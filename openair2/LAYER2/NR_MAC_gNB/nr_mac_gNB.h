/*
 * Licensed to the OpenAirInterface (OAI) Software Alliance under one or more
 * contributor license agreements.  See the NOTICE file distributed with
 * this work for additional information regarding copyright ownership.
 * The OpenAirInterface Software Alliance licenses this file to You under
 * the OAI Public License, Version 1.1  (the "License"); you may not use this file
 * except in compliance with the License.
 * You may obtain a copy of the License at
 *
 *      http://www.openairinterface.org/?page_id=698
 *
 * Unless required by applicable law or agreed to in writing, software
 * distributed under the License is distributed on an "AS IS" BASIS,
 * WITHOUT WARRANTIES OR CONDITIONS OF ANY KIND, either express or implied.
 * See the License for the specific language governing permissions and
 * limitations under the License.
 *-------------------------------------------------------------------------------
 * For more information about the OpenAirInterface (OAI) Software Alliance:
 *      contact@openairinterface.org
 */

/*! \file mac.h
* \brief MAC data structures, constant, and function prototype
* \author Navid Nikaein and Raymond Knopp, WIE-TAI CHEN
* \date 2011, 2018
* \version 0.5
* \company Eurecom, NTUST
* \email navid.nikaein@eurecom.fr, kroempa@gmail.com

*/
/** @defgroup _oai2  openair2 Reference Implementation
 * @ingroup _ref_implementation_
 * @{
 */

/*@}*/

#ifndef __LAYER2_NR_MAC_GNB_H__
#define __LAYER2_NR_MAC_GNB_H__

#include <stdio.h>
#include <stdlib.h>
#include <string.h>

/* Commmon */
#include "targets/ARCH/COMMON/common_lib.h"
#include "COMMON/platform_constants.h"
#include "common/ran_context.h"

/* RRC */
#include "NR_BCCH-BCH-Message.h"
#include "NR_CellGroupConfig.h"
#include "NR_ServingCellConfigCommon.h"
#include "NR_MeasConfig.h"

/* PHY */
#include "PHY/defs_gNB.h"
#include "PHY/TOOLS/time_meas.h"

/* Interface */
#include "nfapi_nr_interface_scf.h"
#include "NR_PHY_INTERFACE/NR_IF_Module.h"

/* MAC */
#include "LAYER2/MAC/mac.h"
#include "LAYER2/MAC/mac_proto.h"
#include "LAYER2/NR_MAC_COMMON/nr_mac_extern.h"
#include "LAYER2/NR_MAC_COMMON/nr_mac_common.h"
#include "NR_TAG.h"

#include <openair3/UICC/usim_interface.h>


/* Defs */
#define MAX_NUM_BWP 2
#define MAX_NUM_CORESET 2
#define MAX_NUM_CCE 90
#define MAX_HARQ_ROUNDS 4
/*!\brief Maximum number of random access process */
#define NR_NB_RA_PROC_MAX 4
#define MAX_NUM_OF_SSB 64

/*! \brief NR_list_t is a "list" (of users, HARQ processes, slices, ...).
 * Especially useful in the scheduler and to keep "classes" of users. */
typedef struct {
  int head;
  int *next;
  int tail;
  int len;
} NR_list_t;

typedef enum {
  RA_IDLE = 0,
  Msg2 = 1,
  WAIT_Msg3 = 2,
  Msg3_retransmission = 3,
  Msg4 = 4,
  WAIT_Msg4_ACK = 5
} RA_gNB_state_t;

typedef struct NR_preamble_ue {
  uint8_t num_preambles;
  uint8_t *preamble_list;
} NR_preamble_ue_t;

/*! \brief gNB template for the Random access information */
typedef struct {
  /// Flag to indicate this process is active
  RA_gNB_state_t state;
  /// BWP id of RA process
  int bwp_id;
  /// CORESET0 configured flag
  int coreset0_configured;
  /// Slot where preamble was received
  uint8_t preamble_slot;
  /// Subframe where Msg2 is to be sent
  uint8_t Msg2_slot;
  /// Frame where Msg2 is to be sent
  frame_t Msg2_frame;
  /// Subframe where Msg3 is to be sent
  sub_frame_t Msg3_slot;
  /// Frame where Msg3 is to be sent
  frame_t Msg3_frame;
  /// Msg3 time domain allocation index
  uint8_t Msg3_tda_id;
  /// Subframe where Msg4 is to be sent
  sub_frame_t Msg4_slot;
  /// Frame where Msg4 is to be sent
  frame_t Msg4_frame;
  /// harq_pid used for Msg4 transmission
  uint8_t harq_pid;
  /// UE RNTI allocated during RAR
  rnti_t rnti;
  /// RA RNTI allocated from received PRACH
  uint16_t RA_rnti;
  /// Received preamble_index
  uint8_t preamble_index;
  /// Received UE Contention Resolution Identifier
  uint8_t cont_res_id[6];
  /// Timing offset indicated by PHY
  int16_t timing_offset;
  /// Timeout for RRC connection
  int16_t RRC_timer;
  /// Msg3 first RB
  uint8_t msg3_first_rb;
  /// Msg3 number of RB
  uint8_t msg3_nb_rb;
  /// Msg3 TPC command
  uint8_t msg3_TPC;
  /// Msg3 ULdelay command
  uint8_t msg3_ULdelay;
  /// Msg3 cqireq command
  uint8_t msg3_cqireq;
  /// Round of Msg3 HARQ
  uint8_t msg3_round;
  /// TBS used for Msg4
  int msg4_TBsize;
  /// MCS used for Msg4
  int msg4_mcs;
  /// MAC PDU length for Msg4
  int mac_pdu_length;
  /// RA search space
  NR_SearchSpace_t *ra_ss;
  // Beam index
  uint8_t beam_id;
  /// CellGroup for UE that is to come (NSA is non-null, null for SA)
  NR_CellGroupConfig_t *CellGroup;
  /// Preambles for contention-free access
  NR_preamble_ue_t preambles;
  /// NSA: the UEs C-RNTI to use
  rnti_t crnti;
  /// CFRA flag
  bool cfra;
} NR_RA_t;

/*! \brief gNB common channels */
typedef struct {
  int physCellId;
  int p_gNB;
  int Ncp;
  int nr_band;
  lte_frame_type_t frame_type;
  uint64_t dl_CarrierFreq;
  NR_BCCH_BCH_Message_t *mib;
  NR_ServingCellConfigCommon_t *ServingCellConfigCommon;
  NR_ARFCN_ValueEUTRA_t ul_CarrierFreq;
  long ul_Bandwidth;
  /// Outgoing MIB PDU for PHY
  MIB_PDU MIB_pdu;
  /// Outgoing BCCH pdu for PHY
  BCCH_PDU BCCH_pdu;
  /// Outgoing BCCH DCI allocation
  uint32_t BCCH_alloc_pdu;
  /// Outgoing CCCH pdu for PHY
  CCCH_PDU CCCH_pdu;
  /// Outgoing PCCH DCI allocation
  uint32_t PCCH_alloc_pdu;
  /// Outgoing PCCH pdu for PHY
  PCCH_PDU PCCH_pdu;
  /// Template for RA computations
  NR_RA_t ra[NR_NB_RA_PROC_MAX];
  /// VRB map for common channels
  uint16_t vrb_map[275];
  /// VRB map for common channels and PUSCH, dynamically allocated because
  /// length depends on number of slots and RBs
  uint16_t *vrb_map_UL;
  /// number of subframe allocation pattern available for MBSFN sync area
  uint8_t num_sf_allocation_pattern;
  ///Number of active SSBs
  uint8_t num_active_ssb;
  //Total available prach occasions per configuration period
  uint32_t total_prach_occasions_per_config_period;
  //Total available prach occasions
  uint32_t total_prach_occasions;
  //Max Association period
  uint8_t max_association_period;
  //SSB index
  uint8_t ssb_index[MAX_NUM_OF_SSB];
  //CB preambles for each SSB
  uint8_t cb_preambles_per_ssb;
} NR_COMMON_channels_t;


// SP ZP CSI-RS Resource Set Activation/Deactivation MAC CE
typedef struct sp_zp_csirs {
  bool is_scheduled;     //ZP CSI-RS ACT/Deact MAC CE is scheduled
  bool act_deact;        //Activation/Deactivation indication
  uint8_t serv_cell_id;  //Identity of Serving cell for which MAC CE applies
  uint8_t bwpid;         //Downlink BWP id
  uint8_t rsc_id;        //SP ZP CSI-RS resource set
} sp_zp_csirs_t;

//SP CSI-RS / CSI-IM Resource Set Activation/Deactivation MAC CE
#define MAX_CSI_RESOURCE_SET 64
typedef struct csi_rs_im {
  bool is_scheduled;
  bool act_deact;
  uint8_t serv_cellid;
  uint8_t bwp_id;
  bool im;
  uint8_t csi_im_rsc_id;
  uint8_t nzp_csi_rsc_id;
  uint8_t nb_tci_resource_set_id;
  uint8_t tci_state_id [ MAX_CSI_RESOURCE_SET ];
} csi_rs_im_t;

typedef struct pdcchStateInd {
  bool is_scheduled;
  uint8_t servingCellId;
  uint8_t coresetId;
  uint8_t tciStateId;
  bool tci_present_inDCI;
} pdcchStateInd_t;

typedef struct pucchSpatialRelation {
  bool is_scheduled;
  uint8_t servingCellId;
  uint8_t bwpId;
  uint8_t pucchResourceId;
  bool s0tos7_actDeact[8];
} pucchSpatialRelation_t;

typedef struct SPCSIReportingpucch {
  bool is_scheduled;
  uint8_t servingCellId;
  uint8_t bwpId;
  bool s0tos3_actDeact[4];
} SPCSIReportingpucch_t;

#define MAX_APERIODIC_TRIGGER_STATES 128 //38.331                               
typedef struct aperiodicCSI_triggerStateSelection {
  bool is_scheduled;
  uint8_t servingCellId;
  uint8_t bwpId;
  uint8_t highestTriggerStateSelected;
  bool triggerStateSelection[MAX_APERIODIC_TRIGGER_STATES];
} aperiodicCSI_triggerStateSelection_t;

#define MAX_TCI_STATES 128 //38.331                                             
typedef struct pdschTciStatesActDeact {
  bool is_scheduled;
  uint8_t servingCellId;
  uint8_t bwpId;
  uint8_t highestTciStateActivated;
  bool tciStateActDeact[MAX_TCI_STATES];
  uint8_t codepoint[8];
} pdschTciStatesActDeact_t;

typedef struct UE_info {
  sp_zp_csirs_t sp_zp_csi_rs;
  csi_rs_im_t csi_im;
  pdcchStateInd_t pdcch_state_ind;
  pucchSpatialRelation_t pucch_spatial_relation;
  SPCSIReportingpucch_t SP_CSI_reporting_pucch;
  aperiodicCSI_triggerStateSelection_t aperi_CSI_trigger;
  pdschTciStatesActDeact_t pdsch_TCI_States_ActDeact;
} NR_UE_mac_ce_ctrl_t;


typedef struct NR_sched_pucch {
  int frame;
  int ul_slot;
  bool sr_flag;
  int csi_bits;
  bool simultaneous_harqcsi;
  uint8_t dai_c;
  uint8_t timing_indicator;
  uint8_t resource_indicator;
  int r_pucch;
} NR_sched_pucch_t;

/* PUSCH semi-static configuration: as long as the TDA and DCI format remain
 * the same over the same uBWP and search space, there is no need to
 * recalculate all S/L, MCS table, or DMRS-related parameters over and over
 * again. Hence, we store them in this struct for easy reference. */
typedef struct NR_pusch_semi_static_t {
  int dci_format;
  int time_domain_allocation;
  uint8_t num_dmrs_cdm_grps_no_data;

  int startSymbolIndex;
  int nrOfSymbols;

  NR_PUSCH_Config_t *pusch_Config;
  uint8_t transform_precoding;
  uint8_t mcs_table;

  long mapping_type;
  NR_DMRS_UplinkConfig_t *NR_DMRS_UplinkConfig;
  uint16_t dmrs_config_type;
  uint16_t ul_dmrs_symb_pos;
  uint8_t num_dmrs_symb;
  uint8_t N_PRB_DMRS;
} NR_pusch_semi_static_t;

typedef struct NR_sched_pusch {
  int frame;
  int slot;

  /// RB allocation within active uBWP
  uint16_t rbSize;
  uint16_t rbStart;

  /// MCS
  uint8_t mcs;

  /// TBS-related info
  uint16_t R;
  uint8_t Qm;
  uint32_t tb_size;

  /// UL HARQ PID to use for this UE, or -1 for "any new"
  int8_t ul_harq_pid;

  /// the Time Domain Allocation used for this transmission. Note that this is
  /// only important for retransmissions; otherwise, the TDA in
  /// NR_pusch_semi_static_t has precedence
  int time_domain_allocation;
} NR_sched_pusch_t;

/* PDSCH semi-static configuratio: as long as the TDA/DMRS/mcsTable remains the
 * same, there is no need to recalculate all S/L or DMRS-related parameters
 * over and over again.  Hence, we store them in this struct for easy
 * reference. */
typedef struct NR_pdsch_semi_static {
  int time_domain_allocation;
  uint8_t numDmrsCdmGrpsNoData;

  int startSymbolIndex;
  int nrOfSymbols;
  uint8_t nrOfLayers;
  uint8_t mcsTableIdx;
  uint8_t dmrs_ports_id;
  uint8_t N_PRB_DMRS;
  uint8_t N_DMRS_SLOT;
  uint16_t dl_dmrs_symb_pos;
  nfapi_nr_dmrs_type_e dmrsConfigType;
} NR_pdsch_semi_static_t;

typedef struct NR_sched_pdsch {
  /// RB allocation within active BWP
  uint16_t rbSize;
  uint16_t rbStart;

  /// MCS-related infos
  uint8_t mcs;

  /// TBS-related info
  uint16_t R;
  uint8_t Qm;
  uint32_t tb_size;

  /// DL HARQ PID to use for this UE, or -1 for "any new"
  int8_t dl_harq_pid;

  // pucch format allocation
  uint8_t pucch_allocation;

  /// the Time Domain Allocation used for this transmission. Note that this is
  /// only important for retransmissions; otherwise, the TDA in
  /// NR_pdsch_semi_static_t has precedence
  int time_domain_allocation;
} NR_sched_pdsch_t;

typedef struct NR_UE_harq {
  bool is_waiting;
  uint8_t ndi;
  uint8_t round;
  uint16_t feedback_frame;
  uint16_t feedback_slot;

  /* Transport block to be sent using this HARQ process, its size is in
   * sched_pdsch */
  uint32_t tb[16384];
  uint32_t tb_size;

  /// sched_pdsch keeps information on MCS etc used for the initial transmission
  NR_sched_pdsch_t sched_pdsch;
} NR_UE_harq_t;

//! fixme : need to enhace for the multiple TB CQI report

typedef struct NR_DL_bler_stats {
  frame_t last_frame_slot;
  float bler;
  float rd2_bler;
  uint8_t mcs;
  int dlsch_rounds[8];
} NR_DL_bler_stats_t;

//
/*! As per spec 38.214 section 5.2.1.4.2
 * - if the UE is configured with the higher layer parameter groupBasedBeamReporting set to 'disabled', the UE shall report in
  a single report nrofReportedRS (higher layer configured) different CRI or SSBRI for each report setting.
 * - if the UE is configured with the higher layer parameter groupBasedBeamReporting set to 'enabled', the UE shall report in a
  single reporting instance two different CRI or SSBRI for each report setting, where CSI-RS and/or SSB
  resources can be received simultaneously by the UE either with a single spatial domain receive filter, or with
  multiple simultaneous spatial domain receive filter
*/
#define MAX_NR_OF_REPORTED_RS 4

typedef enum NR_CSI_Report_Config {
  CSI_Report_PR_cri_ri_li_pmi_cqi_report,
  CSI_Report_PR_ssb_cri_report
} NR_CSI_Report_Config_PR;
struct CRI_RI_LI_PMI_CQI {
  uint8_t cri;
  uint8_t ri;
  uint8_t li;
  uint8_t pmi_x1;
  uint8_t pmi_x2;
  uint8_t wb_cqi_1tb;
  uint8_t wb_cqi_2tb;
};

typedef struct CRI_SSB_RSRP {
  uint8_t nr_ssbri_cri;
  uint8_t CRI_SSBRI[MAX_NR_OF_REPORTED_RS];
  uint8_t RSRP;
  uint8_t diff_RSRP[MAX_NR_OF_REPORTED_RS - 1];
} CRI_SSB_RSRP_t;

struct CSI_Report {
  NR_CSI_Report_Config_PR present;
  union Config_CSI_Report {
    struct CRI_RI_LI_PMI_CQI cri_ri_li_pmi_cqi_report;
    struct CRI_SSB_RSRP ssb_cri_report;
  } choice;
};

#define MAX_SR_BITLEN 8

typedef struct {
  uint8_t nb_ssbri_cri;
  uint8_t cri_ssbri_bitlen;
  uint8_t rsrp_bitlen;
  uint8_t diff_rsrp_bitlen;
}L1_RSRP_bitlen_t;

typedef struct{
  uint8_t cri_bitlen;
  uint8_t ri_bitlen;
  uint8_t li_bitlen;
  uint8_t pmi_x1_bitlen;
  uint8_t pmi_x2_bitlen;
  uint8_t cqi_bitlen;
} CSI_Meas_bitlen_t;

typedef struct nr_csi_report {
  NR_CSI_ReportConfig__reportQuantity_PR reportQuantity_type;
  long periodicity;
  uint16_t offset;
  long ** SSB_Index_list;
  long ** CSI_Index_list;
//  uint8_t nb_of_nzp_csi_report;
  uint8_t nb_of_csi_ssb_report;
  L1_RSRP_bitlen_t CSI_report_bitlen;
  CSI_Meas_bitlen_t csi_meas_bitlen;
} nr_csi_report_t;

/*! As per the spec 38.212 and table:  6.3.1.1.2-12 in a single UCI sequence we can have multiple CSI_report 
  the number of CSI_report will depend on number of CSI resource sets that are configured in CSI-ResourceConfig RRC IE
  From spec 38.331 from the IE CSI-ResourceConfig for SSB RSRP reporting we can configure only one resource set 
  From spec 38.214 section 5.2.1.2 For periodic and semi-persistent CSI Resource Settings, the number of CSI-RS Resource Sets configured is limited to S=1
 */
#define MAX_CSI_RESOURCE_SET_IN_CSI_RESOURCE_CONFIG 16

typedef enum {
  INACTIVE = 0,
  ACTIVE_NOT_SCHED,
  ACTIVE_SCHED
} NR_UL_harq_states_t;

typedef struct NR_UE_ul_harq {
  bool is_waiting;
  uint8_t ndi;
  uint8_t round;
  uint16_t feedback_slot;

  /// sched_pusch keeps information on MCS etc used for the initial transmission
  NR_sched_pusch_t sched_pusch;
} NR_UE_ul_harq_t;

/*! \brief scheduling control information set through an API */
#define MAX_CSI_REPORTS 48
typedef struct {
  /// the currently active BWP in DL
  NR_BWP_Downlink_t *active_bwp;
  /// the currently active BWP in UL
  NR_BWP_Uplink_t *active_ubwp;
  /// CCE index and aggregation, should be coherent with cce_list
  NR_SearchSpace_t *search_space;
  NR_ControlResourceSet_t *coreset;

  /// CCE index and Aggr. Level are shared for PUSCH/PDSCH allocation decisions
  /// corresponding to the sched_pusch/sched_pdsch structures below
  int cce_index;
  uint8_t aggregation_level;
  /// maximum aggregation level for UE, can be used to select level
  int maxL;
  /// PUCCH scheduling information. Array of two: HARQ+SR in the first field,
  /// CSI in second.  This order is important for nr_acknack_scheduling()!
  NR_sched_pucch_t sched_pucch[2];

  /// PUSCH semi-static configuration: is not cleared across TTIs
  NR_pusch_semi_static_t pusch_semi_static;
  /// Sched PDSCH: scheduling decisions, copied into HARQ and cleared every TTI
  NR_sched_pusch_t sched_pusch;

  /// uplink bytes that are currently scheduled
  int sched_ul_bytes;
  /// estimation of the UL buffer size
  int estimated_ul_buffer;

  /// PHR info: power headroom level (dB)
  int ph;
  /// PHR info: nominal UE transmit power levels (dBm)
  int pcmax;

  /// PDSCH semi-static configuration: is not cleared across TTIs
  NR_pdsch_semi_static_t pdsch_semi_static;
  /// Sched PDSCH: scheduling decisions, copied into HARQ and cleared every TTI
  NR_sched_pdsch_t sched_pdsch;
  /// For UL synchronization: store last UL scheduling grant
  frame_t last_ul_frame;
  sub_frame_t last_ul_slot;

  /// total amount of data awaiting for this UE
  uint32_t num_total_bytes;
  /// per-LC status data
  mac_rlc_status_resp_t rlc_status[MAX_NUM_LCID];

  int lcid_mask;
<<<<<<< HEAD

  /// Estimation of HARQ from BLER
  NR_DL_bler_stats_t dl_bler_stats;

=======
  int lcid_to_schedule;
>>>>>>> a7229937
  uint16_t ta_frame;
  int16_t ta_update;
  bool ta_apply;
  uint8_t tpc0;
  uint8_t tpc1;
  int raw_rssi;
  int pusch_snrx10;
  int pucch_snrx10;
  uint16_t ul_rssi;
  uint8_t current_harq_pid;
  int pusch_consecutive_dtx_cnt;
  int pucch_consecutive_dtx_cnt;
  int ul_failure;
  struct CSI_Report CSI_report[MAX_CSI_REPORTS];
  bool SR;

  /// information about every HARQ process
  NR_UE_harq_t harq_processes[NR_MAX_NB_HARQ_PROCESSES];
  /// HARQ processes that are free
  NR_list_t available_dl_harq;
  /// HARQ processes that await feedback
  NR_list_t feedback_dl_harq;
  /// HARQ processes that await retransmission
  NR_list_t retrans_dl_harq;
  /// information about every UL HARQ process
  NR_UE_ul_harq_t ul_harq_processes[NR_MAX_NB_HARQ_PROCESSES];
  /// UL HARQ processes that are free
  NR_list_t available_ul_harq;
  /// UL HARQ processes that await feedback
  NR_list_t feedback_ul_harq;
  /// UL HARQ processes that await retransmission
  NR_list_t retrans_ul_harq;
  NR_UE_mac_ce_ctrl_t UE_mac_ce_ctrl;// MAC CE related information
} NR_UE_sched_ctrl_t;

typedef struct {
  boolean_t fiveG_connected;
  uicc_t *uicc;
} NRUEcontext_t;

typedef struct {
  int lc_bytes_tx[64];
  int lc_bytes_rx[64];
  int dlsch_rounds[8];
  int dlsch_errors;
  int dlsch_total_bytes;
  int dlsch_current_bytes;
  int ulsch_rounds[8];
  int ulsch_errors;
  int ulsch_DTX;
  int ulsch_total_bytes_scheduled;
  int ulsch_total_bytes_rx;
  int ulsch_current_bytes;
  int pucch0_DTX;
  int cumul_rsrp;
  uint8_t num_rsrp_meas;
} NR_mac_stats_t;


/*! \brief UE list used by gNB to order UEs/CC for scheduling*/
#define MAX_CSI_REPORTCONFIG 48
typedef struct {
  /// scheduling control info
  nr_csi_report_t csi_report_template[MAX_MOBILES_PER_GNB][MAX_CSI_REPORTCONFIG];
  NR_UE_sched_ctrl_t UE_sched_ctrl[MAX_MOBILES_PER_GNB];
  NR_mac_stats_t mac_stats[MAX_MOBILES_PER_GNB];
  NR_list_t list;
  int num_UEs;

  bool active[MAX_MOBILES_PER_GNB];
  rnti_t rnti[MAX_MOBILES_PER_GNB];
  NR_CellGroupConfig_t *CellGroup[MAX_MOBILES_PER_GNB];
  /// CCE indexing
  int Y[MAX_MOBILES_PER_GNB][3][160];
  int m[MAX_MOBILES_PER_GNB];
  int num_pdcch_cand[MAX_MOBILES_PER_GNB][MAX_NUM_CORESET];
  // UE selected beam index
  uint8_t UE_beam_index[MAX_MOBILES_PER_GNB];
  bool Msg4_ACKed[MAX_MOBILES_PER_GNB];
} NR_UE_info_t;

typedef void (*nr_pp_impl_dl)(module_id_t mod_id,
                              frame_t frame,
                              sub_frame_t slot);
typedef bool (*nr_pp_impl_ul)(module_id_t mod_id,
                              frame_t frame,
                              sub_frame_t slot);

/*! \brief top level eNB MAC structure */
typedef struct gNB_MAC_INST_s {
  /// Ethernet parameters for northbound midhaul interface
  eth_params_t                    eth_params_n;
  /// Ethernet parameters for fronthaul interface
  eth_params_t                    eth_params_s;
  /// Module
  module_id_t                     Mod_id;
  /// timing advance group
  NR_TAG_t                        *tag;
  /// Pointer to IF module instance for PHY
  NR_IF_Module_t                  *if_inst;
  /// Pusch target SNR
  int                             pusch_target_snrx10;
  /// Pucch target SNR
  int                             pucch_target_snrx10;
  /// PUCCH Failure threshold (compared to consecutive PUCCH DTX)
  int                             pucch_failure_thres;
  /// PUSCH Failure threshold (compared to consecutive PUSCH DTX)
  int                             pusch_failure_thres;
  /// Subcarrier Offset
  int                             ssb_SubcarrierOffset;
  /// SIB1 Time domain allocation
  int                             sib1_tda;
  /// Common cell resources
  NR_COMMON_channels_t common_channels[NFAPI_CC_MAX];
  /// current PDU index (BCH,DLSCH)
  uint16_t pdu_index[NFAPI_CC_MAX];
  int num_ulprbbl;
  int ulprbbl[275];
  /// NFAPI Config Request Structure
  nfapi_nr_config_request_scf_t     config[NFAPI_CC_MAX];
  /// NFAPI DL Config Request Structure
  nfapi_nr_dl_tti_request_t         DL_req[NFAPI_CC_MAX];
  /// a PDCCH PDU groups DCIs per BWP and CORESET. The following structure
  /// keeps pointers to PDCCH PDUs within DL_req so that we can easily track
  /// PDCCH PDUs per CC/BWP/CORESET
  nfapi_nr_dl_tti_pdcch_pdu_rel15_t *pdcch_pdu_idx[NFAPI_CC_MAX][MAX_NUM_BWP][MAX_NUM_CORESET];
  /// NFAPI UL TTI Request Structure, simple pointer into structure
  /// UL_tti_req_ahead for current frame/slot
  nfapi_nr_ul_tti_request_t        *UL_tti_req[NFAPI_CC_MAX];
  /// NFAPI UL TTI Request Structure for future TTIs, dynamically allocated
  /// because length depends on number of slots
  nfapi_nr_ul_tti_request_t        *UL_tti_req_ahead[NFAPI_CC_MAX];
  /// NFAPI HI/DCI0 Config Request Structure
  nfapi_nr_ul_dci_request_t         UL_dci_req[NFAPI_CC_MAX];
  /// NFAPI DL PDU structure
  nfapi_nr_tx_data_request_t        TX_req[NFAPI_CC_MAX];

  NR_UE_info_t UE_info;

  /// UL handle
  uint32_t ul_handle;
  //UE_info_t UE_info;

  // MAC function execution peformance profiler
  /// processing time of eNB scheduler
  time_stats_t eNB_scheduler;
  /// processing time of eNB scheduler for SI
  time_stats_t schedule_si;
  /// processing time of eNB scheduler for Random access
  time_stats_t schedule_ra;
  /// processing time of eNB ULSCH scheduler
  time_stats_t schedule_ulsch;
  /// processing time of eNB DCI generation
  time_stats_t fill_DLSCH_dci;
  /// processing time of eNB MAC preprocessor
  time_stats_t schedule_dlsch_preprocessor;
  /// processing time of eNB DLSCH scheduler
  time_stats_t schedule_dlsch;  // include rlc_data_req + MAC header + preprocessor
  /// processing time of eNB MCH scheduler
  time_stats_t schedule_mch;
  /// processing time of eNB ULSCH reception
  time_stats_t rx_ulsch_sdu;  // include rlc_data_ind
  /// processing time of eNB PCH scheduler
  time_stats_t schedule_pch;
  /// CCE lists
  int cce_list[MAX_NUM_BWP][MAX_NUM_CORESET][MAX_NUM_CCE];
  /// list of allocated beams per period
  int16_t *tdd_beam_association;

  /// bitmap of DLSCH slots, can hold up to 160 slots
  uint64_t dlsch_slot_bitmap[3];
  /// Lookup for preferred time domain allocation for BWP, in DL, slots
  /// dynamically allocated
  int *preferred_dl_tda[MAX_NUM_BWP];
  /// bitmap of ULSCH slots, can hold up to 160 slots
  uint64_t ulsch_slot_bitmap[3];
  /// Lookup for preferred time domain allocation for UL BWP, dynamically
  /// allocated. The index refers to the DL slot, and the indicated TDA's k2
  /// points to the right UL slot
  int *preferred_ul_tda[MAX_NUM_BWP];

  /// maximum number of slots before a UE will be scheduled ULSCH automatically
  uint32_t ulsch_max_slots_inactivity;

  /// DL preprocessor for differentiated scheduling
  nr_pp_impl_dl pre_processor_dl;
  /// UL preprocessor for differentiated scheduling
  nr_pp_impl_ul pre_processor_ul;

  NR_UE_sched_ctrl_t *sched_ctrlCommon;
  NR_Type0_PDCCH_CSS_config_t type0_PDCCH_CSS_config[64];

  bool first_MIB;
  double dl_bler_target_upper;
  double dl_bler_target_lower;
  double dl_rd2_bler_threshold;
  uint8_t dl_max_mcs;
} gNB_MAC_INST;

#endif /*__LAYER2_NR_MAC_GNB_H__ */<|MERGE_RESOLUTION|>--- conflicted
+++ resolved
@@ -570,15 +570,11 @@
   /// per-LC status data
   mac_rlc_status_resp_t rlc_status[MAX_NUM_LCID];
 
-  int lcid_mask;
-<<<<<<< HEAD
-
   /// Estimation of HARQ from BLER
   NR_DL_bler_stats_t dl_bler_stats;
 
-=======
+  int lcid_mask;
   int lcid_to_schedule;
->>>>>>> a7229937
   uint16_t ta_frame;
   int16_t ta_update;
   bool ta_apply;
