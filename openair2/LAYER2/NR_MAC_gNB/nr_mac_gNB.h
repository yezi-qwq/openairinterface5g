--- conflicted
+++ resolved
@@ -369,8 +369,7 @@
 } NR_mac_stats_t;
 
 
-<<<<<<< HEAD
-=======
+
 /*! \brief UNR_E_list_t is a "list" of users within UE_info_t. Especial useful in
  * the scheduler and to keep "classes" of users. */
 typedef struct {
@@ -378,7 +377,7 @@
   int next[MAX_MOBILES_PER_GNB];
 } NR_UE_list_t;
 
->>>>>>> 0fe3e5fd
+
 /*! \brief UE list used by gNB to order UEs/CC for scheduling*/
 typedef struct {
   DLSCH_PDU DLSCH_pdu[4][MAX_MOBILES_PER_GNB];
@@ -387,12 +386,8 @@
   NR_mac_stats_t mac_stats[MAX_MOBILES_PER_GNB];
   NR_UE_list_t list;
   int num_UEs;
-<<<<<<< HEAD
-  boolean_t active[MAX_MOBILES_PER_GNB];
-  NRUEcontext_t UEcontext[MAX_MOBILES_PER_GNB];
-=======
+
   bool active[MAX_MOBILES_PER_GNB];
->>>>>>> 0fe3e5fd
   rnti_t rnti[MAX_MOBILES_PER_GNB];
   NR_CellGroupConfig_t *secondaryCellGroup[MAX_MOBILES_PER_GNB];
 } NR_UE_info_t;
