/*
 * Licensed to the OpenAirInterface (OAI) Software Alliance under one or more
 * contributor license agreements.  See the NOTICE file distributed with
 * this work for additional information regarding copyright ownership.
 * The OpenAirInterface Software Alliance licenses this file to You under
 * the OAI Public License, Version 1.1  (the "License"); you may not use this file
 * except in compliance with the License.
 * You may obtain a copy of the License at
 *
 *      http://www.openairinterface.org/?page_id=698
 *
 * Unless required by applicable law or agreed to in writing, software
 * distributed under the License is distributed on an "AS IS" BASIS,
 * WITHOUT WARRANTIES OR CONDITIONS OF ANY KIND, either express or implied.
 * See the License for the specific language governing permissions and
 * limitations under the License.
 *-------------------------------------------------------------------------------
 * For more information about the OpenAirInterface (OAI) Software Alliance:
 *      contact@openairinterface.org
 */

/*! \file mac.h
* \brief MAC data structures, constant, and function prototype
* \author Navid Nikaein and Raymond Knopp, WIE-TAI CHEN
* \date 2011, 2018
* \version 0.5
* \company Eurecom, NTUST
* \email navid.nikaein@eurecom.fr, kroempa@gmail.com

*/
/** @defgroup _oai2  openair2 Reference Implementation
 * @ingroup _ref_implementation_
 * @{
 */

/*@}*/

#ifndef __LAYER2_NR_MAC_GNB_H__
#define __LAYER2_NR_MAC_GNB_H__

#include <stdio.h>
#include <stdlib.h>
#include <string.h>

/* Commmon */
#include "targets/ARCH/COMMON/common_lib.h"
#include "COMMON/platform_constants.h"
#include "common/ran_context.h"

/* RRC */
#include "NR_BCCH-BCH-Message.h"
#include "NR_CellGroupConfig.h"
#include "NR_ServingCellConfigCommon.h"
#include "NR_MeasConfig.h"

/* PHY */
#include "PHY/defs_gNB.h"
#include "PHY/TOOLS/time_meas.h"

/* Interface */
#include "nfapi_nr_interface_scf.h"
#include "NR_PHY_INTERFACE/NR_IF_Module.h"

/* MAC */
#include "LAYER2/MAC/mac.h"
#include "LAYER2/MAC/mac_proto.h"
#include "LAYER2/NR_MAC_COMMON/nr_mac_extern.h"
#include "LAYER2/NR_MAC_COMMON/nr_mac_common.h"
#include "NR_TAG.h"

#include <openair3/UICC/usim_interface.h>


/* Defs */
#define MAX_NUM_BWP 2
#define MAX_NUM_CORESET 2
#define MAX_NUM_CCE 90
#define MAX_HARQ_ROUNDS 4
/*!\brief Maximum number of random access process */
#define NR_NB_RA_PROC_MAX 4
#define MAX_NUM_OF_SSB 64


/*! \brief NR_list_t is a "list" (of users, HARQ processes, slices, ...).
 * Especially useful in the scheduler and to keep "classes" of users. */
typedef struct {
  int head;
  int *next;
  int tail;
  int len;
} NR_list_t;

typedef enum {
  RA_IDLE = 0,
  Msg2 = 1,
  WAIT_Msg3 = 2,
  Msg4 = 3,
  WAIT_Msg4_ACK = 4
} RA_gNB_state_t;

typedef struct NR_preamble_ue {
  uint8_t num_preambles;
  uint8_t *preamble_list;
} NR_preamble_ue_t;

/*! \brief gNB template for the Random access information */
typedef struct {
  /// Flag to indicate this process is active
  RA_gNB_state_t state;
  /// BWP id of RA process
  int bwp_id;
  /// CORESET0 configured flag
  int coreset0_configured;
  /// Slot where preamble was received
  uint8_t preamble_slot;
  /// Subframe where Msg2 is to be sent
  uint8_t Msg2_slot;
  /// Frame where Msg2 is to be sent
  frame_t Msg2_frame;
  /// Subframe where Msg3 is to be sent
  sub_frame_t Msg3_slot;
  /// Frame where Msg3 is to be sent
  frame_t Msg3_frame;
  /// Msg3 time domain allocation index
  uint8_t Msg3_tda_id;
  /// Subframe where Msg4 is to be sent
  sub_frame_t Msg4_slot;
  /// Frame where Msg4 is to be sent
  frame_t Msg4_frame;
  /// harq_pid used for Msg4 transmission
  uint8_t harq_pid;
  /// UE RNTI allocated during RAR
  rnti_t rnti;
  /// RA RNTI allocated from received PRACH
  uint16_t RA_rnti;
  /// Received preamble_index
  uint8_t preamble_index;
  /// Received UE Contention Resolution Identifier
  uint8_t cont_res_id[6];
  /// Timing offset indicated by PHY
  int16_t timing_offset;
  /// Timeout for RRC connection
  int16_t RRC_timer;
  /// Msg3 first RB
  uint8_t msg3_first_rb;
  /// Msg3 number of RB
  uint8_t msg3_nb_rb;
  /// Msg3 TPC command
  uint8_t msg3_TPC;
  /// Msg3 ULdelay command
  uint8_t msg3_ULdelay;
  /// Msg3 cqireq command
  uint8_t msg3_cqireq;
  /// Round of Msg3 HARQ
  uint8_t msg3_round;
  /// TBS used for Msg4
  int msg4_TBsize;
  /// MCS used for Msg4
  int msg4_mcs;
  /// RA search space
  NR_SearchSpace_t *ra_ss;
  // Beam index
  uint8_t beam_id;
  /// CellGroup for UE that is to come (NSA is non-null, null for SA)
  NR_CellGroupConfig_t *CellGroup;
  /// Preambles for contention-free access
  NR_preamble_ue_t preambles;
  /// NSA: the UEs C-RNTI to use
  rnti_t crnti;
  /// CFRA flag
  bool cfra;
} NR_RA_t;

/*! \brief gNB common channels */
typedef struct {
  int physCellId;
  int p_gNB;
  int Ncp;
  int nr_band;
  lte_frame_type_t frame_type;
  uint64_t dl_CarrierFreq;
  NR_BCCH_BCH_Message_t *mib;
  NR_ServingCellConfigCommon_t *ServingCellConfigCommon;
  NR_ARFCN_ValueEUTRA_t ul_CarrierFreq;
  long ul_Bandwidth;
  /// Outgoing MIB PDU for PHY
  MIB_PDU MIB_pdu;
  /// Outgoing BCCH pdu for PHY
  BCCH_PDU BCCH_pdu;
  /// Outgoing BCCH DCI allocation
  uint32_t BCCH_alloc_pdu;
  /// Outgoing CCCH pdu for PHY
  CCCH_PDU CCCH_pdu;
  /// Outgoing PCCH DCI allocation
  uint32_t PCCH_alloc_pdu;
  /// Outgoing PCCH pdu for PHY
  PCCH_PDU PCCH_pdu;
  /// Template for RA computations
  NR_RA_t ra[NR_NB_RA_PROC_MAX];
  /// VRB map for common channels
  uint16_t vrb_map[275];
  /// VRB map for common channels and PUSCH, dynamically allocated because
  /// length depends on number of slots and RBs
  uint16_t *vrb_map_UL;
  /// number of subframe allocation pattern available for MBSFN sync area
  uint8_t num_sf_allocation_pattern;
  ///Number of active SSBs
  uint8_t num_active_ssb;
  //Total available prach occasions per configuration period
  uint32_t total_prach_occasions_per_config_period;
  //Total available prach occasions
  uint32_t total_prach_occasions;
  //Max Association period
  uint8_t max_association_period;
  //SSB index
  uint8_t ssb_index[MAX_NUM_OF_SSB];
  //CB preambles for each SSB
  uint8_t cb_preambles_per_ssb;
} NR_COMMON_channels_t;


// SP ZP CSI-RS Resource Set Activation/Deactivation MAC CE
typedef struct sp_zp_csirs {
  bool is_scheduled;     //ZP CSI-RS ACT/Deact MAC CE is scheduled
  bool act_deact;        //Activation/Deactivation indication
  uint8_t serv_cell_id;  //Identity of Serving cell for which MAC CE applies
  uint8_t bwpid;         //Downlink BWP id
  uint8_t rsc_id;        //SP ZP CSI-RS resource set
} sp_zp_csirs_t;

//SP CSI-RS / CSI-IM Resource Set Activation/Deactivation MAC CE
#define MAX_CSI_RESOURCE_SET 64
typedef struct csi_rs_im {
  bool is_scheduled;
  bool act_deact;
  uint8_t serv_cellid;
  uint8_t bwp_id;
  bool im;
  uint8_t csi_im_rsc_id;
  uint8_t nzp_csi_rsc_id;
  uint8_t nb_tci_resource_set_id;
  uint8_t tci_state_id [ MAX_CSI_RESOURCE_SET ];
} csi_rs_im_t;

typedef struct pdcchStateInd {
  bool is_scheduled;
  uint8_t servingCellId;
  uint8_t coresetId;
  uint8_t tciStateId;
  bool tci_present_inDCI;
} pdcchStateInd_t;

typedef struct pucchSpatialRelation {
  bool is_scheduled;
  uint8_t servingCellId;
  uint8_t bwpId;
  uint8_t pucchResourceId;
  bool s0tos7_actDeact[8];
} pucchSpatialRelation_t;

typedef struct SPCSIReportingpucch {
  bool is_scheduled;
  uint8_t servingCellId;
  uint8_t bwpId;
  bool s0tos3_actDeact[4];
} SPCSIReportingpucch_t;

#define MAX_APERIODIC_TRIGGER_STATES 128 //38.331                               
typedef struct aperiodicCSI_triggerStateSelection {
  bool is_scheduled;
  uint8_t servingCellId;
  uint8_t bwpId;
  uint8_t highestTriggerStateSelected;
  bool triggerStateSelection[MAX_APERIODIC_TRIGGER_STATES];
} aperiodicCSI_triggerStateSelection_t;

#define MAX_TCI_STATES 128 //38.331                                             
typedef struct pdschTciStatesActDeact {
  bool is_scheduled;
  uint8_t servingCellId;
  uint8_t bwpId;
  uint8_t highestTciStateActivated;
  bool tciStateActDeact[MAX_TCI_STATES];
  uint8_t codepoint[8];
} pdschTciStatesActDeact_t;

typedef struct UE_info {
  sp_zp_csirs_t sp_zp_csi_rs;
  csi_rs_im_t csi_im;
  pdcchStateInd_t pdcch_state_ind;
  pucchSpatialRelation_t pucch_spatial_relation;
  SPCSIReportingpucch_t SP_CSI_reporting_pucch;
  aperiodicCSI_triggerStateSelection_t aperi_CSI_trigger;
  pdschTciStatesActDeact_t pdsch_TCI_States_ActDeact;
} NR_UE_mac_ce_ctrl_t;


typedef struct NR_sched_pucch {
  int frame;
  int ul_slot;
  bool sr_flag;
  int csi_bits;
  bool simultaneous_harqcsi;
  uint8_t dai_c;
  uint8_t timing_indicator;
  uint8_t resource_indicator;
  int r_pucch;
} NR_sched_pucch_t;

/* PUSCH semi-static configuration: as long as the TDA and DCI format remain
 * the same over the same uBWP and search space, there is no need to
 * recalculate all S/L, MCS table, or DMRS-related parameters over and over
 * again. Hence, we store them in this struct for easy reference. */
typedef struct NR_pusch_semi_static_t {
  int dci_format;
  int time_domain_allocation;
  uint8_t num_dmrs_cdm_grps_no_data;

  int startSymbolIndex;
  int nrOfSymbols;

  NR_PUSCH_Config_t *pusch_Config;
  uint8_t transform_precoding;
  uint8_t mcs_table;

  long mapping_type;
  NR_DMRS_UplinkConfig_t *NR_DMRS_UplinkConfig;
  uint16_t dmrs_config_type;
  uint16_t ul_dmrs_symb_pos;
  uint8_t num_dmrs_symb;
  uint8_t N_PRB_DMRS;
} NR_pusch_semi_static_t;

typedef struct NR_sched_pusch {
  int frame;
  int slot;

  /// RB allocation within active uBWP
  uint16_t rbSize;
  uint16_t rbStart;

  /// MCS
  uint8_t mcs;

  /// TBS-related info
  uint16_t R;
  uint8_t Qm;
  uint32_t tb_size;

  /// UL HARQ PID to use for this UE, or -1 for "any new"
  int8_t ul_harq_pid;

  /// the Time Domain Allocation used for this transmission. Note that this is
  /// only important for retransmissions; otherwise, the TDA in
  /// NR_pusch_semi_static_t has precedence
  int time_domain_allocation;
} NR_sched_pusch_t;

/* PDSCH semi-static configuratio: as long as the TDA/DMRS/mcsTable remains the
 * same, there is no need to recalculate all S/L or DMRS-related parameters
 * over and over again.  Hence, we store them in this struct for easy
 * reference. */
typedef struct NR_pdsch_semi_static {
  int time_domain_allocation;
  uint8_t numDmrsCdmGrpsNoData;

  int startSymbolIndex;
  int nrOfSymbols;

  uint8_t mcsTableIdx;

  uint8_t N_PRB_DMRS;
  uint8_t N_DMRS_SLOT;
  uint16_t dl_dmrs_symb_pos;
  nfapi_nr_dmrs_type_e dmrsConfigType;
} NR_pdsch_semi_static_t;

typedef struct NR_sched_pdsch {
  /// RB allocation within active BWP
  uint16_t rbSize;
  uint16_t rbStart;

  /// MCS-related infos
  uint8_t mcs;

  /// TBS-related info
  uint16_t R;
  uint8_t Qm;
  uint32_t tb_size;

  /// DL HARQ PID to use for this UE, or -1 for "any new"
  int8_t dl_harq_pid;

  /// the Time Domain Allocation used for this transmission. Note that this is
  /// only important for retransmissions; otherwise, the TDA in
  /// NR_pdsch_semi_static_t has precedence
  int time_domain_allocation;
} NR_sched_pdsch_t;

typedef struct NR_UE_harq {
  bool is_waiting;
  uint8_t ndi;
  uint8_t round;
  uint16_t feedback_frame;
  uint16_t feedback_slot;

  /* Transport block to be sent using this HARQ process, its size is in
   * sched_pdsch */
  uint32_t tb[16384];
  uint32_t tb_size;

  /// sched_pdsch keeps information on MCS etc used for the initial transmission
  NR_sched_pdsch_t sched_pdsch;
} NR_UE_harq_t;

//! fixme : need to enhace for the multiple TB CQI report


//
/*! As per spec 38.214 section 5.2.1.4.2
 * - if the UE is configured with the higher layer parameter groupBasedBeamReporting set to 'disabled', the UE shall report in
  a single report nrofReportedRS (higher layer configured) different CRI or SSBRI for each report setting.
 * - if the UE is configured with the higher layer parameter groupBasedBeamReporting set to 'enabled', the UE shall report in a
  single reporting instance two different CRI or SSBRI for each report setting, where CSI-RS and/or SSB
  resources can be received simultaneously by the UE either with a single spatial domain receive filter, or with
  multiple simultaneous spatial domain receive filter
*/
#define MAX_NR_OF_REPORTED_RS 4

typedef enum NR_CSI_Report_Config {
  CSI_Report_PR_cri_ri_li_pmi_cqi_report,
  CSI_Report_PR_ssb_cri_report
} NR_CSI_Report_Config_PR;
struct CRI_RI_LI_PMI_CQI {
  uint8_t cri;
  uint8_t ri;
  uint8_t li;
  uint8_t pmi_x1;
  uint8_t pmi_x2;
  uint8_t cqi;
};

typedef struct CRI_SSB_RSRP {
  uint8_t nr_ssbri_cri;
  uint8_t CRI_SSBRI[MAX_NR_OF_REPORTED_RS];
  uint8_t RSRP;
  uint8_t diff_RSRP[MAX_NR_OF_REPORTED_RS - 1];
} CRI_SSB_RSRP_t;

struct CSI_Report {
  NR_CSI_Report_Config_PR present;
  union Config_CSI_Report {
    struct CRI_RI_LI_PMI_CQI cri_ri_li_pmi_cqi_report;
    struct CRI_SSB_RSRP ssb_cri_report;
  } choice;
};

#define MAX_SR_BITLEN 8

typedef struct {
  uint8_t nb_ssbri_cri;
  uint8_t cri_ssbri_bitlen;
  uint8_t rsrp_bitlen;
  uint8_t diff_rsrp_bitlen;
}L1_RSRP_bitlen_t;

typedef struct{
  uint8_t cri_bitlen;
  uint8_t ri_bitlen;
  uint8_t li_bitlen;
  uint8_t pmi_x1_bitlen;
  uint8_t pmi_x2_bitlen;
  uint8_t cqi_bitlen;
} CSI_Meas_bitlen_t;

typedef struct nr_csi_report {
  NR_CSI_ReportConfig__reportQuantity_PR reportQuantity_type;
  long periodicity;
  uint16_t offset;
  long ** SSB_Index_list;
  long ** CSI_Index_list;
//  uint8_t nb_of_nzp_csi_report;
  uint8_t nb_of_csi_ssb_report;
  L1_RSRP_bitlen_t CSI_report_bitlen;
  CSI_Meas_bitlen_t csi_meas_bitlen;
} nr_csi_report_t;

/*! As per the spec 38.212 and table:  6.3.1.1.2-12 in a single UCI sequence we can have multiple CSI_report 
  the number of CSI_report will depend on number of CSI resource sets that are configured in CSI-ResourceConfig RRC IE
  From spec 38.331 from the IE CSI-ResourceConfig for SSB RSRP reporting we can configure only one resource set 
  From spec 38.214 section 5.2.1.2 For periodic and semi-persistent CSI Resource Settings, the number of CSI-RS Resource Sets configured is limited to S=1
 */
#define MAX_CSI_RESOURCE_SET_IN_CSI_RESOURCE_CONFIG 16

typedef enum {
  INACTIVE = 0,
  ACTIVE_NOT_SCHED,
  ACTIVE_SCHED
} NR_UL_harq_states_t;

typedef struct NR_UE_ul_harq {
  bool is_waiting;
  uint8_t ndi;
  uint8_t round;
  uint16_t feedback_slot;

  /// sched_pusch keeps information on MCS etc used for the initial transmission
  NR_sched_pusch_t sched_pusch;
} NR_UE_ul_harq_t;

/*! \brief scheduling control information set through an API */
#define MAX_CSI_REPORTS 48
typedef struct {
  /// the currently active BWP in DL
  NR_BWP_Downlink_t *active_bwp;
  /// the currently active BWP in UL
  NR_BWP_Uplink_t *active_ubwp;
  /// CCE index and aggregation, should be coherent with cce_list
  NR_SearchSpace_t *search_space;
  NR_ControlResourceSet_t *coreset;

  /// CCE index and Aggr. Level are shared for PUSCH/PDSCH allocation decisions
  /// corresponding to the sched_pusch/sched_pdsch structures below
  int cce_index;
  uint8_t aggregation_level;

  /// PUCCH scheduling information. Array of three, we assume for the moment:
  /// HARQ in the first field, SR in second, CSI in third (as fixed by RRC
  /// conf., i.e. if actually present).  The order is important for
  /// nr_acknack_scheduling()!
  NR_sched_pucch_t sched_pucch[3];

  /// PUSCH semi-static configuration: is not cleared across TTIs
  NR_pusch_semi_static_t pusch_semi_static;
  /// Sched PDSCH: scheduling decisions, copied into HARQ and cleared every TTI
  NR_sched_pusch_t sched_pusch;

  /// uplink bytes that are currently scheduled
  int sched_ul_bytes;
  /// estimation of the UL buffer size
  int estimated_ul_buffer;

  /// PHR info: power headroom level (dB)
  int ph;
  /// PHR info: nominal UE transmit power levels (dBm)
  int pcmax;

  /// PDSCH semi-static configuration: is not cleared across TTIs
  NR_pdsch_semi_static_t pdsch_semi_static;
  /// Sched PDSCH: scheduling decisions, copied into HARQ and cleared every TTI
  NR_sched_pdsch_t sched_pdsch;

  /// total amount of data awaiting for this UE
  uint32_t num_total_bytes;
  /// per-LC status data
  mac_rlc_status_resp_t rlc_status[MAX_NUM_LCID];

  uint16_t ta_frame;
  int16_t ta_update;
  bool ta_apply;
  uint8_t tpc0;
  uint8_t tpc1;
<<<<<<< HEAD
  int raw_rssi;
  int pusch_snrx10;
  int pucch_snrx10;

=======
  uint16_t ul_rssi;
  uint8_t current_harq_pid;
  int pusch_consecutive_dtx_cnt;
  int pucch_consecutive_dtx_cnt;
  int ul_failure;
>>>>>>> 50365402
  struct CSI_Report CSI_report[MAX_CSI_REPORTS];
  /// information about every HARQ process
  NR_UE_harq_t harq_processes[NR_MAX_NB_HARQ_PROCESSES];
  /// HARQ processes that are free
  NR_list_t available_dl_harq;
  /// HARQ processes that await feedback
  NR_list_t feedback_dl_harq;
  /// HARQ processes that await retransmission
  NR_list_t retrans_dl_harq;
  /// information about every UL HARQ process
  NR_UE_ul_harq_t ul_harq_processes[NR_MAX_NB_HARQ_PROCESSES];
  /// UL HARQ processes that are free
  NR_list_t available_ul_harq;
  /// UL HARQ processes that await feedback
  NR_list_t feedback_ul_harq;
  /// UL HARQ processes that await retransmission
  NR_list_t retrans_ul_harq;
  NR_UE_mac_ce_ctrl_t UE_mac_ce_ctrl;// MAC CE related information
} NR_UE_sched_ctrl_t;

typedef struct {
  boolean_t fiveG_connected;
  uicc_t *uicc;
} NRUEcontext_t;

typedef struct {
  int lc_bytes_tx[64];
  int lc_bytes_rx[64];
  int dlsch_rounds[8];
  int dlsch_errors;
  int dlsch_total_bytes;
  int dlsch_current_bytes;
  int ulsch_rounds[8];
  int ulsch_errors;
  int ulsch_total_bytes_scheduled;
  int ulsch_total_bytes_rx;
  int ulsch_current_bytes;
  int cumul_rsrp;
  uint8_t num_rsrp_meas;
} NR_mac_stats_t;


/*! \brief UE list used by gNB to order UEs/CC for scheduling*/
#define MAX_CSI_REPORTCONFIG 48
typedef struct {
  /// scheduling control info
  nr_csi_report_t csi_report_template[MAX_MOBILES_PER_GNB][MAX_CSI_REPORTCONFIG];
  NR_UE_sched_ctrl_t UE_sched_ctrl[MAX_MOBILES_PER_GNB];
  NR_mac_stats_t mac_stats[MAX_MOBILES_PER_GNB];
  NR_list_t list;
  int num_UEs;

  bool active[MAX_MOBILES_PER_GNB];
  rnti_t rnti[MAX_MOBILES_PER_GNB];
  NR_CellGroupConfig_t *CellGroup[MAX_MOBILES_PER_GNB];
  /// CCE indexing
  int Y[MAX_MOBILES_PER_GNB][3][160];
  int m[MAX_MOBILES_PER_GNB];
  int num_pdcch_cand[MAX_MOBILES_PER_GNB][MAX_NUM_CORESET];
  // UE selected beam index
  uint8_t UE_beam_index[MAX_MOBILES_PER_GNB];
  bool Msg4_ACKed[MAX_MOBILES_PER_GNB];
} NR_UE_info_t;

typedef void (*nr_pp_impl_dl)(module_id_t mod_id,
                              frame_t frame,
                              sub_frame_t slot);
typedef bool (*nr_pp_impl_ul)(module_id_t mod_id,
                              frame_t frame,
                              sub_frame_t slot);

/*! \brief top level eNB MAC structure */
typedef struct gNB_MAC_INST_s {
  /// Ethernet parameters for northbound midhaul interface
  eth_params_t                    eth_params_n;
  /// Ethernet parameters for fronthaul interface
  eth_params_t                    eth_params_s;
  /// Module
  module_id_t                     Mod_id;
  /// timing advance group
  NR_TAG_t                        *tag;
  /// Pointer to IF module instance for PHY
  NR_IF_Module_t                  *if_inst;
  /// Pusch target SNR
  int                             pusch_target_snrx10;
  /// Pucch target SNR
  int                             pucch_target_snrx10;
  /// PUCCH Failure threshold (compared to consecutive PUCCH DTX)
  int                             pucch_failure_thres;
  /// PUSCH Failure threshold (compared to consecutive PUSCH DTX)
  int                             pusch_failure_thres;
  /// Subcarrier Offset
  int                             ssb_SubcarrierOffset;
  /// Common cell resources
  NR_COMMON_channels_t common_channels[NFAPI_CC_MAX];
  /// current PDU index (BCH,DLSCH)
  uint16_t pdu_index[NFAPI_CC_MAX];

  /// NFAPI Config Request Structure
  nfapi_nr_config_request_scf_t     config[NFAPI_CC_MAX];
  /// NFAPI DL Config Request Structure
  nfapi_nr_dl_tti_request_t         DL_req[NFAPI_CC_MAX];
  /// a PDCCH PDU groups DCIs per BWP and CORESET. The following structure
  /// keeps pointers to PDCCH PDUs within DL_req so that we can easily track
  /// PDCCH PDUs per CC/BWP/CORESET
  nfapi_nr_dl_tti_pdcch_pdu_rel15_t *pdcch_pdu_idx[NFAPI_CC_MAX][MAX_NUM_BWP][MAX_NUM_CORESET];
  /// NFAPI UL TTI Request Structure, simple pointer into structure
  /// UL_tti_req_ahead for current frame/slot
  nfapi_nr_ul_tti_request_t        *UL_tti_req[NFAPI_CC_MAX];
  /// NFAPI UL TTI Request Structure for future TTIs, dynamically allocated
  /// because length depends on number of slots
  nfapi_nr_ul_tti_request_t        *UL_tti_req_ahead[NFAPI_CC_MAX];
  /// NFAPI HI/DCI0 Config Request Structure
  nfapi_nr_ul_dci_request_t         UL_dci_req[NFAPI_CC_MAX];
  /// NFAPI DL PDU structure
  nfapi_nr_tx_data_request_t        TX_req[NFAPI_CC_MAX];

  NR_UE_info_t UE_info;

  /// UL handle
  uint32_t ul_handle;
  //UE_info_t UE_info;

  // MAC function execution peformance profiler
  /// processing time of eNB scheduler
  time_stats_t eNB_scheduler;
  /// processing time of eNB scheduler for SI
  time_stats_t schedule_si;
  /// processing time of eNB scheduler for Random access
  time_stats_t schedule_ra;
  /// processing time of eNB ULSCH scheduler
  time_stats_t schedule_ulsch;
  /// processing time of eNB DCI generation
  time_stats_t fill_DLSCH_dci;
  /// processing time of eNB MAC preprocessor
  time_stats_t schedule_dlsch_preprocessor;
  /// processing time of eNB DLSCH scheduler
  time_stats_t schedule_dlsch;  // include rlc_data_req + MAC header + preprocessor
  /// processing time of eNB MCH scheduler
  time_stats_t schedule_mch;
  /// processing time of eNB ULSCH reception
  time_stats_t rx_ulsch_sdu;  // include rlc_data_ind
  /// processing time of eNB PCH scheduler
  time_stats_t schedule_pch;
  /// CCE lists
  int cce_list[MAX_NUM_BWP][MAX_NUM_CORESET][MAX_NUM_CCE];
  /// list of allocated beams per period
  int16_t *tdd_beam_association;
  /// PUCCH: keep track of the resources has already been used by saving the
  /// highest index not yet been used in a given slot. Dynamically allocated
  /// so we can have it for every slot as a function of the numerology
  int *pucch_index_used[MAX_NUM_BWP];

  /// bitmap of DLSCH slots, can hold up to 160 slots
  uint64_t dlsch_slot_bitmap[3];
  /// Lookup for preferred time domain allocation for BWP, in DL, slots
  /// dynamically allocated
  int *preferred_dl_tda[MAX_NUM_BWP];
  /// bitmap of ULSCH slots, can hold up to 160 slots
  uint64_t ulsch_slot_bitmap[3];
  /// Lookup for preferred time domain allocation for UL BWP, dynamically
  /// allocated. The index refers to the DL slot, and the indicated TDA's k2
  /// points to the right UL slot
  int *preferred_ul_tda[MAX_NUM_BWP];

  /// DL preprocessor for differentiated scheduling
  nr_pp_impl_dl pre_processor_dl;
  /// UL preprocessor for differentiated scheduling
  nr_pp_impl_ul pre_processor_ul;

  NR_UE_sched_ctrl_t *sched_ctrlCommon;
  NR_Type0_PDCCH_CSS_config_t type0_PDCCH_CSS_config[64];

} gNB_MAC_INST;

#endif /*__LAYER2_NR_MAC_GNB_H__ */<|MERGE_RESOLUTION|>--- conflicted
+++ resolved
@@ -560,18 +560,14 @@
   bool ta_apply;
   uint8_t tpc0;
   uint8_t tpc1;
-<<<<<<< HEAD
   int raw_rssi;
   int pusch_snrx10;
   int pucch_snrx10;
-
-=======
   uint16_t ul_rssi;
   uint8_t current_harq_pid;
   int pusch_consecutive_dtx_cnt;
   int pucch_consecutive_dtx_cnt;
   int ul_failure;
->>>>>>> 50365402
   struct CSI_Report CSI_report[MAX_CSI_REPORTS];
   /// information about every HARQ process
   NR_UE_harq_t harq_processes[NR_MAX_NB_HARQ_PROCESSES];
