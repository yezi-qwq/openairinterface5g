/*
 * Licensed to the OpenAirInterface (OAI) Software Alliance under one or more
 * contributor license agreements.  See the NOTICE file distributed with
 * this work for additional information regarding copyright ownership.
 * The OpenAirInterface Software Alliance licenses this file to You under
 * the OAI Public License, Version 1.1  (the "License"); you may not use this file
 * except in compliance with the License.
 * You may obtain a copy of the License at
 *
 *      http://www.openairinterface.org/?page_id=698
 *
 * Unless required by applicable law or agreed to in writing, software
 * distributed under the License is distributed on an "AS IS" BASIS,
 * WITHOUT WARRANTIES OR CONDITIONS OF ANY KIND, either express or implied.
 * See the License for the specific language governing permissions and
 * limitations under the License.
 *-------------------------------------------------------------------------------
 * For more information about the OpenAirInterface (OAI) Software Alliance:
 *      contact@openairinterface.org
 */

/*! \file mac.h
* \brief MAC data structures, constant, and function prototype
* \author Navid Nikaein and Raymond Knopp, WIE-TAI CHEN
* \date 2011, 2018
* \version 0.5
* \company Eurecom, NTUST
* \email navid.nikaein@eurecom.fr, kroempa@gmail.com

*/
/** @defgroup _oai2  openair2 Reference Implementation
 * @ingroup _ref_implementation_
 * @{
 */

/*@}*/

#ifndef __LAYER2_NR_MAC_GNB_H__
#define __LAYER2_NR_MAC_GNB_H__

#include <stdio.h>
#include <stdlib.h>
#include <string.h>

/* Commmon */
#include "targets/ARCH/COMMON/common_lib.h"
#include "COMMON/platform_constants.h"
#include "common/ran_context.h"

/* RRC */
#include "NR_BCCH-BCH-Message.h"
#include "NR_CellGroupConfig.h"
#include "NR_ServingCellConfigCommon.h"
#include "NR_MeasConfig.h"

/* PHY */
#include "PHY/defs_gNB.h"
#include "PHY/TOOLS/time_meas.h"

/* Interface */
#include "nfapi_nr_interface_scf.h"
#include "NR_PHY_INTERFACE/NR_IF_Module.h"

/* MAC */
#include "LAYER2/MAC/mac.h"
#include "LAYER2/MAC/mac_proto.h"
#include "LAYER2/NR_MAC_COMMON/nr_mac_extern.h"
#include "LAYER2/NR_MAC_COMMON/nr_mac_common.h"
#include "NR_TAG.h"

/* Defs */
#define MAX_NUM_BWP 2
#define MAX_NUM_CORESET 2
#define MAX_NUM_CCE 90
/*!\brief Maximum number of random access process */
#define NR_NB_RA_PROC_MAX 4
#define MAX_NUM_OF_SSB 64

typedef enum {
  RA_IDLE = 0,
  Msg2 = 1,
  WAIT_Msg3 = 2,
  Msg4 = 3,
  WAIT_Msg4_ACK = 4
} RA_gNB_state_t;

typedef struct NR_preamble_ue {
  uint8_t num_preambles;
  uint8_t *preamble_list;
} NR_preamble_ue_t;

/*! \brief gNB template for the Random access information */
typedef struct {
  /// Flag to indicate this process is active
  RA_gNB_state_t state;
  /// BWP id of RA process
  int bwp_id;
  /// CORESET0 configured flag
  int coreset0_configured;
  /// Slot where preamble was received
  uint8_t preamble_slot;
  /// Subframe where Msg2 is to be sent
  uint8_t Msg2_slot;
  /// Frame where Msg2 is to be sent
  frame_t Msg2_frame;
  /// Subframe where Msg3 is to be sent
  sub_frame_t Msg3_slot;
  /// Frame where Msg3 is to be sent
  frame_t Msg3_frame;
  /// Msg3 time domain allocation index
  uint8_t Msg3_tda_id;
  /// Subframe where Msg4 is to be sent
  sub_frame_t Msg4_slot;
  /// Frame where Msg4 is to be sent
  frame_t Msg4_frame;
  /// harq_pid used for Msg4 transmission
  uint8_t harq_pid;
  /// UE RNTI allocated during RAR
  rnti_t rnti;
  /// RA RNTI allocated from received PRACH
  uint16_t RA_rnti;
  /// Received preamble_index
  uint8_t preamble_index;
  /// Received UE Contention Resolution Identifier
  uint8_t cont_res_id[6];
  /// Timing offset indicated by PHY
  int16_t timing_offset;
  /// Timeout for RRC connection
  int16_t RRC_timer;
  /// Msg3 first RB
  uint8_t msg3_first_rb;
  /// Msg3 number of RB
  uint8_t msg3_nb_rb;
  /// Msg3 TPC command
  uint8_t msg3_TPC;
  /// Msg3 ULdelay command
  uint8_t msg3_ULdelay;
  /// Msg3 cqireq command
  uint8_t msg3_cqireq;
  /// Round of Msg3 HARQ
  uint8_t msg3_round;
  /// Msg3 pusch pdu
  nfapi_nr_pusch_pdu_t pusch_pdu;
  /// TBS used for Msg4
  int msg4_TBsize;
  /// MCS used for Msg4
  int msg4_mcs;
  /// RA search space
  NR_SearchSpace_t *ra_ss;
  // Beam index
  uint8_t beam_id;
  /// secondaryCellGroup for UE in NSA that is to come
  NR_CellGroupConfig_t *secondaryCellGroup;
  /// Preambles for contention-free access
  NR_preamble_ue_t preambles;
  /// NSA: the UEs C-RNTI to use
  rnti_t crnti;
  /// CFRA flag
  bool cfra;
} NR_RA_t;

/*! \brief gNB common channels */
typedef struct {
  int physCellId;
  int p_gNB;
  int Ncp;
  int nr_band;
  lte_frame_type_t frame_type;
  uint64_t dl_CarrierFreq;
  NR_BCCH_BCH_Message_t *mib;
  NR_ServingCellConfigCommon_t *ServingCellConfigCommon;
  NR_ARFCN_ValueEUTRA_t ul_CarrierFreq;
  long ul_Bandwidth;
  /// Outgoing MIB PDU for PHY
  MIB_PDU MIB_pdu;
  /// Outgoing BCCH pdu for PHY
  BCCH_PDU BCCH_pdu;
  /// Outgoing BCCH DCI allocation
  uint32_t BCCH_alloc_pdu;
  /// Outgoing CCCH pdu for PHY
  CCCH_PDU CCCH_pdu;
  /// Outgoing PCCH DCI allocation
  uint32_t PCCH_alloc_pdu;
  /// Outgoing PCCH pdu for PHY
  PCCH_PDU PCCH_pdu;
  /// Outgoing RAR pdu for PHY
  RAR_PDU RAR_pdu;
  /// Template for RA computations
  NR_RA_t ra[NR_NB_RA_PROC_MAX];
  /// VRB map for common channels
  uint8_t vrb_map[275];
  /// VRB map for common channels and retransmissions by PHICH
  uint8_t vrb_map_UL[275];
  /// number of subframe allocation pattern available for MBSFN sync area
  uint8_t num_sf_allocation_pattern;
  ///Number of active SSBs
  uint8_t num_active_ssb;
  //Total available prach occasions per configuration period
  uint32_t total_prach_occasions_per_config_period;
  //Total available prach occasions
  uint32_t total_prach_occasions;
  //Max Association period
  uint8_t max_association_period;
  //SSB index
  uint8_t ssb_index[MAX_NUM_OF_SSB];
} NR_COMMON_channels_t;


// SP ZP CSI-RS Resource Set Activation/Deactivation MAC CE
typedef struct sp_zp_csirs {
  bool is_scheduled;     //ZP CSI-RS ACT/Deact MAC CE is scheduled
  bool act_deact;        //Activation/Deactivation indication
  uint8_t serv_cell_id;  //Identity of Serving cell for which MAC CE applies
  uint8_t bwpid;         //Downlink BWP id
  uint8_t rsc_id;        //SP ZP CSI-RS resource set
} sp_zp_csirs_t;

//SP CSI-RS / CSI-IM Resource Set Activation/Deactivation MAC CE
#define MAX_CSI_RESOURCE_SET 64
typedef struct csi_rs_im {
  bool is_scheduled;
  bool act_deact;
  uint8_t serv_cellid;
  uint8_t bwp_id;
  bool im;
  uint8_t csi_im_rsc_id;
  uint8_t nzp_csi_rsc_id;
  uint8_t nb_tci_resource_set_id;
  uint8_t tci_state_id [ MAX_CSI_RESOURCE_SET ];
} csi_rs_im_t;

typedef struct pdcchStateInd {
  bool is_scheduled;
  uint8_t servingCellId;
  uint8_t coresetId;
  uint8_t tciStateId;
} pdcchStateInd_t;

typedef struct SPCSIReportingpucch {
  bool is_scheduled;
  uint8_t servingCellId;
  uint8_t bwpId;
  bool s0tos3_actDeact[4];
} SPCSIReportingpucch_t;

#define MAX_APERIODIC_TRIGGER_STATES 128 //38.331                               
typedef struct aperiodicCSI_triggerStateSelection {
  bool is_scheduled;
  uint8_t servingCellId;
  uint8_t bwpId;
  uint8_t highestTriggerStateSelected;
  bool triggerStateSelection[MAX_APERIODIC_TRIGGER_STATES];
} aperiodicCSI_triggerStateSelection_t;

#define MAX_TCI_STATES 128 //38.331                                             
typedef struct pdschTciStatesActDeact {
  bool is_scheduled;
  uint8_t servingCellId;
  uint8_t bwpId;
  uint8_t highestTciStateActivated;
  bool tciStateActDeact[MAX_TCI_STATES];
} pdschTciStatesActDeact_t;

typedef struct UE_info {
  sp_zp_csirs_t sp_zp_csi_rs;
  csi_rs_im_t csi_im;
  pdcchStateInd_t pdcch_state_ind;
  SPCSIReportingpucch_t SP_CSI_reporting_pucch;
  aperiodicCSI_triggerStateSelection_t aperi_CSI_trigger;
  pdschTciStatesActDeact_t pdsch_TCI_States_ActDeact;
} NR_UE_mac_ce_ctrl_t;


typedef struct NR_sched_pucch {
  int frame;
  int ul_slot;
  uint8_t dai_c;
  uint8_t timing_indicator;
  uint8_t resource_indicator;
  bool active;
} NR_sched_pucch;

typedef struct NR_sched_pusch {
  int frame;
  int slot;
  bool active;
  nfapi_nr_pusch_pdu_t pusch_pdu;
} NR_sched_pusch;

typedef struct NR_UE_harq {
  uint8_t is_waiting;
  uint8_t ndi;
  uint8_t round;
  uint16_t feedback_slot;
} NR_UE_harq_t;

typedef struct NR_UE_old_sched {
  uint16_t rbSize;
  int time_domain_allocation;
  uint8_t mcsTableIdx;
  uint8_t mcs;
  uint8_t numDmrsCdmGrpsNoData;
} NR_UE_ret_info_t;

typedef enum {
  INACTIVE = 0,
  ACTIVE_NOT_SCHED,
  ACTIVE_SCHED
} NR_UL_harq_states_t;

typedef struct NR_UE_ul_harq {
  uint8_t ndi;
  uint8_t round;
  uint16_t last_tx_slot;
  NR_UL_harq_states_t state;
} NR_UE_ul_harq_t;

/*! \brief scheduling control information set through an API */
typedef struct {
  /// total amount of data awaiting for this UE
  uint32_t num_total_bytes;
  /// per-LC status data
  mac_rlc_status_resp_t rlc_status[MAX_NUM_LCID];

  /// the currently active BWP in DL
  NR_BWP_Downlink_t *active_bwp;
  NR_sched_pucch *sched_pucch;
  /// selected PUCCH index, if scheduled
  int pucch_sched_idx;
  NR_sched_pusch *sched_pusch;

  /// CCE index and aggregation, should be coherent with cce_list
  NR_SearchSpace_t *search_space;
  NR_ControlResourceSet_t *coreset;
  int cce_index;
  uint8_t aggregation_level;

  /// RB allocation within active BWP
  uint16_t rbSize;
  uint16_t rbStart;

  // time-domain allocation for scheduled RBs
  int time_domain_allocation;

  /// MCS-related infos
  uint8_t mcsTableIdx;
  uint8_t mcs;
  uint8_t numDmrsCdmGrpsNoData;

  /// Retransmission-related information
  NR_UE_ret_info_t retInfo[NR_MAX_NB_HARQ_PROCESSES];

  uint16_t ta_timer;
  int16_t ta_update;
  bool ta_apply;
  uint8_t tpc0;
  uint8_t tpc1;
  uint16_t ul_rssi;
  uint8_t current_harq_pid;
  NR_UE_harq_t harq_processes[NR_MAX_NB_HARQ_PROCESSES];
  NR_UE_ul_harq_t ul_harq_processes[NR_MAX_NB_HARQ_PROCESSES];
  int dummy;
  NR_UE_mac_ce_ctrl_t UE_mac_ce_ctrl;// MAC CE related information
} NR_UE_sched_ctrl_t;

typedef struct {

  int lc_bytes_tx[64];
  int lc_bytes_rx[64];
  int dlsch_rounds[8];
  int dlsch_errors;
  int dlsch_total_bytes;
  int ulsch_rounds[8];
  int ulsch_errors;
  int ulsch_total_bytes_scheduled;
  int ulsch_total_bytes_rx;
} NR_mac_stats_t;


/*! \brief UNR_E_list_t is a "list" of users within UE_info_t. Especial useful in
 * the scheduler and to keep "classes" of users. */
typedef struct {
  int head;
  int next[MAX_MOBILES_PER_GNB];
} NR_UE_list_t;

/*! \brief UE list used by gNB to order UEs/CC for scheduling*/
typedef struct {
  DLSCH_PDU DLSCH_pdu[4][MAX_MOBILES_PER_GNB];
  /// scheduling control info
  NR_UE_sched_ctrl_t UE_sched_ctrl[MAX_MOBILES_PER_GNB];
  NR_mac_stats_t mac_stats[MAX_MOBILES_PER_GNB];
  NR_UE_list_t list;
  int num_UEs;
  bool active[MAX_MOBILES_PER_GNB];
  rnti_t rnti[MAX_MOBILES_PER_GNB];
  NR_CellGroupConfig_t *secondaryCellGroup[MAX_MOBILES_PER_GNB];
<<<<<<< HEAD
  /// CCE indexing
  int Y[MAX_MOBILES_PER_GNB][3][160];
  int m[MAX_MOBILES_PER_GNB];
  int num_pdcch_cand[MAX_MOBILES_PER_GNB][MAX_NUM_CORESET];
=======
  // UE selected beam index
  uint8_t UE_beam_index[MAX_MOBILES_PER_GNB];
>>>>>>> 63ddc9ac
} NR_UE_info_t;

/*! \brief top level eNB MAC structure */
typedef struct gNB_MAC_INST_s {
  /// Ethernet parameters for northbound midhaul interface
  eth_params_t                    eth_params_n;
  /// Ethernet parameters for fronthaul interface
  eth_params_t                    eth_params_s;
  /// Module
  module_id_t                     Mod_id;
  /// timing advance group
  NR_TAG_t                        *tag;
  /// Pointer to IF module instance for PHY
  NR_IF_Module_t                  *if_inst;
  /// Pusch target SNR
  int                             pusch_target_snrx10;
  /// Pucch target SNR
  int                             pucch_target_snrx10;
  /// Common cell resources
  NR_COMMON_channels_t common_channels[NFAPI_CC_MAX];
  /// current PDU index (BCH,DLSCH)
  uint16_t pdu_index[NFAPI_CC_MAX];

  /// NFAPI Config Request Structure
  nfapi_nr_config_request_scf_t     config[NFAPI_CC_MAX];
  /// NFAPI DL Config Request Structure
  nfapi_nr_dl_tti_request_t         DL_req[NFAPI_CC_MAX];
  /// NFAPI UL TTI Request Structure (this is from the new SCF specs)
  nfapi_nr_ul_tti_request_t         UL_tti_req[NFAPI_CC_MAX];
  /// NFAPI HI/DCI0 Config Request Structure
  nfapi_nr_ul_dci_request_t         UL_dci_req[NFAPI_CC_MAX];
  /// NFAPI DL PDU structure
  nfapi_nr_tx_data_request_t        TX_req[NFAPI_CC_MAX];

  NR_UE_info_t UE_info;

  /// UL handle
  uint32_t ul_handle;

  // MAC function execution peformance profiler
  /// processing time of eNB scheduler
  time_stats_t eNB_scheduler;
  /// processing time of eNB scheduler for SI
  time_stats_t schedule_si;
  /// processing time of eNB scheduler for Random access
  time_stats_t schedule_ra;
  /// processing time of eNB ULSCH scheduler
  time_stats_t schedule_ulsch;
  /// processing time of eNB DCI generation
  time_stats_t fill_DLSCH_dci;
  /// processing time of eNB MAC preprocessor
  time_stats_t schedule_dlsch_preprocessor;
  /// processing time of eNB DLSCH scheduler
  time_stats_t schedule_dlsch;  // include rlc_data_req + MAC header + preprocessor
  /// processing time of eNB MCH scheduler
  time_stats_t schedule_mch;
  /// processing time of eNB ULSCH reception
  time_stats_t rx_ulsch_sdu;  // include rlc_data_ind
  /// processing time of eNB PCH scheduler
  time_stats_t schedule_pch;
  /// CCE lists
  int cce_list[MAX_NUM_BWP][MAX_NUM_CORESET][MAX_NUM_CCE];
  /// current slot
  int current_slot;
} gNB_MAC_INST;

#endif /*__LAYER2_NR_MAC_GNB_H__ */<|MERGE_RESOLUTION|>--- conflicted
+++ resolved
@@ -395,15 +395,12 @@
   bool active[MAX_MOBILES_PER_GNB];
   rnti_t rnti[MAX_MOBILES_PER_GNB];
   NR_CellGroupConfig_t *secondaryCellGroup[MAX_MOBILES_PER_GNB];
-<<<<<<< HEAD
   /// CCE indexing
   int Y[MAX_MOBILES_PER_GNB][3][160];
   int m[MAX_MOBILES_PER_GNB];
   int num_pdcch_cand[MAX_MOBILES_PER_GNB][MAX_NUM_CORESET];
-=======
   // UE selected beam index
   uint8_t UE_beam_index[MAX_MOBILES_PER_GNB];
->>>>>>> 63ddc9ac
 } NR_UE_info_t;
 
 /*! \brief top level eNB MAC structure */
