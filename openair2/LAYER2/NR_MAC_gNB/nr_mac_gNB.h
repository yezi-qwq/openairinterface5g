/*
 * Licensed to the OpenAirInterface (OAI) Software Alliance under one or more
 * contributor license agreements.  See the NOTICE file distributed with
 * this work for additional information regarding copyright ownership.
 * The OpenAirInterface Software Alliance licenses this file to You under
 * the OAI Public License, Version 1.1  (the "License"); you may not use this file
 * except in compliance with the License.
 * You may obtain a copy of the License at
 *
 *      http://www.openairinterface.org/?page_id=698
 *
 * Unless required by applicable law or agreed to in writing, software
 * distributed under the License is distributed on an "AS IS" BASIS,
 * WITHOUT WARRANTIES OR CONDITIONS OF ANY KIND, either express or implied.
 * See the License for the specific language governing permissions and
 * limitations under the License.
 *-------------------------------------------------------------------------------
 * For more information about the OpenAirInterface (OAI) Software Alliance:
 *      contact@openairinterface.org
 */

/*! \file mac.h
* \brief MAC data structures, constant, and function prototype
* \author Navid Nikaein and Raymond Knopp, WIE-TAI CHEN
* \date 2011, 2018
* \version 0.5
* \company Eurecom, NTUST
* \email navid.nikaein@eurecom.fr, kroempa@gmail.com

*/
/** @defgroup _oai2  openair2 Reference Implementation
 * @ingroup _ref_implementation_
 * @{
 */

/*@}*/

#ifndef __LAYER2_NR_MAC_GNB_H__
#define __LAYER2_NR_MAC_GNB_H__

#include <stdio.h>
#include <stdlib.h>
#include <string.h>

#include "NR_BCCH-BCH-Message.h"
#include "NR_CellGroupConfig.h"
#include "NR_ServingCellConfigCommon.h"
#include "NR_MeasConfig.h"

#include "nfapi_nr_interface_scf.h"
#include "NR_PHY_INTERFACE/NR_IF_Module.h"

#include "COMMON/platform_constants.h"
#include "common/ran_context.h"
#include "LAYER2/MAC/mac.h"
#include "LAYER2/MAC/mac_proto.h"
#include "LAYER2/NR_MAC_COMMON/nr_mac_extern.h"
#include "PHY/defs_gNB.h"
#include "PHY/TOOLS/time_meas.h"
#include "targets/ARCH/COMMON/common_lib.h"

#include "nr_mac_common.h"

#define MAX_NUM_BWP 2
#define MAX_NUM_CORESET 2
#define MAX_NUM_CCE 90

#include "NR_TAG.h"

/*! \brief gNB common channels */
typedef struct {
  int physCellId;
  int p_gNB;
  int Ncp;
  int nr_band;
  uint64_t dl_CarrierFreq;
  NR_BCCH_BCH_Message_t *mib;
  NR_ServingCellConfigCommon_t *ServingCellConfigCommon;
  NR_ARFCN_ValueEUTRA_t ul_CarrierFreq;
  long ul_Bandwidth;
  /// Outgoing MIB PDU for PHY
  MIB_PDU MIB_pdu;
  /// Outgoing BCCH pdu for PHY
  BCCH_PDU BCCH_pdu;
  /// Outgoing BCCH DCI allocation
  uint32_t BCCH_alloc_pdu;
  /// Outgoing CCCH pdu for PHY
  CCCH_PDU CCCH_pdu;
  /// Outgoing PCCH DCI allocation
  uint32_t PCCH_alloc_pdu;
  /// Outgoing PCCH pdu for PHY
  PCCH_PDU PCCH_pdu;
  /// Outgoing RAR pdu for PHY
  RAR_PDU RAR_pdu;
  /// Template for RA computations
  RA_t ra[NB_RA_PROC_MAX];
  /// VRB map for common channels
  uint8_t vrb_map[100];
  /// VRB map for common channels and retransmissions by PHICH
  uint8_t vrb_map_UL[100];
  /// number of subframe allocation pattern available for MBSFN sync area
  uint8_t num_sf_allocation_pattern;
} NR_COMMON_channels_t;

/*! \brief scheduling control information set through an API (not used)*/
typedef struct {
  int dummy;
} NR_UE_sched_ctrl_t;

/*! \brief UE list used by eNB to order UEs/CC for scheduling*/
typedef struct {

  DLSCH_PDU DLSCH_pdu[4][MAX_MOBILES_PER_GNB];
  /// scheduling control info
  NR_UE_sched_ctrl_t UE_sched_ctrl[MAX_MOBILES_PER_GNB];
  int next[MAX_MOBILES_PER_GNB];
  int head;
  int next_ul[MAX_MOBILES_PER_GNB];
  int head_ul;
  int avail;
  int num_UEs;
  boolean_t active[MAX_MOBILES_PER_GNB];
  rnti_t rnti[MAX_MOBILES_PER_GNB];
  NR_CellGroupConfig_t *secondaryCellGroup[MAX_MOBILES_PER_GNB];
} NR_UE_list_t;

/*! \brief top level eNB MAC structure */
typedef struct gNB_MAC_INST_s {
  /// Ethernet parameters for northbound midhaul interface
  eth_params_t                    eth_params_n;
  /// Ethernet parameters for fronthaul interface
  eth_params_t                    eth_params_s;
  /// Module
  module_id_t                     Mod_id;
  /// frame counter
  frame_t                         frame;
  /// slot counter
  int                             slot;
  /// timing advance group
  NR_TAG_t                        *tag;
  /// Pointer to IF module instance for PHY
  NR_IF_Module_t                  *if_inst;
  /// TA command
  int                             ta_command;
  /// MAC CE flag indicating TA length
  int                             ta_len;
  /// Common cell resources
  NR_COMMON_channels_t common_channels[NFAPI_CC_MAX];
  /// current PDU index (BCH,DLSCH)
  uint16_t pdu_index[NFAPI_CC_MAX];

  /// NFAPI Config Request Structure
  nfapi_nr_config_request_scf_t     config[NFAPI_CC_MAX];
  /// NFAPI DL Config Request Structure
  nfapi_nr_dl_tti_request_t      DL_req[NFAPI_CC_MAX];
  /// NFAPI UL TTI Request Structure (this is from the new SCF specs)
  nfapi_nr_ul_tti_request_t         UL_tti_req[NFAPI_CC_MAX];
  /// NFAPI HI/DCI0 Config Request Structure
  nfapi_nr_ul_dci_request_t         UL_dci_req[NFAPI_CC_MAX];
  /// NFAPI DL PDU structure
<<<<<<< HEAD
  nfapi_nr_tx_data_request_t       TX_req[NFAPI_CC_MAX];
  NR_UE_list_t UE_list;
=======
  nfapi_tx_request_t                TX_req[NFAPI_CC_MAX];
  /// NFAPI coreset structure
  nfapi_nr_coreset_t                coreset[NFAPI_CC_MAX][NFAPI_NR_MAX_NB_CORESETS];
  /// NFAPI search space structure
  nfapi_nr_search_space_t           search_space[NFAPI_CC_MAX][NFAPI_NR_MAX_NB_SEARCH_SPACES];

  /// this is an LTE structure and needs to be urgenly updated
  UE_list_t UE_list;
>>>>>>> cfced70b

  /// UL handle
  uint32_t ul_handle;

    // MAC function execution peformance profiler
  /// processing time of eNB scheduler
  time_stats_t eNB_scheduler;
  /// processing time of eNB scheduler for SI
  time_stats_t schedule_si;
  /// processing time of eNB scheduler for Random access
  time_stats_t schedule_ra;
  /// processing time of eNB ULSCH scheduler
  time_stats_t schedule_ulsch;
  /// processing time of eNB DCI generation
  time_stats_t fill_DLSCH_dci;
  /// processing time of eNB MAC preprocessor
  time_stats_t schedule_dlsch_preprocessor;
  /// processing time of eNB DLSCH scheduler
  time_stats_t schedule_dlsch;  // include rlc_data_req + MAC header + preprocessor
  /// processing time of eNB MCH scheduler
  time_stats_t schedule_mch;
  /// processing time of eNB ULSCH reception
  time_stats_t rx_ulsch_sdu;  // include rlc_data_ind
  /// processing time of eNB PCH scheduler
  time_stats_t schedule_pch;
  /// CCE lists
  int cce_list[MAX_NUM_BWP][MAX_NUM_CORESET][MAX_NUM_CCE];
} gNB_MAC_INST;

typedef struct {


uint8_t format_indicator; //1 bit
uint16_t frequency_domain_assignment; //up to 16 bits
uint8_t time_domain_assignment; // 4 bits
uint8_t frequency_hopping_flag; //1 bit

uint8_t ra_preamble_index; //6 bits
uint8_t ss_pbch_index; //6 bits
uint8_t prach_mask_index; //4 bits

uint8_t vrb_to_prb_mapping; //0 or 1 bit
uint8_t mcs; //5 bits
uint8_t ndi; //1 bit
uint8_t rv; //2 bits
uint8_t harq_pid; //4 bits
uint8_t dai; //0, 2 or 4 bits
uint8_t dai1; //1 or 2 bits
uint8_t dai2; //0 or 2 bits
uint8_t tpc; //2 bits
uint8_t pucch_resource_indicator; //3 bits
uint8_t pdsch_to_harq_feedback_timing_indicator; //0, 1, 2 or 3 bits

uint8_t short_messages_indicator; //2 bits
uint8_t short_messages; //8 bits
uint8_t tb_scaling; //2 bits

uint8_t carrier_indicator; //0 or 3 bits
uint8_t bwp_indicator; //0, 1 or 2 bits
uint8_t prb_bundling_size_indicator; //0 or 1 bits
uint8_t rate_matching_indicator; //0, 1 or 2 bits
uint8_t zp_csi_rs_trigger; //0, 1 or 2 bits
uint8_t transmission_configuration_indication; //0 or 3 bits
uint8_t srs_request; //2 bits
uint8_t cbgti; //CBG Transmission Information: 0, 2, 4, 6 or 8 bits
uint8_t cbgfi; //CBG Flushing Out Information: 0 or 1 bit
uint8_t dmrs_sequence_initialization; //0 or 1 bit

uint8_t srs_resource_indicator;
uint8_t precoding_information;
uint8_t csi_request;
uint8_t ptrs_dmrs_association;
uint8_t beta_offset_indicator; //0 or 2 bits

uint8_t slot_format_indicator_count;
uint8_t *slot_format_indicators;

uint8_t pre_emption_indication_count;
uint16_t *pre_emption_indications; //14 bit

uint8_t block_number_count;
uint8_t *block_numbers;

uint8_t ul_sul_indicator; //0 or 1 bit
uint8_t antenna_ports;

uint16_t reserved; //1_0/C-RNTI:10 bits, 1_0/P-RNTI: 6 bits, 1_0/SI-&RA-RNTI: 16 bits
uint16_t padding;

} dci_pdu_rel15_t;



#endif /*__LAYER2_NR_MAC_GNB_H__ */<|MERGE_RESOLUTION|>--- conflicted
+++ resolved
@@ -152,25 +152,15 @@
   /// NFAPI Config Request Structure
   nfapi_nr_config_request_scf_t     config[NFAPI_CC_MAX];
   /// NFAPI DL Config Request Structure
-  nfapi_nr_dl_tti_request_t      DL_req[NFAPI_CC_MAX];
+  nfapi_nr_dl_tti_request_t         DL_req[NFAPI_CC_MAX];
   /// NFAPI UL TTI Request Structure (this is from the new SCF specs)
   nfapi_nr_ul_tti_request_t         UL_tti_req[NFAPI_CC_MAX];
   /// NFAPI HI/DCI0 Config Request Structure
   nfapi_nr_ul_dci_request_t         UL_dci_req[NFAPI_CC_MAX];
   /// NFAPI DL PDU structure
-<<<<<<< HEAD
-  nfapi_nr_tx_data_request_t       TX_req[NFAPI_CC_MAX];
+  nfapi_nr_tx_data_request_t        TX_req[NFAPI_CC_MAX];
+
   NR_UE_list_t UE_list;
-=======
-  nfapi_tx_request_t                TX_req[NFAPI_CC_MAX];
-  /// NFAPI coreset structure
-  nfapi_nr_coreset_t                coreset[NFAPI_CC_MAX][NFAPI_NR_MAX_NB_CORESETS];
-  /// NFAPI search space structure
-  nfapi_nr_search_space_t           search_space[NFAPI_CC_MAX][NFAPI_NR_MAX_NB_SEARCH_SPACES];
-
-  /// this is an LTE structure and needs to be urgenly updated
-  UE_list_t UE_list;
->>>>>>> cfced70b
 
   /// UL handle
   uint32_t ul_handle;
