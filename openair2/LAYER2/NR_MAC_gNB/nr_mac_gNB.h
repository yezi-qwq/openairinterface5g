--- conflicted
+++ resolved
@@ -492,16 +492,6 @@
   From spec 38.214 section 5.2.1.2 For periodic and semi-persistent CSI Resource Settings, the number of CSI-RS Resource Sets configured is limited to S=1
  */
 #define MAX_CSI_RESOURCE_SET_IN_CSI_RESOURCE_CONFIG 16
-<<<<<<< HEAD
-typedef struct NR_UE_old_sched {
-  uint16_t rbSize;
-  int time_domain_allocation;
-  uint8_t mcsTableIdx;
-  uint8_t mcs;
-  uint8_t numDmrsCdmGrpsNoData;
-} NR_UE_ret_info_t;
-=======
->>>>>>> c19ba39e
 
 typedef enum {
   INACTIVE = 0,
@@ -572,11 +562,6 @@
   bool ta_apply;
   uint8_t tpc0;
   uint8_t tpc1;
-<<<<<<< HEAD
-  uint16_t ul_rssi;
-  uint8_t current_harq_pid;
-  struct CSI_Report CSI_report[MAX_CSI_REPORTS];
-=======
   int raw_rssi;
   int pusch_snrx10;
   int pucch_snrx10;
@@ -584,7 +569,6 @@
   struct CSI_Report CSI_report[MAX_CSI_REPORTS];
   bool SR;
 
->>>>>>> c19ba39e
   /// information about every HARQ process
   NR_UE_harq_t harq_processes[NR_MAX_NB_HARQ_PROCESSES];
   /// HARQ processes that are free
