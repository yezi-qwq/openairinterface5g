--- conflicted
+++ resolved
@@ -589,16 +589,12 @@
   time_stats_t schedule_pch;
   /// CCE lists
   int cce_list[MAX_NUM_BWP][MAX_NUM_CORESET][MAX_NUM_CCE];
-<<<<<<< HEAD
   /// list of allocated beams per period
   int16_t *tdd_beam_association;
-=======
   /// PUCCH: keep track of the resources has already been used by saving the
   /// highest index not yet been used in a given slot. Dynamically allocated
   /// so we can have it for every slot as a function of the numerology
   int *pucch_index_used[MAX_NUM_BWP];
-
->>>>>>> 39ab3c1e
   /// DL preprocessor for differentiated scheduling
   nr_pp_impl_dl pre_processor_dl;
   /// UL preprocessor for differentiated scheduling
