--- conflicted
+++ resolved
@@ -642,12 +642,9 @@
   int ul_failure;
   struct CSI_Report CSI_report;
   bool SR;
-<<<<<<< HEAD
+  bool set_mcs;
   bool update_pdsch_ps;
   bool update_pusch_ps;
-=======
-  bool set_mcs;
->>>>>>> 6fbfa3b0
   /// information about every HARQ process
   NR_UE_harq_t harq_processes[NR_MAX_NB_HARQ_PROCESSES];
   /// HARQ processes that are free
