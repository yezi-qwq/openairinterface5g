/*
 * Licensed to the OpenAirInterface (OAI) Software Alliance under one or more
 * contributor license agreements.  See the NOTICE file distributed with
 * this work for additional information regarding copyright ownership.
 * The OpenAirInterface Software Alliance licenses this file to You under
 * the OAI Public License, Version 1.0  (the "License"); you may not use this file
 * except in compliance with the License.
 * You may obtain a copy of the License at
 *
 *      http://www.openairinterface.org/?page_id=698
 *
 * Unless required by applicable law or agreed to in writing, software
 * distributed under the License is distributed on an "AS IS" BASIS,
 * WITHOUT WARRANTIES OR CONDITIONS OF ANY KIND, either express or implied.
 * See the License for the specific language governing permissions and
 * limitations under the License.
 *-------------------------------------------------------------------------------
 * For more information about the OpenAirInterface (OAI) Software Alliance:
 *      contact@openairinterface.org
 */

/*! \file LAYER2/MAC/defs.h
* \brief MAC data structures, constant, and function prototype
* \author Navid Nikaein and Raymond Knopp
* \date 2011
* \version 0.5
* \email navid.nikaein@eurecom.fr

*/
/** @defgroup _oai2  openair2 Reference Implementation
 * @ingroup _ref_implementation_
 * @{
 */

/*@}*/

#ifndef __LAYER2_MAC_DEFS_H__
#define __LAYER2_MAC_DEFS_H__



#ifdef USER_MODE
#include <stdio.h>
#include <stdlib.h>
#include <string.h>
#endif

//#include "COMMON/openair_defs.h"

#include "COMMON/platform_constants.h"
#include "COMMON/mac_rrc_primitives.h"
#include "PHY/defs.h"
#include "RadioResourceConfigCommon.h"
#include "RadioResourceConfigDedicated.h"
#include "MeasGapConfig.h"
#include "TDD-Config.h"
#include "RACH-ConfigCommon.h"
#include "MeasObjectToAddModList.h"
#include "MobilityControlInfo.h"
#ifdef Rel10
#include "MBSFN-AreaInfoList-r9.h"
#include "MBSFN-SubframeConfigList.h"
#include "PMCH-InfoList-r9.h"
#include "SCellToAddMod-r10.h"
#endif

//#ifdef PHY_EMUL
//#include "SIMULATION/PHY_EMULATION/impl_defs.h"
//#endif

/** @defgroup _mac  MAC
 * @ingroup _oai2
 * @{
 */

#define BCCH_PAYLOAD_SIZE_MAX 128
#define CCCH_PAYLOAD_SIZE_MAX 128
#define PCCH_PAYLOAD_SIZE_MAX 128

#define SCH_PAYLOAD_SIZE_MAX 4096
/// Logical channel ids from 36-311 (Note BCCH is not specified in 36-311, uses the same as first DRB)

#ifdef Rel10

// Mask for identifying subframe for MBMS
#define MBSFN_TDD_SF3 0x80// for TDD
#define MBSFN_TDD_SF4 0x40
#define MBSFN_TDD_SF7 0x20
#define MBSFN_TDD_SF8 0x10
#define MBSFN_TDD_SF9 0x08
#define MBSFN_FDD_SF1 0x80// for FDD
#define MBSFN_FDD_SF2 0x40
#define MBSFN_FDD_SF3 0x20
#define MBSFN_FDD_SF6 0x10
#define MBSFN_FDD_SF7 0x08
#define MBSFN_FDD_SF8 0x04

#define MAX_MBSFN_AREA 8
#define MAX_PMCH_perMBSFN 15
/*!\brief MAX MCCH payload size  */
#define MCCH_PAYLOAD_SIZE_MAX 128
//#define MCH_PAYLOAD_SIZE_MAX 16384// this value is using in case mcs and TBS index are high
#endif

#ifdef USER_MODE
#define printk printf
#endif //USER_MODE

/*!\brief Maximum number of logical channl group IDs */
#define MAX_NUM_LCGID 4
/*!\brief logical channl group ID 0 */
#define LCGID0 0
/*!\brief logical channl group ID 1 */
#define LCGID1 1
/*!\brief logical channl group ID 2 */
#define LCGID2 2
/*!\brief logical channl group ID 3 */
#define LCGID3 3
/*!\brief Maximum number of logical chanels */
#define MAX_NUM_LCID 11
/*!\brief Maximum number od control elemenets */
#define MAX_NUM_CE 5
/*!\brief Maximum number of random access process */
#define NB_RA_PROC_MAX 4
/*!\brief size of buffer status report table */
#define BSR_TABLE_SIZE 64
/*!\brief The power headroom reporting range is from -23 ...+40 dB and beyond, with step 1 */
#define PHR_MAPPING_OFFSET 23  // if ( x>= -23 ) val = floor (x + 23) 
/*!\brief maximum number of resource block groups */
#define N_RBG_MAX 25 // for 20MHz channel BW
/*!\brief minimum value for channel quality indicator */
#define MIN_CQI_VALUE  0
/*!\brief maximum value for channel quality indicator */
#define MAX_CQI_VALUE  15

<<<<<<< HEAD
=======
//if value equal oxFFFF means counters are NOT active
>>>>>>> 319ae6fb
#define MAC_UE_BSR_TIMER_NOT_RUNNING   (0xFFFF)

#define LCID_EMPTY 0
#define LCID_NOT_EMPTY 1

/* 
 * eNB part 
 */ 


/* 
 * UE/ENB common part 
 */ 
/*!\brief MAC header of Random Access Response for Random access preamble identifier (RAPID) */
typedef struct {
  uint8_t RAPID:6;
  uint8_t T:1;
  uint8_t E:1;
} __attribute__((__packed__))RA_HEADER_RAPID;

/*!\brief  MAC header of Random Access Response for backoff indicator (BI)*/
typedef struct {
  uint8_t BI:4;
  uint8_t R:2;
  uint8_t T:1;
  uint8_t E:1;
} __attribute__((__packed__))RA_HEADER_BI;
/*
typedef struct {
  uint64_t padding:16;
  uint64_t t_crnti:16;
  uint64_t hopping_flag:1;
  uint64_t rb_alloc:10;
  uint64_t mcs:4;
  uint64_t TPC:3;
  uint64_t UL_delay:1;
  uint64_t cqi_req:1;
  uint64_t Timing_Advance_Command:11;  // first/2nd octet LSB
  uint64_t R:1;                        // octet MSB
  } __attribute__((__packed__))RAR_PDU;

typedef struct {
  uint64_t padding:16;
  uint64_t R:1;                        // octet MSB
  uint64_t Timing_Advance_Command:11;  // first/2nd octet LSB
  uint64_t cqi_req:1;
  uint64_t UL_delay:1;
  uint64_t TPC:3;
  uint64_t mcs:4;
  uint64_t rb_alloc:10;
  uint64_t hopping_flag:1;
  uint64_t t_crnti:16;
  } __attribute__((__packed__))RAR_PDU;

#define sizeof_RAR_PDU 6
*/
/*!\brief  MAC subheader short with 7bit Length field */
typedef struct {
  uint8_t LCID:5;  // octet 1 LSB
  uint8_t E:1;
  uint8_t R:2;     // octet 1 MSB
  uint8_t L:7;     // octet 2 LSB
  uint8_t F:1;     // octet 2 MSB
} __attribute__((__packed__))SCH_SUBHEADER_SHORT;
/*!\brief  MAC subheader long  with 15bit Length field */
typedef struct {
  uint8_t LCID:5;   // octet 1 LSB
  uint8_t E:1;
  uint8_t R:2;      // octet 1 MSB
  uint8_t L_MSB:7;
  uint8_t F:1;      // octet 2 MSB
  uint8_t L_LSB:8;
  uint8_t padding;
} __attribute__((__packed__))SCH_SUBHEADER_LONG;
/*!\brief MAC subheader short without length field */
typedef struct {
  uint8_t LCID:5;
  uint8_t E:1;
  uint8_t R:2;
} __attribute__((__packed__))SCH_SUBHEADER_FIXED;

/*!\brief  mac control element: short buffer status report for a specific logical channel group ID*/
typedef struct {
  uint8_t Buffer_size:6;  // octet 1 LSB
  uint8_t LCGID:2;        // octet 1 MSB
} __attribute__((__packed__))BSR_SHORT;

typedef BSR_SHORT BSR_TRUNCATED;
/*!\brief  mac control element: long buffer status report for all logical channel group ID*/
typedef struct {
<<<<<<< HEAD
  uint8_t Buffer_size3:6;
  uint8_t Buffer_size2:6;
  uint8_t Buffer_size1:6;
  uint8_t Buffer_size0:6;
=======
  uint32_t Buffer_size3:6;
  uint32_t Buffer_size2:6;
  uint32_t Buffer_size1:6;
  uint32_t Buffer_size0:6;
>>>>>>> 319ae6fb
} __attribute__((__packed__))BSR_LONG;

#define BSR_LONG_SIZE  (sizeof(BSR_LONG))
/*!\brief  mac control element: timing advance  */
typedef struct {
  uint8_t TA:6;
  uint8_t R:2;
} __attribute__((__packed__))TIMING_ADVANCE_CMD;
/*!\brief  mac control element: power headroom report  */
typedef struct {
  uint8_t PH:6;
  uint8_t R:2;
} __attribute__((__packed__))POWER_HEADROOM_CMD;

/*!\brief  DCI PDU filled by MAC for the PHY  */
typedef struct {
  uint8_t Num_ue_spec_dci ;
  uint8_t Num_common_dci  ;
  //  uint32_t nCCE;
  uint32_t num_pdcch_symbols;
  DCI_ALLOC_t dci_alloc[NUM_DCI_MAX] ;
} DCI_PDU;
/*! \brief CCCH payload */
typedef struct {
  uint8_t payload[CCCH_PAYLOAD_SIZE_MAX] ;
} __attribute__((__packed__))CCCH_PDU;
/*! \brief BCCH payload */
typedef struct {
  uint8_t payload[BCCH_PAYLOAD_SIZE_MAX] ;
} __attribute__((__packed__))BCCH_PDU;
/*! \brief BCCH payload */
typedef struct {
  uint8_t payload[PCCH_PAYLOAD_SIZE_MAX] ;
} __attribute__((__packed__))PCCH_PDU;

#ifdef Rel10
/*! \brief MCCH payload */
typedef struct {
  uint8_t payload[MCCH_PAYLOAD_SIZE_MAX] ;
} __attribute__((__packed__))MCCH_PDU;
/*!< \brief MAC control element for activation and deactivation of component carriers */
typedef struct {
  uint8_t C7:1;/*!< \brief Component carrier 7 */
  uint8_t C6:1;/*!< \brief Component carrier 6 */
  uint8_t C5:1;/*!< \brief Component carrier 5 */
  uint8_t C4:1;/*!< \brief Component carrier 4 */
  uint8_t C3:1;/*!< \brief Component carrier 3 */
  uint8_t C2:1;/*!< \brief Component carrier 2 */
  uint8_t C1:1;/*!< \brief Component carrier 1 */
  uint8_t R:1;/*!< \brief Reserved  */
} __attribute__((__packed__))CC_ELEMENT;
/*! \brief MAC control element: MCH Scheduling Information */
typedef struct {
  uint8_t stop_sf_MSB:3; // octet 1 LSB
  uint8_t lcid:5;        // octet 2 MSB
  uint8_t stop_sf_LSB:8;
} __attribute__((__packed__))MSI_ELEMENT;
#endif
/*! \brief Values of CCCH LCID for DLSCH */ 
#define CCCH_LCHANID 0
/*!\brief Values of BCCH logical channel */
#define BCCH 3  // SI 
/*!\brief Values of PCCH logical channel */
#define PCCH 4  // Paging 
/*!\brief Value of CCCH / SRB0 logical channel */
#define CCCH 0  // srb0
/*!\brief DCCH / SRB1 logical channel */
#define DCCH 1  // srb1
/*!\brief DCCH1 / SRB2  logical channel */
#define DCCH1 2 // srb2
/*!\brief DTCH DRB1  logical channel */
#define DTCH 3 // LCID
/*!\brief MCCH logical channel */
#define MCCH 4 
/*!\brief MTCH logical channel */
#define MTCH 1 
// DLSCH LCHAN ID
/*!\brief LCID of UE contention resolution identity for DLSCH*/
#define UE_CONT_RES 28
/*!\brief LCID of timing advance for DLSCH */
#define TIMING_ADV_CMD 29
/*!\brief LCID of discontinous reception mode for DLSCH */
#define DRX_CMD 30
/*!\brief LCID of padding LCID for DLSCH */
#define SHORT_PADDING 31

#ifdef Rel10
// MCH LCHAN IDs (table6.2.1-4 TS36.321)
/*!\brief LCID of MCCH for DL */
#define MCCH_LCHANID 0
/*!\brief LCID of MCH scheduling info for DL */
#define MCH_SCHDL_INFO 3
/*!\brief LCID of Carrier component activation/deactivation */
#define CC_ACT_DEACT 27
#endif

// ULSCH LCHAN IDs
/*!\brief LCID of extended power headroom for ULSCH */
#define EXTENDED_POWER_HEADROOM 25
/*!\brief LCID of power headroom for ULSCH */
#define POWER_HEADROOM 26
/*!\brief LCID of CRNTI for ULSCH */
#define CRNTI 27
/*!\brief LCID of truncated BSR for ULSCH */
#define TRUNCATED_BSR 28
/*!\brief LCID of short BSR for ULSCH */
#define SHORT_BSR 29
/*!\brief LCID of long BSR for ULSCH */
#define LONG_BSR 30
/*!\brief first level bsr type for ULSCH: Regular BSR,Padding BSR,Periodic BSR*/
#define BSR_TYPE_FIRST_LEVEL 3
/*!\brief  first level bsr type states*/
typedef enum {
  REGULAR_BSR =0,
  PADDING_BSR,
  PERIODIC_BSR
} UE_FIRST_LEVEL_BSR_TYPE;


/*! \brief Downlink SCH PDU Structure */
typedef struct {
  int8_t payload[8][SCH_PAYLOAD_SIZE_MAX];
  uint16_t Pdu_size[8];
} __attribute__ ((__packed__)) DLSCH_PDU;

/*! \brief MCH PDU Structure */
typedef struct {
  int8_t payload[SCH_PAYLOAD_SIZE_MAX];
  uint16_t Pdu_size;
  uint8_t mcs;
  uint8_t sync_area;
  uint8_t msi_active;
  uint8_t mcch_active;
  uint8_t mtch_active;
} __attribute__ ((__packed__)) MCH_PDU;

/*! \brief Uplink SCH PDU Structure */
typedef struct {
  int8_t payload[SCH_PAYLOAD_SIZE_MAX];         /*!< \brief SACH payload */
  uint16_t Pdu_size;
} __attribute__ ((__packed__)) ULSCH_PDU;

#include "PHY/impl_defs_top.h"

/*!\brief  UE ULSCH scheduling states*/
typedef enum {
  S_UL_NONE =0,
  S_UL_WAITING,
  S_UL_SCHEDULED,
  S_UL_BUFFERED,
  S_UL_NUM_STATUS
} UE_ULSCH_STATUS;

/*!\brief  UE DLSCH scheduling states*/
typedef enum {
  S_DL_NONE =0,
  S_DL_WAITING,
  S_DL_SCHEDULED,
  S_DL_BUFFERED,
  S_DL_NUM_STATUS
} UE_DLSCH_STATUS;

/*!\brief  scheduling policy for the contention-based access */
typedef enum {
  CBA_ES=0, /// equal share of RB among groups w
  CBA_ES_S,  /// equal share of RB among groups with small allocation
  CBA_PF, /// proportional fair (kind of)
  CBA_PF_S,  /// proportional fair (kind of) with small RB allocation
  CBA_RS /// random allocation
} CBA_POLICY;


/*! \brief temporary struct for ULSCH sched */
typedef struct {
  rnti_t rnti;
  uint16_t subframe;
  uint16_t serving_num;
  UE_ULSCH_STATUS status;
} eNB_ULSCH_INFO;
/*! \brief temp struct for DLSCH sched */
typedef struct {
  rnti_t rnti;
  uint16_t weight;
  uint16_t subframe;
  uint16_t serving_num;
  UE_DLSCH_STATUS status;
} eNB_DLSCH_INFO;
/*! \brief eNB overall statistics */
typedef struct {
  /// num BCCH PDU per CC 
  uint32_t total_num_bcch_pdu;
  /// BCCH buffer size  
  uint32_t bcch_buffer;
  /// total BCCH buffer size  
  uint32_t total_bcch_buffer;
  /// BCCH MCS
  uint32_t bcch_mcs;

  /// num CCCH PDU per CC 
  uint32_t total_num_ccch_pdu;
  /// BCCH buffer size  
  uint32_t ccch_buffer;
  /// total BCCH buffer size  
  uint32_t total_ccch_buffer;
  /// BCCH MCS
  uint32_t ccch_mcs;

/// num active users
  uint16_t num_dlactive_UEs;
  ///  available number of PRBs for a give SF
  uint16_t available_prbs;
  /// total number of PRB available for the user plane
  uint32_t total_available_prbs;
  /// aggregation
  /// total avilable nccc : num control channel element
  uint16_t available_ncces;
  // only for a new transmission, should be extended for retransmission
  // current dlsch  bit rate for all transport channels
  uint32_t dlsch_bitrate;
  //
  uint32_t dlsch_bytes_tx;
  //
  uint32_t dlsch_pdus_tx;
  //
  uint32_t total_dlsch_bitrate;
  //
  uint32_t total_dlsch_bytes_tx;
  //
  uint32_t total_dlsch_pdus_tx;
  
  // here for RX
  //
  uint32_t ulsch_bitrate;
  //
  uint32_t ulsch_bytes_rx;
  //
  uint64_t ulsch_pdus_rx; 

  uint32_t total_ulsch_bitrate;
  //
  uint32_t total_ulsch_bytes_rx;
  //
  uint32_t total_ulsch_pdus_rx;
  
} eNB_STATS;
/*! \brief eNB statistics for the connected UEs*/
typedef struct {

  /// CRNTI of UE
  rnti_t crnti; ///user id (rnti) of connected UEs
  // rrc status
  uint8_t rrc_status;
  /// harq pid
  uint8_t harq_pid;
  /// harq rounf
  uint8_t harq_round;
  /// DL Wideband CQI index (2 TBs)
  uint8_t dl_cqi;
  /// total available number of PRBs for a new transmission
  uint16_t rbs_used;
  /// total available number of PRBs for a retransmission
  uint16_t rbs_used_retx;
  /// total nccc used for a new transmission: num control channel element
  uint16_t ncce_used;
  /// total avilable nccc for a retransmission: num control channel element
  uint16_t ncce_used_retx;

  // mcs1 before the rate adaptaion
  uint8_t dlsch_mcs1;
  /// Target mcs2 after rate-adaptation
  uint8_t dlsch_mcs2;
  //  current TBS with mcs2
  uint32_t TBS;
  //  total TBS with mcs2
  //  uint32_t total_TBS;
  //  total rb used for a new transmission
  uint32_t total_rbs_used;
  //  total rb used for retransmission
  uint32_t total_rbs_used_retx;

   /// TX
  /// Num pkt
  uint32_t num_pdu_tx[NB_RB_MAX];
  /// num bytes
  uint32_t num_bytes_tx[NB_RB_MAX];
  /// num retransmission / harq
  uint32_t num_retransmission;
  /// instantaneous tx throughput for each TTI
  //  uint32_t tti_throughput[NB_RB_MAX];

  /// overall
  //
  uint32_t  dlsch_bitrate;
  //total
  uint32_t  total_dlsch_bitrate;
  /// headers+ CE +  padding bytes for a MAC PDU
  uint64_t overhead_bytes;
  /// headers+ CE +  padding bytes for a MAC PDU
  uint64_t total_overhead_bytes;
  /// headers+ CE +  padding bytes for a MAC PDU
  uint64_t avg_overhead_bytes;
  // MAC multiplexed payload
  uint64_t total_sdu_bytes;
  // total MAC pdu bytes
  uint64_t total_pdu_bytes;

  // total num pdu
  uint32_t total_num_pdus;
  //
  //  uint32_t avg_pdu_size;

  /// RX

  /// preassigned mcs after rate adaptation
  uint8_t ulsch_mcs1;
  /// adjusted mcs
  uint8_t ulsch_mcs2;

  /// estimated average pdu inter-departure time
  uint32_t avg_pdu_idt;
  /// estimated average pdu size
  uint32_t avg_pdu_ps;
  ///
  uint32_t aggregated_pdu_size;
  uint32_t aggregated_pdu_arrival;

  ///  uplink transport block size
  uint32_t ulsch_TBS;

  ///  total rb used for a new uplink transmission
  uint32_t num_retransmission_rx;
  ///  total rb used for a new uplink transmission
  uint32_t rbs_used_rx;
   ///  total rb used for a new uplink retransmission
  uint32_t rbs_used_retx_rx;
  ///  total rb used for a new uplink transmission
  uint32_t total_rbs_used_rx;
  /// normalized rx power 
  int32_t      normalized_rx_power;
   /// target rx power 
  int32_t    target_rx_power;

  /// num rx pdu
  uint32_t num_pdu_rx[NB_RB_MAX];
  /// num bytes rx
  uint32_t num_bytes_rx[NB_RB_MAX];
  /// instantaneous rx throughput for each TTI
  //  uint32_t tti_goodput[NB_RB_MAX];
  /// errors
  uint32_t num_errors_rx;
  
  uint64_t overhead_bytes_rx;
  /// headers+ CE +  padding bytes for a MAC PDU
  uint64_t total_overhead_bytes_rx;
  /// headers+ CE +  padding bytes for a MAC PDU
  uint64_t avg_overhead_bytes_rx;
 //
  uint32_t  ulsch_bitrate;
  //total
  uint32_t  total_ulsch_bitrate;
  /// overall
  ///  MAC pdu bytes
  uint64_t pdu_bytes_rx;
  /// total MAC pdu bytes
  uint64_t total_pdu_bytes_rx;
  /// total num pdu
  uint32_t total_num_pdus_rx;
  /// num of error pdus
  uint32_t total_num_errors_rx;

} eNB_UE_STATS;
/*! \brief eNB template for UE context information  */
typedef struct {
  /// C-RNTI of UE
  rnti_t rnti;
  /// NDI from last scheduling
  uint8_t oldNDI[8];
  /// NDI from last UL scheduling
  uint8_t oldNDI_UL[8];
  /// Flag to indicate UL has been scheduled at least once
  boolean_t ul_active;
  /// Flag to indicate UE has been configured (ACK from RRCConnectionSetup received)
  boolean_t configured;

  // PHY interface info

  /// DCI format for DLSCH
  uint16_t DLSCH_dci_fmt;

  /// Current Aggregation Level for DCI
  uint8_t DCI_aggregation_min;

  /// size of DLSCH size in bit 
  uint8_t DLSCH_dci_size_bits;

  /// DCI buffer for DLSCH
  /* rounded to 32 bits unit (actual value should be 8 due to the logic
   * of the function generate_dci0) */
  uint8_t DLSCH_DCI[8][(((MAX_DCI_SIZE_BITS)+31)>>5)*4];

  /// Number of Allocated RBs for DL after scheduling (prior to frequency allocation)
  uint16_t nb_rb[8]; // num_max_harq

  /// Number of Allocated RBs for UL after scheduling (prior to frequency allocation)
  uint16_t nb_rb_ul[8]; // num_max_harq

  /// Number of Allocated RBs by the ulsch preprocessor
  uint8_t pre_allocated_nb_rb_ul;

  /// index of Allocated RBs by the ulsch preprocessor
  int8_t pre_allocated_rb_table_index_ul;

  /// total allocated RBs
  int8_t total_allocated_rbs;

  /// pre-assigned MCS by the ulsch preprocessor
  uint8_t pre_assigned_mcs_ul;

  /// assigned MCS by the ulsch scheduler
  uint8_t assigned_mcs_ul;

  /// DCI buffer for ULSCH
  /* rounded to 32 bits unit (actual value should be 8 due to the logic
   * of the function generate_dci0) */
  uint8_t ULSCH_DCI[8][(((MAX_DCI_SIZE_BITS)+31)>>5)*4];

  /// DL DAI
  uint8_t DAI;

  /// UL DAI
  uint8_t DAI_ul[10];

  /// UL Scheduling Request Received
  uint8_t ul_SR;

  ///Resource Block indication for each sub-band in MU-MIMO
  uint8_t rballoc_subband[8][50];

  // Logical channel info for link with RLC

  /// Last received UE BSR info for each logical channel group id
  uint8_t bsr_info[MAX_NUM_LCGID];

  /// LCGID mapping
  long lcgidmap[11];

  /// phr information
  int8_t phr_info;

  /// phr information
  int8_t phr_info_configured;

  ///dl buffer info
  uint32_t dl_buffer_info[MAX_NUM_LCID];
  /// total downlink buffer info
  uint32_t dl_buffer_total;
  /// total downlink pdus
  uint32_t dl_pdus_total;
  /// downlink pdus for each LCID
  uint32_t dl_pdus_in_buffer[MAX_NUM_LCID];
  /// creation time of the downlink buffer head for each LCID
  uint32_t dl_buffer_head_sdu_creation_time[MAX_NUM_LCID];
  /// maximum creation time of the downlink buffer head across all LCID
  uint32_t  dl_buffer_head_sdu_creation_time_max;
  /// a flag indicating that the downlink head SDU is segmented  
  uint8_t    dl_buffer_head_sdu_is_segmented[MAX_NUM_LCID];
  /// size of remaining size to send for the downlink head SDU
  uint32_t dl_buffer_head_sdu_remaining_size_to_send[MAX_NUM_LCID];

  /// total uplink buffer size 
  uint32_t ul_total_buffer;
  /// uplink buffer creation time for each LCID
  uint32_t ul_buffer_creation_time[MAX_NUM_LCGID];
  /// maximum uplink buffer creation time across all the LCIDs
  uint32_t ul_buffer_creation_time_max;
  /// uplink buffer size per LCID
  uint32_t ul_buffer_info[MAX_NUM_LCGID];

  /// UE tx power
  int32_t ue_tx_power;

  /// stores the frame where the last TPC was transmitted
  uint32_t pusch_tpc_tx_frame;
  uint32_t pusch_tpc_tx_subframe;
  uint32_t pucch_tpc_tx_frame;
  uint32_t pucch_tpc_tx_subframe;

#ifdef LOCALIZATION
  eNB_UE_estimated_distances distance;
#endif
} UE_TEMPLATE;

/*! \brief scheduling control information set through an API (not used)*/
typedef struct {
  ///UL transmission bandwidth in RBs
  uint8_t ul_bandwidth[MAX_NUM_LCID];
  ///DL transmission bandwidth in RBs
  uint8_t dl_bandwidth[MAX_NUM_LCID];

  //To do GBR bearer
  uint8_t min_ul_bandwidth[MAX_NUM_LCID];

  uint8_t min_dl_bandwidth[MAX_NUM_LCID];

  ///aggregated bit rate of non-gbr bearer per UE
  uint64_t  ue_AggregatedMaximumBitrateDL;
  ///aggregated bit rate of non-gbr bearer per UE
  uint64_t  ue_AggregatedMaximumBitrateUL;
  ///CQI scheduling interval in subframes.
  uint16_t cqiSchedInterval;
  ///Contention resolution timer used during random access
  uint8_t mac_ContentionResolutionTimer;

  uint16_t max_allowed_rbs[MAX_NUM_LCID];

  uint8_t max_mcs[MAX_NUM_LCID];

  uint16_t priority[MAX_NUM_LCID];

  // resource scheduling information
  uint8_t       harq_pid[MAX_NUM_CCs];
  uint8_t       round[MAX_NUM_CCs];
  uint8_t       dl_pow_off[MAX_NUM_CCs];
  uint16_t      pre_nb_available_rbs[MAX_NUM_CCs];
  unsigned char rballoc_sub_UE[MAX_NUM_CCs][N_RBG_MAX];
  uint16_t      ta_timer;
  int16_t       ta_update;
  int32_t       context_active_timer;
  int32_t       cqi_req_timer;
  int32_t       ul_inactivity_timer;
  int32_t       ul_failure_timer;
  int32_t       ul_scheduled;
  int32_t       ra_pdcch_order_sent;
  int32_t       ul_out_of_sync;
  int32_t       phr_received;
} UE_sched_ctrl;
/*! \brief eNB template for the Random access information */
typedef struct {
  /// Flag to indicate this process is active
  boolean_t RA_active;
  /// Size of DCI for RA-Response (bytes)
  uint8_t RA_dci_size_bytes1;
  /// Size of DCI for RA-Response (bits)
  uint8_t RA_dci_size_bits1;
  /// Actual DCI to transmit for RA-Response
  uint8_t RA_alloc_pdu1[(MAX_DCI_SIZE_BITS>>3)+1];
  /// DCI format for RA-Response (should be 1A)
  uint8_t RA_dci_fmt1;
  /// Size of DCI for Msg4/ContRes (bytes)
  uint8_t RA_dci_size_bytes2;
  /// Size of DCI for Msg4/ContRes (bits)
  uint8_t RA_dci_size_bits2;
  /// Actual DCI to transmit for Msg4/ContRes
  uint8_t RA_alloc_pdu2[(MAX_DCI_SIZE_BITS>>3)+1];
  /// DCI format for Msg4/ContRes (should be 1A)
  uint8_t RA_dci_fmt2;
  /// Flag to indicate the eNB should generate RAR.  This is triggered by detection of PRACH
  uint8_t generate_rar;
  /// Subframe where preamble was received
  uint8_t preamble_subframe;
  /// Subframe where Msg3 is to be sent
  uint8_t Msg3_subframe;
  /// Flag to indicate the eNB should generate Msg4 upon reception of SDU from RRC.  This is triggered by first ULSCH reception at eNB for new user.
  uint8_t generate_Msg4;
  /// Flag to indicate that eNB is waiting for ACK that UE has received Msg3.
  uint8_t wait_ack_Msg4;
  /// UE RNTI allocated during RAR
  rnti_t rnti;
  /// RA RNTI allocated from received PRACH
  uint16_t RA_rnti;
  /// Received preamble_index
  uint8_t preamble_index;
  /// Received UE Contention Resolution Identifier
  uint8_t cont_res_id[6];
  /// Timing offset indicated by PHY
  int16_t timing_offset;
  /// Timeout for RRC connection
  int16_t RRC_timer;
} RA_TEMPLATE;


/*! \brief subband bitmap confguration (for ALU icic algo purpose), in test phase */
typedef struct {
  uint8_t sbmap[NUMBER_OF_SUBBANDS_MAX]; //13 = number of SB MAX for 100 PRB
  uint8_t periodicity;
  uint8_t first_subframe;
  uint8_t sb_size;
  uint8_t nb_active_sb;
} SBMAP_CONF;
/*! \brief UE list used by eNB to order UEs/CC for scheduling*/ 
typedef struct {
  /// DLSCH pdu 
  DLSCH_PDU DLSCH_pdu[MAX_NUM_CCs][2][NUMBER_OF_UE_MAX];
  /// DCI template and MAC connection parameters for UEs
  UE_TEMPLATE UE_template[MAX_NUM_CCs][NUMBER_OF_UE_MAX];
  /// DCI template and MAC connection for RA processes
  int pCC_id[NUMBER_OF_UE_MAX];
  /// sorted downlink component carrier for the scheduler 
  int ordered_CCids[MAX_NUM_CCs][NUMBER_OF_UE_MAX];
  /// number of downlink active component carrier 
  int numactiveCCs[NUMBER_OF_UE_MAX];
  /// sorted uplink component carrier for the scheduler 
  int ordered_ULCCids[MAX_NUM_CCs][NUMBER_OF_UE_MAX];
  /// number of uplink active component carrier 
  int numactiveULCCs[NUMBER_OF_UE_MAX];
  /// number of downlink active component carrier 
  uint8_t dl_CC_bitmap[NUMBER_OF_UE_MAX];
  /// eNB to UE statistics
  eNB_UE_STATS eNB_UE_stats[MAX_NUM_CCs][NUMBER_OF_UE_MAX];
  /// scheduling control info
  UE_sched_ctrl UE_sched_ctrl[NUMBER_OF_UE_MAX];

  int next[NUMBER_OF_UE_MAX];
  int head;
  int next_ul[NUMBER_OF_UE_MAX];
  int head_ul;
  int avail;
  int num_UEs;
  boolean_t active[NUMBER_OF_UE_MAX];
} UE_list_t;

/*! \brief eNB common channels */ 
typedef struct {
  /// Outgoing DCI for PHY generated by eNB scheduler
  DCI_PDU DCI_pdu;
  /// Outgoing BCCH pdu for PHY
  BCCH_PDU BCCH_pdu;
  /// Outgoing BCCH DCI allocation
  uint32_t BCCH_alloc_pdu;
  /// Outgoing CCCH pdu for PHY
  CCCH_PDU CCCH_pdu;
  RA_TEMPLATE RA_template[NB_RA_PROC_MAX];
  /// VRB map for common channels
  uint8_t vrb_map[100];
  /// MBSFN SubframeConfig
  struct MBSFN_SubframeConfig *mbsfn_SubframeConfig[8];
  /// number of subframe allocation pattern available for MBSFN sync area
  uint8_t num_sf_allocation_pattern;
#ifdef Rel10
  /// MBMS Flag
  uint8_t MBMS_flag;
  /// Outgoing MCCH pdu for PHY
  MCCH_PDU MCCH_pdu;
  /// MCCH active flag
  uint8_t msi_active;
  /// MCCH active flag
  uint8_t mcch_active;
  /// MTCH active flag
  uint8_t mtch_active;
  /// number of active MBSFN area
  uint8_t num_active_mbsfn_area;
  /// MBSFN Area Info
  struct  MBSFN_AreaInfo_r9 *mbsfn_AreaInfo[MAX_MBSFN_AREA];
  /// PMCH Config
  struct PMCH_Config_r9 *pmch_Config[MAX_PMCH_perMBSFN];
  /// MBMS session info list
  struct MBMS_SessionInfoList_r9 *mbms_SessionList[MAX_PMCH_perMBSFN];
  /// Outgoing MCH pdu for PHY
  MCH_PDU MCH_pdu;
#endif
#ifdef CBA
  /// number of CBA groups 
  uint8_t num_active_cba_groups;
  /// RNTI for each CBA group 
  uint16_t cba_rnti[NUM_MAX_CBA_GROUP];
  /// MCS for each CBA group 
  uint8_t group_mcs[NUM_MAX_CBA_GROUP];
#endif
} COMMON_channels_t;
/*! \brief top level eNB MAC structure */ 
typedef struct {
  ///
  uint16_t Node_id;
  /// frame counter
  frame_t frame;
  /// subframe counter
  sub_frame_t subframe;
  /// Common cell resources
  COMMON_channels_t common_channels[MAX_NUM_CCs];
  UE_list_t UE_list;

  ///subband bitmap configuration
  SBMAP_CONF sbmap_conf;
  /// CCE table used to build DCI scheduling information
  int CCE_table[MAX_NUM_CCs][800];
  ///  active flag for Other lcid
  uint8_t lcid_active[NB_RB_MAX];
  /// eNB stats
  eNB_STATS eNB_stats[MAX_NUM_CCs];
  // MAC function execution peformance profiler
  /// processing time of eNB scheduler 
  time_stats_t eNB_scheduler;
  /// processing time of eNB scheduler for SI 
  time_stats_t schedule_si;
  /// processing time of eNB scheduler for Random access
  time_stats_t schedule_ra;
  /// processing time of eNB ULSCH scheduler 
  time_stats_t schedule_ulsch;
  /// processing time of eNB DCI generation
  time_stats_t fill_DLSCH_dci;
  /// processing time of eNB MAC preprocessor
  time_stats_t schedule_dlsch_preprocessor;
  /// processing time of eNB DLSCH scheduler 
  time_stats_t schedule_dlsch; // include rlc_data_req + MAC header + preprocessor
  /// processing time of eNB MCH scheduler 
  time_stats_t schedule_mch;
  /// processing time of eNB ULSCH reception
  time_stats_t rx_ulsch_sdu; // include rlc_data_ind

} eNB_MAC_INST;

/* 
 * UE part 
 */ 

/*!\brief UE layer 2 status */
typedef enum {
  CONNECTION_OK=0,
  CONNECTION_LOST,
  PHY_RESYNCH,
  PHY_HO_PRACH
} UE_L2_STATE_t;

/*!\brief UE scheduling info */
typedef struct {
  /// buffer status for each lcgid
  uint8_t  BSR[MAX_NUM_LCGID]; // should be more for mesh topology
  /// keep the number of bytes in rlc buffer for each lcgid
  uint16_t  BSR_bytes[MAX_NUM_LCGID];
<<<<<<< HEAD
#if 0 //calvin for BSR test,current buffer greater then previous one, or buffer from 0 to !0
  /// after multiplexing buffer remain for each lcid
  uint16_t  LCID_buffer_remain[MAX_NUM_LCID];
#endif
=======
  /// after multiplexing buffer remain for each lcid
  uint16_t  LCID_buffer_remain[MAX_NUM_LCID];
  /// sum of all lcid buffer size
  uint16_t  All_lcid_buffer_size_lastTTI;
>>>>>>> 319ae6fb
  /// buffer status for each lcid
  uint8_t  LCID_status[MAX_NUM_LCID];
  /// SR pending as defined in 36.321
  uint8_t  SR_pending;
  /// SR_COUNTER as defined in 36.321
  uint16_t SR_COUNTER;
  /// logical channel group ide for each LCID
  uint8_t  LCGID[MAX_NUM_LCID];
  /// retxBSR-Timer, default value is sf2560
  uint16_t retxBSR_Timer;
  /// retxBSR_SF, number of subframe before triggering a regular BSR
<<<<<<< HEAD
  uint16_t retxBSR_SF;
  /// periodicBSR-Timer, default to infinity
  uint16_t periodicBSR_Timer;
  /// periodicBSR_SF, number of subframe before triggering a periodic BSR
  uint16_t periodicBSR_SF;
=======
  int16_t retxBSR_SF; // if value equal oxFFFF means counters are NOT active
  /// periodicBSR-Timer, default to infinity
  uint16_t periodicBSR_Timer;
  /// periodicBSR_SF, number of subframe before triggering a periodic BSR
  int16_t periodicBSR_SF;  // if value equal oxFFFF means counters are NOT active
>>>>>>> 319ae6fb
  /// default value is 0: not configured
  uint16_t sr_ProhibitTimer;
  /// sr ProhibitTime running
  uint8_t sr_ProhibitTimer_Running;
  ///  default value to n5
  uint16_t maxHARQ_Tx;
  /// default value is false
  uint16_t ttiBundling;
  /// default value is release
  struct DRX_Config *drx_config;
  /// default value is release
  struct MAC_MainConfig__phr_Config *phr_config;
  ///timer before triggering a periodic PHR
  uint16_t periodicPHR_Timer;
  ///timer before triggering a prohibit PHR
  uint16_t prohibitPHR_Timer;
  ///DL Pathloss change value
  uint16_t PathlossChange;
  ///number of subframe before triggering a periodic PHR
  int16_t periodicPHR_SF;
  ///number of subframe before triggering a prohibit PHR
  int16_t prohibitPHR_SF;
  ///DL Pathloss Change in db
  uint16_t PathlossChange_db;

  /// default value is false
  uint16_t extendedBSR_Sizes_r10;
  /// default value is false
  uint16_t extendedPHR_r10;

  //Bj bucket usage per  lcid
  int16_t Bj[MAX_NUM_LCID];
  // Bucket size per lcid
  int16_t bucket_size[MAX_NUM_LCID];
} UE_SCHEDULING_INFO;
/*!\brief Top level UE MAC structure */
typedef struct {
  uint16_t Node_id;
  /// frame counter
  frame_t     frame;
  /// subframe counter
  sub_frame_t subframe;
  /// C-RNTI of UE
  uint16_t crnti;
  /// C-RNTI of UE before HO
  rnti_t crnti_before_ho; ///user id (rnti) of connected UEs
  /// uplink active flag
  uint8_t ul_active;
  /// pointer to RRC PHY configuration
  RadioResourceConfigCommonSIB_t *radioResourceConfigCommon;
  /// pointer to RACH_ConfigDedicated (NULL when not active, i.e. upon HO completion or T304 expiry)
  struct RACH_ConfigDedicated *rach_ConfigDedicated;
  /// pointer to RRC PHY configuration
  struct PhysicalConfigDedicated *physicalConfigDedicated;
#ifdef Rel10
  /// pointer to RRC PHY configuration SCEll
  struct PhysicalConfigDedicatedSCell_r10 *physicalConfigDedicatedSCell_r10;
#endif
  /// pointer to TDD Configuration (NULL for FDD)
  TDD_Config_t *tdd_Config;
  /// Number of adjacent cells to measure
  uint8_t  n_adj_cells;
  /// Array of adjacent physical cell ids
  uint32_t adj_cell_id[6];
  /// Pointer to RRC MAC configuration
  MAC_MainConfig_t *macConfig;
  /// Pointer to RRC Measurement gap configuration
  MeasGapConfig_t  *measGapConfig;
  /// Pointers to LogicalChannelConfig indexed by LogicalChannelIdentity. Note NULL means LCHAN is inactive.
  LogicalChannelConfig_t *logicalChannelConfig[MAX_NUM_LCID];
  /// Scheduling Information
  UE_SCHEDULING_INFO scheduling_info;
  /// Outgoing CCCH pdu for PHY
  CCCH_PDU CCCH_pdu;
  /// Incoming DLSCH pdu for PHY
  //DLSCH_PDU DLSCH_pdu[NUMBER_OF_UE_MAX][2];
  /// number of attempt for rach
  uint8_t RA_attempt_number;
  /// Random-access procedure flag
  uint8_t RA_active;
  /// Random-access window counter
  int8_t RA_window_cnt;
  /// Random-access Msg3 size in bytes
  uint8_t RA_Msg3_size;
  /// Random-access prachMaskIndex
  uint8_t RA_prachMaskIndex;
  /// Flag indicating Preamble set (A,B) used for first Msg3 transmission
  uint8_t RA_usedGroupA;
  /// Random-access Resources
  PRACH_RESOURCES_t RA_prach_resources;
  /// Random-access PREAMBLE_TRANSMISSION_COUNTER
  uint8_t RA_PREAMBLE_TRANSMISSION_COUNTER;
  /// Random-access backoff counter
  int16_t RA_backoff_cnt;
  /// Random-access variable for window calculation (frame of last change in window counter)
  uint32_t RA_tx_frame;
  /// Random-access variable for window calculation (subframe of last change in window counter)
  uint8_t RA_tx_subframe;
  /// Random-access Group B maximum path-loss
  /// Random-access variable for backoff (frame of last change in backoff counter)
  uint32_t RA_backoff_frame;
  /// Random-access variable for backoff (subframe of last change in backoff counter)
  uint8_t RA_backoff_subframe;
  /// Random-access Group B maximum path-loss
  uint16_t RA_maxPL;
  /// Random-access Contention Resolution Timer active flag
  uint8_t RA_contention_resolution_timer_active;
  /// Random-access Contention Resolution Timer count value
  uint8_t RA_contention_resolution_cnt;
  /// power headroom reporitng reconfigured
  uint8_t PHR_reconfigured;
  /// power headroom state as configured by the higher layers
  uint8_t PHR_state;
  /// power backoff due to power management (as allowed by P-MPRc) for this cell
  uint8_t PHR_reporting_active;
  /// power backoff due to power management (as allowed by P-MPRc) for this cell
  uint8_t power_backoff_db[NUMBER_OF_eNB_MAX];
  /// BSR report falg management
<<<<<<< HEAD
  uint8_t BSR_reporting_active;
=======
  uint8_t BSR_reporting_active[BSR_TYPE_FIRST_LEVEL];
  /// retxBSR-Timer expires flag
  uint8_t retxBSRTimer_expires_flag;
  /// periodBSR-Timer expires flag
  uint8_t periodBSRTimer_expires_flag;

>>>>>>> 319ae6fb
  /// MBSFN_Subframe Configuration
  struct MBSFN_SubframeConfig *mbsfn_SubframeConfig[8]; // FIXME replace 8 by MAX_MBSFN_AREA?
  /// number of subframe allocation pattern available for MBSFN sync area
  uint8_t num_sf_allocation_pattern;
#ifdef Rel10
  /// number of active MBSFN area
  uint8_t num_active_mbsfn_area;
  /// MBSFN Area Info
  struct  MBSFN_AreaInfo_r9 *mbsfn_AreaInfo[MAX_MBSFN_AREA];
  /// PMCH Config
  struct PMCH_Config_r9 *pmch_Config[MAX_PMCH_perMBSFN];
  /// MCCH status
  uint8_t mcch_status;
  /// MSI status
  uint8_t msi_status;// could be an array if there are >1 MCH in one MBSFN area
#endif
  //#ifdef CBA
  /// CBA RNTI for each group 
  uint16_t cba_rnti[NUM_MAX_CBA_GROUP];
  /// last SFN for CBA channel access 
  uint8_t cba_last_access[NUM_MAX_CBA_GROUP];
  //#endif
  /// total UE scheduler processing time 
  time_stats_t ue_scheduler; // total
  /// UE ULSCH tx  processing time inlcuding RLC interface (rlc_data_req) and mac header generation 
  time_stats_t tx_ulsch_sdu;  
  /// UE DLSCH rx  processing time inlcuding RLC interface (mac_rrc_data_ind or mac_rlc_status_ind+mac_rlc_data_ind) and mac header parser
  time_stats_t rx_dlsch_sdu ; 
  /// UE query for MCH subframe processing time 
  time_stats_t ue_query_mch;
  /// UE MCH rx processing time 
  time_stats_t rx_mch_sdu;
  /// UE BCCH rx processing time including RLC interface (mac_rrc_data_ind) 
  time_stats_t rx_si; 
  /// UE PCCH rx processing time including RLC interface (mac_rrc_data_ind) 
  time_stats_t rx_p; 
} UE_MAC_INST;
/*! \brief ID of the neighboring cells used for HO*/
typedef struct {
  uint16_t cell_ids[6];
  uint8_t n_adj_cells;
} neigh_cell_id_t;

#include "proto.h"
/*@}*/
#endif /*__LAYER2_MAC_DEFS_H__ */


<|MERGE_RESOLUTION|>--- conflicted
+++ resolved
@@ -133,10 +133,7 @@
 /*!\brief maximum value for channel quality indicator */
 #define MAX_CQI_VALUE  15
 
-<<<<<<< HEAD
-=======
 //if value equal oxFFFF means counters are NOT active
->>>>>>> 319ae6fb
 #define MAC_UE_BSR_TIMER_NOT_RUNNING   (0xFFFF)
 
 #define LCID_EMPTY 0
@@ -227,17 +224,10 @@
 typedef BSR_SHORT BSR_TRUNCATED;
 /*!\brief  mac control element: long buffer status report for all logical channel group ID*/
 typedef struct {
-<<<<<<< HEAD
   uint8_t Buffer_size3:6;
   uint8_t Buffer_size2:6;
   uint8_t Buffer_size1:6;
   uint8_t Buffer_size0:6;
-=======
-  uint32_t Buffer_size3:6;
-  uint32_t Buffer_size2:6;
-  uint32_t Buffer_size1:6;
-  uint32_t Buffer_size0:6;
->>>>>>> 319ae6fb
 } __attribute__((__packed__))BSR_LONG;
 
 #define BSR_LONG_SIZE  (sizeof(BSR_LONG))
@@ -347,14 +337,11 @@
 #define SHORT_BSR 29
 /*!\brief LCID of long BSR for ULSCH */
 #define LONG_BSR 30
-/*!\brief first level bsr type for ULSCH: Regular BSR,Padding BSR,Periodic BSR*/
-#define BSR_TYPE_FIRST_LEVEL 3
-/*!\brief  first level bsr type states*/
-typedef enum {
-  REGULAR_BSR =0,
-  PADDING_BSR,
-  PERIODIC_BSR
-} UE_FIRST_LEVEL_BSR_TYPE;
+/*!\bitmaps for BSR Triggers */
+#define	BSR_TRIGGER_NONE		(0)			/* No BSR Trigger */
+#define	BSR_TRIGGER_REGULAR		(1)			/* For Regular and ReTxBSR Expiry Triggers */
+#define	BSR_TRIGGER_PERIODIC	(2)			/* For BSR Periodic Timer Expiry Trigger */
+#define	BSR_TRIGGER_PADDING		(4)			/* For Padding BSR Trigger */
 
 
 /*! \brief Downlink SCH PDU Structure */
@@ -967,17 +954,10 @@
   uint8_t  BSR[MAX_NUM_LCGID]; // should be more for mesh topology
   /// keep the number of bytes in rlc buffer for each lcgid
   uint16_t  BSR_bytes[MAX_NUM_LCGID];
-<<<<<<< HEAD
-#if 0 //calvin for BSR test,current buffer greater then previous one, or buffer from 0 to !0
-  /// after multiplexing buffer remain for each lcid
-  uint16_t  LCID_buffer_remain[MAX_NUM_LCID];
-#endif
-=======
   /// after multiplexing buffer remain for each lcid
   uint16_t  LCID_buffer_remain[MAX_NUM_LCID];
   /// sum of all lcid buffer size
   uint16_t  All_lcid_buffer_size_lastTTI;
->>>>>>> 319ae6fb
   /// buffer status for each lcid
   uint8_t  LCID_status[MAX_NUM_LCID];
   /// SR pending as defined in 36.321
@@ -989,19 +969,11 @@
   /// retxBSR-Timer, default value is sf2560
   uint16_t retxBSR_Timer;
   /// retxBSR_SF, number of subframe before triggering a regular BSR
-<<<<<<< HEAD
   uint16_t retxBSR_SF;
   /// periodicBSR-Timer, default to infinity
   uint16_t periodicBSR_Timer;
   /// periodicBSR_SF, number of subframe before triggering a periodic BSR
   uint16_t periodicBSR_SF;
-=======
-  int16_t retxBSR_SF; // if value equal oxFFFF means counters are NOT active
-  /// periodicBSR-Timer, default to infinity
-  uint16_t periodicBSR_Timer;
-  /// periodicBSR_SF, number of subframe before triggering a periodic BSR
-  int16_t periodicBSR_SF;  // if value equal oxFFFF means counters are NOT active
->>>>>>> 319ae6fb
   /// default value is 0: not configured
   uint16_t sr_ProhibitTimer;
   /// sr ProhibitTime running
@@ -1120,16 +1092,12 @@
   /// power backoff due to power management (as allowed by P-MPRc) for this cell
   uint8_t power_backoff_db[NUMBER_OF_eNB_MAX];
   /// BSR report falg management
-<<<<<<< HEAD
   uint8_t BSR_reporting_active;
-=======
-  uint8_t BSR_reporting_active[BSR_TYPE_FIRST_LEVEL];
   /// retxBSR-Timer expires flag
   uint8_t retxBSRTimer_expires_flag;
   /// periodBSR-Timer expires flag
   uint8_t periodBSRTimer_expires_flag;
 
->>>>>>> 319ae6fb
   /// MBSFN_Subframe Configuration
   struct MBSFN_SubframeConfig *mbsfn_SubframeConfig[8]; // FIXME replace 8 by MAX_MBSFN_AREA?
   /// number of subframe allocation pattern available for MBSFN sync area
