--- conflicted
+++ resolved
@@ -792,83 +792,6 @@
 
 /*! \brief scheduling control information set through an API (not used)*/
 typedef struct {
-<<<<<<< HEAD
-  ///UL transmission bandwidth in RBs
-  uint8_t ul_bandwidth[MAX_NUM_LCID];
-  ///DL transmission bandwidth in RBs
-  uint8_t dl_bandwidth[MAX_NUM_LCID];
-
-  //To do GBR bearer
-  uint8_t min_ul_bandwidth[MAX_NUM_LCID];
-
-  uint8_t min_dl_bandwidth[MAX_NUM_LCID];
-
-  ///aggregated bit rate of non-gbr bearer per UE
-  uint64_t  ue_AggregatedMaximumBitrateDL;
-  ///aggregated bit rate of non-gbr bearer per UE
-  uint64_t  ue_AggregatedMaximumBitrateUL;
-  ///CQI scheduling interval in subframes.
-  uint16_t cqiSchedInterval;
-  ///Contention resolution timer used during random access
-  uint8_t mac_ContentionResolutionTimer;
-
-  uint16_t max_allowed_rbs[MAX_NUM_LCID];
-
-  uint8_t max_mcs[MAX_NUM_LCID];
-
-  uint16_t priority[MAX_NUM_LCID];
-
-  // resource scheduling information
-  
-  /// Current DL harq round per harq_pid on each CC
-  uint8_t       round[MAX_NUM_CCs][10];
-  /// Current Active TBs per harq_pid on each CC
-  uint8_t       tbcnt[MAX_NUM_CCs][10];
-  /// Current UL harq round per harq_pid on each CC
-  uint8_t       round_UL[MAX_NUM_CCs][8];
-  uint8_t       dl_pow_off[MAX_NUM_CCs];
-  uint16_t      pre_nb_available_rbs[MAX_NUM_CCs];
-  unsigned char rballoc_sub_UE[MAX_NUM_CCs][N_RBG_MAX];
-  uint16_t      ta_timer;
-  int16_t       ta_update;
-  uint16_t      ul_consecutive_errors;
-  int32_t       context_active_timer;
-  int32_t       cqi_req_timer;
-  int32_t       ul_inactivity_timer;
-  int32_t       ul_failure_timer; 
-  int32_t       ul_scheduled;
-  int32_t       ra_pdcch_order_sent;
-  int32_t       ul_out_of_sync;
-  int32_t       phr_received;
-  uint8_t       periodic_ri_received[NFAPI_CC_MAX];
-  uint8_t       aperiodic_ri_received[NFAPI_CC_MAX];
-  uint8_t       pucch1_cqi_update[NFAPI_CC_MAX];
-  uint8_t       pucch1_snr[NFAPI_CC_MAX];
-  uint8_t       pucch2_cqi_update[NFAPI_CC_MAX];
-  uint8_t       pucch2_snr[NFAPI_CC_MAX];
-  uint8_t       pucch3_cqi_update[NFAPI_CC_MAX];
-  uint8_t       pucch3_snr[NFAPI_CC_MAX];
-  uint8_t       pusch_snr[NFAPI_CC_MAX];
-  uint16_t      feedback_cnt[NFAPI_CC_MAX];
-  uint16_t      timing_advance;
-  uint16_t      timing_advance_r9;
-  uint8_t       periodic_wideband_cqi[NFAPI_CC_MAX];
-  uint8_t       periodic_wideband_spatial_diffcqi[NFAPI_CC_MAX];
-  uint8_t       periodic_wideband_pmi[NFAPI_CC_MAX];
-  uint8_t       periodic_subband_cqi[NFAPI_CC_MAX][16];
-  uint8_t       periodic_subband_spatial_diffcqi[NFAPI_CC_MAX][16];
-  uint8_t       aperiodic_subband_cqi0[NFAPI_CC_MAX][25];
-  uint8_t       aperiodic_subband_pmi[NFAPI_CC_MAX][25];
-  uint8_t       aperiodic_subband_diffcqi0[NFAPI_CC_MAX][25];
-  uint8_t       aperiodic_subband_cqi1[NFAPI_CC_MAX][25];
-  uint8_t       aperiodic_subband_diffcqi1[NFAPI_CC_MAX][25];
-  uint8_t       aperiodic_wideband_cqi0[NFAPI_CC_MAX];
-  uint8_t       aperiodic_wideband_pmi[NFAPI_CC_MAX];
-  uint8_t       aperiodic_wideband_cqi1[NFAPI_CC_MAX];
-  uint8_t       aperiodic_wideband_pmi1[NFAPI_CC_MAX];
-  uint8_t       dl_cqi[NFAPI_CC_MAX];
-  int32_t       uplane_inactivity_timer;
-=======
     ///UL transmission bandwidth in RBs
     uint8_t ul_bandwidth[MAX_NUM_LCID];
     ///DL transmission bandwidth in RBs
@@ -943,7 +866,7 @@
     uint8_t aperiodic_wideband_cqi1[NFAPI_CC_MAX];
     uint8_t aperiodic_wideband_pmi1[NFAPI_CC_MAX];
     uint8_t dl_cqi[NFAPI_CC_MAX];
->>>>>>> a2d16b34
+    int32_t       uplane_inactivity_timer;
 } UE_sched_ctrl;
 /*! \brief eNB template for the Random access information */
 typedef struct {
@@ -1059,36 +982,6 @@
 #ifdef Rel14
     RadioResourceConfigCommonSIB_t *radioResourceConfigCommon_BR;
 #endif
-<<<<<<< HEAD
-  TDD_Config_t                     *tdd_Config;
-  SchedulingInfoList_t             *schedulingInfoList;
-  ARFCN_ValueEUTRA_t               ul_CarrierFreq;
-  long                             ul_Bandwidth;
-  /// Outgoing MIB PDU for PHY
-  MIB_PDU MIB_pdu;
-  /// Outgoing BCCH pdu for PHY
-  BCCH_PDU BCCH_pdu;
-  /// Outgoing BCCH DCI allocation
-  uint32_t BCCH_alloc_pdu;
-  /// Outgoing CCCH pdu for PHY
-  CCCH_PDU CCCH_pdu;
-  /// Outgoing PCCH DCI allocation
-  uint32_t PCCH_alloc_pdu;
-  /// Outgoing PCCH pdu for PHY
-  PCCH_PDU PCCH_pdu;
-  /// Outgoing RAR pdu for PHY
-  RAR_PDU RAR_pdu;
-  /// Template for RA computations
-  RA_TEMPLATE RA_template[NB_RA_PROC_MAX];
-  /// VRB map for common channels
-  uint8_t vrb_map[100];
-  /// VRB map for common channels and retransmissions by PHICH
-  uint8_t vrb_map_UL[100];
-  /// MBSFN SubframeConfig
-  struct MBSFN_SubframeConfig *mbsfn_SubframeConfig[8];
-  /// number of subframe allocation pattern available for MBSFN sync area
-  uint8_t num_sf_allocation_pattern;
-=======
     TDD_Config_t *tdd_Config;
     SchedulingInfoList_t *schedulingInfoList;
     ARFCN_ValueEUTRA_t ul_CarrierFreq;
@@ -1101,6 +994,10 @@
     uint32_t BCCH_alloc_pdu;
     /// Outgoing CCCH pdu for PHY
     CCCH_PDU CCCH_pdu;
+    /// Outgoing PCCH DCI allocation
+    uint32_t PCCH_alloc_pdu;
+    /// Outgoing PCCH pdu for PHY
+    PCCH_PDU PCCH_pdu;
     /// Outgoing RAR pdu for PHY
     RAR_PDU RAR_pdu;
     /// Template for RA computations
@@ -1113,7 +1010,6 @@
     struct MBSFN_SubframeConfig *mbsfn_SubframeConfig[8];
     /// number of subframe allocation pattern available for MBSFN sync area
     uint8_t num_sf_allocation_pattern;
->>>>>>> a2d16b34
 #if defined(Rel10) || defined(Rel14)
     /// MBMS Flag
     uint8_t MBMS_flag;
@@ -1147,80 +1043,6 @@
 } COMMON_channels_t;
 /*! \brief top level eNB MAC structure */
 typedef struct eNB_MAC_INST_s {
-<<<<<<< HEAD
-  /// Ethernet parameters for northbound midhaul interface
-  eth_params_t         eth_params_n;
-  /// Ethernet parameters for fronthaul interface
-  eth_params_t         eth_params_s;
-  ///
-  module_id_t Mod_id;
-  /// frame counter
-  frame_t frame;
-  /// subframe counter
-  sub_frame_t subframe;
-  /// Pointer to IF module instance for PHY
-  IF_Module_t *if_inst;
-  /// Common cell resources
-  COMMON_channels_t common_channels[MAX_NUM_CCs];
-  /// current PDU index (BCH,MCH,DLSCH)
-  uint16_t pdu_index[MAX_NUM_CCs];
-
-  /// NFAPI Config Request Structure
-  nfapi_config_request_t config[MAX_NUM_CCs];
-  /// Preallocated DL pdu list
-  nfapi_dl_config_request_pdu_t dl_config_pdu_list[MAX_NUM_CCs][MAX_NUM_DL_PDU];
-  /// NFAPI DL Config Request Structure
-  nfapi_dl_config_request_t DL_req[MAX_NUM_CCs];
-  /// Preallocated UL pdu list
-  nfapi_ul_config_request_pdu_t ul_config_pdu_list[MAX_NUM_CCs][MAX_NUM_UL_PDU];
-  /// Preallocated UL pdu list for ULSCH (n+k delay)
-  nfapi_ul_config_request_pdu_t ul_config_pdu_list_tmp[MAX_NUM_CCs][10][MAX_NUM_UL_PDU];
-  /// NFAPI UL Config Request Structure, send to L1 4 subframes before processing takes place
-  nfapi_ul_config_request_t UL_req[MAX_NUM_CCs];
-  /// NFAPI "Temporary" UL Config Request Structure, holds future UL_config requests
-  nfapi_ul_config_request_t UL_req_tmp[MAX_NUM_CCs][10];
-  /// Preallocated HI_DCI0 pdu list 
-  nfapi_hi_dci0_request_pdu_t hi_dci0_pdu_list[MAX_NUM_CCs][MAX_NUM_HI_DCI0_PDU];
-  /// NFAPI HI/DCI0 Config Request Structure
-  nfapi_hi_dci0_request_t HI_DCI0_req[MAX_NUM_CCs];
-  /// Prealocated TX pdu list
-  nfapi_tx_request_pdu_t tx_request_pdu[MAX_NUM_CCs][MAX_NUM_TX_REQUEST_PDU];
-  /// NFAPI DL PDU structure
-  nfapi_tx_request_t TX_req[MAX_NUM_CCs];
-  /// UL handle
-  uint32_t ul_handle;
-  UE_list_t UE_list;
-
-  ///subband bitmap configuration
-  SBMAP_CONF sbmap_conf;
-  /// CCE table used to build DCI scheduling information
-  int CCE_table[MAX_NUM_CCs][800];
-  ///  active flag for Other lcid
-  uint8_t lcid_active[NB_RB_MAX];
-  /// eNB stats
-  eNB_STATS eNB_stats[MAX_NUM_CCs];
-  // MAC function execution peformance profiler
-  /// processing time of eNB scheduler 
-  time_stats_t eNB_scheduler;
-  /// processing time of eNB scheduler for SI 
-  time_stats_t schedule_si;
-  /// processing time of eNB scheduler for Random access
-  time_stats_t schedule_ra;
-  /// processing time of eNB ULSCH scheduler 
-  time_stats_t schedule_ulsch;
-  /// processing time of eNB DCI generation
-  time_stats_t fill_DLSCH_dci;
-  /// processing time of eNB MAC preprocessor
-  time_stats_t schedule_dlsch_preprocessor;
-  /// processing time of eNB DLSCH scheduler 
-  time_stats_t schedule_dlsch; // include rlc_data_req + MAC header + preprocessor
-  /// processing time of eNB MCH scheduler 
-  time_stats_t schedule_mch;
-  /// processing time of eNB ULSCH reception
-  time_stats_t rx_ulsch_sdu; // include rlc_data_ind
-  /// processing time of eNB PCH scheduler
-  time_stats_t schedule_pch;
-=======
     /// Ethernet parameters for northbound midhaul interface
     eth_params_t eth_params_n;
     /// Ethernet parameters for fronthaul interface
@@ -1296,7 +1118,8 @@
     time_stats_t schedule_mch;
     /// processing time of eNB ULSCH reception
     time_stats_t rx_ulsch_sdu;	// include rlc_data_ind
->>>>>>> a2d16b34
+    /// processing time of eNB PCH scheduler
+    time_stats_t schedule_pch;
 } eNB_MAC_INST;
 
 /* 
