/*
 * Licensed to the OpenAirInterface (OAI) Software Alliance under one or more
 * contributor license agreements.  See the NOTICE file distributed with
 * this work for additional information regarding copyright ownership.
 * The OpenAirInterface Software Alliance licenses this file to You under
 * the OAI Public License, Version 1.1  (the "License"); you may not use this file
 * except in compliance with the License.
 * You may obtain a copy of the License at
 *
 *      http://www.openairinterface.org/?page_id=698
 *
 * Unless required by applicable law or agreed to in writing, software
 * distributed under the License is distributed on an "AS IS" BASIS,
 * WITHOUT WARRANTIES OR CONDITIONS OF ANY KIND, either express or implied.
 * See the License for the specific language governing permissions and
 * limitations under the License.
 *-------------------------------------------------------------------------------
 * For more information about the OpenAirInterface (OAI) Software Alliance:
 *      contact@openairinterface.org
 */

/*! \file LAYER2/MAC/defs.h
* \brief MAC data structures, constant, and function prototype
* \author Navid Nikaein and Raymond Knopp
* \date 2011
* \version 0.5
* \email navid.nikaein@eurecom.fr

*/
/** @defgroup _oai2  openair2 Reference Implementation
 * @ingroup _ref_implementation_
 * @{
 */

/*@}*/

#ifndef __LAYER2_MAC_DEFS_H__
#define __LAYER2_MAC_DEFS_H__



#ifdef USER_MODE
#include <stdio.h>
#include <stdlib.h>
#include <string.h>
#endif

//#include "COMMON/openair_defs.h"



#include "PHY/defs.h"
#include "PHY/LTE_TRANSPORT/defs.h"
#include "COMMON/platform_constants.h"
#include "BCCH-BCH-Message.h"
#include "RadioResourceConfigCommon.h"
#include "RadioResourceConfigDedicated.h"
#include "MeasGapConfig.h"
#include "SchedulingInfoList.h"
#include "TDD-Config.h"
#include "RACH-ConfigCommon.h"
#include "MeasObjectToAddModList.h"
#include "MobilityControlInfo.h"
#if defined(Rel10) || defined(Rel14)
#include "MBSFN-AreaInfoList-r9.h"
#include "MBSFN-SubframeConfigList.h"
#include "PMCH-InfoList-r9.h"
#include "SCellToAddMod-r10.h"
#endif
#ifdef Rel14
#include "SystemInformationBlockType1-v1310-IEs.h"
#endif

#include "nfapi_interface.h"
#include "PHY_INTERFACE/IF_Module.h"

/** @defgroup _mac  MAC
 * @ingroup _oai2
 * @{
 */

#define BCCH_PAYLOAD_SIZE_MAX 128
#define CCCH_PAYLOAD_SIZE_MAX 128
#define PCCH_PAYLOAD_SIZE_MAX 128
#define RAR_PAYLOAD_SIZE_MAX 128

#define SCH_PAYLOAD_SIZE_MAX 4096
/// Logical channel ids from 36-311 (Note BCCH is not specified in 36-311, uses the same as first DRB)

#if defined(Rel10) || defined(Rel14)

// Mask for identifying subframe for MBMS
#define MBSFN_TDD_SF3 0x80	// for TDD
#define MBSFN_TDD_SF4 0x40
#define MBSFN_TDD_SF7 0x20
#define MBSFN_TDD_SF8 0x10
#define MBSFN_TDD_SF9 0x08
#define MBSFN_FDD_SF1 0x80	// for FDD
#define MBSFN_FDD_SF2 0x40
#define MBSFN_FDD_SF3 0x20
#define MBSFN_FDD_SF6 0x10
#define MBSFN_FDD_SF7 0x08
#define MBSFN_FDD_SF8 0x04

#define MAX_MBSFN_AREA 8
#define MAX_PMCH_perMBSFN 15
/*!\brief MAX MCCH payload size  */
#define MCCH_PAYLOAD_SIZE_MAX 128
//#define MCH_PAYLOAD_SIZE_MAX 16384// this value is using in case mcs and TBS index are high
#endif

#ifdef USER_MODE
#define printk printf
#endif				//USER_MODE

/*!\brief Maximum number of logical channl group IDs */
#define MAX_NUM_LCGID 4
/*!\brief logical channl group ID 0 */
#define LCGID0 0
/*!\brief logical channl group ID 1 */
#define LCGID1 1
/*!\brief logical channl group ID 2 */
#define LCGID2 2
/*!\brief logical channl group ID 3 */
#define LCGID3 3
/*!\brief Maximum number of logical chanels */
#define MAX_NUM_LCID 11
/*!\brief Maximum number od control elemenets */
#define MAX_NUM_CE 5
/*!\brief Maximum number of random access process */
#if defined(USRP_REC_PLAY)
#define NB_RA_PROC_MAX 1
#else
#define NB_RA_PROC_MAX 4
#endif
/*!\brief size of buffer status report table */
#define BSR_TABLE_SIZE 64
/*!\brief The power headroom reporting range is from -23 ...+40 dB and beyond, with step 1 */
#define PHR_MAPPING_OFFSET 23	// if ( x>= -23 ) val = floor (x + 23)
/*!\brief maximum number of resource block groups */
#define N_RBG_MAX 25		// for 20MHz channel BW
/*!\brief minimum value for channel quality indicator */
#define MIN_CQI_VALUE  0
/*!\brief maximum value for channel quality indicator */
#define MAX_CQI_VALUE  15
/*!\briefmaximum number of supported bandwidth (1.4, 5, 10, 20 MHz) */
#define MAX_SUPPORTED_BW  4
/*!\brief CQI values range from 1 to 15 (4 bits) */
#define CQI_VALUE_RANGE 16

/*!\brief value for indicating BSR Timer is not running */
#define MAC_UE_BSR_TIMER_NOT_RUNNING   (0xFFFF)

#define LCID_EMPTY 0
#define LCID_NOT_EMPTY 1

/*!\brief minimum RLC PDU size to be transmitted = min RLC Status PDU or RLC UM PDU SN 5 bits */
#define MIN_RLC_PDU_SIZE    (2)

/*!\brief minimum MAC data needed for transmitting 1 min RLC PDU size + 1 byte MAC subHeader */
#define MIN_MAC_HDR_RLC_SIZE    (1 + MIN_RLC_PDU_SIZE)

/*!\brief maximum number of slices / groups */
#define MAX_NUM_SLICES 4

#define U_PLANE_INACTIVITY_VALUE 6000

/* 
 * eNB part 
 */


/* 
 * UE/ENB common part 
 */
/*!\brief MAC header of Random Access Response for Random access preamble identifier (RAPID) */
typedef struct {
    uint8_t RAPID:6;
    uint8_t T:1;
    uint8_t E:1;
} __attribute__ ((__packed__)) RA_HEADER_RAPID;

/*!\brief  MAC header of Random Access Response for backoff indicator (BI)*/
typedef struct {
    uint8_t BI:4;
    uint8_t R:2;
    uint8_t T:1;
    uint8_t E:1;
} __attribute__ ((__packed__)) RA_HEADER_BI;
/*
typedef struct {
  uint64_t padding:16;
  uint64_t t_crnti:16;
  uint64_t hopping_flag:1;
  uint64_t rb_alloc:10;
  uint64_t mcs:4;
  uint64_t TPC:3;
  uint64_t UL_delay:1;
  uint64_t cqi_req:1;
  uint64_t Timing_Advance_Command:11;  // first/2nd octet LSB
  uint64_t R:1;                        // octet MSB
  } __attribute__((__packed__))RAR_PDU;

typedef struct {
  uint64_t padding:16;
  uint64_t R:1;                        // octet MSB
  uint64_t Timing_Advance_Command:11;  // first/2nd octet LSB
  uint64_t cqi_req:1;
  uint64_t UL_delay:1;
  uint64_t TPC:3;
  uint64_t mcs:4;
  uint64_t rb_alloc:10;
  uint64_t hopping_flag:1;
  uint64_t t_crnti:16;
  } __attribute__((__packed__))RAR_PDU;

#define sizeof_RAR_PDU 6
*/
/*!\brief  MAC subheader short with 7bit Length field */
typedef struct {
    uint8_t LCID:5;		// octet 1 LSB
    uint8_t E:1;
    uint8_t R:2;		// octet 1 MSB
    uint8_t L:7;		// octet 2 LSB
    uint8_t F:1;		// octet 2 MSB
} __attribute__ ((__packed__)) SCH_SUBHEADER_SHORT;
/*!\brief  MAC subheader long  with 15bit Length field */
typedef struct {
    uint8_t LCID:5;		// octet 1 LSB
    uint8_t E:1;
    uint8_t R:2;		// octet 1 MSB
    uint8_t L_MSB:7;
    uint8_t F:1;		// octet 2 MSB
    uint8_t L_LSB:8;
    uint8_t padding;
} __attribute__ ((__packed__)) SCH_SUBHEADER_LONG;
/*!\brief MAC subheader short without length field */
typedef struct {
    uint8_t LCID:5;
    uint8_t E:1;
    uint8_t R:2;
} __attribute__ ((__packed__)) SCH_SUBHEADER_FIXED;

/*!\brief  mac control element: short buffer status report for a specific logical channel group ID*/
typedef struct {
    uint8_t Buffer_size:6;	// octet 1 LSB
    uint8_t LCGID:2;		// octet 1 MSB
} __attribute__ ((__packed__)) BSR_SHORT;

typedef BSR_SHORT BSR_TRUNCATED;
/*!\brief  mac control element: long buffer status report for all logical channel group ID*/
typedef struct {
    uint8_t Buffer_size3:6;
    uint8_t Buffer_size2:6;
    uint8_t Buffer_size1:6;
    uint8_t Buffer_size0:6;
} __attribute__ ((__packed__)) BSR_LONG;

#define BSR_LONG_SIZE  (sizeof(BSR_LONG))
/*!\brief  mac control element: timing advance  */
typedef struct {
    uint8_t TA:6;
    uint8_t R:2;
} __attribute__ ((__packed__)) TIMING_ADVANCE_CMD;
/*!\brief  mac control element: power headroom report  */
typedef struct {
    uint8_t PH:6;
    uint8_t R:2;
} __attribute__ ((__packed__)) POWER_HEADROOM_CMD;

/*! \brief MIB payload */
typedef struct {
    uint8_t payload[3];
} __attribute__ ((__packed__)) MIB_PDU;
/*! \brief CCCH payload */
typedef struct {
    uint8_t payload[CCCH_PAYLOAD_SIZE_MAX];
} __attribute__ ((__packed__)) CCCH_PDU;
/*! \brief BCCH payload */
typedef struct {
    uint8_t payload[BCCH_PAYLOAD_SIZE_MAX];
} __attribute__ ((__packed__)) BCCH_PDU;
/*! \brief RAR payload */
typedef struct {
    uint8_t payload[RAR_PAYLOAD_SIZE_MAX];
} __attribute__ ((__packed__)) RAR_PDU;
/*! \brief BCCH payload */
typedef struct {
    uint8_t payload[PCCH_PAYLOAD_SIZE_MAX];
} __attribute__ ((__packed__)) PCCH_PDU;

#if defined(Rel10) || defined(Rel14)
/*! \brief MCCH payload */
typedef struct {
    uint8_t payload[MCCH_PAYLOAD_SIZE_MAX];
} __attribute__ ((__packed__)) MCCH_PDU;
/*!< \brief MAC control element for activation and deactivation of component carriers */
typedef struct {
    uint8_t C7:1;		/*!< \brief Component carrier 7 */
    uint8_t C6:1;		/*!< \brief Component carrier 6 */
    uint8_t C5:1;		/*!< \brief Component carrier 5 */
    uint8_t C4:1;		/*!< \brief Component carrier 4 */
    uint8_t C3:1;		/*!< \brief Component carrier 3 */
    uint8_t C2:1;		/*!< \brief Component carrier 2 */
    uint8_t C1:1;		/*!< \brief Component carrier 1 */
    uint8_t R:1;		/*!< \brief Reserved  */
} __attribute__ ((__packed__)) CC_ELEMENT;
/*! \brief MAC control element: MCH Scheduling Information */
typedef struct {
    uint8_t stop_sf_MSB:3;	// octet 1 LSB
    uint8_t lcid:5;		// octet 2 MSB
    uint8_t stop_sf_LSB:8;
} __attribute__ ((__packed__)) MSI_ELEMENT;
#endif
/*! \brief Values of CCCH LCID for DLSCH */
#define CCCH_LCHANID 0
/*!\brief Values of BCCH logical channel (fake)*/
#define BCCH 3			// SI
/*!\brief Values of PCCH logical channel (fake)*/
#define PCCH 4			// Paging
/*!\brief Values of PCCH logical channel (fake) */
#define MIBCH 5			// MIB
/*!\brief Values of BCCH SIB1_BR logical channel (fake) */
#define BCCH_SIB1_BR 6		// SIB1_BR
/*!\brief Values of BCCH SIB_BR logical channel (fake) */
#define BCCH_SI_BR 7		// SI-BR
/*!\brief Value of CCCH / SRB0 logical channel */
#define CCCH 0			// srb0
/*!\brief DCCH / SRB1 logical channel */
#define DCCH 1			// srb1
/*!\brief DCCH1 / SRB2  logical channel */
#define DCCH1 2			// srb2
/*!\brief DTCH DRB1  logical channel */
#define DTCH 3			// LCID
/*!\brief MCCH logical channel */
#define MCCH 4
/*!\brief MTCH logical channel */
#define MTCH 1
// DLSCH LCHAN ID
/*!\brief LCID of UE contention resolution identity for DLSCH*/
#define UE_CONT_RES 28
/*!\brief LCID of timing advance for DLSCH */
#define TIMING_ADV_CMD 29
/*!\brief LCID of discontinous reception mode for DLSCH */
#define DRX_CMD 30
/*!\brief LCID of padding LCID for DLSCH */
#define SHORT_PADDING 31

#if defined(Rel10) || defined(Rel14)
// MCH LCHAN IDs (table6.2.1-4 TS36.321)
/*!\brief LCID of MCCH for DL */
#define MCCH_LCHANID 0
/*!\brief LCID of MCH scheduling info for DL */
#define MCH_SCHDL_INFO 3
/*!\brief LCID of Carrier component activation/deactivation */
#define CC_ACT_DEACT 27
#endif

// ULSCH LCHAN IDs
/*!\brief LCID of extended power headroom for ULSCH */
#define EXTENDED_POWER_HEADROOM 25
/*!\brief LCID of power headroom for ULSCH */
#define POWER_HEADROOM 26
/*!\brief LCID of CRNTI for ULSCH */
#define CRNTI 27
/*!\brief LCID of truncated BSR for ULSCH */
#define TRUNCATED_BSR 28
/*!\brief LCID of short BSR for ULSCH */
#define SHORT_BSR 29
/*!\brief LCID of long BSR for ULSCH */
#define LONG_BSR 30
/*!\bitmaps for BSR Triggers */
#define	BSR_TRIGGER_NONE		(0)	/* No BSR Trigger */
#define	BSR_TRIGGER_REGULAR		(1)	/* For Regular and ReTxBSR Expiry Triggers */
#define	BSR_TRIGGER_PERIODIC	(2)	/* For BSR Periodic Timer Expiry Trigger */
#define	BSR_TRIGGER_PADDING		(4)	/* For Padding BSR Trigger */


/*! \brief Downlink SCH PDU Structure */
typedef struct {
    uint8_t payload[8][SCH_PAYLOAD_SIZE_MAX];
    uint16_t Pdu_size[8];
} __attribute__ ((__packed__)) DLSCH_PDU;


/*! \brief MCH PDU Structure */
typedef struct {
    int8_t payload[SCH_PAYLOAD_SIZE_MAX];
    uint16_t Pdu_size;
    uint8_t mcs;
    uint8_t sync_area;
    uint8_t msi_active;
    uint8_t mcch_active;
    uint8_t mtch_active;
} __attribute__ ((__packed__)) MCH_PDU;

/*! \brief Uplink SCH PDU Structure */
typedef struct {
    int8_t payload[SCH_PAYLOAD_SIZE_MAX];	/*!< \brief SACH payload */
    uint16_t Pdu_size;
} __attribute__ ((__packed__)) ULSCH_PDU;

#include "PHY/impl_defs_top.h"

/*!\brief RA process state*/
typedef enum {
    IDLE = 0,
    MSG2,
    WAITMSG3,
    MSG4,
    WAITMSG4ACK
} RA_state;

/*!\brief  UE ULSCH scheduling states*/
typedef enum {
    S_UL_NONE = 0,
    S_UL_WAITING,
    S_UL_SCHEDULED,
    S_UL_BUFFERED,
    S_UL_NUM_STATUS
} UE_ULSCH_STATUS;

/*!\brief  UE DLSCH scheduling states*/
typedef enum {
    S_DL_NONE = 0,
    S_DL_WAITING,
    S_DL_SCHEDULED,
    S_DL_BUFFERED,
    S_DL_NUM_STATUS
} UE_DLSCH_STATUS;

/*!\brief  scheduling policy for the contention-based access */
typedef enum {
    CBA_ES = 0,			/// equal share of RB among groups w
    CBA_ES_S,			/// equal share of RB among groups with small allocation
    CBA_PF,			/// proportional fair (kind of)
    CBA_PF_S,			/// proportional fair (kind of) with small RB allocation
    CBA_RS			/// random allocation
} CBA_POLICY;


/*! \brief temporary struct for ULSCH sched */
typedef struct {
    rnti_t rnti;
    uint16_t subframe;
    uint16_t serving_num;
    UE_ULSCH_STATUS status;
} eNB_ULSCH_INFO;
/*! \brief temp struct for DLSCH sched */
typedef struct {
    rnti_t rnti;
    uint16_t weight;
    uint16_t subframe;
    uint16_t serving_num;
    UE_DLSCH_STATUS status;
} eNB_DLSCH_INFO;
/*! \brief eNB overall statistics */
typedef struct {
    /// num BCCH PDU per CC 
    uint32_t total_num_bcch_pdu;
    /// BCCH buffer size  
    uint32_t bcch_buffer;
    /// total BCCH buffer size  
    uint32_t total_bcch_buffer;
    /// BCCH MCS
    uint32_t bcch_mcs;

    /// num CCCH PDU per CC 
    uint32_t total_num_ccch_pdu;
    /// BCCH buffer size  
    uint32_t ccch_buffer;
    /// total BCCH buffer size  
    uint32_t total_ccch_buffer;
    /// BCCH MCS
    uint32_t ccch_mcs;

  /// num PCCH PDU per CC
  uint32_t total_num_pcch_pdu;
  /// PCCH buffer size
  uint32_t pcch_buffer;
  /// total PCCH buffer size
  uint32_t total_pcch_buffer;
  /// BCCH MCS
  uint32_t pcch_mcs;

/// num active users
    uint16_t num_dlactive_UEs;
    ///  available number of PRBs for a give SF
    uint16_t available_prbs;
    /// total number of PRB available for the user plane
    uint32_t total_available_prbs;
    /// aggregation
    /// total avilable nccc : num control channel element
    uint16_t available_ncces;
    // only for a new transmission, should be extended for retransmission
    // current dlsch  bit rate for all transport channels
    uint32_t dlsch_bitrate;
    //
    uint32_t dlsch_bytes_tx;
    //
    uint32_t dlsch_pdus_tx;
    //
    uint32_t total_dlsch_bitrate;
    //
    uint32_t total_dlsch_bytes_tx;
    //
    uint32_t total_dlsch_pdus_tx;

    // here for RX
    //
    uint32_t ulsch_bitrate;
    //
    uint32_t ulsch_bytes_rx;
    //
    uint64_t ulsch_pdus_rx;

    uint32_t total_ulsch_bitrate;
    //
    uint32_t total_ulsch_bytes_rx;
    //
    uint32_t total_ulsch_pdus_rx;


    /// MAC agent-related stats
    /// total number of scheduling decisions
    int sched_decisions;
    /// missed deadlines
    int missed_deadlines;

} eNB_STATS;
/*! \brief eNB statistics for the connected UEs*/
typedef struct {

    /// CRNTI of UE
    rnti_t crnti;		///user id (rnti) of connected UEs
    // rrc status
    uint8_t rrc_status;
    /// harq pid
    uint8_t harq_pid;
    /// harq rounf
    uint8_t harq_round;
    /// total available number of PRBs for a new transmission
    uint16_t rbs_used;
    /// total available number of PRBs for a retransmission
    uint16_t rbs_used_retx;
    /// total nccc used for a new transmission: num control channel element
    uint16_t ncce_used;
    /// total avilable nccc for a retransmission: num control channel element
    uint16_t ncce_used_retx;

    // mcs1 before the rate adaptaion
    uint8_t dlsch_mcs1;
    /// Target mcs2 after rate-adaptation
    uint8_t dlsch_mcs2;
    //  current TBS with mcs2
    uint32_t TBS;
    //  total TBS with mcs2
    //  uint32_t total_TBS;
    //  total rb used for a new transmission
    uint32_t total_rbs_used;
    //  total rb used for retransmission
    uint32_t total_rbs_used_retx;

    /// TX
    /// Num pkt
    uint32_t num_pdu_tx[NB_RB_MAX];
    /// num bytes
    uint32_t num_bytes_tx[NB_RB_MAX];
    /// num retransmission / harq
    uint32_t num_retransmission;
    /// instantaneous tx throughput for each TTI
    //  uint32_t tti_throughput[NB_RB_MAX];

    /// overall
    //
    uint32_t dlsch_bitrate;
    //total
    uint32_t total_dlsch_bitrate;
    /// headers+ CE +  padding bytes for a MAC PDU
    uint64_t overhead_bytes;
    /// headers+ CE +  padding bytes for a MAC PDU
    uint64_t total_overhead_bytes;
    /// headers+ CE +  padding bytes for a MAC PDU
    uint64_t avg_overhead_bytes;
    // MAC multiplexed payload
    uint64_t total_sdu_bytes;
    // total MAC pdu bytes
    uint64_t total_pdu_bytes;

    // total num pdu
    uint32_t total_num_pdus;
    //
    //  uint32_t avg_pdu_size;

    /// RX

    /// PUCCH1a/b power (dBm)
    int32_t Po_PUCCH_dBm;
    /// Indicator that Po_PUCCH has been updated by PHY
    int32_t Po_PUCCH_update;
    /// Uplink measured RSSI
    int32_t UL_rssi;
    /// preassigned mcs after rate adaptation
    uint8_t ulsch_mcs1;
    /// adjusted mcs
    uint8_t ulsch_mcs2;

    /// estimated average pdu inter-departure time
    uint32_t avg_pdu_idt;
    /// estimated average pdu size
    uint32_t avg_pdu_ps;
    ///
    uint32_t aggregated_pdu_size;
    uint32_t aggregated_pdu_arrival;

    ///  uplink transport block size
    uint32_t ulsch_TBS;

    ///  total rb used for a new uplink transmission
    uint32_t num_retransmission_rx;
    ///  total rb used for a new uplink transmission
    uint32_t rbs_used_rx;
    ///  total rb used for a new uplink retransmission
    uint32_t rbs_used_retx_rx;
    ///  total rb used for a new uplink transmission
    uint32_t total_rbs_used_rx;
    /// normalized rx power 
    int32_t normalized_rx_power;
    /// target rx power 
    int32_t target_rx_power;

    /// num rx pdu
    uint32_t num_pdu_rx[NB_RB_MAX];
    /// num bytes rx
    uint32_t num_bytes_rx[NB_RB_MAX];
    /// instantaneous rx throughput for each TTI
    //  uint32_t tti_goodput[NB_RB_MAX];
    /// errors
    uint32_t num_errors_rx;

    uint64_t overhead_bytes_rx;
    /// headers+ CE +  padding bytes for a MAC PDU
    uint64_t total_overhead_bytes_rx;
    /// headers+ CE +  padding bytes for a MAC PDU
    uint64_t avg_overhead_bytes_rx;
    //
    uint32_t ulsch_bitrate;
    //total
    uint32_t total_ulsch_bitrate;
    /// overall
    ///  MAC pdu bytes
    uint64_t pdu_bytes_rx;
    /// total MAC pdu bytes
    uint64_t total_pdu_bytes_rx;
    /// total num pdu
    uint32_t total_num_pdus_rx;
    /// num of error pdus
    uint32_t total_num_errors_rx;

} eNB_UE_STATS;
/*! \brief eNB template for UE context information  */
typedef struct {
    /// C-RNTI of UE
    rnti_t rnti;
    /// NDI from last scheduling
    uint8_t oldNDI[8];
    /// mcs1 from last scheduling
    uint8_t oldmcs1[8];
    /// mcs2 from last scheduling
    uint8_t oldmcs2[8];
    /// NDI from last UL scheduling
    uint8_t oldNDI_UL[8];
    /// mcs from last UL scheduling
    uint8_t mcs_UL[8];
    /// TBS from last UL scheduling
    uint8_t TBS_UL[8];
    /// Flag to indicate UL has been scheduled at least once
    boolean_t ul_active;
    /// Flag to indicate UE has been configured (ACK from RRCConnectionSetup received)
    boolean_t configured;

    /// MCS from last scheduling
    uint8_t mcs[8];

    /// TPC from last scheduling
    uint8_t oldTPC[8];

    // PHY interface info

    /// Number of Allocated RBs for DL after scheduling (prior to frequency allocation)
    uint16_t nb_rb[8];		// num_max_harq

    /// Number of Allocated RBs for UL after scheduling
    uint16_t nb_rb_ul[8];	// num_max_harq

    /// Number of Allocated RBs for UL after scheduling
    uint16_t first_rb_ul[8];	// num_max_harq

    /// Cyclic shift for DMRS after scheduling
    uint16_t cshift[8];		// num_max_harq

    /// Number of Allocated RBs by the ulsch preprocessor
    uint8_t pre_allocated_nb_rb_ul;

    /// index of Allocated RBs by the ulsch preprocessor
    int8_t pre_allocated_rb_table_index_ul;

    /// total allocated RBs
    int8_t total_allocated_rbs;

    /// pre-assigned MCS by the ulsch preprocessor
    uint8_t pre_assigned_mcs_ul;

    /// assigned MCS by the ulsch scheduler
    uint8_t assigned_mcs_ul;

    /// DL DAI
    uint8_t DAI;

    /// UL DAI
    uint8_t DAI_ul[10];

    /// UL Scheduling Request Received
    uint8_t ul_SR;

    ///Resource Block indication for each sub-band in MU-MIMO
    uint8_t rballoc_subband[8][50];

    // Logical channel info for link with RLC

    /// Last received UE BSR info for each logical channel group id
    uint8_t bsr_info[MAX_NUM_LCGID];

    /// LCGID mapping
    long lcgidmap[11];

    /// phr information
    int8_t phr_info;

    /// phr information
    int8_t phr_info_configured;

    ///dl buffer info
    uint32_t dl_buffer_info[MAX_NUM_LCID];
    /// total downlink buffer info
    uint32_t dl_buffer_total;
    /// total downlink pdus
    uint32_t dl_pdus_total;
    /// downlink pdus for each LCID
    uint32_t dl_pdus_in_buffer[MAX_NUM_LCID];
    /// creation time of the downlink buffer head for each LCID
    uint32_t dl_buffer_head_sdu_creation_time[MAX_NUM_LCID];
    /// maximum creation time of the downlink buffer head across all LCID
    uint32_t dl_buffer_head_sdu_creation_time_max;
    /// a flag indicating that the downlink head SDU is segmented  
    uint8_t dl_buffer_head_sdu_is_segmented[MAX_NUM_LCID];
    /// size of remaining size to send for the downlink head SDU
    uint32_t dl_buffer_head_sdu_remaining_size_to_send[MAX_NUM_LCID];

    /// total uplink buffer size 
    uint32_t ul_total_buffer;
    /// uplink buffer creation time for each LCID
    uint32_t ul_buffer_creation_time[MAX_NUM_LCGID];
    /// maximum uplink buffer creation time across all the LCIDs
    uint32_t ul_buffer_creation_time_max;
    /// uplink buffer size per LCID
    uint32_t ul_buffer_info[MAX_NUM_LCGID];

    /// UE tx power
    int32_t ue_tx_power;

    /// stores the frame where the last TPC was transmitted
    uint32_t pusch_tpc_tx_frame;
    uint32_t pusch_tpc_tx_subframe;
    uint32_t pucch_tpc_tx_frame;
    uint32_t pucch_tpc_tx_subframe;

#ifdef LOCALIZATION
    eNB_UE_estimated_distances distance;
#endif

#ifdef Rel14
    uint8_t rach_resource_type;
    uint16_t mpdcch_repetition_cnt;
    frame_t Msg2_frame;
#endif
    sub_frame_t Msg2_subframe;

    PhysicalConfigDedicated_t *physicalConfigDedicated;

} UE_TEMPLATE;

/*! \brief scheduling control information set through an API (not used)*/
typedef struct {
    ///UL transmission bandwidth in RBs
    uint8_t ul_bandwidth[MAX_NUM_LCID];
    ///DL transmission bandwidth in RBs
    uint8_t dl_bandwidth[MAX_NUM_LCID];

    //To do GBR bearer
    uint8_t min_ul_bandwidth[MAX_NUM_LCID];

    uint8_t min_dl_bandwidth[MAX_NUM_LCID];

    ///aggregated bit rate of non-gbr bearer per UE
    uint64_t ue_AggregatedMaximumBitrateDL;
    ///aggregated bit rate of non-gbr bearer per UE
    uint64_t ue_AggregatedMaximumBitrateUL;
    ///CQI scheduling interval in subframes.
    uint16_t cqiSchedInterval;
    ///Contention resolution timer used during random access
    uint8_t mac_ContentionResolutionTimer;

    uint16_t max_allowed_rbs[MAX_NUM_LCID];

    uint8_t max_mcs[MAX_NUM_LCID];

    uint16_t priority[MAX_NUM_LCID];

    // resource scheduling information

    /// Current DL harq round per harq_pid on each CC
    uint8_t round[MAX_NUM_CCs][10];
    /// Current Active TBs per harq_pid on each CC
    uint8_t tbcnt[MAX_NUM_CCs][10];
    /// Current UL harq round per harq_pid on each CC
    uint8_t round_UL[MAX_NUM_CCs][8];
    uint8_t dl_pow_off[MAX_NUM_CCs];
    uint16_t pre_nb_available_rbs[MAX_NUM_CCs];
    unsigned char rballoc_sub_UE[MAX_NUM_CCs][N_RBG_MAX];
    uint16_t ta_timer;
    int16_t ta_update;
    uint16_t ul_consecutive_errors;
    int32_t context_active_timer;
    int32_t cqi_req_timer;
    int32_t ul_inactivity_timer;
    int32_t ul_failure_timer;
    uint32_t ue_reestablishment_reject_timer;
    uint32_t ue_reestablishment_reject_timer_thres;
    int32_t ul_scheduled;
    int32_t ra_pdcch_order_sent;
    int32_t ul_out_of_sync;
    int32_t phr_received;
    uint8_t periodic_ri_received[NFAPI_CC_MAX];
    uint8_t aperiodic_ri_received[NFAPI_CC_MAX];
    uint8_t pucch1_cqi_update[NFAPI_CC_MAX];
    uint8_t pucch1_snr[NFAPI_CC_MAX];
    uint8_t pucch2_cqi_update[NFAPI_CC_MAX];
    uint8_t pucch2_snr[NFAPI_CC_MAX];
    uint8_t pucch3_cqi_update[NFAPI_CC_MAX];
    uint8_t pucch3_snr[NFAPI_CC_MAX];
    uint8_t pusch_snr[NFAPI_CC_MAX];
    uint16_t feedback_cnt[NFAPI_CC_MAX];
    uint16_t timing_advance;
    uint16_t timing_advance_r9;
    uint8_t periodic_wideband_cqi[NFAPI_CC_MAX];
    uint8_t periodic_wideband_spatial_diffcqi[NFAPI_CC_MAX];
    uint8_t periodic_wideband_pmi[NFAPI_CC_MAX];
    uint8_t periodic_subband_cqi[NFAPI_CC_MAX][16];
    uint8_t periodic_subband_spatial_diffcqi[NFAPI_CC_MAX][16];
    uint8_t aperiodic_subband_cqi0[NFAPI_CC_MAX][25];
    uint8_t aperiodic_subband_pmi[NFAPI_CC_MAX][25];
    uint8_t aperiodic_subband_diffcqi0[NFAPI_CC_MAX][25];
    uint8_t aperiodic_subband_cqi1[NFAPI_CC_MAX][25];
    uint8_t aperiodic_subband_diffcqi1[NFAPI_CC_MAX][25];
    uint8_t aperiodic_wideband_cqi0[NFAPI_CC_MAX];
    uint8_t aperiodic_wideband_pmi[NFAPI_CC_MAX];
    uint8_t aperiodic_wideband_cqi1[NFAPI_CC_MAX];
    uint8_t aperiodic_wideband_pmi1[NFAPI_CC_MAX];
    uint8_t dl_cqi[NFAPI_CC_MAX];
    int32_t       uplane_inactivity_timer;
} UE_sched_ctrl;
/*! \brief eNB template for the Random access information */
typedef struct {
    /// Flag to indicate this process is active
    RA_state state;
    /// Subframe where preamble was received
    uint8_t preamble_subframe;
    /// Subframe where Msg2 is to be sent
    uint8_t Msg2_subframe;
    /// Frame where Msg2 is to be sent
    frame_t Msg2_frame;
    /// Subframe where Msg3 is to be sent
    sub_frame_t Msg3_subframe;
    /// Frame where Msg3 is to be sent
    frame_t Msg3_frame;
    /// Subframe where Msg4 is to be sent
    sub_frame_t Msg4_subframe;
    /// Frame where Msg4 is to be sent
    frame_t Msg4_frame;
    /// harq_pid used for Msg4 transmission
    uint8_t harq_pid;
    /// UE RNTI allocated during RAR
    rnti_t rnti;
    /// RA RNTI allocated from received PRACH
    uint16_t RA_rnti;
    /// Received preamble_index
    uint8_t preamble_index;
    /// Received UE Contention Resolution Identifier
    uint8_t cont_res_id[6];
    /// Timing offset indicated by PHY
    int16_t timing_offset;
    /// Timeout for RRC connection
    int16_t RRC_timer;
    /// Msg3 first RB
    uint8_t msg3_first_rb;
    /// Msg3 number of RB
    uint8_t msg3_nb_rb;
    /// Msg3 MCS
    uint8_t msg3_mcs;
    /// Msg3 TPC command
    uint8_t msg3_TPC;
    /// Msg3 ULdelay command
    uint8_t msg3_ULdelay;
    /// Msg3 cqireq command
    uint8_t msg3_cqireq;
    /// Round of Msg3 HARQ
    uint8_t msg3_round;
    /// TBS used for Msg4
    int msg4_TBsize;
    /// MCS used for Msg4
    int msg4_mcs;
#ifdef Rel14
    uint8_t rach_resource_type;
    uint8_t msg2_mpdcch_repetition_cnt;
    uint8_t msg4_mpdcch_repetition_cnt;
    uint8_t msg2_narrowband;
    uint8_t msg34_narrowband;
#endif
} RA_t;


/*! \brief subband bitmap confguration (for ALU icic algo purpose), in test phase */
typedef struct {
    uint8_t sbmap[NUMBER_OF_SUBBANDS_MAX];	//13 = number of SB MAX for 100 PRB
    uint8_t periodicity;
    uint8_t first_subframe;
    uint8_t sb_size;
    uint8_t nb_active_sb;
} SBMAP_CONF;
/*! \brief UE list used by eNB to order UEs/CC for scheduling*/
typedef struct {
    /// Dedicated information for UEs
    struct PhysicalConfigDedicated
	*physicalConfigDedicated[MAX_NUM_CCs][NUMBER_OF_UE_MAX];
    /// DLSCH pdu 
    DLSCH_PDU DLSCH_pdu[MAX_NUM_CCs][2][NUMBER_OF_UE_MAX];
    /// DCI template and MAC connection parameters for UEs
    UE_TEMPLATE UE_template[MAX_NUM_CCs][NUMBER_OF_UE_MAX];
    /// DCI template and MAC connection for RA processes
    int pCC_id[NUMBER_OF_UE_MAX];
    /// sorted downlink component carrier for the scheduler 
    int ordered_CCids[MAX_NUM_CCs][NUMBER_OF_UE_MAX];
    /// number of downlink active component carrier 
    int numactiveCCs[NUMBER_OF_UE_MAX];
    /// sorted uplink component carrier for the scheduler 
    int ordered_ULCCids[MAX_NUM_CCs][NUMBER_OF_UE_MAX];
    /// number of uplink active component carrier 
    int numactiveULCCs[NUMBER_OF_UE_MAX];
    /// number of downlink active component carrier 
    uint8_t dl_CC_bitmap[NUMBER_OF_UE_MAX];
    /// eNB to UE statistics
    eNB_UE_STATS eNB_UE_stats[MAX_NUM_CCs][NUMBER_OF_UE_MAX];
    /// scheduling control info
    UE_sched_ctrl UE_sched_ctrl[NUMBER_OF_UE_MAX];
    int next[NUMBER_OF_UE_MAX];
    int head;
    int next_ul[NUMBER_OF_UE_MAX];
    int head_ul;
    int avail;
    int num_UEs;
    boolean_t active[NUMBER_OF_UE_MAX];
} UE_list_t;

#ifdef UE_EXPANSION
/*! \brief deleting control information*/
typedef struct {
    ///rnti of UE
    rnti_t rnti;
    ///remove UE context flag
    boolean_t removeContextFlg;
} UE_free_ctrl;
/*! \brief REMOVE UE list used by eNB to order UEs/CC for deleting*/
typedef struct {
    /// deleting control info
    UE_free_ctrl UE_free_ctrl[NUMBER_OF_UE_MAX+1];
    int num_UEs;
    int head_freelist; ///the head position of the delete list
    int tail_freelist; ///the tail position of the delete list
} UE_free_list_t;
#endif

/*! \brief eNB common channels */
typedef struct {
    int physCellId;
    int p_eNB;
    int Ncp;
    int eutra_band;
    uint32_t dl_CarrierFreq;
    BCCH_BCH_Message_t *mib;
    RadioResourceConfigCommonSIB_t *radioResourceConfigCommon;
#ifdef Rel14
    RadioResourceConfigCommonSIB_t *radioResourceConfigCommon_BR;
#endif
    TDD_Config_t *tdd_Config;
    SchedulingInfoList_t *schedulingInfoList;
    ARFCN_ValueEUTRA_t ul_CarrierFreq;
    long ul_Bandwidth;
    /// Outgoing MIB PDU for PHY
    MIB_PDU MIB_pdu;
    /// Outgoing BCCH pdu for PHY
    BCCH_PDU BCCH_pdu;
    /// Outgoing BCCH DCI allocation
    uint32_t BCCH_alloc_pdu;
    /// Outgoing CCCH pdu for PHY
    CCCH_PDU CCCH_pdu;
    /// Outgoing PCCH DCI allocation
    uint32_t PCCH_alloc_pdu;
    /// Outgoing PCCH pdu for PHY
    PCCH_PDU PCCH_pdu;
    /// Outgoing RAR pdu for PHY
    RAR_PDU RAR_pdu;
    /// Template for RA computations
    RA_t ra[NB_RA_PROC_MAX];
    /// VRB map for common channels
    uint8_t vrb_map[100];
    /// VRB map for common channels and retransmissions by PHICH
    uint8_t vrb_map_UL[100];
    /// MBSFN SubframeConfig
    struct MBSFN_SubframeConfig *mbsfn_SubframeConfig[8];
    /// number of subframe allocation pattern available for MBSFN sync area
    uint8_t num_sf_allocation_pattern;
#if defined(Rel10) || defined(Rel14)
    /// MBMS Flag
    uint8_t MBMS_flag;
    /// Outgoing MCCH pdu for PHY
    MCCH_PDU MCCH_pdu;
    /// MCCH active flag
    uint8_t msi_active;
    /// MCCH active flag
    uint8_t mcch_active;
    /// MTCH active flag
    uint8_t mtch_active;
    /// number of active MBSFN area
    uint8_t num_active_mbsfn_area;
    /// MBSFN Area Info
    struct MBSFN_AreaInfo_r9 *mbsfn_AreaInfo[MAX_MBSFN_AREA];
    /// PMCH Config
    struct PMCH_Config_r9 *pmch_Config[MAX_PMCH_perMBSFN];
    /// MBMS session info list
    struct MBMS_SessionInfoList_r9 *mbms_SessionList[MAX_PMCH_perMBSFN];
    /// Outgoing MCH pdu for PHY
    MCH_PDU MCH_pdu;
#endif
#ifdef Rel14
    /// Rel13 parameters from SIB1
    SystemInformationBlockType1_v1310_IEs_t *sib1_v13ext;
    /// Counter for SIB1-BR scheduling
    int SIB1_BR_cnt;
    /// Outgoing BCCH-BR pdu for PHY
    BCCH_PDU BCCH_BR_pdu[20];
#endif
} COMMON_channels_t;
/*! \brief top level eNB MAC structure */
typedef struct eNB_MAC_INST_s {
    /// Ethernet parameters for northbound midhaul interface
    eth_params_t eth_params_n;
    /// Ethernet parameters for fronthaul interface
    eth_params_t eth_params_s;
    ///
    module_id_t Mod_id;
    /// frame counter
    frame_t frame;
    /// subframe counter
    sub_frame_t subframe;
    /// Pointer to IF module instance for PHY
    IF_Module_t *if_inst;
    /// Common cell resources
    COMMON_channels_t common_channels[MAX_NUM_CCs];
    /// current PDU index (BCH,MCH,DLSCH)
    int16_t pdu_index[MAX_NUM_CCs];

    /// NFAPI Config Request Structure
    nfapi_config_request_t config[MAX_NUM_CCs];
    /// Preallocated DL pdu list
    nfapi_dl_config_request_pdu_t
	dl_config_pdu_list[MAX_NUM_CCs][MAX_NUM_DL_PDU];
    /// NFAPI DL Config Request Structure
    nfapi_dl_config_request_t DL_req[MAX_NUM_CCs];
    /// Preallocated UL pdu list
    nfapi_ul_config_request_pdu_t
	ul_config_pdu_list[MAX_NUM_CCs][MAX_NUM_UL_PDU];
    /// Preallocated UL pdu list for ULSCH (n+k delay)
    nfapi_ul_config_request_pdu_t
	ul_config_pdu_list_tmp[MAX_NUM_CCs][10][MAX_NUM_UL_PDU];
    /// NFAPI UL Config Request Structure, send to L1 4 subframes before processing takes place
    nfapi_ul_config_request_t UL_req[MAX_NUM_CCs];
    /// NFAPI "Temporary" UL Config Request Structure, holds future UL_config requests
    nfapi_ul_config_request_t UL_req_tmp[MAX_NUM_CCs][10];
    /// Preallocated HI_DCI0 pdu list 
    nfapi_hi_dci0_request_pdu_t
	hi_dci0_pdu_list[MAX_NUM_CCs][MAX_NUM_HI_DCI0_PDU];
    /// NFAPI HI/DCI0 Config Request Structure
    nfapi_hi_dci0_request_t HI_DCI0_req[MAX_NUM_CCs];
    /// Prealocated TX pdu list
    nfapi_tx_request_pdu_t
	tx_request_pdu[MAX_NUM_CCs][MAX_NUM_TX_REQUEST_PDU];
    /// NFAPI DL PDU structure
    nfapi_tx_request_t TX_req[MAX_NUM_CCs];
    /// UL handle
    uint32_t ul_handle;
    UE_list_t UE_list;

    ///subband bitmap configuration
    SBMAP_CONF sbmap_conf;
    /// CCE table used to build DCI scheduling information
    int CCE_table[MAX_NUM_CCs][800];
    ///  active flag for Other lcid
    uint8_t lcid_active[NB_RB_MAX];
    /// eNB stats
    eNB_STATS eNB_stats[MAX_NUM_CCs];
    // MAC function execution peformance profiler
    /// processing time of eNB scheduler 
    time_stats_t eNB_scheduler;
    /// processing time of eNB scheduler for SI 
    time_stats_t schedule_si;
    /// processing time of eNB scheduler for Random access
    time_stats_t schedule_ra;
    /// processing time of eNB ULSCH scheduler 
    time_stats_t schedule_ulsch;
    /// processing time of eNB DCI generation
    time_stats_t fill_DLSCH_dci;
    /// processing time of eNB MAC preprocessor
    time_stats_t schedule_dlsch_preprocessor;
    /// processing time of eNB DLSCH scheduler 
    time_stats_t schedule_dlsch;	// include rlc_data_req + MAC header + preprocessor
    /// processing time of eNB MCH scheduler 
    time_stats_t schedule_mch;
    /// processing time of eNB ULSCH reception
    time_stats_t rx_ulsch_sdu;	// include rlc_data_ind
<<<<<<< HEAD
    /// processing time of eNB PCH scheduler
    time_stats_t schedule_pch;
=======
#ifdef UE_EXPANSION
    UE_free_list_t UE_free_list;
#endif
>>>>>>> b44c83ef
} eNB_MAC_INST;

/* 
 * UE part 
 */

typedef enum {
    TYPE0,
    TYPE1,
    TYPE1A,
    TYPE2,
    TYPE2A,
    TYPEUESPEC
} MPDCCH_TYPES_t;

/*!\brief UE layer 2 status */
typedef enum {
    CONNECTION_OK = 0,
    CONNECTION_LOST,
    PHY_RESYNCH,
    PHY_HO_PRACH
} UE_L2_STATE_t;

/*!\brief UE scheduling info */
typedef struct {
    /// buffer status for each lcgid
    uint8_t BSR[MAX_NUM_LCGID];	// should be more for mesh topology
    /// keep the number of bytes in rlc buffer for each lcgid
    int32_t BSR_bytes[MAX_NUM_LCGID];
    /// after multiplexing buffer remain for each lcid
    int32_t LCID_buffer_remain[MAX_NUM_LCID];
    /// sum of all lcid buffer size
    uint16_t All_lcid_buffer_size_lastTTI;
    /// buffer status for each lcid
    uint8_t LCID_status[MAX_NUM_LCID];
    /// SR pending as defined in 36.321
    uint8_t SR_pending;
    /// SR_COUNTER as defined in 36.321
    uint16_t SR_COUNTER;
    /// logical channel group ide for each LCID
    uint8_t LCGID[MAX_NUM_LCID];
    /// retxBSR-Timer, default value is sf2560
    uint16_t retxBSR_Timer;
    /// retxBSR_SF, number of subframe before triggering a regular BSR
    uint16_t retxBSR_SF;
    /// periodicBSR-Timer, default to infinity
    uint16_t periodicBSR_Timer;
    /// periodicBSR_SF, number of subframe before triggering a periodic BSR
    uint16_t periodicBSR_SF;
    /// default value is 0: not configured
    uint16_t sr_ProhibitTimer;
    /// sr ProhibitTime running
    uint8_t sr_ProhibitTimer_Running;
    ///  default value to n5
    uint16_t maxHARQ_Tx;
    /// default value is false
    uint16_t ttiBundling;
    /// default value is release
    struct DRX_Config *drx_config;
    /// default value is release
    struct MAC_MainConfig__phr_Config *phr_config;
    ///timer before triggering a periodic PHR
    uint16_t periodicPHR_Timer;
    ///timer before triggering a prohibit PHR
    uint16_t prohibitPHR_Timer;
    ///DL Pathloss change value
    uint16_t PathlossChange;
    ///number of subframe before triggering a periodic PHR
    int16_t periodicPHR_SF;
    ///number of subframe before triggering a prohibit PHR
    int16_t prohibitPHR_SF;
    ///DL Pathloss Change in db
    uint16_t PathlossChange_db;

    /// default value is false
    uint16_t extendedBSR_Sizes_r10;
    /// default value is false
    uint16_t extendedPHR_r10;

    //Bj bucket usage per  lcid
    int16_t Bj[MAX_NUM_LCID];
    // Bucket size per lcid
    int16_t bucket_size[MAX_NUM_LCID];
} UE_SCHEDULING_INFO;
/*!\brief Top level UE MAC structure */
typedef struct {
    uint16_t Node_id;
    /// RX frame counter
    frame_t rxFrame;
    /// RX subframe counter
    sub_frame_t rxSubframe;
    /// TX frame counter
    frame_t txFrame;
    /// TX subframe counter
    sub_frame_t txSubframe;
    /// C-RNTI of UE
    uint16_t crnti;
    /// C-RNTI of UE before HO
    rnti_t crnti_before_ho;	///user id (rnti) of connected UEs
    /// uplink active flag
    uint8_t ul_active;
    /// pointer to RRC PHY configuration
    RadioResourceConfigCommonSIB_t *radioResourceConfigCommon;
    /// pointer to RACH_ConfigDedicated (NULL when not active, i.e. upon HO completion or T304 expiry)
    struct RACH_ConfigDedicated *rach_ConfigDedicated;
    /// pointer to RRC PHY configuration
    struct PhysicalConfigDedicated *physicalConfigDedicated;
#if defined(Rel10) || defined(Rel14)
    /// pointer to RRC PHY configuration SCEll
    struct PhysicalConfigDedicatedSCell_r10
	*physicalConfigDedicatedSCell_r10;
#endif
    /// pointer to TDD Configuration (NULL for FDD)
    TDD_Config_t *tdd_Config;
    /// Number of adjacent cells to measure
    uint8_t n_adj_cells;
    /// Array of adjacent physical cell ids
    uint32_t adj_cell_id[6];
    /// Pointer to RRC MAC configuration
    MAC_MainConfig_t *macConfig;
    /// Pointer to RRC Measurement gap configuration
    MeasGapConfig_t *measGapConfig;
    /// Pointers to LogicalChannelConfig indexed by LogicalChannelIdentity. Note NULL means LCHAN is inactive.
    LogicalChannelConfig_t *logicalChannelConfig[MAX_NUM_LCID];
    /// Scheduling Information
    UE_SCHEDULING_INFO scheduling_info;
    /// Outgoing CCCH pdu for PHY
    CCCH_PDU CCCH_pdu;
    /// Outgoing RAR pdu for PHY
    RAR_PDU RAR_pdu;
    /// Incoming DLSCH pdu for PHY
    DLSCH_PDU DLSCH_pdu[NUMBER_OF_UE_MAX][2];
    /// number of attempt for rach
    uint8_t RA_attempt_number;
    /// Random-access procedure flag
    uint8_t RA_active;
    /// Random-access window counter
    int8_t RA_window_cnt;
    /// Random-access Msg3 size in bytes
    uint8_t RA_Msg3_size;
    /// Random-access prachMaskIndex
    uint8_t RA_prachMaskIndex;
    /// Flag indicating Preamble set (A,B) used for first Msg3 transmission
    uint8_t RA_usedGroupA;
    /// Random-access Resources
    PRACH_RESOURCES_t RA_prach_resources;
    /// Random-access PREAMBLE_TRANSMISSION_COUNTER
    uint8_t RA_PREAMBLE_TRANSMISSION_COUNTER;
    /// Random-access backoff counter
    int16_t RA_backoff_cnt;
    /// Random-access variable for window calculation (frame of last change in window counter)
    uint32_t RA_tx_frame;
    /// Random-access variable for window calculation (subframe of last change in window counter)
    uint8_t RA_tx_subframe;
    /// Random-access Group B maximum path-loss
    /// Random-access variable for backoff (frame of last change in backoff counter)
    uint32_t RA_backoff_frame;
    /// Random-access variable for backoff (subframe of last change in backoff counter)
    uint8_t RA_backoff_subframe;
    /// Random-access Group B maximum path-loss
    uint16_t RA_maxPL;
    /// Random-access Contention Resolution Timer active flag
    uint8_t RA_contention_resolution_timer_active;
    /// Random-access Contention Resolution Timer count value
    uint8_t RA_contention_resolution_cnt;
    /// power headroom reporitng reconfigured
    uint8_t PHR_reconfigured;
    /// power headroom state as configured by the higher layers
    uint8_t PHR_state;
    /// power backoff due to power management (as allowed by P-MPRc) for this cell
    uint8_t PHR_reporting_active;
    /// power backoff due to power management (as allowed by P-MPRc) for this cell
    uint8_t power_backoff_db[NUMBER_OF_eNB_MAX];
    /// BSR report falg management
    uint8_t BSR_reporting_active;
    /// retxBSR-Timer expires flag
    uint8_t retxBSRTimer_expires_flag;
    /// periodBSR-Timer expires flag
    uint8_t periodBSRTimer_expires_flag;

    /// MBSFN_Subframe Configuration
    struct MBSFN_SubframeConfig *mbsfn_SubframeConfig[8];	// FIXME replace 8 by MAX_MBSFN_AREA?
    /// number of subframe allocation pattern available for MBSFN sync area
    uint8_t num_sf_allocation_pattern;
#if defined(Rel10) || defined(Rel14)
    /// number of active MBSFN area
    uint8_t num_active_mbsfn_area;
    /// MBSFN Area Info
    struct MBSFN_AreaInfo_r9 *mbsfn_AreaInfo[MAX_MBSFN_AREA];
    /// PMCH Config
    struct PMCH_Config_r9 *pmch_Config[MAX_PMCH_perMBSFN];
    /// MCCH status
    uint8_t mcch_status;
    /// MSI status
    uint8_t msi_status;		// could be an array if there are >1 MCH in one MBSFN area
#endif
    //#ifdef CBA
    /// CBA RNTI for each group 
    uint16_t cba_rnti[NUM_MAX_CBA_GROUP];
    /// last SFN for CBA channel access 
    uint8_t cba_last_access[NUM_MAX_CBA_GROUP];
    //#endif
    /// total UE scheduler processing time 
    time_stats_t ue_scheduler;	// total
    /// UE ULSCH tx  processing time inlcuding RLC interface (rlc_data_req) and mac header generation 
    time_stats_t tx_ulsch_sdu;
    /// UE DLSCH rx  processing time inlcuding RLC interface (mac_rrc_data_ind or mac_rlc_status_ind+mac_rlc_data_ind) and mac header parser
    time_stats_t rx_dlsch_sdu;
    /// UE query for MCH subframe processing time 
    time_stats_t ue_query_mch;
    /// UE MCH rx processing time 
    time_stats_t rx_mch_sdu;
    /// UE BCCH rx processing time including RLC interface (mac_rrc_data_ind) 
    time_stats_t rx_si;
    /// UE PCCH rx processing time including RLC interface (mac_rrc_data_ind) 
    time_stats_t rx_p;
} UE_MAC_INST;
/*! \brief ID of the neighboring cells used for HO*/
typedef struct {
    uint16_t cell_ids[6];
    uint8_t n_adj_cells;
} neigh_cell_id_t;

#ifdef UE_EXPANSION
enum SCH_UE_PRIORITY {
  SCH_PRIORITY_NONE,
  SCH_DL_SI,
  SCH_DL_PAGING,
  SCH_DL_MSG2,
  SCH_DL_MSG4,
  SCH_UL_PRACH,
  SCH_UL_MSG3,
  SCH_DL_RETRANS,
  SCH_UL_RETRANS,
  SCH_DL_FIRST,
  SCH_UL_FIRST,
  SCH_UL_INACTIVE
};

typedef struct {
  int UE_id;
  enum SCH_UE_PRIORITY ue_priority;
  rnti_t rnti;
  uint16_t nb_rb;
} DLSCH_UE_INFO;

typedef struct {
  uint16_t    ue_num;
  DLSCH_UE_INFO list[20];
} DLSCH_UE_SELECT;

typedef struct {
  int     UE_id;
  enum SCH_UE_PRIORITY ue_priority;
  uint8_t start_rb;
  uint8_t nb_rb;
  uint16_t ul_total_buffer;
} ULSCH_UE_INFO;

typedef struct {
  uint8_t ue_num;
  ULSCH_UE_INFO list[20];
} ULSCH_UE_SELECT;
#endif

#include "proto.h"
/*@}*/
#endif /*__LAYER2_MAC_DEFS_H__ */<|MERGE_RESOLUTION|>--- conflicted
+++ resolved
@@ -1138,14 +1138,11 @@
     time_stats_t schedule_mch;
     /// processing time of eNB ULSCH reception
     time_stats_t rx_ulsch_sdu;	// include rlc_data_ind
-<<<<<<< HEAD
     /// processing time of eNB PCH scheduler
     time_stats_t schedule_pch;
-=======
 #ifdef UE_EXPANSION
     UE_free_list_t UE_free_list;
 #endif
->>>>>>> b44c83ef
 } eNB_MAC_INST;
 
 /* 
