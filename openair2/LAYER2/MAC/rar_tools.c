/*
 * Licensed to the OpenAirInterface (OAI) Software Alliance under one or more
 * contributor license agreements.  See the NOTICE file distributed with
 * this work for additional information regarding copyright ownership.
 * The OpenAirInterface Software Alliance licenses this file to You under
 * the OAI Public License, Version 1.1  (the "License"); you may not use this file
 * except in compliance with the License.
 * You may obtain a copy of the License at
 *
 *      http://www.openairinterface.org/?page_id=698
 *
 * Unless required by applicable law or agreed to in writing, software
 * distributed under the License is distributed on an "AS IS" BASIS,
 * WITHOUT WARRANTIES OR CONDITIONS OF ANY KIND, either express or implied.
 * See the License for the specific language governing permissions and
 * limitations under the License.
 *-------------------------------------------------------------------------------
 * For more information about the OpenAirInterface (OAI) Software Alliance:
 *      contact@openairinterface.org
 */

/*! \file rar_tools.c
 * \brief random access tools
 * \author Raymond Knopp and navid nikaein
 * \date 2011 - 2014
 * \version 1.0
 * @ingroup _mac

 */

#include "mac.h"
#include "mac_proto.h"
#include "mac_extern.h"
#include "SIMULATION/TOOLS/sim.h"
#include "common/utils/LOG/log.h"
#include "OCG.h"
#include "OCG_extern.h"
#include "UTIL/OPT/opt.h"
#include "common/ran_context.h"

#define DEBUG_RAR

extern unsigned int localRIV2alloc_LUT25[512];
extern unsigned int distRIV2alloc_LUT25[512];
extern unsigned short RIV2nb_rb_LUT25[512];
extern unsigned short RIV2first_rb_LUT25[512];
extern RAN_CONTEXT_t RC;

//------------------------------------------------------------------------------
unsigned short
fill_rar(const module_id_t module_idP,
         const int CC_id,
         RA_t *ra,
         const frame_t frameP,
         uint8_t *const dlsch_buffer,
         const uint16_t N_RB_UL, const uint8_t input_buffer_length)
//------------------------------------------------------------------------------
{
  RA_HEADER_RAPID *rarh = (RA_HEADER_RAPID *) dlsch_buffer;
  uint8_t *rar = (uint8_t *) (dlsch_buffer + 1);
  // subheader fixed
  rarh->E = 0;    // First and last RAR
  rarh->T = 1;    // 0 for E/T/R/R/BI subheader, 1 for E/T/RAPID subheader
  rarh->RAPID = ra->preamble_index; // Respond to Preamble 0 only for the moment
  rar[4] = (uint8_t) (ra->rnti >> 8);
  rar[5] = (uint8_t) (ra->rnti & 0xff);
  //ra->timing_offset = 0;
  ra->timing_offset /= 16;  //T_A = N_TA/16, where N_TA should be on a 30.72Msps
  rar[0] = (uint8_t) (ra->timing_offset >> (2 + 4));  // 7 MSBs of timing advance + divide by 4
  rar[1] = (uint8_t) (ra->timing_offset << (4 - 2)) & 0xf0; // 4 LSBs of timing advance + divide by 4
  COMMON_channels_t *cc = &RC.mac[module_idP]->common_channels[CC_id];

  if(N_RB_UL == 25) {
    ra->msg3_first_rb = 1;
  } else {
    if (cc->tdd_Config && N_RB_UL == 100) {
      ra->msg3_first_rb = 3;
    } else {
      ra->msg3_first_rb = 2;
    }
  }
<<<<<<< HEAD

  ra->msg3_nb_rb = 1;
  uint16_t rballoc = mac_computeRIV(N_RB_UL, ra->msg3_first_rb, ra->msg3_nb_rb);  // first PRB only for UL Grant
  rar[1] |= (rballoc >> 7) & 7; // Hopping = 0 (bit 3), 3 MSBs of rballoc
  rar[2] = ((uint8_t) (rballoc & 0xff)) << 1; // 7 LSBs of rballoc
  ra->msg3_mcs = 10;
  ra->msg3_TPC = 3;
  ra->msg3_ULdelay = 0;
  ra->msg3_cqireq = 0;
  ra->msg3_round = 0;
  rar[2] |= ((ra->msg3_mcs & 0x8) >> 3);  // mcs 10
  rar[3] =
    (((ra->msg3_mcs & 0x7) << 5)) | ((ra->msg3_TPC & 7) << 2) |
    ((ra->msg3_ULdelay & 1) << 1) | (ra->msg3_cqireq & 1);

  if (opt_enabled) {
    trace_pdu(DIRECTION_DOWNLINK, dlsch_buffer, input_buffer_length, module_idP,  WS_RA_RNTI, 1,
              RC.mac[module_idP]->frame, RC.mac[module_idP]->subframe,
              0, 0);
    LOG_D(OPT,
          "[eNB %d][RAPROC] CC_id %d RAR Frame %d trace pdu for rnti %x and  rapid %d size %d\n",
          module_idP, CC_id, frameP, ra->rnti, rarh->RAPID,
          input_buffer_length);
  }

=======

  ra->msg3_nb_rb = 1;
  uint16_t rballoc = mac_computeRIV(N_RB_UL, ra->msg3_first_rb, ra->msg3_nb_rb);  // first PRB only for UL Grant
  rar[1] |= (rballoc >> 7) & 7; // Hopping = 0 (bit 3), 3 MSBs of rballoc
  rar[2] = ((uint8_t) (rballoc & 0xff)) << 1; // 7 LSBs of rballoc
  ra->msg3_mcs = 10;
  ra->msg3_TPC = 3;
  ra->msg3_ULdelay = 0;
  ra->msg3_cqireq = 0;
  ra->msg3_round = 0;
  rar[2] |= ((ra->msg3_mcs & 0x8) >> 3);  // mcs 10
  rar[3] =
    (((ra->msg3_mcs & 0x7) << 5)) | ((ra->msg3_TPC & 7) << 2) |
    ((ra->msg3_ULdelay & 1) << 1) | (ra->msg3_cqireq & 1);
  trace_pdu(DIRECTION_DOWNLINK, dlsch_buffer, input_buffer_length, module_idP,  WS_RA_RNTI, 1,
            RC.mac[module_idP]->frame, RC.mac[module_idP]->subframe,
            0, 0);
>>>>>>> 4f55943b
  return (ra->rnti);
}


//------------------------------------------------------------------------------
/*
 * Fill the RAR buffer (header + PDU) for LTE-M devices
 */
unsigned short fill_rar_br(eNB_MAC_INST *eNB,
                           int CC_id,
                           RA_t *ra,
                           const frame_t frameP,
                           const sub_frame_t subframeP,
                           uint8_t *const dlsch_buffer,
                           const uint8_t ce_level)
//------------------------------------------------------------------------------
{
  RA_HEADER_RAPID *rarh = (RA_HEADER_RAPID *) dlsch_buffer;
  COMMON_channels_t *cc = &eNB->common_channels[CC_id];
  uint8_t *rar = (uint8_t *)(dlsch_buffer + 1);
  uint32_t rballoc = 0;
  uint32_t ULdelay = 0;
  uint32_t cqireq = 0;
  uint32_t mpdcch_nb_index = 0;
  uint32_t TPC = 0;
  int input_buffer_length = 0;
  int N_NB_index = 0;
  AssertFatal(ra != NULL, "RA is null \n");
  /* Subheader fixed */
  rarh->E = 0;    // First and last RAR
  rarh->T = 1;    // 0 for E/T/R/R/BI subheader, 1 for E/T/RAPID subheader
  rarh->RAPID = ra->preamble_index; // Respond to Preamble
  /* RAR PDU */
  /* TA Command */
  ra->timing_offset /= 16;  // T_A = N_TA/16, where N_TA should be on a 30.72Msps
  rar[0] = (uint8_t) (ra->timing_offset >> 4) & 0x7f; // 7 MSBs of timing advance
  rar[1] = (uint8_t) (ra->timing_offset & 0x0f) << 4; // 4 LSBs of timing advance
  /* Copy the Msg2 narrowband */
  ra->msg34_narrowband = ra->msg2_narrowband;
  ra->msg3_first_rb    = 0;
  ra->msg3_nb_rb       = 2;

  if (ce_level < 2) { // CE Level 0, 1 (CEmodeA)
    input_buffer_length = 6;
    N_NB_index = get_numnarrowbandbits(cc->mib->message.dl_Bandwidth);
    /* UL Grant */
    ra->msg3_mcs = 7;
    TPC = 3; // no power increase
    ULdelay = 0;
    cqireq = 0;
    mpdcch_nb_index = 0;
    rballoc = mac_computeRIV(6, ra->msg3_first_rb, ra->msg3_nb_rb);
    uint32_t buffer = 0;
    buffer |= ra->msg34_narrowband << (16 + (4 - N_NB_index));
    buffer |= ((rballoc & 0x0F) << (12 + (4 - N_NB_index)));
    buffer |= ((ra->pusch_repetition_levels & 0x03) << (10 + (4 - N_NB_index)));
    buffer |= ((ra->msg3_mcs & 0x07) << (7 + (4 - N_NB_index)));
    buffer |= ((TPC & 0x07) << (4 + (4 - N_NB_index)));
    buffer |= ((cqireq & 0x01) << (3 + (4 - N_NB_index)));
    buffer |= ((ULdelay & 0x01) << (2 + (4 - N_NB_index)));
    buffer |= (mpdcch_nb_index << (4 - N_NB_index));
    rar[1] |= (uint8_t) (buffer >> 16) & 0x0F;
    rar[2] = (uint8_t) (buffer >> 8) & 0xFF;
    rar[3] = (uint8_t) buffer & 0xFF;
    /* RA CRNTI */
    rar[4] = (uint8_t)(ra->rnti >> 8);
    rar[5] = (uint8_t)(ra->rnti & 0xff);
  } else { // CE level 2, 3 (CEModeB)
    AssertFatal(1 == 0, "Shouldn't get here ...\n");
    input_buffer_length = 5;
    rar[3] = (uint8_t)(ra->rnti >> 8);
    rar[4] = (uint8_t)(ra->rnti & 0xff);
  }

  LOG_I(MAC, "[RAPROC] Frame %d Subframe %d : Generating RAR BR (%02x|%02x.%02x.%02x.%02x.%02x.%02x) for ce_level %d, CRNTI %x, preamble %d/%d, TIMING OFFSET %d\n",
        frameP,
        subframeP,
        *(uint8_t *) rarh,
        rar[0],
        rar[1],
        rar[2],
        rar[3],
        rar[4],
        rar[5],
        ce_level,
        ra->rnti,
        rarh->RAPID,
        ra->preamble_index,
        ra->timing_offset);
<<<<<<< HEAD

  if (opt_enabled) {
    trace_pdu(DIRECTION_DOWNLINK,
              dlsch_buffer,
              input_buffer_length,
              eNB->Mod_id,
              WS_RA_RNTI,
              1,
              eNB->frame,
              eNB->subframe,
              0,
              0);
    LOG_D(OPT, "[RAPROC] RAR Frame %d trace pdu for rnti %x and rapid %d size %d\n",
          frameP,
          ra->rnti,
          rarh->RAPID,
          input_buffer_length);
  }

=======
  trace_pdu(DIRECTION_DOWNLINK,
            dlsch_buffer,
            input_buffer_length,
            eNB->Mod_id,
            WS_RA_RNTI,
            1,
            eNB->frame,
            eNB->subframe,
            0,
            0);
>>>>>>> 4f55943b
  return (ra->rnti);
}
<|MERGE_RESOLUTION|>--- conflicted
+++ resolved
@@ -53,7 +53,8 @@
          RA_t *ra,
          const frame_t frameP,
          uint8_t *const dlsch_buffer,
-         const uint16_t N_RB_UL, const uint8_t input_buffer_length)
+         const uint16_t N_RB_UL,
+         const uint8_t input_buffer_length)
 //------------------------------------------------------------------------------
 {
   RA_HEADER_RAPID *rarh = (RA_HEADER_RAPID *) dlsch_buffer;
@@ -79,33 +80,6 @@
       ra->msg3_first_rb = 2;
     }
   }
-<<<<<<< HEAD
-
-  ra->msg3_nb_rb = 1;
-  uint16_t rballoc = mac_computeRIV(N_RB_UL, ra->msg3_first_rb, ra->msg3_nb_rb);  // first PRB only for UL Grant
-  rar[1] |= (rballoc >> 7) & 7; // Hopping = 0 (bit 3), 3 MSBs of rballoc
-  rar[2] = ((uint8_t) (rballoc & 0xff)) << 1; // 7 LSBs of rballoc
-  ra->msg3_mcs = 10;
-  ra->msg3_TPC = 3;
-  ra->msg3_ULdelay = 0;
-  ra->msg3_cqireq = 0;
-  ra->msg3_round = 0;
-  rar[2] |= ((ra->msg3_mcs & 0x8) >> 3);  // mcs 10
-  rar[3] =
-    (((ra->msg3_mcs & 0x7) << 5)) | ((ra->msg3_TPC & 7) << 2) |
-    ((ra->msg3_ULdelay & 1) << 1) | (ra->msg3_cqireq & 1);
-
-  if (opt_enabled) {
-    trace_pdu(DIRECTION_DOWNLINK, dlsch_buffer, input_buffer_length, module_idP,  WS_RA_RNTI, 1,
-              RC.mac[module_idP]->frame, RC.mac[module_idP]->subframe,
-              0, 0);
-    LOG_D(OPT,
-          "[eNB %d][RAPROC] CC_id %d RAR Frame %d trace pdu for rnti %x and  rapid %d size %d\n",
-          module_idP, CC_id, frameP, ra->rnti, rarh->RAPID,
-          input_buffer_length);
-  }
-
-=======
 
   ra->msg3_nb_rb = 1;
   uint16_t rballoc = mac_computeRIV(N_RB_UL, ra->msg3_first_rb, ra->msg3_nb_rb);  // first PRB only for UL Grant
@@ -123,7 +97,7 @@
   trace_pdu(DIRECTION_DOWNLINK, dlsch_buffer, input_buffer_length, module_idP,  WS_RA_RNTI, 1,
             RC.mac[module_idP]->frame, RC.mac[module_idP]->subframe,
             0, 0);
->>>>>>> 4f55943b
+
   return (ra->rnti);
 }
 
@@ -213,27 +187,7 @@
         rarh->RAPID,
         ra->preamble_index,
         ra->timing_offset);
-<<<<<<< HEAD
-
-  if (opt_enabled) {
-    trace_pdu(DIRECTION_DOWNLINK,
-              dlsch_buffer,
-              input_buffer_length,
-              eNB->Mod_id,
-              WS_RA_RNTI,
-              1,
-              eNB->frame,
-              eNB->subframe,
-              0,
-              0);
-    LOG_D(OPT, "[RAPROC] RAR Frame %d trace pdu for rnti %x and rapid %d size %d\n",
-          frameP,
-          ra->rnti,
-          rarh->RAPID,
-          input_buffer_length);
-  }
-
-=======
+
   trace_pdu(DIRECTION_DOWNLINK,
             dlsch_buffer,
             input_buffer_length,
@@ -244,6 +198,6 @@
             eNB->subframe,
             0,
             0);
->>>>>>> 4f55943b
+
   return (ra->rnti);
-}
+}