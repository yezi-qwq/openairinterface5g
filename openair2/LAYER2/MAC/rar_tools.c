--- conflicted
+++ resolved
@@ -110,7 +110,7 @@
 
 #if (RRC_VERSION >= MAKE_VERSION(14, 0, 0))
 //------------------------------------------------------------------------------
-<<<<<<< HEAD
+
 unsigned short fill_rar_br(eNB_MAC_INST *eNB,
                int CC_id,
                RA_TEMPLATE        *RA_template,
@@ -131,26 +131,6 @@
   uint32_t mcs,TPC,ULdelay,cqireq,mpdcch_nb_index;
   int input_buffer_length;
 
-=======
-unsigned short
-fill_rar_br(eNB_MAC_INST * eNB,
-	    int CC_id,
-	    RA_t * ra,
-	    const frame_t frameP,
-	    const sub_frame_t subframeP,
-	    uint8_t * const dlsch_buffer, const uint8_t ce_level)
-//------------------------------------------------------------------------------
-{
-
-    RA_HEADER_RAPID *rarh = (RA_HEADER_RAPID *) dlsch_buffer;
-    COMMON_channels_t *cc = &eNB->common_channels[CC_id];
-    uint8_t *rar = (uint8_t *) (dlsch_buffer + 1);
-    //  uint8_t nb,reps;
-    uint8_t rballoc;
-    uint8_t mcs, TPC, ULdelay, cqireq;
-    int input_buffer_length;
->>>>>>> 09187015
-
 
     AssertFatal(ra != NULL, "RA is null \n");
 
@@ -162,16 +142,12 @@
     rar[0] = (uint8_t) (ra->timing_offset >> (2 + 4));	// 7 MSBs of timing advance + divide by 4
     rar[1] = (uint8_t) (ra->timing_offset << (4 - 2)) & 0xf0;	// 4 LSBs of timing advance + divide by 4
 
-<<<<<<< HEAD
+
   // Copy the Msg2 narrowband
   RA_template->msg34_narrowband = RA_template->msg2_narrowband;
   RA_template->msg3_first_rb    = 0;
   RA_template->msg3_nb_rb       = 2;
-=======
-    int N_NB_index;
-
-    AssertFatal(1 == 0, "RAR for BL/CE Still to be finished ...\n");
->>>>>>> 09187015
+
 
     // Copy the Msg2 narrowband
     ra->msg34_narrowband = ra->msg2_narrowband;
@@ -179,7 +155,7 @@
     if (ce_level < 2) {		//CE Level 0,1, CEmodeA
 	input_buffer_length = 6;
 
-<<<<<<< HEAD
+
     rar[4] = (uint8_t)(RA_template->rnti>>8);
     rar[5] = (uint8_t)(RA_template->rnti&0xff);
     //cc->RA_template[ra_idx].timing_offset = 0;
@@ -206,16 +182,6 @@
     rar[3] = buffer&0xFF;
   }
   else { // CE level 2,3 => CEModeB
-=======
-	N_NB_index = get_numnarrowbandbits(cc->mib->message.dl_Bandwidth);
-
-	rar[4] = (uint8_t) (ra->rnti >> 8);
-	rar[5] = (uint8_t) (ra->rnti & 0xff);
-	//cc->ra[ra_idx].timing_offset = 0;
-	//    nb      = 0;
-	rballoc = mac_computeRIV(6, 1 + ce_level, 1);	// one PRB only for UL Grant in position 1+ce_level within Narrowband
-	rar[1] |= (rballoc & 15) << (4 - N_NB_index);	// Hopping = 0 (bit 3), 3 MSBs of rballoc
->>>>>>> 09187015
 
 	//    reps    = 4;
 	mcs = 7;
@@ -228,7 +194,7 @@
 	    | (cqireq & 1);
     } else {			// CE level 2,3 => CEModeB
 
-<<<<<<< HEAD
+
     rar[3] = (uint8_t)(RA_template->rnti>>8);
     rar[4] = (uint8_t)(RA_template->rnti&0xff);
   }
@@ -239,9 +205,6 @@
         RA_template->rnti,
         rarh->RAPID,RA_template->preamble_index,
         RA_template->timing_offset);
-=======
-	input_buffer_length = 5;
->>>>>>> 09187015
 
 	rar[3] = (uint8_t) (ra->rnti >> 8);
 	rar[4] = (uint8_t) (ra->rnti & 0xff);
