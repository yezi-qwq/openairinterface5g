--- conflicted
+++ resolved
@@ -578,15 +578,8 @@
 #endif
 }
 
-<<<<<<< HEAD
 void ue_decode_si_mbms(module_id_t module_idP, int CC_id, frame_t frameP,
                        uint8_t eNB_index, void *pdu, uint16_t len) {
-=======
-#if (LTE_RRC_VERSION >= MAKE_VERSION(14, 0, 0))
-void
-ue_decode_si_mbms(module_id_t module_idP, int CC_id, frame_t frameP,
-                  uint8_t eNB_index, void *pdu, uint16_t len) {
->>>>>>> 4f55943b
 #if UE_TIMING_TRACE
   start_meas(&UE_mac_inst[module_idP].rx_si);
 #endif
@@ -603,22 +596,7 @@
 #if UE_TIMING_TRACE
   stop_meas(&UE_mac_inst[module_idP].rx_si);
 #endif
-<<<<<<< HEAD
-
-  if (opt_enabled == 1) {
-    trace_pdu(DIRECTION_UPLINK,
-              (uint8_t *) pdu,
-              len,
-              module_idP,
-              WS_SI_RNTI,
-              0xffff,
-              UE_mac_inst[module_idP].rxFrame,
-              UE_mac_inst[module_idP].rxSubframe, 0, 0);
-    LOG_D(OPT,
-          "[UE %d][BCH] Frame %d trace pdu for CC_id %d rnti %x with size %d\n",
-          module_idP, frameP, CC_id, 0xffff, len);
-  }
-=======
+
   trace_pdu(DIRECTION_UPLINK,
             (uint8_t *) pdu,
             len,
@@ -626,8 +604,9 @@
             WS_SI_RNTI,
             0xffff,
             UE_mac_inst[module_idP].rxFrame,
-            UE_mac_inst[module_idP].rxSubframe, 0, 0);
->>>>>>> 4f55943b
+            UE_mac_inst[module_idP].rxSubframe,
+            0,
+            0);
 }
 
 
