--- conflicted
+++ resolved
@@ -2100,20 +2100,12 @@
         }
       }
 
-<<<<<<< HEAD
-      if (update_bsr(module_idP,txFrameP, eNB_indexP, lcid, UE_mac_inst[module_idP].scheduling_info.LCGID[lcid])) {
-        UE_mac_inst[module_idP].scheduling_info.SR_pending= 1;
-        LOG_D(MAC,"[UE %d][SR] Frame %d subframe %d SR for PUSCH is pending for LCGID %d with BSR level %d (%d bytes in RLC)\n",
-              module_idP, txFrameP,txSubframeP,UE_mac_inst[module_idP].scheduling_info.LCGID[lcid],
-              UE_mac_inst[module_idP].scheduling_info.BSR[UE_mac_inst[module_idP].scheduling_info.LCGID[lcid]],
-              UE_mac_inst[module_idP].scheduling_info.BSR_bytes[UE_mac_inst[module_idP].scheduling_info.LCGID[lcid]]);
-=======
+
       /*
       if (lcid == DCCH) {    
         LOG_D(MAC,"[UE %d][SR] Frame %d subframe %d Pending data for SRB1=%d for LCGID %d \n",                  
         module_idP, frameP,subframeP,UE_mac_inst[module_idP].scheduling_info.BSR[UE_mac_inst[module_idP].scheduling_info.LCGID[lcid]],                  
-        UE_mac_inst[module_idP].scheduling_info.LCGID[lcid]);
->>>>>>> 8f6746be
+//         UE_mac_inst[module_idP].scheduling_info.LCGID[lcid]);
       }
       */
     }
