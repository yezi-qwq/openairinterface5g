--- conflicted
+++ resolved
@@ -557,7 +557,7 @@
 
 		LOG_T(MAC, "\n");
 #endif
-<<<<<<< HEAD
+
       mac_rrc_data_ind(module_idP,
                        CC_id,
                        frameP,subframeP,
@@ -590,34 +590,6 @@
     } else if ((rx_lcids[i]  < NB_RB_MAX) && (rx_lcids[i] > DCCH1 )) {
       
       LOG_D(MAC,"[UE %d] Frame %d : DLSCH -> DL-DTCH%d (eNB %d, %d bytes)\n", module_idP, frameP,rx_lcids[i], eNB_index,rx_lengths[i]);
-=======
-
-		mac_rrc_data_ind_ue(module_idP,
-				 CC_id,
-				 frameP, subframeP,
-				 UE_mac_inst[module_idP].crnti,
-				 CCCH,
-				 (uint8_t *) payload_ptr,
-				 rx_lengths[i], eNB_index, 0);
-
-	    } else if ((rx_lcids[i] == DCCH) || (rx_lcids[i] == DCCH1)) {
-		LOG_D(MAC,
-		      "[UE %d] Frame %d : DLSCH -> DL-DCCH%d, RRC message (eNB %d, %d bytes)\n",
-		      module_idP, frameP, rx_lcids[i], eNB_index,
-		      rx_lengths[i]);
-		mac_rlc_data_ind(module_idP, UE_mac_inst[module_idP].crnti,
-				 eNB_index, frameP, ENB_FLAG_NO,
-				 MBMS_FLAG_NO, rx_lcids[i],
-				 (char *) payload_ptr, rx_lengths[i], 1,
-				 NULL);
-
-	    } else if ((rx_lcids[i] < NB_RB_MAX) && (rx_lcids[i] > DCCH1)) {
-
-		LOG_D(MAC,
-		      "[UE %d] Frame %d : DLSCH -> DL-DTCH%d (eNB %d, %d bytes)\n",
-		      module_idP, frameP, rx_lcids[i], eNB_index,
-		      rx_lengths[i]);
->>>>>>> 09187015
 
 #if defined(ENABLE_MAC_PAYLOAD_DEBUG)
 		int j;
@@ -656,27 +628,7 @@
 #if UE_TIMING_TRACE
     start_meas(&UE_mac_inst[module_idP].rx_si);
 #endif
-<<<<<<< HEAD
-  VCD_SIGNAL_DUMPER_DUMP_FUNCTION_BY_NAME(VCD_SIGNAL_DUMPER_FUNCTIONS_UE_DECODE_SI, VCD_FUNCTION_IN);
-
-  LOG_D(MAC,"[UE %d] Frame %d Sending SI to RRC (LCID Id %d,len %d)\n",module_idP,frameP,BCCH,len);
-
-  mac_rrc_data_ind(module_idP,
-                   CC_id,
-                   frameP,0, // unknown subframe
-                   SI_RNTI,
-                   BCCH,
-                   (uint8_t *)pdu,
-                   len,
-                   ENB_FLAG_NO,
-                   eNB_index,
-                   0
-                 #ifdef Rel14
-                       ,0
-                 #endif
-                   );
-  VCD_SIGNAL_DUMPER_DUMP_FUNCTION_BY_NAME(VCD_SIGNAL_DUMPER_FUNCTIONS_UE_DECODE_SI, VCD_FUNCTION_OUT);
-=======
+
     VCD_SIGNAL_DUMPER_DUMP_FUNCTION_BY_NAME
 	(VCD_SIGNAL_DUMPER_FUNCTIONS_UE_DECODE_SI, VCD_FUNCTION_IN);
 
@@ -689,7 +641,7 @@
 		     0);
     VCD_SIGNAL_DUMPER_DUMP_FUNCTION_BY_NAME
 	(VCD_SIGNAL_DUMPER_FUNCTIONS_UE_DECODE_SI, VCD_FUNCTION_OUT);
->>>>>>> 09187015
+
 #if UE_TIMING_TRACE
     stop_meas(&UE_mac_inst[module_idP].rx_si);
 #endif
@@ -715,27 +667,7 @@
 #if UE_TIMING_TRACE
     start_meas(&UE_mac_inst[module_idP].rx_p);
 #endif
-<<<<<<< HEAD
-  VCD_SIGNAL_DUMPER_DUMP_FUNCTION_BY_NAME(VCD_SIGNAL_DUMPER_FUNCTIONS_UE_DECODE_PCCH, VCD_FUNCTION_IN);
-
-  LOG_D(MAC,"[UE %d] Frame %d Sending Paging message to RRC (LCID Id %d,len %d)\n",module_idP,frameP,PCCH,len);
-
-  mac_rrc_data_ind(module_idP,
-                   CC_id,
-                   frameP,0, // unknown subframe
-                   P_RNTI,
-                   PCCH,
-                   (uint8_t *)pdu,
-                   len,
-                   ENB_FLAG_NO,
-                   eNB_index,
-                   0
-                 #ifdef Rel14
-                       ,0
-                 #endif
-                   );
-  VCD_SIGNAL_DUMPER_DUMP_FUNCTION_BY_NAME(VCD_SIGNAL_DUMPER_FUNCTIONS_UE_DECODE_PCCH, VCD_FUNCTION_OUT);
-=======
+
     VCD_SIGNAL_DUMPER_DUMP_FUNCTION_BY_NAME
 	(VCD_SIGNAL_DUMPER_FUNCTIONS_UE_DECODE_PCCH, VCD_FUNCTION_IN);
 
@@ -749,7 +681,7 @@
 		     0);
     VCD_SIGNAL_DUMPER_DUMP_FUNCTION_BY_NAME
 	(VCD_SIGNAL_DUMPER_FUNCTIONS_UE_DECODE_PCCH, VCD_FUNCTION_OUT);
->>>>>>> 09187015
+
 #if UE_TIMING_TRACE
     stop_meas(&UE_mac_inst[module_idP].rx_p);
 #endif
@@ -1024,66 +956,11 @@
     }
 }
 
-<<<<<<< HEAD
-  unsigned char num_sdu, i, *payload_ptr;
-  unsigned char rx_lcids[NB_RB_MAX];
-  unsigned short rx_lengths[NB_RB_MAX];
-#if UE_TIMING_TRACE
-  start_meas(&UE_mac_inst[module_idP].rx_mch_sdu);
-#endif
-  VCD_SIGNAL_DUMPER_DUMP_FUNCTION_BY_NAME(VCD_SIGNAL_DUMPER_FUNCTIONS_UE_SEND_MCH_SDU, VCD_FUNCTION_IN);
-
-  LOG_D(MAC,"[UE %d] Frame %d : process the mch PDU for sync area %d \n",module_idP,frameP, sync_area);
-  LOG_D(MAC,"[UE %d] sdu: %x.%x\n", module_idP,sdu[0], sdu[1]);
-  LOG_D(MAC,"[UE %d] parse_mch_header, demultiplex\n",module_idP);
-
-  payload_ptr = parse_mch_header(sdu, &num_sdu, rx_lcids, rx_lengths, sdu_len);
-  LOG_D(MAC,"[UE %d] parse_mch_header, found %d sdus\n",module_idP,num_sdu);
-
-  for (i=0; i<num_sdu; i++) {
-    if (rx_lcids[i] == MCH_SCHDL_INFO) {
-      if (UE_mac_inst[module_idP].mcch_status==1) {
-        LOG_I(MAC,"[UE %d] Frame %d : MCH->MSI for sync area %d (eNB %d, %d bytes)\n",module_idP,frameP, sync_area, eNB_index, rx_lengths[i]);
-        // ??store necessary scheduling info to ue_mac_inst in order to
-        // calculate exact position of interested service (for the complex case has >1 mtch)
-        // set msi_status to 1
-        UE_mac_inst[module_idP].msi_status = 1;
-      }
-    } else if (rx_lcids[i] == MCCH_LCHANID) {
-      LOG_I(MAC,"[UE %d] Frame %d : SDU %d MCH->MCCH for sync area %d (eNB %d, %d bytes)\n",module_idP,frameP, i, sync_area, eNB_index, rx_lengths[i]);
-      mac_rrc_data_ind(module_idP,
-                       CC_id,
-                       frameP,0, // unknown subframe
-                       M_RNTI,
-                       MCCH,
-                       payload_ptr, rx_lengths[i], 0, eNB_index, sync_area
-                 #ifdef Rel14
-                       ,0
-                 #endif
-                       );
-    } else if (rx_lcids[i] == MTCH) {
-      if (UE_mac_inst[module_idP].msi_status==1) {
-        LOG_I(MAC,"[UE %d] Frame %d : MCH->MTCH for sync area %d (eNB %d, %d bytes)\n",module_idP,frameP, sync_area, eNB_index, rx_lengths[i]);
-
-        mac_rlc_data_ind(
-          module_idP,
-          UE_mac_inst[module_idP].crnti,
-          eNB_index,
-	  frameP,
-          ENB_FLAG_NO,
-          MBMS_FLAG_YES,
-          MTCH, /*+ (maxDRB + 3),*/
-          (char *)payload_ptr,
-          rx_lengths[i],
-          1,
-          NULL);
-=======
 int ue_query_p_mch_info(module_id_t module_idP, uint32_t frameP, uint32_t subframe, int commonSFAlloc_period, int commonSFAlloc_offset, int num_sf_alloc, int *mtch_active, int *msi_active, uint8_t *mch_lcid)
 {
   int i, mtch_mcs = -1;
   int mtch_flag = 0;
   int msi_flag = 0;
->>>>>>> 09187015
 
   for (i = 0; i < 4; i++) {
     if (UE_mac_inst[module_idP].pmch_Config[i] == NULL)
