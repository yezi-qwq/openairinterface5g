--- conflicted
+++ resolved
@@ -106,21 +106,11 @@
   UE_mac_inst[module_idP].scheduling_info.extendedPHR_r10=0;
   UE_mac_inst[module_idP].scheduling_info.drx_config=NULL;
   UE_mac_inst[module_idP].scheduling_info.phr_config=NULL;
-<<<<<<< HEAD
-  UE_mac_inst[module_idP].scheduling_info.periodicBSR_SF  =  MAC_UE_BSR_TIMER_NOT_RUNNING;
-  UE_mac_inst[module_idP].scheduling_info.retxBSR_SF     =  MAC_UE_BSR_TIMER_NOT_RUNNING;
-  UE_mac_inst[module_idP].BSR_reporting_active = 0;
-=======
   // set init value 0xFFFF, make sure periodic timer and retx time counters are NOT active, after bsr transmission set the value configured by the NW.
   UE_mac_inst[module_idP].scheduling_info.periodicBSR_SF  =  MAC_UE_BSR_TIMER_NOT_RUNNING;
   UE_mac_inst[module_idP].scheduling_info.retxBSR_SF     =  MAC_UE_BSR_TIMER_NOT_RUNNING;
+  UE_mac_inst[module_idP].BSR_reporting_active = BSR_TRIGGER_NONE;
   
-  UE_mac_inst[module_idP].BSR_reporting_active[REGULAR_BSR]=0;
-  UE_mac_inst[module_idP].BSR_reporting_active[PADDING_BSR]=0;
-  UE_mac_inst[module_idP].BSR_reporting_active[PERIODIC_BSR]=0;
-  UE_mac_inst[module_idP].retxBSRTimer_expires_flag = 0;
-  UE_mac_inst[module_idP].periodBSRTimer_expires_flag = 0;  
->>>>>>> 319ae6fb
   UE_mac_inst[module_idP].scheduling_info.periodicPHR_SF =  get_sf_perioidicPHR_Timer(UE_mac_inst[module_idP].scheduling_info.periodicPHR_Timer);
   UE_mac_inst[module_idP].scheduling_info.prohibitPHR_SF =  get_sf_prohibitPHR_Timer(UE_mac_inst[module_idP].scheduling_info.prohibitPHR_Timer);
   UE_mac_inst[module_idP].scheduling_info.PathlossChange_db =  get_db_dl_PathlossChange(UE_mac_inst[module_idP].scheduling_info.PathlossChange);
@@ -324,19 +314,12 @@
           // release all pucch resource
           UE_mac_inst[module_idP].physicalConfigDedicated = NULL;
           UE_mac_inst[module_idP].ul_active=0;
-          UE_mac_inst[module_idP].BSR_reporting_active=0;
+          UE_mac_inst[module_idP].BSR_reporting_active=BSR_TRIGGER_NONE;
 
           LOG_I(MAC,"[UE %d] Release all SRs \n", module_idP);
       }
     UE_mac_inst[module_idP].scheduling_info.SR_pending=0;
     UE_mac_inst[module_idP].scheduling_info.SR_COUNTER=0;
-    // release all pucch resource
-    UE_mac_inst[module_idP].BSR_reporting_active[REGULAR_BSR]=0;
-    UE_mac_inst[module_idP].BSR_reporting_active[PADDING_BSR]=0;
-    UE_mac_inst[module_idP].BSR_reporting_active[PERIODIC_BSR]=0;
-    UE_mac_inst[module_idP].retxBSRTimer_expires_flag = 0;
-    UE_mac_inst[module_idP].periodBSRTimer_expires_flag = 0;  
-    LOG_T(MAC,"[UE %d] Release all SRs \n", module_idP);
     return(0);
   }
 }
@@ -345,10 +328,10 @@
 void
 ue_send_sdu(
   module_id_t module_idP,
-  uint8_t CC_id,
-  frame_t frameP,
-  uint8_t* sdu,
-  uint16_t sdu_len,
+	    uint8_t CC_id,
+	    frame_t frameP,
+	    uint8_t* sdu,
+	    uint16_t sdu_len,
   uint8_t eNB_index
 )
 //------------------------------------------------------------------------------
@@ -1263,7 +1246,9 @@
   mac_rlc_status_resp_t rlc_status;
   uint8_t dcch_header_len=0,dcch1_header_len=0,dtch_header_len=0,dtch_header_len_last=0;
   uint8_t dcch_header_len_tmp=0, dtch_header_len_tmp=0;
-  uint8_t bsr_len=0;
+  //TO DO
+//  uint8_t total_rlc_pdu_header_len=0, rlc_pdu_header_len_last=0 ;
+  uint8_t bsr_len=0,bsr_ce_len=0,bsr_header_len=0;
   uint8_t phr_header_len=0, phr_ce_len=0,phr_len=0;
   uint8_t lcid=0;
   uint16_t sdu_lengths[8] = { 0, 0, 0, 0, 0, 0, 0, 0 };
@@ -1279,24 +1264,17 @@
   POWER_HEADROOM_CMD phr;
   POWER_HEADROOM_CMD *phr_p=&phr;
   unsigned short short_padding=0, post_padding=0, padding_len=0;
-<<<<<<< HEAD
   int j; // used for padding
   // Compute header length
   int all_pdu_len;
   int lcg_id = 0;
-  int lcg_id_bsr_short = 0;
+  int lcg_id_bsr_trunc = 0;
+  int highest_priority = 16;
   int num_lcg_id_with_data = 0;
-
+  
   LOG_D(MAC,"[UE %d] MAC PROCESS UL TRANSPORT BLOCK at frame%d subframe %d TBS=%d\n",
                         module_idP, frameP, subframe, buflen);
 
-=======
-  int lcgid;
-  int j; // used for padding
-  // Compute header length
-  int all_pdu_len;
-  int bsr_type=0;
->>>>>>> 319ae6fb
   
   if (CC_id>0) {
     LOG_E(MAC,"Transmission on secondary CCs is not supported yet\n");
@@ -1329,14 +1307,12 @@
   dcch1_header_len=2;//sizeof(SCH_SUBHEADER_SHORT);
   // hypo length,in case of long header skip the padding byte
   dtch_header_len=(buflen > 128 ) ? 3 : 2 ; //sizeof(SCH_SUBHEADER_LONG)-1 : sizeof(SCH_SUBHEADER_SHORT);
-<<<<<<< HEAD
   bsr_header_len = 0;
   phr_header_len = 1;//sizeof(SCH_SUBHEADER_FIXED);
 
   while (lcg_id < MAX_NUM_LCGID) {
      if  (UE_mac_inst[module_idP].scheduling_info.BSR_bytes[lcg_id]){
          num_lcg_id_with_data ++;
-         lcg_id_bsr_short = lcg_id;
      }
      lcg_id ++;
   }
@@ -1362,113 +1338,47 @@
   // periodicBSR-Timer expires, trigger BSR
   if ((UE_mac_inst[module_idP].scheduling_info.periodicBSR_Timer != MAC_MainConfig__ul_SCH_Config__periodicBSR_Timer_infinity)
             && (UE_mac_inst[module_idP].scheduling_info.periodicBSR_SF == 0)){
-        // Trigger BSR
-      UE_mac_inst[module_idP].BSR_reporting_active = 1;
+        // Trigger BSR Periodic
+      UE_mac_inst[module_idP].BSR_reporting_active |= BSR_TRIGGER_PERIODIC;
 
       LOG_I(MAC,"[UE %d] MAC BSR Triggered PeriodicBSR Timer expiry at frame%d subframe %d TBS=%d\n",
                        module_idP, frameP, subframe, buflen);
 
     }
 
-  //Compute BSR Length
+  //Compute BSR Length if Regular or Periodic BSR is triggered
+  //WARNING: if BSR long is computed, it may be changed to BSR short during or after multiplexing if there remains less than 1 LCGROUP with data after Tx
   if (UE_mac_inst[module_idP].BSR_reporting_active){
+
+	  AssertFatal ((UE_mac_inst[module_idP].BSR_reporting_active & BSR_TRIGGER_PADDING) == 0 , "Inconsistent BSR Trigger=%d !\n",
+			  UE_mac_inst[module_idP].BSR_reporting_active);
+
       if (buflen >= 4){
+    	  //A Regular or Periodic BSR can only be sent if TBS >= 4 as transmitting only a BSR is not allowed if UE has data to transmit
+    	  bsr_header_len = 1;
+
           if (num_lcg_id_with_data <= 1){
-
-              // If there are no data to transmit Set LCGID short to the group of the first DTCH configured else it will be SRB
-              if (num_lcg_id_with_data == 0) {
-                  for (lcid=DTCH; lcid < MAX_NUM_LCID; lcid++) {
-                      if (UE_mac_inst[module_idP].logicalChannelConfig[lcid] != NULL) {
-                          lcg_id_bsr_short = UE_mac_inst[module_idP].scheduling_info.LCGID[lcid];
-                          break;
-                      }
-                  }
-              }
-
               bsr_ce_len = sizeof(BSR_SHORT); //1 byte
           }
           else{
               bsr_ce_len = BSR_LONG_SIZE; //3 bytes
           }
-
-          bsr_header_len = 1;//sizeof(SCH_SUBHEADER_FIXED);
-          // Reset Periodic and ReTx BSR Timer
-          UE_mac_inst[module_idP].scheduling_info.retxBSR_SF = get_sf_retxBSRTimer(UE_mac_inst[module_idP].scheduling_info.retxBSR_Timer);
-
-          LOG_I(MAC,"[UE %d] MAC ReTx BSR Timer Reset =%d\n",
-                  UE_mac_inst[module_idP].scheduling_info.retxBSR_SF);
-
-          if (UE_mac_inst[module_idP].scheduling_info.periodicBSR_Timer != MAC_MainConfig__ul_SCH_Config__periodicBSR_Timer_infinity){
-              UE_mac_inst[module_idP].scheduling_info.periodicBSR_SF = get_sf_periodicBSRTimer(UE_mac_inst[module_idP].scheduling_info.periodicBSR_Timer);
-
-              LOG_I(MAC,"[UE %d] MAC Periodic BSR Timer Reset =%d\n",
-                      UE_mac_inst[module_idP].scheduling_info.periodicBSR_SF);
-
-          }
-
-          LOG_I(MAC,"[UE %d] MAC BSR Triggered !! bsr (ce%d,hdr%d) buff_len %d\n",
-                module_idP, bsr_ce_len, bsr_header_len, buflen);
-
       }
-      else {
-          // Cancel Regular and Periodic BSR if Grant is smaller than 4 bytes
-          UE_mac_inst[module_idP].BSR_reporting_active = 0;
-          bsr_header_len = 0;
-      }
-=======
-  phr_header_len = 1;//sizeof(SCH_SUBHEADER_FIXED);
+  }
+
+  bsr_len = bsr_ce_len + bsr_header_len;
 
   phr_ce_len = (UE_mac_inst[module_idP].PHR_reporting_active == 1) ? 1 /* sizeof(POWER_HEADROOM_CMD)*/: 0;
-  if (phr_ce_len > 0) {
+  if ((phr_ce_len > 0) && ((phr_ce_len + phr_header_len + bsr_len) <= buflen)){
     phr_len = phr_ce_len + phr_header_len;
     LOG_D(MAC,"[UE %d] header size info: PHR len %d (ce%d,hdr%d) buff_len %d\n",
           module_idP, phr_len, phr_ce_len, phr_header_len, buflen);
   } else {
     phr_len=0;
->>>>>>> 319ae6fb
-  }
-  bsr_len = bsr_ce_len + bsr_header_len;
-#if 0
-  bsr_ce_len = get_bsr_len (module_idP, eNB_index, frameP, buflen);
-
-<<<<<<< HEAD
-
-  // retxBSR-Timer expires or periodicBSR-Timer expires and Regular BSR trigger
-  if ((bsr_ce_len > 0 ) && (UE_mac_inst[module_idP].BSR_reporting_active > 0)) {
-    bsr_len = bsr_ce_len + bsr_header_len;
-    LOG_D(MAC,"[UE %d] header size info: dcch %d, dcch1 %d, dtch %d, bsr (ce%d,hdr%d) buff_len %d\n",
-          module_idP, dcch_header_len,dcch1_header_len,dtch_header_len, bsr_ce_len, bsr_header_len, buflen);
-=======
-  bsr_type = get_bsr_type(module_idP, eNB_index, frameP, buflen-phr_len);
-  if (bsr_type == LONG_BSR) {
-    bsr_len = sizeof(SCH_SUBHEADER_FIXED)+sizeof(BSR_LONG);
-    LOG_D(MAC,"[UE %d] header size info: dcch %d, dcch1 %d, dtch %d, bsr (bsr_type%d) buff_len %d\n",
-          module_idP, dcch_header_len,dcch1_header_len,dtch_header_len, bsr_type, buflen);
-  } else if ((bsr_type == SHORT_BSR) || (bsr_type == TRUNCATED_BSR)) {
-    bsr_len = sizeof(SCH_SUBHEADER_FIXED)+sizeof(BSR_SHORT);
-    LOG_D(MAC,"[UE %d] header size info: dcch %d, dcch1 %d, dtch %d, bsr (bsr_type%d) buff_len %d\n",
-          module_idP, dcch_header_len,dcch1_header_len,dtch_header_len, bsr_type, buflen);
->>>>>>> 319ae6fb
-  } else {
-    bsr_len=0;
-    //LOG_D(MAC,"[UE %d] Empty buffers, send a long BSR to reset the bsr at eNB \n ",Mod_id);
-    //    bsr_ce_len = sizeof(BSR_LONG);
-    //bsr_len = bsr_ce_len + bsr_header_len;
-  }
-<<<<<<< HEAD
-#endif
-
-  phr_ce_len = (UE_mac_inst[module_idP].PHR_reporting_active == 1) ? 1 /* sizeof(POWER_HEADROOM_CMD)*/: 0;
-  if (phr_ce_len > 0) {
-    phr_len = phr_ce_len + phr_header_len;
-    LOG_D(MAC,"[UE %d] header size info: PHR len %d (ce%d,hdr%d) buff_len %d\n",
-          module_idP, phr_len, phr_ce_len, phr_header_len, buflen);
-  } else {
-    phr_len=0;
-  }
-
-=======
->>>>>>> 319ae6fb
+    phr_header_len = 0;
+    phr_ce_len = 0;
+  }
+
   // check for UL bandwidth requests and add SR control element
 
   // check for UL bandwidth requests and add SR control element
@@ -1477,6 +1387,8 @@
 
   if (UE_mac_inst[module_idP].scheduling_info.LCID_status[DCCH] == LCID_NOT_EMPTY) {
 
+	//It is not necessary to get RLC status again, it was done in ue_scheduler and stored
+	//for sanity keep it and check, to be removed if OK
     rlc_status = mac_rlc_status_ind(module_idP, 
 				    UE_mac_inst[module_idP].crnti, 
 				    eNB_index, 
@@ -1485,23 +1397,39 @@
 				    MBMS_FLAG_NO, // eNB_index
                                     DCCH,
                                     (buflen-dcch_header_len-bsr_len-phr_len));
+
+	  AssertFatal ( UE_mac_inst[module_idP].scheduling_info.LCID_buffer_remain[DCCH] >=  rlc_status.bytes_in_buffer, "Inconsistent BO! for LCID=%d MAC=%d RLC=%d\n",
+			  DCCH,UE_mac_inst[module_idP].scheduling_info.LCID_buffer_remain[DCCH],rlc_status.bytes_in_buffer);
+
     LOG_D(MAC, "[UE %d] Frame %d : UL-DCCH -> ULSCH, RLC SRB1 has %d bytes to "
           "send (Transport Block size %d BSR size=%d PHR=%d SDU Length Total %d , mac header len %d BSR byte before Tx=%d)\n",
-          module_idP,frameP, rlc_status.bytes_in_buffer,buflen,bsr_len,phr_len,sdu_length_total,dcch_header_len,UE_mac_inst[module_idP].scheduling_info.BSR_bytes[UE_mac_inst[module_idP].scheduling_info.LCGID[DCCH]]);
-
-
-    sdu_lengths[0] += mac_rlc_data_req(module_idP,
+          module_idP,frameP, UE_mac_inst[module_idP].scheduling_info.LCID_buffer_remain[DCCH],buflen,bsr_len,phr_len,sdu_length_total,dcch_header_len,UE_mac_inst[module_idP].scheduling_info.BSR_bytes[UE_mac_inst[module_idP].scheduling_info.LCGID[DCCH]]);
+
+
+    sdu_lengths[0] += mac_rlc_data_req(module_idP, 
 				       UE_mac_inst[module_idP].crnti,
 				       eNB_index,
 				       frameP,
-				       ENB_FLAG_NO,
+				       ENB_FLAG_NO, 
 				       MBMS_FLAG_NO,
                                        DCCH,
                                        (char *)&ulsch_buff[sdu_lengths[0]]);
 
+	  AssertFatal (UE_mac_inst[module_idP].scheduling_info.LCID_buffer_remain[DCCH] >= sdu_lengths[0], "LCID=%d RLC has segmented %d bytes but MAC has max=%d\n",
+			  DCCH,sdu_lengths[0],UE_mac_inst[module_idP].scheduling_info.LCID_buffer_remain[DCCH]);
+
+
+
+    sdu_length_total += sdu_lengths[0];
+    sdu_lcids[0] = DCCH;
+    LOG_D(MAC,"[UE %d] TX Multiplex RLC PDU TX Got %d bytes for SRB1\n",module_idP,sdu_lengths[0]);
+    num_sdus = 1;
+    //header_len +=2;
+    // update LCID remain buffer
+    UE_mac_inst[module_idP].scheduling_info.LCID_buffer_remain[DCCH] -= sdu_lengths[0];
     /* Update BSR : substract transmitted data */
     if (UE_mac_inst[module_idP].scheduling_info.BSR_bytes[UE_mac_inst[module_idP].scheduling_info.LCGID[DCCH]] >= sdu_lengths[0]){
-        UE_mac_inst[module_idP].scheduling_info.BSR_bytes[UE_mac_inst[module_idP].scheduling_info.LCGID[DCCH]] -=  sdu_lengths[0];
+        UE_mac_inst[module_idP].scheduling_info.BSR_bytes[UE_mac_inst[module_idP].scheduling_info.LCGID[DCCH]] -= sdu_lengths[0] ;
     }
     else {
         LOG_I(MAC, "[UE %d] Frame %d Subframe%d: WARNING Buffer occupancy =%d for LCGID%d is lower than data transmitted=%d for LCID%d\n",
@@ -1512,43 +1440,27 @@
         UE_mac_inst[module_idP].scheduling_info.BSR_bytes[UE_mac_inst[module_idP].scheduling_info.LCGID[DCCH]] = 0;
     }
 
-
-    sdu_length_total += sdu_lengths[0];
-    sdu_lcids[0] = DCCH;
-    LOG_D(MAC,"[UE %d] TX Multiplex RLC PDU TX Got %d bytes for SRB1\n",module_idP,sdu_lengths[0]);
-    num_sdus = 1;
-    //update_bsr(module_idP, frameP, eNB_index, DCCH, UE_mac_inst[module_idP].scheduling_info.LCGID[DCCH]);
-    //header_len +=2;
-<<<<<<< HEAD
+    //Update the number of LCGID with data as BSR shall reflect status after BSR transmission
+    if ((num_lcg_id_with_data > 1) && (UE_mac_inst[module_idP].scheduling_info.BSR_bytes[UE_mac_inst[module_idP].scheduling_info.LCGID[DCCH]] == 0))
+    {
+    	num_lcg_id_with_data --;
+    	// Change BSR size to BSR SHORT if num_lcg_id_with_data becomes to 1
+    	if ((bsr_len) && (num_lcg_id_with_data == 1))
+    	{
+    		bsr_ce_len = sizeof(BSR_SHORT);
+    		bsr_len = bsr_ce_len + bsr_header_len;
+    	}
+
+    }
+
     UE_mac_inst[module_idP].scheduling_info.LCID_status[DCCH] = LCID_EMPTY;
-#if 0 //calvin for BSR test,current buffer greater then previous one, or buffer from 0 to !0
-    UE_mac_inst[module_idP].scheduling_info.LCID_buffer_remain[DCCH] = rlc_status.bytes_in_buffer-sdu_lengths[0];
-#endif
-=======
-    // update LCID remain buffer
-    UE_mac_inst[module_idP].scheduling_info.LCID_status[DCCH] = LCID_EMPTY;
-    if (rlc_status.bytes_in_buffer > sdu_lengths[0]) {
-      UE_mac_inst[module_idP].scheduling_info.LCID_buffer_remain[DCCH] = rlc_status.bytes_in_buffer-sdu_lengths[0];
-    } else {
-      UE_mac_inst[module_idP].scheduling_info.LCID_buffer_remain[DCCH] = 0;
-    }
-    // update LCGID buffer, in order to get right BSR value
-    if (UE_mac_inst[module_idP].scheduling_info.BSR_bytes[UE_mac_inst[module_idP].scheduling_info.LCGID[DCCH]] > sdu_lengths[0]) {
-      UE_mac_inst[module_idP].scheduling_info.BSR_bytes[UE_mac_inst[module_idP].scheduling_info.LCGID[DCCH]] -= sdu_lengths[0];
-    } else {
-      UE_mac_inst[module_idP].scheduling_info.BSR_bytes[UE_mac_inst[module_idP].scheduling_info.LCGID[DCCH]] = 0;
-      LOG_I(MAC, "[UE %d] Frame %d Subframe%d: WARNING Buffer occupancy =%d for LCGID%d is lower than data to transmit=%d for LCID%d\n",
-                   module_idP,frameP,subframe,
-                   UE_mac_inst[module_idP].scheduling_info.BSR_bytes[UE_mac_inst[module_idP].scheduling_info.LCGID[DCCH]],
-                   UE_mac_inst[module_idP].scheduling_info.LCGID[DCCH],
-                  rlc_status.bytes_in_buffer,DCCH);
-    }
-    
->>>>>>> 319ae6fb
-  } else {
-    dcch_header_len=0;
-    num_sdus = 0;
-  }
+   }
+  else {
+	  dcch_header_len=0;
+	  num_sdus = 0;
+  }
+
+
 
   // if the RLC AM is used, then RLC will only provide 2 bytes for ACK
   // in this case, we sould add bsr
@@ -1556,6 +1468,8 @@
   // DCCH1
   if (UE_mac_inst[module_idP].scheduling_info.LCID_status[DCCH1] == LCID_NOT_EMPTY) {
 
+	//It is not necessary to get RLC status again, it was done in ue_scheduler and stored
+	//for sanity keep it and check, to be removed if OK
     rlc_status = mac_rlc_status_ind(module_idP, 
 				    UE_mac_inst[module_idP].crnti, 
 				    eNB_index,
@@ -1565,11 +1479,14 @@
                                     DCCH1,
                                     (buflen-bsr_len-phr_len-dcch_header_len-dcch1_header_len-sdu_length_total));
 
+	  AssertFatal ( UE_mac_inst[module_idP].scheduling_info.LCID_buffer_remain[DCCH1] >=  rlc_status.bytes_in_buffer, "Inconsistent BO! for LCID=%d MAC=%d RLC=%d\n",
+			  DCCH1,UE_mac_inst[module_idP].scheduling_info.LCID_buffer_remain[DCCH1],rlc_status.bytes_in_buffer);
+
     LOG_D(MAC,"[UE %d] Frame %d subframe %d: UL-DCCH1 -> ULSCH, RLC SRB2 has %d bytes to"
           " send (Transport Block size %d BSR size=%d PHR=%d SRB1 Hdr %d SDU Length Total %d , mac header len %d BSR byte before Tx=%d)\n",
-          module_idP,frameP, subframe, rlc_status.bytes_in_buffer,buflen,bsr_len,phr_len,dcch_header_len,sdu_length_total,dcch1_header_len,UE_mac_inst[module_idP].scheduling_info.BSR_bytes[UE_mac_inst[module_idP].scheduling_info.LCGID[DCCH1]]);
-
-    sdu_lengths[num_sdus] = mac_rlc_data_req(module_idP,
+          module_idP,frameP, subframe, UE_mac_inst[module_idP].scheduling_info.LCID_buffer_remain[DCCH1],buflen,bsr_len,phr_len,dcch_header_len,sdu_length_total,dcch1_header_len,UE_mac_inst[module_idP].scheduling_info.BSR_bytes[UE_mac_inst[module_idP].scheduling_info.LCGID[DCCH1]]);
+
+    sdu_lengths[num_sdus] = mac_rlc_data_req(module_idP, 
 					     UE_mac_inst[module_idP].crnti,
 					     eNB_index,
 					     frameP,
@@ -1578,6 +1495,15 @@
 					     DCCH1,
 					     (char *)&ulsch_buff[sdu_lengths[num_sdus]]);
 
+	  AssertFatal (UE_mac_inst[module_idP].scheduling_info.LCID_buffer_remain[DCCH1] >= sdu_lengths[num_sdus], "LCID=%d RLC has segmented %d bytes but MAC has max=%d\n",
+			  DCCH1,sdu_lengths[num_sdus],UE_mac_inst[module_idP].scheduling_info.LCID_buffer_remain[DCCH1]);
+
+
+    sdu_length_total += sdu_lengths[num_sdus];
+    sdu_lcids[num_sdus] = DCCH1;
+    LOG_D(MAC,"[UE %d] TX Multiplex RLC PDU Got %d bytes for SRB2\n",module_idP,sdu_lengths[num_sdus]);
+    //dcch_header_len +=2; // include dcch1
+    UE_mac_inst[module_idP].scheduling_info.LCID_status[DCCH1] = LCID_EMPTY;
     /* Update BSR : substract transmitted data */
     if (UE_mac_inst[module_idP].scheduling_info.BSR_bytes[UE_mac_inst[module_idP].scheduling_info.LCGID[DCCH1]] >= sdu_lengths[num_sdus]){
         UE_mac_inst[module_idP].scheduling_info.BSR_bytes[UE_mac_inst[module_idP].scheduling_info.LCGID[DCCH1]] -=  sdu_lengths[num_sdus];
@@ -1591,51 +1517,36 @@
         UE_mac_inst[module_idP].scheduling_info.BSR_bytes[UE_mac_inst[module_idP].scheduling_info.LCGID[DCCH1]] = 0;
     }
 
-    sdu_length_total += sdu_lengths[num_sdus];
-    sdu_lcids[num_sdus] = DCCH1;
-<<<<<<< HEAD
-    LOG_D(MAC,"[UE %d] TX Multiplex RLC PDU Got %d bytes for SRB2\n",module_idP,sdu_lengths[num_sdus]);
-    //update_bsr(module_idP, frameP, DCCH1);
-    //dcch_header_len +=2; // include dcch1
-    UE_mac_inst[module_idP].scheduling_info.LCID_status[DCCH1] = LCID_EMPTY;
-#if 0 //calvin for BSR test,current buffer greater then previous one, or buffer from 0 to !0
-    UE_mac_inst[module_idP].scheduling_info.LCID_buffer_remain[DCCH1] = rlc_status.bytes_in_buffer-sdu_lengths[num_sdus];
-#endif
-=======
-    LOG_D(MAC,"[UE %d] TX Got %d bytes for DCCH1\n",module_idP,sdu_lengths[num_sdus]);
-    //update_bsr(module_idP, frameP, DCCH1);
-    //dcch_header_len +=2; // include dcch1
-    UE_mac_inst[module_idP].scheduling_info.LCID_status[DCCH1] = LCID_EMPTY;
-    if (rlc_status.bytes_in_buffer > sdu_lengths[num_sdus]) {
-      UE_mac_inst[module_idP].scheduling_info.LCID_buffer_remain[DCCH1] = rlc_status.bytes_in_buffer-sdu_lengths[num_sdus];
-    } else {
-      UE_mac_inst[module_idP].scheduling_info.LCID_buffer_remain[DCCH1] = 0;
-    }
-    if (UE_mac_inst[module_idP].scheduling_info.BSR_bytes[UE_mac_inst[module_idP].scheduling_info.LCGID[DCCH1]] > sdu_lengths[num_sdus]) {
-      UE_mac_inst[module_idP].scheduling_info.BSR_bytes[UE_mac_inst[module_idP].scheduling_info.LCGID[DCCH1]] -= sdu_lengths[num_sdus];
-    } else {
-      UE_mac_inst[module_idP].scheduling_info.BSR_bytes[UE_mac_inst[module_idP].scheduling_info.LCGID[DCCH1]] = 0;
-    }
->>>>>>> 319ae6fb
+    //Update the number of LCGID with data as BSR shall reflect status after BSR transmission
+    if ((num_lcg_id_with_data > 1) && (UE_mac_inst[module_idP].scheduling_info.BSR_bytes[UE_mac_inst[module_idP].scheduling_info.LCGID[DCCH1]] == 0))
+    {
+    	num_lcg_id_with_data --;
+    	// Change BSR size to BSR SHORT if num_lcg_id_with_data becomes to 1
+    	if ((bsr_len) && (num_lcg_id_with_data == 1))
+    	{
+    		bsr_ce_len = sizeof(BSR_SHORT);
+    		bsr_len = bsr_ce_len + bsr_header_len;
+    	}
+    }
+
     num_sdus++;
+
   } else {
     dcch1_header_len =0;
   }
 
+
   dtch_header_len=0;
   dtch_header_len_last=0;
-  for (lcid=MAX_NUM_LCID-1; lcid>=DTCH ; lcid--){
+  for (lcid=DTCH; lcid < MAX_NUM_LCID ; lcid++){
     dtch_header_len+=3; 
     dtch_header_len_last=3;
     
     all_pdu_len = bsr_len+phr_len+dcch_header_len+dcch1_header_len+dtch_header_len+sdu_length_total;
     if ((UE_mac_inst[module_idP].scheduling_info.LCID_status[lcid] == LCID_NOT_EMPTY) &&
       (all_pdu_len <= buflen)) {
-<<<<<<< HEAD
 
         AssertFatal (UE_mac_inst[module_idP].logicalChannelConfig[lcid] != NULL, "LCID (%d) is not active!\n", lcid);
-=======
->>>>>>> 319ae6fb
 
     // optimize the dtch header lenght
     //if ((UE_mac_inst[module_idP].scheduling_info.BSR_bytes[DTCH] > 128) &&
@@ -1646,6 +1557,8 @@
     else
     dtch_header_len = 2;//sizeof(SCH_SUBHEADER_SHORT);
      */
+    	//It is not necessary to get RLC status again, it was done in ue_scheduler and stored
+    	//for sanity keep it and check, to be removed if OK
       rlc_status = mac_rlc_status_ind(module_idP, 
 				      UE_mac_inst[module_idP].crnti, 
 				      eNB_index,
@@ -1655,53 +1568,14 @@
 				      lcid,
                       buflen-all_pdu_len);
 
-<<<<<<< HEAD
+	  AssertFatal ( UE_mac_inst[module_idP].scheduling_info.LCID_buffer_remain[lcid] >=  rlc_status.bytes_in_buffer, "Inconsistent BO! for LCID=%d MAC=%d RLC=%d\n",
+			  lcid,UE_mac_inst[module_idP].scheduling_info.LCID_buffer_remain[lcid],rlc_status.bytes_in_buffer);
+
       LOG_D(MAC,"[UE %d] Frame %d subframe %d: UL-DTCH -> ULSCH%d, %d bytes to send (Transport Block size %d, mac header len %d, BSR byte before Tx=%d)\n",
 	    module_idP,frameP, subframe,lcid, rlc_status.bytes_in_buffer,buflen,dtch_header_len, UE_mac_inst[module_idP].scheduling_info.BSR_bytes[UE_mac_inst[module_idP].scheduling_info.LCGID[lcid]]);
       
        if (rlc_status.bytes_in_buffer > 0) {
 
-	 sdu_lengths[num_sdus] = mac_rlc_data_req(module_idP,
-						  UE_mac_inst[module_idP].crnti,
-						  eNB_index,
-						  frameP, 
-						  ENB_FLAG_NO, 
-						  MBMS_FLAG_NO, // eNB_index
-						  lcid,
-						  (char *)&ulsch_buff[sdu_length_total]);
-	 
-     /* Update BSR : substract transmitted data */
-     if (UE_mac_inst[module_idP].scheduling_info.BSR_bytes[UE_mac_inst[module_idP].scheduling_info.LCGID[lcid]] >= sdu_lengths[num_sdus]){
-         UE_mac_inst[module_idP].scheduling_info.BSR_bytes[UE_mac_inst[module_idP].scheduling_info.LCGID[lcid]] -=  sdu_lengths[num_sdus];
-     }
-     else {
-         LOG_I(MAC, "[UE %d] Frame %d Subframe %d: WARNING Buffer occupancy =%d for LCGID%d is lower than data transmitted=%d for LCID%d\n",
-                   module_idP,frameP,subframe,
-                   UE_mac_inst[module_idP].scheduling_info.BSR_bytes[UE_mac_inst[module_idP].scheduling_info.LCGID[lcid]],
-                   UE_mac_inst[module_idP].scheduling_info.LCGID[lcid],
-                   sdu_lengths[num_sdus],lcid);
-         UE_mac_inst[module_idP].scheduling_info.BSR_bytes[UE_mac_inst[module_idP].scheduling_info.LCGID[lcid]] = 0;
-     }
-
-	 //adjust dtch header
-	 LOG_D(MAC,"[UE %d] Frame %d Subframe %d TX Got %d bytes for DTCH%d New BSR bytes=%d\n",module_idP,frameP,subframe,sdu_lengths[num_sdus],lcid,UE_mac_inst[module_idP].scheduling_info.BSR_bytes[UE_mac_inst[module_idP].scheduling_info.LCGID[lcid]]);
-	 sdu_lcids[num_sdus] = lcid;
-	 sdu_length_total += sdu_lengths[num_sdus];
-	 if (sdu_lengths[num_sdus] < 128) {
-	   dtch_header_len --;
-	   dtch_header_len_last --;
-	 }
-#if 0 //calvin for BSR test,current buffer greater then previous one, or buffer from 0 to !0
-           UE_mac_inst[module_idP].scheduling_info.LCID_buffer_remain[lcid] = rlc_status.bytes_in_buffer-sdu_lengths[num_sdus];
-#endif
-	 num_sdus++;
-	 //UE_mac_inst[module_idP].ul_active = update_bsr(module_idP, frameP, eNB_index,lcid, UE_mac_inst[module_idP].scheduling_info.LCGID[lcid]);
-=======
-      LOG_D(MAC,"[UE %d] Frame %d : UL-DTCH -> ULSCH%d, %d bytes to send (Transport Block size %d, mac header len %d, BSR byte[%d] %d)\n",
-	    module_idP,frameP, lcid, rlc_status.bytes_in_buffer,buflen,dtch_header_len,
-	    lcid, UE_mac_inst[module_idP].scheduling_info.BSR_bytes[UE_mac_inst[module_idP].scheduling_info.LCGID[lcid]]);
-      
-       if (rlc_status.bytes_in_buffer > 0) {
         	 sdu_lengths[num_sdus] = mac_rlc_data_req(module_idP,
         						  UE_mac_inst[module_idP].crnti,
         						  eNB_index,
@@ -1711,29 +1585,48 @@
         						  lcid,
         						  (char *)&ulsch_buff[sdu_length_total]);
 
+	  AssertFatal (UE_mac_inst[module_idP].scheduling_info.LCID_buffer_remain[lcid] >= sdu_lengths[num_sdus], "LCID=%d RLC has segmented %d bytes but MAC has max=%d\n",
+			  lcid,sdu_lengths[num_sdus],UE_mac_inst[module_idP].scheduling_info.LCID_buffer_remain[lcid]);
+
+
         	 //adjust dtch header
-        	 LOG_D(MAC,"[UE %d] TX Got %d bytes for DTCH\n",module_idP,sdu_lengths[num_sdus]);
+	 LOG_D(MAC,"[UE %d] Frame %d Subframe %d TX Got %d bytes for DTCH%d New BSR bytes=%d\n",module_idP,frameP,subframe,sdu_lengths[num_sdus],lcid,UE_mac_inst[module_idP].scheduling_info.BSR_bytes[UE_mac_inst[module_idP].scheduling_info.LCGID[lcid]]);
         	 sdu_lcids[num_sdus] = lcid;
         	 sdu_length_total += sdu_lengths[num_sdus];
         	 if (sdu_lengths[num_sdus] < 128) {
         	   dtch_header_len --;
         	   dtch_header_len_last --;
         	 }
-           if (rlc_status.bytes_in_buffer > sdu_lengths[num_sdus]) {
-             UE_mac_inst[module_idP].scheduling_info.LCID_buffer_remain[lcid] = rlc_status.bytes_in_buffer-sdu_lengths[num_sdus];
-	         } else {
-             UE_mac_inst[module_idP].scheduling_info.LCID_buffer_remain[lcid] = 0;
-	         }
-           if (UE_mac_inst[module_idP].scheduling_info.BSR_bytes[UE_mac_inst[module_idP].scheduling_info.LCGID[lcid]] > sdu_lengths[num_sdus]) {
-             UE_mac_inst[module_idP].scheduling_info.BSR_bytes[UE_mac_inst[module_idP].scheduling_info.LCGID[lcid]] -= sdu_lengths[num_sdus];
-           } else {
-             UE_mac_inst[module_idP].scheduling_info.BSR_bytes[UE_mac_inst[module_idP].scheduling_info.LCGID[lcid]] = 0;
-           }
-           printf("~~~~~~~~~~~~~~~~~~~~~~~~~~~~rlc_status.bytes_in_buffer %d,sdu_lengths[num_sdus] %d buflen %d all_pdu_len %d\n"
-            ,rlc_status.bytes_in_buffer ,sdu_lengths[num_sdus],buflen, all_pdu_len);
-           //UE_mac_inst[module_idP].ul_active = update_bsr(module_idP, frameP, eNB_index,lcid, UE_mac_inst[module_idP].scheduling_info.LCGID[lcid]);
+
+             /* Update BSR : substract transmitted data */
+        	 UE_mac_inst[module_idP].scheduling_info.LCID_buffer_remain[lcid] -= sdu_lengths[num_sdus];
+             if (UE_mac_inst[module_idP].scheduling_info.BSR_bytes[UE_mac_inst[module_idP].scheduling_info.LCGID[lcid]] >= sdu_lengths[num_sdus]){
+                 UE_mac_inst[module_idP].scheduling_info.BSR_bytes[UE_mac_inst[module_idP].scheduling_info.LCGID[lcid]] -=  sdu_lengths[num_sdus];
+             }
+             else {
+                 LOG_I(MAC, "[UE %d] Frame %d Subframe %d: WARNING Buffer occupancy =%d for LCGID%d is lower than data transmitted=%d for LCID%d\n",
+                           module_idP,frameP,subframe,
+                           UE_mac_inst[module_idP].scheduling_info.BSR_bytes[UE_mac_inst[module_idP].scheduling_info.LCGID[lcid]],
+                           UE_mac_inst[module_idP].scheduling_info.LCGID[lcid],
+                           sdu_lengths[num_sdus],lcid);
+                 UE_mac_inst[module_idP].scheduling_info.BSR_bytes[UE_mac_inst[module_idP].scheduling_info.LCGID[lcid]] = 0;
+             }
+
+             //Update the number of LCGID with data as BSR shall reflect status after BSR transmission
+             if ((num_lcg_id_with_data > 1) && (UE_mac_inst[module_idP].scheduling_info.BSR_bytes[UE_mac_inst[module_idP].scheduling_info.LCGID[lcid]] == 0))
+             {
+             	num_lcg_id_with_data --;
+             	// Change BSR size to BSR SHORT if num_lcg_id_with_data becomes to 1
+             	if ((bsr_len) && (num_lcg_id_with_data == 1))
+             	{
+             		bsr_ce_len = sizeof(BSR_SHORT);
+             		bsr_len = bsr_ce_len + bsr_header_len;
+             	}
+             }
+
+
            num_sdus++;
->>>>>>> 319ae6fb
+
        } else {
         	 dtch_header_len -= 3;
        }
@@ -1742,18 +1635,21 @@
       dtch_header_len -= 3;
     }
   }
-<<<<<<< HEAD
-=======
-
-  lcgid= update_bsr_and_get_bsr_lcgid(module_idP);
->>>>>>> 319ae6fb
 
   //lcgid= get_bsr_lcgid(module_idP);
 
-  // Compute BSR Values
+  // Compute BSR Values and update Nb LCGID with data after multiplexing
+  num_lcg_id_with_data = 0;
+  lcg_id_bsr_trunc = 0;
   for (lcg_id=0;lcg_id<MAX_NUM_LCGID;lcg_id++){
       UE_mac_inst[module_idP].scheduling_info.BSR[lcg_id] = locate_BsrIndexByBufferSize(BSR_TABLE, BSR_TABLE_SIZE, UE_mac_inst[module_idP].scheduling_info.BSR_bytes[lcg_id]);
-  }
+
+      if  (UE_mac_inst[module_idP].scheduling_info.BSR_bytes[lcg_id]){
+          num_lcg_id_with_data ++;
+          lcg_id_bsr_trunc = lcg_id;
+      }
+  }
+
 
   if (bsr_ce_len) {
       //Print updated BSR when sent
@@ -1764,69 +1660,6 @@
               UE_mac_inst[module_idP].scheduling_info.BSR[3]);
   }
 
-  if (bsr_ce_len == 0 ) {
-    bsr_s = NULL;
-<<<<<<< HEAD
-    bsr_l = NULL ;
-    //TO DO : compute padding or truncated BSR
-  } else if (bsr_ce_len == BSR_LONG_SIZE) {
-=======
-    bsr_l = NULL;
-    bsr_t = NULL;
-  } else if (bsr_type == LONG_BSR) {
->>>>>>> 319ae6fb
-    bsr_s = NULL;
-    bsr_t = NULL;
-    bsr_l->Buffer_size0 = UE_mac_inst[module_idP].scheduling_info.BSR[LCGID0];
-    bsr_l->Buffer_size1 = UE_mac_inst[module_idP].scheduling_info.BSR[LCGID1];
-    bsr_l->Buffer_size2 = UE_mac_inst[module_idP].scheduling_info.BSR[LCGID2];
-    bsr_l->Buffer_size3 = UE_mac_inst[module_idP].scheduling_info.BSR[LCGID3];
-
-    LOG_D(MAC, "[UE %d] Frame %d report long BSR (level LCGID0 %d,level LCGID1 %d,level LCGID2 %d,level LCGID3 %d)\n", module_idP,frameP,
-          UE_mac_inst[module_idP].scheduling_info.BSR[LCGID0],
-          UE_mac_inst[module_idP].scheduling_info.BSR[LCGID1],
-          UE_mac_inst[module_idP].scheduling_info.BSR[LCGID2],
-          UE_mac_inst[module_idP].scheduling_info.BSR[LCGID3]);
-<<<<<<< HEAD
-    
-    UE_mac_inst[module_idP].scheduling_info.BSR_bytes[LCGID0] = 0;
-    UE_mac_inst[module_idP].scheduling_info.BSR_bytes[LCGID1] = 0;
-    UE_mac_inst[module_idP].scheduling_info.BSR_bytes[LCGID2] = 0;
-    UE_mac_inst[module_idP].scheduling_info.BSR_bytes[LCGID3] = 0;
-    UE_mac_inst[module_idP].scheduling_info.BSR[LCGID0] = 0;
-    UE_mac_inst[module_idP].scheduling_info.BSR[LCGID1] = 0;
-    UE_mac_inst[module_idP].scheduling_info.BSR[LCGID2] = 0;
-    UE_mac_inst[module_idP].scheduling_info.BSR[LCGID3] = 0;
-  } else if (bsr_ce_len == sizeof(BSR_SHORT)) {
-    bsr_l = NULL;
-    bsr_s->LCGID = lcg_id_bsr_short;
-    bsr_s->Buffer_size = UE_mac_inst[module_idP].scheduling_info.BSR[lcg_id_bsr_short];
-    
-    UE_mac_inst[module_idP].scheduling_info.BSR_bytes[lcg_id_bsr_short] = 0;
-    UE_mac_inst[module_idP].scheduling_info.BSR[lcg_id_bsr_short] = 0;
-=======
-  } else if (bsr_type == SHORT_BSR) {
-    bsr_l = NULL;
-    bsr_t = NULL;
-    bsr_s->LCGID = lcgid;
-    bsr_s->Buffer_size = UE_mac_inst[module_idP].scheduling_info.BSR[lcgid];
-    
-    LOG_I(MAC,"%%%%%%%%%%%%%%%%%%%%%%%%%%%%%[UE %d] Frame %d SubFrame %d,report SHORT BSR with level %d for LCGID %d\n",
-          module_idP, frameP, subframe, UE_mac_inst[module_idP].scheduling_info.BSR[lcgid],lcgid);
-  } else if (bsr_type == TRUNCATED_BSR) {
-    bsr_l = NULL;
-    bsr_s = NULL;
-    bsr_t->LCGID = lcgid;
-    bsr_t->Buffer_size = UE_mac_inst[module_idP].scheduling_info.BSR[lcgid];
->>>>>>> 319ae6fb
-    
-    LOG_D(MAC,"[UE %d] Frame %d report SHORT BSR with level %d for LCGID %d\n",
-          module_idP, frameP, UE_mac_inst[module_idP].scheduling_info.BSR[lcg_id_bsr_short],lcg_id_bsr_short);
-  } else {
-    bsr_s = NULL;
-    bsr_l = NULL;
-    bsr_t = NULL;
-  }
 
   // build PHR and update the timers
   if (phr_ce_len == sizeof(POWER_HEADROOM_CMD)) {
@@ -1854,6 +1687,102 @@
     dtch_header_len_last-=1; 
     dtch_header_len= (dtch_header_len >0)? dtch_header_len - dtch_header_len_last : dtch_header_len;   
   }
+
+  // Check BSR padding: it is done after PHR according to Logical Channel Prioritization order
+  /* For Padding BSR:
+     -	if the number of padding bits is equal to or larger than the size of the Short BSR plus its subheader but smaller than the size of the Long BSR plus its subheader:
+         -	if more than one LCG has data available for transmission in the TTI where the BSR is transmitted: report Truncated BSR of the LCG with the highest priority logical channel with data available for transmission;
+         -	else report Short BSR.
+     -	else if the number of padding bits is equal to or larger than the size of the Long BSR plus its subheader, report Long BSR.
+   */
+  padding_len = buflen-bsr_len-phr_len-dcch_header_len-dcch1_header_len-dtch_header_len-sdu_length_total;
+
+   if ((padding_len) && (bsr_len == 0))
+   {
+	   /* if the number of padding bits is equal to or larger than the size of the Long BSR plus its subheader, report Long BSR*/
+     if (padding_len >= (1+BSR_LONG_SIZE))
+     {
+    	 bsr_ce_len = BSR_LONG_SIZE;
+    	 bsr_header_len = 1;
+         // Trigger BSR Padding
+       UE_mac_inst[module_idP].BSR_reporting_active |= BSR_TRIGGER_PADDING;
+
+
+     } else if (padding_len >= (1+sizeof(BSR_SHORT))) {
+    	 bsr_ce_len = sizeof(BSR_SHORT);
+    	 bsr_header_len = 1;
+
+    	 if (num_lcg_id_with_data > 1)
+    	 {
+    	  // REPORT TRUNCATED BSR
+       	  //Get LCGID of highest priority LCID with data
+    		 for (lcid=DCCH; lcid < MAX_NUM_LCID ; lcid++) {
+    			 if (UE_mac_inst[module_idP].logicalChannelConfig[lcid] != NULL) {
+        			 lcg_id = UE_mac_inst[module_idP].scheduling_info.LCGID[lcid];
+
+        			 if ((lcg_id < MAX_NUM_LCGID) && (UE_mac_inst[module_idP].scheduling_info.BSR_bytes[lcg_id])
+        					 && (UE_mac_inst[module_idP].logicalChannelConfig[lcid]->ul_SpecificParameters->priority <= highest_priority)) {
+        				 highest_priority = UE_mac_inst[module_idP].logicalChannelConfig[lcid]->ul_SpecificParameters->priority;
+        				 lcg_id_bsr_trunc = lcg_id;
+        			 }
+    			 }
+    		 }
+    	 }
+    	 else
+    	 {
+    		 //Report SHORT BSR, clear bsr_t
+    		 bsr_t = NULL;
+    	 }
+
+       // Trigger BSR Padding
+       UE_mac_inst[module_idP].BSR_reporting_active |= BSR_TRIGGER_PADDING;
+     }
+ 	 bsr_len = bsr_header_len + bsr_ce_len;
+   }
+
+   //Fill BSR Infos
+   if (bsr_ce_len == 0 ) {
+     bsr_s = NULL;
+     bsr_l = NULL;
+     bsr_t = NULL;
+   } else if (bsr_ce_len == BSR_LONG_SIZE) {
+     bsr_s = NULL;
+     bsr_t = NULL;
+     bsr_l->Buffer_size0 = UE_mac_inst[module_idP].scheduling_info.BSR[LCGID0];
+     bsr_l->Buffer_size1 = UE_mac_inst[module_idP].scheduling_info.BSR[LCGID1];
+     bsr_l->Buffer_size2 = UE_mac_inst[module_idP].scheduling_info.BSR[LCGID2];
+     bsr_l->Buffer_size3 = UE_mac_inst[module_idP].scheduling_info.BSR[LCGID3];
+
+     LOG_D(MAC, "[UE %d] Frame %d BSR Trig=%d report long BSR (level LCGID0 %d,level LCGID1 %d,level LCGID2 %d,level LCGID3 %d)\n", module_idP,frameP,
+    	   UE_mac_inst[module_idP].BSR_reporting_active,
+           UE_mac_inst[module_idP].scheduling_info.BSR[LCGID0],
+           UE_mac_inst[module_idP].scheduling_info.BSR[LCGID1],
+           UE_mac_inst[module_idP].scheduling_info.BSR[LCGID2],
+           UE_mac_inst[module_idP].scheduling_info.BSR[LCGID3]);
+
+   } else if (bsr_ce_len == sizeof(BSR_SHORT)) {
+     bsr_l = NULL;
+     if ((bsr_t != NULL) && (UE_mac_inst[module_idP].BSR_reporting_active & BSR_TRIGGER_PADDING)) {
+    	 //Truncated BSR
+    	 bsr_s = NULL;
+    	 bsr_t->LCGID = lcg_id_bsr_trunc;
+    	 bsr_t->Buffer_size = UE_mac_inst[module_idP].scheduling_info.BSR[lcg_id_bsr_trunc];
+
+         LOG_D(MAC,"[UE %d] Frame %d BSR Trig=%d report TRUNCATED BSR with level %d for LCGID %d\n",
+               module_idP, frameP, UE_mac_inst[module_idP].BSR_reporting_active, UE_mac_inst[module_idP].scheduling_info.BSR[lcg_id_bsr_trunc],lcg_id_bsr_trunc);
+
+     }
+     else
+     {
+    	 bsr_t = NULL;
+         bsr_s->LCGID = lcg_id_bsr_trunc;
+         bsr_s->Buffer_size = UE_mac_inst[module_idP].scheduling_info.BSR[lcg_id_bsr_trunc];
+
+         LOG_D(MAC,"[UE %d] Frame %d BSR Trig=%d report SHORT BSR with level %d for LCGID %d\n",
+               module_idP, frameP, UE_mac_inst[module_idP].BSR_reporting_active, UE_mac_inst[module_idP].scheduling_info.BSR[lcg_id_bsr_trunc],lcg_id_bsr_trunc);
+     }
+   }
+
   // 1-bit padding or 2-bit padding  special padding subheader
   padding_len = buflen-bsr_len-phr_len-dcch_header_len-dcch1_header_len-dtch_header_len-sdu_length_total;
   if (padding_len <= 2) {
@@ -1906,19 +1835,34 @@
         module_idP,payload_offset, sdu_length_total);
   UE_mac_inst[module_idP].scheduling_info.SR_pending=0;
   UE_mac_inst[module_idP].scheduling_info.SR_COUNTER=0;
-<<<<<<< HEAD
-  UE_mac_inst[module_idP].BSR_reporting_active=0;
-=======
-  UE_mac_inst[module_idP].BSR_reporting_active[REGULAR_BSR]=0;
-  UE_mac_inst[module_idP].BSR_reporting_active[PADDING_BSR]=0;
-  UE_mac_inst[module_idP].BSR_reporting_active[PERIODIC_BSR]=0;
-  if (bsr_type > 0) { //if bsr trigger, reset two timer
-    UE_mac_inst[module_idP].scheduling_info.periodicBSR_SF  =  get_sf_periodicBSRTimer(UE_mac_inst[module_idP].scheduling_info.periodicBSR_Timer);
-    UE_mac_inst[module_idP].scheduling_info.retxBSR_SF     =  get_sf_retxBSRTimer(UE_mac_inst[module_idP].scheduling_info.retxBSR_Timer);
-    UE_mac_inst[module_idP].retxBSRTimer_expires_flag = 0;
-    UE_mac_inst[module_idP].periodBSRTimer_expires_flag = 0;  
-  }
->>>>>>> 319ae6fb
+
+  /* Actions when a BSR is sent */
+  if (bsr_ce_len)
+  {
+	  // Reset ReTx BSR Timer
+	  UE_mac_inst[module_idP].scheduling_info.retxBSR_SF = get_sf_retxBSRTimer(UE_mac_inst[module_idP].scheduling_info.retxBSR_Timer);
+
+	  LOG_I(MAC,"[UE %d] MAC ReTx BSR Timer Reset =%d\n",
+			  UE_mac_inst[module_idP].scheduling_info.retxBSR_SF);
+
+	  // Reset Periodic Timer except when BSR is truncated
+	  if ((bsr_t == NULL) && (UE_mac_inst[module_idP].scheduling_info.periodicBSR_Timer != MAC_MainConfig__ul_SCH_Config__periodicBSR_Timer_infinity))
+	  {
+		  UE_mac_inst[module_idP].scheduling_info.periodicBSR_SF = get_sf_periodicBSRTimer(UE_mac_inst[module_idP].scheduling_info.periodicBSR_Timer);
+
+		  LOG_I(MAC,"[UE %d] MAC Periodic BSR Timer Reset =%d\n",
+				  UE_mac_inst[module_idP].scheduling_info.periodicBSR_SF);
+
+	  }
+
+	  LOG_I(MAC,"[UE %d] MAC BSR Triggered !! bsr (ce%d,hdr%d) buff_len %d\n",
+			module_idP, bsr_ce_len, bsr_header_len, buflen);
+
+
+	  // Reset BSR Trigger flags
+	  UE_mac_inst[module_idP].BSR_reporting_active = BSR_TRIGGER_NONE;
+  }
+
   VCD_SIGNAL_DUMPER_DUMP_FUNCTION_BY_NAME(VCD_SIGNAL_DUMPER_FUNCTIONS_UE_GET_SDU, VCD_FUNCTION_OUT);
   stop_meas(&UE_mac_inst[module_idP].tx_ulsch_sdu);
   
@@ -1947,7 +1891,6 @@
   const int            CC_id)
 //------------------------------------------------------------------------------
 {
-  int periodicBSR_Timer_infinity_value;
   int lcid; // lcid index
   int TTI= 1;
   int bucketsizeduration = -1;
@@ -1956,7 +1899,6 @@
   // int8_t lcg_id;
   struct RACH_ConfigCommon *rach_ConfigCommon = (struct RACH_ConfigCommon *)NULL;
   protocol_ctxt_t   ctxt;
-  int num_lcid_with_data = 0;
 
 #if defined(ENABLE_ITTI)
   MessageDef   *msg_p;
@@ -2080,74 +2022,9 @@
   }
 
 
-  // call SR procedure to generate pending SR and BSR for next PUCCH/PUSCH TxOp.  This should implement the procedures
-  // outlined in Sections 5.4.4 an 5.4.5 of 36.321
-  // Call BSR procedure as described in Section 5.4.5 in 36.321
-<<<<<<< HEAD
-
-  // TODO : Fix Periodic and ReTx BSR Timers
-  // First check ReTxBSR Timer because it is always configured
-#if 1
-  // Decrement ReTxBSR Timer if it is running and not null
-  if ((UE_mac_inst[module_idP].scheduling_info.retxBSR_SF != MAC_UE_BSR_TIMER_NOT_RUNNING)
-          && (UE_mac_inst[module_idP].scheduling_info.retxBSR_SF != 0)){
-      UE_mac_inst[module_idP].scheduling_info.retxBSR_SF --;
-  }
-
-  // Decrement Periodic Timer if it is running and not null
-  if ((UE_mac_inst[module_idP].scheduling_info.periodicBSR_SF != MAC_UE_BSR_TIMER_NOT_RUNNING)
-            && (UE_mac_inst[module_idP].scheduling_info.periodicBSR_SF != 0)){
-        UE_mac_inst[module_idP].scheduling_info.periodicBSR_SF --;
-    }
-
-#else
-  if (UE_mac_inst[module_idP].scheduling_info.periodicBSR_SF == get_sf_periodicBSRTimer(MAC_MainConfig__ul_SCH_Config__periodicBSR_Timer_infinity)) {
-    UE_mac_inst[module_idP].BSR_reporting_active = 1;
-  } else if (UE_mac_inst[module_idP].scheduling_info.periodicBSR_SF <= 0 ){
-    // trigger BSR and reset the timer later when the BSR report is sent
-    UE_mac_inst[module_idP].BSR_reporting_active = 1;
-  } else if (UE_mac_inst[module_idP].BSR_reporting_active == 0 ) {
-    UE_mac_inst[module_idP].scheduling_info.periodicBSR_SF--;
-  }
-
-  if (UE_mac_inst[module_idP].scheduling_info.retxBSR_SF <= 0){
-      // trigger BSR and reset the timer later when the BSR report is sent
-      UE_mac_inst[module_idP].BSR_reporting_active = 1;
-  } else if (UE_mac_inst[module_idP].BSR_reporting_active == 0 ) {
-      UE_mac_inst[module_idP].scheduling_info.retxBSR_SF--;
-  }
-#endif
-=======
-  periodicBSR_Timer_infinity_value = get_sf_periodicBSRTimer(MAC_MainConfig__ul_SCH_Config__periodicBSR_Timer_infinity);
-  if (UE_mac_inst[module_idP].scheduling_info.periodicBSR_SF != (int16_t)periodicBSR_Timer_infinity_value)  {
-    if (UE_mac_inst[module_idP].scheduling_info.periodicBSR_SF <= 0 ) {
-        /*
-          periodicBSR-Timer expires, in which case the BSR is referred below to as "Periodic BSR".
-        */
-        UE_mac_inst[module_idP].periodBSRTimer_expires_flag = 1;
-        UE_mac_inst[module_idP].scheduling_info.periodicBSR_SF = periodicBSR_Timer_infinity_value;
-    } else {
-        UE_mac_inst[module_idP].scheduling_info.periodicBSR_SF--;
-    }
-  }
-
-  if (UE_mac_inst[module_idP].scheduling_info.retxBSR_SF != (int16_t)0xFFFF) {
-    if (UE_mac_inst[module_idP].scheduling_info.retxBSR_SF <= 0){
-      /* retxBSR-Timer expires and the UE has data available for transmission for any of the logical channels which belong 
-         to a LCG, in which case the BSR is referred below to as "Regular BSR"
-      */
-      UE_mac_inst[module_idP].retxBSRTimer_expires_flag = 1;
-      UE_mac_inst[module_idP].scheduling_info.retxBSR_SF = (int16_t)0xFFFF;
-
-    } else {
-      UE_mac_inst[module_idP].scheduling_info.retxBSR_SF--;
-    } 
-  }
->>>>>>> 319ae6fb
-
   // Get RLC status info and update Bj for all lcids that are active
   for (lcid=DCCH; lcid < MAX_NUM_LCID; lcid++ ) {
-    if ((lcid == 0) ||(UE_mac_inst[module_idP].logicalChannelConfig[lcid])) {
+    if (UE_mac_inst[module_idP].logicalChannelConfig[lcid]) {
       // meausre the Bj
       if ((directionP == SF_UL)&& (UE_mac_inst[module_idP].scheduling_info.Bj[lcid] >= 0)) {
         if (UE_mac_inst[module_idP].logicalChannelConfig[lcid]->ul_SpecificParameters) {
@@ -2165,34 +2042,40 @@
         }
       }
 
+      /*
       if (lcid == DCCH) {    
         LOG_D(MAC,"[UE %d][SR] Frame %d subframe %d Pending data for SRB1=%d for LCGID %d \n",                  
         module_idP, frameP,subframeP,UE_mac_inst[module_idP].scheduling_info.BSR[UE_mac_inst[module_idP].scheduling_info.LCGID[lcid]],                  
         UE_mac_inst[module_idP].scheduling_info.LCGID[lcid]);
       }
-
-      if (update_bsr(module_idP,frameP, eNB_indexP, lcid, UE_mac_inst[module_idP].scheduling_info.LCGID[lcid])) {
-        // TO DO: implement first BSR trigger criteria based on new data become available
-        num_lcid_with_data ++;
-        UE_mac_inst[module_idP].scheduling_info.SR_pending= 1;
-        // Regular BSR trigger
-        UE_mac_inst[module_idP].BSR_reporting_active = 1;
-        LOG_D(MAC,"[UE %d][SR] Frame %d subframe %d SR for PUSCH is pending for LCGID %d with BSR level %d (%d bytes in RLC)\n",
-              module_idP, frameP,subframeP,UE_mac_inst[module_idP].scheduling_info.LCGID[lcid],
-              UE_mac_inst[module_idP].scheduling_info.BSR[UE_mac_inst[module_idP].scheduling_info.LCGID[lcid]],
-              UE_mac_inst[module_idP].scheduling_info.BSR_bytes[UE_mac_inst[module_idP].scheduling_info.LCGID[lcid]]);
-      }
-    }
-  }
-
-  // Trigger Regular BSR if ReTxBSR Timer has expired and UE has data for transmission
-  if ((num_lcid_with_data) && (UE_mac_inst[module_idP].scheduling_info.retxBSR_SF == 0)) {
-
-      UE_mac_inst[module_idP].BSR_reporting_active = 1;
-
-      LOG_D(MAC,"[UE %d] PDCCH Tick : MAC BSR Triggered ReTxBSR Timer expiry at frame %d subframe %d\n",
-                      module_idP, frameP, subframeP);
-
+      */
+    }
+  }
+
+  // Call BSR procedure as described in Section 5.4.5 in 36.321
+
+  // First check ReTxBSR Timer because it is always configured
+  // Decrement ReTxBSR Timer if it is running and not null
+  if ((UE_mac_inst[module_idP].scheduling_info.retxBSR_SF != MAC_UE_BSR_TIMER_NOT_RUNNING)
+          && (UE_mac_inst[module_idP].scheduling_info.retxBSR_SF != 0)){
+      UE_mac_inst[module_idP].scheduling_info.retxBSR_SF --;
+  }
+
+  // Decrement Periodic Timer if it is running and not null
+  if ((UE_mac_inst[module_idP].scheduling_info.periodicBSR_SF != MAC_UE_BSR_TIMER_NOT_RUNNING)
+            && (UE_mac_inst[module_idP].scheduling_info.periodicBSR_SF != 0)){
+        UE_mac_inst[module_idP].scheduling_info.periodicBSR_SF--;
+    }
+
+  //Check whether Regular BSR is triggered
+  if (update_bsr(module_idP,frameP, subframeP,eNB_indexP) == TRUE) {
+  // call SR procedure to generate pending SR and BSR for next PUCCH/PUSCH TxOp.  This should implement the procedures
+  // outlined in Sections 5.4.4 an 5.4.5 of 36.321
+    UE_mac_inst[module_idP].scheduling_info.SR_pending= 1;
+    // Regular BSR trigger
+    UE_mac_inst[module_idP].BSR_reporting_active |= BSR_TRIGGER_REGULAR;
+    LOG_D(MAC,"[UE %d][BSR] Regular BSR Triggered Frame %d subframe %d SR for PUSCH is pending\n",
+          module_idP, frameP,subframeP);
   }
 
   // UE has no valid phy config dedicated ||  no valid/released  SR
@@ -2407,244 +2290,136 @@
 }
 #endif
 
-//AFTER transmission update BSR value, and get witch LCGID have BSR
-int update_bsr_and_get_bsr_lcgid (module_id_t module_idP)
+
+boolean_t  update_bsr(module_id_t module_idP, frame_t frameP, sub_frame_t subframeP,eNB_index_t eNB_index)
 {
-  int lcgid, lcgid_tmp=-1;
-  int num_active_lcgid = 0;
-
-  for (lcgid = 0 ; lcgid < MAX_NUM_LCGID; lcgid++) {
-    // update BSR value, then ue can reprot correct value
-    UE_mac_inst[module_idP].scheduling_info.BSR[lcgid] = locate_BsrIndexByBufferSize(BSR_TABLE, BSR_TABLE_SIZE, UE_mac_inst[module_idP].scheduling_info.BSR_bytes[lcgid]);
-    if (UE_mac_inst[module_idP].scheduling_info.BSR[lcgid] > 0 ) {
-      lcgid_tmp = lcgid;
-      num_active_lcgid+=1;
-    }
-  }
-
-  if (num_active_lcgid == 0) {
-    return -1;
-  } else if (num_active_lcgid == 1) {
-    return lcgid_tmp;
-  } else {
-    return MAX_NUM_LCGID;
-  }
-}
-
-<<<<<<< HEAD
-uint8_t get_bsr_len (module_id_t module_idP, uint8_t eNB_index,frame_t frameP,uint16_t buflen)
-{
-  int lcid;
-  uint8_t bsr_len=0,  num_lcid=0;
-  int pdu = 0;
+
   mac_rlc_status_resp_t rlc_status;
-
-  for (lcid=DCCH; lcid<NB_RB_MAX ; lcid++){
-    rlc_status = mac_rlc_status_ind(module_idP, UE_mac_inst[module_idP].crnti,eNB_index,frameP,ENB_FLAG_NO,MBMS_FLAG_NO, lcid, 0);
-    if (rlc_status.bytes_in_buffer > 0 ) {
-      pdu += rlc_status.bytes_in_buffer + sizeof(SCH_SUBHEADER_SHORT) + bsr_len;
-      if (rlc_status.bytes_in_buffer > 128 ) {
-        pdu += 1;  //sizeof(SCH_SUBHEADER_LONG)
-      }
-    }
-    if ( (pdu > buflen) && (rlc_status.bytes_in_buffer > 0 ) ) {
-      num_lcid +=1;
-      bsr_len = (num_lcid >= 2 ) ? BSR_LONG_SIZE :  sizeof(BSR_SHORT) ;
-    }
-    else if (rlc_status.bytes_in_buffer) {
-        LOG_I(MAC,"pdu smaller than TBS! pdu=%d TBS=%d lcid=%d rlc buffer=%d bsr len=%d num lcid=%d\n",pdu,buflen,lcid,rlc_status.bytes_in_buffer,bsr_len, num_lcid);
-    }
-    LOG_D(MAC,"LC buffer Bytes %d for lcid %d bsr len %d num lcid %d\n", rlc_status.bytes_in_buffer, lcid, bsr_len, num_lcid);
-  }
-
-  if ( bsr_len > 0 )
+  boolean_t bsr_regular_triggered = FALSE;
+  uint8_t lcid;
+  uint8_t lcgid;
+  uint8_t num_lcid_with_data = 0; // for LCID with data only if LCGID is defined
+  uint16_t lcgid_buffer_remain[MAX_NUM_LCGID] = {0,0,0,0};
+  uint16_t lcid_bytes_in_buffer[MAX_NUM_LCID];
+  /* Array for ordering LCID with data per decreasing priority order */
+  uint8_t lcid_reordered_array[MAX_NUM_LCID]=
+  {MAX_NUM_LCID,MAX_NUM_LCID,MAX_NUM_LCID,MAX_NUM_LCID,MAX_NUM_LCID,MAX_NUM_LCID,MAX_NUM_LCID,MAX_NUM_LCID,MAX_NUM_LCID,MAX_NUM_LCID,MAX_NUM_LCID};
+  uint8_t pos_next = 0;
+  uint8_t highest_priority = 16;
+  uint8_t array_index = 0;
+
+  // Reset All BSR Infos
+  for (lcid=DCCH; lcid < MAX_NUM_LCID; lcid++)
   {
-      LOG_D(MAC,"[UE %d] Prepare a %s (Transport Block Size %d, MAC pdu Size %d) \n",
-            module_idP, map_int_to_str(BSR_names, bsr_len), buflen, pdu);
-  }
-  else if (rlc_status.bytes_in_buffer){
-      LOG_I(MAC,"[UE %d] UL Transport Block size is 0 while RLC has pending data=%d pdu=%d\n",
-            module_idP, rlc_status.bytes_in_buffer,pdu);
-
-=======
-int get_bsr_type (module_id_t module_idP, uint8_t eNB_index,frame_t frameP,uint16_t buflen)
-{
-  int bsr_type=0;
-  int lcid,lcgid;
-  int pdu = 0;
-  mac_rlc_status_resp_t rlc_status;
-  int long_bsr_size=sizeof(SCH_SUBHEADER_FIXED)+sizeof(BSR_LONG);
-  int short_bsr_size=sizeof(SCH_SUBHEADER_FIXED)+sizeof(BSR_SHORT);
-  int lcgid_have_bsr_report_flag[MAX_NUM_LCGID];
-  int num_lcg_id_with_data=0;
-  int new_data_arrived_flag=0;
-
-  for (lcgid=0; lcgid < MAX_NUM_LCGID; lcgid++ ) {
-    lcgid_have_bsr_report_flag[lcgid] = 0;
-  }
-  
-  for (lcid=DCCH; lcid<NB_RB_MAX ; lcid++) {
-    rlc_status = mac_rlc_status_ind(module_idP, UE_mac_inst[module_idP].crnti,eNB_index,frameP,ENB_FLAG_NO,MBMS_FLAG_NO, lcid, 0);
-    if (rlc_status.bytes_in_buffer > 0 ) {
-      /* retxBSR-Timer expires and the UE has data available for transmission for any of the logical channels which belong 
-         to a LCG, in which case the BSR is referred below to as "Regular BSR"
-      */
-      if (UE_mac_inst[module_idP].retxBSRTimer_expires_flag == 1) {
-        UE_mac_inst[module_idP].BSR_reporting_active[REGULAR_BSR] = 1;
-        printf("retxBsrTimer flag %d, periodBsrTimer %d, regular bsr trigger\n",UE_mac_inst[module_idP].retxBSRTimer_expires_flag, UE_mac_inst[module_idP].periodBSRTimer_expires_flag);
-      }
-      if (UE_mac_inst[module_idP].periodBSRTimer_expires_flag == 1) {
-        UE_mac_inst[module_idP].BSR_reporting_active[PERIODIC_BSR] = 1;
-        printf("retxBsrTimer flag %d, periodBsrTimer %d, period bsr trigger\n",UE_mac_inst[module_idP].retxBSRTimer_expires_flag, UE_mac_inst[module_idP].periodBSRTimer_expires_flag);
-      }
-      pdu += rlc_status.bytes_in_buffer + sizeof(SCH_SUBHEADER_SHORT);
-      if (rlc_status.bytes_in_buffer > 128 ) { 
-        pdu += 1;  //sizeof(SCH_SUBHEADER_LONG)
-      }
-      /* UL data, for a logical channel which belongs to a LCG, becomes available for transmission in the RLC entity
-         either the data belongs to a logical channel with higher priority than the priorities of the logical channels 
-         which belong to any LCG and for which data is already available for transmission
-      */
-      if (rlc_status.bytes_in_buffer > UE_mac_inst[module_idP].scheduling_info.LCID_buffer_remain[lcid])  {
-        lcgid_have_bsr_report_flag[UE_mac_inst[module_idP].scheduling_info.LCGID[lcid]] = 1;
-        new_data_arrived_flag = 1;
-      }
-    }
-  }
-
-  // one lcid buffer increased and all lcid buffer increased
-  if ((new_data_arrived_flag == 1) && (pdu > UE_mac_inst[module_idP].scheduling_info.All_lcid_buffer_size_lastTTI)) {
-    UE_mac_inst[module_idP].BSR_reporting_active[REGULAR_BSR] = 1;
-  }
-
-  /* empty buffer, report 0 bsr reset eNB buffer
-  */
-  if ((pdu == 0) && (UE_mac_inst[module_idP].scheduling_info.All_lcid_buffer_size_lastTTI > 0)) {
-    UE_mac_inst[module_idP].BSR_reporting_active[REGULAR_BSR] = 1;
-  }
-  
-  UE_mac_inst[module_idP].scheduling_info.All_lcid_buffer_size_lastTTI = pdu;
-
-  // computed how many LCGID has data available for transmission
-  for (lcgid=0; lcgid < MAX_NUM_LCGID; lcgid++ ) {
-    if (lcgid_have_bsr_report_flag[lcgid] == 1) {
-      num_lcg_id_with_data ++;
-      printf("@@@@@@@@@@@@@@@@@@@@@@@@@@@@@@@@@@lcgid %d have bsr report\n",lcgid);
-    }
-  }
-  /*
-  UL resources are allocated and number of padding bits is equal to or larger than the size of the Buffer Status 
-  Report MAC control element plus its subheader, in which case the BSR is referred below to as "Padding BSR"
-  if ((pdu > 0) && ((pdu+long_bsr_size) <= buflen)) {
-    UE_mac_inst[module_idP].BSR_reporting_active[PADDING_BSR] = 1;
-  }
-  */
-  
-  if ((pdu+long_bsr_size) <= buflen) {
-    UE_mac_inst[module_idP].BSR_reporting_active[PADDING_BSR] = 0;
-    UE_mac_inst[module_idP].BSR_reporting_active[REGULAR_BSR] = 0;
-    UE_mac_inst[module_idP].BSR_reporting_active[REGULAR_BSR] = 0;    
-    //printf("&&&&&&&&&&&&&&&&&&&&&&&&&&&&&&ping test\n");
-  }
-
-  /* For Regular and Periodic BSR
-    -	if more than one LCG has data available for transmission in the TTI where the BSR is transmitted: report Long BSR;
-    -	else report Short BSR.
-  */
-  if ((UE_mac_inst[module_idP].BSR_reporting_active[REGULAR_BSR] == 1) 
-    || (UE_mac_inst[module_idP].BSR_reporting_active[PERIODIC_BSR] == 1)) {
-    if (num_lcg_id_with_data > 1) {
-      bsr_type = LONG_BSR;
-    } else {
-      bsr_type = SHORT_BSR;
-      printf("-----------------------------------REGULAR_BSR or PERIODIC_BSR bsr trigger short bsr\n");
-    }
-  }
-  /* For Padding BSR:
-    -	if the number of padding bits is equal to or larger than the size of the Short BSR plus its subheader but smaller than the size of the Long BSR plus its subheader:
-        -	if more than one LCG has data available for transmission in the TTI where the BSR is transmitted: report Truncated BSR of the LCG with the highest priority logical channel with data available for transmission;
-        -	else report Short BSR.
-    -	else if the number of padding bits is equal to or larger than the size of the Long BSR plus its subheader, report Long BSR.
-  */
-  if (UE_mac_inst[module_idP].BSR_reporting_active[PADDING_BSR] == 1) {
-    if (((pdu + short_bsr_size) <= buflen)&&(buflen<(pdu + long_bsr_size))) {
-        if (num_lcg_id_with_data > 1) {
-          bsr_type = TRUNCATED_BSR;
-        } else {
-          bsr_type = SHORT_BSR;
-        }
-    } else if ((pdu + long_bsr_size) <= buflen) {
-        if (num_lcg_id_with_data > 1) {
-          bsr_type = LONG_BSR;
-        } else {
-          bsr_type = SHORT_BSR;
-          printf("+++++++++++++++++++++++++++++++++++padding bsr trigger short bsr\n");
-        }
-    }
->>>>>>> 319ae6fb
-  }
-
-  if ( bsr_type > 0 ) {
-    LOG_I(MAC, "[UE %d] bsr_type %d (Transport Block Size %d, MAC pdu len %d) lcg_report_num %d\n",
-          module_idP, bsr_type, buflen, pdu, num_lcg_id_with_data);
-  }
-  
-  return bsr_type;
-}
-
-boolean_t  update_bsr(module_id_t module_idP, frame_t frameP, eNB_index_t eNB_index, uint8_t lcid, uint8_t lcg_id)
-{
-
-  mac_rlc_status_resp_t rlc_status;
-  boolean_t sr_pending = FALSE;
-
-
-  if ((lcg_id < 0) || (lcg_id >= MAX_NUM_LCGID) ) {
-    return sr_pending;
-  }
-
-  // fixme: need a better way to reset
-  if ((lcid == DCCH) || (lcid == DTCH)) {
-    UE_mac_inst[module_idP].scheduling_info.BSR[lcg_id]=0;
-    UE_mac_inst[module_idP].scheduling_info.BSR_bytes[lcg_id]=0;
-  }
-
-  //  for (lcid =0 ; lcid < MAX_NUM_LCID; lcid++) {
-  if (UE_mac_inst[module_idP].scheduling_info.LCGID[lcid] == lcg_id) {
-    rlc_status = mac_rlc_status_ind(module_idP, UE_mac_inst[module_idP].crnti,eNB_index,frameP,ENB_FLAG_NO,MBMS_FLAG_NO,
-                                    lcid,
-                                    0);
-
-<<<<<<< HEAD
-    if ((rlc_status.bytes_in_buffer > 0 )
-#if 0 //calvin for BSR test,current buffer greater then previous one, or buffer from 0 to !0
-      && (rlc_status.bytes_in_buffer > UE_mac_inst[module_idP].scheduling_info.LCID_buffer_remain[lcid])
-#endif
-      ){
-=======
-    if (rlc_status.bytes_in_buffer > 0 ) {
->>>>>>> 319ae6fb
-      //BSR trigger SR  
-      sr_pending = TRUE;
-      UE_mac_inst[module_idP].scheduling_info.LCID_status[lcid] = LCID_NOT_EMPTY;
-      // sum lcid buffer which has same lcgid
-      UE_mac_inst[module_idP].scheduling_info.BSR_bytes[lcg_id] += rlc_status.bytes_in_buffer;
-      UE_mac_inst[module_idP].scheduling_info.BSR[lcg_id] = locate_BsrIndexByBufferSize(BSR_TABLE, BSR_TABLE_SIZE, UE_mac_inst[module_idP].scheduling_info.BSR_bytes[lcg_id]);
-      // UE_mac_inst[module_idP].scheduling_info.BSR_short_lcid = lcid; // only applicable to short bsr
-<<<<<<< HEAD
-      LOG_D(MAC,"[UE %d] SR Triggered BSR level %d (LCID %d LCGID %d, rlc buffer=%d byte Total BO=%d)\n",
-            module_idP, UE_mac_inst[module_idP].scheduling_info.BSR[lcg_id],lcid,lcg_id, rlc_status.bytes_in_buffer, UE_mac_inst[module_idP].scheduling_info.BSR_bytes[lcg_id]);
-=======
-      LOG_D(MAC,"[UE %d] BSR level %d (LCGID %d,lcid %d rlc buffer %d byte)\n",
-            module_idP, UE_mac_inst[module_idP].scheduling_info.BSR[lcg_id],lcg_id, lcid,UE_mac_inst[module_idP].scheduling_info.BSR_bytes[lcg_id]);
->>>>>>> 319ae6fb
-    } else {
-      UE_mac_inst[module_idP].scheduling_info.LCID_status[lcid]=LCID_EMPTY;
-    }
-  }
-
-  //}
-  return sr_pending;
+	  // Reset transmission status
+	  lcid_bytes_in_buffer[lcid] = 0;
+	  UE_mac_inst[module_idP].scheduling_info.LCID_status[lcid]=LCID_EMPTY;
+  }
+
+  for (lcgid=0; lcid < MAX_NUM_LCGID; lcgid++)
+  {
+	  // Reset Buffer Info
+	  UE_mac_inst[module_idP].scheduling_info.BSR[lcgid]=0;
+	  UE_mac_inst[module_idP].scheduling_info.BSR_bytes[lcgid]=0;
+  }
+
+  //Get Buffer Occupancy and fill lcid_reordered_array
+  for (lcid=DCCH; lcid < MAX_NUM_LCID; lcid++)
+  {
+	  if (UE_mac_inst[module_idP].logicalChannelConfig[lcid])
+	  {
+		  	lcgid = UE_mac_inst[module_idP].scheduling_info.LCGID[lcid];
+
+		  	// Store already available data to transmit per Group
+		  	if (lcgid < MAX_NUM_LCGID)
+		  	{
+			  	lcgid_buffer_remain[lcgid] += UE_mac_inst[module_idP].scheduling_info.LCID_buffer_remain[lcid];
+		  	}
+
+		    rlc_status = mac_rlc_status_ind(module_idP, UE_mac_inst[module_idP].crnti,eNB_index,frameP,ENB_FLAG_NO,MBMS_FLAG_NO,
+		                                    lcid,
+		                                    0);
+
+		    lcid_bytes_in_buffer[lcid] = rlc_status.bytes_in_buffer;
+
+		    if (rlc_status.bytes_in_buffer > 0)
+		    {
+
+		         UE_mac_inst[module_idP].scheduling_info.LCID_status[lcid] = LCID_NOT_EMPTY;
+		         //Update BSR_bytes and position in lcid_reordered_array only if Group is defined
+		         if (lcgid < MAX_NUM_LCGID)
+		         {
+		        	 num_lcid_with_data ++;
+			         // sum lcid buffer which has same lcgid
+			         UE_mac_inst[module_idP].scheduling_info.BSR_bytes[lcgid] += rlc_status.bytes_in_buffer;
+
+			         //Fill in the array
+			         array_index = 0;
+			         do
+					{
+			        	 if (UE_mac_inst[module_idP].logicalChannelConfig[lcid]->ul_SpecificParameters->priority <= highest_priority)
+			        	 {
+			        		 //Insert if priority is higher or equal (lower or equal in value)
+			        		 for (pos_next=num_lcid_with_data-1; pos_next > array_index; pos_next--)
+			        		 {
+			        			 lcid_reordered_array[pos_next] = lcid_reordered_array[pos_next - 1];
+
+			        		 }
+			        		 lcid_reordered_array[array_index] = lcid;
+			        		 break;
+
+			        	 }
+			        	 array_index ++;
+					}
+			         while ((array_index < num_lcid_with_data) && (array_index < MAX_NUM_LCID));
+		         }
+		    }
+	  }
+
+  }
+
+  // Check whether a regular BSR can be triggered according to the first cases in 36.321
+  if (num_lcid_with_data)
+  {
+	  for (array_index=0; array_index < num_lcid_with_data; array_index++)
+	  {
+		  lcid = lcid_reordered_array[array_index];
+	      /* UL data, for a logical channel which belongs to a LCG, becomes available for transmission in the RLC entity
+	         either the data belongs to a logical channel with higher priority than the priorities of the logical channels
+	         which belong to any LCG and for which data is already available for transmission
+	      */
+		  if ((UE_mac_inst[module_idP].scheduling_info.LCID_buffer_remain[lcid] == 0)
+			/* or there is no data available for any of the logical channels which belong to a LCG */
+			||(lcgid_buffer_remain[UE_mac_inst[module_idP].scheduling_info.LCGID[lcid]] == 0)
+			)
+		  {
+			  bsr_regular_triggered = TRUE;
+
+		      LOG_D(MAC,"[UE %d] PDCCH Tick : MAC BSR Triggered LCID%d data become available at frame %d subframe %d\n",
+		                      module_idP, lcid,frameP, subframeP);
+
+			  break;
+		  }
+	  }
+
+	  // Trigger Regular BSR if ReTxBSR Timer has expired and UE has data for transmission
+	  if (UE_mac_inst[module_idP].scheduling_info.retxBSR_SF == 0)
+	  {
+		  bsr_regular_triggered = TRUE;
+
+	      LOG_D(MAC,"[UE %d] PDCCH Tick : MAC BSR Triggered ReTxBSR Timer expiry at frame %d subframe %d\n",
+	                      module_idP, frameP, subframeP);
+
+	  }
+  }
+
+  //Store Buffer Occupancy in remain buffers for next TTI
+  for (lcid=DCCH; lcid < MAX_NUM_LCID; lcid++)
+  {
+	  UE_mac_inst[module_idP].scheduling_info.LCID_buffer_remain[lcid] = lcid_bytes_in_buffer[lcid];
+  }
+
+  return bsr_regular_triggered;
 }
 
 uint8_t locate_BsrIndexByBufferSize (const uint32_t *table, int size, int value)
@@ -2678,7 +2453,7 @@
 
   if (value == table[jl]) {
     return jl;
-  } else {
+  } else                    {
     return jl+1;  //equally  ju
   }
 
