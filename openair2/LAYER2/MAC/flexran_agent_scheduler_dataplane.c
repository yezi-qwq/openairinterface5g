--- conflicted
+++ resolved
@@ -90,8 +90,6 @@
 
 }
 
-
-<<<<<<< HEAD
 void
 flexran_apply_ue_spec_scheduling_decisions(mid_t mod_id,
 					   uint32_t frame,
@@ -289,37 +287,6 @@
 					       NULL,	// contention res id
 					       padding, post_padding);
 
-=======
-void flexran_apply_scheduling_decisions(mid_t mod_id,
-					   uint32_t frame,
-					   uint32_t subframe,
-					   int *mbsfn_flag,
-					   Protocol__FlexranMessage *dl_scheduling_info) {
-
-  Protocol__FlexDlMacConfig *mac_dl_config = dl_scheduling_info->dl_mac_config_msg;
-
-  // Check if there is anything to schedule for random access
-  if (mac_dl_config->n_dl_rar > 0) {
-    /*TODO: call the random access data plane function*/
-  }
-
-  // Check if there is anything to schedule for paging/broadcast
-  if (mac_dl_config->n_dl_broadcast > 0) {
-    /*TODO: call the broadcast/paging data plane function*/
-  }
-
-  // Check if there is anything to schedule for the UEs
-  if (mac_dl_config->n_dl_ue_data > 0) {
-    flexran_apply_ue_spec_scheduling_decisions(mod_id, frame, subframe, mbsfn_flag,
-					       mac_dl_config->n_dl_ue_data, mac_dl_config->dl_ue_data);
-  }
-  
-}
->>>>>>> a09728ad
-
-
-
-
 #ifdef DEBUG_eNB_SCHEDULER
 		LOG_T(MAC, "[eNB %d] First 16 bytes of DLSCH : \n");
 
