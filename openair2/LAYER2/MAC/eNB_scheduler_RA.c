--- conflicted
+++ resolved
@@ -302,23 +302,6 @@
       dl_config_pdu->mpdcch_pdu.mpdcch_pdu_rel13.number_of_tx_antenna_ports = 1;
       RA_template->msg2_mpdcch_repetition_cnt++;
       dl_req->number_pdu++;
-<<<<<<< HEAD
-    } //repetition_count==0 && SF condition met
-    if (RA_template->msg2_mpdcch_repetition_cnt>0) { // we're in a stream of repetitions
-
-      if (RA_template->msg2_mpdcch_repetition_cnt==reps) { // this is the last mpdcch repetition
-	if (cc[CC_idP].tdd_Config==NULL) { // FDD case
-	  // wait 2 subframes for PDSCH transmission
-	  if (subframeP>7) RA_template->Msg2_frame = (frameP+1)&1023;
-	  else             RA_template->Msg2_frame = frameP;
-	  RA_template->Msg2_subframe               = (subframeP+2)%10; // +2 is the "n+x" from Section 7.1.11  in 36.213
-	  LOG_I(MAC,"[eNB %d][RAPROC] SFN %d.%d : Set Msg2 in %d.%d\n",frameP,subframeP,RA_template->Msg2_frame,RA_template->Msg2_subframe); 
-	}
-	else {
-	  AssertFatal(1==0,"TDD case not done yet\n");
-	}
-      }// mpdcch_repetition_count == reps
-=======
       RA_template->Msg2_subframe = (RA_template->Msg2_subframe + 9) % 10;
 
     }                           //repetition_count==0 && SF condition met
@@ -338,7 +321,6 @@
           AssertFatal (1 == 0, "TDD case not done yet\n");
         }
       }                         // mpdcch_repetition_count == reps
->>>>>>> 3a434370
       else {
         LOG_I (MAC, "[eNB %d][RAPROC] Frame %d, Subframe %d : In generate_Msg2, MPDCCH repetition %d\n", module_idP, frameP, subframeP, RA_template->msg2_mpdcch_repetition_cnt);
         RA_template->msg2_mpdcch_repetition_cnt++;
