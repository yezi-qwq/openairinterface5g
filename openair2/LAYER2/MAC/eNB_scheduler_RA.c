/*
 * Licensed to the OpenAirInterface (OAI) Software Alliance under one or more
 * contributor license agreements.  See the NOTICE file distributed with
 * this work for additional information regarding copyright ownership.
 * The OpenAirInterface Software Alliance licenses this file to You under
 * the OAI Public License, Version 1.1  (the "License"); you may not use this file
 * except in compliance with the License.
 * You may obtain a copy of the License at
 *
 *      http://www.openairinterface.org/?page_id=698
 *
 * Unless required by applicable law or agreed to in writing, software
 * distributed under the License is distributed on an "AS IS" BASIS,
 * WITHOUT WARRANTIES OR CONDITIONS OF ANY KIND, either express or implied.
 * See the License for the specific language governing permissions and
 * limitations under the License.
 *-------------------------------------------------------------------------------
 * For more information about the OpenAirInterface (OAI) Software Alliance:
 *      contact@openairinterface.org
 */

/*! \file eNB_scheduler_RA.c
 * \brief primitives used for random access
 * \author  Navid Nikaein and Raymond Knopp
 * \date 2010 - 2014
 * \email: navid.nikaein@eurecom.fr
 * \version 1.0
 * @ingroup _mac

 */

/* indented with: indent -kr eNB_scheduler_RA.c */


#include "assertions.h"
#include "platform_types.h"
#include "msc.h"

#include "LAYER2/MAC/mac.h"
#include "LAYER2/MAC/mac_extern.h"

#include "LAYER2/MAC/mac_proto.h"
#include "common/utils/LOG/log.h"
#include "common/utils/LOG/vcd_signal_dumper.h"
#include "UTIL/OPT/opt.h"
#include "OCG.h"
#include "OCG_extern.h"
#include "PHY/LTE_TRANSPORT/transport_common_proto.h"

#include "RRC/LTE/rrc_extern.h"
#include "RRC/L2_INTERFACE/openair_rrc_L2_interface.h"

#include "SCHED/sched_common.h"
//#include "LAYER2/MAC/pre_processor.c"
#include "pdcp.h"

#if defined(ENABLE_ITTI)
#include "intertask_interface.h"
#endif

<<<<<<< HEAD
#include "SIMULATION/TOOLS/defs.h"      // for taus

#include "T.h"

void
add_msg3 (module_id_t module_idP, int CC_id, RA_TEMPLATE * RA_template, frame_t frameP, sub_frame_t subframeP)
{

  eNB_MAC_INST   *eNB = RC.mac[module_idP];
  COMMON_channels_t *cc = &eNB->common_channels[CC_id];
  uint8_t         j;
  nfapi_ul_config_request_t *ul_req;
  nfapi_ul_config_request_pdu_t *ul_config_pdu;
  nfapi_ul_config_request_body_t *ul_req_body;
  nfapi_hi_dci0_request_body_t *hi_dci0_req;
  nfapi_hi_dci0_request_pdu_t *hi_dci0_pdu;

  uint8_t         rvseq[4] = { 0, 2, 3, 1 };


  hi_dci0_req = &eNB->HI_DCI0_req[CC_id].hi_dci0_request_body;
  ul_req = &eNB->UL_req_tmp[CC_id][RA_template->Msg3_subframe];
  ul_req_body = &ul_req->ul_config_request_body;
  AssertFatal (RA_template->RA_active == TRUE, "RA is not active for RA %X\n", RA_template->rnti);

#ifdef Rel14
  if (RA_template->rach_resource_type > 0) {
    LOG_I (MAC, "[eNB %d][RAPROC] Frame %d, Subframe %d : CC_id %d CE level %d is active, Msg3 in (%d,%d)\n",
           module_idP, frameP, subframeP, CC_id, RA_template->rach_resource_type - 1, RA_template->Msg3_frame, RA_template->Msg3_subframe);
    LOG_I (MAC, "Frame %d, Subframe %d Adding Msg3 UL Config Request for (%d,%d) : (%d,%d)\n",
           frameP, subframeP, RA_template->Msg3_frame, RA_template->Msg3_subframe, RA_template->msg3_nb_rb, RA_template->msg3_round);

    ul_config_pdu = &ul_req_body->ul_config_pdu_list[ul_req_body->number_of_pdus];

    memset ((void *) ul_config_pdu, 0, sizeof (nfapi_ul_config_request_pdu_t));
    ul_config_pdu->pdu_type = NFAPI_UL_CONFIG_ULSCH_PDU_TYPE;
    ul_config_pdu->pdu_size = (uint8_t) (2 + sizeof (nfapi_ul_config_ulsch_pdu));
    ul_config_pdu->ulsch_pdu.ulsch_pdu_rel8.handle = eNB->ul_handle++;
    ul_config_pdu->ulsch_pdu.ulsch_pdu_rel8.rnti = RA_template->rnti;
    ul_config_pdu->ulsch_pdu.ulsch_pdu_rel8.resource_block_start = narrowband_to_first_rb (cc, RA_template->msg34_narrowband) + RA_template->msg3_first_rb;
    ul_config_pdu->ulsch_pdu.ulsch_pdu_rel8.number_of_resource_blocks = RA_template->msg3_nb_rb;
    ul_config_pdu->ulsch_pdu.ulsch_pdu_rel8.modulation_type = 2;
    ul_config_pdu->ulsch_pdu.ulsch_pdu_rel8.cyclic_shift_2_for_drms = 0;
    ul_config_pdu->ulsch_pdu.ulsch_pdu_rel8.frequency_hopping_enabled_flag = 0;
    ul_config_pdu->ulsch_pdu.ulsch_pdu_rel8.frequency_hopping_bits = 0;
    ul_config_pdu->ulsch_pdu.ulsch_pdu_rel8.new_data_indication = 0;
    ul_config_pdu->ulsch_pdu.ulsch_pdu_rel8.redundancy_version = rvseq[RA_template->msg3_round];
    ul_config_pdu->ulsch_pdu.ulsch_pdu_rel8.harq_process_number = 0;
    ul_config_pdu->ulsch_pdu.ulsch_pdu_rel8.ul_tx_mode = 0;
    ul_config_pdu->ulsch_pdu.ulsch_pdu_rel8.current_tx_nb = 0;
    ul_config_pdu->ulsch_pdu.ulsch_pdu_rel8.n_srs = 1;
    ul_config_pdu->ulsch_pdu.ulsch_pdu_rel8.size = get_TBS_UL (RA_template->msg3_mcs, RA_template->msg3_nb_rb);
    // Re13 fields
    ul_config_pdu->ulsch_pdu.ulsch_pdu_rel13.ue_type = RA_template->rach_resource_type > 2 ? 2 : 1;
    ul_config_pdu->ulsch_pdu.ulsch_pdu_rel13.total_number_of_repetitions = 1;
    ul_config_pdu->ulsch_pdu.ulsch_pdu_rel13.repetition_number = 1;
    ul_config_pdu->ulsch_pdu.ulsch_pdu_rel13.initial_transmission_sf_io = (RA_template->Msg3_frame * 10) + RA_template->Msg3_subframe;
    ul_req_body->number_of_pdus++;
  }                             //  if (RA_template->rach_resource_type>0) {         
  else
#endif
  {
    LOG_D (MAC, "[eNB %d][RAPROC] Frame %d, Subframe %d : CC_id %d RA is active, Msg3 in (%d,%d)\n", module_idP, frameP, subframeP, CC_id, RA_template->Msg3_frame, RA_template->Msg3_subframe);

    LOG_D (MAC, "Frame %d, Subframe %d Adding Msg3 UL Config Request for (%d,%d) : (%d,%d,%d)\n",
           frameP, subframeP, RA_template->Msg3_frame, RA_template->Msg3_subframe, RA_template->msg3_nb_rb, RA_template->msg3_first_rb, RA_template->msg3_round);

    ul_config_pdu = &ul_req_body->ul_config_pdu_list[ul_req_body->number_of_pdus];

    memset ((void *) ul_config_pdu, 0, sizeof (nfapi_ul_config_request_pdu_t));
    ul_config_pdu->pdu_type = NFAPI_UL_CONFIG_ULSCH_PDU_TYPE;
    ul_config_pdu->pdu_size = (uint8_t) (2 + sizeof (nfapi_ul_config_ulsch_pdu));
    ul_config_pdu->ulsch_pdu.ulsch_pdu_rel8.handle = eNB->ul_handle++;
    ul_config_pdu->ulsch_pdu.ulsch_pdu_rel8.rnti = RA_template->rnti;
    ul_config_pdu->ulsch_pdu.ulsch_pdu_rel8.resource_block_start = RA_template->msg3_first_rb;
    AssertFatal (RA_template->msg3_nb_rb > 0, "nb_rb = 0\n");
    ul_config_pdu->ulsch_pdu.ulsch_pdu_rel8.number_of_resource_blocks = RA_template->msg3_nb_rb;
    ul_config_pdu->ulsch_pdu.ulsch_pdu_rel8.modulation_type = 2;
    ul_config_pdu->ulsch_pdu.ulsch_pdu_rel8.cyclic_shift_2_for_drms = 0;
    ul_config_pdu->ulsch_pdu.ulsch_pdu_rel8.frequency_hopping_enabled_flag = 0;
    ul_config_pdu->ulsch_pdu.ulsch_pdu_rel8.frequency_hopping_bits = 0;
    ul_config_pdu->ulsch_pdu.ulsch_pdu_rel8.new_data_indication = 0;
    ul_config_pdu->ulsch_pdu.ulsch_pdu_rel8.redundancy_version = rvseq[RA_template->msg3_round];
    ul_config_pdu->ulsch_pdu.ulsch_pdu_rel8.harq_process_number = subframe2harqpid (cc, RA_template->Msg3_frame, RA_template->Msg3_subframe);
    ul_config_pdu->ulsch_pdu.ulsch_pdu_rel8.ul_tx_mode = 0;
    ul_config_pdu->ulsch_pdu.ulsch_pdu_rel8.current_tx_nb = 0;
    ul_config_pdu->ulsch_pdu.ulsch_pdu_rel8.n_srs = 1;
    ul_config_pdu->ulsch_pdu.ulsch_pdu_rel8.size = get_TBS_UL (10, RA_template->msg3_nb_rb);
    ul_req_body->number_of_pdus++;
    // save UL scheduling information for preprocessor
    for (j = 0; j < RA_template->msg3_nb_rb; j++)
      cc->vrb_map_UL[RA_template->msg3_first_rb + j] = 1;


    if (RA_template->msg3_round != 0) { // program HI too
      hi_dci0_pdu = &hi_dci0_req->hi_dci0_pdu_list[hi_dci0_req->number_of_dci + hi_dci0_req->number_of_hi];
      memset ((void *) hi_dci0_pdu, 0, sizeof (nfapi_hi_dci0_request_pdu_t));
      hi_dci0_pdu->pdu_type = NFAPI_HI_DCI0_HI_PDU_TYPE;
      hi_dci0_pdu->pdu_size = 2 + sizeof (nfapi_hi_dci0_hi_pdu);
      hi_dci0_pdu->hi_pdu.hi_pdu_rel8.resource_block_start = RA_template->msg3_first_rb;
      hi_dci0_pdu->hi_pdu.hi_pdu_rel8.cyclic_shift_2_for_drms = 0;
      hi_dci0_pdu->hi_pdu.hi_pdu_rel8.hi_value = 0;
      hi_dci0_req->number_of_hi++;
      // save UL scheduling information for preprocessor
      for (j = 0; j < RA_template->msg3_nb_rb; j++)
        cc->vrb_map_UL[RA_template->msg3_first_rb + j] = 1;

      LOG_I (MAC, "[eNB %d][PUSCH-RA %x] CC_id %d Frame %d subframeP %d Scheduled (PHICH) RA (mcs %d, first rb %d, nb_rb %d,round %d)\n",
             module_idP, RA_template->rnti, CC_id, frameP, subframeP, 10, 1, 1, RA_template->msg3_round - 1);
    }                           //       if (RA_template->msg3_round != 0) { // program HI too
  }                             // non-BL/CE UE case
}

void
generate_Msg2 (module_id_t module_idP, int CC_idP, frame_t frameP, sub_frame_t subframeP, RA_TEMPLATE * RA_template)
{

  eNB_MAC_INST   *eNB = RC.mac[module_idP];
  COMMON_channels_t *cc = eNB->common_channels;

  uint8_t        *vrb_map;
  int             first_rb;
  int             N_RB_DL;
  nfapi_dl_config_request_pdu_t *dl_config_pdu;
  nfapi_tx_request_pdu_t *TX_req;
  nfapi_dl_config_request_body_t *dl_req;

  vrb_map = cc[CC_idP].vrb_map;
  dl_req = &eNB->DL_req[CC_idP].dl_config_request_body;
  dl_config_pdu = &dl_req->dl_config_pdu_list[dl_req->number_pdu];
  N_RB_DL = to_prb (cc[CC_idP].mib->message.dl_Bandwidth);

#ifdef Rel14
  int             rmax = 0;
  int             rep = 0;
  int             reps = 0;
  int             num_nb = 0;

  first_rb = 0;
  struct PRACH_ConfigSIB_v1310 *ext4_prach;
  PRACH_ParametersListCE_r13_t *prach_ParametersListCE_r13;
  PRACH_ParametersCE_r13_t *p[4] = { NULL, NULL, NULL, NULL };

  uint16_t        absSF = (10 * frameP) + subframeP;
  uint16_t        absSF_Msg2 = (10 * RA_template->Msg2_frame) + RA_template->Msg2_subframe;

  if (absSF > absSF_Msg2)
    return;                     // we're not ready yet, need to be to start ==  

  if (cc[CC_idP].radioResourceConfigCommon_BR) {

    ext4_prach = cc[CC_idP].radioResourceConfigCommon_BR->ext4->prach_ConfigCommon_v1310;
    prach_ParametersListCE_r13 = &ext4_prach->prach_ParametersListCE_r13;

    switch (prach_ParametersListCE_r13->list.count) {
    case 4:
      p[3] = prach_ParametersListCE_r13->list.array[3];
    case 3:
      p[2] = prach_ParametersListCE_r13->list.array[2];
    case 2:
      p[1] = prach_ParametersListCE_r13->list.array[1];
    case 1:
      p[0] = prach_ParametersListCE_r13->list.array[0];
      break;
    default:
      AssertFatal (1 == 0, "Illegal count for prach_ParametersListCE_r13 %d\n", (int) prach_ParametersListCE_r13->list.count);
      break;
    }
  }

  if (RA_template->rach_resource_type > 0) {

    // This uses an MPDCCH Type 2 common allocation according to Section 9.1.5 36-213
    // Parameters:
    //    p=2+4 PRB set (number of PRB pairs 3)
    //    rmax = mpdcch-NumRepetition-RA-r13 => Table 9.1.5-3
    //    if CELevel = 0,1 => Table 9.1.5-1b for MPDCCH candidates
    //    if CELevel = 2,3 => Table 9.1.5-2b for MPDCCH candidates
    //    distributed transmission

    // rmax from SIB2 information
    AssertFatal (rmax < 9, "rmax>8!\n");
    rmax = 1 << p[RA_template->rach_resource_type - 1]->mpdcch_NumRepetition_RA_r13;
    // choose r1 by default for RAR (Table 9.1.5-5)
    rep = 0;
    // get actual repetition count from Table 9.1.5-3
    reps = (rmax <= 8) ? (1 << rep) : (rmax >> (3 - rep));
    // get narrowband according to higher-layer config 
    num_nb = p[RA_template->rach_resource_type - 1]->mpdcch_NarrowbandsToMonitor_r13.list.count;
    RA_template->msg2_narrowband = *p[RA_template->rach_resource_type - 1]->mpdcch_NarrowbandsToMonitor_r13.list.array[RA_template->preamble_index % num_nb]-1;
    first_rb = narrowband_to_first_rb (&cc[CC_idP], RA_template->msg2_narrowband);

    if ((RA_template->msg2_mpdcch_repetition_cnt == 0) && (mpdcch_sf_condition (eNB, CC_idP, frameP, subframeP, rmax, TYPE2, -1) > 0)) {
      RA_template->msg2_mpdcch_done = 0;
      // MPDCCH configuration for RAR
      LOG_I (MAC, "[eNB %d][RAPROC] Frame %d, Subframe %d : In generate_Msg2 for CE Level %d, Programming MPDCCH %d repetitions\n", module_idP, frameP, subframeP, RA_template->rach_resource_type-1,reps);


      memset ((void *) dl_config_pdu, 0, sizeof (nfapi_dl_config_request_pdu_t));
      dl_config_pdu->pdu_type = NFAPI_DL_CONFIG_MPDCCH_PDU_TYPE;
      dl_config_pdu->pdu_size = (uint8_t) (2 + sizeof (nfapi_dl_config_mpdcch_pdu));
      dl_config_pdu->mpdcch_pdu.mpdcch_pdu_rel13.dci_format = (RA_template->rach_resource_type > 1) ? 11 : 10;
      dl_config_pdu->mpdcch_pdu.mpdcch_pdu_rel13.mpdcch_narrow_band = RA_template->msg2_narrowband;
      dl_config_pdu->mpdcch_pdu.mpdcch_pdu_rel13.number_of_prb_pairs = 6;
      dl_config_pdu->mpdcch_pdu.mpdcch_pdu_rel13.resource_block_assignment = 0; // Note: this can be dynamic
      dl_config_pdu->mpdcch_pdu.mpdcch_pdu_rel13.mpdcch_tansmission_type = 1;   // imposed (9.1.5 in 213) for Type 2 Common search space  
      AssertFatal (cc[CC_idP].sib1_v13ext->bandwidthReducedAccessRelatedInfo_r13 != NULL, "cc[CC_idP].sib1_v13ext->bandwidthReducedAccessRelatedInfo_r13 is null\n");
      dl_config_pdu->mpdcch_pdu.mpdcch_pdu_rel13.start_symbol = cc[CC_idP].sib1_v13ext->bandwidthReducedAccessRelatedInfo_r13->startSymbolBR_r13;
      dl_config_pdu->mpdcch_pdu.mpdcch_pdu_rel13.ecce_index = 0;        // Note: this should be dynamic
      dl_config_pdu->mpdcch_pdu.mpdcch_pdu_rel13.aggregation_level = 24;        // OK for CEModeA r1-3 (9.1.5-1b) or CEModeB r1-4
      dl_config_pdu->mpdcch_pdu.mpdcch_pdu_rel13.rnti_type = 2; // RA-RNTI
      dl_config_pdu->mpdcch_pdu.mpdcch_pdu_rel13.rnti = RA_template->RA_rnti;
      dl_config_pdu->mpdcch_pdu.mpdcch_pdu_rel13.ce_mode = (RA_template->rach_resource_type < 3) ? 1 : 2;
      dl_config_pdu->mpdcch_pdu.mpdcch_pdu_rel13.drms_scrambling_init = cc[CC_idP].physCellId;
      dl_config_pdu->mpdcch_pdu.mpdcch_pdu_rel13.initial_transmission_sf_io = (frameP * 10) + subframeP;
      dl_config_pdu->mpdcch_pdu.mpdcch_pdu_rel13.transmission_power = 6000;     // 0dB
      dl_config_pdu->mpdcch_pdu.mpdcch_pdu_rel13.resource_block_coding = getRIV (6, 0, 6) | (RA_template->msg2_narrowband<<5);      
      dl_config_pdu->mpdcch_pdu.mpdcch_pdu_rel13.mcs = 0;       // adjust according to size of RAR, 208 bits with N1A_PRB=3
      dl_config_pdu->mpdcch_pdu.mpdcch_pdu_rel13.pdsch_reptition_levels = 0;    // fix to 4 for now
      dl_config_pdu->mpdcch_pdu.mpdcch_pdu_rel13.redundancy_version = 0;
      dl_config_pdu->mpdcch_pdu.mpdcch_pdu_rel13.new_data_indicator = 0;
      dl_config_pdu->mpdcch_pdu.mpdcch_pdu_rel13.harq_process = 0;
      dl_config_pdu->mpdcch_pdu.mpdcch_pdu_rel13.tpmi_length = 0;
      dl_config_pdu->mpdcch_pdu.mpdcch_pdu_rel13.tpmi = 0;
      dl_config_pdu->mpdcch_pdu.mpdcch_pdu_rel13.pmi_flag = 0;
      dl_config_pdu->mpdcch_pdu.mpdcch_pdu_rel13.pmi = 0;
      dl_config_pdu->mpdcch_pdu.mpdcch_pdu_rel13.harq_resource_offset = 0;
      dl_config_pdu->mpdcch_pdu.mpdcch_pdu_rel13.dci_subframe_repetition_number = rep;
      dl_config_pdu->mpdcch_pdu.mpdcch_pdu_rel13.tpc = 1;       // N1A_PRB=3 (36.212) => 56 bits
      dl_config_pdu->mpdcch_pdu.mpdcch_pdu_rel13.downlink_assignment_index_length = 0;
      dl_config_pdu->mpdcch_pdu.mpdcch_pdu_rel13.downlink_assignment_index = 0;
      dl_config_pdu->mpdcch_pdu.mpdcch_pdu_rel13.allocate_prach_flag = 0;
      dl_config_pdu->mpdcch_pdu.mpdcch_pdu_rel13.preamble_index = 0;
      dl_config_pdu->mpdcch_pdu.mpdcch_pdu_rel13.prach_mask_index = 0;
      dl_config_pdu->mpdcch_pdu.mpdcch_pdu_rel13.starting_ce_level = 0;
      dl_config_pdu->mpdcch_pdu.mpdcch_pdu_rel13.srs_request = 0;
      dl_config_pdu->mpdcch_pdu.mpdcch_pdu_rel13.antenna_ports_and_scrambling_identity_flag = 0;
      dl_config_pdu->mpdcch_pdu.mpdcch_pdu_rel13.antenna_ports_and_scrambling_identity = 0;
      dl_config_pdu->mpdcch_pdu.mpdcch_pdu_rel13.frequency_hopping_enabled_flag = 0;
      dl_config_pdu->mpdcch_pdu.mpdcch_pdu_rel13.paging_direct_indication_differentiation_flag = 0;
      dl_config_pdu->mpdcch_pdu.mpdcch_pdu_rel13.direct_indication = 0;
      dl_config_pdu->mpdcch_pdu.mpdcch_pdu_rel13.total_dci_length_including_padding = 0;        // this is not needed by OAI L1, but should be filled in
      dl_config_pdu->mpdcch_pdu.mpdcch_pdu_rel13.number_of_tx_antenna_ports = 1;
      RA_template->msg2_mpdcch_repetition_cnt++;
      dl_req->number_pdu++;
      RA_template->Msg2_subframe = (RA_template->Msg2_subframe + 9) % 10;

    }                           //repetition_count==0 && SF condition met
    if (RA_template->msg2_mpdcch_repetition_cnt > 0) {  // we're in a stream of repetitions


      if ((RA_template->msg2_mpdcch_repetition_cnt == reps)&&
	  (RA_template->msg2_mpdcch_done == 0)){    // this is the last mpdcch repetition
	RA_template->msg2_mpdcch_done = 1;
        if (cc[CC_idP].tdd_Config == NULL) {    // FDD case
          // wait 2 subframes for PDSCH transmission
          if (subframeP > 7)
            RA_template->Msg2_frame = (frameP + 1) & 1023;
          else
            RA_template->Msg2_frame = frameP;
          RA_template->Msg2_subframe = (subframeP + 2) % 10;    // +2 is the "n+x" from Section 7.1.11  in 36.213
          LOG_I(MAC,"[eNB %d][RAPROC] Frame %d, Subframe %d : In generate_Msg2, programmed Msg2 for %d.%d\n", module_idP, frameP, subframeP, RA_template->Msg2_frame,RA_template->Msg2_subframe); 
        } else {
          AssertFatal (1 == 0, "TDD case not done yet\n");
        }
      }                         // mpdcch_repetition_count == reps
      else if (RA_template->msg2_mpdcch_done == 0) {
        LOG_I (MAC, "[eNB %d][RAPROC] Frame %d, Subframe %d : In generate_Msg2, MPDCCH repetition %d\n", module_idP, frameP, subframeP, RA_template->msg2_mpdcch_repetition_cnt);
        RA_template->msg2_mpdcch_repetition_cnt++;
      }


      if ((RA_template->Msg2_frame == frameP) && (RA_template->Msg2_subframe == subframeP)) {
        // Program PDSCH
        LOG_I (MAC, "[eNB %d][RAPROC] Frame %d, Subframe %d : In generate_Msg2, Programming PDSCH\n", module_idP, frameP, subframeP);
        RA_template->generate_rar = 0;

        dl_config_pdu = &dl_req->dl_config_pdu_list[dl_req->number_pdu];
        memset ((void *) dl_config_pdu, 0, sizeof (nfapi_dl_config_request_pdu_t));
        dl_config_pdu->pdu_type = NFAPI_DL_CONFIG_DLSCH_PDU_TYPE;
        dl_config_pdu->pdu_size = (uint8_t) (2 + sizeof (nfapi_dl_config_dlsch_pdu));
        dl_config_pdu->dlsch_pdu.dlsch_pdu_rel8.pdu_index = eNB->pdu_index[CC_idP];
        dl_config_pdu->dlsch_pdu.dlsch_pdu_rel8.rnti = RA_template->RA_rnti;
        dl_config_pdu->dlsch_pdu.dlsch_pdu_rel8.resource_allocation_type = 2;
        dl_config_pdu->dlsch_pdu.dlsch_pdu_rel8.virtual_resource_block_assignment_flag = 0;     // localized
        dl_config_pdu->dlsch_pdu.dlsch_pdu_rel8.resource_block_coding = getRIV (N_RB_DL, first_rb, 6);
        dl_config_pdu->dlsch_pdu.dlsch_pdu_rel8.modulation = 2; //QPSK
        dl_config_pdu->dlsch_pdu.dlsch_pdu_rel8.redundancy_version = 0;
        dl_config_pdu->dlsch_pdu.dlsch_pdu_rel8.transport_blocks = 1;   // first block
        dl_config_pdu->dlsch_pdu.dlsch_pdu_rel8.transport_block_to_codeword_swap_flag = 0;
        dl_config_pdu->dlsch_pdu.dlsch_pdu_rel8.transmission_scheme = (cc[CC_idP].p_eNB == 1) ? 0 : 1;
        dl_config_pdu->dlsch_pdu.dlsch_pdu_rel8.number_of_layers = 1;
        dl_config_pdu->dlsch_pdu.dlsch_pdu_rel8.number_of_subbands = 1;
        //      dl_config_pdu->dlsch_pdu.dlsch_pdu_rel8.codebook_index                         = ;
        dl_config_pdu->dlsch_pdu.dlsch_pdu_rel8.ue_category_capacity = 1;
        dl_config_pdu->dlsch_pdu.dlsch_pdu_rel8.pa = 4; // 0 dB
        dl_config_pdu->dlsch_pdu.dlsch_pdu_rel8.delta_power_offset_index = 0;
        dl_config_pdu->dlsch_pdu.dlsch_pdu_rel8.ngap = 0;
        dl_config_pdu->dlsch_pdu.dlsch_pdu_rel8.nprb = get_subbandsize (cc[CC_idP].mib->message.dl_Bandwidth); // ignored
        dl_config_pdu->dlsch_pdu.dlsch_pdu_rel8.transmission_mode = (cc[CC_idP].p_eNB == 1) ? 1 : 2;
        dl_config_pdu->dlsch_pdu.dlsch_pdu_rel8.num_bf_prb_per_subband = 1;
        dl_config_pdu->dlsch_pdu.dlsch_pdu_rel8.num_bf_vector = 1;
        //      dl_config_pdu->dlsch_pdu.dlsch_pdu_rel8.bf_vector                    = ; 

        // Rel10 fields
        dl_config_pdu->dlsch_pdu.dlsch_pdu_rel10.pdsch_start = cc[CC_idP].sib1_v13ext->bandwidthReducedAccessRelatedInfo_r13->startSymbolBR_r13;
        // Rel13 fields
        dl_config_pdu->dlsch_pdu.dlsch_pdu_rel13.ue_type = (RA_template->rach_resource_type < 3) ? 1 : 2;;
        dl_config_pdu->dlsch_pdu.dlsch_pdu_rel13.pdsch_payload_type = 2;        // not SI message
        dl_config_pdu->dlsch_pdu.dlsch_pdu_rel13.initial_transmission_sf_io = (10 * frameP) + subframeP;
        dl_config_pdu->dlsch_pdu.dlsch_pdu_rel13.drms_table_flag = 0;
        dl_req->number_pdu++;

	fill_rar_br (eNB, CC_idP, RA_template, frameP, subframeP, cc[CC_idP].RAR_pdu.payload, RA_template->rach_resource_type - 1)     ; 
// Program UL processing for Msg3, same as regular LTE
        get_Msg3alloc (&cc[CC_idP], subframeP, frameP, &RA_template->Msg3_frame, &RA_template->Msg3_subframe);
        add_msg3 (module_idP, CC_idP, RA_template, frameP, subframeP);
        // DL request
        LOG_I (MAC, "[eNB %d][RAPROC] Frame %d, Subframe %d : In generate_Msg2, Programming TX Req %d\n", module_idP, frameP, subframeP);
        eNB->TX_req[CC_idP].sfn_sf = (frameP << 4) + subframeP;
        TX_req = &eNB->TX_req[CC_idP].tx_request_body.tx_pdu_list[eNB->TX_req[CC_idP].tx_request_body.number_of_pdus];
        TX_req->pdu_length = 7; // This should be changed if we have more than 1 preamble 
        TX_req->pdu_index = eNB->pdu_index[CC_idP]++;
        TX_req->num_segments = 1;
        TX_req->segments[0].segment_length = 7;
        TX_req->segments[0].segment_data = cc[CC_idP].RAR_pdu.payload;
        eNB->TX_req[CC_idP].tx_request_body.number_of_pdus++;
      }
    }

  } else
#endif
  {

    if ((RA_template->Msg2_frame == frameP) && (RA_template->Msg2_subframe == subframeP)) {
      LOG_I (MAC, "[eNB %d] CC_id %d Frame %d, subframeP %d: Generating RAR DCI, RA_active %d format 1A (%d,%d))\n",
             module_idP, CC_idP, frameP, subframeP, RA_template->RA_active, RA_template->RA_dci_fmt1, RA_template->RA_dci_size_bits1);

      // Allocate 4 PRBS starting in RB 0
      first_rb = 0;
      vrb_map[first_rb] = 1;
      vrb_map[first_rb + 1] = 1;
      vrb_map[first_rb + 2] = 1;
      vrb_map[first_rb + 3] = 1;

      memset ((void *) dl_config_pdu, 0, sizeof (nfapi_dl_config_request_pdu_t));
      dl_config_pdu->pdu_type = NFAPI_DL_CONFIG_DCI_DL_PDU_TYPE;
      dl_config_pdu->pdu_size = (uint8_t) (2 + sizeof (nfapi_dl_config_dci_dl_pdu));
      dl_config_pdu->dci_dl_pdu.dci_dl_pdu_rel8.dci_format = NFAPI_DL_DCI_FORMAT_1A;
      dl_config_pdu->dci_dl_pdu.dci_dl_pdu_rel8.aggregation_level = 4;
      dl_config_pdu->dci_dl_pdu.dci_dl_pdu_rel8.rnti = RA_template->RA_rnti;
      dl_config_pdu->dci_dl_pdu.dci_dl_pdu_rel8.rnti_type = 2;  // RA-RNTI : see Table 4-10 from SCF082 - nFAPI specifications
      dl_config_pdu->dci_dl_pdu.dci_dl_pdu_rel8.transmission_power = 6000;      // equal to RS power

      dl_config_pdu->dci_dl_pdu.dci_dl_pdu_rel8.harq_process = 0;
      dl_config_pdu->dci_dl_pdu.dci_dl_pdu_rel8.tpc = 1;        // no TPC
      dl_config_pdu->dci_dl_pdu.dci_dl_pdu_rel8.new_data_indicator_1 = 1;
      dl_config_pdu->dci_dl_pdu.dci_dl_pdu_rel8.mcs_1 = 0;
      dl_config_pdu->dci_dl_pdu.dci_dl_pdu_rel8.redundancy_version_1 = 0;
      dl_config_pdu->dci_dl_pdu.dci_dl_pdu_rel8.virtual_resource_block_assignment_flag = 0;

      dl_config_pdu->dci_dl_pdu.dci_dl_pdu_rel8.resource_block_coding = getRIV (N_RB_DL, first_rb, 4);

      // This checks if the above DCI allocation is feasible in current subframe
      if (!CCE_allocation_infeasible (module_idP, CC_idP, 0, subframeP, dl_config_pdu->dci_dl_pdu.dci_dl_pdu_rel8.aggregation_level, RA_template->RA_rnti)) {
        LOG_D (MAC, "Frame %d: Subframe %d : Adding common DCI for RA_RNTI %x\n", frameP, subframeP, RA_template->RA_rnti);
        dl_req->number_dci++;
        dl_req->number_pdu++;

        dl_config_pdu = &dl_req->dl_config_pdu_list[dl_req->number_pdu];
        memset ((void *) dl_config_pdu, 0, sizeof (nfapi_dl_config_request_pdu_t));
        dl_config_pdu->pdu_type = NFAPI_DL_CONFIG_DLSCH_PDU_TYPE;
        dl_config_pdu->pdu_size = (uint8_t) (2 + sizeof (nfapi_dl_config_dlsch_pdu));
        dl_config_pdu->dlsch_pdu.dlsch_pdu_rel8.pdu_index = eNB->pdu_index[CC_idP];
        dl_config_pdu->dlsch_pdu.dlsch_pdu_rel8.rnti = RA_template->RA_rnti;
        dl_config_pdu->dlsch_pdu.dlsch_pdu_rel8.resource_allocation_type = 2;   // format 1A/1B/1D
        dl_config_pdu->dlsch_pdu.dlsch_pdu_rel8.virtual_resource_block_assignment_flag = 0;     // localized
        dl_config_pdu->dlsch_pdu.dlsch_pdu_rel8.resource_block_coding = getRIV (N_RB_DL, first_rb, 4);
        dl_config_pdu->dlsch_pdu.dlsch_pdu_rel8.modulation = 2; //QPSK
        dl_config_pdu->dlsch_pdu.dlsch_pdu_rel8.redundancy_version = 0;
        dl_config_pdu->dlsch_pdu.dlsch_pdu_rel8.transport_blocks = 1;   // first block
        dl_config_pdu->dlsch_pdu.dlsch_pdu_rel8.transport_block_to_codeword_swap_flag = 0;
        dl_config_pdu->dlsch_pdu.dlsch_pdu_rel8.transmission_scheme = (cc[CC_idP].p_eNB == 1) ? 0 : 1;
        dl_config_pdu->dlsch_pdu.dlsch_pdu_rel8.number_of_layers = 1;
        dl_config_pdu->dlsch_pdu.dlsch_pdu_rel8.number_of_subbands = 1;
        //    dl_config_pdu->dlsch_pdu.dlsch_pdu_rel8.codebook_index                         = ;
        dl_config_pdu->dlsch_pdu.dlsch_pdu_rel8.ue_category_capacity = 1;
        dl_config_pdu->dlsch_pdu.dlsch_pdu_rel8.pa = 4; // 0 dB
        dl_config_pdu->dlsch_pdu.dlsch_pdu_rel8.delta_power_offset_index = 0;
        dl_config_pdu->dlsch_pdu.dlsch_pdu_rel8.ngap = 0;
        dl_config_pdu->dlsch_pdu.dlsch_pdu_rel8.nprb = get_subbandsize (cc[CC_idP].mib->message.dl_Bandwidth); // ignored
        dl_config_pdu->dlsch_pdu.dlsch_pdu_rel8.transmission_mode = (cc[CC_idP].p_eNB == 1) ? 1 : 2;
        dl_config_pdu->dlsch_pdu.dlsch_pdu_rel8.num_bf_prb_per_subband = 1;
        dl_config_pdu->dlsch_pdu.dlsch_pdu_rel8.num_bf_vector = 1;
        //    dl_config_pdu->dlsch_pdu.dlsch_pdu_rel8.bf_vector                    = ; 
        dl_req->number_pdu++;

        // Program UL processing for Msg3
        get_Msg3alloc (&cc[CC_idP], subframeP, frameP, &RA_template->Msg3_frame, &RA_template->Msg3_subframe);
        LOG_D (MAC, "Frame %d, Subframe %d: Setting Msg3 reception for Frame %d Subframe %d\n", frameP, subframeP, RA_template->Msg3_frame, RA_template->Msg3_subframe);

        fill_rar (module_idP, CC_idP, frameP, cc[CC_idP].RAR_pdu.payload, N_RB_DL, 7);
        add_msg3 (module_idP, CC_idP, RA_template, frameP, subframeP);

        // DL request
        eNB->TX_req[CC_idP].sfn_sf = (frameP << 4) + subframeP;
        TX_req = &eNB->TX_req[CC_idP].tx_request_body.tx_pdu_list[eNB->TX_req[CC_idP].tx_request_body.number_of_pdus];
        TX_req->pdu_length = 7; // This should be changed if we have more than 1 preamble 
        TX_req->pdu_index = eNB->pdu_index[CC_idP]++;
        TX_req->num_segments = 1;
        TX_req->segments[0].segment_length = 7;
        TX_req->segments[0].segment_data = cc[CC_idP].RAR_pdu.payload;
        eNB->TX_req[CC_idP].tx_request_body.number_of_pdus++;
      }                         // PDCCH CCE allocation is feasible
    }                           // Msg2 frame/subframe condition
  }                             // else BL/CE
}

void
generate_Msg4 (module_id_t module_idP, int CC_idP, frame_t frameP, sub_frame_t subframeP, RA_TEMPLATE * RA_template)
{


  eNB_MAC_INST   *eNB = RC.mac[module_idP];
  COMMON_channels_t *cc = eNB->common_channels;
  int             UE_id = -1;
  uint16_t        msg4_padding;
  uint16_t        msg4_post_padding;
  uint16_t        msg4_header;

  uint8_t        *vrb_map;
  int             first_rb;
  int             N_RB_DL;
  nfapi_dl_config_request_pdu_t *dl_config_pdu;
  nfapi_ul_config_request_pdu_t *ul_config_pdu;
  nfapi_tx_request_pdu_t *TX_req;
  UE_list_t      *UE_list = &eNB->UE_list;
  nfapi_dl_config_request_body_t *dl_req;
  nfapi_ul_config_request_body_t *ul_req;
  uint8_t         lcid;
  uint8_t         offset;


#ifdef Rel14
  int             rmax = 0;
  int             rep = 0;
  int             reps = 0;


  first_rb = 0;
  struct PRACH_ConfigSIB_v1310 *ext4_prach;
  struct PUCCH_ConfigCommon_v1310 *ext4_pucch;
  PRACH_ParametersListCE_r13_t *prach_ParametersListCE_r13;
  struct N1PUCCH_AN_InfoList_r13 *pucch_N1PUCCH_AN_InfoList_r13;
  PRACH_ParametersCE_r13_t *p[4] = { NULL, NULL, NULL, NULL };
  int             pucchreps[4] = { 1, 1, 1, 1 };
  int             n1pucchan[4] = { 0, 0, 0, 0 };

  if (cc[CC_idP].radioResourceConfigCommon_BR) {

    ext4_prach = cc[CC_idP].radioResourceConfigCommon_BR->ext4->prach_ConfigCommon_v1310;
    ext4_pucch = cc[CC_idP].radioResourceConfigCommon_BR->ext4->pucch_ConfigCommon_v1310;
    prach_ParametersListCE_r13 = &ext4_prach->prach_ParametersListCE_r13;
    pucch_N1PUCCH_AN_InfoList_r13 = ext4_pucch->n1PUCCH_AN_InfoList_r13;
    AssertFatal (prach_ParametersListCE_r13 != NULL, "prach_ParametersListCE_r13 is null\n");
    AssertFatal (pucch_N1PUCCH_AN_InfoList_r13 != NULL, "pucch_N1PUCCH_AN_InfoList_r13 is null\n");
    // check to verify CE-Level compatibility in SIB2_BR
    AssertFatal (prach_ParametersListCE_r13->list.count == pucch_N1PUCCH_AN_InfoList_r13->list.count, "prach_ParametersListCE_r13->list.count!= pucch_N1PUCCH_AN_InfoList_r13->list.count\n");

    switch (prach_ParametersListCE_r13->list.count) {
    case 4:
      p[3] = prach_ParametersListCE_r13->list.array[3];
      n1pucchan[3] = *pucch_N1PUCCH_AN_InfoList_r13->list.array[3];
      AssertFatal (ext4_pucch->pucch_NumRepetitionCE_Msg4_Level3_r13 != NULL, "pucch_NumRepetitionCE_Msg4_Level3 shouldn't be NULL\n");
      pucchreps[3] = (int) (4 << *ext4_pucch->pucch_NumRepetitionCE_Msg4_Level3_r13);

    case 3:
      p[2] = prach_ParametersListCE_r13->list.array[2];
      n1pucchan[2] = *pucch_N1PUCCH_AN_InfoList_r13->list.array[2];
      AssertFatal (ext4_pucch->pucch_NumRepetitionCE_Msg4_Level2_r13 != NULL, "pucch_NumRepetitionCE_Msg4_Level2 shouldn't be NULL\n");
      pucchreps[2] = (int) (4 << *ext4_pucch->pucch_NumRepetitionCE_Msg4_Level2_r13);
    case 2:
      p[1] = prach_ParametersListCE_r13->list.array[1];
      n1pucchan[1] = *pucch_N1PUCCH_AN_InfoList_r13->list.array[1];
      AssertFatal (ext4_pucch->pucch_NumRepetitionCE_Msg4_Level1_r13 != NULL, "pucch_NumRepetitionCE_Msg4_Level1 shouldn't be NULL\n");
      pucchreps[1] = (int) (1 << *ext4_pucch->pucch_NumRepetitionCE_Msg4_Level1_r13);
    case 1:
      p[0] = prach_ParametersListCE_r13->list.array[0];
      n1pucchan[0] = *pucch_N1PUCCH_AN_InfoList_r13->list.array[0];
      AssertFatal (ext4_pucch->pucch_NumRepetitionCE_Msg4_Level0_r13 != NULL, "pucch_NumRepetitionCE_Msg4_Level0 shouldn't be NULL\n");
      pucchreps[0] = (int) (1 << *ext4_pucch->pucch_NumRepetitionCE_Msg4_Level0_r13);
      break;
    default:
      AssertFatal (1 == 0, "Illegal count for prach_ParametersListCE_r13 %d\n", prach_ParametersListCE_r13->list.count);
=======
#include "SIMULATION/TOOLS/sim.h"	// for taus

#include "T.h"

#include "common/ran_context.h"
#include "LAYER2/MAC/eNB_scheduler_fairRR.h"

extern RAN_CONTEXT_t RC;

extern uint8_t nfapi_mode;
extern int oai_nfapi_hi_dci0_req(nfapi_hi_dci0_request_t *hi_dci0_req);

void add_subframe(uint16_t *frameP, uint16_t *subframeP, int offset)
{
    *frameP    = (*frameP + ((*subframeP + offset) / 10)) % 1024;

    *subframeP = ((*subframeP + offset) % 10);
}

uint16_t sfnsf_add_subframe(uint16_t frameP, uint16_t subframeP, int offset)
{
  add_subframe(&frameP, &subframeP, offset);
  return frameP<<4|subframeP;
}

void subtract_subframe(uint16_t *frameP, uint16_t *subframeP, int offset)
{
  if (*subframeP < offset)
  {
    *frameP = (*frameP+1024-1)%1024;
  }
  *subframeP = (*subframeP+10-offset)%10;
}

uint16_t sfnsf_subtract_subframe(uint16_t frameP, uint16_t subframeP, int offset)
{
  subtract_subframe(&frameP, &subframeP, offset);
  return frameP<<4|subframeP;
}

void
add_msg3(module_id_t module_idP, int CC_id, RA_t * ra, frame_t frameP,
	 sub_frame_t subframeP)
{
    eNB_MAC_INST *mac = RC.mac[module_idP];
    COMMON_channels_t *cc = &mac->common_channels[CC_id];
    uint8_t j;
    nfapi_ul_config_request_t *ul_req;
    nfapi_ul_config_request_body_t *ul_req_body;
    nfapi_ul_config_request_pdu_t *ul_config_pdu;
    nfapi_hi_dci0_request_t        *hi_dci0_req;
    nfapi_hi_dci0_request_body_t   *hi_dci0_req_body;
    nfapi_hi_dci0_request_pdu_t    *hi_dci0_pdu;
    uint8_t sf_ahead_dl;
    uint8_t rvseq[4] = { 0, 2, 3, 1 };


    ul_req = &mac->UL_req_tmp[CC_id][ra->Msg3_subframe];
    ul_req_body = &ul_req->ul_config_request_body;
    AssertFatal(ra->state != IDLE, "RA is not active for RA %X\n",
		ra->rnti);

#if (RRC_VERSION >= MAKE_VERSION(14, 0, 0))
    if (ra->rach_resource_type > 0) {
	LOG_D(MAC,
	      "[eNB %d][RAPROC] Frame %d, Subframe %d : CC_id %d CE level %d is active, Msg3 in (%d,%d)\n",
	      module_idP, frameP, subframeP, CC_id,
	      ra->rach_resource_type - 1, ra->Msg3_frame,
	      ra->Msg3_subframe);
	LOG_D(MAC,
	      "Frame %d, Subframe %d Adding Msg3 UL Config Request for (%d,%d) : (%d,%d)\n",
	      frameP, subframeP, ra->Msg3_frame, ra->Msg3_subframe,
	      ra->msg3_nb_rb, ra->msg3_round);

	ul_config_pdu =
	    &ul_req_body->ul_config_pdu_list[ul_req_body->number_of_pdus];

	memset((void *) ul_config_pdu, 0,
	       sizeof(nfapi_ul_config_request_pdu_t));
	ul_config_pdu->pdu_type                                                = NFAPI_UL_CONFIG_ULSCH_PDU_TYPE;
	ul_config_pdu->pdu_size                                                = (uint8_t) (2 + sizeof(nfapi_ul_config_ulsch_pdu));
	ul_config_pdu->ulsch_pdu.ulsch_pdu_rel8.handle                         = mac->ul_handle++;
        ul_config_pdu->ulsch_pdu.ulsch_pdu_rel8.tl.tag                         = NFAPI_UL_CONFIG_REQUEST_ULSCH_PDU_REL8_TAG;
	ul_config_pdu->ulsch_pdu.ulsch_pdu_rel8.rnti                           = ra->rnti;
	ul_config_pdu->ulsch_pdu.ulsch_pdu_rel8.resource_block_start           = narrowband_to_first_rb(cc,
													ra->msg34_narrowband) + ra->msg3_first_rb;
	ul_config_pdu->ulsch_pdu.ulsch_pdu_rel8.number_of_resource_blocks      = ra->msg3_nb_rb;
	ul_config_pdu->ulsch_pdu.ulsch_pdu_rel8.modulation_type                = 2;
	ul_config_pdu->ulsch_pdu.ulsch_pdu_rel8.cyclic_shift_2_for_drms        = 0;
	ul_config_pdu->ulsch_pdu.ulsch_pdu_rel8.frequency_hopping_enabled_flag = 0;
	ul_config_pdu->ulsch_pdu.ulsch_pdu_rel8.frequency_hopping_bits         = 0;
	ul_config_pdu->ulsch_pdu.ulsch_pdu_rel8.new_data_indication            = 0;
	ul_config_pdu->ulsch_pdu.ulsch_pdu_rel8.redundancy_version             = rvseq[ra->msg3_round];
	ul_config_pdu->ulsch_pdu.ulsch_pdu_rel8.harq_process_number            = ((10 * ra->Msg3_frame) + ra->Msg3_subframe) & 7;
	ul_config_pdu->ulsch_pdu.ulsch_pdu_rel8.ul_tx_mode                     = 0;
	ul_config_pdu->ulsch_pdu.ulsch_pdu_rel8.current_tx_nb                  = 0;
	ul_config_pdu->ulsch_pdu.ulsch_pdu_rel8.n_srs                          = 1;
	ul_config_pdu->ulsch_pdu.ulsch_pdu_rel8.size                           = get_TBS_UL(ra->msg3_mcs, ra->msg3_nb_rb);
	// Re13 fields
        ul_config_pdu->ulsch_pdu.ulsch_pdu_rel13.tl.tag                        = NFAPI_UL_CONFIG_REQUEST_ULSCH_PDU_REL13_TAG;
	ul_config_pdu->ulsch_pdu.ulsch_pdu_rel13.ue_type                       = ra->rach_resource_type > 2 ? 2 : 1;
	ul_config_pdu->ulsch_pdu.ulsch_pdu_rel13.total_number_of_repetitions   = 1;
	ul_config_pdu->ulsch_pdu.ulsch_pdu_rel13.repetition_number             = 1;
	ul_config_pdu->ulsch_pdu.ulsch_pdu_rel13.initial_transmission_sf_io    = (ra->Msg3_frame * 10) + ra->Msg3_subframe;
	ul_req_body->number_of_pdus++;
        ul_req_body->tl.tag                                                    = NFAPI_UL_CONFIG_REQUEST_BODY_TAG;
        ul_req->sfn_sf                                                         = ra->Msg3_frame<<4|ra->Msg3_subframe;
        ul_req->header.message_id                                              = NFAPI_UL_CONFIG_REQUEST;
    }				//  if (ra->rach_resource_type>0) {  
    else
#endif
    {
	LOG_D(MAC,
	      "[eNB %d][RAPROC] Frame %d, Subframe %d : CC_id %d RA is active, Msg3 in (%d,%d)\n",
	      module_idP, frameP, subframeP, CC_id, ra->Msg3_frame,
	      ra->Msg3_subframe);

	LOG_D(MAC,
	      "Frame %d, Subframe %d Adding Msg3 UL Config Request for (%d,%d) : (%d,%d,%d) for rnti: %d\n",
	      frameP, subframeP, ra->Msg3_frame, ra->Msg3_subframe,
	      ra->msg3_nb_rb, ra->msg3_first_rb, ra->msg3_round, ra->rnti);

	ul_config_pdu = &ul_req_body->ul_config_pdu_list[ul_req_body->number_of_pdus];

	memset((void *) ul_config_pdu, 0, sizeof(nfapi_ul_config_request_pdu_t));
	ul_config_pdu->pdu_type                                                = NFAPI_UL_CONFIG_ULSCH_PDU_TYPE;
	ul_config_pdu->pdu_size                                                = (uint8_t) (2 + sizeof(nfapi_ul_config_ulsch_pdu));
        ul_config_pdu->ulsch_pdu.ulsch_pdu_rel8.tl.tag                         = NFAPI_UL_CONFIG_REQUEST_ULSCH_PDU_REL8_TAG;
	ul_config_pdu->ulsch_pdu.ulsch_pdu_rel8.handle                         = mac->ul_handle++;
	ul_config_pdu->ulsch_pdu.ulsch_pdu_rel8.rnti                           = ra->rnti;
	ul_config_pdu->ulsch_pdu.ulsch_pdu_rel8.resource_block_start           = ra->msg3_first_rb;
	AssertFatal(ra->msg3_nb_rb > 0, "nb_rb = 0\n");
	ul_config_pdu->ulsch_pdu.ulsch_pdu_rel8.number_of_resource_blocks      = ra->msg3_nb_rb;
	ul_config_pdu->ulsch_pdu.ulsch_pdu_rel8.modulation_type                = 2;
	ul_config_pdu->ulsch_pdu.ulsch_pdu_rel8.cyclic_shift_2_for_drms        = 0;
	ul_config_pdu->ulsch_pdu.ulsch_pdu_rel8.frequency_hopping_enabled_flag = 0;
	ul_config_pdu->ulsch_pdu.ulsch_pdu_rel8.frequency_hopping_bits         = 0;
	ul_config_pdu->ulsch_pdu.ulsch_pdu_rel8.new_data_indication            = 0;
	ul_config_pdu->ulsch_pdu.ulsch_pdu_rel8.redundancy_version             = rvseq[ra->msg3_round];
	ul_config_pdu->ulsch_pdu.ulsch_pdu_rel8.harq_process_number            = subframe2harqpid(cc, ra->Msg3_frame, ra->Msg3_subframe);
	ul_config_pdu->ulsch_pdu.ulsch_pdu_rel8.ul_tx_mode                     = 0;
	ul_config_pdu->ulsch_pdu.ulsch_pdu_rel8.current_tx_nb                  = 0;
	ul_config_pdu->ulsch_pdu.ulsch_pdu_rel8.n_srs                          = 1;
	ul_config_pdu->ulsch_pdu.ulsch_pdu_rel8.size                           = get_TBS_UL(10, ra->msg3_nb_rb);
	ul_req_body->number_of_pdus++;
        ul_req_body->tl.tag                                                    = NFAPI_UL_CONFIG_REQUEST_BODY_TAG;
        ul_req->sfn_sf                                                         = ra->Msg3_frame<<4|ra->Msg3_subframe;
        ul_req->header.message_id                                              = NFAPI_UL_CONFIG_REQUEST;
	// save UL scheduling information for preprocessor
	for (j = 0; j < ra->msg3_nb_rb; j++)
	    cc->vrb_map_UL[ra->msg3_first_rb + j] = 1;

        LOG_D(MAC, "MSG3: UL_CONFIG SFN/SF:%d number_of_pdus:%d ra->msg3_round:%d\n", NFAPI_SFNSF2DEC(ul_req->sfn_sf), ul_req_body->number_of_pdus, ra->msg3_round);

	if (ra->msg3_round != 0) {	// program HI too
	    sf_ahead_dl = ul_subframe2_k_phich(cc, subframeP);
	    hi_dci0_req = &mac->HI_DCI0_req[CC_id][(subframeP+sf_ahead_dl)%10];
	    hi_dci0_req_body = &hi_dci0_req->hi_dci0_request_body;
	    hi_dci0_pdu = &hi_dci0_req_body->hi_dci0_pdu_list[hi_dci0_req_body->number_of_dci + hi_dci0_req_body->number_of_hi];
	    memset((void *) hi_dci0_pdu, 0,
		   sizeof(nfapi_hi_dci0_request_pdu_t));
	    hi_dci0_pdu->pdu_type                                   = NFAPI_HI_DCI0_HI_PDU_TYPE;
	    hi_dci0_pdu->pdu_size                                   = 2 + sizeof(nfapi_hi_dci0_hi_pdu);
            hi_dci0_pdu->hi_pdu.hi_pdu_rel8.tl.tag                  = NFAPI_HI_DCI0_REQUEST_HI_PDU_REL8_TAG;
	    hi_dci0_pdu->hi_pdu.hi_pdu_rel8.resource_block_start    = ra->msg3_first_rb;
	    hi_dci0_pdu->hi_pdu.hi_pdu_rel8.cyclic_shift_2_for_drms = 0;
	    hi_dci0_pdu->hi_pdu.hi_pdu_rel8.hi_value                = 0;
	    hi_dci0_req_body->number_of_hi++;

            hi_dci0_req_body->sfnsf                                 = sfnsf_add_subframe(ra->Msg3_frame, ra->Msg3_subframe, 0);
            hi_dci0_req_body->tl.tag                                = NFAPI_HI_DCI0_REQUEST_BODY_TAG;

            hi_dci0_req->sfn_sf                                     = sfnsf_add_subframe(frameP, subframeP, sf_ahead_dl);
            hi_dci0_req->header.message_id                          = NFAPI_HI_DCI0_REQUEST;

            if (nfapi_mode) {
              oai_nfapi_hi_dci0_req(hi_dci0_req);
              hi_dci0_req_body->number_of_hi=0;
            }

            LOG_D(MAC, "MSG3: HI_DCI0 SFN/SF:%d number_of_dci:%d number_of_hi:%d\n", NFAPI_SFNSF2DEC(hi_dci0_req->sfn_sf), hi_dci0_req_body->number_of_dci, hi_dci0_req_body->number_of_hi);

	    // save UL scheduling information for preprocessor
	    for (j = 0; j < ra->msg3_nb_rb; j++)
		cc->vrb_map_UL[ra->msg3_first_rb + j] = 1;

	    LOG_D(MAC,
		  "[eNB %d][PUSCH-RA %x] CC_id %d Frame %d subframeP %d Scheduled (PHICH) RA (mcs %d, first rb %d, nb_rb %d,round %d)\n",
		  module_idP, ra->rnti, CC_id, frameP, subframeP, 10, 1, 1,
		  ra->msg3_round - 1);
	}			//       if (ra->msg3_round != 0) { // program HI too
    }				// non-BL/CE UE case
}

void
generate_Msg2(module_id_t module_idP, int CC_idP, frame_t frameP,
	      sub_frame_t subframeP, RA_t * ra)
{

    eNB_MAC_INST *mac = RC.mac[module_idP];
    COMMON_channels_t *cc = mac->common_channels;

    uint8_t *vrb_map;
    int first_rb;
    int N_RB_DL;
    nfapi_dl_config_request_pdu_t *dl_config_pdu;
    nfapi_tx_request_pdu_t *TX_req;
    nfapi_dl_config_request_body_t *dl_req;

    vrb_map = cc[CC_idP].vrb_map;
    dl_req = &mac->DL_req[CC_idP].dl_config_request_body;
    dl_config_pdu = &dl_req->dl_config_pdu_list[dl_req->number_pdu];
    N_RB_DL = to_prb(cc[CC_idP].mib->message.dl_Bandwidth);

#if (RRC_VERSION >= MAKE_VERSION(14, 0, 0))
    int rmax = 0;
    int rep = 0;
    int reps = 0;
    int num_nb = 0;

    first_rb = 0;
    struct PRACH_ConfigSIB_v1310 *ext4_prach;
    PRACH_ParametersListCE_r13_t *prach_ParametersListCE_r13;
    PRACH_ParametersCE_r13_t *p[4] = { NULL, NULL, NULL, NULL };

    uint16_t absSF = (10 * frameP) + subframeP;
    uint16_t absSF_Msg2 = (10 * ra->Msg2_frame) + ra->Msg2_subframe;

    LOG_D(MAC,"absSF:%d absSF_Msg2:%d ra->rach_resource_type:%d\n",absSF,absSF_Msg2,ra->rach_resource_type);

    if (absSF < absSF_Msg2)
	return;			// we're not ready yet, need to be to start ==  

    if (cc[CC_idP].radioResourceConfigCommon_BR) {

	ext4_prach                 = cc[CC_idP].radioResourceConfigCommon_BR->ext4->prach_ConfigCommon_v1310;
	prach_ParametersListCE_r13 = &ext4_prach->prach_ParametersListCE_r13;

	switch (prach_ParametersListCE_r13->list.count) {
	case 4:
	    p[3] = prach_ParametersListCE_r13->list.array[3];
	case 3:
	    p[2] = prach_ParametersListCE_r13->list.array[2];
	case 2:
	    p[1] = prach_ParametersListCE_r13->list.array[1];
	case 1:
	    p[0] = prach_ParametersListCE_r13->list.array[0];
	    break;
	default:
	    AssertFatal(1 == 0,
			"Illegal count for prach_ParametersListCE_r13 %d\n",
			(int) prach_ParametersListCE_r13->list.count);
	    break;
	}
    }

    if (ra->rach_resource_type > 0) {

	// This uses an MPDCCH Type 2 common allocation according to Section 9.1.5 36-213
	// Parameters:
	//    p=2+4 PRB set (number of PRB pairs 3)
	//    rmax = mpdcch-NumRepetition-RA-r13 => Table 9.1.5-3
	//    if CELevel = 0,1 => Table 9.1.5-1b for MPDCCH candidates
	//    if CELevel = 2,3 => Table 9.1.5-2b for MPDCCH candidates
	//    distributed transmission

	// rmax from SIB2 information
	AssertFatal(rmax < 9, "rmax>8!\n");
	rmax = 1 << p[ra->rach_resource_type-1]->mpdcch_NumRepetition_RA_r13;
	// choose r1 by default for RAR (Table 9.1.5-5)
	rep = 0;
	// get actual repetition count from Table 9.1.5-3
	reps = (rmax <= 8) ? (1 << rep) : (rmax >> (3 - rep));
	// get narrowband according to higher-layer config 
	num_nb = p[ra->rach_resource_type-1]->mpdcch_NarrowbandsToMonitor_r13.list.count;
	ra->msg2_narrowband = *p[ra->rach_resource_type - 1]->mpdcch_NarrowbandsToMonitor_r13.list.array[ra->preamble_index % num_nb];
	first_rb = narrowband_to_first_rb(&cc[CC_idP], ra->msg2_narrowband);

	if ((ra->msg2_mpdcch_repetition_cnt == 0) &&
	    (mpdcch_sf_condition(mac, CC_idP, frameP, subframeP, rmax, TYPE2, -1) > 0)) {
	    // MPDCCH configuration for RAR
	    LOG_D(MAC,
		  "[eNB %d][RAPROC] Frame %d, Subframe %d : In generate_Msg2, Programming MPDCCH %d repetitions\n",
		  module_idP, frameP, subframeP, reps);


	    memset((void *) dl_config_pdu, 0,sizeof(nfapi_dl_config_request_pdu_t));
	    dl_config_pdu->pdu_type                                                                  = NFAPI_DL_CONFIG_MPDCCH_PDU_TYPE;
	    dl_config_pdu->pdu_size                                                                  = (uint8_t) (2 + sizeof(nfapi_dl_config_mpdcch_pdu));
            dl_config_pdu->mpdcch_pdu.mpdcch_pdu_rel13.tl.tag                                        = NFAPI_DL_CONFIG_REQUEST_MPDCCH_PDU_REL13_TAG;
	    dl_config_pdu->mpdcch_pdu.mpdcch_pdu_rel13.dci_format                                    = (ra->rach_resource_type > 1) ? 11 : 10;
	    dl_config_pdu->mpdcch_pdu.mpdcch_pdu_rel13.mpdcch_narrow_band                            = ra->msg2_narrowband;
	    dl_config_pdu->mpdcch_pdu.mpdcch_pdu_rel13.number_of_prb_pairs                           = 6;
	    dl_config_pdu->mpdcch_pdu.mpdcch_pdu_rel13.resource_block_assignment                     = 0;	// Note: this can be dynamic
	    dl_config_pdu->mpdcch_pdu.mpdcch_pdu_rel13.mpdcch_tansmission_type                       = 1;	// imposed (9.1.5 in 213) for Type 2 Common search space  
	    AssertFatal(cc[CC_idP].sib1_v13ext->bandwidthReducedAccessRelatedInfo_r13!= NULL,
			"cc[CC_id].sib1_v13ext->bandwidthReducedAccessRelatedInfo_r13 is null\n");
	    dl_config_pdu->mpdcch_pdu.mpdcch_pdu_rel13.start_symbol                                  = cc[CC_idP].sib1_v13ext->bandwidthReducedAccessRelatedInfo_r13->startSymbolBR_r13;
	    dl_config_pdu->mpdcch_pdu.mpdcch_pdu_rel13.ecce_index                                    = 0;	// Note: this should be dynamic
	    dl_config_pdu->mpdcch_pdu.mpdcch_pdu_rel13.aggregation_level                             = 16;	// OK for CEModeA r1-3 (9.1.5-1b) or CEModeB r1-4
	    dl_config_pdu->mpdcch_pdu.mpdcch_pdu_rel13.rnti_type                                     = 2;	// RA-RNTI
	    dl_config_pdu->mpdcch_pdu.mpdcch_pdu_rel13.rnti                                          = ra->RA_rnti;
	    dl_config_pdu->mpdcch_pdu.mpdcch_pdu_rel13.ce_mode                                       = (ra->rach_resource_type < 3) ? 1 : 2;
	    dl_config_pdu->mpdcch_pdu.mpdcch_pdu_rel13.drms_scrambling_init                          = cc[CC_idP].physCellId;
	    dl_config_pdu->mpdcch_pdu.mpdcch_pdu_rel13.initial_transmission_sf_io                    = (frameP * 10) + subframeP;
	    dl_config_pdu->mpdcch_pdu.mpdcch_pdu_rel13.transmission_power                            = 6000;	// 0dB
	    dl_config_pdu->mpdcch_pdu.mpdcch_pdu_rel13.resource_block_coding                         = getRIV(6, 0, 6);	// Note: still to be checked if it should not be (getRIV(N_RB_DL,first_rb,6)) : Check nFAPI specifications and what is done L1 with this parameter
	    dl_config_pdu->mpdcch_pdu.mpdcch_pdu_rel13.mcs = 4;	// adjust according to size of RAR, 208 bits with N1A_PRB=3
	    dl_config_pdu->mpdcch_pdu.mpdcch_pdu_rel13.pdsch_reptition_levels                        = 4;	// fix to 4 for now
	    dl_config_pdu->mpdcch_pdu.mpdcch_pdu_rel13.redundancy_version                            = 0;
	    dl_config_pdu->mpdcch_pdu.mpdcch_pdu_rel13.new_data_indicator                            = 0;
	    dl_config_pdu->mpdcch_pdu.mpdcch_pdu_rel13.harq_process                                  = 0;
	    dl_config_pdu->mpdcch_pdu.mpdcch_pdu_rel13.tpmi_length                                   = 0;
	    dl_config_pdu->mpdcch_pdu.mpdcch_pdu_rel13.tpmi                                          = 0;
	    dl_config_pdu->mpdcch_pdu.mpdcch_pdu_rel13.pmi_flag                                      = 0;
	    dl_config_pdu->mpdcch_pdu.mpdcch_pdu_rel13.pmi                                           = 0;
	    dl_config_pdu->mpdcch_pdu.mpdcch_pdu_rel13.harq_resource_offset                          = 0;
	    dl_config_pdu->mpdcch_pdu.mpdcch_pdu_rel13.dci_subframe_repetition_number                = rep;
	    dl_config_pdu->mpdcch_pdu.mpdcch_pdu_rel13.tpc                                           = 1;	// N1A_PRB=3 (36.212); => 208 bits for mcs=4, choose mcs according t message size TBD
	    dl_config_pdu->mpdcch_pdu.mpdcch_pdu_rel13.downlink_assignment_index_length              = 0;
	    dl_config_pdu->mpdcch_pdu.mpdcch_pdu_rel13.downlink_assignment_index                     = 0;
	    dl_config_pdu->mpdcch_pdu.mpdcch_pdu_rel13.allocate_prach_flag                           = 0;
	    dl_config_pdu->mpdcch_pdu.mpdcch_pdu_rel13.preamble_index                                = 0;
	    dl_config_pdu->mpdcch_pdu.mpdcch_pdu_rel13.prach_mask_index                              = 0;
	    dl_config_pdu->mpdcch_pdu.mpdcch_pdu_rel13.starting_ce_level                             = 0;
	    dl_config_pdu->mpdcch_pdu.mpdcch_pdu_rel13.srs_request                                   = 0;
	    dl_config_pdu->mpdcch_pdu.mpdcch_pdu_rel13.antenna_ports_and_scrambling_identity_flag    = 0;
	    dl_config_pdu->mpdcch_pdu.mpdcch_pdu_rel13.antenna_ports_and_scrambling_identity         = 0;
	    dl_config_pdu->mpdcch_pdu.mpdcch_pdu_rel13.frequency_hopping_enabled_flag                = 0;
	    dl_config_pdu->mpdcch_pdu.mpdcch_pdu_rel13.paging_direct_indication_differentiation_flag = 0;
	    dl_config_pdu->mpdcch_pdu.mpdcch_pdu_rel13.direct_indication                             = 0;
	    dl_config_pdu->mpdcch_pdu.mpdcch_pdu_rel13.total_dci_length_including_padding            = 0;	// this is not needed by OAI L1, but should be filled in
	    dl_config_pdu->mpdcch_pdu.mpdcch_pdu_rel13.number_of_tx_antenna_ports                    = 1;
	    ra->msg2_mpdcch_repetition_cnt++;
	    dl_req->number_pdu++;
            dl_req->tl.tag = NFAPI_DL_CONFIG_REQUEST_BODY_TAG;
	    ra->Msg2_subframe = (ra->Msg2_subframe + 9) % 10;

            mac->DL_req[CC_idP].sfn_sf = sfnsf_add_subframe(ra->Msg2_frame, ra->Msg2_subframe, 4);	// nFAPI is runnning at TX SFN/SF - ie 4 ahead
            mac->DL_req[CC_idP].header.message_id = NFAPI_DL_CONFIG_REQUEST;
	}			//repetition_count==0 && SF condition met
	if (ra->msg2_mpdcch_repetition_cnt > 0) {	// we're in a stream of repetitions
	    LOG_D(MAC,
		  "[eNB %d][RAPROC] Frame %d, Subframe %d : In generate_Msg2, MPDCCH repetition %d\n",
		  module_idP, frameP, subframeP,
		  ra->msg2_mpdcch_repetition_cnt);

	    if (ra->msg2_mpdcch_repetition_cnt == reps) {	// this is the last mpdcch repetition
		if (cc[CC_idP].tdd_Config == NULL) {	// FDD case
		    // wait 2 subframes for PDSCH transmission
		    if (subframeP > 7)
			ra->Msg2_frame = (frameP + 1) & 1023;
		    else
			ra->Msg2_frame = frameP;
		    ra->Msg2_subframe = (subframeP + 2) % 10;	// +2 is the "n+x" from Section 7.1.11  in 36.213
		} else {
		    AssertFatal(1 == 0, "TDD case not done yet\n");
		}
	    }			// mpdcch_repetition_count == reps
	    ra->msg2_mpdcch_repetition_cnt++;

	    if ((ra->Msg2_frame == frameP)
		&& (ra->Msg2_subframe == subframeP)) {
		// Program PDSCH
		LOG_D(MAC,
		      "[eNB %d][RAPROC] Frame %d, Subframe %d : In generate_Msg2, Programming PDSCH\n",
		      module_idP, frameP, subframeP);
		ra->state = WAITMSG3;
                LOG_D(MAC,"[eNB %d][RAPROC] Frame %d, Subframe %d: state:WAITMSG3\n", module_idP, frameP, subframeP);

		dl_config_pdu =  &dl_req->dl_config_pdu_list[dl_req->number_pdu];
		memset((void *) dl_config_pdu, 0,sizeof(nfapi_dl_config_request_pdu_t));
		dl_config_pdu->pdu_type                                                        = NFAPI_DL_CONFIG_DLSCH_PDU_TYPE;
		dl_config_pdu->pdu_size                                                        = (uint8_t) (2 + sizeof(nfapi_dl_config_dlsch_pdu));
                dl_config_pdu->dlsch_pdu.dlsch_pdu_rel8.tl.tag                                 = NFAPI_DL_CONFIG_REQUEST_DLSCH_PDU_REL8_TAG;
		dl_config_pdu->dlsch_pdu.dlsch_pdu_rel8.pdu_index                              = mac->pdu_index[CC_idP];
		dl_config_pdu->dlsch_pdu.dlsch_pdu_rel8.rnti                                   = ra->RA_rnti;
		dl_config_pdu->dlsch_pdu.dlsch_pdu_rel8.resource_allocation_type               = 2;
		dl_config_pdu->dlsch_pdu.dlsch_pdu_rel8.virtual_resource_block_assignment_flag = 0;	// localized
		dl_config_pdu->dlsch_pdu.dlsch_pdu_rel8.resource_block_coding                  = getRIV(N_RB_DL, first_rb, 6);
		dl_config_pdu->dlsch_pdu.dlsch_pdu_rel8.modulation                             = 2;	//QPSK
		dl_config_pdu->dlsch_pdu.dlsch_pdu_rel8.redundancy_version                     = 0;
		dl_config_pdu->dlsch_pdu.dlsch_pdu_rel8.transport_blocks                       = 1;	// first block
		dl_config_pdu->dlsch_pdu.dlsch_pdu_rel8.transport_block_to_codeword_swap_flag  = 0;
		dl_config_pdu->dlsch_pdu.dlsch_pdu_rel8.transmission_scheme                    = (cc->p_eNB == 1) ? 0 : 1;
		dl_config_pdu->dlsch_pdu.dlsch_pdu_rel8.number_of_layers                       = 1;
		dl_config_pdu->dlsch_pdu.dlsch_pdu_rel8.number_of_subbands                     = 1;
		//      dl_config_pdu->dlsch_pdu.dlsch_pdu_rel8.codebook_index                         = ;
		dl_config_pdu->dlsch_pdu.dlsch_pdu_rel8.ue_category_capacity                   = 1;
		dl_config_pdu->dlsch_pdu.dlsch_pdu_rel8.pa                                     = 4;	// 0 dB
		dl_config_pdu->dlsch_pdu.dlsch_pdu_rel8.delta_power_offset_index               = 0;
		dl_config_pdu->dlsch_pdu.dlsch_pdu_rel8.ngap                                   = 0;
		dl_config_pdu->dlsch_pdu.dlsch_pdu_rel8.nprb                                   = get_subbandsize(cc->mib->message.dl_Bandwidth);	// ignored
		dl_config_pdu->dlsch_pdu.dlsch_pdu_rel8.transmission_mode                      = (cc->p_eNB == 1) ? 1 : 2;
		dl_config_pdu->dlsch_pdu.dlsch_pdu_rel8.num_bf_prb_per_subband                 = 1;
		dl_config_pdu->dlsch_pdu.dlsch_pdu_rel8.num_bf_vector                          = 1;
		//      dl_config_pdu->dlsch_pdu.dlsch_pdu_rel8.bf_vector                    = ; 

		// Rel10 fields
                dl_config_pdu->dlsch_pdu.dlsch_pdu_rel10.tl.tag                                = NFAPI_DL_CONFIG_REQUEST_DLSCH_PDU_REL10_TAG;
		dl_config_pdu->dlsch_pdu.dlsch_pdu_rel10.pdsch_start                           = cc[CC_idP].sib1_v13ext->bandwidthReducedAccessRelatedInfo_r13->startSymbolBR_r13;
		// Rel13 fields
                dl_config_pdu->dlsch_pdu.dlsch_pdu_rel13.tl.tag                                = NFAPI_DL_CONFIG_REQUEST_DLSCH_PDU_REL13_TAG;
		dl_config_pdu->dlsch_pdu.dlsch_pdu_rel13.ue_type                               = (ra->rach_resource_type < 3) ? 1 : 2;
		dl_config_pdu->dlsch_pdu.dlsch_pdu_rel13.pdsch_payload_type                    = 2;	// not SI message
		dl_config_pdu->dlsch_pdu.dlsch_pdu_rel13.initial_transmission_sf_io            = (10 * frameP) + subframeP;
		dl_config_pdu->dlsch_pdu.dlsch_pdu_rel13.drms_table_flag                       = 0;
		dl_req->number_pdu++;

                mac->DL_req[CC_idP].sfn_sf = (frameP<<4)+subframeP;
                mac->DL_req[CC_idP].header.message_id = NFAPI_DL_CONFIG_REQUEST;

                LOG_D(MAC,"DL_CONFIG SFN/SF:%d/%d MESSAGE2\n", frameP, subframeP);

		// Program UL processing for Msg3, same as regular LTE
		get_Msg3alloc(&cc[CC_idP], subframeP, frameP,
			      &ra->Msg3_frame, &ra->Msg3_subframe);
		add_msg3(module_idP, CC_idP, ra, frameP, subframeP);
		fill_rar_br(mac, CC_idP, ra, frameP, subframeP,
			    cc[CC_idP].RAR_pdu.payload,
			    ra->rach_resource_type - 1);
		// DL request
                mac->TX_req[CC_idP].tx_request_body.tl.tag = NFAPI_TX_REQUEST_BODY_TAG;
                mac->TX_req[CC_idP].header.message_id = NFAPI_TX_REQUEST;
		mac->TX_req[CC_idP].sfn_sf = (frameP << 4) + subframeP;
		TX_req =
		    &mac->TX_req[CC_idP].tx_request_body.tx_pdu_list[mac->TX_req[CC_idP].tx_request_body.number_of_pdus];
		TX_req->pdu_length = 7;	// This should be changed if we have more than 1 preamble 
		TX_req->pdu_index = mac->pdu_index[CC_idP]++;
		TX_req->num_segments = 1;
		TX_req->segments[0].segment_length = 7;
		TX_req->segments[0].segment_data = cc[CC_idP].RAR_pdu.payload;
		mac->TX_req[CC_idP].tx_request_body.number_of_pdus++;
		if(RC.mac[module_idP]->scheduler_mode == SCHED_MODE_FAIR_RR){
    		  set_dl_ue_select_msg2(CC_idP, 4, -1, ra->rnti);
		}
	    }
	}

    } else
#endif
    {

	if ((ra->Msg2_frame == frameP) && (ra->Msg2_subframe == subframeP)) {
	    LOG_D(MAC,
		  "[eNB %d] CC_id %d Frame %d, subframeP %d: Generating RAR DCI, state %d\n",
		  module_idP, CC_idP, frameP, subframeP, ra->state);

	    // Allocate 4 PRBS starting in RB 0
	    first_rb = 0;
	    vrb_map[first_rb] = 1;
	    vrb_map[first_rb + 1] = 1;
	    vrb_map[first_rb + 2] = 1;
	    vrb_map[first_rb + 3] = 1;

	    memset((void *) dl_config_pdu, 0, sizeof(nfapi_dl_config_request_pdu_t));
	    dl_config_pdu->pdu_type = NFAPI_DL_CONFIG_DCI_DL_PDU_TYPE;
	    dl_config_pdu->pdu_size = (uint8_t) (2 + sizeof(nfapi_dl_config_dci_dl_pdu));
	    dl_config_pdu->dci_dl_pdu.dci_dl_pdu_rel8.tl.tag = NFAPI_DL_CONFIG_REQUEST_DCI_DL_PDU_REL8_TAG;
	    dl_config_pdu->dci_dl_pdu.dci_dl_pdu_rel8.dci_format = NFAPI_DL_DCI_FORMAT_1A;
	    dl_config_pdu->dci_dl_pdu.dci_dl_pdu_rel8.aggregation_level = 4;
	    dl_config_pdu->dci_dl_pdu.dci_dl_pdu_rel8.rnti = ra->RA_rnti;
	    dl_config_pdu->dci_dl_pdu.dci_dl_pdu_rel8.rnti_type = 2;	// RA-RNTI : see Table 4-10 from SCF082 - nFAPI specifications
	    dl_config_pdu->dci_dl_pdu.dci_dl_pdu_rel8.transmission_power = 6000;	// equal to RS power

	    dl_config_pdu->dci_dl_pdu.dci_dl_pdu_rel8.harq_process = 0;
	    dl_config_pdu->dci_dl_pdu.dci_dl_pdu_rel8.tpc = 1;	// no TPC
	    dl_config_pdu->dci_dl_pdu.dci_dl_pdu_rel8.new_data_indicator_1 = 1;
	    dl_config_pdu->dci_dl_pdu.dci_dl_pdu_rel8.mcs_1 = 0;
	    dl_config_pdu->dci_dl_pdu.dci_dl_pdu_rel8.redundancy_version_1 = 0;
	    dl_config_pdu->dci_dl_pdu.dci_dl_pdu_rel8.virtual_resource_block_assignment_flag = 0;

	    dl_config_pdu->dci_dl_pdu.dci_dl_pdu_rel8.resource_block_coding = getRIV(N_RB_DL, first_rb, 4);

	    // This checks if the above DCI allocation is feasible in current subframe
	    if (!CCE_allocation_infeasible(module_idP, CC_idP, 0, subframeP,
		 dl_config_pdu->dci_dl_pdu.dci_dl_pdu_rel8.aggregation_level, ra->RA_rnti)) {
		LOG_D(MAC,
		      "Frame %d: Subframe %d : Adding common DCI for RA_RNTI %x\n",
		      frameP, subframeP, ra->RA_rnti);
		dl_req->number_dci++;
		dl_req->number_pdu++;

		dl_config_pdu = &dl_req->dl_config_pdu_list[dl_req->number_pdu];
		memset((void *) dl_config_pdu, 0, sizeof(nfapi_dl_config_request_pdu_t));
		dl_config_pdu->pdu_type                                                        = NFAPI_DL_CONFIG_DLSCH_PDU_TYPE;
		dl_config_pdu->pdu_size                                                        = (uint8_t) (2 + sizeof(nfapi_dl_config_dlsch_pdu));
                dl_config_pdu->dlsch_pdu.dlsch_pdu_rel8.tl.tag                                 = NFAPI_DL_CONFIG_REQUEST_DLSCH_PDU_REL8_TAG;
		dl_config_pdu->dlsch_pdu.dlsch_pdu_rel8.pdu_index                              = mac->pdu_index[CC_idP];
		dl_config_pdu->dlsch_pdu.dlsch_pdu_rel8.rnti                                   = ra->RA_rnti;
		dl_config_pdu->dlsch_pdu.dlsch_pdu_rel8.resource_allocation_type               = 2;	// format 1A/1B/1D
		dl_config_pdu->dlsch_pdu.dlsch_pdu_rel8.virtual_resource_block_assignment_flag = 0;	// localized
		dl_config_pdu->dlsch_pdu.dlsch_pdu_rel8.resource_block_coding                  = getRIV(N_RB_DL, first_rb, 4);
		dl_config_pdu->dlsch_pdu.dlsch_pdu_rel8.modulation                             = 2;	//QPSK
		dl_config_pdu->dlsch_pdu.dlsch_pdu_rel8.redundancy_version                     = 0;
		dl_config_pdu->dlsch_pdu.dlsch_pdu_rel8.transport_blocks                       = 1;	// first block
		dl_config_pdu->dlsch_pdu.dlsch_pdu_rel8.transport_block_to_codeword_swap_flag  = 0;
		dl_config_pdu->dlsch_pdu.dlsch_pdu_rel8.transmission_scheme                    = (cc->p_eNB == 1) ? 0 : 1;
		dl_config_pdu->dlsch_pdu.dlsch_pdu_rel8.number_of_layers                       = 1;
		dl_config_pdu->dlsch_pdu.dlsch_pdu_rel8.number_of_subbands                     = 1;
		//    dl_config_pdu->dlsch_pdu.dlsch_pdu_rel8.codebook_index                         = ;
		dl_config_pdu->dlsch_pdu.dlsch_pdu_rel8.ue_category_capacity                   = 1;
		dl_config_pdu->dlsch_pdu.dlsch_pdu_rel8.pa                                     = 4;	// 0 dB
		dl_config_pdu->dlsch_pdu.dlsch_pdu_rel8.delta_power_offset_index               = 0;
		dl_config_pdu->dlsch_pdu.dlsch_pdu_rel8.ngap                                   = 0;
		dl_config_pdu->dlsch_pdu.dlsch_pdu_rel8.nprb                                   = get_subbandsize(cc->mib->message.dl_Bandwidth);	// ignored
		dl_config_pdu->dlsch_pdu.dlsch_pdu_rel8.transmission_mode                      = (cc->p_eNB == 1) ? 1 : 2;
		dl_config_pdu->dlsch_pdu.dlsch_pdu_rel8.num_bf_prb_per_subband                 = 1;
		dl_config_pdu->dlsch_pdu.dlsch_pdu_rel8.num_bf_vector                          = 1;
		//    dl_config_pdu->dlsch_pdu.dlsch_pdu_rel8.bf_vector                    = ; 
		dl_req->number_pdu++;
                mac->DL_req[CC_idP].sfn_sf = frameP<<4 | subframeP;

		// Program UL processing for Msg3
		get_Msg3alloc(&cc[CC_idP], subframeP, frameP,&ra->Msg3_frame, &ra->Msg3_subframe);

		LOG_D(MAC,
		      "Frame %d, Subframe %d: Setting Msg3 reception for Frame %d Subframe %d\n",
		      frameP, subframeP, ra->Msg3_frame,
		      ra->Msg3_subframe);

		fill_rar(module_idP, CC_idP, ra, frameP, cc[CC_idP].RAR_pdu.payload, N_RB_DL, 7);
		add_msg3(module_idP, CC_idP, ra, frameP, subframeP);
		ra->state = WAITMSG3;
                LOG_D(MAC,"[eNB %d][RAPROC] Frame %d, Subframe %d: state:WAITMSG3\n", module_idP, frameP, subframeP);

		// DL request
		mac->TX_req[CC_idP].sfn_sf = (frameP << 4) + subframeP;
		TX_req =
		    &mac->TX_req[CC_idP].tx_request_body.tx_pdu_list[mac->TX_req[CC_idP].tx_request_body.number_of_pdus];
		TX_req->pdu_length = 7;	// This should be changed if we have more than 1 preamble 
		TX_req->pdu_index = mac->pdu_index[CC_idP]++;
		TX_req->num_segments = 1;
		TX_req->segments[0].segment_length = 7;
		TX_req->segments[0].segment_data =
		    cc[CC_idP].RAR_pdu.payload;
		mac->TX_req[CC_idP].tx_request_body.number_of_pdus++;
		if(RC.mac[module_idP]->scheduler_mode == SCHED_MODE_FAIR_RR){
    		  set_dl_ue_select_msg2(CC_idP, 4, -1, ra->rnti);
		}
	    }			// PDCCH CCE allocation is feasible
	}			// Msg2 frame/subframe condition
    }				// else BL/CE
}
void
generate_Msg4(module_id_t module_idP, int CC_idP, frame_t frameP,
	      sub_frame_t subframeP, RA_t * ra)
{


    eNB_MAC_INST *mac = RC.mac[module_idP];
    COMMON_channels_t *cc = mac->common_channels;
    int16_t rrc_sdu_length;
    int UE_id = -1;
    uint16_t msg4_padding;
    uint16_t msg4_post_padding;
    uint16_t msg4_header;

  uint8_t                         *vrb_map;
  int                             first_rb;
  int                             N_RB_DL;
  nfapi_dl_config_request_pdu_t   *dl_config_pdu;
  nfapi_ul_config_request_pdu_t   *ul_config_pdu;
  nfapi_tx_request_pdu_t          *TX_req;
  UE_list_t                       *UE_list=&mac->UE_list;
  nfapi_dl_config_request_t      *dl_req;
  nfapi_dl_config_request_body_t *dl_req_body;
  nfapi_ul_config_request_body_t *ul_req_body;
  nfapi_ul_config_request_t      *ul_req;
  uint8_t                         lcid;
  uint8_t                         offset;


#if (RRC_VERSION >= MAKE_VERSION(14, 0, 0))
    int rmax = 0;
    int rep = 0;
    int reps = 0;


    first_rb = 0;
    struct PRACH_ConfigSIB_v1310 *ext4_prach;
    struct PUCCH_ConfigCommon_v1310 *ext4_pucch;
    PRACH_ParametersListCE_r13_t *prach_ParametersListCE_r13;
    struct N1PUCCH_AN_InfoList_r13 *pucch_N1PUCCH_AN_InfoList_r13;
    PRACH_ParametersCE_r13_t *p[4] = { NULL, NULL, NULL, NULL };
    int pucchreps[4] = { 1, 1, 1, 1 };
    int n1pucchan[4] = { 0, 0, 0, 0 };

    if (cc[CC_idP].radioResourceConfigCommon_BR) {

	ext4_prach = cc[CC_idP].radioResourceConfigCommon_BR->ext4->prach_ConfigCommon_v1310;
	ext4_pucch = cc[CC_idP].radioResourceConfigCommon_BR->ext4->pucch_ConfigCommon_v1310;
	prach_ParametersListCE_r13 = &ext4_prach->prach_ParametersListCE_r13;
	pucch_N1PUCCH_AN_InfoList_r13 = ext4_pucch->n1PUCCH_AN_InfoList_r13;
	AssertFatal(prach_ParametersListCE_r13 != NULL,"prach_ParametersListCE_r13 is null\n");
	AssertFatal(pucch_N1PUCCH_AN_InfoList_r13 != NULL,"pucch_N1PUCCH_AN_InfoList_r13 is null\n");
	// check to verify CE-Level compatibility in SIB2_BR
	AssertFatal(prach_ParametersListCE_r13->list.count == pucch_N1PUCCH_AN_InfoList_r13->list.count,
		    "prach_ParametersListCE_r13->list.count!= pucch_N1PUCCH_AN_InfoList_r13->list.count\n");

	switch (prach_ParametersListCE_r13->list.count) {
	case 4:
	    p[3] = prach_ParametersListCE_r13->list.array[3];
	    n1pucchan[3] = *pucch_N1PUCCH_AN_InfoList_r13->list.array[3];
	    AssertFatal(ext4_pucch->pucch_NumRepetitionCE_Msg4_Level3_r13 != NULL,
			"pucch_NumRepetitionCE_Msg4_Level3 shouldn't be NULL\n");
	    pucchreps[3] = (int) (4 << *ext4_pucch->pucch_NumRepetitionCE_Msg4_Level3_r13);

	case 3:
	    p[2] = prach_ParametersListCE_r13->list.array[2];
	    n1pucchan[2] = *pucch_N1PUCCH_AN_InfoList_r13->list.array[2];
	    AssertFatal(ext4_pucch->pucch_NumRepetitionCE_Msg4_Level2_r13!= NULL,
			"pucch_NumRepetitionCE_Msg4_Level2 shouldn't be NULL\n");
	    pucchreps[2] =(int) (4 << *ext4_pucch->pucch_NumRepetitionCE_Msg4_Level2_r13);
	case 2:
	    p[1] = prach_ParametersListCE_r13->list.array[1];
	    n1pucchan[1] = *pucch_N1PUCCH_AN_InfoList_r13->list.array[1];
	    AssertFatal(ext4_pucch->pucch_NumRepetitionCE_Msg4_Level2_r13 != NULL,
			"pucch_NumRepetitionCE_Msg4_Level1 shouldn't be NULL\n");
	    pucchreps[1] = (int) (1 << *ext4_pucch->pucch_NumRepetitionCE_Msg4_Level1_r13);
	case 1:
	    p[0] = prach_ParametersListCE_r13->list.array[0];
	    n1pucchan[0] = *pucch_N1PUCCH_AN_InfoList_r13->list.array[0];
	    AssertFatal(ext4_pucch->pucch_NumRepetitionCE_Msg4_Level2_r13 != NULL,
			"pucch_NumRepetitionCE_Msg4_Level0 shouldn't be NULL\n");
	    pucchreps[0] =(int) (1 << *ext4_pucch->pucch_NumRepetitionCE_Msg4_Level0_r13);
	default:
	    AssertFatal(1 == 0,
			"Illegal count for prach_ParametersListCE_r13 %d\n",
			prach_ParametersListCE_r13->list.count);
	}
>>>>>>> 09187015
    }
#endif

<<<<<<< HEAD
  vrb_map = cc[CC_idP].vrb_map;

  dl_req = &eNB->DL_req[CC_idP].dl_config_request_body;
  dl_config_pdu = &dl_req->dl_config_pdu_list[dl_req->number_pdu];

  N_RB_DL = to_prb (cc[CC_idP].mib->message.dl_Bandwidth);

  UE_id = find_UE_id (module_idP, RA_template->rnti);
  AssertFatal (UE_id >= 0, "Can't find UE for t-crnti\n");

  // set HARQ process round to 0 for this UE

  if (cc[CC_idP].tdd_Config)
    RA_template->harq_pid = ((frameP * 10) + subframeP) % 10;
  else
    RA_template->harq_pid = ((frameP * 10) + subframeP) & 7;


  if (RA_template->msg4_delay < 8) {
    RA_template->msg4_delay++;
    return;
  }

#ifdef Rel14
  if (RA_template->rach_resource_type > 0) {

    RA_template->harq_pid = 0;
    // Generate DCI + repetitions first
    // This uses an MPDCCH Type 2 allocation according to Section 9.1.5 36-213, Type2 common allocation according to Table 7.1-8 (36-213)
    // Parameters:
    //    p=2+4 PRB set (number of PRB pairs 6)
    //    rmax = mpdcch-NumRepetition-RA-r13 => Table 9.1.5-3
    //    if CELevel = 0,1 => Table 9.1.5-1b for MPDCCH candidates
    //    if CELevel = 2,3 => Table 9.1.5-2b for MPDCCH candidates
    //    distributed transmission

    // rmax from SIB2 information
    rmax = 1<<p[RA_template->rach_resource_type - 1]->mpdcch_NumRepetition_RA_r13;
    

    // choose r3 by default for Msg4 (this is ok from table 9.1.5-3 for rmax = >=4, if we choose rmax <4 it has to be less
    rep = 0;
    // get actual repetition count from Table 9.1.5-3
    reps = (rmax <= 8) ? (1 << rep) : (rmax >> (3 - rep));
    // get first narrowband
    first_rb = narrowband_to_first_rb (&cc[CC_idP], RA_template->msg34_narrowband);

    if ((RA_template->msg4_mpdcch_repetition_cnt == 0) && (mpdcch_sf_condition (eNB, CC_idP, frameP, subframeP, rmax, TYPE2, -1) > 0)) {
      // Get RRCConnectionSetup for Piggyback
      RA_template->msg4_rrc_sdu_length = mac_rrc_data_req (module_idP, CC_idP, frameP, CCCH, 1,       // 1 transport block
							   &cc[CC_idP].CCCH_pdu.payload[0], ENB_FLAG_YES, module_idP, 0);     // not used in this case
      
      AssertFatal (RA_template->msg4_rrc_sdu_length > 0, "[MAC][eNB Scheduler] CCCH not allocated\n");
      
      
      LOG_I (MAC, "[eNB %d][RAPROC] CC_id %d Frame %d, subframeP %d: UE_id %d, rrc_sdu_length %d, dl_req->num_pdu %d\n", module_idP, CC_idP, frameP, subframeP, UE_id, RA_template->msg4_rrc_sdu_length,dl_req->number_pdu);
      
      // MPDCCH configuration for Msg4
      RA_template->msg4_mpdcch_done=0;
      memset ((void *) dl_config_pdu, 0, sizeof (nfapi_dl_config_request_pdu_t));
      dl_config_pdu->pdu_type = NFAPI_DL_CONFIG_MPDCCH_PDU_TYPE;
      dl_config_pdu->pdu_size = (uint8_t) (2 + sizeof (nfapi_dl_config_mpdcch_pdu));
      dl_config_pdu->mpdcch_pdu.mpdcch_pdu_rel13.dci_format = (RA_template->rach_resource_type > 1) ? 11 : 10;
      dl_config_pdu->mpdcch_pdu.mpdcch_pdu_rel13.mpdcch_narrow_band = RA_template->msg2_narrowband;
      dl_config_pdu->mpdcch_pdu.mpdcch_pdu_rel13.number_of_prb_pairs = 6;
      dl_config_pdu->mpdcch_pdu.mpdcch_pdu_rel13.resource_block_assignment = 0; // Note: this can be dynamic
      dl_config_pdu->mpdcch_pdu.mpdcch_pdu_rel13.mpdcch_tansmission_type = 1;   // imposed (9.1.5 in 213) for Type 2 Common search space  
      AssertFatal (cc[CC_idP].sib1_v13ext->bandwidthReducedAccessRelatedInfo_r13 != NULL, "cc[CC_idP].sib1_v13ext->bandwidthReducedAccessRelatedInfo_r13 is null\n");
      dl_config_pdu->mpdcch_pdu.mpdcch_pdu_rel13.start_symbol = cc[CC_idP].sib1_v13ext->bandwidthReducedAccessRelatedInfo_r13->startSymbolBR_r13;
      dl_config_pdu->mpdcch_pdu.mpdcch_pdu_rel13.ecce_index = 0;        // Note: this should be dynamic
      dl_config_pdu->mpdcch_pdu.mpdcch_pdu_rel13.aggregation_level = 24;        // OK for CEModeA r1-3 (9.1.5-1b) or CEModeB r1-4
      dl_config_pdu->mpdcch_pdu.mpdcch_pdu_rel13.rnti_type = 0; // t-CRNTI
      dl_config_pdu->mpdcch_pdu.mpdcch_pdu_rel13.rnti = RA_template->rnti;
      dl_config_pdu->mpdcch_pdu.mpdcch_pdu_rel13.ce_mode = (RA_template->rach_resource_type < 3) ? 1 : 2;
      dl_config_pdu->mpdcch_pdu.mpdcch_pdu_rel13.drms_scrambling_init = cc[CC_idP].physCellId;
      dl_config_pdu->mpdcch_pdu.mpdcch_pdu_rel13.initial_transmission_sf_io = (frameP * 10) + subframeP;
      dl_config_pdu->mpdcch_pdu.mpdcch_pdu_rel13.transmission_power = 6000;     // 0dB
      dl_config_pdu->mpdcch_pdu.mpdcch_pdu_rel13.resource_block_coding = getRIV (6, 0, 6) | (RA_template->msg2_narrowband<<5);
      dl_config_pdu->mpdcch_pdu.mpdcch_pdu_rel13.mcs = 4;       // adjust according to size of RAR, 208 bits with N1A_PRB=3
      dl_config_pdu->mpdcch_pdu.mpdcch_pdu_rel13.pdsch_reptition_levels = 0;    // fix to 4 for now
      dl_config_pdu->mpdcch_pdu.mpdcch_pdu_rel13.redundancy_version = 0;
      dl_config_pdu->mpdcch_pdu.mpdcch_pdu_rel13.new_data_indicator = 0;
      dl_config_pdu->mpdcch_pdu.mpdcch_pdu_rel13.harq_process = 0;
      dl_config_pdu->mpdcch_pdu.mpdcch_pdu_rel13.tpmi_length = 0;
      dl_config_pdu->mpdcch_pdu.mpdcch_pdu_rel13.tpmi = 0;
      dl_config_pdu->mpdcch_pdu.mpdcch_pdu_rel13.pmi_flag = 0;
      dl_config_pdu->mpdcch_pdu.mpdcch_pdu_rel13.pmi = 0;
      dl_config_pdu->mpdcch_pdu.mpdcch_pdu_rel13.harq_resource_offset = 0;
      dl_config_pdu->mpdcch_pdu.mpdcch_pdu_rel13.dci_subframe_repetition_number = rep;
      dl_config_pdu->mpdcch_pdu.mpdcch_pdu_rel13.tpc = 3;       // N1A_PRB=3 (36.212) => 56 bits
      dl_config_pdu->mpdcch_pdu.mpdcch_pdu_rel13.downlink_assignment_index_length = 0;
      dl_config_pdu->mpdcch_pdu.mpdcch_pdu_rel13.downlink_assignment_index = 0;
      dl_config_pdu->mpdcch_pdu.mpdcch_pdu_rel13.allocate_prach_flag = 0;
      dl_config_pdu->mpdcch_pdu.mpdcch_pdu_rel13.preamble_index = 0;
      dl_config_pdu->mpdcch_pdu.mpdcch_pdu_rel13.prach_mask_index = 0;
      dl_config_pdu->mpdcch_pdu.mpdcch_pdu_rel13.starting_ce_level = 0;
      dl_config_pdu->mpdcch_pdu.mpdcch_pdu_rel13.srs_request = 0;
      dl_config_pdu->mpdcch_pdu.mpdcch_pdu_rel13.antenna_ports_and_scrambling_identity_flag = 0;
      dl_config_pdu->mpdcch_pdu.mpdcch_pdu_rel13.antenna_ports_and_scrambling_identity = 0;
      dl_config_pdu->mpdcch_pdu.mpdcch_pdu_rel13.frequency_hopping_enabled_flag = 0;
      dl_config_pdu->mpdcch_pdu.mpdcch_pdu_rel13.paging_direct_indication_differentiation_flag = 0;
      dl_config_pdu->mpdcch_pdu.mpdcch_pdu_rel13.direct_indication = 0;
      dl_config_pdu->mpdcch_pdu.mpdcch_pdu_rel13.total_dci_length_including_padding = 0;        // this is not needed by OAI L1, but should be filled in
      dl_config_pdu->mpdcch_pdu.mpdcch_pdu_rel13.number_of_tx_antenna_ports = 1;

      RA_template->msg4_mpdcch_repetition_cnt++;
      dl_req->number_pdu++;
      RA_template->msg4_TBsize = get_TBS_DL(dl_config_pdu->mpdcch_pdu.mpdcch_pdu_rel13.mcs,
					    6);
    }                           //repetition_count==0 && SF condition met
    
    if ((RA_template->msg4_mpdcch_repetition_cnt > 0)&&
	(RA_template->msg4_mpdcch_done==0)) {     // we're in a stream of repetitions
      LOG_I(MAC,"SFN.SF %d.%d : msg4 mpdcch repetition number %d/%d\n",
	    frameP,subframeP,RA_template->msg4_mpdcch_repetition_cnt,reps);
      if (RA_template->msg4_mpdcch_repetition_cnt == reps) {    // this is the last mpdcch repetition
        RA_template->msg4_mpdcch_done = 1;
	if (cc[CC_idP].tdd_Config == NULL) {    // FDD case
          // wait 2 subframes for PDSCH transmission
          if (subframeP > 7)
            RA_template->Msg4_frame = (frameP + 1) & 1023;
          else
            RA_template->Msg4_frame = frameP;
          RA_template->Msg4_subframe = (subframeP + 2) % 10;
	  LOG_I(MAC,"[eNB %d][RAPROC] CC_id %d Frame %d, subframeP %d: Set Msg4 PDSCH in %d.%d\n",
		module_idP, CC_idP, frameP, subframeP, RA_template->Msg4_frame,RA_template->Msg4_subframe);
        } else {
          AssertFatal (1 == 0, "TDD case not done yet\n");
        }
      }
      else if (RA_template->msg4_mpdcch_done==0)
	RA_template->msg4_mpdcch_repetition_cnt++;
    }
// mpdcch_repetition_count == reps
    else if ((RA_template->Msg4_frame == frameP) && (RA_template->Msg4_subframe == subframeP)) {
      
      // Program PDSCH
      
      LOG_I (MAC, "[eNB %d][RAPROC] CC_id %d Frame %d, subframeP %d: Generating Msg4 BR with RRC Piggyback (ce_level %d RNTI %x)\n",
	     module_idP, CC_idP, frameP, subframeP, RA_template->rach_resource_type - 1, RA_template->rnti);
      
      
      dl_config_pdu = &dl_req->dl_config_pdu_list[dl_req->number_pdu];
      memset ((void *) dl_config_pdu, 0, sizeof (nfapi_dl_config_request_pdu_t));
      dl_config_pdu->pdu_type = NFAPI_DL_CONFIG_DLSCH_PDU_TYPE;
      dl_config_pdu->pdu_size = (uint8_t) (2 + sizeof (nfapi_dl_config_dlsch_pdu));
      dl_config_pdu->dlsch_pdu.dlsch_pdu_rel8.pdu_index = eNB->pdu_index[CC_idP];
      dl_config_pdu->dlsch_pdu.dlsch_pdu_rel8.rnti = RA_template->rnti;
      dl_config_pdu->dlsch_pdu.dlsch_pdu_rel8.resource_allocation_type = 2;   // format 1A/1B/1D
      dl_config_pdu->dlsch_pdu.dlsch_pdu_rel8.virtual_resource_block_assignment_flag = 0;     // localized
      dl_config_pdu->dlsch_pdu.dlsch_pdu_rel8.resource_block_coding = getRIV (N_RB_DL, first_rb, 6);  // check that this isn't getRIV(6,0,6)
      dl_config_pdu->dlsch_pdu.dlsch_pdu_rel8.modulation = 2; //QPSK
      dl_config_pdu->dlsch_pdu.dlsch_pdu_rel8.redundancy_version = 0;
      dl_config_pdu->dlsch_pdu.dlsch_pdu_rel8.transport_blocks = 1;   // first block
      dl_config_pdu->dlsch_pdu.dlsch_pdu_rel8.transport_block_to_codeword_swap_flag = 0;
      dl_config_pdu->dlsch_pdu.dlsch_pdu_rel8.transmission_scheme = (cc[CC_idP].p_eNB == 1) ? 0 : 1;
      dl_config_pdu->dlsch_pdu.dlsch_pdu_rel8.number_of_layers = 1;
      dl_config_pdu->dlsch_pdu.dlsch_pdu_rel8.number_of_subbands = 1;
      //      dl_config_pdu->dlsch_pdu.dlsch_pdu_rel8.codebook_index                         = ;
      dl_config_pdu->dlsch_pdu.dlsch_pdu_rel8.ue_category_capacity = 1;
      dl_config_pdu->dlsch_pdu.dlsch_pdu_rel8.pa = 4; // 0 dB
      dl_config_pdu->dlsch_pdu.dlsch_pdu_rel8.delta_power_offset_index = 0;
      dl_config_pdu->dlsch_pdu.dlsch_pdu_rel8.ngap = 0;
      dl_config_pdu->dlsch_pdu.dlsch_pdu_rel8.nprb = get_subbandsize (cc[CC_idP].mib->message.dl_Bandwidth); // ignored
      dl_config_pdu->dlsch_pdu.dlsch_pdu_rel8.transmission_mode = (cc[CC_idP].p_eNB == 1) ? 1 : 2;
      dl_config_pdu->dlsch_pdu.dlsch_pdu_rel8.num_bf_prb_per_subband = 1;
      dl_config_pdu->dlsch_pdu.dlsch_pdu_rel8.num_bf_vector = 1;
      //      dl_config_pdu->dlsch_pdu.dlsch_pdu_rel8.bf_vector                    = ; 
      
      dl_config_pdu->dlsch_pdu.dlsch_pdu_rel10.pdsch_start = cc[CC_idP].sib1_v13ext->bandwidthReducedAccessRelatedInfo_r13->startSymbolBR_r13;
      
      dl_config_pdu->dlsch_pdu.dlsch_pdu_rel13.ue_type = (RA_template->rach_resource_type < 3) ? 1 : 2;
      dl_config_pdu->dlsch_pdu.dlsch_pdu_rel13.pdsch_payload_type = 2;        // not SI message
      dl_config_pdu->dlsch_pdu.dlsch_pdu_rel13.initial_transmission_sf_io = (10 * frameP) + subframeP;
      dl_config_pdu->dlsch_pdu.dlsch_pdu_rel13.drms_table_flag = 0;
      dl_req->number_pdu++;
      
      RA_template->generate_Msg4 = 0;
      RA_template->wait_ack_Msg4 = 1;
      
      lcid = 0;
      
      UE_list->UE_sched_ctrl[UE_id].round[CC_idP][RA_template->harq_pid] = 0;
      msg4_header = 1 + 6 + 1;        // CR header, CR CE, SDU header
      AssertFatal((RA_template->msg4_TBsize - RA_template->msg4_rrc_sdu_length - msg4_header)>=0,
		  "msg4_TBS %d is too small, change mcs to increase by %d bytes\n",RA_template->msg4_TBsize,RA_template->msg4_rrc_sdu_length+msg4_header-RA_template->msg4_TBsize);
      if ((RA_template->msg4_TBsize - RA_template->msg4_rrc_sdu_length - msg4_header) <= 2) {
	msg4_padding = RA_template->msg4_TBsize - RA_template->msg4_rrc_sdu_length - msg4_header;
	msg4_post_padding = 0;
      } else {
	msg4_padding = 0;
	msg4_post_padding = RA_template->msg4_TBsize - RA_template->msg4_rrc_sdu_length - msg4_header - 1;
      }
      
      LOG_I (MAC, "[eNB %d][RAPROC] CC_id %d Frame %d subframeP %d Msg4 : TBS %d, sdu_len %d, msg4_header %d, msg4_padding %d, msg4_post_padding %d\n",
	     module_idP, CC_idP, frameP, subframeP, RA_template->msg4_TBsize, RA_template->msg4_rrc_sdu_length, msg4_header, msg4_padding, msg4_post_padding);
      DevAssert (UE_id != UE_INDEX_INVALID);  // FIXME not sure how to gracefully return
      // CHECK THIS: &cc[CC_idP].CCCH_pdu.payload[0]
      offset = generate_dlsch_header ((unsigned char *) eNB->UE_list.DLSCH_pdu[CC_idP][0][(unsigned char) UE_id].payload[0], 1,       //num_sdus
				      (unsigned short *) &RA_template->msg4_rrc_sdu_length,     //
				      &lcid,  // sdu_lcid
				      255,    // no drx
				      31,     // no timing advance
				      RA_template->cont_res_id,       // contention res id
				      msg4_padding,   // no padding
				      msg4_post_padding);
      
      memcpy ((void *) &eNB->UE_list.DLSCH_pdu[CC_idP][0][(unsigned char) UE_id].payload[0][(unsigned char) offset], &cc[CC_idP].CCCH_pdu.payload[0], RA_template->msg4_rrc_sdu_length);
      
      // DL request
      eNB->TX_req[CC_idP].sfn_sf = (frameP << 4) + subframeP;
      TX_req = &eNB->TX_req[CC_idP].tx_request_body.tx_pdu_list[eNB->TX_req[CC_idP].tx_request_body.number_of_pdus];
      TX_req->pdu_length = RA_template->msg4_TBsize;
      TX_req->pdu_index = eNB->pdu_index[CC_idP]++;
      TX_req->num_segments = 1;
      TX_req->segments[0].segment_length = RA_template->msg4_TBsize;
      TX_req->segments[0].segment_data = eNB->UE_list.DLSCH_pdu[CC_idP][0][(unsigned char) UE_id].payload[0];
      eNB->TX_req[CC_idP].tx_request_body.number_of_pdus++;
      
      // Program ACK/NAK for Msg4 PDSCH
      int             absSF = (frameP * 10) + subframeP;
      // see Section 10.2 from 36.213
      int             ackNAK_absSF = absSF + reps + 3;
      AssertFatal (reps == 1, "Have to handle programming of ACK when PDSCH repetitions is > 1\n");
      ul_req = &eNB->UL_req_tmp[CC_idP][ackNAK_absSF % 10].ul_config_request_body;
      ul_config_pdu = &ul_req->ul_config_pdu_list[ul_req->number_of_pdus];
      
      ul_config_pdu->pdu_type = NFAPI_UL_CONFIG_UCI_HARQ_PDU_TYPE;
      ul_config_pdu->pdu_size = (uint8_t) (2 + sizeof (nfapi_ul_config_uci_harq_pdu));
      ul_config_pdu->uci_harq_pdu.ue_information.ue_information_rel8.handle = 0;      // don't know how to use this
      ul_config_pdu->uci_harq_pdu.ue_information.ue_information_rel8.rnti = RA_template->rnti;
      ul_config_pdu->uci_harq_pdu.ue_information.ue_information_rel13.ue_type = (RA_template->rach_resource_type < 3) ? 1 : 2;
      ul_config_pdu->uci_harq_pdu.ue_information.ue_information_rel13.empty_symbols = 0;
      ul_config_pdu->uci_harq_pdu.ue_information.ue_information_rel13.total_number_of_repetitions = pucchreps[RA_template->rach_resource_type - 1];
      ul_config_pdu->uci_harq_pdu.ue_information.ue_information_rel13.repetition_number = 0;
      // Note need to keep sending this across reptitions!!!! Not really for PUCCH, to ask small-cell forum, we'll see for the other messages, maybe parameters change across repetitions and FAPI has to provide for that
      if (cc[CC_idP].tdd_Config == NULL) {    // FDD case
	ul_config_pdu->uci_harq_pdu.harq_information.harq_information_rel9_fdd.n_pucch_1_0 = n1pucchan[RA_template->rach_resource_type - 1];
	// NOTE: How to fill in the rest of the n_pucch_1_0 information 213 Section 10.1.2.1 in the general case
	// = N_ECCE_q + Delta_ARO + n1pucchan[ce_level]
	// higher in the MPDCCH configuration, N_ECCE_q is hard-coded to 0, and harq resource offset to 0 =>
	// Delta_ARO = 0 from Table 10.1.2.1-1
	ul_config_pdu->uci_harq_pdu.harq_information.harq_information_rel9_fdd.harq_size = 1; // 1-bit ACK/NAK
	ul_config_pdu->uci_harq_pdu.harq_information.harq_information_rel9_fdd.number_of_pucch_resources = 1;
      } else {
	AssertFatal (1 == 0, "PUCCH configuration for ACK/NAK not handled yet for TDD BL/CE case\n");
      }
      ul_req->number_of_pdus++;
      T (T_ENB_MAC_UE_DL_PDU_WITH_DATA, T_INT (module_idP), T_INT (CC_idP), T_INT (RA_template->rnti), T_INT (frameP), T_INT (subframeP),
	 T_INT (0 /*harq_pid always 0? */ ), T_BUFFER (&eNB->UE_list.DLSCH_pdu[CC_idP][0][UE_id].payload[0], RA_template->msg4_TBsize));
      
      if (opt_enabled == 1) {
	trace_pdu (1, (uint8_t *) eNB->UE_list.DLSCH_pdu[CC_idP][0][(unsigned char) UE_id].payload[0], RA_template->msg4_rrc_sdu_length, UE_id, 3, UE_RNTI (module_idP, UE_id), eNB->frame, eNB->subframe, 0, 0);
	LOG_D (OPT, "[eNB %d][DLSCH] CC_id %d Frame %d trace pdu for rnti %x with size %d\n", module_idP, CC_idP, frameP, UE_RNTI (module_idP, UE_id), RA_template->msg4_rrc_sdu_length);
      }
    }                           // Msg4 frame/subframe  
  }                             // rach_resource_type > 0 
  else
#endif
  {                             // This is normal LTE case
    if ((RA_template->Msg4_frame == frameP) && (RA_template->Msg4_subframe == subframeP)) {
      LOG_D (MAC, "[eNB %d][RAPROC] CC_id %d Frame %d, subframeP %d: Generating Msg4 with RRC Piggyback (RNTI %x)\n", module_idP, CC_idP, frameP, subframeP, RA_template->rnti);

      /// Choose first 4 RBs for Msg4, should really check that these are free!
      first_rb = 0;

      vrb_map[first_rb] = 1;
      vrb_map[first_rb + 1] = 1;
      vrb_map[first_rb + 2] = 1;
      vrb_map[first_rb + 3] = 1;


      // Compute MCS/TBS for 3 PRB (coded on 4 vrb)
      msg4_header = 1 + 6 + 1;  // CR header, CR CE, SDU header

      if ((RA_template->msg4_rrc_sdu_length + msg4_header) <= 22) {
        RA_template->msg4_mcs = 4;
        RA_template->msg4_TBsize = 22;
      } else if ((RA_template->msg4_rrc_sdu_length + msg4_header) <= 28) {
        RA_template->msg4_mcs = 5;
        RA_template->msg4_TBsize = 28;
      } else if ((RA_template->msg4_rrc_sdu_length + msg4_header) <= 32) {
        RA_template->msg4_mcs = 6;
        RA_template->msg4_TBsize = 32;
      } else if ((RA_template->msg4_rrc_sdu_length + msg4_header) <= 41) {
        RA_template->msg4_mcs = 7;
        RA_template->msg4_TBsize = 41;
      } else if ((RA_template->msg4_rrc_sdu_length + msg4_header) <= 49) {
        RA_template->msg4_mcs = 8;
        RA_template->msg4_TBsize = 49;
      } else if ((RA_template->msg4_rrc_sdu_length + msg4_header) <= 57) {
        RA_template->msg4_mcs = 9;
        RA_template->msg4_TBsize = 57;
      }

      fill_nfapi_dl_dci_1A (dl_config_pdu, 4,   // aggregation_level
                            RA_template->rnti,  // rnti
                            1,  // rnti_type, CRNTI
                            RA_template->harq_pid,      // harq_process
                            1,  // tpc, none
                            getRIV (N_RB_DL, first_rb, 4),      // resource_block_coding
                            RA_template->msg4_mcs,      // mcs
                            1,  // ndi
                            0,  // rv
                            0); // vrb_flag
      LOG_D (MAC, "Frame %d, subframe %d: Msg4 DCI pdu_num %d (rnti %x,rnti_type %d,harq_pid %d, resource_block_coding (%p) %d\n",
             frameP,
             subframeP,
             dl_req->number_pdu,
             dl_config_pdu->dci_dl_pdu.dci_dl_pdu_rel8.rnti,
             dl_config_pdu->dci_dl_pdu.dci_dl_pdu_rel8.rnti_type,
             dl_config_pdu->dci_dl_pdu.dci_dl_pdu_rel8.harq_process, &dl_config_pdu->dci_dl_pdu.dci_dl_pdu_rel8.resource_block_coding, dl_config_pdu->dci_dl_pdu.dci_dl_pdu_rel8.resource_block_coding);
      AssertFatal (dl_config_pdu->dci_dl_pdu.dci_dl_pdu_rel8.resource_block_coding < 8192, "resource_block_coding %u < 8192\n", dl_config_pdu->dci_dl_pdu.dci_dl_pdu_rel8.resource_block_coding);
      if (!CCE_allocation_infeasible (module_idP, CC_idP, 1, subframeP, dl_config_pdu->dci_dl_pdu.dci_dl_pdu_rel8.aggregation_level, RA_template->rnti)) {
        dl_req->number_dci++;
        dl_req->number_pdu++;

        RA_template->generate_Msg4 = 0;
        RA_template->wait_ack_Msg4 = 1;

        // increment Absolute subframe by 8 for Msg4 retransmission
        LOG_D (MAC, "Frame %d, Subframe %d: Preparing for Msg4 retransmission currently %d.%d\n", frameP, subframeP, RA_template->Msg4_frame, RA_template->Msg4_subframe);
        if (RA_template->Msg4_subframe > 1)
          RA_template->Msg4_frame++;
        RA_template->Msg4_frame &= 1023;
        RA_template->Msg4_subframe = (RA_template->Msg4_subframe + 8) % 10;
        LOG_D (MAC, "Frame %d, Subframe %d: Msg4 retransmission in %d.%d\n", frameP, subframeP, RA_template->Msg4_frame, RA_template->Msg4_subframe);
        lcid = 0;

        // put HARQ process round to 0
        if (cc[CC_idP].tdd_Config)
          RA_template->harq_pid = ((frameP * 10) + subframeP) % 10;
        else
          RA_template->harq_pid = ((frameP * 10) + subframeP) & 7;
        UE_list->UE_sched_ctrl[UE_id].round[CC_idP][RA_template->harq_pid] = 0;

        if ((RA_template->msg4_TBsize - RA_template->msg4_rrc_sdu_length - msg4_header) <= 2) {
          msg4_padding = RA_template->msg4_TBsize - RA_template->msg4_rrc_sdu_length - msg4_header;
          msg4_post_padding = 0;
        } else {
          msg4_padding = 0;
          msg4_post_padding = RA_template->msg4_TBsize - RA_template->msg4_rrc_sdu_length - msg4_header - 1;
        }

        LOG_D (MAC, "[eNB %d][RAPROC] CC_idP %d Frame %d subframeP %d Msg4 : TBS %d, sdu_len %d, msg4_header %d, msg4_padding %d, msg4_post_padding %d\n",
               module_idP, CC_idP, frameP, subframeP, RA_template->msg4_TBsize, RA_template->msg4_rrc_sdu_length, msg4_header, msg4_padding, msg4_post_padding);
        DevAssert (UE_id != UE_INDEX_INVALID);  // FIXME not sure how to gracefully return
        // CHECK THIS: &cc[CC_idP].CCCH_pdu.payload[0]
        offset = generate_dlsch_header ((unsigned char *) eNB->UE_list.DLSCH_pdu[CC_idP][0][(unsigned char) UE_id].payload[0], 1,       //num_sdus
                                        (unsigned short *) &RA_template->msg4_rrc_sdu_length,     //
                                        &lcid,  // sdu_lcid
                                        255,    // no drx
                                        31,     // no timing advance
                                        RA_template->cont_res_id,       // contention res id
                                        msg4_padding,   // no padding
                                        msg4_post_padding);

        memcpy ((void *) &eNB->UE_list.DLSCH_pdu[CC_idP][0][(unsigned char) UE_id].payload[0][(unsigned char) offset], &cc[CC_idP].CCCH_pdu.payload[0], RA_template->msg4_rrc_sdu_length);

        // DLSCH Config
        fill_nfapi_dlsch_config (eNB, dl_req, RA_template->msg4_TBsize, eNB->pdu_index[CC_idP], RA_template->rnti, 2,   // resource_allocation_type : format 1A/1B/1D
                                 0,     // virtual_resource_block_assignment_flag : localized
                                 getRIV (N_RB_DL, first_rb, 4), // resource_block_coding : RIV, 4 PRB
                                 2,     // modulation: QPSK
                                 0,     // redundancy version
                                 1,     // transport_blocks
                                 0,     // transport_block_to_codeword_swap_flag (0)
                                 (cc[CC_idP].p_eNB == 1) ? 0 : 1,      // transmission_scheme
                                 1,     // number of layers
                                 1,     // number of subbands
                                 //0,                         // codebook index 
                                 1,     // ue_category_capacity
                                 4,     // pa: 0 dB
                                 0,     // delta_power_offset_index
                                 0,     // ngap
                                 1,     // NPRB = 3 like in DCI
                                 (cc[CC_idP].p_eNB == 1) ? 1 : 2,      // transmission mode
                                 1,     // num_bf_prb_per_subband
                                 1);    // num_bf_vector
        LOG_D (MAC, "Filled DLSCH config, pdu number %d, non-dci pdu_index %d\n", dl_req->number_pdu, eNB->pdu_index[CC_idP]);

        // DL request
        eNB->TX_req[CC_idP].sfn_sf = fill_nfapi_tx_req (&eNB->TX_req[CC_idP].tx_request_body,
                                                        (frameP * 10) + subframeP, RA_template->msg4_rrc_sdu_length, eNB->pdu_index[CC_idP], eNB->UE_list.DLSCH_pdu[CC_idP][0][(unsigned char) UE_id].payload[0]);
        eNB->pdu_index[CC_idP]++;

        LOG_D (MAC, "Filling UCI ACK/NAK information, cce_idx %d\n", dl_config_pdu->dci_dl_pdu.dci_dl_pdu_rel8.cce_idx);
        // Program PUCCH1a for ACK/NAK
        // Program ACK/NAK for Msg4 PDSCH
        fill_nfapi_uci_acknak (module_idP, CC_idP, RA_template->rnti, (frameP * 10) + subframeP, dl_config_pdu->dci_dl_pdu.dci_dl_pdu_rel8.cce_idx);


        T (T_ENB_MAC_UE_DL_PDU_WITH_DATA, T_INT (module_idP), T_INT (CC_idP), T_INT (RA_template->rnti), T_INT (frameP), T_INT (subframeP),
           T_INT (0 /*harq_pid always 0? */ ), T_BUFFER (&eNB->UE_list.DLSCH_pdu[CC_idP][0][UE_id].payload[0], RA_template->msg4_TBsize));

        if (opt_enabled == 1) {
          trace_pdu (1, (uint8_t *) eNB->UE_list.DLSCH_pdu[CC_idP][0][(unsigned char) UE_id].payload[0], RA_template->msg4_rrc_sdu_length, UE_id, 3, UE_RNTI (module_idP, UE_id), eNB->frame, eNB->subframe, 0, 0);
          LOG_D (OPT, "[eNB %d][DLSCH] CC_id %d Frame %d trace pdu for rnti %x with size %d\n", module_idP, CC_idP, frameP, UE_RNTI (module_idP, UE_id), RA_template->msg4_rrc_sdu_length);
        }

      }                         // CCE Allocation feasible
    }                           // msg4 frame/subframe
  }                             // else rach_resource_type
}

void
check_Msg4_retransmission (module_id_t module_idP, int CC_idP, frame_t frameP, sub_frame_t subframeP, RA_TEMPLATE * RA_template)
{

  eNB_MAC_INST   *eNB = RC.mac[module_idP];
  COMMON_channels_t *cc = eNB->common_channels;
  int             UE_id = -1;
  uint8_t        *vrb_map;
  int             first_rb;
  int             N_RB_DL;
  nfapi_dl_config_request_pdu_t *dl_config_pdu;
  UE_list_t      *UE_list = &eNB->UE_list;
  nfapi_dl_config_request_body_t *dl_req;

  int             round;
  /*
     #ifdef Rel14
     COMMON_channels_t               *cc  = eNB->common_channels;

     int rmax            = 0;
     int rep             = 0; 
     int reps            = 0;

     first_rb        = 0;
     struct PRACH_ConfigSIB_v1310 *ext4_prach;
     PRACH_ParametersListCE_r13_t *prach_ParametersListCE_r13;
     PRACH_ParametersCE_r13_t *p[4];

     if (cc[CC_idP].radioResourceConfigCommon_BR) {

     ext4_prach                 = cc[CC_idP].radioResourceConfigCommon_BR->ext4->prach_ConfigCommon_v1310;
     prach_ParametersListCE_r13 = &ext4_prach->prach_ParametersListCE_r13;

     switch (prach_ParametersListCE_r13->list.count) {
     case 4:
     p[3]=prach_ParametersListCE_r13->list.array[3];
     case 3:
     p[2]=prach_ParametersListCE_r13->list.array[2];
     case 2:
     p[1]=prach_ParametersListCE_r13->list.array[1];
     case 1:
     p[0]=prach_ParametersListCE_r13->list.array[0];
     default:
     AssertFatal(1==0,"Illegal count for prach_ParametersListCE_r13 %d\n",prach_ParametersListCE_r13->list.count);
     }
     }
     #endif
   */

  // check HARQ status and retransmit if necessary


  UE_id = find_UE_id (module_idP, RA_template->rnti);
  AssertFatal (UE_id >= 0, "Can't find UE for t-crnti\n");

  round = UE_list->UE_sched_ctrl[UE_id].round[CC_idP][RA_template->harq_pid];
  vrb_map = cc[CC_idP].vrb_map;

  dl_req = &eNB->DL_req[CC_idP].dl_config_request_body;
  dl_config_pdu = &dl_req->dl_config_pdu_list[dl_req->number_pdu];
  N_RB_DL = to_prb (cc[CC_idP].mib->message.dl_Bandwidth);

  LOG_I (MAC, "[eNB %d][RAPROC] CC_id %d Frame %d, subframeP %d: Checking if Msg4 for harq_pid %d was acknowledged (round %d) => SFN %d.%d\n", module_idP, CC_idP, frameP, subframeP, RA_template->harq_pid, round,
	 RA_template->Msg4_frame,RA_template->Msg4_subframe);

  if (round != 8) {

#ifdef Rel14
    if (RA_template->rach_resource_type > 0) {
      if ((RA_template->Msg4_frame == frameP) && (RA_template->Msg4_subframe == subframeP)) {
	AssertFatal (1 == 0, "Msg4 Retransmissions not handled yet for BL/CE UEs\n");
      }
      if (round > 0) { 
	cancel_ra_proc (module_idP, CC_idP, frameP, RA_template->rnti);
	rrc_mac_remove_ue(module_idP,RA_template->rnti);
      }
    } else
#endif
    {
      if ((RA_template->Msg4_frame == frameP) && (RA_template->Msg4_subframe == subframeP)) {

        //RA_template->wait_ack_Msg4++;
        // we have to schedule a retransmission

        first_rb = 0;
        vrb_map[first_rb] = 1;
        vrb_map[first_rb + 1] = 1;
        vrb_map[first_rb + 2] = 1;
        vrb_map[first_rb + 3] = 1;

        fill_nfapi_dl_dci_1A (dl_config_pdu, 4, // aggregation_level
                              RA_template->rnti,        // rnti
                              1,        // rnti_type, CRNTI
                              RA_template->harq_pid,    // harq_process
                              1,        // tpc, none
                              getRIV (N_RB_DL, first_rb, 4),    // resource_block_coding
                              RA_template->msg4_mcs,    // mcs
                              1,        // ndi
                              round & 3,        // rv
                              0);       // vrb_flag

        if (!CCE_allocation_infeasible (module_idP, CC_idP, 1, subframeP, dl_config_pdu->dci_dl_pdu.dci_dl_pdu_rel8.aggregation_level, RA_template->rnti)) {
          dl_req->number_dci++;
          dl_req->number_pdu++;

          LOG_D (MAC, "msg4 retransmission for rnti %x (round %d) fsf %d/%d\n", RA_template->rnti, round, frameP, subframeP);
          // DLSCH Config
          fill_nfapi_dlsch_config (eNB, dl_req, RA_template->msg4_TBsize, -1 /* retransmission, no pdu_index */ ,
                                   RA_template->rnti, 2,        // resource_allocation_type : format 1A/1B/1D
                                   0,   // virtual_resource_block_assignment_flag : localized
                                   getRIV (N_RB_DL, first_rb, 4),       // resource_block_coding : RIV, 4 PRB
                                   2,   // modulation: QPSK
                                   round & 3,   // redundancy version
                                   1,   // transport_blocks
                                   0,   // transport_block_to_codeword_swap_flag (0)
                                   (cc[CC_idP].p_eNB == 1) ? 0 : 1,    // transmission_scheme
                                   1,   // number of layers
                                   1,   // number of subbands
                                   //0,                         // codebook index 
                                   1,   // ue_category_capacity
                                   4,   // pa: 0 dB
                                   0,   // delta_power_offset_index
                                   0,   // ngap
                                   1,   // NPRB = 3 like in DCI
                                   (cc[CC_idP].p_eNB == 1) ? 1 : 2,    // transmission mode
                                   1,   // num_bf_prb_per_subband
                                   1);  // num_bf_vector
        } else
          LOG_D (MAC, "msg4 retransmission for rnti %x (round %d) fsf %d/%d CCE allocation failed!\n", RA_template->rnti, round, frameP, subframeP);


        // Program PUCCH1a for ACK/NAK


        fill_nfapi_uci_acknak (module_idP, CC_idP, RA_template->rnti, (frameP * 10) + subframeP, dl_config_pdu->dci_dl_pdu.dci_dl_pdu_rel8.cce_idx);

        // prepare frame for retransmission
        if (RA_template->Msg4_subframe > 1)
          RA_template->Msg4_frame++;
        RA_template->Msg4_frame &= 1023;
        RA_template->Msg4_subframe = (RA_template->Msg4_subframe + 8) % 10;

        LOG_W (MAC, "[eNB %d][RAPROC] CC_id %d Frame %d, subframeP %d: Msg4 not acknowledged, adding ue specific dci (rnti %x) for RA (Msg4 Retransmission round %d in %d.%d)\n",
               module_idP, CC_idP, frameP, subframeP, RA_template->rnti, round, RA_template->Msg4_frame, RA_template->Msg4_subframe);

      }                         // Msg4 frame/subframe
    }                           // regular LTE case
  } else {
    LOG_I (MAC, "[eNB %d][RAPROC] CC_id %d Frame %d, subframeP %d : Msg4 acknowledged\n", module_idP, CC_idP, frameP, subframeP);
    RA_template->wait_ack_Msg4 = 0;
    RA_template->RA_active = FALSE;
    UE_id = find_UE_id (module_idP, RA_template->rnti);
    DevAssert (UE_id != -1);
    eNB->UE_list.UE_template[UE_PCCID (module_idP, UE_id)][UE_id].configured = TRUE;
  }
}

void
schedule_RA (module_id_t module_idP, frame_t frameP, sub_frame_t subframeP)
{

  int             CC_id;
  eNB_MAC_INST   *eNB = RC.mac[module_idP];
  COMMON_channels_t *cc = eNB->common_channels;
  RA_TEMPLATE    *RA_template;
  uint8_t         i;

  start_meas (&eNB->schedule_ra);
=======
    vrb_map = cc[CC_idP].vrb_map;

    dl_req        = &mac->DL_req[CC_idP];
    dl_req_body   = &dl_req->dl_config_request_body;
    dl_config_pdu = &dl_req_body->dl_config_pdu_list[dl_req_body->number_pdu];
    N_RB_DL = to_prb(cc[CC_idP].mib->message.dl_Bandwidth);

    UE_id = find_UE_id(module_idP, ra->rnti);
    AssertFatal(UE_id >= 0, "Can't find UE for t-crnti\n");

    // set HARQ process round to 0 for this UE

    ra->harq_pid = frame_subframe2_dl_harq_pid(cc->tdd_Config,frameP ,subframeP);

   /* // Get RRCConnectionSetup for Piggyback
    rrc_sdu_length = mac_rrc_data_req(module_idP, CC_idP, frameP, CCCH, 1,	// 1 transport block
				      &cc[CC_idP].CCCH_pdu.payload[0], 0);	// not used in this case
    if(rrc_sdu_length <= 0) {
      LOG_D(MAC,"[MAC][eNB Scheduler] CCCH not allocated (%d)\n",rrc_sdu_length);
      return;
    }
    //AssertFatal(rrc_sdu_length > 0,
		//"[MAC][eNB Scheduler] CCCH not allocated\n");


    LOG_D(MAC,
	  "[eNB %d][RAPROC] CC_id %d Frame %d, subframeP %d: UE_id %d, rrc_sdu_length %d\n",
	  module_idP, CC_idP, frameP, subframeP, UE_id, rrc_sdu_length);*/


#if (RRC_VERSION >= MAKE_VERSION(14, 0, 0))
    if (ra->rach_resource_type > 0) {

	// Generate DCI + repetitions first
	// This uses an MPDCCH Type 2 allocation according to Section 9.1.5 36-213, Type2 common allocation according to Table 7.1-8 (36-213)
	// Parameters:
	//    p=2+4 PRB set (number of PRB pairs 6)
	//    rmax = mpdcch-NumRepetition-RA-r13 => Table 9.1.5-3
	//    if CELevel = 0,1 => Table 9.1.5-1b for MPDCCH candidates
	//    if CELevel = 2,3 => Table 9.1.5-2b for MPDCCH candidates
	//    distributed transmission

	// rmax from SIB2 information
	rmax = p[ra->rach_resource_type - 1]->mpdcch_NumRepetition_RA_r13;
	AssertFatal(rmax >= 4,
		    "choose rmax>=4 for enough repeititions, or reduce rep to 1 or 2\n");

	// choose r3 by default for Msg4 (this is ok from table 9.1.5-3 for rmax = >=4, if we choose rmax <4 it has to be less
	rep = 2;
	// get actual repetition count from Table 9.1.5-3
	reps = (rmax <= 8) ? (1 << rep) : (rmax >> (3 - rep));
	// get first narrowband
	first_rb =
	    narrowband_to_first_rb(&cc[CC_idP], ra->msg34_narrowband);

	if ((ra->msg4_mpdcch_repetition_cnt == 0) &&
	    (mpdcch_sf_condition
	     (mac, CC_idP, frameP, subframeP, rmax, TYPE2, -1) > 0)) {
	    // MPDCCH configuration for RAR

	    memset((void *) dl_config_pdu, 0,
		   sizeof(nfapi_dl_config_request_pdu_t));
	    dl_config_pdu->pdu_type = NFAPI_DL_CONFIG_MPDCCH_PDU_TYPE;
	    dl_config_pdu->pdu_size = (uint8_t) (2 + sizeof(nfapi_dl_config_mpdcch_pdu));
            dl_config_pdu->mpdcch_pdu.mpdcch_pdu_rel13.tl.tag = NFAPI_DL_CONFIG_REQUEST_MPDCCH_PDU_REL13_TAG;
	    dl_config_pdu->mpdcch_pdu.mpdcch_pdu_rel13.dci_format = (ra->rach_resource_type > 1) ? 11 : 10;
	    dl_config_pdu->mpdcch_pdu.mpdcch_pdu_rel13.mpdcch_narrow_band = ra->msg34_narrowband;
	    dl_config_pdu->mpdcch_pdu.mpdcch_pdu_rel13.number_of_prb_pairs = 6;
	    dl_config_pdu->mpdcch_pdu.mpdcch_pdu_rel13.resource_block_assignment = 0;	// Note: this can be dynamic
	    dl_config_pdu->mpdcch_pdu.mpdcch_pdu_rel13.mpdcch_tansmission_type = 1;
	    AssertFatal(cc[CC_idP].
			sib1_v13ext->bandwidthReducedAccessRelatedInfo_r13
			!= NULL,
			"cc[CC_idP].sib1_v13ext->bandwidthReducedAccessRelatedInfo_r13 is null\n");
	    dl_config_pdu->mpdcch_pdu.mpdcch_pdu_rel13.start_symbol = cc[CC_idP].sib1_v13ext->bandwidthReducedAccessRelatedInfo_r13->startSymbolBR_r13;
	    dl_config_pdu->mpdcch_pdu.mpdcch_pdu_rel13.ecce_index = 0;	// Note: this should be dynamic
	    dl_config_pdu->mpdcch_pdu.mpdcch_pdu_rel13.aggregation_level = 16;	// OK for CEModeA r1-3 (9.1.5-1b) or CEModeB r1-4
	    dl_config_pdu->mpdcch_pdu.mpdcch_pdu_rel13.rnti_type = 0;	// t-C-RNTI
	    dl_config_pdu->mpdcch_pdu.mpdcch_pdu_rel13.rnti = ra->RA_rnti;
	    dl_config_pdu->mpdcch_pdu.mpdcch_pdu_rel13.ce_mode = (ra->rach_resource_type < 3) ? 1 : 2;
	    dl_config_pdu->mpdcch_pdu.mpdcch_pdu_rel13.drms_scrambling_init = cc[CC_idP].physCellId;	/// Check this is still N_id_cell for type2 common
	    dl_config_pdu->mpdcch_pdu.mpdcch_pdu_rel13.initial_transmission_sf_io = (frameP * 10) + subframeP;
	    dl_config_pdu->mpdcch_pdu.mpdcch_pdu_rel13.transmission_power = 6000;	// 0dB
	    dl_config_pdu->mpdcch_pdu.mpdcch_pdu_rel13.resource_block_coding = getRIV(6, 0, 6);	// check if not getRIV(N_RB_DL,first_rb,6);
	    dl_config_pdu->mpdcch_pdu.mpdcch_pdu_rel13.mcs = 4;	// adjust according to size of Msg4, 208 bits with N1A_PRB=3
	    dl_config_pdu->mpdcch_pdu.mpdcch_pdu_rel13.pdsch_reptition_levels = 4;	// fix to 4 for now
	    dl_config_pdu->mpdcch_pdu.mpdcch_pdu_rel13.redundancy_version = 0;
	    dl_config_pdu->mpdcch_pdu.mpdcch_pdu_rel13.new_data_indicator = 0;
	    dl_config_pdu->mpdcch_pdu.mpdcch_pdu_rel13.harq_process = ra->harq_pid;
	    dl_config_pdu->mpdcch_pdu.mpdcch_pdu_rel13.tpmi_length = 0;
	    dl_config_pdu->mpdcch_pdu.mpdcch_pdu_rel13.tpmi = 0;
	    dl_config_pdu->mpdcch_pdu.mpdcch_pdu_rel13.pmi_flag = 0;
	    dl_config_pdu->mpdcch_pdu.mpdcch_pdu_rel13.pmi = 0;
	    dl_config_pdu->mpdcch_pdu.mpdcch_pdu_rel13.harq_resource_offset = 0;
	    dl_config_pdu->mpdcch_pdu.mpdcch_pdu_rel13.dci_subframe_repetition_number = rep;
	    dl_config_pdu->mpdcch_pdu.mpdcch_pdu_rel13.tpc = 1;	// N1A_PRB=3; => 208 bits
	    dl_config_pdu->mpdcch_pdu.mpdcch_pdu_rel13.downlink_assignment_index_length = 0;
	    dl_config_pdu->mpdcch_pdu.mpdcch_pdu_rel13.downlink_assignment_index = 0;
	    dl_config_pdu->mpdcch_pdu.mpdcch_pdu_rel13.allocate_prach_flag = 0;
	    dl_config_pdu->mpdcch_pdu.mpdcch_pdu_rel13.preamble_index = 0;
	    dl_config_pdu->mpdcch_pdu.mpdcch_pdu_rel13.prach_mask_index = 0;
	    dl_config_pdu->mpdcch_pdu.mpdcch_pdu_rel13.starting_ce_level = 0;
	    dl_config_pdu->mpdcch_pdu.mpdcch_pdu_rel13.srs_request = 0;
	    dl_config_pdu->mpdcch_pdu.mpdcch_pdu_rel13.antenna_ports_and_scrambling_identity_flag = 0;
	    dl_config_pdu->mpdcch_pdu.mpdcch_pdu_rel13.antenna_ports_and_scrambling_identity = 0;
	    dl_config_pdu->mpdcch_pdu.mpdcch_pdu_rel13.frequency_hopping_enabled_flag = 0;
	    dl_config_pdu->mpdcch_pdu.mpdcch_pdu_rel13.paging_direct_indication_differentiation_flag = 0;
	    dl_config_pdu->mpdcch_pdu.mpdcch_pdu_rel13.direct_indication = 0;
	    dl_config_pdu->mpdcch_pdu.mpdcch_pdu_rel13.total_dci_length_including_padding = 0;	// this is not needed by OAI L1, but should be filled in
	    dl_config_pdu->mpdcch_pdu.mpdcch_pdu_rel13.number_of_tx_antenna_ports = 1;
	    ra->msg4_mpdcch_repetition_cnt++;
	    dl_req_body->number_pdu++;
            dl_req_body->tl.tag = NFAPI_DL_CONFIG_REQUEST_BODY_TAG;

            dl_req->sfn_sf = (ra->Msg4_frame<<4)+ra->Msg4_subframe;
            dl_req->header.message_id = NFAPI_DL_CONFIG_REQUEST;

	}			//repetition_count==0 && SF condition met
	else if (ra->msg4_mpdcch_repetition_cnt > 0) {	// we're in a stream of repetitions
	    ra->msg4_mpdcch_repetition_cnt++;
	    if (ra->msg4_mpdcch_repetition_cnt == reps) {	// this is the last mpdcch repetition
		if (cc[CC_idP].tdd_Config == NULL) {	// FDD case
		    // wait 2 subframes for PDSCH transmission
		    if (subframeP > 7)
			ra->Msg4_frame = (frameP + 1) & 1023;
		    else
			ra->Msg4_frame = frameP;
		    ra->Msg4_subframe = (subframeP + 2) % 10;
		} else {
		    AssertFatal(1 == 0, "TDD case not done yet\n");
		}
	    }			// mpdcch_repetition_count == reps
	    if ((ra->Msg4_frame == frameP) && (ra->Msg4_subframe == subframeP)) {

		// Program PDSCH

	        // Get RRCConnectionSetup for Piggyback
	        /*rrc_sdu_length = mac_rrc_data_req(module_idP, CC_idP, frameP, CCCH, 1,	// 1 transport block
	    				      &cc[CC_idP].CCCH_pdu.payload[0], ENB_FLAG_YES, module_idP, 0);	// not used in this case*/

	    	rrc_sdu_length = mac_rrc_data_req(module_idP, CC_idP, frameP, CCCH, 1,	// 1 transport block
	    					      &cc[CC_idP].CCCH_pdu.payload[0], 0);	// not used in this case

	        LOG_D(MAC,
	        	  "[eNB %d][RAPROC] CC_id %d Frame %d, subframeP %d: UE_id %d, rrc_sdu_length %d\n",
	        	  module_idP, CC_idP, frameP, subframeP, UE_id, rrc_sdu_length);

	        AssertFatal(rrc_sdu_length > 0,
	    		"[MAC][eNB Scheduler] CCCH not allocated\n");

		LOG_D(MAC,
		      "[eNB %d][RAPROC] CC_id %d Frame %d, subframeP %d: Generating Msg4 BR with RRC Piggyback (ce_level %d RNTI %x)\n",
		      module_idP, CC_idP, frameP, subframeP,
		      ra->rach_resource_type - 1, ra->rnti);

		AssertFatal(1 == 0,
			    "Msg4 generation not finished for BL/CE UE\n");
		dl_config_pdu = &dl_req_body->dl_config_pdu_list[dl_req_body->number_pdu];
		memset((void *) dl_config_pdu, 0, sizeof(nfapi_dl_config_request_pdu_t));
		dl_config_pdu->pdu_type = NFAPI_DL_CONFIG_DLSCH_PDU_TYPE;
		dl_config_pdu->pdu_size = (uint8_t) (2 + sizeof(nfapi_dl_config_dlsch_pdu));
                dl_config_pdu->dlsch_pdu.dlsch_pdu_rel8.tl.tag = NFAPI_DL_CONFIG_REQUEST_DLSCH_PDU_REL8_TAG;
		dl_config_pdu->dlsch_pdu.dlsch_pdu_rel8.pdu_index =  mac->pdu_index[CC_idP];
		dl_config_pdu->dlsch_pdu.dlsch_pdu_rel8.rnti = ra->rnti;
		dl_config_pdu->dlsch_pdu.dlsch_pdu_rel8.resource_allocation_type = 2;	// format 1A/1B/1D
		dl_config_pdu->dlsch_pdu.dlsch_pdu_rel8.virtual_resource_block_assignment_flag = 0;	// localized
		dl_config_pdu->dlsch_pdu.dlsch_pdu_rel8.resource_block_coding = getRIV(N_RB_DL, first_rb, 6);	// check that this isn't getRIV(6,0,6)
		dl_config_pdu->dlsch_pdu.dlsch_pdu_rel8.modulation = 2;	//QPSK
		dl_config_pdu->dlsch_pdu.dlsch_pdu_rel8.redundancy_version = 0;
		dl_config_pdu->dlsch_pdu.dlsch_pdu_rel8.transport_blocks = 1;	// first block
		dl_config_pdu->dlsch_pdu.dlsch_pdu_rel8.transport_block_to_codeword_swap_flag = 0;
		dl_config_pdu->dlsch_pdu.dlsch_pdu_rel8.transmission_scheme = (cc->p_eNB == 1) ? 0 : 1;
		dl_config_pdu->dlsch_pdu.dlsch_pdu_rel8.number_of_layers = 1;
		dl_config_pdu->dlsch_pdu.dlsch_pdu_rel8.number_of_subbands = 1;
		//      dl_config_pdu->dlsch_pdu.dlsch_pdu_rel8.codebook_index                         = ;
		dl_config_pdu->dlsch_pdu.dlsch_pdu_rel8.ue_category_capacity = 1;
		dl_config_pdu->dlsch_pdu.dlsch_pdu_rel8.pa = 4;	// 0 dB
		dl_config_pdu->dlsch_pdu.dlsch_pdu_rel8.delta_power_offset_index = 0;
		dl_config_pdu->dlsch_pdu.dlsch_pdu_rel8.ngap = 0;
		dl_config_pdu->dlsch_pdu.dlsch_pdu_rel8.nprb = get_subbandsize(cc->mib->message.dl_Bandwidth);	// ignored
		dl_config_pdu->dlsch_pdu.dlsch_pdu_rel8.transmission_mode = (cc->p_eNB == 1) ? 1 : 2;
		dl_config_pdu->dlsch_pdu.dlsch_pdu_rel8.num_bf_prb_per_subband = 1;
		dl_config_pdu->dlsch_pdu.dlsch_pdu_rel8.num_bf_vector = 1;
		//      dl_config_pdu->dlsch_pdu.dlsch_pdu_rel8.bf_vector                    = ; 

                dl_config_pdu->dlsch_pdu.dlsch_pdu_rel10.tl.tag = NFAPI_DL_CONFIG_REQUEST_DLSCH_PDU_REL10_TAG;
		dl_config_pdu->dlsch_pdu.dlsch_pdu_rel10.pdsch_start = cc[CC_idP].sib1_v13ext->bandwidthReducedAccessRelatedInfo_r13->startSymbolBR_r13;

                dl_config_pdu->dlsch_pdu.dlsch_pdu_rel13.tl.tag = NFAPI_DL_CONFIG_REQUEST_DLSCH_PDU_REL13_TAG;
		dl_config_pdu->dlsch_pdu.dlsch_pdu_rel13.ue_type = (ra->rach_resource_type < 3) ? 1 : 2;
		dl_config_pdu->dlsch_pdu.dlsch_pdu_rel13.pdsch_payload_type = 2;	// not SI message
		dl_config_pdu->dlsch_pdu.dlsch_pdu_rel13.initial_transmission_sf_io = (10 * frameP) + subframeP;
		dl_config_pdu->dlsch_pdu.dlsch_pdu_rel13.drms_table_flag = 0;
		dl_req_body->number_pdu++;
                dl_req_body->tl.tag = NFAPI_DL_CONFIG_REQUEST_BODY_TAG;

                mac->DL_req[CC_idP].sfn_sf = (frameP<<4)+subframeP;
                mac->DL_req[CC_idP].header.message_id = NFAPI_DL_CONFIG_REQUEST;
	
		ra->state = WAITMSG4ACK;
                LOG_D(MAC,"[eNB %d][RAPROC] Frame %d, Subframe %d: state:WAITMSG4ACK\n", module_idP, frameP, subframeP);

		lcid = 0;

		UE_list->UE_sched_ctrl[UE_id].round[CC_idP][ra->harq_pid] = 0;
		msg4_header = 1 + 6 + 1;	// CR header, CR CE, SDU header

		if ((ra->msg4_TBsize - rrc_sdu_length - msg4_header) <= 2) {
		    msg4_padding = ra->msg4_TBsize - rrc_sdu_length - msg4_header;
		    msg4_post_padding = 0;
		} else {
		    msg4_padding = 0;
		    msg4_post_padding = ra->msg4_TBsize - rrc_sdu_length - msg4_header - 1;
		}

		LOG_D(MAC,
		      "[eNB %d][RAPROC] CC_id %d Frame %d subframeP %d Msg4 : TBS %d, sdu_len %d, msg4_header %d, msg4_padding %d, msg4_post_padding %d\n",
		      module_idP, CC_idP, frameP, subframeP,
		      ra->msg4_TBsize, rrc_sdu_length, msg4_header,
		      msg4_padding, msg4_post_padding);
		DevAssert(UE_id != UE_INDEX_INVALID);	// FIXME not sure how to gracefully return
		// CHECK THIS: &cc[CC_idP].CCCH_pdu.payload[0]
		offset = generate_dlsch_header((unsigned char *) mac->UE_list.DLSCH_pdu[CC_idP][0][(unsigned char) UE_id].payload[0], 1,	//num_sdus
					       (unsigned short *) &rrc_sdu_length,	//
					       &lcid,	// sdu_lcid
					       255,	// no drx
					       31,	// no timing advance
					       ra->cont_res_id,	// contention res id
					       msg4_padding,	// no padding
					       msg4_post_padding);

		memcpy((void *) &mac->UE_list.
		       DLSCH_pdu[CC_idP][0][(unsigned char)UE_id].payload[0][(unsigned char)offset],
		       &cc[CC_idP].CCCH_pdu.payload[0], rrc_sdu_length);

		// DL request
		mac->TX_req[CC_idP].sfn_sf = (frameP << 4) + subframeP;
                mac->TX_req[CC_idP].tx_request_body.tl.tag  = NFAPI_TX_REQUEST_BODY_TAG;
                mac->TX_req[CC_idP].header.message_id 	    = NFAPI_TX_REQUEST;

		TX_req =
		    &mac->TX_req[CC_idP].tx_request_body.tx_pdu_list[mac->TX_req[CC_idP].tx_request_body.number_of_pdus];
		TX_req->pdu_length = rrc_sdu_length;
		TX_req->pdu_index = mac->pdu_index[CC_idP]++;
		TX_req->num_segments = 1;
		TX_req->segments[0].segment_length = rrc_sdu_length;
		TX_req->segments[0].segment_data = mac->UE_list.DLSCH_pdu[CC_idP][0][(unsigned char) UE_id].payload[0];
		mac->TX_req[CC_idP].tx_request_body.number_of_pdus++;

		// Program ACK/NAK for Msg4 PDSCH
		int absSF = (ra->Msg3_frame * 10) + ra->Msg3_subframe;
		// see Section 10.2 from 36.213
		int ackNAK_absSF = absSF + reps + 4;
		AssertFatal(reps > 2,
			    "Have to handle programming of ACK when PDSCH repetitions is > 2\n");
		ul_req = &mac->UL_req_tmp[CC_idP][ackNAK_absSF % 10];
		ul_req_body = &ul_req->ul_config_request_body;
		ul_config_pdu = &ul_req_body->ul_config_pdu_list[ul_req_body->number_of_pdus];

		ul_config_pdu->pdu_type = NFAPI_UL_CONFIG_UCI_HARQ_PDU_TYPE;
		ul_config_pdu->pdu_size = (uint8_t) (2 + sizeof(nfapi_ul_config_uci_harq_pdu));
                ul_config_pdu->uci_harq_pdu.ue_information.ue_information_rel8.tl.tag = NFAPI_UL_CONFIG_REQUEST_UE_INFORMATION_REL8_TAG;
		ul_config_pdu->uci_harq_pdu.ue_information.ue_information_rel8.handle = 0;	// don't know how to use this
		ul_config_pdu->uci_harq_pdu.ue_information.ue_information_rel8.rnti = ra->rnti;
                ul_config_pdu->uci_harq_pdu.ue_information.ue_information_rel13.tl.tag = NFAPI_UL_CONFIG_REQUEST_UE_INFORMATION_REL13_TAG;
		ul_config_pdu->uci_harq_pdu.ue_information.ue_information_rel13.ue_type = (ra->rach_resource_type < 3) ? 1 : 2;
		ul_config_pdu->uci_harq_pdu.ue_information.ue_information_rel13.empty_symbols = 0;
		ul_config_pdu->uci_harq_pdu.ue_information.ue_information_rel13.total_number_of_repetitions = pucchreps[ra->rach_resource_type - 1];
		ul_config_pdu->uci_harq_pdu.ue_information.ue_information_rel13.repetition_number = 0;

                ul_req_body->tl.tag                                                                         = NFAPI_UL_CONFIG_REQUEST_BODY_TAG;
                ul_req->sfn_sf  									    = sfnsf_add_subframe(ra->Msg3_frame, ra->Msg3_subframe, 4);
                ul_req->header.message_id  								    = NFAPI_UL_CONFIG_REQUEST;
                LOG_D(MAC,"UL_req_tmp[CC_idP:%d][ackNAK_absSF mod 10:%d] ra->Msg3_frame:%d ra->Msg3_subframe:%d + 4 sfn_sf:%d\n", CC_idP, ackNAK_absSF%10, ra->Msg3_frame, ra->Msg3_subframe, NFAPI_SFNSF2DEC(ul_req->sfn_sf));

		// Note need to keep sending this across reptitions!!!! Not really for PUCCH, to ask small-cell forum, we'll see for the other messages, maybe parameters change across repetitions and FAPI has to provide for that
		if (cc[CC_idP].tdd_Config == NULL) {	// FDD case
                  ul_config_pdu->uci_harq_pdu.harq_information.harq_information_rel8_fdd.tl.tag = NFAPI_UL_CONFIG_REQUEST_HARQ_INFORMATION_REL8_FDD_TAG;
		    ul_config_pdu->uci_harq_pdu.harq_information.harq_information_rel8_fdd.n_pucch_1_0 = n1pucchan[ra->rach_resource_type - 1];
		    // NOTE: How to fill in the rest of the n_pucch_1_0 information 213 Section 10.1.2.1 in the general case
		    // = N_ECCE_q + Delta_ARO + n1pucchan[ce_level]
		    // higher in the MPDCCH configuration, N_ECCE_q is hard-coded to 0, and harq resource offset to 0 =>
		    // Delta_ARO = 0 from Table 10.1.2.1-1
		    ul_config_pdu->uci_harq_pdu.harq_information.harq_information_rel8_fdd.harq_size = 1;	// 1-bit ACK/NAK
		} else {
		    AssertFatal(1 == 0,
				"PUCCH configuration for ACK/NAK not handled yet for TDD BL/CE case\n");
		}
		ul_req_body->number_of_pdus++;
		T(T_ENB_MAC_UE_DL_PDU_WITH_DATA, T_INT(module_idP),
		  T_INT(CC_idP), T_INT(ra->rnti), T_INT(frameP),
		  T_INT(subframeP), T_INT(0 /*harq_pid always 0? */ ),
		  T_BUFFER(&mac->UE_list.DLSCH_pdu[CC_idP][0][UE_id].
			   payload[0], ra->msg4_TBsize));

		if (opt_enabled == 1) {
		    trace_pdu(DIRECTION_DOWNLINK,
			      (uint8_t *) mac->
			      UE_list.DLSCH_pdu[CC_idP][0][(unsigned char)UE_id].payload[0],
			      rrc_sdu_length, UE_id, WS_C_RNTI,
			      UE_RNTI(module_idP, UE_id), mac->frame,
			      mac->subframe, 0, 0);
		    LOG_D(OPT,
			  "[eNB %d][DLSCH] CC_id %d Frame %d trace pdu for rnti %x with size %d\n",
			  module_idP, CC_idP, frameP, UE_RNTI(module_idP,UE_id),
			  rrc_sdu_length);
		}
		if(RC.mac[module_idP]->scheduler_mode == SCHED_MODE_FAIR_RR){
        	  set_dl_ue_select_msg4(CC_idP, 4, UE_id, ra->rnti);
		}
	    }			// Msg4 frame/subframe
	}			// msg4_mpdcch_repetition_count
    }				// rach_resource_type > 0 
    else
#endif
    {
    // This is normal LTE case
	LOG_D(MAC, "generate_Msg4 1 ra->Msg4_frame SFN/SF: %d.%d,  frameP SFN/SF: %d.%d FOR eNB_Mod: %d \n", ra->Msg4_frame, ra->Msg4_subframe, frameP, subframeP, module_idP);
    	if ((ra->Msg4_frame == frameP) && (ra->Msg4_subframe == subframeP)) {

    	    // Get RRCConnectionSetup for Piggyback
    	    /*rrc_sdu_length = mac_rrc_data_req(module_idP, CC_idP, frameP, CCCH, 1,	// 1 transport block
    					      &cc[CC_idP].CCCH_pdu.payload[0], ENB_FLAG_YES, module_idP, 0);	// not used in this case*/

    		rrc_sdu_length = mac_rrc_data_req(module_idP, CC_idP, frameP, CCCH, 1,	// 1 transport block
    						      &cc[CC_idP].CCCH_pdu.payload[0], 0);	// not used in this case

    	    LOG_D(MAC,
    	    	  "[eNB %d][RAPROC] CC_id %d Frame %d, subframeP %d: UE_id %d, rrc_sdu_length %d\n",
    	    	  module_idP, CC_idP, frameP, subframeP, UE_id, rrc_sdu_length);

    	    AssertFatal(rrc_sdu_length > 0,
    			"[MAC][eNB Scheduler] CCCH not allocated, rrc_sdu_length: %d\n", rrc_sdu_length);



	    LOG_D(MAC,
		  "[eNB %d][RAPROC] CC_id %d Frame %d, subframeP %d: Generating Msg4 with RRC Piggyback (RNTI %x)\n",
		  module_idP, CC_idP, frameP, subframeP, ra->rnti);

	    /// Choose first 4 RBs for Msg4, should really check that these are free!
	    first_rb = 0;

	    vrb_map[first_rb] = 1;
	    vrb_map[first_rb + 1] = 1;
	    vrb_map[first_rb + 2] = 1;
	    vrb_map[first_rb + 3] = 1;


	    // Compute MCS/TBS for 3 PRB (coded on 4 vrb)
	    msg4_header = 1 + 6 + 1;	// CR header, CR CE, SDU header

	    if ((rrc_sdu_length + msg4_header) <= 22) {
		ra->msg4_mcs = 4;
		ra->msg4_TBsize = 22;
	    } else if ((rrc_sdu_length + msg4_header) <= 28) {
		ra->msg4_mcs = 5;
		ra->msg4_TBsize = 28;
	    } else if ((rrc_sdu_length + msg4_header) <= 32) {
		ra->msg4_mcs = 6;
		ra->msg4_TBsize = 32;
	    } else if ((rrc_sdu_length + msg4_header) <= 41) {
		ra->msg4_mcs = 7;
		ra->msg4_TBsize = 41;
	    } else if ((rrc_sdu_length + msg4_header) <= 49) {
		ra->msg4_mcs = 8;
		ra->msg4_TBsize = 49;
	    } else if ((rrc_sdu_length + msg4_header) <= 57) {
		ra->msg4_mcs = 9;
		ra->msg4_TBsize = 57;
	    }

	    fill_nfapi_dl_dci_1A(dl_config_pdu, 4,	// aggregation_level
				 ra->rnti,	// rnti
				 1,	// rnti_type, CRNTI
				 ra->harq_pid,	// harq_process
				 1,	// tpc, none
				 getRIV(N_RB_DL, first_rb, 4),	// resource_block_coding
				 ra->msg4_mcs,	// mcs
				 1,	// ndi
				 0,	// rv
				 0);	// vrb_flag

	    LOG_D(MAC,
		  "Frame %d, subframe %d: Msg4 DCI pdu_num %d (rnti %x,rnti_type %d,harq_pid %d, resource_block_coding (%p) %d\n",
		  frameP, subframeP, dl_req_body->number_pdu,
		  dl_config_pdu->dci_dl_pdu.dci_dl_pdu_rel8.rnti,
		  dl_config_pdu->dci_dl_pdu.dci_dl_pdu_rel8.rnti_type,
		  dl_config_pdu->dci_dl_pdu.dci_dl_pdu_rel8.harq_process,
		  &dl_config_pdu->dci_dl_pdu.dci_dl_pdu_rel8.resource_block_coding,
		  dl_config_pdu->dci_dl_pdu.dci_dl_pdu_rel8.resource_block_coding);
	    AssertFatal(dl_config_pdu->dci_dl_pdu.
			dci_dl_pdu_rel8.resource_block_coding < 8192,
			"resource_block_coding %u < 8192\n",
			dl_config_pdu->dci_dl_pdu.
			dci_dl_pdu_rel8.resource_block_coding);
	    if (!CCE_allocation_infeasible(module_idP, CC_idP, 1, subframeP,
		 dl_config_pdu->dci_dl_pdu.dci_dl_pdu_rel8.aggregation_level, ra->rnti)) {
		dl_req_body->number_dci++;
		dl_req_body->number_pdu++;

		ra->state = WAITMSG4ACK;
                LOG_D(MAC,"[eNB %d][RAPROC] Frame %d, Subframe %d: state:WAITMSG4ACK\n", module_idP, frameP, subframeP);

		// increment Absolute subframe by 8 for Msg4 retransmission
		LOG_D(MAC,
		      "Frame %d, Subframe %d: Preparing for Msg4 retransmission currently %d.%d\n",
		      frameP, subframeP, ra->Msg4_frame,
		      ra->Msg4_subframe);
		get_retransmission_timing(mac->common_channels[CC_idP].tdd_Config,&ra->Msg4_frame,&ra->Msg4_subframe);

		LOG_D(MAC,
		      "Frame %d, Subframe %d: Msg4 retransmission in %d.%d\n",
		      frameP, subframeP, ra->Msg4_frame,
		      ra->Msg4_subframe);
		lcid = 0;

		// put HARQ process round to 0
		ra->harq_pid = frame_subframe2_dl_harq_pid(cc->tdd_Config,frameP ,subframeP);
		UE_list->UE_sched_ctrl[UE_id].round[CC_idP][ra->harq_pid] = 0;

		if ((ra->msg4_TBsize - rrc_sdu_length - msg4_header) <= 2) {
		    msg4_padding = ra->msg4_TBsize - rrc_sdu_length - msg4_header;
		    msg4_post_padding = 0;
		} else {
		    msg4_padding = 0;
		    msg4_post_padding = ra->msg4_TBsize - rrc_sdu_length - msg4_header - 1;
		}

		LOG_D(MAC,
		      "[eNB %d][RAPROC] CC_idP %d Frame %d subframeP %d Msg4 : TBS %d, sdu_len %d, msg4_header %d, msg4_padding %d, msg4_post_padding %d\n",
		      module_idP, CC_idP, frameP, subframeP,
		      ra->msg4_TBsize, rrc_sdu_length, msg4_header,
		      msg4_padding, msg4_post_padding);
		DevAssert(UE_id != UE_INDEX_INVALID);	// FIXME not sure how to gracefully return
		// CHECK THIS: &cc[CC_idP].CCCH_pdu.payload[0]
		offset = generate_dlsch_header((unsigned char *) mac->UE_list.DLSCH_pdu[CC_idP][0][(unsigned char) UE_id].payload[0], 1,	//num_sdus
					       (unsigned short *) &rrc_sdu_length,	//
					       &lcid,	// sdu_lcid
					       255,	// no drx
					       31,	// no timing advance
					       ra->cont_res_id,	// contention res id
					       msg4_padding,	// no padding
					       msg4_post_padding);

		memcpy((void *) &mac->UE_list.DLSCH_pdu[CC_idP][0][(unsigned char)UE_id].payload[0][(unsigned char)offset],
		       &cc[CC_idP].CCCH_pdu.payload[0], rrc_sdu_length);

		// DLSCH Config
		fill_nfapi_dlsch_config(mac, dl_req_body, ra->msg4_TBsize, mac->pdu_index[CC_idP], ra->rnti, 2,	// resource_allocation_type : format 1A/1B/1D
					0,	// virtual_resource_block_assignment_flag : localized
					getRIV(N_RB_DL, first_rb, 4),	// resource_block_coding : RIV, 4 PRB
					2,	// modulation: QPSK
					0,	// redundancy version
					1,	// transport_blocks
					0,	// transport_block_to_codeword_swap_flag (0)
					(cc->p_eNB == 1) ? 0 : 1,	// transmission_scheme
					1,	// number of layers
					1,	// number of subbands
					//0,                         // codebook index 
					1,	// ue_category_capacity
					4,	// pa: 0 dB
					0,	// delta_power_offset_index
					0,	// ngap
					1,	// NPRB = 3 like in DCI
					(cc->p_eNB == 1) ? 1 : 2,	// transmission mode
					1,	// num_bf_prb_per_subband
					1);	// num_bf_vector
		LOG_D(MAC,
		      "Filled DLSCH config, pdu number %d, non-dci pdu_index %d\n",
		      dl_req_body->number_pdu, mac->pdu_index[CC_idP]);

		// Tx request
		mac->TX_req[CC_idP].sfn_sf =
		    fill_nfapi_tx_req(&mac->TX_req[CC_idP].tx_request_body,
				      (frameP * 10) + subframeP,
				      rrc_sdu_length,
				      mac->pdu_index[CC_idP],
				      mac->UE_list.
				      DLSCH_pdu[CC_idP][0][(unsigned char)UE_id].payload[0]);
		mac->pdu_index[CC_idP]++;

                dl_req->sfn_sf = mac->TX_req[CC_idP].sfn_sf;

		LOG_D(MAC, "Filling UCI ACK/NAK information, cce_idx %d\n",
		      dl_config_pdu->dci_dl_pdu.dci_dl_pdu_rel8.cce_idx);
		// Program PUCCH1a for ACK/NAK
		// Program ACK/NAK for Msg4 PDSCH
		fill_nfapi_uci_acknak(module_idP,
				      CC_idP,
				      ra->rnti,
				      (frameP * 10) + subframeP,
				      dl_config_pdu->dci_dl_pdu.dci_dl_pdu_rel8.cce_idx);


		T(T_ENB_MAC_UE_DL_PDU_WITH_DATA, T_INT(module_idP),
		  T_INT(CC_idP), T_INT(ra->rnti), T_INT(frameP),
		  T_INT(subframeP), T_INT(0 /*harq_pid always 0? */ ),
		  T_BUFFER(&mac->UE_list.DLSCH_pdu[CC_idP][0][UE_id].
			   payload[0], ra->msg4_TBsize));

		if (opt_enabled == 1) {
		    trace_pdu(DIRECTION_DOWNLINK,
			      (uint8_t *) mac->
			      UE_list.DLSCH_pdu[CC_idP][0][(unsigned char)UE_id].payload[0],
			      rrc_sdu_length, UE_id,  WS_C_RNTI,
			      UE_RNTI(module_idP, UE_id), mac->frame,
			      mac->subframe, 0, 0);
		    LOG_D(OPT,
			  "[eNB %d][DLSCH] CC_id %d Frame %d trace pdu for rnti %x with size %d\n",
			  module_idP, CC_idP, frameP, UE_RNTI(module_idP,
							      UE_id),
			  rrc_sdu_length);
		}
		if(RC.mac[module_idP]->scheduler_mode == SCHED_MODE_FAIR_RR){
        	  set_dl_ue_select_msg4(CC_idP, 4, UE_id, ra->rnti);
		}
	    }			// CCE Allocation feasible
	}			// msg4 frame/subframe
    }				// else rach_resource_type
}

void
check_Msg4_retransmission(module_id_t module_idP, int CC_idP,
			  frame_t frameP, sub_frame_t subframeP, RA_t * ra)
{

    eNB_MAC_INST *mac = RC.mac[module_idP];
    COMMON_channels_t *cc = mac->common_channels;
    int UE_id = -1;
    uint8_t *vrb_map;
    int first_rb;
    int N_RB_DL;
    nfapi_dl_config_request_pdu_t *dl_config_pdu;
    UE_list_t *UE_list = &mac->UE_list;
    nfapi_dl_config_request_t *dl_req;
    nfapi_dl_config_request_body_t *dl_req_body;

    int round;
    /*
       #if (RRC_VERSION >= MAKE_VERSION(14, 0, 0))
       COMMON_channels_t               *cc  = mac->common_channels;

       int rmax            = 0;
       int rep             = 0; 
       int reps            = 0;

       first_rb        = 0;
       struct PRACH_ConfigSIB_v1310 *ext4_prach;
       PRACH_ParametersListCE_r13_t *prach_ParametersListCE_r13;
       PRACH_ParametersCE_r13_t *p[4];

       if (cc[CC_idP].radioResourceConfigCommon_BR) {

       ext4_prach                 = cc[CC_idP].radioResourceConfigCommon_BR->ext4->prach_ConfigCommon_v1310;
       prach_ParametersListCE_r13 = &ext4_prach->prach_ParametersListCE_r13;

       switch (prach_ParametersListCE_r13->list.count) {
       case 4:
       p[3]=prach_ParametersListCE_r13->list.array[3];
       case 3:
       p[2]=prach_ParametersListCE_r13->list.array[2];
       case 2:
       p[1]=prach_ParametersListCE_r13->list.array[1];
       case 1:
       p[0]=prach_ParametersListCE_r13->list.array[0];
       default:
       AssertFatal(1==0,"Illegal count for prach_ParametersListCE_r13 %d\n",prach_ParametersListCE_r13->list.count);
       }
       }
       #endif
     */

    // check HARQ status and retransmit if necessary


    UE_id = find_UE_id(module_idP, ra->rnti);
    AssertFatal(UE_id >= 0, "Can't find UE for t-crnti\n");

    round = UE_list->UE_sched_ctrl[UE_id].round[CC_idP][ra->harq_pid];
    vrb_map = cc[CC_idP].vrb_map;

    dl_req = &mac->DL_req[CC_idP];
    dl_req_body = &dl_req->dl_config_request_body;
    dl_config_pdu = &dl_req_body->dl_config_pdu_list[dl_req_body->number_pdu];
    N_RB_DL = to_prb(cc[CC_idP].mib->message.dl_Bandwidth);

    LOG_D(MAC,
	  "[eNB %d][RAPROC] CC_id %d Frame %d, subframeP %d: Checking if Msg4 for harq_pid %d was acknowledged (round %d), UE_id: %d \n",
	  module_idP, CC_idP, frameP, subframeP, ra->harq_pid, round, UE_id);

    if (round != 8) {

#if (RRC_VERSION >= MAKE_VERSION(14, 0, 0))
	if (ra->rach_resource_type > 0) {
	    AssertFatal(1 == 0,
			"Msg4 Retransmissions not handled yet for BL/CE UEs\n");
	} else
#endif
	{
	    if ((ra->Msg4_frame == frameP)
		&& (ra->Msg4_subframe == subframeP)) {

		//ra->wait_ack_Msg4++;
		// we have to schedule a retransmission

                dl_req->sfn_sf = frameP<<4 | subframeP;

		first_rb = 0;
		vrb_map[first_rb] = 1;
		vrb_map[first_rb + 1] = 1;
		vrb_map[first_rb + 2] = 1;
		vrb_map[first_rb + 3] = 1;

		fill_nfapi_dl_dci_1A(dl_config_pdu, 4,	// aggregation_level
				     ra->rnti,	// rnti
				     1,	// rnti_type, CRNTI
				     ra->harq_pid,	// harq_process
				     1,	// tpc, none
				     getRIV(N_RB_DL, first_rb, 4),	// resource_block_coding
				     ra->msg4_mcs,	// mcs
				     1,	// ndi
				     round & 3,	// rv
				     0);	// vrb_flag

		if (!CCE_allocation_infeasible
		    (module_idP, CC_idP, 1, subframeP,
		     dl_config_pdu->dci_dl_pdu.dci_dl_pdu_rel8.
		     aggregation_level, ra->rnti)) {
		    dl_req_body->number_dci++;
		    dl_req_body->number_pdu++;
                    dl_req_body->tl.tag = NFAPI_DL_CONFIG_REQUEST_BODY_TAG;

		    LOG_D(MAC,
			  "msg4 retransmission for rnti %x (round %d) fsf %d/%d\n",
			  ra->rnti, round, frameP, subframeP);
		    // DLSCH Config
                    //DJP - fix this pdu_index = -1
		    LOG_D(MAC, "check_Msg4_retransmission() before fill_nfapi_dlsch_config() with pdu_index = -1 \n");
		    fill_nfapi_dlsch_config(mac, dl_req_body, ra->msg4_TBsize,
					    -1
					    /* retransmission, no pdu_index */
					    , ra->rnti, 2,	// resource_allocation_type : format 1A/1B/1D
					    0,	// virtual_resource_block_assignment_flag : localized
					    getRIV(N_RB_DL, first_rb, 4),	// resource_block_coding : RIV, 4 PRB
					    2,	// modulation: QPSK
					    round & 3,	// redundancy version
					    1,	// transport_blocks
					    0,	// transport_block_to_codeword_swap_flag (0)
					    (cc->p_eNB == 1) ? 0 : 1,	// transmission_scheme
					    1,	// number of layers
					    1,	// number of subbands
					    //0,                         // codebook index 
					    1,	// ue_category_capacity
					    4,	// pa: 0 dB
					    0,	// delta_power_offset_index
					    0,	// ngap
					    1,	// NPRB = 3 like in DCI
					    (cc->p_eNB == 1) ? 1 : 2,	// transmission mode
					    1,	// num_bf_prb_per_subband
					    1);	// num_bf_vector
		    if(RC.mac[module_idP]->scheduler_mode == SCHED_MODE_FAIR_RR){
	       	      set_dl_ue_select_msg4(CC_idP, 4, UE_id, ra->rnti);
		    }
		} else
		    LOG_D(MAC,
			  "msg4 retransmission for rnti %x (round %d) fsf %d/%d CCE allocation failed!\n",
			  ra->rnti, round, frameP, subframeP);


		// Program PUCCH1a for ACK/NAK


		fill_nfapi_uci_acknak(module_idP, CC_idP,
				      ra->rnti,
				      (frameP * 10) + subframeP,
				      dl_config_pdu->dci_dl_pdu.
				      dci_dl_pdu_rel8.cce_idx);

		// prepare frame for retransmission
		get_retransmission_timing(mac->common_channels[CC_idP].tdd_Config,&ra->Msg4_frame,&ra->Msg4_subframe);

		LOG_W(MAC,
		      "[eNB %d][RAPROC] CC_id %d Frame %d, subframeP %d: Msg4 not acknowledged, adding ue specific dci (rnti %x) for RA (Msg4 Retransmission round %d in %d.%d)\n",
		      module_idP, CC_idP, frameP, subframeP, ra->rnti,
		      round, ra->Msg4_frame, ra->Msg4_subframe);

	    }			// Msg4 frame/subframe
	}			// regular LTE case
    } else {
	LOG_D(MAC,
	      "[eNB %d][RAPROC] CC_id %d Frame %d, subframeP %d : Msg4 acknowledged\n",
	      module_idP, CC_idP, frameP, subframeP);
	ra->state = IDLE;
        LOG_D(MAC,"[eNB %d][RAPROC] Frame %d, Subframe %d: state:IDLE\n", module_idP, frameP, subframeP);
	UE_id = find_UE_id(module_idP, ra->rnti);
	DevAssert(UE_id != -1);
	mac->UE_list.UE_template[UE_PCCID(module_idP, UE_id)][UE_id].configured = TRUE;
        cancel_ra_proc(module_idP, CC_idP, frameP, ra->rnti);
    }
}

void
schedule_RA(module_id_t module_idP, frame_t frameP, sub_frame_t subframeP)
{

    int CC_id;
    eNB_MAC_INST *mac = RC.mac[module_idP];
    COMMON_channels_t *cc = mac->common_channels;
    RA_t *ra;
    uint8_t i;
>>>>>>> 09187015

    start_meas(&mac->schedule_ra);

<<<<<<< HEAD
  for (CC_id = 0; CC_id < MAX_NUM_CCs; CC_id++) {
    // skip UL component carriers if TDD
    if (is_UL_sf (&cc[CC_id], subframeP) == 1)
      continue;
=======
>>>>>>> 09187015

    for (CC_id = 0; CC_id < MAX_NUM_CCs; CC_id++) {
	// skip UL component carriers if TDD
	if (is_UL_sf(&cc[CC_id], subframeP) == 1)
	    continue;

<<<<<<< HEAD
    for (i = 0; i < NB_RA_PROC_MAX; i++) {

      RA_template = (RA_TEMPLATE *) & cc[CC_id].RA_template[i];
=======

	for (i = 0; i < NB_RA_PROC_MAX; i++) {
>>>>>>> 09187015

	    ra = (RA_t *) & cc[CC_id].ra[i];

<<<<<<< HEAD
        LOG_D (MAC, "[eNB %d][RAPROC] Frame %d, Subframe %d : CC_id %d RA %d is active (generate RAR %d, generate_Msg4 %d, wait_ack_Msg4 %d, rnti %x)\n",
               module_idP, frameP, subframeP, CC_id, i, RA_template->generate_rar, RA_template->generate_Msg4, RA_template->wait_ack_Msg4, RA_template->rnti);

        if (RA_template->generate_rar == 1)
          generate_Msg2 (module_idP, CC_id, frameP, subframeP, RA_template);
        else if (RA_template->generate_Msg4 == 1)
          generate_Msg4 (module_idP, CC_id, frameP, subframeP, RA_template);
        else if (RA_template->wait_ack_Msg4 == 1)
          check_Msg4_retransmission (module_idP, CC_id, frameP, subframeP, RA_template);


      }                         // RA_active == TRUE
    }                           // for i=0 .. N_RA_PROC-1 
  }                             // CC_id

  stop_meas (&eNB->schedule_ra);
=======
            //LOG_D(MAC,"RA[state:%d]\n",ra->state);

	    if (ra->state == MSG2)
		generate_Msg2(module_idP, CC_id, frameP, subframeP, ra);
	    else if (ra->state == MSG4 && ra->Msg4_frame == frameP && ra->Msg4_subframe == subframeP )
		generate_Msg4(module_idP, CC_id, frameP, subframeP, ra);
	    else if (ra->state == WAITMSG4ACK)
		check_Msg4_retransmission(module_idP, CC_id, frameP,
					  subframeP, ra);

	}			// for i=0 .. N_RA_PROC-1 
    }				// CC_id

    stop_meas(&mac->schedule_ra);
>>>>>>> 09187015
}


// handles the event of MSG1 reception
void
<<<<<<< HEAD
initiate_ra_proc (module_id_t module_idP, int CC_id, frame_t frameP, sub_frame_t subframeP, uint16_t preamble_index, int16_t timing_offset, uint16_t ra_rnti
#ifdef Rel14
                  , uint8_t rach_resource_type
#endif
  )
{

  uint8_t         i;

  COMMON_channels_t *cc = &RC.mac[module_idP]->common_channels[CC_id];
  RA_TEMPLATE    *RA_template = &cc->RA_template[0];
=======
initiate_ra_proc(module_id_t module_idP,
		 int CC_id,
		 frame_t frameP,
		 sub_frame_t subframeP,
		 uint16_t preamble_index,
		 int16_t timing_offset, uint16_t ra_rnti
#if (RRC_VERSION >= MAKE_VERSION(14, 0, 0))
		 , uint8_t rach_resource_type
#endif
    )
{

    uint8_t i;

    COMMON_channels_t *cc = &RC.mac[module_idP]->common_channels[CC_id];
    RA_t *ra = &cc->ra[0];
>>>>>>> 09187015

#if (RRC_VERSION >= MAKE_VERSION(14, 0, 0))

<<<<<<< HEAD
  if (cc->radioResourceConfigCommon_BR && cc->radioResourceConfigCommon_BR->ext4) {
    ext4_prach = cc->radioResourceConfigCommon_BR->ext4->prach_ConfigCommon_v1310;
    prach_ParametersListCE_r13 = &ext4_prach->prach_ParametersListCE_r13;
  }
  LOG_I (MAC, "[eNB %d][RAPROC] CC_id %d Frame %d, Subframe %d  Initiating RA procedure for preamble index %d\n", module_idP, CC_id, frameP, subframeP, preamble_index);
#ifdef Rel14
  LOG_I (MAC, "[eNB %d][RAPROC] CC_id %d Frame %d, Subframe %d  PRACH resource type %d\n", module_idP, CC_id, frameP, subframeP, rach_resource_type);


  if (prach_ParametersListCE_r13 && prach_ParametersListCE_r13->list.count < rach_resource_type) {
    LOG_E (MAC, "[eNB %d][RAPROC] CC_id %d Received impossible PRACH resource type %d, only %d CE levels configured\n",
           module_idP, CC_id, rach_resource_type, (int) prach_ParametersListCE_r13->list.count);
    return;
  }
#endif

  VCD_SIGNAL_DUMPER_DUMP_FUNCTION_BY_NAME (VCD_SIGNAL_DUMPER_FUNCTIONS_INITIATE_RA_PROC, 1);
  VCD_SIGNAL_DUMPER_DUMP_FUNCTION_BY_NAME (VCD_SIGNAL_DUMPER_FUNCTIONS_INITIATE_RA_PROC, 0);

  for (i = 0; i < NB_RA_PROC_MAX; i++) {
    if (RA_template[i].RA_active == FALSE && RA_template[i].wait_ack_Msg4 == 0) {
      int             loop = 0;
      LOG_D (MAC, "Frame %d, Subframe %d: Activating RA process %d\n", frameP, subframeP, i);
      RA_template[i].RA_active = TRUE;
      RA_template[i].generate_rar = 1;
      RA_template[i].generate_Msg4 = 0;
      RA_template[i].wait_ack_Msg4 = 0;
      RA_template[i].timing_offset = timing_offset;
      RA_template[i].preamble_subframe = subframeP;
#ifdef Rel14
      RA_template[i].rach_resource_type = rach_resource_type;
      RA_template[i].msg2_mpdcch_repetition_cnt = 0;
      RA_template[i].msg4_mpdcch_repetition_cnt = 0;
#endif
      RA_template[i].Msg2_frame = frameP + ((subframeP > 5) ? 1 : 0);
      RA_template[i].Msg2_subframe = (subframeP + 4) % 10;
      /* TODO: find better procedure to allocate RNTI */
      do {
        RA_template[i].rnti = taus ();
        loop++;
      } while (loop != 100 &&
               /* TODO: this is not correct, the rnti may be in use without
                * being in the MAC yet. To be refined.
                */
               !(find_UE_id (module_idP, RA_template[i].rnti) == -1 &&
                 /* 1024 and 60000 arbirarily chosen, not coming from standard */
                 RA_template[i].rnti >= 1024 && RA_template[i].rnti < 60000));
      if (loop == 100) {
        printf ("%s:%d:%s: FATAL ERROR! contact the authors\n", __FILE__, __LINE__, __FUNCTION__);
        abort ();
      }
      RA_template[i].RA_rnti = ra_rnti;
      RA_template[i].preamble_index = preamble_index;

      LOG_I (MAC, "[eNB %d][RAPROC] CC_id %d Frame %d Activating RAR generation in Frame %d, subframe %d for process %d, rnti %x, RA_active %d\n",
             module_idP, CC_id, frameP, RA_template[i].Msg2_frame, RA_template[i].Msg2_subframe, i, RA_template[i].rnti, RA_template[i].RA_active);
=======
    struct PRACH_ConfigSIB_v1310 *ext4_prach = NULL;
    PRACH_ParametersListCE_r13_t *prach_ParametersListCE_r13 = NULL;
  
    static uint8_t failure_cnt = 0;

    if (cc->radioResourceConfigCommon_BR
	&& cc->radioResourceConfigCommon_BR->ext4) {
	ext4_prach = cc->radioResourceConfigCommon_BR->ext4->prach_ConfigCommon_v1310;
	prach_ParametersListCE_r13 = &ext4_prach->prach_ParametersListCE_r13;
    }

#endif /* #if (RRC_VERSION >= MAKE_VERSION(14, 0, 0)) */

    LOG_D(MAC,
	  "[eNB %d][RAPROC] CC_id %d Frame %d, Subframe %d  Initiating RA procedure for preamble index %d\n",
	  module_idP, CC_id, frameP, subframeP, preamble_index);
#if (RRC_VERSION >= MAKE_VERSION(14, 0, 0))
    LOG_D(MAC,
	  "[eNB %d][RAPROC] CC_id %d Frame %d, Subframe %d  PRACH resource type %d\n",
	  module_idP, CC_id, frameP, subframeP, rach_resource_type);
#endif

    uint16_t msg2_frame = frameP;
    uint16_t msg2_subframe = subframeP;
    int offset;

#if (RRC_VERSION >= MAKE_VERSION(13, 0, 0))

    if (prach_ParametersListCE_r13 &&
	prach_ParametersListCE_r13->list.count < rach_resource_type) {
	LOG_E(MAC,
	      "[eNB %d][RAPROC] CC_id %d Received impossible PRACH resource type %d, only %d CE levels configured\n",
	      module_idP, CC_id, rach_resource_type,
	      (int) prach_ParametersListCE_r13->list.count);
	return;
    }

#endif /* #if (RRC_VERSION >= MAKE_VERSION(14, 0, 0)) */

    VCD_SIGNAL_DUMPER_DUMP_FUNCTION_BY_NAME(VCD_SIGNAL_DUMPER_FUNCTIONS_INITIATE_RA_PROC, 1);
    VCD_SIGNAL_DUMPER_DUMP_FUNCTION_BY_NAME(VCD_SIGNAL_DUMPER_FUNCTIONS_INITIATE_RA_PROC, 0);

    for (i = 0; i < NB_RA_PROC_MAX; i++) {
	if (ra[i].state == IDLE) {
	    int loop = 0;
	    LOG_D(MAC, "Frame %d, Subframe %d: Activating RA process %d\n",
		  frameP, subframeP, i);
	    ra[i].state = MSG2;
	    ra[i].timing_offset = timing_offset;
	    ra[i].preamble_subframe = subframeP;
#if (RRC_VERSION >= MAKE_VERSION(14, 0, 0))
	    ra[i].rach_resource_type = rach_resource_type;
	    ra[i].msg2_mpdcch_repetition_cnt = 0;
	    ra[i].msg4_mpdcch_repetition_cnt = 0;
#endif
>>>>>>> 09187015


            //TODO Fill in other TDD config. What about nfapi_mode?
            if(cc->tdd_Config!=NULL){
              switch(cc->tdd_Config->subframeAssignment){
                default: printf("%s:%d: TODO\n", __FILE__, __LINE__); abort();
                case 1 :
                  offset = 6;
                  break;
              }
            }else{//FDD
                // DJP - this is because VNF is 2 subframes ahead of PNF and TX needs 4 subframes
                if (nfapi_mode)
                  offset = 7;
                else
                  offset = 5;
            }

            add_subframe(&msg2_frame, &msg2_subframe, offset);

            ra[i].Msg2_frame         = msg2_frame;
            ra[i].Msg2_subframe      = msg2_subframe;

            LOG_D(MAC,"%s() Msg2[%04d%d] SFN/SF:%04d%d offset:%d\n", __FUNCTION__,ra[i].Msg2_frame,ra[i].Msg2_subframe,frameP,subframeP,offset);

            ra[i].Msg2_subframe = (subframeP + offset) % 10;
            /* TODO: find better procedure to allocate RNTI */
	    do {
#if defined(USRP_REC_PLAY) // deterministic rnti in usrp record/playback mode
	        static int drnti[MAX_MOBILES_PER_ENB] = { 0xbda7, 0x71da, 0x9c40, 0xc350, 0x2710, 0x4e20, 0x7530, 0x1388, 0x3a98, 0x61a8, 0x88b8, 0xafc8, 0xd6d8, 0x1b58, 0x4268, 0x6978 };
	        int j = 0;
		int nb_ue = 0;
		for (j = 0; j < MAX_MOBILES_PER_ENB; j++) {
		    if (UE_RNTI(module_idP, j) > 0) {
		        nb_ue++;
		    } else {
		        break;
		    }
		}
		if (nb_ue >= MAX_MOBILES_PER_ENB) {
		    printf("No more free RNTI available, increase MAX_MOBILES_PER_ENB\n");
		    abort();
		}
		ra[i].rnti = drnti[nb_ue];
#else	
		ra[i].rnti = taus();
#endif
		loop++;
	    }
	    while (loop != 100 &&
		   /* TODO: this is not correct, the rnti may be in use without
		    * being in the MAC yet. To be refined.
		    */
		   !(find_UE_id(module_idP, ra[i].rnti) == -1 &&
		     /* 1024 and 60000 arbirarily chosen, not coming from standard */
		     ra[i].rnti >= 1024 && ra[i].rnti < 60000));
	    if (loop == 100) {
		printf("%s:%d:%s: FATAL ERROR! contact the authors\n",
		       __FILE__, __LINE__, __FUNCTION__);
		abort();
	    }
	    ra[i].RA_rnti = ra_rnti;
	    ra[i].preamble_index = preamble_index;
	    failure_cnt = 0;
	    LOG_D(MAC,
		  "[eNB %d][RAPROC] CC_id %d Frame %d Activating RAR generation in Frame %d, subframe %d for process %d, rnti %x, state %d\n",
		  module_idP, CC_id, frameP, ra[i].Msg2_frame,
		  ra[i].Msg2_subframe, i, ra[i].rnti, ra[i].state);

	    return;
	}
    }

<<<<<<< HEAD
  LOG_E (MAC, "[eNB %d][RAPROC] FAILURE: CC_id %d Frame %d Initiating RA procedure for preamble index %d\n", module_idP, CC_id, frameP, preamble_index);
}

void
cancel_ra_proc (module_id_t module_idP, int CC_id, frame_t frameP, rnti_t rnti)
{
  unsigned char   i;
  RA_TEMPLATE    *RA_template = (RA_TEMPLATE *) & RC.mac[module_idP]->common_channels[CC_id].RA_template[0];

  MSC_LOG_EVENT (MSC_PHY_ENB, "RA Cancelling procedure ue %" PRIx16 " ", rnti);
  LOG_D (MAC, "[eNB %d][RAPROC] CC_id %d Frame %d Cancelling RA procedure for UE rnti %x\n", module_idP, CC_id, frameP, rnti);

  for (i = 0; i < NB_RA_PROC_MAX; i++) {
    if (rnti == RA_template[i].rnti) {
      RA_template[i].RA_active = FALSE;
      RA_template[i].generate_rar = 0;
      RA_template[i].generate_Msg4 = 0;
      RA_template[i].wait_ack_Msg4 = 0;
      RA_template[i].timing_offset = 0;
      RA_template[i].RRC_timer = 20;
      RA_template[i].rnti = 0;
      RA_template[i].msg3_round = 0;
    }
=======
    LOG_E(MAC,
	  "[eNB %d][RAPROC] FAILURE: CC_id %d Frame %d Initiating RA procedure for preamble index %d\n",
	  module_idP, CC_id, frameP, preamble_index);
  
    failure_cnt++;
    if(failure_cnt > 20) {
      LOG_E(MAC,"[eNB %d][RAPROC] CC_id %d Frame %d Clear Random access information\n", module_idP, CC_id, frameP);
      clear_ra_proc(module_idP, CC_id, frameP);
    }
  
}

void
cancel_ra_proc(module_id_t module_idP, int CC_id, frame_t frameP,
	       rnti_t rnti)
{
    unsigned char i;
    RA_t *ra = (RA_t *) & RC.mac[module_idP]->common_channels[CC_id].ra[0];

    MSC_LOG_EVENT(MSC_PHY_ENB, "RA Cancelling procedure ue %" PRIx16 " ",
		  rnti);
    LOG_D(MAC,
	  "[eNB %d][RAPROC] CC_id %d Frame %d Cancelling RA procedure for UE rnti %x\n",
	  module_idP, CC_id, frameP, rnti);

    for (i = 0; i < NB_RA_PROC_MAX; i++) {
	if (rnti == ra[i].rnti) {
	  ra[i].state = IDLE;
	  ra[i].timing_offset = 0;
	  ra[i].RRC_timer = 20;
	  ra[i].rnti = 0;
	  ra[i].msg3_round = 0;
    LOG_I(MAC,"[eNB %d][RAPROC] CC_id %d Frame %d Canceled RA procedure for UE rnti %x\n", module_idP, CC_id, frameP, rnti);
	}
    }
}

void clear_ra_proc(module_id_t module_idP, int CC_id, frame_t frameP)
{
  unsigned char i;
  RA_t *ra = (RA_t *) & RC.mac[module_idP]->common_channels[CC_id].ra[0];

  for (i = 0; i < NB_RA_PROC_MAX; i++) {
    LOG_D(MAC,"[eNB %d][RAPROC] CC_id %d Frame %d Clear Random access information rnti %x\n", module_idP, CC_id, frameP, ra[i].rnti);
    ra[i].state = IDLE;
    ra[i].timing_offset = 0;
    ra[i].RRC_timer = 20;
    ra[i].rnti = 0;
    ra[i].msg3_round = 0;
>>>>>>> 09187015
  }
}<|MERGE_RESOLUTION|>--- conflicted
+++ resolved
@@ -58,502 +58,6 @@
 #include "intertask_interface.h"
 #endif
 
-<<<<<<< HEAD
-#include "SIMULATION/TOOLS/defs.h"      // for taus
-
-#include "T.h"
-
-void
-add_msg3 (module_id_t module_idP, int CC_id, RA_TEMPLATE * RA_template, frame_t frameP, sub_frame_t subframeP)
-{
-
-  eNB_MAC_INST   *eNB = RC.mac[module_idP];
-  COMMON_channels_t *cc = &eNB->common_channels[CC_id];
-  uint8_t         j;
-  nfapi_ul_config_request_t *ul_req;
-  nfapi_ul_config_request_pdu_t *ul_config_pdu;
-  nfapi_ul_config_request_body_t *ul_req_body;
-  nfapi_hi_dci0_request_body_t *hi_dci0_req;
-  nfapi_hi_dci0_request_pdu_t *hi_dci0_pdu;
-
-  uint8_t         rvseq[4] = { 0, 2, 3, 1 };
-
-
-  hi_dci0_req = &eNB->HI_DCI0_req[CC_id].hi_dci0_request_body;
-  ul_req = &eNB->UL_req_tmp[CC_id][RA_template->Msg3_subframe];
-  ul_req_body = &ul_req->ul_config_request_body;
-  AssertFatal (RA_template->RA_active == TRUE, "RA is not active for RA %X\n", RA_template->rnti);
-
-#ifdef Rel14
-  if (RA_template->rach_resource_type > 0) {
-    LOG_I (MAC, "[eNB %d][RAPROC] Frame %d, Subframe %d : CC_id %d CE level %d is active, Msg3 in (%d,%d)\n",
-           module_idP, frameP, subframeP, CC_id, RA_template->rach_resource_type - 1, RA_template->Msg3_frame, RA_template->Msg3_subframe);
-    LOG_I (MAC, "Frame %d, Subframe %d Adding Msg3 UL Config Request for (%d,%d) : (%d,%d)\n",
-           frameP, subframeP, RA_template->Msg3_frame, RA_template->Msg3_subframe, RA_template->msg3_nb_rb, RA_template->msg3_round);
-
-    ul_config_pdu = &ul_req_body->ul_config_pdu_list[ul_req_body->number_of_pdus];
-
-    memset ((void *) ul_config_pdu, 0, sizeof (nfapi_ul_config_request_pdu_t));
-    ul_config_pdu->pdu_type = NFAPI_UL_CONFIG_ULSCH_PDU_TYPE;
-    ul_config_pdu->pdu_size = (uint8_t) (2 + sizeof (nfapi_ul_config_ulsch_pdu));
-    ul_config_pdu->ulsch_pdu.ulsch_pdu_rel8.handle = eNB->ul_handle++;
-    ul_config_pdu->ulsch_pdu.ulsch_pdu_rel8.rnti = RA_template->rnti;
-    ul_config_pdu->ulsch_pdu.ulsch_pdu_rel8.resource_block_start = narrowband_to_first_rb (cc, RA_template->msg34_narrowband) + RA_template->msg3_first_rb;
-    ul_config_pdu->ulsch_pdu.ulsch_pdu_rel8.number_of_resource_blocks = RA_template->msg3_nb_rb;
-    ul_config_pdu->ulsch_pdu.ulsch_pdu_rel8.modulation_type = 2;
-    ul_config_pdu->ulsch_pdu.ulsch_pdu_rel8.cyclic_shift_2_for_drms = 0;
-    ul_config_pdu->ulsch_pdu.ulsch_pdu_rel8.frequency_hopping_enabled_flag = 0;
-    ul_config_pdu->ulsch_pdu.ulsch_pdu_rel8.frequency_hopping_bits = 0;
-    ul_config_pdu->ulsch_pdu.ulsch_pdu_rel8.new_data_indication = 0;
-    ul_config_pdu->ulsch_pdu.ulsch_pdu_rel8.redundancy_version = rvseq[RA_template->msg3_round];
-    ul_config_pdu->ulsch_pdu.ulsch_pdu_rel8.harq_process_number = 0;
-    ul_config_pdu->ulsch_pdu.ulsch_pdu_rel8.ul_tx_mode = 0;
-    ul_config_pdu->ulsch_pdu.ulsch_pdu_rel8.current_tx_nb = 0;
-    ul_config_pdu->ulsch_pdu.ulsch_pdu_rel8.n_srs = 1;
-    ul_config_pdu->ulsch_pdu.ulsch_pdu_rel8.size = get_TBS_UL (RA_template->msg3_mcs, RA_template->msg3_nb_rb);
-    // Re13 fields
-    ul_config_pdu->ulsch_pdu.ulsch_pdu_rel13.ue_type = RA_template->rach_resource_type > 2 ? 2 : 1;
-    ul_config_pdu->ulsch_pdu.ulsch_pdu_rel13.total_number_of_repetitions = 1;
-    ul_config_pdu->ulsch_pdu.ulsch_pdu_rel13.repetition_number = 1;
-    ul_config_pdu->ulsch_pdu.ulsch_pdu_rel13.initial_transmission_sf_io = (RA_template->Msg3_frame * 10) + RA_template->Msg3_subframe;
-    ul_req_body->number_of_pdus++;
-  }                             //  if (RA_template->rach_resource_type>0) {         
-  else
-#endif
-  {
-    LOG_D (MAC, "[eNB %d][RAPROC] Frame %d, Subframe %d : CC_id %d RA is active, Msg3 in (%d,%d)\n", module_idP, frameP, subframeP, CC_id, RA_template->Msg3_frame, RA_template->Msg3_subframe);
-
-    LOG_D (MAC, "Frame %d, Subframe %d Adding Msg3 UL Config Request for (%d,%d) : (%d,%d,%d)\n",
-           frameP, subframeP, RA_template->Msg3_frame, RA_template->Msg3_subframe, RA_template->msg3_nb_rb, RA_template->msg3_first_rb, RA_template->msg3_round);
-
-    ul_config_pdu = &ul_req_body->ul_config_pdu_list[ul_req_body->number_of_pdus];
-
-    memset ((void *) ul_config_pdu, 0, sizeof (nfapi_ul_config_request_pdu_t));
-    ul_config_pdu->pdu_type = NFAPI_UL_CONFIG_ULSCH_PDU_TYPE;
-    ul_config_pdu->pdu_size = (uint8_t) (2 + sizeof (nfapi_ul_config_ulsch_pdu));
-    ul_config_pdu->ulsch_pdu.ulsch_pdu_rel8.handle = eNB->ul_handle++;
-    ul_config_pdu->ulsch_pdu.ulsch_pdu_rel8.rnti = RA_template->rnti;
-    ul_config_pdu->ulsch_pdu.ulsch_pdu_rel8.resource_block_start = RA_template->msg3_first_rb;
-    AssertFatal (RA_template->msg3_nb_rb > 0, "nb_rb = 0\n");
-    ul_config_pdu->ulsch_pdu.ulsch_pdu_rel8.number_of_resource_blocks = RA_template->msg3_nb_rb;
-    ul_config_pdu->ulsch_pdu.ulsch_pdu_rel8.modulation_type = 2;
-    ul_config_pdu->ulsch_pdu.ulsch_pdu_rel8.cyclic_shift_2_for_drms = 0;
-    ul_config_pdu->ulsch_pdu.ulsch_pdu_rel8.frequency_hopping_enabled_flag = 0;
-    ul_config_pdu->ulsch_pdu.ulsch_pdu_rel8.frequency_hopping_bits = 0;
-    ul_config_pdu->ulsch_pdu.ulsch_pdu_rel8.new_data_indication = 0;
-    ul_config_pdu->ulsch_pdu.ulsch_pdu_rel8.redundancy_version = rvseq[RA_template->msg3_round];
-    ul_config_pdu->ulsch_pdu.ulsch_pdu_rel8.harq_process_number = subframe2harqpid (cc, RA_template->Msg3_frame, RA_template->Msg3_subframe);
-    ul_config_pdu->ulsch_pdu.ulsch_pdu_rel8.ul_tx_mode = 0;
-    ul_config_pdu->ulsch_pdu.ulsch_pdu_rel8.current_tx_nb = 0;
-    ul_config_pdu->ulsch_pdu.ulsch_pdu_rel8.n_srs = 1;
-    ul_config_pdu->ulsch_pdu.ulsch_pdu_rel8.size = get_TBS_UL (10, RA_template->msg3_nb_rb);
-    ul_req_body->number_of_pdus++;
-    // save UL scheduling information for preprocessor
-    for (j = 0; j < RA_template->msg3_nb_rb; j++)
-      cc->vrb_map_UL[RA_template->msg3_first_rb + j] = 1;
-
-
-    if (RA_template->msg3_round != 0) { // program HI too
-      hi_dci0_pdu = &hi_dci0_req->hi_dci0_pdu_list[hi_dci0_req->number_of_dci + hi_dci0_req->number_of_hi];
-      memset ((void *) hi_dci0_pdu, 0, sizeof (nfapi_hi_dci0_request_pdu_t));
-      hi_dci0_pdu->pdu_type = NFAPI_HI_DCI0_HI_PDU_TYPE;
-      hi_dci0_pdu->pdu_size = 2 + sizeof (nfapi_hi_dci0_hi_pdu);
-      hi_dci0_pdu->hi_pdu.hi_pdu_rel8.resource_block_start = RA_template->msg3_first_rb;
-      hi_dci0_pdu->hi_pdu.hi_pdu_rel8.cyclic_shift_2_for_drms = 0;
-      hi_dci0_pdu->hi_pdu.hi_pdu_rel8.hi_value = 0;
-      hi_dci0_req->number_of_hi++;
-      // save UL scheduling information for preprocessor
-      for (j = 0; j < RA_template->msg3_nb_rb; j++)
-        cc->vrb_map_UL[RA_template->msg3_first_rb + j] = 1;
-
-      LOG_I (MAC, "[eNB %d][PUSCH-RA %x] CC_id %d Frame %d subframeP %d Scheduled (PHICH) RA (mcs %d, first rb %d, nb_rb %d,round %d)\n",
-             module_idP, RA_template->rnti, CC_id, frameP, subframeP, 10, 1, 1, RA_template->msg3_round - 1);
-    }                           //       if (RA_template->msg3_round != 0) { // program HI too
-  }                             // non-BL/CE UE case
-}
-
-void
-generate_Msg2 (module_id_t module_idP, int CC_idP, frame_t frameP, sub_frame_t subframeP, RA_TEMPLATE * RA_template)
-{
-
-  eNB_MAC_INST   *eNB = RC.mac[module_idP];
-  COMMON_channels_t *cc = eNB->common_channels;
-
-  uint8_t        *vrb_map;
-  int             first_rb;
-  int             N_RB_DL;
-  nfapi_dl_config_request_pdu_t *dl_config_pdu;
-  nfapi_tx_request_pdu_t *TX_req;
-  nfapi_dl_config_request_body_t *dl_req;
-
-  vrb_map = cc[CC_idP].vrb_map;
-  dl_req = &eNB->DL_req[CC_idP].dl_config_request_body;
-  dl_config_pdu = &dl_req->dl_config_pdu_list[dl_req->number_pdu];
-  N_RB_DL = to_prb (cc[CC_idP].mib->message.dl_Bandwidth);
-
-#ifdef Rel14
-  int             rmax = 0;
-  int             rep = 0;
-  int             reps = 0;
-  int             num_nb = 0;
-
-  first_rb = 0;
-  struct PRACH_ConfigSIB_v1310 *ext4_prach;
-  PRACH_ParametersListCE_r13_t *prach_ParametersListCE_r13;
-  PRACH_ParametersCE_r13_t *p[4] = { NULL, NULL, NULL, NULL };
-
-  uint16_t        absSF = (10 * frameP) + subframeP;
-  uint16_t        absSF_Msg2 = (10 * RA_template->Msg2_frame) + RA_template->Msg2_subframe;
-
-  if (absSF > absSF_Msg2)
-    return;                     // we're not ready yet, need to be to start ==  
-
-  if (cc[CC_idP].radioResourceConfigCommon_BR) {
-
-    ext4_prach = cc[CC_idP].radioResourceConfigCommon_BR->ext4->prach_ConfigCommon_v1310;
-    prach_ParametersListCE_r13 = &ext4_prach->prach_ParametersListCE_r13;
-
-    switch (prach_ParametersListCE_r13->list.count) {
-    case 4:
-      p[3] = prach_ParametersListCE_r13->list.array[3];
-    case 3:
-      p[2] = prach_ParametersListCE_r13->list.array[2];
-    case 2:
-      p[1] = prach_ParametersListCE_r13->list.array[1];
-    case 1:
-      p[0] = prach_ParametersListCE_r13->list.array[0];
-      break;
-    default:
-      AssertFatal (1 == 0, "Illegal count for prach_ParametersListCE_r13 %d\n", (int) prach_ParametersListCE_r13->list.count);
-      break;
-    }
-  }
-
-  if (RA_template->rach_resource_type > 0) {
-
-    // This uses an MPDCCH Type 2 common allocation according to Section 9.1.5 36-213
-    // Parameters:
-    //    p=2+4 PRB set (number of PRB pairs 3)
-    //    rmax = mpdcch-NumRepetition-RA-r13 => Table 9.1.5-3
-    //    if CELevel = 0,1 => Table 9.1.5-1b for MPDCCH candidates
-    //    if CELevel = 2,3 => Table 9.1.5-2b for MPDCCH candidates
-    //    distributed transmission
-
-    // rmax from SIB2 information
-    AssertFatal (rmax < 9, "rmax>8!\n");
-    rmax = 1 << p[RA_template->rach_resource_type - 1]->mpdcch_NumRepetition_RA_r13;
-    // choose r1 by default for RAR (Table 9.1.5-5)
-    rep = 0;
-    // get actual repetition count from Table 9.1.5-3
-    reps = (rmax <= 8) ? (1 << rep) : (rmax >> (3 - rep));
-    // get narrowband according to higher-layer config 
-    num_nb = p[RA_template->rach_resource_type - 1]->mpdcch_NarrowbandsToMonitor_r13.list.count;
-    RA_template->msg2_narrowband = *p[RA_template->rach_resource_type - 1]->mpdcch_NarrowbandsToMonitor_r13.list.array[RA_template->preamble_index % num_nb]-1;
-    first_rb = narrowband_to_first_rb (&cc[CC_idP], RA_template->msg2_narrowband);
-
-    if ((RA_template->msg2_mpdcch_repetition_cnt == 0) && (mpdcch_sf_condition (eNB, CC_idP, frameP, subframeP, rmax, TYPE2, -1) > 0)) {
-      RA_template->msg2_mpdcch_done = 0;
-      // MPDCCH configuration for RAR
-      LOG_I (MAC, "[eNB %d][RAPROC] Frame %d, Subframe %d : In generate_Msg2 for CE Level %d, Programming MPDCCH %d repetitions\n", module_idP, frameP, subframeP, RA_template->rach_resource_type-1,reps);
-
-
-      memset ((void *) dl_config_pdu, 0, sizeof (nfapi_dl_config_request_pdu_t));
-      dl_config_pdu->pdu_type = NFAPI_DL_CONFIG_MPDCCH_PDU_TYPE;
-      dl_config_pdu->pdu_size = (uint8_t) (2 + sizeof (nfapi_dl_config_mpdcch_pdu));
-      dl_config_pdu->mpdcch_pdu.mpdcch_pdu_rel13.dci_format = (RA_template->rach_resource_type > 1) ? 11 : 10;
-      dl_config_pdu->mpdcch_pdu.mpdcch_pdu_rel13.mpdcch_narrow_band = RA_template->msg2_narrowband;
-      dl_config_pdu->mpdcch_pdu.mpdcch_pdu_rel13.number_of_prb_pairs = 6;
-      dl_config_pdu->mpdcch_pdu.mpdcch_pdu_rel13.resource_block_assignment = 0; // Note: this can be dynamic
-      dl_config_pdu->mpdcch_pdu.mpdcch_pdu_rel13.mpdcch_tansmission_type = 1;   // imposed (9.1.5 in 213) for Type 2 Common search space  
-      AssertFatal (cc[CC_idP].sib1_v13ext->bandwidthReducedAccessRelatedInfo_r13 != NULL, "cc[CC_idP].sib1_v13ext->bandwidthReducedAccessRelatedInfo_r13 is null\n");
-      dl_config_pdu->mpdcch_pdu.mpdcch_pdu_rel13.start_symbol = cc[CC_idP].sib1_v13ext->bandwidthReducedAccessRelatedInfo_r13->startSymbolBR_r13;
-      dl_config_pdu->mpdcch_pdu.mpdcch_pdu_rel13.ecce_index = 0;        // Note: this should be dynamic
-      dl_config_pdu->mpdcch_pdu.mpdcch_pdu_rel13.aggregation_level = 24;        // OK for CEModeA r1-3 (9.1.5-1b) or CEModeB r1-4
-      dl_config_pdu->mpdcch_pdu.mpdcch_pdu_rel13.rnti_type = 2; // RA-RNTI
-      dl_config_pdu->mpdcch_pdu.mpdcch_pdu_rel13.rnti = RA_template->RA_rnti;
-      dl_config_pdu->mpdcch_pdu.mpdcch_pdu_rel13.ce_mode = (RA_template->rach_resource_type < 3) ? 1 : 2;
-      dl_config_pdu->mpdcch_pdu.mpdcch_pdu_rel13.drms_scrambling_init = cc[CC_idP].physCellId;
-      dl_config_pdu->mpdcch_pdu.mpdcch_pdu_rel13.initial_transmission_sf_io = (frameP * 10) + subframeP;
-      dl_config_pdu->mpdcch_pdu.mpdcch_pdu_rel13.transmission_power = 6000;     // 0dB
-      dl_config_pdu->mpdcch_pdu.mpdcch_pdu_rel13.resource_block_coding = getRIV (6, 0, 6) | (RA_template->msg2_narrowband<<5);      
-      dl_config_pdu->mpdcch_pdu.mpdcch_pdu_rel13.mcs = 0;       // adjust according to size of RAR, 208 bits with N1A_PRB=3
-      dl_config_pdu->mpdcch_pdu.mpdcch_pdu_rel13.pdsch_reptition_levels = 0;    // fix to 4 for now
-      dl_config_pdu->mpdcch_pdu.mpdcch_pdu_rel13.redundancy_version = 0;
-      dl_config_pdu->mpdcch_pdu.mpdcch_pdu_rel13.new_data_indicator = 0;
-      dl_config_pdu->mpdcch_pdu.mpdcch_pdu_rel13.harq_process = 0;
-      dl_config_pdu->mpdcch_pdu.mpdcch_pdu_rel13.tpmi_length = 0;
-      dl_config_pdu->mpdcch_pdu.mpdcch_pdu_rel13.tpmi = 0;
-      dl_config_pdu->mpdcch_pdu.mpdcch_pdu_rel13.pmi_flag = 0;
-      dl_config_pdu->mpdcch_pdu.mpdcch_pdu_rel13.pmi = 0;
-      dl_config_pdu->mpdcch_pdu.mpdcch_pdu_rel13.harq_resource_offset = 0;
-      dl_config_pdu->mpdcch_pdu.mpdcch_pdu_rel13.dci_subframe_repetition_number = rep;
-      dl_config_pdu->mpdcch_pdu.mpdcch_pdu_rel13.tpc = 1;       // N1A_PRB=3 (36.212) => 56 bits
-      dl_config_pdu->mpdcch_pdu.mpdcch_pdu_rel13.downlink_assignment_index_length = 0;
-      dl_config_pdu->mpdcch_pdu.mpdcch_pdu_rel13.downlink_assignment_index = 0;
-      dl_config_pdu->mpdcch_pdu.mpdcch_pdu_rel13.allocate_prach_flag = 0;
-      dl_config_pdu->mpdcch_pdu.mpdcch_pdu_rel13.preamble_index = 0;
-      dl_config_pdu->mpdcch_pdu.mpdcch_pdu_rel13.prach_mask_index = 0;
-      dl_config_pdu->mpdcch_pdu.mpdcch_pdu_rel13.starting_ce_level = 0;
-      dl_config_pdu->mpdcch_pdu.mpdcch_pdu_rel13.srs_request = 0;
-      dl_config_pdu->mpdcch_pdu.mpdcch_pdu_rel13.antenna_ports_and_scrambling_identity_flag = 0;
-      dl_config_pdu->mpdcch_pdu.mpdcch_pdu_rel13.antenna_ports_and_scrambling_identity = 0;
-      dl_config_pdu->mpdcch_pdu.mpdcch_pdu_rel13.frequency_hopping_enabled_flag = 0;
-      dl_config_pdu->mpdcch_pdu.mpdcch_pdu_rel13.paging_direct_indication_differentiation_flag = 0;
-      dl_config_pdu->mpdcch_pdu.mpdcch_pdu_rel13.direct_indication = 0;
-      dl_config_pdu->mpdcch_pdu.mpdcch_pdu_rel13.total_dci_length_including_padding = 0;        // this is not needed by OAI L1, but should be filled in
-      dl_config_pdu->mpdcch_pdu.mpdcch_pdu_rel13.number_of_tx_antenna_ports = 1;
-      RA_template->msg2_mpdcch_repetition_cnt++;
-      dl_req->number_pdu++;
-      RA_template->Msg2_subframe = (RA_template->Msg2_subframe + 9) % 10;
-
-    }                           //repetition_count==0 && SF condition met
-    if (RA_template->msg2_mpdcch_repetition_cnt > 0) {  // we're in a stream of repetitions
-
-
-      if ((RA_template->msg2_mpdcch_repetition_cnt == reps)&&
-	  (RA_template->msg2_mpdcch_done == 0)){    // this is the last mpdcch repetition
-	RA_template->msg2_mpdcch_done = 1;
-        if (cc[CC_idP].tdd_Config == NULL) {    // FDD case
-          // wait 2 subframes for PDSCH transmission
-          if (subframeP > 7)
-            RA_template->Msg2_frame = (frameP + 1) & 1023;
-          else
-            RA_template->Msg2_frame = frameP;
-          RA_template->Msg2_subframe = (subframeP + 2) % 10;    // +2 is the "n+x" from Section 7.1.11  in 36.213
-          LOG_I(MAC,"[eNB %d][RAPROC] Frame %d, Subframe %d : In generate_Msg2, programmed Msg2 for %d.%d\n", module_idP, frameP, subframeP, RA_template->Msg2_frame,RA_template->Msg2_subframe); 
-        } else {
-          AssertFatal (1 == 0, "TDD case not done yet\n");
-        }
-      }                         // mpdcch_repetition_count == reps
-      else if (RA_template->msg2_mpdcch_done == 0) {
-        LOG_I (MAC, "[eNB %d][RAPROC] Frame %d, Subframe %d : In generate_Msg2, MPDCCH repetition %d\n", module_idP, frameP, subframeP, RA_template->msg2_mpdcch_repetition_cnt);
-        RA_template->msg2_mpdcch_repetition_cnt++;
-      }
-
-
-      if ((RA_template->Msg2_frame == frameP) && (RA_template->Msg2_subframe == subframeP)) {
-        // Program PDSCH
-        LOG_I (MAC, "[eNB %d][RAPROC] Frame %d, Subframe %d : In generate_Msg2, Programming PDSCH\n", module_idP, frameP, subframeP);
-        RA_template->generate_rar = 0;
-
-        dl_config_pdu = &dl_req->dl_config_pdu_list[dl_req->number_pdu];
-        memset ((void *) dl_config_pdu, 0, sizeof (nfapi_dl_config_request_pdu_t));
-        dl_config_pdu->pdu_type = NFAPI_DL_CONFIG_DLSCH_PDU_TYPE;
-        dl_config_pdu->pdu_size = (uint8_t) (2 + sizeof (nfapi_dl_config_dlsch_pdu));
-        dl_config_pdu->dlsch_pdu.dlsch_pdu_rel8.pdu_index = eNB->pdu_index[CC_idP];
-        dl_config_pdu->dlsch_pdu.dlsch_pdu_rel8.rnti = RA_template->RA_rnti;
-        dl_config_pdu->dlsch_pdu.dlsch_pdu_rel8.resource_allocation_type = 2;
-        dl_config_pdu->dlsch_pdu.dlsch_pdu_rel8.virtual_resource_block_assignment_flag = 0;     // localized
-        dl_config_pdu->dlsch_pdu.dlsch_pdu_rel8.resource_block_coding = getRIV (N_RB_DL, first_rb, 6);
-        dl_config_pdu->dlsch_pdu.dlsch_pdu_rel8.modulation = 2; //QPSK
-        dl_config_pdu->dlsch_pdu.dlsch_pdu_rel8.redundancy_version = 0;
-        dl_config_pdu->dlsch_pdu.dlsch_pdu_rel8.transport_blocks = 1;   // first block
-        dl_config_pdu->dlsch_pdu.dlsch_pdu_rel8.transport_block_to_codeword_swap_flag = 0;
-        dl_config_pdu->dlsch_pdu.dlsch_pdu_rel8.transmission_scheme = (cc[CC_idP].p_eNB == 1) ? 0 : 1;
-        dl_config_pdu->dlsch_pdu.dlsch_pdu_rel8.number_of_layers = 1;
-        dl_config_pdu->dlsch_pdu.dlsch_pdu_rel8.number_of_subbands = 1;
-        //      dl_config_pdu->dlsch_pdu.dlsch_pdu_rel8.codebook_index                         = ;
-        dl_config_pdu->dlsch_pdu.dlsch_pdu_rel8.ue_category_capacity = 1;
-        dl_config_pdu->dlsch_pdu.dlsch_pdu_rel8.pa = 4; // 0 dB
-        dl_config_pdu->dlsch_pdu.dlsch_pdu_rel8.delta_power_offset_index = 0;
-        dl_config_pdu->dlsch_pdu.dlsch_pdu_rel8.ngap = 0;
-        dl_config_pdu->dlsch_pdu.dlsch_pdu_rel8.nprb = get_subbandsize (cc[CC_idP].mib->message.dl_Bandwidth); // ignored
-        dl_config_pdu->dlsch_pdu.dlsch_pdu_rel8.transmission_mode = (cc[CC_idP].p_eNB == 1) ? 1 : 2;
-        dl_config_pdu->dlsch_pdu.dlsch_pdu_rel8.num_bf_prb_per_subband = 1;
-        dl_config_pdu->dlsch_pdu.dlsch_pdu_rel8.num_bf_vector = 1;
-        //      dl_config_pdu->dlsch_pdu.dlsch_pdu_rel8.bf_vector                    = ; 
-
-        // Rel10 fields
-        dl_config_pdu->dlsch_pdu.dlsch_pdu_rel10.pdsch_start = cc[CC_idP].sib1_v13ext->bandwidthReducedAccessRelatedInfo_r13->startSymbolBR_r13;
-        // Rel13 fields
-        dl_config_pdu->dlsch_pdu.dlsch_pdu_rel13.ue_type = (RA_template->rach_resource_type < 3) ? 1 : 2;;
-        dl_config_pdu->dlsch_pdu.dlsch_pdu_rel13.pdsch_payload_type = 2;        // not SI message
-        dl_config_pdu->dlsch_pdu.dlsch_pdu_rel13.initial_transmission_sf_io = (10 * frameP) + subframeP;
-        dl_config_pdu->dlsch_pdu.dlsch_pdu_rel13.drms_table_flag = 0;
-        dl_req->number_pdu++;
-
-	fill_rar_br (eNB, CC_idP, RA_template, frameP, subframeP, cc[CC_idP].RAR_pdu.payload, RA_template->rach_resource_type - 1)     ; 
-// Program UL processing for Msg3, same as regular LTE
-        get_Msg3alloc (&cc[CC_idP], subframeP, frameP, &RA_template->Msg3_frame, &RA_template->Msg3_subframe);
-        add_msg3 (module_idP, CC_idP, RA_template, frameP, subframeP);
-        // DL request
-        LOG_I (MAC, "[eNB %d][RAPROC] Frame %d, Subframe %d : In generate_Msg2, Programming TX Req %d\n", module_idP, frameP, subframeP);
-        eNB->TX_req[CC_idP].sfn_sf = (frameP << 4) + subframeP;
-        TX_req = &eNB->TX_req[CC_idP].tx_request_body.tx_pdu_list[eNB->TX_req[CC_idP].tx_request_body.number_of_pdus];
-        TX_req->pdu_length = 7; // This should be changed if we have more than 1 preamble 
-        TX_req->pdu_index = eNB->pdu_index[CC_idP]++;
-        TX_req->num_segments = 1;
-        TX_req->segments[0].segment_length = 7;
-        TX_req->segments[0].segment_data = cc[CC_idP].RAR_pdu.payload;
-        eNB->TX_req[CC_idP].tx_request_body.number_of_pdus++;
-      }
-    }
-
-  } else
-#endif
-  {
-
-    if ((RA_template->Msg2_frame == frameP) && (RA_template->Msg2_subframe == subframeP)) {
-      LOG_I (MAC, "[eNB %d] CC_id %d Frame %d, subframeP %d: Generating RAR DCI, RA_active %d format 1A (%d,%d))\n",
-             module_idP, CC_idP, frameP, subframeP, RA_template->RA_active, RA_template->RA_dci_fmt1, RA_template->RA_dci_size_bits1);
-
-      // Allocate 4 PRBS starting in RB 0
-      first_rb = 0;
-      vrb_map[first_rb] = 1;
-      vrb_map[first_rb + 1] = 1;
-      vrb_map[first_rb + 2] = 1;
-      vrb_map[first_rb + 3] = 1;
-
-      memset ((void *) dl_config_pdu, 0, sizeof (nfapi_dl_config_request_pdu_t));
-      dl_config_pdu->pdu_type = NFAPI_DL_CONFIG_DCI_DL_PDU_TYPE;
-      dl_config_pdu->pdu_size = (uint8_t) (2 + sizeof (nfapi_dl_config_dci_dl_pdu));
-      dl_config_pdu->dci_dl_pdu.dci_dl_pdu_rel8.dci_format = NFAPI_DL_DCI_FORMAT_1A;
-      dl_config_pdu->dci_dl_pdu.dci_dl_pdu_rel8.aggregation_level = 4;
-      dl_config_pdu->dci_dl_pdu.dci_dl_pdu_rel8.rnti = RA_template->RA_rnti;
-      dl_config_pdu->dci_dl_pdu.dci_dl_pdu_rel8.rnti_type = 2;  // RA-RNTI : see Table 4-10 from SCF082 - nFAPI specifications
-      dl_config_pdu->dci_dl_pdu.dci_dl_pdu_rel8.transmission_power = 6000;      // equal to RS power
-
-      dl_config_pdu->dci_dl_pdu.dci_dl_pdu_rel8.harq_process = 0;
-      dl_config_pdu->dci_dl_pdu.dci_dl_pdu_rel8.tpc = 1;        // no TPC
-      dl_config_pdu->dci_dl_pdu.dci_dl_pdu_rel8.new_data_indicator_1 = 1;
-      dl_config_pdu->dci_dl_pdu.dci_dl_pdu_rel8.mcs_1 = 0;
-      dl_config_pdu->dci_dl_pdu.dci_dl_pdu_rel8.redundancy_version_1 = 0;
-      dl_config_pdu->dci_dl_pdu.dci_dl_pdu_rel8.virtual_resource_block_assignment_flag = 0;
-
-      dl_config_pdu->dci_dl_pdu.dci_dl_pdu_rel8.resource_block_coding = getRIV (N_RB_DL, first_rb, 4);
-
-      // This checks if the above DCI allocation is feasible in current subframe
-      if (!CCE_allocation_infeasible (module_idP, CC_idP, 0, subframeP, dl_config_pdu->dci_dl_pdu.dci_dl_pdu_rel8.aggregation_level, RA_template->RA_rnti)) {
-        LOG_D (MAC, "Frame %d: Subframe %d : Adding common DCI for RA_RNTI %x\n", frameP, subframeP, RA_template->RA_rnti);
-        dl_req->number_dci++;
-        dl_req->number_pdu++;
-
-        dl_config_pdu = &dl_req->dl_config_pdu_list[dl_req->number_pdu];
-        memset ((void *) dl_config_pdu, 0, sizeof (nfapi_dl_config_request_pdu_t));
-        dl_config_pdu->pdu_type = NFAPI_DL_CONFIG_DLSCH_PDU_TYPE;
-        dl_config_pdu->pdu_size = (uint8_t) (2 + sizeof (nfapi_dl_config_dlsch_pdu));
-        dl_config_pdu->dlsch_pdu.dlsch_pdu_rel8.pdu_index = eNB->pdu_index[CC_idP];
-        dl_config_pdu->dlsch_pdu.dlsch_pdu_rel8.rnti = RA_template->RA_rnti;
-        dl_config_pdu->dlsch_pdu.dlsch_pdu_rel8.resource_allocation_type = 2;   // format 1A/1B/1D
-        dl_config_pdu->dlsch_pdu.dlsch_pdu_rel8.virtual_resource_block_assignment_flag = 0;     // localized
-        dl_config_pdu->dlsch_pdu.dlsch_pdu_rel8.resource_block_coding = getRIV (N_RB_DL, first_rb, 4);
-        dl_config_pdu->dlsch_pdu.dlsch_pdu_rel8.modulation = 2; //QPSK
-        dl_config_pdu->dlsch_pdu.dlsch_pdu_rel8.redundancy_version = 0;
-        dl_config_pdu->dlsch_pdu.dlsch_pdu_rel8.transport_blocks = 1;   // first block
-        dl_config_pdu->dlsch_pdu.dlsch_pdu_rel8.transport_block_to_codeword_swap_flag = 0;
-        dl_config_pdu->dlsch_pdu.dlsch_pdu_rel8.transmission_scheme = (cc[CC_idP].p_eNB == 1) ? 0 : 1;
-        dl_config_pdu->dlsch_pdu.dlsch_pdu_rel8.number_of_layers = 1;
-        dl_config_pdu->dlsch_pdu.dlsch_pdu_rel8.number_of_subbands = 1;
-        //    dl_config_pdu->dlsch_pdu.dlsch_pdu_rel8.codebook_index                         = ;
-        dl_config_pdu->dlsch_pdu.dlsch_pdu_rel8.ue_category_capacity = 1;
-        dl_config_pdu->dlsch_pdu.dlsch_pdu_rel8.pa = 4; // 0 dB
-        dl_config_pdu->dlsch_pdu.dlsch_pdu_rel8.delta_power_offset_index = 0;
-        dl_config_pdu->dlsch_pdu.dlsch_pdu_rel8.ngap = 0;
-        dl_config_pdu->dlsch_pdu.dlsch_pdu_rel8.nprb = get_subbandsize (cc[CC_idP].mib->message.dl_Bandwidth); // ignored
-        dl_config_pdu->dlsch_pdu.dlsch_pdu_rel8.transmission_mode = (cc[CC_idP].p_eNB == 1) ? 1 : 2;
-        dl_config_pdu->dlsch_pdu.dlsch_pdu_rel8.num_bf_prb_per_subband = 1;
-        dl_config_pdu->dlsch_pdu.dlsch_pdu_rel8.num_bf_vector = 1;
-        //    dl_config_pdu->dlsch_pdu.dlsch_pdu_rel8.bf_vector                    = ; 
-        dl_req->number_pdu++;
-
-        // Program UL processing for Msg3
-        get_Msg3alloc (&cc[CC_idP], subframeP, frameP, &RA_template->Msg3_frame, &RA_template->Msg3_subframe);
-        LOG_D (MAC, "Frame %d, Subframe %d: Setting Msg3 reception for Frame %d Subframe %d\n", frameP, subframeP, RA_template->Msg3_frame, RA_template->Msg3_subframe);
-
-        fill_rar (module_idP, CC_idP, frameP, cc[CC_idP].RAR_pdu.payload, N_RB_DL, 7);
-        add_msg3 (module_idP, CC_idP, RA_template, frameP, subframeP);
-
-        // DL request
-        eNB->TX_req[CC_idP].sfn_sf = (frameP << 4) + subframeP;
-        TX_req = &eNB->TX_req[CC_idP].tx_request_body.tx_pdu_list[eNB->TX_req[CC_idP].tx_request_body.number_of_pdus];
-        TX_req->pdu_length = 7; // This should be changed if we have more than 1 preamble 
-        TX_req->pdu_index = eNB->pdu_index[CC_idP]++;
-        TX_req->num_segments = 1;
-        TX_req->segments[0].segment_length = 7;
-        TX_req->segments[0].segment_data = cc[CC_idP].RAR_pdu.payload;
-        eNB->TX_req[CC_idP].tx_request_body.number_of_pdus++;
-      }                         // PDCCH CCE allocation is feasible
-    }                           // Msg2 frame/subframe condition
-  }                             // else BL/CE
-}
-
-void
-generate_Msg4 (module_id_t module_idP, int CC_idP, frame_t frameP, sub_frame_t subframeP, RA_TEMPLATE * RA_template)
-{
-
-
-  eNB_MAC_INST   *eNB = RC.mac[module_idP];
-  COMMON_channels_t *cc = eNB->common_channels;
-  int             UE_id = -1;
-  uint16_t        msg4_padding;
-  uint16_t        msg4_post_padding;
-  uint16_t        msg4_header;
-
-  uint8_t        *vrb_map;
-  int             first_rb;
-  int             N_RB_DL;
-  nfapi_dl_config_request_pdu_t *dl_config_pdu;
-  nfapi_ul_config_request_pdu_t *ul_config_pdu;
-  nfapi_tx_request_pdu_t *TX_req;
-  UE_list_t      *UE_list = &eNB->UE_list;
-  nfapi_dl_config_request_body_t *dl_req;
-  nfapi_ul_config_request_body_t *ul_req;
-  uint8_t         lcid;
-  uint8_t         offset;
-
-
-#ifdef Rel14
-  int             rmax = 0;
-  int             rep = 0;
-  int             reps = 0;
-
-
-  first_rb = 0;
-  struct PRACH_ConfigSIB_v1310 *ext4_prach;
-  struct PUCCH_ConfigCommon_v1310 *ext4_pucch;
-  PRACH_ParametersListCE_r13_t *prach_ParametersListCE_r13;
-  struct N1PUCCH_AN_InfoList_r13 *pucch_N1PUCCH_AN_InfoList_r13;
-  PRACH_ParametersCE_r13_t *p[4] = { NULL, NULL, NULL, NULL };
-  int             pucchreps[4] = { 1, 1, 1, 1 };
-  int             n1pucchan[4] = { 0, 0, 0, 0 };
-
-  if (cc[CC_idP].radioResourceConfigCommon_BR) {
-
-    ext4_prach = cc[CC_idP].radioResourceConfigCommon_BR->ext4->prach_ConfigCommon_v1310;
-    ext4_pucch = cc[CC_idP].radioResourceConfigCommon_BR->ext4->pucch_ConfigCommon_v1310;
-    prach_ParametersListCE_r13 = &ext4_prach->prach_ParametersListCE_r13;
-    pucch_N1PUCCH_AN_InfoList_r13 = ext4_pucch->n1PUCCH_AN_InfoList_r13;
-    AssertFatal (prach_ParametersListCE_r13 != NULL, "prach_ParametersListCE_r13 is null\n");
-    AssertFatal (pucch_N1PUCCH_AN_InfoList_r13 != NULL, "pucch_N1PUCCH_AN_InfoList_r13 is null\n");
-    // check to verify CE-Level compatibility in SIB2_BR
-    AssertFatal (prach_ParametersListCE_r13->list.count == pucch_N1PUCCH_AN_InfoList_r13->list.count, "prach_ParametersListCE_r13->list.count!= pucch_N1PUCCH_AN_InfoList_r13->list.count\n");
-
-    switch (prach_ParametersListCE_r13->list.count) {
-    case 4:
-      p[3] = prach_ParametersListCE_r13->list.array[3];
-      n1pucchan[3] = *pucch_N1PUCCH_AN_InfoList_r13->list.array[3];
-      AssertFatal (ext4_pucch->pucch_NumRepetitionCE_Msg4_Level3_r13 != NULL, "pucch_NumRepetitionCE_Msg4_Level3 shouldn't be NULL\n");
-      pucchreps[3] = (int) (4 << *ext4_pucch->pucch_NumRepetitionCE_Msg4_Level3_r13);
-
-    case 3:
-      p[2] = prach_ParametersListCE_r13->list.array[2];
-      n1pucchan[2] = *pucch_N1PUCCH_AN_InfoList_r13->list.array[2];
-      AssertFatal (ext4_pucch->pucch_NumRepetitionCE_Msg4_Level2_r13 != NULL, "pucch_NumRepetitionCE_Msg4_Level2 shouldn't be NULL\n");
-      pucchreps[2] = (int) (4 << *ext4_pucch->pucch_NumRepetitionCE_Msg4_Level2_r13);
-    case 2:
-      p[1] = prach_ParametersListCE_r13->list.array[1];
-      n1pucchan[1] = *pucch_N1PUCCH_AN_InfoList_r13->list.array[1];
-      AssertFatal (ext4_pucch->pucch_NumRepetitionCE_Msg4_Level1_r13 != NULL, "pucch_NumRepetitionCE_Msg4_Level1 shouldn't be NULL\n");
-      pucchreps[1] = (int) (1 << *ext4_pucch->pucch_NumRepetitionCE_Msg4_Level1_r13);
-    case 1:
-      p[0] = prach_ParametersListCE_r13->list.array[0];
-      n1pucchan[0] = *pucch_N1PUCCH_AN_InfoList_r13->list.array[0];
-      AssertFatal (ext4_pucch->pucch_NumRepetitionCE_Msg4_Level0_r13 != NULL, "pucch_NumRepetitionCE_Msg4_Level0 shouldn't be NULL\n");
-      pucchreps[0] = (int) (1 << *ext4_pucch->pucch_NumRepetitionCE_Msg4_Level0_r13);
-      break;
-    default:
-      AssertFatal (1 == 0, "Illegal count for prach_ParametersListCE_r13 %d\n", prach_ParametersListCE_r13->list.count);
-=======
 #include "SIMULATION/TOOLS/sim.h"	// for taus
 
 #include "T.h"
@@ -617,53 +121,40 @@
 		ra->rnti);
 
 #if (RRC_VERSION >= MAKE_VERSION(14, 0, 0))
-    if (ra->rach_resource_type > 0) {
-	LOG_D(MAC,
-	      "[eNB %d][RAPROC] Frame %d, Subframe %d : CC_id %d CE level %d is active, Msg3 in (%d,%d)\n",
-	      module_idP, frameP, subframeP, CC_id,
-	      ra->rach_resource_type - 1, ra->Msg3_frame,
-	      ra->Msg3_subframe);
-	LOG_D(MAC,
-	      "Frame %d, Subframe %d Adding Msg3 UL Config Request for (%d,%d) : (%d,%d)\n",
-	      frameP, subframeP, ra->Msg3_frame, ra->Msg3_subframe,
-	      ra->msg3_nb_rb, ra->msg3_round);
-
-	ul_config_pdu =
-	    &ul_req_body->ul_config_pdu_list[ul_req_body->number_of_pdus];
-
-	memset((void *) ul_config_pdu, 0,
-	       sizeof(nfapi_ul_config_request_pdu_t));
-	ul_config_pdu->pdu_type                                                = NFAPI_UL_CONFIG_ULSCH_PDU_TYPE;
-	ul_config_pdu->pdu_size                                                = (uint8_t) (2 + sizeof(nfapi_ul_config_ulsch_pdu));
-	ul_config_pdu->ulsch_pdu.ulsch_pdu_rel8.handle                         = mac->ul_handle++;
-        ul_config_pdu->ulsch_pdu.ulsch_pdu_rel8.tl.tag                         = NFAPI_UL_CONFIG_REQUEST_ULSCH_PDU_REL8_TAG;
-	ul_config_pdu->ulsch_pdu.ulsch_pdu_rel8.rnti                           = ra->rnti;
-	ul_config_pdu->ulsch_pdu.ulsch_pdu_rel8.resource_block_start           = narrowband_to_first_rb(cc,
-													ra->msg34_narrowband) + ra->msg3_first_rb;
-	ul_config_pdu->ulsch_pdu.ulsch_pdu_rel8.number_of_resource_blocks      = ra->msg3_nb_rb;
-	ul_config_pdu->ulsch_pdu.ulsch_pdu_rel8.modulation_type                = 2;
-	ul_config_pdu->ulsch_pdu.ulsch_pdu_rel8.cyclic_shift_2_for_drms        = 0;
-	ul_config_pdu->ulsch_pdu.ulsch_pdu_rel8.frequency_hopping_enabled_flag = 0;
-	ul_config_pdu->ulsch_pdu.ulsch_pdu_rel8.frequency_hopping_bits         = 0;
-	ul_config_pdu->ulsch_pdu.ulsch_pdu_rel8.new_data_indication            = 0;
-	ul_config_pdu->ulsch_pdu.ulsch_pdu_rel8.redundancy_version             = rvseq[ra->msg3_round];
-	ul_config_pdu->ulsch_pdu.ulsch_pdu_rel8.harq_process_number            = ((10 * ra->Msg3_frame) + ra->Msg3_subframe) & 7;
-	ul_config_pdu->ulsch_pdu.ulsch_pdu_rel8.ul_tx_mode                     = 0;
-	ul_config_pdu->ulsch_pdu.ulsch_pdu_rel8.current_tx_nb                  = 0;
-	ul_config_pdu->ulsch_pdu.ulsch_pdu_rel8.n_srs                          = 1;
-	ul_config_pdu->ulsch_pdu.ulsch_pdu_rel8.size                           = get_TBS_UL(ra->msg3_mcs, ra->msg3_nb_rb);
-	// Re13 fields
-        ul_config_pdu->ulsch_pdu.ulsch_pdu_rel13.tl.tag                        = NFAPI_UL_CONFIG_REQUEST_ULSCH_PDU_REL13_TAG;
-	ul_config_pdu->ulsch_pdu.ulsch_pdu_rel13.ue_type                       = ra->rach_resource_type > 2 ? 2 : 1;
-	ul_config_pdu->ulsch_pdu.ulsch_pdu_rel13.total_number_of_repetitions   = 1;
-	ul_config_pdu->ulsch_pdu.ulsch_pdu_rel13.repetition_number             = 1;
-	ul_config_pdu->ulsch_pdu.ulsch_pdu_rel13.initial_transmission_sf_io    = (ra->Msg3_frame * 10) + ra->Msg3_subframe;
-	ul_req_body->number_of_pdus++;
-        ul_req_body->tl.tag                                                    = NFAPI_UL_CONFIG_REQUEST_BODY_TAG;
-        ul_req->sfn_sf                                                         = ra->Msg3_frame<<4|ra->Msg3_subframe;
-        ul_req->header.message_id                                              = NFAPI_UL_CONFIG_REQUEST;
-    }				//  if (ra->rach_resource_type>0) {  
-    else
+  if (ra->rach_resource_type > 0) {
+    LOG_I (MAC, "[eNB %d][RAPROC] Frame %d, Subframe %d : CC_id %d CE level %d is active, Msg3 in (%d,%d)\n",
+           module_idP, frameP, subframeP, CC_id, ra->rach_resource_type - 1, ra->Msg3_frame, ra->Msg3_subframe);
+    LOG_I (MAC, "Frame %d, Subframe %d Adding Msg3 UL Config Request for (%d,%d) : (%d,%d)\n",
+           frameP, subframeP, ra->Msg3_frame, ra->Msg3_subframe, ra->msg3_nb_rb, ra->msg3_round);
+
+    ul_config_pdu = &ul_req_body->ul_config_pdu_list[ul_req_body->number_of_pdus];
+
+    memset ((void *) ul_config_pdu, 0, sizeof (nfapi_ul_config_request_pdu_t));
+    ul_config_pdu->pdu_type = NFAPI_UL_CONFIG_ULSCH_PDU_TYPE;
+    ul_config_pdu->pdu_size = (uint8_t) (2 + sizeof (nfapi_ul_config_ulsch_pdu));
+    ul_config_pdu->ulsch_pdu.ulsch_pdu_rel8.handle = eNB->ul_handle++;
+    ul_config_pdu->ulsch_pdu.ulsch_pdu_rel8.rnti = ra->rnti;
+    ul_config_pdu->ulsch_pdu.ulsch_pdu_rel8.resource_block_start = narrowband_to_first_rb (cc, ra->msg34_narrowband) + ra->msg3_first_rb;
+    ul_config_pdu->ulsch_pdu.ulsch_pdu_rel8.number_of_resource_blocks = ra->msg3_nb_rb;
+    ul_config_pdu->ulsch_pdu.ulsch_pdu_rel8.modulation_type = 2;
+    ul_config_pdu->ulsch_pdu.ulsch_pdu_rel8.cyclic_shift_2_for_drms = 0;
+    ul_config_pdu->ulsch_pdu.ulsch_pdu_rel8.frequency_hopping_enabled_flag = 0;
+    ul_config_pdu->ulsch_pdu.ulsch_pdu_rel8.frequency_hopping_bits = 0;
+    ul_config_pdu->ulsch_pdu.ulsch_pdu_rel8.new_data_indication = 0;
+    ul_config_pdu->ulsch_pdu.ulsch_pdu_rel8.redundancy_version = rvseq[ra->msg3_round];
+    ul_config_pdu->ulsch_pdu.ulsch_pdu_rel8.harq_process_number = 0;
+    ul_config_pdu->ulsch_pdu.ulsch_pdu_rel8.ul_tx_mode = 0;
+    ul_config_pdu->ulsch_pdu.ulsch_pdu_rel8.current_tx_nb = 0;
+    ul_config_pdu->ulsch_pdu.ulsch_pdu_rel8.n_srs = 1;
+    ul_config_pdu->ulsch_pdu.ulsch_pdu_rel8.size = get_TBS_UL (ra->msg3_mcs, ra->msg3_nb_rb);
+    // Re13 fields
+    ul_config_pdu->ulsch_pdu.ulsch_pdu_rel13.ue_type = ra->rach_resource_type > 2 ? 2 : 1;
+    ul_config_pdu->ulsch_pdu.ulsch_pdu_rel13.total_number_of_repetitions = 1;
+    ul_config_pdu->ulsch_pdu.ulsch_pdu_rel13.repetition_number = 1;
+    ul_config_pdu->ulsch_pdu.ulsch_pdu_rel13.initial_transmission_sf_io = (ra->Msg3_frame * 10) + ra->Msg3_subframe;
+    ul_req_body->number_of_pdus++;
+  }                             //  if (ra->rach_resource_type>0) {         
+  else
 #endif
     {
 	LOG_D(MAC,
@@ -769,231 +260,205 @@
     N_RB_DL = to_prb(cc[CC_idP].mib->message.dl_Bandwidth);
 
 #if (RRC_VERSION >= MAKE_VERSION(14, 0, 0))
-    int rmax = 0;
-    int rep = 0;
-    int reps = 0;
-    int num_nb = 0;
-
-    first_rb = 0;
-    struct PRACH_ConfigSIB_v1310 *ext4_prach;
-    PRACH_ParametersListCE_r13_t *prach_ParametersListCE_r13;
-    PRACH_ParametersCE_r13_t *p[4] = { NULL, NULL, NULL, NULL };
-
-    uint16_t absSF = (10 * frameP) + subframeP;
-    uint16_t absSF_Msg2 = (10 * ra->Msg2_frame) + ra->Msg2_subframe;
-
-    LOG_D(MAC,"absSF:%d absSF_Msg2:%d ra->rach_resource_type:%d\n",absSF,absSF_Msg2,ra->rach_resource_type);
-
-    if (absSF < absSF_Msg2)
-	return;			// we're not ready yet, need to be to start ==  
-
-    if (cc[CC_idP].radioResourceConfigCommon_BR) {
-
-	ext4_prach                 = cc[CC_idP].radioResourceConfigCommon_BR->ext4->prach_ConfigCommon_v1310;
-	prach_ParametersListCE_r13 = &ext4_prach->prach_ParametersListCE_r13;
-
-	switch (prach_ParametersListCE_r13->list.count) {
-	case 4:
-	    p[3] = prach_ParametersListCE_r13->list.array[3];
-	case 3:
-	    p[2] = prach_ParametersListCE_r13->list.array[2];
-	case 2:
-	    p[1] = prach_ParametersListCE_r13->list.array[1];
-	case 1:
-	    p[0] = prach_ParametersListCE_r13->list.array[0];
-	    break;
-	default:
-	    AssertFatal(1 == 0,
-			"Illegal count for prach_ParametersListCE_r13 %d\n",
-			(int) prach_ParametersListCE_r13->list.count);
-	    break;
-	}
+  int             rmax = 0;
+  int             rep = 0;
+  int             reps = 0;
+  int             num_nb = 0;
+
+  first_rb = 0;
+  struct PRACH_ConfigSIB_v1310 *ext4_prach;
+  PRACH_ParametersListCE_r13_t *prach_ParametersListCE_r13;
+  PRACH_ParametersCE_r13_t *p[4] = { NULL, NULL, NULL, NULL };
+
+  uint16_t        absSF = (10 * frameP) + subframeP;
+  uint16_t        absSF_Msg2 = (10 * ra->Msg2_frame) + ra->Msg2_subframe;
+
+  if (absSF > absSF_Msg2)
+    return;                     // we're not ready yet, need to be to start ==  
+
+  if (cc[CC_idP].radioResourceConfigCommon_BR) {
+
+    ext4_prach = cc[CC_idP].radioResourceConfigCommon_BR->ext4->prach_ConfigCommon_v1310;
+    prach_ParametersListCE_r13 = &ext4_prach->prach_ParametersListCE_r13;
+
+    switch (prach_ParametersListCE_r13->list.count) {
+    case 4:
+      p[3] = prach_ParametersListCE_r13->list.array[3];
+    case 3:
+      p[2] = prach_ParametersListCE_r13->list.array[2];
+    case 2:
+      p[1] = prach_ParametersListCE_r13->list.array[1];
+    case 1:
+      p[0] = prach_ParametersListCE_r13->list.array[0];
+      break;
+    default:
+      AssertFatal (1 == 0, "Illegal count for prach_ParametersListCE_r13 %d\n", (int) prach_ParametersListCE_r13->list.count);
+      break;
     }
-
-    if (ra->rach_resource_type > 0) {
-
-	// This uses an MPDCCH Type 2 common allocation according to Section 9.1.5 36-213
-	// Parameters:
-	//    p=2+4 PRB set (number of PRB pairs 3)
-	//    rmax = mpdcch-NumRepetition-RA-r13 => Table 9.1.5-3
-	//    if CELevel = 0,1 => Table 9.1.5-1b for MPDCCH candidates
-	//    if CELevel = 2,3 => Table 9.1.5-2b for MPDCCH candidates
-	//    distributed transmission
-
-	// rmax from SIB2 information
-	AssertFatal(rmax < 9, "rmax>8!\n");
-	rmax = 1 << p[ra->rach_resource_type-1]->mpdcch_NumRepetition_RA_r13;
-	// choose r1 by default for RAR (Table 9.1.5-5)
-	rep = 0;
-	// get actual repetition count from Table 9.1.5-3
-	reps = (rmax <= 8) ? (1 << rep) : (rmax >> (3 - rep));
-	// get narrowband according to higher-layer config 
-	num_nb = p[ra->rach_resource_type-1]->mpdcch_NarrowbandsToMonitor_r13.list.count;
-	ra->msg2_narrowband = *p[ra->rach_resource_type - 1]->mpdcch_NarrowbandsToMonitor_r13.list.array[ra->preamble_index % num_nb];
-	first_rb = narrowband_to_first_rb(&cc[CC_idP], ra->msg2_narrowband);
-
-	if ((ra->msg2_mpdcch_repetition_cnt == 0) &&
-	    (mpdcch_sf_condition(mac, CC_idP, frameP, subframeP, rmax, TYPE2, -1) > 0)) {
-	    // MPDCCH configuration for RAR
-	    LOG_D(MAC,
-		  "[eNB %d][RAPROC] Frame %d, Subframe %d : In generate_Msg2, Programming MPDCCH %d repetitions\n",
-		  module_idP, frameP, subframeP, reps);
-
-
-	    memset((void *) dl_config_pdu, 0,sizeof(nfapi_dl_config_request_pdu_t));
-	    dl_config_pdu->pdu_type                                                                  = NFAPI_DL_CONFIG_MPDCCH_PDU_TYPE;
-	    dl_config_pdu->pdu_size                                                                  = (uint8_t) (2 + sizeof(nfapi_dl_config_mpdcch_pdu));
-            dl_config_pdu->mpdcch_pdu.mpdcch_pdu_rel13.tl.tag                                        = NFAPI_DL_CONFIG_REQUEST_MPDCCH_PDU_REL13_TAG;
-	    dl_config_pdu->mpdcch_pdu.mpdcch_pdu_rel13.dci_format                                    = (ra->rach_resource_type > 1) ? 11 : 10;
-	    dl_config_pdu->mpdcch_pdu.mpdcch_pdu_rel13.mpdcch_narrow_band                            = ra->msg2_narrowband;
-	    dl_config_pdu->mpdcch_pdu.mpdcch_pdu_rel13.number_of_prb_pairs                           = 6;
-	    dl_config_pdu->mpdcch_pdu.mpdcch_pdu_rel13.resource_block_assignment                     = 0;	// Note: this can be dynamic
-	    dl_config_pdu->mpdcch_pdu.mpdcch_pdu_rel13.mpdcch_tansmission_type                       = 1;	// imposed (9.1.5 in 213) for Type 2 Common search space  
-	    AssertFatal(cc[CC_idP].sib1_v13ext->bandwidthReducedAccessRelatedInfo_r13!= NULL,
-			"cc[CC_id].sib1_v13ext->bandwidthReducedAccessRelatedInfo_r13 is null\n");
-	    dl_config_pdu->mpdcch_pdu.mpdcch_pdu_rel13.start_symbol                                  = cc[CC_idP].sib1_v13ext->bandwidthReducedAccessRelatedInfo_r13->startSymbolBR_r13;
-	    dl_config_pdu->mpdcch_pdu.mpdcch_pdu_rel13.ecce_index                                    = 0;	// Note: this should be dynamic
-	    dl_config_pdu->mpdcch_pdu.mpdcch_pdu_rel13.aggregation_level                             = 16;	// OK for CEModeA r1-3 (9.1.5-1b) or CEModeB r1-4
-	    dl_config_pdu->mpdcch_pdu.mpdcch_pdu_rel13.rnti_type                                     = 2;	// RA-RNTI
-	    dl_config_pdu->mpdcch_pdu.mpdcch_pdu_rel13.rnti                                          = ra->RA_rnti;
-	    dl_config_pdu->mpdcch_pdu.mpdcch_pdu_rel13.ce_mode                                       = (ra->rach_resource_type < 3) ? 1 : 2;
-	    dl_config_pdu->mpdcch_pdu.mpdcch_pdu_rel13.drms_scrambling_init                          = cc[CC_idP].physCellId;
-	    dl_config_pdu->mpdcch_pdu.mpdcch_pdu_rel13.initial_transmission_sf_io                    = (frameP * 10) + subframeP;
-	    dl_config_pdu->mpdcch_pdu.mpdcch_pdu_rel13.transmission_power                            = 6000;	// 0dB
-	    dl_config_pdu->mpdcch_pdu.mpdcch_pdu_rel13.resource_block_coding                         = getRIV(6, 0, 6);	// Note: still to be checked if it should not be (getRIV(N_RB_DL,first_rb,6)) : Check nFAPI specifications and what is done L1 with this parameter
-	    dl_config_pdu->mpdcch_pdu.mpdcch_pdu_rel13.mcs = 4;	// adjust according to size of RAR, 208 bits with N1A_PRB=3
-	    dl_config_pdu->mpdcch_pdu.mpdcch_pdu_rel13.pdsch_reptition_levels                        = 4;	// fix to 4 for now
-	    dl_config_pdu->mpdcch_pdu.mpdcch_pdu_rel13.redundancy_version                            = 0;
-	    dl_config_pdu->mpdcch_pdu.mpdcch_pdu_rel13.new_data_indicator                            = 0;
-	    dl_config_pdu->mpdcch_pdu.mpdcch_pdu_rel13.harq_process                                  = 0;
-	    dl_config_pdu->mpdcch_pdu.mpdcch_pdu_rel13.tpmi_length                                   = 0;
-	    dl_config_pdu->mpdcch_pdu.mpdcch_pdu_rel13.tpmi                                          = 0;
-	    dl_config_pdu->mpdcch_pdu.mpdcch_pdu_rel13.pmi_flag                                      = 0;
-	    dl_config_pdu->mpdcch_pdu.mpdcch_pdu_rel13.pmi                                           = 0;
-	    dl_config_pdu->mpdcch_pdu.mpdcch_pdu_rel13.harq_resource_offset                          = 0;
-	    dl_config_pdu->mpdcch_pdu.mpdcch_pdu_rel13.dci_subframe_repetition_number                = rep;
-	    dl_config_pdu->mpdcch_pdu.mpdcch_pdu_rel13.tpc                                           = 1;	// N1A_PRB=3 (36.212); => 208 bits for mcs=4, choose mcs according t message size TBD
-	    dl_config_pdu->mpdcch_pdu.mpdcch_pdu_rel13.downlink_assignment_index_length              = 0;
-	    dl_config_pdu->mpdcch_pdu.mpdcch_pdu_rel13.downlink_assignment_index                     = 0;
-	    dl_config_pdu->mpdcch_pdu.mpdcch_pdu_rel13.allocate_prach_flag                           = 0;
-	    dl_config_pdu->mpdcch_pdu.mpdcch_pdu_rel13.preamble_index                                = 0;
-	    dl_config_pdu->mpdcch_pdu.mpdcch_pdu_rel13.prach_mask_index                              = 0;
-	    dl_config_pdu->mpdcch_pdu.mpdcch_pdu_rel13.starting_ce_level                             = 0;
-	    dl_config_pdu->mpdcch_pdu.mpdcch_pdu_rel13.srs_request                                   = 0;
-	    dl_config_pdu->mpdcch_pdu.mpdcch_pdu_rel13.antenna_ports_and_scrambling_identity_flag    = 0;
-	    dl_config_pdu->mpdcch_pdu.mpdcch_pdu_rel13.antenna_ports_and_scrambling_identity         = 0;
-	    dl_config_pdu->mpdcch_pdu.mpdcch_pdu_rel13.frequency_hopping_enabled_flag                = 0;
-	    dl_config_pdu->mpdcch_pdu.mpdcch_pdu_rel13.paging_direct_indication_differentiation_flag = 0;
-	    dl_config_pdu->mpdcch_pdu.mpdcch_pdu_rel13.direct_indication                             = 0;
-	    dl_config_pdu->mpdcch_pdu.mpdcch_pdu_rel13.total_dci_length_including_padding            = 0;	// this is not needed by OAI L1, but should be filled in
-	    dl_config_pdu->mpdcch_pdu.mpdcch_pdu_rel13.number_of_tx_antenna_ports                    = 1;
-	    ra->msg2_mpdcch_repetition_cnt++;
-	    dl_req->number_pdu++;
-            dl_req->tl.tag = NFAPI_DL_CONFIG_REQUEST_BODY_TAG;
-	    ra->Msg2_subframe = (ra->Msg2_subframe + 9) % 10;
-
-            mac->DL_req[CC_idP].sfn_sf = sfnsf_add_subframe(ra->Msg2_frame, ra->Msg2_subframe, 4);	// nFAPI is runnning at TX SFN/SF - ie 4 ahead
-            mac->DL_req[CC_idP].header.message_id = NFAPI_DL_CONFIG_REQUEST;
-	}			//repetition_count==0 && SF condition met
-	if (ra->msg2_mpdcch_repetition_cnt > 0) {	// we're in a stream of repetitions
-	    LOG_D(MAC,
-		  "[eNB %d][RAPROC] Frame %d, Subframe %d : In generate_Msg2, MPDCCH repetition %d\n",
-		  module_idP, frameP, subframeP,
-		  ra->msg2_mpdcch_repetition_cnt);
-
-	    if (ra->msg2_mpdcch_repetition_cnt == reps) {	// this is the last mpdcch repetition
-		if (cc[CC_idP].tdd_Config == NULL) {	// FDD case
-		    // wait 2 subframes for PDSCH transmission
-		    if (subframeP > 7)
-			ra->Msg2_frame = (frameP + 1) & 1023;
-		    else
-			ra->Msg2_frame = frameP;
-		    ra->Msg2_subframe = (subframeP + 2) % 10;	// +2 is the "n+x" from Section 7.1.11  in 36.213
-		} else {
-		    AssertFatal(1 == 0, "TDD case not done yet\n");
-		}
-	    }			// mpdcch_repetition_count == reps
-	    ra->msg2_mpdcch_repetition_cnt++;
-
-	    if ((ra->Msg2_frame == frameP)
-		&& (ra->Msg2_subframe == subframeP)) {
-		// Program PDSCH
-		LOG_D(MAC,
-		      "[eNB %d][RAPROC] Frame %d, Subframe %d : In generate_Msg2, Programming PDSCH\n",
-		      module_idP, frameP, subframeP);
-		ra->state = WAITMSG3;
-                LOG_D(MAC,"[eNB %d][RAPROC] Frame %d, Subframe %d: state:WAITMSG3\n", module_idP, frameP, subframeP);
-
-		dl_config_pdu =  &dl_req->dl_config_pdu_list[dl_req->number_pdu];
-		memset((void *) dl_config_pdu, 0,sizeof(nfapi_dl_config_request_pdu_t));
-		dl_config_pdu->pdu_type                                                        = NFAPI_DL_CONFIG_DLSCH_PDU_TYPE;
-		dl_config_pdu->pdu_size                                                        = (uint8_t) (2 + sizeof(nfapi_dl_config_dlsch_pdu));
-                dl_config_pdu->dlsch_pdu.dlsch_pdu_rel8.tl.tag                                 = NFAPI_DL_CONFIG_REQUEST_DLSCH_PDU_REL8_TAG;
-		dl_config_pdu->dlsch_pdu.dlsch_pdu_rel8.pdu_index                              = mac->pdu_index[CC_idP];
-		dl_config_pdu->dlsch_pdu.dlsch_pdu_rel8.rnti                                   = ra->RA_rnti;
-		dl_config_pdu->dlsch_pdu.dlsch_pdu_rel8.resource_allocation_type               = 2;
-		dl_config_pdu->dlsch_pdu.dlsch_pdu_rel8.virtual_resource_block_assignment_flag = 0;	// localized
-		dl_config_pdu->dlsch_pdu.dlsch_pdu_rel8.resource_block_coding                  = getRIV(N_RB_DL, first_rb, 6);
-		dl_config_pdu->dlsch_pdu.dlsch_pdu_rel8.modulation                             = 2;	//QPSK
-		dl_config_pdu->dlsch_pdu.dlsch_pdu_rel8.redundancy_version                     = 0;
-		dl_config_pdu->dlsch_pdu.dlsch_pdu_rel8.transport_blocks                       = 1;	// first block
-		dl_config_pdu->dlsch_pdu.dlsch_pdu_rel8.transport_block_to_codeword_swap_flag  = 0;
-		dl_config_pdu->dlsch_pdu.dlsch_pdu_rel8.transmission_scheme                    = (cc->p_eNB == 1) ? 0 : 1;
-		dl_config_pdu->dlsch_pdu.dlsch_pdu_rel8.number_of_layers                       = 1;
-		dl_config_pdu->dlsch_pdu.dlsch_pdu_rel8.number_of_subbands                     = 1;
-		//      dl_config_pdu->dlsch_pdu.dlsch_pdu_rel8.codebook_index                         = ;
-		dl_config_pdu->dlsch_pdu.dlsch_pdu_rel8.ue_category_capacity                   = 1;
-		dl_config_pdu->dlsch_pdu.dlsch_pdu_rel8.pa                                     = 4;	// 0 dB
-		dl_config_pdu->dlsch_pdu.dlsch_pdu_rel8.delta_power_offset_index               = 0;
-		dl_config_pdu->dlsch_pdu.dlsch_pdu_rel8.ngap                                   = 0;
-		dl_config_pdu->dlsch_pdu.dlsch_pdu_rel8.nprb                                   = get_subbandsize(cc->mib->message.dl_Bandwidth);	// ignored
-		dl_config_pdu->dlsch_pdu.dlsch_pdu_rel8.transmission_mode                      = (cc->p_eNB == 1) ? 1 : 2;
-		dl_config_pdu->dlsch_pdu.dlsch_pdu_rel8.num_bf_prb_per_subband                 = 1;
-		dl_config_pdu->dlsch_pdu.dlsch_pdu_rel8.num_bf_vector                          = 1;
-		//      dl_config_pdu->dlsch_pdu.dlsch_pdu_rel8.bf_vector                    = ; 
-
-		// Rel10 fields
-                dl_config_pdu->dlsch_pdu.dlsch_pdu_rel10.tl.tag                                = NFAPI_DL_CONFIG_REQUEST_DLSCH_PDU_REL10_TAG;
-		dl_config_pdu->dlsch_pdu.dlsch_pdu_rel10.pdsch_start                           = cc[CC_idP].sib1_v13ext->bandwidthReducedAccessRelatedInfo_r13->startSymbolBR_r13;
-		// Rel13 fields
-                dl_config_pdu->dlsch_pdu.dlsch_pdu_rel13.tl.tag                                = NFAPI_DL_CONFIG_REQUEST_DLSCH_PDU_REL13_TAG;
-		dl_config_pdu->dlsch_pdu.dlsch_pdu_rel13.ue_type                               = (ra->rach_resource_type < 3) ? 1 : 2;
-		dl_config_pdu->dlsch_pdu.dlsch_pdu_rel13.pdsch_payload_type                    = 2;	// not SI message
-		dl_config_pdu->dlsch_pdu.dlsch_pdu_rel13.initial_transmission_sf_io            = (10 * frameP) + subframeP;
-		dl_config_pdu->dlsch_pdu.dlsch_pdu_rel13.drms_table_flag                       = 0;
-		dl_req->number_pdu++;
-
-                mac->DL_req[CC_idP].sfn_sf = (frameP<<4)+subframeP;
-                mac->DL_req[CC_idP].header.message_id = NFAPI_DL_CONFIG_REQUEST;
-
-                LOG_D(MAC,"DL_CONFIG SFN/SF:%d/%d MESSAGE2\n", frameP, subframeP);
-
-		// Program UL processing for Msg3, same as regular LTE
-		get_Msg3alloc(&cc[CC_idP], subframeP, frameP,
-			      &ra->Msg3_frame, &ra->Msg3_subframe);
-		add_msg3(module_idP, CC_idP, ra, frameP, subframeP);
-		fill_rar_br(mac, CC_idP, ra, frameP, subframeP,
-			    cc[CC_idP].RAR_pdu.payload,
-			    ra->rach_resource_type - 1);
-		// DL request
-                mac->TX_req[CC_idP].tx_request_body.tl.tag = NFAPI_TX_REQUEST_BODY_TAG;
-                mac->TX_req[CC_idP].header.message_id = NFAPI_TX_REQUEST;
-		mac->TX_req[CC_idP].sfn_sf = (frameP << 4) + subframeP;
-		TX_req =
-		    &mac->TX_req[CC_idP].tx_request_body.tx_pdu_list[mac->TX_req[CC_idP].tx_request_body.number_of_pdus];
-		TX_req->pdu_length = 7;	// This should be changed if we have more than 1 preamble 
-		TX_req->pdu_index = mac->pdu_index[CC_idP]++;
-		TX_req->num_segments = 1;
-		TX_req->segments[0].segment_length = 7;
-		TX_req->segments[0].segment_data = cc[CC_idP].RAR_pdu.payload;
-		mac->TX_req[CC_idP].tx_request_body.number_of_pdus++;
-		if(RC.mac[module_idP]->scheduler_mode == SCHED_MODE_FAIR_RR){
-    		  set_dl_ue_select_msg2(CC_idP, 4, -1, ra->rnti);
-		}
-	    }
-	}
-
-    } else
+  }
+
+  if (ra->rach_resource_type > 0) {
+
+    // This uses an MPDCCH Type 2 common allocation according to Section 9.1.5 36-213
+    // Parameters:
+    //    p=2+4 PRB set (number of PRB pairs 3)
+    //    rmax = mpdcch-NumRepetition-RA-r13 => Table 9.1.5-3
+    //    if CELevel = 0,1 => Table 9.1.5-1b for MPDCCH candidates
+    //    if CELevel = 2,3 => Table 9.1.5-2b for MPDCCH candidates
+    //    distributed transmission
+
+    // rmax from SIB2 information
+    AssertFatal (rmax < 9, "rmax>8!\n");
+    rmax = 1 << p[ra->rach_resource_type - 1]->mpdcch_NumRepetition_RA_r13;
+    // choose r1 by default for RAR (Table 9.1.5-5)
+    rep = 0;
+    // get actual repetition count from Table 9.1.5-3
+    reps = (rmax <= 8) ? (1 << rep) : (rmax >> (3 - rep));
+    // get narrowband according to higher-layer config 
+    num_nb = p[ra->rach_resource_type - 1]->mpdcch_NarrowbandsToMonitor_r13.list.count;
+    ra->msg2_narrowband = *p[ra->rach_resource_type - 1]->mpdcch_NarrowbandsToMonitor_r13.list.array[ra->preamble_index % num_nb]-1;
+    first_rb = narrowband_to_first_rb (&cc[CC_idP], ra->msg2_narrowband);
+
+    if ((ra->msg2_mpdcch_repetition_cnt == 0) && (mpdcch_sf_condition (eNB, CC_idP, frameP, subframeP, rmax, TYPE2, -1) > 0)) {
+      ra->msg2_mpdcch_done = 0;
+      // MPDCCH configuration for RAR
+      LOG_I (MAC, "[eNB %d][RAPROC] Frame %d, Subframe %d : In generate_Msg2 for CE Level %d, Programming MPDCCH %d repetitions\n", module_idP, frameP, subframeP, ra->rach_resource_type-1,reps);
+
+
+      memset ((void *) dl_config_pdu, 0, sizeof (nfapi_dl_config_request_pdu_t));
+      dl_config_pdu->pdu_type = NFAPI_DL_CONFIG_MPDCCH_PDU_TYPE;
+      dl_config_pdu->pdu_size = (uint8_t) (2 + sizeof (nfapi_dl_config_mpdcch_pdu));
+      dl_config_pdu->mpdcch_pdu.mpdcch_pdu_rel13.dci_format = (ra->rach_resource_type > 1) ? 11 : 10;
+      dl_config_pdu->mpdcch_pdu.mpdcch_pdu_rel13.mpdcch_narrow_band = ra->msg2_narrowband;
+      dl_config_pdu->mpdcch_pdu.mpdcch_pdu_rel13.number_of_prb_pairs = 6;
+      dl_config_pdu->mpdcch_pdu.mpdcch_pdu_rel13.resource_block_assignment = 0; // Note: this can be dynamic
+      dl_config_pdu->mpdcch_pdu.mpdcch_pdu_rel13.mpdcch_tansmission_type = 1;   // imposed (9.1.5 in 213) for Type 2 Common search space  
+      AssertFatal (cc[CC_idP].sib1_v13ext->bandwidthReducedAccessRelatedInfo_r13 != NULL, "cc[CC_idP].sib1_v13ext->bandwidthReducedAccessRelatedInfo_r13 is null\n");
+      dl_config_pdu->mpdcch_pdu.mpdcch_pdu_rel13.start_symbol = cc[CC_idP].sib1_v13ext->bandwidthReducedAccessRelatedInfo_r13->startSymbolBR_r13;
+      dl_config_pdu->mpdcch_pdu.mpdcch_pdu_rel13.ecce_index = 0;        // Note: this should be dynamic
+      dl_config_pdu->mpdcch_pdu.mpdcch_pdu_rel13.aggregation_level = 24;        // OK for CEModeA r1-3 (9.1.5-1b) or CEModeB r1-4
+      dl_config_pdu->mpdcch_pdu.mpdcch_pdu_rel13.rnti_type = 2; // RA-RNTI
+      dl_config_pdu->mpdcch_pdu.mpdcch_pdu_rel13.rnti = ra->RA_rnti;
+      dl_config_pdu->mpdcch_pdu.mpdcch_pdu_rel13.ce_mode = (ra->rach_resource_type < 3) ? 1 : 2;
+      dl_config_pdu->mpdcch_pdu.mpdcch_pdu_rel13.drms_scrambling_init = cc[CC_idP].physCellId;
+      dl_config_pdu->mpdcch_pdu.mpdcch_pdu_rel13.initial_transmission_sf_io = (frameP * 10) + subframeP;
+      dl_config_pdu->mpdcch_pdu.mpdcch_pdu_rel13.transmission_power = 6000;     // 0dB
+      dl_config_pdu->mpdcch_pdu.mpdcch_pdu_rel13.resource_block_coding = getRIV (6, 0, 6) | (ra->msg2_narrowband<<5);      
+      dl_config_pdu->mpdcch_pdu.mpdcch_pdu_rel13.mcs = 0;       // adjust according to size of RAR, 208 bits with N1A_PRB=3
+      dl_config_pdu->mpdcch_pdu.mpdcch_pdu_rel13.pdsch_reptition_levels = 0;    // fix to 4 for now
+      dl_config_pdu->mpdcch_pdu.mpdcch_pdu_rel13.redundancy_version = 0;
+      dl_config_pdu->mpdcch_pdu.mpdcch_pdu_rel13.new_data_indicator = 0;
+      dl_config_pdu->mpdcch_pdu.mpdcch_pdu_rel13.harq_process = 0;
+      dl_config_pdu->mpdcch_pdu.mpdcch_pdu_rel13.tpmi_length = 0;
+      dl_config_pdu->mpdcch_pdu.mpdcch_pdu_rel13.tpmi = 0;
+      dl_config_pdu->mpdcch_pdu.mpdcch_pdu_rel13.pmi_flag = 0;
+      dl_config_pdu->mpdcch_pdu.mpdcch_pdu_rel13.pmi = 0;
+      dl_config_pdu->mpdcch_pdu.mpdcch_pdu_rel13.harq_resource_offset = 0;
+      dl_config_pdu->mpdcch_pdu.mpdcch_pdu_rel13.dci_subframe_repetition_number = rep;
+      dl_config_pdu->mpdcch_pdu.mpdcch_pdu_rel13.tpc = 1;       // N1A_PRB=3 (36.212) => 56 bits
+      dl_config_pdu->mpdcch_pdu.mpdcch_pdu_rel13.downlink_assignment_index_length = 0;
+      dl_config_pdu->mpdcch_pdu.mpdcch_pdu_rel13.downlink_assignment_index = 0;
+      dl_config_pdu->mpdcch_pdu.mpdcch_pdu_rel13.allocate_prach_flag = 0;
+      dl_config_pdu->mpdcch_pdu.mpdcch_pdu_rel13.preamble_index = 0;
+      dl_config_pdu->mpdcch_pdu.mpdcch_pdu_rel13.prach_mask_index = 0;
+      dl_config_pdu->mpdcch_pdu.mpdcch_pdu_rel13.starting_ce_level = 0;
+      dl_config_pdu->mpdcch_pdu.mpdcch_pdu_rel13.srs_request = 0;
+      dl_config_pdu->mpdcch_pdu.mpdcch_pdu_rel13.antenna_ports_and_scrambling_identity_flag = 0;
+      dl_config_pdu->mpdcch_pdu.mpdcch_pdu_rel13.antenna_ports_and_scrambling_identity = 0;
+      dl_config_pdu->mpdcch_pdu.mpdcch_pdu_rel13.frequency_hopping_enabled_flag = 0;
+      dl_config_pdu->mpdcch_pdu.mpdcch_pdu_rel13.paging_direct_indication_differentiation_flag = 0;
+      dl_config_pdu->mpdcch_pdu.mpdcch_pdu_rel13.direct_indication = 0;
+      dl_config_pdu->mpdcch_pdu.mpdcch_pdu_rel13.total_dci_length_including_padding = 0;        // this is not needed by OAI L1, but should be filled in
+      dl_config_pdu->mpdcch_pdu.mpdcch_pdu_rel13.number_of_tx_antenna_ports = 1;
+      ra->msg2_mpdcch_repetition_cnt++;
+      dl_req->number_pdu++;
+      ra->Msg2_subframe = (ra->Msg2_subframe + 9) % 10;
+
+    }                           //repetition_count==0 && SF condition met
+    if (ra->msg2_mpdcch_repetition_cnt > 0) {  // we're in a stream of repetitions
+
+
+      if ((ra->msg2_mpdcch_repetition_cnt == reps)&&
+	  (ra->msg2_mpdcch_done == 0)){    // this is the last mpdcch repetition
+	ra->msg2_mpdcch_done = 1;
+        if (cc[CC_idP].tdd_Config == NULL) {    // FDD case
+          // wait 2 subframes for PDSCH transmission
+          if (subframeP > 7)
+            ra->Msg2_frame = (frameP + 1) & 1023;
+          else
+            ra->Msg2_frame = frameP;
+          ra->Msg2_subframe = (subframeP + 2) % 10;    // +2 is the "n+x" from Section 7.1.11  in 36.213
+          LOG_I(MAC,"[eNB %d][RAPROC] Frame %d, Subframe %d : In generate_Msg2, programmed Msg2 for %d.%d\n", module_idP, frameP, subframeP, ra->Msg2_frame,ra->Msg2_subframe); 
+        } else {
+          AssertFatal (1 == 0, "TDD case not done yet\n");
+        }
+      }                         // mpdcch_repetition_count == reps
+      else if (ra->msg2_mpdcch_done == 0) {
+        LOG_I (MAC, "[eNB %d][RAPROC] Frame %d, Subframe %d : In generate_Msg2, MPDCCH repetition %d\n", module_idP, frameP, subframeP, ra->msg2_mpdcch_repetition_cnt);
+        ra->msg2_mpdcch_repetition_cnt++;
+      }
+
+
+      if ((ra->Msg2_frame == frameP) && (ra->Msg2_subframe == subframeP)) {
+        // Program PDSCH
+        LOG_I (MAC, "[eNB %d][RAPROC] Frame %d, Subframe %d : In generate_Msg2, Programming PDSCH\n", module_idP, frameP, subframeP);
+        ra->generate_rar = 0;
+
+        dl_config_pdu = &dl_req->dl_config_pdu_list[dl_req->number_pdu];
+        memset ((void *) dl_config_pdu, 0, sizeof (nfapi_dl_config_request_pdu_t));
+        dl_config_pdu->pdu_type = NFAPI_DL_CONFIG_DLSCH_PDU_TYPE;
+        dl_config_pdu->pdu_size = (uint8_t) (2 + sizeof (nfapi_dl_config_dlsch_pdu));
+        dl_config_pdu->dlsch_pdu.dlsch_pdu_rel8.pdu_index = eNB->pdu_index[CC_idP];
+        dl_config_pdu->dlsch_pdu.dlsch_pdu_rel8.rnti = ra->RA_rnti;
+        dl_config_pdu->dlsch_pdu.dlsch_pdu_rel8.resource_allocation_type = 2;
+        dl_config_pdu->dlsch_pdu.dlsch_pdu_rel8.virtual_resource_block_assignment_flag = 0;     // localized
+        dl_config_pdu->dlsch_pdu.dlsch_pdu_rel8.resource_block_coding = getRIV (N_RB_DL, first_rb, 6);
+        dl_config_pdu->dlsch_pdu.dlsch_pdu_rel8.modulation = 2; //QPSK
+        dl_config_pdu->dlsch_pdu.dlsch_pdu_rel8.redundancy_version = 0;
+        dl_config_pdu->dlsch_pdu.dlsch_pdu_rel8.transport_blocks = 1;   // first block
+        dl_config_pdu->dlsch_pdu.dlsch_pdu_rel8.transport_block_to_codeword_swap_flag = 0;
+        dl_config_pdu->dlsch_pdu.dlsch_pdu_rel8.transmission_scheme = (cc[CC_idP].p_eNB == 1) ? 0 : 1;
+        dl_config_pdu->dlsch_pdu.dlsch_pdu_rel8.number_of_layers = 1;
+        dl_config_pdu->dlsch_pdu.dlsch_pdu_rel8.number_of_subbands = 1;
+        //      dl_config_pdu->dlsch_pdu.dlsch_pdu_rel8.codebook_index                         = ;
+        dl_config_pdu->dlsch_pdu.dlsch_pdu_rel8.ue_category_capacity = 1;
+        dl_config_pdu->dlsch_pdu.dlsch_pdu_rel8.pa = 4; // 0 dB
+        dl_config_pdu->dlsch_pdu.dlsch_pdu_rel8.delta_power_offset_index = 0;
+        dl_config_pdu->dlsch_pdu.dlsch_pdu_rel8.ngap = 0;
+        dl_config_pdu->dlsch_pdu.dlsch_pdu_rel8.nprb = get_subbandsize (cc[CC_idP].mib->message.dl_Bandwidth); // ignored
+        dl_config_pdu->dlsch_pdu.dlsch_pdu_rel8.transmission_mode = (cc[CC_idP].p_eNB == 1) ? 1 : 2;
+        dl_config_pdu->dlsch_pdu.dlsch_pdu_rel8.num_bf_prb_per_subband = 1;
+        dl_config_pdu->dlsch_pdu.dlsch_pdu_rel8.num_bf_vector = 1;
+        //      dl_config_pdu->dlsch_pdu.dlsch_pdu_rel8.bf_vector                    = ; 
+
+        // Rel10 fields
+        dl_config_pdu->dlsch_pdu.dlsch_pdu_rel10.pdsch_start = cc[CC_idP].sib1_v13ext->bandwidthReducedAccessRelatedInfo_r13->startSymbolBR_r13;
+        // Rel13 fields
+        dl_config_pdu->dlsch_pdu.dlsch_pdu_rel13.ue_type = (ra->rach_resource_type < 3) ? 1 : 2;;
+        dl_config_pdu->dlsch_pdu.dlsch_pdu_rel13.pdsch_payload_type = 2;        // not SI message
+        dl_config_pdu->dlsch_pdu.dlsch_pdu_rel13.initial_transmission_sf_io = (10 * frameP) + subframeP;
+        dl_config_pdu->dlsch_pdu.dlsch_pdu_rel13.drms_table_flag = 0;
+        dl_req->number_pdu++;
+
+	fill_rar_br (eNB, CC_idP, ra, frameP, subframeP, cc[CC_idP].RAR_pdu.payload, ra->rach_resource_type - 1)     ; 
+// Program UL processing for Msg3, same as regular LTE
+        get_Msg3alloc (&cc[CC_idP], subframeP, frameP, &ra->Msg3_frame, &ra->Msg3_subframe);
+        add_msg3 (module_idP, CC_idP, ra, frameP, subframeP);
+        // DL request
+        LOG_I (MAC, "[eNB %d][RAPROC] Frame %d, Subframe %d : In generate_Msg2, Programming TX Req %d\n", module_idP, frameP, subframeP);
+        eNB->TX_req[CC_idP].sfn_sf = (frameP << 4) + subframeP;
+        TX_req = &eNB->TX_req[CC_idP].tx_request_body.tx_pdu_list[eNB->TX_req[CC_idP].tx_request_body.number_of_pdus];
+        TX_req->pdu_length = 7; // This should be changed if we have more than 1 preamble 
+        TX_req->pdu_index = eNB->pdu_index[CC_idP]++;
+        TX_req->num_segments = 1;
+        TX_req->segments[0].segment_length = 7;
+        TX_req->segments[0].segment_data = cc[CC_idP].RAR_pdu.payload;
+        eNB->TX_req[CC_idP].tx_request_body.number_of_pdus++;
+      }
+    }
+
+  } else
+
 #endif
     {
 
@@ -1128,95 +593,96 @@
 
 
 #if (RRC_VERSION >= MAKE_VERSION(14, 0, 0))
-    int rmax = 0;
-    int rep = 0;
-    int reps = 0;
-
-
-    first_rb = 0;
-    struct PRACH_ConfigSIB_v1310 *ext4_prach;
-    struct PUCCH_ConfigCommon_v1310 *ext4_pucch;
-    PRACH_ParametersListCE_r13_t *prach_ParametersListCE_r13;
-    struct N1PUCCH_AN_InfoList_r13 *pucch_N1PUCCH_AN_InfoList_r13;
-    PRACH_ParametersCE_r13_t *p[4] = { NULL, NULL, NULL, NULL };
-    int pucchreps[4] = { 1, 1, 1, 1 };
-    int n1pucchan[4] = { 0, 0, 0, 0 };
-
-    if (cc[CC_idP].radioResourceConfigCommon_BR) {
-
-	ext4_prach = cc[CC_idP].radioResourceConfigCommon_BR->ext4->prach_ConfigCommon_v1310;
-	ext4_pucch = cc[CC_idP].radioResourceConfigCommon_BR->ext4->pucch_ConfigCommon_v1310;
-	prach_ParametersListCE_r13 = &ext4_prach->prach_ParametersListCE_r13;
-	pucch_N1PUCCH_AN_InfoList_r13 = ext4_pucch->n1PUCCH_AN_InfoList_r13;
-	AssertFatal(prach_ParametersListCE_r13 != NULL,"prach_ParametersListCE_r13 is null\n");
-	AssertFatal(pucch_N1PUCCH_AN_InfoList_r13 != NULL,"pucch_N1PUCCH_AN_InfoList_r13 is null\n");
-	// check to verify CE-Level compatibility in SIB2_BR
-	AssertFatal(prach_ParametersListCE_r13->list.count == pucch_N1PUCCH_AN_InfoList_r13->list.count,
-		    "prach_ParametersListCE_r13->list.count!= pucch_N1PUCCH_AN_InfoList_r13->list.count\n");
-
-	switch (prach_ParametersListCE_r13->list.count) {
-	case 4:
-	    p[3] = prach_ParametersListCE_r13->list.array[3];
-	    n1pucchan[3] = *pucch_N1PUCCH_AN_InfoList_r13->list.array[3];
-	    AssertFatal(ext4_pucch->pucch_NumRepetitionCE_Msg4_Level3_r13 != NULL,
-			"pucch_NumRepetitionCE_Msg4_Level3 shouldn't be NULL\n");
-	    pucchreps[3] = (int) (4 << *ext4_pucch->pucch_NumRepetitionCE_Msg4_Level3_r13);
-
-	case 3:
-	    p[2] = prach_ParametersListCE_r13->list.array[2];
-	    n1pucchan[2] = *pucch_N1PUCCH_AN_InfoList_r13->list.array[2];
-	    AssertFatal(ext4_pucch->pucch_NumRepetitionCE_Msg4_Level2_r13!= NULL,
-			"pucch_NumRepetitionCE_Msg4_Level2 shouldn't be NULL\n");
-	    pucchreps[2] =(int) (4 << *ext4_pucch->pucch_NumRepetitionCE_Msg4_Level2_r13);
-	case 2:
-	    p[1] = prach_ParametersListCE_r13->list.array[1];
-	    n1pucchan[1] = *pucch_N1PUCCH_AN_InfoList_r13->list.array[1];
-	    AssertFatal(ext4_pucch->pucch_NumRepetitionCE_Msg4_Level2_r13 != NULL,
-			"pucch_NumRepetitionCE_Msg4_Level1 shouldn't be NULL\n");
-	    pucchreps[1] = (int) (1 << *ext4_pucch->pucch_NumRepetitionCE_Msg4_Level1_r13);
-	case 1:
-	    p[0] = prach_ParametersListCE_r13->list.array[0];
-	    n1pucchan[0] = *pucch_N1PUCCH_AN_InfoList_r13->list.array[0];
-	    AssertFatal(ext4_pucch->pucch_NumRepetitionCE_Msg4_Level2_r13 != NULL,
-			"pucch_NumRepetitionCE_Msg4_Level0 shouldn't be NULL\n");
-	    pucchreps[0] =(int) (1 << *ext4_pucch->pucch_NumRepetitionCE_Msg4_Level0_r13);
-	default:
-	    AssertFatal(1 == 0,
-			"Illegal count for prach_ParametersListCE_r13 %d\n",
-			prach_ParametersListCE_r13->list.count);
-	}
->>>>>>> 09187015
+  int             rmax = 0;
+  int             rep = 0;
+  int             reps = 0;
+
+
+  first_rb = 0;
+  struct PRACH_ConfigSIB_v1310 *ext4_prach;
+  struct PUCCH_ConfigCommon_v1310 *ext4_pucch;
+  PRACH_ParametersListCE_r13_t *prach_ParametersListCE_r13;
+  struct N1PUCCH_AN_InfoList_r13 *pucch_N1PUCCH_AN_InfoList_r13;
+  PRACH_ParametersCE_r13_t *p[4] = { NULL, NULL, NULL, NULL };
+  int             pucchreps[4] = { 1, 1, 1, 1 };
+  int             n1pucchan[4] = { 0, 0, 0, 0 };
+
+  if (cc[CC_idP].radioResourceConfigCommon_BR) {
+
+    ext4_prach = cc[CC_idP].radioResourceConfigCommon_BR->ext4->prach_ConfigCommon_v1310;
+    ext4_pucch = cc[CC_idP].radioResourceConfigCommon_BR->ext4->pucch_ConfigCommon_v1310;
+    prach_ParametersListCE_r13 = &ext4_prach->prach_ParametersListCE_r13;
+    pucch_N1PUCCH_AN_InfoList_r13 = ext4_pucch->n1PUCCH_AN_InfoList_r13;
+    AssertFatal (prach_ParametersListCE_r13 != NULL, "prach_ParametersListCE_r13 is null\n");
+    AssertFatal (pucch_N1PUCCH_AN_InfoList_r13 != NULL, "pucch_N1PUCCH_AN_InfoList_r13 is null\n");
+    // check to verify CE-Level compatibility in SIB2_BR
+    AssertFatal (prach_ParametersListCE_r13->list.count == pucch_N1PUCCH_AN_InfoList_r13->list.count, "prach_ParametersListCE_r13->list.count!= pucch_N1PUCCH_AN_InfoList_r13->list.count\n");
+
+    switch (prach_ParametersListCE_r13->list.count) {
+    case 4:
+      p[3] = prach_ParametersListCE_r13->list.array[3];
+      n1pucchan[3] = *pucch_N1PUCCH_AN_InfoList_r13->list.array[3];
+      AssertFatal (ext4_pucch->pucch_NumRepetitionCE_Msg4_Level3_r13 != NULL, "pucch_NumRepetitionCE_Msg4_Level3 shouldn't be NULL\n");
+      pucchreps[3] = (int) (4 << *ext4_pucch->pucch_NumRepetitionCE_Msg4_Level3_r13);
+
+    case 3:
+      p[2] = prach_ParametersListCE_r13->list.array[2];
+      n1pucchan[2] = *pucch_N1PUCCH_AN_InfoList_r13->list.array[2];
+      AssertFatal (ext4_pucch->pucch_NumRepetitionCE_Msg4_Level2_r13 != NULL, "pucch_NumRepetitionCE_Msg4_Level2 shouldn't be NULL\n");
+      pucchreps[2] = (int) (4 << *ext4_pucch->pucch_NumRepetitionCE_Msg4_Level2_r13);
+    case 2:
+      p[1] = prach_ParametersListCE_r13->list.array[1];
+      n1pucchan[1] = *pucch_N1PUCCH_AN_InfoList_r13->list.array[1];
+      AssertFatal (ext4_pucch->pucch_NumRepetitionCE_Msg4_Level1_r13 != NULL, "pucch_NumRepetitionCE_Msg4_Level1 shouldn't be NULL\n");
+      pucchreps[1] = (int) (1 << *ext4_pucch->pucch_NumRepetitionCE_Msg4_Level1_r13);
+    case 1:
+      p[0] = prach_ParametersListCE_r13->list.array[0];
+      n1pucchan[0] = *pucch_N1PUCCH_AN_InfoList_r13->list.array[0];
+      AssertFatal (ext4_pucch->pucch_NumRepetitionCE_Msg4_Level0_r13 != NULL, "pucch_NumRepetitionCE_Msg4_Level0 shouldn't be NULL\n");
+      pucchreps[0] = (int) (1 << *ext4_pucch->pucch_NumRepetitionCE_Msg4_Level0_r13);
+      break;
+    default:
+      AssertFatal (1 == 0, "Illegal count for prach_ParametersListCE_r13 %d\n", prach_ParametersListCE_r13->list.count);
     }
+  }
+
 #endif
 
-<<<<<<< HEAD
-  vrb_map = cc[CC_idP].vrb_map;
-
-  dl_req = &eNB->DL_req[CC_idP].dl_config_request_body;
-  dl_config_pdu = &dl_req->dl_config_pdu_list[dl_req->number_pdu];
-
-  N_RB_DL = to_prb (cc[CC_idP].mib->message.dl_Bandwidth);
-
-  UE_id = find_UE_id (module_idP, RA_template->rnti);
-  AssertFatal (UE_id >= 0, "Can't find UE for t-crnti\n");
-
-  // set HARQ process round to 0 for this UE
-
-  if (cc[CC_idP].tdd_Config)
-    RA_template->harq_pid = ((frameP * 10) + subframeP) % 10;
-  else
-    RA_template->harq_pid = ((frameP * 10) + subframeP) & 7;
-
-
-  if (RA_template->msg4_delay < 8) {
-    RA_template->msg4_delay++;
-    return;
-  }
-
-#ifdef Rel14
-  if (RA_template->rach_resource_type > 0) {
-
-    RA_template->harq_pid = 0;
+
+    vrb_map = cc[CC_idP].vrb_map;
+
+    dl_req        = &mac->DL_req[CC_idP];
+    dl_req_body   = &dl_req->dl_config_request_body;
+    dl_config_pdu = &dl_req_body->dl_config_pdu_list[dl_req_body->number_pdu];
+    N_RB_DL = to_prb(cc[CC_idP].mib->message.dl_Bandwidth);
+
+    UE_id = find_UE_id(module_idP, ra->rnti);
+    AssertFatal(UE_id >= 0, "Can't find UE for t-crnti\n");
+
+    // set HARQ process round to 0 for this UE
+
+    ra->harq_pid = frame_subframe2_dl_harq_pid(cc->tdd_Config,frameP ,subframeP);
+
+   /* // Get RRCConnectionSetup for Piggyback
+    rrc_sdu_length = mac_rrc_data_req(module_idP, CC_idP, frameP, CCCH, 1,	// 1 transport block
+				      &cc[CC_idP].CCCH_pdu.payload[0], 0);	// not used in this case
+    if(rrc_sdu_length <= 0) {
+      LOG_D(MAC,"[MAC][eNB Scheduler] CCCH not allocated (%d)\n",rrc_sdu_length);
+      return;
+    }
+    //AssertFatal(rrc_sdu_length > 0,
+		//"[MAC][eNB Scheduler] CCCH not allocated\n");
+
+
+    LOG_D(MAC,
+	  "[eNB %d][RAPROC] CC_id %d Frame %d, subframeP %d: UE_id %d, rrc_sdu_length %d\n",
+	  module_idP, CC_idP, frameP, subframeP, UE_id, rrc_sdu_length);*/
+
+
+#if (RRC_VERSION >= MAKE_VERSION(14, 0, 0))
+  if (ra->rach_resource_type > 0) {
+
+    ra->harq_pid = 0;
     // Generate DCI + repetitions first
     // This uses an MPDCCH Type 2 allocation according to Section 9.1.5 36-213, Type2 common allocation according to Table 7.1-8 (36-213)
     // Parameters:
@@ -1227,7 +693,7 @@
     //    distributed transmission
 
     // rmax from SIB2 information
-    rmax = 1<<p[RA_template->rach_resource_type - 1]->mpdcch_NumRepetition_RA_r13;
+    rmax = 1<<p[ra->rach_resource_type - 1]->mpdcch_NumRepetition_RA_r13;
     
 
     // choose r3 by default for Msg4 (this is ok from table 9.1.5-3 for rmax = >=4, if we choose rmax <4 it has to be less
@@ -1235,25 +701,25 @@
     // get actual repetition count from Table 9.1.5-3
     reps = (rmax <= 8) ? (1 << rep) : (rmax >> (3 - rep));
     // get first narrowband
-    first_rb = narrowband_to_first_rb (&cc[CC_idP], RA_template->msg34_narrowband);
-
-    if ((RA_template->msg4_mpdcch_repetition_cnt == 0) && (mpdcch_sf_condition (eNB, CC_idP, frameP, subframeP, rmax, TYPE2, -1) > 0)) {
+    first_rb = narrowband_to_first_rb (&cc[CC_idP], ra->msg34_narrowband);
+
+    if ((ra->msg4_mpdcch_repetition_cnt == 0) && (mpdcch_sf_condition (eNB, CC_idP, frameP, subframeP, rmax, TYPE2, -1) > 0)) {
       // Get RRCConnectionSetup for Piggyback
-      RA_template->msg4_rrc_sdu_length = mac_rrc_data_req (module_idP, CC_idP, frameP, CCCH, 1,       // 1 transport block
+      ra->msg4_rrc_sdu_length = mac_rrc_data_req (module_idP, CC_idP, frameP, CCCH, 1,       // 1 transport block
 							   &cc[CC_idP].CCCH_pdu.payload[0], ENB_FLAG_YES, module_idP, 0);     // not used in this case
       
-      AssertFatal (RA_template->msg4_rrc_sdu_length > 0, "[MAC][eNB Scheduler] CCCH not allocated\n");
-      
-      
-      LOG_I (MAC, "[eNB %d][RAPROC] CC_id %d Frame %d, subframeP %d: UE_id %d, rrc_sdu_length %d, dl_req->num_pdu %d\n", module_idP, CC_idP, frameP, subframeP, UE_id, RA_template->msg4_rrc_sdu_length,dl_req->number_pdu);
+      AssertFatal (ra->msg4_rrc_sdu_length > 0, "[MAC][eNB Scheduler] CCCH not allocated\n");
+      
+      
+      LOG_I (MAC, "[eNB %d][RAPROC] CC_id %d Frame %d, subframeP %d: UE_id %d, rrc_sdu_length %d, dl_req->num_pdu %d\n", module_idP, CC_idP, frameP, subframeP, UE_id, ra->msg4_rrc_sdu_length,dl_req->number_pdu);
       
       // MPDCCH configuration for Msg4
-      RA_template->msg4_mpdcch_done=0;
+      ra->msg4_mpdcch_done=0;
       memset ((void *) dl_config_pdu, 0, sizeof (nfapi_dl_config_request_pdu_t));
       dl_config_pdu->pdu_type = NFAPI_DL_CONFIG_MPDCCH_PDU_TYPE;
       dl_config_pdu->pdu_size = (uint8_t) (2 + sizeof (nfapi_dl_config_mpdcch_pdu));
-      dl_config_pdu->mpdcch_pdu.mpdcch_pdu_rel13.dci_format = (RA_template->rach_resource_type > 1) ? 11 : 10;
-      dl_config_pdu->mpdcch_pdu.mpdcch_pdu_rel13.mpdcch_narrow_band = RA_template->msg2_narrowband;
+      dl_config_pdu->mpdcch_pdu.mpdcch_pdu_rel13.dci_format = (ra->rach_resource_type > 1) ? 11 : 10;
+      dl_config_pdu->mpdcch_pdu.mpdcch_pdu_rel13.mpdcch_narrow_band = ra->msg2_narrowband;
       dl_config_pdu->mpdcch_pdu.mpdcch_pdu_rel13.number_of_prb_pairs = 6;
       dl_config_pdu->mpdcch_pdu.mpdcch_pdu_rel13.resource_block_assignment = 0; // Note: this can be dynamic
       dl_config_pdu->mpdcch_pdu.mpdcch_pdu_rel13.mpdcch_tansmission_type = 1;   // imposed (9.1.5 in 213) for Type 2 Common search space  
@@ -1262,12 +728,12 @@
       dl_config_pdu->mpdcch_pdu.mpdcch_pdu_rel13.ecce_index = 0;        // Note: this should be dynamic
       dl_config_pdu->mpdcch_pdu.mpdcch_pdu_rel13.aggregation_level = 24;        // OK for CEModeA r1-3 (9.1.5-1b) or CEModeB r1-4
       dl_config_pdu->mpdcch_pdu.mpdcch_pdu_rel13.rnti_type = 0; // t-CRNTI
-      dl_config_pdu->mpdcch_pdu.mpdcch_pdu_rel13.rnti = RA_template->rnti;
-      dl_config_pdu->mpdcch_pdu.mpdcch_pdu_rel13.ce_mode = (RA_template->rach_resource_type < 3) ? 1 : 2;
+      dl_config_pdu->mpdcch_pdu.mpdcch_pdu_rel13.rnti = ra->rnti;
+      dl_config_pdu->mpdcch_pdu.mpdcch_pdu_rel13.ce_mode = (ra->rach_resource_type < 3) ? 1 : 2;
       dl_config_pdu->mpdcch_pdu.mpdcch_pdu_rel13.drms_scrambling_init = cc[CC_idP].physCellId;
       dl_config_pdu->mpdcch_pdu.mpdcch_pdu_rel13.initial_transmission_sf_io = (frameP * 10) + subframeP;
       dl_config_pdu->mpdcch_pdu.mpdcch_pdu_rel13.transmission_power = 6000;     // 0dB
-      dl_config_pdu->mpdcch_pdu.mpdcch_pdu_rel13.resource_block_coding = getRIV (6, 0, 6) | (RA_template->msg2_narrowband<<5);
+      dl_config_pdu->mpdcch_pdu.mpdcch_pdu_rel13.resource_block_coding = getRIV (6, 0, 6) | (ra->msg2_narrowband<<5);
       dl_config_pdu->mpdcch_pdu.mpdcch_pdu_rel13.mcs = 4;       // adjust according to size of RAR, 208 bits with N1A_PRB=3
       dl_config_pdu->mpdcch_pdu.mpdcch_pdu_rel13.pdsch_reptition_levels = 0;    // fix to 4 for now
       dl_config_pdu->mpdcch_pdu.mpdcch_pdu_rel13.redundancy_version = 0;
@@ -1295,41 +761,41 @@
       dl_config_pdu->mpdcch_pdu.mpdcch_pdu_rel13.total_dci_length_including_padding = 0;        // this is not needed by OAI L1, but should be filled in
       dl_config_pdu->mpdcch_pdu.mpdcch_pdu_rel13.number_of_tx_antenna_ports = 1;
 
-      RA_template->msg4_mpdcch_repetition_cnt++;
+      ra->msg4_mpdcch_repetition_cnt++;
       dl_req->number_pdu++;
-      RA_template->msg4_TBsize = get_TBS_DL(dl_config_pdu->mpdcch_pdu.mpdcch_pdu_rel13.mcs,
+      ra->msg4_TBsize = get_TBS_DL(dl_config_pdu->mpdcch_pdu.mpdcch_pdu_rel13.mcs,
 					    6);
     }                           //repetition_count==0 && SF condition met
     
-    if ((RA_template->msg4_mpdcch_repetition_cnt > 0)&&
-	(RA_template->msg4_mpdcch_done==0)) {     // we're in a stream of repetitions
+    if ((ra->msg4_mpdcch_repetition_cnt > 0)&&
+	(ra->msg4_mpdcch_done==0)) {     // we're in a stream of repetitions
       LOG_I(MAC,"SFN.SF %d.%d : msg4 mpdcch repetition number %d/%d\n",
-	    frameP,subframeP,RA_template->msg4_mpdcch_repetition_cnt,reps);
-      if (RA_template->msg4_mpdcch_repetition_cnt == reps) {    // this is the last mpdcch repetition
-        RA_template->msg4_mpdcch_done = 1;
+	    frameP,subframeP,ra->msg4_mpdcch_repetition_cnt,reps);
+      if (ra->msg4_mpdcch_repetition_cnt == reps) {    // this is the last mpdcch repetition
+        ra->msg4_mpdcch_done = 1;
 	if (cc[CC_idP].tdd_Config == NULL) {    // FDD case
           // wait 2 subframes for PDSCH transmission
           if (subframeP > 7)
-            RA_template->Msg4_frame = (frameP + 1) & 1023;
+            ra->Msg4_frame = (frameP + 1) & 1023;
           else
-            RA_template->Msg4_frame = frameP;
-          RA_template->Msg4_subframe = (subframeP + 2) % 10;
+            ra->Msg4_frame = frameP;
+          ra->Msg4_subframe = (subframeP + 2) % 10;
 	  LOG_I(MAC,"[eNB %d][RAPROC] CC_id %d Frame %d, subframeP %d: Set Msg4 PDSCH in %d.%d\n",
-		module_idP, CC_idP, frameP, subframeP, RA_template->Msg4_frame,RA_template->Msg4_subframe);
+		module_idP, CC_idP, frameP, subframeP, ra->Msg4_frame,ra->Msg4_subframe);
         } else {
           AssertFatal (1 == 0, "TDD case not done yet\n");
         }
       }
-      else if (RA_template->msg4_mpdcch_done==0)
-	RA_template->msg4_mpdcch_repetition_cnt++;
+      else if (ra->msg4_mpdcch_done==0)
+	ra->msg4_mpdcch_repetition_cnt++;
     }
 // mpdcch_repetition_count == reps
-    else if ((RA_template->Msg4_frame == frameP) && (RA_template->Msg4_subframe == subframeP)) {
+    else if ((ra->Msg4_frame == frameP) && (ra->Msg4_subframe == subframeP)) {
       
       // Program PDSCH
       
       LOG_I (MAC, "[eNB %d][RAPROC] CC_id %d Frame %d, subframeP %d: Generating Msg4 BR with RRC Piggyback (ce_level %d RNTI %x)\n",
-	     module_idP, CC_idP, frameP, subframeP, RA_template->rach_resource_type - 1, RA_template->rnti);
+	     module_idP, CC_idP, frameP, subframeP, ra->rach_resource_type - 1, ra->rnti);
       
       
       dl_config_pdu = &dl_req->dl_config_pdu_list[dl_req->number_pdu];
@@ -1337,7 +803,7 @@
       dl_config_pdu->pdu_type = NFAPI_DL_CONFIG_DLSCH_PDU_TYPE;
       dl_config_pdu->pdu_size = (uint8_t) (2 + sizeof (nfapi_dl_config_dlsch_pdu));
       dl_config_pdu->dlsch_pdu.dlsch_pdu_rel8.pdu_index = eNB->pdu_index[CC_idP];
-      dl_config_pdu->dlsch_pdu.dlsch_pdu_rel8.rnti = RA_template->rnti;
+      dl_config_pdu->dlsch_pdu.dlsch_pdu_rel8.rnti = ra->rnti;
       dl_config_pdu->dlsch_pdu.dlsch_pdu_rel8.resource_allocation_type = 2;   // format 1A/1B/1D
       dl_config_pdu->dlsch_pdu.dlsch_pdu_rel8.virtual_resource_block_assignment_flag = 0;     // localized
       dl_config_pdu->dlsch_pdu.dlsch_pdu_rel8.resource_block_coding = getRIV (N_RB_DL, first_rb, 6);  // check that this isn't getRIV(6,0,6)
@@ -1361,51 +827,51 @@
       
       dl_config_pdu->dlsch_pdu.dlsch_pdu_rel10.pdsch_start = cc[CC_idP].sib1_v13ext->bandwidthReducedAccessRelatedInfo_r13->startSymbolBR_r13;
       
-      dl_config_pdu->dlsch_pdu.dlsch_pdu_rel13.ue_type = (RA_template->rach_resource_type < 3) ? 1 : 2;
+      dl_config_pdu->dlsch_pdu.dlsch_pdu_rel13.ue_type = (ra->rach_resource_type < 3) ? 1 : 2;
       dl_config_pdu->dlsch_pdu.dlsch_pdu_rel13.pdsch_payload_type = 2;        // not SI message
       dl_config_pdu->dlsch_pdu.dlsch_pdu_rel13.initial_transmission_sf_io = (10 * frameP) + subframeP;
       dl_config_pdu->dlsch_pdu.dlsch_pdu_rel13.drms_table_flag = 0;
       dl_req->number_pdu++;
       
-      RA_template->generate_Msg4 = 0;
-      RA_template->wait_ack_Msg4 = 1;
+      ra->generate_Msg4 = 0;
+      ra->wait_ack_Msg4 = 1;
       
       lcid = 0;
       
-      UE_list->UE_sched_ctrl[UE_id].round[CC_idP][RA_template->harq_pid] = 0;
+      UE_list->UE_sched_ctrl[UE_id].round[CC_idP][ra->harq_pid] = 0;
       msg4_header = 1 + 6 + 1;        // CR header, CR CE, SDU header
-      AssertFatal((RA_template->msg4_TBsize - RA_template->msg4_rrc_sdu_length - msg4_header)>=0,
-		  "msg4_TBS %d is too small, change mcs to increase by %d bytes\n",RA_template->msg4_TBsize,RA_template->msg4_rrc_sdu_length+msg4_header-RA_template->msg4_TBsize);
-      if ((RA_template->msg4_TBsize - RA_template->msg4_rrc_sdu_length - msg4_header) <= 2) {
-	msg4_padding = RA_template->msg4_TBsize - RA_template->msg4_rrc_sdu_length - msg4_header;
+      AssertFatal((ra->msg4_TBsize - ra->msg4_rrc_sdu_length - msg4_header)>=0,
+		  "msg4_TBS %d is too small, change mcs to increase by %d bytes\n",ra->msg4_TBsize,ra->msg4_rrc_sdu_length+msg4_header-ra->msg4_TBsize);
+      if ((ra->msg4_TBsize - ra->msg4_rrc_sdu_length - msg4_header) <= 2) {
+	msg4_padding = ra->msg4_TBsize - ra->msg4_rrc_sdu_length - msg4_header;
 	msg4_post_padding = 0;
       } else {
 	msg4_padding = 0;
-	msg4_post_padding = RA_template->msg4_TBsize - RA_template->msg4_rrc_sdu_length - msg4_header - 1;
+	msg4_post_padding = ra->msg4_TBsize - ra->msg4_rrc_sdu_length - msg4_header - 1;
       }
       
       LOG_I (MAC, "[eNB %d][RAPROC] CC_id %d Frame %d subframeP %d Msg4 : TBS %d, sdu_len %d, msg4_header %d, msg4_padding %d, msg4_post_padding %d\n",
-	     module_idP, CC_idP, frameP, subframeP, RA_template->msg4_TBsize, RA_template->msg4_rrc_sdu_length, msg4_header, msg4_padding, msg4_post_padding);
+	     module_idP, CC_idP, frameP, subframeP, ra->msg4_TBsize, ra->msg4_rrc_sdu_length, msg4_header, msg4_padding, msg4_post_padding);
       DevAssert (UE_id != UE_INDEX_INVALID);  // FIXME not sure how to gracefully return
       // CHECK THIS: &cc[CC_idP].CCCH_pdu.payload[0]
       offset = generate_dlsch_header ((unsigned char *) eNB->UE_list.DLSCH_pdu[CC_idP][0][(unsigned char) UE_id].payload[0], 1,       //num_sdus
-				      (unsigned short *) &RA_template->msg4_rrc_sdu_length,     //
+				      (unsigned short *) &ra->msg4_rrc_sdu_length,     //
 				      &lcid,  // sdu_lcid
 				      255,    // no drx
 				      31,     // no timing advance
-				      RA_template->cont_res_id,       // contention res id
+				      ra->cont_res_id,       // contention res id
 				      msg4_padding,   // no padding
 				      msg4_post_padding);
       
-      memcpy ((void *) &eNB->UE_list.DLSCH_pdu[CC_idP][0][(unsigned char) UE_id].payload[0][(unsigned char) offset], &cc[CC_idP].CCCH_pdu.payload[0], RA_template->msg4_rrc_sdu_length);
+      memcpy ((void *) &eNB->UE_list.DLSCH_pdu[CC_idP][0][(unsigned char) UE_id].payload[0][(unsigned char) offset], &cc[CC_idP].CCCH_pdu.payload[0], ra->msg4_rrc_sdu_length);
       
       // DL request
       eNB->TX_req[CC_idP].sfn_sf = (frameP << 4) + subframeP;
       TX_req = &eNB->TX_req[CC_idP].tx_request_body.tx_pdu_list[eNB->TX_req[CC_idP].tx_request_body.number_of_pdus];
-      TX_req->pdu_length = RA_template->msg4_TBsize;
+      TX_req->pdu_length = ra->msg4_TBsize;
       TX_req->pdu_index = eNB->pdu_index[CC_idP]++;
       TX_req->num_segments = 1;
-      TX_req->segments[0].segment_length = RA_template->msg4_TBsize;
+      TX_req->segments[0].segment_length = ra->msg4_TBsize;
       TX_req->segments[0].segment_data = eNB->UE_list.DLSCH_pdu[CC_idP][0][(unsigned char) UE_id].payload[0];
       eNB->TX_req[CC_idP].tx_request_body.number_of_pdus++;
       
@@ -1420,14 +886,14 @@
       ul_config_pdu->pdu_type = NFAPI_UL_CONFIG_UCI_HARQ_PDU_TYPE;
       ul_config_pdu->pdu_size = (uint8_t) (2 + sizeof (nfapi_ul_config_uci_harq_pdu));
       ul_config_pdu->uci_harq_pdu.ue_information.ue_information_rel8.handle = 0;      // don't know how to use this
-      ul_config_pdu->uci_harq_pdu.ue_information.ue_information_rel8.rnti = RA_template->rnti;
-      ul_config_pdu->uci_harq_pdu.ue_information.ue_information_rel13.ue_type = (RA_template->rach_resource_type < 3) ? 1 : 2;
+      ul_config_pdu->uci_harq_pdu.ue_information.ue_information_rel8.rnti = ra->rnti;
+      ul_config_pdu->uci_harq_pdu.ue_information.ue_information_rel13.ue_type = (ra->rach_resource_type < 3) ? 1 : 2;
       ul_config_pdu->uci_harq_pdu.ue_information.ue_information_rel13.empty_symbols = 0;
-      ul_config_pdu->uci_harq_pdu.ue_information.ue_information_rel13.total_number_of_repetitions = pucchreps[RA_template->rach_resource_type - 1];
+      ul_config_pdu->uci_harq_pdu.ue_information.ue_information_rel13.total_number_of_repetitions = pucchreps[ra->rach_resource_type - 1];
       ul_config_pdu->uci_harq_pdu.ue_information.ue_information_rel13.repetition_number = 0;
       // Note need to keep sending this across reptitions!!!! Not really for PUCCH, to ask small-cell forum, we'll see for the other messages, maybe parameters change across repetitions and FAPI has to provide for that
       if (cc[CC_idP].tdd_Config == NULL) {    // FDD case
-	ul_config_pdu->uci_harq_pdu.harq_information.harq_information_rel9_fdd.n_pucch_1_0 = n1pucchan[RA_template->rach_resource_type - 1];
+	ul_config_pdu->uci_harq_pdu.harq_information.harq_information_rel9_fdd.n_pucch_1_0 = n1pucchan[ra->rach_resource_type - 1];
 	// NOTE: How to fill in the rest of the n_pucch_1_0 information 213 Section 10.1.2.1 in the general case
 	// = N_ECCE_q + Delta_ARO + n1pucchan[ce_level]
 	// higher in the MPDCCH configuration, N_ECCE_q is hard-coded to 0, and harq resource offset to 0 =>
@@ -1438,646 +904,17 @@
 	AssertFatal (1 == 0, "PUCCH configuration for ACK/NAK not handled yet for TDD BL/CE case\n");
       }
       ul_req->number_of_pdus++;
-      T (T_ENB_MAC_UE_DL_PDU_WITH_DATA, T_INT (module_idP), T_INT (CC_idP), T_INT (RA_template->rnti), T_INT (frameP), T_INT (subframeP),
-	 T_INT (0 /*harq_pid always 0? */ ), T_BUFFER (&eNB->UE_list.DLSCH_pdu[CC_idP][0][UE_id].payload[0], RA_template->msg4_TBsize));
+      T (T_ENB_MAC_UE_DL_PDU_WITH_DATA, T_INT (module_idP), T_INT (CC_idP), T_INT (ra->rnti), T_INT (frameP), T_INT (subframeP),
+	 T_INT (0 /*harq_pid always 0? */ ), T_BUFFER (&eNB->UE_list.DLSCH_pdu[CC_idP][0][UE_id].payload[0], ra->msg4_TBsize));
       
       if (opt_enabled == 1) {
-	trace_pdu (1, (uint8_t *) eNB->UE_list.DLSCH_pdu[CC_idP][0][(unsigned char) UE_id].payload[0], RA_template->msg4_rrc_sdu_length, UE_id, 3, UE_RNTI (module_idP, UE_id), eNB->frame, eNB->subframe, 0, 0);
-	LOG_D (OPT, "[eNB %d][DLSCH] CC_id %d Frame %d trace pdu for rnti %x with size %d\n", module_idP, CC_idP, frameP, UE_RNTI (module_idP, UE_id), RA_template->msg4_rrc_sdu_length);
+	trace_pdu (1, (uint8_t *) eNB->UE_list.DLSCH_pdu[CC_idP][0][(unsigned char) UE_id].payload[0], ra->msg4_rrc_sdu_length, UE_id, 3, UE_RNTI (module_idP, UE_id), eNB->frame, eNB->subframe, 0, 0);
+	LOG_D (OPT, "[eNB %d][DLSCH] CC_id %d Frame %d trace pdu for rnti %x with size %d\n", module_idP, CC_idP, frameP, UE_RNTI (module_idP, UE_id), ra->msg4_rrc_sdu_length);
       }
     }                           // Msg4 frame/subframe  
   }                             // rach_resource_type > 0 
   else
-#endif
-  {                             // This is normal LTE case
-    if ((RA_template->Msg4_frame == frameP) && (RA_template->Msg4_subframe == subframeP)) {
-      LOG_D (MAC, "[eNB %d][RAPROC] CC_id %d Frame %d, subframeP %d: Generating Msg4 with RRC Piggyback (RNTI %x)\n", module_idP, CC_idP, frameP, subframeP, RA_template->rnti);
-
-      /// Choose first 4 RBs for Msg4, should really check that these are free!
-      first_rb = 0;
-
-      vrb_map[first_rb] = 1;
-      vrb_map[first_rb + 1] = 1;
-      vrb_map[first_rb + 2] = 1;
-      vrb_map[first_rb + 3] = 1;
-
-
-      // Compute MCS/TBS for 3 PRB (coded on 4 vrb)
-      msg4_header = 1 + 6 + 1;  // CR header, CR CE, SDU header
-
-      if ((RA_template->msg4_rrc_sdu_length + msg4_header) <= 22) {
-        RA_template->msg4_mcs = 4;
-        RA_template->msg4_TBsize = 22;
-      } else if ((RA_template->msg4_rrc_sdu_length + msg4_header) <= 28) {
-        RA_template->msg4_mcs = 5;
-        RA_template->msg4_TBsize = 28;
-      } else if ((RA_template->msg4_rrc_sdu_length + msg4_header) <= 32) {
-        RA_template->msg4_mcs = 6;
-        RA_template->msg4_TBsize = 32;
-      } else if ((RA_template->msg4_rrc_sdu_length + msg4_header) <= 41) {
-        RA_template->msg4_mcs = 7;
-        RA_template->msg4_TBsize = 41;
-      } else if ((RA_template->msg4_rrc_sdu_length + msg4_header) <= 49) {
-        RA_template->msg4_mcs = 8;
-        RA_template->msg4_TBsize = 49;
-      } else if ((RA_template->msg4_rrc_sdu_length + msg4_header) <= 57) {
-        RA_template->msg4_mcs = 9;
-        RA_template->msg4_TBsize = 57;
-      }
-
-      fill_nfapi_dl_dci_1A (dl_config_pdu, 4,   // aggregation_level
-                            RA_template->rnti,  // rnti
-                            1,  // rnti_type, CRNTI
-                            RA_template->harq_pid,      // harq_process
-                            1,  // tpc, none
-                            getRIV (N_RB_DL, first_rb, 4),      // resource_block_coding
-                            RA_template->msg4_mcs,      // mcs
-                            1,  // ndi
-                            0,  // rv
-                            0); // vrb_flag
-      LOG_D (MAC, "Frame %d, subframe %d: Msg4 DCI pdu_num %d (rnti %x,rnti_type %d,harq_pid %d, resource_block_coding (%p) %d\n",
-             frameP,
-             subframeP,
-             dl_req->number_pdu,
-             dl_config_pdu->dci_dl_pdu.dci_dl_pdu_rel8.rnti,
-             dl_config_pdu->dci_dl_pdu.dci_dl_pdu_rel8.rnti_type,
-             dl_config_pdu->dci_dl_pdu.dci_dl_pdu_rel8.harq_process, &dl_config_pdu->dci_dl_pdu.dci_dl_pdu_rel8.resource_block_coding, dl_config_pdu->dci_dl_pdu.dci_dl_pdu_rel8.resource_block_coding);
-      AssertFatal (dl_config_pdu->dci_dl_pdu.dci_dl_pdu_rel8.resource_block_coding < 8192, "resource_block_coding %u < 8192\n", dl_config_pdu->dci_dl_pdu.dci_dl_pdu_rel8.resource_block_coding);
-      if (!CCE_allocation_infeasible (module_idP, CC_idP, 1, subframeP, dl_config_pdu->dci_dl_pdu.dci_dl_pdu_rel8.aggregation_level, RA_template->rnti)) {
-        dl_req->number_dci++;
-        dl_req->number_pdu++;
-
-        RA_template->generate_Msg4 = 0;
-        RA_template->wait_ack_Msg4 = 1;
-
-        // increment Absolute subframe by 8 for Msg4 retransmission
-        LOG_D (MAC, "Frame %d, Subframe %d: Preparing for Msg4 retransmission currently %d.%d\n", frameP, subframeP, RA_template->Msg4_frame, RA_template->Msg4_subframe);
-        if (RA_template->Msg4_subframe > 1)
-          RA_template->Msg4_frame++;
-        RA_template->Msg4_frame &= 1023;
-        RA_template->Msg4_subframe = (RA_template->Msg4_subframe + 8) % 10;
-        LOG_D (MAC, "Frame %d, Subframe %d: Msg4 retransmission in %d.%d\n", frameP, subframeP, RA_template->Msg4_frame, RA_template->Msg4_subframe);
-        lcid = 0;
-
-        // put HARQ process round to 0
-        if (cc[CC_idP].tdd_Config)
-          RA_template->harq_pid = ((frameP * 10) + subframeP) % 10;
-        else
-          RA_template->harq_pid = ((frameP * 10) + subframeP) & 7;
-        UE_list->UE_sched_ctrl[UE_id].round[CC_idP][RA_template->harq_pid] = 0;
-
-        if ((RA_template->msg4_TBsize - RA_template->msg4_rrc_sdu_length - msg4_header) <= 2) {
-          msg4_padding = RA_template->msg4_TBsize - RA_template->msg4_rrc_sdu_length - msg4_header;
-          msg4_post_padding = 0;
-        } else {
-          msg4_padding = 0;
-          msg4_post_padding = RA_template->msg4_TBsize - RA_template->msg4_rrc_sdu_length - msg4_header - 1;
-        }
-
-        LOG_D (MAC, "[eNB %d][RAPROC] CC_idP %d Frame %d subframeP %d Msg4 : TBS %d, sdu_len %d, msg4_header %d, msg4_padding %d, msg4_post_padding %d\n",
-               module_idP, CC_idP, frameP, subframeP, RA_template->msg4_TBsize, RA_template->msg4_rrc_sdu_length, msg4_header, msg4_padding, msg4_post_padding);
-        DevAssert (UE_id != UE_INDEX_INVALID);  // FIXME not sure how to gracefully return
-        // CHECK THIS: &cc[CC_idP].CCCH_pdu.payload[0]
-        offset = generate_dlsch_header ((unsigned char *) eNB->UE_list.DLSCH_pdu[CC_idP][0][(unsigned char) UE_id].payload[0], 1,       //num_sdus
-                                        (unsigned short *) &RA_template->msg4_rrc_sdu_length,     //
-                                        &lcid,  // sdu_lcid
-                                        255,    // no drx
-                                        31,     // no timing advance
-                                        RA_template->cont_res_id,       // contention res id
-                                        msg4_padding,   // no padding
-                                        msg4_post_padding);
-
-        memcpy ((void *) &eNB->UE_list.DLSCH_pdu[CC_idP][0][(unsigned char) UE_id].payload[0][(unsigned char) offset], &cc[CC_idP].CCCH_pdu.payload[0], RA_template->msg4_rrc_sdu_length);
-
-        // DLSCH Config
-        fill_nfapi_dlsch_config (eNB, dl_req, RA_template->msg4_TBsize, eNB->pdu_index[CC_idP], RA_template->rnti, 2,   // resource_allocation_type : format 1A/1B/1D
-                                 0,     // virtual_resource_block_assignment_flag : localized
-                                 getRIV (N_RB_DL, first_rb, 4), // resource_block_coding : RIV, 4 PRB
-                                 2,     // modulation: QPSK
-                                 0,     // redundancy version
-                                 1,     // transport_blocks
-                                 0,     // transport_block_to_codeword_swap_flag (0)
-                                 (cc[CC_idP].p_eNB == 1) ? 0 : 1,      // transmission_scheme
-                                 1,     // number of layers
-                                 1,     // number of subbands
-                                 //0,                         // codebook index 
-                                 1,     // ue_category_capacity
-                                 4,     // pa: 0 dB
-                                 0,     // delta_power_offset_index
-                                 0,     // ngap
-                                 1,     // NPRB = 3 like in DCI
-                                 (cc[CC_idP].p_eNB == 1) ? 1 : 2,      // transmission mode
-                                 1,     // num_bf_prb_per_subband
-                                 1);    // num_bf_vector
-        LOG_D (MAC, "Filled DLSCH config, pdu number %d, non-dci pdu_index %d\n", dl_req->number_pdu, eNB->pdu_index[CC_idP]);
-
-        // DL request
-        eNB->TX_req[CC_idP].sfn_sf = fill_nfapi_tx_req (&eNB->TX_req[CC_idP].tx_request_body,
-                                                        (frameP * 10) + subframeP, RA_template->msg4_rrc_sdu_length, eNB->pdu_index[CC_idP], eNB->UE_list.DLSCH_pdu[CC_idP][0][(unsigned char) UE_id].payload[0]);
-        eNB->pdu_index[CC_idP]++;
-
-        LOG_D (MAC, "Filling UCI ACK/NAK information, cce_idx %d\n", dl_config_pdu->dci_dl_pdu.dci_dl_pdu_rel8.cce_idx);
-        // Program PUCCH1a for ACK/NAK
-        // Program ACK/NAK for Msg4 PDSCH
-        fill_nfapi_uci_acknak (module_idP, CC_idP, RA_template->rnti, (frameP * 10) + subframeP, dl_config_pdu->dci_dl_pdu.dci_dl_pdu_rel8.cce_idx);
-
-
-        T (T_ENB_MAC_UE_DL_PDU_WITH_DATA, T_INT (module_idP), T_INT (CC_idP), T_INT (RA_template->rnti), T_INT (frameP), T_INT (subframeP),
-           T_INT (0 /*harq_pid always 0? */ ), T_BUFFER (&eNB->UE_list.DLSCH_pdu[CC_idP][0][UE_id].payload[0], RA_template->msg4_TBsize));
-
-        if (opt_enabled == 1) {
-          trace_pdu (1, (uint8_t *) eNB->UE_list.DLSCH_pdu[CC_idP][0][(unsigned char) UE_id].payload[0], RA_template->msg4_rrc_sdu_length, UE_id, 3, UE_RNTI (module_idP, UE_id), eNB->frame, eNB->subframe, 0, 0);
-          LOG_D (OPT, "[eNB %d][DLSCH] CC_id %d Frame %d trace pdu for rnti %x with size %d\n", module_idP, CC_idP, frameP, UE_RNTI (module_idP, UE_id), RA_template->msg4_rrc_sdu_length);
-        }
-
-      }                         // CCE Allocation feasible
-    }                           // msg4 frame/subframe
-  }                             // else rach_resource_type
-}
-
-void
-check_Msg4_retransmission (module_id_t module_idP, int CC_idP, frame_t frameP, sub_frame_t subframeP, RA_TEMPLATE * RA_template)
-{
-
-  eNB_MAC_INST   *eNB = RC.mac[module_idP];
-  COMMON_channels_t *cc = eNB->common_channels;
-  int             UE_id = -1;
-  uint8_t        *vrb_map;
-  int             first_rb;
-  int             N_RB_DL;
-  nfapi_dl_config_request_pdu_t *dl_config_pdu;
-  UE_list_t      *UE_list = &eNB->UE_list;
-  nfapi_dl_config_request_body_t *dl_req;
-
-  int             round;
-  /*
-     #ifdef Rel14
-     COMMON_channels_t               *cc  = eNB->common_channels;
-
-     int rmax            = 0;
-     int rep             = 0; 
-     int reps            = 0;
-
-     first_rb        = 0;
-     struct PRACH_ConfigSIB_v1310 *ext4_prach;
-     PRACH_ParametersListCE_r13_t *prach_ParametersListCE_r13;
-     PRACH_ParametersCE_r13_t *p[4];
-
-     if (cc[CC_idP].radioResourceConfigCommon_BR) {
-
-     ext4_prach                 = cc[CC_idP].radioResourceConfigCommon_BR->ext4->prach_ConfigCommon_v1310;
-     prach_ParametersListCE_r13 = &ext4_prach->prach_ParametersListCE_r13;
-
-     switch (prach_ParametersListCE_r13->list.count) {
-     case 4:
-     p[3]=prach_ParametersListCE_r13->list.array[3];
-     case 3:
-     p[2]=prach_ParametersListCE_r13->list.array[2];
-     case 2:
-     p[1]=prach_ParametersListCE_r13->list.array[1];
-     case 1:
-     p[0]=prach_ParametersListCE_r13->list.array[0];
-     default:
-     AssertFatal(1==0,"Illegal count for prach_ParametersListCE_r13 %d\n",prach_ParametersListCE_r13->list.count);
-     }
-     }
-     #endif
-   */
-
-  // check HARQ status and retransmit if necessary
-
-
-  UE_id = find_UE_id (module_idP, RA_template->rnti);
-  AssertFatal (UE_id >= 0, "Can't find UE for t-crnti\n");
-
-  round = UE_list->UE_sched_ctrl[UE_id].round[CC_idP][RA_template->harq_pid];
-  vrb_map = cc[CC_idP].vrb_map;
-
-  dl_req = &eNB->DL_req[CC_idP].dl_config_request_body;
-  dl_config_pdu = &dl_req->dl_config_pdu_list[dl_req->number_pdu];
-  N_RB_DL = to_prb (cc[CC_idP].mib->message.dl_Bandwidth);
-
-  LOG_I (MAC, "[eNB %d][RAPROC] CC_id %d Frame %d, subframeP %d: Checking if Msg4 for harq_pid %d was acknowledged (round %d) => SFN %d.%d\n", module_idP, CC_idP, frameP, subframeP, RA_template->harq_pid, round,
-	 RA_template->Msg4_frame,RA_template->Msg4_subframe);
-
-  if (round != 8) {
-
-#ifdef Rel14
-    if (RA_template->rach_resource_type > 0) {
-      if ((RA_template->Msg4_frame == frameP) && (RA_template->Msg4_subframe == subframeP)) {
-	AssertFatal (1 == 0, "Msg4 Retransmissions not handled yet for BL/CE UEs\n");
-      }
-      if (round > 0) { 
-	cancel_ra_proc (module_idP, CC_idP, frameP, RA_template->rnti);
-	rrc_mac_remove_ue(module_idP,RA_template->rnti);
-      }
-    } else
-#endif
-    {
-      if ((RA_template->Msg4_frame == frameP) && (RA_template->Msg4_subframe == subframeP)) {
-
-        //RA_template->wait_ack_Msg4++;
-        // we have to schedule a retransmission
-
-        first_rb = 0;
-        vrb_map[first_rb] = 1;
-        vrb_map[first_rb + 1] = 1;
-        vrb_map[first_rb + 2] = 1;
-        vrb_map[first_rb + 3] = 1;
-
-        fill_nfapi_dl_dci_1A (dl_config_pdu, 4, // aggregation_level
-                              RA_template->rnti,        // rnti
-                              1,        // rnti_type, CRNTI
-                              RA_template->harq_pid,    // harq_process
-                              1,        // tpc, none
-                              getRIV (N_RB_DL, first_rb, 4),    // resource_block_coding
-                              RA_template->msg4_mcs,    // mcs
-                              1,        // ndi
-                              round & 3,        // rv
-                              0);       // vrb_flag
-
-        if (!CCE_allocation_infeasible (module_idP, CC_idP, 1, subframeP, dl_config_pdu->dci_dl_pdu.dci_dl_pdu_rel8.aggregation_level, RA_template->rnti)) {
-          dl_req->number_dci++;
-          dl_req->number_pdu++;
-
-          LOG_D (MAC, "msg4 retransmission for rnti %x (round %d) fsf %d/%d\n", RA_template->rnti, round, frameP, subframeP);
-          // DLSCH Config
-          fill_nfapi_dlsch_config (eNB, dl_req, RA_template->msg4_TBsize, -1 /* retransmission, no pdu_index */ ,
-                                   RA_template->rnti, 2,        // resource_allocation_type : format 1A/1B/1D
-                                   0,   // virtual_resource_block_assignment_flag : localized
-                                   getRIV (N_RB_DL, first_rb, 4),       // resource_block_coding : RIV, 4 PRB
-                                   2,   // modulation: QPSK
-                                   round & 3,   // redundancy version
-                                   1,   // transport_blocks
-                                   0,   // transport_block_to_codeword_swap_flag (0)
-                                   (cc[CC_idP].p_eNB == 1) ? 0 : 1,    // transmission_scheme
-                                   1,   // number of layers
-                                   1,   // number of subbands
-                                   //0,                         // codebook index 
-                                   1,   // ue_category_capacity
-                                   4,   // pa: 0 dB
-                                   0,   // delta_power_offset_index
-                                   0,   // ngap
-                                   1,   // NPRB = 3 like in DCI
-                                   (cc[CC_idP].p_eNB == 1) ? 1 : 2,    // transmission mode
-                                   1,   // num_bf_prb_per_subband
-                                   1);  // num_bf_vector
-        } else
-          LOG_D (MAC, "msg4 retransmission for rnti %x (round %d) fsf %d/%d CCE allocation failed!\n", RA_template->rnti, round, frameP, subframeP);
-
-
-        // Program PUCCH1a for ACK/NAK
-
-
-        fill_nfapi_uci_acknak (module_idP, CC_idP, RA_template->rnti, (frameP * 10) + subframeP, dl_config_pdu->dci_dl_pdu.dci_dl_pdu_rel8.cce_idx);
-
-        // prepare frame for retransmission
-        if (RA_template->Msg4_subframe > 1)
-          RA_template->Msg4_frame++;
-        RA_template->Msg4_frame &= 1023;
-        RA_template->Msg4_subframe = (RA_template->Msg4_subframe + 8) % 10;
-
-        LOG_W (MAC, "[eNB %d][RAPROC] CC_id %d Frame %d, subframeP %d: Msg4 not acknowledged, adding ue specific dci (rnti %x) for RA (Msg4 Retransmission round %d in %d.%d)\n",
-               module_idP, CC_idP, frameP, subframeP, RA_template->rnti, round, RA_template->Msg4_frame, RA_template->Msg4_subframe);
-
-      }                         // Msg4 frame/subframe
-    }                           // regular LTE case
-  } else {
-    LOG_I (MAC, "[eNB %d][RAPROC] CC_id %d Frame %d, subframeP %d : Msg4 acknowledged\n", module_idP, CC_idP, frameP, subframeP);
-    RA_template->wait_ack_Msg4 = 0;
-    RA_template->RA_active = FALSE;
-    UE_id = find_UE_id (module_idP, RA_template->rnti);
-    DevAssert (UE_id != -1);
-    eNB->UE_list.UE_template[UE_PCCID (module_idP, UE_id)][UE_id].configured = TRUE;
-  }
-}
-
-void
-schedule_RA (module_id_t module_idP, frame_t frameP, sub_frame_t subframeP)
-{
-
-  int             CC_id;
-  eNB_MAC_INST   *eNB = RC.mac[module_idP];
-  COMMON_channels_t *cc = eNB->common_channels;
-  RA_TEMPLATE    *RA_template;
-  uint8_t         i;
-
-  start_meas (&eNB->schedule_ra);
-=======
-    vrb_map = cc[CC_idP].vrb_map;
-
-    dl_req        = &mac->DL_req[CC_idP];
-    dl_req_body   = &dl_req->dl_config_request_body;
-    dl_config_pdu = &dl_req_body->dl_config_pdu_list[dl_req_body->number_pdu];
-    N_RB_DL = to_prb(cc[CC_idP].mib->message.dl_Bandwidth);
-
-    UE_id = find_UE_id(module_idP, ra->rnti);
-    AssertFatal(UE_id >= 0, "Can't find UE for t-crnti\n");
-
-    // set HARQ process round to 0 for this UE
-
-    ra->harq_pid = frame_subframe2_dl_harq_pid(cc->tdd_Config,frameP ,subframeP);
-
-   /* // Get RRCConnectionSetup for Piggyback
-    rrc_sdu_length = mac_rrc_data_req(module_idP, CC_idP, frameP, CCCH, 1,	// 1 transport block
-				      &cc[CC_idP].CCCH_pdu.payload[0], 0);	// not used in this case
-    if(rrc_sdu_length <= 0) {
-      LOG_D(MAC,"[MAC][eNB Scheduler] CCCH not allocated (%d)\n",rrc_sdu_length);
-      return;
-    }
-    //AssertFatal(rrc_sdu_length > 0,
-		//"[MAC][eNB Scheduler] CCCH not allocated\n");
-
-
-    LOG_D(MAC,
-	  "[eNB %d][RAPROC] CC_id %d Frame %d, subframeP %d: UE_id %d, rrc_sdu_length %d\n",
-	  module_idP, CC_idP, frameP, subframeP, UE_id, rrc_sdu_length);*/
-
-
-#if (RRC_VERSION >= MAKE_VERSION(14, 0, 0))
-    if (ra->rach_resource_type > 0) {
-
-	// Generate DCI + repetitions first
-	// This uses an MPDCCH Type 2 allocation according to Section 9.1.5 36-213, Type2 common allocation according to Table 7.1-8 (36-213)
-	// Parameters:
-	//    p=2+4 PRB set (number of PRB pairs 6)
-	//    rmax = mpdcch-NumRepetition-RA-r13 => Table 9.1.5-3
-	//    if CELevel = 0,1 => Table 9.1.5-1b for MPDCCH candidates
-	//    if CELevel = 2,3 => Table 9.1.5-2b for MPDCCH candidates
-	//    distributed transmission
-
-	// rmax from SIB2 information
-	rmax = p[ra->rach_resource_type - 1]->mpdcch_NumRepetition_RA_r13;
-	AssertFatal(rmax >= 4,
-		    "choose rmax>=4 for enough repeititions, or reduce rep to 1 or 2\n");
-
-	// choose r3 by default for Msg4 (this is ok from table 9.1.5-3 for rmax = >=4, if we choose rmax <4 it has to be less
-	rep = 2;
-	// get actual repetition count from Table 9.1.5-3
-	reps = (rmax <= 8) ? (1 << rep) : (rmax >> (3 - rep));
-	// get first narrowband
-	first_rb =
-	    narrowband_to_first_rb(&cc[CC_idP], ra->msg34_narrowband);
-
-	if ((ra->msg4_mpdcch_repetition_cnt == 0) &&
-	    (mpdcch_sf_condition
-	     (mac, CC_idP, frameP, subframeP, rmax, TYPE2, -1) > 0)) {
-	    // MPDCCH configuration for RAR
-
-	    memset((void *) dl_config_pdu, 0,
-		   sizeof(nfapi_dl_config_request_pdu_t));
-	    dl_config_pdu->pdu_type = NFAPI_DL_CONFIG_MPDCCH_PDU_TYPE;
-	    dl_config_pdu->pdu_size = (uint8_t) (2 + sizeof(nfapi_dl_config_mpdcch_pdu));
-            dl_config_pdu->mpdcch_pdu.mpdcch_pdu_rel13.tl.tag = NFAPI_DL_CONFIG_REQUEST_MPDCCH_PDU_REL13_TAG;
-	    dl_config_pdu->mpdcch_pdu.mpdcch_pdu_rel13.dci_format = (ra->rach_resource_type > 1) ? 11 : 10;
-	    dl_config_pdu->mpdcch_pdu.mpdcch_pdu_rel13.mpdcch_narrow_band = ra->msg34_narrowband;
-	    dl_config_pdu->mpdcch_pdu.mpdcch_pdu_rel13.number_of_prb_pairs = 6;
-	    dl_config_pdu->mpdcch_pdu.mpdcch_pdu_rel13.resource_block_assignment = 0;	// Note: this can be dynamic
-	    dl_config_pdu->mpdcch_pdu.mpdcch_pdu_rel13.mpdcch_tansmission_type = 1;
-	    AssertFatal(cc[CC_idP].
-			sib1_v13ext->bandwidthReducedAccessRelatedInfo_r13
-			!= NULL,
-			"cc[CC_idP].sib1_v13ext->bandwidthReducedAccessRelatedInfo_r13 is null\n");
-	    dl_config_pdu->mpdcch_pdu.mpdcch_pdu_rel13.start_symbol = cc[CC_idP].sib1_v13ext->bandwidthReducedAccessRelatedInfo_r13->startSymbolBR_r13;
-	    dl_config_pdu->mpdcch_pdu.mpdcch_pdu_rel13.ecce_index = 0;	// Note: this should be dynamic
-	    dl_config_pdu->mpdcch_pdu.mpdcch_pdu_rel13.aggregation_level = 16;	// OK for CEModeA r1-3 (9.1.5-1b) or CEModeB r1-4
-	    dl_config_pdu->mpdcch_pdu.mpdcch_pdu_rel13.rnti_type = 0;	// t-C-RNTI
-	    dl_config_pdu->mpdcch_pdu.mpdcch_pdu_rel13.rnti = ra->RA_rnti;
-	    dl_config_pdu->mpdcch_pdu.mpdcch_pdu_rel13.ce_mode = (ra->rach_resource_type < 3) ? 1 : 2;
-	    dl_config_pdu->mpdcch_pdu.mpdcch_pdu_rel13.drms_scrambling_init = cc[CC_idP].physCellId;	/// Check this is still N_id_cell for type2 common
-	    dl_config_pdu->mpdcch_pdu.mpdcch_pdu_rel13.initial_transmission_sf_io = (frameP * 10) + subframeP;
-	    dl_config_pdu->mpdcch_pdu.mpdcch_pdu_rel13.transmission_power = 6000;	// 0dB
-	    dl_config_pdu->mpdcch_pdu.mpdcch_pdu_rel13.resource_block_coding = getRIV(6, 0, 6);	// check if not getRIV(N_RB_DL,first_rb,6);
-	    dl_config_pdu->mpdcch_pdu.mpdcch_pdu_rel13.mcs = 4;	// adjust according to size of Msg4, 208 bits with N1A_PRB=3
-	    dl_config_pdu->mpdcch_pdu.mpdcch_pdu_rel13.pdsch_reptition_levels = 4;	// fix to 4 for now
-	    dl_config_pdu->mpdcch_pdu.mpdcch_pdu_rel13.redundancy_version = 0;
-	    dl_config_pdu->mpdcch_pdu.mpdcch_pdu_rel13.new_data_indicator = 0;
-	    dl_config_pdu->mpdcch_pdu.mpdcch_pdu_rel13.harq_process = ra->harq_pid;
-	    dl_config_pdu->mpdcch_pdu.mpdcch_pdu_rel13.tpmi_length = 0;
-	    dl_config_pdu->mpdcch_pdu.mpdcch_pdu_rel13.tpmi = 0;
-	    dl_config_pdu->mpdcch_pdu.mpdcch_pdu_rel13.pmi_flag = 0;
-	    dl_config_pdu->mpdcch_pdu.mpdcch_pdu_rel13.pmi = 0;
-	    dl_config_pdu->mpdcch_pdu.mpdcch_pdu_rel13.harq_resource_offset = 0;
-	    dl_config_pdu->mpdcch_pdu.mpdcch_pdu_rel13.dci_subframe_repetition_number = rep;
-	    dl_config_pdu->mpdcch_pdu.mpdcch_pdu_rel13.tpc = 1;	// N1A_PRB=3; => 208 bits
-	    dl_config_pdu->mpdcch_pdu.mpdcch_pdu_rel13.downlink_assignment_index_length = 0;
-	    dl_config_pdu->mpdcch_pdu.mpdcch_pdu_rel13.downlink_assignment_index = 0;
-	    dl_config_pdu->mpdcch_pdu.mpdcch_pdu_rel13.allocate_prach_flag = 0;
-	    dl_config_pdu->mpdcch_pdu.mpdcch_pdu_rel13.preamble_index = 0;
-	    dl_config_pdu->mpdcch_pdu.mpdcch_pdu_rel13.prach_mask_index = 0;
-	    dl_config_pdu->mpdcch_pdu.mpdcch_pdu_rel13.starting_ce_level = 0;
-	    dl_config_pdu->mpdcch_pdu.mpdcch_pdu_rel13.srs_request = 0;
-	    dl_config_pdu->mpdcch_pdu.mpdcch_pdu_rel13.antenna_ports_and_scrambling_identity_flag = 0;
-	    dl_config_pdu->mpdcch_pdu.mpdcch_pdu_rel13.antenna_ports_and_scrambling_identity = 0;
-	    dl_config_pdu->mpdcch_pdu.mpdcch_pdu_rel13.frequency_hopping_enabled_flag = 0;
-	    dl_config_pdu->mpdcch_pdu.mpdcch_pdu_rel13.paging_direct_indication_differentiation_flag = 0;
-	    dl_config_pdu->mpdcch_pdu.mpdcch_pdu_rel13.direct_indication = 0;
-	    dl_config_pdu->mpdcch_pdu.mpdcch_pdu_rel13.total_dci_length_including_padding = 0;	// this is not needed by OAI L1, but should be filled in
-	    dl_config_pdu->mpdcch_pdu.mpdcch_pdu_rel13.number_of_tx_antenna_ports = 1;
-	    ra->msg4_mpdcch_repetition_cnt++;
-	    dl_req_body->number_pdu++;
-            dl_req_body->tl.tag = NFAPI_DL_CONFIG_REQUEST_BODY_TAG;
-
-            dl_req->sfn_sf = (ra->Msg4_frame<<4)+ra->Msg4_subframe;
-            dl_req->header.message_id = NFAPI_DL_CONFIG_REQUEST;
-
-	}			//repetition_count==0 && SF condition met
-	else if (ra->msg4_mpdcch_repetition_cnt > 0) {	// we're in a stream of repetitions
-	    ra->msg4_mpdcch_repetition_cnt++;
-	    if (ra->msg4_mpdcch_repetition_cnt == reps) {	// this is the last mpdcch repetition
-		if (cc[CC_idP].tdd_Config == NULL) {	// FDD case
-		    // wait 2 subframes for PDSCH transmission
-		    if (subframeP > 7)
-			ra->Msg4_frame = (frameP + 1) & 1023;
-		    else
-			ra->Msg4_frame = frameP;
-		    ra->Msg4_subframe = (subframeP + 2) % 10;
-		} else {
-		    AssertFatal(1 == 0, "TDD case not done yet\n");
-		}
-	    }			// mpdcch_repetition_count == reps
-	    if ((ra->Msg4_frame == frameP) && (ra->Msg4_subframe == subframeP)) {
-
-		// Program PDSCH
-
-	        // Get RRCConnectionSetup for Piggyback
-	        /*rrc_sdu_length = mac_rrc_data_req(module_idP, CC_idP, frameP, CCCH, 1,	// 1 transport block
-	    				      &cc[CC_idP].CCCH_pdu.payload[0], ENB_FLAG_YES, module_idP, 0);	// not used in this case*/
-
-	    	rrc_sdu_length = mac_rrc_data_req(module_idP, CC_idP, frameP, CCCH, 1,	// 1 transport block
-	    					      &cc[CC_idP].CCCH_pdu.payload[0], 0);	// not used in this case
-
-	        LOG_D(MAC,
-	        	  "[eNB %d][RAPROC] CC_id %d Frame %d, subframeP %d: UE_id %d, rrc_sdu_length %d\n",
-	        	  module_idP, CC_idP, frameP, subframeP, UE_id, rrc_sdu_length);
-
-	        AssertFatal(rrc_sdu_length > 0,
-	    		"[MAC][eNB Scheduler] CCCH not allocated\n");
-
-		LOG_D(MAC,
-		      "[eNB %d][RAPROC] CC_id %d Frame %d, subframeP %d: Generating Msg4 BR with RRC Piggyback (ce_level %d RNTI %x)\n",
-		      module_idP, CC_idP, frameP, subframeP,
-		      ra->rach_resource_type - 1, ra->rnti);
-
-		AssertFatal(1 == 0,
-			    "Msg4 generation not finished for BL/CE UE\n");
-		dl_config_pdu = &dl_req_body->dl_config_pdu_list[dl_req_body->number_pdu];
-		memset((void *) dl_config_pdu, 0, sizeof(nfapi_dl_config_request_pdu_t));
-		dl_config_pdu->pdu_type = NFAPI_DL_CONFIG_DLSCH_PDU_TYPE;
-		dl_config_pdu->pdu_size = (uint8_t) (2 + sizeof(nfapi_dl_config_dlsch_pdu));
-                dl_config_pdu->dlsch_pdu.dlsch_pdu_rel8.tl.tag = NFAPI_DL_CONFIG_REQUEST_DLSCH_PDU_REL8_TAG;
-		dl_config_pdu->dlsch_pdu.dlsch_pdu_rel8.pdu_index =  mac->pdu_index[CC_idP];
-		dl_config_pdu->dlsch_pdu.dlsch_pdu_rel8.rnti = ra->rnti;
-		dl_config_pdu->dlsch_pdu.dlsch_pdu_rel8.resource_allocation_type = 2;	// format 1A/1B/1D
-		dl_config_pdu->dlsch_pdu.dlsch_pdu_rel8.virtual_resource_block_assignment_flag = 0;	// localized
-		dl_config_pdu->dlsch_pdu.dlsch_pdu_rel8.resource_block_coding = getRIV(N_RB_DL, first_rb, 6);	// check that this isn't getRIV(6,0,6)
-		dl_config_pdu->dlsch_pdu.dlsch_pdu_rel8.modulation = 2;	//QPSK
-		dl_config_pdu->dlsch_pdu.dlsch_pdu_rel8.redundancy_version = 0;
-		dl_config_pdu->dlsch_pdu.dlsch_pdu_rel8.transport_blocks = 1;	// first block
-		dl_config_pdu->dlsch_pdu.dlsch_pdu_rel8.transport_block_to_codeword_swap_flag = 0;
-		dl_config_pdu->dlsch_pdu.dlsch_pdu_rel8.transmission_scheme = (cc->p_eNB == 1) ? 0 : 1;
-		dl_config_pdu->dlsch_pdu.dlsch_pdu_rel8.number_of_layers = 1;
-		dl_config_pdu->dlsch_pdu.dlsch_pdu_rel8.number_of_subbands = 1;
-		//      dl_config_pdu->dlsch_pdu.dlsch_pdu_rel8.codebook_index                         = ;
-		dl_config_pdu->dlsch_pdu.dlsch_pdu_rel8.ue_category_capacity = 1;
-		dl_config_pdu->dlsch_pdu.dlsch_pdu_rel8.pa = 4;	// 0 dB
-		dl_config_pdu->dlsch_pdu.dlsch_pdu_rel8.delta_power_offset_index = 0;
-		dl_config_pdu->dlsch_pdu.dlsch_pdu_rel8.ngap = 0;
-		dl_config_pdu->dlsch_pdu.dlsch_pdu_rel8.nprb = get_subbandsize(cc->mib->message.dl_Bandwidth);	// ignored
-		dl_config_pdu->dlsch_pdu.dlsch_pdu_rel8.transmission_mode = (cc->p_eNB == 1) ? 1 : 2;
-		dl_config_pdu->dlsch_pdu.dlsch_pdu_rel8.num_bf_prb_per_subband = 1;
-		dl_config_pdu->dlsch_pdu.dlsch_pdu_rel8.num_bf_vector = 1;
-		//      dl_config_pdu->dlsch_pdu.dlsch_pdu_rel8.bf_vector                    = ; 
-
-                dl_config_pdu->dlsch_pdu.dlsch_pdu_rel10.tl.tag = NFAPI_DL_CONFIG_REQUEST_DLSCH_PDU_REL10_TAG;
-		dl_config_pdu->dlsch_pdu.dlsch_pdu_rel10.pdsch_start = cc[CC_idP].sib1_v13ext->bandwidthReducedAccessRelatedInfo_r13->startSymbolBR_r13;
-
-                dl_config_pdu->dlsch_pdu.dlsch_pdu_rel13.tl.tag = NFAPI_DL_CONFIG_REQUEST_DLSCH_PDU_REL13_TAG;
-		dl_config_pdu->dlsch_pdu.dlsch_pdu_rel13.ue_type = (ra->rach_resource_type < 3) ? 1 : 2;
-		dl_config_pdu->dlsch_pdu.dlsch_pdu_rel13.pdsch_payload_type = 2;	// not SI message
-		dl_config_pdu->dlsch_pdu.dlsch_pdu_rel13.initial_transmission_sf_io = (10 * frameP) + subframeP;
-		dl_config_pdu->dlsch_pdu.dlsch_pdu_rel13.drms_table_flag = 0;
-		dl_req_body->number_pdu++;
-                dl_req_body->tl.tag = NFAPI_DL_CONFIG_REQUEST_BODY_TAG;
-
-                mac->DL_req[CC_idP].sfn_sf = (frameP<<4)+subframeP;
-                mac->DL_req[CC_idP].header.message_id = NFAPI_DL_CONFIG_REQUEST;
-	
-		ra->state = WAITMSG4ACK;
-                LOG_D(MAC,"[eNB %d][RAPROC] Frame %d, Subframe %d: state:WAITMSG4ACK\n", module_idP, frameP, subframeP);
-
-		lcid = 0;
-
-		UE_list->UE_sched_ctrl[UE_id].round[CC_idP][ra->harq_pid] = 0;
-		msg4_header = 1 + 6 + 1;	// CR header, CR CE, SDU header
-
-		if ((ra->msg4_TBsize - rrc_sdu_length - msg4_header) <= 2) {
-		    msg4_padding = ra->msg4_TBsize - rrc_sdu_length - msg4_header;
-		    msg4_post_padding = 0;
-		} else {
-		    msg4_padding = 0;
-		    msg4_post_padding = ra->msg4_TBsize - rrc_sdu_length - msg4_header - 1;
-		}
-
-		LOG_D(MAC,
-		      "[eNB %d][RAPROC] CC_id %d Frame %d subframeP %d Msg4 : TBS %d, sdu_len %d, msg4_header %d, msg4_padding %d, msg4_post_padding %d\n",
-		      module_idP, CC_idP, frameP, subframeP,
-		      ra->msg4_TBsize, rrc_sdu_length, msg4_header,
-		      msg4_padding, msg4_post_padding);
-		DevAssert(UE_id != UE_INDEX_INVALID);	// FIXME not sure how to gracefully return
-		// CHECK THIS: &cc[CC_idP].CCCH_pdu.payload[0]
-		offset = generate_dlsch_header((unsigned char *) mac->UE_list.DLSCH_pdu[CC_idP][0][(unsigned char) UE_id].payload[0], 1,	//num_sdus
-					       (unsigned short *) &rrc_sdu_length,	//
-					       &lcid,	// sdu_lcid
-					       255,	// no drx
-					       31,	// no timing advance
-					       ra->cont_res_id,	// contention res id
-					       msg4_padding,	// no padding
-					       msg4_post_padding);
-
-		memcpy((void *) &mac->UE_list.
-		       DLSCH_pdu[CC_idP][0][(unsigned char)UE_id].payload[0][(unsigned char)offset],
-		       &cc[CC_idP].CCCH_pdu.payload[0], rrc_sdu_length);
-
-		// DL request
-		mac->TX_req[CC_idP].sfn_sf = (frameP << 4) + subframeP;
-                mac->TX_req[CC_idP].tx_request_body.tl.tag  = NFAPI_TX_REQUEST_BODY_TAG;
-                mac->TX_req[CC_idP].header.message_id 	    = NFAPI_TX_REQUEST;
-
-		TX_req =
-		    &mac->TX_req[CC_idP].tx_request_body.tx_pdu_list[mac->TX_req[CC_idP].tx_request_body.number_of_pdus];
-		TX_req->pdu_length = rrc_sdu_length;
-		TX_req->pdu_index = mac->pdu_index[CC_idP]++;
-		TX_req->num_segments = 1;
-		TX_req->segments[0].segment_length = rrc_sdu_length;
-		TX_req->segments[0].segment_data = mac->UE_list.DLSCH_pdu[CC_idP][0][(unsigned char) UE_id].payload[0];
-		mac->TX_req[CC_idP].tx_request_body.number_of_pdus++;
-
-		// Program ACK/NAK for Msg4 PDSCH
-		int absSF = (ra->Msg3_frame * 10) + ra->Msg3_subframe;
-		// see Section 10.2 from 36.213
-		int ackNAK_absSF = absSF + reps + 4;
-		AssertFatal(reps > 2,
-			    "Have to handle programming of ACK when PDSCH repetitions is > 2\n");
-		ul_req = &mac->UL_req_tmp[CC_idP][ackNAK_absSF % 10];
-		ul_req_body = &ul_req->ul_config_request_body;
-		ul_config_pdu = &ul_req_body->ul_config_pdu_list[ul_req_body->number_of_pdus];
-
-		ul_config_pdu->pdu_type = NFAPI_UL_CONFIG_UCI_HARQ_PDU_TYPE;
-		ul_config_pdu->pdu_size = (uint8_t) (2 + sizeof(nfapi_ul_config_uci_harq_pdu));
-                ul_config_pdu->uci_harq_pdu.ue_information.ue_information_rel8.tl.tag = NFAPI_UL_CONFIG_REQUEST_UE_INFORMATION_REL8_TAG;
-		ul_config_pdu->uci_harq_pdu.ue_information.ue_information_rel8.handle = 0;	// don't know how to use this
-		ul_config_pdu->uci_harq_pdu.ue_information.ue_information_rel8.rnti = ra->rnti;
-                ul_config_pdu->uci_harq_pdu.ue_information.ue_information_rel13.tl.tag = NFAPI_UL_CONFIG_REQUEST_UE_INFORMATION_REL13_TAG;
-		ul_config_pdu->uci_harq_pdu.ue_information.ue_information_rel13.ue_type = (ra->rach_resource_type < 3) ? 1 : 2;
-		ul_config_pdu->uci_harq_pdu.ue_information.ue_information_rel13.empty_symbols = 0;
-		ul_config_pdu->uci_harq_pdu.ue_information.ue_information_rel13.total_number_of_repetitions = pucchreps[ra->rach_resource_type - 1];
-		ul_config_pdu->uci_harq_pdu.ue_information.ue_information_rel13.repetition_number = 0;
-
-                ul_req_body->tl.tag                                                                         = NFAPI_UL_CONFIG_REQUEST_BODY_TAG;
-                ul_req->sfn_sf  									    = sfnsf_add_subframe(ra->Msg3_frame, ra->Msg3_subframe, 4);
-                ul_req->header.message_id  								    = NFAPI_UL_CONFIG_REQUEST;
-                LOG_D(MAC,"UL_req_tmp[CC_idP:%d][ackNAK_absSF mod 10:%d] ra->Msg3_frame:%d ra->Msg3_subframe:%d + 4 sfn_sf:%d\n", CC_idP, ackNAK_absSF%10, ra->Msg3_frame, ra->Msg3_subframe, NFAPI_SFNSF2DEC(ul_req->sfn_sf));
-
-		// Note need to keep sending this across reptitions!!!! Not really for PUCCH, to ask small-cell forum, we'll see for the other messages, maybe parameters change across repetitions and FAPI has to provide for that
-		if (cc[CC_idP].tdd_Config == NULL) {	// FDD case
-                  ul_config_pdu->uci_harq_pdu.harq_information.harq_information_rel8_fdd.tl.tag = NFAPI_UL_CONFIG_REQUEST_HARQ_INFORMATION_REL8_FDD_TAG;
-		    ul_config_pdu->uci_harq_pdu.harq_information.harq_information_rel8_fdd.n_pucch_1_0 = n1pucchan[ra->rach_resource_type - 1];
-		    // NOTE: How to fill in the rest of the n_pucch_1_0 information 213 Section 10.1.2.1 in the general case
-		    // = N_ECCE_q + Delta_ARO + n1pucchan[ce_level]
-		    // higher in the MPDCCH configuration, N_ECCE_q is hard-coded to 0, and harq resource offset to 0 =>
-		    // Delta_ARO = 0 from Table 10.1.2.1-1
-		    ul_config_pdu->uci_harq_pdu.harq_information.harq_information_rel8_fdd.harq_size = 1;	// 1-bit ACK/NAK
-		} else {
-		    AssertFatal(1 == 0,
-				"PUCCH configuration for ACK/NAK not handled yet for TDD BL/CE case\n");
-		}
-		ul_req_body->number_of_pdus++;
-		T(T_ENB_MAC_UE_DL_PDU_WITH_DATA, T_INT(module_idP),
-		  T_INT(CC_idP), T_INT(ra->rnti), T_INT(frameP),
-		  T_INT(subframeP), T_INT(0 /*harq_pid always 0? */ ),
-		  T_BUFFER(&mac->UE_list.DLSCH_pdu[CC_idP][0][UE_id].
-			   payload[0], ra->msg4_TBsize));
-
-		if (opt_enabled == 1) {
-		    trace_pdu(DIRECTION_DOWNLINK,
-			      (uint8_t *) mac->
-			      UE_list.DLSCH_pdu[CC_idP][0][(unsigned char)UE_id].payload[0],
-			      rrc_sdu_length, UE_id, WS_C_RNTI,
-			      UE_RNTI(module_idP, UE_id), mac->frame,
-			      mac->subframe, 0, 0);
-		    LOG_D(OPT,
-			  "[eNB %d][DLSCH] CC_id %d Frame %d trace pdu for rnti %x with size %d\n",
-			  module_idP, CC_idP, frameP, UE_RNTI(module_idP,UE_id),
-			  rrc_sdu_length);
-		}
-		if(RC.mac[module_idP]->scheduler_mode == SCHED_MODE_FAIR_RR){
-        	  set_dl_ue_select_msg4(CC_idP, 4, UE_id, ra->rnti);
-		}
-	    }			// Msg4 frame/subframe
-	}			// msg4_mpdcch_repetition_count
-    }				// rach_resource_type > 0 
-    else
+
 #endif
     {
     // This is normal LTE case
@@ -2475,52 +1312,19 @@
     COMMON_channels_t *cc = mac->common_channels;
     RA_t *ra;
     uint8_t i;
->>>>>>> 09187015
+
 
     start_meas(&mac->schedule_ra);
-
-<<<<<<< HEAD
-  for (CC_id = 0; CC_id < MAX_NUM_CCs; CC_id++) {
-    // skip UL component carriers if TDD
-    if (is_UL_sf (&cc[CC_id], subframeP) == 1)
-      continue;
-=======
->>>>>>> 09187015
 
     for (CC_id = 0; CC_id < MAX_NUM_CCs; CC_id++) {
 	// skip UL component carriers if TDD
 	if (is_UL_sf(&cc[CC_id], subframeP) == 1)
 	    continue;
 
-<<<<<<< HEAD
-    for (i = 0; i < NB_RA_PROC_MAX; i++) {
-
-      RA_template = (RA_TEMPLATE *) & cc[CC_id].RA_template[i];
-=======
-
 	for (i = 0; i < NB_RA_PROC_MAX; i++) {
->>>>>>> 09187015
 
 	    ra = (RA_t *) & cc[CC_id].ra[i];
 
-<<<<<<< HEAD
-        LOG_D (MAC, "[eNB %d][RAPROC] Frame %d, Subframe %d : CC_id %d RA %d is active (generate RAR %d, generate_Msg4 %d, wait_ack_Msg4 %d, rnti %x)\n",
-               module_idP, frameP, subframeP, CC_id, i, RA_template->generate_rar, RA_template->generate_Msg4, RA_template->wait_ack_Msg4, RA_template->rnti);
-
-        if (RA_template->generate_rar == 1)
-          generate_Msg2 (module_idP, CC_id, frameP, subframeP, RA_template);
-        else if (RA_template->generate_Msg4 == 1)
-          generate_Msg4 (module_idP, CC_id, frameP, subframeP, RA_template);
-        else if (RA_template->wait_ack_Msg4 == 1)
-          check_Msg4_retransmission (module_idP, CC_id, frameP, subframeP, RA_template);
-
-
-      }                         // RA_active == TRUE
-    }                           // for i=0 .. N_RA_PROC-1 
-  }                             // CC_id
-
-  stop_meas (&eNB->schedule_ra);
-=======
             //LOG_D(MAC,"RA[state:%d]\n",ra->state);
 
 	    if (ra->state == MSG2)
@@ -2535,25 +1339,12 @@
     }				// CC_id
 
     stop_meas(&mac->schedule_ra);
->>>>>>> 09187015
+
 }
 
 
 // handles the event of MSG1 reception
 void
-<<<<<<< HEAD
-initiate_ra_proc (module_id_t module_idP, int CC_id, frame_t frameP, sub_frame_t subframeP, uint16_t preamble_index, int16_t timing_offset, uint16_t ra_rnti
-#ifdef Rel14
-                  , uint8_t rach_resource_type
-#endif
-  )
-{
-
-  uint8_t         i;
-
-  COMMON_channels_t *cc = &RC.mac[module_idP]->common_channels[CC_id];
-  RA_TEMPLATE    *RA_template = &cc->RA_template[0];
-=======
 initiate_ra_proc(module_id_t module_idP,
 		 int CC_id,
 		 frame_t frameP,
@@ -2570,68 +1361,10 @@
 
     COMMON_channels_t *cc = &RC.mac[module_idP]->common_channels[CC_id];
     RA_t *ra = &cc->ra[0];
->>>>>>> 09187015
+
 
 #if (RRC_VERSION >= MAKE_VERSION(14, 0, 0))
 
-<<<<<<< HEAD
-  if (cc->radioResourceConfigCommon_BR && cc->radioResourceConfigCommon_BR->ext4) {
-    ext4_prach = cc->radioResourceConfigCommon_BR->ext4->prach_ConfigCommon_v1310;
-    prach_ParametersListCE_r13 = &ext4_prach->prach_ParametersListCE_r13;
-  }
-  LOG_I (MAC, "[eNB %d][RAPROC] CC_id %d Frame %d, Subframe %d  Initiating RA procedure for preamble index %d\n", module_idP, CC_id, frameP, subframeP, preamble_index);
-#ifdef Rel14
-  LOG_I (MAC, "[eNB %d][RAPROC] CC_id %d Frame %d, Subframe %d  PRACH resource type %d\n", module_idP, CC_id, frameP, subframeP, rach_resource_type);
-
-
-  if (prach_ParametersListCE_r13 && prach_ParametersListCE_r13->list.count < rach_resource_type) {
-    LOG_E (MAC, "[eNB %d][RAPROC] CC_id %d Received impossible PRACH resource type %d, only %d CE levels configured\n",
-           module_idP, CC_id, rach_resource_type, (int) prach_ParametersListCE_r13->list.count);
-    return;
-  }
-#endif
-
-  VCD_SIGNAL_DUMPER_DUMP_FUNCTION_BY_NAME (VCD_SIGNAL_DUMPER_FUNCTIONS_INITIATE_RA_PROC, 1);
-  VCD_SIGNAL_DUMPER_DUMP_FUNCTION_BY_NAME (VCD_SIGNAL_DUMPER_FUNCTIONS_INITIATE_RA_PROC, 0);
-
-  for (i = 0; i < NB_RA_PROC_MAX; i++) {
-    if (RA_template[i].RA_active == FALSE && RA_template[i].wait_ack_Msg4 == 0) {
-      int             loop = 0;
-      LOG_D (MAC, "Frame %d, Subframe %d: Activating RA process %d\n", frameP, subframeP, i);
-      RA_template[i].RA_active = TRUE;
-      RA_template[i].generate_rar = 1;
-      RA_template[i].generate_Msg4 = 0;
-      RA_template[i].wait_ack_Msg4 = 0;
-      RA_template[i].timing_offset = timing_offset;
-      RA_template[i].preamble_subframe = subframeP;
-#ifdef Rel14
-      RA_template[i].rach_resource_type = rach_resource_type;
-      RA_template[i].msg2_mpdcch_repetition_cnt = 0;
-      RA_template[i].msg4_mpdcch_repetition_cnt = 0;
-#endif
-      RA_template[i].Msg2_frame = frameP + ((subframeP > 5) ? 1 : 0);
-      RA_template[i].Msg2_subframe = (subframeP + 4) % 10;
-      /* TODO: find better procedure to allocate RNTI */
-      do {
-        RA_template[i].rnti = taus ();
-        loop++;
-      } while (loop != 100 &&
-               /* TODO: this is not correct, the rnti may be in use without
-                * being in the MAC yet. To be refined.
-                */
-               !(find_UE_id (module_idP, RA_template[i].rnti) == -1 &&
-                 /* 1024 and 60000 arbirarily chosen, not coming from standard */
-                 RA_template[i].rnti >= 1024 && RA_template[i].rnti < 60000));
-      if (loop == 100) {
-        printf ("%s:%d:%s: FATAL ERROR! contact the authors\n", __FILE__, __LINE__, __FUNCTION__);
-        abort ();
-      }
-      RA_template[i].RA_rnti = ra_rnti;
-      RA_template[i].preamble_index = preamble_index;
-
-      LOG_I (MAC, "[eNB %d][RAPROC] CC_id %d Frame %d Activating RAR generation in Frame %d, subframe %d for process %d, rnti %x, RA_active %d\n",
-             module_idP, CC_id, frameP, RA_template[i].Msg2_frame, RA_template[i].Msg2_subframe, i, RA_template[i].rnti, RA_template[i].RA_active);
-=======
     struct PRACH_ConfigSIB_v1310 *ext4_prach = NULL;
     PRACH_ParametersListCE_r13_t *prach_ParametersListCE_r13 = NULL;
   
@@ -2687,7 +1420,7 @@
 	    ra[i].msg2_mpdcch_repetition_cnt = 0;
 	    ra[i].msg4_mpdcch_repetition_cnt = 0;
 #endif
->>>>>>> 09187015
+
 
 
             //TODO Fill in other TDD config. What about nfapi_mode?
@@ -2761,31 +1494,6 @@
 	}
     }
 
-<<<<<<< HEAD
-  LOG_E (MAC, "[eNB %d][RAPROC] FAILURE: CC_id %d Frame %d Initiating RA procedure for preamble index %d\n", module_idP, CC_id, frameP, preamble_index);
-}
-
-void
-cancel_ra_proc (module_id_t module_idP, int CC_id, frame_t frameP, rnti_t rnti)
-{
-  unsigned char   i;
-  RA_TEMPLATE    *RA_template = (RA_TEMPLATE *) & RC.mac[module_idP]->common_channels[CC_id].RA_template[0];
-
-  MSC_LOG_EVENT (MSC_PHY_ENB, "RA Cancelling procedure ue %" PRIx16 " ", rnti);
-  LOG_D (MAC, "[eNB %d][RAPROC] CC_id %d Frame %d Cancelling RA procedure for UE rnti %x\n", module_idP, CC_id, frameP, rnti);
-
-  for (i = 0; i < NB_RA_PROC_MAX; i++) {
-    if (rnti == RA_template[i].rnti) {
-      RA_template[i].RA_active = FALSE;
-      RA_template[i].generate_rar = 0;
-      RA_template[i].generate_Msg4 = 0;
-      RA_template[i].wait_ack_Msg4 = 0;
-      RA_template[i].timing_offset = 0;
-      RA_template[i].RRC_timer = 20;
-      RA_template[i].rnti = 0;
-      RA_template[i].msg3_round = 0;
-    }
-=======
     LOG_E(MAC,
 	  "[eNB %d][RAPROC] FAILURE: CC_id %d Frame %d Initiating RA procedure for preamble index %d\n",
 	  module_idP, CC_id, frameP, preamble_index);
@@ -2835,6 +1543,5 @@
     ra[i].RRC_timer = 20;
     ra[i].rnti = 0;
     ra[i].msg3_round = 0;
->>>>>>> 09187015
   }
 }