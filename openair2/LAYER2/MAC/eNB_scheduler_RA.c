--- conflicted
+++ resolved
@@ -106,17 +106,10 @@
     nfapi_ul_config_request_t *ul_req;
     nfapi_ul_config_request_body_t *ul_req_body;
     nfapi_ul_config_request_pdu_t *ul_config_pdu;
-<<<<<<< HEAD
-    nfapi_hi_dci0_request_t        *hi_dci0_req = &mac->HI_DCI0_req[CC_id];
-    nfapi_hi_dci0_request_body_t   *hi_dci0_req_body = &hi_dci0_req->hi_dci0_request_body;
-    nfapi_hi_dci0_request_pdu_t    *hi_dci0_pdu;
-
-=======
     nfapi_hi_dci0_request_t        *hi_dci0_req;
     nfapi_hi_dci0_request_body_t   *hi_dci0_req_body;
     nfapi_hi_dci0_request_pdu_t    *hi_dci0_pdu;
     uint8_t sf_ahead_dl;
->>>>>>> 8471bd14
     uint8_t rvseq[4] = { 0, 2, 3, 1 };
 
 
@@ -241,12 +234,9 @@
         LOG_D(MAC, "MSG3: UL_CONFIG SFN/SF:%d number_of_pdus:%d ra->msg3_round:%d\n", NFAPI_SFNSF2DEC(ul_req->sfn_sf), ul_req_body->number_of_pdus, ra->msg3_round);
 
 	if (ra->msg3_round != 0) {	// program HI too
-<<<<<<< HEAD
-=======
 	    sf_ahead_dl = ul_subframe2_k_phich(cc, subframeP);
 	    hi_dci0_req = &mac->HI_DCI0_req[CC_id][(subframeP+sf_ahead_dl)%10];
 	    hi_dci0_req_body = &hi_dci0_req->hi_dci0_request_body;
->>>>>>> 8471bd14
 	    hi_dci0_pdu = &hi_dci0_req_body->hi_dci0_pdu_list[hi_dci0_req_body->number_of_dci + hi_dci0_req_body->number_of_hi];
 	    memset((void *) hi_dci0_pdu, 0,
 		   sizeof(nfapi_hi_dci0_request_pdu_t));
@@ -262,11 +252,7 @@
             hi_dci0_req_body->sfnsf = sfnsf_add_subframe(ra->Msg3_frame, ra->Msg3_subframe, 0);
             hi_dci0_req_body->tl.tag = NFAPI_HI_DCI0_REQUEST_BODY_TAG;
 
-<<<<<<< HEAD
-            hi_dci0_req->sfn_sf = sfnsf_add_subframe(ra->Msg3_frame, ra->Msg3_subframe, 4);
-=======
             hi_dci0_req->sfn_sf = hi_dci0_req->sfn_sf = sfnsf_add_subframe(frameP, subframeP, sf_ahead_dl);
->>>>>>> 8471bd14
             hi_dci0_req->header.message_id = NFAPI_HI_DCI0_REQUEST;
 
             if (nfapi_mode) {
@@ -324,11 +310,7 @@
 
     LOG_D(MAC,"absSF:%d absSF_Msg2:%d ra->rach_resource_type:%d\n",absSF,absSF_Msg2,ra->rach_resource_type);
 
-<<<<<<< HEAD
-    if (absSF > absSF_Msg2)
-=======
     if (absSF < absSF_Msg2)
->>>>>>> 8471bd14
 	return;			// we're not ready yet, need to be to start ==  
 
     if (cc[CC_idP].radioResourceConfigCommon_BR) {
@@ -863,14 +845,7 @@
 
     // set HARQ process round to 0 for this UE
 
-<<<<<<< HEAD
-    if (cc->tdd_Config)
-	ra->harq_pid = ((frameP * 10) + subframeP) % 10;
-    else
-	ra->harq_pid = ((frameP * 10) + subframeP) & 7;
-=======
     ra->harq_pid = frame_subframe2_dl_harq_pid(cc->tdd_Config,frameP ,subframeP);
->>>>>>> 8471bd14
 
     // Get RRCConnectionSetup for Piggyback
     rrc_sdu_length = mac_rrc_data_req(module_idP, CC_idP, frameP, CCCH, 1,	// 1 transport block
@@ -1733,13 +1708,6 @@
 	    ra[i].msg4_mpdcch_repetition_cnt = 0;
 #endif
 
-<<<<<<< HEAD
-            // DJP - this is because VNF is 2 subframes ahead of PNF and TX needs 4 subframes
-            if (nfapi_mode)
-              offset = 7;
-            else
-              offset = 5;
-=======
 
             //TODO Fill in other TDD config. What about nfapi_mode?
             if(cc->tdd_Config!=NULL){
@@ -1755,7 +1723,6 @@
                 else
                   offset = 5;
             }
->>>>>>> 8471bd14
 
             add_subframe(&msg2_frame, &msg2_subframe, offset);
 
