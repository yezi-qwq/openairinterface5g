/*
 * Licensed to the OpenAirInterface (OAI) Software Alliance under one or more
 * contributor license agreements.  See the NOTICE file distributed with
 * this work for additional information regarding copyright ownership.
 * The OpenAirInterface Software Alliance licenses this file to You under
 * the OAI Public License, Version 1.1  (the "License"); you may not use this file
 * except in compliance with the License.
 * You may obtain a copy of the License at
 *
 *      http://www.openairinterface.org/?page_id=698
 *
 * Unless required by applicable law or agreed to in writing, software
 * distributed under the License is distributed on an "AS IS" BASIS,
 * WITHOUT WARRANTIES OR CONDITIONS OF ANY KIND, either express or implied.
 * See the License for the specific language governing permissions and
 * limitations under the License.
 *-------------------------------------------------------------------------------
 * For more information about the OpenAirInterface (OAI) Software Alliance:
 *      contact@openairinterface.org
 */

/*! \file eNB_scheduler_RA.c
 * \brief primitives used for random access
 * \author  Navid Nikaein and Raymond Knopp
 * \date 2010 - 2014
 * \email: navid.nikaein@eurecom.fr
 * \version 1.0
 * @ingroup _mac

 */

/* indented with: indent -kr eNB_scheduler_RA.c */


#include "assertions.h"
#include "platform_types.h"
#include "msc.h"

#include "LAYER2/MAC/mac.h"
#include "LAYER2/MAC/mac_extern.h"

#include "LAYER2/MAC/mac_proto.h"
#include "common/utils/LOG/log.h"
#include "common/utils/LOG/vcd_signal_dumper.h"
#include "UTIL/OPT/opt.h"
#include "OCG.h"
#include "OCG_extern.h"
#include "PHY/LTE_TRANSPORT/transport_common_proto.h"

#include "RRC/LTE/rrc_extern.h"
#include "RRC/L2_INTERFACE/openair_rrc_L2_interface.h"

#include "SCHED/sched_common.h"
//#include "LAYER2/MAC/pre_processor.c"
#include "pdcp.h"

#if defined(ENABLE_ITTI)
#include "intertask_interface.h"
#endif

#include "SIMULATION/TOOLS/sim.h"	// for taus

#include "T.h"

#include "common/ran_context.h"
#include "LAYER2/MAC/eNB_scheduler_fairRR.h"

extern RAN_CONTEXT_t RC;

extern uint8_t nfapi_mode;
extern int oai_nfapi_hi_dci0_req(nfapi_hi_dci0_request_t *hi_dci0_req);

void add_subframe(uint16_t *frameP, uint16_t *subframeP, int offset)
{
    *frameP    = (*frameP + ((*subframeP + offset) / 10)) % 1024;

    *subframeP = ((*subframeP + offset) % 10);
}

uint16_t sfnsf_add_subframe(uint16_t frameP, uint16_t subframeP, int offset)
{
  add_subframe(&frameP, &subframeP, offset);
  return frameP<<4|subframeP;
}

void subtract_subframe(uint16_t *frameP, uint16_t *subframeP, int offset)
{
  if (*subframeP < offset)
  {
    *frameP = (*frameP+1024-1)%1024;
  }
  *subframeP = (*subframeP+10-offset)%10;
}

uint16_t sfnsf_subtract_subframe(uint16_t frameP, uint16_t subframeP, int offset)
{
  subtract_subframe(&frameP, &subframeP, offset);
  return frameP<<4|subframeP;
}

void
add_msg3(module_id_t module_idP, int CC_id, RA_t * ra, frame_t frameP,
	 sub_frame_t subframeP)
{
    eNB_MAC_INST *mac = RC.mac[module_idP];
    COMMON_channels_t *cc = &mac->common_channels[CC_id];
    uint8_t j;
    nfapi_ul_config_request_t *ul_req;
    nfapi_ul_config_request_body_t *ul_req_body;
    nfapi_ul_config_request_pdu_t *ul_config_pdu;
    nfapi_hi_dci0_request_t        *hi_dci0_req;
    nfapi_hi_dci0_request_body_t   *hi_dci0_req_body;
    nfapi_hi_dci0_request_pdu_t    *hi_dci0_pdu;
    uint8_t sf_ahead_dl;
    uint8_t rvseq[4] = {0, 2, 3, 1};


    ul_req = &mac->UL_req_tmp[CC_id][ra->Msg3_subframe];
    ul_req_body = &ul_req->ul_config_request_body;
    AssertFatal(ra->state != IDLE, "RA is not active for RA %X\n",
		ra->rnti);

#if (LTE_RRC_VERSION >= MAKE_VERSION(14, 0, 0))
  if (ra->rach_resource_type > 0) {
    LOG_D (MAC, "[eNB %d][RAPROC] Frame %d, Subframe %d : CC_id %d CE level %d is active, Msg3 in (%d,%d)\n",
           module_idP, frameP, subframeP, CC_id, ra->rach_resource_type - 1, ra->Msg3_frame, ra->Msg3_subframe);
    LOG_D (MAC, "Frame %d, Subframe %d Adding Msg3 UL Config Request for (%d,%d) : (%d,%d)\n",
           frameP, subframeP, ra->Msg3_frame, ra->Msg3_subframe, ra->msg3_nb_rb, ra->msg3_round);

    ul_config_pdu = &ul_req_body->ul_config_pdu_list[ul_req_body->number_of_pdus];

    memset ((void *) ul_config_pdu, 0, sizeof (nfapi_ul_config_request_pdu_t));
    ul_config_pdu->pdu_type = NFAPI_UL_CONFIG_ULSCH_PDU_TYPE;
    ul_config_pdu->pdu_size = (uint8_t) (2 + sizeof (nfapi_ul_config_ulsch_pdu));
    ul_config_pdu->ulsch_pdu.ulsch_pdu_rel8.handle = mac->ul_handle++;
    ul_config_pdu->ulsch_pdu.ulsch_pdu_rel8.rnti = ra->rnti;
    ul_config_pdu->ulsch_pdu.ulsch_pdu_rel8.resource_block_start = narrowband_to_first_rb (cc, ra->msg34_narrowband) + ra->msg3_first_rb;
    ul_config_pdu->ulsch_pdu.ulsch_pdu_rel8.number_of_resource_blocks = ra->msg3_nb_rb;
    ul_config_pdu->ulsch_pdu.ulsch_pdu_rel8.modulation_type = 2;
    ul_config_pdu->ulsch_pdu.ulsch_pdu_rel8.cyclic_shift_2_for_drms = 0;
    ul_config_pdu->ulsch_pdu.ulsch_pdu_rel8.frequency_hopping_enabled_flag = 0;
    ul_config_pdu->ulsch_pdu.ulsch_pdu_rel8.frequency_hopping_bits = 0;
    ul_config_pdu->ulsch_pdu.ulsch_pdu_rel8.new_data_indication = 0;
    ul_config_pdu->ulsch_pdu.ulsch_pdu_rel8.redundancy_version = rvseq[ra->msg3_round];
    ul_config_pdu->ulsch_pdu.ulsch_pdu_rel8.harq_process_number = 0;
    ul_config_pdu->ulsch_pdu.ulsch_pdu_rel8.ul_tx_mode = 0;
    ul_config_pdu->ulsch_pdu.ulsch_pdu_rel8.current_tx_nb = 0;
    ul_config_pdu->ulsch_pdu.ulsch_pdu_rel8.n_srs = 1;
    ul_config_pdu->ulsch_pdu.ulsch_pdu_rel8.size = get_TBS_UL (ra->msg3_mcs, ra->msg3_nb_rb);
    // Re13 fields
    ul_config_pdu->ulsch_pdu.ulsch_pdu_rel13.ue_type = ra->rach_resource_type > 2 ? 2 : 1;
    ul_config_pdu->ulsch_pdu.ulsch_pdu_rel13.total_number_of_repetitions = 1;
    ul_config_pdu->ulsch_pdu.ulsch_pdu_rel13.repetition_number = 1;
    ul_config_pdu->ulsch_pdu.ulsch_pdu_rel13.initial_transmission_sf_io = (ra->Msg3_frame * 10) + ra->Msg3_subframe;
    ul_req_body->number_of_pdus++;
  }                             //  if (ra->rach_resource_type>0) {
  else
#endif
    {
	LOG_D(MAC,
	      "[eNB %d][RAPROC] Frame %d, Subframe %d : CC_id %d RA is active, Msg3 in (%d,%d)\n",
	      module_idP, frameP, subframeP, CC_id, ra->Msg3_frame,
	      ra->Msg3_subframe);

	LOG_D(MAC,
	      "Frame %d, Subframe %d Adding Msg3 UL Config Request for (%d,%d) : (%d,%d,%d) for rnti: %d\n",
	      frameP, subframeP, ra->Msg3_frame, ra->Msg3_subframe,
	      ra->msg3_nb_rb, ra->msg3_first_rb, ra->msg3_round, ra->rnti);

	ul_config_pdu = &ul_req_body->ul_config_pdu_list[ul_req_body->number_of_pdus];

	memset((void *) ul_config_pdu, 0, sizeof(nfapi_ul_config_request_pdu_t));
	ul_config_pdu->pdu_type                                                = NFAPI_UL_CONFIG_ULSCH_PDU_TYPE;
	ul_config_pdu->pdu_size                                                = (uint8_t) (2 + sizeof(nfapi_ul_config_ulsch_pdu));
        ul_config_pdu->ulsch_pdu.ulsch_pdu_rel8.tl.tag                         = NFAPI_UL_CONFIG_REQUEST_ULSCH_PDU_REL8_TAG;
	ul_config_pdu->ulsch_pdu.ulsch_pdu_rel8.handle                         = mac->ul_handle++;
	ul_config_pdu->ulsch_pdu.ulsch_pdu_rel8.rnti                           = ra->rnti;
	ul_config_pdu->ulsch_pdu.ulsch_pdu_rel8.resource_block_start           = ra->msg3_first_rb;
	AssertFatal(ra->msg3_nb_rb > 0, "nb_rb = 0\n");
	ul_config_pdu->ulsch_pdu.ulsch_pdu_rel8.number_of_resource_blocks      = ra->msg3_nb_rb;
	ul_config_pdu->ulsch_pdu.ulsch_pdu_rel8.modulation_type                = 2;
	ul_config_pdu->ulsch_pdu.ulsch_pdu_rel8.cyclic_shift_2_for_drms        = 0;
	ul_config_pdu->ulsch_pdu.ulsch_pdu_rel8.frequency_hopping_enabled_flag = 0;
	ul_config_pdu->ulsch_pdu.ulsch_pdu_rel8.frequency_hopping_bits         = 0;
	ul_config_pdu->ulsch_pdu.ulsch_pdu_rel8.new_data_indication            = 0;
	ul_config_pdu->ulsch_pdu.ulsch_pdu_rel8.redundancy_version             = rvseq[ra->msg3_round];
	ul_config_pdu->ulsch_pdu.ulsch_pdu_rel8.harq_process_number            = subframe2harqpid(cc, ra->Msg3_frame, ra->Msg3_subframe);
	ul_config_pdu->ulsch_pdu.ulsch_pdu_rel8.ul_tx_mode                     = 0;
	ul_config_pdu->ulsch_pdu.ulsch_pdu_rel8.current_tx_nb                  = 0;
	ul_config_pdu->ulsch_pdu.ulsch_pdu_rel8.n_srs                          = 1;
	ul_config_pdu->ulsch_pdu.ulsch_pdu_rel8.size                           = get_TBS_UL(10, ra->msg3_nb_rb);
	ul_req_body->number_of_pdus++;
        ul_req_body->tl.tag                                                    = NFAPI_UL_CONFIG_REQUEST_BODY_TAG;
        ul_req->sfn_sf                                                         = ra->Msg3_frame<<4|ra->Msg3_subframe;
        ul_req->header.message_id                                              = NFAPI_UL_CONFIG_REQUEST;
	// save UL scheduling information for preprocessor
	for (j = 0; j < ra->msg3_nb_rb; j++)
	    cc->vrb_map_UL[ra->msg3_first_rb + j] = 1;

        LOG_D(MAC, "MSG3: UL_CONFIG SFN/SF:%d number_of_pdus:%d ra->msg3_round:%d\n", NFAPI_SFNSF2DEC(ul_req->sfn_sf), ul_req_body->number_of_pdus, ra->msg3_round);

	if (ra->msg3_round != 0) {	// program HI too
	    sf_ahead_dl = ul_subframe2_k_phich(cc, subframeP);
	    hi_dci0_req = &mac->HI_DCI0_req[CC_id][(subframeP+sf_ahead_dl)%10];
	    hi_dci0_req_body = &hi_dci0_req->hi_dci0_request_body;
	    hi_dci0_pdu = &hi_dci0_req_body->hi_dci0_pdu_list[hi_dci0_req_body->number_of_dci + hi_dci0_req_body->number_of_hi];
	    memset((void *) hi_dci0_pdu, 0,
		   sizeof(nfapi_hi_dci0_request_pdu_t));
	    hi_dci0_pdu->pdu_type                                   = NFAPI_HI_DCI0_HI_PDU_TYPE;
	    hi_dci0_pdu->pdu_size                                   = 2 + sizeof(nfapi_hi_dci0_hi_pdu);
            hi_dci0_pdu->hi_pdu.hi_pdu_rel8.tl.tag                  = NFAPI_HI_DCI0_REQUEST_HI_PDU_REL8_TAG;
	    hi_dci0_pdu->hi_pdu.hi_pdu_rel8.resource_block_start    = ra->msg3_first_rb;
	    hi_dci0_pdu->hi_pdu.hi_pdu_rel8.cyclic_shift_2_for_drms = 0;
	    hi_dci0_pdu->hi_pdu.hi_pdu_rel8.hi_value                = 0;
	    hi_dci0_req_body->number_of_hi++;

            hi_dci0_req_body->sfnsf                                 = sfnsf_add_subframe(ra->Msg3_frame, ra->Msg3_subframe, 0);
            hi_dci0_req_body->tl.tag                                = NFAPI_HI_DCI0_REQUEST_BODY_TAG;

            hi_dci0_req->sfn_sf                                     = sfnsf_add_subframe(frameP, subframeP, sf_ahead_dl);
            hi_dci0_req->header.message_id                          = NFAPI_HI_DCI0_REQUEST;

            if (nfapi_mode) {
              oai_nfapi_hi_dci0_req(hi_dci0_req);
              hi_dci0_req_body->number_of_hi=0;
            }

            LOG_D(MAC, "MSG3: HI_DCI0 SFN/SF:%d number_of_dci:%d number_of_hi:%d\n", NFAPI_SFNSF2DEC(hi_dci0_req->sfn_sf), hi_dci0_req_body->number_of_dci, hi_dci0_req_body->number_of_hi);

	    // save UL scheduling information for preprocessor
	    for (j = 0; j < ra->msg3_nb_rb; j++)
		cc->vrb_map_UL[ra->msg3_first_rb + j] = 1;

	    LOG_D(MAC,
		  "[eNB %d][PUSCH-RA %x] CC_id %d Frame %d subframeP %d Scheduled (PHICH) RA (mcs %d, first rb %d, nb_rb %d,round %d)\n",
		  module_idP, ra->rnti, CC_id, frameP, subframeP, 10, 1, 1,
		  ra->msg3_round - 1);
	}			//       if (ra->msg3_round != 0) { // program HI too
    }				// non-BL/CE UE case
}

//------------------------------------------------------------------------------
/*
 * Generate the RAR (message2)
 */
void generate_Msg2(module_id_t module_idP, 
              int CC_idP, 
              frame_t frameP,
	            sub_frame_t subframeP, 
              RA_t *ra)
//------------------------------------------------------------------------------
{
  eNB_MAC_INST *mac = RC.mac[module_idP];
  COMMON_channels_t *cc = mac->common_channels;
<<<<<<< HEAD

  uint8_t *vrb_map;
  int first_rb;
  int N_RB_DL;
  nfapi_dl_config_request_pdu_t *dl_config_pdu;
  nfapi_tx_request_pdu_t *TX_req;
  nfapi_dl_config_request_body_t *dl_req_body;

=======
  
  uint8_t *vrb_map = NULL;
  int first_rb = 0;
  int N_RB_DL = 0;

  nfapi_dl_config_request_pdu_t *dl_config_pdu = NULL;
  nfapi_tx_request_pdu_t *TX_req = NULL;
  nfapi_dl_config_request_body_t *dl_req_body = NULL;
  
>>>>>>> b56aef4f
  vrb_map = cc[CC_idP].vrb_map;
  dl_req_body = &mac->DL_req[CC_idP].dl_config_request_body;
  dl_config_pdu = &dl_req_body->dl_config_pdu_list[dl_req_body->number_pdu];
  N_RB_DL = to_prb(cc[CC_idP].mib->message.dl_Bandwidth);

#if (LTE_RRC_VERSION >= MAKE_VERSION(14, 0, 0))
  int rmax = 0;
  int rep = 0;
  int reps = 0;
  int num_nb = 0;

  first_rb = 0;
  struct LTE_PRACH_ConfigSIB_v1310 *ext4_prach = NULL;
  LTE_PRACH_ParametersListCE_r13_t *prach_ParametersListCE_r13 = NULL;
  LTE_PRACH_ParametersCE_r13_t *p[4] = { NULL, NULL, NULL, NULL };

<<<<<<< HEAD
  uint16_t        absSF = (10 * frameP) + subframeP;
  uint16_t        absSF_Msg2 = (10 * ra->Msg2_frame) + ra->Msg2_subframe;

  if (absSF > absSF_Msg2)
    return;                     // we're not ready yet, need to be to start ==

  if (cc[CC_idP].mib->message.schedulingInfoSIB1_BR_r13 > 0 &&
      cc[CC_idP].radioResourceConfigCommon_BR) {
=======
  uint16_t absSF = (10 * frameP) + subframeP;
  uint16_t absSF_Msg2 = (10 * ra->Msg2_frame) + ra->Msg2_subframe;

  if (absSF > absSF_Msg2) {
    return; // we're not ready yet
  }
>>>>>>> b56aef4f

  if (cc[CC_idP].mib->message.schedulingInfoSIB1_BR_r13 > 0 && cc[CC_idP].radioResourceConfigCommon_BR) {
    ext4_prach = cc[CC_idP].radioResourceConfigCommon_BR->ext4->prach_ConfigCommon_v1310;
    prach_ParametersListCE_r13 = &ext4_prach->prach_ParametersListCE_r13;

    switch (prach_ParametersListCE_r13->list.count) {
      case 4:
        p[3] = prach_ParametersListCE_r13->list.array[3];
      case 3:
        p[2] = prach_ParametersListCE_r13->list.array[2];
      case 2:
        p[1] = prach_ParametersListCE_r13->list.array[1];
      case 1:
        p[0] = prach_ParametersListCE_r13->list.array[0];
        break;
      default:
        AssertFatal (1 == 0, "Illegal count for prach_ParametersListCE_r13 %d\n", (int) prach_ParametersListCE_r13->list.count);
        break;
    }
  }

  if (ra->rach_resource_type > 0) {
    /* This uses an MPDCCH Type 2 common allocation according to Section 9.1.5 36-213
     * Parameters:
     *    p = 2 + 4 PRB set (number of PRB pairs 3)
     *    rmax = mpdcch-NumRepetition-RA-r13 => Table 9.1.5-3
     *    if CELevel = 0,1 => Table 9.1.5-1b for MPDCCH candidates
     *    if CELevel = 2,3 => Table 9.1.5-2b for MPDCCH candidates
     *    distributed transmission
     */

    /* rmax from SIB2 information */
    AssertFatal (rmax < 9, "rmax > 8!\n"); // not sure of this assertion
    rmax = 1 << p[ra->rach_resource_type - 1]->mpdcch_NumRepetition_RA_r13;
    
    /* Choose r1 by default for RAR (Table 9.1.5-5) */
    rep = 0;
    
    /* Get actual repetition count from Table 9.1.5-3 */
    reps = (rmax <= 8) ? (1 << rep) : (rmax >> (3 - rep));
<<<<<<< HEAD
    // get narrowband according to higher-layer config
=======
    
    /* Get narrowband according to higher-layer config */
>>>>>>> b56aef4f
    num_nb = p[ra->rach_resource_type - 1]->mpdcch_NarrowbandsToMonitor_r13.list.count;
    ra->msg2_narrowband = *p[ra->rach_resource_type - 1]->mpdcch_NarrowbandsToMonitor_r13.list.array[ra->preamble_index % num_nb] - 1;
    first_rb = narrowband_to_first_rb(&cc[CC_idP], ra->msg2_narrowband);

    if ((ra->msg2_mpdcch_repetition_cnt == 0) && (mpdcch_sf_condition(mac, CC_idP, frameP, subframeP, rmax, TYPE2, -1) > 0)) {
      ra->msg2_mpdcch_done = 0;

      /* MPDCCH configuration for RAR */
      LOG_D(MAC, "[eNB %d][RAPROC] Frame %d, Subframe %d : In generate_Msg2 for CE Level %d, Programming MPDCCH %d repetitions\n", 
            module_idP, 
            frameP, 
            subframeP, 
            ra->rach_resource_type - 1,
            reps);

      memset ((void *) dl_config_pdu, 0, sizeof (nfapi_dl_config_request_pdu_t));

      dl_config_pdu->pdu_type = NFAPI_DL_CONFIG_MPDCCH_PDU_TYPE;
      dl_config_pdu->pdu_size = (uint8_t) (2 + sizeof (nfapi_dl_config_mpdcch_pdu));
      dl_config_pdu->mpdcch_pdu.mpdcch_pdu_rel13.dci_format = (ra->rach_resource_type > 1) ? 11 : 10;
      dl_config_pdu->mpdcch_pdu.mpdcch_pdu_rel13.mpdcch_narrow_band = ra->msg2_narrowband;
      dl_config_pdu->mpdcch_pdu.mpdcch_pdu_rel13.number_of_prb_pairs = 6;
      dl_config_pdu->mpdcch_pdu.mpdcch_pdu_rel13.resource_block_assignment = 0; // Note: this can be dynamic
<<<<<<< HEAD
      dl_config_pdu->mpdcch_pdu.mpdcch_pdu_rel13.mpdcch_tansmission_type = 1;   // imposed (9.1.5 in 213) for Type 2 Common search space
=======
      dl_config_pdu->mpdcch_pdu.mpdcch_pdu_rel13.mpdcch_tansmission_type = 1;   // imposed (9.1.5 in 213) for Type 2 Common search space  
      
>>>>>>> b56aef4f
      AssertFatal (cc[CC_idP].sib1_v13ext->bandwidthReducedAccessRelatedInfo_r13 != NULL, "cc[CC_idP].sib1_v13ext->bandwidthReducedAccessRelatedInfo_r13 is null\n");

      dl_config_pdu->mpdcch_pdu.mpdcch_pdu_rel13.start_symbol = cc[CC_idP].sib1_v13ext->bandwidthReducedAccessRelatedInfo_r13->startSymbolBR_r13;
      dl_config_pdu->mpdcch_pdu.mpdcch_pdu_rel13.ecce_index = 0;        // Note: this should be dynamic
      dl_config_pdu->mpdcch_pdu.mpdcch_pdu_rel13.aggregation_level = 24;        // OK for CEModeA r1-3 (9.1.5-1b) or CEModeB r1-4
      dl_config_pdu->mpdcch_pdu.mpdcch_pdu_rel13.rnti_type = 2; // RA-RNTI
      dl_config_pdu->mpdcch_pdu.mpdcch_pdu_rel13.rnti = ra->RA_rnti;
      dl_config_pdu->mpdcch_pdu.mpdcch_pdu_rel13.ce_mode = (ra->rach_resource_type < 3) ? 1 : 2;
      dl_config_pdu->mpdcch_pdu.mpdcch_pdu_rel13.drms_scrambling_init = cc[CC_idP].physCellId;
      dl_config_pdu->mpdcch_pdu.mpdcch_pdu_rel13.initial_transmission_sf_io = (frameP * 10) + subframeP;
      dl_config_pdu->mpdcch_pdu.mpdcch_pdu_rel13.transmission_power = 6000;     // 0dB
<<<<<<< HEAD
      dl_config_pdu->mpdcch_pdu.mpdcch_pdu_rel13.resource_block_coding = getRIV (6, 0, 6) | (ra->msg2_narrowband<<5);
=======
      dl_config_pdu->mpdcch_pdu.mpdcch_pdu_rel13.resource_block_coding = getRIV(6, 0, 6) | (ra->msg2_narrowband<<5);      
>>>>>>> b56aef4f
      dl_config_pdu->mpdcch_pdu.mpdcch_pdu_rel13.mcs = 0;       // adjust according to size of RAR, 208 bits with N1A_PRB=3
      dl_config_pdu->mpdcch_pdu.mpdcch_pdu_rel13.pdsch_reptition_levels = 0;    // fix to 4 for now
      dl_config_pdu->mpdcch_pdu.mpdcch_pdu_rel13.redundancy_version = 0;
      dl_config_pdu->mpdcch_pdu.mpdcch_pdu_rel13.new_data_indicator = 0;
      dl_config_pdu->mpdcch_pdu.mpdcch_pdu_rel13.harq_process = 0;
      dl_config_pdu->mpdcch_pdu.mpdcch_pdu_rel13.tpmi_length = 0;
      dl_config_pdu->mpdcch_pdu.mpdcch_pdu_rel13.tpmi = 0;
      dl_config_pdu->mpdcch_pdu.mpdcch_pdu_rel13.pmi_flag = 0;
      dl_config_pdu->mpdcch_pdu.mpdcch_pdu_rel13.pmi = 0;
      dl_config_pdu->mpdcch_pdu.mpdcch_pdu_rel13.harq_resource_offset = 0;
      dl_config_pdu->mpdcch_pdu.mpdcch_pdu_rel13.dci_subframe_repetition_number = rep;
      dl_config_pdu->mpdcch_pdu.mpdcch_pdu_rel13.tpc = 1;       // N1A_PRB=3 (36.212) => 56 bits
      dl_config_pdu->mpdcch_pdu.mpdcch_pdu_rel13.downlink_assignment_index_length = 0;
      dl_config_pdu->mpdcch_pdu.mpdcch_pdu_rel13.downlink_assignment_index = 0;
      dl_config_pdu->mpdcch_pdu.mpdcch_pdu_rel13.allocate_prach_flag = 0;
      dl_config_pdu->mpdcch_pdu.mpdcch_pdu_rel13.preamble_index = 0;
      dl_config_pdu->mpdcch_pdu.mpdcch_pdu_rel13.prach_mask_index = 0;
      dl_config_pdu->mpdcch_pdu.mpdcch_pdu_rel13.starting_ce_level = 0;
      dl_config_pdu->mpdcch_pdu.mpdcch_pdu_rel13.srs_request = 0;
      dl_config_pdu->mpdcch_pdu.mpdcch_pdu_rel13.antenna_ports_and_scrambling_identity_flag = 0;
      dl_config_pdu->mpdcch_pdu.mpdcch_pdu_rel13.antenna_ports_and_scrambling_identity = 0;
      dl_config_pdu->mpdcch_pdu.mpdcch_pdu_rel13.frequency_hopping_enabled_flag = 0;
      dl_config_pdu->mpdcch_pdu.mpdcch_pdu_rel13.paging_direct_indication_differentiation_flag = 0;
      dl_config_pdu->mpdcch_pdu.mpdcch_pdu_rel13.direct_indication = 0;
      dl_config_pdu->mpdcch_pdu.mpdcch_pdu_rel13.total_dci_length_including_padding = 0;        // this is not needed by OAI L1, but should be filled in
      dl_config_pdu->mpdcch_pdu.mpdcch_pdu_rel13.number_of_tx_antenna_ports = 1;
      
      ra->msg2_mpdcch_repetition_cnt++;
      dl_req_body->number_pdu++;
      ra->Msg2_subframe = (ra->Msg2_subframe + 9) % 10;
    } // repetition_count == 0 && SF condition met

    if (ra->msg2_mpdcch_repetition_cnt > 0) {  // we're in a stream of repetitions
      if ((ra->msg2_mpdcch_repetition_cnt == reps) && (ra->msg2_mpdcch_done == 0)) {  // this is the last mpdcch repetition
	      ra->msg2_mpdcch_done = 1;

        if (cc[CC_idP].tdd_Config == NULL) { // FDD case
          // wait 2 subframes for PDSCH transmission
          if (subframeP > 7)
            ra->Msg2_frame = (frameP + 1) & 1023;
          else
            ra->Msg2_frame = frameP;
<<<<<<< HEAD
          ra->Msg2_subframe = (subframeP + 2) % 10;    // +2 is the "n+x" from Section 7.1.11  in 36.213
          LOG_I(MAC,"[eNB %d][RAPROC] Frame %d, Subframe %d : In generate_Msg2, programmed Msg2 for %d.%d\n", module_idP, frameP, subframeP, ra->Msg2_frame,ra->Msg2_subframe);
=======
            ra->Msg2_subframe = (subframeP + 2) % 10; // +2 is the "n+x" from Section 7.1.11  in 36.213
          
          LOG_D(MAC, "[eNB %d][RAPROC] Frame %d, Subframe %d : In generate_Msg2, programmed Msg2 for %d.%d\n", 
                module_idP, 
                frameP, 
                subframeP, 
                ra->Msg2_frame,
                ra->Msg2_subframe); 
>>>>>>> b56aef4f
        } else {
          AssertFatal(1 == 0, "TDD case not done yet\n");
        }
      } else if (ra->msg2_mpdcch_done == 0) {  // mpdcch_repetition_count != reps
        LOG_D(MAC,"[eNB %d][RAPROC] Frame %d, Subframe %d : In generate_Msg2, MPDCCH repetition %d\n", 
               module_idP, 
               frameP, 
               subframeP, 
               ra->msg2_mpdcch_repetition_cnt);

        ra->msg2_mpdcch_repetition_cnt++;
      }

      if((ra->Msg2_frame == frameP) && (ra->Msg2_subframe == subframeP)) {
        /* Program PDSCH */
        LOG_D(MAC, "[eNB %d][RAPROC] Frame %d, Subframe %d : In generate_Msg2, Programming PDSCH\n", 
              module_idP, 
              frameP, 
              subframeP);

        dl_config_pdu = &dl_req_body->dl_config_pdu_list[dl_req_body->number_pdu];
        
        memset ((void *) dl_config_pdu, 0, sizeof (nfapi_dl_config_request_pdu_t));
        
        dl_config_pdu->pdu_type = NFAPI_DL_CONFIG_DLSCH_PDU_TYPE;
        dl_config_pdu->pdu_size = (uint8_t) (2 + sizeof (nfapi_dl_config_dlsch_pdu));
        dl_config_pdu->dlsch_pdu.dlsch_pdu_rel8.pdu_index = mac->pdu_index[CC_idP];
        dl_config_pdu->dlsch_pdu.dlsch_pdu_rel8.rnti = ra->RA_rnti;
        dl_config_pdu->dlsch_pdu.dlsch_pdu_rel8.resource_allocation_type = 2;
        dl_config_pdu->dlsch_pdu.dlsch_pdu_rel8.virtual_resource_block_assignment_flag = 0; // localized
        dl_config_pdu->dlsch_pdu.dlsch_pdu_rel8.resource_block_coding = getRIV(N_RB_DL, first_rb, 6);
        dl_config_pdu->dlsch_pdu.dlsch_pdu_rel8.modulation = 2; // QPSK
        dl_config_pdu->dlsch_pdu.dlsch_pdu_rel8.redundancy_version = 0;
        dl_config_pdu->dlsch_pdu.dlsch_pdu_rel8.transport_blocks = 1; // first block
        dl_config_pdu->dlsch_pdu.dlsch_pdu_rel8.transport_block_to_codeword_swap_flag = 0;
        dl_config_pdu->dlsch_pdu.dlsch_pdu_rel8.transmission_scheme = (cc[CC_idP].p_eNB == 1) ? 0 : 1;
        dl_config_pdu->dlsch_pdu.dlsch_pdu_rel8.number_of_layers = 1;
        dl_config_pdu->dlsch_pdu.dlsch_pdu_rel8.number_of_subbands = 1;
        //      dl_config_pdu->dlsch_pdu.dlsch_pdu_rel8.codebook_index                         = ;
        dl_config_pdu->dlsch_pdu.dlsch_pdu_rel8.ue_category_capacity = 1;
        dl_config_pdu->dlsch_pdu.dlsch_pdu_rel8.pa = 4; // 0 dB
        dl_config_pdu->dlsch_pdu.dlsch_pdu_rel8.delta_power_offset_index = 0;
        dl_config_pdu->dlsch_pdu.dlsch_pdu_rel8.ngap = 0;
        dl_config_pdu->dlsch_pdu.dlsch_pdu_rel8.nprb = get_subbandsize(cc[CC_idP].mib->message.dl_Bandwidth); // ignored
        dl_config_pdu->dlsch_pdu.dlsch_pdu_rel8.transmission_mode = (cc[CC_idP].p_eNB == 1) ? 1 : 2;
        dl_config_pdu->dlsch_pdu.dlsch_pdu_rel8.num_bf_prb_per_subband = 1;
        dl_config_pdu->dlsch_pdu.dlsch_pdu_rel8.num_bf_vector = 1;
        //      dl_config_pdu->dlsch_pdu.dlsch_pdu_rel8.bf_vector                    = ;

        /* Rel10 fields */
        dl_config_pdu->dlsch_pdu.dlsch_pdu_rel10.pdsch_start = cc[CC_idP].sib1_v13ext->bandwidthReducedAccessRelatedInfo_r13->startSymbolBR_r13;

        /* Rel13 fields */
        dl_config_pdu->dlsch_pdu.dlsch_pdu_rel13.ue_type = (ra->rach_resource_type < 3) ? 1 : 2;;
        dl_config_pdu->dlsch_pdu.dlsch_pdu_rel13.pdsch_payload_type = 2; // not SI message
        dl_config_pdu->dlsch_pdu.dlsch_pdu_rel13.initial_transmission_sf_io = (10 * frameP) + subframeP;
        dl_config_pdu->dlsch_pdu.dlsch_pdu_rel13.drms_table_flag = 0;
        dl_req_body->number_pdu++;

<<<<<<< HEAD
	fill_rar_br (mac, CC_idP, ra, frameP, subframeP, cc[CC_idP].RAR_pdu.payload, ra->rach_resource_type - 1)     ;
// Program UL processing for Msg3, same as regular LTE
=======
	      fill_rar_br(mac, CC_idP, ra, frameP, subframeP, cc[CC_idP].RAR_pdu.payload, ra->rach_resource_type - 1);
        
        /* Program UL processing for Msg3, same as regular LTE */
>>>>>>> b56aef4f
        get_Msg3alloc (&cc[CC_idP], subframeP, frameP, &ra->Msg3_frame, &ra->Msg3_subframe);
        add_msg3 (module_idP, CC_idP, ra, frameP, subframeP);

	      ra->state = WAITMSG3;

        /* DL request */
        LOG_D(MAC, "[eNB %d][RAPROC] Frame %d, Subframe %d : In generate_Msg2, Programming TX Req\n", 
              module_idP, 
              frameP, 
              subframeP);

        mac->TX_req[CC_idP].sfn_sf = (frameP << 4) + subframeP;
        TX_req = &mac->TX_req[CC_idP].tx_request_body.tx_pdu_list[mac->TX_req[CC_idP].tx_request_body.number_of_pdus];
        TX_req->pdu_length = 7; // This should be changed if we have more than 1 preamble
        TX_req->pdu_index = mac->pdu_index[CC_idP]++;
        TX_req->num_segments = 1;
        TX_req->segments[0].segment_length = 7;
        TX_req->segments[0].segment_data = cc[CC_idP].RAR_pdu.payload;
        mac->TX_req[CC_idP].tx_request_body.number_of_pdus++;
      }
    }
  } else

#endif
    {

	if ((ra->Msg2_frame == frameP) && (ra->Msg2_subframe == subframeP)) {
	    LOG_D(MAC,
		  "[eNB %d] CC_id %d Frame %d, subframeP %d: Generating RAR DCI, state %d\n",
		  module_idP, CC_idP, frameP, subframeP, ra->state);

	    // Allocate 4 PRBS starting in RB 0
	    first_rb = 0;
	    vrb_map[first_rb] = 1;
	    vrb_map[first_rb + 1] = 1;
	    vrb_map[first_rb + 2] = 1;
	    vrb_map[first_rb + 3] = 1;

	    memset((void *) dl_config_pdu, 0, sizeof(nfapi_dl_config_request_pdu_t));
	    dl_config_pdu->pdu_type = NFAPI_DL_CONFIG_DCI_DL_PDU_TYPE;
	    dl_config_pdu->pdu_size = (uint8_t) (2 + sizeof(nfapi_dl_config_dci_dl_pdu));
	    dl_config_pdu->dci_dl_pdu.dci_dl_pdu_rel8.tl.tag = NFAPI_DL_CONFIG_REQUEST_DCI_DL_PDU_REL8_TAG;
	    dl_config_pdu->dci_dl_pdu.dci_dl_pdu_rel8.dci_format = NFAPI_DL_DCI_FORMAT_1A;
	    dl_config_pdu->dci_dl_pdu.dci_dl_pdu_rel8.aggregation_level = 4;
	    dl_config_pdu->dci_dl_pdu.dci_dl_pdu_rel8.rnti = ra->RA_rnti;
	    dl_config_pdu->dci_dl_pdu.dci_dl_pdu_rel8.rnti_type = 2;	// RA-RNTI : see Table 4-10 from SCF082 - nFAPI specifications
	    dl_config_pdu->dci_dl_pdu.dci_dl_pdu_rel8.transmission_power = 6000;	// equal to RS power

	    dl_config_pdu->dci_dl_pdu.dci_dl_pdu_rel8.harq_process = 0;
	    dl_config_pdu->dci_dl_pdu.dci_dl_pdu_rel8.tpc = 1;	// no TPC
	    dl_config_pdu->dci_dl_pdu.dci_dl_pdu_rel8.new_data_indicator_1 = 1;
	    dl_config_pdu->dci_dl_pdu.dci_dl_pdu_rel8.mcs_1 = 0;
	    dl_config_pdu->dci_dl_pdu.dci_dl_pdu_rel8.redundancy_version_1 = 0;
	    dl_config_pdu->dci_dl_pdu.dci_dl_pdu_rel8.virtual_resource_block_assignment_flag = 0;

	    dl_config_pdu->dci_dl_pdu.dci_dl_pdu_rel8.resource_block_coding = getRIV(N_RB_DL, first_rb, 4);

	    // This checks if the above DCI allocation is feasible in current subframe
	    if (!CCE_allocation_infeasible(module_idP, CC_idP, 0, subframeP,
		 dl_config_pdu->dci_dl_pdu.dci_dl_pdu_rel8.aggregation_level, ra->RA_rnti)) {
		LOG_D(MAC,
		      "Frame %d: Subframe %d : Adding common DCI for RA_RNTI %x\n",
		      frameP, subframeP, ra->RA_rnti);
		dl_req_body->number_dci++;
		dl_req_body->number_pdu++;

		dl_config_pdu = &dl_req_body->dl_config_pdu_list[dl_req_body->number_pdu];
		memset((void *) dl_config_pdu, 0, sizeof(nfapi_dl_config_request_pdu_t));
		dl_config_pdu->pdu_type                                                        = NFAPI_DL_CONFIG_DLSCH_PDU_TYPE;
		dl_config_pdu->pdu_size                                                        = (uint8_t) (2 + sizeof(nfapi_dl_config_dlsch_pdu));
                dl_config_pdu->dlsch_pdu.dlsch_pdu_rel8.tl.tag                                 = NFAPI_DL_CONFIG_REQUEST_DLSCH_PDU_REL8_TAG;
		dl_config_pdu->dlsch_pdu.dlsch_pdu_rel8.pdu_index                              = mac->pdu_index[CC_idP];
		dl_config_pdu->dlsch_pdu.dlsch_pdu_rel8.rnti                                   = ra->RA_rnti;
		dl_config_pdu->dlsch_pdu.dlsch_pdu_rel8.resource_allocation_type               = 2;	// format 1A/1B/1D
		dl_config_pdu->dlsch_pdu.dlsch_pdu_rel8.virtual_resource_block_assignment_flag = 0;	// localized
		dl_config_pdu->dlsch_pdu.dlsch_pdu_rel8.resource_block_coding                  = getRIV(N_RB_DL, first_rb, 4);
		dl_config_pdu->dlsch_pdu.dlsch_pdu_rel8.modulation                             = 2;	//QPSK
		dl_config_pdu->dlsch_pdu.dlsch_pdu_rel8.redundancy_version                     = 0;
		dl_config_pdu->dlsch_pdu.dlsch_pdu_rel8.transport_blocks                       = 1;	// first block
		dl_config_pdu->dlsch_pdu.dlsch_pdu_rel8.transport_block_to_codeword_swap_flag  = 0;
		dl_config_pdu->dlsch_pdu.dlsch_pdu_rel8.transmission_scheme                    = (cc->p_eNB == 1) ? 0 : 1;
		dl_config_pdu->dlsch_pdu.dlsch_pdu_rel8.number_of_layers                       = 1;
		dl_config_pdu->dlsch_pdu.dlsch_pdu_rel8.number_of_subbands                     = 1;
		//    dl_config_pdu->dlsch_pdu.dlsch_pdu_rel8.codebook_index                         = ;
		dl_config_pdu->dlsch_pdu.dlsch_pdu_rel8.ue_category_capacity                   = 1;
		dl_config_pdu->dlsch_pdu.dlsch_pdu_rel8.pa                                     = 4;	// 0 dB
		dl_config_pdu->dlsch_pdu.dlsch_pdu_rel8.delta_power_offset_index               = 0;
		dl_config_pdu->dlsch_pdu.dlsch_pdu_rel8.ngap                                   = 0;
		dl_config_pdu->dlsch_pdu.dlsch_pdu_rel8.nprb                                   = get_subbandsize(cc->mib->message.dl_Bandwidth);	// ignored
		dl_config_pdu->dlsch_pdu.dlsch_pdu_rel8.transmission_mode                      = (cc->p_eNB == 1) ? 1 : 2;
		dl_config_pdu->dlsch_pdu.dlsch_pdu_rel8.num_bf_prb_per_subband                 = 1;
		dl_config_pdu->dlsch_pdu.dlsch_pdu_rel8.num_bf_vector                          = 1;
		//    dl_config_pdu->dlsch_pdu.dlsch_pdu_rel8.bf_vector                    = ; 
		dl_req_body->number_pdu++;
                mac->DL_req[CC_idP].sfn_sf = frameP<<4 | subframeP;

		// Program UL processing for Msg3
		get_Msg3alloc(&cc[CC_idP], subframeP, frameP,&ra->Msg3_frame, &ra->Msg3_subframe);

		LOG_D(MAC,
		      "Frame %d, Subframe %d: Setting Msg3 reception for Frame %d Subframe %d\n",
		      frameP, subframeP, ra->Msg3_frame,
		      ra->Msg3_subframe);

		fill_rar(module_idP, CC_idP, ra, frameP, cc[CC_idP].RAR_pdu.payload, N_RB_DL, 7);
		add_msg3(module_idP, CC_idP, ra, frameP, subframeP);
		ra->state = WAITMSG3;
                LOG_D(MAC,"[eNB %d][RAPROC] Frame %d, Subframe %d: state:WAITMSG3\n", module_idP, frameP, subframeP);

                T(T_ENB_MAC_UE_DL_RAR_PDU_WITH_DATA, T_INT(module_idP),
                  T_INT(CC_idP), T_INT(ra->RA_rnti), T_INT(frameP),
                  T_INT(subframeP), T_INT(0 /*harq_pid always 0? */ ),
                  T_BUFFER(cc[CC_idP].RAR_pdu.payload, 7));

		// DL request
		mac->TX_req[CC_idP].sfn_sf = (frameP << 4) + subframeP;
		TX_req =
		    &mac->TX_req[CC_idP].tx_request_body.tx_pdu_list[mac->TX_req[CC_idP].tx_request_body.number_of_pdus];
		TX_req->pdu_length = 7;	// This should be changed if we have more than 1 preamble 
		TX_req->pdu_index = mac->pdu_index[CC_idP]++;
		TX_req->num_segments = 1;
		TX_req->segments[0].segment_length = 7;
		TX_req->segments[0].segment_data =
		    cc[CC_idP].RAR_pdu.payload;
		mac->TX_req[CC_idP].tx_request_body.number_of_pdus++;
		if(RC.mac[module_idP]->scheduler_mode == SCHED_MODE_FAIR_RR){
    		  set_dl_ue_select_msg2(CC_idP, 4, -1, ra->rnti);
		}
	    }			// PDCCH CCE allocation is feasible
	}			// Msg2 frame/subframe condition
    }				// else BL/CE
}

<<<<<<< HEAD
=======
//------------------------------------------------------------------------------
/*
 * Generate message 4 of RA procedure (RRC connection setup)
 */
void
generate_Msg4(module_id_t module_idP, 
              int CC_idP, 
              frame_t frameP,
	            sub_frame_t subframeP, 
              RA_t * ra)
//------------------------------------------------------------------------------
{  
>>>>>>> b56aef4f
  eNB_MAC_INST *mac = RC.mac[module_idP];
  COMMON_channels_t *cc = mac->common_channels;
  UE_list_t *UE_list = &(mac->UE_list);

  int16_t rrc_sdu_length = 0;
  uint16_t msg4_padding = 0;
  uint16_t msg4_post_padding = 0;
  uint16_t msg4_header = 0;
  int UE_id = -1;
<<<<<<< HEAD
  uint16_t msg4_padding;
  uint16_t msg4_post_padding;
  uint16_t msg4_header;
  uint8_t                         *vrb_map;
  int                             first_rb;
  int                             N_RB_DL;
  nfapi_dl_config_request_pdu_t   *dl_config_pdu;
  nfapi_ul_config_request_pdu_t   *ul_config_pdu;
  nfapi_tx_request_pdu_t          *TX_req;
  UE_list_t                       *UE_list=&mac->UE_list;
  nfapi_dl_config_request_t      *dl_req;
  nfapi_dl_config_request_body_t *dl_req_body;
  nfapi_ul_config_request_body_t *ul_req_body;
  uint8_t                         lcid;
  uint8_t                         offset;

=======
  int first_rb = 0;
  int N_RB_DL = 0;
  uint8_t lcid = 0;
  uint8_t offset = 0;
  uint8_t *vrb_map = NULL;
  
  nfapi_dl_config_request_pdu_t   *dl_config_pdu = NULL;
  nfapi_ul_config_request_pdu_t   *ul_config_pdu = NULL;
  nfapi_tx_request_pdu_t          *TX_req = NULL;
>>>>>>> b56aef4f

  nfapi_dl_config_request_t      *dl_req = NULL;
  nfapi_dl_config_request_body_t *dl_req_body = NULL;
  nfapi_ul_config_request_body_t *ul_req_body = NULL;

#if (LTE_RRC_VERSION >= MAKE_VERSION(14, 0, 0))
  int rmax = 0;
  int rep = 0;
  int reps = 0;

  first_rb = 0;

  struct LTE_PRACH_ConfigSIB_v1310 *ext4_prach = NULL;
  struct LTE_PUCCH_ConfigCommon_v1310 *ext4_pucch = NULL;
  LTE_PRACH_ParametersListCE_r13_t *prach_ParametersListCE_r13 = NULL;
  struct LTE_N1PUCCH_AN_InfoList_r13 *pucch_N1PUCCH_AN_InfoList_r13 = NULL;
  LTE_PRACH_ParametersCE_r13_t *p[4] = { NULL, NULL, NULL, NULL };
  int             pucchreps[4] = { 1, 1, 1, 1 };
  int             n1pucchan[4] = { 0, 0, 0, 0 };

<<<<<<< HEAD
  if (cc[CC_idP].mib->message.schedulingInfoSIB1_BR_r13 > 0 &&
      cc[CC_idP].radioResourceConfigCommon_BR) {
=======
  if (cc[CC_idP].mib->message.schedulingInfoSIB1_BR_r13 > 0 && cc[CC_idP].radioResourceConfigCommon_BR) {
>>>>>>> b56aef4f

    ext4_prach = cc[CC_idP].radioResourceConfigCommon_BR->ext4->prach_ConfigCommon_v1310;
    prach_ParametersListCE_r13 = &ext4_prach->prach_ParametersListCE_r13;

    ext4_pucch = cc[CC_idP].radioResourceConfigCommon_BR->ext4->pucch_ConfigCommon_v1310;
    pucch_N1PUCCH_AN_InfoList_r13 = ext4_pucch->n1PUCCH_AN_InfoList_r13;
    
    AssertFatal (prach_ParametersListCE_r13 != NULL, "prach_ParametersListCE_r13 is null\n");
    AssertFatal (pucch_N1PUCCH_AN_InfoList_r13 != NULL, "pucch_N1PUCCH_AN_InfoList_r13 is null\n");
    
    /* Check to verify CE-Level compatibility in SIB2_BR */
    AssertFatal (prach_ParametersListCE_r13->list.count == pucch_N1PUCCH_AN_InfoList_r13->list.count, "prach_ParametersListCE_r13->list.count!= pucch_N1PUCCH_AN_InfoList_r13->list.count\n");

    switch (prach_ParametersListCE_r13->list.count) {
      case 4:
        p[3] = prach_ParametersListCE_r13->list.array[3];
        n1pucchan[3] = *pucch_N1PUCCH_AN_InfoList_r13->list.array[3];
        AssertFatal(ext4_pucch->pucch_NumRepetitionCE_Msg4_Level3_r13 != NULL, "pucch_NumRepetitionCE_Msg4_Level3 shouldn't be NULL\n");
        pucchreps[3] = (int) (4 << *ext4_pucch->pucch_NumRepetitionCE_Msg4_Level3_r13);

      case 3:
        p[2] = prach_ParametersListCE_r13->list.array[2];
        n1pucchan[2] = *pucch_N1PUCCH_AN_InfoList_r13->list.array[2];
        AssertFatal(ext4_pucch->pucch_NumRepetitionCE_Msg4_Level2_r13 != NULL, "pucch_NumRepetitionCE_Msg4_Level2 shouldn't be NULL\n");
        pucchreps[2] = (int) (4 << *ext4_pucch->pucch_NumRepetitionCE_Msg4_Level2_r13);
      case 2:
        p[1] = prach_ParametersListCE_r13->list.array[1];
        n1pucchan[1] = *pucch_N1PUCCH_AN_InfoList_r13->list.array[1];
        AssertFatal(ext4_pucch->pucch_NumRepetitionCE_Msg4_Level1_r13 != NULL, "pucch_NumRepetitionCE_Msg4_Level1 shouldn't be NULL\n");
        pucchreps[1] = (int) (1 << *ext4_pucch->pucch_NumRepetitionCE_Msg4_Level1_r13);
      case 1:
        p[0] = prach_ParametersListCE_r13->list.array[0];
        n1pucchan[0] = *pucch_N1PUCCH_AN_InfoList_r13->list.array[0];
        AssertFatal(ext4_pucch->pucch_NumRepetitionCE_Msg4_Level0_r13 != NULL, "pucch_NumRepetitionCE_Msg4_Level0 shouldn't be NULL\n");
        pucchreps[0] = (int) (1 << *ext4_pucch->pucch_NumRepetitionCE_Msg4_Level0_r13);
        break;
      default:
        AssertFatal(1 == 0, "Illegal count for prach_ParametersListCE_r13 %d\n", prach_ParametersListCE_r13->list.count);
    }
  }

#endif

    vrb_map = cc[CC_idP].vrb_map;

    dl_req        = &mac->DL_req[CC_idP];
    dl_req_body   = &dl_req->dl_config_request_body;
    dl_config_pdu = &dl_req_body->dl_config_pdu_list[dl_req_body->number_pdu];
    
    N_RB_DL = to_prb(cc[CC_idP].mib->message.dl_Bandwidth);

    UE_id = find_UE_id(module_idP, ra->rnti);
    
    if (UE_id < 0) {
      LOG_E(MAC, "Can't find UE for t-crnti %x, kill RA procedure for this UE\n",
            ra->rnti);
            
      cancel_ra_proc(module_idP, CC_idP, frameP, ra->rnti);
      return;
    }

    // set HARQ process round to 0 for this UE

    ra->harq_pid = frame_subframe2_dl_harq_pid(cc->tdd_Config,frameP ,subframeP);

   /* // Get RRCConnectionSetup for Piggyback
    rrc_sdu_length = mac_rrc_data_req(module_idP, CC_idP, frameP, CCCH, 1,	// 1 transport block
				      &cc[CC_idP].CCCH_pdu.payload[0], 0);	// not used in this case
    if(rrc_sdu_length <= 0) {
      LOG_D(MAC,"[MAC][eNB Scheduler] CCCH not allocated (%d)\n",rrc_sdu_length);
      return;
    }
    //AssertFatal(rrc_sdu_length > 0,
		//"[MAC][eNB Scheduler] CCCH not allocated\n");


    LOG_D(MAC,
	  "[eNB %d][RAPROC] CC_id %d Frame %d, subframeP %d: UE_id %d, rrc_sdu_length %d\n",
	  module_idP, CC_idP, frameP, subframeP, UE_id, rrc_sdu_length);*/


#if (LTE_RRC_VERSION >= MAKE_VERSION(14, 0, 0))
  if (ra->rach_resource_type > 0) {

    ra->harq_pid = 0;
    // Generate DCI + repetitions first
    // This uses an MPDCCH Type 2 allocation according to Section 9.1.5 36-213, Type2 common allocation according to Table 7.1-8 (36-213)
    // Parameters:
    //    p=2+4 PRB set (number of PRB pairs 6)
    //    rmax = mpdcch-NumRepetition-RA-r13 => Table 9.1.5-3
    //    if CELevel = 0,1 => Table 9.1.5-1b for MPDCCH candidates
    //    if CELevel = 2,3 => Table 9.1.5-2b for MPDCCH candidates
    //    distributed transmission

    // rmax from SIB2 information
    rmax = 1<<p[ra->rach_resource_type - 1]->mpdcch_NumRepetition_RA_r13;


    // choose r3 by default for Msg4 (this is ok from table 9.1.5-3 for rmax = >=4, if we choose rmax <4 it has to be less
    rep = 0;
    // get actual repetition count from Table 9.1.5-3
    reps = (rmax <= 8) ? (1 << rep) : (rmax >> (3 - rep));
    // get first narrowband
    first_rb = narrowband_to_first_rb (&cc[CC_idP], ra->msg34_narrowband);

    if ((ra->msg4_mpdcch_repetition_cnt == 0) && (mpdcch_sf_condition (mac, CC_idP, frameP, subframeP, rmax, TYPE2, -1) > 0)) {
      // Get RRCConnectionSetup for Piggyback
      ra->msg4_rrc_sdu_length = mac_rrc_data_req (module_idP, CC_idP, frameP, CCCH,
                                                  UE_RNTI(module_idP, UE_id), 1,        // 1 transport block
                                                  &cc[CC_idP].CCCH_pdu.payload[0], 0);  // not used in this case

      AssertFatal (ra->msg4_rrc_sdu_length > 0, "[MAC][eNB Scheduler] CCCH not allocated\n");
<<<<<<< HEAD


      LOG_I (MAC, "[eNB %d][RAPROC] CC_id %d Frame %d, subframeP %d: UE_id %d, rrc_sdu_length %d, dl_req->num_pdu %d\n", module_idP, CC_idP, frameP, subframeP, UE_id, ra->msg4_rrc_sdu_length,dl_req_body->number_pdu);

=======
      
      
      LOG_D (MAC, "[eNB %d][RAPROC] CC_id %d Frame %d, subframeP %d: UE_id %d, rrc_sdu_length %d, dl_req->num_pdu %d\n", module_idP, CC_idP, frameP, subframeP, UE_id, ra->msg4_rrc_sdu_length,dl_req_body->number_pdu);
      
>>>>>>> b56aef4f
      // MPDCCH configuration for Msg4
      ra->msg4_mpdcch_done=0;
      memset ((void *) dl_config_pdu, 0, sizeof (nfapi_dl_config_request_pdu_t));
      dl_config_pdu->pdu_type = NFAPI_DL_CONFIG_MPDCCH_PDU_TYPE;
      dl_config_pdu->pdu_size = (uint8_t) (2 + sizeof (nfapi_dl_config_mpdcch_pdu));
      dl_config_pdu->mpdcch_pdu.mpdcch_pdu_rel13.dci_format = (ra->rach_resource_type > 1) ? 11 : 10;
      dl_config_pdu->mpdcch_pdu.mpdcch_pdu_rel13.mpdcch_narrow_band = ra->msg2_narrowband;
      dl_config_pdu->mpdcch_pdu.mpdcch_pdu_rel13.number_of_prb_pairs = 6;
      dl_config_pdu->mpdcch_pdu.mpdcch_pdu_rel13.resource_block_assignment = 0; // Note: this can be dynamic
      dl_config_pdu->mpdcch_pdu.mpdcch_pdu_rel13.mpdcch_tansmission_type = 1;   // imposed (9.1.5 in 213) for Type 2 Common search space
      AssertFatal (cc[CC_idP].sib1_v13ext->bandwidthReducedAccessRelatedInfo_r13 != NULL, "cc[CC_idP].sib1_v13ext->bandwidthReducedAccessRelatedInfo_r13 is null\n");
      dl_config_pdu->mpdcch_pdu.mpdcch_pdu_rel13.start_symbol = cc[CC_idP].sib1_v13ext->bandwidthReducedAccessRelatedInfo_r13->startSymbolBR_r13;
      dl_config_pdu->mpdcch_pdu.mpdcch_pdu_rel13.ecce_index = 0;        // Note: this should be dynamic
      dl_config_pdu->mpdcch_pdu.mpdcch_pdu_rel13.aggregation_level = 24;        // OK for CEModeA r1-3 (9.1.5-1b) or CEModeB r1-4
      dl_config_pdu->mpdcch_pdu.mpdcch_pdu_rel13.rnti_type = 0; // t-CRNTI
      dl_config_pdu->mpdcch_pdu.mpdcch_pdu_rel13.rnti = ra->rnti;
      dl_config_pdu->mpdcch_pdu.mpdcch_pdu_rel13.ce_mode = (ra->rach_resource_type < 3) ? 1 : 2;
      dl_config_pdu->mpdcch_pdu.mpdcch_pdu_rel13.drms_scrambling_init = cc[CC_idP].physCellId;
      dl_config_pdu->mpdcch_pdu.mpdcch_pdu_rel13.initial_transmission_sf_io = (frameP * 10) + subframeP;
      dl_config_pdu->mpdcch_pdu.mpdcch_pdu_rel13.transmission_power = 6000;     // 0dB
      dl_config_pdu->mpdcch_pdu.mpdcch_pdu_rel13.resource_block_coding = getRIV (6, 0, 6) | (ra->msg2_narrowband<<5);
      dl_config_pdu->mpdcch_pdu.mpdcch_pdu_rel13.mcs = 4;       // adjust according to size of RAR, 208 bits with N1A_PRB=3
      dl_config_pdu->mpdcch_pdu.mpdcch_pdu_rel13.pdsch_reptition_levels = 0;    // fix to 4 for now
      dl_config_pdu->mpdcch_pdu.mpdcch_pdu_rel13.redundancy_version = 0;
      dl_config_pdu->mpdcch_pdu.mpdcch_pdu_rel13.new_data_indicator = 0;
      dl_config_pdu->mpdcch_pdu.mpdcch_pdu_rel13.harq_process = 0;
      dl_config_pdu->mpdcch_pdu.mpdcch_pdu_rel13.tpmi_length = 0;
      dl_config_pdu->mpdcch_pdu.mpdcch_pdu_rel13.tpmi = 0;
      dl_config_pdu->mpdcch_pdu.mpdcch_pdu_rel13.pmi_flag = 0;
      dl_config_pdu->mpdcch_pdu.mpdcch_pdu_rel13.pmi = 0;
      dl_config_pdu->mpdcch_pdu.mpdcch_pdu_rel13.harq_resource_offset = 0;
      dl_config_pdu->mpdcch_pdu.mpdcch_pdu_rel13.dci_subframe_repetition_number = rep;
      dl_config_pdu->mpdcch_pdu.mpdcch_pdu_rel13.tpc = 3;       // N1A_PRB=3 (36.212) => 56 bits
      dl_config_pdu->mpdcch_pdu.mpdcch_pdu_rel13.downlink_assignment_index_length = 0;
      dl_config_pdu->mpdcch_pdu.mpdcch_pdu_rel13.downlink_assignment_index = 0;
      dl_config_pdu->mpdcch_pdu.mpdcch_pdu_rel13.allocate_prach_flag = 0;
      dl_config_pdu->mpdcch_pdu.mpdcch_pdu_rel13.preamble_index = 0;
      dl_config_pdu->mpdcch_pdu.mpdcch_pdu_rel13.prach_mask_index = 0;
      dl_config_pdu->mpdcch_pdu.mpdcch_pdu_rel13.starting_ce_level = 0;
      dl_config_pdu->mpdcch_pdu.mpdcch_pdu_rel13.srs_request = 0;
      dl_config_pdu->mpdcch_pdu.mpdcch_pdu_rel13.antenna_ports_and_scrambling_identity_flag = 0;
      dl_config_pdu->mpdcch_pdu.mpdcch_pdu_rel13.antenna_ports_and_scrambling_identity = 0;
      dl_config_pdu->mpdcch_pdu.mpdcch_pdu_rel13.frequency_hopping_enabled_flag = 0;
      dl_config_pdu->mpdcch_pdu.mpdcch_pdu_rel13.paging_direct_indication_differentiation_flag = 0;
      dl_config_pdu->mpdcch_pdu.mpdcch_pdu_rel13.direct_indication = 0;
      dl_config_pdu->mpdcch_pdu.mpdcch_pdu_rel13.total_dci_length_including_padding = 0;        // this is not needed by OAI L1, but should be filled in
      dl_config_pdu->mpdcch_pdu.mpdcch_pdu_rel13.number_of_tx_antenna_ports = 1;

      ra->msg4_mpdcch_repetition_cnt++;
      dl_req_body->number_pdu++;
      ra->msg4_TBsize = get_TBS_DL(dl_config_pdu->mpdcch_pdu.mpdcch_pdu_rel13.mcs,
					    6);
    }                           //repetition_count==0 && SF condition met

    if ((ra->msg4_mpdcch_repetition_cnt > 0)&&
	(ra->msg4_mpdcch_done==0)) {     // we're in a stream of repetitions
      LOG_D(MAC,"SFN.SF %d.%d : msg4 mpdcch repetition number %d/%d\n",
	    frameP,subframeP,ra->msg4_mpdcch_repetition_cnt,reps);
      if (ra->msg4_mpdcch_repetition_cnt == reps) {    // this is the last mpdcch repetition
        ra->msg4_mpdcch_done = 1;
	if (cc[CC_idP].tdd_Config == NULL) {    // FDD case
          // wait 2 subframes for PDSCH transmission
          if (subframeP > 7)
            ra->Msg4_frame = (frameP + 1) & 1023;
          else
            ra->Msg4_frame = frameP;
          ra->Msg4_subframe = (subframeP + 2) % 10;
	  LOG_D(MAC,"[eNB %d][RAPROC] CC_id %d Frame %d, subframeP %d: Set Msg4 PDSCH in %d.%d\n",
		module_idP, CC_idP, frameP, subframeP, ra->Msg4_frame,ra->Msg4_subframe);
        } else {
          AssertFatal (1 == 0, "TDD case not done yet\n");
        }
      }
      else if (ra->msg4_mpdcch_done==0)
	ra->msg4_mpdcch_repetition_cnt++;
    }
// mpdcch_repetition_count == reps
    else if ((ra->Msg4_frame == frameP) && (ra->Msg4_subframe == subframeP)) {

      // Program PDSCH
<<<<<<< HEAD

      LOG_I (MAC, "[eNB %d][RAPROC] CC_id %d Frame %d, subframeP %d: Generating Msg4 BR with RRC Piggyback (ce_level %d RNTI %x)\n",
=======
      
      LOG_D (MAC, "[eNB %d][RAPROC] CC_id %d Frame %d, subframeP %d: Generating Msg4 BR with RRC Piggyback (ce_level %d RNTI %x)\n",
>>>>>>> b56aef4f
	     module_idP, CC_idP, frameP, subframeP, ra->rach_resource_type - 1, ra->rnti);


      dl_config_pdu = &dl_req_body->dl_config_pdu_list[dl_req_body->number_pdu];
      memset ((void *) dl_config_pdu, 0, sizeof (nfapi_dl_config_request_pdu_t));
      dl_config_pdu->pdu_type = NFAPI_DL_CONFIG_DLSCH_PDU_TYPE;
      dl_config_pdu->pdu_size = (uint8_t) (2 + sizeof (nfapi_dl_config_dlsch_pdu));
      dl_config_pdu->dlsch_pdu.dlsch_pdu_rel8.pdu_index = mac->pdu_index[CC_idP];
      dl_config_pdu->dlsch_pdu.dlsch_pdu_rel8.rnti = ra->rnti;
      dl_config_pdu->dlsch_pdu.dlsch_pdu_rel8.resource_allocation_type = 2;   // format 1A/1B/1D
      dl_config_pdu->dlsch_pdu.dlsch_pdu_rel8.virtual_resource_block_assignment_flag = 0;     // localized
      dl_config_pdu->dlsch_pdu.dlsch_pdu_rel8.resource_block_coding = getRIV (N_RB_DL, first_rb, 6);  // check that this isn't getRIV(6,0,6)
      dl_config_pdu->dlsch_pdu.dlsch_pdu_rel8.modulation = 2; //QPSK
      dl_config_pdu->dlsch_pdu.dlsch_pdu_rel8.redundancy_version = 0;
      dl_config_pdu->dlsch_pdu.dlsch_pdu_rel8.transport_blocks = 1;   // first block
      dl_config_pdu->dlsch_pdu.dlsch_pdu_rel8.transport_block_to_codeword_swap_flag = 0;
      dl_config_pdu->dlsch_pdu.dlsch_pdu_rel8.transmission_scheme = (cc[CC_idP].p_eNB == 1) ? 0 : 1;
      dl_config_pdu->dlsch_pdu.dlsch_pdu_rel8.number_of_layers = 1;
      dl_config_pdu->dlsch_pdu.dlsch_pdu_rel8.number_of_subbands = 1;
      //      dl_config_pdu->dlsch_pdu.dlsch_pdu_rel8.codebook_index                         = ;
      dl_config_pdu->dlsch_pdu.dlsch_pdu_rel8.ue_category_capacity = 1;
      dl_config_pdu->dlsch_pdu.dlsch_pdu_rel8.pa = 4; // 0 dB
      dl_config_pdu->dlsch_pdu.dlsch_pdu_rel8.delta_power_offset_index = 0;
      dl_config_pdu->dlsch_pdu.dlsch_pdu_rel8.ngap = 0;
      dl_config_pdu->dlsch_pdu.dlsch_pdu_rel8.nprb = get_subbandsize (cc[CC_idP].mib->message.dl_Bandwidth); // ignored
      dl_config_pdu->dlsch_pdu.dlsch_pdu_rel8.transmission_mode = (cc[CC_idP].p_eNB == 1) ? 1 : 2;
      dl_config_pdu->dlsch_pdu.dlsch_pdu_rel8.num_bf_prb_per_subband = 1;
      dl_config_pdu->dlsch_pdu.dlsch_pdu_rel8.num_bf_vector = 1;
      //      dl_config_pdu->dlsch_pdu.dlsch_pdu_rel8.bf_vector                    = ;

      dl_config_pdu->dlsch_pdu.dlsch_pdu_rel10.pdsch_start = cc[CC_idP].sib1_v13ext->bandwidthReducedAccessRelatedInfo_r13->startSymbolBR_r13;

      dl_config_pdu->dlsch_pdu.dlsch_pdu_rel13.ue_type = (ra->rach_resource_type < 3) ? 1 : 2;
      dl_config_pdu->dlsch_pdu.dlsch_pdu_rel13.pdsch_payload_type = 2;        // not SI message
      dl_config_pdu->dlsch_pdu.dlsch_pdu_rel13.initial_transmission_sf_io = (10 * frameP) + subframeP;
      dl_config_pdu->dlsch_pdu.dlsch_pdu_rel13.drms_table_flag = 0;
      dl_req_body->number_pdu++;


      ra->state = WAITMSG4ACK;

      lcid = 0;

      UE_list->UE_sched_ctrl[UE_id].round[CC_idP][ra->harq_pid] = 0;
      msg4_header = 1 + 6 + 1;        // CR header, CR CE, SDU header
      AssertFatal((ra->msg4_TBsize - ra->msg4_rrc_sdu_length - msg4_header)>=0,
		  "msg4_TBS %d is too small, change mcs to increase by %d bytes\n",ra->msg4_TBsize,ra->msg4_rrc_sdu_length+msg4_header-ra->msg4_TBsize);
      if ((ra->msg4_TBsize - ra->msg4_rrc_sdu_length - msg4_header) <= 2) {
	msg4_padding = ra->msg4_TBsize - ra->msg4_rrc_sdu_length - msg4_header;
	msg4_post_padding = 0;
      } else {
	msg4_padding = 0;
	msg4_post_padding = ra->msg4_TBsize - ra->msg4_rrc_sdu_length - msg4_header - 1;
      }
<<<<<<< HEAD

      LOG_I (MAC, "[eNB %d][RAPROC] CC_id %d Frame %d subframeP %d Msg4 : TBS %d, sdu_len %d, msg4_header %d, msg4_padding %d, msg4_post_padding %d\n",
=======
      
      LOG_D (MAC, "[eNB %d][RAPROC] CC_id %d Frame %d subframeP %d Msg4 : TBS %d, sdu_len %d, msg4_header %d, msg4_padding %d, msg4_post_padding %d\n",
>>>>>>> b56aef4f
	     module_idP, CC_idP, frameP, subframeP, ra->msg4_TBsize, ra->msg4_rrc_sdu_length, msg4_header, msg4_padding, msg4_post_padding);
      DevAssert (UE_id != UE_INDEX_INVALID);  // FIXME not sure how to gracefully return
      // CHECK THIS: &cc[CC_idP].CCCH_pdu.payload[0]
      offset = generate_dlsch_header ((unsigned char *) mac->UE_list.DLSCH_pdu[CC_idP][0][(unsigned char) UE_id].payload[0], 1,       //num_sdus
				      (unsigned short *) &ra->msg4_rrc_sdu_length,     //
				      &lcid,  // sdu_lcid
				      255,    // no drx
				      31,     // no timing advance
				      ra->cont_res_id,       // contention res id
				      msg4_padding,   // no padding
				      msg4_post_padding);

      memcpy ((void *) &mac->UE_list.DLSCH_pdu[CC_idP][0][(unsigned char) UE_id].payload[0][(unsigned char) offset], &cc[CC_idP].CCCH_pdu.payload[0], ra->msg4_rrc_sdu_length);

      // DL request
      mac->TX_req[CC_idP].sfn_sf = (frameP << 4) + subframeP;
      TX_req = &mac->TX_req[CC_idP].tx_request_body.tx_pdu_list[mac->TX_req[CC_idP].tx_request_body.number_of_pdus];
      TX_req->pdu_length = ra->msg4_TBsize;
      TX_req->pdu_index = mac->pdu_index[CC_idP]++;
      TX_req->num_segments = 1;
      TX_req->segments[0].segment_length = ra->msg4_TBsize;
      TX_req->segments[0].segment_data = mac->UE_list.DLSCH_pdu[CC_idP][0][(unsigned char) UE_id].payload[0];
      mac->TX_req[CC_idP].tx_request_body.number_of_pdus++;

      // Program ACK/NAK for Msg4 PDSCH
      int             absSF = (frameP * 10) + subframeP;
      // see Section 10.2 from 36.213
      int             ackNAK_absSF = absSF + reps + 3;
      AssertFatal (reps == 1, "Have to handle programming of ACK when PDSCH repetitions is > 1\n");
      ul_req_body = &mac->UL_req_tmp[CC_idP][ackNAK_absSF % 10].ul_config_request_body;
      ul_config_pdu = &ul_req_body->ul_config_pdu_list[ul_req_body->number_of_pdus];

      ul_config_pdu->pdu_type = NFAPI_UL_CONFIG_UCI_HARQ_PDU_TYPE;
      ul_config_pdu->pdu_size = (uint8_t) (2 + sizeof (nfapi_ul_config_uci_harq_pdu));
      ul_config_pdu->uci_harq_pdu.ue_information.ue_information_rel8.handle = 0;      // don't know how to use this
      ul_config_pdu->uci_harq_pdu.ue_information.ue_information_rel8.rnti = ra->rnti;
      ul_config_pdu->uci_harq_pdu.ue_information.ue_information_rel13.ue_type = (ra->rach_resource_type < 3) ? 1 : 2;
      ul_config_pdu->uci_harq_pdu.ue_information.ue_information_rel13.empty_symbols = 0;
      ul_config_pdu->uci_harq_pdu.ue_information.ue_information_rel13.total_number_of_repetitions = pucchreps[ra->rach_resource_type - 1];
      ul_config_pdu->uci_harq_pdu.ue_information.ue_information_rel13.repetition_number = 0;
      // Note need to keep sending this across reptitions!!!! Not really for PUCCH, to ask small-cell forum, we'll see for the other messages, maybe parameters change across repetitions and FAPI has to provide for that
      if (cc[CC_idP].tdd_Config == NULL) {    // FDD case
	ul_config_pdu->uci_harq_pdu.harq_information.harq_information_rel9_fdd.n_pucch_1_0 = n1pucchan[ra->rach_resource_type - 1];
	// NOTE: How to fill in the rest of the n_pucch_1_0 information 213 Section 10.1.2.1 in the general case
	// = N_ECCE_q + Delta_ARO + n1pucchan[ce_level]
	// higher in the MPDCCH configuration, N_ECCE_q is hard-coded to 0, and harq resource offset to 0 =>
	// Delta_ARO = 0 from Table 10.1.2.1-1
	ul_config_pdu->uci_harq_pdu.harq_information.harq_information_rel9_fdd.harq_size = 1; // 1-bit ACK/NAK
	ul_config_pdu->uci_harq_pdu.harq_information.harq_information_rel9_fdd.number_of_pucch_resources = 1;
      } else {
	AssertFatal (1 == 0, "PUCCH configuration for ACK/NAK not handled yet for TDD BL/CE case\n");
      }
      ul_req_body->number_of_pdus++;
      T (T_ENB_MAC_UE_DL_PDU_WITH_DATA, T_INT (module_idP), T_INT (CC_idP), T_INT (ra->rnti), T_INT (frameP), T_INT (subframeP),
	 T_INT (0 /*harq_pid always 0? */ ), T_BUFFER (&mac->UE_list.DLSCH_pdu[CC_idP][0][UE_id].payload[0], ra->msg4_TBsize));

      if (opt_enabled == 1) {
	trace_pdu (1, (uint8_t *) mac->UE_list.DLSCH_pdu[CC_idP][0][(unsigned char) UE_id].payload[0], ra->msg4_rrc_sdu_length, UE_id, 3, UE_RNTI (module_idP, UE_id), mac->frame, mac->subframe, 0, 0);
	LOG_D (OPT, "[eNB %d][DLSCH] CC_id %d Frame %d trace pdu for rnti %x with size %d\n", module_idP, CC_idP, frameP, UE_RNTI (module_idP, UE_id), ra->msg4_rrc_sdu_length);
      }
    }                           // Msg4 frame/subframe
  }                             // rach_resource_type > 0
  else
#endif
    {
    // This is normal LTE case
	LOG_I(MAC, "generate_Msg4 ra->Msg4_frame SFN/SF: %d.%d,  frameP SFN/SF: %d.%d FOR eNB_Mod: %d \n", ra->Msg4_frame, ra->Msg4_subframe, frameP, subframeP, module_idP);
    	if ((ra->Msg4_frame == frameP) && (ra->Msg4_subframe == subframeP)) {

    	    // Get RRCConnectionSetup for Piggyback
    	    /*rrc_sdu_length = mac_rrc_data_req(module_idP, CC_idP, frameP, CCCH, 1,	// 1 transport block
    					      &cc[CC_idP].CCCH_pdu.payload[0], ENB_FLAG_YES, module_idP, 0);	// not used in this case*/

	  // check if there's data on the CCCH to send with Msg4
	  rrc_sdu_length = mac_rrc_data_req(module_idP, CC_idP, frameP, CCCH, 
					    UE_RNTI(module_idP,UE_id),1,	// 1 transport block
					    &cc[CC_idP].CCCH_pdu.payload[0], 0);	// not used in this case

	  if (rrc_sdu_length > 0) { 
	    LOG_D(MAC,
    	    	  "[eNB %d][RAPROC] CC_id %d Frame %d, subframeP %d: UE_id %d, rrc_sdu_length %d\n",
    	    	  module_idP, CC_idP, frameP, subframeP, UE_id, rrc_sdu_length);
	    
	    //    	    AssertFatal(rrc_sdu_length > 0,
	    //    			"[MAC][eNB Scheduler] CCCH not allocated, rrc_sdu_length: %d\n", rrc_sdu_length);
	    
	    
	    
	    LOG_I(MAC,"[eNB %d][RAPROC] CC_id %d Frame %d, subframeP %d: Generating Msg4 with RRC Piggyback (RNTI %x)\n",
		  module_idP, CC_idP, frameP, subframeP, ra->rnti);
	  
	    /// Choose first 4 RBs for Msg4, should really check that these are free!
	    first_rb = 0;
	    
	    vrb_map[first_rb] = 1;
	    vrb_map[first_rb + 1] = 1;
	    vrb_map[first_rb + 2] = 1;
	    vrb_map[first_rb + 3] = 1;
	    
	    
	    // Compute MCS/TBS for 3 PRB (coded on 4 vrb)
	    msg4_header = 1 + 6 + 1;	// CR header, CR CE, SDU header
	    
	    if ((rrc_sdu_length + msg4_header) <= 22) {
	      ra->msg4_mcs = 4;
	      ra->msg4_TBsize = 22;
	    } else if ((rrc_sdu_length + msg4_header) <= 28) {
	      ra->msg4_mcs = 5;
	      ra->msg4_TBsize = 28;
	    } else if ((rrc_sdu_length + msg4_header) <= 32) {
	      ra->msg4_mcs = 6;
	      ra->msg4_TBsize = 32;
	    } else if ((rrc_sdu_length + msg4_header) <= 41) {
	      ra->msg4_mcs = 7;
	      ra->msg4_TBsize = 41;
	    } else if ((rrc_sdu_length + msg4_header) <= 49) {
	      ra->msg4_mcs = 8;
	      ra->msg4_TBsize = 49;
	    } else if ((rrc_sdu_length + msg4_header) <= 57) {
	      ra->msg4_mcs = 9;
	      ra->msg4_TBsize = 57;
	    }
	    
	    fill_nfapi_dl_dci_1A(dl_config_pdu, 4,	// aggregation_level
				 ra->rnti,	// rnti
				 1,	// rnti_type, CRNTI
				 ra->harq_pid,	// harq_process
				 1,	// tpc, none
				 getRIV(N_RB_DL, first_rb, 4),	// resource_block_coding
				 ra->msg4_mcs,	// mcs
				 1,	// ndi
				 0,	// rv
				 0);	// vrb_flag
	    
	    LOG_D(MAC,
		  "Frame %d, subframe %d: Msg4 DCI pdu_num %d (rnti %x,rnti_type %d,harq_pid %d, resource_block_coding (%p) %d\n",
		  frameP, subframeP, dl_req_body->number_pdu,
		  dl_config_pdu->dci_dl_pdu.dci_dl_pdu_rel8.rnti,
		  dl_config_pdu->dci_dl_pdu.dci_dl_pdu_rel8.rnti_type,
		  dl_config_pdu->dci_dl_pdu.dci_dl_pdu_rel8.harq_process,
		  &dl_config_pdu->dci_dl_pdu.dci_dl_pdu_rel8.resource_block_coding,
		  dl_config_pdu->dci_dl_pdu.dci_dl_pdu_rel8.resource_block_coding);
	    AssertFatal(dl_config_pdu->dci_dl_pdu.
			dci_dl_pdu_rel8.resource_block_coding < 8192,
			"resource_block_coding %u < 8192\n",
			dl_config_pdu->dci_dl_pdu.
			dci_dl_pdu_rel8.resource_block_coding);
	    if (!CCE_allocation_infeasible(module_idP, CC_idP, 1, subframeP,
		 dl_config_pdu->dci_dl_pdu.dci_dl_pdu_rel8.aggregation_level, ra->rnti)) {
		dl_req_body->number_dci++;
		dl_req_body->number_pdu++;

		ra->state = WAITMSG4ACK;
                LOG_D(MAC,"[eNB %d][RAPROC] Frame %d, Subframe %d: state:WAITMSG4ACK\n", module_idP, frameP, subframeP);

		// increment Absolute subframe by 8 for Msg4 retransmission
		LOG_D(MAC,
		      "Frame %d, Subframe %d: Preparing for Msg4 retransmission currently %d.%d\n",
		      frameP, subframeP, ra->Msg4_frame,
		      ra->Msg4_subframe);
		get_retransmission_timing(mac->common_channels[CC_idP].tdd_Config,&ra->Msg4_frame,&ra->Msg4_subframe);

		LOG_D(MAC,
		      "Frame %d, Subframe %d: Msg4 retransmission in %d.%d\n",
		      frameP, subframeP, ra->Msg4_frame,
		      ra->Msg4_subframe);
		lcid = 0;

		// put HARQ process round to 0
		ra->harq_pid = frame_subframe2_dl_harq_pid(cc->tdd_Config,frameP ,subframeP);
		UE_list->UE_sched_ctrl[UE_id].round[CC_idP][ra->harq_pid] = 0;

		if ((ra->msg4_TBsize - rrc_sdu_length - msg4_header) <= 2) {
		    msg4_padding = ra->msg4_TBsize - rrc_sdu_length - msg4_header;
		    msg4_post_padding = 0;
		} else {
		    msg4_padding = 0;
		    msg4_post_padding = ra->msg4_TBsize - rrc_sdu_length - msg4_header - 1;
		}

		LOG_D(MAC,
		      "[eNB %d][RAPROC] CC_idP %d Frame %d subframeP %d Msg4 : TBS %d, sdu_len %d, msg4_header %d, msg4_padding %d, msg4_post_padding %d\n",
		      module_idP, CC_idP, frameP, subframeP,
		      ra->msg4_TBsize, rrc_sdu_length, msg4_header,
		      msg4_padding, msg4_post_padding);
		DevAssert(UE_id != UE_INDEX_INVALID);	// FIXME not sure how to gracefully return
		// CHECK THIS: &cc[CC_idP].CCCH_pdu.payload[0]
		int num_sdus = rrc_sdu_length > 0 ? 1 : 0;							       
		offset = generate_dlsch_header((unsigned char *) mac->UE_list.DLSCH_pdu[CC_idP][0][(unsigned char) UE_id].payload[0], 
							       num_sdus,	//num_sdus
					       (unsigned short *) &rrc_sdu_length,	//
					       &lcid,	// sdu_lcid
					       255,	// no drx
					       31,	// no timing advance
					       ra->cont_res_id,	// contention res id
					       msg4_padding,	// no padding
					       msg4_post_padding);

		memcpy((void *) &mac->UE_list.DLSCH_pdu[CC_idP][0][(unsigned char)UE_id].payload[0][(unsigned char)offset],
		       &cc[CC_idP].CCCH_pdu.payload[0], rrc_sdu_length);

		// DLSCH Config
		fill_nfapi_dlsch_config(mac, dl_req_body, ra->msg4_TBsize, mac->pdu_index[CC_idP], ra->rnti, 2,	// resource_allocation_type : format 1A/1B/1D
					0,	// virtual_resource_block_assignment_flag : localized
					getRIV(N_RB_DL, first_rb, 4),	// resource_block_coding : RIV, 4 PRB
					2,	// modulation: QPSK
					0,	// redundancy version
					1,	// transport_blocks
					0,	// transport_block_to_codeword_swap_flag (0)
					(cc->p_eNB == 1) ? 0 : 1,	// transmission_scheme
					1,	// number of layers
					1,	// number of subbands
					//0,                         // codebook index 
					1,	// ue_category_capacity
					4,	// pa: 0 dB
					0,	// delta_power_offset_index
					0,	// ngap
					1,	// NPRB = 3 like in DCI
					(cc->p_eNB == 1) ? 1 : 2,	// transmission mode
					1,	// num_bf_prb_per_subband
					1);	// num_bf_vector
		LOG_D(MAC,
		      "Filled DLSCH config, pdu number %d, non-dci pdu_index %d\n",
		      dl_req_body->number_pdu, mac->pdu_index[CC_idP]);

		// Tx request
		mac->TX_req[CC_idP].sfn_sf =
		    fill_nfapi_tx_req(&mac->TX_req[CC_idP].tx_request_body,
				      (frameP * 10) + subframeP,
				      rrc_sdu_length,
				      mac->pdu_index[CC_idP],
				      mac->UE_list.
				      DLSCH_pdu[CC_idP][0][(unsigned char)UE_id].payload[0]);
		mac->pdu_index[CC_idP]++;

                dl_req->sfn_sf = mac->TX_req[CC_idP].sfn_sf;

		LOG_D(MAC, "Filling UCI ACK/NAK information, cce_idx %d\n",
		      dl_config_pdu->dci_dl_pdu.dci_dl_pdu_rel8.cce_idx);
		// Program PUCCH1a for ACK/NAK
		// Program ACK/NAK for Msg4 PDSCH
		fill_nfapi_uci_acknak(module_idP,
				      CC_idP,
				      ra->rnti,
				      (frameP * 10) + subframeP,
				      dl_config_pdu->dci_dl_pdu.dci_dl_pdu_rel8.cce_idx);


		T(T_ENB_MAC_UE_DL_PDU_WITH_DATA, T_INT(module_idP),
		  T_INT(CC_idP), T_INT(ra->rnti), T_INT(frameP),
		  T_INT(subframeP), T_INT(0 /*harq_pid always 0? */ ),
		  T_BUFFER(&mac->UE_list.DLSCH_pdu[CC_idP][0][UE_id].
			   payload[0], ra->msg4_TBsize));

		if (opt_enabled == 1) {
		    trace_pdu(DIRECTION_DOWNLINK,
			      (uint8_t *) mac->
			      UE_list.DLSCH_pdu[CC_idP][0][(unsigned char)UE_id].payload[0],
			      rrc_sdu_length, UE_id,  WS_C_RNTI,
			      UE_RNTI(module_idP, UE_id), mac->frame,
			      mac->subframe, 0, 0);
		    LOG_D(OPT,
			  "[eNB %d][DLSCH] CC_id %d Frame %d trace pdu for rnti %x with size %d\n",
			  module_idP, CC_idP, frameP, UE_RNTI(module_idP,
							      UE_id),
			  rrc_sdu_length);
		}
		if(RC.mac[module_idP]->scheduler_mode == SCHED_MODE_FAIR_RR){
        	  set_dl_ue_select_msg4(CC_idP, 4, UE_id, ra->rnti);
		}
	    }			// CCE Allocation feasible
	  }
	  else {
	    LOG_I(MAC,
		     "eNB %d][RAPROC] CC_id %d Frame %d, subframeP %d: Delaying Msg4 for RRC Piggyback (RNTI %x)\n",
		     module_idP, CC_idP, frameP, subframeP, ra->rnti);
	    ra->Msg4_subframe ++;
	    ra->Msg4_delay_cnt++;
	    if (ra->Msg4_delay_cnt==10) cancel_ra_proc(module_idP, CC_idP, frameP, ra->rnti);

	    if (ra->Msg4_subframe == 10) {
	      ra->Msg4_frame++;
	      ra->Msg4_frame&=1023;
	      ra->Msg4_subframe = 0;
	    }
	  }
	}			// msg4 frame/subframe
    }				// else rach_resource_type
}

void
check_Msg4_retransmission(module_id_t module_idP, int CC_idP,
			  frame_t frameP, sub_frame_t subframeP, RA_t * ra)
{

    eNB_MAC_INST *mac = RC.mac[module_idP];
    COMMON_channels_t *cc = mac->common_channels;
    int UE_id = -1;
    uint8_t *vrb_map;
    int first_rb;
    int N_RB_DL;
    nfapi_dl_config_request_pdu_t *dl_config_pdu;
    UE_list_t *UE_list = &mac->UE_list;
    nfapi_dl_config_request_t *dl_req;
    nfapi_dl_config_request_body_t *dl_req_body;

    int round;
    /*
       #if (LTE_RRC_VERSION >= MAKE_VERSION(14, 0, 0))
       COMMON_channels_t               *cc  = mac->common_channels;

       int rmax            = 0;
       int rep             = 0; 
       int reps            = 0;

       first_rb        = 0;
       struct PRACH_ConfigSIB_v1310 *ext4_prach;
       PRACH_ParametersListCE_r13_t *prach_ParametersListCE_r13;
       PRACH_ParametersCE_r13_t *p[4];

       if (cc[CC_idP].radioResourceConfigCommon_BR) {

       ext4_prach                 = cc[CC_idP].radioResourceConfigCommon_BR->ext4->prach_ConfigCommon_v1310;
       prach_ParametersListCE_r13 = &ext4_prach->prach_ParametersListCE_r13;

       switch (prach_ParametersListCE_r13->list.count) {
       case 4:
       p[3]=prach_ParametersListCE_r13->list.array[3];
       case 3:
       p[2]=prach_ParametersListCE_r13->list.array[2];
       case 2:
       p[1]=prach_ParametersListCE_r13->list.array[1];
       case 1:
       p[0]=prach_ParametersListCE_r13->list.array[0];
       default:
       AssertFatal(1==0,"Illegal count for prach_ParametersListCE_r13 %d\n",prach_ParametersListCE_r13->list.count);
       }
       }
       #endif
     */

    // check HARQ status and retransmit if necessary


    UE_id = find_UE_id(module_idP, ra->rnti);
    AssertFatal(UE_id >= 0, "Can't find UE for t-crnti\n");

    round = UE_list->UE_sched_ctrl[UE_id].round[CC_idP][ra->harq_pid];
    vrb_map = cc[CC_idP].vrb_map;

    dl_req = &mac->DL_req[CC_idP];
    dl_req_body = &dl_req->dl_config_request_body;
    dl_config_pdu = &dl_req_body->dl_config_pdu_list[dl_req_body->number_pdu];
    N_RB_DL = to_prb(cc[CC_idP].mib->message.dl_Bandwidth);

    LOG_D(MAC,
	  "[eNB %d][RAPROC] CC_id %d Frame %d, subframeP %d: Checking if Msg4 for harq_pid %d was acknowledged (round %d), UE_id: %d \n",
	  module_idP, CC_idP, frameP, subframeP, ra->harq_pid, round, UE_id);

    if (round != 8) {

#if (LTE_RRC_VERSION >= MAKE_VERSION(14, 0, 0))
	if (ra->rach_resource_type > 0 && round > 0) {
	    AssertFatal(1 == 0,
			"Msg4 Retransmissions not handled yet for BL/CE UEs, Frame %d, subframeP %d harq_pid %d round %d, UE_id: %d \n",
                        frameP, subframeP, ra->harq_pid, round, UE_id);
	} else
#endif
	{
	    if ((ra->Msg4_frame == frameP)
		&& (ra->Msg4_subframe == subframeP)) {

		//ra->wait_ack_Msg4++;
		// we have to schedule a retransmission

                dl_req->sfn_sf = frameP<<4 | subframeP;

		first_rb = 0;
		vrb_map[first_rb] = 1;
		vrb_map[first_rb + 1] = 1;
		vrb_map[first_rb + 2] = 1;
		vrb_map[first_rb + 3] = 1;

		fill_nfapi_dl_dci_1A(dl_config_pdu, 4,	// aggregation_level
				     ra->rnti,	// rnti
				     1,	// rnti_type, CRNTI
				     ra->harq_pid,	// harq_process
				     1,	// tpc, none
				     getRIV(N_RB_DL, first_rb, 4),	// resource_block_coding
				     ra->msg4_mcs,	// mcs
				     1,	// ndi
				     round & 3,	// rv
				     0);	// vrb_flag

		if (!CCE_allocation_infeasible
		    (module_idP, CC_idP, 1, subframeP,
		     dl_config_pdu->dci_dl_pdu.dci_dl_pdu_rel8.
		     aggregation_level, ra->rnti)) {
		    dl_req_body->number_dci++;
		    dl_req_body->number_pdu++;
                    dl_req_body->tl.tag = NFAPI_DL_CONFIG_REQUEST_BODY_TAG;

		    LOG_D(MAC,
			  "msg4 retransmission for rnti %x (round %d) fsf %d/%d\n",
			  ra->rnti, round, frameP, subframeP);
		    // DLSCH Config
                    //DJP - fix this pdu_index = -1
		    LOG_D(MAC, "check_Msg4_retransmission() before fill_nfapi_dlsch_config() with pdu_index = -1 \n");
		    fill_nfapi_dlsch_config(mac, dl_req_body, ra->msg4_TBsize,
					    -1
					    /* retransmission, no pdu_index */
					    , ra->rnti, 2,	// resource_allocation_type : format 1A/1B/1D
					    0,	// virtual_resource_block_assignment_flag : localized
					    getRIV(N_RB_DL, first_rb, 4),	// resource_block_coding : RIV, 4 PRB
					    2,	// modulation: QPSK
					    round & 3,	// redundancy version
					    1,	// transport_blocks
					    0,	// transport_block_to_codeword_swap_flag (0)
					    (cc->p_eNB == 1) ? 0 : 1,	// transmission_scheme
					    1,	// number of layers
					    1,	// number of subbands
					    //0,                         // codebook index 
					    1,	// ue_category_capacity
					    4,	// pa: 0 dB
					    0,	// delta_power_offset_index
					    0,	// ngap
					    1,	// NPRB = 3 like in DCI
					    (cc->p_eNB == 1) ? 1 : 2,	// transmission mode
					    1,	// num_bf_prb_per_subband
					    1);	// num_bf_vector
		    if(RC.mac[module_idP]->scheduler_mode == SCHED_MODE_FAIR_RR){
	       	      set_dl_ue_select_msg4(CC_idP, 4, UE_id, ra->rnti);
		    }
		} else
		    LOG_D(MAC,
			  "msg4 retransmission for rnti %x (round %d) fsf %d/%d CCE allocation failed!\n",
			  ra->rnti, round, frameP, subframeP);


		// Program PUCCH1a for ACK/NAK


		fill_nfapi_uci_acknak(module_idP, CC_idP,
				      ra->rnti,
				      (frameP * 10) + subframeP,
				      dl_config_pdu->dci_dl_pdu.
				      dci_dl_pdu_rel8.cce_idx);

		// prepare frame for retransmission
		get_retransmission_timing(mac->common_channels[CC_idP].tdd_Config,&ra->Msg4_frame,&ra->Msg4_subframe);

		LOG_W(MAC,
		      "[eNB %d][RAPROC] CC_id %d Frame %d, subframeP %d: Msg4 not acknowledged, adding ue specific dci (rnti %x) for RA (Msg4 Retransmission round %d in %d.%d)\n",
		      module_idP, CC_idP, frameP, subframeP, ra->rnti,
		      round, ra->Msg4_frame, ra->Msg4_subframe);

	    }			// Msg4 frame/subframe
	}			// regular LTE case
    } else {
	LOG_D(MAC,
	      "[eNB %d][RAPROC] CC_id %d Frame %d, subframeP %d : Msg4 acknowledged\n",
	      module_idP, CC_idP, frameP, subframeP);
	ra->state = IDLE;
        LOG_D(MAC,"[eNB %d][RAPROC] Frame %d, Subframe %d: state:IDLE\n", module_idP, frameP, subframeP);
	UE_id = find_UE_id(module_idP, ra->rnti);
	DevAssert(UE_id != -1);
	mac->UE_list.UE_template[UE_PCCID(module_idP, UE_id)][UE_id].configured = TRUE;
        cancel_ra_proc(module_idP, CC_idP, frameP, ra->rnti);
    }
}

void
schedule_RA(module_id_t module_idP, frame_t frameP, sub_frame_t subframeP)
{

    int CC_id;
    eNB_MAC_INST *mac = RC.mac[module_idP];
    COMMON_channels_t *cc = mac->common_channels;
    RA_t *ra;
    uint8_t i;


    start_meas(&mac->schedule_ra);

    for (CC_id = 0; CC_id < MAX_NUM_CCs; CC_id++) {
	// skip UL component carriers if TDD
	if (is_UL_sf(&cc[CC_id], subframeP) == 1)
	    continue;

	for (i = 0; i < NB_RA_PROC_MAX; i++) {

	    ra = (RA_t *) & cc[CC_id].ra[i];

            //LOG_D(MAC,"RA[state:%d]\n",ra->state);

	    if (ra->state == MSG2)
		generate_Msg2(module_idP, CC_id, frameP, subframeP, ra);
		else if (ra->state == MSG4 && ra->Msg4_frame == frameP && ra->Msg4_subframe == subframeP )
		generate_Msg4(module_idP, CC_id, frameP, subframeP, ra);
	    else if (ra->state == WAITMSG4ACK)
		check_Msg4_retransmission(module_idP, CC_id, frameP,
					  subframeP, ra);

	}			// for i=0 .. N_RA_PROC-1 
    }				// CC_id

    stop_meas(&mac->schedule_ra);

}


// handles the event of MSG1 reception
void
initiate_ra_proc(module_id_t module_idP,
		 int CC_id,
		 frame_t frameP,
		 sub_frame_t subframeP,
		 uint16_t preamble_index,
		 int16_t timing_offset, uint16_t ra_rnti
#if (LTE_RRC_VERSION >= MAKE_VERSION(14, 0, 0))
		 , uint8_t rach_resource_type
#endif
    )
{

    uint8_t i;

    COMMON_channels_t *cc = &RC.mac[module_idP]->common_channels[CC_id];
    RA_t *ra = &cc->ra[0];
#if (LTE_RRC_VERSION >= MAKE_VERSION(14, 0, 0))


    struct LTE_PRACH_ConfigSIB_v1310 *ext4_prach = NULL;
    LTE_PRACH_ParametersListCE_r13_t *prach_ParametersListCE_r13 = NULL;
  


    if (cc->mib->message.schedulingInfoSIB1_BR_r13>0) {
      AssertFatal(cc->radioResourceConfigCommon_BR != NULL,"radioResourceConfigCommon_BR is null\n");
      AssertFatal(cc->radioResourceConfigCommon_BR->ext4 != NULL, "radioResourceConfigCommon_BR->ext4 is null\n");
      ext4_prach = cc->radioResourceConfigCommon_BR->ext4->prach_ConfigCommon_v1310;
      AssertFatal(ext4_prach!=NULL,"ext4_prach is null\n");
      prach_ParametersListCE_r13 = &ext4_prach->prach_ParametersListCE_r13;
    }

#endif /* #if (LTE_RRC_VERSION >= MAKE_VERSION(14, 0, 0)) */

    LOG_D(MAC,
	  "[eNB %d][RAPROC] CC_id %d Frame %d, Subframe %d  Initiating RA procedure for preamble index %d\n",
	  module_idP, CC_id, frameP, subframeP, preamble_index);
#if (LTE_RRC_VERSION >= MAKE_VERSION(14, 0, 0))
    LOG_D(MAC,
	  "[eNB %d][RAPROC] CC_id %d Frame %d, Subframe %d  PRACH resource type %d\n",
	  module_idP, CC_id, frameP, subframeP, rach_resource_type);
#endif

    uint16_t msg2_frame = frameP;
    uint16_t msg2_subframe = subframeP;
    int offset;

    static uint8_t failure_cnt = 0 ;

#if (LTE_RRC_VERSION >= MAKE_VERSION(13, 0, 0))

    if (prach_ParametersListCE_r13 &&
	prach_ParametersListCE_r13->list.count < rach_resource_type) {
	LOG_E(MAC,
	      "[eNB %d][RAPROC] CC_id %d Received impossible PRACH resource type %d, only %d CE levels configured\n",
	      module_idP, CC_id, rach_resource_type,
	      (int) prach_ParametersListCE_r13->list.count);
	return;
    }

#endif /* #if (LTE_RRC_VERSION >= MAKE_VERSION(14, 0, 0)) */

    VCD_SIGNAL_DUMPER_DUMP_FUNCTION_BY_NAME(VCD_SIGNAL_DUMPER_FUNCTIONS_INITIATE_RA_PROC, 1);
    VCD_SIGNAL_DUMPER_DUMP_FUNCTION_BY_NAME(VCD_SIGNAL_DUMPER_FUNCTIONS_INITIATE_RA_PROC, 0);

    for (i = 0; i < NB_RA_PROC_MAX; i++) {
	if (ra[i].state == IDLE) {
	    int loop = 0;
	    LOG_D(MAC, "Frame %d, Subframe %d: Activating RA process %d\n",
		  frameP, subframeP, i);
	    ra[i].state = MSG2;
	    ra[i].Msg4_delay_cnt=0;
	    ra[i].timing_offset = timing_offset;
	    ra[i].preamble_subframe = subframeP;
#if (LTE_RRC_VERSION >= MAKE_VERSION(14, 0, 0))
	    ra[i].rach_resource_type = rach_resource_type;
	    ra[i].msg2_mpdcch_repetition_cnt = 0;
	    ra[i].msg4_mpdcch_repetition_cnt = 0;
#endif



            //TODO Fill in other TDD config. What about nfapi_mode?
            if(cc->tdd_Config!=NULL){
              switch(cc->tdd_Config->subframeAssignment){
                default: printf("%s:%d: TODO\n", __FILE__, __LINE__); abort();
                case 1 :
                  offset = 6;
                  break;
              }
            }else{//FDD
                // DJP - this is because VNF is 2 subframes ahead of PNF and TX needs 4 subframes
                if (nfapi_mode)
                  offset = 7;
                else
                  offset = 5;
            }

            add_subframe(&msg2_frame, &msg2_subframe, offset);

            ra[i].Msg2_frame         = msg2_frame;
            ra[i].Msg2_subframe      = msg2_subframe;

            LOG_D(MAC,"%s() Msg2[%04d%d] SFN/SF:%04d%d offset:%d\n", __FUNCTION__,ra[i].Msg2_frame,ra[i].Msg2_subframe,frameP,subframeP,offset);

            ra[i].Msg2_subframe = (subframeP + offset) % 10;
            /* TODO: find better procedure to allocate RNTI */
	    do {
#if defined(USRP_REC_PLAY) // deterministic rnti in usrp record/playback mode
	        static int drnti[MAX_MOBILES_PER_ENB] = { 0xbda7, 0x71da, 0x9c40, 0xc350, 0x2710, 0x4e20, 0x7530, 0x1388, 0x3a98, 0x61a8, 0x88b8, 0xafc8, 0xd6d8, 0x1b58, 0x4268, 0x6978 };
	        int j = 0;
		int nb_ue = 0;
		for (j = 0; j < MAX_MOBILES_PER_ENB; j++) {
		    if (UE_RNTI(module_idP, j) > 0) {
		        nb_ue++;
		    } else {
		        break;
		    }
		}
		if (nb_ue >= MAX_MOBILES_PER_ENB) {
		    printf("No more free RNTI available, increase MAX_MOBILES_PER_ENB\n");
		    abort();
		}
		ra[i].rnti = drnti[nb_ue];
#else	
		ra[i].rnti = taus();
#endif
		loop++;
	    }
	    while (loop != 100 &&
		   /* TODO: this is not correct, the rnti may be in use without
		    * being in the MAC yet. To be refined.
		    */
		   !(find_UE_id(module_idP, ra[i].rnti) == -1 &&
		     /* 1024 and 60000 arbirarily chosen, not coming from standard */
		     ra[i].rnti >= 1024 && ra[i].rnti < 60000));
	    if (loop == 100) {
		printf("%s:%d:%s: FATAL ERROR! contact the authors\n",
		       __FILE__, __LINE__, __FUNCTION__);
		abort();
	    }
	    ra[i].RA_rnti = ra_rnti;
	    ra[i].preamble_index = preamble_index;
	    failure_cnt = 0;
	    LOG_D(MAC,
		  "[eNB %d][RAPROC] CC_id %d Frame %d Activating RAR generation in Frame %d, subframe %d for process %d, rnti %x, state %d\n",
		  module_idP, CC_id, frameP, ra[i].Msg2_frame,
		  ra[i].Msg2_subframe, i, ra[i].rnti, ra[i].state);

	    return;
	}
    }

    LOG_E(MAC,
	  "[eNB %d][RAPROC] FAILURE: CC_id %d Frame %d Initiating RA procedure for preamble index %d\n",
	  module_idP, CC_id, frameP, preamble_index);
  
    failure_cnt++;
    if(failure_cnt > 20) {
      LOG_E(MAC,"[eNB %d][RAPROC] CC_id %d Frame %d Clear Random access information\n", module_idP, CC_id, frameP);
      clear_ra_proc(module_idP, CC_id, frameP);
    }
  
}

void
cancel_ra_proc(module_id_t module_idP, int CC_id, frame_t frameP,
	       rnti_t rnti)
{
    unsigned char i;
    RA_t *ra = (RA_t *) & RC.mac[module_idP]->common_channels[CC_id].ra[0];

    MSC_LOG_EVENT(MSC_PHY_ENB, "RA Cancelling procedure ue %" PRIx16 " ",
		  rnti);
    LOG_D(MAC,
	  "[eNB %d][RAPROC] CC_id %d Frame %d Cancelling RA procedure for UE rnti %x\n",
	  module_idP, CC_id, frameP, rnti);

    for (i = 0; i < NB_RA_PROC_MAX; i++) {
      if (rnti == ra[i].rnti) {
        ra[i].state = IDLE;
        ra[i].timing_offset = 0;
        ra[i].RRC_timer = 20;
        ra[i].rnti = 0;
        ra[i].msg3_round = 0;
        LOG_D(MAC,"[eNB %d][RAPROC] CC_id %d Frame %d Canceled RA procedure for UE rnti %x\n", module_idP, CC_id, frameP, rnti);
      }
    }
}

void clear_ra_proc(module_id_t module_idP, int CC_id, frame_t frameP)
{
  unsigned char i;
  RA_t *ra = (RA_t *) & RC.mac[module_idP]->common_channels[CC_id].ra[0];

  for (i = 0; i < NB_RA_PROC_MAX; i++) {
    LOG_D(MAC,"[eNB %d][RAPROC] CC_id %d Frame %d Clear Random access information rnti %x\n", module_idP, CC_id, frameP, ra[i].rnti);
    ra[i].state = IDLE;
    ra[i].timing_offset = 0;
    ra[i].RRC_timer = 20;
    ra[i].rnti = 0;
    ra[i].msg3_round = 0;
  }
}<|MERGE_RESOLUTION|>--- conflicted
+++ resolved
@@ -252,17 +252,7 @@
 {
   eNB_MAC_INST *mac = RC.mac[module_idP];
   COMMON_channels_t *cc = mac->common_channels;
-<<<<<<< HEAD
-
-  uint8_t *vrb_map;
-  int first_rb;
-  int N_RB_DL;
-  nfapi_dl_config_request_pdu_t *dl_config_pdu;
-  nfapi_tx_request_pdu_t *TX_req;
-  nfapi_dl_config_request_body_t *dl_req_body;
-
-=======
-  
+
   uint8_t *vrb_map = NULL;
   int first_rb = 0;
   int N_RB_DL = 0;
@@ -270,59 +260,47 @@
   nfapi_dl_config_request_pdu_t *dl_config_pdu = NULL;
   nfapi_tx_request_pdu_t *TX_req = NULL;
   nfapi_dl_config_request_body_t *dl_req_body = NULL;
-  
->>>>>>> b56aef4f
+
   vrb_map = cc[CC_idP].vrb_map;
   dl_req_body = &mac->DL_req[CC_idP].dl_config_request_body;
   dl_config_pdu = &dl_req_body->dl_config_pdu_list[dl_req_body->number_pdu];
   N_RB_DL = to_prb(cc[CC_idP].mib->message.dl_Bandwidth);
 
 #if (LTE_RRC_VERSION >= MAKE_VERSION(14, 0, 0))
-  int rmax = 0;
-  int rep = 0;
-  int reps = 0;
-  int num_nb = 0;
+  int             rmax = 0;
+  int             rep = 0;
+  int             reps = 0;
+  int             num_nb = 0;
 
   first_rb = 0;
   struct LTE_PRACH_ConfigSIB_v1310 *ext4_prach = NULL;
   LTE_PRACH_ParametersListCE_r13_t *prach_ParametersListCE_r13 = NULL;
   LTE_PRACH_ParametersCE_r13_t *p[4] = { NULL, NULL, NULL, NULL };
 
-<<<<<<< HEAD
   uint16_t        absSF = (10 * frameP) + subframeP;
   uint16_t        absSF_Msg2 = (10 * ra->Msg2_frame) + ra->Msg2_subframe;
-
-  if (absSF > absSF_Msg2)
-    return;                     // we're not ready yet, need to be to start ==
-
-  if (cc[CC_idP].mib->message.schedulingInfoSIB1_BR_r13 > 0 &&
-      cc[CC_idP].radioResourceConfigCommon_BR) {
-=======
-  uint16_t absSF = (10 * frameP) + subframeP;
-  uint16_t absSF_Msg2 = (10 * ra->Msg2_frame) + ra->Msg2_subframe;
 
   if (absSF > absSF_Msg2) {
     return; // we're not ready yet
   }
->>>>>>> b56aef4f
 
   if (cc[CC_idP].mib->message.schedulingInfoSIB1_BR_r13 > 0 && cc[CC_idP].radioResourceConfigCommon_BR) {
     ext4_prach = cc[CC_idP].radioResourceConfigCommon_BR->ext4->prach_ConfigCommon_v1310;
     prach_ParametersListCE_r13 = &ext4_prach->prach_ParametersListCE_r13;
 
     switch (prach_ParametersListCE_r13->list.count) {
-      case 4:
-        p[3] = prach_ParametersListCE_r13->list.array[3];
-      case 3:
-        p[2] = prach_ParametersListCE_r13->list.array[2];
-      case 2:
-        p[1] = prach_ParametersListCE_r13->list.array[1];
-      case 1:
-        p[0] = prach_ParametersListCE_r13->list.array[0];
-        break;
-      default:
-        AssertFatal (1 == 0, "Illegal count for prach_ParametersListCE_r13 %d\n", (int) prach_ParametersListCE_r13->list.count);
-        break;
+    case 4:
+      p[3] = prach_ParametersListCE_r13->list.array[3];
+    case 3:
+      p[2] = prach_ParametersListCE_r13->list.array[2];
+    case 2:
+      p[1] = prach_ParametersListCE_r13->list.array[1];
+    case 1:
+      p[0] = prach_ParametersListCE_r13->list.array[0];
+      break;
+    default:
+      AssertFatal (1 == 0, "Illegal count for prach_ParametersListCE_r13 %d\n", (int) prach_ParametersListCE_r13->list.count);
+      break;
     }
   }
 
@@ -345,12 +323,8 @@
     
     /* Get actual repetition count from Table 9.1.5-3 */
     reps = (rmax <= 8) ? (1 << rep) : (rmax >> (3 - rep));
-<<<<<<< HEAD
-    // get narrowband according to higher-layer config
-=======
     
     /* Get narrowband according to higher-layer config */
->>>>>>> b56aef4f
     num_nb = p[ra->rach_resource_type - 1]->mpdcch_NarrowbandsToMonitor_r13.list.count;
     ra->msg2_narrowband = *p[ra->rach_resource_type - 1]->mpdcch_NarrowbandsToMonitor_r13.list.array[ra->preamble_index % num_nb] - 1;
     first_rb = narrowband_to_first_rb(&cc[CC_idP], ra->msg2_narrowband);
@@ -374,12 +348,8 @@
       dl_config_pdu->mpdcch_pdu.mpdcch_pdu_rel13.mpdcch_narrow_band = ra->msg2_narrowband;
       dl_config_pdu->mpdcch_pdu.mpdcch_pdu_rel13.number_of_prb_pairs = 6;
       dl_config_pdu->mpdcch_pdu.mpdcch_pdu_rel13.resource_block_assignment = 0; // Note: this can be dynamic
-<<<<<<< HEAD
       dl_config_pdu->mpdcch_pdu.mpdcch_pdu_rel13.mpdcch_tansmission_type = 1;   // imposed (9.1.5 in 213) for Type 2 Common search space
-=======
-      dl_config_pdu->mpdcch_pdu.mpdcch_pdu_rel13.mpdcch_tansmission_type = 1;   // imposed (9.1.5 in 213) for Type 2 Common search space  
       
->>>>>>> b56aef4f
       AssertFatal (cc[CC_idP].sib1_v13ext->bandwidthReducedAccessRelatedInfo_r13 != NULL, "cc[CC_idP].sib1_v13ext->bandwidthReducedAccessRelatedInfo_r13 is null\n");
 
       dl_config_pdu->mpdcch_pdu.mpdcch_pdu_rel13.start_symbol = cc[CC_idP].sib1_v13ext->bandwidthReducedAccessRelatedInfo_r13->startSymbolBR_r13;
@@ -391,11 +361,7 @@
       dl_config_pdu->mpdcch_pdu.mpdcch_pdu_rel13.drms_scrambling_init = cc[CC_idP].physCellId;
       dl_config_pdu->mpdcch_pdu.mpdcch_pdu_rel13.initial_transmission_sf_io = (frameP * 10) + subframeP;
       dl_config_pdu->mpdcch_pdu.mpdcch_pdu_rel13.transmission_power = 6000;     // 0dB
-<<<<<<< HEAD
-      dl_config_pdu->mpdcch_pdu.mpdcch_pdu_rel13.resource_block_coding = getRIV (6, 0, 6) | (ra->msg2_narrowband<<5);
-=======
       dl_config_pdu->mpdcch_pdu.mpdcch_pdu_rel13.resource_block_coding = getRIV(6, 0, 6) | (ra->msg2_narrowband<<5);      
->>>>>>> b56aef4f
       dl_config_pdu->mpdcch_pdu.mpdcch_pdu_rel13.mcs = 0;       // adjust according to size of RAR, 208 bits with N1A_PRB=3
       dl_config_pdu->mpdcch_pdu.mpdcch_pdu_rel13.pdsch_reptition_levels = 0;    // fix to 4 for now
       dl_config_pdu->mpdcch_pdu.mpdcch_pdu_rel13.redundancy_version = 0;
@@ -430,19 +396,15 @@
 
     if (ra->msg2_mpdcch_repetition_cnt > 0) {  // we're in a stream of repetitions
       if ((ra->msg2_mpdcch_repetition_cnt == reps) && (ra->msg2_mpdcch_done == 0)) {  // this is the last mpdcch repetition
-	      ra->msg2_mpdcch_done = 1;
-
-        if (cc[CC_idP].tdd_Config == NULL) { // FDD case
+	ra->msg2_mpdcch_done = 1;
+
+        if (cc[CC_idP].tdd_Config == NULL) {    // FDD case
           // wait 2 subframes for PDSCH transmission
           if (subframeP > 7)
             ra->Msg2_frame = (frameP + 1) & 1023;
           else
             ra->Msg2_frame = frameP;
-<<<<<<< HEAD
           ra->Msg2_subframe = (subframeP + 2) % 10;    // +2 is the "n+x" from Section 7.1.11  in 36.213
-          LOG_I(MAC,"[eNB %d][RAPROC] Frame %d, Subframe %d : In generate_Msg2, programmed Msg2 for %d.%d\n", module_idP, frameP, subframeP, ra->Msg2_frame,ra->Msg2_subframe);
-=======
-            ra->Msg2_subframe = (subframeP + 2) % 10; // +2 is the "n+x" from Section 7.1.11  in 36.213
           
           LOG_D(MAC, "[eNB %d][RAPROC] Frame %d, Subframe %d : In generate_Msg2, programmed Msg2 for %d.%d\n", 
                 module_idP, 
@@ -450,7 +412,6 @@
                 subframeP, 
                 ra->Msg2_frame,
                 ra->Msg2_subframe); 
->>>>>>> b56aef4f
         } else {
           AssertFatal(1 == 0, "TDD case not done yet\n");
         }
@@ -480,11 +441,11 @@
         dl_config_pdu->dlsch_pdu.dlsch_pdu_rel8.pdu_index = mac->pdu_index[CC_idP];
         dl_config_pdu->dlsch_pdu.dlsch_pdu_rel8.rnti = ra->RA_rnti;
         dl_config_pdu->dlsch_pdu.dlsch_pdu_rel8.resource_allocation_type = 2;
-        dl_config_pdu->dlsch_pdu.dlsch_pdu_rel8.virtual_resource_block_assignment_flag = 0; // localized
+        dl_config_pdu->dlsch_pdu.dlsch_pdu_rel8.virtual_resource_block_assignment_flag = 0;     // localized
         dl_config_pdu->dlsch_pdu.dlsch_pdu_rel8.resource_block_coding = getRIV(N_RB_DL, first_rb, 6);
         dl_config_pdu->dlsch_pdu.dlsch_pdu_rel8.modulation = 2; // QPSK
         dl_config_pdu->dlsch_pdu.dlsch_pdu_rel8.redundancy_version = 0;
-        dl_config_pdu->dlsch_pdu.dlsch_pdu_rel8.transport_blocks = 1; // first block
+        dl_config_pdu->dlsch_pdu.dlsch_pdu_rel8.transport_blocks = 1;   // first block
         dl_config_pdu->dlsch_pdu.dlsch_pdu_rel8.transport_block_to_codeword_swap_flag = 0;
         dl_config_pdu->dlsch_pdu.dlsch_pdu_rel8.transmission_scheme = (cc[CC_idP].p_eNB == 1) ? 0 : 1;
         dl_config_pdu->dlsch_pdu.dlsch_pdu_rel8.number_of_layers = 1;
@@ -505,23 +466,18 @@
 
         /* Rel13 fields */
         dl_config_pdu->dlsch_pdu.dlsch_pdu_rel13.ue_type = (ra->rach_resource_type < 3) ? 1 : 2;;
-        dl_config_pdu->dlsch_pdu.dlsch_pdu_rel13.pdsch_payload_type = 2; // not SI message
+        dl_config_pdu->dlsch_pdu.dlsch_pdu_rel13.pdsch_payload_type = 2;        // not SI message
         dl_config_pdu->dlsch_pdu.dlsch_pdu_rel13.initial_transmission_sf_io = (10 * frameP) + subframeP;
         dl_config_pdu->dlsch_pdu.dlsch_pdu_rel13.drms_table_flag = 0;
         dl_req_body->number_pdu++;
 
-<<<<<<< HEAD
-	fill_rar_br (mac, CC_idP, ra, frameP, subframeP, cc[CC_idP].RAR_pdu.payload, ra->rach_resource_type - 1)     ;
-// Program UL processing for Msg3, same as regular LTE
-=======
 	      fill_rar_br(mac, CC_idP, ra, frameP, subframeP, cc[CC_idP].RAR_pdu.payload, ra->rach_resource_type - 1);
         
         /* Program UL processing for Msg3, same as regular LTE */
->>>>>>> b56aef4f
         get_Msg3alloc (&cc[CC_idP], subframeP, frameP, &ra->Msg3_frame, &ra->Msg3_subframe);
         add_msg3 (module_idP, CC_idP, ra, frameP, subframeP);
 
-	      ra->state = WAITMSG3;
+	ra->state = WAITMSG3;
 
         /* DL request */
         LOG_D(MAC, "[eNB %d][RAPROC] Frame %d, Subframe %d : In generate_Msg2, Programming TX Req\n", 
@@ -651,8 +607,6 @@
     }				// else BL/CE
 }
 
-<<<<<<< HEAD
-=======
 //------------------------------------------------------------------------------
 /*
  * Generate message 4 of RA procedure (RRC connection setup)
@@ -664,8 +618,7 @@
 	            sub_frame_t subframeP, 
               RA_t * ra)
 //------------------------------------------------------------------------------
-{  
->>>>>>> b56aef4f
+{
   eNB_MAC_INST *mac = RC.mac[module_idP];
   COMMON_channels_t *cc = mac->common_channels;
   UE_list_t *UE_list = &(mac->UE_list);
@@ -675,43 +628,24 @@
   uint16_t msg4_post_padding = 0;
   uint16_t msg4_header = 0;
   int UE_id = -1;
-<<<<<<< HEAD
-  uint16_t msg4_padding;
-  uint16_t msg4_post_padding;
-  uint16_t msg4_header;
-  uint8_t                         *vrb_map;
-  int                             first_rb;
-  int                             N_RB_DL;
-  nfapi_dl_config_request_pdu_t   *dl_config_pdu;
-  nfapi_ul_config_request_pdu_t   *ul_config_pdu;
-  nfapi_tx_request_pdu_t          *TX_req;
-  UE_list_t                       *UE_list=&mac->UE_list;
-  nfapi_dl_config_request_t      *dl_req;
-  nfapi_dl_config_request_body_t *dl_req_body;
-  nfapi_ul_config_request_body_t *ul_req_body;
-  uint8_t                         lcid;
-  uint8_t                         offset;
-
-=======
   int first_rb = 0;
   int N_RB_DL = 0;
   uint8_t lcid = 0;
   uint8_t offset = 0;
   uint8_t *vrb_map = NULL;
-  
+
   nfapi_dl_config_request_pdu_t   *dl_config_pdu = NULL;
   nfapi_ul_config_request_pdu_t   *ul_config_pdu = NULL;
   nfapi_tx_request_pdu_t          *TX_req = NULL;
->>>>>>> b56aef4f
 
   nfapi_dl_config_request_t      *dl_req = NULL;
   nfapi_dl_config_request_body_t *dl_req_body = NULL;
   nfapi_ul_config_request_body_t *ul_req_body = NULL;
 
 #if (LTE_RRC_VERSION >= MAKE_VERSION(14, 0, 0))
-  int rmax = 0;
-  int rep = 0;
-  int reps = 0;
+  int             rmax = 0;
+  int             rep = 0;
+  int             reps = 0;
 
   first_rb = 0;
 
@@ -723,12 +657,7 @@
   int             pucchreps[4] = { 1, 1, 1, 1 };
   int             n1pucchan[4] = { 0, 0, 0, 0 };
 
-<<<<<<< HEAD
-  if (cc[CC_idP].mib->message.schedulingInfoSIB1_BR_r13 > 0 &&
-      cc[CC_idP].radioResourceConfigCommon_BR) {
-=======
   if (cc[CC_idP].mib->message.schedulingInfoSIB1_BR_r13 > 0 && cc[CC_idP].radioResourceConfigCommon_BR) {
->>>>>>> b56aef4f
 
     ext4_prach = cc[CC_idP].radioResourceConfigCommon_BR->ext4->prach_ConfigCommon_v1310;
     prach_ParametersListCE_r13 = &ext4_prach->prach_ParametersListCE_r13;
@@ -743,29 +672,29 @@
     AssertFatal (prach_ParametersListCE_r13->list.count == pucch_N1PUCCH_AN_InfoList_r13->list.count, "prach_ParametersListCE_r13->list.count!= pucch_N1PUCCH_AN_InfoList_r13->list.count\n");
 
     switch (prach_ParametersListCE_r13->list.count) {
-      case 4:
-        p[3] = prach_ParametersListCE_r13->list.array[3];
-        n1pucchan[3] = *pucch_N1PUCCH_AN_InfoList_r13->list.array[3];
+    case 4:
+      p[3] = prach_ParametersListCE_r13->list.array[3];
+      n1pucchan[3] = *pucch_N1PUCCH_AN_InfoList_r13->list.array[3];
         AssertFatal(ext4_pucch->pucch_NumRepetitionCE_Msg4_Level3_r13 != NULL, "pucch_NumRepetitionCE_Msg4_Level3 shouldn't be NULL\n");
-        pucchreps[3] = (int) (4 << *ext4_pucch->pucch_NumRepetitionCE_Msg4_Level3_r13);
-
-      case 3:
-        p[2] = prach_ParametersListCE_r13->list.array[2];
-        n1pucchan[2] = *pucch_N1PUCCH_AN_InfoList_r13->list.array[2];
+      pucchreps[3] = (int) (4 << *ext4_pucch->pucch_NumRepetitionCE_Msg4_Level3_r13);
+
+    case 3:
+      p[2] = prach_ParametersListCE_r13->list.array[2];
+      n1pucchan[2] = *pucch_N1PUCCH_AN_InfoList_r13->list.array[2];
         AssertFatal(ext4_pucch->pucch_NumRepetitionCE_Msg4_Level2_r13 != NULL, "pucch_NumRepetitionCE_Msg4_Level2 shouldn't be NULL\n");
-        pucchreps[2] = (int) (4 << *ext4_pucch->pucch_NumRepetitionCE_Msg4_Level2_r13);
-      case 2:
-        p[1] = prach_ParametersListCE_r13->list.array[1];
-        n1pucchan[1] = *pucch_N1PUCCH_AN_InfoList_r13->list.array[1];
+      pucchreps[2] = (int) (4 << *ext4_pucch->pucch_NumRepetitionCE_Msg4_Level2_r13);
+    case 2:
+      p[1] = prach_ParametersListCE_r13->list.array[1];
+      n1pucchan[1] = *pucch_N1PUCCH_AN_InfoList_r13->list.array[1];
         AssertFatal(ext4_pucch->pucch_NumRepetitionCE_Msg4_Level1_r13 != NULL, "pucch_NumRepetitionCE_Msg4_Level1 shouldn't be NULL\n");
-        pucchreps[1] = (int) (1 << *ext4_pucch->pucch_NumRepetitionCE_Msg4_Level1_r13);
-      case 1:
-        p[0] = prach_ParametersListCE_r13->list.array[0];
-        n1pucchan[0] = *pucch_N1PUCCH_AN_InfoList_r13->list.array[0];
+      pucchreps[1] = (int) (1 << *ext4_pucch->pucch_NumRepetitionCE_Msg4_Level1_r13);
+    case 1:
+      p[0] = prach_ParametersListCE_r13->list.array[0];
+      n1pucchan[0] = *pucch_N1PUCCH_AN_InfoList_r13->list.array[0];
         AssertFatal(ext4_pucch->pucch_NumRepetitionCE_Msg4_Level0_r13 != NULL, "pucch_NumRepetitionCE_Msg4_Level0 shouldn't be NULL\n");
-        pucchreps[0] = (int) (1 << *ext4_pucch->pucch_NumRepetitionCE_Msg4_Level0_r13);
-        break;
-      default:
+      pucchreps[0] = (int) (1 << *ext4_pucch->pucch_NumRepetitionCE_Msg4_Level0_r13);
+      break;
+    default:
         AssertFatal(1 == 0, "Illegal count for prach_ParametersListCE_r13 %d\n", prach_ParametersListCE_r13->list.count);
     }
   }
@@ -841,17 +770,10 @@
                                                   &cc[CC_idP].CCCH_pdu.payload[0], 0);  // not used in this case
 
       AssertFatal (ra->msg4_rrc_sdu_length > 0, "[MAC][eNB Scheduler] CCCH not allocated\n");
-<<<<<<< HEAD
-
-
-      LOG_I (MAC, "[eNB %d][RAPROC] CC_id %d Frame %d, subframeP %d: UE_id %d, rrc_sdu_length %d, dl_req->num_pdu %d\n", module_idP, CC_idP, frameP, subframeP, UE_id, ra->msg4_rrc_sdu_length,dl_req_body->number_pdu);
-
-=======
-      
-      
+
+
       LOG_D (MAC, "[eNB %d][RAPROC] CC_id %d Frame %d, subframeP %d: UE_id %d, rrc_sdu_length %d, dl_req->num_pdu %d\n", module_idP, CC_idP, frameP, subframeP, UE_id, ra->msg4_rrc_sdu_length,dl_req_body->number_pdu);
-      
->>>>>>> b56aef4f
+
       // MPDCCH configuration for Msg4
       ra->msg4_mpdcch_done=0;
       memset ((void *) dl_config_pdu, 0, sizeof (nfapi_dl_config_request_pdu_t));
@@ -932,13 +854,8 @@
     else if ((ra->Msg4_frame == frameP) && (ra->Msg4_subframe == subframeP)) {
 
       // Program PDSCH
-<<<<<<< HEAD
-
-      LOG_I (MAC, "[eNB %d][RAPROC] CC_id %d Frame %d, subframeP %d: Generating Msg4 BR with RRC Piggyback (ce_level %d RNTI %x)\n",
-=======
-      
+
       LOG_D (MAC, "[eNB %d][RAPROC] CC_id %d Frame %d, subframeP %d: Generating Msg4 BR with RRC Piggyback (ce_level %d RNTI %x)\n",
->>>>>>> b56aef4f
 	     module_idP, CC_idP, frameP, subframeP, ra->rach_resource_type - 1, ra->rnti);
 
 
@@ -993,13 +910,8 @@
 	msg4_padding = 0;
 	msg4_post_padding = ra->msg4_TBsize - ra->msg4_rrc_sdu_length - msg4_header - 1;
       }
-<<<<<<< HEAD
-
-      LOG_I (MAC, "[eNB %d][RAPROC] CC_id %d Frame %d subframeP %d Msg4 : TBS %d, sdu_len %d, msg4_header %d, msg4_padding %d, msg4_post_padding %d\n",
-=======
-      
+
       LOG_D (MAC, "[eNB %d][RAPROC] CC_id %d Frame %d subframeP %d Msg4 : TBS %d, sdu_len %d, msg4_header %d, msg4_padding %d, msg4_post_padding %d\n",
->>>>>>> b56aef4f
 	     module_idP, CC_idP, frameP, subframeP, ra->msg4_TBsize, ra->msg4_rrc_sdu_length, msg4_header, msg4_padding, msg4_post_padding);
       DevAssert (UE_id != UE_INDEX_INVALID);  // FIXME not sure how to gracefully return
       // CHECK THIS: &cc[CC_idP].CCCH_pdu.payload[0]
