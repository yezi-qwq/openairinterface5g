/*
 * Licensed to the OpenAirInterface (OAI) Software Alliance under one or more
 * contributor license agreements.  See the NOTICE file distributed with
 * this work for additional information regarding copyright ownership.
 * The OpenAirInterface Software Alliance licenses this file to You under
 * the OAI Public License, Version 1.1  (the "License"); you may not use this file
 * except in compliance with the License.
 * You may obtain a copy of the License at
 *
 *      http://www.openairinterface.org/?page_id=698
 *
 * Unless required by applicable law or agreed to in writing, software
 * distributed under the License is distributed on an "AS IS" BASIS,
 * WITHOUT WARRANTIES OR CONDITIONS OF ANY KIND, either express or implied.
 * See the License for the specific language governing permissions and
 * limitations under the License.
 *-------------------------------------------------------------------------------
 * For more information about the OpenAirInterface (OAI) Software Alliance:
 *      contact@openairinterface.org
 */

/*! \file eNB_scheduler_RA.c
 * \brief primitives used for random access
 * \author  Navid Nikaein and Raymond Knopp
 * \date 2010 - 2014
 * \email: navid.nikaein@eurecom.fr
 * \version 1.0
 * @ingroup _mac

 */

/* indented with: indent -kr eNB_scheduler_RA.c */


#include "assertions.h"
#include "platform_types.h"
#include "msc.h"

#include "LAYER2/MAC/mac.h"
#include "LAYER2/MAC/mac_extern.h"

#include "LAYER2/MAC/mac_proto.h"
#include "common/utils/LOG/log.h"
#include "nfapi/oai_integration/vendor_ext.h"
#include "common/utils/LOG/vcd_signal_dumper.h"
#include "UTIL/OPT/opt.h"
#include "OCG.h"
#include "OCG_extern.h"
#include "PHY/LTE_TRANSPORT/transport_common_proto.h"

#include "RRC/LTE/rrc_extern.h"
#include "RRC/L2_INTERFACE/openair_rrc_L2_interface.h"

#include "SCHED/sched_common.h"
//#include "LAYER2/MAC/pre_processor.c"
#include "pdcp.h"

#if defined(ENABLE_ITTI)
  #include "intertask_interface.h"
#endif

#include "SIMULATION/TOOLS/sim.h" // for taus

#include "T.h"

#include "common/ran_context.h"
#include "LAYER2/MAC/eNB_scheduler_fairRR.h"

extern RAN_CONTEXT_t RC;

extern const uint8_t pusch_repetition_Table8_2_36213[3][4];

extern int oai_nfapi_hi_dci0_req(nfapi_hi_dci0_request_t *hi_dci0_req);

void add_subframe(uint16_t *frameP, uint16_t *subframeP, int offset) {
  *frameP    = (*frameP + ((*subframeP + offset) / 10)) % 1024;
  *subframeP = ((*subframeP + offset) % 10);
}

uint16_t sfnsf_add_subframe(uint16_t frameP, uint16_t subframeP, int offset) {
  add_subframe(&frameP, &subframeP, offset);
  return frameP<<4|subframeP;
}

void subtract_subframe(uint16_t *frameP, uint16_t *subframeP, int offset) {
  if (*subframeP < offset) {
    *frameP = (*frameP+1024-1)%1024;
  }

  *subframeP = (*subframeP+10-offset)%10;
}

uint16_t sfnsf_subtract_subframe(uint16_t frameP, uint16_t subframeP, int offset) {
  subtract_subframe(&frameP, &subframeP, offset);
  return frameP<<4|subframeP;
}

void
add_msg3(module_id_t module_idP, int CC_id, RA_t *ra, frame_t frameP,
         sub_frame_t subframeP) {
  eNB_MAC_INST *mac = RC.mac[module_idP];
  eNB_RRC_INST *rrc = RC.rrc[module_idP];
  COMMON_channels_t *cc = &mac->common_channels[CC_id];
  uint8_t j;
  nfapi_ul_config_request_t *ul_req;
  nfapi_ul_config_request_body_t *ul_req_body;
  nfapi_ul_config_request_pdu_t *ul_config_pdu;
  nfapi_hi_dci0_request_t        *hi_dci0_req;
  nfapi_hi_dci0_request_body_t   *hi_dci0_req_body;
  nfapi_hi_dci0_request_pdu_t    *hi_dci0_pdu;
  uint8_t sf_ahead_dl;
  uint8_t rvseq[4] = {0, 2, 3, 1};
  uint8_t pusch_maxNumRepetitionCEmodeA_r13;
  ul_req = &mac->UL_req_tmp[CC_id][ra->Msg3_subframe];
  ul_req_body = &ul_req->ul_config_request_body;
  AssertFatal(ra->state != IDLE, "RA is not active for RA %X\n",
              ra->rnti);

  if (ra->rach_resource_type > 0) {
    LOG_D (MAC, "[eNB %d][RAPROC] Frame %d, Subframe %d : CC_id %d CE level %d is active, Msg3 in (%d,%d)\n",
           module_idP, frameP, subframeP, CC_id, ra->rach_resource_type - 1, ra->Msg3_frame, ra->Msg3_subframe);
    LOG_D (MAC, "Frame %d, Subframe %d Adding Msg3 UL Config Request for (%d,%d) : (%d,%d)\n",
           frameP, subframeP, ra->Msg3_frame, ra->Msg3_subframe, ra->msg3_nb_rb, ra->msg3_round);
    ul_config_pdu = &ul_req_body->ul_config_pdu_list[ul_req_body->number_of_pdus];
    memset ((void *) ul_config_pdu, 0, sizeof (nfapi_ul_config_request_pdu_t));
    ul_config_pdu->pdu_type = NFAPI_UL_CONFIG_ULSCH_PDU_TYPE;
    ul_config_pdu->pdu_size = (uint8_t) (2 + sizeof (nfapi_ul_config_ulsch_pdu));
    ul_config_pdu->ulsch_pdu.ulsch_pdu_rel8.handle = mac->ul_handle++;
    ul_config_pdu->ulsch_pdu.ulsch_pdu_rel8.rnti = ra->rnti;
    ul_config_pdu->ulsch_pdu.ulsch_pdu_rel8.resource_block_start = narrowband_to_first_rb (cc, ra->msg34_narrowband) + ra->msg3_first_rb;
    ul_config_pdu->ulsch_pdu.ulsch_pdu_rel8.number_of_resource_blocks = ra->msg3_nb_rb;
    ul_config_pdu->ulsch_pdu.ulsch_pdu_rel8.modulation_type = 2;
    ul_config_pdu->ulsch_pdu.ulsch_pdu_rel8.cyclic_shift_2_for_drms = 0;
    ul_config_pdu->ulsch_pdu.ulsch_pdu_rel8.frequency_hopping_enabled_flag = 0;
    ul_config_pdu->ulsch_pdu.ulsch_pdu_rel8.frequency_hopping_bits = 0;
    ul_config_pdu->ulsch_pdu.ulsch_pdu_rel8.new_data_indication = 0;
    ul_config_pdu->ulsch_pdu.ulsch_pdu_rel8.redundancy_version = rvseq[ra->msg3_round];
    ul_config_pdu->ulsch_pdu.ulsch_pdu_rel8.harq_process_number = 0;
    ul_config_pdu->ulsch_pdu.ulsch_pdu_rel8.ul_tx_mode = 0;
    ul_config_pdu->ulsch_pdu.ulsch_pdu_rel8.current_tx_nb = 0;
    ul_config_pdu->ulsch_pdu.ulsch_pdu_rel8.n_srs = 1;
    ul_config_pdu->ulsch_pdu.ulsch_pdu_rel8.size = get_TBS_UL (ra->msg3_mcs, ra->msg3_nb_rb);
    // Re13 fields
    ul_config_pdu->ulsch_pdu.ulsch_pdu_rel13.ue_type = ra->rach_resource_type > 2 ? 2 : 1;
    if (ra->rach_resource_type > 0) {
	pusch_maxNumRepetitionCEmodeA_r13= *(rrc->configuration.pusch_maxNumRepetitionCEmodeA_r13[CC_id]);
	ul_config_pdu->ulsch_pdu.ulsch_pdu_rel13.total_number_of_repetitions= pusch_repetition_Table8_2_36213[pusch_maxNumRepetitionCEmodeA_r13][ra->pusch_repetition_levels];
    }
    else{
    	ul_config_pdu->ulsch_pdu.ulsch_pdu_rel13.total_number_of_repetitions=1;
    }
    ul_config_pdu->ulsch_pdu.ulsch_pdu_rel13.repetition_number = 1;
    ul_config_pdu->ulsch_pdu.ulsch_pdu_rel13.initial_transmission_sf_io = (ra->Msg3_frame * 10) + ra->Msg3_subframe;
    ul_req_body->number_of_pdus++;
  }                             //  if (ra->rach_resource_type>0) {
  else {
    LOG_D(MAC,
          "[eNB %d][RAPROC] Frame %d, Subframe %d : CC_id %d RA is active, Msg3 in (%d,%d)\n",
          module_idP, frameP, subframeP, CC_id, ra->Msg3_frame,
          ra->Msg3_subframe);
    LOG_D(MAC,
          "Frame %d, Subframe %d Adding Msg3 UL Config Request for (%d,%d) : (%d,%d,%d) for rnti: %d\n",
          frameP, subframeP, ra->Msg3_frame, ra->Msg3_subframe,
          ra->msg3_nb_rb, ra->msg3_first_rb, ra->msg3_round, ra->rnti);
    ul_config_pdu = &ul_req_body->ul_config_pdu_list[ul_req_body->number_of_pdus];
    memset((void *) ul_config_pdu, 0, sizeof(nfapi_ul_config_request_pdu_t));
    ul_config_pdu->pdu_type                                                = NFAPI_UL_CONFIG_ULSCH_PDU_TYPE;
    ul_config_pdu->pdu_size                                                = (uint8_t) (2 + sizeof(nfapi_ul_config_ulsch_pdu));
    ul_config_pdu->ulsch_pdu.ulsch_pdu_rel8.tl.tag                         = NFAPI_UL_CONFIG_REQUEST_ULSCH_PDU_REL8_TAG;
    ul_config_pdu->ulsch_pdu.ulsch_pdu_rel8.handle                         = mac->ul_handle++;
    ul_config_pdu->ulsch_pdu.ulsch_pdu_rel8.rnti                           = ra->rnti;
    ul_config_pdu->ulsch_pdu.ulsch_pdu_rel8.resource_block_start           = ra->msg3_first_rb;
    AssertFatal(ra->msg3_nb_rb > 0, "nb_rb = 0\n");
    ul_config_pdu->ulsch_pdu.ulsch_pdu_rel8.number_of_resource_blocks      = ra->msg3_nb_rb;
    ul_config_pdu->ulsch_pdu.ulsch_pdu_rel8.modulation_type                = 2;
    ul_config_pdu->ulsch_pdu.ulsch_pdu_rel8.cyclic_shift_2_for_drms        = 0;
    ul_config_pdu->ulsch_pdu.ulsch_pdu_rel8.frequency_hopping_enabled_flag = 0;
    ul_config_pdu->ulsch_pdu.ulsch_pdu_rel8.frequency_hopping_bits         = 0;
    ul_config_pdu->ulsch_pdu.ulsch_pdu_rel8.new_data_indication            = 0;
    ul_config_pdu->ulsch_pdu.ulsch_pdu_rel8.redundancy_version             = rvseq[ra->msg3_round];
    ul_config_pdu->ulsch_pdu.ulsch_pdu_rel8.harq_process_number            = subframe2harqpid(cc, ra->Msg3_frame, ra->Msg3_subframe);
    ul_config_pdu->ulsch_pdu.ulsch_pdu_rel8.ul_tx_mode                     = 0;
    ul_config_pdu->ulsch_pdu.ulsch_pdu_rel8.current_tx_nb                  = 0;
    ul_config_pdu->ulsch_pdu.ulsch_pdu_rel8.n_srs                          = 1;
    ul_config_pdu->ulsch_pdu.ulsch_pdu_rel8.size                           = get_TBS_UL(10, ra->msg3_nb_rb);
    ul_req_body->number_of_pdus++;
    ul_req_body->tl.tag                                                    = NFAPI_UL_CONFIG_REQUEST_BODY_TAG;
    ul_req->sfn_sf                                                         = ra->Msg3_frame<<4|ra->Msg3_subframe;
    ul_req->header.message_id                                              = NFAPI_UL_CONFIG_REQUEST;

    // save UL scheduling information for preprocessor
    for (j = 0; j < ra->msg3_nb_rb; j++)
      cc->vrb_map_UL[ra->msg3_first_rb + j] = 1;

    LOG_D(MAC, "MSG3: UL_CONFIG SFN/SF:%d number_of_pdus:%d ra->msg3_round:%d\n", NFAPI_SFNSF2DEC(ul_req->sfn_sf), ul_req_body->number_of_pdus, ra->msg3_round);

    if (ra->msg3_round != 0) {  // program HI too
      sf_ahead_dl = ul_subframe2_k_phich(cc, subframeP);
      hi_dci0_req = &mac->HI_DCI0_req[CC_id][(subframeP+sf_ahead_dl)%10];
      hi_dci0_req_body = &hi_dci0_req->hi_dci0_request_body;
      hi_dci0_pdu = &hi_dci0_req_body->hi_dci0_pdu_list[hi_dci0_req_body->number_of_dci + hi_dci0_req_body->number_of_hi];
      memset((void *) hi_dci0_pdu, 0,
             sizeof(nfapi_hi_dci0_request_pdu_t));
      hi_dci0_pdu->pdu_type                                   = NFAPI_HI_DCI0_HI_PDU_TYPE;
      hi_dci0_pdu->pdu_size                                   = 2 + sizeof(nfapi_hi_dci0_hi_pdu);
      hi_dci0_pdu->hi_pdu.hi_pdu_rel8.tl.tag                  = NFAPI_HI_DCI0_REQUEST_HI_PDU_REL8_TAG;
      hi_dci0_pdu->hi_pdu.hi_pdu_rel8.resource_block_start    = ra->msg3_first_rb;
      hi_dci0_pdu->hi_pdu.hi_pdu_rel8.cyclic_shift_2_for_drms = 0;
      hi_dci0_pdu->hi_pdu.hi_pdu_rel8.hi_value                = 0;
      hi_dci0_req_body->number_of_hi++;
      hi_dci0_req_body->sfnsf                                 = sfnsf_add_subframe(ra->Msg3_frame, ra->Msg3_subframe, 0);
      hi_dci0_req_body->tl.tag                                = NFAPI_HI_DCI0_REQUEST_BODY_TAG;
      hi_dci0_req->sfn_sf                                     = sfnsf_add_subframe(frameP, subframeP, sf_ahead_dl);
      hi_dci0_req->header.message_id                          = NFAPI_HI_DCI0_REQUEST;

      if (NFAPI_MODE != NFAPI_MONOLITHIC) {
        oai_nfapi_hi_dci0_req(hi_dci0_req);
        hi_dci0_req_body->number_of_hi=0;
      }

      LOG_D(MAC, "MSG3: HI_DCI0 SFN/SF:%d number_of_dci:%d number_of_hi:%d\n", NFAPI_SFNSF2DEC(hi_dci0_req->sfn_sf), hi_dci0_req_body->number_of_dci, hi_dci0_req_body->number_of_hi);

      // save UL scheduling information for preprocessor
      for (j = 0; j < ra->msg3_nb_rb; j++)
        cc->vrb_map_UL[ra->msg3_first_rb + j] = 1;

      LOG_D(MAC,
            "[eNB %d][PUSCH-RA %x] CC_id %d Frame %d subframeP %d Scheduled (PHICH) RA (mcs %d, first rb %d, nb_rb %d,round %d)\n",
            module_idP, ra->rnti, CC_id, frameP, subframeP, 10, 1, 1,
            ra->msg3_round - 1);
    }     //       if (ra->msg3_round != 0) { // program HI too
  }       // non-BL/CE UE case
}

//------------------------------------------------------------------------------
/*
 * Generate the RAR (message2)
 */
void generate_Msg2(module_id_t module_idP,
                   int CC_idP,
                   frame_t frameP,
                   sub_frame_t subframeP,
                   RA_t *ra)
//------------------------------------------------------------------------------
{
  eNB_MAC_INST *mac = RC.mac[module_idP];
  eNB_RRC_INST *rrc = RC.rrc[module_idP];
  COMMON_channels_t *cc = mac->common_channels;
  uint8_t *vrb_map = NULL;
  int first_rb = 0;
  int N_RB_DL = 0;
  nfapi_dl_config_request_pdu_t *dl_config_pdu = NULL;
  nfapi_tx_request_pdu_t *TX_req = NULL;
  nfapi_dl_config_request_body_t *dl_req_body = NULL;
  vrb_map = cc[CC_idP].vrb_map;
  dl_req_body = &mac->DL_req[CC_idP].dl_config_request_body;
  dl_config_pdu = &dl_req_body->dl_config_pdu_list[dl_req_body->number_pdu];
  N_RB_DL = to_prb(cc[CC_idP].mib->message.dl_Bandwidth);
<<<<<<< HEAD
#if (LTE_RRC_VERSION >= MAKE_VERSION(14, 0, 0))
  uint8_t PUSCH_Rep_Level;
=======
>>>>>>> b3bc216d
  int             rmax = 0;
  int             rep = 0;
  int             reps = 0;
  int             num_nb = 0;
  first_rb = 0;
  struct LTE_PRACH_ConfigSIB_v1310 *ext4_prach = NULL;
  LTE_PRACH_ParametersListCE_r13_t *prach_ParametersListCE_r13 = NULL;
  LTE_PRACH_ParametersCE_r13_t *p[4] = { NULL, NULL, NULL, NULL };
  uint16_t        absSF = (10 * frameP) + subframeP;
  uint16_t        absSF_Msg2 = (10 * ra->Msg2_frame) + ra->Msg2_subframe;

  if (ra->rach_resource_type > 0) {
	PUSCH_Rep_Level= *(rrc->configuration.pusch_repetitionLevelCEmodeA_r13[CC_idP]);
  }
  else {
  	PUSCH_Rep_Level= 0;
  }

  if (absSF > absSF_Msg2) {
    return; // we're not ready yet
  }

  if (cc[CC_idP].mib->message.schedulingInfoSIB1_BR_r13 > 0 && cc[CC_idP].radioResourceConfigCommon_BR) {
    ext4_prach = cc[CC_idP].radioResourceConfigCommon_BR->ext4->prach_ConfigCommon_v1310;
    prach_ParametersListCE_r13 = &ext4_prach->prach_ParametersListCE_r13;

    switch (prach_ParametersListCE_r13->list.count) {
      case 4:
        p[3] = prach_ParametersListCE_r13->list.array[3];

      case 3:
        p[2] = prach_ParametersListCE_r13->list.array[2];

      case 2:
        p[1] = prach_ParametersListCE_r13->list.array[1];

      case 1:
        p[0] = prach_ParametersListCE_r13->list.array[0];
        break;

      default:
        AssertFatal (1 == 0, "Illegal count for prach_ParametersListCE_r13 %d\n", (int) prach_ParametersListCE_r13->list.count);
        break;
    }
  }

  if (ra->rach_resource_type > 0) {
    /* This uses an MPDCCH Type 2 common allocation according to Section 9.1.5 36-213
     * Parameters:
     *    p = 2 + 4 PRB set (number of PRB pairs 3)
     *    rmax = mpdcch-NumRepetition-RA-r13 => Table 9.1.5-3
     *    if CELevel = 0,1 => Table 9.1.5-1b for MPDCCH candidates
     *    if CELevel = 2,3 => Table 9.1.5-2b for MPDCCH candidates
     *    distributed transmission
     */
    /* rmax from SIB2 information */
    AssertFatal (rmax < 9, "rmax > 8!\n"); // not sure of this assertion
    rmax = 1 << p[ra->rach_resource_type - 1]->mpdcch_NumRepetition_RA_r13;
    /* Choose r1 by default for RAR (Table 9.1.5-5) */
    rep = 0;
    /* Get actual repetition count from Table 9.1.5-3 */
    reps = (rmax <= 8) ? (1 << rep) : (rmax >> (3 - rep));
    /* Get narrowband according to higher-layer config */
    num_nb = p[ra->rach_resource_type - 1]->mpdcch_NarrowbandsToMonitor_r13.list.count;
    ra->msg2_narrowband = *p[ra->rach_resource_type - 1]->mpdcch_NarrowbandsToMonitor_r13.list.array[ra->preamble_index % num_nb] - 1;
    first_rb = narrowband_to_first_rb(&cc[CC_idP], ra->msg2_narrowband);

    if ((ra->msg2_mpdcch_repetition_cnt == 0) && (mpdcch_sf_condition(mac, CC_idP, frameP, subframeP, rmax, TYPE2, -1) > 0)) {
      ra->msg2_mpdcch_done = 0;
      /* MPDCCH configuration for RAR */
      LOG_D(MAC, "[eNB %d][RAPROC] Frame %d, Subframe %d : In generate_Msg2 for CE Level %d, Programming MPDCCH %d repetitions\n",
            module_idP,
            frameP,
            subframeP,
            ra->rach_resource_type - 1,
            reps);
      memset ((void *) dl_config_pdu, 0, sizeof (nfapi_dl_config_request_pdu_t));
      dl_config_pdu->pdu_type = NFAPI_DL_CONFIG_MPDCCH_PDU_TYPE;
      dl_config_pdu->pdu_size = (uint8_t) (2 + sizeof (nfapi_dl_config_mpdcch_pdu));
      dl_config_pdu->mpdcch_pdu.mpdcch_pdu_rel13.dci_format = (ra->rach_resource_type > 1) ? 11 : 10;
      dl_config_pdu->mpdcch_pdu.mpdcch_pdu_rel13.mpdcch_narrow_band = ra->msg2_narrowband;
      dl_config_pdu->mpdcch_pdu.mpdcch_pdu_rel13.number_of_prb_pairs = 6;
      dl_config_pdu->mpdcch_pdu.mpdcch_pdu_rel13.resource_block_assignment = 0; // Note: this can be dynamic
      dl_config_pdu->mpdcch_pdu.mpdcch_pdu_rel13.mpdcch_tansmission_type = 1;   // imposed (9.1.5 in 213) for Type 2 Common search space
      AssertFatal (cc[CC_idP].sib1_v13ext->bandwidthReducedAccessRelatedInfo_r13 != NULL, "cc[CC_idP].sib1_v13ext->bandwidthReducedAccessRelatedInfo_r13 is null\n");
      dl_config_pdu->mpdcch_pdu.mpdcch_pdu_rel13.start_symbol = cc[CC_idP].sib1_v13ext->bandwidthReducedAccessRelatedInfo_r13->startSymbolBR_r13;
      LOG_E(MAC, "start_symbol = %d \n", dl_config_pdu->mpdcch_pdu.mpdcch_pdu_rel13.start_symbol);
      dl_config_pdu->mpdcch_pdu.mpdcch_pdu_rel13.ecce_index = 0;        // Note: this should be dynamic
      dl_config_pdu->mpdcch_pdu.mpdcch_pdu_rel13.aggregation_level = 24;        // OK for CEModeA r1-3 (9.1.5-1b) or CEModeB r1-4
      dl_config_pdu->mpdcch_pdu.mpdcch_pdu_rel13.rnti_type = 2; // RA-RNTI
      dl_config_pdu->mpdcch_pdu.mpdcch_pdu_rel13.rnti = ra->RA_rnti;
      dl_config_pdu->mpdcch_pdu.mpdcch_pdu_rel13.ce_mode = (ra->rach_resource_type < 3) ? 1 : 2;
      dl_config_pdu->mpdcch_pdu.mpdcch_pdu_rel13.drms_scrambling_init = cc[CC_idP].physCellId;
      dl_config_pdu->mpdcch_pdu.mpdcch_pdu_rel13.initial_transmission_sf_io = (frameP * 10) + subframeP;
      dl_config_pdu->mpdcch_pdu.mpdcch_pdu_rel13.transmission_power = 6000;     // 0dB
      dl_config_pdu->mpdcch_pdu.mpdcch_pdu_rel13.resource_block_coding = getRIV(6, 0, 6) | (ra->msg2_narrowband<<5);
      dl_config_pdu->mpdcch_pdu.mpdcch_pdu_rel13.mcs = 0;       // adjust according to size of RAR, 208 bits with N1A_PRB=3
      dl_config_pdu->mpdcch_pdu.mpdcch_pdu_rel13.pdsch_reptition_levels = 0;    // fix to 4 for now
      dl_config_pdu->mpdcch_pdu.mpdcch_pdu_rel13.redundancy_version = 0;
      dl_config_pdu->mpdcch_pdu.mpdcch_pdu_rel13.new_data_indicator = 0;
      dl_config_pdu->mpdcch_pdu.mpdcch_pdu_rel13.harq_process = 0;
      dl_config_pdu->mpdcch_pdu.mpdcch_pdu_rel13.tpmi_length = 0;
      dl_config_pdu->mpdcch_pdu.mpdcch_pdu_rel13.tpmi = 0;
      dl_config_pdu->mpdcch_pdu.mpdcch_pdu_rel13.pmi_flag = 0;
      dl_config_pdu->mpdcch_pdu.mpdcch_pdu_rel13.pmi = 0;
      dl_config_pdu->mpdcch_pdu.mpdcch_pdu_rel13.harq_resource_offset = 0;
      dl_config_pdu->mpdcch_pdu.mpdcch_pdu_rel13.dci_subframe_repetition_number = rep;
      dl_config_pdu->mpdcch_pdu.mpdcch_pdu_rel13.tpc = 1;       // N1A_PRB=3 (36.212) => 56 bits
      dl_config_pdu->mpdcch_pdu.mpdcch_pdu_rel13.downlink_assignment_index_length = 0;
      dl_config_pdu->mpdcch_pdu.mpdcch_pdu_rel13.downlink_assignment_index = 0;
      dl_config_pdu->mpdcch_pdu.mpdcch_pdu_rel13.allocate_prach_flag = 0;
      dl_config_pdu->mpdcch_pdu.mpdcch_pdu_rel13.preamble_index = 0;
      dl_config_pdu->mpdcch_pdu.mpdcch_pdu_rel13.prach_mask_index = 0;
      dl_config_pdu->mpdcch_pdu.mpdcch_pdu_rel13.starting_ce_level = 0;
      dl_config_pdu->mpdcch_pdu.mpdcch_pdu_rel13.srs_request = 0;
      dl_config_pdu->mpdcch_pdu.mpdcch_pdu_rel13.antenna_ports_and_scrambling_identity_flag = 0;
      dl_config_pdu->mpdcch_pdu.mpdcch_pdu_rel13.antenna_ports_and_scrambling_identity = 0;
      dl_config_pdu->mpdcch_pdu.mpdcch_pdu_rel13.frequency_hopping_enabled_flag = 0;
      dl_config_pdu->mpdcch_pdu.mpdcch_pdu_rel13.paging_direct_indication_differentiation_flag = 0;
      dl_config_pdu->mpdcch_pdu.mpdcch_pdu_rel13.direct_indication = 0;
      dl_config_pdu->mpdcch_pdu.mpdcch_pdu_rel13.total_dci_length_including_padding = 0;        // this is not needed by OAI L1, but should be filled in
      dl_config_pdu->mpdcch_pdu.mpdcch_pdu_rel13.number_of_tx_antenna_ports = 1;
      ra->msg2_mpdcch_repetition_cnt++;
      dl_req_body->number_pdu++;
      ra->Msg2_subframe = (ra->Msg2_subframe + 9) % 10;
    } // repetition_count == 0 && SF condition met

    if (ra->msg2_mpdcch_repetition_cnt > 0) {  // we're in a stream of repetitions
      if ((ra->msg2_mpdcch_repetition_cnt == reps) && (ra->msg2_mpdcch_done == 0)) {  // this is the last mpdcch repetition
        ra->msg2_mpdcch_done = 1;

        if (cc[CC_idP].tdd_Config == NULL) {    // FDD case
          // wait 2 subframes for PDSCH transmission
          if (subframeP > 7)
            ra->Msg2_frame = (frameP + 1) & 1023;
          else
            ra->Msg2_frame = frameP;

          ra->Msg2_subframe = (subframeP + 2) % 10;    // +2 is the "n+x" from Section 7.1.11  in 36.213
          LOG_D(MAC, "[eNB %d][RAPROC] Frame %d, Subframe %d : In generate_Msg2, programmed Msg2 for %d.%d\n",
                module_idP,
                frameP,
                subframeP,
                ra->Msg2_frame,
                ra->Msg2_subframe);
        } else {
          AssertFatal(1 == 0, "TDD case not done yet\n");
        }
      } else if (ra->msg2_mpdcch_done == 0) {  // mpdcch_repetition_count != reps
        LOG_D(MAC,"[eNB %d][RAPROC] Frame %d, Subframe %d : In generate_Msg2, MPDCCH repetition %d\n",
              module_idP,
              frameP,
              subframeP,
              ra->msg2_mpdcch_repetition_cnt);
        ra->msg2_mpdcch_repetition_cnt++;
      }

      ra->pusch_repetition_levels = PUSCH_Rep_Level;
	  
      if((ra->Msg2_frame == frameP) && (ra->Msg2_subframe == subframeP)) {
        /* Program PDSCH */
        LOG_D(MAC, "[eNB %d][RAPROC] Frame %d, Subframe %d : In generate_Msg2, Programming PDSCH\n",
              module_idP,
              frameP,
              subframeP);
        dl_config_pdu = &dl_req_body->dl_config_pdu_list[dl_req_body->number_pdu];
        memset ((void *) dl_config_pdu, 0, sizeof (nfapi_dl_config_request_pdu_t));
        dl_config_pdu->pdu_type = NFAPI_DL_CONFIG_DLSCH_PDU_TYPE;
        dl_config_pdu->pdu_size = (uint8_t) (2 + sizeof (nfapi_dl_config_dlsch_pdu));
        dl_config_pdu->dlsch_pdu.dlsch_pdu_rel8.pdu_index = mac->pdu_index[CC_idP];
        dl_config_pdu->dlsch_pdu.dlsch_pdu_rel8.rnti = ra->RA_rnti;
        dl_config_pdu->dlsch_pdu.dlsch_pdu_rel8.resource_allocation_type = 2;
        dl_config_pdu->dlsch_pdu.dlsch_pdu_rel8.virtual_resource_block_assignment_flag = 0;     // localized
        dl_config_pdu->dlsch_pdu.dlsch_pdu_rel8.resource_block_coding = getRIV(N_RB_DL, first_rb, 6);
        dl_config_pdu->dlsch_pdu.dlsch_pdu_rel8.modulation = 2; // QPSK
        dl_config_pdu->dlsch_pdu.dlsch_pdu_rel8.redundancy_version = 0;
        dl_config_pdu->dlsch_pdu.dlsch_pdu_rel8.transport_blocks = 1;   // first block
        dl_config_pdu->dlsch_pdu.dlsch_pdu_rel8.transport_block_to_codeword_swap_flag = 0;
        dl_config_pdu->dlsch_pdu.dlsch_pdu_rel8.transmission_scheme = (cc[CC_idP].p_eNB == 1) ? 0 : 1;
        dl_config_pdu->dlsch_pdu.dlsch_pdu_rel8.number_of_layers = 1;
        dl_config_pdu->dlsch_pdu.dlsch_pdu_rel8.number_of_subbands = 1;
        //      dl_config_pdu->dlsch_pdu.dlsch_pdu_rel8.codebook_index                         = ;
        dl_config_pdu->dlsch_pdu.dlsch_pdu_rel8.ue_category_capacity = 1;
        dl_config_pdu->dlsch_pdu.dlsch_pdu_rel8.pa = 4; // 0 dB
        dl_config_pdu->dlsch_pdu.dlsch_pdu_rel8.delta_power_offset_index = 0;
        dl_config_pdu->dlsch_pdu.dlsch_pdu_rel8.ngap = 0;
        dl_config_pdu->dlsch_pdu.dlsch_pdu_rel8.nprb = get_subbandsize(cc[CC_idP].mib->message.dl_Bandwidth); // ignored
        dl_config_pdu->dlsch_pdu.dlsch_pdu_rel8.transmission_mode = (cc[CC_idP].p_eNB == 1) ? 1 : 2;
        dl_config_pdu->dlsch_pdu.dlsch_pdu_rel8.num_bf_prb_per_subband = 1;
        dl_config_pdu->dlsch_pdu.dlsch_pdu_rel8.num_bf_vector = 1;
        //      dl_config_pdu->dlsch_pdu.dlsch_pdu_rel8.bf_vector                    = ;
        /* Rel10 fields */
        dl_config_pdu->dlsch_pdu.dlsch_pdu_rel10.pdsch_start = cc[CC_idP].sib1_v13ext->bandwidthReducedAccessRelatedInfo_r13->startSymbolBR_r13;
        /* Rel13 fields */
        dl_config_pdu->dlsch_pdu.dlsch_pdu_rel13.ue_type = (ra->rach_resource_type < 3) ? 1 : 2;;
        dl_config_pdu->dlsch_pdu.dlsch_pdu_rel13.pdsch_payload_type = 2;        // not SI message
        dl_config_pdu->dlsch_pdu.dlsch_pdu_rel13.initial_transmission_sf_io = (10 * frameP) + subframeP;
        dl_config_pdu->dlsch_pdu.dlsch_pdu_rel13.drms_table_flag = 0;
        dl_req_body->number_pdu++;
        fill_rar_br(mac, CC_idP, ra, frameP, subframeP, cc[CC_idP].RAR_pdu.payload, ra->rach_resource_type - 1);
        /* Program UL processing for Msg3, same as regular LTE */
        get_Msg3alloc (&cc[CC_idP], subframeP, frameP, &ra->Msg3_frame, &ra->Msg3_subframe);
        add_msg3 (module_idP, CC_idP, ra, frameP, subframeP);
        ra->state = WAITMSG3;
        /* DL request */
        LOG_D(MAC, "[eNB %d][RAPROC] Frame %d, Subframe %d : In generate_Msg2, Programming TX Req\n",
              module_idP,
              frameP,
              subframeP);
        mac->TX_req[CC_idP].sfn_sf = (frameP << 4) + subframeP;
        TX_req = &mac->TX_req[CC_idP].tx_request_body.tx_pdu_list[mac->TX_req[CC_idP].tx_request_body.number_of_pdus];
        TX_req->pdu_length = 7; // This should be changed if we have more than 1 preamble
        TX_req->pdu_index = mac->pdu_index[CC_idP]++;
        TX_req->num_segments = 1;
        TX_req->segments[0].segment_length = 7;
        TX_req->segments[0].segment_data = cc[CC_idP].RAR_pdu.payload;
        mac->TX_req[CC_idP].tx_request_body.number_of_pdus++;
      }
    }
  } else {
    if ((ra->Msg2_frame == frameP) && (ra->Msg2_subframe == subframeP)) {
      LOG_D(MAC,
            "[eNB %d] CC_id %d Frame %d, subframeP %d: Generating RAR DCI, state %d\n",
            module_idP, CC_idP, frameP, subframeP, ra->state);
      // Allocate 4 PRBS starting in RB 0
      first_rb = 0;
      vrb_map[first_rb] = 1;
      vrb_map[first_rb + 1] = 1;
      vrb_map[first_rb + 2] = 1;
      vrb_map[first_rb + 3] = 1;
      memset((void *) dl_config_pdu, 0, sizeof(nfapi_dl_config_request_pdu_t));
      dl_config_pdu->pdu_type = NFAPI_DL_CONFIG_DCI_DL_PDU_TYPE;
      dl_config_pdu->pdu_size = (uint8_t) (2 + sizeof(nfapi_dl_config_dci_dl_pdu));
      dl_config_pdu->dci_dl_pdu.dci_dl_pdu_rel8.tl.tag = NFAPI_DL_CONFIG_REQUEST_DCI_DL_PDU_REL8_TAG;
      dl_config_pdu->dci_dl_pdu.dci_dl_pdu_rel8.dci_format = NFAPI_DL_DCI_FORMAT_1A;
      dl_config_pdu->dci_dl_pdu.dci_dl_pdu_rel8.aggregation_level = 4;
      dl_config_pdu->dci_dl_pdu.dci_dl_pdu_rel8.rnti = ra->RA_rnti;
      dl_config_pdu->dci_dl_pdu.dci_dl_pdu_rel8.rnti_type = 2;  // RA-RNTI : see Table 4-10 from SCF082 - nFAPI specifications
      dl_config_pdu->dci_dl_pdu.dci_dl_pdu_rel8.transmission_power = 6000;  // equal to RS power
      dl_config_pdu->dci_dl_pdu.dci_dl_pdu_rel8.harq_process = 0;
      dl_config_pdu->dci_dl_pdu.dci_dl_pdu_rel8.tpc = 1;  // no TPC
      dl_config_pdu->dci_dl_pdu.dci_dl_pdu_rel8.new_data_indicator_1 = 1;
      dl_config_pdu->dci_dl_pdu.dci_dl_pdu_rel8.mcs_1 = 0;
      dl_config_pdu->dci_dl_pdu.dci_dl_pdu_rel8.redundancy_version_1 = 0;
      dl_config_pdu->dci_dl_pdu.dci_dl_pdu_rel8.virtual_resource_block_assignment_flag = 0;
      dl_config_pdu->dci_dl_pdu.dci_dl_pdu_rel8.resource_block_coding = getRIV(N_RB_DL, first_rb, 4);

      // This checks if the above DCI allocation is feasible in current subframe
      if (!CCE_allocation_infeasible(module_idP, CC_idP, 0, subframeP,
                                     dl_config_pdu->dci_dl_pdu.dci_dl_pdu_rel8.aggregation_level, ra->RA_rnti)) {
        LOG_D(MAC,
              "Frame %d: Subframe %d : Adding common DCI for RA_RNTI %x\n",
              frameP, subframeP, ra->RA_rnti);
        dl_req_body->number_dci++;
        dl_req_body->number_pdu++;
        dl_config_pdu = &dl_req_body->dl_config_pdu_list[dl_req_body->number_pdu];
        memset((void *) dl_config_pdu, 0, sizeof(nfapi_dl_config_request_pdu_t));
        dl_config_pdu->pdu_type                                                        = NFAPI_DL_CONFIG_DLSCH_PDU_TYPE;
        dl_config_pdu->pdu_size                                                        = (uint8_t) (2 + sizeof(nfapi_dl_config_dlsch_pdu));
        dl_config_pdu->dlsch_pdu.dlsch_pdu_rel8.tl.tag                                 = NFAPI_DL_CONFIG_REQUEST_DLSCH_PDU_REL8_TAG;
        dl_config_pdu->dlsch_pdu.dlsch_pdu_rel8.pdu_index                              = mac->pdu_index[CC_idP];
        dl_config_pdu->dlsch_pdu.dlsch_pdu_rel8.rnti                                   = ra->RA_rnti;
        dl_config_pdu->dlsch_pdu.dlsch_pdu_rel8.resource_allocation_type               = 2; // format 1A/1B/1D
        dl_config_pdu->dlsch_pdu.dlsch_pdu_rel8.virtual_resource_block_assignment_flag = 0; // localized
        dl_config_pdu->dlsch_pdu.dlsch_pdu_rel8.resource_block_coding                  = getRIV(N_RB_DL, first_rb, 4);
        dl_config_pdu->dlsch_pdu.dlsch_pdu_rel8.modulation                             = 2; //QPSK
        dl_config_pdu->dlsch_pdu.dlsch_pdu_rel8.redundancy_version                     = 0;
        dl_config_pdu->dlsch_pdu.dlsch_pdu_rel8.transport_blocks                       = 1; // first block
        dl_config_pdu->dlsch_pdu.dlsch_pdu_rel8.transport_block_to_codeword_swap_flag  = 0;
        dl_config_pdu->dlsch_pdu.dlsch_pdu_rel8.transmission_scheme                    = (cc->p_eNB == 1) ? 0 : 1;
        dl_config_pdu->dlsch_pdu.dlsch_pdu_rel8.number_of_layers                       = 1;
        dl_config_pdu->dlsch_pdu.dlsch_pdu_rel8.number_of_subbands                     = 1;
        //    dl_config_pdu->dlsch_pdu.dlsch_pdu_rel8.codebook_index                         = ;
        dl_config_pdu->dlsch_pdu.dlsch_pdu_rel8.ue_category_capacity                   = 1;
        dl_config_pdu->dlsch_pdu.dlsch_pdu_rel8.pa                                     = 4; // 0 dB
        dl_config_pdu->dlsch_pdu.dlsch_pdu_rel8.delta_power_offset_index               = 0;
        dl_config_pdu->dlsch_pdu.dlsch_pdu_rel8.ngap                                   = 0;
        dl_config_pdu->dlsch_pdu.dlsch_pdu_rel8.nprb                                   = get_subbandsize(cc->mib->message.dl_Bandwidth);  // ignored
        dl_config_pdu->dlsch_pdu.dlsch_pdu_rel8.transmission_mode                      = (cc->p_eNB == 1) ? 1 : 2;
        dl_config_pdu->dlsch_pdu.dlsch_pdu_rel8.num_bf_prb_per_subband                 = 1;
        dl_config_pdu->dlsch_pdu.dlsch_pdu_rel8.num_bf_vector                          = 1;
        //    dl_config_pdu->dlsch_pdu.dlsch_pdu_rel8.bf_vector                    = ;
        dl_req_body->number_pdu++;
        mac->DL_req[CC_idP].sfn_sf = frameP<<4 | subframeP;
        // Program UL processing for Msg3
        get_Msg3alloc(&cc[CC_idP], subframeP, frameP,&ra->Msg3_frame, &ra->Msg3_subframe);
        LOG_D(MAC,
              "Frame %d, Subframe %d: Setting Msg3 reception for Frame %d Subframe %d\n",
              frameP, subframeP, ra->Msg3_frame,
              ra->Msg3_subframe);
        fill_rar(module_idP, CC_idP, ra, frameP, cc[CC_idP].RAR_pdu.payload, N_RB_DL, 7);
        add_msg3(module_idP, CC_idP, ra, frameP, subframeP);
        ra->state = WAITMSG3;
        LOG_D(MAC,"[eNB %d][RAPROC] Frame %d, Subframe %d: state:WAITMSG3\n", module_idP, frameP, subframeP);
        T(T_ENB_MAC_UE_DL_RAR_PDU_WITH_DATA, T_INT(module_idP),
          T_INT(CC_idP), T_INT(ra->RA_rnti), T_INT(frameP),
          T_INT(subframeP), T_INT(0 /*harq_pid always 0? */ ),
          T_BUFFER(cc[CC_idP].RAR_pdu.payload, 7));
        // DL request
        mac->TX_req[CC_idP].sfn_sf = (frameP << 4) + subframeP;
        TX_req =
          &mac->TX_req[CC_idP].tx_request_body.tx_pdu_list[mac->TX_req[CC_idP].tx_request_body.number_of_pdus];
        TX_req->pdu_length = 7; // This should be changed if we have more than 1 preamble
        TX_req->pdu_index = mac->pdu_index[CC_idP]++;
        TX_req->num_segments = 1;
        TX_req->segments[0].segment_length = 7;
        TX_req->segments[0].segment_data =
          cc[CC_idP].RAR_pdu.payload;
        mac->TX_req[CC_idP].tx_request_body.number_of_pdus++;

        if(RC.mac[module_idP]->scheduler_mode == SCHED_MODE_FAIR_RR) {
          set_dl_ue_select_msg2(CC_idP, 4, -1, ra->rnti);
        }
      }     // PDCCH CCE allocation is feasible
    }     // Msg2 frame/subframe condition
  }       // else BL/CE
}

//------------------------------------------------------------------------------
/*
 * Generate message 4 of RA procedure (RRC connection setup)
 */
void
generate_Msg4(module_id_t module_idP,
              int CC_idP,
              frame_t frameP,
              sub_frame_t subframeP,
              RA_t *ra)
//------------------------------------------------------------------------------
{
  eNB_MAC_INST *mac = RC.mac[module_idP];
  COMMON_channels_t *cc = mac->common_channels;
  UE_list_t *UE_list = &(mac->UE_list);
  int16_t rrc_sdu_length = 0;
  uint16_t msg4_padding = 0;
  uint16_t msg4_post_padding = 0;
  uint16_t msg4_header = 0;
  int UE_id = -1;
  int first_rb = 0;
  int N_RB_DL = 0;
  uint8_t lcid = 0;
  uint8_t offset = 0;
  uint8_t *vrb_map = NULL;
  nfapi_dl_config_request_pdu_t   *dl_config_pdu = NULL;
  nfapi_ul_config_request_pdu_t   *ul_config_pdu = NULL;
  nfapi_tx_request_pdu_t          *TX_req = NULL;
  nfapi_dl_config_request_t      *dl_req = NULL;
  nfapi_dl_config_request_body_t *dl_req_body = NULL;
  nfapi_ul_config_request_body_t *ul_req_body = NULL;
  int             rmax = 0;
  int             rep = 0;
  int             reps = 0;
  first_rb = 0;
  struct LTE_PRACH_ConfigSIB_v1310 *ext4_prach = NULL;
  struct LTE_PUCCH_ConfigCommon_v1310 *ext4_pucch = NULL;
  LTE_PRACH_ParametersListCE_r13_t *prach_ParametersListCE_r13 = NULL;
  struct LTE_N1PUCCH_AN_InfoList_r13 *pucch_N1PUCCH_AN_InfoList_r13 = NULL;
  LTE_PRACH_ParametersCE_r13_t *p[4] = { NULL, NULL, NULL, NULL };
  int             pucchreps[4] = { 1, 1, 1, 1 };
  int             n1pucchan[4] = { 0, 0, 0, 0 };

  if (cc[CC_idP].mib->message.schedulingInfoSIB1_BR_r13 > 0 && cc[CC_idP].radioResourceConfigCommon_BR) {
    ext4_prach = cc[CC_idP].radioResourceConfigCommon_BR->ext4->prach_ConfigCommon_v1310;
    prach_ParametersListCE_r13 = &ext4_prach->prach_ParametersListCE_r13;
    ext4_pucch = cc[CC_idP].radioResourceConfigCommon_BR->ext4->pucch_ConfigCommon_v1310;
    pucch_N1PUCCH_AN_InfoList_r13 = ext4_pucch->n1PUCCH_AN_InfoList_r13;
    AssertFatal (prach_ParametersListCE_r13 != NULL, "prach_ParametersListCE_r13 is null\n");
    AssertFatal (pucch_N1PUCCH_AN_InfoList_r13 != NULL, "pucch_N1PUCCH_AN_InfoList_r13 is null\n");
    /* Check to verify CE-Level compatibility in SIB2_BR */
    AssertFatal (prach_ParametersListCE_r13->list.count == pucch_N1PUCCH_AN_InfoList_r13->list.count, "prach_ParametersListCE_r13->list.count!= pucch_N1PUCCH_AN_InfoList_r13->list.count\n");

    switch (prach_ParametersListCE_r13->list.count) {
      case 4:
        p[3] = prach_ParametersListCE_r13->list.array[3];
        n1pucchan[3] = *pucch_N1PUCCH_AN_InfoList_r13->list.array[3];
        AssertFatal(ext4_pucch->pucch_NumRepetitionCE_Msg4_Level3_r13 != NULL, "pucch_NumRepetitionCE_Msg4_Level3 shouldn't be NULL\n");
        pucchreps[3] = (int) (4 << *ext4_pucch->pucch_NumRepetitionCE_Msg4_Level3_r13);

      case 3:
        p[2] = prach_ParametersListCE_r13->list.array[2];
        n1pucchan[2] = *pucch_N1PUCCH_AN_InfoList_r13->list.array[2];
        AssertFatal(ext4_pucch->pucch_NumRepetitionCE_Msg4_Level2_r13 != NULL, "pucch_NumRepetitionCE_Msg4_Level2 shouldn't be NULL\n");
        pucchreps[2] = (int) (4 << *ext4_pucch->pucch_NumRepetitionCE_Msg4_Level2_r13);

      case 2:
        p[1] = prach_ParametersListCE_r13->list.array[1];
        n1pucchan[1] = *pucch_N1PUCCH_AN_InfoList_r13->list.array[1];
        AssertFatal(ext4_pucch->pucch_NumRepetitionCE_Msg4_Level1_r13 != NULL, "pucch_NumRepetitionCE_Msg4_Level1 shouldn't be NULL\n");
        pucchreps[1] = (int) (1 << *ext4_pucch->pucch_NumRepetitionCE_Msg4_Level1_r13);

      case 1:
        p[0] = prach_ParametersListCE_r13->list.array[0];
        n1pucchan[0] = *pucch_N1PUCCH_AN_InfoList_r13->list.array[0];
        AssertFatal(ext4_pucch->pucch_NumRepetitionCE_Msg4_Level0_r13 != NULL, "pucch_NumRepetitionCE_Msg4_Level0 shouldn't be NULL\n");
        pucchreps[0] = (int) (1 << *ext4_pucch->pucch_NumRepetitionCE_Msg4_Level0_r13);
        break;

      default:
        AssertFatal(1 == 0, "Illegal count for prach_ParametersListCE_r13 %d\n", prach_ParametersListCE_r13->list.count);
    }
  }

  vrb_map = cc[CC_idP].vrb_map;
  dl_req        = &mac->DL_req[CC_idP];
  dl_req_body   = &dl_req->dl_config_request_body;
  dl_config_pdu = &dl_req_body->dl_config_pdu_list[dl_req_body->number_pdu];
  N_RB_DL = to_prb(cc[CC_idP].mib->message.dl_Bandwidth);
  UE_id = find_UE_id(module_idP, ra->rnti);

  if (UE_id < 0) {
    LOG_E(MAC, "Can't find UE for t-crnti %x, kill RA procedure for this UE\n",
          ra->rnti);
    cancel_ra_proc(module_idP, CC_idP, frameP, ra->rnti);
    return;
  }

  // set HARQ process round to 0 for this UE
  ra->harq_pid = frame_subframe2_dl_harq_pid(cc->tdd_Config,frameP,subframeP);
  /* // Get RRCConnectionSetup for Piggyback
   rrc_sdu_length = mac_rrc_data_req(module_idP, CC_idP, frameP, CCCH, 1,  // 1 transport block
           &cc[CC_idP].CCCH_pdu.payload[0], 0);  // not used in this case
   if(rrc_sdu_length <= 0) {
     LOG_D(MAC,"[MAC][eNB Scheduler] CCCH not allocated (%d)\n",rrc_sdu_length);
     return;
   }
   //AssertFatal(rrc_sdu_length > 0,
  //"[MAC][eNB Scheduler] CCCH not allocated\n");


   LOG_D(MAC,
   "[eNB %d][RAPROC] CC_id %d Frame %d, subframeP %d: UE_id %d, rrc_sdu_length %d\n",
   module_idP, CC_idP, frameP, subframeP, UE_id, rrc_sdu_length);*/

  if (ra->rach_resource_type > 0) {
    ra->harq_pid = 0;
    // Generate DCI + repetitions first
    // This uses an MPDCCH Type 2 allocation according to Section 9.1.5 36-213, Type2 common allocation according to Table 7.1-8 (36-213)
    // Parameters:
    //    p=2+4 PRB set (number of PRB pairs 6)
    //    rmax = mpdcch-NumRepetition-RA-r13 => Table 9.1.5-3
    //    if CELevel = 0,1 => Table 9.1.5-1b for MPDCCH candidates
    //    if CELevel = 2,3 => Table 9.1.5-2b for MPDCCH candidates
    //    distributed transmission
    // rmax from SIB2 information
    rmax = 1<<p[ra->rach_resource_type - 1]->mpdcch_NumRepetition_RA_r13;
    // choose r3 by default for Msg4 (this is ok from table 9.1.5-3 for rmax = >=4, if we choose rmax <4 it has to be less
    rep = 0;
    // get actual repetition count from Table 9.1.5-3
    reps = (rmax <= 8) ? (1 << rep) : (rmax >> (3 - rep));
    // get first narrowband
    first_rb = narrowband_to_first_rb (&cc[CC_idP], ra->msg34_narrowband);

    if ((ra->msg4_mpdcch_repetition_cnt == 0) && (mpdcch_sf_condition (mac, CC_idP, frameP, subframeP, rmax, TYPE2, -1) > 0)) {
      // Get RRCConnectionSetup for Piggyback
      ra->msg4_rrc_sdu_length = mac_rrc_data_req (module_idP, CC_idP, frameP, CCCH,
                                UE_RNTI(module_idP, UE_id), 1,        // 1 transport block
                                &cc[CC_idP].CCCH_pdu.payload[0], 0);  // not used in this case
      AssertFatal (ra->msg4_rrc_sdu_length > 0, "[MAC][eNB Scheduler] CCCH not allocated\n");
      LOG_D (MAC, "[eNB %d][RAPROC] CC_id %d Frame %d, subframeP %d: UE_id %d, rrc_sdu_length %d, dl_req->num_pdu %d\n", module_idP, CC_idP, frameP, subframeP, UE_id, ra->msg4_rrc_sdu_length,
             dl_req_body->number_pdu);
      // MPDCCH configuration for Msg4
      ra->msg4_mpdcch_done=0;
      memset ((void *) dl_config_pdu, 0, sizeof (nfapi_dl_config_request_pdu_t));
      dl_config_pdu->pdu_type = NFAPI_DL_CONFIG_MPDCCH_PDU_TYPE;
      dl_config_pdu->pdu_size = (uint8_t) (2 + sizeof (nfapi_dl_config_mpdcch_pdu));
      dl_config_pdu->mpdcch_pdu.mpdcch_pdu_rel13.dci_format = (ra->rach_resource_type > 1) ? 11 : 10;
      dl_config_pdu->mpdcch_pdu.mpdcch_pdu_rel13.mpdcch_narrow_band = ra->msg2_narrowband;
      dl_config_pdu->mpdcch_pdu.mpdcch_pdu_rel13.number_of_prb_pairs = 6;
      dl_config_pdu->mpdcch_pdu.mpdcch_pdu_rel13.resource_block_assignment = 0; // Note: this can be dynamic
      dl_config_pdu->mpdcch_pdu.mpdcch_pdu_rel13.mpdcch_tansmission_type = 1;   // imposed (9.1.5 in 213) for Type 2 Common search space
      AssertFatal (cc[CC_idP].sib1_v13ext->bandwidthReducedAccessRelatedInfo_r13 != NULL, "cc[CC_idP].sib1_v13ext->bandwidthReducedAccessRelatedInfo_r13 is null\n");
      dl_config_pdu->mpdcch_pdu.mpdcch_pdu_rel13.start_symbol = cc[CC_idP].sib1_v13ext->bandwidthReducedAccessRelatedInfo_r13->startSymbolBR_r13;
      dl_config_pdu->mpdcch_pdu.mpdcch_pdu_rel13.ecce_index = 0;        // Note: this should be dynamic
      dl_config_pdu->mpdcch_pdu.mpdcch_pdu_rel13.aggregation_level = 24;        // OK for CEModeA r1-3 (9.1.5-1b) or CEModeB r1-4
      dl_config_pdu->mpdcch_pdu.mpdcch_pdu_rel13.rnti_type = 0; // t-CRNTI
      dl_config_pdu->mpdcch_pdu.mpdcch_pdu_rel13.rnti = ra->rnti;
      dl_config_pdu->mpdcch_pdu.mpdcch_pdu_rel13.ce_mode = (ra->rach_resource_type < 3) ? 1 : 2;
      dl_config_pdu->mpdcch_pdu.mpdcch_pdu_rel13.drms_scrambling_init = cc[CC_idP].physCellId;
      dl_config_pdu->mpdcch_pdu.mpdcch_pdu_rel13.initial_transmission_sf_io = (frameP * 10) + subframeP;
      dl_config_pdu->mpdcch_pdu.mpdcch_pdu_rel13.transmission_power = 6000;     // 0dB
      dl_config_pdu->mpdcch_pdu.mpdcch_pdu_rel13.resource_block_coding = getRIV (6, 0, 6) | (ra->msg2_narrowband<<5);
      dl_config_pdu->mpdcch_pdu.mpdcch_pdu_rel13.mcs = 4;       // adjust according to size of RAR, 208 bits with N1A_PRB=3
      dl_config_pdu->mpdcch_pdu.mpdcch_pdu_rel13.pdsch_reptition_levels = 0;    // fix to 4 for now
      dl_config_pdu->mpdcch_pdu.mpdcch_pdu_rel13.redundancy_version = 0;
      dl_config_pdu->mpdcch_pdu.mpdcch_pdu_rel13.new_data_indicator = 0;
      dl_config_pdu->mpdcch_pdu.mpdcch_pdu_rel13.harq_process = 0;
      dl_config_pdu->mpdcch_pdu.mpdcch_pdu_rel13.tpmi_length = 0;
      dl_config_pdu->mpdcch_pdu.mpdcch_pdu_rel13.tpmi = 0;
      dl_config_pdu->mpdcch_pdu.mpdcch_pdu_rel13.pmi_flag = 0;
      dl_config_pdu->mpdcch_pdu.mpdcch_pdu_rel13.pmi = 0;
      dl_config_pdu->mpdcch_pdu.mpdcch_pdu_rel13.harq_resource_offset = 0;
      dl_config_pdu->mpdcch_pdu.mpdcch_pdu_rel13.dci_subframe_repetition_number = rep;
      dl_config_pdu->mpdcch_pdu.mpdcch_pdu_rel13.tpc = 3;       // N1A_PRB=3 (36.212) => 56 bits
      dl_config_pdu->mpdcch_pdu.mpdcch_pdu_rel13.downlink_assignment_index_length = 0;
      dl_config_pdu->mpdcch_pdu.mpdcch_pdu_rel13.downlink_assignment_index = 0;
      dl_config_pdu->mpdcch_pdu.mpdcch_pdu_rel13.allocate_prach_flag = 0;
      dl_config_pdu->mpdcch_pdu.mpdcch_pdu_rel13.preamble_index = 0;
      dl_config_pdu->mpdcch_pdu.mpdcch_pdu_rel13.prach_mask_index = 0;
      dl_config_pdu->mpdcch_pdu.mpdcch_pdu_rel13.starting_ce_level = 0;
      dl_config_pdu->mpdcch_pdu.mpdcch_pdu_rel13.srs_request = 0;
      dl_config_pdu->mpdcch_pdu.mpdcch_pdu_rel13.antenna_ports_and_scrambling_identity_flag = 0;
      dl_config_pdu->mpdcch_pdu.mpdcch_pdu_rel13.antenna_ports_and_scrambling_identity = 0;
      dl_config_pdu->mpdcch_pdu.mpdcch_pdu_rel13.frequency_hopping_enabled_flag = 0;
      dl_config_pdu->mpdcch_pdu.mpdcch_pdu_rel13.paging_direct_indication_differentiation_flag = 0;
      dl_config_pdu->mpdcch_pdu.mpdcch_pdu_rel13.direct_indication = 0;
      dl_config_pdu->mpdcch_pdu.mpdcch_pdu_rel13.total_dci_length_including_padding = 0;        // this is not needed by OAI L1, but should be filled in
      dl_config_pdu->mpdcch_pdu.mpdcch_pdu_rel13.number_of_tx_antenna_ports = 1;
      ra->msg4_mpdcch_repetition_cnt++;
      dl_req_body->number_pdu++;
      ra->msg4_TBsize = get_TBS_DL(dl_config_pdu->mpdcch_pdu.mpdcch_pdu_rel13.mcs,
                                   6);
    }                           //repetition_count==0 && SF condition met

    if ((ra->msg4_mpdcch_repetition_cnt > 0)&&
        (ra->msg4_mpdcch_done==0)) {     // we're in a stream of repetitions
      LOG_D(MAC,"SFN.SF %d.%d : msg4 mpdcch repetition number %d/%d\n",
            frameP,subframeP,ra->msg4_mpdcch_repetition_cnt,reps);

      if (ra->msg4_mpdcch_repetition_cnt == reps) {    // this is the last mpdcch repetition
        ra->msg4_mpdcch_done = 1;

        if (cc[CC_idP].tdd_Config == NULL) {    // FDD case
          // wait 2 subframes for PDSCH transmission
          if (subframeP > 7)
            ra->Msg4_frame = (frameP + 1) & 1023;
          else
            ra->Msg4_frame = frameP;

          ra->Msg4_subframe = (subframeP + 2) % 10;
          LOG_D(MAC,"[eNB %d][RAPROC] CC_id %d Frame %d, subframeP %d: Set Msg4 PDSCH in %d.%d\n",
                module_idP, CC_idP, frameP, subframeP, ra->Msg4_frame,ra->Msg4_subframe);
        } else {
          AssertFatal (1 == 0, "TDD case not done yet\n");
        }
      } else if (ra->msg4_mpdcch_done==0)
        ra->msg4_mpdcch_repetition_cnt++;
    }
    // mpdcch_repetition_count == reps
    else if ((ra->Msg4_frame == frameP) && (ra->Msg4_subframe == subframeP)) {
      // Program PDSCH
      LOG_D (MAC, "[eNB %d][RAPROC] CC_id %d Frame %d, subframeP %d: Generating Msg4 BR with RRC Piggyback (ce_level %d RNTI %x)\n",
             module_idP, CC_idP, frameP, subframeP, ra->rach_resource_type - 1, ra->rnti);
      dl_config_pdu = &dl_req_body->dl_config_pdu_list[dl_req_body->number_pdu];
      memset ((void *) dl_config_pdu, 0, sizeof (nfapi_dl_config_request_pdu_t));
      dl_config_pdu->pdu_type = NFAPI_DL_CONFIG_DLSCH_PDU_TYPE;
      dl_config_pdu->pdu_size = (uint8_t) (2 + sizeof (nfapi_dl_config_dlsch_pdu));
      dl_config_pdu->dlsch_pdu.dlsch_pdu_rel8.pdu_index = mac->pdu_index[CC_idP];
      dl_config_pdu->dlsch_pdu.dlsch_pdu_rel8.rnti = ra->rnti;
      dl_config_pdu->dlsch_pdu.dlsch_pdu_rel8.resource_allocation_type = 2;   // format 1A/1B/1D
      dl_config_pdu->dlsch_pdu.dlsch_pdu_rel8.virtual_resource_block_assignment_flag = 0;     // localized
      dl_config_pdu->dlsch_pdu.dlsch_pdu_rel8.resource_block_coding = getRIV (N_RB_DL, first_rb, 6);  // check that this isn't getRIV(6,0,6)
      dl_config_pdu->dlsch_pdu.dlsch_pdu_rel8.modulation = 2; //QPSK
      dl_config_pdu->dlsch_pdu.dlsch_pdu_rel8.redundancy_version = 0;
      dl_config_pdu->dlsch_pdu.dlsch_pdu_rel8.transport_blocks = 1;   // first block
      dl_config_pdu->dlsch_pdu.dlsch_pdu_rel8.transport_block_to_codeword_swap_flag = 0;
      dl_config_pdu->dlsch_pdu.dlsch_pdu_rel8.transmission_scheme = (cc[CC_idP].p_eNB == 1) ? 0 : 1;
      dl_config_pdu->dlsch_pdu.dlsch_pdu_rel8.number_of_layers = 1;
      dl_config_pdu->dlsch_pdu.dlsch_pdu_rel8.number_of_subbands = 1;
      //      dl_config_pdu->dlsch_pdu.dlsch_pdu_rel8.codebook_index                         = ;
      dl_config_pdu->dlsch_pdu.dlsch_pdu_rel8.ue_category_capacity = 1;
      dl_config_pdu->dlsch_pdu.dlsch_pdu_rel8.pa = 4; // 0 dB
      dl_config_pdu->dlsch_pdu.dlsch_pdu_rel8.delta_power_offset_index = 0;
      dl_config_pdu->dlsch_pdu.dlsch_pdu_rel8.ngap = 0;
      dl_config_pdu->dlsch_pdu.dlsch_pdu_rel8.nprb = get_subbandsize (cc[CC_idP].mib->message.dl_Bandwidth); // ignored
      dl_config_pdu->dlsch_pdu.dlsch_pdu_rel8.transmission_mode = (cc[CC_idP].p_eNB == 1) ? 1 : 2;
      dl_config_pdu->dlsch_pdu.dlsch_pdu_rel8.num_bf_prb_per_subband = 1;
      dl_config_pdu->dlsch_pdu.dlsch_pdu_rel8.num_bf_vector = 1;
      //      dl_config_pdu->dlsch_pdu.dlsch_pdu_rel8.bf_vector                    = ;
      dl_config_pdu->dlsch_pdu.dlsch_pdu_rel10.pdsch_start = cc[CC_idP].sib1_v13ext->bandwidthReducedAccessRelatedInfo_r13->startSymbolBR_r13;
      dl_config_pdu->dlsch_pdu.dlsch_pdu_rel13.ue_type = (ra->rach_resource_type < 3) ? 1 : 2;
      dl_config_pdu->dlsch_pdu.dlsch_pdu_rel13.pdsch_payload_type = 2;        // not SI message
      dl_config_pdu->dlsch_pdu.dlsch_pdu_rel13.initial_transmission_sf_io = (10 * frameP) + subframeP;
      dl_config_pdu->dlsch_pdu.dlsch_pdu_rel13.drms_table_flag = 0;
      dl_req_body->number_pdu++;
      ra->state = WAITMSG4ACK;
      lcid = 0;
      UE_list->UE_sched_ctrl[UE_id].round[CC_idP][ra->harq_pid] = 0;
      msg4_header = 1 + 6 + 1;        // CR header, CR CE, SDU header
      AssertFatal((ra->msg4_TBsize - ra->msg4_rrc_sdu_length - msg4_header)>=0,
                  "msg4_TBS %d is too small, change mcs to increase by %d bytes\n",ra->msg4_TBsize,ra->msg4_rrc_sdu_length+msg4_header-ra->msg4_TBsize);

      if ((ra->msg4_TBsize - ra->msg4_rrc_sdu_length - msg4_header) <= 2) {
        msg4_padding = ra->msg4_TBsize - ra->msg4_rrc_sdu_length - msg4_header;
        msg4_post_padding = 0;
      } else {
        msg4_padding = 0;
        msg4_post_padding = ra->msg4_TBsize - ra->msg4_rrc_sdu_length - msg4_header - 1;
      }

      LOG_D (MAC, "[eNB %d][RAPROC] CC_id %d Frame %d subframeP %d Msg4 : TBS %d, sdu_len %d, msg4_header %d, msg4_padding %d, msg4_post_padding %d\n",
             module_idP, CC_idP, frameP, subframeP, ra->msg4_TBsize, ra->msg4_rrc_sdu_length, msg4_header, msg4_padding, msg4_post_padding);
      DevAssert (UE_id != UE_INDEX_INVALID);  // FIXME not sure how to gracefully return
      // CHECK THIS: &cc[CC_idP].CCCH_pdu.payload[0]
      offset = generate_dlsch_header ((unsigned char *) mac->UE_list.DLSCH_pdu[CC_idP][0][(unsigned char) UE_id].payload[0], 1,       //num_sdus
                                      (unsigned short *) &ra->msg4_rrc_sdu_length,     //
                                      &lcid,  // sdu_lcid
                                      255,    // no drx
                                      31,     // no timing advance
                                      ra->cont_res_id,       // contention res id
                                      msg4_padding,   // no padding
                                      msg4_post_padding);
      memcpy ((void *) &mac->UE_list.DLSCH_pdu[CC_idP][0][(unsigned char) UE_id].payload[0][(unsigned char) offset], &cc[CC_idP].CCCH_pdu.payload[0], ra->msg4_rrc_sdu_length);
      // DL request
      mac->TX_req[CC_idP].sfn_sf = (frameP << 4) + subframeP;
      TX_req = &mac->TX_req[CC_idP].tx_request_body.tx_pdu_list[mac->TX_req[CC_idP].tx_request_body.number_of_pdus];
      TX_req->pdu_length = ra->msg4_TBsize;
      TX_req->pdu_index = mac->pdu_index[CC_idP]++;
      TX_req->num_segments = 1;
      TX_req->segments[0].segment_length = ra->msg4_TBsize;
      TX_req->segments[0].segment_data = mac->UE_list.DLSCH_pdu[CC_idP][0][(unsigned char) UE_id].payload[0];
      mac->TX_req[CC_idP].tx_request_body.number_of_pdus++;
      // Program ACK/NAK for Msg4 PDSCH
      int             absSF = (frameP * 10) + subframeP;
      // see Section 10.2 from 36.213
      int             ackNAK_absSF = absSF + reps + 3;
      AssertFatal (reps == 1, "Have to handle programming of ACK when PDSCH repetitions is > 1\n");
      ul_req_body = &mac->UL_req_tmp[CC_idP][ackNAK_absSF % 10].ul_config_request_body;
      ul_config_pdu = &ul_req_body->ul_config_pdu_list[ul_req_body->number_of_pdus];
      ul_config_pdu->pdu_type = NFAPI_UL_CONFIG_UCI_HARQ_PDU_TYPE;
      ul_config_pdu->pdu_size = (uint8_t) (2 + sizeof (nfapi_ul_config_uci_harq_pdu));
      ul_config_pdu->uci_harq_pdu.ue_information.ue_information_rel8.tl.tag = NFAPI_UL_CONFIG_REQUEST_UE_INFORMATION_REL8_TAG;
      ul_config_pdu->uci_harq_pdu.ue_information.ue_information_rel8.handle = 0;      // don't know how to use this
      ul_config_pdu->uci_harq_pdu.ue_information.ue_information_rel8.rnti = ra->rnti;
      ul_config_pdu->uci_harq_pdu.ue_information.ue_information_rel13.tl.tag = NFAPI_UL_CONFIG_REQUEST_UE_INFORMATION_REL13_TAG;
      ul_config_pdu->uci_harq_pdu.ue_information.ue_information_rel13.ue_type = (ra->rach_resource_type < 3) ? 1 : 2;
      ul_config_pdu->uci_harq_pdu.ue_information.ue_information_rel13.empty_symbols = 0;
      ul_config_pdu->uci_harq_pdu.ue_information.ue_information_rel13.total_number_of_repetitions = pucchreps[ra->rach_resource_type - 1];
      ul_config_pdu->uci_harq_pdu.ue_information.ue_information_rel13.repetition_number = 0;

      // Note need to keep sending this across reptitions!!!! Not really for PUCCH, to ask small-cell forum, we'll see for the other messages, maybe parameters change across repetitions and FAPI has to provide for that
      if (cc[CC_idP].tdd_Config == NULL) {    // FDD case
        ul_config_pdu->uci_harq_pdu.harq_information.harq_information_rel9_fdd.n_pucch_1_0 = n1pucchan[ra->rach_resource_type - 1];
        // NOTE: How to fill in the rest of the n_pucch_1_0 information 213 Section 10.1.2.1 in the general case
        // = N_ECCE_q + Delta_ARO + n1pucchan[ce_level]
        // higher in the MPDCCH configuration, N_ECCE_q is hard-coded to 0, and harq resource offset to 0 =>
        // Delta_ARO = 0 from Table 10.1.2.1-1
        ul_config_pdu->uci_harq_pdu.harq_information.harq_information_rel9_fdd.harq_size = 1; // 1-bit ACK/NAK
        ul_config_pdu->uci_harq_pdu.harq_information.harq_information_rel9_fdd.number_of_pucch_resources = 1;
      } else {
        AssertFatal (1 == 0, "PUCCH configuration for ACK/NAK not handled yet for TDD BL/CE case\n");
      }

      ul_req_body->number_of_pdus++;
      T (T_ENB_MAC_UE_DL_PDU_WITH_DATA, T_INT (module_idP), T_INT (CC_idP), T_INT (ra->rnti), T_INT (frameP), T_INT (subframeP),
         T_INT (0 /*harq_pid always 0? */ ), T_BUFFER (&mac->UE_list.DLSCH_pdu[CC_idP][0][UE_id].payload[0], ra->msg4_TBsize));

      if (opt_enabled == 1) {
        trace_pdu (1, (uint8_t *) mac->UE_list.DLSCH_pdu[CC_idP][0][(unsigned char) UE_id].payload[0], ra->msg4_rrc_sdu_length, UE_id, 3, UE_RNTI (module_idP, UE_id), mac->frame, mac->subframe, 0, 0);
        LOG_D (OPT, "[eNB %d][DLSCH] CC_id %d Frame %d trace pdu for rnti %x with size %d\n", module_idP, CC_idP, frameP, UE_RNTI (module_idP, UE_id), ra->msg4_rrc_sdu_length);
      }
    }                           // Msg4 frame/subframe
  }                             // rach_resource_type > 0
  else {
    // This is normal LTE case
    LOG_I(MAC, "generate_Msg4 ra->Msg4_frame SFN/SF: %d.%d,  frameP SFN/SF: %d.%d FOR eNB_Mod: %d \n", ra->Msg4_frame, ra->Msg4_subframe, frameP, subframeP, module_idP);

    if ((ra->Msg4_frame == frameP) && (ra->Msg4_subframe == subframeP)) {
      // Get RRCConnectionSetup for Piggyback
      /*rrc_sdu_length = mac_rrc_data_req(module_idP, CC_idP, frameP, CCCH, 1,  // 1 transport block
                &cc[CC_idP].CCCH_pdu.payload[0], ENB_FLAG_YES, module_idP, 0);  // not used in this case*/
      // check if there's data on the CCCH to send with Msg4
      rrc_sdu_length = mac_rrc_data_req(module_idP, CC_idP, frameP, CCCH,
                                        UE_RNTI(module_idP,UE_id),1,  // 1 transport block
                                        &cc[CC_idP].CCCH_pdu.payload[0], 0);  // not used in this case

      if (rrc_sdu_length > 0) {
        LOG_D(MAC,
              "[eNB %d][RAPROC] CC_id %d Frame %d, subframeP %d: UE_id %d, rrc_sdu_length %d\n",
              module_idP, CC_idP, frameP, subframeP, UE_id, rrc_sdu_length);
        //          AssertFatal(rrc_sdu_length > 0,
        //          "[MAC][eNB Scheduler] CCCH not allocated, rrc_sdu_length: %d\n", rrc_sdu_length);
        LOG_I(MAC,"[eNB %d][RAPROC] CC_id %d Frame %d, subframeP %d: Generating Msg4 with RRC Piggyback (RNTI %x)\n",
              module_idP, CC_idP, frameP, subframeP, ra->rnti);
        /// Choose first 4 RBs for Msg4, should really check that these are free!
        first_rb = 0;
        vrb_map[first_rb] = 1;
        vrb_map[first_rb + 1] = 1;
        vrb_map[first_rb + 2] = 1;
        vrb_map[first_rb + 3] = 1;
        // Compute MCS/TBS for 3 PRB (coded on 4 vrb)
        msg4_header = 1 + 6 + 1;  // CR header, CR CE, SDU header

        if ((rrc_sdu_length + msg4_header) <= 22) {
          ra->msg4_mcs = 4;
          ra->msg4_TBsize = 22;
        } else if ((rrc_sdu_length + msg4_header) <= 28) {
          ra->msg4_mcs = 5;
          ra->msg4_TBsize = 28;
        } else if ((rrc_sdu_length + msg4_header) <= 32) {
          ra->msg4_mcs = 6;
          ra->msg4_TBsize = 32;
        } else if ((rrc_sdu_length + msg4_header) <= 41) {
          ra->msg4_mcs = 7;
          ra->msg4_TBsize = 41;
        } else if ((rrc_sdu_length + msg4_header) <= 49) {
          ra->msg4_mcs = 8;
          ra->msg4_TBsize = 49;
        } else if ((rrc_sdu_length + msg4_header) <= 57) {
          ra->msg4_mcs = 9;
          ra->msg4_TBsize = 57;
        }

        fill_nfapi_dl_dci_1A(dl_config_pdu, 4,  // aggregation_level
                             ra->rnti,  // rnti
                             1, // rnti_type, CRNTI
                             ra->harq_pid,  // harq_process
                             1, // tpc, none
                             getRIV(N_RB_DL, first_rb, 4),  // resource_block_coding
                             ra->msg4_mcs,  // mcs
                             1 - UE_list->UE_template[CC_idP][UE_id].oldNDI[ra->harq_pid],
                             0, // rv
                             0);  // vrb_flag
        UE_list->UE_template[CC_idP][UE_id].oldNDI[ra->harq_pid] = 1 - UE_list->UE_template[CC_idP][UE_id].oldNDI[ra->harq_pid];
        LOG_D(MAC,
              "Frame %d, subframe %d: Msg4 DCI pdu_num %d (rnti %x,rnti_type %d,harq_pid %d, resource_block_coding (%p) %d\n",
              frameP, subframeP, dl_req_body->number_pdu,
              dl_config_pdu->dci_dl_pdu.dci_dl_pdu_rel8.rnti,
              dl_config_pdu->dci_dl_pdu.dci_dl_pdu_rel8.rnti_type,
              dl_config_pdu->dci_dl_pdu.dci_dl_pdu_rel8.harq_process,
              &dl_config_pdu->dci_dl_pdu.dci_dl_pdu_rel8.resource_block_coding,
              dl_config_pdu->dci_dl_pdu.dci_dl_pdu_rel8.resource_block_coding);
        AssertFatal(dl_config_pdu->dci_dl_pdu.
                    dci_dl_pdu_rel8.resource_block_coding < 8192,
                    "resource_block_coding %u < 8192\n",
                    dl_config_pdu->dci_dl_pdu.
                    dci_dl_pdu_rel8.resource_block_coding);

        if (!CCE_allocation_infeasible(module_idP, CC_idP, 1, subframeP,
                                       dl_config_pdu->dci_dl_pdu.dci_dl_pdu_rel8.aggregation_level, ra->rnti)) {
          dl_req_body->number_dci++;
          dl_req_body->number_pdu++;
          ra->state = WAITMSG4ACK;
          LOG_D(MAC,"[eNB %d][RAPROC] Frame %d, Subframe %d: state:WAITMSG4ACK\n", module_idP, frameP, subframeP);
          // increment Absolute subframe by 8 for Msg4 retransmission
          LOG_D(MAC,
                "Frame %d, Subframe %d: Preparing for Msg4 retransmission currently %d.%d\n",
                frameP, subframeP, ra->Msg4_frame,
                ra->Msg4_subframe);
          get_retransmission_timing(mac->common_channels[CC_idP].tdd_Config,&ra->Msg4_frame,&ra->Msg4_subframe);
          LOG_D(MAC,
                "Frame %d, Subframe %d: Msg4 retransmission in %d.%d\n",
                frameP, subframeP, ra->Msg4_frame,
                ra->Msg4_subframe);
          lcid = 0;
          // put HARQ process round to 0
          ra->harq_pid = frame_subframe2_dl_harq_pid(cc->tdd_Config,frameP,subframeP);
          UE_list->UE_sched_ctrl[UE_id].round[CC_idP][ra->harq_pid] = 0;

          if ((ra->msg4_TBsize - rrc_sdu_length - msg4_header) <= 2) {
            msg4_padding = ra->msg4_TBsize - rrc_sdu_length - msg4_header;
            msg4_post_padding = 0;
          } else {
            msg4_padding = 0;
            msg4_post_padding = ra->msg4_TBsize - rrc_sdu_length - msg4_header - 1;
          }

          LOG_D(MAC,
                "[eNB %d][RAPROC] CC_idP %d Frame %d subframeP %d Msg4 : TBS %d, sdu_len %d, msg4_header %d, msg4_padding %d, msg4_post_padding %d\n",
                module_idP, CC_idP, frameP, subframeP,
                ra->msg4_TBsize, rrc_sdu_length, msg4_header,
                msg4_padding, msg4_post_padding);
          DevAssert(UE_id != UE_INDEX_INVALID); // FIXME not sure how to gracefully return
          // CHECK THIS: &cc[CC_idP].CCCH_pdu.payload[0]
          int num_sdus = rrc_sdu_length > 0 ? 1 : 0;
          offset = generate_dlsch_header((unsigned char *) mac->UE_list.DLSCH_pdu[CC_idP][0][(unsigned char) UE_id].payload[0],
                                         num_sdus,  //num_sdus
                                         (unsigned short *) &rrc_sdu_length,  //
                                         &lcid, // sdu_lcid
                                         255, // no drx
                                         31,  // no timing advance
                                         ra->cont_res_id, // contention res id
                                         msg4_padding,  // no padding
                                         msg4_post_padding);
          memcpy((void *) &mac->UE_list.DLSCH_pdu[CC_idP][0][(unsigned char)UE_id].payload[0][(unsigned char)offset],
                 &cc[CC_idP].CCCH_pdu.payload[0], rrc_sdu_length);
          // DLSCH Config
          fill_nfapi_dlsch_config(mac, dl_req_body, ra->msg4_TBsize, mac->pdu_index[CC_idP], ra->rnti, 2, // resource_allocation_type : format 1A/1B/1D
                                  0,  // virtual_resource_block_assignment_flag : localized
                                  getRIV(N_RB_DL, first_rb, 4), // resource_block_coding : RIV, 4 PRB
                                  2,  // modulation: QPSK
                                  0,  // redundancy version
                                  1,  // transport_blocks
                                  0,  // transport_block_to_codeword_swap_flag (0)
                                  (cc->p_eNB == 1) ? 0 : 1, // transmission_scheme
                                  1,  // number of layers
                                  1,  // number of subbands
                                  //0,                         // codebook index
                                  1,  // ue_category_capacity
                                  4,  // pa: 0 dB
                                  0,  // delta_power_offset_index
                                  0,  // ngap
                                  1,  // NPRB = 3 like in DCI
                                  (cc->p_eNB == 1) ? 1 : 2, // transmission mode
                                  1,  // num_bf_prb_per_subband
                                  1); // num_bf_vector
          LOG_D(MAC,
                "Filled DLSCH config, pdu number %d, non-dci pdu_index %d\n",
                dl_req_body->number_pdu, mac->pdu_index[CC_idP]);
          // Tx request
          mac->TX_req[CC_idP].sfn_sf =
            fill_nfapi_tx_req(&mac->TX_req[CC_idP].tx_request_body,
                              (frameP * 10) + subframeP,
                              rrc_sdu_length+offset,
                              mac->pdu_index[CC_idP],
                              mac->UE_list.
                              DLSCH_pdu[CC_idP][0][(unsigned char)UE_id].payload[0]);
          mac->pdu_index[CC_idP]++;
          dl_req->sfn_sf = mac->TX_req[CC_idP].sfn_sf;
          LOG_D(MAC, "Filling UCI ACK/NAK information, cce_idx %d\n",
                dl_config_pdu->dci_dl_pdu.dci_dl_pdu_rel8.cce_idx);
          // Program PUCCH1a for ACK/NAK
          // Program ACK/NAK for Msg4 PDSCH
          fill_nfapi_uci_acknak(module_idP,
                                CC_idP,
                                ra->rnti,
                                (frameP * 10) + subframeP,
                                dl_config_pdu->dci_dl_pdu.dci_dl_pdu_rel8.cce_idx);
          T(T_ENB_MAC_UE_DL_PDU_WITH_DATA, T_INT(module_idP),
            T_INT(CC_idP), T_INT(ra->rnti), T_INT(frameP),
            T_INT(subframeP), T_INT(0 /*harq_pid always 0? */ ),
            T_BUFFER(&mac->UE_list.DLSCH_pdu[CC_idP][0][UE_id].
                     payload[0], ra->msg4_TBsize));

          if (opt_enabled == 1) {
            trace_pdu(DIRECTION_DOWNLINK,
                      (uint8_t *) mac->
                      UE_list.DLSCH_pdu[CC_idP][0][(unsigned char)UE_id].payload[0],
                      rrc_sdu_length, UE_id,  WS_C_RNTI,
                      UE_RNTI(module_idP, UE_id), mac->frame,
                      mac->subframe, 0, 0);
            LOG_D(OPT,
                  "[eNB %d][DLSCH] CC_id %d Frame %d trace pdu for rnti %x with size %d\n",
                  module_idP, CC_idP, frameP, UE_RNTI(module_idP,
                      UE_id),
                  rrc_sdu_length);
          }

          if(RC.mac[module_idP]->scheduler_mode == SCHED_MODE_FAIR_RR) {
            set_dl_ue_select_msg4(CC_idP, 4, UE_id, ra->rnti);
          }
        }     // CCE Allocation feasible
      } else {
        LOG_I(MAC,
              "eNB %d][RAPROC] CC_id %d Frame %d, subframeP %d: Delaying Msg4 for RRC Piggyback (RNTI %x)\n",
              module_idP, CC_idP, frameP, subframeP, ra->rnti);
        ra->Msg4_subframe ++;
        ra->Msg4_delay_cnt++;

        if (ra->Msg4_delay_cnt==10) cancel_ra_proc(module_idP, CC_idP, frameP, ra->rnti);

        if (ra->Msg4_subframe == 10) {
          ra->Msg4_frame++;
          ra->Msg4_frame&=1023;
          ra->Msg4_subframe = 0;
        }
      }
    }     // msg4 frame/subframe
  }       // else rach_resource_type
}

void
check_Msg4_retransmission(module_id_t module_idP, int CC_idP,
                          frame_t frameP, sub_frame_t subframeP, RA_t *ra) {
  eNB_MAC_INST *mac = RC.mac[module_idP];
  COMMON_channels_t *cc = mac->common_channels;
  int UE_id = -1;
  uint8_t *vrb_map;
  int first_rb;
  int N_RB_DL;
  nfapi_dl_config_request_pdu_t *dl_config_pdu;
  UE_list_t *UE_list = &mac->UE_list;
  nfapi_dl_config_request_t *dl_req;
  nfapi_dl_config_request_body_t *dl_req_body;
  int round;
  // check HARQ status and retransmit if necessary
  UE_id = find_UE_id(module_idP, ra->rnti);
  AssertFatal(UE_id >= 0, "Can't find UE for t-crnti\n");
  round = UE_list->UE_sched_ctrl[UE_id].round[CC_idP][ra->harq_pid];
  vrb_map = cc[CC_idP].vrb_map;
  dl_req = &mac->DL_req[CC_idP];
  dl_req_body = &dl_req->dl_config_request_body;
  dl_config_pdu = &dl_req_body->dl_config_pdu_list[dl_req_body->number_pdu];
  N_RB_DL = to_prb(cc[CC_idP].mib->message.dl_Bandwidth);
  LOG_D(MAC,
        "[eNB %d][RAPROC] CC_id %d Frame %d, subframeP %d: Checking if Msg4 for harq_pid %d was acknowledged (round %d), UE_id: %d \n",
        module_idP, CC_idP, frameP, subframeP, ra->harq_pid, round, UE_id);

  if (round != 8) {
    if (ra->rach_resource_type > 0 && round > 0) {
      AssertFatal(1 == 0,
                  "Msg4 Retransmissions not handled yet for BL/CE UEs, Frame %d, subframeP %d harq_pid %d round %d, UE_id: %d \n",
                  frameP, subframeP, ra->harq_pid, round, UE_id);
    } else {
      if ((ra->Msg4_frame == frameP)
          && (ra->Msg4_subframe == subframeP)) {
        //ra->wait_ack_Msg4++;
        // we have to schedule a retransmission
        dl_req->sfn_sf = frameP<<4 | subframeP;
        first_rb = 0;
        vrb_map[first_rb] = 1;
        vrb_map[first_rb + 1] = 1;
        vrb_map[first_rb + 2] = 1;
        vrb_map[first_rb + 3] = 1;
        fill_nfapi_dl_dci_1A(dl_config_pdu, 4,  // aggregation_level
                             ra->rnti,  // rnti
                             1, // rnti_type, CRNTI
                             ra->harq_pid,  // harq_process
                             1, // tpc, none
                             getRIV(N_RB_DL, first_rb, 4),  // resource_block_coding
                             ra->msg4_mcs,  // mcs
                             UE_list->UE_template[CC_idP][UE_id].oldNDI[ra->harq_pid],
                             round & 3, // rv
                             0);  // vrb_flag

        if (!CCE_allocation_infeasible
            (module_idP, CC_idP, 1, subframeP,
             dl_config_pdu->dci_dl_pdu.dci_dl_pdu_rel8.
             aggregation_level, ra->rnti)) {
          dl_req_body->number_dci++;
          dl_req_body->number_pdu++;
          dl_req_body->tl.tag = NFAPI_DL_CONFIG_REQUEST_BODY_TAG;
          LOG_D(MAC,
                "msg4 retransmission for rnti %x (round %d) fsf %d/%d\n",
                ra->rnti, round, frameP, subframeP);
          // DLSCH Config
          //DJP - fix this pdu_index = -1
          LOG_D(MAC, "check_Msg4_retransmission() before fill_nfapi_dlsch_config() with pdu_index = -1 \n");
          fill_nfapi_dlsch_config(mac, dl_req_body, ra->msg4_TBsize,
                                  -1
                                  /* retransmission, no pdu_index */
                                  , ra->rnti, 2,  // resource_allocation_type : format 1A/1B/1D
                                  0,  // virtual_resource_block_assignment_flag : localized
                                  getRIV(N_RB_DL, first_rb, 4), // resource_block_coding : RIV, 4 PRB
                                  2,  // modulation: QPSK
                                  round & 3,  // redundancy version
                                  1,  // transport_blocks
                                  0,  // transport_block_to_codeword_swap_flag (0)
                                  (cc->p_eNB == 1) ? 0 : 1, // transmission_scheme
                                  1,  // number of layers
                                  1,  // number of subbands
                                  //0,                         // codebook index
                                  1,  // ue_category_capacity
                                  4,  // pa: 0 dB
                                  0,  // delta_power_offset_index
                                  0,  // ngap
                                  1,  // NPRB = 3 like in DCI
                                  (cc->p_eNB == 1) ? 1 : 2, // transmission mode
                                  1,  // num_bf_prb_per_subband
                                  1); // num_bf_vector

          if(RC.mac[module_idP]->scheduler_mode == SCHED_MODE_FAIR_RR) {
            set_dl_ue_select_msg4(CC_idP, 4, UE_id, ra->rnti);
          }
        } else
          LOG_D(MAC,
                "msg4 retransmission for rnti %x (round %d) fsf %d/%d CCE allocation failed!\n",
                ra->rnti, round, frameP, subframeP);

        // Program PUCCH1a for ACK/NAK
        fill_nfapi_uci_acknak(module_idP, CC_idP,
                              ra->rnti,
                              (frameP * 10) + subframeP,
                              dl_config_pdu->dci_dl_pdu.
                              dci_dl_pdu_rel8.cce_idx);
        // prepare frame for retransmission
        get_retransmission_timing(mac->common_channels[CC_idP].tdd_Config,&ra->Msg4_frame,&ra->Msg4_subframe);
        LOG_W(MAC,
              "[eNB %d][RAPROC] CC_id %d Frame %d, subframeP %d: Msg4 not acknowledged, adding ue specific dci (rnti %x) for RA (Msg4 Retransmission round %d in %d.%d)\n",
              module_idP, CC_idP, frameP, subframeP, ra->rnti,
              round, ra->Msg4_frame, ra->Msg4_subframe);
      }     // Msg4 frame/subframe
    }     // regular LTE case
  } else {
    LOG_D(MAC,
          "[eNB %d][RAPROC] CC_id %d Frame %d, subframeP %d : Msg4 acknowledged\n",
          module_idP, CC_idP, frameP, subframeP);
    ra->state = IDLE;
    LOG_D(MAC,"[eNB %d][RAPROC] Frame %d, Subframe %d: state:IDLE\n", module_idP, frameP, subframeP);
    UE_id = find_UE_id(module_idP, ra->rnti);
    DevAssert(UE_id != -1);
    mac->UE_list.UE_template[UE_PCCID(module_idP, UE_id)][UE_id].configured = TRUE;
    mac->UE_list.UE_template[UE_PCCID(module_idP, UE_id)][UE_id].pusch_repetition_levels=ra->pusch_repetition_levels;
    cancel_ra_proc(module_idP, CC_idP, frameP, ra->rnti);
  }
}

void
schedule_RA(module_id_t module_idP, frame_t frameP, sub_frame_t subframeP) {
  int CC_id;
  eNB_MAC_INST *mac = RC.mac[module_idP];
  COMMON_channels_t *cc = mac->common_channels;
  RA_t *ra;
  uint8_t i;
  start_meas(&mac->schedule_ra);

  for (CC_id = 0; CC_id < MAX_NUM_CCs; CC_id++) {
    // skip UL component carriers if TDD
    if (is_UL_sf(&cc[CC_id], subframeP) == 1)
      continue;

    for (i = 0; i < NB_RA_PROC_MAX; i++) {
      ra = (RA_t *) & cc[CC_id].ra[i];

      if (ra->state == MSG2)
        generate_Msg2(module_idP, CC_id, frameP, subframeP, ra);
      else if (ra->state == MSG4 && ra->Msg4_frame == frameP && ra->Msg4_subframe == subframeP )
        generate_Msg4(module_idP, CC_id, frameP, subframeP, ra);
      else if (ra->state == WAITMSG4ACK)
        check_Msg4_retransmission(module_idP, CC_id, frameP,
                                  subframeP, ra);
    }     // for i=0 .. N_RA_PROC-1
  }       // CC_id

  stop_meas(&mac->schedule_ra);
}


// handles the event of MSG1 reception
void
initiate_ra_proc(module_id_t module_idP,
                 int CC_id,
                 frame_t frameP,
                 sub_frame_t subframeP,
                 uint16_t preamble_index,
                 int16_t timing_offset,
                 uint16_t ra_rnti,
                 uint8_t rach_resource_type
                ) {
  uint8_t i;
  COMMON_channels_t *cc = &RC.mac[module_idP]->common_channels[CC_id];
  RA_t *ra = &cc->ra[0];
  struct LTE_PRACH_ConfigSIB_v1310 *ext4_prach = NULL;
  LTE_PRACH_ParametersListCE_r13_t *prach_ParametersListCE_r13 = NULL;

  if (cc->mib->message.schedulingInfoSIB1_BR_r13>0) {
    AssertFatal(cc->radioResourceConfigCommon_BR != NULL,"radioResourceConfigCommon_BR is null\n");
    AssertFatal(cc->radioResourceConfigCommon_BR->ext4 != NULL, "radioResourceConfigCommon_BR->ext4 is null\n");
    ext4_prach = cc->radioResourceConfigCommon_BR->ext4->prach_ConfigCommon_v1310;
    AssertFatal(ext4_prach!=NULL,"ext4_prach is null\n");
    prach_ParametersListCE_r13 = &ext4_prach->prach_ParametersListCE_r13;
  }

  LOG_D(MAC,
        "[eNB %d][RAPROC] CC_id %d Frame %d, Subframe %d  Initiating RA procedure for preamble index %d\n",
        module_idP, CC_id, frameP, subframeP, preamble_index);
  LOG_D(MAC,
        "[eNB %d][RAPROC] CC_id %d Frame %d, Subframe %d  PRACH resource type %d\n",
        module_idP, CC_id, frameP, subframeP, rach_resource_type);
  uint16_t msg2_frame = frameP;
  uint16_t msg2_subframe = subframeP;
  int offset;
  static uint8_t failure_cnt = 0 ;

  if (prach_ParametersListCE_r13 &&
      prach_ParametersListCE_r13->list.count < rach_resource_type) {
    LOG_E(MAC,
          "[eNB %d][RAPROC] CC_id %d Received impossible PRACH resource type %d, only %d CE levels configured\n",
          module_idP, CC_id, rach_resource_type,
          (int) prach_ParametersListCE_r13->list.count);
    return;
  }

  VCD_SIGNAL_DUMPER_DUMP_FUNCTION_BY_NAME(VCD_SIGNAL_DUMPER_FUNCTIONS_INITIATE_RA_PROC, 1);
  VCD_SIGNAL_DUMPER_DUMP_FUNCTION_BY_NAME(VCD_SIGNAL_DUMPER_FUNCTIONS_INITIATE_RA_PROC, 0);

  for (i = 0; i < NB_RA_PROC_MAX; i++) {
    if (ra[i].state == IDLE) {
      int loop = 0;
      LOG_D(MAC, "Frame %d, Subframe %d: Activating RA process %d\n",
            frameP, subframeP, i);
      ra[i].state = MSG2;
      ra[i].Msg4_delay_cnt=0;
      ra[i].timing_offset = timing_offset;
      ra[i].preamble_subframe = subframeP;
      ra[i].rach_resource_type = rach_resource_type;
      ra[i].msg2_mpdcch_repetition_cnt = 0;
      ra[i].msg4_mpdcch_repetition_cnt = 0;

      //TODO Fill in other TDD config. What about nfapi_mode?
      if(cc->tdd_Config!=NULL) {
        switch(cc->tdd_Config->subframeAssignment) {
          default:
            printf("%s:%d: TODO\n", __FILE__, __LINE__);
            abort();

          case 1 :
            offset = 6;
            break;
        }
      } else { //FDD
        // DJP - this is because VNF is 2 subframes ahead of PNF and TX needs 4 subframes
        if (NFAPI_MODE != NFAPI_MONOLITHIC)
          offset = 7;
        else
          offset = 5;
      }

      add_subframe(&msg2_frame, &msg2_subframe, offset);
      ra[i].Msg2_frame         = msg2_frame;
      ra[i].Msg2_subframe      = msg2_subframe;
      LOG_D(MAC,"%s() Msg2[%04d%d] SFN/SF:%04d%d offset:%d\n", __FUNCTION__,ra[i].Msg2_frame,ra[i].Msg2_subframe,frameP,subframeP,offset);
      ra[i].Msg2_subframe = (subframeP + offset) % 10;

      /* TODO: find better procedure to allocate RNTI */
      do {
#if defined(USRP_REC_PLAY) // deterministic rnti in usrp record/playback mode
        static int drnti[MAX_MOBILES_PER_ENB] = { 0xbda7, 0x71da, 0x9c40, 0xc350, 0x2710, 0x4e20, 0x7530, 0x1388, 0x3a98, 0x61a8, 0x88b8, 0xafc8, 0xd6d8, 0x1b58, 0x4268, 0x6978 };
        int j = 0;
        int nb_ue = 0;

        for (j = 0; j < MAX_MOBILES_PER_ENB; j++) {
          if (UE_RNTI(module_idP, j) > 0) {
            nb_ue++;
          } else {
            break;
          }
        }

        if (nb_ue >= MAX_MOBILES_PER_ENB) {
          printf("No more free RNTI available, increase MAX_MOBILES_PER_ENB\n");
          abort();
        }

        ra[i].rnti = drnti[nb_ue];
#else
        ra[i].rnti = taus();
#endif
        loop++;
      } while (loop != 100 &&
               /* TODO: this is not correct, the rnti may be in use without
                * being in the MAC yet. To be refined.
                */
               !(find_UE_id(module_idP, ra[i].rnti) == -1 &&
                 /* 1024 and 60000 arbirarily chosen, not coming from standard */
                 ra[i].rnti >= 1024 && ra[i].rnti < 60000));

      if (loop == 100) {
        printf("%s:%d:%s: FATAL ERROR! contact the authors\n",
               __FILE__, __LINE__, __FUNCTION__);
        abort();
      }

      ra[i].RA_rnti = ra_rnti;
      ra[i].preamble_index = preamble_index;
      failure_cnt = 0;
      LOG_D(MAC,
            "[eNB %d][RAPROC] CC_id %d Frame %d Activating RAR generation in Frame %d, subframe %d for process %d, rnti %x, state %d\n",
            module_idP, CC_id, frameP, ra[i].Msg2_frame,
            ra[i].Msg2_subframe, i, ra[i].rnti, ra[i].state);
      return;
    }
  }

  LOG_E(MAC,
        "[eNB %d][RAPROC] FAILURE: CC_id %d Frame %d Initiating RA procedure for preamble index %d\n",
        module_idP, CC_id, frameP, preamble_index);
  failure_cnt++;

  if(failure_cnt > 20) {
    LOG_E(MAC,"[eNB %d][RAPROC] CC_id %d Frame %d Clear Random access information\n", module_idP, CC_id, frameP);
    clear_ra_proc(module_idP, CC_id, frameP);
  }
}

void
cancel_ra_proc(module_id_t module_idP, int CC_id, frame_t frameP,
               rnti_t rnti) {
  unsigned char i;
  RA_t *ra = (RA_t *) & RC.mac[module_idP]->common_channels[CC_id].ra[0];
  MSC_LOG_EVENT(MSC_PHY_ENB, "RA Cancelling procedure ue %" PRIx16 " ",
                rnti);
  LOG_D(MAC,
        "[eNB %d][RAPROC] CC_id %d Frame %d Cancelling RA procedure for UE rnti %x\n",
        module_idP, CC_id, frameP, rnti);

  for (i = 0; i < NB_RA_PROC_MAX; i++) {
    if (rnti == ra[i].rnti) {
      ra[i].state = IDLE;
      ra[i].timing_offset = 0;
      ra[i].RRC_timer = 20;
      ra[i].rnti = 0;
      ra[i].msg3_round = 0;
      LOG_D(MAC,"[eNB %d][RAPROC] CC_id %d Frame %d Canceled RA procedure for UE rnti %x\n", module_idP, CC_id, frameP, rnti);
    }
  }
}

void clear_ra_proc(module_id_t module_idP, int CC_id, frame_t frameP) {
  unsigned char i;
  RA_t *ra = (RA_t *) & RC.mac[module_idP]->common_channels[CC_id].ra[0];

  for (i = 0; i < NB_RA_PROC_MAX; i++) {
    LOG_D(MAC,"[eNB %d][RAPROC] CC_id %d Frame %d Clear Random access information rnti %x\n", module_idP, CC_id, frameP, ra[i].rnti);
    ra[i].state = IDLE;
    ra[i].timing_offset = 0;
    ra[i].RRC_timer = 20;
    ra[i].rnti = 0;
    ra[i].msg3_round = 0;
  }
}<|MERGE_RESOLUTION|>--- conflicted
+++ resolved
@@ -256,11 +256,7 @@
   dl_req_body = &mac->DL_req[CC_idP].dl_config_request_body;
   dl_config_pdu = &dl_req_body->dl_config_pdu_list[dl_req_body->number_pdu];
   N_RB_DL = to_prb(cc[CC_idP].mib->message.dl_Bandwidth);
-<<<<<<< HEAD
-#if (LTE_RRC_VERSION >= MAKE_VERSION(14, 0, 0))
   uint8_t PUSCH_Rep_Level;
-=======
->>>>>>> b3bc216d
   int             rmax = 0;
   int             rep = 0;
   int             reps = 0;
