/*
 * Licensed to the OpenAirInterface (OAI) Software Alliance under one or more
 * contributor license agreements.  See the NOTICE file distributed with
 * this work for additional information regarding copyright ownership.
 * The OpenAirInterface Software Alliance licenses this file to You under
 * the OAI Public License, Version 1.1  (the "License"); you may not use this file
 * except in compliance with the License.
 * You may obtain a copy of the License at
 *
 *      http://www.openairinterface.org/?page_id=698
 *
 * Unless required by applicable law or agreed to in writing, software
 * distributed under the License is distributed on an "AS IS" BASIS,
 * WITHOUT WARRANTIES OR CONDITIONS OF ANY KIND, either express or implied.
 * See the License for the specific language governing permissions and
 * limitations under the License.
 *-------------------------------------------------------------------------------
 * For more information about the OpenAirInterface (OAI) Software Alliance:
 *      contact@openairinterface.org
 */

/*! \file eNB_scheduler_RA.c
 * \brief primitives used for random access
 * \author  Navid Nikaein and Raymond Knopp
 * \date 2010 - 2014
 * \email: navid.nikaein@eurecom.fr
 * \version 1.0
 * @ingroup _mac

 */

/* indented with: indent -kr eNB_scheduler_RA.c */


#include "assertions.h"
#include "platform_types.h"
#include "msc.h"

#include "LAYER2/MAC/mac.h"
#include "LAYER2/MAC/mac_extern.h"

#include "LAYER2/MAC/mac_proto.h"
#include "common/utils/LOG/log.h"
#include "common/utils/LOG/vcd_signal_dumper.h"
#include "UTIL/OPT/opt.h"
#include "OCG.h"
#include "OCG_extern.h"
#include "PHY/LTE_TRANSPORT/transport_common_proto.h"

#include "RRC/LTE/rrc_extern.h"
#include "RRC/L2_INTERFACE/openair_rrc_L2_interface.h"

#include "SCHED/sched_common.h"
//#include "LAYER2/MAC/pre_processor.c"
#include "pdcp.h"

#if defined(ENABLE_ITTI)
#include "intertask_interface.h"
#endif

#include "SIMULATION/TOOLS/sim.h"	// for taus

#include "T.h"

#include "common/ran_context.h"
#include "LAYER2/MAC/eNB_scheduler_fairRR.h"

extern RAN_CONTEXT_t RC;

extern uint8_t nfapi_mode;
extern int oai_nfapi_hi_dci0_req(nfapi_hi_dci0_request_t *hi_dci0_req);

void add_subframe(uint16_t *frameP, uint16_t *subframeP, int offset)
{
    *frameP    = (*frameP + ((*subframeP + offset) / 10)) % 1024;

    *subframeP = ((*subframeP + offset) % 10);
}

uint16_t sfnsf_add_subframe(uint16_t frameP, uint16_t subframeP, int offset)
{
  add_subframe(&frameP, &subframeP, offset);
  return frameP<<4|subframeP;
}

void subtract_subframe(uint16_t *frameP, uint16_t *subframeP, int offset)
{
  if (*subframeP < offset)
  {
    *frameP = (*frameP+1024-1)%1024;
  }
  *subframeP = (*subframeP+10-offset)%10;
}

uint16_t sfnsf_subtract_subframe(uint16_t frameP, uint16_t subframeP, int offset)
{
  subtract_subframe(&frameP, &subframeP, offset);
  return frameP<<4|subframeP;
}

void
add_msg3(module_id_t module_idP, int CC_id, RA_t * ra, frame_t frameP,
	 sub_frame_t subframeP)
{
    eNB_MAC_INST *mac = RC.mac[module_idP];
    COMMON_channels_t *cc = &mac->common_channels[CC_id];
    uint8_t j;
    nfapi_ul_config_request_t *ul_req;
    nfapi_ul_config_request_body_t *ul_req_body;
    nfapi_ul_config_request_pdu_t *ul_config_pdu;
    nfapi_hi_dci0_request_t        *hi_dci0_req;
    nfapi_hi_dci0_request_body_t   *hi_dci0_req_body;
    nfapi_hi_dci0_request_pdu_t    *hi_dci0_pdu;
    uint8_t sf_ahead_dl;
    uint8_t rvseq[4] = { 0, 2, 3, 1 };


    ul_req = &mac->UL_req_tmp[CC_id][ra->Msg3_subframe];
    ul_req_body = &ul_req->ul_config_request_body;
    AssertFatal(ra->state != IDLE, "RA is not active for RA %X\n",
		ra->rnti);

<<<<<<< HEAD
#if (RRC_VERSION >= MAKE_VERSION(14, 0, 0))
  if (ra->rach_resource_type > 0) {
    LOG_I (MAC, "[eNB %d][RAPROC] Frame %d, Subframe %d : CC_id %d CE level %d is active, Msg3 in (%d,%d)\n",
           module_idP, frameP, subframeP, CC_id, ra->rach_resource_type - 1, ra->Msg3_frame, ra->Msg3_subframe);
    LOG_I (MAC, "Frame %d, Subframe %d Adding Msg3 UL Config Request for (%d,%d) : (%d,%d)\n",
           frameP, subframeP, ra->Msg3_frame, ra->Msg3_subframe, ra->msg3_nb_rb, ra->msg3_round);

    ul_config_pdu = &ul_req_body->ul_config_pdu_list[ul_req_body->number_of_pdus];

    memset ((void *) ul_config_pdu, 0, sizeof (nfapi_ul_config_request_pdu_t));
    ul_config_pdu->pdu_type = NFAPI_UL_CONFIG_ULSCH_PDU_TYPE;
    ul_config_pdu->pdu_size = (uint8_t) (2 + sizeof (nfapi_ul_config_ulsch_pdu));
    ul_config_pdu->ulsch_pdu.ulsch_pdu_rel8.handle = mac->ul_handle++;
    ul_config_pdu->ulsch_pdu.ulsch_pdu_rel8.rnti = ra->rnti;
    ul_config_pdu->ulsch_pdu.ulsch_pdu_rel8.resource_block_start = narrowband_to_first_rb (cc, ra->msg34_narrowband) + ra->msg3_first_rb;
    ul_config_pdu->ulsch_pdu.ulsch_pdu_rel8.number_of_resource_blocks = ra->msg3_nb_rb;
    ul_config_pdu->ulsch_pdu.ulsch_pdu_rel8.modulation_type = 2;
    ul_config_pdu->ulsch_pdu.ulsch_pdu_rel8.cyclic_shift_2_for_drms = 0;
    ul_config_pdu->ulsch_pdu.ulsch_pdu_rel8.frequency_hopping_enabled_flag = 0;
    ul_config_pdu->ulsch_pdu.ulsch_pdu_rel8.frequency_hopping_bits = 0;
    ul_config_pdu->ulsch_pdu.ulsch_pdu_rel8.new_data_indication = 0;
    ul_config_pdu->ulsch_pdu.ulsch_pdu_rel8.redundancy_version = rvseq[ra->msg3_round];
    ul_config_pdu->ulsch_pdu.ulsch_pdu_rel8.harq_process_number = 0;
    ul_config_pdu->ulsch_pdu.ulsch_pdu_rel8.ul_tx_mode = 0;
    ul_config_pdu->ulsch_pdu.ulsch_pdu_rel8.current_tx_nb = 0;
    ul_config_pdu->ulsch_pdu.ulsch_pdu_rel8.n_srs = 1;
    ul_config_pdu->ulsch_pdu.ulsch_pdu_rel8.size = get_TBS_UL (ra->msg3_mcs, ra->msg3_nb_rb);
    // Re13 fields
    ul_config_pdu->ulsch_pdu.ulsch_pdu_rel13.ue_type = ra->rach_resource_type > 2 ? 2 : 1;
    ul_config_pdu->ulsch_pdu.ulsch_pdu_rel13.total_number_of_repetitions = 1;
    ul_config_pdu->ulsch_pdu.ulsch_pdu_rel13.repetition_number = 1;
    ul_config_pdu->ulsch_pdu.ulsch_pdu_rel13.initial_transmission_sf_io = (ra->Msg3_frame * 10) + ra->Msg3_subframe;
    ul_req_body->number_of_pdus++;
  }                             //  if (ra->rach_resource_type>0) {         
  else
=======
#if (LTE_RRC_VERSION >= MAKE_VERSION(14, 0, 0))
    if (ra->rach_resource_type > 0) {
	LOG_D(MAC,
	      "[eNB %d][RAPROC] Frame %d, Subframe %d : CC_id %d CE level %d is active, Msg3 in (%d,%d)\n",
	      module_idP, frameP, subframeP, CC_id,
	      ra->rach_resource_type - 1, ra->Msg3_frame,
	      ra->Msg3_subframe);
	LOG_D(MAC,
	      "Frame %d, Subframe %d Adding Msg3 UL Config Request for (%d,%d) : (%d,%d)\n",
	      frameP, subframeP, ra->Msg3_frame, ra->Msg3_subframe,
	      ra->msg3_nb_rb, ra->msg3_round);

	ul_config_pdu =
	    &ul_req_body->ul_config_pdu_list[ul_req_body->number_of_pdus];

	memset((void *) ul_config_pdu, 0,
	       sizeof(nfapi_ul_config_request_pdu_t));
	ul_config_pdu->pdu_type                                                = NFAPI_UL_CONFIG_ULSCH_PDU_TYPE;
	ul_config_pdu->pdu_size                                                = (uint8_t) (2 + sizeof(nfapi_ul_config_ulsch_pdu));
	ul_config_pdu->ulsch_pdu.ulsch_pdu_rel8.handle                         = mac->ul_handle++;
        ul_config_pdu->ulsch_pdu.ulsch_pdu_rel8.tl.tag                         = NFAPI_UL_CONFIG_REQUEST_ULSCH_PDU_REL8_TAG;
	ul_config_pdu->ulsch_pdu.ulsch_pdu_rel8.rnti                           = ra->rnti;
	ul_config_pdu->ulsch_pdu.ulsch_pdu_rel8.resource_block_start           = narrowband_to_first_rb(cc,
													ra->msg34_narrowband) + ra->msg3_first_rb;
	ul_config_pdu->ulsch_pdu.ulsch_pdu_rel8.number_of_resource_blocks      = ra->msg3_nb_rb;
	ul_config_pdu->ulsch_pdu.ulsch_pdu_rel8.modulation_type                = 2;
	ul_config_pdu->ulsch_pdu.ulsch_pdu_rel8.cyclic_shift_2_for_drms        = 0;
	ul_config_pdu->ulsch_pdu.ulsch_pdu_rel8.frequency_hopping_enabled_flag = 0;
	ul_config_pdu->ulsch_pdu.ulsch_pdu_rel8.frequency_hopping_bits         = 0;
	ul_config_pdu->ulsch_pdu.ulsch_pdu_rel8.new_data_indication            = 0;
	ul_config_pdu->ulsch_pdu.ulsch_pdu_rel8.redundancy_version             = rvseq[ra->msg3_round];
	ul_config_pdu->ulsch_pdu.ulsch_pdu_rel8.harq_process_number            = ((10 * ra->Msg3_frame) + ra->Msg3_subframe) & 7;
	ul_config_pdu->ulsch_pdu.ulsch_pdu_rel8.ul_tx_mode                     = 0;
	ul_config_pdu->ulsch_pdu.ulsch_pdu_rel8.current_tx_nb                  = 0;
	ul_config_pdu->ulsch_pdu.ulsch_pdu_rel8.n_srs                          = 1;
	ul_config_pdu->ulsch_pdu.ulsch_pdu_rel8.size                           = get_TBS_UL(ra->msg3_mcs, ra->msg3_nb_rb);
	// Re13 fields
        ul_config_pdu->ulsch_pdu.ulsch_pdu_rel13.tl.tag                        = NFAPI_UL_CONFIG_REQUEST_ULSCH_PDU_REL13_TAG;
	ul_config_pdu->ulsch_pdu.ulsch_pdu_rel13.ue_type                       = ra->rach_resource_type > 2 ? 2 : 1;
	ul_config_pdu->ulsch_pdu.ulsch_pdu_rel13.total_number_of_repetitions   = 1;
	ul_config_pdu->ulsch_pdu.ulsch_pdu_rel13.repetition_number             = 1;
	ul_config_pdu->ulsch_pdu.ulsch_pdu_rel13.initial_transmission_sf_io    = (ra->Msg3_frame * 10) + ra->Msg3_subframe;
	ul_req_body->number_of_pdus++;
        ul_req_body->tl.tag                                                    = NFAPI_UL_CONFIG_REQUEST_BODY_TAG;
        ul_req->sfn_sf                                                         = ra->Msg3_frame<<4|ra->Msg3_subframe;
        ul_req->header.message_id                                              = NFAPI_UL_CONFIG_REQUEST;
    }				//  if (ra->rach_resource_type>0) {  
    else
>>>>>>> c1f7678e
#endif
    {
	LOG_D(MAC,
	      "[eNB %d][RAPROC] Frame %d, Subframe %d : CC_id %d RA is active, Msg3 in (%d,%d)\n",
	      module_idP, frameP, subframeP, CC_id, ra->Msg3_frame,
	      ra->Msg3_subframe);

	LOG_D(MAC,
	      "Frame %d, Subframe %d Adding Msg3 UL Config Request for (%d,%d) : (%d,%d,%d) for rnti: %d\n",
	      frameP, subframeP, ra->Msg3_frame, ra->Msg3_subframe,
	      ra->msg3_nb_rb, ra->msg3_first_rb, ra->msg3_round, ra->rnti);

	ul_config_pdu = &ul_req_body->ul_config_pdu_list[ul_req_body->number_of_pdus];

	memset((void *) ul_config_pdu, 0, sizeof(nfapi_ul_config_request_pdu_t));
	ul_config_pdu->pdu_type                                                = NFAPI_UL_CONFIG_ULSCH_PDU_TYPE;
	ul_config_pdu->pdu_size                                                = (uint8_t) (2 + sizeof(nfapi_ul_config_ulsch_pdu));
        ul_config_pdu->ulsch_pdu.ulsch_pdu_rel8.tl.tag                         = NFAPI_UL_CONFIG_REQUEST_ULSCH_PDU_REL8_TAG;
	ul_config_pdu->ulsch_pdu.ulsch_pdu_rel8.handle                         = mac->ul_handle++;
	ul_config_pdu->ulsch_pdu.ulsch_pdu_rel8.rnti                           = ra->rnti;
	ul_config_pdu->ulsch_pdu.ulsch_pdu_rel8.resource_block_start           = ra->msg3_first_rb;
	AssertFatal(ra->msg3_nb_rb > 0, "nb_rb = 0\n");
	ul_config_pdu->ulsch_pdu.ulsch_pdu_rel8.number_of_resource_blocks      = ra->msg3_nb_rb;
	ul_config_pdu->ulsch_pdu.ulsch_pdu_rel8.modulation_type                = 2;
	ul_config_pdu->ulsch_pdu.ulsch_pdu_rel8.cyclic_shift_2_for_drms        = 0;
	ul_config_pdu->ulsch_pdu.ulsch_pdu_rel8.frequency_hopping_enabled_flag = 0;
	ul_config_pdu->ulsch_pdu.ulsch_pdu_rel8.frequency_hopping_bits         = 0;
	ul_config_pdu->ulsch_pdu.ulsch_pdu_rel8.new_data_indication            = 0;
	ul_config_pdu->ulsch_pdu.ulsch_pdu_rel8.redundancy_version             = rvseq[ra->msg3_round];
	ul_config_pdu->ulsch_pdu.ulsch_pdu_rel8.harq_process_number            = subframe2harqpid(cc, ra->Msg3_frame, ra->Msg3_subframe);
	ul_config_pdu->ulsch_pdu.ulsch_pdu_rel8.ul_tx_mode                     = 0;
	ul_config_pdu->ulsch_pdu.ulsch_pdu_rel8.current_tx_nb                  = 0;
	ul_config_pdu->ulsch_pdu.ulsch_pdu_rel8.n_srs                          = 1;
	ul_config_pdu->ulsch_pdu.ulsch_pdu_rel8.size                           = get_TBS_UL(10, ra->msg3_nb_rb);
	ul_req_body->number_of_pdus++;
        ul_req_body->tl.tag                                                    = NFAPI_UL_CONFIG_REQUEST_BODY_TAG;
        ul_req->sfn_sf                                                         = ra->Msg3_frame<<4|ra->Msg3_subframe;
        ul_req->header.message_id                                              = NFAPI_UL_CONFIG_REQUEST;
	// save UL scheduling information for preprocessor
	for (j = 0; j < ra->msg3_nb_rb; j++)
	    cc->vrb_map_UL[ra->msg3_first_rb + j] = 1;

        LOG_D(MAC, "MSG3: UL_CONFIG SFN/SF:%d number_of_pdus:%d ra->msg3_round:%d\n", NFAPI_SFNSF2DEC(ul_req->sfn_sf), ul_req_body->number_of_pdus, ra->msg3_round);

	if (ra->msg3_round != 0) {	// program HI too
	    sf_ahead_dl = ul_subframe2_k_phich(cc, subframeP);
	    hi_dci0_req = &mac->HI_DCI0_req[CC_id][(subframeP+sf_ahead_dl)%10];
	    hi_dci0_req_body = &hi_dci0_req->hi_dci0_request_body;
	    hi_dci0_pdu = &hi_dci0_req_body->hi_dci0_pdu_list[hi_dci0_req_body->number_of_dci + hi_dci0_req_body->number_of_hi];
	    memset((void *) hi_dci0_pdu, 0,
		   sizeof(nfapi_hi_dci0_request_pdu_t));
	    hi_dci0_pdu->pdu_type                                   = NFAPI_HI_DCI0_HI_PDU_TYPE;
	    hi_dci0_pdu->pdu_size                                   = 2 + sizeof(nfapi_hi_dci0_hi_pdu);
            hi_dci0_pdu->hi_pdu.hi_pdu_rel8.tl.tag                  = NFAPI_HI_DCI0_REQUEST_HI_PDU_REL8_TAG;
	    hi_dci0_pdu->hi_pdu.hi_pdu_rel8.resource_block_start    = ra->msg3_first_rb;
	    hi_dci0_pdu->hi_pdu.hi_pdu_rel8.cyclic_shift_2_for_drms = 0;
	    hi_dci0_pdu->hi_pdu.hi_pdu_rel8.hi_value                = 0;
	    hi_dci0_req_body->number_of_hi++;

            hi_dci0_req_body->sfnsf                                 = sfnsf_add_subframe(ra->Msg3_frame, ra->Msg3_subframe, 0);
            hi_dci0_req_body->tl.tag                                = NFAPI_HI_DCI0_REQUEST_BODY_TAG;

            hi_dci0_req->sfn_sf                                     = sfnsf_add_subframe(frameP, subframeP, sf_ahead_dl);
            hi_dci0_req->header.message_id                          = NFAPI_HI_DCI0_REQUEST;

            if (nfapi_mode) {
              oai_nfapi_hi_dci0_req(hi_dci0_req);
              hi_dci0_req_body->number_of_hi=0;
            }

            LOG_D(MAC, "MSG3: HI_DCI0 SFN/SF:%d number_of_dci:%d number_of_hi:%d\n", NFAPI_SFNSF2DEC(hi_dci0_req->sfn_sf), hi_dci0_req_body->number_of_dci, hi_dci0_req_body->number_of_hi);

	    // save UL scheduling information for preprocessor
	    for (j = 0; j < ra->msg3_nb_rb; j++)
		cc->vrb_map_UL[ra->msg3_first_rb + j] = 1;

	    LOG_D(MAC,
		  "[eNB %d][PUSCH-RA %x] CC_id %d Frame %d subframeP %d Scheduled (PHICH) RA (mcs %d, first rb %d, nb_rb %d,round %d)\n",
		  module_idP, ra->rnti, CC_id, frameP, subframeP, 10, 1, 1,
		  ra->msg3_round - 1);
	}			//       if (ra->msg3_round != 0) { // program HI too
    }				// non-BL/CE UE case
}

void
generate_Msg2(module_id_t module_idP, int CC_idP, frame_t frameP,
	      sub_frame_t subframeP, RA_t * ra)
{

<<<<<<< HEAD
  eNB_MAC_INST *mac = RC.mac[module_idP];
  COMMON_channels_t *cc = mac->common_channels;
  
  uint8_t *vrb_map;
  int first_rb;
  int N_RB_DL;
  nfapi_dl_config_request_pdu_t *dl_config_pdu;
  nfapi_tx_request_pdu_t *TX_req;
  nfapi_dl_config_request_body_t *dl_req_body;
  
  vrb_map = cc[CC_idP].vrb_map;
  dl_req_body = &mac->DL_req[CC_idP].dl_config_request_body;
  dl_config_pdu = &dl_req_body->dl_config_pdu_list[dl_req_body->number_pdu];
  N_RB_DL = to_prb(cc[CC_idP].mib->message.dl_Bandwidth);
  
#if (RRC_VERSION >= MAKE_VERSION(14, 0, 0))
  int             rmax = 0;
  int             rep = 0;
  int             reps = 0;
  int             num_nb = 0;

  first_rb = 0;
  struct PRACH_ConfigSIB_v1310 *ext4_prach;
  PRACH_ParametersListCE_r13_t *prach_ParametersListCE_r13;
  PRACH_ParametersCE_r13_t *p[4] = { NULL, NULL, NULL, NULL };

  uint16_t        absSF = (10 * frameP) + subframeP;
  uint16_t        absSF_Msg2 = (10 * ra->Msg2_frame) + ra->Msg2_subframe;

  if (absSF > absSF_Msg2)
    return;                     // we're not ready yet, need to be to start ==  

  if (cc[CC_idP].mib->message.schedulingInfoSIB1_BR_r13 > 0 && 
      cc[CC_idP].radioResourceConfigCommon_BR) {

    ext4_prach = cc[CC_idP].radioResourceConfigCommon_BR->ext4->prach_ConfigCommon_v1310;
    prach_ParametersListCE_r13 = &ext4_prach->prach_ParametersListCE_r13;

    switch (prach_ParametersListCE_r13->list.count) {
    case 4:
      p[3] = prach_ParametersListCE_r13->list.array[3];
    case 3:
      p[2] = prach_ParametersListCE_r13->list.array[2];
    case 2:
      p[1] = prach_ParametersListCE_r13->list.array[1];
    case 1:
      p[0] = prach_ParametersListCE_r13->list.array[0];
      break;
    default:
      AssertFatal (1 == 0, "Illegal count for prach_ParametersListCE_r13 %d\n", (int) prach_ParametersListCE_r13->list.count);
      break;
=======
    eNB_MAC_INST *mac = RC.mac[module_idP];
    COMMON_channels_t *cc = mac->common_channels;

    uint8_t *vrb_map;
    int first_rb;
    int N_RB_DL;
    nfapi_dl_config_request_pdu_t *dl_config_pdu;
    nfapi_tx_request_pdu_t *TX_req;
    nfapi_dl_config_request_body_t *dl_req;

    vrb_map = cc[CC_idP].vrb_map;
    dl_req = &mac->DL_req[CC_idP].dl_config_request_body;
    dl_config_pdu = &dl_req->dl_config_pdu_list[dl_req->number_pdu];
    N_RB_DL = to_prb(cc[CC_idP].mib->message.dl_Bandwidth);

#if (LTE_RRC_VERSION >= MAKE_VERSION(14, 0, 0))
    int rmax = 0;
    int rep = 0;
    int reps = 0;
    int num_nb = 0;

    first_rb = 0;
    struct LTE_PRACH_ConfigSIB_v1310 *ext4_prach;
    LTE_PRACH_ParametersListCE_r13_t *prach_ParametersListCE_r13;
    LTE_PRACH_ParametersCE_r13_t *p[4] = { NULL, NULL, NULL, NULL };

    uint16_t absSF = (10 * frameP) + subframeP;
    uint16_t absSF_Msg2 = (10 * ra->Msg2_frame) + ra->Msg2_subframe;

    LOG_D(MAC,"absSF:%d absSF_Msg2:%d ra->rach_resource_type:%d\n",absSF,absSF_Msg2,ra->rach_resource_type);

    if (absSF < absSF_Msg2)
	return;			// we're not ready yet, need to be to start ==  

    if (cc[CC_idP].radioResourceConfigCommon_BR) {

	ext4_prach                 = cc[CC_idP].radioResourceConfigCommon_BR->ext4->prach_ConfigCommon_v1310;
	prach_ParametersListCE_r13 = &ext4_prach->prach_ParametersListCE_r13;

	switch (prach_ParametersListCE_r13->list.count) {
	case 4:
	    p[3] = prach_ParametersListCE_r13->list.array[3];
	case 3:
	    p[2] = prach_ParametersListCE_r13->list.array[2];
	case 2:
	    p[1] = prach_ParametersListCE_r13->list.array[1];
	case 1:
	    p[0] = prach_ParametersListCE_r13->list.array[0];
	    break;
	default:
	    AssertFatal(1 == 0,
			"Illegal count for prach_ParametersListCE_r13 %d\n",
			(int) prach_ParametersListCE_r13->list.count);
	    break;
	}
>>>>>>> c1f7678e
    }
  }

  if (ra->rach_resource_type > 0) {

    // This uses an MPDCCH Type 2 common allocation according to Section 9.1.5 36-213
    // Parameters:
    //    p=2+4 PRB set (number of PRB pairs 3)
    //    rmax = mpdcch-NumRepetition-RA-r13 => Table 9.1.5-3
    //    if CELevel = 0,1 => Table 9.1.5-1b for MPDCCH candidates
    //    if CELevel = 2,3 => Table 9.1.5-2b for MPDCCH candidates
    //    distributed transmission

    // rmax from SIB2 information
    AssertFatal (rmax < 9, "rmax>8!\n");
    rmax = 1 << p[ra->rach_resource_type - 1]->mpdcch_NumRepetition_RA_r13;
    // choose r1 by default for RAR (Table 9.1.5-5)
    rep = 0;
    // get actual repetition count from Table 9.1.5-3
    reps = (rmax <= 8) ? (1 << rep) : (rmax >> (3 - rep));
    // get narrowband according to higher-layer config 
    num_nb = p[ra->rach_resource_type - 1]->mpdcch_NarrowbandsToMonitor_r13.list.count;
    ra->msg2_narrowband = *p[ra->rach_resource_type - 1]->mpdcch_NarrowbandsToMonitor_r13.list.array[ra->preamble_index % num_nb]-1;
    first_rb = narrowband_to_first_rb (&cc[CC_idP], ra->msg2_narrowband);

    if ((ra->msg2_mpdcch_repetition_cnt == 0) && (mpdcch_sf_condition (mac, CC_idP, frameP, subframeP, rmax, TYPE2, -1) > 0)) {
      ra->msg2_mpdcch_done = 0;
      // MPDCCH configuration for RAR
      LOG_I (MAC, "[eNB %d][RAPROC] Frame %d, Subframe %d : In generate_Msg2 for CE Level %d, Programming MPDCCH %d repetitions\n", module_idP, frameP, subframeP, ra->rach_resource_type-1,reps);


      memset ((void *) dl_config_pdu, 0, sizeof (nfapi_dl_config_request_pdu_t));
      dl_config_pdu->pdu_type = NFAPI_DL_CONFIG_MPDCCH_PDU_TYPE;
      dl_config_pdu->pdu_size = (uint8_t) (2 + sizeof (nfapi_dl_config_mpdcch_pdu));
      dl_config_pdu->mpdcch_pdu.mpdcch_pdu_rel13.dci_format = (ra->rach_resource_type > 1) ? 11 : 10;
      dl_config_pdu->mpdcch_pdu.mpdcch_pdu_rel13.mpdcch_narrow_band = ra->msg2_narrowband;
      dl_config_pdu->mpdcch_pdu.mpdcch_pdu_rel13.number_of_prb_pairs = 6;
      dl_config_pdu->mpdcch_pdu.mpdcch_pdu_rel13.resource_block_assignment = 0; // Note: this can be dynamic
      dl_config_pdu->mpdcch_pdu.mpdcch_pdu_rel13.mpdcch_tansmission_type = 1;   // imposed (9.1.5 in 213) for Type 2 Common search space  
      AssertFatal (cc[CC_idP].sib1_v13ext->bandwidthReducedAccessRelatedInfo_r13 != NULL, "cc[CC_idP].sib1_v13ext->bandwidthReducedAccessRelatedInfo_r13 is null\n");
      dl_config_pdu->mpdcch_pdu.mpdcch_pdu_rel13.start_symbol = cc[CC_idP].sib1_v13ext->bandwidthReducedAccessRelatedInfo_r13->startSymbolBR_r13;
      dl_config_pdu->mpdcch_pdu.mpdcch_pdu_rel13.ecce_index = 0;        // Note: this should be dynamic
      dl_config_pdu->mpdcch_pdu.mpdcch_pdu_rel13.aggregation_level = 24;        // OK for CEModeA r1-3 (9.1.5-1b) or CEModeB r1-4
      dl_config_pdu->mpdcch_pdu.mpdcch_pdu_rel13.rnti_type = 2; // RA-RNTI
      dl_config_pdu->mpdcch_pdu.mpdcch_pdu_rel13.rnti = ra->RA_rnti;
      dl_config_pdu->mpdcch_pdu.mpdcch_pdu_rel13.ce_mode = (ra->rach_resource_type < 3) ? 1 : 2;
      dl_config_pdu->mpdcch_pdu.mpdcch_pdu_rel13.drms_scrambling_init = cc[CC_idP].physCellId;
      dl_config_pdu->mpdcch_pdu.mpdcch_pdu_rel13.initial_transmission_sf_io = (frameP * 10) + subframeP;
      dl_config_pdu->mpdcch_pdu.mpdcch_pdu_rel13.transmission_power = 6000;     // 0dB
      dl_config_pdu->mpdcch_pdu.mpdcch_pdu_rel13.resource_block_coding = getRIV (6, 0, 6) | (ra->msg2_narrowband<<5);      
      dl_config_pdu->mpdcch_pdu.mpdcch_pdu_rel13.mcs = 0;       // adjust according to size of RAR, 208 bits with N1A_PRB=3
      dl_config_pdu->mpdcch_pdu.mpdcch_pdu_rel13.pdsch_reptition_levels = 0;    // fix to 4 for now
      dl_config_pdu->mpdcch_pdu.mpdcch_pdu_rel13.redundancy_version = 0;
      dl_config_pdu->mpdcch_pdu.mpdcch_pdu_rel13.new_data_indicator = 0;
      dl_config_pdu->mpdcch_pdu.mpdcch_pdu_rel13.harq_process = 0;
      dl_config_pdu->mpdcch_pdu.mpdcch_pdu_rel13.tpmi_length = 0;
      dl_config_pdu->mpdcch_pdu.mpdcch_pdu_rel13.tpmi = 0;
      dl_config_pdu->mpdcch_pdu.mpdcch_pdu_rel13.pmi_flag = 0;
      dl_config_pdu->mpdcch_pdu.mpdcch_pdu_rel13.pmi = 0;
      dl_config_pdu->mpdcch_pdu.mpdcch_pdu_rel13.harq_resource_offset = 0;
      dl_config_pdu->mpdcch_pdu.mpdcch_pdu_rel13.dci_subframe_repetition_number = rep;
      dl_config_pdu->mpdcch_pdu.mpdcch_pdu_rel13.tpc = 1;       // N1A_PRB=3 (36.212) => 56 bits
      dl_config_pdu->mpdcch_pdu.mpdcch_pdu_rel13.downlink_assignment_index_length = 0;
      dl_config_pdu->mpdcch_pdu.mpdcch_pdu_rel13.downlink_assignment_index = 0;
      dl_config_pdu->mpdcch_pdu.mpdcch_pdu_rel13.allocate_prach_flag = 0;
      dl_config_pdu->mpdcch_pdu.mpdcch_pdu_rel13.preamble_index = 0;
      dl_config_pdu->mpdcch_pdu.mpdcch_pdu_rel13.prach_mask_index = 0;
      dl_config_pdu->mpdcch_pdu.mpdcch_pdu_rel13.starting_ce_level = 0;
      dl_config_pdu->mpdcch_pdu.mpdcch_pdu_rel13.srs_request = 0;
      dl_config_pdu->mpdcch_pdu.mpdcch_pdu_rel13.antenna_ports_and_scrambling_identity_flag = 0;
      dl_config_pdu->mpdcch_pdu.mpdcch_pdu_rel13.antenna_ports_and_scrambling_identity = 0;
      dl_config_pdu->mpdcch_pdu.mpdcch_pdu_rel13.frequency_hopping_enabled_flag = 0;
      dl_config_pdu->mpdcch_pdu.mpdcch_pdu_rel13.paging_direct_indication_differentiation_flag = 0;
      dl_config_pdu->mpdcch_pdu.mpdcch_pdu_rel13.direct_indication = 0;
      dl_config_pdu->mpdcch_pdu.mpdcch_pdu_rel13.total_dci_length_including_padding = 0;        // this is not needed by OAI L1, but should be filled in
      dl_config_pdu->mpdcch_pdu.mpdcch_pdu_rel13.number_of_tx_antenna_ports = 1;
      ra->msg2_mpdcch_repetition_cnt++;
      dl_req_body->number_pdu++;
      ra->Msg2_subframe = (ra->Msg2_subframe + 9) % 10;

    }                           //repetition_count==0 && SF condition met
    if (ra->msg2_mpdcch_repetition_cnt > 0) {  // we're in a stream of repetitions


      if ((ra->msg2_mpdcch_repetition_cnt == reps)&&
	  (ra->msg2_mpdcch_done == 0)){    // this is the last mpdcch repetition
	ra->msg2_mpdcch_done = 1;
        if (cc[CC_idP].tdd_Config == NULL) {    // FDD case
          // wait 2 subframes for PDSCH transmission
          if (subframeP > 7)
            ra->Msg2_frame = (frameP + 1) & 1023;
          else
            ra->Msg2_frame = frameP;
          ra->Msg2_subframe = (subframeP + 2) % 10;    // +2 is the "n+x" from Section 7.1.11  in 36.213
          LOG_I(MAC,"[eNB %d][RAPROC] Frame %d, Subframe %d : In generate_Msg2, programmed Msg2 for %d.%d\n", module_idP, frameP, subframeP, ra->Msg2_frame,ra->Msg2_subframe); 
        } else {
          AssertFatal (1 == 0, "TDD case not done yet\n");
        }
      }                         // mpdcch_repetition_count == reps
      else if (ra->msg2_mpdcch_done == 0) {
        LOG_I (MAC, "[eNB %d][RAPROC] Frame %d, Subframe %d : In generate_Msg2, MPDCCH repetition %d\n", module_idP, frameP, subframeP, ra->msg2_mpdcch_repetition_cnt);
        ra->msg2_mpdcch_repetition_cnt++;
      }


      if ((ra->Msg2_frame == frameP) && (ra->Msg2_subframe == subframeP)) {
        // Program PDSCH
        LOG_I (MAC, "[eNB %d][RAPROC] Frame %d, Subframe %d : In generate_Msg2, Programming PDSCH\n", module_idP, frameP, subframeP);

        dl_config_pdu = &dl_req_body->dl_config_pdu_list[dl_req_body->number_pdu];
        memset ((void *) dl_config_pdu, 0, sizeof (nfapi_dl_config_request_pdu_t));
        dl_config_pdu->pdu_type = NFAPI_DL_CONFIG_DLSCH_PDU_TYPE;
        dl_config_pdu->pdu_size = (uint8_t) (2 + sizeof (nfapi_dl_config_dlsch_pdu));
        dl_config_pdu->dlsch_pdu.dlsch_pdu_rel8.pdu_index = mac->pdu_index[CC_idP];
        dl_config_pdu->dlsch_pdu.dlsch_pdu_rel8.rnti = ra->RA_rnti;
        dl_config_pdu->dlsch_pdu.dlsch_pdu_rel8.resource_allocation_type = 2;
        dl_config_pdu->dlsch_pdu.dlsch_pdu_rel8.virtual_resource_block_assignment_flag = 0;     // localized
        dl_config_pdu->dlsch_pdu.dlsch_pdu_rel8.resource_block_coding = getRIV (N_RB_DL, first_rb, 6);
        dl_config_pdu->dlsch_pdu.dlsch_pdu_rel8.modulation = 2; //QPSK
        dl_config_pdu->dlsch_pdu.dlsch_pdu_rel8.redundancy_version = 0;
        dl_config_pdu->dlsch_pdu.dlsch_pdu_rel8.transport_blocks = 1;   // first block
        dl_config_pdu->dlsch_pdu.dlsch_pdu_rel8.transport_block_to_codeword_swap_flag = 0;
        dl_config_pdu->dlsch_pdu.dlsch_pdu_rel8.transmission_scheme = (cc[CC_idP].p_eNB == 1) ? 0 : 1;
        dl_config_pdu->dlsch_pdu.dlsch_pdu_rel8.number_of_layers = 1;
        dl_config_pdu->dlsch_pdu.dlsch_pdu_rel8.number_of_subbands = 1;
        //      dl_config_pdu->dlsch_pdu.dlsch_pdu_rel8.codebook_index                         = ;
        dl_config_pdu->dlsch_pdu.dlsch_pdu_rel8.ue_category_capacity = 1;
        dl_config_pdu->dlsch_pdu.dlsch_pdu_rel8.pa = 4; // 0 dB
        dl_config_pdu->dlsch_pdu.dlsch_pdu_rel8.delta_power_offset_index = 0;
        dl_config_pdu->dlsch_pdu.dlsch_pdu_rel8.ngap = 0;
        dl_config_pdu->dlsch_pdu.dlsch_pdu_rel8.nprb = get_subbandsize (cc[CC_idP].mib->message.dl_Bandwidth); // ignored
        dl_config_pdu->dlsch_pdu.dlsch_pdu_rel8.transmission_mode = (cc[CC_idP].p_eNB == 1) ? 1 : 2;
        dl_config_pdu->dlsch_pdu.dlsch_pdu_rel8.num_bf_prb_per_subband = 1;
        dl_config_pdu->dlsch_pdu.dlsch_pdu_rel8.num_bf_vector = 1;
        //      dl_config_pdu->dlsch_pdu.dlsch_pdu_rel8.bf_vector                    = ; 

        // Rel10 fields
        dl_config_pdu->dlsch_pdu.dlsch_pdu_rel10.pdsch_start = cc[CC_idP].sib1_v13ext->bandwidthReducedAccessRelatedInfo_r13->startSymbolBR_r13;
        // Rel13 fields
        dl_config_pdu->dlsch_pdu.dlsch_pdu_rel13.ue_type = (ra->rach_resource_type < 3) ? 1 : 2;;
        dl_config_pdu->dlsch_pdu.dlsch_pdu_rel13.pdsch_payload_type = 2;        // not SI message
        dl_config_pdu->dlsch_pdu.dlsch_pdu_rel13.initial_transmission_sf_io = (10 * frameP) + subframeP;
        dl_config_pdu->dlsch_pdu.dlsch_pdu_rel13.drms_table_flag = 0;
        dl_req_body->number_pdu++;

	fill_rar_br (mac, CC_idP, ra, frameP, subframeP, cc[CC_idP].RAR_pdu.payload, ra->rach_resource_type - 1)     ; 
// Program UL processing for Msg3, same as regular LTE
        get_Msg3alloc (&cc[CC_idP], subframeP, frameP, &ra->Msg3_frame, &ra->Msg3_subframe);
        add_msg3 (module_idP, CC_idP, ra, frameP, subframeP);
	ra->state = WAITMSG3;
        // DL request
        LOG_I (MAC, "[eNB %d][RAPROC] Frame %d, Subframe %d : In generate_Msg2, Programming TX Req\n", module_idP, frameP, subframeP);
        mac->TX_req[CC_idP].sfn_sf = (frameP << 4) + subframeP;
        TX_req = &mac->TX_req[CC_idP].tx_request_body.tx_pdu_list[mac->TX_req[CC_idP].tx_request_body.number_of_pdus];
        TX_req->pdu_length = 7; // This should be changed if we have more than 1 preamble 
        TX_req->pdu_index = mac->pdu_index[CC_idP]++;
        TX_req->num_segments = 1;
        TX_req->segments[0].segment_length = 7;
        TX_req->segments[0].segment_data = cc[CC_idP].RAR_pdu.payload;
        mac->TX_req[CC_idP].tx_request_body.number_of_pdus++;
      }
    }

  } else

#endif
    {

	if ((ra->Msg2_frame == frameP) && (ra->Msg2_subframe == subframeP)) {
	    LOG_D(MAC,
		  "[eNB %d] CC_id %d Frame %d, subframeP %d: Generating RAR DCI, state %d\n",
		  module_idP, CC_idP, frameP, subframeP, ra->state);

	    // Allocate 4 PRBS starting in RB 0
	    first_rb = 0;
	    vrb_map[first_rb] = 1;
	    vrb_map[first_rb + 1] = 1;
	    vrb_map[first_rb + 2] = 1;
	    vrb_map[first_rb + 3] = 1;

	    memset((void *) dl_config_pdu, 0, sizeof(nfapi_dl_config_request_pdu_t));
	    dl_config_pdu->pdu_type = NFAPI_DL_CONFIG_DCI_DL_PDU_TYPE;
	    dl_config_pdu->pdu_size = (uint8_t) (2 + sizeof(nfapi_dl_config_dci_dl_pdu));
	    dl_config_pdu->dci_dl_pdu.dci_dl_pdu_rel8.tl.tag = NFAPI_DL_CONFIG_REQUEST_DCI_DL_PDU_REL8_TAG;
	    dl_config_pdu->dci_dl_pdu.dci_dl_pdu_rel8.dci_format = NFAPI_DL_DCI_FORMAT_1A;
	    dl_config_pdu->dci_dl_pdu.dci_dl_pdu_rel8.aggregation_level = 4;
	    dl_config_pdu->dci_dl_pdu.dci_dl_pdu_rel8.rnti = ra->RA_rnti;
	    dl_config_pdu->dci_dl_pdu.dci_dl_pdu_rel8.rnti_type = 2;	// RA-RNTI : see Table 4-10 from SCF082 - nFAPI specifications
	    dl_config_pdu->dci_dl_pdu.dci_dl_pdu_rel8.transmission_power = 6000;	// equal to RS power

	    dl_config_pdu->dci_dl_pdu.dci_dl_pdu_rel8.harq_process = 0;
	    dl_config_pdu->dci_dl_pdu.dci_dl_pdu_rel8.tpc = 1;	// no TPC
	    dl_config_pdu->dci_dl_pdu.dci_dl_pdu_rel8.new_data_indicator_1 = 1;
	    dl_config_pdu->dci_dl_pdu.dci_dl_pdu_rel8.mcs_1 = 0;
	    dl_config_pdu->dci_dl_pdu.dci_dl_pdu_rel8.redundancy_version_1 = 0;
	    dl_config_pdu->dci_dl_pdu.dci_dl_pdu_rel8.virtual_resource_block_assignment_flag = 0;

	    dl_config_pdu->dci_dl_pdu.dci_dl_pdu_rel8.resource_block_coding = getRIV(N_RB_DL, first_rb, 4);

	    // This checks if the above DCI allocation is feasible in current subframe
	    if (!CCE_allocation_infeasible(module_idP, CC_idP, 0, subframeP,
		 dl_config_pdu->dci_dl_pdu.dci_dl_pdu_rel8.aggregation_level, ra->RA_rnti)) {
		LOG_D(MAC,
		      "Frame %d: Subframe %d : Adding common DCI for RA_RNTI %x\n",
		      frameP, subframeP, ra->RA_rnti);
		dl_req_body->number_dci++;
		dl_req_body->number_pdu++;

		dl_config_pdu = &dl_req_body->dl_config_pdu_list[dl_req_body->number_pdu];
		memset((void *) dl_config_pdu, 0, sizeof(nfapi_dl_config_request_pdu_t));
		dl_config_pdu->pdu_type                                                        = NFAPI_DL_CONFIG_DLSCH_PDU_TYPE;
		dl_config_pdu->pdu_size                                                        = (uint8_t) (2 + sizeof(nfapi_dl_config_dlsch_pdu));
                dl_config_pdu->dlsch_pdu.dlsch_pdu_rel8.tl.tag                                 = NFAPI_DL_CONFIG_REQUEST_DLSCH_PDU_REL8_TAG;
		dl_config_pdu->dlsch_pdu.dlsch_pdu_rel8.pdu_index                              = mac->pdu_index[CC_idP];
		dl_config_pdu->dlsch_pdu.dlsch_pdu_rel8.rnti                                   = ra->RA_rnti;
		dl_config_pdu->dlsch_pdu.dlsch_pdu_rel8.resource_allocation_type               = 2;	// format 1A/1B/1D
		dl_config_pdu->dlsch_pdu.dlsch_pdu_rel8.virtual_resource_block_assignment_flag = 0;	// localized
		dl_config_pdu->dlsch_pdu.dlsch_pdu_rel8.resource_block_coding                  = getRIV(N_RB_DL, first_rb, 4);
		dl_config_pdu->dlsch_pdu.dlsch_pdu_rel8.modulation                             = 2;	//QPSK
		dl_config_pdu->dlsch_pdu.dlsch_pdu_rel8.redundancy_version                     = 0;
		dl_config_pdu->dlsch_pdu.dlsch_pdu_rel8.transport_blocks                       = 1;	// first block
		dl_config_pdu->dlsch_pdu.dlsch_pdu_rel8.transport_block_to_codeword_swap_flag  = 0;
		dl_config_pdu->dlsch_pdu.dlsch_pdu_rel8.transmission_scheme                    = (cc->p_eNB == 1) ? 0 : 1;
		dl_config_pdu->dlsch_pdu.dlsch_pdu_rel8.number_of_layers                       = 1;
		dl_config_pdu->dlsch_pdu.dlsch_pdu_rel8.number_of_subbands                     = 1;
		//    dl_config_pdu->dlsch_pdu.dlsch_pdu_rel8.codebook_index                         = ;
		dl_config_pdu->dlsch_pdu.dlsch_pdu_rel8.ue_category_capacity                   = 1;
		dl_config_pdu->dlsch_pdu.dlsch_pdu_rel8.pa                                     = 4;	// 0 dB
		dl_config_pdu->dlsch_pdu.dlsch_pdu_rel8.delta_power_offset_index               = 0;
		dl_config_pdu->dlsch_pdu.dlsch_pdu_rel8.ngap                                   = 0;
		dl_config_pdu->dlsch_pdu.dlsch_pdu_rel8.nprb                                   = get_subbandsize(cc->mib->message.dl_Bandwidth);	// ignored
		dl_config_pdu->dlsch_pdu.dlsch_pdu_rel8.transmission_mode                      = (cc->p_eNB == 1) ? 1 : 2;
		dl_config_pdu->dlsch_pdu.dlsch_pdu_rel8.num_bf_prb_per_subband                 = 1;
		dl_config_pdu->dlsch_pdu.dlsch_pdu_rel8.num_bf_vector                          = 1;
		//    dl_config_pdu->dlsch_pdu.dlsch_pdu_rel8.bf_vector                    = ; 
		dl_req_body->number_pdu++;
                mac->DL_req[CC_idP].sfn_sf = frameP<<4 | subframeP;

		// Program UL processing for Msg3
		get_Msg3alloc(&cc[CC_idP], subframeP, frameP,&ra->Msg3_frame, &ra->Msg3_subframe);

		LOG_D(MAC,
		      "Frame %d, Subframe %d: Setting Msg3 reception for Frame %d Subframe %d\n",
		      frameP, subframeP, ra->Msg3_frame,
		      ra->Msg3_subframe);

		fill_rar(module_idP, CC_idP, ra, frameP, cc[CC_idP].RAR_pdu.payload, N_RB_DL, 7);
		add_msg3(module_idP, CC_idP, ra, frameP, subframeP);
		ra->state = WAITMSG3;
                LOG_D(MAC,"[eNB %d][RAPROC] Frame %d, Subframe %d: state:WAITMSG3\n", module_idP, frameP, subframeP);

                T(T_ENB_MAC_UE_DL_RAR_PDU_WITH_DATA, T_INT(module_idP),
                  T_INT(CC_idP), T_INT(ra->RA_rnti), T_INT(frameP),
                  T_INT(subframeP), T_INT(0 /*harq_pid always 0? */ ),
                  T_BUFFER(cc[CC_idP].RAR_pdu.payload, 7));

		// DL request
		mac->TX_req[CC_idP].sfn_sf = (frameP << 4) + subframeP;
		TX_req =
		    &mac->TX_req[CC_idP].tx_request_body.tx_pdu_list[mac->TX_req[CC_idP].tx_request_body.number_of_pdus];
		TX_req->pdu_length = 7;	// This should be changed if we have more than 1 preamble 
		TX_req->pdu_index = mac->pdu_index[CC_idP]++;
		TX_req->num_segments = 1;
		TX_req->segments[0].segment_length = 7;
		TX_req->segments[0].segment_data =
		    cc[CC_idP].RAR_pdu.payload;
		mac->TX_req[CC_idP].tx_request_body.number_of_pdus++;
		if(RC.mac[module_idP]->scheduler_mode == SCHED_MODE_FAIR_RR){
    		  set_dl_ue_select_msg2(CC_idP, 4, -1, ra->rnti);
		}
	    }			// PDCCH CCE allocation is feasible
	}			// Msg2 frame/subframe condition
    }				// else BL/CE
}
void
generate_Msg4(module_id_t module_idP, int CC_idP, frame_t frameP,
	      sub_frame_t subframeP, RA_t * ra)
{

  
  eNB_MAC_INST *mac = RC.mac[module_idP];
  COMMON_channels_t *cc = mac->common_channels;
  int16_t rrc_sdu_length;
  int UE_id = -1;
  uint16_t msg4_padding;
  uint16_t msg4_post_padding;
  uint16_t msg4_header;
  
  uint8_t                         *vrb_map;
  int                             first_rb;
  int                             N_RB_DL;
  nfapi_dl_config_request_pdu_t   *dl_config_pdu;
  nfapi_ul_config_request_pdu_t   *ul_config_pdu;
  nfapi_tx_request_pdu_t          *TX_req;
  UE_list_t                       *UE_list=&mac->UE_list;
  nfapi_dl_config_request_t      *dl_req;
  nfapi_dl_config_request_body_t *dl_req_body;
  nfapi_ul_config_request_body_t *ul_req_body;
  uint8_t                         lcid;
  uint8_t                         offset;


<<<<<<< HEAD
#if (RRC_VERSION >= MAKE_VERSION(14, 0, 0))
  int             rmax = 0;
  int             rep = 0;
  int             reps = 0;


  first_rb = 0;
  struct PRACH_ConfigSIB_v1310 *ext4_prach;
  struct PUCCH_ConfigCommon_v1310 *ext4_pucch;
  PRACH_ParametersListCE_r13_t *prach_ParametersListCE_r13;
  struct N1PUCCH_AN_InfoList_r13 *pucch_N1PUCCH_AN_InfoList_r13;
  PRACH_ParametersCE_r13_t *p[4] = { NULL, NULL, NULL, NULL };
  int             pucchreps[4] = { 1, 1, 1, 1 };
  int             n1pucchan[4] = { 0, 0, 0, 0 };

  if (cc[CC_idP].mib->message.schedulingInfoSIB1_BR_r13 > 0 && 
      cc[CC_idP].radioResourceConfigCommon_BR) {

    ext4_prach = cc[CC_idP].radioResourceConfigCommon_BR->ext4->prach_ConfigCommon_v1310;
    ext4_pucch = cc[CC_idP].radioResourceConfigCommon_BR->ext4->pucch_ConfigCommon_v1310;
    prach_ParametersListCE_r13 = &ext4_prach->prach_ParametersListCE_r13;
    pucch_N1PUCCH_AN_InfoList_r13 = ext4_pucch->n1PUCCH_AN_InfoList_r13;
    AssertFatal (prach_ParametersListCE_r13 != NULL, "prach_ParametersListCE_r13 is null\n");
    AssertFatal (pucch_N1PUCCH_AN_InfoList_r13 != NULL, "pucch_N1PUCCH_AN_InfoList_r13 is null\n");
    // check to verify CE-Level compatibility in SIB2_BR
    AssertFatal (prach_ParametersListCE_r13->list.count == pucch_N1PUCCH_AN_InfoList_r13->list.count, "prach_ParametersListCE_r13->list.count!= pucch_N1PUCCH_AN_InfoList_r13->list.count\n");

    switch (prach_ParametersListCE_r13->list.count) {
    case 4:
      p[3] = prach_ParametersListCE_r13->list.array[3];
      n1pucchan[3] = *pucch_N1PUCCH_AN_InfoList_r13->list.array[3];
      AssertFatal (ext4_pucch->pucch_NumRepetitionCE_Msg4_Level3_r13 != NULL, "pucch_NumRepetitionCE_Msg4_Level3 shouldn't be NULL\n");
      pucchreps[3] = (int) (4 << *ext4_pucch->pucch_NumRepetitionCE_Msg4_Level3_r13);

    case 3:
      p[2] = prach_ParametersListCE_r13->list.array[2];
      n1pucchan[2] = *pucch_N1PUCCH_AN_InfoList_r13->list.array[2];
      AssertFatal (ext4_pucch->pucch_NumRepetitionCE_Msg4_Level2_r13 != NULL, "pucch_NumRepetitionCE_Msg4_Level2 shouldn't be NULL\n");
      pucchreps[2] = (int) (4 << *ext4_pucch->pucch_NumRepetitionCE_Msg4_Level2_r13);
    case 2:
      p[1] = prach_ParametersListCE_r13->list.array[1];
      n1pucchan[1] = *pucch_N1PUCCH_AN_InfoList_r13->list.array[1];
      AssertFatal (ext4_pucch->pucch_NumRepetitionCE_Msg4_Level1_r13 != NULL, "pucch_NumRepetitionCE_Msg4_Level1 shouldn't be NULL\n");
      pucchreps[1] = (int) (1 << *ext4_pucch->pucch_NumRepetitionCE_Msg4_Level1_r13);
    case 1:
      p[0] = prach_ParametersListCE_r13->list.array[0];
      n1pucchan[0] = *pucch_N1PUCCH_AN_InfoList_r13->list.array[0];
      AssertFatal (ext4_pucch->pucch_NumRepetitionCE_Msg4_Level0_r13 != NULL, "pucch_NumRepetitionCE_Msg4_Level0 shouldn't be NULL\n");
      pucchreps[0] = (int) (1 << *ext4_pucch->pucch_NumRepetitionCE_Msg4_Level0_r13);
      break;
    default:
      AssertFatal (1 == 0, "Illegal count for prach_ParametersListCE_r13 %d\n", prach_ParametersListCE_r13->list.count);
=======
#if (LTE_RRC_VERSION >= MAKE_VERSION(14, 0, 0))
    int rmax = 0;
    int rep = 0;
    int reps = 0;


    first_rb = 0;
    struct LTE_PRACH_ConfigSIB_v1310 *ext4_prach;
    struct LTE_PUCCH_ConfigCommon_v1310 *ext4_pucch;
    LTE_PRACH_ParametersListCE_r13_t *prach_ParametersListCE_r13;
    struct LTE_N1PUCCH_AN_InfoList_r13 *pucch_N1PUCCH_AN_InfoList_r13;
    LTE_PRACH_ParametersCE_r13_t *p[4] = { NULL, NULL, NULL, NULL };
    int pucchreps[4] = { 1, 1, 1, 1 };
    int n1pucchan[4] = { 0, 0, 0, 0 };

    if (cc[CC_idP].radioResourceConfigCommon_BR) {

	ext4_prach = cc[CC_idP].radioResourceConfigCommon_BR->ext4->prach_ConfigCommon_v1310;
	ext4_pucch = cc[CC_idP].radioResourceConfigCommon_BR->ext4->pucch_ConfigCommon_v1310;
	prach_ParametersListCE_r13 = &ext4_prach->prach_ParametersListCE_r13;
	pucch_N1PUCCH_AN_InfoList_r13 = ext4_pucch->n1PUCCH_AN_InfoList_r13;
	AssertFatal(prach_ParametersListCE_r13 != NULL,"prach_ParametersListCE_r13 is null\n");
	AssertFatal(pucch_N1PUCCH_AN_InfoList_r13 != NULL,"pucch_N1PUCCH_AN_InfoList_r13 is null\n");
	// check to verify CE-Level compatibility in SIB2_BR
	AssertFatal(prach_ParametersListCE_r13->list.count == pucch_N1PUCCH_AN_InfoList_r13->list.count,
		    "prach_ParametersListCE_r13->list.count!= pucch_N1PUCCH_AN_InfoList_r13->list.count\n");

	switch (prach_ParametersListCE_r13->list.count) {
	case 4:
	    p[3] = prach_ParametersListCE_r13->list.array[3];
	    n1pucchan[3] = *pucch_N1PUCCH_AN_InfoList_r13->list.array[3];
	    AssertFatal(ext4_pucch->pucch_NumRepetitionCE_Msg4_Level3_r13 != NULL,
			"pucch_NumRepetitionCE_Msg4_Level3 shouldn't be NULL\n");
	    pucchreps[3] = (int) (4 << *ext4_pucch->pucch_NumRepetitionCE_Msg4_Level3_r13);

	case 3:
	    p[2] = prach_ParametersListCE_r13->list.array[2];
	    n1pucchan[2] = *pucch_N1PUCCH_AN_InfoList_r13->list.array[2];
	    AssertFatal(ext4_pucch->pucch_NumRepetitionCE_Msg4_Level2_r13!= NULL,
			"pucch_NumRepetitionCE_Msg4_Level2 shouldn't be NULL\n");
	    pucchreps[2] =(int) (4 << *ext4_pucch->pucch_NumRepetitionCE_Msg4_Level2_r13);
	case 2:
	    p[1] = prach_ParametersListCE_r13->list.array[1];
	    n1pucchan[1] = *pucch_N1PUCCH_AN_InfoList_r13->list.array[1];
	    AssertFatal(ext4_pucch->pucch_NumRepetitionCE_Msg4_Level2_r13 != NULL,
			"pucch_NumRepetitionCE_Msg4_Level1 shouldn't be NULL\n");
	    pucchreps[1] = (int) (1 << *ext4_pucch->pucch_NumRepetitionCE_Msg4_Level1_r13);
	case 1:
	    p[0] = prach_ParametersListCE_r13->list.array[0];
	    n1pucchan[0] = *pucch_N1PUCCH_AN_InfoList_r13->list.array[0];
	    AssertFatal(ext4_pucch->pucch_NumRepetitionCE_Msg4_Level2_r13 != NULL,
			"pucch_NumRepetitionCE_Msg4_Level0 shouldn't be NULL\n");
	    pucchreps[0] =(int) (1 << *ext4_pucch->pucch_NumRepetitionCE_Msg4_Level0_r13);
	default:
	    AssertFatal(1 == 0,
			"Illegal count for prach_ParametersListCE_r13 %d\n",
			prach_ParametersListCE_r13->list.count);
	}
>>>>>>> c1f7678e
    }
  }

#endif


    vrb_map = cc[CC_idP].vrb_map;

    dl_req        = &mac->DL_req[CC_idP];
    dl_req_body   = &dl_req->dl_config_request_body;
    dl_config_pdu = &dl_req_body->dl_config_pdu_list[dl_req_body->number_pdu];
    N_RB_DL = to_prb(cc[CC_idP].mib->message.dl_Bandwidth);

    UE_id = find_UE_id(module_idP, ra->rnti);
    AssertFatal(UE_id >= 0, "Can't find UE for t-crnti %x\n",ra->rnti);

    // set HARQ process round to 0 for this UE

    ra->harq_pid = frame_subframe2_dl_harq_pid(cc->tdd_Config,frameP ,subframeP);

   /* // Get RRCConnectionSetup for Piggyback
    rrc_sdu_length = mac_rrc_data_req(module_idP, CC_idP, frameP, CCCH, 1,	// 1 transport block
				      &cc[CC_idP].CCCH_pdu.payload[0], 0);	// not used in this case
    if(rrc_sdu_length <= 0) {
      LOG_D(MAC,"[MAC][eNB Scheduler] CCCH not allocated (%d)\n",rrc_sdu_length);
      return;
    }
    //AssertFatal(rrc_sdu_length > 0,
		//"[MAC][eNB Scheduler] CCCH not allocated\n");


    LOG_D(MAC,
	  "[eNB %d][RAPROC] CC_id %d Frame %d, subframeP %d: UE_id %d, rrc_sdu_length %d\n",
	  module_idP, CC_idP, frameP, subframeP, UE_id, rrc_sdu_length);*/


<<<<<<< HEAD
#if (RRC_VERSION >= MAKE_VERSION(14, 0, 0))
  if (ra->rach_resource_type > 0) {

    ra->harq_pid = 0;
    // Generate DCI + repetitions first
    // This uses an MPDCCH Type 2 allocation according to Section 9.1.5 36-213, Type2 common allocation according to Table 7.1-8 (36-213)
    // Parameters:
    //    p=2+4 PRB set (number of PRB pairs 6)
    //    rmax = mpdcch-NumRepetition-RA-r13 => Table 9.1.5-3
    //    if CELevel = 0,1 => Table 9.1.5-1b for MPDCCH candidates
    //    if CELevel = 2,3 => Table 9.1.5-2b for MPDCCH candidates
    //    distributed transmission

    // rmax from SIB2 information
    rmax = 1<<p[ra->rach_resource_type - 1]->mpdcch_NumRepetition_RA_r13;
    

    // choose r3 by default for Msg4 (this is ok from table 9.1.5-3 for rmax = >=4, if we choose rmax <4 it has to be less
    rep = 0;
    // get actual repetition count from Table 9.1.5-3
    reps = (rmax <= 8) ? (1 << rep) : (rmax >> (3 - rep));
    // get first narrowband
    first_rb = narrowband_to_first_rb (&cc[CC_idP], ra->msg34_narrowband);

    if ((ra->msg4_mpdcch_repetition_cnt == 0) && (mpdcch_sf_condition (mac, CC_idP, frameP, subframeP, rmax, TYPE2, -1) > 0)) {
      // Get RRCConnectionSetup for Piggyback
      ra->msg4_rrc_sdu_length = mac_rrc_data_req (module_idP, CC_idP, frameP, CCCH, 1,       // 1 transport block
							   &cc[CC_idP].CCCH_pdu.payload[0], 0);     // not used in this case
      
      AssertFatal (ra->msg4_rrc_sdu_length > 0, "[MAC][eNB Scheduler] CCCH not allocated\n");
      
      
      LOG_I (MAC, "[eNB %d][RAPROC] CC_id %d Frame %d, subframeP %d: UE_id %d, rrc_sdu_length %d, dl_req->num_pdu %d\n", module_idP, CC_idP, frameP, subframeP, UE_id, ra->msg4_rrc_sdu_length,dl_req_body->number_pdu);
      
      // MPDCCH configuration for Msg4
      ra->msg4_mpdcch_done=0;
      memset ((void *) dl_config_pdu, 0, sizeof (nfapi_dl_config_request_pdu_t));
      dl_config_pdu->pdu_type = NFAPI_DL_CONFIG_MPDCCH_PDU_TYPE;
      dl_config_pdu->pdu_size = (uint8_t) (2 + sizeof (nfapi_dl_config_mpdcch_pdu));
      dl_config_pdu->mpdcch_pdu.mpdcch_pdu_rel13.dci_format = (ra->rach_resource_type > 1) ? 11 : 10;
      dl_config_pdu->mpdcch_pdu.mpdcch_pdu_rel13.mpdcch_narrow_band = ra->msg2_narrowband;
      dl_config_pdu->mpdcch_pdu.mpdcch_pdu_rel13.number_of_prb_pairs = 6;
      dl_config_pdu->mpdcch_pdu.mpdcch_pdu_rel13.resource_block_assignment = 0; // Note: this can be dynamic
      dl_config_pdu->mpdcch_pdu.mpdcch_pdu_rel13.mpdcch_tansmission_type = 1;   // imposed (9.1.5 in 213) for Type 2 Common search space  
      AssertFatal (cc[CC_idP].sib1_v13ext->bandwidthReducedAccessRelatedInfo_r13 != NULL, "cc[CC_idP].sib1_v13ext->bandwidthReducedAccessRelatedInfo_r13 is null\n");
      dl_config_pdu->mpdcch_pdu.mpdcch_pdu_rel13.start_symbol = cc[CC_idP].sib1_v13ext->bandwidthReducedAccessRelatedInfo_r13->startSymbolBR_r13;
      dl_config_pdu->mpdcch_pdu.mpdcch_pdu_rel13.ecce_index = 0;        // Note: this should be dynamic
      dl_config_pdu->mpdcch_pdu.mpdcch_pdu_rel13.aggregation_level = 24;        // OK for CEModeA r1-3 (9.1.5-1b) or CEModeB r1-4
      dl_config_pdu->mpdcch_pdu.mpdcch_pdu_rel13.rnti_type = 0; // t-CRNTI
      dl_config_pdu->mpdcch_pdu.mpdcch_pdu_rel13.rnti = ra->rnti;
      dl_config_pdu->mpdcch_pdu.mpdcch_pdu_rel13.ce_mode = (ra->rach_resource_type < 3) ? 1 : 2;
      dl_config_pdu->mpdcch_pdu.mpdcch_pdu_rel13.drms_scrambling_init = cc[CC_idP].physCellId;
      dl_config_pdu->mpdcch_pdu.mpdcch_pdu_rel13.initial_transmission_sf_io = (frameP * 10) + subframeP;
      dl_config_pdu->mpdcch_pdu.mpdcch_pdu_rel13.transmission_power = 6000;     // 0dB
      dl_config_pdu->mpdcch_pdu.mpdcch_pdu_rel13.resource_block_coding = getRIV (6, 0, 6) | (ra->msg2_narrowband<<5);
      dl_config_pdu->mpdcch_pdu.mpdcch_pdu_rel13.mcs = 4;       // adjust according to size of RAR, 208 bits with N1A_PRB=3
      dl_config_pdu->mpdcch_pdu.mpdcch_pdu_rel13.pdsch_reptition_levels = 0;    // fix to 4 for now
      dl_config_pdu->mpdcch_pdu.mpdcch_pdu_rel13.redundancy_version = 0;
      dl_config_pdu->mpdcch_pdu.mpdcch_pdu_rel13.new_data_indicator = 0;
      dl_config_pdu->mpdcch_pdu.mpdcch_pdu_rel13.harq_process = 0;
      dl_config_pdu->mpdcch_pdu.mpdcch_pdu_rel13.tpmi_length = 0;
      dl_config_pdu->mpdcch_pdu.mpdcch_pdu_rel13.tpmi = 0;
      dl_config_pdu->mpdcch_pdu.mpdcch_pdu_rel13.pmi_flag = 0;
      dl_config_pdu->mpdcch_pdu.mpdcch_pdu_rel13.pmi = 0;
      dl_config_pdu->mpdcch_pdu.mpdcch_pdu_rel13.harq_resource_offset = 0;
      dl_config_pdu->mpdcch_pdu.mpdcch_pdu_rel13.dci_subframe_repetition_number = rep;
      dl_config_pdu->mpdcch_pdu.mpdcch_pdu_rel13.tpc = 3;       // N1A_PRB=3 (36.212) => 56 bits
      dl_config_pdu->mpdcch_pdu.mpdcch_pdu_rel13.downlink_assignment_index_length = 0;
      dl_config_pdu->mpdcch_pdu.mpdcch_pdu_rel13.downlink_assignment_index = 0;
      dl_config_pdu->mpdcch_pdu.mpdcch_pdu_rel13.allocate_prach_flag = 0;
      dl_config_pdu->mpdcch_pdu.mpdcch_pdu_rel13.preamble_index = 0;
      dl_config_pdu->mpdcch_pdu.mpdcch_pdu_rel13.prach_mask_index = 0;
      dl_config_pdu->mpdcch_pdu.mpdcch_pdu_rel13.starting_ce_level = 0;
      dl_config_pdu->mpdcch_pdu.mpdcch_pdu_rel13.srs_request = 0;
      dl_config_pdu->mpdcch_pdu.mpdcch_pdu_rel13.antenna_ports_and_scrambling_identity_flag = 0;
      dl_config_pdu->mpdcch_pdu.mpdcch_pdu_rel13.antenna_ports_and_scrambling_identity = 0;
      dl_config_pdu->mpdcch_pdu.mpdcch_pdu_rel13.frequency_hopping_enabled_flag = 0;
      dl_config_pdu->mpdcch_pdu.mpdcch_pdu_rel13.paging_direct_indication_differentiation_flag = 0;
      dl_config_pdu->mpdcch_pdu.mpdcch_pdu_rel13.direct_indication = 0;
      dl_config_pdu->mpdcch_pdu.mpdcch_pdu_rel13.total_dci_length_including_padding = 0;        // this is not needed by OAI L1, but should be filled in
      dl_config_pdu->mpdcch_pdu.mpdcch_pdu_rel13.number_of_tx_antenna_ports = 1;

      ra->msg4_mpdcch_repetition_cnt++;
      dl_req_body->number_pdu++;
      ra->msg4_TBsize = get_TBS_DL(dl_config_pdu->mpdcch_pdu.mpdcch_pdu_rel13.mcs,
					    6);
    }                           //repetition_count==0 && SF condition met
    
    if ((ra->msg4_mpdcch_repetition_cnt > 0)&&
	(ra->msg4_mpdcch_done==0)) {     // we're in a stream of repetitions
      LOG_I(MAC,"SFN.SF %d.%d : msg4 mpdcch repetition number %d/%d\n",
	    frameP,subframeP,ra->msg4_mpdcch_repetition_cnt,reps);
      if (ra->msg4_mpdcch_repetition_cnt == reps) {    // this is the last mpdcch repetition
        ra->msg4_mpdcch_done = 1;
	if (cc[CC_idP].tdd_Config == NULL) {    // FDD case
          // wait 2 subframes for PDSCH transmission
          if (subframeP > 7)
            ra->Msg4_frame = (frameP + 1) & 1023;
          else
            ra->Msg4_frame = frameP;
          ra->Msg4_subframe = (subframeP + 2) % 10;
	  LOG_I(MAC,"[eNB %d][RAPROC] CC_id %d Frame %d, subframeP %d: Set Msg4 PDSCH in %d.%d\n",
		module_idP, CC_idP, frameP, subframeP, ra->Msg4_frame,ra->Msg4_subframe);
        } else {
          AssertFatal (1 == 0, "TDD case not done yet\n");
        }
      }
      else if (ra->msg4_mpdcch_done==0)
	ra->msg4_mpdcch_repetition_cnt++;
    }
// mpdcch_repetition_count == reps
    else if ((ra->Msg4_frame == frameP) && (ra->Msg4_subframe == subframeP)) {
      
      // Program PDSCH
      
      LOG_I (MAC, "[eNB %d][RAPROC] CC_id %d Frame %d, subframeP %d: Generating Msg4 BR with RRC Piggyback (ce_level %d RNTI %x)\n",
	     module_idP, CC_idP, frameP, subframeP, ra->rach_resource_type - 1, ra->rnti);
      
      
      dl_config_pdu = &dl_req_body->dl_config_pdu_list[dl_req_body->number_pdu];
      memset ((void *) dl_config_pdu, 0, sizeof (nfapi_dl_config_request_pdu_t));
      dl_config_pdu->pdu_type = NFAPI_DL_CONFIG_DLSCH_PDU_TYPE;
      dl_config_pdu->pdu_size = (uint8_t) (2 + sizeof (nfapi_dl_config_dlsch_pdu));
      dl_config_pdu->dlsch_pdu.dlsch_pdu_rel8.pdu_index = mac->pdu_index[CC_idP];
      dl_config_pdu->dlsch_pdu.dlsch_pdu_rel8.rnti = ra->rnti;
      dl_config_pdu->dlsch_pdu.dlsch_pdu_rel8.resource_allocation_type = 2;   // format 1A/1B/1D
      dl_config_pdu->dlsch_pdu.dlsch_pdu_rel8.virtual_resource_block_assignment_flag = 0;     // localized
      dl_config_pdu->dlsch_pdu.dlsch_pdu_rel8.resource_block_coding = getRIV (N_RB_DL, first_rb, 6);  // check that this isn't getRIV(6,0,6)
      dl_config_pdu->dlsch_pdu.dlsch_pdu_rel8.modulation = 2; //QPSK
      dl_config_pdu->dlsch_pdu.dlsch_pdu_rel8.redundancy_version = 0;
      dl_config_pdu->dlsch_pdu.dlsch_pdu_rel8.transport_blocks = 1;   // first block
      dl_config_pdu->dlsch_pdu.dlsch_pdu_rel8.transport_block_to_codeword_swap_flag = 0;
      dl_config_pdu->dlsch_pdu.dlsch_pdu_rel8.transmission_scheme = (cc[CC_idP].p_eNB == 1) ? 0 : 1;
      dl_config_pdu->dlsch_pdu.dlsch_pdu_rel8.number_of_layers = 1;
      dl_config_pdu->dlsch_pdu.dlsch_pdu_rel8.number_of_subbands = 1;
      //      dl_config_pdu->dlsch_pdu.dlsch_pdu_rel8.codebook_index                         = ;
      dl_config_pdu->dlsch_pdu.dlsch_pdu_rel8.ue_category_capacity = 1;
      dl_config_pdu->dlsch_pdu.dlsch_pdu_rel8.pa = 4; // 0 dB
      dl_config_pdu->dlsch_pdu.dlsch_pdu_rel8.delta_power_offset_index = 0;
      dl_config_pdu->dlsch_pdu.dlsch_pdu_rel8.ngap = 0;
      dl_config_pdu->dlsch_pdu.dlsch_pdu_rel8.nprb = get_subbandsize (cc[CC_idP].mib->message.dl_Bandwidth); // ignored
      dl_config_pdu->dlsch_pdu.dlsch_pdu_rel8.transmission_mode = (cc[CC_idP].p_eNB == 1) ? 1 : 2;
      dl_config_pdu->dlsch_pdu.dlsch_pdu_rel8.num_bf_prb_per_subband = 1;
      dl_config_pdu->dlsch_pdu.dlsch_pdu_rel8.num_bf_vector = 1;
      //      dl_config_pdu->dlsch_pdu.dlsch_pdu_rel8.bf_vector                    = ; 
      
      dl_config_pdu->dlsch_pdu.dlsch_pdu_rel10.pdsch_start = cc[CC_idP].sib1_v13ext->bandwidthReducedAccessRelatedInfo_r13->startSymbolBR_r13;
      
      dl_config_pdu->dlsch_pdu.dlsch_pdu_rel13.ue_type = (ra->rach_resource_type < 3) ? 1 : 2;
      dl_config_pdu->dlsch_pdu.dlsch_pdu_rel13.pdsch_payload_type = 2;        // not SI message
      dl_config_pdu->dlsch_pdu.dlsch_pdu_rel13.initial_transmission_sf_io = (10 * frameP) + subframeP;
      dl_config_pdu->dlsch_pdu.dlsch_pdu_rel13.drms_table_flag = 0;
      dl_req_body->number_pdu++;
      

      ra->state = WAITMSG4ACK;
      
      lcid = 0;
      
      UE_list->UE_sched_ctrl[UE_id].round[CC_idP][ra->harq_pid] = 0;
      msg4_header = 1 + 6 + 1;        // CR header, CR CE, SDU header
      AssertFatal((ra->msg4_TBsize - ra->msg4_rrc_sdu_length - msg4_header)>=0,
		  "msg4_TBS %d is too small, change mcs to increase by %d bytes\n",ra->msg4_TBsize,ra->msg4_rrc_sdu_length+msg4_header-ra->msg4_TBsize);
      if ((ra->msg4_TBsize - ra->msg4_rrc_sdu_length - msg4_header) <= 2) {
	msg4_padding = ra->msg4_TBsize - ra->msg4_rrc_sdu_length - msg4_header;
	msg4_post_padding = 0;
      } else {
	msg4_padding = 0;
	msg4_post_padding = ra->msg4_TBsize - ra->msg4_rrc_sdu_length - msg4_header - 1;
      }
      
      LOG_I (MAC, "[eNB %d][RAPROC] CC_id %d Frame %d subframeP %d Msg4 : TBS %d, sdu_len %d, msg4_header %d, msg4_padding %d, msg4_post_padding %d\n",
	     module_idP, CC_idP, frameP, subframeP, ra->msg4_TBsize, ra->msg4_rrc_sdu_length, msg4_header, msg4_padding, msg4_post_padding);
      DevAssert (UE_id != UE_INDEX_INVALID);  // FIXME not sure how to gracefully return
      // CHECK THIS: &cc[CC_idP].CCCH_pdu.payload[0]
      offset = generate_dlsch_header ((unsigned char *) mac->UE_list.DLSCH_pdu[CC_idP][0][(unsigned char) UE_id].payload[0], 1,       //num_sdus
				      (unsigned short *) &ra->msg4_rrc_sdu_length,     //
				      &lcid,  // sdu_lcid
				      255,    // no drx
				      31,     // no timing advance
				      ra->cont_res_id,       // contention res id
				      msg4_padding,   // no padding
				      msg4_post_padding);
      
      memcpy ((void *) &mac->UE_list.DLSCH_pdu[CC_idP][0][(unsigned char) UE_id].payload[0][(unsigned char) offset], &cc[CC_idP].CCCH_pdu.payload[0], ra->msg4_rrc_sdu_length);
      
      // DL request
      mac->TX_req[CC_idP].sfn_sf = (frameP << 4) + subframeP;
      TX_req = &mac->TX_req[CC_idP].tx_request_body.tx_pdu_list[mac->TX_req[CC_idP].tx_request_body.number_of_pdus];
      TX_req->pdu_length = ra->msg4_TBsize;
      TX_req->pdu_index = mac->pdu_index[CC_idP]++;
      TX_req->num_segments = 1;
      TX_req->segments[0].segment_length = ra->msg4_TBsize;
      TX_req->segments[0].segment_data = mac->UE_list.DLSCH_pdu[CC_idP][0][(unsigned char) UE_id].payload[0];
      mac->TX_req[CC_idP].tx_request_body.number_of_pdus++;
      
      // Program ACK/NAK for Msg4 PDSCH
      int             absSF = (frameP * 10) + subframeP;
      // see Section 10.2 from 36.213
      int             ackNAK_absSF = absSF + reps + 3;
      AssertFatal (reps == 1, "Have to handle programming of ACK when PDSCH repetitions is > 1\n");
      ul_req_body = &mac->UL_req_tmp[CC_idP][ackNAK_absSF % 10].ul_config_request_body;
      ul_config_pdu = &ul_req_body->ul_config_pdu_list[ul_req_body->number_of_pdus];
      
      ul_config_pdu->pdu_type = NFAPI_UL_CONFIG_UCI_HARQ_PDU_TYPE;
      ul_config_pdu->pdu_size = (uint8_t) (2 + sizeof (nfapi_ul_config_uci_harq_pdu));
      ul_config_pdu->uci_harq_pdu.ue_information.ue_information_rel8.handle = 0;      // don't know how to use this
      ul_config_pdu->uci_harq_pdu.ue_information.ue_information_rel8.rnti = ra->rnti;
      ul_config_pdu->uci_harq_pdu.ue_information.ue_information_rel13.ue_type = (ra->rach_resource_type < 3) ? 1 : 2;
      ul_config_pdu->uci_harq_pdu.ue_information.ue_information_rel13.empty_symbols = 0;
      ul_config_pdu->uci_harq_pdu.ue_information.ue_information_rel13.total_number_of_repetitions = pucchreps[ra->rach_resource_type - 1];
      ul_config_pdu->uci_harq_pdu.ue_information.ue_information_rel13.repetition_number = 0;
      // Note need to keep sending this across reptitions!!!! Not really for PUCCH, to ask small-cell forum, we'll see for the other messages, maybe parameters change across repetitions and FAPI has to provide for that
      if (cc[CC_idP].tdd_Config == NULL) {    // FDD case
	ul_config_pdu->uci_harq_pdu.harq_information.harq_information_rel9_fdd.n_pucch_1_0 = n1pucchan[ra->rach_resource_type - 1];
	// NOTE: How to fill in the rest of the n_pucch_1_0 information 213 Section 10.1.2.1 in the general case
	// = N_ECCE_q + Delta_ARO + n1pucchan[ce_level]
	// higher in the MPDCCH configuration, N_ECCE_q is hard-coded to 0, and harq resource offset to 0 =>
	// Delta_ARO = 0 from Table 10.1.2.1-1
	ul_config_pdu->uci_harq_pdu.harq_information.harq_information_rel9_fdd.harq_size = 1; // 1-bit ACK/NAK
	ul_config_pdu->uci_harq_pdu.harq_information.harq_information_rel9_fdd.number_of_pucch_resources = 1;
      } else {
	AssertFatal (1 == 0, "PUCCH configuration for ACK/NAK not handled yet for TDD BL/CE case\n");
      }
      ul_req_body->number_of_pdus++;
      T (T_ENB_MAC_UE_DL_PDU_WITH_DATA, T_INT (module_idP), T_INT (CC_idP), T_INT (ra->rnti), T_INT (frameP), T_INT (subframeP),
	 T_INT (0 /*harq_pid always 0? */ ), T_BUFFER (&mac->UE_list.DLSCH_pdu[CC_idP][0][UE_id].payload[0], ra->msg4_TBsize));
      
      if (opt_enabled == 1) {
	trace_pdu (1, (uint8_t *) mac->UE_list.DLSCH_pdu[CC_idP][0][(unsigned char) UE_id].payload[0], ra->msg4_rrc_sdu_length, UE_id, 3, UE_RNTI (module_idP, UE_id), mac->frame, mac->subframe, 0, 0);
	LOG_D (OPT, "[eNB %d][DLSCH] CC_id %d Frame %d trace pdu for rnti %x with size %d\n", module_idP, CC_idP, frameP, UE_RNTI (module_idP, UE_id), ra->msg4_rrc_sdu_length);
      }
    }                           // Msg4 frame/subframe  
  }                             // rach_resource_type > 0 
  else
=======
#if (LTE_RRC_VERSION >= MAKE_VERSION(14, 0, 0))
    if (ra->rach_resource_type > 0) {

	// Generate DCI + repetitions first
	// This uses an MPDCCH Type 2 allocation according to Section 9.1.5 36-213, Type2 common allocation according to Table 7.1-8 (36-213)
	// Parameters:
	//    p=2+4 PRB set (number of PRB pairs 6)
	//    rmax = mpdcch-NumRepetition-RA-r13 => Table 9.1.5-3
	//    if CELevel = 0,1 => Table 9.1.5-1b for MPDCCH candidates
	//    if CELevel = 2,3 => Table 9.1.5-2b for MPDCCH candidates
	//    distributed transmission

	// rmax from SIB2 information
	rmax = p[ra->rach_resource_type - 1]->mpdcch_NumRepetition_RA_r13;
	AssertFatal(rmax >= 4,
		    "choose rmax>=4 for enough repeititions, or reduce rep to 1 or 2\n");

	// choose r3 by default for Msg4 (this is ok from table 9.1.5-3 for rmax = >=4, if we choose rmax <4 it has to be less
	rep = 2;
	// get actual repetition count from Table 9.1.5-3
	reps = (rmax <= 8) ? (1 << rep) : (rmax >> (3 - rep));
	// get first narrowband
	first_rb =
	    narrowband_to_first_rb(&cc[CC_idP], ra->msg34_narrowband);

	if ((ra->msg4_mpdcch_repetition_cnt == 0) &&
	    (mpdcch_sf_condition
	     (mac, CC_idP, frameP, subframeP, rmax, TYPE2, -1) > 0)) {
	    // MPDCCH configuration for RAR

	    memset((void *) dl_config_pdu, 0,
		   sizeof(nfapi_dl_config_request_pdu_t));
	    dl_config_pdu->pdu_type = NFAPI_DL_CONFIG_MPDCCH_PDU_TYPE;
	    dl_config_pdu->pdu_size = (uint8_t) (2 + sizeof(nfapi_dl_config_mpdcch_pdu));
            dl_config_pdu->mpdcch_pdu.mpdcch_pdu_rel13.tl.tag = NFAPI_DL_CONFIG_REQUEST_MPDCCH_PDU_REL13_TAG;
	    dl_config_pdu->mpdcch_pdu.mpdcch_pdu_rel13.dci_format = (ra->rach_resource_type > 1) ? 11 : 10;
	    dl_config_pdu->mpdcch_pdu.mpdcch_pdu_rel13.mpdcch_narrow_band = ra->msg34_narrowband;
	    dl_config_pdu->mpdcch_pdu.mpdcch_pdu_rel13.number_of_prb_pairs = 6;
	    dl_config_pdu->mpdcch_pdu.mpdcch_pdu_rel13.resource_block_assignment = 0;	// Note: this can be dynamic
	    dl_config_pdu->mpdcch_pdu.mpdcch_pdu_rel13.mpdcch_tansmission_type = 1;
	    AssertFatal(cc[CC_idP].
			sib1_v13ext->bandwidthReducedAccessRelatedInfo_r13
			!= NULL,
			"cc[CC_idP].sib1_v13ext->bandwidthReducedAccessRelatedInfo_r13 is null\n");
	    dl_config_pdu->mpdcch_pdu.mpdcch_pdu_rel13.start_symbol = cc[CC_idP].sib1_v13ext->bandwidthReducedAccessRelatedInfo_r13->startSymbolBR_r13;
	    dl_config_pdu->mpdcch_pdu.mpdcch_pdu_rel13.ecce_index = 0;	// Note: this should be dynamic
	    dl_config_pdu->mpdcch_pdu.mpdcch_pdu_rel13.aggregation_level = 16;	// OK for CEModeA r1-3 (9.1.5-1b) or CEModeB r1-4
	    dl_config_pdu->mpdcch_pdu.mpdcch_pdu_rel13.rnti_type = 0;	// t-C-RNTI
	    dl_config_pdu->mpdcch_pdu.mpdcch_pdu_rel13.rnti = ra->RA_rnti;
	    dl_config_pdu->mpdcch_pdu.mpdcch_pdu_rel13.ce_mode = (ra->rach_resource_type < 3) ? 1 : 2;
	    dl_config_pdu->mpdcch_pdu.mpdcch_pdu_rel13.drms_scrambling_init = cc[CC_idP].physCellId;	/// Check this is still N_id_cell for type2 common
	    dl_config_pdu->mpdcch_pdu.mpdcch_pdu_rel13.initial_transmission_sf_io = (frameP * 10) + subframeP;
	    dl_config_pdu->mpdcch_pdu.mpdcch_pdu_rel13.transmission_power = 6000;	// 0dB
	    dl_config_pdu->mpdcch_pdu.mpdcch_pdu_rel13.resource_block_coding = getRIV(6, 0, 6);	// check if not getRIV(N_RB_DL,first_rb,6);
	    dl_config_pdu->mpdcch_pdu.mpdcch_pdu_rel13.mcs = 4;	// adjust according to size of Msg4, 208 bits with N1A_PRB=3
	    dl_config_pdu->mpdcch_pdu.mpdcch_pdu_rel13.pdsch_reptition_levels = 4;	// fix to 4 for now
	    dl_config_pdu->mpdcch_pdu.mpdcch_pdu_rel13.redundancy_version = 0;
	    dl_config_pdu->mpdcch_pdu.mpdcch_pdu_rel13.new_data_indicator = 0;
	    dl_config_pdu->mpdcch_pdu.mpdcch_pdu_rel13.harq_process = ra->harq_pid;
	    dl_config_pdu->mpdcch_pdu.mpdcch_pdu_rel13.tpmi_length = 0;
	    dl_config_pdu->mpdcch_pdu.mpdcch_pdu_rel13.tpmi = 0;
	    dl_config_pdu->mpdcch_pdu.mpdcch_pdu_rel13.pmi_flag = 0;
	    dl_config_pdu->mpdcch_pdu.mpdcch_pdu_rel13.pmi = 0;
	    dl_config_pdu->mpdcch_pdu.mpdcch_pdu_rel13.harq_resource_offset = 0;
	    dl_config_pdu->mpdcch_pdu.mpdcch_pdu_rel13.dci_subframe_repetition_number = rep;
	    dl_config_pdu->mpdcch_pdu.mpdcch_pdu_rel13.tpc = 1;	// N1A_PRB=3; => 208 bits
	    dl_config_pdu->mpdcch_pdu.mpdcch_pdu_rel13.downlink_assignment_index_length = 0;
	    dl_config_pdu->mpdcch_pdu.mpdcch_pdu_rel13.downlink_assignment_index = 0;
	    dl_config_pdu->mpdcch_pdu.mpdcch_pdu_rel13.allocate_prach_flag = 0;
	    dl_config_pdu->mpdcch_pdu.mpdcch_pdu_rel13.preamble_index = 0;
	    dl_config_pdu->mpdcch_pdu.mpdcch_pdu_rel13.prach_mask_index = 0;
	    dl_config_pdu->mpdcch_pdu.mpdcch_pdu_rel13.starting_ce_level = 0;
	    dl_config_pdu->mpdcch_pdu.mpdcch_pdu_rel13.srs_request = 0;
	    dl_config_pdu->mpdcch_pdu.mpdcch_pdu_rel13.antenna_ports_and_scrambling_identity_flag = 0;
	    dl_config_pdu->mpdcch_pdu.mpdcch_pdu_rel13.antenna_ports_and_scrambling_identity = 0;
	    dl_config_pdu->mpdcch_pdu.mpdcch_pdu_rel13.frequency_hopping_enabled_flag = 0;
	    dl_config_pdu->mpdcch_pdu.mpdcch_pdu_rel13.paging_direct_indication_differentiation_flag = 0;
	    dl_config_pdu->mpdcch_pdu.mpdcch_pdu_rel13.direct_indication = 0;
	    dl_config_pdu->mpdcch_pdu.mpdcch_pdu_rel13.total_dci_length_including_padding = 0;	// this is not needed by OAI L1, but should be filled in
	    dl_config_pdu->mpdcch_pdu.mpdcch_pdu_rel13.number_of_tx_antenna_ports = 1;
	    ra->msg4_mpdcch_repetition_cnt++;
	    dl_req_body->number_pdu++;
            dl_req_body->tl.tag = NFAPI_DL_CONFIG_REQUEST_BODY_TAG;

            dl_req->sfn_sf = (ra->Msg4_frame<<4)+ra->Msg4_subframe;
            dl_req->header.message_id = NFAPI_DL_CONFIG_REQUEST;

	}			//repetition_count==0 && SF condition met
	else if (ra->msg4_mpdcch_repetition_cnt > 0) {	// we're in a stream of repetitions
	    ra->msg4_mpdcch_repetition_cnt++;
	    if (ra->msg4_mpdcch_repetition_cnt == reps) {	// this is the last mpdcch repetition
		if (cc[CC_idP].tdd_Config == NULL) {	// FDD case
		    // wait 2 subframes for PDSCH transmission
		    if (subframeP > 7)
			ra->Msg4_frame = (frameP + 1) & 1023;
		    else
			ra->Msg4_frame = frameP;
		    ra->Msg4_subframe = (subframeP + 2) % 10;
		} else {
		    AssertFatal(1 == 0, "TDD case not done yet\n");
		}
	    }			// mpdcch_repetition_count == reps
	    if ((ra->Msg4_frame == frameP) && (ra->Msg4_subframe == subframeP)) {

		// Program PDSCH

	        // Get RRCConnectionSetup for Piggyback
	        /*rrc_sdu_length = mac_rrc_data_req(module_idP, CC_idP, frameP, CCCH, 1,	// 1 transport block
	    				      &cc[CC_idP].CCCH_pdu.payload[0], ENB_FLAG_YES, module_idP, 0);	// not used in this case*/

	    	rrc_sdu_length = mac_rrc_data_req(module_idP, CC_idP, frameP, CCCH, 1,	// 1 transport block
	    					      &cc[CC_idP].CCCH_pdu.payload[0], 0);	// not used in this case

	        LOG_D(MAC,
	        	  "[eNB %d][RAPROC] CC_id %d Frame %d, subframeP %d: UE_id %d, rrc_sdu_length %d\n",
	        	  module_idP, CC_idP, frameP, subframeP, UE_id, rrc_sdu_length);

	        AssertFatal(rrc_sdu_length > 0,
	    		"[MAC][eNB Scheduler] CCCH not allocated\n");

		LOG_D(MAC,
		      "[eNB %d][RAPROC] CC_id %d Frame %d, subframeP %d: Generating Msg4 BR with RRC Piggyback (ce_level %d RNTI %x)\n",
		      module_idP, CC_idP, frameP, subframeP,
		      ra->rach_resource_type - 1, ra->rnti);

		AssertFatal(1 == 0,
			    "Msg4 generation not finished for BL/CE UE\n");
		dl_config_pdu = &dl_req_body->dl_config_pdu_list[dl_req_body->number_pdu];
		memset((void *) dl_config_pdu, 0, sizeof(nfapi_dl_config_request_pdu_t));
		dl_config_pdu->pdu_type = NFAPI_DL_CONFIG_DLSCH_PDU_TYPE;
		dl_config_pdu->pdu_size = (uint8_t) (2 + sizeof(nfapi_dl_config_dlsch_pdu));
                dl_config_pdu->dlsch_pdu.dlsch_pdu_rel8.tl.tag = NFAPI_DL_CONFIG_REQUEST_DLSCH_PDU_REL8_TAG;
		dl_config_pdu->dlsch_pdu.dlsch_pdu_rel8.pdu_index =  mac->pdu_index[CC_idP];
		dl_config_pdu->dlsch_pdu.dlsch_pdu_rel8.rnti = ra->rnti;
		dl_config_pdu->dlsch_pdu.dlsch_pdu_rel8.resource_allocation_type = 2;	// format 1A/1B/1D
		dl_config_pdu->dlsch_pdu.dlsch_pdu_rel8.virtual_resource_block_assignment_flag = 0;	// localized
		dl_config_pdu->dlsch_pdu.dlsch_pdu_rel8.resource_block_coding = getRIV(N_RB_DL, first_rb, 6);	// check that this isn't getRIV(6,0,6)
		dl_config_pdu->dlsch_pdu.dlsch_pdu_rel8.modulation = 2;	//QPSK
		dl_config_pdu->dlsch_pdu.dlsch_pdu_rel8.redundancy_version = 0;
		dl_config_pdu->dlsch_pdu.dlsch_pdu_rel8.transport_blocks = 1;	// first block
		dl_config_pdu->dlsch_pdu.dlsch_pdu_rel8.transport_block_to_codeword_swap_flag = 0;
		dl_config_pdu->dlsch_pdu.dlsch_pdu_rel8.transmission_scheme = (cc->p_eNB == 1) ? 0 : 1;
		dl_config_pdu->dlsch_pdu.dlsch_pdu_rel8.number_of_layers = 1;
		dl_config_pdu->dlsch_pdu.dlsch_pdu_rel8.number_of_subbands = 1;
		//      dl_config_pdu->dlsch_pdu.dlsch_pdu_rel8.codebook_index                         = ;
		dl_config_pdu->dlsch_pdu.dlsch_pdu_rel8.ue_category_capacity = 1;
		dl_config_pdu->dlsch_pdu.dlsch_pdu_rel8.pa = 4;	// 0 dB
		dl_config_pdu->dlsch_pdu.dlsch_pdu_rel8.delta_power_offset_index = 0;
		dl_config_pdu->dlsch_pdu.dlsch_pdu_rel8.ngap = 0;
		dl_config_pdu->dlsch_pdu.dlsch_pdu_rel8.nprb = get_subbandsize(cc->mib->message.dl_Bandwidth);	// ignored
		dl_config_pdu->dlsch_pdu.dlsch_pdu_rel8.transmission_mode = (cc->p_eNB == 1) ? 1 : 2;
		dl_config_pdu->dlsch_pdu.dlsch_pdu_rel8.num_bf_prb_per_subband = 1;
		dl_config_pdu->dlsch_pdu.dlsch_pdu_rel8.num_bf_vector = 1;
		//      dl_config_pdu->dlsch_pdu.dlsch_pdu_rel8.bf_vector                    = ; 

                dl_config_pdu->dlsch_pdu.dlsch_pdu_rel10.tl.tag = NFAPI_DL_CONFIG_REQUEST_DLSCH_PDU_REL10_TAG;
		dl_config_pdu->dlsch_pdu.dlsch_pdu_rel10.pdsch_start = cc[CC_idP].sib1_v13ext->bandwidthReducedAccessRelatedInfo_r13->startSymbolBR_r13;

                dl_config_pdu->dlsch_pdu.dlsch_pdu_rel13.tl.tag = NFAPI_DL_CONFIG_REQUEST_DLSCH_PDU_REL13_TAG;
		dl_config_pdu->dlsch_pdu.dlsch_pdu_rel13.ue_type = (ra->rach_resource_type < 3) ? 1 : 2;
		dl_config_pdu->dlsch_pdu.dlsch_pdu_rel13.pdsch_payload_type = 2;	// not SI message
		dl_config_pdu->dlsch_pdu.dlsch_pdu_rel13.initial_transmission_sf_io = (10 * frameP) + subframeP;
		dl_config_pdu->dlsch_pdu.dlsch_pdu_rel13.drms_table_flag = 0;
		dl_req_body->number_pdu++;
                dl_req_body->tl.tag = NFAPI_DL_CONFIG_REQUEST_BODY_TAG;

                mac->DL_req[CC_idP].sfn_sf = (frameP<<4)+subframeP;
                mac->DL_req[CC_idP].header.message_id = NFAPI_DL_CONFIG_REQUEST;
	
		ra->state = WAITMSG4ACK;
                LOG_D(MAC,"[eNB %d][RAPROC] Frame %d, Subframe %d: state:WAITMSG4ACK\n", module_idP, frameP, subframeP);

		lcid = 0;

		UE_list->UE_sched_ctrl[UE_id].round[CC_idP][ra->harq_pid] = 0;
		msg4_header = 1 + 6 + 1;	// CR header, CR CE, SDU header

		if ((ra->msg4_TBsize - rrc_sdu_length - msg4_header) <= 2) {
		    msg4_padding = ra->msg4_TBsize - rrc_sdu_length - msg4_header;
		    msg4_post_padding = 0;
		} else {
		    msg4_padding = 0;
		    msg4_post_padding = ra->msg4_TBsize - rrc_sdu_length - msg4_header - 1;
		}

		LOG_D(MAC,
		      "[eNB %d][RAPROC] CC_id %d Frame %d subframeP %d Msg4 : TBS %d, sdu_len %d, msg4_header %d, msg4_padding %d, msg4_post_padding %d\n",
		      module_idP, CC_idP, frameP, subframeP,
		      ra->msg4_TBsize, rrc_sdu_length, msg4_header,
		      msg4_padding, msg4_post_padding);
		DevAssert(UE_id != UE_INDEX_INVALID);	// FIXME not sure how to gracefully return
		// CHECK THIS: &cc[CC_idP].CCCH_pdu.payload[0]
		offset = generate_dlsch_header((unsigned char *) mac->UE_list.DLSCH_pdu[CC_idP][0][(unsigned char) UE_id].payload[0], 1,	//num_sdus
					       (unsigned short *) &rrc_sdu_length,	//
					       &lcid,	// sdu_lcid
					       255,	// no drx
					       31,	// no timing advance
					       ra->cont_res_id,	// contention res id
					       msg4_padding,	// no padding
					       msg4_post_padding);

		memcpy((void *) &mac->UE_list.
		       DLSCH_pdu[CC_idP][0][(unsigned char)UE_id].payload[0][(unsigned char)offset],
		       &cc[CC_idP].CCCH_pdu.payload[0], rrc_sdu_length);

		// DL request
		mac->TX_req[CC_idP].sfn_sf = (frameP << 4) + subframeP;
                mac->TX_req[CC_idP].tx_request_body.tl.tag  = NFAPI_TX_REQUEST_BODY_TAG;
                mac->TX_req[CC_idP].header.message_id 	    = NFAPI_TX_REQUEST;

		TX_req =
		    &mac->TX_req[CC_idP].tx_request_body.tx_pdu_list[mac->TX_req[CC_idP].tx_request_body.number_of_pdus];
		TX_req->pdu_length = rrc_sdu_length;
		TX_req->pdu_index = mac->pdu_index[CC_idP]++;
		TX_req->num_segments = 1;
		TX_req->segments[0].segment_length = rrc_sdu_length;
		TX_req->segments[0].segment_data = mac->UE_list.DLSCH_pdu[CC_idP][0][(unsigned char) UE_id].payload[0];
		mac->TX_req[CC_idP].tx_request_body.number_of_pdus++;

		// Program ACK/NAK for Msg4 PDSCH
		int absSF = (ra->Msg3_frame * 10) + ra->Msg3_subframe;
		// see Section 10.2 from 36.213
		int ackNAK_absSF = absSF + reps + 4;
		AssertFatal(reps > 2,
			    "Have to handle programming of ACK when PDSCH repetitions is > 2\n");
		ul_req = &mac->UL_req_tmp[CC_idP][ackNAK_absSF % 10];
		ul_req_body = &ul_req->ul_config_request_body;
		ul_config_pdu = &ul_req_body->ul_config_pdu_list[ul_req_body->number_of_pdus];

		ul_config_pdu->pdu_type = NFAPI_UL_CONFIG_UCI_HARQ_PDU_TYPE;
		ul_config_pdu->pdu_size = (uint8_t) (2 + sizeof(nfapi_ul_config_uci_harq_pdu));
                ul_config_pdu->uci_harq_pdu.ue_information.ue_information_rel8.tl.tag = NFAPI_UL_CONFIG_REQUEST_UE_INFORMATION_REL8_TAG;
		ul_config_pdu->uci_harq_pdu.ue_information.ue_information_rel8.handle = 0;	// don't know how to use this
		ul_config_pdu->uci_harq_pdu.ue_information.ue_information_rel8.rnti = ra->rnti;
                ul_config_pdu->uci_harq_pdu.ue_information.ue_information_rel13.tl.tag = NFAPI_UL_CONFIG_REQUEST_UE_INFORMATION_REL13_TAG;
		ul_config_pdu->uci_harq_pdu.ue_information.ue_information_rel13.ue_type = (ra->rach_resource_type < 3) ? 1 : 2;
		ul_config_pdu->uci_harq_pdu.ue_information.ue_information_rel13.empty_symbols = 0;
		ul_config_pdu->uci_harq_pdu.ue_information.ue_information_rel13.total_number_of_repetitions = pucchreps[ra->rach_resource_type - 1];
		ul_config_pdu->uci_harq_pdu.ue_information.ue_information_rel13.repetition_number = 0;

                ul_req_body->tl.tag                                                                         = NFAPI_UL_CONFIG_REQUEST_BODY_TAG;
                ul_req->sfn_sf  									    = sfnsf_add_subframe(ra->Msg3_frame, ra->Msg3_subframe, 4);
                ul_req->header.message_id  								    = NFAPI_UL_CONFIG_REQUEST;
                LOG_D(MAC,"UL_req_tmp[CC_idP:%d][ackNAK_absSF mod 10:%d] ra->Msg3_frame:%d ra->Msg3_subframe:%d + 4 sfn_sf:%d\n", CC_idP, ackNAK_absSF%10, ra->Msg3_frame, ra->Msg3_subframe, NFAPI_SFNSF2DEC(ul_req->sfn_sf));

		// Note need to keep sending this across reptitions!!!! Not really for PUCCH, to ask small-cell forum, we'll see for the other messages, maybe parameters change across repetitions and FAPI has to provide for that
		if (cc[CC_idP].tdd_Config == NULL) {	// FDD case
                  ul_config_pdu->uci_harq_pdu.harq_information.harq_information_rel8_fdd.tl.tag = NFAPI_UL_CONFIG_REQUEST_HARQ_INFORMATION_REL8_FDD_TAG;
		    ul_config_pdu->uci_harq_pdu.harq_information.harq_information_rel8_fdd.n_pucch_1_0 = n1pucchan[ra->rach_resource_type - 1];
		    // NOTE: How to fill in the rest of the n_pucch_1_0 information 213 Section 10.1.2.1 in the general case
		    // = N_ECCE_q + Delta_ARO + n1pucchan[ce_level]
		    // higher in the MPDCCH configuration, N_ECCE_q is hard-coded to 0, and harq resource offset to 0 =>
		    // Delta_ARO = 0 from Table 10.1.2.1-1
		    ul_config_pdu->uci_harq_pdu.harq_information.harq_information_rel8_fdd.harq_size = 1;	// 1-bit ACK/NAK
		} else {
		    AssertFatal(1 == 0,
				"PUCCH configuration for ACK/NAK not handled yet for TDD BL/CE case\n");
		}
		ul_req_body->number_of_pdus++;
		T(T_ENB_MAC_UE_DL_PDU_WITH_DATA, T_INT(module_idP),
		  T_INT(CC_idP), T_INT(ra->rnti), T_INT(frameP),
		  T_INT(subframeP), T_INT(0 /*harq_pid always 0? */ ),
		  T_BUFFER(&mac->UE_list.DLSCH_pdu[CC_idP][0][UE_id].
			   payload[0], ra->msg4_TBsize));
>>>>>>> c1f7678e

#endif
    {
    // This is normal LTE case
	LOG_D(MAC, "generate_Msg4 1 ra->Msg4_frame SFN/SF: %d.%d,  frameP SFN/SF: %d.%d FOR eNB_Mod: %d \n", ra->Msg4_frame, ra->Msg4_subframe, frameP, subframeP, module_idP);
    	if ((ra->Msg4_frame == frameP) && (ra->Msg4_subframe == subframeP)) {

    	    // Get RRCConnectionSetup for Piggyback
    	    /*rrc_sdu_length = mac_rrc_data_req(module_idP, CC_idP, frameP, CCCH, 1,	// 1 transport block
    					      &cc[CC_idP].CCCH_pdu.payload[0], ENB_FLAG_YES, module_idP, 0);	// not used in this case*/

    		rrc_sdu_length = mac_rrc_data_req(module_idP, CC_idP, frameP, CCCH, 1,	// 1 transport block
    						      &cc[CC_idP].CCCH_pdu.payload[0], 0);	// not used in this case

    	    LOG_D(MAC,
    	    	  "[eNB %d][RAPROC] CC_id %d Frame %d, subframeP %d: UE_id %d, rrc_sdu_length %d\n",
    	    	  module_idP, CC_idP, frameP, subframeP, UE_id, rrc_sdu_length);

    	    AssertFatal(rrc_sdu_length > 0,
    			"[MAC][eNB Scheduler] CCCH not allocated, rrc_sdu_length: %d\n", rrc_sdu_length);



	    LOG_D(MAC,
		  "[eNB %d][RAPROC] CC_id %d Frame %d, subframeP %d: Generating Msg4 with RRC Piggyback (RNTI %x)\n",
		  module_idP, CC_idP, frameP, subframeP, ra->rnti);

	    /// Choose first 4 RBs for Msg4, should really check that these are free!
	    first_rb = 0;

	    vrb_map[first_rb] = 1;
	    vrb_map[first_rb + 1] = 1;
	    vrb_map[first_rb + 2] = 1;
	    vrb_map[first_rb + 3] = 1;


	    // Compute MCS/TBS for 3 PRB (coded on 4 vrb)
	    msg4_header = 1 + 6 + 1;	// CR header, CR CE, SDU header

	    if ((rrc_sdu_length + msg4_header) <= 22) {
		ra->msg4_mcs = 4;
		ra->msg4_TBsize = 22;
	    } else if ((rrc_sdu_length + msg4_header) <= 28) {
		ra->msg4_mcs = 5;
		ra->msg4_TBsize = 28;
	    } else if ((rrc_sdu_length + msg4_header) <= 32) {
		ra->msg4_mcs = 6;
		ra->msg4_TBsize = 32;
	    } else if ((rrc_sdu_length + msg4_header) <= 41) {
		ra->msg4_mcs = 7;
		ra->msg4_TBsize = 41;
	    } else if ((rrc_sdu_length + msg4_header) <= 49) {
		ra->msg4_mcs = 8;
		ra->msg4_TBsize = 49;
	    } else if ((rrc_sdu_length + msg4_header) <= 57) {
		ra->msg4_mcs = 9;
		ra->msg4_TBsize = 57;
	    }

	    fill_nfapi_dl_dci_1A(dl_config_pdu, 4,	// aggregation_level
				 ra->rnti,	// rnti
				 1,	// rnti_type, CRNTI
				 ra->harq_pid,	// harq_process
				 1,	// tpc, none
				 getRIV(N_RB_DL, first_rb, 4),	// resource_block_coding
				 ra->msg4_mcs,	// mcs
				 1,	// ndi
				 0,	// rv
				 0);	// vrb_flag

	    LOG_D(MAC,
		  "Frame %d, subframe %d: Msg4 DCI pdu_num %d (rnti %x,rnti_type %d,harq_pid %d, resource_block_coding (%p) %d\n",
		  frameP, subframeP, dl_req_body->number_pdu,
		  dl_config_pdu->dci_dl_pdu.dci_dl_pdu_rel8.rnti,
		  dl_config_pdu->dci_dl_pdu.dci_dl_pdu_rel8.rnti_type,
		  dl_config_pdu->dci_dl_pdu.dci_dl_pdu_rel8.harq_process,
		  &dl_config_pdu->dci_dl_pdu.dci_dl_pdu_rel8.resource_block_coding,
		  dl_config_pdu->dci_dl_pdu.dci_dl_pdu_rel8.resource_block_coding);
	    AssertFatal(dl_config_pdu->dci_dl_pdu.
			dci_dl_pdu_rel8.resource_block_coding < 8192,
			"resource_block_coding %u < 8192\n",
			dl_config_pdu->dci_dl_pdu.
			dci_dl_pdu_rel8.resource_block_coding);
	    if (!CCE_allocation_infeasible(module_idP, CC_idP, 1, subframeP,
		 dl_config_pdu->dci_dl_pdu.dci_dl_pdu_rel8.aggregation_level, ra->rnti)) {
		dl_req_body->number_dci++;
		dl_req_body->number_pdu++;

		ra->state = WAITMSG4ACK;
                LOG_D(MAC,"[eNB %d][RAPROC] Frame %d, Subframe %d: state:WAITMSG4ACK\n", module_idP, frameP, subframeP);

		// increment Absolute subframe by 8 for Msg4 retransmission
		LOG_D(MAC,
		      "Frame %d, Subframe %d: Preparing for Msg4 retransmission currently %d.%d\n",
		      frameP, subframeP, ra->Msg4_frame,
		      ra->Msg4_subframe);
		get_retransmission_timing(mac->common_channels[CC_idP].tdd_Config,&ra->Msg4_frame,&ra->Msg4_subframe);

		LOG_D(MAC,
		      "Frame %d, Subframe %d: Msg4 retransmission in %d.%d\n",
		      frameP, subframeP, ra->Msg4_frame,
		      ra->Msg4_subframe);
		lcid = 0;

		// put HARQ process round to 0
		ra->harq_pid = frame_subframe2_dl_harq_pid(cc->tdd_Config,frameP ,subframeP);
		UE_list->UE_sched_ctrl[UE_id].round[CC_idP][ra->harq_pid] = 0;

		if ((ra->msg4_TBsize - rrc_sdu_length - msg4_header) <= 2) {
		    msg4_padding = ra->msg4_TBsize - rrc_sdu_length - msg4_header;
		    msg4_post_padding = 0;
		} else {
		    msg4_padding = 0;
		    msg4_post_padding = ra->msg4_TBsize - rrc_sdu_length - msg4_header - 1;
		}

		LOG_D(MAC,
		      "[eNB %d][RAPROC] CC_idP %d Frame %d subframeP %d Msg4 : TBS %d, sdu_len %d, msg4_header %d, msg4_padding %d, msg4_post_padding %d\n",
		      module_idP, CC_idP, frameP, subframeP,
		      ra->msg4_TBsize, rrc_sdu_length, msg4_header,
		      msg4_padding, msg4_post_padding);
		DevAssert(UE_id != UE_INDEX_INVALID);	// FIXME not sure how to gracefully return
		// CHECK THIS: &cc[CC_idP].CCCH_pdu.payload[0]
		offset = generate_dlsch_header((unsigned char *) mac->UE_list.DLSCH_pdu[CC_idP][0][(unsigned char) UE_id].payload[0], 1,	//num_sdus
					       (unsigned short *) &rrc_sdu_length,	//
					       &lcid,	// sdu_lcid
					       255,	// no drx
					       31,	// no timing advance
					       ra->cont_res_id,	// contention res id
					       msg4_padding,	// no padding
					       msg4_post_padding);

		memcpy((void *) &mac->UE_list.DLSCH_pdu[CC_idP][0][(unsigned char)UE_id].payload[0][(unsigned char)offset],
		       &cc[CC_idP].CCCH_pdu.payload[0], rrc_sdu_length);

		// DLSCH Config
		fill_nfapi_dlsch_config(mac, dl_req_body, ra->msg4_TBsize, mac->pdu_index[CC_idP], ra->rnti, 2,	// resource_allocation_type : format 1A/1B/1D
					0,	// virtual_resource_block_assignment_flag : localized
					getRIV(N_RB_DL, first_rb, 4),	// resource_block_coding : RIV, 4 PRB
					2,	// modulation: QPSK
					0,	// redundancy version
					1,	// transport_blocks
					0,	// transport_block_to_codeword_swap_flag (0)
					(cc->p_eNB == 1) ? 0 : 1,	// transmission_scheme
					1,	// number of layers
					1,	// number of subbands
					//0,                         // codebook index 
					1,	// ue_category_capacity
					4,	// pa: 0 dB
					0,	// delta_power_offset_index
					0,	// ngap
					1,	// NPRB = 3 like in DCI
					(cc->p_eNB == 1) ? 1 : 2,	// transmission mode
					1,	// num_bf_prb_per_subband
					1);	// num_bf_vector
		LOG_D(MAC,
		      "Filled DLSCH config, pdu number %d, non-dci pdu_index %d\n",
		      dl_req_body->number_pdu, mac->pdu_index[CC_idP]);

		// Tx request
		mac->TX_req[CC_idP].sfn_sf =
		    fill_nfapi_tx_req(&mac->TX_req[CC_idP].tx_request_body,
				      (frameP * 10) + subframeP,
				      rrc_sdu_length,
				      mac->pdu_index[CC_idP],
				      mac->UE_list.
				      DLSCH_pdu[CC_idP][0][(unsigned char)UE_id].payload[0]);
		mac->pdu_index[CC_idP]++;

                dl_req->sfn_sf = mac->TX_req[CC_idP].sfn_sf;

		LOG_D(MAC, "Filling UCI ACK/NAK information, cce_idx %d\n",
		      dl_config_pdu->dci_dl_pdu.dci_dl_pdu_rel8.cce_idx);
		// Program PUCCH1a for ACK/NAK
		// Program ACK/NAK for Msg4 PDSCH
		fill_nfapi_uci_acknak(module_idP,
				      CC_idP,
				      ra->rnti,
				      (frameP * 10) + subframeP,
				      dl_config_pdu->dci_dl_pdu.dci_dl_pdu_rel8.cce_idx);


		T(T_ENB_MAC_UE_DL_PDU_WITH_DATA, T_INT(module_idP),
		  T_INT(CC_idP), T_INT(ra->rnti), T_INT(frameP),
		  T_INT(subframeP), T_INT(0 /*harq_pid always 0? */ ),
		  T_BUFFER(&mac->UE_list.DLSCH_pdu[CC_idP][0][UE_id].
			   payload[0], ra->msg4_TBsize));

		if (opt_enabled == 1) {
		    trace_pdu(DIRECTION_DOWNLINK,
			      (uint8_t *) mac->
			      UE_list.DLSCH_pdu[CC_idP][0][(unsigned char)UE_id].payload[0],
			      rrc_sdu_length, UE_id,  WS_C_RNTI,
			      UE_RNTI(module_idP, UE_id), mac->frame,
			      mac->subframe, 0, 0);
		    LOG_D(OPT,
			  "[eNB %d][DLSCH] CC_id %d Frame %d trace pdu for rnti %x with size %d\n",
			  module_idP, CC_idP, frameP, UE_RNTI(module_idP,
							      UE_id),
			  rrc_sdu_length);
		}
		if(RC.mac[module_idP]->scheduler_mode == SCHED_MODE_FAIR_RR){
        	  set_dl_ue_select_msg4(CC_idP, 4, UE_id, ra->rnti);
		}
	    }			// CCE Allocation feasible
	}			// msg4 frame/subframe
    }				// else rach_resource_type
}

void
check_Msg4_retransmission(module_id_t module_idP, int CC_idP,
			  frame_t frameP, sub_frame_t subframeP, RA_t * ra)
{

    eNB_MAC_INST *mac = RC.mac[module_idP];
    COMMON_channels_t *cc = mac->common_channels;
    int UE_id = -1;
    uint8_t *vrb_map;
    int first_rb;
    int N_RB_DL;
    nfapi_dl_config_request_pdu_t *dl_config_pdu;
    UE_list_t *UE_list = &mac->UE_list;
    nfapi_dl_config_request_t *dl_req;
    nfapi_dl_config_request_body_t *dl_req_body;

    int round;
    /*
       #if (LTE_RRC_VERSION >= MAKE_VERSION(14, 0, 0))
       COMMON_channels_t               *cc  = mac->common_channels;

       int rmax            = 0;
       int rep             = 0; 
       int reps            = 0;

       first_rb        = 0;
       struct PRACH_ConfigSIB_v1310 *ext4_prach;
       PRACH_ParametersListCE_r13_t *prach_ParametersListCE_r13;
       PRACH_ParametersCE_r13_t *p[4];

       if (cc[CC_idP].radioResourceConfigCommon_BR) {

       ext4_prach                 = cc[CC_idP].radioResourceConfigCommon_BR->ext4->prach_ConfigCommon_v1310;
       prach_ParametersListCE_r13 = &ext4_prach->prach_ParametersListCE_r13;

       switch (prach_ParametersListCE_r13->list.count) {
       case 4:
       p[3]=prach_ParametersListCE_r13->list.array[3];
       case 3:
       p[2]=prach_ParametersListCE_r13->list.array[2];
       case 2:
       p[1]=prach_ParametersListCE_r13->list.array[1];
       case 1:
       p[0]=prach_ParametersListCE_r13->list.array[0];
       default:
       AssertFatal(1==0,"Illegal count for prach_ParametersListCE_r13 %d\n",prach_ParametersListCE_r13->list.count);
       }
       }
       #endif
     */

    // check HARQ status and retransmit if necessary


    UE_id = find_UE_id(module_idP, ra->rnti);
    AssertFatal(UE_id >= 0, "Can't find UE for t-crnti\n");

    round = UE_list->UE_sched_ctrl[UE_id].round[CC_idP][ra->harq_pid];
    vrb_map = cc[CC_idP].vrb_map;

    dl_req = &mac->DL_req[CC_idP];
    dl_req_body = &dl_req->dl_config_request_body;
    dl_config_pdu = &dl_req_body->dl_config_pdu_list[dl_req_body->number_pdu];
    N_RB_DL = to_prb(cc[CC_idP].mib->message.dl_Bandwidth);

    LOG_D(MAC,
	  "[eNB %d][RAPROC] CC_id %d Frame %d, subframeP %d: Checking if Msg4 for harq_pid %d was acknowledged (round %d), UE_id: %d \n",
	  module_idP, CC_idP, frameP, subframeP, ra->harq_pid, round, UE_id);

    if (round != 8) {

#if (LTE_RRC_VERSION >= MAKE_VERSION(14, 0, 0))
	if (ra->rach_resource_type > 0) {
	    AssertFatal(1 == 0,
			"Msg4 Retransmissions not handled yet for BL/CE UEs\n");
	} else
#endif
	{
	    if ((ra->Msg4_frame == frameP)
		&& (ra->Msg4_subframe == subframeP)) {

		//ra->wait_ack_Msg4++;
		// we have to schedule a retransmission

                dl_req->sfn_sf = frameP<<4 | subframeP;

		first_rb = 0;
		vrb_map[first_rb] = 1;
		vrb_map[first_rb + 1] = 1;
		vrb_map[first_rb + 2] = 1;
		vrb_map[first_rb + 3] = 1;

		fill_nfapi_dl_dci_1A(dl_config_pdu, 4,	// aggregation_level
				     ra->rnti,	// rnti
				     1,	// rnti_type, CRNTI
				     ra->harq_pid,	// harq_process
				     1,	// tpc, none
				     getRIV(N_RB_DL, first_rb, 4),	// resource_block_coding
				     ra->msg4_mcs,	// mcs
				     1,	// ndi
				     round & 3,	// rv
				     0);	// vrb_flag

		if (!CCE_allocation_infeasible
		    (module_idP, CC_idP, 1, subframeP,
		     dl_config_pdu->dci_dl_pdu.dci_dl_pdu_rel8.
		     aggregation_level, ra->rnti)) {
		    dl_req_body->number_dci++;
		    dl_req_body->number_pdu++;
                    dl_req_body->tl.tag = NFAPI_DL_CONFIG_REQUEST_BODY_TAG;

		    LOG_D(MAC,
			  "msg4 retransmission for rnti %x (round %d) fsf %d/%d\n",
			  ra->rnti, round, frameP, subframeP);
		    // DLSCH Config
                    //DJP - fix this pdu_index = -1
		    LOG_D(MAC, "check_Msg4_retransmission() before fill_nfapi_dlsch_config() with pdu_index = -1 \n");
		    fill_nfapi_dlsch_config(mac, dl_req_body, ra->msg4_TBsize,
					    -1
					    /* retransmission, no pdu_index */
					    , ra->rnti, 2,	// resource_allocation_type : format 1A/1B/1D
					    0,	// virtual_resource_block_assignment_flag : localized
					    getRIV(N_RB_DL, first_rb, 4),	// resource_block_coding : RIV, 4 PRB
					    2,	// modulation: QPSK
					    round & 3,	// redundancy version
					    1,	// transport_blocks
					    0,	// transport_block_to_codeword_swap_flag (0)
					    (cc->p_eNB == 1) ? 0 : 1,	// transmission_scheme
					    1,	// number of layers
					    1,	// number of subbands
					    //0,                         // codebook index 
					    1,	// ue_category_capacity
					    4,	// pa: 0 dB
					    0,	// delta_power_offset_index
					    0,	// ngap
					    1,	// NPRB = 3 like in DCI
					    (cc->p_eNB == 1) ? 1 : 2,	// transmission mode
					    1,	// num_bf_prb_per_subband
					    1);	// num_bf_vector
		    if(RC.mac[module_idP]->scheduler_mode == SCHED_MODE_FAIR_RR){
	       	      set_dl_ue_select_msg4(CC_idP, 4, UE_id, ra->rnti);
		    }
		} else
		    LOG_D(MAC,
			  "msg4 retransmission for rnti %x (round %d) fsf %d/%d CCE allocation failed!\n",
			  ra->rnti, round, frameP, subframeP);


		// Program PUCCH1a for ACK/NAK


		fill_nfapi_uci_acknak(module_idP, CC_idP,
				      ra->rnti,
				      (frameP * 10) + subframeP,
				      dl_config_pdu->dci_dl_pdu.
				      dci_dl_pdu_rel8.cce_idx);

		// prepare frame for retransmission
		get_retransmission_timing(mac->common_channels[CC_idP].tdd_Config,&ra->Msg4_frame,&ra->Msg4_subframe);

		LOG_W(MAC,
		      "[eNB %d][RAPROC] CC_id %d Frame %d, subframeP %d: Msg4 not acknowledged, adding ue specific dci (rnti %x) for RA (Msg4 Retransmission round %d in %d.%d)\n",
		      module_idP, CC_idP, frameP, subframeP, ra->rnti,
		      round, ra->Msg4_frame, ra->Msg4_subframe);

	    }			// Msg4 frame/subframe
	}			// regular LTE case
    } else {
	LOG_D(MAC,
	      "[eNB %d][RAPROC] CC_id %d Frame %d, subframeP %d : Msg4 acknowledged\n",
	      module_idP, CC_idP, frameP, subframeP);
	ra->state = IDLE;
        LOG_D(MAC,"[eNB %d][RAPROC] Frame %d, Subframe %d: state:IDLE\n", module_idP, frameP, subframeP);
	UE_id = find_UE_id(module_idP, ra->rnti);
	DevAssert(UE_id != -1);
	mac->UE_list.UE_template[UE_PCCID(module_idP, UE_id)][UE_id].configured = TRUE;
        cancel_ra_proc(module_idP, CC_idP, frameP, ra->rnti);
    }
}

void
schedule_RA(module_id_t module_idP, frame_t frameP, sub_frame_t subframeP)
{

    int CC_id;
    eNB_MAC_INST *mac = RC.mac[module_idP];
    COMMON_channels_t *cc = mac->common_channels;
    RA_t *ra;
    uint8_t i;


    start_meas(&mac->schedule_ra);

    for (CC_id = 0; CC_id < MAX_NUM_CCs; CC_id++) {
	// skip UL component carriers if TDD
	if (is_UL_sf(&cc[CC_id], subframeP) == 1)
	    continue;

	for (i = 0; i < NB_RA_PROC_MAX; i++) {

	    ra = (RA_t *) & cc[CC_id].ra[i];

            //LOG_D(MAC,"RA[state:%d]\n",ra->state);

	    if (ra->state == MSG2)
		generate_Msg2(module_idP, CC_id, frameP, subframeP, ra);
	    else if (ra->state == MSG4 && ra->Msg4_frame == frameP && ra->Msg4_subframe == subframeP )
		generate_Msg4(module_idP, CC_id, frameP, subframeP, ra);
	    else if (ra->state == WAITMSG4ACK)
		check_Msg4_retransmission(module_idP, CC_id, frameP,
					  subframeP, ra);

	}			// for i=0 .. N_RA_PROC-1 
    }				// CC_id

    stop_meas(&mac->schedule_ra);

}


// handles the event of MSG1 reception
void
initiate_ra_proc(module_id_t module_idP,
		 int CC_id,
		 frame_t frameP,
		 sub_frame_t subframeP,
		 uint16_t preamble_index,
		 int16_t timing_offset, uint16_t ra_rnti
#if (LTE_RRC_VERSION >= MAKE_VERSION(14, 0, 0))
		 , uint8_t rach_resource_type
#endif
    )
{

    uint8_t i;

    COMMON_channels_t *cc = &RC.mac[module_idP]->common_channels[CC_id];
    RA_t *ra = &cc->ra[0];

<<<<<<< HEAD
    static uint8_t failure_cnt = 0;

#if (RRC_VERSION >= MAKE_VERSION(14, 0, 0))
=======
#if (LTE_RRC_VERSION >= MAKE_VERSION(14, 0, 0))
>>>>>>> c1f7678e

    struct LTE_PRACH_ConfigSIB_v1310 *ext4_prach = NULL;
    LTE_PRACH_ParametersListCE_r13_t *prach_ParametersListCE_r13 = NULL;
  


    if (cc->mib->message.schedulingInfoSIB1_BR_r13>0) {
      AssertFatal(cc->radioResourceConfigCommon_BR != NULL,"radioResourceConfigCommon_BR is null\n");
      AssertFatal(cc->radioResourceConfigCommon_BR->ext4 != NULL, "radioResourceConfigCommon_BR->ext4 is null\n");
      ext4_prach = cc->radioResourceConfigCommon_BR->ext4->prach_ConfigCommon_v1310;
      AssertFatal(ext4_prach!=NULL,"ext4_prach is null\n");
      prach_ParametersListCE_r13 = &ext4_prach->prach_ParametersListCE_r13;
    }

#endif /* #if (LTE_RRC_VERSION >= MAKE_VERSION(14, 0, 0)) */

    LOG_D(MAC,
	  "[eNB %d][RAPROC] CC_id %d Frame %d, Subframe %d  Initiating RA procedure for preamble index %d\n",
	  module_idP, CC_id, frameP, subframeP, preamble_index);
#if (LTE_RRC_VERSION >= MAKE_VERSION(14, 0, 0))
    LOG_D(MAC,
	  "[eNB %d][RAPROC] CC_id %d Frame %d, Subframe %d  PRACH resource type %d\n",
	  module_idP, CC_id, frameP, subframeP, rach_resource_type);
#endif

    uint16_t msg2_frame = frameP;
    uint16_t msg2_subframe = subframeP;
    int offset;

#if (LTE_RRC_VERSION >= MAKE_VERSION(13, 0, 0))

    if (prach_ParametersListCE_r13 &&
	prach_ParametersListCE_r13->list.count < rach_resource_type) {
	LOG_E(MAC,
	      "[eNB %d][RAPROC] CC_id %d Received impossible PRACH resource type %d, only %d CE levels configured\n",
	      module_idP, CC_id, rach_resource_type,
	      (int) prach_ParametersListCE_r13->list.count);
	return;
    }

#endif /* #if (LTE_RRC_VERSION >= MAKE_VERSION(14, 0, 0)) */

    VCD_SIGNAL_DUMPER_DUMP_FUNCTION_BY_NAME(VCD_SIGNAL_DUMPER_FUNCTIONS_INITIATE_RA_PROC, 1);
    VCD_SIGNAL_DUMPER_DUMP_FUNCTION_BY_NAME(VCD_SIGNAL_DUMPER_FUNCTIONS_INITIATE_RA_PROC, 0);

    for (i = 0; i < NB_RA_PROC_MAX; i++) {
	if (ra[i].state == IDLE) {
	    int loop = 0;
	    LOG_D(MAC, "Frame %d, Subframe %d: Activating RA process %d\n",
		  frameP, subframeP, i);
	    ra[i].state = MSG2;
	    ra[i].timing_offset = timing_offset;
	    ra[i].preamble_subframe = subframeP;
#if (LTE_RRC_VERSION >= MAKE_VERSION(14, 0, 0))
	    ra[i].rach_resource_type = rach_resource_type;
	    ra[i].msg2_mpdcch_repetition_cnt = 0;
	    ra[i].msg4_mpdcch_repetition_cnt = 0;
#endif



            //TODO Fill in other TDD config. What about nfapi_mode?
            if(cc->tdd_Config!=NULL){
              switch(cc->tdd_Config->subframeAssignment){
                default: printf("%s:%d: TODO\n", __FILE__, __LINE__); abort();
                case 1 :
                  offset = 6;
                  break;
              }
            }else{//FDD
                // DJP - this is because VNF is 2 subframes ahead of PNF and TX needs 4 subframes
                if (nfapi_mode)
                  offset = 7;
                else
                  offset = 5;
            }

            add_subframe(&msg2_frame, &msg2_subframe, offset);

            ra[i].Msg2_frame         = msg2_frame;
            ra[i].Msg2_subframe      = msg2_subframe;

            LOG_D(MAC,"%s() Msg2[%04d%d] SFN/SF:%04d%d offset:%d\n", __FUNCTION__,ra[i].Msg2_frame,ra[i].Msg2_subframe,frameP,subframeP,offset);

            ra[i].Msg2_subframe = (subframeP + offset) % 10;
            /* TODO: find better procedure to allocate RNTI */
	    do {
#if defined(USRP_REC_PLAY) // deterministic rnti in usrp record/playback mode
	        static int drnti[MAX_MOBILES_PER_ENB] = { 0xbda7, 0x71da, 0x9c40, 0xc350, 0x2710, 0x4e20, 0x7530, 0x1388, 0x3a98, 0x61a8, 0x88b8, 0xafc8, 0xd6d8, 0x1b58, 0x4268, 0x6978 };
	        int j = 0;
		int nb_ue = 0;
		for (j = 0; j < MAX_MOBILES_PER_ENB; j++) {
		    if (UE_RNTI(module_idP, j) > 0) {
		        nb_ue++;
		    } else {
		        break;
		    }
		}
		if (nb_ue >= MAX_MOBILES_PER_ENB) {
		    printf("No more free RNTI available, increase MAX_MOBILES_PER_ENB\n");
		    abort();
		}
		ra[i].rnti = drnti[nb_ue];
#else	
		ra[i].rnti = taus();
#endif
		loop++;
	    }
	    while (loop != 100 &&
		   /* TODO: this is not correct, the rnti may be in use without
		    * being in the MAC yet. To be refined.
		    */
		   !(find_UE_id(module_idP, ra[i].rnti) == -1 &&
		     /* 1024 and 60000 arbirarily chosen, not coming from standard */
		     ra[i].rnti >= 1024 && ra[i].rnti < 60000));
	    if (loop == 100) {
		printf("%s:%d:%s: FATAL ERROR! contact the authors\n",
		       __FILE__, __LINE__, __FUNCTION__);
		abort();
	    }
	    ra[i].RA_rnti = ra_rnti;
	    ra[i].preamble_index = preamble_index;
	    failure_cnt = 0;
	    LOG_D(MAC,
		  "[eNB %d][RAPROC] CC_id %d Frame %d Activating RAR generation in Frame %d, subframe %d for process %d, rnti %x, state %d\n",
		  module_idP, CC_id, frameP, ra[i].Msg2_frame,
		  ra[i].Msg2_subframe, i, ra[i].rnti, ra[i].state);

	    return;
	}
    }

    LOG_E(MAC,
	  "[eNB %d][RAPROC] FAILURE: CC_id %d Frame %d Initiating RA procedure for preamble index %d\n",
	  module_idP, CC_id, frameP, preamble_index);
  
    failure_cnt++;
    if(failure_cnt > 20) {
      LOG_E(MAC,"[eNB %d][RAPROC] CC_id %d Frame %d Clear Random access information\n", module_idP, CC_id, frameP);
      clear_ra_proc(module_idP, CC_id, frameP);
    }
  
}

void
cancel_ra_proc(module_id_t module_idP, int CC_id, frame_t frameP,
	       rnti_t rnti)
{
    unsigned char i;
    RA_t *ra = (RA_t *) & RC.mac[module_idP]->common_channels[CC_id].ra[0];

    MSC_LOG_EVENT(MSC_PHY_ENB, "RA Cancelling procedure ue %" PRIx16 " ",
		  rnti);
    LOG_D(MAC,
	  "[eNB %d][RAPROC] CC_id %d Frame %d Cancelling RA procedure for UE rnti %x\n",
	  module_idP, CC_id, frameP, rnti);

    for (i = 0; i < NB_RA_PROC_MAX; i++) {
	if (rnti == ra[i].rnti) {
	  ra[i].state = IDLE;
	  ra[i].timing_offset = 0;
	  ra[i].RRC_timer = 20;
	  ra[i].rnti = 0;
	  ra[i].msg3_round = 0;
    LOG_I(MAC,"[eNB %d][RAPROC] CC_id %d Frame %d Canceled RA procedure for UE rnti %x\n", module_idP, CC_id, frameP, rnti);
	}
    }
}

void clear_ra_proc(module_id_t module_idP, int CC_id, frame_t frameP)
{
  unsigned char i;
  RA_t *ra = (RA_t *) & RC.mac[module_idP]->common_channels[CC_id].ra[0];

  for (i = 0; i < NB_RA_PROC_MAX; i++) {
    LOG_D(MAC,"[eNB %d][RAPROC] CC_id %d Frame %d Clear Random access information rnti %x\n", module_idP, CC_id, frameP, ra[i].rnti);
    ra[i].state = IDLE;
    ra[i].timing_offset = 0;
    ra[i].RRC_timer = 20;
    ra[i].rnti = 0;
    ra[i].msg3_round = 0;
  }
}<|MERGE_RESOLUTION|>--- conflicted
+++ resolved
@@ -120,8 +120,7 @@
     AssertFatal(ra->state != IDLE, "RA is not active for RA %X\n",
 		ra->rnti);
 
-<<<<<<< HEAD
-#if (RRC_VERSION >= MAKE_VERSION(14, 0, 0))
+#if (LTE_RRC_VERSION >= MAKE_VERSION(14, 0, 0))
   if (ra->rach_resource_type > 0) {
     LOG_I (MAC, "[eNB %d][RAPROC] Frame %d, Subframe %d : CC_id %d CE level %d is active, Msg3 in (%d,%d)\n",
            module_idP, frameP, subframeP, CC_id, ra->rach_resource_type - 1, ra->Msg3_frame, ra->Msg3_subframe);
@@ -156,56 +155,6 @@
     ul_req_body->number_of_pdus++;
   }                             //  if (ra->rach_resource_type>0) {         
   else
-=======
-#if (LTE_RRC_VERSION >= MAKE_VERSION(14, 0, 0))
-    if (ra->rach_resource_type > 0) {
-	LOG_D(MAC,
-	      "[eNB %d][RAPROC] Frame %d, Subframe %d : CC_id %d CE level %d is active, Msg3 in (%d,%d)\n",
-	      module_idP, frameP, subframeP, CC_id,
-	      ra->rach_resource_type - 1, ra->Msg3_frame,
-	      ra->Msg3_subframe);
-	LOG_D(MAC,
-	      "Frame %d, Subframe %d Adding Msg3 UL Config Request for (%d,%d) : (%d,%d)\n",
-	      frameP, subframeP, ra->Msg3_frame, ra->Msg3_subframe,
-	      ra->msg3_nb_rb, ra->msg3_round);
-
-	ul_config_pdu =
-	    &ul_req_body->ul_config_pdu_list[ul_req_body->number_of_pdus];
-
-	memset((void *) ul_config_pdu, 0,
-	       sizeof(nfapi_ul_config_request_pdu_t));
-	ul_config_pdu->pdu_type                                                = NFAPI_UL_CONFIG_ULSCH_PDU_TYPE;
-	ul_config_pdu->pdu_size                                                = (uint8_t) (2 + sizeof(nfapi_ul_config_ulsch_pdu));
-	ul_config_pdu->ulsch_pdu.ulsch_pdu_rel8.handle                         = mac->ul_handle++;
-        ul_config_pdu->ulsch_pdu.ulsch_pdu_rel8.tl.tag                         = NFAPI_UL_CONFIG_REQUEST_ULSCH_PDU_REL8_TAG;
-	ul_config_pdu->ulsch_pdu.ulsch_pdu_rel8.rnti                           = ra->rnti;
-	ul_config_pdu->ulsch_pdu.ulsch_pdu_rel8.resource_block_start           = narrowband_to_first_rb(cc,
-													ra->msg34_narrowband) + ra->msg3_first_rb;
-	ul_config_pdu->ulsch_pdu.ulsch_pdu_rel8.number_of_resource_blocks      = ra->msg3_nb_rb;
-	ul_config_pdu->ulsch_pdu.ulsch_pdu_rel8.modulation_type                = 2;
-	ul_config_pdu->ulsch_pdu.ulsch_pdu_rel8.cyclic_shift_2_for_drms        = 0;
-	ul_config_pdu->ulsch_pdu.ulsch_pdu_rel8.frequency_hopping_enabled_flag = 0;
-	ul_config_pdu->ulsch_pdu.ulsch_pdu_rel8.frequency_hopping_bits         = 0;
-	ul_config_pdu->ulsch_pdu.ulsch_pdu_rel8.new_data_indication            = 0;
-	ul_config_pdu->ulsch_pdu.ulsch_pdu_rel8.redundancy_version             = rvseq[ra->msg3_round];
-	ul_config_pdu->ulsch_pdu.ulsch_pdu_rel8.harq_process_number            = ((10 * ra->Msg3_frame) + ra->Msg3_subframe) & 7;
-	ul_config_pdu->ulsch_pdu.ulsch_pdu_rel8.ul_tx_mode                     = 0;
-	ul_config_pdu->ulsch_pdu.ulsch_pdu_rel8.current_tx_nb                  = 0;
-	ul_config_pdu->ulsch_pdu.ulsch_pdu_rel8.n_srs                          = 1;
-	ul_config_pdu->ulsch_pdu.ulsch_pdu_rel8.size                           = get_TBS_UL(ra->msg3_mcs, ra->msg3_nb_rb);
-	// Re13 fields
-        ul_config_pdu->ulsch_pdu.ulsch_pdu_rel13.tl.tag                        = NFAPI_UL_CONFIG_REQUEST_ULSCH_PDU_REL13_TAG;
-	ul_config_pdu->ulsch_pdu.ulsch_pdu_rel13.ue_type                       = ra->rach_resource_type > 2 ? 2 : 1;
-	ul_config_pdu->ulsch_pdu.ulsch_pdu_rel13.total_number_of_repetitions   = 1;
-	ul_config_pdu->ulsch_pdu.ulsch_pdu_rel13.repetition_number             = 1;
-	ul_config_pdu->ulsch_pdu.ulsch_pdu_rel13.initial_transmission_sf_io    = (ra->Msg3_frame * 10) + ra->Msg3_subframe;
-	ul_req_body->number_of_pdus++;
-        ul_req_body->tl.tag                                                    = NFAPI_UL_CONFIG_REQUEST_BODY_TAG;
-        ul_req->sfn_sf                                                         = ra->Msg3_frame<<4|ra->Msg3_subframe;
-        ul_req->header.message_id                                              = NFAPI_UL_CONFIG_REQUEST;
-    }				//  if (ra->rach_resource_type>0) {  
-    else
->>>>>>> c1f7678e
 #endif
     {
 	LOG_D(MAC,
@@ -295,7 +244,7 @@
 	      sub_frame_t subframeP, RA_t * ra)
 {
 
-<<<<<<< HEAD
+
   eNB_MAC_INST *mac = RC.mac[module_idP];
   COMMON_channels_t *cc = mac->common_channels;
   
@@ -311,16 +260,16 @@
   dl_config_pdu = &dl_req_body->dl_config_pdu_list[dl_req_body->number_pdu];
   N_RB_DL = to_prb(cc[CC_idP].mib->message.dl_Bandwidth);
   
-#if (RRC_VERSION >= MAKE_VERSION(14, 0, 0))
+#if (LTE_RRC_VERSION >= MAKE_VERSION(14, 0, 0))
   int             rmax = 0;
   int             rep = 0;
   int             reps = 0;
   int             num_nb = 0;
 
   first_rb = 0;
-  struct PRACH_ConfigSIB_v1310 *ext4_prach;
-  PRACH_ParametersListCE_r13_t *prach_ParametersListCE_r13;
-  PRACH_ParametersCE_r13_t *p[4] = { NULL, NULL, NULL, NULL };
+  struct LTE_PRACH_ConfigSIB_v1310 *ext4_prach;
+  LTE_PRACH_ParametersListCE_r13_t *prach_ParametersListCE_r13;
+  LTE_PRACH_ParametersCE_r13_t *p[4] = { NULL, NULL, NULL, NULL };
 
   uint16_t        absSF = (10 * frameP) + subframeP;
   uint16_t        absSF_Msg2 = (10 * ra->Msg2_frame) + ra->Msg2_subframe;
@@ -347,63 +296,7 @@
     default:
       AssertFatal (1 == 0, "Illegal count for prach_ParametersListCE_r13 %d\n", (int) prach_ParametersListCE_r13->list.count);
       break;
-=======
-    eNB_MAC_INST *mac = RC.mac[module_idP];
-    COMMON_channels_t *cc = mac->common_channels;
-
-    uint8_t *vrb_map;
-    int first_rb;
-    int N_RB_DL;
-    nfapi_dl_config_request_pdu_t *dl_config_pdu;
-    nfapi_tx_request_pdu_t *TX_req;
-    nfapi_dl_config_request_body_t *dl_req;
-
-    vrb_map = cc[CC_idP].vrb_map;
-    dl_req = &mac->DL_req[CC_idP].dl_config_request_body;
-    dl_config_pdu = &dl_req->dl_config_pdu_list[dl_req->number_pdu];
-    N_RB_DL = to_prb(cc[CC_idP].mib->message.dl_Bandwidth);
-
-#if (LTE_RRC_VERSION >= MAKE_VERSION(14, 0, 0))
-    int rmax = 0;
-    int rep = 0;
-    int reps = 0;
-    int num_nb = 0;
-
-    first_rb = 0;
-    struct LTE_PRACH_ConfigSIB_v1310 *ext4_prach;
-    LTE_PRACH_ParametersListCE_r13_t *prach_ParametersListCE_r13;
-    LTE_PRACH_ParametersCE_r13_t *p[4] = { NULL, NULL, NULL, NULL };
-
-    uint16_t absSF = (10 * frameP) + subframeP;
-    uint16_t absSF_Msg2 = (10 * ra->Msg2_frame) + ra->Msg2_subframe;
-
-    LOG_D(MAC,"absSF:%d absSF_Msg2:%d ra->rach_resource_type:%d\n",absSF,absSF_Msg2,ra->rach_resource_type);
-
-    if (absSF < absSF_Msg2)
-	return;			// we're not ready yet, need to be to start ==  
-
-    if (cc[CC_idP].radioResourceConfigCommon_BR) {
-
-	ext4_prach                 = cc[CC_idP].radioResourceConfigCommon_BR->ext4->prach_ConfigCommon_v1310;
-	prach_ParametersListCE_r13 = &ext4_prach->prach_ParametersListCE_r13;
-
-	switch (prach_ParametersListCE_r13->list.count) {
-	case 4:
-	    p[3] = prach_ParametersListCE_r13->list.array[3];
-	case 3:
-	    p[2] = prach_ParametersListCE_r13->list.array[2];
-	case 2:
-	    p[1] = prach_ParametersListCE_r13->list.array[1];
-	case 1:
-	    p[0] = prach_ParametersListCE_r13->list.array[0];
-	    break;
-	default:
-	    AssertFatal(1 == 0,
-			"Illegal count for prach_ParametersListCE_r13 %d\n",
-			(int) prach_ParametersListCE_r13->list.count);
-	    break;
-	}
->>>>>>> c1f7678e
+
     }
   }
 
@@ -706,19 +599,19 @@
   uint8_t                         offset;
 
 
-<<<<<<< HEAD
-#if (RRC_VERSION >= MAKE_VERSION(14, 0, 0))
+
+#if (LTE_RRC_VERSION >= MAKE_VERSION(14, 0, 0))
   int             rmax = 0;
   int             rep = 0;
   int             reps = 0;
 
 
   first_rb = 0;
-  struct PRACH_ConfigSIB_v1310 *ext4_prach;
-  struct PUCCH_ConfigCommon_v1310 *ext4_pucch;
-  PRACH_ParametersListCE_r13_t *prach_ParametersListCE_r13;
-  struct N1PUCCH_AN_InfoList_r13 *pucch_N1PUCCH_AN_InfoList_r13;
-  PRACH_ParametersCE_r13_t *p[4] = { NULL, NULL, NULL, NULL };
+  struct LTE_PRACH_ConfigSIB_v1310 *ext4_prach;
+  struct LTE_PUCCH_ConfigCommon_v1310 *ext4_pucch;
+  LTE_PRACH_ParametersListCE_r13_t *prach_ParametersListCE_r13;
+  struct LTE_N1PUCCH_AN_InfoList_r13 *pucch_N1PUCCH_AN_InfoList_r13;
+  LTE_PRACH_ParametersCE_r13_t *p[4] = { NULL, NULL, NULL, NULL };
   int             pucchreps[4] = { 1, 1, 1, 1 };
   int             n1pucchan[4] = { 0, 0, 0, 0 };
 
@@ -759,66 +652,7 @@
       break;
     default:
       AssertFatal (1 == 0, "Illegal count for prach_ParametersListCE_r13 %d\n", prach_ParametersListCE_r13->list.count);
-=======
-#if (LTE_RRC_VERSION >= MAKE_VERSION(14, 0, 0))
-    int rmax = 0;
-    int rep = 0;
-    int reps = 0;
-
-
-    first_rb = 0;
-    struct LTE_PRACH_ConfigSIB_v1310 *ext4_prach;
-    struct LTE_PUCCH_ConfigCommon_v1310 *ext4_pucch;
-    LTE_PRACH_ParametersListCE_r13_t *prach_ParametersListCE_r13;
-    struct LTE_N1PUCCH_AN_InfoList_r13 *pucch_N1PUCCH_AN_InfoList_r13;
-    LTE_PRACH_ParametersCE_r13_t *p[4] = { NULL, NULL, NULL, NULL };
-    int pucchreps[4] = { 1, 1, 1, 1 };
-    int n1pucchan[4] = { 0, 0, 0, 0 };
-
-    if (cc[CC_idP].radioResourceConfigCommon_BR) {
-
-	ext4_prach = cc[CC_idP].radioResourceConfigCommon_BR->ext4->prach_ConfigCommon_v1310;
-	ext4_pucch = cc[CC_idP].radioResourceConfigCommon_BR->ext4->pucch_ConfigCommon_v1310;
-	prach_ParametersListCE_r13 = &ext4_prach->prach_ParametersListCE_r13;
-	pucch_N1PUCCH_AN_InfoList_r13 = ext4_pucch->n1PUCCH_AN_InfoList_r13;
-	AssertFatal(prach_ParametersListCE_r13 != NULL,"prach_ParametersListCE_r13 is null\n");
-	AssertFatal(pucch_N1PUCCH_AN_InfoList_r13 != NULL,"pucch_N1PUCCH_AN_InfoList_r13 is null\n");
-	// check to verify CE-Level compatibility in SIB2_BR
-	AssertFatal(prach_ParametersListCE_r13->list.count == pucch_N1PUCCH_AN_InfoList_r13->list.count,
-		    "prach_ParametersListCE_r13->list.count!= pucch_N1PUCCH_AN_InfoList_r13->list.count\n");
-
-	switch (prach_ParametersListCE_r13->list.count) {
-	case 4:
-	    p[3] = prach_ParametersListCE_r13->list.array[3];
-	    n1pucchan[3] = *pucch_N1PUCCH_AN_InfoList_r13->list.array[3];
-	    AssertFatal(ext4_pucch->pucch_NumRepetitionCE_Msg4_Level3_r13 != NULL,
-			"pucch_NumRepetitionCE_Msg4_Level3 shouldn't be NULL\n");
-	    pucchreps[3] = (int) (4 << *ext4_pucch->pucch_NumRepetitionCE_Msg4_Level3_r13);
-
-	case 3:
-	    p[2] = prach_ParametersListCE_r13->list.array[2];
-	    n1pucchan[2] = *pucch_N1PUCCH_AN_InfoList_r13->list.array[2];
-	    AssertFatal(ext4_pucch->pucch_NumRepetitionCE_Msg4_Level2_r13!= NULL,
-			"pucch_NumRepetitionCE_Msg4_Level2 shouldn't be NULL\n");
-	    pucchreps[2] =(int) (4 << *ext4_pucch->pucch_NumRepetitionCE_Msg4_Level2_r13);
-	case 2:
-	    p[1] = prach_ParametersListCE_r13->list.array[1];
-	    n1pucchan[1] = *pucch_N1PUCCH_AN_InfoList_r13->list.array[1];
-	    AssertFatal(ext4_pucch->pucch_NumRepetitionCE_Msg4_Level2_r13 != NULL,
-			"pucch_NumRepetitionCE_Msg4_Level1 shouldn't be NULL\n");
-	    pucchreps[1] = (int) (1 << *ext4_pucch->pucch_NumRepetitionCE_Msg4_Level1_r13);
-	case 1:
-	    p[0] = prach_ParametersListCE_r13->list.array[0];
-	    n1pucchan[0] = *pucch_N1PUCCH_AN_InfoList_r13->list.array[0];
-	    AssertFatal(ext4_pucch->pucch_NumRepetitionCE_Msg4_Level2_r13 != NULL,
-			"pucch_NumRepetitionCE_Msg4_Level0 shouldn't be NULL\n");
-	    pucchreps[0] =(int) (1 << *ext4_pucch->pucch_NumRepetitionCE_Msg4_Level0_r13);
-	default:
-	    AssertFatal(1 == 0,
-			"Illegal count for prach_ParametersListCE_r13 %d\n",
-			prach_ParametersListCE_r13->list.count);
-	}
->>>>>>> c1f7678e
+
     }
   }
 
@@ -855,8 +689,7 @@
 	  module_idP, CC_idP, frameP, subframeP, UE_id, rrc_sdu_length);*/
 
 
-<<<<<<< HEAD
-#if (RRC_VERSION >= MAKE_VERSION(14, 0, 0))
+#if (LTE_RRC_VERSION >= MAKE_VERSION(14, 0, 0))
   if (ra->rach_resource_type > 0) {
 
     ra->harq_pid = 0;
@@ -1091,273 +924,6 @@
     }                           // Msg4 frame/subframe  
   }                             // rach_resource_type > 0 
   else
-=======
-#if (LTE_RRC_VERSION >= MAKE_VERSION(14, 0, 0))
-    if (ra->rach_resource_type > 0) {
-
-	// Generate DCI + repetitions first
-	// This uses an MPDCCH Type 2 allocation according to Section 9.1.5 36-213, Type2 common allocation according to Table 7.1-8 (36-213)
-	// Parameters:
-	//    p=2+4 PRB set (number of PRB pairs 6)
-	//    rmax = mpdcch-NumRepetition-RA-r13 => Table 9.1.5-3
-	//    if CELevel = 0,1 => Table 9.1.5-1b for MPDCCH candidates
-	//    if CELevel = 2,3 => Table 9.1.5-2b for MPDCCH candidates
-	//    distributed transmission
-
-	// rmax from SIB2 information
-	rmax = p[ra->rach_resource_type - 1]->mpdcch_NumRepetition_RA_r13;
-	AssertFatal(rmax >= 4,
-		    "choose rmax>=4 for enough repeititions, or reduce rep to 1 or 2\n");
-
-	// choose r3 by default for Msg4 (this is ok from table 9.1.5-3 for rmax = >=4, if we choose rmax <4 it has to be less
-	rep = 2;
-	// get actual repetition count from Table 9.1.5-3
-	reps = (rmax <= 8) ? (1 << rep) : (rmax >> (3 - rep));
-	// get first narrowband
-	first_rb =
-	    narrowband_to_first_rb(&cc[CC_idP], ra->msg34_narrowband);
-
-	if ((ra->msg4_mpdcch_repetition_cnt == 0) &&
-	    (mpdcch_sf_condition
-	     (mac, CC_idP, frameP, subframeP, rmax, TYPE2, -1) > 0)) {
-	    // MPDCCH configuration for RAR
-
-	    memset((void *) dl_config_pdu, 0,
-		   sizeof(nfapi_dl_config_request_pdu_t));
-	    dl_config_pdu->pdu_type = NFAPI_DL_CONFIG_MPDCCH_PDU_TYPE;
-	    dl_config_pdu->pdu_size = (uint8_t) (2 + sizeof(nfapi_dl_config_mpdcch_pdu));
-            dl_config_pdu->mpdcch_pdu.mpdcch_pdu_rel13.tl.tag = NFAPI_DL_CONFIG_REQUEST_MPDCCH_PDU_REL13_TAG;
-	    dl_config_pdu->mpdcch_pdu.mpdcch_pdu_rel13.dci_format = (ra->rach_resource_type > 1) ? 11 : 10;
-	    dl_config_pdu->mpdcch_pdu.mpdcch_pdu_rel13.mpdcch_narrow_band = ra->msg34_narrowband;
-	    dl_config_pdu->mpdcch_pdu.mpdcch_pdu_rel13.number_of_prb_pairs = 6;
-	    dl_config_pdu->mpdcch_pdu.mpdcch_pdu_rel13.resource_block_assignment = 0;	// Note: this can be dynamic
-	    dl_config_pdu->mpdcch_pdu.mpdcch_pdu_rel13.mpdcch_tansmission_type = 1;
-	    AssertFatal(cc[CC_idP].
-			sib1_v13ext->bandwidthReducedAccessRelatedInfo_r13
-			!= NULL,
-			"cc[CC_idP].sib1_v13ext->bandwidthReducedAccessRelatedInfo_r13 is null\n");
-	    dl_config_pdu->mpdcch_pdu.mpdcch_pdu_rel13.start_symbol = cc[CC_idP].sib1_v13ext->bandwidthReducedAccessRelatedInfo_r13->startSymbolBR_r13;
-	    dl_config_pdu->mpdcch_pdu.mpdcch_pdu_rel13.ecce_index = 0;	// Note: this should be dynamic
-	    dl_config_pdu->mpdcch_pdu.mpdcch_pdu_rel13.aggregation_level = 16;	// OK for CEModeA r1-3 (9.1.5-1b) or CEModeB r1-4
-	    dl_config_pdu->mpdcch_pdu.mpdcch_pdu_rel13.rnti_type = 0;	// t-C-RNTI
-	    dl_config_pdu->mpdcch_pdu.mpdcch_pdu_rel13.rnti = ra->RA_rnti;
-	    dl_config_pdu->mpdcch_pdu.mpdcch_pdu_rel13.ce_mode = (ra->rach_resource_type < 3) ? 1 : 2;
-	    dl_config_pdu->mpdcch_pdu.mpdcch_pdu_rel13.drms_scrambling_init = cc[CC_idP].physCellId;	/// Check this is still N_id_cell for type2 common
-	    dl_config_pdu->mpdcch_pdu.mpdcch_pdu_rel13.initial_transmission_sf_io = (frameP * 10) + subframeP;
-	    dl_config_pdu->mpdcch_pdu.mpdcch_pdu_rel13.transmission_power = 6000;	// 0dB
-	    dl_config_pdu->mpdcch_pdu.mpdcch_pdu_rel13.resource_block_coding = getRIV(6, 0, 6);	// check if not getRIV(N_RB_DL,first_rb,6);
-	    dl_config_pdu->mpdcch_pdu.mpdcch_pdu_rel13.mcs = 4;	// adjust according to size of Msg4, 208 bits with N1A_PRB=3
-	    dl_config_pdu->mpdcch_pdu.mpdcch_pdu_rel13.pdsch_reptition_levels = 4;	// fix to 4 for now
-	    dl_config_pdu->mpdcch_pdu.mpdcch_pdu_rel13.redundancy_version = 0;
-	    dl_config_pdu->mpdcch_pdu.mpdcch_pdu_rel13.new_data_indicator = 0;
-	    dl_config_pdu->mpdcch_pdu.mpdcch_pdu_rel13.harq_process = ra->harq_pid;
-	    dl_config_pdu->mpdcch_pdu.mpdcch_pdu_rel13.tpmi_length = 0;
-	    dl_config_pdu->mpdcch_pdu.mpdcch_pdu_rel13.tpmi = 0;
-	    dl_config_pdu->mpdcch_pdu.mpdcch_pdu_rel13.pmi_flag = 0;
-	    dl_config_pdu->mpdcch_pdu.mpdcch_pdu_rel13.pmi = 0;
-	    dl_config_pdu->mpdcch_pdu.mpdcch_pdu_rel13.harq_resource_offset = 0;
-	    dl_config_pdu->mpdcch_pdu.mpdcch_pdu_rel13.dci_subframe_repetition_number = rep;
-	    dl_config_pdu->mpdcch_pdu.mpdcch_pdu_rel13.tpc = 1;	// N1A_PRB=3; => 208 bits
-	    dl_config_pdu->mpdcch_pdu.mpdcch_pdu_rel13.downlink_assignment_index_length = 0;
-	    dl_config_pdu->mpdcch_pdu.mpdcch_pdu_rel13.downlink_assignment_index = 0;
-	    dl_config_pdu->mpdcch_pdu.mpdcch_pdu_rel13.allocate_prach_flag = 0;
-	    dl_config_pdu->mpdcch_pdu.mpdcch_pdu_rel13.preamble_index = 0;
-	    dl_config_pdu->mpdcch_pdu.mpdcch_pdu_rel13.prach_mask_index = 0;
-	    dl_config_pdu->mpdcch_pdu.mpdcch_pdu_rel13.starting_ce_level = 0;
-	    dl_config_pdu->mpdcch_pdu.mpdcch_pdu_rel13.srs_request = 0;
-	    dl_config_pdu->mpdcch_pdu.mpdcch_pdu_rel13.antenna_ports_and_scrambling_identity_flag = 0;
-	    dl_config_pdu->mpdcch_pdu.mpdcch_pdu_rel13.antenna_ports_and_scrambling_identity = 0;
-	    dl_config_pdu->mpdcch_pdu.mpdcch_pdu_rel13.frequency_hopping_enabled_flag = 0;
-	    dl_config_pdu->mpdcch_pdu.mpdcch_pdu_rel13.paging_direct_indication_differentiation_flag = 0;
-	    dl_config_pdu->mpdcch_pdu.mpdcch_pdu_rel13.direct_indication = 0;
-	    dl_config_pdu->mpdcch_pdu.mpdcch_pdu_rel13.total_dci_length_including_padding = 0;	// this is not needed by OAI L1, but should be filled in
-	    dl_config_pdu->mpdcch_pdu.mpdcch_pdu_rel13.number_of_tx_antenna_ports = 1;
-	    ra->msg4_mpdcch_repetition_cnt++;
-	    dl_req_body->number_pdu++;
-            dl_req_body->tl.tag = NFAPI_DL_CONFIG_REQUEST_BODY_TAG;
-
-            dl_req->sfn_sf = (ra->Msg4_frame<<4)+ra->Msg4_subframe;
-            dl_req->header.message_id = NFAPI_DL_CONFIG_REQUEST;
-
-	}			//repetition_count==0 && SF condition met
-	else if (ra->msg4_mpdcch_repetition_cnt > 0) {	// we're in a stream of repetitions
-	    ra->msg4_mpdcch_repetition_cnt++;
-	    if (ra->msg4_mpdcch_repetition_cnt == reps) {	// this is the last mpdcch repetition
-		if (cc[CC_idP].tdd_Config == NULL) {	// FDD case
-		    // wait 2 subframes for PDSCH transmission
-		    if (subframeP > 7)
-			ra->Msg4_frame = (frameP + 1) & 1023;
-		    else
-			ra->Msg4_frame = frameP;
-		    ra->Msg4_subframe = (subframeP + 2) % 10;
-		} else {
-		    AssertFatal(1 == 0, "TDD case not done yet\n");
-		}
-	    }			// mpdcch_repetition_count == reps
-	    if ((ra->Msg4_frame == frameP) && (ra->Msg4_subframe == subframeP)) {
-
-		// Program PDSCH
-
-	        // Get RRCConnectionSetup for Piggyback
-	        /*rrc_sdu_length = mac_rrc_data_req(module_idP, CC_idP, frameP, CCCH, 1,	// 1 transport block
-	    				      &cc[CC_idP].CCCH_pdu.payload[0], ENB_FLAG_YES, module_idP, 0);	// not used in this case*/
-
-	    	rrc_sdu_length = mac_rrc_data_req(module_idP, CC_idP, frameP, CCCH, 1,	// 1 transport block
-	    					      &cc[CC_idP].CCCH_pdu.payload[0], 0);	// not used in this case
-
-	        LOG_D(MAC,
-	        	  "[eNB %d][RAPROC] CC_id %d Frame %d, subframeP %d: UE_id %d, rrc_sdu_length %d\n",
-	        	  module_idP, CC_idP, frameP, subframeP, UE_id, rrc_sdu_length);
-
-	        AssertFatal(rrc_sdu_length > 0,
-	    		"[MAC][eNB Scheduler] CCCH not allocated\n");
-
-		LOG_D(MAC,
-		      "[eNB %d][RAPROC] CC_id %d Frame %d, subframeP %d: Generating Msg4 BR with RRC Piggyback (ce_level %d RNTI %x)\n",
-		      module_idP, CC_idP, frameP, subframeP,
-		      ra->rach_resource_type - 1, ra->rnti);
-
-		AssertFatal(1 == 0,
-			    "Msg4 generation not finished for BL/CE UE\n");
-		dl_config_pdu = &dl_req_body->dl_config_pdu_list[dl_req_body->number_pdu];
-		memset((void *) dl_config_pdu, 0, sizeof(nfapi_dl_config_request_pdu_t));
-		dl_config_pdu->pdu_type = NFAPI_DL_CONFIG_DLSCH_PDU_TYPE;
-		dl_config_pdu->pdu_size = (uint8_t) (2 + sizeof(nfapi_dl_config_dlsch_pdu));
-                dl_config_pdu->dlsch_pdu.dlsch_pdu_rel8.tl.tag = NFAPI_DL_CONFIG_REQUEST_DLSCH_PDU_REL8_TAG;
-		dl_config_pdu->dlsch_pdu.dlsch_pdu_rel8.pdu_index =  mac->pdu_index[CC_idP];
-		dl_config_pdu->dlsch_pdu.dlsch_pdu_rel8.rnti = ra->rnti;
-		dl_config_pdu->dlsch_pdu.dlsch_pdu_rel8.resource_allocation_type = 2;	// format 1A/1B/1D
-		dl_config_pdu->dlsch_pdu.dlsch_pdu_rel8.virtual_resource_block_assignment_flag = 0;	// localized
-		dl_config_pdu->dlsch_pdu.dlsch_pdu_rel8.resource_block_coding = getRIV(N_RB_DL, first_rb, 6);	// check that this isn't getRIV(6,0,6)
-		dl_config_pdu->dlsch_pdu.dlsch_pdu_rel8.modulation = 2;	//QPSK
-		dl_config_pdu->dlsch_pdu.dlsch_pdu_rel8.redundancy_version = 0;
-		dl_config_pdu->dlsch_pdu.dlsch_pdu_rel8.transport_blocks = 1;	// first block
-		dl_config_pdu->dlsch_pdu.dlsch_pdu_rel8.transport_block_to_codeword_swap_flag = 0;
-		dl_config_pdu->dlsch_pdu.dlsch_pdu_rel8.transmission_scheme = (cc->p_eNB == 1) ? 0 : 1;
-		dl_config_pdu->dlsch_pdu.dlsch_pdu_rel8.number_of_layers = 1;
-		dl_config_pdu->dlsch_pdu.dlsch_pdu_rel8.number_of_subbands = 1;
-		//      dl_config_pdu->dlsch_pdu.dlsch_pdu_rel8.codebook_index                         = ;
-		dl_config_pdu->dlsch_pdu.dlsch_pdu_rel8.ue_category_capacity = 1;
-		dl_config_pdu->dlsch_pdu.dlsch_pdu_rel8.pa = 4;	// 0 dB
-		dl_config_pdu->dlsch_pdu.dlsch_pdu_rel8.delta_power_offset_index = 0;
-		dl_config_pdu->dlsch_pdu.dlsch_pdu_rel8.ngap = 0;
-		dl_config_pdu->dlsch_pdu.dlsch_pdu_rel8.nprb = get_subbandsize(cc->mib->message.dl_Bandwidth);	// ignored
-		dl_config_pdu->dlsch_pdu.dlsch_pdu_rel8.transmission_mode = (cc->p_eNB == 1) ? 1 : 2;
-		dl_config_pdu->dlsch_pdu.dlsch_pdu_rel8.num_bf_prb_per_subband = 1;
-		dl_config_pdu->dlsch_pdu.dlsch_pdu_rel8.num_bf_vector = 1;
-		//      dl_config_pdu->dlsch_pdu.dlsch_pdu_rel8.bf_vector                    = ; 
-
-                dl_config_pdu->dlsch_pdu.dlsch_pdu_rel10.tl.tag = NFAPI_DL_CONFIG_REQUEST_DLSCH_PDU_REL10_TAG;
-		dl_config_pdu->dlsch_pdu.dlsch_pdu_rel10.pdsch_start = cc[CC_idP].sib1_v13ext->bandwidthReducedAccessRelatedInfo_r13->startSymbolBR_r13;
-
-                dl_config_pdu->dlsch_pdu.dlsch_pdu_rel13.tl.tag = NFAPI_DL_CONFIG_REQUEST_DLSCH_PDU_REL13_TAG;
-		dl_config_pdu->dlsch_pdu.dlsch_pdu_rel13.ue_type = (ra->rach_resource_type < 3) ? 1 : 2;
-		dl_config_pdu->dlsch_pdu.dlsch_pdu_rel13.pdsch_payload_type = 2;	// not SI message
-		dl_config_pdu->dlsch_pdu.dlsch_pdu_rel13.initial_transmission_sf_io = (10 * frameP) + subframeP;
-		dl_config_pdu->dlsch_pdu.dlsch_pdu_rel13.drms_table_flag = 0;
-		dl_req_body->number_pdu++;
-                dl_req_body->tl.tag = NFAPI_DL_CONFIG_REQUEST_BODY_TAG;
-
-                mac->DL_req[CC_idP].sfn_sf = (frameP<<4)+subframeP;
-                mac->DL_req[CC_idP].header.message_id = NFAPI_DL_CONFIG_REQUEST;
-	
-		ra->state = WAITMSG4ACK;
-                LOG_D(MAC,"[eNB %d][RAPROC] Frame %d, Subframe %d: state:WAITMSG4ACK\n", module_idP, frameP, subframeP);
-
-		lcid = 0;
-
-		UE_list->UE_sched_ctrl[UE_id].round[CC_idP][ra->harq_pid] = 0;
-		msg4_header = 1 + 6 + 1;	// CR header, CR CE, SDU header
-
-		if ((ra->msg4_TBsize - rrc_sdu_length - msg4_header) <= 2) {
-		    msg4_padding = ra->msg4_TBsize - rrc_sdu_length - msg4_header;
-		    msg4_post_padding = 0;
-		} else {
-		    msg4_padding = 0;
-		    msg4_post_padding = ra->msg4_TBsize - rrc_sdu_length - msg4_header - 1;
-		}
-
-		LOG_D(MAC,
-		      "[eNB %d][RAPROC] CC_id %d Frame %d subframeP %d Msg4 : TBS %d, sdu_len %d, msg4_header %d, msg4_padding %d, msg4_post_padding %d\n",
-		      module_idP, CC_idP, frameP, subframeP,
-		      ra->msg4_TBsize, rrc_sdu_length, msg4_header,
-		      msg4_padding, msg4_post_padding);
-		DevAssert(UE_id != UE_INDEX_INVALID);	// FIXME not sure how to gracefully return
-		// CHECK THIS: &cc[CC_idP].CCCH_pdu.payload[0]
-		offset = generate_dlsch_header((unsigned char *) mac->UE_list.DLSCH_pdu[CC_idP][0][(unsigned char) UE_id].payload[0], 1,	//num_sdus
-					       (unsigned short *) &rrc_sdu_length,	//
-					       &lcid,	// sdu_lcid
-					       255,	// no drx
-					       31,	// no timing advance
-					       ra->cont_res_id,	// contention res id
-					       msg4_padding,	// no padding
-					       msg4_post_padding);
-
-		memcpy((void *) &mac->UE_list.
-		       DLSCH_pdu[CC_idP][0][(unsigned char)UE_id].payload[0][(unsigned char)offset],
-		       &cc[CC_idP].CCCH_pdu.payload[0], rrc_sdu_length);
-
-		// DL request
-		mac->TX_req[CC_idP].sfn_sf = (frameP << 4) + subframeP;
-                mac->TX_req[CC_idP].tx_request_body.tl.tag  = NFAPI_TX_REQUEST_BODY_TAG;
-                mac->TX_req[CC_idP].header.message_id 	    = NFAPI_TX_REQUEST;
-
-		TX_req =
-		    &mac->TX_req[CC_idP].tx_request_body.tx_pdu_list[mac->TX_req[CC_idP].tx_request_body.number_of_pdus];
-		TX_req->pdu_length = rrc_sdu_length;
-		TX_req->pdu_index = mac->pdu_index[CC_idP]++;
-		TX_req->num_segments = 1;
-		TX_req->segments[0].segment_length = rrc_sdu_length;
-		TX_req->segments[0].segment_data = mac->UE_list.DLSCH_pdu[CC_idP][0][(unsigned char) UE_id].payload[0];
-		mac->TX_req[CC_idP].tx_request_body.number_of_pdus++;
-
-		// Program ACK/NAK for Msg4 PDSCH
-		int absSF = (ra->Msg3_frame * 10) + ra->Msg3_subframe;
-		// see Section 10.2 from 36.213
-		int ackNAK_absSF = absSF + reps + 4;
-		AssertFatal(reps > 2,
-			    "Have to handle programming of ACK when PDSCH repetitions is > 2\n");
-		ul_req = &mac->UL_req_tmp[CC_idP][ackNAK_absSF % 10];
-		ul_req_body = &ul_req->ul_config_request_body;
-		ul_config_pdu = &ul_req_body->ul_config_pdu_list[ul_req_body->number_of_pdus];
-
-		ul_config_pdu->pdu_type = NFAPI_UL_CONFIG_UCI_HARQ_PDU_TYPE;
-		ul_config_pdu->pdu_size = (uint8_t) (2 + sizeof(nfapi_ul_config_uci_harq_pdu));
-                ul_config_pdu->uci_harq_pdu.ue_information.ue_information_rel8.tl.tag = NFAPI_UL_CONFIG_REQUEST_UE_INFORMATION_REL8_TAG;
-		ul_config_pdu->uci_harq_pdu.ue_information.ue_information_rel8.handle = 0;	// don't know how to use this
-		ul_config_pdu->uci_harq_pdu.ue_information.ue_information_rel8.rnti = ra->rnti;
-                ul_config_pdu->uci_harq_pdu.ue_information.ue_information_rel13.tl.tag = NFAPI_UL_CONFIG_REQUEST_UE_INFORMATION_REL13_TAG;
-		ul_config_pdu->uci_harq_pdu.ue_information.ue_information_rel13.ue_type = (ra->rach_resource_type < 3) ? 1 : 2;
-		ul_config_pdu->uci_harq_pdu.ue_information.ue_information_rel13.empty_symbols = 0;
-		ul_config_pdu->uci_harq_pdu.ue_information.ue_information_rel13.total_number_of_repetitions = pucchreps[ra->rach_resource_type - 1];
-		ul_config_pdu->uci_harq_pdu.ue_information.ue_information_rel13.repetition_number = 0;
-
-                ul_req_body->tl.tag                                                                         = NFAPI_UL_CONFIG_REQUEST_BODY_TAG;
-                ul_req->sfn_sf  									    = sfnsf_add_subframe(ra->Msg3_frame, ra->Msg3_subframe, 4);
-                ul_req->header.message_id  								    = NFAPI_UL_CONFIG_REQUEST;
-                LOG_D(MAC,"UL_req_tmp[CC_idP:%d][ackNAK_absSF mod 10:%d] ra->Msg3_frame:%d ra->Msg3_subframe:%d + 4 sfn_sf:%d\n", CC_idP, ackNAK_absSF%10, ra->Msg3_frame, ra->Msg3_subframe, NFAPI_SFNSF2DEC(ul_req->sfn_sf));
-
-		// Note need to keep sending this across reptitions!!!! Not really for PUCCH, to ask small-cell forum, we'll see for the other messages, maybe parameters change across repetitions and FAPI has to provide for that
-		if (cc[CC_idP].tdd_Config == NULL) {	// FDD case
-                  ul_config_pdu->uci_harq_pdu.harq_information.harq_information_rel8_fdd.tl.tag = NFAPI_UL_CONFIG_REQUEST_HARQ_INFORMATION_REL8_FDD_TAG;
-		    ul_config_pdu->uci_harq_pdu.harq_information.harq_information_rel8_fdd.n_pucch_1_0 = n1pucchan[ra->rach_resource_type - 1];
-		    // NOTE: How to fill in the rest of the n_pucch_1_0 information 213 Section 10.1.2.1 in the general case
-		    // = N_ECCE_q + Delta_ARO + n1pucchan[ce_level]
-		    // higher in the MPDCCH configuration, N_ECCE_q is hard-coded to 0, and harq resource offset to 0 =>
-		    // Delta_ARO = 0 from Table 10.1.2.1-1
-		    ul_config_pdu->uci_harq_pdu.harq_information.harq_information_rel8_fdd.harq_size = 1;	// 1-bit ACK/NAK
-		} else {
-		    AssertFatal(1 == 0,
-				"PUCCH configuration for ACK/NAK not handled yet for TDD BL/CE case\n");
-		}
-		ul_req_body->number_of_pdus++;
-		T(T_ENB_MAC_UE_DL_PDU_WITH_DATA, T_INT(module_idP),
-		  T_INT(CC_idP), T_INT(ra->rnti), T_INT(frameP),
-		  T_INT(subframeP), T_INT(0 /*harq_pid always 0? */ ),
-		  T_BUFFER(&mac->UE_list.DLSCH_pdu[CC_idP][0][UE_id].
-			   payload[0], ra->msg4_TBsize));
->>>>>>> c1f7678e
-
 #endif
     {
     // This is normal LTE case
@@ -1804,14 +1370,8 @@
 
     COMMON_channels_t *cc = &RC.mac[module_idP]->common_channels[CC_id];
     RA_t *ra = &cc->ra[0];
-
-<<<<<<< HEAD
-    static uint8_t failure_cnt = 0;
-
-#if (RRC_VERSION >= MAKE_VERSION(14, 0, 0))
-=======
 #if (LTE_RRC_VERSION >= MAKE_VERSION(14, 0, 0))
->>>>>>> c1f7678e
+
 
     struct LTE_PRACH_ConfigSIB_v1310 *ext4_prach = NULL;
     LTE_PRACH_ParametersListCE_r13_t *prach_ParametersListCE_r13 = NULL;
@@ -1840,6 +1400,8 @@
     uint16_t msg2_frame = frameP;
     uint16_t msg2_subframe = subframeP;
     int offset;
+
+    static uint8_t failure_cnt = 0 ;
 
 #if (LTE_RRC_VERSION >= MAKE_VERSION(13, 0, 0))
 
