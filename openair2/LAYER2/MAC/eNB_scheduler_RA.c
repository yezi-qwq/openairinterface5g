/*******************************************************************************
    OpenAirInterface
    Copyright(c) 1999 - 2014 Eurecom

    OpenAirInterface is free software: you can redistribute it and/or modify
    it under the terms of the GNU General Public License as published by
    the Free Software Foundation, either version 3 of the License, or
    (at your option) any later version.


    OpenAirInterface is distributed in the hope that it will be useful,
    but WITHOUT ANY WARRANTY; without even the implied warranty of
    MERCHANTABILITY or FITNESS FOR A PARTICULAR PURPOSE.  See the
    GNU General Public License for more details.

    You should have received a copy of the GNU General Public License
    along with OpenAirInterface.The full GNU General Public License is
   included in this distribution in the file called "COPYING". If not,
   see <http://www.gnu.org/licenses/>.

  Contact Information
  OpenAirInterface Admin: openair_admin@eurecom.fr
  OpenAirInterface Tech : openair_tech@eurecom.fr
  OpenAirInterface Dev  : openair4g-devel@lists.eurecom.fr

  Address      : Eurecom, Compus SophiaTech 450, route des chappes, 06451 Biot, France.

 *******************************************************************************/

/*! \file eNB_scheduler_RA.c
 * \brief primitives used for random access
 * \author  Navid Nikaein and Raymond Knopp
 * \date 2010 - 2014
 * \email: navid.nikaein@eurecom.fr
 * \version 1.0
 * @ingroup _mac

 */

#include "assertions.h"
#include "platform_types.h"
#include "PHY/defs.h"
#include "PHY/extern.h"
#include "msc.h"

#include "SCHED/defs.h"
#include "SCHED/extern.h"

#include "LAYER2/MAC/defs.h"
#include "LAYER2/MAC/extern.h"

#include "LAYER2/MAC/proto.h"
#include "UTIL/LOG/log.h"
#include "UTIL/LOG/vcd_signal_dumper.h"
#include "UTIL/OPT/opt.h"
#include "OCG.h"
#include "OCG_extern.h"

#include "RRC/LITE/extern.h"
#include "RRC/L2_INTERFACE/openair_rrc_L2_interface.h"

//#include "LAYER2/MAC/pre_processor.c"
#include "pdcp.h"

#if defined(ENABLE_ITTI)
# include "intertask_interface.h"
#endif

#include "SIMULATION/TOOLS/defs.h" // for taus

<<<<<<< HEAD
void schedule_RA(module_id_t module_idP,frame_t frameP, sub_frame_t subframeP,unsigned char Msg3_subframe)
=======
void schedule_RA(module_id_t module_idP,frame_t frameP, sub_frame_t subframeP,unsigned char Msg3_subframe,unsigned int *nprb)
>>>>>>> ccef9862
{

  int CC_id;
  eNB_MAC_INST *eNB = &eNB_mac_inst[module_idP];


  RA_TEMPLATE *RA_template;
  unsigned char i,harq_pid,round;
  int16_t rrc_sdu_length;
  unsigned char lcid,offset;
  module_id_t UE_id= UE_INDEX_INVALID;
  unsigned short TBsize = -1;
  unsigned short msg4_padding,msg4_post_padding,msg4_header;
  uint8_t *vrb_map;
  int first_rb;
  int rballoc[MAX_NUM_CCs];
  DCI_PDU *DCI_pdu;

  start_meas(&eNB->schedule_ra);

  for (CC_id=0; CC_id<MAX_NUM_CCs; CC_id++) {


    vrb_map = eNB->common_channels[CC_id].vrb_map;
    DCI_pdu = &eNB->common_channels[CC_id].DCI_pdu;

    for (i=0; i<NB_RA_PROC_MAX; i++) {

      RA_template = (RA_TEMPLATE *)&eNB->common_channels[CC_id].RA_template[i];

      if (RA_template->RA_active == TRUE) {

        LOG_D(MAC,"[eNB %d][RAPROC] CC_id %d RA %d is active (generate RAR %d, generate_Msg4 %d, wait_ack_Msg4 %d, rnti %x)\n",
              module_idP,CC_id,i,RA_template->generate_rar,RA_template->generate_Msg4,RA_template->wait_ack_Msg4, RA_template->rnti);

        if (RA_template->generate_rar == 1) {

          LOG_D(MAC,"[eNB %d] CC_id %d Frame %d, subframeP %d: Generating RAR DCI (proc %d), RA_active %d format 1A (%d,%d))\n",
                module_idP, CC_id, frameP, subframeP,i,
                RA_template->RA_active,
                RA_template->RA_dci_fmt1,
                RA_template->RA_dci_size_bits1);



          if (PHY_vars_eNB_g[module_idP][CC_id]->lte_frame_parms.frame_type == TDD) {
            switch(PHY_vars_eNB_g[module_idP][CC_id]->lte_frame_parms.N_RB_DL) {
            case 6:
              ((DCI1A_1_5MHz_TDD_1_6_t*)&RA_template->RA_alloc_pdu1[0])->type=1;
              ((DCI1A_1_5MHz_TDD_1_6_t*)&RA_template->RA_alloc_pdu1[0])->vrb_type=0;
              ((DCI1A_1_5MHz_TDD_1_6_t*)&RA_template->RA_alloc_pdu1[0])->ndi=1;
              ((DCI1A_1_5MHz_TDD_1_6_t*)&RA_template->RA_alloc_pdu1[0])->rv=0;
              ((DCI1A_1_5MHz_TDD_1_6_t*)&RA_template->RA_alloc_pdu1[0])->mcs=0;
              ((DCI1A_1_5MHz_TDD_1_6_t*)&RA_template->RA_alloc_pdu1[0])->harq_pid=0;
              ((DCI1A_1_5MHz_TDD_1_6_t*)&RA_template->RA_alloc_pdu1[0])->TPC=1;
              ((DCI1A_1_5MHz_TDD_1_6_t*)&RA_template->RA_alloc_pdu1[0])->padding=0;
              ((DCI1A_1_5MHz_TDD_1_6_t*)&RA_template->RA_alloc_pdu1[0])->rballoc = mac_xface->computeRIV(PHY_vars_eNB_g[module_idP][CC_id]->lte_frame_parms.N_RB_DL,first_rb,4);
              rballoc[CC_id] |= mac_xface->get_rballoc(((DCI1A_1_5MHz_TDD_1_6_t*)&RA_template->RA_alloc_pdu1[0])->vrb_type,
                                ((DCI1A_1_5MHz_TDD_1_6_t*)&RA_template->RA_alloc_pdu1[0])->rballoc);
              break;

            case 25:
              ((DCI1A_5MHz_TDD_1_6_t*)&RA_template->RA_alloc_pdu1[0])->type=1;
              ((DCI1A_5MHz_TDD_1_6_t*)&RA_template->RA_alloc_pdu1[0])->vrb_type=0;
              ((DCI1A_5MHz_TDD_1_6_t*)&RA_template->RA_alloc_pdu1[0])->ndi=1;
              ((DCI1A_5MHz_TDD_1_6_t*)&RA_template->RA_alloc_pdu1[0])->rv=0;
              ((DCI1A_5MHz_TDD_1_6_t*)&RA_template->RA_alloc_pdu1[0])->mcs=0;
              ((DCI1A_5MHz_TDD_1_6_t*)&RA_template->RA_alloc_pdu1[0])->harq_pid=0;
              ((DCI1A_5MHz_TDD_1_6_t*)&RA_template->RA_alloc_pdu1[0])->TPC=1;
              ((DCI1A_5MHz_TDD_1_6_t*)&RA_template->RA_alloc_pdu1[0])->padding=0;
              ((DCI1A_5MHz_TDD_1_6_t*)&RA_template->RA_alloc_pdu1[0])->rballoc = mac_xface->computeRIV(PHY_vars_eNB_g[module_idP][CC_id]->lte_frame_parms.N_RB_DL,first_rb,4);
              rballoc[CC_id] |= mac_xface->get_rballoc(((DCI1A_5MHz_TDD_1_6_t*)&RA_template->RA_alloc_pdu1[0])->vrb_type,
                                ((DCI1A_5MHz_TDD_1_6_t*)&RA_template->RA_alloc_pdu1[0])->rballoc);
              break;

            case 50:
              ((DCI1A_10MHz_TDD_1_6_t*)&RA_template->RA_alloc_pdu1[0])->type=1;
              ((DCI1A_10MHz_TDD_1_6_t*)&RA_template->RA_alloc_pdu1[0])->vrb_type=0;
              ((DCI1A_10MHz_TDD_1_6_t*)&RA_template->RA_alloc_pdu1[0])->ndi=1;
              ((DCI1A_10MHz_TDD_1_6_t*)&RA_template->RA_alloc_pdu1[0])->rv=0;
              ((DCI1A_10MHz_TDD_1_6_t*)&RA_template->RA_alloc_pdu1[0])->mcs=0;
              ((DCI1A_10MHz_TDD_1_6_t*)&RA_template->RA_alloc_pdu1[0])->harq_pid=0;
              ((DCI1A_10MHz_TDD_1_6_t*)&RA_template->RA_alloc_pdu1[0])->TPC=1;
              ((DCI1A_10MHz_TDD_1_6_t*)&RA_template->RA_alloc_pdu1[0])->padding=0;
              ((DCI1A_10MHz_TDD_1_6_t*)&RA_template->RA_alloc_pdu1[0])->rballoc = mac_xface->computeRIV(PHY_vars_eNB_g[module_idP][CC_id]->lte_frame_parms.N_RB_DL,first_rb,4);
              rballoc[CC_id] |= mac_xface->get_rballoc(((DCI1A_10MHz_TDD_1_6_t*)&RA_template->RA_alloc_pdu1[0])->vrb_type,
                                ((DCI1A_10MHz_TDD_1_6_t*)&RA_template->RA_alloc_pdu1[0])->rballoc);
              break;

            case 100:
              ((DCI1A_20MHz_TDD_1_6_t*)&RA_template->RA_alloc_pdu1[0])->type=1;
              ((DCI1A_20MHz_TDD_1_6_t*)&RA_template->RA_alloc_pdu1[0])->vrb_type=0;
              ((DCI1A_20MHz_TDD_1_6_t*)&RA_template->RA_alloc_pdu1[0])->ndi=1;
              ((DCI1A_20MHz_TDD_1_6_t*)&RA_template->RA_alloc_pdu1[0])->rv=0;
              ((DCI1A_20MHz_TDD_1_6_t*)&RA_template->RA_alloc_pdu1[0])->mcs=0;
              ((DCI1A_20MHz_TDD_1_6_t*)&RA_template->RA_alloc_pdu1[0])->harq_pid=0;
              ((DCI1A_20MHz_TDD_1_6_t*)&RA_template->RA_alloc_pdu1[0])->TPC=1;
              ((DCI1A_20MHz_TDD_1_6_t*)&RA_template->RA_alloc_pdu1[0])->padding=0;
              ((DCI1A_20MHz_TDD_1_6_t*)&RA_template->RA_alloc_pdu1[0])->rballoc = mac_xface->computeRIV(PHY_vars_eNB_g[module_idP][CC_id]->lte_frame_parms.N_RB_DL,first_rb,4);
              rballoc[CC_id] |= mac_xface->get_rballoc(((DCI1A_20MHz_TDD_1_6_t*)&RA_template->RA_alloc_pdu1[0])->vrb_type,
                                ((DCI1A_20MHz_TDD_1_6_t*)&RA_template->RA_alloc_pdu1[0])->rballoc);
              break;

            default:
              ((DCI1A_5MHz_TDD_1_6_t*)&RA_template->RA_alloc_pdu1[0])->type=1;
              ((DCI1A_5MHz_TDD_1_6_t*)&RA_template->RA_alloc_pdu1[0])->vrb_type=0;
              ((DCI1A_5MHz_TDD_1_6_t*)&RA_template->RA_alloc_pdu1[0])->ndi=1;
              ((DCI1A_5MHz_TDD_1_6_t*)&RA_template->RA_alloc_pdu1[0])->rv=0;
              ((DCI1A_5MHz_TDD_1_6_t*)&RA_template->RA_alloc_pdu1[0])->mcs=0;
              ((DCI1A_5MHz_TDD_1_6_t*)&RA_template->RA_alloc_pdu1[0])->harq_pid=0;
              ((DCI1A_5MHz_TDD_1_6_t*)&RA_template->RA_alloc_pdu1[0])->TPC=1;
              ((DCI1A_5MHz_TDD_1_6_t*)&RA_template->RA_alloc_pdu1[0])->padding=0;
              ((DCI1A_5MHz_TDD_1_6_t*)&RA_template->RA_alloc_pdu1[0])->rballoc = mac_xface->computeRIV(PHY_vars_eNB_g[module_idP][CC_id]->lte_frame_parms.N_RB_DL,first_rb,4);
              rballoc[CC_id] |= mac_xface->get_rballoc(((DCI1A_5MHz_TDD_1_6_t*)&RA_template->RA_alloc_pdu1[0])->vrb_type,
                                ((DCI1A_5MHz_TDD_1_6_t*)&RA_template->RA_alloc_pdu1[0])->rballoc);
              break;
            }
          } else {
            switch(PHY_vars_eNB_g[module_idP][CC_id]->lte_frame_parms.N_RB_DL) {
            case 6:
              ((DCI1A_1_5MHz_FDD_t*)&RA_template->RA_alloc_pdu1[0])->type=1;
              ((DCI1A_1_5MHz_FDD_t*)&RA_template->RA_alloc_pdu1[0])->vrb_type=0;
              ((DCI1A_1_5MHz_FDD_t*)&RA_template->RA_alloc_pdu1[0])->ndi=1;
              ((DCI1A_1_5MHz_FDD_t*)&RA_template->RA_alloc_pdu1[0])->rv=0;
              ((DCI1A_1_5MHz_FDD_t*)&RA_template->RA_alloc_pdu1[0])->mcs=0;
              ((DCI1A_1_5MHz_FDD_t*)&RA_template->RA_alloc_pdu1[0])->harq_pid=0;
              ((DCI1A_1_5MHz_FDD_t*)&RA_template->RA_alloc_pdu1[0])->TPC=1;
              ((DCI1A_1_5MHz_FDD_t*)&RA_template->RA_alloc_pdu1[0])->padding=0;
              ((DCI1A_1_5MHz_FDD_t*)&RA_template->RA_alloc_pdu1[0])->rballoc = mac_xface->computeRIV(PHY_vars_eNB_g[module_idP][CC_id]->lte_frame_parms.N_RB_DL,first_rb,4);
              rballoc[CC_id] |= mac_xface->get_rballoc(((DCI1A_1_5MHz_FDD_t*)&RA_template->RA_alloc_pdu1[0])->vrb_type,
                                ((DCI1A_1_5MHz_FDD_t*)&RA_template->RA_alloc_pdu1[0])->rballoc);
              break;

            case 25:
              ((DCI1A_5MHz_FDD_t*)&RA_template->RA_alloc_pdu1[0])->type=1;
              ((DCI1A_5MHz_FDD_t*)&RA_template->RA_alloc_pdu1[0])->vrb_type=0;
              ((DCI1A_5MHz_FDD_t*)&RA_template->RA_alloc_pdu1[0])->ndi=1;
              ((DCI1A_5MHz_FDD_t*)&RA_template->RA_alloc_pdu1[0])->rv=0;
              ((DCI1A_5MHz_FDD_t*)&RA_template->RA_alloc_pdu1[0])->mcs=0;
              ((DCI1A_5MHz_FDD_t*)&RA_template->RA_alloc_pdu1[0])->harq_pid=0;
              ((DCI1A_5MHz_FDD_t*)&RA_template->RA_alloc_pdu1[0])->TPC=1;
              ((DCI1A_5MHz_FDD_t*)&RA_template->RA_alloc_pdu1[0])->padding=0;
              ((DCI1A_5MHz_FDD_t*)&RA_template->RA_alloc_pdu1[0])->rballoc = mac_xface->computeRIV(PHY_vars_eNB_g[module_idP][CC_id]->lte_frame_parms.N_RB_UL,first_rb,4);
              rballoc[CC_id] |= mac_xface->get_rballoc(((DCI1A_5MHz_FDD_t*)&RA_template->RA_alloc_pdu1[0])->vrb_type,
                                ((DCI1A_5MHz_FDD_t*)&RA_template->RA_alloc_pdu1[0])->rballoc);
              break;

            case 50:
              ((DCI1A_10MHz_FDD_t*)&RA_template->RA_alloc_pdu1[0])->type=1;
              ((DCI1A_10MHz_FDD_t*)&RA_template->RA_alloc_pdu1[0])->vrb_type=0;
              ((DCI1A_10MHz_FDD_t*)&RA_template->RA_alloc_pdu1[0])->ndi=1;
              ((DCI1A_10MHz_FDD_t*)&RA_template->RA_alloc_pdu1[0])->rv=0;
              ((DCI1A_10MHz_FDD_t*)&RA_template->RA_alloc_pdu1[0])->mcs=0;
              ((DCI1A_10MHz_FDD_t*)&RA_template->RA_alloc_pdu1[0])->harq_pid=0;
              ((DCI1A_10MHz_FDD_t*)&RA_template->RA_alloc_pdu1[0])->TPC=1;
              ((DCI1A_10MHz_FDD_t*)&RA_template->RA_alloc_pdu1[0])->padding=0;
              ((DCI1A_10MHz_FDD_t*)&RA_template->RA_alloc_pdu1[0])->rballoc = mac_xface->computeRIV(PHY_vars_eNB_g[module_idP][CC_id]->lte_frame_parms.N_RB_DL,first_rb,4);
              rballoc[CC_id] |= mac_xface->get_rballoc(((DCI1A_10MHz_FDD_t*)&RA_template->RA_alloc_pdu1[0])->vrb_type,
                                ((DCI1A_10MHz_FDD_t*)&RA_template->RA_alloc_pdu1[0])->rballoc);
              break;

            case 100:
              ((DCI1A_20MHz_FDD_t*)&RA_template->RA_alloc_pdu1[0])->type=1;
              ((DCI1A_20MHz_FDD_t*)&RA_template->RA_alloc_pdu1[0])->vrb_type=0;
              ((DCI1A_20MHz_FDD_t*)&RA_template->RA_alloc_pdu1[0])->ndi=1;
              ((DCI1A_20MHz_FDD_t*)&RA_template->RA_alloc_pdu1[0])->rv=0;
              ((DCI1A_20MHz_FDD_t*)&RA_template->RA_alloc_pdu1[0])->mcs=0;
              ((DCI1A_20MHz_FDD_t*)&RA_template->RA_alloc_pdu1[0])->harq_pid=0;
              ((DCI1A_20MHz_FDD_t*)&RA_template->RA_alloc_pdu1[0])->TPC=1;
              ((DCI1A_20MHz_FDD_t*)&RA_template->RA_alloc_pdu1[0])->padding=0;
              ((DCI1A_20MHz_FDD_t*)&RA_template->RA_alloc_pdu1[0])->rballoc = mac_xface->computeRIV(PHY_vars_eNB_g[module_idP][CC_id]->lte_frame_parms.N_RB_DL,first_rb,4);
              rballoc[CC_id] |= mac_xface->get_rballoc(((DCI1A_20MHz_FDD_t*)&RA_template->RA_alloc_pdu1[0])->vrb_type,
                                ((DCI1A_20MHz_FDD_t*)&RA_template->RA_alloc_pdu1[0])->rballoc);
              break;

            default:
              break;
            }
          }

	  if (!CCE_allocation_infeasible(module_idP,CC_id,1,subframeP,2,RA_template->RA_rnti)) {
	    add_common_dci(DCI_pdu,
			   (void*)&RA_template->RA_alloc_pdu1[0],
			   RA_template->RA_rnti,
			   RA_template->RA_dci_size_bytes1,
			   2,
			   RA_template->RA_dci_size_bits1,
			   RA_template->RA_dci_fmt1,
			   1);

<<<<<<< HEAD
=======
	    nprb[CC_id]= nprb[CC_id] + 3;
>>>>>>> ccef9862
	    RA_template->Msg3_subframe=Msg3_subframe;
	  }
        } else if (RA_template->generate_Msg4 == 1) {

          // check for Msg4 Message
          UE_id = find_UE_id(module_idP,RA_template->rnti);

          if (Is_rrc_registered == 1) {

            // Get RRCConnectionSetup for Piggyback
            rrc_sdu_length = mac_rrc_data_req(module_idP,
                                              CC_id,
                                              frameP,
                                              CCCH,
                                              1, // 1 transport block
                                              &eNB->common_channels[CC_id].CCCH_pdu.payload[0],
                                              ENB_FLAG_YES,
                                              module_idP,
                                              0); // not used in this case

            if (rrc_sdu_length == -1) {
              mac_xface->macphy_exit("[MAC][eNB Scheduler] CCCH not allocated\n");
              return; // not reached
            } else {
              //msg("[MAC][eNB %d] Frame %d, subframeP %d: got %d bytes from RRC\n",module_idP,frameP, subframeP,rrc_sdu_length);
            }
          }

          LOG_D(MAC,"[eNB %d][RAPROC] CC_id %d Frame %d, subframeP %d: UE_id %d, Is_rrc_registered %d, rrc_sdu_length %d\n",
                module_idP, CC_id, frameP, subframeP,UE_id, Is_rrc_registered,rrc_sdu_length);

          if (rrc_sdu_length>0) {
            LOG_I(MAC,"[eNB %d][RAPROC] CC_id %d Frame %d, subframeP %d: Generating Msg4 with RRC Piggyback (RA proc %d, RNTI %x)\n",
                  module_idP, CC_id, frameP, subframeP,i,RA_template->rnti);

            //msg("[MAC][eNB %d][RAPROC] Frame %d, subframeP %d: Received %d bytes for Msg4: \n",module_idP,frameP,subframeP,rrc_sdu_length);
            //    for (j=0;j<rrc_sdu_length;j++)
            //      msg("%x ",(unsigned char)eNB_mac_inst[module_idP][CC_id].CCCH_pdu.payload[j]);
            //    msg("\n");
            //    msg("[MAC][eNB] Frame %d, subframeP %d: Generated DLSCH (Msg4) DCI, format 1A, for UE %d\n",frameP, subframeP,UE_id);
            // Schedule Reflection of Connection request

	    // randomize frequency allocation for RA
	    while (1) {
	      first_rb = (unsigned char)(taus()%(PHY_vars_eNB_g[module_idP][CC_id]->lte_frame_parms.N_RB_DL-4));
	      
	      if ((vrb_map[first_rb] != 1) && (vrb_map[first_rb+3] != 1))
		break;
	    }
	    
	    vrb_map[first_rb] = 1;
	    vrb_map[first_rb+1] = 1;
	    vrb_map[first_rb+2] = 1;
	    vrb_map[first_rb+3] = 1;


            // Compute MCS for 3 PRB
            msg4_header = 1+6+1;  // CR header, CR CE, SDU header

            if (mac_xface->lte_frame_parms->frame_type == TDD) {

              switch (mac_xface->lte_frame_parms->N_RB_DL) {
              case 6:
                ((DCI1A_1_5MHz_TDD_1_6_t*)&RA_template->RA_alloc_pdu2[0])->ndi=1;

                if ((rrc_sdu_length+msg4_header) <= 22) {
                  ((DCI1A_1_5MHz_TDD_1_6_t*)&RA_template->RA_alloc_pdu2[0])->mcs=4;
                  TBsize = 22;
                } else if ((rrc_sdu_length+msg4_header) <= 28) {
                  ((DCI1A_1_5MHz_TDD_1_6_t*)&RA_template->RA_alloc_pdu2[0])->mcs=5;
                  TBsize = 28;
                } else if ((rrc_sdu_length+msg4_header) <= 32) {
                  ((DCI1A_1_5MHz_TDD_1_6_t*)&RA_template->RA_alloc_pdu2[0])->mcs=6;
                  TBsize = 32;
                } else if ((rrc_sdu_length+msg4_header) <= 41) {
                  ((DCI1A_1_5MHz_TDD_1_6_t*)&RA_template->RA_alloc_pdu2[0])->mcs=7;
                  TBsize = 41;
                } else if ((rrc_sdu_length+msg4_header) <= 49) {
                  ((DCI1A_1_5MHz_TDD_1_6_t*)&RA_template->RA_alloc_pdu2[0])->mcs=8;
                  TBsize = 49;
                } else if ((rrc_sdu_length+msg4_header) <= 57) {
                  ((DCI1A_1_5MHz_TDD_1_6_t*)&RA_template->RA_alloc_pdu2[0])->mcs=9;
                  TBsize = 57;
                }
		((DCI1A_1_5MHz_TDD_1_6_t*)&RA_template->RA_alloc_pdu2[0])->type=1;
		((DCI1A_1_5MHz_TDD_1_6_t*)&RA_template->RA_alloc_pdu2[0])->vrb_type=0;
		((DCI1A_1_5MHz_TDD_1_6_t*)&RA_template->RA_alloc_pdu2[0])->rv=0;
		((DCI1A_1_5MHz_TDD_1_6_t*)&RA_template->RA_alloc_pdu2[0])->harq_pid=0;
		((DCI1A_1_5MHz_TDD_1_6_t*)&RA_template->RA_alloc_pdu2[0])->TPC=1;
		((DCI1A_1_5MHz_TDD_1_6_t*)&RA_template->RA_alloc_pdu2[0])->padding=0;
		((DCI1A_1_5MHz_TDD_1_6_t*)&RA_template->RA_alloc_pdu2[0])->rballoc= mac_xface->computeRIV(PHY_vars_eNB_g[module_idP][CC_id]->lte_frame_parms.N_RB_DL,first_rb,4);
		rballoc[CC_id] |= mac_xface->get_rballoc(((DCI1A_1_5MHz_TDD_1_6_t*)&RA_template->RA_alloc_pdu2[0])->vrb_type,
							 ((DCI1A_1_5MHz_TDD_1_6_t*)&RA_template->RA_alloc_pdu2[0])->rballoc);
		
                break;

              case 25:

                ((DCI1A_5MHz_TDD_1_6_t*)&RA_template->RA_alloc_pdu2[0])->ndi=1;

                if ((rrc_sdu_length+msg4_header) <= 22) {
                  ((DCI1A_5MHz_TDD_1_6_t*)&RA_template->RA_alloc_pdu2[0])->mcs=4;
                  TBsize = 22;
                } else if ((rrc_sdu_length+msg4_header) <= 28) {
                  ((DCI1A_5MHz_TDD_1_6_t*)&RA_template->RA_alloc_pdu2[0])->mcs=5;
                  TBsize = 28;
                } else if ((rrc_sdu_length+msg4_header) <= 32) {
                  ((DCI1A_5MHz_TDD_1_6_t*)&RA_template->RA_alloc_pdu2[0])->mcs=6;
                  TBsize = 32;
                } else if ((rrc_sdu_length+msg4_header) <= 41) {
                  ((DCI1A_5MHz_TDD_1_6_t*)&RA_template->RA_alloc_pdu2[0])->mcs=7;
                  TBsize = 41;
                } else if ((rrc_sdu_length+msg4_header) <= 49) {
                  ((DCI1A_5MHz_TDD_1_6_t*)&RA_template->RA_alloc_pdu2[0])->mcs=8;
                  TBsize = 49;
                } else if ((rrc_sdu_length+msg4_header) <= 57) {
                  ((DCI1A_5MHz_TDD_1_6_t*)&RA_template->RA_alloc_pdu2[0])->mcs=9;
                  TBsize = 57;
                }
		
		((DCI1A_5MHz_TDD_1_6_t*)&RA_template->RA_alloc_pdu2[0])->type=1;
		((DCI1A_5MHz_TDD_1_6_t*)&RA_template->RA_alloc_pdu2[0])->vrb_type=0;
		((DCI1A_5MHz_TDD_1_6_t*)&RA_template->RA_alloc_pdu2[0])->rv=0;
		((DCI1A_5MHz_TDD_1_6_t*)&RA_template->RA_alloc_pdu2[0])->harq_pid=0;
		((DCI1A_5MHz_TDD_1_6_t*)&RA_template->RA_alloc_pdu2[0])->TPC=1;
		((DCI1A_5MHz_TDD_1_6_t*)&RA_template->RA_alloc_pdu2[0])->padding=0;
		((DCI1A_5MHz_TDD_1_6_t*)&RA_template->RA_alloc_pdu2[0])->rballoc= mac_xface->computeRIV(PHY_vars_eNB_g[module_idP][CC_id]->lte_frame_parms.N_RB_DL,first_rb,4);
		rballoc[CC_id] |= mac_xface->get_rballoc(((DCI1A_5MHz_TDD_1_6_t*)&RA_template->RA_alloc_pdu2[0])->vrb_type,
							 ((DCI1A_5MHz_TDD_1_6_t*)&RA_template->RA_alloc_pdu2[0])->rballoc);
                break;

              case 50:

                ((DCI1A_10MHz_TDD_1_6_t*)&RA_template->RA_alloc_pdu2[0])->ndi=1;

                if ((rrc_sdu_length+msg4_header) <= 22) {
                  ((DCI1A_10MHz_TDD_1_6_t*)&RA_template->RA_alloc_pdu2[0])->mcs=4;
                  TBsize = 22;
                } else if ((rrc_sdu_length+msg4_header) <= 28) {
                  ((DCI1A_10MHz_TDD_1_6_t*)&RA_template->RA_alloc_pdu2[0])->mcs=5;
                  TBsize = 28;
                } else if ((rrc_sdu_length+msg4_header) <= 32) {
                  ((DCI1A_10MHz_TDD_1_6_t*)&RA_template->RA_alloc_pdu2[0])->mcs=6;
                  TBsize = 32;
                } else if ((rrc_sdu_length+msg4_header) <= 41) {
                  ((DCI1A_10MHz_TDD_1_6_t*)&RA_template->RA_alloc_pdu2[0])->mcs=7;
                  TBsize = 41;
                } else if ((rrc_sdu_length+msg4_header) <= 49) {
                  ((DCI1A_10MHz_TDD_1_6_t*)&RA_template->RA_alloc_pdu2[0])->mcs=8;
                  TBsize = 49;
                } else if ((rrc_sdu_length+msg4_header) <= 57) {
                  ((DCI1A_10MHz_TDD_1_6_t*)&RA_template->RA_alloc_pdu2[0])->mcs=9;
                  TBsize = 57;
                }
		((DCI1A_10MHz_TDD_1_6_t*)&RA_template->RA_alloc_pdu2[0])->type=1;
		((DCI1A_10MHz_TDD_1_6_t*)&RA_template->RA_alloc_pdu2[0])->vrb_type=0;
		((DCI1A_10MHz_TDD_1_6_t*)&RA_template->RA_alloc_pdu2[0])->rv=0;
		((DCI1A_10MHz_TDD_1_6_t*)&RA_template->RA_alloc_pdu2[0])->harq_pid=0;
		((DCI1A_10MHz_TDD_1_6_t*)&RA_template->RA_alloc_pdu2[0])->TPC=1;
		((DCI1A_10MHz_TDD_1_6_t*)&RA_template->RA_alloc_pdu2[0])->padding=0;
		((DCI1A_10MHz_TDD_1_6_t*)&RA_template->RA_alloc_pdu2[0])->rballoc= mac_xface->computeRIV(PHY_vars_eNB_g[module_idP][CC_id]->lte_frame_parms.N_RB_DL,first_rb,4);
		rballoc[CC_id] |= mac_xface->get_rballoc(((DCI1A_10MHz_TDD_1_6_t*)&RA_template->RA_alloc_pdu2[0])->vrb_type,
							 ((DCI1A_10MHz_TDD_1_6_t*)&RA_template->RA_alloc_pdu2[0])->rballoc);

                break;

              case 100:

                ((DCI1A_20MHz_TDD_1_6_t*)&RA_template->RA_alloc_pdu2[0])->ndi=1;

                if ((rrc_sdu_length+msg4_header) <= 22) {
                  ((DCI1A_20MHz_TDD_1_6_t*)&RA_template->RA_alloc_pdu2[0])->mcs=4;
                  TBsize = 22;
                } else if ((rrc_sdu_length+msg4_header) <= 28) {
                  ((DCI1A_20MHz_TDD_1_6_t*)&RA_template->RA_alloc_pdu2[0])->mcs=5;
                  TBsize = 28;
                } else if ((rrc_sdu_length+msg4_header) <= 32) {
                  ((DCI1A_20MHz_TDD_1_6_t*)&RA_template->RA_alloc_pdu2[0])->mcs=6;
                  TBsize = 32;
                } else if ((rrc_sdu_length+msg4_header) <= 41) {
                  ((DCI1A_20MHz_TDD_1_6_t*)&RA_template->RA_alloc_pdu2[0])->mcs=7;
                  TBsize = 41;
                } else if ((rrc_sdu_length+msg4_header) <= 49) {
                  ((DCI1A_20MHz_TDD_1_6_t*)&RA_template->RA_alloc_pdu2[0])->mcs=8;
                  TBsize = 49;
                } else if ((rrc_sdu_length+msg4_header) <= 57) {
                  ((DCI1A_20MHz_TDD_1_6_t*)&RA_template->RA_alloc_pdu2[0])->mcs=9;
                  TBsize = 57;
                }

		((DCI1A_20MHz_TDD_1_6_t*)&RA_template->RA_alloc_pdu2[0])->type=1;
		((DCI1A_20MHz_TDD_1_6_t*)&RA_template->RA_alloc_pdu2[0])->vrb_type=0;
		((DCI1A_20MHz_TDD_1_6_t*)&RA_template->RA_alloc_pdu2[0])->rv=0;
		((DCI1A_20MHz_TDD_1_6_t*)&RA_template->RA_alloc_pdu2[0])->harq_pid=0;
		((DCI1A_20MHz_TDD_1_6_t*)&RA_template->RA_alloc_pdu2[0])->TPC=1;
		((DCI1A_20MHz_TDD_1_6_t*)&RA_template->RA_alloc_pdu2[0])->rballoc= mac_xface->computeRIV(PHY_vars_eNB_g[module_idP][CC_id]->lte_frame_parms.N_RB_DL,first_rb,4);
		rballoc[CC_id] |= mac_xface->get_rballoc(((DCI1A_20MHz_TDD_1_6_t*)&RA_template->RA_alloc_pdu2[0])->vrb_type,
							 ((DCI1A_20MHz_TDD_1_6_t*)&RA_template->RA_alloc_pdu2[0])->rballoc);
                break;
              }
            } else { // FDD DCI
              switch (mac_xface->lte_frame_parms->N_RB_DL) {
              case 6:
                ((DCI1A_1_5MHz_FDD_t*)&RA_template->RA_alloc_pdu2[0])->ndi=1;

                if ((rrc_sdu_length+msg4_header) <= 22) {
                  ((DCI1A_1_5MHz_FDD_t*)&RA_template->RA_alloc_pdu2[0])->mcs=4;
                  TBsize = 22;
                } else if ((rrc_sdu_length+msg4_header) <= 28) {
                  ((DCI1A_1_5MHz_FDD_t*)&RA_template->RA_alloc_pdu2[0])->mcs=5;
                  TBsize = 28;
                } else if ((rrc_sdu_length+msg4_header) <= 32) {
                  ((DCI1A_1_5MHz_FDD_t*)&RA_template->RA_alloc_pdu2[0])->mcs=6;
                  TBsize = 32;
                } else if ((rrc_sdu_length+msg4_header) <= 41) {
                  ((DCI1A_1_5MHz_FDD_t*)&RA_template->RA_alloc_pdu2[0])->mcs=7;
                  TBsize = 41;
                } else if ((rrc_sdu_length+msg4_header) <= 49) {
                  ((DCI1A_1_5MHz_FDD_t*)&RA_template->RA_alloc_pdu2[0])->mcs=8;
                  TBsize = 49;
                } else if ((rrc_sdu_length+msg4_header) <= 57) {
                  ((DCI1A_1_5MHz_FDD_t*)&RA_template->RA_alloc_pdu2[0])->mcs=9;
                  TBsize = 57;
                }

		((DCI1A_1_5MHz_FDD_t*)&RA_template->RA_alloc_pdu2[0])->type=1;
		((DCI1A_1_5MHz_FDD_t*)&RA_template->RA_alloc_pdu2[0])->vrb_type=0;
		((DCI1A_1_5MHz_FDD_t*)&RA_template->RA_alloc_pdu2[0])->rv=0;
		((DCI1A_1_5MHz_FDD_t*)&RA_template->RA_alloc_pdu2[0])->harq_pid=0;
		((DCI1A_1_5MHz_FDD_t*)&RA_template->RA_alloc_pdu2[0])->TPC=1;
		((DCI1A_1_5MHz_FDD_t*)&RA_template->RA_alloc_pdu2[0])->padding=0;
		((DCI1A_1_5MHz_FDD_t*)&RA_template->RA_alloc_pdu2[0])->rballoc= mac_xface->computeRIV(PHY_vars_eNB_g[module_idP][CC_id]->lte_frame_parms.N_RB_DL,first_rb,4);
		rballoc[CC_id] |= mac_xface->get_rballoc(((DCI1A_1_5MHz_FDD_t*)&RA_template->RA_alloc_pdu2[0])->vrb_type,
							 ((DCI1A_1_5MHz_FDD_t*)&RA_template->RA_alloc_pdu2[0])->rballoc);
                break;

              case 25:
                ((DCI1A_5MHz_FDD_t*)&RA_template->RA_alloc_pdu2[0])->ndi=1;

                if ((rrc_sdu_length+msg4_header) <= 22) {
                  ((DCI1A_5MHz_FDD_t*)&RA_template->RA_alloc_pdu2[0])->mcs=4;
                  TBsize = 22;
                } else if ((rrc_sdu_length+msg4_header) <= 28) {
                  ((DCI1A_5MHz_FDD_t*)&RA_template->RA_alloc_pdu2[0])->mcs=5;
                  TBsize = 28;
                } else if ((rrc_sdu_length+msg4_header) <= 32) {
                  ((DCI1A_5MHz_FDD_t*)&RA_template->RA_alloc_pdu2[0])->mcs=6;
                  TBsize = 32;
                } else if ((rrc_sdu_length+msg4_header) <= 41) {
                  ((DCI1A_5MHz_FDD_t*)&RA_template->RA_alloc_pdu2[0])->mcs=7;
                  TBsize = 41;
                } else if ((rrc_sdu_length+msg4_header) <= 49) {
                  ((DCI1A_5MHz_FDD_t*)&RA_template->RA_alloc_pdu2[0])->mcs=8;
                  TBsize = 49;
                } else if ((rrc_sdu_length+msg4_header) <= 57) {
                  ((DCI1A_5MHz_FDD_t*)&RA_template->RA_alloc_pdu2[0])->mcs=9;
                  TBsize = 57;
                }

		((DCI1A_5MHz_FDD_t*)&RA_template->RA_alloc_pdu2[0])->type=1;
		((DCI1A_5MHz_FDD_t*)&RA_template->RA_alloc_pdu2[0])->vrb_type=0;
		((DCI1A_5MHz_FDD_t*)&RA_template->RA_alloc_pdu2[0])->rv=0;
		((DCI1A_5MHz_FDD_t*)&RA_template->RA_alloc_pdu2[0])->harq_pid=0;
		((DCI1A_5MHz_FDD_t*)&RA_template->RA_alloc_pdu2[0])->TPC=1;
		((DCI1A_5MHz_FDD_t*)&RA_template->RA_alloc_pdu2[0])->padding=0;
		((DCI1A_5MHz_FDD_t*)&RA_template->RA_alloc_pdu2[0])->rballoc= mac_xface->computeRIV(PHY_vars_eNB_g[module_idP][CC_id]->lte_frame_parms.N_RB_DL,first_rb,4);
		rballoc[CC_id] |= mac_xface->get_rballoc(((DCI1A_5MHz_FDD_t*)&RA_template->RA_alloc_pdu2[0])->vrb_type,
							 ((DCI1A_5MHz_FDD_t*)&RA_template->RA_alloc_pdu2[0])->rballoc);
                break;

              case 50:
                ((DCI1A_10MHz_FDD_t*)&RA_template->RA_alloc_pdu2[0])->ndi=1;

                if ((rrc_sdu_length+msg4_header) <= 22) {
                  ((DCI1A_10MHz_FDD_t*)&RA_template->RA_alloc_pdu2[0])->mcs=4;
                  TBsize = 22;
                } else if ((rrc_sdu_length+msg4_header) <= 28) {
                  ((DCI1A_10MHz_FDD_t*)&RA_template->RA_alloc_pdu2[0])->mcs=5;
                  TBsize = 28;
                } else if ((rrc_sdu_length+msg4_header) <= 32) {
                  ((DCI1A_10MHz_FDD_t*)&RA_template->RA_alloc_pdu2[0])->mcs=6;
                  TBsize = 32;
                } else if ((rrc_sdu_length+msg4_header) <= 41) {
                  ((DCI1A_10MHz_FDD_t*)&RA_template->RA_alloc_pdu2[0])->mcs=7;
                  TBsize = 41;
                } else if ((rrc_sdu_length+msg4_header) <= 49) {
                  ((DCI1A_10MHz_FDD_t*)&RA_template->RA_alloc_pdu2[0])->mcs=8;
                  TBsize = 49;
                } else if ((rrc_sdu_length+msg4_header) <= 57) {
                  ((DCI1A_10MHz_FDD_t*)&RA_template->RA_alloc_pdu2[0])->mcs=9;
                  TBsize = 57;
                }

		((DCI1A_10MHz_FDD_t*)&RA_template->RA_alloc_pdu2[0])->type=1;
		((DCI1A_10MHz_FDD_t*)&RA_template->RA_alloc_pdu2[0])->vrb_type=0;
		((DCI1A_10MHz_FDD_t*)&RA_template->RA_alloc_pdu2[0])->rv=0;
		((DCI1A_10MHz_FDD_t*)&RA_template->RA_alloc_pdu2[0])->harq_pid=0;
		((DCI1A_10MHz_FDD_t*)&RA_template->RA_alloc_pdu2[0])->TPC=1;
		((DCI1A_10MHz_FDD_t*)&RA_template->RA_alloc_pdu2[0])->padding=0;
		((DCI1A_10MHz_FDD_t*)&RA_template->RA_alloc_pdu2[0])->rballoc= mac_xface->computeRIV(PHY_vars_eNB_g[module_idP][CC_id]->lte_frame_parms.N_RB_DL,first_rb,4);
		rballoc[CC_id] |= mac_xface->get_rballoc(((DCI1A_10MHz_FDD_t*)&RA_template->RA_alloc_pdu2[0])->vrb_type,
							 ((DCI1A_10MHz_FDD_t*)&RA_template->RA_alloc_pdu2[0])->rballoc);
                break;

              case 100:
                ((DCI1A_20MHz_FDD_t*)&RA_template->RA_alloc_pdu2[0])->ndi=1;

                if ((rrc_sdu_length+msg4_header) <= 22) {
                  ((DCI1A_20MHz_FDD_t*)&RA_template->RA_alloc_pdu2[0])->mcs=4;
                  TBsize = 22;
                } else if ((rrc_sdu_length+msg4_header) <= 28) {
                  ((DCI1A_20MHz_FDD_t*)&RA_template->RA_alloc_pdu2[0])->mcs=5;
                  TBsize = 28;
                } else if ((rrc_sdu_length+msg4_header) <= 32) {
                  ((DCI1A_20MHz_FDD_t*)&RA_template->RA_alloc_pdu2[0])->mcs=6;
                  TBsize = 32;
                } else if ((rrc_sdu_length+msg4_header) <= 41) {
                  ((DCI1A_20MHz_FDD_t*)&RA_template->RA_alloc_pdu2[0])->mcs=7;
                  TBsize = 41;
                } else if ((rrc_sdu_length+msg4_header) <= 49) {
                  ((DCI1A_20MHz_FDD_t*)&RA_template->RA_alloc_pdu2[0])->mcs=8;
                  TBsize = 49;
                } else if ((rrc_sdu_length+msg4_header) <= 57) {
                  ((DCI1A_20MHz_FDD_t*)&RA_template->RA_alloc_pdu2[0])->mcs=9;
                  TBsize = 57;
                }
		((DCI1A_20MHz_FDD_t*)&RA_template->RA_alloc_pdu2[0])->type=1;
		((DCI1A_20MHz_FDD_t*)&RA_template->RA_alloc_pdu2[0])->vrb_type=0;
		((DCI1A_20MHz_FDD_t*)&RA_template->RA_alloc_pdu2[0])->rv=0;
		((DCI1A_20MHz_FDD_t*)&RA_template->RA_alloc_pdu2[0])->harq_pid=0;
		((DCI1A_20MHz_FDD_t*)&RA_template->RA_alloc_pdu2[0])->TPC=1;
		((DCI1A_20MHz_FDD_t*)&RA_template->RA_alloc_pdu2[0])->padding=0;
		((DCI1A_20MHz_FDD_t*)&RA_template->RA_alloc_pdu2[0])->rballoc= mac_xface->computeRIV(PHY_vars_eNB_g[module_idP][CC_id]->lte_frame_parms.N_RB_DL,first_rb,4);
		rballoc[CC_id] |= mac_xface->get_rballoc(((DCI1A_20MHz_FDD_t*)&RA_template->RA_alloc_pdu2[0])->vrb_type,
							 ((DCI1A_20MHz_FDD_t*)&RA_template->RA_alloc_pdu2[0])->rballoc);
                break;
              }
            }

	    if (!CCE_allocation_infeasible(module_idP,CC_id,0,subframeP,2,RA_template->rnti)) {
	      add_ue_spec_dci(DCI_pdu,
			      (void*)&RA_template->RA_alloc_pdu2[0],
			      RA_template->rnti,
			      RA_template->RA_dci_size_bytes2,
			      2,
			      RA_template->RA_dci_size_bits2,
			      RA_template->RA_dci_fmt2,
			      0);
	      
	      RA_template->generate_Msg4=0;
	      RA_template->wait_ack_Msg4=1;
	      RA_template->RA_active = FALSE;
	      lcid=0;
	      
	      if ((TBsize - rrc_sdu_length - msg4_header) <= 2) {
		msg4_padding = TBsize - rrc_sdu_length - msg4_header;
		msg4_post_padding = 0;
	      } else {
		msg4_padding = 0;
		msg4_post_padding = TBsize - rrc_sdu_length - msg4_header -1;
	      }
	      
	      LOG_I(MAC,"[eNB %d][RAPROC] CC_id %d Frame %d subframeP %d Msg4 : TBS %d, sdu_len %d, msg4_header %d, msg4_padding %d, msg4_post_padding %d\n",
		    module_idP,CC_id,frameP,subframeP,TBsize,rrc_sdu_length,msg4_header,msg4_padding,msg4_post_padding);
	      DevAssert( UE_id != UE_INDEX_INVALID ); // FIXME not sure how to gracefully return
	      offset = generate_dlsch_header((unsigned char*)eNB->UE_list.DLSCH_pdu[CC_id][0][(unsigned char)UE_id].payload[0],
					     1,                           //num_sdus
					     (unsigned short*)&rrc_sdu_length,             //
					     &lcid,                       // sdu_lcid
					     255,                         // no drx
					     0,                           // no timing advance
					     RA_template->cont_res_id,  // contention res id
					     msg4_padding,                // no padding
					     msg4_post_padding);
	      
	      memcpy((void*)&eNB->UE_list.DLSCH_pdu[CC_id][0][(unsigned char)UE_id].payload[0][(unsigned char)offset],
		     &eNB->common_channels[CC_id].CCCH_pdu.payload[0],
		     rrc_sdu_length);
	      
	      if (opt_enabled==1) {
		trace_pdu(1, (uint8_t *)eNB->UE_list.DLSCH_pdu[CC_id][0][(unsigned char)UE_id].payload[0],
			  rrc_sdu_length, UE_id, 3, UE_RNTI(module_idP, UE_id),
			  eNB->subframe,0,0);
		LOG_D(OPT,"[eNB %d][DLSCH] CC_id %d Frame %d trace pdu for rnti %x with size %d\n",
		      module_idP, CC_id, frameP, UE_RNTI(module_idP,UE_id), rrc_sdu_length);
	      }
	      
<<<<<<< HEAD
=======
	      nprb[CC_id]= nprb[CC_id] + 3;
>>>>>>> ccef9862
	    }
	  }

          //try here
        }

      } else if (RA_template->wait_ack_Msg4==1) {
	// check HARQ status and retransmit if necessary
	LOG_I(MAC,"[eNB %d][RAPROC] CC_id %d Frame %d, subframeP %d: Checking if Msg4 was acknowledged: \n",
	      module_idP,CC_id,frameP,subframeP);
	// Get candidate harq_pid from PHY
	mac_xface->get_ue_active_harq_pid(module_idP,CC_id,RA_template->rnti,frameP,subframeP,&harq_pid,&round,0);
	
	if (round>0) {
	  //RA_template->wait_ack_Msg4++;
	  // we have to schedule a retransmission
	  if (PHY_vars_eNB_g[module_idP][CC_id]->lte_frame_parms.frame_type == TDD) {
	    ((DCI1A_5MHz_TDD_1_6_t*)&RA_template->RA_alloc_pdu2[0])->ndi=1;
	  } else {
	    ((DCI1A_5MHz_FDD_t*)&RA_template->RA_alloc_pdu2[0])->ndi=1;
	  }
	  
	  // randomize frequency allocation for RA
	  while (1) {
	    first_rb = (unsigned char)(taus()%(PHY_vars_eNB_g[module_idP][CC_id]->lte_frame_parms.N_RB_DL-4));
	    
	    if ((vrb_map[first_rb] != 1) && (vrb_map[first_rb+3] != 1))
	      break;
	  }
	  
	  vrb_map[first_rb] = 1;
	  vrb_map[first_rb+1] = 1;
	  vrb_map[first_rb+2] = 1;
	  vrb_map[first_rb+3] = 1;
	  
	  if (PHY_vars_eNB_g[module_idP][CC_id]->lte_frame_parms.frame_type == TDD) {
	    ((DCI1A_5MHz_TDD_1_6_t*)&RA_template->RA_alloc_pdu2[0])->rballoc = mac_xface->computeRIV(PHY_vars_eNB_g[module_idP][CC_id]->lte_frame_parms.N_RB_UL,first_rb,4);
	    rballoc[CC_id] |= mac_xface->get_rballoc(((DCI1A_5MHz_TDD_1_6_t*)&RA_template->RA_alloc_pdu2[0])->vrb_type,
						     ((DCI1A_5MHz_TDD_1_6_t*)&RA_template->RA_alloc_pdu2[0])->rballoc);
	  } else {
	    ((DCI1A_5MHz_FDD_t*)&RA_template->RA_alloc_pdu2[0])->rballoc = mac_xface->computeRIV(PHY_vars_eNB_g[module_idP][CC_id]->lte_frame_parms.N_RB_UL,first_rb,4);
	    rballoc[CC_id] |= mac_xface->get_rballoc(((DCI1A_5MHz_FDD_t*)&RA_template->RA_alloc_pdu2[0])->vrb_type,
						     ((DCI1A_5MHz_FDD_t*)&RA_template->RA_alloc_pdu2[0])->rballoc);
	  }
	  
	  if (!CCE_allocation_infeasible(module_idP,CC_id,0,subframeP,2,RA_template->rnti)) {
	    add_ue_spec_dci(DCI_pdu,
			    (void*)&RA_template->RA_alloc_pdu2[0],
			    RA_template->rnti,
			    RA_template->RA_dci_size_bytes2,
			    2,
			    RA_template->RA_dci_size_bits2,
			    RA_template->RA_dci_fmt2,
			    0);
	  }
	  LOG_W(MAC,"[eNB %d][RAPROC] CC_id %d Frame %d, subframeP %d: Msg4 not acknowledged, adding ue specific dci (rnti %x) for RA (Msg4 Retransmission)\n",
		module_idP,CC_id,frameP,subframeP,RA_template->rnti);
	} else {
	  /*      msg4 not received
		  if ((round == 0) && (RA_template->wait_ack_Msg4>1){
		  remove UE instance across all the layers: mac_xface->cancel_RA();
		  }
	  */
	  LOG_I(MAC,"[eNB %d][RAPROC] CC_id %d Frame %d, subframeP %d : Msg4 acknowledged\n",module_idP,CC_id,frameP,subframeP);
	  RA_template->wait_ack_Msg4=0;
	  RA_template->RA_active=FALSE;
	  UE_id = find_UE_id(module_idP,RA_template->rnti);
	  DevAssert( UE_id != -1 );
	  eNB_mac_inst[module_idP].UE_list.UE_template[UE_PCCID(module_idP,UE_id)][UE_id].configured=TRUE;
	  
	}
      }
    } // for i=0 .. N_RA_PROC-1 
  } // CC_id

  stop_meas(&eNB->schedule_ra);
}

void initiate_ra_proc(module_id_t module_idP, int CC_id,frame_t frameP, uint16_t preamble_index,int16_t timing_offset,uint8_t sect_id,sub_frame_t subframeP,
                      uint8_t f_id)
{

  uint8_t i;
  RA_TEMPLATE *RA_template = (RA_TEMPLATE *)&eNB_mac_inst[module_idP].common_channels[CC_id].RA_template[0];

  LOG_I(MAC,"[eNB %d][RAPROC] CC_id %d Frame %d Initiating RA procedure for preamble index %d\n",module_idP,CC_id,frameP,preamble_index);

  for (i=0; i<NB_RA_PROC_MAX; i++) {
    if (RA_template[i].RA_active==FALSE) {
      RA_template[i].RA_active=TRUE;
      RA_template[i].generate_rar=1;
      RA_template[i].generate_Msg4=0;
      RA_template[i].wait_ack_Msg4=0;
      RA_template[i].timing_offset=timing_offset;
      // Put in random rnti (to be replaced with proper procedure!!)
      RA_template[i].rnti = taus();
      RA_template[i].RA_rnti = 1+subframeP+(10*f_id);
      RA_template[i].preamble_index = preamble_index;
      LOG_D(MAC,"[eNB %d][RAPROC] CC_id %d Frame %d Activating RAR generation for process %d, rnti %x, RA_active %d\n",
            module_idP,CC_id,frameP,i,RA_template[i].rnti,
            RA_template[i].RA_active);

      return;
    }
  }
}

void cancel_ra_proc(module_id_t module_idP, int CC_id, frame_t frameP, rnti_t rnti)
{
  unsigned char i;
  RA_TEMPLATE *RA_template = (RA_TEMPLATE *)&eNB_mac_inst[module_idP].common_channels[CC_id].RA_template[0];

  MSC_LOG_EVENT(MSC_PHY_ENB, "RA Cancelling procedure ue %"PRIx16" ", rnti);
  LOG_I(MAC,"[eNB %d][RAPROC] CC_id %d Frame %d Cancelling RA procedure for UE rnti %x\n",module_idP,CC_id,frameP,rnti);

  for (i=0; i<NB_RA_PROC_MAX; i++) {
    if (rnti == RA_template[i].rnti) {
      RA_template[i].RA_active=FALSE;
      RA_template[i].generate_rar=0;
      RA_template[i].generate_Msg4=0;
      RA_template[i].wait_ack_Msg4=0;
      RA_template[i].timing_offset=0;
      RA_template[i].RRC_timer=20;
      RA_template[i].rnti = 0;
    }
  }
}
<|MERGE_RESOLUTION|>--- conflicted
+++ resolved
@@ -68,11 +68,8 @@
 
 #include "SIMULATION/TOOLS/defs.h" // for taus
 
-<<<<<<< HEAD
+
 void schedule_RA(module_id_t module_idP,frame_t frameP, sub_frame_t subframeP,unsigned char Msg3_subframe)
-=======
-void schedule_RA(module_id_t module_idP,frame_t frameP, sub_frame_t subframeP,unsigned char Msg3_subframe,unsigned int *nprb)
->>>>>>> ccef9862
 {
 
   int CC_id;
@@ -263,10 +260,6 @@
 			   RA_template->RA_dci_fmt1,
 			   1);
 
-<<<<<<< HEAD
-=======
-	    nprb[CC_id]= nprb[CC_id] + 3;
->>>>>>> ccef9862
 	    RA_template->Msg3_subframe=Msg3_subframe;
 	  }
         } else if (RA_template->generate_Msg4 == 1) {
@@ -654,10 +647,6 @@
 		      module_idP, CC_id, frameP, UE_RNTI(module_idP,UE_id), rrc_sdu_length);
 	      }
 	      
-<<<<<<< HEAD
-=======
-	      nprb[CC_id]= nprb[CC_id] + 3;
->>>>>>> ccef9862
 	    }
 	  }
 
