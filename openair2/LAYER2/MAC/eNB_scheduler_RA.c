/*
 * Licensed to the OpenAirInterface (OAI) Software Alliance under one or more
 * contributor license agreements.  See the NOTICE file distributed with
 * this work for additional information regarding copyright ownership.
 * The OpenAirInterface Software Alliance licenses this file to You under
 * the OAI Public License, Version 1.1  (the "License"); you may not use this file
 * except in compliance with the License.
 * You may obtain a copy of the License at
 *
 *      http://www.openairinterface.org/?page_id=698
 *
 * Unless required by applicable law or agreed to in writing, software
 * distributed under the License is distributed on an "AS IS" BASIS,
 * WITHOUT WARRANTIES OR CONDITIONS OF ANY KIND, either express or implied.
 * See the License for the specific language governing permissions and
 * limitations under the License.
 *-------------------------------------------------------------------------------
 * For more information about the OpenAirInterface (OAI) Software Alliance:
 *      contact@openairinterface.org
 */

/*! \file eNB_scheduler_RA.c
 * \brief primitives used for random access
 * \author  Navid Nikaein and Raymond Knopp
 * \date 2010 - 2014
 * \email: navid.nikaein@eurecom.fr
 * \version 1.0
 * @ingroup _mac

 */

/* indented with: indent -kr eNB_scheduler_RA.c */


#include "assertions.h"
#include "platform_types.h"
#include "msc.h"

#include "LAYER2/MAC/mac.h"
#include "LAYER2/MAC/mac_extern.h"

#include "LAYER2/MAC/mac_proto.h"
#include "common/utils/LOG/log.h"
#include "common/utils/LOG/vcd_signal_dumper.h"
#include "UTIL/OPT/opt.h"
#include "OCG.h"
#include "OCG_extern.h"
#include "PHY/LTE_TRANSPORT/transport_common_proto.h"

#include "RRC/LTE/rrc_extern.h"
#include "RRC/L2_INTERFACE/openair_rrc_L2_interface.h"

#include "SCHED/sched_common.h"
//#include "LAYER2/MAC/pre_processor.c"
#include "pdcp.h"

#if defined(ENABLE_ITTI)
#include "intertask_interface.h"
#endif

#include "SIMULATION/TOOLS/sim.h"	// for taus

#include "T.h"

#include "common/ran_context.h"
#include "LAYER2/MAC/eNB_scheduler_fairRR.h"

extern RAN_CONTEXT_t RC;

extern uint8_t nfapi_mode;
extern int oai_nfapi_hi_dci0_req(nfapi_hi_dci0_request_t *hi_dci0_req);

void add_subframe(uint16_t *frameP, uint16_t *subframeP, int offset)
{
    *frameP    = (*frameP + ((*subframeP + offset) / 10)) % 1024;

    *subframeP = ((*subframeP + offset) % 10);
}

uint16_t sfnsf_add_subframe(uint16_t frameP, uint16_t subframeP, int offset)
{
  add_subframe(&frameP, &subframeP, offset);
  return frameP<<4|subframeP;
}

void subtract_subframe(uint16_t *frameP, uint16_t *subframeP, int offset)
{
  if (*subframeP < offset)
  {
    *frameP = (*frameP+1024-1)%1024;
  }
  *subframeP = (*subframeP+10-offset)%10;
}

uint16_t sfnsf_subtract_subframe(uint16_t frameP, uint16_t subframeP, int offset)
{
  subtract_subframe(&frameP, &subframeP, offset);
  return frameP<<4|subframeP;
}

void
add_msg3(module_id_t module_idP, int CC_id, RA_t * ra, frame_t frameP,
	 sub_frame_t subframeP)
{
    eNB_MAC_INST *mac = RC.mac[module_idP];
    COMMON_channels_t *cc = &mac->common_channels[CC_id];
    uint8_t j;
    nfapi_ul_config_request_t *ul_req;
    nfapi_ul_config_request_body_t *ul_req_body;
    nfapi_ul_config_request_pdu_t *ul_config_pdu;
    nfapi_hi_dci0_request_t        *hi_dci0_req;
    nfapi_hi_dci0_request_body_t   *hi_dci0_req_body;
    nfapi_hi_dci0_request_pdu_t    *hi_dci0_pdu;
    uint8_t sf_ahead_dl;
    uint8_t rvseq[4] = { 0, 2, 3, 1 };


    ul_req = &mac->UL_req_tmp[CC_id][ra->Msg3_subframe];
    ul_req_body = &ul_req->ul_config_request_body;
    AssertFatal(ra->state != IDLE, "RA is not active for RA %X\n",
		ra->rnti);

#if (RRC_VERSION >= MAKE_VERSION(14, 0, 0))
    if (ra->rach_resource_type > 0) {
	LOG_D(MAC,
	      "[eNB %d][RAPROC] Frame %d, Subframe %d : CC_id %d CE level %d is active, Msg3 in (%d,%d)\n",
	      module_idP, frameP, subframeP, CC_id,
	      ra->rach_resource_type - 1, ra->Msg3_frame,
	      ra->Msg3_subframe);
	LOG_D(MAC,
	      "Frame %d, Subframe %d Adding Msg3 UL Config Request for (%d,%d) : (%d,%d), harq_pid %d\n",
	      frameP, subframeP, ra->Msg3_frame, ra->Msg3_subframe,
	      ra->msg3_nb_rb, ra->msg3_round,((10 * ra->Msg3_frame) + ra->Msg3_subframe) & 7);

	ul_config_pdu =
	    &ul_req_body->ul_config_pdu_list[ul_req_body->number_of_pdus];

	memset((void *) ul_config_pdu, 0,
	       sizeof(nfapi_ul_config_request_pdu_t));
	ul_config_pdu->pdu_type                                                = NFAPI_UL_CONFIG_ULSCH_PDU_TYPE;
	ul_config_pdu->pdu_size                                                = (uint8_t) (2 + sizeof(nfapi_ul_config_ulsch_pdu));
	ul_config_pdu->ulsch_pdu.ulsch_pdu_rel8.handle                         = mac->ul_handle++;
        ul_config_pdu->ulsch_pdu.ulsch_pdu_rel8.tl.tag                         = NFAPI_UL_CONFIG_REQUEST_ULSCH_PDU_REL8_TAG;
	ul_config_pdu->ulsch_pdu.ulsch_pdu_rel8.rnti                           = ra->rnti;
	ul_config_pdu->ulsch_pdu.ulsch_pdu_rel8.resource_block_start           = narrowband_to_first_rb(cc,
													ra->msg34_narrowband) + ra->msg3_first_rb;
	ul_config_pdu->ulsch_pdu.ulsch_pdu_rel8.number_of_resource_blocks      = ra->msg3_nb_rb;
	ul_config_pdu->ulsch_pdu.ulsch_pdu_rel8.modulation_type                = 2;
	ul_config_pdu->ulsch_pdu.ulsch_pdu_rel8.cyclic_shift_2_for_drms        = 0;
	ul_config_pdu->ulsch_pdu.ulsch_pdu_rel8.frequency_hopping_enabled_flag = 0;
	ul_config_pdu->ulsch_pdu.ulsch_pdu_rel8.frequency_hopping_bits         = 0;
	ul_config_pdu->ulsch_pdu.ulsch_pdu_rel8.new_data_indication            = 0;
	ul_config_pdu->ulsch_pdu.ulsch_pdu_rel8.redundancy_version             = rvseq[ra->msg3_round];
	ul_config_pdu->ulsch_pdu.ulsch_pdu_rel8.harq_process_number            = ((10 * ra->Msg3_frame) + ra->Msg3_subframe) & 7;
	ul_config_pdu->ulsch_pdu.ulsch_pdu_rel8.ul_tx_mode                     = 0;
	ul_config_pdu->ulsch_pdu.ulsch_pdu_rel8.current_tx_nb                  = 0;
	ul_config_pdu->ulsch_pdu.ulsch_pdu_rel8.n_srs                          = 1;
	ul_config_pdu->ulsch_pdu.ulsch_pdu_rel8.size                           = get_TBS_UL(ra->msg3_mcs, ra->msg3_nb_rb);
	// Re13 fields
        ul_config_pdu->ulsch_pdu.ulsch_pdu_rel13.tl.tag                        = NFAPI_UL_CONFIG_REQUEST_ULSCH_PDU_REL13_TAG;
	ul_config_pdu->ulsch_pdu.ulsch_pdu_rel13.ue_type                       = ra->rach_resource_type > 2 ? 2 : 1;
	ul_config_pdu->ulsch_pdu.ulsch_pdu_rel13.total_number_of_repetitions   = 1;
	ul_config_pdu->ulsch_pdu.ulsch_pdu_rel13.repetition_number             = 1;
	ul_config_pdu->ulsch_pdu.ulsch_pdu_rel13.initial_transmission_sf_io    = (ra->Msg3_frame * 10) + ra->Msg3_subframe;
	ul_req_body->number_of_pdus++;
        ul_req_body->tl.tag                                                    = NFAPI_UL_CONFIG_REQUEST_BODY_TAG;
        ul_req->sfn_sf                                                         = ra->Msg3_frame<<4|ra->Msg3_subframe;
        ul_req->header.message_id                                              = NFAPI_UL_CONFIG_REQUEST;
    }				//  if (ra->rach_resource_type>0) {  
    else
#endif
    {
	LOG_D(MAC,
	      "[eNB %d][RAPROC] Frame %d, Subframe %d : CC_id %d RA is active, Msg3 in (%d,%d)\n",
	      module_idP, frameP, subframeP, CC_id, ra->Msg3_frame,
	      ra->Msg3_subframe);

	LOG_D(MAC,
	      "Frame %d, Subframe %d Adding Msg3 UL Config Request for (%d,%d) : (%d,%d,%d) for rnti: %d\n",
	      frameP, subframeP, ra->Msg3_frame, ra->Msg3_subframe,
	      ra->msg3_nb_rb, ra->msg3_first_rb, ra->msg3_round, ra->rnti);

	ul_config_pdu = &ul_req_body->ul_config_pdu_list[ul_req_body->number_of_pdus];

	memset((void *) ul_config_pdu, 0, sizeof(nfapi_ul_config_request_pdu_t));
	ul_config_pdu->pdu_type                                                = NFAPI_UL_CONFIG_ULSCH_PDU_TYPE;
	ul_config_pdu->pdu_size                                                = (uint8_t) (2 + sizeof(nfapi_ul_config_ulsch_pdu));
        ul_config_pdu->ulsch_pdu.ulsch_pdu_rel8.tl.tag                         = NFAPI_UL_CONFIG_REQUEST_ULSCH_PDU_REL8_TAG;
	ul_config_pdu->ulsch_pdu.ulsch_pdu_rel8.handle                         = mac->ul_handle++;
	ul_config_pdu->ulsch_pdu.ulsch_pdu_rel8.rnti                           = ra->rnti;
	ul_config_pdu->ulsch_pdu.ulsch_pdu_rel8.resource_block_start           = ra->msg3_first_rb;
	AssertFatal(ra->msg3_nb_rb > 0, "nb_rb = 0\n");
	ul_config_pdu->ulsch_pdu.ulsch_pdu_rel8.number_of_resource_blocks      = ra->msg3_nb_rb;
	ul_config_pdu->ulsch_pdu.ulsch_pdu_rel8.modulation_type                = 2;
	ul_config_pdu->ulsch_pdu.ulsch_pdu_rel8.cyclic_shift_2_for_drms        = 0;
	ul_config_pdu->ulsch_pdu.ulsch_pdu_rel8.frequency_hopping_enabled_flag = 0;
	ul_config_pdu->ulsch_pdu.ulsch_pdu_rel8.frequency_hopping_bits         = 0;
	ul_config_pdu->ulsch_pdu.ulsch_pdu_rel8.new_data_indication            = 0;
	ul_config_pdu->ulsch_pdu.ulsch_pdu_rel8.redundancy_version             = rvseq[ra->msg3_round];
	ul_config_pdu->ulsch_pdu.ulsch_pdu_rel8.harq_process_number            = ((ra->Msg3_frame*10)+ra->Msg3_subframe)&7;//subframe2harqpid(cc, ra->Msg3_frame, ra->Msg3_subframe);
	ul_config_pdu->ulsch_pdu.ulsch_pdu_rel8.ul_tx_mode                     = 0;
	ul_config_pdu->ulsch_pdu.ulsch_pdu_rel8.current_tx_nb                  = 0;
	ul_config_pdu->ulsch_pdu.ulsch_pdu_rel8.n_srs                          = 1;
	ul_config_pdu->ulsch_pdu.ulsch_pdu_rel8.size                           = get_TBS_UL(10, ra->msg3_nb_rb);
	ul_req_body->number_of_pdus++;
        ul_req_body->tl.tag                                                    = NFAPI_UL_CONFIG_REQUEST_BODY_TAG;
        ul_req->sfn_sf                                                         = ra->Msg3_frame<<4|ra->Msg3_subframe;
        ul_req->header.message_id                                              = NFAPI_UL_CONFIG_REQUEST;
	// save UL scheduling information for preprocessor
	for (j = 0; j < ra->msg3_nb_rb; j++)
	    cc->vrb_map_UL[ra->msg3_first_rb + j] = 1;

        LOG_D(MAC, "MSG3: UL_CONFIG SFN/SF:%d number_of_pdus:%d ra->msg3_round:%d\n", NFAPI_SFNSF2DEC(ul_req->sfn_sf), ul_req_body->number_of_pdus, ra->msg3_round);

	if (ra->msg3_round != 0) {	// program HI too
	    sf_ahead_dl = ul_subframe2_k_phich(cc, subframeP);
	    hi_dci0_req = &mac->HI_DCI0_req[CC_id][(subframeP+sf_ahead_dl)%10];
	    hi_dci0_req_body = &hi_dci0_req->hi_dci0_request_body;
	    hi_dci0_pdu = &hi_dci0_req_body->hi_dci0_pdu_list[hi_dci0_req_body->number_of_dci + hi_dci0_req_body->number_of_hi];
	    memset((void *) hi_dci0_pdu, 0,
		   sizeof(nfapi_hi_dci0_request_pdu_t));
	    hi_dci0_pdu->pdu_type                                   = NFAPI_HI_DCI0_HI_PDU_TYPE;
	    hi_dci0_pdu->pdu_size                                   = 2 + sizeof(nfapi_hi_dci0_hi_pdu);
            hi_dci0_pdu->hi_pdu.hi_pdu_rel8.tl.tag                  = NFAPI_HI_DCI0_REQUEST_HI_PDU_REL8_TAG;
	    hi_dci0_pdu->hi_pdu.hi_pdu_rel8.resource_block_start    = ra->msg3_first_rb;
	    hi_dci0_pdu->hi_pdu.hi_pdu_rel8.cyclic_shift_2_for_drms = 0;
	    hi_dci0_pdu->hi_pdu.hi_pdu_rel8.hi_value                = 0;
	    hi_dci0_req_body->number_of_hi++;

            hi_dci0_req_body->sfnsf                                 = sfnsf_add_subframe(ra->Msg3_frame, ra->Msg3_subframe, 0);
            hi_dci0_req_body->tl.tag                                = NFAPI_HI_DCI0_REQUEST_BODY_TAG;

            hi_dci0_req->sfn_sf                                     = sfnsf_add_subframe(frameP, subframeP, sf_ahead_dl);
            hi_dci0_req->header.message_id                          = NFAPI_HI_DCI0_REQUEST;

            if (nfapi_mode) {
              oai_nfapi_hi_dci0_req(hi_dci0_req);
              hi_dci0_req_body->number_of_hi=0;
            }

            LOG_D(MAC, "MSG3: HI_DCI0 SFN/SF:%d number_of_dci:%d number_of_hi:%d\n", NFAPI_SFNSF2DEC(hi_dci0_req->sfn_sf), hi_dci0_req_body->number_of_dci, hi_dci0_req_body->number_of_hi);

	    // save UL scheduling information for preprocessor
	    for (j = 0; j < ra->msg3_nb_rb; j++)
		cc->vrb_map_UL[ra->msg3_first_rb + j] = 1;

	    LOG_D(MAC,
		  "[eNB %d][PUSCH-RA %x] CC_id %d Frame %d subframeP %d Scheduled (PHICH) RA (mcs %d, first rb %d, nb_rb %d,round %d)\n",
		  module_idP, ra->rnti, CC_id, frameP, subframeP, 10, 1, 1,
		  ra->msg3_round - 1);
	}			//       if (ra->msg3_round != 0) { // program HI too
    }				// non-BL/CE UE case
}

void
generate_Msg2(module_id_t module_idP, int CC_idP, frame_t frameP,
	      sub_frame_t subframeP, RA_t * ra)
{

    eNB_MAC_INST *mac = RC.mac[module_idP];
    COMMON_channels_t *cc = mac->common_channels;

    uint8_t *vrb_map;
    int first_rb;
    int N_RB_DL;
    nfapi_dl_config_request_pdu_t *dl_config_pdu;
    nfapi_tx_request_pdu_t *TX_req;
    nfapi_dl_config_request_body_t *dl_req;

    vrb_map = cc[CC_idP].vrb_map;
    dl_req = &mac->DL_req[CC_idP].dl_config_request_body;
    dl_config_pdu = &dl_req->dl_config_pdu_list[dl_req->number_pdu];
    N_RB_DL = to_prb(cc[CC_idP].mib->message.dl_Bandwidth);

#if (RRC_VERSION >= MAKE_VERSION(14, 0, 0))
    int rmax = 0;
    int rep = 0;
    int reps = 0;
    int num_nb = 0;

    first_rb = 0;
    struct PRACH_ConfigSIB_v1310 *ext4_prach;
    PRACH_ParametersListCE_r13_t *prach_ParametersListCE_r13;
    PRACH_ParametersCE_r13_t *p[4] = { NULL, NULL, NULL, NULL };

    uint16_t absSF = (10 * frameP) + subframeP;
    uint16_t absSF_Msg2 = (10 * ra->Msg2_frame) + ra->Msg2_subframe;

    LOG_D(MAC,"absSF:%d absSF_Msg2:%d ra->rach_resource_type:%d\n",absSF,absSF_Msg2,ra->rach_resource_type);

    if (absSF < absSF_Msg2)
	return;			// we're not ready yet, need to be to start ==  

    if (cc[CC_idP].radioResourceConfigCommon_BR) {

	ext4_prach                 = cc[CC_idP].radioResourceConfigCommon_BR->ext4->prach_ConfigCommon_v1310;
	prach_ParametersListCE_r13 = &ext4_prach->prach_ParametersListCE_r13;

	switch (prach_ParametersListCE_r13->list.count) {
	case 4:
	    p[3] = prach_ParametersListCE_r13->list.array[3];
	case 3:
	    p[2] = prach_ParametersListCE_r13->list.array[2];
	case 2:
	    p[1] = prach_ParametersListCE_r13->list.array[1];
	case 1:
	    p[0] = prach_ParametersListCE_r13->list.array[0];
	    break;
	default:
	    AssertFatal(1 == 0,
			"Illegal count for prach_ParametersListCE_r13 %d\n",
			(int) prach_ParametersListCE_r13->list.count);
	    break;
	}
    }

    if (ra->rach_resource_type > 0) {

	// This uses an MPDCCH Type 2 common allocation according to Section 9.1.5 36-213
	// Parameters:
	//    p=2+4 PRB set (number of PRB pairs 3)
	//    rmax = mpdcch-NumRepetition-RA-r13 => Table 9.1.5-3
	//    if CELevel = 0,1 => Table 9.1.5-1b for MPDCCH candidates
	//    if CELevel = 2,3 => Table 9.1.5-2b for MPDCCH candidates
	//    distributed transmission

	// rmax from SIB2 information
	AssertFatal(rmax < 9, "rmax>8!\n");
	rmax = 1 << p[ra->rach_resource_type-1]->mpdcch_NumRepetition_RA_r13;
	// choose r1 by default for RAR (Table 9.1.5-5)
	rep = 0;
	// get actual repetition count from Table 9.1.5-3
	reps = (rmax <= 8) ? (1 << rep) : (rmax >> (3 - rep));
	// get narrowband according to higher-layer config 
	num_nb = p[ra->rach_resource_type-1]->mpdcch_NarrowbandsToMonitor_r13.list.count;
	ra->msg2_narrowband = *p[ra->rach_resource_type - 1]->mpdcch_NarrowbandsToMonitor_r13.list.array[ra->preamble_index % num_nb];
	first_rb = narrowband_to_first_rb(&cc[CC_idP], ra->msg2_narrowband);

	if ((ra->msg2_mpdcch_repetition_cnt == 0) &&
	    (mpdcch_sf_condition(mac, CC_idP, frameP, subframeP, rmax, TYPE2, -1) > 0)) {
	    // MPDCCH configuration for RAR
	    LOG_D(MAC,
		  "[eNB %d][RAPROC] Frame %d, Subframe %d : In generate_Msg2, Programming MPDCCH %d repetitions\n",
		  module_idP, frameP, subframeP, reps);


	    memset((void *) dl_config_pdu, 0,sizeof(nfapi_dl_config_request_pdu_t));
	    dl_config_pdu->pdu_type                                                                  = NFAPI_DL_CONFIG_MPDCCH_PDU_TYPE;
	    dl_config_pdu->pdu_size                                                                  = (uint8_t) (2 + sizeof(nfapi_dl_config_mpdcch_pdu));
            dl_config_pdu->mpdcch_pdu.mpdcch_pdu_rel13.tl.tag                                        = NFAPI_DL_CONFIG_REQUEST_MPDCCH_PDU_REL13_TAG;
	    dl_config_pdu->mpdcch_pdu.mpdcch_pdu_rel13.dci_format                                    = (ra->rach_resource_type > 1) ? 11 : 10;
	    dl_config_pdu->mpdcch_pdu.mpdcch_pdu_rel13.mpdcch_narrow_band                            = ra->msg2_narrowband;
	    dl_config_pdu->mpdcch_pdu.mpdcch_pdu_rel13.number_of_prb_pairs                           = 6;
	    dl_config_pdu->mpdcch_pdu.mpdcch_pdu_rel13.resource_block_assignment                     = 0;	// Note: this can be dynamic
	    dl_config_pdu->mpdcch_pdu.mpdcch_pdu_rel13.mpdcch_tansmission_type                       = 1;	// imposed (9.1.5 in 213) for Type 2 Common search space  
	    AssertFatal(cc[CC_idP].sib1_v13ext->bandwidthReducedAccessRelatedInfo_r13!= NULL,
			"cc[CC_id].sib1_v13ext->bandwidthReducedAccessRelatedInfo_r13 is null\n");
	    dl_config_pdu->mpdcch_pdu.mpdcch_pdu_rel13.start_symbol                                  = cc[CC_idP].sib1_v13ext->bandwidthReducedAccessRelatedInfo_r13->startSymbolBR_r13;
	    dl_config_pdu->mpdcch_pdu.mpdcch_pdu_rel13.ecce_index                                    = 0;	// Note: this should be dynamic
	    dl_config_pdu->mpdcch_pdu.mpdcch_pdu_rel13.aggregation_level                             = 16;	// OK for CEModeA r1-3 (9.1.5-1b) or CEModeB r1-4
	    dl_config_pdu->mpdcch_pdu.mpdcch_pdu_rel13.rnti_type                                     = 2;	// RA-RNTI
	    dl_config_pdu->mpdcch_pdu.mpdcch_pdu_rel13.rnti                                          = ra->RA_rnti;
	    dl_config_pdu->mpdcch_pdu.mpdcch_pdu_rel13.ce_mode                                       = (ra->rach_resource_type < 3) ? 1 : 2;
	    dl_config_pdu->mpdcch_pdu.mpdcch_pdu_rel13.drms_scrambling_init                          = cc[CC_idP].physCellId;
	    dl_config_pdu->mpdcch_pdu.mpdcch_pdu_rel13.initial_transmission_sf_io                    = (frameP * 10) + subframeP;
	    dl_config_pdu->mpdcch_pdu.mpdcch_pdu_rel13.transmission_power                            = 6000;	// 0dB
	    dl_config_pdu->mpdcch_pdu.mpdcch_pdu_rel13.resource_block_coding                         = getRIV(6, 0, 6);	// Note: still to be checked if it should not be (getRIV(N_RB_DL,first_rb,6)) : Check nFAPI specifications and what is done L1 with this parameter
	    dl_config_pdu->mpdcch_pdu.mpdcch_pdu_rel13.mcs = 4;	// adjust according to size of RAR, 208 bits with N1A_PRB=3
	    dl_config_pdu->mpdcch_pdu.mpdcch_pdu_rel13.pdsch_reptition_levels                        = 4;	// fix to 4 for now
	    dl_config_pdu->mpdcch_pdu.mpdcch_pdu_rel13.redundancy_version                            = 0;
	    dl_config_pdu->mpdcch_pdu.mpdcch_pdu_rel13.new_data_indicator                            = 0;
	    dl_config_pdu->mpdcch_pdu.mpdcch_pdu_rel13.harq_process                                  = 0;
	    dl_config_pdu->mpdcch_pdu.mpdcch_pdu_rel13.tpmi_length                                   = 0;
	    dl_config_pdu->mpdcch_pdu.mpdcch_pdu_rel13.tpmi                                          = 0;
	    dl_config_pdu->mpdcch_pdu.mpdcch_pdu_rel13.pmi_flag                                      = 0;
	    dl_config_pdu->mpdcch_pdu.mpdcch_pdu_rel13.pmi                                           = 0;
	    dl_config_pdu->mpdcch_pdu.mpdcch_pdu_rel13.harq_resource_offset                          = 0;
	    dl_config_pdu->mpdcch_pdu.mpdcch_pdu_rel13.dci_subframe_repetition_number                = rep;
	    dl_config_pdu->mpdcch_pdu.mpdcch_pdu_rel13.tpc                                           = 1;	// N1A_PRB=3 (36.212); => 208 bits for mcs=4, choose mcs according t message size TBD
	    dl_config_pdu->mpdcch_pdu.mpdcch_pdu_rel13.downlink_assignment_index_length              = 0;
	    dl_config_pdu->mpdcch_pdu.mpdcch_pdu_rel13.downlink_assignment_index                     = 0;
	    dl_config_pdu->mpdcch_pdu.mpdcch_pdu_rel13.allocate_prach_flag                           = 0;
	    dl_config_pdu->mpdcch_pdu.mpdcch_pdu_rel13.preamble_index                                = 0;
	    dl_config_pdu->mpdcch_pdu.mpdcch_pdu_rel13.prach_mask_index                              = 0;
	    dl_config_pdu->mpdcch_pdu.mpdcch_pdu_rel13.starting_ce_level                             = 0;
	    dl_config_pdu->mpdcch_pdu.mpdcch_pdu_rel13.srs_request                                   = 0;
	    dl_config_pdu->mpdcch_pdu.mpdcch_pdu_rel13.antenna_ports_and_scrambling_identity_flag    = 0;
	    dl_config_pdu->mpdcch_pdu.mpdcch_pdu_rel13.antenna_ports_and_scrambling_identity         = 0;
	    dl_config_pdu->mpdcch_pdu.mpdcch_pdu_rel13.frequency_hopping_enabled_flag                = 0;
	    dl_config_pdu->mpdcch_pdu.mpdcch_pdu_rel13.paging_direct_indication_differentiation_flag = 0;
	    dl_config_pdu->mpdcch_pdu.mpdcch_pdu_rel13.direct_indication                             = 0;
	    dl_config_pdu->mpdcch_pdu.mpdcch_pdu_rel13.total_dci_length_including_padding            = 0;	// this is not needed by OAI L1, but should be filled in
	    dl_config_pdu->mpdcch_pdu.mpdcch_pdu_rel13.number_of_tx_antenna_ports                    = 1;
	    ra->msg2_mpdcch_repetition_cnt++;
	    dl_req->number_pdu++;
            dl_req->tl.tag = NFAPI_DL_CONFIG_REQUEST_BODY_TAG;
	    ra->Msg2_subframe = (ra->Msg2_subframe + 9) % 10;

            mac->DL_req[CC_idP].sfn_sf = sfnsf_add_subframe(ra->Msg2_frame, ra->Msg2_subframe, 4);	// nFAPI is runnning at TX SFN/SF - ie 4 ahead
            mac->DL_req[CC_idP].header.message_id = NFAPI_DL_CONFIG_REQUEST;
	}			//repetition_count==0 && SF condition met
	if (ra->msg2_mpdcch_repetition_cnt > 0) {	// we're in a stream of repetitions
	    LOG_D(MAC,
		  "[eNB %d][RAPROC] Frame %d, Subframe %d : In generate_Msg2, MPDCCH repetition %d\n",
		  module_idP, frameP, subframeP,
		  ra->msg2_mpdcch_repetition_cnt);

	    if (ra->msg2_mpdcch_repetition_cnt == reps) {	// this is the last mpdcch repetition
		if (cc[CC_idP].tdd_Config == NULL) {	// FDD case
		    // wait 2 subframes for PDSCH transmission
		    if (subframeP > 7)
			ra->Msg2_frame = (frameP + 1) & 1023;
		    else
			ra->Msg2_frame = frameP;
		    ra->Msg2_subframe = (subframeP + 2) % 10;	// +2 is the "n+x" from Section 7.1.11  in 36.213
		} else {
		    AssertFatal(1 == 0, "TDD case not done yet\n");
		}
	    }			// mpdcch_repetition_count == reps
	    ra->msg2_mpdcch_repetition_cnt++;

	    if ((ra->Msg2_frame == frameP)
		&& (ra->Msg2_subframe == subframeP)) {
		// Program PDSCH
		LOG_D(MAC,
		      "[eNB %d][RAPROC] Frame %d, Subframe %d : In generate_Msg2, Programming PDSCH\n",
		      module_idP, frameP, subframeP);
		ra->state = WAITMSG3;
                LOG_D(MAC,"[eNB %d][RAPROC] Frame %d, Subframe %d: state:WAITMSG3\n", module_idP, frameP, subframeP);

		dl_config_pdu =  &dl_req->dl_config_pdu_list[dl_req->number_pdu];
		memset((void *) dl_config_pdu, 0,sizeof(nfapi_dl_config_request_pdu_t));
		dl_config_pdu->pdu_type                                                        = NFAPI_DL_CONFIG_DLSCH_PDU_TYPE;
		dl_config_pdu->pdu_size                                                        = (uint8_t) (2 + sizeof(nfapi_dl_config_dlsch_pdu));
                dl_config_pdu->dlsch_pdu.dlsch_pdu_rel8.tl.tag                                 = NFAPI_DL_CONFIG_REQUEST_DLSCH_PDU_REL8_TAG;
		dl_config_pdu->dlsch_pdu.dlsch_pdu_rel8.pdu_index                              = mac->pdu_index[CC_idP];
		dl_config_pdu->dlsch_pdu.dlsch_pdu_rel8.rnti                                   = ra->RA_rnti;
		dl_config_pdu->dlsch_pdu.dlsch_pdu_rel8.resource_allocation_type               = 2;
		dl_config_pdu->dlsch_pdu.dlsch_pdu_rel8.virtual_resource_block_assignment_flag = 0;	// localized
		dl_config_pdu->dlsch_pdu.dlsch_pdu_rel8.resource_block_coding                  = getRIV(N_RB_DL, first_rb, 6);
		dl_config_pdu->dlsch_pdu.dlsch_pdu_rel8.modulation                             = 2;	//QPSK
		dl_config_pdu->dlsch_pdu.dlsch_pdu_rel8.redundancy_version                     = 0;
		dl_config_pdu->dlsch_pdu.dlsch_pdu_rel8.transport_blocks                       = 1;	// first block
		dl_config_pdu->dlsch_pdu.dlsch_pdu_rel8.transport_block_to_codeword_swap_flag  = 0;
		dl_config_pdu->dlsch_pdu.dlsch_pdu_rel8.transmission_scheme                    = (cc->p_eNB == 1) ? 0 : 1;
		dl_config_pdu->dlsch_pdu.dlsch_pdu_rel8.number_of_layers                       = 1;
		dl_config_pdu->dlsch_pdu.dlsch_pdu_rel8.number_of_subbands                     = 1;
		//      dl_config_pdu->dlsch_pdu.dlsch_pdu_rel8.codebook_index                         = ;
		dl_config_pdu->dlsch_pdu.dlsch_pdu_rel8.ue_category_capacity                   = 1;
		dl_config_pdu->dlsch_pdu.dlsch_pdu_rel8.pa                                     = 4;	// 0 dB
		dl_config_pdu->dlsch_pdu.dlsch_pdu_rel8.delta_power_offset_index               = 0;
		dl_config_pdu->dlsch_pdu.dlsch_pdu_rel8.ngap                                   = 0;
		dl_config_pdu->dlsch_pdu.dlsch_pdu_rel8.nprb                                   = get_subbandsize(cc->mib->message.dl_Bandwidth);	// ignored
		dl_config_pdu->dlsch_pdu.dlsch_pdu_rel8.transmission_mode                      = (cc->p_eNB == 1) ? 1 : 2;
		dl_config_pdu->dlsch_pdu.dlsch_pdu_rel8.num_bf_prb_per_subband                 = 1;
		dl_config_pdu->dlsch_pdu.dlsch_pdu_rel8.num_bf_vector                          = 1;
		//      dl_config_pdu->dlsch_pdu.dlsch_pdu_rel8.bf_vector                    = ; 

		// Rel10 fields
                dl_config_pdu->dlsch_pdu.dlsch_pdu_rel10.tl.tag                                = NFAPI_DL_CONFIG_REQUEST_DLSCH_PDU_REL10_TAG;
		dl_config_pdu->dlsch_pdu.dlsch_pdu_rel10.pdsch_start                           = cc[CC_idP].sib1_v13ext->bandwidthReducedAccessRelatedInfo_r13->startSymbolBR_r13;
		// Rel13 fields
                dl_config_pdu->dlsch_pdu.dlsch_pdu_rel13.tl.tag                                = NFAPI_DL_CONFIG_REQUEST_DLSCH_PDU_REL13_TAG;
		dl_config_pdu->dlsch_pdu.dlsch_pdu_rel13.ue_type                               = (ra->rach_resource_type < 3) ? 1 : 2;
		dl_config_pdu->dlsch_pdu.dlsch_pdu_rel13.pdsch_payload_type                    = 2;	// not SI message
		dl_config_pdu->dlsch_pdu.dlsch_pdu_rel13.initial_transmission_sf_io            = (10 * frameP) + subframeP;
		dl_config_pdu->dlsch_pdu.dlsch_pdu_rel13.drms_table_flag                       = 0;
		dl_req->number_pdu++;

                mac->DL_req[CC_idP].sfn_sf = (frameP<<4)+subframeP;
                mac->DL_req[CC_idP].header.message_id = NFAPI_DL_CONFIG_REQUEST;

                LOG_D(MAC,"DL_CONFIG SFN/SF:%d/%d MESSAGE2\n", frameP, subframeP);

		// Program UL processing for Msg3, same as regular LTE
		get_Msg3alloc(&cc[CC_idP], subframeP, frameP,
			      &ra->Msg3_frame, &ra->Msg3_subframe);
		//add_msg3(module_idP, CC_idP, ra, frameP, subframeP);
		fill_rar_br(mac, CC_idP, ra, frameP, subframeP,
			    cc[CC_idP].RAR_pdu.payload,
			    ra->rach_resource_type - 1);
		// DL request
                mac->TX_req[CC_idP].tx_request_body.tl.tag = NFAPI_TX_REQUEST_BODY_TAG;
                mac->TX_req[CC_idP].header.message_id = NFAPI_TX_REQUEST;
		mac->TX_req[CC_idP].sfn_sf = (frameP << 4) + subframeP;
		TX_req =
		    &mac->TX_req[CC_idP].tx_request_body.tx_pdu_list[mac->TX_req[CC_idP].tx_request_body.number_of_pdus];
		TX_req->pdu_length = 7;	// This should be changed if we have more than 1 preamble 
		TX_req->pdu_index = mac->pdu_index[CC_idP]++;
		TX_req->num_segments = 1;
		TX_req->segments[0].segment_length = 7;
		TX_req->segments[0].segment_data = cc[CC_idP].RAR_pdu.payload;
		mac->TX_req[CC_idP].tx_request_body.number_of_pdus++;
		if(RC.mac[module_idP]->scheduler_mode == SCHED_MODE_FAIR_RR){
    		  set_dl_ue_select_msg2(CC_idP, 4, -1, ra->rnti);
		}
	    }
	}

    } else
#endif
    {

	if ((ra->Msg2_frame == frameP) && (ra->Msg2_subframe == subframeP)) {
	    LOG_D(MAC,
		  "[eNB %d] CC_id %d Frame %d, subframeP %d: Generating RAR DCI, state %d\n",
		  module_idP, CC_idP, frameP, subframeP, ra->state);

	    // Allocate 4 PRBS starting in RB 0
	    first_rb = 0;
	    vrb_map[first_rb] = 1;
	    vrb_map[first_rb + 1] = 1;
	    vrb_map[first_rb + 2] = 1;
	    vrb_map[first_rb + 3] = 1;

	    memset((void *) dl_config_pdu, 0, sizeof(nfapi_dl_config_request_pdu_t));
	    dl_config_pdu->pdu_type = NFAPI_DL_CONFIG_DCI_DL_PDU_TYPE;
	    dl_config_pdu->pdu_size = (uint8_t) (2 + sizeof(nfapi_dl_config_dci_dl_pdu));
	    dl_config_pdu->dci_dl_pdu.dci_dl_pdu_rel8.tl.tag = NFAPI_DL_CONFIG_REQUEST_DCI_DL_PDU_REL8_TAG;
	    dl_config_pdu->dci_dl_pdu.dci_dl_pdu_rel8.dci_format = NFAPI_DL_DCI_FORMAT_1A;
	    dl_config_pdu->dci_dl_pdu.dci_dl_pdu_rel8.aggregation_level = 4;
	    dl_config_pdu->dci_dl_pdu.dci_dl_pdu_rel8.rnti = ra->RA_rnti;
	    dl_config_pdu->dci_dl_pdu.dci_dl_pdu_rel8.rnti_type = 2;	// RA-RNTI : see Table 4-10 from SCF082 - nFAPI specifications
	    dl_config_pdu->dci_dl_pdu.dci_dl_pdu_rel8.transmission_power = 6000;	// equal to RS power

	    dl_config_pdu->dci_dl_pdu.dci_dl_pdu_rel8.harq_process = 0;
	    dl_config_pdu->dci_dl_pdu.dci_dl_pdu_rel8.tpc = 1;	// no TPC
	    dl_config_pdu->dci_dl_pdu.dci_dl_pdu_rel8.new_data_indicator_1 = 1;
	    dl_config_pdu->dci_dl_pdu.dci_dl_pdu_rel8.mcs_1 = 0;
	    dl_config_pdu->dci_dl_pdu.dci_dl_pdu_rel8.redundancy_version_1 = 0;
	    dl_config_pdu->dci_dl_pdu.dci_dl_pdu_rel8.virtual_resource_block_assignment_flag = 0;

	    dl_config_pdu->dci_dl_pdu.dci_dl_pdu_rel8.resource_block_coding = getRIV(N_RB_DL, first_rb, 4);

	    // This checks if the above DCI allocation is feasible in current subframe
	    if (!CCE_allocation_infeasible(module_idP, CC_idP, 0, subframeP,
		 dl_config_pdu->dci_dl_pdu.dci_dl_pdu_rel8.aggregation_level, ra->RA_rnti)) {
		LOG_D(MAC,
		      "Frame %d: Subframe %d : Adding common DCI for RA_RNTI %x\n",
		      frameP, subframeP, ra->RA_rnti);
		dl_req->number_dci++;
		dl_req->number_pdu++;

		dl_config_pdu = &dl_req->dl_config_pdu_list[dl_req->number_pdu];
		memset((void *) dl_config_pdu, 0, sizeof(nfapi_dl_config_request_pdu_t));
		dl_config_pdu->pdu_type                                                        = NFAPI_DL_CONFIG_DLSCH_PDU_TYPE;
		dl_config_pdu->pdu_size                                                        = (uint8_t) (2 + sizeof(nfapi_dl_config_dlsch_pdu));
                dl_config_pdu->dlsch_pdu.dlsch_pdu_rel8.tl.tag                                 = NFAPI_DL_CONFIG_REQUEST_DLSCH_PDU_REL8_TAG;
		dl_config_pdu->dlsch_pdu.dlsch_pdu_rel8.pdu_index                              = mac->pdu_index[CC_idP];
		dl_config_pdu->dlsch_pdu.dlsch_pdu_rel8.rnti                                   = ra->RA_rnti;
		dl_config_pdu->dlsch_pdu.dlsch_pdu_rel8.resource_allocation_type               = 2;	// format 1A/1B/1D
		dl_config_pdu->dlsch_pdu.dlsch_pdu_rel8.virtual_resource_block_assignment_flag = 0;	// localized
		dl_config_pdu->dlsch_pdu.dlsch_pdu_rel8.resource_block_coding                  = getRIV(N_RB_DL, first_rb, 4);
		dl_config_pdu->dlsch_pdu.dlsch_pdu_rel8.modulation                             = 2;	//QPSK
		dl_config_pdu->dlsch_pdu.dlsch_pdu_rel8.redundancy_version                     = 0;
		dl_config_pdu->dlsch_pdu.dlsch_pdu_rel8.transport_blocks                       = 1;	// first block
		dl_config_pdu->dlsch_pdu.dlsch_pdu_rel8.transport_block_to_codeword_swap_flag  = 0;
		dl_config_pdu->dlsch_pdu.dlsch_pdu_rel8.transmission_scheme                    = (cc->p_eNB == 1) ? 0 : 1;
		dl_config_pdu->dlsch_pdu.dlsch_pdu_rel8.number_of_layers                       = 1;
		dl_config_pdu->dlsch_pdu.dlsch_pdu_rel8.number_of_subbands                     = 1;
		//    dl_config_pdu->dlsch_pdu.dlsch_pdu_rel8.codebook_index                         = ;
		dl_config_pdu->dlsch_pdu.dlsch_pdu_rel8.ue_category_capacity                   = 1;
		dl_config_pdu->dlsch_pdu.dlsch_pdu_rel8.pa                                     = 4;	// 0 dB
		dl_config_pdu->dlsch_pdu.dlsch_pdu_rel8.delta_power_offset_index               = 0;
		dl_config_pdu->dlsch_pdu.dlsch_pdu_rel8.ngap                                   = 0;
		dl_config_pdu->dlsch_pdu.dlsch_pdu_rel8.nprb                                   = get_subbandsize(cc->mib->message.dl_Bandwidth);	// ignored
		dl_config_pdu->dlsch_pdu.dlsch_pdu_rel8.transmission_mode                      = (cc->p_eNB == 1) ? 1 : 2;
		dl_config_pdu->dlsch_pdu.dlsch_pdu_rel8.num_bf_prb_per_subband                 = 1;
		dl_config_pdu->dlsch_pdu.dlsch_pdu_rel8.num_bf_vector                          = 1;
		//    dl_config_pdu->dlsch_pdu.dlsch_pdu_rel8.bf_vector                    = ; 
		dl_req->number_pdu++;
                mac->DL_req[CC_idP].sfn_sf = frameP<<4 | subframeP;

		// Program UL processing for Msg3
		get_Msg3alloc(&cc[CC_idP], subframeP, frameP,&ra->Msg3_frame, &ra->Msg3_subframe);

		LOG_D(MAC,
		      "Frame %d, Subframe %d: Setting Msg3 reception for Frame %d Subframe %d\n",
		      frameP, subframeP, ra->Msg3_frame,
		      ra->Msg3_subframe);

		fill_rar(module_idP, CC_idP, ra, frameP, cc[CC_idP].RAR_pdu.payload, N_RB_DL, 7);
		//add_msg3(module_idP, CC_idP, ra, frameP, subframeP);
		ra->state = WAITMSG3;
                LOG_D(MAC,"[eNB %d][RAPROC] Frame %d, Subframe %d: state:WAITMSG3\n", module_idP, frameP, subframeP);

		// DL request
		mac->TX_req[CC_idP].sfn_sf = (frameP << 4) + subframeP;
		TX_req =
		    &mac->TX_req[CC_idP].tx_request_body.tx_pdu_list[mac->TX_req[CC_idP].tx_request_body.number_of_pdus];
		TX_req->pdu_length = 7;	// This should be changed if we have more than 1 preamble 
		TX_req->pdu_index = mac->pdu_index[CC_idP]++;
		TX_req->num_segments = 1;
		TX_req->segments[0].segment_length = 7;
		TX_req->segments[0].segment_data =
		    cc[CC_idP].RAR_pdu.payload;
		mac->TX_req[CC_idP].tx_request_body.number_of_pdus++;
		if(RC.mac[module_idP]->scheduler_mode == SCHED_MODE_FAIR_RR){
    		  set_dl_ue_select_msg2(CC_idP, 4, -1, ra->rnti);
		}
	    }			// PDCCH CCE allocation is feasible
	}			// Msg2 frame/subframe condition
    }				// else BL/CE
}
void
generate_Msg4(module_id_t module_idP, int CC_idP, frame_t frameP,
	      sub_frame_t subframeP, RA_t * ra)
{


    eNB_MAC_INST *mac = RC.mac[module_idP];
    COMMON_channels_t *cc = mac->common_channels;
    int16_t rrc_sdu_length;
    int UE_id = -1;
    uint16_t msg4_padding;
    uint16_t msg4_post_padding;
    uint16_t msg4_header;

  uint8_t                         *vrb_map;
  int                             first_rb;
  int                             N_RB_DL;
  nfapi_dl_config_request_pdu_t   *dl_config_pdu;
  nfapi_ul_config_request_pdu_t   *ul_config_pdu;
  nfapi_tx_request_pdu_t          *TX_req;
  UE_list_t                       *UE_list=&mac->UE_list;
  nfapi_dl_config_request_t      *dl_req;
  nfapi_dl_config_request_body_t *dl_req_body;
  nfapi_ul_config_request_body_t *ul_req_body;
  nfapi_ul_config_request_t      *ul_req;
  uint8_t                         lcid;
  uint8_t                         offset;


#if (RRC_VERSION >= MAKE_VERSION(14, 0, 0))
    int rmax = 0;
    int rep = 0;
    int reps = 0;


    first_rb = 0;
    struct PRACH_ConfigSIB_v1310 *ext4_prach;
    struct PUCCH_ConfigCommon_v1310 *ext4_pucch;
    PRACH_ParametersListCE_r13_t *prach_ParametersListCE_r13;
    struct N1PUCCH_AN_InfoList_r13 *pucch_N1PUCCH_AN_InfoList_r13;
    PRACH_ParametersCE_r13_t *p[4] = { NULL, NULL, NULL, NULL };
    int pucchreps[4] = { 1, 1, 1, 1 };
    int n1pucchan[4] = { 0, 0, 0, 0 };

    if (cc[CC_idP].radioResourceConfigCommon_BR) {

	ext4_prach = cc[CC_idP].radioResourceConfigCommon_BR->ext4->prach_ConfigCommon_v1310;
	ext4_pucch = cc[CC_idP].radioResourceConfigCommon_BR->ext4->pucch_ConfigCommon_v1310;
	prach_ParametersListCE_r13 = &ext4_prach->prach_ParametersListCE_r13;
	pucch_N1PUCCH_AN_InfoList_r13 = ext4_pucch->n1PUCCH_AN_InfoList_r13;
	AssertFatal(prach_ParametersListCE_r13 != NULL,"prach_ParametersListCE_r13 is null\n");
	AssertFatal(pucch_N1PUCCH_AN_InfoList_r13 != NULL,"pucch_N1PUCCH_AN_InfoList_r13 is null\n");
	// check to verify CE-Level compatibility in SIB2_BR
	AssertFatal(prach_ParametersListCE_r13->list.count == pucch_N1PUCCH_AN_InfoList_r13->list.count,
		    "prach_ParametersListCE_r13->list.count!= pucch_N1PUCCH_AN_InfoList_r13->list.count\n");

	switch (prach_ParametersListCE_r13->list.count) {
	case 4:
	    p[3] = prach_ParametersListCE_r13->list.array[3];
	    n1pucchan[3] = *pucch_N1PUCCH_AN_InfoList_r13->list.array[3];
	    AssertFatal(ext4_pucch->pucch_NumRepetitionCE_Msg4_Level3_r13 != NULL,
			"pucch_NumRepetitionCE_Msg4_Level3 shouldn't be NULL\n");
	    pucchreps[3] = (int) (4 << *ext4_pucch->pucch_NumRepetitionCE_Msg4_Level3_r13);

	case 3:
	    p[2] = prach_ParametersListCE_r13->list.array[2];
	    n1pucchan[2] = *pucch_N1PUCCH_AN_InfoList_r13->list.array[2];
	    AssertFatal(ext4_pucch->pucch_NumRepetitionCE_Msg4_Level2_r13!= NULL,
			"pucch_NumRepetitionCE_Msg4_Level2 shouldn't be NULL\n");
	    pucchreps[2] =(int) (4 << *ext4_pucch->pucch_NumRepetitionCE_Msg4_Level2_r13);
	case 2:
	    p[1] = prach_ParametersListCE_r13->list.array[1];
	    n1pucchan[1] = *pucch_N1PUCCH_AN_InfoList_r13->list.array[1];
	    AssertFatal(ext4_pucch->pucch_NumRepetitionCE_Msg4_Level2_r13 != NULL,
			"pucch_NumRepetitionCE_Msg4_Level1 shouldn't be NULL\n");
	    pucchreps[1] = (int) (1 << *ext4_pucch->pucch_NumRepetitionCE_Msg4_Level1_r13);
	case 1:
	    p[0] = prach_ParametersListCE_r13->list.array[0];
	    n1pucchan[0] = *pucch_N1PUCCH_AN_InfoList_r13->list.array[0];
	    AssertFatal(ext4_pucch->pucch_NumRepetitionCE_Msg4_Level2_r13 != NULL,
			"pucch_NumRepetitionCE_Msg4_Level0 shouldn't be NULL\n");
	    pucchreps[0] =(int) (1 << *ext4_pucch->pucch_NumRepetitionCE_Msg4_Level0_r13);
	default:
	    AssertFatal(1 == 0,
			"Illegal count for prach_ParametersListCE_r13 %d\n",
			prach_ParametersListCE_r13->list.count);
	}
    }
#endif

    vrb_map = cc[CC_idP].vrb_map;

    dl_req        = &mac->DL_req[CC_idP];
    dl_req_body   = &dl_req->dl_config_request_body;
    dl_config_pdu = &dl_req_body->dl_config_pdu_list[dl_req_body->number_pdu];
    N_RB_DL = to_prb(cc[CC_idP].mib->message.dl_Bandwidth);

    UE_id = find_UE_id(module_idP, ra->rnti);
    AssertFatal(UE_id >= 0, "Can't find UE for t-crnti\n");

    // set HARQ process round to 0 for this UE

    ra->harq_pid = frame_subframe2_dl_harq_pid(cc->tdd_Config,frameP ,subframeP);

   /* // Get RRCConnectionSetup for Piggyback
    rrc_sdu_length = mac_rrc_data_req(module_idP, CC_idP, frameP, CCCH, 1,	// 1 transport block
				      &cc[CC_idP].CCCH_pdu.payload[0], 0);	// not used in this case
    if(rrc_sdu_length <= 0) {
      LOG_D(MAC,"[MAC][eNB Scheduler] CCCH not allocated (%d)\n",rrc_sdu_length);
      return;
    }
    //AssertFatal(rrc_sdu_length > 0,
		//"[MAC][eNB Scheduler] CCCH not allocated\n");


    LOG_D(MAC,
	  "[eNB %d][RAPROC] CC_id %d Frame %d, subframeP %d: UE_id %d, rrc_sdu_length %d\n",
	  module_idP, CC_idP, frameP, subframeP, UE_id, rrc_sdu_length);*/


#if (RRC_VERSION >= MAKE_VERSION(14, 0, 0))
    if (ra->rach_resource_type > 0) {

	// Generate DCI + repetitions first
	// This uses an MPDCCH Type 2 allocation according to Section 9.1.5 36-213, Type2 common allocation according to Table 7.1-8 (36-213)
	// Parameters:
	//    p=2+4 PRB set (number of PRB pairs 6)
	//    rmax = mpdcch-NumRepetition-RA-r13 => Table 9.1.5-3
	//    if CELevel = 0,1 => Table 9.1.5-1b for MPDCCH candidates
	//    if CELevel = 2,3 => Table 9.1.5-2b for MPDCCH candidates
	//    distributed transmission

	// rmax from SIB2 information
	rmax = p[ra->rach_resource_type - 1]->mpdcch_NumRepetition_RA_r13;
	AssertFatal(rmax >= 4,
		    "choose rmax>=4 for enough repeititions, or reduce rep to 1 or 2\n");

	// choose r3 by default for Msg4 (this is ok from table 9.1.5-3 for rmax = >=4, if we choose rmax <4 it has to be less
	rep = 2;
	// get actual repetition count from Table 9.1.5-3
	reps = (rmax <= 8) ? (1 << rep) : (rmax >> (3 - rep));
	// get first narrowband
	first_rb =
	    narrowband_to_first_rb(&cc[CC_idP], ra->msg34_narrowband);

	if ((ra->msg4_mpdcch_repetition_cnt == 0) &&
	    (mpdcch_sf_condition
	     (mac, CC_idP, frameP, subframeP, rmax, TYPE2, -1) > 0)) {
	    // MPDCCH configuration for RAR

	    memset((void *) dl_config_pdu, 0,
		   sizeof(nfapi_dl_config_request_pdu_t));
	    dl_config_pdu->pdu_type = NFAPI_DL_CONFIG_MPDCCH_PDU_TYPE;
	    dl_config_pdu->pdu_size = (uint8_t) (2 + sizeof(nfapi_dl_config_mpdcch_pdu));
            dl_config_pdu->mpdcch_pdu.mpdcch_pdu_rel13.tl.tag = NFAPI_DL_CONFIG_REQUEST_MPDCCH_PDU_REL13_TAG;
	    dl_config_pdu->mpdcch_pdu.mpdcch_pdu_rel13.dci_format = (ra->rach_resource_type > 1) ? 11 : 10;
	    dl_config_pdu->mpdcch_pdu.mpdcch_pdu_rel13.mpdcch_narrow_band = ra->msg34_narrowband;
	    dl_config_pdu->mpdcch_pdu.mpdcch_pdu_rel13.number_of_prb_pairs = 6;
	    dl_config_pdu->mpdcch_pdu.mpdcch_pdu_rel13.resource_block_assignment = 0;	// Note: this can be dynamic
	    dl_config_pdu->mpdcch_pdu.mpdcch_pdu_rel13.mpdcch_tansmission_type = 1;
	    AssertFatal(cc[CC_idP].
			sib1_v13ext->bandwidthReducedAccessRelatedInfo_r13
			!= NULL,
			"cc[CC_idP].sib1_v13ext->bandwidthReducedAccessRelatedInfo_r13 is null\n");
	    dl_config_pdu->mpdcch_pdu.mpdcch_pdu_rel13.start_symbol = cc[CC_idP].sib1_v13ext->bandwidthReducedAccessRelatedInfo_r13->startSymbolBR_r13;
	    dl_config_pdu->mpdcch_pdu.mpdcch_pdu_rel13.ecce_index = 0;	// Note: this should be dynamic
	    dl_config_pdu->mpdcch_pdu.mpdcch_pdu_rel13.aggregation_level = 16;	// OK for CEModeA r1-3 (9.1.5-1b) or CEModeB r1-4
	    dl_config_pdu->mpdcch_pdu.mpdcch_pdu_rel13.rnti_type = 0;	// t-C-RNTI
	    dl_config_pdu->mpdcch_pdu.mpdcch_pdu_rel13.rnti = ra->RA_rnti;
	    dl_config_pdu->mpdcch_pdu.mpdcch_pdu_rel13.ce_mode = (ra->rach_resource_type < 3) ? 1 : 2;
	    dl_config_pdu->mpdcch_pdu.mpdcch_pdu_rel13.drms_scrambling_init = cc[CC_idP].physCellId;	/// Check this is still N_id_cell for type2 common
	    dl_config_pdu->mpdcch_pdu.mpdcch_pdu_rel13.initial_transmission_sf_io = (frameP * 10) + subframeP;
	    dl_config_pdu->mpdcch_pdu.mpdcch_pdu_rel13.transmission_power = 6000;	// 0dB
	    dl_config_pdu->mpdcch_pdu.mpdcch_pdu_rel13.resource_block_coding = getRIV(6, 0, 6);	// check if not getRIV(N_RB_DL,first_rb,6);
	    dl_config_pdu->mpdcch_pdu.mpdcch_pdu_rel13.mcs = 4;	// adjust according to size of Msg4, 208 bits with N1A_PRB=3
	    dl_config_pdu->mpdcch_pdu.mpdcch_pdu_rel13.pdsch_reptition_levels = 4;	// fix to 4 for now
	    dl_config_pdu->mpdcch_pdu.mpdcch_pdu_rel13.redundancy_version = 0;
	    dl_config_pdu->mpdcch_pdu.mpdcch_pdu_rel13.new_data_indicator = 0;
	    dl_config_pdu->mpdcch_pdu.mpdcch_pdu_rel13.harq_process = ra->harq_pid;
	    dl_config_pdu->mpdcch_pdu.mpdcch_pdu_rel13.tpmi_length = 0;
	    dl_config_pdu->mpdcch_pdu.mpdcch_pdu_rel13.tpmi = 0;
	    dl_config_pdu->mpdcch_pdu.mpdcch_pdu_rel13.pmi_flag = 0;
	    dl_config_pdu->mpdcch_pdu.mpdcch_pdu_rel13.pmi = 0;
	    dl_config_pdu->mpdcch_pdu.mpdcch_pdu_rel13.harq_resource_offset = 0;
	    dl_config_pdu->mpdcch_pdu.mpdcch_pdu_rel13.dci_subframe_repetition_number = rep;
	    dl_config_pdu->mpdcch_pdu.mpdcch_pdu_rel13.tpc = 1;	// N1A_PRB=3; => 208 bits
	    dl_config_pdu->mpdcch_pdu.mpdcch_pdu_rel13.downlink_assignment_index_length = 0;
	    dl_config_pdu->mpdcch_pdu.mpdcch_pdu_rel13.downlink_assignment_index = 0;
	    dl_config_pdu->mpdcch_pdu.mpdcch_pdu_rel13.allocate_prach_flag = 0;
	    dl_config_pdu->mpdcch_pdu.mpdcch_pdu_rel13.preamble_index = 0;
	    dl_config_pdu->mpdcch_pdu.mpdcch_pdu_rel13.prach_mask_index = 0;
	    dl_config_pdu->mpdcch_pdu.mpdcch_pdu_rel13.starting_ce_level = 0;
	    dl_config_pdu->mpdcch_pdu.mpdcch_pdu_rel13.srs_request = 0;
	    dl_config_pdu->mpdcch_pdu.mpdcch_pdu_rel13.antenna_ports_and_scrambling_identity_flag = 0;
	    dl_config_pdu->mpdcch_pdu.mpdcch_pdu_rel13.antenna_ports_and_scrambling_identity = 0;
	    dl_config_pdu->mpdcch_pdu.mpdcch_pdu_rel13.frequency_hopping_enabled_flag = 0;
	    dl_config_pdu->mpdcch_pdu.mpdcch_pdu_rel13.paging_direct_indication_differentiation_flag = 0;
	    dl_config_pdu->mpdcch_pdu.mpdcch_pdu_rel13.direct_indication = 0;
	    dl_config_pdu->mpdcch_pdu.mpdcch_pdu_rel13.total_dci_length_including_padding = 0;	// this is not needed by OAI L1, but should be filled in
	    dl_config_pdu->mpdcch_pdu.mpdcch_pdu_rel13.number_of_tx_antenna_ports = 1;
	    ra->msg4_mpdcch_repetition_cnt++;
	    dl_req_body->number_pdu++;
            dl_req_body->tl.tag = NFAPI_DL_CONFIG_REQUEST_BODY_TAG;

            dl_req->sfn_sf = (ra->Msg4_frame<<4)+ra->Msg4_subframe;
            dl_req->header.message_id = NFAPI_DL_CONFIG_REQUEST;

	}			//repetition_count==0 && SF condition met
	else if (ra->msg4_mpdcch_repetition_cnt > 0) {	// we're in a stream of repetitions
	    ra->msg4_mpdcch_repetition_cnt++;
	    if (ra->msg4_mpdcch_repetition_cnt == reps) {	// this is the last mpdcch repetition
		if (cc[CC_idP].tdd_Config == NULL) {	// FDD case
		    // wait 2 subframes for PDSCH transmission
		    if (subframeP > 7)
			ra->Msg4_frame = (frameP + 1) & 1023;
		    else
			ra->Msg4_frame = frameP;
		    ra->Msg4_subframe = (subframeP + 2) % 10;
		} else {
		    AssertFatal(1 == 0, "TDD case not done yet\n");
		}
	    }			// mpdcch_repetition_count == reps
	    if ((ra->Msg4_frame == frameP) && (ra->Msg4_subframe == subframeP)) {

		// Program PDSCH

	        // Get RRCConnectionSetup for Piggyback
	        /*rrc_sdu_length = mac_rrc_data_req(module_idP, CC_idP, frameP, CCCH, 1,	// 1 transport block
	    				      &cc[CC_idP].CCCH_pdu.payload[0], ENB_FLAG_YES, module_idP, 0);	// not used in this case*/

	    	rrc_sdu_length = mac_rrc_data_req(module_idP, CC_idP, frameP, CCCH, 1,	// 1 transport block
	    					      &cc[CC_idP].CCCH_pdu.payload[0], 0);	// not used in this case

	        LOG_D(MAC,
	        	  "[eNB %d][RAPROC] CC_id %d Frame %d, subframeP %d: UE_id %d, rrc_sdu_length %d\n",
	        	  module_idP, CC_idP, frameP, subframeP, UE_id, rrc_sdu_length);

	        AssertFatal(rrc_sdu_length > 0,
	    		"[MAC][eNB Scheduler] CCCH not allocated\n");

		LOG_D(MAC,
		      "[eNB %d][RAPROC] CC_id %d Frame %d, subframeP %d: Generating Msg4 BR with RRC Piggyback (ce_level %d RNTI %x)\n",
		      module_idP, CC_idP, frameP, subframeP,
		      ra->rach_resource_type - 1, ra->rnti);

		AssertFatal(1 == 0,
			    "Msg4 generation not finished for BL/CE UE\n");
		dl_config_pdu = &dl_req_body->dl_config_pdu_list[dl_req_body->number_pdu];
		memset((void *) dl_config_pdu, 0, sizeof(nfapi_dl_config_request_pdu_t));
		dl_config_pdu->pdu_type = NFAPI_DL_CONFIG_DLSCH_PDU_TYPE;
		dl_config_pdu->pdu_size = (uint8_t) (2 + sizeof(nfapi_dl_config_dlsch_pdu));
                dl_config_pdu->dlsch_pdu.dlsch_pdu_rel8.tl.tag = NFAPI_DL_CONFIG_REQUEST_DLSCH_PDU_REL8_TAG;
		dl_config_pdu->dlsch_pdu.dlsch_pdu_rel8.pdu_index =  mac->pdu_index[CC_idP];
		dl_config_pdu->dlsch_pdu.dlsch_pdu_rel8.rnti = ra->rnti;
		dl_config_pdu->dlsch_pdu.dlsch_pdu_rel8.resource_allocation_type = 2;	// format 1A/1B/1D
		dl_config_pdu->dlsch_pdu.dlsch_pdu_rel8.virtual_resource_block_assignment_flag = 0;	// localized
		dl_config_pdu->dlsch_pdu.dlsch_pdu_rel8.resource_block_coding = getRIV(N_RB_DL, first_rb, 6);	// check that this isn't getRIV(6,0,6)
		dl_config_pdu->dlsch_pdu.dlsch_pdu_rel8.modulation = 2;	//QPSK
		dl_config_pdu->dlsch_pdu.dlsch_pdu_rel8.redundancy_version = 0;
		dl_config_pdu->dlsch_pdu.dlsch_pdu_rel8.transport_blocks = 1;	// first block
		dl_config_pdu->dlsch_pdu.dlsch_pdu_rel8.transport_block_to_codeword_swap_flag = 0;
		dl_config_pdu->dlsch_pdu.dlsch_pdu_rel8.transmission_scheme = (cc->p_eNB == 1) ? 0 : 1;
		dl_config_pdu->dlsch_pdu.dlsch_pdu_rel8.number_of_layers = 1;
		dl_config_pdu->dlsch_pdu.dlsch_pdu_rel8.number_of_subbands = 1;
		//      dl_config_pdu->dlsch_pdu.dlsch_pdu_rel8.codebook_index                         = ;
		dl_config_pdu->dlsch_pdu.dlsch_pdu_rel8.ue_category_capacity = 1;
		dl_config_pdu->dlsch_pdu.dlsch_pdu_rel8.pa = 4;	// 0 dB
		dl_config_pdu->dlsch_pdu.dlsch_pdu_rel8.delta_power_offset_index = 0;
		dl_config_pdu->dlsch_pdu.dlsch_pdu_rel8.ngap = 0;
		dl_config_pdu->dlsch_pdu.dlsch_pdu_rel8.nprb = get_subbandsize(cc->mib->message.dl_Bandwidth);	// ignored
		dl_config_pdu->dlsch_pdu.dlsch_pdu_rel8.transmission_mode = (cc->p_eNB == 1) ? 1 : 2;
		dl_config_pdu->dlsch_pdu.dlsch_pdu_rel8.num_bf_prb_per_subband = 1;
		dl_config_pdu->dlsch_pdu.dlsch_pdu_rel8.num_bf_vector = 1;
		//      dl_config_pdu->dlsch_pdu.dlsch_pdu_rel8.bf_vector                    = ; 

                dl_config_pdu->dlsch_pdu.dlsch_pdu_rel10.tl.tag = NFAPI_DL_CONFIG_REQUEST_DLSCH_PDU_REL10_TAG;
		dl_config_pdu->dlsch_pdu.dlsch_pdu_rel10.pdsch_start = cc[CC_idP].sib1_v13ext->bandwidthReducedAccessRelatedInfo_r13->startSymbolBR_r13;

                dl_config_pdu->dlsch_pdu.dlsch_pdu_rel13.tl.tag = NFAPI_DL_CONFIG_REQUEST_DLSCH_PDU_REL13_TAG;
		dl_config_pdu->dlsch_pdu.dlsch_pdu_rel13.ue_type = (ra->rach_resource_type < 3) ? 1 : 2;
		dl_config_pdu->dlsch_pdu.dlsch_pdu_rel13.pdsch_payload_type = 2;	// not SI message
		dl_config_pdu->dlsch_pdu.dlsch_pdu_rel13.initial_transmission_sf_io = (10 * frameP) + subframeP;
		dl_config_pdu->dlsch_pdu.dlsch_pdu_rel13.drms_table_flag = 0;
		dl_req_body->number_pdu++;
                dl_req_body->tl.tag = NFAPI_DL_CONFIG_REQUEST_BODY_TAG;

                mac->DL_req[CC_idP].sfn_sf = (frameP<<4)+subframeP;
                mac->DL_req[CC_idP].header.message_id = NFAPI_DL_CONFIG_REQUEST;
	
		ra->state = WAITMSG4ACK;
                LOG_D(MAC,"[eNB %d][RAPROC] Frame %d, Subframe %d: state:WAITMSG4ACK\n", module_idP, frameP, subframeP);

		lcid = 0;

		UE_list->UE_sched_ctrl[UE_id].round[CC_idP][ra->harq_pid] = 0;
		msg4_header = 1 + 6 + 1;	// CR header, CR CE, SDU header

		if ((ra->msg4_TBsize - rrc_sdu_length - msg4_header) <= 2) {
		    msg4_padding = ra->msg4_TBsize - rrc_sdu_length - msg4_header;
		    msg4_post_padding = 0;
		} else {
		    msg4_padding = 0;
		    msg4_post_padding = ra->msg4_TBsize - rrc_sdu_length - msg4_header - 1;
		}

		LOG_D(MAC,
		      "[eNB %d][RAPROC] CC_id %d Frame %d subframeP %d Msg4 : TBS %d, sdu_len %d, msg4_header %d, msg4_padding %d, msg4_post_padding %d\n",
		      module_idP, CC_idP, frameP, subframeP,
		      ra->msg4_TBsize, rrc_sdu_length, msg4_header,
		      msg4_padding, msg4_post_padding);
		DevAssert(UE_id != UE_INDEX_INVALID);	// FIXME not sure how to gracefully return
		// CHECK THIS: &cc[CC_idP].CCCH_pdu.payload[0]
		offset = generate_dlsch_header((unsigned char *) mac->UE_list.DLSCH_pdu[CC_idP][0][(unsigned char) UE_id].payload[0], 1,	//num_sdus
					       (unsigned short *) &rrc_sdu_length,	//
					       &lcid,	// sdu_lcid
					       255,	// no drx
					       31,	// no timing advance
					       ra->cont_res_id,	// contention res id
					       msg4_padding,	// no padding
					       msg4_post_padding);

		memcpy((void *) &mac->UE_list.
		       DLSCH_pdu[CC_idP][0][(unsigned char)UE_id].payload[0][(unsigned char)offset],
		       &cc[CC_idP].CCCH_pdu.payload[0], rrc_sdu_length);

		// DL request
		mac->TX_req[CC_idP].sfn_sf = (frameP << 4) + subframeP;
                mac->TX_req[CC_idP].tx_request_body.tl.tag  = NFAPI_TX_REQUEST_BODY_TAG;
                mac->TX_req[CC_idP].header.message_id 	    = NFAPI_TX_REQUEST;

		TX_req =
		    &mac->TX_req[CC_idP].tx_request_body.tx_pdu_list[mac->TX_req[CC_idP].tx_request_body.number_of_pdus];
		TX_req->pdu_length = rrc_sdu_length;
		TX_req->pdu_index = mac->pdu_index[CC_idP]++;
		TX_req->num_segments = 1;
		TX_req->segments[0].segment_length = rrc_sdu_length;
		TX_req->segments[0].segment_data = mac->UE_list.DLSCH_pdu[CC_idP][0][(unsigned char) UE_id].payload[0];
		mac->TX_req[CC_idP].tx_request_body.number_of_pdus++;

		// Program ACK/NAK for Msg4 PDSCH
		int absSF = (ra->Msg3_frame * 10) + ra->Msg3_subframe;
		// see Section 10.2 from 36.213
		int ackNAK_absSF = absSF + reps + 4;
		AssertFatal(reps > 2,
			    "Have to handle programming of ACK when PDSCH repetitions is > 2\n");
		ul_req = &mac->UL_req_tmp[CC_idP][ackNAK_absSF % 10];
		ul_req_body = &ul_req->ul_config_request_body;
		ul_config_pdu = &ul_req_body->ul_config_pdu_list[ul_req_body->number_of_pdus];

		ul_config_pdu->pdu_type = NFAPI_UL_CONFIG_UCI_HARQ_PDU_TYPE;
		ul_config_pdu->pdu_size = (uint8_t) (2 + sizeof(nfapi_ul_config_uci_harq_pdu));
                ul_config_pdu->uci_harq_pdu.ue_information.ue_information_rel8.tl.tag = NFAPI_UL_CONFIG_REQUEST_UE_INFORMATION_REL8_TAG;
		ul_config_pdu->uci_harq_pdu.ue_information.ue_information_rel8.handle = 0;	// don't know how to use this
		ul_config_pdu->uci_harq_pdu.ue_information.ue_information_rel8.rnti = ra->rnti;
                ul_config_pdu->uci_harq_pdu.ue_information.ue_information_rel13.tl.tag = NFAPI_UL_CONFIG_REQUEST_UE_INFORMATION_REL13_TAG;
		ul_config_pdu->uci_harq_pdu.ue_information.ue_information_rel13.ue_type = (ra->rach_resource_type < 3) ? 1 : 2;
		ul_config_pdu->uci_harq_pdu.ue_information.ue_information_rel13.empty_symbols = 0;
		ul_config_pdu->uci_harq_pdu.ue_information.ue_information_rel13.total_number_of_repetitions = pucchreps[ra->rach_resource_type - 1];
		ul_config_pdu->uci_harq_pdu.ue_information.ue_information_rel13.repetition_number = 0;

                ul_req_body->tl.tag                                                                         = NFAPI_UL_CONFIG_REQUEST_BODY_TAG;
                ul_req->sfn_sf  									    = sfnsf_add_subframe(ra->Msg3_frame, ra->Msg3_subframe, 4);
                ul_req->header.message_id  								    = NFAPI_UL_CONFIG_REQUEST;
                LOG_D(MAC,"UL_req_tmp[CC_idP:%d][ackNAK_absSF mod 10:%d] ra->Msg3_frame:%d ra->Msg3_subframe:%d + 4 sfn_sf:%d\n", CC_idP, ackNAK_absSF%10, ra->Msg3_frame, ra->Msg3_subframe, NFAPI_SFNSF2DEC(ul_req->sfn_sf));

		// Note need to keep sending this across reptitions!!!! Not really for PUCCH, to ask small-cell forum, we'll see for the other messages, maybe parameters change across repetitions and FAPI has to provide for that
		if (cc[CC_idP].tdd_Config == NULL) {	// FDD case
                  ul_config_pdu->uci_harq_pdu.harq_information.harq_information_rel8_fdd.tl.tag = NFAPI_UL_CONFIG_REQUEST_HARQ_INFORMATION_REL8_FDD_TAG;
		    ul_config_pdu->uci_harq_pdu.harq_information.harq_information_rel8_fdd.n_pucch_1_0 = n1pucchan[ra->rach_resource_type - 1];
		    // NOTE: How to fill in the rest of the n_pucch_1_0 information 213 Section 10.1.2.1 in the general case
		    // = N_ECCE_q + Delta_ARO + n1pucchan[ce_level]
		    // higher in the MPDCCH configuration, N_ECCE_q is hard-coded to 0, and harq resource offset to 0 =>
		    // Delta_ARO = 0 from Table 10.1.2.1-1
		    ul_config_pdu->uci_harq_pdu.harq_information.harq_information_rel8_fdd.harq_size = 1;	// 1-bit ACK/NAK
		} else {
		    AssertFatal(1 == 0,
				"PUCCH configuration for ACK/NAK not handled yet for TDD BL/CE case\n");
		}
		ul_req_body->number_of_pdus++;
		T(T_ENB_MAC_UE_DL_PDU_WITH_DATA, T_INT(module_idP),
		  T_INT(CC_idP), T_INT(ra->rnti), T_INT(frameP),
		  T_INT(subframeP), T_INT(0 /*harq_pid always 0? */ ),
		  T_BUFFER(&mac->UE_list.DLSCH_pdu[CC_idP][0][UE_id].
			   payload[0], ra->msg4_TBsize));

		if (opt_enabled == 1) {
		    trace_pdu(1,
			      (uint8_t *) mac->
			      UE_list.DLSCH_pdu[CC_idP][0][(unsigned char)UE_id].payload[0], rrc_sdu_length, UE_id, 3,
			      UE_RNTI(module_idP, UE_id), mac->frame,
			      mac->subframe, 0, 0);
		    LOG_D(OPT,
			  "[eNB %d][DLSCH] CC_id %d Frame %d trace pdu for rnti %x with size %d\n",
			  module_idP, CC_idP, frameP, UE_RNTI(module_idP,UE_id),
			  rrc_sdu_length);
		}
		if(RC.mac[module_idP]->scheduler_mode == SCHED_MODE_FAIR_RR){
        	  set_dl_ue_select_msg4(CC_idP, 4, UE_id, ra->rnti);
		}
	    }			// Msg4 frame/subframe
	}			// msg4_mpdcch_repetition_count
    }				// rach_resource_type > 0 
    else
#endif
    {
    // This is normal LTE case
	LOG_D(MAC, "generate_Msg4 1 ra->Msg4_frame SFN/SF: %d.%d,  frameP SFN/SF: %d.%d FOR eNB_Mod: %d \n", ra->Msg4_frame, ra->Msg4_subframe, frameP, subframeP, module_idP);
    	if ((ra->Msg4_frame == frameP) && (ra->Msg4_subframe == subframeP)) {

    	    // Get RRCConnectionSetup for Piggyback
    	    /*rrc_sdu_length = mac_rrc_data_req(module_idP, CC_idP, frameP, CCCH, 1,	// 1 transport block
    					      &cc[CC_idP].CCCH_pdu.payload[0], ENB_FLAG_YES, module_idP, 0);	// not used in this case*/

    		rrc_sdu_length = mac_rrc_data_req(module_idP, CC_idP, frameP, CCCH, 1,	// 1 transport block
    						      &cc[CC_idP].CCCH_pdu.payload[0], 0);	// not used in this case

    	    LOG_D(MAC,
    	    	  "[eNB %d][RAPROC] CC_id %d Frame %d, subframeP %d: UE_id %d, rrc_sdu_length %d\n",
    	    	  module_idP, CC_idP, frameP, subframeP, UE_id, rrc_sdu_length);

    	    AssertFatal(rrc_sdu_length > 0,
    			"[MAC][eNB Scheduler] CCCH not allocated, rrc_sdu_length: %d\n", rrc_sdu_length);



	    LOG_D(MAC,
		  "[eNB %d][RAPROC] CC_id %d Frame %d, subframeP %d: Generating Msg4 with RRC Piggyback (RNTI %x)\n",
		  module_idP, CC_idP, frameP, subframeP, ra->rnti);

	    /// Choose first 4 RBs for Msg4, should really check that these are free!
	    first_rb = 0;

	    vrb_map[first_rb] = 1;
	    vrb_map[first_rb + 1] = 1;
	    vrb_map[first_rb + 2] = 1;
	    vrb_map[first_rb + 3] = 1;


	    // Compute MCS/TBS for 3 PRB (coded on 4 vrb)
	    msg4_header = 1 + 6 + 1;	// CR header, CR CE, SDU header

	    if ((rrc_sdu_length + msg4_header) <= 22) {
		ra->msg4_mcs = 4;
		ra->msg4_TBsize = 22;
	    } else if ((rrc_sdu_length + msg4_header) <= 28) {
		ra->msg4_mcs = 5;
		ra->msg4_TBsize = 28;
	    } else if ((rrc_sdu_length + msg4_header) <= 32) {
		ra->msg4_mcs = 6;
		ra->msg4_TBsize = 32;
	    } else if ((rrc_sdu_length + msg4_header) <= 41) {
		ra->msg4_mcs = 7;
		ra->msg4_TBsize = 41;
	    } else if ((rrc_sdu_length + msg4_header) <= 49) {
		ra->msg4_mcs = 8;
		ra->msg4_TBsize = 49;
	    } else if ((rrc_sdu_length + msg4_header) <= 57) {
		ra->msg4_mcs = 9;
		ra->msg4_TBsize = 57;
	    }

	    fill_nfapi_dl_dci_1A(dl_config_pdu, 4,	// aggregation_level
				 ra->rnti,	// rnti
				 1,	// rnti_type, CRNTI
				 ra->harq_pid,	// harq_process
				 1,	// tpc, none
				 getRIV(N_RB_DL, first_rb, 4),	// resource_block_coding
				 ra->msg4_mcs,	// mcs
				 1,	// ndi
				 0,	// rv
				 0);	// vrb_flag

	    LOG_D(MAC,
		  "Frame %d, subframe %d: Msg4 DCI pdu_num %d (rnti %x,rnti_type %d,harq_pid %d, resource_block_coding (%p) %d\n",
		  frameP, subframeP, dl_req_body->number_pdu,
		  dl_config_pdu->dci_dl_pdu.dci_dl_pdu_rel8.rnti,
		  dl_config_pdu->dci_dl_pdu.dci_dl_pdu_rel8.rnti_type,
		  dl_config_pdu->dci_dl_pdu.dci_dl_pdu_rel8.harq_process,
		  &dl_config_pdu->dci_dl_pdu.dci_dl_pdu_rel8.resource_block_coding,
		  dl_config_pdu->dci_dl_pdu.dci_dl_pdu_rel8.resource_block_coding);
	    AssertFatal(dl_config_pdu->dci_dl_pdu.
			dci_dl_pdu_rel8.resource_block_coding < 8192,
			"resource_block_coding %u < 8192\n",
			dl_config_pdu->dci_dl_pdu.
			dci_dl_pdu_rel8.resource_block_coding);
	    if (!CCE_allocation_infeasible(module_idP, CC_idP, 1, subframeP,
		 dl_config_pdu->dci_dl_pdu.dci_dl_pdu_rel8.aggregation_level, ra->rnti)) {
		dl_req_body->number_dci++;
		dl_req_body->number_pdu++;

		ra->state = WAITMSG4ACK;
                LOG_D(MAC,"[eNB %d][RAPROC] Frame %d, Subframe %d: state:WAITMSG4ACK\n", module_idP, frameP, subframeP);

		// increment Absolute subframe by 8 for Msg4 retransmission
		LOG_D(MAC,
		      "Frame %d, Subframe %d: Preparing for Msg4 retransmission currently %d.%d\n",
		      frameP, subframeP, ra->Msg4_frame,
		      ra->Msg4_subframe);
<<<<<<< HEAD
		if (cc[CC_idP].tdd_Config == NULL) {
		  if (ra->Msg4_subframe > 1)
		    ra->Msg4_frame++;
		  ra->Msg4_frame &= 1023;
		  ra->Msg4_subframe = (ra->Msg4_subframe + 8) % 10;
		}
		else {
		  ra->Msg4_frame++;
		  ra->Msg4_frame &= 1023;
		}
		LOG_I(MAC,
=======
		get_retransmission_timing(mac->common_channels[CC_idP].tdd_Config,&ra->Msg4_frame,&ra->Msg4_subframe);

		LOG_D(MAC,
>>>>>>> e04b8241
		      "Frame %d, Subframe %d: Msg4 retransmission in %d.%d\n",
		      frameP, subframeP, ra->Msg4_frame,
		      ra->Msg4_subframe);
		lcid = 0;

		// put HARQ process round to 0
		ra->harq_pid = frame_subframe2_dl_harq_pid(cc->tdd_Config,frameP ,subframeP);
		UE_list->UE_sched_ctrl[UE_id].round[CC_idP][ra->harq_pid] = 0;

		if ((ra->msg4_TBsize - rrc_sdu_length - msg4_header) <= 2) {
		    msg4_padding = ra->msg4_TBsize - rrc_sdu_length - msg4_header;
		    msg4_post_padding = 0;
		} else {
		    msg4_padding = 0;
		    msg4_post_padding = ra->msg4_TBsize - rrc_sdu_length - msg4_header - 1;
		}

		LOG_D(MAC,
		      "[eNB %d][RAPROC] CC_idP %d Frame %d subframeP %d Msg4 : TBS %d, sdu_len %d, msg4_header %d, msg4_padding %d, msg4_post_padding %d\n",
		      module_idP, CC_idP, frameP, subframeP,
		      ra->msg4_TBsize, rrc_sdu_length, msg4_header,
		      msg4_padding, msg4_post_padding);
		DevAssert(UE_id != UE_INDEX_INVALID);	// FIXME not sure how to gracefully return
		// CHECK THIS: &cc[CC_idP].CCCH_pdu.payload[0]
		offset = generate_dlsch_header((unsigned char *) mac->UE_list.DLSCH_pdu[CC_idP][0][(unsigned char) UE_id].payload[0], 1,	//num_sdus
					       (unsigned short *) &rrc_sdu_length,	//
					       &lcid,	// sdu_lcid
					       255,	// no drx
					       31,	// no timing advance
					       ra->cont_res_id,	// contention res id
					       msg4_padding,	// no padding
					       msg4_post_padding);

		memcpy((void *) &mac->UE_list.DLSCH_pdu[CC_idP][0][(unsigned char)UE_id].payload[0][(unsigned char)offset],
		       &cc[CC_idP].CCCH_pdu.payload[0], rrc_sdu_length);

		// DLSCH Config
		fill_nfapi_dlsch_config(mac, dl_req_body, ra->msg4_TBsize, mac->pdu_index[CC_idP], ra->rnti, 2,	// resource_allocation_type : format 1A/1B/1D
					0,	// virtual_resource_block_assignment_flag : localized
					getRIV(N_RB_DL, first_rb, 4),	// resource_block_coding : RIV, 4 PRB
					2,	// modulation: QPSK
					0,	// redundancy version
					1,	// transport_blocks
					0,	// transport_block_to_codeword_swap_flag (0)
					(cc->p_eNB == 1) ? 0 : 1,	// transmission_scheme
					1,	// number of layers
					1,	// number of subbands
					//0,                         // codebook index 
					1,	// ue_category_capacity
					4,	// pa: 0 dB
					0,	// delta_power_offset_index
					0,	// ngap
					1,	// NPRB = 3 like in DCI
					(cc->p_eNB == 1) ? 1 : 2,	// transmission mode
					1,	// num_bf_prb_per_subband
					1);	// num_bf_vector
		LOG_D(MAC,
		      "Filled DLSCH config, pdu number %d, non-dci pdu_index %d\n",
		      dl_req_body->number_pdu, mac->pdu_index[CC_idP]);

		// Tx request
		mac->TX_req[CC_idP].sfn_sf =
		    fill_nfapi_tx_req(&mac->TX_req[CC_idP].tx_request_body,
				      (frameP * 10) + subframeP,
				      rrc_sdu_length,
				      mac->pdu_index[CC_idP],
				      mac->UE_list.
				      DLSCH_pdu[CC_idP][0][(unsigned char)UE_id].payload[0]);
		mac->pdu_index[CC_idP]++;

                dl_req->sfn_sf = mac->TX_req[CC_idP].sfn_sf;

		LOG_I(MAC, "Filling UCI ACK/NAK information, cce_idx %d\n",
		      dl_config_pdu->dci_dl_pdu.dci_dl_pdu_rel8.cce_idx);
		// Program PUCCH1a for ACK/NAK
		// Program ACK/NAK for Msg4 PDSCH
		fill_nfapi_uci_acknak(module_idP,
				      CC_idP,
				      ra->rnti,
				      (frameP * 10) + subframeP,
				      dl_config_pdu->dci_dl_pdu.dci_dl_pdu_rel8.cce_idx);


		T(T_ENB_MAC_UE_DL_PDU_WITH_DATA, T_INT(module_idP),
		  T_INT(CC_idP), T_INT(ra->rnti), T_INT(frameP),
		  T_INT(subframeP), T_INT(0 /*harq_pid always 0? */ ),
		  T_BUFFER(&mac->UE_list.DLSCH_pdu[CC_idP][0][UE_id].
			   payload[0], ra->msg4_TBsize));

		if (opt_enabled == 1) {
		    trace_pdu(1,
			      (uint8_t *) mac->
			      UE_list.DLSCH_pdu[CC_idP][0][(unsigned char)UE_id].payload[0], rrc_sdu_length, UE_id, 3,
			      UE_RNTI(module_idP, UE_id), mac->frame,
			      mac->subframe, 0, 0);
		    LOG_D(OPT,
			  "[eNB %d][DLSCH] CC_id %d Frame %d trace pdu for rnti %x with size %d\n",
			  module_idP, CC_idP, frameP, UE_RNTI(module_idP,
							      UE_id),
			  rrc_sdu_length);
		}
		if(RC.mac[module_idP]->scheduler_mode == SCHED_MODE_FAIR_RR){
        	  set_dl_ue_select_msg4(CC_idP, 4, UE_id, ra->rnti);
		}
	    }			// CCE Allocation feasible
	}			// msg4 frame/subframe
    }				// else rach_resource_type
}

void
check_Msg4_retransmission(module_id_t module_idP, int CC_idP,
			  frame_t frameP, sub_frame_t subframeP, RA_t * ra)
{

    eNB_MAC_INST *mac = RC.mac[module_idP];
    COMMON_channels_t *cc = mac->common_channels;
    int UE_id = -1;
    uint8_t *vrb_map;
    int first_rb;
    int N_RB_DL;
    nfapi_dl_config_request_pdu_t *dl_config_pdu;
    UE_list_t *UE_list = &mac->UE_list;
    nfapi_dl_config_request_t *dl_req;
    nfapi_dl_config_request_body_t *dl_req_body;

    int round;
    /*
       #if (RRC_VERSION >= MAKE_VERSION(14, 0, 0))
       COMMON_channels_t               *cc  = mac->common_channels;

       int rmax            = 0;
       int rep             = 0; 
       int reps            = 0;

       first_rb        = 0;
       struct PRACH_ConfigSIB_v1310 *ext4_prach;
       PRACH_ParametersListCE_r13_t *prach_ParametersListCE_r13;
       PRACH_ParametersCE_r13_t *p[4];

       if (cc[CC_idP].radioResourceConfigCommon_BR) {

       ext4_prach                 = cc[CC_idP].radioResourceConfigCommon_BR->ext4->prach_ConfigCommon_v1310;
       prach_ParametersListCE_r13 = &ext4_prach->prach_ParametersListCE_r13;

       switch (prach_ParametersListCE_r13->list.count) {
       case 4:
       p[3]=prach_ParametersListCE_r13->list.array[3];
       case 3:
       p[2]=prach_ParametersListCE_r13->list.array[2];
       case 2:
       p[1]=prach_ParametersListCE_r13->list.array[1];
       case 1:
       p[0]=prach_ParametersListCE_r13->list.array[0];
       default:
       AssertFatal(1==0,"Illegal count for prach_ParametersListCE_r13 %d\n",prach_ParametersListCE_r13->list.count);
       }
       }
       #endif
     */

    // check HARQ status and retransmit if necessary


    UE_id = find_UE_id(module_idP, ra->rnti);
    AssertFatal(UE_id >= 0, "Can't find UE for t-crnti\n");

    round = UE_list->UE_sched_ctrl[UE_id].round[CC_idP][ra->harq_pid];
    vrb_map = cc[CC_idP].vrb_map;

    dl_req = &mac->DL_req[CC_idP];
    dl_req_body = &dl_req->dl_config_request_body;
    dl_config_pdu = &dl_req_body->dl_config_pdu_list[dl_req_body->number_pdu];
    N_RB_DL = to_prb(cc[CC_idP].mib->message.dl_Bandwidth);

    LOG_D(MAC,
	  "[eNB %d][RAPROC] CC_id %d Frame %d, subframeP %d: Checking if Msg4 for harq_pid %d was acknowledged (round %d), UE_id: %d \n",
	  module_idP, CC_idP, frameP, subframeP, ra->harq_pid, round, UE_id);

    if (round != 8) {

#if (RRC_VERSION >= MAKE_VERSION(14, 0, 0))
	if (ra->rach_resource_type > 0) {
	    AssertFatal(1 == 0,
			"Msg4 Retransmissions not handled yet for BL/CE UEs\n");
	} else
#endif
	{
	    if ((ra->Msg4_frame == frameP)
		&& (ra->Msg4_subframe == subframeP)) {

		//ra->wait_ack_Msg4++;
		// we have to schedule a retransmission

                dl_req->sfn_sf = frameP<<4 | subframeP;

		first_rb = 0;
		vrb_map[first_rb] = 1;
		vrb_map[first_rb + 1] = 1;
		vrb_map[first_rb + 2] = 1;
		vrb_map[first_rb + 3] = 1;

		fill_nfapi_dl_dci_1A(dl_config_pdu, 4,	// aggregation_level
				     ra->rnti,	// rnti
				     1,	// rnti_type, CRNTI
				     ra->harq_pid,	// harq_process
				     1,	// tpc, none
				     getRIV(N_RB_DL, first_rb, 4),	// resource_block_coding
				     ra->msg4_mcs,	// mcs
				     1,	// ndi
				     round & 3,	// rv
				     0);	// vrb_flag

		if (!CCE_allocation_infeasible
		    (module_idP, CC_idP, 1, subframeP,
		     dl_config_pdu->dci_dl_pdu.dci_dl_pdu_rel8.
		     aggregation_level, ra->rnti)) {
		    dl_req_body->number_dci++;
		    dl_req_body->number_pdu++;
                    dl_req_body->tl.tag = NFAPI_DL_CONFIG_REQUEST_BODY_TAG;

		    LOG_D(MAC,
			  "msg4 retransmission for rnti %x (round %d) fsf %d/%d\n",
			  ra->rnti, round, frameP, subframeP);
		    // DLSCH Config
                    //DJP - fix this pdu_index = -1
		    LOG_D(MAC, "check_Msg4_retransmission() before fill_nfapi_dlsch_config() with pdu_index = -1 \n");
		    fill_nfapi_dlsch_config(mac, dl_req_body, ra->msg4_TBsize,
					    -1
					    /* retransmission, no pdu_index */
					    , ra->rnti, 2,	// resource_allocation_type : format 1A/1B/1D
					    0,	// virtual_resource_block_assignment_flag : localized
					    getRIV(N_RB_DL, first_rb, 4),	// resource_block_coding : RIV, 4 PRB
					    2,	// modulation: QPSK
					    round & 3,	// redundancy version
					    1,	// transport_blocks
					    0,	// transport_block_to_codeword_swap_flag (0)
					    (cc->p_eNB == 1) ? 0 : 1,	// transmission_scheme
					    1,	// number of layers
					    1,	// number of subbands
					    //0,                         // codebook index 
					    1,	// ue_category_capacity
					    4,	// pa: 0 dB
					    0,	// delta_power_offset_index
					    0,	// ngap
					    1,	// NPRB = 3 like in DCI
					    (cc->p_eNB == 1) ? 1 : 2,	// transmission mode
					    1,	// num_bf_prb_per_subband
					    1);	// num_bf_vector
		    if(RC.mac[module_idP]->scheduler_mode == SCHED_MODE_FAIR_RR){
	       	      set_dl_ue_select_msg4(CC_idP, 4, UE_id, ra->rnti);
		    }
		} else
		    LOG_D(MAC,
			  "msg4 retransmission for rnti %x (round %d) fsf %d/%d CCE allocation failed!\n",
			  ra->rnti, round, frameP, subframeP);


		// Program PUCCH1a for ACK/NAK


		fill_nfapi_uci_acknak(module_idP, CC_idP,
				      ra->rnti,
				      (frameP * 10) + subframeP,
				      dl_config_pdu->dci_dl_pdu.
				      dci_dl_pdu_rel8.cce_idx);

		// prepare frame for retransmission
<<<<<<< HEAD
		if (cc->tdd_Config==NULL) {
		  if (ra->Msg4_subframe > 1)
		    ra->Msg4_frame++;
		  ra->Msg4_frame &= 1023;
		  ra->Msg4_subframe = (ra->Msg4_subframe + 8) % 10;
		}
		else ra->Msg4_frame++;
		
=======
		get_retransmission_timing(mac->common_channels[CC_idP].tdd_Config,&ra->Msg4_frame,&ra->Msg4_subframe);

>>>>>>> e04b8241
		LOG_W(MAC,
		      "[eNB %d][RAPROC] CC_id %d Frame %d, subframeP %d: Msg4 not acknowledged, adding ue specific dci (rnti %x) for RA (Msg4 Retransmission round %d in %d.%d)\n",
		      module_idP, CC_idP, frameP, subframeP, ra->rnti,
		      round, ra->Msg4_frame, ra->Msg4_subframe);
		AssertFatal(1==0,"Shouldn't happen exit\n");

	    }			// Msg4 frame/subframe
	}			// regular LTE case
    } else {
	LOG_I(MAC,
	      "[eNB %d][RAPROC] CC_id %d Frame %d, subframeP %d : Msg4 acknowledged\n",
	      module_idP, CC_idP, frameP, subframeP);
	ra->state = IDLE;
        LOG_D(MAC,"[eNB %d][RAPROC] Frame %d, Subframe %d: state:IDLE\n", module_idP, frameP, subframeP);
	UE_id = find_UE_id(module_idP, ra->rnti);
	DevAssert(UE_id != -1);
	mac->UE_list.UE_template[UE_PCCID(module_idP, UE_id)][UE_id].configured = TRUE;
        cancel_ra_proc(module_idP, CC_idP, frameP, ra->rnti);
    }
}

void
schedule_RA(module_id_t module_idP, frame_t frameP, sub_frame_t subframeP)
{

    int CC_id;
    eNB_MAC_INST *mac = RC.mac[module_idP];
    COMMON_channels_t *cc = mac->common_channels;
    RA_t *ra;
    uint8_t i;

    start_meas(&mac->schedule_ra);


    for (CC_id = 0; CC_id < MAX_NUM_CCs; CC_id++) {

        LOG_D(MAC,"Schedule_RA %d.%d is_UL_sf %d\n",frameP,subframeP,is_UL_sf(&cc[CC_id],subframeP));
	// skip UL component carriers if TDD
	if (is_UL_sf(&cc[CC_id], subframeP) == 1)
	    continue;


	for (i = 0; i < NB_RA_PROC_MAX; i++) {

	    ra = (RA_t *) & cc[CC_id].ra[i];

            LOG_D(MAC,"RA[state:%d]\n",ra->state);

	    if (ra->state == MSG2)
		generate_Msg2(module_idP, CC_id, frameP, subframeP, ra);
	    else if (ra->state == MSG4 && ra->Msg4_frame == frameP && ra->Msg4_subframe == subframeP )
		generate_Msg4(module_idP, CC_id, frameP, subframeP, ra);
	    else if (ra->state == WAITMSG4ACK)
		check_Msg4_retransmission(module_idP, CC_id, frameP,
					  subframeP, ra);

           int absSF = (frameP*10)+subframeP;
           int msg3_absSF = (ra->Msg3_frame*10) + ra->Msg3_subframe;

           // This is done here to account for delay in TDD programming of Msg3
           if (ra->state == WAITMSG3 && ((absSF+4)%10240) == msg3_absSF) add_msg3(module_idP, CC_id, ra, frameP, subframeP);


	}			// for i=0 .. N_RA_PROC-1 
    }				// CC_id

    stop_meas(&mac->schedule_ra);
}


// handles the event of MSG1 reception
void
initiate_ra_proc(module_id_t module_idP,
		 int CC_id,
		 frame_t frameP,
		 sub_frame_t subframeP,
		 uint16_t preamble_index,
		 int16_t timing_offset, uint16_t ra_rnti
#if (RRC_VERSION >= MAKE_VERSION(14, 0, 0))
		 , uint8_t rach_resource_type
#endif
    )
{

    uint8_t i;

    COMMON_channels_t *cc = &RC.mac[module_idP]->common_channels[CC_id];
    RA_t *ra = &cc->ra[0];

#if (RRC_VERSION >= MAKE_VERSION(14, 0, 0))

    struct PRACH_ConfigSIB_v1310 *ext4_prach = NULL;
    PRACH_ParametersListCE_r13_t *prach_ParametersListCE_r13 = NULL;
  
    static uint8_t failure_cnt = 0;

    if (cc->radioResourceConfigCommon_BR
	&& cc->radioResourceConfigCommon_BR->ext4) {
	ext4_prach = cc->radioResourceConfigCommon_BR->ext4->prach_ConfigCommon_v1310;
	prach_ParametersListCE_r13 = &ext4_prach->prach_ParametersListCE_r13;
    }

#endif /* #if (RRC_VERSION >= MAKE_VERSION(14, 0, 0)) */

    LOG_I(MAC,
	  "[eNB %d][RAPROC] CC_id %d Frame %d, Subframe %d  Initiating RA procedure for preamble index %d\n",
	  module_idP, CC_id, frameP, subframeP, preamble_index);
#if (RRC_VERSION >= MAKE_VERSION(14, 0, 0))
    LOG_D(MAC,
	  "[eNB %d][RAPROC] CC_id %d Frame %d, Subframe %d  PRACH resource type %d\n",
	  module_idP, CC_id, frameP, subframeP, rach_resource_type);
#endif

    uint16_t msg2_frame = frameP;
    uint16_t msg2_subframe = subframeP;
    int offset;

#if (RRC_VERSION >= MAKE_VERSION(13, 0, 0))

    if (prach_ParametersListCE_r13 &&
	prach_ParametersListCE_r13->list.count < rach_resource_type) {
	LOG_E(MAC,
	      "[eNB %d][RAPROC] CC_id %d Received impossible PRACH resource type %d, only %d CE levels configured\n",
	      module_idP, CC_id, rach_resource_type,
	      (int) prach_ParametersListCE_r13->list.count);
	return;
    }

#endif /* #if (RRC_VERSION >= MAKE_VERSION(14, 0, 0)) */

    VCD_SIGNAL_DUMPER_DUMP_FUNCTION_BY_NAME(VCD_SIGNAL_DUMPER_FUNCTIONS_INITIATE_RA_PROC, 1);
    VCD_SIGNAL_DUMPER_DUMP_FUNCTION_BY_NAME(VCD_SIGNAL_DUMPER_FUNCTIONS_INITIATE_RA_PROC, 0);

    for (i = 0; i < NB_RA_PROC_MAX; i++) {
	if (ra[i].state == IDLE) {
	    int loop = 0;
	    LOG_D(MAC, "Frame %d, Subframe %d: Activating RA process %d\n",
		  frameP, subframeP, i);
	    ra[i].state = MSG2;
	    ra[i].timing_offset = timing_offset;
	    ra[i].preamble_subframe = subframeP;
#if (RRC_VERSION >= MAKE_VERSION(14, 0, 0))
	    ra[i].rach_resource_type = rach_resource_type;
	    ra[i].msg2_mpdcch_repetition_cnt = 0;
	    ra[i].msg4_mpdcch_repetition_cnt = 0;
#endif


            //TODO Fill in other TDD config. What about nfapi_mode?
            if(cc->tdd_Config!=NULL){
              switch(cc->tdd_Config->subframeAssignment){
                default: printf("%s:%d: TODO\n", __FILE__, __LINE__); abort();
                case 1 :
                  offset = 6;
                  break;
              }
            }else{//FDD
                // DJP - this is because VNF is 2 subframes ahead of PNF and TX needs 4 subframes
                if (nfapi_mode)
                  offset = 7;
                else
                  offset = 5;
            }

            add_subframe(&msg2_frame, &msg2_subframe, offset);

            ra[i].Msg2_frame         = msg2_frame;
            ra[i].Msg2_subframe      = msg2_subframe;

            LOG_D(MAC,"%s() Msg2[%04d%d] SFN/SF:%04d%d offset:%d\n", __FUNCTION__,ra[i].Msg2_frame,ra[i].Msg2_subframe,frameP,subframeP,offset);

            ra[i].Msg2_subframe = (subframeP + offset) % 10;
            /* TODO: find better procedure to allocate RNTI */
	    do {
#if defined(USRP_REC_PLAY) // deterministic rnti in usrp record/playback mode
	        static int drnti[MAX_MOBILES_PER_ENB] = { 0xbda7, 0x71da, 0x9c40, 0xc350, 0x2710, 0x4e20, 0x7530, 0x1388, 0x3a98, 0x61a8, 0x88b8, 0xafc8, 0xd6d8, 0x1b58, 0x4268, 0x6978 };
	        int j = 0;
		int nb_ue = 0;
		for (j = 0; j < MAX_MOBILES_PER_ENB; j++) {
		    if (UE_RNTI(module_idP, j) > 0) {
		        nb_ue++;
		    } else {
		        break;
		    }
		}
		if (nb_ue >= MAX_MOBILES_PER_ENB) {
		    printf("No more free RNTI available, increase MAX_MOBILES_PER_ENB\n");
		    abort();
		}
		ra[i].rnti = drnti[nb_ue];
#else	
		ra[i].rnti = taus();
#endif
		loop++;
	    }
	    while (loop != 100 &&
		   /* TODO: this is not correct, the rnti may be in use without
		    * being in the MAC yet. To be refined.
		    */
		   !(find_UE_id(module_idP, ra[i].rnti) == -1 &&
		     /* 1024 and 60000 arbirarily chosen, not coming from standard */
		     ra[i].rnti >= 1024 && ra[i].rnti < 60000));
	    if (loop == 100) {
		printf("%s:%d:%s: FATAL ERROR! contact the authors\n",
		       __FILE__, __LINE__, __FUNCTION__);
		abort();
	    }
	    ra[i].RA_rnti = ra_rnti;
	    ra[i].preamble_index = preamble_index;
	    failure_cnt = 0;
	    LOG_D(MAC,
		  "[eNB %d][RAPROC] CC_id %d Frame %d Activating RAR generation in Frame %d, subframe %d for process %d, rnti %x, state %d\n",
		  module_idP, CC_id, frameP, ra[i].Msg2_frame,
		  ra[i].Msg2_subframe, i, ra[i].rnti, ra[i].state);

	    return;
	}
    }

    LOG_E(MAC,
	  "[eNB %d][RAPROC] FAILURE: CC_id %d Frame %d Initiating RA procedure for preamble index %d\n",
	  module_idP, CC_id, frameP, preamble_index);
  
    failure_cnt++;
    if(failure_cnt > 20) {
      LOG_E(MAC,"[eNB %d][RAPROC] CC_id %d Frame %d Clear Random access information\n", module_idP, CC_id, frameP);
      clear_ra_proc(module_idP, CC_id, frameP);
    }
  
}

void
cancel_ra_proc(module_id_t module_idP, int CC_id, frame_t frameP,
	       rnti_t rnti)
{
    unsigned char i;
    RA_t *ra = (RA_t *) & RC.mac[module_idP]->common_channels[CC_id].ra[0];

    MSC_LOG_EVENT(MSC_PHY_ENB, "RA Cancelling procedure ue %" PRIx16 " ",
		  rnti);
    LOG_D(MAC,
	  "[eNB %d][RAPROC] CC_id %d Frame %d Cancelling RA procedure for UE rnti %x\n",
	  module_idP, CC_id, frameP, rnti);

    for (i = 0; i < NB_RA_PROC_MAX; i++) {
	if (rnti == ra[i].rnti) {
	  ra[i].state = IDLE;
	  ra[i].timing_offset = 0;
	  ra[i].RRC_timer = 20;
	  ra[i].rnti = 0;
	  ra[i].msg3_round = 0;
    LOG_I(MAC,"[eNB %d][RAPROC] CC_id %d Frame %d Canceled RA procedure for UE rnti %x\n", module_idP, CC_id, frameP, rnti);
	}
    }
}

void clear_ra_proc(module_id_t module_idP, int CC_id, frame_t frameP)
{
  unsigned char i;
  RA_t *ra = (RA_t *) & RC.mac[module_idP]->common_channels[CC_id].ra[0];

  for (i = 0; i < NB_RA_PROC_MAX; i++) {
    LOG_D(MAC,"[eNB %d][RAPROC] CC_id %d Frame %d Clear Random access information rnti %x\n", module_idP, CC_id, frameP, ra[i].rnti);
    ra[i].state = IDLE;
    ra[i].timing_offset = 0;
    ra[i].RRC_timer = 20;
    ra[i].rnti = 0;
    ra[i].msg3_round = 0;
  }
}<|MERGE_RESOLUTION|>--- conflicted
+++ resolved
@@ -1100,23 +1100,9 @@
 		      "Frame %d, Subframe %d: Preparing for Msg4 retransmission currently %d.%d\n",
 		      frameP, subframeP, ra->Msg4_frame,
 		      ra->Msg4_subframe);
-<<<<<<< HEAD
-		if (cc[CC_idP].tdd_Config == NULL) {
-		  if (ra->Msg4_subframe > 1)
-		    ra->Msg4_frame++;
-		  ra->Msg4_frame &= 1023;
-		  ra->Msg4_subframe = (ra->Msg4_subframe + 8) % 10;
-		}
-		else {
-		  ra->Msg4_frame++;
-		  ra->Msg4_frame &= 1023;
-		}
-		LOG_I(MAC,
-=======
 		get_retransmission_timing(mac->common_channels[CC_idP].tdd_Config,&ra->Msg4_frame,&ra->Msg4_subframe);
 
 		LOG_D(MAC,
->>>>>>> e04b8241
 		      "Frame %d, Subframe %d: Msg4 retransmission in %d.%d\n",
 		      frameP, subframeP, ra->Msg4_frame,
 		      ra->Msg4_subframe);
@@ -1384,19 +1370,8 @@
 				      dci_dl_pdu_rel8.cce_idx);
 
 		// prepare frame for retransmission
-<<<<<<< HEAD
-		if (cc->tdd_Config==NULL) {
-		  if (ra->Msg4_subframe > 1)
-		    ra->Msg4_frame++;
-		  ra->Msg4_frame &= 1023;
-		  ra->Msg4_subframe = (ra->Msg4_subframe + 8) % 10;
-		}
-		else ra->Msg4_frame++;
-		
-=======
 		get_retransmission_timing(mac->common_channels[CC_idP].tdd_Config,&ra->Msg4_frame,&ra->Msg4_subframe);
 
->>>>>>> e04b8241
 		LOG_W(MAC,
 		      "[eNB %d][RAPROC] CC_id %d Frame %d, subframeP %d: Msg4 not acknowledged, adding ue specific dci (rnti %x) for RA (Msg4 Retransmission round %d in %d.%d)\n",
 		      module_idP, CC_idP, frameP, subframeP, ra->rnti,
