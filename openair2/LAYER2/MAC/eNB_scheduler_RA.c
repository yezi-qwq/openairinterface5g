--- conflicted
+++ resolved
@@ -1441,17 +1441,10 @@
 	return;
     }
 
-<<<<<<< HEAD
+#endif /* Rel14 */
+
     VCD_SIGNAL_DUMPER_DUMP_FUNCTION_BY_NAME(VCD_SIGNAL_DUMPER_FUNCTIONS_INITIATE_RA_PROC, 1);
     VCD_SIGNAL_DUMPER_DUMP_FUNCTION_BY_NAME(VCD_SIGNAL_DUMPER_FUNCTIONS_INITIATE_RA_PROC, 0);
-=======
-#endif /* Rel14 */
-
-    VCD_SIGNAL_DUMPER_DUMP_FUNCTION_BY_NAME
-	(VCD_SIGNAL_DUMPER_FUNCTIONS_INITIATE_RA_PROC, 1);
-    VCD_SIGNAL_DUMPER_DUMP_FUNCTION_BY_NAME
-	(VCD_SIGNAL_DUMPER_FUNCTIONS_INITIATE_RA_PROC, 0);
->>>>>>> a21c0b80
 
     for (i = 0; i < NB_RA_PROC_MAX; i++) {
 	if (ra[i].state == IDLE) {
