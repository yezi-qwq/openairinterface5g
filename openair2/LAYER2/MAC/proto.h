/*
 * Licensed to the OpenAirInterface (OAI) Software Alliance under one or more
 * contributor license agreements.  See the NOTICE file distributed with
 * this work for additional information regarding copyright ownership.
 * The OpenAirInterface Software Alliance licenses this file to You under
 * the OAI Public License, Version 1.0  (the "License"); you may not use this file
 * except in compliance with the License.
 * You may obtain a copy of the License at
 *
 *      http://www.openairinterface.org/?page_id=698
 *
 * Unless required by applicable law or agreed to in writing, software
 * distributed under the License is distributed on an "AS IS" BASIS,
 * WITHOUT WARRANTIES OR CONDITIONS OF ANY KIND, either express or implied.
 * See the License for the specific language governing permissions and
 * limitations under the License.
 *-------------------------------------------------------------------------------
 * For more information about the OpenAirInterface (OAI) Software Alliance:
 *      contact@openairinterface.org
 */

/*! \file LAYER2/MAC/proto.h
 * \brief MAC functions prototypes for eNB and UE
 * \author Navid Nikaein and Raymond Knopp
 * \date 2010 - 2014
 * \email navid.nikaein@eurecom.fr
 * \version 1.0
 */
#ifndef __LAYER2_MAC_PROTO_H__
#define __LAYER2_MAC_PROTO_H__
/** \addtogroup _mac
 *  @{
 */

/** \fn void add_ue_spec_dci(DCI_PDU *DCI_pdu,void *pdu,rnti_t rnti,unsigned char dci_size_bytes,unsigned char aggregation,unsigned char dci_size_bits,unsigned char dci_fmt,uint8_t ra_flag);
\brief 

*/
void add_ue_spec_dci(DCI_PDU *DCI_pdu,void *pdu,rnti_t rnti,unsigned char dci_size_bytes,unsigned char aggregation,unsigned char dci_size_bits,unsigned char dci_fmt,uint8_t ra_flag);

//LG commented cause compilation error for RT eNB extern inline unsigned int taus(void);

/** \fn void schedule_RA(module_id_t module_idP,frame_t frameP,sub_frame_t subframe,uint8_t Msg3_subframe,unsigned int *nprb);
\brief First stage of Random-Access Scheduling. Loops over the RA_templates and checks if RAR, Msg3 or its retransmission are to be scheduled in the subframe.  It returns the total number of PRB used for RA SDUs.  For Msg3 it retrieves the L3msg from RRC and fills the appropriate buffers.  For the others it just computes the number of PRBs. Each DCI uses 3 PRBs (format 1A)
for the message.
@param Mod_id Instance ID of eNB
@param frame Frame index
@param subframe Subframe number on which to act

*/
void schedule_RA(module_id_t module_idP,frame_t frameP,sub_frame_t subframe,uint8_t Msg3_subframe);

/** \brief First stage of SI Scheduling. Gets a SI SDU from RRC if available and computes the MCS required to transport it as a function of the SDU length.  It assumes a length less than or equal to 64 bytes (MCS 6, 3 PRBs).
@param Mod_id Instance ID of eNB
@param frame Frame index
@param subframe Subframe number on which to act
@param Msg3_subframe Subframe where Msg3 will be transmitted
*/
void schedule_SI(module_id_t module_idP,frame_t frameP,sub_frame_t subframeP);

/** \brief MBMS scheduling: Checking the position for MBSFN subframes. Create MSI, transfer MCCH from RRC to MAC, transfer MTCHs from RLC to MAC. Multiplexing MSI,MCCH&MTCHs. Return 1 if there are MBSFN data being allocated, otherwise return 0;
@param Mod_id Instance ID of eNB
@param frame Frame index
@param subframe Subframe number on which to act
*/
int schedule_MBMS(module_id_t module_idP,uint8_t CC_id, frame_t frameP, sub_frame_t subframe);

/** \brief check the mapping between sf allocation and sync area, Currently only supports 1:1 mapping
@param Mod_id Instance ID of eNB
@param mbsfn_sync_area index of mbsfn sync area
@param[out] index of sf pattern
*/
int8_t get_mbsfn_sf_alloction (module_id_t module_idP, uint8_t CC_id, uint8_t mbsfn_sync_area);

/** \brief check the mapping between sf allocation and sync area, Currently only supports 1:1 mapping
@param Mod_id Instance ID of eNB
@param mbsfn_sync_area index of mbsfn sync area
@param eNB_index index of eNB
@param[out] index of sf pattern
*/
int8_t ue_get_mbsfn_sf_alloction (module_id_t module_idP, uint8_t mbsfn_sync_area, unsigned char eNB_index);

/** \brief top ULSCH Scheduling for TDD (config 1-6).
@param Mod_id Instance ID of eNB
@param frame Frame index
@param subframe Subframe number on which to act
@param sched_subframe Subframe number where PUSCH is transmitted (for DAI lookup)
*/
void schedule_ulsch(module_id_t module_idP,frame_t frameP,unsigned char cooperation_flag,sub_frame_t subframe,unsigned char sched_subframe);

/** \brief ULSCH Scheduling per RNTI
@param Mod_id Instance ID of eNB
@param frame Frame index
@param subframe Subframe number on which to act
@param sched_subframe Subframe number where PUSCH is transmitted (for DAI lookup)
*/
void schedule_ulsch_rnti(module_id_t module_idP, unsigned char cooperation_flag, frame_t frameP, sub_frame_t subframe, unsigned char sched_subframe, uint16_t *first_rb);

/** \brief ULSCH Scheduling for CBA  RNTI
@param Mod_id Instance ID of eNB
@param frame Frame index
@param subframe Subframe number on which to act
@param sched_subframe Subframe number where PUSCH is transmitted (for DAI lookup)
*/
void schedule_ulsch_cba_rnti(module_id_t module_idP, unsigned char cooperation_flag, frame_t frameP, sub_frame_t subframe, unsigned char sched_subframe, uint16_t *first_rb);

/** \brief Second stage of DLSCH scheduling, after schedule_SI, schedule_RA and schedule_dlsch have been called.  This routine first allocates random frequency assignments for SI and RA SDUs using distributed VRB allocations and adds the corresponding DCI SDU to the DCI buffer for PHY.  It then loops over the UE specific DCIs previously allocated and fills in the remaining DCI fields related to frequency allocation.  It assumes localized allocation of type 0 (DCI.rah=0).  The allocation is done for tranmission modes 1,2,4.
@param Mod_id Instance of eNB
@param frame Frame index
@param subframe Index of subframe
@param mbsfn_flag Indicates that this subframe is for MCH/MCCH
*/
void fill_DLSCH_dci(module_id_t module_idP,frame_t frameP,sub_frame_t subframe,int *mbsfn_flag);

/** \brief UE specific DLSCH scheduling. Retrieves next ue to be schduled from round-robin scheduler and gets the appropriate harq_pid for the subframe from PHY. If the process is active and requires a retransmission, it schedules the retransmission with the same PRB count and MCS as the first transmission. Otherwise it consults RLC for DCCH/DTCH SDUs (status with maximum number of available PRBS), builds the MAC header (timing advance sent by default) and copies
@param Mod_id Instance ID of eNB
@param frame Frame index
@param subframe Subframe on which to act

@param mbsfn_flag  Indicates that MCH/MCCH is in this subframe
*/
void schedule_ue_spec(module_id_t module_idP,frame_t frameP,sub_frame_t subframe,int *mbsfn_flag);

/** \brief Function for UE/PHY to compute PUSCH transmit power in power-control procedure.
    @param Mod_id Module id of UE
    @returns Po_NOMINAL_PUSCH (PREAMBLE_RECEIVED_TARGET_POWER+DELTA_PREAMBLE
*/
int8_t get_Po_NOMINAL_PUSCH(module_id_t module_idP,uint8_t CC_id);

/** \brief Function to compute DELTA_PREAMBLE from 36.321 (for RA power ramping procedure and Msg3 PUSCH power control policy)
    @param Mod_id Module id of UE
    @returns DELTA_PREAMBLE
*/
int8_t get_DELTA_PREAMBLE(module_id_t module_idP,int CC_id);

/** \brief Function for compute deltaP_rampup from 36.321 (for RA power ramping procedure and Msg3 PUSCH power control policy)
    @param Mod_id Module id of UE
    @param CC_id carrier component id of UE
    @returns deltaP_rampup
*/
int8_t get_deltaP_rampup(module_id_t module_idP,uint8_t CC_id);

//main.c

void chbch_phy_sync_success(module_id_t module_idP,frame_t frameP,uint8_t eNB_index);

void mrbch_phy_sync_failure(module_id_t module_idP, frame_t frameP,uint8_t free_eNB_index);

int mac_top_init(int eMBMS_active, char *uecap_xer,uint8_t cba_group_active, uint8_t HO_active);

char layer2_init_UE(module_id_t module_idP);

char layer2_init_eNB(module_id_t module_idP, uint8_t Free_ch_index);

void mac_switch_node_function(module_id_t module_idP);

int mac_init_global_param(void);

void mac_top_cleanup(void);

void mac_UE_out_of_sync_ind(module_id_t module_idP,frame_t frameP, uint16_t eNB_index);

void dlsch_scheduler_pre_processor_reset (int module_idP,int UE_id,
    uint8_t  CC_id,
    int frameP,
    int subframeP,
    int N_RBG,
    uint16_t nb_rbs_required[MAX_NUM_CCs][NUMBER_OF_UE_MAX],
    uint16_t  nb_rbs_required_remaining[MAX_NUM_CCs][NUMBER_OF_UE_MAX],
    unsigned char rballoc_sub[MAX_NUM_CCs][N_RBG_MAX],
    unsigned char MIMO_mode_indicator[MAX_NUM_CCs][N_RBG_MAX]);

// eNB functions
/* \brief This function assigns pre-available RBS to each UE in specified sub-bands before scheduling is done
@param Mod_id Instance ID of eNB
@param frame Index of frame
@param subframe Index of current subframe
@param N_RBS Number of resource block groups
 */


void dlsch_scheduler_pre_processor (module_id_t module_idP,
                                    frame_t frameP,
                                    sub_frame_t subframe,
                                    int N_RBG[MAX_NUM_CCs],
                                    int *mbsfn_flag);


void dlsch_scheduler_pre_processor_allocate (module_id_t   Mod_id,
    int           UE_id,
    uint8_t       CC_id,
    int           N_RBG,
    int           transmission_mode,
    int           min_rb_unit,
    uint8_t       N_RB_DL,
    uint16_t      nb_rbs_required[MAX_NUM_CCs][NUMBER_OF_UE_MAX],
    uint16_t      nb_rbs_required_remaining[MAX_NUM_CCs][NUMBER_OF_UE_MAX],
    unsigned char rballoc_sub[MAX_NUM_CCs][N_RBG_MAX],
    unsigned char MIMO_mode_indicator[MAX_NUM_CCs][N_RBG_MAX]);

/* \brief Function to trigger the eNB scheduling procedure.  It is called by PHY at the beginning of each subframe, \f$n$\f
   and generates all DLSCH allocations for subframe \f$n\f$ and ULSCH allocations for subframe \f$n+k$\f. The resultant DCI_PDU is
   ready after returning from this call.
@param Mod_id Instance ID of eNB
@param cooperation_flag Flag to indicated that this cell has cooperating nodes (i.e. that there are collaborative transport channels that
can be scheduled.
@param subframe Index of current subframe
@param calibration_flag Flag to indicate that eNB scheduler should schedule TDD auto-calibration PUSCH.
*/
void eNB_dlsch_ulsch_scheduler(module_id_t module_idP, uint8_t cooperation_flag, frame_t frameP, sub_frame_t subframeP);//, int calibration_flag);

/* \brief Function to retrieve result of scheduling (DCI) in current subframe.  Can be called an arbitrary numeber of times after eNB_dlsch_ulsch_scheduler
in a given subframe.
@param Mod_id Instance ID of eNB
@param CC_id Component Carrier Index
@param subframe Index of current subframe
@returns Pointer to generated DCI for subframe
*/
DCI_PDU *get_dci_sdu(module_id_t module_idP,int CC_id,frame_t frameP,sub_frame_t subframe);

/* \brief Function to indicate a received preamble on PRACH.  It initiates the RA procedure.
@param Mod_id Instance ID of eNB
@param preamble_index index of the received RA request
@param timing_offset Offset in samples of the received PRACH w.r.t. eNB timing. This is used to
*/
void initiate_ra_proc(module_id_t module_idP,int CC_id,frame_t frameP, uint16_t preamble_index,int16_t timing_offset,uint8_t sect_id,sub_frame_t subframe,uint8_t f_id);

/* \brief Function in eNB to fill RAR pdu when requested by PHY.  This provides a single RAR SDU for the moment and returns the t-CRNTI.
@param Mod_id Instance ID of eNB
@param dlsch_buffer Pointer to DLSCH input buffer
@param N_RB_UL Number of UL resource blocks
@returns t_CRNTI
*/
unsigned short fill_rar(
  const module_id_t module_idP,
  const int         CC_id,
  const frame_t     frameP,
  uint8_t   * const dlsch_buffer,
  const uint16_t    N_RB_UL,
  const uint8_t input_buffer_length
);

/* \brief Function to indicate a failed RA response.  It removes all temporary variables related to the initial connection of a UE
@param Mod_id Instance ID of eNB
@param preamble_index index of the received RA request.
*/
void cancel_ra_proc(module_id_t module_idP,int CC_id,frame_t frameP, uint16_t preamble_index);

/* \brief Function to indicate a received SDU on ULSCH.
@param Mod_id Instance ID of eNB
@param rnti RNTI of UE transmitting the SR
@param sdu Pointer to received SDU
@param harq_pid Index of harq process corresponding to this sdu
@param msg3_flag flag indicating that this sdu is msg3
*/
void rx_sdu(const module_id_t module_idP, const int CC_id,const frame_t frameP, const sub_frame_t subframeP, const rnti_t rnti, uint8_t *sdu, const uint16_t sdu_len, const int harq_pid,uint8_t *msg3_flag);

/* \brief Function to indicate a scheduled schduling request (SR) was received by eNB.
@param Mod_id Instance ID of eNB
@param rnti RNTI of UE transmitting the SR
@param subframe Index of subframe where SR was received
*/
void SR_indication(module_id_t module_idP,int CC_id,frame_t frameP,rnti_t rnti, sub_frame_t subframe);

/* \brief Function to indicate a UL failure was detected by eNB PHY.
@param Mod_id Instance ID of eNB
@param CC_id Component carrier
@param frameP Frame index
@param rnti RNTI of UE transmitting the SR
@param subframe Index of subframe where SR was received
*/
void UL_failure_indication(module_id_t Mod_id,int CC_id,frame_t frameP,rnti_t rnti,sub_frame_t subframe);

uint8_t *get_dlsch_sdu(module_id_t module_idP,int CC_id,frame_t frameP,rnti_t rnti,uint8_t TBindex);

/* \brief Function to retrieve MCH transport block and MCS used for MCH in this MBSFN subframe.  Returns null if no MCH is to be transmitted
@param Mod_id Instance ID of eNB
@param frame Index of frame
@param subframe Index of current subframe
@param mcs Pointer to mcs used by PHY (to be filled by MAC)
@returns Pointer to MCH transport block and mcs for subframe
*/
MCH_PDU *get_mch_sdu( module_id_t Mod_id, int CC_id, frame_t frame, sub_frame_t subframe);


//added for ALU icic purpose
uint32_t  Get_Cell_SBMap(module_id_t module_idP);
void UpdateSBnumber(module_id_t module_idP);
//end ALU's algo


void        ue_mac_reset      (module_id_t module_idP,uint8_t eNB_index);
void        ue_init_mac       (module_id_t module_idP);
void        init_ue_sched_info(void);
void        add_ue_ulsch_info (module_id_t module_idP, int CC_id, int UE_id, sub_frame_t subframe,UE_ULSCH_STATUS status);
void        add_ue_dlsch_info (module_id_t module_idP, int CC_id,int UE_id, sub_frame_t subframe,UE_DLSCH_STATUS status);
int         find_UE_id        (module_id_t module_idP, rnti_t rnti) ;
rnti_t      UE_RNTI           (module_id_t module_idP, int UE_id);
int         UE_PCCID          (module_id_t module_idP, int UE_id);
uint8_t     find_active_UEs   (module_id_t module_idP);
boolean_t   is_UE_active      (module_id_t module_idP, int UE_id);
uint8_t     process_ue_cqi    (module_id_t module_idP, int UE_id);

int8_t find_active_UEs_with_traffic(module_id_t module_idP);

void init_CCE_table(int module_idP,int CC_idP);

int get_nCCE_offset(int *CCE_table,
		    const unsigned char L, 
		    const int nCCE, 
		    const int common_dci, 
		    const unsigned short rnti, 
		    const unsigned char subframe);

int allocate_CCEs(int module_idP,
		  int CC_idP,
		  int subframe,
		  int test_only);

boolean_t CCE_allocation_infeasible(int module_idP,
				  int CC_idP,
				  int common_flag,
				  int subframe,
				  int aggregation,
				  int rnti);

void set_ue_dai(sub_frame_t   subframeP,
                uint8_t       tdd_config,
                int           UE_id,
                uint8_t       CC_id,
                UE_list_t     *UE_list);

uint8_t find_num_active_UEs_in_cbagroup(module_id_t module_idP, unsigned char group_id);
uint8_t UE_is_to_be_scheduled(module_id_t module_idP,int CC_id,uint8_t UE_id);
/** \brief Round-robin scheduler for ULSCH traffic.
@param Mod_id Instance ID for eNB
@param subframe Subframe number on which to act
@returns UE index that is to be scheduled if needed/room
*/
module_id_t schedule_next_ulue(module_id_t module_idP, int UE_id,sub_frame_t subframe);

/** \brief Round-robin scheduler for DLSCH traffic.
@param Mod_id Instance ID for eNB
@param subframe Subframe number on which to act
@returns UE index that is to be scheduled if needed/room
*/
int schedule_next_dlue(module_id_t module_idP, int CC_id, sub_frame_t subframe);

/* \brief Allocates a set of PRBS for a particular UE.  This is a simple function for the moment, later it should process frequency-domain CQI information and/or PMI information.  Currently it just returns the first PRBS that are available in the subframe based on the number requested.
@param UE_id Index of UE on which to act
@param nb_rb Number of PRBs allocated to UE by scheduler
@param rballoc Pointer to bit-map of current PRB allocation given to previous users/control channels.  This is updated for subsequent calls to the routine.
@returns an rballoc bitmap for resource type 0 allocation (DCI).
*/
uint32_t allocate_prbs(int UE_id,uint8_t nb_rb, uint32_t *rballoc);

/* \fn uint32_t req_new_ulsch(module_id_t module_idP)
\brief check for a new transmission in any drb
@param Mod_id Instance id of UE in machine
@returns 1 for new transmission, 0 for none
*/
uint32_t req_new_ulsch(module_id_t module_idP);

/* \brief Get SR payload (0,1) from UE MAC
@param Mod_id Instance id of UE in machine
@param CC_id Component Carrier index
@param eNB_id Index of eNB that UE is attached to
@param rnti C_RNTI of UE
@param subframe subframe number
@returns 0 for no SR, 1 for SR
*/
uint32_t ue_get_SR(module_id_t module_idP, int CC_id,frame_t frameP, uint8_t eNB_id,rnti_t rnti,sub_frame_t subframe);

uint8_t get_ue_weight(module_id_t module_idP, int CC_id, int UE_id);

// UE functions
void mac_out_of_sync_ind(module_id_t module_idP, frame_t frameP, uint16_t CH_index);

void ue_decode_si(module_id_t module_idP, int CC_id,frame_t frame, uint8_t CH_index, void *pdu, uint16_t len);

void ue_decode_p(module_id_t module_idP, int CC_id,frame_t frame, uint8_t CH_index, void *pdu, uint16_t len);


void ue_send_sdu(module_id_t module_idP, uint8_t CC_id,frame_t frame, uint8_t *sdu,uint16_t sdu_len,uint8_t CH_index);


#ifdef Rel10
/* \brief Called by PHY to transfer MCH transport block to ue MAC.
@param Mod_id Index of module instance
@param frame Frame index
@param sdu Pointer to transport block
@param sdu_len Length of transport block
@param eNB_index Index of attached eNB
@param sync_area the index of MBSFN sync area
*/
void ue_send_mch_sdu(module_id_t module_idP,uint8_t CC_id, frame_t frameP,uint8_t *sdu,uint16_t sdu_len,uint8_t eNB_index,uint8_t sync_area) ;

/*\brief Function to check if UE PHY needs to decode MCH for MAC.
@param Mod_id Index of protocol instance
@param frame Index of frame
@param subframe Index of subframe
@param eNB_index index of eNB for this MCH
@param[out] sync_area return the sync area
@param[out] mcch_active flag indicating whether this MCCH is active in this SF
*/
int ue_query_mch(uint8_t Mod_id,uint8_t CC_id, uint32_t frame,sub_frame_t subframe, uint8_t eNB_index, uint8_t *sync_area, uint8_t *mcch_active);

#endif

/* \brief Called by PHY to get sdu for PUSCH transmission.  It performs the following operations: Checks BSR for DCCH, DCCH1 and DTCH corresponding to previous values computed either in SR or BSR procedures.  It gets rlc status indications on DCCH,DCCH1 and DTCH and forms BSR elements and PHR in MAC header.  CRNTI element is not supported yet.  It computes transport block for up to 3 SDUs and generates header and forms the complete MAC SDU.
@param Mod_id Instance id of UE in machine
@param eNB_id Index of eNB that UE is attached to
@param rnti C_RNTI of UE
@param subframe subframe number
@returns 0 for no SR, 1 for SR
*/
void ue_get_sdu(module_id_t module_idP, int CC_id,frame_t frameP, sub_frame_t subframe, uint8_t eNB_index,uint8_t *ulsch_buffer,uint16_t buflen,uint8_t *access_mode);

/* \brief Function called by PHY to retrieve information to be transmitted using the RA procedure.  If the UE is not in PUSCH mode for a particular eNB index, this is assumed to be an Msg3 and MAC attempts to retrieves the CCCH message from RRC. If the UE is in PUSCH mode for a particular eNB index and PUCCH format 0 (Scheduling Request) is not activated, the MAC may use this resource for random-access to transmit a BSR along with the C-RNTI control element (see 5.1.4 from 36.321)
@param Mod_id Index of UE instance
@param Mod_id Component Carrier Index
@param New_Msg3 Flag to indicate this call is for a new Msg3
@param subframe Index of subframe for PRACH transmission (0 ... 9)
@returns A pointer to a PRACH_RESOURCES_t */
PRACH_RESOURCES_t *ue_get_rach(module_id_t module_idP,int CC_id,frame_t frameP,uint8_t new_Msg3,sub_frame_t subframe);

/* \brief Function called by PHY to process the received RAR.  It checks that the preamble matches what was sent by the eNB and provides the timing advance and t-CRNTI.
@param Mod_id Index of UE instance
@param dlsch_buffer  Pointer to dlsch_buffer containing RAR PDU
@param t_crnti Pointer to PHY variable containing the T_CRNTI
@param preamble_index Preamble Index used by PHY to transmit the PRACH.  This should match the received RAR to trigger the rest of
random-access procedure
@returns timing advance or 0xffff if preamble doesn't match
*/
uint16_t
ue_process_rar(
  const module_id_t module_idP,
  const int CC_id,
  const frame_t frameP,
  uint8_t * const dlsch_buffer,
  rnti_t * const t_crnti,
  const uint8_t preamble_index
);


/* \brief Generate header for UL-SCH.  This function parses the desired control elements and sdus and generates the header as described
in 36-321 MAC layer specifications.  It returns the number of bytes used for the header to be used as an offset for the payload
in the ULSCH buffer.
@param mac_header Pointer to the first byte of the MAC header (UL-SCH buffer)
@param num_sdus Number of SDUs in the payload
@param short_padding Number of bytes for short padding (0,1,2)
@param sdu_lengths Pointer to array of SDU lengths
@param sdu_lcids Pointer to array of LCIDs (the order must be the same as the SDU length array)
@param power_headroom Pointer to power headroom command (NULL means not present in payload)
@param crnti Pointer to CRNTI command (NULL means not present in payload)
@param truncated_bsr Pointer to Truncated BSR command (NULL means not present in payload)
@param short_bsr Pointer to Short BSR command (NULL means not present in payload)
@param long_bsr Pointer to Long BSR command (NULL means not present in payload)
@param post_padding Number of bytes for padding at the end of MAC PDU
@returns Number of bytes used for header
*/
unsigned char generate_ulsch_header(uint8_t *mac_header,
                                    uint8_t num_sdus,
                                    uint8_t short_padding,
                                    uint16_t *sdu_lengths,
                                    uint8_t *sdu_lcids,
                                    POWER_HEADROOM_CMD *power_headroom,
                                    uint16_t *crnti,
                                    BSR_SHORT *truncated_bsr,
                                    BSR_SHORT *short_bsr,
                                    BSR_LONG *long_bsr,
                                    unsigned short post_padding);

/* \brief Parse header for UL-SCH.  This function parses the received UL-SCH header as described
in 36-321 MAC layer specifications.  It returns the number of bytes used for the header to be used as an offset for the payload
in the ULSCH buffer.
@param mac_header Pointer to the first byte of the MAC header (UL-SCH buffer)
@param num_ces Number of SDUs in the payload
@param num_sdu Number of SDUs in the payload
@param rx_ces Pointer to received CEs in the header
@param rx_lcids Pointer to array of LCIDs (the order must be the same as the SDU length array)
@param rx_lengths Pointer to array of SDU lengths
@returns Pointer to payload following header
*/
uint8_t *parse_ulsch_header(uint8_t *mac_header,
                            uint8_t *num_ce,
                            uint8_t *num_sdu,
                            uint8_t *rx_ces,
                            uint8_t *rx_lcids,
                            uint16_t *rx_lengths,
                            uint16_t tx_lenght);


int l2_init(LTE_DL_FRAME_PARMS *frame_parms,int eMBMS_active, char *uecap_xer, uint8_t cba_group_active, uint8_t HO_active);
int mac_init(void);
int add_new_ue(module_id_t Mod_id, int CC_id, rnti_t rnti,int harq_pid);
int rrc_mac_remove_ue(module_id_t Mod_id, rnti_t rntiP);


int maxround(module_id_t Mod_id,uint16_t rnti,int frame,sub_frame_t subframe,uint8_t ul_flag);
void swap_UEs(UE_list_t *listP,int nodeiP, int nodejP, int ul_flag);
int prev(UE_list_t *listP, int nodeP, int ul_flag);
void dump_ue_list(UE_list_t *listP, int ul_flag);
int UE_num_active_CC(UE_list_t *listP,int ue_idP);
int UE_PCCID(module_id_t mod_idP,int ue_idP);
rnti_t UE_RNTI(module_id_t mod_idP, int ue_idP);


void ulsch_scheduler_pre_processor(module_id_t module_idP, int frameP, sub_frame_t subframeP, uint16_t *first_rb, uint8_t  aggregattion);
void store_ulsch_buffer(module_id_t module_idP, int frameP, sub_frame_t subframeP);
void sort_ue_ul (module_id_t module_idP,int frameP, sub_frame_t subframeP);
void assign_max_mcs_min_rb(module_id_t module_idP,int frameP, sub_frame_t subframeP,uint16_t *first_rb);
void adjust_bsr_info(int buffer_occupancy, uint16_t TBS, UE_TEMPLATE *UE_template);

/*! \fn  UE_L2_state_t ue_scheduler(const module_id_t module_idP,const frame_t frameP, const sub_frame_t subframe, const lte_subframe_t direction,const uint8_t eNB_index)
   \brief UE scheduler where all the ue background tasks are done.  This function performs the following:  1) Trigger PDCP every 5ms 2) Call RRC for link status return to PHY3) Perform SR/BSR procedures for scheduling feedback 4) Perform PHR procedures.
\param[in] module_idP instance of the UE
\param[in] subframe t the subframe number
\param[in] direction  subframe direction
\param[in] eNB_index  instance of eNB
@returns L2 state (CONNETION_OK or CONNECTION_LOST or PHY_RESYNCH)
*/
UE_L2_STATE_t ue_scheduler(
  const module_id_t module_idP,
  const frame_t frameP,
  const sub_frame_t subframe,
  const lte_subframe_t direction,
  const uint8_t eNB_index,
  const int CC_id);

/*! \fn  int cba_access(module_id_t module_idP,frame_t frameP,sub_frame_t subframe, uint8_t eNB_index,uint16_t buflen);
\brief determine whether to use cba resource to transmit or not
\param[in] Mod_id instance of the UE
\param[in] frame the frame number
\param[in] subframe the subframe number
\param[in] eNB_index instance of eNB
\param[out] access(1) or postpone (0)
*/
int cba_access(module_id_t module_idP,frame_t frameP,sub_frame_t subframe, uint8_t eNB_index,uint16_t buflen);

/*! \fn  int update_bsr_and_get_bsr_lcgid (module_id_t module_idP);
\brief determine the lcgid for the bsr
\param[in] Mod_id instance of the UE
\param[out] lcgid
*/
int update_bsr_and_get_bsr_lcgid (module_id_t module_idP);

/*! \fn  int get_bsr_type (module_id_t module_idP, uint8_t eNB_index,frame_t frameP,uint16_t buflen);
\brief determine whether the bsr is short or long assuming that the MAC pdu is built
\param[in] Mod_id instance of the UE
\param[in] bufflen size of phy transport block
\param[out] bsr_len size of bsr control element
*/
<<<<<<< HEAD
uint8_t get_bsr_len (module_id_t module_idP, uint8_t eNB_index,frame_t frameP,uint16_t buflen);
=======
int get_bsr_type (module_id_t module_idP, uint8_t eNB_index,frame_t frameP,uint16_t buflen);
>>>>>>> 319ae6fb

/*! \fn  BSR_SHORT *  get_bsr_short(module_id_t module_idP, uint8_t bsr_len)
\brief get short bsr level
\param[in] Mod_id instance of the UE
\param[in] bsr_len indicator for no, short, or long bsr
\param[out] bsr_s pointer to short bsr
*/
BSR_SHORT *get_bsr_short(module_id_t module_idP, uint8_t bsr_len);

/*! \fn  BSR_LONG * get_bsr_long(module_id_t module_idP, uint8_t bsr_len)
\brief get long bsr level
\param[in] Mod_id instance of the UE
\param[in] bsr_len indicator for no, short, or long bsr
\param[out] bsr_l pointer to long bsr
*/
BSR_LONG * get_bsr_long(module_id_t module_idP, uint8_t bsr_len);

/*! \fn  boolean_t update_bsr(module_id_t module_idP, frame_t frameP, uint8_t lcid)
   \brief get the rlc stats and update the bsr level for each lcid
\param[in] Mod_id instance of the UE
\param[in] frame Frame index
\param[in] lcid logical channel identifier
*/
boolean_t update_bsr(module_id_t module_idP, frame_t frameP, eNB_index_t eNB_index, uint8_t lcid, uint8_t lcgid);

/*! \fn  locate_BsrIndexByBufferSize (int *table, int size, int value)
   \brief locate the BSR level in the table as defined in 36.321. This function requires that he values in table to be monotonic, either increasing or decreasing. The returned value is not less than 0, nor greater than n-1, where n is the size of table.
\param[in] *table Pointer to BSR table
\param[in] size Size of the table
\param[in] value Value of the buffer
\return the index in the BSR_LEVEL table
*/
uint8_t locate_BsrIndexByBufferSize (const uint32_t *table, int size, int value);


/*! \fn  int get_sf_periodicBSRTimer(uint8_t periodicBSR_Timer)
   \brief get the number of subframe from the periodic BSR timer configured by the higher layers
\param[in] periodicBSR_Timer timer for periodic BSR
\return the number of subframe
*/
int get_sf_periodicBSRTimer(uint8_t bucketSize);

/*! \fn  int get_ms_bucketsizeduration(uint8_t bucketSize)
   \brief get the time in ms form the bucket size duration configured by the higher layer
\param[in]  bucketSize the bucket size duration
\return the time in ms
*/
int get_ms_bucketsizeduration(uint8_t bucketsizeduration);

/*! \fn  int get_sf_retxBSRTimer(uint8_t retxBSR_Timer)
   \brief get the number of subframe form the bucket size duration configured by the higher layer
\param[in]  retxBSR_Timer timer for regular BSR
\return the time in sf
*/
int get_sf_retxBSRTimer(uint8_t retxBSR_Timer);

/*! \fn  int get_sf_perioidicPHR_Timer(uint8_t perioidicPHR_Timer){
   \brief get the number of subframe form the periodic PHR timer configured by the higher layer
\param[in]  perioidicPHR_Timer timer for reguluar PHR
\return the time in sf
*/
int get_sf_perioidicPHR_Timer(uint8_t perioidicPHR_Timer);

/*! \fn  int get_sf_prohibitPHR_Timer(uint8_t prohibitPHR_Timer)
   \brief get the number of subframe form the prohibit PHR duration configured by the higher layer
\param[in]  prohibitPHR_Timer timer for  PHR
\return the time in sf
*/
int get_sf_prohibitPHR_Timer(uint8_t prohibitPHR_Timer);

/*! \fn  int get_db_dl_PathlossChange(uint8_t dl_PathlossChange)
   \brief get the db form the path loss change configured by the higher layer
\param[in]  dl_PathlossChange path loss for PHR
\return the pathloss in db
*/
int get_db_dl_PathlossChange(uint8_t dl_PathlossChange);

/*! \fn  uint8_t get_phr_mapping (module_id_t module_idP, int CC_id,uint8_t eNB_index)
   \brief get phr mapping as described in 36.313
\param[in]  Mod_id index of eNB
\param[in] CC_id Component Carrier Index
\return phr mapping
*/
uint8_t get_phr_mapping (module_id_t module_idP, int CC_id, uint8_t eNB_index);

/*! \fn  void update_phr (module_id_t module_idP)
   \brief update/reset the phr timers
\param[in]  Mod_id index of eNB
\param[in] CC_id Component carrier index
\return void
*/
void update_phr (module_id_t module_idP,int CC_id);

/*! \brief Function to indicate Msg3 transmission/retransmission which initiates/reset Contention Resolution Timer
\param[in] Mod_id Instance index of UE
\param[in] eNB_id Index of eNB
*/
void Msg3_tx(module_id_t module_idP,uint8_t CC_id,frame_t frameP,uint8_t eNB_id);


/*! \brief Function to indicate the transmission of msg1/rach
\param[in] Mod_id Instance index of UE
\param[in] eNB_id Index of eNB
*/

void Msg1_tx(module_id_t module_idP,uint8_t CC_id,frame_t frameP, uint8_t eNB_id);

void dl_phy_sync_success(module_id_t   module_idP,
                         frame_t       frameP,
                         unsigned char eNB_index,
                         uint8_t first_sync);

int dump_eNB_l2_stats(char *buffer, int length);

double uniform_rngen(int min, int max);


void add_common_dci(DCI_PDU *DCI_pdu,
                    void *pdu,
                    rnti_t rnti,
                    unsigned char dci_size_bytes,
                    unsigned char aggregation,
                    unsigned char dci_size_bits,
                    unsigned char dci_fmt,
                    uint8_t ra_flag);

uint32_t allocate_prbs_sub(int nb_rb, uint8_t *rballoc);

void update_ul_dci(module_id_t module_idP,uint8_t CC_id,rnti_t rnti,uint8_t dai);

int get_min_rb_unit(module_id_t module_idP, uint8_t CC_id);

/* \brief Generate header for DL-SCH.  This function parses the desired control elements and sdus and generates the header as described
in 36-321 MAC layer specifications.  It returns the number of bytes used for the header to be used as an offset for the payload
in the DLSCH buffer.
@param mac_header Pointer to the first byte of the MAC header (DL-SCH buffer)
@param num_sdus Number of SDUs in the payload
@param sdu_lengths Pointer to array of SDU lengths
@param sdu_lcids Pointer to array of LCIDs (the order must be the same as the SDU length array)
@param drx_cmd dicontinous reception command
@param timing_advancd_cmd timing advanced command
@param ue_cont_res_id Pointer to contention resolution identifier (NULL means not present in payload)
@param short_padding Number of bytes for short padding (0,1,2)
@param post_padding number of bytes for padding at the end of MAC PDU
@returns Number of bytes used for header
*/
unsigned char generate_dlsch_header(unsigned char *mac_header,
                                    unsigned char num_sdus,
                                    unsigned short *sdu_lengths,
                                    unsigned char *sdu_lcids,
                                    unsigned char drx_cmd,
                                    short timing_advance_cmd,
                                    unsigned char *ue_cont_res_id,
                                    unsigned char short_padding,
                                    unsigned short post_padding);

/** \brief RRC Configuration primitive for PHY/MAC.  Allows configuration of PHY/MAC resources based on System Information (SI), RRCConnectionSetup and RRCConnectionReconfiguration messages.
@param Mod_id Instance ID of eNB
@param CC_id Component Carrier of the eNB
@param eNB_flag Indicates if this is a eNB or UE configuration
@param rntiP id of UE if this is an eNB configuration
@param eNB_id Index of eNB if this is a UE configuration
@param radioResourceConfigCommon Structure from SIB2 for common radio parameters (if NULL keep existing configuration)
@param physcialConfigDedicated Structure from RRCConnectionSetup or RRCConnectionReconfiguration for dedicated PHY parameters (if NULL keep existing configuration)
@param measObj Structure from RRCConnectionReconfiguration for UE measurement procedures
@param mac_MainConfig Structure from RRCConnectionSetup or RRCConnectionReconfiguration for dedicated MAC parameters (if NULL keep existing configuration)
@param logicalChannelIdentity Logical channel identity index of corresponding logical channel config
@param logicalChannelConfig Pointer to logical channel configuration
@param measGapConfig Measurement Gap configuration for MAC (if NULL keep existing configuration)
@param tdd_Config TDD Configuration from SIB1 (if NULL keep existing configuration)
@param mobilityControlInfo mobility control info received for Handover
@param SIwindowsize SI Windowsize from SIB1 (if NULL keep existing configuration)
@param SIperiod SI Period from SIB1 (if NULL keep existing configuration)
@param MBMS_Flag indicates MBMS transmission
@param mbsfn_SubframeConfigList pointer to mbsfn subframe configuration list from SIB2
@param mbsfn_AreaInfoList pointer to MBSFN Area Info list from SIB13
@param pmch_InfoList pointer to PMCH_InfoList from MBSFNAreaConfiguration Message (MCCH Message)
*/
int rrc_mac_config_req(module_id_t     module_idP,
                       int             CC_id,
                       eNB_flag_t eNB_flag,
                       rnti_t          rntiP,
                       uint8_t         eNB_index,
                       RadioResourceConfigCommonSIB_t *radioResourceConfigCommon,
                       struct PhysicalConfigDedicated *physicalConfigDedicated,
#ifdef Rel10
                       SCellToAddMod_r10_t *sCellToAddMod_r10,
                       //struct PhysicalConfigDedicatedSCell_r10 *physicalConfigDedicatedSCell_r10,
#endif
                       MeasObjectToAddMod_t **measObj,
                       MAC_MainConfig_t *mac_MainConfig,
                       long logicalChannelIdentity,
                       LogicalChannelConfig_t *logicalChannelConfig,
                       MeasGapConfig_t *measGapConfig,
                       TDD_Config_t *tdd_Config,
                       MobilityControlInfo_t *mobilityControlInfo,
                       uint8_t *SIwindowsize,
                       uint16_t *SIperiod,
                       ARFCN_ValueEUTRA_t *ul_CarrierFreq,
                       long *ul_Bandwidth,
                       AdditionalSpectrumEmission_t *additionalSpectrumEmission,
                       struct MBSFN_SubframeConfigList *mbsfn_SubframeConfigList
#ifdef Rel10
                       ,
                       uint8_t MBMS_Flag,
                       MBSFN_AreaInfoList_r9_t *mbsfn_AreaInfoList,
                       PMCH_InfoList_r9_t *pmch_InfoList

#endif
#ifdef CBA
                       ,
                       uint8_t num_active_cba_groups,
                       uint16_t cba_rnti
#endif
                      );

/** \brief get the estimated UE distance from the PHY->MAC layer.
@param Mod_id Instance ID of eNB
@param UE_id Index of UE if this is an eNB configuration
@param CC_id Component Carrier Index
@param loc_type localization type: time-based or power-based
@return the estimated distance in meters
 */
double
rrc_get_estimated_ue_distance(
  const protocol_ctxt_t * const ctxt_pP,
  const int         CC_idP,
  const uint8_t     loc_typeP);

void fill_dci(DCI_PDU *DCI_pdu, PHY_VARS_eNB *phy_vars_eNB,eNB_rxtx_proc_t *proc);

#endif
/** @}*/<|MERGE_RESOLUTION|>--- conflicted
+++ resolved
@@ -538,25 +538,6 @@
 */
 int cba_access(module_id_t module_idP,frame_t frameP,sub_frame_t subframe, uint8_t eNB_index,uint16_t buflen);
 
-/*! \fn  int update_bsr_and_get_bsr_lcgid (module_id_t module_idP);
-\brief determine the lcgid for the bsr
-\param[in] Mod_id instance of the UE
-\param[out] lcgid
-*/
-int update_bsr_and_get_bsr_lcgid (module_id_t module_idP);
-
-/*! \fn  int get_bsr_type (module_id_t module_idP, uint8_t eNB_index,frame_t frameP,uint16_t buflen);
-\brief determine whether the bsr is short or long assuming that the MAC pdu is built
-\param[in] Mod_id instance of the UE
-\param[in] bufflen size of phy transport block
-\param[out] bsr_len size of bsr control element
-*/
-<<<<<<< HEAD
-uint8_t get_bsr_len (module_id_t module_idP, uint8_t eNB_index,frame_t frameP,uint16_t buflen);
-=======
-int get_bsr_type (module_id_t module_idP, uint8_t eNB_index,frame_t frameP,uint16_t buflen);
->>>>>>> 319ae6fb
-
 /*! \fn  BSR_SHORT *  get_bsr_short(module_id_t module_idP, uint8_t bsr_len)
 \brief get short bsr level
 \param[in] Mod_id instance of the UE
@@ -573,13 +554,12 @@
 */
 BSR_LONG * get_bsr_long(module_id_t module_idP, uint8_t bsr_len);
 
-/*! \fn  boolean_t update_bsr(module_id_t module_idP, frame_t frameP, uint8_t lcid)
+/*! \fn  boolean_t update_bsr(module_id_t module_idP, frame_t frameP,sub_frame_t subframeP)
    \brief get the rlc stats and update the bsr level for each lcid
 \param[in] Mod_id instance of the UE
 \param[in] frame Frame index
-\param[in] lcid logical channel identifier
-*/
-boolean_t update_bsr(module_id_t module_idP, frame_t frameP, eNB_index_t eNB_index, uint8_t lcid, uint8_t lcgid);
+*/
+boolean_t update_bsr(module_id_t module_idP, frame_t frameP, sub_frame_t subframeP,eNB_index_t eNB_index);
 
 /*! \fn  locate_BsrIndexByBufferSize (int *table, int size, int value)
    \brief locate the BSR level in the table as defined in 36.321. This function requires that he values in table to be monotonic, either increasing or decreasing. The returned value is not less than 0, nor greater than n-1, where n is the size of table.
