/*
 * Licensed to the OpenAirInterface (OAI) Software Alliance under one or more
 * contributor license agreements.  See the NOTICE file distributed with
 * this work for additional information regarding copyright ownership.
 * The OpenAirInterface Software Alliance licenses this file to You under
 * the OAI Public License, Version 1.1  (the "License"); you may not use this file
 * except in compliance with the License.
 * You may obtain a copy of the License at
 *
 *      http://www.openairinterface.org/?page_id=698
 *
 * Unless required by applicable law or agreed to in writing, software
 * distributed under the License is distributed on an "AS IS" BASIS,
 * WITHOUT WARRANTIES OR CONDITIONS OF ANY KIND, either express or implied.
 * See the License for the specific language governing permissions and
 * limitations under the License.
 *-------------------------------------------------------------------------------
 * For more information about the OpenAirInterface (OAI) Software Alliance:
 *      contact@openairinterface.org
 */

/*! \file LAYER2/MAC/proto.h
 * \brief MAC functions prototypes for eNB and UE
 * \author Navid Nikaein and Raymond Knopp
 * \date 2010 - 2014
 * \email navid.nikaein@eurecom.fr
 * \version 1.0
 */
#ifndef __LAYER2_MAC_PROTO_H__
#define __LAYER2_MAC_PROTO_H__

#include "LAYER2/MAC/defs.h"

/** \addtogroup _mac
 *  @{
 */

/** \fn void schedule_mib(module_id_t module_idP,frame_t frameP,sub_frame_t subframe);
\brief MIB scheduling for PBCH. This function requests the MIB from RRC and provides it to L1.
@param Mod_id Instance ID of eNB
@param frame Frame index
@param subframe Subframe number on which to act

*/

void schedule_mib(module_id_t module_idP,
		  frame_t frameP, sub_frame_t subframeP);

/** \fn void schedule_RA(module_id_t module_idP,frame_t frameP,sub_frame_t subframe);
\brief First stage of Random-Access Scheduling. Loops over the ras and checks if RAR, Msg3 or its retransmission are to be scheduled in the subframe.  It returns the total number of PRB used for RA SDUs.  For Msg3 it retrieves the L3msg from RRC and fills the appropriate buffers.  For the others it just computes the number of PRBs. Each DCI uses 3 PRBs (format 1A)
for the message.
@param Mod_id Instance ID of eNB
@param frame Frame index
@param subframe Subframe number on which to act
*/


void schedule_RA(module_id_t module_idP, frame_t frameP,
		 sub_frame_t subframe);

/** \brief First stage of SI Scheduling. Gets a SI SDU from RRC if available and computes the MCS required to transport it as a function of the SDU length.  It assumes a length less than or equal to 64 bytes (MCS 6, 3 PRBs).
@param Mod_id Instance ID of eNB
@param frame Frame index
@param subframe Subframe number on which to act
*/
void schedule_SI(module_id_t module_idP, frame_t frameP,
		 sub_frame_t subframeP);

/** \brief MBMS scheduling: Checking the position for MBSFN subframes. Create MSI, transfer MCCH from RRC to MAC, transfer MTCHs from RLC to MAC. Multiplexing MSI,MCCH&MTCHs. Return 1 if there are MBSFN data being allocated, otherwise return 0;
@param Mod_id Instance ID of eNB
@param frame Frame index
@param subframe Subframe number on which to act
*/
int schedule_MBMS(module_id_t module_idP, uint8_t CC_id, frame_t frameP,
		  sub_frame_t subframe);

/** \brief check the mapping between sf allocation and sync area, Currently only supports 1:1 mapping
@param Mod_id Instance ID of eNB
@param mbsfn_sync_area index of mbsfn sync area
@param[out] index of sf pattern
*/
int8_t get_mbsfn_sf_alloction(module_id_t module_idP, uint8_t CC_id,
			      uint8_t mbsfn_sync_area);

/** \brief check the mapping between sf allocation and sync area, Currently only supports 1:1 mapping
@param Mod_id Instance ID of eNB
@param mbsfn_sync_area index of mbsfn sync area
@param eNB_index index of eNB
@param[out] index of sf pattern
*/
int8_t ue_get_mbsfn_sf_alloction(module_id_t module_idP,
				 uint8_t mbsfn_sync_area,
				 unsigned char eNB_index);

/** \brief top ULSCH Scheduling for TDD (config 1-6).
@param Mod_id Instance ID of eNB
@param frame Frame index
@param subframe Subframe number on which to act
*/
void schedule_ulsch(module_id_t module_idP, frame_t frameP,
		    sub_frame_t subframe);

/** \brief ULSCH Scheduling per RNTI
@param Mod_id Instance ID of eNB
@param frame Frame index
@param subframe Subframe number on which to act
@param sched_subframe Subframe number where PUSCH is transmitted (for DAI lookup)
*/
<<<<<<< HEAD
#ifndef UE_EXPANSION
void schedule_ulsch_rnti(module_id_t module_idP, frame_t frameP, sub_frame_t subframe, unsigned char sched_subframe, uint16_t *first_rb);
#else
void schedule_ulsch_rnti(module_id_t module_idP, frame_t frameP, sub_frame_t subframe, unsigned char sched_subframe, ULSCH_UE_SELECT ulsch_ue_select[MAX_NUM_CCs]);
#endif
=======
void schedule_ulsch_rnti(module_id_t module_idP, frame_t frameP,
			 sub_frame_t subframe,
			 unsigned char sched_subframe,
			 uint16_t * first_rb);
>>>>>>> a2d16b34

/** \brief Second stage of DLSCH scheduling, after schedule_SI, schedule_RA and schedule_dlsch have been called.  This routine first allocates random frequency assignments for SI and RA SDUs using distributed VRB allocations and adds the corresponding DCI SDU to the DCI buffer for PHY.  It then loops over the UE specific DCIs previously allocated and fills in the remaining DCI fields related to frequency allocation.  It assumes localized allocation of type 0 (DCI.rah=0).  The allocation is done for tranmission modes 1,2,4.
@param Mod_id Instance of eNB
@param frame Frame index
@param subframe Index of subframe
@param mbsfn_flag Indicates that this subframe is for MCH/MCCH
*/
<<<<<<< HEAD
#ifndef UE_EXPANSION
void fill_DLSCH_dci(module_id_t module_idP,frame_t frameP,sub_frame_t subframe,int *mbsfn_flag);
#else
void fill_DLSCH_dci(module_id_t module_idP,frame_t frameP,sub_frame_t subframe,int *mbsfn_flag, DLSCH_UE_SELECT dlsch_ue_select[MAX_NUM_CCs]);
#endif
=======
void fill_DLSCH_dci(module_id_t module_idP, frame_t frameP,
		    sub_frame_t subframe, int *mbsfn_flag);
>>>>>>> a2d16b34

/** \brief UE specific DLSCH scheduling. Retrieves next ue to be schduled from round-robin scheduler and gets the appropriate harq_pid for the subframe from PHY. If the process is active and requires a retransmission, it schedules the retransmission with the same PRB count and MCS as the first transmission. Otherwise it consults RLC for DCCH/DTCH SDUs (status with maximum number of available PRBS), builds the MAC header (timing advance sent by default) and copies
@param Mod_id Instance ID of eNB
@param frame Frame index
@param subframe Subframe on which to act

@param mbsfn_flag  Indicates that MCH/MCCH is in this subframe
*/
void schedule_ue_spec(module_id_t module_idP, frame_t frameP,
		      sub_frame_t subframe, int *mbsfn_flag);


/** \brief Function for UE/PHY to compute PUSCH transmit power in power-control procedure.
    @param Mod_id Module id of UE
    @returns Po_NOMINAL_PUSCH (PREAMBLE_RECEIVED_TARGET_POWER+DELTA_PREAMBLE
*/
int8_t get_Po_NOMINAL_PUSCH(module_id_t module_idP, uint8_t CC_id);

/** \brief Function to compute DELTA_PREAMBLE from 36.321 (for RA power ramping procedure and Msg3 PUSCH power control policy)
    @param Mod_id Module id of UE
    @returns DELTA_PREAMBLE
*/
int8_t get_DELTA_PREAMBLE(module_id_t module_idP, int CC_id);

/** \brief Function for compute deltaP_rampup from 36.321 (for RA power ramping procedure and Msg3 PUSCH power control policy)
    @param Mod_id Module id of UE
    @param CC_id carrier component id of UE
    @returns deltaP_rampup
*/
int8_t get_deltaP_rampup(module_id_t module_idP, uint8_t CC_id);

uint16_t mac_computeRIV(uint16_t N_RB_DL, uint16_t RBstart,
			uint16_t Lcrbs);

void add_msg3(module_id_t module_idP, int CC_id, RA_t * ra, frame_t frameP,
	      sub_frame_t subframeP);

//main.c

int mac_top_init(int eMBMS_active, char *uecap_xer,
		 uint8_t cba_group_active, uint8_t HO_active);

void mac_top_init_eNB(void);

void mac_init_cell_params(int Mod_idP, int CC_idP);

char layer2_init_UE(module_id_t module_idP);

char layer2_init_eNB(module_id_t module_idP, uint8_t Free_ch_index);

void mac_switch_node_function(module_id_t module_idP);

int mac_init_global_param(void);

void mac_top_cleanup(void);

void mac_UE_out_of_sync_ind(module_id_t module_idP, frame_t frameP,
			    uint16_t eNB_index);

void clear_nfapi_information(eNB_MAC_INST * eNB, int CC_idP,
			     frame_t frameP, sub_frame_t subframeP);

void dlsch_scheduler_pre_processor_reset(int module_idP, int UE_id,
					 uint8_t CC_id,
					 int frameP,
					 int subframeP,
					 int N_RBG,
					 uint16_t
					 nb_rbs_required[MAX_NUM_CCs]
					 [NUMBER_OF_UE_MAX],
					 uint16_t
					 nb_rbs_required_remaining
					 [MAX_NUM_CCs][NUMBER_OF_UE_MAX],
					 unsigned char
					 rballoc_sub[MAX_NUM_CCs]
					 [N_RBG_MAX],
					 unsigned char
					 MIMO_mode_indicator[MAX_NUM_CCs]
					 [N_RBG_MAX]);

// eNB functions
/* \brief This function assigns pre-available RBS to each UE in specified sub-bands before scheduling is done
@param Mod_id Instance ID of eNB
@param frame Index of frame
@param subframe Index of current subframe
@param N_RBS Number of resource block groups
 */


<<<<<<< HEAD
void dlsch_scheduler_pre_processor (module_id_t module_idP,
                                    frame_t frameP,
                                    sub_frame_t subframe,
                                    int N_RBG[MAX_NUM_CCs],
                                    int *mbsfn_flag
#ifdef UE_EXPANSION
                                    , DLSCH_UE_SELECT dlsch_ue_select[MAX_NUM_CCs]
#endif
);


void dlsch_scheduler_pre_processor_allocate (module_id_t   Mod_id,
    int           UE_id,
    uint8_t       CC_id,
    int           N_RBG,
    int           transmission_mode,
    int           min_rb_unit,
    uint8_t       N_RB_DL,
    uint16_t      nb_rbs_required[MAX_NUM_CCs][NUMBER_OF_UE_MAX],
    uint16_t      nb_rbs_required_remaining[MAX_NUM_CCs][NUMBER_OF_UE_MAX],
    unsigned char rballoc_sub[MAX_NUM_CCs][N_RBG_MAX],
    unsigned char MIMO_mode_indicator[MAX_NUM_CCs][N_RBG_MAX]);
=======
void dlsch_scheduler_pre_processor(module_id_t module_idP,
				   frame_t frameP,
				   sub_frame_t subframe,
				   int N_RBG[MAX_NUM_CCs],
				   int *mbsfn_flag);


void dlsch_scheduler_pre_processor_allocate(module_id_t Mod_id,
					    int UE_id,
					    uint8_t CC_id,
					    int N_RBG,
					    int transmission_mode,
					    int min_rb_unit,
					    uint8_t N_RB_DL,
					    uint16_t
					    nb_rbs_required[MAX_NUM_CCs]
					    [NUMBER_OF_UE_MAX],
					    uint16_t
					    nb_rbs_required_remaining
					    [MAX_NUM_CCs]
					    [NUMBER_OF_UE_MAX],
					    unsigned char
					    rballoc_sub[MAX_NUM_CCs]
					    [N_RBG_MAX],
					    unsigned char
					    MIMO_mode_indicator
					    [MAX_NUM_CCs][N_RBG_MAX]);
>>>>>>> a2d16b34

/* \brief Function to trigger the eNB scheduling procedure.  It is called by PHY at the beginning of each subframe, \f$n$\f
   and generates all DLSCH allocations for subframe \f$n\f$ and ULSCH allocations for subframe \f$n+k$\f. 
@param Mod_id Instance ID of eNB
@param subframe Index of current subframe
@param calibration_flag Flag to indicate that eNB scheduler should schedule TDD auto-calibration PUSCH.
*/
void eNB_dlsch_ulsch_scheduler(module_id_t module_idP, frame_t frameP, sub_frame_t subframeP);	//, int calibration_flag);

/* \brief Function to indicate a received preamble on PRACH.  It initiates the RA procedure.
@param Mod_id Instance ID of eNB
@param preamble_index index of the received RA request
@param timing_offset Offset in samples of the received PRACH w.r.t. eNB timing. This is used to
@param rnti RA rnti corresponding to this PRACH preamble
@param rach_resource type (0=non BL/CE,1 CE level 0,2 CE level 1, 3 CE level 2,4 CE level 3)
*/
void initiate_ra_proc(module_id_t module_idP, int CC_id, frame_t frameP,
		      sub_frame_t subframeP, uint16_t preamble_index,
		      int16_t timing_offset, uint16_t rnti
#ifdef Rel14
		      , uint8_t rach_resource_type
#endif
    );

/* \brief Function in eNB to fill RAR pdu when requested by PHY.  This provides a single RAR SDU for the moment and returns the t-CRNTI.
@param Mod_id Instance ID of eNB
@param dlsch_buffer Pointer to DLSCH input buffer
@param N_RB_UL Number of UL resource blocks
@returns t_CRNTI
*/
unsigned short fill_rar(const module_id_t module_idP,
			const int CC_id,
			RA_t *ra,
			const frame_t frameP,
			uint8_t * const dlsch_buffer,
			const uint16_t N_RB_UL,
			const uint8_t input_buffer_length);

#ifdef Rel14
unsigned short fill_rar_br(eNB_MAC_INST * eNB,
			   int CC_id,
			   RA_t * ra,
			   const frame_t frameP,
			   const sub_frame_t subframeP,
			   uint8_t * const dlsch_buffer,
			   const uint8_t ce_level);
#endif

/* \brief Function to indicate a failed RA response.  It removes all temporary variables related to the initial connection of a UE
@param Mod_id Instance ID of eNB
@param preamble_index index of the received RA request.
*/
void cancel_ra_proc(module_id_t module_idP, int CC_id, frame_t frameP,
		    uint16_t preamble_index);

/* \brief Function used by PHY to inform MAC that an uplink is scheduled
          for Msg3 in given subframe. This is used so that the MAC
          scheduler marks as busy the RBs used by the Msg3.
@param Mod_id        Instance ID of eNB
@param CC_id         CC ID of eNB
@param frame         current frame
@param subframe      current subframe
@param rnti          UE rnti concerned
@param Msg3_frame    frame where scheduling takes place
@param Msg3_subframe subframe where scheduling takes place
*/
void set_msg3_subframe(module_id_t Mod_id,
		       int CC_id,
		       int frame,
		       int subframe,
		       int rnti, int Msg3_frame, int Msg3_subframe);

/* \brief Function to indicate a received SDU on ULSCH.
@param Mod_id Instance ID of eNB
@param CC_id Component carrier index
@param rnti RNTI of UE transmitting the SDU
@param sdu Pointer to received SDU
@param sdu_len Length of SDU
@param timing_advance timing advance adjustment after this pdu
@param ul_cqi Uplink CQI estimate after this pdu (SNR quantized to 8 bits, -64 ... 63.5 dB in .5dB steps)
*/
void rx_sdu(const module_id_t enb_mod_idP,
	    const int CC_idP,
	    const frame_t frameP,
	    const sub_frame_t subframeP,
	    const rnti_t rntiP,
	    uint8_t * sduP,
	    const uint16_t sdu_lenP,
	    const uint16_t timing_advance, const uint8_t ul_cqi);


/* \brief Function to indicate a scheduled schduling request (SR) was received by eNB.
@param Mod_idP Instance ID of eNB
@param CC_idP CC_id of received SR
@param frameP of received SR
@param subframeP Index of subframe where SR was received
@param rnti RNTI of UE transmitting the SR
@param ul_cqi SNR measurement of PUCCH (SNR quantized to 8 bits, -64 ... 63.5 dB in .5dB steps)
*/
void SR_indication(module_id_t module_idP, int CC_id, frame_t frameP,
		   sub_frame_t subframe, rnti_t rnti, uint8_t ul_cqi);

/* \brief Function to indicate a UL failure was detected by eNB PHY.
@param Mod_id Instance ID of eNB
@param CC_id Component carrier
@param frameP Frame index
@param rnti RNTI of UE transmitting the SR
@param subframe Index of subframe where SR was received
*/
void UL_failure_indication(module_id_t Mod_id, int CC_id, frame_t frameP,
			   rnti_t rnti, sub_frame_t subframe);

/* \brief Function to indicate an HARQ ACK/NAK.
@param Mod_id Instance ID of eNB
@param CC_id Component carrier
@param frameP Frame index
@param subframeP subframe index
@param harq_pdu NFAPI HARQ PDU descriptor
*/
void harq_indication(module_id_t mod_idP, int CC_idP, frame_t frameP,
		     sub_frame_t subframeP,
		     nfapi_harq_indication_pdu_t * harq_pdu);

/* \brief Function to indicate a received CQI pdu
@param Mod_id Instance ID of eNB
@param CC_id Component carrier
@param frameP Frame index
@param subframeP subframe index
@param rntiP RNTI of incoming CQI information
@param ul_cqi_information NFAPI UL CQI measurement
*/
void cqi_indication(module_id_t mod_idP, int CC_idP, frame_t frameP,
		    sub_frame_t subframeP, rnti_t rntiP,
		    nfapi_cqi_indication_rel9_t * rel9, uint8_t * pdu,
		    nfapi_ul_cqi_information_t * ul_cqi_information);

uint8_t *get_dlsch_sdu(module_id_t module_idP, int CC_id, frame_t frameP,
		       rnti_t rnti, uint8_t TBindex);

/* \brief Function to retrieve MCH transport block and MCS used for MCH in this MBSFN subframe.  Returns null if no MCH is to be transmitted
@param Mod_id Instance ID of eNB
@param frame Index of frame
@param subframe Index of current subframe
@param mcs Pointer to mcs used by PHY (to be filled by MAC)
@returns Pointer to MCH transport block and mcs for subframe
*/
MCH_PDU *get_mch_sdu(module_id_t Mod_id, int CC_id, frame_t frame,
		     sub_frame_t subframe);





void ue_mac_reset(module_id_t module_idP, uint8_t eNB_index);
void ue_init_mac(module_id_t module_idP);
void init_ue_sched_info(void);
void add_ue_ulsch_info(module_id_t module_idP, int CC_id, int UE_id,
		       sub_frame_t subframe, UE_ULSCH_STATUS status);
void add_ue_dlsch_info(module_id_t module_idP, int CC_id, int UE_id,
		       sub_frame_t subframe, UE_DLSCH_STATUS status);
int find_UE_id(module_id_t module_idP, rnti_t rnti);
int find_RA_id(module_id_t mod_idP, int CC_idP, rnti_t rntiP);
rnti_t UE_RNTI(module_id_t module_idP, int UE_id);
int UE_PCCID(module_id_t module_idP, int UE_id);
uint8_t find_active_UEs(module_id_t module_idP);
boolean_t is_UE_active(module_id_t module_idP, int UE_id);
uint8_t get_aggregation(uint8_t bw_index, uint8_t cqi, uint8_t dci_fmt);

int8_t find_active_UEs_with_traffic(module_id_t module_idP);

void init_CCE_table(int module_idP, int CC_idP);

int get_nCCE_offset(int *CCE_table,
		    const unsigned char L,
		    const int nCCE,
		    const int common_dci,
		    const unsigned short rnti,
		    const unsigned char subframe);

int allocate_CCEs(int module_idP, int CC_idP, int subframe, int test_only);

boolean_t CCE_allocation_infeasible(int module_idP,
				    int CC_idP,
				    int common_flag,
				    int subframe,
				    int aggregation, int rnti);

void set_ue_dai(sub_frame_t subframeP,
		int UE_id,
		uint8_t CC_id, uint8_t tdd_config, UE_list_t * UE_list);

uint8_t find_num_active_UEs_in_cbagroup(module_id_t module_idP,
					unsigned char group_id);
uint8_t UE_is_to_be_scheduled(module_id_t module_idP, int CC_id,
			      uint8_t UE_id);
/** \brief Round-robin scheduler for ULSCH traffic.
@param Mod_id Instance ID for eNB
@param subframe Subframe number on which to act
@returns UE index that is to be scheduled if needed/room
*/
module_id_t schedule_next_ulue(module_id_t module_idP, int UE_id,
			       sub_frame_t subframe);

/** \brief Round-robin scheduler for DLSCH traffic.
@param Mod_id Instance ID for eNB
@param subframe Subframe number on which to act
@returns UE index that is to be scheduled if needed/room
*/
int schedule_next_dlue(module_id_t module_idP, int CC_id,
		       sub_frame_t subframe);

/* \brief Allocates a set of PRBS for a particular UE.  This is a simple function for the moment, later it should process frequency-domain CQI information and/or PMI information.  Currently it just returns the first PRBS that are available in the subframe based on the number requested.
@param UE_id Index of UE on which to act
@param nb_rb Number of PRBs allocated to UE by scheduler
@param N_RB_DL Number of PRBs on DL
@param rballoc Pointer to bit-map of current PRB allocation given to previous users/control channels.  This is updated for subsequent calls to the routine.
@returns an rballoc bitmap for resource type 0 allocation (DCI).
*/
uint32_t allocate_prbs(int UE_id, uint8_t nb_rb, int N_RB_DL,
		       uint32_t * rballoc);

/* \fn uint32_t req_new_ulsch(module_id_t module_idP)
\brief check for a new transmission in any drb
@param Mod_id Instance id of UE in machine
@returns 1 for new transmission, 0 for none
*/
uint32_t req_new_ulsch(module_id_t module_idP);

/* \brief Get SR payload (0,1) from UE MAC
@param Mod_id Instance id of UE in machine
@param CC_id Component Carrier index
@param eNB_id Index of eNB that UE is attached to
@param rnti C_RNTI of UE
@param subframe subframe number
@returns 0 for no SR, 1 for SR
*/
uint32_t ue_get_SR(module_id_t module_idP, int CC_id, frame_t frameP,
		   uint8_t eNB_id, rnti_t rnti, sub_frame_t subframe);

uint8_t get_ue_weight(module_id_t module_idP, int CC_id, int UE_id);

// UE functions
void mac_out_of_sync_ind(module_id_t module_idP, frame_t frameP,
			 uint16_t CH_index);

void ue_decode_si(module_id_t module_idP, int CC_id, frame_t frame,
		  uint8_t CH_index, void *pdu, uint16_t len);

void ue_decode_p(module_id_t module_idP, int CC_id, frame_t frame,
		 uint8_t CH_index, void *pdu, uint16_t len);


void ue_send_sdu(module_id_t module_idP, uint8_t CC_id, frame_t frame,
		 sub_frame_t subframe, uint8_t * sdu, uint16_t sdu_len,
		 uint8_t CH_index);


#if defined(Rel10) || defined(Rel14)
/* \brief Called by PHY to transfer MCH transport block to ue MAC.
@param Mod_id Index of module instance
@param frame Frame index
@param sdu Pointer to transport block
@param sdu_len Length of transport block
@param eNB_index Index of attached eNB
@param sync_area the index of MBSFN sync area
*/
void ue_send_mch_sdu(module_id_t module_idP, uint8_t CC_id, frame_t frameP,
		     uint8_t * sdu, uint16_t sdu_len, uint8_t eNB_index,
		     uint8_t sync_area);

/*\brief Function to check if UE PHY needs to decode MCH for MAC.
@param Mod_id Index of protocol instance
@param frame Index of frame
@param subframe Index of subframe
@param eNB_index index of eNB for this MCH
@param[out] sync_area return the sync area
@param[out] mcch_active flag indicating whether this MCCH is active in this SF
*/
int ue_query_mch(uint8_t Mod_id, uint8_t CC_id, uint32_t frame,
		 sub_frame_t subframe, uint8_t eNB_index,
		 uint8_t * sync_area, uint8_t * mcch_active);

#endif

/* \brief Called by PHY to get sdu for PUSCH transmission.  It performs the following operations: Checks BSR for DCCH, DCCH1 and DTCH corresponding to previous values computed either in SR or BSR procedures.  It gets rlc status indications on DCCH,DCCH1 and DTCH and forms BSR elements and PHR in MAC header.  CRNTI element is not supported yet.  It computes transport block for up to 3 SDUs and generates header and forms the complete MAC SDU.
@param Mod_id Instance id of UE in machine
@param eNB_id Index of eNB that UE is attached to
@param rnti C_RNTI of UE
@param subframe subframe number
@returns 0 for no SR, 1 for SR
*/
void ue_get_sdu(module_id_t module_idP, int CC_id, frame_t frameP,
		sub_frame_t subframe, uint8_t eNB_index,
		uint8_t * ulsch_buffer, uint16_t buflen,
		uint8_t * access_mode);

/* \brief Function called by PHY to retrieve information to be transmitted using the RA procedure.  If the UE is not in PUSCH mode for a particular eNB index, this is assumed to be an Msg3 and MAC attempts to retrieves the CCCH message from RRC. If the UE is in PUSCH mode for a particular eNB index and PUCCH format 0 (Scheduling Request) is not activated, the MAC may use this resource for random-access to transmit a BSR along with the C-RNTI control element (see 5.1.4 from 36.321)
@param Mod_id Index of UE instance
@param Mod_id Component Carrier Index
@param New_Msg3 Flag to indicate this call is for a new Msg3
@param subframe Index of subframe for PRACH transmission (0 ... 9)
@returns A pointer to a PRACH_RESOURCES_t */
PRACH_RESOURCES_t *ue_get_rach(module_id_t module_idP, int CC_id,
			       frame_t frameP, uint8_t new_Msg3,
			       sub_frame_t subframe);

/* \brief Function called by PHY to process the received RAR.  It checks that the preamble matches what was sent by the eNB and provides the timing advance and t-CRNTI.
@param Mod_id Index of UE instance
@param CC_id Index to a component carrier
@param frame Frame index
@param ra_rnti RA_RNTI value
@param dlsch_buffer  Pointer to dlsch_buffer containing RAR PDU
@param t_crnti Pointer to PHY variable containing the T_CRNTI
@param preamble_index Preamble Index used by PHY to transmit the PRACH.  This should match the received RAR to trigger the rest of
random-access procedure
@param selected_rar_buffer the output buffer for storing the selected RAR header and RAR payload
@returns timing advance or 0xffff if preamble doesn't match
*/
uint16_t
ue_process_rar(const module_id_t module_idP,
	       const int CC_id,
	       const frame_t frameP,
	       const rnti_t ra_rnti,
	       uint8_t * const dlsch_buffer,
	       rnti_t * const t_crnti,
	       const uint8_t preamble_index,
	       uint8_t * selected_rar_buffer);


/* \brief Generate header for UL-SCH.  This function parses the desired control elements and sdus and generates the header as described
in 36-321 MAC layer specifications.  It returns the number of bytes used for the header to be used as an offset for the payload
in the ULSCH buffer.
@param mac_header Pointer to the first byte of the MAC header (UL-SCH buffer)
@param num_sdus Number of SDUs in the payload
@param short_padding Number of bytes for short padding (0,1,2)
@param sdu_lengths Pointer to array of SDU lengths
@param sdu_lcids Pointer to array of LCIDs (the order must be the same as the SDU length array)
@param power_headroom Pointer to power headroom command (NULL means not present in payload)
@param crnti Pointer to CRNTI command (NULL means not present in payload)
@param truncated_bsr Pointer to Truncated BSR command (NULL means not present in payload)
@param short_bsr Pointer to Short BSR command (NULL means not present in payload)
@param long_bsr Pointer to Long BSR command (NULL means not present in payload)
@param post_padding Number of bytes for padding at the end of MAC PDU
@returns Number of bytes used for header
*/
unsigned char generate_ulsch_header(uint8_t * mac_header,
				    uint8_t num_sdus,
				    uint8_t short_padding,
				    uint16_t * sdu_lengths,
				    uint8_t * sdu_lcids,
				    POWER_HEADROOM_CMD * power_headroom,
				    uint16_t * crnti,
				    BSR_SHORT * truncated_bsr,
				    BSR_SHORT * short_bsr,
				    BSR_LONG * long_bsr,
				    unsigned short post_padding);

/* \brief Parse header for UL-SCH.  This function parses the received UL-SCH header as described
in 36-321 MAC layer specifications.  It returns the number of bytes used for the header to be used as an offset for the payload
in the ULSCH buffer.
@param mac_header Pointer to the first byte of the MAC header (UL-SCH buffer)
@param num_ces Number of SDUs in the payload
@param num_sdu Number of SDUs in the payload
@param rx_ces Pointer to received CEs in the header
@param rx_lcids Pointer to array of LCIDs (the order must be the same as the SDU length array)
@param rx_lengths Pointer to array of SDU lengths
@returns Pointer to payload following header
*/
uint8_t *parse_ulsch_header(uint8_t * mac_header,
			    uint8_t * num_ce,
			    uint8_t * num_sdu,
			    uint8_t * rx_ces,
			    uint8_t * rx_lcids,
			    uint16_t * rx_lengths, uint16_t tx_lenght);

int to_prb(int);
int to_rbg(int);
int l2_init(LTE_DL_FRAME_PARMS * frame_parms, int eMBMS_active,
	    char *uecap_xer, uint8_t cba_group_active, uint8_t HO_active);
int mac_init(void);
int add_new_ue(module_id_t Mod_id, int CC_id, rnti_t rnti, int harq_pid
#ifdef Rel14
	       , uint8_t rach_resource_type
#endif
    );
int rrc_mac_remove_ue(module_id_t Mod_id, rnti_t rntiP);


int maxround(module_id_t Mod_id, uint16_t rnti, int frame,
	     sub_frame_t subframe, uint8_t ul_flag);
void swap_UEs(UE_list_t * listP, int nodeiP, int nodejP, int ul_flag);
int prev(UE_list_t * listP, int nodeP, int ul_flag);
void dump_ue_list(UE_list_t * listP, int ul_flag);
int UE_num_active_CC(UE_list_t * listP, int ue_idP);
int UE_PCCID(module_id_t mod_idP, int ue_idP);
rnti_t UE_RNTI(module_id_t mod_idP, int ue_idP);
uint8_t find_rb_table_index(uint8_t average_rbs);

<<<<<<< HEAD
#ifndef UE_EXPANSION
void ulsch_scheduler_pre_processor(module_id_t module_idP, int frameP, sub_frame_t subframeP, uint16_t *first_rb);
#else
void ulsch_scheduler_pre_processor(module_id_t module_idP, frame_t frameP, sub_frame_t subframeP, ULSCH_UE_SELECT ulsch_ue_select[MAX_NUM_CCs]);
void ulsch_scheduler_pre_ue_select(module_id_t module_idP,frame_t frameP,sub_frame_t subframeP,ULSCH_UE_SELECT ulsch_ue_select[MAX_NUM_CCs]);
#endif
void
set_ul_DAI(
  int module_idP,
  int UE_idP,
  int CC_idP,
  int frameP,
  int subframeP
); 
void store_ulsch_buffer(module_id_t module_idP, int frameP, sub_frame_t subframeP);
void sort_ue_ul (module_id_t module_idP,int frameP, sub_frame_t subframeP);
void assign_max_mcs_min_rb(module_id_t module_idP,int frameP, sub_frame_t subframeP,uint16_t *first_rb);
void adjust_bsr_info(int buffer_occupancy, uint16_t TBS, UE_TEMPLATE *UE_template);
=======

void ulsch_scheduler_pre_processor(module_id_t module_idP, int frameP,
				   sub_frame_t subframeP,
				   uint16_t * first_rb);
void store_ulsch_buffer(module_id_t module_idP, int frameP,
			sub_frame_t subframeP);
void sort_ue_ul(module_id_t module_idP, int frameP, sub_frame_t subframeP);
void assign_max_mcs_min_rb(module_id_t module_idP, int frameP,
			   sub_frame_t subframeP, uint16_t * first_rb);
void adjust_bsr_info(int buffer_occupancy, uint16_t TBS,
		     UE_TEMPLATE * UE_template);
>>>>>>> a2d16b34
int phy_stats_exist(module_id_t Mod_id, int rnti);

/*! \fn  UE_L2_state_t ue_scheduler(const module_id_t module_idP,const frame_t frameP, const sub_frame_t subframe, const lte_subframe_t direction,const uint8_t eNB_index)
   \brief UE scheduler where all the ue background tasks are done.  This function performs the following:  1) Trigger PDCP every 5ms 2) Call RRC for link status return to PHY3) Perform SR/BSR procedures for scheduling feedback 4) Perform PHR procedures.
\param[in] module_idP instance of the UE
\param[in] rxFrame the RX frame number
\param[in] rxSubframe the RX subframe number
\param[in] txFrame the TX frame number
\param[in] txSubframe the TX subframe number
\param[in] direction  subframe direction
\param[in] eNB_index  instance of eNB
@returns L2 state (CONNETION_OK or CONNECTION_LOST or PHY_RESYNCH)
*/
UE_L2_STATE_t ue_scheduler(const module_id_t module_idP,
			   const frame_t rxFrameP,
			   const sub_frame_t rxSubframe,
			   const frame_t txFrameP,
			   const sub_frame_t txSubframe,
			   const lte_subframe_t direction,
			   const uint8_t eNB_index, const int CC_id);

/*! \fn  int cba_access(module_id_t module_idP,frame_t frameP,sub_frame_t subframe, uint8_t eNB_index,uint16_t buflen);
\brief determine whether to use cba resource to transmit or not
\param[in] Mod_id instance of the UE
\param[in] frame the frame number
\param[in] subframe the subframe number
\param[in] eNB_index instance of eNB
\param[out] access(1) or postpone (0)
*/
int cba_access(module_id_t module_idP, frame_t frameP,
	       sub_frame_t subframe, uint8_t eNB_index, uint16_t buflen);

/*! \fn  BSR_SHORT *  get_bsr_short(module_id_t module_idP, uint8_t bsr_len)
\brief get short bsr level
\param[in] Mod_id instance of the UE
\param[in] bsr_len indicator for no, short, or long bsr
\param[out] bsr_s pointer to short bsr
*/
BSR_SHORT *get_bsr_short(module_id_t module_idP, uint8_t bsr_len);

/*! \fn  BSR_LONG * get_bsr_long(module_id_t module_idP, uint8_t bsr_len)
\brief get long bsr level
\param[in] Mod_id instance of the UE
\param[in] bsr_len indicator for no, short, or long bsr
\param[out] bsr_l pointer to long bsr
*/
BSR_LONG *get_bsr_long(module_id_t module_idP, uint8_t bsr_len);

/*! \fn  boolean_t update_bsr(module_id_t module_idP, frame_t frameP,sub_frame_t subframeP)
   \brief get the rlc stats and update the bsr level for each lcid
\param[in] Mod_id instance of the UE
\param[in] frame Frame index
*/
boolean_t update_bsr(module_id_t module_idP, frame_t frameP,
		     sub_frame_t subframeP, eNB_index_t eNB_index);

/*! \fn  locate_BsrIndexByBufferSize (int *table, int size, int value)
   \brief locate the BSR level in the table as defined in 36.321. This function requires that he values in table to be monotonic, either increasing or decreasing. The returned value is not less than 0, nor greater than n-1, where n is the size of table.
\param[in] *table Pointer to BSR table
\param[in] size Size of the table
\param[in] value Value of the buffer
\return the index in the BSR_LEVEL table
*/
uint8_t locate_BsrIndexByBufferSize(const uint32_t * table, int size,
				    int value);


/*! \fn  int get_sf_periodicBSRTimer(uint8_t periodicBSR_Timer)
   \brief get the number of subframe from the periodic BSR timer configured by the higher layers
\param[in] periodicBSR_Timer timer for periodic BSR
\return the number of subframe
*/
int get_sf_periodicBSRTimer(uint8_t bucketSize);

/*! \fn  int get_ms_bucketsizeduration(uint8_t bucketSize)
   \brief get the time in ms form the bucket size duration configured by the higher layer
\param[in]  bucketSize the bucket size duration
\return the time in ms
*/
int get_ms_bucketsizeduration(uint8_t bucketsizeduration);

/*! \fn  int get_sf_retxBSRTimer(uint8_t retxBSR_Timer)
   \brief get the number of subframe form the bucket size duration configured by the higher layer
\param[in]  retxBSR_Timer timer for regular BSR
\return the time in sf
*/
int get_sf_retxBSRTimer(uint8_t retxBSR_Timer);

/*! \fn  int get_sf_perioidicPHR_Timer(uint8_t perioidicPHR_Timer){
   \brief get the number of subframe form the periodic PHR timer configured by the higher layer
\param[in]  perioidicPHR_Timer timer for reguluar PHR
\return the time in sf
*/
int get_sf_perioidicPHR_Timer(uint8_t perioidicPHR_Timer);

/*! \fn  int get_sf_prohibitPHR_Timer(uint8_t prohibitPHR_Timer)
   \brief get the number of subframe form the prohibit PHR duration configured by the higher layer
\param[in]  prohibitPHR_Timer timer for  PHR
\return the time in sf
*/
int get_sf_prohibitPHR_Timer(uint8_t prohibitPHR_Timer);

/*! \fn  int get_db_dl_PathlossChange(uint8_t dl_PathlossChange)
   \brief get the db form the path loss change configured by the higher layer
\param[in]  dl_PathlossChange path loss for PHR
\return the pathloss in db
*/
int get_db_dl_PathlossChange(uint8_t dl_PathlossChange);

/*! \fn  uint8_t get_phr_mapping (module_id_t module_idP, int CC_id,uint8_t eNB_index)
   \brief get phr mapping as described in 36.313
\param[in]  Mod_id index of eNB
\param[in] CC_id Component Carrier Index
\return phr mapping
*/
uint8_t get_phr_mapping(module_id_t module_idP, int CC_id,
			uint8_t eNB_index);

/*! \fn  void update_phr (module_id_t module_idP)
   \brief update/reset the phr timers
\param[in]  Mod_id index of eNB
\param[in] CC_id Component carrier index
\return void
*/
void update_phr(module_id_t module_idP, int CC_id);

/*! \brief Function to indicate Msg3 transmission/retransmission which initiates/reset Contention Resolution Timer
\param[in] Mod_id Instance index of UE
\param[in] eNB_id Index of eNB
*/
void Msg3_tx(module_id_t module_idP, uint8_t CC_id, frame_t frameP,
	     uint8_t eNB_id);


/*! \brief Function to indicate the transmission of msg1/rach
\param[in] Mod_id Instance index of UE
\param[in] eNB_id Index of eNB
*/

void Msg1_tx(module_id_t module_idP, uint8_t CC_id, frame_t frameP,
	     uint8_t eNB_id);

void dl_phy_sync_success(module_id_t module_idP,
			 frame_t frameP,
			 unsigned char eNB_index, uint8_t first_sync);

int dump_eNB_l2_stats(char *buffer, int length);

double uniform_rngen(int min, int max);

/*
void add_common_dci(DCI_PDU *DCI_pdu,
                    void *pdu,
                    rnti_t rnti,
                    unsigned char dci_size_bytes,
                    unsigned char aggregation,
                    unsigned char dci_size_bits,
                    unsigned char dci_fmt,
                    uint8_t ra_flag);
*/

uint32_t allocate_prbs_sub(int nb_rb, int N_RB_DL, int N_RBG,
			   uint8_t * rballoc);

void update_ul_dci(module_id_t module_idP, uint8_t CC_id, rnti_t rnti,
		   uint8_t dai);

int get_bw_index(module_id_t module_id, uint8_t CC_id);

int get_min_rb_unit(module_id_t module_idP, uint8_t CC_id);

/* \brief Generate header for DL-SCH.  This function parses the desired control elements and sdus and generates the header as described
in 36-321 MAC layer specifications.  It returns the number of bytes used for the header to be used as an offset for the payload
in the DLSCH buffer.
@param mac_header Pointer to the first byte of the MAC header (DL-SCH buffer)
@param num_sdus Number of SDUs in the payload
@param sdu_lengths Pointer to array of SDU lengths
@param sdu_lcids Pointer to array of LCIDs (the order must be the same as the SDU length array)
@param drx_cmd dicontinous reception command
@param timing_advancd_cmd timing advanced command
@param ue_cont_res_id Pointer to contention resolution identifier (NULL means not present in payload)
@param short_padding Number of bytes for short padding (0,1,2)
@param post_padding number of bytes for padding at the end of MAC PDU
@returns Number of bytes used for header
*/
unsigned char generate_dlsch_header(unsigned char *mac_header,
				    unsigned char num_sdus,
				    unsigned short *sdu_lengths,
				    unsigned char *sdu_lcids,
				    unsigned char drx_cmd,
				    unsigned short timing_advance_cmd,
				    unsigned char *ue_cont_res_id,
				    unsigned char short_padding,
				    unsigned short post_padding);

/** \brief RRC eNB Configuration primitive for PHY/MAC.  Allows configuration of PHY/MAC resources based on System Information (SI), RRCConnectionSetup and RRCConnectionReconfiguration messages.
@param Mod_id Instance ID of eNB
@param CC_id Component Carrier of the eNB
@param mib Pointer to MIB

@param radioResourceConfigCommon Structure from SIB2 for common radio parameters (if NULL keep existing configuration)
@param physicalConfigDedicated Structure from RRCConnectionSetup or RRCConnectionReconfiguration for dedicated PHY parameters (if NULL keep existing configuration)
@param measObj Structure from RRCConnectionReconfiguration for UE measurement procedures
@param mac_MainConfig Structure from RRCConnectionSetup or RRCConnectionReconfiguration for dedicated MAC parameters (if NULL keep existing configuration)
@param logicalChannelIdentity Logical channel identity index of corresponding logical channel config
@param logicalChannelConfig Pointer to logical channel configuration
@param measGapConfig Measurement Gap configuration for MAC (if NULL keep existing configuration)
@param tdd_Config TDD Configuration from SIB1 (if NULL keep existing configuration)
@param mobilityControlInfo mobility control info received for Handover
@param SchedInfoList SI Scheduling information
@param MBMS_Flag indicates MBMS transmission
@param mbsfn_SubframeConfigList pointer to mbsfn subframe configuration list from SIB2
@param mbsfn_AreaInfoList pointer to MBSFN Area Info list from SIB13
@param pmch_InfoList pointer to PMCH_InfoList from MBSFNAreaConfiguration Message (MCCH Message)
@param sib1_ext_r13 SI Scheduling information for SI-BR UEs         
*/

int rrc_mac_config_req_eNB(module_id_t module_idP,
			   int CC_id,
			   int physCellId,
			   int p_eNB,
			   int Ncp,
			   int eutra_band, uint32_t dl_CarrierFreq,
#ifdef Rel14
			   int pbch_repetition,
#endif
			   rnti_t rntiP,
			   BCCH_BCH_Message_t * mib,
			   RadioResourceConfigCommonSIB_t *
			   radioResourceConfigCommon,
#ifdef Rel14
			   RadioResourceConfigCommonSIB_t *
			   radioResourceConfigCommon_BR,
#endif
			   struct PhysicalConfigDedicated
			   *physicalConfigDedicated,
#if defined(Rel10) || defined(Rel14)
			   SCellToAddMod_r10_t * sCellToAddMod_r10,
			   //struct PhysicalConfigDedicatedSCell_r10 *physicalConfigDedicatedSCell_r10,
#endif
			   MeasObjectToAddMod_t ** measObj,
			   MAC_MainConfig_t * mac_MainConfig,
			   long logicalChannelIdentity,
			   LogicalChannelConfig_t * logicalChannelConfig,
			   MeasGapConfig_t * measGapConfig,
			   TDD_Config_t * tdd_Config,
			   MobilityControlInfo_t * mobilityControlInfo,
			   SchedulingInfoList_t * schedulingInfoList,
			   uint32_t ul_CarrierFreq,
			   long *ul_Bandwidth,
			   AdditionalSpectrumEmission_t *
			   additionalSpectrumEmission,
			   struct MBSFN_SubframeConfigList
			   *mbsfn_SubframeConfigList
#if defined(Rel10) || defined(Rel14)
			   ,
			   uint8_t MBMS_Flag,
			   MBSFN_AreaInfoList_r9_t * mbsfn_AreaInfoList,
			   PMCH_InfoList_r9_t * pmch_InfoList
#endif
#ifdef Rel14
			   ,
			   SystemInformationBlockType1_v1310_IEs_t *
			   sib1_ext_r13
#endif
    );

/** \brief RRC eNB Configuration primitive for PHY/MAC.  Allows configuration of PHY/MAC resources based on System Information (SI), RRCConnectionSetup and RRCConnectionReconfiguration messages.
@param Mod_id Instance ID of ue
@param CC_id Component Carrier of the ue
@param eNB_id Index of eNB
@param radioResourceConfigCommon Structure from SIB2 for common radio parameters (if NULL keep existing configuration)
@param physcialConfigDedicated Structure from RRCConnectionSetup or RRCConnectionReconfiguration for dedicated PHY parameters (if NULL keep existing configuration)
@param measObj Structure from RRCConnectionReconfiguration for UE measurement procedures
@param mac_MainConfig Structure from RRCConnectionSetup or RRCConnectionReconfiguration for dedicated MAC parameters (if NULL keep existing configuration)
@param logicalChannelIdentity Logical channel identity index of corresponding logical channel config
@param logicalChannelConfig Pointer to logical channel configuration
@param measGapConfig Measurement Gap configuration for MAC (if NULL keep existing configuration)
@param tdd_Config TDD Configuration from SIB1 (if NULL keep existing configuration)
@param mobilityControlInfo mobility control info received for Handover
@param SIwindowsize SI Windowsize from SIB1 (if NULL keep existing configuration)
@param SIperiod SI Period from SIB1 (if NULL keep existing configuration)
@param MBMS_Flag indicates MBMS transmission
@param mbsfn_SubframeConfigList pointer to mbsfn subframe configuration list from SIB2
@param mbsfn_AreaInfoList pointer to MBSFN Area Info list from SIB13
@param pmch_InfoList pointer to PMCH_InfoList from MBSFNAreaConfiguration Message (MCCH Message)
*/
int rrc_mac_config_req_ue(module_id_t module_idP,
			  int CC_id,
			  uint8_t eNB_index,
			  RadioResourceConfigCommonSIB_t *
			  radioResourceConfigCommon,
			  struct PhysicalConfigDedicated
			  *physicalConfigDedicated,
#if defined(Rel10) || defined(Rel14)
			  SCellToAddMod_r10_t * sCellToAddMod_r10,
			  //struct PhysicalConfigDedicatedSCell_r10 *physicalConfigDedicatedSCell_r10,
#endif
			  MeasObjectToAddMod_t ** measObj,
			  MAC_MainConfig_t * mac_MainConfig,
			  long logicalChannelIdentity,
			  LogicalChannelConfig_t * logicalChannelConfig,
			  MeasGapConfig_t * measGapConfig,
			  TDD_Config_t * tdd_Config,
			  MobilityControlInfo_t * mobilityControlInfo,
			  uint8_t * SIwindowsize,
			  uint16_t * SIperiod,
			  ARFCN_ValueEUTRA_t * ul_CarrierFreq,
			  long *ul_Bandwidth,
			  AdditionalSpectrumEmission_t *
			  additionalSpectrumEmission,
			  struct MBSFN_SubframeConfigList
			  *mbsfn_SubframeConfigList
#if defined(Rel10) || defined(Rel14)
			  ,
			  uint8_t MBMS_Flag,
			  MBSFN_AreaInfoList_r9_t * mbsfn_AreaInfoList,
			  PMCH_InfoList_r9_t * pmch_InfoList
#endif
#ifdef CBA
			  ,
			  uint8_t num_active_cba_groups, uint16_t cba_rnti
#endif
    );

uint16_t getRIV(uint16_t N_RB_DL, uint16_t RBstart, uint16_t Lcrbs);

int get_subbandsize(uint8_t dl_bandwidth);


void get_Msg3allocret(COMMON_channels_t * cc,
		      sub_frame_t current_subframe,
		      frame_t current_frame,
		      frame_t * frame, sub_frame_t * subframe);

void get_Msg3alloc(COMMON_channels_t * cc,
		   sub_frame_t current_subframe,
		   frame_t current_frame,
		   frame_t * frame, sub_frame_t * subframe);

uint16_t mac_computeRIV(uint16_t N_RB_DL, uint16_t RBstart,
			uint16_t Lcrbs);

int get_phich_resource_times6(COMMON_channels_t * cc);

int to_rbg(int dl_Bandwidth);

int to_prb(int dl_Bandwidth);

uint8_t get_Msg3harqpid(COMMON_channels_t * cc,
			frame_t frame, sub_frame_t current_subframe);

uint32_t pdcchalloc2ulframe(COMMON_channels_t * ccP, uint32_t frame,
			    uint8_t n);

uint8_t pdcchalloc2ulsubframe(COMMON_channels_t * ccP, uint8_t n);

int is_UL_sf(COMMON_channels_t * ccP, sub_frame_t subframeP);

uint8_t getQm(uint8_t mcs);

uint8_t subframe2harqpid(COMMON_channels_t * cc, frame_t frame,
			 sub_frame_t subframe);

void get_srs_pos(COMMON_channels_t * cc, uint16_t isrs,
		 uint16_t * psrsPeriodicity, uint16_t * psrsOffset);

void get_csi_params(COMMON_channels_t * cc,
		    struct CQI_ReportPeriodic *cqi_PMI_ConfigIndex,
		    uint16_t * Npd, uint16_t * N_OFFSET_CQI, int *H);

uint8_t get_rel8_dl_cqi_pmi_size(UE_sched_ctrl * sched_ctl, int CC_idP,
				 COMMON_channels_t * cc, uint8_t tmode,
				 struct CQI_ReportPeriodic
				 *cqi_ReportPeriodic);

uint8_t get_dl_cqi_pmi_size_pusch(COMMON_channels_t * cc, uint8_t tmode,
				  uint8_t ri,
				  CQI_ReportModeAperiodic_t *
				  cqi_ReportModeAperiodic);
void extract_pucch_csi(module_id_t mod_idP, int CC_idP, int UE_id,
		       frame_t frameP, sub_frame_t subframeP,
		       uint8_t * pdu, uint8_t length);

void extract_pusch_csi(module_id_t mod_idP, int CC_idP, int UE_id,
		       frame_t frameP, sub_frame_t subframeP,
		       uint8_t * pdu, uint8_t length);

uint16_t fill_nfapi_tx_req(nfapi_tx_request_body_t * tx_req_body,
			   uint16_t absSF, uint16_t pdu_length,
			   uint16_t pdu_index, uint8_t * pdu);

void fill_nfapi_ulsch_config_request_rel8(nfapi_ul_config_request_pdu_t *
					  ul_config_pdu, uint8_t cqi_req,
					  COMMON_channels_t * cc,
					  struct PhysicalConfigDedicated
					  *physicalConfigDedicated,
					  uint8_t tmode, uint32_t handle,
					  uint16_t rnti,
					  uint8_t resource_block_start,
					  uint8_t
					  number_of_resource_blocks,
					  uint8_t mcs,
					  uint8_t cyclic_shift_2_for_drms,
					  uint8_t
					  frequency_hopping_enabled_flag,
					  uint8_t frequency_hopping_bits,
					  uint8_t new_data_indication,
					  uint8_t redundancy_version,
					  uint8_t harq_process_number,
					  uint8_t ul_tx_mode,
					  uint8_t current_tx_nb,
					  uint8_t n_srs, uint16_t size);

#ifdef Rel14
void fill_nfapi_ulsch_config_request_emtc(nfapi_ul_config_request_pdu_t *
					  ul_config_pdu, uint8_t ue_type,
					  uint16_t
					  total_number_of_repetitions,
					  uint16_t repetition_number,
					  uint16_t
					  initial_transmission_sf_io);
#endif

void program_dlsch_acknak(module_id_t module_idP, int CC_idP, int UE_idP,
			  frame_t frameP, sub_frame_t subframeP,
			  uint8_t cce_idx);

void fill_nfapi_dlsch_config(eNB_MAC_INST * eNB,
			     nfapi_dl_config_request_body_t * dl_req,
			     uint16_t length, uint16_t pdu_index,
			     uint16_t rnti,
			     uint8_t resource_allocation_type,
			     uint8_t
			     virtual_resource_block_assignment_flag,
			     uint16_t resource_block_coding,
			     uint8_t modulation,
			     uint8_t redundancy_version,
			     uint8_t transport_blocks,
			     uint8_t transport_block_to_codeword_swap_flag,
			     uint8_t transmission_scheme,
			     uint8_t number_of_layers,
			     uint8_t number_of_subbands,
			     //                      uint8_t codebook_index,
			     uint8_t ue_category_capacity,
			     uint8_t pa,
			     uint8_t delta_power_offset_index,
			     uint8_t ngap,
			     uint8_t nprb,
			     uint8_t transmission_mode,
			     uint8_t num_bf_prb_per_subband,
			     uint8_t num_bf_vector);

void fill_nfapi_harq_information(module_id_t module_idP,
				 int CC_idP,
				 uint16_t rntiP,
				 uint16_t absSFP,
				 nfapi_ul_config_harq_information *
				 harq_information, uint8_t cce_idxP);

void fill_nfapi_ulsch_harq_information(module_id_t module_idP,
				       int CC_idP,
				       uint16_t rntiP,
				       nfapi_ul_config_ulsch_harq_information
				       * harq_information);

uint16_t fill_nfapi_uci_acknak(module_id_t module_idP,
			       int CC_idP,
			       uint16_t rntiP,
			       uint16_t absSFP, uint8_t cce_idxP);

void fill_nfapi_dl_dci_1A(nfapi_dl_config_request_pdu_t * dl_config_pdu,
			  uint8_t aggregation_level,
			  uint16_t rnti,
			  uint8_t rnti_type,
			  uint8_t harq_process,
			  uint8_t tpc,
			  uint16_t resource_block_coding,
			  uint8_t mcs,
			  uint8_t ndi, uint8_t rv, uint8_t vrb_flag);

nfapi_ul_config_request_pdu_t *has_ul_grant(module_id_t module_idP,
					    int CC_idP, uint16_t subframeP,
					    uint16_t rnti);

uint8_t get_tmode(module_id_t module_idP, int CC_idP, int UE_idP);

uint8_t get_ul_req_index(module_id_t module_idP, int CC_idP,
			 sub_frame_t subframeP);

#ifdef Rel14
int get_numnarrowbandbits(long dl_Bandwidth);

int mpdcch_sf_condition(eNB_MAC_INST * eNB, int CC_id, frame_t frameP,
			sub_frame_t subframeP, int rmax,
			MPDCCH_TYPES_t mpdcch_type, int UE_id);

int get_numnarrowbands(long dl_Bandwidth);

int narrowband_to_first_rb(COMMON_channels_t * cc, int nb_index);

#endif

int l2_init_eNB(void);

void Msg1_transmitted(module_id_t module_idP, uint8_t CC_id,
		      frame_t frameP, uint8_t eNB_id);
void Msg3_transmitted(module_id_t module_idP, uint8_t CC_id,
		      frame_t frameP, uint8_t eNB_id);
uint32_t from_earfcn(int eutra_bandP, uint32_t dl_earfcn);
int32_t get_uldl_offset(int eutra_bandP);
int l2_init_ue(int eMBMS_active, char *uecap_xer, uint8_t cba_group_active,
	       uint8_t HO_active);

#endif
/** @}*/<|MERGE_RESOLUTION|>--- conflicted
+++ resolved
@@ -106,18 +106,11 @@
 @param subframe Subframe number on which to act
 @param sched_subframe Subframe number where PUSCH is transmitted (for DAI lookup)
 */
-<<<<<<< HEAD
 #ifndef UE_EXPANSION
 void schedule_ulsch_rnti(module_id_t module_idP, frame_t frameP, sub_frame_t subframe, unsigned char sched_subframe, uint16_t *first_rb);
 #else
 void schedule_ulsch_rnti(module_id_t module_idP, frame_t frameP, sub_frame_t subframe, unsigned char sched_subframe, ULSCH_UE_SELECT ulsch_ue_select[MAX_NUM_CCs]);
 #endif
-=======
-void schedule_ulsch_rnti(module_id_t module_idP, frame_t frameP,
-			 sub_frame_t subframe,
-			 unsigned char sched_subframe,
-			 uint16_t * first_rb);
->>>>>>> a2d16b34
 
 /** \brief Second stage of DLSCH scheduling, after schedule_SI, schedule_RA and schedule_dlsch have been called.  This routine first allocates random frequency assignments for SI and RA SDUs using distributed VRB allocations and adds the corresponding DCI SDU to the DCI buffer for PHY.  It then loops over the UE specific DCIs previously allocated and fills in the remaining DCI fields related to frequency allocation.  It assumes localized allocation of type 0 (DCI.rah=0).  The allocation is done for tranmission modes 1,2,4.
 @param Mod_id Instance of eNB
@@ -125,16 +118,11 @@
 @param subframe Index of subframe
 @param mbsfn_flag Indicates that this subframe is for MCH/MCCH
 */
-<<<<<<< HEAD
 #ifndef UE_EXPANSION
 void fill_DLSCH_dci(module_id_t module_idP,frame_t frameP,sub_frame_t subframe,int *mbsfn_flag);
 #else
 void fill_DLSCH_dci(module_id_t module_idP,frame_t frameP,sub_frame_t subframe,int *mbsfn_flag, DLSCH_UE_SELECT dlsch_ue_select[MAX_NUM_CCs]);
 #endif
-=======
-void fill_DLSCH_dci(module_id_t module_idP, frame_t frameP,
-		    sub_frame_t subframe, int *mbsfn_flag);
->>>>>>> a2d16b34
 
 /** \brief UE specific DLSCH scheduling. Retrieves next ue to be schduled from round-robin scheduler and gets the appropriate harq_pid for the subframe from PHY. If the process is active and requires a retransmission, it schedules the retransmission with the same PRB count and MCS as the first transmission. Otherwise it consults RLC for DCCH/DTCH SDUs (status with maximum number of available PRBS), builds the MAC header (timing advance sent by default) and copies
 @param Mod_id Instance ID of eNB
@@ -224,7 +212,6 @@
  */
 
 
-<<<<<<< HEAD
 void dlsch_scheduler_pre_processor (module_id_t module_idP,
                                     frame_t frameP,
                                     sub_frame_t subframe,
@@ -247,35 +234,6 @@
     uint16_t      nb_rbs_required_remaining[MAX_NUM_CCs][NUMBER_OF_UE_MAX],
     unsigned char rballoc_sub[MAX_NUM_CCs][N_RBG_MAX],
     unsigned char MIMO_mode_indicator[MAX_NUM_CCs][N_RBG_MAX]);
-=======
-void dlsch_scheduler_pre_processor(module_id_t module_idP,
-				   frame_t frameP,
-				   sub_frame_t subframe,
-				   int N_RBG[MAX_NUM_CCs],
-				   int *mbsfn_flag);
-
-
-void dlsch_scheduler_pre_processor_allocate(module_id_t Mod_id,
-					    int UE_id,
-					    uint8_t CC_id,
-					    int N_RBG,
-					    int transmission_mode,
-					    int min_rb_unit,
-					    uint8_t N_RB_DL,
-					    uint16_t
-					    nb_rbs_required[MAX_NUM_CCs]
-					    [NUMBER_OF_UE_MAX],
-					    uint16_t
-					    nb_rbs_required_remaining
-					    [MAX_NUM_CCs]
-					    [NUMBER_OF_UE_MAX],
-					    unsigned char
-					    rballoc_sub[MAX_NUM_CCs]
-					    [N_RBG_MAX],
-					    unsigned char
-					    MIMO_mode_indicator
-					    [MAX_NUM_CCs][N_RBG_MAX]);
->>>>>>> a2d16b34
 
 /* \brief Function to trigger the eNB scheduling procedure.  It is called by PHY at the beginning of each subframe, \f$n$\f
    and generates all DLSCH allocations for subframe \f$n\f$ and ULSCH allocations for subframe \f$n+k$\f. 
@@ -674,7 +632,6 @@
 rnti_t UE_RNTI(module_id_t mod_idP, int ue_idP);
 uint8_t find_rb_table_index(uint8_t average_rbs);
 
-<<<<<<< HEAD
 #ifndef UE_EXPANSION
 void ulsch_scheduler_pre_processor(module_id_t module_idP, int frameP, sub_frame_t subframeP, uint16_t *first_rb);
 #else
@@ -693,19 +650,6 @@
 void sort_ue_ul (module_id_t module_idP,int frameP, sub_frame_t subframeP);
 void assign_max_mcs_min_rb(module_id_t module_idP,int frameP, sub_frame_t subframeP,uint16_t *first_rb);
 void adjust_bsr_info(int buffer_occupancy, uint16_t TBS, UE_TEMPLATE *UE_template);
-=======
-
-void ulsch_scheduler_pre_processor(module_id_t module_idP, int frameP,
-				   sub_frame_t subframeP,
-				   uint16_t * first_rb);
-void store_ulsch_buffer(module_id_t module_idP, int frameP,
-			sub_frame_t subframeP);
-void sort_ue_ul(module_id_t module_idP, int frameP, sub_frame_t subframeP);
-void assign_max_mcs_min_rb(module_id_t module_idP, int frameP,
-			   sub_frame_t subframeP, uint16_t * first_rb);
-void adjust_bsr_info(int buffer_occupancy, uint16_t TBS,
-		     UE_TEMPLATE * UE_template);
->>>>>>> a2d16b34
 int phy_stats_exist(module_id_t Mod_id, int rnti);
 
 /*! \fn  UE_L2_state_t ue_scheduler(const module_id_t module_idP,const frame_t frameP, const sub_frame_t subframe, const lte_subframe_t direction,const uint8_t eNB_index)
