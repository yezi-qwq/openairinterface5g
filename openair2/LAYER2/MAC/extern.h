--- conflicted
+++ resolved
@@ -101,11 +101,6 @@
 extern DCI2_5MHz_2A_TDD_t DLSCH_alloc_pdu2;
 extern DCI1E_5MHz_2A_M10PRB_TDD_t DLSCH_alloc_pdu1E;
 
-<<<<<<< HEAD
 extern uint16_t reestablish_rnti_map[NUMBER_OF_UE_MAX][2];
 
-#endif //DEF_H
-
-=======
-#endif				//DEF_H
->>>>>>> a2d16b34
+#endif //DEF_H