/*
 * Licensed to the OpenAirInterface (OAI) Software Alliance under one or more
 * contributor license agreements.  See the NOTICE file distributed with
 * this work for additional information regarding copyright ownership.
 * The OpenAirInterface Software Alliance licenses this file to You under
 * the OAI Public License, Version 1.1  (the "License"); you may not use this file
 * except in compliance with the License.
 * You may obtain a copy of the License at
 *
 *      http://www.openairinterface.org/?page_id=698
 *
 * Unless required by applicable law or agreed to in writing, software
 * distributed under the License is distributed on an "AS IS" BASIS,
 * WITHOUT WARRANTIES OR CONDITIONS OF ANY KIND, either express or implied.
 * See the License for the specific language governing permissions and
 * limitations under the License.
 *-------------------------------------------------------------------------------
 * For more information about the OpenAirInterface (OAI) Software Alliance:
 *      contact@openairinterface.org
 */

/*! \file ra_procedures.c
 * \brief Routines for UE MAC-layer Random-access procedures (36.321) V8.6 2009-03
 * \author R. Knopp and Navid Nikaein
 * \date 2011
 * \version 0.1
 * \company Eurecom
 * \email: knopp@eurecom.fr navid.nikaein@eurecom.fr
 * \note
 * \warning
 */

#include "mac_extern.h"
#include "mac.h"
#include "mac_proto.h"
#include "common/utils/LOG/vcd_signal_dumper.h"
#include "PHY_INTERFACE/phy_interface_extern.h"
#include "SCHED_UE/sched_UE.h"
#include "COMMON/mac_rrc_primitives.h"
#include "RRC/LTE/rrc_extern.h"
#include "RRC/L2_INTERFACE/openair_rrc_L2_interface.h"
#include "common/utils/LOG/log.h"
#include "UTIL/OPT/opt.h"
#include "OCG.h"
#include "OCG_extern.h"
#include "SIMULATION/TOOLS/sim.h"	// for taus
#include "PHY/LTE_TRANSPORT/transport_common_proto.h"
#include "PHY/LTE_ESTIMATION/lte_estimation.h"

extern uint8_t  nfapi_mode;
extern UE_MODE_t get_ue_mode(uint8_t Mod_id,uint8_t CC_id,uint8_t eNB_index);

/// This routine implements Section 5.1.2 (UE Random Access Resource Selection) from 36.321
void
get_prach_resources(module_id_t module_idP,
		    int CC_id,
		    uint8_t eNB_index,
		    uint8_t t_id,
		    uint8_t first_Msg3,
		    RACH_ConfigDedicated_t * rach_ConfigDedicated)
{
    uint8_t Msg3_size = UE_mac_inst[module_idP].RA_Msg3_size;
    PRACH_RESOURCES_t *prach_resources =
	&UE_mac_inst[module_idP].RA_prach_resources;
    RACH_ConfigCommon_t *rach_ConfigCommon = NULL;
    uint8_t noGroupB = 0;
    uint8_t f_id = 0, num_prach = 0;
    int numberOfRA_Preambles;
    int messageSizeGroupA;
    int sizeOfRA_PreamblesGroupA;
    int messagePowerOffsetGroupB;
    int PLThreshold;

    AssertFatal(CC_id == 0,
		"Transmission on secondary CCs is not supported yet\n");
    AssertFatal(UE_mac_inst[module_idP].radioResourceConfigCommon != NULL,
		"[UE %d] FATAL  radioResourceConfigCommon is NULL !!!\n",
		module_idP);

    rach_ConfigCommon =
	&UE_mac_inst[module_idP].radioResourceConfigCommon->
	rach_ConfigCommon;
    numberOfRA_Preambles =
	(1 + rach_ConfigCommon->preambleInfo.numberOfRA_Preambles) << 2;

    if (rach_ConfigDedicated) {	// This is for network controlled Mobility, later
	if (rach_ConfigDedicated->ra_PRACH_MaskIndex != 0) {
	    prach_resources->ra_PreambleIndex =
		rach_ConfigDedicated->ra_PreambleIndex;
	    prach_resources->ra_RACH_MaskIndex =
		rach_ConfigDedicated->ra_PRACH_MaskIndex;
	    return;
	}
    }

    /* TODO: gcc warns if this variable is not always set, let's put -1 for no more warning */
    messageSizeGroupA = -1;

    if (!rach_ConfigCommon->preambleInfo.preamblesGroupAConfig) {
	noGroupB = 1;
    } else {
	sizeOfRA_PreamblesGroupA =
	    (rach_ConfigCommon->preambleInfo.
	     preamblesGroupAConfig->sizeOfRA_PreamblesGroupA + 1) << 2;
	switch (rach_ConfigCommon->preambleInfo.
		preamblesGroupAConfig->messageSizeGroupA) {
	case 0:
	    messageSizeGroupA = 56;
	    break;
	case 1:
	    messageSizeGroupA = 144;
	    break;
	case 2:
	    messageSizeGroupA = 208;
	    break;
	case 3:
	    messageSizeGroupA = 256;
	    break;
	}

	/* TODO: what value to use as default? */
	messagePowerOffsetGroupB = -9999;
	switch (rach_ConfigCommon->preambleInfo.
		preamblesGroupAConfig->messagePowerOffsetGroupB) {
	case 0:
	    messagePowerOffsetGroupB = -9999;
	    break;
	case 1:
	    messagePowerOffsetGroupB = 0;
	    break;
	case 2:
	    messagePowerOffsetGroupB = 5;
	    break;
	case 3:
	    messagePowerOffsetGroupB = 8;
	    break;
	case 4:
	    messagePowerOffsetGroupB = 10;
	    break;
	case 5:
	    messagePowerOffsetGroupB = 12;
	    break;
	case 6:
	    messagePowerOffsetGroupB = 15;
	    break;
	case 7:
	    messagePowerOffsetGroupB = 18;
	    break;
	}

	PLThreshold =
	    0 - get_DELTA_PREAMBLE(module_idP,
				   CC_id) -
	    get_Po_NOMINAL_PUSCH(module_idP,
				 CC_id) - messagePowerOffsetGroupB;
	// Note Pcmax is set to 0 here, we have to fix this

	if (sizeOfRA_PreamblesGroupA == numberOfRA_Preambles) {
	    noGroupB = 1;
	}
    }

    if (first_Msg3 == 1) {
	if (noGroupB == 1) {
	    // use Group A procedure
	    UE_mac_inst[module_idP].RA_prach_resources.ra_PreambleIndex =
		(taus()) % numberOfRA_Preambles;
	    UE_mac_inst[module_idP].RA_prach_resources.ra_RACH_MaskIndex =
		0;
	    UE_mac_inst[module_idP].RA_usedGroupA = 1;
	} else if ((Msg3_size < messageSizeGroupA) ||
		   (get_PL(module_idP, 0, eNB_index) > PLThreshold)) {
	    // use Group A procedure
	    UE_mac_inst[module_idP].RA_prach_resources.ra_PreambleIndex =
		(taus()) % sizeOfRA_PreamblesGroupA;
	    UE_mac_inst[module_idP].RA_prach_resources.ra_RACH_MaskIndex =
		0;
	    UE_mac_inst[module_idP].RA_usedGroupA = 1;
	} else {		// use Group B
	    UE_mac_inst[module_idP].RA_prach_resources.ra_PreambleIndex =
		sizeOfRA_PreamblesGroupA +
		(taus()) % (numberOfRA_Preambles -
			    sizeOfRA_PreamblesGroupA);
	    UE_mac_inst[module_idP].RA_prach_resources.ra_RACH_MaskIndex =
		0;
	    UE_mac_inst[module_idP].RA_usedGroupA = 0;
	}

	UE_mac_inst[module_idP].
	    RA_prach_resources.ra_PREAMBLE_RECEIVED_TARGET_POWER =
	    get_Po_NOMINAL_PUSCH(module_idP, CC_id);
    } else {			// Msg3 is being retransmitted
	if (UE_mac_inst[module_idP].RA_usedGroupA == 1) {
	    if (rach_ConfigCommon->preambleInfo.preamblesGroupAConfig) {
		UE_mac_inst[module_idP].RA_prach_resources.
		    ra_PreambleIndex =
		    (taus()) %
		    rach_ConfigCommon->preambleInfo.
		    preamblesGroupAConfig->sizeOfRA_PreamblesGroupA;
	    } else {
		UE_mac_inst[module_idP].RA_prach_resources.
		    ra_PreambleIndex = (taus()) & 0x3f;
	    }

	    UE_mac_inst[module_idP].RA_prach_resources.ra_RACH_MaskIndex =
		0;
	} else {
	    // FIXME rach_ConfigCommon->preambleInfo.preamblesGroupAConfig may be zero
	    UE_mac_inst[module_idP].RA_prach_resources.ra_PreambleIndex =
		rach_ConfigCommon->preambleInfo.
		preamblesGroupAConfig->sizeOfRA_PreamblesGroupA +
		(taus()) %
		(rach_ConfigCommon->preambleInfo.numberOfRA_Preambles -
		 rach_ConfigCommon->preambleInfo.
		 preamblesGroupAConfig->sizeOfRA_PreamblesGroupA);
	    UE_mac_inst[module_idP].RA_prach_resources.ra_RACH_MaskIndex =
		0;
	}
    }

    // choose random PRACH resource in TDD
    if (UE_mac_inst[module_idP].tdd_Config) {
	num_prach = get_num_prach_tdd(module_idP);

	if ((num_prach > 0) && (num_prach < 6)) {
	    UE_mac_inst[module_idP].RA_prach_resources.ra_TDD_map_index =
		(taus() % num_prach);
	}

	f_id = get_fid_prach_tdd(module_idP,
				 UE_mac_inst
				 [module_idP].RA_prach_resources.
				 ra_TDD_map_index);
    }
    // choose RA-RNTI
    UE_mac_inst[module_idP].RA_prach_resources.ra_RNTI =
	1 + t_id + 10 * f_id;
}

void
Msg1_transmitted(module_id_t module_idP, uint8_t CC_id,
		 frame_t frameP, uint8_t eNB_id)
{

    AssertFatal(CC_id == 0,
		"Transmission on secondary CCs is not supported yet\n");
    // start contention resolution timer
    UE_mac_inst[module_idP].RA_attempt_number++;

    if (opt_enabled) {
	trace_pdu(0, NULL, 0, module_idP, 0,
		  UE_mac_inst[module_idP].RA_prach_resources.
		  ra_PreambleIndex, UE_mac_inst[module_idP].txFrame,
		  UE_mac_inst[module_idP].txSubframe, 0,
		  UE_mac_inst[module_idP].RA_attempt_number);
	LOG_D(OPT,
	      "[UE %d][RAPROC] TX MSG1 Frame %d trace pdu for rnti %x  with size %d\n",
	      module_idP, frameP, 1, UE_mac_inst[module_idP].RA_Msg3_size);
    }

}


void
Msg3_transmitted(module_id_t module_idP, uint8_t CC_id,
		 frame_t frameP, uint8_t eNB_id)
{

    AssertFatal(CC_id == 0,
		"Transmission on secondary CCs is not supported yet\n");

    // start contention resolution timer
    LOG_D(MAC,
	  "[UE %d][RAPROC] Frame %d : Msg3_tx: Setting contention resolution timer\n",
	  module_idP, frameP);
    UE_mac_inst[module_idP].RA_contention_resolution_cnt = 0;
    UE_mac_inst[module_idP].RA_contention_resolution_timer_active = 1;

    if (opt_enabled) {		// msg3
	trace_pdu(0, &UE_mac_inst[module_idP].CCCH_pdu.payload[0],
		  UE_mac_inst[module_idP].RA_Msg3_size, module_idP, 3,
		  UE_mac_inst[module_idP].crnti,
		  UE_mac_inst[module_idP].txFrame,
		  UE_mac_inst[module_idP].txSubframe, 0, 0);
	LOG_D(OPT,
	      "[UE %d][RAPROC] MSG3 Frame %d trace pdu Preamble %d   with size %d\n",
	      module_idP, frameP, UE_mac_inst[module_idP].crnti
	      /*UE_mac_inst[module_idP].RA_prach_resources.ra_PreambleIndex */
	      , UE_mac_inst[module_idP].RA_Msg3_size);
    }

}


PRACH_RESOURCES_t *ue_get_rach(module_id_t module_idP, int CC_id,
			       frame_t frameP, uint8_t eNB_indexP,
			       sub_frame_t subframeP)
{

    uint8_t Size = 0;
    UE_MODE_t UE_mode;
    // Modification for phy_stub_ue operation
    if(nfapi_mode == 3) { // phy_stub_ue mode
        UE_mode = UE_mac_inst[module_idP].UE_mode[0];
        LOG_D(MAC, "ue_get_rach , UE_mode: %d", UE_mode);
    }
    else { // Full stack mode
        UE_mode = get_ue_mode(module_idP,0,eNB_indexP);
    }


    uint8_t lcid = CCCH;
    uint16_t Size16;
    struct RACH_ConfigCommon *rach_ConfigCommon =
	(struct RACH_ConfigCommon *) NULL;
    int32_t frame_diff = 0;
    uint8_t dcch_header_len = 0;
    uint16_t sdu_lengths;
    uint8_t ulsch_buff[MAX_ULSCH_PAYLOAD_BYTES];

    AssertFatal(CC_id == 0,
		"Transmission on secondary CCs is not supported yet\n");

    if (UE_mode == PRACH) {
        LOG_D(MAC, "ue_get_rach 3, RA_active value: %d", UE_mac_inst[module_idP].RA_active);
	if (UE_mac_inst[module_idP].radioResourceConfigCommon) {
	    rach_ConfigCommon =
		&UE_mac_inst[module_idP].
		radioResourceConfigCommon->rach_ConfigCommon;
	} else {
	    return (NULL);
	}

	if (UE_mac_inst[module_idP].RA_active == 0) {
	    LOG_I(MAC, "RA not active\n");
	    // check if RRC is ready to initiate the RA procedure
	    Size = mac_rrc_data_req_ue(module_idP,
				    CC_id,
				    frameP,
				    CCCH, 1,
				    &UE_mac_inst[module_idP].
				    CCCH_pdu.payload[sizeof
						     (SCH_SUBHEADER_SHORT)
						     + 1], eNB_indexP,
				    0);
	    Size16 = (uint16_t) Size;

	    //  LOG_D(MAC,"[UE %d] Frame %d: Requested RRCConnectionRequest, got %d bytes\n",module_idP,frameP,Size);
	    LOG_I(RRC,
		  "[MSC_MSG][FRAME %05d][RRC_UE][MOD %02d][][--- MAC_DATA_REQ (RRCConnectionRequest eNB %d) --->][MAC_UE][MOD %02d][]\n",
		  frameP, module_idP, eNB_indexP, module_idP);
	    LOG_I(MAC,
		  "[UE %d] Frame %d: Requested RRCConnectionRequest, got %d bytes\n",
		  module_idP, frameP, Size);

	    if (Size > 0) {
		UE_mac_inst[module_idP].RA_active = 1;
		UE_mac_inst[module_idP].RA_PREAMBLE_TRANSMISSION_COUNTER =
		    1;
		UE_mac_inst[module_idP].RA_Msg3_size =
		    Size + sizeof(SCH_SUBHEADER_SHORT) +
		    sizeof(SCH_SUBHEADER_SHORT);
		UE_mac_inst[module_idP].RA_prachMaskIndex = 0;
		UE_mac_inst[module_idP].RA_prach_resources.Msg3 =
		    UE_mac_inst[module_idP].CCCH_pdu.payload;
		UE_mac_inst[module_idP].RA_backoff_cnt = 0;	// add the backoff condition here if we have it from a previous RA reponse which failed (i.e. backoff indicator)

		AssertFatal(rach_ConfigCommon != NULL,
			    "[UE %d] FATAL Frame %d: rach_ConfigCommon is NULL !!!\n",
			    module_idP, frameP);
		UE_mac_inst[module_idP].RA_window_cnt =
		    2 +
		    rach_ConfigCommon->ra_SupervisionInfo.
		    ra_ResponseWindowSize;

		if (UE_mac_inst[module_idP].RA_window_cnt == 9) {
		    UE_mac_inst[module_idP].RA_window_cnt = 10;	// Note: 9 subframe window doesn't exist, after 8 is 10!
		}

		UE_mac_inst[module_idP].RA_tx_frame = frameP;
		UE_mac_inst[module_idP].RA_tx_subframe = subframeP;
		UE_mac_inst[module_idP].RA_backoff_frame = frameP;
		UE_mac_inst[module_idP].RA_backoff_subframe = subframeP;
		// Fill in preamble and PRACH resource
		get_prach_resources(module_idP, CC_id, eNB_indexP,
				    subframeP, 1, NULL);

		generate_ulsch_header((uint8_t *) & UE_mac_inst[module_idP].CCCH_pdu.payload[0],	// mac header
				      1,	// num sdus
				      0,	// short pading
				      &Size16,	// sdu length
				      &lcid,	// sdu lcid
				      NULL,	// power headroom
				      NULL,	// crnti
				      NULL,	// truncated bsr
				      NULL,	// short bsr
				      NULL,	// long_bsr
				      1);	//post_padding
		return (&UE_mac_inst[module_idP].RA_prach_resources);

	    } else if (UE_mac_inst[module_idP].
		       scheduling_info.BSR_bytes[UE_mac_inst[module_idP].
						 scheduling_info.LCGID
						 [DCCH]] > 0) {
		// This is for triggering a transmission on DCCH using PRACH (during handover, or sending SR for example)
		dcch_header_len = 2 + 2;	/// SHORT Subheader + C-RNTI control element
                LOG_USEDINLOG_VAR(mac_rlc_status_resp_t,rlc_status)=mac_rlc_status_ind(module_idP,
				       UE_mac_inst[module_idP].crnti,
				       eNB_indexP, frameP, subframeP,
				       ENB_FLAG_NO, MBMS_FLAG_NO, DCCH, 6
#if (RRC_VERSION >= MAKE_VERSION(14, 0, 0))
               ,0, 0
#endif
               );
<<<<<<< HEAD

=======
>>>>>>> a9cf09ec

		if (UE_mac_inst[module_idP].crnti_before_ho)
		    LOG_D(MAC,
			  "[UE %d] Frame %d : UL-DCCH -> ULSCH, HO RRCConnectionReconfigurationComplete (%x, %x), RRC message has %d bytes to send throug PRACH (mac header len %d)\n",
			  module_idP, frameP,
			  UE_mac_inst[module_idP].crnti,
			  UE_mac_inst[module_idP].crnti_before_ho,
			  rlc_status.bytes_in_buffer, dcch_header_len);
		else
		    LOG_D(MAC,
			  "[UE %d] Frame %d : UL-DCCH -> ULSCH, RRC message has %d bytes to send through PRACH(mac header len %d)\n",
			  module_idP, frameP, rlc_status.bytes_in_buffer,
			  dcch_header_len);

<<<<<<< HEAD
		sdu_lengths[0] = mac_rlc_data_req(module_idP, UE_mac_inst[module_idP].crnti, eNB_indexP, frameP, ENB_FLAG_NO, MBMS_FLAG_NO, DCCH, 6,	//not used
=======
		sdu_lengths = mac_rlc_data_req(module_idP, UE_mac_inst[module_idP].crnti, eNB_indexP, frameP, ENB_FLAG_NO, MBMS_FLAG_NO, DCCH, 6,	//not used
>>>>>>> a9cf09ec
						  (char *) &ulsch_buff[0]
#if (RRC_VERSION >= MAKE_VERSION(14, 0, 0))
						  ,0,
						  0
#endif
                                     );

<<<<<<< HEAD
=======
                if(sdu_lengths > 0)
		   LOG_D(MAC, "[UE %d] TX Got %d bytes for DCCH\n",
		         module_idP, sdu_lengths);
                else
                  LOG_E(MAC, "[UE %d] TX DCCH error\n",
                         module_idP );
>>>>>>> a9cf09ec

		update_bsr(module_idP, frameP, subframeP, eNB_indexP);
		UE_mac_inst[module_idP].
		    scheduling_info.BSR[UE_mac_inst[module_idP].
					scheduling_info.LCGID[DCCH]] =
		    locate_BsrIndexByBufferSize(BSR_TABLE, BSR_TABLE_SIZE,
						UE_mac_inst
						[module_idP].scheduling_info.BSR_bytes
						[UE_mac_inst
						 [module_idP].scheduling_info.LCGID
						 [DCCH]]);

		//TO DO: fill BSR infos in UL TBS

		//header_len +=2;
		UE_mac_inst[module_idP].RA_active = 1;
		UE_mac_inst[module_idP].RA_PREAMBLE_TRANSMISSION_COUNTER =
		    1;
		UE_mac_inst[module_idP].RA_Msg3_size =
		    Size + dcch_header_len;
		UE_mac_inst[module_idP].RA_prachMaskIndex = 0;
		UE_mac_inst[module_idP].RA_prach_resources.Msg3 =
		    ulsch_buff;
		UE_mac_inst[module_idP].RA_backoff_cnt = 0;	// add the backoff condition here if we have it from a previous RA reponse which failed (i.e. backoff indicator)

		AssertFatal(rach_ConfigCommon != NULL,
			    "[UE %d] FATAL Frame %d: rach_ConfigCommon is NULL !!!\n",
			    module_idP, frameP);
		UE_mac_inst[module_idP].RA_window_cnt =
		    2 +
		    rach_ConfigCommon->ra_SupervisionInfo.
		    ra_ResponseWindowSize;

		if (UE_mac_inst[module_idP].RA_window_cnt == 9) {
		    UE_mac_inst[module_idP].RA_window_cnt = 10;	// Note: 9 subframe window doesn't exist, after 8 is 10!
		}


		UE_mac_inst[module_idP].RA_tx_frame = frameP;
		UE_mac_inst[module_idP].RA_tx_subframe = subframeP;
		UE_mac_inst[module_idP].RA_backoff_frame = frameP;
		UE_mac_inst[module_idP].RA_backoff_subframe = subframeP;
		// Fill in preamble and PRACH resource
		get_prach_resources(module_idP, CC_id, eNB_indexP,
				    subframeP, 1, NULL);
		generate_ulsch_header((uint8_t *) ulsch_buff,	// mac header
				      1,	// num sdus
				      0,	// short pading
				      &Size16,	// sdu length
				      &lcid,	// sdu lcid
				      NULL,	// power headroom
				      &UE_mac_inst[module_idP].crnti,	// crnti
				      NULL,	// truncated bsr
				      NULL,	// short bsr
				      NULL,	// long_bsr
				      0);	//post_padding

		return (&UE_mac_inst[module_idP].RA_prach_resources);
	    }
	} else {		// RACH is active
	    LOG_D(MAC,
		  "[MAC][UE %d][RAPROC] frameP %d, subframe %d: RA Active, window cnt %d (RA_tx_frame %d, RA_tx_subframe %d)\n",
		  module_idP, frameP, subframeP,
		  UE_mac_inst[module_idP].RA_window_cnt,
		  UE_mac_inst[module_idP].RA_tx_frame,
		  UE_mac_inst[module_idP].RA_tx_subframe);

	    // compute backoff parameters
	    if (UE_mac_inst[module_idP].RA_backoff_cnt > 0) {
		frame_diff =
		    (sframe_t) frameP -
		    UE_mac_inst[module_idP].RA_backoff_frame;

		if (frame_diff < 0) {
		    frame_diff = -frame_diff;
		}

		UE_mac_inst[module_idP].RA_backoff_cnt -=
		    ((10 * frame_diff) +
		     (subframeP -
		      UE_mac_inst[module_idP].RA_backoff_subframe));

		UE_mac_inst[module_idP].RA_backoff_frame = frameP;
		UE_mac_inst[module_idP].RA_backoff_subframe = subframeP;
	    }
	    // compute RA window parameters
	    if (UE_mac_inst[module_idP].RA_window_cnt > 0) {
		frame_diff =
		    (frame_t) frameP - UE_mac_inst[module_idP].RA_tx_frame;

		if (frame_diff < 0) {
		    frame_diff = -frame_diff;
		}

		UE_mac_inst[module_idP].RA_window_cnt -=
		    ((10 * frame_diff) +
		     (subframeP - UE_mac_inst[module_idP].RA_tx_subframe));
		LOG_D(MAC,
		      "[MAC][UE %d][RAPROC] frameP %d, subframe %d: RA Active, adjusted window cnt %d\n",
		      module_idP, frameP, subframeP,
		      UE_mac_inst[module_idP].RA_window_cnt);
	    }

	    if ((UE_mac_inst[module_idP].RA_window_cnt <= 0) &&
		(UE_mac_inst[module_idP].RA_backoff_cnt <= 0)) {

		UE_mac_inst[module_idP].RA_tx_frame = frameP;
		UE_mac_inst[module_idP].RA_tx_subframe = subframeP;
		UE_mac_inst[module_idP].RA_PREAMBLE_TRANSMISSION_COUNTER++;
		UE_mac_inst[module_idP].RA_prach_resources.ra_PREAMBLE_RECEIVED_TARGET_POWER += (rach_ConfigCommon->powerRampingParameters.powerRampingStep << 1);	// 2dB increments in ASN.1 definition
		int preambleTransMax = -1;
		switch (rach_ConfigCommon->ra_SupervisionInfo.
			preambleTransMax) {
		case PreambleTransMax_n3:
		    preambleTransMax = 3;
		    break;
		case PreambleTransMax_n4:
		    preambleTransMax = 4;
		    break;
		case PreambleTransMax_n5:
		    preambleTransMax = 5;
		    break;
		case PreambleTransMax_n6:
		    preambleTransMax = 6;
		    break;
		case PreambleTransMax_n7:
		    preambleTransMax = 7;
		    break;
		case PreambleTransMax_n8:
		    preambleTransMax = 8;
		    break;
		case PreambleTransMax_n10:
		    preambleTransMax = 10;
		    break;
		case PreambleTransMax_n20:
		    preambleTransMax = 20;
		    break;
		case PreambleTransMax_n50:
		    preambleTransMax = 50;
		    break;
		case PreambleTransMax_n100:
		    preambleTransMax = 100;
		    break;
		case PreambleTransMax_n200:
		    preambleTransMax = 200;
		    break;
		}

		if (UE_mac_inst[module_idP].
		    RA_PREAMBLE_TRANSMISSION_COUNTER == preambleTransMax) {
		    LOG_D(MAC,
			  "[UE %d] Frame %d: Maximum number of RACH attempts (%d)\n",
			  module_idP, frameP, preambleTransMax);
		    // send message to RRC
		    UE_mac_inst[module_idP].
			RA_PREAMBLE_TRANSMISSION_COUNTER = 1;
		    UE_mac_inst[module_idP].
			RA_prach_resources.ra_PREAMBLE_RECEIVED_TARGET_POWER
			= get_Po_NOMINAL_PUSCH(module_idP, CC_id);
		}

		UE_mac_inst[module_idP].RA_window_cnt =
		    2 +
		    rach_ConfigCommon->ra_SupervisionInfo.
		    ra_ResponseWindowSize;
		UE_mac_inst[module_idP].RA_backoff_cnt = 0;

		// Fill in preamble and PRACH resource
		get_prach_resources(module_idP, CC_id, eNB_indexP,
				    subframeP, 0, NULL);
		return (&UE_mac_inst[module_idP].RA_prach_resources);
	    }
	}
    } else if (UE_mode == PUSCH) {
	LOG_D(MAC,
	      "[UE %d] FATAL: Should not have checked for RACH in PUSCH yet ...",
	      module_idP);
	AssertFatal(1 == 0, "");
    }

    return (NULL);
}<|MERGE_RESOLUTION|>--- conflicted
+++ resolved
@@ -412,10 +412,6 @@
                ,0, 0
 #endif
                );
-<<<<<<< HEAD
-
-=======
->>>>>>> a9cf09ec
 
 		if (UE_mac_inst[module_idP].crnti_before_ho)
 		    LOG_D(MAC,
@@ -430,11 +426,7 @@
 			  module_idP, frameP, rlc_status.bytes_in_buffer,
 			  dcch_header_len);
 
-<<<<<<< HEAD
-		sdu_lengths[0] = mac_rlc_data_req(module_idP, UE_mac_inst[module_idP].crnti, eNB_indexP, frameP, ENB_FLAG_NO, MBMS_FLAG_NO, DCCH, 6,	//not used
-=======
 		sdu_lengths = mac_rlc_data_req(module_idP, UE_mac_inst[module_idP].crnti, eNB_indexP, frameP, ENB_FLAG_NO, MBMS_FLAG_NO, DCCH, 6,	//not used
->>>>>>> a9cf09ec
 						  (char *) &ulsch_buff[0]
 #if (RRC_VERSION >= MAKE_VERSION(14, 0, 0))
 						  ,0,
@@ -442,15 +434,12 @@
 #endif
                                      );
 
-<<<<<<< HEAD
-=======
                 if(sdu_lengths > 0)
 		   LOG_D(MAC, "[UE %d] TX Got %d bytes for DCCH\n",
 		         module_idP, sdu_lengths);
                 else
                   LOG_E(MAC, "[UE %d] TX DCCH error\n",
                          module_idP );
->>>>>>> a9cf09ec
 
 		update_bsr(module_idP, frameP, subframeP, eNB_indexP);
 		UE_mac_inst[module_idP].
