/*
 * Licensed to the OpenAirInterface (OAI) Software Alliance under one or more
 * contributor license agreements.  See the NOTICE file distributed with
 * this work for additional information regarding copyright ownership.
 * The OpenAirInterface Software Alliance licenses this file to You under
 * the OAI Public License, Version 1.1  (the "License"); you may not use this file
 * except in compliance with the License.
 * You may obtain a copy of the License at
 *
 *      http://www.openairinterface.org/?page_id=698
 *
 * Unless required by applicable law or agreed to in writing, software
 * distributed under the License is distributed on an "AS IS" BASIS,
 * WITHOUT WARRANTIES OR CONDITIONS OF ANY KIND, either express or implied.
 * See the License for the specific language governing permissions and
 * limitations under the License.
 *-------------------------------------------------------------------------------
 * For more information about the OpenAirInterface (OAI) Software Alliance:
 *      contact@openairinterface.org
 */

/*! \file eNB_scheduler_mch.c
 * \brief procedures related to eNB for the MCH transport channel
 * \author  Navid Nikaein and Raymond Knopp
 * \date 2012 - 2014
 * \email: navid.nikaein@eurecom.fr
 * \version 1.0
 * @ingroup _mac

 */


#include "LAYER2/MAC/mac.h"
#include "LAYER2/MAC/mac_proto.h"
#include "LAYER2/MAC/mac_extern.h"
#include "common/utils/LOG/log.h"
#include "nfapi/oai_integration/vendor_ext.h"
#include "common/utils/LOG/vcd_signal_dumper.h"
#include "UTIL/OPT/opt.h"
#include "OCG.h"
#include "OCG_extern.h"
#include "PHY/LTE_TRANSPORT/transport_common_proto.h"

#include "RRC/LTE/rrc_extern.h"
#include "RRC/L2_INTERFACE/openair_rrc_L2_interface.h"

//#include "LAYER2/MAC/pre_processor.c"
#include "pdcp.h"
#include "assertions.h"

#if defined(ENABLE_ITTI)
  #include "intertask_interface.h"
#endif

#include "SIMULATION/TOOLS/sim.h" // for taus

#define ENABLE_MAC_PAYLOAD_DEBUG
#define DEBUG_eNB_SCHEDULER 1
#include "common/ran_context.h"

extern RAN_CONTEXT_t RC;


int8_t get_mbsfn_sf_alloction(module_id_t module_idP, uint8_t CC_id, uint8_t mbsfn_sync_area) {
  // currently there is one-to-one mapping between sf allocation pattern and sync area
  if (mbsfn_sync_area >= MAX_MBSFN_AREA) {
    LOG_W(MAC,
          "[eNB %d] CC_id %d MBSFN synchronization area %d out of range\n ",
          module_idP, CC_id, mbsfn_sync_area);
    return -1;
  } else if (RC.mac[module_idP]->
             common_channels[CC_id].mbsfn_SubframeConfig[mbsfn_sync_area]
             != NULL) {
    return mbsfn_sync_area;
  } else {
    LOG_W(MAC,
          "[eNB %d] CC_id %d MBSFN Subframe Config pattern %d not found \n ",
          module_idP, CC_id, mbsfn_sync_area);
    return -1;
  }
}

<<<<<<< HEAD

int schedule_MBMS(module_id_t module_idP, uint8_t CC_id, frame_t frameP, sub_frame_t subframeP) {
  int mcch_flag = 0, mtch_flag = 0, msi_flag = 0;
  int mbsfn_period = 0; // 1<<(RC.mac[module_idP]->mbsfn_SubframeConfig[0]->radioframeAllocationPeriod);
  int mcch_period = 0;  //32<<(RC.mac[module_idP]->mbsfn_AreaInfo[0]->mcch_Config_r9.mcch_RepetitionPeriod_r9);
  int mch_scheduling_period =
    8 << (RC.mac[module_idP]->common_channels[CC_id].
          pmch_Config[0]->mch_SchedulingPeriod_r9);
  unsigned char mcch_sdu_length;
  unsigned char header_len_mcch = 0, header_len_msi =
                                    0, header_len_mtch = 0, header_len_mtch_temp =
                                          0, header_len_mcch_temp = 0, header_len_msi_temp = 0;
  int ii = 0, msi_pos = 0;
  int mcch_mcs = -1;
  uint16_t TBS, j = -1, padding = 0, post_padding = 0;
  mac_rlc_status_resp_t rlc_status;
  int num_mtch;
  int msi_length, i, k;
  unsigned char sdu_lcids[11], num_sdus = 0, offset = 0;
  uint16_t sdu_lengths[11], sdu_length_total = 0;
  unsigned char mch_buffer[MAX_DLSCH_PAYLOAD_BYTES];  // check the max value, this is for dlsch only
  COMMON_channels_t *cc = &RC.mac[module_idP]->common_channels[CC_id];
  cc->MCH_pdu.Pdu_size = 0;

  for (i = 0; i < cc->num_active_mbsfn_area; i++) {
    // assume, that there is always a mapping
    if ((j = get_mbsfn_sf_alloction(module_idP, CC_id, i)) == -1) {
      return 0;
    }
=======
static uint32_t bytes_in_buffer=0;
static uint8_t msi_pmch_stop=0;
//static uint8_t msi_active=0;
//static uint8_t msi_pmch_stop2=0;
uint16_t mbms_rab_id = 2047;
static uint8_t msi_sfs=0;


//MSI_ELEMENT * ptr =NULL;


int
schedule_MBMS_NFAPI(module_id_t module_idP, uint8_t CC_id, frame_t frameP,
	      sub_frame_t subframeP)
{

    nfapi_dl_config_request_body_t *dl_req;
    //nfapi_dl_config_request_pdu_t *dl_config_pdu;
    
    int mcch_flag = 0, mtch_flag = 0, msi_flag = 0;
    int mbsfn_period = 0;	// 1<<(RC.mac[module_idP]->mbsfn_SubframeConfig[0]->radioframeAllocationPeriod);
    int mcch_period = 0;	//32<<(RC.mac[module_idP]->mbsfn_AreaInfo[0]->mcch_Config_r9.mcch_RepetitionPeriod_r9);
    if(RC.mac[module_idP]->common_channels[CC_id].
              pmch_Config[0] == NULL )

	return 0;

   		


    int mch_scheduling_period =
	8 << (RC.mac[module_idP]->common_channels[CC_id].
	      pmch_Config[0]->mch_SchedulingPeriod_r9);
    unsigned char mcch_sdu_length;
    unsigned char header_len_mcch = 0, header_len_msi =
	0, header_len_mtch = 0, header_len_mtch_temp =
	0, header_len_mcch_temp = 0, header_len_msi_temp = 0;
    int ii = 0, msi_pos = 0;
    int mcch_mcs = -1;
    uint16_t TBS, j = -1, padding = 0, post_padding = 0;
    mac_rlc_status_resp_t rlc_status;
    int num_mtch;
    int msi_length, i, k;
    //uint8_t l =0;
    unsigned char sdu_lcids[11], num_sdus = 0, offset = 0;
    uint16_t sdu_lengths[11], sdu_length_total = 0;
    unsigned char mch_buffer[MAX_DLSCH_PAYLOAD_BYTES];	// check the max value, this is for dlsch only

    COMMON_channels_t *cc = &RC.mac[module_idP]->common_channels[CC_id];

    cc->MCH_pdu.Pdu_size = 0;
>>>>>>> c256932f

    for (i = 0; i < cc->num_active_mbsfn_area; i++) {
	// assume, that there is always a mapping
	if ((j = get_mbsfn_sf_alloction(module_idP, CC_id, i)) == -1) {
	    return 0;
	}

	mbsfn_period =
	    1 << (cc->mbsfn_SubframeConfig[j]->radioframeAllocationPeriod);
	mcch_period =
	    32 << (cc->mbsfn_AreaInfo[i]->
		   mcch_Config_r9.mcch_RepetitionPeriod_r9);
	msi_pos = 0;
	ii = 0;
	LOG_D(MAC,
	      "[eNB %d] CC_id %d Frame %d subframeP %d : Checking MBSFN Sync Area %d/%d with SF allocation %d/%d for MCCH and MTCH (mbsfn period %d, mcch period %d)\n",
	      module_idP, CC_id, frameP, subframeP, i,
	      cc->num_active_mbsfn_area, j, cc->num_sf_allocation_pattern,
	      mbsfn_period, mcch_period);


	switch (cc->mbsfn_AreaInfo[i]->mcch_Config_r9.signallingMCS_r9) {
	case 0:
	    mcch_mcs = 2;
	    break;

	case 1:
	    mcch_mcs = 7;
	    break;

	case 2:
	    mcch_mcs = 13;
	    break;

	case 3:
	    mcch_mcs = 19;
	    break;
	}

	// 1st: Check the MBSFN subframes from SIB2 info (SF allocation pattern i, max 8 non-overlapping patterns exist)
	if (frameP % mbsfn_period == cc->mbsfn_SubframeConfig[j]->radioframeAllocationOffset) {	// MBSFN frameP
	    if (cc->mbsfn_SubframeConfig[j]->subframeAllocation.present == LTE_MBSFN_SubframeConfig__subframeAllocation_PR_oneFrame) {	// one-frameP format

		//  Find the first subframeP in this MCH to transmit MSI
		if (frameP % mch_scheduling_period ==
		    cc->mbsfn_SubframeConfig[j]->
		    radioframeAllocationOffset) {
		    while (ii == 0) {
			ii = cc->
			    mbsfn_SubframeConfig[j]->subframeAllocation.
			    choice.oneFrame.buf[0] & (0x80 >> msi_pos);
			msi_pos++;
		    }

		    LOG_D(MAC,
			  "[eNB %d] CC_id %d Frame %d subframeP %d : sync area %d sf allocation pattern %d sf alloc %x msi pos is %d \n",
			  module_idP, CC_id, frameP, subframeP, i, j,
			  cc->mbsfn_SubframeConfig[j]->
			  subframeAllocation.choice.oneFrame.buf[0],
			  msi_pos);
		}
		// Check if the subframeP is for MSI, MCCH or MTCHs and Set the correspoding flag to 1
		switch (subframeP) {
		case 1:
		    if (cc->tdd_Config == NULL) {
			if ((cc->
			     mbsfn_SubframeConfig[j]->subframeAllocation.
			     choice.oneFrame.buf[0] & MBSFN_FDD_SF1) ==
			    MBSFN_FDD_SF1) {
			    if (msi_pos == 1) {
				msi_flag = 1;
			    }

			    if ((frameP % mcch_period ==
				 cc->mbsfn_AreaInfo[i]->
				 mcch_Config_r9.mcch_Offset_r9)
				&&
				((cc->mbsfn_AreaInfo[i]->
				  mcch_Config_r9.sf_AllocInfo_r9.
				  buf[0] & MBSFN_FDD_SF1) ==
				 MBSFN_FDD_SF1)) {
				mcch_flag = 1;
			    }

			    mtch_flag = 1;
			}
		    }

		    break;

		case 2:
		    if (cc->tdd_Config == NULL) {
			if ((cc->
			     mbsfn_SubframeConfig[j]->subframeAllocation.
			     choice.oneFrame.buf[0] & MBSFN_FDD_SF2) ==
			    MBSFN_FDD_SF2) {
			    if (msi_pos == 2) {
				msi_flag = 1;
			    }

			    if ((frameP % mcch_period ==
				 cc->mbsfn_AreaInfo[i]->
				 mcch_Config_r9.mcch_Offset_r9)
				&&
				((cc->mbsfn_AreaInfo[i]->
				  mcch_Config_r9.sf_AllocInfo_r9.
				  buf[0] & MBSFN_FDD_SF2) ==
				 MBSFN_FDD_SF2)) {
				mcch_flag = 1;
			    }

			    mtch_flag = 1;
			}
		    }

		    break;

		case 3:
		    if (cc->tdd_Config != NULL) {	// TDD
			if ((cc->
			     mbsfn_SubframeConfig[j]->subframeAllocation.
			     choice.oneFrame.buf[0] & MBSFN_TDD_SF3) ==
			    MBSFN_TDD_SF3) {
			    if (msi_pos == 1) {
				msi_flag = 1;
			    }

			    if ((frameP % mcch_period ==
				 cc->mbsfn_AreaInfo[i]->
				 mcch_Config_r9.mcch_Offset_r9)
				&&
				((cc->mbsfn_AreaInfo[i]->
				  mcch_Config_r9.sf_AllocInfo_r9.
				  buf[0] & MBSFN_TDD_SF3) ==
				 MBSFN_TDD_SF3)) {
				mcch_flag = 1;
			    }

			    mtch_flag = 1;
			}
		    } else {	// FDD
			if ((cc->
			     mbsfn_SubframeConfig[j]->subframeAllocation.
			     choice.oneFrame.buf[0] & MBSFN_FDD_SF3) ==
			    MBSFN_FDD_SF3) {
			    if (msi_pos == 3) {
				msi_flag = 1;
			    }

			    if ((frameP % mcch_period ==
				 cc->mbsfn_AreaInfo[i]->
				 mcch_Config_r9.mcch_Offset_r9)
				&&
				((cc->mbsfn_AreaInfo[i]->
				  mcch_Config_r9.sf_AllocInfo_r9.
				  buf[0] & MBSFN_FDD_SF3) ==
				 MBSFN_FDD_SF3)) {
				mcch_flag = 1;
			    }

			    mtch_flag = 1;
			}
		    }

		    break;

		case 4:
		    if (cc->tdd_Config != NULL) {
			if ((cc->
			     mbsfn_SubframeConfig[j]->subframeAllocation.
			     choice.oneFrame.buf[0] & MBSFN_TDD_SF4) ==
			    MBSFN_TDD_SF4) {
			    if (msi_pos == 2) {
				msi_flag = 1;
			    }

			    if ((frameP % mcch_period ==
				 cc->mbsfn_AreaInfo[i]->
				 mcch_Config_r9.mcch_Offset_r9)
				&&
				((cc->mbsfn_AreaInfo[i]->
				  mcch_Config_r9.sf_AllocInfo_r9.
				  buf[0] & MBSFN_TDD_SF4) ==
				 MBSFN_TDD_SF4)) {
				mcch_flag = 1;
			    }

			    mtch_flag = 1;
			}
		    }

		    break;

		case 6:
		    if (cc->tdd_Config == NULL) {
			if ((cc->
			     mbsfn_SubframeConfig[j]->subframeAllocation.
			     choice.oneFrame.buf[0] & MBSFN_FDD_SF6) ==
			    MBSFN_FDD_SF6) {
			    if (msi_pos == 4) {
				msi_flag = 1;
			    }

			    if ((frameP % mcch_period ==
				 cc->mbsfn_AreaInfo[i]->
				 mcch_Config_r9.mcch_Offset_r9)
				&&
				((cc->mbsfn_AreaInfo[i]->
				  mcch_Config_r9.sf_AllocInfo_r9.
				  buf[0] & MBSFN_FDD_SF6) ==
				 MBSFN_FDD_SF6)) {
				mcch_flag = 1;
			    }

			    mtch_flag = 1;
			}
		    }

		    break;

		case 7:
		    if (cc->tdd_Config != NULL) {	// TDD
			if ((cc->
			     mbsfn_SubframeConfig[j]->subframeAllocation.
			     choice.oneFrame.buf[0] & MBSFN_TDD_SF7) ==
			    MBSFN_TDD_SF7) {
			    if (msi_pos == 3) {
				msi_flag = 1;
			    }

			    if ((frameP % mcch_period ==
				 cc->mbsfn_AreaInfo[i]->
				 mcch_Config_r9.mcch_Offset_r9)
				&&
				((cc->mbsfn_AreaInfo[i]->
				  mcch_Config_r9.sf_AllocInfo_r9.
				  buf[0] & MBSFN_TDD_SF7) ==
				 MBSFN_TDD_SF7)) {
				mcch_flag = 1;
			    }

			    mtch_flag = 1;
			}
		    } else {	// FDD
			if ((cc->
			     mbsfn_SubframeConfig[j]->subframeAllocation.
			     choice.oneFrame.buf[0] & MBSFN_FDD_SF7) ==
			    MBSFN_FDD_SF7) {
			    if (msi_pos == 5) {
				msi_flag = 1;
			    }

			    if ((frameP % mcch_period ==
				 cc->mbsfn_AreaInfo[i]->
				 mcch_Config_r9.mcch_Offset_r9)
				&&
				((cc->mbsfn_AreaInfo[i]->
				  mcch_Config_r9.sf_AllocInfo_r9.
				  buf[0] & MBSFN_FDD_SF7) ==
				 MBSFN_FDD_SF7)) {
				mcch_flag = 1;
			    }

			    mtch_flag = 1;
			}
		    }

		    break;

		case 8:
		    if (cc->tdd_Config != NULL) {	//TDD
			if ((cc->
			     mbsfn_SubframeConfig[j]->subframeAllocation.
			     choice.oneFrame.buf[0] & MBSFN_TDD_SF8) ==
			    MBSFN_TDD_SF8) {
			    if (msi_pos == 4) {
				msi_flag = 1;
			    }

			    if ((frameP % mcch_period ==
				 cc->mbsfn_AreaInfo[i]->
				 mcch_Config_r9.mcch_Offset_r9)
				&&
				((cc->mbsfn_AreaInfo[i]->
				  mcch_Config_r9.sf_AllocInfo_r9.
				  buf[0] & MBSFN_TDD_SF8) ==
				 MBSFN_TDD_SF8)) {
				mcch_flag = 1;
			    }

			    mtch_flag = 1;
			}
		    } else {	// FDD
			if ((cc->
			     mbsfn_SubframeConfig[j]->subframeAllocation.
			     choice.oneFrame.buf[0] & MBSFN_FDD_SF8) ==
			    MBSFN_FDD_SF8) {
			    if (msi_pos == 6) {
				msi_flag = 1;
			    }

			    if ((frameP % mcch_period ==
				 cc->mbsfn_AreaInfo[i]->
				 mcch_Config_r9.mcch_Offset_r9)
				&&
				((cc->mbsfn_AreaInfo[i]->
				  mcch_Config_r9.sf_AllocInfo_r9.
				  buf[0] & MBSFN_FDD_SF8) ==
				 MBSFN_FDD_SF8)) {
				mcch_flag = 1;
			    }

			    mtch_flag = 1;
			}
		    }

		    break;

		case 9:
		    if (cc->tdd_Config != NULL) {
			if ((cc->
			     mbsfn_SubframeConfig[j]->subframeAllocation.
			     choice.oneFrame.buf[0] & MBSFN_TDD_SF9) ==
			    MBSFN_TDD_SF9) {
			    if (msi_pos == 5) {
				msi_flag = 1;
			    }

			    if ((frameP % mcch_period ==
				 cc->mbsfn_AreaInfo[i]->
				 mcch_Config_r9.mcch_Offset_r9)
				&&
				((cc->mbsfn_AreaInfo[i]->
				  mcch_Config_r9.sf_AllocInfo_r9.
				  buf[0] & MBSFN_TDD_SF9) ==
				 MBSFN_TDD_SF9)) {
				mcch_flag = 1;
			    }

			    mtch_flag = 1;
			}
		    }

		    break;
		}		// end switch

		// sf allocation is non-overlapping
		if ((msi_flag == 1) || (mcch_flag == 1)
		    || (mtch_flag == 1)) {
		    LOG_D(MAC,
			  "[eNB %d] CC_id %d Frame %d Subframe %d: sync area %d SF alloc %d: msi flag %d, mcch flag %d, mtch flag %d\n",
			  module_idP, CC_id, frameP, subframeP, i, j,
			  msi_flag, mcch_flag, mtch_flag);
		    break;
		}
	    } else {		// four-frameP format
	    }
	}
    }				// end of for loop

    cc->msi_active = 0;
    cc->mcch_active = 0;
    cc->mtch_active = 0;

    // Calculate the mcs
    if ((msi_flag == 1) || (mcch_flag == 1)) {
	cc->MCH_pdu.mcs = mcch_mcs;
    } else if (mtch_flag == 1) {	// only MTCH in this subframeP
	cc->MCH_pdu.mcs = cc->pmch_Config[0]->dataMCS_r9;
    }


     uint8_t num_sf_alloc=0;
    for( int iii=0; iii < 6; iii++)
       num_sf_alloc += ( 0x39 & (0x80>>iii)) == (0x80 >> iii);
    num_sf_alloc = 1;

    // 2nd: Create MSI, get MCCH from RRC and MTCHs from RLC

    // there is MSI (MCH Scheduling Info)
    if (msi_flag == 1) {
	// Create MSI here
	uint16_t msi_control_element[29], *msi_ptr;

	msi_ptr = &msi_control_element[0];
	//((MSI_ELEMENT *) msi_ptr)->lcid = MCCH_LCHANID;	//MCCH

	//if (mcch_flag == 1) {
	//    ((MSI_ELEMENT *) msi_ptr)->stop_sf_MSB = 0;
	//    ((MSI_ELEMENT *) msi_ptr)->stop_sf_LSB = 0;
	//} else {		// no mcch for this MSP
	//    ((MSI_ELEMENT *) msi_ptr)->stop_sf_MSB = 0x7;	// stop value is 2047
	//    ((MSI_ELEMENT *) msi_ptr)->stop_sf_LSB = 0xff;
	//}

	//msi_ptr += sizeof(MSI_ELEMENT);

	//Header for MTCHs
	num_mtch = cc->mbms_SessionList[0]->list.count;

    	TBS =
	get_TBS_DL(cc->MCH_pdu.mcs, to_prb(cc->mib->message.dl_Bandwidth));
	//l=0;

	for (k = 0; k < num_mtch; k++) {	// loop for all session in this MCH (MCH[0]) at this moment

	    ((MSI_ELEMENT *) msi_ptr)->lcid = cc->mbms_SessionList[0]->list.array[k]->logicalChannelIdentity_r9;	//mtch_lcid;

	    if( msi_sfs != 0 )
	    	msi_pmch_stop = msi_sfs-1;
	    else 
		msi_pmch_stop = msi_sfs;

	    if( msi_pmch_stop > cc->pmch_Config[0]->sf_AllocEnd_r9)
		   LOG_W(MAC,"e-MBMS Buffer Overflow\n"); 

	    if(msi_pmch_stop>=num_sf_alloc /*&& msi_pmch_stop <=cc->pmch_Config[0]->sf_AllocEnd_r9*/)  {
	        ((MSI_ELEMENT *) msi_ptr)->stop_sf_MSB = 0;	// last subframeP of this mtch (only one mtch now) & stop_sf limited to 256
	    	//((MSI_ELEMENT *) msi_ptr)->stop_sf_LSB = msi_pmch_stop;
	    	((MSI_ELEMENT *) msi_ptr)->stop_sf_LSB = (msi_pmch_stop <=cc->pmch_Config[0]->sf_AllocEnd_r9 ? msi_pmch_stop: cc->pmch_Config[0]->sf_AllocEnd_r9);
		msi_pmch_stop = (msi_pmch_stop <=cc->pmch_Config[0]->sf_AllocEnd_r9 ? msi_pmch_stop: cc->pmch_Config[0]->sf_AllocEnd_r9);
	    }else{
	    	((MSI_ELEMENT *) msi_ptr)->stop_sf_MSB = 0x7;	// last subframeP of this mtch (only one mtch now)
	    	((MSI_ELEMENT *) msi_ptr)->stop_sf_LSB = 0xFF; 
		msi_pmch_stop=0;
	    }

	   
	   
	    msi_ptr += sizeof(MSI_ELEMENT);
	}

	msi_length = msi_ptr - msi_control_element;

	if (msi_length < 128) {
	    header_len_msi = 2;
	} else {
	    header_len_msi = 3;
	}

	LOG_D(MAC,
	      "[eNB %d] CC_id %d Frame %d : MSI->MCH, length of MSI is %d bytes TBS %d, bytes in buffer %d stop_sf_LSB %d msi_sfs %d cc->pmch_Config[0]->sf_AllocEnd_r9 %ld\n",
	      module_idP, CC_id, frameP, msi_length,TBS, bytes_in_buffer,msi_pmch_stop,msi_sfs,cc->pmch_Config[0]->sf_AllocEnd_r9);
	    
	msi_sfs = 0;

	//LOG_D(MAC,"Scheduler: MSI is transmitted in this subframeP \n" );

	//   LOG_D(MAC,"Scheduler: MSI length is %d bytes\n",msi_length);
	// Store MSI data to mch_buffer[0]
	memcpy((char *) &mch_buffer[sdu_length_total],
	       msi_control_element, msi_length);

	sdu_lcids[num_sdus] = MCH_SCHDL_INFO;
	sdu_lengths[num_sdus] = msi_length;
	sdu_length_total += sdu_lengths[num_sdus];
	LOG_D(MAC, "[eNB %d] CC_id %d Create %d bytes for MSI\n",
	      module_idP, CC_id, sdu_lengths[num_sdus]);
	num_sdus++;
	cc->msi_active = 1;
    }
    // there is MCCH
    if (mcch_flag == 1) {
	LOG_D(MAC,
	      "[eNB %d] CC_id %d Frame %d Subframe %d: Schedule MCCH MESSAGE (area %d, sfAlloc %d)\n",
	      module_idP, CC_id, frameP, subframeP, i, j);

	mcch_sdu_length = mac_rrc_data_req(module_idP, CC_id, frameP, MCCH, 0xFFFC, 1, &cc->MCCH_pdu.payload[0], 
					   i);	// this is the mbsfn sync area index

        mcch_sdu_length+=1; //RLC ?

	if (mcch_sdu_length > 0) {
	    LOG_D(MAC,
		  "[eNB %d] CC_id %d Frame %d subframeP %d : MCCH->MCH, Received %d bytes from RRC \n",
		  module_idP, CC_id, frameP, subframeP, mcch_sdu_length);

	    header_len_mcch = 2;

	    if (cc->tdd_Config != NULL) {
		LOG_D(MAC,
		      "[eNB %d] CC_id %d Frame %d subframeP %d: Scheduling MCCH->MCH (TDD) for MCCH message %d bytes (mcs %d )\n",
		      module_idP, CC_id, frameP, subframeP,
		      mcch_sdu_length, mcch_mcs);
	    } else {
		LOG_D(MAC,
		      "[eNB %d] CC_id %d Frame %d subframeP %d: Scheduling MCCH->MCH (FDD) for MCCH message %d bytes (mcs %d)\n",
		      module_idP, CC_id, frameP, subframeP,
		      mcch_sdu_length, mcch_mcs);
	    }

	    cc->mcch_active = 1;

	    memcpy((char *) &mch_buffer[sdu_length_total]+1,
		   &cc->MCCH_pdu.payload[0], mcch_sdu_length);
	    sdu_lcids[num_sdus] = MCCH_LCHANID;
	    sdu_lengths[num_sdus] = mcch_sdu_length;

	    if (sdu_lengths[num_sdus] > 128) {
		header_len_mcch = 3;
	    }

	    sdu_length_total += sdu_lengths[num_sdus];
	    LOG_D(MAC,
		  "[eNB %d] CC_id %d Got %d bytes for MCCH from RRC \n",
		  module_idP, CC_id, sdu_lengths[num_sdus]);
	    num_sdus++;
	}
    }

    TBS =
	get_TBS_DL(/*cc->pmch_Config[0]->dataMCS_r9*/cc->MCH_pdu.mcs, to_prb(cc->mib->message.dl_Bandwidth));
#if (LTE_RRC_VERSION >= MAKE_VERSION(10, 0, 0))
    // do not let mcch and mtch multiplexing when relaying is active
    // for sync area 1, so not transmit data
    //if ((i == 0) && ((RC.mac[module_idP]->MBMS_flag != multicast_relay) || (RC.mac[module_idP]->mcch_active==0))) {
#endif

    // there is MTCHs, loop if there are more than 1
    if (mtch_flag == 1 ) {
	// Calculate TBS
	/* if ((msi_flag==1) || (mcch_flag==1)) {
	   TBS = mac_xface->get_TBS(mcch_mcs, mac_xface->frame_parms->N_RB_DL);
	   }
	   else { // only MTCH in this subframeP
	   TBS = mac_xface->get_TBS(RC.mac[module_idP]->pmch_Config[0]->dataMCS_r9, mac_xface->frame_parms->N_RB_DL);
	   }

	   // get MTCH data from RLC (like for DTCH)
	   LOG_D(MAC,"[eNB %d] CC_id %d Frame %d subframe %d: Schedule MTCH (area %d, sfAlloc %d)\n",Mod_id,CC_id,frame,subframe,i,j);

	   header_len_mtch = 3;
	   LOG_D(MAC,"[eNB %d], CC_id %d, Frame %d, MTCH->MCH, Checking RLC status (rab %d, tbs %d, len %d)\n",
	   Mod_id,CC_id,frame,MTCH,TBS,
	   TBS-header_len_mcch-header_len_msi-sdu_length_total-header_len_mtch);

	   rlc_status = mac_rlc_status_ind(Mod_id,frame,1,RLC_MBMS_YES,MTCH+ (maxDRB + 3) * MAX_MOBILES_PER_RG,
	   TBS-header_len_mcch-header_len_msi-sdu_length_total-header_len_mtch);
	   printf("frame %d, subframe %d,  rlc_status.bytes_in_buffer is %d\n",frame,subframe, rlc_status.bytes_in_buffer);

	 */

	// get MTCH data from RLC (like for DTCH)
	LOG_D(MAC,
	      "[eNB %d] CC_id %d Frame %d subframeP %d: Schedule MTCH (area %d, sfAlloc %d)\n",
	      module_idP, CC_id, frameP, subframeP, i, j);

	header_len_mtch = 3;
	LOG_D(MAC,
	      "[eNB %d], CC_id %d, Frame %d, MTCH->MCH, Checking RLC status (rab %d, tbs %d, len %d)\n",
	      module_idP, CC_id, frameP, MTCH, TBS,
	      TBS - header_len_mcch - header_len_msi - sdu_length_total -
	      header_len_mtch);

	mbms_rab_id = cc->mbms_SessionList[0]->list.array[0]->logicalChannelIdentity_r9;

	rlc_status =
	    mac_rlc_status_ind(module_idP, 0, frameP, subframeP,
			       module_idP, ENB_FLAG_YES, MBMS_FLAG_YES,
				cc->mbms_SessionList[0]->list.array[0]->logicalChannelIdentity_r9,
			       //MTCH,
			       TBS - header_len_mcch - header_len_msi -
			       sdu_length_total - header_len_mtch
#if (LTE_RRC_VERSION >= MAKE_VERSION(14, 0, 0))
                                    ,0, 0
#endif
                                    );
	bytes_in_buffer = rlc_status.bytes_in_buffer;


	msi_sfs = rlc_status.bytes_in_buffer/TBS+(rlc_status.bytes_in_buffer%TBS?1:0);

	LOG_D(MAC,
	      "e-MBMS log channel %u frameP %d, subframeP %d,  rlc_status.bytes_in_buffer is %d TBS %d pmch_stop %d msi_sfs %d\n",
	      MTCH, frameP, subframeP, rlc_status.bytes_in_buffer,TBS,msi_pmch_stop,msi_sfs);

	if (rlc_status.bytes_in_buffer > 0 ||  msi_pmch_stop > 0  /*msi_pmch_stop>=num_sf_alloc*/ ) {
	    //if(rlc_status.bytes_in_buffer > 0){
	    LOG_I(MAC,
		  "[eNB %d][MBMS USER-PLANE], CC_id %d, Frame %d, MTCH->MCH, Requesting %d bytes from RLC (header len mtch %d) rlc_status.bytes_in_buffer %d\n",
		  module_idP, CC_id, frameP,
		  TBS - header_len_mcch - header_len_msi -
		  sdu_length_total - header_len_mtch, header_len_mtch, rlc_status.bytes_in_buffer);

	    sdu_lengths[num_sdus] = mac_rlc_data_req(module_idP, 0, module_idP, frameP, ENB_FLAG_YES, MBMS_FLAG_YES,cc->mbms_SessionList[0]->list.array[0]->logicalChannelIdentity_r9, 0,	//not used
						     (char *)
						     &mch_buffer[sdu_length_total]
#if (LTE_RRC_VERSION >= MAKE_VERSION(14, 0, 0))
                                ,0,
                                 0
#endif
                                 );
	
	    //sdu_lengths[num_sdus] = mac_rlc_data_req(module_idP,frameP, MBMS_FLAG_NO,  MTCH+(MAX_NUM_RB*(MAX_MOBILES_PER_ENB+1)), (char*)&mch_buffer[sdu_length_total]);
	    LOG_I(MAC,
		  "[eNB %d][MBMS USER-PLANE] CC_id %d Got %d bytes for MTCH %d msi_pmch_stop %d msi_sfs %d sdu_lengths[num_sdus] %d\n",
		  module_idP, CC_id, sdu_lengths[num_sdus], MTCH,msi_pmch_stop,msi_sfs, sdu_lengths[num_sdus]);
	    cc->mtch_active = 1;
	    sdu_lcids[num_sdus] = cc->mbms_SessionList[0]->list.array[0]->logicalChannelIdentity_r9/*MTCH*/;
	    sdu_length_total += sdu_lengths[num_sdus];

	    if (msi_pmch_stop != 0)
	    	msi_pmch_stop--;


	    if (sdu_lengths[num_sdus] < 128) {
		header_len_mtch = 2;
	    }

	    num_sdus++;
	  //}
	} 
	else {
	//    LOG_E(MAC,
	//	  "[eNB %d][MBMS USER-PLANE] CC_id %d Got %d bytes for MTCH %d msi_pmch_stop %d msi_buffer %d msi_sfs %ld msi_buffer_act %ld  sdu_lengths[num_sdus] %d\n",
	//	  module_idP, CC_id, sdu_lengths[num_sdus], MTCH,msi_pmch_stop,msi_sfs,msi_buffer_act, sdu_lengths[num_sdus]);

	    header_len_mtch = 0;
	}
    }
#if (LTE_RRC_VERSION >= MAKE_VERSION(10, 0, 0))
    //  }
#endif

    // FINAL STEP: Prepare and multiplexe MSI, MCCH and MTCHs
    if ((sdu_length_total + header_len_msi + header_len_mcch +
	 header_len_mtch) > 0) {
	// Adjust the last subheader
	/*                                 if ((msi_flag==1) || (mcch_flag==1)) {
	   RC.mac[module_idP]->MCH_pdu.mcs = mcch_mcs;
	   }
	   else if (mtch_flag == 1) { // only MTCH in this subframeP
	   RC.mac[module_idP]->MCH_pdu.mcs = RC.mac[module_idP]->pmch_Config[0]->dataMCS_r9;
	   }
	 */
	header_len_mtch_temp = header_len_mtch;
	header_len_mcch_temp = header_len_mcch;
	header_len_msi_temp = header_len_msi;

	if (header_len_mtch > 0) {
	    header_len_mtch = 1;	// remove Length field in the  subheader for the last PDU
	} else if (header_len_mcch > 0) {
	    header_len_mcch = 1;
	} else {
	    header_len_msi = 1;
	}

	// Calculate the padding
	if ((TBS - header_len_mtch - header_len_mcch - header_len_msi -
	     sdu_length_total) < 0) {
	    LOG_E(MAC, "Error in building MAC PDU, TBS %d < PDU %d \n",
		  TBS,
		  header_len_mtch + header_len_mcch + header_len_msi +
		  sdu_length_total);
	    return 0;
	} else
	    if ((TBS - header_len_mtch - header_len_mcch - header_len_msi -
		 sdu_length_total) <= 2) {
	    padding =
		(TBS - header_len_mtch - header_len_mcch - header_len_msi -
		 sdu_length_total);
	    post_padding = 0;
	} else {		// using post_padding, give back the Length field of subheader  for the last PDU
	    padding = 0;

	    if (header_len_mtch > 0) {
		header_len_mtch = header_len_mtch_temp;
	    } else if (header_len_mcch > 0) {
		header_len_mcch = header_len_mcch_temp;
	    } else {
		header_len_msi = header_len_msi_temp;
	    }

	    post_padding =
		TBS - sdu_length_total - header_len_msi - header_len_mcch -
		header_len_mtch;
	}

	// Generate the MAC Header for MCH
	// here we use the function for DLSCH because DLSCH & MCH have the same Header structure
	offset = generate_dlsch_header((unsigned char *) cc->MCH_pdu.payload, num_sdus, sdu_lengths, sdu_lcids, 255,	// no drx
				       31,	// no timing advance
				       NULL,	// no contention res id
				       padding, post_padding);

	cc->MCH_pdu.Pdu_size = TBS;
	cc->MCH_pdu.sync_area = i;
	cc->MCH_pdu.msi_active = cc->msi_active;
	cc->MCH_pdu.mcch_active = cc->mcch_active;
	cc->MCH_pdu.mtch_active = cc->mtch_active;
	LOG_D(MAC,
	      " MCS for this sf is %d (mcch active %d, mtch active %d)\n",
	      cc->MCH_pdu.mcs, cc->MCH_pdu.mcch_active,
	      cc->MCH_pdu.mtch_active);
	LOG_D(MAC,
	      "[eNB %d][MBMS USER-PLANE ] CC_id %d Generate header : sdu_length_total %d, num_sdus %d, sdu_lengths[0] %d, sdu_lcids[0] %d => payload offset %d,padding %d,post_padding %d (mcs %d, TBS %d), header MTCH %d, header MCCH %d, header MSI %d\n",
	      module_idP, CC_id, sdu_length_total, num_sdus,
	      sdu_lengths[0], sdu_lcids[0], offset, padding, post_padding,
	      cc->MCH_pdu.mcs, TBS, header_len_mtch, header_len_mcch,
	      header_len_msi);
	// copy SDU to mch_pdu after the MAC Header
	memcpy(&cc->MCH_pdu.payload[offset], mch_buffer, sdu_length_total);

	// filling remainder of MCH with random data if necessery
	for (j = 0; j < (TBS - sdu_length_total - offset); j++) {
	    cc->MCH_pdu.payload[offset + sdu_length_total + j] =
		(char) (taus() & 0xff);
	}

	/* Tracing of PDU is done on UE side */
	if (opt_enabled == 1) {
	    trace_pdu(DIRECTION_DOWNLINK, (uint8_t *) cc->MCH_pdu.payload, TBS, module_idP, WS_M_RNTI , 0xffff,	// M_RNTI = 6 in wirehsark
		      RC.mac[module_idP]->frame,
		      RC.mac[module_idP]->subframe, 0, 0);
	    LOG_D(OPT,
		  "[eNB %d][MCH] CC_id %d Frame %d : MAC PDU with size %d\n",
		  module_idP, CC_id, frameP, TBS);
	}

       	eNB_MAC_INST *eNB = RC.mac[module_idP];
    	dl_req = &eNB->DL_req[CC_id].dl_config_request_body;
    //	dl_config_pdu = &dl_req->dl_config_pdu_list[dl_req->number_pdu];
    //	memset((void *) dl_config_pdu,
    //                 0,
    //                 sizeof(nfapi_dl_config_request_pdu_t));
	dl_req->tl.tag = NFAPI_DL_CONFIG_REQUEST_BODY_TAG;
    	fill_nfapi_mch_config(
			dl_req,
			TBS,
			0,
			0xfffd,
			0,
			get_Qm(cc->MCH_pdu.mcs),
			cc->MCH_pdu.mcs,
			6000, //equal to RS power
			0 //mbsfn_area_id
			);

	eNB->TX_req[CC_id].sfn_sf = fill_nfapi_tx_req(&eNB->TX_req[CC_id].tx_request_body,
                                        (frameP * 10) + subframeP,
                                        TBS,
                                        eNB->pdu_index[CC_id],
                                        (uint8_t*)cc->MCH_pdu.payload);
	

	/*
	   for (j=0;j<sdu_length_total;j++)
	   printf("%2x.",RC.mac[module_idP]->MCH_pdu.payload[j+offset]);
	   printf(" \n"); */
	return 1;
    } else {
	cc->MCH_pdu.Pdu_size = 0;
	cc->MCH_pdu.sync_area = 0;
	cc->MCH_pdu.msi_active = 0;
	cc->MCH_pdu.mcch_active = 0;
	cc->MCH_pdu.mtch_active = 0;
	// for testing purpose, fill with random data
	//for (j=0;j<(TBS-sdu_length_total-offset);j++)
	//  RC.mac[module_idP]->MCH_pdu.payload[offset+sdu_length_total+j] = (char)(taus()&0xff);
	return 0;
    }

    //this is for testing
    /*
       if (mtch_flag == 1) {
       //  LOG_D(MAC,"DUY: mch_buffer length so far is : %ld\n", &mch_buffer[sdu_length_total]-&mch_buffer[0]);
       return 1;
       }
       else
       return 0;
     */
}
int
schedule_MBMS(module_id_t module_idP, uint8_t CC_id, frame_t frameP,
	      sub_frame_t subframeP)
{

    int mcch_flag = 0, mtch_flag = 0, msi_flag = 0;
    int mbsfn_period = 0;	// 1<<(RC.mac[module_idP]->mbsfn_SubframeConfig[0]->radioframeAllocationPeriod);
    int mcch_period = 0;	//32<<(RC.mac[module_idP]->mbsfn_AreaInfo[0]->mcch_Config_r9.mcch_RepetitionPeriod_r9);
    if(RC.mac[module_idP]->common_channels[CC_id].
              pmch_Config[0] == NULL )

	return 0;


    int mch_scheduling_period =
	8 << (RC.mac[module_idP]->common_channels[CC_id].
	      pmch_Config[0]->mch_SchedulingPeriod_r9);
    unsigned char mcch_sdu_length;
    unsigned char header_len_mcch = 0, header_len_msi =
	0, header_len_mtch = 0, header_len_mtch_temp =
	0, header_len_mcch_temp = 0, header_len_msi_temp = 0;
    int ii = 0, msi_pos = 0;
    int mcch_mcs = -1;
    uint16_t TBS, j = -1, padding = 0, post_padding = 0;
    mac_rlc_status_resp_t rlc_status;
    int num_mtch;
    int msi_length, i, k;
    //uint8_t l =0;
    unsigned char sdu_lcids[11], num_sdus = 0, offset = 0;
    uint16_t sdu_lengths[11], sdu_length_total = 0;
    unsigned char mch_buffer[MAX_DLSCH_PAYLOAD_BYTES];	// check the max value, this is for dlsch only

    COMMON_channels_t *cc = &RC.mac[module_idP]->common_channels[CC_id];

    cc->MCH_pdu.Pdu_size = 0;

    for (i = 0; i < cc->num_active_mbsfn_area; i++) {
	// assume, that there is always a mapping
	if ((j = get_mbsfn_sf_alloction(module_idP, CC_id, i)) == -1) {
	    return 0;
	}

	mbsfn_period =
	    1 << (cc->mbsfn_SubframeConfig[j]->radioframeAllocationPeriod);
	mcch_period =
	    32 << (cc->mbsfn_AreaInfo[i]->
		   mcch_Config_r9.mcch_RepetitionPeriod_r9);
	msi_pos = 0;
	ii = 0;
	LOG_D(MAC,
	      "[eNB %d] CC_id %d Frame %d subframeP %d : Checking MBSFN Sync Area %d/%d with SF allocation %d/%d for MCCH and MTCH (mbsfn period %d, mcch period %d)\n",
	      module_idP, CC_id, frameP, subframeP, i,
	      cc->num_active_mbsfn_area, j, cc->num_sf_allocation_pattern,
	      mbsfn_period, mcch_period);


	switch (cc->mbsfn_AreaInfo[i]->mcch_Config_r9.signallingMCS_r9) {
	case 0:
	    mcch_mcs = 2;
	    break;

	case 1:
	    mcch_mcs = 7;
	    break;

	case 2:
	    mcch_mcs = 13;
	    break;

	case 3:
	    mcch_mcs = 19;
	    break;
	}

	// 1st: Check the MBSFN subframes from SIB2 info (SF allocation pattern i, max 8 non-overlapping patterns exist)
	if (frameP % mbsfn_period == cc->mbsfn_SubframeConfig[j]->radioframeAllocationOffset) {	// MBSFN frameP
	    if (cc->mbsfn_SubframeConfig[j]->subframeAllocation.present == LTE_MBSFN_SubframeConfig__subframeAllocation_PR_oneFrame) {	// one-frameP format

		//  Find the first subframeP in this MCH to transmit MSI
		if (frameP % mch_scheduling_period ==
		    cc->mbsfn_SubframeConfig[j]->
		    radioframeAllocationOffset) {
		    while (ii == 0) {
			ii = cc->
			    mbsfn_SubframeConfig[j]->subframeAllocation.
			    choice.oneFrame.buf[0] & (0x80 >> msi_pos);
			msi_pos++;
		    }

		    LOG_D(MAC,
			  "[eNB %d] CC_id %d Frame %d subframeP %d : sync area %d sf allocation pattern %d sf alloc %x msi pos is %d \n",
			  module_idP, CC_id, frameP, subframeP, i, j,
			  cc->mbsfn_SubframeConfig[j]->
			  subframeAllocation.choice.oneFrame.buf[0],
			  msi_pos);
		}
		// Check if the subframeP is for MSI, MCCH or MTCHs and Set the correspoding flag to 1
		switch (subframeP) {
		case 1:
		    if (cc->tdd_Config == NULL) {
			if ((cc->
			     mbsfn_SubframeConfig[j]->subframeAllocation.
			     choice.oneFrame.buf[0] & MBSFN_FDD_SF1) ==
			    MBSFN_FDD_SF1) {
			    if (msi_pos == 1) {
				msi_flag = 1;
			    }

			    if ((frameP % mcch_period ==
				 cc->mbsfn_AreaInfo[i]->
				 mcch_Config_r9.mcch_Offset_r9)
				&&
				((cc->mbsfn_AreaInfo[i]->
				  mcch_Config_r9.sf_AllocInfo_r9.
				  buf[0] & MBSFN_FDD_SF1) ==
				 MBSFN_FDD_SF1)) {
				mcch_flag = 1;
			    }

			    mtch_flag = 1;
			}
		    }

		    break;

		case 2:
		    if (cc->tdd_Config == NULL) {
			if ((cc->
			     mbsfn_SubframeConfig[j]->subframeAllocation.
			     choice.oneFrame.buf[0] & MBSFN_FDD_SF2) ==
			    MBSFN_FDD_SF2) {
			    if (msi_pos == 2) {
				msi_flag = 1;
			    }

			    if ((frameP % mcch_period ==
				 cc->mbsfn_AreaInfo[i]->
				 mcch_Config_r9.mcch_Offset_r9)
				&&
				((cc->mbsfn_AreaInfo[i]->
				  mcch_Config_r9.sf_AllocInfo_r9.
				  buf[0] & MBSFN_FDD_SF2) ==
				 MBSFN_FDD_SF2)) {
				mcch_flag = 1;
			    }

			    mtch_flag = 1;
			}
		    }

		    break;

		case 3:
		    if (cc->tdd_Config != NULL) {	// TDD
			if ((cc->
			     mbsfn_SubframeConfig[j]->subframeAllocation.
			     choice.oneFrame.buf[0] & MBSFN_TDD_SF3) ==
			    MBSFN_TDD_SF3) {
			    if (msi_pos == 1) {
				msi_flag = 1;
			    }

			    if ((frameP % mcch_period ==
				 cc->mbsfn_AreaInfo[i]->
				 mcch_Config_r9.mcch_Offset_r9)
				&&
				((cc->mbsfn_AreaInfo[i]->
				  mcch_Config_r9.sf_AllocInfo_r9.
				  buf[0] & MBSFN_TDD_SF3) ==
				 MBSFN_TDD_SF3)) {
				mcch_flag = 1;
			    }

			    mtch_flag = 1;
			}
		    } else {	// FDD
			if ((cc->
			     mbsfn_SubframeConfig[j]->subframeAllocation.
			     choice.oneFrame.buf[0] & MBSFN_FDD_SF3) ==
			    MBSFN_FDD_SF3) {
			    if (msi_pos == 3) {
				msi_flag = 1;
			    }

			    if ((frameP % mcch_period ==
				 cc->mbsfn_AreaInfo[i]->
				 mcch_Config_r9.mcch_Offset_r9)
				&&
				((cc->mbsfn_AreaInfo[i]->
				  mcch_Config_r9.sf_AllocInfo_r9.
				  buf[0] & MBSFN_FDD_SF3) ==
				 MBSFN_FDD_SF3)) {
				mcch_flag = 1;
			    }

			    mtch_flag = 1;
			}
		    }

		    break;

		case 4:
		    if (cc->tdd_Config != NULL) {
			if ((cc->
			     mbsfn_SubframeConfig[j]->subframeAllocation.
			     choice.oneFrame.buf[0] & MBSFN_TDD_SF4) ==
			    MBSFN_TDD_SF4) {
			    if (msi_pos == 2) {
				msi_flag = 1;
			    }

			    if ((frameP % mcch_period ==
				 cc->mbsfn_AreaInfo[i]->
				 mcch_Config_r9.mcch_Offset_r9)
				&&
				((cc->mbsfn_AreaInfo[i]->
				  mcch_Config_r9.sf_AllocInfo_r9.
				  buf[0] & MBSFN_TDD_SF4) ==
				 MBSFN_TDD_SF4)) {
				mcch_flag = 1;
			    }

			    mtch_flag = 1;
			}
		    }

		    break;

		case 6:
		    if (cc->tdd_Config == NULL) {
			if ((cc->
			     mbsfn_SubframeConfig[j]->subframeAllocation.
			     choice.oneFrame.buf[0] & MBSFN_FDD_SF6) ==
			    MBSFN_FDD_SF6) {
			    if (msi_pos == 4) {
				msi_flag = 1;
			    }

			    if ((frameP % mcch_period ==
				 cc->mbsfn_AreaInfo[i]->
				 mcch_Config_r9.mcch_Offset_r9)
				&&
				((cc->mbsfn_AreaInfo[i]->
				  mcch_Config_r9.sf_AllocInfo_r9.
				  buf[0] & MBSFN_FDD_SF6) ==
				 MBSFN_FDD_SF6)) {
				mcch_flag = 1;
			    }

			    mtch_flag = 1;
			}
		    }

		    break;

		case 7:
		    if (cc->tdd_Config != NULL) {	// TDD
			if ((cc->
			     mbsfn_SubframeConfig[j]->subframeAllocation.
			     choice.oneFrame.buf[0] & MBSFN_TDD_SF7) ==
			    MBSFN_TDD_SF7) {
			    if (msi_pos == 3) {
				msi_flag = 1;
			    }

			    if ((frameP % mcch_period ==
				 cc->mbsfn_AreaInfo[i]->
				 mcch_Config_r9.mcch_Offset_r9)
				&&
				((cc->mbsfn_AreaInfo[i]->
				  mcch_Config_r9.sf_AllocInfo_r9.
				  buf[0] & MBSFN_TDD_SF7) ==
				 MBSFN_TDD_SF7)) {
				mcch_flag = 1;
			    }

			    mtch_flag = 1;
			}
		    } else {	// FDD
			if ((cc->
			     mbsfn_SubframeConfig[j]->subframeAllocation.
			     choice.oneFrame.buf[0] & MBSFN_FDD_SF7) ==
			    MBSFN_FDD_SF7) {
			    if (msi_pos == 5) {
				msi_flag = 1;
			    }

			    if ((frameP % mcch_period ==
				 cc->mbsfn_AreaInfo[i]->
				 mcch_Config_r9.mcch_Offset_r9)
				&&
				((cc->mbsfn_AreaInfo[i]->
				  mcch_Config_r9.sf_AllocInfo_r9.
				  buf[0] & MBSFN_FDD_SF7) ==
				 MBSFN_FDD_SF7)) {
				mcch_flag = 1;
			    }

			    mtch_flag = 1;
			}
		    }

		    break;

		case 8:
		    if (cc->tdd_Config != NULL) {	//TDD
			if ((cc->
			     mbsfn_SubframeConfig[j]->subframeAllocation.
			     choice.oneFrame.buf[0] & MBSFN_TDD_SF8) ==
			    MBSFN_TDD_SF8) {
			    if (msi_pos == 4) {
				msi_flag = 1;
			    }

			    if ((frameP % mcch_period ==
				 cc->mbsfn_AreaInfo[i]->
				 mcch_Config_r9.mcch_Offset_r9)
				&&
				((cc->mbsfn_AreaInfo[i]->
				  mcch_Config_r9.sf_AllocInfo_r9.
				  buf[0] & MBSFN_TDD_SF8) ==
				 MBSFN_TDD_SF8)) {
				mcch_flag = 1;
			    }

			    mtch_flag = 1;
			}
		    } else {	// FDD
			if ((cc->
			     mbsfn_SubframeConfig[j]->subframeAllocation.
			     choice.oneFrame.buf[0] & MBSFN_FDD_SF8) ==
			    MBSFN_FDD_SF8) {
			    if (msi_pos == 6) {
				msi_flag = 1;
			    }

			    if ((frameP % mcch_period ==
				 cc->mbsfn_AreaInfo[i]->
				 mcch_Config_r9.mcch_Offset_r9)
				&&
				((cc->mbsfn_AreaInfo[i]->
				  mcch_Config_r9.sf_AllocInfo_r9.
				  buf[0] & MBSFN_FDD_SF8) ==
				 MBSFN_FDD_SF8)) {
				mcch_flag = 1;
			    }

			    mtch_flag = 1;
			}
		    }

		    break;

		case 9:
		    if (cc->tdd_Config != NULL) {
			if ((cc->
			     mbsfn_SubframeConfig[j]->subframeAllocation.
			     choice.oneFrame.buf[0] & MBSFN_TDD_SF9) ==
			    MBSFN_TDD_SF9) {
			    if (msi_pos == 5) {
				msi_flag = 1;
			    }

			    if ((frameP % mcch_period ==
				 cc->mbsfn_AreaInfo[i]->
				 mcch_Config_r9.mcch_Offset_r9)
				&&
				((cc->mbsfn_AreaInfo[i]->
				  mcch_Config_r9.sf_AllocInfo_r9.
				  buf[0] & MBSFN_TDD_SF9) ==
				 MBSFN_TDD_SF9)) {
				mcch_flag = 1;
			    }

			    mtch_flag = 1;
			}
		    }

		    break;
		}		// end switch

		// sf allocation is non-overlapping
		if ((msi_flag == 1) || (mcch_flag == 1)
		    || (mtch_flag == 1)) {
		    LOG_D(MAC,
			  "[eNB %d] CC_id %d Frame %d Subframe %d: sync area %d SF alloc %d: msi flag %d, mcch flag %d, mtch flag %d\n",
			  module_idP, CC_id, frameP, subframeP, i, j,
			  msi_flag, mcch_flag, mtch_flag);
		    break;
		}
	    } else {		// four-frameP format
	    }
	}
    }				// end of for loop

    cc->msi_active = 0;
    cc->mcch_active = 0;
    cc->mtch_active = 0;

    // Calculate the mcs
    if ((msi_flag == 1) || (mcch_flag == 1)) {
	cc->MCH_pdu.mcs = mcch_mcs;
    } else if (mtch_flag == 1) {	// only MTCH in this subframeP
	cc->MCH_pdu.mcs = cc->pmch_Config[0]->dataMCS_r9;
    }


     uint8_t num_sf_alloc=0;
    for( int iii=0; iii < 6; iii++)
       num_sf_alloc += ( 0x39 & (0x80>>iii)) == (0x80 >> iii);
    num_sf_alloc = 1;

    // 2nd: Create MSI, get MCCH from RRC and MTCHs from RLC

    // there is MSI (MCH Scheduling Info)
    if (msi_flag == 1) {
	// Create MSI here
	uint16_t msi_control_element[29], *msi_ptr;

	msi_ptr = &msi_control_element[0];
	//((MSI_ELEMENT *) msi_ptr)->lcid = MCCH_LCHANID;	//MCCH

	//if (mcch_flag == 1) {
	//    ((MSI_ELEMENT *) msi_ptr)->stop_sf_MSB = 0;
	//    ((MSI_ELEMENT *) msi_ptr)->stop_sf_LSB = 0;
	//} else {		// no mcch for this MSP
	//    ((MSI_ELEMENT *) msi_ptr)->stop_sf_MSB = 0x7;	// stop value is 2047
	//    ((MSI_ELEMENT *) msi_ptr)->stop_sf_LSB = 0xff;
	//}

	//msi_ptr += sizeof(MSI_ELEMENT);

	//Header for MTCHs
	num_mtch = cc->mbms_SessionList[0]->list.count;

    	TBS =
	get_TBS_DL(cc->MCH_pdu.mcs, to_prb(cc->mib->message.dl_Bandwidth));
	//l=0;

	for (k = 0; k < num_mtch; k++) {	// loop for all session in this MCH (MCH[0]) at this moment

	    ((MSI_ELEMENT *) msi_ptr)->lcid = cc->mbms_SessionList[0]->list.array[k]->logicalChannelIdentity_r9;	//mtch_lcid;

	    if( msi_sfs != 0 )
	    	msi_pmch_stop = msi_sfs-1;
	    else 
		msi_pmch_stop = msi_sfs;

	    if( msi_pmch_stop > cc->pmch_Config[0]->sf_AllocEnd_r9)
		   LOG_W(MAC,"e-MBMS Buffer Overflow\n"); 

	    if(msi_pmch_stop>=num_sf_alloc /*&& msi_pmch_stop <=cc->pmch_Config[0]->sf_AllocEnd_r9*/)  {
	        ((MSI_ELEMENT *) msi_ptr)->stop_sf_MSB = 0;	// last subframeP of this mtch (only one mtch now) & stop_sf limited to 256
	    	//((MSI_ELEMENT *) msi_ptr)->stop_sf_LSB = msi_pmch_stop;
	    	((MSI_ELEMENT *) msi_ptr)->stop_sf_LSB = (msi_pmch_stop <=cc->pmch_Config[0]->sf_AllocEnd_r9 ? msi_pmch_stop: cc->pmch_Config[0]->sf_AllocEnd_r9);
		msi_pmch_stop = (msi_pmch_stop <=cc->pmch_Config[0]->sf_AllocEnd_r9 ? msi_pmch_stop: cc->pmch_Config[0]->sf_AllocEnd_r9);
	    }else{
	    	((MSI_ELEMENT *) msi_ptr)->stop_sf_MSB = 0x7;	// last subframeP of this mtch (only one mtch now)
	    	((MSI_ELEMENT *) msi_ptr)->stop_sf_LSB = 0xFF; 
		msi_pmch_stop=0;
	    }

	   
	   
	    msi_ptr += sizeof(MSI_ELEMENT);
	}

	msi_length = msi_ptr - msi_control_element;

	if (msi_length < 128) {
	    header_len_msi = 2;
	} else {
	    header_len_msi = 3;
	}

	LOG_D(MAC,
	      "[eNB %d] CC_id %d Frame %d : MSI->MCH, length of MSI is %d bytes TBS %d, bytes in buffer %d stop_sf_LSB %d msi_sfs %d cc->pmch_Config[0]->sf_AllocEnd_r9 %ld\n",
	      module_idP, CC_id, frameP, msi_length,TBS, bytes_in_buffer,msi_pmch_stop,msi_sfs,cc->pmch_Config[0]->sf_AllocEnd_r9);
	    
	msi_sfs = 0;

	//LOG_D(MAC,"Scheduler: MSI is transmitted in this subframeP \n" );

	//   LOG_D(MAC,"Scheduler: MSI length is %d bytes\n",msi_length);
	// Store MSI data to mch_buffer[0]
	memcpy((char *) &mch_buffer[sdu_length_total],
	       msi_control_element, msi_length);

	sdu_lcids[num_sdus] = MCH_SCHDL_INFO;
	sdu_lengths[num_sdus] = msi_length;
	sdu_length_total += sdu_lengths[num_sdus];
	LOG_D(MAC, "[eNB %d] CC_id %d Create %d bytes for MSI\n",
	      module_idP, CC_id, sdu_lengths[num_sdus]);
	num_sdus++;
	cc->msi_active = 1;
    }
    // there is MCCH
    if (mcch_flag == 1) {
	LOG_D(MAC,
	      "[eNB %d] CC_id %d Frame %d Subframe %d: Schedule MCCH MESSAGE (area %d, sfAlloc %d)\n",
	      module_idP, CC_id, frameP, subframeP, i, j);

	mcch_sdu_length = mac_rrc_data_req(module_idP, CC_id, frameP, MCCH, 0xFFFC, 1, &cc->MCCH_pdu.payload[0], 
					   i);	// this is the mbsfn sync area index

        mcch_sdu_length+=1; //RLC ?

	if (mcch_sdu_length > 0) {
	    LOG_D(MAC,
		  "[eNB %d] CC_id %d Frame %d subframeP %d : MCCH->MCH, Received %d bytes from RRC \n",
		  module_idP, CC_id, frameP, subframeP, mcch_sdu_length);

	    header_len_mcch = 2;

	    if (cc->tdd_Config != NULL) {
		LOG_D(MAC,
		      "[eNB %d] CC_id %d Frame %d subframeP %d: Scheduling MCCH->MCH (TDD) for MCCH message %d bytes (mcs %d )\n",
		      module_idP, CC_id, frameP, subframeP,
		      mcch_sdu_length, mcch_mcs);
	    } else {
		LOG_D(MAC,
		      "[eNB %d] CC_id %d Frame %d subframeP %d: Scheduling MCCH->MCH (FDD) for MCCH message %d bytes (mcs %d)\n",
		      module_idP, CC_id, frameP, subframeP,
		      mcch_sdu_length, mcch_mcs);
	    }

	    cc->mcch_active = 1;

	    memcpy((char *) &mch_buffer[sdu_length_total]+1,
		   &cc->MCCH_pdu.payload[0], mcch_sdu_length);
	    sdu_lcids[num_sdus] = MCCH_LCHANID;
	    sdu_lengths[num_sdus] = mcch_sdu_length;

	    if (sdu_lengths[num_sdus] > 128) {
		header_len_mcch = 3;
	    }

	    sdu_length_total += sdu_lengths[num_sdus];
	    LOG_D(MAC,
		  "[eNB %d] CC_id %d Got %d bytes for MCCH from RRC \n",
		  module_idP, CC_id, sdu_lengths[num_sdus]);
	    num_sdus++;
	}
    }

<<<<<<< HEAD
  TBS =
    get_TBS_DL(cc->MCH_pdu.mcs, to_prb(cc->mib->message.dl_Bandwidth));

  // do not let mcch and mtch multiplexing when relaying is active
  // for sync area 1, so not transmit data
  //if ((i == 0) && ((RC.mac[module_idP]->MBMS_flag != multicast_relay) || (RC.mac[module_idP]->mcch_active==0))) {
=======
    TBS =
	get_TBS_DL(/*cc->pmch_Config[0]->dataMCS_r9*/cc->MCH_pdu.mcs, to_prb(cc->mib->message.dl_Bandwidth));
#if (LTE_RRC_VERSION >= MAKE_VERSION(10, 0, 0))
    // do not let mcch and mtch multiplexing when relaying is active
    // for sync area 1, so not transmit data
    //if ((i == 0) && ((RC.mac[module_idP]->MBMS_flag != multicast_relay) || (RC.mac[module_idP]->mcch_active==0))) {
#endif
>>>>>>> c256932f

    // there is MTCHs, loop if there are more than 1
    if (mtch_flag == 1 ) {
	// Calculate TBS
	/* if ((msi_flag==1) || (mcch_flag==1)) {
	   TBS = mac_xface->get_TBS(mcch_mcs, mac_xface->frame_parms->N_RB_DL);
	   }
	   else { // only MTCH in this subframeP
	   TBS = mac_xface->get_TBS(RC.mac[module_idP]->pmch_Config[0]->dataMCS_r9, mac_xface->frame_parms->N_RB_DL);
	   }

	   // get MTCH data from RLC (like for DTCH)
	   LOG_D(MAC,"[eNB %d] CC_id %d Frame %d subframe %d: Schedule MTCH (area %d, sfAlloc %d)\n",Mod_id,CC_id,frame,subframe,i,j);

	   header_len_mtch = 3;
	   LOG_D(MAC,"[eNB %d], CC_id %d, Frame %d, MTCH->MCH, Checking RLC status (rab %d, tbs %d, len %d)\n",
	   Mod_id,CC_id,frame,MTCH,TBS,
	   TBS-header_len_mcch-header_len_msi-sdu_length_total-header_len_mtch);

	   rlc_status = mac_rlc_status_ind(Mod_id,frame,1,RLC_MBMS_YES,MTCH+ (maxDRB + 3) * MAX_MOBILES_PER_RG,
	   TBS-header_len_mcch-header_len_msi-sdu_length_total-header_len_mtch);
	   printf("frame %d, subframe %d,  rlc_status.bytes_in_buffer is %d\n",frame,subframe, rlc_status.bytes_in_buffer);

	 */

	// get MTCH data from RLC (like for DTCH)
	LOG_D(MAC,
	      "[eNB %d] CC_id %d Frame %d subframeP %d: Schedule MTCH (area %d, sfAlloc %d)\n",
	      module_idP, CC_id, frameP, subframeP, i, j);

	header_len_mtch = 3;
	LOG_D(MAC,
	      "[eNB %d], CC_id %d, Frame %d, MTCH->MCH, Checking RLC status (rab %d, tbs %d, len %d)\n",
	      module_idP, CC_id, frameP, MTCH, TBS,
	      TBS - header_len_mcch - header_len_msi - sdu_length_total -
	      header_len_mtch);

	mbms_rab_id = cc->mbms_SessionList[0]->list.array[0]->logicalChannelIdentity_r9;

	rlc_status =
	    mac_rlc_status_ind(module_idP, 0, frameP, subframeP,
			       module_idP, ENB_FLAG_YES, MBMS_FLAG_YES,
				cc->mbms_SessionList[0]->list.array[0]->logicalChannelIdentity_r9,
			       //MTCH,
			       TBS - header_len_mcch - header_len_msi -
			       sdu_length_total - header_len_mtch
#if (LTE_RRC_VERSION >= MAKE_VERSION(14, 0, 0))
                                    ,0, 0
#endif
                                    );
	bytes_in_buffer = rlc_status.bytes_in_buffer;


	msi_sfs = rlc_status.bytes_in_buffer/TBS+(rlc_status.bytes_in_buffer%TBS?1:0);

	LOG_D(MAC,
	      "e-MBMS log channel %u frameP %d, subframeP %d,  rlc_status.bytes_in_buffer is %d TBS %d pmch_stop %d msi_sfs %d\n",
	      MTCH, frameP, subframeP, rlc_status.bytes_in_buffer,TBS,msi_pmch_stop,msi_sfs);

<<<<<<< HEAD
     */
    // get MTCH data from RLC (like for DTCH)
    LOG_D(MAC,
          "[eNB %d] CC_id %d Frame %d subframeP %d: Schedule MTCH (area %d, sfAlloc %d)\n",
          module_idP, CC_id, frameP, subframeP, i, j);
    header_len_mtch = 3;
    LOG_D(MAC,
          "[eNB %d], CC_id %d, Frame %d, MTCH->MCH, Checking RLC status (rab %d, tbs %d, len %d)\n",
          module_idP, CC_id, frameP, MTCH, TBS,
          TBS - header_len_mcch - header_len_msi - sdu_length_total -
          header_len_mtch);
    rlc_status =
      mac_rlc_status_ind(module_idP, 0, frameP, subframeP,
                         module_idP, ENB_FLAG_YES, MBMS_FLAG_YES,
                         MTCH,
                         TBS - header_len_mcch - header_len_msi -
                         sdu_length_total - header_len_mtch,0, 0);
    LOG_D(MAC,
          "e-MBMS log channel %u frameP %d, subframeP %d,  rlc_status.bytes_in_buffer is %d\n",
          MTCH, frameP, subframeP, rlc_status.bytes_in_buffer);

    if (rlc_status.bytes_in_buffer > 0) {
      LOG_I(MAC,
            "[eNB %d][MBMS USER-PLANE], CC_id %d, Frame %d, MTCH->MCH, Requesting %d bytes from RLC (header len mtch %d)\n",
            module_idP, CC_id, frameP,
            TBS - header_len_mcch - header_len_msi -
            sdu_length_total - header_len_mtch, header_len_mtch);
      sdu_lengths[num_sdus] = mac_rlc_data_req(module_idP, 0, module_idP, frameP, ENB_FLAG_YES, MBMS_FLAG_YES, MTCH, 0, //not used
                              (char *) &mch_buffer[sdu_length_total],0, 0
                                              );
      //sdu_lengths[num_sdus] = mac_rlc_data_req(module_idP,frameP, MBMS_FLAG_NO,  MTCH+(MAX_NUM_RB*(MAX_MOBILES_PER_ENB+1)), (char*)&mch_buffer[sdu_length_total]);
      LOG_I(MAC,
            "[eNB %d][MBMS USER-PLANE] CC_id %d Got %d bytes for MTCH %d\n",
            module_idP, CC_id, sdu_lengths[num_sdus], MTCH);
      cc->mtch_active = 1;
      sdu_lcids[num_sdus] = MTCH;
      sdu_length_total += sdu_lengths[num_sdus];

      if (sdu_lengths[num_sdus] < 128) {
        header_len_mtch = 2;
      }

      num_sdus++;
    } else {
      header_len_mtch = 0;
    }
  }

  // FINAL STEP: Prepare and multiplexe MSI, MCCH and MTCHs
  if ((sdu_length_total + header_len_msi + header_len_mcch +
       header_len_mtch) > 0) {
    // Adjust the last subheader
    /*                                 if ((msi_flag==1) || (mcch_flag==1)) {
       RC.mac[module_idP]->MCH_pdu.mcs = mcch_mcs;
       }
       else if (mtch_flag == 1) { // only MTCH in this subframeP
       RC.mac[module_idP]->MCH_pdu.mcs = RC.mac[module_idP]->pmch_Config[0]->dataMCS_r9;
       }
     */
    header_len_mtch_temp = header_len_mtch;
    header_len_mcch_temp = header_len_mcch;
    header_len_msi_temp = header_len_msi;

    if (header_len_mtch > 0) {
      header_len_mtch = 1;  // remove Length field in the  subheader for the last PDU
    } else if (header_len_mcch > 0) {
      header_len_mcch = 1;
=======
	if (rlc_status.bytes_in_buffer > 0 ||  msi_pmch_stop > 0  /*msi_pmch_stop>=num_sf_alloc*/ ) {
	    //if(rlc_status.bytes_in_buffer > 0){
	    LOG_I(MAC,
		  "[eNB %d][MBMS USER-PLANE], CC_id %d, Frame %d, MTCH->MCH, Requesting %d bytes from RLC (header len mtch %d) rlc_status.bytes_in_buffer %d\n",
		  module_idP, CC_id, frameP,
		  TBS - header_len_mcch - header_len_msi -
		  sdu_length_total - header_len_mtch, header_len_mtch, rlc_status.bytes_in_buffer);

	    sdu_lengths[num_sdus] = mac_rlc_data_req(module_idP, 0, module_idP, frameP, ENB_FLAG_YES, MBMS_FLAG_YES,cc->mbms_SessionList[0]->list.array[0]->logicalChannelIdentity_r9, 0,	//not used
						     (char *)
						     &mch_buffer[sdu_length_total]
#if (LTE_RRC_VERSION >= MAKE_VERSION(14, 0, 0))
                                ,0,
                                 0
#endif
                                 );
	
	    //sdu_lengths[num_sdus] = mac_rlc_data_req(module_idP,frameP, MBMS_FLAG_NO,  MTCH+(MAX_NUM_RB*(MAX_MOBILES_PER_ENB+1)), (char*)&mch_buffer[sdu_length_total]);
	    LOG_I(MAC,
		  "[eNB %d][MBMS USER-PLANE] CC_id %d Got %d bytes for MTCH %d msi_pmch_stop %d msi_sfs %d sdu_lengths[num_sdus] %d\n",
		  module_idP, CC_id, sdu_lengths[num_sdus], MTCH,msi_pmch_stop,msi_sfs, sdu_lengths[num_sdus]);
	    cc->mtch_active = 1;
	    sdu_lcids[num_sdus] = cc->mbms_SessionList[0]->list.array[0]->logicalChannelIdentity_r9/*MTCH*/;
	    sdu_length_total += sdu_lengths[num_sdus];

	    if (msi_pmch_stop != 0)
	    	msi_pmch_stop--;


	    if (sdu_lengths[num_sdus] < 128) {
		header_len_mtch = 2;
	    }

	    num_sdus++;
	  //}
	} 
	else {
	//    LOG_E(MAC,
	//	  "[eNB %d][MBMS USER-PLANE] CC_id %d Got %d bytes for MTCH %d msi_pmch_stop %d msi_buffer %d msi_sfs %ld msi_buffer_act %ld  sdu_lengths[num_sdus] %d\n",
	//	  module_idP, CC_id, sdu_lengths[num_sdus], MTCH,msi_pmch_stop,msi_sfs,msi_buffer_act, sdu_lengths[num_sdus]);

	    header_len_mtch = 0;
	}
    }
#if (LTE_RRC_VERSION >= MAKE_VERSION(10, 0, 0))
    //  }
#endif

    // FINAL STEP: Prepare and multiplexe MSI, MCCH and MTCHs
    if ((sdu_length_total + header_len_msi + header_len_mcch +
	 header_len_mtch) > 0) {
	// Adjust the last subheader
	/*                                 if ((msi_flag==1) || (mcch_flag==1)) {
	   RC.mac[module_idP]->MCH_pdu.mcs = mcch_mcs;
	   }
	   else if (mtch_flag == 1) { // only MTCH in this subframeP
	   RC.mac[module_idP]->MCH_pdu.mcs = RC.mac[module_idP]->pmch_Config[0]->dataMCS_r9;
	   }
	 */
	header_len_mtch_temp = header_len_mtch;
	header_len_mcch_temp = header_len_mcch;
	header_len_msi_temp = header_len_msi;

	if (header_len_mtch > 0) {
	    header_len_mtch = 1;	// remove Length field in the  subheader for the last PDU
	} else if (header_len_mcch > 0) {
	    header_len_mcch = 1;
	} else {
	    header_len_msi = 1;
	}

	// Calculate the padding
	if ((TBS - header_len_mtch - header_len_mcch - header_len_msi -
	     sdu_length_total) < 0) {
	    LOG_E(MAC, "Error in building MAC PDU, TBS %d < PDU %d \n",
		  TBS,
		  header_len_mtch + header_len_mcch + header_len_msi +
		  sdu_length_total);
	    return 0;
	} else
	    if ((TBS - header_len_mtch - header_len_mcch - header_len_msi -
		 sdu_length_total) <= 2) {
	    padding =
		(TBS - header_len_mtch - header_len_mcch - header_len_msi -
		 sdu_length_total);
	    post_padding = 0;
	} else {		// using post_padding, give back the Length field of subheader  for the last PDU
	    padding = 0;

	    if (header_len_mtch > 0) {
		header_len_mtch = header_len_mtch_temp;
	    } else if (header_len_mcch > 0) {
		header_len_mcch = header_len_mcch_temp;
	    } else {
		header_len_msi = header_len_msi_temp;
	    }

	    post_padding =
		TBS - sdu_length_total - header_len_msi - header_len_mcch -
		header_len_mtch;
	}

	// Generate the MAC Header for MCH
	// here we use the function for DLSCH because DLSCH & MCH have the same Header structure
	offset = generate_dlsch_header((unsigned char *) cc->MCH_pdu.payload, num_sdus, sdu_lengths, sdu_lcids, 255,	// no drx
				       31,	// no timing advance
				       NULL,	// no contention res id
				       padding, post_padding);

	cc->MCH_pdu.Pdu_size = TBS;
	cc->MCH_pdu.sync_area = i;
	cc->MCH_pdu.msi_active = cc->msi_active;
	cc->MCH_pdu.mcch_active = cc->mcch_active;
	cc->MCH_pdu.mtch_active = cc->mtch_active;
	LOG_D(MAC,
	      " MCS for this sf is %d (mcch active %d, mtch active %d)\n",
	      cc->MCH_pdu.mcs, cc->MCH_pdu.mcch_active,
	      cc->MCH_pdu.mtch_active);
	LOG_D(MAC,
	      "[eNB %d][MBMS USER-PLANE ] CC_id %d Generate header : sdu_length_total %d, num_sdus %d, sdu_lengths[0] %d, sdu_lcids[0] %d => payload offset %d,padding %d,post_padding %d (mcs %d, TBS %d), header MTCH %d, header MCCH %d, header MSI %d\n",
	      module_idP, CC_id, sdu_length_total, num_sdus,
	      sdu_lengths[0], sdu_lcids[0], offset, padding, post_padding,
	      cc->MCH_pdu.mcs, TBS, header_len_mtch, header_len_mcch,
	      header_len_msi);
	// copy SDU to mch_pdu after the MAC Header
	memcpy(&cc->MCH_pdu.payload[offset], mch_buffer, sdu_length_total);

	// filling remainder of MCH with random data if necessery
	for (j = 0; j < (TBS - sdu_length_total - offset); j++) {
	    cc->MCH_pdu.payload[offset + sdu_length_total + j] =
		(char) (taus() & 0xff);
	}

	/* Tracing of PDU is done on UE side */
	if (opt_enabled == 1) {
	    trace_pdu(DIRECTION_DOWNLINK, (uint8_t *) cc->MCH_pdu.payload, TBS, module_idP, WS_M_RNTI , 0xffff,	// M_RNTI = 6 in wirehsark
		      RC.mac[module_idP]->frame,
		      RC.mac[module_idP]->subframe, 0, 0);
	    LOG_D(OPT,
		  "[eNB %d][MCH] CC_id %d Frame %d : MAC PDU with size %d\n",
		  module_idP, CC_id, frameP, TBS);
	}

	/*
	   for (j=0;j<sdu_length_total;j++)
	   printf("%2x.",RC.mac[module_idP]->MCH_pdu.payload[j+offset]);
	   printf(" \n"); */
	return 1;
>>>>>>> c256932f
    } else {
	cc->MCH_pdu.Pdu_size = 0;
	cc->MCH_pdu.sync_area = 0;
	cc->MCH_pdu.msi_active = 0;
	cc->MCH_pdu.mcch_active = 0;
	cc->MCH_pdu.mtch_active = 0;
	// for testing purpose, fill with random data
	//for (j=0;j<(TBS-sdu_length_total-offset);j++)
	//  RC.mac[module_idP]->MCH_pdu.payload[offset+sdu_length_total+j] = (char)(taus()&0xff);
	return 0;
    }

<<<<<<< HEAD
    /* Tracing of PDU is done on UE side */
    trace_pdu(DIRECTION_DOWNLINK, (uint8_t *) cc->MCH_pdu.payload, TBS, module_idP, WS_M_RNTI, 0xffff,  // M_RNTI = 6 in wireshark
              RC.mac[module_idP]->frame, RC.mac[module_idP]->subframe, 0, 0);
=======
    //this is for testing
>>>>>>> c256932f
    /*
       if (mtch_flag == 1) {
       //  LOG_D(MAC,"DUY: mch_buffer length so far is : %ld\n", &mch_buffer[sdu_length_total]-&mch_buffer[0]);
       return 1;
       }
       else
       return 0;
     */
}


<<<<<<< HEAD
MCH_PDU *get_mch_sdu(module_id_t module_idP, int CC_id, frame_t frameP, sub_frame_t subframeP) {
=======
MCH_PDU *get_mch_sdu(module_id_t module_idP, int CC_id, frame_t frameP,
                     sub_frame_t subframeP) {
>>>>>>> c256932f
  //  RC.mac[module_idP]->MCH_pdu.mcs=0;
  //LOG_D(MAC," MCH_pdu.mcs is %d\n", RC.mac[module_idP]->MCH_pdu.mcs);
  //#warning "MCH pdu should take the CC_id index"
  return (&RC.mac[module_idP]->common_channels[CC_id].MCH_pdu);
}
<|MERGE_RESOLUTION|>--- conflicted
+++ resolved
@@ -80,37 +80,6 @@
   }
 }
 
-<<<<<<< HEAD
-
-int schedule_MBMS(module_id_t module_idP, uint8_t CC_id, frame_t frameP, sub_frame_t subframeP) {
-  int mcch_flag = 0, mtch_flag = 0, msi_flag = 0;
-  int mbsfn_period = 0; // 1<<(RC.mac[module_idP]->mbsfn_SubframeConfig[0]->radioframeAllocationPeriod);
-  int mcch_period = 0;  //32<<(RC.mac[module_idP]->mbsfn_AreaInfo[0]->mcch_Config_r9.mcch_RepetitionPeriod_r9);
-  int mch_scheduling_period =
-    8 << (RC.mac[module_idP]->common_channels[CC_id].
-          pmch_Config[0]->mch_SchedulingPeriod_r9);
-  unsigned char mcch_sdu_length;
-  unsigned char header_len_mcch = 0, header_len_msi =
-                                    0, header_len_mtch = 0, header_len_mtch_temp =
-                                          0, header_len_mcch_temp = 0, header_len_msi_temp = 0;
-  int ii = 0, msi_pos = 0;
-  int mcch_mcs = -1;
-  uint16_t TBS, j = -1, padding = 0, post_padding = 0;
-  mac_rlc_status_resp_t rlc_status;
-  int num_mtch;
-  int msi_length, i, k;
-  unsigned char sdu_lcids[11], num_sdus = 0, offset = 0;
-  uint16_t sdu_lengths[11], sdu_length_total = 0;
-  unsigned char mch_buffer[MAX_DLSCH_PAYLOAD_BYTES];  // check the max value, this is for dlsch only
-  COMMON_channels_t *cc = &RC.mac[module_idP]->common_channels[CC_id];
-  cc->MCH_pdu.Pdu_size = 0;
-
-  for (i = 0; i < cc->num_active_mbsfn_area; i++) {
-    // assume, that there is always a mapping
-    if ((j = get_mbsfn_sf_alloction(module_idP, CC_id, i)) == -1) {
-      return 0;
-    }
-=======
 static uint32_t bytes_in_buffer=0;
 static uint8_t msi_pmch_stop=0;
 //static uint8_t msi_active=0;
@@ -162,7 +131,6 @@
     COMMON_channels_t *cc = &RC.mac[module_idP]->common_channels[CC_id];
 
     cc->MCH_pdu.Pdu_size = 0;
->>>>>>> c256932f
 
     for (i = 0; i < cc->num_active_mbsfn_area; i++) {
 	// assume, that there is always a mapping
@@ -675,11 +643,9 @@
 
     TBS =
 	get_TBS_DL(/*cc->pmch_Config[0]->dataMCS_r9*/cc->MCH_pdu.mcs, to_prb(cc->mib->message.dl_Bandwidth));
-#if (LTE_RRC_VERSION >= MAKE_VERSION(10, 0, 0))
     // do not let mcch and mtch multiplexing when relaying is active
     // for sync area 1, so not transmit data
     //if ((i == 0) && ((RC.mac[module_idP]->MBMS_flag != multicast_relay) || (RC.mac[module_idP]->mcch_active==0))) {
-#endif
 
     // there is MTCHs, loop if there are more than 1
     if (mtch_flag == 1 ) {
@@ -726,9 +692,7 @@
 			       //MTCH,
 			       TBS - header_len_mcch - header_len_msi -
 			       sdu_length_total - header_len_mtch
-#if (LTE_RRC_VERSION >= MAKE_VERSION(14, 0, 0))
                                     ,0, 0
-#endif
                                     );
 	bytes_in_buffer = rlc_status.bytes_in_buffer;
 
@@ -750,10 +714,8 @@
 	    sdu_lengths[num_sdus] = mac_rlc_data_req(module_idP, 0, module_idP, frameP, ENB_FLAG_YES, MBMS_FLAG_YES,cc->mbms_SessionList[0]->list.array[0]->logicalChannelIdentity_r9, 0,	//not used
 						     (char *)
 						     &mch_buffer[sdu_length_total]
-#if (LTE_RRC_VERSION >= MAKE_VERSION(14, 0, 0))
                                 ,0,
                                  0
-#endif
                                  );
 	
 	    //sdu_lengths[num_sdus] = mac_rlc_data_req(module_idP,frameP, MBMS_FLAG_NO,  MTCH+(MAX_NUM_RB*(MAX_MOBILES_PER_ENB+1)), (char*)&mch_buffer[sdu_length_total]);
@@ -783,9 +745,7 @@
 	    header_len_mtch = 0;
 	}
     }
-#if (LTE_RRC_VERSION >= MAKE_VERSION(10, 0, 0))
     //  }
-#endif
 
     // FINAL STEP: Prepare and multiplexe MSI, MCCH and MTCHs
     if ((sdu_length_total + header_len_msi + header_len_mcch +
@@ -1480,22 +1440,11 @@
 	}
     }
 
-<<<<<<< HEAD
-  TBS =
-    get_TBS_DL(cc->MCH_pdu.mcs, to_prb(cc->mib->message.dl_Bandwidth));
-
-  // do not let mcch and mtch multiplexing when relaying is active
-  // for sync area 1, so not transmit data
-  //if ((i == 0) && ((RC.mac[module_idP]->MBMS_flag != multicast_relay) || (RC.mac[module_idP]->mcch_active==0))) {
-=======
     TBS =
 	get_TBS_DL(/*cc->pmch_Config[0]->dataMCS_r9*/cc->MCH_pdu.mcs, to_prb(cc->mib->message.dl_Bandwidth));
-#if (LTE_RRC_VERSION >= MAKE_VERSION(10, 0, 0))
     // do not let mcch and mtch multiplexing when relaying is active
     // for sync area 1, so not transmit data
     //if ((i == 0) && ((RC.mac[module_idP]->MBMS_flag != multicast_relay) || (RC.mac[module_idP]->mcch_active==0))) {
-#endif
->>>>>>> c256932f
 
     // there is MTCHs, loop if there are more than 1
     if (mtch_flag == 1 ) {
@@ -1542,9 +1491,7 @@
 			       //MTCH,
 			       TBS - header_len_mcch - header_len_msi -
 			       sdu_length_total - header_len_mtch
-#if (LTE_RRC_VERSION >= MAKE_VERSION(14, 0, 0))
                                     ,0, 0
-#endif
                                     );
 	bytes_in_buffer = rlc_status.bytes_in_buffer;
 
@@ -1555,75 +1502,6 @@
 	      "e-MBMS log channel %u frameP %d, subframeP %d,  rlc_status.bytes_in_buffer is %d TBS %d pmch_stop %d msi_sfs %d\n",
 	      MTCH, frameP, subframeP, rlc_status.bytes_in_buffer,TBS,msi_pmch_stop,msi_sfs);
 
-<<<<<<< HEAD
-     */
-    // get MTCH data from RLC (like for DTCH)
-    LOG_D(MAC,
-          "[eNB %d] CC_id %d Frame %d subframeP %d: Schedule MTCH (area %d, sfAlloc %d)\n",
-          module_idP, CC_id, frameP, subframeP, i, j);
-    header_len_mtch = 3;
-    LOG_D(MAC,
-          "[eNB %d], CC_id %d, Frame %d, MTCH->MCH, Checking RLC status (rab %d, tbs %d, len %d)\n",
-          module_idP, CC_id, frameP, MTCH, TBS,
-          TBS - header_len_mcch - header_len_msi - sdu_length_total -
-          header_len_mtch);
-    rlc_status =
-      mac_rlc_status_ind(module_idP, 0, frameP, subframeP,
-                         module_idP, ENB_FLAG_YES, MBMS_FLAG_YES,
-                         MTCH,
-                         TBS - header_len_mcch - header_len_msi -
-                         sdu_length_total - header_len_mtch,0, 0);
-    LOG_D(MAC,
-          "e-MBMS log channel %u frameP %d, subframeP %d,  rlc_status.bytes_in_buffer is %d\n",
-          MTCH, frameP, subframeP, rlc_status.bytes_in_buffer);
-
-    if (rlc_status.bytes_in_buffer > 0) {
-      LOG_I(MAC,
-            "[eNB %d][MBMS USER-PLANE], CC_id %d, Frame %d, MTCH->MCH, Requesting %d bytes from RLC (header len mtch %d)\n",
-            module_idP, CC_id, frameP,
-            TBS - header_len_mcch - header_len_msi -
-            sdu_length_total - header_len_mtch, header_len_mtch);
-      sdu_lengths[num_sdus] = mac_rlc_data_req(module_idP, 0, module_idP, frameP, ENB_FLAG_YES, MBMS_FLAG_YES, MTCH, 0, //not used
-                              (char *) &mch_buffer[sdu_length_total],0, 0
-                                              );
-      //sdu_lengths[num_sdus] = mac_rlc_data_req(module_idP,frameP, MBMS_FLAG_NO,  MTCH+(MAX_NUM_RB*(MAX_MOBILES_PER_ENB+1)), (char*)&mch_buffer[sdu_length_total]);
-      LOG_I(MAC,
-            "[eNB %d][MBMS USER-PLANE] CC_id %d Got %d bytes for MTCH %d\n",
-            module_idP, CC_id, sdu_lengths[num_sdus], MTCH);
-      cc->mtch_active = 1;
-      sdu_lcids[num_sdus] = MTCH;
-      sdu_length_total += sdu_lengths[num_sdus];
-
-      if (sdu_lengths[num_sdus] < 128) {
-        header_len_mtch = 2;
-      }
-
-      num_sdus++;
-    } else {
-      header_len_mtch = 0;
-    }
-  }
-
-  // FINAL STEP: Prepare and multiplexe MSI, MCCH and MTCHs
-  if ((sdu_length_total + header_len_msi + header_len_mcch +
-       header_len_mtch) > 0) {
-    // Adjust the last subheader
-    /*                                 if ((msi_flag==1) || (mcch_flag==1)) {
-       RC.mac[module_idP]->MCH_pdu.mcs = mcch_mcs;
-       }
-       else if (mtch_flag == 1) { // only MTCH in this subframeP
-       RC.mac[module_idP]->MCH_pdu.mcs = RC.mac[module_idP]->pmch_Config[0]->dataMCS_r9;
-       }
-     */
-    header_len_mtch_temp = header_len_mtch;
-    header_len_mcch_temp = header_len_mcch;
-    header_len_msi_temp = header_len_msi;
-
-    if (header_len_mtch > 0) {
-      header_len_mtch = 1;  // remove Length field in the  subheader for the last PDU
-    } else if (header_len_mcch > 0) {
-      header_len_mcch = 1;
-=======
 	if (rlc_status.bytes_in_buffer > 0 ||  msi_pmch_stop > 0  /*msi_pmch_stop>=num_sf_alloc*/ ) {
 	    //if(rlc_status.bytes_in_buffer > 0){
 	    LOG_I(MAC,
@@ -1635,10 +1513,8 @@
 	    sdu_lengths[num_sdus] = mac_rlc_data_req(module_idP, 0, module_idP, frameP, ENB_FLAG_YES, MBMS_FLAG_YES,cc->mbms_SessionList[0]->list.array[0]->logicalChannelIdentity_r9, 0,	//not used
 						     (char *)
 						     &mch_buffer[sdu_length_total]
-#if (LTE_RRC_VERSION >= MAKE_VERSION(14, 0, 0))
                                 ,0,
                                  0
-#endif
                                  );
 	
 	    //sdu_lengths[num_sdus] = mac_rlc_data_req(module_idP,frameP, MBMS_FLAG_NO,  MTCH+(MAX_NUM_RB*(MAX_MOBILES_PER_ENB+1)), (char*)&mch_buffer[sdu_length_total]);
@@ -1668,9 +1544,7 @@
 	    header_len_mtch = 0;
 	}
     }
-#if (LTE_RRC_VERSION >= MAKE_VERSION(10, 0, 0))
     //  }
-#endif
 
     // FINAL STEP: Prepare and multiplexe MSI, MCCH and MTCHs
     if ((sdu_length_total + header_len_msi + header_len_mcch +
@@ -1772,7 +1646,6 @@
 	   printf("%2x.",RC.mac[module_idP]->MCH_pdu.payload[j+offset]);
 	   printf(" \n"); */
 	return 1;
->>>>>>> c256932f
     } else {
 	cc->MCH_pdu.Pdu_size = 0;
 	cc->MCH_pdu.sync_area = 0;
@@ -1785,13 +1658,7 @@
 	return 0;
     }
 
-<<<<<<< HEAD
-    /* Tracing of PDU is done on UE side */
-    trace_pdu(DIRECTION_DOWNLINK, (uint8_t *) cc->MCH_pdu.payload, TBS, module_idP, WS_M_RNTI, 0xffff,  // M_RNTI = 6 in wireshark
-              RC.mac[module_idP]->frame, RC.mac[module_idP]->subframe, 0, 0);
-=======
     //this is for testing
->>>>>>> c256932f
     /*
        if (mtch_flag == 1) {
        //  LOG_D(MAC,"DUY: mch_buffer length so far is : %ld\n", &mch_buffer[sdu_length_total]-&mch_buffer[0]);
@@ -1803,12 +1670,8 @@
 }
 
 
-<<<<<<< HEAD
-MCH_PDU *get_mch_sdu(module_id_t module_idP, int CC_id, frame_t frameP, sub_frame_t subframeP) {
-=======
 MCH_PDU *get_mch_sdu(module_id_t module_idP, int CC_id, frame_t frameP,
                      sub_frame_t subframeP) {
->>>>>>> c256932f
   //  RC.mac[module_idP]->MCH_pdu.mcs=0;
   //LOG_D(MAC," MCH_pdu.mcs is %d\n", RC.mac[module_idP]->MCH_pdu.mcs);
   //#warning "MCH pdu should take the CC_id index"
