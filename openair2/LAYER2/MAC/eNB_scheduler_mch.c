--- conflicted
+++ resolved
@@ -211,11 +211,7 @@
 			msi_pos++;
 		   while((non_mbsfn_SubframeConfig & (0x100 >> msi_pos)) == (0x100>>msi_pos))
 			msi_pos++;
-<<<<<<< HEAD
-		   	mbms_mch_i=0;
-=======
 		   mbms_mch_i=0;
->>>>>>> 40141270
 
 		   if((subframeP==0)){
 		   	x=0;
