--- conflicted
+++ resolved
@@ -62,26 +62,6 @@
 #if (LTE_RRC_VERSION >= MAKE_VERSION(10, 0, 0))
 int8_t
 get_mbsfn_sf_alloction(module_id_t module_idP, uint8_t CC_id,
-<<<<<<< HEAD
-		       uint8_t mbsfn_sync_area)
-{
-    // currently there is one-to-one mapping between sf allocation pattern and sync area
-    if (mbsfn_sync_area > MAX_MBSFN_AREA) {
-	LOG_W(MAC,
-	      "[eNB %d] CC_id %d MBSFN synchronization area %d out of range\n ",
-	      module_idP, CC_id, mbsfn_sync_area);
-	return -1;
-    } else if (RC.mac[module_idP]->
-	       common_channels[CC_id].mbsfn_SubframeConfig[mbsfn_sync_area]
-	       != NULL) {
-	return mbsfn_sync_area;
-    } else {
-	LOG_W(MAC,
-	      "[eNB %d] CC_id %d MBSFN Subframe Config pattern %d not found \n ",
-	      module_idP, CC_id, mbsfn_sync_area);
-	return -1;
-    }
-=======
                        uint8_t mbsfn_sync_area) {
   // currently there is one-to-one mapping between sf allocation pattern and sync area
   if (mbsfn_sync_area >= MAX_MBSFN_AREA) {
@@ -99,7 +79,6 @@
           module_idP, CC_id, mbsfn_sync_area);
     return -1;
   }
->>>>>>> 424bf5c5
 }
 
 uint32_t bytes_in_buffer=0;
@@ -114,9 +93,9 @@
 
 //MSI_ELEMENT * ptr =NULL;
 
+
 int
 schedule_MBMS(module_id_t module_idP, uint8_t CC_id, frame_t frameP,
-<<<<<<< HEAD
 	      sub_frame_t subframeP)
 {
 
@@ -150,69 +129,377 @@
     COMMON_channels_t *cc = &RC.mac[module_idP]->common_channels[CC_id];
 
     cc->MCH_pdu.Pdu_size = 0;
-=======
-              sub_frame_t subframeP) {
-  int mcch_flag = 0, mtch_flag = 0, msi_flag = 0;
-  int mbsfn_period = 0; // 1<<(RC.mac[module_idP]->mbsfn_SubframeConfig[0]->radioframeAllocationPeriod);
-  int mcch_period = 0;  //32<<(RC.mac[module_idP]->mbsfn_AreaInfo[0]->mcch_Config_r9.mcch_RepetitionPeriod_r9);
-  int mch_scheduling_period =
-    8 << (RC.mac[module_idP]->common_channels[CC_id].
-          pmch_Config[0]->mch_SchedulingPeriod_r9);
-  unsigned char mcch_sdu_length;
-  unsigned char header_len_mcch = 0, header_len_msi =
-                                    0, header_len_mtch = 0, header_len_mtch_temp =
-                                          0, header_len_mcch_temp = 0, header_len_msi_temp = 0;
-  int ii = 0, msi_pos = 0;
-  int mcch_mcs = -1;
-  uint16_t TBS, j = -1, padding = 0, post_padding = 0;
-  mac_rlc_status_resp_t rlc_status;
-  int num_mtch;
-  int msi_length, i, k;
-  unsigned char sdu_lcids[11], num_sdus = 0, offset = 0;
-  uint16_t sdu_lengths[11], sdu_length_total = 0;
-  unsigned char mch_buffer[MAX_DLSCH_PAYLOAD_BYTES];  // check the max value, this is for dlsch only
-  COMMON_channels_t *cc = &RC.mac[module_idP]->common_channels[CC_id];
-  cc->MCH_pdu.Pdu_size = 0;
-
-  for (i = 0; i < cc->num_active_mbsfn_area; i++) {
-    // assume, that there is always a mapping
-    if ((j = get_mbsfn_sf_alloction(module_idP, CC_id, i)) == -1) {
-      return 0;
+
+    for (i = 0; i < cc->num_active_mbsfn_area; i++) {
+	// assume, that there is always a mapping
+	if ((j = get_mbsfn_sf_alloction(module_idP, CC_id, i)) == -1) {
+	    return 0;
+	}
+
+	mbsfn_period =
+	    1 << (cc->mbsfn_SubframeConfig[j]->radioframeAllocationPeriod);
+	mcch_period =
+	    32 << (cc->mbsfn_AreaInfo[i]->
+		   mcch_Config_r9.mcch_RepetitionPeriod_r9);
+	msi_pos = 0;
+	ii = 0;
+	LOG_D(MAC,
+	      "[eNB %d] CC_id %d Frame %d subframeP %d : Checking MBSFN Sync Area %d/%d with SF allocation %d/%d for MCCH and MTCH (mbsfn period %d, mcch period %d)\n",
+	      module_idP, CC_id, frameP, subframeP, i,
+	      cc->num_active_mbsfn_area, j, cc->num_sf_allocation_pattern,
+	      mbsfn_period, mcch_period);
+
+
+	switch (cc->mbsfn_AreaInfo[i]->mcch_Config_r9.signallingMCS_r9) {
+	case 0:
+	    mcch_mcs = 2;
+	    break;
+
+	case 1:
+	    mcch_mcs = 7;
+	    break;
+
+	case 2:
+	    mcch_mcs = 13;
+	    break;
+
+	case 3:
+	    mcch_mcs = 19;
+	    break;
+	}
+
+	// 1st: Check the MBSFN subframes from SIB2 info (SF allocation pattern i, max 8 non-overlapping patterns exist)
+	if (frameP % mbsfn_period == cc->mbsfn_SubframeConfig[j]->radioframeAllocationOffset) {	// MBSFN frameP
+	    if (cc->mbsfn_SubframeConfig[j]->subframeAllocation.present == LTE_MBSFN_SubframeConfig__subframeAllocation_PR_oneFrame) {	// one-frameP format
+
+		//  Find the first subframeP in this MCH to transmit MSI
+		if (frameP % mch_scheduling_period ==
+		    cc->mbsfn_SubframeConfig[j]->
+		    radioframeAllocationOffset) {
+		    while (ii == 0) {
+			ii = cc->
+			    mbsfn_SubframeConfig[j]->subframeAllocation.
+			    choice.oneFrame.buf[0] & (0x80 >> msi_pos);
+			msi_pos++;
+		    }
+
+		    LOG_D(MAC,
+			  "[eNB %d] CC_id %d Frame %d subframeP %d : sync area %d sf allocation pattern %d sf alloc %x msi pos is %d \n",
+			  module_idP, CC_id, frameP, subframeP, i, j,
+			  cc->mbsfn_SubframeConfig[j]->
+			  subframeAllocation.choice.oneFrame.buf[0],
+			  msi_pos);
+		}
+		// Check if the subframeP is for MSI, MCCH or MTCHs and Set the correspoding flag to 1
+		switch (subframeP) {
+		case 1:
+		    if (cc->tdd_Config == NULL) {
+			if ((cc->
+			     mbsfn_SubframeConfig[j]->subframeAllocation.
+			     choice.oneFrame.buf[0] & MBSFN_FDD_SF1) ==
+			    MBSFN_FDD_SF1) {
+			    if (msi_pos == 1) {
+				msi_flag = 1;
+			    }
+
+			    if ((frameP % mcch_period ==
+				 cc->mbsfn_AreaInfo[i]->
+				 mcch_Config_r9.mcch_Offset_r9)
+				&&
+				((cc->mbsfn_AreaInfo[i]->
+				  mcch_Config_r9.sf_AllocInfo_r9.
+				  buf[0] & MBSFN_FDD_SF1) ==
+				 MBSFN_FDD_SF1)) {
+				mcch_flag = 1;
+			    }
+
+			    mtch_flag = 1;
+			}
+		    }
+
+		    break;
+
+		case 2:
+		    if (cc->tdd_Config == NULL) {
+			if ((cc->
+			     mbsfn_SubframeConfig[j]->subframeAllocation.
+			     choice.oneFrame.buf[0] & MBSFN_FDD_SF2) ==
+			    MBSFN_FDD_SF2) {
+			    if (msi_pos == 2) {
+				msi_flag = 1;
+			    }
+
+			    if ((frameP % mcch_period ==
+				 cc->mbsfn_AreaInfo[i]->
+				 mcch_Config_r9.mcch_Offset_r9)
+				&&
+				((cc->mbsfn_AreaInfo[i]->
+				  mcch_Config_r9.sf_AllocInfo_r9.
+				  buf[0] & MBSFN_FDD_SF2) ==
+				 MBSFN_FDD_SF2)) {
+				mcch_flag = 1;
+			    }
+
+			    mtch_flag = 1;
+			}
+		    }
+
+		    break;
+
+		case 3:
+		    if (cc->tdd_Config != NULL) {	// TDD
+			if ((cc->
+			     mbsfn_SubframeConfig[j]->subframeAllocation.
+			     choice.oneFrame.buf[0] & MBSFN_TDD_SF3) ==
+			    MBSFN_TDD_SF3) {
+			    if (msi_pos == 1) {
+				msi_flag = 1;
+			    }
+
+			    if ((frameP % mcch_period ==
+				 cc->mbsfn_AreaInfo[i]->
+				 mcch_Config_r9.mcch_Offset_r9)
+				&&
+				((cc->mbsfn_AreaInfo[i]->
+				  mcch_Config_r9.sf_AllocInfo_r9.
+				  buf[0] & MBSFN_TDD_SF3) ==
+				 MBSFN_TDD_SF3)) {
+				mcch_flag = 1;
+			    }
+
+			    mtch_flag = 1;
+			}
+		    } else {	// FDD
+			if ((cc->
+			     mbsfn_SubframeConfig[j]->subframeAllocation.
+			     choice.oneFrame.buf[0] & MBSFN_FDD_SF3) ==
+			    MBSFN_FDD_SF3) {
+			    if (msi_pos == 3) {
+				msi_flag = 1;
+			    }
+
+			    if ((frameP % mcch_period ==
+				 cc->mbsfn_AreaInfo[i]->
+				 mcch_Config_r9.mcch_Offset_r9)
+				&&
+				((cc->mbsfn_AreaInfo[i]->
+				  mcch_Config_r9.sf_AllocInfo_r9.
+				  buf[0] & MBSFN_FDD_SF3) ==
+				 MBSFN_FDD_SF3)) {
+				mcch_flag = 1;
+			    }
+
+			    mtch_flag = 1;
+			}
+		    }
+
+		    break;
+
+		case 4:
+		    if (cc->tdd_Config != NULL) {
+			if ((cc->
+			     mbsfn_SubframeConfig[j]->subframeAllocation.
+			     choice.oneFrame.buf[0] & MBSFN_TDD_SF4) ==
+			    MBSFN_TDD_SF4) {
+			    if (msi_pos == 2) {
+				msi_flag = 1;
+			    }
+
+			    if ((frameP % mcch_period ==
+				 cc->mbsfn_AreaInfo[i]->
+				 mcch_Config_r9.mcch_Offset_r9)
+				&&
+				((cc->mbsfn_AreaInfo[i]->
+				  mcch_Config_r9.sf_AllocInfo_r9.
+				  buf[0] & MBSFN_TDD_SF4) ==
+				 MBSFN_TDD_SF4)) {
+				mcch_flag = 1;
+			    }
+
+			    mtch_flag = 1;
+			}
+		    }
+
+		    break;
+
+		case 6:
+		    if (cc->tdd_Config == NULL) {
+			if ((cc->
+			     mbsfn_SubframeConfig[j]->subframeAllocation.
+			     choice.oneFrame.buf[0] & MBSFN_FDD_SF6) ==
+			    MBSFN_FDD_SF6) {
+			    if (msi_pos == 4) {
+				msi_flag = 1;
+			    }
+
+			    if ((frameP % mcch_period ==
+				 cc->mbsfn_AreaInfo[i]->
+				 mcch_Config_r9.mcch_Offset_r9)
+				&&
+				((cc->mbsfn_AreaInfo[i]->
+				  mcch_Config_r9.sf_AllocInfo_r9.
+				  buf[0] & MBSFN_FDD_SF6) ==
+				 MBSFN_FDD_SF6)) {
+				mcch_flag = 1;
+			    }
+
+			    mtch_flag = 1;
+			}
+		    }
+
+		    break;
+
+		case 7:
+		    if (cc->tdd_Config != NULL) {	// TDD
+			if ((cc->
+			     mbsfn_SubframeConfig[j]->subframeAllocation.
+			     choice.oneFrame.buf[0] & MBSFN_TDD_SF7) ==
+			    MBSFN_TDD_SF7) {
+			    if (msi_pos == 3) {
+				msi_flag = 1;
+			    }
+
+			    if ((frameP % mcch_period ==
+				 cc->mbsfn_AreaInfo[i]->
+				 mcch_Config_r9.mcch_Offset_r9)
+				&&
+				((cc->mbsfn_AreaInfo[i]->
+				  mcch_Config_r9.sf_AllocInfo_r9.
+				  buf[0] & MBSFN_TDD_SF7) ==
+				 MBSFN_TDD_SF7)) {
+				mcch_flag = 1;
+			    }
+
+			    mtch_flag = 1;
+			}
+		    } else {	// FDD
+			if ((cc->
+			     mbsfn_SubframeConfig[j]->subframeAllocation.
+			     choice.oneFrame.buf[0] & MBSFN_FDD_SF7) ==
+			    MBSFN_FDD_SF7) {
+			    if (msi_pos == 5) {
+				msi_flag = 1;
+			    }
+
+			    if ((frameP % mcch_period ==
+				 cc->mbsfn_AreaInfo[i]->
+				 mcch_Config_r9.mcch_Offset_r9)
+				&&
+				((cc->mbsfn_AreaInfo[i]->
+				  mcch_Config_r9.sf_AllocInfo_r9.
+				  buf[0] & MBSFN_FDD_SF7) ==
+				 MBSFN_FDD_SF7)) {
+				mcch_flag = 1;
+			    }
+
+			    mtch_flag = 1;
+			}
+		    }
+
+		    break;
+
+		case 8:
+		    if (cc->tdd_Config != NULL) {	//TDD
+			if ((cc->
+			     mbsfn_SubframeConfig[j]->subframeAllocation.
+			     choice.oneFrame.buf[0] & MBSFN_TDD_SF8) ==
+			    MBSFN_TDD_SF8) {
+			    if (msi_pos == 4) {
+				msi_flag = 1;
+			    }
+
+			    if ((frameP % mcch_period ==
+				 cc->mbsfn_AreaInfo[i]->
+				 mcch_Config_r9.mcch_Offset_r9)
+				&&
+				((cc->mbsfn_AreaInfo[i]->
+				  mcch_Config_r9.sf_AllocInfo_r9.
+				  buf[0] & MBSFN_TDD_SF8) ==
+				 MBSFN_TDD_SF8)) {
+				mcch_flag = 1;
+			    }
+
+			    mtch_flag = 1;
+			}
+		    } else {	// FDD
+			if ((cc->
+			     mbsfn_SubframeConfig[j]->subframeAllocation.
+			     choice.oneFrame.buf[0] & MBSFN_FDD_SF8) ==
+			    MBSFN_FDD_SF8) {
+			    if (msi_pos == 6) {
+				msi_flag = 1;
+			    }
+
+			    if ((frameP % mcch_period ==
+				 cc->mbsfn_AreaInfo[i]->
+				 mcch_Config_r9.mcch_Offset_r9)
+				&&
+				((cc->mbsfn_AreaInfo[i]->
+				  mcch_Config_r9.sf_AllocInfo_r9.
+				  buf[0] & MBSFN_FDD_SF8) ==
+				 MBSFN_FDD_SF8)) {
+				mcch_flag = 1;
+			    }
+
+			    mtch_flag = 1;
+			}
+		    }
+
+		    break;
+
+		case 9:
+		    if (cc->tdd_Config != NULL) {
+			if ((cc->
+			     mbsfn_SubframeConfig[j]->subframeAllocation.
+			     choice.oneFrame.buf[0] & MBSFN_TDD_SF9) ==
+			    MBSFN_TDD_SF9) {
+			    if (msi_pos == 5) {
+				msi_flag = 1;
+			    }
+
+			    if ((frameP % mcch_period ==
+				 cc->mbsfn_AreaInfo[i]->
+				 mcch_Config_r9.mcch_Offset_r9)
+				&&
+				((cc->mbsfn_AreaInfo[i]->
+				  mcch_Config_r9.sf_AllocInfo_r9.
+				  buf[0] & MBSFN_TDD_SF9) ==
+				 MBSFN_TDD_SF9)) {
+				mcch_flag = 1;
+			    }
+
+			    mtch_flag = 1;
+			}
+		    }
+
+		    break;
+		}		// end switch
+
+		// sf allocation is non-overlapping
+		if ((msi_flag == 1) || (mcch_flag == 1)
+		    || (mtch_flag == 1)) {
+		    LOG_D(MAC,
+			  "[eNB %d] CC_id %d Frame %d Subframe %d: sync area %d SF alloc %d: msi flag %d, mcch flag %d, mtch flag %d\n",
+			  module_idP, CC_id, frameP, subframeP, i, j,
+			  msi_flag, mcch_flag, mtch_flag);
+		    break;
+		}
+	    } else {		// four-frameP format
+	    }
+	}
+    }				// end of for loop
+
+    cc->msi_active = 0;
+    cc->mcch_active = 0;
+    cc->mtch_active = 0;
+
+    // Calculate the mcs
+    if ((msi_flag == 1) || (mcch_flag == 1)) {
+	cc->MCH_pdu.mcs = mcch_mcs;
+    } else if (mtch_flag == 1) {	// only MTCH in this subframeP
+	cc->MCH_pdu.mcs = cc->pmch_Config[0]->dataMCS_r9;
     }
->>>>>>> 424bf5c5
-
-    mbsfn_period =
-      1 << (cc->mbsfn_SubframeConfig[j]->radioframeAllocationPeriod);
-    mcch_period =
-      32 << (cc->mbsfn_AreaInfo[i]->
-             mcch_Config_r9.mcch_RepetitionPeriod_r9);
-    msi_pos = 0;
-    ii = 0;
-    LOG_D(MAC,
-          "[eNB %d] CC_id %d Frame %d subframeP %d : Checking MBSFN Sync Area %d/%d with SF allocation %d/%d for MCCH and MTCH (mbsfn period %d, mcch period %d)\n",
-          module_idP, CC_id, frameP, subframeP, i,
-          cc->num_active_mbsfn_area, j, cc->num_sf_allocation_pattern,
-          mbsfn_period, mcch_period);
-
-    switch (cc->mbsfn_AreaInfo[i]->mcch_Config_r9.signallingMCS_r9) {
-      case 0:
-        mcch_mcs = 2;
-        break;
-
-      case 1:
-        mcch_mcs = 7;
-        break;
-
-      case 2:
-        mcch_mcs = 13;
-        break;
-
-      case 3:
-        mcch_mcs = 19;
-        break;
-    }
-
-<<<<<<< HEAD
+
 
      uint8_t num_sf_alloc=0;
     for( int iii=0; iii < 6; iii++)
@@ -332,352 +619,9 @@
 	      module_idP, CC_id, sdu_lengths[num_sdus]);
 	num_sdus++;
 	cc->msi_active = 1;
-=======
-    // 1st: Check the MBSFN subframes from SIB2 info (SF allocation pattern i, max 8 non-overlapping patterns exist)
-    if (frameP % mbsfn_period == cc->mbsfn_SubframeConfig[j]->radioframeAllocationOffset) { // MBSFN frameP
-      if (cc->mbsfn_SubframeConfig[j]->subframeAllocation.present == LTE_MBSFN_SubframeConfig__subframeAllocation_PR_oneFrame) {  // one-frameP format
-
-        //  Find the first subframeP in this MCH to transmit MSI
-        if (frameP % mch_scheduling_period ==
-            cc->mbsfn_SubframeConfig[j]->
-            radioframeAllocationOffset) {
-          while (ii == 0) {
-            ii = cc->
-                 mbsfn_SubframeConfig[j]->subframeAllocation.
-                 choice.oneFrame.buf[0] & (0x80 >> msi_pos);
-            msi_pos++;
-          }
-
-          LOG_D(MAC,
-                "[eNB %d] CC_id %d Frame %d subframeP %d : sync area %d sf allocation pattern %d sf alloc %x msi pos is %d \n",
-                module_idP, CC_id, frameP, subframeP, i, j,
-                cc->mbsfn_SubframeConfig[j]->
-                subframeAllocation.choice.oneFrame.buf[0],
-                msi_pos);
-        }
-
-        // Check if the subframeP is for MSI, MCCH or MTCHs and Set the correspoding flag to 1
-        switch (subframeP) {
-          case 1:
-            if (cc->tdd_Config == NULL) {
-              if ((cc->
-                   mbsfn_SubframeConfig[j]->subframeAllocation.
-                   choice.oneFrame.buf[0] & MBSFN_FDD_SF1) ==
-                  MBSFN_FDD_SF1) {
-                if (msi_pos == 1) {
-                  msi_flag = 1;
-                }
-
-                if ((frameP % mcch_period ==
-                     cc->mbsfn_AreaInfo[i]->
-                     mcch_Config_r9.mcch_Offset_r9)
-                    &&
-                    ((cc->mbsfn_AreaInfo[i]->
-                      mcch_Config_r9.sf_AllocInfo_r9.
-                      buf[0] & MBSFN_FDD_SF1) ==
-                     MBSFN_FDD_SF1)) {
-                  mcch_flag = 1;
-                }
-
-                mtch_flag = 1;
-              }
-            }
-
-            break;
-
-          case 2:
-            if (cc->tdd_Config == NULL) {
-              if ((cc->
-                   mbsfn_SubframeConfig[j]->subframeAllocation.
-                   choice.oneFrame.buf[0] & MBSFN_FDD_SF2) ==
-                  MBSFN_FDD_SF2) {
-                if (msi_pos == 2) {
-                  msi_flag = 1;
-                }
-
-                if ((frameP % mcch_period ==
-                     cc->mbsfn_AreaInfo[i]->
-                     mcch_Config_r9.mcch_Offset_r9)
-                    &&
-                    ((cc->mbsfn_AreaInfo[i]->
-                      mcch_Config_r9.sf_AllocInfo_r9.
-                      buf[0] & MBSFN_FDD_SF2) ==
-                     MBSFN_FDD_SF2)) {
-                  mcch_flag = 1;
-                }
-
-                mtch_flag = 1;
-              }
-            }
-
-            break;
-
-          case 3:
-            if (cc->tdd_Config != NULL) { // TDD
-              if ((cc->
-                   mbsfn_SubframeConfig[j]->subframeAllocation.
-                   choice.oneFrame.buf[0] & MBSFN_TDD_SF3) ==
-                  MBSFN_TDD_SF3) {
-                if (msi_pos == 1) {
-                  msi_flag = 1;
-                }
-
-                if ((frameP % mcch_period ==
-                     cc->mbsfn_AreaInfo[i]->
-                     mcch_Config_r9.mcch_Offset_r9)
-                    &&
-                    ((cc->mbsfn_AreaInfo[i]->
-                      mcch_Config_r9.sf_AllocInfo_r9.
-                      buf[0] & MBSFN_TDD_SF3) ==
-                     MBSFN_TDD_SF3)) {
-                  mcch_flag = 1;
-                }
-
-                mtch_flag = 1;
-              }
-            } else {  // FDD
-              if ((cc->
-                   mbsfn_SubframeConfig[j]->subframeAllocation.
-                   choice.oneFrame.buf[0] & MBSFN_FDD_SF3) ==
-                  MBSFN_FDD_SF3) {
-                if (msi_pos == 3) {
-                  msi_flag = 1;
-                }
-
-                if ((frameP % mcch_period ==
-                     cc->mbsfn_AreaInfo[i]->
-                     mcch_Config_r9.mcch_Offset_r9)
-                    &&
-                    ((cc->mbsfn_AreaInfo[i]->
-                      mcch_Config_r9.sf_AllocInfo_r9.
-                      buf[0] & MBSFN_FDD_SF3) ==
-                     MBSFN_FDD_SF3)) {
-                  mcch_flag = 1;
-                }
-
-                mtch_flag = 1;
-              }
-            }
-
-            break;
-
-          case 4:
-            if (cc->tdd_Config != NULL) {
-              if ((cc->
-                   mbsfn_SubframeConfig[j]->subframeAllocation.
-                   choice.oneFrame.buf[0] & MBSFN_TDD_SF4) ==
-                  MBSFN_TDD_SF4) {
-                if (msi_pos == 2) {
-                  msi_flag = 1;
-                }
-
-                if ((frameP % mcch_period ==
-                     cc->mbsfn_AreaInfo[i]->
-                     mcch_Config_r9.mcch_Offset_r9)
-                    &&
-                    ((cc->mbsfn_AreaInfo[i]->
-                      mcch_Config_r9.sf_AllocInfo_r9.
-                      buf[0] & MBSFN_TDD_SF4) ==
-                     MBSFN_TDD_SF4)) {
-                  mcch_flag = 1;
-                }
-
-                mtch_flag = 1;
-              }
-            }
-
-            break;
-
-          case 6:
-            if (cc->tdd_Config == NULL) {
-              if ((cc->
-                   mbsfn_SubframeConfig[j]->subframeAllocation.
-                   choice.oneFrame.buf[0] & MBSFN_FDD_SF6) ==
-                  MBSFN_FDD_SF6) {
-                if (msi_pos == 4) {
-                  msi_flag = 1;
-                }
-
-                if ((frameP % mcch_period ==
-                     cc->mbsfn_AreaInfo[i]->
-                     mcch_Config_r9.mcch_Offset_r9)
-                    &&
-                    ((cc->mbsfn_AreaInfo[i]->
-                      mcch_Config_r9.sf_AllocInfo_r9.
-                      buf[0] & MBSFN_FDD_SF6) ==
-                     MBSFN_FDD_SF6)) {
-                  mcch_flag = 1;
-                }
-
-                mtch_flag = 1;
-              }
-            }
-
-            break;
-
-          case 7:
-            if (cc->tdd_Config != NULL) { // TDD
-              if ((cc->
-                   mbsfn_SubframeConfig[j]->subframeAllocation.
-                   choice.oneFrame.buf[0] & MBSFN_TDD_SF7) ==
-                  MBSFN_TDD_SF7) {
-                if (msi_pos == 3) {
-                  msi_flag = 1;
-                }
-
-                if ((frameP % mcch_period ==
-                     cc->mbsfn_AreaInfo[i]->
-                     mcch_Config_r9.mcch_Offset_r9)
-                    &&
-                    ((cc->mbsfn_AreaInfo[i]->
-                      mcch_Config_r9.sf_AllocInfo_r9.
-                      buf[0] & MBSFN_TDD_SF7) ==
-                     MBSFN_TDD_SF7)) {
-                  mcch_flag = 1;
-                }
-
-                mtch_flag = 1;
-              }
-            } else {  // FDD
-              if ((cc->
-                   mbsfn_SubframeConfig[j]->subframeAllocation.
-                   choice.oneFrame.buf[0] & MBSFN_FDD_SF7) ==
-                  MBSFN_FDD_SF7) {
-                if (msi_pos == 5) {
-                  msi_flag = 1;
-                }
-
-                if ((frameP % mcch_period ==
-                     cc->mbsfn_AreaInfo[i]->
-                     mcch_Config_r9.mcch_Offset_r9)
-                    &&
-                    ((cc->mbsfn_AreaInfo[i]->
-                      mcch_Config_r9.sf_AllocInfo_r9.
-                      buf[0] & MBSFN_FDD_SF7) ==
-                     MBSFN_FDD_SF7)) {
-                  mcch_flag = 1;
-                }
-
-                mtch_flag = 1;
-              }
-            }
-
-            break;
-
-          case 8:
-            if (cc->tdd_Config != NULL) { //TDD
-              if ((cc->
-                   mbsfn_SubframeConfig[j]->subframeAllocation.
-                   choice.oneFrame.buf[0] & MBSFN_TDD_SF8) ==
-                  MBSFN_TDD_SF8) {
-                if (msi_pos == 4) {
-                  msi_flag = 1;
-                }
-
-                if ((frameP % mcch_period ==
-                     cc->mbsfn_AreaInfo[i]->
-                     mcch_Config_r9.mcch_Offset_r9)
-                    &&
-                    ((cc->mbsfn_AreaInfo[i]->
-                      mcch_Config_r9.sf_AllocInfo_r9.
-                      buf[0] & MBSFN_TDD_SF8) ==
-                     MBSFN_TDD_SF8)) {
-                  mcch_flag = 1;
-                }
-
-                mtch_flag = 1;
-              }
-            } else {  // FDD
-              if ((cc->
-                   mbsfn_SubframeConfig[j]->subframeAllocation.
-                   choice.oneFrame.buf[0] & MBSFN_FDD_SF8) ==
-                  MBSFN_FDD_SF8) {
-                if (msi_pos == 6) {
-                  msi_flag = 1;
-                }
-
-                if ((frameP % mcch_period ==
-                     cc->mbsfn_AreaInfo[i]->
-                     mcch_Config_r9.mcch_Offset_r9)
-                    &&
-                    ((cc->mbsfn_AreaInfo[i]->
-                      mcch_Config_r9.sf_AllocInfo_r9.
-                      buf[0] & MBSFN_FDD_SF8) ==
-                     MBSFN_FDD_SF8)) {
-                  mcch_flag = 1;
-                }
-
-                mtch_flag = 1;
-              }
-            }
-
-            break;
-
-          case 9:
-            if (cc->tdd_Config != NULL) {
-              if ((cc->
-                   mbsfn_SubframeConfig[j]->subframeAllocation.
-                   choice.oneFrame.buf[0] & MBSFN_TDD_SF9) ==
-                  MBSFN_TDD_SF9) {
-                if (msi_pos == 5) {
-                  msi_flag = 1;
-                }
-
-                if ((frameP % mcch_period ==
-                     cc->mbsfn_AreaInfo[i]->
-                     mcch_Config_r9.mcch_Offset_r9)
-                    &&
-                    ((cc->mbsfn_AreaInfo[i]->
-                      mcch_Config_r9.sf_AllocInfo_r9.
-                      buf[0] & MBSFN_TDD_SF9) ==
-                     MBSFN_TDD_SF9)) {
-                  mcch_flag = 1;
-                }
-
-                mtch_flag = 1;
-              }
-            }
-
-            break;
-        }   // end switch
-
-        // sf allocation is non-overlapping
-        if ((msi_flag == 1) || (mcch_flag == 1)
-            || (mtch_flag == 1)) {
-          LOG_D(MAC,
-                "[eNB %d] CC_id %d Frame %d Subframe %d: sync area %d SF alloc %d: msi flag %d, mcch flag %d, mtch flag %d\n",
-                module_idP, CC_id, frameP, subframeP, i, j,
-                msi_flag, mcch_flag, mtch_flag);
-          break;
-        }
-      } else {    // four-frameP format
-      }
->>>>>>> 424bf5c5
     }
-  }       // end of for loop
-
-  cc->msi_active = 0;
-  cc->mcch_active = 0;
-  cc->mtch_active = 0;
-
-  // Calculate the mcs
-  if ((msi_flag == 1) || (mcch_flag == 1)) {
-    cc->MCH_pdu.mcs = mcch_mcs;
-  } else if (mtch_flag == 1) {  // only MTCH in this subframeP
-    cc->MCH_pdu.mcs = cc->pmch_Config[0]->dataMCS_r9;
-  }
-
-  // 2nd: Create MSI, get MCCH from RRC and MTCHs from RLC
-
-  // there is MSI (MCH Scheduling Info)
-  if (msi_flag == 1) {
-    // Create MSI here
-    uint16_t msi_control_element[29], *msi_ptr;
-    msi_ptr = &msi_control_element[0];
-    ((MSI_ELEMENT *) msi_ptr)->lcid = MCCH_LCHANID; //MCCH
-
+    // there is MCCH
     if (mcch_flag == 1) {
-<<<<<<< HEAD
 	LOG_D(MAC,
 	      "[eNB %d] CC_id %d Frame %d Subframe %d: Schedule MCCH MESSAGE (area %d, sfAlloc %d)\n",
 	      module_idP, CC_id, frameP, subframeP, i, j);
@@ -727,104 +671,12 @@
 
     TBS =
 	get_TBS_DL(/*cc->pmch_Config[0]->dataMCS_r9*/cc->MCH_pdu.mcs, to_prb(cc->mib->message.dl_Bandwidth));
-=======
-      ((MSI_ELEMENT *) msi_ptr)->stop_sf_MSB = 0;
-      ((MSI_ELEMENT *) msi_ptr)->stop_sf_LSB = 0;
-    } else {    // no mcch for this MSP
-      ((MSI_ELEMENT *) msi_ptr)->stop_sf_MSB = 0x7; // stop value is 2047
-      ((MSI_ELEMENT *) msi_ptr)->stop_sf_LSB = 0xff;
-    }
-
-    msi_ptr += sizeof(MSI_ELEMENT);
-    //Header for MTCHs
-    num_mtch = cc->mbms_SessionList[0]->list.count;
-
-    for (k = 0; k < num_mtch; k++) {  // loop for all session in this MCH (MCH[0]) at this moment
-      ((MSI_ELEMENT *) msi_ptr)->lcid = cc->mbms_SessionList[0]->list.array[k]->logicalChannelIdentity_r9;  //mtch_lcid;
-      ((MSI_ELEMENT *) msi_ptr)->stop_sf_MSB = 0; // last subframeP of this mtch (only one mtch now)
-      ((MSI_ELEMENT *) msi_ptr)->stop_sf_LSB = 0xB;
-      msi_ptr += sizeof(MSI_ELEMENT);
-    }
-
-    msi_length = msi_ptr - msi_control_element;
-
-    if (msi_length < 128) {
-      header_len_msi = 2;
-    } else {
-      header_len_msi = 3;
-    }
-
-    LOG_D(MAC,
-          "[eNB %d] CC_id %d Frame %d : MSI->MCH, length of MSI is %d bytes \n",
-          module_idP, CC_id, frameP, msi_length);
-    //LOG_D(MAC,"Scheduler: MSI is transmitted in this subframeP \n" );
-    //   LOG_D(MAC,"Scheduler: MSI length is %d bytes\n",msi_length);
-    // Store MSI data to mch_buffer[0]
-    memcpy((char *) &mch_buffer[sdu_length_total],
-           msi_control_element, msi_length);
-    sdu_lcids[num_sdus] = MCH_SCHDL_INFO;
-    sdu_lengths[num_sdus] = msi_length;
-    sdu_length_total += sdu_lengths[num_sdus];
-    LOG_I(MAC, "[eNB %d] CC_id %d Create %d bytes for MSI\n",
-          module_idP, CC_id, sdu_lengths[num_sdus]);
-    num_sdus++;
-    cc->msi_active = 1;
-  }
-
-  // there is MCCH
-  if (mcch_flag == 1) {
-    LOG_D(MAC,
-          "[eNB %d] CC_id %d Frame %d Subframe %d: Schedule MCCH MESSAGE (area %d, sfAlloc %d)\n",
-          module_idP, CC_id, frameP, subframeP, i, j);
-    mcch_sdu_length = mac_rrc_data_req(module_idP, CC_id, frameP, MCCH, 0xFFFC, 1, &cc->MCCH_pdu.payload[0],
-                                       i);  // this is the mbsfn sync area index
-
-    if (mcch_sdu_length > 0) {
-      LOG_D(MAC,
-            "[eNB %d] CC_id %d Frame %d subframeP %d : MCCH->MCH, Received %d bytes from RRC \n",
-            module_idP, CC_id, frameP, subframeP, mcch_sdu_length);
-      header_len_mcch = 2;
-
-      if (cc->tdd_Config != NULL) {
-        LOG_D(MAC,
-              "[eNB %d] CC_id %d Frame %d subframeP %d: Scheduling MCCH->MCH (TDD) for MCCH message %d bytes (mcs %d )\n",
-              module_idP, CC_id, frameP, subframeP,
-              mcch_sdu_length, mcch_mcs);
-      } else {
-        LOG_I(MAC,
-              "[eNB %d] CC_id %d Frame %d subframeP %d: Scheduling MCCH->MCH (FDD) for MCCH message %d bytes (mcs %d)\n",
-              module_idP, CC_id, frameP, subframeP,
-              mcch_sdu_length, mcch_mcs);
-      }
-
-      cc->mcch_active = 1;
-      memcpy((char *) &mch_buffer[sdu_length_total],
-             &cc->MCCH_pdu.payload[0], mcch_sdu_length);
-      sdu_lcids[num_sdus] = MCCH_LCHANID;
-      sdu_lengths[num_sdus] = mcch_sdu_length;
-
-      if (sdu_lengths[num_sdus] > 128) {
-        header_len_mcch = 3;
-      }
-
-      sdu_length_total += sdu_lengths[num_sdus];
-      LOG_D(MAC,
-            "[eNB %d] CC_id %d Got %d bytes for MCCH from RRC \n",
-            module_idP, CC_id, sdu_lengths[num_sdus]);
-      num_sdus++;
-    }
-  }
-
-  TBS =
-    get_TBS_DL(cc->MCH_pdu.mcs, to_prb(cc->mib->message.dl_Bandwidth));
->>>>>>> 424bf5c5
 #if (LTE_RRC_VERSION >= MAKE_VERSION(10, 0, 0))
-  // do not let mcch and mtch multiplexing when relaying is active
-  // for sync area 1, so not transmit data
-  //if ((i == 0) && ((RC.mac[module_idP]->MBMS_flag != multicast_relay) || (RC.mac[module_idP]->mcch_active==0))) {
+    // do not let mcch and mtch multiplexing when relaying is active
+    // for sync area 1, so not transmit data
+    //if ((i == 0) && ((RC.mac[module_idP]->MBMS_flag != multicast_relay) || (RC.mac[module_idP]->mcch_active==0))) {
 #endif
 
-<<<<<<< HEAD
     // there is MTCHs, loop if there are more than 1
     if (mtch_flag == 1 ) {
 	// Calculate TBS
@@ -926,92 +778,11 @@
 
 	    header_len_mtch = 0;
 	}
-=======
-  // there is MTCHs, loop if there are more than 1
-  if (mtch_flag == 1) {
-    // Calculate TBS
-    /* if ((msi_flag==1) || (mcch_flag==1)) {
-       TBS = mac_xface->get_TBS(mcch_mcs, mac_xface->frame_parms->N_RB_DL);
-       }
-       else { // only MTCH in this subframeP
-       TBS = mac_xface->get_TBS(RC.mac[module_idP]->pmch_Config[0]->dataMCS_r9, mac_xface->frame_parms->N_RB_DL);
-       }
-
-       // get MTCH data from RLC (like for DTCH)
-       LOG_D(MAC,"[eNB %d] CC_id %d Frame %d subframe %d: Schedule MTCH (area %d, sfAlloc %d)\n",Mod_id,CC_id,frame,subframe,i,j);
-
-       header_len_mtch = 3;
-       LOG_D(MAC,"[eNB %d], CC_id %d, Frame %d, MTCH->MCH, Checking RLC status (rab %d, tbs %d, len %d)\n",
-       Mod_id,CC_id,frame,MTCH,TBS,
-       TBS-header_len_mcch-header_len_msi-sdu_length_total-header_len_mtch);
-
-       rlc_status = mac_rlc_status_ind(Mod_id,frame,1,RLC_MBMS_YES,MTCH+ (maxDRB + 3) * MAX_MOBILES_PER_RG,
-       TBS-header_len_mcch-header_len_msi-sdu_length_total-header_len_mtch);
-       printf("frame %d, subframe %d,  rlc_status.bytes_in_buffer is %d\n",frame,subframe, rlc_status.bytes_in_buffer);
-
-     */
-    // get MTCH data from RLC (like for DTCH)
-    LOG_D(MAC,
-          "[eNB %d] CC_id %d Frame %d subframeP %d: Schedule MTCH (area %d, sfAlloc %d)\n",
-          module_idP, CC_id, frameP, subframeP, i, j);
-    header_len_mtch = 3;
-    LOG_D(MAC,
-          "[eNB %d], CC_id %d, Frame %d, MTCH->MCH, Checking RLC status (rab %d, tbs %d, len %d)\n",
-          module_idP, CC_id, frameP, MTCH, TBS,
-          TBS - header_len_mcch - header_len_msi - sdu_length_total -
-          header_len_mtch);
-    rlc_status =
-      mac_rlc_status_ind(module_idP, 0, frameP, subframeP,
-                         module_idP, ENB_FLAG_YES, MBMS_FLAG_YES,
-                         MTCH,
-                         TBS - header_len_mcch - header_len_msi -
-                         sdu_length_total - header_len_mtch
-#if (LTE_RRC_VERSION >= MAKE_VERSION(14, 0, 0))
-                         ,0, 0
+    }
+#if (LTE_RRC_VERSION >= MAKE_VERSION(10, 0, 0))
+    //  }
 #endif
-                        );
-    LOG_D(MAC,
-          "e-MBMS log channel %u frameP %d, subframeP %d,  rlc_status.bytes_in_buffer is %d\n",
-          MTCH, frameP, subframeP, rlc_status.bytes_in_buffer);
-
-    if (rlc_status.bytes_in_buffer > 0) {
-      LOG_I(MAC,
-            "[eNB %d][MBMS USER-PLANE], CC_id %d, Frame %d, MTCH->MCH, Requesting %d bytes from RLC (header len mtch %d)\n",
-            module_idP, CC_id, frameP,
-            TBS - header_len_mcch - header_len_msi -
-            sdu_length_total - header_len_mtch, header_len_mtch);
-      sdu_lengths[num_sdus] = mac_rlc_data_req(module_idP, 0, module_idP, frameP, ENB_FLAG_YES, MBMS_FLAG_YES, MTCH, 0, //not used
-                              (char *)
-                              &mch_buffer[sdu_length_total]
-#if (LTE_RRC_VERSION >= MAKE_VERSION(14, 0, 0))
-                              ,0,
-                              0
-#endif
-                                              );
-      //sdu_lengths[num_sdus] = mac_rlc_data_req(module_idP,frameP, MBMS_FLAG_NO,  MTCH+(MAX_NUM_RB*(MAX_MOBILES_PER_ENB+1)), (char*)&mch_buffer[sdu_length_total]);
-      LOG_I(MAC,
-            "[eNB %d][MBMS USER-PLANE] CC_id %d Got %d bytes for MTCH %d\n",
-            module_idP, CC_id, sdu_lengths[num_sdus], MTCH);
-      cc->mtch_active = 1;
-      sdu_lcids[num_sdus] = MTCH;
-      sdu_length_total += sdu_lengths[num_sdus];
-
-      if (sdu_lengths[num_sdus] < 128) {
-        header_len_mtch = 2;
-      }
-
-      num_sdus++;
-    } else {
-      header_len_mtch = 0;
->>>>>>> 424bf5c5
-    }
-  }
-
-#if (LTE_RRC_VERSION >= MAKE_VERSION(10, 0, 0))
-  //  }
-#endif
-
-<<<<<<< HEAD
+
     // FINAL STEP: Prepare and multiplexe MSI, MCCH and MTCHs
     if ((sdu_length_total + header_len_msi + header_len_mcch +
 	 header_len_mtch) > 0) {
@@ -1112,122 +883,29 @@
 	   printf("%2x.",RC.mac[module_idP]->MCH_pdu.payload[j+offset]);
 	   printf(" \n"); */
 	return 1;
-=======
-  // FINAL STEP: Prepare and multiplexe MSI, MCCH and MTCHs
-  if ((sdu_length_total + header_len_msi + header_len_mcch +
-       header_len_mtch) > 0) {
-    // Adjust the last subheader
-    /*                                 if ((msi_flag==1) || (mcch_flag==1)) {
-       RC.mac[module_idP]->MCH_pdu.mcs = mcch_mcs;
+    } else {
+	cc->MCH_pdu.Pdu_size = 0;
+	cc->MCH_pdu.sync_area = 0;
+	cc->MCH_pdu.msi_active = 0;
+	cc->MCH_pdu.mcch_active = 0;
+	cc->MCH_pdu.mtch_active = 0;
+	// for testing purpose, fill with random data
+	//for (j=0;j<(TBS-sdu_length_total-offset);j++)
+	//  RC.mac[module_idP]->MCH_pdu.payload[offset+sdu_length_total+j] = (char)(taus()&0xff);
+	return 0;
+    }
+
+    //this is for testing
+    /*
+       if (mtch_flag == 1) {
+       //  LOG_D(MAC,"DUY: mch_buffer length so far is : %ld\n", &mch_buffer[sdu_length_total]-&mch_buffer[0]);
+       return 1;
        }
-       else if (mtch_flag == 1) { // only MTCH in this subframeP
-       RC.mac[module_idP]->MCH_pdu.mcs = RC.mac[module_idP]->pmch_Config[0]->dataMCS_r9;
-       }
+       else
+       return 0;
      */
-    header_len_mtch_temp = header_len_mtch;
-    header_len_mcch_temp = header_len_mcch;
-    header_len_msi_temp = header_len_msi;
-
-    if (header_len_mtch > 0) {
-      header_len_mtch = 1;  // remove Length field in the  subheader for the last PDU
-    } else if (header_len_mcch > 0) {
-      header_len_mcch = 1;
->>>>>>> 424bf5c5
-    } else {
-      header_len_msi = 1;
-    }
-
-    // Calculate the padding
-    if ((TBS - header_len_mtch - header_len_mcch - header_len_msi -
-         sdu_length_total) < 0) {
-      LOG_E(MAC, "Error in building MAC PDU, TBS %d < PDU %d \n",
-            TBS,
-            header_len_mtch + header_len_mcch + header_len_msi +
-            sdu_length_total);
-      return 0;
-    } else if ((TBS - header_len_mtch - header_len_mcch - header_len_msi -
-                sdu_length_total) <= 2) {
-      padding =
-        (TBS - header_len_mtch - header_len_mcch - header_len_msi -
-         sdu_length_total);
-      post_padding = 0;
-    } else {    // using post_padding, give back the Length field of subheader  for the last PDU
-      padding = 0;
-
-      if (header_len_mtch > 0) {
-        header_len_mtch = header_len_mtch_temp;
-      } else if (header_len_mcch > 0) {
-        header_len_mcch = header_len_mcch_temp;
-      } else {
-        header_len_msi = header_len_msi_temp;
-      }
-
-      post_padding =
-        TBS - sdu_length_total - header_len_msi - header_len_mcch -
-        header_len_mtch;
-    }
-
-    // Generate the MAC Header for MCH
-    // here we use the function for DLSCH because DLSCH & MCH have the same Header structure
-    offset = generate_dlsch_header((unsigned char *) cc->MCH_pdu.payload, num_sdus, sdu_lengths, sdu_lcids, 255,  // no drx
-                                   31,  // no timing advance
-                                   NULL,  // no contention res id
-                                   padding, post_padding);
-    cc->MCH_pdu.Pdu_size = TBS;
-    cc->MCH_pdu.sync_area = i;
-    cc->MCH_pdu.msi_active = cc->msi_active;
-    cc->MCH_pdu.mcch_active = cc->mcch_active;
-    cc->MCH_pdu.mtch_active = cc->mtch_active;
-    LOG_D(MAC,
-          " MCS for this sf is %d (mcch active %d, mtch active %d)\n",
-          cc->MCH_pdu.mcs, cc->MCH_pdu.mcch_active,
-          cc->MCH_pdu.mtch_active);
-    LOG_I(MAC,
-          "[eNB %d][MBMS USER-PLANE ] CC_id %d Generate header : sdu_length_total %d, num_sdus %d, sdu_lengths[0] %d, sdu_lcids[0] %d => payload offset %d,padding %d,post_padding %d (mcs %d, TBS %d), header MTCH %d, header MCCH %d, header MSI %d\n",
-          module_idP, CC_id, sdu_length_total, num_sdus,
-          sdu_lengths[0], sdu_lcids[0], offset, padding, post_padding,
-          cc->MCH_pdu.mcs, TBS, header_len_mtch, header_len_mcch,
-          header_len_msi);
-    // copy SDU to mch_pdu after the MAC Header
-    memcpy(&cc->MCH_pdu.payload[offset], mch_buffer, sdu_length_total);
-
-    // filling remainder of MCH with random data if necessery
-    for (j = 0; j < (TBS - sdu_length_total - offset); j++) {
-      cc->MCH_pdu.payload[offset + sdu_length_total + j] =
-        (char) (taus() & 0xff);
-    }
-
-    /* Tracing of PDU is done on UE side */
-    trace_pdu(DIRECTION_DOWNLINK, (uint8_t *) cc->MCH_pdu.payload, TBS, module_idP, WS_M_RNTI, 0xffff,  // M_RNTI = 6 in wirehsark
-              RC.mac[module_idP]->frame,
-              RC.mac[module_idP]->subframe, 0, 0);
-    /*
-       for (j=0;j<sdu_length_total;j++)
-       printf("%2x.",RC.mac[module_idP]->MCH_pdu.payload[j+offset]);
-       printf(" \n"); */
-    return 1;
-  } else {
-    cc->MCH_pdu.Pdu_size = 0;
-    cc->MCH_pdu.sync_area = 0;
-    cc->MCH_pdu.msi_active = 0;
-    cc->MCH_pdu.mcch_active = 0;
-    cc->MCH_pdu.mtch_active = 0;
-    // for testing purpose, fill with random data
-    //for (j=0;j<(TBS-sdu_length_total-offset);j++)
-    //  RC.mac[module_idP]->MCH_pdu.payload[offset+sdu_length_total+j] = (char)(taus()&0xff);
-    return 0;
-  }
-
-  //this is for testing
-  /*
-     if (mtch_flag == 1) {
-     //  LOG_D(MAC,"DUY: mch_buffer length so far is : %ld\n", &mch_buffer[sdu_length_total]-&mch_buffer[0]);
-     return 1;
-     }
-     else
-     return 0;
-   */
 }
+
 
 MCH_PDU *get_mch_sdu(module_id_t module_idP, int CC_id, frame_t frameP,
                      sub_frame_t subframeP) {
