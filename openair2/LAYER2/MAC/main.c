--- conflicted
+++ resolved
@@ -62,20 +62,16 @@
 #endif //PHY_EMUL
 
 #include "SCHED/defs.h"
-<<<<<<< HEAD
+
 
 #include "common/ran_context.h"
 
 extern RAN_CONTEXT_t RC;
 
-=======
-/* TODO: this abstraction_flag here is very hackish - find a proper solution */
-extern uint8_t abstraction_flag;
->>>>>>> 4d58025d
 void dl_phy_sync_success(module_id_t   module_idP,
                          frame_t       frameP,
                          unsigned char eNB_index,
-                         uint8_t            first_sync)   //init as MR
+                         uint8_t       first_sync)   //init as MR
 {
   LOG_D(MAC,"[UE %d] Frame %d: PHY Sync to eNB_index %d successful \n", module_idP, frameP, eNB_index);
 #if defined(ENABLE_USE_MME)
@@ -84,7 +80,7 @@
   int mme_enabled=0;
 #endif
 
-  if (first_sync==1 && !(mme_enabled==1 && abstraction_flag==0)) {
+  if (first_sync==1 && !(mme_enabled==1)) {
     layer2_init_UE(module_idP);
     openair_rrc_ue_init(module_idP,eNB_index);
   } else
@@ -165,19 +161,6 @@
 
     UE_list->next[list_el]=-1;
     UE_list->next_ul[list_el]=-1;
-<<<<<<< HEAD
-=======
-
-#ifdef PHY_EMUL
-    Mac_rlc_xface->Is_cluster_head[Mod_id]=2;//0: MR, 1: CH, 2: not CH neither MR
-#endif
-    /*#if defined(Rel10) || defined(Rel14)
-    int n;
-    for (n=0;n<4096;n++)
-    eNB_mac_inst[Mod_id].MCH_pdu.payload[n] = taus();
-    //    Mac_rlc_xface->Node_id[Mod_id]=NODE_ID[Mod_id];
-    #endif*/
->>>>>>> 4d58025d
   }
 
   if (Is_rrc_registered == 1) {
@@ -585,12 +568,8 @@
 
   mac_xface->phy_config_sib2_ue         = phy_config_sib2_ue;
   mac_xface->phy_config_afterHO_ue      = phy_config_afterHO_ue;
-<<<<<<< HEAD
-#ifdef Rel10
-=======
 #if defined(Rel10) || defined(Rel14)
   mac_xface->phy_config_sib13_eNB        = phy_config_sib13_eNB;
->>>>>>> 4d58025d
   mac_xface->phy_config_sib13_ue         = phy_config_sib13_ue;
 #endif
 #ifdef CBA
