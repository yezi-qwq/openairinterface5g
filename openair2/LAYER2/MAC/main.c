--- conflicted
+++ resolved
@@ -48,25 +48,6 @@
 
 void mac_top_init_eNB(void)
 {
-<<<<<<< HEAD
-  module_id_t i, j;
-  int list_el;
-  UE_list_t *UE_list;
-  eNB_MAC_INST *mac;
-
-  LOG_I(MAC, "[MAIN] Init function start:nb_macrlc_inst=%d\n",
-  RC.nb_macrlc_inst);
-
-  if (RC.nb_macrlc_inst > 0) {
-    
-    RC.mac = (eNB_MAC_INST **) malloc16(RC.nb_macrlc_inst *sizeof(eNB_MAC_INST *));
-     
-    AssertFatal(RC.mac != NULL,"can't ALLOCATE %zu Bytes for %d eNB_MAC_INST with size %zu \n",
-                RC.nb_macrlc_inst * sizeof(eNB_MAC_INST *),
-                RC.nb_macrlc_inst, sizeof(eNB_MAC_INST));
-  
-=======
-
     module_id_t i, j;
     int list_el;
     UE_list_t *UE_list;
@@ -131,7 +112,7 @@
     }
 
     // Initialize Linked-List for Active UEs
->>>>>>> 0c83df3f
+
     for (i = 0; i < RC.nb_macrlc_inst; i++) {
         RC.mac[i] = (eNB_MAC_INST *) malloc16(sizeof(eNB_MAC_INST));
         
