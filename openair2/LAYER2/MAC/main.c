/*
 * Licensed to the OpenAirInterface (OAI) Software Alliance under one or more
 * contributor license agreements.  See the NOTICE file distributed with
 * this work for additional information regarding copyright ownership.
 * The OpenAirInterface Software Alliance licenses this file to You under
 * the OAI Public License, Version 1.1  (the "License"); you may not use this file
 * except in compliance with the License.
 * You may obtain a copy of the License at
 *
 *      http://www.openairinterface.org/?page_id=698
 *
 * Unless required by applicable law or agreed to in writing, software
 * distributed under the License is distributed on an "AS IS" BASIS,
 * WITHOUT WARRANTIES OR CONDITIONS OF ANY KIND, either express or implied.
 * See the License for the specific language governing permissions and
 * limitations under the License.
 *-------------------------------------------------------------------------------
 * For more information about the OpenAirInterface (OAI) Software Alliance:
 *      contact@openairinterface.org
 */

/*! \file main.c
 * \brief top init of Layer 2
 * \author  Navid Nikaein and Raymond Knopp
 * \date 2010 - 2014
 * \version 1.0
 * \email: navid.nikaein@eurecom.fr
 * @ingroup _mac

 */

#include "mac.h"
#include "mac_proto.h"
#include "mac_extern.h"
#include "assertions.h"
//#include "PHY_INTERFACE/phy_extern.h"
//#include "PHY/defs_eNB.h"
//#include "SCHED/sched_eNB.h"
#include "LAYER2/PDCP_v10.1.0/pdcp.h"
#include "RRC/LTE/rrc_defs.h"
#include "common/utils/LOG/log.h"
#include "RRC/L2_INTERFACE/openair_rrc_L2_interface.h"

#include "common/ran_context.h"

extern RAN_CONTEXT_t RC;


<<<<<<< HEAD
void mac_top_init_eNB(void){

  module_id_t i, j;
  int list_el;
  UE_list_t *UE_list;
  eNB_MAC_INST *mac;

  LOG_I(MAC, "[MAIN] Init function start:nb_macrlc_inst=%d\n",RC.nb_macrlc_inst);

  if (RC.nb_macrlc_inst > 0) {

    if (RC.mac == NULL){
      RC.mac = (eNB_MAC_INST **) malloc16(RC.nb_macrlc_inst *sizeof(eNB_MAC_INST *));
      bzero(RC.mac, RC.nb_macrlc_inst * sizeof(eNB_MAC_INST *));
    }

    AssertFatal(RC.mac != NULL,
                "can't ALLOCATE %zu Bytes for %d eNB_MAC_INST with size %zu \n",
                RC.nb_macrlc_inst * sizeof(eNB_MAC_INST *),
                RC.nb_macrlc_inst, sizeof(eNB_MAC_INST));
  
    for (i = 0; i < RC.nb_macrlc_inst; i++) {
      if (RC.mac[i] == NULL) {
        RC.mac[i] = (eNB_MAC_INST *) malloc16(sizeof(eNB_MAC_INST));
        
        AssertFatal(RC.mac[i] != NULL,
                    "can't ALLOCATE %zu Bytes for %d eNB_MAC_INST with size %zu \n",
                    RC.nb_macrlc_inst * sizeof(eNB_MAC_INST *),
                    RC.nb_macrlc_inst, sizeof(eNB_MAC_INST));
        LOG_D(MAC,"[MAIN] ALLOCATE %zu Bytes for %d eNB_MAC_INST @ %p\n",
              sizeof(eNB_MAC_INST), RC.nb_macrlc_inst, RC.mac);
        
        bzero(RC.mac[i], sizeof(eNB_MAC_INST));
      }

      RC.mac[i]->Mod_id = i;

      for (j = 0; j < MAX_NUM_CCs; j++) {
        RC.mac[i]->DL_req[j].dl_config_request_body.dl_config_pdu_list = RC.mac[i]->dl_config_pdu_list[j];
        RC.mac[i]->UL_req[j].ul_config_request_body.ul_config_pdu_list = RC.mac[i]->ul_config_pdu_list[j];
      
        for (int k = 0; k < 10; k++)
          RC.mac[i]->UL_req_tmp[j][k].ul_config_request_body.ul_config_pdu_list =RC.mac[i]->ul_config_pdu_list_tmp[j][k];
        
        for(int sf=0;sf<10;sf++){
          RC.mac[i]->HI_DCI0_req[j][sf].hi_dci0_request_body.hi_dci0_pdu_list =RC.mac[i]->hi_dci0_pdu_list[j][sf];
        }

        RC.mac[i]->TX_req[j].tx_request_body.tx_pdu_list =RC.mac[i]->tx_request_pdu[j];
        RC.mac[i]->ul_handle = 0;
      }
    }

    AssertFatal(rlc_module_init() == 0,"Could not initialize RLC layer\n");

    // These should be out of here later
    pdcp_layer_init();

    rrc_init_global_param();

  }else{
    RC.mac = NULL;
  }

  // Initialize Linked-List for Active UEs
  for (i = 0; i < RC.nb_macrlc_inst; i++) {
    mac = RC.mac[i];


    mac->if_inst = IF_Module_init(i);

    UE_list = &mac->UE_list;

    UE_list->num_UEs = 0;
    UE_list->head = -1;
    UE_list->head_ul = -1;
    UE_list->avail = 0;

    for (list_el = 0; list_el < MAX_MOBILES_PER_ENB - 1; list_el++) {
      UE_list->next[list_el] = list_el + 1;
      UE_list->next_ul[list_el] = list_el + 1;
    }

    UE_list->next[list_el] = -1;
    UE_list->next_ul[list_el] = -1;
  }
=======
void mac_top_init_eNB(void)
{
    module_id_t i, j;
    int list_el;
    UE_list_t *UE_list;
    eNB_MAC_INST *mac;

    LOG_I(MAC, "[MAIN] Init function start:nb_macrlc_inst=%d\n",
	  RC.nb_macrlc_inst);

    if (RC.nb_macrlc_inst > 0) {
      if (RC.mac == NULL){
		RC.mac =
			(eNB_MAC_INST **) malloc16(RC.nb_macrlc_inst *
						   sizeof(eNB_MAC_INST *));
                bzero(RC.mac, RC.nb_macrlc_inst * sizeof(eNB_MAC_INST *));
        }
	AssertFatal(RC.mac != NULL,
		    "can't ALLOCATE %zu Bytes for %d eNB_MAC_INST with size %zu \n",
		    RC.nb_macrlc_inst * sizeof(eNB_MAC_INST *),
		    RC.nb_macrlc_inst, sizeof(eNB_MAC_INST));
	for (i = 0; i < RC.nb_macrlc_inst; i++) {
            if (RC.mac[i] == NULL) {
                RC.mac[i] = (eNB_MAC_INST *) malloc16(sizeof(eNB_MAC_INST));
                AssertFatal(RC.mac[i] != NULL,
                            "can't ALLOCATE %zu Bytes for %d eNB_MAC_INST with size %zu \n",
                            RC.nb_macrlc_inst * sizeof(eNB_MAC_INST *),
                            RC.nb_macrlc_inst, sizeof(eNB_MAC_INST));
                LOG_D(MAC,
                      "[MAIN] ALLOCATE %zu Bytes for %d eNB_MAC_INST @ %p\n",
                      sizeof(eNB_MAC_INST), RC.nb_macrlc_inst, RC.mac);
                bzero(RC.mac[i], sizeof(eNB_MAC_INST));
            }
	    RC.mac[i]->Mod_id = i;
	    for (j = 0; j < MAX_NUM_CCs; j++) {
		RC.mac[i]->DL_req[j].dl_config_request_body.
		    dl_config_pdu_list = RC.mac[i]->dl_config_pdu_list[j];
		RC.mac[i]->UL_req[j].ul_config_request_body.
		    ul_config_pdu_list = RC.mac[i]->ul_config_pdu_list[j];
		for (int k = 0; k < 10; k++)
		    RC.mac[i]->UL_req_tmp[j][k].
			ul_config_request_body.ul_config_pdu_list =
			RC.mac[i]->ul_config_pdu_list_tmp[j][k];
		for(int sf=0;sf<10;sf++){
		    RC.mac[i]->HI_DCI0_req[j][sf].hi_dci0_request_body.hi_dci0_pdu_list =RC.mac[i]->hi_dci0_pdu_list[j][sf];
		}

		RC.mac[i]->TX_req[j].tx_request_body.tx_pdu_list =
		    RC.mac[i]->tx_request_pdu[j];
		RC.mac[i]->ul_handle = 0;
	    }
	}

	AssertFatal(rlc_module_init() == 0,
		    "Could not initialize RLC layer\n");

	// These should be out of here later
	pdcp_layer_init();

	rrc_init_global_param();

    } else {
	RC.mac = NULL;
    }

     // Initialize Linked-List for Active UEs
    for (i = 0; i < RC.nb_macrlc_inst; i++) {
      
      mac = RC.mac[i];
      mac->if_inst = IF_Module_init(i);
      
      UE_list = &mac->UE_list;
      UE_list->num_UEs = 0;
      UE_list->head = -1;
      UE_list->head_ul = -1;
      UE_list->avail = 0;
      
      for (list_el = 0; list_el < MAX_MOBILES_PER_ENB - 1; list_el++) {
	UE_list->next[list_el] = list_el + 1;
	UE_list->next_ul[list_el] = list_el + 1;
      }
      
      UE_list->next[list_el] = -1;
      UE_list->next_ul[list_el] = -1;
    }
    
>>>>>>> a9cf09ec
}

void mac_init_cell_params(int Mod_idP, int CC_idP){

  int j;
  UE_TEMPLATE *UE_template;

  LOG_D(MAC, "[MSC_NEW][FRAME 00000][MAC_eNB][MOD %02d][]\n", Mod_idP);
  //COMMON_channels_t *cc = &RC.mac[Mod_idP]->common_channels[CC_idP];

  memset(&RC.mac[Mod_idP]->eNB_stats, 0, sizeof(eNB_STATS));
  UE_template = (UE_TEMPLATE *) & RC.mac[Mod_idP]->UE_list.UE_template[CC_idP][0];

  for (j = 0; j < MAX_MOBILES_PER_ENB; j++) {
    UE_template[j].rnti = 0;
    // initiallize the eNB to UE statistics
    memset(&RC.mac[Mod_idP]->UE_list.eNB_UE_stats[CC_idP][j], 0,sizeof(eNB_UE_STATS));
  }

}


int rlcmac_init_global_param(void){
  LOG_I(MAC, "[MAIN] CALLING RLC_MODULE_INIT...\n");

  if (rlc_module_init() != 0) {
    return (-1);
  }

  pdcp_layer_init();

  LOG_I(MAC, "[MAIN] Init Global Param Done\n");

  return 0;
}


void mac_top_cleanup(void){

  if (NB_UE_INST > 0) {
    free(UE_mac_inst);
  }

  if (RC.nb_macrlc_inst > 0) {
    free(RC.mac);
  }

}

int l2_init_eNB(void){

  LOG_I(MAC, "[MAIN] MAC_INIT_GLOBAL_PARAM IN...\n");

  rlcmac_init_global_param();

  LOG_D(MAC, "[MAIN] ALL INIT OK\n");

  return (1);
}<|MERGE_RESOLUTION|>--- conflicted
+++ resolved
@@ -46,7 +46,6 @@
 extern RAN_CONTEXT_t RC;
 
 
-<<<<<<< HEAD
 void mac_top_init_eNB(void){
 
   module_id_t i, j;
@@ -133,94 +132,6 @@
     UE_list->next[list_el] = -1;
     UE_list->next_ul[list_el] = -1;
   }
-=======
-void mac_top_init_eNB(void)
-{
-    module_id_t i, j;
-    int list_el;
-    UE_list_t *UE_list;
-    eNB_MAC_INST *mac;
-
-    LOG_I(MAC, "[MAIN] Init function start:nb_macrlc_inst=%d\n",
-	  RC.nb_macrlc_inst);
-
-    if (RC.nb_macrlc_inst > 0) {
-      if (RC.mac == NULL){
-		RC.mac =
-			(eNB_MAC_INST **) malloc16(RC.nb_macrlc_inst *
-						   sizeof(eNB_MAC_INST *));
-                bzero(RC.mac, RC.nb_macrlc_inst * sizeof(eNB_MAC_INST *));
-        }
-	AssertFatal(RC.mac != NULL,
-		    "can't ALLOCATE %zu Bytes for %d eNB_MAC_INST with size %zu \n",
-		    RC.nb_macrlc_inst * sizeof(eNB_MAC_INST *),
-		    RC.nb_macrlc_inst, sizeof(eNB_MAC_INST));
-	for (i = 0; i < RC.nb_macrlc_inst; i++) {
-            if (RC.mac[i] == NULL) {
-                RC.mac[i] = (eNB_MAC_INST *) malloc16(sizeof(eNB_MAC_INST));
-                AssertFatal(RC.mac[i] != NULL,
-                            "can't ALLOCATE %zu Bytes for %d eNB_MAC_INST with size %zu \n",
-                            RC.nb_macrlc_inst * sizeof(eNB_MAC_INST *),
-                            RC.nb_macrlc_inst, sizeof(eNB_MAC_INST));
-                LOG_D(MAC,
-                      "[MAIN] ALLOCATE %zu Bytes for %d eNB_MAC_INST @ %p\n",
-                      sizeof(eNB_MAC_INST), RC.nb_macrlc_inst, RC.mac);
-                bzero(RC.mac[i], sizeof(eNB_MAC_INST));
-            }
-	    RC.mac[i]->Mod_id = i;
-	    for (j = 0; j < MAX_NUM_CCs; j++) {
-		RC.mac[i]->DL_req[j].dl_config_request_body.
-		    dl_config_pdu_list = RC.mac[i]->dl_config_pdu_list[j];
-		RC.mac[i]->UL_req[j].ul_config_request_body.
-		    ul_config_pdu_list = RC.mac[i]->ul_config_pdu_list[j];
-		for (int k = 0; k < 10; k++)
-		    RC.mac[i]->UL_req_tmp[j][k].
-			ul_config_request_body.ul_config_pdu_list =
-			RC.mac[i]->ul_config_pdu_list_tmp[j][k];
-		for(int sf=0;sf<10;sf++){
-		    RC.mac[i]->HI_DCI0_req[j][sf].hi_dci0_request_body.hi_dci0_pdu_list =RC.mac[i]->hi_dci0_pdu_list[j][sf];
-		}
-
-		RC.mac[i]->TX_req[j].tx_request_body.tx_pdu_list =
-		    RC.mac[i]->tx_request_pdu[j];
-		RC.mac[i]->ul_handle = 0;
-	    }
-	}
-
-	AssertFatal(rlc_module_init() == 0,
-		    "Could not initialize RLC layer\n");
-
-	// These should be out of here later
-	pdcp_layer_init();
-
-	rrc_init_global_param();
-
-    } else {
-	RC.mac = NULL;
-    }
-
-     // Initialize Linked-List for Active UEs
-    for (i = 0; i < RC.nb_macrlc_inst; i++) {
-      
-      mac = RC.mac[i];
-      mac->if_inst = IF_Module_init(i);
-      
-      UE_list = &mac->UE_list;
-      UE_list->num_UEs = 0;
-      UE_list->head = -1;
-      UE_list->head_ul = -1;
-      UE_list->avail = 0;
-      
-      for (list_el = 0; list_el < MAX_MOBILES_PER_ENB - 1; list_el++) {
-	UE_list->next[list_el] = list_el + 1;
-	UE_list->next_ul[list_el] = list_el + 1;
-      }
-      
-      UE_list->next[list_el] = -1;
-      UE_list->next_ul[list_el] = -1;
-    }
-    
->>>>>>> a9cf09ec
 }
 
 void mac_init_cell_params(int Mod_idP, int CC_idP){
