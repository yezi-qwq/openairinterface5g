--- conflicted
+++ resolved
@@ -2262,8 +2262,6 @@
       }
     }
 
-<<<<<<< HEAD
-=======
     if (mac_eNB_get_rrc_status(module_idP, rnti) == RRC_HO_EXECUTION) {
       aggregation = 4;
       
@@ -2275,7 +2273,6 @@
                                     UE_info->UE_sched_ctrl[UE_id].dl_cqi[CC_id],
                                     format0);
     }
->>>>>>> 3b2d5037
 
     cc = &eNB->common_channels[CC_id];
     //harq_pid
@@ -2332,13 +2329,6 @@
 
       UE_sched_ctl = &UE_info->UE_sched_ctrl[UE_id];
       rrc_status = mac_eNB_get_rrc_status(module_idP, rnti);
-<<<<<<< HEAD
-      LOG_D(MAC,"%d.%d : rnti %x rrc_status %d, ul_inactivity %d, ul_scheduled %d\n", frameP,subframeP,rnti,rrc_status,UE_sched_ctl->ul_inactivity_timer,UE_sched_ctl->ul_scheduled);
-      if ( ((UE_sched_ctl->ul_inactivity_timer>20)&&(UE_sched_ctl->ul_scheduled==0))  ||
-=======
-
-      if ( ((UE_sched_ctl->ul_inactivity_timer>64)&&(UE_sched_ctl->ul_scheduled==0))  ||
->>>>>>> 3b2d5037
            ((UE_sched_ctl->ul_inactivity_timer>10)&&(UE_sched_ctl->ul_scheduled==0)&&(rrc_status < RRC_CONNECTED)) ||
            ((UE_sched_ctl->cqi_req_timer>64)&&((rrc_status >= RRC_CONNECTED))) ) {
         first_ue_id[CC_id][ue_first_num[CC_id]]= UE_id;
@@ -2725,7 +2715,6 @@
           if ( ulsch_ue_select[CC_id].list[ulsch_ue_num].ul_total_buffer > 0 ) {
             rb_table_index = 2;
             tbs = get_TBS_UL(mcs,rb_table[rb_table_index]);
-<<<<<<< HEAD
             tx_power= estimate_ue_tx_power(0,tbs*8,rb_table[rb_table_index],0,cc->Ncp,0);
 
             while ( (((UE_template->phr_info - tx_power) < 0 ) || (tbs > bytes_to_schedule)) && (mcs > 3) ) {
@@ -2733,19 +2722,12 @@
               tbs = get_TBS_UL(mcs,rb_table[rb_table_index]);
               tx_power= estimate_ue_tx_power(0,tbs*8,rb_table[rb_table_index],0,cc->Ncp,0);
             }
-=======
-            tx_power = (int8_t)(hundred_times_log10_NPRB[rb_table[rb_table_index] - 1] / 100);
->>>>>>> 3b2d5037
 
             while ( (tbs < bytes_to_schedule) && (rb_table[rb_table_index]<(N_RB_UL-num_pucch_rb-first_rb[CC_id])) &&
                     ((UE_template->phr_info - tx_power) > 0) && (rb_table_index < 32 )) {
               rb_table_index++;
               tbs = get_TBS_UL(mcs,rb_table[rb_table_index]);
-<<<<<<< HEAD
               tx_power= estimate_ue_tx_power(0,tbs*8,rb_table[rb_table_index],0,cc->Ncp,0);
-=======
-              tx_power = (int8_t)(hundred_times_log10_NPRB[rb_table[rb_table_index] - 1] / 100);
->>>>>>> 3b2d5037
             }
             if (rb_table[rb_table_index]>40) LOG_D(MAC,"bytes_to_schedule %d, nb_rb %d tx_power %d PHR %d\n",
                   bytes_to_schedule,rb_table[rb_table_index],
