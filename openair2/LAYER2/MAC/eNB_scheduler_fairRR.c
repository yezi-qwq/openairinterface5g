--- conflicted
+++ resolved
@@ -195,12 +195,7 @@
 
   // Initialization
   for (CC_id = 0; CC_id < MAX_NUM_CCs; CC_id++) {
-<<<<<<< HEAD
     dlsch_ue_max_num[CC_id] = (uint16_t)RC.rrc[module_idP]->configuration.radioresourceconfig[CC_id].ue_multiple_max;
-
-=======
-    dlsch_ue_max_num[CC_id] = (uint16_t)RC.rrc[module_idP]->configuration.ue_multiple_max[CC_id];
->>>>>>> 1e0d8161
     // save origin DL PDU number
     DL_req          = &eNB->DL_req[CC_id].dl_config_request_body;
     saved_dlsch_dci[CC_id] = DL_req->number_pdu;
@@ -1973,25 +1968,13 @@
   nfapi_hi_dci0_request_pdu_t    *hi_dci0_pdu;
 
   for ( CC_id = 0; CC_id < MAX_NUM_CCs; CC_id++ ) {
-<<<<<<< HEAD
-      //save ulsch dci number
-      saved_ulsch_dci[CC_id] = eNB->HI_DCI0_req[CC_id][subframeP].hi_dci0_request_body.number_of_dci;
-      // maximum multiplicity number
-      ulsch_ue_max_num[CC_id] =RC.rrc[module_idP]->configuration.radioresourceconfig[CC_id].ue_multiple_max;
-
-      cc_id_flag[CC_id] = 0;
-      ue_first_num[CC_id] = 0;
-      ul_inactivity_num[CC_id] = 0;
-
-=======
     //save ulsch dci number
     saved_ulsch_dci[CC_id] = eNB->HI_DCI0_req[CC_id][subframeP].hi_dci0_request_body.number_of_dci;
     // maximum multiplicity number
-    ulsch_ue_max_num[CC_id] =RC.rrc[module_idP]->configuration.ue_multiple_max[CC_id];
+    ulsch_ue_max_num[CC_id] =RC.rrc[module_idP]->configuration.radioresourceconfig[CC_id].ue_multiple_max;
     cc_id_flag[CC_id] = 0;
     ue_first_num[CC_id] = 0;
     ul_inactivity_num[CC_id] = 0;
->>>>>>> 1e0d8161
   }
 
   // UE round >0
