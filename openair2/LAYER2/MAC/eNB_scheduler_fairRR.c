/*
 * Licensed to the OpenAirInterface (OAI) Software Alliance under one or more
 * contributor license agreements.  See the NOTICE file distributed with
 * this work for additional information regarding copyright ownership.
 * The OpenAirInterface Software Alliance licenses this file to You under
 * the OAI Public License, Version 1.1  (the "License"); you may not use this file
 * except in compliance with the License.
 * You may obtain a copy of the License at
 *
 *      http://www.openairinterface.org/?page_id=698
 *
 * Unless required by applicable law or agreed to in writing, software
 * distributed under the License is distributed on an "AS IS" BASIS,
 * WITHOUT WARRANTIES OR CONDITIONS OF ANY KIND, either express or implied.
 * See the License for the specific language governing permissions and
 * limitations under the License.
 *-------------------------------------------------------------------------------
 * For more information about the OpenAirInterface (OAI) Software Alliance:
 *      contact@openairinterface.org
 */

/*! \file eNB_scheduler_fairRR.h
 * \brief eNB scheduler fair round robin
 * \author Masayuki Harada
 * \date 2018
 * \email masayuki.harada@jp.fujitsu.com
 * \version 1.0
 * @ingroup _mac
 */

#define _GNU_SOURCE
#include <stdlib.h>

#include "assertions.h"

#include "PHY/phy_extern.h"
#include "PHY/LTE_TRANSPORT/transport_common_proto.h"
#include "SIMULATION/TOOLS/sim.h"
#include "LAYER2/MAC/mac_proto.h"
#include "LAYER2/MAC/mac_extern.h"
#include "LAYER2/MAC/eNB_scheduler_fairRR.h"
#include "common/utils/LOG/log.h"
#include "common/utils/LOG/vcd_signal_dumper.h"
#include "UTIL/OPT/opt.h"
#include "OCG.h"
#include "OCG_extern.h"
#include "RRC/L2_INTERFACE/openair_rrc_L2_interface.h"
#include "rlc.h"

#include "T.h"

extern uint8_t nfapi_mode;
#ifdef PHY_TX_THREAD
extern volatile int16_t phy_tx_txdataF_end;
extern int oai_exit;
#endif
extern uint16_t sfnsf_add_subframe(uint16_t frameP, uint16_t subframeP, int offset);
extern void add_subframe(uint16_t *frameP, uint16_t *subframeP, int offset);

/* internal vars */
DLSCH_UE_SELECT dlsch_ue_select[MAX_NUM_CCs];
int last_dlsch_ue_id[MAX_NUM_CCs] = {-1};
int last_ulsch_ue_id[MAX_NUM_CCs] = {-1};

#if defined(PRE_SCD_THREAD)
uint16_t pre_nb_rbs_required[2][MAX_NUM_CCs][NUMBER_OF_UE_MAX];
uint8_t dlsch_ue_select_tbl_in_use;
uint8_t new_dlsch_ue_select_tbl_in_use;
boolean_t pre_scd_activeUE[NUMBER_OF_UE_MAX];
eNB_UE_STATS pre_scd_eNB_UE_stats[MAX_NUM_CCs][NUMBER_OF_UE_MAX];
#endif

#define DEBUG_eNB_SCHEDULER 1
#define DEBUG_HEADER_PARSING 1
//#define DEBUG_PACKET_TRACE 1

void set_dl_ue_select_msg2(int CC_idP, uint16_t nb_rb, int UE_id, rnti_t rnti) {
  dlsch_ue_select[CC_idP].list[dlsch_ue_select[CC_idP].ue_num].ue_priority = SCH_DL_MSG2;
  dlsch_ue_select[CC_idP].list[dlsch_ue_select[CC_idP].ue_num].nb_rb = nb_rb;
  dlsch_ue_select[CC_idP].list[dlsch_ue_select[CC_idP].ue_num].UE_id = UE_id;
  dlsch_ue_select[CC_idP].list[dlsch_ue_select[CC_idP].ue_num].rnti = rnti;
  dlsch_ue_select[CC_idP].ue_num++;
}
void set_dl_ue_select_msg4(int CC_idP, uint16_t nb_rb, int UE_id, rnti_t rnti) {
  dlsch_ue_select[CC_idP].list[dlsch_ue_select[CC_idP].ue_num].ue_priority = SCH_DL_MSG4;
  dlsch_ue_select[CC_idP].list[dlsch_ue_select[CC_idP].ue_num].nb_rb = nb_rb;
  dlsch_ue_select[CC_idP].list[dlsch_ue_select[CC_idP].ue_num].UE_id = UE_id;
  dlsch_ue_select[CC_idP].list[dlsch_ue_select[CC_idP].ue_num].rnti = rnti;
  dlsch_ue_select[CC_idP].ue_num++;
}
#if defined(PRE_SCD_THREAD)
inline uint16_t search_rbs_required(uint16_t mcs, uint16_t TBS,uint16_t NB_RB, uint16_t step_size){
  uint16_t nb_rb,i_TBS,tmp_TBS;
  i_TBS=get_I_TBS(mcs);
  for(nb_rb=step_size;nb_rb<NB_RB;nb_rb+=step_size){
    tmp_TBS = TBStable[i_TBS][nb_rb-1]>>3;
    if(TBS<tmp_TBS)return(nb_rb);
  }
  return NB_RB;
}
void pre_scd_nb_rbs_required(    module_id_t     module_idP,
                                 frame_t         frameP,
                                 sub_frame_t     subframeP,
                                 int             min_rb_unit[MAX_NUM_CCs],
                                 uint16_t        nb_rbs_required[MAX_NUM_CCs][NUMBER_OF_UE_MAX])
{
    int                          CC_id=0,UE_id, lc_id, N_RB_DL;
    UE_TEMPLATE                  UE_template;
    eNB_UE_STATS                 *eNB_UE_stats;
    rnti_t                       rnti;
    mac_rlc_status_resp_t        rlc_status;
    uint16_t                     step_size=2;
    
    N_RB_DL = to_prb(RC.mac[module_idP]->common_channels[CC_id].mib->message.dl_Bandwidth);
    if(N_RB_DL==50) step_size=3;
    if(N_RB_DL==100) step_size=4;
    memset(nb_rbs_required, 0, sizeof(uint16_t)*MAX_NUM_CCs*NUMBER_OF_UE_MAX);
    UE_list_t *UE_list = &RC.mac[module_idP]->UE_list;

    for (UE_id = 0; UE_id <NUMBER_OF_UE_MAX; UE_id++) {
        if (pre_scd_activeUE[UE_id] != TRUE)
            continue;

        // store dlsch buffer

        // clear logical channel interface variables
        UE_template.dl_buffer_total = 0;

        rnti = UE_RNTI(module_idP, UE_id);

        for (lc_id = DCCH; lc_id <= DTCH; lc_id++) {
            rlc_status =
                    mac_rlc_status_ind(module_idP, rnti, module_idP, frameP, subframeP,
                            ENB_FLAG_YES, MBMS_FLAG_NO, lc_id, 0
#if (LTE_RRC_VERSION >= MAKE_VERSION(14, 0, 0))
                            ,0, 0
#endif
                    );
            UE_template.dl_buffer_total += rlc_status.bytes_in_buffer; //storing the total dlsch buffer
        }
         // end of store dlsch buffer

        // assgin rbs required
        // Calculate the number of RBs required by each UE on the basis of logical channel's buffer
        //update CQI information across component carriers
        eNB_UE_stats = &pre_scd_eNB_UE_stats[CC_id][UE_id];

        eNB_UE_stats->dlsch_mcs1 = cqi_to_mcs[UE_list->UE_sched_ctrl[UE_id].dl_cqi[CC_id]];


        if (UE_template.dl_buffer_total > 0) {
          nb_rbs_required[CC_id][UE_id] = search_rbs_required(eNB_UE_stats->dlsch_mcs1, UE_template.dl_buffer_total, N_RB_DL, step_size);
        }
    }
}
#endif

int cc_id_end(uint8_t *cc_id_flag )
{
  int end_flag = 1;
  for (int CC_id=0;CC_id<MAX_NUM_CCs;CC_id++) {
    if (cc_id_flag[CC_id]==0) {
      end_flag = 0;
      break;
    }
  }
  return end_flag;
}

void dlsch_scheduler_pre_ue_select_fairRR(
    module_id_t     module_idP,
    frame_t         frameP,
    sub_frame_t     subframeP,
    int*            mbsfn_flag,
    uint16_t        nb_rbs_required[MAX_NUM_CCs][NUMBER_OF_UE_MAX],
    DLSCH_UE_SELECT dlsch_ue_select[MAX_NUM_CCs])
{
  eNB_MAC_INST                   *eNB      = RC.mac[module_idP];
  COMMON_channels_t              *cc       = eNB->common_channels;
  UE_list_t                      *UE_list  = &eNB->UE_list;
  UE_sched_ctrl                  *ue_sched_ctl;
  uint8_t                        CC_id;
  int                            UE_id;
  unsigned char                  round             = 0;
  unsigned char                  harq_pid          = 0;
  rnti_t                         rnti;
  uint16_t                       i;
  unsigned char                  aggregation;
  int                            format_flag;
  nfapi_dl_config_request_body_t *DL_req;
  nfapi_dl_config_request_pdu_t  *dl_config_pdu;
  uint16_t                       dlsch_ue_max_num[MAX_NUM_CCs] = {0};
  uint16_t                       saved_dlsch_dci[MAX_NUM_CCs] = {0};
  uint8_t                        end_flag[MAX_NUM_CCs] = {0};

  // Initialization
  for (CC_id = 0; CC_id < MAX_NUM_CCs; CC_id++) {
    dlsch_ue_max_num[CC_id] = (uint16_t)RC.rrc[module_idP]->configuration.ue_multiple_max[CC_id];

    // save origin DL PDU number
    DL_req          = &eNB->DL_req[CC_id].dl_config_request_body;
    saved_dlsch_dci[CC_id] = DL_req->number_pdu;
  }

  // Insert DLSCH(retransmission) UE into selected UE list
  for (CC_id = 0; CC_id < MAX_NUM_CCs; CC_id++) {
    if (mbsfn_flag[CC_id]>0) {
      continue;
    }

    DL_req          = &eNB->DL_req[CC_id].dl_config_request_body;
    for (UE_id = 0; UE_id < NUMBER_OF_UE_MAX; UE_id++) {
      if (UE_list->active[UE_id] == FALSE) {
        continue;
      }

      rnti = UE_RNTI(module_idP, UE_id);
      if (rnti == NOT_A_RNTI) {
        continue;
      }

      if(mac_eNB_get_rrc_status(module_idP,rnti) < RRC_CONNECTED){
        continue;
      }

      ue_sched_ctl = &UE_list->UE_sched_ctrl[UE_id];
      harq_pid = frame_subframe2_dl_harq_pid(cc[CC_id].tdd_Config,frameP ,subframeP);

      round = ue_sched_ctl->round[CC_id][harq_pid];
      if (round != 8) {  // retransmission
        if(UE_list->UE_template[CC_id][UE_id].nb_rb[harq_pid] == 0){
          continue;
        }
        switch (get_tmode(module_idP, CC_id, UE_id)) {
          case 1:
          case 2:
          case 7:
            aggregation = get_aggregation(get_bw_index(module_idP, CC_id),
                  ue_sched_ctl->dl_cqi[CC_id],
                  format1);
            break;
          case 3:
            aggregation = get_aggregation(get_bw_index(module_idP,CC_id),
                  ue_sched_ctl->dl_cqi[CC_id],
                  format2A);
            break;
          default:
            LOG_W(MAC,"Unsupported transmission mode %d\n", get_tmode(module_idP,CC_id,UE_id));
            aggregation = 2;
            break;
        }
        format_flag = 1;
        if (!CCE_allocation_infeasible(module_idP,
                                      CC_id,
                                      format_flag,
                                      subframeP,
                                      aggregation,
                                      rnti)) {
          dl_config_pdu = &DL_req->dl_config_pdu_list[DL_req->number_pdu];
          dl_config_pdu->pdu_type                                     = NFAPI_DL_CONFIG_DCI_DL_PDU_TYPE;
          dl_config_pdu->dci_dl_pdu.dci_dl_pdu_rel8.rnti              = rnti;
          dl_config_pdu->dci_dl_pdu.dci_dl_pdu_rel8.rnti_type         = (format_flag == 0)?2:1;
          dl_config_pdu->dci_dl_pdu.dci_dl_pdu_rel8.aggregation_level = aggregation;
          DL_req->number_pdu++;

          nb_rbs_required[CC_id][UE_id] = UE_list->UE_template[CC_id][UE_id].nb_rb[harq_pid];
          // Insert DLSCH(retransmission) UE into selected UE list
          dlsch_ue_select[CC_id].list[dlsch_ue_select[CC_id].ue_num].UE_id = UE_id;
          dlsch_ue_select[CC_id].list[dlsch_ue_select[CC_id].ue_num].ue_priority = SCH_DL_RETRANS;
          dlsch_ue_select[CC_id].list[dlsch_ue_select[CC_id].ue_num].rnti = rnti;
          dlsch_ue_select[CC_id].list[dlsch_ue_select[CC_id].ue_num].nb_rb = nb_rbs_required[CC_id][UE_id];
          dlsch_ue_select[CC_id].ue_num++;
          if (dlsch_ue_select[CC_id].ue_num == dlsch_ue_max_num[CC_id]) {
            end_flag[CC_id] = 1;
            break;
          }
        } else {
          if (cc[CC_id].tdd_Config != NULL) { //TDD
            set_ue_dai (subframeP,
                         UE_id,
                         CC_id,
            cc[CC_id].tdd_Config->subframeAssignment,
                         UE_list);
            // update UL DAI after DLSCH scheduling
            set_ul_DAI(module_idP,UE_id,CC_id,frameP,subframeP);
          }

          add_ue_dlsch_info(module_idP,
                            CC_id,
                            UE_id,
                            subframeP,
                            S_DL_NONE);
          end_flag[CC_id] = 1;
          break;
        }
      }
    }
  }
  if(cc_id_end(end_flag) == 1){
    for (CC_id = 0; CC_id < MAX_NUM_CCs; CC_id++) {
      DL_req          = &eNB->DL_req[CC_id].dl_config_request_body;
      DL_req->number_pdu = saved_dlsch_dci[CC_id];
    }
    return;
  }

  // Insert DLSCH(first transmission) UE into selected UE list (UE_id > last_dlsch_ue_id[CC_id])
  for (CC_id = 0; CC_id < MAX_NUM_CCs; CC_id++) {
      if (mbsfn_flag[CC_id]>0) {
        continue;
      }

      DL_req          = &eNB->DL_req[CC_id].dl_config_request_body;
      for (UE_id = (last_dlsch_ue_id[CC_id]+1); UE_id <NUMBER_OF_UE_MAX; UE_id++) {
        if(end_flag[CC_id] == 1){
          break;
        }

        if (UE_list->active[UE_id] == FALSE) {
          continue;
        }

        rnti = UE_RNTI(module_idP,UE_id);
        if (rnti == NOT_A_RNTI)
          continue;

        if(mac_eNB_get_rrc_status(module_idP,rnti) < RRC_CONNECTED){
          continue;
        }

        ue_sched_ctl = &UE_list->UE_sched_ctrl[UE_id];
	for(i = 0;i<dlsch_ue_select[CC_id].ue_num;i++){
          if(dlsch_ue_select[CC_id].list[i].UE_id == UE_id){
	    break;
          }
        }
        if(i < dlsch_ue_select[CC_id].ue_num)
          continue;

        harq_pid = frame_subframe2_dl_harq_pid(cc[CC_id].tdd_Config,frameP ,subframeP);

        round = ue_sched_ctl->round[CC_id][harq_pid];
        if (round == 8) {
            if (nb_rbs_required[CC_id][UE_id] == 0) {
              continue;
            }
            switch (get_tmode(module_idP, CC_id, UE_id)) {
              case 1:
              case 2:
              case 7:
                aggregation = get_aggregation(get_bw_index(module_idP, CC_id),
                      ue_sched_ctl->dl_cqi[CC_id],
                      format1);
                break;
              case 3:
                aggregation = get_aggregation(get_bw_index(module_idP,CC_id),
                      ue_sched_ctl->dl_cqi[CC_id],
                      format2A);
                break;
              default:
                LOG_W(MAC,"Unsupported transmission mode %d\n", get_tmode(module_idP,CC_id,UE_id));
                aggregation = 2;
                break;
            }
            format_flag = 1;
            if (!CCE_allocation_infeasible(module_idP,
                                           CC_id,
                                           format_flag,
                                           subframeP,
                                           aggregation,
                                           rnti)) {
              dl_config_pdu = &DL_req->dl_config_pdu_list[DL_req->number_pdu];
              dl_config_pdu->pdu_type                                     = NFAPI_DL_CONFIG_DCI_DL_PDU_TYPE;
              dl_config_pdu->dci_dl_pdu.dci_dl_pdu_rel8.rnti              = rnti;
              dl_config_pdu->dci_dl_pdu.dci_dl_pdu_rel8.rnti_type         = (format_flag == 0)?2:1;
              dl_config_pdu->dci_dl_pdu.dci_dl_pdu_rel8.aggregation_level = aggregation;
              DL_req->number_pdu++;

              // Insert DLSCH(first transmission) UE into selected selected UE list
              dlsch_ue_select[CC_id].list[dlsch_ue_select[CC_id].ue_num].ue_priority = SCH_DL_FIRST;
              dlsch_ue_select[CC_id].list[dlsch_ue_select[CC_id].ue_num].nb_rb = nb_rbs_required[CC_id][UE_id];
              dlsch_ue_select[CC_id].list[dlsch_ue_select[CC_id].ue_num].UE_id = UE_id;
              dlsch_ue_select[CC_id].list[dlsch_ue_select[CC_id].ue_num].rnti = rnti;
              dlsch_ue_select[CC_id].ue_num++;

          if (dlsch_ue_select[CC_id].ue_num == dlsch_ue_max_num[CC_id]) {
                  end_flag[CC_id] = 1;
                  break;
              }
          }else {
            if (cc[CC_id].tdd_Config != NULL) { //TDD
              set_ue_dai (subframeP,
                           UE_id,
                           CC_id,
              cc[CC_id].tdd_Config->subframeAssignment,
                           UE_list);
              // update UL DAI after DLSCH scheduling
              set_ul_DAI(module_idP,UE_id,CC_id,frameP,subframeP);
            }
           add_ue_dlsch_info(module_idP,
                            CC_id,
                            UE_id,
                            subframeP,
                            S_DL_NONE);
            end_flag[CC_id] = 1;
            break;
          }
      }
    }
  }
  if(cc_id_end(end_flag) == 1){
    for (CC_id = 0; CC_id < MAX_NUM_CCs; CC_id++) {
      DL_req          = &eNB->DL_req[CC_id].dl_config_request_body;
      DL_req->number_pdu = saved_dlsch_dci[CC_id];
    }
    return;
  }

  // Insert DLSCH(first transmission) UE into selected UE list (UE_id <= last_dlsch_ue_id[CC_id])
  for (CC_id = 0; CC_id < MAX_NUM_CCs; CC_id++) {
      if (mbsfn_flag[CC_id]>0) {
        continue;
      }

      DL_req          = &eNB->DL_req[CC_id].dl_config_request_body;
      for (UE_id = 0; UE_id <= last_dlsch_ue_id[CC_id]; UE_id++) {
        if(end_flag[CC_id] == 1){
          break;
        }

        if (UE_list->active[UE_id] == FALSE) {
          continue;
        }

        rnti = UE_RNTI(module_idP,UE_id);
        if (rnti == NOT_A_RNTI)
          continue;

        if(mac_eNB_get_rrc_status(module_idP,rnti) < RRC_CONNECTED){
          continue;
        }

        ue_sched_ctl = &UE_list->UE_sched_ctrl[UE_id];
        for(i = 0;i<dlsch_ue_select[CC_id].ue_num;i++){
          if(dlsch_ue_select[CC_id].list[i].UE_id == UE_id){
           break;
          }
        }
        if(i < dlsch_ue_select[CC_id].ue_num)
          continue;

        harq_pid = frame_subframe2_dl_harq_pid(cc[CC_id].tdd_Config,frameP ,subframeP);

        round = ue_sched_ctl->round[CC_id][harq_pid];
        if (round == 8) {
            if (nb_rbs_required[CC_id][UE_id] == 0) {
                continue;
             }
            switch (get_tmode(module_idP, CC_id, UE_id)) {
              case 1:
              case 2:
              case 7:
                aggregation = get_aggregation(get_bw_index(module_idP, CC_id),
                      ue_sched_ctl->dl_cqi[CC_id],
                      format1);
                break;
              case 3:
                aggregation = get_aggregation(get_bw_index(module_idP,CC_id),
                      ue_sched_ctl->dl_cqi[CC_id],
                      format2A);
                break;
              default:
                LOG_W(MAC,"Unsupported transmission mode %d\n", get_tmode(module_idP,CC_id,UE_id));
                aggregation = 2;
                break;
            }
            format_flag = 1;
            if (!CCE_allocation_infeasible(module_idP,
                                           CC_id,
                                           format_flag,
                                           subframeP,
                                           aggregation,
                                           rnti)) {
              dl_config_pdu = &DL_req->dl_config_pdu_list[DL_req->number_pdu];
              dl_config_pdu->pdu_type                                     = NFAPI_DL_CONFIG_DCI_DL_PDU_TYPE;
              dl_config_pdu->dci_dl_pdu.dci_dl_pdu_rel8.rnti              = rnti;
              dl_config_pdu->dci_dl_pdu.dci_dl_pdu_rel8.rnti_type         = (format_flag == 0)?2:1;
              dl_config_pdu->dci_dl_pdu.dci_dl_pdu_rel8.aggregation_level = aggregation;
              DL_req->number_pdu++;

              // Insert DLSCH(first transmission) UE into selected selected UE list
              dlsch_ue_select[CC_id].list[dlsch_ue_select[CC_id].ue_num].ue_priority = SCH_DL_FIRST;
              dlsch_ue_select[CC_id].list[dlsch_ue_select[CC_id].ue_num].nb_rb = nb_rbs_required[CC_id][UE_id];
              dlsch_ue_select[CC_id].list[dlsch_ue_select[CC_id].ue_num].UE_id = UE_id;
              dlsch_ue_select[CC_id].list[dlsch_ue_select[CC_id].ue_num].rnti = rnti;
              dlsch_ue_select[CC_id].ue_num++;

              if (dlsch_ue_select[CC_id].ue_num == dlsch_ue_max_num[CC_id]) {
                end_flag[CC_id] = 1;
                break;
              }
            } else {
              if (cc[CC_id].tdd_Config != NULL) { //TDD
                set_ue_dai (subframeP,
                            UE_id,
                            CC_id,
                            cc[CC_id].tdd_Config->subframeAssignment,
                            UE_list);
              // update UL DAI after DLSCH scheduling
                set_ul_DAI(module_idP,UE_id,CC_id,frameP,subframeP);
              }
          add_ue_dlsch_info(module_idP,
                            CC_id,
                            UE_id,
                            subframeP,
                            S_DL_NONE);
              end_flag[CC_id] = 1;
              break;
            }
      }
    }
  }

  for (CC_id = 0; CC_id < MAX_NUM_CCs; CC_id++) {
    DL_req          = &eNB->DL_req[CC_id].dl_config_request_body;
    DL_req->number_pdu = saved_dlsch_dci[CC_id];
  }
  return;
}



// This function assigns pre-available RBS to each UE in specified sub-bands before scheduling is done
void dlsch_scheduler_pre_processor_fairRR (module_id_t   Mod_id,
                                    frame_t       frameP,
                                    sub_frame_t   subframeP,
                                    int           N_RBG[MAX_NUM_CCs],
                                    int           *mbsfn_flag)
{

  unsigned char rballoc_sub[MAX_NUM_CCs][N_RBG_MAX],harq_pid=0,Round=0;
  uint16_t                temp_total_rbs_count;
  unsigned char           temp_total_ue_count;
  unsigned char MIMO_mode_indicator[MAX_NUM_CCs][N_RBG_MAX];
  uint8_t slice_allocation[MAX_NUM_CCs][N_RBG_MAX];
  int                     UE_id, i; 
  uint16_t                j,c;
  uint16_t                nb_rbs_required[MAX_NUM_CCs][NUMBER_OF_UE_MAX];
  uint16_t                nb_rbs_required_remaining[MAX_NUM_CCs][NUMBER_OF_UE_MAX];
//  uint16_t                nb_rbs_required_remaining_1[MAX_NUM_CCs][NUMBER_OF_UE_MAX];
  uint16_t                average_rbs_per_user[MAX_NUM_CCs] = {0};
  rnti_t             rnti;
  int                min_rb_unit[MAX_NUM_CCs];
//  uint16_t r1=0;
  uint8_t CC_id;
  UE_list_t *UE_list = &RC.mac[Mod_id]->UE_list;

  UE_sched_ctrl *ue_sched_ctl;
  //  int rrc_status           = RRC_IDLE;
  COMMON_channels_t *cc;

#ifdef TM5
    int harq_pid1 = 0;
    int round1 = 0, round2 = 0;
    int UE_id2;
    uint16_t i1, i2, i3;
    rnti_t rnti1, rnti2;
    LTE_eNB_UE_stats *eNB_UE_stats1 = NULL;
    LTE_eNB_UE_stats *eNB_UE_stats2 = NULL;
    UE_sched_ctrl *ue_sched_ctl1, *ue_sched_ctl2;
#endif
  memset(min_rb_unit,0,sizeof(min_rb_unit));
  for (CC_id=0; CC_id<MAX_NUM_CCs; CC_id++) {

	if (mbsfn_flag[CC_id] > 0)	// If this CC is allocated for MBSFN skip it here
	    continue;



	min_rb_unit[CC_id] = get_min_rb_unit(Mod_id, CC_id);

	for (i = 0; i < NUMBER_OF_UE_MAX; i++) {
	    if (UE_list->active[i] != TRUE)
		continue;

	    UE_id = i;
	    // Initialize scheduling information for all active UEs



	    dlsch_scheduler_pre_processor_reset(Mod_id,
                                                0,
						frameP,
						subframeP,
                                                min_rb_unit,
						(uint16_t (*)[NUMBER_OF_UE_MAX])nb_rbs_required,
						rballoc_sub,
						MIMO_mode_indicator,
                                                mbsfn_flag);

	}
    }

#if (!defined(PRE_SCD_THREAD))
    // Store the DLSCH buffer for each logical channel
    store_dlsch_buffer(Mod_id,0, frameP, subframeP);



    // Calculate the number of RBs required by each UE on the basis of logical channel's buffer
    assign_rbs_required(Mod_id, 0, frameP, subframeP, nb_rbs_required,
			min_rb_unit);
#else
    memcpy(nb_rbs_required, pre_nb_rbs_required[dlsch_ue_select_tbl_in_use] , sizeof(uint16_t)*MAX_NUM_CCs*NUMBER_OF_UE_MAX);
#endif

  dlsch_scheduler_pre_ue_select_fairRR(Mod_id,frameP,subframeP, mbsfn_flag,nb_rbs_required,dlsch_ue_select);

  for (CC_id = 0; CC_id < MAX_NUM_CCs; CC_id++) {
    average_rbs_per_user[CC_id] = 0;
    cc = &RC.mac[Mod_id]->common_channels[CC_id];
    // Get total available RBS count and total UE count
    temp_total_rbs_count = RC.mac[Mod_id]->eNB_stats[CC_id].available_prbs;
    temp_total_ue_count = dlsch_ue_select[CC_id].ue_num;

    for (i = 0; i < dlsch_ue_select[CC_id].ue_num; i++) {
      if(dlsch_ue_select[CC_id].list[i].ue_priority == SCH_DL_MSG2){
          temp_total_ue_count--;
          continue;
      }
      if(dlsch_ue_select[CC_id].list[i].ue_priority == SCH_DL_MSG4){
          temp_total_ue_count--;
          continue;
      }
      UE_id = dlsch_ue_select[CC_id].list[i].UE_id;
      nb_rbs_required[CC_id][UE_id] = dlsch_ue_select[CC_id].list[i].nb_rb;

      average_rbs_per_user[CC_id] = (uint16_t)round((double)temp_total_rbs_count/(double)temp_total_ue_count);
      if( average_rbs_per_user[CC_id] < min_rb_unit[CC_id] ){
        temp_total_ue_count--;
        dlsch_ue_select[CC_id].ue_num--;
        i--;
        continue;
      }

      rnti = dlsch_ue_select[CC_id].list[i].rnti;

      ue_sched_ctl = &UE_list->UE_sched_ctrl[UE_id];
      harq_pid = frame_subframe2_dl_harq_pid(cc->tdd_Config,frameP ,subframeP);
      Round    = ue_sched_ctl->round[CC_id][harq_pid];

      //if (mac_eNB_get_rrc_status(Mod_id, rnti) < RRC_RECONFIGURED || round > 0) {
      if (mac_eNB_get_rrc_status(Mod_id, rnti) < RRC_RECONFIGURED || Round != 8) {  // FIXME
        nb_rbs_required_remaining[CC_id][UE_id] = dlsch_ue_select[CC_id].list[i].nb_rb;
      } else {
        nb_rbs_required_remaining[CC_id][UE_id] = cmin(average_rbs_per_user[CC_id], dlsch_ue_select[CC_id].list[i].nb_rb);
      }

      /* slicing support has been introduced into the scheduler. Provide dummy
       * data so that the preprocessor "simply works" */
      for (c = 0; c < MAX_NUM_CCs; ++c)
        for (j = 0; j < N_RBG_MAX; ++j)
          slice_allocation[c][j] = 1;

      LOG_T(MAC,"calling dlsch_scheduler_pre_processor_allocate .. \n ");
      dlsch_scheduler_pre_processor_allocate (Mod_id,
                                              UE_id,
                                              CC_id,
                                              N_RBG[CC_id],
                                              min_rb_unit[CC_id],
                                              (uint16_t (*)[NUMBER_OF_UE_MAX])nb_rbs_required,
                                              (uint16_t (*)[NUMBER_OF_UE_MAX])nb_rbs_required_remaining,
                                              rballoc_sub,
                                              slice_allocation,
                                              MIMO_mode_indicator);
      temp_total_rbs_count -= ue_sched_ctl->pre_nb_available_rbs[CC_id];
      temp_total_ue_count--;

      if (ue_sched_ctl->pre_nb_available_rbs[CC_id] == 0) {
        dlsch_ue_select[CC_id].ue_num = i;
        break;
      }

      if (temp_total_rbs_count == 0) {
        dlsch_ue_select[CC_id].ue_num = i+1;
        break;
      }
      LOG_D(MAC,"DLSCH UE Select: frame %d subframe %d pre_nb_available_rbs %d(i %d UE_id %d nb_rbs_required %d nb_rbs_required_remaining %d average_rbs_per_user %d (temp_total rbs_count %d ue_num %d) available_prbs %d)\n",
          frameP,subframeP,ue_sched_ctl->pre_nb_available_rbs[CC_id],i,UE_id,nb_rbs_required[CC_id][UE_id],nb_rbs_required_remaining[CC_id][UE_id],
          average_rbs_per_user[CC_id],temp_total_rbs_count,temp_total_ue_count,RC.mac[Mod_id]->eNB_stats[CC_id].available_prbs);
#ifdef TM5
      // TODO: data channel TM5: to be re-visited
#endif
    }
  }

#ifdef TM5

    // This has to be revisited!!!!
    for (CC_id = 0; CC_id < MAX_NUM_CCs; CC_id++) {
	i1 = 0;
	i2 = 0;
	i3 = 0;

	for (j = 0; j < N_RBG[CC_id]; j++) {
	    if (MIMO_mode_indicator[CC_id][j] == 2) {
		i1 = i1 + 1;
	    } else if (MIMO_mode_indicator[CC_id][j] == 1) {
		i2 = i2 + 1;
	    } else if (MIMO_mode_indicator[CC_id][j] == 0) {
		i3 = i3 + 1;
	    }
	}

	if ((i1 < N_RBG[CC_id]) && (i2 > 0) && (i3 == 0)) {
	    PHY_vars_eNB_g[Mod_id][CC_id]->check_for_SUMIMO_transmissions =
		PHY_vars_eNB_g[Mod_id][CC_id]->
		check_for_SUMIMO_transmissions + 1;
	}

	if (i3 == N_RBG[CC_id] && i1 == 0 && i2 == 0) {
	    PHY_vars_eNB_g[Mod_id][CC_id]->FULL_MUMIMO_transmissions =
		PHY_vars_eNB_g[Mod_id][CC_id]->FULL_MUMIMO_transmissions +
		1;
	}

        if((i1 < N_RBG[CC_id]) && (i3 > 0)) {
		PHY_vars_eNB_g[Mod_id][CC_id]->
		check_for_MUMIMO_transmissions + 1;
	}

	PHY_vars_eNB_g[Mod_id][CC_id]->check_for_total_transmissions =
	    PHY_vars_eNB_g[Mod_id][CC_id]->check_for_total_transmissions +
	    1;

    }

#endif

  for (CC_id = 0; CC_id < MAX_NUM_CCs; CC_id++) {
      for (i = 0; i < dlsch_ue_select[CC_id].ue_num; i++) {
        if(dlsch_ue_select[CC_id].list[i].ue_priority == SCH_DL_MSG2){
            continue;
        }
        if(dlsch_ue_select[CC_id].list[i].ue_priority == SCH_DL_MSG4){
            continue;
        }
        UE_id = dlsch_ue_select[CC_id].list[i].UE_id;
        ue_sched_ctl = &RC.mac[Mod_id]->UE_list.UE_sched_ctrl[UE_id];
	    //PHY_vars_eNB_g[Mod_id]->mu_mimo_mode[UE_id].dl_pow_off = dl_pow_off[UE_id];

	    if (ue_sched_ctl->pre_nb_available_rbs[CC_id] > 0) {
		LOG_D(MAC,
		      "******************DL Scheduling Information for UE%d ************************\n",
		      UE_id);
		LOG_D(MAC, "dl power offset UE%d = %d \n", UE_id,
		      ue_sched_ctl->dl_pow_off[CC_id]);
		LOG_D(MAC,
		      "***********RB Alloc for every subband for UE%d ***********\n",
		      UE_id);

		for (j = 0; j < N_RBG[CC_id]; j++) {
		    //PHY_vars_eNB_g[Mod_id]->mu_mimo_mode[UE_id].rballoc_sub[i] = rballoc_sub_UE[CC_id][UE_id][i];
		    LOG_D(MAC, "RB Alloc for UE%d and Subband%d = %d\n",
			  UE_id, j,
			  ue_sched_ctl->rballoc_sub_UE[CC_id][j]);
		}

		//PHY_vars_eNB_g[Mod_id]->mu_mimo_mode[UE_id].pre_nb_available_rbs = pre_nb_available_rbs[CC_id][UE_id];
		LOG_D(MAC, "Total RBs allocated for UE%d = %d\n", UE_id,
		      ue_sched_ctl->pre_nb_available_rbs[CC_id]);
	    }
	}
    }
}


//------------------------------------------------------------------------------
void
schedule_ue_spec_fairRR(module_id_t module_idP,
		 frame_t frameP, sub_frame_t subframeP, int *mbsfn_flag)
//------------------------------------------------------------------------------
{


    uint8_t CC_id;
    int UE_id;
//    unsigned char aggregation;
    mac_rlc_status_resp_t rlc_status;
    unsigned char header_len_dcch = 0, header_len_dcch_tmp = 0;
    unsigned char header_len_dtch = 0, header_len_dtch_tmp = 0, header_len_dtch_last = 0;
    unsigned char ta_len = 0;
    unsigned char sdu_lcids[NB_RB_MAX], lcid, offset, num_sdus = 0;
    uint16_t nb_rb, nb_rb_temp, nb_available_rb;
    uint16_t TBS, j, sdu_lengths[NB_RB_MAX], rnti, padding = 0, post_padding = 0;
    unsigned char dlsch_buffer[MAX_DLSCH_PAYLOAD_BYTES];
    unsigned char round = 0;
    unsigned char harq_pid = 0;
    eNB_UE_STATS *eNB_UE_stats = NULL;
    uint16_t sdu_length_total = 0;

    eNB_MAC_INST *eNB = RC.mac[module_idP];
    COMMON_channels_t *cc = eNB->common_channels;
    UE_list_t *UE_list = &eNB->UE_list;
   // int continue_flag = 0;
    int32_t normalized_rx_power, target_rx_power;
    int32_t tpc = 1;
    static int32_t tpc_accumulated = 0;
    UE_sched_ctrl *ue_sched_ctl;
    int mcs;
    int i;
    int min_rb_unit[MAX_NUM_CCs];
    int N_RB_DL[MAX_NUM_CCs];
    int total_nb_available_rb[MAX_NUM_CCs];
    int N_RBG[MAX_NUM_CCs];
    nfapi_dl_config_request_body_t *dl_req;
    nfapi_dl_config_request_pdu_t *dl_config_pdu;
    int tdd_sfa;
    int ta_update;
#ifdef DEBUG_eNB_SCHEDULER
    int k;
#endif
  
    start_meas(&eNB->schedule_dlsch);
    VCD_SIGNAL_DUMPER_DUMP_FUNCTION_BY_NAME
	(VCD_SIGNAL_DUMPER_FUNCTIONS_SCHEDULE_DLSCH, VCD_FUNCTION_IN);


    // for TDD: check that we have to act here, otherwise return
    if (cc[0].tdd_Config) {
	tdd_sfa = cc[0].tdd_Config->subframeAssignment;
	switch (subframeP) {
	case 0:
	    // always continue
	    break;
	case 1:
	    return;
	    break;
	case 2:
	    return;
	    break;
	case 3:
	    if ((tdd_sfa != 2) && (tdd_sfa != 5))
		return;
	    break;
	case 4:
	    if ((tdd_sfa != 1) && (tdd_sfa != 2) && (tdd_sfa != 4)
		&& (tdd_sfa != 5))
		return;
	    break;
	case 5:
	    break;
	case 6:
	case 7:
	    if ((tdd_sfa != 3)&& (tdd_sfa != 4) && (tdd_sfa != 5))
		return;
	    break;
	case 8:
	    if ((tdd_sfa != 2) && (tdd_sfa != 3) && (tdd_sfa != 4)
		&& (tdd_sfa != 5))
		return;
	    break;
	case 9:
	    if (tdd_sfa == 0)
		return;
	    break;

	  }
    }

    //weight = get_ue_weight(module_idP,UE_id);
//    aggregation = 2;
    for (CC_id = 0; CC_id < MAX_NUM_CCs; CC_id++) {
	N_RB_DL[CC_id] = to_prb(cc[CC_id].mib->message.dl_Bandwidth);
	min_rb_unit[CC_id] = get_min_rb_unit(module_idP, CC_id);
	// get number of PRBs less those used by common channels
	total_nb_available_rb[CC_id] = N_RB_DL[CC_id];
	for (i = 0; i < N_RB_DL[CC_id]; i++)
	    if (cc[CC_id].vrb_map[i] != 0)
		total_nb_available_rb[CC_id]--;

	N_RBG[CC_id] = to_rbg(cc[CC_id].mib->message.dl_Bandwidth);

	// store the global enb stats:
	eNB->eNB_stats[CC_id].num_dlactive_UEs = UE_list->num_UEs;
	eNB->eNB_stats[CC_id].available_prbs =
	    total_nb_available_rb[CC_id];
	eNB->eNB_stats[CC_id].total_available_prbs +=
	    total_nb_available_rb[CC_id];
	eNB->eNB_stats[CC_id].dlsch_bytes_tx = 0;
	eNB->eNB_stats[CC_id].dlsch_pdus_tx = 0;
    }

  /// CALLING Pre_Processor for downlink scheduling (Returns estimation of RBs required by each UE and the allocation on sub-band)

  VCD_SIGNAL_DUMPER_DUMP_FUNCTION_BY_NAME(VCD_SIGNAL_DUMPER_FUNCTIONS_DLSCH_PREPROCESSOR,VCD_FUNCTION_IN);
  start_meas(&eNB->schedule_dlsch_preprocessor);
  dlsch_scheduler_pre_processor_fairRR(module_idP,
                                frameP,
                                subframeP,
                                N_RBG,
                                mbsfn_flag);
  stop_meas(&eNB->schedule_dlsch_preprocessor);
  VCD_SIGNAL_DUMPER_DUMP_FUNCTION_BY_NAME(VCD_SIGNAL_DUMPER_FUNCTIONS_DLSCH_PREPROCESSOR,VCD_FUNCTION_OUT);


  for (CC_id=0; CC_id<MAX_NUM_CCs; CC_id++) {
    LOG_D(MAC, "doing schedule_ue_spec for CC_id %d\n",CC_id);

    dl_req        = &eNB->DL_req[CC_id].dl_config_request_body;

    if (mbsfn_flag[CC_id]>0)
      continue;

    for (i = 0; i < dlsch_ue_select[CC_id].ue_num; i++) {
      if(dlsch_ue_select[CC_id].list[i].ue_priority == SCH_DL_MSG2){
        continue;
      }
      if(dlsch_ue_select[CC_id].list[i].ue_priority == SCH_DL_MSG4){
        continue;
      }
      UE_id = dlsch_ue_select[CC_id].list[i].UE_id;
      rnti = UE_RNTI(module_idP,UE_id);
      if (rnti==NOT_A_RNTI) {
        LOG_E(MAC,"Cannot find rnti for UE_id %d (num_UEs %d)\n",UE_id,UE_list->num_UEs);
        continue;
      }

      eNB_UE_stats = &UE_list->eNB_UE_stats[CC_id][UE_id];
      ue_sched_ctl = &UE_list->UE_sched_ctrl[UE_id];
/*
      switch(get_tmode(module_idP,CC_id,UE_id)){
      case 1:
      case 2:
      case 7:
        aggregation = get_aggregation(get_bw_index(module_idP,CC_id),
                                      ue_sched_ctl->dl_cqi[CC_id],
                                      format1);
        break;
      case 3:
        aggregation = get_aggregation(get_bw_index(module_idP,CC_id),
                                      ue_sched_ctl->dl_cqi[CC_id],
                                      format2A);
        break;
      default:
        LOG_W(MAC,"Unsupported transmission mode %d\n", get_tmode(module_idP,CC_id,UE_id));
        aggregation = 2;
        break;
      }
*/
      if (cc[CC_id].tdd_Config != NULL) { //TDD
        set_ue_dai (subframeP,
                    UE_id,
                    CC_id,
  		    cc[CC_id].tdd_Config->subframeAssignment,
                    UE_list);
        // update UL DAI after DLSCH scheduling
        set_ul_DAI(module_idP,UE_id,CC_id,frameP,subframeP);
      }

	    nb_available_rb = ue_sched_ctl->pre_nb_available_rbs[CC_id];

	    harq_pid = frame_subframe2_dl_harq_pid(cc->tdd_Config,frameP ,subframeP);

	    round = ue_sched_ctl->round[CC_id][harq_pid];

	    UE_list->eNB_UE_stats[CC_id][UE_id].crnti = rnti;
	    UE_list->eNB_UE_stats[CC_id][UE_id].rrc_status =
		mac_eNB_get_rrc_status(module_idP, rnti);
	    UE_list->eNB_UE_stats[CC_id][UE_id].harq_pid = harq_pid;
	    UE_list->eNB_UE_stats[CC_id][UE_id].harq_round = round;


	    if (UE_list->eNB_UE_stats[CC_id][UE_id].rrc_status <
		RRC_CONNECTED)
		continue;

	    sdu_length_total = 0;
	    num_sdus = 0;

	    /*
	       DevCheck(((eNB_UE_stats->dl_cqi < MIN_CQI_VALUE) || (eNB_UE_stats->dl_cqi > MAX_CQI_VALUE)),
	       eNB_UE_stats->dl_cqi, MIN_CQI_VALUE, MAX_CQI_VALUE);
	     */
            if (nfapi_mode) {
              eNB_UE_stats->dlsch_mcs1 = 10;//cqi_to_mcs[ue_sched_ctl->dl_cqi[CC_id]];
            }
            else {
              eNB_UE_stats->dlsch_mcs1 = cqi_to_mcs[ue_sched_ctl->dl_cqi[CC_id]];
            }
	    eNB_UE_stats->dlsch_mcs1 = eNB_UE_stats->dlsch_mcs1;	//cmin(eNB_UE_stats->dlsch_mcs1, openair_daq_vars.target_ue_dl_mcs);


	    // store stats
	    //UE_list->eNB_UE_stats[CC_id][UE_id].dl_cqi= eNB_UE_stats->dl_cqi;

	    // initializing the rb allocation indicator for each UE
	    for (j = 0; j < N_RBG[CC_id]; j++) {
		UE_list->
		    UE_template[CC_id][UE_id].rballoc_subband[harq_pid][j]
		    = 0;
	    }

	    LOG_D(MAC,
		  "[eNB %d] Frame %d: Scheduling UE %d on CC_id %d (rnti %x, harq_pid %d, round %d, rb %d, cqi %d, mcs %d, rrc %d)\n",
		  module_idP, frameP, UE_id, CC_id, rnti, harq_pid, round,
		  nb_available_rb, ue_sched_ctl->dl_cqi[CC_id],
		  eNB_UE_stats->dlsch_mcs1,
		  UE_list->eNB_UE_stats[CC_id][UE_id].rrc_status);



	    /* process retransmission  */

	    if (round != 8) {

		// get freq_allocation
		nb_rb = UE_list->UE_template[CC_id][UE_id].nb_rb[harq_pid];
		TBS =
		    get_TBS_DL(UE_list->
			       UE_template[CC_id][UE_id].oldmcs1[harq_pid],
			       nb_rb);

		if (nb_rb <= nb_available_rb) {
		    if (cc[CC_id].tdd_Config != NULL) {
			UE_list->UE_template[CC_id][UE_id].DAI++;
			update_ul_dci(module_idP, CC_id, rnti,
				      UE_list->UE_template[CC_id][UE_id].
				      DAI,subframeP);
			LOG_D(MAC,
			      "DAI update: CC_id %d subframeP %d: UE %d, DAI %d\n",
			      CC_id, subframeP, UE_id,
			      UE_list->UE_template[CC_id][UE_id].DAI);
		    }

		    if (nb_rb == ue_sched_ctl->pre_nb_available_rbs[CC_id]) {
			for (j = 0; j < N_RBG[CC_id]; j++) {	// for indicating the rballoc for each sub-band
			    UE_list->UE_template[CC_id][UE_id].
				rballoc_subband[harq_pid][j] =
				ue_sched_ctl->rballoc_sub_UE[CC_id][j];
			}
		    } else {
			nb_rb_temp = nb_rb;
			j = 0;

			while ((nb_rb_temp > 0) && (j < N_RBG[CC_id])) {
			    if (ue_sched_ctl->rballoc_sub_UE[CC_id][j] ==
				1) {
				if (UE_list->
				    UE_template[CC_id]
				    [UE_id].rballoc_subband[harq_pid][j])
				    printf
					("WARN: rballoc_subband not free for retrans?\n");
				UE_list->
				    UE_template[CC_id]
				    [UE_id].rballoc_subband[harq_pid][j] =
				    ue_sched_ctl->rballoc_sub_UE[CC_id][j];

				if ((j == N_RBG[CC_id] - 1) &&
				    ((N_RB_DL[CC_id] == 25) ||
				     (N_RB_DL[CC_id] == 50))) {
				    nb_rb_temp =
					nb_rb_temp - min_rb_unit[CC_id] +
					1;
				} else {
				    nb_rb_temp =
					nb_rb_temp - min_rb_unit[CC_id];
				}
			    }

			    j = j + 1;
			}
		    }

		    nb_available_rb -= nb_rb;
		    /*
		       eNB->mu_mimo_mode[UE_id].pre_nb_available_rbs = nb_rb;
		       eNB->mu_mimo_mode[UE_id].dl_pow_off = ue_sched_ctl->dl_pow_off[CC_id];

		       for(j=0; j<N_RBG[CC_id]; j++) {
		       eNB->mu_mimo_mode[UE_id].rballoc_sub[j] = UE_list->UE_template[CC_id][UE_id].rballoc_subband[harq_pid][j];
		       }
		     */

		    switch (get_tmode(module_idP, CC_id, UE_id)) {
		    case 1:
		    case 2:
		    case 7:
		    default:
                      LOG_D(MAC,"retransmission DL_REQ: rnti:%x\n",rnti);

			dl_config_pdu =
			    &dl_req->dl_config_pdu_list[dl_req->
							number_pdu];
			memset((void *) dl_config_pdu, 0,
			       sizeof(nfapi_dl_config_request_pdu_t));
			dl_config_pdu->pdu_type =
			    NFAPI_DL_CONFIG_DCI_DL_PDU_TYPE;
			dl_config_pdu->pdu_size =
			    (uint8_t) (2 +
				       sizeof(nfapi_dl_config_dci_dl_pdu));
                        dl_config_pdu->dci_dl_pdu.dci_dl_pdu_rel8.tl.tag = NFAPI_DL_CONFIG_REQUEST_DCI_DL_PDU_REL8_TAG;
			dl_config_pdu->dci_dl_pdu.dci_dl_pdu_rel8.
			    dci_format = NFAPI_DL_DCI_FORMAT_1;
			dl_config_pdu->dci_dl_pdu.
			    dci_dl_pdu_rel8.aggregation_level =
			    get_aggregation(get_bw_index
					    (module_idP, CC_id),
					    ue_sched_ctl->dl_cqi[CC_id],
					    format1);
			dl_config_pdu->dci_dl_pdu.dci_dl_pdu_rel8.rnti =
			    rnti;
			dl_config_pdu->dci_dl_pdu.dci_dl_pdu_rel8.rnti_type = 1;	// CRNTI : see Table 4-10 from SCF082 - nFAPI specifications
			dl_config_pdu->dci_dl_pdu.dci_dl_pdu_rel8.transmission_power = 6000;	// equal to RS power

			dl_config_pdu->dci_dl_pdu.dci_dl_pdu_rel8.
			    harq_process = harq_pid;
			dl_config_pdu->dci_dl_pdu.dci_dl_pdu_rel8.tpc = 1;	// dont adjust power when retransmitting
			dl_config_pdu->dci_dl_pdu.
			    dci_dl_pdu_rel8.new_data_indicator_1 =
			    UE_list->UE_template[CC_id][UE_id].
			    oldNDI[harq_pid];
			dl_config_pdu->dci_dl_pdu.dci_dl_pdu_rel8.mcs_1 =
			    UE_list->UE_template[CC_id][UE_id].
			    oldmcs1[harq_pid];
			dl_config_pdu->dci_dl_pdu.
			    dci_dl_pdu_rel8.redundancy_version_1 =
			    round & 3;

			if (cc[CC_id].tdd_Config != NULL) {	//TDD
			    dl_config_pdu->dci_dl_pdu.
				dci_dl_pdu_rel8.downlink_assignment_index =
				(UE_list->UE_template[CC_id][UE_id].DAI -
				 1) & 3;
			    LOG_D(MAC,
				  "[eNB %d] Retransmission CC_id %d : harq_pid %d, round %d, dai %d, mcs %d\n",
				  module_idP, CC_id, harq_pid, round,
				  (UE_list->UE_template[CC_id][UE_id].DAI -
				   1),
				  UE_list->
				  UE_template[CC_id][UE_id].oldmcs1
				  [harq_pid]);
			} else {
			    LOG_D(MAC,
				  "[eNB %d] Retransmission CC_id %d : harq_pid %d, round %d, mcs %d\n",
				  module_idP, CC_id, harq_pid, round,
				  UE_list->
				  UE_template[CC_id][UE_id].oldmcs1
				  [harq_pid]);

			}
			if (!CCE_allocation_infeasible
			    (module_idP, CC_id, 1, subframeP,
			     dl_config_pdu->dci_dl_pdu.
			     dci_dl_pdu_rel8.aggregation_level, rnti)) {
			    dl_req->number_dci++;
			    dl_req->number_pdu++;
                            dl_req->tl.tag = NFAPI_DL_CONFIG_REQUEST_BODY_TAG;

                            eNB->DL_req[CC_id].sfn_sf = frameP<<4 | subframeP;
                            eNB->DL_req[CC_id].header.message_id = NFAPI_DL_CONFIG_REQUEST;

			    fill_nfapi_dlsch_config(eNB, dl_req, TBS, -1
						    /* retransmission, no pdu_index */
						    , rnti, 0,	// type 0 allocation from 7.1.6 in 36.213
						    0,	// virtual_resource_block_assignment_flag, unused here
						    0,	// resource_block_coding, to be filled in later
						    getQm(UE_list->UE_template[CC_id][UE_id].oldmcs1[harq_pid]), round & 3,	// redundancy version
						    1,	// transport blocks
						    0,	// transport block to codeword swap flag
						    cc[CC_id].p_eNB == 1 ? 0 : 1,	// transmission_scheme
						    1,	// number of layers
						    1,	// number of subbands
						    //                      uint8_t codebook_index,
						    4,	// UE category capacity
						    UE_list->UE_template[CC_id][UE_id].physicalConfigDedicated->pdsch_ConfigDedicated->p_a, 0,	// delta_power_offset for TM5
						    0,	// ngap
						    0,	// nprb
						    cc[CC_id].p_eNB == 1 ? 1 : 2,	// transmission mode
						    0,	//number of PRBs treated as one subband, not used here
						    0	// number of beamforming vectors, not used here
				);

			    LOG_D(MAC,
				  "Filled NFAPI configuration for DCI/DLSCH %d, retransmission round %d\n",
				  eNB->pdu_index[CC_id], round);

			    program_dlsch_acknak(module_idP, CC_id, UE_id,
						 frameP, subframeP,
						 dl_config_pdu->
						 dci_dl_pdu.dci_dl_pdu_rel8.
						 cce_idx);
			    // No TX request for retransmission (check if null request for FAPI)
			} else {
			    LOG_W(MAC,
				  "Frame %d, Subframe %d: Dropping DLSCH allocation for UE %d\%x, infeasible CCE allocation\n",
				  frameP, subframeP, UE_id, rnti);
			}
		    }


		    add_ue_dlsch_info(module_idP,
				      CC_id, UE_id, subframeP,
				      S_DL_SCHEDULED);

		    //eNB_UE_stats->dlsch_trials[round]++;
		    UE_list->eNB_UE_stats[CC_id][UE_id].
			num_retransmission += 1;
		    UE_list->eNB_UE_stats[CC_id][UE_id].rbs_used_retx =
			nb_rb;
		    UE_list->eNB_UE_stats[CC_id][UE_id].
			total_rbs_used_retx += nb_rb;
		    UE_list->eNB_UE_stats[CC_id][UE_id].dlsch_mcs1 =
			eNB_UE_stats->dlsch_mcs1;
		    UE_list->eNB_UE_stats[CC_id][UE_id].dlsch_mcs2 =
			eNB_UE_stats->dlsch_mcs1;
		} else {
		    LOG_D(MAC,
			  "[eNB %d] Frame %d CC_id %d : don't schedule UE %d, its retransmission takes more resources than we have\n",
			  module_idP, frameP, CC_id, UE_id);
		}
	    } else {		/* This is a potentially new SDU opportunity */

		rlc_status.bytes_in_buffer = 0;
		// Now check RLC information to compute number of required RBs
		// get maximum TBS size for RLC request
		TBS =
		    get_TBS_DL(eNB_UE_stats->dlsch_mcs1, nb_available_rb);
		// check first for RLC data on DCCH
		// add the length for  all the control elements (timing adv, drx, etc) : header + payload

		if (ue_sched_ctl->ta_timer == 0) {
		    ta_update = ue_sched_ctl->ta_update;
		    /* if we send TA then set timer to not send it for a while */
		    if (ta_update != 31)
			ue_sched_ctl->ta_timer = 20;
		    /* reset ta_update */
		    ue_sched_ctl->ta_update = 31;
		} else {
		    ta_update = 31;
		}

		ta_len = (ta_update != 31) ? 2 : 0;

		header_len_dcch = 2;	// 2 bytes DCCH SDU subheader

		if (TBS - ta_len - header_len_dcch > 0) {
		    rlc_status = mac_rlc_status_ind(module_idP, rnti, module_idP, frameP, subframeP, ENB_FLAG_YES, MBMS_FLAG_NO, DCCH, (TBS - ta_len - header_len_dcch)
#if (LTE_RRC_VERSION >= MAKE_VERSION(14, 0, 0))
                                                    ,0, 0
#endif
                                                   );	// transport block set size

		    sdu_lengths[0] = 0;

		    if (rlc_status.bytes_in_buffer > 0) {	// There is DCCH to transmit
			LOG_D(MAC,
			      "[eNB %d] SFN/SF %d.%d, DL-DCCH->DLSCH CC_id %d, Requesting %d bytes from RLC (RRC message)\n",
			      module_idP, frameP, subframeP, CC_id,
			      TBS - header_len_dcch);
			sdu_lengths[0] = mac_rlc_data_req(module_idP, rnti, module_idP, frameP, ENB_FLAG_YES, MBMS_FLAG_NO, DCCH, TBS,	//not used
							  (char *)
							  &dlsch_buffer
							  [0]
#if (LTE_RRC_VERSION >= MAKE_VERSION(14, 0, 0))
                                                          ,0, 0
#endif
                                                         );
            pthread_mutex_lock(&rrc_release_freelist);
            if((rrc_release_info.num_UEs > 0) && (rlc_am_mui.rrc_mui_num > 0)){
              uint16_t release_total = 0;
              for(uint16_t release_num = 0;release_num < NUMBER_OF_UE_MAX;release_num++){
                if(rrc_release_info.RRC_release_ctrl[release_num].flag > 0){
                  release_total++;
                }else{
                  continue;
                }

                if(rrc_release_info.RRC_release_ctrl[release_num].flag == 1){
                  if(rrc_release_info.RRC_release_ctrl[release_num].rnti == rnti){
                    for(uint16_t mui_num = 0;mui_num < rlc_am_mui.rrc_mui_num;mui_num++){
                      if(rrc_release_info.RRC_release_ctrl[release_num].rrc_eNB_mui == rlc_am_mui.rrc_mui[mui_num]){
                        rrc_release_info.RRC_release_ctrl[release_num].flag = 3;
                        LOG_D(MAC,"DLSCH Release send:index %d rnti %x mui %d mui_num %d flag 1->3\n",release_num,rnti,rlc_am_mui.rrc_mui[mui_num],mui_num);
                        break;
                       }
                     }
                  }
                }
                if(rrc_release_info.RRC_release_ctrl[release_num].flag == 2){
                  if(rrc_release_info.RRC_release_ctrl[release_num].rnti == rnti){
                    for(uint16_t mui_num = 0;mui_num < rlc_am_mui.rrc_mui_num;mui_num++){
                      if(rrc_release_info.RRC_release_ctrl[release_num].rrc_eNB_mui == rlc_am_mui.rrc_mui[mui_num]){
                          rrc_release_info.RRC_release_ctrl[release_num].flag = 4;
                          LOG_D(MAC,"DLSCH Release send:index %d rnti %x mui %d mui_num %d flag 2->4\n",release_num,rnti,rlc_am_mui.rrc_mui[mui_num],mui_num);
                          break;
                      }
                    }
                  }
                }
                if(release_total >= rrc_release_info.num_UEs)
                  break;
              }
            }
            pthread_mutex_unlock(&rrc_release_freelist);

            RA_t *ra = &eNB->common_channels[CC_id].ra[0];
            for (uint8_t ra_ii = 0; ra_ii < NB_RA_PROC_MAX; ra_ii++) {
              if((ra[ra_ii].rnti == rnti) && (ra[ra_ii].state == MSGCRNTI)){
                for(uint16_t mui_num = 0;mui_num < rlc_am_mui.rrc_mui_num;mui_num++){
                  if(ra[ra_ii].crnti_rrc_mui == rlc_am_mui.rrc_mui[mui_num]){
                    ra[ra_ii].crnti_harq_pid = harq_pid;
                    ra[ra_ii].state = MSGCRNTI_ACK;
                    break;
                  }
                }
              }
            }
			T(T_ENB_MAC_UE_DL_SDU, T_INT(module_idP),
			  T_INT(CC_id), T_INT(rnti), T_INT(frameP),
			  T_INT(subframeP), T_INT(harq_pid), T_INT(DCCH),
			  T_INT(sdu_lengths[0]));
                       LOG_D(MAC,
                             "[eNB %d][DCCH] CC_id %d frame %d subframe %d UE_id %d/%x Got %d bytes bytes_in_buffer %d from release_num %d\n",
                             module_idP, CC_id, frameP, subframeP, UE_id, rnti, sdu_lengths[0],rlc_status.bytes_in_buffer,rrc_release_info.num_UEs);
 
			sdu_length_total = sdu_lengths[0];
			sdu_lcids[0] = DCCH;
			UE_list->eNB_UE_stats[CC_id][UE_id].
			    num_pdu_tx[DCCH] += 1;
			UE_list->
			    eNB_UE_stats[CC_id][UE_id].num_bytes_tx[DCCH]
			    += sdu_lengths[0];
			num_sdus = 1;
#ifdef DEBUG_eNB_SCHEDULER
			LOG_T(MAC,
			      "[eNB %d][DCCH] CC_id %d Got %d bytes :",
			      module_idP, CC_id, sdu_lengths[0]);

			for (k = 0; k < sdu_lengths[0]; k++) {
			    LOG_T(MAC, "%x ", dlsch_buffer[k]);
			}

			LOG_T(MAC, "\n");
#endif
		    } else {
			header_len_dcch = 0;
			sdu_length_total = 0;
		    }
		}
		// check for DCCH1 and update header information (assume 2 byte sub-header)
		if (TBS - ta_len - header_len_dcch - sdu_length_total > 0) {
		    rlc_status = mac_rlc_status_ind(module_idP, rnti, module_idP, frameP, subframeP, ENB_FLAG_YES, MBMS_FLAG_NO, DCCH + 1, (TBS - ta_len - header_len_dcch - sdu_length_total)
#if (LTE_RRC_VERSION >= MAKE_VERSION(14, 0, 0))
                                                    ,0, 0
#endif
                                                   );	// transport block set size less allocations for timing advance and
		    // DCCH SDU
		    sdu_lengths[num_sdus] = 0;

		    if (rlc_status.bytes_in_buffer > 0) {
			LOG_D(MAC,
			      "[eNB %d], Frame %d, DCCH1->DLSCH, CC_id %d, Requesting %d bytes from RLC (RRC message)\n",
			      module_idP, frameP, CC_id,
			      TBS - header_len_dcch - sdu_length_total);
			sdu_lengths[num_sdus] += mac_rlc_data_req(module_idP, rnti, module_idP, frameP, ENB_FLAG_YES, MBMS_FLAG_NO, DCCH + 1, TBS,	//not used
								  (char *)
								  &dlsch_buffer
								  [sdu_length_total]
#if (LTE_RRC_VERSION >= MAKE_VERSION(14, 0, 0))
                                                                  ,0, 0
#endif
                                                                 );

			T(T_ENB_MAC_UE_DL_SDU, T_INT(module_idP),
			  T_INT(CC_id), T_INT(rnti), T_INT(frameP),
			  T_INT(subframeP), T_INT(harq_pid),
			  T_INT(DCCH + 1), T_INT(sdu_lengths[num_sdus]));

			sdu_lcids[num_sdus] = DCCH1;
			sdu_length_total += sdu_lengths[num_sdus];
			header_len_dcch += 2;
			UE_list->eNB_UE_stats[CC_id][UE_id].
			    num_pdu_tx[DCCH1] += 1;
			UE_list->
			    eNB_UE_stats[CC_id][UE_id].num_bytes_tx[DCCH1]
			    += sdu_lengths[num_sdus];
			num_sdus++;
#ifdef DEBUG_eNB_SCHEDULER
			LOG_T(MAC,
			      "[eNB %d][DCCH1] CC_id %d Got %d bytes :",
			      module_idP, CC_id, sdu_lengths[num_sdus]);

			for (k = 0; k < sdu_lengths[num_sdus]; k++) {
			    LOG_T(MAC, "%x ", dlsch_buffer[k]);
			}

			LOG_T(MAC, "\n");
#endif

		    }
		}
		// assume the max dtch header size, and adjust it later
		header_len_dtch = 0;
		header_len_dtch_last = 0;	// the header length of the last mac sdu
		// lcid has to be sorted before the actual allocation (similar struct as ue_list).
<<<<<<< HEAD
	  /* TODO limited lcid for performance */
    for (lcid = DTCH; lcid >= DTCH; lcid--) {
		  // TBD: check if the lcid is active
      header_len_dtch += 3;
      header_len_dtch_last = 3;

      LOG_D(MAC, "[eNB %d], Frame %d, DTCH%d->DLSCH, Checking RLC status (tbs %d, len %d)\n",
        module_idP, 
        frameP, 
        lcid, 
        TBS,
        TBS - ta_len - header_len_dcch - sdu_length_total - header_len_dtch);

		  if (TBS - ta_len - header_len_dcch - sdu_length_total - header_len_dtch > 0) {	// NN: > 2 ? 
			  rlc_status = mac_rlc_status_ind(module_idP,
                      rnti,
                      module_idP,
                      frameP,
                      subframeP,
                      ENB_FLAG_YES,
                      MBMS_FLAG_NO,
                      lcid,
                      TBS - ta_len - header_len_dcch - sdu_length_total - header_len_dtch
#ifdef Rel14
                    , 0, 0
=======
	    /* TODO limited lcid for performance */
        for (lcid = DTCH; lcid >= DTCH; lcid--) {
		    // TBD: check if the lcid is active

		    header_len_dtch += 3;
		    header_len_dtch_last = 3;
		    LOG_D(MAC,
			  "[eNB %d], Frame %d, DTCH%d->DLSCH, Checking RLC status (tbs %d, len %d)\n",
			  module_idP, frameP, lcid, TBS,
			  TBS - ta_len - header_len_dcch -
			  sdu_length_total - header_len_dtch);

		    if (TBS - ta_len - header_len_dcch - sdu_length_total - header_len_dtch > 0) {	// NN: > 2 ? 
			rlc_status = mac_rlc_status_ind(module_idP,
							rnti,
							module_idP,
							frameP,
							subframeP,
							ENB_FLAG_YES,
							MBMS_FLAG_NO,
							lcid,
							TBS - ta_len -
							header_len_dcch -
							sdu_length_total -
							header_len_dtch
#if (LTE_RRC_VERSION >= MAKE_VERSION(14, 0, 0))
                                                        ,0, 0
>>>>>>> c1f7678e
#endif
                      );


			  if (rlc_status.bytes_in_buffer > 0) {
			    LOG_D(MAC,"[eNB %d][USER-PLANE DEFAULT DRB] Frame %d : DTCH->DLSCH, Requesting %d bytes from RLC (lcid %d total hdr len %d)\n",
				  module_idP, 
          frameP,
				  TBS - header_len_dcch - sdu_length_total - header_len_dtch, 
          lcid,
				  header_len_dtch);
<<<<<<< HEAD

			    sdu_lengths[num_sdus] = mac_rlc_data_req(module_idP, 
                                    rnti, 
                                    module_idP, 
                                    frameP, 
                                    ENB_FLAG_YES, 
                                    MBMS_FLAG_NO, 
                                    lcid, 
                                    TBS,	//not used
								                    (char *)&dlsch_buffer[sdu_length_total]
#ifdef Rel14 
                                  , 0, 0
=======
			    sdu_lengths[num_sdus] = mac_rlc_data_req(module_idP, rnti, module_idP, frameP, ENB_FLAG_YES, MBMS_FLAG_NO, lcid, TBS,	//not used
								     (char
								      *)
								     &dlsch_buffer
								     [sdu_length_total]
#if (LTE_RRC_VERSION >= MAKE_VERSION(14, 0, 0))
                                                                     ,0, 0
>>>>>>> c1f7678e
#endif
                                    );

			    T(T_ENB_MAC_UE_DL_SDU, 
            T_INT(module_idP),
			      T_INT(CC_id), 
            T_INT(rnti), 
            T_INT(frameP),
			      T_INT(subframeP), 
            T_INT(harq_pid),
			      T_INT(lcid), 
            T_INT(sdu_lengths[num_sdus]));

			    LOG_D(MAC, "[eNB %d][USER-PLANE DEFAULT DRB] Got %d bytes for DTCH %d \n",
				    module_idP, 
            sdu_lengths[num_sdus], 
            lcid);

			    sdu_lcids[num_sdus] = lcid;
			    sdu_length_total += sdu_lengths[num_sdus];
			    UE_list->eNB_UE_stats[CC_id][UE_id].num_pdu_tx[lcid] += 1;
			    UE_list->eNB_UE_stats[CC_id][UE_id].num_bytes_tx[lcid] += sdu_lengths[num_sdus];
			    
          if (sdu_lengths[num_sdus] < 128) {
    				header_len_dtch--;
	    			header_len_dtch_last--;
			    }

			    num_sdus++;

          UE_list->UE_sched_ctrl[UE_id].uplane_inactivity_timer = 0;
          
			  }	else { // no data for this LCID
          header_len_dtch -= 3;
        }
      
      } else {  // no TBS left
  			header_len_dtch -= 3;
	  		
        break;
		  }
		}
		if (header_len_dtch == 0)
		    header_len_dtch_last = 0;
		// there is at least one SDU 
		// if (num_sdus > 0 ){
		if ((sdu_length_total + header_len_dcch +
		     header_len_dtch) > 0) {

		    // Now compute number of required RBs for total sdu length
		    // Assume RAH format 2
		    // adjust  header lengths
		    header_len_dcch_tmp = header_len_dcch;
		    header_len_dtch_tmp = header_len_dtch;
		    if (header_len_dtch == 0) {
			header_len_dcch = (header_len_dcch > 0) ? 1 : 0;	//header_len_dcch;  // remove length field
		    } else {
			header_len_dtch_last -= 1;	// now use it to find how many bytes has to be removed for the last MAC SDU 
			header_len_dtch = (header_len_dtch > 0) ? header_len_dtch - header_len_dtch_last : header_len_dtch;	// remove length field for the last SDU
		    }

		    mcs = eNB_UE_stats->dlsch_mcs1;
            nb_rb = min_rb_unit[CC_id];
		    TBS = get_TBS_DL(mcs, nb_rb);

		    while (TBS <
			   (sdu_length_total + header_len_dcch +
			    header_len_dtch + ta_len)) {
			nb_rb += min_rb_unit[CC_id];	//

			if (nb_rb > nb_available_rb) {	// if we've gone beyond the maximum number of RBs
			    // (can happen if N_RB_DL is odd)
			    TBS =
				get_TBS_DL(eNB_UE_stats->dlsch_mcs1,
					   nb_available_rb);
			    nb_rb = nb_available_rb;
			    break;
			}

			TBS = get_TBS_DL(eNB_UE_stats->dlsch_mcs1, nb_rb);
		    }

		    if (nb_rb == ue_sched_ctl->pre_nb_available_rbs[CC_id]) {
			for (j = 0; j < N_RBG[CC_id]; j++) {	// for indicating the rballoc for each sub-band
			    UE_list->UE_template[CC_id][UE_id].
				rballoc_subband[harq_pid][j] =
				ue_sched_ctl->rballoc_sub_UE[CC_id][j];
			}
		    } else {
			nb_rb_temp = nb_rb;
			j = 0;

			while ((nb_rb_temp > 0) && (j < N_RBG[CC_id])) {
			    if (ue_sched_ctl->rballoc_sub_UE[CC_id][j] ==
				1) {
				UE_list->
				    UE_template[CC_id]
				    [UE_id].rballoc_subband[harq_pid][j] =
				    ue_sched_ctl->rballoc_sub_UE[CC_id][j];

				if ((j == N_RBG[CC_id] - 1) &&
				    ((N_RB_DL[CC_id] == 25) ||
				     (N_RB_DL[CC_id] == 50))) {
				    nb_rb_temp =
					nb_rb_temp - min_rb_unit[CC_id] +
					1;
				} else {
				    nb_rb_temp =
					nb_rb_temp - min_rb_unit[CC_id];
				}
			    }

			    j = j + 1;
			}
		    }

		    // decrease mcs until TBS falls below required length
		    while ((TBS >
			    (sdu_length_total + header_len_dcch +
			     header_len_dtch + ta_len)) && (mcs > 0)) {
			mcs--;
			TBS = get_TBS_DL(mcs, nb_rb);
		    }

		    // if we have decreased too much or we don't have enough RBs, increase MCS
		    while ((TBS <
			    (sdu_length_total + header_len_dcch +
			     header_len_dtch + ta_len))
			   && (((ue_sched_ctl->dl_pow_off[CC_id] > 0)
				&& (mcs < 28))
			       || ((ue_sched_ctl->dl_pow_off[CC_id] == 0)
				   && (mcs <= 15)))) {
			mcs++;
			TBS = get_TBS_DL(mcs, nb_rb);
		    }

		    LOG_D(MAC,
			  "dlsch_mcs before and after the rate matching = (%d, %d)\n",
			  eNB_UE_stats->dlsch_mcs1, mcs);

#ifdef DEBUG_eNB_SCHEDULER
		    LOG_D(MAC,
			  "[eNB %d] CC_id %d Generated DLSCH header (mcs %d, TBS %d, nb_rb %d)\n",
			  module_idP, CC_id, mcs, TBS, nb_rb);
		    // msg("[MAC][eNB ] Reminder of DLSCH with random data %d %d %d %d \n",
		    //  TBS, sdu_length_total, offset, TBS-sdu_length_total-offset);
#endif

		    if ((TBS - header_len_dcch - header_len_dtch -
			 sdu_length_total - ta_len) <= 2) {
			padding =
			    (TBS - header_len_dcch - header_len_dtch -
			     sdu_length_total - ta_len);
			post_padding = 0;
		    } else {
			padding = 0;

			// adjust the header len
			if (header_len_dtch == 0) {
			    header_len_dcch = header_len_dcch_tmp;
			} else {	//if (( header_len_dcch==0)&&((header_len_dtch==1)||(header_len_dtch==2)))
			    header_len_dtch = header_len_dtch_tmp;
			}

			post_padding = TBS - sdu_length_total - header_len_dcch - header_len_dtch - ta_len;	// 1 is for the postpadding header
		    }

#ifdef PHY_TX_THREAD
  struct timespec time_req, time_rem;
  time_req.tv_sec = 0;
  time_req.tv_nsec = 10000;
		    while((!oai_exit)&&(phy_tx_txdataF_end == 0)){
		      nanosleep(&time_req,&time_rem);
		        continue;
		    }
#endif

		    offset = generate_dlsch_header((unsigned char *) UE_list->DLSCH_pdu[CC_id][0][UE_id].payload[0], num_sdus,	//num_sdus
						   sdu_lengths,	//
						   sdu_lcids, 255,	// no drx
						   ta_update,	// timing advance
						   NULL,	// contention res id
						   padding, post_padding);

		    //#ifdef DEBUG_eNB_SCHEDULER
		    if (ta_update != 31) {
			LOG_D(MAC,
			      "[eNB %d][DLSCH] Frame %d Generate header for UE_id %d on CC_id %d: sdu_length_total %d, num_sdus %d, sdu_lengths[0] %d, sdu_lcids[0] %d => payload offset %d,timing advance value : %d, padding %d,post_padding %d,(mcs %d, TBS %d, nb_rb %d),header_dcch %d, header_dtch %d\n",
			      module_idP, frameP, UE_id, CC_id,
			      sdu_length_total, num_sdus, sdu_lengths[0],
			      sdu_lcids[0], offset, ta_update, padding,
			      post_padding, mcs, TBS, nb_rb,
			      header_len_dcch, header_len_dtch);
		    }
		    //#endif
#ifdef DEBUG_eNB_SCHEDULER
		    LOG_T(MAC, "[eNB %d] First 16 bytes of DLSCH : \n",module_idP );

		    for (k = 0; k < 16; k++) {
			LOG_T(MAC, "%x.", dlsch_buffer[k]);
		    }

		    LOG_T(MAC, "\n");
#endif

          // cycle through SDUs and place in dlsch_buffer
          memcpy(&UE_list->DLSCH_pdu[CC_id][0][UE_id].payload[0][offset],dlsch_buffer,sdu_length_total);
          // memcpy(RC.mac[0].DLSCH_pdu[0][0].payload[0][offset],dcch_buffer,sdu_lengths[0]);

          // fill remainder of DLSCH with random data
          for (j=0; j<(TBS-sdu_length_total-offset); j++) {
            UE_list->DLSCH_pdu[CC_id][0][UE_id].payload[0][offset+sdu_length_total+j] = (char)(taus()&0xff);
          }

          if (opt_enabled == 1) {
            trace_pdu(DIRECTION_DOWNLINK, (uint8_t *)UE_list->DLSCH_pdu[CC_id][0][UE_id].payload[0],
                      TBS, module_idP, WS_RA_RNTI, UE_RNTI(module_idP,UE_id),
                      eNB->frame, eNB->subframe,0,0);
            LOG_D(OPT,"[eNB %d][DLSCH] CC_id %d Frame %d  rnti %x  with size %d\n",
                  module_idP, CC_id, frameP, UE_RNTI(module_idP,UE_id), TBS);
          }

          T(T_ENB_MAC_UE_DL_PDU_WITH_DATA, T_INT(module_idP), T_INT(CC_id), T_INT(rnti), T_INT(frameP), T_INT(subframeP),
            T_INT(harq_pid), T_BUFFER(UE_list->DLSCH_pdu[CC_id][0][UE_id].payload[0], TBS));

	  UE_list->UE_template[CC_id][UE_id].nb_rb[harq_pid] = nb_rb;

          add_ue_dlsch_info(module_idP,
                            CC_id,
                            UE_id,
                            subframeP,
                            S_DL_SCHEDULED);
          // store stats
          eNB->eNB_stats[CC_id].dlsch_bytes_tx+=sdu_length_total;
          eNB->eNB_stats[CC_id].dlsch_pdus_tx+=1;

          UE_list->eNB_UE_stats[CC_id][UE_id].rbs_used = nb_rb;
          UE_list->eNB_UE_stats[CC_id][UE_id].total_rbs_used += nb_rb;
          UE_list->eNB_UE_stats[CC_id][UE_id].dlsch_mcs1=eNB_UE_stats->dlsch_mcs1;
          UE_list->eNB_UE_stats[CC_id][UE_id].dlsch_mcs2=mcs;
          UE_list->eNB_UE_stats[CC_id][UE_id].TBS = TBS;

          UE_list->eNB_UE_stats[CC_id][UE_id].overhead_bytes= TBS- sdu_length_total;
          UE_list->eNB_UE_stats[CC_id][UE_id].total_sdu_bytes+= sdu_length_total;
          UE_list->eNB_UE_stats[CC_id][UE_id].total_pdu_bytes+= TBS;
          UE_list->eNB_UE_stats[CC_id][UE_id].total_num_pdus+=1;

          if (cc[CC_id].tdd_Config != NULL) { // TDD
            UE_list->UE_template[CC_id][UE_id].DAI++;
            update_ul_dci(module_idP,CC_id,rnti,UE_list->UE_template[CC_id][UE_id].DAI,subframeP);
          }

	  // do PUCCH power control
          // this is the normalized RX power
	  eNB_UE_stats =  &UE_list->eNB_UE_stats[CC_id][UE_id];

          /* Unit is not dBm, it's special from nfapi */
      normalized_rx_power = (5*ue_sched_ctl->pucch1_snr[CC_id]-640)/10+30;//(+eNB->measurements.n0_power_dB[0])
	  target_rx_power= eNB->puCch10xSnr/10 + 30;//(+eNB->measurements.n0_power_dB[0])
	    
          // this assumes accumulated tpc
	  // make sure that we are only sending a tpc update once a frame, otherwise the control loop will freak out
	  int32_t framex10psubframe = UE_list->UE_template[CC_id][UE_id].pucch_tpc_tx_frame*10+UE_list->UE_template[CC_id][UE_id].pucch_tpc_tx_subframe;
          if (((framex10psubframe+10)<=(frameP*10+subframeP)) || //normal case
	      ((framex10psubframe>(frameP*10+subframeP)) && (((10240-framex10psubframe+frameP*10+subframeP)>=10)))) //frame wrap-around
	    if (ue_sched_ctl->pucch1_cqi_update[CC_id] == 1) { 
	      ue_sched_ctl->pucch1_cqi_update[CC_id] = 0;

	      UE_list->UE_template[CC_id][UE_id].pucch_tpc_tx_frame=frameP;
	      UE_list->UE_template[CC_id][UE_id].pucch_tpc_tx_subframe=subframeP;
	      
	      if (normalized_rx_power>(target_rx_power+4)) {
		tpc = 0; //-1
		tpc_accumulated--;
	      } else if (normalized_rx_power<(target_rx_power-4)) {
		tpc = 2; //+1
		tpc_accumulated++;
	      } else {
		tpc = 1; //0
	      }
	      	      
	      LOG_D(MAC,"[eNB %d] DLSCH scheduler: frame %d, subframe %d, harq_pid %d, tpc %d, accumulated %d, normalized/target rx power %d/%d\n",
		    module_idP,frameP, subframeP,harq_pid,tpc,
		    tpc_accumulated,normalized_rx_power,target_rx_power);

	    } // Po_PUCCH has been updated 
	    else {
	      tpc = 1; //0
	    } // time to do TPC update 
	  else {
	    tpc = 1; //0
	  }

	  dl_config_pdu                                                         = &dl_req->dl_config_pdu_list[dl_req->number_pdu]; 
	  memset((void*)dl_config_pdu,0,sizeof(nfapi_dl_config_request_pdu_t));
	  dl_config_pdu->pdu_type                                               = NFAPI_DL_CONFIG_DCI_DL_PDU_TYPE; 
	  dl_config_pdu->pdu_size                                               = (uint8_t)(2+sizeof(nfapi_dl_config_dci_dl_pdu));
	  dl_config_pdu->dci_dl_pdu.dci_dl_pdu_rel8.dci_format                  = NFAPI_DL_DCI_FORMAT_1;
	  dl_config_pdu->dci_dl_pdu.dci_dl_pdu_rel8.aggregation_level           = get_aggregation(get_bw_index(module_idP,CC_id),ue_sched_ctl->dl_cqi[CC_id],format1);
	  dl_config_pdu->dci_dl_pdu.dci_dl_pdu_rel8.rnti                        = rnti;
	  dl_config_pdu->dci_dl_pdu.dci_dl_pdu_rel8.rnti_type                   = 1;    // CRNTI : see Table 4-10 from SCF082 - nFAPI specifications
	  dl_config_pdu->dci_dl_pdu.dci_dl_pdu_rel8.transmission_power          = 6000; // equal to RS power
	  
	  dl_config_pdu->dci_dl_pdu.dci_dl_pdu_rel8.harq_process                = harq_pid;
	  dl_config_pdu->dci_dl_pdu.dci_dl_pdu_rel8.tpc                         = tpc; // dont adjust power when retransmitting
	  dl_config_pdu->dci_dl_pdu.dci_dl_pdu_rel8.new_data_indicator_1        = 1-UE_list->UE_template[CC_id][UE_id].oldNDI[harq_pid];
	  dl_config_pdu->dci_dl_pdu.dci_dl_pdu_rel8.mcs_1                       = mcs;
	  dl_config_pdu->dci_dl_pdu.dci_dl_pdu_rel8.redundancy_version_1        = 0;
	  //deactivate second codeword
	  dl_config_pdu->dci_dl_pdu.dci_dl_pdu_rel8.mcs_2                       = 0;
	  dl_config_pdu->dci_dl_pdu.dci_dl_pdu_rel8.redundancy_version_2        = 1;
	  if (cc[CC_id].tdd_Config != NULL) { //TDD
	    dl_config_pdu->dci_dl_pdu.dci_dl_pdu_rel8.downlink_assignment_index = (UE_list->UE_template[CC_id][UE_id].DAI-1)&3;
	    LOG_D(MAC,"[eNB %d] Initial transmission CC_id %d : harq_pid %d, dai %d, mcs %d\n",
		  module_idP,CC_id,harq_pid,
		  (UE_list->UE_template[CC_id][UE_id].DAI-1),
		  mcs);
	  } else {
	    LOG_D(MAC,"[eNB %d] Initial transmission CC_id %d : harq_pid %d, mcs %d\n",
		  module_idP,CC_id,harq_pid,mcs);
	    
	  }
	  LOG_D(MAC,"Checking feasibility pdu %d (new sdu)\n",dl_req->number_pdu);
	  if (!CCE_allocation_infeasible(module_idP,CC_id,1,subframeP,dl_config_pdu->dci_dl_pdu.dci_dl_pdu_rel8.aggregation_level,rnti)) {


	    ue_sched_ctl->round[CC_id][harq_pid] = 0;
	    dl_req->number_dci++;
	    dl_req->number_pdu++;
	    dl_req->tl.tag = NFAPI_DL_CONFIG_REQUEST_BODY_TAG;
	    
	    eNB->DL_req[CC_id].sfn_sf = frameP<<4 | subframeP;
	    eNB->DL_req[CC_id].header.message_id = NFAPI_DL_CONFIG_REQUEST;
	    // Toggle NDI for next time
	    LOG_D(MAC,"CC_id %d Frame %d, subframeP %d: Toggling Format1 NDI for UE %d (rnti %x/%d) oldNDI %d\n",
		  CC_id, frameP,subframeP,UE_id,
		  rnti,harq_pid,UE_list->UE_template[CC_id][UE_id].oldNDI[harq_pid]);
	    
	    UE_list->UE_template[CC_id][UE_id].oldNDI[harq_pid]=1-UE_list->UE_template[CC_id][UE_id].oldNDI[harq_pid];
	    UE_list->UE_template[CC_id][UE_id].oldmcs1[harq_pid] = mcs;
	    UE_list->UE_template[CC_id][UE_id].oldmcs2[harq_pid] = 0;
	    AssertFatal(UE_list->UE_template[CC_id][UE_id].physicalConfigDedicated!=NULL,"physicalConfigDedicated is NULL\n");
	    AssertFatal(UE_list->UE_template[CC_id][UE_id].physicalConfigDedicated->pdsch_ConfigDedicated!=NULL,"physicalConfigDedicated->pdsch_ConfigDedicated is NULL\n");
	    
	    fill_nfapi_dlsch_config(eNB,dl_req,
				    TBS,
				    eNB->pdu_index[CC_id],
				    rnti,
				    0, // type 0 allocation from 7.1.6 in 36.213
				    0, // virtual_resource_block_assignment_flag, unused here
				    0, // resource_block_coding, to be filled in later
				    getQm(mcs),
				    0, // redundancy version
				    1, // transport blocks
				    0, // transport block to codeword swap flag
				    cc[CC_id].p_eNB == 1 ? 0 : 1, // transmission_scheme
				    1, // number of layers
				    1, // number of subbands
				    //			     uint8_t codebook_index,
				    4, // UE category capacity
				    UE_list->UE_template[CC_id][UE_id].physicalConfigDedicated->pdsch_ConfigDedicated->p_a, 
				    0, // delta_power_offset for TM5
				    0, // ngap
				    0, // nprb
				    cc[CC_id].p_eNB == 1 ? 1 : 2, // transmission mode
				    0, //number of PRBs treated as one subband, not used here
				    0 // number of beamforming vectors, not used here
				    );  
	    eNB->TX_req[CC_id].sfn_sf = fill_nfapi_tx_req(&eNB->TX_req[CC_id].tx_request_body,
							  (frameP*10)+subframeP,
							  TBS,
							  eNB->pdu_index[CC_id],
							  eNB->UE_list.DLSCH_pdu[CC_id][0][(unsigned char)UE_id].payload[0]);
	    
	    LOG_D(MAC,"Filled NFAPI configuration for DCI/DLSCH/TXREQ %d, new SDU\n",eNB->pdu_index[CC_id]);

	    eNB->pdu_index[CC_id]++;
	    program_dlsch_acknak(module_idP,CC_id,UE_id,frameP,subframeP,dl_config_pdu->dci_dl_pdu.dci_dl_pdu_rel8.cce_idx);
        last_dlsch_ue_id[CC_id] = UE_id;
	  }
	  else {
	    LOG_W(MAC,"Frame %d, Subframe %d: Dropping DLSCH allocation for UE %d/%x, infeasible CCE allocations\n",
		  frameP,subframeP,UE_id,rnti);
	  }
        } else {  // There is no data from RLC or MAC header, so don't schedule

        }
      }

      if (cc[CC_id].tdd_Config != NULL){ // TDD
        set_ul_DAI(module_idP,UE_id,CC_id,frameP,subframeP);
      }

    } // UE_id loop
  }  // CC_id loop


  fill_DLSCH_dci_fairRR(module_idP,frameP,subframeP,mbsfn_flag);
  stop_meas(&eNB->schedule_dlsch);
  VCD_SIGNAL_DUMPER_DUMP_FUNCTION_BY_NAME(VCD_SIGNAL_DUMPER_FUNCTIONS_SCHEDULE_DLSCH,VCD_FUNCTION_OUT);


}

//------------------------------------------------------------------------------
void
fill_DLSCH_dci_fairRR(
	       module_id_t module_idP,
	       frame_t frameP,
	       sub_frame_t subframeP,
	       int* mbsfn_flagP)
//------------------------------------------------------------------------------
{

  // loop over all allocated UEs and compute frequency allocations for PDSCH
  int   UE_id = -1;
  uint8_t            /* first_rb, */ nb_rb=3;
  rnti_t        rnti;
  //unsigned char *vrb_map;
  uint8_t            rballoc_sub[25];
  //uint8_t number_of_subbands=13;

  //unsigned char round;
  unsigned char     harq_pid;
  int               i;
  int               CC_id;
  eNB_MAC_INST      *eNB  =RC.mac[module_idP];
  UE_list_t         *UE_list = &eNB->UE_list;
  int               N_RBG;
  int               N_RB_DL;
  COMMON_channels_t *cc;
  int               j;
  start_meas(&eNB->fill_DLSCH_dci);
  VCD_SIGNAL_DUMPER_DUMP_FUNCTION_BY_NAME(VCD_SIGNAL_DUMPER_FUNCTIONS_FILL_DLSCH_DCI,VCD_FUNCTION_IN);

  for (CC_id=0; CC_id<MAX_NUM_CCs; CC_id++) {
    LOG_D(MAC,"Doing fill DCI for CC_id %d\n",CC_id);

    if (mbsfn_flagP[CC_id]>0)
      continue;

    cc              = &eNB->common_channels[CC_id];
    N_RBG           = to_rbg(cc->mib->message.dl_Bandwidth);
    N_RB_DL         = to_prb(cc->mib->message.dl_Bandwidth);

    // UE specific DCIs
    for (j = 0; j < dlsch_ue_select[CC_id].ue_num; j++) {
      if(dlsch_ue_select[CC_id].list[j].ue_priority == SCH_DL_MSG2){
        continue;
      }
      if(dlsch_ue_select[CC_id].list[j].ue_priority == SCH_DL_MSG4){
        continue;
      }
      UE_id = dlsch_ue_select[CC_id].list[j].UE_id;
      LOG_T(MAC,"CC_id %d, UE_id: %d => status %d\n",CC_id,UE_id,eNB_dlsch_info[module_idP][CC_id][UE_id].status);

      if (eNB_dlsch_info[module_idP][CC_id][UE_id].status == S_DL_SCHEDULED) {

        // clear scheduling flag
        eNB_dlsch_info[module_idP][CC_id][UE_id].status = S_DL_WAITING;
        rnti = UE_RNTI(module_idP,UE_id);
        harq_pid = frame_subframe2_dl_harq_pid(cc->tdd_Config,frameP ,subframeP);
        nb_rb = UE_list->UE_template[CC_id][UE_id].nb_rb[harq_pid];


	
        /// Synchronizing rballoc with rballoc_sub
        for(i=0; i<N_RBG; i++) {
          rballoc_sub[i] = UE_list->UE_template[CC_id][UE_id].rballoc_subband[harq_pid][i];
        }

	nfapi_dl_config_request_t      *DL_req         = &RC.mac[module_idP]->DL_req[0];
	nfapi_dl_config_request_pdu_t* dl_config_pdu;

	for (i=0;i<DL_req[CC_id].dl_config_request_body.number_pdu;i++) {
	  dl_config_pdu                    = &DL_req[CC_id].dl_config_request_body.dl_config_pdu_list[i];
	  if ((dl_config_pdu->pdu_type == NFAPI_DL_CONFIG_DCI_DL_PDU_TYPE)&&
	      (dl_config_pdu->dci_dl_pdu.dci_dl_pdu_rel8.rnti == rnti) &&
          (dl_config_pdu->dci_dl_pdu.dci_dl_pdu_rel8.dci_format != 1)) {
	    dl_config_pdu->dci_dl_pdu.dci_dl_pdu_rel8.resource_block_coding    = allocate_prbs_sub(nb_rb,N_RB_DL,N_RBG,rballoc_sub);
	    dl_config_pdu->dci_dl_pdu.dci_dl_pdu_rel8.resource_allocation_type = 0;
	  }
	  else if ((dl_config_pdu->pdu_type == NFAPI_DL_CONFIG_DLSCH_PDU_TYPE)&&
		       (dl_config_pdu->dlsch_pdu.dlsch_pdu_rel8.rnti == rnti) &&
               (dl_config_pdu->dlsch_pdu.dlsch_pdu_rel8.resource_allocation_type==0)) {
	    dl_config_pdu->dlsch_pdu.dlsch_pdu_rel8.resource_block_coding    = allocate_prbs_sub(nb_rb,N_RB_DL,N_RBG,rballoc_sub);
	  }
         }
	}
      }
    }

    stop_meas(&eNB->fill_DLSCH_dci);
    VCD_SIGNAL_DUMPER_DUMP_FUNCTION_BY_NAME
	(VCD_SIGNAL_DUMPER_FUNCTIONS_FILL_DLSCH_DCI, VCD_FUNCTION_OUT);
}



void ulsch_scheduler_pre_ue_select_fairRR(
    module_id_t       module_idP,
    frame_t           frameP,
    sub_frame_t       subframeP,
    sub_frame_t       sched_subframeP,
    ULSCH_UE_SELECT   ulsch_ue_select[MAX_NUM_CCs])
{
  eNB_MAC_INST *eNB=RC.mac[module_idP];
  COMMON_channels_t *cc;
  int CC_id,UE_id;
  int ret;
  uint16_t i;
  uint8_t ue_first_num[MAX_NUM_CCs];
  uint8_t first_ue_total[MAX_NUM_CCs][20];
  uint8_t first_ue_id[MAX_NUM_CCs][20];
  uint8_t ul_inactivity_num[MAX_NUM_CCs];
  uint8_t ul_inactivity_id[MAX_NUM_CCs][20];
//  LTE_DL_FRAME_PARMS *frame_parms;
  uint8_t ulsch_ue_max_num[MAX_NUM_CCs];
  uint16_t saved_ulsch_dci[MAX_NUM_CCs];
  rnti_t rnti;
  UE_sched_ctrl *UE_sched_ctl = NULL;
  uint8_t cc_id_flag[MAX_NUM_CCs];
  uint8_t harq_pid = 0,round = 0;
  UE_list_t *UE_list= &eNB->UE_list;


  uint8_t                        aggregation = 2;
  int                            format_flag;
  nfapi_hi_dci0_request_body_t   *HI_DCI0_req;
  nfapi_hi_dci0_request_pdu_t    *hi_dci0_pdu;


  for ( CC_id = 0; CC_id < MAX_NUM_CCs; CC_id++ ) {
      //save ulsch dci number
      saved_ulsch_dci[CC_id] = eNB->HI_DCI0_req[CC_id][subframeP].hi_dci0_request_body.number_of_dci;
      // maximum multiplicity number
      ulsch_ue_max_num[CC_id] =RC.rrc[module_idP]->configuration.ue_multiple_max[CC_id];

      cc_id_flag[CC_id] = 0;
      ue_first_num[CC_id] = 0;
      ul_inactivity_num[CC_id] = 0;

  }
  // UE round >0
  for ( UE_id = 0; UE_id < NUMBER_OF_UE_MAX; UE_id++ ) {
      if (UE_list->active[UE_id] == FALSE)
          continue;

      rnti = UE_RNTI(module_idP,UE_id);
      if (rnti ==NOT_A_RNTI)
        continue;

      CC_id = UE_PCCID(module_idP,UE_id);
      if (UE_list->UE_template[CC_id][UE_id].configured == FALSE)
        continue;

      if (UE_list->UE_sched_ctrl[UE_id].ul_out_of_sync == 1)
        continue;

      // UL DCI
      HI_DCI0_req   = &eNB->HI_DCI0_req[CC_id][subframeP].hi_dci0_request_body;
      if ( (ulsch_ue_select[CC_id].ue_num >= ulsch_ue_max_num[CC_id]) || (cc_id_flag[CC_id] == 1) ) {
        cc_id_flag[CC_id] = 1;
        HI_DCI0_req->number_of_dci = saved_ulsch_dci[CC_id];
        ret = cc_id_end(cc_id_flag);
        if ( ret == 0 ) {
            continue;
        }
        if ( ret == 1 ) {
            return;
        }
      }

      cc = &eNB->common_channels[CC_id];
      //harq_pid
      harq_pid = subframe2harqpid(cc,(frameP+(sched_subframeP<subframeP ? 1 : 0)),sched_subframeP);
      //round
      round = UE_list->UE_sched_ctrl[UE_id].round_UL[CC_id][harq_pid];

      if ( round > 0 ) {
          hi_dci0_pdu   = &HI_DCI0_req->hi_dci0_pdu_list[HI_DCI0_req->number_of_dci+HI_DCI0_req->number_of_hi];
          format_flag = 2;
          if (CCE_allocation_infeasible(module_idP,CC_id,format_flag,subframeP,aggregation,rnti) == 1) {
              cc_id_flag[CC_id] = 1;
              continue;
          } else {
              hi_dci0_pdu->pdu_type                               = NFAPI_HI_DCI0_DCI_PDU_TYPE;
              hi_dci0_pdu->dci_pdu.dci_pdu_rel8.rnti              = rnti;
              hi_dci0_pdu->dci_pdu.dci_pdu_rel8.aggregation_level = aggregation;
              HI_DCI0_req->number_of_dci++;

              ulsch_ue_select[CC_id].list[ulsch_ue_select[CC_id].ue_num].ue_priority = SCH_UL_RETRANS;
              ulsch_ue_select[CC_id].list[ulsch_ue_select[CC_id].ue_num].start_rb = eNB->UE_list.UE_template[CC_id][UE_id].first_rb_ul[harq_pid];
              ulsch_ue_select[CC_id].list[ulsch_ue_select[CC_id].ue_num].nb_rb = eNB->UE_list.UE_template[CC_id][UE_id].nb_rb_ul[harq_pid];
              ulsch_ue_select[CC_id].list[ulsch_ue_select[CC_id].ue_num].UE_id = UE_id;
              ulsch_ue_select[CC_id].ue_num++;
              continue;
          }
      }
      //
      int bytes_to_schedule = UE_list->UE_template[CC_id][UE_id].estimated_ul_buffer - UE_list->UE_template[CC_id][UE_id].scheduled_ul_bytes;
      if (bytes_to_schedule < 0) bytes_to_schedule = 0;

      if ( UE_id > last_ulsch_ue_id[CC_id] && ((ulsch_ue_select[CC_id].ue_num+ue_first_num[CC_id]) < ulsch_ue_max_num[CC_id]) ) {
        if ( bytes_to_schedule > 0 ) {
          first_ue_id[CC_id][ue_first_num[CC_id]]= UE_id;
          first_ue_total[CC_id][ue_first_num[CC_id]] = bytes_to_schedule;
          ue_first_num[CC_id]++;
          continue;
        }
        if ( UE_list->UE_template[CC_id][UE_id].ul_SR > 0 ) {
          first_ue_id[CC_id][ue_first_num[CC_id]]= UE_id;
          first_ue_total[CC_id] [ue_first_num[CC_id]] = 0;
          ue_first_num[CC_id]++;
          continue;
        }
        UE_sched_ctl = &UE_list->UE_sched_ctrl[UE_id];
        if ( ((UE_sched_ctl->ul_inactivity_timer>20)&&(UE_sched_ctl->ul_scheduled==0))  ||
            ((UE_sched_ctl->ul_inactivity_timer>10)&&(UE_sched_ctl->ul_scheduled==0)&&(mac_eNB_get_rrc_status(module_idP,UE_RNTI(module_idP,UE_id)) < RRC_CONNECTED))) {
          first_ue_id[CC_id][ue_first_num[CC_id]]= UE_id;
          first_ue_total[CC_id] [ue_first_num[CC_id]] = 0;
          ue_first_num[CC_id]++;
          continue;
        }
        /*if ( (ulsch_ue_select[CC_id].ue_num+ul_inactivity_num[CC_id] ) < ulsch_ue_max_num[CC_id] ) {
            UE_sched_ctl = &UE_list->UE_sched_ctrl[UE_id];
            uint8_t ul_period = 0;
            if (cc->tdd_Config) {
              ul_period = 50;
            } else {
              ul_period = 20;
            }
            if ( ((UE_sched_ctl->ul_inactivity_timer>ul_period)&&(UE_sched_ctl->ul_scheduled==0))  ||
              ((UE_sched_ctl->ul_inactivity_timer>10)&&(UE_sched_ctl->ul_scheduled==0)&&(mac_eNB_get_rrc_status(module_idP,UE_RNTI(module_idP,UE_id)) < RRC_CONNECTED))) {
            ul_inactivity_id[CC_id][ul_inactivity_num[CC_id]]= UE_id;
            ul_inactivity_num[CC_id] ++;
            continue;
          }
        }*/
      }

  }

  for ( CC_id = 0; CC_id < MAX_NUM_CCs; CC_id++ ) {
    HI_DCI0_req   = &eNB->HI_DCI0_req[CC_id][subframeP].hi_dci0_request_body;
    for ( int temp = 0; temp < ue_first_num[CC_id]; temp++ ) {
      if ( (ulsch_ue_select[CC_id].ue_num >= ulsch_ue_max_num[CC_id]) || (cc_id_flag[CC_id] == 1) ) {
        cc_id_flag[CC_id] = 1;
        HI_DCI0_req->number_of_dci = saved_ulsch_dci[CC_id];
        break;
      }

      hi_dci0_pdu   = &HI_DCI0_req->hi_dci0_pdu_list[HI_DCI0_req->number_of_dci+HI_DCI0_req->number_of_hi];
      format_flag = 2;
      rnti = UE_RNTI(module_idP,first_ue_id[CC_id][temp]);
      if (CCE_allocation_infeasible(module_idP,CC_id,format_flag,subframeP,aggregation,rnti) == 1) {
    	  cc_id_flag[CC_id] = 1;
          break;
      } else {
          hi_dci0_pdu->pdu_type                               = NFAPI_HI_DCI0_DCI_PDU_TYPE;
          hi_dci0_pdu->dci_pdu.dci_pdu_rel8.rnti              = rnti;
          hi_dci0_pdu->dci_pdu.dci_pdu_rel8.aggregation_level = aggregation;
          HI_DCI0_req->number_of_dci++;

          ulsch_ue_select[CC_id].list[ulsch_ue_select[CC_id].ue_num].ue_priority = SCH_UL_FIRST;
          ulsch_ue_select[CC_id].list[ulsch_ue_select[CC_id].ue_num].ul_total_buffer = first_ue_total[CC_id][temp];
          ulsch_ue_select[CC_id].list[ulsch_ue_select[CC_id].ue_num].UE_id = first_ue_id[CC_id][temp];
          ulsch_ue_select[CC_id].ue_num++;
      }
    }
  }

  for ( UE_id = 0; UE_id < NUMBER_OF_UE_MAX; UE_id++ ) {
    if (UE_list->active[UE_id] == FALSE)
        continue;

    rnti = UE_RNTI(module_idP,UE_id);
    if (rnti ==NOT_A_RNTI)
        continue;

    CC_id = UE_PCCID(module_idP,UE_id);

    if (UE_id > last_ulsch_ue_id[CC_id])
        continue;

    if (UE_list->UE_template[CC_id][UE_id].configured == FALSE)
        continue;

    if (UE_list->UE_sched_ctrl[UE_id].ul_out_of_sync == 1)
        continue;

    if ( (ulsch_ue_select[CC_id].ue_num >= ulsch_ue_max_num[CC_id]) || (cc_id_flag[CC_id] == 1) ) {
        cc_id_flag[CC_id] = 1;
        HI_DCI0_req->number_of_dci = saved_ulsch_dci[CC_id];
        ret = cc_id_end(cc_id_flag);
        if ( ret == 0 ) {
            continue;
        }
        if ( ret == 1 ) {
            return;
        }
    }

    for(i = 0;i<ulsch_ue_select[CC_id].ue_num;i++){
      if(ulsch_ue_select[CC_id].list[i].UE_id == UE_id){
       break;
      }
    }
    if(i < ulsch_ue_select[CC_id].ue_num)
      continue;

    HI_DCI0_req   = &eNB->HI_DCI0_req[CC_id][subframeP].hi_dci0_request_body;
    //SR BSR
        UE_sched_ctl = &UE_list->UE_sched_ctrl[UE_id];

    int bytes_to_schedule = UE_list->UE_template[CC_id][UE_id].estimated_ul_buffer - UE_list->UE_template[CC_id][UE_id].scheduled_ul_bytes;
    if (bytes_to_schedule < 0) bytes_to_schedule = 0;

    if ( (bytes_to_schedule > 0) || (UE_list->UE_template[CC_id][UE_id].ul_SR > 0) ||
          ((UE_sched_ctl->ul_inactivity_timer>20)&&(UE_sched_ctl->ul_scheduled==0))  ||
          ((UE_sched_ctl->ul_inactivity_timer>10)&&(UE_sched_ctl->ul_scheduled==0)&&(mac_eNB_get_rrc_status(module_idP,UE_RNTI(module_idP,UE_id)) < RRC_CONNECTED)) ){
        hi_dci0_pdu   = &HI_DCI0_req->hi_dci0_pdu_list[HI_DCI0_req->number_of_dci+HI_DCI0_req->number_of_hi];
        format_flag = 2;
        if (CCE_allocation_infeasible(module_idP,CC_id,format_flag,subframeP,aggregation,rnti) == 1) {
            cc_id_flag[CC_id] = 1;
            continue;
        } else {
              hi_dci0_pdu->pdu_type                               = NFAPI_HI_DCI0_DCI_PDU_TYPE;
              hi_dci0_pdu->dci_pdu.dci_pdu_rel8.rnti              = rnti;
              hi_dci0_pdu->dci_pdu.dci_pdu_rel8.aggregation_level = aggregation;
              HI_DCI0_req->number_of_dci++;

              ulsch_ue_select[CC_id].list[ulsch_ue_select[CC_id].ue_num].ue_priority = SCH_UL_FIRST;
              if(bytes_to_schedule > 0)
                  ulsch_ue_select[CC_id].list[ulsch_ue_select[CC_id].ue_num].ul_total_buffer = bytes_to_schedule;
              else if(UE_list->UE_template[CC_id][UE_id].ul_SR > 0)
                  ulsch_ue_select[CC_id].list[ulsch_ue_select[CC_id].ue_num].ul_total_buffer = 0;
              ulsch_ue_select[CC_id].list[ulsch_ue_select[CC_id].ue_num].UE_id = UE_id;
              ulsch_ue_select[CC_id].ue_num++;
              continue;
          }
    }
    //inactivity UE
/*    if ( (ulsch_ue_select[CC_id].ue_num+ul_inactivity_num[CC_id]) < ulsch_ue_max_num[CC_id] ) {
        UE_sched_ctl = &UE_list->UE_sched_ctrl[UE_id];
        uint8_t ul_period = 0;
        if (cc->tdd_Config) {
          ul_period = 50;
        } else {
          ul_period = 20;
        }
        if ( ((UE_sched_ctl->ul_inactivity_timer>ul_period)&&(UE_sched_ctl->ul_scheduled==0))  ||
            ((UE_sched_ctl->ul_inactivity_timer>10)&&(UE_sched_ctl->ul_scheduled==0)&&(mac_eNB_get_rrc_status(module_idP,UE_RNTI(module_idP,UE_id)) < RRC_CONNECTED))) {
          ul_inactivity_id[CC_id][ul_inactivity_num[CC_id]]= UE_id;
          ul_inactivity_num[CC_id]++;
          continue;
        }
    }*/
  }

  for ( CC_id = 0; CC_id < MAX_NUM_CCs; CC_id++ ) {
    HI_DCI0_req   = &eNB->HI_DCI0_req[CC_id][subframeP].hi_dci0_request_body;
    for ( int temp = 0; temp < ul_inactivity_num[CC_id]; temp++ ) {
      if ( (ulsch_ue_select[CC_id].ue_num >= ulsch_ue_max_num[CC_id]) || (cc_id_flag[CC_id] == 1) ) {
        HI_DCI0_req   = &eNB->HI_DCI0_req[CC_id][subframeP].hi_dci0_request_body;
        cc_id_flag[CC_id] = 1;
        break;
      }

      hi_dci0_pdu   = &HI_DCI0_req->hi_dci0_pdu_list[HI_DCI0_req->number_of_dci+HI_DCI0_req->number_of_hi];
      format_flag = 2;
      rnti = UE_RNTI(module_idP,ul_inactivity_id[CC_id][temp]);
      if (CCE_allocation_infeasible(module_idP,CC_id,format_flag,subframeP,aggregation,rnti) == 1) {
          cc_id_flag[CC_id] = 1;
          continue;
      } else {
          hi_dci0_pdu->pdu_type                               = NFAPI_HI_DCI0_DCI_PDU_TYPE;
          hi_dci0_pdu->dci_pdu.dci_pdu_rel8.rnti              = rnti;
          hi_dci0_pdu->dci_pdu.dci_pdu_rel8.aggregation_level = aggregation;
          HI_DCI0_req->number_of_dci++;

          ulsch_ue_select[CC_id].list[ulsch_ue_select[CC_id].ue_num].ue_priority = SCH_UL_INACTIVE;
          ulsch_ue_select[CC_id].list[ulsch_ue_select[CC_id].ue_num].ul_total_buffer = 0;
          ulsch_ue_select[CC_id].list[ulsch_ue_select[CC_id].ue_num].UE_id = ul_inactivity_id[CC_id][temp];
          ulsch_ue_select[CC_id].ue_num++;
      }
    }
    HI_DCI0_req->number_of_dci = saved_ulsch_dci[CC_id];
  }
  return;
}

uint8_t find_rb_table_index(uint8_t average_rbs)
{
  int i;
  for ( i = 0; i < 34; i++ ) {
    if ( rb_table[i] > average_rbs ) {
      return (i-1);
    }
  }
  return i;
}

void ulsch_scheduler_pre_processor_fairRR(module_id_t module_idP,
                                   frame_t frameP,
                                   sub_frame_t subframeP,
                                   sub_frame_t sched_subframeP,
                                   ULSCH_UE_SELECT ulsch_ue_select[MAX_NUM_CCs])
{
  int                CC_id,ulsch_ue_num;
  eNB_MAC_INST       *eNB = RC.mac[module_idP];
  UE_list_t          *UE_list= &eNB->UE_list;
  UE_TEMPLATE        *UE_template = NULL;
  LTE_DL_FRAME_PARMS *frame_parms = NULL;
  uint8_t            ue_num_temp;
  uint8_t            total_rbs=0;
  uint8_t            average_rbs;
  uint16_t           first_rb[MAX_NUM_CCs];
  uint8_t            mcs;
  uint8_t            rb_table_index;
  uint8_t            num_pucch_rb;
  uint32_t           tbs;
  int16_t            tx_power;
  int                UE_id;
  COMMON_channels_t *cc;
  LOG_D(MAC,"In ulsch_preprocessor: ulsch ue select\n");
  //ue select
  ulsch_scheduler_pre_ue_select_fairRR(module_idP,frameP,subframeP,sched_subframeP,ulsch_ue_select);

  // MCS and RB assgin
  for ( CC_id = 0; CC_id < MAX_NUM_CCs; CC_id++ ) {
    cc = &RC.mac[module_idP]->common_channels[CC_id];
    frame_parms = &(RC.eNB[module_idP][CC_id]->frame_parms);
    if (cc->tdd_Config) { //TDD
      if (frame_parms->N_RB_UL == 25) {
          num_pucch_rb = 1;
      } else if (frame_parms->N_RB_UL == 50) {
          num_pucch_rb = 2;
      } else {
          num_pucch_rb = 3;
      }
    } else {//FDD
      if (frame_parms->N_RB_UL == 25) {
          num_pucch_rb = 1;
      } else {
          num_pucch_rb = 2;
      }
    }

    first_rb[CC_id] = num_pucch_rb;
    ue_num_temp       = ulsch_ue_select[CC_id].ue_num;
    for ( ulsch_ue_num = 0; ulsch_ue_num < ulsch_ue_select[CC_id].ue_num; ulsch_ue_num++ ) {

      UE_id = ulsch_ue_select[CC_id].list[ulsch_ue_num].UE_id;

      if (ulsch_ue_select[CC_id].list[ulsch_ue_num].ue_priority == SCH_UL_MSG3) {
        first_rb[CC_id] ++;
        ue_num_temp--;
        continue;
      }

      if (ulsch_ue_select[CC_id].list[ulsch_ue_num].ue_priority == SCH_UL_PRACH) {
        first_rb[CC_id] = ulsch_ue_select[CC_id].list[ulsch_ue_num].start_rb+ulsch_ue_select[CC_id].list[ulsch_ue_num].nb_rb;
        ue_num_temp--;
        continue;
      }


      if (first_rb[CC_id] >= frame_parms->N_RB_UL-num_pucch_rb ) {
         LOG_W(MAC,"[eNB %d] frame %d subframe %d, UE %d/%x CC %d: dropping, not enough RBs\n",
               module_idP,frameP,subframeP,UE_id,UE_RNTI(CC_id,UE_id),CC_id);
         break;
      }
      total_rbs = frame_parms->N_RB_UL-num_pucch_rb-first_rb[CC_id];

      average_rbs = (int)round((double)total_rbs/(double)ue_num_temp);
      if ( average_rbs < 3 ) {
        ue_num_temp--;
        ulsch_ue_num--;
        ulsch_ue_select[CC_id].ue_num--;
        continue;
      }
      if ( ulsch_ue_select[CC_id].list[ulsch_ue_num].ue_priority == SCH_UL_RETRANS ) {
        if ( ulsch_ue_select[CC_id].list[ulsch_ue_num].nb_rb <= average_rbs ) {
            // assigne RBS(nb_rb)
            ulsch_ue_select[CC_id].list[ulsch_ue_num].start_rb = first_rb[CC_id];
            first_rb[CC_id] = first_rb[CC_id] + ulsch_ue_select[CC_id].list[ulsch_ue_num].nb_rb;
        }
        if ( ulsch_ue_select[CC_id].list[ulsch_ue_num].nb_rb > average_rbs ) {
          if ( ulsch_ue_select[CC_id].list[ulsch_ue_num].nb_rb <= total_rbs ) {
              // assigne RBS(average_rbs)
              ulsch_ue_select[CC_id].list[ulsch_ue_num].start_rb = first_rb[CC_id];
              first_rb[CC_id] = first_rb[CC_id] + ulsch_ue_select[CC_id].list[ulsch_ue_num].nb_rb;
          } else {
              // assigne RBS(remain rbs)
              ulsch_ue_select[CC_id].list[ulsch_ue_num].start_rb = first_rb[CC_id];
              rb_table_index = 2;
              while(rb_table[rb_table_index] <= total_rbs){
                rb_table_index++;
              }
              ulsch_ue_select[CC_id].list[ulsch_ue_num].nb_rb = rb_table[rb_table_index-1];
              first_rb[CC_id] = first_rb[CC_id] + rb_table[rb_table_index-1];
          }
        }
      }else{
        UE_template = &UE_list->UE_template[CC_id][UE_id];
        if ( UE_list->UE_sched_ctrl[UE_id].phr_received == 1 ) {
          mcs = 20;
        } else {
          mcs = 10;
        }
        if ( ulsch_ue_select[CC_id].list[ulsch_ue_num].ue_priority  == SCH_UL_FIRST ) {
          int bytes_to_schedule = UE_template->estimated_ul_buffer - UE_template->scheduled_ul_bytes;
          if (bytes_to_schedule < 0) bytes_to_schedule = 0;

          if ( ulsch_ue_select[CC_id].list[ulsch_ue_num].ul_total_buffer > 0 ) {
            rb_table_index = 2;
            tbs = get_TBS_UL(mcs,rb_table[rb_table_index]);
            tx_power= estimate_ue_tx_power(tbs*8,rb_table[rb_table_index],0,frame_parms->Ncp,0);

            while ( (((UE_template->phr_info - tx_power) < 0 ) || (tbs > bytes_to_schedule)) && (mcs > 3) ) {
              mcs--;
              tbs = get_TBS_UL(mcs,rb_table[rb_table_index]);
              tx_power= estimate_ue_tx_power(tbs*8,rb_table[rb_table_index],0,frame_parms->Ncp,0);
            }

            while ( (tbs < bytes_to_schedule) && (rb_table[rb_table_index]<(frame_parms->N_RB_UL-num_pucch_rb-first_rb[CC_id])) &&
                   ((UE_template->phr_info - tx_power) > 0) && (rb_table_index < 32 )) {
              rb_table_index++;
              tbs = get_TBS_UL(mcs,rb_table[rb_table_index])<<3;
              tx_power= estimate_ue_tx_power(tbs,rb_table[rb_table_index],0,frame_parms->Ncp,0);
            }

            if ( rb_table[rb_table_index]<3 ) {
              rb_table_index=2;
            }
            if ( rb_table[rb_table_index] <= average_rbs ) {
              // assigne RBS( nb_rb)
              first_rb[CC_id] = first_rb[CC_id] + rb_table[rb_table_index];
              UE_list->UE_template[CC_id][UE_id].pre_allocated_nb_rb_ul[0] = rb_table[rb_table_index];
              UE_list->UE_template[CC_id][UE_id].pre_allocated_rb_table_index_ul = rb_table_index;
              UE_list->UE_template[CC_id][UE_id].pre_assigned_mcs_ul = mcs;
            }
            if ( rb_table[rb_table_index] > average_rbs ) {
              // assigne RBS(average_rbs)
              rb_table_index = find_rb_table_index(average_rbs);
              if (rb_table_index>=34){
                  LOG_W(MAC,"[eNB %d] frame %d subframe %d, UE %d/%x CC %d: average RBs %d > 100\n",
                         module_idP,frameP,subframeP,UE_id,UE_RNTI(CC_id,UE_id),CC_id,average_rbs);
                  break;
              }
              first_rb[CC_id] = first_rb[CC_id] + rb_table[rb_table_index];
              UE_list->UE_template[CC_id][UE_id].pre_allocated_nb_rb_ul[0] = rb_table[rb_table_index];
              UE_list->UE_template[CC_id][UE_id].pre_allocated_rb_table_index_ul = rb_table_index;
              UE_list->UE_template[CC_id][UE_id].pre_assigned_mcs_ul = mcs;
            }
          }else {
            // assigne RBS( 3 RBs)
            first_rb[CC_id] = first_rb[CC_id] + 3;
            UE_list->UE_template[CC_id][UE_id].pre_allocated_nb_rb_ul[0] = 3;
            UE_list->UE_template[CC_id][UE_id].pre_allocated_rb_table_index_ul = 2;
            UE_list->UE_template[CC_id][UE_id].pre_assigned_mcs_ul = 10;
          }
        }else if ( ulsch_ue_select[CC_id].list[ulsch_ue_num].ue_priority  == SCH_UL_INACTIVE ) {
          // assigne RBS( 3 RBs)
          first_rb[CC_id] = first_rb[CC_id] + 3;
          UE_list->UE_template[CC_id][UE_id].pre_allocated_nb_rb_ul[0] = 3;
          UE_list->UE_template[CC_id][UE_id].pre_allocated_rb_table_index_ul = 2;
          UE_list->UE_template[CC_id][UE_id].pre_assigned_mcs_ul = 10;
        }
      }
      ue_num_temp--;
    }
  }
}


void
schedule_ulsch_fairRR(module_id_t module_idP, frame_t frameP,
	       sub_frame_t subframeP)
{
  uint16_t i;
  int CC_id;
  eNB_MAC_INST *mac = RC.mac[module_idP];
  COMMON_channels_t *cc;
  int sched_frame=frameP;

  start_meas(&mac->schedule_ulsch);

  int sched_subframe = (subframeP+4)%10;

  cc = &mac->common_channels[0];
  int tdd_sfa;
  // for TDD: check subframes where we have to act and return if nothing should be done now
  if (cc->tdd_Config) {
    tdd_sfa = cc->tdd_Config->subframeAssignment;
    switch (subframeP) {
    case 0:
      if ((tdd_sfa == 0)||
          (tdd_sfa == 3)) sched_subframe = 4;
      else if (tdd_sfa==6) sched_subframe = 7;
      else return;
      break;
    case 1:
      if ((tdd_sfa==0)||
          (tdd_sfa==1)) sched_subframe = 7;
      else if (tdd_sfa==6) sched_subframe = 8;
      else return;
      break;
    case 2: // Don't schedule UL in subframe 2 for TDD
      return;
    case 3:
      if (tdd_sfa==2) sched_subframe = 7;
      else return;
      break;
    case 4:
      if (tdd_sfa==1) sched_subframe = 8;
      else return;
      break;
    case 5:
      if (tdd_sfa==0)      sched_subframe = 9;
      else if (tdd_sfa==6) sched_subframe = 2;
      else return;
      break;
    case 6:
      if (tdd_sfa==0 || tdd_sfa==1)      sched_subframe = 2;
      else if (tdd_sfa==6) sched_subframe = 3;
      else return;
      break;
    case 7:
      return;
    case 8:
      if ((tdd_sfa>=2) && (tdd_sfa<=5)) sched_subframe=2;
      else return;
      break;
    case 9:
      if ((tdd_sfa==1) || (tdd_sfa==3) || (tdd_sfa==4)) sched_subframe=3;
      else if (tdd_sfa==6) sched_subframe=4;
      else return;
      break;
    }
  }
  if (sched_subframe < subframeP) sched_frame++;
  ULSCH_UE_SELECT ulsch_ue_select[MAX_NUM_CCs];
  memset(ulsch_ue_select, 0, sizeof(ulsch_ue_select));

  LTE_DL_FRAME_PARMS *frame_parms ;

  for (CC_id=0; CC_id<MAX_NUM_CCs; CC_id++) {
    cc = &mac->common_channels[CC_id];
    frame_parms= &RC.eNB[module_idP][CC_id]->frame_parms;
    // output of scheduling, the UE numbers in RBs, where it is in the code???
    // check if RA (Msg3) is active in this subframeP, if so skip the PRBs used for Msg3
    // Msg3 is using 1 PRB so we need to increase first_rb accordingly
    // not sure about the break (can there be more than 1 active RA procedure?)
    for (i=0; i<NB_RA_PROC_MAX; i++) {
      if ((cc->ra[i].state == WAITMSG3) &&(cc->ra[i].Msg3_subframe == sched_subframe)) {  
        ulsch_ue_select[CC_id].list[ulsch_ue_select[CC_id].ue_num].ue_priority = SCH_UL_MSG3;
        if (cc->tdd_Config == NULL) {
            if(frame_parms->N_RB_UL == 25){
              ulsch_ue_select[CC_id].list[ulsch_ue_select[CC_id].ue_num].start_rb = 1;
            }else{
              ulsch_ue_select[CC_id].list[ulsch_ue_select[CC_id].ue_num].start_rb = 2;
            }
        } else {
            switch(frame_parms->N_RB_UL){
            case 25:
            default:
              ulsch_ue_select[CC_id].list[ulsch_ue_select[CC_id].ue_num].start_rb = 1;
              break;
            case 50:
              ulsch_ue_select[CC_id].list[ulsch_ue_select[CC_id].ue_num].start_rb = 2;
              break;
            case 100:
              ulsch_ue_select[CC_id].list[ulsch_ue_select[CC_id].ue_num].start_rb = 3;
              break;
            }
        }
        ulsch_ue_select[CC_id].list[ulsch_ue_select[CC_id].ue_num].nb_rb = 1;
        ulsch_ue_select[CC_id].list[ulsch_ue_select[CC_id].ue_num].UE_id = -1;
        ulsch_ue_select[CC_id].ue_num++;
        break;
      }
    }

    //PRACH
    if (is_prach_subframe(frame_parms,sched_frame,sched_subframe)==1) {
      ulsch_ue_select[CC_id].list[ulsch_ue_select[CC_id].ue_num].ue_priority = SCH_UL_PRACH;
      ulsch_ue_select[CC_id].list[ulsch_ue_select[CC_id].ue_num].start_rb = get_prach_prb_offset(
    		                                                                 frame_parms,
    		                                                                 frame_parms->prach_config_common.prach_ConfigInfo.prach_ConfigIndex,
    		                                                                 frame_parms->prach_config_common.prach_ConfigInfo.prach_FreqOffset,
    		                                                                 0,//tdd_mapindex
    		                                                                 frameP); //Nf
      ulsch_ue_select[CC_id].list[ulsch_ue_select[CC_id].ue_num].nb_rb = 6;
      ulsch_ue_select[CC_id].list[ulsch_ue_select[CC_id].ue_num].UE_id = -1;
      ulsch_ue_select[CC_id].ue_num++;
    }
  }

  schedule_ulsch_rnti_fairRR(module_idP, frameP, subframeP, sched_subframe,ulsch_ue_select);
  stop_meas(&mac->schedule_ulsch);
}

void schedule_ulsch_rnti_fairRR(module_id_t   module_idP,
                         frame_t       frameP,
                         sub_frame_t   subframeP,
                         unsigned char sched_subframeP,
                         ULSCH_UE_SELECT  ulsch_ue_select[MAX_NUM_CCs])
{
  int16_t           UE_id;
  uint8_t           aggregation    = 2;
  uint16_t          first_rb[MAX_NUM_CCs];
  uint8_t           ULSCH_first_end;
  rnti_t            rnti           = -1;
  uint8_t           round          = 0;
  uint8_t           harq_pid       = 0;
  uint8_t           status         = 0;
    uint8_t           rb_table_index = -1;
  uint32_t          cqi_req,cshift,ndi,tpc;
  int32_t           normalized_rx_power;
  int32_t           target_rx_power=-90;
  static int32_t    tpc_accumulated=0;
  int               CC_id,ulsch_ue_num;
  int               N_RB_UL;
  eNB_MAC_INST      *eNB = RC.mac[module_idP];
  COMMON_channels_t *cc;
  UE_list_t         *UE_list=&eNB->UE_list;
  UE_TEMPLATE       *UE_template;
  UE_sched_ctrl     *UE_sched_ctrl;
  int               sched_frame=frameP;
  int               rvidx_tab[4] = {0,2,3,1};
  uint16_t          ul_req_index;
  uint8_t           dlsch_flag;
  if (sched_subframeP < subframeP) sched_frame++;

  nfapi_hi_dci0_request_body_t   *hi_dci0_req;
  nfapi_hi_dci0_request_pdu_t    *hi_dci0_pdu;

  nfapi_ul_config_request_body_t *ul_req_tmp;
  nfapi_ul_config_ulsch_harq_information *ulsch_harq_information;
  LOG_D(MAC,"entering ulsch preprocesor\n");
  ulsch_scheduler_pre_processor_fairRR(module_idP,
                                frameP,
                                subframeP,
                                sched_subframeP,
                                ulsch_ue_select);

  LOG_D(MAC,"exiting ulsch preprocesor\n");



  // loop over all active UEs
  for (CC_id=0; CC_id<MAX_NUM_CCs; CC_id++) {
      hi_dci0_req = &eNB->HI_DCI0_req[CC_id][subframeP].hi_dci0_request_body;
      eNB->HI_DCI0_req[CC_id][subframeP].sfn_sf = (frameP<<4)+subframeP;
      ul_req_tmp = &eNB->UL_req_tmp[CC_id][sched_subframeP].ul_config_request_body;
      nfapi_ul_config_request_t *ul_req  = &eNB->UL_req_tmp[CC_id][sched_subframeP];

    ULSCH_first_end = 0;
    cc  = &eNB->common_channels[CC_id];
    // This is the actual CC_id in the list
    N_RB_UL      = to_prb(cc->mib->message.dl_Bandwidth);
    //leave out first RB for PUCCH
    if (cc->tdd_Config == NULL) {
        if(N_RB_UL == 25){
          first_rb[CC_id] = 1;
        }else{
          first_rb[CC_id] = 2;
        }
    }else {
        switch(N_RB_UL){
        case 25:
        default:
            first_rb[CC_id] = 1;
          break;
        case 50:
            first_rb[CC_id] = 2;
          break;
        case 100:
            first_rb[CC_id] = 3;
          break;
        }
    }
    for ( ulsch_ue_num = 0; ulsch_ue_num < ulsch_ue_select[CC_id].ue_num; ulsch_ue_num++ ) {
      UE_id = ulsch_ue_select[CC_id].list[ulsch_ue_num].UE_id;
      /* be sure that there are some free RBs */
      if (cc->tdd_Config == NULL){
          if(N_RB_UL == 25){
            if (first_rb[CC_id] >= N_RB_UL-1) {
              LOG_W(MAC,"[eNB %d] frame %d subframe %d, UE %d/%x CC %d: dropping, not enough RBs\n",
                     module_idP,frameP,subframeP,UE_id,rnti,CC_id);
              break;
            }
          }else{
              if (first_rb[CC_id] >= N_RB_UL-2) {
                LOG_W(MAC,"[eNB %d] frame %d subframe %d, UE %d/%x CC %d: dropping, not enough RBs\n",
                       module_idP,frameP,subframeP,UE_id,rnti,CC_id);
                break;
              }
          }
      } else {
          if(N_RB_UL == 25){
            if (first_rb[CC_id] >= N_RB_UL-1) {
              LOG_W(MAC,"[eNB %d] frame %d subframe %d, UE %d/%x CC %d N_RB_UL %d first_rb %d: dropping, not enough RBs\n",
                       module_idP,frameP,subframeP,UE_id,rnti,CC_id, N_RB_UL, first_rb[CC_id]);
              break;
            }
          }else if(N_RB_UL == 50){
              if (first_rb[CC_id] >= N_RB_UL-2) {
                LOG_W(MAC,"[eNB %d] frame %d subframe %d, UE %d/%x CC %d N_RB_UL %d first_rb %d: dropping, not enough RBs\n",
                         module_idP,frameP,subframeP,UE_id,rnti,CC_id, N_RB_UL, first_rb[CC_id]);
                break;
              }
          }else if(N_RB_UL == 100){
              if (first_rb[CC_id] >= N_RB_UL-3) {
                LOG_W(MAC,"[eNB %d] frame %d subframe %d, UE %d/%x CC %d N_RB_UL %d first_rb %d: dropping, not enough RBs\n",
                       module_idP,frameP,subframeP,UE_id,rnti,CC_id, N_RB_UL, first_rb[CC_id]);
                break;
              }
          }
      }
      //MSG3
      if (ulsch_ue_select[CC_id].list[ulsch_ue_num].ue_priority == SCH_UL_MSG3) {
        first_rb[CC_id] ++;
        continue;
      }
      //PRACH
      if (ulsch_ue_select[CC_id].list[ulsch_ue_num].ue_priority == SCH_UL_PRACH) {
        first_rb[CC_id] = ulsch_ue_select[CC_id].list[ulsch_ue_num].start_rb+ulsch_ue_select[CC_id].list[ulsch_ue_num].nb_rb;
        continue;
      }

      UE_template   = &UE_list->UE_template[CC_id][UE_id];
      UE_sched_ctrl = &UE_list->UE_sched_ctrl[UE_id];
      harq_pid      = subframe2harqpid(cc,sched_frame,sched_subframeP);
      rnti = UE_RNTI(CC_id,UE_id);
      LOG_D(MAC,"[eNB %d] frame %d subframe %d,Checking PUSCH %d for UE %d/%x CC %d : aggregation level %d, N_RB_UL %d\n",
            module_idP,frameP,subframeP,harq_pid,UE_id,rnti,CC_id, aggregation,N_RB_UL);

      int bytes_to_schedule = UE_template->estimated_ul_buffer - UE_template->scheduled_ul_bytes;
      if (bytes_to_schedule < 0) bytes_to_schedule = 0;

      RC.eNB[module_idP][CC_id]->pusch_stats_BO[UE_id][(frameP*10)+subframeP] = bytes_to_schedule;
      VCD_SIGNAL_DUMPER_DUMP_VARIABLE_BY_NAME(VCD_SIGNAL_DUMPER_VARIABLES_UE0_BO,RC.eNB[module_idP][CC_id]->pusch_stats_BO[UE_id][(frameP*10)+subframeP]);

      status = mac_eNB_get_rrc_status(module_idP,rnti);
      if (status < RRC_CONNECTED)
        cqi_req = 0;
      else if (UE_sched_ctrl->cqi_req_timer>30) {
    	  cqi_req = 1;
		   // To be safe , do not ask CQI in special SFs:36.213/7.2.3 CQI definition
			if (cc->tdd_Config) {
			  switch (cc->tdd_Config->subframeAssignment) {
				  case 1:
					if( subframeP == 1 || subframeP == 6 ) cqi_req=0;
					break;
				  case 3:
					if( subframeP == 1 ) cqi_req=0;
					break;
				  default:
					LOG_E(MAC," TDD config not supported\n");
					break;
			  }
			}
			if(cqi_req == 1){
				UE_sched_ctrl->cqi_req_timer=0;
				UE_sched_ctrl->cqi_req_flag |= 1 << sched_subframeP;
			}
      }
      else
        cqi_req = 0;

      //power control
      //compute the expected ULSCH RX power (for the stats)

      // this is the normalized RX power and this should be constant (regardless of mcs
      normalized_rx_power = (5*UE_sched_ctrl->pusch_snr[CC_id]-640)/10+30; //(+eNB->measurements.n0_power_dB[0])
      target_rx_power= eNB->puSch10xSnr/10 + 30; //(+eNB->measurements.n0_power_dB[0])

      // this assumes accumulated tpc
      // make sure that we are only sending a tpc update once a frame, otherwise the control loop will freak out
      int32_t framex10psubframe = UE_template->pusch_tpc_tx_frame*10+UE_template->pusch_tpc_tx_subframe;
      if (((framex10psubframe+10)<=(frameP*10+subframeP)) || //normal case
          ((framex10psubframe>(frameP*10+subframeP)) && (((10240-framex10psubframe+frameP*10+subframeP)>=10)))) //frame wrap-around
        {
          UE_template->pusch_tpc_tx_frame=frameP;
          UE_template->pusch_tpc_tx_subframe=subframeP;
          if (normalized_rx_power>(target_rx_power+4)) {
            tpc = 0; //-1
            tpc_accumulated--;
          } else if (normalized_rx_power<(target_rx_power-4)) {
            tpc = 2; //+1
            tpc_accumulated++;
          } else {
            tpc = 1; //0
          }
        } else {
          tpc = 1; //0
        }
        if (tpc!=1) {
          LOG_D(MAC,"[eNB %d] ULSCH scheduler: frame %d, subframe %d, harq_pid %d, tpc %d, accumulated %d, normalized/target rx power %d/%d\n",
              module_idP,frameP,subframeP,harq_pid,tpc,
              tpc_accumulated,normalized_rx_power,target_rx_power);
        }
          // new transmission
          if ((ulsch_ue_select[CC_id].list[ulsch_ue_num].ue_priority == SCH_UL_FIRST) ||
              (ulsch_ue_select[CC_id].list[ulsch_ue_num].ue_priority == SCH_UL_INACTIVE)) {
              LOG_D(MAC,"[eNB %d][PUSCH %d] Frame %d subframe %d Scheduling UE %d/%x (SR %d,UL_inactivity timer %d,UL_failure timer %d,cqi_req_timer %d)\n",
                    module_idP,harq_pid,frameP,subframeP,UE_id,rnti,UE_template->ul_SR,
                    UE_sched_ctrl->ul_inactivity_timer,
                    UE_sched_ctrl->ul_failure_timer,
                    UE_sched_ctrl->cqi_req_timer);

            ndi = 1-UE_template->oldNDI_UL[harq_pid];
            UE_template->oldNDI_UL[harq_pid]=ndi;
            UE_list->eNB_UE_stats[CC_id][UE_id].normalized_rx_power=normalized_rx_power;
            UE_list->eNB_UE_stats[CC_id][UE_id].target_rx_power=target_rx_power;
            UE_list->eNB_UE_stats[CC_id][UE_id].ulsch_mcs1=UE_template->pre_assigned_mcs_ul;
            UE_template->mcs_UL[harq_pid] = UE_template->pre_assigned_mcs_ul;//cmin (UE_template->pre_assigned_mcs_ul, openair_daq_vars.target_ue_ul_mcs); // adjust, based on user-defined MCS
            if (UE_template->pre_allocated_rb_table_index_ul >=0) {
              rb_table_index=UE_template->pre_allocated_rb_table_index_ul;
            } else {
              UE_template->mcs_UL[harq_pid]=10;//cmin (10, openair_daq_vars.target_ue_ul_mcs);
              rb_table_index=5; // for PHR
            }
            UE_list->eNB_UE_stats[CC_id][UE_id].ulsch_mcs2=UE_template->mcs_UL[harq_pid];

            UE_template->TBS_UL[harq_pid] = get_TBS_UL(UE_template->mcs_UL[harq_pid],rb_table[rb_table_index]);
            UE_list->eNB_UE_stats[CC_id][UE_id].total_rbs_used_rx+=rb_table[rb_table_index];
            UE_list->eNB_UE_stats[CC_id][UE_id].ulsch_TBS=UE_template->TBS_UL[harq_pid];

            T(T_ENB_MAC_UE_UL_SCHEDULE, T_INT(module_idP), T_INT(CC_id), T_INT(rnti), T_INT(frameP),
              T_INT(subframeP), T_INT(harq_pid), T_INT(UE_template->mcs_UL[harq_pid]), T_INT(first_rb[CC_id]), T_INT(rb_table[rb_table_index]),
              T_INT(UE_template->TBS_UL[harq_pid]), T_INT(ndi));

            if (mac_eNB_get_rrc_status(module_idP,rnti) < RRC_CONNECTED)
              LOG_D(MAC,"[eNB %d][PUSCH %d/%x] CC_id %d Frame %d subframeP %d Scheduled UE %d (mcs %d, first rb %d, nb_rb %d, rb_table_index %d, TBS %d, harq_pid %d)\n",
                    module_idP,harq_pid,rnti,CC_id,frameP,subframeP,UE_id,UE_template->mcs_UL[harq_pid],
                    first_rb[CC_id],rb_table[rb_table_index],
                    rb_table_index,UE_template->TBS_UL[harq_pid],harq_pid);

            // bad indices : 20 (40 PRB), 21 (45 PRB), 22 (48 PRB)
            //store for possible retransmission
            UE_template->nb_rb_ul[harq_pid]    = rb_table[rb_table_index];
            UE_template->first_rb_ul[harq_pid] = first_rb[CC_id];

            UE_sched_ctrl->ul_scheduled |= (1<<harq_pid);
            if (UE_id == UE_list->head)
              VCD_SIGNAL_DUMPER_DUMP_VARIABLE_BY_NAME(VCD_SIGNAL_DUMPER_VARIABLES_UE0_SCHEDULED,UE_sched_ctrl->ul_scheduled);

            // adjust total UL buffer status by TBS, wait for UL sdus to do final update
            /*LOG_D(MAC,"[eNB %d] CC_id %d UE %d/%x : adjusting ul_total_buffer, old %d, TBS %d\n", module_idP,CC_id,UE_id,rnti,UE_template->ul_total_buffer,UE_template->TBS_UL[harq_pid]);
            if (UE_template->ul_total_buffer > UE_template->TBS_UL[harq_pid])
              UE_template->ul_total_buffer -= UE_template->TBS_UL[harq_pid];
            else
              UE_template->ul_total_buffer = 0;
            LOG_D(MAC,"ul_total_buffer, new %d\n", UE_template->ul_total_buffer);*/
            // Cyclic shift for DM RS
            cshift = 0;// values from 0 to 7 can be used for mapping the cyclic shift (36.211 , Table 5.5.2.1.1-1)
            // save it for a potential retransmission
            UE_template->cshift[harq_pid] = cshift;

            hi_dci0_pdu                                                         = &hi_dci0_req->hi_dci0_pdu_list[hi_dci0_req->number_of_dci+hi_dci0_req->number_of_hi];
            memset((void*)hi_dci0_pdu,0,sizeof(nfapi_hi_dci0_request_pdu_t));
            hi_dci0_pdu->pdu_type                                               = NFAPI_HI_DCI0_DCI_PDU_TYPE;
            hi_dci0_pdu->pdu_size                                               = 2+sizeof(nfapi_hi_dci0_dci_pdu);
            hi_dci0_pdu->dci_pdu.dci_pdu_rel8.dci_format                        = NFAPI_UL_DCI_FORMAT_0;
            hi_dci0_pdu->dci_pdu.dci_pdu_rel8.aggregation_level                 = aggregation;
            hi_dci0_pdu->dci_pdu.dci_pdu_rel8.rnti                              = rnti;
            hi_dci0_pdu->dci_pdu.dci_pdu_rel8.transmission_power                = 6000;
            hi_dci0_pdu->dci_pdu.dci_pdu_rel8.resource_block_start              = first_rb[CC_id];
            hi_dci0_pdu->dci_pdu.dci_pdu_rel8.number_of_resource_block          = rb_table[rb_table_index];
            hi_dci0_pdu->dci_pdu.dci_pdu_rel8.mcs_1                             = UE_template->mcs_UL[harq_pid];
            hi_dci0_pdu->dci_pdu.dci_pdu_rel8.cyclic_shift_2_for_drms           = cshift;
            hi_dci0_pdu->dci_pdu.dci_pdu_rel8.frequency_hopping_enabled_flag    = 0;
            hi_dci0_pdu->dci_pdu.dci_pdu_rel8.new_data_indication_1             = ndi;
            hi_dci0_pdu->dci_pdu.dci_pdu_rel8.tpc                               = tpc;
            hi_dci0_pdu->dci_pdu.dci_pdu_rel8.cqi_csi_request                   = cqi_req;
            hi_dci0_pdu->dci_pdu.dci_pdu_rel8.dl_assignment_index               = UE_template->DAI_ul[sched_subframeP];
            hi_dci0_pdu->dci_pdu.dci_pdu_rel8.harq_pid                          = harq_pid;

            hi_dci0_req->number_of_dci++;
            hi_dci0_req->sfnsf = sfnsf_add_subframe(sched_frame, sched_subframeP, 0); //(frameP, subframeP, 4)
            hi_dci0_req->tl.tag = NFAPI_HI_DCI0_REQUEST_BODY_TAG;
            nfapi_hi_dci0_request_t        *nfapi_hi_dci0_req = &eNB->HI_DCI0_req[CC_id][subframeP];
            nfapi_hi_dci0_req->sfn_sf = frameP<<4|subframeP; // sfnsf_add_subframe(sched_frame, sched_subframeP, 0); // sunday!
            nfapi_hi_dci0_req->header.message_id = NFAPI_HI_DCI0_REQUEST;

            LOG_D(MAC,"[PUSCH %d] Frame %d, Subframe %d: Adding UL CONFIG.Request for UE %d/%x, ulsch_frame %d, ulsch_subframe %d\n",
                  harq_pid,frameP,subframeP,UE_id,rnti,sched_frame,sched_subframeP);

            ul_req_index = 0;
            dlsch_flag = 0;
            for(ul_req_index = 0;ul_req_index < ul_req_tmp->number_of_pdus;ul_req_index++){
                if((ul_req_tmp->ul_config_pdu_list[ul_req_index].pdu_type == NFAPI_UL_CONFIG_UCI_HARQ_PDU_TYPE) &&
                   (ul_req_tmp->ul_config_pdu_list[ul_req_index].uci_harq_pdu.ue_information.ue_information_rel8.rnti == rnti)){
                   dlsch_flag = 1;
                   LOG_D(MAC,"Frame %d, Subframe %d:rnti %x ul_req_index %d Switched UCI HARQ to ULSCH HARQ(first)\n",frameP,subframeP,rnti,ul_req_index);
                   break;
                }
            }
            // Add UL_config PDUs
            fill_nfapi_ulsch_config_request_rel8(&ul_req_tmp->ul_config_pdu_list[ul_req_index],
                                                 cqi_req,
                                                 cc,
                                                 UE_template->physicalConfigDedicated,
                                                 get_tmode(module_idP,CC_id,UE_id),
                                                 eNB->ul_handle,
                                                 rnti,
                                                 first_rb[CC_id], // resource_block_start
                                                 rb_table[rb_table_index], // number_of_resource_blocks
                                                 UE_template->mcs_UL[harq_pid],
                                                 cshift, // cyclic_shift_2_for_drms
                                                 0, // frequency_hopping_enabled_flag
                                                 0, // frequency_hopping_bits
                                                 ndi, // new_data_indication
                                                 0, // redundancy_version
                                                 harq_pid, // harq_process_number
                                                 0, // ul_tx_mode
                                                 0, // current_tx_nb
                                                 0, // n_srs
                                                 get_TBS_UL(UE_template->mcs_UL[harq_pid],
                                                            rb_table[rb_table_index])
                                                 );
#if (LTE_RRC_VERSION >= MAKE_VERSION(14, 0, 0))
            if (UE_template->rach_resource_type>0) { // This is a BL/CE UE allocation
              fill_nfapi_ulsch_config_request_emtc(&ul_req_tmp->ul_config_pdu_list[ul_req_index],
                                                   UE_template->rach_resource_type>2 ? 2 : 1,
                                                   1, //total_number_of_repetitions
                                                   1, //repetition_number
                                                   (frameP*10)+subframeP);
            }
#endif
            if(dlsch_flag == 1){
                if(cqi_req == 1){
                    ul_req_tmp->ul_config_pdu_list[ul_req_index].pdu_type = NFAPI_UL_CONFIG_ULSCH_CQI_HARQ_RI_PDU_TYPE;
                    ulsch_harq_information = &ul_req_tmp->ul_config_pdu_list[ul_req_index].ulsch_cqi_harq_ri_pdu.harq_information;
                    ul_req_tmp->ul_config_pdu_list[ul_req_index].ulsch_cqi_harq_ri_pdu.initial_transmission_parameters.initial_transmission_parameters_rel8.tl.tag=NFAPI_UL_CONFIG_REQUEST_INITIAL_TRANSMISSION_PARAMETERS_REL8_TAG;
                    ul_req_tmp->ul_config_pdu_list[ul_req_index].ulsch_cqi_harq_ri_pdu.initial_transmission_parameters.initial_transmission_parameters_rel8.n_srs_initial = 0;    // last symbol not punctured
                    ul_req_tmp->ul_config_pdu_list[ul_req_index].ulsch_cqi_harq_ri_pdu.initial_transmission_parameters.initial_transmission_parameters_rel8.initial_number_of_resource_blocks = rb_table[rb_table_index];

                }else{
                    ul_req_tmp->ul_config_pdu_list[ul_req_index].pdu_type = NFAPI_UL_CONFIG_ULSCH_HARQ_PDU_TYPE;
                    ulsch_harq_information = &ul_req_tmp->ul_config_pdu_list[ul_req_index].ulsch_harq_pdu.harq_information;
                    ul_req_tmp->ul_config_pdu_list[ul_req_index].ulsch_harq_pdu.initial_transmission_parameters.initial_transmission_parameters_rel8.tl.tag = NFAPI_UL_CONFIG_REQUEST_INITIAL_TRANSMISSION_PARAMETERS_REL8_TAG;
                    ul_req_tmp->ul_config_pdu_list[ul_req_index].ulsch_harq_pdu.initial_transmission_parameters.initial_transmission_parameters_rel8.n_srs_initial = 0;  // last symbol not punctured
                    ul_req_tmp->ul_config_pdu_list[ul_req_index].ulsch_harq_pdu.initial_transmission_parameters.initial_transmission_parameters_rel8.initial_number_of_resource_blocks = rb_table[rb_table_index];
                }
                fill_nfapi_ulsch_harq_information(module_idP, CC_id,rnti, ulsch_harq_information,subframeP);
            }else{
                ul_req_tmp->number_of_pdus++;
            }
            eNB->ul_handle++;
            ul_req->header.message_id = NFAPI_UL_CONFIG_REQUEST;
            ul_req_tmp->tl.tag = NFAPI_UL_CONFIG_REQUEST_BODY_TAG;
            uint16_t ul_sched_frame = sched_frame;
            uint16_t ul_sched_subframeP = sched_subframeP;
            add_subframe(&ul_sched_frame, &ul_sched_subframeP, 2);
            ul_req->sfn_sf = ul_sched_frame<<4|ul_sched_subframeP;

            add_ue_ulsch_info(module_idP,
                              CC_id,
                              UE_id,
                              subframeP,
                              S_UL_SCHEDULED);

            LOG_D(MAC,"[eNB %d] CC_id %d Frame %d, subframeP %d: Generated ULSCH DCI for next UE_id %d, format 0\n", module_idP,CC_id,frameP,subframeP,UE_id);

            // increment first rb for next UE allocation
            first_rb[CC_id]+=rb_table[rb_table_index];
            if(ulsch_ue_select[CC_id].list[ulsch_ue_num].ue_priority == SCH_UL_FIRST) {
              UE_template->scheduled_ul_bytes += get_TBS_UL(UE_template->mcs_UL[harq_pid],rb_table[rb_table_index]);
              UE_template->ul_SR = 0;
            }
            if((ulsch_ue_select[CC_id].list[ulsch_ue_num].ue_priority == SCH_UL_INACTIVE) && (ULSCH_first_end == 0)) {
                ULSCH_first_end = 1;
                last_ulsch_ue_id[CC_id] = ulsch_ue_select[CC_id].list[ulsch_ue_num-1].UE_id;
            }
            if((ulsch_ue_num == ulsch_ue_select[CC_id].ue_num-1) && (ULSCH_first_end == 0)) {
                ULSCH_first_end = 1;
                last_ulsch_ue_id[CC_id] = ulsch_ue_select[CC_id].list[ulsch_ue_num].UE_id;
            }
          }
          else if (ulsch_ue_select[CC_id].list[ulsch_ue_num].ue_priority == SCH_UL_RETRANS) { // round > 0 => retransmission
            T(T_ENB_MAC_UE_UL_SCHEDULE_RETRANSMISSION, T_INT(module_idP), T_INT(CC_id), T_INT(rnti), T_INT(frameP),
              T_INT(subframeP), T_INT(harq_pid), T_INT(UE_template->mcs_UL[harq_pid]), T_INT(first_rb[CC_id]), T_INT(rb_table[rb_table_index]),
              T_INT(round));

            round = UE_sched_ctrl->round_UL[CC_id][harq_pid];
            UE_list->eNB_UE_stats[CC_id][UE_id].normalized_rx_power=normalized_rx_power;
            UE_list->eNB_UE_stats[CC_id][UE_id].target_rx_power=target_rx_power;
            uint8_t mcs_rv = 0;
            if(rvidx_tab[round&3]==1){
               mcs_rv = 29;
            }else if(rvidx_tab[round&3]==2){
               mcs_rv = 30;
            }else if(rvidx_tab[round&3]==3){
               mcs_rv = 31;
            }
            UE_template->TBS_UL[harq_pid] = get_TBS_UL(UE_template->mcs_UL[harq_pid],ulsch_ue_select[CC_id].list[ulsch_ue_num].nb_rb);
            UE_list->eNB_UE_stats[CC_id][UE_id].ulsch_TBS=UE_template->TBS_UL[harq_pid];


            if (mac_eNB_get_rrc_status(module_idP,rnti) < RRC_CONNECTED)
              LOG_D(MAC,"[eNB %d][PUSCH %d/%x] CC_id %d Frame %d subframeP %d Scheduled UE %d (mcs %d, first rb %d, nb_rb %d, rb_table_index %d, TBS %d, harq_pid %d)\n",
                    module_idP,harq_pid,rnti,CC_id,frameP,subframeP,UE_id,mcs_rv,first_rb[CC_id],rb_table[rb_table_index],rb_table_index,UE_template->TBS_UL[harq_pid],harq_pid);

            // bad indices : 20 (40 PRB), 21 (45 PRB), 22 (48 PRB)
            //store for possible retransmission
            UE_template->nb_rb_ul[harq_pid]    = ulsch_ue_select[CC_id].list[ulsch_ue_num].nb_rb;
            UE_template->first_rb_ul[harq_pid] = ulsch_ue_select[CC_id].list[ulsch_ue_num].start_rb;

            UE_sched_ctrl->ul_scheduled |= (1<<harq_pid);
            // Cyclic shift for DM RS
            cshift = 0;// values from 0 to 7 can be used for mapping the cyclic shift (36.211 , Table 5.5.2.1.1-1)

            hi_dci0_pdu                                                         = &hi_dci0_req->hi_dci0_pdu_list[hi_dci0_req->number_of_dci+hi_dci0_req->number_of_hi];
            memset((void*)hi_dci0_pdu,0,sizeof(nfapi_hi_dci0_request_pdu_t));
            hi_dci0_pdu->pdu_type                                               = NFAPI_HI_DCI0_DCI_PDU_TYPE;
            hi_dci0_pdu->pdu_size                                               = 2+sizeof(nfapi_hi_dci0_dci_pdu);
            hi_dci0_pdu->dci_pdu.dci_pdu_rel8.dci_format                        = NFAPI_UL_DCI_FORMAT_0;
            hi_dci0_pdu->dci_pdu.dci_pdu_rel8.aggregation_level                 = aggregation;
            hi_dci0_pdu->dci_pdu.dci_pdu_rel8.rnti                              = rnti;
            hi_dci0_pdu->dci_pdu.dci_pdu_rel8.transmission_power                = 6000;
            hi_dci0_pdu->dci_pdu.dci_pdu_rel8.resource_block_start              = ulsch_ue_select[CC_id].list[ulsch_ue_num].start_rb;
            hi_dci0_pdu->dci_pdu.dci_pdu_rel8.number_of_resource_block          = ulsch_ue_select[CC_id].list[ulsch_ue_num].nb_rb;
            hi_dci0_pdu->dci_pdu.dci_pdu_rel8.mcs_1                             = mcs_rv;
            hi_dci0_pdu->dci_pdu.dci_pdu_rel8.cyclic_shift_2_for_drms           = cshift;
            hi_dci0_pdu->dci_pdu.dci_pdu_rel8.frequency_hopping_enabled_flag    = 0;
            hi_dci0_pdu->dci_pdu.dci_pdu_rel8.new_data_indication_1             = UE_template->oldNDI_UL[harq_pid];
            hi_dci0_pdu->dci_pdu.dci_pdu_rel8.tpc                               = tpc;
            hi_dci0_pdu->dci_pdu.dci_pdu_rel8.cqi_csi_request                   = cqi_req;
            hi_dci0_pdu->dci_pdu.dci_pdu_rel8.dl_assignment_index               = UE_template->DAI_ul[sched_subframeP];
            hi_dci0_pdu->dci_pdu.dci_pdu_rel8.harq_pid                          = harq_pid;

            hi_dci0_req->number_of_dci++;
            // Add UL_config PDUs
            LOG_D(MAC,"[PUSCH %d] Frame %d, Subframe %d: Adding UL CONFIG.Request for UE %d/%x, ulsch_frame %d, ulsch_subframe %d\n",
                  harq_pid,frameP,subframeP,UE_id,rnti,sched_frame,sched_subframeP);
            ul_req_index = 0;
            dlsch_flag = 0;
            for(ul_req_index = 0;ul_req_index < ul_req_tmp->number_of_pdus;ul_req_index++){
                if((ul_req_tmp->ul_config_pdu_list[ul_req_index].pdu_type == NFAPI_UL_CONFIG_UCI_HARQ_PDU_TYPE) &&
                   (ul_req_tmp->ul_config_pdu_list[ul_req_index].uci_harq_pdu.ue_information.ue_information_rel8.rnti == rnti)){
                   dlsch_flag = 1;
                   LOG_D(MAC,"Frame %d, Subframe %d:rnti %x ul_req_index %d Switched UCI HARQ to ULSCH HARQ(phich)\n",frameP,subframeP,rnti,ul_req_index);
                   break;
                }
            }
            fill_nfapi_ulsch_config_request_rel8(&ul_req_tmp->ul_config_pdu_list[ul_req_index],
                                                 cqi_req,
                                                 cc,
                                                 UE_template->physicalConfigDedicated,
                                                 get_tmode(module_idP,CC_id,UE_id),
                                                 eNB->ul_handle,
                                                 rnti,
                                                 ulsch_ue_select[CC_id].list[ulsch_ue_num].start_rb, // resource_block_start
                                                 ulsch_ue_select[CC_id].list[ulsch_ue_num].nb_rb, // number_of_resource_blocks
                                                 UE_template->mcs_UL[harq_pid],
                                                 cshift, // cyclic_shift_2_for_drms
                                                 0, // frequency_hopping_enabled_flag
                                                 0, // frequency_hopping_bits
                                                 UE_template->oldNDI_UL[harq_pid], // new_data_indication
                                                 rvidx_tab[round&3], // redundancy_version
                                                 harq_pid, // harq_process_number
                                                 0, // ul_tx_mode
                                                 0, // current_tx_nb
                                                 0, // n_srs
                                                 UE_template->TBS_UL[harq_pid]
                                                 );
#if (LTE_RRC_VERSION >= MAKE_VERSION(14, 0, 0))
            if (UE_template->rach_resource_type>0) { // This is a BL/CE UE allocation
              fill_nfapi_ulsch_config_request_emtc(&ul_req_tmp->ul_config_pdu_list[ul_req_index],
                                                   UE_template->rach_resource_type>2 ? 2 : 1,
                                                   1, //total_number_of_repetitions
                                                   1, //repetition_number
                                                   (frameP*10)+subframeP);
            }
#endif
              if(dlsch_flag == 1){
                  if(cqi_req == 1){
                      ul_req_tmp->ul_config_pdu_list[ul_req_index].pdu_type = NFAPI_UL_CONFIG_ULSCH_CQI_HARQ_RI_PDU_TYPE;
                      ulsch_harq_information = &ul_req_tmp->ul_config_pdu_list[ul_req_index].ulsch_cqi_harq_ri_pdu.harq_information;
                      ul_req_tmp->ul_config_pdu_list[ul_req_index].ulsch_cqi_harq_ri_pdu.initial_transmission_parameters.initial_transmission_parameters_rel8.tl.tag=NFAPI_UL_CONFIG_REQUEST_INITIAL_TRANSMISSION_PARAMETERS_REL8_TAG;
                      ul_req_tmp->ul_config_pdu_list[ul_req_index].ulsch_cqi_harq_ri_pdu.initial_transmission_parameters.initial_transmission_parameters_rel8.n_srs_initial = 0;    // last symbol not punctured
                      ul_req_tmp->ul_config_pdu_list[ul_req_index].ulsch_cqi_harq_ri_pdu.initial_transmission_parameters.initial_transmission_parameters_rel8.initial_number_of_resource_blocks = ulsch_ue_select[CC_id].list[ulsch_ue_num].nb_rb;

                  }else{
                      ul_req_tmp->ul_config_pdu_list[ul_req_index].pdu_type = NFAPI_UL_CONFIG_ULSCH_HARQ_PDU_TYPE;
                      ulsch_harq_information = &ul_req_tmp->ul_config_pdu_list[ul_req_index].ulsch_harq_pdu.harq_information;
                      ul_req_tmp->ul_config_pdu_list[ul_req_index].ulsch_harq_pdu.initial_transmission_parameters.initial_transmission_parameters_rel8.tl.tag = NFAPI_UL_CONFIG_REQUEST_INITIAL_TRANSMISSION_PARAMETERS_REL8_TAG;
                      ul_req_tmp->ul_config_pdu_list[ul_req_index].ulsch_harq_pdu.initial_transmission_parameters.initial_transmission_parameters_rel8.n_srs_initial = 0;  // last symbol not punctured
                      ul_req_tmp->ul_config_pdu_list[ul_req_index].ulsch_harq_pdu.initial_transmission_parameters.initial_transmission_parameters_rel8.initial_number_of_resource_blocks = ulsch_ue_select[CC_id].list[ulsch_ue_num].nb_rb;
                  }
                  fill_nfapi_ulsch_harq_information(module_idP, CC_id,rnti, ulsch_harq_information,subframeP);
              }else{
                ul_req_tmp->number_of_pdus++;
              }
              eNB->ul_handle++;
            ul_req->header.message_id = NFAPI_UL_CONFIG_REQUEST;
            ul_req_tmp->tl.tag = NFAPI_UL_CONFIG_REQUEST_BODY_TAG;
            ul_req->sfn_sf = sched_frame<<4|sched_subframeP;

              LOG_D(MAC,"[eNB %d] CC_id %d Frame %d, subframeP %d: Generated ULSCH DCI for next UE_id %d, format 0(round >0)\n", module_idP,CC_id,frameP,subframeP,UE_id);

              // increment first rb for next UE allocation
              first_rb[CC_id]+=ulsch_ue_select[CC_id].list[ulsch_ue_num].nb_rb;
          }
    } // loop over UE_id
  } // loop of CC_id
}<|MERGE_RESOLUTION|>--- conflicted
+++ resolved
@@ -1404,7 +1404,6 @@
 		header_len_dtch = 0;
 		header_len_dtch_last = 0;	// the header length of the last mac sdu
 		// lcid has to be sorted before the actual allocation (similar struct as ue_list).
-<<<<<<< HEAD
 	  /* TODO limited lcid for performance */
     for (lcid = DTCH; lcid >= DTCH; lcid--) {
 		  // TBD: check if the lcid is active
@@ -1430,35 +1429,6 @@
                       TBS - ta_len - header_len_dcch - sdu_length_total - header_len_dtch
 #ifdef Rel14
                     , 0, 0
-=======
-	    /* TODO limited lcid for performance */
-        for (lcid = DTCH; lcid >= DTCH; lcid--) {
-		    // TBD: check if the lcid is active
-
-		    header_len_dtch += 3;
-		    header_len_dtch_last = 3;
-		    LOG_D(MAC,
-			  "[eNB %d], Frame %d, DTCH%d->DLSCH, Checking RLC status (tbs %d, len %d)\n",
-			  module_idP, frameP, lcid, TBS,
-			  TBS - ta_len - header_len_dcch -
-			  sdu_length_total - header_len_dtch);
-
-		    if (TBS - ta_len - header_len_dcch - sdu_length_total - header_len_dtch > 0) {	// NN: > 2 ? 
-			rlc_status = mac_rlc_status_ind(module_idP,
-							rnti,
-							module_idP,
-							frameP,
-							subframeP,
-							ENB_FLAG_YES,
-							MBMS_FLAG_NO,
-							lcid,
-							TBS - ta_len -
-							header_len_dcch -
-							sdu_length_total -
-							header_len_dtch
-#if (LTE_RRC_VERSION >= MAKE_VERSION(14, 0, 0))
-                                                        ,0, 0
->>>>>>> c1f7678e
 #endif
                       );
 
@@ -1470,7 +1440,6 @@
 				  TBS - header_len_dcch - sdu_length_total - header_len_dtch, 
           lcid,
 				  header_len_dtch);
-<<<<<<< HEAD
 
 			    sdu_lengths[num_sdus] = mac_rlc_data_req(module_idP, 
                                     rnti, 
@@ -1483,15 +1452,6 @@
 								                    (char *)&dlsch_buffer[sdu_length_total]
 #ifdef Rel14 
                                   , 0, 0
-=======
-			    sdu_lengths[num_sdus] = mac_rlc_data_req(module_idP, rnti, module_idP, frameP, ENB_FLAG_YES, MBMS_FLAG_NO, lcid, TBS,	//not used
-								     (char
-								      *)
-								     &dlsch_buffer
-								     [sdu_length_total]
-#if (LTE_RRC_VERSION >= MAKE_VERSION(14, 0, 0))
-                                                                     ,0, 0
->>>>>>> c1f7678e
 #endif
                                     );
 
