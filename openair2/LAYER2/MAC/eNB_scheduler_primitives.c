/*
 * Licensed to the OpenAirInterface (OAI) Software Alliance under one or more
 * contributor license agreements.  See the NOTICE file distributed with
 * this work for additional information regarding copyright ownership.
 * The OpenAirInterface Software Alliance licenses this file to You under
 * the OAI Public License, Version 1.1  (the "License"); you may not use this file
 * except in compliance with the License.
 * You may obtain a copy of the License at
 *
 *      http://www.openairinterface.org/?page_id=698
 *
 * Unless required by applicable law or agreed to in writing, software
 * distributed under the License is distributed on an "AS IS" BASIS,
 * WITHOUT WARRANTIES OR CONDITIONS OF ANY KIND, either express or implied.
 * See the License for the specific language governing permissions and
 * limitations under the License.
 *-------------------------------------------------------------------------------
 * For more information about the OpenAirInterface (OAI) Software Alliance:
 *      contact@openairinterface.org
 */

/*! \file eNB_scheduler_primitives.c
 * \brief primitives used by eNB for BCH, RACH, ULSCH, DLSCH scheduling
 * \author  Navid Nikaein and Raymond Knopp
 * \date 2010 - 2014
 * \email: navid.nikaein@eurecom.fr
 * \version 1.0
 * @ingroup _mac

 */

#include "assertions.h"

#include "LAYER2/MAC/mac.h"
#include "LAYER2/MAC/mac_extern.h"

#include "LAYER2/MAC/mac_proto.h"
#include "UTIL/LOG/log.h"
#include "UTIL/LOG/vcd_signal_dumper.h"
#include "UTIL/OPT/opt.h"
#include "OCG.h"
#include "OCG_extern.h"

#include "RRC/LTE/rrc_extern.h"
#include "RRC/L2_INTERFACE/openair_rrc_L2_interface.h"

//#include "LAYER2/MAC/pre_processor.c"
#include "pdcp.h"

#if defined(ENABLE_ITTI)
#include "intertask_interface.h"
#endif

#include "T.h"

#define ENABLE_MAC_PAYLOAD_DEBUG
#define DEBUG_eNB_SCHEDULER 1
extern uint16_t frame_cnt;

#include "common/ran_context.h"
#include "SCHED/sched_common.h"

extern RAN_CONTEXT_t RC;

extern int n_active_slices;

int choose(int n, int k)
{
  int res = 1;
  int res2 = 1;
  int i;

  if (k > n)
    return (0);
  if (n == k)
    return (1);

  for (i = n; i > k; i--)
    res *= i;
  for (i = 2; i <= (n - k); i++)
    res2 *= i;

  return (res / res2);
}

// Patented algorithm from Yang et al, US Patent 2009, "Channel Quality Indexing and Reverse Indexing"
void reverse_index(int N, int M, int r, int *v)
{
  int BaseValue = 0;
  int IncreaseValue, ThresholdValue;
  int sumV;
  int i;

  r = choose(N, M) - 1 - r;
  memset((void *) v, 0, M * sizeof(int));

  sumV = 0;
  i = M;
  while (i > 0 && r > 0) {
    IncreaseValue = choose(N - M + 1 - sumV - v[i - 1] + i - 2, i - 1);
    ThresholdValue = BaseValue + IncreaseValue;
    if (r >= ThresholdValue) {
      v[i - 1]++;
      BaseValue = ThresholdValue;
    } else {
      r = r - BaseValue;
      sumV += v[i - 1];
      i--;
      BaseValue = 0;
    }
  }
}

int to_prb(int dl_Bandwidth)
{
  int prbmap[6] = { 6, 15, 25, 50, 75, 100 };

  AssertFatal(dl_Bandwidth < 6, "dl_Bandwidth is 0..5\n");
  return (prbmap[dl_Bandwidth]);
}

int to_rbg(int dl_Bandwidth)
{
  int rbgmap[6] = { 6, 8, 13, 17, 19, 25 };

  AssertFatal(dl_Bandwidth < 6, "dl_Bandwidth is 0..5\n");
  return (rbgmap[dl_Bandwidth]);
}

int get_phich_resource_times6(COMMON_channels_t * cc)
{
  int phichmap[4] = { 1, 3, 6, 12 };
  AssertFatal(cc != NULL, "cc is null\n");
  AssertFatal(cc->mib != NULL, "cc->mib is null\n");
  AssertFatal((cc->mib->message.phich_Config.phich_Resource >= 0) &&
	      (cc->mib->message.phich_Config.phich_Resource < 4),
	      "phich_Resource %d not in 0..3\n",
	      (int) cc->mib->message.phich_Config.phich_Resource);

  return (phichmap[cc->mib->message.phich_Config.phich_Resource]);
}

uint16_t mac_computeRIV(uint16_t N_RB_DL, uint16_t RBstart, uint16_t Lcrbs)
{
  uint16_t RIV;

  if (Lcrbs <= (1 + (N_RB_DL >> 1))) RIV = (N_RB_DL * (Lcrbs - 1)) + RBstart;
  else                               RIV = (N_RB_DL * (N_RB_DL + 1 - Lcrbs)) + (N_RB_DL - 1 - RBstart);

  return (RIV);
}

uint8_t getQm(uint8_t mcs)
{
  if (mcs < 10)      return (2);
  else if (mcs < 17) return (4);
  else               return (6);
}

void
get_Msg3alloc(COMMON_channels_t *cc,
	      sub_frame_t       current_subframe,
	      frame_t           current_frame, 
	      frame_t           *frame,
	      sub_frame_t       *subframe)
{
  // Fill in other TDD Configuration!!!!

  if (cc->tdd_Config == NULL) {	// FDD
    *subframe = current_subframe + 6;

    if (*subframe > 9) {
      *subframe = *subframe - 10;
      *frame = (current_frame + 1) & 1023;
    } else {
      *frame = current_frame;
    }
  } else {			// TDD
    if (cc->tdd_Config->subframeAssignment == 1) {
      switch (current_subframe) {
	  
      case 0:
	*subframe = 7;
	*frame = current_frame;
	break;

      case 4:
	*subframe = 2;
	*frame = (current_frame + 1) & 1023;
	break;

      case 5:
	*subframe = 2;
	*frame = (current_frame + 1) & 1023;
	break;

      case 9:
	*subframe = 7;
	*frame = (current_frame + 1) & 1023;
	break;
      }
    } else if (cc->tdd_Config->subframeAssignment == 3) {
      switch (current_subframe) {

      case 0:
      case 5:
      case 6:
	*subframe = 2;
	*frame = (current_frame + 1) & 1023;
	break;

      case 7:
	*subframe = 3;
	*frame = (current_frame + 1) & 1023;
	break;

      case 8:
	*subframe = 4;
	*frame = (current_frame + 1) & 1023;
	break;

      case 9:
	*subframe = 2;
	*frame = (current_frame + 2) & 1023;
	break;
      }
    } else if (cc->tdd_Config->subframeAssignment == 4) {
      switch (current_subframe) {

      case 0:
      case 4:
      case 5:
      case 6:
	*subframe = 2;
	*frame = (current_frame + 1) & 1023;
	break;

      case 7:
	*subframe = 3;
	*frame = (current_frame + 1) & 1023;
	break;

      case 8:
      case 9:
	*subframe = 2;
	*frame = (current_frame + 2) & 1023;
	break;
      }
    } else if (cc->tdd_Config->subframeAssignment == 5) {
      switch (current_subframe) {

      case 0:
      case 4:
      case 5:
      case 6:
	*subframe = 2;
	*frame = (current_frame + 1) & 1023;
	break;

      case 7:
      case 8:
      case 9:
	*subframe = 2;
	*frame = (current_frame + 2) & 1023;
	break;
      }
    }
  }
}



void
get_Msg3allocret(COMMON_channels_t * cc,
		 sub_frame_t current_subframe,
		 frame_t current_frame,
		 frame_t * frame, sub_frame_t * subframe)
{
  if (cc->tdd_Config == NULL) {	//FDD
    /* always retransmit in n+8 */
    *subframe = current_subframe + 8;

    if (*subframe > 9) {
      *subframe = *subframe - 10;
      *frame = (current_frame + 1) & 1023;
    } else {
      *frame = current_frame;
    }
  } else {
    if (cc->tdd_Config->subframeAssignment == 1) {
      // original PUSCH in 2, PHICH in 6 (S), ret in 2
      // original PUSCH in 3, PHICH in 9, ret in 3
      // original PUSCH in 7, PHICH in 1 (S), ret in 7
      // original PUSCH in 8, PHICH in 4, ret in 8
      *frame = (current_frame + 1) & 1023;
    } else if (cc->tdd_Config->subframeAssignment == 3) {
      // original PUSCH in 2, PHICH in 8, ret in 2 next frame
      // original PUSCH in 3, PHICH in 9, ret in 3 next frame
      // original PUSCH in 4, PHICH in 0, ret in 4 next frame
      *frame = (current_frame + 1) & 1023;
    } else if (cc->tdd_Config->subframeAssignment == 4) {
      // original PUSCH in 2, PHICH in 8, ret in 2 next frame
      // original PUSCH in 3, PHICH in 9, ret in 3 next frame
      *frame = (current_frame + 1) & 1023;
    } else if (cc->tdd_Config->subframeAssignment == 5) {
      // original PUSCH in 2, PHICH in 8, ret in 2 next frame
      *frame = (current_frame + 1) & 1023;
    }
  }
}

uint8_t
subframe2harqpid(COMMON_channels_t * cc, frame_t frame,
		 sub_frame_t subframe)
{
  uint8_t ret = 255;

  AssertFatal(cc != NULL, "cc is null\n");

  if (cc->tdd_Config == NULL) {	// FDD
    ret = (((frame << 1) + subframe) & 7);
  } else {
    switch (cc->tdd_Config->subframeAssignment) {
    case 1:
      if ((subframe == 2) ||
	  (subframe == 3) || (subframe == 7) || (subframe == 8))
	switch (subframe) {
	case 2:
	case 3:
	  ret = (subframe - 2);
	  break;
	case 7:
	case 8:
	  ret = (subframe - 5);
	  break;
	default:
	  AssertFatal(1 == 0,
		      "subframe2_harq_pid, Illegal subframe %d for TDD mode %d\n",
		      subframe,
		      (int) cc->tdd_Config->subframeAssignment);
	  break;
	}

      break;

    case 2:
      AssertFatal((subframe == 2) || (subframe == 7),
		  "subframe2_harq_pid, Illegal subframe %d for TDD mode %d\n",
		  subframe,
		  (int) cc->tdd_Config->subframeAssignment);

      ret = (subframe / 7);
      break;

    case 3:
      AssertFatal((subframe > 1) && (subframe < 5),
		  "subframe2_harq_pid, Illegal subframe %d for TDD mode %d\n",
		  subframe,
		  (int) cc->tdd_Config->subframeAssignment);
      ret = (subframe - 2);
      break;

    case 4:
      AssertFatal((subframe > 1) && (subframe < 4),
		  "subframe2_harq_pid, Illegal subframe %d for TDD mode %d\n",
		  subframe,
		  (int) cc->tdd_Config->subframeAssignment);
      ret = (subframe - 2);
      break;

    case 5:
      AssertFatal(subframe == 2,
		  "subframe2_harq_pid, Illegal subframe %d for TDD mode %d\n",
		  subframe,
		  (int) cc->tdd_Config->subframeAssignment);
      ret = (subframe - 2);
      break;

    default:
      AssertFatal(1 == 0,
		  "subframe2_harq_pid, Unsupported TDD mode %d\n",
		  (int) cc->tdd_Config->subframeAssignment);
    }
  }
  return ret;
}

uint8_t
get_Msg3harqpid(COMMON_channels_t * cc,
		frame_t frame, sub_frame_t current_subframe)
{
  uint8_t ul_subframe = 0;
  uint32_t ul_frame = 0;

  if (cc->tdd_Config == NULL) {	// FDD
    ul_subframe =
      (current_subframe >
       3) ? (current_subframe - 4) : (current_subframe + 6);
    ul_frame = (current_subframe > 3) ? ((frame + 1) & 1023) : frame;
  } else {
    switch (cc->tdd_Config->subframeAssignment) {
    case 1:
      switch (current_subframe) {
      case 9:
      case 0:
	ul_subframe = 7;
	break;
      case 5:
      case 7:
	ul_subframe = 2;
	break;
      }
      break;
    case 3:
      switch (current_subframe) {
      case 0:
      case 5:
      case 6:
	ul_subframe = 2;
	break;
      case 7:
	ul_subframe = 3;
	break;
      case 8:
	ul_subframe = 4;
	break;
      case 9:
	ul_subframe = 2;
	break;
      }
      break;
    case 4:
      switch (current_subframe) {
      case 0:
      case 5:
      case 6:
      case 8:
      case 9:
	ul_subframe = 2;
	break;
      case 7:
	ul_subframe = 3;
	break;
      }
      break;
    case 5:
      ul_subframe = 2;
      break;
    default:
      LOG_E(PHY,
	    "get_Msg3_harq_pid: Unsupported TDD configuration %d\n",
	    (int) cc->tdd_Config->subframeAssignment);
      AssertFatal(1 == 0,
		  "get_Msg3_harq_pid: Unsupported TDD configuration");
      break;
    }
  }

  return (subframe2harqpid(cc, ul_frame, ul_subframe));
}

uint32_t
pdcchalloc2ulframe(COMMON_channels_t * ccP, uint32_t frame, uint8_t n)
{
  uint32_t ul_frame;

  if ((ccP->tdd_Config) && (ccP->tdd_Config->subframeAssignment == 1) && ((n == 1) || (n == 6)))	// tdd_config 0,1 SF 1,5
    ul_frame = (frame + (n == 1 ? 0 : 1));
  else if ((ccP->tdd_Config) &&
	   (ccP->tdd_Config->subframeAssignment == 6) &&
	   ((n == 0) || (n == 1) || (n == 5) || (n == 6)))
    ul_frame = (frame + (n >= 5 ? 1 : 0));
  else if ((ccP->tdd_Config) && (ccP->tdd_Config->subframeAssignment == 6) && (n == 9))	// tdd_config 6 SF 9
    ul_frame = (frame + 1);
  else
    ul_frame = (frame + (n >= 6 ? 1 : 0));

  LOG_D(PHY, "frame %d subframe %d: PUSCH frame = %d\n", frame, n,
	ul_frame);
  return ul_frame;
}

uint8_t pdcchalloc2ulsubframe(COMMON_channels_t * ccP, uint8_t n)
{
  uint8_t ul_subframe;

  if ((ccP->tdd_Config) && (ccP->tdd_Config->subframeAssignment == 1) && ((n == 1) || (n == 6)))	// tdd_config 0,1 SF 1,5
    ul_subframe = ((n + 6) % 10);
  else if ((ccP->tdd_Config) &&
	   (ccP->tdd_Config->subframeAssignment == 6) &&
	   ((n == 0) || (n == 1) || (n == 5) || (n == 6)))
    ul_subframe = ((n + 7) % 10);
  else if ((ccP->tdd_Config) && (ccP->tdd_Config->subframeAssignment == 6) && (n == 9))	// tdd_config 6 SF 9
    ul_subframe = ((n + 5) % 10);
  else
    ul_subframe = ((n + 4) % 10);

  LOG_D(PHY, "subframe %d: PUSCH subframe = %d\n", n, ul_subframe);
  return ul_subframe;
}

int is_UL_sf(COMMON_channels_t * ccP, sub_frame_t subframeP)
{
  // if FDD return dummy value
  if (ccP->tdd_Config == NULL)
    return (0);

  switch (ccP->tdd_Config->subframeAssignment) {
  case 1:
    switch (subframeP) {
    case 0:
    case 4:
    case 5:
    case 9:
      return (0);
      break;
    case 2:
    case 3:
    case 7:
    case 8:
      return (1);
      break;
    default:
      return (0);
      break;
    }
    break;
  case 3:
    if ((subframeP <= 1) || (subframeP >= 5))
      return (0);
    else if ((subframeP > 1) && (subframeP < 5))
      return (1);
    else
      AssertFatal(1 == 0, "Unknown subframe number\n");
    break;
  case 4:
    if ((subframeP <= 1) || (subframeP >= 4))
      return (0);
    else if ((subframeP > 1) && (subframeP < 4))
      return (1);
    else
      AssertFatal(1 == 0, "Unknown subframe number\n");
    break;
  case 5:
    if ((subframeP <= 1) || (subframeP >= 3))
      return (0);
    else if ((subframeP > 1) && (subframeP < 3))
      return (1);
    else
      AssertFatal(1 == 0, "Unknown subframe number\n");
    break;
  default:
    AssertFatal(1 == 0,
		"subframe %d Unsupported TDD configuration %d\n",
		subframeP, (int) ccP->tdd_Config->subframeAssignment);
    break;
  }
}

int is_S_sf(COMMON_channels_t * ccP, sub_frame_t subframeP)
{
    // if FDD return dummy value
    if (ccP->tdd_Config == NULL)
    return (0);

    switch (subframeP) {
    case 1:
        return (1);
        break;

    case 6:
        if(ccP->tdd_Config->subframeAssignment == 0 || ccP->tdd_Config->subframeAssignment == 1
                || ccP->tdd_Config->subframeAssignment == 2 || ccP->tdd_Config->subframeAssignment == 6)
        return (1);
        break;

    default:
        return (0);
        break;
    }
    return 0;
}

uint8_t ul_subframe2_k_phich(COMMON_channels_t * cc, sub_frame_t ul_subframe){

    if(cc->tdd_Config){//TODO fill other tdd config
        switch(cc->tdd_Config->subframeAssignment){
        case 0:
            break;
        case 1:
            if(ul_subframe == 2 || ul_subframe == 7)
                return 4;
            else if(ul_subframe == 3 || ul_subframe == 8)
                return 6;
            else return 255;
            break;
        case 2:
            break;
        case 3:
            break;
        case 4:
            break;
        case 5:
            break;
        }
    }
    return 4; //idk  sf_ahead?
}

uint16_t get_pucch1_absSF(COMMON_channels_t * cc, uint16_t dlsch_absSF)
{
  uint16_t sf, f, nextf;

  if (cc->tdd_Config == NULL) { //FDD n+4
    return ((dlsch_absSF + 4) % 10240);
  } else {
    sf = dlsch_absSF % 10;
    f = dlsch_absSF / 10;
    nextf = (f + 1) & 1023;

    switch (cc->tdd_Config->subframeAssignment) {
    case 0:
      if ((sf == 0) || (sf == 5))
        return ((10 * f) + sf + 4)% 10240;  // ACK/NAK in SF 4,9 same frame
      else if (sf == 6)
        return ((10 * nextf) + 2)% 10240;  // ACK/NAK in SF 2 next frame
      else if (sf == 1)
        return ((10 * f) + 7)% 10240;  // ACK/NAK in SF 7 same frame
      else
        AssertFatal(1 == 0,
                   "Impossible dlsch subframe %d for TDD configuration 0\n",
                   sf);

      break;
    case 1:
      if ((sf == 5) || (sf == 6))
        return ((10 * nextf) + 2)% 10240;        // ACK/NAK in SF 2 next frame
      else if (sf == 9)
        return ((10 * nextf) + 3)% 10240;        // ACK/NAK in SF 3 next frame
      else if ((sf == 0) || (sf == 1))
        return ((10 * f) + 7)% 10240;        // ACK/NAK in SF 7 same frame
      else if (sf == 4)
        return ((10 * f) + 8)% 10240;  // ACK/NAK in SF 8 same frame
      else
        AssertFatal(1 == 0,
                    "Impossible dlsch subframe %d for TDD configuration 1\n",
                    sf);
      break;
    case 2:
      if ((sf == 4) || (sf == 5) || (sf == 6) || (sf == 8))
        return ((10 * nextf) + 2)% 10240;        // ACK/NAK in SF 2 next frame
      else if (sf == 9)
        return ((10 * nextf) + 7)% 10240;        // ACK/NAK in SF 7 next frame
      else if ((sf == 0) || (sf == 1) || (sf == 3))
        return ((10 * f) + 7)% 10240;        // ACK/NAK in SF 7 same frame
      else
        AssertFatal(1 == 0,
                    "Impossible dlsch subframe %d for TDD configuration 2\n",
                    sf);
      break;
    case 3:
      if ((sf == 5) || (sf == 6) || (sf == 7) || (sf == 8)
          || (sf == 9))
        return ((10 * nextf) + ((sf-1) >> 1))% 10240;   // ACK/NAK in 2,3,4 resp. next frame
      else if (sf == 1)
        return ((10 * nextf) + 2)% 10240;         // ACK/NAK in 2 next frame
      else if (sf == 0)
        return ((10 * f) + 4)% 10240;        // ACK/NAK in 4 same frame
      else
        AssertFatal(1 == 0,
                    "Impossible dlsch subframe %d for TDD configuration 3\n",
                    sf);
      break;
    case 4:
      if ((sf == 6) || (sf == 7) || (sf == 8) || (sf == 9))
        return (((10 * nextf) + 3) % 10240);        // ACK/NAK in SF 3 next frame
      else if ((sf == 0) || (sf == 1) || (sf == 4) || (sf == 5))
        return (((10 * nextf) + 2) % 10240);        // ACK/NAK in SF 2 next frame
      else
        AssertFatal(1 == 0,
                    "Impossible dlsch subframe %d for TDD configuration 4\n",
                    sf);
      break;
    case 5:
      if ((sf == 0) || (sf == 1) || (sf == 3) || (sf == 4)
          || (sf == 5) || (sf == 6) || (sf == 7) || (sf == 8))
        return (((10 * nextf) + 2) % 10240);        // ACK/NAK in SF 3 next frame
      else if (sf == 9)
        return (((10 * (1 + nextf)) + 2) % 10240);        // ACK/NAK in SF 2 next frame
      else
        AssertFatal(1 == 0,
                    "Impossible dlsch subframe %d for TDD configuration 5\n",
                    sf);
      break;
    case 6:
      if ((sf == 5) || (sf == 6))
        return ((10 * f) + sf + 7)% 10240;  // ACK/NAK in SF 2,3 next frame
      else if (sf == 9)
        return ((10 * nextf) + 4)% 10240;  // ACK/NAK in SF 4 next frame
      else if ((sf == 1) || (sf == 0))
        return ((10 * f) + sf + 7)% 10240;  // ACK/NAK in SF 7 same frame
      else
        AssertFatal(1 == 0,
                "Impossible dlsch subframe %d for TDD configuration 6\n",
                sf);
      break;
    default:
      AssertFatal(1 == 0, "Illegal TDD subframe Assigment %d\n",
                  (int) cc->tdd_Config->subframeAssignment);
      break;
    }
  }
  AssertFatal(1 == 0, "Shouldn't get here\n");
}

void
get_srs_pos(COMMON_channels_t * cc, uint16_t isrs,
	    uint16_t * psrsPeriodicity, uint16_t * psrsOffset)
{
  if (cc->tdd_Config) {	// TDD
    AssertFatal(isrs >= 10, "2 ms SRS periodicity not supported");

    if ((isrs > 9) && (isrs < 15)) {
      *psrsPeriodicity = 5;
      *psrsOffset = isrs - 10;
    }
    if ((isrs > 14) && (isrs < 25)) {
      *psrsPeriodicity = 10;
      *psrsOffset = isrs - 15;
    }
    if ((isrs > 24) && (isrs < 45)) {
      *psrsPeriodicity = 20;
      *psrsOffset = isrs - 25;
    }
    if ((isrs > 44) && (isrs < 85)) {
      *psrsPeriodicity = 40;
      *psrsOffset = isrs - 45;
    }
    if ((isrs > 84) && (isrs < 165)) {
      *psrsPeriodicity = 80;
      *psrsOffset = isrs - 85;
    }
    if ((isrs > 164) && (isrs < 325)) {
      *psrsPeriodicity = 160;
      *psrsOffset = isrs - 165;
    }
    if ((isrs > 324) && (isrs < 645)) {
      *psrsPeriodicity = 320;
      *psrsOffset = isrs - 325;
    }

    AssertFatal(isrs <= 644, "Isrs out of range %d>644\n", isrs);
  }				// TDD
  else {			// FDD
    if (isrs < 2) {
      *psrsPeriodicity = 2;
      *psrsOffset = isrs;
    }
    if ((isrs > 1) && (isrs < 7)) {
      *psrsPeriodicity = 5;
      *psrsOffset = isrs - 2;
    }
    if ((isrs > 6) && (isrs < 17)) {
      *psrsPeriodicity = 10;
      *psrsOffset = isrs - 7;
    }
    if ((isrs > 16) && (isrs < 37)) {
      *psrsPeriodicity = 20;
      *psrsOffset = isrs - 17;
    }
    if ((isrs > 36) && (isrs < 77)) {
      *psrsPeriodicity = 40;
      *psrsOffset = isrs - 37;
    }
    if ((isrs > 76) && (isrs < 157)) {
      *psrsPeriodicity = 80;
      *psrsOffset = isrs - 77;
    }
    if ((isrs > 156) && (isrs < 317)) {
      *psrsPeriodicity = 160;
      *psrsOffset = isrs - 157;
    }
    if ((isrs > 316) && (isrs < 637)) {
      *psrsPeriodicity = 320;
      *psrsOffset = isrs - 317;
    }
    AssertFatal(isrs <= 636, "Isrs out of range %d>636\n", isrs);
  }
}

void
get_csi_params(COMMON_channels_t * cc,
	       struct CQI_ReportPeriodic *cqi_ReportPeriodic,
	       uint16_t * Npd, uint16_t * N_OFFSET_CQI, int *H)
{
  uint16_t cqi_PMI_ConfigIndex =
    cqi_ReportPeriodic->choice.setup.cqi_pmi_ConfigIndex;
  uint8_t Jtab[6] = { 0, 2, 2, 3, 4, 4 };

  AssertFatal(cqi_ReportPeriodic != NULL,
	      "cqi_ReportPeriodic is null!\n");

  if (cc->tdd_Config == NULL) {	//FDD
    if (cqi_PMI_ConfigIndex <= 1) {	// 2 ms CQI_PMI period
      *Npd = 2;
      *N_OFFSET_CQI = cqi_PMI_ConfigIndex;
    } else if (cqi_PMI_ConfigIndex <= 6) {	// 5 ms CQI_PMI period
      *Npd = 5;
      *N_OFFSET_CQI = cqi_PMI_ConfigIndex - 2;
    } else if (cqi_PMI_ConfigIndex <= 16) {	// 10ms CQI_PMI period
      *Npd = 10;
      *N_OFFSET_CQI = cqi_PMI_ConfigIndex - 7;
    } else if (cqi_PMI_ConfigIndex <= 36) {	// 20 ms CQI_PMI period
      *Npd = 20;
      *N_OFFSET_CQI = cqi_PMI_ConfigIndex - 17;
    } else if (cqi_PMI_ConfigIndex <= 76) {	// 40 ms CQI_PMI period
      *Npd = 40;
      *N_OFFSET_CQI = cqi_PMI_ConfigIndex - 37;
    } else if (cqi_PMI_ConfigIndex <= 156) {	// 80 ms CQI_PMI period
      *Npd = 80;
      *N_OFFSET_CQI = cqi_PMI_ConfigIndex - 77;
    } else if (cqi_PMI_ConfigIndex <= 316) {	// 160 ms CQI_PMI period
      *Npd = 160;
      *N_OFFSET_CQI = cqi_PMI_ConfigIndex - 157;
    } else if (cqi_PMI_ConfigIndex > 317) {

      if (cqi_PMI_ConfigIndex <= 349) {	// 32 ms CQI_PMI period
	*Npd = 32;
	*N_OFFSET_CQI = cqi_PMI_ConfigIndex - 318;
      } else if (cqi_PMI_ConfigIndex <= 413) {	// 64 ms CQI_PMI period
	*Npd = 64;
	*N_OFFSET_CQI = cqi_PMI_ConfigIndex - 350;
      } else if (cqi_PMI_ConfigIndex <= 541) {	// 128 ms CQI_PMI period
	*Npd = 128;
	*N_OFFSET_CQI = cqi_PMI_ConfigIndex - 414;
      }
    }
  } else {			// TDD
    if (cqi_PMI_ConfigIndex == 0) {	// all UL subframes
      *Npd = 1;
      *N_OFFSET_CQI = 0;
    } else if (cqi_PMI_ConfigIndex <= 6) {	// 5 ms CQI_PMI period
      *Npd = 5;
      *N_OFFSET_CQI = cqi_PMI_ConfigIndex - 1;
    } else if (cqi_PMI_ConfigIndex <= 16) {	// 10ms CQI_PMI period
      *Npd = 10;
      *N_OFFSET_CQI = cqi_PMI_ConfigIndex - 6;
    } else if (cqi_PMI_ConfigIndex <= 36) {	// 20 ms CQI_PMI period
      *Npd = 20;
      *N_OFFSET_CQI = cqi_PMI_ConfigIndex - 16;
    } else if (cqi_PMI_ConfigIndex <= 76) {	// 40 ms CQI_PMI period
      *Npd = 40;
      *N_OFFSET_CQI = cqi_PMI_ConfigIndex - 36;
    } else if (cqi_PMI_ConfigIndex <= 156) {	// 80 ms CQI_PMI period
      *Npd = 80;
      *N_OFFSET_CQI = cqi_PMI_ConfigIndex - 76;
    } else if (cqi_PMI_ConfigIndex <= 316) {	// 160 ms CQI_PMI period
      *Npd = 160;
      *N_OFFSET_CQI = cqi_PMI_ConfigIndex - 156;
    }
  }

  // get H
  if (cqi_ReportPeriodic->choice.setup.cqi_FormatIndicatorPeriodic.
      present ==
      CQI_ReportPeriodic__setup__cqi_FormatIndicatorPeriodic_PR_subbandCQI)
    *H = 1 +
      (Jtab[cc->mib->message.dl_Bandwidth] *
       cqi_ReportPeriodic->choice.setup.
       cqi_FormatIndicatorPeriodic.choice.subbandCQI.k);
  else
    *H = 1;
}

uint8_t
get_dl_cqi_pmi_size_pusch(COMMON_channels_t * cc, uint8_t tmode,
			  uint8_t ri,
			  CQI_ReportModeAperiodic_t *
			  cqi_ReportModeAperiodic)
{
  int Ntab[6] = { 0, 4, 7, 9, 10, 13 };
  int N = Ntab[cc->mib->message.dl_Bandwidth];
  int Ltab_uesel[6] = { 0, 6, 9, 13, 15, 18 };
  int L = Ltab_uesel[cc->mib->message.dl_Bandwidth];

  AssertFatal(cqi_ReportModeAperiodic != NULL,
	      "cqi_ReportPeriodic is null!\n");

  switch (*cqi_ReportModeAperiodic) {
  case CQI_ReportModeAperiodic_rm12:
    AssertFatal(tmode == 4 || tmode == 6 || tmode == 8 || tmode == 9
		|| tmode == 10,
		"Illegal TM (%d) for CQI_ReportModeAperiodic_rm12\n",
		tmode);
    AssertFatal(cc->p_eNB <= 4,
		"only up to 4 antenna ports supported here\n");
    if (ri == 1 && cc->p_eNB == 2)
      return (4 + (N << 1));
    else if (ri == 2 && cc->p_eNB == 2)
      return (8 + N);
    else if (ri == 1 && cc->p_eNB == 4)
      return (4 + (N << 2));
    else if (ri > 1 && cc->p_eNB == 4)
      return (8 + (N << 2));
    break;
  case CQI_ReportModeAperiodic_rm20:
    // Table 5.2.2.6.3-1 (36.212)
    AssertFatal(tmode == 1 || tmode == 2 || tmode == 3 || tmode == 7
		|| tmode == 9
		|| tmode == 10,
		"Illegal TM (%d) for CQI_ReportModeAperiodic_rm20\n",
		tmode);
    AssertFatal(tmode != 9
		&& tmode != 10,
		"TM9/10 will be handled later for CQI_ReportModeAperiodic_rm20\n");
    return (4 + 2 + L);
    break;
  case CQI_ReportModeAperiodic_rm22:
    // Table 5.2.2.6.3-2 (36.212)
    AssertFatal(tmode == 4 || tmode == 6 || tmode == 8 || tmode == 9
		|| tmode == 10,
		"Illegal TM (%d) for CQI_ReportModeAperiodic_rm22\n",
		tmode);
    AssertFatal(tmode != 9
		&& tmode != 10,
		"TM9/10 will be handled later for CQI_ReportModeAperiodic_rm22\n");
    if (ri == 1 && cc->p_eNB == 2)
      return (4 + 2 + 0 + 0 + L + 4);
    if (ri == 2 && cc->p_eNB == 2)
      return (4 + 2 + 4 + 2 + L + 2);
    if (ri == 1 && cc->p_eNB == 4)
      return (4 + 2 + 0 + 0 + L + 8);
    if (ri >= 2 && cc->p_eNB == 4)
      return (4 + 2 + 4 + 2 + L + 8);
    break;
  case CQI_ReportModeAperiodic_rm30:
    // Table 5.2.2.6.2-1 (36.212)
    AssertFatal(tmode == 1 || tmode == 2 || tmode == 3 || tmode == 7
		|| tmode == 8 || tmode == 9
		|| tmode == 10,
		"Illegal TM (%d) for CQI_ReportModeAperiodic_rm30\n",
		tmode);
    AssertFatal(tmode != 8 && tmode != 9
		&& tmode != 10,
		"TM8/9/10 will be handled later for CQI_ReportModeAperiodic_rm30\n");
    return (4 + (N << 1));
    break;
  case CQI_ReportModeAperiodic_rm31:
    // Table 5.2.2.6.2-2 (36.212)
    AssertFatal(tmode == 4 || tmode == 6 || tmode == 8 || tmode == 9
		|| tmode == 10,
		"Illegal TM (%d) for CQI_ReportModeAperiodic_rm31\n",
		tmode);
    AssertFatal(tmode != 8 && tmode != 9
		&& tmode != 10,
		"TM8/9/10 will be handled later for CQI_ReportModeAperiodic_rm31\n");
    if (ri == 1 && cc->p_eNB == 2)
      return (4 + (N << 1) + 0 + 0 + 2);
    else if (ri == 2 && cc->p_eNB == 2)
      return (4 + (N << 1) + 4 + (N << 1) + 1);
    else if (ri == 1 && cc->p_eNB == 4)
      return (4 + (N << 1) + 0 + 0 + 4);
    else if (ri >= 2 && cc->p_eNB == 4)
      return (4 + (N << 1) + 4 + (N << 1) + 4);
    break;
#if (RRC_VERSION >= MAKE_VERSION(12, 5, 0))
  case CQI_ReportModeAperiodic_rm32_v1250:
    AssertFatal(tmode == 4 || tmode == 6 || tmode == 8 || tmode == 9
		|| tmode == 10,
		"Illegal TM (%d) for CQI_ReportModeAperiodic_rm32\n",
		tmode);
    AssertFatal(1 == 0,
		"CQI_ReportModeAperiodic_rm32_v1250 not supported yet\n");
    break;
  case CQI_ReportModeAperiodic_rm10_v1310:
    // Table 5.2.2.6.1-1F/G (36.212)
    if (ri == 1)
      return (4);		// F
    else
      return (7);		// G
    break;
  case CQI_ReportModeAperiodic_rm11_v1310:
    // Table 5.2.2.6.1-1H (36.212)
    AssertFatal(tmode == 4 || tmode == 6 || tmode == 8 || tmode == 9
		|| tmode == 10,
		"Illegal TM (%d) for CQI_ReportModeAperiodic_rm11\n",
		tmode);
    AssertFatal(cc->p_eNB <= 4,
		"only up to 4 antenna ports supported here\n");
    if (ri == 1 && cc->p_eNB == 2)
      return (4 + 0 + 2);
    else if (ri == 2 && cc->p_eNB == 2)
      return (4 + 4 + 1);
    else if (ri == 1 && cc->p_eNB == 4)
      return (4 + 0 + 4);
    else if (ri > 1 && cc->p_eNB == 4)
      return (4 + 4 + 4);

    break;
#endif /* #if (RRC_VERSION >= MAKE_VERSION(12, 5, 0)) */
  }
  AssertFatal(1 == 0, "Shouldn't get here\n");
  return (0);
}

uint8_t
get_rel8_dl_cqi_pmi_size(UE_sched_ctrl * sched_ctl, int CC_idP,
			 COMMON_channels_t * cc, uint8_t tmode,
			 struct CQI_ReportPeriodic * cqi_ReportPeriodic)
{
  int no_pmi = 0;
  //    Ltab[6] = {0,log2(15/4/2),log2(25/4/2),log2(50/6/3),log2(75/8/4),log2(100/8/4)};

  uint8_t Ltab[6] = { 0, 1, 2, 2, 2, 2 };
  uint8_t ri = sched_ctl->periodic_ri_received[CC_idP];

  AssertFatal(cqi_ReportPeriodic != NULL,
	      "cqi_ReportPeriodic is null!\n");
  AssertFatal(cqi_ReportPeriodic->present != CQI_ReportPeriodic_PR_NOTHING,
	      "cqi_ReportPeriodic->present == CQI_ReportPeriodic_PR_NOTHING!\n");
  AssertFatal(cqi_ReportPeriodic->choice.
	      setup.cqi_FormatIndicatorPeriodic.present != CQI_ReportPeriodic__setup__cqi_FormatIndicatorPeriodic_PR_NOTHING,
	      "cqi_ReportPeriodic->cqi_FormatIndicatorPeriodic.choice.setup.present == CQI_ReportPeriodic__setup__cqi_FormatIndicatorPeriodic_PR_NOTHING!\n");

  switch (tmode) {
  case 1:
  case 2:
  case 5:
  case 6:
  case 7:
    no_pmi = 1;
    break;
  default:
    no_pmi = 0;
  }

  if ((cqi_ReportPeriodic->choice.setup.cqi_FormatIndicatorPeriodic.present == CQI_ReportPeriodic__setup__cqi_FormatIndicatorPeriodic_PR_widebandCQI)
      || (sched_ctl->feedback_cnt[CC_idP] == 0)) {
    // send wideband report every opportunity if wideband reporting mode is selected, else every H opportunities
    if (no_pmi == 1)                        return (4);
    else if ((cc->p_eNB == 2) && (ri == 1)) return (6);
    else if ((cc->p_eNB == 2) && (ri == 2)) return (8);
    else if ((cc->p_eNB == 4) && (ri == 1)) return (8);
    else if ((cc->p_eNB == 4) && (ri == 2)) return (11);
    else
      AssertFatal(1 == 0,
		  "illegal combination p %d, ri %d, no_pmi %d\n",
		  cc->p_eNB, ri, no_pmi);
  } else if (cqi_ReportPeriodic->choice.setup.cqi_FormatIndicatorPeriodic.present == CQI_ReportPeriodic__setup__cqi_FormatIndicatorPeriodic_PR_subbandCQI) {
    if ((no_pmi == 1) || ri == 1) return (4 + Ltab[cc->mib->message.dl_Bandwidth]);
    else                          return (7 + Ltab[cc->mib->message.dl_Bandwidth]);
  }

  AssertFatal(1 == 0,
	      "Shouldn't get here : cqi_ReportPeriodic->present %d\n",
	      cqi_ReportPeriodic->choice.setup.cqi_FormatIndicatorPeriodic.present);
}



void
fill_nfapi_dl_dci_1A(nfapi_dl_config_request_pdu_t *dl_config_pdu,
		     uint8_t                       aggregation_level,
		     uint16_t                      rnti,
		     uint8_t                       rnti_type,
		     uint8_t                       harq_process,
		     uint8_t                       tpc,
		     uint16_t                      resource_block_coding,
		     uint8_t                       mcs, 
		     uint8_t                       ndi, 
		     uint8_t                       rv,
		     uint8_t                       vrb_flag)
{
  memset((void *) dl_config_pdu, 0,
	 sizeof(nfapi_dl_config_request_pdu_t));
  dl_config_pdu->pdu_type                                                          = NFAPI_DL_CONFIG_DCI_DL_PDU_TYPE;
  dl_config_pdu->pdu_size                                                          = (uint8_t) (2 + sizeof(nfapi_dl_config_dci_dl_pdu));
  dl_config_pdu->dci_dl_pdu.dci_dl_pdu_rel8.tl.tag                                 = NFAPI_DL_CONFIG_REQUEST_DCI_DL_PDU_REL8_TAG;
  dl_config_pdu->dci_dl_pdu.dci_dl_pdu_rel8.dci_format                             = NFAPI_DL_DCI_FORMAT_1A;
  dl_config_pdu->dci_dl_pdu.dci_dl_pdu_rel8.aggregation_level                      = aggregation_level;
  dl_config_pdu->dci_dl_pdu.dci_dl_pdu_rel8.rnti                                   = rnti;
  dl_config_pdu->dci_dl_pdu.dci_dl_pdu_rel8.rnti_type                              = rnti_type;
  dl_config_pdu->dci_dl_pdu.dci_dl_pdu_rel8.transmission_power                     = 6000;	// equal to RS power
  dl_config_pdu->dci_dl_pdu.dci_dl_pdu_rel8.harq_process                           = harq_process;
  dl_config_pdu->dci_dl_pdu.dci_dl_pdu_rel8.tpc                                    = tpc;
  dl_config_pdu->dci_dl_pdu.dci_dl_pdu_rel8.resource_block_coding                  = resource_block_coding;
  dl_config_pdu->dci_dl_pdu.dci_dl_pdu_rel8.mcs_1                                  = mcs;
  dl_config_pdu->dci_dl_pdu.dci_dl_pdu_rel8.new_data_indicator_1                   = ndi;
  dl_config_pdu->dci_dl_pdu.dci_dl_pdu_rel8.redundancy_version_1                   = rv;
  dl_config_pdu->dci_dl_pdu.dci_dl_pdu_rel8.virtual_resource_block_assignment_flag = vrb_flag;
}

void
program_dlsch_acknak(module_id_t module_idP, int CC_idP, int UE_idP,
		     frame_t frameP, sub_frame_t subframeP,
		     uint8_t cce_idx)
{
  eNB_MAC_INST                           *eNB                         = RC.mac[module_idP];
  COMMON_channels_t                      *cc                          = eNB->common_channels;
  UE_list_t                              *UE_list                     = &eNB->UE_list;
  rnti_t                                 rnti                         = UE_RNTI(module_idP, UE_idP);
  nfapi_ul_config_request_body_t         *ul_req;
  nfapi_ul_config_request_pdu_t          *ul_config_pdu;
  int                                    use_simultaneous_pucch_pusch = 0;
  nfapi_ul_config_ulsch_harq_information *ulsch_harq_information      = NULL;
  nfapi_ul_config_harq_information       *harq_information            = NULL;

#if (RRC_VERSION >= MAKE_VERSION(10, 2, 0))

  if ((UE_list->UE_template[CC_idP][UE_idP].physicalConfigDedicated->ext2)
      && (UE_list->UE_template[CC_idP][UE_idP].physicalConfigDedicated->ext2->pucch_ConfigDedicated_v1020)
      && (UE_list->UE_template[CC_idP][UE_idP].physicalConfigDedicated->ext2->pucch_ConfigDedicated_v1020->simultaneousPUCCH_PUSCH_r10)
      && (*UE_list->UE_template[CC_idP][UE_idP].physicalConfigDedicated->ext2->pucch_ConfigDedicated_v1020->simultaneousPUCCH_PUSCH_r10 == PUCCH_ConfigDedicated_v1020__simultaneousPUCCH_PUSCH_r10_true))
    use_simultaneous_pucch_pusch = 1;
#endif

  // pucch1 and pusch feedback is similar, namely in n+k subframes from now
  // This is used in the following "if/else" condition to check if there isn't or is already an UL grant in n+k
  int16_t ul_absSF = get_pucch1_absSF(&cc[CC_idP], subframeP + (10 * frameP));

  if ((ul_config_pdu = has_ul_grant(module_idP, CC_idP,ul_absSF, rnti)) == NULL) {
    // no UL grant so
    // Program ACK/NAK alone Format 1a/b or 3

    ul_req        = &RC.mac[module_idP]->UL_req_tmp[CC_idP][ul_absSF %10].ul_config_request_body;
    ul_config_pdu = &ul_req->ul_config_pdu_list[ul_req->number_of_pdus];
    // Do PUCCH
    fill_nfapi_uci_acknak(module_idP,
			  CC_idP,
			  rnti, (frameP * 10) + subframeP, cce_idx);
  } else {
    /* there is already an existing UL grant so update it if needed
     * on top of some other UL resource (PUSCH,combined SR/CQI/HARQ on PUCCH, etc)
     */
    switch (ul_config_pdu->pdu_type) {
      
      /* [ulsch] to [ulsch + harq] or [ulsch + harq on pucch] */
      
    case NFAPI_UL_CONFIG_ULSCH_PDU_TYPE:
      if (use_simultaneous_pucch_pusch == 1) {
	// Convert it to an NFAPI_UL_CONFIG_ULSCH_UCI_HARQ_PDU_TYPE
	harq_information        = &ul_config_pdu->ulsch_uci_harq_pdu.harq_information;
	ul_config_pdu->pdu_type = NFAPI_UL_CONFIG_ULSCH_UCI_HARQ_PDU_TYPE;
	LOG_D(MAC,
	      "Frame %d, Subframe %d: Switched UCI HARQ to ULSCH UCI HARQ\n",
	      frameP, subframeP);
      } else {
	// Convert it to an NFAPI_UL_CONFIG_ULSCH_HARQ_PDU_TYPE
	ulsch_harq_information                                                                                                               = &ul_config_pdu->ulsch_harq_pdu.harq_information;
	ul_config_pdu->pdu_type = NFAPI_UL_CONFIG_ULSCH_HARQ_PDU_TYPE;
	ul_config_pdu->ulsch_harq_pdu.initial_transmission_parameters.initial_transmission_parameters_rel8.tl.tag                            = NFAPI_UL_CONFIG_REQUEST_INITIAL_TRANSMISSION_PARAMETERS_REL8_TAG;
	ul_config_pdu->ulsch_harq_pdu.initial_transmission_parameters.initial_transmission_parameters_rel8.n_srs_initial                     = 0;	// last symbol not punctured
	ul_config_pdu->ulsch_harq_pdu.initial_transmission_parameters.initial_transmission_parameters_rel8.initial_number_of_resource_blocks = ul_config_pdu->ulsch_harq_pdu.ulsch_pdu.ulsch_pdu_rel8.number_of_resource_blocks;	// we don't change the number of resource blocks across retransmissions yet
	LOG_D(MAC,
	      "Frame %d, Subframe %d: Switched UCI HARQ to ULSCH HARQ\n",
	      frameP, subframeP);
      }
      break;
    case NFAPI_UL_CONFIG_ULSCH_HARQ_PDU_TYPE:
      AssertFatal(use_simultaneous_pucch_pusch == 1,
		  "Cannot be NFAPI_UL_CONFIG_ULSCH_HARQ_PDU_TYPE, simultaneous_pucch_pusch is active");
      break;
    case NFAPI_UL_CONFIG_ULSCH_UCI_HARQ_PDU_TYPE:
      AssertFatal(use_simultaneous_pucch_pusch == 0,
		  "Cannot be NFAPI_UL_CONFIG_ULSCH_UCI_PDU_TYPE, simultaneous_pucch_pusch is inactive\n");
      break;

      /* [ulsch + cqi] to [ulsch + cqi + harq] */

    case NFAPI_UL_CONFIG_ULSCH_CQI_RI_PDU_TYPE:
      // Convert it to an NFAPI_UL_CONFIG_ULSCH_CQI_HARQ_RI_PDU_TYPE
      ulsch_harq_information  = &ul_config_pdu->ulsch_cqi_harq_ri_pdu.harq_information;
      ul_config_pdu->pdu_type = NFAPI_UL_CONFIG_ULSCH_CQI_HARQ_RI_PDU_TYPE;
      /* TODO: check this - when converting from nfapi_ul_config_ulsch_cqi_ri_pdu to
       * nfapi_ul_config_ulsch_cqi_harq_ri_pdu, shouldn't we copy initial_transmission_parameters
       * from the one to the other?
       * Those two types are not compatible. 'initial_transmission_parameters' is not at the
       * place in both.
       */
      ul_config_pdu->ulsch_cqi_harq_ri_pdu.initial_transmission_parameters.initial_transmission_parameters_rel8.tl.tag                            = NFAPI_UL_CONFIG_REQUEST_INITIAL_TRANSMISSION_PARAMETERS_REL8_TAG;
      ul_config_pdu->ulsch_cqi_harq_ri_pdu.initial_transmission_parameters.initial_transmission_parameters_rel8.n_srs_initial                     = 0;	// last symbol not punctured
      ul_config_pdu->ulsch_cqi_harq_ri_pdu.initial_transmission_parameters.initial_transmission_parameters_rel8.initial_number_of_resource_blocks = ul_config_pdu->ulsch_harq_pdu.ulsch_pdu.ulsch_pdu_rel8.number_of_resource_blocks;	// we don't change the number of resource blocks across retransmissions yet
      break;
    case NFAPI_UL_CONFIG_ULSCH_CQI_HARQ_RI_PDU_TYPE:
      AssertFatal(use_simultaneous_pucch_pusch == 0,
		  "Cannot be NFAPI_UL_CONFIG_ULSCH_CQI_HARQ_RI_PDU_TYPE, simultaneous_pucch_pusch is active\n");
      break;

      /* [ulsch + cqi on pucch] to [ulsch + cqi on pucch + harq on pucch] */

    case NFAPI_UL_CONFIG_ULSCH_UCI_CSI_PDU_TYPE:
      // convert it to an NFAPI_UL_CONFIG_ULSCH_CSI_UCI_HARQ_PDU_TYPE
      harq_information        = &ul_config_pdu->ulsch_csi_uci_harq_pdu.harq_information;
      ul_config_pdu->pdu_type = NFAPI_UL_CONFIG_ULSCH_CSI_UCI_HARQ_PDU_TYPE;
      break;
    case NFAPI_UL_CONFIG_ULSCH_CSI_UCI_HARQ_PDU_TYPE:
      AssertFatal(use_simultaneous_pucch_pusch == 1,
		  "Cannot be NFAPI_UL_CONFIG_ULSCH_CSI_UCI_HARQ_PDU_TYPE, simultaneous_pucch_pusch is inactive\n");
      break;

      /* [sr] to [sr + harq] */

    case NFAPI_UL_CONFIG_UCI_SR_PDU_TYPE:
      // convert to NFAPI_UL_CONFIG_UCI_SR_HARQ_PDU_TYPE
      ul_config_pdu->pdu_type = NFAPI_UL_CONFIG_UCI_SR_HARQ_PDU_TYPE;
      harq_information        = &ul_config_pdu->uci_sr_harq_pdu.harq_information;
      break;
    case NFAPI_UL_CONFIG_UCI_SR_HARQ_PDU_TYPE:
      /* nothing to do */
      break;
      /* [cqi] to [cqi + harq] */
    case NFAPI_UL_CONFIG_UCI_CQI_PDU_TYPE:
      // convert to NFAPI_UL_CONFIG_UCI_CQI_HARQ_PDU_TYPE
      ul_config_pdu->pdu_type = NFAPI_UL_CONFIG_UCI_CQI_HARQ_PDU_TYPE;
      harq_information = &ul_config_pdu->uci_cqi_harq_pdu.harq_information;
      break;
    case NFAPI_UL_CONFIG_UCI_CQI_HARQ_PDU_TYPE:
      /* nothing to do */
      break;
      /* [cqi + sr] to [cqr + sr + harq] */
    case NFAPI_UL_CONFIG_UCI_CQI_SR_PDU_TYPE:
      // convert to NFAPI_UL_CONFIG_UCI_CQI_SR_HARQ_PDU_TYPE
      ul_config_pdu->pdu_type = NFAPI_UL_CONFIG_UCI_CQI_SR_HARQ_PDU_TYPE;
      harq_information = &ul_config_pdu->uci_cqi_sr_harq_pdu.harq_information;
      break;
    case NFAPI_UL_CONFIG_UCI_CQI_SR_HARQ_PDU_TYPE:
      /* nothing to do */
      break;
    }
  }

  if (ulsch_harq_information) fill_nfapi_ulsch_harq_information(module_idP, CC_idP, rnti, ulsch_harq_information, subframeP);

  if (harq_information) fill_nfapi_harq_information(module_idP, CC_idP,
						    rnti,
						    (frameP * 10) + subframeP,
						    harq_information, cce_idx);
}

uint8_t get_V_UL_DAI(module_id_t module_idP, int CC_idP, uint16_t rntiP,sub_frame_t subframeP)
{
  nfapi_hi_dci0_request_body_t *HI_DCI0_req = &RC.mac[module_idP]->HI_DCI0_req[CC_idP][subframeP].hi_dci0_request_body;
  nfapi_hi_dci0_request_pdu_t *hi_dci0_pdu  = &HI_DCI0_req->hi_dci0_pdu_list[0];

  for (int i = 0; i < HI_DCI0_req->number_of_dci; i++) {
    if ((hi_dci0_pdu[i].pdu_type == NFAPI_HI_DCI0_DCI_PDU_TYPE) &&
	(hi_dci0_pdu[i].dci_pdu.dci_pdu_rel8.rnti == rntiP))
      return (hi_dci0_pdu[i].dci_pdu.dci_pdu_rel8.dl_assignment_index);
  }
  return (4);			// this is rule from Section 7.3 in 36.213
}

void
fill_nfapi_ulsch_harq_information(module_id_t                            module_idP,
				  int                                    CC_idP,
				  uint16_t                               rntiP,
				  nfapi_ul_config_ulsch_harq_information *harq_information,
				  sub_frame_t                            subframeP)
{
  eNB_MAC_INST *eNB     = RC.mac[module_idP];
  COMMON_channels_t *cc = &eNB->common_channels[CC_idP];
  UE_list_t *UE_list    = &eNB->UE_list;

  int UE_id = find_UE_id(module_idP, rntiP);

  PUSCH_ConfigDedicated_t *puschConfigDedicated;
  //  PUSCH_ConfigDedicated_v1020_t        *puschConfigDedicated_v1020;
  //  PUSCH_ConfigDedicated_v1130_t        *puschConfigDedicated_v1130;
  //  PUSCH_ConfigDedicated_v1250_t        *puschConfigDedicated_v1250;

  AssertFatal(UE_id >= 0, "UE_id cannot be found, impossible\n");
  AssertFatal(UE_list != NULL, "UE_list is null\n");
  AssertFatal(UE_list->UE_template[CC_idP][UE_id].physicalConfigDedicated != NULL,
	      "physicalConfigDedicated for rnti %x is null\n", rntiP);
  AssertFatal((puschConfigDedicated = (PUSCH_ConfigDedicated_t *)
	       UE_list->UE_template[CC_idP][UE_id].physicalConfigDedicated->pusch_ConfigDedicated) != NULL,
	      "physicalConfigDedicated->puschConfigDedicated for rnti %x is null\n",
	      rntiP);
#if (RRC_VERSION >= MAKE_VERSION(10, 2, 0))
  /*  if (UE_list->UE_template[CC_idP][UE_id].physicalConfigDedicated->ext2) puschConfigDedicated_v1020 =  UE_list->UE_template[CC_idP][UE_id].physicalConfigDedicated->ext2->pusch_ConfigDedicated_v1020;
      #endif
      #if (RRC_VERSION >= MAKE_VERSION(11, 3, 0))
      if (UE_list->UE_template[CC_idP][UE_id].physicalConfigDedicated->ext4) puschConfigDedicated_v1130 =  UE_list->UE_template[CC_idP][UE_id].physicalConfigDedicated->ext4->pusch_ConfigDedicated_v1130;
      #endif
      #if (RRC_VERSION >= MAKE_VERSION(12, 5, 0))
      if (UE_list->UE_template[CC_idP][UE_id].physicalConfigDedicated->ext5) puschConfigDedicated_v1250 =  UE_list->UE_template[CC_idP][UE_id].physicalConfigDedicated->ext5->pusch_ConfigDedicated_v1250;
      #endif
  */
#endif
  harq_information->harq_information_rel10.delta_offset_harq = puschConfigDedicated->betaOffset_ACK_Index;
  AssertFatal(UE_list->UE_template[CC_idP][UE_id].physicalConfigDedicated->pucch_ConfigDedicated != NULL,
	      "pucch_ConfigDedicated is null!\n");
  if ((UE_list->UE_template[CC_idP][UE_id].physicalConfigDedicated->pucch_ConfigDedicated->tdd_AckNackFeedbackMode != NULL)
      && (*UE_list->UE_template[CC_idP][UE_id].physicalConfigDedicated->pucch_ConfigDedicated->tdd_AckNackFeedbackMode == PUCCH_ConfigDedicated__tdd_AckNackFeedbackMode_multiplexing))
    harq_information->harq_information_rel10.ack_nack_mode = 1;	// multiplexing
  else
    harq_information->harq_information_rel10.ack_nack_mode = 0;	// bundling

  switch (get_tmode(module_idP, CC_idP, UE_id)) {
  case 1:
  case 2:
  case 5:
  case 6:
  case 7:
    if (cc->tdd_Config == NULL)	// FDD
      harq_information->harq_information_rel10.harq_size = 1;
    else {
      if (harq_information->harq_information_rel10.ack_nack_mode == 1)
	harq_information->harq_information_rel10.harq_size = get_V_UL_DAI(module_idP, CC_idP, rntiP, subframeP);
      else
        harq_information->harq_information_rel10.harq_size = 1;
    }
    break;
  default:			// for any other TM we need 2 bits harq
    if (cc->tdd_Config == NULL) {
      harq_information->harq_information_rel10.harq_size = 2;
    } else {
      if (harq_information->harq_information_rel10.ack_nack_mode == 1)
	harq_information->harq_information_rel10.harq_size = get_V_UL_DAI(module_idP, CC_idP, rntiP, subframeP);
      else
	harq_information->harq_information_rel10.harq_size = 2;
    }
    break;
  }				// get Tmode
}

uint8_t Np[6][4]= {{0,1,3,5},
                   {0,3,8,13},
		   {0,5,13,22},
		   {0,11,27,44},
		   {0,16,41,66},
		   {0,22,55,88}};

// This is part of the PUCCH allocation procedure (see Section 10.1 36.213)
uint16_t getNp(int dl_Bandwidth,uint8_t nCCE,uint8_t plus1)
{
  AssertFatal(dl_Bandwidth<6,"dl_Bandwidth %d>5\n",dl_Bandwidth);

  if (nCCE>=Np[dl_Bandwidth][2])
    return(Np[dl_Bandwidth][2+plus1]);
  else if (nCCE>=Np[dl_Bandwidth][1])
    return(Np[dl_Bandwidth][1+plus1]);
  else
    return(Np[dl_Bandwidth][0+plus1]);
}

void
fill_nfapi_harq_information(module_id_t                      module_idP,
			    int                              CC_idP,
			    uint16_t                         rntiP,
			    uint16_t                         absSFP,
			    nfapi_ul_config_harq_information *harq_information, 
			    uint8_t                          cce_idxP)
{
  eNB_MAC_INST *eNB     = RC.mac[module_idP];
  COMMON_channels_t *cc = &eNB->common_channels[CC_idP];
  UE_list_t *UE_list    = &eNB->UE_list;

  int UE_id = find_UE_id(module_idP, rntiP);

  AssertFatal(UE_id >= 0, "UE_id cannot be found, impossible\n");
  AssertFatal(UE_list != NULL, "UE_list is null\n");

  harq_information->harq_information_rel11.tl.tag        = NFAPI_UL_CONFIG_REQUEST_HARQ_INFORMATION_REL11_TAG;
  harq_information->harq_information_rel11.num_ant_ports = 1;

  switch (get_tmode(module_idP, CC_idP, UE_id)) {
  case 1:
  case 2:
  case 5:
  case 6:
  case 7:
    if (cc->tdd_Config != NULL) {
//      AssertFatal(UE_list->UE_template[CC_idP][UE_id].physicalConfigDedicated->pucch_ConfigDedicated != NULL,
//		  "pucch_ConfigDedicated is null for TDD!\n");
      if (UE_list->UE_template[CC_idP][UE_id].physicalConfigDedicated != NULL
          && UE_list->UE_template[CC_idP][UE_id].physicalConfigDedicated->pucch_ConfigDedicated != NULL
          && (UE_list->UE_template[CC_idP][UE_id].physicalConfigDedicated->pucch_ConfigDedicated->tdd_AckNackFeedbackMode != NULL)
	  && (*UE_list->UE_template[CC_idP][UE_id].physicalConfigDedicated->pucch_ConfigDedicated->tdd_AckNackFeedbackMode == PUCCH_ConfigDedicated__tdd_AckNackFeedbackMode_multiplexing))
      {
        harq_information->harq_information_rel10_tdd.harq_size             = 2;        // 2-bit ACK/NAK
        harq_information->harq_information_rel10_tdd.ack_nack_mode         = 1;        // multiplexing
      } else {
        harq_information->harq_information_rel10_tdd.harq_size             = 1;        // 1-bit ACK/NAK
        harq_information->harq_information_rel10_tdd.ack_nack_mode         = 0;        // bundling
      }
      harq_information->harq_information_rel10_tdd.tl.tag                    = NFAPI_UL_CONFIG_REQUEST_HARQ_INFORMATION_REL10_TDD_TAG;
      harq_information->harq_information_rel10_tdd.n_pucch_1_0               = getNp(cc->mib->message.dl_Bandwidth,cce_idxP,0) +
                                                                               cc->radioResourceConfigCommon->pucch_ConfigCommon.n1PUCCH_AN + cce_idxP;
      harq_information->harq_information_rel10_tdd.number_of_pucch_resources = 1;
    } else {
      harq_information->harq_information_rel9_fdd.tl.tag                     = NFAPI_UL_CONFIG_REQUEST_HARQ_INFORMATION_REL9_FDD_TAG;
      harq_information->harq_information_rel9_fdd.number_of_pucch_resources  = 1;
      harq_information->harq_information_rel9_fdd.harq_size                  = 1;	// 1-bit ACK/NAK
      harq_information->harq_information_rel9_fdd.n_pucch_1_0                = cc->radioResourceConfigCommon->pucch_ConfigCommon.n1PUCCH_AN + cce_idxP;
    }
    break;
  default:			// for any other TM we need 2 bits harq
    if (cc->tdd_Config != NULL) {
      AssertFatal(UE_list->UE_template[CC_idP][UE_id].physicalConfigDedicated->pucch_ConfigDedicated != NULL,
		  "pucch_ConfigDedicated is null for TDD!\n");
      if ((UE_list->UE_template[CC_idP][UE_id].physicalConfigDedicated->pucch_ConfigDedicated->tdd_AckNackFeedbackMode != NULL)
	  && (*UE_list->UE_template[CC_idP][UE_id].physicalConfigDedicated->pucch_ConfigDedicated->tdd_AckNackFeedbackMode == PUCCH_ConfigDedicated__tdd_AckNackFeedbackMode_multiplexing)) {
	harq_information->harq_information_rel10_tdd.ack_nack_mode            = 1;	// multiplexing
      } else {
	harq_information->harq_information_rel10_tdd.ack_nack_mode            = 0;	// bundling
      }
      harq_information->harq_information_rel10_tdd.tl.tag                     = NFAPI_UL_CONFIG_REQUEST_HARQ_INFORMATION_REL10_TDD_TAG;
      harq_information->harq_information_rel10_tdd.harq_size                  = 2;
      harq_information->harq_information_rel10_tdd.n_pucch_1_0                =	cc->radioResourceConfigCommon->pucch_ConfigCommon.n1PUCCH_AN + cce_idxP;
      harq_information->harq_information_rel10_tdd.number_of_pucch_resources  = 1;
    } else {
      harq_information->harq_information_rel9_fdd.tl.tag                      = NFAPI_UL_CONFIG_REQUEST_HARQ_INFORMATION_REL9_FDD_TAG;
      harq_information->harq_information_rel9_fdd.number_of_pucch_resources   = 1;
      harq_information->harq_information_rel9_fdd.ack_nack_mode               = 0;	// 1a/b
      harq_information->harq_information_rel9_fdd.harq_size                   = 2;
      harq_information->harq_information_rel9_fdd.n_pucch_1_0                 =	cc->radioResourceConfigCommon->pucch_ConfigCommon.n1PUCCH_AN + cce_idxP;
    }
    break;
  }				// get Tmode
}

uint16_t
fill_nfapi_uci_acknak(module_id_t module_idP,
		      int         CC_idP,
		      uint16_t    rntiP, 
		      uint16_t    absSFP, 
		      uint8_t     cce_idxP)
{
  eNB_MAC_INST                   *eNB           = RC.mac[module_idP];
  COMMON_channels_t              *cc            = &eNB->common_channels[CC_idP];
  int                            ackNAK_absSF   = get_pucch1_absSF(cc, absSFP);
  nfapi_ul_config_request_t      *ul_req        = &eNB->UL_req_tmp[CC_idP][ackNAK_absSF % 10];
  nfapi_ul_config_request_body_t *ul_req_body   = &ul_req->ul_config_request_body;
  nfapi_ul_config_request_pdu_t  *ul_config_pdu = &ul_req_body->ul_config_pdu_list[ul_req_body->number_of_pdus];

  memset((void *) ul_config_pdu, 0, sizeof(nfapi_ul_config_request_pdu_t));
  ul_config_pdu->pdu_type                                               = NFAPI_UL_CONFIG_UCI_HARQ_PDU_TYPE;
  ul_config_pdu->pdu_size                                               = (uint8_t) (2 + sizeof(nfapi_ul_config_uci_harq_pdu));
  ul_config_pdu->uci_harq_pdu.ue_information.ue_information_rel8.tl.tag = NFAPI_UL_CONFIG_REQUEST_UE_INFORMATION_REL8_TAG;
  ul_config_pdu->uci_harq_pdu.ue_information.ue_information_rel8.handle = 0;	// don't know how to use this
  ul_config_pdu->uci_harq_pdu.ue_information.ue_information_rel8.rnti   = rntiP;

  fill_nfapi_harq_information(module_idP, CC_idP,
			      rntiP,
			      absSFP,
			      &ul_config_pdu->uci_harq_pdu.harq_information, cce_idxP);
  LOG_D(MAC,
	"Filled in UCI HARQ request for rnti %x SF %d.%d acknakSF %d.%d, cce_idxP %d-> n1_pucch %d\n",
	rntiP, absSFP / 10, absSFP % 10, ackNAK_absSF / 10,
	ackNAK_absSF % 10, cce_idxP,
	ul_config_pdu->uci_harq_pdu.
	harq_information.harq_information_rel9_fdd.n_pucch_1_0);

  ul_req_body->number_of_pdus++;
  ul_req_body->tl.tag       = NFAPI_UL_CONFIG_REQUEST_BODY_TAG;
  ul_req->header.message_id = NFAPI_UL_CONFIG_REQUEST;
  ul_req->sfn_sf            = (ackNAK_absSF/10) << 4 | ackNAK_absSF%10;

  return (((ackNAK_absSF / 10) << 4) + (ackNAK_absSF % 10));
}

void
fill_nfapi_dlsch_config(eNB_MAC_INST * eNB,
			nfapi_dl_config_request_body_t * dl_req,
			uint16_t length,
			int16_t pdu_index,
			uint16_t rnti,
			uint8_t resource_allocation_type,
			uint8_t
			virtual_resource_block_assignment_flag,
			uint16_t resource_block_coding,
			uint8_t modulation,
			uint8_t redundancy_version,
			uint8_t transport_blocks,
			uint8_t transport_block_to_codeword_swap_flag,
			uint8_t transmission_scheme,
			uint8_t number_of_layers,
			uint8_t number_of_subbands,
			//                             uint8_t codebook_index,
			uint8_t ue_category_capacity,
			uint8_t pa,
			uint8_t delta_power_offset_index,
			uint8_t ngap,
			uint8_t nprb,
			uint8_t transmission_mode,
			uint8_t num_bf_prb_per_subband,
			uint8_t num_bf_vector)
{
  nfapi_dl_config_request_pdu_t *dl_config_pdu =
    &dl_req->dl_config_pdu_list[dl_req->number_pdu];
  memset((void *) dl_config_pdu, 0,
	 sizeof(nfapi_dl_config_request_pdu_t));

  dl_config_pdu->pdu_type                                                        = NFAPI_DL_CONFIG_DLSCH_PDU_TYPE;
  dl_config_pdu->pdu_size                                                        = (uint8_t) (2 + sizeof(nfapi_dl_config_dlsch_pdu));
  dl_config_pdu->dlsch_pdu.dlsch_pdu_rel8.tl.tag                                 = NFAPI_DL_CONFIG_REQUEST_DLSCH_PDU_REL8_TAG;
  dl_config_pdu->dlsch_pdu.dlsch_pdu_rel8.length                                 = length;
  dl_config_pdu->dlsch_pdu.dlsch_pdu_rel8.pdu_index                              = pdu_index;
  dl_config_pdu->dlsch_pdu.dlsch_pdu_rel8.rnti                                   = rnti;
  dl_config_pdu->dlsch_pdu.dlsch_pdu_rel8.resource_allocation_type               = resource_allocation_type;
  dl_config_pdu->dlsch_pdu.dlsch_pdu_rel8.virtual_resource_block_assignment_flag = virtual_resource_block_assignment_flag;
  dl_config_pdu->dlsch_pdu.dlsch_pdu_rel8.resource_block_coding                  = resource_block_coding;
  dl_config_pdu->dlsch_pdu.dlsch_pdu_rel8.modulation                             = modulation;
  dl_config_pdu->dlsch_pdu.dlsch_pdu_rel8.redundancy_version                     = redundancy_version;
  dl_config_pdu->dlsch_pdu.dlsch_pdu_rel8.transport_blocks                       = transport_blocks;
  dl_config_pdu->dlsch_pdu.dlsch_pdu_rel8.transport_block_to_codeword_swap_flag  = transport_block_to_codeword_swap_flag;
  dl_config_pdu->dlsch_pdu.dlsch_pdu_rel8.transmission_scheme                    = transmission_scheme;
  dl_config_pdu->dlsch_pdu.dlsch_pdu_rel8.number_of_layers                       = number_of_layers;
  dl_config_pdu->dlsch_pdu.dlsch_pdu_rel8.number_of_subbands                     = number_of_subbands;
  //  dl_config_pdu->dlsch_pdu.dlsch_pdu_rel8.codebook_index                         = codebook_index;
  dl_config_pdu->dlsch_pdu.dlsch_pdu_rel8.ue_category_capacity                   = ue_category_capacity;
  dl_config_pdu->dlsch_pdu.dlsch_pdu_rel8.pa                                     = pa;
  dl_config_pdu->dlsch_pdu.dlsch_pdu_rel8.delta_power_offset_index               = delta_power_offset_index;
  dl_config_pdu->dlsch_pdu.dlsch_pdu_rel8.ngap                                   = ngap;
  dl_config_pdu->dlsch_pdu.dlsch_pdu_rel8.nprb                                   = nprb;
  dl_config_pdu->dlsch_pdu.dlsch_pdu_rel8.transmission_mode                      = transmission_mode;
  dl_config_pdu->dlsch_pdu.dlsch_pdu_rel8.num_bf_prb_per_subband                 = num_bf_prb_per_subband;
  dl_config_pdu->dlsch_pdu.dlsch_pdu_rel8.num_bf_vector                          = num_bf_vector;
  dl_req->number_pdu++;
}

uint16_t
fill_nfapi_tx_req(nfapi_tx_request_body_t *tx_req_body,
		  uint16_t                absSF, 
		  uint16_t                pdu_length,
		  int16_t                 pdu_index, 
		  uint8_t                 *pdu)
{
  nfapi_tx_request_pdu_t *TX_req = &tx_req_body->tx_pdu_list[tx_req_body->number_of_pdus];
  LOG_D(MAC, "Filling TX_req %d for pdu length %d\n",
	tx_req_body->number_of_pdus, pdu_length);

  TX_req->pdu_length                 = pdu_length;
  TX_req->pdu_index                  = pdu_index;
  TX_req->num_segments               = 1;
  TX_req->segments[0].segment_length = pdu_length;
  TX_req->segments[0].segment_data   = pdu;
  tx_req_body->tl.tag                = NFAPI_TX_REQUEST_BODY_TAG;
  tx_req_body->number_of_pdus++;

  return (((absSF / 10) << 4) + (absSF % 10));
}

void
fill_nfapi_ulsch_config_request_rel8(nfapi_ul_config_request_pdu_t *ul_config_pdu, 
				     uint8_t                        cqi_req,
				     COMMON_channels_t              *cc,
				     struct PhysicalConfigDedicated *physicalConfigDedicated,
				     uint8_t                        tmode, 
				     uint32_t                       handle,
				     uint16_t                       rnti,
				     uint8_t                        resource_block_start,
				     uint8_t                        number_of_resource_blocks,
				     uint8_t                        mcs,
				     uint8_t                        cyclic_shift_2_for_drms,
				     uint8_t                        frequency_hopping_enabled_flag,
				     uint8_t                        frequency_hopping_bits,
				     uint8_t                        new_data_indication,
				     uint8_t                        redundancy_version,
				     uint8_t                        harq_process_number,
				     uint8_t                        ul_tx_mode,
				     uint8_t                        current_tx_nb,
				     uint8_t                        n_srs, 
				     uint16_t                       size)
{
  memset((void *) ul_config_pdu, 0, sizeof(nfapi_ul_config_request_pdu_t));

  ul_config_pdu->pdu_type                                                    = NFAPI_UL_CONFIG_ULSCH_PDU_TYPE;
  ul_config_pdu->pdu_size                                                    = (uint8_t) (2 + sizeof(nfapi_ul_config_ulsch_pdu));
  ul_config_pdu->ulsch_pdu.ulsch_pdu_rel8.tl.tag                             = NFAPI_UL_CONFIG_REQUEST_ULSCH_PDU_REL8_TAG;
  ul_config_pdu->ulsch_pdu.ulsch_pdu_rel8.handle                             = handle;
  ul_config_pdu->ulsch_pdu.ulsch_pdu_rel8.rnti                               = rnti;
  ul_config_pdu->ulsch_pdu.ulsch_pdu_rel8.resource_block_start               = resource_block_start;
  ul_config_pdu->ulsch_pdu.ulsch_pdu_rel8.number_of_resource_blocks          = number_of_resource_blocks;
  if (mcs < 11)      ul_config_pdu->ulsch_pdu.ulsch_pdu_rel8.modulation_type = 2;
  else if (mcs < 21) ul_config_pdu->ulsch_pdu.ulsch_pdu_rel8.modulation_type = 4;
  else if(mcs < 29)  ul_config_pdu->ulsch_pdu.ulsch_pdu_rel8.modulation_type = 6;
  else               ul_config_pdu->ulsch_pdu.ulsch_pdu_rel8.modulation_type = 0;
  ul_config_pdu->ulsch_pdu.ulsch_pdu_rel8.cyclic_shift_2_for_drms            = cyclic_shift_2_for_drms;
  ul_config_pdu->ulsch_pdu.ulsch_pdu_rel8.frequency_hopping_enabled_flag     = frequency_hopping_enabled_flag;
  ul_config_pdu->ulsch_pdu.ulsch_pdu_rel8.frequency_hopping_bits             = frequency_hopping_bits;
  ul_config_pdu->ulsch_pdu.ulsch_pdu_rel8.new_data_indication                = new_data_indication;
  ul_config_pdu->ulsch_pdu.ulsch_pdu_rel8.redundancy_version                 = redundancy_version;
  ul_config_pdu->ulsch_pdu.ulsch_pdu_rel8.harq_process_number                = harq_process_number;
  ul_config_pdu->ulsch_pdu.ulsch_pdu_rel8.ul_tx_mode                         = ul_tx_mode;
  ul_config_pdu->ulsch_pdu.ulsch_pdu_rel8.current_tx_nb                      = current_tx_nb;
  ul_config_pdu->ulsch_pdu.ulsch_pdu_rel8.n_srs                              = n_srs;
  ul_config_pdu->ulsch_pdu.ulsch_pdu_rel8.size                               = size;

  if (cqi_req == 1) {
    // Add CQI portion
    ul_config_pdu->pdu_type = NFAPI_UL_CONFIG_ULSCH_CQI_RI_PDU_TYPE;
    ul_config_pdu->pdu_size = (uint8_t) (2 + sizeof(nfapi_ul_config_ulsch_cqi_ri_pdu));
    ul_config_pdu->ulsch_cqi_ri_pdu.cqi_ri_information.cqi_ri_information_rel9.tl.tag = NFAPI_UL_CONFIG_REQUEST_CQI_RI_INFORMATION_REL9_TAG;
    ul_config_pdu->ulsch_cqi_ri_pdu.cqi_ri_information.cqi_ri_information_rel9.report_type = 1;
    ul_config_pdu->ulsch_cqi_ri_pdu.cqi_ri_information.cqi_ri_information_rel9.aperiodic_cqi_pmi_ri_report.number_of_cc = 1;
    LOG_D(MAC, "report_type %d\n",ul_config_pdu->ulsch_cqi_ri_pdu.cqi_ri_information.cqi_ri_information_rel9.report_type);

    if (cc->p_eNB <= 2
	&& (tmode == 3 || tmode == 4 || tmode == 8 || tmode == 9 || tmode == 10))
      ul_config_pdu->ulsch_cqi_ri_pdu.cqi_ri_information.cqi_ri_information_rel9.aperiodic_cqi_pmi_ri_report.cc[0].ri_size = 1;
    else if (cc->p_eNB <= 2) ul_config_pdu->ulsch_cqi_ri_pdu.cqi_ri_information.cqi_ri_information_rel9.aperiodic_cqi_pmi_ri_report.cc[0].ri_size = 0;
    else if (cc->p_eNB == 4) ul_config_pdu->ulsch_cqi_ri_pdu.cqi_ri_information.cqi_ri_information_rel9.aperiodic_cqi_pmi_ri_report.cc[0].ri_size = 2;

    AssertFatal(physicalConfigDedicated->cqi_ReportConfig != NULL,"physicalConfigDedicated->cqi_ReportConfig is null!\n");
    AssertFatal(physicalConfigDedicated->cqi_ReportConfig->cqi_ReportModeAperiodic != NULL,"physicalConfigDedicated->cqi_ReportModeAperiodic is null!\n");
    AssertFatal(physicalConfigDedicated->pusch_ConfigDedicated != NULL,"physicalConfigDedicated->puschConfigDedicated is null!\n");

    for (int ri = 0; 
	 ri <  (1 << ul_config_pdu->ulsch_cqi_ri_pdu.cqi_ri_information.cqi_ri_information_rel9.aperiodic_cqi_pmi_ri_report.cc[0].ri_size); 
	 ri++)
      ul_config_pdu->ulsch_cqi_ri_pdu.cqi_ri_information.cqi_ri_information_rel9.aperiodic_cqi_pmi_ri_report.cc[0].dl_cqi_pmi_size[ri] =	get_dl_cqi_pmi_size_pusch(cc,tmode,1 + ri,physicalConfigDedicated->cqi_ReportConfig->cqi_ReportModeAperiodic);

    ul_config_pdu->ulsch_cqi_ri_pdu.cqi_ri_information.cqi_ri_information_rel9.delta_offset_cqi                                       = physicalConfigDedicated->pusch_ConfigDedicated->betaOffset_CQI_Index;
    ul_config_pdu->ulsch_cqi_ri_pdu.cqi_ri_information.cqi_ri_information_rel9.delta_offset_ri                                        = physicalConfigDedicated->pusch_ConfigDedicated->betaOffset_RI_Index;
  }
}

#if (RRC_VERSION >= MAKE_VERSION(13, 0, 0))
void
fill_nfapi_ulsch_config_request_emtc(nfapi_ul_config_request_pdu_t *
				     ul_config_pdu, uint8_t ue_type,
				     uint16_t
				     total_number_of_repetitions,
				     uint16_t repetition_number,
				     uint16_t initial_transmission_sf_io)
{
  // Re13 fields

  ul_config_pdu->ulsch_pdu.ulsch_pdu_rel13.tl.tag                      = NFAPI_UL_CONFIG_REQUEST_ULSCH_PDU_REL13_TAG;
  ul_config_pdu->ulsch_pdu.ulsch_pdu_rel13.ue_type                     = ue_type;
  ul_config_pdu->ulsch_pdu.ulsch_pdu_rel13.total_number_of_repetitions = total_number_of_repetitions;
  ul_config_pdu->ulsch_pdu.ulsch_pdu_rel13.repetition_number           = repetition_number;
  ul_config_pdu->ulsch_pdu.ulsch_pdu_rel13.initial_transmission_sf_io  = initial_transmission_sf_io;
}

int get_numnarrowbands(long dl_Bandwidth)
{
  int nb_tab[6] = { 1, 2, 4, 8, 12, 16 };

  AssertFatal(dl_Bandwidth < 7 || dl_Bandwidth >= 0, "dl_Bandwidth not in [0..6]\n");
  return (nb_tab[dl_Bandwidth]);
}

int get_numnarrowbandbits(long dl_Bandwidth)
{
  int nbbits_tab[6] = { 0, 1, 2, 3, 4, 4 };

  AssertFatal(dl_Bandwidth < 7 || dl_Bandwidth >= 0, "dl_Bandwidth not in [0..6]\n");
  return (nbbits_tab[dl_Bandwidth]);
}

//This implements the frame/subframe condition for first subframe of MPDCCH transmission (Section 9.1.5 36.213, Rel 13/14)
int startSF_fdd_RA_times2[8] = { 2, 3, 4, 5, 8, 10, 16, 20 };
int startSF_tdd_RA[7] = { 1, 2, 4, 5, 8, 10, 20 };

int
mpdcch_sf_condition(eNB_MAC_INST * eNB, int CC_id, frame_t frameP,
		    sub_frame_t subframeP, int rmax,
		    MPDCCH_TYPES_t mpdcch_type, int UE_id)
{
  struct PRACH_ConfigSIB_v1310 *ext4_prach =
    eNB->common_channels[CC_id].radioResourceConfigCommon_BR->
    ext4->prach_ConfigCommon_v1310;

  int T;
  EPDCCH_SetConfig_r11_t *epdcch_setconfig_r11;

  switch (mpdcch_type) {
  case TYPE0:
    AssertFatal(1 == 0, "MPDCCH Type 0 not handled yet\n");
    break;
  case TYPE1:
    AssertFatal(1 == 0, "MPDCCH Type 1 not handled yet\n");
    break;
  case TYPE1A:
    AssertFatal(1 == 0, "MPDCCH Type 1A not handled yet\n");
    break;
  case TYPE2:		// RAR
    AssertFatal(ext4_prach->mpdcch_startSF_CSS_RA_r13 != NULL,
		"mpdcch_startSF_CSS_RA_r13 is null\n");
    AssertFatal(rmax > 0, "rmax is 0!\b");
    if (eNB->common_channels[CC_id].tdd_Config == NULL)	//FDD
      T = rmax *startSF_fdd_RA_times2[ext4_prach->
				      mpdcch_startSF_CSS_RA_r13->
				      choice.fdd_r13] >> 1;
    else			//TDD
      T = rmax *startSF_tdd_RA[ext4_prach->
			       mpdcch_startSF_CSS_RA_r13->choice.tdd_r13];
    break;
  case TYPE2A:
    AssertFatal(1 == 0, "MPDCCH Type 2A not handled yet\n");
    break;
  case TYPEUESPEC:
    epdcch_setconfig_r11 =
      eNB->UE_list.UE_template[CC_id][UE_id].physicalConfigDedicated->ext4->epdcch_Config_r11->config_r11.choice.setup.setConfigToAddModList_r11->list.array[0];

    AssertFatal(epdcch_setconfig_r11 != NULL,
		" epdcch_setconfig_r11 is null for UE specific \n");
    AssertFatal(epdcch_setconfig_r11->ext2 != NULL,
		" ext2 doesn't exist in epdcch config ' \n");

    if (eNB->common_channels[CC_id].tdd_Config == NULL)	//FDD
      T = rmax *startSF_fdd_RA_times2[epdcch_setconfig_r11->ext2->mpdcch_config_r13->choice.setup.mpdcch_StartSF_UESS_r13.choice.fdd_r13] >> 1;
    else			//TDD
      T = rmax *startSF_tdd_RA[epdcch_setconfig_r11->ext2->mpdcch_config_r13->choice.setup.mpdcch_StartSF_UESS_r13.choice.tdd_r13];
    break;
  default:
    return (0);
  }

  AssertFatal(T > 0, "T is 0!\n");
  if (((10 * frameP) + subframeP) % T == 0) return (1);
  else return (0);
}

int narrowband_to_first_rb(COMMON_channels_t * cc, int nb_index)
{
  switch (cc->mib->message.dl_Bandwidth) {
  case 0:			// 6 PRBs, N_NB=1, i_0=0
    return (0);
    break;
  case 3:			// 50 PRBs, N_NB=8, i_0=1
    return ((int) (1 + (6 * nb_index)));
    break;
  case 5:			// 100 PRBs, N_NB=16, i_0=2
    return ((int) (2 + (6 * nb_index)));
    break;
  case 1:			// 15 PRBs  N_NB=2, i_0=1
    if (nb_index > 0)
      return (1);
    else
      return (0);
    break;
  case 2:			// 25 PRBs, N_NB=4, i_0=0
    if (nb_index > 1)
      return (1 + (6 * nb_index));
    else
      return ((6 * nb_index));
    break;
  case 4:			// 75 PRBs, N_NB=12, i_0=1
    if (nb_index > 5)
      return (2 + (6 * nb_index));
    else
      return (1 + (6 * nb_index));
    break;
  default:
    AssertFatal(1 == 0, "Impossible dl_Bandwidth %d\n",
		(int) cc->mib->message.dl_Bandwidth);
    break;
  }
}
#endif

//------------------------------------------------------------------------------
void init_ue_sched_info(void)
//------------------------------------------------------------------------------
{
  module_id_t i, j, k;

  for (i = 0; i < NUMBER_OF_eNB_MAX; i++) {
    for (k = 0; k < MAX_NUM_CCs; k++) {
      for (j = 0; j < MAX_MOBILES_PER_ENB; j++) {
	// init DL
	eNB_dlsch_info[i][k][j].weight = 0;
	eNB_dlsch_info[i][k][j].subframe = 0;
	eNB_dlsch_info[i][k][j].serving_num = 0;
	eNB_dlsch_info[i][k][j].status = S_DL_NONE;
	// init UL
	eNB_ulsch_info[i][k][j].subframe = 0;
	eNB_ulsch_info[i][k][j].serving_num = 0;
	eNB_ulsch_info[i][k][j].status = S_UL_NONE;
      }
    }
  }
}



//------------------------------------------------------------------------------
unsigned char get_ue_weight(module_id_t module_idP, int CC_idP, int ue_idP)
//------------------------------------------------------------------------------
{
  return (eNB_dlsch_info[module_idP][CC_idP][ue_idP].weight);
}

//------------------------------------------------------------------------------
int find_UE_id(module_id_t mod_idP, rnti_t rntiP)
//------------------------------------------------------------------------------
{
  int UE_id;
  UE_list_t *UE_list = &RC.mac[mod_idP]->UE_list;

  for (UE_id = 0; UE_id < MAX_MOBILES_PER_ENB; UE_id++) {
    if (UE_list->active[UE_id] != TRUE)
      continue;
    if (UE_list->UE_template[UE_PCCID(mod_idP, UE_id)][UE_id].rnti ==
	rntiP) {
      return (UE_id);
    }
  }

  return (-1);
}

//------------------------------------------------------------------------------
int find_RA_id(module_id_t mod_idP, int CC_idP, rnti_t rntiP)
//------------------------------------------------------------------------------
{
  int RA_id;
  AssertFatal(RC.mac[mod_idP], "RC.mac[%d] is null\n", mod_idP);

  RA_t *ra = (RA_t *) & RC.mac[mod_idP]->common_channels[CC_idP].ra[0];

  for (RA_id = 0; RA_id < NB_RA_PROC_MAX; RA_id++) {
    LOG_D(MAC,
	  "Checking RA_id %d for %x : state %d\n",
	  RA_id, rntiP, ra[RA_id].state);

    if (ra[RA_id].state != IDLE &&
	ra[RA_id].rnti == rntiP)
      return (RA_id);
  }
  return (-1);
}

//------------------------------------------------------------------------------
int UE_num_active_CC(UE_list_t * listP, int ue_idP)
//------------------------------------------------------------------------------
{
  return (listP->numactiveCCs[ue_idP]);
}

//------------------------------------------------------------------------------
int UE_PCCID(module_id_t mod_idP, int ue_idP)
//------------------------------------------------------------------------------
{
  if (!RC.mac || !RC.mac[mod_idP]) return 0;
  return (RC.mac[mod_idP]->UE_list.pCC_id[ue_idP]);
}

//------------------------------------------------------------------------------
rnti_t UE_RNTI(module_id_t mod_idP, int ue_idP)
//------------------------------------------------------------------------------
{
  if (!RC.mac || !RC.mac[mod_idP]) return 0;
  rnti_t rnti =
    RC.mac[mod_idP]->
    UE_list.UE_template[UE_PCCID(mod_idP, ue_idP)][ue_idP].rnti;

  if (rnti > 0) {
    return (rnti);
  }

  LOG_D(MAC, "[eNB %d] Couldn't find RNTI for UE %d\n", mod_idP, ue_idP);
  //display_backtrace();
  return (NOT_A_RNTI);
}

//------------------------------------------------------------------------------
boolean_t is_UE_active(module_id_t mod_idP, int ue_idP)
//------------------------------------------------------------------------------
{
  if (!RC.mac || !RC.mac[mod_idP]) return 0;
  return (RC.mac[mod_idP]->UE_list.active[ue_idP]);
}

unsigned char
get_aggregation(uint8_t bw_index, uint8_t cqi, uint8_t dci_fmt)
{
  unsigned char aggregation = 3;

  switch (dci_fmt) {
  case format0:
    aggregation = cqi2fmt0_agg[bw_index][cqi];
    break;
  case format1:
  case format1A:
  case format1B:
  case format1D:
    aggregation = cqi2fmt1x_agg[bw_index][cqi];
    break;
  case format2:
  case format2A:
  case format2B:
  case format2C:
  case format2D:
    aggregation = cqi2fmt2x_agg[bw_index][cqi];
    break;
  case format1C:
  case format1E_2A_M10PRB:
  case format3:
  case format3A:
  case format4:
  default:
    LOG_W(MAC, "unsupported DCI format %d\n", dci_fmt);
  }

  LOG_D(MAC, "Aggregation level %d (cqi %d, bw_index %d, format %d)\n", 1 << aggregation, cqi, bw_index, dci_fmt);

  return 1 << aggregation;
}

void dump_ue_list(UE_list_t * listP, int ul_flag)
{
  int j;

  if (ul_flag == 0) {
    for (j = listP->head; j >= 0; j = listP->next[j]) {
      LOG_T(MAC, "node %d => %d\n", j, listP->next[j]);
    }
  } else {
    for (j = listP->head_ul; j >= 0; j = listP->next_ul[j]) {
      LOG_T(MAC, "node %d => %d\n", j, listP->next_ul[j]);
    }
  }
}

int add_new_ue(module_id_t mod_idP, int cc_idP, rnti_t rntiP, int harq_pidP
#if (RRC_VERSION >= MAKE_VERSION(14, 0, 0))
	       , uint8_t rach_resource_type
#endif
	       )
{
  int UE_id;
  int i, j;

  UE_list_t *UE_list = &RC.mac[mod_idP]->UE_list;

  LOG_D(MAC,
	"[eNB %d, CC_id %d] Adding UE with rnti %x (next avail %d, num_UEs %d)\n",
	mod_idP, cc_idP, rntiP, UE_list->avail, UE_list->num_UEs);
  dump_ue_list(UE_list, 0);

  for (i = 0; i < MAX_MOBILES_PER_ENB; i++) {
    if (UE_list->active[i] == TRUE)
      continue;
    UE_id = i;
    memset(&UE_list->UE_template[cc_idP][UE_id], 0,
	   sizeof(UE_TEMPLATE));
    UE_list->UE_template[cc_idP][UE_id].rnti = rntiP;
    UE_list->UE_template[cc_idP][UE_id].configured = FALSE;
    UE_list->numactiveCCs[UE_id] = 1;
    UE_list->numactiveULCCs[UE_id] = 1;
    UE_list->pCC_id[UE_id] = cc_idP;
    UE_list->ordered_CCids[0][UE_id] = cc_idP;
    UE_list->ordered_ULCCids[0][UE_id] = cc_idP;
    UE_list->num_UEs++;
    UE_list->active[UE_id] = TRUE;
#if defined(USRP_REC_PLAY) // not specific to record/playback ?
    UE_list->UE_template[cc_idP][UE_id].pre_assigned_mcs_ul = 0;
#endif    

#if (RRC_VERSION >= MAKE_VERSION(14, 0, 0))
    UE_list->UE_template[cc_idP][UE_id].rach_resource_type =
      rach_resource_type;
#endif

    memset((void *) &UE_list->UE_sched_ctrl[UE_id], 0,
	   sizeof(UE_sched_ctrl));
    memset((void *) &UE_list->eNB_UE_stats[cc_idP][UE_id], 0,
	   sizeof(eNB_UE_STATS));
    UE_list->UE_sched_ctrl[UE_id].ue_reestablishment_reject_timer = 0;


    UE_list->UE_sched_ctrl[UE_id].ta_update = 31;

    for (j = 0; j < 8; j++) {
      UE_list->UE_template[cc_idP][UE_id].oldNDI[j] = (j == 0) ? 1 : 0;	// 1 because first transmission is with format1A (Msg4) for harq_pid 0
      UE_list->UE_template[cc_idP][UE_id].oldNDI_UL[j] = (j == harq_pidP) ? 0 : 1;	// 1st transmission is with Msg3;
      UE_list->UE_sched_ctrl[UE_id].round[cc_idP][j] = 8;
      UE_list->UE_sched_ctrl[UE_id].round_UL[cc_idP][j] = 0;
    }

    eNB_ulsch_info[mod_idP][cc_idP][UE_id].status = S_UL_WAITING;
    eNB_dlsch_info[mod_idP][cc_idP][UE_id].status = S_DL_WAITING;
    LOG_D(MAC, "[eNB %d] Add UE_id %d on Primary CC_id %d: rnti %x\n",
	  mod_idP, UE_id, cc_idP, rntiP);
    dump_ue_list(UE_list, 0);
    return (UE_id);
  }

  printf("MAC: cannot add new UE for rnti %x\n", rntiP);
  LOG_E(MAC,
	"error in add_new_ue(), could not find space in UE_list, Dumping UE list\n");
  dump_ue_list(UE_list, 0);
  return (-1);
}

//------------------------------------------------------------------------------
int rrc_mac_remove_ue(module_id_t mod_idP, rnti_t rntiP)
//------------------------------------------------------------------------------
{

  int j;
  UE_list_t *UE_list = &RC.mac[mod_idP]->UE_list;
  int UE_id = find_UE_id(mod_idP,rntiP);
  int pCC_id;
  
  if (UE_id == -1) {
    LOG_W(MAC,"rrc_mac_remove_ue: UE %x not found\n", rntiP);
    return 0;
  }
  
  pCC_id = UE_PCCID(mod_idP,UE_id);
  
  LOG_I(MAC,"Removing UE %d from Primary CC_id %d (rnti %x)\n",UE_id,pCC_id, rntiP);
  dump_ue_list(UE_list,0);
  
  UE_list->active[UE_id] = FALSE;
  UE_list->num_UEs--;
  
  if (UE_list->head == UE_id) UE_list->head=UE_list->next[UE_id];
  else UE_list->next[prev(UE_list,UE_id,0)]=UE_list->next[UE_id];
  if (UE_list->head_ul == UE_id) UE_list->head_ul=UE_list->next_ul[UE_id];
  else UE_list->next_ul[prev(UE_list,UE_id,0)]=UE_list->next_ul[UE_id];
  
  // clear all remaining pending transmissions
  /*  UE_list->UE_template[pCC_id][UE_id].bsr_info[LCGID0]  = 0;
      UE_list->UE_template[pCC_id][UE_id].bsr_info[LCGID1]  = 0;
      UE_list->UE_template[pCC_id][UE_id].bsr_info[LCGID2]  = 0;
      UE_list->UE_template[pCC_id][UE_id].bsr_info[LCGID3]  = 0;
      
      UE_list->UE_template[pCC_id][UE_id].ul_SR             = 0;
      UE_list->UE_template[pCC_id][UE_id].rnti              = NOT_A_RNTI;
      UE_list->UE_template[pCC_id][UE_id].ul_active         = FALSE;
  */
  memset (&UE_list->UE_template[pCC_id][UE_id],0,sizeof(UE_TEMPLATE));
  
  UE_list->eNB_UE_stats[pCC_id][UE_id].total_rbs_used = 0;
  UE_list->eNB_UE_stats[pCC_id][UE_id].total_rbs_used_retx = 0;
  for ( j = 0; j < NB_RB_MAX; j++ ) {
    UE_list->eNB_UE_stats[pCC_id][UE_id].num_pdu_tx[j] = 0;
    UE_list->eNB_UE_stats[pCC_id][UE_id].num_bytes_tx[j] = 0;
  }
  UE_list->eNB_UE_stats[pCC_id][UE_id].num_retransmission = 0;
  UE_list->eNB_UE_stats[pCC_id][UE_id].total_sdu_bytes = 0;
  UE_list->eNB_UE_stats[pCC_id][UE_id].total_pdu_bytes = 0;
  UE_list->eNB_UE_stats[pCC_id][UE_id].total_num_pdus = 0;
  UE_list->eNB_UE_stats[pCC_id][UE_id].total_rbs_used_rx = 0;
  for ( j = 0; j < NB_RB_MAX; j++ ) {
    UE_list->eNB_UE_stats[pCC_id][UE_id].num_pdu_rx[j] = 0;
    UE_list->eNB_UE_stats[pCC_id][UE_id].num_bytes_rx[j] = 0;
  }
  UE_list->eNB_UE_stats[pCC_id][UE_id].num_errors_rx = 0;
  UE_list->eNB_UE_stats[pCC_id][UE_id].total_pdu_bytes_rx = 0;
  UE_list->eNB_UE_stats[pCC_id][UE_id].total_num_pdus_rx = 0;
  UE_list->eNB_UE_stats[pCC_id][UE_id].total_num_errors_rx = 0;
  
  eNB_ulsch_info[mod_idP][pCC_id][UE_id].rnti                        = NOT_A_RNTI;
  eNB_ulsch_info[mod_idP][pCC_id][UE_id].status                      = S_UL_NONE;
  eNB_dlsch_info[mod_idP][pCC_id][UE_id].rnti                        = NOT_A_RNTI;
  eNB_dlsch_info[mod_idP][pCC_id][UE_id].status                      = S_DL_NONE;
  
  eNB_ulsch_info[mod_idP][pCC_id][UE_id].serving_num = 0;
  eNB_dlsch_info[mod_idP][pCC_id][UE_id].serving_num = 0;
  
  // check if this has an RA process active
  if(find_RA_id(mod_idP, pCC_id, rntiP) != -1) {
    cancel_ra_proc(mod_idP, pCC_id, 0, rntiP);
  }

  pthread_mutex_lock(&rrc_release_freelist);
  if(rrc_release_info.num_UEs > 0){
    uint16_t release_total = 0;
    for(uint16_t release_num = 0;release_num < NUMBER_OF_UE_MAX;release_num++){
      if(rrc_release_info.RRC_release_ctrl[release_num].flag > 0){
        release_total++;
      }else{
        continue;
      }
      if(rrc_release_info.RRC_release_ctrl[release_num].rnti == rntiP){
        rrc_release_info.RRC_release_ctrl[release_num].flag = 0;
        rrc_release_info.num_UEs--;
        release_total--;
      }
      if(release_total >= rrc_release_info.num_UEs){
        break;
      }
    }
  }
  pthread_mutex_unlock(&rrc_release_freelist);
  
  return 0;
}

int prev(UE_list_t * listP, int nodeP, int ul_flag)
{
  int j;

  if (ul_flag == 0) {
    if (nodeP == listP->head) {
      return (nodeP);
    }

    for (j = listP->head; j >= 0; j = listP->next[j]) {
      if (listP->next[j] == nodeP) {
	return (j);
      }
    }
  } else {
    if (nodeP == listP->head_ul) {
      return (nodeP);
    }

    for (j = listP->head_ul; j >= 0; j = listP->next_ul[j]) {
      if (listP->next_ul[j] == nodeP) {
	return (j);
      }
    }
  }

  LOG_E(MAC,
	"error in prev(), could not find previous to %d in UE_list %s, should never happen, Dumping UE list\n",
	nodeP, (ul_flag == 0) ? "DL" : "UL");
  dump_ue_list(listP, ul_flag);

  return (-1);
}

void swap_UEs(UE_list_t * listP, int nodeiP, int nodejP, int ul_flag)
{
  int prev_i, prev_j, next_i, next_j;

  LOG_T(MAC, "Swapping UE %d,%d\n", nodeiP, nodejP);
  dump_ue_list(listP, ul_flag);

  prev_i = prev(listP, nodeiP, ul_flag);
  prev_j = prev(listP, nodejP, ul_flag);

  AssertFatal((prev_i >= 0) && (prev_j >= 0), "swap_UEs: problem");

  if (ul_flag == 0) {
    next_i = listP->next[nodeiP];
    next_j = listP->next[nodejP];
  } else {
    next_i = listP->next_ul[nodeiP];
    next_j = listP->next_ul[nodejP];
  }

  LOG_T(MAC, "[%s] next_i %d, next_i, next_j %d, head %d \n",
	(ul_flag == 0) ? "DL" : "UL", next_i, next_j, listP->head);

  if (ul_flag == 0) {

    if (next_i == nodejP) {	// case ... p(i) i j n(j) ... => ... p(j) j i n(i) ...
      LOG_T(MAC,
	    "Case ... p(i) i j n(j) ... => ... p(j) j i n(i) ...\n");

      listP->next[nodeiP] = next_j;
      listP->next[nodejP] = nodeiP;

      if (nodeiP == listP->head) {	// case i j n(j)
	listP->head = nodejP;
      } else {
	listP->next[prev_i] = nodejP;
      }
    } else if (next_j == nodeiP) {	// case ... p(j) j i n(i) ... => ... p(i) i j n(j) ...
      LOG_T(MAC,
	    "Case ... p(j) j i n(i) ... => ... p(i) i j n(j) ...\n");
      listP->next[nodejP] = next_i;
      listP->next[nodeiP] = nodejP;

      if (nodejP == listP->head) {	// case j i n(i)
	listP->head = nodeiP;
      } else {
	listP->next[prev_j] = nodeiP;
      }
    } else {		// case ...  p(i) i n(i) ... p(j) j n(j) ...
      listP->next[nodejP] = next_i;
      listP->next[nodeiP] = next_j;

      if (nodeiP == listP->head) {
	LOG_T(MAC, "changing head to %d\n", nodejP);
	listP->head = nodejP;
	listP->next[prev_j] = nodeiP;
      } else if (nodejP == listP->head) {
	LOG_D(MAC, "changing head to %d\n", nodeiP);
	listP->head = nodeiP;
	listP->next[prev_i] = nodejP;
      } else {
	listP->next[prev_i] = nodejP;
	listP->next[prev_j] = nodeiP;
      }
    }
  } else {			// ul_flag

    if (next_i == nodejP) {	// case ... p(i) i j n(j) ... => ... p(j) j i n(i) ...
      LOG_T(MAC,
	    "[UL] Case ... p(i) i j n(j) ... => ... p(j) j i n(i) ...\n");

      listP->next_ul[nodeiP] = next_j;
      listP->next_ul[nodejP] = nodeiP;

      if (nodeiP == listP->head_ul) {	// case i j n(j)
	listP->head_ul = nodejP;
      } else {
	listP->next_ul[prev_i] = nodejP;
      }
    } else if (next_j == nodeiP) {	// case ... p(j) j i n(i) ... => ... p(i) i j n(j) ...
      LOG_T(MAC,
	    "[UL]Case ... p(j) j i n(i) ... => ... p(i) i j n(j) ...\n");
      listP->next_ul[nodejP] = next_i;
      listP->next_ul[nodeiP] = nodejP;

      if (nodejP == listP->head_ul) {	// case j i n(i)
	listP->head_ul = nodeiP;
      } else {
	listP->next_ul[prev_j] = nodeiP;
      }
    } else {		// case ...  p(i) i n(i) ... p(j) j n(j) ...

      listP->next_ul[nodejP] = next_i;
      listP->next_ul[nodeiP] = next_j;

      if (nodeiP == listP->head_ul) {
	LOG_T(MAC, "[UL]changing head to %d\n", nodejP);
	listP->head_ul = nodejP;
	listP->next_ul[prev_j] = nodeiP;
      } else if (nodejP == listP->head_ul) {
	LOG_T(MAC, "[UL]changing head to %d\n", nodeiP);
	listP->head_ul = nodeiP;
	listP->next_ul[prev_i] = nodejP;
      } else {
	listP->next_ul[prev_i] = nodejP;
	listP->next_ul[prev_j] = nodeiP;
      }
    }
  }

  LOG_T(MAC, "After swap\n");
  dump_ue_list(listP, ul_flag);
}

// This has to be updated to include BSR information
uint8_t
UE_is_to_be_scheduled(module_id_t module_idP, int CC_id, uint8_t UE_id)
{
  UE_TEMPLATE *UE_template =
    &RC.mac[module_idP]->UE_list.UE_template[CC_id][UE_id];
  UE_sched_ctrl *UE_sched_ctl =
    &RC.mac[module_idP]->UE_list.UE_sched_ctrl[UE_id];

  // do not schedule UE if UL is not working
  if (UE_sched_ctl->ul_failure_timer > 0)
    return (0);
  if (UE_sched_ctl->ul_out_of_sync > 0)
    return (0);

  LOG_D(MAC, "[eNB %d][PUSCH] Checking UL requirements UE %d/%x\n",
	module_idP, UE_id, UE_RNTI(module_idP, UE_id));

  if ((UE_template->scheduled_ul_bytes < UE_template->estimated_ul_buffer) ||
      (UE_template->ul_SR > 0) ||	// uplink scheduling request
      ((UE_sched_ctl->ul_inactivity_timer > 20) && (UE_sched_ctl->ul_scheduled == 0)) ||	// every 2 frames when RRC_CONNECTED
      ((UE_sched_ctl->ul_inactivity_timer > 10) && (UE_sched_ctl->ul_scheduled == 0) && (mac_eNB_get_rrc_status(module_idP, UE_RNTI(module_idP, UE_id)) < RRC_CONNECTED)))	// every Frame when not RRC_CONNECTED
    {
      LOG_D(MAC,
	    "[eNB %d][PUSCH] UE %d/%x should be scheduled (BSR0 estimated size %d, SR %d)\n",
	    module_idP, UE_id, UE_RNTI(module_idP, UE_id),
	    UE_template->ul_buffer_info[LCGID0], UE_template->ul_SR);
      return (1);
    } else {
    return (0);
  }
}

uint8_t get_tmode(module_id_t module_idP, int CC_idP, int UE_idP)
{
  eNB_MAC_INST *eNB = RC.mac[module_idP];
  COMMON_channels_t *cc = &eNB->common_channels[CC_idP];

  struct PhysicalConfigDedicated *physicalConfigDedicated =
    eNB->UE_list.physicalConfigDedicated[CC_idP][UE_idP];

  if (physicalConfigDedicated == NULL) {	// RRCConnectionSetup not received by UE yet
    AssertFatal(cc->p_eNB <= 2, "p_eNB is %d, should be <2\n",
		cc->p_eNB);
    return (cc->p_eNB);
  } else {
    AssertFatal(physicalConfigDedicated->antennaInfo != NULL,
		"antennaInfo is null for CCId %d, UEid %d\n", CC_idP,
		UE_idP);

    AssertFatal(physicalConfigDedicated->antennaInfo->present !=
		PhysicalConfigDedicated__antennaInfo_PR_NOTHING,
		"antennaInfo (mod_id %d, CC_id %d) is set to NOTHING\n",
		module_idP, CC_idP);

    if (physicalConfigDedicated->antennaInfo->present ==
	PhysicalConfigDedicated__antennaInfo_PR_explicitValue) {
      return (physicalConfigDedicated->antennaInfo->
	      choice.explicitValue.transmissionMode);
    } else if (physicalConfigDedicated->antennaInfo->present ==
	       PhysicalConfigDedicated__antennaInfo_PR_defaultValue) {
      AssertFatal(cc->p_eNB <= 2, "p_eNB is %d, should be <2\n",
		  cc->p_eNB);
      return (cc->p_eNB);
    } else
      AssertFatal(1 == 0, "Shouldn't be here\n");
  }
}

int8_t
get_ULharq(module_id_t module_idP, int CC_idP, uint16_t frameP,
	   uint8_t subframeP)
{
  uint8_t ret = -1;
  eNB_MAC_INST *eNB = RC.mac[module_idP];
  COMMON_channels_t *cc = &eNB->common_channels[CC_idP];

  if (cc->tdd_Config == NULL) {	// FDD
    ret = (((frameP << 1) + subframeP) & 7);
  } else {
    switch (cc->tdd_Config->subframeAssignment) {
    case 1:
      if ((subframeP == 2) ||
	  (subframeP == 3) || (subframeP == 7) || (subframeP == 8))
	switch (subframeP) {
	case 2:
	case 3:
	  ret = (subframeP - 2);
	  break;

	case 7:
	case 8:
	  ret = (subframeP - 5);
	  break;

	default:
	  AssertFatal(1 == 0,
		      "subframe2_harq_pid, Illegal subframe %d for TDD mode %d\n",
		      subframeP,
		      (int) cc->tdd_Config->subframeAssignment);
	  break;
	}

      break;

    case 2:
      AssertFatal((subframeP == 2) || (subframeP == 7),
		  "subframe2_harq_pid, Illegal subframe %d for TDD mode %d\n",
		  subframeP,
		  (int) cc->tdd_Config->subframeAssignment);
      ret = (subframeP / 7);
      break;

    case 3:
      AssertFatal((subframeP > 1) && (subframeP < 5),
		  "subframe2_harq_pid, Illegal subframe %d for TDD mode %d\n",
		  subframeP,
		  (int) cc->tdd_Config->subframeAssignment);
      ret = (subframeP - 2);
      break;

    case 4:
      AssertFatal((subframeP > 1) && (subframeP < 4),
		  "subframe2_harq_pid, Illegal subframe %d for TDD mode %d\n",
		  subframeP,
		  (int) cc->tdd_Config->subframeAssignment);
      ret = (subframeP - 2);
      break;

    case 5:
      AssertFatal(subframeP == 2,
		  "subframe2_harq_pid, Illegal subframe %d for TDD mode %d\n",
		  subframeP,
		  (int) cc->tdd_Config->subframeAssignment);
      ret = (subframeP - 2);
      break;

    default:
      AssertFatal(1 == 0,
		  "subframe2_harq_pid, Unsupported TDD mode %d\n",
		  (int) cc->tdd_Config->subframeAssignment);
      break;
    }
  }

  AssertFatal(ret != -1,
	      "invalid harq_pid(%d) at SFN/SF = %d/%d\n", (int8_t) ret,
	      frameP, subframeP);
  return ret;
}


uint16_t getRIV(uint16_t N_RB_DL, uint16_t RBstart, uint16_t Lcrbs)
{
  uint16_t RIV;

  if (Lcrbs <= (1 + (N_RB_DL >> 1)))
    RIV = (N_RB_DL * (Lcrbs - 1)) + RBstart;
  else
    RIV = (N_RB_DL * (N_RB_DL + 1 - Lcrbs)) + (N_RB_DL - 1 - RBstart);

  return (RIV);
}

uint32_t
allocate_prbs(int UE_id, unsigned char nb_rb, int N_RB_DL,
	      uint32_t * rballoc)
{
  int i;
  uint32_t rballoc_dci = 0;
  unsigned char nb_rb_alloc = 0;

  for (i = 0; i < (N_RB_DL - 2); i += 2) {
    if (((*rballoc >> i) & 3) == 0) {
      *rballoc |= (3 << i);
      rballoc_dci |= (1 << ((12 - i) >> 1));
      nb_rb_alloc += 2;
    }

    if (nb_rb_alloc == nb_rb) {
      return (rballoc_dci);
    }
  }

  if ((N_RB_DL & 1) == 1) {
    if ((*rballoc >> (N_RB_DL - 1) & 1) == 0) {
      *rballoc |= (1 << (N_RB_DL - 1));
      rballoc_dci |= 1;
    }
  }

  return (rballoc_dci);
}

int get_bw_index(module_id_t module_id, uint8_t CC_id)
{
  int bw_index = 0;

  int N_RB_DL = to_prb(RC.mac[module_id]->common_channels[CC_id].mib->message.dl_Bandwidth);

  switch (N_RB_DL) {
  case 6:			// 1.4 MHz
    bw_index = 0;
    break;

  case 25:			// 5HMz
    bw_index = 1;
    break;

  case 50:			// 10HMz
    bw_index = 2;
    break;

  case 100:			// 20HMz
    bw_index = 3;
    break;

  default:
    bw_index = 1;
    LOG_W(MAC,
	  "[eNB %d] N_RB_DL %d unknown for CC_id %d, setting bw_index to 1\n",
	  module_id, N_RB_DL, CC_id);
    break;
  }

  return bw_index;
}

int get_min_rb_unit(module_id_t module_id, uint8_t CC_id)
{
  int min_rb_unit = 0;
  int N_RB_DL = to_prb(RC.mac[module_id]->common_channels[CC_id].mib->message.dl_Bandwidth);

  switch (N_RB_DL) {
  case 6:			// 1.4 MHz
    min_rb_unit = 1;
    break;

  case 25:			// 5HMz
    min_rb_unit = 2;
    break;

  case 50:			// 10HMz
    min_rb_unit = 3;
    break;

  case 100:			// 20HMz
    min_rb_unit = 4;
    break;

  default:
    min_rb_unit = 2;
    LOG_W(MAC,
	  "[eNB %d] N_DL_RB %d unknown for CC_id %d, setting min_rb_unit to 2\n",
	  module_id, N_RB_DL, CC_id);
    break;
  }

  return min_rb_unit;
}

uint32_t
allocate_prbs_sub(int nb_rb, int N_RB_DL, int N_RBG, uint8_t * rballoc)
{
  int check = 0;		//check1=0,check2=0;
  uint32_t rballoc_dci = 0;
  //uint8_t number_of_subbands=13;

  LOG_T(MAC, "*****Check1RBALLOC****: %d%d%d%d (nb_rb %d,N_RBG %d)\n",
	rballoc[3], rballoc[2], rballoc[1], rballoc[0], nb_rb, N_RBG);

  while ((nb_rb > 0) && (check < N_RBG)) {
    //printf("rballoc[%d] %d\n",check,rballoc[check]);
    if (rballoc[check] == 1) {
      rballoc_dci |= (1 << ((N_RBG - 1) - check));

      switch (N_RB_DL) {
      case 6:
	nb_rb--;
	break;

      case 25:
	if ((check == N_RBG - 1)) {
	  nb_rb--;
	} else {
	  nb_rb -= 2;
	}

	break;

      case 50:
	if ((check == N_RBG - 1)) {
	  nb_rb -= 2;
	} else {
	  nb_rb -= 3;
	}

	break;

      case 100:
	nb_rb -= 4;
	break;
      }
    }
    //      printf("rb_alloc %x\n",rballoc_dci);
    check = check + 1;
    //    check1 = check1+2;
  }

  // rballoc_dci = (rballoc_dci)&(0x1fff);
  LOG_T(MAC, "*********RBALLOC : %x\n", rballoc_dci);
  // exit(-1);
  return (rballoc_dci);
}

int get_subbandsize(uint8_t dl_Bandwidth)
{
  uint8_t ss[6] = { 6, 4, 4, 6, 8, 8 };

  AssertFatal(dl_Bandwidth < 6, "dl_Bandwidth %d is out of bounds\n",
	      dl_Bandwidth);

  return (ss[dl_Bandwidth]);
}

int get_nb_subband(int N_RB_DL)
{
  int nb_sb = 0;

  switch (N_RB_DL) {
  case 6:
    nb_sb = 0;
    break;

  case 15:
    nb_sb = 4;		// sb_size =4

  case 25:
    nb_sb = 7;		// sb_size =4, 1 sb with 1PRB, 6 with 2 RBG, each has 2 PRBs
    break;

  case 50:			// sb_size =6
    nb_sb = 9;
    break;

  case 75:			// sb_size =8
    nb_sb = 10;
    break;

  case 100:			// sb_size =8 , 1 sb with 1 RBG + 12 sb with 2RBG, each RBG has 4 PRBs
    nb_sb = 13;
    break;

  default:
    nb_sb = 0;
    break;
  }

  return nb_sb;
}

void init_CCE_table(int module_idP, int CC_idP)
{
  memset(RC.mac[module_idP]->CCE_table[CC_idP], 0, 800 * sizeof(int));
}


int
get_nCCE_offset(int *CCE_table,
		const unsigned char L,
		const int nCCE,
		const int common_dci,
		const unsigned short rnti, const unsigned char subframe)
{
  int search_space_free, m, nb_candidates = 0, l, i;
  unsigned int Yk;
  /*
    printf("CCE Allocation: ");
    for (i=0;i<nCCE;i++)
    printf("%d.",CCE_table[i]);
    printf("\n");
  */
  if (common_dci == 1) {
    // check CCE(0 ... L-1)
    nb_candidates = (L == 4) ? 4 : 2;
    nb_candidates = min(nb_candidates, nCCE / L);

    //    printf("Common DCI nb_candidates %d, L %d\n",nb_candidates,L);

    for (m = nb_candidates - 1; m >= 0; m--) {

      search_space_free = 1;
      for (l = 0; l < L; l++) {

	//        printf("CCE_table[%d] %d\n",(m*L)+l,CCE_table[(m*L)+l]);
	if (CCE_table[(m * L) + l] == 1) {
	  search_space_free = 0;
	  break;
	}
      }

      if (search_space_free == 1) {

	//        printf("returning %d\n",m*L);

	for (l = 0; l < L; l++)
	  CCE_table[(m * L) + l] = 1;
	return (m * L);
      }
    }

    return (-1);

  } else {			// Find first available in ue specific search space
    // according to procedure in Section 9.1.1 of 36.213 (v. 8.6)
    // compute Yk
    Yk = (unsigned int) rnti;

    for (i = 0; i <= subframe; i++)
      Yk = (Yk * 39827) % 65537;

    Yk = Yk % (nCCE / L);

    switch (L) {
    case 1:
    case 2:
      nb_candidates = 6;
      break;

    case 4:
    case 8:
      nb_candidates = 2;
      break;

    default:
      DevParam(L, nCCE, rnti);
      break;
    }

    LOG_D(MAC, "rnti %x, Yk = %d, nCCE %d (nCCE/L %d),nb_cand %d\n",
	  rnti, Yk, nCCE, nCCE / L, nb_candidates);

    for (m = 0; m < nb_candidates; m++) {
      search_space_free = 1;

      for (l = 0; l < L; l++) {
	int cce = (((Yk + m) % (nCCE / L)) * L) + l;
	if (cce >= nCCE || CCE_table[cce] == 1) {
	  search_space_free = 0;
	  break;
	}
      }

      if (search_space_free == 1) {
	for (l = 0; l < L; l++)
	  CCE_table[(((Yk + m) % (nCCE / L)) * L) + l] = 1;

	return (((Yk + m) % (nCCE / L)) * L);
      }
    }

    return (-1);
  }
}

void
dump_CCE_table(int *CCE_table, const int nCCE,
	       const unsigned short rnti, const int subframe, int L)
{
  int nb_candidates = 0, i;
  unsigned int Yk;

  printf("CCE 0: ");
  for (i = 0; i < nCCE; i++) {
    printf("%1d.", CCE_table[i]);
    if ((i & 7) == 7)
      printf("\n CCE %d: ", i);
  }

  Yk = (unsigned int) rnti;

  for (i = 0; i <= subframe; i++)
    Yk = (Yk * 39827) % 65537;

  Yk = Yk % (nCCE / L);

  switch (L) {
  case 1:
  case 2:
    nb_candidates = 6;
    break;

  case 4:
  case 8:
    nb_candidates = 2;
    break;

  default:
    DevParam(L, nCCE, rnti);
    break;
  }

  printf("rnti %x, Yk*L = %d, nCCE %d (nCCE/L %d),nb_cand*L %d\n", rnti,
	 Yk * L, nCCE, nCCE / L, nb_candidates * L);
}

uint16_t
getnquad(COMMON_channels_t * cc, uint8_t num_pdcch_symbols, uint8_t mi)
{
  uint16_t Nreg = 0;

  AssertFatal(cc != NULL, "cc is null\n");
  AssertFatal(cc->mib != NULL, "cc->mib is null\n");

  int N_RB_DL = to_prb(cc->mib->message.dl_Bandwidth);
  int phich_resource = get_phich_resource_times6(cc);

  uint8_t Ngroup_PHICH = (phich_resource * N_RB_DL) / 48;

  if (((phich_resource * N_RB_DL) % 48) > 0)
    Ngroup_PHICH++;

  if (cc->Ncp == 1) {
    Ngroup_PHICH <<= 1;
  }

  Ngroup_PHICH *= mi;

  if ((num_pdcch_symbols > 0) && (num_pdcch_symbols < 4))
    switch (N_RB_DL) {
    case 6:
      Nreg = 12 + (num_pdcch_symbols - 1) * 18;
      break;

    case 25:
      Nreg = 50 + (num_pdcch_symbols - 1) * 75;
      break;

    case 50:
      Nreg = 100 + (num_pdcch_symbols - 1) * 150;
      break;

    case 100:
      Nreg = 200 + (num_pdcch_symbols - 1) * 300;
      break;

    default:
      return (0);
    }
  //   printf("Nreg %d (%d)\n",Nreg,Nreg - 4 - (3*Ngroup_PHICH));
  return (Nreg - 4 - (3 * Ngroup_PHICH));
}

uint16_t
getnCCE(COMMON_channels_t * cc, uint8_t num_pdcch_symbols, uint8_t mi)
{
  AssertFatal(cc != NULL, "cc is null\n");
  return (getnquad(cc, num_pdcch_symbols, mi) / 9);
}

uint8_t getmi(COMMON_channels_t * cc, int subframe)
{
  AssertFatal(cc != NULL, "cc is null\n");

  // for FDD
  if (cc->tdd_Config == NULL)	// FDD
    return 1;

  // for TDD
  switch (cc->tdd_Config->subframeAssignment) {
  case 0:
    if ((subframe == 0) || (subframe == 5))
      return (2);
    else
      return (1);

    break;

  case 1:
    if ((subframe == 0) || (subframe == 5))
      return (0);
    else
      return (1);

    break;

  case 2:
    if ((subframe == 3) || (subframe == 8))
      return (1);
    else
      return (0);

    break;

  case 3:
    if ((subframe == 0) || (subframe == 8) || (subframe == 9))
      return (1);
    else
      return (0);

    break;

  case 4:
    if ((subframe == 8) || (subframe == 9))
      return (1);
    else
      return (0);

    break;

  case 5:
    if (subframe == 8)
      return (1);
    else
      return (0);

    break;

  case 6:
    return (1);
    break;

  default:
    return (0);
  }
}

uint16_t
get_nCCE_max(COMMON_channels_t * cc, int num_pdcch_symbols, int subframe)
{
  AssertFatal(cc != NULL, "cc is null\n");
  return (getnCCE(cc, num_pdcch_symbols, getmi(cc, subframe)));
}

// Allocate the CCEs
int
allocate_CCEs(int module_idP, int CC_idP, frame_t frameP, sub_frame_t subframeP, int test_onlyP)
{
  int *CCE_table = RC.mac[module_idP]->CCE_table[CC_idP];
  nfapi_dl_config_request_body_t *DL_req =
    &RC.mac[module_idP]->DL_req[CC_idP].dl_config_request_body;
  nfapi_hi_dci0_request_body_t *HI_DCI0_req =
    &RC.mac[module_idP]->HI_DCI0_req[CC_idP][subframeP].hi_dci0_request_body;
  nfapi_dl_config_request_pdu_t *dl_config_pdu =
    &DL_req->dl_config_pdu_list[0];
  nfapi_hi_dci0_request_pdu_t *hi_dci0_pdu =
    &HI_DCI0_req->hi_dci0_pdu_list[0];
  int nCCE_max =
    get_nCCE_max(&RC.mac[module_idP]->common_channels[CC_idP], 1,
		 subframeP);
  int fCCE;
  int i, j, idci;
  int nCCE = 0;
  int max_symbol;

  eNB_MAC_INST *eNB = RC.mac[module_idP];
  COMMON_channels_t *cc = &eNB->common_channels[CC_idP];
  int ackNAK_absSF = get_pucch1_absSF(cc, (frameP*10+subframeP));
  if (cc->tdd_Config!=NULL && is_S_sf(cc,subframeP) > 0)
    max_symbol = 2;
  else
    max_symbol = 3;

  nfapi_ul_config_request_body_t *ul_req = &eNB->UL_req_tmp[CC_idP][ackNAK_absSF % 10].ul_config_request_body;

  LOG_D(MAC,
	"Allocate CCEs subframe %d, test %d : (DL PDU %d, DL DCI %d, UL %d)\n",
	subframeP, test_onlyP, DL_req->number_pdu, DL_req->number_dci,
	HI_DCI0_req->number_of_dci);
  DL_req->number_pdcch_ofdm_symbols = 1;

 try_again:
  init_CCE_table(module_idP, CC_idP);
  nCCE = 0;

  for (i = 0, idci = 0; i < DL_req->number_pdu; i++) {
    // allocate DL common DCIs first
    if ((dl_config_pdu[i].pdu_type == NFAPI_DL_CONFIG_DCI_DL_PDU_TYPE)
	&& (dl_config_pdu[i].dci_dl_pdu.dci_dl_pdu_rel8.rnti_type ==
	    2)) {
      LOG_D(MAC,
	    "Trying to allocate COMMON DCI %d/%d (%d,%d) : rnti %x, aggreg %d nCCE %d / %d (num_pdcch_symbols %d)\n",
	    idci, DL_req->number_dci + HI_DCI0_req->number_of_dci,
	    DL_req->number_dci, HI_DCI0_req->number_of_dci,
	    dl_config_pdu[i].dci_dl_pdu.dci_dl_pdu_rel8.rnti,
	    dl_config_pdu[i].dci_dl_pdu.
	    dci_dl_pdu_rel8.aggregation_level, nCCE, nCCE_max,
	    DL_req->number_pdcch_ofdm_symbols);

      if (nCCE +
	  (dl_config_pdu[i].dci_dl_pdu.
	   dci_dl_pdu_rel8.aggregation_level) > nCCE_max) {
	if (DL_req->number_pdcch_ofdm_symbols == max_symbol)
	  goto failed;
	LOG_D(MAC,
	      "Can't fit DCI allocations with %d PDCCH symbols, increasing by 1\n",
	      DL_req->number_pdcch_ofdm_symbols);
	DL_req->number_pdcch_ofdm_symbols++;
	nCCE_max =
	  get_nCCE_max(&RC.mac[module_idP]->
		       common_channels[CC_idP],
		       DL_req->number_pdcch_ofdm_symbols,
		       subframeP);
	goto try_again;
      }
      // number of CCEs left can potentially hold this allocation
      fCCE = get_nCCE_offset(CCE_table,
			     dl_config_pdu[i].
			     dci_dl_pdu.dci_dl_pdu_rel8.
			     aggregation_level, nCCE_max, 1,
			     dl_config_pdu[i].
			     dci_dl_pdu.dci_dl_pdu_rel8.rnti,
			     subframeP);
      if (fCCE == -1) {
	if (DL_req->number_pdcch_ofdm_symbols == max_symbol) {
	  LOG_D(MAC,
		"subframe %d: Dropping Allocation for RNTI %x\n",
		subframeP,
		dl_config_pdu[i].dci_dl_pdu.dci_dl_pdu_rel8.
		rnti);
	  for (j = 0; j <= i; j++) {
	    if (dl_config_pdu[j].pdu_type ==
		NFAPI_DL_CONFIG_DCI_DL_PDU_TYPE)
	      LOG_D(MAC,
		    "DCI %d/%d (%d,%d) : rnti %x dci format %d, aggreg %d nCCE %d / %d (num_pdcch_symbols %d)\n",
		    j,
		    DL_req->number_dci +
		    HI_DCI0_req->number_of_dci,
		    DL_req->number_dci,
		    HI_DCI0_req->number_of_dci,
		    dl_config_pdu[j].
		    dci_dl_pdu.dci_dl_pdu_rel8.rnti,
		    dl_config_pdu[j].
		    dci_dl_pdu.dci_dl_pdu_rel8.dci_format,
		    dl_config_pdu[j].
		    dci_dl_pdu.dci_dl_pdu_rel8.
		    aggregation_level, nCCE, nCCE_max,
		    DL_req->number_pdcch_ofdm_symbols);
	  }
	  //dump_CCE_table(CCE_table,nCCE_max,subframeP,dci_alloc->rnti,1<<dci_alloc->L);
	  goto failed;
	}
	LOG_D(MAC,
	      "Can't fit DCI allocations with %d PDCCH symbols (rnti condition), increasing by 1\n",
	      DL_req->number_pdcch_ofdm_symbols);

	DL_req->number_pdcch_ofdm_symbols++;
	nCCE_max =  get_nCCE_max(&RC.mac[module_idP]->
				 common_channels[CC_idP],
				 DL_req->number_pdcch_ofdm_symbols,
				 subframeP);
	goto try_again;
      }			// fCCE==-1

      // the allocation is feasible, rnti rule passes
      nCCE += dl_config_pdu[i].dci_dl_pdu.dci_dl_pdu_rel8.aggregation_level;
      LOG_D(MAC, "Allocating at nCCE %d\n", fCCE);
      if ((test_onlyP%2) == 0) {
	dl_config_pdu[i].dci_dl_pdu.dci_dl_pdu_rel8.cce_idx = fCCE;
	LOG_D(MAC,
	      "Allocate COMMON DCI CCEs subframe %d, test %d => L %d fCCE %d\n",
	      subframeP, test_onlyP,
	      dl_config_pdu[i].dci_dl_pdu.
	      dci_dl_pdu_rel8.aggregation_level, fCCE);
      }
      idci++;
    }
  }				// for i = 0 ... num_DL_DCIs

  // no try to allocate UL DCIs
  for (i = 0; i < HI_DCI0_req->number_of_dci + HI_DCI0_req->number_of_hi;
       i++) {

    // allocate UL DCIs
    if (hi_dci0_pdu[i].pdu_type == NFAPI_HI_DCI0_DCI_PDU_TYPE) {

      LOG_D(MAC,
	    "Trying to allocate format 0 DCI %d/%d (%d,%d) : rnti %x, aggreg %d nCCE %d / %d (num_pdcch_symbols %d)\n",
	    idci, DL_req->number_dci + HI_DCI0_req->number_of_dci,
	    DL_req->number_dci, HI_DCI0_req->number_of_dci,
	    hi_dci0_pdu[i].dci_pdu.dci_pdu_rel8.rnti,
	    hi_dci0_pdu[i].dci_pdu.dci_pdu_rel8.aggregation_level,
	    nCCE, nCCE_max, DL_req->number_pdcch_ofdm_symbols);

      if (nCCE + (hi_dci0_pdu[i].dci_pdu.dci_pdu_rel8.aggregation_level) > nCCE_max) {
	if (DL_req->number_pdcch_ofdm_symbols == max_symbol)
	  goto failed;
	LOG_D(MAC,
	      "Can't fit DCI allocations with %d PDCCH symbols, increasing by 1\n",
	      DL_req->number_pdcch_ofdm_symbols);

	DL_req->number_pdcch_ofdm_symbols++;
	nCCE_max =
	  get_nCCE_max(&RC.mac[module_idP]->common_channels[CC_idP],
		       DL_req->number_pdcch_ofdm_symbols,
		       subframeP);
	goto try_again;
      }
      // number of CCEs left can potentially hold this allocation
      fCCE = get_nCCE_offset(CCE_table,
			     hi_dci0_pdu[i].dci_pdu.
			     dci_pdu_rel8.aggregation_level,
			     nCCE_max, 0,
			     hi_dci0_pdu[i].dci_pdu.dci_pdu_rel8.
			     rnti, subframeP);
      if (fCCE == -1) {
	if (DL_req->number_pdcch_ofdm_symbols == max_symbol) {
	  LOG_D(MAC,
		"subframe %d: Dropping Allocation for RNTI %x\n",
		subframeP,
		hi_dci0_pdu[i].dci_pdu.dci_pdu_rel8.rnti);
	  for (j = 0; j <= i; j++) {
	    if (hi_dci0_pdu[j].pdu_type ==
		NFAPI_HI_DCI0_DCI_PDU_TYPE)
	      LOG_D(MAC,
		    "DCI %d/%d (%d,%d) : rnti %x dci format %d, aggreg %d nCCE %d / %d (num_pdcch_symbols %d)\n",
		    j,
		    DL_req->number_dci + HI_DCI0_req->number_of_dci,
		    DL_req->number_dci,
		    HI_DCI0_req->number_of_dci,
		    hi_dci0_pdu[j].dci_pdu.dci_pdu_rel8.rnti,
		    hi_dci0_pdu[j].dci_pdu.dci_pdu_rel8.
		    dci_format,
		    hi_dci0_pdu[j].dci_pdu.
		    dci_pdu_rel8.aggregation_level, nCCE,
		    nCCE_max,
		    DL_req->number_pdcch_ofdm_symbols);
	  }
	  //dump_CCE_table(CCE_table,nCCE_max,subframeP,dci_alloc->rnti,1<<dci_alloc->L);
	  goto failed;
	}
	LOG_D(MAC,
	      "Can't fit DCI allocations with %d PDCCH symbols (rnti condition), increasing by 1\n",
	      DL_req->number_pdcch_ofdm_symbols);

	DL_req->number_pdcch_ofdm_symbols++;
	nCCE_max =
	  get_nCCE_max(&RC.mac[module_idP]->common_channels[CC_idP],
		       DL_req->number_pdcch_ofdm_symbols,
		       subframeP);
	goto try_again;
      }			// fCCE==-1

      // the allocation is feasible, rnti rule passes
      nCCE += hi_dci0_pdu[i].dci_pdu.dci_pdu_rel8.aggregation_level;
      LOG_D(MAC, "Allocating at nCCE %d\n", fCCE);
      if ((test_onlyP%2) == 0) {
	hi_dci0_pdu[i].dci_pdu.dci_pdu_rel8.cce_index = fCCE;
	LOG_D(MAC, "Allocate CCEs subframe %d, test %d\n",
	      subframeP, test_onlyP);
      }
      idci++;
    }
  }				// for i = 0 ... num_UL_DCIs

  for (i = 0; i < DL_req->number_pdu; i++) {
    // allocate DL UE specific DCIs
    if ((dl_config_pdu[i].pdu_type == NFAPI_DL_CONFIG_DCI_DL_PDU_TYPE)
	&& (dl_config_pdu[i].dci_dl_pdu.dci_dl_pdu_rel8.rnti_type ==
	    1)) {
      LOG_D(MAC,
	    "Trying to allocate DL UE-SPECIFIC DCI %d/%d (%d,%d) : rnti %x, aggreg %d nCCE %d / %d (num_pdcch_symbols %d)\n",
	    idci, DL_req->number_dci + HI_DCI0_req->number_of_dci,
	    DL_req->number_dci, HI_DCI0_req->number_of_dci,
	    dl_config_pdu[i].dci_dl_pdu.dci_dl_pdu_rel8.rnti,
	    dl_config_pdu[i].dci_dl_pdu.
	    dci_dl_pdu_rel8.aggregation_level, nCCE, nCCE_max,
	    DL_req->number_pdcch_ofdm_symbols);

      if (nCCE + (dl_config_pdu[i].dci_dl_pdu.dci_dl_pdu_rel8.aggregation_level) > nCCE_max) {
	if (DL_req->number_pdcch_ofdm_symbols == max_symbol)
	  goto failed;
	LOG_D(MAC,
	      "Can't fit DCI allocations with %d PDCCH symbols, increasing by 1\n",
	      DL_req->number_pdcch_ofdm_symbols);

	DL_req->number_pdcch_ofdm_symbols++;
	nCCE_max = get_nCCE_max(&RC.mac[module_idP]->common_channels[CC_idP],
		       DL_req->number_pdcch_ofdm_symbols,
		       subframeP);
	goto try_again;
      }
      // number of CCEs left can potentially hold this allocation
      fCCE = get_nCCE_offset(CCE_table,
			     dl_config_pdu[i].dci_dl_pdu.dci_dl_pdu_rel8.aggregation_level, nCCE_max, 0,
			     dl_config_pdu[i].dci_dl_pdu.dci_dl_pdu_rel8.rnti,
			     subframeP);
      if (fCCE == -1) {
	if (DL_req->number_pdcch_ofdm_symbols == max_symbol) {
	  LOG_I(MAC,
		"subframe %d: Dropping Allocation for RNTI %x\n",
		subframeP,
		dl_config_pdu[i].dci_dl_pdu.dci_dl_pdu_rel8.
		rnti);
	  for (j = 0; j <= i; j++) {
	    if (dl_config_pdu[j].pdu_type == NFAPI_DL_CONFIG_DCI_DL_PDU_TYPE)
	      LOG_D(MAC,
		    "DCI %d/%d (%d,%d) : rnti %x dci format %d, aggreg %d nCCE %d / %d (num_pdcch_symbols %d)\n",
		    j,
		    DL_req->number_dci + HI_DCI0_req->number_of_dci,
		    DL_req->number_dci,
		    HI_DCI0_req->number_of_dci,
		    dl_config_pdu[j].dci_dl_pdu.dci_dl_pdu_rel8.rnti,
		    dl_config_pdu[j].dci_dl_pdu.dci_dl_pdu_rel8.dci_format,
		    dl_config_pdu[j].dci_dl_pdu.dci_dl_pdu_rel8.
		    aggregation_level, 
		    nCCE, 
		    nCCE_max,
		    DL_req->number_pdcch_ofdm_symbols);
	  }
	  //dump_CCE_table(CCE_table,nCCE_max,subframeP,dci_alloc->rnti,1<<dci_alloc->L);
	  goto failed;
	}
	LOG_D(MAC,
	      "Can't fit DCI allocations with %d PDCCH symbols (rnti condition), increasing by 1\n",
	      DL_req->number_pdcch_ofdm_symbols);

	DL_req->number_pdcch_ofdm_symbols++;
	nCCE_max =
	  get_nCCE_max(&RC.mac[module_idP]->common_channels[CC_idP],
		       DL_req->number_pdcch_ofdm_symbols,
		       subframeP);
	goto try_again;
      }			// fCCE==-1

      // the allocation is feasible, rnti rule passes
      nCCE += dl_config_pdu[i].dci_dl_pdu.dci_dl_pdu_rel8.aggregation_level;
      LOG_D(MAC, "Allocating at nCCE %d\n", fCCE);
      if ((test_onlyP%2) == 0) {
	dl_config_pdu[i].dci_dl_pdu.dci_dl_pdu_rel8.cce_idx = fCCE;
	LOG_D(MAC, "Allocate CCEs subframe %d, test %d\n",
	      subframeP, test_onlyP);
      }
      if ((test_onlyP/2) == 1) {
       for(int ack_int = 0;ack_int < ul_req->number_of_pdus; ack_int++){
        if(((ul_req->ul_config_pdu_list[ack_int].pdu_type == NFAPI_UL_CONFIG_UCI_HARQ_PDU_TYPE) ||
          (ul_req->ul_config_pdu_list[ack_int].pdu_type == NFAPI_UL_CONFIG_UCI_SR_HARQ_PDU_TYPE)) &&
          (ul_req->ul_config_pdu_list[ack_int].uci_harq_pdu.ue_information.ue_information_rel8.rnti == dl_config_pdu[i].dci_dl_pdu.dci_dl_pdu_rel8.rnti)){
          if (cc->tdd_Config==NULL)
           ul_req->ul_config_pdu_list[ack_int].uci_harq_pdu.harq_information.harq_information_rel9_fdd.n_pucch_1_0 =
            cc->radioResourceConfigCommon->pucch_ConfigCommon.n1PUCCH_AN + fCCE;
          else
           ul_req->ul_config_pdu_list[ack_int].uci_harq_pdu.harq_information.harq_information_rel10_tdd.n_pucch_1_0 =
            cc->radioResourceConfigCommon->pucch_ConfigCommon.n1PUCCH_AN + fCCE + getNp(cc->mib->message.dl_Bandwidth,fCCE,0) ;
        }
       }
      }
      idci++;
    }
  }				// for i = 0 ... num_DL_DCIs

  return 0;

 failed:
  return -1;
}

nfapi_ul_config_request_pdu_t *has_ul_grant(module_id_t module_idP,
					    int CC_idP, uint16_t absSFP,
					    uint16_t rnti)
{
  nfapi_ul_config_request_body_t *ul_req;
  nfapi_ul_config_request_pdu_t *ul_config_pdu;

  ul_req = &RC.mac[module_idP]->UL_req_tmp[CC_idP][absSFP % 10].ul_config_request_body;
  ul_config_pdu = &ul_req->ul_config_pdu_list[0];
  LOG_D(MAC,
	"Checking for rnti %x UL grant in subframeP %d (num pdu %d)\n",
	rnti, absSFP % 10, ul_req->number_of_pdus);

  for (int i = 0; i < ul_req->number_of_pdus; i++) {
    LOG_D(MAC, "PDU %d : type %d,rnti %x\n", i,ul_config_pdu[i].pdu_type, rnti);
    if ((ul_config_pdu[i].pdu_type == NFAPI_UL_CONFIG_ULSCH_PDU_TYPE)
	&& (ul_config_pdu[i].ulsch_pdu.ulsch_pdu_rel8.rnti == rnti))
      return (&ul_config_pdu[i]);
    if ((ul_config_pdu[i].pdu_type == NFAPI_UL_CONFIG_ULSCH_CQI_RI_PDU_TYPE)
	&& (ul_config_pdu[i].ulsch_cqi_ri_pdu.ulsch_pdu.ulsch_pdu_rel8.rnti == rnti))
      return (&ul_config_pdu[i]);
    if ((ul_config_pdu[i].pdu_type == NFAPI_UL_CONFIG_ULSCH_HARQ_PDU_TYPE)
	&& (ul_config_pdu[i].ulsch_harq_pdu.ulsch_pdu.ulsch_pdu_rel8.rnti == rnti))
      return (&ul_config_pdu[i]);
    if ((ul_config_pdu[i].pdu_type == NFAPI_UL_CONFIG_ULSCH_CQI_HARQ_RI_PDU_TYPE)
	&& (ul_config_pdu[i].ulsch_cqi_harq_ri_pdu.ulsch_pdu.ulsch_pdu_rel8.rnti == rnti))
      return (&ul_config_pdu[i]);

    if ((ul_config_pdu[i].pdu_type == NFAPI_UL_CONFIG_UCI_CQI_PDU_TYPE)
	&& (ul_config_pdu[i].uci_cqi_pdu.ue_information.ue_information_rel8.rnti == rnti))
      return (&ul_config_pdu[i]);
    if ((ul_config_pdu[i].pdu_type == NFAPI_UL_CONFIG_UCI_SR_PDU_TYPE)
	&& (ul_config_pdu[i].uci_sr_pdu.ue_information.ue_information_rel8.rnti == rnti))
      return (&ul_config_pdu[i]);
    if ((ul_config_pdu[i].pdu_type == NFAPI_UL_CONFIG_UCI_HARQ_PDU_TYPE)
	&& (ul_config_pdu[i].uci_harq_pdu.ue_information.ue_information_rel8.rnti == rnti))
      return (&ul_config_pdu[i]);
    if ((ul_config_pdu[i].pdu_type == NFAPI_UL_CONFIG_UCI_SR_HARQ_PDU_TYPE)
	&& (ul_config_pdu[i].uci_sr_harq_pdu.ue_information.ue_information_rel8.rnti == rnti))
      return (&ul_config_pdu[i]);
    if ((ul_config_pdu[i].pdu_type == NFAPI_UL_CONFIG_UCI_CQI_HARQ_PDU_TYPE)
	&& (ul_config_pdu[i].uci_cqi_harq_pdu.ue_information.ue_information_rel8.rnti == rnti))
      return (&ul_config_pdu[i]);
    if ((ul_config_pdu[i].pdu_type == NFAPI_UL_CONFIG_UCI_CQI_SR_PDU_TYPE)
	&& (ul_config_pdu[i].uci_cqi_sr_pdu.ue_information.ue_information_rel8.rnti == rnti))
      return (&ul_config_pdu[i]);
    if ((ul_config_pdu[i].pdu_type == NFAPI_UL_CONFIG_UCI_CQI_SR_HARQ_PDU_TYPE)
	&& (ul_config_pdu[i].uci_cqi_sr_harq_pdu.ue_information.ue_information_rel8.rnti == rnti))
      return (&ul_config_pdu[i]);

    if ((ul_config_pdu[i].pdu_type == NFAPI_UL_CONFIG_ULSCH_UCI_CSI_PDU_TYPE)
	&& (ul_config_pdu[i].ulsch_uci_csi_pdu.ulsch_pdu.ulsch_pdu_rel8.rnti == rnti))
      return (&ul_config_pdu[i]);
    if ((ul_config_pdu[i].pdu_type == NFAPI_UL_CONFIG_ULSCH_UCI_HARQ_PDU_TYPE)
	&& (ul_config_pdu[i].ulsch_uci_harq_pdu.ulsch_pdu.ulsch_pdu_rel8.rnti == rnti))
      return (&ul_config_pdu[i]);
    if ((ul_config_pdu[i].pdu_type == NFAPI_UL_CONFIG_ULSCH_CSI_UCI_HARQ_PDU_TYPE)
	&& (ul_config_pdu[i].ulsch_csi_uci_harq_pdu.ulsch_pdu.ulsch_pdu_rel8.rnti == rnti))
      return (&ul_config_pdu[i]);
  }

  return (NULL);		// no ul grant at all for this UE
}

boolean_t
CCE_allocation_infeasible(int module_idP,
			  int CC_idP,
			  int format_flag,
			  int subframe, int aggregation, int rnti)
{
  nfapi_dl_config_request_body_t *DL_req       = &RC.mac[module_idP]->DL_req[CC_idP].dl_config_request_body;
  nfapi_dl_config_request_pdu_t *dl_config_pdu = &DL_req->dl_config_pdu_list[DL_req->number_pdu];
  nfapi_hi_dci0_request_body_t *HI_DCI0_req    = &RC.mac[module_idP]->HI_DCI0_req[CC_idP][subframe].hi_dci0_request_body;
  nfapi_hi_dci0_request_pdu_t *hi_dci0_pdu     = &HI_DCI0_req->hi_dci0_pdu_list[HI_DCI0_req->number_of_dci + HI_DCI0_req->number_of_hi];
  int ret;
  boolean_t res = FALSE;

  if (format_flag != 2) {	// DL DCI
    if (DL_req->number_pdu == MAX_NUM_DL_PDU) {
      LOG_W(MAC,
	    "Subframe %d: FAPI DL structure is full, skip scheduling UE %d\n",
	    subframe, rnti);
    } else {
      dl_config_pdu->dci_dl_pdu.dci_dl_pdu_rel8.tl.tag            = NFAPI_DL_CONFIG_REQUEST_DCI_DL_PDU_REL8_TAG;
      dl_config_pdu->pdu_type                                     = NFAPI_DL_CONFIG_DCI_DL_PDU_TYPE;
      dl_config_pdu->dci_dl_pdu.dci_dl_pdu_rel8.rnti              = rnti;
      dl_config_pdu->dci_dl_pdu.dci_dl_pdu_rel8.rnti_type         = (format_flag == 0) ? 2 : 1;
      dl_config_pdu->dci_dl_pdu.dci_dl_pdu_rel8.aggregation_level = aggregation;
      DL_req->number_pdu++;
      LOG_D(MAC,
	    "Subframe %d: Checking CCE feasibility format %d : (%x,%d) (%x,%d,%d)\n",
	    subframe, format_flag, rnti, aggregation,
	    dl_config_pdu->dci_dl_pdu.dci_dl_pdu_rel8.rnti,
	    dl_config_pdu->dci_dl_pdu.dci_dl_pdu_rel8.
	    aggregation_level,
	    dl_config_pdu->dci_dl_pdu.dci_dl_pdu_rel8.rnti_type);
      ret = allocate_CCEs(module_idP, CC_idP, 0, subframe, 0);
      if (ret == -1) res = TRUE;
      DL_req->number_pdu--;
    }
  } else {			// ue-specific UL DCI
    if (HI_DCI0_req->number_of_dci + HI_DCI0_req->number_of_hi == MAX_NUM_HI_DCI0_PDU) {
      LOG_W(MAC,
	    "Subframe %d: FAPI UL structure is full, skip scheduling UE %d\n",
	    subframe, rnti);
    } else {
      hi_dci0_pdu->pdu_type                               = NFAPI_HI_DCI0_DCI_PDU_TYPE;
      hi_dci0_pdu->dci_pdu.dci_pdu_rel8.tl.tag            = NFAPI_HI_DCI0_REQUEST_DCI_PDU_REL8_TAG;
      hi_dci0_pdu->dci_pdu.dci_pdu_rel8.rnti              = rnti;
      hi_dci0_pdu->dci_pdu.dci_pdu_rel8.aggregation_level = aggregation;
      HI_DCI0_req->number_of_dci++;
      ret = allocate_CCEs(module_idP, CC_idP, 0, subframe, 0);
      if (ret == -1) res = TRUE;
      HI_DCI0_req->number_of_dci--;
    }
  }

  return res;
}
void get_retransmission_timing(TDD_Config_t *tdd_Config, frame_t *frameP,
    sub_frame_t *subframeP)
{

    if (tdd_Config == NULL)
    {
        if (*subframeP > 1)
            *frameP = (*frameP + 1) % 1024;
        *subframeP = (*subframeP + 8) % 10;
    }
    else
    {
        switch (tdd_Config->subframeAssignment)//TODO fill in other TDD configs
        {
        default: printf("%s:%d: TODO\n", __FILE__, __LINE__); abort();
        case 1:
            if (*subframeP == 0 || *subframeP == 5)
            {
                *subframeP  += 19;
                *frameP = (*frameP + *subframeP/10) % 1024;
                *subframeP %= 10;
            }
            else if (*subframeP == 4 || *subframeP == 9)
            {
                *subframeP  += 16;
                *frameP = (*frameP + *subframeP/10) % 1024;
                *subframeP %= 10;
            }
            else
            {
                AssertFatal(2 == 1,
<<<<<<< HEAD
                        "Illegal dl subframe %d for tdd config %ld\n", *subframeP,
                        tdd_Config->subframeAssignment);
=======
                        "Illegal dl subframe %d for tdd config %d\n", *subframeP,
			    (int)tdd_Config->subframeAssignment);
>>>>>>> 230acb9e
            }
            break;
        }
    }
}

uint8_t get_dl_subframe_count(int tdd_config_sfa, sub_frame_t subframeP){

    uint8_t tdd1[10] = {1,-1,-1,-1,2,3,-1,-1,-1,4}; // special subframes 1,6 are excluded

    switch(tdd_config_sfa){// TODO fill in other tdd configs
    case 1 :
        return tdd1[subframeP];
        break;
    }
    return -1;
}

uint8_t frame_subframe2_dl_harq_pid(TDD_Config_t *tdd_Config, int abs_frameP, sub_frame_t subframeP){
    int harq_pid;
    if(tdd_Config){

        switch(tdd_Config->subframeAssignment){ //TODO fill in other tdd config
        case 1:
            harq_pid = (((frame_cnt*1024 + abs_frameP) * 4) - 1 + get_dl_subframe_count(tdd_Config->subframeAssignment,subframeP))%7;//4 dl subframe in a frame
            if(harq_pid < 0)
              harq_pid += 7;
<<<<<<< HEAD
            LOG_D(MAC,"[frame_subframe2_dl_harq_pid] (%d,%d) calculate harq_pid ((( %d * 1024 + %d) *4) - 1 + %d) = %d \n",
=======
            LOG_D(MAC,"[frame_subframe2_dl_harq_pid] (%d,%d) calculate harq_pid ((( %d * 1024 + %d) *4) - 1 + %d)\%7 = %d \n",
>>>>>>> 230acb9e
                    (abs_frameP+1024)%1024,subframeP,frame_cnt,abs_frameP,
                    get_dl_subframe_count(tdd_Config->subframeAssignment,subframeP),harq_pid);
            return harq_pid;
            break;
        }
    }else{
        return ((abs_frameP*10)+subframeP)&7;
    }
    return -1;
}

unsigned char ul_ACK_subframe2M(TDD_Config_t *tdd_Config,unsigned char subframe)
{

  if (tdd_Config == NULL) {
    return(1);
  } else {
    switch (tdd_Config->subframeAssignment) {
    case 1:
        return 1; // don't ACK special subframe for now
      if (subframe == 2) {  // ACK subframes 5 and 6
        return(2);
      } else if (subframe == 3) { // ACK subframe 9
        return(1);  // To be updated
      } else if (subframe == 7) { // ACK subframes 0 and 1
        return(2);  // To be updated
      } else if (subframe == 8) { // ACK subframe 4
        return(1);  // To be updated
      } else {
	AssertFatal(1==0,"illegal subframe %d for tdd_config %d\n",
		    subframe,tdd_Config->subframeAssignment);

      }

      break;
    case 3:
      if (subframe == 2) {  // ACK subframes 5 and 6
        return(2); // should be 3
      } else if (subframe == 3) { // ACK subframes 7 and 8
        return(2);  // To be updated
      } else if (subframe == 4) { // ACK subframes 9 and 0
        return(2);
      } else {
	AssertFatal(1==0,"illegal subframe %d for tdd_config %d\n",
		    subframe,tdd_Config->subframeAssignment);
      }

      break;

    case 4:
          if (subframe == 2) {  // ACK subframes 0,4 and 5
            return(3); // should be 4
          } else if (subframe == 3) { // ACK subframes 6,7,8 and 9
            return(4);
          } else {
	    AssertFatal(1==0,"illegal subframe %d for tdd_config %d\n",
			subframe,tdd_Config->subframeAssignment);
          }

          break;

    case 5:
              if (subframe == 2) {  // ACK subframes 0,3,4,5,6,7,8 and 9
                return(8); // should be 3
              } else {
		AssertFatal(1==0,"illegal subframe %d for tdd_config %d\n",
			    subframe,tdd_Config->subframeAssignment);
              }

              break;
    }
  }

  return(0);
}

unsigned char ul_ACK_subframe2dl_subframe(TDD_Config_t *tdd_Config,unsigned char subframe,unsigned char ACK_index)
{

  if (tdd_Config == NULL) {
    return((subframe<4) ? subframe+6 : subframe-4);
  } else {
    switch (tdd_Config->subframeAssignment) {
    case 3:
      if (subframe == 2) {  // ACK subframes 5 and 6
        if (ACK_index==2)
          return(1);

        return(5+ACK_index);
      } else if (subframe == 3) { // ACK subframes 7 and 8
        return(7+ACK_index);  // To be updated
      } else if (subframe == 4) { // ACK subframes 9 and 0
        return((9+ACK_index)%10);
      } else {
        AssertFatal(1==0,"illegal subframe %d for tdd_config->subframeAssignment %d\n",
              subframe,tdd_Config->subframeAssignment);
      }

      break;

    case 4:
          if (subframe == 2) {  // ACK subframes 0, 4 and 5
            //if (ACK_index==2)
            //  return(1); TBC
            if (ACK_index==2)
            return(0);

            return(4+ACK_index);
          } else if (subframe == 3) { // ACK subframes 6, 7 8 and 9
            return(6+ACK_index);  // To be updated
          } else {
            AssertFatal(1==0,"illegal subframe %d for tdd_config %d\n",
                  subframe,tdd_Config->subframeAssignment);
          }

          break;

    case 1:
      if (subframe == 2) {  // ACK subframes 5 and 6
        return(5+ACK_index);
      } else if (subframe == 3) { // ACK subframe 9
        return(9);  // To be updated
      } else if (subframe == 7) { // ACK subframes 0 and 1
        return(ACK_index);  // To be updated
      } else if (subframe == 8) { // ACK subframe 4
        return(4);  // To be updated
      } else {
        AssertFatal(1==0,"illegal subframe %d for tdd_config %d\n",
              subframe,tdd_Config->subframeAssignment);
      }

      break;
    }
  }

  return(0);
}

void
extract_harq(module_id_t mod_idP, int CC_idP, int UE_id,
	     frame_t frameP, sub_frame_t subframeP,
	     void *harq_indication, int format)
{
  UE_list_t *UE_list = &RC.mac[mod_idP]->UE_list;
  UE_sched_ctrl *sched_ctl = &UE_list->UE_sched_ctrl[UE_id];
  rnti_t rnti = UE_RNTI(mod_idP, UE_id);
  COMMON_channels_t *cc = &RC.mac[mod_idP]->common_channels[CC_idP];
  nfapi_harq_indication_fdd_rel13_t *harq_indication_fdd;
  nfapi_harq_indication_tdd_rel13_t *harq_indication_tdd;
  uint16_t num_ack_nak;
  int numCC = UE_list->numactiveCCs[UE_id];
  int pCCid = UE_list->pCC_id[UE_id];
  int spatial_bundling = 0;
  int tmode[5];
  int i, j, m;
  uint8_t *pdu;
  sub_frame_t subframe_tx;
  int frame_tx;
  uint8_t harq_pid;
  
#if (RRC_VERSION >= MAKE_VERSION(13, 0, 0))
  if (UE_list->UE_template[pCCid][UE_id].physicalConfigDedicated != NULL &&
      UE_list->UE_template[pCCid][UE_id].physicalConfigDedicated->pucch_ConfigDedicated != NULL &&
      (UE_list->UE_template[pCCid][UE_id].physicalConfigDedicated->ext7)
      && (UE_list->UE_template[pCCid][UE_id].physicalConfigDedicated->ext7->pucch_ConfigDedicated_r13)
      && (((UE_list->UE_template[pCCid][UE_id].physicalConfigDedicated->ext7->pucch_ConfigDedicated_r13->spatialBundlingPUCCH_r13) && (format == 0))
	  || ((UE_list->UE_template[pCCid][UE_id].physicalConfigDedicated->ext7->pucch_ConfigDedicated_r13->spatialBundlingPUSCH_r13)
	      && (format == 1))))
    spatial_bundling = 1;
#endif
  for (i = 0; i < numCC; i++)
    tmode[i] = get_tmode(mod_idP, i, UE_id);
  
  if (cc->tdd_Config) {
    harq_indication_tdd = (nfapi_harq_indication_tdd_rel13_t *) harq_indication;
    //    pdu = &harq_indication_tdd->harq_tb_n[0];
    
    num_ack_nak = harq_indication_tdd->number_of_ack_nack;
    
    switch (harq_indication_tdd->mode) {
    case 0:		// Format 1a/b bundling
      AssertFatal(numCC == 1, "numCC %d > 1, should not be using Format1a/b\n", numCC);
      int M = ul_ACK_subframe2M(cc->tdd_Config,subframeP);
      for(m=0;m<M;m++){
	subframe_tx = ul_ACK_subframe2dl_subframe(cc->tdd_Config,subframeP,m);
	if(frameP==1023&&subframeP>5)
	  frame_tx=-1;
	else
	  frame_tx = subframeP < 4 ? frameP -1 : frameP;
	harq_pid = frame_subframe2_dl_harq_pid(cc->tdd_Config,frame_tx,subframe_tx);
        RA_t *ra = &RC.mac[mod_idP]->common_channels[CC_idP].ra[0];
	
	if(num_ack_nak==1){
	  if(harq_indication_tdd->harq_data[0].bundling.value_0==1){ //ack
	    sched_ctl->round[CC_idP][harq_pid] = 8; // release HARQ process
	    sched_ctl->tbcnt[CC_idP][harq_pid] = 0;
	    LOG_D(MAC,"frame %d subframe %d Acking (%d,%d) harq_pid %d round %d\n",frameP,subframeP,frame_tx,subframe_tx,harq_pid,sched_ctl->round[CC_idP][harq_pid]);
	  }else{ //nack
	    if( sched_ctl->round[CC_idP][harq_pid]<8) sched_ctl->round[CC_idP][harq_pid]++;
	    LOG_D(MAC,"frame %d subframe %d Nacking (%d,%d) harq_pid %d round %d\n",frameP,subframeP,frame_tx,subframe_tx,harq_pid,sched_ctl->round[CC_idP][harq_pid]);
	    if(sched_ctl->round[CC_idP][harq_pid] == 8){
	      for (uint8_t ra_i = 0; ra_i < NB_RA_PROC_MAX; ra_i++) {
		if((ra[ra_i].rnti == rnti) && (ra[ra_i].state == WAITMSG4ACK)){
		  //Msg NACK num to MAC ,remove UE
		  // add UE info to freeList
		  LOG_I(MAC, "put UE %x into freeList\n", rnti);
		  put_UE_in_freelist(mod_idP, rnti, 1);
		}
	      }
	    }
	  }
	}
	for (uint8_t ra_i = 0; ra_i < NB_RA_PROC_MAX; ra_i++) {
	  if ((ra[ra_i].rnti == rnti) && (ra[ra_i].state == MSGCRNTI_ACK) && (ra[ra_i].crnti_harq_pid == harq_pid)) {
	    LOG_D(MAC,"CRNTI Reconfiguration: ACK %d rnti %x round %d frame %d subframe %d \n",harq_indication_tdd->harq_data[0].bundling.value_0,rnti,sched_ctl->round[CC_idP][harq_pid],frameP,subframeP);
	    if(num_ack_nak == 1 && harq_indication_tdd->harq_data[0].bundling.value_0 == 1) {
	      cancel_ra_proc(mod_idP, CC_idP, frameP, ra[ra_i].rnti);
	    }else{
	      if(sched_ctl->round[CC_idP][harq_pid] == 7){
		cancel_ra_proc(mod_idP, CC_idP, frameP, ra[ra_i].rnti);
	      }
	    }
	    break;
	  }
       }
      }
      break;
    case 1:		// Channel Selection
      break;
    case 2:		// Format 3
      break;
    case 3:		// Format 4
      break;
    case 4:		// Format 5
      break;
    }
  } else {
    harq_indication_fdd = (nfapi_harq_indication_fdd_rel13_t *) harq_indication;
    num_ack_nak         = harq_indication_fdd->number_of_ack_nack;
    pdu                 = &harq_indication_fdd->harq_tb_n[0];

    harq_pid = ((10 * frameP) + subframeP + 10236) & 7;

    LOG_D(MAC,"frame %d subframe %d harq_pid %d mode %d tmode[0] %d num_ack_nak %d round %d\n",frameP,subframeP,harq_pid,harq_indication_fdd->mode,tmode[0],num_ack_nak,sched_ctl->round[CC_idP][harq_pid]);

    switch (harq_indication_fdd->mode) {
    case 0:		// Format 1a/b (10.1.2.1)
      AssertFatal(numCC == 1,
		  "numCC %d > 1, should not be using Format1a/b\n",
		  numCC);
      if (tmode[0] == 1 || tmode[0] == 2 || tmode[0] == 5 || tmode[0] == 6 || tmode[0] == 7) {	// NOTE: have to handle the case of TM9-10 with 1 antenna port
	// single ACK/NAK bit
	AssertFatal(num_ack_nak == 1,
		    "num_ack_nak %d > 1 for 1 CC and single-layer transmission frame:%d subframe:%d\n",
		    num_ack_nak,frameP,subframeP);
	AssertFatal(sched_ctl->round[CC_idP][harq_pid] < 8,
		    "Got ACK/NAK for inactive harq_pid %d for UE %d/%x\n",
		    harq_pid, UE_id, rnti);
	AssertFatal(pdu[0] == 1 || pdu[0] == 2
		    || pdu[0] == 4,
		    "Received ACK/NAK %d which is not 1 or 2 for harq_pid %d from UE %d/%x\n",
		    pdu[0], harq_pid, UE_id, rnti);
	LOG_D(MAC, "Received %d for harq_pid %d\n", pdu[0],
	      harq_pid);

    RA_t *ra = &RC.mac[mod_idP]->common_channels[CC_idP].ra[0];
    for (uint8_t ra_i = 0; ra_i < NB_RA_PROC_MAX; ra_i++) {
     if ((ra[ra_i].rnti == rnti) && (ra[ra_i].state == MSGCRNTI_ACK) &&
       (ra[ra_i].crnti_harq_pid == harq_pid)) {
      LOG_D(MAC,"CRNTI Reconfiguration: ACK %d rnti %x round %d frame %d subframe %d \n",pdu[0],rnti,sched_ctl->round[CC_idP][harq_pid],frameP,subframeP);
      if(pdu[0] == 1){
       cancel_ra_proc(mod_idP, CC_idP, frameP, ra[ra_i].rnti);
      }else{
       if(sched_ctl->round[CC_idP][harq_pid] == 7){
        cancel_ra_proc(mod_idP, CC_idP, frameP, ra[ra_i].rnti);
       }
      }
      break;
     }
    }

	if (pdu[0] == 1) {	// ACK
	  sched_ctl->round[CC_idP][harq_pid] = 8;	// release HARQ process
	  sched_ctl->tbcnt[CC_idP][harq_pid] = 0;
	} else if (pdu[0] == 2 || pdu[0] == 4) {	// NAK (treat DTX as NAK)
	  sched_ctl->round[CC_idP][harq_pid]++;	// increment round
          if (sched_ctl->round[CC_idP][harq_pid] == 4) {
	    sched_ctl->round[CC_idP][harq_pid] = 8;	// release HARQ process
	    sched_ctl->tbcnt[CC_idP][harq_pid] = 0;
          }
          if (sched_ctl->round[CC_idP][harq_pid] == 8){
           for (uint8_t ra_i = 0; ra_i < NB_RA_PROC_MAX; ra_i++) {
            if((ra[ra_i].rnti == rnti) && (ra[ra_i].state == WAITMSG4ACK)){
             //Msg NACK num to MAC ,remove UE
             // add UE info to freeList
             LOG_I(RRC, "put UE %x into freeList\n", rnti);
             put_UE_in_freelist(mod_idP, rnti, 1);
            }
           }
          }
        }
      } else {
	// one or two ACK/NAK bits
	AssertFatal(num_ack_nak <= 2,
		    "num_ack_nak %d > 2 for 1 CC and TM3/4/8/9/10\n",
		    num_ack_nak);
	if ((num_ack_nak == 2)
	    && (sched_ctl->round[CC_idP][harq_pid] < 8)
	    && (sched_ctl->tbcnt[CC_idP][harq_pid] == 1)
	    && (pdu[0] == 1) && (pdu[1] == 1)) {
	  sched_ctl->round[CC_idP][harq_pid] = 8;
	  sched_ctl->tbcnt[CC_idP][harq_pid] = 0;
	}
	if ((num_ack_nak == 2)
	    && (sched_ctl->round[CC_idP][harq_pid] < 8)
	    && (sched_ctl->tbcnt[CC_idP][harq_pid] == 1)
	    && (pdu[0] == 2) && (pdu[1] == 2)) {
	  sched_ctl->round[CC_idP][harq_pid]++;
          if (sched_ctl->round[CC_idP][harq_pid] == 4) {
            sched_ctl->round[CC_idP][harq_pid] = 8;     // release HARQ process
            sched_ctl->tbcnt[CC_idP][harq_pid] = 0;
          }
        }
	else if (((num_ack_nak == 2)
		  && (sched_ctl->round[CC_idP][harq_pid] < 8)
		  && (sched_ctl->tbcnt[0][harq_pid] == 2)
		  && (pdu[0] == 1) && (pdu[1] == 2))
		 || ((num_ack_nak == 2)
		     && (sched_ctl->round[CC_idP][harq_pid] < 8)
		     && (sched_ctl->tbcnt[CC_idP][harq_pid] == 2)
		     && (pdu[0] == 2) && (pdu[1] == 1))) {
	  sched_ctl->round[CC_idP][harq_pid]++;
	  sched_ctl->tbcnt[CC_idP][harq_pid] = 1;
          if (sched_ctl->round[CC_idP][harq_pid] == 4) {
            sched_ctl->round[CC_idP][harq_pid] = 8;     // release HARQ process
            sched_ctl->tbcnt[CC_idP][harq_pid] = 0;  /* TODO: do we have to set it to 0? */
          }
	} else if ((num_ack_nak == 2)
		   && (sched_ctl->round[CC_idP][harq_pid] < 8)
		   && (sched_ctl->tbcnt[CC_idP][harq_pid] == 2)
		   && (pdu[0] == 2) && (pdu[1] == 2)) {
	  sched_ctl->round[CC_idP][harq_pid]++;
          if (sched_ctl->round[CC_idP][harq_pid] == 4) {
            sched_ctl->round[CC_idP][harq_pid] = 8;     // release HARQ process
            sched_ctl->tbcnt[CC_idP][harq_pid] = 0;
          }
        }
	else
	  AssertFatal(1 == 0,
		      "Illegal ACK/NAK/round combination (%d,%d,%d,%d,%d) for harq_pid %d, UE %d/%x\n",
		      num_ack_nak,
		      sched_ctl->round[CC_idP][harq_pid],
		      sched_ctl->round[CC_idP][harq_pid], pdu[0],
		      pdu[1], harq_pid, UE_id, rnti);
      }
      break;
    case 1:		// FDD Channel Selection (10.1.2.2.1), must be received for 2 serving cells
      AssertFatal(numCC == 2,
		  "Should not receive harq indication with channel selection with %d active CCs\n",
		  numCC);

      if ((num_ack_nak == 2)
	  && (sched_ctl->round[pCCid][harq_pid] < 8)
	  && (sched_ctl->round[1 - pCCid][harq_pid] < 8)
	  && (sched_ctl->tbcnt[pCCid][harq_pid] == 1)
	  && (sched_ctl->tbcnt[1 - pCCid][harq_pid] == 1)) {
	AssertFatal(pdu[0] <= 3, "pdu[0] %d is not ACK/NAK/DTX\n",
		    pdu[0]);
	AssertFatal(pdu[1] <= 3, "pdu[1] %d is not ACK/NAK/DTX\n",
		    pdu[1]);
	if (pdu[0] == 1)
	  sched_ctl->round[pCCid][harq_pid] = 8;
	else {
	  sched_ctl->round[pCCid][harq_pid]++;
          if (sched_ctl->round[pCCid][harq_pid] == 4)
	    sched_ctl->round[pCCid][harq_pid] = 8;
        }
	if (pdu[1] == 1)
	  sched_ctl->round[1 - pCCid][harq_pid] = 8;
	else {
	  sched_ctl->round[1 - pCCid][harq_pid]++;
	  if (sched_ctl->round[1 - pCCid][harq_pid] == 4)
	    sched_ctl->round[1 - pCCid][harq_pid] = 8;
        }
      }			// A=2
      else if ((num_ack_nak == 3)
	       && (sched_ctl->round[pCCid][harq_pid] < 8)
	       && (sched_ctl->tbcnt[pCCid][harq_pid] == 2)
	       && (sched_ctl->round[1 - pCCid][harq_pid] < 8)
	       && (sched_ctl->tbcnt[1 - pCCid][harq_pid] == 1)) {
	AssertFatal(pdu[0] <= 3, "pdu[0] %d is not ACK/NAK/DTX\n",
		    pdu[0]);
	AssertFatal(pdu[1] <= 3, "pdu[1] %d is not ACK/NAK/DTX\n",
		    pdu[1]);
	AssertFatal(pdu[2] <= 3, "pdu[2] %d is not ACK/NAK/DTX\n",
		    pdu[2]);
	AssertFatal(sched_ctl->tbcnt[pCCid][harq_pid] == 2,
		    "sched_ctl->tbcnt[%d][%d] != 2 for UE %d/%x\n",
		    pCCid, harq_pid, UE_id, rnti);
	AssertFatal(sched_ctl->tbcnt[1 - pCCid][harq_pid] == 1,
		    "sched_ctl->tbcnt[%d][%d] != 1 for UE %d/%x\n",
		    1 - pCCid, harq_pid, UE_id, rnti);
	if ((pdu[0] == 1) && (pdu[1] == 1)) {	// both ACK
	  sched_ctl->round[pCCid][harq_pid] = 8;
	  sched_ctl->tbcnt[pCCid][harq_pid] = 0;
	} else if (((pdu[0] == 2) && (pdu[1] == 1)) ||
		   ((pdu[0] == 1) && (pdu[1] == 2))) {
	  sched_ctl->round[pCCid][harq_pid]++;
	  sched_ctl->tbcnt[pCCid][harq_pid] = 1;
	  if (sched_ctl->round[pCCid][harq_pid] == 4) {
	    sched_ctl->round[pCCid][harq_pid] = 8;
	    sched_ctl->tbcnt[pCCid][harq_pid] = 0; /* TODO: do we have to set it to 0? */
          }
	} else {
	  sched_ctl->round[pCCid][harq_pid]++;
	  if (sched_ctl->round[pCCid][harq_pid] == 4) {
	    sched_ctl->round[pCCid][harq_pid] = 8;
	    sched_ctl->tbcnt[pCCid][harq_pid] = 0;
          }
        }

	if (pdu[2] == 1)
	  sched_ctl->round[1 - pCCid][harq_pid] = 8;
	else {
	  sched_ctl->round[1 - pCCid][harq_pid]++;
	  if (sched_ctl->round[1 - pCCid][harq_pid] == 4) {
	    sched_ctl->round[1 - pCCid][harq_pid] = 8;
          }
        }
      }			// A=3 primary cell has 2 TBs
      else if ((num_ack_nak == 3)
	       && (sched_ctl->round[1 - pCCid][harq_pid] < 8)
	       && (sched_ctl->round[pCCid][harq_pid] < 8)
	       && (sched_ctl->tbcnt[1 - pCCid][harq_pid] == 2)
	       && (sched_ctl->tbcnt[pCCid][harq_pid] == 1)) {
	AssertFatal(pdu[0] <= 3, "pdu[0] %d is not ACK/NAK/DTX\n",
		    pdu[0]);
	AssertFatal(pdu[1] <= 3, "pdu[1] %d is not ACK/NAK/DTX\n",
		    pdu[1]);
	AssertFatal(pdu[2] <= 3, "pdu[2] %d is not ACK/NAK/DTX\n",
		    pdu[2]);
	AssertFatal(sched_ctl->tbcnt[1 - pCCid][harq_pid] == 2,
		    "sched_ctl->tbcnt[%d][%d] != 2 for UE %d/%x\n",
		    1 - pCCid, harq_pid, UE_id, rnti);
	AssertFatal(sched_ctl->tbcnt[pCCid][harq_pid] == 1,
		    "sched_ctl->tbcnt[%d][%d] != 1 for UE %d/%x\n",
		    pCCid, harq_pid, UE_id, rnti);
	if ((pdu[0] == 1) && (pdu[1] == 1)) {	// both ACK
	  sched_ctl->round[1 - pCCid][harq_pid] = 8;
	  sched_ctl->tbcnt[1 - pCCid][harq_pid] = 0;
	} else if (((pdu[0] >= 2) && (pdu[1] == 1))
		   || ((pdu[0] == 1) && (pdu[1] >= 2))) {	// one ACK
	  sched_ctl->round[1 - pCCid][harq_pid]++;
	  sched_ctl->tbcnt[1 - pCCid][harq_pid] = 1;
	  if (sched_ctl->round[1 - pCCid][harq_pid] == 4) {
	    sched_ctl->round[1 - pCCid][harq_pid] = 8;
	    sched_ctl->tbcnt[1 - pCCid][harq_pid] = 0;
          }
	} else {		// both NAK/DTX
	  sched_ctl->round[1 - pCCid][harq_pid]++;
	  if (sched_ctl->round[1 - pCCid][harq_pid] == 4) {
	    sched_ctl->round[1 - pCCid][harq_pid] = 8;
	    sched_ctl->tbcnt[1 - pCCid][harq_pid] = 0;
          }
        }

	if (pdu[2] == 1)
	  sched_ctl->round[pCCid][harq_pid] = 8;
	else {
	  sched_ctl->round[pCCid][harq_pid]++;
	  if (sched_ctl->round[pCCid][harq_pid] == 4) {
	    sched_ctl->round[pCCid][harq_pid] = 8;
          }
        }
      }			// A=3 secondary cell has 2 TBs
#if MAX_NUM_CCs>1
      else if ((num_ack_nak == 4)
	       && (sched_ctl->round[0][harq_pid] < 8)
	       && (sched_ctl->round[1][harq_pid] < 8)
	       && (sched_ctl->tbcnt[1 - pCCid][harq_pid] == 2)
	       && (sched_ctl->tbcnt[pCCid][harq_pid] == 2)) {
	AssertFatal(pdu[0] <= 3, "pdu[0] %d is not ACK/NAK/DTX\n",
		    pdu[0]);
	AssertFatal(pdu[1] <= 3, "pdu[1] %d is not ACK/NAK/DTX\n",
		    pdu[1]);
	AssertFatal(pdu[2] <= 3, "pdu[2] %d is not ACK/NAK/DTX\n",
		    pdu[2]);
	AssertFatal(pdu[3] <= 3, "pdu[3] %d is not ACK/NAK/DTX\n",
		    pdu[3]);
	AssertFatal(sched_ctl->tbcnt[0][harq_pid] == 2,
		    "sched_ctl->tbcnt[0][%d] != 2 for UE %d/%x\n",
		    harq_pid, UE_id, rnti);
	AssertFatal(sched_ctl->tbcnt[1][harq_pid] == 2,
		    "sched_ctl->tbcnt[1][%d] != 2 for UE %d/%x\n",
		    harq_pid, UE_id, rnti);
	if ((pdu[0] == 1) && (pdu[1] == 1)) {	// both ACK
	  sched_ctl->round[0][harq_pid] = 8;
	  sched_ctl->tbcnt[0][harq_pid] = 0;
	} else if (((pdu[0] >= 2) && (pdu[1] == 1))
		   || ((pdu[0] == 1) && (pdu[1] >= 2))) {	// one ACK
	  sched_ctl->round[0][harq_pid]++;
	  sched_ctl->tbcnt[0][harq_pid] = 1;
	  if (sched_ctl->round[0][harq_pid] == 4) {
	    sched_ctl->round[0][harq_pid] = 8;
	    sched_ctl->tbcnt[0][harq_pid] = 0;
          }
	} else {		// both NAK/DTX
	  sched_ctl->round[0][harq_pid]++;
	  if (sched_ctl->round[0][harq_pid] == 4) {
	    sched_ctl->round[0][harq_pid] = 8;
	    sched_ctl->tbcnt[0][harq_pid] = 0;
          }
        }

	if ((pdu[2] == 1) && (pdu[3] == 1)) {	// both ACK
	  sched_ctl->round[1][harq_pid] = 8;
	  sched_ctl->tbcnt[1][harq_pid] = 0;
	} else if (((pdu[2] >= 2) && (pdu[3] == 1))
		   || ((pdu[2] == 1) && (pdu[3] >= 2))) {	// one ACK
	  sched_ctl->round[1][harq_pid]++;
	  sched_ctl->tbcnt[1][harq_pid] = 1;
	  if (sched_ctl->round[1][harq_pid] == 4) {
	    sched_ctl->round[1][harq_pid] = 8;
	    sched_ctl->tbcnt[1][harq_pid] = 0;
          }
	} else {		// both NAK/DTX
	  sched_ctl->round[1][harq_pid]++;
	  if (sched_ctl->round[1][harq_pid] == 4) {
	    sched_ctl->round[1][harq_pid] = 8;
	    sched_ctl->tbcnt[1][harq_pid] = 0;
          }
        }
      }			// A=4 both serving cells have 2 TBs
#endif
      break;
    case 2:		// Format 3
      AssertFatal(numCC > 2,
		  "Should not receive harq indication with FDD format 3 with %d < 3 active CCs\n",
		  numCC);
      for (i = 0, j = 0; i < numCC; i++) {
	if ((sched_ctl->round[i][harq_pid] < 8)) {
	  if (tmode[i] == 1 || tmode[i] == 2 || tmode[0] == 5
	      || tmode[0] == 6 || tmode[0] == 7) {
	    if (pdu[j] == 1) {
	      sched_ctl->round[i][harq_pid] = 8;
	      sched_ctl->tbcnt[i][harq_pid] = 0;
	    } else if (pdu[j] == 2) {
	      sched_ctl->round[i][harq_pid]++;
	      if (sched_ctl->round[i][harq_pid] == 4) {
	        sched_ctl->round[i][harq_pid] = 8;
	        sched_ctl->tbcnt[i][harq_pid] = 0;
              }
            }
	    else
	      AssertFatal(1 == 0,
			  "Illegal harq_ack value for CC %d harq_pid %d (%d) UE %d/%x\n",
			  i, harq_pid, pdu[j], UE_id, rnti);
	    j++;
	  } else if (spatial_bundling == 0) {
	    if ((sched_ctl->tbcnt[i][harq_pid] == 2)
		&& (pdu[j] == 1) && (pdu[j + 1] == 1)) {
	      sched_ctl->round[i][harq_pid] = 8;
	      sched_ctl->tbcnt[i][harq_pid] = 0;
	    } else if ((sched_ctl->tbcnt[i][harq_pid] == 2)
		       && (pdu[j] == 1) && (pdu[j + 1] == 2)) {
	      sched_ctl->round[i][harq_pid]++;
	      sched_ctl->tbcnt[i][harq_pid] = 1;
	      if (sched_ctl->round[i][harq_pid] == 4) {
	        sched_ctl->round[i][harq_pid] = 8;
	        sched_ctl->tbcnt[i][harq_pid] = 0;
              }
	    } else if ((sched_ctl->tbcnt[i][harq_pid] == 2)
		       && (pdu[j] == 2) && (pdu[j + 1] == 1)) {
	      sched_ctl->round[i][harq_pid]++;
	      sched_ctl->tbcnt[i][harq_pid] = 1;
	      if (sched_ctl->round[i][harq_pid] == 4) {
	        sched_ctl->round[i][harq_pid] = 8;
	        sched_ctl->tbcnt[i][harq_pid] = 0;
              }
	    } else if ((sched_ctl->tbcnt[i][harq_pid] == 2)
		       && (pdu[j] == 2) && (pdu[j + 1] == 2)) {
	      sched_ctl->round[i][harq_pid]++;
	      if (sched_ctl->round[i][harq_pid] == 4) {
	        sched_ctl->round[i][harq_pid] = 8;
	        sched_ctl->tbcnt[i][harq_pid] = 0;
              }
	    } else
	      AssertFatal(1 == 0,
			  "Illegal combination for CC %d harq_pid %d (%d,%d,%d) UE %d/%x\n",
			  i, harq_pid,
			  sched_ctl->tbcnt[i][harq_pid],
			  pdu[j], pdu[j + 1], UE_id, rnti);
	    j += 2;
	  } else if (spatial_bundling == 1) {
	    if (pdu[j] == 1) {
	      sched_ctl->round[i][harq_pid] = 8;
	      sched_ctl->tbcnt[i][harq_pid] = 0;
	    } else if (pdu[j] == 2) {
	      sched_ctl->round[i][harq_pid]++;
	      if (sched_ctl->round[i][harq_pid] == 4) {
	        sched_ctl->round[i][harq_pid] = 8;
	        sched_ctl->tbcnt[i][harq_pid] = 0;
              }
	    } else
	      AssertFatal(1 == 0,
			  "Illegal hack_nak value %d for CC %d harq_pid %d UE %d/%x\n",
			  pdu[j], i, harq_pid, UE_id, rnti);
	    j++;
	  } else
	    AssertFatal(1 == 0,
			"Illegal value for spatial_bundling %d\n",
			spatial_bundling);
	}
      }
      break;
    case 3:		// Format 4
      AssertFatal(1 == 0,
		  "Should not receive harq indication with Format 4\n");
      break;
    case 4:		// Format 5
      AssertFatal(1 == 0,
		  "Should not receive harq indication with Format 5\n");
      break;
    }
  }
}

void
extract_pucch_csi(module_id_t mod_idP, int CC_idP, int UE_id,
		  frame_t frameP, sub_frame_t subframeP,
		  uint8_t * pdu, uint8_t length)
{
  UE_list_t *UE_list = &RC.mac[mod_idP]->UE_list;
  UE_sched_ctrl *sched_ctl = &UE_list->UE_sched_ctrl[UE_id];
  COMMON_channels_t *cc = &RC.mac[mod_idP]->common_channels[CC_idP];
  struct CQI_ReportPeriodic *cqi_ReportPeriodic;
  int no_pmi;
  uint8_t Ltab[6] = { 0, 2, 4, 4, 4, 4 };
  uint8_t Jtab[6] = { 0, 2, 2, 3, 4, 4 };
  int feedback_cnt;

  AssertFatal(UE_list->UE_template[CC_idP][UE_id].physicalConfigDedicated != NULL,
	      "physicalConfigDedicated is null for UE %d\n", UE_id);
  AssertFatal(UE_list->
	      UE_template[CC_idP][UE_id].physicalConfigDedicated->cqi_ReportConfig != NULL,
	      "cqi_ReportConfig is null for UE %d\n", UE_id);
  AssertFatal((cqi_ReportPeriodic = UE_list->UE_template[CC_idP][UE_id].physicalConfigDedicated->cqi_ReportConfig->cqi_ReportPeriodic) != NULL,
	      "cqi_ReportPeriodic is null for UE %d\n", UE_id);

  // determine feedback mode
  AssertFatal(cqi_ReportPeriodic->present != CQI_ReportPeriodic_PR_NOTHING,
	      "cqi_ReportPeriodic->present == CQI_ReportPeriodic_PR_NOTHING!\n");
  AssertFatal(cqi_ReportPeriodic->choice.setup.cqi_FormatIndicatorPeriodic.present != CQI_ReportPeriodic__setup__cqi_FormatIndicatorPeriodic_PR_NOTHING,
	      "cqi_ReportPeriodic->cqi_FormatIndicatorPeriodic.choice.setup.present == CQI_ReportPeriodic__setup__cqi_FormatIndicatorPeriodic_PR_NOTHING!\n");

  uint16_t Npd, N_OFFSET_CQI;
  int H, K, bandwidth_part, L, Lmask;
  int ri = sched_ctl->periodic_ri_received[CC_idP];

  get_csi_params(cc, cqi_ReportPeriodic, &Npd, &N_OFFSET_CQI, &H);
  K = (H - 1) / Jtab[cc->mib->message.dl_Bandwidth];
  L = Ltab[cc->mib->message.dl_Bandwidth];
  Lmask = L - 1;
  feedback_cnt = (((frameP * 10) + subframeP) / Npd) % H;

  if (feedback_cnt > 0)
    bandwidth_part = (feedback_cnt - 1) % K;
  else
    bandwidth_part = 0;

  switch (get_tmode(mod_idP, CC_idP, UE_id)) {
  case 1:
  case 2:
  case 3:
  case 7:
    no_pmi = 1;
    break;
  case 4:
  case 5:
  case 6:
    no_pmi = 0;
    break;
  default:
    // note: need to check TM8-10 without PMI/RI or with 1 antenna port (see Section 5.2.3.3.1 from 36.213)
    no_pmi = 0;
  }

  if ((cqi_ReportPeriodic->choice.setup.cqi_FormatIndicatorPeriodic.present == CQI_ReportPeriodic__setup__cqi_FormatIndicatorPeriodic_PR_widebandCQI)
      || (feedback_cnt == 0)) {
    // Note: This implements only Tables: 5.3.3.1-1,5.3.3.1-1A and 5.3.3.1-2 from 36.213 (1,2,4 antenna ports Wideband CQI/PMI)

    if (no_pmi == 1) {	// get spatial_diffcqi if needed
      sched_ctl->periodic_wideband_cqi[CC_idP] = pdu[0] & 0xF;
      sched_ctl->periodic_wideband_spatial_diffcqi[CC_idP] =
	(pdu[0] >> 4) & 7;
    } else if ((cc->p_eNB == 2) && (ri == 1)) {
      // p=2 Rank 1 wideband CQI/PMI 6 bits
      sched_ctl->periodic_wideband_cqi[CC_idP] = pdu[0] & 0xF;
      sched_ctl->periodic_wideband_pmi[CC_idP] = (pdu[0] >> 4) & 3;
    } else if ((cc->p_eNB == 2) && (ri > 1)) {
      // p=2 Rank 2 wideband CQI/PMI 8 bits
      sched_ctl->periodic_wideband_cqi[CC_idP] = pdu[0] & 0xF;
      sched_ctl->periodic_wideband_spatial_diffcqi[CC_idP] =
	(pdu[0] >> 4) & 7;
      sched_ctl->periodic_wideband_pmi[CC_idP] = (pdu[0] >> 7) & 1;
    } else if ((cc->p_eNB == 4) && (ri == 1)) {
      // p=4 Rank 1 wideband CQI/PMI 8 bits
      sched_ctl->periodic_wideband_cqi[CC_idP] = pdu[0] & 0xF;
      sched_ctl->periodic_wideband_pmi[CC_idP] =
	(pdu[0] >> 4) & 0x0F;
    } else if ((cc->p_eNB == 4) && (ri > 1)) {
      // p=4 Rank 2 wideband CQI/PMI 11 bits
      sched_ctl->periodic_wideband_cqi[CC_idP] = pdu[0] & 0xF;
      sched_ctl->periodic_wideband_spatial_diffcqi[CC_idP] =
	(pdu[0] >> 4) & 7;
      sched_ctl->periodic_wideband_pmi[CC_idP] = (pdu[0] >> 7) & 0xF;
    } else
      AssertFatal(1 == 0,
		  "illegal combination p %d, ri %d, no_pmi %d\n",
		  cc->p_eNB, ri, no_pmi);
  } else if (cqi_ReportPeriodic->choice.setup.cqi_FormatIndicatorPeriodic.present == CQI_ReportPeriodic__setup__cqi_FormatIndicatorPeriodic_PR_subbandCQI)
    {
      // This is Table 5.2.3.3.2-2 for 36.213
      if (ri == 1) {
	//4+Ltab[cc->mib->message.dl_Bandwidth] bits
	sched_ctl->periodic_subband_cqi[CC_idP][(bandwidth_part * L) +((pdu[0] >> 4) & Lmask)] = pdu[0] & 0xF;
      } else if (ri > 1) {
	//7+Ltab[cc->mib->message.dl_Bandwidth] bits;
	sched_ctl->periodic_subband_spatial_diffcqi[CC_idP][(bandwidth_part * L) + ((pdu[0] >> 7) & Lmask)] = (pdu[0] >> 4) & 7;
	sched_ctl->periodic_subband_cqi[CC_idP][(bandwidth_part * L) + ((pdu[0] >> 7) & Lmask)] =
	  pdu[0] & 0xF;
      }
    }
}

void
extract_pusch_csi(module_id_t mod_idP, int CC_idP, int UE_id,
		  frame_t frameP, sub_frame_t subframeP,
		  uint8_t * pdu, uint8_t length)
{
  UE_list_t *UE_list = &RC.mac[mod_idP]->UE_list;
  COMMON_channels_t *cc = &RC.mac[mod_idP]->common_channels[CC_idP];
  UE_sched_ctrl *sched_ctl = &UE_list->UE_sched_ctrl[UE_id];
  int Ntab[6] = { 0, 4, 7, 9, 10, 13 };
  int Ntab_uesel[6] = { 0, 8, 13, 17, 19, 25 };
  int Ltab_uesel[6] = { 0, 6, 9, 13, 15, 18 };
  int Mtab_uesel[6] = { 0, 1, 3, 5, 6, 6 };
  int v[6];
  int i;
  uint64_t p = *(uint64_t *) pdu;
  int curbyte, curbit;
  CQI_ReportModeAperiodic_t *cqi_ReportModeAperiodic;

  AssertFatal(UE_list->UE_template[CC_idP][UE_id].physicalConfigDedicated != NULL,
	      "physicalConfigDedicated is null for UE %d\n", UE_id);
  AssertFatal(UE_list->UE_template[CC_idP][UE_id].physicalConfigDedicated->cqi_ReportConfig != NULL,
	      "cqi_ReportConfig is null for UE %d\n", UE_id);
  AssertFatal((cqi_ReportModeAperiodic = UE_list->UE_template[CC_idP][UE_id].physicalConfigDedicated->cqi_ReportConfig->cqi_ReportModeAperiodic) != NULL,
	      "cqi_ReportModeAperiodic is null for UE %d\n", UE_id);

  int N = Ntab[cc->mib->message.dl_Bandwidth];
  int tmode = get_tmode(mod_idP, CC_idP, UE_id);
  int ri = sched_ctl->aperiodic_ri_received[CC_idP];
  int r, diffcqi0 = 0, diffcqi1 = 0, pmi_uesel = 0;
  int bw = cc->mib->message.dl_Bandwidth;
  int m;

  switch (*cqi_ReportModeAperiodic) {
  case CQI_ReportModeAperiodic_rm12:
    AssertFatal(0 == 1, "to be fixed, don't use p but pdu directly\n");
    // wideband multiple PMI (TM4/6), Table 5.2.2.6.1-1 (for TM4/6)
    AssertFatal(tmode == 4 || tmode == 6 || tmode == 8 || tmode == 9 || tmode == 10,
		"Illegal transmission mode %d for CQI_ReportModeAperiodic_rm12\n",
		tmode);
    if (tmode <= 6) {	//Table 5.2.2.6.1-1 36.213
      if ((ri == 1) && (cc->p_eNB == 2)) {
	sched_ctl->aperiodic_wideband_cqi0[CC_idP]    = (uint8_t) (p & 0x0F);
	p >>= 4;
	for (i = 0; i < N; i++) {
	  sched_ctl->aperiodic_subband_pmi[CC_idP][i] = (uint8_t) (p & 0x03);
	  p >>= 2;
	}
      }
      if ((ri == 2) && (cc->p_eNB == 2)) {
	sched_ctl->aperiodic_wideband_cqi0[CC_idP]    = (uint8_t) (p & 0x0F);
	p >>= 4;
	sched_ctl->aperiodic_wideband_cqi1[CC_idP]    = (uint8_t) (p & 0x0F);
	p >>= 4;
	for (i = 0; i < N; i++) {
	  sched_ctl->aperiodic_subband_pmi[CC_idP][i] = (uint8_t) (p & 0x01);
	  p >>= 1;
	}
      }
      if ((ri == 1) && (cc->p_eNB == 4)) {
	sched_ctl->aperiodic_wideband_cqi0[CC_idP]    = (uint8_t) (p & 0x0F);
	p >>= 4;
	for (i = 0; i < N; i++) {
	  sched_ctl->aperiodic_subband_pmi[CC_idP][i] = (uint8_t) (p & 0x03);
	  p >>= 4;
	}
      }
      if ((ri == 2) && (cc->p_eNB == 4)) {
	sched_ctl->aperiodic_wideband_cqi0[CC_idP]    = (uint8_t) (p & 0x0F);
	p >>= 4;
	sched_ctl->aperiodic_wideband_cqi1[CC_idP]    = (uint8_t) (p & 0x0F);
	p >>= 4;
	for (i = 0; i < N; i++) {
	  sched_ctl->aperiodic_subband_pmi[CC_idP][i] = (uint8_t) (p & 0x01);
	  p >>= 4;
	}
      }
    }			// if (tmode <= 6) { //Table 5.2.2.6.1-1 36.213
    else {
      AssertFatal(1 == 0, "support for TM 8-10 to be done\n");
    }

    break;
  case CQI_ReportModeAperiodic_rm20:
    AssertFatal(0 == 1, "to be fixed, don't use p but pdu directly\n");
    // UE-selected subband CQI no PMI (TM1/2/3/7) , Table 5.2.2.6.3-1 from 36.213
    AssertFatal(tmode == 1 || tmode == 2 || tmode == 3
		|| tmode == 7,
		"Illegal transmission mode %d for CQI_ReportModeAperiodic_rm20\n",
		tmode);

    sched_ctl->aperiodic_wideband_cqi0[CC_idP] = (uint8_t) (p & 0x0F);
    p >>= 4;
    diffcqi0 = (uint8_t) (p & 0x03);
    p >>= 2;
    r = (uint8_t) (p & ((1 >> Ltab_uesel[bw]) - 1));
    reverse_index(Ntab_uesel[bw], Mtab_uesel[bw], r, v);
    for (m = 0; m < Mtab_uesel[bw]; m++)
      sched_ctl->aperiodic_subband_diffcqi0[CC_idP][v[m]] = diffcqi0;
    break;
  case CQI_ReportModeAperiodic_rm22:
    AssertFatal(0 == 1, "to be fixed, don't use p but pdu directly\n");
    // UE-selected subband CQI multiple PMI (TM4/6) Table 5.2.2.6.3-2 from 36.213

    AssertFatal(tmode == 4 || tmode == 6 || tmode == 8 || tmode == 9
		|| tmode == 10,
		"Illegal transmission mode %d for CQI_ReportModeAperiodic_rm22\n",
		tmode);

    sched_ctl->aperiodic_wideband_cqi0[CC_idP] = (uint8_t) (p & 0x0F);
    p >>= 4;
    diffcqi0 = (uint8_t) (p & 0x03);
    p >>= 2;

    if (ri > 1) {
      sched_ctl->aperiodic_wideband_cqi1[CC_idP] =
	(uint8_t) (p & 0x0F);
      p >>= 4;
      diffcqi1 = (uint8_t) (p & 0x03);
      p >>= 2;
    }
    r = (uint8_t) (p & ((1 >> Ltab_uesel[bw]) - 1));
    p >>= Ltab_uesel[bw];
    reverse_index(Ntab_uesel[bw], Mtab_uesel[bw], r, v);
    if ((ri == 1) && (cc->p_eNB == 2)) {
      pmi_uesel = p & 0x3;
      p >>= 2;
      sched_ctl->aperiodic_wideband_pmi[CC_idP] = p & 0x3;
    } else if ((ri == 2) && (cc->p_eNB == 2)) {
      pmi_uesel = p & 0x1;
      p >>= 1;
      sched_ctl->aperiodic_wideband_pmi[CC_idP] = p & 0x1;
    } else if (cc->p_eNB == 4) {
      pmi_uesel = p & 0x0F;
      p >>= 4;
      sched_ctl->aperiodic_wideband_pmi[CC_idP] = p & 0x0F;
    }
    for (m = 0; m < Mtab_uesel[bw]; m++) {
      sched_ctl->aperiodic_subband_diffcqi0[CC_idP][v[m]] = diffcqi0;
      if (ri > 1)
	sched_ctl->aperiodic_subband_diffcqi1[CC_idP][v[m]] =
	  diffcqi1;
      sched_ctl->aperiodic_subband_pmi[CC_idP][v[m]] = pmi_uesel;
    }
    break;
  case CQI_ReportModeAperiodic_rm30:
    //subband CQI no PMI (TM1/2/3/7)
    AssertFatal(tmode == 1 || tmode == 2 || tmode == 3
		|| tmode == 7,
		"Illegal transmission mode %d for CQI_ReportModeAperiodic_rm30\n",
		tmode);
    sched_ctl->aperiodic_wideband_cqi0[CC_idP] = pdu[0] >> 4;
    curbyte = 0;
    curbit = 3;
    for (i = 0; i < N; i++) {
      sched_ctl->aperiodic_subband_diffcqi0[CC_idP][i] =
	(pdu[curbyte] >> (curbit - 1)) & 0x03;
      curbit -= 2;
      if (curbit < 0) {
	curbit = 7;
	curbyte++;
      }
    }
    sched_ctl->dl_cqi[CC_idP] =
      sched_ctl->aperiodic_wideband_cqi0[CC_idP];
    break;
  case CQI_ReportModeAperiodic_rm31:
    AssertFatal(0 == 1, "to be fixed, don't use p but pdu directly\n");
    //subband CQI single PMI (TM4/5/6)
    AssertFatal(tmode == 4 || tmode == 5 || tmode == 6 || tmode == 8
		|| tmode == 9
		|| tmode == 10,
		"Illegal transmission mode %d for CQI_ReportModeAperiodic_rm31\n",
		tmode);

    if ((ri == 1) && (cc->p_eNB == 2)) {
      sched_ctl->aperiodic_wideband_cqi0[CC_idP] =
	(uint8_t) (p & 0x0F);
      p >>= 4;
      for (i = 0; i < N; i++) {
	sched_ctl->aperiodic_subband_diffcqi0[CC_idP][i] =
	  (uint8_t) (p & 0x03);
	p >>= 2;
      }
      sched_ctl->aperiodic_wideband_pmi[CC_idP] = p & 0x03;
    }
    if ((ri == 2) && (cc->p_eNB == 2)) {
      sched_ctl->aperiodic_wideband_cqi0[CC_idP] =
	(uint8_t) (p & 0x0F);
      p >>= 4;
      for (i = 0; i < N; i++) {
	sched_ctl->aperiodic_subband_pmi[CC_idP][i] =
	  (uint8_t) (p & 0x01);
	p >>= 1;
      }
      sched_ctl->aperiodic_wideband_cqi1[CC_idP] =
	(uint8_t) (p & 0x0F);
      p >>= 4;
      for (i = 0; i < N; i++) {
	sched_ctl->aperiodic_subband_pmi[CC_idP][i] =
	  (uint8_t) (p & 0x01);
	p >>= 1;
      }
      sched_ctl->aperiodic_wideband_pmi[CC_idP] = p & 0x01;
    }
    if ((ri == 1) && (cc->p_eNB == 4)) {
      sched_ctl->aperiodic_wideband_cqi0[CC_idP] =
	(uint8_t) (p & 0x0F);
      p >>= 4;
      for (i = 0; i < N; i++) {
	sched_ctl->aperiodic_subband_diffcqi0[CC_idP][i] =
	  (uint8_t) (p & 0x03);
	p >>= 2;
      }
      sched_ctl->aperiodic_wideband_pmi[CC_idP] = p & 0x0F;
    }
    if ((ri > 1) && (cc->p_eNB == 4)) {	// Note : 64 bits for 20 MHz
      sched_ctl->aperiodic_wideband_cqi0[CC_idP] =
	(uint8_t) (p & 0x0F);
      p >>= 4;
      for (i = 0; i < N; i++) {
	sched_ctl->aperiodic_subband_pmi[CC_idP][i] =
	  (uint8_t) (p & 0x01);
	p >>= 1;
      }
      sched_ctl->aperiodic_wideband_cqi1[CC_idP] =
	(uint8_t) (p & 0x0F);
      p >>= 4;
      for (i = 0; i < N; i++) {
	sched_ctl->aperiodic_subband_pmi[CC_idP][i] =
	  (uint8_t) (p & 0x01);
	p >>= 2;
      }
      sched_ctl->aperiodic_wideband_pmi[CC_idP] = p & 0x0F;
    }

    break;
#if (RRC_VERSION >= MAKE_VERSION(12, 5, 0))
  case CQI_ReportModeAperiodic_rm32_v1250:
    AssertFatal(tmode == 4 || tmode == 5 || tmode == 6 || tmode == 8
		|| tmode == 9
		|| tmode == 10,
		"Illegal transmission mode %d for CQI_ReportModeAperiodic_rm32\n",
		tmode);
    AssertFatal(1 == 0, "CQI_ReportModeAperiodic_rm32 to be done\n");
    break;
#endif
#if (RRC_VERSION >= MAKE_VERSION(13, 1, 0))
  case CQI_ReportModeAperiodic_rm10_v1310:
    AssertFatal(tmode == 1 || tmode == 2 || tmode == 3
		|| tmode == 7,
		"Illegal transmission mode %d for CQI_ReportModeAperiodic_rm10\n",
		tmode);
    AssertFatal(1 == 0, "CQI_ReportModeAperiodic_rm10 to be done\n");
    break;
  case CQI_ReportModeAperiodic_rm11_v1310:
    AssertFatal(tmode == 4 || tmode == 5 || tmode == 6 || tmode == 8
		|| tmode == 9
		|| tmode == 10,
		"Illegal transmission mode %d for CQI_ReportModeAperiodic_rm11\n",
		tmode);
    AssertFatal(1 == 0, "CQI_ReportModeAperiodic_rm11 to be done\n");
    break;
#endif /* #if (RRC_VERSION >= MAKE_VERSION(13, 1, 0)) */
  }
}

void
cqi_indication(module_id_t mod_idP, int CC_idP, frame_t frameP,
	       sub_frame_t subframeP, rnti_t rntiP,
	       nfapi_cqi_indication_rel9_t * rel9, uint8_t * pdu,
	       nfapi_ul_cqi_information_t * ul_cqi_information)
{
  int UE_id = find_UE_id(mod_idP, rntiP);
  UE_list_t *UE_list = &RC.mac[mod_idP]->UE_list;
  if (UE_id == -1) {
    LOG_W(MAC, "cqi_indication: UE %x not found\n", rntiP);
    return;
  }
  UE_sched_ctrl *sched_ctl = &UE_list->UE_sched_ctrl[UE_id];

  if (UE_id >= 0) {

    LOG_D(MAC,"%s() UE_id:%d channel:%d cqi:%d\n", __FUNCTION__, UE_id, ul_cqi_information->channel, ul_cqi_information->ul_cqi);

    if (ul_cqi_information->channel == 0) {	// PUCCH

      // extract pucch csi information before changing RI information
      extract_pucch_csi(mod_idP, CC_idP, UE_id, frameP, subframeP,
			pdu, rel9->length);

      memcpy((void *) sched_ctl->periodic_ri_received,
	     (void *) rel9->ri, rel9->number_of_cc_reported);

      // SNR for PUCCH2
      sched_ctl->pucch2_snr[CC_idP] = ul_cqi_information->ul_cqi;
    } else {		//PUSCH
      memcpy((void *) sched_ctl->aperiodic_ri_received,
	     (void *) rel9->ri, rel9->number_of_cc_reported);

      extract_pusch_csi(mod_idP, CC_idP, UE_id, frameP, subframeP,
			pdu, rel9->length);

      LOG_D(MAC,"Frame %d Subframe %d update CQI:%d\n",frameP,subframeP,sched_ctl->dl_cqi[CC_idP]);

      sched_ctl->cqi_req_flag &= (~(1 << subframeP));
      sched_ctl->cqi_received = 1;
    }

    // timing advance
    sched_ctl->timing_advance = rel9->timing_advance;
    sched_ctl->timing_advance_r9 = rel9->timing_advance_r9;
  }
}

void
SR_indication(module_id_t mod_idP, int cc_idP, frame_t frameP,
	      sub_frame_t subframeP, rnti_t rntiP, uint8_t ul_cqi)
{
  T(T_ENB_MAC_SCHEDULING_REQUEST, T_INT(mod_idP), T_INT(cc_idP),
    T_INT(frameP), T_INT(subframeP), T_INT(rntiP));

  int UE_id = find_UE_id(mod_idP, rntiP);
  UE_list_t *UE_list = &RC.mac[mod_idP]->UE_list;

  if (UE_id != -1) {
    if (mac_eNB_get_rrc_status(mod_idP, UE_RNTI(mod_idP, UE_id)) <
	RRC_CONNECTED)
      LOG_D(MAC,
	    "[eNB %d][SR %x] Frame %d subframeP %d Signaling SR for UE %d on CC_id %d\n",
	    mod_idP, rntiP, frameP, subframeP, UE_id, cc_idP);

    UE_list->UE_template[cc_idP][UE_id].ul_SR = 1;
    UE_list->UE_template[cc_idP][UE_id].ul_active = TRUE;
    VCD_SIGNAL_DUMPER_DUMP_FUNCTION_BY_NAME
      (VCD_SIGNAL_DUMPER_FUNCTIONS_SR_INDICATION, 1);
    VCD_SIGNAL_DUMPER_DUMP_FUNCTION_BY_NAME
      (VCD_SIGNAL_DUMPER_FUNCTIONS_SR_INDICATION, 0);
  } else {
    //     AssertFatal(0, "find_UE_id(%u,rnti %d) not found", enb_mod_idP, rntiP);
    //    AssertError(0, 0, "Frame %d: find_UE_id(%u,rnti %d) not found\n", frameP, enb_mod_idP, rntiP);
    LOG_D(MAC,
	  "[eNB %d][SR %x] Frame %d subframeP %d Signaling SR for UE %d (unknown UEid) on CC_id %d\n",
	  mod_idP, rntiP, frameP, subframeP, UE_id, cc_idP);
  }
}

void
UL_failure_indication(module_id_t mod_idP, int cc_idP, frame_t frameP,
		      rnti_t rntiP, sub_frame_t subframeP)
{
  int UE_id = find_UE_id(mod_idP, rntiP);
  UE_list_t *UE_list = &RC.mac[mod_idP]->UE_list;

  if (UE_id != -1) {
    LOG_D(MAC,
	  "[eNB %d][UE %d/%x] Frame %d subframeP %d Signaling UL Failure for UE %d on CC_id %d (timer %d)\n",
	  mod_idP, UE_id, rntiP, frameP, subframeP, UE_id, cc_idP,
	  UE_list->UE_sched_ctrl[UE_id].ul_failure_timer);
    if (UE_list->UE_sched_ctrl[UE_id].ul_failure_timer == 0)
      UE_list->UE_sched_ctrl[UE_id].ul_failure_timer = 1;
  } else {
    //     AssertFatal(0, "find_UE_id(%u,rnti %d) not found", enb_mod_idP, rntiP);
    //    AssertError(0, 0, "Frame %d: find_UE_id(%u,rnti %d) not found\n", frameP, enb_mod_idP, rntiP);
    LOG_W(MAC,
	  "[eNB %d][SR %x] Frame %d subframeP %d Signaling UL Failure for UE %d (unknown UEid) on CC_id %d\n",
	  mod_idP, rntiP, frameP, subframeP, UE_id, cc_idP);
  }
}

static int nack_or_dtx_reported(
    COMMON_channels_t *cc,
    nfapi_harq_indication_pdu_t *harq_pdu)
{
  int i;

  if (cc->tdd_Config) {
    nfapi_harq_indication_tdd_rel13_t *harq_indication_tdd = &harq_pdu->harq_indication_tdd_rel13;
    // AssertFatal(0==1, "TDD to be done. FAPI structures (see nfapi_harq_indication_tdd_rel13_t) are not clean. To be cleaned as well?\n");
    AssertFatal(harq_indication_tdd->number_of_ack_nack==1,"number of ack/nak %d != 1\n",harq_indication_tdd->number_of_ack_nack); 
    switch (harq_indication_tdd->mode) {
    case 0: // Format 1a/b bundling
      if (harq_indication_tdd->harq_data[0].bundling.value_0 == 1) return 1;
      return 0;
      break;
    default:
      AssertFatal(1==0,"harq_indication_tdd type is not bundling\n");
      break;
    }
  } else {
    nfapi_harq_indication_fdd_rel13_t *hi = &harq_pdu->harq_indication_fdd_rel13;
    for (i = 0; i < hi->number_of_ack_nack; hi++)
      if (hi->harq_tb_n[i] != 1)
        return 1;
    return 0;
  }
}

void
harq_indication(module_id_t mod_idP, int CC_idP, frame_t frameP,
		sub_frame_t subframeP,
		nfapi_harq_indication_pdu_t * harq_pdu)
{
  rnti_t rnti = harq_pdu->rx_ue_information.rnti;
  uint8_t ul_cqi = harq_pdu->ul_cqi_information.ul_cqi;
  uint8_t channel = harq_pdu->ul_cqi_information.channel;
  int UE_id = find_UE_id(mod_idP, rnti);
  if (UE_id == -1) {
    LOG_W(MAC, "harq_indication: UE %x not found\n", rnti);
    return;
  }
  UE_list_t *UE_list = &RC.mac[mod_idP]->UE_list;
  UE_sched_ctrl *sched_ctl = &UE_list->UE_sched_ctrl[UE_id];
  COMMON_channels_t *cc = &RC.mac[mod_idP]->common_channels[CC_idP];
  // extract HARQ Information
  LOG_D(MAC,
	"Frame %d, subframe %d: Received harq indication (%d) from UE %d/%x, ul_cqi %d\n",
	frameP, subframeP, channel, UE_id, rnti, ul_cqi);
  if (cc->tdd_Config)
    extract_harq(mod_idP, CC_idP, UE_id, frameP, subframeP,
		 (void *) &harq_pdu->harq_indication_tdd_rel13,
		 channel);
  else
    extract_harq(mod_idP, CC_idP, UE_id, frameP, subframeP,
		 (void *) &harq_pdu->harq_indication_fdd_rel13,
		 channel);
  /* don't care about cqi reporting if NACK/DTX is there */
  if (channel == 0 && !nack_or_dtx_reported(cc, harq_pdu)) {
    sched_ctl->pucch1_snr[CC_idP] = ul_cqi;
    sched_ctl->pucch1_cqi_update[CC_idP] = 1;
  }
}

// Flexran Slicing functions

uint16_t flexran_nb_rbs_allowed_slice(float rb_percentage, int total_rbs)
{
    return (uint16_t) floor(rb_percentage * total_rbs);
}

int ue_slice_membership(int UE_id, int slice_id)
{
  if ((slice_id < 0) || (slice_id > n_active_slices))
    LOG_W(MAC, "out of range slice id %d\n", slice_id);


  if ((UE_id % n_active_slices) == slice_id) {
    return 1;	// this ue is a member of this slice
  }
  return 0;
}<|MERGE_RESOLUTION|>--- conflicted
+++ resolved
@@ -3340,13 +3340,8 @@
             else
             {
                 AssertFatal(2 == 1,
-<<<<<<< HEAD
                         "Illegal dl subframe %d for tdd config %ld\n", *subframeP,
                         tdd_Config->subframeAssignment);
-=======
-                        "Illegal dl subframe %d for tdd config %d\n", *subframeP,
-			    (int)tdd_Config->subframeAssignment);
->>>>>>> 230acb9e
             }
             break;
         }
@@ -3374,11 +3369,7 @@
             harq_pid = (((frame_cnt*1024 + abs_frameP) * 4) - 1 + get_dl_subframe_count(tdd_Config->subframeAssignment,subframeP))%7;//4 dl subframe in a frame
             if(harq_pid < 0)
               harq_pid += 7;
-<<<<<<< HEAD
             LOG_D(MAC,"[frame_subframe2_dl_harq_pid] (%d,%d) calculate harq_pid ((( %d * 1024 + %d) *4) - 1 + %d) = %d \n",
-=======
-            LOG_D(MAC,"[frame_subframe2_dl_harq_pid] (%d,%d) calculate harq_pid ((( %d * 1024 + %d) *4) - 1 + %d)\%7 = %d \n",
->>>>>>> 230acb9e
                     (abs_frameP+1024)%1024,subframeP,frame_cnt,abs_frameP,
                     get_dl_subframe_count(tdd_Config->subframeAssignment,subframeP),harq_pid);
             return harq_pid;
