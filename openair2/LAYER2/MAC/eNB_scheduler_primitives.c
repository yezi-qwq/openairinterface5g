--- conflicted
+++ resolved
@@ -2078,53 +2078,6 @@
   }
   #endif
  */
-<<<<<<< HEAD
-=======
-void add_common_dci(DCI_PDU *DCI_pdu,
-                    void *pdu,
-                    rnti_t rnti,
-                    unsigned char dci_size_bytes,
-                    unsigned char aggregation,
-                    unsigned char dci_size_bits,
-                    unsigned char dci_fmt,
-                    uint8_t ra_flag)
-{
-  if (DCI_pdu->Num_dci == NUM_DCI_MAX) { printf("%s: DCI FULL, fatal!\n", __FUNCTION__); abort(); }
-
-  memcpy(&DCI_pdu->dci_alloc[DCI_pdu->Num_dci].dci_pdu[0],pdu,dci_size_bytes);
-  DCI_pdu->dci_alloc[DCI_pdu->Num_dci].dci_length   = dci_size_bits;
-  DCI_pdu->dci_alloc[DCI_pdu->Num_dci].L            = aggregation;
-  DCI_pdu->dci_alloc[DCI_pdu->Num_dci].rnti         = rnti;
-  DCI_pdu->dci_alloc[DCI_pdu->Num_dci].format       = dci_fmt;
-  DCI_pdu->dci_alloc[DCI_pdu->Num_dci].ra_flag      = ra_flag;
-  DCI_pdu->dci_alloc[DCI_pdu->Num_dci].search_space = DCI_COMMON_SPACE;
-
-
-  DCI_pdu->Num_dci++;
-  LOG_D(MAC,"add common dci format %d for rnti %x \n",dci_fmt,rnti);
-}
-
-void add_ue_spec_dci(DCI_PDU *DCI_pdu,void *pdu,rnti_t rnti,unsigned char dci_size_bytes,unsigned char aggregation,unsigned char dci_size_bits,unsigned char dci_fmt,uint8_t ra_flag)
-{
-  if (DCI_pdu->Num_dci == NUM_DCI_MAX) { printf("%s: DCI FULL, fatal!\n", __FUNCTION__); abort(); }
-
-  memcpy(&DCI_pdu->dci_alloc[DCI_pdu->Num_dci].dci_pdu[0],pdu,dci_size_bytes);
-  DCI_pdu->dci_alloc[DCI_pdu->Num_dci].dci_length   = dci_size_bits;
-  DCI_pdu->dci_alloc[DCI_pdu->Num_dci].L            = aggregation;
-  DCI_pdu->dci_alloc[DCI_pdu->Num_dci].rnti         = rnti;
-  DCI_pdu->dci_alloc[DCI_pdu->Num_dci].format       = dci_fmt;
-  DCI_pdu->dci_alloc[DCI_pdu->Num_dci].ra_flag      = ra_flag;
-  DCI_pdu->dci_alloc[DCI_pdu->Num_dci].search_space = DCI_UE_SPACE;
-
-  DCI_pdu->Num_dci++;
-
-  LOG_D(MAC,"add ue specific dci format %d for rnti %x \n",dci_fmt,rnti);
-}
-
-
->>>>>>> 1fb76157
-
-
 
 // This has to be updated to include BSR information
 uint8_t UE_is_to_be_scheduled(module_id_t module_idP,int CC_id,uint8_t UE_id)
@@ -2761,19 +2714,15 @@
   int i,j,idci;
   int nCCE=0;
 
-<<<<<<< HEAD
+
   LOG_D(MAC,"Allocate CCEs subframe %d, test %d : (DL PDU %d, DL DCI %d, UL %d)\n",subframeP,test_onlyP,DL_req->number_pdu,DL_req->number_dci,HI_DCI0_req->number_of_dci);
   DL_req->number_pdcch_ofdm_symbols=1;
-=======
-  LOG_D(MAC,"Allocate CCEs subframe %d, test %d : (Num_dci %d)\n",subframeP,test_onlyP,DCI_pdu->Num_dci);
-  DCI_pdu->num_pdcch_symbols=1;
->>>>>>> 1fb76157
 
 try_again:
   init_CCE_table(module_idP,CC_idP);
   nCCE=0;
 
-<<<<<<< HEAD
+
   for (i=0,idci=0;i<DL_req->number_pdu;i++) {
     // allocate DL common DCIs first
     if ((dl_config_pdu[i].pdu_type == NFAPI_DL_CONFIG_DCI_DL_PDU_TYPE)&&
@@ -2791,40 +2740,6 @@
 	DL_req->number_pdcch_ofdm_symbols++;
 	nCCE_max = get_nCCE_max(&RC.mac[module_idP]->common_channels[CC_idP],DL_req->number_pdcch_ofdm_symbols,subframeP);
 	goto try_again;
-=======
-  for (i=0;i<DCI_pdu->Num_dci;i++) {
-    dci_alloc = &DCI_pdu->dci_alloc[i];
-    LOG_D(MAC,"Trying to allocate DCI %d/%d : rnti %x, aggreg %d nCCE %d / %d (num_pdcch_symbols %d)\n",
-          i,DCI_pdu->Num_dci,
-          dci_alloc->rnti,1<<dci_alloc->L,
-          nCCE,nCCE_max,DCI_pdu->num_pdcch_symbols);
-
-    if (nCCE + (1<<dci_alloc->L) > nCCE_max)
-      goto failed;
-
-    // number of CCEs left can potentially hold this allocation
-    fCCE = get_nCCE_offset(CCE_table,
-                           1<<(dci_alloc->L),
-                           nCCE_max,
-                           dci_alloc->search_space == DCI_COMMON_SPACE ? 1 : 0,
-                           dci_alloc->rnti,
-                           subframeP);
-    if (fCCE == -1) {
-failed:
-      if (DCI_pdu->num_pdcch_symbols == 3) {
-        LOG_I(MAC,"subframe %d: Dropping Allocation for RNTI %x (DCI %d/%d)\n",
-              subframeP,dci_alloc->rnti,
-              i, DCI_pdu->Num_dci);
-        for (j=0;j<=i;j++){
-          LOG_I(MAC,"DCI %d/%d : rnti %x dci format %d, aggreg %d nCCE %d / %d (num_pdcch_symbols %d)\n",
-                j,DCI_pdu->Num_dci,
-                DCI_pdu->dci_alloc[j].rnti,DCI_pdu->dci_alloc[j].format,
-                1<<DCI_pdu->dci_alloc[j].L,
-                nCCE,nCCE_max,DCI_pdu->num_pdcch_symbols);
-        }
-	//dump_CCE_table(CCE_table,nCCE_max,subframeP,dci_alloc->rnti,1<<dci_alloc->L);
-        goto fatal;
->>>>>>> 1fb76157
       }
       
       // number of CCEs left can potentially hold this allocation
@@ -2987,11 +2902,8 @@
 
   return 0;
 
-<<<<<<< HEAD
+
  failed:
-=======
-fatal:
->>>>>>> 1fb76157
   return -1;
 }
 
@@ -3080,7 +2992,7 @@
 }
  
 boolean_t CCE_allocation_infeasible(int module_idP,
-<<<<<<< HEAD
+
 				    int CC_idP,
 				    int format_flag,
 				    int subframe,
@@ -3091,20 +3003,11 @@
   nfapi_dl_config_request_pdu_t* dl_config_pdu = &DL_req->dl_config_pdu_list[DL_req->number_pdu];
   nfapi_hi_dci0_request_body_t *HI_DCI0_req    = &RC.mac[module_idP]->HI_DCI0_req[CC_idP].hi_dci0_request_body;
   nfapi_hi_dci0_request_pdu_t *hi_dci0_pdu     = &HI_DCI0_req->hi_dci0_pdu_list[HI_DCI0_req->number_of_dci+HI_DCI0_req->number_of_hi]; 
-=======
-                                    int CC_idP,
-                                    int common_flag,
-                                    int subframe,
-                                    int aggregation,
-                                    int rnti)
-{
-  DCI_PDU *DCI_pdu = &eNB_mac_inst[module_idP].common_channels[CC_idP].DCI_pdu;
->>>>>>> 1fb76157
   //DCI_ALLOC_t *dci_alloc;
   int ret;
   boolean_t res=FALSE;
 
-<<<<<<< HEAD
+
   if (format_flag!=2) { // DL DCI
     dl_config_pdu->dci_dl_pdu.dci_dl_pdu_rel8.rnti              = rnti;
     dl_config_pdu->dci_dl_pdu.dci_dl_pdu_rel8.aggregation_level = aggregation;
@@ -3124,20 +3027,7 @@
     HI_DCI0_req->number_of_dci--;
   }
   return(res);
-=======
-  if (DCI_pdu->Num_dci == NUM_DCI_MAX) return TRUE;
-
-  DCI_pdu->dci_alloc[DCI_pdu->Num_dci].rnti = rnti;
-  DCI_pdu->dci_alloc[DCI_pdu->Num_dci].L = aggregation;
-  DCI_pdu->dci_alloc[DCI_pdu->Num_dci].search_space = common_flag == 1 ? DCI_COMMON_SPACE : DCI_UE_SPACE;
-  DCI_pdu->Num_dci++;
-  ret = allocate_CCEs(module_idP,CC_idP,subframe,1);
-  if (ret==-1)
-    res = TRUE;
-  DCI_pdu->Num_dci--;
-
-  return res;
->>>>>>> 1fb76157
+
 }
 
 void extract_harq(module_id_t mod_idP,int CC_idP,int UE_id,frame_t frameP,sub_frame_t subframeP,void *harq_indication,int format) {
