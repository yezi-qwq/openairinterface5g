/*
 * Licensed to the OpenAirInterface (OAI) Software Alliance under one or more
 * contributor license agreements.  See the NOTICE file distributed with
 * this work for additional information regarding copyright ownership.
 * The OpenAirInterface Software Alliance licenses this file to You under
 * the OAI Public License, Version 1.1  (the "License"); you may not use this file
 * except in compliance with the License.
 * You may obtain a copy of the License at
 *
 *      http://www.openairinterface.org/?page_id=698
 *
 * Unless required by applicable law or agreed to in writing, software
 * distributed under the License is distributed on an "AS IS" BASIS,
 * WITHOUT WARRANTIES OR CONDITIONS OF ANY KIND, either express or implied.
 * See the License for the specific language governing permissions and
 * limitations under the License.
 *-------------------------------------------------------------------------------
 * For more information about the OpenAirInterface (OAI) Software Alliance:
 *      contact@openairinterface.org
 */

/*! \file eNB_scheduler_primitives.c
 * \brief primitives used by eNB for BCH, RACH, ULSCH, DLSCH scheduling
 * \author  Navid Nikaein and Raymond Knopp
 * \date 2010 - 2014
 * \email: navid.nikaein@eurecom.fr
 * \version 1.0
 * @ingroup _mac

 */

#include "assertions.h"

#include "LAYER2/MAC/mac.h"
#include "LAYER2/MAC/mac_extern.h"

#include "LAYER2/MAC/mac_proto.h"
#include "common/utils/LOG/log.h"
#include "common/utils/LOG/vcd_signal_dumper.h"
#include "UTIL/OPT/opt.h"
#include "OCG.h"
#include "OCG_extern.h"

#include "RRC/LTE/rrc_extern.h"
#include "RRC/L2_INTERFACE/openair_rrc_L2_interface.h"

//#include "LAYER2/MAC/pre_processor.c"
#include "pdcp.h"

#if defined(ENABLE_ITTI)
  #include "intertask_interface.h"
#endif

#include "T.h"

#define ENABLE_MAC_PAYLOAD_DEBUG
#define DEBUG_eNB_SCHEDULER 1
extern uint16_t frame_cnt;

#include "common/ran_context.h"
#include "SCHED/sched_common.h"

extern RAN_CONTEXT_t RC;
extern uint8_t nfapi_mode;

//------------------------------------------------------------------------------
int
choose(int n,
       int k)
//------------------------------------------------------------------------------
{
  int res = 1;
  int res2 = 1;
  int i;

  if (k > n)
    return (0);

  if (n == k)
    return (1);

  for (i = n; i > k; i--)
    res *= i;

  for (i = 2; i <= (n - k); i++)
    res2 *= i;

  return (res / res2);
}

//------------------------------------------------------------------------------
// Patented algorithm from Yang et al, US Patent 2009, "Channel Quality Indexing and Reverse Indexing"
void reverse_index(int N,
                   int M,
                   int r,
                   int *v)
//------------------------------------------------------------------------------
{
  int BaseValue = 0;
  int IncreaseValue, ThresholdValue;
  int sumV;
  int i;
  r = choose(N, M) - 1 - r;
  memset((void *) v, 0, M * sizeof(int));
  sumV = 0;
  i = M;

  while (i > 0 && r > 0) {
    IncreaseValue = choose(N - M + 1 - sumV - v[i - 1] + i - 2,
                           i - 1);
    ThresholdValue = BaseValue + IncreaseValue;

    if (r >= ThresholdValue) {
      v[i - 1]++;
      BaseValue = ThresholdValue;
    } else {
      r -= BaseValue;
      sumV += v[--i];
      BaseValue = 0;
    }
  }
}

//------------------------------------------------------------------------------
int
to_prb(int dl_Bandwidth)
//------------------------------------------------------------------------------
{
  int prbmap[6] = { 6, 15, 25, 50, 75, 100 };
  AssertFatal(dl_Bandwidth < 6, "dl_Bandwidth is 0..5\n");
  return (prbmap[dl_Bandwidth]);
}

//------------------------------------------------------------------------------
int
to_rbg(int dl_Bandwidth)
//------------------------------------------------------------------------------
{
  int rbgmap[6] = { 6, 8, 13, 17, 19, 25 };
  AssertFatal(dl_Bandwidth < 6, "dl_Bandwidth is 0..5\n");
  return (rbgmap[dl_Bandwidth]);
}

//------------------------------------------------------------------------------
int
get_phich_resource_times6(COMMON_channels_t *cc)
//------------------------------------------------------------------------------
{
  int phichmap[4] = { 1, 3, 6, 12 };
  AssertFatal(cc != NULL, "cc is null\n");
  AssertFatal(cc->mib != NULL, "cc->mib is null\n");
  int phich_Resource = (int) cc->mib->message.phich_Config.phich_Resource;
  AssertFatal(phich_Resource >= 0 && phich_Resource < 4, "phich_Resource %d not in 0..3\n",
              phich_Resource);
  return (phichmap[phich_Resource]);
}

//------------------------------------------------------------------------------
uint16_t
mac_computeRIV(uint16_t N_RB_DL,
               uint16_t RBstart,
               uint16_t Lcrbs)
//------------------------------------------------------------------------------
{
  if (Lcrbs <= (1 + (N_RB_DL >> 1))) {
    return (N_RB_DL * (Lcrbs - 1)) + RBstart;
  }
  return (N_RB_DL * (N_RB_DL + 1 - Lcrbs)) + (N_RB_DL - 1 - RBstart);
}

//------------------------------------------------------------------------------
uint8_t
getQm(uint8_t mcs)
//------------------------------------------------------------------------------
{
  if (mcs < 10)      return (2);
  else if (mcs < 17) return (4);
  return (6);
}

//------------------------------------------------------------------------------
void
get_Msg3alloc(COMMON_channels_t *cc,
              sub_frame_t       current_subframe,
              frame_t           current_frame,
              frame_t           *frame,
              sub_frame_t       *subframe)
//------------------------------------------------------------------------------
{
  // Fill in other TDD Configuration!!!!
  int subframeAssignment;

  if (cc->tdd_Config == NULL) { // FDD
    *subframe = current_subframe + 6;

    if (*subframe > 9) {
      *subframe = *subframe - 10;
      *frame = (current_frame + 1) & 1023;
    } else {
      *frame = current_frame;
    }
  } else {      // TDD
    subframeAssignment = (int) cc->tdd_Config->subframeAssignment;
    if (subframeAssignment == 1) {
      switch (current_subframe) {
        case 0:
          *subframe = 7;
          *frame = current_frame;
          break;

        case 4:
          *subframe = 2;
          *frame = (current_frame + 1) & 1023;
          break;

        case 5:
          *subframe = 2;
          *frame = (current_frame + 1) & 1023;
          break;

        case 9:
          *subframe = 7;
          *frame = (current_frame + 1) & 1023;
          break;
      }
    } else if (subframeAssignment == 3) {
      switch (current_subframe) {
        case 0:
        case 5:
        case 6:
          *subframe = 2;
          *frame = (current_frame + 1) & 1023;
          break;

        case 7:
          *subframe = 3;
          *frame = (current_frame + 1) & 1023;
          break;

        case 8:
          *subframe = 4;
          *frame = (current_frame + 1) & 1023;
          break;

        case 9:
          *subframe = 2;
          *frame = (current_frame + 2) & 1023;
          break;
      }
    } else if (subframeAssignment == 4) {
      switch (current_subframe) {
        case 0:
        case 4:
        case 5:
        case 6:
          *subframe = 2;
          *frame = (current_frame + 1) & 1023;
          break;

        case 7:
          *subframe = 3;
          *frame = (current_frame + 1) & 1023;
          break;

        case 8:
        case 9:
          *subframe = 2;
          *frame = (current_frame + 2) & 1023;
          break;
      }
    } else if (subframeAssignment == 5) {
      switch (current_subframe) {
        case 0:
        case 4:
        case 5:
        case 6:
          *subframe = 2;
          *frame = (current_frame + 1) & 1023;
          break;

        case 7:
        case 8:
        case 9:
          *subframe = 2;
          *frame = (current_frame + 2) & 1023;
          break;
      }
    }
  }
  return;
}

//------------------------------------------------------------------------------
void
get_Msg3allocret(COMMON_channels_t *cc,
                 sub_frame_t current_subframe,
                 frame_t current_frame,
                 frame_t *frame,
                 sub_frame_t *subframe)
//------------------------------------------------------------------------------
{
  int subframeAssignment;

  if (cc->tdd_Config == NULL) { //FDD
    /* always retransmit in n+8 */
    *subframe = current_subframe + 8;

    if (*subframe > 9) {
      *subframe = *subframe - 10;
      *frame = (current_frame + 1) & 1023;
    } else {
      *frame = current_frame;
    }
  } else {
    subframeAssignment = (int) cc->tdd_Config->subframeAssignment;
    if (subframeAssignment == 1) {
      // original PUSCH in 2, PHICH in 6 (S), ret in 2
      // original PUSCH in 3, PHICH in 9, ret in 3
      // original PUSCH in 7, PHICH in 1 (S), ret in 7
      // original PUSCH in 8, PHICH in 4, ret in 8
      *frame = (current_frame + 1) & 1023;
    } else if (subframeAssignment == 3) {
      // original PUSCH in 2, PHICH in 8, ret in 2 next frame
      // original PUSCH in 3, PHICH in 9, ret in 3 next frame
      // original PUSCH in 4, PHICH in 0, ret in 4 next frame
      *frame = (current_frame + 1) & 1023;
    } else if (subframeAssignment == 4) {
      // original PUSCH in 2, PHICH in 8, ret in 2 next frame
      // original PUSCH in 3, PHICH in 9, ret in 3 next frame
      *frame = (current_frame + 1) & 1023;
    } else if (subframeAssignment == 5) {
      // original PUSCH in 2, PHICH in 8, ret in 2 next frame
      *frame = (current_frame + 1) & 1023;
    }
  }
  return;
}

//------------------------------------------------------------------------------
uint8_t
subframe2harqpid(COMMON_channels_t *cc,
                 frame_t frame,
                 sub_frame_t subframe)
//------------------------------------------------------------------------------
{
  uint8_t ret = 255;
  AssertFatal(cc != NULL, "cc is null\n");

  if (cc->tdd_Config == NULL) { // FDD
    ret = (((frame << 1) + subframe) & 7);
  } else {
    switch (cc->tdd_Config->subframeAssignment) {
      case 1:
        if (subframe == 2 || subframe == 3 || subframe == 7 || subframe == 8) {
          switch (subframe) {
            case 2:
            case 3:
              ret = (subframe - 2);
              break;

            case 7:
            case 8:
              ret = (subframe - 5);
              break;

            default:
              AssertFatal(1 == 0, "subframe2_harq_pid, Illegal subframe %d for TDD mode %d\n",
                          subframe,
                          (int) cc->tdd_Config->subframeAssignment);
              break;
          }
        }
        break;

      case 2:
        AssertFatal(subframe == 2 || subframe == 7, "subframe2_harq_pid, Illegal subframe %d for TDD mode %d\n",
                    subframe,
                    (int) cc->tdd_Config->subframeAssignment);
        ret = (subframe / 7);
        break;

      case 3:
        AssertFatal(subframe > 1 && subframe < 5, "subframe2_harq_pid, Illegal subframe %d for TDD mode %d\n",
                    subframe,
                    (int) cc->tdd_Config->subframeAssignment);
        ret = (subframe - 2);
        break;

      case 4:
        AssertFatal(subframe > 1 && subframe < 4, "subframe2_harq_pid, Illegal subframe %d for TDD mode %d\n",
                    subframe,
                    (int) cc->tdd_Config->subframeAssignment);
        ret = (subframe - 2);
        break;

      case 5:
        AssertFatal(subframe == 2, "subframe2_harq_pid, Illegal subframe %d for TDD mode %d\n",
                    subframe,
                    (int) cc->tdd_Config->subframeAssignment);
        ret = (subframe - 2);
        break;

      default:
        AssertFatal(1 == 0, "subframe2_harq_pid, Unsupported TDD mode %d\n",
                    (int) cc->tdd_Config->subframeAssignment);
        break;
    }
  }

  return ret;
}

//------------------------------------------------------------------------------
uint8_t
get_Msg3harqpid(COMMON_channels_t *cc,
                frame_t frame,
                sub_frame_t current_subframe)
//------------------------------------------------------------------------------
{
  uint8_t ul_subframe = 0;
  uint32_t ul_frame = 0;

  if (cc->tdd_Config == NULL) { // FDD
    ul_subframe = (current_subframe > 3) ? (current_subframe - 4) : (current_subframe + 6);
    ul_frame = (current_subframe > 3) ? ((frame + 1) & 1023) : frame;
  } else {
    switch (cc->tdd_Config->subframeAssignment) {
      case 1:
        switch (current_subframe) {
          case 9:
          case 0:
            ul_subframe = 7;
            break;

          case 5:
          case 7:
            ul_subframe = 2;
            break;
        }

        break;

      case 3:
        switch (current_subframe) {
          case 0:
          case 5:
          case 6:
            ul_subframe = 2;
            break;

          case 7:
            ul_subframe = 3;
            break;

          case 8:
            ul_subframe = 4;
            break;

          case 9:
            ul_subframe = 2;
            break;
        }

        break;

      case 4:
        switch (current_subframe) {
          case 0:
          case 5:
          case 6:
          case 8:
          case 9:
            ul_subframe = 2;
            break;

          case 7:
            ul_subframe = 3;
            break;
        }

        break;

      case 5:
        ul_subframe = 2;
        break;

      default:
        LOG_E(PHY, "get_Msg3_harq_pid: Unsupported TDD configuration %d\n",
              (int) cc->tdd_Config->subframeAssignment);
        AssertFatal(1 == 0, "get_Msg3_harq_pid: Unsupported TDD configuration");
        break;
    }
  }

  return (subframe2harqpid(cc,
                           ul_frame,
                           ul_subframe));
}

//------------------------------------------------------------------------------
uint32_t
pdcchalloc2ulframe(COMMON_channels_t *ccP,
                   uint32_t frame,
                   uint8_t n)
//------------------------------------------------------------------------------
{
  uint32_t ul_frame = (frame + (n >= 6 ? 1 : 0));

  if (ccP->tdd_Config) {
    if (ccP->tdd_Config->subframeAssignment == 1) {
      if (n == 1 || n == 6) {
        ul_frame = (frame + (n == 1 ? 0 : 1));
      }
    } else if (ccP->tdd_Config->subframeAssignment == 6) {
      if (n == 0 || n == 1 || n == 5 || n == 6) {
        ul_frame = (frame + (n >= 5 ? 1 : 0));
      } else if (n == 9) {
        ul_frame = (frame + 1);
      }
    }
  }
  LOG_D(PHY, "frame %d subframe %d: PUSCH frame = %d\n",
        frame,
        n,
        ul_frame);

  return ul_frame;
}

//------------------------------------------------------------------------------
uint8_t
pdcchalloc2ulsubframe(COMMON_channels_t *ccP,
                      uint8_t n)
//------------------------------------------------------------------------------
{
  uint8_t ul_subframe;

  if (ccP->tdd_Config && ccP->tdd_Config->subframeAssignment == 1 && (n == 1 || n == 6))  // tdd_config 0,1 SF 1,5
    ul_subframe = ((n + 6) % 10);
  else if (ccP->tdd_Config && ccP->tdd_Config->subframeAssignment == 6 && (n == 0 || n == 1 || n == 5 || n == 6))
    ul_subframe = ((n + 7) % 10);
  else if (ccP->tdd_Config && ccP->tdd_Config->subframeAssignment == 6 && n == 9) // tdd_config 6 SF 9
    ul_subframe = ((n + 5) % 10);
  else
    ul_subframe = ((n + 4) % 10);

  LOG_D(PHY, "subframe %d: PUSCH subframe = %d\n",
        n,
        ul_subframe);
  return ul_subframe;
}

//------------------------------------------------------------------------------
int
is_UL_sf(COMMON_channels_t *ccP,
         sub_frame_t subframeP)
//------------------------------------------------------------------------------
{
  // if FDD return dummy value
  if (ccP->tdd_Config == NULL)
    return 0;

  switch (ccP->tdd_Config->subframeAssignment) {
    case 1:
      switch (subframeP) {
        case 0:
        case 4:
        case 5:
        case 9:
          return 0;

        case 2:
        case 3:
        case 7:
        case 8:
          return 1;

        default:
          return 0;
      }

      break;

    case 3:
      if ((subframeP <= 1) || (subframeP >= 5))
        return (0);
      else if ((subframeP > 1) && (subframeP < 5))
        return (1);
      else
        AssertFatal(1 == 0, "Unknown subframe number\n");

      break;

    case 4:
      if ((subframeP <= 1) || (subframeP >= 4))
        return (0);
      else if ((subframeP > 1) && (subframeP < 4))
        return (1);
      else
        AssertFatal(1 == 0, "Unknown subframe number\n");

      break;

    case 5:
      if ((subframeP <= 1) || (subframeP >= 3))
        return (0);
      else if ((subframeP > 1) && (subframeP < 3))
        return (1);
      else
        AssertFatal(1 == 0, "Unknown subframe number\n");

      break;

    default:
      AssertFatal(1 == 0,
                  "subframe %d Unsupported TDD configuration %d\n",
                  subframeP, (int) ccP->tdd_Config->subframeAssignment);
      break;
  }
  return 0;
}

//------------------------------------------------------------------------------
int
is_S_sf(COMMON_channels_t *ccP,
        sub_frame_t subframeP)
//------------------------------------------------------------------------------
{
  // if FDD return dummy value
  if (ccP->tdd_Config == NULL)
    return 0;

  switch (subframeP) {
    case 1:
      return 1;

    case 6:
      if (ccP->tdd_Config->subframeAssignment == 0 || ccP->tdd_Config->subframeAssignment == 1 ||
          ccP->tdd_Config->subframeAssignment == 2 || ccP->tdd_Config->subframeAssignment == 6)
        return 1;

      break;

    default:
      break;
  }

  return 0;
}

//------------------------------------------------------------------------------
uint8_t
ul_subframe2_k_phich(COMMON_channels_t *cc,
                     sub_frame_t ul_subframe)
//------------------------------------------------------------------------------
{
  if(cc->tdd_Config) { //TODO fill other tdd config
    switch(cc->tdd_Config->subframeAssignment) {
      case 0:
        break;

      case 1:
        if(ul_subframe == 2 || ul_subframe == 7)
          return 4;
        else if(ul_subframe == 3 || ul_subframe == 8)
          return 6;
        return 255;

      case 2:
      case 3:
      case 4:
      case 5:
        break;
    }
  }

  return 4; //idk  sf_ahead?
}

//------------------------------------------------------------------------------
uint16_t
get_pucch1_absSF(COMMON_channels_t *cc,
                 uint16_t dlsch_absSF)
//------------------------------------------------------------------------------
{
  uint16_t sf, f, nextf;
  LTE_TDD_Config_t *tdd_Config = cc->tdd_Config;

  if (tdd_Config == NULL) { //FDD n+4
    return (dlsch_absSF + 4) % 10240;
  }

  sf = dlsch_absSF % 10;
  f = dlsch_absSF / 10;
  nextf = (f + 1) & 1023;

  switch (tdd_Config->subframeAssignment) {
    case 0:
      if (sf == 0 || sf == 5)
        return ((10 * f) + sf + 4) % 10240; // ACK/NAK in SF 4,9 same frame
      if (sf == 6)
        return ((10 * nextf) + 2) % 10240;  // ACK/NAK in SF 2 next frame
      if (sf == 1)
        return ((10 * f) + 7) % 10240;      // ACK/NAK in SF 7 same frame

      break;

    case 1:
      if (sf == 5 || sf == 6)
        return ((10 * nextf) + 2) % 10240;  // ACK/NAK in SF 2 next frame
      if (sf == 9)
        return ((10 * nextf) + 3) % 10240;  // ACK/NAK in SF 3 next frame
      if ((sf == 0) || (sf == 1))
        return ((10 * f) + 7) % 10240;      // ACK/NAK in SF 7 same frame
      if (sf == 4)
        return ((10 * f) + 8) % 10240;      // ACK/NAK in SF 8 same frame

      break;

    case 2:
      if (sf == 4 || sf == 5 || sf == 6 || sf == 8)
        return ((10 * nextf) + 2) % 10240;  // ACK/NAK in SF 2 next frame
      if (sf == 9)
        return ((10 * nextf) + 7) % 10240;  // ACK/NAK in SF 7 next frame
      if (sf == 0 || sf == 1 || sf == 3)
        return ((10 * f) + 7)% 10240;       // ACK/NAK in SF 7 same frame

      break;

    case 3:
      if (sf == 5 || sf == 6 || sf == 7 || sf == 8 || sf == 9)
        return ((10 * nextf) + ((sf - 1) >> 1)) % 10240;  // ACK/NAK in 2,3,4 resp. next frame
      if (sf == 1)
        return ((10 * nextf) + 2) % 10240;                // ACK/NAK in 2 next frame
      if (sf == 0)
        return ((10 * f) + 4) % 10240;                    // ACK/NAK in 4 same frame

      break;

    case 4:
      if (sf == 6 || sf == 7 || sf == 8 || sf == 9)
        return ((10 * nextf) + 3) % 10240;  // ACK/NAK in SF 3 next frame
      else if (sf == 0 || sf == 1 || sf == 4 || sf == 5)
        return ((10 * nextf) + 2) % 10240;  // ACK/NAK in SF 2 next frame

      break;

    case 5:
      if (sf == 0 || sf == 1 || sf == 3 || sf == 4 || sf == 5 || sf == 6 || sf == 7 || sf == 8)
        return ((10 * nextf) + 2) % 10240;        // ACK/NAK in SF 3 next frame
      if (sf == 9)
        return ((10 * (1 + nextf)) + 2) % 10240;  // ACK/NAK in SF 2 next frame

      break;

    case 6:
      if (sf == 5 || sf == 6)
        return ((10 * f) + sf + 7) % 10240; // ACK/NAK in SF 2,3 next frame
      if (sf == 9)
        return ((10 * nextf) + 4) % 10240;  // ACK/NAK in SF 4 next frame
      if (sf == 1 || sf == 0)
        return ((10 * f) + sf + 7) % 10240; // ACK/NAK in SF 7 same frame

      break;

    default:
      AssertFatal(1 == 0, "Illegal TDD subframe Assigment %ld\n",
                  tdd_Config->subframeAssignment);
      return 0;
  }

  AssertFatal(1 == 0, "Shouldn't get here\n");
}

//------------------------------------------------------------------------------
void
get_srs_pos(COMMON_channels_t *cc,
            uint16_t isrs,
            uint16_t *psrsPeriodicity,
            uint16_t *psrsOffset)
//------------------------------------------------------------------------------
{
  if (cc->tdd_Config) { // TDD
    AssertFatal(isrs >= 10, "2 ms SRS periodicity not supported");

    if (isrs > 9 && isrs < 15) {
      *psrsPeriodicity = 5;
      *psrsOffset = isrs - 10;
    } else if (isrs > 14 && isrs < 25) {
      *psrsPeriodicity = 10;
      *psrsOffset = isrs - 15;
    } else if (isrs > 24 && isrs < 45) {
      *psrsPeriodicity = 20;
      *psrsOffset = isrs - 25;
    } else if (isrs > 44 && isrs < 85) {
      *psrsPeriodicity = 40;
      *psrsOffset = isrs - 45;
    } else if (isrs > 84 && isrs < 165) {
      *psrsPeriodicity = 80;
      *psrsOffset = isrs - 85;
    } else if (isrs > 164 && isrs < 325) {
      *psrsPeriodicity = 160;
      *psrsOffset = isrs - 165;
    } else if (isrs > 324 && isrs < 645) {
      *psrsPeriodicity = 320;
      *psrsOffset = isrs - 325;
    }

    AssertFatal(isrs <= 644, "Isrs out of range %d>644\n", isrs);
  }       // TDD
  else {      // FDD
    if (isrs < 2) {
      *psrsPeriodicity = 2;
      *psrsOffset = isrs;
    } else if (isrs > 1 && isrs < 7) {
      *psrsPeriodicity = 5;
      *psrsOffset = isrs - 2;
    } else if (isrs > 6 && isrs < 17) {
      *psrsPeriodicity = 10;
      *psrsOffset = isrs - 7;
    } else if (isrs > 16 && isrs < 37) {
      *psrsPeriodicity = 20;
      *psrsOffset = isrs - 17;
    } else if (isrs > 36 && isrs < 77) {
      *psrsPeriodicity = 40;
      *psrsOffset = isrs - 37;
    } else if (isrs > 76 && isrs < 157) {
      *psrsPeriodicity = 80;
      *psrsOffset = isrs - 77;
    } else if (isrs > 156 && isrs < 317) {
      *psrsPeriodicity = 160;
      *psrsOffset = isrs - 157;
    } else if (isrs > 316 && isrs < 637) {
      *psrsPeriodicity = 320;
      *psrsOffset = isrs - 317;
    }

    AssertFatal(isrs <= 636, "Isrs out of range %d>636\n", isrs);
  }
  return;
}

//------------------------------------------------------------------------------
void
get_csi_params(COMMON_channels_t *cc,
               struct LTE_CQI_ReportPeriodic *cqi_ReportPeriodic,
               uint16_t *Npd,
               uint16_t *N_OFFSET_CQI,
               int *H)
//------------------------------------------------------------------------------
{
  AssertFatal(cqi_ReportPeriodic != NULL, "cqi_ReportPeriodic is null!\n");

  uint16_t cqi_PMI_ConfigIndex = cqi_ReportPeriodic->choice.setup.cqi_pmi_ConfigIndex;
  uint8_t Jtab[6] = { 0, 2, 2, 3, 4, 4 };

  if (cc->tdd_Config == NULL) { //FDD
    if (cqi_PMI_ConfigIndex <= 1) { // 2 ms CQI_PMI period
      *Npd = 2;
      *N_OFFSET_CQI = cqi_PMI_ConfigIndex;
    } else if (cqi_PMI_ConfigIndex <= 6) {  // 5 ms CQI_PMI period
      *Npd = 5;
      *N_OFFSET_CQI = cqi_PMI_ConfigIndex - 2;
    } else if (cqi_PMI_ConfigIndex <= 16) { // 10ms CQI_PMI period
      *Npd = 10;
      *N_OFFSET_CQI = cqi_PMI_ConfigIndex - 7;
    } else if (cqi_PMI_ConfigIndex <= 36) { // 20 ms CQI_PMI period
      *Npd = 20;
      *N_OFFSET_CQI = cqi_PMI_ConfigIndex - 17;
    } else if (cqi_PMI_ConfigIndex <= 76) { // 40 ms CQI_PMI period
      *Npd = 40;
      *N_OFFSET_CQI = cqi_PMI_ConfigIndex - 37;
    } else if (cqi_PMI_ConfigIndex <= 156) {  // 80 ms CQI_PMI period
      *Npd = 80;
      *N_OFFSET_CQI = cqi_PMI_ConfigIndex - 77;
    } else if (cqi_PMI_ConfigIndex <= 316) {  // 160 ms CQI_PMI period
      *Npd = 160;
      *N_OFFSET_CQI = cqi_PMI_ConfigIndex - 157;
    } else if (cqi_PMI_ConfigIndex > 317) {
      if (cqi_PMI_ConfigIndex <= 349) { // 32 ms CQI_PMI period
        *Npd = 32;
        *N_OFFSET_CQI = cqi_PMI_ConfigIndex - 318;
      } else if (cqi_PMI_ConfigIndex <= 413) {  // 64 ms CQI_PMI period
        *Npd = 64;
        *N_OFFSET_CQI = cqi_PMI_ConfigIndex - 350;
      } else if (cqi_PMI_ConfigIndex <= 541) {  // 128 ms CQI_PMI period
        *Npd = 128;
        *N_OFFSET_CQI = cqi_PMI_ConfigIndex - 414;
      }
    }
  } else {      // TDD
    if (cqi_PMI_ConfigIndex == 0) { // all UL subframes
      *Npd = 1;
      *N_OFFSET_CQI = 0;
    } else if (cqi_PMI_ConfigIndex <= 6) {  // 5 ms CQI_PMI period
      *Npd = 5;
      *N_OFFSET_CQI = cqi_PMI_ConfigIndex - 1;
    } else if (cqi_PMI_ConfigIndex <= 16) { // 10ms CQI_PMI period
      *Npd = 10;
      *N_OFFSET_CQI = cqi_PMI_ConfigIndex - 6;
    } else if (cqi_PMI_ConfigIndex <= 36) { // 20 ms CQI_PMI period
      *Npd = 20;
      *N_OFFSET_CQI = cqi_PMI_ConfigIndex - 16;
    } else if (cqi_PMI_ConfigIndex <= 76) { // 40 ms CQI_PMI period
      *Npd = 40;
      *N_OFFSET_CQI = cqi_PMI_ConfigIndex - 36;
    } else if (cqi_PMI_ConfigIndex <= 156) {  // 80 ms CQI_PMI period
      *Npd = 80;
      *N_OFFSET_CQI = cqi_PMI_ConfigIndex - 76;
    } else if (cqi_PMI_ConfigIndex <= 316) {  // 160 ms CQI_PMI period
      *Npd = 160;
      *N_OFFSET_CQI = cqi_PMI_ConfigIndex - 156;
    }
  }

  // get H
  if (cqi_ReportPeriodic->choice.setup.cqi_FormatIndicatorPeriodic.present == LTE_CQI_ReportPeriodic__setup__cqi_FormatIndicatorPeriodic_PR_subbandCQI) {
    *H = 1 + (Jtab[cc->mib->message.dl_Bandwidth] * cqi_ReportPeriodic->choice.setup.cqi_FormatIndicatorPeriodic.choice.subbandCQI.k);
  } else {
    *H = 1;
  }
  return;
}

//------------------------------------------------------------------------------
uint8_t
get_dl_cqi_pmi_size_pusch(COMMON_channels_t *cc,
                          uint8_t tmode,
                          uint8_t ri,
                          LTE_CQI_ReportModeAperiodic_t *cqi_ReportModeAperiodic)
//------------------------------------------------------------------------------
{
  int Ntab[6] = { 0, 4, 7, 9, 10, 13 };
  int N = Ntab[cc->mib->message.dl_Bandwidth];
  int Ltab_uesel[6] = { 0, 6, 9, 13, 15, 18 };
  int L = Ltab_uesel[cc->mib->message.dl_Bandwidth];

  AssertFatal(cqi_ReportModeAperiodic != NULL, "cqi_ReportPeriodic is null!\n");

  switch (*cqi_ReportModeAperiodic) {
    case LTE_CQI_ReportModeAperiodic_rm12:
      AssertFatal(tmode == 4 || tmode == 6 || tmode == 8 || tmode == 9 || tmode == 10, "Illegal TM (%d) for CQI_ReportModeAperiodic_rm12\n",
                  tmode);
      AssertFatal(cc->p_eNB <= 4, "only up to 4 antenna ports supported here\n");

      if (ri == 1 && cc->p_eNB == 2)
        return (4 + (N << 1));
      if (ri == 2 && cc->p_eNB == 2)
        return (8 + N);
      if (ri == 1 && cc->p_eNB == 4)
        return (4 + (N << 2));
      if (ri > 1 && cc->p_eNB == 4)
        return (8 + (N << 2));

      break;

    case LTE_CQI_ReportModeAperiodic_rm20:
      // Table 5.2.2.6.3-1 (36.212)
      AssertFatal(tmode == 1 || tmode == 2 || tmode == 3 || tmode == 7 || tmode == 9 || tmode == 10, "Illegal TM (%d) for CQI_ReportModeAperiodic_rm20\n",
                  tmode);
      AssertFatal(tmode != 9 && tmode != 10, "TM9/10 will be handled later for CQI_ReportModeAperiodic_rm20\n");
      return (4 + 2 + L);

    case LTE_CQI_ReportModeAperiodic_rm22:
      // Table 5.2.2.6.3-2 (36.212)
      AssertFatal(tmode == 4 || tmode == 6 || tmode == 8 || tmode == 9 || tmode == 10, "Illegal TM (%d) for CQI_ReportModeAperiodic_rm22\n",
                  tmode);
      AssertFatal(tmode != 9 && tmode != 10, "TM9/10 will be handled later for CQI_ReportModeAperiodic_rm22\n");

      if (ri == 1 && cc->p_eNB == 2)
        return (4 + 2 + 0 + 0 + L + 4);

      if (ri == 2 && cc->p_eNB == 2)
        return (4 + 2 + 4 + 2 + L + 2);

      if (ri == 1 && cc->p_eNB == 4)
        return (4 + 2 + 0 + 0 + L + 8);

      if (ri >= 2 && cc->p_eNB == 4)
        return (4 + 2 + 4 + 2 + L + 8);

      break;

    case LTE_CQI_ReportModeAperiodic_rm30:
      // Table 5.2.2.6.2-1 (36.212)
      AssertFatal(tmode == 1 || tmode == 2 || tmode == 3 || tmode == 7 || tmode == 8 || tmode == 9 || tmode == 10,
                  "Illegal TM (%d) for CQI_ReportModeAperiodic_rm30\n",
                  tmode);
      AssertFatal(tmode != 8 && tmode != 9 && tmode != 10, "TM8/9/10 will be handled later for CQI_ReportModeAperiodic_rm30\n");
      return (4 + (N << 1));

    case LTE_CQI_ReportModeAperiodic_rm31:
      // Table 5.2.2.6.2-2 (36.212)
      AssertFatal(tmode == 4 || tmode == 6 || tmode == 8 || tmode == 9 || tmode == 10, "Illegal TM (%d) for CQI_ReportModeAperiodic_rm31\n",
                  tmode);
      AssertFatal(tmode != 8 && tmode != 9 && tmode != 10, "TM8/9/10 will be handled later for CQI_ReportModeAperiodic_rm31\n");

      if (ri == 1 && cc->p_eNB == 2)
        return (4 + (N << 1) + 0 + 0 + 2);
      if (ri == 2 && cc->p_eNB == 2)
        return (4 + (N << 1) + 4 + (N << 1) + 1);
      if (ri == 1 && cc->p_eNB == 4)
        return (4 + (N << 1) + 0 + 0 + 4);
      if (ri >= 2 && cc->p_eNB == 4)
        return (4 + (N << 1) + 4 + (N << 1) + 4);

      break;

#if (LTE_RRC_VERSION >= MAKE_VERSION(12, 5, 0))
    case LTE_CQI_ReportModeAperiodic_rm32_v1250:
      AssertFatal(tmode == 4 || tmode == 6 || tmode == 8 || tmode == 9 || tmode == 10, "Illegal TM (%d) for CQI_ReportModeAperiodic_rm32\n",
                  tmode);
      AssertFatal(1 == 0, "CQI_ReportModeAperiodic_rm32_v1250 not supported yet\n");
      break;

    case LTE_CQI_ReportModeAperiodic_rm10_v1310:

      // Table 5.2.2.6.1-1F/G (36.212)
      if (ri == 1)
        return 4;   // F
      return 7;   // G

    case LTE_CQI_ReportModeAperiodic_rm11_v1310:
      // Table 5.2.2.6.1-1H (36.212)
      AssertFatal(tmode == 4 || tmode == 6 || tmode == 8 || tmode == 9 || tmode == 10,  "Illegal TM (%d) for CQI_ReportModeAperiodic_rm11\n",
                  tmode);
      AssertFatal(cc->p_eNB <= 4, "only up to 4 antenna ports supported here\n");

      if (ri == 1 && cc->p_eNB == 2)
        return (4 + 0 + 2);
      if (ri == 2 && cc->p_eNB == 2)
        return (4 + 4 + 1);
      if (ri == 1 && cc->p_eNB == 4)
        return (4 + 0 + 4);
      if (ri > 1 && cc->p_eNB == 4)
        return (4 + 4 + 4);

      break;
#endif /* #if (LTE_RRC_VERSION >= MAKE_VERSION(12, 5, 0)) */

  }

  AssertFatal(1 == 0, "Shouldn't get here\n");
  return 0;
}

//------------------------------------------------------------------------------
uint8_t
get_rel8_dl_cqi_pmi_size(UE_sched_ctrl *sched_ctl,
                         int CC_idP,
                         COMMON_channels_t *cc,
                         uint8_t tmode,
                         struct LTE_CQI_ReportPeriodic *cqi_ReportPeriodic)
//------------------------------------------------------------------------------
{
  int no_pmi = 0;
  //    Ltab[6] = {0,log2(15/4/2),log2(25/4/2),log2(50/6/3),log2(75/8/4),log2(100/8/4)};
  uint8_t Ltab[6] = { 0, 1, 2, 2, 2, 2 };
  uint8_t ri = sched_ctl->periodic_ri_received[CC_idP];

  AssertFatal(cqi_ReportPeriodic != NULL, "cqi_ReportPeriodic is null!\n");
  AssertFatal(cqi_ReportPeriodic->present != LTE_CQI_ReportPeriodic_PR_NOTHING, "cqi_ReportPeriodic->present == CQI_ReportPeriodic_PR_NOTHING!\n");
  AssertFatal(cqi_ReportPeriodic->choice.setup.cqi_FormatIndicatorPeriodic.present != LTE_CQI_ReportPeriodic__setup__cqi_FormatIndicatorPeriodic_PR_NOTHING,
              "cqi_ReportPeriodic->cqi_FormatIndicatorPeriodic.choice.setup.present == CQI_ReportPeriodic__setup__cqi_FormatIndicatorPeriodic_PR_NOTHING!\n");

  switch (tmode) {
    case 1:
    case 2:
    case 5:
    case 6:
    case 7:
      no_pmi = 1;
      break;

    default:
      no_pmi = 0;
      break;
  }

  if (cqi_ReportPeriodic->choice.setup.cqi_FormatIndicatorPeriodic.present == LTE_CQI_ReportPeriodic__setup__cqi_FormatIndicatorPeriodic_PR_widebandCQI ||
      sched_ctl->feedback_cnt[CC_idP] == 0) {
    // send wideband report every opportunity if wideband reporting mode is selected, else every H opportunities
    if (no_pmi == 1) return 4;
    if (cc->p_eNB == 2 && ri == 1) return 6;
    if (cc->p_eNB == 2 && ri == 2) return 8;
    if (cc->p_eNB == 4 && ri == 1) return 8;
    if (cc->p_eNB == 4 && ri == 2) return 11;
    AssertFatal(1 == 0, "illegal combination p %d, ri %d, no_pmi %d\n",
                cc->p_eNB,
                ri,
                no_pmi);
  } else if (cqi_ReportPeriodic->choice.setup.cqi_FormatIndicatorPeriodic.present == LTE_CQI_ReportPeriodic__setup__cqi_FormatIndicatorPeriodic_PR_subbandCQI) {
    if (no_pmi == 1 || ri == 1) return (4 + Ltab[cc->mib->message.dl_Bandwidth]);
    return (7 + Ltab[cc->mib->message.dl_Bandwidth]);
  }

  AssertFatal(1 == 0, "Shouldn't get here : cqi_ReportPeriodic->present %d\n",
              cqi_ReportPeriodic->choice.setup.cqi_FormatIndicatorPeriodic.present);
  return 0;
}

//------------------------------------------------------------------------------
void
fill_nfapi_dl_dci_1A(nfapi_dl_config_request_pdu_t *dl_config_pdu,
                     uint8_t                       aggregation_level,
                     uint16_t                      rnti,
                     uint8_t                       rnti_type,
                     uint8_t                       harq_process,
                     uint8_t                       tpc,
                     uint16_t                      resource_block_coding,
                     uint8_t                       mcs,
                     uint8_t                       ndi,
                     uint8_t                       rv,
                     uint8_t                       vrb_flag)
//------------------------------------------------------------------------------
{
  memset((void *) dl_config_pdu, 0,sizeof(nfapi_dl_config_request_pdu_t));

  dl_config_pdu->pdu_type                                                          = NFAPI_DL_CONFIG_DCI_DL_PDU_TYPE;
  dl_config_pdu->pdu_size                                                          = (uint8_t) (2 + sizeof(nfapi_dl_config_dci_dl_pdu));
  dl_config_pdu->dci_dl_pdu.dci_dl_pdu_rel8.tl.tag                                 = NFAPI_DL_CONFIG_REQUEST_DCI_DL_PDU_REL8_TAG;
  dl_config_pdu->dci_dl_pdu.dci_dl_pdu_rel8.dci_format                             = NFAPI_DL_DCI_FORMAT_1A;
  dl_config_pdu->dci_dl_pdu.dci_dl_pdu_rel8.aggregation_level                      = aggregation_level;
  dl_config_pdu->dci_dl_pdu.dci_dl_pdu_rel8.rnti                                   = rnti;
  dl_config_pdu->dci_dl_pdu.dci_dl_pdu_rel8.rnti_type                              = rnti_type;
  dl_config_pdu->dci_dl_pdu.dci_dl_pdu_rel8.transmission_power                     = 6000;  // equal to RS power
  dl_config_pdu->dci_dl_pdu.dci_dl_pdu_rel8.harq_process                           = harq_process;
  dl_config_pdu->dci_dl_pdu.dci_dl_pdu_rel8.tpc                                    = tpc;
  dl_config_pdu->dci_dl_pdu.dci_dl_pdu_rel8.resource_block_coding                  = resource_block_coding;
  dl_config_pdu->dci_dl_pdu.dci_dl_pdu_rel8.mcs_1                                  = mcs;
  dl_config_pdu->dci_dl_pdu.dci_dl_pdu_rel8.new_data_indicator_1                   = ndi;
  dl_config_pdu->dci_dl_pdu.dci_dl_pdu_rel8.redundancy_version_1                   = rv;
  dl_config_pdu->dci_dl_pdu.dci_dl_pdu_rel8.virtual_resource_block_assignment_flag = vrb_flag;
  return;
}

//------------------------------------------------------------------------------
void
program_dlsch_acknak(module_id_t module_idP,
                     int CC_idP,
                     int UE_idP,
                     frame_t frameP,
                     sub_frame_t subframeP,
                     uint8_t cce_idx)
//------------------------------------------------------------------------------
{
  eNB_MAC_INST                           *eNB                         = RC.mac[module_idP];
  COMMON_channels_t                      *cc                          = eNB->common_channels;
  UE_list_t                              *UE_list                     = &eNB->UE_list;
  rnti_t                                 rnti                         = UE_RNTI(module_idP, UE_idP);
  nfapi_ul_config_request_body_t         *ul_req;
  nfapi_ul_config_request_pdu_t          *ul_config_pdu;
  int                                    use_simultaneous_pucch_pusch = 0;
  nfapi_ul_config_ulsch_harq_information *ulsch_harq_information      = NULL;
  nfapi_ul_config_harq_information       *harq_information            = NULL;
#if (LTE_RRC_VERSION >= MAKE_VERSION(10, 2, 0))
  struct LTE_PhysicalConfigDedicated__ext2 *ext2 = UE_list->UE_template[CC_idP][UE_idP].physicalConfigDedicated->ext2;
  if (ext2 &&
      ext2->pucch_ConfigDedicated_v1020 &&
      ext2->pucch_ConfigDedicated_v1020->simultaneousPUCCH_PUSCH_r10 &&
      *ext2->pucch_ConfigDedicated_v1020->simultaneousPUCCH_PUSCH_r10 == LTE_PUCCH_ConfigDedicated_v1020__simultaneousPUCCH_PUSCH_r10_true)
    use_simultaneous_pucch_pusch = 1;

#endif
  // pucch1 and pusch feedback is similar, namely in n+k subframes from now
  // This is used in the following "if/else" condition to check if there isn't or is already an UL grant in n+k
  int16_t ul_absSF = get_pucch1_absSF(&cc[CC_idP],
                                      subframeP + (10 * frameP));

  if ((ul_config_pdu = has_ul_grant(module_idP,
                                    CC_idP,
                                    ul_absSF,
                                    rnti)) == NULL) {
    // no UL grant so
    // Program ACK/NAK alone Format 1a/b or 3
    ul_req = &eNB->UL_req_tmp[CC_idP][ul_absSF % 10].ul_config_request_body;
    ul_config_pdu = &ul_req->ul_config_pdu_list[ul_req->number_of_pdus];
    // Do PUCCH
    fill_nfapi_uci_acknak(module_idP,
                          CC_idP,
                          rnti,
                          subframeP + (10 * frameP),
                          cce_idx);
  } else {
    /* there is already an existing UL grant so update it if needed
     * on top of some other UL resource (PUSCH,combined SR/CQI/HARQ on PUCCH, etc)
     */
    switch (ul_config_pdu->pdu_type) {
      /* [ulsch] to [ulsch + harq] or [ulsch + harq on pucch] */
      case NFAPI_UL_CONFIG_ULSCH_PDU_TYPE:
        if (use_simultaneous_pucch_pusch == 1) {
          // Convert it to an NFAPI_UL_CONFIG_ULSCH_UCI_HARQ_PDU_TYPE
          harq_information = &ul_config_pdu->ulsch_uci_harq_pdu.harq_information;
          ul_config_pdu->pdu_type = NFAPI_UL_CONFIG_ULSCH_UCI_HARQ_PDU_TYPE;
          LOG_D(MAC, "Frame %d, Subframe %d: Switched UCI HARQ to ULSCH UCI HARQ\n",
                frameP,
                subframeP);
        } else {
          // Convert it to an NFAPI_UL_CONFIG_ULSCH_HARQ_PDU_TYPE
          ulsch_harq_information = &ul_config_pdu->ulsch_harq_pdu.harq_information;
          ul_config_pdu->pdu_type = NFAPI_UL_CONFIG_ULSCH_HARQ_PDU_TYPE;
          ul_config_pdu->ulsch_harq_pdu.initial_transmission_parameters.initial_transmission_parameters_rel8.tl.tag
            = NFAPI_UL_CONFIG_REQUEST_INITIAL_TRANSMISSION_PARAMETERS_REL8_TAG;
          ul_config_pdu->ulsch_harq_pdu.initial_transmission_parameters.initial_transmission_parameters_rel8.n_srs_initial = 0; // last symbol not punctured
          ul_config_pdu->ulsch_harq_pdu.initial_transmission_parameters.initial_transmission_parameters_rel8.initial_number_of_resource_blocks
            = ul_config_pdu->ulsch_harq_pdu.ulsch_pdu.ulsch_pdu_rel8.number_of_resource_blocks;  // we don't change the number of resource blocks across retransmissions yet
          LOG_D(MAC,"Frame %d, Subframe %d: Switched UCI HARQ to ULSCH HARQ\n",
                frameP,
                subframeP);
        }

        break;

      case NFAPI_UL_CONFIG_ULSCH_HARQ_PDU_TYPE:
        AssertFatal(use_simultaneous_pucch_pusch == 0, "Cannot be NFAPI_UL_CONFIG_ULSCH_HARQ_PDU_TYPE, simultaneous_pucch_pusch is active");
        break;

      case NFAPI_UL_CONFIG_ULSCH_UCI_HARQ_PDU_TYPE:
        AssertFatal(use_simultaneous_pucch_pusch == 1, "Cannot be NFAPI_UL_CONFIG_ULSCH_UCI_PDU_TYPE, simultaneous_pucch_pusch is inactive\n");
        break;

      /* [ulsch + cqi] to [ulsch + cqi + harq] */

      case NFAPI_UL_CONFIG_ULSCH_CQI_RI_PDU_TYPE:
        // Convert it to an NFAPI_UL_CONFIG_ULSCH_CQI_HARQ_RI_PDU_TYPE
        ulsch_harq_information = &ul_config_pdu->ulsch_cqi_harq_ri_pdu.harq_information;
        ul_config_pdu->pdu_type = NFAPI_UL_CONFIG_ULSCH_CQI_HARQ_RI_PDU_TYPE;
        /* TODO: check this - when converting from nfapi_ul_config_ulsch_cqi_ri_pdu to
         * nfapi_ul_config_ulsch_cqi_harq_ri_pdu, shouldn't we copy initial_transmission_parameters
         * from the one to the other?
         * Those two types are not compatible. 'initial_transmission_parameters' is not at the
         * place in both.
         */
        ul_config_pdu->ulsch_cqi_harq_ri_pdu.initial_transmission_parameters.initial_transmission_parameters_rel8.tl.tag
          = NFAPI_UL_CONFIG_REQUEST_INITIAL_TRANSMISSION_PARAMETERS_REL8_TAG;
        ul_config_pdu->ulsch_cqi_harq_ri_pdu.initial_transmission_parameters.initial_transmission_parameters_rel8.n_srs_initial = 0;  // last symbol not punctured
        ul_config_pdu->ulsch_cqi_harq_ri_pdu.initial_transmission_parameters.initial_transmission_parameters_rel8.initial_number_of_resource_blocks
          = ul_config_pdu->ulsch_harq_pdu.ulsch_pdu.ulsch_pdu_rel8.number_of_resource_blocks; // we don't change the number of resource blocks across retransmissions yet
        break;

      case NFAPI_UL_CONFIG_ULSCH_CQI_HARQ_RI_PDU_TYPE:
        AssertFatal(use_simultaneous_pucch_pusch == 0, "Cannot be NFAPI_UL_CONFIG_ULSCH_CQI_HARQ_RI_PDU_TYPE, simultaneous_pucch_pusch is active\n");
        break;

      /* [ulsch + cqi on pucch] to [ulsch + cqi on pucch + harq on pucch] */

      case NFAPI_UL_CONFIG_ULSCH_UCI_CSI_PDU_TYPE:
        // convert it to an NFAPI_UL_CONFIG_ULSCH_CSI_UCI_HARQ_PDU_TYPE
        harq_information = &ul_config_pdu->ulsch_csi_uci_harq_pdu.harq_information;
        ul_config_pdu->pdu_type = NFAPI_UL_CONFIG_ULSCH_CSI_UCI_HARQ_PDU_TYPE;
        break;

      case NFAPI_UL_CONFIG_ULSCH_CSI_UCI_HARQ_PDU_TYPE:
        AssertFatal(use_simultaneous_pucch_pusch == 1, "Cannot be NFAPI_UL_CONFIG_ULSCH_CSI_UCI_HARQ_PDU_TYPE, simultaneous_pucch_pusch is inactive\n");
        break;

      /* [sr] to [sr + harq] */

      case NFAPI_UL_CONFIG_UCI_SR_PDU_TYPE:
        // convert to NFAPI_UL_CONFIG_UCI_SR_HARQ_PDU_TYPE
        ul_config_pdu->pdu_type = NFAPI_UL_CONFIG_UCI_SR_HARQ_PDU_TYPE;
        harq_information = &ul_config_pdu->uci_sr_harq_pdu.harq_information;
        break;

      case NFAPI_UL_CONFIG_UCI_SR_HARQ_PDU_TYPE:
        /* nothing to do */
        break;

      /* [cqi] to [cqi + harq] */
      case NFAPI_UL_CONFIG_UCI_CQI_PDU_TYPE:
        // convert to NFAPI_UL_CONFIG_UCI_CQI_HARQ_PDU_TYPE
        ul_config_pdu->pdu_type = NFAPI_UL_CONFIG_UCI_CQI_HARQ_PDU_TYPE;
        harq_information = &ul_config_pdu->uci_cqi_harq_pdu.harq_information;
        break;

      case NFAPI_UL_CONFIG_UCI_CQI_HARQ_PDU_TYPE:
        /* nothing to do */
        break;

      /* [cqi + sr] to [cqr + sr + harq] */
      case NFAPI_UL_CONFIG_UCI_CQI_SR_PDU_TYPE:
        // convert to NFAPI_UL_CONFIG_UCI_CQI_SR_HARQ_PDU_TYPE
        ul_config_pdu->pdu_type = NFAPI_UL_CONFIG_UCI_CQI_SR_HARQ_PDU_TYPE;
        harq_information = &ul_config_pdu->uci_cqi_sr_harq_pdu.harq_information;
        break;

      case NFAPI_UL_CONFIG_UCI_CQI_SR_HARQ_PDU_TYPE:
        /* nothing to do */
        break;
    }
  }

  if (ulsch_harq_information) {
    fill_nfapi_ulsch_harq_information(module_idP,
                                      CC_idP,
                                      rnti,
                                      ulsch_harq_information,
                                      subframeP);
  }
  if (harq_information) {
    fill_nfapi_harq_information(module_idP,
                                CC_idP,
                                rnti,
                                harq_information,
                                cce_idx);
  }
  return;
}

//------------------------------------------------------------------------------
uint8_t
get_V_UL_DAI(module_id_t module_idP,
             int CC_idP,
             uint16_t rntiP,
             sub_frame_t subframeP)
//------------------------------------------------------------------------------
{
  nfapi_hi_dci0_request_body_t *HI_DCI0_req = &RC.mac[module_idP]->HI_DCI0_req[CC_idP][subframeP].hi_dci0_request_body;
  nfapi_hi_dci0_request_pdu_t *hi_dci0_pdu  = &HI_DCI0_req->hi_dci0_pdu_list[0];

  for (int i = 0; i < HI_DCI0_req->number_of_dci; i++) {
    if (hi_dci0_pdu[i].pdu_type == NFAPI_HI_DCI0_DCI_PDU_TYPE &&
        hi_dci0_pdu[i].dci_pdu.dci_pdu_rel8.rnti == rntiP) {
      return hi_dci0_pdu[i].dci_pdu.dci_pdu_rel8.dl_assignment_index;
    }
  }

  return 4;     // this is rule from Section 7.3 in 36.213
}

//------------------------------------------------------------------------------
void
fill_nfapi_ulsch_harq_information(module_id_t                            module_idP,
                                  int                                    CC_idP,
                                  uint16_t                               rntiP,
                                  nfapi_ul_config_ulsch_harq_information *harq_information,
                                  sub_frame_t                            subframeP)
//------------------------------------------------------------------------------
{
  eNB_MAC_INST *eNB     = RC.mac[module_idP];
  COMMON_channels_t *cc = &eNB->common_channels[CC_idP];
  UE_list_t *UE_list    = &eNB->UE_list;
  int UE_id = find_UE_id(module_idP, rntiP);
  nfapi_ul_config_ulsch_harq_information_rel10_t* harq_information_rel10 = &harq_information->harq_information_rel10;

  AssertFatal(UE_id >= 0, "UE_id cannot be found, impossible\n");
  AssertFatal(UE_list != NULL, "UE_list is null\n");

  LTE_PhysicalConfigDedicated_t *physicalConfigDedicated = UE_list->UE_template[CC_idP][UE_id].physicalConfigDedicated;
  AssertFatal(physicalConfigDedicated != NULL, "physicalConfigDedicated for rnti %x is null\n",
              rntiP);

  struct LTE_PUSCH_ConfigDedicated *puschConfigDedicated = physicalConfigDedicated->pusch_ConfigDedicated;
  AssertFatal(puschConfigDedicated != NULL, "physicalConfigDedicated->puschConfigDedicated for rnti %x is null\n",
              rntiP);

#if (LTE_RRC_VERSION >= MAKE_VERSION(10, 2, 0))
  /*  if (UE_list->UE_template[CC_idP][UE_id].physicalConfigDedicated->ext2) puschConfigDedicated_v1020 =  UE_list->UE_template[CC_idP][UE_id].physicalConfigDedicated->ext2->pusch_ConfigDedicated_v1020;
      #endif
      #if (LTE_RRC_VERSION >= MAKE_VERSION(11, 3, 0))
      if (UE_list->UE_template[CC_idP][UE_id].physicalConfigDedicated->ext4) puschConfigDedicated_v1130 =  UE_list->UE_template[CC_idP][UE_id].physicalConfigDedicated->ext4->pusch_ConfigDedicated_v1130;
      #endif
      #if (LTE_RRC_VERSION >= MAKE_VERSION(12, 5, 0))
      if (UE_list->UE_template[CC_idP][UE_id].physicalConfigDedicated->ext5) puschConfigDedicated_v1250 =  UE_list->UE_template[CC_idP][UE_id].physicalConfigDedicated->ext5->pusch_ConfigDedicated_v1250;
      #endif
  */
#endif

  harq_information_rel10->delta_offset_harq = puschConfigDedicated->betaOffset_ACK_Index;
  harq_information_rel10->tl.tag = NFAPI_UL_CONFIG_REQUEST_ULSCH_HARQ_INFORMATION_REL10_TAG;

  struct LTE_PUCCH_ConfigDedicated *pucch_ConfigDedicated = physicalConfigDedicated->pucch_ConfigDedicated;
  AssertFatal(pucch_ConfigDedicated != NULL, "pucch_ConfigDedicated is null!\n");

  if (pucch_ConfigDedicated->tdd_AckNackFeedbackMode != NULL &&
      *pucch_ConfigDedicated->tdd_AckNackFeedbackMode == LTE_PUCCH_ConfigDedicated__tdd_AckNackFeedbackMode_multiplexing)
    harq_information_rel10->ack_nack_mode = 1; // multiplexing
  else
    harq_information_rel10->ack_nack_mode = 0; // bundling

  switch (get_tmode(module_idP, CC_idP, UE_id)) {
    case 1:
    case 2:
    case 5:
    case 6:
    case 7:
      if (cc->tdd_Config == NULL) // FDD
        harq_information_rel10->harq_size = 1;
      else {
        if (harq_information_rel10->ack_nack_mode == 1)
          harq_information_rel10->harq_size = get_V_UL_DAI(module_idP,
                                                           CC_idP,
                                                           rntiP,
                                                           subframeP);
        else
          harq_information_rel10->harq_size = 1;
      }

      break;

    default:      // for any other TM we need 2 bits harq
      if (cc->tdd_Config == NULL) {
        harq_information_rel10->harq_size = 2;
      } else {
        if (harq_information_rel10->ack_nack_mode == 1)
          harq_information_rel10->harq_size = get_V_UL_DAI(module_idP,
                                                           CC_idP,
                                                           rntiP,
                                                           subframeP);
        else
          harq_information_rel10->harq_size = 2;
      }

      break;
  }       // get Tmode
  return;
}

//------------------------------------------------------------------------------
uint8_t
Np[6][4] = {
  {0, 1, 3, 5},
  {0, 3, 8, 13},
  {0, 5, 13, 22},
  {0, 11, 27, 44},
  {0, 16, 41, 66},
  {0, 22, 55, 88}
};
//------------------------------------------------------------------------------

// This is part of the PUCCH allocation procedure (see Section 10.1 36.213)
//------------------------------------------------------------------------------
uint16_t
getNp(int dl_Bandwidth,
      uint8_t nCCE,
      uint8_t plus1)
//------------------------------------------------------------------------------
{
  AssertFatal(dl_Bandwidth < 6, "dl_Bandwidth %d>5\n", dl_Bandwidth);

  if (nCCE >= Np[dl_Bandwidth][2]) {
   return(Np[dl_Bandwidth][2+plus1]);
  }
   if (nCCE >= Np[dl_Bandwidth][1]) {
    return(Np[dl_Bandwidth][1+plus1]);
  }
  return(Np[dl_Bandwidth][0+plus1]);
}

//------------------------------------------------------------------------------
void
fill_nfapi_harq_information(module_id_t                      module_idP,
                            int                              CC_idP,
                            uint16_t                         rntiP,
                            nfapi_ul_config_harq_information *harq_information,
                            uint8_t                          cce_idxP)
//------------------------------------------------------------------------------
{
  eNB_MAC_INST *eNB     = RC.mac[module_idP];
  COMMON_channels_t *cc = &eNB->common_channels[CC_idP];
  UE_list_t *UE_list    = &eNB->UE_list;

  int UE_id = find_UE_id(module_idP,
                         rntiP);

  AssertFatal(UE_id >= 0, "UE_id cannot be found, impossible\n");
  AssertFatal(UE_list != NULL, "UE_list is null\n");
  harq_information->harq_information_rel11.tl.tag        = NFAPI_UL_CONFIG_REQUEST_HARQ_INFORMATION_REL11_TAG;
  harq_information->harq_information_rel11.num_ant_ports = 1;

  LTE_PhysicalConfigDedicated_t *physicalConfigDedicated = UE_list->UE_template[CC_idP][UE_id].physicalConfigDedicated;
  struct LTE_PUCCH_ConfigDedicated *pucch_ConfigDedicated = NULL;
  if (physicalConfigDedicated != NULL) pucch_ConfigDedicated = physicalConfigDedicated->pucch_ConfigDedicated;

  switch (get_tmode(module_idP,
                    CC_idP,
                    UE_id)) {
    case 1:
    case 2:
    case 5:
    case 6:
    case 7:
      if (cc->tdd_Config != NULL) {
        //      AssertFatal(UE_list->UE_template[CC_idP][UE_id].physicalConfigDedicated->pucch_ConfigDedicated != NULL,
        //      "pucch_ConfigDedicated is null for TDD!\n");
        if (physicalConfigDedicated != NULL && pucch_ConfigDedicated != NULL &&
            pucch_ConfigDedicated->tdd_AckNackFeedbackMode != NULL &&
            *pucch_ConfigDedicated->tdd_AckNackFeedbackMode == LTE_PUCCH_ConfigDedicated__tdd_AckNackFeedbackMode_multiplexing) {
          harq_information->harq_information_rel10_tdd.harq_size             = 2;        // 2-bit ACK/NAK
          harq_information->harq_information_rel10_tdd.ack_nack_mode         = 1;        // multiplexing
        } else {
          harq_information->harq_information_rel10_tdd.harq_size             = 1;        // 1-bit ACK/NAK
          harq_information->harq_information_rel10_tdd.ack_nack_mode         = 0;        // bundling
        }

        harq_information->harq_information_rel10_tdd.tl.tag                    = NFAPI_UL_CONFIG_REQUEST_HARQ_INFORMATION_REL10_TDD_TAG;
        harq_information->harq_information_rel10_tdd.n_pucch_1_0
          = getNp(cc->mib->message.dl_Bandwidth, cce_idxP, 0) + cc->radioResourceConfigCommon->pucch_ConfigCommon.n1PUCCH_AN + cce_idxP;
        harq_information->harq_information_rel10_tdd.number_of_pucch_resources = 1;
      } else {
        harq_information->harq_information_rel9_fdd.tl.tag                     = NFAPI_UL_CONFIG_REQUEST_HARQ_INFORMATION_REL9_FDD_TAG;
        harq_information->harq_information_rel9_fdd.number_of_pucch_resources  = 1;
        harq_information->harq_information_rel9_fdd.harq_size                  = 1; // 1-bit ACK/NAK
        harq_information->harq_information_rel9_fdd.n_pucch_1_0                = cc->radioResourceConfigCommon->pucch_ConfigCommon.n1PUCCH_AN + cce_idxP;
      }

      break;

    default:      // for any other TM we need 2 bits harq
      if (cc->tdd_Config != NULL) {
        AssertFatal(pucch_ConfigDedicated != NULL, "pucch_ConfigDedicated is null for TDD!\n");

        if (pucch_ConfigDedicated->tdd_AckNackFeedbackMode != NULL &&
            *pucch_ConfigDedicated->tdd_AckNackFeedbackMode == LTE_PUCCH_ConfigDedicated__tdd_AckNackFeedbackMode_multiplexing) {
          harq_information->harq_information_rel10_tdd.ack_nack_mode            = 1;  // multiplexing
        } else {
          harq_information->harq_information_rel10_tdd.ack_nack_mode            = 0;  // bundling
        }

        harq_information->harq_information_rel10_tdd.tl.tag                     = NFAPI_UL_CONFIG_REQUEST_HARQ_INFORMATION_REL10_TDD_TAG;
        harq_information->harq_information_rel10_tdd.harq_size                  = 2;
        harq_information->harq_information_rel10_tdd.n_pucch_1_0                = cc->radioResourceConfigCommon->pucch_ConfigCommon.n1PUCCH_AN + cce_idxP;
        harq_information->harq_information_rel10_tdd.number_of_pucch_resources  = 1;
      } else {
        harq_information->harq_information_rel9_fdd.tl.tag                      = NFAPI_UL_CONFIG_REQUEST_HARQ_INFORMATION_REL9_FDD_TAG;
        harq_information->harq_information_rel9_fdd.number_of_pucch_resources   = 1;
        harq_information->harq_information_rel9_fdd.ack_nack_mode               = 0;  // 1a/b
        harq_information->harq_information_rel9_fdd.harq_size                   = 2;
        harq_information->harq_information_rel9_fdd.n_pucch_1_0                 = cc->radioResourceConfigCommon->pucch_ConfigCommon.n1PUCCH_AN + cce_idxP;
      }

      break;
  }       // get Tmode
  return;
}

//------------------------------------------------------------------------------
uint16_t
fill_nfapi_uci_acknak(module_id_t module_idP,
                      int         CC_idP,
                      uint16_t    rntiP,
                      uint16_t    absSFP,
                      uint8_t     cce_idxP)
//------------------------------------------------------------------------------
{
  eNB_MAC_INST                   *eNB           = RC.mac[module_idP];
  COMMON_channels_t              *cc            = &eNB->common_channels[CC_idP];
  int                            ackNAK_absSF   = get_pucch1_absSF(cc, absSFP);
  nfapi_ul_config_request_t      *ul_req        = &eNB->UL_req_tmp[CC_idP][ackNAK_absSF % 10];
  nfapi_ul_config_request_body_t *ul_req_body   = &ul_req->ul_config_request_body;
  nfapi_ul_config_request_pdu_t  *ul_config_pdu = &ul_req_body->ul_config_pdu_list[ul_req_body->number_of_pdus];
  memset((void *) ul_config_pdu, 0, sizeof(nfapi_ul_config_request_pdu_t));

  ul_config_pdu->pdu_type                                               = NFAPI_UL_CONFIG_UCI_HARQ_PDU_TYPE;
  ul_config_pdu->pdu_size                                               = (uint8_t) (2 + sizeof(nfapi_ul_config_uci_harq_pdu));
  ul_config_pdu->uci_harq_pdu.ue_information.ue_information_rel8.tl.tag = NFAPI_UL_CONFIG_REQUEST_UE_INFORMATION_REL8_TAG;
  ul_config_pdu->uci_harq_pdu.ue_information.ue_information_rel8.handle = 0;  // don't know how to use this
  ul_config_pdu->uci_harq_pdu.ue_information.ue_information_rel8.rnti   = rntiP;

  fill_nfapi_harq_information(module_idP,
                              CC_idP,
                              rntiP,
                              &ul_config_pdu->uci_harq_pdu.harq_information,
                              cce_idxP);
  LOG_D(MAC, "Filled in UCI HARQ request for rnti %x SF %d.%d acknakSF %d.%d, cce_idxP %d-> n1_pucch %d\n",
        rntiP,
        absSFP / 10,
        absSFP % 10,
        ackNAK_absSF / 10,
        ackNAK_absSF % 10,
        cce_idxP,
        ul_config_pdu->uci_harq_pdu.harq_information.harq_information_rel9_fdd.n_pucch_1_0);

  ul_req_body->number_of_pdus++;
  ul_req_body->tl.tag       = NFAPI_UL_CONFIG_REQUEST_BODY_TAG;
  ul_req->header.message_id = NFAPI_UL_CONFIG_REQUEST;
  ul_req->sfn_sf            = (ackNAK_absSF/10) << 4 | ackNAK_absSF%10;
  return (((ackNAK_absSF / 10) << 4) + (ackNAK_absSF % 10));
}

//------------------------------------------------------------------------------
void
fill_nfapi_dlsch_config(eNB_MAC_INST *eNB,
                        nfapi_dl_config_request_body_t *dl_req,
                        uint16_t length,
                        int16_t pdu_index,
                        uint16_t rnti,
                        uint8_t resource_allocation_type,
                        uint8_t
                        virtual_resource_block_assignment_flag,
                        uint16_t resource_block_coding,
                        uint8_t modulation,
                        uint8_t redundancy_version,
                        uint8_t transport_blocks,
                        uint8_t transport_block_to_codeword_swap_flag,
                        uint8_t transmission_scheme,
                        uint8_t number_of_layers,
                        uint8_t number_of_subbands,
                        // uint8_t codebook_index,
                        uint8_t ue_category_capacity,
                        uint8_t pa,
                        uint8_t delta_power_offset_index,
                        uint8_t ngap,
                        uint8_t nprb,
                        uint8_t transmission_mode,
                        uint8_t num_bf_prb_per_subband,
                        uint8_t num_bf_vector)
//------------------------------------------------------------------------------
{
  nfapi_dl_config_request_pdu_t *dl_config_pdu = &dl_req->dl_config_pdu_list[dl_req->number_pdu];
  memset((void *) dl_config_pdu, 0, sizeof(nfapi_dl_config_request_pdu_t));

  dl_config_pdu->pdu_type                                                        = NFAPI_DL_CONFIG_DLSCH_PDU_TYPE;
  dl_config_pdu->pdu_size                                                        = (uint8_t) (2 + sizeof(nfapi_dl_config_dlsch_pdu));
  dl_config_pdu->dlsch_pdu.dlsch_pdu_rel8.tl.tag                                 = NFAPI_DL_CONFIG_REQUEST_DLSCH_PDU_REL8_TAG;
  dl_config_pdu->dlsch_pdu.dlsch_pdu_rel8.length                                 = length;
  dl_config_pdu->dlsch_pdu.dlsch_pdu_rel8.pdu_index                              = pdu_index;
  dl_config_pdu->dlsch_pdu.dlsch_pdu_rel8.rnti                                   = rnti;
  dl_config_pdu->dlsch_pdu.dlsch_pdu_rel8.resource_allocation_type               = resource_allocation_type;
  dl_config_pdu->dlsch_pdu.dlsch_pdu_rel8.virtual_resource_block_assignment_flag = virtual_resource_block_assignment_flag;
  dl_config_pdu->dlsch_pdu.dlsch_pdu_rel8.resource_block_coding                  = resource_block_coding;
  dl_config_pdu->dlsch_pdu.dlsch_pdu_rel8.modulation                             = modulation;
  dl_config_pdu->dlsch_pdu.dlsch_pdu_rel8.redundancy_version                     = redundancy_version;
  dl_config_pdu->dlsch_pdu.dlsch_pdu_rel8.transport_blocks                       = transport_blocks;
  dl_config_pdu->dlsch_pdu.dlsch_pdu_rel8.transport_block_to_codeword_swap_flag  = transport_block_to_codeword_swap_flag;
  dl_config_pdu->dlsch_pdu.dlsch_pdu_rel8.transmission_scheme                    = transmission_scheme;
  dl_config_pdu->dlsch_pdu.dlsch_pdu_rel8.number_of_layers                       = number_of_layers;
  dl_config_pdu->dlsch_pdu.dlsch_pdu_rel8.number_of_subbands                     = number_of_subbands;
  // dl_config_pdu->dlsch_pdu.dlsch_pdu_rel8.codebook_index                         = codebook_index;
  dl_config_pdu->dlsch_pdu.dlsch_pdu_rel8.ue_category_capacity                   = ue_category_capacity;
  dl_config_pdu->dlsch_pdu.dlsch_pdu_rel8.pa                                     = pa;
  dl_config_pdu->dlsch_pdu.dlsch_pdu_rel8.delta_power_offset_index               = delta_power_offset_index;
  dl_config_pdu->dlsch_pdu.dlsch_pdu_rel8.ngap                                   = ngap;
  dl_config_pdu->dlsch_pdu.dlsch_pdu_rel8.nprb                                   = nprb;
  dl_config_pdu->dlsch_pdu.dlsch_pdu_rel8.transmission_mode                      = transmission_mode;
  dl_config_pdu->dlsch_pdu.dlsch_pdu_rel8.num_bf_prb_per_subband                 = num_bf_prb_per_subband;
  dl_config_pdu->dlsch_pdu.dlsch_pdu_rel8.num_bf_vector                          = num_bf_vector;

  dl_req->number_pdu++;
  return;
}

//------------------------------------------------------------------------------
uint16_t
fill_nfapi_tx_req(nfapi_tx_request_body_t *tx_req_body,
                  uint16_t                absSF,
                  uint16_t                pdu_length,
                  int16_t                 pdu_index,
                  uint8_t                 *pdu)
//------------------------------------------------------------------------------
{
  nfapi_tx_request_pdu_t *TX_req = &tx_req_body->tx_pdu_list[tx_req_body->number_of_pdus];

  LOG_D(MAC, "Filling TX_req %d for pdu length %d\n",
        tx_req_body->number_of_pdus,
        pdu_length);

  TX_req->pdu_length                 = pdu_length;
  TX_req->pdu_index                  = pdu_index;
  TX_req->num_segments               = 1;
  TX_req->segments[0].segment_length = pdu_length;
  TX_req->segments[0].segment_data   = pdu;
  tx_req_body->tl.tag                = NFAPI_TX_REQUEST_BODY_TAG;
  tx_req_body->number_of_pdus++;
  return (((absSF / 10) << 4) + (absSF % 10));
}

//------------------------------------------------------------------------------
void
fill_nfapi_ulsch_config_request_rel8(nfapi_ul_config_request_pdu_t *ul_config_pdu,
                                     uint8_t                        cqi_req,
                                     COMMON_channels_t              *cc,
                                     struct LTE_PhysicalConfigDedicated *physicalConfigDedicated,
                                     uint8_t                        tmode,
                                     uint32_t                       handle,
                                     uint16_t                       rnti,
                                     uint8_t                        resource_block_start,
                                     uint8_t                        number_of_resource_blocks,
                                     uint8_t                        mcs,
                                     uint8_t                        cyclic_shift_2_for_drms,
                                     uint8_t                        frequency_hopping_enabled_flag,
                                     uint8_t                        frequency_hopping_bits,
                                     uint8_t                        new_data_indication,
                                     uint8_t                        redundancy_version,
                                     uint8_t                        harq_process_number,
                                     uint8_t                        ul_tx_mode,
                                     uint8_t                        current_tx_nb,
                                     uint8_t                        n_srs,
                                     uint16_t                       size)
{
  uint8_t ri_size = 0;

  memset((void *) ul_config_pdu, 0, sizeof(nfapi_ul_config_request_pdu_t));
  ul_config_pdu->pdu_type                                                    = NFAPI_UL_CONFIG_ULSCH_PDU_TYPE;
  ul_config_pdu->pdu_size                                                    = (uint8_t) (2 + sizeof(nfapi_ul_config_ulsch_pdu));
  ul_config_pdu->ulsch_pdu.ulsch_pdu_rel8.tl.tag                             = NFAPI_UL_CONFIG_REQUEST_ULSCH_PDU_REL8_TAG;
  ul_config_pdu->ulsch_pdu.ulsch_pdu_rel8.handle                             = handle;
  ul_config_pdu->ulsch_pdu.ulsch_pdu_rel8.rnti                               = rnti;
  ul_config_pdu->ulsch_pdu.ulsch_pdu_rel8.resource_block_start               = resource_block_start;
  ul_config_pdu->ulsch_pdu.ulsch_pdu_rel8.number_of_resource_blocks          = number_of_resource_blocks;

  if (mcs < 11)      ul_config_pdu->ulsch_pdu.ulsch_pdu_rel8.modulation_type = 2;
  else if (mcs < 21) ul_config_pdu->ulsch_pdu.ulsch_pdu_rel8.modulation_type = 4;
  else if(mcs < 29)  ul_config_pdu->ulsch_pdu.ulsch_pdu_rel8.modulation_type = 6;
  else               ul_config_pdu->ulsch_pdu.ulsch_pdu_rel8.modulation_type = 0;

  ul_config_pdu->ulsch_pdu.ulsch_pdu_rel8.cyclic_shift_2_for_drms            = cyclic_shift_2_for_drms;
  ul_config_pdu->ulsch_pdu.ulsch_pdu_rel8.frequency_hopping_enabled_flag     = frequency_hopping_enabled_flag;
  ul_config_pdu->ulsch_pdu.ulsch_pdu_rel8.frequency_hopping_bits             = frequency_hopping_bits;
  ul_config_pdu->ulsch_pdu.ulsch_pdu_rel8.new_data_indication                = new_data_indication;
  ul_config_pdu->ulsch_pdu.ulsch_pdu_rel8.redundancy_version                 = redundancy_version;
  ul_config_pdu->ulsch_pdu.ulsch_pdu_rel8.harq_process_number                = harq_process_number;
  ul_config_pdu->ulsch_pdu.ulsch_pdu_rel8.ul_tx_mode                         = ul_tx_mode;
  ul_config_pdu->ulsch_pdu.ulsch_pdu_rel8.current_tx_nb                      = current_tx_nb;
  ul_config_pdu->ulsch_pdu.ulsch_pdu_rel8.n_srs                              = n_srs;
  ul_config_pdu->ulsch_pdu.ulsch_pdu_rel8.size                               = size;

  if (cqi_req == 1) {
    // Add CQI portion
    ul_config_pdu->pdu_type = NFAPI_UL_CONFIG_ULSCH_CQI_RI_PDU_TYPE;
    ul_config_pdu->pdu_size = (uint8_t) (2 + sizeof(nfapi_ul_config_ulsch_cqi_ri_pdu));
    ul_config_pdu->ulsch_cqi_ri_pdu.cqi_ri_information.cqi_ri_information_rel9.tl.tag = NFAPI_UL_CONFIG_REQUEST_CQI_RI_INFORMATION_REL9_TAG;
    ul_config_pdu->ulsch_cqi_ri_pdu.cqi_ri_information.cqi_ri_information_rel9.report_type = 1;
    ul_config_pdu->ulsch_cqi_ri_pdu.cqi_ri_information.cqi_ri_information_rel9.aperiodic_cqi_pmi_ri_report.number_of_cc = 1;
    LOG_D(MAC, "report_type %d\n",
          ul_config_pdu->ulsch_cqi_ri_pdu.cqi_ri_information.cqi_ri_information_rel9.report_type);

    if (cc->p_eNB <= 2 && (tmode == 3 || tmode == 4 || tmode == 8 || tmode == 9 || tmode == 10)) ri_size = 1;
    else if (cc->p_eNB <= 2) ri_size = 0;
    else if (cc->p_eNB == 4) ri_size = 2;
    ul_config_pdu->ulsch_cqi_ri_pdu.cqi_ri_information.cqi_ri_information_rel9.aperiodic_cqi_pmi_ri_report.cc[0].ri_size = ri_size;

    AssertFatal(physicalConfigDedicated->cqi_ReportConfig != NULL,"physicalConfigDedicated->cqi_ReportConfig is null!\n");
    AssertFatal(physicalConfigDedicated->cqi_ReportConfig->cqi_ReportModeAperiodic != NULL,"physicalConfigDedicated->cqi_ReportModeAperiodic is null!\n");
    AssertFatal(physicalConfigDedicated->pusch_ConfigDedicated != NULL,"physicalConfigDedicated->puschConfigDedicated is null!\n");

    nfapi_ul_config_cqi_ri_information_rel9_t *ri_information = &ul_config_pdu->ulsch_cqi_ri_pdu.cqi_ri_information.cqi_ri_information_rel9;
    int max_ri = (1 << ri_information->aperiodic_cqi_pmi_ri_report.cc[0].ri_size);
    for (int ri = 0; ri < max_ri; ri++) {
      ri_information->aperiodic_cqi_pmi_ri_report.cc[0].dl_cqi_pmi_size[ri]
        = get_dl_cqi_pmi_size_pusch(cc,
                                    tmode,
                                    1 + ri,
                                    physicalConfigDedicated->cqi_ReportConfig->cqi_ReportModeAperiodic);
    }
    ri_information->delta_offset_cqi = physicalConfigDedicated->pusch_ConfigDedicated->betaOffset_CQI_Index;
    ri_information->delta_offset_ri = physicalConfigDedicated->pusch_ConfigDedicated->betaOffset_RI_Index;
  }
  return;
}

#if (LTE_RRC_VERSION >= MAKE_VERSION(13, 0, 0))
//------------------------------------------------------------------------------
void
fill_nfapi_ulsch_config_request_emtc(nfapi_ul_config_request_pdu_t *ul_config_pdu,
                                     uint8_t ue_type,
                                     uint16_t total_number_of_repetitions,
                                     uint16_t repetition_number,
                                     uint16_t initial_transmission_sf_io)
//------------------------------------------------------------------------------
{
  // Re13 fields
  ul_config_pdu->ulsch_pdu.ulsch_pdu_rel13.tl.tag                      = NFAPI_UL_CONFIG_REQUEST_ULSCH_PDU_REL13_TAG;
  ul_config_pdu->ulsch_pdu.ulsch_pdu_rel13.ue_type                     = ue_type;
  ul_config_pdu->ulsch_pdu.ulsch_pdu_rel13.total_number_of_repetitions = total_number_of_repetitions;
  ul_config_pdu->ulsch_pdu.ulsch_pdu_rel13.repetition_number           = repetition_number;
  ul_config_pdu->ulsch_pdu.ulsch_pdu_rel13.initial_transmission_sf_io  = initial_transmission_sf_io;
  return;
}

//------------------------------------------------------------------------------
int
get_numnarrowbands(long dl_Bandwidth)
//------------------------------------------------------------------------------
{
  int nb_tab[6] = { 1, 2, 4, 8, 12, 16 };
  AssertFatal(dl_Bandwidth < 7 || dl_Bandwidth >= 0, "dl_Bandwidth not in [0..6]\n");
  return (nb_tab[dl_Bandwidth]);
}

//------------------------------------------------------------------------------
int
get_numnarrowbandbits(long dl_Bandwidth)
//------------------------------------------------------------------------------
{
  int nbbits_tab[6] = { 0, 1, 2, 3, 4, 4 };
  AssertFatal(dl_Bandwidth < 7 || dl_Bandwidth >= 0, "dl_Bandwidth not in [0..6]\n");
  return (nbbits_tab[dl_Bandwidth]);
}

//This implements the frame/subframe condition for first subframe of MPDCCH transmission (Section 9.1.5 36.213, Rel 13/14)
//------------------------------------------------------------------------------
int
startSF_fdd_RA_times2[8] = { 2, 3, 4, 5, 8, 10, 16, 20 };
//------------------------------------------------------------------------------

//------------------------------------------------------------------------------
int
startSF_tdd_RA[7] = { 1, 2, 4, 5, 8, 10, 20 };
//------------------------------------------------------------------------------

//------------------------------------------------------------------------------
int
mpdcch_sf_condition(eNB_MAC_INST *eNB,
                    int CC_id,
                    frame_t frameP,
                    sub_frame_t subframeP,
                    int rmax,
                    MPDCCH_TYPES_t mpdcch_type,
                    int UE_id)
//------------------------------------------------------------------------------
{
  struct LTE_PRACH_ConfigSIB_v1310 *ext4_prach = eNB->common_channels[CC_id].radioResourceConfigCommon_BR-> ext4->prach_ConfigCommon_v1310;
  int T;
  LTE_EPDCCH_SetConfig_r11_t *epdcch_setconfig_r11;

  switch (mpdcch_type) {
    case TYPE0:
      AssertFatal(1 == 0, "MPDCCH Type 0 not handled yet\n");
      break;

    case TYPE1:
      AssertFatal(1 == 0, "MPDCCH Type 1 not handled yet\n");
      break;

    case TYPE1A:
      AssertFatal(1 == 0, "MPDCCH Type 1A not handled yet\n");
      break;

    case TYPE2:   // RAR
      AssertFatal(ext4_prach->mpdcch_startSF_CSS_RA_r13 != NULL, "mpdcch_startSF_CSS_RA_r13 is null\n");
      AssertFatal(rmax > 0, "rmax is 0!\b");

      if (eNB->common_channels[CC_id].tdd_Config == NULL) //FDD
        T = (rmax * startSF_fdd_RA_times2[ext4_prach->mpdcch_startSF_CSS_RA_r13->choice.fdd_r13]) >> 1;
      else      //TDD
        T = rmax * startSF_tdd_RA[ext4_prach->mpdcch_startSF_CSS_RA_r13->choice.tdd_r13];

      break;

    case TYPE2A:
      AssertFatal(1 == 0, "MPDCCH Type 2A not handled yet\n");
      break;

    case TYPEUESPEC:
      epdcch_setconfig_r11 =
        eNB->UE_list.UE_template[CC_id][UE_id].physicalConfigDedicated->ext4->epdcch_Config_r11->config_r11.choice.setup.setConfigToAddModList_r11->list.array[0];
      AssertFatal(epdcch_setconfig_r11 != NULL, " epdcch_setconfig_r11 is null for UE specific \n");
      AssertFatal(epdcch_setconfig_r11->ext2 != NULL, " ext2 doesn't exist in epdcch config ' \n");

      if (eNB->common_channels[CC_id].tdd_Config == NULL) //FDD
        T = (rmax * startSF_fdd_RA_times2[epdcch_setconfig_r11->ext2->mpdcch_config_r13->choice.setup.mpdcch_StartSF_UESS_r13.choice.fdd_r13]) >> 1;
      else      //TDD
        T = rmax * startSF_tdd_RA[epdcch_setconfig_r11->ext2->mpdcch_config_r13->choice.setup.mpdcch_StartSF_UESS_r13.choice.tdd_r13];

      break;

    default:
      return 0;
  }

  AssertFatal(T > 0, "T is 0!\n");

  if (((10 * frameP) + subframeP) % T == 0) return 1;
  return 0;
}

//------------------------------------------------------------------------------
int
narrowband_to_first_rb(COMMON_channels_t *cc,
                       int nb_index)
//------------------------------------------------------------------------------
{
  switch (cc->mib->message.dl_Bandwidth) {
    case 0:     // 6 PRBs, N_NB=1, i_0=0
      return 0;

    case 3:     // 50 PRBs, N_NB=8, i_0=1
      return (1 + (6 * nb_index));

    case 5:     // 100 PRBs, N_NB=16, i_0=2
      return (2 + (6 * nb_index));

    case 1:     // 15 PRBs  N_NB=2, i_0=1
      if (nb_index > 0)
        return 1;
      return 0;

    case 2:     // 25 PRBs, N_NB=4, i_0=0
      if (nb_index > 1)
        return (1 + (6 * nb_index));
      return ((6 * nb_index));

    case 4:     // 75 PRBs, N_NB=12, i_0=1
      if (nb_index > 5)
        return (2 + (6 * nb_index));
      return (1 + (6 * nb_index));

    default:
      AssertFatal(1 == 0, "Impossible dl_Bandwidth %d\n",
                  (int) cc->mib->message.dl_Bandwidth);
      break;
  }
  return 0;
}
#endif

//------------------------------------------------------------------------------
void
init_ue_sched_info(void)
//------------------------------------------------------------------------------
{
  module_id_t i, j, k;

  for (i = 0; i < NUMBER_OF_eNB_MAX; i++) {
    for (k = 0; k < MAX_NUM_CCs; k++) {
      for (j = 0; j < MAX_MOBILES_PER_ENB; j++) {
        // init DL
        eNB_dlsch_info[i][k][j].weight = 0;
        eNB_dlsch_info[i][k][j].subframe = 0;
        eNB_dlsch_info[i][k][j].serving_num = 0;
        eNB_dlsch_info[i][k][j].status = S_DL_NONE;
        // init UL
        eNB_ulsch_info[i][k][j].subframe = 0;
        eNB_ulsch_info[i][k][j].serving_num = 0;
        eNB_ulsch_info[i][k][j].status = S_UL_NONE;
      }
    }
  }
  return;
}

//------------------------------------------------------------------------------
unsigned char
get_ue_weight(module_id_t module_idP,
              int CC_idP,
              int ue_idP)
//------------------------------------------------------------------------------
{
  return (eNB_dlsch_info[module_idP][CC_idP][ue_idP].weight);
}

//------------------------------------------------------------------------------
int
find_UE_id(module_id_t mod_idP,
           rnti_t rntiP)
//------------------------------------------------------------------------------
{
  int UE_id;
  UE_list_t *UE_list = &RC.mac[mod_idP]->UE_list;

  for (UE_id = 0; UE_id < MAX_MOBILES_PER_ENB; UE_id++) {
    if (UE_list->active[UE_id] == TRUE) {
<<<<<<< HEAD
      if (UE_list->UE_template[UE_PCCID(mod_idP,
                                        UE_id)][UE_id].rnti == rntiP) {
=======
      if (UE_list->UE_template[UE_PCCID(mod_idP, UE_id)][UE_id].rnti == rntiP) {
>>>>>>> b56aef4f
        return UE_id;
      }
    }
  }

  return -1;
}

//------------------------------------------------------------------------------
int
find_RA_id(module_id_t mod_idP,
           int CC_idP,
           rnti_t rntiP)
//------------------------------------------------------------------------------
{
  int RA_id;
  AssertFatal(RC.mac[mod_idP], "RC.mac[%d] is null\n", mod_idP);
  RA_t *ra = (RA_t *) &RC.mac[mod_idP]->common_channels[CC_idP].ra[0];

  for (RA_id = 0; RA_id < NB_RA_PROC_MAX; RA_id++) {
    LOG_D(MAC, "Checking RA_id %d for %x : state %d\n",
          RA_id,
          rntiP,
          ra[RA_id].state);

    if (ra[RA_id].state != IDLE && ra[RA_id].rnti == rntiP)
      return RA_id;
  }

  return -1;
}

//------------------------------------------------------------------------------
int
UE_num_active_CC(UE_list_t *listP,
                 int ue_idP)
//------------------------------------------------------------------------------
{
  return (listP->numactiveCCs[ue_idP]);
}

//------------------------------------------------------------------------------
int
UE_PCCID(module_id_t mod_idP,
         int ue_idP)
//------------------------------------------------------------------------------
{
  return (RC.mac[mod_idP]->UE_list.pCC_id[ue_idP]);
}

//------------------------------------------------------------------------------
rnti_t
UE_RNTI(module_id_t mod_idP,
        int ue_idP)
//------------------------------------------------------------------------------
{
  if (!RC.mac || !RC.mac[mod_idP]) return 0;

  rnti_t rnti = RC.mac[mod_idP]->UE_list.UE_template[UE_PCCID(mod_idP,
                                                              ue_idP)][ue_idP].rnti;

  if (rnti > 0) {
    return (rnti);
  }

  //LOG_D(MAC, "[eNB %d] Couldn't find RNTI for UE %d\n", mod_idP, ue_idP);
  //display_backtrace();
  return (NOT_A_RNTI);
}

//------------------------------------------------------------------------------
boolean_t
is_UE_active(module_id_t mod_idP,
             int ue_idP)
//------------------------------------------------------------------------------
{
  return (RC.mac[mod_idP]->UE_list.active[ue_idP]);
}

//------------------------------------------------------------------------------
unsigned char
get_aggregation(uint8_t bw_index,
                uint8_t cqi,
                uint8_t dci_fmt)
//------------------------------------------------------------------------------
{
  unsigned char aggregation = 3;

  switch (dci_fmt) {
    case format0:
      aggregation = cqi2fmt0_agg[bw_index][cqi];
      break;

    case format1:
    case format1A:
    case format1B:
    case format1D:
      aggregation = cqi2fmt1x_agg[bw_index][cqi];
      break;

    case format2:
    case format2A:
    case format2B:
    case format2C:
    case format2D:
      aggregation = cqi2fmt2x_agg[bw_index][cqi];
      break;

    case format1C:
    case format1E_2A_M10PRB:
    case format3:
    case format3A:
    case format4:
    default:
      LOG_W(MAC, "unsupported DCI format %d\n",
            dci_fmt);
      break;
  }

  LOG_D(MAC, "Aggregation level %d (cqi %d, bw_index %d, format %d)\n",
        1 << aggregation,
        cqi,
        bw_index,
        dci_fmt);

  return 1 << aggregation;
}

//------------------------------------------------------------------------------
void
dump_ue_list(UE_list_t *listP,
             int ul_flag)
//------------------------------------------------------------------------------
{
  int j;

  if (ul_flag == 0) {
    for (j = listP->head; j >= 0; j = listP->next[j]) {
      LOG_T(MAC, "node %d => %d\n",
            j,
            listP->next[j]);
    }
  } else {
    for (j = listP->head_ul; j >= 0; j = listP->next_ul[j]) {
      LOG_T(MAC, "node %d => %d\n",
            j,
            listP->next_ul[j]);
    }
  }
  return;
}

//------------------------------------------------------------------------------
int
add_new_ue(module_id_t mod_idP,
           int cc_idP,
           rnti_t rntiP,
           int harq_pidP
#if (LTE_RRC_VERSION >= MAKE_VERSION(14, 0, 0))
           , uint8_t rach_resource_type
#endif
           )
//------------------------------------------------------------------------------
{
  int UE_id;
  int i, j;
  UE_list_t *UE_list = &RC.mac[mod_idP]->UE_list;

  LOG_D(MAC, "[eNB %d, CC_id %d] Adding UE with rnti %x (next avail %d, num_UEs %d)\n",
        mod_idP,
        cc_idP,
        rntiP,
        UE_list->avail,
        UE_list->num_UEs);

  dump_ue_list(UE_list, 0);

  for (i = 0; i < MAX_MOBILES_PER_ENB; i++) {
    if (UE_list->active[i] == TRUE)
      continue;

    UE_id = i;
    memset(&UE_list->UE_template[cc_idP][UE_id], 0, sizeof(UE_TEMPLATE));

    UE_list->UE_template[cc_idP][UE_id].rnti = rntiP;
    UE_list->UE_template[cc_idP][UE_id].configured = FALSE;
    UE_list->numactiveCCs[UE_id] = 1;
    UE_list->numactiveULCCs[UE_id] = 1;
    UE_list->pCC_id[UE_id] = cc_idP;
    UE_list->ordered_CCids[0][UE_id] = cc_idP;
    UE_list->ordered_ULCCids[0][UE_id] = cc_idP;
    UE_list->num_UEs++;
    UE_list->active[UE_id] = TRUE;

#if defined(USRP_REC_PLAY) // not specific to record/playback ?
    UE_list->UE_template[cc_idP][UE_id].pre_assigned_mcs_ul = 0;
#endif
#if (LTE_RRC_VERSION >= MAKE_VERSION(14, 0, 0))
    UE_list->UE_template[cc_idP][UE_id].rach_resource_type = rach_resource_type;
#endif

    memset((void *) &UE_list->UE_sched_ctrl[UE_id],
           0,
           sizeof(UE_sched_ctrl));
    memset((void *) &UE_list->eNB_UE_stats[cc_idP][UE_id],
           0,
           sizeof(eNB_UE_STATS));
    UE_list->UE_sched_ctrl[UE_id].ue_reestablishment_reject_timer = 0;
    /* default slice in case there was something different */
    UE_list->assoc_dl_slice_idx[UE_id] = 0;
    UE_list->assoc_ul_slice_idx[UE_id] = 0;
    UE_list->UE_sched_ctrl[UE_id].ta_update = 31;

    for (j = 0; j < 8; j++) {
      UE_list->UE_template[cc_idP][UE_id].oldNDI[j] = (j == 0) ? 1 : 0; // 1 because first transmission is with format1A (Msg4) for harq_pid 0
      UE_list->UE_template[cc_idP][UE_id].oldNDI_UL[j] = (j == harq_pidP) ? 0 : 1;  // 1st transmission is with Msg3;
      UE_list->UE_sched_ctrl[UE_id].round[cc_idP][j] = 8;
      UE_list->UE_sched_ctrl[UE_id].round_UL[cc_idP][j] = 0;
    }

    eNB_ulsch_info[mod_idP][cc_idP][UE_id].status = S_UL_WAITING;
    eNB_dlsch_info[mod_idP][cc_idP][UE_id].status = S_DL_WAITING;
    LOG_D(MAC, "[eNB %d] Add UE_id %d on Primary CC_id %d: rnti %x\n",
          mod_idP,
          UE_id,
          cc_idP,
          rntiP);
    dump_ue_list(UE_list,
                 0);
    return (UE_id);
  }

  // printf("MAC: cannot add new UE for rnti %x\n", rntiP);
  LOG_E(MAC, "error in add_new_ue(), could not find space in UE_list, Dumping UE list\n");
  dump_ue_list(UE_list,
               0);
  return -1;
}

//------------------------------------------------------------------------------
int
rrc_mac_remove_ue(module_id_t mod_idP,
                  rnti_t rntiP)
//------------------------------------------------------------------------------
{
  int j;
  UE_list_t *UE_list = &RC.mac[mod_idP]->UE_list;
  int UE_id = find_UE_id(mod_idP,
                         rntiP);
  int pCC_id;
  eNB_UE_STATS *ue_stats;

  if (UE_id == -1) {
    LOG_W(MAC,"rrc_mac_remove_ue: UE %x not found\n",
          rntiP);
    return 0;
  }

  pCC_id = UE_PCCID(mod_idP,
                    UE_id);
  LOG_I(MAC,"Removing UE %d from Primary CC_id %d (rnti %x)\n",
        UE_id,
        pCC_id,
        rntiP);
  dump_ue_list(UE_list,
               0);
  UE_list->active[UE_id] = FALSE;
  UE_list->num_UEs--;

  if (UE_list->head == UE_id) UE_list->head = UE_list->next[UE_id];
  else UE_list->next[prev(UE_list,
                          UE_id,
                          0)] = UE_list->next[UE_id];

  if (UE_list->head_ul == UE_id) UE_list->head_ul = UE_list->next_ul[UE_id];
  else UE_list->next_ul[prev(UE_list,
                             UE_id,
                             0)] = UE_list->next_ul[UE_id];

  // clear all remaining pending transmissions
  /*  UE_list->UE_template[pCC_id][UE_id].bsr_info[LCGID0]  = 0;
      UE_list->UE_template[pCC_id][UE_id].bsr_info[LCGID1]  = 0;
      UE_list->UE_template[pCC_id][UE_id].bsr_info[LCGID2]  = 0;
      UE_list->UE_template[pCC_id][UE_id].bsr_info[LCGID3]  = 0;

      UE_list->UE_template[pCC_id][UE_id].ul_SR             = 0;
      UE_list->UE_template[pCC_id][UE_id].rnti              = NOT_A_RNTI;
      UE_list->UE_template[pCC_id][UE_id].ul_active         = FALSE;
  */
  memset (&UE_list->UE_template[pCC_id][UE_id],
          0,
          sizeof(UE_TEMPLATE));

  ue_stats = &UE_list->eNB_UE_stats[pCC_id][UE_id];
  ue_stats->total_rbs_used = 0;
  ue_stats->total_rbs_used_retx = 0;

  for ( j = 0; j < NB_RB_MAX; j++ ) {
    ue_stats->num_pdu_tx[j] = 0;
    ue_stats->num_bytes_tx[j] = 0;
  }

  ue_stats->num_retransmission = 0;
  ue_stats->total_sdu_bytes = 0;
  ue_stats->total_pdu_bytes = 0;
  ue_stats->total_num_pdus = 0;
  ue_stats->total_rbs_used_rx = 0;

  for ( j = 0; j < NB_RB_MAX; j++ ) {
    ue_stats->num_pdu_rx[j] = 0;
    ue_stats->num_bytes_rx[j] = 0;
  }

  ue_stats->num_errors_rx = 0;
  ue_stats->total_pdu_bytes_rx = 0;
  ue_stats->total_num_pdus_rx = 0;
  ue_stats->total_num_errors_rx = 0;
  eNB_ulsch_info[mod_idP][pCC_id][UE_id].rnti                        = NOT_A_RNTI;
  eNB_ulsch_info[mod_idP][pCC_id][UE_id].status                      = S_UL_NONE;
  eNB_dlsch_info[mod_idP][pCC_id][UE_id].rnti                        = NOT_A_RNTI;
  eNB_dlsch_info[mod_idP][pCC_id][UE_id].status                      = S_DL_NONE;
  eNB_ulsch_info[mod_idP][pCC_id][UE_id].serving_num = 0;
  eNB_dlsch_info[mod_idP][pCC_id][UE_id].serving_num = 0;

  // check if this has an RA process active
  if (find_RA_id(mod_idP,
                 pCC_id,
                 rntiP) != -1) {
    cancel_ra_proc(mod_idP,
                   pCC_id,
                   0,
                   rntiP);
  }

  pthread_mutex_lock(&rrc_release_freelist);

  if (rrc_release_info.num_UEs > 0) {
    uint16_t release_total = 0;

    for (uint16_t release_num = 0; release_num < NUMBER_OF_UE_MAX; release_num++) {
      if (rrc_release_info.RRC_release_ctrl[release_num].flag > 0) {
        release_total++;
      } else {
        continue;
      }

      if (rrc_release_info.RRC_release_ctrl[release_num].rnti == rntiP) {
        rrc_release_info.RRC_release_ctrl[release_num].flag = 0;
        rrc_release_info.num_UEs--;
        release_total--;
      }

      if (release_total >= rrc_release_info.num_UEs) {
        break;
      }
    }
  }

  pthread_mutex_unlock(&rrc_release_freelist);
  return 0;
}

//------------------------------------------------------------------------------
int
prev(UE_list_t *listP,
     int nodeP,
     int ul_flag)
//------------------------------------------------------------------------------
{
  int j;

  if (ul_flag == 0) {
    if (nodeP == listP->head) {
      return nodeP;
    }

    for (j = listP->head; j >= 0; j = listP->next[j]) {
      if (listP->next[j] == nodeP) {
        return j;
      }
    }
  } else {
    if (nodeP == listP->head_ul) {
      return nodeP;
    }

    for (j = listP->head_ul; j >= 0; j = listP->next_ul[j]) {
      if (listP->next_ul[j] == nodeP) {
        return j;
      }
    }
  }

  LOG_E(MAC, "error in prev(), could not find previous to %d in UE_list %s, should never happen, Dumping UE list\n",
        nodeP,
        (ul_flag == 0) ? "DL" : "UL");
  dump_ue_list(listP,
               ul_flag);
  return -1;
}

//------------------------------------------------------------------------------
void
swap_UEs(UE_list_t *listP,
         int nodeiP,
         int nodejP,
         int ul_flag)
//------------------------------------------------------------------------------
{
  int prev_i, prev_j, next_i, next_j;
  LOG_T(MAC, "Swapping UE %d,%d\n",
        nodeiP,
        nodejP);
  dump_ue_list(listP,
               ul_flag);
  prev_i = prev(listP,
                nodeiP,
                ul_flag);
  prev_j = prev(listP,
                nodejP,
                ul_flag);
  AssertFatal((prev_i >= 0) && (prev_j >= 0), "swap_UEs: problem");

  if (ul_flag == 0) {
    next_i = listP->next[nodeiP];
    next_j = listP->next[nodejP];
  } else {
    next_i = listP->next_ul[nodeiP];
    next_j = listP->next_ul[nodejP];
  }

  LOG_T(MAC, "[%s] next_i %d, next_i, next_j %d, head %d \n",
        (ul_flag == 0) ? "DL" : "UL",
        next_i,
        next_j,
        listP->head);

  if (ul_flag == 0) {
    if (next_i == nodejP) { // case ... p(i) i j n(j) ... => ... p(j) j i n(i) ...
      LOG_T(MAC, "Case ... p(i) i j n(j) ... => ... p(j) j i n(i) ...\n");
      listP->next[nodeiP] = next_j;
      listP->next[nodejP] = nodeiP;

      if (nodeiP == listP->head) {  // case i j n(j)
        listP->head = nodejP;
      } else {
        listP->next[prev_i] = nodejP;
      }
    } else if (next_j == nodeiP) {  // case ... p(j) j i n(i) ... => ... p(i) i j n(j) ...
      LOG_T(MAC, "Case ... p(j) j i n(i) ... => ... p(i) i j n(j) ...\n");
      listP->next[nodejP] = next_i;
      listP->next[nodeiP] = nodejP;

      if (nodejP == listP->head) {  // case j i n(i)
        listP->head = nodeiP;
      } else {
        listP->next[prev_j] = nodeiP;
      }
    } else {    // case ...  p(i) i n(i) ... p(j) j n(j) ...
      listP->next[nodejP] = next_i;
      listP->next[nodeiP] = next_j;

      if (nodeiP == listP->head) {
        LOG_T(MAC, "changing head to %d\n",
              nodejP);
        listP->head = nodejP;
        listP->next[prev_j] = nodeiP;
      } else if (nodejP == listP->head) {
        LOG_D(MAC, "changing head to %d\n",
              nodeiP);
        listP->head = nodeiP;
        listP->next[prev_i] = nodejP;
      } else {
        listP->next[prev_i] = nodejP;
        listP->next[prev_j] = nodeiP;
      }
    }
  } else {      // ul_flag
    if (next_i == nodejP) { // case ... p(i) i j n(j) ... => ... p(j) j i n(i) ...
      LOG_T(MAC, "[UL] Case ... p(i) i j n(j) ... => ... p(j) j i n(i) ...\n");
      listP->next_ul[nodeiP] = next_j;
      listP->next_ul[nodejP] = nodeiP;

      if (nodeiP == listP->head_ul) { // case i j n(j)
        listP->head_ul = nodejP;
      } else {
        listP->next_ul[prev_i] = nodejP;
      }
    } else if (next_j == nodeiP) {  // case ... p(j) j i n(i) ... => ... p(i) i j n(j) ...
      LOG_T(MAC, "[UL]Case ... p(j) j i n(i) ... => ... p(i) i j n(j) ...\n");
      listP->next_ul[nodejP] = next_i;
      listP->next_ul[nodeiP] = nodejP;

      if (nodejP == listP->head_ul) { // case j i n(i)
        listP->head_ul = nodeiP;
      } else {
        listP->next_ul[prev_j] = nodeiP;
      }
    } else {    // case ...  p(i) i n(i) ... p(j) j n(j) ...
      listP->next_ul[nodejP] = next_i;
      listP->next_ul[nodeiP] = next_j;

      if (nodeiP == listP->head_ul) {
        LOG_T(MAC, "[UL]changing head to %d\n",
              nodejP);
        listP->head_ul = nodejP;
        listP->next_ul[prev_j] = nodeiP;
      } else if (nodejP == listP->head_ul) {
        LOG_T(MAC, "[UL]changing head to %d\n",
              nodeiP);
        listP->head_ul = nodeiP;
        listP->next_ul[prev_i] = nodejP;
      } else {
        listP->next_ul[prev_i] = nodejP;
        listP->next_ul[prev_j] = nodeiP;
      }
    }
  }

  LOG_T(MAC, "After swap\n");
  dump_ue_list(listP,
               ul_flag);
  return;
}

// This has to be updated to include BSR information
//------------------------------------------------------------------------------
uint8_t
UE_is_to_be_scheduled(module_id_t module_idP,
                      int CC_id,
                      uint8_t UE_id)
//------------------------------------------------------------------------------
{
  UE_TEMPLATE *UE_template = &RC.mac[module_idP]->UE_list.UE_template[CC_id][UE_id];
  UE_sched_ctrl *UE_sched_ctl = &RC.mac[module_idP]->UE_list.UE_sched_ctrl[UE_id];

  // do not schedule UE if UL is not working
  if (UE_sched_ctl->ul_failure_timer > 0 || UE_sched_ctl->ul_out_of_sync > 0)
    return 0;

  rnti_t ue_rnti = UE_RNTI(module_idP,
                           UE_id);
  LOG_D(MAC, "[eNB %d][PUSCH] Checking UL requirements UE %d/%x\n",
        module_idP,
        UE_id,
        ue_rnti);

  if (UE_template->scheduled_ul_bytes < UE_template->estimated_ul_buffer ||
      UE_template->ul_SR > 0 || // uplink scheduling request
      (UE_sched_ctl->ul_inactivity_timer > 20 && UE_sched_ctl->ul_scheduled == 0) ||  // every 2 frames when RRC_CONNECTED
      (UE_sched_ctl->ul_inactivity_timer > 10 &&
       UE_sched_ctl->ul_scheduled == 0 &&
       mac_eNB_get_rrc_status(module_idP,
                              ue_rnti) < RRC_CONNECTED)) { // every Frame when not RRC_CONNECTED
    LOG_D(MAC, "[eNB %d][PUSCH] UE %d/%x should be scheduled (BSR0 estimated size %d, SR %d)\n",
          module_idP,
          UE_id,
          ue_rnti,
          UE_template->ul_buffer_info[LCGID0], UE_template->ul_SR);
    return 1;
  }
  return 0;
}

//------------------------------------------------------------------------------
uint8_t
get_tmode(module_id_t module_idP,
          int CC_idP,
          int UE_idP)
//------------------------------------------------------------------------------
{
  eNB_MAC_INST *eNB = RC.mac[module_idP];
  COMMON_channels_t *cc = &eNB->common_channels[CC_idP];
  struct LTE_PhysicalConfigDedicated *physicalConfigDedicated = eNB->UE_list.UE_template[CC_idP][UE_idP].physicalConfigDedicated;

  if (physicalConfigDedicated == NULL) {  // RRCConnectionSetup not received by UE yet
    AssertFatal(cc->p_eNB <= 2, "p_eNB is %d, should be <2\n",
                cc->p_eNB);
    return (cc->p_eNB);
  }

  AssertFatal(physicalConfigDedicated->antennaInfo != NULL,
              "antennaInfo (mod_id %d) is null for CCId %d, UEid %d, physicalConfigDedicated %p\n",
              module_idP,
              CC_idP,
		          UE_idP,
              physicalConfigDedicated);

  AssertFatal(physicalConfigDedicated->antennaInfo->present != LTE_PhysicalConfigDedicated__antennaInfo_PR_NOTHING,
              "antennaInfo (mod_id %d, CC_id %d) is set to NOTHING\n",
              module_idP,
              CC_idP);

  if (physicalConfigDedicated->antennaInfo->present == LTE_PhysicalConfigDedicated__antennaInfo_PR_explicitValue) {
    return (1 + physicalConfigDedicated->antennaInfo->choice.explicitValue.transmissionMode);
  }

  if (physicalConfigDedicated->antennaInfo->present == LTE_PhysicalConfigDedicated__antennaInfo_PR_defaultValue) {
    AssertFatal(cc->p_eNB <= 2, "p_eNB is %d, should be <2\n",
                cc->p_eNB);
    return (cc->p_eNB);
  }

  AssertFatal(1 == 0, "Shouldn't be here\n");
  return 0;
}

//------------------------------------------------------------------------------
int8_t
get_ULharq(module_id_t module_idP,
           int CC_idP,
           uint16_t frameP,
           uint8_t subframeP)
//------------------------------------------------------------------------------
{
  int8_t ret = -1;
  eNB_MAC_INST *eNB = RC.mac[module_idP];
  COMMON_channels_t *cc = &eNB->common_channels[CC_idP];

  if (cc->tdd_Config == NULL) { // FDD
    ret = (((frameP << 1) + subframeP) & 7);
  } else {
    switch (cc->tdd_Config->subframeAssignment) {
      case 1:
        switch (subframeP) {
          case 2:
          case 3:
            ret = (subframeP - 2);
            break;

          case 7:
          case 8:
            ret = (subframeP - 5);
            break;

          default:
            AssertFatal(1 == 0, "subframe2_harq_pid, Illegal subframe %d for TDD mode %d\n",
                        subframeP,
                        (int) cc->tdd_Config->subframeAssignment);
            break;
        }

        break;

      case 2:
        AssertFatal((subframeP == 2) || (subframeP == 7), "subframe2_harq_pid, Illegal subframe %d for TDD mode %d\n",
                    subframeP,
                    (int) cc->tdd_Config->subframeAssignment);
        ret = (subframeP / 7);
        break;

      case 3:
        AssertFatal((subframeP > 1) && (subframeP < 5), "subframe2_harq_pid, Illegal subframe %d for TDD mode %d\n",
                    subframeP,
                    (int) cc->tdd_Config->subframeAssignment);
        ret = (subframeP - 2);
        break;

      case 4:
        AssertFatal((subframeP > 1) && (subframeP < 4), "subframe2_harq_pid, Illegal subframe %d for TDD mode %d\n",
                    subframeP,
                    (int) cc->tdd_Config->subframeAssignment);
        ret = (subframeP - 2);
        break;

      case 5:
        AssertFatal(subframeP == 2, "subframe2_harq_pid, Illegal subframe %d for TDD mode %d\n",
                    subframeP,
                    (int) cc->tdd_Config->subframeAssignment);
        ret = (subframeP - 2);
        break;

      default:
        AssertFatal(1 == 0, "subframe2_harq_pid, Unsupported TDD mode %d\n",
                    (int) cc->tdd_Config->subframeAssignment);
        break;
    }
  }

  AssertFatal(ret != -1, "invalid harq_pid(%d) at SFN/SF = %d/%d\n", (int8_t) ret,
              frameP,
              subframeP);
  return ret;
}

//------------------------------------------------------------------------------
uint16_t
getRIV(uint16_t N_RB_DL,
       uint16_t RBstart,
       uint16_t Lcrbs)
//------------------------------------------------------------------------------
{
  uint16_t RIV;

  if (Lcrbs <= (1 + (N_RB_DL >> 1)))
    RIV = (N_RB_DL * (Lcrbs - 1)) + RBstart;
  else
    RIV = (N_RB_DL * (N_RB_DL + 1 - Lcrbs)) + (N_RB_DL - 1 - RBstart);

  return RIV;
}

//------------------------------------------------------------------------------
uint32_t
allocate_prbs(int UE_id,
              unsigned char nb_rb,
              int N_RB_DL,
              uint32_t *rballoc)
//------------------------------------------------------------------------------
{
  int i;
  uint32_t rballoc_dci = 0;
  unsigned char nb_rb_alloc = 0;

  for (i = 0; i < (N_RB_DL - 2); i += 2) {
    if (((*rballoc >> i) & 3) == 0) {
      *rballoc |= (3 << i);
      rballoc_dci |= (1 << ((12 - i) >> 1));
      nb_rb_alloc += 2;
    }

    if (nb_rb_alloc == nb_rb) {
      return (rballoc_dci);
    }
  }

  if ((N_RB_DL & 1) == 1) {
    if ((*rballoc >> (N_RB_DL - 1) & 1) == 0) {
      *rballoc |= (1 << (N_RB_DL - 1));
      rballoc_dci |= 1;
    }
  }

  return (rballoc_dci);
}

//------------------------------------------------------------------------------
int
get_bw_index(module_id_t module_id,
             uint8_t CC_id)
//------------------------------------------------------------------------------
{
  int bw_index = 0;
  int N_RB_DL = to_prb(RC.mac[module_id]->common_channels[CC_id].mib->message.dl_Bandwidth);

  switch (N_RB_DL) {
    case 6:     // 1.4 MHz
      bw_index = 0;
      break;

    case 25:      // 5HMz
      bw_index = 1;
      break;

    case 50:      // 10HMz
      bw_index = 2;
      break;

    case 100:     // 20HMz
      bw_index = 3;
      break;

    default:
      bw_index = 1;
      LOG_W(MAC, "[eNB %d] N_RB_DL %d unknown for CC_id %d, setting bw_index to 1\n",
            module_id,
            N_RB_DL,
            CC_id);
      break;
  }

  return bw_index;
}

//------------------------------------------------------------------------------
int
get_min_rb_unit(module_id_t module_id,
                uint8_t CC_id)
//------------------------------------------------------------------------------
{
  int min_rb_unit = 0;
  int N_RB_DL = to_prb(RC.mac[module_id]->common_channels[CC_id].mib->message.dl_Bandwidth);

  switch (N_RB_DL) {
    case 6:     // 1.4 MHz
      min_rb_unit = 1;
      break;

    case 25:      // 5HMz
      min_rb_unit = 2;
      break;

    case 50:      // 10HMz
      min_rb_unit = 3;
      break;

    case 100:     // 20HMz
      min_rb_unit = 4;
      break;

    default:
      min_rb_unit = 2;
      LOG_W(MAC, "[eNB %d] N_DL_RB %d unknown for CC_id %d, setting min_rb_unit to 2\n",
            module_id,
            N_RB_DL,
            CC_id);
      break;
  }

  return min_rb_unit;
}

//------------------------------------------------------------------------------
uint32_t
allocate_prbs_sub(int nb_rb,
                  int N_RB_DL,
                  int N_RBG,
                  uint8_t *rballoc)
//------------------------------------------------------------------------------
{
  int check = 0;    //check1=0,check2=0;
  uint32_t rballoc_dci = 0;
  //uint8_t number_of_subbands=13;
  LOG_T(MAC, "*****Check1RBALLOC****: %d%d%d%d (nb_rb %d,N_RBG %d)\n",
        rballoc[3],
        rballoc[2],
        rballoc[1],
        rballoc[0],
        nb_rb,
        N_RBG);

  while (nb_rb > 0 && check < N_RBG) {
    //printf("rballoc[%d] %d\n",check,rballoc[check]);
    if (rballoc[check] == 1) {
      rballoc_dci |= (1 << ((N_RBG - 1) - check));

      switch (N_RB_DL) {
        case 6:
          nb_rb--;
          break;

        case 25:
          if ((check == N_RBG - 1)) {
            nb_rb--;
          } else {
            nb_rb -= 2;
          }
          break;

        case 50:
          if ((check == N_RBG - 1)) {
            nb_rb -= 2;
          } else {
            nb_rb -= 3;
          }
          break;

        case 100:
          nb_rb -= 4;
          break;
      }
    }

    //      printf("rb_alloc %x\n",rballoc_dci);
    check++;
    //    check1 = check1+2;
  }

  // rballoc_dci = (rballoc_dci)&(0x1fff);
  LOG_T(MAC, "*********RBALLOC : %x\n",
        rballoc_dci);
  // exit(-1);
  return rballoc_dci;
}

//------------------------------------------------------------------------------
int
get_subbandsize(uint8_t dl_Bandwidth)
//------------------------------------------------------------------------------
{
  uint8_t ss[6] = { 6, 4, 4, 6, 8, 8 };
  AssertFatal(dl_Bandwidth < 6, "dl_Bandwidth %d is out of bounds\n",
              dl_Bandwidth);
  return (ss[dl_Bandwidth]);
}

//------------------------------------------------------------------------------
int
get_nb_subband(int N_RB_DL)
//------------------------------------------------------------------------------
{
  int nb_sb = 0;

  switch (N_RB_DL) {
    case 6:
      nb_sb = 0;
      break;

    case 15:
      nb_sb = 4;    // sb_size =4
      break;

    case 25:
      nb_sb = 7;    // sb_size =4, 1 sb with 1PRB, 6 with 2 RBG, each has 2 PRBs
      break;

    case 50:      // sb_size =6
      nb_sb = 9;
      break;

    case 75:      // sb_size =8
      nb_sb = 10;
      break;

    case 100:     // sb_size =8 , 1 sb with 1 RBG + 12 sb with 2RBG, each RBG has 4 PRBs
      nb_sb = 13;
      break;

    default:
      nb_sb = 0;
      break;
  }

  return nb_sb;
}
/*
void
init_CCE_table(int module_idP,
               int CC_idP)
{
  memset(RC.mac[module_idP]->CCE_table[CC_idP],
         0,
         800 * sizeof(int));
}
*/
void
init_CCE_table(int *CCE_table)
{
  memset(CCE_table, 0, 800 * sizeof(int));
}

//------------------------------------------------------------------------------
int
get_nCCE_offset(int *CCE_table,
                const unsigned char L,
                const int nCCE,
                const int common_dci,
                const unsigned short rnti,
                const unsigned char subframe)
//------------------------------------------------------------------------------
{
  int search_space_free, m, nb_candidates = 0, l, i;
  unsigned int Yk;

  /*
    printf("CCE Allocation: ");
    for (i=0;i<nCCE;i++)
    printf("%d.",CCE_table[i]);
    printf("\n");
  */
  if (common_dci == 1) {
    // check CCE(0 ... L-1)
    nb_candidates = (L == 4) ? 4 : 2;
    nb_candidates = min(nb_candidates, nCCE / L);

    //    printf("Common DCI nb_candidates %d, L %d\n",nb_candidates,L);

    for (m = nb_candidates - 1; m >= 0; m--) {
      search_space_free = 1;

      for (l = 0; l < L; l++) {
        //        printf("CCE_table[%d] %d\n",(m*L)+l,CCE_table[(m*L)+l]);
        if (CCE_table[(m * L) + l] == 1) {
          search_space_free = 0;
          break;
        }
      }

      if (search_space_free == 1) {
        //        printf("returning %d\n",m*L);
        for (l = 0; l < L; l++) {
          CCE_table[(m * L) + l] = 1;
        }
        return (m * L);
      }
    }

    return -1;
  }
  // Find first available in ue specific search space
  // according to procedure in Section 9.1.1 of 36.213 (v. 8.6)
  // compute Yk
  Yk = (unsigned int) rnti;

  for (i = 0; i <= subframe; i++) {
    Yk = (Yk * 39827) % 65537;
  }
  Yk = Yk % (nCCE / L);

  switch (L) {
    case 1:
    case 2:
      nb_candidates = 6;
      break;

    case 4:
    case 8:
      nb_candidates = 2;
      break;

    default:
      DevParam(L,
               nCCE,
               rnti);
      break;
  }

  LOG_D(MAC, "rnti %x, Yk = %d, nCCE %d (nCCE/L %d),nb_cand %d\n",
        rnti,
        Yk,
        nCCE,
        nCCE / L,
        nb_candidates);

  for (m = 0; m < nb_candidates; m++) {
    search_space_free = 1;

    for (l = 0; l < L; l++) {
      int cce = (((Yk + m) % (nCCE / L)) * L) + l;

      if (cce >= nCCE || CCE_table[cce] == 1) {
        search_space_free = 0;
        break;
      }
    }

    if (search_space_free == 1) {
      for (l = 0; l < L; l++) {
        CCE_table[(((Yk + m) % (nCCE / L)) * L) + l] = 1;
      }
      return (((Yk + m) % (nCCE / L)) * L);
    }
  }

  return -1;
}

//------------------------------------------------------------------------------
void
dump_CCE_table(int *CCE_table,
               const int nCCE,
               const unsigned short rnti,
               const int subframe,
               int L)
//------------------------------------------------------------------------------
{
  int nb_candidates = 0, i;
  unsigned int Yk;
  printf("CCE 0: ");

  for (i = 0; i < nCCE; i++) {
    printf("%1d.", CCE_table[i]);

    if ((i & 7) == 7)
      printf("\n CCE %d: ",
             i);
  }

  Yk = (unsigned int) rnti;

  for (i = 0; i <= subframe; i++) {
    Yk = (Yk * 39827) % 65537;
  }
  Yk = Yk % (nCCE / L);

  switch (L) {
    case 1:
    case 2:
      nb_candidates = 6;
      break;

    case 4:
    case 8:
      nb_candidates = 2;
      break;

    default:
      DevParam(L, nCCE, rnti);
      break;
  }

  LOG_I(PHY, "rnti %x, Yk*L = %u, nCCE %d (nCCE/L %d),nb_cand*L %d\n",
         rnti,
         Yk * L,
         nCCE,
         nCCE / L,
         nb_candidates * L);
}

//------------------------------------------------------------------------------
uint16_t
getnquad(COMMON_channels_t *cc,
         uint8_t num_pdcch_symbols,
         uint8_t mi)
//------------------------------------------------------------------------------
{
  uint16_t Nreg = 0;
  AssertFatal(cc != NULL, "cc is null\n");
  AssertFatal(cc->mib != NULL, "cc->mib is null\n");
  int N_RB_DL = to_prb(cc->mib->message.dl_Bandwidth);
  int phich_resource = get_phich_resource_times6(cc);
  uint8_t Ngroup_PHICH = (phich_resource * N_RB_DL) / 48;

  if (((phich_resource * N_RB_DL) % 48) > 0) {
    Ngroup_PHICH++;
  }
  if (cc->Ncp == 1) {
    Ngroup_PHICH <<= 1;
  }

  Ngroup_PHICH *= mi;

  if (num_pdcch_symbols > 0 && num_pdcch_symbols < 4)
    switch (N_RB_DL) {
      case 6:
        Nreg = 12 + (num_pdcch_symbols - 1) * 18;
        break;

      case 25:
        Nreg = 50 + (num_pdcch_symbols - 1) * 75;
        break;

      case 50:
        Nreg = 100 + (num_pdcch_symbols - 1) * 150;
        break;

      case 100:
        Nreg = 200 + (num_pdcch_symbols - 1) * 300;
        break;

      default:
        return 0;
    }

  //   printf("Nreg %d (%d)\n",Nreg,Nreg - 4 - (3*Ngroup_PHICH));
  return (Nreg - 4 - (3 * Ngroup_PHICH));
}

//------------------------------------------------------------------------------
uint16_t
getnCCE(COMMON_channels_t *cc,
        uint8_t num_pdcch_symbols,
        uint8_t mi)
//------------------------------------------------------------------------------
{
  AssertFatal(cc != NULL, "cc is null\n");
  return (getnquad(cc,
                   num_pdcch_symbols,
                   mi) / 9);
}

//------------------------------------------------------------------------------
uint8_t
getmi(COMMON_channels_t *cc,
      int subframe)
//------------------------------------------------------------------------------
{
  AssertFatal(cc != NULL, "cc is null\n");

  // for FDD
  if (cc->tdd_Config == NULL) // FDD
    return 1;

  // for TDD
  switch (cc->tdd_Config->subframeAssignment) {
    case 0:
      if (subframe == 0 || subframe == 5) {
        return 2;
      }
      return 1;

    case 1:
      if (subframe == 0 || subframe == 5) {
        return 0;
      }
      return 1;

    case 2:
      if (subframe == 3 || subframe == 8) {
        return 0;
      }
      return 1;

    case 3:
      if (subframe == 0 || subframe == 8 || subframe == 9) {
        return 1;
      }
      return 0;

    case 4:
      if (subframe == 8 || subframe == 9) {
        return 1;
      }
      return 0;

    case 5:
      if (subframe == 8) {
        return 1;
      }
      return 0;

    case 6:
      return 1;

    default:
      break;
  }
  return 0;
}

//------------------------------------------------------------------------------
uint16_t
get_nCCE_max(COMMON_channels_t *cc,
             int num_pdcch_symbols,
             int subframe)
//------------------------------------------------------------------------------
{
  AssertFatal(cc != NULL, "cc is null\n");
  return (getnCCE(cc,
                  num_pdcch_symbols,
                  getmi(cc,
                        subframe)));
}

// Allocate the CCEs
//------------------------------------------------------------------------------
int
allocate_CCEs(int module_idP,
              int CC_idP,
              frame_t frameP,
              sub_frame_t subframeP,
              int test_onlyP)
//------------------------------------------------------------------------------
{
  eNB_MAC_INST *eNB = RC.mac[module_idP];
  int *CCE_table = eNB->CCE_table[CC_idP];
  nfapi_dl_config_request_body_t *DL_req = &eNB->DL_req[CC_idP].dl_config_request_body;
  nfapi_hi_dci0_request_body_t *HI_DCI0_req = &eNB->HI_DCI0_req[CC_idP][subframeP].hi_dci0_request_body;
  nfapi_dl_config_request_pdu_t *dl_config_pdu = &DL_req->dl_config_pdu_list[0];
  nfapi_hi_dci0_request_pdu_t *hi_dci0_pdu = &HI_DCI0_req->hi_dci0_pdu_list[0];
  COMMON_channels_t *cc = &eNB->common_channels[CC_idP];
  int nCCE_max = get_nCCE_max(cc, 1, subframeP);
  int fCCE;
  int i, j, idci;
  int nCCE = 0;
  int max_symbol;
  int ackNAK_absSF = get_pucch1_absSF(cc, (frameP*10+subframeP));
  nfapi_dl_config_request_pdu_t *dl_config_pduLoop;
  nfapi_hi_dci0_request_pdu_t *hi_dci0_pduLoop;

  if (cc->tdd_Config!=NULL && is_S_sf(cc,subframeP) > 0)
    max_symbol = 2;
  else
    max_symbol = 3;

  nfapi_ul_config_request_body_t *ul_req = &eNB->UL_req_tmp[CC_idP][ackNAK_absSF % 10].ul_config_request_body;
  LOG_D(MAC, "Allocate CCEs subframe %d, test %d : (DL PDU %d, DL DCI %d, UL %d)\n",
        subframeP,
        test_onlyP,
        DL_req->number_pdu,
        DL_req->number_dci,
        HI_DCI0_req->number_of_dci);
  DL_req->number_pdcch_ofdm_symbols = 1;

try_again:

  init_CCE_table(CCE_table);
  nCCE = 0;

  for (i = 0, idci = 0; i < DL_req->number_pdu; i++) {
    dl_config_pduLoop = &dl_config_pdu[i];
    // allocate DL common DCIs first
    if (dl_config_pduLoop->pdu_type == NFAPI_DL_CONFIG_DCI_DL_PDU_TYPE &&
        dl_config_pduLoop->dci_dl_pdu.dci_dl_pdu_rel8.rnti_type == 2) {
      LOG_D(MAC, "Trying to allocate COMMON DCI %d/%d (%d,%d) : rnti %x, aggreg %d nCCE %d / %d (num_pdcch_symbols %d)\n",
            idci,
            DL_req->number_dci + HI_DCI0_req->number_of_dci,
            DL_req->number_dci,
            HI_DCI0_req->number_of_dci,
            dl_config_pduLoop->dci_dl_pdu.dci_dl_pdu_rel8.rnti,
            dl_config_pduLoop->dci_dl_pdu.dci_dl_pdu_rel8.aggregation_level,
            nCCE,
            nCCE_max,
            DL_req->number_pdcch_ofdm_symbols);

      if (nCCE + (dl_config_pduLoop->dci_dl_pdu.dci_dl_pdu_rel8.aggregation_level) > nCCE_max) {
        if (DL_req->number_pdcch_ofdm_symbols == max_symbol)
          return -1;

        LOG_D(MAC, "Can't fit DCI allocations with %d PDCCH symbols, increasing by 1\n",
              DL_req->number_pdcch_ofdm_symbols);
        DL_req->number_pdcch_ofdm_symbols++;
        nCCE_max = get_nCCE_max(cc, DL_req->number_pdcch_ofdm_symbols, subframeP);
        goto try_again;
      }

      // number of CCEs left can potentially hold this allocation
      fCCE = get_nCCE_offset(CCE_table,
                             dl_config_pduLoop->dci_dl_pdu.dci_dl_pdu_rel8.aggregation_level,
                             nCCE_max,
                             1,
                             dl_config_pduLoop->dci_dl_pdu.dci_dl_pdu_rel8.rnti,
                             subframeP);

      if (fCCE == -1) {
        if (DL_req->number_pdcch_ofdm_symbols == max_symbol) {
          LOG_D(MAC, "subframe %d: Dropping Allocation for RNTI %x\n",
                subframeP,
                dl_config_pduLoop->dci_dl_pdu.dci_dl_pdu_rel8.rnti);

          for (j = 0; j <= i; j++) {
            dl_config_pduLoop = &dl_config_pdu[j];
            if (dl_config_pduLoop->pdu_type == NFAPI_DL_CONFIG_DCI_DL_PDU_TYPE)
              LOG_D(MAC, "DCI %d/%d (%d,%d) : rnti %x dci format %d, aggreg %d nCCE %d / %d (num_pdcch_symbols %d)\n",
                    j,
                    DL_req->number_dci + HI_DCI0_req->number_of_dci,
                    DL_req->number_dci,
                    HI_DCI0_req->number_of_dci,
                    dl_config_pduLoop->dci_dl_pdu.dci_dl_pdu_rel8.rnti,
                    dl_config_pduLoop->dci_dl_pdu.dci_dl_pdu_rel8.dci_format,
                    dl_config_pduLoop->dci_dl_pdu.dci_dl_pdu_rel8.aggregation_level,
                    nCCE, nCCE_max, DL_req->number_pdcch_ofdm_symbols);
          }
          //dump_CCE_table(CCE_table,nCCE_max,subframeP,dci_alloc->rnti,1<<dci_alloc->L);
          return -1;
        }

        LOG_D(MAC, "Can't fit DCI allocations with %d PDCCH symbols (rnti condition), increasing by 1\n",
              DL_req->number_pdcch_ofdm_symbols);
        DL_req->number_pdcch_ofdm_symbols++;
        nCCE_max = get_nCCE_max(cc, DL_req->number_pdcch_ofdm_symbols, subframeP);
        goto try_again;
      }     // fCCE==-1

      // the allocation is feasible, rnti rule passes
      nCCE += dl_config_pduLoop->dci_dl_pdu.dci_dl_pdu_rel8.aggregation_level;
      LOG_D(MAC, "Allocating at nCCE %d\n", fCCE);

      if ((test_onlyP%2) == 0) {
        dl_config_pduLoop->dci_dl_pdu.dci_dl_pdu_rel8.cce_idx = fCCE;
        LOG_D(MAC, "Allocate COMMON DCI CCEs subframe %d, test %d => L %d fCCE %d\n",
              subframeP,
              test_onlyP,
              dl_config_pduLoop->dci_dl_pdu.dci_dl_pdu_rel8.aggregation_level,
              fCCE);
      }

      idci++;
    }
  }       // for i = 0 ... num_DL_DCIs

  // no try to allocate UL DCIs
  for (i = 0; i < HI_DCI0_req->number_of_dci + HI_DCI0_req->number_of_hi; i++) {
    hi_dci0_pduLoop = &hi_dci0_pdu[i];
    // allocate UL DCIs
    if (hi_dci0_pdu[i].pdu_type == NFAPI_HI_DCI0_DCI_PDU_TYPE) {
      LOG_D(MAC, "Trying to allocate format 0 DCI %d/%d (%d,%d) : rnti %x, aggreg %d nCCE %d / %d (num_pdcch_symbols %d)\n",
            idci,
            DL_req->number_dci + HI_DCI0_req->number_of_dci,
            DL_req->number_dci,
            HI_DCI0_req->number_of_dci,
            hi_dci0_pduLoop->dci_pdu.dci_pdu_rel8.rnti,
            hi_dci0_pduLoop->dci_pdu.dci_pdu_rel8.aggregation_level,
            nCCE, nCCE_max,
            DL_req->number_pdcch_ofdm_symbols);

      if (nCCE + hi_dci0_pduLoop->dci_pdu.dci_pdu_rel8.aggregation_level > nCCE_max) {
        if (DL_req->number_pdcch_ofdm_symbols == max_symbol)
          return -1;

        LOG_D(MAC, "Can't fit DCI allocations with %d PDCCH symbols, increasing by 1\n",
              DL_req->number_pdcch_ofdm_symbols);
        DL_req->number_pdcch_ofdm_symbols++;
        nCCE_max = get_nCCE_max(cc, DL_req->number_pdcch_ofdm_symbols, subframeP);
        goto try_again;
      }

      // number of CCEs left can potentially hold this allocation
      fCCE = get_nCCE_offset(CCE_table,
                             hi_dci0_pduLoop->dci_pdu.dci_pdu_rel8.aggregation_level,
                             nCCE_max,
                             0,
                             hi_dci0_pduLoop->dci_pdu.dci_pdu_rel8.rnti,
                             subframeP);

      if (fCCE == -1) {
        if (DL_req->number_pdcch_ofdm_symbols == max_symbol) {
          LOG_D(MAC, "subframe %d: Dropping Allocation for RNTI %x\n",
                subframeP,
                hi_dci0_pduLoop->dci_pdu.dci_pdu_rel8.rnti);

          for (j = 0; j <= i; j++) {
            hi_dci0_pduLoop = &hi_dci0_pdu[j];
            if (hi_dci0_pdu[j].pdu_type == NFAPI_HI_DCI0_DCI_PDU_TYPE)
              LOG_D(MAC, "DCI %d/%d (%d,%d) : rnti %x dci format %d, aggreg %d nCCE %d / %d (num_pdcch_symbols %d)\n",
                    j,
                    DL_req->number_dci + HI_DCI0_req->number_of_dci,
                    DL_req->number_dci,
                    HI_DCI0_req->number_of_dci,
                    hi_dci0_pduLoop->dci_pdu.dci_pdu_rel8.rnti,
                    hi_dci0_pduLoop->dci_pdu.dci_pdu_rel8.dci_format,
                    hi_dci0_pduLoop->dci_pdu.dci_pdu_rel8.aggregation_level,
                    nCCE, nCCE_max, DL_req->number_pdcch_ofdm_symbols);
          }
          //dump_CCE_table(CCE_table,nCCE_max,subframeP,dci_alloc->rnti,1<<dci_alloc->L);
          return -1;
        }

        LOG_D(MAC, "Can't fit DCI allocations with %d PDCCH symbols (rnti condition), increasing by 1\n",
              DL_req->number_pdcch_ofdm_symbols);
        DL_req->number_pdcch_ofdm_symbols++;
        nCCE_max = get_nCCE_max(cc, DL_req->number_pdcch_ofdm_symbols, subframeP);
        goto try_again;
      }     // fCCE==-1

      // the allocation is feasible, rnti rule passes
      nCCE += hi_dci0_pduLoop->dci_pdu.dci_pdu_rel8.aggregation_level;
      LOG_D(MAC, "Allocating at nCCE %d\n",
            fCCE);

      if ((test_onlyP%2) == 0) {
        hi_dci0_pduLoop->dci_pdu.dci_pdu_rel8.cce_index = fCCE;
        LOG_D(MAC, "Allocate CCEs subframe %d, test %d\n",
              subframeP,
              test_onlyP);
      }

      idci++;
    }
  }       // for i = 0 ... num_UL_DCIs

  for (i = 0; i < DL_req->number_pdu; i++) {
    dl_config_pduLoop = &dl_config_pdu[i];
    // allocate DL UE specific DCIs
    if ((dl_config_pdu[i].pdu_type == NFAPI_DL_CONFIG_DCI_DL_PDU_TYPE)
        && (dl_config_pduLoop->dci_dl_pdu.dci_dl_pdu_rel8.rnti_type == 1)) {
      LOG_D(MAC, "Trying to allocate DL UE-SPECIFIC DCI %d/%d (%d,%d) : rnti %x, aggreg %d nCCE %d / %d (num_pdcch_symbols %d)\n",
            idci,
            DL_req->number_dci + HI_DCI0_req->number_of_dci,
            DL_req->number_dci, HI_DCI0_req->number_of_dci,
            dl_config_pduLoop->dci_dl_pdu.dci_dl_pdu_rel8.rnti,
            dl_config_pduLoop->dci_dl_pdu.dci_dl_pdu_rel8.aggregation_level,
            nCCE,
            nCCE_max,
            DL_req->number_pdcch_ofdm_symbols);

      if (nCCE + (dl_config_pduLoop->dci_dl_pdu.dci_dl_pdu_rel8.aggregation_level) > nCCE_max) {
        if (DL_req->number_pdcch_ofdm_symbols == max_symbol)
          return -1;

        LOG_D(MAC, "Can't fit DCI allocations with %d PDCCH symbols, increasing by 1\n",
              DL_req->number_pdcch_ofdm_symbols);
        DL_req->number_pdcch_ofdm_symbols++;
        nCCE_max = get_nCCE_max(cc, DL_req->number_pdcch_ofdm_symbols, subframeP);
        goto try_again;
      }

      // number of CCEs left can potentially hold this allocation
      fCCE = get_nCCE_offset(CCE_table,
                             dl_config_pduLoop->dci_dl_pdu.dci_dl_pdu_rel8.aggregation_level,
                             nCCE_max,
                             0,
                             dl_config_pduLoop->dci_dl_pdu.dci_dl_pdu_rel8.rnti,
                             subframeP);

      if (fCCE == -1) {
        if (DL_req->number_pdcch_ofdm_symbols == max_symbol) {
          LOG_I(MAC, "subframe %d: Dropping Allocation for RNTI %x\n",
                subframeP,
                dl_config_pduLoop->dci_dl_pdu.dci_dl_pdu_rel8.rnti);

          for (j = 0; j <= i; j++) {
            dl_config_pduLoop = &dl_config_pdu[j];
            if (dl_config_pduLoop->pdu_type == NFAPI_DL_CONFIG_DCI_DL_PDU_TYPE)
              LOG_D(MAC, "DCI %d/%d (%d,%d) : rnti %x dci format %d, aggreg %d nCCE %d / %d (num_pdcch_symbols %d)\n",
                    j,
                    DL_req->number_dci + HI_DCI0_req->number_of_dci,
                    DL_req->number_dci,
                    HI_DCI0_req->number_of_dci,
                    dl_config_pduLoop->dci_dl_pdu.dci_dl_pdu_rel8.rnti,
                    dl_config_pduLoop->dci_dl_pdu.dci_dl_pdu_rel8.dci_format,
                    dl_config_pduLoop->dci_dl_pdu.dci_dl_pdu_rel8.aggregation_level,
                    nCCE,
                    nCCE_max,
                    DL_req->number_pdcch_ofdm_symbols);
          }
          //dump_CCE_table(CCE_table,nCCE_max,subframeP,dci_alloc->rnti,1<<dci_alloc->L);
          return -1;
        }

        LOG_D(MAC, "Can't fit DCI allocations with %d PDCCH symbols (rnti condition), increasing by 1\n",
              DL_req->number_pdcch_ofdm_symbols);
        DL_req->number_pdcch_ofdm_symbols++;
        nCCE_max = get_nCCE_max(cc, DL_req->number_pdcch_ofdm_symbols, subframeP);
        goto try_again;
      }     // fCCE==-1

      // the allocation is feasible, rnti rule passes
      nCCE += dl_config_pduLoop->dci_dl_pdu.dci_dl_pdu_rel8.aggregation_level;
      LOG_D(MAC, "Allocating at nCCE %d\n",
            fCCE);

      if ((test_onlyP%2) == 0) {
        dl_config_pduLoop->dci_dl_pdu.dci_dl_pdu_rel8.cce_idx = fCCE;
        LOG_D(MAC, "Allocate CCEs subframe %d, test %d\n",
              subframeP,
              test_onlyP);
      }

      if ((test_onlyP/2) == 1) {
        for(int ack_int = 0; ack_int < ul_req->number_of_pdus; ack_int++) {
          if(((ul_req->ul_config_pdu_list[ack_int].pdu_type == NFAPI_UL_CONFIG_UCI_HARQ_PDU_TYPE) ||
              (ul_req->ul_config_pdu_list[ack_int].pdu_type == NFAPI_UL_CONFIG_UCI_SR_HARQ_PDU_TYPE)) &&
              (ul_req->ul_config_pdu_list[ack_int].uci_harq_pdu.ue_information.ue_information_rel8.rnti == dl_config_pdu[i].dci_dl_pdu.dci_dl_pdu_rel8.rnti)) {
            if (cc->tdd_Config==NULL)
              ul_req->ul_config_pdu_list[ack_int].uci_harq_pdu.harq_information.harq_information_rel9_fdd.n_pucch_1_0 =
                cc->radioResourceConfigCommon->pucch_ConfigCommon.n1PUCCH_AN + fCCE;
            else
              ul_req->ul_config_pdu_list[ack_int].uci_harq_pdu.harq_information.harq_information_rel10_tdd.n_pucch_1_0 =
                cc->radioResourceConfigCommon->pucch_ConfigCommon.n1PUCCH_AN + fCCE + getNp(cc->mib->message.dl_Bandwidth,fCCE,0) ;
          }
        }
      }

      idci++;
    }
  }       // for i = 0 ... num_DL_DCIs
  return 0;
}

//------------------------------------------------------------------------------
nfapi_ul_config_request_pdu_t *
has_ul_grant(module_id_t module_idP,
             int CC_idP,
             uint16_t absSFP,
             uint16_t rnti)
//------------------------------------------------------------------------------
{
  nfapi_ul_config_request_body_t *ul_req = &RC.mac[module_idP]->UL_req_tmp[CC_idP][absSFP % 10].ul_config_request_body;
  nfapi_ul_config_request_pdu_t *ul_config_pdu = &ul_req->ul_config_pdu_list[0];
  uint8_t pdu_type;

  LOG_D(MAC, "Checking for rnti %x UL grant in subframeP %d (num pdu %d)\n",
        rnti,
        absSFP % 10,
        ul_req->number_of_pdus);

  for (int i = 0; i < ul_req->number_of_pdus; i++, ul_config_pdu++) {
    pdu_type = ul_config_pdu->pdu_type;
    LOG_D(MAC, "PDU %d : type %d,rnti %x\n",
          i,
          pdu_type,
          rnti);

    if (pdu_type == NFAPI_UL_CONFIG_ULSCH_PDU_TYPE && ul_config_pdu->ulsch_pdu.ulsch_pdu_rel8.rnti == rnti)
      return ul_config_pdu;

    if (pdu_type == NFAPI_UL_CONFIG_ULSCH_CQI_RI_PDU_TYPE && ul_config_pdu->ulsch_cqi_ri_pdu.ulsch_pdu.ulsch_pdu_rel8.rnti == rnti)
      return ul_config_pdu;

    if (pdu_type == NFAPI_UL_CONFIG_ULSCH_HARQ_PDU_TYPE && ul_config_pdu->ulsch_harq_pdu.ulsch_pdu.ulsch_pdu_rel8.rnti == rnti)
      return ul_config_pdu;

    if (pdu_type == NFAPI_UL_CONFIG_ULSCH_CQI_HARQ_RI_PDU_TYPE && ul_config_pdu->ulsch_cqi_harq_ri_pdu.ulsch_pdu.ulsch_pdu_rel8.rnti == rnti)
      return ul_config_pdu;

    if (pdu_type == NFAPI_UL_CONFIG_UCI_CQI_PDU_TYPE && ul_config_pdu->uci_cqi_pdu.ue_information.ue_information_rel8.rnti == rnti)
      return ul_config_pdu;

    if (pdu_type == NFAPI_UL_CONFIG_UCI_SR_PDU_TYPE && ul_config_pdu->uci_sr_pdu.ue_information.ue_information_rel8.rnti == rnti)
      return ul_config_pdu;

    if (pdu_type == NFAPI_UL_CONFIG_UCI_HARQ_PDU_TYPE && ul_config_pdu->uci_harq_pdu.ue_information.ue_information_rel8.rnti == rnti)
      return ul_config_pdu;

    if (pdu_type == NFAPI_UL_CONFIG_UCI_SR_HARQ_PDU_TYPE && ul_config_pdu->uci_sr_harq_pdu.ue_information.ue_information_rel8.rnti == rnti)
      return ul_config_pdu;

    if (pdu_type == NFAPI_UL_CONFIG_UCI_CQI_HARQ_PDU_TYPE && ul_config_pdu->uci_cqi_harq_pdu.ue_information.ue_information_rel8.rnti == rnti)
      return ul_config_pdu;

    if (pdu_type == NFAPI_UL_CONFIG_UCI_CQI_SR_PDU_TYPE && ul_config_pdu->uci_cqi_sr_pdu.ue_information.ue_information_rel8.rnti == rnti)
      return ul_config_pdu;

    if (pdu_type == NFAPI_UL_CONFIG_UCI_CQI_SR_HARQ_PDU_TYPE && ul_config_pdu->uci_cqi_sr_harq_pdu.ue_information.ue_information_rel8.rnti == rnti)
      return ul_config_pdu;

    if (pdu_type == NFAPI_UL_CONFIG_ULSCH_UCI_CSI_PDU_TYPE && ul_config_pdu->ulsch_uci_csi_pdu.ulsch_pdu.ulsch_pdu_rel8.rnti == rnti)
      return ul_config_pdu;

    if (pdu_type == NFAPI_UL_CONFIG_ULSCH_UCI_HARQ_PDU_TYPE && ul_config_pdu->ulsch_uci_harq_pdu.ulsch_pdu.ulsch_pdu_rel8.rnti == rnti)
      return ul_config_pdu;

    if (pdu_type == NFAPI_UL_CONFIG_ULSCH_CSI_UCI_HARQ_PDU_TYPE && ul_config_pdu->ulsch_csi_uci_harq_pdu.ulsch_pdu.ulsch_pdu_rel8.rnti == rnti)
      return ul_config_pdu;
  }

  return (NULL);    // no ul grant at all for this UE
}

//------------------------------------------------------------------------------
boolean_t
CCE_allocation_infeasible(int module_idP,
                          int CC_idP,
                          int format_flag,
                          int subframe,
                          int aggregation,
                          int rnti)
//------------------------------------------------------------------------------
{
  nfapi_dl_config_request_body_t *DL_req       = &RC.mac[module_idP]->DL_req[CC_idP].dl_config_request_body;
  nfapi_dl_config_request_pdu_t *dl_config_pdu = &DL_req->dl_config_pdu_list[DL_req->number_pdu];
  nfapi_hi_dci0_request_body_t *HI_DCI0_req    = &RC.mac[module_idP]->HI_DCI0_req[CC_idP][subframe].hi_dci0_request_body;
  nfapi_hi_dci0_request_pdu_t *hi_dci0_pdu     = &HI_DCI0_req->hi_dci0_pdu_list[HI_DCI0_req->number_of_dci + HI_DCI0_req->number_of_hi];
  boolean_t res = TRUE;

  if (format_flag != 2) { // DL DCI
    if (DL_req->number_pdu == MAX_NUM_DL_PDU) {
      LOG_W(MAC, "Subframe %d: FAPI DL structure is full, skip scheduling UE %d\n", subframe, rnti);
    } else {
      dl_config_pdu->dci_dl_pdu.dci_dl_pdu_rel8.tl.tag            = NFAPI_DL_CONFIG_REQUEST_DCI_DL_PDU_REL8_TAG;
      dl_config_pdu->pdu_type                                     = NFAPI_DL_CONFIG_DCI_DL_PDU_TYPE;
      dl_config_pdu->dci_dl_pdu.dci_dl_pdu_rel8.rnti              = rnti;
      dl_config_pdu->dci_dl_pdu.dci_dl_pdu_rel8.rnti_type         = (format_flag == 0) ? 2 : 1;
      dl_config_pdu->dci_dl_pdu.dci_dl_pdu_rel8.aggregation_level = aggregation;
      DL_req->number_pdu++;
      LOG_D(MAC, "Subframe %d: Checking CCE feasibility format %d : (%x,%d) \n",
            subframe, format_flag, rnti, aggregation);

      if (allocate_CCEs(module_idP, CC_idP, 0, subframe, 0) != -1)
        res = FALSE;
      DL_req->number_pdu--;
    }
  } else { // ue-specific UL DCI
    if (HI_DCI0_req->number_of_dci + HI_DCI0_req->number_of_hi == MAX_NUM_HI_DCI0_PDU) {
      LOG_W(MAC, "Subframe %d: FAPI UL structure is full, skip scheduling UE %d\n", subframe, rnti);
    } else {
      hi_dci0_pdu->pdu_type                               = NFAPI_HI_DCI0_DCI_PDU_TYPE;
      hi_dci0_pdu->dci_pdu.dci_pdu_rel8.tl.tag            = NFAPI_HI_DCI0_REQUEST_DCI_PDU_REL8_TAG;
      hi_dci0_pdu->dci_pdu.dci_pdu_rel8.rnti              = rnti;
      hi_dci0_pdu->dci_pdu.dci_pdu_rel8.aggregation_level = aggregation;
      HI_DCI0_req->number_of_dci++;

      if (allocate_CCEs(module_idP, CC_idP, 0, subframe, 0) != -1)
        res = FALSE;
      HI_DCI0_req->number_of_dci--;
    }
  }

  return res;
}

//------------------------------------------------------------------------------
void
get_retransmission_timing(LTE_TDD_Config_t *tdd_Config,
                          frame_t *frameP,
                          sub_frame_t *subframeP)
//------------------------------------------------------------------------------
{
  if (tdd_Config == NULL) {
    if (*subframeP > 1) {
      *frameP = (*frameP + 1) % 1024;
    }
    *subframeP = (*subframeP + 8) % 10;
  } else {
    switch (tdd_Config->subframeAssignment) { //TODO fill in other TDD configs
      default:
        printf("%s:%d: TODO\n",
               __FILE__,
               __LINE__);
        abort();
        break;

      case 1:
        if (*subframeP == 0 || *subframeP == 5) {
          *subframeP  += 19;
          *frameP = (*frameP + (*subframeP / 10)) % 1024;
          *subframeP %= 10;
        } else if (*subframeP == 4 || *subframeP == 9) {
          *subframeP  += 16;
          *frameP = (*frameP + (*subframeP / 10)) % 1024;
          *subframeP %= 10;
        } else {
          AssertFatal(2 == 1, "Illegal dl subframe %d for tdd config %ld\n",
                      *subframeP,
                      tdd_Config->subframeAssignment);
        }
        break;
    }
  }
  return;
}

//------------------------------------------------------------------------------
uint8_t
get_dl_subframe_count(int tdd_config_sfa,
                      sub_frame_t subframeP)
//------------------------------------------------------------------------------
{
  uint8_t tdd1[10] = {1, -1, -1, -1, 2, 3, -1, -1, -1, 4}; // special subframes 1,6 are excluded

  switch (tdd_config_sfa) {// TODO fill in other tdd configs
    case 1:
      return tdd1[subframeP];
  }

  return -1;
}

//------------------------------------------------------------------------------
uint8_t
frame_subframe2_dl_harq_pid(LTE_TDD_Config_t *tdd_Config,
                            int abs_frameP,
                            sub_frame_t subframeP)
//------------------------------------------------------------------------------
{
  int harq_pid;
  uint8_t count;

  if (tdd_Config) {
    switch(tdd_Config->subframeAssignment) { //TODO fill in other tdd config
      case 1:
        count = get_dl_subframe_count(tdd_Config->subframeAssignment,
                                      subframeP);
        harq_pid = (((frame_cnt * 1024 + abs_frameP) * 4) - 1 + count) % 7;//4 dl subframe in a frame

        if (harq_pid < 0) {
          harq_pid += 7;
        }

        LOG_D(MAC,"[frame_subframe2_dl_harq_pid] (%d,%d) calculate harq_pid ((( %d * 1024 + %d) *4) - 1 + %d) = %d \n",
              (abs_frameP + 1024) % 1024,
              subframeP,
              frame_cnt,
              abs_frameP,
              count,
              harq_pid);
        return harq_pid;
    }
  } else {
    return ((abs_frameP * 10) + subframeP) & 7;
  }

  return -1;
}

//------------------------------------------------------------------------------
unsigned char
ul_ACK_subframe2M(LTE_TDD_Config_t *tdd_Config,
                  unsigned char subframe)
//------------------------------------------------------------------------------
{
  if (tdd_Config == NULL) {
    return 1;
  }
  switch (tdd_Config->subframeAssignment) {
    case 1:
      return 1; // don't ACK special subframe for now
      /*
      if (subframe == 2) {  // ACK subframes 5 and 6
        return(2);
      } else if (subframe == 3) { // ACK subframe 9
        return(1);  // To be updated
      } else if (subframe == 7) { // ACK subframes 0 and 1
        return(2);  // To be updated
      } else if (subframe == 8) { // ACK subframe 4
        return(1);  // To be updated
      } else {
        AssertFatal(1==0,"illegal subframe %d for tdd_config %ld\n",
                    subframe,tdd_Config->subframeAssignment);
      }
      break;
      */
    case 3:
      if (subframe == 2) {  // ACK subframes 5 and 6
        return 2; // should be 3
      }
      if (subframe == 3) { // ACK subframes 7 and 8
        return 2;  // To be updated
      }
      if (subframe == 4) { // ACK subframes 9 and 0
        return 2;
      }
      AssertFatal(1==0,"illegal subframe %d for tdd_config %ld\n",
                  subframe,
                  tdd_Config->subframeAssignment);
      break;

    case 4:
      if (subframe == 2) {  // ACK subframes 0,4 and 5
        return 3; // should be 4
      }
      if (subframe == 3) { // ACK subframes 6,7,8 and 9
        return 4;
      }
      AssertFatal(1==0,"illegal subframe %d for tdd_config %ld\n",
                  subframe,
                  tdd_Config->subframeAssignment);
      break;

    case 5:
      if (subframe == 2) {  // ACK subframes 0,3,4,5,6,7,8 and 9
        return 8; // should be 3
      }
      AssertFatal(1==0,"illegal subframe %d for tdd_config %ld\n",
                  subframe,
                  tdd_Config->subframeAssignment);
      break;
  }

  return 0;
}

//------------------------------------------------------------------------------
unsigned char
ul_ACK_subframe2dl_subframe(LTE_TDD_Config_t *tdd_Config,
                            unsigned char subframe,
                            unsigned char ACK_index)
//------------------------------------------------------------------------------
{
  if (tdd_Config == NULL) {
    return ((subframe < 4) ? subframe + 6 : subframe - 4);
  }

  switch (tdd_Config->subframeAssignment) {
    case 3:
      if (subframe == 2) {  // ACK subframes 5 and 6
        if (ACK_index == 2) return 1;
        return (5 + ACK_index);
      }
      if (subframe == 3) { // ACK subframes 7 and 8
        return (7 + ACK_index);  // To be updated
      }
      if (subframe == 4) { // ACK subframes 9 and 0
        return ((9 + ACK_index) % 10);
      }
      AssertFatal(1==0, "illegal subframe %d for tdd_config->subframeAssignment %ld\n",
                  subframe,
                  tdd_Config->subframeAssignment);
      break;

    case 4:
      if (subframe == 2) {  // ACK subframes 0, 4 and 5
        //if (ACK_index==2)
        //  return(1); TBC
        if (ACK_index == 2) return 0;
        return (4 + ACK_index);
      }
      if (subframe == 3) { // ACK subframes 6, 7 8 and 9
        return (6 + ACK_index);  // To be updated
      }
      AssertFatal(1 == 0, "illegal subframe %d for tdd_config %ld\n",
                  subframe,
                  tdd_Config->subframeAssignment);
      break;

    case 1:
      if (subframe == 2) {  // ACK subframes 5 and 6
        return (5 + ACK_index);
      }
      if (subframe == 3) { // ACK subframe 9
        return 9;  // To be updated
      }
      if (subframe == 7) { // ACK subframes 0 and 1
        return ACK_index;  // To be updated
      }
      if (subframe == 8) { // ACK subframe 4
        return 4;  // To be updated
      }
      AssertFatal(1 == 0, "illegal subframe %d for tdd_config %ld\n",
                  subframe,
                  tdd_Config->subframeAssignment);
      break;
  }
  return 0;
}

//------------------------------------------------------------------------------
void
extract_harq(module_id_t mod_idP,
             int CC_idP,
             int UE_id,
             frame_t frameP,
             sub_frame_t subframeP,
             void *harq_indication,
             int format)
//------------------------------------------------------------------------------
{
  eNB_MAC_INST *eNB = RC.mac[mod_idP];
  UE_list_t *UE_list = &eNB->UE_list;
  UE_sched_ctrl *sched_ctl = &UE_list->UE_sched_ctrl[UE_id];
  rnti_t rnti = UE_RNTI(mod_idP, UE_id);
  COMMON_channels_t *cc = &eNB->common_channels[CC_idP];
  nfapi_harq_indication_fdd_rel13_t *harq_indication_fdd;
  nfapi_harq_indication_tdd_rel13_t *harq_indication_tdd;
  uint16_t num_ack_nak;
  int numCC = UE_list->numactiveCCs[UE_id];
  int pCCid = UE_list->pCC_id[UE_id];
  int spatial_bundling = 0;
  int tmode[5];
  int i, j, m;
  uint8_t *pdu;
  sub_frame_t subframe_tx;
  int frame_tx;
  uint8_t harq_pid;

#if (LTE_RRC_VERSION >= MAKE_VERSION(13, 0, 0))
  LTE_PhysicalConfigDedicated_t *physicalConfigDedicated = UE_list->UE_template[pCCid][UE_id].physicalConfigDedicated;
  if (physicalConfigDedicated != NULL && physicalConfigDedicated->pucch_ConfigDedicated != NULL &&
      physicalConfigDedicated->ext7 != NULL && physicalConfigDedicated->ext7->pucch_ConfigDedicated_r13 != NULL &&
      ((physicalConfigDedicated->ext7->pucch_ConfigDedicated_r13->spatialBundlingPUCCH_r13 && format == 0) ||
       (physicalConfigDedicated->ext7->pucch_ConfigDedicated_r13->spatialBundlingPUSCH_r13 && format == 1))) {
    spatial_bundling = 1;
  }
#endif

  for (i = 0; i < numCC; i++) {
    tmode[i] = get_tmode(mod_idP,
                         i,
                         UE_id);
  }
  if (cc->tdd_Config) {
    harq_indication_tdd = (nfapi_harq_indication_tdd_rel13_t *) harq_indication;
    //    pdu = &harq_indication_tdd->harq_tb_n[0];
    num_ack_nak = harq_indication_tdd->number_of_ack_nack;

    switch (harq_indication_tdd->mode) {
      case 0:   // Format 1a/b bundling
        AssertFatal(numCC == 1, "numCC %d > 1, should not be using Format1a/b\n",
                    numCC);
        int M = ul_ACK_subframe2M(cc->tdd_Config,
                                  subframeP);

        for (m=0; m<M; m++) {
          subframe_tx = ul_ACK_subframe2dl_subframe(cc->tdd_Config,
                                                    subframeP,
                                                    m);

          if (frameP==1023&&subframeP>5) frame_tx=-1;
          else frame_tx = subframeP < 4 ? frameP -1 : frameP;

          harq_pid = frame_subframe2_dl_harq_pid(cc->tdd_Config,
                                                 frame_tx,
                                                 subframe_tx);
          RA_t *ra = &eNB->common_channels[CC_idP].ra[0];

          if(num_ack_nak == 1) {
            if (harq_indication_tdd->harq_data[0].bundling.value_0 == 1) { //ack
              sched_ctl->round[CC_idP][harq_pid] = 8; // release HARQ process
              sched_ctl->tbcnt[CC_idP][harq_pid] = 0;
              LOG_D(MAC, "frame %d subframe %d Acking (%d,%d) harq_pid %d round %d\n",
                    frameP,
                    subframeP,
                    frame_tx,
                    subframe_tx,
                    harq_pid,
                    sched_ctl->round[CC_idP][harq_pid]);
            } else { //nack
              if (sched_ctl->round[CC_idP][harq_pid] < 8) sched_ctl->round[CC_idP][harq_pid]++;

              if (sched_ctl->round[CC_idP][harq_pid] == 4) {
                sched_ctl->round[CC_idP][harq_pid] = 8;     // release HARQ process
                sched_ctl->tbcnt[CC_idP][harq_pid] = 0;
              }

              LOG_D(MAC,"frame %d subframe %d Nacking (%d,%d) harq_pid %d round %d\n",
                    frameP,
                    subframeP,
                    frame_tx,
                    subframe_tx,
                    harq_pid,
                    sched_ctl->round[CC_idP][harq_pid]);

              if (sched_ctl->round[CC_idP][harq_pid] == 8) {
                for (uint8_t ra_i = 0; ra_i < NB_RA_PROC_MAX; ra_i++) {
                  if (ra[ra_i].rnti == rnti && ra[ra_i].state == WAITMSG4ACK) {
                    //Msg NACK num to MAC ,remove UE
                    // add UE info to freeList
                    LOG_I(RRC, "put UE %x into freeList\n",
                          rnti);
                    put_UE_in_freelist(mod_idP,
                                      rnti,
                                      1);
                  }
                }
              }
            }
          }

          for (uint8_t ra_i = 0; ra_i < NB_RA_PROC_MAX; ra_i++) {
            if (ra[ra_i].rnti == rnti && ra[ra_i].state == MSGCRNTI_ACK && ra[ra_i].crnti_harq_pid == harq_pid) {
              LOG_D(MAC,"CRNTI Reconfiguration: ACK %d rnti %x round %d frame %d subframe %d \n",
                    harq_indication_tdd->harq_data[0].bundling.value_0,
                    rnti,
                    sched_ctl->round[CC_idP][harq_pid],
                    frameP,
                    subframeP);

              if (num_ack_nak == 1 && harq_indication_tdd->harq_data[0].bundling.value_0 == 1) {
                cancel_ra_proc(mod_idP,
                               CC_idP,
                               frameP,
                               ra[ra_i].rnti);
              } else {
                if(sched_ctl->round[CC_idP][harq_pid] == 7) {
                  cancel_ra_proc(mod_idP,
                                 CC_idP,
                                 frameP,
                                 ra[ra_i].rnti);
                }
              }
              break;
            }
          }
        }

        break;

      case 1:   // Channel Selection
      case 2:   // Format 3
      case 3:   // Format 4
      case 4:   // Format 5
        break;
    }
  } else {
    harq_indication_fdd = (nfapi_harq_indication_fdd_rel13_t *) harq_indication;
    num_ack_nak         = harq_indication_fdd->number_of_ack_nack;
    pdu                 = &harq_indication_fdd->harq_tb_n[0];
    harq_pid = ((10 * frameP) + subframeP + 10236) & 7;
    LOG_D(MAC, "frame %d subframe %d harq_pid %d mode %d tmode[0] %d num_ack_nak %d round %d\n",
          frameP,
          subframeP,
          harq_pid,
          harq_indication_fdd->mode,
          tmode[0],
          num_ack_nak,
          sched_ctl->round[CC_idP][harq_pid]);

    // use 1 HARQ proces of BL/CE UE for now
    if (UE_list->UE_template[pCCid][UE_id].rach_resource_type > 0) harq_pid = 0;

    switch (harq_indication_fdd->mode) {
      case 0:   // Format 1a/b (10.1.2.1)
        AssertFatal(numCC == 1, "numCC %d > 1, should not be using Format1a/b\n",
                    numCC);

        if (tmode[0] == 1 || tmode[0] == 2 || tmode[0] == 5 || tmode[0] == 6 || tmode[0] == 7) {  // NOTE: have to handle the case of TM9-10 with 1 antenna port
          // single ACK/NAK bit
          AssertFatal(num_ack_nak == 1, "num_ack_nak %d > 1 for 1 CC and single-layer transmission frame:%d subframe:%d\n",
                      num_ack_nak,
                      frameP,
                      subframeP);

          // In case of nFAPI, sometimes timing of eNB and UE become different.
          // So if nfapi_mode == 2(VNF), this function don't check assertion to avoid process exit.
          if (nfapi_mode != 2) {
            AssertFatal(sched_ctl->round[CC_idP][harq_pid] < 8, "Got ACK/NAK for inactive harq_pid %d for UE %d/%x\n",
                        harq_pid,
                        UE_id,
                        rnti);
          } else {
            if (sched_ctl->round[CC_idP][harq_pid] == 8) {
              LOG_E(MAC,"Got ACK/NAK for inactive harq_pid %d for UE %d/%x\n",
                    harq_pid,
                    UE_id,
                    rnti);
              return;
            }
          }

          AssertFatal(pdu[0] == 1 || pdu[0] == 2 || pdu[0] == 4, "Received ACK/NAK %d which is not 1 or 2 for harq_pid %d from UE %d/%x\n",
                      pdu[0],
                      harq_pid,
                      UE_id,
                      rnti);

          LOG_D(MAC, "Received %d for harq_pid %d\n",
                pdu[0],
                harq_pid);

          RA_t *ra = &eNB->common_channels[CC_idP].ra[0];

          for (uint8_t ra_i = 0; ra_i < NB_RA_PROC_MAX; ra_i++) {
            if (ra[ra_i].rnti == rnti && ra[ra_i].state == MSGCRNTI_ACK && ra[ra_i].crnti_harq_pid == harq_pid) {
              LOG_D(MAC,"CRNTI Reconfiguration: ACK %d rnti %x round %d frame %d subframe %d \n",
                    pdu[0],
                    rnti,
                    sched_ctl->round[CC_idP][harq_pid],
                    frameP,
                    subframeP);

              if (pdu[0] == 1) {
                cancel_ra_proc(mod_idP,
                               CC_idP,
                               frameP,
                               ra[ra_i].rnti);
              } else {
                if (sched_ctl->round[CC_idP][harq_pid] == 7) {
                  cancel_ra_proc(mod_idP,
                                 CC_idP,
                                 frameP,
                                 ra[ra_i].rnti);
                }
              }
              break;
            }
          }

          LOG_D(MAC, "In extract_harq(): pdu[0] = %d for harq_pid = %d\n", pdu[0], harq_pid);

          if (pdu[0] == 1) {  // ACK
            sched_ctl->round[CC_idP][harq_pid] = 8; // release HARQ process
            sched_ctl->tbcnt[CC_idP][harq_pid] = 0;
          } else if (pdu[0] == 2 || pdu[0] == 4) {  // NAK (treat DTX as NAK)
            sched_ctl->round[CC_idP][harq_pid]++; // increment round

            if (sched_ctl->round[CC_idP][harq_pid] == 4) {
              sched_ctl->round[CC_idP][harq_pid] = 8; // release HARQ process
              sched_ctl->tbcnt[CC_idP][harq_pid] = 0;
            }

            if (sched_ctl->round[CC_idP][harq_pid] == 8) {
              for (uint8_t ra_i = 0; ra_i < NB_RA_PROC_MAX; ra_i++) {
                if((ra[ra_i].rnti == rnti) && (ra[ra_i].state == WAITMSG4ACK)) {
                  //Msg NACK num to MAC ,remove UE
                  // add UE info to freeList
                  LOG_I(RRC, "put UE %x into freeList\n",
                        rnti);
                  put_UE_in_freelist(mod_idP,
                                     rnti,
                                     1);
                }
              }
            }
          }
        } else {
          // one or two ACK/NAK bits
          AssertFatal(num_ack_nak <= 2, "num_ack_nak %d > 2 for 1 CC and TM3/4/8/9/10\n",
                      num_ack_nak);

          if (num_ack_nak == 2 && sched_ctl->round[CC_idP][harq_pid] < 8 && sched_ctl->tbcnt[CC_idP][harq_pid] == 1 && pdu[0] == 1 && pdu[1] == 1) {
            sched_ctl->round[CC_idP][harq_pid] = 8;
            sched_ctl->tbcnt[CC_idP][harq_pid] = 0;
          }

          if ((num_ack_nak == 2)
              && (sched_ctl->round[CC_idP][harq_pid] < 8)
              && (sched_ctl->tbcnt[CC_idP][harq_pid] == 1)
              && (pdu[0] == 2) && (pdu[1] == 2)) {
            sched_ctl->round[CC_idP][harq_pid]++;

            if (sched_ctl->round[CC_idP][harq_pid] == 4) {
              sched_ctl->round[CC_idP][harq_pid] = 8;     // release HARQ process
              sched_ctl->tbcnt[CC_idP][harq_pid] = 0;
            }
          } else if (((num_ack_nak == 2)
                      && (sched_ctl->round[CC_idP][harq_pid] < 8)
                      && (sched_ctl->tbcnt[0][harq_pid] == 2)
                      && (pdu[0] == 1) && (pdu[1] == 2))
                     || ((num_ack_nak == 2)
                         && (sched_ctl->round[CC_idP][harq_pid] < 8)
                         && (sched_ctl->tbcnt[CC_idP][harq_pid] == 2)
                         && (pdu[0] == 2) && (pdu[1] == 1))) {
            sched_ctl->round[CC_idP][harq_pid]++;
            sched_ctl->tbcnt[CC_idP][harq_pid] = 1;

            if (sched_ctl->round[CC_idP][harq_pid] == 4) {
              sched_ctl->round[CC_idP][harq_pid] = 8;     // release HARQ process
              sched_ctl->tbcnt[CC_idP][harq_pid] = 0;  /* TODO: do we have to set it to 0? */
            }
          } else if ((num_ack_nak == 2)
                     && (sched_ctl->round[CC_idP][harq_pid] < 8)
                     && (sched_ctl->tbcnt[CC_idP][harq_pid] == 2)
                     && (pdu[0] == 2) && (pdu[1] == 2)) {
            sched_ctl->round[CC_idP][harq_pid]++;

            if (sched_ctl->round[CC_idP][harq_pid] == 4) {
              sched_ctl->round[CC_idP][harq_pid] = 8;     // release HARQ process
              sched_ctl->tbcnt[CC_idP][harq_pid] = 0;
            }
          } else
            AssertFatal(1 == 0, "Illegal ACK/NAK/round combination (%d,%d,%d,%d,%d) for harq_pid %d, UE %d/%x\n",
                        num_ack_nak,
                        sched_ctl->round[CC_idP][harq_pid],
                        sched_ctl->round[CC_idP][harq_pid],
                        pdu[0],
                        pdu[1],
                        harq_pid,
                        UE_id,
                        rnti);
        }

        break;

      case 1:   // FDD Channel Selection (10.1.2.2.1), must be received for 2 serving cells
        AssertFatal(numCC == 2, "Should not receive harq indication with channel selection with %d active CCs\n",
                    numCC);

        if ((num_ack_nak == 2)
            && (sched_ctl->round[pCCid][harq_pid] < 8)
            && (sched_ctl->round[1 - pCCid][harq_pid] < 8)
            && (sched_ctl->tbcnt[pCCid][harq_pid] == 1)
            && (sched_ctl->tbcnt[1 - pCCid][harq_pid] == 1)) {
          AssertFatal(pdu[0] <= 3, "pdu[0] %d is not ACK/NAK/DTX\n",
                      pdu[0]);
          AssertFatal(pdu[1] <= 3, "pdu[1] %d is not ACK/NAK/DTX\n",
                      pdu[1]);

          if (pdu[0] == 1)
            sched_ctl->round[pCCid][harq_pid] = 8;
          else {
            sched_ctl->round[pCCid][harq_pid]++;

            if (sched_ctl->round[pCCid][harq_pid] == 4)
              sched_ctl->round[pCCid][harq_pid] = 8;
          }

          if (pdu[1] == 1)
            sched_ctl->round[1 - pCCid][harq_pid] = 8;
          else {
            sched_ctl->round[1 - pCCid][harq_pid]++;

            if (sched_ctl->round[1 - pCCid][harq_pid] == 4)
              sched_ctl->round[1 - pCCid][harq_pid] = 8;
          }
        }     // A=2
        else if ((num_ack_nak == 3)
                 && (sched_ctl->round[pCCid][harq_pid] < 8)
                 && (sched_ctl->tbcnt[pCCid][harq_pid] == 2)
                 && (sched_ctl->round[1 - pCCid][harq_pid] < 8)
                 && (sched_ctl->tbcnt[1 - pCCid][harq_pid] == 1)) {
          AssertFatal(pdu[0] <= 3, "pdu[0] %d is not ACK/NAK/DTX\n",
                      pdu[0]);
          AssertFatal(pdu[1] <= 3, "pdu[1] %d is not ACK/NAK/DTX\n",
                      pdu[1]);
          AssertFatal(pdu[2] <= 3, "pdu[2] %d is not ACK/NAK/DTX\n",
                      pdu[2]);
          AssertFatal(sched_ctl->tbcnt[pCCid][harq_pid] == 2, "sched_ctl->tbcnt[%d][%d] != 2 for UE %d/%x\n",
                      pCCid,
                      harq_pid,
                      UE_id,
                      rnti);
          AssertFatal(sched_ctl->tbcnt[1 - pCCid][harq_pid] == 1, "sched_ctl->tbcnt[%d][%d] != 1 for UE %d/%x\n",
                      1 - pCCid,
                      harq_pid,
                      UE_id,
                      rnti);

          if (pdu[0] == 1 && pdu[1] == 1) { // both ACK
            sched_ctl->round[pCCid][harq_pid] = 8;
            sched_ctl->tbcnt[pCCid][harq_pid] = 0;
          } else if ((pdu[0] == 2 && pdu[1] == 1) || (pdu[0] == 1 && pdu[1] == 2)) {
            sched_ctl->round[pCCid][harq_pid]++;
            sched_ctl->tbcnt[pCCid][harq_pid] = 1;

            if (sched_ctl->round[pCCid][harq_pid] == 4) {
              sched_ctl->round[pCCid][harq_pid] = 8;
              sched_ctl->tbcnt[pCCid][harq_pid] = 0; /* TODO: do we have to set it to 0? */
            }
          } else {
            sched_ctl->round[pCCid][harq_pid]++;

            if (sched_ctl->round[pCCid][harq_pid] == 4) {
              sched_ctl->round[pCCid][harq_pid] = 8;
              sched_ctl->tbcnt[pCCid][harq_pid] = 0;
            }
          }

          if (pdu[2] == 1) sched_ctl->round[1 - pCCid][harq_pid] = 8;
          else {
            sched_ctl->round[1 - pCCid][harq_pid]++;

            if (sched_ctl->round[1 - pCCid][harq_pid] == 4) {
              sched_ctl->round[1 - pCCid][harq_pid] = 8;
            }
          }
        }     // A=3 primary cell has 2 TBs
        else if ((num_ack_nak == 3)
                 && (sched_ctl->round[1 - pCCid][harq_pid] < 8)
                 && (sched_ctl->round[pCCid][harq_pid] < 8)
                 && (sched_ctl->tbcnt[1 - pCCid][harq_pid] == 2)
                 && (sched_ctl->tbcnt[pCCid][harq_pid] == 1)) {
          AssertFatal(pdu[0] <= 3, "pdu[0] %d is not ACK/NAK/DTX\n",
                      pdu[0]);
          AssertFatal(pdu[1] <= 3, "pdu[1] %d is not ACK/NAK/DTX\n",
                      pdu[1]);
          AssertFatal(pdu[2] <= 3, "pdu[2] %d is not ACK/NAK/DTX\n",
                      pdu[2]);
          AssertFatal(sched_ctl->tbcnt[1 - pCCid][harq_pid] == 2, "sched_ctl->tbcnt[%d][%d] != 2 for UE %d/%x\n",
                      1 - pCCid,
                      harq_pid,
                      UE_id,
                      rnti);
          AssertFatal(sched_ctl->tbcnt[pCCid][harq_pid] == 1, "sched_ctl->tbcnt[%d][%d] != 1 for UE %d/%x\n",
                      pCCid,
                      harq_pid,
                      UE_id,
                      rnti);

          if (pdu[0] == 1 && pdu[1] == 1) { // both ACK
            sched_ctl->round[1 - pCCid][harq_pid] = 8;
            sched_ctl->tbcnt[1 - pCCid][harq_pid] = 0;
          } else if ((pdu[0] >= 2 && pdu[1] == 1) || (pdu[0] == 1 && pdu[1] >= 2)) { // one ACK
            sched_ctl->round[1 - pCCid][harq_pid]++;
            sched_ctl->tbcnt[1 - pCCid][harq_pid] = 1;

            if (sched_ctl->round[1 - pCCid][harq_pid] == 4) {
              sched_ctl->round[1 - pCCid][harq_pid] = 8;
              sched_ctl->tbcnt[1 - pCCid][harq_pid] = 0;
            }
          } else {    // both NAK/DTX
            sched_ctl->round[1 - pCCid][harq_pid]++;

            if (sched_ctl->round[1 - pCCid][harq_pid] == 4) {
              sched_ctl->round[1 - pCCid][harq_pid] = 8;
              sched_ctl->tbcnt[1 - pCCid][harq_pid] = 0;
            }
          }

          if (pdu[2] == 1) sched_ctl->round[pCCid][harq_pid] = 8;
          else {
            sched_ctl->round[pCCid][harq_pid]++;

            if (sched_ctl->round[pCCid][harq_pid] == 4) {
              sched_ctl->round[pCCid][harq_pid] = 8;
            }
          }
        }     // A=3 secondary cell has 2 TBs

#if MAX_NUM_CCs>1
        else if ((num_ack_nak == 4)
                 && (sched_ctl->round[0][harq_pid] < 8)
                 && (sched_ctl->round[1][harq_pid] < 8)
                 && (sched_ctl->tbcnt[1 - pCCid][harq_pid] == 2)
                 && (sched_ctl->tbcnt[pCCid][harq_pid] == 2)) {
          AssertFatal(pdu[0] <= 3, "pdu[0] %d is not ACK/NAK/DTX\n",
                      pdu[0]);
          AssertFatal(pdu[1] <= 3, "pdu[1] %d is not ACK/NAK/DTX\n",
                      pdu[1]);
          AssertFatal(pdu[2] <= 3, "pdu[2] %d is not ACK/NAK/DTX\n",
                      pdu[2]);
          AssertFatal(pdu[3] <= 3, "pdu[3] %d is not ACK/NAK/DTX\n",
                      pdu[3]);
          AssertFatal(sched_ctl->tbcnt[0][harq_pid] == 2, "sched_ctl->tbcnt[0][%d] != 2 for UE %d/%x\n",
                      harq_pid,
                      UE_id,
                      rnti);
          AssertFatal(sched_ctl->tbcnt[1][harq_pid] == 2, "sched_ctl->tbcnt[1][%d] != 2 for UE %d/%x\n",
                      harq_pid,
                      UE_id,
                      rnti);

          if (pdu[0] == 1 && pdu[1] == 1) { // both ACK
            sched_ctl->round[0][harq_pid] = 8;
            sched_ctl->tbcnt[0][harq_pid] = 0;
          } else if ((pdu[0] >= 2 && pdu[1] == 1) || (pdu[0] == 1 && pdu[1] >= 2)) { // one ACK
            sched_ctl->round[0][harq_pid]++;
            sched_ctl->tbcnt[0][harq_pid] = 1;

            if (sched_ctl->round[0][harq_pid] == 4) {
              sched_ctl->round[0][harq_pid] = 8;
              sched_ctl->tbcnt[0][harq_pid] = 0;
            }
          } else {    // both NAK/DTX
            sched_ctl->round[0][harq_pid]++;

            if (sched_ctl->round[0][harq_pid] == 4) {
              sched_ctl->round[0][harq_pid] = 8;
              sched_ctl->tbcnt[0][harq_pid] = 0;
            }
          }

          if (pdu[2] == 1 && pdu[3] == 1) { // both ACK
            sched_ctl->round[1][harq_pid] = 8;
            sched_ctl->tbcnt[1][harq_pid] = 0;
          } else if ((pdu[2] >= 2 && pdu[3] == 1) || (pdu[2] == 1 && pdu[3] >= 2)) { // one ACK
            sched_ctl->round[1][harq_pid]++;
            sched_ctl->tbcnt[1][harq_pid] = 1;

            if (sched_ctl->round[1][harq_pid] == 4) {
              sched_ctl->round[1][harq_pid] = 8;
              sched_ctl->tbcnt[1][harq_pid] = 0;
            }
          } else {    // both NAK/DTX
            sched_ctl->round[1][harq_pid]++;

            if (sched_ctl->round[1][harq_pid] == 4) {
              sched_ctl->round[1][harq_pid] = 8;
              sched_ctl->tbcnt[1][harq_pid] = 0;
            }
          }
        }     // A=4 both serving cells have 2 TBs

#endif
        break;

      case 2:   // Format 3
        AssertFatal(numCC > 2, "Should not receive harq indication with FDD format 3 with %d < 3 active CCs\n",
                    numCC);

        for (i = 0, j = 0; i < numCC; i++) {
          if (sched_ctl->round[i][harq_pid] < 8) {
            if (tmode[i] == 1 || tmode[i] == 2 || tmode[0] == 5 || tmode[0] == 6 || tmode[0] == 7) {
              if (pdu[j] == 1) {
                sched_ctl->round[i][harq_pid] = 8;
                sched_ctl->tbcnt[i][harq_pid] = 0;
              } else if (pdu[j] == 2) {
                sched_ctl->round[i][harq_pid]++;

                if (sched_ctl->round[i][harq_pid] == 4) {
                  sched_ctl->round[i][harq_pid] = 8;
                  sched_ctl->tbcnt[i][harq_pid] = 0;
                }
              } else
                AssertFatal(1 == 0, "Illegal harq_ack value for CC %d harq_pid %d (%d) UE %d/%x\n",
                            i,
                            harq_pid,
                            pdu[j],
                            UE_id,
                            rnti);

              j++;
            } else if (spatial_bundling == 0) {
              if (sched_ctl->tbcnt[i][harq_pid] == 2 && pdu[j] == 1 && pdu[j + 1] == 1) {
                sched_ctl->round[i][harq_pid] = 8;
                sched_ctl->tbcnt[i][harq_pid] = 0;
              } else if (sched_ctl->tbcnt[i][harq_pid] == 2 && pdu[j] == 1 && pdu[j + 1] == 2) {
                sched_ctl->round[i][harq_pid]++;
                sched_ctl->tbcnt[i][harq_pid] = 1;

                if (sched_ctl->round[i][harq_pid] == 4) {
                  sched_ctl->round[i][harq_pid] = 8;
                  sched_ctl->tbcnt[i][harq_pid] = 0;
                }
              } else if (sched_ctl->tbcnt[i][harq_pid] == 2 && pdu[j] == 2 && pdu[j + 1] == 1) {
                sched_ctl->round[i][harq_pid]++;
                sched_ctl->tbcnt[i][harq_pid] = 1;

                if (sched_ctl->round[i][harq_pid] == 4) {
                  sched_ctl->round[i][harq_pid] = 8;
                  sched_ctl->tbcnt[i][harq_pid] = 0;
                }
              } else if (sched_ctl->tbcnt[i][harq_pid] == 2 && pdu[j] == 2 && pdu[j + 1] == 2) {
                sched_ctl->round[i][harq_pid]++;

                if (sched_ctl->round[i][harq_pid] == 4) {
                  sched_ctl->round[i][harq_pid] = 8;
                  sched_ctl->tbcnt[i][harq_pid] = 0;
                }
              } else
                AssertFatal(1 == 0, "Illegal combination for CC %d harq_pid %d (%d,%d,%d) UE %d/%x\n",
                            i,
                            harq_pid,
                            sched_ctl->tbcnt[i][harq_pid],
                            pdu[j],
                            pdu[j + 1],
                            UE_id,
                            rnti);

              j += 2;
            } else if (spatial_bundling == 1) {
              if (pdu[j] == 1) {
                sched_ctl->round[i][harq_pid] = 8;
                sched_ctl->tbcnt[i][harq_pid] = 0;
              } else if (pdu[j] == 2) {
                sched_ctl->round[i][harq_pid]++;

                if (sched_ctl->round[i][harq_pid] == 4) {
                  sched_ctl->round[i][harq_pid] = 8;
                  sched_ctl->tbcnt[i][harq_pid] = 0;
                }
              } else {
                AssertFatal(1 == 0, "Illegal hack_nak value %d for CC %d harq_pid %d UE %d/%x\n",
                            pdu[j],
                            i,
                            harq_pid,
                            UE_id,
                            rnti);
              }
              j++;
            } else {
              AssertFatal(1 == 0, "Illegal value for spatial_bundling %d\n",
                          spatial_bundling);
            }
          }
        }

        break;

      case 3:   // Format 4
        AssertFatal(1 == 0, "Should not receive harq indication with Format 4\n");
        break;

      case 4:   // Format 5
        AssertFatal(1 == 0, "Should not receive harq indication with Format 5\n");
        break;
    }
  }
  return;
}

//------------------------------------------------------------------------------
void
extract_pucch_csi(module_id_t mod_idP,
                  int CC_idP,
                  int UE_id,
                  frame_t frameP,
                  sub_frame_t subframeP,
                  uint8_t *pdu,
                  uint8_t length)
//------------------------------------------------------------------------------
{
  UE_list_t *UE_list = &RC.mac[mod_idP]->UE_list;
  UE_sched_ctrl *sched_ctl = &UE_list->UE_sched_ctrl[UE_id];
  COMMON_channels_t *cc = &RC.mac[mod_idP]->common_channels[CC_idP];
  int no_pmi;
  uint8_t Ltab[6] = { 0, 2, 4, 4, 4, 4 };
  uint8_t Jtab[6] = { 0, 2, 2, 3, 4, 4 };
  int feedback_cnt;

  AssertFatal(UE_list->UE_template[CC_idP][UE_id].physicalConfigDedicated != NULL, "physicalConfigDedicated is null for UE %d\n",
              UE_id);
  AssertFatal(UE_list->UE_template[CC_idP][UE_id].physicalConfigDedicated->cqi_ReportConfig != NULL, "cqi_ReportConfig is null for UE %d\n",
              UE_id);
  struct LTE_CQI_ReportPeriodic *cqi_ReportPeriodic = UE_list->UE_template[CC_idP][UE_id].physicalConfigDedicated->cqi_ReportConfig->cqi_ReportPeriodic;
  AssertFatal(cqi_ReportPeriodic != NULL, "cqi_ReportPeriodic is null for UE %d\n",
              UE_id);
  // determine feedback mode
  AssertFatal(cqi_ReportPeriodic->present != LTE_CQI_ReportPeriodic_PR_NOTHING, "cqi_ReportPeriodic->present == LTE_CQI_ReportPeriodic_PR_NOTHING!\n");
  AssertFatal(cqi_ReportPeriodic->choice.setup.cqi_FormatIndicatorPeriodic.present != LTE_CQI_ReportPeriodic__setup__cqi_FormatIndicatorPeriodic_PR_NOTHING,
              "cqi_ReportPeriodic->cqi_FormatIndicatorPeriodic.choice.setup.present == LTE_CQI_ReportPeriodic__setup__cqi_FormatIndicatorPeriodic_PR_NOTHING!\n");
  uint16_t Npd, N_OFFSET_CQI;
  int H, K, bandwidth_part, L, Lmask;
  int ri = sched_ctl->periodic_ri_received[CC_idP];

  get_csi_params(cc,
                 cqi_ReportPeriodic,
                 &Npd,
                 &N_OFFSET_CQI,
                 &H);
  K = (H - 1) / Jtab[cc->mib->message.dl_Bandwidth];
  L = Ltab[cc->mib->message.dl_Bandwidth];
  Lmask = L - 1;
  feedback_cnt = (((frameP * 10) + subframeP) / Npd) % H;

  if (feedback_cnt > 0) bandwidth_part = (feedback_cnt - 1) % K;
  else bandwidth_part = 0;

  switch (get_tmode(mod_idP,
                    CC_idP,
                    UE_id)) {
    case 1:
    case 2:
    case 3:
    case 7:
      no_pmi = 1;
      break;

    case 4:
    case 5:
    case 6:
      no_pmi = 0;
      break;

    default:
      // note: need to check TM8-10 without PMI/RI or with 1 antenna port (see Section 5.2.3.3.1 from 36.213)
      no_pmi = 0;
      break;
}

  if (cqi_ReportPeriodic->choice.setup.cqi_FormatIndicatorPeriodic.present == LTE_CQI_ReportPeriodic__setup__cqi_FormatIndicatorPeriodic_PR_widebandCQI ||
      feedback_cnt == 0) {
    // Note: This implements only Tables: 5.3.3.1-1,5.3.3.1-1A and 5.3.3.1-2 from 36.213 (1,2,4 antenna ports Wideband CQI/PMI)
    if (no_pmi == 1) {  // get spatial_diffcqi if needed
      sched_ctl->periodic_wideband_cqi[CC_idP] = pdu[0] & 0xF;
      sched_ctl->periodic_wideband_spatial_diffcqi[CC_idP] = (pdu[0] >> 4) & 7;
    } else if (cc->p_eNB == 2 && ri == 1) {
      // p=2 Rank 1 wideband CQI/PMI 6 bits
      sched_ctl->periodic_wideband_cqi[CC_idP] = pdu[0] & 0xF;
      sched_ctl->periodic_wideband_pmi[CC_idP] = (pdu[0] >> 4) & 3;
    } else if (cc->p_eNB == 2 && ri > 1) {
      // p=2 Rank 2 wideband CQI/PMI 8 bits
      sched_ctl->periodic_wideband_cqi[CC_idP] = pdu[0] & 0xF;
      sched_ctl->periodic_wideband_spatial_diffcqi[CC_idP] = (pdu[0] >> 4) & 7;
      sched_ctl->periodic_wideband_pmi[CC_idP] = (pdu[0] >> 7) & 1;
    } else if (cc->p_eNB == 4 && ri == 1) {
      // p=4 Rank 1 wideband CQI/PMI 8 bits
      sched_ctl->periodic_wideband_cqi[CC_idP] = pdu[0] & 0xF;
      sched_ctl->periodic_wideband_pmi[CC_idP] = (pdu[0] >> 4) & 0x0F;
    } else if (cc->p_eNB == 4 && ri > 1) {
      // p=4 Rank 2 wideband CQI/PMI 11 bits
      sched_ctl->periodic_wideband_cqi[CC_idP] = pdu[0] & 0xF;
      sched_ctl->periodic_wideband_spatial_diffcqi[CC_idP] = (pdu[0] >> 4) & 7;
      sched_ctl->periodic_wideband_pmi[CC_idP] = (pdu[0] >> 7) & 0xF;
    } else
      AssertFatal(1 == 0, "illegal combination p %d, ri %d, no_pmi %d\n",
                  cc->p_eNB,
                  ri,
                  no_pmi);
  } else if (cqi_ReportPeriodic->choice.setup.cqi_FormatIndicatorPeriodic.present == LTE_CQI_ReportPeriodic__setup__cqi_FormatIndicatorPeriodic_PR_subbandCQI) {
    // This is Table 5.2.3.3.2-2 for 36.213
    if (ri == 1) {
      //4+Ltab[cc->mib->message.dl_Bandwidth] bits
      sched_ctl->periodic_subband_cqi[CC_idP][(bandwidth_part * L) +((pdu[0] >> 4) & Lmask)] = pdu[0] & 0xF;
    } else if (ri > 1) {
      //7+Ltab[cc->mib->message.dl_Bandwidth] bits;
      sched_ctl->periodic_subband_spatial_diffcqi[CC_idP][(bandwidth_part * L) + ((pdu[0] >> 7) & Lmask)] = (pdu[0] >> 4) & 7;
      sched_ctl->periodic_subband_cqi[CC_idP][(bandwidth_part * L) + ((pdu[0] >> 7) & Lmask)] = pdu[0] & 0xF;
    }
  }
  return;
}

//------------------------------------------------------------------------------
void
extract_pusch_csi(module_id_t mod_idP,
                  int CC_idP,
                  int UE_id,
                  frame_t frameP,
                  sub_frame_t subframeP,
                  uint8_t *pdu,
                  uint8_t length)
//------------------------------------------------------------------------------
{
  UE_list_t *UE_list = &RC.mac[mod_idP]->UE_list;
  COMMON_channels_t *cc = &RC.mac[mod_idP]->common_channels[CC_idP];
  UE_sched_ctrl *sched_ctl = &UE_list->UE_sched_ctrl[UE_id];
  int Ntab[6] = { 0, 4, 7, 9, 10, 13 };
  int Ntab_uesel[6] = { 0, 8, 13, 17, 19, 25 };
  int Ltab_uesel[6] = { 0, 6, 9, 13, 15, 18 };
  int Mtab_uesel[6] = { 0, 1, 3, 5, 6, 6 };
  int v[6];
  int i;
  uint64_t p = *(uint64_t *) pdu;
  int curbyte, curbit;
  AssertFatal(UE_list->UE_template[CC_idP][UE_id].physicalConfigDedicated != NULL, "physicalConfigDedicated is null for UE %d\n",
              UE_id);
  AssertFatal(UE_list->UE_template[CC_idP][UE_id].physicalConfigDedicated->cqi_ReportConfig != NULL, "cqi_ReportConfig is null for UE %d\n",
              UE_id);
  LTE_CQI_ReportModeAperiodic_t *cqi_ReportModeAperiodic
    = UE_list->UE_template[CC_idP][UE_id].physicalConfigDedicated->cqi_ReportConfig->cqi_ReportModeAperiodic;
  AssertFatal(cqi_ReportModeAperiodic  != NULL, "cqi_ReportModeAperiodic is null for UE %d\n",
              UE_id);
  int N = Ntab[cc->mib->message.dl_Bandwidth];
  int tmode = get_tmode(mod_idP, CC_idP, UE_id);
  int ri = sched_ctl->aperiodic_ri_received[CC_idP];
  int r, diffcqi0 = 0, diffcqi1 = 0, pmi_uesel = 0;
  int bw = cc->mib->message.dl_Bandwidth;
  int m;

  switch (*cqi_ReportModeAperiodic) {
    case LTE_CQI_ReportModeAperiodic_rm12:
      AssertFatal(0 == 1, "to be fixed, don't use p but pdu directly\n");
      // wideband multiple PMI (TM4/6), Table 5.2.2.6.1-1 (for TM4/6)
      AssertFatal(tmode == 4 || tmode == 6 || tmode == 8 || tmode == 9 || tmode == 10, "Illegal transmission mode %d for CQI_ReportModeAperiodic_rm12\n",
                  tmode);

      if (tmode <= 6) { //Table 5.2.2.6.1-1 36.213
        if (ri == 1 && cc->p_eNB == 2) {
          sched_ctl->aperiodic_wideband_cqi0[CC_idP] = (uint8_t) (p & 0x0F);
          p >>= 4;

          for (i = 0; i < N; i++) {
            sched_ctl->aperiodic_subband_pmi[CC_idP][i] = (uint8_t) (p & 0x03);
            p >>= 2;
          }
        }

        if (ri == 2 && cc->p_eNB == 2) {
          sched_ctl->aperiodic_wideband_cqi0[CC_idP] = (uint8_t) (p & 0x0F);
          p >>= 4;
          sched_ctl->aperiodic_wideband_cqi1[CC_idP] = (uint8_t) (p & 0x0F);
          p >>= 4;

          for (i = 0; i < N; i++) {
            sched_ctl->aperiodic_subband_pmi[CC_idP][i] = (uint8_t) (p & 0x01);
            p >>= 1;
          }
        }

        if (ri == 1 && cc->p_eNB == 4) {
          sched_ctl->aperiodic_wideband_cqi0[CC_idP] = (uint8_t) (p & 0x0F);
          p >>= 4;

          for (i = 0; i < N; i++) {
            sched_ctl->aperiodic_subband_pmi[CC_idP][i] = (uint8_t) (p & 0x03);
            p >>= 4;
          }
        }

        if (ri == 2 && cc->p_eNB == 4) {
          sched_ctl->aperiodic_wideband_cqi0[CC_idP] = (uint8_t) (p & 0x0F);
          p >>= 4;
          sched_ctl->aperiodic_wideband_cqi1[CC_idP] = (uint8_t) (p & 0x0F);
          p >>= 4;

          for (i = 0; i < N; i++) {
            sched_ctl->aperiodic_subband_pmi[CC_idP][i] = (uint8_t) (p & 0x01);
            p >>= 4;
          }
        }
      }     // if (tmode <= 6) { //Table 5.2.2.6.1-1 36.213
      else {
        AssertFatal(1 == 0, "support for TM 8-10 to be done\n");
      }

      break;

    case LTE_CQI_ReportModeAperiodic_rm20:
      AssertFatal(0 == 1, "to be fixed, don't use p but pdu directly\n");
      // UE-selected subband CQI no PMI (TM1/2/3/7) , Table 5.2.2.6.3-1 from 36.213
      AssertFatal(tmode == 1 || tmode == 2 || tmode == 3 || tmode == 7, "Illegal transmission mode %d for CQI_ReportModeAperiodic_rm20\n",
                  tmode);
      sched_ctl->aperiodic_wideband_cqi0[CC_idP] = (uint8_t) (p & 0x0F);
      p >>= 4;
      diffcqi0 = (uint8_t) (p & 0x03);
      p >>= 2;
      r = (uint8_t) (p & ((1 >> Ltab_uesel[bw]) - 1));
      reverse_index(Ntab_uesel[bw],
                    Mtab_uesel[bw],
                    r,
                    v);

      for (m = 0; m < Mtab_uesel[bw]; m++) {
        sched_ctl->aperiodic_subband_diffcqi0[CC_idP][v[m]] = diffcqi0;
      }

      break;

    case LTE_CQI_ReportModeAperiodic_rm22:
      AssertFatal(0 == 1, "to be fixed, don't use p but pdu directly\n");
      // UE-selected subband CQI multiple PMI (TM4/6) Table 5.2.2.6.3-2 from 36.213
      AssertFatal(tmode == 4 || tmode == 6 || tmode == 8 || tmode == 9 || tmode == 10, "Illegal transmission mode %d for CQI_ReportModeAperiodic_rm22\n",
                  tmode);
      sched_ctl->aperiodic_wideband_cqi0[CC_idP] = (uint8_t) (p & 0x0F);
      p >>= 4;
      diffcqi0 = (uint8_t) (p & 0x03);
      p >>= 2;

      if (ri > 1) {
        sched_ctl->aperiodic_wideband_cqi1[CC_idP] =
          (uint8_t) (p & 0x0F);
        p >>= 4;
        diffcqi1 = (uint8_t) (p & 0x03);
        p >>= 2;
      }

      r = (uint8_t) (p & ((1 >> Ltab_uesel[bw]) - 1));
      p >>= Ltab_uesel[bw];
      reverse_index(Ntab_uesel[bw],
                    Mtab_uesel[bw],
                    r,
                    v);

      if (ri == 1 && cc->p_eNB == 2) {
        pmi_uesel = p & 0x3;
        p >>= 2;
        sched_ctl->aperiodic_wideband_pmi[CC_idP] = p & 0x3;
      } else if (ri == 2 && cc->p_eNB == 2) {
        pmi_uesel = p & 0x1;
        p >>= 1;
        sched_ctl->aperiodic_wideband_pmi[CC_idP] = p & 0x1;
      } else if (cc->p_eNB == 4) {
        pmi_uesel = p & 0x0F;
        p >>= 4;
        sched_ctl->aperiodic_wideband_pmi[CC_idP] = p & 0x0F;
      }

      for (m = 0; m < Mtab_uesel[bw]; m++) {
        sched_ctl->aperiodic_subband_diffcqi0[CC_idP][v[m]] = diffcqi0;

        if (ri > 1) sched_ctl->aperiodic_subband_diffcqi1[CC_idP][v[m]] = diffcqi1;

        sched_ctl->aperiodic_subband_pmi[CC_idP][v[m]] = pmi_uesel;
      }

      break;

    case LTE_CQI_ReportModeAperiodic_rm30:
      //subband CQI no PMI (TM1/2/3/7)
      AssertFatal(tmode == 1 || tmode == 2 || tmode == 3 || tmode == 7, "Illegal transmission mode %d for CQI_ReportModeAperiodic_rm30\n",
                  tmode);
      sched_ctl->aperiodic_wideband_cqi0[CC_idP] = pdu[0] >> 4;
      curbyte = 0;
      curbit = 3;

      for (i = 0; i < N; i++) {
        sched_ctl->aperiodic_subband_diffcqi0[CC_idP][i] =
          (pdu[curbyte] >> (curbit - 1)) & 0x03;
        curbit -= 2;

        if (curbit < 0) {
          curbit = 7;
          curbyte++;
        }
      }

      sched_ctl->dl_cqi[CC_idP] = sched_ctl->aperiodic_wideband_cqi0[CC_idP];

      break;

    case LTE_CQI_ReportModeAperiodic_rm31:
      AssertFatal(0 == 1, "to be fixed, don't use p but pdu directly\n");
      //subband CQI single PMI (TM4/5/6)
      AssertFatal(tmode == 4 || tmode == 5 || tmode == 6 || tmode == 8 || tmode == 9 || tmode == 10,
                  "Illegal transmission mode %d for CQI_ReportModeAperiodic_rm31\n",
                  tmode);

      if (ri == 1 && cc->p_eNB == 2) {
        sched_ctl->aperiodic_wideband_cqi0[CC_idP] = (uint8_t) (p & 0x0F);
        p >>= 4;

        for (i = 0; i < N; i++) {
          sched_ctl->aperiodic_subband_diffcqi0[CC_idP][i] = (uint8_t) (p & 0x03);
          p >>= 2;
        }

        sched_ctl->aperiodic_wideband_pmi[CC_idP] = p & 0x03;
      }

      if (ri == 2 && cc->p_eNB == 2) {
        sched_ctl->aperiodic_wideband_cqi0[CC_idP] = (uint8_t) (p & 0x0F);
        p >>= 4;

        for (i = 0; i < N; i++) {
          sched_ctl->aperiodic_subband_pmi[CC_idP][i] = (uint8_t) (p & 0x01);
          p >>= 1;
        }

        sched_ctl->aperiodic_wideband_cqi1[CC_idP] = (uint8_t) (p & 0x0F);
        p >>= 4;

        for (i = 0; i < N; i++) {
          sched_ctl->aperiodic_subband_pmi[CC_idP][i] = (uint8_t) (p & 0x01);
          p >>= 1;
        }

        sched_ctl->aperiodic_wideband_pmi[CC_idP] = p & 0x01;
      }

      if (ri == 1 && cc->p_eNB == 4) {
        sched_ctl->aperiodic_wideband_cqi0[CC_idP] = (uint8_t) (p & 0x0F);
        p >>= 4;

        for (i = 0; i < N; i++) {
          sched_ctl->aperiodic_subband_diffcqi0[CC_idP][i] = (uint8_t) (p & 0x03);
          p >>= 2;
        }

        sched_ctl->aperiodic_wideband_pmi[CC_idP] = p & 0x0F;
      }

      if (ri > 1 && cc->p_eNB == 4) { // Note : 64 bits for 20 MHz
        sched_ctl->aperiodic_wideband_cqi0[CC_idP] = (uint8_t) (p & 0x0F);
        p >>= 4;

        for (i = 0; i < N; i++) {
          sched_ctl->aperiodic_subband_pmi[CC_idP][i] = (uint8_t) (p & 0x01);
          p >>= 1;
        }

        sched_ctl->aperiodic_wideband_cqi1[CC_idP] = (uint8_t) (p & 0x0F);
        p >>= 4;

        for (i = 0; i < N; i++) {
          sched_ctl->aperiodic_subband_pmi[CC_idP][i] = (uint8_t) (p & 0x01);
          p >>= 2;
        }

        sched_ctl->aperiodic_wideband_pmi[CC_idP] = p & 0x0F;
      }

      break;

#if (LTE_RRC_VERSION >= MAKE_VERSION(12, 5, 0))
    case LTE_CQI_ReportModeAperiodic_rm32_v1250:
      AssertFatal(tmode == 4 || tmode == 5 || tmode == 6 || tmode == 8 || tmode == 9 || tmode == 10,
                  "Illegal transmission mode %d for CQI_ReportModeAperiodic_rm32\n",
                  tmode);
      AssertFatal(1 == 0, "CQI_ReportModeAperiodic_rm32 to be done\n");
      break;
#endif

#if (LTE_RRC_VERSION >= MAKE_VERSION(13, 1, 0))
    case LTE_CQI_ReportModeAperiodic_rm10_v1310:
      AssertFatal(tmode == 1 || tmode == 2 || tmode == 3 || tmode == 7, "Illegal transmission mode %d for CQI_ReportModeAperiodic_rm10\n",
                  tmode);
      AssertFatal(1 == 0, "CQI_ReportModeAperiodic_rm10 to be done\n");
      break;

    case LTE_CQI_ReportModeAperiodic_rm11_v1310:
      AssertFatal(tmode == 4 || tmode == 5 || tmode == 6 || tmode == 8 || tmode == 9 || tmode == 10,
                  "Illegal transmission mode %d for CQI_ReportModeAperiodic_rm11\n",
                  tmode);
      AssertFatal(1 == 0, "CQI_ReportModeAperiodic_rm11 to be done\n");
      break;
#endif /* #if (LTE_RRC_VERSION >= MAKE_VERSION(13, 1, 0)) */

  }
  return;
}

//------------------------------------------------------------------------------
void
cqi_indication(module_id_t mod_idP,
               int CC_idP,
               frame_t frameP,
               sub_frame_t subframeP,
               rnti_t rntiP,
               nfapi_cqi_indication_rel9_t *rel9,
               uint8_t *pdu,
               nfapi_ul_cqi_information_t *ul_cqi_information)
//------------------------------------------------------------------------------
{
  int UE_id = find_UE_id(mod_idP, rntiP);
  UE_list_t *UE_list = &RC.mac[mod_idP]->UE_list;

  if (UE_id == -1) {
    LOG_W(MAC, "cqi_indication: UE %x not found\n", rntiP);
    return;
  }

  UE_sched_ctrl *sched_ctl = &UE_list->UE_sched_ctrl[UE_id];

  if (UE_id >= 0) {
    LOG_D(MAC,"%s() UE_id:%d channel:%d cqi:%d\n",
          __FUNCTION__,
          UE_id,
          ul_cqi_information->channel,
          ul_cqi_information->ul_cqi);

    if (ul_cqi_information->channel == 0) { // PUCCH
      // extract pucch csi information before changing RI information
      extract_pucch_csi(mod_idP,
                        CC_idP,
                        UE_id,
                        frameP,
                        subframeP,
                        pdu, rel9->length);
      memcpy((void *) sched_ctl->periodic_ri_received,
             (void *) rel9->ri,
             rel9->number_of_cc_reported);
      // SNR for PUCCH2
      sched_ctl->pucch2_snr[CC_idP] = ul_cqi_information->ul_cqi;
    } else {    //PUSCH
      memcpy((void *) sched_ctl->aperiodic_ri_received,
             (void *) rel9->ri,
             rel9->number_of_cc_reported);
      extract_pusch_csi(mod_idP,
                        CC_idP,
                        UE_id,
                        frameP,
                        subframeP,
                        pdu,
                        rel9->length);
      LOG_D(MAC,"Frame %d Subframe %d update CQI:%d\n",
            frameP,
            subframeP,
            sched_ctl->dl_cqi[CC_idP]);
      sched_ctl->cqi_req_flag &= (~(1 << subframeP));
      sched_ctl->cqi_received = 1;
    }

    // timing advance
    sched_ctl->timing_advance = rel9->timing_advance;
    sched_ctl->timing_advance_r9 = rel9->timing_advance_r9;
  }
  return;
}

//------------------------------------------------------------------------------
void
SR_indication(module_id_t mod_idP,
              int cc_idP,
              frame_t frameP,
              sub_frame_t subframeP,
              rnti_t rntiP,
              uint8_t ul_cqi)
//------------------------------------------------------------------------------
{
  T(T_ENB_MAC_SCHEDULING_REQUEST,
    T_INT(mod_idP),
    T_INT(cc_idP),
    T_INT(frameP),
    T_INT(subframeP),
    T_INT(rntiP));
  int UE_id = find_UE_id(mod_idP, rntiP);
  UE_list_t *UE_list = &RC.mac[mod_idP]->UE_list;

  if (UE_id != -1) {
    if (mac_eNB_get_rrc_status(mod_idP, UE_RNTI(mod_idP, UE_id)) <  RRC_CONNECTED) {
      LOG_D(MAC, "[eNB %d][SR %x] Frame %d subframeP %d Signaling SR for UE %d on CC_id %d\n",
            mod_idP,
            rntiP,
            frameP,
            subframeP,
            UE_id,
            cc_idP);
    }
    UE_list->UE_template[cc_idP][UE_id].ul_SR = 1;
    UE_list->UE_template[cc_idP][UE_id].ul_active = TRUE;
    VCD_SIGNAL_DUMPER_DUMP_FUNCTION_BY_NAME(VCD_SIGNAL_DUMPER_FUNCTIONS_SR_INDICATION, 1);
    VCD_SIGNAL_DUMPER_DUMP_FUNCTION_BY_NAME(VCD_SIGNAL_DUMPER_FUNCTIONS_SR_INDICATION, 0);
  } else {
    //     AssertFatal(0, "find_UE_id(%u,rnti %d) not found", enb_mod_idP, rntiP);
    //    AssertError(0, 0, "Frame %d: find_UE_id(%u,rnti %d) not found\n", frameP, enb_mod_idP, rntiP);
    LOG_D(MAC, "[eNB %d][SR %x] Frame %d subframeP %d Signaling SR for UE %d (unknown UEid) on CC_id %d\n",
          mod_idP,
          rntiP,
          frameP,
          subframeP,
          UE_id,
          cc_idP);
  }
  return;
}

//------------------------------------------------------------------------------
void
UL_failure_indication(module_id_t mod_idP,
                      int cc_idP,
                      frame_t frameP,
                      rnti_t rntiP,
                      sub_frame_t subframeP)
//------------------------------------------------------------------------------
{
  int UE_id = find_UE_id(mod_idP, rntiP);
  UE_list_t *UE_list = &RC.mac[mod_idP]->UE_list;

  if (UE_id != -1) {
    LOG_D(MAC, "[eNB %d][UE %d/%x] Frame %d subframeP %d Signaling UL Failure for UE %d on CC_id %d (timer %d)\n",
          mod_idP,
          UE_id,
          rntiP,
          frameP,
          subframeP,
          UE_id,
          cc_idP,
          UE_list->UE_sched_ctrl[UE_id].ul_failure_timer);

    if (UE_list->UE_sched_ctrl[UE_id].ul_failure_timer == 0) UE_list->UE_sched_ctrl[UE_id].ul_failure_timer = 1;
  } else {
    //     AssertFatal(0, "find_UE_id(%u,rnti %d) not found", enb_mod_idP, rntiP);
    //    AssertError(0, 0, "Frame %d: find_UE_id(%u,rnti %d) not found\n", frameP, enb_mod_idP, rntiP);
    LOG_W(MAC, "[eNB %d][SR %x] Frame %d subframeP %d Signaling UL Failure for UE %d (unknown UEid) on CC_id %d\n",
          mod_idP,
          rntiP,
          frameP,
          subframeP,
          UE_id,
          cc_idP);
  }
}

//------------------------------------------------------------------------------
static int
nack_or_dtx_reported(COMMON_channels_t *cc,
                     nfapi_harq_indication_pdu_t *harq_pdu)
//------------------------------------------------------------------------------
{
  int i;

  if (cc->tdd_Config) {
    nfapi_harq_indication_tdd_rel13_t *hi = &harq_pdu->harq_indication_tdd_rel13;

    for (i = 0; i < hi->number_of_ack_nack; hi++) {
      if (hi->harq_data[0].bundling.value_0 != 1) //only bundling is used for tdd for now
        return 1;
    }
    return 0;
  }

  nfapi_harq_indication_fdd_rel13_t *hi = &harq_pdu->harq_indication_fdd_rel13;
  for (i = 0; i < hi->number_of_ack_nack; hi++) {
    if (hi->harq_tb_n[i] != 1)
      return 1;
  }
  return 0;
}

//------------------------------------------------------------------------------
void
harq_indication(module_id_t mod_idP,
                int CC_idP,
                frame_t frameP,
                sub_frame_t subframeP,
                nfapi_harq_indication_pdu_t *harq_pdu)
//------------------------------------------------------------------------------
{
  rnti_t rnti = harq_pdu->rx_ue_information.rnti;
  uint8_t ul_cqi = harq_pdu->ul_cqi_information.ul_cqi;
  uint8_t channel = harq_pdu->ul_cqi_information.channel;
  int UE_id = find_UE_id(mod_idP, rnti);

  if (UE_id == -1) {
    LOG_W(MAC, "harq_indication: UE %x not found\n",
          rnti);
    return;
  }

  UE_list_t *UE_list = &RC.mac[mod_idP]->UE_list;
  UE_sched_ctrl *sched_ctl = &UE_list->UE_sched_ctrl[UE_id];
  COMMON_channels_t *cc = &RC.mac[mod_idP]->common_channels[CC_idP];
  // extract HARQ Information
  LOG_D(MAC, "Frame %d, subframe %d: Received harq indication (%d) from UE %d/%x, ul_cqi %d\n",
        frameP,
        subframeP,
        channel,
        UE_id,
        rnti,
        ul_cqi);

  if (cc->tdd_Config) {
    extract_harq(mod_idP,
                 CC_idP,
                 UE_id,
                 frameP,
                 subframeP,
                 (void *) &harq_pdu->harq_indication_tdd_rel13,
                 channel);
  }
  else {
    extract_harq(mod_idP,
                 CC_idP,
                 UE_id,
                 frameP,
                 subframeP,
                 (void *) &harq_pdu->harq_indication_fdd_rel13,
                 channel);
  }
  /* don't care about cqi reporting if NACK/DTX is there */
  if (channel == 0 && !nack_or_dtx_reported(cc,
                                            harq_pdu)) {
    sched_ctl->pucch1_snr[CC_idP] = ul_cqi;
    sched_ctl->pucch1_cqi_update[CC_idP] = 1;
  }
  return;
}

// Flexran Slicing functions
//------------------------------------------------------------------------------
uint16_t
nb_rbs_allowed_slice(float rb_percentage,
                     int total_rbs)
//------------------------------------------------------------------------------
{
  return (uint16_t) floor(rb_percentage * total_rbs);
}

//------------------------------------------------------------------------------
int
ue_dl_slice_membership(module_id_t mod_id,
                       int UE_id,
                       int slice_idx)
//------------------------------------------------------------------------------
{
  eNB_MAC_INST *eNB = RC.mac[mod_id];

  if (slice_idx < 0 || slice_idx >= eNB->slice_info.n_dl) {
    LOG_W(MAC, "out of range slice index %d (slice ID %d)\n",
          slice_idx,
          eNB->slice_info.dl[slice_idx].id);
    return 0;
  }

  return eNB->UE_list.active[UE_id] == TRUE && eNB->UE_list.assoc_dl_slice_idx[UE_id] == slice_idx;
}

//------------------------------------------------------------------------------
int
ue_ul_slice_membership(module_id_t mod_id,
                       int UE_id,
                       int slice_idx)
//------------------------------------------------------------------------------
{
  eNB_MAC_INST *eNB = RC.mac[mod_id];

  if (slice_idx < 0 || slice_idx >= eNB->slice_info.n_ul) {
    LOG_W(MAC, "out of range slice index %d (slice ID %d)\n",
          slice_idx,
          eNB->slice_info.dl[slice_idx].id);
    return 0;
  }

  return eNB->UE_list.active[UE_id] == TRUE && eNB->UE_list.assoc_ul_slice_idx[UE_id] == slice_idx;
}<|MERGE_RESOLUTION|>--- conflicted
+++ resolved
@@ -1951,12 +1951,7 @@
 
   for (UE_id = 0; UE_id < MAX_MOBILES_PER_ENB; UE_id++) {
     if (UE_list->active[UE_id] == TRUE) {
-<<<<<<< HEAD
-      if (UE_list->UE_template[UE_PCCID(mod_idP,
-                                        UE_id)][UE_id].rnti == rntiP) {
-=======
       if (UE_list->UE_template[UE_PCCID(mod_idP, UE_id)][UE_id].rnti == rntiP) {
->>>>>>> b56aef4f
         return UE_id;
       }
     }
