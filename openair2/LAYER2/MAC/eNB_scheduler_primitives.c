--- conflicted
+++ resolved
@@ -3207,7 +3207,6 @@
     spatial_bundling = 1;
 #endif
 
-<<<<<<< HEAD
   for (i = 0; i < numCC; i++)
     tmode[i] = get_tmode(mod_idP, i, UE_id);
 
@@ -3268,7 +3267,7 @@
 	  sched_ctl->round[CC_idP][harq_pid]++;	// increment round
       } else {
 	// one or two ACK/NAK bits
-	AssertFatal(num_ack_nak > 2,
+	AssertFatal(num_ack_nak <= 2,
 		    "num_ack_nak %d > 2 for 1 CC and TM3/4/8/9/10\n",
 		    num_ack_nak);
 	if ((num_ack_nak == 2)
@@ -3394,196 +3393,6 @@
 	else
 	  sched_ctl->round[pCCid][harq_pid]++;
       }			// A=3 secondary cell has 2 TBs
-=======
-    for (i = 0; i < numCC; i++)
-	tmode[i] = get_tmode(mod_idP, i, UE_id);
-
-    if (cc->tdd_Config) {
-	harq_indication_tdd =
-	    (nfapi_harq_indication_tdd_rel13_t *) harq_indication;
-	//    pdu = &harq_indication_tdd->harq_tb_n[0];
-
-	num_ack_nak = harq_indication_tdd->number_of_ack_nack;
-
-	switch (harq_indication_tdd->mode) {
-	case 0:		// Format 1a/b
-	    AssertFatal(numCC == 1,
-			"numCC %d > 1, should not be using Format1a/b\n",
-			numCC);
-	    break;
-	case 1:		// Channel Selection
-	    break;
-	case 2:		// Format 3
-	    break;
-	case 3:		// Format 4
-	    break;
-	case 4:		// Format 5
-	    break;
-	}
-    } else {
-	harq_indication_fdd =
-	    (nfapi_harq_indication_fdd_rel13_t *) harq_indication;
-	num_ack_nak = harq_indication_fdd->number_of_ack_nack;
-	pdu = &harq_indication_fdd->harq_tb_n[0];
-
-	uint8_t harq_pid = ((10 * frameP) + subframeP + 10236) & 7;
-
-        LOG_D(MAC,"frame %d subframe %d harq_pid %d mode %d tmode[0] %d num_ack_nak %d round %d\n",frameP,subframeP,harq_pid,harq_indication_fdd->mode,tmode[0],num_ack_nak,sched_ctl->round[CC_idP][harq_pid]);
-
-	switch (harq_indication_fdd->mode) {
-	case 0:		// Format 1a/b (10.1.2.1)
-	    AssertFatal(numCC == 1,
-			"numCC %d > 1, should not be using Format1a/b\n",
-			numCC);
-	    if (tmode[0] == 1 || tmode[0] == 2 || tmode[0] == 5 || tmode[0] == 6 || tmode[0] == 7) {	// NOTE: have to handle the case of TM9-10 with 1 antenna port
-		// single ACK/NAK bit
-		AssertFatal(num_ack_nak == 1,
-			    "num_ack_nak %d > 1 for 1 CC and single-layer transmission frame:%d subframe:%d\n",
-			    num_ack_nak,frameP,subframeP);
-		AssertFatal(sched_ctl->round[CC_idP][harq_pid] < 8,
-			    "Got ACK/NAK for inactive harq_pid %d for UE %d/%x\n",
-			    harq_pid, UE_id, rnti);
-		AssertFatal(pdu[0] == 1 || pdu[0] == 2
-			    || pdu[0] == 4,
-			    "Received ACK/NAK %d which is not 1 or 2 for harq_pid %d from UE %d/%x\n",
-			    pdu[0], harq_pid, UE_id, rnti);
-		LOG_D(MAC, "Received %d for harq_pid %d\n", pdu[0],
-		      harq_pid);
-
-		if (pdu[0] == 1) {	// ACK
-		    sched_ctl->round[CC_idP][harq_pid] = 8;	// release HARQ process
-		    sched_ctl->tbcnt[CC_idP][harq_pid] = 0;
-		} else if (pdu[0] == 2 || pdu[0] == 4)	// NAK (treat DTX as NAK)
-		    sched_ctl->round[CC_idP][harq_pid]++;	// increment round
-	    } else {
-		// one or two ACK/NAK bits
-		AssertFatal(num_ack_nak <= 2,
-			    "num_ack_nak %d > 2 for 1 CC and TM3/4/8/9/10\n",
-			    num_ack_nak);
-		if ((num_ack_nak == 2)
-		    && (sched_ctl->round[CC_idP][harq_pid] < 8)
-		    && (sched_ctl->tbcnt[CC_idP][harq_pid] == 1)
-		    && (pdu[0] == 1) && (pdu[1] == 1)) {
-		    sched_ctl->round[CC_idP][harq_pid] = 8;
-		    sched_ctl->tbcnt[CC_idP][harq_pid] = 0;
-		}
-		if ((num_ack_nak == 2)
-		    && (sched_ctl->round[CC_idP][harq_pid] < 8)
-		    && (sched_ctl->tbcnt[CC_idP][harq_pid] == 1)
-		    && (pdu[0] == 2) && (pdu[1] == 2))
-		    sched_ctl->round[CC_idP][harq_pid]++;
-		else if (((num_ack_nak == 2)
-			  && (sched_ctl->round[CC_idP][harq_pid] < 8)
-			  && (sched_ctl->tbcnt[0][harq_pid] == 2)
-			  && (pdu[0] == 1) && (pdu[1] == 2))
-			 || ((num_ack_nak == 2)
-			     && (sched_ctl->round[CC_idP][harq_pid] < 8)
-			     && (sched_ctl->tbcnt[CC_idP][harq_pid] == 2)
-			     && (pdu[0] == 2) && (pdu[1] == 1))) {
-		    sched_ctl->round[CC_idP][harq_pid]++;
-		    sched_ctl->tbcnt[CC_idP][harq_pid] = 1;
-		} else if ((num_ack_nak == 2)
-			   && (sched_ctl->round[CC_idP][harq_pid] < 8)
-			   && (sched_ctl->tbcnt[CC_idP][harq_pid] == 2)
-			   && (pdu[0] == 2) && (pdu[1] == 2))
-		    sched_ctl->round[CC_idP][harq_pid]++;
-		else
-		    AssertFatal(1 == 0,
-				"Illegal ACK/NAK/round combination (%d,%d,%d,%d,%d) for harq_pid %d, UE %d/%x\n",
-				num_ack_nak,
-				sched_ctl->round[CC_idP][harq_pid],
-				sched_ctl->round[CC_idP][harq_pid], pdu[0],
-				pdu[1], harq_pid, UE_id, rnti);
-	    }
-	    break;
-	case 1:		// FDD Channel Selection (10.1.2.2.1), must be received for 2 serving cells
-	    AssertFatal(numCC == 2,
-			"Should not receive harq indication with channel selection with %d active CCs\n",
-			numCC);
-
-	    if ((num_ack_nak == 2)
-		&& (sched_ctl->round[pCCid][harq_pid] < 8)
-		&& (sched_ctl->round[1 - pCCid][harq_pid] < 8)
-		&& (sched_ctl->tbcnt[pCCid][harq_pid] == 1)
-		&& (sched_ctl->tbcnt[1 - pCCid][harq_pid] == 1)) {
-		AssertFatal(pdu[0] <= 3, "pdu[0] %d is not ACK/NAK/DTX\n",
-			    pdu[0]);
-		AssertFatal(pdu[1] <= 3, "pdu[1] %d is not ACK/NAK/DTX\n",
-			    pdu[1]);
-		if (pdu[0] == 1)
-		    sched_ctl->round[pCCid][harq_pid] = 8;
-		else
-		    sched_ctl->round[pCCid][harq_pid]++;
-		if (pdu[1] == 1)
-		    sched_ctl->round[1 - pCCid][harq_pid] = 8;
-		else
-		    sched_ctl->round[1 - pCCid][harq_pid]++;
-	    }			// A=2
-	    else if ((num_ack_nak == 3)
-		     && (sched_ctl->round[pCCid][harq_pid] < 8)
-		     && (sched_ctl->tbcnt[pCCid][harq_pid] == 2)
-		     && (sched_ctl->round[1 - pCCid][harq_pid] < 8)
-		     && (sched_ctl->tbcnt[1 - pCCid][harq_pid] == 1)) {
-		AssertFatal(pdu[0] <= 3, "pdu[0] %d is not ACK/NAK/DTX\n",
-			    pdu[0]);
-		AssertFatal(pdu[1] <= 3, "pdu[1] %d is not ACK/NAK/DTX\n",
-			    pdu[1]);
-		AssertFatal(pdu[2] <= 3, "pdu[2] %d is not ACK/NAK/DTX\n",
-			    pdu[2]);
-		AssertFatal(sched_ctl->tbcnt[pCCid][harq_pid] == 2,
-			    "sched_ctl->tbcnt[%d][%d] != 2 for UE %d/%x\n",
-			    pCCid, harq_pid, UE_id, rnti);
-		AssertFatal(sched_ctl->tbcnt[1 - pCCid][harq_pid] == 1,
-			    "sched_ctl->tbcnt[%d][%d] != 1 for UE %d/%x\n",
-			    1 - pCCid, harq_pid, UE_id, rnti);
-		if ((pdu[0] == 1) && (pdu[1] == 1)) {	// both ACK
-		    sched_ctl->round[pCCid][harq_pid] = 8;
-		    sched_ctl->tbcnt[pCCid][harq_pid] = 0;
-		} else if (((pdu[0] == 2) && (pdu[1] == 1)) ||
-			   ((pdu[0] == 1) && (pdu[1] == 2))) {
-		    sched_ctl->round[pCCid][harq_pid]++;
-		    sched_ctl->tbcnt[pCCid][harq_pid] = 1;
-		} else
-		    sched_ctl->round[pCCid][harq_pid]++;
-
-		if (pdu[2] == 1)
-		    sched_ctl->round[1 - pCCid][harq_pid] = 8;
-		else
-		    sched_ctl->round[1 - pCCid][harq_pid]++;
-	    }			// A=3 primary cell has 2 TBs
-	    else if ((num_ack_nak == 3)
-		     && (sched_ctl->round[1 - pCCid][harq_pid] < 8)
-		     && (sched_ctl->round[pCCid][harq_pid] < 8)
-		     && (sched_ctl->tbcnt[1 - pCCid][harq_pid] == 2)
-		     && (sched_ctl->tbcnt[pCCid][harq_pid] == 1)) {
-		AssertFatal(pdu[0] <= 3, "pdu[0] %d is not ACK/NAK/DTX\n",
-			    pdu[0]);
-		AssertFatal(pdu[1] <= 3, "pdu[1] %d is not ACK/NAK/DTX\n",
-			    pdu[1]);
-		AssertFatal(pdu[2] <= 3, "pdu[2] %d is not ACK/NAK/DTX\n",
-			    pdu[2]);
-		AssertFatal(sched_ctl->tbcnt[1 - pCCid][harq_pid] == 2,
-			    "sched_ctl->tbcnt[%d][%d] != 2 for UE %d/%x\n",
-			    1 - pCCid, harq_pid, UE_id, rnti);
-		AssertFatal(sched_ctl->tbcnt[pCCid][harq_pid] == 1,
-			    "sched_ctl->tbcnt[%d][%d] != 1 for UE %d/%x\n",
-			    pCCid, harq_pid, UE_id, rnti);
-		if ((pdu[0] == 1) && (pdu[1] == 1)) {	// both ACK
-		    sched_ctl->round[1 - pCCid][harq_pid] = 8;
-		    sched_ctl->tbcnt[1 - pCCid][harq_pid] = 0;
-		} else if (((pdu[0] >= 2) && (pdu[1] == 1))
-			   || ((pdu[0] == 1) && (pdu[1] >= 2))) {	// one ACK
-		    sched_ctl->round[1 - pCCid][harq_pid]++;
-		    sched_ctl->tbcnt[1 - pCCid][harq_pid] = 1;
-		} else		// both NAK/DTX
-		    sched_ctl->round[1 - pCCid][harq_pid]++;
-
-		if (pdu[2] == 1)
-		    sched_ctl->round[pCCid][harq_pid] = 8;
-		else
-		    sched_ctl->round[pCCid][harq_pid]++;
-	    }			// A=3 secondary cell has 2 TBs
->>>>>>> c0bcd786
 #if MAX_NUM_CCs>1
       else if ((num_ack_nak == 4)
 	       && (sched_ctl->round[0][harq_pid] < 8)
@@ -4199,7 +4008,6 @@
 		sub_frame_t subframeP,
 		nfapi_harq_indication_pdu_t * harq_pdu)
 {
-<<<<<<< HEAD
   rnti_t rnti = harq_pdu->rx_ue_information.rnti;
   uint8_t ul_cqi = harq_pdu->ul_cqi_information.ul_cqi;
   uint8_t channel = harq_pdu->ul_cqi_information.channel;
@@ -4223,38 +4031,9 @@
     extract_harq(mod_idP, CC_idP, UE_id, frameP, subframeP,
 		 (void *) &harq_pdu->harq_indication_fdd_rel13,
 		 channel);
-  if (channel == 0) {
+  /* don't care about cqi reporting if NACK/DTX is there */
+  if (channel == 0 && !nack_or_dtx_reported(cc, harq_pdu)) {
     sched_ctl->pucch1_snr[CC_idP] = ul_cqi;
     sched_ctl->pucch1_cqi_update[CC_idP] = 1;
   }
-=======
-    rnti_t rnti = harq_pdu->rx_ue_information.rnti;
-    uint8_t ul_cqi = harq_pdu->ul_cqi_information.ul_cqi;
-    uint8_t channel = harq_pdu->ul_cqi_information.channel;
-    int UE_id = find_UE_id(mod_idP, rnti);
-    if (UE_id == -1) {
-	LOG_W(MAC, "harq_indication: UE %x not found\n", rnti);
-	return;
-    }
-    UE_list_t *UE_list = &RC.mac[mod_idP]->UE_list;
-    UE_sched_ctrl *sched_ctl = &UE_list->UE_sched_ctrl[UE_id];
-    COMMON_channels_t *cc = &RC.mac[mod_idP]->common_channels[CC_idP];
-    // extract HARQ Information
-    LOG_D(MAC,
-	  "Frame %d, subframe %d: Received harq indication (%d) from UE %d/%x, ul_cqi %d\n",
-	  frameP, subframeP, channel, UE_id, rnti, ul_cqi);
-    if (cc->tdd_Config)
-	extract_harq(mod_idP, CC_idP, UE_id, frameP, subframeP,
-		     (void *) &harq_pdu->harq_indication_tdd_rel13,
-		     channel);
-    else
-	extract_harq(mod_idP, CC_idP, UE_id, frameP, subframeP,
-		     (void *) &harq_pdu->harq_indication_fdd_rel13,
-		     channel);
-    /* don't care about cqi reporting if NACK/DTX is there */
-    if (channel == 0 && !nack_or_dtx_reported(cc, harq_pdu)) {
-	sched_ctl->pucch1_snr[CC_idP] = ul_cqi;
-	sched_ctl->pucch1_cqi_update[CC_idP] = 1;
-    }
->>>>>>> c0bcd786
 }