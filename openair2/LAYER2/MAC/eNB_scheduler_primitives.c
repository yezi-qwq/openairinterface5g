/*
 * Licensed to the OpenAirInterface (OAI) Software Alliance under one or more
 * contributor license agreements.  See the NOTICE file distributed with
 * this work for additional information regarding copyright ownership.
 * The OpenAirInterface Software Alliance licenses this file to You under
 * the OAI Public License, Version 1.0  (the "License"); you may not use this file
 * except in compliance with the License.
 * You may obtain a copy of the License at
 *
 *      http://www.openairinterface.org/?page_id=698
 *
 * Unless required by applicable law or agreed to in writing, software
 * distributed under the License is distributed on an "AS IS" BASIS,
 * WITHOUT WARRANTIES OR CONDITIONS OF ANY KIND, either express or implied.
 * See the License for the specific language governing permissions and
 * limitations under the License.
 *-------------------------------------------------------------------------------
 * For more information about the OpenAirInterface (OAI) Software Alliance:
 *      contact@openairinterface.org
 */

/*! \file eNB_scheduler_primitives.c
 * \brief primitives used by eNB for BCH, RACH, ULSCH, DLSCH scheduling
 * \author  Navid Nikaein and Raymond Knopp
 * \date 2010 - 2014
 * \email: navid.nikaein@eurecom.fr
 * \version 1.0
 * @ingroup _mac

 */

#include "assertions.h"
#include "PHY/defs.h"
#include "PHY/extern.h"

#include "SCHED/defs.h"
#include "SCHED/extern.h"

#include "LAYER2/MAC/defs.h"
#include "LAYER2/MAC/extern.h"

#include "LAYER2/MAC/proto.h"
#include "UTIL/LOG/log.h"
#include "UTIL/LOG/vcd_signal_dumper.h"
#include "UTIL/OPT/opt.h"
#include "OCG.h"
#include "OCG_extern.h"

#include "RRC/LITE/extern.h"
#include "RRC/L2_INTERFACE/openair_rrc_L2_interface.h"

//#include "LAYER2/MAC/pre_processor.c"
#include "pdcp.h"

#if defined(ENABLE_ITTI)
# include "intertask_interface.h"
#endif

#define ENABLE_MAC_PAYLOAD_DEBUG
#define DEBUG_eNB_SCHEDULER 1


//------------------------------------------------------------------------------
void init_ue_sched_info(void)
//------------------------------------------------------------------------------
{
  module_id_t i,j,k;

  for (i=0; i<NUMBER_OF_eNB_MAX; i++) {
    for (k=0; k<MAX_NUM_CCs; k++) {
      for (j=0; j<NUMBER_OF_UE_MAX; j++) {
        // init DL
        eNB_dlsch_info[i][k][j].weight           = 0;
        eNB_dlsch_info[i][k][j].subframe         = 0;
        eNB_dlsch_info[i][k][j].serving_num      = 0;
        eNB_dlsch_info[i][k][j].status           = S_DL_NONE;
        // init UL
        eNB_ulsch_info[i][k][j].subframe         = 0;
        eNB_ulsch_info[i][k][j].serving_num      = 0;
        eNB_ulsch_info[i][k][j].status           = S_UL_NONE;
      }
    }
  }
}



//------------------------------------------------------------------------------
unsigned char get_ue_weight(module_id_t module_idP, int CC_id, int ue_idP)
//------------------------------------------------------------------------------
{

  return(eNB_dlsch_info[module_idP][CC_id][ue_idP].weight);

}

//------------------------------------------------------------------------------
DCI_PDU *get_dci_sdu(module_id_t module_idP, int CC_id,frame_t frameP, sub_frame_t subframeP)
//------------------------------------------------------------------------------
{

  return(&eNB_mac_inst[module_idP].common_channels[CC_id].DCI_pdu);

}

//------------------------------------------------------------------------------
int find_UE_id(module_id_t mod_idP, rnti_t rntiP)
//------------------------------------------------------------------------------
{
  int UE_id;
  UE_list_t *UE_list = &eNB_mac_inst[mod_idP].UE_list;

  for (UE_id = 0; UE_id < NUMBER_OF_UE_MAX; UE_id++) {
    if (UE_list->active[UE_id] != TRUE) continue;
    if (UE_list->UE_template[UE_PCCID(mod_idP,UE_id)][UE_id].rnti==rntiP) {
      return(UE_id);
    }
  }

  return(-1);
}

//------------------------------------------------------------------------------
int UE_num_active_CC(UE_list_t *listP,int ue_idP)
//------------------------------------------------------------------------------
{
  return(listP->numactiveCCs[ue_idP]);
}

//------------------------------------------------------------------------------
int UE_PCCID(module_id_t mod_idP,int ue_idP)
//------------------------------------------------------------------------------
{
  return(eNB_mac_inst[mod_idP].UE_list.pCC_id[ue_idP]);
}

//------------------------------------------------------------------------------
rnti_t UE_RNTI(module_id_t mod_idP, int ue_idP)
//------------------------------------------------------------------------------
{

  rnti_t rnti = eNB_mac_inst[mod_idP].UE_list.UE_template[UE_PCCID(mod_idP,ue_idP)][ue_idP].rnti;

  if (rnti>0) {
    return (rnti);
  }

  LOG_D(MAC,"[eNB %d] Couldn't find RNTI for UE %d\n",mod_idP,ue_idP);
  //display_backtrace();
  return(NOT_A_RNTI);
}

//------------------------------------------------------------------------------
boolean_t is_UE_active(module_id_t mod_idP, int ue_idP)
//------------------------------------------------------------------------------
{
  return(eNB_mac_inst[mod_idP].UE_list.active[ue_idP]);
}

/*
uint8_t find_active_UEs(module_id_t module_idP,int CC_id){

  module_id_t        ue_mod_id      = 0;
  rnti_t        rnti         = 0;
  uint8_t            nb_active_ue = 0;

  for (ue_mod_id=0;ue_mod_id<NUMBER_OF_UE_MAX;ue_mod_id++) {

      if (((rnti=eNB_mac_inst[module_idP][CC_id].UE_template[ue_mod_id].rnti) !=0)&&(eNB_mac_inst[module_idP][CC_id].UE_template[ue_mod_id].ul_active==TRUE)){

          if (mac_xface->get_eNB_UE_stats(module_idP,rnti) != NULL){ // check at the phy enb_ue state for this rnti
      nb_active_ue++;
          }
          else { // this ue is removed at the phy => remove it at the mac as well
      mac_remove_ue(module_idP, CC_id, ue_mod_id);
          }
      }
  }
  return(nb_active_ue);
}
*/


// get aggregation (L) form phy for a give UE
unsigned char get_aggregation (uint8_t bw_index, uint8_t cqi, uint8_t dci_fmt)
{
  unsigned char aggregation=3;
  
  switch (dci_fmt){
    
  case format0:
    aggregation = cqi2fmt0_agg[bw_index][cqi];
    break;
  case format1:
  case format1A:
  case format1B:
  case format1D:
    aggregation = cqi2fmt1x_agg[bw_index][cqi]; 
    break;
  case format2:
  case format2A:
  case format2B:
  case format2C:
  case format2D:
    aggregation = cqi2fmt2x_agg[bw_index][cqi]; 
    break;
  case format1C:
  case format1E_2A_M10PRB:
  case format3:
  case format3A:
  case format4:
  default:
    LOG_W(MAC,"unsupported DCI format %d\n",dci_fmt);
  }

   LOG_D(MAC,"Aggregation level %d (cqi %d, bw_index %d, format %d)\n", 
   	1<<aggregation, cqi,bw_index,dci_fmt);
   
  return aggregation;
}
#ifdef CBA
/*
uint8_t find_num_active_UEs_in_cbagroup(module_id_t module_idP, int CC_id,unsigned char group_id){

  module_id_t    UE_id;
  rnti_t    rnti;
  unsigned char nb_ue_in_pusch=0;
  LTE_eNB_UE_stats* eNB_UE_stats;

  for (UE_id=group_id;UE_id<NUMBER_OF_UE_MAX;UE_id+=eNB_mac_inst[module_idP].common_channels[CC_id].num_active_cba_groups) {

      if (((rnti=eNB_mac_inst[module_idP][CC_id].UE_template[UE_id].rnti) !=0) &&
          (eNB_mac_inst[module_idP][CC_id].UE_template[UE_id].ul_active==TRUE)    &&
          (mac_get_rrc_status(module_idP,1,UE_id) > RRC_CONNECTED)){
  //  && (UE_is_to_be_scheduled(module_idP,UE_id)))
  // check at the phy enb_ue state for this rnti
  if ((eNB_UE_stats= mac_xface->get_eNB_UE_stats(module_idP,CC_id,rnti)) != NULL){
    if ((eNB_UE_stats->mode == PUSCH) && (UE_is_to_be_scheduled(module_idP,UE_id) == 0)){
      nb_ue_in_pusch++;
    }
  }
      }
  }
  return(nb_ue_in_pusch);
}
*/
#endif

void dump_ue_list(UE_list_t *listP, int ul_flag)
{
  int j;

  if ( ul_flag == 0 ) {
    for (j=listP->head; j>=0; j=listP->next[j]) {
      LOG_T(MAC,"node %d => %d\n",j,listP->next[j]);
    }
  } else {
    for (j=listP->head_ul; j>=0; j=listP->next_ul[j]) {
      LOG_T(MAC,"node %d => %d\n",j,listP->next_ul[j]);
    }
  }
}

int add_new_ue(module_id_t mod_idP, int cc_idP, rnti_t rntiP,int harq_pidP)
{
  int UE_id;
  int i, j;

  UE_list_t *UE_list = &eNB_mac_inst[mod_idP].UE_list;

  LOG_D(MAC,"[eNB %d, CC_id %d] Adding UE with rnti %x (next avail %d, num_UEs %d)\n",mod_idP,cc_idP,rntiP,UE_list->avail,UE_list->num_UEs);
  dump_ue_list(UE_list,0);

  for (i = 0; i < NUMBER_OF_UE_MAX; i++) {
    if (UE_list->active[i] == TRUE) continue;
printf("MAC: new UE id %d rnti %x\n", i, rntiP);
    UE_id = i;
    UE_list->UE_template[cc_idP][UE_id].rnti       = rntiP;
    UE_list->UE_template[cc_idP][UE_id].configured = FALSE;
    UE_list->numactiveCCs[UE_id]                   = 1;
    UE_list->numactiveULCCs[UE_id]                 = 1;
    UE_list->pCC_id[UE_id]                         = cc_idP;
    UE_list->ordered_CCids[0][UE_id]               = cc_idP;
    UE_list->ordered_ULCCids[0][UE_id]             = cc_idP;
    UE_list->num_UEs++;
    UE_list->active[UE_id]                         = TRUE;
    memset((void*)&UE_list->UE_sched_ctrl[UE_id],0,sizeof(UE_sched_ctrl));

    for (j=0; j<8; j++) {
      UE_list->UE_template[cc_idP][UE_id].oldNDI[j]    = (j==0)?1:0;   // 1 because first transmission is with format1A (Msg4) for harq_pid 0
      UE_list->UE_template[cc_idP][UE_id].oldNDI_UL[j] = (j==harq_pidP)?0:1; // 1st transmission is with Msg3;
    }

    eNB_ulsch_info[mod_idP][cc_idP][UE_id].status = S_UL_WAITING;
    eNB_dlsch_info[mod_idP][cc_idP][UE_id].status = S_DL_WAITING;
    LOG_D(MAC,"[eNB %d] Add UE_id %d on Primary CC_id %d: rnti %x\n",mod_idP,UE_id,cc_idP,rntiP);
    dump_ue_list(UE_list,0);
    return(UE_id);
  }

printf("MAC: cannot add new UE for rnti %x\n", rntiP);
  LOG_E(MAC,"error in add_new_ue(), could not find space in UE_list, Dumping UE list\n");
  dump_ue_list(UE_list,0);
  return(-1);
}

//------------------------------------------------------------------------------
int rrc_mac_remove_ue(module_id_t mod_idP,rnti_t rntiP) 
//------------------------------------------------------------------------------
{
  int i;
  UE_list_t *UE_list = &eNB_mac_inst[mod_idP].UE_list;
  int UE_id = find_UE_id(mod_idP,rntiP);
  int pCC_id;

  if (UE_id == -1) {
printf("MAC: cannot remove UE rnti %x\n", rntiP);
    LOG_W(MAC,"rrc_mac_remove_ue: UE %x not found\n", rntiP);
    mac_phy_remove_ue(mod_idP, rntiP);
    return 0;
  }

  pCC_id = UE_PCCID(mod_idP,UE_id);

printf("MAC: remove UE %d rnti %x\n", UE_id, rntiP);
  LOG_I(MAC,"Removing UE %d from Primary CC_id %d (rnti %x)\n",UE_id,pCC_id, rntiP);
  dump_ue_list(UE_list,0);

  UE_list->active[UE_id] = FALSE;
  UE_list->num_UEs--;

  // clear all remaining pending transmissions
  UE_list->UE_template[pCC_id][UE_id].bsr_info[LCGID0]  = 0;
  UE_list->UE_template[pCC_id][UE_id].bsr_info[LCGID1]  = 0;
  UE_list->UE_template[pCC_id][UE_id].bsr_info[LCGID2]  = 0;
  UE_list->UE_template[pCC_id][UE_id].bsr_info[LCGID3]  = 0;

  UE_list->UE_template[pCC_id][UE_id].ul_SR             = 0;
  UE_list->UE_template[pCC_id][UE_id].rnti              = NOT_A_RNTI;
  UE_list->UE_template[pCC_id][UE_id].ul_active         = FALSE;
  eNB_ulsch_info[mod_idP][pCC_id][UE_id].rnti                        = NOT_A_RNTI;
  eNB_ulsch_info[mod_idP][pCC_id][UE_id].status                      = S_UL_NONE;
  eNB_dlsch_info[mod_idP][pCC_id][UE_id].rnti                        = NOT_A_RNTI;
  eNB_dlsch_info[mod_idP][pCC_id][UE_id].status                      = S_DL_NONE;

  mac_phy_remove_ue(mod_idP,rntiP);

  // check if this has an RA process active
  RA_TEMPLATE *RA_template;
  for (i=0;i<NB_RA_PROC_MAX;i++) {
    RA_template = (RA_TEMPLATE *)&eNB_mac_inst[mod_idP].common_channels[pCC_id].RA_template[i];
    if (RA_template->rnti == rntiP){
      RA_template->RA_active=FALSE;
      RA_template->generate_rar=0;
      RA_template->generate_Msg4=0;
      RA_template->wait_ack_Msg4=0;
      RA_template->timing_offset=0;
      RA_template->RRC_timer=20;
      RA_template->rnti = 0;
      //break;
    }
  }

  return 0;
}



int prev(UE_list_t *listP, int nodeP, int ul_flag)
{
  int j;

  if (ul_flag == 0 ) {
    if (nodeP==listP->head) {
      return(nodeP);
    }

    for (j=listP->head; j>=0; j=listP->next[j]) {
      if (listP->next[j]==nodeP) {
        return(j);
    }
    }
  } else {
    if (nodeP==listP->head_ul) {
      return(nodeP);
    }

    for (j=listP->head_ul; j>=0; j=listP->next_ul[j]) {
      if (listP->next_ul[j]==nodeP) {
        return(j);
      }
    }
  }

  LOG_E(MAC,"error in prev(), could not find previous to %d in UE_list %s, should never happen, Dumping UE list\n",
        nodeP, (ul_flag == 0)? "DL" : "UL");
  dump_ue_list(listP, ul_flag);


  return(-1);
}

void swap_UEs(UE_list_t *listP,int nodeiP, int nodejP, int ul_flag)
{

  int prev_i,prev_j,next_i,next_j;

  LOG_T(MAC,"Swapping UE %d,%d\n",nodeiP,nodejP);
  dump_ue_list(listP,ul_flag);

  prev_i = prev(listP,nodeiP,ul_flag);
  prev_j = prev(listP,nodejP,ul_flag);

  if ((prev_i<0) || (prev_j<0)) {
    mac_xface->macphy_exit("swap_UEs: problem");
    return; // not reached
  }

  if (ul_flag == 0) {
    next_i = listP->next[nodeiP];
    next_j = listP->next[nodejP];
  } else {
    next_i = listP->next_ul[nodeiP];
    next_j = listP->next_ul[nodejP];
  }

  LOG_T(MAC,"[%s] next_i %d, next_i, next_j %d, head %d \n",
        (ul_flag == 0)? "DL" : "UL",
        next_i,next_j,listP->head);

  if (ul_flag == 0 ) {

    if (next_i == nodejP) {   // case ... p(i) i j n(j) ... => ... p(j) j i n(i) ...
      LOG_T(MAC,"Case ... p(i) i j n(j) ... => ... p(j) j i n(i) ...\n");

      listP->next[nodeiP] = next_j;
      listP->next[nodejP] = nodeiP;

      if (nodeiP==listP->head) { // case i j n(j)
        listP->head = nodejP;
      } else {
        listP->next[prev_i] = nodejP;
      }
    } else if (next_j == nodeiP) {  // case ... p(j) j i n(i) ... => ... p(i) i j n(j) ...
      LOG_T(MAC,"Case ... p(j) j i n(i) ... => ... p(i) i j n(j) ...\n");
      listP->next[nodejP] = next_i;
      listP->next[nodeiP] = nodejP;

      if (nodejP==listP->head) { // case j i n(i)
        listP->head = nodeiP;
      } else {
        listP->next[prev_j] = nodeiP;
      }
    } else {  // case ...  p(i) i n(i) ... p(j) j n(j) ...
      listP->next[nodejP] = next_i;
      listP->next[nodeiP] = next_j;


      if (nodeiP==listP->head) {
        LOG_T(MAC,"changing head to %d\n",nodejP);
        listP->head=nodejP;
        listP->next[prev_j] = nodeiP;
      } else if (nodejP==listP->head) {
        LOG_D(MAC,"changing head to %d\n",nodeiP);
        listP->head=nodeiP;
        listP->next[prev_i] = nodejP;
      } else {
        listP->next[prev_i] = nodejP;
        listP->next[prev_j] = nodeiP;
      }
    }
  } else { // ul_flag

    if (next_i == nodejP) {   // case ... p(i) i j n(j) ... => ... p(j) j i n(i) ...
      LOG_T(MAC,"[UL] Case ... p(i) i j n(j) ... => ... p(j) j i n(i) ...\n");

      listP->next_ul[nodeiP] = next_j;
      listP->next_ul[nodejP] = nodeiP;

      if (nodeiP==listP->head_ul) { // case i j n(j)
        listP->head_ul = nodejP;
      } else {
        listP->next_ul[prev_i] = nodejP;
      }
    } else if (next_j == nodeiP) {  // case ... p(j) j i n(i) ... => ... p(i) i j n(j) ...
      LOG_T(MAC,"[UL]Case ... p(j) j i n(i) ... => ... p(i) i j n(j) ...\n");
      listP->next_ul[nodejP] = next_i;
      listP->next_ul[nodeiP] = nodejP;

      if (nodejP==listP->head_ul) { // case j i n(i)
        listP->head_ul = nodeiP;
      } else {
        listP->next_ul[prev_j] = nodeiP;
      }
    } else {  // case ...  p(i) i n(i) ... p(j) j n(j) ...

      listP->next_ul[nodejP] = next_i;
      listP->next_ul[nodeiP] = next_j;


      if (nodeiP==listP->head_ul) {
        LOG_T(MAC,"[UL]changing head to %d\n",nodejP);
        listP->head_ul=nodejP;
        listP->next_ul[prev_j] = nodeiP;
      } else if (nodejP==listP->head_ul) {
        LOG_T(MAC,"[UL]changing head to %d\n",nodeiP);
        listP->head_ul=nodeiP;
        listP->next_ul[prev_i] = nodejP;
      } else {
        listP->next_ul[prev_i] = nodejP;
        listP->next_ul[prev_j] = nodeiP;
      }
    }
  }

  LOG_T(MAC,"After swap\n");
  dump_ue_list(listP,ul_flag);
}








/*
  #ifdef Rel10
  unsigned char generate_mch_header( unsigned char *mac_header,
  unsigned char num_sdus,
  unsigned short *sdu_lengths,
  unsigned char *sdu_lcids,
  unsigned char msi,
  unsigned char short_padding,
  unsigned short post_padding) {

  SCH_SUBHEADER_FIXED *mac_header_ptr = (SCH_SUBHEADER_FIXED *)mac_header;
  uint8_t first_element=0,last_size=0,i;
  uint8_t mac_header_control_elements[2*num_sdus],*ce_ptr;

  ce_ptr = &mac_header_control_elements[0];

  if ((short_padding == 1) || (short_padding == 2)) {
  mac_header_ptr->R    = 0;
  mac_header_ptr->E    = 0;
  mac_header_ptr->LCID = SHORT_PADDING;
  first_element=1;
  last_size=1;
  }
  if (short_padding == 2) {
  mac_header_ptr->E = 1;
  mac_header_ptr++;
  mac_header_ptr->R = 0;
  mac_header_ptr->E    = 0;
  mac_header_ptr->LCID = SHORT_PADDING;
  last_size=1;
  }

  // SUBHEADER for MSI CE
  if (msi != 0) {// there is MSI MAC Control Element
  if (first_element>0) {
  mac_header_ptr->E = 1;
  mac_header_ptr+=last_size;
  }
  else {
  first_element = 1;
  }
  if (num_sdus*2 < 128) {
  ((SCH_SUBHEADER_SHORT *)mac_header_ptr)->R    = 0;
  ((SCH_SUBHEADER_SHORT *)mac_header_ptr)->E    = 0;
  ((SCH_SUBHEADER_SHORT *)mac_header_ptr)->F    = 0;
  ((SCH_SUBHEADER_SHORT *)mac_header_ptr)->LCID = MCH_SCHDL_INFO;
  ((SCH_SUBHEADER_SHORT *)mac_header_ptr)->L    = num_sdus*2;
  last_size=2;
  }
  else {
  ((SCH_SUBHEADER_LONG *)mac_header_ptr)->R    = 0;
  ((SCH_SUBHEADER_LONG *)mac_header_ptr)->E    = 0;
  ((SCH_SUBHEADER_LONG *)mac_header_ptr)->F    = 1;
  ((SCH_SUBHEADER_LONG *)mac_header_ptr)->LCID = MCH_SCHDL_INFO;
  ((SCH_SUBHEADER_LONG *)mac_header_ptr)->L    = (num_sdus*2)&0x7fff;
  last_size=3;
  }
  // Create the MSI MAC Control Element here
  }

  // SUBHEADER for MAC SDU (MCCH+MTCHs)
  for (i=0;i<num_sdus;i++) {
  if (first_element>0) {
  mac_header_ptr->E = 1;
  mac_header_ptr+=last_size;
  }
  else {
  first_element = 1;
  }
  if (sdu_lengths[i] < 128) {
  ((SCH_SUBHEADER_SHORT *)mac_header_ptr)->R    = 0;
  ((SCH_SUBHEADER_SHORT *)mac_header_ptr)->E    = 0;
  ((SCH_SUBHEADER_SHORT *)mac_header_ptr)->F    = 0;
  ((SCH_SUBHEADER_SHORT *)mac_header_ptr)->LCID = sdu_lcids[i];
  ((SCH_SUBHEADER_SHORT *)mac_header_ptr)->L    = (unsigned char)sdu_lengths[i];
  last_size=2;
  }
  else {
  ((SCH_SUBHEADER_LONG *)mac_header_ptr)->R    = 0;
  ((SCH_SUBHEADER_LONG *)mac_header_ptr)->E    = 0;
  ((SCH_SUBHEADER_LONG *)mac_header_ptr)->F    = 1;
  ((SCH_SUBHEADER_LONG *)mac_header_ptr)->LCID = sdu_lcids[i];
  ((SCH_SUBHEADER_LONG *)mac_header_ptr)->L    = (unsigned short) sdu_lengths[i]&0x7fff;
  last_size=3;
  }
  }

  if (post_padding>0) {// we have lots of padding at the end of the packet
  mac_header_ptr->E = 1;
  mac_header_ptr+=last_size;
  // add a padding element
  mac_header_ptr->R    = 0;
  mac_header_ptr->E    = 0;
  mac_header_ptr->LCID = SHORT_PADDING;
  mac_header_ptr++;
  }
  else { // no end of packet padding
  // last SDU subhead is of fixed type (sdu length implicitly to be computed at UE)
  mac_header_ptr++;
  }

  // Copy MSI Control Element to the end of the MAC Header if it presents
  if ((ce_ptr-mac_header_control_elements) > 0) {
  // printf("Copying %d bytes for control elements\n",ce_ptr-mac_header_control_elements);
  memcpy((void*)mac_header_ptr,mac_header_control_elements,ce_ptr-mac_header_control_elements);
  mac_header_ptr+=(unsigned char)(ce_ptr-mac_header_control_elements);
  }

  return((unsigned char*)mac_header_ptr - mac_header);
  }
  #endif
 */
void add_common_dci(DCI_PDU *DCI_pdu,
                    void *pdu,
                    rnti_t rnti,
                    unsigned char dci_size_bytes,
                    unsigned char aggregation,
                    unsigned char dci_size_bits,
                    unsigned char dci_fmt,
                    uint8_t ra_flag)
{

  memcpy(&DCI_pdu->dci_alloc[DCI_pdu->Num_common_dci].dci_pdu[0],pdu,dci_size_bytes);
  DCI_pdu->dci_alloc[DCI_pdu->Num_common_dci].dci_length = dci_size_bits;
  DCI_pdu->dci_alloc[DCI_pdu->Num_common_dci].L          = aggregation;
  DCI_pdu->dci_alloc[DCI_pdu->Num_common_dci].rnti       = rnti;
  DCI_pdu->dci_alloc[DCI_pdu->Num_common_dci].format     = dci_fmt;
  DCI_pdu->dci_alloc[DCI_pdu->Num_common_dci].ra_flag    = ra_flag;


  DCI_pdu->Num_common_dci++;
  LOG_D(MAC,"add common dci format %d for rnti %x \n",dci_fmt,rnti);
}

void add_ue_spec_dci(DCI_PDU *DCI_pdu,void *pdu,rnti_t rnti,unsigned char dci_size_bytes,unsigned char aggregation,unsigned char dci_size_bits,unsigned char dci_fmt,uint8_t ra_flag)
{

  memcpy(&DCI_pdu->dci_alloc[DCI_pdu->Num_common_dci+DCI_pdu->Num_ue_spec_dci].dci_pdu[0],pdu,dci_size_bytes);
  DCI_pdu->dci_alloc[DCI_pdu->Num_common_dci+DCI_pdu->Num_ue_spec_dci].dci_length = dci_size_bits;
  DCI_pdu->dci_alloc[DCI_pdu->Num_common_dci+DCI_pdu->Num_ue_spec_dci].L          = aggregation;
  DCI_pdu->dci_alloc[DCI_pdu->Num_common_dci+DCI_pdu->Num_ue_spec_dci].rnti       = rnti;
  DCI_pdu->dci_alloc[DCI_pdu->Num_common_dci+DCI_pdu->Num_ue_spec_dci].format     = dci_fmt;
  DCI_pdu->dci_alloc[DCI_pdu->Num_common_dci+DCI_pdu->Num_ue_spec_dci].ra_flag    = ra_flag;

  DCI_pdu->Num_ue_spec_dci++;

  LOG_D(MAC,"add ue specific dci format %d for rnti %x \n",dci_fmt,rnti);
}





// This has to be updated to include BSR information
uint8_t UE_is_to_be_scheduled(module_id_t module_idP,int CC_id,uint8_t UE_id)
{

  UE_TEMPLATE *UE_template    = &eNB_mac_inst[module_idP].UE_list.UE_template[CC_id][UE_id];
  UE_sched_ctrl *UE_sched_ctl = &eNB_mac_inst[module_idP].UE_list.UE_sched_ctrl[UE_id];


  // do not schedule UE if UL is not working
  if (UE_sched_ctl->ul_failure_timer>0)
    return(0);
  if (UE_sched_ctl->ul_out_of_sync>0)
    return(0);

  LOG_D(MAC,"[eNB %d][PUSCH] Checking UL requirements UE %d/%x\n",module_idP,UE_id,UE_RNTI(module_idP,UE_id));

  if ((UE_template->bsr_info[LCGID0]>0) ||
      (UE_template->bsr_info[LCGID1]>0) ||
      (UE_template->bsr_info[LCGID2]>0) ||
      (UE_template->bsr_info[LCGID3]>0) ||
      (UE_template->ul_SR>0) || // uplink scheduling request
      ((UE_sched_ctl->ul_inactivity_timer>20)&&
       (UE_sched_ctl->ul_scheduled==0))||  // every 2 frames when RRC_CONNECTED
      ((UE_sched_ctl->ul_inactivity_timer>10)&&
       (UE_sched_ctl->ul_scheduled==0)&&
       (mac_eNB_get_rrc_status(module_idP,UE_RNTI(module_idP,UE_id)) < RRC_CONNECTED))) // every Frame when not RRC_CONNECTED
    { 

    LOG_D(MAC,"[eNB %d][PUSCH] UE %d/%x should be scheduled\n",module_idP,UE_id,UE_RNTI(module_idP,UE_id));
    return(1);
  } else {
    return(0);
  }
}




uint32_t allocate_prbs(int UE_id,unsigned char nb_rb, uint32_t *rballoc)
{

  int i;
  uint32_t rballoc_dci=0;
  unsigned char nb_rb_alloc=0;

  for (i=0; i<(mac_xface->frame_parms->N_RB_DL-2); i+=2) {
    if (((*rballoc>>i)&3)==0) {
      *rballoc |= (3<<i);
      rballoc_dci |= (1<<((12-i)>>1));
      nb_rb_alloc+=2;
    }

    if (nb_rb_alloc==nb_rb) {
      return(rballoc_dci);
    }
  }

  if ((mac_xface->frame_parms->N_RB_DL&1)==1) {
    if ((*rballoc>>(mac_xface->frame_parms->N_RB_DL-1)&1)==0) {
      *rballoc |= (1<<(mac_xface->frame_parms->N_RB_DL-1));
      rballoc_dci |= 1;//(1<<(mac_xface->frame_parms->N_RB_DL>>1));
    }
  }

  return(rballoc_dci);
}

int get_bw_index(module_id_t module_id, uint8_t CC_id)
{

  int bw_index=0;
  LTE_DL_FRAME_PARMS* frame_parms = mac_xface->get_lte_frame_parms(module_id,CC_id);

  switch (frame_parms->N_RB_DL) {
  case 6: // 1.4 MHz
    bw_index=0;
    break;

  case 25: // 5HMz
    bw_index=1;
    break;

  case 50: // 10HMz
    bw_index=2;
    break;

  case 100: // 20HMz
    bw_index=3;
    break;

  default:
    bw_index=1;
    LOG_W(MAC,"[eNB %d] N_DL_RB %d unknown for CC_id %d, setting bw_index to 1\n", module_id, CC_id);
    break;
  }

  return bw_index;
}

int get_min_rb_unit(module_id_t module_id, uint8_t CC_id)
{

  int min_rb_unit=0;
  LTE_DL_FRAME_PARMS* frame_parms = mac_xface->get_lte_frame_parms(module_id,CC_id);

  switch (frame_parms->N_RB_DL) {
  case 6: // 1.4 MHz
    min_rb_unit=1;
    break;

  case 25: // 5HMz
    min_rb_unit=2;
    break;

  case 50: // 10HMz
    min_rb_unit=3;
    break;

  case 100: // 20HMz
    min_rb_unit=4;
    break;

  default:
    min_rb_unit=2;
    LOG_W(MAC,"[eNB %d] N_DL_RB %d unknown for CC_id %d, setting min_rb_unit to 2\n",
          module_id, frame_parms->N_RB_DL, CC_id);
    break;
  }

  return min_rb_unit;
}

uint32_t allocate_prbs_sub(int nb_rb, uint8_t *rballoc)
{

  int check=0;//check1=0,check2=0;
  uint32_t rballoc_dci=0;
  //uint8_t number_of_subbands=13;

  LOG_T(MAC,"*****Check1RBALLOC****: %d%d%d%d (nb_rb %d,N_RBG %d)\n",
        rballoc[3],rballoc[2],rballoc[1],rballoc[0],nb_rb,mac_xface->frame_parms->N_RBG);

  while((nb_rb >0) && (check < mac_xface->frame_parms->N_RBG)) {
    //printf("rballoc[%d] %d\n",check,rballoc[check]);
    if(rballoc[check] == 1) {
      rballoc_dci |= (1<<((mac_xface->frame_parms->N_RBG-1)-check));

      switch (mac_xface->frame_parms->N_RB_DL) {
      case 6:
        nb_rb--;
        break;

      case 25:
        if ((check == mac_xface->frame_parms->N_RBG-1)) {
          nb_rb--;
        } else {
          nb_rb-=2;
        }

        break;

      case 50:
        if ((check == mac_xface->frame_parms->N_RBG-1)) {
          nb_rb-=2;
        } else {
          nb_rb-=3;
        }

        break;

      case 100:
        nb_rb-=4;
        break;
      }
    }

    //      printf("rb_alloc %x\n",rballoc_dci);
    check = check+1;
    //    check1 = check1+2;
  }

  // rballoc_dci = (rballoc_dci)&(0x1fff);
  LOG_T(MAC,"*********RBALLOC : %x\n",rballoc_dci);
  // exit(-1);
  return (rballoc_dci);
}


int get_nb_subband(void)
{

  int nb_sb=0;

  switch (mac_xface->frame_parms->N_RB_DL) {
  case 6:
    nb_sb=0;
    break;

  case 15:
    nb_sb = 4;  // sb_size =4

  case 25:
    nb_sb = 7; // sb_size =4, 1 sb with 1PRB, 6 with 2 RBG, each has 2 PRBs
    break;

  case 50:    // sb_size =6
    nb_sb = 9;
    break;

  case 75:  // sb_size =8
    nb_sb = 10;
    break;

  case 100: // sb_size =8 , 1 sb with 1 RBG + 12 sb with 2RBG, each RBG has 4 PRBs
    nb_sb = 13;
    break;

  default:
    nb_sb=0;
    break;
  }

  return nb_sb;

}

void init_CCE_table(int module_idP,int CC_idP)
{
  memset(eNB_mac_inst[module_idP].CCE_table[CC_idP],0,800*sizeof(int));
} 


int get_nCCE_offset(int *CCE_table,
		    const unsigned char L, 
		    const int nCCE, 
		    const int common_dci, 
		    const unsigned short rnti, 
		    const unsigned char subframe)
{

  int search_space_free,m,nb_candidates = 0,l,i;
  unsigned int Yk;
   /*
    printf("CCE Allocation: ");
    for (i=0;i<nCCE;i++)
    printf("%d.",CCE_table[i]);
    printf("\n");
  */
  if (common_dci == 1) {
    // check CCE(0 ... L-1)
    nb_candidates = (L==4) ? 4 : 2;
    nb_candidates = min(nb_candidates,nCCE/L);

    //    printf("Common DCI nb_candidates %d, L %d\n",nb_candidates,L);

    for (m = nb_candidates-1 ; m >=0 ; m--) {

      search_space_free = 1;
      for (l=0; l<L; l++) {

	//	printf("CCE_table[%d] %d\n",(m*L)+l,CCE_table[(m*L)+l]);
        if (CCE_table[(m*L) + l] == 1) {
          search_space_free = 0;
          break;
        }
      }
     
      if (search_space_free == 1) {

	//	printf("returning %d\n",m*L);

        for (l=0; l<L; l++)
          CCE_table[(m*L)+l]=1;
        return(m*L);
      }
    }

    return(-1);

  } else { // Find first available in ue specific search space
    // according to procedure in Section 9.1.1 of 36.213 (v. 8.6)
    // compute Yk
    Yk = (unsigned int)rnti;

    for (i=0; i<=subframe; i++)
      Yk = (Yk*39827)%65537;

    Yk = Yk % (nCCE/L);


    switch (L) {
    case 1:
    case 2:
      nb_candidates = 6;
      break;

    case 4:
    case 8:
      nb_candidates = 2;
      break;

    default:
      DevParam(L, nCCE, rnti);
      break;
    }


    LOG_D(MAC,"rnti %x, Yk = %d, nCCE %d (nCCE/L %d),nb_cand %d\n",rnti,Yk,nCCE,nCCE/L,nb_candidates);

    for (m = 0 ; m < nb_candidates ; m++) {
      search_space_free = 1;

      for (l=0; l<L; l++) {
        if (CCE_table[(((Yk+m)%(nCCE/L))*L) + l] == 1) {
          search_space_free = 0;
          break;
        }
      }

      if (search_space_free == 1) {
        for (l=0; l<L; l++)
          CCE_table[(((Yk+m)%(nCCE/L))*L)+l]=1;

        return(((Yk+m)%(nCCE/L))*L);
      }
    }

    return(-1);
  }
}

void dump_CCE_table(int *CCE_table,const int nCCE,const unsigned short rnti,const int subframe,int L) {

  int nb_candidates = 0,i;
  unsigned int Yk;
  
  printf("CCE 0: ");
  for (i=0;i<nCCE;i++) {
    printf("%1d.",CCE_table[i]);
    if ((i&7) == 7)
      printf("\n CCE %d: ",i);
  }

  Yk = (unsigned int)rnti;
  
  for (i=0; i<=subframe; i++)
    Yk = (Yk*39827)%65537;
  
  Yk = Yk % (nCCE/L);
  
  
  switch (L) {
  case 1:
  case 2:
    nb_candidates = 6;
    break;
    
  case 4:
  case 8:
    nb_candidates = 2;
    break;
    
  default:
    DevParam(L, nCCE, rnti);
    break;
  }
  
  
  printf("rnti %x, Yk*L = %d, nCCE %d (nCCE/L %d),nb_cand*L %d\n",rnti,Yk*L,nCCE,nCCE/L,nb_candidates*L);

}

// Allocate the CCEs
int allocate_CCEs(int module_idP,
		  int CC_idP,
		  int subframeP,
		  int test_onlyP) {


  int *CCE_table = eNB_mac_inst[module_idP].CCE_table[CC_idP];
  DCI_PDU *DCI_pdu = &eNB_mac_inst[module_idP].common_channels[CC_idP].DCI_pdu;
  int nCCE_max = mac_xface->get_nCCE_max(module_idP,CC_idP,1,subframeP);
  int fCCE;
  int i,j;
  DCI_ALLOC_t *dci_alloc;
  int nCCE=0;

  LOG_D(MAC,"Allocate CCEs subframe %d, test %d : (common %d,uspec %d)\n",subframeP,test_onlyP,DCI_pdu->Num_common_dci,DCI_pdu->Num_ue_spec_dci);
  DCI_pdu->num_pdcch_symbols=1;

try_again:
  init_CCE_table(module_idP,CC_idP);
  nCCE=0;

  for (i=0;i<DCI_pdu->Num_common_dci + DCI_pdu->Num_ue_spec_dci;i++) {
    dci_alloc = &DCI_pdu->dci_alloc[i];
    LOG_D(MAC,"Trying to allocate DCI %d/%d (%d,%d) : rnti %x, aggreg %d nCCE %d / %d (num_pdcch_symbols %d)\n",
          i,DCI_pdu->Num_common_dci+DCI_pdu->Num_ue_spec_dci,
          DCI_pdu->Num_common_dci,DCI_pdu->Num_ue_spec_dci,
          dci_alloc->rnti,1<<dci_alloc->L,
          nCCE,nCCE_max,DCI_pdu->num_pdcch_symbols);

    if (nCCE + (1<<dci_alloc->L) > nCCE_max) {
      if (DCI_pdu->num_pdcch_symbols == 3)
        goto failed;
      DCI_pdu->num_pdcch_symbols++;
      nCCE_max = mac_xface->get_nCCE_max(module_idP,CC_idP,DCI_pdu->num_pdcch_symbols,subframeP);
      goto try_again;
    }

    // number of CCEs left can potentially hold this allocation
    fCCE = get_nCCE_offset(CCE_table,
                           1<<(dci_alloc->L),
                           nCCE_max,
                           (i<DCI_pdu->Num_common_dci) ? 1 : 0,
                           dci_alloc->rnti,
                           subframeP);
    if (fCCE == -1) {
      if (DCI_pdu->num_pdcch_symbols == 3) {
        LOG_I(MAC,"subframe %d: Dropping Allocation for RNTI %x\n",
              subframeP,dci_alloc->rnti);
        for (j=0;j<=i;j++){
          LOG_I(MAC,"DCI %d/%d (%d,%d) : rnti %x dci format %d, aggreg %d nCCE %d / %d (num_pdcch_symbols %d)\n",
                j,DCI_pdu->Num_common_dci+DCI_pdu->Num_ue_spec_dci,
                DCI_pdu->Num_common_dci,DCI_pdu->Num_ue_spec_dci,
                DCI_pdu->dci_alloc[j].rnti,DCI_pdu->dci_alloc[j].format,
                1<<DCI_pdu->dci_alloc[j].L,
                nCCE,nCCE_max,DCI_pdu->num_pdcch_symbols);
        }
<<<<<<< HEAD
	dump_CCE_table(CCE_table,nCCE_max,subframeP,dci_alloc->rnti,1<<dci_alloc->L);
=======
	//dump_CCE_table(CCE_table,nCCE_max,subframeP,dci_alloc->rnti,dci_alloc->L);
>>>>>>> 4eae34a9

        goto failed;
      }
      DCI_pdu->num_pdcch_symbols++;
      nCCE_max = mac_xface->get_nCCE_max(module_idP,CC_idP,DCI_pdu->num_pdcch_symbols,subframeP);
      goto try_again;
    } // fCCE==-1

    // the allocation is feasible, rnti rule passes
    nCCE += (1<<dci_alloc->L);
    LOG_D(MAC,"Allocating at nCCE %d\n",fCCE);
    if (test_onlyP == 0) {
      dci_alloc->firstCCE=fCCE;
      LOG_D(MAC,"Allocate CCEs subframe %d, test %d\n",subframeP,test_onlyP);
    }
  } // for i = 0 ... num_dcis

  return 0;

failed:
  return -1;
}

boolean_t CCE_allocation_infeasible(int module_idP,
				    int CC_idP,
				    int common_flag,
				    int subframe,
				    int aggregation,
				    int rnti) {


  DCI_PDU *DCI_pdu = &eNB_mac_inst[module_idP].common_channels[CC_idP].DCI_pdu;
  //DCI_ALLOC_t *dci_alloc;
  int ret;
  boolean_t res=FALSE;

  if (common_flag==1) {
    DCI_pdu->dci_alloc[DCI_pdu->Num_common_dci + DCI_pdu->Num_ue_spec_dci].rnti = rnti;
    DCI_pdu->dci_alloc[DCI_pdu->Num_common_dci + DCI_pdu->Num_ue_spec_dci].L = aggregation;
    DCI_pdu->Num_common_dci++;
    ret = allocate_CCEs(module_idP,CC_idP,subframe,1);
    if (ret==-1)
      res = TRUE;
    DCI_pdu->Num_common_dci--;
  }
  else {
    DCI_pdu->dci_alloc[DCI_pdu->Num_common_dci + DCI_pdu->Num_ue_spec_dci].rnti = rnti;
    DCI_pdu->dci_alloc[DCI_pdu->Num_common_dci + DCI_pdu->Num_ue_spec_dci].L = aggregation;
    DCI_pdu->Num_ue_spec_dci++;
    ret = allocate_CCEs(module_idP,CC_idP,subframe,1);
    if (ret==-1)
      res = TRUE;
    DCI_pdu->Num_ue_spec_dci--;
  }
  return(res);
}

void SR_indication(module_id_t mod_idP, int cc_idP, frame_t frameP, rnti_t rntiP, sub_frame_t subframeP)
{
 
  int UE_id = find_UE_id(mod_idP, rntiP);
  UE_list_t *UE_list = &eNB_mac_inst[mod_idP].UE_list;
 
  if (UE_id  != -1) {
    if (mac_eNB_get_rrc_status(mod_idP,UE_RNTI(mod_idP,UE_id)) < RRC_CONNECTED)
      LOG_I(MAC,"[eNB %d][SR %x] Frame %d subframeP %d Signaling SR for UE %d on CC_id %d\n",mod_idP,rntiP,frameP,subframeP, UE_id,cc_idP);
    UE_list->UE_template[cc_idP][UE_id].ul_SR = 1;
    UE_list->UE_template[cc_idP][UE_id].ul_active = TRUE;
    VCD_SIGNAL_DUMPER_DUMP_FUNCTION_BY_NAME(VCD_SIGNAL_DUMPER_FUNCTIONS_SR_INDICATION,1);
    VCD_SIGNAL_DUMPER_DUMP_FUNCTION_BY_NAME(VCD_SIGNAL_DUMPER_FUNCTIONS_SR_INDICATION,0);
  } else {
    //     AssertFatal(0, "find_UE_id(%u,rnti %d) not found", enb_mod_idP, rntiP);
    //    AssertError(0, 0, "Frame %d: find_UE_id(%u,rnti %d) not found\n", frameP, enb_mod_idP, rntiP);
    LOG_D(MAC,"[eNB %d][SR %x] Frame %d subframeP %d Signaling SR for UE %d (unknown UEid) on CC_id %d\n",mod_idP,rntiP,frameP,subframeP, UE_id,cc_idP);
  }
}

void UL_failure_indication(module_id_t mod_idP, int cc_idP, frame_t frameP, rnti_t rntiP, sub_frame_t subframeP)
{

  int UE_id = find_UE_id(mod_idP, rntiP);
  UE_list_t *UE_list = &eNB_mac_inst[mod_idP].UE_list;

  if (UE_id  != -1) {
    LOG_I(MAC,"[eNB %d][UE %d/%x] Frame %d subframeP %d Signaling UL Failure for UE %d on CC_id %d (timer %d)\n",
	  mod_idP,UE_id,rntiP,frameP,subframeP, UE_id,cc_idP,
	  UE_list->UE_sched_ctrl[UE_id].ul_failure_timer);
    if (UE_list->UE_sched_ctrl[UE_id].ul_failure_timer == 0)
      UE_list->UE_sched_ctrl[UE_id].ul_failure_timer=1;
  } else {
    //     AssertFatal(0, "find_UE_id(%u,rnti %d) not found", enb_mod_idP, rntiP);
    //    AssertError(0, 0, "Frame %d: find_UE_id(%u,rnti %d) not found\n", frameP, enb_mod_idP, rntiP);
    LOG_W(MAC,"[eNB %d][SR %x] Frame %d subframeP %d Signaling UL Failure for UE %d (unknown UEid) on CC_id %d\n",mod_idP,rntiP,frameP,subframeP, UE_id,cc_idP);
  }
}<|MERGE_RESOLUTION|>--- conflicted
+++ resolved
@@ -1106,12 +1106,7 @@
                 1<<DCI_pdu->dci_alloc[j].L,
                 nCCE,nCCE_max,DCI_pdu->num_pdcch_symbols);
         }
-<<<<<<< HEAD
-	dump_CCE_table(CCE_table,nCCE_max,subframeP,dci_alloc->rnti,1<<dci_alloc->L);
-=======
-	//dump_CCE_table(CCE_table,nCCE_max,subframeP,dci_alloc->rnti,dci_alloc->L);
->>>>>>> 4eae34a9
-
+	//dump_CCE_table(CCE_table,nCCE_max,subframeP,dci_alloc->rnti,1<<dci_alloc->L);
         goto failed;
       }
       DCI_pdu->num_pdcch_symbols++;
