/*
 * Licensed to the OpenAirInterface (OAI) Software Alliance under one or more
 * contributor license agreements.  See the NOTICE file distributed with
 * this work for additional information regarding copyright ownership.
 * The OpenAirInterface Software Alliance licenses this file to You under
 * the OAI Public License, Version 1.0  (the "License"); you may not use this file
 * except in compliance with the License.
 * You may obtain a copy of the License at
 *
 *      http://www.openairinterface.org/?page_id=698
 *
 * Unless required by applicable law or agreed to in writing, software
 * distributed under the License is distributed on an "AS IS" BASIS,
 * WITHOUT WARRANTIES OR CONDITIONS OF ANY KIND, either express or implied.
 * See the License for the specific language governing permissions and
 * limitations under the License.
 *-------------------------------------------------------------------------------
 * For more information about the OpenAirInterface (OAI) Software Alliance:
 *      contact@openairinterface.org
 */

/*! \file eNB_scheduler_primitives.c
 * \brief primitives used by eNB for BCH, RACH, ULSCH, DLSCH scheduling
 * \author  Navid Nikaein and Raymond Knopp
 * \date 2010 - 2014
 * \email: navid.nikaein@eurecom.fr
 * \version 1.0
 * @ingroup _mac

 */

#include "assertions.h"
#include "PHY/defs.h"
#include "PHY/extern.h"

#include "SCHED/defs.h"
#include "SCHED/extern.h"

#include "LAYER2/MAC/defs.h"
#include "LAYER2/MAC/extern.h"

#include "LAYER2/MAC/proto.h"
#include "UTIL/LOG/log.h"
#include "UTIL/LOG/vcd_signal_dumper.h"
#include "UTIL/OPT/opt.h"
#include "OCG.h"
#include "OCG_extern.h"

#include "RRC/LITE/extern.h"
#include "RRC/L2_INTERFACE/openair_rrc_L2_interface.h"

//#include "LAYER2/MAC/pre_processor.c"
#include "pdcp.h"

#if defined(ENABLE_ITTI)
# include "intertask_interface.h"
#endif

#include "T.h"

#define ENABLE_MAC_PAYLOAD_DEBUG
#define DEBUG_eNB_SCHEDULER 1

int choose(int n,int k) {

  int res  = 1;
  int res2 = 1;
  int i;

  if (k>n) return(0);
  if (n==k) return(1);

  for (i=n;i>k;i--) res*=i;
  for (i=2;i<=(n-k);i++) res2*=i;

  return(res/res2);
}

// Patented algorithm from Yang et al, US Patent 2009, "Channel Quality Indexing and Reverse Indexing"
void reverse_index(int N,int M,int r,int *v) {

  int BaseValue=0;
  int IncreaseValue,ThresholdValue;
  int sumV;
  int i;

  r = choose(N,M) - 1 - r;
  memset((void*)v,0,M*sizeof(int));

  sumV=0;
  i=M;
  while (i>0 && r>0) {

    IncreaseValue = choose(N-M+1-sumV-v[i-1]+i-2,i-1);
    ThresholdValue = BaseValue+IncreaseValue;
    if (r>=ThresholdValue) {
      v[i-1]++;
      BaseValue=ThresholdValue;
    }
    else {
      r=r-BaseValue;
      sumV+=v[i-1];
      i--;
      BaseValue=0;
    }

  }

}
int to_prb(int dl_Bandwidth) {
  int prbmap[6] = {6,15,25,50,75,100};

  AssertFatal(dl_Bandwidth < 6,"dl_Bandwidth is 0..5\n");
  return(prbmap[dl_Bandwidth]);
}

int to_rbg(int dl_Bandwidth) {
  int rbgmap[6] = {6,8,13,17,19,25};

  AssertFatal(dl_Bandwidth < 6,"dl_Bandwidth is 0..5\n");
  return(rbgmap[dl_Bandwidth]);
}


int get_phich_resource_times6(COMMON_channels_t *cc) {
  int phichmap[4] = {1,3,6,12};
  AssertFatal(cc!=NULL,"cc is null\n");
  AssertFatal(cc->mib!=NULL,"cc->mib is null\n");
  AssertFatal((cc->mib->message.phich_Config.phich_Resource>=0) && 
	      (cc->mib->message.phich_Config.phich_Resource<4),
	      "phich_Resource %d not in 0..3\n",(int)cc->mib->message.phich_Config.phich_Resource);

  return(phichmap[cc->mib->message.phich_Config.phich_Resource]);
}

uint16_t mac_computeRIV(uint16_t N_RB_DL,uint16_t RBstart,uint16_t Lcrbs) {

  uint16_t RIV;

  if (Lcrbs<=(1+(N_RB_DL>>1)))
    RIV = (N_RB_DL*(Lcrbs-1)) + RBstart;
  else
    RIV = (N_RB_DL*(N_RB_DL+1-Lcrbs)) + (N_RB_DL-1-RBstart);

  return(RIV);
}

uint8_t getQm(uint8_t mcs) {

  if (mcs<10) return(2);
  else if (mcs<17) return(4);
  else return (6);
}

void get_Msg3alloc(COMMON_channels_t *cc,

		   sub_frame_t current_subframe,
		   frame_t current_frame,
		   frame_t *frame,
		   sub_frame_t *subframe)
{

  // Fill in other TDD Configuration!!!!

  if (cc->tdd_Config==NULL) { // FDD
    *subframe = current_subframe+6;

    if (*subframe>9) {
      *subframe = *subframe-10;
      *frame = (current_frame+1) & 1023;
    } else {
      *frame=current_frame;
    }
  } else { // TDD
    if (cc->tdd_Config->subframeAssignment == 1) {
      switch (current_subframe) {

      case 0:
        *subframe = 7;
        *frame = current_frame;
        break;

      case 4:
        *subframe = 2;
        *frame = (current_frame+1) & 1023;
        break;

      case 5:
        *subframe = 2;
        *frame = (current_frame+1) & 1023;
        break;

      case 9:
        *subframe = 7;
        *frame = (current_frame+1) & 1023;
        break;
      }
    } else if (cc->tdd_Config->subframeAssignment == 3) {
      switch (current_subframe) {

      case 0:
      case 5:
      case 6:
        *subframe = 2;
        *frame = (current_frame+1) & 1023;
        break;

      case 7:
        *subframe = 3;
        *frame = (current_frame+1) & 1023;
        break;

      case 8:
        *subframe = 4;
        *frame = (current_frame+1) & 1023;
        break;

      case 9:
        *subframe = 2;
        *frame = (current_frame+2) & 1023;
        break;
      }
    } else if (cc->tdd_Config->subframeAssignment == 4) {
        switch (current_subframe) {

        case 0:
        case 4:
        case 5:
        case 6:
          *subframe = 2;
          *frame = (current_frame+1) & 1023;
          break;

        case 7:
          *subframe = 3;
          *frame = (current_frame+1) & 1023;
          break;

        case 8:
        case 9:
          *subframe = 2;
          *frame = (current_frame+2) & 1023;
          break;
        }
      } else if (cc->tdd_Config->subframeAssignment == 5) {
          switch (current_subframe) {

          case 0:
          case 4:
          case 5:
          case 6:
            *subframe = 2;
            *frame = (current_frame+1) & 1023;
            break;

          case 7:
          case 8:
          case 9:
            *subframe = 2;
            *frame = (current_frame+2) & 1023;
            break;
          }
        }
  }
}



void get_Msg3allocret(COMMON_channels_t *cc,
		      sub_frame_t current_subframe,
		      frame_t current_frame,
		      frame_t *frame,
		      sub_frame_t *subframe)
{
  if (cc->tdd_Config == NULL) { //FDD
    /* always retransmit in n+8 */
    *subframe = current_subframe + 8;

    if (*subframe > 9) {
      *subframe = *subframe - 10;
      *frame = (current_frame + 1) & 1023;
    } else {
      *frame = current_frame;
    }
  } else {
    if (cc->tdd_Config->subframeAssignment == 1) {
      // original PUSCH in 2, PHICH in 6 (S), ret in 2
      // original PUSCH in 3, PHICH in 9, ret in 3
      // original PUSCH in 7, PHICH in 1 (S), ret in 7
      // original PUSCH in 8, PHICH in 4, ret in 8
      *frame = (current_frame+1) & 1023;
    } else if (cc->tdd_Config->subframeAssignment == 3) {
      // original PUSCH in 2, PHICH in 8, ret in 2 next frame
      // original PUSCH in 3, PHICH in 9, ret in 3 next frame
      // original PUSCH in 4, PHICH in 0, ret in 4 next frame
      *frame=(current_frame+1) & 1023;
    } else if (cc->tdd_Config->subframeAssignment == 4) {
        // original PUSCH in 2, PHICH in 8, ret in 2 next frame
        // original PUSCH in 3, PHICH in 9, ret in 3 next frame
        *frame=(current_frame+1) & 1023;
    } else if (cc->tdd_Config->subframeAssignment == 5) {
        // original PUSCH in 2, PHICH in 8, ret in 2 next frame
        *frame=(current_frame+1) & 1023;
    }
  }
}

uint8_t subframe2harqpid(COMMON_channels_t *cc,frame_t frame,sub_frame_t subframe)
{
  uint8_t ret = 255;

  AssertFatal(cc!=NULL,"cc is null\n");

  if (cc->tdd_Config == NULL) { // FDD
    ret = (((frame<<1)+subframe)&7);
  } else {

    switch (cc->tdd_Config->subframeAssignment) {

    case 1:
      if ((subframe==2) ||
          (subframe==3) ||
          (subframe==7) ||
          (subframe==8))
        switch (subframe) {
        case 2:
        case 3:
          ret = (subframe-2);
          break;

        case 7:
        case 8:
          ret = (subframe-5);
          break;

        default:
	  AssertFatal(1==0,"subframe2_harq_pid, Illegal subframe %d for TDD mode %d\n",subframe,(int)cc->tdd_Config->subframeAssignment);
          break;
        }

      break;

    case 2:
      AssertFatal((subframe==2) || (subframe==7),
		  "subframe2_harq_pid, Illegal subframe %d for TDD mode %d\n",subframe,(int)cc->tdd_Config->subframeAssignment);
       
      ret = (subframe/7);
      break;

    case 3:
      AssertFatal((subframe>1) && (subframe<5), 
		  "subframe2_harq_pid, Illegal subframe %d for TDD mode %d\n",subframe,(int)cc->tdd_Config->subframeAssignment);
      ret = (subframe-2);
      break;

    case 4:
      AssertFatal((subframe>1) && (subframe<4),
		  "subframe2_harq_pid, Illegal subframe %d for TDD mode %d\n",subframe,(int)cc->tdd_Config->subframeAssignment);
      ret = (subframe-2);
      break;

    case 5:
      AssertFatal(subframe==2,
		  "subframe2_harq_pid, Illegal subframe %d for TDD mode %d\n",subframe,(int)cc->tdd_Config->subframeAssignment);
      ret = (subframe-2);
      break;

    default:
      AssertFatal(1==0,"subframe2_harq_pid, Unsupported TDD mode %d\n",(int)cc->tdd_Config->subframeAssignment);
    }
  }
  return ret;
}

uint8_t get_Msg3harqpid(COMMON_channels_t *cc,
			frame_t frame,
			sub_frame_t current_subframe)
{

  uint8_t ul_subframe=0;
  uint32_t ul_frame=0;

  if (cc->tdd_Config == NULL) { // FDD
    ul_subframe = (current_subframe>3) ? (current_subframe-4) : (current_subframe+6);
    ul_frame    = (current_subframe>3) ? ((frame+1)&1023) : frame;
  } else {
    switch (cc->tdd_Config->subframeAssignment) {
    case 1:
      switch (current_subframe) {

      case 9:
      case 0:
        ul_subframe = 7;
        break;

      case 5:
      case 7:
        ul_subframe = 2;
        break;

      }

      break;

    case 3:
      switch (current_subframe) {

      case 0:
      case 5:
      case 6:
        ul_subframe = 2;
        break;

      case 7:
        ul_subframe = 3;
        break;

      case 8:
        ul_subframe = 4;
        break;

      case 9:
        ul_subframe = 2;
        break;
      }

      break;

    case 4:
      switch (current_subframe) {

      case 0:
      case 5:
      case 6:
      case 8:
      case 9:
        ul_subframe = 2;
        break;

      case 7:
        ul_subframe = 3;
        break;
      }

      break;

    case 5:
      ul_subframe =2;
      break;

    default:
      LOG_E(PHY,"get_Msg3_harq_pid: Unsupported TDD configuration %d\n",(int)cc->tdd_Config->subframeAssignment);
      AssertFatal(1==0,"get_Msg3_harq_pid: Unsupported TDD configuration");
      break;
    }
  }

  return(subframe2harqpid(cc,ul_frame,ul_subframe));

}

uint32_t pdcchalloc2ulframe(COMMON_channels_t *ccP,uint32_t frame, uint8_t n)
{
  uint32_t ul_frame;

  if ((ccP->tdd_Config) &&
      (ccP->tdd_Config->subframeAssignment == 1) &&
      ((n==1)||(n==6))) // tdd_config 0,1 SF 1,5
    ul_frame = (frame + (n==1 ? 0 : 1));
  else if ((ccP->tdd_Config) &&
	   (ccP->tdd_Config->subframeAssignment == 6) &&
	   ((n==0)||(n==1)||(n==5)||(n==6)))
    ul_frame = (frame + (n>=5 ? 1 : 0));
  else if ((ccP->tdd_Config) &&
	   (ccP->tdd_Config->subframeAssignment == 6) &&
           (n==9)) // tdd_config 6 SF 9
    ul_frame = (frame+1);
  else
    ul_frame = (frame+(n>=6 ? 1 : 0));

  LOG_D(PHY, "frame %d subframe %d: PUSCH frame = %d\n", frame, n, ul_frame);
  return ul_frame;

}

uint8_t pdcchalloc2ulsubframe(COMMON_channels_t *ccP,uint8_t n) {

  uint8_t ul_subframe;

  if ((ccP->tdd_Config) &&
      (ccP->tdd_Config->subframeAssignment == 1) &&
      ((n==1)||(n==6))) // tdd_config 0,1 SF 1,5
    ul_subframe = ((n+6)%10);
  else if ((ccP->tdd_Config) &&
	   (ccP->tdd_Config->subframeAssignment == 6) &&
           ((n==0)||(n==1)||(n==5)||(n==6)))
    ul_subframe = ((n+7)%10);
  else if ((ccP->tdd_Config) &&
	   (ccP->tdd_Config->subframeAssignment == 6) &&
           (n==9)) // tdd_config 6 SF 9
    ul_subframe = ((n+5)%10);
  else
    ul_subframe = ((n+4)%10);

  LOG_D(PHY, "subframe %d: PUSCH subframe = %d\n", n, ul_subframe);
  return ul_subframe;
}

int is_UL_sf(COMMON_channels_t *ccP,sub_frame_t subframeP)
{

  // if FDD return dummy value
  if (ccP->tdd_Config == NULL)
    return(0);

  switch (ccP->tdd_Config->subframeAssignment) {

  case 1:
    switch (subframeP) {
    case 0:
    case 4:
    case 5:
    case 9:
      return(0);
      break;

    case 2:
    case 3:
    case 7:
    case 8:
      return(1);
      break;

    default:
      return(0);
      break;
    }
    break;

  case 3:
    if  ((subframeP<=1) || (subframeP>=5))
      return(0);
    else if ((subframeP>1) && (subframeP < 5))
      return(1);
    else AssertFatal(1==0,"Unknown subframe number\n");
    break;

  case 4:
    if  ((subframeP<=1) || (subframeP>=4))
      return(0);
    else if ((subframeP>1) && (subframeP < 4))
      return(1);
    else AssertFatal(1==0,"Unknown subframe number\n");
    break;
    
  case 5:
    if  ((subframeP<=1) || (subframeP>=3))
      return(0);
    else if ((subframeP>1) && (subframeP < 3))
      return(1);
    else AssertFatal(1==0,"Unknown subframe number\n");
    break;

  default:
    AssertFatal(1==0,"subframe %d Unsupported TDD configuration %d\n",
		subframeP,(int)ccP->tdd_Config->subframeAssignment);
    break;

  }
}

uint16_t get_pucch1_absSF(COMMON_channels_t *cc,uint16_t dlsch_absSF) {

  uint16_t sf,f,nextf;
  
  if (cc->tdd_Config==NULL) { //FDD n+4
    return((dlsch_absSF + 4)%10240);
  }
  else {
    sf    = dlsch_absSF%10;
    f     = dlsch_absSF/10;
    nextf = (f+1)&1023;

    switch (cc->tdd_Config->subframeAssignment) {
    case 0:
      AssertFatal(1==0,"SFA 0 to be filled in now, :-)\n");
      break;
    case 1:
      if      ((sf==5) || (sf==6)) return((10*nextf) + 2);                                        // ACK/NAK in SF 2 next frame
      else if (sf==9)              return((10*nextf) + 3);                                        // ACK/NAK in SF 3 next frame
      else if ((sf==0) || (sf==1)) return((10*f) + 2);                                            // ACK/NAK in SF 7 same frame
      else AssertFatal(1==0,"Impossible dlsch subframe %d for TDD configuration 3\n",sf);
      break;
    case 2:
      if      ((sf==4) || (sf==5) || (sf==6) || (sf==8)) return((10*nextf) + 2);                  // ACK/NAK in SF 2 next frame
      else if (sf==9)                                    return((10*nextf) + 7);                  // ACK/NAK in SF 7 next frame
      else if ((sf==0) || (sf==1) || (sf==3))            return((10*f) + 7);                      // ACK/NAK in SF 7 same frame
      else AssertFatal(1==0,"Impossible dlsch subframe %d for TDD configuration 3\n",sf);
      break;
    case 3:
      if      ((sf==5) || (sf==6) || (sf==7) || (sf==8) || (sf==9)) return((10*nextf) + (sf>>1)); // ACK/NAK in 2,3,4 resp. next frame 
      else if (sf==1)                                               return((10*nextf) + 2);       // ACK/NAK in 2 next frame 
      else if (sf==0)                                               return((10*f) + 4);           // ACK/NAK in 4 same frame 
      else AssertFatal(1==0,"Impossible dlsch subframe %d for TDD configuration 3\n",sf);
      break;
    case 4:
      if      ((sf==6) || (sf==7) || (sf==8) || (sf==9)) return(((10*nextf) + 3)%10240);          // ACK/NAK in SF 3 next frame
      else if ((sf==0) || (sf==1) || (sf==4) || (sf==5)) return(((10*nextf) + 2)%10240);          // ACK/NAK in SF 2 next frame
      else AssertFatal(1==0,"Impossible dlsch subframe %d for TDD configuration 4\n",sf);
      break;
    case 5:
      if      ((sf==0) || (sf==1) || (sf==3) || (sf==4) || (sf==5) || (sf==6) || (sf==7) || (sf==8)) return(((10*nextf) + 2)%10240);     // ACK/NAK in SF 3 next frame
      else if (sf==9)                                                                                return(((10*(1+nextf)) + 2)%10240); // ACK/NAK in SF 2 next frame           
      else AssertFatal(1==0,"Impossible dlsch subframe %d for TDD configuration 5\n",sf);      
      break;
    case 6:
      AssertFatal(1==0,"SFA 6 To be filled in now, :-)\n");
      break;
    default:
      AssertFatal(1==0,"Illegal TDD subframe Assigment %d\n",(int)cc->tdd_Config->subframeAssignment);
      break;
    }
  }
  AssertFatal(1==0,"Shouldn't get here\n");
}

void get_srs_pos(COMMON_channels_t *cc,uint16_t isrs,uint16_t *psrsPeriodicity,uint16_t *psrsOffset) {

  if(cc->tdd_Config) { // TDD
    AssertFatal(isrs>=10,"2 ms SRS periodicity not supported");
    
    if ((isrs>9)&&(isrs<15)) {
      *psrsPeriodicity=5;
      *psrsOffset=isrs-10;
    }
    if ((isrs>14)&&(isrs<25)) {
      *psrsPeriodicity=10;
      *psrsOffset=isrs-15;
    }
    if ((isrs>24)&&(isrs<45)) {
      *psrsPeriodicity=20;
      *psrsOffset=isrs-25;
    }
    if ((isrs>44)&&(isrs<85)) {
      *psrsPeriodicity=40;
      *psrsOffset=isrs-45;
    }
    if ((isrs>84)&&(isrs<165)) {
      *psrsPeriodicity=80;
      *psrsOffset=isrs-85;
    }
    if ((isrs>164)&&(isrs<325)) {
      *psrsPeriodicity=160;
      *psrsOffset=isrs-165;
    }
    if ((isrs>324)&&(isrs<645)) {
      *psrsPeriodicity=320;
      *psrsOffset=isrs-325;
    }
    
    AssertFatal(isrs<=644,"Isrs out of range %d>644\n",isrs);
      
  } // TDD
  else { // FDD

    if (isrs<2) {
      *psrsPeriodicity=2;
      *psrsOffset=isrs;
    }
    if ((isrs>1)&&(isrs<7)) {
      *psrsPeriodicity=5;
      *psrsOffset=isrs-2;
    }
    if ((isrs>6)&&(isrs<17)) {
      *psrsPeriodicity=10;
      *psrsOffset=isrs-7;
    }
    if ((isrs>16)&&(isrs<37)) {
      *psrsPeriodicity=20;
      *psrsOffset=isrs-17;
    }
    if ((isrs>36)&&(isrs<77)) {
      *psrsPeriodicity=40;
      *psrsOffset=isrs-37;
    }
    if ((isrs>76)&&(isrs<157)) {
      *psrsPeriodicity=80;
      *psrsOffset=isrs-77;
    }
    if ((isrs>156)&&(isrs<317)) {
      *psrsPeriodicity=160;
      *psrsOffset=isrs-157;
    }
    if ((isrs>316)&&(isrs<637)) {
      *psrsPeriodicity=320;
      *psrsOffset=isrs-317;
    }
    AssertFatal(isrs<=636,"Isrs out of range %d>636\n",isrs);
	
  }
}

void get_csi_params(COMMON_channels_t *cc,struct CQI_ReportPeriodic *cqi_ReportPeriodic,uint16_t *Npd,uint16_t *N_OFFSET_CQI,int *H) {

  uint16_t cqi_PMI_ConfigIndex = cqi_ReportPeriodic->choice.setup.cqi_pmi_ConfigIndex;
  uint8_t Jtab[6] = {0,2,2,3,4,4};

  AssertFatal(cqi_ReportPeriodic!=NULL,"cqi_ReportPeriodic is null!\n");

  if (cc->tdd_Config==NULL) { //FDD
    if (cqi_PMI_ConfigIndex <= 1) {        // 2 ms CQI_PMI period
      *Npd = 2;
      *N_OFFSET_CQI = cqi_PMI_ConfigIndex;
    } else if (cqi_PMI_ConfigIndex <= 6) { // 5 ms CQI_PMI period
      *Npd = 5;
      *N_OFFSET_CQI = cqi_PMI_ConfigIndex-2;
    } else if (cqi_PMI_ConfigIndex <=16) { // 10ms CQI_PMI period
      *Npd = 10;
      *N_OFFSET_CQI = cqi_PMI_ConfigIndex-7;
    } else if (cqi_PMI_ConfigIndex <= 36) { // 20 ms CQI_PMI period
      *Npd = 20;
      *N_OFFSET_CQI = cqi_PMI_ConfigIndex-17;
    } else if (cqi_PMI_ConfigIndex <= 76) { // 40 ms CQI_PMI period
      *Npd = 40;
      *N_OFFSET_CQI = cqi_PMI_ConfigIndex-37;
    } else if (cqi_PMI_ConfigIndex <= 156) { // 80 ms CQI_PMI period
      *Npd = 80;
      *N_OFFSET_CQI = cqi_PMI_ConfigIndex-77;
    } else if (cqi_PMI_ConfigIndex <= 316) { // 160 ms CQI_PMI period
      *Npd = 160;
      *N_OFFSET_CQI = cqi_PMI_ConfigIndex-157;
    }
    else if (cqi_PMI_ConfigIndex > 317) {
      
      if (cqi_PMI_ConfigIndex <= 349) { // 32 ms CQI_PMI period
	*Npd = 32;
      *N_OFFSET_CQI = cqi_PMI_ConfigIndex-318;
      }
      else if (cqi_PMI_ConfigIndex <= 413) { // 64 ms CQI_PMI period
	*Npd = 64;
	*N_OFFSET_CQI = cqi_PMI_ConfigIndex-350;
      }
      else if (cqi_PMI_ConfigIndex <= 541) { // 128 ms CQI_PMI period
	*Npd = 128;
	*N_OFFSET_CQI = cqi_PMI_ConfigIndex-414;
      }  
    }
  }
  else { // TDD
   if (cqi_PMI_ConfigIndex == 0) {        // all UL subframes
     *Npd = 1;
     *N_OFFSET_CQI = 0;
   } else if (cqi_PMI_ConfigIndex <= 6) { // 5 ms CQI_PMI period
     *Npd = 5;
     *N_OFFSET_CQI = cqi_PMI_ConfigIndex-1;
   } else if (cqi_PMI_ConfigIndex <=16) { // 10ms CQI_PMI period
     *Npd = 10;
     *N_OFFSET_CQI = cqi_PMI_ConfigIndex-6;
   } else if (cqi_PMI_ConfigIndex <= 36) { // 20 ms CQI_PMI period
     *Npd = 20;
     *N_OFFSET_CQI = cqi_PMI_ConfigIndex-16;
   } else if (cqi_PMI_ConfigIndex <= 76) { // 40 ms CQI_PMI period
     *Npd = 40;
     *N_OFFSET_CQI = cqi_PMI_ConfigIndex-36;
   } else if (cqi_PMI_ConfigIndex <= 156) { // 80 ms CQI_PMI period
     *Npd = 80;
     *N_OFFSET_CQI = cqi_PMI_ConfigIndex-76;
   } else if (cqi_PMI_ConfigIndex <= 316) { // 160 ms CQI_PMI period
     *Npd = 160;
     *N_OFFSET_CQI = cqi_PMI_ConfigIndex-156;
   }
  }

  // get H
  if (cqi_ReportPeriodic->choice.setup.cqi_FormatIndicatorPeriodic.present == CQI_ReportPeriodic__setup__cqi_FormatIndicatorPeriodic_PR_subbandCQI)
    *H = 1+(Jtab[cc->mib->message.dl_Bandwidth]*cqi_ReportPeriodic->choice.setup.cqi_FormatIndicatorPeriodic.choice.subbandCQI.k);
  else
    *H=1;
}


uint8_t get_dl_cqi_pmi_size_pusch(COMMON_channels_t *cc,uint8_t tmode,uint8_t ri, CQI_ReportModeAperiodic_t *cqi_ReportModeAperiodic) {

  int Ntab[6]       = {0,4,7,9,10,13};
  int N             = Ntab[cc->mib->message.dl_Bandwidth];
  int Ltab_uesel[6] = {0,6,9,13,15,18};
  int L             = Ltab_uesel[cc->mib->message.dl_Bandwidth];

  AssertFatal(cqi_ReportModeAperiodic != NULL,"cqi_ReportPeriodic is null!\n");

  switch (*cqi_ReportModeAperiodic) {
  
  case CQI_ReportModeAperiodic_rm12:
    AssertFatal(tmode==4 || tmode==6 || tmode==8 || tmode==9 || tmode==10,"Illegal TM (%d) for CQI_ReportModeAperiodic_rm12\n",tmode);
    AssertFatal(cc->p_eNB<=4,"only up to 4 antenna ports supported here\n");
    if (ri==1 && cc->p_eNB==2) return(4+(N<<1));
    else if (ri==2 && cc->p_eNB==2) return(8+N);
    else if (ri==1 && cc->p_eNB==4) return(4+(N<<2));
    else if (ri>1  && cc->p_eNB==4) return(8+(N<<2));		 
    break;
  case CQI_ReportModeAperiodic_rm20:
    // Table 5.2.2.6.3-1 (36.212)
    AssertFatal(tmode==1 || tmode==2 || tmode==3 || tmode==7 || tmode==9 || tmode==10,"Illegal TM (%d) for CQI_ReportModeAperiodic_rm20\n",tmode);
    AssertFatal(tmode!=9 && tmode!=10,"TM9/10 will be handled later for CQI_ReportModeAperiodic_rm20\n");
    return(4+2+L);
    break;
  case CQI_ReportModeAperiodic_rm22:
    // Table 5.2.2.6.3-2 (36.212)
    AssertFatal(tmode==4 || tmode==6 || tmode==8 || tmode==9 || tmode==10,"Illegal TM (%d) for CQI_ReportModeAperiodic_rm22\n",tmode);
    AssertFatal(tmode!=9 && tmode!=10,"TM9/10 will be handled later for CQI_ReportModeAperiodic_rm22\n");
    if (ri==1 && cc->p_eNB==2) return(4+2+0+0+L+4);
    if (ri==2 && cc->p_eNB==2) return(4+2+4+2+L+2);
    if (ri==1 && cc->p_eNB==4) return(4+2+0+0+L+8);
    if (ri>=2 && cc->p_eNB==4) return(4+2+4+2+L+8);
    break;
  case CQI_ReportModeAperiodic_rm30:
    // Table 5.2.2.6.2-1 (36.212)
    AssertFatal(tmode==1 || tmode==2 || tmode==3 || tmode==7 || tmode==8 || tmode==9 || tmode==10,"Illegal TM (%d) for CQI_ReportModeAperiodic_rm30\n",tmode);
    AssertFatal(tmode!=8 && tmode!=9 && tmode!=10,"TM8/9/10 will be handled later for CQI_ReportModeAperiodic_rm30\n");
    return(4+(N<<1));
    break;
  case CQI_ReportModeAperiodic_rm31:
    // Table 5.2.2.6.2-2 (36.212)
    AssertFatal(tmode==4 || tmode==6 || tmode==8 || tmode==9 || tmode==10,"Illegal TM (%d) for CQI_ReportModeAperiodic_rm31\n",tmode);
    AssertFatal(tmode!=8 && tmode!=9 && tmode!=10,"TM8/9/10 will be handled later for CQI_ReportModeAperiodic_rm31\n");
    if (ri==1 && cc->p_eNB==2) return(4+(N<<1)+0+0+2);
    else if (ri==2 && cc->p_eNB==2) return(4+(N<<1)+4+(N<<1)+1);
    else if (ri==1 && cc->p_eNB==4) return(4+(N<<1)+0+0+4);
    else if (ri>=2 && cc->p_eNB==4) return(4+(N<<1)+4+(N<<1)+4);
    break;
  case CQI_ReportModeAperiodic_rm32_v1250:
    AssertFatal(tmode==4 || tmode==6 || tmode==8 || tmode==9 || tmode==10,"Illegal TM (%d) for CQI_ReportModeAperiodic_rm32\n",tmode);
    AssertFatal(1==0,"CQI_ReportModeAperiodic_rm32_v1250 not supported yet\n");
    break;
  case CQI_ReportModeAperiodic_rm10_v1310:
    // Table 5.2.2.6.1-1F/G (36.212)
    if (ri==1) return(4); // F
    else return(7); // G
    break;
  case CQI_ReportModeAperiodic_rm11_v1310:
    // Table 5.2.2.6.1-1H (36.212)
    AssertFatal(tmode==4 || tmode==6 || tmode==8 || tmode==9 || tmode==10,"Illegal TM (%d) for CQI_ReportModeAperiodic_rm11\n",tmode);
    AssertFatal(cc->p_eNB<=4,"only up to 4 antenna ports supported here\n");
    if (ri==1 && cc->p_eNB==2) return(4+0+2);
    else if (ri==2 && cc->p_eNB==2) return(4+4+1);
    else if (ri==1 && cc->p_eNB==4) return(4+0+4);
    else if (ri>1  && cc->p_eNB==4) return(4+4+4);		 

    break;
  }
  AssertFatal(1==0,"Shouldn't get here\n");
  return(0);
}

uint8_t get_rel8_dl_cqi_pmi_size(UE_sched_ctrl *sched_ctl,int CC_idP,COMMON_channels_t *cc,uint8_t tmode, struct CQI_ReportPeriodic *cqi_ReportPeriodic) {

  int no_pmi=0;
  //    Ltab[6] = {0,log2(15/4/2),log2(25/4/2),log2(50/6/3),log2(75/8/4),log2(100/8/4)};

  uint8_t Ltab[6] = {0,1,2,2,2,2};
  uint8_t ri = sched_ctl->periodic_ri_received[CC_idP];

  AssertFatal(cqi_ReportPeriodic != NULL,"cqi_ReportPeriodic is null!\n");
  AssertFatal(cqi_ReportPeriodic->present != CQI_ReportPeriodic_PR_NOTHING,
	      "cqi_ReportPeriodic->present == CQI_ReportPeriodic_PR_NOTHING!\n");
  AssertFatal(cqi_ReportPeriodic->choice.setup.cqi_FormatIndicatorPeriodic.present != CQI_ReportPeriodic__setup__cqi_FormatIndicatorPeriodic_PR_NOTHING,
	      "cqi_ReportPeriodic->cqi_FormatIndicatorPeriodic.choice.setup.present == CQI_ReportPeriodic__setup__cqi_FormatIndicatorPeriodic_PR_NOTHING!\n");

  switch(tmode) {
  case 1:
  case 2:
  case 5:
  case 6:
  case 7:
    no_pmi=1;
    break;
  default:
    no_pmi=0;
  }



  if ((cqi_ReportPeriodic->choice.setup.cqi_FormatIndicatorPeriodic.present == CQI_ReportPeriodic__setup__cqi_FormatIndicatorPeriodic_PR_widebandCQI) ||
      (sched_ctl->feedback_cnt[CC_idP] == 0)) {
    // send wideband report every opportunity if wideband reporting mode is selected, else every H opportunities
    if (no_pmi == 1)
      return(4);
    else if ((cc->p_eNB==2) && (ri==1)) return(6);
    else if ((cc->p_eNB==2) && (ri==2)) return(8);
    else if ((cc->p_eNB==4) && (ri==1)) return(8);
    else if ((cc->p_eNB==4) && (ri==2)) return(11);
    else AssertFatal(1==0,"illegal combination p %d, ri %d, no_pmi %d\n",cc->p_eNB,ri,no_pmi);
  }
  else if (cqi_ReportPeriodic->choice.setup.cqi_FormatIndicatorPeriodic.present == CQI_ReportPeriodic__setup__cqi_FormatIndicatorPeriodic_PR_subbandCQI) {
    if ((no_pmi == 1)||ri==1) return(4+Ltab[cc->mib->message.dl_Bandwidth]);
    else 
      return(7+Ltab[cc->mib->message.dl_Bandwidth]);    
  }
  AssertFatal(1==0,"Shouldn't get here : cqi_ReportPeriodic->present %d\n",cqi_ReportPeriodic->choice.setup.cqi_FormatIndicatorPeriodic.present);
}

void fill_nfapi_dl_dci_1A(nfapi_dl_config_request_pdu_t   *dl_config_pdu,
			  uint8_t aggregation_level,
			  uint16_t rnti,
			  uint8_t rnti_type,
			  uint8_t harq_process,
			  uint8_t tpc,
			  uint16_t resource_block_coding,
			  uint8_t mcs,
			  uint8_t ndi,
			  uint8_t rv,
			  uint8_t vrb_flag) {
  
  memset((void*)dl_config_pdu,0,sizeof(nfapi_dl_config_request_pdu_t));
  dl_config_pdu->pdu_type                                                          = NFAPI_DL_CONFIG_DCI_DL_PDU_TYPE; 
  dl_config_pdu->pdu_size                                                          = (uint8_t)(2+sizeof(nfapi_dl_config_dci_dl_pdu));
  dl_config_pdu->dci_dl_pdu.dci_dl_pdu_rel8.dci_format                             = NFAPI_DL_DCI_FORMAT_1A;
  dl_config_pdu->dci_dl_pdu.dci_dl_pdu_rel8.aggregation_level                      = aggregation_level;
  dl_config_pdu->dci_dl_pdu.dci_dl_pdu_rel8.rnti                                   = rnti;
  dl_config_pdu->dci_dl_pdu.dci_dl_pdu_rel8.rnti_type                              = rnti_type;
  dl_config_pdu->dci_dl_pdu.dci_dl_pdu_rel8.transmission_power                     = 6000; // equal to RS power
  dl_config_pdu->dci_dl_pdu.dci_dl_pdu_rel8.harq_process                           = harq_process;
  dl_config_pdu->dci_dl_pdu.dci_dl_pdu_rel8.tpc                                    = tpc; // no TPC
  dl_config_pdu->dci_dl_pdu.dci_dl_pdu_rel8.resource_block_coding                  = resource_block_coding;
  dl_config_pdu->dci_dl_pdu.dci_dl_pdu_rel8.mcs_1                                  = mcs;
  dl_config_pdu->dci_dl_pdu.dci_dl_pdu_rel8.new_data_indicator_1                   = ndi;
  dl_config_pdu->dci_dl_pdu.dci_dl_pdu_rel8.redundancy_version_1                   = rv;
  dl_config_pdu->dci_dl_pdu.dci_dl_pdu_rel8.virtual_resource_block_assignment_flag = vrb_flag;
  
}

void program_dlsch_acknak(module_id_t module_idP, int CC_idP,int UE_idP, frame_t frameP, sub_frame_t subframeP,uint8_t cce_idx) {

  eNB_MAC_INST                   *eNB      = RC.mac[module_idP];
  COMMON_channels_t              *cc       = eNB->common_channels;
  UE_list_t                      *UE_list  = &eNB->UE_list;
  rnti_t                         rnti      = UE_RNTI(module_idP,UE_idP);
  nfapi_ul_config_request_body_t *ul_req;
  nfapi_ul_config_request_pdu_t  *ul_config_pdu;

  int use_simultaneous_pucch_pusch=0;
  nfapi_ul_config_ulsch_harq_information *ulsch_harq_information = NULL;
  nfapi_ul_config_harq_information *harq_information = NULL;
  
#if defined(Rel10) || defined(Rel14)
  
  if ((UE_list->UE_template[CC_idP][UE_idP].physicalConfigDedicated->ext2) &&
      (UE_list->UE_template[CC_idP][UE_idP].physicalConfigDedicated->ext2->pucch_ConfigDedicated_v1020) &&
      (UE_list->UE_template[CC_idP][UE_idP].physicalConfigDedicated->ext2->pucch_ConfigDedicated_v1020->simultaneousPUCCH_PUSCH_r10) &&	    
      (*UE_list->UE_template[CC_idP][UE_idP].physicalConfigDedicated->ext2->pucch_ConfigDedicated_v1020->simultaneousPUCCH_PUSCH_r10 == PUCCH_ConfigDedicated_v1020__simultaneousPUCCH_PUSCH_r10_true)) use_simultaneous_pucch_pusch=1;
#endif
  
  // pucch1 and pusch feedback is similar, namely in n+k subframes from now
  // This is used in the following "if/else" condition to check if there isn't or is already an UL grant in n+k
  int16_t ul_absSF = get_pucch1_absSF(&cc[CC_idP],subframeP+(10*frameP));
  
  if ((ul_config_pdu = has_ul_grant(module_idP,CC_idP,
				    ul_absSF,
				    rnti)) == NULL) {
    // no UL grant so
    // Program ACK/NAK alone Format 1a/b or 3
    
    ul_req        = &RC.mac[module_idP]->UL_req_tmp[CC_idP][ul_absSF%10].ul_config_request_body;
    ul_config_pdu = &ul_req->ul_config_pdu_list[ul_req->number_of_pdus];	    
    // Do PUCCH
    fill_nfapi_uci_acknak(module_idP,
			  CC_idP,
			  rnti,
			  (frameP*10)+subframeP,
			  cce_idx);
  }
  else { // there is already an existing UL grant so update it if needed
    // on top of some other UL resource (PUSCH,combined SR/CQI/HARQ on PUCCH, etc)
    switch(ul_config_pdu->pdu_type) {
    case NFAPI_UL_CONFIG_ULSCH_PDU_TYPE:
    case NFAPI_UL_CONFIG_ULSCH_HARQ_PDU_TYPE:
    case NFAPI_UL_CONFIG_ULSCH_UCI_HARQ_PDU_TYPE:
      if (use_simultaneous_pucch_pusch==1) {
	AssertFatal(ul_config_pdu->pdu_type!=NFAPI_UL_CONFIG_ULSCH_HARQ_PDU_TYPE,
		    "Cannot be NFAPI_UL_CONFIG_ULSCH_HARQ_PDU_TYPE, simultaneous_pucch_pusch is active\n");
	// Convert it to an NFAPI_UL_CONFIG_ULSCH_UCI_HARQ_PDU_TYPE 
	harq_information = &ul_config_pdu->ulsch_uci_harq_pdu.harq_information;
	ul_config_pdu->pdu_type = NFAPI_UL_CONFIG_ULSCH_UCI_HARQ_PDU_TYPE;
	LOG_D(MAC,"Frame %d, Subframe %d: Switched UCI HARQ to ULSCH UCI HARQ\n",frameP,subframeP); 
      }
      else {
	AssertFatal(ul_config_pdu->pdu_type!=NFAPI_UL_CONFIG_ULSCH_UCI_HARQ_PDU_TYPE,
		    "Cannot be NFAPI_UL_CONFIG_ULSCH_UCI_PDU_TYPE, simultaneous_pucch_pusch is inactive\n");
	// Convert it to an NFAPI_UL_CONFIG_ULSCH_HARQ_PDU_TYPE 
	ulsch_harq_information = &ul_config_pdu->ulsch_harq_pdu.harq_information;
	ul_config_pdu->pdu_type = NFAPI_UL_CONFIG_ULSCH_HARQ_PDU_TYPE;
	ul_config_pdu->ulsch_harq_pdu.initial_transmission_parameters.initial_transmission_parameters_rel8.n_srs_initial=0; // last symbol not punctured
	ul_config_pdu->ulsch_harq_pdu.initial_transmission_parameters.initial_transmission_parameters_rel8.initial_number_of_resource_blocks=
	  ul_config_pdu->ulsch_harq_pdu.ulsch_pdu.ulsch_pdu_rel8.number_of_resource_blocks; // we don't change the number of resource blocks across retransmissions yet
	LOG_D(MAC,"Frame %d, Subframe %d: Switched UCI HARQ to ULSCH HARQ\n",frameP,subframeP); 
      }
      break;
    case NFAPI_UL_CONFIG_ULSCH_CQI_RI_PDU_TYPE:
    case NFAPI_UL_CONFIG_ULSCH_CQI_HARQ_RI_PDU_TYPE:
    case NFAPI_UL_CONFIG_ULSCH_UCI_CSI_PDU_TYPE:
    case NFAPI_UL_CONFIG_ULSCH_CSI_UCI_HARQ_PDU_TYPE:
      if (use_simultaneous_pucch_pusch==1) {
	AssertFatal(ul_config_pdu->pdu_type==NFAPI_UL_CONFIG_ULSCH_UCI_CSI_PDU_TYPE ||
		    ul_config_pdu->pdu_type==NFAPI_UL_CONFIG_ULSCH_CSI_UCI_HARQ_PDU_TYPE,
		    "Cannot be NFAPI_UL_CONFIG_ULSCH_CQI_RI_xxx_PDU_TYPE, simultaneous_pucch_pusch is active\n");
	// convert it to an NFAPI_UL_CONFIG_ULSCH_CSI_UCI_HARQ_PDU_TYPE
	harq_information = &ul_config_pdu->ulsch_csi_uci_harq_pdu.harq_information;
	ul_config_pdu->pdu_type = NFAPI_UL_CONFIG_ULSCH_CSI_UCI_HARQ_PDU_TYPE;
	
      }
      else { 
	AssertFatal(ul_config_pdu->pdu_type==NFAPI_UL_CONFIG_ULSCH_CQI_RI_PDU_TYPE ||
		    ul_config_pdu->pdu_type==NFAPI_UL_CONFIG_ULSCH_CQI_HARQ_RI_PDU_TYPE,
		    "Cannot be NFAPI_UL_CONFIG_ULSCH_UCI_xxx_PDU_TYPE, simultaneous_pucch_pusch is inactive\n");
	// Convert it to an NFAPI_UL_CONFIG_ULSCH_CQI_RI_HARQ_PDU_TYPE 
	ulsch_harq_information = &ul_config_pdu->ulsch_cqi_harq_ri_pdu.harq_information;
	ul_config_pdu->pdu_type = NFAPI_UL_CONFIG_ULSCH_CQI_HARQ_RI_PDU_TYPE;
	ul_config_pdu->ulsch_cqi_harq_ri_pdu.initial_transmission_parameters.initial_transmission_parameters_rel8.n_srs_initial=0; // last symbol not punctured
	ul_config_pdu->ulsch_cqi_harq_ri_pdu.initial_transmission_parameters.initial_transmission_parameters_rel8.initial_number_of_resource_blocks=
	  ul_config_pdu->ulsch_harq_pdu.ulsch_pdu.ulsch_pdu_rel8.number_of_resource_blocks; // we don't change the number of resource blocks across retransmissions yet		
      }
      
      break;
      
    case NFAPI_UL_CONFIG_UCI_SR_PDU_TYPE:
    case NFAPI_UL_CONFIG_UCI_SR_HARQ_PDU_TYPE:
      // convert/keep it to NFAPI_UL_CONFIG_UCI_SR_HARQ_PDU_TYPE
      ul_config_pdu->pdu_type = NFAPI_UL_CONFIG_UCI_SR_HARQ_PDU_TYPE;
      harq_information = &ul_config_pdu->uci_sr_harq_pdu.harq_information;
      break;
    case NFAPI_UL_CONFIG_UCI_CQI_PDU_TYPE:
    case NFAPI_UL_CONFIG_UCI_CQI_HARQ_PDU_TYPE:
      // convert/keep it to NFAPI_UL_CONFIG_UCI_CQI_HARQ_PDU_TYPE
      ul_config_pdu->pdu_type = NFAPI_UL_CONFIG_UCI_CQI_HARQ_PDU_TYPE;
      harq_information = &ul_config_pdu->uci_cqi_harq_pdu.harq_information;
      break;
      
    case NFAPI_UL_CONFIG_UCI_CQI_SR_PDU_TYPE:
    case NFAPI_UL_CONFIG_UCI_CQI_SR_HARQ_PDU_TYPE:
      // convert/keep it to NFAPI_UL_CONFIG_UCI_CQI_SR_HARQ_PDU_TYPE
      ul_config_pdu->pdu_type = NFAPI_UL_CONFIG_UCI_CQI_SR_HARQ_PDU_TYPE;
      harq_information = &ul_config_pdu->uci_cqi_sr_harq_pdu.harq_information;
      break;
    }
  }
  
  if (ulsch_harq_information) fill_nfapi_ulsch_harq_information(module_idP,CC_idP,
								rnti,
								ulsch_harq_information);
  
  
  if (harq_information) fill_nfapi_harq_information(module_idP,CC_idP,
						    rnti,
						    (frameP*10)+subframeP,
						    harq_information,
						    cce_idx);
}

uint8_t get_V_UL_DAI(module_id_t module_idP,int CC_idP,uint16_t rntiP) {

  nfapi_hi_dci0_request_body_t        *HI_DCI0_req         = &RC.mac[module_idP]->HI_DCI0_req[CC_idP].hi_dci0_request_body;
  nfapi_hi_dci0_request_pdu_t         *hi_dci0_pdu         = &HI_DCI0_req->hi_dci0_pdu_list[0];

  for (int i=0;i<HI_DCI0_req->number_of_dci;i++) {
    if ((hi_dci0_pdu[i].pdu_type == NFAPI_HI_DCI0_DCI_PDU_TYPE)&&
	(hi_dci0_pdu[i].dci_pdu.dci_pdu_rel8.rnti == rntiP))
	return(hi_dci0_pdu[i].dci_pdu.dci_pdu_rel8.dl_assignment_index);
  }
  return(4); // this is rule from Section 7.3 in 36.213
}
void fill_nfapi_ulsch_harq_information(module_id_t module_idP,
				       int CC_idP,
				       uint16_t rntiP,
				       nfapi_ul_config_ulsch_harq_information *harq_information) {


  eNB_MAC_INST                   *eNB      = RC.mac[module_idP];
  COMMON_channels_t              *cc       = &eNB->common_channels[CC_idP];
  UE_list_t                      *UE_list  = &eNB->UE_list;

  int UE_id                                = find_UE_id(module_idP,rntiP);

  PUSCH_ConfigDedicated_t              *puschConfigDedicated;
  //  PUSCH_ConfigDedicated_v1020_t        *puschConfigDedicated_v1020;
  //  PUSCH_ConfigDedicated_v1130_t        *puschConfigDedicated_v1130;
  //  PUSCH_ConfigDedicated_v1250_t        *puschConfigDedicated_v1250;

  AssertFatal(UE_id>=0,"UE_id cannot be found, impossible\n");
  AssertFatal(UE_list!=NULL,"UE_list is null\n");
  AssertFatal(UE_list->UE_template[CC_idP][UE_id].physicalConfigDedicated!=NULL,"physicalConfigDedicated for rnti %x is null\n",rntiP);
  AssertFatal((puschConfigDedicated = (PUSCH_ConfigDedicated_t *)UE_list->UE_template[CC_idP][UE_id].physicalConfigDedicated->pusch_ConfigDedicated)!=NULL,"physicalConfigDedicated->puschConfigDedicated for rnti %x is null\n",rntiP);
#if defined(Rel14) || defined(Rel14)
  /*  if (UE_list->UE_template[CC_idP][UE_id].physicalConfigDedicated->ext2) puschConfigDedicated_v1020 =  UE_list->UE_template[CC_idP][UE_id].physicalConfigDedicated->ext2->pusch_ConfigDedicated_v1020;
#endif
#ifdef Rel14
  if (UE_list->UE_template[CC_idP][UE_id].physicalConfigDedicated->ext4) puschConfigDedicated_v1130 =  UE_list->UE_template[CC_idP][UE_id].physicalConfigDedicated->ext4->pusch_ConfigDedicated_v1130;
  if (UE_list->UE_template[CC_idP][UE_id].physicalConfigDedicated->ext5) puschConfigDedicated_v1250 =  UE_list->UE_template[CC_idP][UE_id].physicalConfigDedicated->ext5->pusch_ConfigDedicated_v1250;
  */
#endif
  harq_information->harq_information_rel10.delta_offset_harq = puschConfigDedicated->betaOffset_ACK_Index;
  AssertFatal(UE_list->UE_template[CC_idP][UE_id].physicalConfigDedicated->pucch_ConfigDedicated!=NULL,"pucch_ConfigDedicated is null!\n");
  if ((UE_list->UE_template[CC_idP][UE_id].physicalConfigDedicated->pucch_ConfigDedicated->tdd_AckNackFeedbackMode!=NULL)&&
      (*UE_list->UE_template[CC_idP][UE_id].physicalConfigDedicated->pucch_ConfigDedicated->tdd_AckNackFeedbackMode==PUCCH_ConfigDedicated__tdd_AckNackFeedbackMode_multiplexing))
      harq_information->harq_information_rel10.ack_nack_mode = 1;  // multiplexing
  else
      harq_information->harq_information_rel10.ack_nack_mode = 0;  // bundling

  switch(get_tmode(module_idP,CC_idP,UE_id)) {
  case 1:
  case 2:
  case 5:
  case 6:
  case 7:

    if (cc->tdd_Config==NULL) // FDD
      harq_information->harq_information_rel10.harq_size = 1;
    else {
      if (harq_information->harq_information_rel10.ack_nack_mode == 1)
	harq_information->harq_information_rel10.harq_size = get_V_UL_DAI(module_idP,CC_idP,rntiP);
      else
	harq_information->harq_information_rel10.harq_size = 1;
    }
    break;
  default: // for any other TM we need 2 bits harq 
    
    if (cc->tdd_Config==NULL) {
	harq_information->harq_information_rel10.harq_size     = 2;  
    }
    else {
      if (harq_information->harq_information_rel10.ack_nack_mode == 1)
	harq_information->harq_information_rel10.harq_size     = get_V_UL_DAI(module_idP,CC_idP,rntiP);  
      else
	harq_information->harq_information_rel10.harq_size     = 2;  
    }
    break;
  } // get Tmode
}
  
void fill_nfapi_harq_information(module_id_t module_idP,
				 int CC_idP,
				 uint16_t rntiP,
				 uint16_t absSFP,
				 nfapi_ul_config_harq_information *harq_information,
				 uint8_t cce_idxP) {
  
  eNB_MAC_INST                   *eNB      = RC.mac[module_idP];
  COMMON_channels_t              *cc       = &eNB->common_channels[CC_idP];
  UE_list_t                      *UE_list  = &eNB->UE_list;

  int UE_id                                = find_UE_id(module_idP,rntiP);


  AssertFatal(UE_id>=0,"UE_id cannot be found, impossible\n");
  AssertFatal(UE_list!=NULL,"UE_list is null\n");
  AssertFatal(UE_list->UE_template[CC_idP][UE_id].physicalConfigDedicated!=NULL,"physicalConfigDedicated for rnti %x is null\n",rntiP);

  harq_information->harq_information_rel11.num_ant_ports = 1;

  switch(get_tmode(module_idP,CC_idP,UE_id)) {
  case 1:
  case 2:
  case 5:
  case 6:
  case 7:
    if (cc->tdd_Config!=NULL) {
      AssertFatal(UE_list->UE_template[CC_idP][UE_id].physicalConfigDedicated->pucch_ConfigDedicated!=NULL,
		  "pucch_ConfigDedicated is null for TDD!\n");
      if ((UE_list->UE_template[CC_idP][UE_id].physicalConfigDedicated->pucch_ConfigDedicated->tdd_AckNackFeedbackMode!=NULL)&&
	  (*UE_list->UE_template[CC_idP][UE_id].physicalConfigDedicated->pucch_ConfigDedicated->tdd_AckNackFeedbackMode==PUCCH_ConfigDedicated__tdd_AckNackFeedbackMode_multiplexing)) {
	harq_information->harq_information_rel10_tdd.harq_size     = 2;  // 2-bit ACK/NAK
	harq_information->harq_information_rel10_tdd.ack_nack_mode = 1;  // multiplexing
      }
      else {
	harq_information->harq_information_rel10_tdd.harq_size     = 1;  // 1-bit ACK/NAK
	harq_information->harq_information_rel10_tdd.ack_nack_mode = 0;  // bundling
      }
      harq_information->harq_information_rel10_tdd.n_pucch_1_0   = cc->radioResourceConfigCommon->pucch_ConfigCommon.n1PUCCH_AN + cce_idxP;
      harq_information->harq_information_rel10_tdd.number_of_pucch_resources = 1;
    } else {
      harq_information->harq_information_rel9_fdd.number_of_pucch_resources = 1;
      harq_information->harq_information_rel9_fdd.harq_size                 = 1;  // 1-bit ACK/NAK
      harq_information->harq_information_rel9_fdd.n_pucch_1_0               = cc->radioResourceConfigCommon->pucch_ConfigCommon.n1PUCCH_AN + cce_idxP;
    }
    break;
  default: // for any other TM we need 2 bits harq 
    if (cc->tdd_Config!=NULL) {
      AssertFatal(UE_list->UE_template[CC_idP][UE_id].physicalConfigDedicated->pucch_ConfigDedicated!=NULL,
		  "pucch_ConfigDedicated is null for TDD!\n");
      if ((UE_list->UE_template[CC_idP][UE_id].physicalConfigDedicated->pucch_ConfigDedicated->tdd_AckNackFeedbackMode!=NULL)&&
	  (*UE_list->UE_template[CC_idP][UE_id].physicalConfigDedicated->pucch_ConfigDedicated->tdd_AckNackFeedbackMode==PUCCH_ConfigDedicated__tdd_AckNackFeedbackMode_multiplexing)) {
	harq_information->harq_information_rel10_tdd.ack_nack_mode = 1;  // multiplexing
      }
      else {
	harq_information->harq_information_rel10_tdd.ack_nack_mode = 0;  // bundling
      }
      harq_information->harq_information_rel10_tdd.harq_size       = 2;  
      harq_information->harq_information_rel10_tdd.n_pucch_1_0   = cc->radioResourceConfigCommon->pucch_ConfigCommon.n1PUCCH_AN + cce_idxP;
      harq_information->harq_information_rel10_tdd.number_of_pucch_resources = 1;
    }
    else {
      harq_information->harq_information_rel9_fdd.number_of_pucch_resources = 1;
      harq_information->harq_information_rel9_fdd.ack_nack_mode    = 0;  // 1a/b
      harq_information->harq_information_rel9_fdd.harq_size        = 2;
      harq_information->harq_information_rel9_fdd.n_pucch_1_0      = cc->radioResourceConfigCommon->pucch_ConfigCommon.n1PUCCH_AN + cce_idxP;  
    }
    break;
  } // get Tmode
}
 

uint16_t fill_nfapi_uci_acknak(module_id_t module_idP,
			       int CC_idP,
			       uint16_t rntiP,
			       uint16_t absSFP,
			       uint8_t cce_idxP) {

  eNB_MAC_INST                   *eNB          = RC.mac[module_idP];
  COMMON_channels_t              *cc           = &eNB->common_channels[CC_idP];
  
  int ackNAK_absSF                             = get_pucch1_absSF(cc,absSFP);
  nfapi_ul_config_request_body_t *ul_req       = &eNB->UL_req_tmp[CC_idP][ackNAK_absSF%10].ul_config_request_body;
  nfapi_ul_config_request_pdu_t *ul_config_pdu = &ul_req->ul_config_pdu_list[ul_req->number_of_pdus]; 


  memset((void*)ul_config_pdu,0,sizeof(nfapi_ul_config_request_pdu_t));
  ul_config_pdu->pdu_type                                                              = NFAPI_UL_CONFIG_UCI_HARQ_PDU_TYPE; 
  ul_config_pdu->pdu_size                                                              = (uint8_t)(2+sizeof(nfapi_ul_config_uci_harq_pdu));
  ul_config_pdu->uci_harq_pdu.ue_information.ue_information_rel8.handle                = 0; // don't know how to use this
  ul_config_pdu->uci_harq_pdu.ue_information.ue_information_rel8.rnti                  = rntiP;

  fill_nfapi_harq_information(module_idP,CC_idP,
			      rntiP,
			      absSFP,
			      &ul_config_pdu->uci_harq_pdu.harq_information,
			      cce_idxP);
  LOG_D(MAC,"Filled in UCI HARQ request for rnti %x SF %d.%d acknakSF %d.%d, cce_idxP %d-> n1_pucch %d\n",rntiP,
	absSFP/10,absSFP%10,ackNAK_absSF/10,ackNAK_absSF%10,cce_idxP,ul_config_pdu->uci_harq_pdu.harq_information.harq_information_rel9_fdd.n_pucch_1_0);

  ul_req->number_of_pdus++;

  return(((ackNAK_absSF/10)<<4) + (ackNAK_absSF%10));
}

void fill_nfapi_dlsch_config(eNB_MAC_INST *eNB, 
			     nfapi_dl_config_request_body_t *dl_req,
			     uint16_t length,
			     uint16_t pdu_index,
			     uint16_t rnti,
			     uint8_t resource_allocation_type,
			     uint8_t virtual_resource_block_assignment_flag,
			     uint16_t resource_block_coding,
			     uint8_t modulation,
			     uint8_t redundancy_version,
			     uint8_t transport_blocks,
			     uint8_t transport_block_to_codeword_swap_flag,
			     uint8_t transmission_scheme,
			     uint8_t number_of_layers,
			     uint8_t number_of_subbands,
			     //			     uint8_t codebook_index,
			     uint8_t ue_category_capacity,
			     uint8_t pa,
			     uint8_t delta_power_offset_index,
			     uint8_t ngap,
			     uint8_t nprb,
			     uint8_t transmission_mode,
			     uint8_t num_bf_prb_per_subband,
			     uint8_t num_bf_vector
			     ) {

  nfapi_dl_config_request_pdu_t   *dl_config_pdu = &dl_req->dl_config_pdu_list[dl_req->number_pdu]; 

  dl_config_pdu                                                                  = &dl_req->dl_config_pdu_list[dl_req->number_pdu]; 
  memset((void*)dl_config_pdu,0,sizeof(nfapi_dl_config_request_pdu_t));
  dl_config_pdu->pdu_type                                                        = NFAPI_DL_CONFIG_DLSCH_PDU_TYPE; 
  dl_config_pdu->pdu_size                                                        = (uint8_t)(2+sizeof(nfapi_dl_config_dlsch_pdu));
  dl_config_pdu->dlsch_pdu.dlsch_pdu_rel8.length                                 = length;
  dl_config_pdu->dlsch_pdu.dlsch_pdu_rel8.pdu_index                              = pdu_index;
  dl_config_pdu->dlsch_pdu.dlsch_pdu_rel8.rnti                                   = rnti;
  dl_config_pdu->dlsch_pdu.dlsch_pdu_rel8.resource_allocation_type               = resource_allocation_type;
  dl_config_pdu->dlsch_pdu.dlsch_pdu_rel8.virtual_resource_block_assignment_flag = virtual_resource_block_assignment_flag;   
  dl_config_pdu->dlsch_pdu.dlsch_pdu_rel8.resource_block_coding                  = resource_block_coding;
  dl_config_pdu->dlsch_pdu.dlsch_pdu_rel8.modulation                             = modulation; 
  dl_config_pdu->dlsch_pdu.dlsch_pdu_rel8.redundancy_version                     = redundancy_version;
  dl_config_pdu->dlsch_pdu.dlsch_pdu_rel8.transport_blocks                       = transport_blocks;
  dl_config_pdu->dlsch_pdu.dlsch_pdu_rel8.transport_block_to_codeword_swap_flag  = transport_block_to_codeword_swap_flag;
  dl_config_pdu->dlsch_pdu.dlsch_pdu_rel8.transmission_scheme                    = transmission_scheme;
  dl_config_pdu->dlsch_pdu.dlsch_pdu_rel8.number_of_layers                       = number_of_layers;
  dl_config_pdu->dlsch_pdu.dlsch_pdu_rel8.number_of_subbands                     = number_of_subbands;
  //  dl_config_pdu->dlsch_pdu.dlsch_pdu_rel8.codebook_index                         = codebook_index;
  dl_config_pdu->dlsch_pdu.dlsch_pdu_rel8.ue_category_capacity                   = ue_category_capacity;
  dl_config_pdu->dlsch_pdu.dlsch_pdu_rel8.pa                                     = pa;
  dl_config_pdu->dlsch_pdu.dlsch_pdu_rel8.delta_power_offset_index               = delta_power_offset_index;
  dl_config_pdu->dlsch_pdu.dlsch_pdu_rel8.ngap                                   = ngap;
  dl_config_pdu->dlsch_pdu.dlsch_pdu_rel8.nprb                                   = nprb;
  dl_config_pdu->dlsch_pdu.dlsch_pdu_rel8.transmission_mode                      = transmission_mode;
  dl_config_pdu->dlsch_pdu.dlsch_pdu_rel8.num_bf_prb_per_subband                 = num_bf_prb_per_subband;
  dl_config_pdu->dlsch_pdu.dlsch_pdu_rel8.num_bf_vector                          = num_bf_vector;
  dl_req->number_pdu++;
}

uint16_t fill_nfapi_tx_req(nfapi_tx_request_body_t *tx_req_body,uint16_t absSF,uint16_t pdu_length, uint16_t *pdu_index, uint8_t *pdu) {

  nfapi_tx_request_pdu_t *TX_req        = &tx_req_body->tx_pdu_list[tx_req_body->number_of_pdus]; 
  LOG_D(MAC,"Filling TX_req %d for pdu length %d\n",tx_req_body->number_of_pdus,pdu_length);
  TX_req->pdu_length                    = pdu_length;
  TX_req->pdu_index                     = *pdu_index++;
  TX_req->num_segments                  = 1;
  TX_req->segments[0].segment_length    = pdu_length;
  TX_req->segments[0].segment_data      = pdu;
  tx_req_body->number_of_pdus++;

  return(((absSF/10)<<4) + (absSF%10));
}

void fill_nfapi_ulsch_config_request_rel8(nfapi_ul_config_request_pdu_t  *ul_config_pdu,
					  uint8_t                        cqi_req,
					  COMMON_channels_t              *cc,
					  struct PhysicalConfigDedicated  *physicalConfigDedicated,
					  uint8_t                        tmode,
					  uint32_t                       handle,
					  uint16_t                       rnti,
					  uint8_t                        resource_block_start,
					  uint8_t                        number_of_resource_blocks,
					  uint8_t                        mcs,
					  uint8_t                        cyclic_shift_2_for_drms,
					  uint8_t                        frequency_hopping_enabled_flag,
					  uint8_t                        frequency_hopping_bits,
					  uint8_t                        new_data_indication,
					  uint8_t                        redundancy_version,
					  uint8_t                        harq_process_number,
					  uint8_t                        ul_tx_mode,
					  uint8_t                        current_tx_nb,
					  uint8_t                        n_srs,
					  uint16_t                       size
					  ) {


  memset((void*)ul_config_pdu,0,sizeof(nfapi_ul_config_request_pdu_t));
  if (cqi_req==0)
    ul_config_pdu->pdu_type                                                      = NFAPI_UL_CONFIG_ULSCH_PDU_TYPE; 
  else
    ul_config_pdu->pdu_type                                                      = NFAPI_UL_CONFIG_ULSCH_CQI_RI_PDU_TYPE; 
  ul_config_pdu->pdu_size                                                        = (uint8_t)(2+sizeof(nfapi_ul_config_ulsch_pdu));
  ul_config_pdu->ulsch_pdu.ulsch_pdu_rel8.handle                                 = handle;
  ul_config_pdu->ulsch_pdu.ulsch_pdu_rel8.rnti                                   = rnti;
  ul_config_pdu->ulsch_pdu.ulsch_pdu_rel8.resource_block_start                   = resource_block_start;
  ul_config_pdu->ulsch_pdu.ulsch_pdu_rel8.number_of_resource_blocks              = number_of_resource_blocks;
  if      (mcs<11) ul_config_pdu->ulsch_pdu.ulsch_pdu_rel8.modulation_type       = 2;
  else if (mcs<21) ul_config_pdu->ulsch_pdu.ulsch_pdu_rel8.modulation_type       = 4;
  else             ul_config_pdu->ulsch_pdu.ulsch_pdu_rel8.modulation_type       = 6;
  ul_config_pdu->ulsch_pdu.ulsch_pdu_rel8.cyclic_shift_2_for_drms                = cyclic_shift_2_for_drms;
  ul_config_pdu->ulsch_pdu.ulsch_pdu_rel8.frequency_hopping_enabled_flag         = frequency_hopping_enabled_flag;
  ul_config_pdu->ulsch_pdu.ulsch_pdu_rel8.frequency_hopping_bits                 = frequency_hopping_bits;
  ul_config_pdu->ulsch_pdu.ulsch_pdu_rel8.new_data_indication                    = new_data_indication;
  ul_config_pdu->ulsch_pdu.ulsch_pdu_rel8.redundancy_version                     = redundancy_version;
  ul_config_pdu->ulsch_pdu.ulsch_pdu_rel8.harq_process_number                    = harq_process_number;
  ul_config_pdu->ulsch_pdu.ulsch_pdu_rel8.ul_tx_mode                             = ul_tx_mode;
  ul_config_pdu->ulsch_pdu.ulsch_pdu_rel8.current_tx_nb                          = current_tx_nb;
  ul_config_pdu->ulsch_pdu.ulsch_pdu_rel8.n_srs                                  = n_srs;
  ul_config_pdu->ulsch_pdu.ulsch_pdu_rel8.size                                   = size;
  
  if (cqi_req == 1) {
    // Add CQI portion 

    
    ul_config_pdu->pdu_type                                                           = NFAPI_UL_CONFIG_ULSCH_CQI_RI_PDU_TYPE; 
    ul_config_pdu->pdu_size                                                           = (uint8_t)(2+sizeof(nfapi_ul_config_ulsch_cqi_ri_pdu));
    ul_config_pdu->ulsch_cqi_ri_pdu.cqi_ri_information.cqi_ri_information_rel9.report_type             = 1;
    ul_config_pdu->ulsch_cqi_ri_pdu.cqi_ri_information.cqi_ri_information_rel9.aperiodic_cqi_pmi_ri_report.number_of_cc = 1;
    LOG_D(MAC,"report_type %d\n",ul_config_pdu->ulsch_cqi_ri_pdu.cqi_ri_information.cqi_ri_information_rel9.report_type);
    
    if (cc->p_eNB<=2 && (tmode==3||tmode==4||tmode==8||tmode==9||tmode==10))
      ul_config_pdu->ulsch_cqi_ri_pdu.cqi_ri_information.cqi_ri_information_rel9.aperiodic_cqi_pmi_ri_report.cc[0].ri_size = 1;
    else if (cc->p_eNB<=2) 
      ul_config_pdu->ulsch_cqi_ri_pdu.cqi_ri_information.cqi_ri_information_rel9.aperiodic_cqi_pmi_ri_report.cc[0].ri_size = 0;
    else if (cc->p_eNB==4)
      ul_config_pdu->ulsch_cqi_ri_pdu.cqi_ri_information.cqi_ri_information_rel9.aperiodic_cqi_pmi_ri_report.cc[0].ri_size = 2;
    
    AssertFatal(physicalConfigDedicated->cqi_ReportConfig!=NULL,"physicalConfigDedicated->cqi_ReportConfig is null!\n");
    AssertFatal(physicalConfigDedicated->cqi_ReportConfig->cqi_ReportModeAperiodic!=NULL,"physicalConfigDedicated->cqi_ReportModeAperiodic is null!\n");
    AssertFatal(physicalConfigDedicated->pusch_ConfigDedicated!=NULL,"physicalConfigDedicated->puschConfigDedicated is null!\n");
    
    for (int ri=0;
	 ri<(1<<ul_config_pdu->ulsch_cqi_ri_pdu.cqi_ri_information.cqi_ri_information_rel9.aperiodic_cqi_pmi_ri_report.cc[0].ri_size);
	 ri++)
      ul_config_pdu->ulsch_cqi_ri_pdu.cqi_ri_information.cqi_ri_information_rel9.aperiodic_cqi_pmi_ri_report.cc[0].dl_cqi_pmi_size[ri] = 
	get_dl_cqi_pmi_size_pusch(cc,
				  tmode,
				  1+ri,
				  physicalConfigDedicated->cqi_ReportConfig->cqi_ReportModeAperiodic);
    
    ul_config_pdu->ulsch_cqi_ri_pdu.cqi_ri_information.cqi_ri_information_rel9.delta_offset_cqi        = physicalConfigDedicated->pusch_ConfigDedicated->betaOffset_CQI_Index;
    ((nfapi_ul_config_ulsch_cqi_ri_pdu*)ul_config_pdu)->cqi_ri_information.cqi_ri_information_rel9.delta_offset_ri         = physicalConfigDedicated->pusch_ConfigDedicated->betaOffset_RI_Index;
  }
}

#ifdef Rel14
void fill_nfapi_ulsch_config_request_emtc(nfapi_ul_config_request_pdu_t  *ul_config_pdu,
					  uint8_t ue_type,
					  uint16_t total_number_of_repetitions,
					  uint16_t repetition_number,
					  uint16_t initial_transmission_sf_io) {
  // Re13 fields
  
  ul_config_pdu->ulsch_pdu.ulsch_pdu_rel13.ue_type                               = ue_type;
  ul_config_pdu->ulsch_pdu.ulsch_pdu_rel13.total_number_of_repetitions           = total_number_of_repetitions;
  ul_config_pdu->ulsch_pdu.ulsch_pdu_rel13.repetition_number                     = repetition_number;
  ul_config_pdu->ulsch_pdu.ulsch_pdu_rel13.initial_transmission_sf_io            = initial_transmission_sf_io;
  
}

int get_numnarrowbands(long dl_Bandwidth) {
  int nb_tab[6] = {1,2,4,8,12,16};

  AssertFatal(dl_Bandwidth<7 || dl_Bandwidth>=0,"dl_Bandwidth not in [0..6]\n");
  return(nb_tab[dl_Bandwidth]);
}

int get_numnarrowbandbits(long dl_Bandwidth) {
  int nbbits_tab[6] = {0,1,2,3,4,4};

  AssertFatal(dl_Bandwidth<7 || dl_Bandwidth>=0,"dl_Bandwidth not in [0..6]\n");
  return(nbbits_tab[dl_Bandwidth]);
}

//This implements the frame/subframe condition for first subframe of MPDCCH transmission (Section 9.1.5 36.213, Rel 13/14)
int startSF_fdd_RA_times2[8] = {2,3,4,5,8,10,16,20};
int startSF_tdd_RA[7]        = {1,2,4,5,8,10,20};

int mpdcch_sf_condition(eNB_MAC_INST *eNB,int CC_id, frame_t frameP,sub_frame_t subframeP,int rmax,MPDCCH_TYPES_t mpdcch_type,int UE_id) {

  struct PRACH_ConfigSIB_v1310 *ext4_prach = eNB->common_channels[CC_id].radioResourceConfigCommon_BR->ext4->prach_ConfigCommon_v1310;


  int T;
  EPDCCH_SetConfig_r11_t *epdcch_setconfig_r11;

  switch (mpdcch_type) {
  case TYPE0:
    AssertFatal(1==0,"MPDCCH Type 0 not handled yet\n");
    break;
  case TYPE1:
    AssertFatal(1==0,"MPDCCH Type 1 not handled yet\n");
    break;
  case TYPE1A:
    AssertFatal(1==0,"MPDCCH Type 1A not handled yet\n");
    break;
  case TYPE2: // RAR
    AssertFatal(ext4_prach->mpdcch_startSF_CSS_RA_r13!=NULL,
		"mpdcch_startSF_CSS_RA_r13 is null\n");
    AssertFatal(rmax>0,"rmax is 0!\b");
    if (eNB->common_channels[CC_id].tdd_Config==NULL) //FDD
      T = rmax*startSF_fdd_RA_times2[ext4_prach->mpdcch_startSF_CSS_RA_r13->choice.fdd_r13]>>1;
    else //TDD
      T = rmax*startSF_tdd_RA[ext4_prach->mpdcch_startSF_CSS_RA_r13->choice.tdd_r13];
    break;
  case TYPE2A:
    AssertFatal(1==0,"MPDCCH Type 2A not handled yet\n");
    break;
  case TYPEUESPEC:
<<<<<<< HEAD
    epdcch_setconfig_r11= &eNB->UE_list.UE_template[CC_id][UE_id].physicalConfigDedicated->ext4->epdcch_Config_r11->config_r11.choice.setup.setConfigToAddModList_r11->list.array[0] ;
=======
    epdcch_setconfig_r11= eNB->UE_list.UE_template[CC_id][UE_id].physicalConfigDedicated->ext4->epdcch_Config_r11->config_r11.choice.setup.setConfigToAddModList_r11->list.array[0] ;
>>>>>>> f2cb406b
    
    
    AssertFatal(epdcch_setconfig_r11 != NULL," epdcch_setconfig_r11 is null for UE specific \n");
    AssertFatal(epdcch_setconfig_r11->ext2 != NULL," ext2 doesn't exist in epdcch config ' \n");
    
    if (eNB->common_channels[CC_id].tdd_Config==NULL) //FDD
      T = rmax*startSF_fdd_RA_times2[epdcch_setconfig_r11->ext2->mpdcch_config_r13->choice.setup.mpdcch_StartSF_UESS_r13.choice.fdd_r13]>>1;
    else //TDD
      T = rmax*startSF_tdd_RA[epdcch_setconfig_r11->ext2->mpdcch_config_r13->choice.setup.mpdcch_StartSF_UESS_r13.choice.tdd_r13];
    
    break;
  default:
    return(0);
  }

  AssertFatal(T>0,"T is 0!\n");
  if (((10*frameP) + subframeP)%T == 0) return(1);
  else return(0);

}

int narrowband_to_first_rb(COMMON_channels_t *cc, int nb_index) {

  switch (cc->mib->message.dl_Bandwidth) {
  case 0: // 6 PRBs, N_NB=1, i_0=0
    return(0);
    break;
  case 3: // 50 PRBs, N_NB=8, i_0=1
    return((int)(1+(6*nb_index)));
    break;
  case 5: // 100 PRBs, N_NB=16, i_0=2
    return((int)(2+(6*nb_index)));
    break;
  case 1: // 15 PRBs  N_NB=2, i_0=1
    if (nb_index>0) return(1);
    else            return(0);
    break;
  case 2: // 25 PRBs, N_NB=4, i_0=0
    if (nb_index>1) return(1+(6*nb_index));
    else            return((6*nb_index));
    break;
  case 4: // 75 PRBs, N_NB=12, i_0=1
    if (nb_index>5) return(2+(6*nb_index));
    else            return(1+(6*nb_index));
    break;
  default:
    AssertFatal(1==0,"Impossible dl_Bandwidth %d\n",(int)cc->mib->message.dl_Bandwidth);
    break;
  }
}
#endif

//------------------------------------------------------------------------------
void init_ue_sched_info(void)
//------------------------------------------------------------------------------
{
  module_id_t i,j,k;

  for (i=0; i<NUMBER_OF_eNB_MAX; i++) {
    for (k=0; k<MAX_NUM_CCs; k++) {
      for (j=0; j<NUMBER_OF_UE_MAX; j++) {
        // init DL
        eNB_dlsch_info[i][k][j].weight           = 0;
        eNB_dlsch_info[i][k][j].subframe         = 0;
        eNB_dlsch_info[i][k][j].serving_num      = 0;
        eNB_dlsch_info[i][k][j].status           = S_DL_NONE;
        // init UL
        eNB_ulsch_info[i][k][j].subframe         = 0;
        eNB_ulsch_info[i][k][j].serving_num      = 0;
        eNB_ulsch_info[i][k][j].status           = S_UL_NONE;
      }
    }
  }
}



//------------------------------------------------------------------------------
unsigned char get_ue_weight(module_id_t module_idP, int CC_idP, int ue_idP)
//------------------------------------------------------------------------------
{

  return(eNB_dlsch_info[module_idP][CC_idP][ue_idP].weight);

}

//------------------------------------------------------------------------------
int find_UE_id(module_id_t mod_idP, rnti_t rntiP)
//------------------------------------------------------------------------------
{
  int UE_id;
  UE_list_t *UE_list = &RC.mac[mod_idP]->UE_list;

  for (UE_id = 0; UE_id < NUMBER_OF_UE_MAX; UE_id++) {
    if (UE_list->active[UE_id] != TRUE) continue;
    if (UE_list->UE_template[UE_PCCID(mod_idP,UE_id)][UE_id].rnti==rntiP) {
      return(UE_id);
    }
  }

  return(-1);
}

//------------------------------------------------------------------------------
int find_RA_id(module_id_t mod_idP, int CC_idP, rnti_t rntiP)
//------------------------------------------------------------------------------
{
  int RA_id;
  AssertFatal(RC.mac[mod_idP],"RC.mac[%d] is null\n",mod_idP);
  
  RA_TEMPLATE *RA_template = (RA_TEMPLATE *)&RC.mac[mod_idP]->common_channels[CC_idP].RA_template[0];

 

  for (RA_id = 0; RA_id < NB_RA_PROC_MAX; RA_id++) {
    LOG_D(MAC,"Checking RA_id %d for %x : RA_active %d, wait_ack_Msg4 %d\n",
	  RA_id,rntiP,
	  RA_template[RA_id].RA_active,
	  RA_template[RA_id].wait_ack_Msg4);
	  
    if (RA_template[RA_id].RA_active==TRUE && 
        RA_template[RA_id].wait_ack_Msg4 == 0 &&
	RA_template[RA_id].rnti == rntiP) return(RA_id);
  }
  return(-1);
}

//------------------------------------------------------------------------------
int UE_num_active_CC(UE_list_t *listP,int ue_idP)
//------------------------------------------------------------------------------
{
  return(listP->numactiveCCs[ue_idP]);
}

//------------------------------------------------------------------------------
int UE_PCCID(module_id_t mod_idP,int ue_idP)
//------------------------------------------------------------------------------
{
  return(RC.mac[mod_idP]->UE_list.pCC_id[ue_idP]);
}

//------------------------------------------------------------------------------
rnti_t UE_RNTI(module_id_t mod_idP, int ue_idP)
//------------------------------------------------------------------------------
{

  rnti_t rnti = RC.mac[mod_idP]->UE_list.UE_template[UE_PCCID(mod_idP,ue_idP)][ue_idP].rnti;

  if (rnti>0) {
    return (rnti);
  }

  LOG_D(MAC,"[eNB %d] Couldn't find RNTI for UE %d\n",mod_idP,ue_idP);
  //display_backtrace();
  return(NOT_A_RNTI);
}

//------------------------------------------------------------------------------
boolean_t is_UE_active(module_id_t mod_idP, int ue_idP)
//------------------------------------------------------------------------------
{
  return(RC.mac[mod_idP]->UE_list.active[ue_idP]);
}

/*
uint8_t find_active_UEs(module_id_t module_idP,int CC_id){

  module_id_t        ue_mod_id      = 0;
  rnti_t        rnti         = 0;
  uint8_t            nb_active_ue = 0;

  for (ue_mod_id=0;ue_mod_id<NUMBER_OF_UE_MAX;ue_mod_id++) {

      if (((rnti=eNB_mac_inst[module_idP][CC_id].UE_template[ue_mod_id].rnti) !=0)&&(eNB_mac_inst[module_idP][CC_id].UE_template[ue_mod_id].ul_active==TRUE)){

          if (mac_xface->get_eNB_UE_stats(module_idP,rnti) != NULL){ // check at the phy enb_ue state for this rnti
      nb_active_ue++;
          }
          else { // this ue is removed at the phy => remove it at the mac as well
      mac_remove_ue(module_idP, CC_id, ue_mod_id);
          }
      }
  }
  return(nb_active_ue);
}
*/


// get aggregation (L) form phy for a give UE
unsigned char get_aggregation (uint8_t bw_index, uint8_t cqi, uint8_t dci_fmt)
{
  unsigned char aggregation=3;
  
  switch (dci_fmt){
    
  case format0:
    aggregation = cqi2fmt0_agg[bw_index][cqi];
    break;
  case format1:
  case format1A:
  case format1B:
  case format1D:
    aggregation = cqi2fmt1x_agg[bw_index][cqi]; 
    break;
  case format2:
  case format2A:
  case format2B:
  case format2C:
  case format2D:
    aggregation = cqi2fmt2x_agg[bw_index][cqi]; 
    break;
  case format1C:
  case format1E_2A_M10PRB:
  case format3:
  case format3A:
  case format4:
  default:
    LOG_W(MAC,"unsupported DCI format %d\n",dci_fmt);
  }

   LOG_D(MAC,"Aggregation level %d (cqi %d, bw_index %d, format %d)\n", 
   	1<<aggregation, cqi,bw_index,dci_fmt);
   
  return 1<<aggregation;
}

void dump_ue_list(UE_list_t *listP, int ul_flag)
{
  int j;

  if ( ul_flag == 0 ) {
    for (j=listP->head; j>=0; j=listP->next[j]) {
      LOG_T(MAC,"node %d => %d\n",j,listP->next[j]);
    }
  } else {
    for (j=listP->head_ul; j>=0; j=listP->next_ul[j]) {
      LOG_T(MAC,"node %d => %d\n",j,listP->next_ul[j]);
    }
  }
}

int add_new_ue(module_id_t mod_idP, int cc_idP, rnti_t rntiP,int harq_pidP
               #ifdef Rel14
                 ,uint8_t rach_resource_type
               #endif
               )
{
  int UE_id;
  int i, j;

  UE_list_t *UE_list = &RC.mac[mod_idP]->UE_list;

  LOG_D(MAC,"[eNB %d, CC_id %d] Adding UE with rnti %x (next avail %d, num_UEs %d)\n",mod_idP,cc_idP,rntiP,UE_list->avail,UE_list->num_UEs);
  dump_ue_list(UE_list,0);

  for (i = 0; i < NUMBER_OF_UE_MAX; i++) {
    if (UE_list->active[i] == TRUE) continue;
    UE_id = i;
    UE_list->UE_template[cc_idP][UE_id].rnti       = rntiP;
    UE_list->UE_template[cc_idP][UE_id].configured = FALSE;
    UE_list->numactiveCCs[UE_id]                   = 1;
    UE_list->numactiveULCCs[UE_id]                 = 1;
    UE_list->pCC_id[UE_id]                         = cc_idP;
    UE_list->ordered_CCids[0][UE_id]               = cc_idP;
    UE_list->ordered_ULCCids[0][UE_id]             = cc_idP;
    UE_list->num_UEs++;
    UE_list->active[UE_id]                         = TRUE;

#ifdef Rel14
    UE_list->UE_template[cc_idP][UE_id].rach_resource_type = rach_resource_type ;
#endif

    memset((void*)&UE_list->UE_sched_ctrl[UE_id],0,sizeof(UE_sched_ctrl));
    memset((void*)&UE_list->eNB_UE_stats[cc_idP][UE_id],0,sizeof(eNB_UE_STATS));

    for (j=0; j<8; j++) {
      UE_list->UE_template[cc_idP][UE_id].oldNDI[j]    = (j==0)?1:0;   // 1 because first transmission is with format1A (Msg4) for harq_pid 0
      UE_list->UE_template[cc_idP][UE_id].oldNDI_UL[j] = (j==harq_pidP)?0:1; // 1st transmission is with Msg3;
      UE_list->UE_sched_ctrl[UE_id].round[cc_idP][j]   = 8; 
      UE_list->UE_sched_ctrl[UE_id].round_UL[cc_idP][j]   = 0; 
    }

    eNB_ulsch_info[mod_idP][cc_idP][UE_id].status = S_UL_WAITING;
    eNB_dlsch_info[mod_idP][cc_idP][UE_id].status = S_DL_WAITING;
    LOG_D(MAC,"[eNB %d] Add UE_id %d on Primary CC_id %d: rnti %x\n",mod_idP,UE_id,cc_idP,rntiP);
    dump_ue_list(UE_list,0);
    return(UE_id);
  }

  printf("MAC: cannot add new UE for rnti %x\n", rntiP);
  LOG_E(MAC,"error in add_new_ue(), could not find space in UE_list, Dumping UE list\n");
  dump_ue_list(UE_list,0);
  return(-1);
}

//------------------------------------------------------------------------------
int rrc_mac_remove_ue(module_id_t mod_idP,rnti_t rntiP) 
//------------------------------------------------------------------------------
{
  int i;
  UE_list_t *UE_list = &RC.mac[mod_idP]->UE_list;
  int UE_id = find_UE_id(mod_idP,rntiP);
  int pCC_id;

  if (UE_id == -1) {
    LOG_W(MAC,"rrc_mac_remove_ue: UE %x not found\n", rntiP);
    return 0;
  }

  pCC_id = UE_PCCID(mod_idP,UE_id);

  LOG_D(MAC,"Removing UE %d from Primary CC_id %d (rnti %x)\n",UE_id,pCC_id, rntiP);
  dump_ue_list(UE_list,0);

  UE_list->active[UE_id] = FALSE;
  UE_list->num_UEs--;

  // clear all remaining pending transmissions
  UE_list->UE_template[pCC_id][UE_id].bsr_info[LCGID0]  = 0;
  UE_list->UE_template[pCC_id][UE_id].bsr_info[LCGID1]  = 0;
  UE_list->UE_template[pCC_id][UE_id].bsr_info[LCGID2]  = 0;
  UE_list->UE_template[pCC_id][UE_id].bsr_info[LCGID3]  = 0;

  UE_list->UE_template[pCC_id][UE_id].ul_SR             = 0;
  UE_list->UE_template[pCC_id][UE_id].rnti              = NOT_A_RNTI;
  UE_list->UE_template[pCC_id][UE_id].ul_active         = FALSE;
  eNB_ulsch_info[mod_idP][pCC_id][UE_id].rnti                        = NOT_A_RNTI;
  eNB_ulsch_info[mod_idP][pCC_id][UE_id].status                      = S_UL_NONE;
  eNB_dlsch_info[mod_idP][pCC_id][UE_id].rnti                        = NOT_A_RNTI;
  eNB_dlsch_info[mod_idP][pCC_id][UE_id].status                      = S_DL_NONE;


  // check if this has an RA process active
  RA_TEMPLATE *RA_template;
  for (i=0;i<NB_RA_PROC_MAX;i++) {
    RA_template = (RA_TEMPLATE *)&RC.mac[mod_idP]->common_channels[pCC_id].RA_template[i];
    if (RA_template->rnti == rntiP){
      RA_template->RA_active=FALSE;
      RA_template->generate_rar=0;
      RA_template->generate_Msg4=0;
      RA_template->wait_ack_Msg4=0;
      RA_template->timing_offset=0;
      RA_template->RRC_timer=20;
      RA_template->rnti = 0;
      //break;
    }
  }

  return 0;
}



int prev(UE_list_t *listP, int nodeP, int ul_flag)
{
  int j;

  if (ul_flag == 0 ) {
    if (nodeP==listP->head) {
      return(nodeP);
    }

    for (j=listP->head; j>=0; j=listP->next[j]) {
      if (listP->next[j]==nodeP) {
        return(j);
    }
    }
  } else {
    if (nodeP==listP->head_ul) {
      return(nodeP);
    }

    for (j=listP->head_ul; j>=0; j=listP->next_ul[j]) {
      if (listP->next_ul[j]==nodeP) {
        return(j);
      }
    }
  }

  LOG_E(MAC,"error in prev(), could not find previous to %d in UE_list %s, should never happen, Dumping UE list\n",
        nodeP, (ul_flag == 0)? "DL" : "UL");
  dump_ue_list(listP, ul_flag);


  return(-1);
}

void swap_UEs(UE_list_t *listP,int nodeiP, int nodejP, int ul_flag)
{

  int prev_i,prev_j,next_i,next_j;

  LOG_T(MAC,"Swapping UE %d,%d\n",nodeiP,nodejP);
  dump_ue_list(listP,ul_flag);

  prev_i = prev(listP,nodeiP,ul_flag);
  prev_j = prev(listP,nodejP,ul_flag);

  AssertFatal((prev_i>=0) && (prev_j>=0),
	      "swap_UEs: problem");

  if (ul_flag == 0) {
    next_i = listP->next[nodeiP];
    next_j = listP->next[nodejP];
  } else {
    next_i = listP->next_ul[nodeiP];
    next_j = listP->next_ul[nodejP];
  }

  LOG_T(MAC,"[%s] next_i %d, next_i, next_j %d, head %d \n",
        (ul_flag == 0)? "DL" : "UL",
        next_i,next_j,listP->head);

  if (ul_flag == 0 ) {

    if (next_i == nodejP) {   // case ... p(i) i j n(j) ... => ... p(j) j i n(i) ...
      LOG_T(MAC,"Case ... p(i) i j n(j) ... => ... p(j) j i n(i) ...\n");

      listP->next[nodeiP] = next_j;
      listP->next[nodejP] = nodeiP;

      if (nodeiP==listP->head) { // case i j n(j)
        listP->head = nodejP;
      } else {
        listP->next[prev_i] = nodejP;
      }
    } else if (next_j == nodeiP) {  // case ... p(j) j i n(i) ... => ... p(i) i j n(j) ...
      LOG_T(MAC,"Case ... p(j) j i n(i) ... => ... p(i) i j n(j) ...\n");
      listP->next[nodejP] = next_i;
      listP->next[nodeiP] = nodejP;

      if (nodejP==listP->head) { // case j i n(i)
        listP->head = nodeiP;
      } else {
        listP->next[prev_j] = nodeiP;
      }
    } else {  // case ...  p(i) i n(i) ... p(j) j n(j) ...
      listP->next[nodejP] = next_i;
      listP->next[nodeiP] = next_j;


      if (nodeiP==listP->head) {
        LOG_T(MAC,"changing head to %d\n",nodejP);
        listP->head=nodejP;
        listP->next[prev_j] = nodeiP;
      } else if (nodejP==listP->head) {
        LOG_D(MAC,"changing head to %d\n",nodeiP);
        listP->head=nodeiP;
        listP->next[prev_i] = nodejP;
      } else {
        listP->next[prev_i] = nodejP;
        listP->next[prev_j] = nodeiP;
      }
    }
  } else { // ul_flag

    if (next_i == nodejP) {   // case ... p(i) i j n(j) ... => ... p(j) j i n(i) ...
      LOG_T(MAC,"[UL] Case ... p(i) i j n(j) ... => ... p(j) j i n(i) ...\n");

      listP->next_ul[nodeiP] = next_j;
      listP->next_ul[nodejP] = nodeiP;

      if (nodeiP==listP->head_ul) { // case i j n(j)
        listP->head_ul = nodejP;
      } else {
        listP->next_ul[prev_i] = nodejP;
      }
    } else if (next_j == nodeiP) {  // case ... p(j) j i n(i) ... => ... p(i) i j n(j) ...
      LOG_T(MAC,"[UL]Case ... p(j) j i n(i) ... => ... p(i) i j n(j) ...\n");
      listP->next_ul[nodejP] = next_i;
      listP->next_ul[nodeiP] = nodejP;

      if (nodejP==listP->head_ul) { // case j i n(i)
        listP->head_ul = nodeiP;
      } else {
        listP->next_ul[prev_j] = nodeiP;
      }
    } else {  // case ...  p(i) i n(i) ... p(j) j n(j) ...

      listP->next_ul[nodejP] = next_i;
      listP->next_ul[nodeiP] = next_j;


      if (nodeiP==listP->head_ul) {
        LOG_T(MAC,"[UL]changing head to %d\n",nodejP);
        listP->head_ul=nodejP;
        listP->next_ul[prev_j] = nodeiP;
      } else if (nodejP==listP->head_ul) {
        LOG_T(MAC,"[UL]changing head to %d\n",nodeiP);
        listP->head_ul=nodeiP;
        listP->next_ul[prev_i] = nodejP;
      } else {
        listP->next_ul[prev_i] = nodejP;
        listP->next_ul[prev_j] = nodeiP;
      }
    }
  }

  LOG_T(MAC,"After swap\n");
  dump_ue_list(listP,ul_flag);
}








/*
  #if defined(Rel10) || defined(Rel14)
  unsigned char generate_mch_header( unsigned char *mac_header,
  unsigned char num_sdus,
  unsigned short *sdu_lengths,
  unsigned char *sdu_lcids,
  unsigned char msi,
  unsigned char short_padding,
  unsigned short post_padding) {

  SCH_SUBHEADER_FIXED *mac_header_ptr = (SCH_SUBHEADER_FIXED *)mac_header;
  uint8_t first_element=0,last_size=0,i;
  uint8_t mac_header_control_elements[2*num_sdus],*ce_ptr;

  ce_ptr = &mac_header_control_elements[0];

  if ((short_padding == 1) || (short_padding == 2)) {
  mac_header_ptr->R    = 0;
  mac_header_ptr->E    = 0;
  mac_header_ptr->LCID = SHORT_PADDING;
  first_element=1;
  last_size=1;
  }
  if (short_padding == 2) {
  mac_header_ptr->E = 1;
  mac_header_ptr++;
  mac_header_ptr->R = 0;
  mac_header_ptr->E    = 0;
  mac_header_ptr->LCID = SHORT_PADDING;
  last_size=1;
  }

  // SUBHEADER for MSI CE
  if (msi != 0) {// there is MSI MAC Control Element
  if (first_element>0) {
  mac_header_ptr->E = 1;
  mac_header_ptr+=last_size;
  }
  else {
  first_element = 1;
  }
  if (num_sdus*2 < 128) {
  ((SCH_SUBHEADER_SHORT *)mac_header_ptr)->R    = 0;
  ((SCH_SUBHEADER_SHORT *)mac_header_ptr)->E    = 0;
  ((SCH_SUBHEADER_SHORT *)mac_header_ptr)->F    = 0;
  ((SCH_SUBHEADER_SHORT *)mac_header_ptr)->LCID = MCH_SCHDL_INFO;
  ((SCH_SUBHEADER_SHORT *)mac_header_ptr)->L    = num_sdus*2;
  last_size=2;
  }
  else {
  ((SCH_SUBHEADER_LONG *)mac_header_ptr)->R    = 0;
  ((SCH_SUBHEADER_LONG *)mac_header_ptr)->E    = 0;
  ((SCH_SUBHEADER_LONG *)mac_header_ptr)->F    = 1;
  ((SCH_SUBHEADER_LONG *)mac_header_ptr)->LCID = MCH_SCHDL_INFO;
  ((SCH_SUBHEADER_LONG *)mac_header_ptr)->L    = (num_sdus*2)&0x7fff;
  last_size=3;
  }
  // Create the MSI MAC Control Element here
  }

  // SUBHEADER for MAC SDU (MCCH+MTCHs)
  for (i=0;i<num_sdus;i++) {
  if (first_element>0) {
  mac_header_ptr->E = 1;
  mac_header_ptr+=last_size;
  }
  else {
  first_element = 1;
  }
  if (sdu_lengths[i] < 128) {
  ((SCH_SUBHEADER_SHORT *)mac_header_ptr)->R    = 0;
  ((SCH_SUBHEADER_SHORT *)mac_header_ptr)->E    = 0;
  ((SCH_SUBHEADER_SHORT *)mac_header_ptr)->F    = 0;
  ((SCH_SUBHEADER_SHORT *)mac_header_ptr)->LCID = sdu_lcids[i];
  ((SCH_SUBHEADER_SHORT *)mac_header_ptr)->L    = (unsigned char)sdu_lengths[i];
  last_size=2;
  }
  else {
  ((SCH_SUBHEADER_LONG *)mac_header_ptr)->R    = 0;
  ((SCH_SUBHEADER_LONG *)mac_header_ptr)->E    = 0;
  ((SCH_SUBHEADER_LONG *)mac_header_ptr)->F    = 1;
  ((SCH_SUBHEADER_LONG *)mac_header_ptr)->LCID = sdu_lcids[i];
  ((SCH_SUBHEADER_LONG *)mac_header_ptr)->L    = (unsigned short) sdu_lengths[i]&0x7fff;
  last_size=3;
  }
  }

  if (post_padding>0) {// we have lots of padding at the end of the packet
  mac_header_ptr->E = 1;
  mac_header_ptr+=last_size;
  // add a padding element
  mac_header_ptr->R    = 0;
  mac_header_ptr->E    = 0;
  mac_header_ptr->LCID = SHORT_PADDING;
  mac_header_ptr++;
  }
  else { // no end of packet padding
  // last SDU subhead is of fixed type (sdu length implicitly to be computed at UE)
  mac_header_ptr++;
  }

  // Copy MSI Control Element to the end of the MAC Header if it presents
  if ((ce_ptr-mac_header_control_elements) > 0) {
  // printf("Copying %d bytes for control elements\n",ce_ptr-mac_header_control_elements);
  memcpy((void*)mac_header_ptr,mac_header_control_elements,ce_ptr-mac_header_control_elements);
  mac_header_ptr+=(unsigned char)(ce_ptr-mac_header_control_elements);
  }

  return((unsigned char*)mac_header_ptr - mac_header);
  }
  #endif
 */

// This has to be updated to include BSR information
uint8_t UE_is_to_be_scheduled(module_id_t module_idP,int CC_id,uint8_t UE_id)
{

  UE_TEMPLATE *UE_template    = &RC.mac[module_idP]->UE_list.UE_template[CC_id][UE_id];
  UE_sched_ctrl *UE_sched_ctl = &RC.mac[module_idP]->UE_list.UE_sched_ctrl[UE_id];


  // do not schedule UE if UL is not working
  if (UE_sched_ctl->ul_failure_timer>0)
    return(0);
  if (UE_sched_ctl->ul_out_of_sync>0)
    return(0);

  LOG_D(MAC,"[eNB %d][PUSCH] Checking UL requirements UE %d/%x\n",module_idP,UE_id,UE_RNTI(module_idP,UE_id));

  if ((UE_template->bsr_info[LCGID0]>0) ||
      (UE_template->bsr_info[LCGID1]>0) ||
      (UE_template->bsr_info[LCGID2]>0) ||
      (UE_template->bsr_info[LCGID3]>0) ||
      (UE_template->ul_SR>0) || // uplink scheduling request
      ((UE_sched_ctl->ul_inactivity_timer>20)&&
       (UE_sched_ctl->ul_scheduled==0))||  // every 2 frames when RRC_CONNECTED
      ((UE_sched_ctl->ul_inactivity_timer>10)&&
       (UE_sched_ctl->ul_scheduled==0)&&
       (mac_eNB_get_rrc_status(module_idP,UE_RNTI(module_idP,UE_id)) < RRC_CONNECTED))) // every Frame when not RRC_CONNECTED
    { 

      LOG_D(MAC,"[eNB %d][PUSCH] UE %d/%x should be scheduled (BSR0 %d,SR %d)\n",module_idP,UE_id,UE_RNTI(module_idP,UE_id),
	    UE_template->bsr_info[LCGID0],
	    UE_template->ul_SR);
    return(1);
  } else {
    return(0);
  }
}


uint8_t get_tmode(module_id_t module_idP,int CC_idP,int UE_idP) {

  eNB_MAC_INST         *eNB                                = RC.mac[module_idP];
  COMMON_channels_t    *cc                                 = &eNB->common_channels[CC_idP];

  struct PhysicalConfigDedicated  *physicalConfigDedicated = eNB->UE_list.physicalConfigDedicated[CC_idP][UE_idP];

  if (physicalConfigDedicated == NULL ) { // RRCConnectionSetup not received by UE yet
    AssertFatal(cc->p_eNB<=2,"p_eNB is %d, should be <2\n",cc->p_eNB);
    return(cc->p_eNB);
  }
  else {
    AssertFatal(physicalConfigDedicated->antennaInfo!=NULL,
		"antennaInfo is null for CCId %d, UEid %d\n",CC_idP,UE_idP);
    
    AssertFatal(physicalConfigDedicated->antennaInfo->present != PhysicalConfigDedicated__antennaInfo_PR_NOTHING, 
		"antennaInfo (mod_id %d, CC_id %d) is set to NOTHING\n",module_idP,CC_idP);
    
    if (physicalConfigDedicated->antennaInfo->present == PhysicalConfigDedicated__antennaInfo_PR_explicitValue) {
      return(physicalConfigDedicated->antennaInfo->choice.explicitValue.transmissionMode);
    }
    else if (physicalConfigDedicated->antennaInfo->present == PhysicalConfigDedicated__antennaInfo_PR_defaultValue) {
      AssertFatal(cc->p_eNB<=2,"p_eNB is %d, should be <2\n",cc->p_eNB);
      return(cc->p_eNB);
    }
    else AssertFatal(1==0,"Shouldn't be here\n");
  }
}

int8_t get_ULharq(module_id_t module_idP,int CC_idP,uint16_t frameP,uint8_t subframeP) {

  uint8_t           ret       = -1;
  eNB_MAC_INST      *eNB      = RC.mac[module_idP];
  COMMON_channels_t *cc       = &eNB->common_channels[CC_idP];

  if (cc->tdd_Config==NULL) { // FDD
    ret = (((frameP<<1)+subframeP)&7);
  } else {

    switch (cc->tdd_Config->subframeAssignment) {

    case 1:
      if ((subframeP==2) ||
          (subframeP==3) ||
          (subframeP==7) ||
          (subframeP==8))
        switch (subframeP) {
        case 2:
        case 3:
          ret = (subframeP-2);
          break;

        case 7:
        case 8:
          ret = (subframeP-5);
          break;

        default:
          AssertFatal(1==0,"subframe2_harq_pid, Illegal subframe %d for TDD mode %d\n",subframeP,(int)cc->tdd_Config->subframeAssignment);
          break;
        }

      break;

    case 2:
      AssertFatal((subframeP==2) || (subframeP==7),
		  "subframe2_harq_pid, Illegal subframe %d for TDD mode %d\n",subframeP,(int)cc->tdd_Config->subframeAssignment);
      ret = (subframeP/7);
      break;

    case 3:
      AssertFatal((subframeP>1) && (subframeP<5),
		  "subframe2_harq_pid, Illegal subframe %d for TDD mode %d\n",subframeP,(int)cc->tdd_Config->subframeAssignment);
      ret = (subframeP-2);
      break;

    case 4:
      AssertFatal((subframeP>1) && (subframeP<4),
		  "subframe2_harq_pid, Illegal subframe %d for TDD mode %d\n",subframeP,(int)cc->tdd_Config->subframeAssignment);
      ret = (subframeP-2);
      break;

    case 5:
      AssertFatal(subframeP==2,
		  "subframe2_harq_pid, Illegal subframe %d for TDD mode %d\n",subframeP,(int)cc->tdd_Config->subframeAssignment);
      ret = (subframeP-2);
      break;

    default:
      AssertFatal(1==0,"subframe2_harq_pid, Unsupported TDD mode %d\n",(int)cc->tdd_Config->subframeAssignment);
      break;
    }
  }

  AssertFatal(ret!=-1,
	      "invalid harq_pid(%d) at SFN/SF = %d/%d\n", (int8_t)ret, frameP, subframeP);
  return ret;
}


uint16_t getRIV(uint16_t N_RB_DL,uint16_t RBstart,uint16_t Lcrbs)
{

  uint16_t RIV;

  if (Lcrbs<=(1+(N_RB_DL>>1)))
    RIV = (N_RB_DL*(Lcrbs-1)) + RBstart;
  else
    RIV = (N_RB_DL*(N_RB_DL+1-Lcrbs)) + (N_RB_DL-1-RBstart);

  return(RIV);
}

uint32_t allocate_prbs(int UE_id,unsigned char nb_rb, int N_RB_DL, uint32_t *rballoc)
{

  int i;
  uint32_t rballoc_dci=0;
  unsigned char nb_rb_alloc=0;

  for (i=0; i<(N_RB_DL-2); i+=2) {
    if (((*rballoc>>i)&3)==0) {
      *rballoc |= (3<<i);
      rballoc_dci |= (1<<((12-i)>>1));
      nb_rb_alloc+=2;
    }

    if (nb_rb_alloc==nb_rb) {
      return(rballoc_dci);
    }
  }

  if ((N_RB_DL&1)==1) {
    if ((*rballoc>>(N_RB_DL-1)&1)==0) {
      *rballoc |= (1<<(N_RB_DL-1));
      rballoc_dci |= 1;
    }
  }

  return(rballoc_dci);
}

int get_bw_index(module_id_t module_id, uint8_t CC_id)
{

  int bw_index=0;
 
  int N_RB_DL = to_prb(RC.mac[module_id]->common_channels[CC_id].mib->message.dl_Bandwidth);

  switch (N_RB_DL) {
  case 6: // 1.4 MHz
    bw_index=0;
    break;

  case 25: // 5HMz
    bw_index=1;
    break;

  case 50: // 10HMz
    bw_index=2;
    break;

  case 100: // 20HMz
    bw_index=3;
    break;

  default:
    bw_index=1;
    LOG_W(MAC,"[eNB %d] N_RB_DL %d unknown for CC_id %d, setting bw_index to 1\n", module_id, N_RB_DL,CC_id);
    break;
  }

  return bw_index;
}

int get_min_rb_unit(module_id_t module_id, uint8_t CC_id)
{

  int min_rb_unit=0;
  int N_RB_DL = to_prb(RC.mac[module_id]->common_channels[CC_id].mib->message.dl_Bandwidth);

  switch (N_RB_DL) {
  case 6: // 1.4 MHz
    min_rb_unit=1;
    break;

  case 25: // 5HMz
    min_rb_unit=2;
    break;

  case 50: // 10HMz
    min_rb_unit=3;
    break;

  case 100: // 20HMz
    min_rb_unit=4;
    break;

  default:
    min_rb_unit=2;
    LOG_W(MAC,"[eNB %d] N_DL_RB %d unknown for CC_id %d, setting min_rb_unit to 2\n",
          module_id, N_RB_DL, CC_id);
    break;
  }

  return min_rb_unit;
}

uint32_t allocate_prbs_sub(int nb_rb, int N_RB_DL, int N_RBG, uint8_t *rballoc)
{

  int check=0;//check1=0,check2=0;
  uint32_t rballoc_dci=0;
  //uint8_t number_of_subbands=13;

  LOG_T(MAC,"*****Check1RBALLOC****: %d%d%d%d (nb_rb %d,N_RBG %d)\n",
        rballoc[3],rballoc[2],rballoc[1],rballoc[0],nb_rb,N_RBG);

  while((nb_rb >0) && (check < N_RBG)) {
    //printf("rballoc[%d] %d\n",check,rballoc[check]);
    if(rballoc[check] == 1) {
      rballoc_dci |= (1<<((N_RBG-1)-check));

      switch (N_RB_DL) {
      case 6:
        nb_rb--;
        break;

      case 25:
        if ((check == N_RBG-1)) {
          nb_rb--;
        } else {
          nb_rb-=2;
        }

        break;

      case 50:
        if ((check == N_RBG-1)) {
          nb_rb-=2;
        } else {
          nb_rb-=3;
        }

        break;

      case 100:
        nb_rb-=4;
        break;
      }
    }

    //      printf("rb_alloc %x\n",rballoc_dci);
    check = check+1;
    //    check1 = check1+2;
  }

  // rballoc_dci = (rballoc_dci)&(0x1fff);
  LOG_T(MAC,"*********RBALLOC : %x\n",rballoc_dci);
  // exit(-1);
  return (rballoc_dci);
}

int get_subbandsize(uint8_t dl_Bandwidth) {
  uint8_t ss[6] = {6,4,4,6,8,8};

  AssertFatal(dl_Bandwidth<6,"dl_Bandwidth %d is out of bounds\n",dl_Bandwidth);

  return(ss[dl_Bandwidth]);
}
int get_nb_subband(int N_RB_DL)
{

  int nb_sb=0;

  switch (N_RB_DL) {
  case 6:
    nb_sb=0;
    break;

  case 15:
    nb_sb = 4;  // sb_size =4

  case 25:
    nb_sb = 7; // sb_size =4, 1 sb with 1PRB, 6 with 2 RBG, each has 2 PRBs
    break;

  case 50:    // sb_size =6
    nb_sb = 9;
    break;

  case 75:  // sb_size =8
    nb_sb = 10;
    break;

  case 100: // sb_size =8 , 1 sb with 1 RBG + 12 sb with 2RBG, each RBG has 4 PRBs
    nb_sb = 13;
    break;

  default:
    nb_sb=0;
    break;
  }

  return nb_sb;

}

void init_CCE_table(int module_idP,int CC_idP)
{
  memset(RC.mac[module_idP]->CCE_table[CC_idP],0,800*sizeof(int));
} 


int get_nCCE_offset(int *CCE_table,
		    const unsigned char L, 
		    const int nCCE, 
		    const int common_dci, 
		    const unsigned short rnti, 
		    const unsigned char subframe)
{

  int search_space_free,m,nb_candidates = 0,l,i;
  unsigned int Yk;
   /*
    printf("CCE Allocation: ");
    for (i=0;i<nCCE;i++)
    printf("%d.",CCE_table[i]);
    printf("\n");
  */
  if (common_dci == 1) {
    // check CCE(0 ... L-1)
    nb_candidates = (L==4) ? 4 : 2;
    nb_candidates = min(nb_candidates,nCCE/L);

    //    printf("Common DCI nb_candidates %d, L %d\n",nb_candidates,L);

    for (m = nb_candidates-1 ; m >=0 ; m--) {

      search_space_free = 1;
      for (l=0; l<L; l++) {

	//	printf("CCE_table[%d] %d\n",(m*L)+l,CCE_table[(m*L)+l]);
        if (CCE_table[(m*L) + l] == 1) {
          search_space_free = 0;
          break;
        }
      }
     
      if (search_space_free == 1) {

	//	printf("returning %d\n",m*L);

        for (l=0; l<L; l++)
          CCE_table[(m*L)+l]=1;
        return(m*L);
      }
    }

    return(-1);

  } else { // Find first available in ue specific search space
    // according to procedure in Section 9.1.1 of 36.213 (v. 8.6)
    // compute Yk
    Yk = (unsigned int)rnti;

    for (i=0; i<=subframe; i++)
      Yk = (Yk*39827)%65537;

    Yk = Yk % (nCCE/L);


    switch (L) {
    case 1:
    case 2:
      nb_candidates = 6;
      break;

    case 4:
    case 8:
      nb_candidates = 2;
      break;

    default:
      DevParam(L, nCCE, rnti);
      break;
    }


    LOG_D(MAC,"rnti %x, Yk = %d, nCCE %d (nCCE/L %d),nb_cand %d\n",rnti,Yk,nCCE,nCCE/L,nb_candidates);

    for (m = 0 ; m < nb_candidates ; m++) {
      search_space_free = 1;

      for (l=0; l<L; l++) {
        int cce = (((Yk+m)%(nCCE/L))*L) + l;
        if (cce >= nCCE || CCE_table[cce] == 1) {
          search_space_free = 0;
          break;
        }
      }

      if (search_space_free == 1) {
        for (l=0; l<L; l++)
          CCE_table[(((Yk+m)%(nCCE/L))*L)+l]=1;

        return(((Yk+m)%(nCCE/L))*L);
      }
    }

    return(-1);
  }
}

void dump_CCE_table(int *CCE_table,const int nCCE,const unsigned short rnti,const int subframe,int L) {

  int nb_candidates = 0,i;
  unsigned int Yk;
  
  printf("CCE 0: ");
  for (i=0;i<nCCE;i++) {
    printf("%1d.",CCE_table[i]);
    if ((i&7) == 7)
      printf("\n CCE %d: ",i);
  }

  Yk = (unsigned int)rnti;
  
  for (i=0; i<=subframe; i++)
    Yk = (Yk*39827)%65537;
  
  Yk = Yk % (nCCE/L);
  
  
  switch (L) {
  case 1:
  case 2:
    nb_candidates = 6;
    break;
    
  case 4:
  case 8:
    nb_candidates = 2;
    break;
    
  default:
    DevParam(L, nCCE, rnti);
    break;
  }
  
  
  printf("rnti %x, Yk*L = %d, nCCE %d (nCCE/L %d),nb_cand*L %d\n",rnti,Yk*L,nCCE,nCCE/L,nb_candidates*L);

}



uint16_t getnquad(COMMON_channels_t *cc, uint8_t num_pdcch_symbols,uint8_t mi)
{

  uint16_t Nreg=0;

  AssertFatal(cc!=NULL,"cc is null\n");
  AssertFatal(cc->mib!=NULL,"cc->mib is null\n");

  int N_RB_DL        = to_prb(cc->mib->message.dl_Bandwidth);
  int phich_resource = get_phich_resource_times6(cc); 

  uint8_t Ngroup_PHICH = (phich_resource*N_RB_DL)/48;

  if (((phich_resource*N_RB_DL)%48) > 0)
    Ngroup_PHICH++;

  if (cc->Ncp == 1) {
    Ngroup_PHICH<<=1;
  }

  Ngroup_PHICH*=mi;

  if ((num_pdcch_symbols>0) && (num_pdcch_symbols<4))
    switch (N_RB_DL) {
    case 6:
      Nreg=12+(num_pdcch_symbols-1)*18;
      break;

    case 25:
      Nreg=50+(num_pdcch_symbols-1)*75;
      break;

    case 50:
      Nreg=100+(num_pdcch_symbols-1)*150;
      break;

    case 100:
      Nreg=200+(num_pdcch_symbols-1)*300;
      break;

    default:
      return(0);
    }

  //   printf("Nreg %d (%d)\n",Nreg,Nreg - 4 - (3*Ngroup_PHICH));
  return(Nreg - 4 - (3*Ngroup_PHICH));
}

uint16_t getnCCE(COMMON_channels_t *cc, uint8_t num_pdcch_symbols, uint8_t mi)
{
  AssertFatal(cc!=NULL,"cc is null\n");
  return(getnquad(cc,num_pdcch_symbols,mi)/9);
}

uint8_t getmi(COMMON_channels_t *cc,int subframe) {

  AssertFatal(cc!=NULL,"cc is null\n");

  // for FDD
  if (cc->tdd_Config==NULL) // FDD
    return 1;

  // for TDD
  switch (cc->tdd_Config->subframeAssignment) {

  case 0:
    if ((subframe==0) || (subframe==5))
      return(2);
    else return(1);

    break;

  case 1:
    if ((subframe==0) || (subframe==5))
      return(0);
    else return(1);

    break;

  case 2:
    if ((subframe==3) || (subframe==8))
      return(1);
    else return(0);

    break;

  case 3:
    if ((subframe==0) || (subframe==8) || (subframe==9))
      return(1);
    else return(0);

    break;

  case 4:
    if ((subframe==8) || (subframe==9))
      return(1);
    else return(0);

    break;

  case 5:
    if (subframe==8)
      return(1);
    else return(0);

    break;

  case 6:
    return(1);
    break;

  default:
    return(0);
  }
}

uint16_t get_nCCE_max(COMMON_channels_t *cc, int num_pdcch_symbols,int subframe)
{
  AssertFatal(cc!=NULL,"cc is null\n");
  return(getnCCE(cc,num_pdcch_symbols,
		 getmi(cc,subframe))); 
}
 
// Allocate the CCEs
int allocate_CCEs(int module_idP,
		  int CC_idP,
		  int subframeP,
		  int test_onlyP) {


  int                                 *CCE_table           = RC.mac[module_idP]->CCE_table[CC_idP];
  nfapi_dl_config_request_body_t      *DL_req              = &RC.mac[module_idP]->DL_req[CC_idP].dl_config_request_body;
  nfapi_hi_dci0_request_body_t        *HI_DCI0_req         = &RC.mac[module_idP]->HI_DCI0_req[CC_idP].hi_dci0_request_body;
  nfapi_dl_config_request_pdu_t       *dl_config_pdu       = &DL_req->dl_config_pdu_list[0];
  nfapi_hi_dci0_request_pdu_t         *hi_dci0_pdu         = &HI_DCI0_req->hi_dci0_pdu_list[0];
  int                                 nCCE_max             = get_nCCE_max(&RC.mac[module_idP]->common_channels[CC_idP],1,subframeP);
  int fCCE;
  int i,j,idci;
  int nCCE=0;


  LOG_D(MAC,"Allocate CCEs subframe %d, test %d : (DL PDU %d, DL DCI %d, UL %d)\n",subframeP,test_onlyP,DL_req->number_pdu,DL_req->number_dci,HI_DCI0_req->number_of_dci);
  DL_req->number_pdcch_ofdm_symbols=1;

try_again:
  init_CCE_table(module_idP,CC_idP);
  nCCE=0;


  for (i=0,idci=0;i<DL_req->number_pdu;i++) {
    // allocate DL common DCIs first
    if ((dl_config_pdu[i].pdu_type == NFAPI_DL_CONFIG_DCI_DL_PDU_TYPE)&&
	(dl_config_pdu[i].dci_dl_pdu.dci_dl_pdu_rel8.rnti_type==2)
	) {
      LOG_D(MAC,"Trying to allocate COMMON DCI %d/%d (%d,%d) : rnti %x, aggreg %d nCCE %d / %d (num_pdcch_symbols %d)\n",
	    idci,DL_req->number_dci+HI_DCI0_req->number_of_dci,
	    DL_req->number_dci,HI_DCI0_req->number_of_dci,
	    dl_config_pdu[i].dci_dl_pdu.dci_dl_pdu_rel8.rnti,
	    dl_config_pdu[i].dci_dl_pdu.dci_dl_pdu_rel8.aggregation_level,
	    nCCE,nCCE_max, DL_req->number_pdcch_ofdm_symbols);
    
      if (nCCE + (dl_config_pdu[i].dci_dl_pdu.dci_dl_pdu_rel8.aggregation_level) > nCCE_max) {
	if (DL_req->number_pdcch_ofdm_symbols == 3)
	  goto failed;
	LOG_D(MAC,"Can't fit DCI allocations with %d PDCCH symbols, increasing by 1\n",DL_req->number_pdcch_ofdm_symbols); 
	DL_req->number_pdcch_ofdm_symbols++;
	nCCE_max = get_nCCE_max(&RC.mac[module_idP]->common_channels[CC_idP],DL_req->number_pdcch_ofdm_symbols,subframeP);
	goto try_again;
      }
      
      // number of CCEs left can potentially hold this allocation
      fCCE = get_nCCE_offset(CCE_table,
			     dl_config_pdu[i].dci_dl_pdu.dci_dl_pdu_rel8.aggregation_level,
			     nCCE_max,
			     1,
			     dl_config_pdu[i].dci_dl_pdu.dci_dl_pdu_rel8.rnti,
			     subframeP);
      if (fCCE == -1) {
	if (DL_req->number_pdcch_ofdm_symbols == 3) {
	  LOG_D(MAC,"subframe %d: Dropping Allocation for RNTI %x\n",
		subframeP,dl_config_pdu[i].dci_dl_pdu.dci_dl_pdu_rel8.rnti);
	  for (j=0;j<=i;j++){
	    if (dl_config_pdu[j].pdu_type == NFAPI_DL_CONFIG_DCI_DL_PDU_TYPE)
	      LOG_D(MAC,"DCI %d/%d (%d,%d) : rnti %x dci format %d, aggreg %d nCCE %d / %d (num_pdcch_symbols %d)\n",
		    j,DL_req->number_dci+HI_DCI0_req->number_of_dci,
		    DL_req->number_dci,HI_DCI0_req->number_of_dci,
		    dl_config_pdu[j].dci_dl_pdu.dci_dl_pdu_rel8.rnti,
		    dl_config_pdu[j].dci_dl_pdu.dci_dl_pdu_rel8.dci_format,
		    dl_config_pdu[j].dci_dl_pdu.dci_dl_pdu_rel8.aggregation_level,
		    nCCE,nCCE_max,DL_req->number_pdcch_ofdm_symbols);
	  }
	  //dump_CCE_table(CCE_table,nCCE_max,subframeP,dci_alloc->rnti,1<<dci_alloc->L);
	  goto failed;
	}
	LOG_D(MAC,"Can't fit DCI allocations with %d PDCCH symbols (rnti condition), increasing by 1\n",DL_req->number_pdcch_ofdm_symbols); 

	DL_req->number_pdcch_ofdm_symbols++;
	nCCE_max = get_nCCE_max(&RC.mac[module_idP]->common_channels[CC_idP],DL_req->number_pdcch_ofdm_symbols,subframeP);
	goto try_again;
      } // fCCE==-1
      
      // the allocation is feasible, rnti rule passes
      nCCE += dl_config_pdu[i].dci_dl_pdu.dci_dl_pdu_rel8.aggregation_level;
      LOG_D(MAC,"Allocating at nCCE %d\n",fCCE);
      if (test_onlyP == 0) {
	dl_config_pdu[i].dci_dl_pdu.dci_dl_pdu_rel8.cce_idx=fCCE;
	LOG_D(MAC,"Allocate COMMON DCI CCEs subframe %d, test %d => L %d fCCE %d\n",subframeP,test_onlyP,dl_config_pdu[i].dci_dl_pdu.dci_dl_pdu_rel8.aggregation_level,fCCE);
      }
      idci++;
    }
  } // for i = 0 ... num_DL_DCIs

  // no try to allocate UL DCIs
  for (i=0;i<HI_DCI0_req->number_of_dci+HI_DCI0_req->number_of_hi;i++) {

    // allocate UL DCIs 
    if (hi_dci0_pdu[i].pdu_type == NFAPI_HI_DCI0_DCI_PDU_TYPE) {

      LOG_D(MAC,"Trying to allocate format 0 DCI %d/%d (%d,%d) : rnti %x, aggreg %d nCCE %d / %d (num_pdcch_symbols %d)\n",
	    idci,DL_req->number_dci+HI_DCI0_req->number_of_dci,
	    DL_req->number_dci,HI_DCI0_req->number_of_dci,
	    hi_dci0_pdu[i].dci_pdu.dci_pdu_rel8.rnti,hi_dci0_pdu[i].dci_pdu.dci_pdu_rel8.aggregation_level,
	    nCCE,nCCE_max, DL_req->number_pdcch_ofdm_symbols);
   
      if (nCCE + (hi_dci0_pdu[i].dci_pdu.dci_pdu_rel8.aggregation_level) > nCCE_max) {
	if (DL_req->number_pdcch_ofdm_symbols == 3)
	  goto failed;
	LOG_D(MAC,"Can't fit DCI allocations with %d PDCCH symbols, increasing by 1\n",DL_req->number_pdcch_ofdm_symbols); 

	DL_req->number_pdcch_ofdm_symbols++;
	nCCE_max = get_nCCE_max(&RC.mac[module_idP]->common_channels[CC_idP],DL_req->number_pdcch_ofdm_symbols,subframeP);
	goto try_again;
      }
      
      // number of CCEs left can potentially hold this allocation
      fCCE = get_nCCE_offset(CCE_table,
			     hi_dci0_pdu[i].dci_pdu.dci_pdu_rel8.aggregation_level,
			     nCCE_max,
			     0,
			     hi_dci0_pdu[i].dci_pdu.dci_pdu_rel8.rnti,
			     subframeP);
      if (fCCE == -1) {
	if (DL_req->number_pdcch_ofdm_symbols == 3) {
	  LOG_D(MAC,"subframe %d: Dropping Allocation for RNTI %x\n",
		subframeP,hi_dci0_pdu[i].dci_pdu.dci_pdu_rel8.rnti);
	  for (j=0;j<=i;j++){
	    if (hi_dci0_pdu[j].pdu_type == NFAPI_HI_DCI0_DCI_PDU_TYPE)
	      LOG_D(MAC,"DCI %d/%d (%d,%d) : rnti %x dci format %d, aggreg %d nCCE %d / %d (num_pdcch_symbols %d)\n",
		    j,DL_req->number_dci+HI_DCI0_req->number_of_dci,
		    DL_req->number_dci,HI_DCI0_req->number_of_dci,
		    hi_dci0_pdu[j].dci_pdu.dci_pdu_rel8.rnti,
		    hi_dci0_pdu[j].dci_pdu.dci_pdu_rel8.dci_format,
		    hi_dci0_pdu[j].dci_pdu.dci_pdu_rel8.aggregation_level,
		    nCCE,nCCE_max,DL_req->number_pdcch_ofdm_symbols);
	  }
	  //dump_CCE_table(CCE_table,nCCE_max,subframeP,dci_alloc->rnti,1<<dci_alloc->L);
	  goto failed;
	}
	LOG_D(MAC,"Can't fit DCI allocations with %d PDCCH symbols (rnti condition), increasing by 1\n",DL_req->number_pdcch_ofdm_symbols); 

	DL_req->number_pdcch_ofdm_symbols++;
	nCCE_max = get_nCCE_max(&RC.mac[module_idP]->common_channels[CC_idP],DL_req->number_pdcch_ofdm_symbols,subframeP);
	goto try_again;
      } // fCCE==-1
      
      // the allocation is feasible, rnti rule passes
      nCCE += hi_dci0_pdu[i].dci_pdu.dci_pdu_rel8.aggregation_level;
      LOG_D(MAC,"Allocating at nCCE %d\n",fCCE);
      if (test_onlyP == 0) {
	hi_dci0_pdu[i].dci_pdu.dci_pdu_rel8.cce_index=fCCE;
	LOG_D(MAC,"Allocate CCEs subframe %d, test %d\n",subframeP,test_onlyP);
      }
      idci++;
    }
  } // for i = 0 ... num_UL_DCIs

  for (i=0;i<DL_req->number_pdu;i++) {
    // allocate DL common DCIs first
    if ((dl_config_pdu[i].pdu_type == NFAPI_DL_CONFIG_DCI_DL_PDU_TYPE)&&
	(dl_config_pdu[i].dci_dl_pdu.dci_dl_pdu_rel8.rnti_type==1)) {
      LOG_D(MAC,"Trying to allocate DL UE-SPECIFIC DCI %d/%d (%d,%d) : rnti %x, aggreg %d nCCE %d / %d (num_pdcch_symbols %d)\n",
	    idci,DL_req->number_dci+HI_DCI0_req->number_of_dci,
	    DL_req->number_dci,HI_DCI0_req->number_of_dci,
	    dl_config_pdu[i].dci_dl_pdu.dci_dl_pdu_rel8.rnti,dl_config_pdu[i].dci_dl_pdu.dci_dl_pdu_rel8.aggregation_level,
	    nCCE,nCCE_max, DL_req->number_pdcch_ofdm_symbols);
   
      if (nCCE + (dl_config_pdu[i].dci_dl_pdu.dci_dl_pdu_rel8.aggregation_level) > nCCE_max) {
	if (DL_req->number_pdcch_ofdm_symbols == 3)
	  goto failed;
	LOG_D(MAC,"Can't fit DCI allocations with %d PDCCH symbols, increasing by 1\n",DL_req->number_pdcch_ofdm_symbols); 

	DL_req->number_pdcch_ofdm_symbols++;
	nCCE_max = get_nCCE_max(&RC.mac[module_idP]->common_channels[CC_idP],DL_req->number_pdcch_ofdm_symbols,subframeP);
	goto try_again;
      }
      
      // number of CCEs left can potentially hold this allocation
      fCCE = get_nCCE_offset(CCE_table,
			     dl_config_pdu[i].dci_dl_pdu.dci_dl_pdu_rel8.aggregation_level,
			     nCCE_max,
			     0,
			     dl_config_pdu[i].dci_dl_pdu.dci_dl_pdu_rel8.rnti,
			     subframeP);
      if (fCCE == -1) {
	if (DL_req->number_pdcch_ofdm_symbols == 3) {
	  LOG_I(MAC,"subframe %d: Dropping Allocation for RNTI %x\n",
		subframeP,dl_config_pdu[i].dci_dl_pdu.dci_dl_pdu_rel8.rnti);
	  for (j=0;j<=i;j++){
	    if (dl_config_pdu[j].pdu_type == NFAPI_DL_CONFIG_DCI_DL_PDU_TYPE)
	      LOG_I(MAC,"DCI %d/%d (%d,%d) : rnti %x dci format %d, aggreg %d nCCE %d / %d (num_pdcch_symbols %d)\n",
		    j,DL_req->number_dci+HI_DCI0_req->number_of_dci,
		    DL_req->number_dci,HI_DCI0_req->number_of_dci,
		    dl_config_pdu[j].dci_dl_pdu.dci_dl_pdu_rel8.rnti,
		    dl_config_pdu[j].dci_dl_pdu.dci_dl_pdu_rel8.dci_format,
		    dl_config_pdu[j].dci_dl_pdu.dci_dl_pdu_rel8.aggregation_level,
		    nCCE,nCCE_max,DL_req->number_pdcch_ofdm_symbols);
	  }
	  //dump_CCE_table(CCE_table,nCCE_max,subframeP,dci_alloc->rnti,1<<dci_alloc->L);
	  goto failed;
	}
	LOG_D(MAC,"Can't fit DCI allocations with %d PDCCH symbols (rnti condition), increasing by 1\n",DL_req->number_pdcch_ofdm_symbols); 

	DL_req->number_pdcch_ofdm_symbols++;
	nCCE_max = get_nCCE_max(&RC.mac[module_idP]->common_channels[CC_idP],DL_req->number_pdcch_ofdm_symbols,subframeP);
	goto try_again;
      } // fCCE==-1
      
      // the allocation is feasible, rnti rule passes
      nCCE += dl_config_pdu[i].dci_dl_pdu.dci_dl_pdu_rel8.aggregation_level;
      LOG_D(MAC,"Allocating at nCCE %d\n",fCCE);
      if (test_onlyP == 0) {
	dl_config_pdu[i].dci_dl_pdu.dci_dl_pdu_rel8.cce_idx=fCCE;
	LOG_D(MAC,"Allocate CCEs subframe %d, test %d\n",subframeP,test_onlyP);
      }
      idci++;
    }
  } // for i = 0 ... num_DL_DCIs

  return 0;


 failed:
  return -1;
}

/*
uint8_t get_ul_req_index(module_id_t module_idP, int CC_idP, sub_frame_t subframeP) {
  
  if (RC.mac[module_idP]->common_channels[CC_idP].tdd_Config == NULL) 
    return(0);
  
  switch (RC.mac[module_idP]->common_channels[CC_idP].tdd_Config->subframeAssignment) {
  
  case 0:
  case 1:
  case 2:
  case 6:
    return(0);
  case 3:
    // 1,5,6 -> 2, prog. 8, buffer 0
    // 7,8   -> 3, prog. 9, buffer 1
    // 9,0   -> 4, prog. 0, buffer 0
    if ((subframeP == 7) || (subframeP == 8)) return(1);
    else                                      return(0);
  case 4:
    // 0,1,4,5 -> 2, prog. 8, buffer 0
    // 6,7,8,9 -> 3, prog. 9, buffer 1
    if (subframeP<6) return(0);
    else             return(1);
    return(1);
    break;
  case 5:
    // 9(-1),0,1,3,4,5,6,7,8,9 -> 2, prog 8, buffer 0
    return(0);
    break;
  default:
    AssertFatal(1==0,"Should not get here, why is tdd_Config->subframeAssignment = %d\n",(int)RC.mac[module_idP]->common_channels[CC_idP].tdd_Config->subframeAssignment);
    break;
  }
  return(0);
}
*/
 
nfapi_ul_config_request_pdu_t* has_ul_grant(module_id_t module_idP,int CC_idP,uint16_t absSFP,uint16_t rnti) {

  nfapi_ul_config_request_body_t *ul_req;            
  nfapi_ul_config_request_pdu_t *ul_config_pdu; 
		
  ul_req        = &RC.mac[module_idP]->UL_req_tmp[CC_idP][absSFP%10].ul_config_request_body;
  ul_config_pdu = &ul_req->ul_config_pdu_list[0];
  LOG_D(MAC,"Checking for rnti %x UL grant in subframeP %d (num pdu %d)\n",rnti,absSFP%10,ul_req->number_of_pdus);

  for (int i=0; i<ul_req->number_of_pdus;i++){
    LOG_D(MAC,"PDU %d : type %d,rnti %x\n",i,ul_config_pdu[i].pdu_type,rnti);
    if ((ul_config_pdu[i].pdu_type == NFAPI_UL_CONFIG_ULSCH_PDU_TYPE)&&
	(ul_config_pdu[i].ulsch_pdu.ulsch_pdu_rel8.rnti == rnti)) return(&ul_config_pdu[i]);
    if ((ul_config_pdu[i].pdu_type == NFAPI_UL_CONFIG_ULSCH_CQI_RI_PDU_TYPE)&&
	(ul_config_pdu[i].ulsch_cqi_ri_pdu.ulsch_pdu.ulsch_pdu_rel8.rnti == rnti)) return(&ul_config_pdu[i]);
    if ((ul_config_pdu[i].pdu_type == NFAPI_UL_CONFIG_ULSCH_HARQ_PDU_TYPE)&&
	(ul_config_pdu[i].ulsch_harq_pdu.ulsch_pdu.ulsch_pdu_rel8.rnti == rnti)) return(&ul_config_pdu[i]);
    if ((ul_config_pdu[i].pdu_type == NFAPI_UL_CONFIG_ULSCH_CQI_HARQ_RI_PDU_TYPE)&&
	(ul_config_pdu[i].ulsch_cqi_harq_ri_pdu.ulsch_pdu.ulsch_pdu_rel8.rnti == rnti)) return(&ul_config_pdu[i]);

    if ((ul_config_pdu[i].pdu_type == NFAPI_UL_CONFIG_UCI_CQI_PDU_TYPE)&&
	(ul_config_pdu[i].uci_cqi_pdu.ue_information.ue_information_rel8.rnti == rnti)) return(&ul_config_pdu[i]);
    if ((ul_config_pdu[i].pdu_type == NFAPI_UL_CONFIG_UCI_SR_PDU_TYPE)&&
	(ul_config_pdu[i].uci_sr_pdu.ue_information.ue_information_rel8.rnti == rnti)) return(&ul_config_pdu[i]);
    if ((ul_config_pdu[i].pdu_type == NFAPI_UL_CONFIG_UCI_HARQ_PDU_TYPE)&&
	(ul_config_pdu[i].uci_harq_pdu.ue_information.ue_information_rel8.rnti == rnti)) return(&ul_config_pdu[i]);
    if ((ul_config_pdu[i].pdu_type == NFAPI_UL_CONFIG_UCI_SR_HARQ_PDU_TYPE)&&
	(ul_config_pdu[i].uci_sr_harq_pdu.ue_information.ue_information_rel8.rnti == rnti)) return(&ul_config_pdu[i]);
    if ((ul_config_pdu[i].pdu_type == NFAPI_UL_CONFIG_UCI_CQI_HARQ_PDU_TYPE)&&
	(ul_config_pdu[i].uci_cqi_harq_pdu.ue_information.ue_information_rel8.rnti == rnti)) return(&ul_config_pdu[i]);
    if ((ul_config_pdu[i].pdu_type == NFAPI_UL_CONFIG_UCI_CQI_SR_PDU_TYPE)&&
	(ul_config_pdu[i].uci_cqi_sr_pdu.ue_information.ue_information_rel8.rnti == rnti)) return(&ul_config_pdu[i]);
    if ((ul_config_pdu[i].pdu_type == NFAPI_UL_CONFIG_UCI_CQI_SR_HARQ_PDU_TYPE) &&
	(ul_config_pdu[i].uci_cqi_sr_harq_pdu.ue_information.ue_information_rel8.rnti == rnti)) return(&ul_config_pdu[i]);

    if ((ul_config_pdu[i].pdu_type == NFAPI_UL_CONFIG_ULSCH_UCI_CSI_PDU_TYPE)&&
	(ul_config_pdu[i].ulsch_uci_csi_pdu.ulsch_pdu.ulsch_pdu_rel8.rnti == rnti)) return(&ul_config_pdu[i]);
    if ((ul_config_pdu[i].pdu_type == NFAPI_UL_CONFIG_ULSCH_UCI_HARQ_PDU_TYPE)&&
	(ul_config_pdu[i].ulsch_uci_harq_pdu.ulsch_pdu.ulsch_pdu_rel8.rnti == rnti)) return(&ul_config_pdu[i]);
    if ((ul_config_pdu[i].pdu_type == NFAPI_UL_CONFIG_ULSCH_CSI_UCI_HARQ_PDU_TYPE)&&
	(ul_config_pdu[i].ulsch_csi_uci_harq_pdu.ulsch_pdu.ulsch_pdu_rel8.rnti == rnti)) return(&ul_config_pdu[i]);



  }
  return(NULL); // no ul grant at all for this UE
}
 
boolean_t CCE_allocation_infeasible(int module_idP,
				    int CC_idP,
				    int format_flag,
				    int subframe,
				    int aggregation,
				    int rnti)
{
  nfapi_dl_config_request_body_t *DL_req        = &RC.mac[module_idP]->DL_req[CC_idP].dl_config_request_body;
  nfapi_dl_config_request_pdu_t  *dl_config_pdu = &DL_req->dl_config_pdu_list[DL_req->number_pdu];
  nfapi_hi_dci0_request_body_t   *HI_DCI0_req   = &RC.mac[module_idP]->HI_DCI0_req[CC_idP].hi_dci0_request_body;
  nfapi_hi_dci0_request_pdu_t    *hi_dci0_pdu   = &HI_DCI0_req->hi_dci0_pdu_list[HI_DCI0_req->number_of_dci+HI_DCI0_req->number_of_hi]; 
  int ret;
  boolean_t res = FALSE;

  if (format_flag != 2) { // DL DCI
    if (DL_req->number_pdu == MAX_NUM_DL_PDU) {
      LOG_W(MAC, "Subframe %d: FAPI DL structure is full, skip scheduling UE %d\n",
            subframe, rnti);
    } else {
      dl_config_pdu->pdu_type                                     = NFAPI_DL_CONFIG_DCI_DL_PDU_TYPE;
      dl_config_pdu->dci_dl_pdu.dci_dl_pdu_rel8.rnti              = rnti;
      dl_config_pdu->dci_dl_pdu.dci_dl_pdu_rel8.rnti_type         = (format_flag == 0)?2:1;
      dl_config_pdu->dci_dl_pdu.dci_dl_pdu_rel8.aggregation_level = aggregation;
      DL_req->number_pdu++;
      LOG_D(MAC,"Subframe %d: Checking CCE feasibility format %d : (%x,%d) (%x,%d,%d)\n",
	subframe,format_flag,rnti,aggregation,
	  dl_config_pdu->dci_dl_pdu.dci_dl_pdu_rel8.rnti,
	  dl_config_pdu->dci_dl_pdu.dci_dl_pdu_rel8.aggregation_level,
	  dl_config_pdu->dci_dl_pdu.dci_dl_pdu_rel8.rnti_type);
      ret = allocate_CCEs(module_idP,CC_idP,subframe,0);
      if (ret==-1)
        res = TRUE;
      DL_req->number_pdu--;
    }
  }
  else { // ue-specific UL DCI
    if (HI_DCI0_req->number_of_dci+HI_DCI0_req->number_of_hi == MAX_NUM_HI_DCI0_PDU) {
      LOG_W(MAC, "Subframe %d: FAPI UL structure is full, skip scheduling UE %d\n",
            subframe, rnti);
    } else {
      hi_dci0_pdu->pdu_type                               = NFAPI_HI_DCI0_DCI_PDU_TYPE;
      hi_dci0_pdu->dci_pdu.dci_pdu_rel8.rnti              = rnti;
      hi_dci0_pdu->dci_pdu.dci_pdu_rel8.aggregation_level = aggregation;
      HI_DCI0_req->number_of_dci++;
      ret = allocate_CCEs(module_idP,CC_idP,subframe,0);
      if (ret==-1)
        res = TRUE;
      HI_DCI0_req->number_of_dci--;
    }
  }

  return res;
}

void extract_harq(module_id_t mod_idP,int CC_idP,int UE_id,frame_t frameP,sub_frame_t subframeP,void *harq_indication,int format) {

  UE_list_t *UE_list       = &RC.mac[mod_idP]->UE_list;
  UE_sched_ctrl *sched_ctl = &UE_list->UE_sched_ctrl[UE_id];
  rnti_t rnti              = UE_RNTI(mod_idP,UE_id);
  COMMON_channels_t *cc    = &RC.mac[mod_idP]->common_channels[CC_idP];
  nfapi_harq_indication_fdd_rel13_t *harq_indication_fdd;
  nfapi_harq_indication_tdd_rel13_t *harq_indication_tdd;
  uint16_t num_ack_nak;
  int numCC = UE_list->numactiveCCs[UE_id];
  int pCCid = UE_list->pCC_id[UE_id];
  int spatial_bundling = 0;
  int tmode[5];
  int i,j;
  uint8_t *pdu;

#ifdef Rel14
  AssertFatal(UE_list->UE_template[pCCid][UE_id].physicalConfigDedicated->pucch_ConfigDedicated!=NULL,"pucch_ConfigDedicated is null!\n");
  if ((UE_list->UE_template[pCCid][UE_id].physicalConfigDedicated->ext7) &&
      (UE_list->UE_template[pCCid][UE_id].physicalConfigDedicated->ext7->pucch_ConfigDedicated_r13) &&
      (((UE_list->UE_template[pCCid][UE_id].physicalConfigDedicated->ext7->pucch_ConfigDedicated_r13->spatialBundlingPUCCH_r13) && 
	(format==0)) ||
       ((UE_list->UE_template[pCCid][UE_id].physicalConfigDedicated->ext7->pucch_ConfigDedicated_r13->spatialBundlingPUSCH_r13) && 
	(format==1))))
    spatial_bundling = 1;
#endif

  for (i=0;i<numCC;i++) tmode[i] = get_tmode(mod_idP,i,UE_id);
		      
  if (cc->tdd_Config) { 
    harq_indication_tdd = (nfapi_harq_indication_tdd_rel13_t *)harq_indication;
    //    pdu = &harq_indication_tdd->harq_tb_n[0];

    num_ack_nak = harq_indication_tdd->number_of_ack_nack;

    switch (harq_indication_tdd->mode) {
      case 0: // Format 1a/b
	AssertFatal(numCC==1,"numCC %d > 1, should not be using Format1a/b\n",numCC);
	break;
      case 1: // Channel Selection
	break;
      case 2: // Format 3
	break;
      case 3: // Format 4
	break;
      case 4: // Format 5
	break;
    }
  }
  else {

    harq_indication_fdd = (nfapi_harq_indication_fdd_rel13_t *)harq_indication;
    num_ack_nak = harq_indication_fdd->number_of_ack_nack;
    pdu = &harq_indication_fdd->harq_tb_n[0];

    uint8_t harq_pid = ((10*frameP) + subframeP + 10236)&7;

    switch (harq_indication_fdd->mode) {
      case 0: // Format 1a/b (10.1.2.1)
	AssertFatal(numCC==1,"numCC %d > 1, should not be using Format1a/b\n",numCC);
	if (tmode[0]==1 || tmode[0]==2 || tmode[0]==5 || tmode[0]==6 || tmode[0]==7) { // NOTE: have to handle the case of TM9-10 with 1 antenna port
	  // single ACK/NAK bit
	  AssertFatal(num_ack_nak==1,"num_ack_nak %d > 1 for 1 CC and single-layer transmission\n",num_ack_nak);
	  AssertFatal(sched_ctl->round[CC_idP][harq_pid]<8,"Got ACK/NAK for inactive harq_pid %d for UE %d/%x\n",harq_pid,UE_id,rnti);
	  AssertFatal(pdu[0] == 1 || pdu[0] == 2 || pdu[0] == 4,
                      "Received ACK/NAK %d which is not 1 or 2 for harq_pid %d from UE %d/%x\n",pdu[0],harq_pid,UE_id,rnti);
	  LOG_D(MAC,"Received %d for harq_pid %d\n",pdu[0],harq_pid);

	  if (pdu[0] == 1) { // ACK
	    sched_ctl->round[CC_idP][harq_pid]=8; // release HARQ process
	    sched_ctl->tbcnt[CC_idP][harq_pid]=0;
	  }
	  else if (pdu[0] == 2 || pdu[0] == 4) // NAK (treat DTX as NAK)
	    sched_ctl->round[CC_idP][harq_pid]++; // increment round
	}
	else {
	  // one or two ACK/NAK bits
	  AssertFatal(num_ack_nak>2,"num_ack_nak %d > 2 for 1 CC and TM3/4/8/9/10\n",num_ack_nak);
	  if ((num_ack_nak==2) && (sched_ctl->round[CC_idP][harq_pid]<8) && (sched_ctl->tbcnt[CC_idP][harq_pid]==1) && (pdu[0] == 1) && (pdu[1] == 1)) {
	    sched_ctl->round[CC_idP][harq_pid]=8;
	    sched_ctl->tbcnt[CC_idP][harq_pid]=0;
	  }
	  if ((num_ack_nak==2) && (sched_ctl->round[CC_idP][harq_pid]<8) && (sched_ctl->tbcnt[CC_idP][harq_pid]==1) && (pdu[0] == 2) && (pdu[1] == 2))
	    sched_ctl->round[CC_idP][harq_pid]++;
	  else if (((num_ack_nak==2) && (sched_ctl->round[CC_idP][harq_pid]<8) && (sched_ctl->tbcnt[0][harq_pid]==2) && (pdu[0] == 1) && (pdu[1] == 2)) ||
		   ((num_ack_nak==2) && (sched_ctl->round[CC_idP][harq_pid]<8) && (sched_ctl->tbcnt[CC_idP][harq_pid]==2) && (pdu[0] == 2) && (pdu[1] == 1))) {
	    sched_ctl->round[CC_idP][harq_pid]++;
	    sched_ctl->tbcnt[CC_idP][harq_pid]=1;
	  }
	  else if ((num_ack_nak==2) && (sched_ctl->round[CC_idP][harq_pid]<8) && (sched_ctl->tbcnt[CC_idP][harq_pid]==2) && (pdu[0] == 2) && (pdu[1] == 2))
	    sched_ctl->round[CC_idP][harq_pid]++;
	  else AssertFatal(1==0,"Illegal ACK/NAK/round combination (%d,%d,%d,%d,%d) for harq_pid %d, UE %d/%x\n",
			   num_ack_nak,sched_ctl->round[CC_idP][harq_pid],sched_ctl->round[CC_idP][harq_pid],pdu[0],pdu[1], harq_pid,UE_id,
			   rnti);
	}
	break;
      case 1: // FDD Channel Selection (10.1.2.2.1), must be received for 2 serving cells
	AssertFatal(numCC==2,"Should not receive harq indication with channel selection with %d active CCs\n",
		    numCC);
	
	if ((num_ack_nak == 2) && (sched_ctl->round[pCCid][harq_pid]<8) && (sched_ctl->round[1-pCCid][harq_pid]<8) && (sched_ctl->tbcnt[pCCid][harq_pid]==1) && (sched_ctl->tbcnt[1-pCCid][harq_pid]==1)) {
	  AssertFatal(pdu[0]<=3,"pdu[0] %d is not ACK/NAK/DTX\n",pdu[0]);
	  AssertFatal(pdu[1]<=3,"pdu[1] %d is not ACK/NAK/DTX\n",pdu[1]);
	  if (pdu[0] == 1) sched_ctl->round[pCCid][harq_pid]=8;
	  else             sched_ctl->round[pCCid][harq_pid]++;
	  if (pdu[1] == 1) sched_ctl->round[1-pCCid][harq_pid]=8;
	  else             sched_ctl->round[1-pCCid][harq_pid]++;
	} // A=2
	else if ((num_ack_nak == 3) && (sched_ctl->round[pCCid][harq_pid]<8) && (sched_ctl->tbcnt[pCCid][harq_pid]==2) && (sched_ctl->round[1-pCCid][harq_pid]<8) && (sched_ctl->tbcnt[1-pCCid][harq_pid]==1)) {
	  AssertFatal(pdu[0]<=3,"pdu[0] %d is not ACK/NAK/DTX\n",pdu[0]);
	  AssertFatal(pdu[1]<=3,"pdu[1] %d is not ACK/NAK/DTX\n",pdu[1]);
	  AssertFatal(pdu[2]<=3,"pdu[2] %d is not ACK/NAK/DTX\n",pdu[2]);
	  AssertFatal(sched_ctl->tbcnt[pCCid][harq_pid] == 2,"sched_ctl->tbcnt[%d][%d] != 2 for UE %d/%x\n",pCCid,harq_pid,UE_id,rnti);
	  AssertFatal(sched_ctl->tbcnt[1-pCCid][harq_pid] == 1,"sched_ctl->tbcnt[%d][%d] != 1 for UE %d/%x\n",1-pCCid,harq_pid,UE_id,rnti);
	  if ((pdu[0] == 1) && (pdu[1] == 1)) { // both ACK
	      sched_ctl->round[pCCid][harq_pid]=8;
	      sched_ctl->tbcnt[pCCid][harq_pid]=0;
	  }
	  else if (((pdu[0] == 2) && (pdu[1] == 1))||
		   ((pdu[0] == 1) && (pdu[1] == 2))){
	    sched_ctl->round[pCCid][harq_pid]++;
	    sched_ctl->tbcnt[pCCid][harq_pid]=1;
	  }
	  else
 	    sched_ctl->round[pCCid][harq_pid]++;

	  if (pdu[2] == 1) sched_ctl->round[1-pCCid][harq_pid]=8;
	  else             sched_ctl->round[1-pCCid][harq_pid]++;
	} // A=3 primary cell has 2 TBs
	else if ((num_ack_nak == 3) && (sched_ctl->round[1-pCCid][harq_pid]<8) && (sched_ctl->round[pCCid][harq_pid]<8) && (sched_ctl->tbcnt[1-pCCid][harq_pid]==2) && (sched_ctl->tbcnt[pCCid][harq_pid]==1)) {
	  AssertFatal(pdu[0]<=3,"pdu[0] %d is not ACK/NAK/DTX\n",pdu[0]);
	  AssertFatal(pdu[1]<=3,"pdu[1] %d is not ACK/NAK/DTX\n",pdu[1]);
	  AssertFatal(pdu[2]<=3,"pdu[2] %d is not ACK/NAK/DTX\n",pdu[2]);
	  AssertFatal(sched_ctl->tbcnt[1-pCCid][harq_pid] == 2,"sched_ctl->tbcnt[%d][%d] != 2 for UE %d/%x\n",1-pCCid,harq_pid,UE_id,rnti);
	  AssertFatal(sched_ctl->tbcnt[pCCid][harq_pid] == 1,"sched_ctl->tbcnt[%d][%d] != 1 for UE %d/%x\n",pCCid,harq_pid,UE_id,rnti);
	  if ((pdu[0] == 1) && (pdu[1] == 1)) { // both ACK
	      sched_ctl->round[1-pCCid][harq_pid]=8;
	      sched_ctl->tbcnt[1-pCCid][harq_pid]=0;
	  }
	  else if (((pdu[0] >= 2) && (pdu[1] == 1))||
		   ((pdu[0] == 1) && (pdu[1] >= 2))){ // one ACK
	    sched_ctl->round[1-pCCid][harq_pid]++;
	    sched_ctl->tbcnt[1-pCCid][harq_pid]=1;
	  }
	  else  // both NAK/DTX
 	    sched_ctl->round[1-pCCid][harq_pid]++;

	  if (pdu[2] == 1) sched_ctl->round[pCCid][harq_pid]=8;
	  else             sched_ctl->round[pCCid][harq_pid]++;
	} // A=3 secondary cell has 2 TBs
#if MAX_NUM_CCs>1
	else if ((num_ack_nak == 4) && (sched_ctl->round[0][harq_pid]<8) && (sched_ctl->round[1][harq_pid]<8) && (sched_ctl->tbcnt[1-pCCid][harq_pid]==2) && (sched_ctl->tbcnt[pCCid][harq_pid]==2)) {
	  AssertFatal(pdu[0]<=3,"pdu[0] %d is not ACK/NAK/DTX\n",pdu[0]);
	  AssertFatal(pdu[1]<=3,"pdu[1] %d is not ACK/NAK/DTX\n",pdu[1]);
	  AssertFatal(pdu[2]<=3,"pdu[2] %d is not ACK/NAK/DTX\n",pdu[2]);
	  AssertFatal(pdu[3]<=3,"pdu[3] %d is not ACK/NAK/DTX\n",pdu[3]);
	  AssertFatal(sched_ctl->tbcnt[0][harq_pid] == 2,"sched_ctl->tbcnt[0][%d] != 2 for UE %d/%x\n",harq_pid,UE_id,rnti);
	  AssertFatal(sched_ctl->tbcnt[1][harq_pid] == 2,"sched_ctl->tbcnt[1][%d] != 2 for UE %d/%x\n",harq_pid,UE_id,rnti);
	  if ((pdu[0] == 1) && (pdu[1] == 1)) { // both ACK
	      sched_ctl->round[0][harq_pid]=8;
	      sched_ctl->tbcnt[0][harq_pid]=0;
	  }
	  else if (((pdu[0] >= 2) && (pdu[1] == 1))||
		   ((pdu[0] == 1) && (pdu[1] >= 2))){ // one ACK
	    sched_ctl->round[0][harq_pid]++;
	    sched_ctl->tbcnt[0][harq_pid]=1;
	  }
	  else  // both NAK/DTX
 	    sched_ctl->round[0][harq_pid]++;

	  if ((pdu[2] == 1) && (pdu[3] == 1)) { // both ACK
	      sched_ctl->round[1][harq_pid]=8;
	      sched_ctl->tbcnt[1][harq_pid]=0;
	  }
	  else if (((pdu[2] >= 2) && (pdu[3] == 1))||
		   ((pdu[2] == 1) && (pdu[3] >= 2))){ // one ACK
	    sched_ctl->round[1][harq_pid]++;
	    sched_ctl->tbcnt[1][harq_pid]=1;
	  }
	  else  // both NAK/DTX
 	    sched_ctl->round[1][harq_pid]++;
	} // A=4 both serving cells have 2 TBs 
#endif
	break;
      case 2: // Format 3
	AssertFatal(numCC>2,"Should not receive harq indication with FDD format 3 with %d < 3 active CCs\n",
		    numCC);
	for (i=0,j=0;i<numCC;i++) {
	  if ((sched_ctl->round[i][harq_pid]<8)) {
	    if (tmode[i]==1 || tmode[i]==2 || tmode[0]==5 || tmode[0]==6 || tmode[0]==7) {
	      if (pdu[j] == 1) { 
		sched_ctl->round[i][harq_pid]=8;
		sched_ctl->tbcnt[i][harq_pid]=0;
	      }
	      else if (pdu[j] == 2) sched_ctl->round[i][harq_pid]++;
	      else AssertFatal(1==0,"Illegal harq_ack value for CC %d harq_pid %d (%d) UE %d/%x\n",
			       i,harq_pid,pdu[j],UE_id,rnti);
	      j++;
	    }
	    else if (spatial_bundling == 0) {
	      if      ((sched_ctl->tbcnt[i][harq_pid]==2) && (pdu[j] == 1) && (pdu[j+1]==1)) {
		sched_ctl->round[i][harq_pid]=8;
		sched_ctl->tbcnt[i][harq_pid]=0;
	      }
	      else if ((sched_ctl->tbcnt[i][harq_pid]==2) && (pdu[j] == 1) && (pdu[j+1]==2)) {
		sched_ctl->round[i][harq_pid]++;
		sched_ctl->tbcnt[i][harq_pid]=1;
	      }
	      else if ((sched_ctl->tbcnt[i][harq_pid]==2) && (pdu[j] == 2) && (pdu[j+1]==1)) {
		sched_ctl->round[i][harq_pid]++;
		sched_ctl->tbcnt[i][harq_pid]=1;
	      }
	      else if ((sched_ctl->tbcnt[i][harq_pid]==2) && (pdu[j] == 2) && (pdu[j+1]==2)) {
		sched_ctl->round[i][harq_pid]++;
	      }
	      else AssertFatal(1==0,"Illegal combination for CC %d harq_pid %d (%d,%d,%d) UE %d/%x\n",
			       i,harq_pid,sched_ctl->tbcnt[i][harq_pid],pdu[j],pdu[j+1],UE_id,rnti);
	      j+=2;
	    }
	    else if (spatial_bundling == 1) {
	      if      (pdu[j] == 1) {
		sched_ctl->round[i][harq_pid]=8;
		sched_ctl->tbcnt[i][harq_pid]=0;
	      }
	      else if (pdu[j] == 2) {
		sched_ctl->round[i][harq_pid]++;
	      }
	      else AssertFatal(1==0,"Illegal hack_nak value %d for CC %d harq_pid %d UE %d/%x\n",
			       pdu[j],i,harq_pid,UE_id,rnti);
	      j++;
	    }
	    else AssertFatal(1==0,"Illegal value for spatial_bundling %d\n",spatial_bundling);
	  }
	}
	break;
      case 3: // Format 4
	AssertFatal(1==0,"Should not receive harq indication with Format 4\n");
	break;
      case 4: // Format 5
	AssertFatal(1==0,"Should not receive harq indication with Format 5\n");
	break;
    }
  }
}
void extract_pucch_csi(module_id_t mod_idP,int CC_idP,int UE_id, frame_t frameP,sub_frame_t subframeP,uint8_t *pdu, uint8_t length) {

  UE_list_t *UE_list = &RC.mac[mod_idP]->UE_list;
  UE_sched_ctrl *sched_ctl = &UE_list->UE_sched_ctrl[UE_id];
  COMMON_channels_t *cc=&RC.mac[mod_idP]->common_channels[CC_idP];
  struct CQI_ReportPeriodic *cqi_ReportPeriodic;
  int no_pmi;
  uint8_t Ltab[6] = {0,2,4,4,4,4};
  uint8_t Jtab[6] = {0,2,2,3,4,4};
  int feedback_cnt;

  AssertFatal(UE_list->UE_template[CC_idP][UE_id].physicalConfigDedicated != NULL, "physicalConfigDedicated is null for UE %d\n",UE_id);
  AssertFatal(UE_list->UE_template[CC_idP][UE_id].physicalConfigDedicated->cqi_ReportConfig != NULL,"cqi_ReportConfig is null for UE %d\n",UE_id);
  AssertFatal((cqi_ReportPeriodic = UE_list->UE_template[CC_idP][UE_id].physicalConfigDedicated->cqi_ReportConfig->cqi_ReportPeriodic)!=NULL,
	      "cqi_ReportPeriodic is null for UE %d\n",UE_id);
  
  // determine feedback mode
  AssertFatal(cqi_ReportPeriodic->present != CQI_ReportPeriodic_PR_NOTHING,
	      "cqi_ReportPeriodic->present == CQI_ReportPeriodic_PR_NOTHING!\n");
  AssertFatal(cqi_ReportPeriodic->choice.setup.cqi_FormatIndicatorPeriodic.present != CQI_ReportPeriodic__setup__cqi_FormatIndicatorPeriodic_PR_NOTHING,
	      "cqi_ReportPeriodic->cqi_FormatIndicatorPeriodic.choice.setup.present == CQI_ReportPeriodic__setup__cqi_FormatIndicatorPeriodic_PR_NOTHING!\n");

  uint16_t Npd,N_OFFSET_CQI;
  int H,K,bandwidth_part,L,Lmask;
  int ri    = sched_ctl->periodic_ri_received[CC_idP];
  
  get_csi_params(cc,cqi_ReportPeriodic,&Npd,&N_OFFSET_CQI,&H);
  K            =(H-1)/Jtab[cc->mib->message.dl_Bandwidth];
  L            = Ltab[cc->mib->message.dl_Bandwidth];
  Lmask        =L-1;
  feedback_cnt = (((frameP*10)+subframeP)/Npd)%H;

  if (feedback_cnt>0) bandwidth_part = (feedback_cnt-1)%K;
  else                bandwidth_part = 0;

  switch(get_tmode(mod_idP,CC_idP,UE_id)) {
  case 1:
  case 2:
  case 3:
  case 7:
    no_pmi=1;
    break;
  case 4:
  case 5:
  case 6:
    no_pmi=0;
    break;
  default:
    // note: need to check TM8-10 without PMI/RI or with 1 antenna port (see Section 5.2.3.3.1 from 36.213)
    no_pmi=0;
  }
          
  if ((cqi_ReportPeriodic->choice.setup.cqi_FormatIndicatorPeriodic.present == CQI_ReportPeriodic__setup__cqi_FormatIndicatorPeriodic_PR_widebandCQI) || 
      (feedback_cnt==0)){
      // Note: This implements only Tables: 5.3.3.1-1,5.3.3.1-1A and 5.3.3.1-2 from 36.213 (1,2,4 antenna ports Wideband CQI/PMI)

    if (no_pmi == 1) { // get spatial_diffcqi if needed
      sched_ctl->periodic_wideband_cqi[CC_idP]             = pdu[0]&0xF;
      sched_ctl->periodic_wideband_spatial_diffcqi[CC_idP] = (pdu[0]>>4)&7;
    }
    else if ((cc->p_eNB==2) && (ri==1))  {
      // p=2 Rank 1 wideband CQI/PMI 6 bits
      sched_ctl->periodic_wideband_cqi[CC_idP]             = pdu[0]&0xF;
      sched_ctl->periodic_wideband_pmi[CC_idP]             = (pdu[0]>>4)&3;
    }
    else if ((cc->p_eNB==2) && (ri>1)) {
      // p=2 Rank 2 wideband CQI/PMI 8 bits
      sched_ctl->periodic_wideband_cqi[CC_idP]             = pdu[0]&0xF;
      sched_ctl->periodic_wideband_spatial_diffcqi[CC_idP] = (pdu[0]>>4)&7;
      sched_ctl->periodic_wideband_pmi[CC_idP]             = (pdu[0]>>7)&1;
    }
    else if ((cc->p_eNB==4) && (ri==1)) {
      // p=4 Rank 1 wideband CQI/PMI 8 bits
      sched_ctl->periodic_wideband_cqi[CC_idP]             = pdu[0]&0xF;
      sched_ctl->periodic_wideband_pmi[CC_idP]             = (pdu[0]>>4)&0x0F;

    }
    else if ((cc->p_eNB==4) && (ri>1)) {
      // p=4 Rank 2 wideband CQI/PMI 11 bits
      sched_ctl->periodic_wideband_cqi[CC_idP]             = pdu[0]&0xF;
      sched_ctl->periodic_wideband_spatial_diffcqi[CC_idP] = (pdu[0]>>4)&7;
      sched_ctl->periodic_wideband_pmi[CC_idP]             = (pdu[0]>>7)&0xF;
    }
    else AssertFatal(1==0,"illegal combination p %d, ri %d, no_pmi %d\n",cc->p_eNB,ri,no_pmi);
  }
  else if (cqi_ReportPeriodic->choice.setup.cqi_FormatIndicatorPeriodic.present == CQI_ReportPeriodic__setup__cqi_FormatIndicatorPeriodic_PR_subbandCQI) {
    // This is Table 5.2.3.3.2-2 for 36.213
    if (ri==1) {
      //4+Ltab[cc->mib->message.dl_Bandwidth] bits
      sched_ctl->periodic_subband_cqi[CC_idP][(bandwidth_part*L)+((pdu[0]>>4)&Lmask)]              = pdu[0]&0xF;
    }
    else if (ri>1) {
      //7+Ltab[cc->mib->message.dl_Bandwidth] bits;    
      sched_ctl->periodic_subband_spatial_diffcqi[CC_idP][(bandwidth_part*L)+((pdu[0]>>7)&Lmask)]  = (pdu[0]>>4)&7;
      sched_ctl->periodic_subband_cqi[CC_idP][(bandwidth_part*L)+((pdu[0]>>7)&Lmask)]              = pdu[0]&0xF;
    }
  }
}

void extract_pusch_csi(module_id_t mod_idP,int CC_idP,int UE_id, frame_t frameP,sub_frame_t subframeP,uint8_t *pdu, uint8_t length) {

  UE_list_t *UE_list    = &RC.mac[mod_idP]->UE_list;
  COMMON_channels_t *cc = &RC.mac[mod_idP]->common_channels[CC_idP]; 
  UE_sched_ctrl *sched_ctl = &UE_list->UE_sched_ctrl[UE_id];
  int Ntab[6]       = {0,4,7,9,10,13};
  int Ntab_uesel[6] = {0,8,13,17,19,25};
  int Ltab_uesel[6] = {0,6,9,13,15,18};
  int Mtab_uesel[6] = {0,1,3,5,6,6};
  int v[6];
  int i;
  uint64_t p = *(uint64_t*)pdu;
  int curbyte, curbit;
  CQI_ReportModeAperiodic_t *cqi_ReportModeAperiodic;

  AssertFatal(UE_list->UE_template[CC_idP][UE_id].physicalConfigDedicated != NULL, "physicalConfigDedicated is null for UE %d\n",UE_id);
  AssertFatal(UE_list->UE_template[CC_idP][UE_id].physicalConfigDedicated->cqi_ReportConfig != NULL,"cqi_ReportConfig is null for UE %d\n",UE_id);
  AssertFatal((cqi_ReportModeAperiodic = UE_list->UE_template[CC_idP][UE_id].physicalConfigDedicated->cqi_ReportConfig->cqi_ReportModeAperiodic)!=NULL,
	      "cqi_ReportModeAperiodic is null for UE %d\n",UE_id);

  int N     = Ntab[cc->mib->message.dl_Bandwidth];
  int tmode = get_tmode(mod_idP,CC_idP,UE_id);
  int ri    = sched_ctl->aperiodic_ri_received[CC_idP];
  int r,diffcqi0=0,diffcqi1=0,pmi_uesel=0;
  int bw = cc->mib->message.dl_Bandwidth;
  int m;

  switch(*cqi_ReportModeAperiodic) {

  case CQI_ReportModeAperiodic_rm12:
    AssertFatal(0==1, "to be fixed, don't use p but pdu directly\n");
    // wideband multiple PMI (TM4/6), Table 5.2.2.6.1-1 (for TM4/6)
    AssertFatal(tmode==4 || tmode==6 || tmode==8|| tmode==9 || tmode==10,"Illegal transmission mode %d for CQI_ReportModeAperiodic_rm12\n",tmode);
    if (tmode <= 6) { //Table 5.2.2.6.1-1 36.213
      if ((ri==1) && (cc->p_eNB==2)) { 
	sched_ctl->aperiodic_wideband_cqi0[CC_idP] = (uint8_t)(p&0x0F); p>>=4;
	for (i=0;i<N;i++) {
	  sched_ctl->aperiodic_subband_pmi[CC_idP][i] = (uint8_t)(p&0x03);
	  p>>=2;
	}
      }
      if ((ri==2) && (cc->p_eNB==2)) { 
	sched_ctl->aperiodic_wideband_cqi0[CC_idP] = (uint8_t)(p&0x0F); p>>=4;
	sched_ctl->aperiodic_wideband_cqi1[CC_idP] = (uint8_t)(p&0x0F); p>>=4;
	for (i=0;i<N;i++) {
	  sched_ctl->aperiodic_subband_pmi[CC_idP][i] = (uint8_t)(p&0x01);
	  p>>=1;
	}
      }
      if ((ri==1) && (cc->p_eNB==4)) { 
	sched_ctl->aperiodic_wideband_cqi0[CC_idP] = (uint8_t)(p&0x0F); p>>=4;
	for (i=0;i<N;i++) {
	  sched_ctl->aperiodic_subband_pmi[CC_idP][i] = (uint8_t)(p&0x03);
	  p>>=4;
	}
      }
      if ((ri==2) && (cc->p_eNB==4)) { 
	sched_ctl->aperiodic_wideband_cqi0[CC_idP] = (uint8_t)(p&0x0F); p>>=4;
	sched_ctl->aperiodic_wideband_cqi1[CC_idP] = (uint8_t)(p&0x0F); p>>=4;
	for (i=0;i<N;i++) {
	  sched_ctl->aperiodic_subband_pmi[CC_idP][i] = (uint8_t)(p&0x01);
	  p>>=4;
	}
      }
    } // if (tmode <= 6) { //Table 5.2.2.6.1-1 36.213
    else {
      AssertFatal(1==0,"support for TM 8-10 to be done\n");
    }

   break;
  case CQI_ReportModeAperiodic_rm20:
    AssertFatal(0==1, "to be fixed, don't use p but pdu directly\n");
    // UE-selected subband CQI no PMI (TM1/2/3/7) , Table 5.2.2.6.3-1 from 36.213 
    AssertFatal(tmode==1 || tmode==2 || tmode==3 || tmode==7,"Illegal transmission mode %d for CQI_ReportModeAperiodic_rm20\n",tmode);

    sched_ctl->aperiodic_wideband_cqi0[CC_idP] = (uint8_t)(p&0x0F); p>>=4;
    diffcqi0 = (uint8_t)(p&0x03); p>>=2;
    r = (uint8_t)(p&((1>>Ltab_uesel[bw])-1));
    reverse_index(Ntab_uesel[bw],Mtab_uesel[bw],r,v);
    for (m=0;m<Mtab_uesel[bw];m++) sched_ctl->aperiodic_subband_diffcqi0[CC_idP][v[m]] = diffcqi0;
    break;
  case CQI_ReportModeAperiodic_rm22:
    AssertFatal(0==1, "to be fixed, don't use p but pdu directly\n");
    // UE-selected subband CQI multiple PMI (TM4/6) Table 5.2.2.6.3-2 from 36.213

    AssertFatal(tmode==4 || tmode==6 || tmode==8|| tmode==9 || tmode==10,"Illegal transmission mode %d for CQI_ReportModeAperiodic_rm22\n",tmode);

    sched_ctl->aperiodic_wideband_cqi0[CC_idP] = (uint8_t)(p&0x0F); p>>=4;
    diffcqi0 = (uint8_t)(p&0x03); p>>=2;
    
    if (ri>1) {
      sched_ctl->aperiodic_wideband_cqi1[CC_idP] = (uint8_t)(p&0x0F); p>>=4;
      diffcqi1 = (uint8_t)(p&0x03); p>>=2;
    }
    r = (uint8_t)(p&((1>>Ltab_uesel[bw])-1)); p>>=Ltab_uesel[bw];
    reverse_index(Ntab_uesel[bw],Mtab_uesel[bw],r,v);
    if ((ri==1)&&(cc->p_eNB==2)) {
      pmi_uesel                                  = p&0x3; p>>=2;
      sched_ctl->aperiodic_wideband_pmi[CC_idP]  = p&0x3;
    }
    else if ((ri==2)&&(cc->p_eNB==2)) {
      pmi_uesel                                  = p&0x1; p>>=1;
      sched_ctl->aperiodic_wideband_pmi[CC_idP]  = p&0x1;
    }
    else if (cc->p_eNB==4) {
      pmi_uesel                                  = p&0x0F; p>>=4;
      sched_ctl->aperiodic_wideband_pmi[CC_idP]  = p&0x0F;
    }
    for (m=0;m<Mtab_uesel[bw];m++) { 
      sched_ctl->aperiodic_subband_diffcqi0[CC_idP][v[m]] = diffcqi0;
      if (ri>1) sched_ctl->aperiodic_subband_diffcqi1[CC_idP][v[m]] = diffcqi1;
      sched_ctl->aperiodic_subband_pmi[CC_idP][v[m]]      = pmi_uesel;
    }
    break;
  case CQI_ReportModeAperiodic_rm30:
    //subband CQI no PMI (TM1/2/3/7)
    AssertFatal(tmode==1 || tmode==2 || tmode==3 || tmode==7,"Illegal transmission mode %d for CQI_ReportModeAperiodic_rm30\n",tmode);
    sched_ctl->aperiodic_wideband_cqi0[CC_idP] = pdu[0]>>4;
    curbyte = 0;
    curbit = 3;
    for (i=0;i<N;i++) {
      sched_ctl->aperiodic_subband_diffcqi0[CC_idP][i] = (pdu[curbyte] >> (curbit-1)) & 0x03;
      curbit -= 2;
      if (curbit < 0) {
        curbit = 7;
        curbyte++;
      }
    }
    sched_ctl->dl_cqi[CC_idP] = sched_ctl->aperiodic_wideband_cqi0[CC_idP];
    break;
  case CQI_ReportModeAperiodic_rm31:
    AssertFatal(0==1, "to be fixed, don't use p but pdu directly\n");
    //subband CQI single PMI (TM4/5/6)
    AssertFatal(tmode==4 || tmode==5 || tmode==6 || tmode==8|| tmode==9|| tmode==10,"Illegal transmission mode %d for CQI_ReportModeAperiodic_rm31\n",tmode);

    if ((ri==1) && (cc->p_eNB==2)) { 
      sched_ctl->aperiodic_wideband_cqi0[CC_idP] = (uint8_t)(p&0x0F); p>>=4;
      for (i=0;i<N;i++) {
	sched_ctl->aperiodic_subband_diffcqi0[CC_idP][i] = (uint8_t)(p&0x03);
	p>>=2;
      }
      sched_ctl->aperiodic_wideband_pmi[CC_idP] = p&0x03;
    }
    if ((ri==2) && (cc->p_eNB==2)) { 
      sched_ctl->aperiodic_wideband_cqi0[CC_idP] = (uint8_t)(p&0x0F); p>>=4;
      for (i=0;i<N;i++) {
	sched_ctl->aperiodic_subband_pmi[CC_idP][i] = (uint8_t)(p&0x01);
	p>>=1;
      }
      sched_ctl->aperiodic_wideband_cqi1[CC_idP] = (uint8_t)(p&0x0F); p>>=4;
      for (i=0;i<N;i++) {
	sched_ctl->aperiodic_subband_pmi[CC_idP][i] = (uint8_t)(p&0x01);
	p>>=1;
      }
      sched_ctl->aperiodic_wideband_pmi[CC_idP] = p&0x01;
    }
    if ((ri==1) && (cc->p_eNB==4)) { 
      sched_ctl->aperiodic_wideband_cqi0[CC_idP] = (uint8_t)(p&0x0F); p>>=4;
      for (i=0;i<N;i++) {
	sched_ctl->aperiodic_subband_diffcqi0[CC_idP][i] = (uint8_t)(p&0x03);
	p>>=2;
      }
      sched_ctl->aperiodic_wideband_pmi[CC_idP] = p&0x0F;
    }
    if ((ri>1) && (cc->p_eNB==4)) { // Note : 64 bits for 20 MHz
      sched_ctl->aperiodic_wideband_cqi0[CC_idP] = (uint8_t)(p&0x0F); p>>=4;
      for (i=0;i<N;i++) {
	sched_ctl->aperiodic_subband_pmi[CC_idP][i] = (uint8_t)(p&0x01);
	p>>=1;
      }
      sched_ctl->aperiodic_wideband_cqi1[CC_idP] = (uint8_t)(p&0x0F); p>>=4;
      for (i=0;i<N;i++) {
	sched_ctl->aperiodic_subband_pmi[CC_idP][i] = (uint8_t)(p&0x01);
	p>>=2;
      }
      sched_ctl->aperiodic_wideband_pmi[CC_idP] = p&0x0F;
    }
    
    break;
  case CQI_ReportModeAperiodic_rm32_v1250:
    AssertFatal(tmode==4 || tmode==5 || tmode==6 || tmode==8|| tmode==9|| tmode==10,"Illegal transmission mode %d for CQI_ReportModeAperiodic_rm32\n",tmode);
    AssertFatal(1==0,"CQI_ReportModeAperiodic_rm32 to be done\n");
    break;
  case CQI_ReportModeAperiodic_rm10_v1310:
    AssertFatal(tmode==1 || tmode==2 || tmode==3 || tmode==7,"Illegal transmission mode %d for CQI_ReportModeAperiodic_rm10\n",tmode);
    AssertFatal(1==0,"CQI_ReportModeAperiodic_rm10 to be done\n");
    break;
  case CQI_ReportModeAperiodic_rm11_v1310:
    AssertFatal(tmode==4 || tmode==5 || tmode==6 || tmode==8|| tmode==9|| tmode==10,"Illegal transmission mode %d for CQI_ReportModeAperiodic_rm11\n",tmode);
    AssertFatal(1==0,"CQI_ReportModeAperiodic_rm11 to be done\n");
    break;
  }

  
}

void cqi_indication(module_id_t mod_idP, int CC_idP, frame_t frameP, sub_frame_t subframeP, rnti_t rntiP, 
		    nfapi_cqi_indication_rel9_t *rel9,uint8_t *pdu,
		    nfapi_ul_cqi_information_t *ul_cqi_information) {

  int UE_id = find_UE_id(mod_idP, rntiP);
  UE_list_t *UE_list = &RC.mac[mod_idP]->UE_list;
  UE_sched_ctrl *sched_ctl = &UE_list->UE_sched_ctrl[UE_id];

  if (UE_id  >= 0) {

    if (ul_cqi_information->channel == 0) { // PUCCH

      // extract pucch csi information before changing RI information
      extract_pucch_csi(mod_idP,CC_idP,UE_id,frameP,subframeP,pdu,rel9->length);

      memcpy((void*)sched_ctl->periodic_ri_received,
	     (void*)rel9->ri,
	     rel9->number_of_cc_reported);

      // SNR for PUCCH2
      sched_ctl->pucch2_snr[CC_idP] = ul_cqi_information->ul_cqi;
    }
    else { //PUSCH
      memcpy((void*)sched_ctl->aperiodic_ri_received,
	     (void*)rel9->ri,
	     rel9->number_of_cc_reported);

      extract_pusch_csi(mod_idP,CC_idP,UE_id,frameP,subframeP,pdu,rel9->length);
      
    }

    // timing advance
    sched_ctl->timing_advance    = rel9->timing_advance;
    sched_ctl->timing_advance_r9 = rel9->timing_advance_r9; 
  }
}

void SR_indication(module_id_t mod_idP, int cc_idP, frame_t frameP, sub_frame_t subframeP, rnti_t rntiP, uint8_t ul_cqi)
{
  T(T_ENB_MAC_SCHEDULING_REQUEST, T_INT(mod_idP), T_INT(cc_idP), T_INT(frameP), T_INT(subframeP), T_INT(rntiP));
 
  int UE_id = find_UE_id(mod_idP, rntiP);
  UE_list_t *UE_list = &RC.mac[mod_idP]->UE_list;
 
  if (UE_id  != -1) {
    if (mac_eNB_get_rrc_status(mod_idP,UE_RNTI(mod_idP,UE_id)) < RRC_CONNECTED)
      LOG_I(MAC,"[eNB %d][SR %x] Frame %d subframeP %d Signaling SR for UE %d on CC_id %d\n",mod_idP,rntiP,frameP,subframeP, UE_id,cc_idP);

    UE_sched_ctrl *sched_ctl = &UE_list->UE_sched_ctrl[UE_id];

    sched_ctl->pucch1_snr[cc_idP]        = ul_cqi;
    sched_ctl->pucch1_cqi_update[cc_idP] = 1;

    UE_list->UE_template[cc_idP][UE_id].ul_SR = 1;
    UE_list->UE_template[cc_idP][UE_id].ul_active = TRUE;
    VCD_SIGNAL_DUMPER_DUMP_FUNCTION_BY_NAME(VCD_SIGNAL_DUMPER_FUNCTIONS_SR_INDICATION,1);
    VCD_SIGNAL_DUMPER_DUMP_FUNCTION_BY_NAME(VCD_SIGNAL_DUMPER_FUNCTIONS_SR_INDICATION,0);
  } else {
    //     AssertFatal(0, "find_UE_id(%u,rnti %d) not found", enb_mod_idP, rntiP);
    //    AssertError(0, 0, "Frame %d: find_UE_id(%u,rnti %d) not found\n", frameP, enb_mod_idP, rntiP);
    LOG_D(MAC,"[eNB %d][SR %x] Frame %d subframeP %d Signaling SR for UE %d (unknown UEid) on CC_id %d\n",mod_idP,rntiP,frameP,subframeP, UE_id,cc_idP);
  }
}

void UL_failure_indication(module_id_t mod_idP, int cc_idP, frame_t frameP, rnti_t rntiP, sub_frame_t subframeP)
{

  int UE_id = find_UE_id(mod_idP, rntiP);
  UE_list_t *UE_list = &RC.mac[mod_idP]->UE_list;

  if (UE_id  != -1) {
    LOG_D(MAC,"[eNB %d][UE %d/%x] Frame %d subframeP %d Signaling UL Failure for UE %d on CC_id %d (timer %d)\n",
	  mod_idP,UE_id,rntiP,frameP,subframeP, UE_id,cc_idP,
	  UE_list->UE_sched_ctrl[UE_id].ul_failure_timer);
    if (UE_list->UE_sched_ctrl[UE_id].ul_failure_timer == 0)
      UE_list->UE_sched_ctrl[UE_id].ul_failure_timer=1;
  } else {
    //     AssertFatal(0, "find_UE_id(%u,rnti %d) not found", enb_mod_idP, rntiP);
    //    AssertError(0, 0, "Frame %d: find_UE_id(%u,rnti %d) not found\n", frameP, enb_mod_idP, rntiP);
    LOG_W(MAC,"[eNB %d][SR %x] Frame %d subframeP %d Signaling UL Failure for UE %d (unknown UEid) on CC_id %d\n",mod_idP,rntiP,frameP,subframeP, UE_id,cc_idP);
  }
}

void harq_indication(module_id_t mod_idP, int CC_idP, frame_t frameP, sub_frame_t subframeP, nfapi_harq_indication_pdu_t *harq_pdu) {


  rnti_t rnti              = harq_pdu->rx_ue_information.rnti;
  uint8_t ul_cqi           = harq_pdu->ul_cqi_information.ul_cqi;
  uint8_t channel          = harq_pdu->ul_cqi_information.channel;
  int UE_id                = find_UE_id(mod_idP, rnti);
  UE_list_t *UE_list       = &RC.mac[mod_idP]->UE_list;
  UE_sched_ctrl *sched_ctl = &UE_list->UE_sched_ctrl[UE_id];
  COMMON_channels_t *cc    = &RC.mac[mod_idP]->common_channels[CC_idP];
    // extract HARQ Information
  LOG_D(MAC,"Frame %d, subframe %d: Received harq indication (%d) from UE %d/%x, ul_cqi %d\n",frameP,subframeP,channel,UE_id,rnti,ul_cqi);
  if (cc->tdd_Config) extract_harq(mod_idP,CC_idP,UE_id,frameP,subframeP,(void*)&harq_pdu->harq_indication_tdd_rel13,channel);
  else                extract_harq(mod_idP,CC_idP,UE_id,frameP,subframeP,(void*)&harq_pdu->harq_indication_fdd_rel13,channel);
  if (channel == 0) {
    sched_ctl->pucch1_snr[CC_idP]       = ul_cqi;
    sched_ctl->pucch1_cqi_update[CC_idP] = 1;
  }
}<|MERGE_RESOLUTION|>--- conflicted
+++ resolved
@@ -1458,12 +1458,7 @@
     AssertFatal(1==0,"MPDCCH Type 2A not handled yet\n");
     break;
   case TYPEUESPEC:
-<<<<<<< HEAD
-    epdcch_setconfig_r11= &eNB->UE_list.UE_template[CC_id][UE_id].physicalConfigDedicated->ext4->epdcch_Config_r11->config_r11.choice.setup.setConfigToAddModList_r11->list.array[0] ;
-=======
     epdcch_setconfig_r11= eNB->UE_list.UE_template[CC_id][UE_id].physicalConfigDedicated->ext4->epdcch_Config_r11->config_r11.choice.setup.setConfigToAddModList_r11->list.array[0] ;
->>>>>>> f2cb406b
-    
     
     AssertFatal(epdcch_setconfig_r11 != NULL," epdcch_setconfig_r11 is null for UE specific \n");
     AssertFatal(epdcch_setconfig_r11->ext2 != NULL," ext2 doesn't exist in epdcch config ' \n");
