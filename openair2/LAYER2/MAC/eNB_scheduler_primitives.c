/*
 * Licensed to the OpenAirInterface (OAI) Software Alliance under one or more
 * contributor license agreements.  See the NOTICE file distributed with
 * this work for additional information regarding copyright ownership.
 * The OpenAirInterface Software Alliance licenses this file to You under
 * the OAI Public License, Version 1.1  (the "License"); you may not use this file
 * except in compliance with the License.
 * You may obtain a copy of the License at
 *
 *      http://www.openairinterface.org/?page_id=698
 *
 * Unless required by applicable law or agreed to in writing, software
 * distributed under the License is distributed on an "AS IS" BASIS,
 * WITHOUT WARRANTIES OR CONDITIONS OF ANY KIND, either express or implied.
 * See the License for the specific language governing permissions and
 * limitations under the License.
 *-------------------------------------------------------------------------------
 * For more information about the OpenAirInterface (OAI) Software Alliance:
 *      contact@openairinterface.org
 */

/*! \file eNB_scheduler_primitives.c
 * \brief primitives used by eNB for BCH, RACH, ULSCH, DLSCH scheduling
 * \author  Navid Nikaein and Raymond Knopp
 * \date 2010 - 2014
 * \email: navid.nikaein@eurecom.fr
 * \version 1.0
 * @ingroup _mac

 */

#include "assertions.h"

#include "LAYER2/MAC/mac.h"
#include "LAYER2/MAC/mac_extern.h"

#include "LAYER2/MAC/mac_proto.h"
#include "common/utils/LOG/log.h"
#include "common/utils/LOG/vcd_signal_dumper.h"
#include "UTIL/OPT/opt.h"
#include "OCG.h"
#include "OCG_extern.h"

#include "RRC/LTE/rrc_extern.h"
#include "RRC/L2_INTERFACE/openair_rrc_L2_interface.h"

//#include "LAYER2/MAC/pre_processor.c"
#include "pdcp.h"

#if defined(ENABLE_ITTI)
#include "intertask_interface.h"
#endif

#include "T.h"

#define ENABLE_MAC_PAYLOAD_DEBUG
#define DEBUG_eNB_SCHEDULER 1
extern uint16_t frame_cnt;

#include "common/ran_context.h"
#include "SCHED/sched_common.h"

extern RAN_CONTEXT_t RC;

extern int n_active_slices;

int choose(int n, int k)
{
  int res = 1;
  int res2 = 1;
  int i;

  if (k > n)
    return (0);
  if (n == k)
    return (1);

  for (i = n; i > k; i--)
    res *= i;
  for (i = 2; i <= (n - k); i++)
    res2 *= i;

  return (res / res2);
}

// Patented algorithm from Yang et al, US Patent 2009, "Channel Quality Indexing and Reverse Indexing"
void reverse_index(int N, int M, int r, int *v)
{
  int BaseValue = 0;
  int IncreaseValue, ThresholdValue;
  int sumV;
  int i;

  r = choose(N, M) - 1 - r;
  memset((void *) v, 0, M * sizeof(int));

  sumV = 0;
  i = M;
  while (i > 0 && r > 0) {
    IncreaseValue = choose(N - M + 1 - sumV - v[i - 1] + i - 2, i - 1);
    ThresholdValue = BaseValue + IncreaseValue;
    if (r >= ThresholdValue) {
      v[i - 1]++;
      BaseValue = ThresholdValue;
    } else {
      r = r - BaseValue;
      sumV += v[i - 1];
      i--;
      BaseValue = 0;
    }
  }
}

int to_prb(int dl_Bandwidth)
{
  int prbmap[6] = { 6, 15, 25, 50, 75, 100 };

  AssertFatal(dl_Bandwidth < 6, "dl_Bandwidth is 0..5\n");
  return (prbmap[dl_Bandwidth]);
}

int to_rbg(int dl_Bandwidth)
{
  int rbgmap[6] = { 6, 8, 13, 17, 19, 25 };

  AssertFatal(dl_Bandwidth < 6, "dl_Bandwidth is 0..5\n");
  return (rbgmap[dl_Bandwidth]);
}

int get_phich_resource_times6(COMMON_channels_t * cc)
{
  int phichmap[4] = { 1, 3, 6, 12 };
  AssertFatal(cc != NULL, "cc is null\n");
  AssertFatal(cc->mib != NULL, "cc->mib is null\n");
  AssertFatal((cc->mib->message.phich_Config.phich_Resource >= 0) &&
	      (cc->mib->message.phich_Config.phich_Resource < 4),
	      "phich_Resource %d not in 0..3\n",
	      (int) cc->mib->message.phich_Config.phich_Resource);

  return (phichmap[cc->mib->message.phich_Config.phich_Resource]);
}

uint16_t mac_computeRIV(uint16_t N_RB_DL, uint16_t RBstart, uint16_t Lcrbs)
{
  uint16_t RIV;

  if (Lcrbs <= (1 + (N_RB_DL >> 1))) RIV = (N_RB_DL * (Lcrbs - 1)) + RBstart;
  else                               RIV = (N_RB_DL * (N_RB_DL + 1 - Lcrbs)) + (N_RB_DL - 1 - RBstart);

  return (RIV);
}

uint8_t getQm(uint8_t mcs)
{
  if (mcs < 10)      return (2);
  else if (mcs < 17) return (4);
  else               return (6);
}

void
get_Msg3alloc(COMMON_channels_t *cc,
	      sub_frame_t       current_subframe,
	      frame_t           current_frame, 
	      frame_t           *frame,
	      sub_frame_t       *subframe)
{
  // Fill in other TDD Configuration!!!!

  if (cc->tdd_Config == NULL) {	// FDD
    *subframe = current_subframe + 6;

    if (*subframe > 9) {
      *subframe = *subframe - 10;
      *frame = (current_frame + 1) & 1023;
    } else {
      *frame = current_frame;
    }
  } else {			// TDD
    if (cc->tdd_Config->subframeAssignment == 1) {
      switch (current_subframe) {
	  
      case 0:
	*subframe = 7;
	*frame = current_frame;
	break;

      case 4:
	*subframe = 2;
	*frame = (current_frame + 1) & 1023;
	break;

      case 5:
	*subframe = 2;
	*frame = (current_frame + 1) & 1023;
	break;

      case 9:
	*subframe = 7;
	*frame = (current_frame + 1) & 1023;
	break;
      }
    } else if (cc->tdd_Config->subframeAssignment == 3) {
      switch (current_subframe) {

      case 0:
      case 5:
      case 6:
	*subframe = 2;
	*frame = (current_frame + 1) & 1023;
	break;

      case 7:
	*subframe = 3;
	*frame = (current_frame + 1) & 1023;
	break;

      case 8:
	*subframe = 4;
	*frame = (current_frame + 1) & 1023;
	break;

      case 9:
	*subframe = 2;
	*frame = (current_frame + 2) & 1023;
	break;
      }
    } else if (cc->tdd_Config->subframeAssignment == 4) {
      switch (current_subframe) {

      case 0:
      case 4:
      case 5:
      case 6:
	*subframe = 2;
	*frame = (current_frame + 1) & 1023;
	break;

      case 7:
	*subframe = 3;
	*frame = (current_frame + 1) & 1023;
	break;

      case 8:
      case 9:
	*subframe = 2;
	*frame = (current_frame + 2) & 1023;
	break;
      }
    } else if (cc->tdd_Config->subframeAssignment == 5) {
      switch (current_subframe) {

      case 0:
      case 4:
      case 5:
      case 6:
	*subframe = 2;
	*frame = (current_frame + 1) & 1023;
	break;

      case 7:
      case 8:
      case 9:
	*subframe = 2;
	*frame = (current_frame + 2) & 1023;
	break;
      }
    }
  }
}



void
get_Msg3allocret(COMMON_channels_t * cc,
		 sub_frame_t current_subframe,
		 frame_t current_frame,
		 frame_t * frame, sub_frame_t * subframe)
{
  if (cc->tdd_Config == NULL) {	//FDD
    /* always retransmit in n+8 */
    *subframe = current_subframe + 8;

    if (*subframe > 9) {
      *subframe = *subframe - 10;
      *frame = (current_frame + 1) & 1023;
    } else {
      *frame = current_frame;
    }
  } else {
    if (cc->tdd_Config->subframeAssignment == 1) {
      // original PUSCH in 2, PHICH in 6 (S), ret in 2
      // original PUSCH in 3, PHICH in 9, ret in 3
      // original PUSCH in 7, PHICH in 1 (S), ret in 7
      // original PUSCH in 8, PHICH in 4, ret in 8
      *frame = (current_frame + 1) & 1023;
    } else if (cc->tdd_Config->subframeAssignment == 3) {
      // original PUSCH in 2, PHICH in 8, ret in 2 next frame
      // original PUSCH in 3, PHICH in 9, ret in 3 next frame
      // original PUSCH in 4, PHICH in 0, ret in 4 next frame
      *frame = (current_frame + 1) & 1023;
    } else if (cc->tdd_Config->subframeAssignment == 4) {
      // original PUSCH in 2, PHICH in 8, ret in 2 next frame
      // original PUSCH in 3, PHICH in 9, ret in 3 next frame
      *frame = (current_frame + 1) & 1023;
    } else if (cc->tdd_Config->subframeAssignment == 5) {
      // original PUSCH in 2, PHICH in 8, ret in 2 next frame
      *frame = (current_frame + 1) & 1023;
    }
  }
}

uint8_t pusch_sf_to_phich_sfoffset(COMMON_channels_t * cc, sub_frame_t subframe) {

   if (cc->tdd_Config == NULL) return(4);
   else 
     switch (cc->tdd_Config->subframeAssignment) {
       case 0:
         if (subframe==2 || subframe==7) return(4);
         else if (subframe==3 || subframe==8) return(7);
         else if (subframe==4 || subframe==9) return(6);
         break;
       case 1:
         if (subframe==2 || subframe==7) return(4);
         else return(6);
         break;
       case 2:
       case 3:
       case 4:
       case 5:
	return (6);
    	break;
       case 6:
         if (subframe==2 || subframe==7) return(4);
         else if (subframe==3 || subframe==4) return(6);
         else if (subframe==8) return(7);
         break;
      }
}

uint8_t
subframe2harqpid(COMMON_channels_t * cc, frame_t frame,
		 sub_frame_t subframe)
{
  uint8_t ret = 255;

  AssertFatal(cc != NULL, "cc is null\n");

//  if (cc->tdd_Config == NULL) {	// FDD
    ret = (((frame << 1) + subframe) & 7);
 /* } else {
    switch (cc->tdd_Config->subframeAssignment) {
    case 1:
      if ((subframe == 2) ||
	  (subframe == 3) || (subframe == 7) || (subframe == 8))
	switch (subframe) {
	case 2:
	case 3:
	  ret = (subframe - 2);
	  break;
	case 7:
	case 8:
	  ret = (subframe - 5);
	  break;
	default:
	  AssertFatal(1 == 0,
		      "subframe2_harq_pid, Illegal subframe %d for TDD mode %d\n",
		      subframe,
		      (int) cc->tdd_Config->subframeAssignment);
	  break;
	}

      break;

    case 2:
      AssertFatal((subframe == 2) || (subframe == 7),
		  "subframe2_harq_pid, Illegal subframe %d for TDD mode %d\n",
		  subframe,
		  (int) cc->tdd_Config->subframeAssignment);

      ret = (subframe / 7);
      break;

    case 3:
      AssertFatal((subframe > 1) && (subframe < 5),
		  "subframe2_harq_pid, Illegal subframe %d for TDD mode %d\n",
		  subframe,
		  (int) cc->tdd_Config->subframeAssignment);
      ret = (subframe - 2);
      break;

    case 4:
      AssertFatal((subframe > 1) && (subframe < 4),
		  "subframe2_harq_pid, Illegal subframe %d for TDD mode %d\n",
		  subframe,
		  (int) cc->tdd_Config->subframeAssignment);
      ret = (subframe - 2);
      break;

    case 5:
      AssertFatal(subframe == 2,
		  "subframe2_harq_pid, Illegal subframe %d for TDD mode %d\n",
		  subframe,
		  (int) cc->tdd_Config->subframeAssignment);
      ret = (subframe - 2);
      break;

    default:
      AssertFatal(1 == 0,
		  "subframe2_harq_pid, Unsupported TDD mode %d\n",
		  (int) cc->tdd_Config->subframeAssignment);
    }
  }
*/
  return ret;
}

uint8_t
get_Msg3harqpid(COMMON_channels_t * cc,
		frame_t frame, sub_frame_t current_subframe)
{
  uint8_t ul_subframe = 0;
  uint32_t ul_frame = 0;

  if (cc->tdd_Config == NULL) {	// FDD
    ul_subframe =
      (current_subframe >
       3) ? (current_subframe - 4) : (current_subframe + 6);
    ul_frame = (current_subframe > 3) ? ((frame + 1) & 1023) : frame;
  } else {
    switch (cc->tdd_Config->subframeAssignment) {
    case 1:
      switch (current_subframe) {
      case 9:
      case 0:
	ul_subframe = 7;
	break;
      case 5:
      case 7:
	ul_subframe = 2;
	break;
      }
      break;
    case 3:
      switch (current_subframe) {
      case 0:
      case 5:
      case 6:
	ul_subframe = 2;
	break;
      case 7:
	ul_subframe = 3;
	break;
      case 8:
	ul_subframe = 4;
	break;
      case 9:
	ul_subframe = 2;
	break;
      }
      break;
    case 4:
      switch (current_subframe) {
      case 0:
      case 5:
      case 6:
      case 8:
      case 9:
	ul_subframe = 2;
	break;
      case 7:
	ul_subframe = 3;
	break;
      }
      break;
    case 5:
      ul_subframe = 2;
      break;
    default:
      LOG_E(PHY,
	    "get_Msg3_harq_pid: Unsupported TDD configuration %d\n",
	    (int) cc->tdd_Config->subframeAssignment);
      AssertFatal(1 == 0,
		  "get_Msg3_harq_pid: Unsupported TDD configuration");
      break;
    }
  }

  return (subframe2harqpid(cc, ul_frame, ul_subframe));
}

uint32_t
pdcchalloc2ulframe(COMMON_channels_t * ccP, uint32_t frame, uint8_t n)
{
  uint32_t ul_frame;

  if ((ccP->tdd_Config) && (ccP->tdd_Config->subframeAssignment == 1) && ((n == 1) || (n == 6)))	// tdd_config 0,1 SF 1,5
    ul_frame = (frame + (n == 1 ? 0 : 1));
  else if ((ccP->tdd_Config) &&
	   (ccP->tdd_Config->subframeAssignment == 6) &&
	   ((n == 0) || (n == 1) || (n == 5) || (n == 6)))
    ul_frame = (frame + (n >= 5 ? 1 : 0));
  else if ((ccP->tdd_Config) && (ccP->tdd_Config->subframeAssignment == 6) && (n == 9))	// tdd_config 6 SF 9
    ul_frame = (frame + 1);
  else
    ul_frame = (frame + (n >= 6 ? 1 : 0));

  LOG_D(PHY, "frame %d subframe %d: PUSCH frame = %d\n", frame, n,
	ul_frame);
  return ul_frame;
}

uint8_t pdcchalloc2ulsubframe(COMMON_channels_t * ccP, uint8_t n)
{
  uint8_t ul_subframe;

  if ((ccP->tdd_Config) && (ccP->tdd_Config->subframeAssignment == 1) && ((n == 1) || (n == 6)))	// tdd_config 0,1 SF 1,5
    ul_subframe = ((n + 6) % 10);
  else if ((ccP->tdd_Config) &&
	   (ccP->tdd_Config->subframeAssignment == 6) &&
	   ((n == 0) || (n == 1) || (n == 5) || (n == 6)))
    ul_subframe = ((n + 7) % 10);
  else if ((ccP->tdd_Config) && (ccP->tdd_Config->subframeAssignment == 6) && (n == 9))	// tdd_config 6 SF 9
    ul_subframe = ((n + 5) % 10);
  else
    ul_subframe = ((n + 4) % 10);

  LOG_D(PHY, "subframe %d: PUSCH subframe = %d\n", n, ul_subframe);
  return ul_subframe;
}

int is_UL_sf(COMMON_channels_t * ccP, sub_frame_t subframeP)
{
  // if FDD return dummy value
  if (ccP->tdd_Config == NULL)
    return (0);

  switch (ccP->tdd_Config->subframeAssignment) {
  case 1:
    switch (subframeP) {
    case 0:
    case 4:
    case 5:
    case 9:
      return (0);
      break;
    case 2:
    case 3:
    case 7:
    case 8:
      return (1);
      break;
    default:
      return (0);
      break;
    }
    break;
  case 3:
    if ((subframeP <= 1) || (subframeP >= 5))
      return (0);
    else if ((subframeP > 1) && (subframeP < 5))
      return (1);
    else
      AssertFatal(1 == 0, "Unknown subframe number\n");
    break;
  case 4:
    if ((subframeP <= 1) || (subframeP >= 4))
      return (0);
    else if ((subframeP > 1) && (subframeP < 4))
      return (1);
    else
      AssertFatal(1 == 0, "Unknown subframe number\n");
    break;
  case 5:
    if ((subframeP <= 1) || (subframeP >= 3))
      return (0);
    else if ((subframeP > 1) && (subframeP < 3))
      return (1);
    else
      AssertFatal(1 == 0, "Unknown subframe number\n");
    break;
  default:
    AssertFatal(1 == 0,
		"subframe %d Unsupported TDD configuration %d\n",
		subframeP, (int) ccP->tdd_Config->subframeAssignment);
    break;
  }
}

int is_S_sf(COMMON_channels_t * ccP, sub_frame_t subframeP)
{
    // if FDD return dummy value
    if (ccP->tdd_Config == NULL)
    return (0);

    switch (subframeP) {
    case 1:
        return (1);
        break;

    case 6:
        if(ccP->tdd_Config->subframeAssignment == 0 || ccP->tdd_Config->subframeAssignment == 1
                || ccP->tdd_Config->subframeAssignment == 2 || ccP->tdd_Config->subframeAssignment == 6)
        return (1);
        break;

    default:
        return (0);
        break;
    }
    return 0;
}

uint8_t ul_subframe2_k_phich(COMMON_channels_t * cc, sub_frame_t ul_subframe){

    if(cc->tdd_Config){//TODO fill other tdd config
        switch(cc->tdd_Config->subframeAssignment){
        case 0:
            break;
        case 1:
            if(ul_subframe == 2 || ul_subframe == 7)
                return 4;
            else if(ul_subframe == 3 || ul_subframe == 8)
                return 6;
            else return 255;
            break;
        case 2:
            break;
        case 3:
            break;
        case 4:
            break;
        case 5:
            break;
        }
    }
    return 4; //idk  sf_ahead?
}

uint16_t get_pucch1_absSF(COMMON_channels_t * cc, uint16_t dlsch_absSF)
{
  uint16_t sf, f, nextf;

  if (cc->tdd_Config == NULL) { //FDD n+4
    return ((dlsch_absSF + 4) % 10240);
  } else {
    sf = dlsch_absSF % 10;
    f = dlsch_absSF / 10;
    nextf = (f + 1) & 1023;

    switch (cc->tdd_Config->subframeAssignment) {
    case 0:
      if ((sf == 0) || (sf == 5))
        return ((10 * f) + sf + 4)% 10240;  // ACK/NAK in SF 4,9 same frame
      else if (sf == 6)
        return ((10 * nextf) + 2)% 10240;  // ACK/NAK in SF 2 next frame
      else if (sf == 1)
        return ((10 * f) + 7)% 10240;  // ACK/NAK in SF 7 same frame
      else
        AssertFatal(1 == 0,
                   "Impossible dlsch subframe %d for TDD configuration 0\n",
                   sf);

      break;
    case 1:
      if ((sf == 5) || (sf == 6))
        return ((10 * nextf) + 2)% 10240;        // ACK/NAK in SF 2 next frame
      else if (sf == 9)
        return ((10 * nextf) + 3)% 10240;        // ACK/NAK in SF 3 next frame
      else if ((sf == 0) || (sf == 1))
        return ((10 * f) + 7)% 10240;        // ACK/NAK in SF 7 same frame
      else if (sf == 4)
        return ((10 * f) + 8)% 10240;  // ACK/NAK in SF 8 same frame
      else
        AssertFatal(1 == 0,
                    "Impossible dlsch subframe %d for TDD configuration 1\n",
                    sf);
      break;
    case 2:
      if ((sf == 4) || (sf == 5) || (sf == 6) || (sf == 8))
        return ((10 * nextf) + 2)% 10240;        // ACK/NAK in SF 2 next frame
      else if (sf == 9)
        return ((10 * nextf) + 7)% 10240;        // ACK/NAK in SF 7 next frame
      else if ((sf == 0) || (sf == 1) || (sf == 3))
        return ((10 * f) + 7)% 10240;        // ACK/NAK in SF 7 same frame
      else
        AssertFatal(1 == 0,
                    "Impossible dlsch subframe %d for TDD configuration 2\n",
                    sf);
      break;
    case 3:
      if ((sf == 5) || (sf == 6) || (sf == 7) || (sf == 8)
<<<<<<< HEAD
	  || (sf == 9))
	return ((10 * nextf) + ((sf-1) >> 1));	// ACK/NAK in 2,3,4 resp. next frame
=======
          || (sf == 9))
        return ((10 * nextf) + ((sf-1) >> 1))% 10240;   // ACK/NAK in 2,3,4 resp. next frame
>>>>>>> e04b8241
      else if (sf == 1)
        return ((10 * nextf) + 2)% 10240;         // ACK/NAK in 2 next frame
      else if (sf == 0)
        return ((10 * f) + 4)% 10240;        // ACK/NAK in 4 same frame
      else
        AssertFatal(1 == 0,
                    "Impossible dlsch subframe %d for TDD configuration 3\n",
                    sf);
      break;
    case 4:
      if ((sf == 6) || (sf == 7) || (sf == 8) || (sf == 9))
        return (((10 * nextf) + 3) % 10240);        // ACK/NAK in SF 3 next frame
      else if ((sf == 0) || (sf == 1) || (sf == 4) || (sf == 5))
        return (((10 * nextf) + 2) % 10240);        // ACK/NAK in SF 2 next frame
      else
        AssertFatal(1 == 0,
                    "Impossible dlsch subframe %d for TDD configuration 4\n",
                    sf);
      break;
    case 5:
      if ((sf == 0) || (sf == 1) || (sf == 3) || (sf == 4)
          || (sf == 5) || (sf == 6) || (sf == 7) || (sf == 8))
        return (((10 * nextf) + 2) % 10240);        // ACK/NAK in SF 3 next frame
      else if (sf == 9)
        return (((10 * (1 + nextf)) + 2) % 10240);        // ACK/NAK in SF 2 next frame
      else
        AssertFatal(1 == 0,
                    "Impossible dlsch subframe %d for TDD configuration 5\n",
                    sf);
      break;
    case 6:
      if ((sf == 5) || (sf == 6))
        return ((10 * f) + sf + 7)% 10240;  // ACK/NAK in SF 2,3 next frame
      else if (sf == 9)
        return ((10 * nextf) + 4)% 10240;  // ACK/NAK in SF 4 next frame
      else if ((sf == 1) || (sf == 0))
        return ((10 * f) + sf + 7)% 10240;  // ACK/NAK in SF 7 same frame
      else
        AssertFatal(1 == 0,
                "Impossible dlsch subframe %d for TDD configuration 6\n",
                sf);
      break;
    default:
      AssertFatal(1 == 0, "Illegal TDD subframe Assigment %d\n",
                  (int) cc->tdd_Config->subframeAssignment);
      break;
    }
  }
  AssertFatal(1 == 0, "Shouldn't get here\n");
}

void
get_srs_pos(COMMON_channels_t * cc, uint16_t isrs,
	    uint16_t * psrsPeriodicity, uint16_t * psrsOffset)
{
  if (cc->tdd_Config) {	// TDD
    AssertFatal(isrs >= 10, "2 ms SRS periodicity not supported");

    if ((isrs > 9) && (isrs < 15)) {
      *psrsPeriodicity = 5;
      *psrsOffset = isrs - 10;
    }
    if ((isrs > 14) && (isrs < 25)) {
      *psrsPeriodicity = 10;
      *psrsOffset = isrs - 15;
    }
    if ((isrs > 24) && (isrs < 45)) {
      *psrsPeriodicity = 20;
      *psrsOffset = isrs - 25;
    }
    if ((isrs > 44) && (isrs < 85)) {
      *psrsPeriodicity = 40;
      *psrsOffset = isrs - 45;
    }
    if ((isrs > 84) && (isrs < 165)) {
      *psrsPeriodicity = 80;
      *psrsOffset = isrs - 85;
    }
    if ((isrs > 164) && (isrs < 325)) {
      *psrsPeriodicity = 160;
      *psrsOffset = isrs - 165;
    }
    if ((isrs > 324) && (isrs < 645)) {
      *psrsPeriodicity = 320;
      *psrsOffset = isrs - 325;
    }

    AssertFatal(isrs <= 644, "Isrs out of range %d>644\n", isrs);
  }				// TDD
  else {			// FDD
    if (isrs < 2) {
      *psrsPeriodicity = 2;
      *psrsOffset = isrs;
    }
    if ((isrs > 1) && (isrs < 7)) {
      *psrsPeriodicity = 5;
      *psrsOffset = isrs - 2;
    }
    if ((isrs > 6) && (isrs < 17)) {
      *psrsPeriodicity = 10;
      *psrsOffset = isrs - 7;
    }
    if ((isrs > 16) && (isrs < 37)) {
      *psrsPeriodicity = 20;
      *psrsOffset = isrs - 17;
    }
    if ((isrs > 36) && (isrs < 77)) {
      *psrsPeriodicity = 40;
      *psrsOffset = isrs - 37;
    }
    if ((isrs > 76) && (isrs < 157)) {
      *psrsPeriodicity = 80;
      *psrsOffset = isrs - 77;
    }
    if ((isrs > 156) && (isrs < 317)) {
      *psrsPeriodicity = 160;
      *psrsOffset = isrs - 157;
    }
    if ((isrs > 316) && (isrs < 637)) {
      *psrsPeriodicity = 320;
      *psrsOffset = isrs - 317;
    }
    AssertFatal(isrs <= 636, "Isrs out of range %d>636\n", isrs);
  }
}

void
get_csi_params(COMMON_channels_t * cc,
	       struct CQI_ReportPeriodic *cqi_ReportPeriodic,
	       uint16_t * Npd, uint16_t * N_OFFSET_CQI, int *H)
{
  uint16_t cqi_PMI_ConfigIndex =
    cqi_ReportPeriodic->choice.setup.cqi_pmi_ConfigIndex;
  uint8_t Jtab[6] = { 0, 2, 2, 3, 4, 4 };

  AssertFatal(cqi_ReportPeriodic != NULL,
	      "cqi_ReportPeriodic is null!\n");

  if (cc->tdd_Config == NULL) {	//FDD
    if (cqi_PMI_ConfigIndex <= 1) {	// 2 ms CQI_PMI period
      *Npd = 2;
      *N_OFFSET_CQI = cqi_PMI_ConfigIndex;
    } else if (cqi_PMI_ConfigIndex <= 6) {	// 5 ms CQI_PMI period
      *Npd = 5;
      *N_OFFSET_CQI = cqi_PMI_ConfigIndex - 2;
    } else if (cqi_PMI_ConfigIndex <= 16) {	// 10ms CQI_PMI period
      *Npd = 10;
      *N_OFFSET_CQI = cqi_PMI_ConfigIndex - 7;
    } else if (cqi_PMI_ConfigIndex <= 36) {	// 20 ms CQI_PMI period
      *Npd = 20;
      *N_OFFSET_CQI = cqi_PMI_ConfigIndex - 17;
    } else if (cqi_PMI_ConfigIndex <= 76) {	// 40 ms CQI_PMI period
      *Npd = 40;
      *N_OFFSET_CQI = cqi_PMI_ConfigIndex - 37;
    } else if (cqi_PMI_ConfigIndex <= 156) {	// 80 ms CQI_PMI period
      *Npd = 80;
      *N_OFFSET_CQI = cqi_PMI_ConfigIndex - 77;
    } else if (cqi_PMI_ConfigIndex <= 316) {	// 160 ms CQI_PMI period
      *Npd = 160;
      *N_OFFSET_CQI = cqi_PMI_ConfigIndex - 157;
    } else if (cqi_PMI_ConfigIndex > 317) {

      if (cqi_PMI_ConfigIndex <= 349) {	// 32 ms CQI_PMI period
	*Npd = 32;
	*N_OFFSET_CQI = cqi_PMI_ConfigIndex - 318;
      } else if (cqi_PMI_ConfigIndex <= 413) {	// 64 ms CQI_PMI period
	*Npd = 64;
	*N_OFFSET_CQI = cqi_PMI_ConfigIndex - 350;
      } else if (cqi_PMI_ConfigIndex <= 541) {	// 128 ms CQI_PMI period
	*Npd = 128;
	*N_OFFSET_CQI = cqi_PMI_ConfigIndex - 414;
      }
    }
  } else {			// TDD
    if (cqi_PMI_ConfigIndex == 0) {	// all UL subframes
      *Npd = 1;
      *N_OFFSET_CQI = 0;
    } else if (cqi_PMI_ConfigIndex <= 6) {	// 5 ms CQI_PMI period
      *Npd = 5;
      *N_OFFSET_CQI = cqi_PMI_ConfigIndex - 1;
    } else if (cqi_PMI_ConfigIndex <= 16) {	// 10ms CQI_PMI period
      *Npd = 10;
      *N_OFFSET_CQI = cqi_PMI_ConfigIndex - 6;
    } else if (cqi_PMI_ConfigIndex <= 36) {	// 20 ms CQI_PMI period
      *Npd = 20;
      *N_OFFSET_CQI = cqi_PMI_ConfigIndex - 16;
    } else if (cqi_PMI_ConfigIndex <= 76) {	// 40 ms CQI_PMI period
      *Npd = 40;
      *N_OFFSET_CQI = cqi_PMI_ConfigIndex - 36;
    } else if (cqi_PMI_ConfigIndex <= 156) {	// 80 ms CQI_PMI period
      *Npd = 80;
      *N_OFFSET_CQI = cqi_PMI_ConfigIndex - 76;
    } else if (cqi_PMI_ConfigIndex <= 316) {	// 160 ms CQI_PMI period
      *Npd = 160;
      *N_OFFSET_CQI = cqi_PMI_ConfigIndex - 156;
    }
  }

  // get H
  if (cqi_ReportPeriodic->choice.setup.cqi_FormatIndicatorPeriodic.
      present ==
      CQI_ReportPeriodic__setup__cqi_FormatIndicatorPeriodic_PR_subbandCQI)
    *H = 1 +
      (Jtab[cc->mib->message.dl_Bandwidth] *
       cqi_ReportPeriodic->choice.setup.
       cqi_FormatIndicatorPeriodic.choice.subbandCQI.k);
  else
    *H = 1;
}

uint8_t
get_dl_cqi_pmi_size_pusch(COMMON_channels_t * cc, uint8_t tmode,
			  uint8_t ri,
			  CQI_ReportModeAperiodic_t *
			  cqi_ReportModeAperiodic)
{
  int Ntab[6] = { 0, 4, 7, 9, 10, 13 };
  int N = Ntab[cc->mib->message.dl_Bandwidth];
  int Ltab_uesel[6] = { 0, 6, 9, 13, 15, 18 };
  int L = Ltab_uesel[cc->mib->message.dl_Bandwidth];

  AssertFatal(cqi_ReportModeAperiodic != NULL,
	      "cqi_ReportPeriodic is null!\n");

  switch (*cqi_ReportModeAperiodic) {
  case CQI_ReportModeAperiodic_rm12:
    AssertFatal(tmode == 4 || tmode == 6 || tmode == 8 || tmode == 9
		|| tmode == 10,
		"Illegal TM (%d) for CQI_ReportModeAperiodic_rm12\n",
		tmode);
    AssertFatal(cc->p_eNB <= 4,
		"only up to 4 antenna ports supported here\n");
    if (ri == 1 && cc->p_eNB == 2)
      return (4 + (N << 1));
    else if (ri == 2 && cc->p_eNB == 2)
      return (8 + N);
    else if (ri == 1 && cc->p_eNB == 4)
      return (4 + (N << 2));
    else if (ri > 1 && cc->p_eNB == 4)
      return (8 + (N << 2));
    break;
  case CQI_ReportModeAperiodic_rm20:
    // Table 5.2.2.6.3-1 (36.212)
    AssertFatal(tmode == 1 || tmode == 2 || tmode == 3 || tmode == 7
		|| tmode == 9
		|| tmode == 10,
		"Illegal TM (%d) for CQI_ReportModeAperiodic_rm20\n",
		tmode);
    AssertFatal(tmode != 9
		&& tmode != 10,
		"TM9/10 will be handled later for CQI_ReportModeAperiodic_rm20\n");
    return (4 + 2 + L);
    break;
  case CQI_ReportModeAperiodic_rm22:
    // Table 5.2.2.6.3-2 (36.212)
    AssertFatal(tmode == 4 || tmode == 6 || tmode == 8 || tmode == 9
		|| tmode == 10,
		"Illegal TM (%d) for CQI_ReportModeAperiodic_rm22\n",
		tmode);
    AssertFatal(tmode != 9
		&& tmode != 10,
		"TM9/10 will be handled later for CQI_ReportModeAperiodic_rm22\n");
    if (ri == 1 && cc->p_eNB == 2)
      return (4 + 2 + 0 + 0 + L + 4);
    if (ri == 2 && cc->p_eNB == 2)
      return (4 + 2 + 4 + 2 + L + 2);
    if (ri == 1 && cc->p_eNB == 4)
      return (4 + 2 + 0 + 0 + L + 8);
    if (ri >= 2 && cc->p_eNB == 4)
      return (4 + 2 + 4 + 2 + L + 8);
    break;
  case CQI_ReportModeAperiodic_rm30:
    // Table 5.2.2.6.2-1 (36.212)
    AssertFatal(tmode == 1 || tmode == 2 || tmode == 3 || tmode == 7
		|| tmode == 8 || tmode == 9
		|| tmode == 10,
		"Illegal TM (%d) for CQI_ReportModeAperiodic_rm30\n",
		tmode);
    AssertFatal(tmode != 8 && tmode != 9
		&& tmode != 10,
		"TM8/9/10 will be handled later for CQI_ReportModeAperiodic_rm30\n");
    return (4 + (N << 1));
    break;
  case CQI_ReportModeAperiodic_rm31:
    // Table 5.2.2.6.2-2 (36.212)
    AssertFatal(tmode == 4 || tmode == 6 || tmode == 8 || tmode == 9
		|| tmode == 10,
		"Illegal TM (%d) for CQI_ReportModeAperiodic_rm31\n",
		tmode);
    AssertFatal(tmode != 8 && tmode != 9
		&& tmode != 10,
		"TM8/9/10 will be handled later for CQI_ReportModeAperiodic_rm31\n");
    if (ri == 1 && cc->p_eNB == 2)
      return (4 + (N << 1) + 0 + 0 + 2);
    else if (ri == 2 && cc->p_eNB == 2)
      return (4 + (N << 1) + 4 + (N << 1) + 1);
    else if (ri == 1 && cc->p_eNB == 4)
      return (4 + (N << 1) + 0 + 0 + 4);
    else if (ri >= 2 && cc->p_eNB == 4)
      return (4 + (N << 1) + 4 + (N << 1) + 4);
    break;
#if (RRC_VERSION >= MAKE_VERSION(12, 5, 0))
  case CQI_ReportModeAperiodic_rm32_v1250:
    AssertFatal(tmode == 4 || tmode == 6 || tmode == 8 || tmode == 9
		|| tmode == 10,
		"Illegal TM (%d) for CQI_ReportModeAperiodic_rm32\n",
		tmode);
    AssertFatal(1 == 0,
		"CQI_ReportModeAperiodic_rm32_v1250 not supported yet\n");
    break;
  case CQI_ReportModeAperiodic_rm10_v1310:
    // Table 5.2.2.6.1-1F/G (36.212)
    if (ri == 1)
      return (4);		// F
    else
      return (7);		// G
    break;
  case CQI_ReportModeAperiodic_rm11_v1310:
    // Table 5.2.2.6.1-1H (36.212)
    AssertFatal(tmode == 4 || tmode == 6 || tmode == 8 || tmode == 9
		|| tmode == 10,
		"Illegal TM (%d) for CQI_ReportModeAperiodic_rm11\n",
		tmode);
    AssertFatal(cc->p_eNB <= 4,
		"only up to 4 antenna ports supported here\n");
    if (ri == 1 && cc->p_eNB == 2)
      return (4 + 0 + 2);
    else if (ri == 2 && cc->p_eNB == 2)
      return (4 + 4 + 1);
    else if (ri == 1 && cc->p_eNB == 4)
      return (4 + 0 + 4);
    else if (ri > 1 && cc->p_eNB == 4)
      return (4 + 4 + 4);

    break;
#endif /* #if (RRC_VERSION >= MAKE_VERSION(12, 5, 0)) */
  }
  AssertFatal(1 == 0, "Shouldn't get here\n");
  return (0);
}

uint8_t
get_rel8_dl_cqi_pmi_size(UE_sched_ctrl * sched_ctl, int CC_idP,
			 COMMON_channels_t * cc, uint8_t tmode,
			 struct CQI_ReportPeriodic * cqi_ReportPeriodic)
{
  int no_pmi = 0;
  //    Ltab[6] = {0,log2(15/4/2),log2(25/4/2),log2(50/6/3),log2(75/8/4),log2(100/8/4)};

  uint8_t Ltab[6] = { 0, 1, 2, 2, 2, 2 };
  uint8_t ri = sched_ctl->periodic_ri_received[CC_idP];

  AssertFatal(cqi_ReportPeriodic != NULL,
	      "cqi_ReportPeriodic is null!\n");
  AssertFatal(cqi_ReportPeriodic->present != CQI_ReportPeriodic_PR_NOTHING,
	      "cqi_ReportPeriodic->present == CQI_ReportPeriodic_PR_NOTHING!\n");
  AssertFatal(cqi_ReportPeriodic->choice.
	      setup.cqi_FormatIndicatorPeriodic.present != CQI_ReportPeriodic__setup__cqi_FormatIndicatorPeriodic_PR_NOTHING,
	      "cqi_ReportPeriodic->cqi_FormatIndicatorPeriodic.choice.setup.present == CQI_ReportPeriodic__setup__cqi_FormatIndicatorPeriodic_PR_NOTHING!\n");

  switch (tmode) {
  case 1:
  case 2:
  case 5:
  case 6:
  case 7:
    no_pmi = 1;
    break;
  default:
    no_pmi = 0;
  }

  if ((cqi_ReportPeriodic->choice.setup.cqi_FormatIndicatorPeriodic.present == CQI_ReportPeriodic__setup__cqi_FormatIndicatorPeriodic_PR_widebandCQI)
      || (sched_ctl->feedback_cnt[CC_idP] == 0)) {
    // send wideband report every opportunity if wideband reporting mode is selected, else every H opportunities
    if (no_pmi == 1)                        return (4);
    else if ((cc->p_eNB == 2) && (ri == 1)) return (6);
    else if ((cc->p_eNB == 2) && (ri == 2)) return (8);
    else if ((cc->p_eNB == 4) && (ri == 1)) return (8);
    else if ((cc->p_eNB == 4) && (ri == 2)) return (11);
    else
      AssertFatal(1 == 0,
		  "illegal combination p %d, ri %d, no_pmi %d\n",
		  cc->p_eNB, ri, no_pmi);
  } else if (cqi_ReportPeriodic->choice.setup.cqi_FormatIndicatorPeriodic.present == CQI_ReportPeriodic__setup__cqi_FormatIndicatorPeriodic_PR_subbandCQI) {
    if ((no_pmi == 1) || ri == 1) return (4 + Ltab[cc->mib->message.dl_Bandwidth]);
    else                          return (7 + Ltab[cc->mib->message.dl_Bandwidth]);
  }

  AssertFatal(1 == 0,
	      "Shouldn't get here : cqi_ReportPeriodic->present %d\n",
	      cqi_ReportPeriodic->choice.setup.cqi_FormatIndicatorPeriodic.present);
}



void
fill_nfapi_dl_dci_1A(nfapi_dl_config_request_pdu_t *dl_config_pdu,
		     uint8_t                       aggregation_level,
		     uint16_t                      rnti,
		     uint8_t                       rnti_type,
		     uint8_t                       harq_process,
		     uint8_t                       tpc,
		     uint16_t                      resource_block_coding,
		     uint8_t                       mcs, 
		     uint8_t                       ndi, 
		     uint8_t                       rv,
		     uint8_t                       vrb_flag)
{
  memset((void *) dl_config_pdu, 0,
	 sizeof(nfapi_dl_config_request_pdu_t));
  dl_config_pdu->pdu_type                                                          = NFAPI_DL_CONFIG_DCI_DL_PDU_TYPE;
  dl_config_pdu->pdu_size                                                          = (uint8_t) (2 + sizeof(nfapi_dl_config_dci_dl_pdu));
  dl_config_pdu->dci_dl_pdu.dci_dl_pdu_rel8.tl.tag                                 = NFAPI_DL_CONFIG_REQUEST_DCI_DL_PDU_REL8_TAG;
  dl_config_pdu->dci_dl_pdu.dci_dl_pdu_rel8.dci_format                             = NFAPI_DL_DCI_FORMAT_1A;
  dl_config_pdu->dci_dl_pdu.dci_dl_pdu_rel8.aggregation_level                      = aggregation_level;
  dl_config_pdu->dci_dl_pdu.dci_dl_pdu_rel8.rnti                                   = rnti;
  dl_config_pdu->dci_dl_pdu.dci_dl_pdu_rel8.rnti_type                              = rnti_type;
  dl_config_pdu->dci_dl_pdu.dci_dl_pdu_rel8.transmission_power                     = 6000;	// equal to RS power
  dl_config_pdu->dci_dl_pdu.dci_dl_pdu_rel8.harq_process                           = harq_process;
  dl_config_pdu->dci_dl_pdu.dci_dl_pdu_rel8.tpc                                    = tpc;
  dl_config_pdu->dci_dl_pdu.dci_dl_pdu_rel8.resource_block_coding                  = resource_block_coding;
  dl_config_pdu->dci_dl_pdu.dci_dl_pdu_rel8.mcs_1                                  = mcs;
  dl_config_pdu->dci_dl_pdu.dci_dl_pdu_rel8.new_data_indicator_1                   = ndi;
  dl_config_pdu->dci_dl_pdu.dci_dl_pdu_rel8.redundancy_version_1                   = rv;
  dl_config_pdu->dci_dl_pdu.dci_dl_pdu_rel8.virtual_resource_block_assignment_flag = vrb_flag;
}

void
program_dlsch_acknak(module_id_t module_idP, int CC_idP, int UE_idP,
		     frame_t frameP, sub_frame_t subframeP,
		     uint8_t cce_idx)
{
  eNB_MAC_INST                           *eNB                         = RC.mac[module_idP];
  COMMON_channels_t                      *cc                          = eNB->common_channels;
  UE_list_t                              *UE_list                     = &eNB->UE_list;
  rnti_t                                 rnti                         = UE_RNTI(module_idP, UE_idP);
  nfapi_ul_config_request_body_t         *ul_req;
  nfapi_ul_config_request_pdu_t          *ul_config_pdu;
  int                                    use_simultaneous_pucch_pusch = 0;
  nfapi_ul_config_ulsch_harq_information *ulsch_harq_information      = NULL;
  nfapi_ul_config_harq_information       *harq_information            = NULL;

#if (RRC_VERSION >= MAKE_VERSION(10, 2, 0))

  if ((UE_list->UE_template[CC_idP][UE_idP].physicalConfigDedicated->ext2)
      && (UE_list->UE_template[CC_idP][UE_idP].physicalConfigDedicated->ext2->pucch_ConfigDedicated_v1020)
      && (UE_list->UE_template[CC_idP][UE_idP].physicalConfigDedicated->ext2->pucch_ConfigDedicated_v1020->simultaneousPUCCH_PUSCH_r10)
      && (*UE_list->UE_template[CC_idP][UE_idP].physicalConfigDedicated->ext2->pucch_ConfigDedicated_v1020->simultaneousPUCCH_PUSCH_r10 == PUCCH_ConfigDedicated_v1020__simultaneousPUCCH_PUSCH_r10_true))
    use_simultaneous_pucch_pusch = 1;
#endif

  // pucch1 and pusch feedback is similar, namely in n+k subframes from now
  // This is used in the following "if/else" condition to check if there isn't or is already an UL grant in n+k
  int16_t ul_absSF = get_pucch1_absSF(&cc[CC_idP], subframeP + (10 * frameP));

  if ((ul_config_pdu = has_ul_grant(module_idP, CC_idP,ul_absSF, rnti)) == NULL) {
    // no UL grant so
    // Program ACK/NAK alone Format 1a/b or 3

    ul_req        = &RC.mac[module_idP]->UL_req_tmp[CC_idP][ul_absSF %10].ul_config_request_body;
    ul_config_pdu = &ul_req->ul_config_pdu_list[ul_req->number_of_pdus];
    // Do PUCCH
    fill_nfapi_uci_acknak(module_idP,
			  CC_idP,
			  rnti, (frameP * 10) + subframeP, cce_idx);
  } else {
    /* there is already an existing UL grant so update it if needed
     * on top of some other UL resource (PUSCH,combined SR/CQI/HARQ on PUCCH, etc)
     */
    switch (ul_config_pdu->pdu_type) {
      
      /* [ulsch] to [ulsch + harq] or [ulsch + harq on pucch] */
      
    case NFAPI_UL_CONFIG_ULSCH_PDU_TYPE:
      if (use_simultaneous_pucch_pusch == 1) {
	// Convert it to an NFAPI_UL_CONFIG_ULSCH_UCI_HARQ_PDU_TYPE
	harq_information        = &ul_config_pdu->ulsch_uci_harq_pdu.harq_information;
	ul_config_pdu->pdu_type = NFAPI_UL_CONFIG_ULSCH_UCI_HARQ_PDU_TYPE;
	LOG_D(MAC,
	      "Frame %d, Subframe %d: Switched UCI HARQ to ULSCH UCI HARQ\n",
	      frameP, subframeP);
      } else {
	// Convert it to an NFAPI_UL_CONFIG_ULSCH_HARQ_PDU_TYPE
	ulsch_harq_information                                                                                                               = &ul_config_pdu->ulsch_harq_pdu.harq_information;
	ul_config_pdu->pdu_type = NFAPI_UL_CONFIG_ULSCH_HARQ_PDU_TYPE;
	ul_config_pdu->ulsch_harq_pdu.initial_transmission_parameters.initial_transmission_parameters_rel8.tl.tag                            = NFAPI_UL_CONFIG_REQUEST_INITIAL_TRANSMISSION_PARAMETERS_REL8_TAG;
	ul_config_pdu->ulsch_harq_pdu.initial_transmission_parameters.initial_transmission_parameters_rel8.n_srs_initial                     = 0;	// last symbol not punctured
	ul_config_pdu->ulsch_harq_pdu.initial_transmission_parameters.initial_transmission_parameters_rel8.initial_number_of_resource_blocks = ul_config_pdu->ulsch_harq_pdu.ulsch_pdu.ulsch_pdu_rel8.number_of_resource_blocks;	// we don't change the number of resource blocks across retransmissions yet
	LOG_D(MAC,
	      "Frame %d, Subframe %d: Switched UCI HARQ to ULSCH HARQ\n",
	      frameP, subframeP);
      }
      break;
    case NFAPI_UL_CONFIG_ULSCH_HARQ_PDU_TYPE:
      AssertFatal(use_simultaneous_pucch_pusch == 1,
		  "Cannot be NFAPI_UL_CONFIG_ULSCH_HARQ_PDU_TYPE, simultaneous_pucch_pusch is active");
      break;
    case NFAPI_UL_CONFIG_ULSCH_UCI_HARQ_PDU_TYPE:
      AssertFatal(use_simultaneous_pucch_pusch == 0,
		  "Cannot be NFAPI_UL_CONFIG_ULSCH_UCI_PDU_TYPE, simultaneous_pucch_pusch is inactive\n");
      break;

      /* [ulsch + cqi] to [ulsch + cqi + harq] */

    case NFAPI_UL_CONFIG_ULSCH_CQI_RI_PDU_TYPE:
      // Convert it to an NFAPI_UL_CONFIG_ULSCH_CQI_HARQ_RI_PDU_TYPE
      ulsch_harq_information  = &ul_config_pdu->ulsch_cqi_harq_ri_pdu.harq_information;
      ul_config_pdu->pdu_type = NFAPI_UL_CONFIG_ULSCH_CQI_HARQ_RI_PDU_TYPE;
      /* TODO: check this - when converting from nfapi_ul_config_ulsch_cqi_ri_pdu to
       * nfapi_ul_config_ulsch_cqi_harq_ri_pdu, shouldn't we copy initial_transmission_parameters
       * from the one to the other?
       * Those two types are not compatible. 'initial_transmission_parameters' is not at the
       * place in both.
       */
      ul_config_pdu->ulsch_cqi_harq_ri_pdu.initial_transmission_parameters.initial_transmission_parameters_rel8.tl.tag                            = NFAPI_UL_CONFIG_REQUEST_INITIAL_TRANSMISSION_PARAMETERS_REL8_TAG;
      ul_config_pdu->ulsch_cqi_harq_ri_pdu.initial_transmission_parameters.initial_transmission_parameters_rel8.n_srs_initial                     = 0;	// last symbol not punctured
      ul_config_pdu->ulsch_cqi_harq_ri_pdu.initial_transmission_parameters.initial_transmission_parameters_rel8.initial_number_of_resource_blocks = ul_config_pdu->ulsch_harq_pdu.ulsch_pdu.ulsch_pdu_rel8.number_of_resource_blocks;	// we don't change the number of resource blocks across retransmissions yet
      break;
    case NFAPI_UL_CONFIG_ULSCH_CQI_HARQ_RI_PDU_TYPE:
      AssertFatal(use_simultaneous_pucch_pusch == 0,
		  "Cannot be NFAPI_UL_CONFIG_ULSCH_CQI_HARQ_RI_PDU_TYPE, simultaneous_pucch_pusch is active\n");
      break;

      /* [ulsch + cqi on pucch] to [ulsch + cqi on pucch + harq on pucch] */

    case NFAPI_UL_CONFIG_ULSCH_UCI_CSI_PDU_TYPE:
      // convert it to an NFAPI_UL_CONFIG_ULSCH_CSI_UCI_HARQ_PDU_TYPE
      harq_information        = &ul_config_pdu->ulsch_csi_uci_harq_pdu.harq_information;
      ul_config_pdu->pdu_type = NFAPI_UL_CONFIG_ULSCH_CSI_UCI_HARQ_PDU_TYPE;
      break;
    case NFAPI_UL_CONFIG_ULSCH_CSI_UCI_HARQ_PDU_TYPE:
      AssertFatal(use_simultaneous_pucch_pusch == 1,
		  "Cannot be NFAPI_UL_CONFIG_ULSCH_CSI_UCI_HARQ_PDU_TYPE, simultaneous_pucch_pusch is inactive\n");
      break;

      /* [sr] to [sr + harq] */

    case NFAPI_UL_CONFIG_UCI_SR_PDU_TYPE:
      // convert to NFAPI_UL_CONFIG_UCI_SR_HARQ_PDU_TYPE
      ul_config_pdu->pdu_type = NFAPI_UL_CONFIG_UCI_SR_HARQ_PDU_TYPE;
      harq_information        = &ul_config_pdu->uci_sr_harq_pdu.harq_information;
      break;
    case NFAPI_UL_CONFIG_UCI_SR_HARQ_PDU_TYPE:
      /* nothing to do */
      break;
      /* [cqi] to [cqi + harq] */
    case NFAPI_UL_CONFIG_UCI_CQI_PDU_TYPE:
      // convert to NFAPI_UL_CONFIG_UCI_CQI_HARQ_PDU_TYPE
      ul_config_pdu->pdu_type = NFAPI_UL_CONFIG_UCI_CQI_HARQ_PDU_TYPE;
      harq_information = &ul_config_pdu->uci_cqi_harq_pdu.harq_information;
      break;
    case NFAPI_UL_CONFIG_UCI_CQI_HARQ_PDU_TYPE:
      /* nothing to do */
      break;
      /* [cqi + sr] to [cqr + sr + harq] */
    case NFAPI_UL_CONFIG_UCI_CQI_SR_PDU_TYPE:
      // convert to NFAPI_UL_CONFIG_UCI_CQI_SR_HARQ_PDU_TYPE
      ul_config_pdu->pdu_type = NFAPI_UL_CONFIG_UCI_CQI_SR_HARQ_PDU_TYPE;
      harq_information = &ul_config_pdu->uci_cqi_sr_harq_pdu.harq_information;
      break;
    case NFAPI_UL_CONFIG_UCI_CQI_SR_HARQ_PDU_TYPE:
      /* nothing to do */
      break;
    }
  }

  if (ulsch_harq_information) fill_nfapi_ulsch_harq_information(module_idP, CC_idP, rnti, ulsch_harq_information, subframeP);

  if (harq_information) fill_nfapi_harq_information(module_idP, CC_idP,
						    rnti,
						    (frameP * 10) + subframeP,
						    harq_information, cce_idx);
}

uint8_t get_V_UL_DAI(module_id_t module_idP, int CC_idP, uint16_t rntiP,sub_frame_t subframeP)
{
  nfapi_hi_dci0_request_body_t *HI_DCI0_req = &RC.mac[module_idP]->HI_DCI0_req[CC_idP][subframeP].hi_dci0_request_body;
  nfapi_hi_dci0_request_pdu_t *hi_dci0_pdu  = &HI_DCI0_req->hi_dci0_pdu_list[0];

  for (int i = 0; i < HI_DCI0_req->number_of_dci; i++) {
    if ((hi_dci0_pdu[i].pdu_type == NFAPI_HI_DCI0_DCI_PDU_TYPE) &&
	(hi_dci0_pdu[i].dci_pdu.dci_pdu_rel8.rnti == rntiP))
      return (hi_dci0_pdu[i].dci_pdu.dci_pdu_rel8.dl_assignment_index);
  }
  return (4);			// this is rule from Section 7.3 in 36.213
}

void
fill_nfapi_ulsch_harq_information(module_id_t                            module_idP,
				  int                                    CC_idP,
				  uint16_t                               rntiP,
				  nfapi_ul_config_ulsch_harq_information *harq_information,
				  sub_frame_t                            subframeP)
{
  eNB_MAC_INST *eNB     = RC.mac[module_idP];
  COMMON_channels_t *cc = &eNB->common_channels[CC_idP];
  UE_list_t *UE_list    = &eNB->UE_list;

  int UE_id = find_UE_id(module_idP, rntiP);

  PUSCH_ConfigDedicated_t *puschConfigDedicated;
  //  PUSCH_ConfigDedicated_v1020_t        *puschConfigDedicated_v1020;
  //  PUSCH_ConfigDedicated_v1130_t        *puschConfigDedicated_v1130;
  //  PUSCH_ConfigDedicated_v1250_t        *puschConfigDedicated_v1250;

  AssertFatal(UE_id >= 0, "UE_id cannot be found, impossible\n");
  AssertFatal(UE_list != NULL, "UE_list is null\n");
  AssertFatal(UE_list->UE_template[CC_idP][UE_id].physicalConfigDedicated != NULL,
	      "physicalConfigDedicated for rnti %x is null\n", rntiP);
  AssertFatal((puschConfigDedicated = (PUSCH_ConfigDedicated_t *)
	       UE_list->UE_template[CC_idP][UE_id].physicalConfigDedicated->pusch_ConfigDedicated) != NULL,
	      "physicalConfigDedicated->puschConfigDedicated for rnti %x is null\n",
	      rntiP);
#if (RRC_VERSION >= MAKE_VERSION(10, 2, 0))
  /*  if (UE_list->UE_template[CC_idP][UE_id].physicalConfigDedicated->ext2) puschConfigDedicated_v1020 =  UE_list->UE_template[CC_idP][UE_id].physicalConfigDedicated->ext2->pusch_ConfigDedicated_v1020;
      #endif
      #if (RRC_VERSION >= MAKE_VERSION(11, 3, 0))
      if (UE_list->UE_template[CC_idP][UE_id].physicalConfigDedicated->ext4) puschConfigDedicated_v1130 =  UE_list->UE_template[CC_idP][UE_id].physicalConfigDedicated->ext4->pusch_ConfigDedicated_v1130;
      #endif
      #if (RRC_VERSION >= MAKE_VERSION(12, 5, 0))
      if (UE_list->UE_template[CC_idP][UE_id].physicalConfigDedicated->ext5) puschConfigDedicated_v1250 =  UE_list->UE_template[CC_idP][UE_id].physicalConfigDedicated->ext5->pusch_ConfigDedicated_v1250;
      #endif
  */
#endif
  harq_information->harq_information_rel10.delta_offset_harq = puschConfigDedicated->betaOffset_ACK_Index;
  AssertFatal(UE_list->UE_template[CC_idP][UE_id].physicalConfigDedicated->pucch_ConfigDedicated != NULL,
	      "pucch_ConfigDedicated is null!\n");
  if ((UE_list->UE_template[CC_idP][UE_id].physicalConfigDedicated->pucch_ConfigDedicated->tdd_AckNackFeedbackMode != NULL)
      && (*UE_list->UE_template[CC_idP][UE_id].physicalConfigDedicated->pucch_ConfigDedicated->tdd_AckNackFeedbackMode == PUCCH_ConfigDedicated__tdd_AckNackFeedbackMode_multiplexing))
    harq_information->harq_information_rel10.ack_nack_mode = 1;	// multiplexing
  else
    harq_information->harq_information_rel10.ack_nack_mode = 0;	// bundling

  switch (get_tmode(module_idP, CC_idP, UE_id)) {
  case 1:
  case 2:
  case 5:
  case 6:
  case 7:
    if (cc->tdd_Config == NULL)	// FDD
      harq_information->harq_information_rel10.harq_size = 1;
    else {
      if (harq_information->harq_information_rel10.ack_nack_mode == 1)
	harq_information->harq_information_rel10.harq_size = get_V_UL_DAI(module_idP, CC_idP, rntiP, subframeP);
      else
        harq_information->harq_information_rel10.harq_size = 1;
    }
    break;
  default:			// for any other TM we need 2 bits harq
    if (cc->tdd_Config == NULL) {
      harq_information->harq_information_rel10.harq_size = 2;
    } else {
      if (harq_information->harq_information_rel10.ack_nack_mode == 1)
	harq_information->harq_information_rel10.harq_size = get_V_UL_DAI(module_idP, CC_idP, rntiP, subframeP);
      else
	harq_information->harq_information_rel10.harq_size = 2;
    }
    break;
  }				// get Tmode
}

uint8_t Np[6][4]= {{0,1,3,5},
                   {0,3,8,13},
		   {0,5,13,22},
		   {0,11,27,44},
		   {0,16,41,66},
		   {0,22,55,88}};

// This is part of the PUCCH allocation procedure (see Section 10.1 36.213)
uint16_t getNp(int dl_Bandwidth,uint8_t nCCE,uint8_t plus1)
{
  AssertFatal(dl_Bandwidth<6,"dl_Bandwidth %d>5\n",dl_Bandwidth);

  if (nCCE>=Np[dl_Bandwidth][2])
    return(Np[dl_Bandwidth][2+plus1]);
  else if (nCCE>=Np[dl_Bandwidth][1])
    return(Np[dl_Bandwidth][1+plus1]);
  else
    return(Np[dl_Bandwidth][0+plus1]);
}

void
fill_nfapi_harq_information(module_id_t                      module_idP,
			    int                              CC_idP,
			    uint16_t                         rntiP,
			    uint16_t                         absSFP,
			    nfapi_ul_config_harq_information *harq_information, 
			    uint8_t                          cce_idxP)
{
  eNB_MAC_INST *eNB     = RC.mac[module_idP];
  COMMON_channels_t *cc = &eNB->common_channels[CC_idP];
  UE_list_t *UE_list    = &eNB->UE_list;

  int UE_id = find_UE_id(module_idP, rntiP);

  AssertFatal(UE_id >= 0, "UE_id cannot be found, impossible\n");
  AssertFatal(UE_list != NULL, "UE_list is null\n");

  harq_information->harq_information_rel11.tl.tag        = NFAPI_UL_CONFIG_REQUEST_HARQ_INFORMATION_REL11_TAG;
  harq_information->harq_information_rel11.num_ant_ports = 1;

  switch (get_tmode(module_idP, CC_idP, UE_id)) {
  case 1:
  case 2:
  case 5:
  case 6:
  case 7:
    if (cc->tdd_Config != NULL) {
//      AssertFatal(UE_list->UE_template[CC_idP][UE_id].physicalConfigDedicated->pucch_ConfigDedicated != NULL,
//		  "pucch_ConfigDedicated is null for TDD!\n");
      if (UE_list->UE_template[CC_idP][UE_id].physicalConfigDedicated != NULL
          && UE_list->UE_template[CC_idP][UE_id].physicalConfigDedicated->pucch_ConfigDedicated != NULL
          && (UE_list->UE_template[CC_idP][UE_id].physicalConfigDedicated->pucch_ConfigDedicated->tdd_AckNackFeedbackMode != NULL)
	  && (*UE_list->UE_template[CC_idP][UE_id].physicalConfigDedicated->pucch_ConfigDedicated->tdd_AckNackFeedbackMode == PUCCH_ConfigDedicated__tdd_AckNackFeedbackMode_multiplexing))
      {
        harq_information->harq_information_rel10_tdd.harq_size             = 2;        // 2-bit ACK/NAK
        harq_information->harq_information_rel10_tdd.ack_nack_mode         = 1;        // multiplexing
      } else {
        harq_information->harq_information_rel10_tdd.harq_size             = 1;        // 1-bit ACK/NAK
        harq_information->harq_information_rel10_tdd.ack_nack_mode         = 0;        // bundling
      }
      harq_information->harq_information_rel10_tdd.tl.tag                    = NFAPI_UL_CONFIG_REQUEST_HARQ_INFORMATION_REL10_TDD_TAG;
      harq_information->harq_information_rel10_tdd.n_pucch_1_0               = getNp(cc->mib->message.dl_Bandwidth,cce_idxP,0) +
                                                                               cc->radioResourceConfigCommon->pucch_ConfigCommon.n1PUCCH_AN + cce_idxP;
      harq_information->harq_information_rel10_tdd.number_of_pucch_resources = 1;
    } else {
      harq_information->harq_information_rel9_fdd.tl.tag                     = NFAPI_UL_CONFIG_REQUEST_HARQ_INFORMATION_REL9_FDD_TAG;
      harq_information->harq_information_rel9_fdd.number_of_pucch_resources  = 1;
      harq_information->harq_information_rel9_fdd.harq_size                  = 1;	// 1-bit ACK/NAK
      harq_information->harq_information_rel9_fdd.n_pucch_1_0                = cc->radioResourceConfigCommon->pucch_ConfigCommon.n1PUCCH_AN + cce_idxP;
    }
    break;
  default:			// for any other TM we need 2 bits harq
    if (cc->tdd_Config != NULL) {
      AssertFatal(UE_list->UE_template[CC_idP][UE_id].physicalConfigDedicated->pucch_ConfigDedicated != NULL,
		  "pucch_ConfigDedicated is null for TDD!\n");
      if ((UE_list->UE_template[CC_idP][UE_id].physicalConfigDedicated->pucch_ConfigDedicated->tdd_AckNackFeedbackMode != NULL)
	  && (*UE_list->UE_template[CC_idP][UE_id].physicalConfigDedicated->pucch_ConfigDedicated->tdd_AckNackFeedbackMode == PUCCH_ConfigDedicated__tdd_AckNackFeedbackMode_multiplexing)) {
	harq_information->harq_information_rel10_tdd.ack_nack_mode            = 1;	// multiplexing
      } else {
	harq_information->harq_information_rel10_tdd.ack_nack_mode            = 0;	// bundling
      }
      harq_information->harq_information_rel10_tdd.tl.tag                     = NFAPI_UL_CONFIG_REQUEST_HARQ_INFORMATION_REL10_TDD_TAG;
      harq_information->harq_information_rel10_tdd.harq_size                  = 2;
      harq_information->harq_information_rel10_tdd.n_pucch_1_0                =	cc->radioResourceConfigCommon->pucch_ConfigCommon.n1PUCCH_AN + cce_idxP;
      harq_information->harq_information_rel10_tdd.number_of_pucch_resources  = 1;
    } else {
      harq_information->harq_information_rel9_fdd.tl.tag                      = NFAPI_UL_CONFIG_REQUEST_HARQ_INFORMATION_REL9_FDD_TAG;
      harq_information->harq_information_rel9_fdd.number_of_pucch_resources   = 1;
      harq_information->harq_information_rel9_fdd.ack_nack_mode               = 0;	// 1a/b
      harq_information->harq_information_rel9_fdd.harq_size                   = 2;
      harq_information->harq_information_rel9_fdd.n_pucch_1_0                 =	cc->radioResourceConfigCommon->pucch_ConfigCommon.n1PUCCH_AN + cce_idxP;
    }
    break;
  }				// get Tmode
}

uint16_t
fill_nfapi_uci_acknak(module_id_t module_idP,
		      int         CC_idP,
		      uint16_t    rntiP, 
		      uint16_t    absSFP, 
		      uint8_t     cce_idxP)
{
  eNB_MAC_INST                   *eNB           = RC.mac[module_idP];
  COMMON_channels_t              *cc            = &eNB->common_channels[CC_idP];
  int                            ackNAK_absSF   = get_pucch1_absSF(cc, absSFP);
  nfapi_ul_config_request_t      *ul_req        = &eNB->UL_req_tmp[CC_idP][ackNAK_absSF % 10];
  nfapi_ul_config_request_body_t *ul_req_body   = &ul_req->ul_config_request_body;
  nfapi_ul_config_request_pdu_t  *ul_config_pdu = &ul_req_body->ul_config_pdu_list[ul_req_body->number_of_pdus];

  memset((void *) ul_config_pdu, 0, sizeof(nfapi_ul_config_request_pdu_t));
  ul_config_pdu->pdu_type                                               = NFAPI_UL_CONFIG_UCI_HARQ_PDU_TYPE;
  ul_config_pdu->pdu_size                                               = (uint8_t) (2 + sizeof(nfapi_ul_config_uci_harq_pdu));
  ul_config_pdu->uci_harq_pdu.ue_information.ue_information_rel8.tl.tag = NFAPI_UL_CONFIG_REQUEST_UE_INFORMATION_REL8_TAG;
  ul_config_pdu->uci_harq_pdu.ue_information.ue_information_rel8.handle = 0;	// don't know how to use this
  ul_config_pdu->uci_harq_pdu.ue_information.ue_information_rel8.rnti   = rntiP;

  fill_nfapi_harq_information(module_idP, CC_idP,
			      rntiP,
			      absSFP,
			      &ul_config_pdu->uci_harq_pdu.harq_information, cce_idxP);
  LOG_I(MAC,
	"Filled in UCI HARQ request for rnti %x SF %d.%d acknakSF %d.%d, cce_idxP %d-> n1_pucch %d\n",
	rntiP, absSFP / 10, absSFP % 10, ackNAK_absSF / 10,
	ackNAK_absSF % 10, cce_idxP,
	ul_config_pdu->uci_harq_pdu.
	harq_information.harq_information_rel9_fdd.n_pucch_1_0);

  ul_req_body->number_of_pdus++;
  ul_req_body->tl.tag       = NFAPI_UL_CONFIG_REQUEST_BODY_TAG;
  ul_req->header.message_id = NFAPI_UL_CONFIG_REQUEST;
  ul_req->sfn_sf            = (ackNAK_absSF/10) << 4 | ackNAK_absSF%10;

  return (((ackNAK_absSF / 10) << 4) + (ackNAK_absSF % 10));
}

void
fill_nfapi_dlsch_config(eNB_MAC_INST * eNB,
			nfapi_dl_config_request_body_t * dl_req,
			uint16_t length,
			int16_t pdu_index,
			uint16_t rnti,
			uint8_t resource_allocation_type,
			uint8_t
			virtual_resource_block_assignment_flag,
			uint16_t resource_block_coding,
			uint8_t modulation,
			uint8_t redundancy_version,
			uint8_t transport_blocks,
			uint8_t transport_block_to_codeword_swap_flag,
			uint8_t transmission_scheme,
			uint8_t number_of_layers,
			uint8_t number_of_subbands,
			//                             uint8_t codebook_index,
			uint8_t ue_category_capacity,
			uint8_t pa,
			uint8_t delta_power_offset_index,
			uint8_t ngap,
			uint8_t nprb,
			uint8_t transmission_mode,
			uint8_t num_bf_prb_per_subband,
			uint8_t num_bf_vector)
{
  nfapi_dl_config_request_pdu_t *dl_config_pdu =
    &dl_req->dl_config_pdu_list[dl_req->number_pdu];
  memset((void *) dl_config_pdu, 0,
	 sizeof(nfapi_dl_config_request_pdu_t));

  dl_config_pdu->pdu_type                                                        = NFAPI_DL_CONFIG_DLSCH_PDU_TYPE;
  dl_config_pdu->pdu_size                                                        = (uint8_t) (2 + sizeof(nfapi_dl_config_dlsch_pdu));
  dl_config_pdu->dlsch_pdu.dlsch_pdu_rel8.tl.tag                                 = NFAPI_DL_CONFIG_REQUEST_DLSCH_PDU_REL8_TAG;
  dl_config_pdu->dlsch_pdu.dlsch_pdu_rel8.length                                 = length;
  dl_config_pdu->dlsch_pdu.dlsch_pdu_rel8.pdu_index                              = pdu_index;
  dl_config_pdu->dlsch_pdu.dlsch_pdu_rel8.rnti                                   = rnti;
  dl_config_pdu->dlsch_pdu.dlsch_pdu_rel8.resource_allocation_type               = resource_allocation_type;
  dl_config_pdu->dlsch_pdu.dlsch_pdu_rel8.virtual_resource_block_assignment_flag = virtual_resource_block_assignment_flag;
  dl_config_pdu->dlsch_pdu.dlsch_pdu_rel8.resource_block_coding                  = resource_block_coding;
  dl_config_pdu->dlsch_pdu.dlsch_pdu_rel8.modulation                             = modulation;
  dl_config_pdu->dlsch_pdu.dlsch_pdu_rel8.redundancy_version                     = redundancy_version;
  dl_config_pdu->dlsch_pdu.dlsch_pdu_rel8.transport_blocks                       = transport_blocks;
  dl_config_pdu->dlsch_pdu.dlsch_pdu_rel8.transport_block_to_codeword_swap_flag  = transport_block_to_codeword_swap_flag;
  dl_config_pdu->dlsch_pdu.dlsch_pdu_rel8.transmission_scheme                    = transmission_scheme;
  dl_config_pdu->dlsch_pdu.dlsch_pdu_rel8.number_of_layers                       = number_of_layers;
  dl_config_pdu->dlsch_pdu.dlsch_pdu_rel8.number_of_subbands                     = number_of_subbands;
  //  dl_config_pdu->dlsch_pdu.dlsch_pdu_rel8.codebook_index                         = codebook_index;
  dl_config_pdu->dlsch_pdu.dlsch_pdu_rel8.ue_category_capacity                   = ue_category_capacity;
  dl_config_pdu->dlsch_pdu.dlsch_pdu_rel8.pa                                     = pa;
  dl_config_pdu->dlsch_pdu.dlsch_pdu_rel8.delta_power_offset_index               = delta_power_offset_index;
  dl_config_pdu->dlsch_pdu.dlsch_pdu_rel8.ngap                                   = ngap;
  dl_config_pdu->dlsch_pdu.dlsch_pdu_rel8.nprb                                   = nprb;
  dl_config_pdu->dlsch_pdu.dlsch_pdu_rel8.transmission_mode                      = transmission_mode;
  dl_config_pdu->dlsch_pdu.dlsch_pdu_rel8.num_bf_prb_per_subband                 = num_bf_prb_per_subband;
  dl_config_pdu->dlsch_pdu.dlsch_pdu_rel8.num_bf_vector                          = num_bf_vector;
  dl_req->number_pdu++;
}

uint16_t
fill_nfapi_tx_req(nfapi_tx_request_body_t *tx_req_body,
		  uint16_t                absSF, 
		  uint16_t                pdu_length,
		  int16_t                 pdu_index, 
		  uint8_t                 *pdu)
{
  nfapi_tx_request_pdu_t *TX_req = &tx_req_body->tx_pdu_list[tx_req_body->number_of_pdus];
  LOG_D(MAC, "Filling TX_req %d for pdu length %d\n",
	tx_req_body->number_of_pdus, pdu_length);

  TX_req->pdu_length                 = pdu_length;
  TX_req->pdu_index                  = pdu_index;
  TX_req->num_segments               = 1;
  TX_req->segments[0].segment_length = pdu_length;
  TX_req->segments[0].segment_data   = pdu;
  tx_req_body->tl.tag                = NFAPI_TX_REQUEST_BODY_TAG;
  tx_req_body->number_of_pdus++;

  return (((absSF / 10) << 4) + (absSF % 10));
}

void
fill_nfapi_ulsch_config_request_rel8(nfapi_ul_config_request_pdu_t *ul_config_pdu, 
				     uint8_t                        cqi_req,
				     COMMON_channels_t              *cc,
				     struct PhysicalConfigDedicated *physicalConfigDedicated,
				     uint8_t                        tmode, 
				     uint32_t                       handle,
				     uint16_t                       rnti,
				     uint8_t                        resource_block_start,
				     uint8_t                        number_of_resource_blocks,
				     uint8_t                        mcs,
				     uint8_t                        cyclic_shift_2_for_drms,
				     uint8_t                        frequency_hopping_enabled_flag,
				     uint8_t                        frequency_hopping_bits,
				     uint8_t                        new_data_indication,
				     uint8_t                        redundancy_version,
				     uint8_t                        harq_process_number,
				     uint8_t                        ul_tx_mode,
				     uint8_t                        current_tx_nb,
				     uint8_t                        n_srs, 
				     uint16_t                       size)
{
  memset((void *) ul_config_pdu, 0, sizeof(nfapi_ul_config_request_pdu_t));

  ul_config_pdu->pdu_type                                                    = NFAPI_UL_CONFIG_ULSCH_PDU_TYPE;
  ul_config_pdu->pdu_size                                                    = (uint8_t) (2 + sizeof(nfapi_ul_config_ulsch_pdu));
  ul_config_pdu->ulsch_pdu.ulsch_pdu_rel8.tl.tag                             = NFAPI_UL_CONFIG_REQUEST_ULSCH_PDU_REL8_TAG;
  ul_config_pdu->ulsch_pdu.ulsch_pdu_rel8.handle                             = handle;
  ul_config_pdu->ulsch_pdu.ulsch_pdu_rel8.rnti                               = rnti;
  ul_config_pdu->ulsch_pdu.ulsch_pdu_rel8.resource_block_start               = resource_block_start;
  ul_config_pdu->ulsch_pdu.ulsch_pdu_rel8.number_of_resource_blocks          = number_of_resource_blocks;
  if (mcs < 11)      ul_config_pdu->ulsch_pdu.ulsch_pdu_rel8.modulation_type = 2;
  else if (mcs < 21) ul_config_pdu->ulsch_pdu.ulsch_pdu_rel8.modulation_type = 4;
  else if(mcs < 29)  ul_config_pdu->ulsch_pdu.ulsch_pdu_rel8.modulation_type = 6;
  else               ul_config_pdu->ulsch_pdu.ulsch_pdu_rel8.modulation_type = 0;
  ul_config_pdu->ulsch_pdu.ulsch_pdu_rel8.cyclic_shift_2_for_drms            = cyclic_shift_2_for_drms;
  ul_config_pdu->ulsch_pdu.ulsch_pdu_rel8.frequency_hopping_enabled_flag     = frequency_hopping_enabled_flag;
  ul_config_pdu->ulsch_pdu.ulsch_pdu_rel8.frequency_hopping_bits             = frequency_hopping_bits;
  ul_config_pdu->ulsch_pdu.ulsch_pdu_rel8.new_data_indication                = new_data_indication;
  ul_config_pdu->ulsch_pdu.ulsch_pdu_rel8.redundancy_version                 = redundancy_version;
  ul_config_pdu->ulsch_pdu.ulsch_pdu_rel8.harq_process_number                = harq_process_number;
  ul_config_pdu->ulsch_pdu.ulsch_pdu_rel8.ul_tx_mode                         = ul_tx_mode;
  ul_config_pdu->ulsch_pdu.ulsch_pdu_rel8.current_tx_nb                      = current_tx_nb;
  ul_config_pdu->ulsch_pdu.ulsch_pdu_rel8.n_srs                              = n_srs;
  ul_config_pdu->ulsch_pdu.ulsch_pdu_rel8.size                               = size;

  if (cqi_req == 1) {
    // Add CQI portion
    ul_config_pdu->pdu_type = NFAPI_UL_CONFIG_ULSCH_CQI_RI_PDU_TYPE;
    ul_config_pdu->pdu_size = (uint8_t) (2 + sizeof(nfapi_ul_config_ulsch_cqi_ri_pdu));
    ul_config_pdu->ulsch_cqi_ri_pdu.cqi_ri_information.cqi_ri_information_rel9.tl.tag = NFAPI_UL_CONFIG_REQUEST_CQI_RI_INFORMATION_REL9_TAG;
    ul_config_pdu->ulsch_cqi_ri_pdu.cqi_ri_information.cqi_ri_information_rel9.report_type = 1;
    ul_config_pdu->ulsch_cqi_ri_pdu.cqi_ri_information.cqi_ri_information_rel9.aperiodic_cqi_pmi_ri_report.number_of_cc = 1;
    LOG_D(MAC, "report_type %d\n",ul_config_pdu->ulsch_cqi_ri_pdu.cqi_ri_information.cqi_ri_information_rel9.report_type);

    if (cc->p_eNB <= 2
	&& (tmode == 3 || tmode == 4 || tmode == 8 || tmode == 9 || tmode == 10))
      ul_config_pdu->ulsch_cqi_ri_pdu.cqi_ri_information.cqi_ri_information_rel9.aperiodic_cqi_pmi_ri_report.cc[0].ri_size = 1;
    else if (cc->p_eNB <= 2) ul_config_pdu->ulsch_cqi_ri_pdu.cqi_ri_information.cqi_ri_information_rel9.aperiodic_cqi_pmi_ri_report.cc[0].ri_size = 0;
    else if (cc->p_eNB == 4) ul_config_pdu->ulsch_cqi_ri_pdu.cqi_ri_information.cqi_ri_information_rel9.aperiodic_cqi_pmi_ri_report.cc[0].ri_size = 2;

    AssertFatal(physicalConfigDedicated->cqi_ReportConfig != NULL,"physicalConfigDedicated->cqi_ReportConfig is null!\n");
    AssertFatal(physicalConfigDedicated->cqi_ReportConfig->cqi_ReportModeAperiodic != NULL,"physicalConfigDedicated->cqi_ReportModeAperiodic is null!\n");
    AssertFatal(physicalConfigDedicated->pusch_ConfigDedicated != NULL,"physicalConfigDedicated->puschConfigDedicated is null!\n");

    for (int ri = 0; 
	 ri <  (1 << ul_config_pdu->ulsch_cqi_ri_pdu.cqi_ri_information.cqi_ri_information_rel9.aperiodic_cqi_pmi_ri_report.cc[0].ri_size); 
	 ri++)
      ul_config_pdu->ulsch_cqi_ri_pdu.cqi_ri_information.cqi_ri_information_rel9.aperiodic_cqi_pmi_ri_report.cc[0].dl_cqi_pmi_size[ri] =	get_dl_cqi_pmi_size_pusch(cc,tmode,1 + ri,physicalConfigDedicated->cqi_ReportConfig->cqi_ReportModeAperiodic);

    ul_config_pdu->ulsch_cqi_ri_pdu.cqi_ri_information.cqi_ri_information_rel9.delta_offset_cqi                                       = physicalConfigDedicated->pusch_ConfigDedicated->betaOffset_CQI_Index;
    ul_config_pdu->ulsch_cqi_ri_pdu.cqi_ri_information.cqi_ri_information_rel9.delta_offset_ri                                        = physicalConfigDedicated->pusch_ConfigDedicated->betaOffset_RI_Index;
  }
}

#if (RRC_VERSION >= MAKE_VERSION(13, 0, 0))
void
fill_nfapi_ulsch_config_request_emtc(nfapi_ul_config_request_pdu_t *
				     ul_config_pdu, uint8_t ue_type,
				     uint16_t
				     total_number_of_repetitions,
				     uint16_t repetition_number,
				     uint16_t initial_transmission_sf_io)
{
  // Re13 fields

  ul_config_pdu->ulsch_pdu.ulsch_pdu_rel13.tl.tag                      = NFAPI_UL_CONFIG_REQUEST_ULSCH_PDU_REL13_TAG;
  ul_config_pdu->ulsch_pdu.ulsch_pdu_rel13.ue_type                     = ue_type;
  ul_config_pdu->ulsch_pdu.ulsch_pdu_rel13.total_number_of_repetitions = total_number_of_repetitions;
  ul_config_pdu->ulsch_pdu.ulsch_pdu_rel13.repetition_number           = repetition_number;
  ul_config_pdu->ulsch_pdu.ulsch_pdu_rel13.initial_transmission_sf_io  = initial_transmission_sf_io;
}

int get_numnarrowbands(long dl_Bandwidth)
{
  int nb_tab[6] = { 1, 2, 4, 8, 12, 16 };

  AssertFatal(dl_Bandwidth < 7 || dl_Bandwidth >= 0, "dl_Bandwidth not in [0..6]\n");
  return (nb_tab[dl_Bandwidth]);
}

int get_numnarrowbandbits(long dl_Bandwidth)
{
  int nbbits_tab[6] = { 0, 1, 2, 3, 4, 4 };

  AssertFatal(dl_Bandwidth < 7 || dl_Bandwidth >= 0, "dl_Bandwidth not in [0..6]\n");
  return (nbbits_tab[dl_Bandwidth]);
}

//This implements the frame/subframe condition for first subframe of MPDCCH transmission (Section 9.1.5 36.213, Rel 13/14)
int startSF_fdd_RA_times2[8] = { 2, 3, 4, 5, 8, 10, 16, 20 };
int startSF_tdd_RA[7] = { 1, 2, 4, 5, 8, 10, 20 };

int
mpdcch_sf_condition(eNB_MAC_INST * eNB, int CC_id, frame_t frameP,
		    sub_frame_t subframeP, int rmax,
		    MPDCCH_TYPES_t mpdcch_type, int UE_id)
{
  struct PRACH_ConfigSIB_v1310 *ext4_prach =
    eNB->common_channels[CC_id].radioResourceConfigCommon_BR->
    ext4->prach_ConfigCommon_v1310;

  int T;
  EPDCCH_SetConfig_r11_t *epdcch_setconfig_r11;

  switch (mpdcch_type) {
  case TYPE0:
    AssertFatal(1 == 0, "MPDCCH Type 0 not handled yet\n");
    break;
  case TYPE1:
    AssertFatal(1 == 0, "MPDCCH Type 1 not handled yet\n");
    break;
  case TYPE1A:
    AssertFatal(1 == 0, "MPDCCH Type 1A not handled yet\n");
    break;
  case TYPE2:		// RAR
    AssertFatal(ext4_prach->mpdcch_startSF_CSS_RA_r13 != NULL,
		"mpdcch_startSF_CSS_RA_r13 is null\n");
    AssertFatal(rmax > 0, "rmax is 0!\b");
    if (eNB->common_channels[CC_id].tdd_Config == NULL)	//FDD
      T = rmax *startSF_fdd_RA_times2[ext4_prach->
				      mpdcch_startSF_CSS_RA_r13->
				      choice.fdd_r13] >> 1;
    else			//TDD
      T = rmax *startSF_tdd_RA[ext4_prach->
			       mpdcch_startSF_CSS_RA_r13->choice.tdd_r13];
    break;
  case TYPE2A:
    AssertFatal(1 == 0, "MPDCCH Type 2A not handled yet\n");
    break;
  case TYPEUESPEC:
    epdcch_setconfig_r11 =
      eNB->UE_list.UE_template[CC_id][UE_id].physicalConfigDedicated->ext4->epdcch_Config_r11->config_r11.choice.setup.setConfigToAddModList_r11->list.array[0];

    AssertFatal(epdcch_setconfig_r11 != NULL,
		" epdcch_setconfig_r11 is null for UE specific \n");
    AssertFatal(epdcch_setconfig_r11->ext2 != NULL,
		" ext2 doesn't exist in epdcch config ' \n");

    if (eNB->common_channels[CC_id].tdd_Config == NULL)	//FDD
      T = rmax *startSF_fdd_RA_times2[epdcch_setconfig_r11->ext2->mpdcch_config_r13->choice.setup.mpdcch_StartSF_UESS_r13.choice.fdd_r13] >> 1;
    else			//TDD
      T = rmax *startSF_tdd_RA[epdcch_setconfig_r11->ext2->mpdcch_config_r13->choice.setup.mpdcch_StartSF_UESS_r13.choice.tdd_r13];
    break;
  default:
    return (0);
  }

  AssertFatal(T > 0, "T is 0!\n");
  if (((10 * frameP) + subframeP) % T == 0) return (1);
  else return (0);
}

int narrowband_to_first_rb(COMMON_channels_t * cc, int nb_index)
{
  switch (cc->mib->message.dl_Bandwidth) {
  case 0:			// 6 PRBs, N_NB=1, i_0=0
    return (0);
    break;
  case 3:			// 50 PRBs, N_NB=8, i_0=1
    return ((int) (1 + (6 * nb_index)));
    break;
  case 5:			// 100 PRBs, N_NB=16, i_0=2
    return ((int) (2 + (6 * nb_index)));
    break;
  case 1:			// 15 PRBs  N_NB=2, i_0=1
    if (nb_index > 0)
      return (1);
    else
      return (0);
    break;
  case 2:			// 25 PRBs, N_NB=4, i_0=0
    if (nb_index > 1)
      return (1 + (6 * nb_index));
    else
      return ((6 * nb_index));
    break;
  case 4:			// 75 PRBs, N_NB=12, i_0=1
    if (nb_index > 5)
      return (2 + (6 * nb_index));
    else
      return (1 + (6 * nb_index));
    break;
  default:
    AssertFatal(1 == 0, "Impossible dl_Bandwidth %d\n",
		(int) cc->mib->message.dl_Bandwidth);
    break;
  }
}
#endif

//------------------------------------------------------------------------------
void init_ue_sched_info(void)
//------------------------------------------------------------------------------
{
  module_id_t i, j, k;

  for (i = 0; i < NUMBER_OF_eNB_MAX; i++) {
    for (k = 0; k < MAX_NUM_CCs; k++) {
      for (j = 0; j < MAX_MOBILES_PER_ENB; j++) {
	// init DL
	eNB_dlsch_info[i][k][j].weight = 0;
	eNB_dlsch_info[i][k][j].subframe = 0;
	eNB_dlsch_info[i][k][j].serving_num = 0;
	eNB_dlsch_info[i][k][j].status = S_DL_NONE;
	// init UL
	eNB_ulsch_info[i][k][j].subframe = 0;
	eNB_ulsch_info[i][k][j].serving_num = 0;
	eNB_ulsch_info[i][k][j].status = S_UL_NONE;
      }
    }
  }
}



//------------------------------------------------------------------------------
unsigned char get_ue_weight(module_id_t module_idP, int CC_idP, int ue_idP)
//------------------------------------------------------------------------------
{
  return (eNB_dlsch_info[module_idP][CC_idP][ue_idP].weight);
}

//------------------------------------------------------------------------------
int find_UE_id(module_id_t mod_idP, rnti_t rntiP)
//------------------------------------------------------------------------------
{
  int UE_id;
  UE_list_t *UE_list = &RC.mac[mod_idP]->UE_list;

  for (UE_id = 0; UE_id < MAX_MOBILES_PER_ENB; UE_id++) {
    if (UE_list->active[UE_id] != TRUE)
      continue;
    if (UE_list->UE_template[UE_PCCID(mod_idP, UE_id)][UE_id].rnti ==
	rntiP) {
      return (UE_id);
    }
  }

  return (-1);
}

//------------------------------------------------------------------------------
int find_RA_id(module_id_t mod_idP, int CC_idP, rnti_t rntiP)
//------------------------------------------------------------------------------
{
  int RA_id;
  AssertFatal(RC.mac[mod_idP], "RC.mac[%d] is null\n", mod_idP);

  RA_t *ra = (RA_t *) & RC.mac[mod_idP]->common_channels[CC_idP].ra[0];

  for (RA_id = 0; RA_id < NB_RA_PROC_MAX; RA_id++) {
    LOG_D(MAC,
	  "Checking RA_id %d for %x : state %d\n",
	  RA_id, rntiP, ra[RA_id].state);

    if (ra[RA_id].state != IDLE &&
	ra[RA_id].rnti == rntiP)
      return (RA_id);
  }
  return (-1);
}

//------------------------------------------------------------------------------
int UE_num_active_CC(UE_list_t * listP, int ue_idP)
//------------------------------------------------------------------------------
{
  return (listP->numactiveCCs[ue_idP]);
}

//------------------------------------------------------------------------------
int UE_PCCID(module_id_t mod_idP, int ue_idP)
//------------------------------------------------------------------------------
{
  if (!RC.mac || !RC.mac[mod_idP]) return 0;
  return (RC.mac[mod_idP]->UE_list.pCC_id[ue_idP]);
}

//------------------------------------------------------------------------------
rnti_t UE_RNTI(module_id_t mod_idP, int ue_idP)
//------------------------------------------------------------------------------
{
  if (!RC.mac || !RC.mac[mod_idP]) return 0;
  rnti_t rnti =
    RC.mac[mod_idP]->
    UE_list.UE_template[UE_PCCID(mod_idP, ue_idP)][ue_idP].rnti;

  if (rnti > 0) {
    return (rnti);
  }

  LOG_D(MAC, "[eNB %d] Couldn't find RNTI for UE %d\n", mod_idP, ue_idP);
  //display_backtrace();
  return (NOT_A_RNTI);
}

//------------------------------------------------------------------------------
boolean_t is_UE_active(module_id_t mod_idP, int ue_idP)
//------------------------------------------------------------------------------
{
  if (!RC.mac || !RC.mac[mod_idP]) return 0;
  return (RC.mac[mod_idP]->UE_list.active[ue_idP]);
}

unsigned char
get_aggregation(uint8_t bw_index, uint8_t cqi, uint8_t dci_fmt)
{
  unsigned char aggregation = 3;

  switch (dci_fmt) {
  case format0:
    aggregation = cqi2fmt0_agg[bw_index][cqi];
    break;
  case format1:
  case format1A:
  case format1B:
  case format1D:
    aggregation = cqi2fmt1x_agg[bw_index][cqi];
    break;
  case format2:
  case format2A:
  case format2B:
  case format2C:
  case format2D:
    aggregation = cqi2fmt2x_agg[bw_index][cqi];
    break;
  case format1C:
  case format1E_2A_M10PRB:
  case format3:
  case format3A:
  case format4:
  default:
    LOG_W(MAC, "unsupported DCI format %d\n", dci_fmt);
  }

  LOG_D(MAC, "Aggregation level %d (cqi %d, bw_index %d, format %d)\n", 1 << aggregation, cqi, bw_index, dci_fmt);

  return 1 << aggregation;
}

void dump_ue_list(UE_list_t * listP, int ul_flag)
{
  int j;

  if (ul_flag == 0) {
    for (j = listP->head; j >= 0; j = listP->next[j]) {
      LOG_T(MAC, "node %d => %d\n", j, listP->next[j]);
    }
  } else {
    for (j = listP->head_ul; j >= 0; j = listP->next_ul[j]) {
      LOG_T(MAC, "node %d => %d\n", j, listP->next_ul[j]);
    }
  }
}

int add_new_ue(module_id_t mod_idP, int cc_idP, rnti_t rntiP, int harq_pidP
#if (RRC_VERSION >= MAKE_VERSION(14, 0, 0))
	       , uint8_t rach_resource_type
#endif
	       )
{
  int UE_id;
  int i, j;

  UE_list_t *UE_list = &RC.mac[mod_idP]->UE_list;

  LOG_D(MAC,
	"[eNB %d, CC_id %d] Adding UE with rnti %x (next avail %d, num_UEs %d)\n",
	mod_idP, cc_idP, rntiP, UE_list->avail, UE_list->num_UEs);
  dump_ue_list(UE_list, 0);

  for (i = 0; i < MAX_MOBILES_PER_ENB; i++) {
    if (UE_list->active[i] == TRUE)
      continue;
    UE_id = i;
    memset(&UE_list->UE_template[cc_idP][UE_id], 0,
	   sizeof(UE_TEMPLATE));
    UE_list->UE_template[cc_idP][UE_id].rnti = rntiP;
    UE_list->UE_template[cc_idP][UE_id].configured = FALSE;
    UE_list->numactiveCCs[UE_id] = 1;
    UE_list->numactiveULCCs[UE_id] = 1;
    UE_list->pCC_id[UE_id] = cc_idP;
    UE_list->ordered_CCids[0][UE_id] = cc_idP;
    UE_list->ordered_ULCCids[0][UE_id] = cc_idP;
    UE_list->num_UEs++;
    UE_list->active[UE_id] = TRUE;
#if defined(USRP_REC_PLAY) // not specific to record/playback ?
    UE_list->UE_template[cc_idP][UE_id].pre_assigned_mcs_ul = 0;
#endif    

#if (RRC_VERSION >= MAKE_VERSION(14, 0, 0))
    UE_list->UE_template[cc_idP][UE_id].rach_resource_type =
      rach_resource_type;
#endif

    memset((void *) &UE_list->UE_sched_ctrl[UE_id], 0,
	   sizeof(UE_sched_ctrl));
    memset((void *) &UE_list->eNB_UE_stats[cc_idP][UE_id], 0,
	   sizeof(eNB_UE_STATS));
    UE_list->UE_sched_ctrl[UE_id].ue_reestablishment_reject_timer = 0;


    UE_list->UE_sched_ctrl[UE_id].ta_update = 31;

    for (j = 0; j < 8; j++) {
      UE_list->UE_template[cc_idP][UE_id].oldNDI[j] = (j == 0) ? 1 : 0;	// 1 because first transmission is with format1A (Msg4) for harq_pid 0
      UE_list->UE_template[cc_idP][UE_id].oldNDI_UL[j] = (j == harq_pidP) ? 0 : 1;	// 1st transmission is with Msg3;
      UE_list->UE_sched_ctrl[UE_id].round[cc_idP][j] = 8;
      UE_list->UE_sched_ctrl[UE_id].round_UL[cc_idP][j] = 0;
    }

    eNB_ulsch_info[mod_idP][cc_idP][UE_id].status = S_UL_WAITING;
    eNB_dlsch_info[mod_idP][cc_idP][UE_id].status = S_DL_WAITING;
    LOG_D(MAC, "[eNB %d] Add UE_id %d on Primary CC_id %d: rnti %x\n",
	  mod_idP, UE_id, cc_idP, rntiP);
    dump_ue_list(UE_list, 0);
    return (UE_id);
  }

  printf("MAC: cannot add new UE for rnti %x\n", rntiP);
  LOG_E(MAC,
	"error in add_new_ue(), could not find space in UE_list, Dumping UE list\n");
  dump_ue_list(UE_list, 0);
  return (-1);
}

//------------------------------------------------------------------------------
int rrc_mac_remove_ue(module_id_t mod_idP, rnti_t rntiP)
//------------------------------------------------------------------------------
{

  int j;
  UE_list_t *UE_list = &RC.mac[mod_idP]->UE_list;
  int UE_id = find_UE_id(mod_idP,rntiP);
  int pCC_id;
  
  if (UE_id == -1) {
    LOG_W(MAC,"rrc_mac_remove_ue: UE %x not found\n", rntiP);
    return 0;
  }
  
  pCC_id = UE_PCCID(mod_idP,UE_id);
  
  LOG_I(MAC,"Removing UE %d from Primary CC_id %d (rnti %x)\n",UE_id,pCC_id, rntiP);
  dump_ue_list(UE_list,0);
  
  UE_list->active[UE_id] = FALSE;
  UE_list->num_UEs--;
  
  if (UE_list->head == UE_id) UE_list->head=UE_list->next[UE_id];
  else UE_list->next[prev(UE_list,UE_id,0)]=UE_list->next[UE_id];
  if (UE_list->head_ul == UE_id) UE_list->head_ul=UE_list->next_ul[UE_id];
  else UE_list->next_ul[prev(UE_list,UE_id,0)]=UE_list->next_ul[UE_id];
  
  // clear all remaining pending transmissions
  /*  UE_list->UE_template[pCC_id][UE_id].bsr_info[LCGID0]  = 0;
      UE_list->UE_template[pCC_id][UE_id].bsr_info[LCGID1]  = 0;
      UE_list->UE_template[pCC_id][UE_id].bsr_info[LCGID2]  = 0;
      UE_list->UE_template[pCC_id][UE_id].bsr_info[LCGID3]  = 0;
      
      UE_list->UE_template[pCC_id][UE_id].ul_SR             = 0;
      UE_list->UE_template[pCC_id][UE_id].rnti              = NOT_A_RNTI;
      UE_list->UE_template[pCC_id][UE_id].ul_active         = FALSE;
  */
  memset (&UE_list->UE_template[pCC_id][UE_id],0,sizeof(UE_TEMPLATE));
  
  UE_list->eNB_UE_stats[pCC_id][UE_id].total_rbs_used = 0;
  UE_list->eNB_UE_stats[pCC_id][UE_id].total_rbs_used_retx = 0;
  for ( j = 0; j < NB_RB_MAX; j++ ) {
    UE_list->eNB_UE_stats[pCC_id][UE_id].num_pdu_tx[j] = 0;
    UE_list->eNB_UE_stats[pCC_id][UE_id].num_bytes_tx[j] = 0;
  }
  UE_list->eNB_UE_stats[pCC_id][UE_id].num_retransmission = 0;
  UE_list->eNB_UE_stats[pCC_id][UE_id].total_sdu_bytes = 0;
  UE_list->eNB_UE_stats[pCC_id][UE_id].total_pdu_bytes = 0;
  UE_list->eNB_UE_stats[pCC_id][UE_id].total_num_pdus = 0;
  UE_list->eNB_UE_stats[pCC_id][UE_id].total_rbs_used_rx = 0;
  for ( j = 0; j < NB_RB_MAX; j++ ) {
    UE_list->eNB_UE_stats[pCC_id][UE_id].num_pdu_rx[j] = 0;
    UE_list->eNB_UE_stats[pCC_id][UE_id].num_bytes_rx[j] = 0;
  }
  UE_list->eNB_UE_stats[pCC_id][UE_id].num_errors_rx = 0;
  UE_list->eNB_UE_stats[pCC_id][UE_id].total_pdu_bytes_rx = 0;
  UE_list->eNB_UE_stats[pCC_id][UE_id].total_num_pdus_rx = 0;
  UE_list->eNB_UE_stats[pCC_id][UE_id].total_num_errors_rx = 0;
  
  eNB_ulsch_info[mod_idP][pCC_id][UE_id].rnti                        = NOT_A_RNTI;
  eNB_ulsch_info[mod_idP][pCC_id][UE_id].status                      = S_UL_NONE;
  eNB_dlsch_info[mod_idP][pCC_id][UE_id].rnti                        = NOT_A_RNTI;
  eNB_dlsch_info[mod_idP][pCC_id][UE_id].status                      = S_DL_NONE;
  
  eNB_ulsch_info[mod_idP][pCC_id][UE_id].serving_num = 0;
  eNB_dlsch_info[mod_idP][pCC_id][UE_id].serving_num = 0;
  
  // check if this has an RA process active
  if(find_RA_id(mod_idP, pCC_id, rntiP) != -1) {
    cancel_ra_proc(mod_idP, pCC_id, 0, rntiP);
  }

  pthread_mutex_lock(&rrc_release_freelist);
  if(rrc_release_info.num_UEs > 0){
    uint16_t release_total = 0;
    for(uint16_t release_num = 0;release_num < NUMBER_OF_UE_MAX;release_num++){
      if(rrc_release_info.RRC_release_ctrl[release_num].flag > 0){
        release_total++;
      }else{
        continue;
      }
      if(rrc_release_info.RRC_release_ctrl[release_num].rnti == rntiP){
        rrc_release_info.RRC_release_ctrl[release_num].flag = 0;
        rrc_release_info.num_UEs--;
        release_total--;
      }
      if(release_total >= rrc_release_info.num_UEs){
        break;
      }
    }
  }
  pthread_mutex_unlock(&rrc_release_freelist);
  
  return 0;
}

int prev(UE_list_t * listP, int nodeP, int ul_flag)
{
  int j;

  if (ul_flag == 0) {
    if (nodeP == listP->head) {
      return (nodeP);
    }

    for (j = listP->head; j >= 0; j = listP->next[j]) {
      if (listP->next[j] == nodeP) {
	return (j);
      }
    }
  } else {
    if (nodeP == listP->head_ul) {
      return (nodeP);
    }

    for (j = listP->head_ul; j >= 0; j = listP->next_ul[j]) {
      if (listP->next_ul[j] == nodeP) {
	return (j);
      }
    }
  }

  LOG_E(MAC,
	"error in prev(), could not find previous to %d in UE_list %s, should never happen, Dumping UE list\n",
	nodeP, (ul_flag == 0) ? "DL" : "UL");
  dump_ue_list(listP, ul_flag);

  return (-1);
}

void swap_UEs(UE_list_t * listP, int nodeiP, int nodejP, int ul_flag)
{
  int prev_i, prev_j, next_i, next_j;

  LOG_T(MAC, "Swapping UE %d,%d\n", nodeiP, nodejP);
  dump_ue_list(listP, ul_flag);

  prev_i = prev(listP, nodeiP, ul_flag);
  prev_j = prev(listP, nodejP, ul_flag);

  AssertFatal((prev_i >= 0) && (prev_j >= 0), "swap_UEs: problem");

  if (ul_flag == 0) {
    next_i = listP->next[nodeiP];
    next_j = listP->next[nodejP];
  } else {
    next_i = listP->next_ul[nodeiP];
    next_j = listP->next_ul[nodejP];
  }

  LOG_T(MAC, "[%s] next_i %d, next_i, next_j %d, head %d \n",
	(ul_flag == 0) ? "DL" : "UL", next_i, next_j, listP->head);

  if (ul_flag == 0) {

    if (next_i == nodejP) {	// case ... p(i) i j n(j) ... => ... p(j) j i n(i) ...
      LOG_T(MAC,
	    "Case ... p(i) i j n(j) ... => ... p(j) j i n(i) ...\n");

      listP->next[nodeiP] = next_j;
      listP->next[nodejP] = nodeiP;

      if (nodeiP == listP->head) {	// case i j n(j)
	listP->head = nodejP;
      } else {
	listP->next[prev_i] = nodejP;
      }
    } else if (next_j == nodeiP) {	// case ... p(j) j i n(i) ... => ... p(i) i j n(j) ...
      LOG_T(MAC,
	    "Case ... p(j) j i n(i) ... => ... p(i) i j n(j) ...\n");
      listP->next[nodejP] = next_i;
      listP->next[nodeiP] = nodejP;

      if (nodejP == listP->head) {	// case j i n(i)
	listP->head = nodeiP;
      } else {
	listP->next[prev_j] = nodeiP;
      }
    } else {		// case ...  p(i) i n(i) ... p(j) j n(j) ...
      listP->next[nodejP] = next_i;
      listP->next[nodeiP] = next_j;

      if (nodeiP == listP->head) {
	LOG_T(MAC, "changing head to %d\n", nodejP);
	listP->head = nodejP;
	listP->next[prev_j] = nodeiP;
      } else if (nodejP == listP->head) {
	LOG_D(MAC, "changing head to %d\n", nodeiP);
	listP->head = nodeiP;
	listP->next[prev_i] = nodejP;
      } else {
	listP->next[prev_i] = nodejP;
	listP->next[prev_j] = nodeiP;
      }
    }
  } else {			// ul_flag

    if (next_i == nodejP) {	// case ... p(i) i j n(j) ... => ... p(j) j i n(i) ...
      LOG_T(MAC,
	    "[UL] Case ... p(i) i j n(j) ... => ... p(j) j i n(i) ...\n");

      listP->next_ul[nodeiP] = next_j;
      listP->next_ul[nodejP] = nodeiP;

      if (nodeiP == listP->head_ul) {	// case i j n(j)
	listP->head_ul = nodejP;
      } else {
	listP->next_ul[prev_i] = nodejP;
      }
    } else if (next_j == nodeiP) {	// case ... p(j) j i n(i) ... => ... p(i) i j n(j) ...
      LOG_T(MAC,
	    "[UL]Case ... p(j) j i n(i) ... => ... p(i) i j n(j) ...\n");
      listP->next_ul[nodejP] = next_i;
      listP->next_ul[nodeiP] = nodejP;

      if (nodejP == listP->head_ul) {	// case j i n(i)
	listP->head_ul = nodeiP;
      } else {
	listP->next_ul[prev_j] = nodeiP;
      }
    } else {		// case ...  p(i) i n(i) ... p(j) j n(j) ...

      listP->next_ul[nodejP] = next_i;
      listP->next_ul[nodeiP] = next_j;

      if (nodeiP == listP->head_ul) {
	LOG_T(MAC, "[UL]changing head to %d\n", nodejP);
	listP->head_ul = nodejP;
	listP->next_ul[prev_j] = nodeiP;
      } else if (nodejP == listP->head_ul) {
	LOG_T(MAC, "[UL]changing head to %d\n", nodeiP);
	listP->head_ul = nodeiP;
	listP->next_ul[prev_i] = nodejP;
      } else {
	listP->next_ul[prev_i] = nodejP;
	listP->next_ul[prev_j] = nodeiP;
      }
    }
  }

  LOG_T(MAC, "After swap\n");
  dump_ue_list(listP, ul_flag);
}

// This has to be updated to include BSR information
uint8_t
UE_is_to_be_scheduled(module_id_t module_idP, int CC_id, uint8_t UE_id)
{
  UE_TEMPLATE *UE_template =
    &RC.mac[module_idP]->UE_list.UE_template[CC_id][UE_id];
  UE_sched_ctrl *UE_sched_ctl =
    &RC.mac[module_idP]->UE_list.UE_sched_ctrl[UE_id];

  // do not schedule UE if UL is not working
  if (UE_sched_ctl->ul_failure_timer > 0)
    return (0);
  if (UE_sched_ctl->ul_out_of_sync > 0)
    return (0);

  LOG_D(MAC, "[eNB %d][PUSCH] Checking UL requirements UE %d/%x\n",
	module_idP, UE_id, UE_RNTI(module_idP, UE_id));

  if ((UE_template->scheduled_ul_bytes < UE_template->estimated_ul_buffer) ||
      (UE_template->ul_SR > 0) ||	// uplink scheduling request
      ((UE_sched_ctl->ul_inactivity_timer > 20) && (UE_sched_ctl->ul_scheduled == 0)) ||	// every 2 frames when RRC_CONNECTED
      ((UE_sched_ctl->ul_inactivity_timer > 10) && (UE_sched_ctl->ul_scheduled == 0) && (mac_eNB_get_rrc_status(module_idP, UE_RNTI(module_idP, UE_id)) < RRC_CONNECTED)))	// every Frame when not RRC_CONNECTED
    {
      LOG_D(MAC,
	    "[eNB %d][PUSCH] UE %d/%x should be scheduled (BSR0 estimated size %d, SR %d)\n",
	    module_idP, UE_id, UE_RNTI(module_idP, UE_id),
	    UE_template->ul_buffer_info[LCGID0], UE_template->ul_SR);
      return (1);
    } else {
    return (0);
  }
}

uint8_t get_tmode(module_id_t module_idP, int CC_idP, int UE_idP)
{
  eNB_MAC_INST *eNB = RC.mac[module_idP];
  COMMON_channels_t *cc = &eNB->common_channels[CC_idP];

  struct PhysicalConfigDedicated *physicalConfigDedicated =
    eNB->UE_list.physicalConfigDedicated[CC_idP][UE_idP];

  if (physicalConfigDedicated == NULL) {	// RRCConnectionSetup not received by UE yet
    AssertFatal(cc->p_eNB <= 2, "p_eNB is %d, should be <2\n",
		cc->p_eNB);
    return (cc->p_eNB);
  } else {
    AssertFatal(physicalConfigDedicated->antennaInfo != NULL,
		"antennaInfo is null for CCId %d, UEid %d\n", CC_idP,
		UE_idP);

    AssertFatal(physicalConfigDedicated->antennaInfo->present !=
		PhysicalConfigDedicated__antennaInfo_PR_NOTHING,
		"antennaInfo (mod_id %d, CC_id %d) is set to NOTHING\n",
		module_idP, CC_idP);

    if (physicalConfigDedicated->antennaInfo->present ==
	PhysicalConfigDedicated__antennaInfo_PR_explicitValue) {
      return (physicalConfigDedicated->antennaInfo->
	      choice.explicitValue.transmissionMode);
    } else if (physicalConfigDedicated->antennaInfo->present ==
	       PhysicalConfigDedicated__antennaInfo_PR_defaultValue) {
      AssertFatal(cc->p_eNB <= 2, "p_eNB is %d, should be <2\n",
		  cc->p_eNB);
      return (cc->p_eNB);
    } else
      AssertFatal(1 == 0, "Shouldn't be here\n");
  }
}

int8_t
get_ULharq(module_id_t module_idP, int CC_idP, uint16_t frameP,
	   uint8_t subframeP)
{
  uint8_t ret = -1;
  eNB_MAC_INST *eNB = RC.mac[module_idP];
  COMMON_channels_t *cc = &eNB->common_channels[CC_idP];

  if (cc->tdd_Config == NULL) {	// FDD
    ret = (((frameP << 1) + subframeP) & 7);
  } else {
    switch (cc->tdd_Config->subframeAssignment) {
    case 1:
      if ((subframeP == 2) ||
	  (subframeP == 3) || (subframeP == 7) || (subframeP == 8))
	switch (subframeP) {
	case 2:
	case 3:
	  ret = (subframeP - 2);
	  break;

	case 7:
	case 8:
	  ret = (subframeP - 5);
	  break;

	default:
	  AssertFatal(1 == 0,
		      "subframe2_harq_pid, Illegal subframe %d for TDD mode %d\n",
		      subframeP,
		      (int) cc->tdd_Config->subframeAssignment);
	  break;
	}

      break;

    case 2:
      AssertFatal((subframeP == 2) || (subframeP == 7),
		  "subframe2_harq_pid, Illegal subframe %d for TDD mode %d\n",
		  subframeP,
		  (int) cc->tdd_Config->subframeAssignment);
      ret = (subframeP / 7);
      break;

    case 3:
      AssertFatal((subframeP > 1) && (subframeP < 5),
		  "subframe2_harq_pid, Illegal subframe %d for TDD mode %d\n",
		  subframeP,
		  (int) cc->tdd_Config->subframeAssignment);
      ret = (subframeP - 2);
      break;

    case 4:
      AssertFatal((subframeP > 1) && (subframeP < 4),
		  "subframe2_harq_pid, Illegal subframe %d for TDD mode %d\n",
		  subframeP,
		  (int) cc->tdd_Config->subframeAssignment);
      ret = (subframeP - 2);
      break;

    case 5:
      AssertFatal(subframeP == 2,
		  "subframe2_harq_pid, Illegal subframe %d for TDD mode %d\n",
		  subframeP,
		  (int) cc->tdd_Config->subframeAssignment);
      ret = (subframeP - 2);
      break;

    default:
      AssertFatal(1 == 0,
		  "subframe2_harq_pid, Unsupported TDD mode %d\n",
		  (int) cc->tdd_Config->subframeAssignment);
      break;
    }
  }

  AssertFatal(ret != -1,
	      "invalid harq_pid(%d) at SFN/SF = %d/%d\n", (int8_t) ret,
	      frameP, subframeP);
  return ret;
}


uint16_t getRIV(uint16_t N_RB_DL, uint16_t RBstart, uint16_t Lcrbs)
{
  uint16_t RIV;

  if (Lcrbs <= (1 + (N_RB_DL >> 1)))
    RIV = (N_RB_DL * (Lcrbs - 1)) + RBstart;
  else
    RIV = (N_RB_DL * (N_RB_DL + 1 - Lcrbs)) + (N_RB_DL - 1 - RBstart);

  return (RIV);
}

uint32_t
allocate_prbs(int UE_id, unsigned char nb_rb, int N_RB_DL,
	      uint32_t * rballoc)
{
  int i;
  uint32_t rballoc_dci = 0;
  unsigned char nb_rb_alloc = 0;

  for (i = 0; i < (N_RB_DL - 2); i += 2) {
    if (((*rballoc >> i) & 3) == 0) {
      *rballoc |= (3 << i);
      rballoc_dci |= (1 << ((12 - i) >> 1));
      nb_rb_alloc += 2;
    }

    if (nb_rb_alloc == nb_rb) {
      return (rballoc_dci);
    }
  }

  if ((N_RB_DL & 1) == 1) {
    if ((*rballoc >> (N_RB_DL - 1) & 1) == 0) {
      *rballoc |= (1 << (N_RB_DL - 1));
      rballoc_dci |= 1;
    }
  }

  return (rballoc_dci);
}

int get_bw_index(module_id_t module_id, uint8_t CC_id)
{
  int bw_index = 0;

  int N_RB_DL = to_prb(RC.mac[module_id]->common_channels[CC_id].mib->message.dl_Bandwidth);

  switch (N_RB_DL) {
  case 6:			// 1.4 MHz
    bw_index = 0;
    break;

  case 25:			// 5HMz
    bw_index = 1;
    break;

  case 50:			// 10HMz
    bw_index = 2;
    break;

  case 100:			// 20HMz
    bw_index = 3;
    break;

  default:
    bw_index = 1;
    LOG_W(MAC,
	  "[eNB %d] N_RB_DL %d unknown for CC_id %d, setting bw_index to 1\n",
	  module_id, N_RB_DL, CC_id);
    break;
  }

  return bw_index;
}

int get_min_rb_unit(module_id_t module_id, uint8_t CC_id)
{
  int min_rb_unit = 0;
  int N_RB_DL = to_prb(RC.mac[module_id]->common_channels[CC_id].mib->message.dl_Bandwidth);

  switch (N_RB_DL) {
  case 6:			// 1.4 MHz
    min_rb_unit = 1;
    break;

  case 25:			// 5HMz
    min_rb_unit = 2;
    break;

  case 50:			// 10HMz
    min_rb_unit = 3;
    break;

  case 100:			// 20HMz
    min_rb_unit = 4;
    break;

  default:
    min_rb_unit = 2;
    LOG_W(MAC,
	  "[eNB %d] N_DL_RB %d unknown for CC_id %d, setting min_rb_unit to 2\n",
	  module_id, N_RB_DL, CC_id);
    break;
  }

  return min_rb_unit;
}

uint32_t
allocate_prbs_sub(int nb_rb, int N_RB_DL, int N_RBG, uint8_t * rballoc)
{
  int check = 0;		//check1=0,check2=0;
  uint32_t rballoc_dci = 0;
  //uint8_t number_of_subbands=13;

  LOG_T(MAC, "*****Check1RBALLOC****: %d%d%d%d (nb_rb %d,N_RBG %d)\n",
	rballoc[3], rballoc[2], rballoc[1], rballoc[0], nb_rb, N_RBG);

  while ((nb_rb > 0) && (check < N_RBG)) {
    //printf("rballoc[%d] %d\n",check,rballoc[check]);
    if (rballoc[check] == 1) {
      rballoc_dci |= (1 << ((N_RBG - 1) - check));

      switch (N_RB_DL) {
      case 6:
	nb_rb--;
	break;

      case 25:
	if ((check == N_RBG - 1)) {
	  nb_rb--;
	} else {
	  nb_rb -= 2;
	}

	break;

      case 50:
	if ((check == N_RBG - 1)) {
	  nb_rb -= 2;
	} else {
	  nb_rb -= 3;
	}

	break;

      case 100:
	nb_rb -= 4;
	break;
      }
    }
    //      printf("rb_alloc %x\n",rballoc_dci);
    check = check + 1;
    //    check1 = check1+2;
  }

  // rballoc_dci = (rballoc_dci)&(0x1fff);
  LOG_T(MAC, "*********RBALLOC : %x\n", rballoc_dci);
  // exit(-1);
  return (rballoc_dci);
}

int get_subbandsize(uint8_t dl_Bandwidth)
{
  uint8_t ss[6] = { 6, 4, 4, 6, 8, 8 };

  AssertFatal(dl_Bandwidth < 6, "dl_Bandwidth %d is out of bounds\n",
	      dl_Bandwidth);

  return (ss[dl_Bandwidth]);
}

int get_nb_subband(int N_RB_DL)
{
  int nb_sb = 0;

  switch (N_RB_DL) {
  case 6:
    nb_sb = 0;
    break;

  case 15:
    nb_sb = 4;		// sb_size =4

  case 25:
    nb_sb = 7;		// sb_size =4, 1 sb with 1PRB, 6 with 2 RBG, each has 2 PRBs
    break;

  case 50:			// sb_size =6
    nb_sb = 9;
    break;

  case 75:			// sb_size =8
    nb_sb = 10;
    break;

  case 100:			// sb_size =8 , 1 sb with 1 RBG + 12 sb with 2RBG, each RBG has 4 PRBs
    nb_sb = 13;
    break;

  default:
    nb_sb = 0;
    break;
  }

  return nb_sb;
}

void init_CCE_table(int module_idP, int CC_idP)
{
  memset(RC.mac[module_idP]->CCE_table[CC_idP], 0, 800 * sizeof(int));
}


int
get_nCCE_offset(int *CCE_table,
		const unsigned char L,
		const int nCCE,
		const int common_dci,
		const unsigned short rnti, const unsigned char subframe)
{
  int search_space_free, m, nb_candidates = 0, l, i;
  unsigned int Yk;
  /*
    printf("CCE Allocation: ");
    for (i=0;i<nCCE;i++)
    printf("%d.",CCE_table[i]);
    printf("\n");
  */
  if (common_dci == 1) {
    // check CCE(0 ... L-1)
    nb_candidates = (L == 4) ? 4 : 2;
    nb_candidates = min(nb_candidates, nCCE / L);

    //    printf("Common DCI nb_candidates %d, L %d\n",nb_candidates,L);

    for (m = nb_candidates - 1; m >= 0; m--) {

      search_space_free = 1;
      for (l = 0; l < L; l++) {

	//        printf("CCE_table[%d] %d\n",(m*L)+l,CCE_table[(m*L)+l]);
	if (CCE_table[(m * L) + l] == 1) {
	  search_space_free = 0;
	  break;
	}
      }

      if (search_space_free == 1) {

	//        printf("returning %d\n",m*L);

	for (l = 0; l < L; l++)
	  CCE_table[(m * L) + l] = 1;
	return (m * L);
      }
    }

    return (-1);

  } else {			// Find first available in ue specific search space
    // according to procedure in Section 9.1.1 of 36.213 (v. 8.6)
    // compute Yk
    Yk = (unsigned int) rnti;

    for (i = 0; i <= subframe; i++)
      Yk = (Yk * 39827) % 65537;

    Yk = Yk % (nCCE / L);

    switch (L) {
    case 1:
    case 2:
      nb_candidates = 6;
      break;

    case 4:
    case 8:
      nb_candidates = 2;
      break;

    default:
      DevParam(L, nCCE, rnti);
      break;
    }

    LOG_D(MAC, "rnti %x, Yk = %d, nCCE %d (nCCE/L %d),nb_cand %d\n",
	  rnti, Yk, nCCE, nCCE / L, nb_candidates);

    for (m = 0; m < nb_candidates; m++) {
      search_space_free = 1;

      for (l = 0; l < L; l++) {
	int cce = (((Yk + m) % (nCCE / L)) * L) + l;
	if (cce >= nCCE || CCE_table[cce] == 1) {
	  search_space_free = 0;
	  break;
	}
      }

      if (search_space_free == 1) {
	for (l = 0; l < L; l++)
	  CCE_table[(((Yk + m) % (nCCE / L)) * L) + l] = 1;

	return (((Yk + m) % (nCCE / L)) * L);
      }
    }

    return (-1);
  }
}

void
dump_CCE_table(int *CCE_table, const int nCCE,
	       const unsigned short rnti, const int subframe, int L)
{
  int nb_candidates = 0, i;
  unsigned int Yk;

  printf("CCE 0: ");
  for (i = 0; i < nCCE; i++) {
    printf("%1d.", CCE_table[i]);
    if ((i & 7) == 7)
      printf("\n CCE %d: ", i);
  }

  Yk = (unsigned int) rnti;

  for (i = 0; i <= subframe; i++)
    Yk = (Yk * 39827) % 65537;

  Yk = Yk % (nCCE / L);

  switch (L) {
  case 1:
  case 2:
    nb_candidates = 6;
    break;

  case 4:
  case 8:
    nb_candidates = 2;
    break;

  default:
    DevParam(L, nCCE, rnti);
    break;
  }

  printf("rnti %x, Yk*L = %d, nCCE %d (nCCE/L %d),nb_cand*L %d\n", rnti,
	 Yk * L, nCCE, nCCE / L, nb_candidates * L);
}

uint16_t
getnquad(COMMON_channels_t * cc, uint8_t num_pdcch_symbols, uint8_t mi)
{
  uint16_t Nreg = 0;

  AssertFatal(cc != NULL, "cc is null\n");
  AssertFatal(cc->mib != NULL, "cc->mib is null\n");

  int N_RB_DL = to_prb(cc->mib->message.dl_Bandwidth);
  int phich_resource = get_phich_resource_times6(cc);

  uint8_t Ngroup_PHICH = (phich_resource * N_RB_DL) / 48;

  if (((phich_resource * N_RB_DL) % 48) > 0)
    Ngroup_PHICH++;

  if (cc->Ncp == 1) {
    Ngroup_PHICH <<= 1;
  }

  Ngroup_PHICH *= mi;

  if ((num_pdcch_symbols > 0) && (num_pdcch_symbols < 4))
    switch (N_RB_DL) {
    case 6:
      Nreg = 12 + (num_pdcch_symbols - 1) * 18;
      break;

    case 25:
      Nreg = 50 + (num_pdcch_symbols - 1) * 75;
      break;

    case 50:
      Nreg = 100 + (num_pdcch_symbols - 1) * 150;
      break;

    case 100:
      Nreg = 200 + (num_pdcch_symbols - 1) * 300;
      break;

    default:
      return (0);
    }
  //   printf("Nreg %d (%d)\n",Nreg,Nreg - 4 - (3*Ngroup_PHICH));
  return (Nreg - 4 - (3 * Ngroup_PHICH));
}

uint16_t
getnCCE(COMMON_channels_t * cc, uint8_t num_pdcch_symbols, uint8_t mi)
{
  AssertFatal(cc != NULL, "cc is null\n");
  return (getnquad(cc, num_pdcch_symbols, mi) / 9);
}

uint8_t getmi(COMMON_channels_t * cc, int subframe)
{
  AssertFatal(cc != NULL, "cc is null\n");

  // for FDD
  if (cc->tdd_Config == NULL)	// FDD
    return 1;

  // for TDD
  switch (cc->tdd_Config->subframeAssignment) {
  case 0:
    if ((subframe == 0) || (subframe == 5))
      return (2);
    else
      return (1);

    break;

  case 1:
    if ((subframe == 0) || (subframe == 5))
      return (0);
    else
      return (1);

    break;

  case 2:
    if ((subframe == 3) || (subframe == 8))
      return (1);
    else
      return (0);

    break;

  case 3:
    if ((subframe == 0) || (subframe == 8) || (subframe == 9))
      return (1);
    else
      return (0);

    break;

  case 4:
    if ((subframe == 8) || (subframe == 9))
      return (1);
    else
      return (0);

    break;

  case 5:
    if (subframe == 8)
      return (1);
    else
      return (0);

    break;

  case 6:
    return (1);
    break;

  default:
    return (0);
  }
}

uint16_t
get_nCCE_max(COMMON_channels_t * cc, int num_pdcch_symbols, int subframe)
{
  AssertFatal(cc != NULL, "cc is null\n");
  return (getnCCE(cc, num_pdcch_symbols, getmi(cc, subframe)));
}

// Allocate the CCEs
int
allocate_CCEs(int module_idP, int CC_idP, frame_t frameP, sub_frame_t subframeP, int test_onlyP)
{
  int *CCE_table = RC.mac[module_idP]->CCE_table[CC_idP];
  nfapi_dl_config_request_body_t *DL_req =
    &RC.mac[module_idP]->DL_req[CC_idP].dl_config_request_body;
  nfapi_hi_dci0_request_body_t *HI_DCI0_req =
    &RC.mac[module_idP]->HI_DCI0_req[CC_idP][subframeP].hi_dci0_request_body;
  nfapi_dl_config_request_pdu_t *dl_config_pdu =
    &DL_req->dl_config_pdu_list[0];
  nfapi_hi_dci0_request_pdu_t *hi_dci0_pdu =
    &HI_DCI0_req->hi_dci0_pdu_list[0];
  int nCCE_max =
    get_nCCE_max(&RC.mac[module_idP]->common_channels[CC_idP], 1,
		 subframeP);
  int fCCE;
  int i, j, idci;
  int nCCE = 0;
  int max_symbol;

  eNB_MAC_INST *eNB = RC.mac[module_idP];
  COMMON_channels_t *cc = &eNB->common_channels[CC_idP];
  int ackNAK_absSF = get_pucch1_absSF(cc, (frameP*10+subframeP));
  if (cc->tdd_Config!=NULL && is_S_sf(cc,subframeP) > 0)
    max_symbol = 2;
  else
    max_symbol = 3;

  nfapi_ul_config_request_body_t *ul_req = &eNB->UL_req_tmp[CC_idP][ackNAK_absSF % 10].ul_config_request_body;

  LOG_D(MAC,
	"Allocate CCEs subframe %d, test %d : (DL PDU %d, DL DCI %d, UL %d)\n",
	subframeP, test_onlyP, DL_req->number_pdu, DL_req->number_dci,
	HI_DCI0_req->number_of_dci);
  DL_req->number_pdcch_ofdm_symbols = 1;

 try_again:
  init_CCE_table(module_idP, CC_idP);
  nCCE = 0;

  for (i = 0, idci = 0; i < DL_req->number_pdu; i++) {
    // allocate DL common DCIs first
    if ((dl_config_pdu[i].pdu_type == NFAPI_DL_CONFIG_DCI_DL_PDU_TYPE)
	&& (dl_config_pdu[i].dci_dl_pdu.dci_dl_pdu_rel8.rnti_type ==
	    2)) {
      LOG_D(MAC,
	    "Trying to allocate COMMON DCI %d/%d (%d,%d) : rnti %x, aggreg %d nCCE %d / %d (num_pdcch_symbols %d)\n",
	    idci, DL_req->number_dci + HI_DCI0_req->number_of_dci,
	    DL_req->number_dci, HI_DCI0_req->number_of_dci,
	    dl_config_pdu[i].dci_dl_pdu.dci_dl_pdu_rel8.rnti,
	    dl_config_pdu[i].dci_dl_pdu.
	    dci_dl_pdu_rel8.aggregation_level, nCCE, nCCE_max,
	    DL_req->number_pdcch_ofdm_symbols);

      if (nCCE +
	  (dl_config_pdu[i].dci_dl_pdu.
	   dci_dl_pdu_rel8.aggregation_level) > nCCE_max) {
	if (DL_req->number_pdcch_ofdm_symbols == max_symbol)
	  goto failed;
	LOG_D(MAC,
	      "Can't fit DCI allocations with %d PDCCH symbols, increasing by 1\n",
	      DL_req->number_pdcch_ofdm_symbols);
	DL_req->number_pdcch_ofdm_symbols++;
	nCCE_max =
	  get_nCCE_max(&RC.mac[module_idP]->
		       common_channels[CC_idP],
		       DL_req->number_pdcch_ofdm_symbols,
		       subframeP);
	goto try_again;
      }
      // number of CCEs left can potentially hold this allocation
      fCCE = get_nCCE_offset(CCE_table,
			     dl_config_pdu[i].
			     dci_dl_pdu.dci_dl_pdu_rel8.
			     aggregation_level, nCCE_max, 1,
			     dl_config_pdu[i].
			     dci_dl_pdu.dci_dl_pdu_rel8.rnti,
			     subframeP);
      if (fCCE == -1) {
	if (DL_req->number_pdcch_ofdm_symbols == max_symbol) {
	  LOG_D(MAC,
		"subframe %d: Dropping Allocation for RNTI %x\n",
		subframeP,
		dl_config_pdu[i].dci_dl_pdu.dci_dl_pdu_rel8.
		rnti);
	  for (j = 0; j <= i; j++) {
	    if (dl_config_pdu[j].pdu_type ==
		NFAPI_DL_CONFIG_DCI_DL_PDU_TYPE)
	      LOG_D(MAC,
		    "DCI %d/%d (%d,%d) : rnti %x dci format %d, aggreg %d nCCE %d / %d (num_pdcch_symbols %d)\n",
		    j,
		    DL_req->number_dci +
		    HI_DCI0_req->number_of_dci,
		    DL_req->number_dci,
		    HI_DCI0_req->number_of_dci,
		    dl_config_pdu[j].
		    dci_dl_pdu.dci_dl_pdu_rel8.rnti,
		    dl_config_pdu[j].
		    dci_dl_pdu.dci_dl_pdu_rel8.dci_format,
		    dl_config_pdu[j].
		    dci_dl_pdu.dci_dl_pdu_rel8.
		    aggregation_level, nCCE, nCCE_max,
		    DL_req->number_pdcch_ofdm_symbols);
	  }
	  //dump_CCE_table(CCE_table,nCCE_max,subframeP,dci_alloc->rnti,1<<dci_alloc->L);
	  goto failed;
	}
	LOG_D(MAC,
	      "Can't fit DCI allocations with %d PDCCH symbols (rnti condition), increasing by 1\n",
	      DL_req->number_pdcch_ofdm_symbols);

	DL_req->number_pdcch_ofdm_symbols++;
	nCCE_max =  get_nCCE_max(&RC.mac[module_idP]->
				 common_channels[CC_idP],
				 DL_req->number_pdcch_ofdm_symbols,
				 subframeP);
	goto try_again;
      }			// fCCE==-1

      // the allocation is feasible, rnti rule passes
      nCCE += dl_config_pdu[i].dci_dl_pdu.dci_dl_pdu_rel8.aggregation_level;
      LOG_D(MAC, "Allocating at nCCE %d\n", fCCE);
      if ((test_onlyP%2) == 0) {
	dl_config_pdu[i].dci_dl_pdu.dci_dl_pdu_rel8.cce_idx = fCCE;
	LOG_D(MAC,
	      "Allocate COMMON DCI CCEs subframe %d, test %d => L %d fCCE %d\n",
	      subframeP, test_onlyP,
	      dl_config_pdu[i].dci_dl_pdu.
	      dci_dl_pdu_rel8.aggregation_level, fCCE);
      }
      idci++;
    }
  }				// for i = 0 ... num_DL_DCIs

  // no try to allocate UL DCIs
  for (i = 0; i < HI_DCI0_req->number_of_dci + HI_DCI0_req->number_of_hi;
       i++) {

    // allocate UL DCIs
    if (hi_dci0_pdu[i].pdu_type == NFAPI_HI_DCI0_DCI_PDU_TYPE) {

      LOG_D(MAC,
	    "Trying to allocate format 0 DCI %d/%d (%d,%d) : rnti %x, aggreg %d nCCE %d / %d (num_pdcch_symbols %d)\n",
	    idci, DL_req->number_dci + HI_DCI0_req->number_of_dci,
	    DL_req->number_dci, HI_DCI0_req->number_of_dci,
	    hi_dci0_pdu[i].dci_pdu.dci_pdu_rel8.rnti,
	    hi_dci0_pdu[i].dci_pdu.dci_pdu_rel8.aggregation_level,
	    nCCE, nCCE_max, DL_req->number_pdcch_ofdm_symbols);

      if (nCCE + (hi_dci0_pdu[i].dci_pdu.dci_pdu_rel8.aggregation_level) > nCCE_max) {
	if (DL_req->number_pdcch_ofdm_symbols == max_symbol)
	  goto failed;
	LOG_D(MAC,
	      "Can't fit DCI allocations with %d PDCCH symbols, increasing by 1\n",
	      DL_req->number_pdcch_ofdm_symbols);

	DL_req->number_pdcch_ofdm_symbols++;
	nCCE_max =
	  get_nCCE_max(&RC.mac[module_idP]->common_channels[CC_idP],
		       DL_req->number_pdcch_ofdm_symbols,
		       subframeP);
	goto try_again;
      }
      // number of CCEs left can potentially hold this allocation
      fCCE = get_nCCE_offset(CCE_table,
			     hi_dci0_pdu[i].dci_pdu.
			     dci_pdu_rel8.aggregation_level,
			     nCCE_max, 0,
			     hi_dci0_pdu[i].dci_pdu.dci_pdu_rel8.
			     rnti, subframeP);
      if (fCCE == -1) {
	if (DL_req->number_pdcch_ofdm_symbols == max_symbol) {
	  LOG_D(MAC,
		"subframe %d: Dropping Allocation for RNTI %x\n",
		subframeP,
		hi_dci0_pdu[i].dci_pdu.dci_pdu_rel8.rnti);
	  for (j = 0; j <= i; j++) {
	    if (hi_dci0_pdu[j].pdu_type ==
		NFAPI_HI_DCI0_DCI_PDU_TYPE)
	      LOG_D(MAC,
		    "DCI %d/%d (%d,%d) : rnti %x dci format %d, aggreg %d nCCE %d / %d (num_pdcch_symbols %d)\n",
		    j,
		    DL_req->number_dci + HI_DCI0_req->number_of_dci,
		    DL_req->number_dci,
		    HI_DCI0_req->number_of_dci,
		    hi_dci0_pdu[j].dci_pdu.dci_pdu_rel8.rnti,
		    hi_dci0_pdu[j].dci_pdu.dci_pdu_rel8.
		    dci_format,
		    hi_dci0_pdu[j].dci_pdu.
		    dci_pdu_rel8.aggregation_level, nCCE,
		    nCCE_max,
		    DL_req->number_pdcch_ofdm_symbols);
	  }
	  //dump_CCE_table(CCE_table,nCCE_max,subframeP,dci_alloc->rnti,1<<dci_alloc->L);
	  goto failed;
	}
	LOG_D(MAC,
	      "Can't fit DCI allocations with %d PDCCH symbols (rnti condition), increasing by 1\n",
	      DL_req->number_pdcch_ofdm_symbols);

	DL_req->number_pdcch_ofdm_symbols++;
	nCCE_max =
	  get_nCCE_max(&RC.mac[module_idP]->common_channels[CC_idP],
		       DL_req->number_pdcch_ofdm_symbols,
		       subframeP);
	goto try_again;
      }			// fCCE==-1

      // the allocation is feasible, rnti rule passes
      nCCE += hi_dci0_pdu[i].dci_pdu.dci_pdu_rel8.aggregation_level;
      LOG_D(MAC, "Allocating at nCCE %d\n", fCCE);
      if ((test_onlyP%2) == 0) {
	hi_dci0_pdu[i].dci_pdu.dci_pdu_rel8.cce_index = fCCE;
	LOG_D(MAC, "Allocate CCEs subframe %d, test %d\n",
	      subframeP, test_onlyP);
      }
      idci++;
    }
  }				// for i = 0 ... num_UL_DCIs

  for (i = 0; i < DL_req->number_pdu; i++) {
    // allocate DL UE specific DCIs
    if ((dl_config_pdu[i].pdu_type == NFAPI_DL_CONFIG_DCI_DL_PDU_TYPE)
	&& (dl_config_pdu[i].dci_dl_pdu.dci_dl_pdu_rel8.rnti_type ==
	    1)) {
      LOG_D(MAC,
	    "Trying to allocate DL UE-SPECIFIC DCI %d/%d (%d,%d) : rnti %x, aggreg %d nCCE %d / %d (num_pdcch_symbols %d)\n",
	    idci, DL_req->number_dci + HI_DCI0_req->number_of_dci,
	    DL_req->number_dci, HI_DCI0_req->number_of_dci,
	    dl_config_pdu[i].dci_dl_pdu.dci_dl_pdu_rel8.rnti,
	    dl_config_pdu[i].dci_dl_pdu.
	    dci_dl_pdu_rel8.aggregation_level, nCCE, nCCE_max,
	    DL_req->number_pdcch_ofdm_symbols);

      if (nCCE + (dl_config_pdu[i].dci_dl_pdu.dci_dl_pdu_rel8.aggregation_level) > nCCE_max) {
	if (DL_req->number_pdcch_ofdm_symbols == max_symbol)
	  goto failed;
	LOG_D(MAC,
	      "Can't fit DCI allocations with %d PDCCH symbols, increasing by 1\n",
	      DL_req->number_pdcch_ofdm_symbols);

	DL_req->number_pdcch_ofdm_symbols++;
	nCCE_max = get_nCCE_max(&RC.mac[module_idP]->common_channels[CC_idP],
		       DL_req->number_pdcch_ofdm_symbols,
		       subframeP);
	goto try_again;
      }
      // number of CCEs left can potentially hold this allocation
      fCCE = get_nCCE_offset(CCE_table,
			     dl_config_pdu[i].dci_dl_pdu.dci_dl_pdu_rel8.aggregation_level, nCCE_max, 0,
			     dl_config_pdu[i].dci_dl_pdu.dci_dl_pdu_rel8.rnti,
			     subframeP);
      if (fCCE == -1) {
	if (DL_req->number_pdcch_ofdm_symbols == max_symbol) {
	  LOG_I(MAC,
		"subframe %d: Dropping Allocation for RNTI %x\n",
		subframeP,
		dl_config_pdu[i].dci_dl_pdu.dci_dl_pdu_rel8.
		rnti);
	  for (j = 0; j <= i; j++) {
	    if (dl_config_pdu[j].pdu_type == NFAPI_DL_CONFIG_DCI_DL_PDU_TYPE)
	      LOG_D(MAC,
		    "DCI %d/%d (%d,%d) : rnti %x dci format %d, aggreg %d nCCE %d / %d (num_pdcch_symbols %d)\n",
		    j,
		    DL_req->number_dci + HI_DCI0_req->number_of_dci,
		    DL_req->number_dci,
		    HI_DCI0_req->number_of_dci,
		    dl_config_pdu[j].dci_dl_pdu.dci_dl_pdu_rel8.rnti,
		    dl_config_pdu[j].dci_dl_pdu.dci_dl_pdu_rel8.dci_format,
		    dl_config_pdu[j].dci_dl_pdu.dci_dl_pdu_rel8.
		    aggregation_level, 
		    nCCE, 
		    nCCE_max,
		    DL_req->number_pdcch_ofdm_symbols);
	  }
	  //dump_CCE_table(CCE_table,nCCE_max,subframeP,dci_alloc->rnti,1<<dci_alloc->L);
	  goto failed;
	}
	LOG_D(MAC,
	      "Can't fit DCI allocations with %d PDCCH symbols (rnti condition), increasing by 1\n",
	      DL_req->number_pdcch_ofdm_symbols);

	DL_req->number_pdcch_ofdm_symbols++;
	nCCE_max =
	  get_nCCE_max(&RC.mac[module_idP]->common_channels[CC_idP],
		       DL_req->number_pdcch_ofdm_symbols,
		       subframeP);
	goto try_again;
      }			// fCCE==-1

      // the allocation is feasible, rnti rule passes
      nCCE += dl_config_pdu[i].dci_dl_pdu.dci_dl_pdu_rel8.aggregation_level;
      LOG_D(MAC, "Allocating at nCCE %d\n", fCCE);
      if ((test_onlyP%2) == 0) {
	dl_config_pdu[i].dci_dl_pdu.dci_dl_pdu_rel8.cce_idx = fCCE;
	LOG_D(MAC, "Allocate CCEs subframe %d, test %d\n",
	      subframeP, test_onlyP);
      }
      if ((test_onlyP/2) == 1) {
       for(int ack_int = 0;ack_int < ul_req->number_of_pdus; ack_int++){
        if(((ul_req->ul_config_pdu_list[ack_int].pdu_type == NFAPI_UL_CONFIG_UCI_HARQ_PDU_TYPE) ||
          (ul_req->ul_config_pdu_list[ack_int].pdu_type == NFAPI_UL_CONFIG_UCI_SR_HARQ_PDU_TYPE)) &&
          (ul_req->ul_config_pdu_list[ack_int].uci_harq_pdu.ue_information.ue_information_rel8.rnti == dl_config_pdu[i].dci_dl_pdu.dci_dl_pdu_rel8.rnti)){
          if (cc->tdd_Config==NULL)
           ul_req->ul_config_pdu_list[ack_int].uci_harq_pdu.harq_information.harq_information_rel9_fdd.n_pucch_1_0 =
            cc->radioResourceConfigCommon->pucch_ConfigCommon.n1PUCCH_AN + fCCE;
          else
           ul_req->ul_config_pdu_list[ack_int].uci_harq_pdu.harq_information.harq_information_rel10_tdd.n_pucch_1_0 =
            cc->radioResourceConfigCommon->pucch_ConfigCommon.n1PUCCH_AN + fCCE + getNp(cc->mib->message.dl_Bandwidth,fCCE,0) ;
        }
       }
      }
      idci++;
    }
  }				// for i = 0 ... num_DL_DCIs

  return 0;

 failed:
  return -1;
}

nfapi_ul_config_request_pdu_t *has_ul_grant(module_id_t module_idP,
					    int CC_idP, uint16_t absSFP,
					    uint16_t rnti)
{
  nfapi_ul_config_request_body_t *ul_req;
  nfapi_ul_config_request_pdu_t *ul_config_pdu;

  ul_req = &RC.mac[module_idP]->UL_req_tmp[CC_idP][absSFP % 10].ul_config_request_body;
  ul_config_pdu = &ul_req->ul_config_pdu_list[0];
  LOG_D(MAC,
	"Checking for rnti %x UL grant in subframeP %d (num pdu %d)\n",
	rnti, absSFP % 10, ul_req->number_of_pdus);

  for (int i = 0; i < ul_req->number_of_pdus; i++) {
    LOG_D(MAC, "PDU %d : type %d,rnti %x\n", i,ul_config_pdu[i].pdu_type, rnti);
    if ((ul_config_pdu[i].pdu_type == NFAPI_UL_CONFIG_ULSCH_PDU_TYPE)
	&& (ul_config_pdu[i].ulsch_pdu.ulsch_pdu_rel8.rnti == rnti))
      return (&ul_config_pdu[i]);
    if ((ul_config_pdu[i].pdu_type == NFAPI_UL_CONFIG_ULSCH_CQI_RI_PDU_TYPE)
	&& (ul_config_pdu[i].ulsch_cqi_ri_pdu.ulsch_pdu.ulsch_pdu_rel8.rnti == rnti))
      return (&ul_config_pdu[i]);
    if ((ul_config_pdu[i].pdu_type == NFAPI_UL_CONFIG_ULSCH_HARQ_PDU_TYPE)
	&& (ul_config_pdu[i].ulsch_harq_pdu.ulsch_pdu.ulsch_pdu_rel8.rnti == rnti))
      return (&ul_config_pdu[i]);
    if ((ul_config_pdu[i].pdu_type == NFAPI_UL_CONFIG_ULSCH_CQI_HARQ_RI_PDU_TYPE)
	&& (ul_config_pdu[i].ulsch_cqi_harq_ri_pdu.ulsch_pdu.ulsch_pdu_rel8.rnti == rnti))
      return (&ul_config_pdu[i]);

    if ((ul_config_pdu[i].pdu_type == NFAPI_UL_CONFIG_UCI_CQI_PDU_TYPE)
	&& (ul_config_pdu[i].uci_cqi_pdu.ue_information.ue_information_rel8.rnti == rnti))
      return (&ul_config_pdu[i]);
    if ((ul_config_pdu[i].pdu_type == NFAPI_UL_CONFIG_UCI_SR_PDU_TYPE)
	&& (ul_config_pdu[i].uci_sr_pdu.ue_information.ue_information_rel8.rnti == rnti))
      return (&ul_config_pdu[i]);
    if ((ul_config_pdu[i].pdu_type == NFAPI_UL_CONFIG_UCI_HARQ_PDU_TYPE)
	&& (ul_config_pdu[i].uci_harq_pdu.ue_information.ue_information_rel8.rnti == rnti))
      return (&ul_config_pdu[i]);
    if ((ul_config_pdu[i].pdu_type == NFAPI_UL_CONFIG_UCI_SR_HARQ_PDU_TYPE)
	&& (ul_config_pdu[i].uci_sr_harq_pdu.ue_information.ue_information_rel8.rnti == rnti))
      return (&ul_config_pdu[i]);
    if ((ul_config_pdu[i].pdu_type == NFAPI_UL_CONFIG_UCI_CQI_HARQ_PDU_TYPE)
	&& (ul_config_pdu[i].uci_cqi_harq_pdu.ue_information.ue_information_rel8.rnti == rnti))
      return (&ul_config_pdu[i]);
    if ((ul_config_pdu[i].pdu_type == NFAPI_UL_CONFIG_UCI_CQI_SR_PDU_TYPE)
	&& (ul_config_pdu[i].uci_cqi_sr_pdu.ue_information.ue_information_rel8.rnti == rnti))
      return (&ul_config_pdu[i]);
    if ((ul_config_pdu[i].pdu_type == NFAPI_UL_CONFIG_UCI_CQI_SR_HARQ_PDU_TYPE)
	&& (ul_config_pdu[i].uci_cqi_sr_harq_pdu.ue_information.ue_information_rel8.rnti == rnti))
      return (&ul_config_pdu[i]);

    if ((ul_config_pdu[i].pdu_type == NFAPI_UL_CONFIG_ULSCH_UCI_CSI_PDU_TYPE)
	&& (ul_config_pdu[i].ulsch_uci_csi_pdu.ulsch_pdu.ulsch_pdu_rel8.rnti == rnti))
      return (&ul_config_pdu[i]);
    if ((ul_config_pdu[i].pdu_type == NFAPI_UL_CONFIG_ULSCH_UCI_HARQ_PDU_TYPE)
	&& (ul_config_pdu[i].ulsch_uci_harq_pdu.ulsch_pdu.ulsch_pdu_rel8.rnti == rnti))
      return (&ul_config_pdu[i]);
    if ((ul_config_pdu[i].pdu_type == NFAPI_UL_CONFIG_ULSCH_CSI_UCI_HARQ_PDU_TYPE)
	&& (ul_config_pdu[i].ulsch_csi_uci_harq_pdu.ulsch_pdu.ulsch_pdu_rel8.rnti == rnti))
      return (&ul_config_pdu[i]);
  }

  return (NULL);		// no ul grant at all for this UE
}

boolean_t
CCE_allocation_infeasible(int module_idP,
			  int CC_idP,
			  int format_flag,
			  int subframe, int aggregation, int rnti)
{
  nfapi_dl_config_request_body_t *DL_req       = &RC.mac[module_idP]->DL_req[CC_idP].dl_config_request_body;
  nfapi_dl_config_request_pdu_t *dl_config_pdu = &DL_req->dl_config_pdu_list[DL_req->number_pdu];
  nfapi_hi_dci0_request_body_t *HI_DCI0_req    = &RC.mac[module_idP]->HI_DCI0_req[CC_idP][subframe].hi_dci0_request_body;
  nfapi_hi_dci0_request_pdu_t *hi_dci0_pdu     = &HI_DCI0_req->hi_dci0_pdu_list[HI_DCI0_req->number_of_dci + HI_DCI0_req->number_of_hi];
  int ret;
  boolean_t res = FALSE;

  if (format_flag != 2) {	// DL DCI
    if (DL_req->number_pdu == MAX_NUM_DL_PDU) {
      LOG_W(MAC,
	    "Subframe %d: FAPI DL structure is full, skip scheduling UE %d\n",
	    subframe, rnti);
    } else {
      dl_config_pdu->dci_dl_pdu.dci_dl_pdu_rel8.tl.tag            = NFAPI_DL_CONFIG_REQUEST_DCI_DL_PDU_REL8_TAG;
      dl_config_pdu->pdu_type                                     = NFAPI_DL_CONFIG_DCI_DL_PDU_TYPE;
      dl_config_pdu->dci_dl_pdu.dci_dl_pdu_rel8.rnti              = rnti;
      dl_config_pdu->dci_dl_pdu.dci_dl_pdu_rel8.rnti_type         = (format_flag == 0) ? 2 : 1;
      dl_config_pdu->dci_dl_pdu.dci_dl_pdu_rel8.aggregation_level = aggregation;
      DL_req->number_pdu++;
      LOG_D(MAC,
	    "Subframe %d: Checking CCE feasibility format %d : (%x,%d) (%x,%d,%d)\n",
	    subframe, format_flag, rnti, aggregation,
	    dl_config_pdu->dci_dl_pdu.dci_dl_pdu_rel8.rnti,
	    dl_config_pdu->dci_dl_pdu.dci_dl_pdu_rel8.
	    aggregation_level,
	    dl_config_pdu->dci_dl_pdu.dci_dl_pdu_rel8.rnti_type);
      ret = allocate_CCEs(module_idP, CC_idP, 0, subframe, 0);
      if (ret == -1) res = TRUE;
      DL_req->number_pdu--;
    }
  } else {			// ue-specific UL DCI
    if (HI_DCI0_req->number_of_dci + HI_DCI0_req->number_of_hi == MAX_NUM_HI_DCI0_PDU) {
      LOG_W(MAC,
	    "Subframe %d: FAPI UL structure is full, skip scheduling UE %d\n",
	    subframe, rnti);
    } else {
      hi_dci0_pdu->pdu_type                               = NFAPI_HI_DCI0_DCI_PDU_TYPE;
      hi_dci0_pdu->dci_pdu.dci_pdu_rel8.tl.tag            = NFAPI_HI_DCI0_REQUEST_DCI_PDU_REL8_TAG;
      hi_dci0_pdu->dci_pdu.dci_pdu_rel8.rnti              = rnti;
      hi_dci0_pdu->dci_pdu.dci_pdu_rel8.aggregation_level = aggregation;
      HI_DCI0_req->number_of_dci++;
      ret = allocate_CCEs(module_idP, CC_idP, 0, subframe, 0);
      if (ret == -1) res = TRUE;
      HI_DCI0_req->number_of_dci--;
    }
  }

  return res;
}
void get_retransmission_timing(TDD_Config_t *tdd_Config, frame_t *frameP,
    sub_frame_t *subframeP)
{

    if (tdd_Config == NULL)
    {
        if (*subframeP > 1)
            *frameP = (*frameP + 1) % 1024;
        *subframeP = (*subframeP + 8) % 10;
    }
    else
    {
        switch (tdd_Config->subframeAssignment)//TODO fill in other TDD configs
        {
        default: printf("%s:%d: TODO\n", __FILE__, __LINE__); abort();
        case 1:
            if (*subframeP == 0 || *subframeP == 5)
            {
                *subframeP  += 19;
                *frameP = (*frameP + *subframeP/10) % 1024;
                *subframeP %= 10;
            }
            else if (*subframeP == 4 || *subframeP == 9)
            {
                *subframeP  += 16;
                *frameP = (*frameP + *subframeP/10) % 1024;
                *subframeP %= 10;
            }
            else
            {
                AssertFatal(2 == 1,
                        "Illegal dl subframe %d for tdd config %ld\n", *subframeP,
                        tdd_Config->subframeAssignment);
            }
            break;
        }
    }
}

uint8_t get_dl_subframe_count(int tdd_config_sfa, sub_frame_t subframeP){

    uint8_t tdd1[10] = {1,-1,-1,-1,2,3,-1,-1,-1,4}; // special subframes 1,6 are excluded

    switch(tdd_config_sfa){// TODO fill in other tdd configs
    case 1 :
        return tdd1[subframeP];
        break;
    }
    return -1;
}

uint8_t frame_subframe2_dl_harq_pid(TDD_Config_t *tdd_Config, int abs_frameP, sub_frame_t subframeP){
    int harq_pid;
    if(tdd_Config){

        switch(tdd_Config->subframeAssignment){ //TODO fill in other tdd config
        case 1:
            harq_pid = (((frame_cnt*1024 + abs_frameP) * 4) - 1 + get_dl_subframe_count(tdd_Config->subframeAssignment,subframeP))%7;//4 dl subframe in a frame
            if(harq_pid < 0)
              harq_pid += 7;
            LOG_D(MAC,"[frame_subframe2_dl_harq_pid] (%d,%d) calculate harq_pid ((( %d * 1024 + %d) *4) - 1 + %d) = %d \n",
                    (abs_frameP+1024)%1024,subframeP,frame_cnt,abs_frameP,
                    get_dl_subframe_count(tdd_Config->subframeAssignment,subframeP),harq_pid);
            return harq_pid;
            break;
        }
    }else{
        return ((abs_frameP*10)+subframeP)&7;
    }
    return -1;
}

unsigned char ul_ACK_subframe2M(TDD_Config_t *tdd_Config,unsigned char subframe)
{

  if (tdd_Config == NULL) {
    return(1);
  } else {
    switch (tdd_Config->subframeAssignment) {
    case 1:
        return 1; // don't ACK special subframe for now
      if (subframe == 2) {  // ACK subframes 5 and 6
        return(2);
      } else if (subframe == 3) { // ACK subframe 9
        return(1);  // To be updated
      } else if (subframe == 7) { // ACK subframes 0 and 1
        return(2);  // To be updated
      } else if (subframe == 8) { // ACK subframe 4
        return(1);  // To be updated
      } else {
	AssertFatal(1==0,"illegal subframe %d for tdd_config %ld\n",
		    subframe,tdd_Config->subframeAssignment);

      }

      break;
    case 3:
      if (subframe == 2) {  // ACK subframes 5 and 6
        return(2); // should be 3
      } else if (subframe == 3) { // ACK subframes 7 and 8
        return(2);  // To be updated
      } else if (subframe == 4) { // ACK subframes 9 and 0
        return(2);
      } else {
	AssertFatal(1==0,"illegal subframe %d for tdd_config %ld\n",
		    subframe,tdd_Config->subframeAssignment);
      }

      break;

    case 4:
          if (subframe == 2) {  // ACK subframes 0,4 and 5
            return(3); // should be 4
          } else if (subframe == 3) { // ACK subframes 6,7,8 and 9
            return(4);
          } else {
	    AssertFatal(1==0,"illegal subframe %d for tdd_config %ld\n",
			subframe,tdd_Config->subframeAssignment);
          }

          break;

    case 5:
              if (subframe == 2) {  // ACK subframes 0,3,4,5,6,7,8 and 9
                return(8); // should be 3
              } else {
		AssertFatal(1==0,"illegal subframe %d for tdd_config %ld\n",
			    subframe,tdd_Config->subframeAssignment);
              }

              break;
    }
  }

  return(0);
}

unsigned char ul_ACK_subframe2dl_subframe(TDD_Config_t *tdd_Config,unsigned char subframe,unsigned char ACK_index)
{

  if (tdd_Config == NULL) {
    return((subframe<4) ? subframe+6 : subframe-4);
  } else {
    switch (tdd_Config->subframeAssignment) {
    case 3:
      if (subframe == 2) {  // ACK subframes 5 and 6
        if (ACK_index==2)
          return(1);

        return(5+ACK_index);
      } else if (subframe == 3) { // ACK subframes 7 and 8
        return(7+ACK_index);  // To be updated
      } else if (subframe == 4) { // ACK subframes 9 and 0
        return((9+ACK_index)%10);
      } else {
        AssertFatal(1==0,"illegal subframe %d for tdd_config->subframeAssignment %ld\n",
              subframe,tdd_Config->subframeAssignment);
      }

      break;

    case 4:
          if (subframe == 2) {  // ACK subframes 0, 4 and 5
            //if (ACK_index==2)
            //  return(1); TBC
            if (ACK_index==2)
            return(0);

            return(4+ACK_index);
          } else if (subframe == 3) { // ACK subframes 6, 7 8 and 9
            return(6+ACK_index);  // To be updated
          } else {
            AssertFatal(1==0,"illegal subframe %d for tdd_config %ld\n",
                  subframe,tdd_Config->subframeAssignment);
          }

          break;

    case 1:
      if (subframe == 2) {  // ACK subframes 5 and 6
        return(5+ACK_index);
      } else if (subframe == 3) { // ACK subframe 9
        return(9);  // To be updated
      } else if (subframe == 7) { // ACK subframes 0 and 1
        return(ACK_index);  // To be updated
      } else if (subframe == 8) { // ACK subframe 4
        return(4);  // To be updated
      } else {
        AssertFatal(1==0,"illegal subframe %d for tdd_config %ld\n",
              subframe,tdd_Config->subframeAssignment);
      }

      break;
    }
  }

  return(0);
}

void
extract_harq(module_id_t mod_idP, int CC_idP, int UE_id,
	     frame_t frameP, sub_frame_t subframeP,
	     void *harq_indication, int format)
{
  UE_list_t *UE_list = &RC.mac[mod_idP]->UE_list;
  UE_sched_ctrl *sched_ctl = &UE_list->UE_sched_ctrl[UE_id];
  rnti_t rnti = UE_RNTI(mod_idP, UE_id);
  COMMON_channels_t *cc = &RC.mac[mod_idP]->common_channels[CC_idP];
  nfapi_harq_indication_fdd_rel13_t *harq_indication_fdd;
  nfapi_harq_indication_tdd_rel13_t *harq_indication_tdd;
  uint16_t num_ack_nak;
  int numCC = UE_list->numactiveCCs[UE_id];
  int pCCid = UE_list->pCC_id[UE_id];
  int spatial_bundling = 0;
  int tmode[5];
  int i, j, m;
  uint8_t *pdu;
  sub_frame_t subframe_tx;
  int frame_tx;
  uint8_t harq_pid;
  
#if (RRC_VERSION >= MAKE_VERSION(13, 0, 0))
  if (UE_list->UE_template[pCCid][UE_id].physicalConfigDedicated != NULL &&
      UE_list->UE_template[pCCid][UE_id].physicalConfigDedicated->pucch_ConfigDedicated != NULL &&
      (UE_list->UE_template[pCCid][UE_id].physicalConfigDedicated->ext7)
      && (UE_list->UE_template[pCCid][UE_id].physicalConfigDedicated->ext7->pucch_ConfigDedicated_r13)
      && (((UE_list->UE_template[pCCid][UE_id].physicalConfigDedicated->ext7->pucch_ConfigDedicated_r13->spatialBundlingPUCCH_r13) && (format == 0))
	  || ((UE_list->UE_template[pCCid][UE_id].physicalConfigDedicated->ext7->pucch_ConfigDedicated_r13->spatialBundlingPUSCH_r13)
	      && (format == 1))))
    spatial_bundling = 1;
#endif
  for (i = 0; i < numCC; i++)
    tmode[i] = get_tmode(mod_idP, i, UE_id);
  
  if (cc->tdd_Config) {
    harq_indication_tdd = (nfapi_harq_indication_tdd_rel13_t *) harq_indication;
    //    pdu = &harq_indication_tdd->harq_tb_n[0];
    
    num_ack_nak = harq_indication_tdd->number_of_ack_nack;
    
    switch (harq_indication_tdd->mode) {
<<<<<<< HEAD
    case 0:		// Format 1a/b
      AssertFatal(numCC == 1,
		  "numCC %d > 1, should not be using Format1a/b\n",
		  numCC);

    uint8_t harq_pid = ((10 * frameP) + subframeP + 10236) & 7;

    LOG_I(MAC,"frame %d subframe %d harq_pid %d mode %d tmode[0] %d num_ack_nak %d round %d\n",frameP,subframeP,harq_pid,harq_indication_fdd->mode,tmode[0],num_ack_nak,sched_ctl->round[CC_idP][harq_pid]);

    AssertFatal(numCC == 1,
		"numCC %d > 1, should not be using Format1a/b\n",
		numCC);
    
    
    if (tmode[0] == 1 || tmode[0] == 2 || tmode[0] == 5 || tmode[0] == 6 || tmode[0] == 7) {	// NOTE: have to handle the case of TM9-10 with 1 antenna port
      // single ACK/NAK bit
      AssertFatal(num_ack_nak == 1,
		  "num_ack_nak %d > 1 for 1 CC and single-layer transmission frame:%d subframe:%d\n",
		  num_ack_nak,frameP,subframeP);
      AssertFatal(sched_ctl->round[CC_idP][harq_pid] < 8,
		  "Got ACK/NAK for inactive harq_pid %d for UE %d/%x\n",
		  harq_pid, UE_id, rnti);
      AssertFatal(pdu[0] == 1 || pdu[0] == 2
		  || pdu[0] == 4,
		  "Received ACK/NAK %d which is not 1 or 2 for harq_pid %d from UE %d/%x\n",
		  pdu[0], harq_pid, UE_id, rnti);
      LOG_D(MAC, "Received %d for harq_pid %d\n", pdu[0],
	    harq_pid);
      
      pdu                 = &harq_indication_tdd->harq_data[0].bundling.value_0;
      if (pdu[0] == 1) {	// ACK
	sched_ctl->round[CC_idP][harq_pid] = 8;	// release HARQ process
	sched_ctl->tbcnt[CC_idP][harq_pid] = 0;
      } else if (pdu[0] == 2 || pdu[0] == 4)	// NAK (treat DTX as NAK)
	sched_ctl->round[CC_idP][harq_pid]++;	// increment round
    } else {
      // one or two ACK/NAK bits
      AssertFatal(num_ack_nak <= 2,
		  "num_ack_nak %d > 2 for 1 CC and TM3/4/8/9/10\n",
		  num_ack_nak);
      if ((num_ack_nak == 2)
	  && (sched_ctl->round[CC_idP][harq_pid] < 8)
	  && (sched_ctl->tbcnt[CC_idP][harq_pid] == 1)
	  && (pdu[0] == 1) && (pdu[1] == 1)) {
	sched_ctl->round[CC_idP][harq_pid] = 8;
	sched_ctl->tbcnt[CC_idP][harq_pid] = 0;
      }
      if ((num_ack_nak == 2)
	  && (sched_ctl->round[CC_idP][harq_pid] < 8)
	  && (sched_ctl->tbcnt[CC_idP][harq_pid] == 1)
	  && (pdu[0] == 2) && (pdu[1] == 2))
	sched_ctl->round[CC_idP][harq_pid]++;
      else if (((num_ack_nak == 2)
		&& (sched_ctl->round[CC_idP][harq_pid] < 8)
		&& (sched_ctl->tbcnt[0][harq_pid] == 2)
		&& (pdu[0] == 1) && (pdu[1] == 2))
	       || ((num_ack_nak == 2)
		   && (sched_ctl->round[CC_idP][harq_pid] < 8)
		   && (sched_ctl->tbcnt[CC_idP][harq_pid] == 2)
		   && (pdu[0] == 2) && (pdu[1] == 1))) {
	sched_ctl->round[CC_idP][harq_pid]++;
	sched_ctl->tbcnt[CC_idP][harq_pid] = 1;
      } else if ((num_ack_nak == 2)
		 && (sched_ctl->round[CC_idP][harq_pid] < 8)
		 && (sched_ctl->tbcnt[CC_idP][harq_pid] == 2)
		 && (pdu[0] == 2) && (pdu[1] == 2))
	sched_ctl->round[CC_idP][harq_pid]++;
      else
	AssertFatal(1 == 0,
		    "Illegal ACK/NAK/round combination (%d,%d,%d,%d,%d) for harq_pid %d, UE %d/%x\n",
		    num_ack_nak,
		    sched_ctl->round[CC_idP][harq_pid],
		    sched_ctl->round[CC_idP][harq_pid], pdu[0],
		    pdu[1], harq_pid, UE_id, rnti);
    }
    break;
    case 1:		// Channel Selection 
      AssertFatal(1==0,"Can't do channel selection yet in TDD\n");
=======
    case 0:		// Format 1a/b bundling
      AssertFatal(numCC == 1, "numCC %d > 1, should not be using Format1a/b\n", numCC);
      int M = ul_ACK_subframe2M(cc->tdd_Config,subframeP);
      for(m=0;m<M;m++){
	subframe_tx = ul_ACK_subframe2dl_subframe(cc->tdd_Config,subframeP,m);
	if(frameP==1023&&subframeP>5)
	  frame_tx=-1;
	else
	  frame_tx = subframeP < 4 ? frameP -1 : frameP;
	harq_pid = frame_subframe2_dl_harq_pid(cc->tdd_Config,frame_tx,subframe_tx);
        RA_t *ra = &RC.mac[mod_idP]->common_channels[CC_idP].ra[0];

       if(num_ack_nak==1){
         if(harq_indication_tdd->harq_data[0].bundling.value_0==1){ //ack
           sched_ctl->round[CC_idP][harq_pid] = 8; // release HARQ process
           sched_ctl->tbcnt[CC_idP][harq_pid] = 0;
           LOG_D(MAC,"frame %d subframe %d Acking (%d,%d) harq_pid %d round %d\n",frameP,subframeP,frame_tx,subframe_tx,harq_pid,sched_ctl->round[CC_idP][harq_pid]);
         }else{ //nack
	   if( sched_ctl->round[CC_idP][harq_pid]<8) sched_ctl->round[CC_idP][harq_pid]++;
           if (sched_ctl->round[CC_idP][harq_pid] == 4) {
             sched_ctl->round[CC_idP][harq_pid] = 8;     // release HARQ process
             sched_ctl->tbcnt[CC_idP][harq_pid] = 0;
           }
           LOG_D(MAC,"frame %d subframe %d Nacking (%d,%d) harq_pid %d round %d\n",frameP,subframeP,frame_tx,subframe_tx,harq_pid,sched_ctl->round[CC_idP][harq_pid]);
      if(sched_ctl->round[CC_idP][harq_pid] == 8){
       for (uint8_t ra_i = 0; ra_i < NB_RA_PROC_MAX; ra_i++) {
        if((ra[ra_i].rnti == rnti) && (ra[ra_i].state == WAITMSG4ACK)){
         //Msg NACK num to MAC ,remove UE
         // add UE info to freeList
         LOG_I(RRC, "put UE %x into freeList\n", rnti);
         put_UE_in_freelist(mod_idP, rnti, 1);
        }
       }
      }
         }
        }
        for (uint8_t ra_i = 0; ra_i < NB_RA_PROC_MAX; ra_i++) {
        if ((ra[ra_i].rnti == rnti) && (ra[ra_i].state == MSGCRNTI_ACK) && (ra[ra_i].crnti_harq_pid == harq_pid)) {
         LOG_D(MAC,"CRNTI Reconfiguration: ACK %d rnti %x round %d frame %d subframe %d \n",harq_indication_tdd->harq_data[0].bundling.value_0,rnti,sched_ctl->round[CC_idP][harq_pid],frameP,subframeP);
         if(num_ack_nak == 1 && harq_indication_tdd->harq_data[0].bundling.value_0 == 1) {
          cancel_ra_proc(mod_idP, CC_idP, frameP, ra[ra_i].rnti);
         }else{
          if(sched_ctl->round[CC_idP][harq_pid] == 7){
           cancel_ra_proc(mod_idP, CC_idP, frameP, ra[ra_i].rnti);
          }
         }
         break;
        }
       }
      }
>>>>>>> e04b8241
      break;
    case 2:		// Format 2
      AssertFatal(1==0,"Can't do Format 2 yet in TDD\n");
      break;
    case 3:		// Format 3
      AssertFatal(1==0,"Can't do Format 3 yet in TDD\n");
      break;
    case 4:		// Format 5
      AssertFatal(1==0,"Can't do Format 4 yet in TDD\n");
      break;
    }
  } else {
    harq_indication_fdd = (nfapi_harq_indication_fdd_rel13_t *) harq_indication;
    num_ack_nak         = harq_indication_fdd->number_of_ack_nack;
    pdu                 = &harq_indication_fdd->harq_tb_n[0];

    harq_pid = ((10 * frameP) + subframeP + 10236) & 7;

    LOG_I(MAC,"frame %d subframe %d harq_pid %d mode %d tmode[0] %d num_ack_nak %d round %d\n",frameP,subframeP,harq_pid,harq_indication_fdd->mode,tmode[0],num_ack_nak,sched_ctl->round[CC_idP][harq_pid]);

    switch (harq_indication_fdd->mode) {
    case 0:		// Format 1a/b (10.1.2.1)
      AssertFatal(numCC == 1,
		  "numCC %d > 1, should not be using Format1a/b\n",
		  numCC);
      if (tmode[0] == 1 || tmode[0] == 2 || tmode[0] == 5 || tmode[0] == 6 || tmode[0] == 7) {	// NOTE: have to handle the case of TM9-10 with 1 antenna port
	// single ACK/NAK bit
	AssertFatal(num_ack_nak == 1,
		    "num_ack_nak %d > 1 for 1 CC and single-layer transmission frame:%d subframe:%d\n",
		    num_ack_nak,frameP,subframeP);
	AssertFatal(sched_ctl->round[CC_idP][harq_pid] < 8,
		    "Got ACK/NAK for inactive harq_pid %d for UE %d/%x\n",
		    harq_pid, UE_id, rnti);
	AssertFatal(pdu[0] == 1 || pdu[0] == 2
		    || pdu[0] == 4,
		    "Received ACK/NAK %d which is not 1 or 2 for harq_pid %d from UE %d/%x\n",
		    pdu[0], harq_pid, UE_id, rnti);
	LOG_D(MAC, "Received %d for harq_pid %d\n", pdu[0],
	      harq_pid);

    RA_t *ra = &RC.mac[mod_idP]->common_channels[CC_idP].ra[0];
    for (uint8_t ra_i = 0; ra_i < NB_RA_PROC_MAX; ra_i++) {
     if ((ra[ra_i].rnti == rnti) && (ra[ra_i].state == MSGCRNTI_ACK) &&
       (ra[ra_i].crnti_harq_pid == harq_pid)) {
      LOG_D(MAC,"CRNTI Reconfiguration: ACK %d rnti %x round %d frame %d subframe %d \n",pdu[0],rnti,sched_ctl->round[CC_idP][harq_pid],frameP,subframeP);
      if(pdu[0] == 1){
       cancel_ra_proc(mod_idP, CC_idP, frameP, ra[ra_i].rnti);
      }else{
       if(sched_ctl->round[CC_idP][harq_pid] == 7){
        cancel_ra_proc(mod_idP, CC_idP, frameP, ra[ra_i].rnti);
       }
      }
      break;
     }
    }

	if (pdu[0] == 1) {	// ACK
	  sched_ctl->round[CC_idP][harq_pid] = 8;	// release HARQ process
	  sched_ctl->tbcnt[CC_idP][harq_pid] = 0;
	} else if (pdu[0] == 2 || pdu[0] == 4) {	// NAK (treat DTX as NAK)
	  sched_ctl->round[CC_idP][harq_pid]++;	// increment round
          if (sched_ctl->round[CC_idP][harq_pid] == 4) {
	    sched_ctl->round[CC_idP][harq_pid] = 8;	// release HARQ process
	    sched_ctl->tbcnt[CC_idP][harq_pid] = 0;
          }
          if (sched_ctl->round[CC_idP][harq_pid] == 8){
           for (uint8_t ra_i = 0; ra_i < NB_RA_PROC_MAX; ra_i++) {
            if((ra[ra_i].rnti == rnti) && (ra[ra_i].state == WAITMSG4ACK)){
             //Msg NACK num to MAC ,remove UE
             // add UE info to freeList
             LOG_I(RRC, "put UE %x into freeList\n", rnti);
             put_UE_in_freelist(mod_idP, rnti, 1);
            }
           }
          }
        }
      } else {
	// one or two ACK/NAK bits
	AssertFatal(num_ack_nak <= 2,
		    "num_ack_nak %d > 2 for 1 CC and TM3/4/8/9/10\n",
		    num_ack_nak);
	if ((num_ack_nak == 2)
	    && (sched_ctl->round[CC_idP][harq_pid] < 8)
	    && (sched_ctl->tbcnt[CC_idP][harq_pid] == 1)
	    && (pdu[0] == 1) && (pdu[1] == 1)) {
	  sched_ctl->round[CC_idP][harq_pid] = 8;
	  sched_ctl->tbcnt[CC_idP][harq_pid] = 0;
	}
	if ((num_ack_nak == 2)
	    && (sched_ctl->round[CC_idP][harq_pid] < 8)
	    && (sched_ctl->tbcnt[CC_idP][harq_pid] == 1)
	    && (pdu[0] == 2) && (pdu[1] == 2)) {
	  sched_ctl->round[CC_idP][harq_pid]++;
          if (sched_ctl->round[CC_idP][harq_pid] == 4) {
            sched_ctl->round[CC_idP][harq_pid] = 8;     // release HARQ process
            sched_ctl->tbcnt[CC_idP][harq_pid] = 0;
          }
        }
	else if (((num_ack_nak == 2)
		  && (sched_ctl->round[CC_idP][harq_pid] < 8)
		  && (sched_ctl->tbcnt[0][harq_pid] == 2)
		  && (pdu[0] == 1) && (pdu[1] == 2))
		 || ((num_ack_nak == 2)
		     && (sched_ctl->round[CC_idP][harq_pid] < 8)
		     && (sched_ctl->tbcnt[CC_idP][harq_pid] == 2)
		     && (pdu[0] == 2) && (pdu[1] == 1))) {
	  sched_ctl->round[CC_idP][harq_pid]++;
	  sched_ctl->tbcnt[CC_idP][harq_pid] = 1;
          if (sched_ctl->round[CC_idP][harq_pid] == 4) {
            sched_ctl->round[CC_idP][harq_pid] = 8;     // release HARQ process
            sched_ctl->tbcnt[CC_idP][harq_pid] = 0;  /* TODO: do we have to set it to 0? */
          }
	} else if ((num_ack_nak == 2)
		   && (sched_ctl->round[CC_idP][harq_pid] < 8)
		   && (sched_ctl->tbcnt[CC_idP][harq_pid] == 2)
		   && (pdu[0] == 2) && (pdu[1] == 2)) {
	  sched_ctl->round[CC_idP][harq_pid]++;
          if (sched_ctl->round[CC_idP][harq_pid] == 4) {
            sched_ctl->round[CC_idP][harq_pid] = 8;     // release HARQ process
            sched_ctl->tbcnt[CC_idP][harq_pid] = 0;
          }
        }
	else
	  AssertFatal(1 == 0,
		      "Illegal ACK/NAK/round combination (%d,%d,%d,%d,%d) for harq_pid %d, UE %d/%x\n",
		      num_ack_nak,
		      sched_ctl->round[CC_idP][harq_pid],
		      sched_ctl->round[CC_idP][harq_pid], pdu[0],
		      pdu[1], harq_pid, UE_id, rnti);
      }
      break;
    case 1:		// FDD Channel Selection (10.1.2.2.1), must be received for 2 serving cells
      AssertFatal(numCC == 2,
		  "Should not receive harq indication with channel selection with %d active CCs\n",
		  numCC);

      if ((num_ack_nak == 2)
	  && (sched_ctl->round[pCCid][harq_pid] < 8)
	  && (sched_ctl->round[1 - pCCid][harq_pid] < 8)
	  && (sched_ctl->tbcnt[pCCid][harq_pid] == 1)
	  && (sched_ctl->tbcnt[1 - pCCid][harq_pid] == 1)) {
	AssertFatal(pdu[0] <= 3, "pdu[0] %d is not ACK/NAK/DTX\n",
		    pdu[0]);
	AssertFatal(pdu[1] <= 3, "pdu[1] %d is not ACK/NAK/DTX\n",
		    pdu[1]);
	if (pdu[0] == 1)
	  sched_ctl->round[pCCid][harq_pid] = 8;
	else {
	  sched_ctl->round[pCCid][harq_pid]++;
          if (sched_ctl->round[pCCid][harq_pid] == 4)
	    sched_ctl->round[pCCid][harq_pid] = 8;
        }
	if (pdu[1] == 1)
	  sched_ctl->round[1 - pCCid][harq_pid] = 8;
	else {
	  sched_ctl->round[1 - pCCid][harq_pid]++;
	  if (sched_ctl->round[1 - pCCid][harq_pid] == 4)
	    sched_ctl->round[1 - pCCid][harq_pid] = 8;
        }
      }			// A=2
      else if ((num_ack_nak == 3)
	       && (sched_ctl->round[pCCid][harq_pid] < 8)
	       && (sched_ctl->tbcnt[pCCid][harq_pid] == 2)
	       && (sched_ctl->round[1 - pCCid][harq_pid] < 8)
	       && (sched_ctl->tbcnt[1 - pCCid][harq_pid] == 1)) {
	AssertFatal(pdu[0] <= 3, "pdu[0] %d is not ACK/NAK/DTX\n",
		    pdu[0]);
	AssertFatal(pdu[1] <= 3, "pdu[1] %d is not ACK/NAK/DTX\n",
		    pdu[1]);
	AssertFatal(pdu[2] <= 3, "pdu[2] %d is not ACK/NAK/DTX\n",
		    pdu[2]);
	AssertFatal(sched_ctl->tbcnt[pCCid][harq_pid] == 2,
		    "sched_ctl->tbcnt[%d][%d] != 2 for UE %d/%x\n",
		    pCCid, harq_pid, UE_id, rnti);
	AssertFatal(sched_ctl->tbcnt[1 - pCCid][harq_pid] == 1,
		    "sched_ctl->tbcnt[%d][%d] != 1 for UE %d/%x\n",
		    1 - pCCid, harq_pid, UE_id, rnti);
	if ((pdu[0] == 1) && (pdu[1] == 1)) {	// both ACK
	  sched_ctl->round[pCCid][harq_pid] = 8;
	  sched_ctl->tbcnt[pCCid][harq_pid] = 0;
	} else if (((pdu[0] == 2) && (pdu[1] == 1)) ||
		   ((pdu[0] == 1) && (pdu[1] == 2))) {
	  sched_ctl->round[pCCid][harq_pid]++;
	  sched_ctl->tbcnt[pCCid][harq_pid] = 1;
	  if (sched_ctl->round[pCCid][harq_pid] == 4) {
	    sched_ctl->round[pCCid][harq_pid] = 8;
	    sched_ctl->tbcnt[pCCid][harq_pid] = 0; /* TODO: do we have to set it to 0? */
          }
	} else {
	  sched_ctl->round[pCCid][harq_pid]++;
	  if (sched_ctl->round[pCCid][harq_pid] == 4) {
	    sched_ctl->round[pCCid][harq_pid] = 8;
	    sched_ctl->tbcnt[pCCid][harq_pid] = 0;
          }
        }

	if (pdu[2] == 1)
	  sched_ctl->round[1 - pCCid][harq_pid] = 8;
	else {
	  sched_ctl->round[1 - pCCid][harq_pid]++;
	  if (sched_ctl->round[1 - pCCid][harq_pid] == 4) {
	    sched_ctl->round[1 - pCCid][harq_pid] = 8;
          }
        }
      }			// A=3 primary cell has 2 TBs
      else if ((num_ack_nak == 3)
	       && (sched_ctl->round[1 - pCCid][harq_pid] < 8)
	       && (sched_ctl->round[pCCid][harq_pid] < 8)
	       && (sched_ctl->tbcnt[1 - pCCid][harq_pid] == 2)
	       && (sched_ctl->tbcnt[pCCid][harq_pid] == 1)) {
	AssertFatal(pdu[0] <= 3, "pdu[0] %d is not ACK/NAK/DTX\n",
		    pdu[0]);
	AssertFatal(pdu[1] <= 3, "pdu[1] %d is not ACK/NAK/DTX\n",
		    pdu[1]);
	AssertFatal(pdu[2] <= 3, "pdu[2] %d is not ACK/NAK/DTX\n",
		    pdu[2]);
	AssertFatal(sched_ctl->tbcnt[1 - pCCid][harq_pid] == 2,
		    "sched_ctl->tbcnt[%d][%d] != 2 for UE %d/%x\n",
		    1 - pCCid, harq_pid, UE_id, rnti);
	AssertFatal(sched_ctl->tbcnt[pCCid][harq_pid] == 1,
		    "sched_ctl->tbcnt[%d][%d] != 1 for UE %d/%x\n",
		    pCCid, harq_pid, UE_id, rnti);
	if ((pdu[0] == 1) && (pdu[1] == 1)) {	// both ACK
	  sched_ctl->round[1 - pCCid][harq_pid] = 8;
	  sched_ctl->tbcnt[1 - pCCid][harq_pid] = 0;
	} else if (((pdu[0] >= 2) && (pdu[1] == 1))
		   || ((pdu[0] == 1) && (pdu[1] >= 2))) {	// one ACK
	  sched_ctl->round[1 - pCCid][harq_pid]++;
	  sched_ctl->tbcnt[1 - pCCid][harq_pid] = 1;
	  if (sched_ctl->round[1 - pCCid][harq_pid] == 4) {
	    sched_ctl->round[1 - pCCid][harq_pid] = 8;
	    sched_ctl->tbcnt[1 - pCCid][harq_pid] = 0;
          }
	} else {		// both NAK/DTX
	  sched_ctl->round[1 - pCCid][harq_pid]++;
	  if (sched_ctl->round[1 - pCCid][harq_pid] == 4) {
	    sched_ctl->round[1 - pCCid][harq_pid] = 8;
	    sched_ctl->tbcnt[1 - pCCid][harq_pid] = 0;
          }
        }

	if (pdu[2] == 1)
	  sched_ctl->round[pCCid][harq_pid] = 8;
	else {
	  sched_ctl->round[pCCid][harq_pid]++;
	  if (sched_ctl->round[pCCid][harq_pid] == 4) {
	    sched_ctl->round[pCCid][harq_pid] = 8;
          }
        }
      }			// A=3 secondary cell has 2 TBs
#if MAX_NUM_CCs>1
      else if ((num_ack_nak == 4)
	       && (sched_ctl->round[0][harq_pid] < 8)
	       && (sched_ctl->round[1][harq_pid] < 8)
	       && (sched_ctl->tbcnt[1 - pCCid][harq_pid] == 2)
	       && (sched_ctl->tbcnt[pCCid][harq_pid] == 2)) {
	AssertFatal(pdu[0] <= 3, "pdu[0] %d is not ACK/NAK/DTX\n",
		    pdu[0]);
	AssertFatal(pdu[1] <= 3, "pdu[1] %d is not ACK/NAK/DTX\n",
		    pdu[1]);
	AssertFatal(pdu[2] <= 3, "pdu[2] %d is not ACK/NAK/DTX\n",
		    pdu[2]);
	AssertFatal(pdu[3] <= 3, "pdu[3] %d is not ACK/NAK/DTX\n",
		    pdu[3]);
	AssertFatal(sched_ctl->tbcnt[0][harq_pid] == 2,
		    "sched_ctl->tbcnt[0][%d] != 2 for UE %d/%x\n",
		    harq_pid, UE_id, rnti);
	AssertFatal(sched_ctl->tbcnt[1][harq_pid] == 2,
		    "sched_ctl->tbcnt[1][%d] != 2 for UE %d/%x\n",
		    harq_pid, UE_id, rnti);
	if ((pdu[0] == 1) && (pdu[1] == 1)) {	// both ACK
	  sched_ctl->round[0][harq_pid] = 8;
	  sched_ctl->tbcnt[0][harq_pid] = 0;
	} else if (((pdu[0] >= 2) && (pdu[1] == 1))
		   || ((pdu[0] == 1) && (pdu[1] >= 2))) {	// one ACK
	  sched_ctl->round[0][harq_pid]++;
	  sched_ctl->tbcnt[0][harq_pid] = 1;
	  if (sched_ctl->round[0][harq_pid] == 4) {
	    sched_ctl->round[0][harq_pid] = 8;
	    sched_ctl->tbcnt[0][harq_pid] = 0;
          }
	} else {		// both NAK/DTX
	  sched_ctl->round[0][harq_pid]++;
	  if (sched_ctl->round[0][harq_pid] == 4) {
	    sched_ctl->round[0][harq_pid] = 8;
	    sched_ctl->tbcnt[0][harq_pid] = 0;
          }
        }

	if ((pdu[2] == 1) && (pdu[3] == 1)) {	// both ACK
	  sched_ctl->round[1][harq_pid] = 8;
	  sched_ctl->tbcnt[1][harq_pid] = 0;
	} else if (((pdu[2] >= 2) && (pdu[3] == 1))
		   || ((pdu[2] == 1) && (pdu[3] >= 2))) {	// one ACK
	  sched_ctl->round[1][harq_pid]++;
	  sched_ctl->tbcnt[1][harq_pid] = 1;
	  if (sched_ctl->round[1][harq_pid] == 4) {
	    sched_ctl->round[1][harq_pid] = 8;
	    sched_ctl->tbcnt[1][harq_pid] = 0;
          }
	} else {		// both NAK/DTX
	  sched_ctl->round[1][harq_pid]++;
	  if (sched_ctl->round[1][harq_pid] == 4) {
	    sched_ctl->round[1][harq_pid] = 8;
	    sched_ctl->tbcnt[1][harq_pid] = 0;
          }
        }
      }			// A=4 both serving cells have 2 TBs
#endif
      break;
    case 2:		// Format 3
      AssertFatal(numCC > 2,
		  "Should not receive harq indication with FDD format 3 with %d < 3 active CCs\n",
		  numCC);
      for (i = 0, j = 0; i < numCC; i++) {
	if ((sched_ctl->round[i][harq_pid] < 8)) {
	  if (tmode[i] == 1 || tmode[i] == 2 || tmode[0] == 5
	      || tmode[0] == 6 || tmode[0] == 7) {
	    if (pdu[j] == 1) {
	      sched_ctl->round[i][harq_pid] = 8;
	      sched_ctl->tbcnt[i][harq_pid] = 0;
	    } else if (pdu[j] == 2) {
	      sched_ctl->round[i][harq_pid]++;
	      if (sched_ctl->round[i][harq_pid] == 4) {
	        sched_ctl->round[i][harq_pid] = 8;
	        sched_ctl->tbcnt[i][harq_pid] = 0;
              }
            }
	    else
	      AssertFatal(1 == 0,
			  "Illegal harq_ack value for CC %d harq_pid %d (%d) UE %d/%x\n",
			  i, harq_pid, pdu[j], UE_id, rnti);
	    j++;
	  } else if (spatial_bundling == 0) {
	    if ((sched_ctl->tbcnt[i][harq_pid] == 2)
		&& (pdu[j] == 1) && (pdu[j + 1] == 1)) {
	      sched_ctl->round[i][harq_pid] = 8;
	      sched_ctl->tbcnt[i][harq_pid] = 0;
	    } else if ((sched_ctl->tbcnt[i][harq_pid] == 2)
		       && (pdu[j] == 1) && (pdu[j + 1] == 2)) {
	      sched_ctl->round[i][harq_pid]++;
	      sched_ctl->tbcnt[i][harq_pid] = 1;
	      if (sched_ctl->round[i][harq_pid] == 4) {
	        sched_ctl->round[i][harq_pid] = 8;
	        sched_ctl->tbcnt[i][harq_pid] = 0;
              }
	    } else if ((sched_ctl->tbcnt[i][harq_pid] == 2)
		       && (pdu[j] == 2) && (pdu[j + 1] == 1)) {
	      sched_ctl->round[i][harq_pid]++;
	      sched_ctl->tbcnt[i][harq_pid] = 1;
	      if (sched_ctl->round[i][harq_pid] == 4) {
	        sched_ctl->round[i][harq_pid] = 8;
	        sched_ctl->tbcnt[i][harq_pid] = 0;
              }
	    } else if ((sched_ctl->tbcnt[i][harq_pid] == 2)
		       && (pdu[j] == 2) && (pdu[j + 1] == 2)) {
	      sched_ctl->round[i][harq_pid]++;
	      if (sched_ctl->round[i][harq_pid] == 4) {
	        sched_ctl->round[i][harq_pid] = 8;
	        sched_ctl->tbcnt[i][harq_pid] = 0;
              }
	    } else
	      AssertFatal(1 == 0,
			  "Illegal combination for CC %d harq_pid %d (%d,%d,%d) UE %d/%x\n",
			  i, harq_pid,
			  sched_ctl->tbcnt[i][harq_pid],
			  pdu[j], pdu[j + 1], UE_id, rnti);
	    j += 2;
	  } else if (spatial_bundling == 1) {
	    if (pdu[j] == 1) {
	      sched_ctl->round[i][harq_pid] = 8;
	      sched_ctl->tbcnt[i][harq_pid] = 0;
	    } else if (pdu[j] == 2) {
	      sched_ctl->round[i][harq_pid]++;
	      if (sched_ctl->round[i][harq_pid] == 4) {
	        sched_ctl->round[i][harq_pid] = 8;
	        sched_ctl->tbcnt[i][harq_pid] = 0;
              }
	    } else
	      AssertFatal(1 == 0,
			  "Illegal hack_nak value %d for CC %d harq_pid %d UE %d/%x\n",
			  pdu[j], i, harq_pid, UE_id, rnti);
	    j++;
	  } else
	    AssertFatal(1 == 0,
			"Illegal value for spatial_bundling %d\n",
			spatial_bundling);
	}
      }
      break;
    case 3:		// Format 4
      AssertFatal(1 == 0,
		  "Should not receive harq indication with Format 4\n");
      break;
    case 4:		// Format 5
      AssertFatal(1 == 0,
		  "Should not receive harq indication with Format 5\n");
      break;
    }
  }
}

void
extract_pucch_csi(module_id_t mod_idP, int CC_idP, int UE_id,
		  frame_t frameP, sub_frame_t subframeP,
		  uint8_t * pdu, uint8_t length)
{
  UE_list_t *UE_list = &RC.mac[mod_idP]->UE_list;
  UE_sched_ctrl *sched_ctl = &UE_list->UE_sched_ctrl[UE_id];
  COMMON_channels_t *cc = &RC.mac[mod_idP]->common_channels[CC_idP];
  struct CQI_ReportPeriodic *cqi_ReportPeriodic;
  int no_pmi;
  uint8_t Ltab[6] = { 0, 2, 4, 4, 4, 4 };
  uint8_t Jtab[6] = { 0, 2, 2, 3, 4, 4 };
  int feedback_cnt;

  AssertFatal(UE_list->UE_template[CC_idP][UE_id].physicalConfigDedicated != NULL,
	      "physicalConfigDedicated is null for UE %d\n", UE_id);
  AssertFatal(UE_list->
	      UE_template[CC_idP][UE_id].physicalConfigDedicated->cqi_ReportConfig != NULL,
	      "cqi_ReportConfig is null for UE %d\n", UE_id);
  AssertFatal((cqi_ReportPeriodic = UE_list->UE_template[CC_idP][UE_id].physicalConfigDedicated->cqi_ReportConfig->cqi_ReportPeriodic) != NULL,
	      "cqi_ReportPeriodic is null for UE %d\n", UE_id);

  // determine feedback mode
  AssertFatal(cqi_ReportPeriodic->present != CQI_ReportPeriodic_PR_NOTHING,
	      "cqi_ReportPeriodic->present == CQI_ReportPeriodic_PR_NOTHING!\n");
  AssertFatal(cqi_ReportPeriodic->choice.setup.cqi_FormatIndicatorPeriodic.present != CQI_ReportPeriodic__setup__cqi_FormatIndicatorPeriodic_PR_NOTHING,
	      "cqi_ReportPeriodic->cqi_FormatIndicatorPeriodic.choice.setup.present == CQI_ReportPeriodic__setup__cqi_FormatIndicatorPeriodic_PR_NOTHING!\n");

  uint16_t Npd, N_OFFSET_CQI;
  int H, K, bandwidth_part, L, Lmask;
  int ri = sched_ctl->periodic_ri_received[CC_idP];

  get_csi_params(cc, cqi_ReportPeriodic, &Npd, &N_OFFSET_CQI, &H);
  K = (H - 1) / Jtab[cc->mib->message.dl_Bandwidth];
  L = Ltab[cc->mib->message.dl_Bandwidth];
  Lmask = L - 1;
  feedback_cnt = (((frameP * 10) + subframeP) / Npd) % H;

  if (feedback_cnt > 0)
    bandwidth_part = (feedback_cnt - 1) % K;
  else
    bandwidth_part = 0;

  switch (get_tmode(mod_idP, CC_idP, UE_id)) {
  case 1:
  case 2:
  case 3:
  case 7:
    no_pmi = 1;
    break;
  case 4:
  case 5:
  case 6:
    no_pmi = 0;
    break;
  default:
    // note: need to check TM8-10 without PMI/RI or with 1 antenna port (see Section 5.2.3.3.1 from 36.213)
    no_pmi = 0;
  }

  if ((cqi_ReportPeriodic->choice.setup.cqi_FormatIndicatorPeriodic.present == CQI_ReportPeriodic__setup__cqi_FormatIndicatorPeriodic_PR_widebandCQI)
      || (feedback_cnt == 0)) {
    // Note: This implements only Tables: 5.3.3.1-1,5.3.3.1-1A and 5.3.3.1-2 from 36.213 (1,2,4 antenna ports Wideband CQI/PMI)

    if (no_pmi == 1) {	// get spatial_diffcqi if needed
      sched_ctl->periodic_wideband_cqi[CC_idP] = pdu[0] & 0xF;
      sched_ctl->periodic_wideband_spatial_diffcqi[CC_idP] =
	(pdu[0] >> 4) & 7;
    } else if ((cc->p_eNB == 2) && (ri == 1)) {
      // p=2 Rank 1 wideband CQI/PMI 6 bits
      sched_ctl->periodic_wideband_cqi[CC_idP] = pdu[0] & 0xF;
      sched_ctl->periodic_wideband_pmi[CC_idP] = (pdu[0] >> 4) & 3;
    } else if ((cc->p_eNB == 2) && (ri > 1)) {
      // p=2 Rank 2 wideband CQI/PMI 8 bits
      sched_ctl->periodic_wideband_cqi[CC_idP] = pdu[0] & 0xF;
      sched_ctl->periodic_wideband_spatial_diffcqi[CC_idP] =
	(pdu[0] >> 4) & 7;
      sched_ctl->periodic_wideband_pmi[CC_idP] = (pdu[0] >> 7) & 1;
    } else if ((cc->p_eNB == 4) && (ri == 1)) {
      // p=4 Rank 1 wideband CQI/PMI 8 bits
      sched_ctl->periodic_wideband_cqi[CC_idP] = pdu[0] & 0xF;
      sched_ctl->periodic_wideband_pmi[CC_idP] =
	(pdu[0] >> 4) & 0x0F;
    } else if ((cc->p_eNB == 4) && (ri > 1)) {
      // p=4 Rank 2 wideband CQI/PMI 11 bits
      sched_ctl->periodic_wideband_cqi[CC_idP] = pdu[0] & 0xF;
      sched_ctl->periodic_wideband_spatial_diffcqi[CC_idP] =
	(pdu[0] >> 4) & 7;
      sched_ctl->periodic_wideband_pmi[CC_idP] = (pdu[0] >> 7) & 0xF;
    } else
      AssertFatal(1 == 0,
		  "illegal combination p %d, ri %d, no_pmi %d\n",
		  cc->p_eNB, ri, no_pmi);
  } else if (cqi_ReportPeriodic->choice.setup.cqi_FormatIndicatorPeriodic.present == CQI_ReportPeriodic__setup__cqi_FormatIndicatorPeriodic_PR_subbandCQI)
    {
      // This is Table 5.2.3.3.2-2 for 36.213
      if (ri == 1) {
	//4+Ltab[cc->mib->message.dl_Bandwidth] bits
	sched_ctl->periodic_subband_cqi[CC_idP][(bandwidth_part * L) +((pdu[0] >> 4) & Lmask)] = pdu[0] & 0xF;
      } else if (ri > 1) {
	//7+Ltab[cc->mib->message.dl_Bandwidth] bits;
	sched_ctl->periodic_subband_spatial_diffcqi[CC_idP][(bandwidth_part * L) + ((pdu[0] >> 7) & Lmask)] = (pdu[0] >> 4) & 7;
	sched_ctl->periodic_subband_cqi[CC_idP][(bandwidth_part * L) + ((pdu[0] >> 7) & Lmask)] =
	  pdu[0] & 0xF;
      }
    }
}

void
extract_pusch_csi(module_id_t mod_idP, int CC_idP, int UE_id,
		  frame_t frameP, sub_frame_t subframeP,
		  uint8_t * pdu, uint8_t length)
{
  UE_list_t *UE_list = &RC.mac[mod_idP]->UE_list;
  COMMON_channels_t *cc = &RC.mac[mod_idP]->common_channels[CC_idP];
  UE_sched_ctrl *sched_ctl = &UE_list->UE_sched_ctrl[UE_id];
  int Ntab[6] = { 0, 4, 7, 9, 10, 13 };
  int Ntab_uesel[6] = { 0, 8, 13, 17, 19, 25 };
  int Ltab_uesel[6] = { 0, 6, 9, 13, 15, 18 };
  int Mtab_uesel[6] = { 0, 1, 3, 5, 6, 6 };
  int v[6];
  int i;
  uint64_t p = *(uint64_t *) pdu;
  int curbyte, curbit;
  CQI_ReportModeAperiodic_t *cqi_ReportModeAperiodic;

  AssertFatal(UE_list->UE_template[CC_idP][UE_id].physicalConfigDedicated != NULL,
	      "physicalConfigDedicated is null for UE %d\n", UE_id);
  AssertFatal(UE_list->UE_template[CC_idP][UE_id].physicalConfigDedicated->cqi_ReportConfig != NULL,
	      "cqi_ReportConfig is null for UE %d\n", UE_id);
  AssertFatal((cqi_ReportModeAperiodic = UE_list->UE_template[CC_idP][UE_id].physicalConfigDedicated->cqi_ReportConfig->cqi_ReportModeAperiodic) != NULL,
	      "cqi_ReportModeAperiodic is null for UE %d\n", UE_id);

  int N = Ntab[cc->mib->message.dl_Bandwidth];
  int tmode = get_tmode(mod_idP, CC_idP, UE_id);
  int ri = sched_ctl->aperiodic_ri_received[CC_idP];
  int r, diffcqi0 = 0, diffcqi1 = 0, pmi_uesel = 0;
  int bw = cc->mib->message.dl_Bandwidth;
  int m;

  switch (*cqi_ReportModeAperiodic) {
  case CQI_ReportModeAperiodic_rm12:
    AssertFatal(0 == 1, "to be fixed, don't use p but pdu directly\n");
    // wideband multiple PMI (TM4/6), Table 5.2.2.6.1-1 (for TM4/6)
    AssertFatal(tmode == 4 || tmode == 6 || tmode == 8 || tmode == 9 || tmode == 10,
		"Illegal transmission mode %d for CQI_ReportModeAperiodic_rm12\n",
		tmode);
    if (tmode <= 6) {	//Table 5.2.2.6.1-1 36.213
      if ((ri == 1) && (cc->p_eNB == 2)) {
	sched_ctl->aperiodic_wideband_cqi0[CC_idP]    = (uint8_t) (p & 0x0F);
	p >>= 4;
	for (i = 0; i < N; i++) {
	  sched_ctl->aperiodic_subband_pmi[CC_idP][i] = (uint8_t) (p & 0x03);
	  p >>= 2;
	}
      }
      if ((ri == 2) && (cc->p_eNB == 2)) {
	sched_ctl->aperiodic_wideband_cqi0[CC_idP]    = (uint8_t) (p & 0x0F);
	p >>= 4;
	sched_ctl->aperiodic_wideband_cqi1[CC_idP]    = (uint8_t) (p & 0x0F);
	p >>= 4;
	for (i = 0; i < N; i++) {
	  sched_ctl->aperiodic_subband_pmi[CC_idP][i] = (uint8_t) (p & 0x01);
	  p >>= 1;
	}
      }
      if ((ri == 1) && (cc->p_eNB == 4)) {
	sched_ctl->aperiodic_wideband_cqi0[CC_idP]    = (uint8_t) (p & 0x0F);
	p >>= 4;
	for (i = 0; i < N; i++) {
	  sched_ctl->aperiodic_subband_pmi[CC_idP][i] = (uint8_t) (p & 0x03);
	  p >>= 4;
	}
      }
      if ((ri == 2) && (cc->p_eNB == 4)) {
	sched_ctl->aperiodic_wideband_cqi0[CC_idP]    = (uint8_t) (p & 0x0F);
	p >>= 4;
	sched_ctl->aperiodic_wideband_cqi1[CC_idP]    = (uint8_t) (p & 0x0F);
	p >>= 4;
	for (i = 0; i < N; i++) {
	  sched_ctl->aperiodic_subband_pmi[CC_idP][i] = (uint8_t) (p & 0x01);
	  p >>= 4;
	}
      }
    }			// if (tmode <= 6) { //Table 5.2.2.6.1-1 36.213
    else {
      AssertFatal(1 == 0, "support for TM 8-10 to be done\n");
    }

    break;
  case CQI_ReportModeAperiodic_rm20:
    AssertFatal(0 == 1, "to be fixed, don't use p but pdu directly\n");
    // UE-selected subband CQI no PMI (TM1/2/3/7) , Table 5.2.2.6.3-1 from 36.213
    AssertFatal(tmode == 1 || tmode == 2 || tmode == 3
		|| tmode == 7,
		"Illegal transmission mode %d for CQI_ReportModeAperiodic_rm20\n",
		tmode);

    sched_ctl->aperiodic_wideband_cqi0[CC_idP] = (uint8_t) (p & 0x0F);
    p >>= 4;
    diffcqi0 = (uint8_t) (p & 0x03);
    p >>= 2;
    r = (uint8_t) (p & ((1 >> Ltab_uesel[bw]) - 1));
    reverse_index(Ntab_uesel[bw], Mtab_uesel[bw], r, v);
    for (m = 0; m < Mtab_uesel[bw]; m++)
      sched_ctl->aperiodic_subband_diffcqi0[CC_idP][v[m]] = diffcqi0;
    break;
  case CQI_ReportModeAperiodic_rm22:
    AssertFatal(0 == 1, "to be fixed, don't use p but pdu directly\n");
    // UE-selected subband CQI multiple PMI (TM4/6) Table 5.2.2.6.3-2 from 36.213

    AssertFatal(tmode == 4 || tmode == 6 || tmode == 8 || tmode == 9
		|| tmode == 10,
		"Illegal transmission mode %d for CQI_ReportModeAperiodic_rm22\n",
		tmode);

    sched_ctl->aperiodic_wideband_cqi0[CC_idP] = (uint8_t) (p & 0x0F);
    p >>= 4;
    diffcqi0 = (uint8_t) (p & 0x03);
    p >>= 2;

    if (ri > 1) {
      sched_ctl->aperiodic_wideband_cqi1[CC_idP] =
	(uint8_t) (p & 0x0F);
      p >>= 4;
      diffcqi1 = (uint8_t) (p & 0x03);
      p >>= 2;
    }
    r = (uint8_t) (p & ((1 >> Ltab_uesel[bw]) - 1));
    p >>= Ltab_uesel[bw];
    reverse_index(Ntab_uesel[bw], Mtab_uesel[bw], r, v);
    if ((ri == 1) && (cc->p_eNB == 2)) {
      pmi_uesel = p & 0x3;
      p >>= 2;
      sched_ctl->aperiodic_wideband_pmi[CC_idP] = p & 0x3;
    } else if ((ri == 2) && (cc->p_eNB == 2)) {
      pmi_uesel = p & 0x1;
      p >>= 1;
      sched_ctl->aperiodic_wideband_pmi[CC_idP] = p & 0x1;
    } else if (cc->p_eNB == 4) {
      pmi_uesel = p & 0x0F;
      p >>= 4;
      sched_ctl->aperiodic_wideband_pmi[CC_idP] = p & 0x0F;
    }
    for (m = 0; m < Mtab_uesel[bw]; m++) {
      sched_ctl->aperiodic_subband_diffcqi0[CC_idP][v[m]] = diffcqi0;
      if (ri > 1)
	sched_ctl->aperiodic_subband_diffcqi1[CC_idP][v[m]] =
	  diffcqi1;
      sched_ctl->aperiodic_subband_pmi[CC_idP][v[m]] = pmi_uesel;
    }
    break;
  case CQI_ReportModeAperiodic_rm30:
    //subband CQI no PMI (TM1/2/3/7)
    AssertFatal(tmode == 1 || tmode == 2 || tmode == 3
		|| tmode == 7,
		"Illegal transmission mode %d for CQI_ReportModeAperiodic_rm30\n",
		tmode);
    sched_ctl->aperiodic_wideband_cqi0[CC_idP] = pdu[0] >> 4;
    curbyte = 0;
    curbit = 3;
    for (i = 0; i < N; i++) {
      sched_ctl->aperiodic_subband_diffcqi0[CC_idP][i] =
	(pdu[curbyte] >> (curbit - 1)) & 0x03;
      curbit -= 2;
      if (curbit < 0) {
	curbit = 7;
	curbyte++;
      }
    }
    sched_ctl->dl_cqi[CC_idP] =
      sched_ctl->aperiodic_wideband_cqi0[CC_idP];
    break;
  case CQI_ReportModeAperiodic_rm31:
    AssertFatal(0 == 1, "to be fixed, don't use p but pdu directly\n");
    //subband CQI single PMI (TM4/5/6)
    AssertFatal(tmode == 4 || tmode == 5 || tmode == 6 || tmode == 8
		|| tmode == 9
		|| tmode == 10,
		"Illegal transmission mode %d for CQI_ReportModeAperiodic_rm31\n",
		tmode);

    if ((ri == 1) && (cc->p_eNB == 2)) {
      sched_ctl->aperiodic_wideband_cqi0[CC_idP] =
	(uint8_t) (p & 0x0F);
      p >>= 4;
      for (i = 0; i < N; i++) {
	sched_ctl->aperiodic_subband_diffcqi0[CC_idP][i] =
	  (uint8_t) (p & 0x03);
	p >>= 2;
      }
      sched_ctl->aperiodic_wideband_pmi[CC_idP] = p & 0x03;
    }
    if ((ri == 2) && (cc->p_eNB == 2)) {
      sched_ctl->aperiodic_wideband_cqi0[CC_idP] =
	(uint8_t) (p & 0x0F);
      p >>= 4;
      for (i = 0; i < N; i++) {
	sched_ctl->aperiodic_subband_pmi[CC_idP][i] =
	  (uint8_t) (p & 0x01);
	p >>= 1;
      }
      sched_ctl->aperiodic_wideband_cqi1[CC_idP] =
	(uint8_t) (p & 0x0F);
      p >>= 4;
      for (i = 0; i < N; i++) {
	sched_ctl->aperiodic_subband_pmi[CC_idP][i] =
	  (uint8_t) (p & 0x01);
	p >>= 1;
      }
      sched_ctl->aperiodic_wideband_pmi[CC_idP] = p & 0x01;
    }
    if ((ri == 1) && (cc->p_eNB == 4)) {
      sched_ctl->aperiodic_wideband_cqi0[CC_idP] =
	(uint8_t) (p & 0x0F);
      p >>= 4;
      for (i = 0; i < N; i++) {
	sched_ctl->aperiodic_subband_diffcqi0[CC_idP][i] =
	  (uint8_t) (p & 0x03);
	p >>= 2;
      }
      sched_ctl->aperiodic_wideband_pmi[CC_idP] = p & 0x0F;
    }
    if ((ri > 1) && (cc->p_eNB == 4)) {	// Note : 64 bits for 20 MHz
      sched_ctl->aperiodic_wideband_cqi0[CC_idP] =
	(uint8_t) (p & 0x0F);
      p >>= 4;
      for (i = 0; i < N; i++) {
	sched_ctl->aperiodic_subband_pmi[CC_idP][i] =
	  (uint8_t) (p & 0x01);
	p >>= 1;
      }
      sched_ctl->aperiodic_wideband_cqi1[CC_idP] =
	(uint8_t) (p & 0x0F);
      p >>= 4;
      for (i = 0; i < N; i++) {
	sched_ctl->aperiodic_subband_pmi[CC_idP][i] =
	  (uint8_t) (p & 0x01);
	p >>= 2;
      }
      sched_ctl->aperiodic_wideband_pmi[CC_idP] = p & 0x0F;
    }

    break;
#if (RRC_VERSION >= MAKE_VERSION(12, 5, 0))
  case CQI_ReportModeAperiodic_rm32_v1250:
    AssertFatal(tmode == 4 || tmode == 5 || tmode == 6 || tmode == 8
		|| tmode == 9
		|| tmode == 10,
		"Illegal transmission mode %d for CQI_ReportModeAperiodic_rm32\n",
		tmode);
    AssertFatal(1 == 0, "CQI_ReportModeAperiodic_rm32 to be done\n");
    break;
#endif
#if (RRC_VERSION >= MAKE_VERSION(13, 1, 0))
  case CQI_ReportModeAperiodic_rm10_v1310:
    AssertFatal(tmode == 1 || tmode == 2 || tmode == 3
		|| tmode == 7,
		"Illegal transmission mode %d for CQI_ReportModeAperiodic_rm10\n",
		tmode);
    AssertFatal(1 == 0, "CQI_ReportModeAperiodic_rm10 to be done\n");
    break;
  case CQI_ReportModeAperiodic_rm11_v1310:
    AssertFatal(tmode == 4 || tmode == 5 || tmode == 6 || tmode == 8
		|| tmode == 9
		|| tmode == 10,
		"Illegal transmission mode %d for CQI_ReportModeAperiodic_rm11\n",
		tmode);
    AssertFatal(1 == 0, "CQI_ReportModeAperiodic_rm11 to be done\n");
    break;
#endif /* #if (RRC_VERSION >= MAKE_VERSION(13, 1, 0)) */
  }
}

void
cqi_indication(module_id_t mod_idP, int CC_idP, frame_t frameP,
	       sub_frame_t subframeP, rnti_t rntiP,
	       nfapi_cqi_indication_rel9_t * rel9, uint8_t * pdu,
	       nfapi_ul_cqi_information_t * ul_cqi_information)
{
  int UE_id = find_UE_id(mod_idP, rntiP);
  UE_list_t *UE_list = &RC.mac[mod_idP]->UE_list;
  if (UE_id == -1) {
    LOG_W(MAC, "cqi_indication: UE %x not found\n", rntiP);
    return;
  }
  UE_sched_ctrl *sched_ctl = &UE_list->UE_sched_ctrl[UE_id];

  if (UE_id >= 0) {

    LOG_D(MAC,"%s() UE_id:%d channel:%d cqi:%d\n", __FUNCTION__, UE_id, ul_cqi_information->channel, ul_cqi_information->ul_cqi);

    if (ul_cqi_information->channel == 0) {	// PUCCH

      // extract pucch csi information before changing RI information
      extract_pucch_csi(mod_idP, CC_idP, UE_id, frameP, subframeP,
			pdu, rel9->length);

      memcpy((void *) sched_ctl->periodic_ri_received,
	     (void *) rel9->ri, rel9->number_of_cc_reported);

      // SNR for PUCCH2
      sched_ctl->pucch2_snr[CC_idP] = ul_cqi_information->ul_cqi;
    } else {		//PUSCH
      memcpy((void *) sched_ctl->aperiodic_ri_received,
	     (void *) rel9->ri, rel9->number_of_cc_reported);

      extract_pusch_csi(mod_idP, CC_idP, UE_id, frameP, subframeP,
			pdu, rel9->length);

      LOG_D(MAC,"Frame %d Subframe %d update CQI:%d\n",frameP,subframeP,sched_ctl->dl_cqi[CC_idP]);

      sched_ctl->cqi_req_flag &= (~(1 << subframeP));
      sched_ctl->cqi_received = 1;
    }

    // timing advance
    sched_ctl->timing_advance = rel9->timing_advance;
    sched_ctl->timing_advance_r9 = rel9->timing_advance_r9;
  }
}

void
SR_indication(module_id_t mod_idP, int cc_idP, frame_t frameP,
	      sub_frame_t subframeP, rnti_t rntiP, uint8_t ul_cqi)
{
  T(T_ENB_MAC_SCHEDULING_REQUEST, T_INT(mod_idP), T_INT(cc_idP),
    T_INT(frameP), T_INT(subframeP), T_INT(rntiP));

  int UE_id = find_UE_id(mod_idP, rntiP);
  UE_list_t *UE_list = &RC.mac[mod_idP]->UE_list;

  if (UE_id != -1) {
    if (mac_eNB_get_rrc_status(mod_idP, UE_RNTI(mod_idP, UE_id)) <
	RRC_CONNECTED)
      LOG_D(MAC,
	    "[eNB %d][SR %x] Frame %d subframeP %d Signaling SR for UE %d on CC_id %d\n",
	    mod_idP, rntiP, frameP, subframeP, UE_id, cc_idP);

    UE_list->UE_template[cc_idP][UE_id].ul_SR = 1;
    UE_list->UE_template[cc_idP][UE_id].ul_active = TRUE;
    VCD_SIGNAL_DUMPER_DUMP_FUNCTION_BY_NAME
      (VCD_SIGNAL_DUMPER_FUNCTIONS_SR_INDICATION, 1);
    VCD_SIGNAL_DUMPER_DUMP_FUNCTION_BY_NAME
      (VCD_SIGNAL_DUMPER_FUNCTIONS_SR_INDICATION, 0);
  } else {
    //     AssertFatal(0, "find_UE_id(%u,rnti %d) not found", enb_mod_idP, rntiP);
    //    AssertError(0, 0, "Frame %d: find_UE_id(%u,rnti %d) not found\n", frameP, enb_mod_idP, rntiP);
    LOG_D(MAC,
	  "[eNB %d][SR %x] Frame %d subframeP %d Signaling SR for UE %d (unknown UEid) on CC_id %d\n",
	  mod_idP, rntiP, frameP, subframeP, UE_id, cc_idP);
  }
}

void
UL_failure_indication(module_id_t mod_idP, int cc_idP, frame_t frameP,
		      rnti_t rntiP, sub_frame_t subframeP)
{
  int UE_id = find_UE_id(mod_idP, rntiP);
  UE_list_t *UE_list = &RC.mac[mod_idP]->UE_list;

  if (UE_id != -1) {
    LOG_D(MAC,
	  "[eNB %d][UE %d/%x] Frame %d subframeP %d Signaling UL Failure for UE %d on CC_id %d (timer %d)\n",
	  mod_idP, UE_id, rntiP, frameP, subframeP, UE_id, cc_idP,
	  UE_list->UE_sched_ctrl[UE_id].ul_failure_timer);
    if (UE_list->UE_sched_ctrl[UE_id].ul_failure_timer == 0)
      UE_list->UE_sched_ctrl[UE_id].ul_failure_timer = 1;
  } else {
    //     AssertFatal(0, "find_UE_id(%u,rnti %d) not found", enb_mod_idP, rntiP);
    //    AssertError(0, 0, "Frame %d: find_UE_id(%u,rnti %d) not found\n", frameP, enb_mod_idP, rntiP);
    LOG_W(MAC,
	  "[eNB %d][SR %x] Frame %d subframeP %d Signaling UL Failure for UE %d (unknown UEid) on CC_id %d\n",
	  mod_idP, rntiP, frameP, subframeP, UE_id, cc_idP);
  }
}

static int nack_or_dtx_reported(
    COMMON_channels_t *cc,
    nfapi_harq_indication_pdu_t *harq_pdu)
{
  int i;

  if (cc->tdd_Config) {
<<<<<<< HEAD
    LOG_W(MAC,"FAPI structures (see nfapi_harq_indication_tdd_rel13_t) are not clean. To be cleaned as well?\n");
    nfapi_harq_indication_tdd_rel13_t *hi = &harq_pdu->harq_indication_tdd_rel13;
    for (i = 0; i < hi->number_of_ack_nack; hi++)
      if (hi->harq_data[i].bundling.value_0 != 1)
=======
    nfapi_harq_indication_tdd_rel13_t *hi = &harq_pdu->harq_indication_tdd_rel13;
    for (i = 0; i < hi->number_of_ack_nack; hi++)
      if (hi->harq_data[0].bundling.value_0 != 1) //only bundling is used for tdd for now
>>>>>>> e04b8241
        return 1;
    return 0;
  } else {
    nfapi_harq_indication_fdd_rel13_t *hi = &harq_pdu->harq_indication_fdd_rel13;
    for (i = 0; i < hi->number_of_ack_nack; hi++)
      if (hi->harq_tb_n[i] != 1)
        return 1;
    return 0;
  }
}

void
harq_indication(module_id_t mod_idP, int CC_idP, frame_t frameP,
		sub_frame_t subframeP,
		nfapi_harq_indication_pdu_t * harq_pdu)
{
  rnti_t rnti = harq_pdu->rx_ue_information.rnti;
  uint8_t ul_cqi = harq_pdu->ul_cqi_information.ul_cqi;
  uint8_t channel = harq_pdu->ul_cqi_information.channel;
  int UE_id = find_UE_id(mod_idP, rnti);
  if (UE_id == -1) {
    LOG_W(MAC, "harq_indication: UE %x not found\n", rnti);
    return;
  }
  UE_list_t *UE_list = &RC.mac[mod_idP]->UE_list;
  UE_sched_ctrl *sched_ctl = &UE_list->UE_sched_ctrl[UE_id];
  COMMON_channels_t *cc = &RC.mac[mod_idP]->common_channels[CC_idP];
  // extract HARQ Information
  LOG_I(MAC,
	"Frame %d, subframe %d: Received harq indication (%d) from UE %d/%x, ul_cqi %d\n",
	frameP, subframeP, channel, UE_id, rnti, ul_cqi);
  if (cc->tdd_Config)
    extract_harq(mod_idP, CC_idP, UE_id, frameP, subframeP,
		 (void *) &harq_pdu->harq_indication_tdd_rel13,
		 channel);
  else
    extract_harq(mod_idP, CC_idP, UE_id, frameP, subframeP,
		 (void *) &harq_pdu->harq_indication_fdd_rel13,
		 channel);
  /* don't care about cqi reporting if NACK/DTX is there */
  if (channel == 0 && !nack_or_dtx_reported(cc, harq_pdu)) {
    sched_ctl->pucch1_snr[CC_idP] = ul_cqi;
    sched_ctl->pucch1_cqi_update[CC_idP] = 1;
  }
}

// Flexran Slicing functions

uint16_t flexran_nb_rbs_allowed_slice(float rb_percentage, int total_rbs)
{
    return (uint16_t) floor(rb_percentage * total_rbs);
}

int ue_slice_membership(int UE_id, int slice_id)
{
  if ((slice_id < 0) || (slice_id > n_active_slices))
    LOG_W(MAC, "out of range slice id %d\n", slice_id);


  if ((UE_id % n_active_slices) == slice_id) {
    return 1;	// this ue is a member of this slice
  }
  return 0;
}<|MERGE_RESOLUTION|>--- conflicted
+++ resolved
@@ -689,13 +689,8 @@
       break;
     case 3:
       if ((sf == 5) || (sf == 6) || (sf == 7) || (sf == 8)
-<<<<<<< HEAD
-	  || (sf == 9))
-	return ((10 * nextf) + ((sf-1) >> 1));	// ACK/NAK in 2,3,4 resp. next frame
-=======
           || (sf == 9))
         return ((10 * nextf) + ((sf-1) >> 1))% 10240;   // ACK/NAK in 2,3,4 resp. next frame
->>>>>>> e04b8241
       else if (sf == 1)
         return ((10 * nextf) + 2)% 10240;         // ACK/NAK in 2 next frame
       else if (sf == 0)
@@ -3584,86 +3579,6 @@
     num_ack_nak = harq_indication_tdd->number_of_ack_nack;
     
     switch (harq_indication_tdd->mode) {
-<<<<<<< HEAD
-    case 0:		// Format 1a/b
-      AssertFatal(numCC == 1,
-		  "numCC %d > 1, should not be using Format1a/b\n",
-		  numCC);
-
-    uint8_t harq_pid = ((10 * frameP) + subframeP + 10236) & 7;
-
-    LOG_I(MAC,"frame %d subframe %d harq_pid %d mode %d tmode[0] %d num_ack_nak %d round %d\n",frameP,subframeP,harq_pid,harq_indication_fdd->mode,tmode[0],num_ack_nak,sched_ctl->round[CC_idP][harq_pid]);
-
-    AssertFatal(numCC == 1,
-		"numCC %d > 1, should not be using Format1a/b\n",
-		numCC);
-    
-    
-    if (tmode[0] == 1 || tmode[0] == 2 || tmode[0] == 5 || tmode[0] == 6 || tmode[0] == 7) {	// NOTE: have to handle the case of TM9-10 with 1 antenna port
-      // single ACK/NAK bit
-      AssertFatal(num_ack_nak == 1,
-		  "num_ack_nak %d > 1 for 1 CC and single-layer transmission frame:%d subframe:%d\n",
-		  num_ack_nak,frameP,subframeP);
-      AssertFatal(sched_ctl->round[CC_idP][harq_pid] < 8,
-		  "Got ACK/NAK for inactive harq_pid %d for UE %d/%x\n",
-		  harq_pid, UE_id, rnti);
-      AssertFatal(pdu[0] == 1 || pdu[0] == 2
-		  || pdu[0] == 4,
-		  "Received ACK/NAK %d which is not 1 or 2 for harq_pid %d from UE %d/%x\n",
-		  pdu[0], harq_pid, UE_id, rnti);
-      LOG_D(MAC, "Received %d for harq_pid %d\n", pdu[0],
-	    harq_pid);
-      
-      pdu                 = &harq_indication_tdd->harq_data[0].bundling.value_0;
-      if (pdu[0] == 1) {	// ACK
-	sched_ctl->round[CC_idP][harq_pid] = 8;	// release HARQ process
-	sched_ctl->tbcnt[CC_idP][harq_pid] = 0;
-      } else if (pdu[0] == 2 || pdu[0] == 4)	// NAK (treat DTX as NAK)
-	sched_ctl->round[CC_idP][harq_pid]++;	// increment round
-    } else {
-      // one or two ACK/NAK bits
-      AssertFatal(num_ack_nak <= 2,
-		  "num_ack_nak %d > 2 for 1 CC and TM3/4/8/9/10\n",
-		  num_ack_nak);
-      if ((num_ack_nak == 2)
-	  && (sched_ctl->round[CC_idP][harq_pid] < 8)
-	  && (sched_ctl->tbcnt[CC_idP][harq_pid] == 1)
-	  && (pdu[0] == 1) && (pdu[1] == 1)) {
-	sched_ctl->round[CC_idP][harq_pid] = 8;
-	sched_ctl->tbcnt[CC_idP][harq_pid] = 0;
-      }
-      if ((num_ack_nak == 2)
-	  && (sched_ctl->round[CC_idP][harq_pid] < 8)
-	  && (sched_ctl->tbcnt[CC_idP][harq_pid] == 1)
-	  && (pdu[0] == 2) && (pdu[1] == 2))
-	sched_ctl->round[CC_idP][harq_pid]++;
-      else if (((num_ack_nak == 2)
-		&& (sched_ctl->round[CC_idP][harq_pid] < 8)
-		&& (sched_ctl->tbcnt[0][harq_pid] == 2)
-		&& (pdu[0] == 1) && (pdu[1] == 2))
-	       || ((num_ack_nak == 2)
-		   && (sched_ctl->round[CC_idP][harq_pid] < 8)
-		   && (sched_ctl->tbcnt[CC_idP][harq_pid] == 2)
-		   && (pdu[0] == 2) && (pdu[1] == 1))) {
-	sched_ctl->round[CC_idP][harq_pid]++;
-	sched_ctl->tbcnt[CC_idP][harq_pid] = 1;
-      } else if ((num_ack_nak == 2)
-		 && (sched_ctl->round[CC_idP][harq_pid] < 8)
-		 && (sched_ctl->tbcnt[CC_idP][harq_pid] == 2)
-		 && (pdu[0] == 2) && (pdu[1] == 2))
-	sched_ctl->round[CC_idP][harq_pid]++;
-      else
-	AssertFatal(1 == 0,
-		    "Illegal ACK/NAK/round combination (%d,%d,%d,%d,%d) for harq_pid %d, UE %d/%x\n",
-		    num_ack_nak,
-		    sched_ctl->round[CC_idP][harq_pid],
-		    sched_ctl->round[CC_idP][harq_pid], pdu[0],
-		    pdu[1], harq_pid, UE_id, rnti);
-    }
-    break;
-    case 1:		// Channel Selection 
-      AssertFatal(1==0,"Can't do channel selection yet in TDD\n");
-=======
     case 0:		// Format 1a/b bundling
       AssertFatal(numCC == 1, "numCC %d > 1, should not be using Format1a/b\n", numCC);
       int M = ul_ACK_subframe2M(cc->tdd_Config,subframeP);
@@ -3714,7 +3629,6 @@
         }
        }
       }
->>>>>>> e04b8241
       break;
     case 2:		// Format 2
       AssertFatal(1==0,"Can't do Format 2 yet in TDD\n");
@@ -4601,16 +4515,9 @@
   int i;
 
   if (cc->tdd_Config) {
-<<<<<<< HEAD
-    LOG_W(MAC,"FAPI structures (see nfapi_harq_indication_tdd_rel13_t) are not clean. To be cleaned as well?\n");
-    nfapi_harq_indication_tdd_rel13_t *hi = &harq_pdu->harq_indication_tdd_rel13;
-    for (i = 0; i < hi->number_of_ack_nack; hi++)
-      if (hi->harq_data[i].bundling.value_0 != 1)
-=======
     nfapi_harq_indication_tdd_rel13_t *hi = &harq_pdu->harq_indication_tdd_rel13;
     for (i = 0; i < hi->number_of_ack_nack; hi++)
       if (hi->harq_data[0].bundling.value_0 != 1) //only bundling is used for tdd for now
->>>>>>> e04b8241
         return 1;
     return 0;
   } else {
