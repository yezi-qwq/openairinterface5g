/*
 * Licensed to the OpenAirInterface (OAI) Software Alliance under one or more
 * contributor license agreements.  See the NOTICE file distributed with
 * this work for additional information regarding copyright ownership.
 * The OpenAirInterface Software Alliance licenses this file to You under
 * the OAI Public License, Version 1.1  (the "License"); you may not use this file
 * except in compliance with the License.
 * You may obtain a copy of the License at
 *
 *      http://www.openairinterface.org/?page_id=698
 *
 * Unless required by applicable law or agreed to in writing, software
 * distributed under the License is distributed on an "AS IS" BASIS,
 * WITHOUT WARRANTIES OR CONDITIONS OF ANY KIND, either express or implied.
 * See the License for the specific language governing permissions and
 * limitations under the License.
 *-------------------------------------------------------------------------------
 * For more information about the OpenAirInterface (OAI) Software Alliance:
 *      contact@openairinterface.org
 */

/*! \file eNB_scheduler_primitives.c
 * \brief primitives used by eNB for BCH, RACH, ULSCH, DLSCH scheduling
 * \author  Navid Nikaein and Raymond Knopp
 * \date 2010 - 2014
 * \email: navid.nikaein@eurecom.fr
 * \version 1.0
 * @ingroup _mac

 */

#include "assertions.h"
#include "PHY/defs.h"
#include "PHY/extern.h"

#include "SCHED/defs.h"
#include "SCHED/extern.h"

#include "LAYER2/MAC/defs.h"
#include "LAYER2/MAC/extern.h"

#include "LAYER2/MAC/proto.h"
#include "UTIL/LOG/log.h"
#include "UTIL/LOG/vcd_signal_dumper.h"
#include "UTIL/OPT/opt.h"
#include "OCG.h"
#include "OCG_extern.h"

#include "RRC/LITE/extern.h"
#include "RRC/L2_INTERFACE/openair_rrc_L2_interface.h"

//#include "LAYER2/MAC/pre_processor.c"
#include "pdcp.h"

#if defined(ENABLE_ITTI)
#include "intertask_interface.h"
#endif

#include "T.h"

#define ENABLE_MAC_PAYLOAD_DEBUG
#define DEBUG_eNB_SCHEDULER 1

int choose(int n, int k)
{
  int res = 1;
  int res2 = 1;
  int i;

  if (k > n)
    return (0);
  if (n == k)
    return (1);

  for (i = n; i > k; i--)
    res *= i;
  for (i = 2; i <= (n - k); i++)
    res2 *= i;

  return (res / res2);
}

// Patented algorithm from Yang et al, US Patent 2009, "Channel Quality Indexing and Reverse Indexing"
void reverse_index(int N, int M, int r, int *v)
{
  int BaseValue = 0;
  int IncreaseValue, ThresholdValue;
  int sumV;
  int i;

  r = choose(N, M) - 1 - r;
  memset((void *) v, 0, M * sizeof(int));

  sumV = 0;
  i = M;
  while (i > 0 && r > 0) {
    IncreaseValue = choose(N - M + 1 - sumV - v[i - 1] + i - 2, i - 1);
    ThresholdValue = BaseValue + IncreaseValue;
    if (r >= ThresholdValue) {
      v[i - 1]++;
      BaseValue = ThresholdValue;
    } else {
      r = r - BaseValue;
      sumV += v[i - 1];
      i--;
      BaseValue = 0;
    }
  }
}

int to_prb(int dl_Bandwidth)
{
  int prbmap[6] = { 6, 15, 25, 50, 75, 100 };

  AssertFatal(dl_Bandwidth < 6, "dl_Bandwidth is 0..5\n");
  return (prbmap[dl_Bandwidth]);
}

int to_rbg(int dl_Bandwidth)
{
  int rbgmap[6] = { 6, 8, 13, 17, 19, 25 };

  AssertFatal(dl_Bandwidth < 6, "dl_Bandwidth is 0..5\n");
  return (rbgmap[dl_Bandwidth]);
}

int get_phich_resource_times6(COMMON_channels_t * cc)
{
  int phichmap[4] = { 1, 3, 6, 12 };
  AssertFatal(cc != NULL, "cc is null\n");
  AssertFatal(cc->mib != NULL, "cc->mib is null\n");
  AssertFatal((cc->mib->message.phich_Config.phich_Resource >= 0) &&
	      (cc->mib->message.phich_Config.phich_Resource < 4),
	      "phich_Resource %d not in 0..3\n",
	      (int) cc->mib->message.phich_Config.phich_Resource);

  return (phichmap[cc->mib->message.phich_Config.phich_Resource]);
}

uint16_t mac_computeRIV(uint16_t N_RB_DL, uint16_t RBstart, uint16_t Lcrbs)
{
  uint16_t RIV;

  if (Lcrbs <= (1 + (N_RB_DL >> 1))) RIV = (N_RB_DL * (Lcrbs - 1)) + RBstart;
  else                               RIV = (N_RB_DL * (N_RB_DL + 1 - Lcrbs)) + (N_RB_DL - 1 - RBstart);

  return (RIV);
}

uint8_t getQm(uint8_t mcs)
{
  if (mcs < 10)      return (2);
  else if (mcs < 17) return (4);
  else               return (6);
}

void
get_Msg3alloc(COMMON_channels_t *cc,
	      sub_frame_t       current_subframe,
	      frame_t           current_frame, 
	      frame_t           *frame,
	      sub_frame_t       *subframe)
{
  // Fill in other TDD Configuration!!!!

  if (cc->tdd_Config == NULL) {	// FDD
    *subframe = current_subframe + 6;

    if (*subframe > 9) {
      *subframe = *subframe - 10;
      *frame = (current_frame + 1) & 1023;
    } else {
      *frame = current_frame;
    }
  } else {			// TDD
    if (cc->tdd_Config->subframeAssignment == 1) {
      switch (current_subframe) {
	  
      case 0:
	*subframe = 7;
	*frame = current_frame;
	break;

      case 4:
	*subframe = 2;
	*frame = (current_frame + 1) & 1023;
	break;

      case 5:
	*subframe = 2;
	*frame = (current_frame + 1) & 1023;
	break;

      case 9:
	*subframe = 7;
	*frame = (current_frame + 1) & 1023;
	break;
      }
    } else if (cc->tdd_Config->subframeAssignment == 3) {
      switch (current_subframe) {

      case 0:
      case 5:
      case 6:
	*subframe = 2;
	*frame = (current_frame + 1) & 1023;
	break;

      case 7:
	*subframe = 3;
	*frame = (current_frame + 1) & 1023;
	break;

      case 8:
	*subframe = 4;
	*frame = (current_frame + 1) & 1023;
	break;

      case 9:
	*subframe = 2;
	*frame = (current_frame + 2) & 1023;
	break;
      }
    } else if (cc->tdd_Config->subframeAssignment == 4) {
      switch (current_subframe) {

      case 0:
      case 4:
      case 5:
      case 6:
	*subframe = 2;
	*frame = (current_frame + 1) & 1023;
	break;

      case 7:
	*subframe = 3;
	*frame = (current_frame + 1) & 1023;
	break;

      case 8:
      case 9:
	*subframe = 2;
	*frame = (current_frame + 2) & 1023;
	break;
      }
    } else if (cc->tdd_Config->subframeAssignment == 5) {
      switch (current_subframe) {

      case 0:
      case 4:
      case 5:
      case 6:
	*subframe = 2;
	*frame = (current_frame + 1) & 1023;
	break;

      case 7:
      case 8:
      case 9:
	*subframe = 2;
	*frame = (current_frame + 2) & 1023;
	break;
      }
    }
  }
}



void
get_Msg3allocret(COMMON_channels_t * cc,
		 sub_frame_t current_subframe,
		 frame_t current_frame,
		 frame_t * frame, sub_frame_t * subframe)
{
  if (cc->tdd_Config == NULL) {	//FDD
    /* always retransmit in n+8 */
    *subframe = current_subframe + 8;

    if (*subframe > 9) {
      *subframe = *subframe - 10;
      *frame = (current_frame + 1) & 1023;
    } else {
      *frame = current_frame;
    }
  } else {
    if (cc->tdd_Config->subframeAssignment == 1) {
      // original PUSCH in 2, PHICH in 6 (S), ret in 2
      // original PUSCH in 3, PHICH in 9, ret in 3
      // original PUSCH in 7, PHICH in 1 (S), ret in 7
      // original PUSCH in 8, PHICH in 4, ret in 8
      *frame = (current_frame + 1) & 1023;
    } else if (cc->tdd_Config->subframeAssignment == 3) {
      // original PUSCH in 2, PHICH in 8, ret in 2 next frame
      // original PUSCH in 3, PHICH in 9, ret in 3 next frame
      // original PUSCH in 4, PHICH in 0, ret in 4 next frame
      *frame = (current_frame + 1) & 1023;
    } else if (cc->tdd_Config->subframeAssignment == 4) {
      // original PUSCH in 2, PHICH in 8, ret in 2 next frame
      // original PUSCH in 3, PHICH in 9, ret in 3 next frame
      *frame = (current_frame + 1) & 1023;
    } else if (cc->tdd_Config->subframeAssignment == 5) {
      // original PUSCH in 2, PHICH in 8, ret in 2 next frame
      *frame = (current_frame + 1) & 1023;
    }
  }
}

uint8_t
subframe2harqpid(COMMON_channels_t * cc, frame_t frame,
		 sub_frame_t subframe)
{
  uint8_t ret = 255;

  AssertFatal(cc != NULL, "cc is null\n");

  if (cc->tdd_Config == NULL) {	// FDD
    ret = (((frame << 1) + subframe) & 7);
  } else {
    switch (cc->tdd_Config->subframeAssignment) {
    case 1:
      if ((subframe == 2) ||
	  (subframe == 3) || (subframe == 7) || (subframe == 8))
	switch (subframe) {
	case 2:
	case 3:
	  ret = (subframe - 2);
	  break;
	case 7:
	case 8:
	  ret = (subframe - 5);
	  break;
	default:
	  AssertFatal(1 == 0,
		      "subframe2_harq_pid, Illegal subframe %d for TDD mode %d\n",
		      subframe,
		      (int) cc->tdd_Config->subframeAssignment);
	  break;
	}

      break;

    case 2:
      AssertFatal((subframe == 2) || (subframe == 7),
		  "subframe2_harq_pid, Illegal subframe %d for TDD mode %d\n",
		  subframe,
		  (int) cc->tdd_Config->subframeAssignment);

      ret = (subframe / 7);
      break;

    case 3:
      AssertFatal((subframe > 1) && (subframe < 5),
		  "subframe2_harq_pid, Illegal subframe %d for TDD mode %d\n",
		  subframe,
		  (int) cc->tdd_Config->subframeAssignment);
      ret = (subframe - 2);
      break;

    case 4:
      AssertFatal((subframe > 1) && (subframe < 4),
		  "subframe2_harq_pid, Illegal subframe %d for TDD mode %d\n",
		  subframe,
		  (int) cc->tdd_Config->subframeAssignment);
      ret = (subframe - 2);
      break;

    case 5:
      AssertFatal(subframe == 2,
		  "subframe2_harq_pid, Illegal subframe %d for TDD mode %d\n",
		  subframe,
		  (int) cc->tdd_Config->subframeAssignment);
      ret = (subframe - 2);
      break;

    default:
      AssertFatal(1 == 0,
		  "subframe2_harq_pid, Unsupported TDD mode %d\n",
		  (int) cc->tdd_Config->subframeAssignment);
    }
  }
  return ret;
}

uint8_t
get_Msg3harqpid(COMMON_channels_t * cc,
		frame_t frame, sub_frame_t current_subframe)
{
  uint8_t ul_subframe = 0;
  uint32_t ul_frame = 0;

  if (cc->tdd_Config == NULL) {	// FDD
    ul_subframe =
      (current_subframe >
       3) ? (current_subframe - 4) : (current_subframe + 6);
    ul_frame = (current_subframe > 3) ? ((frame + 1) & 1023) : frame;
  } else {
    switch (cc->tdd_Config->subframeAssignment) {
    case 1:
      switch (current_subframe) {
      case 9:
      case 0:
	ul_subframe = 7;
	break;
      case 5:
      case 7:
	ul_subframe = 2;
	break;
      }
      break;
    case 3:
      switch (current_subframe) {
      case 0:
      case 5:
      case 6:
	ul_subframe = 2;
	break;
      case 7:
	ul_subframe = 3;
	break;
      case 8:
	ul_subframe = 4;
	break;
      case 9:
	ul_subframe = 2;
	break;
      }
      break;
    case 4:
      switch (current_subframe) {
      case 0:
      case 5:
      case 6:
      case 8:
      case 9:
	ul_subframe = 2;
	break;
      case 7:
	ul_subframe = 3;
	break;
      }
      break;
    case 5:
      ul_subframe = 2;
      break;
    default:
      LOG_E(PHY,
	    "get_Msg3_harq_pid: Unsupported TDD configuration %d\n",
	    (int) cc->tdd_Config->subframeAssignment);
      AssertFatal(1 == 0,
		  "get_Msg3_harq_pid: Unsupported TDD configuration");
      break;
    }
  }

  return (subframe2harqpid(cc, ul_frame, ul_subframe));
}

uint32_t
pdcchalloc2ulframe(COMMON_channels_t * ccP, uint32_t frame, uint8_t n)
{
  uint32_t ul_frame;

  if ((ccP->tdd_Config) && (ccP->tdd_Config->subframeAssignment == 1) && ((n == 1) || (n == 6)))	// tdd_config 0,1 SF 1,5
    ul_frame = (frame + (n == 1 ? 0 : 1));
  else if ((ccP->tdd_Config) &&
	   (ccP->tdd_Config->subframeAssignment == 6) &&
	   ((n == 0) || (n == 1) || (n == 5) || (n == 6)))
    ul_frame = (frame + (n >= 5 ? 1 : 0));
  else if ((ccP->tdd_Config) && (ccP->tdd_Config->subframeAssignment == 6) && (n == 9))	// tdd_config 6 SF 9
    ul_frame = (frame + 1);
  else
    ul_frame = (frame + (n >= 6 ? 1 : 0));

  LOG_D(PHY, "frame %d subframe %d: PUSCH frame = %d\n", frame, n,
	ul_frame);
  return ul_frame;
}

uint8_t pdcchalloc2ulsubframe(COMMON_channels_t * ccP, uint8_t n)
{
  uint8_t ul_subframe;

  if ((ccP->tdd_Config) && (ccP->tdd_Config->subframeAssignment == 1) && ((n == 1) || (n == 6)))	// tdd_config 0,1 SF 1,5
    ul_subframe = ((n + 6) % 10);
  else if ((ccP->tdd_Config) &&
	   (ccP->tdd_Config->subframeAssignment == 6) &&
	   ((n == 0) || (n == 1) || (n == 5) || (n == 6)))
    ul_subframe = ((n + 7) % 10);
  else if ((ccP->tdd_Config) && (ccP->tdd_Config->subframeAssignment == 6) && (n == 9))	// tdd_config 6 SF 9
    ul_subframe = ((n + 5) % 10);
  else
    ul_subframe = ((n + 4) % 10);

  LOG_D(PHY, "subframe %d: PUSCH subframe = %d\n", n, ul_subframe);
  return ul_subframe;
}

int is_UL_sf(COMMON_channels_t * ccP, sub_frame_t subframeP)
{
  // if FDD return dummy value
  if (ccP->tdd_Config == NULL)
    return (0);

  switch (ccP->tdd_Config->subframeAssignment) {
  case 1:
    switch (subframeP) {
    case 0:
    case 4:
    case 5:
    case 9:
      return (0);
      break;
    case 2:
    case 3:
    case 7:
    case 8:
      return (1);
      break;
    default:
      return (0);
      break;
    }
    break;
  case 3:
    if ((subframeP <= 1) || (subframeP >= 5))
      return (0);
    else if ((subframeP > 1) && (subframeP < 5))
      return (1);
    else
      AssertFatal(1 == 0, "Unknown subframe number\n");
    break;
  case 4:
    if ((subframeP <= 1) || (subframeP >= 4))
      return (0);
    else if ((subframeP > 1) && (subframeP < 4))
      return (1);
    else
      AssertFatal(1 == 0, "Unknown subframe number\n");
    break;
  case 5:
    if ((subframeP <= 1) || (subframeP >= 3))
      return (0);
    else if ((subframeP > 1) && (subframeP < 3))
      return (1);
    else
      AssertFatal(1 == 0, "Unknown subframe number\n");
    break;
  default:
    AssertFatal(1 == 0,
		"subframe %d Unsupported TDD configuration %d\n",
		subframeP, (int) ccP->tdd_Config->subframeAssignment);
    break;
  }
}

uint16_t get_pucch1_absSF(COMMON_channels_t * cc, uint16_t dlsch_absSF)
{
  uint16_t sf, f, nextf;

  if (cc->tdd_Config == NULL) {	//FDD n+4
    return ((dlsch_absSF + 4) % 10240);
  } else {
    sf = dlsch_absSF % 10;
    f = dlsch_absSF / 10;
    nextf = (f + 1) & 1023;

    switch (cc->tdd_Config->subframeAssignment) {
    case 0:
      AssertFatal(1 == 0, "SFA 0 to be filled in now, :-)\n");
      break;
    case 1:
      if ((sf == 5) || (sf == 6))
	return ((10 * nextf) + 2);	// ACK/NAK in SF 2 next frame
      else if (sf == 9)
	return ((10 * nextf) + 3);	// ACK/NAK in SF 3 next frame
      else if ((sf == 0) || (sf == 1))
	return ((10 * f) + 2);	// ACK/NAK in SF 7 same frame
      else
	AssertFatal(1 == 0,
		    "Impossible dlsch subframe %d for TDD configuration 3\n",
		    sf);
      break;
    case 2:
      if ((sf == 4) || (sf == 5) || (sf == 6) || (sf == 8))
	return ((10 * nextf) + 2);	// ACK/NAK in SF 2 next frame
      else if (sf == 9)
	return ((10 * nextf) + 7);	// ACK/NAK in SF 7 next frame
      else if ((sf == 0) || (sf == 1) || (sf == 3))
	return ((10 * f) + 7);	// ACK/NAK in SF 7 same frame
      else
	AssertFatal(1 == 0,
		    "Impossible dlsch subframe %d for TDD configuration 3\n",
		    sf);
      break;
    case 3:
      if ((sf == 5) || (sf == 6) || (sf == 7) || (sf == 8)
	  || (sf == 9))
	return ((10 * nextf) + (sf >> 1));	// ACK/NAK in 2,3,4 resp. next frame
      else if (sf == 1)
	return ((10 * nextf) + 2);	// ACK/NAK in 2 next frame
      else if (sf == 0)
	return ((10 * f) + 4);	// ACK/NAK in 4 same frame
      else
	AssertFatal(1 == 0,
		    "Impossible dlsch subframe %d for TDD configuration 3\n",
		    sf);
      break;
    case 4:
      if ((sf == 6) || (sf == 7) || (sf == 8) || (sf == 9))
	return (((10 * nextf) + 3) % 10240);	// ACK/NAK in SF 3 next frame
      else if ((sf == 0) || (sf == 1) || (sf == 4) || (sf == 5))
	return (((10 * nextf) + 2) % 10240);	// ACK/NAK in SF 2 next frame
      else
	AssertFatal(1 == 0,
		    "Impossible dlsch subframe %d for TDD configuration 4\n",
		    sf);
      break;
    case 5:
      if ((sf == 0) || (sf == 1) || (sf == 3) || (sf == 4)
	  || (sf == 5) || (sf == 6) || (sf == 7) || (sf == 8))
	return (((10 * nextf) + 2) % 10240);	// ACK/NAK in SF 3 next frame
      else if (sf == 9)
	return (((10 * (1 + nextf)) + 2) % 10240);	// ACK/NAK in SF 2 next frame
      else
	AssertFatal(1 == 0,
		    "Impossible dlsch subframe %d for TDD configuration 5\n",
		    sf);
      break;
    case 6:
      AssertFatal(1 == 0, "SFA 6 To be filled in now, :-)\n");
      break;
    default:
      AssertFatal(1 == 0, "Illegal TDD subframe Assigment %d\n",
		  (int) cc->tdd_Config->subframeAssignment);
      break;
    }
  }
  AssertFatal(1 == 0, "Shouldn't get here\n");
}

void
get_srs_pos(COMMON_channels_t * cc, uint16_t isrs,
	    uint16_t * psrsPeriodicity, uint16_t * psrsOffset)
{
  if (cc->tdd_Config) {	// TDD
    AssertFatal(isrs >= 10, "2 ms SRS periodicity not supported");

    if ((isrs > 9) && (isrs < 15)) {
      *psrsPeriodicity = 5;
      *psrsOffset = isrs - 10;
    }
    if ((isrs > 14) && (isrs < 25)) {
      *psrsPeriodicity = 10;
      *psrsOffset = isrs - 15;
    }
    if ((isrs > 24) && (isrs < 45)) {
      *psrsPeriodicity = 20;
      *psrsOffset = isrs - 25;
    }
    if ((isrs > 44) && (isrs < 85)) {
      *psrsPeriodicity = 40;
      *psrsOffset = isrs - 45;
    }
    if ((isrs > 84) && (isrs < 165)) {
      *psrsPeriodicity = 80;
      *psrsOffset = isrs - 85;
    }
    if ((isrs > 164) && (isrs < 325)) {
      *psrsPeriodicity = 160;
      *psrsOffset = isrs - 165;
    }
    if ((isrs > 324) && (isrs < 645)) {
      *psrsPeriodicity = 320;
      *psrsOffset = isrs - 325;
    }

    AssertFatal(isrs <= 644, "Isrs out of range %d>644\n", isrs);
  }				// TDD
  else {			// FDD
    if (isrs < 2) {
      *psrsPeriodicity = 2;
      *psrsOffset = isrs;
    }
    if ((isrs > 1) && (isrs < 7)) {
      *psrsPeriodicity = 5;
      *psrsOffset = isrs - 2;
    }
    if ((isrs > 6) && (isrs < 17)) {
      *psrsPeriodicity = 10;
      *psrsOffset = isrs - 7;
    }
    if ((isrs > 16) && (isrs < 37)) {
      *psrsPeriodicity = 20;
      *psrsOffset = isrs - 17;
    }
    if ((isrs > 36) && (isrs < 77)) {
      *psrsPeriodicity = 40;
      *psrsOffset = isrs - 37;
    }
    if ((isrs > 76) && (isrs < 157)) {
      *psrsPeriodicity = 80;
      *psrsOffset = isrs - 77;
    }
    if ((isrs > 156) && (isrs < 317)) {
      *psrsPeriodicity = 160;
      *psrsOffset = isrs - 157;
    }
    if ((isrs > 316) && (isrs < 637)) {
      *psrsPeriodicity = 320;
      *psrsOffset = isrs - 317;
    }
    AssertFatal(isrs <= 636, "Isrs out of range %d>636\n", isrs);
  }
}

void
get_csi_params(COMMON_channels_t * cc,
	       struct CQI_ReportPeriodic *cqi_ReportPeriodic,
	       uint16_t * Npd, uint16_t * N_OFFSET_CQI, int *H)
{
  uint16_t cqi_PMI_ConfigIndex =
    cqi_ReportPeriodic->choice.setup.cqi_pmi_ConfigIndex;
  uint8_t Jtab[6] = { 0, 2, 2, 3, 4, 4 };

  AssertFatal(cqi_ReportPeriodic != NULL,
	      "cqi_ReportPeriodic is null!\n");

  if (cc->tdd_Config == NULL) {	//FDD
    if (cqi_PMI_ConfigIndex <= 1) {	// 2 ms CQI_PMI period
      *Npd = 2;
      *N_OFFSET_CQI = cqi_PMI_ConfigIndex;
    } else if (cqi_PMI_ConfigIndex <= 6) {	// 5 ms CQI_PMI period
      *Npd = 5;
      *N_OFFSET_CQI = cqi_PMI_ConfigIndex - 2;
    } else if (cqi_PMI_ConfigIndex <= 16) {	// 10ms CQI_PMI period
      *Npd = 10;
      *N_OFFSET_CQI = cqi_PMI_ConfigIndex - 7;
    } else if (cqi_PMI_ConfigIndex <= 36) {	// 20 ms CQI_PMI period
      *Npd = 20;
      *N_OFFSET_CQI = cqi_PMI_ConfigIndex - 17;
    } else if (cqi_PMI_ConfigIndex <= 76) {	// 40 ms CQI_PMI period
      *Npd = 40;
      *N_OFFSET_CQI = cqi_PMI_ConfigIndex - 37;
    } else if (cqi_PMI_ConfigIndex <= 156) {	// 80 ms CQI_PMI period
      *Npd = 80;
      *N_OFFSET_CQI = cqi_PMI_ConfigIndex - 77;
    } else if (cqi_PMI_ConfigIndex <= 316) {	// 160 ms CQI_PMI period
      *Npd = 160;
      *N_OFFSET_CQI = cqi_PMI_ConfigIndex - 157;
    } else if (cqi_PMI_ConfigIndex > 317) {

      if (cqi_PMI_ConfigIndex <= 349) {	// 32 ms CQI_PMI period
	*Npd = 32;
	*N_OFFSET_CQI = cqi_PMI_ConfigIndex - 318;
      } else if (cqi_PMI_ConfigIndex <= 413) {	// 64 ms CQI_PMI period
	*Npd = 64;
	*N_OFFSET_CQI = cqi_PMI_ConfigIndex - 350;
      } else if (cqi_PMI_ConfigIndex <= 541) {	// 128 ms CQI_PMI period
	*Npd = 128;
	*N_OFFSET_CQI = cqi_PMI_ConfigIndex - 414;
      }
    }
  } else {			// TDD
    if (cqi_PMI_ConfigIndex == 0) {	// all UL subframes
      *Npd = 1;
      *N_OFFSET_CQI = 0;
    } else if (cqi_PMI_ConfigIndex <= 6) {	// 5 ms CQI_PMI period
      *Npd = 5;
      *N_OFFSET_CQI = cqi_PMI_ConfigIndex - 1;
    } else if (cqi_PMI_ConfigIndex <= 16) {	// 10ms CQI_PMI period
      *Npd = 10;
      *N_OFFSET_CQI = cqi_PMI_ConfigIndex - 6;
    } else if (cqi_PMI_ConfigIndex <= 36) {	// 20 ms CQI_PMI period
      *Npd = 20;
      *N_OFFSET_CQI = cqi_PMI_ConfigIndex - 16;
    } else if (cqi_PMI_ConfigIndex <= 76) {	// 40 ms CQI_PMI period
      *Npd = 40;
      *N_OFFSET_CQI = cqi_PMI_ConfigIndex - 36;
    } else if (cqi_PMI_ConfigIndex <= 156) {	// 80 ms CQI_PMI period
      *Npd = 80;
      *N_OFFSET_CQI = cqi_PMI_ConfigIndex - 76;
    } else if (cqi_PMI_ConfigIndex <= 316) {	// 160 ms CQI_PMI period
      *Npd = 160;
      *N_OFFSET_CQI = cqi_PMI_ConfigIndex - 156;
    }
  }

  // get H
  if (cqi_ReportPeriodic->choice.setup.cqi_FormatIndicatorPeriodic.
      present ==
      CQI_ReportPeriodic__setup__cqi_FormatIndicatorPeriodic_PR_subbandCQI)
    *H = 1 +
      (Jtab[cc->mib->message.dl_Bandwidth] *
       cqi_ReportPeriodic->choice.setup.
       cqi_FormatIndicatorPeriodic.choice.subbandCQI.k);
  else
    *H = 1;
}

uint8_t
get_dl_cqi_pmi_size_pusch(COMMON_channels_t * cc, uint8_t tmode,
			  uint8_t ri,
			  CQI_ReportModeAperiodic_t *
			  cqi_ReportModeAperiodic)
{
<<<<<<< HEAD
  int Ntab[6] = { 0, 4, 7, 9, 10, 13 };
  int N = Ntab[cc->mib->message.dl_Bandwidth];
  int Ltab_uesel[6] = { 0, 6, 9, 13, 15, 18 };
  int L = Ltab_uesel[cc->mib->message.dl_Bandwidth];

  AssertFatal(cqi_ReportModeAperiodic != NULL,
	      "cqi_ReportPeriodic is null!\n");

  switch (*cqi_ReportModeAperiodic) {
  case CQI_ReportModeAperiodic_rm12:
    AssertFatal(tmode == 4 || tmode == 6 || tmode == 8 || tmode == 9
		|| tmode == 10,
		"Illegal TM (%d) for CQI_ReportModeAperiodic_rm12\n",
		tmode);
    AssertFatal(cc->p_eNB <= 4,
		"only up to 4 antenna ports supported here\n");
    if (ri == 1 && cc->p_eNB == 2)
      return (4 + (N << 1));
    else if (ri == 2 && cc->p_eNB == 2)
      return (8 + N);
    else if (ri == 1 && cc->p_eNB == 4)
      return (4 + (N << 2));
    else if (ri > 1 && cc->p_eNB == 4)
      return (8 + (N << 2));
    break;
  case CQI_ReportModeAperiodic_rm20:
    // Table 5.2.2.6.3-1 (36.212)
    AssertFatal(tmode == 1 || tmode == 2 || tmode == 3 || tmode == 7
		|| tmode == 9
		|| tmode == 10,
		"Illegal TM (%d) for CQI_ReportModeAperiodic_rm20\n",
		tmode);
    AssertFatal(tmode != 9
		&& tmode != 10,
		"TM9/10 will be handled later for CQI_ReportModeAperiodic_rm20\n");
    return (4 + 2 + L);
    break;
  case CQI_ReportModeAperiodic_rm22:
    // Table 5.2.2.6.3-2 (36.212)
    AssertFatal(tmode == 4 || tmode == 6 || tmode == 8 || tmode == 9
		|| tmode == 10,
		"Illegal TM (%d) for CQI_ReportModeAperiodic_rm22\n",
		tmode);
    AssertFatal(tmode != 9
		&& tmode != 10,
		"TM9/10 will be handled later for CQI_ReportModeAperiodic_rm22\n");
    if (ri == 1 && cc->p_eNB == 2)
      return (4 + 2 + 0 + 0 + L + 4);
    if (ri == 2 && cc->p_eNB == 2)
      return (4 + 2 + 4 + 2 + L + 2);
    if (ri == 1 && cc->p_eNB == 4)
      return (4 + 2 + 0 + 0 + L + 8);
    if (ri >= 2 && cc->p_eNB == 4)
      return (4 + 2 + 4 + 2 + L + 8);
    break;
  case CQI_ReportModeAperiodic_rm30:
    // Table 5.2.2.6.2-1 (36.212)
    AssertFatal(tmode == 1 || tmode == 2 || tmode == 3 || tmode == 7
		|| tmode == 8 || tmode == 9
		|| tmode == 10,
		"Illegal TM (%d) for CQI_ReportModeAperiodic_rm30\n",
		tmode);
    AssertFatal(tmode != 8 && tmode != 9
		&& tmode != 10,
		"TM8/9/10 will be handled later for CQI_ReportModeAperiodic_rm30\n");
    return (4 + (N << 1));
    break;
  case CQI_ReportModeAperiodic_rm31:
    // Table 5.2.2.6.2-2 (36.212)
    AssertFatal(tmode == 4 || tmode == 6 || tmode == 8 || tmode == 9
		|| tmode == 10,
		"Illegal TM (%d) for CQI_ReportModeAperiodic_rm31\n",
		tmode);
    AssertFatal(tmode != 8 && tmode != 9
		&& tmode != 10,
		"TM8/9/10 will be handled later for CQI_ReportModeAperiodic_rm31\n");
    if (ri == 1 && cc->p_eNB == 2)
      return (4 + (N << 1) + 0 + 0 + 2);
    else if (ri == 2 && cc->p_eNB == 2)
      return (4 + (N << 1) + 4 + (N << 1) + 1);
    else if (ri == 1 && cc->p_eNB == 4)
      return (4 + (N << 1) + 0 + 0 + 4);
    else if (ri >= 2 && cc->p_eNB == 4)
      return (4 + (N << 1) + 4 + (N << 1) + 4);
    break;
  case CQI_ReportModeAperiodic_rm32_v1250:
    AssertFatal(tmode == 4 || tmode == 6 || tmode == 8 || tmode == 9
		|| tmode == 10,
		"Illegal TM (%d) for CQI_ReportModeAperiodic_rm32\n",
		tmode);
    AssertFatal(1 == 0,
		"CQI_ReportModeAperiodic_rm32_v1250 not supported yet\n");
    break;
  case CQI_ReportModeAperiodic_rm10_v1310:
    // Table 5.2.2.6.1-1F/G (36.212)
    if (ri == 1)
      return (4);		// F
    else
      return (7);		// G
    break;
  case CQI_ReportModeAperiodic_rm11_v1310:
    // Table 5.2.2.6.1-1H (36.212)
    AssertFatal(tmode == 4 || tmode == 6 || tmode == 8 || tmode == 9
		|| tmode == 10,
		"Illegal TM (%d) for CQI_ReportModeAperiodic_rm11\n",
		tmode);
    AssertFatal(cc->p_eNB <= 4,
		"only up to 4 antenna ports supported here\n");
    if (ri == 1 && cc->p_eNB == 2)
      return (4 + 0 + 2);
    else if (ri == 2 && cc->p_eNB == 2)
      return (4 + 4 + 1);
    else if (ri == 1 && cc->p_eNB == 4)
      return (4 + 0 + 4);
    else if (ri > 1 && cc->p_eNB == 4)
      return (4 + 4 + 4);

    break;
  }
  AssertFatal(1 == 0, "Shouldn't get here\n");
  return (0);
=======
    int Ntab[6] = { 0, 4, 7, 9, 10, 13 };
    int N = Ntab[cc->mib->message.dl_Bandwidth];
    int Ltab_uesel[6] = { 0, 6, 9, 13, 15, 18 };
    int L = Ltab_uesel[cc->mib->message.dl_Bandwidth];

    AssertFatal(cqi_ReportModeAperiodic != NULL,
		"cqi_ReportPeriodic is null!\n");

    switch (*cqi_ReportModeAperiodic) {
    case CQI_ReportModeAperiodic_rm12:
	AssertFatal(tmode == 4 || tmode == 6 || tmode == 8 || tmode == 9
		    || tmode == 10,
		    "Illegal TM (%d) for CQI_ReportModeAperiodic_rm12\n",
		    tmode);
	AssertFatal(cc->p_eNB <= 4,
		    "only up to 4 antenna ports supported here\n");
	if (ri == 1 && cc->p_eNB == 2)
	    return (4 + (N << 1));
	else if (ri == 2 && cc->p_eNB == 2)
	    return (8 + N);
	else if (ri == 1 && cc->p_eNB == 4)
	    return (4 + (N << 2));
	else if (ri > 1 && cc->p_eNB == 4)
	    return (8 + (N << 2));
	break;
    case CQI_ReportModeAperiodic_rm20:
	// Table 5.2.2.6.3-1 (36.212)
	AssertFatal(tmode == 1 || tmode == 2 || tmode == 3 || tmode == 7
		    || tmode == 9
		    || tmode == 10,
		    "Illegal TM (%d) for CQI_ReportModeAperiodic_rm20\n",
		    tmode);
	AssertFatal(tmode != 9
		    && tmode != 10,
		    "TM9/10 will be handled later for CQI_ReportModeAperiodic_rm20\n");
	return (4 + 2 + L);
	break;
    case CQI_ReportModeAperiodic_rm22:
	// Table 5.2.2.6.3-2 (36.212)
	AssertFatal(tmode == 4 || tmode == 6 || tmode == 8 || tmode == 9
		    || tmode == 10,
		    "Illegal TM (%d) for CQI_ReportModeAperiodic_rm22\n",
		    tmode);
	AssertFatal(tmode != 9
		    && tmode != 10,
		    "TM9/10 will be handled later for CQI_ReportModeAperiodic_rm22\n");
	if (ri == 1 && cc->p_eNB == 2)
	    return (4 + 2 + 0 + 0 + L + 4);
	if (ri == 2 && cc->p_eNB == 2)
	    return (4 + 2 + 4 + 2 + L + 2);
	if (ri == 1 && cc->p_eNB == 4)
	    return (4 + 2 + 0 + 0 + L + 8);
	if (ri >= 2 && cc->p_eNB == 4)
	    return (4 + 2 + 4 + 2 + L + 8);
	break;
    case CQI_ReportModeAperiodic_rm30:
	// Table 5.2.2.6.2-1 (36.212)
	AssertFatal(tmode == 1 || tmode == 2 || tmode == 3 || tmode == 7
		    || tmode == 8 || tmode == 9
		    || tmode == 10,
		    "Illegal TM (%d) for CQI_ReportModeAperiodic_rm30\n",
		    tmode);
	AssertFatal(tmode != 8 && tmode != 9
		    && tmode != 10,
		    "TM8/9/10 will be handled later for CQI_ReportModeAperiodic_rm30\n");
	return (4 + (N << 1));
	break;
    case CQI_ReportModeAperiodic_rm31:
	// Table 5.2.2.6.2-2 (36.212)
	AssertFatal(tmode == 4 || tmode == 6 || tmode == 8 || tmode == 9
		    || tmode == 10,
		    "Illegal TM (%d) for CQI_ReportModeAperiodic_rm31\n",
		    tmode);
	AssertFatal(tmode != 8 && tmode != 9
		    && tmode != 10,
		    "TM8/9/10 will be handled later for CQI_ReportModeAperiodic_rm31\n");
	if (ri == 1 && cc->p_eNB == 2)
	    return (4 + (N << 1) + 0 + 0 + 2);
	else if (ri == 2 && cc->p_eNB == 2)
	    return (4 + (N << 1) + 4 + (N << 1) + 1);
	else if (ri == 1 && cc->p_eNB == 4)
	    return (4 + (N << 1) + 0 + 0 + 4);
	else if (ri >= 2 && cc->p_eNB == 4)
	    return (4 + (N << 1) + 4 + (N << 1) + 4);
	break;
#ifdef Rel14
    case CQI_ReportModeAperiodic_rm32_v1250:
	AssertFatal(tmode == 4 || tmode == 6 || tmode == 8 || tmode == 9
		    || tmode == 10,
		    "Illegal TM (%d) for CQI_ReportModeAperiodic_rm32\n",
		    tmode);
	AssertFatal(1 == 0,
		    "CQI_ReportModeAperiodic_rm32_v1250 not supported yet\n");
	break;
    case CQI_ReportModeAperiodic_rm10_v1310:
	// Table 5.2.2.6.1-1F/G (36.212)
	if (ri == 1)
	    return (4);		// F
	else
	    return (7);		// G
	break;
    case CQI_ReportModeAperiodic_rm11_v1310:
	// Table 5.2.2.6.1-1H (36.212)
	AssertFatal(tmode == 4 || tmode == 6 || tmode == 8 || tmode == 9
		    || tmode == 10,
		    "Illegal TM (%d) for CQI_ReportModeAperiodic_rm11\n",
		    tmode);
	AssertFatal(cc->p_eNB <= 4,
		    "only up to 4 antenna ports supported here\n");
	if (ri == 1 && cc->p_eNB == 2)
	    return (4 + 0 + 2);
	else if (ri == 2 && cc->p_eNB == 2)
	    return (4 + 4 + 1);
	else if (ri == 1 && cc->p_eNB == 4)
	    return (4 + 0 + 4);
	else if (ri > 1 && cc->p_eNB == 4)
	    return (4 + 4 + 4);

	break;
#endif /* Rel14 */
    }
    AssertFatal(1 == 0, "Shouldn't get here\n");
    return (0);
>>>>>>> a21c0b80
}

uint8_t
get_rel8_dl_cqi_pmi_size(UE_sched_ctrl * sched_ctl, int CC_idP,
			 COMMON_channels_t * cc, uint8_t tmode,
			 struct CQI_ReportPeriodic * cqi_ReportPeriodic)
{
  int no_pmi = 0;
  //    Ltab[6] = {0,log2(15/4/2),log2(25/4/2),log2(50/6/3),log2(75/8/4),log2(100/8/4)};

  uint8_t Ltab[6] = { 0, 1, 2, 2, 2, 2 };
  uint8_t ri = sched_ctl->periodic_ri_received[CC_idP];

  AssertFatal(cqi_ReportPeriodic != NULL,
	      "cqi_ReportPeriodic is null!\n");
  AssertFatal(cqi_ReportPeriodic->present != CQI_ReportPeriodic_PR_NOTHING,
	      "cqi_ReportPeriodic->present == CQI_ReportPeriodic_PR_NOTHING!\n");
  AssertFatal(cqi_ReportPeriodic->choice.
	      setup.cqi_FormatIndicatorPeriodic.present != CQI_ReportPeriodic__setup__cqi_FormatIndicatorPeriodic_PR_NOTHING,
	      "cqi_ReportPeriodic->cqi_FormatIndicatorPeriodic.choice.setup.present == CQI_ReportPeriodic__setup__cqi_FormatIndicatorPeriodic_PR_NOTHING!\n");

  switch (tmode) {
  case 1:
  case 2:
  case 5:
  case 6:
  case 7:
    no_pmi = 1;
    break;
  default:
    no_pmi = 0;
  }

  if ((cqi_ReportPeriodic->choice.setup.cqi_FormatIndicatorPeriodic.present == CQI_ReportPeriodic__setup__cqi_FormatIndicatorPeriodic_PR_widebandCQI)
      || (sched_ctl->feedback_cnt[CC_idP] == 0)) {
    // send wideband report every opportunity if wideband reporting mode is selected, else every H opportunities
    if (no_pmi == 1)                        return (4);
    else if ((cc->p_eNB == 2) && (ri == 1)) return (6);
    else if ((cc->p_eNB == 2) && (ri == 2)) return (8);
    else if ((cc->p_eNB == 4) && (ri == 1)) return (8);
    else if ((cc->p_eNB == 4) && (ri == 2)) return (11);
    else
      AssertFatal(1 == 0,
		  "illegal combination p %d, ri %d, no_pmi %d\n",
		  cc->p_eNB, ri, no_pmi);
  } else if (cqi_ReportPeriodic->choice.setup.cqi_FormatIndicatorPeriodic.present == CQI_ReportPeriodic__setup__cqi_FormatIndicatorPeriodic_PR_subbandCQI) {
    if ((no_pmi == 1) || ri == 1) return (4 + Ltab[cc->mib->message.dl_Bandwidth]);
    else                          return (7 + Ltab[cc->mib->message.dl_Bandwidth]);
  }

  AssertFatal(1 == 0,
	      "Shouldn't get here : cqi_ReportPeriodic->present %d\n",
	      cqi_ReportPeriodic->choice.setup.cqi_FormatIndicatorPeriodic.present);
}

void
fill_nfapi_dl_dci_1A(nfapi_dl_config_request_pdu_t *dl_config_pdu,
		     uint8_t                       aggregation_level,
		     uint16_t                      rnti,
		     uint8_t                       rnti_type,
		     uint8_t                       harq_process,
		     uint8_t                       tpc,
		     uint16_t                      resource_block_coding,
		     uint8_t                       mcs, 
		     uint8_t                       ndi, 
		     uint8_t                       rv,
		     uint8_t                       vrb_flag)
{
  memset((void *) dl_config_pdu, 0,
	 sizeof(nfapi_dl_config_request_pdu_t));
  dl_config_pdu->pdu_type                                                          = NFAPI_DL_CONFIG_DCI_DL_PDU_TYPE;
  dl_config_pdu->pdu_size                                                          = (uint8_t) (2 + sizeof(nfapi_dl_config_dci_dl_pdu));
  dl_config_pdu->dci_dl_pdu.dci_dl_pdu_rel8.tl.tag                                 = NFAPI_DL_CONFIG_REQUEST_DCI_DL_PDU_REL8_TAG;
  dl_config_pdu->dci_dl_pdu.dci_dl_pdu_rel8.dci_format                             = NFAPI_DL_DCI_FORMAT_1A;
  dl_config_pdu->dci_dl_pdu.dci_dl_pdu_rel8.aggregation_level                      = aggregation_level;
  dl_config_pdu->dci_dl_pdu.dci_dl_pdu_rel8.rnti                                   = rnti;
  dl_config_pdu->dci_dl_pdu.dci_dl_pdu_rel8.rnti_type                              = rnti_type;
  dl_config_pdu->dci_dl_pdu.dci_dl_pdu_rel8.transmission_power                     = 6000;	// equal to RS power
  dl_config_pdu->dci_dl_pdu.dci_dl_pdu_rel8.harq_process                           = harq_process;
  dl_config_pdu->dci_dl_pdu.dci_dl_pdu_rel8.tpc                                    = tpc;
  dl_config_pdu->dci_dl_pdu.dci_dl_pdu_rel8.resource_block_coding                  = resource_block_coding;
  dl_config_pdu->dci_dl_pdu.dci_dl_pdu_rel8.mcs_1                                  = mcs;
  dl_config_pdu->dci_dl_pdu.dci_dl_pdu_rel8.new_data_indicator_1                   = ndi;
  dl_config_pdu->dci_dl_pdu.dci_dl_pdu_rel8.redundancy_version_1                   = rv;
  dl_config_pdu->dci_dl_pdu.dci_dl_pdu_rel8.virtual_resource_block_assignment_flag = vrb_flag;
}

void
program_dlsch_acknak(module_id_t module_idP, int CC_idP, int UE_idP,
		     frame_t frameP, sub_frame_t subframeP,
		     uint8_t cce_idx)
{
  eNB_MAC_INST                           *eNB                         = RC.mac[module_idP];
  COMMON_channels_t                      *cc                          = eNB->common_channels;
  UE_list_t                              *UE_list                     = &eNB->UE_list;
  rnti_t                                 rnti                         = UE_RNTI(module_idP, UE_idP);
  nfapi_ul_config_request_body_t         *ul_req;
  nfapi_ul_config_request_pdu_t          *ul_config_pdu;
  int                                    use_simultaneous_pucch_pusch = 0;
  nfapi_ul_config_ulsch_harq_information *ulsch_harq_information      = NULL;
  nfapi_ul_config_harq_information       *harq_information            = NULL;

#if defined(Rel10) || defined(Rel14)

  if ((UE_list->UE_template[CC_idP][UE_idP].physicalConfigDedicated->ext2)
      && (UE_list->UE_template[CC_idP][UE_idP].physicalConfigDedicated->ext2->pucch_ConfigDedicated_v1020)
      && (UE_list->UE_template[CC_idP][UE_idP].physicalConfigDedicated->ext2->pucch_ConfigDedicated_v1020->simultaneousPUCCH_PUSCH_r10)
      && (*UE_list->UE_template[CC_idP][UE_idP].physicalConfigDedicated->ext2->pucch_ConfigDedicated_v1020->simultaneousPUCCH_PUSCH_r10 == PUCCH_ConfigDedicated_v1020__simultaneousPUCCH_PUSCH_r10_true))
    use_simultaneous_pucch_pusch = 1;
#endif

  // pucch1 and pusch feedback is similar, namely in n+k subframes from now
  // This is used in the following "if/else" condition to check if there isn't or is already an UL grant in n+k
  int16_t ul_absSF = get_pucch1_absSF(&cc[CC_idP], subframeP + (10 * frameP));

  if ((ul_config_pdu = has_ul_grant(module_idP, CC_idP,ul_absSF, rnti)) == NULL) {
    // no UL grant so
    // Program ACK/NAK alone Format 1a/b or 3

    ul_req        = &RC.mac[module_idP]->UL_req_tmp[CC_idP][ul_absSF %10].ul_config_request_body;
    ul_config_pdu = &ul_req->ul_config_pdu_list[ul_req->number_of_pdus];
    // Do PUCCH
    fill_nfapi_uci_acknak(module_idP,
			  CC_idP,
			  rnti, (frameP * 10) + subframeP, cce_idx);
  } else {
    /* there is already an existing UL grant so update it if needed
     * on top of some other UL resource (PUSCH,combined SR/CQI/HARQ on PUCCH, etc)
     */
    switch (ul_config_pdu->pdu_type) {
      
      /* [ulsch] to [ulsch + harq] or [ulsch + harq on pucch] */
      
    case NFAPI_UL_CONFIG_ULSCH_PDU_TYPE:
      if (use_simultaneous_pucch_pusch == 1) {
	// Convert it to an NFAPI_UL_CONFIG_ULSCH_UCI_HARQ_PDU_TYPE
	harq_information        = &ul_config_pdu->ulsch_uci_harq_pdu.harq_information;
	ul_config_pdu->pdu_type = NFAPI_UL_CONFIG_ULSCH_UCI_HARQ_PDU_TYPE;
	LOG_D(MAC,
	      "Frame %d, Subframe %d: Switched UCI HARQ to ULSCH UCI HARQ\n",
	      frameP, subframeP);
      } else {
	// Convert it to an NFAPI_UL_CONFIG_ULSCH_HARQ_PDU_TYPE
	ulsch_harq_information                                                                                                               = &ul_config_pdu->ulsch_harq_pdu.harq_information;
	ul_config_pdu->pdu_type = NFAPI_UL_CONFIG_ULSCH_HARQ_PDU_TYPE;
	ul_config_pdu->ulsch_harq_pdu.initial_transmission_parameters.initial_transmission_parameters_rel8.tl.tag                            = NFAPI_UL_CONFIG_REQUEST_INITIAL_TRANSMISSION_PARAMETERS_REL8_TAG;
	ul_config_pdu->ulsch_harq_pdu.initial_transmission_parameters.initial_transmission_parameters_rel8.n_srs_initial                     = 0;	// last symbol not punctured
	ul_config_pdu->ulsch_harq_pdu.initial_transmission_parameters.initial_transmission_parameters_rel8.initial_number_of_resource_blocks = ul_config_pdu->ulsch_harq_pdu.ulsch_pdu.ulsch_pdu_rel8.number_of_resource_blocks;	// we don't change the number of resource blocks across retransmissions yet
	LOG_D(MAC,
	      "Frame %d, Subframe %d: Switched UCI HARQ to ULSCH HARQ\n",
	      frameP, subframeP);
      }
      break;
    case NFAPI_UL_CONFIG_ULSCH_HARQ_PDU_TYPE:
      AssertFatal(use_simultaneous_pucch_pusch == 1,
		  "Cannot be NFAPI_UL_CONFIG_ULSCH_HARQ_PDU_TYPE, simultaneous_pucch_pusch is active");
      break;
    case NFAPI_UL_CONFIG_ULSCH_UCI_HARQ_PDU_TYPE:
      AssertFatal(use_simultaneous_pucch_pusch == 0,
		  "Cannot be NFAPI_UL_CONFIG_ULSCH_UCI_PDU_TYPE, simultaneous_pucch_pusch is inactive\n");
      break;

      /* [ulsch + cqi] to [ulsch + cqi + harq] */

    case NFAPI_UL_CONFIG_ULSCH_CQI_RI_PDU_TYPE:
      // Convert it to an NFAPI_UL_CONFIG_ULSCH_CQI_HARQ_RI_PDU_TYPE
      ulsch_harq_information  = &ul_config_pdu->ulsch_cqi_harq_ri_pdu.harq_information;
      ul_config_pdu->pdu_type = NFAPI_UL_CONFIG_ULSCH_CQI_HARQ_RI_PDU_TYPE;
      /* TODO: check this - when converting from nfapi_ul_config_ulsch_cqi_ri_pdu to
       * nfapi_ul_config_ulsch_cqi_harq_ri_pdu, shouldn't we copy initial_transmission_parameters
       * from the one to the other?
       * Those two types are not compatible. 'initial_transmission_parameters' is not at the
       * place in both.
       */
      ul_config_pdu->ulsch_cqi_harq_ri_pdu.initial_transmission_parameters.initial_transmission_parameters_rel8.tl.tag                            = NFAPI_UL_CONFIG_REQUEST_INITIAL_TRANSMISSION_PARAMETERS_REL8_TAG;
      ul_config_pdu->ulsch_cqi_harq_ri_pdu.initial_transmission_parameters.initial_transmission_parameters_rel8.n_srs_initial                     = 0;	// last symbol not punctured
      ul_config_pdu->ulsch_cqi_harq_ri_pdu.initial_transmission_parameters.initial_transmission_parameters_rel8.initial_number_of_resource_blocks = ul_config_pdu->ulsch_harq_pdu.ulsch_pdu.ulsch_pdu_rel8.number_of_resource_blocks;	// we don't change the number of resource blocks across retransmissions yet
      break;
    case NFAPI_UL_CONFIG_ULSCH_CQI_HARQ_RI_PDU_TYPE:
      AssertFatal(use_simultaneous_pucch_pusch == 0,
		  "Cannot be NFAPI_UL_CONFIG_ULSCH_CQI_HARQ_RI_PDU_TYPE, simultaneous_pucch_pusch is active\n");
      break;

      /* [ulsch + cqi on pucch] to [ulsch + cqi on pucch + harq on pucch] */

    case NFAPI_UL_CONFIG_ULSCH_UCI_CSI_PDU_TYPE:
      // convert it to an NFAPI_UL_CONFIG_ULSCH_CSI_UCI_HARQ_PDU_TYPE
      harq_information        = &ul_config_pdu->ulsch_csi_uci_harq_pdu.harq_information;
      ul_config_pdu->pdu_type = NFAPI_UL_CONFIG_ULSCH_CSI_UCI_HARQ_PDU_TYPE;
      break;
    case NFAPI_UL_CONFIG_ULSCH_CSI_UCI_HARQ_PDU_TYPE:
      AssertFatal(use_simultaneous_pucch_pusch == 1,
		  "Cannot be NFAPI_UL_CONFIG_ULSCH_CSI_UCI_HARQ_PDU_TYPE, simultaneous_pucch_pusch is inactive\n");
      break;

      /* [sr] to [sr + harq] */

    case NFAPI_UL_CONFIG_UCI_SR_PDU_TYPE:
      // convert to NFAPI_UL_CONFIG_UCI_SR_HARQ_PDU_TYPE
      ul_config_pdu->pdu_type = NFAPI_UL_CONFIG_UCI_SR_HARQ_PDU_TYPE;
      harq_information        = &ul_config_pdu->uci_sr_harq_pdu.harq_information;
      break;
    case NFAPI_UL_CONFIG_UCI_SR_HARQ_PDU_TYPE:
      /* nothing to do */
      break;
      /* [cqi] to [cqi + harq] */
    case NFAPI_UL_CONFIG_UCI_CQI_PDU_TYPE:
      // convert to NFAPI_UL_CONFIG_UCI_CQI_HARQ_PDU_TYPE
      ul_config_pdu->pdu_type = NFAPI_UL_CONFIG_UCI_CQI_HARQ_PDU_TYPE;
      harq_information = &ul_config_pdu->uci_cqi_harq_pdu.harq_information;
      break;
    case NFAPI_UL_CONFIG_UCI_CQI_HARQ_PDU_TYPE:
      /* nothing to do */
      break;
      /* [cqi + sr] to [cqr + sr + harq] */
    case NFAPI_UL_CONFIG_UCI_CQI_SR_PDU_TYPE:
      // convert to NFAPI_UL_CONFIG_UCI_CQI_SR_HARQ_PDU_TYPE
      ul_config_pdu->pdu_type = NFAPI_UL_CONFIG_UCI_CQI_SR_HARQ_PDU_TYPE;
      harq_information = &ul_config_pdu->uci_cqi_sr_harq_pdu.harq_information;
      break;
    case NFAPI_UL_CONFIG_UCI_CQI_SR_HARQ_PDU_TYPE:
      /* nothing to do */
      break;
    }
  }

  if (ulsch_harq_information) fill_nfapi_ulsch_harq_information(module_idP, CC_idP, rnti, ulsch_harq_information);

  if (harq_information) fill_nfapi_harq_information(module_idP, CC_idP,
						    rnti,
						    (frameP * 10) + subframeP,
						    harq_information, cce_idx);
}

uint8_t get_V_UL_DAI(module_id_t module_idP, int CC_idP, uint16_t rntiP)
{
  nfapi_hi_dci0_request_body_t *HI_DCI0_req = &RC.mac[module_idP]->HI_DCI0_req[CC_idP].hi_dci0_request_body;
  nfapi_hi_dci0_request_pdu_t *hi_dci0_pdu  = &HI_DCI0_req->hi_dci0_pdu_list[0];

  for (int i = 0; i < HI_DCI0_req->number_of_dci; i++) {
    if ((hi_dci0_pdu[i].pdu_type == NFAPI_HI_DCI0_DCI_PDU_TYPE) &&
	(hi_dci0_pdu[i].dci_pdu.dci_pdu_rel8.rnti == rntiP))
      return (hi_dci0_pdu[i].dci_pdu.dci_pdu_rel8.dl_assignment_index);
  }
  return (4);			// this is rule from Section 7.3 in 36.213
}

void
fill_nfapi_ulsch_harq_information(module_id_t                            module_idP,
				  int                                    CC_idP,
				  uint16_t                               rntiP,
				  nfapi_ul_config_ulsch_harq_information *harq_information)
{
  eNB_MAC_INST *eNB     = RC.mac[module_idP];
  COMMON_channels_t *cc = &eNB->common_channels[CC_idP];
  UE_list_t *UE_list    = &eNB->UE_list;

  int UE_id = find_UE_id(module_idP, rntiP);

  PUSCH_ConfigDedicated_t *puschConfigDedicated;
  //  PUSCH_ConfigDedicated_v1020_t        *puschConfigDedicated_v1020;
  //  PUSCH_ConfigDedicated_v1130_t        *puschConfigDedicated_v1130;
  //  PUSCH_ConfigDedicated_v1250_t        *puschConfigDedicated_v1250;

  AssertFatal(UE_id >= 0, "UE_id cannot be found, impossible\n");
  AssertFatal(UE_list != NULL, "UE_list is null\n");
  AssertFatal(UE_list->UE_template[CC_idP][UE_id].physicalConfigDedicated != NULL,
	      "physicalConfigDedicated for rnti %x is null\n", rntiP);
  AssertFatal((puschConfigDedicated = (PUSCH_ConfigDedicated_t *)
	       UE_list->UE_template[CC_idP][UE_id].physicalConfigDedicated->pusch_ConfigDedicated) != NULL,
	      "physicalConfigDedicated->puschConfigDedicated for rnti %x is null\n",
	      rntiP);
#if defined(Rel14) || defined(Rel14)
  /*  if (UE_list->UE_template[CC_idP][UE_id].physicalConfigDedicated->ext2) puschConfigDedicated_v1020 =  UE_list->UE_template[CC_idP][UE_id].physicalConfigDedicated->ext2->pusch_ConfigDedicated_v1020;
      #endif
      #ifdef Rel14
      if (UE_list->UE_template[CC_idP][UE_id].physicalConfigDedicated->ext4) puschConfigDedicated_v1130 =  UE_list->UE_template[CC_idP][UE_id].physicalConfigDedicated->ext4->pusch_ConfigDedicated_v1130;
      if (UE_list->UE_template[CC_idP][UE_id].physicalConfigDedicated->ext5) puschConfigDedicated_v1250 =  UE_list->UE_template[CC_idP][UE_id].physicalConfigDedicated->ext5->pusch_ConfigDedicated_v1250;
  */
#endif
  harq_information->harq_information_rel10.delta_offset_harq = puschConfigDedicated->betaOffset_ACK_Index;
  AssertFatal(UE_list->UE_template[CC_idP][UE_id].physicalConfigDedicated->pucch_ConfigDedicated != NULL,
	      "pucch_ConfigDedicated is null!\n");
  if ((UE_list->UE_template[CC_idP][UE_id].physicalConfigDedicated->pucch_ConfigDedicated->tdd_AckNackFeedbackMode != NULL)
      && (*UE_list->UE_template[CC_idP][UE_id].physicalConfigDedicated->pucch_ConfigDedicated->tdd_AckNackFeedbackMode == PUCCH_ConfigDedicated__tdd_AckNackFeedbackMode_multiplexing))
    harq_information->harq_information_rel10.ack_nack_mode = 1;	// multiplexing
  else
    harq_information->harq_information_rel10.ack_nack_mode = 0;	// bundling

  switch (get_tmode(module_idP, CC_idP, UE_id)) {
  case 1:
  case 2:
  case 5:
  case 6:
  case 7:
    if (cc->tdd_Config == NULL)	// FDD
      harq_information->harq_information_rel10.harq_size = 1;
    else {
      if (harq_information->harq_information_rel10.ack_nack_mode == 1)
	harq_information->harq_information_rel10.harq_size = get_V_UL_DAI(module_idP, CC_idP, rntiP);
      else
        harq_information->harq_information_rel10.harq_size = 1;
    }
    break;
  default:			// for any other TM we need 2 bits harq
    if (cc->tdd_Config == NULL) {
      harq_information->harq_information_rel10.harq_size = 2;
    } else {
      if (harq_information->harq_information_rel10.ack_nack_mode == 1)
	harq_information->harq_information_rel10.harq_size = get_V_UL_DAI(module_idP, CC_idP, rntiP);
      else
	harq_information->harq_information_rel10.harq_size = 2;
    }
    break;
  }				// get Tmode
}

void
fill_nfapi_harq_information(module_id_t                      module_idP,
			    int                              CC_idP,
			    uint16_t                         rntiP,
			    uint16_t                         absSFP,
			    nfapi_ul_config_harq_information *harq_information, 
			    uint8_t                          cce_idxP)
{
  eNB_MAC_INST *eNB     = RC.mac[module_idP];
  COMMON_channels_t *cc = &eNB->common_channels[CC_idP];
  UE_list_t *UE_list    = &eNB->UE_list;

  int UE_id = find_UE_id(module_idP, rntiP);

  AssertFatal(UE_id >= 0, "UE_id cannot be found, impossible\n");
  AssertFatal(UE_list != NULL, "UE_list is null\n");
#if 0
  /* TODO: revisit, don't use Assert, it's perfectly possible to
   * have physicalConfigDedicated NULL here
   */
  AssertFatal(UE_list->UE_template[CC_idP][UE_id].physicalConfigDedicated != NULL,
	      "physicalConfigDedicated for rnti %x is null\n", rntiP);
#endif

  harq_information->harq_information_rel11.tl.tag        = NFAPI_UL_CONFIG_REQUEST_HARQ_INFORMATION_REL11_TAG;
  harq_information->harq_information_rel11.num_ant_ports = 1;

  switch (get_tmode(module_idP, CC_idP, UE_id)) {
  case 1:
  case 2:
  case 5:
  case 6:
  case 7:
    if (cc->tdd_Config != NULL) {
      AssertFatal(UE_list->UE_template[CC_idP][UE_id].physicalConfigDedicated->pucch_ConfigDedicated != NULL,
		  "pucch_ConfigDedicated is null for TDD!\n");
      if ((UE_list->UE_template[CC_idP][UE_id].physicalConfigDedicated->pucch_ConfigDedicated->tdd_AckNackFeedbackMode != NULL)
	  && (*UE_list->UE_template[CC_idP][UE_id].physicalConfigDedicated->pucch_ConfigDedicated->tdd_AckNackFeedbackMode == PUCCH_ConfigDedicated__tdd_AckNackFeedbackMode_multiplexing))
	{
	  harq_information->harq_information_rel10_tdd.harq_size             = 2;	// 2-bit ACK/NAK
	  harq_information->harq_information_rel10_tdd.ack_nack_mode         = 1;	// multiplexing
	} else {
	harq_information->harq_information_rel10_tdd.harq_size               = 1;	// 1-bit ACK/NAK
	harq_information->harq_information_rel10_tdd.ack_nack_mode           = 0;	// bundling
      }
      harq_information->harq_information_rel10_tdd.tl.tag                    = NFAPI_UL_CONFIG_REQUEST_HARQ_INFORMATION_REL10_TDD_TAG;
      harq_information->harq_information_rel10_tdd.n_pucch_1_0               = cc->radioResourceConfigCommon->pucch_ConfigCommon.n1PUCCH_AN + cce_idxP;
      harq_information->harq_information_rel10_tdd.number_of_pucch_resources = 1;
    } else {
      harq_information->harq_information_rel9_fdd.tl.tag                     = NFAPI_UL_CONFIG_REQUEST_HARQ_INFORMATION_REL9_FDD_TAG;
      harq_information->harq_information_rel9_fdd.number_of_pucch_resources  = 1;
      harq_information->harq_information_rel9_fdd.harq_size                  = 1;	// 1-bit ACK/NAK
      harq_information->harq_information_rel9_fdd.n_pucch_1_0                = cc->radioResourceConfigCommon->pucch_ConfigCommon.n1PUCCH_AN + cce_idxP;
    }
    break;
  default:			// for any other TM we need 2 bits harq
    if (cc->tdd_Config != NULL) {
      AssertFatal(UE_list->UE_template[CC_idP][UE_id].physicalConfigDedicated->pucch_ConfigDedicated != NULL,
		  "pucch_ConfigDedicated is null for TDD!\n");
      if ((UE_list->UE_template[CC_idP][UE_id].physicalConfigDedicated->pucch_ConfigDedicated->tdd_AckNackFeedbackMode != NULL)
	  && (*UE_list->UE_template[CC_idP][UE_id].physicalConfigDedicated->pucch_ConfigDedicated->tdd_AckNackFeedbackMode == PUCCH_ConfigDedicated__tdd_AckNackFeedbackMode_multiplexing)) {
	harq_information->harq_information_rel10_tdd.ack_nack_mode            = 1;	// multiplexing
      } else {
	harq_information->harq_information_rel10_tdd.ack_nack_mode            = 0;	// bundling
      }
      harq_information->harq_information_rel10_tdd.tl.tag                     = NFAPI_UL_CONFIG_REQUEST_HARQ_INFORMATION_REL10_TDD_TAG;
      harq_information->harq_information_rel10_tdd.harq_size                  = 2;
      harq_information->harq_information_rel10_tdd.n_pucch_1_0                =	cc->radioResourceConfigCommon->pucch_ConfigCommon.n1PUCCH_AN + cce_idxP;
      harq_information->harq_information_rel10_tdd.number_of_pucch_resources  = 1;
    } else {
      harq_information->harq_information_rel9_fdd.tl.tag                      = NFAPI_UL_CONFIG_REQUEST_HARQ_INFORMATION_REL9_FDD_TAG;
      harq_information->harq_information_rel9_fdd.number_of_pucch_resources   = 1;
      harq_information->harq_information_rel9_fdd.ack_nack_mode               = 0;	// 1a/b
      harq_information->harq_information_rel9_fdd.harq_size                   = 2;
      harq_information->harq_information_rel9_fdd.n_pucch_1_0                 =	cc->radioResourceConfigCommon->pucch_ConfigCommon.n1PUCCH_AN + cce_idxP;
    }
    break;
  }				// get Tmode
}

uint16_t
fill_nfapi_uci_acknak(module_id_t module_idP,
		      int         CC_idP,
		      uint16_t    rntiP, 
		      uint16_t    absSFP, 
		      uint8_t     cce_idxP)
{
  eNB_MAC_INST                   *eNB           = RC.mac[module_idP];
  COMMON_channels_t              *cc            = &eNB->common_channels[CC_idP];
  int                            ackNAK_absSF   = get_pucch1_absSF(cc, absSFP);
  nfapi_ul_config_request_t      *ul_req        = &eNB->UL_req_tmp[CC_idP][ackNAK_absSF % 10];
  nfapi_ul_config_request_body_t *ul_req_body   = &ul_req->ul_config_request_body;
  nfapi_ul_config_request_pdu_t  *ul_config_pdu = &ul_req_body->ul_config_pdu_list[ul_req_body->number_of_pdus];

  memset((void *) ul_config_pdu, 0, sizeof(nfapi_ul_config_request_pdu_t));
  ul_config_pdu->pdu_type                                               = NFAPI_UL_CONFIG_UCI_HARQ_PDU_TYPE;
  ul_config_pdu->pdu_size                                               = (uint8_t) (2 + sizeof(nfapi_ul_config_uci_harq_pdu));
  ul_config_pdu->uci_harq_pdu.ue_information.ue_information_rel8.tl.tag = NFAPI_UL_CONFIG_REQUEST_UE_INFORMATION_REL8_TAG;
  ul_config_pdu->uci_harq_pdu.ue_information.ue_information_rel8.handle = 0;	// don't know how to use this
  ul_config_pdu->uci_harq_pdu.ue_information.ue_information_rel8.rnti   = rntiP;

  fill_nfapi_harq_information(module_idP, CC_idP,
			      rntiP,
			      absSFP,
			      &ul_config_pdu->uci_harq_pdu.harq_information, cce_idxP);
  LOG_D(MAC,
	"Filled in UCI HARQ request for rnti %x SF %d.%d acknakSF %d.%d, cce_idxP %d-> n1_pucch %d\n",
	rntiP, absSFP / 10, absSFP % 10, ackNAK_absSF / 10,
	ackNAK_absSF % 10, cce_idxP,
	ul_config_pdu->uci_harq_pdu.
	harq_information.harq_information_rel9_fdd.n_pucch_1_0);

  ul_req_body->number_of_pdus++;
  ul_req_body->tl.tag       = NFAPI_UL_CONFIG_REQUEST_BODY_TAG;
  ul_req->header.message_id = NFAPI_UL_CONFIG_REQUEST;
  ul_req->sfn_sf            = (ackNAK_absSF/10) << 4 | ackNAK_absSF%10;

  return (((ackNAK_absSF / 10) << 4) + (ackNAK_absSF % 10));
}

void
fill_nfapi_dlsch_config(eNB_MAC_INST * eNB,
			nfapi_dl_config_request_body_t * dl_req,
			uint16_t length,
			uint16_t pdu_index,
			uint16_t rnti,
			uint8_t resource_allocation_type,
			uint8_t
			virtual_resource_block_assignment_flag,
			uint16_t resource_block_coding,
			uint8_t modulation,
			uint8_t redundancy_version,
			uint8_t transport_blocks,
			uint8_t transport_block_to_codeword_swap_flag,
			uint8_t transmission_scheme,
			uint8_t number_of_layers,
			uint8_t number_of_subbands,
			//                             uint8_t codebook_index,
			uint8_t ue_category_capacity,
			uint8_t pa,
			uint8_t delta_power_offset_index,
			uint8_t ngap,
			uint8_t nprb,
			uint8_t transmission_mode,
			uint8_t num_bf_prb_per_subband,
			uint8_t num_bf_vector)
{
  nfapi_dl_config_request_pdu_t *dl_config_pdu =
    &dl_req->dl_config_pdu_list[dl_req->number_pdu];
  memset((void *) dl_config_pdu, 0,
	 sizeof(nfapi_dl_config_request_pdu_t));

  dl_config_pdu->pdu_type                                                        = NFAPI_DL_CONFIG_DLSCH_PDU_TYPE;
  dl_config_pdu->pdu_size                                                        = (uint8_t) (2 + sizeof(nfapi_dl_config_dlsch_pdu));
  dl_config_pdu->dlsch_pdu.dlsch_pdu_rel8.tl.tag                                 = NFAPI_DL_CONFIG_REQUEST_DLSCH_PDU_REL8_TAG;
  dl_config_pdu->dlsch_pdu.dlsch_pdu_rel8.length                                 = length;
  dl_config_pdu->dlsch_pdu.dlsch_pdu_rel8.pdu_index                              = pdu_index;
  dl_config_pdu->dlsch_pdu.dlsch_pdu_rel8.rnti                                   = rnti;
  dl_config_pdu->dlsch_pdu.dlsch_pdu_rel8.resource_allocation_type               = resource_allocation_type;
  dl_config_pdu->dlsch_pdu.dlsch_pdu_rel8.virtual_resource_block_assignment_flag = virtual_resource_block_assignment_flag;
  dl_config_pdu->dlsch_pdu.dlsch_pdu_rel8.resource_block_coding                  = resource_block_coding;
  dl_config_pdu->dlsch_pdu.dlsch_pdu_rel8.modulation                             = modulation;
  dl_config_pdu->dlsch_pdu.dlsch_pdu_rel8.redundancy_version                     = redundancy_version;
  dl_config_pdu->dlsch_pdu.dlsch_pdu_rel8.transport_blocks                       = transport_blocks;
  dl_config_pdu->dlsch_pdu.dlsch_pdu_rel8.transport_block_to_codeword_swap_flag  = transport_block_to_codeword_swap_flag;
  dl_config_pdu->dlsch_pdu.dlsch_pdu_rel8.transmission_scheme                    = transmission_scheme;
  dl_config_pdu->dlsch_pdu.dlsch_pdu_rel8.number_of_layers                       = number_of_layers;
  dl_config_pdu->dlsch_pdu.dlsch_pdu_rel8.number_of_subbands                     = number_of_subbands;
  //  dl_config_pdu->dlsch_pdu.dlsch_pdu_rel8.codebook_index                         = codebook_index;
  dl_config_pdu->dlsch_pdu.dlsch_pdu_rel8.ue_category_capacity                   = ue_category_capacity;
  dl_config_pdu->dlsch_pdu.dlsch_pdu_rel8.pa                                     = pa;
  dl_config_pdu->dlsch_pdu.dlsch_pdu_rel8.delta_power_offset_index               = delta_power_offset_index;
  dl_config_pdu->dlsch_pdu.dlsch_pdu_rel8.ngap                                   = ngap;
  dl_config_pdu->dlsch_pdu.dlsch_pdu_rel8.nprb                                   = nprb;
  dl_config_pdu->dlsch_pdu.dlsch_pdu_rel8.transmission_mode                      = transmission_mode;
  dl_config_pdu->dlsch_pdu.dlsch_pdu_rel8.num_bf_prb_per_subband                 = num_bf_prb_per_subband;
  dl_config_pdu->dlsch_pdu.dlsch_pdu_rel8.num_bf_vector                          = num_bf_vector;
  dl_req->number_pdu++;
}

uint16_t
fill_nfapi_tx_req(nfapi_tx_request_body_t *tx_req_body,
		  uint16_t                absSF, 
		  uint16_t                pdu_length,
		  uint16_t                pdu_index, 
		  uint8_t                 *pdu)
{
  nfapi_tx_request_pdu_t *TX_req = &tx_req_body->tx_pdu_list[tx_req_body->number_of_pdus];
  LOG_D(MAC, "Filling TX_req %d for pdu length %d\n",
	tx_req_body->number_of_pdus, pdu_length);

  TX_req->pdu_length                 = pdu_length;
  TX_req->pdu_index                  = pdu_index;
  TX_req->num_segments               = 1;
  TX_req->segments[0].segment_length = pdu_length;
  TX_req->segments[0].segment_data   = pdu;
  tx_req_body->tl.tag                = NFAPI_TX_REQUEST_BODY_TAG;
  tx_req_body->number_of_pdus++;

  return (((absSF / 10) << 4) + (absSF % 10));
}

void
fill_nfapi_ulsch_config_request_rel8(nfapi_ul_config_request_pdu_t *ul_config_pdu, 
				     uint8_t                        cqi_req,
				     COMMON_channels_t              *cc,
				     struct PhysicalConfigDedicated *physicalConfigDedicated,
				     uint8_t                        tmode, 
				     uint32_t                       handle,
				     uint16_t                       rnti,
				     uint8_t                        resource_block_start,
				     uint8_t                        number_of_resource_blocks,
				     uint8_t                        mcs,
				     uint8_t                        cyclic_shift_2_for_drms,
				     uint8_t                        frequency_hopping_enabled_flag,
				     uint8_t                        frequency_hopping_bits,
				     uint8_t                        new_data_indication,
				     uint8_t                        redundancy_version,
				     uint8_t                        harq_process_number,
				     uint8_t                        ul_tx_mode,
				     uint8_t                        current_tx_nb,
				     uint8_t                        n_srs, 
				     uint16_t                       size)
{
  memset((void *) ul_config_pdu, 0, sizeof(nfapi_ul_config_request_pdu_t));

  ul_config_pdu->pdu_type                                                    = NFAPI_UL_CONFIG_ULSCH_PDU_TYPE;
  ul_config_pdu->pdu_size                                                    = (uint8_t) (2 + sizeof(nfapi_ul_config_ulsch_pdu));
  ul_config_pdu->ulsch_pdu.ulsch_pdu_rel8.tl.tag                             = NFAPI_UL_CONFIG_REQUEST_ULSCH_PDU_REL8_TAG;
  ul_config_pdu->ulsch_pdu.ulsch_pdu_rel8.handle                             = handle;
  ul_config_pdu->ulsch_pdu.ulsch_pdu_rel8.rnti                               = rnti;
  ul_config_pdu->ulsch_pdu.ulsch_pdu_rel8.resource_block_start               = resource_block_start;
  ul_config_pdu->ulsch_pdu.ulsch_pdu_rel8.number_of_resource_blocks          = number_of_resource_blocks;
  if (mcs < 11)      ul_config_pdu->ulsch_pdu.ulsch_pdu_rel8.modulation_type = 2;
  else if (mcs < 21) ul_config_pdu->ulsch_pdu.ulsch_pdu_rel8.modulation_type = 4;
  else               ul_config_pdu->ulsch_pdu.ulsch_pdu_rel8.modulation_type = 6;
  ul_config_pdu->ulsch_pdu.ulsch_pdu_rel8.cyclic_shift_2_for_drms            = cyclic_shift_2_for_drms;
  ul_config_pdu->ulsch_pdu.ulsch_pdu_rel8.frequency_hopping_enabled_flag     = frequency_hopping_enabled_flag;
  ul_config_pdu->ulsch_pdu.ulsch_pdu_rel8.frequency_hopping_bits             = frequency_hopping_bits;
  ul_config_pdu->ulsch_pdu.ulsch_pdu_rel8.new_data_indication                = new_data_indication;
  ul_config_pdu->ulsch_pdu.ulsch_pdu_rel8.redundancy_version                 = redundancy_version;
  ul_config_pdu->ulsch_pdu.ulsch_pdu_rel8.harq_process_number                = harq_process_number;
  ul_config_pdu->ulsch_pdu.ulsch_pdu_rel8.ul_tx_mode                         = ul_tx_mode;
  ul_config_pdu->ulsch_pdu.ulsch_pdu_rel8.current_tx_nb                      = current_tx_nb;
  ul_config_pdu->ulsch_pdu.ulsch_pdu_rel8.n_srs                              = n_srs;
  ul_config_pdu->ulsch_pdu.ulsch_pdu_rel8.size                               = size;

  if (cqi_req == 1) {
    // Add CQI portion
    ul_config_pdu->pdu_type = NFAPI_UL_CONFIG_ULSCH_CQI_RI_PDU_TYPE;
    ul_config_pdu->pdu_size = (uint8_t) (2 + sizeof(nfapi_ul_config_ulsch_cqi_ri_pdu));
    ul_config_pdu->ulsch_cqi_ri_pdu.cqi_ri_information.cqi_ri_information_rel9.tl.tag = NFAPI_UL_CONFIG_REQUEST_CQI_RI_INFORMATION_REL9_TAG;
    ul_config_pdu->ulsch_cqi_ri_pdu.cqi_ri_information.cqi_ri_information_rel9.report_type = 1;
    ul_config_pdu->ulsch_cqi_ri_pdu.cqi_ri_information.cqi_ri_information_rel9.aperiodic_cqi_pmi_ri_report.number_of_cc = 1;
    LOG_D(MAC, "report_type %d\n",ul_config_pdu->ulsch_cqi_ri_pdu.cqi_ri_information.cqi_ri_information_rel9.report_type);

    if (cc->p_eNB <= 2
	&& (tmode == 3 || tmode == 4 || tmode == 8 || tmode == 9 || tmode == 10))
      ul_config_pdu->ulsch_cqi_ri_pdu.cqi_ri_information.cqi_ri_information_rel9.aperiodic_cqi_pmi_ri_report.cc[0].ri_size = 1;
    else if (cc->p_eNB <= 2) ul_config_pdu->ulsch_cqi_ri_pdu.cqi_ri_information.cqi_ri_information_rel9.aperiodic_cqi_pmi_ri_report.cc[0].ri_size = 0;
    else if (cc->p_eNB == 4) ul_config_pdu->ulsch_cqi_ri_pdu.cqi_ri_information.cqi_ri_information_rel9.aperiodic_cqi_pmi_ri_report.cc[0].ri_size = 2;

    AssertFatal(physicalConfigDedicated->cqi_ReportConfig != NULL,"physicalConfigDedicated->cqi_ReportConfig is null!\n");
    AssertFatal(physicalConfigDedicated->cqi_ReportConfig->cqi_ReportModeAperiodic != NULL,"physicalConfigDedicated->cqi_ReportModeAperiodic is null!\n");
    AssertFatal(physicalConfigDedicated->pusch_ConfigDedicated != NULL,"physicalConfigDedicated->puschConfigDedicated is null!\n");

    for (int ri = 0; 
	 ri <  (1 << ul_config_pdu->ulsch_cqi_ri_pdu.cqi_ri_information.cqi_ri_information_rel9.aperiodic_cqi_pmi_ri_report.cc[0].ri_size); 
	 ri++)
      ul_config_pdu->ulsch_cqi_ri_pdu.cqi_ri_information.cqi_ri_information_rel9.aperiodic_cqi_pmi_ri_report.cc[0].dl_cqi_pmi_size[ri] =	get_dl_cqi_pmi_size_pusch(cc,tmode,1 + ri,physicalConfigDedicated->cqi_ReportConfig->cqi_ReportModeAperiodic);

    ul_config_pdu->ulsch_cqi_ri_pdu.cqi_ri_information.cqi_ri_information_rel9.delta_offset_cqi                                       = physicalConfigDedicated->pusch_ConfigDedicated->betaOffset_CQI_Index;
    ul_config_pdu->ulsch_cqi_ri_pdu.cqi_ri_information.cqi_ri_information_rel9.delta_offset_ri                                        = physicalConfigDedicated->pusch_ConfigDedicated->betaOffset_RI_Index;
  }
}

#ifdef Rel14
void
fill_nfapi_ulsch_config_request_emtc(nfapi_ul_config_request_pdu_t *
				     ul_config_pdu, uint8_t ue_type,
				     uint16_t
				     total_number_of_repetitions,
				     uint16_t repetition_number,
				     uint16_t initial_transmission_sf_io)
{
  // Re13 fields

  ul_config_pdu->ulsch_pdu.ulsch_pdu_rel13.tl.tag                      = NFAPI_UL_CONFIG_REQUEST_ULSCH_PDU_REL13_TAG;
  ul_config_pdu->ulsch_pdu.ulsch_pdu_rel13.ue_type                     = ue_type;
  ul_config_pdu->ulsch_pdu.ulsch_pdu_rel13.total_number_of_repetitions = total_number_of_repetitions;
  ul_config_pdu->ulsch_pdu.ulsch_pdu_rel13.repetition_number           = repetition_number;
  ul_config_pdu->ulsch_pdu.ulsch_pdu_rel13.initial_transmission_sf_io  = initial_transmission_sf_io;
}

int get_numnarrowbands(long dl_Bandwidth)
{
  int nb_tab[6] = { 1, 2, 4, 8, 12, 16 };

  AssertFatal(dl_Bandwidth < 7 || dl_Bandwidth >= 0, "dl_Bandwidth not in [0..6]\n");
  return (nb_tab[dl_Bandwidth]);
}

int get_numnarrowbandbits(long dl_Bandwidth)
{
  int nbbits_tab[6] = { 0, 1, 2, 3, 4, 4 };

  AssertFatal(dl_Bandwidth < 7 || dl_Bandwidth >= 0, "dl_Bandwidth not in [0..6]\n");
  return (nbbits_tab[dl_Bandwidth]);
}

//This implements the frame/subframe condition for first subframe of MPDCCH transmission (Section 9.1.5 36.213, Rel 13/14)
int startSF_fdd_RA_times2[8] = { 2, 3, 4, 5, 8, 10, 16, 20 };
int startSF_tdd_RA[7] = { 1, 2, 4, 5, 8, 10, 20 };

int
mpdcch_sf_condition(eNB_MAC_INST * eNB, int CC_id, frame_t frameP,
		    sub_frame_t subframeP, int rmax,
		    MPDCCH_TYPES_t mpdcch_type, int UE_id)
{
  struct PRACH_ConfigSIB_v1310 *ext4_prach =
    eNB->common_channels[CC_id].radioResourceConfigCommon_BR->
    ext4->prach_ConfigCommon_v1310;

  int T;
  EPDCCH_SetConfig_r11_t *epdcch_setconfig_r11;

  switch (mpdcch_type) {
  case TYPE0:
    AssertFatal(1 == 0, "MPDCCH Type 0 not handled yet\n");
    break;
  case TYPE1:
    AssertFatal(1 == 0, "MPDCCH Type 1 not handled yet\n");
    break;
  case TYPE1A:
    AssertFatal(1 == 0, "MPDCCH Type 1A not handled yet\n");
    break;
  case TYPE2:		// RAR
    AssertFatal(ext4_prach->mpdcch_startSF_CSS_RA_r13 != NULL,
		"mpdcch_startSF_CSS_RA_r13 is null\n");
    AssertFatal(rmax > 0, "rmax is 0!\b");
    if (eNB->common_channels[CC_id].tdd_Config == NULL)	//FDD
      T = rmax *startSF_fdd_RA_times2[ext4_prach->
				      mpdcch_startSF_CSS_RA_r13->
				      choice.fdd_r13] >> 1;
    else			//TDD
      T = rmax *startSF_tdd_RA[ext4_prach->
			       mpdcch_startSF_CSS_RA_r13->choice.tdd_r13];
    break;
  case TYPE2A:
    AssertFatal(1 == 0, "MPDCCH Type 2A not handled yet\n");
    break;
  case TYPEUESPEC:
    epdcch_setconfig_r11 =
      eNB->UE_list.UE_template[CC_id][UE_id].physicalConfigDedicated->ext4->epdcch_Config_r11->config_r11.choice.setup.setConfigToAddModList_r11->list.array[0];

    AssertFatal(epdcch_setconfig_r11 != NULL,
		" epdcch_setconfig_r11 is null for UE specific \n");
    AssertFatal(epdcch_setconfig_r11->ext2 != NULL,
		" ext2 doesn't exist in epdcch config ' \n");

    if (eNB->common_channels[CC_id].tdd_Config == NULL)	//FDD
      T = rmax *startSF_fdd_RA_times2[epdcch_setconfig_r11->ext2->mpdcch_config_r13->choice.setup.mpdcch_StartSF_UESS_r13.choice.fdd_r13] >> 1;
    else			//TDD
      T = rmax *startSF_tdd_RA[epdcch_setconfig_r11->ext2->mpdcch_config_r13->choice.setup.mpdcch_StartSF_UESS_r13.choice.tdd_r13];
    break;
  default:
    return (0);
  }

  AssertFatal(T > 0, "T is 0!\n");
  if (((10 * frameP) + subframeP) % T == 0) return (1);
  else return (0);
}

int narrowband_to_first_rb(COMMON_channels_t * cc, int nb_index)
{
  switch (cc->mib->message.dl_Bandwidth) {
  case 0:			// 6 PRBs, N_NB=1, i_0=0
    return (0);
    break;
  case 3:			// 50 PRBs, N_NB=8, i_0=1
    return ((int) (1 + (6 * nb_index)));
    break;
  case 5:			// 100 PRBs, N_NB=16, i_0=2
    return ((int) (2 + (6 * nb_index)));
    break;
  case 1:			// 15 PRBs  N_NB=2, i_0=1
    if (nb_index > 0)
      return (1);
    else
      return (0);
    break;
  case 2:			// 25 PRBs, N_NB=4, i_0=0
    if (nb_index > 1)
      return (1 + (6 * nb_index));
    else
      return ((6 * nb_index));
    break;
  case 4:			// 75 PRBs, N_NB=12, i_0=1
    if (nb_index > 5)
      return (2 + (6 * nb_index));
    else
      return (1 + (6 * nb_index));
    break;
  default:
    AssertFatal(1 == 0, "Impossible dl_Bandwidth %d\n",
		(int) cc->mib->message.dl_Bandwidth);
    break;
  }
}
#endif

//------------------------------------------------------------------------------
void init_ue_sched_info(void)
//------------------------------------------------------------------------------
{
  module_id_t i, j, k;

  for (i = 0; i < NUMBER_OF_eNB_MAX; i++) {
    for (k = 0; k < MAX_NUM_CCs; k++) {
      for (j = 0; j < NUMBER_OF_UE_MAX; j++) {
	// init DL
	eNB_dlsch_info[i][k][j].weight = 0;
	eNB_dlsch_info[i][k][j].subframe = 0;
	eNB_dlsch_info[i][k][j].serving_num = 0;
	eNB_dlsch_info[i][k][j].status = S_DL_NONE;
	// init UL
	eNB_ulsch_info[i][k][j].subframe = 0;
	eNB_ulsch_info[i][k][j].serving_num = 0;
	eNB_ulsch_info[i][k][j].status = S_UL_NONE;
      }
    }
  }
}



//------------------------------------------------------------------------------
unsigned char get_ue_weight(module_id_t module_idP, int CC_idP, int ue_idP)
//------------------------------------------------------------------------------
{
  return (eNB_dlsch_info[module_idP][CC_idP][ue_idP].weight);
}

//------------------------------------------------------------------------------
int find_UE_id(module_id_t mod_idP, rnti_t rntiP)
//------------------------------------------------------------------------------
{
  int UE_id;
  UE_list_t *UE_list = &RC.mac[mod_idP]->UE_list;

  for (UE_id = 0; UE_id < NUMBER_OF_UE_MAX; UE_id++) {
    if (UE_list->active[UE_id] != TRUE)
      continue;
    if (UE_list->UE_template[UE_PCCID(mod_idP, UE_id)][UE_id].rnti ==
	rntiP) {
      return (UE_id);
    }
  }

  return (-1);
}

//------------------------------------------------------------------------------
int find_RA_id(module_id_t mod_idP, int CC_idP, rnti_t rntiP)
//------------------------------------------------------------------------------
{
  int RA_id;
  AssertFatal(RC.mac[mod_idP], "RC.mac[%d] is null\n", mod_idP);

  RA_t *ra = (RA_t *) & RC.mac[mod_idP]->common_channels[CC_idP].ra[0];

  for (RA_id = 0; RA_id < NB_RA_PROC_MAX; RA_id++) {
    LOG_D(MAC,
	  "Checking RA_id %d for %x : state %d\n",
	  RA_id, rntiP, ra[RA_id].state);

    if (ra[RA_id].state != IDLE &&
	ra[RA_id].rnti == rntiP)
      return (RA_id);
  }
  return (-1);
}

//------------------------------------------------------------------------------
int UE_num_active_CC(UE_list_t * listP, int ue_idP)
//------------------------------------------------------------------------------
{
  return (listP->numactiveCCs[ue_idP]);
}

//------------------------------------------------------------------------------
int UE_PCCID(module_id_t mod_idP, int ue_idP)
//------------------------------------------------------------------------------
{
  return (RC.mac[mod_idP]->UE_list.pCC_id[ue_idP]);
}

//------------------------------------------------------------------------------
rnti_t UE_RNTI(module_id_t mod_idP, int ue_idP)
//------------------------------------------------------------------------------
{
  rnti_t rnti =
    RC.mac[mod_idP]->
    UE_list.UE_template[UE_PCCID(mod_idP, ue_idP)][ue_idP].rnti;

  if (rnti > 0) {
    return (rnti);
  }

  LOG_D(MAC, "[eNB %d] Couldn't find RNTI for UE %d\n", mod_idP, ue_idP);
  //display_backtrace();
  return (NOT_A_RNTI);
}

//------------------------------------------------------------------------------
boolean_t is_UE_active(module_id_t mod_idP, int ue_idP)
//------------------------------------------------------------------------------
{
  return (RC.mac[mod_idP]->UE_list.active[ue_idP]);
}

unsigned char
get_aggregation(uint8_t bw_index, uint8_t cqi, uint8_t dci_fmt)
{
  unsigned char aggregation = 3;

  switch (dci_fmt) {
  case format0:
    aggregation = cqi2fmt0_agg[bw_index][cqi];
    break;
  case format1:
  case format1A:
  case format1B:
  case format1D:
    aggregation = cqi2fmt1x_agg[bw_index][cqi];
    break;
  case format2:
  case format2A:
  case format2B:
  case format2C:
  case format2D:
    aggregation = cqi2fmt2x_agg[bw_index][cqi];
    break;
  case format1C:
  case format1E_2A_M10PRB:
  case format3:
  case format3A:
  case format4:
  default:
    LOG_W(MAC, "unsupported DCI format %d\n", dci_fmt);
  }

  LOG_D(MAC, "Aggregation level %d (cqi %d, bw_index %d, format %d)\n", 1 << aggregation, cqi, bw_index, dci_fmt);

  return 1 << aggregation;
}

void dump_ue_list(UE_list_t * listP, int ul_flag)
{
  int j;

  if (ul_flag == 0) {
    for (j = listP->head; j >= 0; j = listP->next[j]) {
      LOG_T(MAC, "node %d => %d\n", j, listP->next[j]);
    }
  } else {
    for (j = listP->head_ul; j >= 0; j = listP->next_ul[j]) {
      LOG_T(MAC, "node %d => %d\n", j, listP->next_ul[j]);
    }
  }
}

int add_new_ue(module_id_t mod_idP, int cc_idP, rnti_t rntiP, int harq_pidP
#ifdef Rel14
	       , uint8_t rach_resource_type
#endif
	       )
{
  int UE_id;
  int i, j;

  UE_list_t *UE_list = &RC.mac[mod_idP]->UE_list;

  LOG_D(MAC,
	"[eNB %d, CC_id %d] Adding UE with rnti %x (next avail %d, num_UEs %d)\n",
	mod_idP, cc_idP, rntiP, UE_list->avail, UE_list->num_UEs);
  dump_ue_list(UE_list, 0);

  for (i = 0; i < NUMBER_OF_UE_MAX; i++) {
    if (UE_list->active[i] == TRUE)
      continue;
    UE_id = i;
    memset(&UE_list->UE_template[cc_idP][UE_id], 0,
	   sizeof(UE_TEMPLATE));
    UE_list->UE_template[cc_idP][UE_id].rnti = rntiP;
    UE_list->UE_template[cc_idP][UE_id].configured = FALSE;
    UE_list->numactiveCCs[UE_id] = 1;
    UE_list->numactiveULCCs[UE_id] = 1;
    UE_list->pCC_id[UE_id] = cc_idP;
    UE_list->ordered_CCids[0][UE_id] = cc_idP;
    UE_list->ordered_ULCCids[0][UE_id] = cc_idP;
    UE_list->num_UEs++;
    UE_list->active[UE_id] = TRUE;
#if defined(USRP_REC_PLAY) // not specific to record/playback ?
    UE_list->UE_template[cc_idP][UE_id].pre_assigned_mcs_ul = 0;
#endif    

#ifdef Rel14
    UE_list->UE_template[cc_idP][UE_id].rach_resource_type =
      rach_resource_type;
#endif

    memset((void *) &UE_list->UE_sched_ctrl[UE_id], 0,
	   sizeof(UE_sched_ctrl));
    memset((void *) &UE_list->eNB_UE_stats[cc_idP][UE_id], 0,
	   sizeof(eNB_UE_STATS));
    UE_list->UE_sched_ctrl[UE_id].ue_reestablishment_reject_timer = 0;


    UE_list->UE_sched_ctrl[UE_id].ta_update = 31;

    for (j = 0; j < 8; j++) {
      UE_list->UE_template[cc_idP][UE_id].oldNDI[j] = (j == 0) ? 1 : 0;	// 1 because first transmission is with format1A (Msg4) for harq_pid 0
      UE_list->UE_template[cc_idP][UE_id].oldNDI_UL[j] = (j == harq_pidP) ? 0 : 1;	// 1st transmission is with Msg3;
      UE_list->UE_sched_ctrl[UE_id].round[cc_idP][j] = 8;
      UE_list->UE_sched_ctrl[UE_id].round_UL[cc_idP][j] = 0;
    }

    eNB_ulsch_info[mod_idP][cc_idP][UE_id].status = S_UL_WAITING;
    eNB_dlsch_info[mod_idP][cc_idP][UE_id].status = S_DL_WAITING;
    LOG_D(MAC, "[eNB %d] Add UE_id %d on Primary CC_id %d: rnti %x\n",
	  mod_idP, UE_id, cc_idP, rntiP);
    dump_ue_list(UE_list, 0);
    return (UE_id);
  }

  printf("MAC: cannot add new UE for rnti %x\n", rntiP);
  LOG_E(MAC,
	"error in add_new_ue(), could not find space in UE_list, Dumping UE list\n");
  dump_ue_list(UE_list, 0);
  return (-1);
}

//------------------------------------------------------------------------------
int rrc_mac_remove_ue(module_id_t mod_idP, rnti_t rntiP)
//------------------------------------------------------------------------------
{

  int i;
  int j;
  UE_list_t *UE_list = &RC.mac[mod_idP]->UE_list;
  int UE_id = find_UE_id(mod_idP,rntiP);
  int pCC_id;
  
  if (UE_id == -1) {
    LOG_W(MAC,"rrc_mac_remove_ue: UE %x not found\n", rntiP);
    return 0;
  }
  
  pCC_id = UE_PCCID(mod_idP,UE_id);
  
  LOG_I(MAC,"Removing UE %d from Primary CC_id %d (rnti %x)\n",UE_id,pCC_id, rntiP);
  dump_ue_list(UE_list,0);
  
  UE_list->active[UE_id] = FALSE;
  UE_list->num_UEs--;
  
  if (UE_list->head == UE_id) UE_list->head=UE_list->next[UE_id];
  else UE_list->next[prev(UE_list,UE_id,0)]=UE_list->next[UE_id];
  if (UE_list->head_ul == UE_id) UE_list->head_ul=UE_list->next_ul[UE_id];
  else UE_list->next_ul[prev(UE_list,UE_id,0)]=UE_list->next_ul[UE_id];
  
  // clear all remaining pending transmissions
  /*  UE_list->UE_template[pCC_id][UE_id].bsr_info[LCGID0]  = 0;
      UE_list->UE_template[pCC_id][UE_id].bsr_info[LCGID1]  = 0;
      UE_list->UE_template[pCC_id][UE_id].bsr_info[LCGID2]  = 0;
      UE_list->UE_template[pCC_id][UE_id].bsr_info[LCGID3]  = 0;
      
      UE_list->UE_template[pCC_id][UE_id].ul_SR             = 0;
      UE_list->UE_template[pCC_id][UE_id].rnti              = NOT_A_RNTI;
      UE_list->UE_template[pCC_id][UE_id].ul_active         = FALSE;
  */
  memset (&UE_list->UE_template[pCC_id][UE_id],0,sizeof(UE_TEMPLATE));
  
  UE_list->eNB_UE_stats[pCC_id][UE_id].total_rbs_used = 0;
  UE_list->eNB_UE_stats[pCC_id][UE_id].total_rbs_used_retx = 0;
  for ( j = 0; j < NB_RB_MAX; j++ ) {
    UE_list->eNB_UE_stats[pCC_id][UE_id].num_pdu_tx[j] = 0;
    UE_list->eNB_UE_stats[pCC_id][UE_id].num_bytes_tx[j] = 0;
  }
  UE_list->eNB_UE_stats[pCC_id][UE_id].num_retransmission = 0;
  UE_list->eNB_UE_stats[pCC_id][UE_id].total_sdu_bytes = 0;
  UE_list->eNB_UE_stats[pCC_id][UE_id].total_pdu_bytes = 0;
  UE_list->eNB_UE_stats[pCC_id][UE_id].total_num_pdus = 0;
  UE_list->eNB_UE_stats[pCC_id][UE_id].total_rbs_used_rx = 0;
  for ( j = 0; j < NB_RB_MAX; j++ ) {
    UE_list->eNB_UE_stats[pCC_id][UE_id].num_pdu_rx[j] = 0;
    UE_list->eNB_UE_stats[pCC_id][UE_id].num_bytes_rx[j] = 0;
  }
  UE_list->eNB_UE_stats[pCC_id][UE_id].num_errors_rx = 0;
  UE_list->eNB_UE_stats[pCC_id][UE_id].total_pdu_bytes_rx = 0;
  UE_list->eNB_UE_stats[pCC_id][UE_id].total_num_pdus_rx = 0;
  UE_list->eNB_UE_stats[pCC_id][UE_id].total_num_errors_rx = 0;
  
  eNB_ulsch_info[mod_idP][pCC_id][UE_id].rnti                        = NOT_A_RNTI;
  eNB_ulsch_info[mod_idP][pCC_id][UE_id].status                      = S_UL_NONE;
  eNB_dlsch_info[mod_idP][pCC_id][UE_id].rnti                        = NOT_A_RNTI;
  eNB_dlsch_info[mod_idP][pCC_id][UE_id].status                      = S_DL_NONE;
  
  eNB_ulsch_info[mod_idP][pCC_id][UE_id].serving_num = 0;
  eNB_dlsch_info[mod_idP][pCC_id][UE_id].serving_num = 0;
  
  // check if this has an RA process active
  RA_t *ra;
  for (i = 0; i < NB_RA_PROC_MAX; i++) {
    ra = (RA_t *) & RC.mac[mod_idP]->common_channels[pCC_id].ra[i];
    if (ra->rnti == rntiP) {
      ra->state = IDLE;
      ra->timing_offset = 0;
      ra->RRC_timer = 20;
      ra->rnti = 0;
      //break;
    }
  }
  
  return 0;
}

int prev(UE_list_t * listP, int nodeP, int ul_flag)
{
  int j;

  if (ul_flag == 0) {
    if (nodeP == listP->head) {
      return (nodeP);
    }

    for (j = listP->head; j >= 0; j = listP->next[j]) {
      if (listP->next[j] == nodeP) {
	return (j);
      }
    }
  } else {
    if (nodeP == listP->head_ul) {
      return (nodeP);
    }

    for (j = listP->head_ul; j >= 0; j = listP->next_ul[j]) {
      if (listP->next_ul[j] == nodeP) {
	return (j);
      }
    }
  }

  LOG_E(MAC,
	"error in prev(), could not find previous to %d in UE_list %s, should never happen, Dumping UE list\n",
	nodeP, (ul_flag == 0) ? "DL" : "UL");
  dump_ue_list(listP, ul_flag);

  return (-1);
}

void swap_UEs(UE_list_t * listP, int nodeiP, int nodejP, int ul_flag)
{
  int prev_i, prev_j, next_i, next_j;

  LOG_T(MAC, "Swapping UE %d,%d\n", nodeiP, nodejP);
  dump_ue_list(listP, ul_flag);

  prev_i = prev(listP, nodeiP, ul_flag);
  prev_j = prev(listP, nodejP, ul_flag);

  AssertFatal((prev_i >= 0) && (prev_j >= 0), "swap_UEs: problem");

  if (ul_flag == 0) {
    next_i = listP->next[nodeiP];
    next_j = listP->next[nodejP];
  } else {
    next_i = listP->next_ul[nodeiP];
    next_j = listP->next_ul[nodejP];
  }

  LOG_T(MAC, "[%s] next_i %d, next_i, next_j %d, head %d \n",
	(ul_flag == 0) ? "DL" : "UL", next_i, next_j, listP->head);

  if (ul_flag == 0) {

    if (next_i == nodejP) {	// case ... p(i) i j n(j) ... => ... p(j) j i n(i) ...
      LOG_T(MAC,
	    "Case ... p(i) i j n(j) ... => ... p(j) j i n(i) ...\n");

      listP->next[nodeiP] = next_j;
      listP->next[nodejP] = nodeiP;

      if (nodeiP == listP->head) {	// case i j n(j)
	listP->head = nodejP;
      } else {
	listP->next[prev_i] = nodejP;
      }
    } else if (next_j == nodeiP) {	// case ... p(j) j i n(i) ... => ... p(i) i j n(j) ...
      LOG_T(MAC,
	    "Case ... p(j) j i n(i) ... => ... p(i) i j n(j) ...\n");
      listP->next[nodejP] = next_i;
      listP->next[nodeiP] = nodejP;

      if (nodejP == listP->head) {	// case j i n(i)
	listP->head = nodeiP;
      } else {
	listP->next[prev_j] = nodeiP;
      }
    } else {		// case ...  p(i) i n(i) ... p(j) j n(j) ...
      listP->next[nodejP] = next_i;
      listP->next[nodeiP] = next_j;

      if (nodeiP == listP->head) {
	LOG_T(MAC, "changing head to %d\n", nodejP);
	listP->head = nodejP;
	listP->next[prev_j] = nodeiP;
      } else if (nodejP == listP->head) {
	LOG_D(MAC, "changing head to %d\n", nodeiP);
	listP->head = nodeiP;
	listP->next[prev_i] = nodejP;
      } else {
	listP->next[prev_i] = nodejP;
	listP->next[prev_j] = nodeiP;
      }
    }
  } else {			// ul_flag

    if (next_i == nodejP) {	// case ... p(i) i j n(j) ... => ... p(j) j i n(i) ...
      LOG_T(MAC,
	    "[UL] Case ... p(i) i j n(j) ... => ... p(j) j i n(i) ...\n");

      listP->next_ul[nodeiP] = next_j;
      listP->next_ul[nodejP] = nodeiP;

      if (nodeiP == listP->head_ul) {	// case i j n(j)
	listP->head_ul = nodejP;
      } else {
	listP->next_ul[prev_i] = nodejP;
      }
    } else if (next_j == nodeiP) {	// case ... p(j) j i n(i) ... => ... p(i) i j n(j) ...
      LOG_T(MAC,
	    "[UL]Case ... p(j) j i n(i) ... => ... p(i) i j n(j) ...\n");
      listP->next_ul[nodejP] = next_i;
      listP->next_ul[nodeiP] = nodejP;

      if (nodejP == listP->head_ul) {	// case j i n(i)
	listP->head_ul = nodeiP;
      } else {
	listP->next_ul[prev_j] = nodeiP;
      }
    } else {		// case ...  p(i) i n(i) ... p(j) j n(j) ...

      listP->next_ul[nodejP] = next_i;
      listP->next_ul[nodeiP] = next_j;

      if (nodeiP == listP->head_ul) {
	LOG_T(MAC, "[UL]changing head to %d\n", nodejP);
	listP->head_ul = nodejP;
	listP->next_ul[prev_j] = nodeiP;
      } else if (nodejP == listP->head_ul) {
	LOG_T(MAC, "[UL]changing head to %d\n", nodeiP);
	listP->head_ul = nodeiP;
	listP->next_ul[prev_i] = nodejP;
      } else {
	listP->next_ul[prev_i] = nodejP;
	listP->next_ul[prev_j] = nodeiP;
      }
    }
  }

  LOG_T(MAC, "After swap\n");
  dump_ue_list(listP, ul_flag);
}

// This has to be updated to include BSR information
uint8_t
UE_is_to_be_scheduled(module_id_t module_idP, int CC_id, uint8_t UE_id)
{
  UE_TEMPLATE *UE_template =
    &RC.mac[module_idP]->UE_list.UE_template[CC_id][UE_id];
  UE_sched_ctrl *UE_sched_ctl =
    &RC.mac[module_idP]->UE_list.UE_sched_ctrl[UE_id];

  // do not schedule UE if UL is not working
  if (UE_sched_ctl->ul_failure_timer > 0)
    return (0);
  if (UE_sched_ctl->ul_out_of_sync > 0)
    return (0);

  LOG_D(MAC, "[eNB %d][PUSCH] Checking UL requirements UE %d/%x\n",
	module_idP, UE_id, UE_RNTI(module_idP, UE_id));

  if ((UE_template->bsr_info[LCGID0] > 0) || (UE_template->bsr_info[LCGID1] > 0) || (UE_template->bsr_info[LCGID2] > 0) || (UE_template->bsr_info[LCGID3] > 0) || (UE_template->ul_SR > 0) ||	// uplink scheduling request
      ((UE_sched_ctl->ul_inactivity_timer > 20) && (UE_sched_ctl->ul_scheduled == 0)) ||	// every 2 frames when RRC_CONNECTED
      ((UE_sched_ctl->ul_inactivity_timer > 10) && (UE_sched_ctl->ul_scheduled == 0) && (mac_eNB_get_rrc_status(module_idP, UE_RNTI(module_idP, UE_id)) < RRC_CONNECTED)))	// every Frame when not RRC_CONNECTED
    {
      LOG_D(MAC,
	    "[eNB %d][PUSCH] UE %d/%x should be scheduled (BSR0 %d,SR %d)\n",
	    module_idP, UE_id, UE_RNTI(module_idP, UE_id),
	    UE_template->bsr_info[LCGID0], UE_template->ul_SR);
      return (1);
    } else {
    return (0);
  }
}

uint8_t get_tmode(module_id_t module_idP, int CC_idP, int UE_idP)
{
  eNB_MAC_INST *eNB = RC.mac[module_idP];
  COMMON_channels_t *cc = &eNB->common_channels[CC_idP];

  struct PhysicalConfigDedicated *physicalConfigDedicated =
    eNB->UE_list.physicalConfigDedicated[CC_idP][UE_idP];

  if (physicalConfigDedicated == NULL) {	// RRCConnectionSetup not received by UE yet
    AssertFatal(cc->p_eNB <= 2, "p_eNB is %d, should be <2\n",
		cc->p_eNB);
    return (cc->p_eNB);
  } else {
    AssertFatal(physicalConfigDedicated->antennaInfo != NULL,
		"antennaInfo is null for CCId %d, UEid %d\n", CC_idP,
		UE_idP);

    AssertFatal(physicalConfigDedicated->antennaInfo->present !=
		PhysicalConfigDedicated__antennaInfo_PR_NOTHING,
		"antennaInfo (mod_id %d, CC_id %d) is set to NOTHING\n",
		module_idP, CC_idP);

    if (physicalConfigDedicated->antennaInfo->present ==
	PhysicalConfigDedicated__antennaInfo_PR_explicitValue) {
      return (physicalConfigDedicated->antennaInfo->
	      choice.explicitValue.transmissionMode);
    } else if (physicalConfigDedicated->antennaInfo->present ==
	       PhysicalConfigDedicated__antennaInfo_PR_defaultValue) {
      AssertFatal(cc->p_eNB <= 2, "p_eNB is %d, should be <2\n",
		  cc->p_eNB);
      return (cc->p_eNB);
    } else
      AssertFatal(1 == 0, "Shouldn't be here\n");
  }
}

int8_t
get_ULharq(module_id_t module_idP, int CC_idP, uint16_t frameP,
	   uint8_t subframeP)
{
  uint8_t ret = -1;
  eNB_MAC_INST *eNB = RC.mac[module_idP];
  COMMON_channels_t *cc = &eNB->common_channels[CC_idP];

  if (cc->tdd_Config == NULL) {	// FDD
    ret = (((frameP << 1) + subframeP) & 7);
  } else {
    switch (cc->tdd_Config->subframeAssignment) {
    case 1:
      if ((subframeP == 2) ||
	  (subframeP == 3) || (subframeP == 7) || (subframeP == 8))
	switch (subframeP) {
	case 2:
	case 3:
	  ret = (subframeP - 2);
	  break;

	case 7:
	case 8:
	  ret = (subframeP - 5);
	  break;

	default:
	  AssertFatal(1 == 0,
		      "subframe2_harq_pid, Illegal subframe %d for TDD mode %d\n",
		      subframeP,
		      (int) cc->tdd_Config->subframeAssignment);
	  break;
	}

      break;

    case 2:
      AssertFatal((subframeP == 2) || (subframeP == 7),
		  "subframe2_harq_pid, Illegal subframe %d for TDD mode %d\n",
		  subframeP,
		  (int) cc->tdd_Config->subframeAssignment);
      ret = (subframeP / 7);
      break;

    case 3:
      AssertFatal((subframeP > 1) && (subframeP < 5),
		  "subframe2_harq_pid, Illegal subframe %d for TDD mode %d\n",
		  subframeP,
		  (int) cc->tdd_Config->subframeAssignment);
      ret = (subframeP - 2);
      break;

    case 4:
      AssertFatal((subframeP > 1) && (subframeP < 4),
		  "subframe2_harq_pid, Illegal subframe %d for TDD mode %d\n",
		  subframeP,
		  (int) cc->tdd_Config->subframeAssignment);
      ret = (subframeP - 2);
      break;

    case 5:
      AssertFatal(subframeP == 2,
		  "subframe2_harq_pid, Illegal subframe %d for TDD mode %d\n",
		  subframeP,
		  (int) cc->tdd_Config->subframeAssignment);
      ret = (subframeP - 2);
      break;

    default:
      AssertFatal(1 == 0,
		  "subframe2_harq_pid, Unsupported TDD mode %d\n",
		  (int) cc->tdd_Config->subframeAssignment);
      break;
    }
  }

  AssertFatal(ret != -1,
	      "invalid harq_pid(%d) at SFN/SF = %d/%d\n", (int8_t) ret,
	      frameP, subframeP);
  return ret;
}


uint16_t getRIV(uint16_t N_RB_DL, uint16_t RBstart, uint16_t Lcrbs)
{
  uint16_t RIV;

  if (Lcrbs <= (1 + (N_RB_DL >> 1)))
    RIV = (N_RB_DL * (Lcrbs - 1)) + RBstart;
  else
    RIV = (N_RB_DL * (N_RB_DL + 1 - Lcrbs)) + (N_RB_DL - 1 - RBstart);

  return (RIV);
}

uint32_t
allocate_prbs(int UE_id, unsigned char nb_rb, int N_RB_DL,
	      uint32_t * rballoc)
{
  int i;
  uint32_t rballoc_dci = 0;
  unsigned char nb_rb_alloc = 0;

  for (i = 0; i < (N_RB_DL - 2); i += 2) {
    if (((*rballoc >> i) & 3) == 0) {
      *rballoc |= (3 << i);
      rballoc_dci |= (1 << ((12 - i) >> 1));
      nb_rb_alloc += 2;
    }

    if (nb_rb_alloc == nb_rb) {
      return (rballoc_dci);
    }
  }

  if ((N_RB_DL & 1) == 1) {
    if ((*rballoc >> (N_RB_DL - 1) & 1) == 0) {
      *rballoc |= (1 << (N_RB_DL - 1));
      rballoc_dci |= 1;
    }
  }

  return (rballoc_dci);
}

int get_bw_index(module_id_t module_id, uint8_t CC_id)
{
  int bw_index = 0;

  int N_RB_DL =
    to_prb(RC.mac[module_id]->common_channels[CC_id].mib->
	   message.dl_Bandwidth);

  switch (N_RB_DL) {
  case 6:			// 1.4 MHz
    bw_index = 0;
    break;

  case 25:			// 5HMz
    bw_index = 1;
    break;

  case 50:			// 10HMz
    bw_index = 2;
    break;

  case 100:			// 20HMz
    bw_index = 3;
    break;

  default:
    bw_index = 1;
    LOG_W(MAC,
	  "[eNB %d] N_RB_DL %d unknown for CC_id %d, setting bw_index to 1\n",
	  module_id, N_RB_DL, CC_id);
    break;
  }

  return bw_index;
}

int get_min_rb_unit(module_id_t module_id, uint8_t CC_id)
{
  int min_rb_unit = 0;
  int N_RB_DL =
    to_prb(RC.mac[module_id]->common_channels[CC_id].mib->
	   message.dl_Bandwidth);

  switch (N_RB_DL) {
  case 6:			// 1.4 MHz
    min_rb_unit = 1;
    break;

  case 25:			// 5HMz
    min_rb_unit = 2;
    break;

  case 50:			// 10HMz
    min_rb_unit = 3;
    break;

  case 100:			// 20HMz
    min_rb_unit = 4;
    break;

  default:
    min_rb_unit = 2;
    LOG_W(MAC,
	  "[eNB %d] N_DL_RB %d unknown for CC_id %d, setting min_rb_unit to 2\n",
	  module_id, N_RB_DL, CC_id);
    break;
  }

  return min_rb_unit;
}

uint32_t
allocate_prbs_sub(int nb_rb, int N_RB_DL, int N_RBG, uint8_t * rballoc)
{
  int check = 0;		//check1=0,check2=0;
  uint32_t rballoc_dci = 0;
  //uint8_t number_of_subbands=13;

  LOG_T(MAC, "*****Check1RBALLOC****: %d%d%d%d (nb_rb %d,N_RBG %d)\n",
	rballoc[3], rballoc[2], rballoc[1], rballoc[0], nb_rb, N_RBG);

  while ((nb_rb > 0) && (check < N_RBG)) {
    //printf("rballoc[%d] %d\n",check,rballoc[check]);
    if (rballoc[check] == 1) {
      rballoc_dci |= (1 << ((N_RBG - 1) - check));

      switch (N_RB_DL) {
      case 6:
	nb_rb--;
	break;

      case 25:
	if ((check == N_RBG - 1)) {
	  nb_rb--;
	} else {
	  nb_rb -= 2;
	}

	break;

      case 50:
	if ((check == N_RBG - 1)) {
	  nb_rb -= 2;
	} else {
	  nb_rb -= 3;
	}

	break;

      case 100:
	nb_rb -= 4;
	break;
      }
    }
    //      printf("rb_alloc %x\n",rballoc_dci);
    check = check + 1;
    //    check1 = check1+2;
  }

  // rballoc_dci = (rballoc_dci)&(0x1fff);
  LOG_T(MAC, "*********RBALLOC : %x\n", rballoc_dci);
  // exit(-1);
  return (rballoc_dci);
}

int get_subbandsize(uint8_t dl_Bandwidth)
{
  uint8_t ss[6] = { 6, 4, 4, 6, 8, 8 };

  AssertFatal(dl_Bandwidth < 6, "dl_Bandwidth %d is out of bounds\n",
	      dl_Bandwidth);

  return (ss[dl_Bandwidth]);
}

int get_nb_subband(int N_RB_DL)
{
  int nb_sb = 0;

  switch (N_RB_DL) {
  case 6:
    nb_sb = 0;
    break;

  case 15:
    nb_sb = 4;		// sb_size =4

  case 25:
    nb_sb = 7;		// sb_size =4, 1 sb with 1PRB, 6 with 2 RBG, each has 2 PRBs
    break;

  case 50:			// sb_size =6
    nb_sb = 9;
    break;

  case 75:			// sb_size =8
    nb_sb = 10;
    break;

  case 100:			// sb_size =8 , 1 sb with 1 RBG + 12 sb with 2RBG, each RBG has 4 PRBs
    nb_sb = 13;
    break;

  default:
    nb_sb = 0;
    break;
  }

  return nb_sb;
}

void init_CCE_table(int module_idP, int CC_idP)
{
  memset(RC.mac[module_idP]->CCE_table[CC_idP], 0, 800 * sizeof(int));
}


int
get_nCCE_offset(int *CCE_table,
		const unsigned char L,
		const int nCCE,
		const int common_dci,
		const unsigned short rnti, const unsigned char subframe)
{
  int search_space_free, m, nb_candidates = 0, l, i;
  unsigned int Yk;
  /*
    printf("CCE Allocation: ");
    for (i=0;i<nCCE;i++)
    printf("%d.",CCE_table[i]);
    printf("\n");
  */
  if (common_dci == 1) {
    // check CCE(0 ... L-1)
    nb_candidates = (L == 4) ? 4 : 2;
    nb_candidates = min(nb_candidates, nCCE / L);

    //    printf("Common DCI nb_candidates %d, L %d\n",nb_candidates,L);

    for (m = nb_candidates - 1; m >= 0; m--) {

      search_space_free = 1;
      for (l = 0; l < L; l++) {

	//        printf("CCE_table[%d] %d\n",(m*L)+l,CCE_table[(m*L)+l]);
	if (CCE_table[(m * L) + l] == 1) {
	  search_space_free = 0;
	  break;
	}
      }

      if (search_space_free == 1) {

	//        printf("returning %d\n",m*L);

	for (l = 0; l < L; l++)
	  CCE_table[(m * L) + l] = 1;
	return (m * L);
      }
    }

    return (-1);

  } else {			// Find first available in ue specific search space
    // according to procedure in Section 9.1.1 of 36.213 (v. 8.6)
    // compute Yk
    Yk = (unsigned int) rnti;

    for (i = 0; i <= subframe; i++)
      Yk = (Yk * 39827) % 65537;

    Yk = Yk % (nCCE / L);

    switch (L) {
    case 1:
    case 2:
      nb_candidates = 6;
      break;

    case 4:
    case 8:
      nb_candidates = 2;
      break;

    default:
      DevParam(L, nCCE, rnti);
      break;
    }

    LOG_D(MAC, "rnti %x, Yk = %d, nCCE %d (nCCE/L %d),nb_cand %d\n",
	  rnti, Yk, nCCE, nCCE / L, nb_candidates);

    for (m = 0; m < nb_candidates; m++) {
      search_space_free = 1;

      for (l = 0; l < L; l++) {
	int cce = (((Yk + m) % (nCCE / L)) * L) + l;
	if (cce >= nCCE || CCE_table[cce] == 1) {
	  search_space_free = 0;
	  break;
	}
      }

      if (search_space_free == 1) {
	for (l = 0; l < L; l++)
	  CCE_table[(((Yk + m) % (nCCE / L)) * L) + l] = 1;

	return (((Yk + m) % (nCCE / L)) * L);
      }
    }

    return (-1);
  }
}

void
dump_CCE_table(int *CCE_table, const int nCCE,
	       const unsigned short rnti, const int subframe, int L)
{
  int nb_candidates = 0, i;
  unsigned int Yk;

  printf("CCE 0: ");
  for (i = 0; i < nCCE; i++) {
    printf("%1d.", CCE_table[i]);
    if ((i & 7) == 7)
      printf("\n CCE %d: ", i);
  }

  Yk = (unsigned int) rnti;

  for (i = 0; i <= subframe; i++)
    Yk = (Yk * 39827) % 65537;

  Yk = Yk % (nCCE / L);

  switch (L) {
  case 1:
  case 2:
    nb_candidates = 6;
    break;

  case 4:
  case 8:
    nb_candidates = 2;
    break;

  default:
    DevParam(L, nCCE, rnti);
    break;
  }

  printf("rnti %x, Yk*L = %d, nCCE %d (nCCE/L %d),nb_cand*L %d\n", rnti,
	 Yk * L, nCCE, nCCE / L, nb_candidates * L);
}

uint16_t
getnquad(COMMON_channels_t * cc, uint8_t num_pdcch_symbols, uint8_t mi)
{
  uint16_t Nreg = 0;

  AssertFatal(cc != NULL, "cc is null\n");
  AssertFatal(cc->mib != NULL, "cc->mib is null\n");

  int N_RB_DL = to_prb(cc->mib->message.dl_Bandwidth);
  int phich_resource = get_phich_resource_times6(cc);

  uint8_t Ngroup_PHICH = (phich_resource * N_RB_DL) / 48;

  if (((phich_resource * N_RB_DL) % 48) > 0)
    Ngroup_PHICH++;

  if (cc->Ncp == 1) {
    Ngroup_PHICH <<= 1;
  }

  Ngroup_PHICH *= mi;

  if ((num_pdcch_symbols > 0) && (num_pdcch_symbols < 4))
    switch (N_RB_DL) {
    case 6:
      Nreg = 12 + (num_pdcch_symbols - 1) * 18;
      break;

    case 25:
      Nreg = 50 + (num_pdcch_symbols - 1) * 75;
      break;

    case 50:
      Nreg = 100 + (num_pdcch_symbols - 1) * 150;
      break;

    case 100:
      Nreg = 200 + (num_pdcch_symbols - 1) * 300;
      break;

    default:
      return (0);
    }
  //   printf("Nreg %d (%d)\n",Nreg,Nreg - 4 - (3*Ngroup_PHICH));
  return (Nreg - 4 - (3 * Ngroup_PHICH));
}

uint16_t
getnCCE(COMMON_channels_t * cc, uint8_t num_pdcch_symbols, uint8_t mi)
{
  AssertFatal(cc != NULL, "cc is null\n");
  return (getnquad(cc, num_pdcch_symbols, mi) / 9);
}

uint8_t getmi(COMMON_channels_t * cc, int subframe)
{
  AssertFatal(cc != NULL, "cc is null\n");

  // for FDD
  if (cc->tdd_Config == NULL)	// FDD
    return 1;

  // for TDD
  switch (cc->tdd_Config->subframeAssignment) {
  case 0:
    if ((subframe == 0) || (subframe == 5))
      return (2);
    else
      return (1);

    break;

  case 1:
    if ((subframe == 0) || (subframe == 5))
      return (0);
    else
      return (1);

    break;

  case 2:
    if ((subframe == 3) || (subframe == 8))
      return (1);
    else
      return (0);

    break;

  case 3:
    if ((subframe == 0) || (subframe == 8) || (subframe == 9))
      return (1);
    else
      return (0);

    break;

  case 4:
    if ((subframe == 8) || (subframe == 9))
      return (1);
    else
      return (0);

    break;

  case 5:
    if (subframe == 8)
      return (1);
    else
      return (0);

    break;

  case 6:
    return (1);
    break;

  default:
    return (0);
  }
}

uint16_t
get_nCCE_max(COMMON_channels_t * cc, int num_pdcch_symbols, int subframe)
{
  AssertFatal(cc != NULL, "cc is null\n");
  return (getnCCE(cc, num_pdcch_symbols, getmi(cc, subframe)));
}

// Allocate the CCEs
int
allocate_CCEs(int module_idP, int CC_idP, int subframeP, int test_onlyP)
{
  int *CCE_table = RC.mac[module_idP]->CCE_table[CC_idP];
  nfapi_dl_config_request_body_t *DL_req =
    &RC.mac[module_idP]->DL_req[CC_idP].dl_config_request_body;
  nfapi_hi_dci0_request_body_t *HI_DCI0_req =
    &RC.mac[module_idP]->HI_DCI0_req[CC_idP].hi_dci0_request_body;
  nfapi_dl_config_request_pdu_t *dl_config_pdu =
    &DL_req->dl_config_pdu_list[0];
  nfapi_hi_dci0_request_pdu_t *hi_dci0_pdu =
    &HI_DCI0_req->hi_dci0_pdu_list[0];
  int nCCE_max =
    get_nCCE_max(&RC.mac[module_idP]->common_channels[CC_idP], 1,
		 subframeP);
  int fCCE;
  int i, j, idci;
  int nCCE = 0;

  LOG_D(MAC,
	"Allocate CCEs subframe %d, test %d : (DL PDU %d, DL DCI %d, UL %d)\n",
	subframeP, test_onlyP, DL_req->number_pdu, DL_req->number_dci,
	HI_DCI0_req->number_of_dci);
  DL_req->number_pdcch_ofdm_symbols = 1;

 try_again:
  init_CCE_table(module_idP, CC_idP);
  nCCE = 0;

  for (i = 0, idci = 0; i < DL_req->number_pdu; i++) {
    // allocate DL common DCIs first
    if ((dl_config_pdu[i].pdu_type == NFAPI_DL_CONFIG_DCI_DL_PDU_TYPE)
	&& (dl_config_pdu[i].dci_dl_pdu.dci_dl_pdu_rel8.rnti_type ==
	    2)) {
      LOG_D(MAC,
	    "Trying to allocate COMMON DCI %d/%d (%d,%d) : rnti %x, aggreg %d nCCE %d / %d (num_pdcch_symbols %d)\n",
	    idci, DL_req->number_dci + HI_DCI0_req->number_of_dci,
	    DL_req->number_dci, HI_DCI0_req->number_of_dci,
	    dl_config_pdu[i].dci_dl_pdu.dci_dl_pdu_rel8.rnti,
	    dl_config_pdu[i].dci_dl_pdu.
	    dci_dl_pdu_rel8.aggregation_level, nCCE, nCCE_max,
	    DL_req->number_pdcch_ofdm_symbols);

      if (nCCE +
	  (dl_config_pdu[i].dci_dl_pdu.
	   dci_dl_pdu_rel8.aggregation_level) > nCCE_max) {
	if (DL_req->number_pdcch_ofdm_symbols == 3)
	  goto failed;
	LOG_D(MAC,
	      "Can't fit DCI allocations with %d PDCCH symbols, increasing by 1\n",
	      DL_req->number_pdcch_ofdm_symbols);
	DL_req->number_pdcch_ofdm_symbols++;
	nCCE_max =
	  get_nCCE_max(&RC.mac[module_idP]->
		       common_channels[CC_idP],
		       DL_req->number_pdcch_ofdm_symbols,
		       subframeP);
	goto try_again;
      }
      // number of CCEs left can potentially hold this allocation
      fCCE = get_nCCE_offset(CCE_table,
			     dl_config_pdu[i].
			     dci_dl_pdu.dci_dl_pdu_rel8.
			     aggregation_level, nCCE_max, 1,
			     dl_config_pdu[i].
			     dci_dl_pdu.dci_dl_pdu_rel8.rnti,
			     subframeP);
      if (fCCE == -1) {
	if (DL_req->number_pdcch_ofdm_symbols == 3) {
	  LOG_D(MAC,
		"subframe %d: Dropping Allocation for RNTI %x\n",
		subframeP,
		dl_config_pdu[i].dci_dl_pdu.dci_dl_pdu_rel8.
		rnti);
	  for (j = 0; j <= i; j++) {
	    if (dl_config_pdu[j].pdu_type ==
		NFAPI_DL_CONFIG_DCI_DL_PDU_TYPE)
	      LOG_D(MAC,
		    "DCI %d/%d (%d,%d) : rnti %x dci format %d, aggreg %d nCCE %d / %d (num_pdcch_symbols %d)\n",
		    j,
		    DL_req->number_dci +
		    HI_DCI0_req->number_of_dci,
		    DL_req->number_dci,
		    HI_DCI0_req->number_of_dci,
		    dl_config_pdu[j].
		    dci_dl_pdu.dci_dl_pdu_rel8.rnti,
		    dl_config_pdu[j].
		    dci_dl_pdu.dci_dl_pdu_rel8.dci_format,
		    dl_config_pdu[j].
		    dci_dl_pdu.dci_dl_pdu_rel8.
		    aggregation_level, nCCE, nCCE_max,
		    DL_req->number_pdcch_ofdm_symbols);
	  }
	  //dump_CCE_table(CCE_table,nCCE_max,subframeP,dci_alloc->rnti,1<<dci_alloc->L);
	  goto failed;
	}
	LOG_D(MAC,
	      "Can't fit DCI allocations with %d PDCCH symbols (rnti condition), increasing by 1\n",
	      DL_req->number_pdcch_ofdm_symbols);

	DL_req->number_pdcch_ofdm_symbols++;
	nCCE_max =  get_nCCE_max(&RC.mac[module_idP]->
				 common_channels[CC_idP],
				 DL_req->number_pdcch_ofdm_symbols,
				 subframeP);
	goto try_again;
      }			// fCCE==-1

      // the allocation is feasible, rnti rule passes
      nCCE += dl_config_pdu[i].dci_dl_pdu.dci_dl_pdu_rel8.aggregation_level;
      LOG_D(MAC, "Allocating at nCCE %d\n", fCCE);
      if (test_onlyP == 0) {
	dl_config_pdu[i].dci_dl_pdu.dci_dl_pdu_rel8.cce_idx = fCCE;
	LOG_D(MAC,
	      "Allocate COMMON DCI CCEs subframe %d, test %d => L %d fCCE %d\n",
	      subframeP, test_onlyP,
	      dl_config_pdu[i].dci_dl_pdu.
	      dci_dl_pdu_rel8.aggregation_level, fCCE);
      }
      idci++;
    }
  }				// for i = 0 ... num_DL_DCIs

  // no try to allocate UL DCIs
  for (i = 0; i < HI_DCI0_req->number_of_dci + HI_DCI0_req->number_of_hi;
       i++) {

    // allocate UL DCIs
    if (hi_dci0_pdu[i].pdu_type == NFAPI_HI_DCI0_DCI_PDU_TYPE) {

      LOG_D(MAC,
	    "Trying to allocate format 0 DCI %d/%d (%d,%d) : rnti %x, aggreg %d nCCE %d / %d (num_pdcch_symbols %d)\n",
	    idci, DL_req->number_dci + HI_DCI0_req->number_of_dci,
	    DL_req->number_dci, HI_DCI0_req->number_of_dci,
	    hi_dci0_pdu[i].dci_pdu.dci_pdu_rel8.rnti,
	    hi_dci0_pdu[i].dci_pdu.dci_pdu_rel8.aggregation_level,
	    nCCE, nCCE_max, DL_req->number_pdcch_ofdm_symbols);

      if (nCCE + (hi_dci0_pdu[i].dci_pdu.dci_pdu_rel8.aggregation_level) > nCCE_max) {
	if (DL_req->number_pdcch_ofdm_symbols == 3)
	  goto failed;
	LOG_D(MAC,
	      "Can't fit DCI allocations with %d PDCCH symbols, increasing by 1\n",
	      DL_req->number_pdcch_ofdm_symbols);

	DL_req->number_pdcch_ofdm_symbols++;
	nCCE_max =
	  get_nCCE_max(&RC.mac[module_idP]->common_channels[CC_idP],
		       DL_req->number_pdcch_ofdm_symbols,
		       subframeP);
	goto try_again;
      }
      // number of CCEs left can potentially hold this allocation
      fCCE = get_nCCE_offset(CCE_table,
			     hi_dci0_pdu[i].dci_pdu.
			     dci_pdu_rel8.aggregation_level,
			     nCCE_max, 0,
			     hi_dci0_pdu[i].dci_pdu.dci_pdu_rel8.
			     rnti, subframeP);
      if (fCCE == -1) {
	if (DL_req->number_pdcch_ofdm_symbols == 3) {
	  LOG_D(MAC,
		"subframe %d: Dropping Allocation for RNTI %x\n",
		subframeP,
		hi_dci0_pdu[i].dci_pdu.dci_pdu_rel8.rnti);
	  for (j = 0; j <= i; j++) {
	    if (hi_dci0_pdu[j].pdu_type ==
		NFAPI_HI_DCI0_DCI_PDU_TYPE)
	      LOG_D(MAC,
		    "DCI %d/%d (%d,%d) : rnti %x dci format %d, aggreg %d nCCE %d / %d (num_pdcch_symbols %d)\n",
		    j,
		    DL_req->number_dci + HI_DCI0_req->number_of_dci,
		    DL_req->number_dci,
		    HI_DCI0_req->number_of_dci,
		    hi_dci0_pdu[j].dci_pdu.dci_pdu_rel8.rnti,
		    hi_dci0_pdu[j].dci_pdu.dci_pdu_rel8.
		    dci_format,
		    hi_dci0_pdu[j].dci_pdu.
		    dci_pdu_rel8.aggregation_level, nCCE,
		    nCCE_max,
		    DL_req->number_pdcch_ofdm_symbols);
	  }
	  //dump_CCE_table(CCE_table,nCCE_max,subframeP,dci_alloc->rnti,1<<dci_alloc->L);
	  goto failed;
	}
	LOG_D(MAC,
	      "Can't fit DCI allocations with %d PDCCH symbols (rnti condition), increasing by 1\n",
	      DL_req->number_pdcch_ofdm_symbols);

	DL_req->number_pdcch_ofdm_symbols++;
	nCCE_max =
	  get_nCCE_max(&RC.mac[module_idP]->common_channels[CC_idP],
		       DL_req->number_pdcch_ofdm_symbols,
		       subframeP);
	goto try_again;
      }			// fCCE==-1

      // the allocation is feasible, rnti rule passes
      nCCE += hi_dci0_pdu[i].dci_pdu.dci_pdu_rel8.aggregation_level;
      LOG_D(MAC, "Allocating at nCCE %d\n", fCCE);
      if (test_onlyP == 0) {
	hi_dci0_pdu[i].dci_pdu.dci_pdu_rel8.cce_index = fCCE;
	LOG_D(MAC, "Allocate CCEs subframe %d, test %d\n",
	      subframeP, test_onlyP);
      }
      idci++;
    }
  }				// for i = 0 ... num_UL_DCIs

  for (i = 0; i < DL_req->number_pdu; i++) {
    // allocate DL UE specific DCIs
    if ((dl_config_pdu[i].pdu_type == NFAPI_DL_CONFIG_DCI_DL_PDU_TYPE)
	&& (dl_config_pdu[i].dci_dl_pdu.dci_dl_pdu_rel8.rnti_type ==
	    1)) {
      LOG_D(MAC,
	    "Trying to allocate DL UE-SPECIFIC DCI %d/%d (%d,%d) : rnti %x, aggreg %d nCCE %d / %d (num_pdcch_symbols %d)\n",
	    idci, DL_req->number_dci + HI_DCI0_req->number_of_dci,
	    DL_req->number_dci, HI_DCI0_req->number_of_dci,
	    dl_config_pdu[i].dci_dl_pdu.dci_dl_pdu_rel8.rnti,
	    dl_config_pdu[i].dci_dl_pdu.
	    dci_dl_pdu_rel8.aggregation_level, nCCE, nCCE_max,
	    DL_req->number_pdcch_ofdm_symbols);

      if (nCCE + (dl_config_pdu[i].dci_dl_pdu.dci_dl_pdu_rel8.aggregation_level) > nCCE_max) {
	if (DL_req->number_pdcch_ofdm_symbols == 3)
	  goto failed;
	LOG_D(MAC,
	      "Can't fit DCI allocations with %d PDCCH symbols, increasing by 1\n",
	      DL_req->number_pdcch_ofdm_symbols);

	DL_req->number_pdcch_ofdm_symbols++;
	nCCE_max = get_nCCE_max(&RC.mac[module_idP]->common_channels[CC_idP],
		       DL_req->number_pdcch_ofdm_symbols,
		       subframeP);
	goto try_again;
      }
      // number of CCEs left can potentially hold this allocation
      fCCE = get_nCCE_offset(CCE_table,
			     dl_config_pdu[i].dci_dl_pdu.dci_dl_pdu_rel8.aggregation_level, nCCE_max, 0,
			     dl_config_pdu[i].dci_dl_pdu.dci_dl_pdu_rel8.rnti,
			     subframeP);
      if (fCCE == -1) {
	if (DL_req->number_pdcch_ofdm_symbols == 3) {
	  LOG_I(MAC,
		"subframe %d: Dropping Allocation for RNTI %x\n",
		subframeP,
		dl_config_pdu[i].dci_dl_pdu.dci_dl_pdu_rel8.
		rnti);
	  for (j = 0; j <= i; j++) {
	    if (dl_config_pdu[j].pdu_type == NFAPI_DL_CONFIG_DCI_DL_PDU_TYPE)
	      LOG_I(MAC,
		    "DCI %d/%d (%d,%d) : rnti %x dci format %d, aggreg %d nCCE %d / %d (num_pdcch_symbols %d)\n",
		    j,
		    DL_req->number_dci + HI_DCI0_req->number_of_dci,
		    DL_req->number_dci,
		    HI_DCI0_req->number_of_dci,
		    dl_config_pdu[j].dci_dl_pdu.dci_dl_pdu_rel8.rnti,
		    dl_config_pdu[j].dci_dl_pdu.dci_dl_pdu_rel8.dci_format,
		    dl_config_pdu[j].dci_dl_pdu.dci_dl_pdu_rel8.
		    aggregation_level, 
		    nCCE, 
		    nCCE_max,
		    DL_req->number_pdcch_ofdm_symbols);
	  }
	  //dump_CCE_table(CCE_table,nCCE_max,subframeP,dci_alloc->rnti,1<<dci_alloc->L);
	  goto failed;
	}
	LOG_D(MAC,
	      "Can't fit DCI allocations with %d PDCCH symbols (rnti condition), increasing by 1\n",
	      DL_req->number_pdcch_ofdm_symbols);

	DL_req->number_pdcch_ofdm_symbols++;
	nCCE_max =
	  get_nCCE_max(&RC.mac[module_idP]->common_channels[CC_idP],
		       DL_req->number_pdcch_ofdm_symbols,
		       subframeP);
	goto try_again;
      }			// fCCE==-1

      // the allocation is feasible, rnti rule passes
      nCCE += dl_config_pdu[i].dci_dl_pdu.dci_dl_pdu_rel8.aggregation_level;
      LOG_D(MAC, "Allocating at nCCE %d\n", fCCE);
      if (test_onlyP == 0) {
	dl_config_pdu[i].dci_dl_pdu.dci_dl_pdu_rel8.cce_idx = fCCE;
	LOG_D(MAC, "Allocate CCEs subframe %d, test %d\n",
	      subframeP, test_onlyP);
      }
      idci++;
    }
  }				// for i = 0 ... num_DL_DCIs

  return 0;

 failed:
  return -1;
}

nfapi_ul_config_request_pdu_t *has_ul_grant(module_id_t module_idP,
					    int CC_idP, uint16_t absSFP,
					    uint16_t rnti)
{
  nfapi_ul_config_request_body_t *ul_req;
  nfapi_ul_config_request_pdu_t *ul_config_pdu;

  ul_req = &RC.mac[module_idP]->UL_req_tmp[CC_idP][absSFP % 10].ul_config_request_body;
  ul_config_pdu = &ul_req->ul_config_pdu_list[0];
  LOG_D(MAC,
	"Checking for rnti %x UL grant in subframeP %d (num pdu %d)\n",
	rnti, absSFP % 10, ul_req->number_of_pdus);

  for (int i = 0; i < ul_req->number_of_pdus; i++) {
    LOG_D(MAC, "PDU %d : type %d,rnti %x\n", i,ul_config_pdu[i].pdu_type, rnti);
    if ((ul_config_pdu[i].pdu_type == NFAPI_UL_CONFIG_ULSCH_PDU_TYPE)
	&& (ul_config_pdu[i].ulsch_pdu.ulsch_pdu_rel8.rnti == rnti))
      return (&ul_config_pdu[i]);
    if ((ul_config_pdu[i].pdu_type == NFAPI_UL_CONFIG_ULSCH_CQI_RI_PDU_TYPE)
	&& (ul_config_pdu[i].ulsch_cqi_ri_pdu.ulsch_pdu.ulsch_pdu_rel8.rnti == rnti))
      return (&ul_config_pdu[i]);
    if ((ul_config_pdu[i].pdu_type == NFAPI_UL_CONFIG_ULSCH_HARQ_PDU_TYPE)
	&& (ul_config_pdu[i].ulsch_harq_pdu.ulsch_pdu.ulsch_pdu_rel8.rnti == rnti))
      return (&ul_config_pdu[i]);
    if ((ul_config_pdu[i].pdu_type == NFAPI_UL_CONFIG_ULSCH_CQI_HARQ_RI_PDU_TYPE)
	&& (ul_config_pdu[i].ulsch_cqi_harq_ri_pdu.ulsch_pdu.ulsch_pdu_rel8.rnti == rnti))
      return (&ul_config_pdu[i]);

    if ((ul_config_pdu[i].pdu_type == NFAPI_UL_CONFIG_UCI_CQI_PDU_TYPE)
	&& (ul_config_pdu[i].uci_cqi_pdu.ue_information.ue_information_rel8.rnti == rnti))
      return (&ul_config_pdu[i]);
    if ((ul_config_pdu[i].pdu_type == NFAPI_UL_CONFIG_UCI_SR_PDU_TYPE)
	&& (ul_config_pdu[i].uci_sr_pdu.ue_information.ue_information_rel8.rnti == rnti))
      return (&ul_config_pdu[i]);
    if ((ul_config_pdu[i].pdu_type == NFAPI_UL_CONFIG_UCI_HARQ_PDU_TYPE)
	&& (ul_config_pdu[i].uci_harq_pdu.ue_information.ue_information_rel8.rnti == rnti))
      return (&ul_config_pdu[i]);
    if ((ul_config_pdu[i].pdu_type == NFAPI_UL_CONFIG_UCI_SR_HARQ_PDU_TYPE)
	&& (ul_config_pdu[i].uci_sr_harq_pdu.ue_information.ue_information_rel8.rnti == rnti))
      return (&ul_config_pdu[i]);
    if ((ul_config_pdu[i].pdu_type == NFAPI_UL_CONFIG_UCI_CQI_HARQ_PDU_TYPE)
	&& (ul_config_pdu[i].uci_cqi_harq_pdu.ue_information.ue_information_rel8.rnti == rnti))
      return (&ul_config_pdu[i]);
    if ((ul_config_pdu[i].pdu_type == NFAPI_UL_CONFIG_UCI_CQI_SR_PDU_TYPE)
	&& (ul_config_pdu[i].uci_cqi_sr_pdu.ue_information.ue_information_rel8.rnti == rnti))
      return (&ul_config_pdu[i]);
    if ((ul_config_pdu[i].pdu_type == NFAPI_UL_CONFIG_UCI_CQI_SR_HARQ_PDU_TYPE)
	&& (ul_config_pdu[i].uci_cqi_sr_harq_pdu.ue_information.ue_information_rel8.rnti == rnti))
      return (&ul_config_pdu[i]);

    if ((ul_config_pdu[i].pdu_type == NFAPI_UL_CONFIG_ULSCH_UCI_CSI_PDU_TYPE)
	&& (ul_config_pdu[i].ulsch_uci_csi_pdu.ulsch_pdu.ulsch_pdu_rel8.rnti == rnti))
      return (&ul_config_pdu[i]);
    if ((ul_config_pdu[i].pdu_type == NFAPI_UL_CONFIG_ULSCH_UCI_HARQ_PDU_TYPE)
	&& (ul_config_pdu[i].ulsch_uci_harq_pdu.ulsch_pdu.ulsch_pdu_rel8.rnti == rnti))
      return (&ul_config_pdu[i]);
    if ((ul_config_pdu[i].pdu_type == NFAPI_UL_CONFIG_ULSCH_CSI_UCI_HARQ_PDU_TYPE)
	&& (ul_config_pdu[i].ulsch_csi_uci_harq_pdu.ulsch_pdu.ulsch_pdu_rel8.rnti == rnti))
      return (&ul_config_pdu[i]);
  }

  return (NULL);		// no ul grant at all for this UE
}

boolean_t
CCE_allocation_infeasible(int module_idP,
			  int CC_idP,
			  int format_flag,
			  int subframe, int aggregation, int rnti)
{
  nfapi_dl_config_request_body_t *DL_req       = &RC.mac[module_idP]->DL_req[CC_idP].dl_config_request_body;
  nfapi_dl_config_request_pdu_t *dl_config_pdu = &DL_req->dl_config_pdu_list[DL_req->number_pdu];
  nfapi_hi_dci0_request_body_t *HI_DCI0_req    = &RC.mac[module_idP]->HI_DCI0_req[CC_idP].hi_dci0_request_body;
  nfapi_hi_dci0_request_pdu_t *hi_dci0_pdu     = &HI_DCI0_req->hi_dci0_pdu_list[HI_DCI0_req->number_of_dci + HI_DCI0_req->number_of_hi];
  int ret;
  boolean_t res = FALSE;

  if (format_flag != 2) {	// DL DCI
    if (DL_req->number_pdu == MAX_NUM_DL_PDU) {
      LOG_W(MAC,
	    "Subframe %d: FAPI DL structure is full, skip scheduling UE %d\n",
	    subframe, rnti);
    } else {
      dl_config_pdu->dci_dl_pdu.dci_dl_pdu_rel8.tl.tag            = NFAPI_DL_CONFIG_REQUEST_DCI_DL_PDU_REL8_TAG;
      dl_config_pdu->pdu_type                                     = NFAPI_DL_CONFIG_DCI_DL_PDU_TYPE;
      dl_config_pdu->dci_dl_pdu.dci_dl_pdu_rel8.rnti              = rnti;
      dl_config_pdu->dci_dl_pdu.dci_dl_pdu_rel8.rnti_type         = (format_flag == 0) ? 2 : 1;
      dl_config_pdu->dci_dl_pdu.dci_dl_pdu_rel8.aggregation_level = aggregation;
      DL_req->number_pdu++;
      LOG_D(MAC,
	    "Subframe %d: Checking CCE feasibility format %d : (%x,%d) (%x,%d,%d)\n",
	    subframe, format_flag, rnti, aggregation,
	    dl_config_pdu->dci_dl_pdu.dci_dl_pdu_rel8.rnti,
	    dl_config_pdu->dci_dl_pdu.dci_dl_pdu_rel8.
	    aggregation_level,
	    dl_config_pdu->dci_dl_pdu.dci_dl_pdu_rel8.rnti_type);
      ret = allocate_CCEs(module_idP, CC_idP, subframe, 0);
      if (ret == -1) res = TRUE;
      DL_req->number_pdu--;
    }
  } else {			// ue-specific UL DCI
    if (HI_DCI0_req->number_of_dci + HI_DCI0_req->number_of_hi == MAX_NUM_HI_DCI0_PDU) {
      LOG_W(MAC,
	    "Subframe %d: FAPI UL structure is full, skip scheduling UE %d\n",
	    subframe, rnti);
    } else {
      hi_dci0_pdu->pdu_type                               = NFAPI_HI_DCI0_DCI_PDU_TYPE;
      hi_dci0_pdu->dci_pdu.dci_pdu_rel8.tl.tag            = NFAPI_HI_DCI0_REQUEST_DCI_PDU_REL8_TAG;
      hi_dci0_pdu->dci_pdu.dci_pdu_rel8.rnti              = rnti;
      hi_dci0_pdu->dci_pdu.dci_pdu_rel8.aggregation_level = aggregation;
      HI_DCI0_req->number_of_dci++;
      ret = allocate_CCEs(module_idP, CC_idP, subframe, 0);
      if (ret == -1) res = TRUE;
      HI_DCI0_req->number_of_dci--;
    }
  }

  return res;
}

void
extract_harq(module_id_t mod_idP, int CC_idP, int UE_id,
	     frame_t frameP, sub_frame_t subframeP,
	     void *harq_indication, int format)
{
  UE_list_t *UE_list = &RC.mac[mod_idP]->UE_list;
  UE_sched_ctrl *sched_ctl = &UE_list->UE_sched_ctrl[UE_id];
  rnti_t rnti = UE_RNTI(mod_idP, UE_id);
  COMMON_channels_t *cc = &RC.mac[mod_idP]->common_channels[CC_idP];
  nfapi_harq_indication_fdd_rel13_t *harq_indication_fdd;
  nfapi_harq_indication_tdd_rel13_t *harq_indication_tdd;
  uint16_t num_ack_nak;
  int numCC = UE_list->numactiveCCs[UE_id];
  int pCCid = UE_list->pCC_id[UE_id];
  int spatial_bundling = 0;
  int tmode[5];
  int i, j;
  uint8_t *pdu;

#ifdef Rel14
  if (UE_list->UE_template[pCCid][UE_id].physicalConfigDedicated != NULL &&
      UE_list->UE_template[pCCid][UE_id].physicalConfigDedicated->pucch_ConfigDedicated != NULL &&
      (UE_list->UE_template[pCCid][UE_id].physicalConfigDedicated->ext7)
      && (UE_list->UE_template[pCCid][UE_id].physicalConfigDedicated->ext7->pucch_ConfigDedicated_r13)
      && (((UE_list->UE_template[pCCid][UE_id].physicalConfigDedicated->ext7->pucch_ConfigDedicated_r13->spatialBundlingPUCCH_r13) && (format == 0))
	  || ((UE_list->UE_template[pCCid][UE_id].physicalConfigDedicated->ext7->pucch_ConfigDedicated_r13->spatialBundlingPUSCH_r13)
	      && (format == 1))))
    spatial_bundling = 1;
#endif

  for (i = 0; i < numCC; i++)
    tmode[i] = get_tmode(mod_idP, i, UE_id);

  if (cc->tdd_Config) {
    harq_indication_tdd = (nfapi_harq_indication_tdd_rel13_t *) harq_indication;
    //    pdu = &harq_indication_tdd->harq_tb_n[0];

    num_ack_nak = harq_indication_tdd->number_of_ack_nack;

    switch (harq_indication_tdd->mode) {
    case 0:		// Format 1a/b
      AssertFatal(numCC == 1,
		  "numCC %d > 1, should not be using Format1a/b\n",
		  numCC);
      break;
    case 1:		// Channel Selection
      break;
    case 2:		// Format 3
      break;
    case 3:		// Format 4
      break;
    case 4:		// Format 5
      break;
    }
  } else {
    harq_indication_fdd = (nfapi_harq_indication_fdd_rel13_t *) harq_indication;
    num_ack_nak         = harq_indication_fdd->number_of_ack_nack;
    pdu                 = &harq_indication_fdd->harq_tb_n[0];

    uint8_t harq_pid = ((10 * frameP) + subframeP + 10236) & 7;

    LOG_D(MAC,"frame %d subframe %d harq_pid %d mode %d tmode[0] %d num_ack_nak %d round %d\n",frameP,subframeP,harq_pid,harq_indication_fdd->mode,tmode[0],num_ack_nak,sched_ctl->round[CC_idP][harq_pid]);

    switch (harq_indication_fdd->mode) {
    case 0:		// Format 1a/b (10.1.2.1)
      AssertFatal(numCC == 1,
		  "numCC %d > 1, should not be using Format1a/b\n",
		  numCC);
      if (tmode[0] == 1 || tmode[0] == 2 || tmode[0] == 5 || tmode[0] == 6 || tmode[0] == 7) {	// NOTE: have to handle the case of TM9-10 with 1 antenna port
	// single ACK/NAK bit
	AssertFatal(num_ack_nak == 1,
		    "num_ack_nak %d > 1 for 1 CC and single-layer transmission frame:%d subframe:%d\n",
		    num_ack_nak,frameP,subframeP);
	AssertFatal(sched_ctl->round[CC_idP][harq_pid] < 8,
		    "Got ACK/NAK for inactive harq_pid %d for UE %d/%x\n",
		    harq_pid, UE_id, rnti);
	AssertFatal(pdu[0] == 1 || pdu[0] == 2
		    || pdu[0] == 4,
		    "Received ACK/NAK %d which is not 1 or 2 for harq_pid %d from UE %d/%x\n",
		    pdu[0], harq_pid, UE_id, rnti);
	LOG_D(MAC, "Received %d for harq_pid %d\n", pdu[0],
	      harq_pid);

	if (pdu[0] == 1) {	// ACK
	  sched_ctl->round[CC_idP][harq_pid] = 8;	// release HARQ process
	  sched_ctl->tbcnt[CC_idP][harq_pid] = 0;
	} else if (pdu[0] == 2 || pdu[0] == 4)	// NAK (treat DTX as NAK)
	  sched_ctl->round[CC_idP][harq_pid]++;	// increment round
      } else {
	// one or two ACK/NAK bits
	AssertFatal(num_ack_nak > 2,
		    "num_ack_nak %d > 2 for 1 CC and TM3/4/8/9/10\n",
		    num_ack_nak);
	if ((num_ack_nak == 2)
	    && (sched_ctl->round[CC_idP][harq_pid] < 8)
	    && (sched_ctl->tbcnt[CC_idP][harq_pid] == 1)
	    && (pdu[0] == 1) && (pdu[1] == 1)) {
	  sched_ctl->round[CC_idP][harq_pid] = 8;
	  sched_ctl->tbcnt[CC_idP][harq_pid] = 0;
	}
	if ((num_ack_nak == 2)
	    && (sched_ctl->round[CC_idP][harq_pid] < 8)
	    && (sched_ctl->tbcnt[CC_idP][harq_pid] == 1)
	    && (pdu[0] == 2) && (pdu[1] == 2))
	  sched_ctl->round[CC_idP][harq_pid]++;
	else if (((num_ack_nak == 2)
		  && (sched_ctl->round[CC_idP][harq_pid] < 8)
		  && (sched_ctl->tbcnt[0][harq_pid] == 2)
		  && (pdu[0] == 1) && (pdu[1] == 2))
		 || ((num_ack_nak == 2)
		     && (sched_ctl->round[CC_idP][harq_pid] < 8)
		     && (sched_ctl->tbcnt[CC_idP][harq_pid] == 2)
		     && (pdu[0] == 2) && (pdu[1] == 1))) {
	  sched_ctl->round[CC_idP][harq_pid]++;
	  sched_ctl->tbcnt[CC_idP][harq_pid] = 1;
	} else if ((num_ack_nak == 2)
		   && (sched_ctl->round[CC_idP][harq_pid] < 8)
		   && (sched_ctl->tbcnt[CC_idP][harq_pid] == 2)
		   && (pdu[0] == 2) && (pdu[1] == 2))
	  sched_ctl->round[CC_idP][harq_pid]++;
	else
	  AssertFatal(1 == 0,
		      "Illegal ACK/NAK/round combination (%d,%d,%d,%d,%d) for harq_pid %d, UE %d/%x\n",
		      num_ack_nak,
		      sched_ctl->round[CC_idP][harq_pid],
		      sched_ctl->round[CC_idP][harq_pid], pdu[0],
		      pdu[1], harq_pid, UE_id, rnti);
      }
      break;
    case 1:		// FDD Channel Selection (10.1.2.2.1), must be received for 2 serving cells
      AssertFatal(numCC == 2,
		  "Should not receive harq indication with channel selection with %d active CCs\n",
		  numCC);

      if ((num_ack_nak == 2)
	  && (sched_ctl->round[pCCid][harq_pid] < 8)
	  && (sched_ctl->round[1 - pCCid][harq_pid] < 8)
	  && (sched_ctl->tbcnt[pCCid][harq_pid] == 1)
	  && (sched_ctl->tbcnt[1 - pCCid][harq_pid] == 1)) {
	AssertFatal(pdu[0] <= 3, "pdu[0] %d is not ACK/NAK/DTX\n",
		    pdu[0]);
	AssertFatal(pdu[1] <= 3, "pdu[1] %d is not ACK/NAK/DTX\n",
		    pdu[1]);
	if (pdu[0] == 1)
	  sched_ctl->round[pCCid][harq_pid] = 8;
	else
	  sched_ctl->round[pCCid][harq_pid]++;
	if (pdu[1] == 1)
	  sched_ctl->round[1 - pCCid][harq_pid] = 8;
	else
	  sched_ctl->round[1 - pCCid][harq_pid]++;
      }			// A=2
      else if ((num_ack_nak == 3)
	       && (sched_ctl->round[pCCid][harq_pid] < 8)
	       && (sched_ctl->tbcnt[pCCid][harq_pid] == 2)
	       && (sched_ctl->round[1 - pCCid][harq_pid] < 8)
	       && (sched_ctl->tbcnt[1 - pCCid][harq_pid] == 1)) {
	AssertFatal(pdu[0] <= 3, "pdu[0] %d is not ACK/NAK/DTX\n",
		    pdu[0]);
	AssertFatal(pdu[1] <= 3, "pdu[1] %d is not ACK/NAK/DTX\n",
		    pdu[1]);
	AssertFatal(pdu[2] <= 3, "pdu[2] %d is not ACK/NAK/DTX\n",
		    pdu[2]);
	AssertFatal(sched_ctl->tbcnt[pCCid][harq_pid] == 2,
		    "sched_ctl->tbcnt[%d][%d] != 2 for UE %d/%x\n",
		    pCCid, harq_pid, UE_id, rnti);
	AssertFatal(sched_ctl->tbcnt[1 - pCCid][harq_pid] == 1,
		    "sched_ctl->tbcnt[%d][%d] != 1 for UE %d/%x\n",
		    1 - pCCid, harq_pid, UE_id, rnti);
	if ((pdu[0] == 1) && (pdu[1] == 1)) {	// both ACK
	  sched_ctl->round[pCCid][harq_pid] = 8;
	  sched_ctl->tbcnt[pCCid][harq_pid] = 0;
	} else if (((pdu[0] == 2) && (pdu[1] == 1)) ||
		   ((pdu[0] == 1) && (pdu[1] == 2))) {
	  sched_ctl->round[pCCid][harq_pid]++;
	  sched_ctl->tbcnt[pCCid][harq_pid] = 1;
	} else
	  sched_ctl->round[pCCid][harq_pid]++;

	if (pdu[2] == 1)
	  sched_ctl->round[1 - pCCid][harq_pid] = 8;
	else
	  sched_ctl->round[1 - pCCid][harq_pid]++;
      }			// A=3 primary cell has 2 TBs
      else if ((num_ack_nak == 3)
	       && (sched_ctl->round[1 - pCCid][harq_pid] < 8)
	       && (sched_ctl->round[pCCid][harq_pid] < 8)
	       && (sched_ctl->tbcnt[1 - pCCid][harq_pid] == 2)
	       && (sched_ctl->tbcnt[pCCid][harq_pid] == 1)) {
	AssertFatal(pdu[0] <= 3, "pdu[0] %d is not ACK/NAK/DTX\n",
		    pdu[0]);
	AssertFatal(pdu[1] <= 3, "pdu[1] %d is not ACK/NAK/DTX\n",
		    pdu[1]);
	AssertFatal(pdu[2] <= 3, "pdu[2] %d is not ACK/NAK/DTX\n",
		    pdu[2]);
	AssertFatal(sched_ctl->tbcnt[1 - pCCid][harq_pid] == 2,
		    "sched_ctl->tbcnt[%d][%d] != 2 for UE %d/%x\n",
		    1 - pCCid, harq_pid, UE_id, rnti);
	AssertFatal(sched_ctl->tbcnt[pCCid][harq_pid] == 1,
		    "sched_ctl->tbcnt[%d][%d] != 1 for UE %d/%x\n",
		    pCCid, harq_pid, UE_id, rnti);
	if ((pdu[0] == 1) && (pdu[1] == 1)) {	// both ACK
	  sched_ctl->round[1 - pCCid][harq_pid] = 8;
	  sched_ctl->tbcnt[1 - pCCid][harq_pid] = 0;
	} else if (((pdu[0] >= 2) && (pdu[1] == 1))
		   || ((pdu[0] == 1) && (pdu[1] >= 2))) {	// one ACK
	  sched_ctl->round[1 - pCCid][harq_pid]++;
	  sched_ctl->tbcnt[1 - pCCid][harq_pid] = 1;
	} else		// both NAK/DTX
	  sched_ctl->round[1 - pCCid][harq_pid]++;

	if (pdu[2] == 1)
	  sched_ctl->round[pCCid][harq_pid] = 8;
	else
	  sched_ctl->round[pCCid][harq_pid]++;
      }			// A=3 secondary cell has 2 TBs
#if MAX_NUM_CCs>1
      else if ((num_ack_nak == 4)
	       && (sched_ctl->round[0][harq_pid] < 8)
	       && (sched_ctl->round[1][harq_pid] < 8)
	       && (sched_ctl->tbcnt[1 - pCCid][harq_pid] == 2)
	       && (sched_ctl->tbcnt[pCCid][harq_pid] == 2)) {
	AssertFatal(pdu[0] <= 3, "pdu[0] %d is not ACK/NAK/DTX\n",
		    pdu[0]);
	AssertFatal(pdu[1] <= 3, "pdu[1] %d is not ACK/NAK/DTX\n",
		    pdu[1]);
	AssertFatal(pdu[2] <= 3, "pdu[2] %d is not ACK/NAK/DTX\n",
		    pdu[2]);
	AssertFatal(pdu[3] <= 3, "pdu[3] %d is not ACK/NAK/DTX\n",
		    pdu[3]);
	AssertFatal(sched_ctl->tbcnt[0][harq_pid] == 2,
		    "sched_ctl->tbcnt[0][%d] != 2 for UE %d/%x\n",
		    harq_pid, UE_id, rnti);
	AssertFatal(sched_ctl->tbcnt[1][harq_pid] == 2,
		    "sched_ctl->tbcnt[1][%d] != 2 for UE %d/%x\n",
		    harq_pid, UE_id, rnti);
	if ((pdu[0] == 1) && (pdu[1] == 1)) {	// both ACK
	  sched_ctl->round[0][harq_pid] = 8;
	  sched_ctl->tbcnt[0][harq_pid] = 0;
	} else if (((pdu[0] >= 2) && (pdu[1] == 1))
		   || ((pdu[0] == 1) && (pdu[1] >= 2))) {	// one ACK
	  sched_ctl->round[0][harq_pid]++;
	  sched_ctl->tbcnt[0][harq_pid] = 1;
	} else		// both NAK/DTX
	  sched_ctl->round[0][harq_pid]++;

	if ((pdu[2] == 1) && (pdu[3] == 1)) {	// both ACK
	  sched_ctl->round[1][harq_pid] = 8;
	  sched_ctl->tbcnt[1][harq_pid] = 0;
	} else if (((pdu[2] >= 2) && (pdu[3] == 1))
		   || ((pdu[2] == 1) && (pdu[3] >= 2))) {	// one ACK
	  sched_ctl->round[1][harq_pid]++;
	  sched_ctl->tbcnt[1][harq_pid] = 1;
	} else		// both NAK/DTX
	  sched_ctl->round[1][harq_pid]++;
      }			// A=4 both serving cells have 2 TBs
#endif
      break;
    case 2:		// Format 3
      AssertFatal(numCC > 2,
		  "Should not receive harq indication with FDD format 3 with %d < 3 active CCs\n",
		  numCC);
      for (i = 0, j = 0; i < numCC; i++) {
	if ((sched_ctl->round[i][harq_pid] < 8)) {
	  if (tmode[i] == 1 || tmode[i] == 2 || tmode[0] == 5
	      || tmode[0] == 6 || tmode[0] == 7) {
	    if (pdu[j] == 1) {
	      sched_ctl->round[i][harq_pid] = 8;
	      sched_ctl->tbcnt[i][harq_pid] = 0;
	    } else if (pdu[j] == 2)
	      sched_ctl->round[i][harq_pid]++;
	    else
	      AssertFatal(1 == 0,
			  "Illegal harq_ack value for CC %d harq_pid %d (%d) UE %d/%x\n",
			  i, harq_pid, pdu[j], UE_id, rnti);
	    j++;
	  } else if (spatial_bundling == 0) {
	    if ((sched_ctl->tbcnt[i][harq_pid] == 2)
		&& (pdu[j] == 1) && (pdu[j + 1] == 1)) {
	      sched_ctl->round[i][harq_pid] = 8;
	      sched_ctl->tbcnt[i][harq_pid] = 0;
	    } else if ((sched_ctl->tbcnt[i][harq_pid] == 2)
		       && (pdu[j] == 1) && (pdu[j + 1] == 2)) {
	      sched_ctl->round[i][harq_pid]++;
	      sched_ctl->tbcnt[i][harq_pid] = 1;
	    } else if ((sched_ctl->tbcnt[i][harq_pid] == 2)
		       && (pdu[j] == 2) && (pdu[j + 1] == 1)) {
	      sched_ctl->round[i][harq_pid]++;
	      sched_ctl->tbcnt[i][harq_pid] = 1;
	    } else if ((sched_ctl->tbcnt[i][harq_pid] == 2)
		       && (pdu[j] == 2) && (pdu[j + 1] == 2)) {
	      sched_ctl->round[i][harq_pid]++;
	    } else
	      AssertFatal(1 == 0,
			  "Illegal combination for CC %d harq_pid %d (%d,%d,%d) UE %d/%x\n",
			  i, harq_pid,
			  sched_ctl->tbcnt[i][harq_pid],
			  pdu[j], pdu[j + 1], UE_id, rnti);
	    j += 2;
	  } else if (spatial_bundling == 1) {
	    if (pdu[j] == 1) {
	      sched_ctl->round[i][harq_pid] = 8;
	      sched_ctl->tbcnt[i][harq_pid] = 0;
	    } else if (pdu[j] == 2) {
	      sched_ctl->round[i][harq_pid]++;
	    } else
	      AssertFatal(1 == 0,
			  "Illegal hack_nak value %d for CC %d harq_pid %d UE %d/%x\n",
			  pdu[j], i, harq_pid, UE_id, rnti);
	    j++;
	  } else
	    AssertFatal(1 == 0,
			"Illegal value for spatial_bundling %d\n",
			spatial_bundling);
	}
      }
      break;
    case 3:		// Format 4
      AssertFatal(1 == 0,
		  "Should not receive harq indication with Format 4\n");
      break;
    case 4:		// Format 5
      AssertFatal(1 == 0,
		  "Should not receive harq indication with Format 5\n");
      break;
    }
  }
}

void
extract_pucch_csi(module_id_t mod_idP, int CC_idP, int UE_id,
		  frame_t frameP, sub_frame_t subframeP,
		  uint8_t * pdu, uint8_t length)
{
  UE_list_t *UE_list = &RC.mac[mod_idP]->UE_list;
  UE_sched_ctrl *sched_ctl = &UE_list->UE_sched_ctrl[UE_id];
  COMMON_channels_t *cc = &RC.mac[mod_idP]->common_channels[CC_idP];
  struct CQI_ReportPeriodic *cqi_ReportPeriodic;
  int no_pmi;
  uint8_t Ltab[6] = { 0, 2, 4, 4, 4, 4 };
  uint8_t Jtab[6] = { 0, 2, 2, 3, 4, 4 };
  int feedback_cnt;

  AssertFatal(UE_list->UE_template[CC_idP][UE_id].physicalConfigDedicated != NULL,
	      "physicalConfigDedicated is null for UE %d\n", UE_id);
  AssertFatal(UE_list->
	      UE_template[CC_idP][UE_id].physicalConfigDedicated->cqi_ReportConfig != NULL,
	      "cqi_ReportConfig is null for UE %d\n", UE_id);
  AssertFatal((cqi_ReportPeriodic = UE_list->UE_template[CC_idP][UE_id].physicalConfigDedicated->cqi_ReportConfig->cqi_ReportPeriodic) != NULL,
	      "cqi_ReportPeriodic is null for UE %d\n", UE_id);

  // determine feedback mode
  AssertFatal(cqi_ReportPeriodic->present != CQI_ReportPeriodic_PR_NOTHING,
	      "cqi_ReportPeriodic->present == CQI_ReportPeriodic_PR_NOTHING!\n");
  AssertFatal(cqi_ReportPeriodic->choice.setup.cqi_FormatIndicatorPeriodic.present != CQI_ReportPeriodic__setup__cqi_FormatIndicatorPeriodic_PR_NOTHING,
	      "cqi_ReportPeriodic->cqi_FormatIndicatorPeriodic.choice.setup.present == CQI_ReportPeriodic__setup__cqi_FormatIndicatorPeriodic_PR_NOTHING!\n");

  uint16_t Npd, N_OFFSET_CQI;
  int H, K, bandwidth_part, L, Lmask;
  int ri = sched_ctl->periodic_ri_received[CC_idP];

  get_csi_params(cc, cqi_ReportPeriodic, &Npd, &N_OFFSET_CQI, &H);
  K = (H - 1) / Jtab[cc->mib->message.dl_Bandwidth];
  L = Ltab[cc->mib->message.dl_Bandwidth];
  Lmask = L - 1;
  feedback_cnt = (((frameP * 10) + subframeP) / Npd) % H;

  if (feedback_cnt > 0)
    bandwidth_part = (feedback_cnt - 1) % K;
  else
    bandwidth_part = 0;

  switch (get_tmode(mod_idP, CC_idP, UE_id)) {
  case 1:
  case 2:
  case 3:
  case 7:
    no_pmi = 1;
    break;
  case 4:
  case 5:
  case 6:
    no_pmi = 0;
    break;
  default:
    // note: need to check TM8-10 without PMI/RI or with 1 antenna port (see Section 5.2.3.3.1 from 36.213)
    no_pmi = 0;
  }

  if ((cqi_ReportPeriodic->choice.setup.cqi_FormatIndicatorPeriodic.present == CQI_ReportPeriodic__setup__cqi_FormatIndicatorPeriodic_PR_widebandCQI)
      || (feedback_cnt == 0)) {
    // Note: This implements only Tables: 5.3.3.1-1,5.3.3.1-1A and 5.3.3.1-2 from 36.213 (1,2,4 antenna ports Wideband CQI/PMI)

    if (no_pmi == 1) {	// get spatial_diffcqi if needed
      sched_ctl->periodic_wideband_cqi[CC_idP] = pdu[0] & 0xF;
      sched_ctl->periodic_wideband_spatial_diffcqi[CC_idP] =
	(pdu[0] >> 4) & 7;
    } else if ((cc->p_eNB == 2) && (ri == 1)) {
      // p=2 Rank 1 wideband CQI/PMI 6 bits
      sched_ctl->periodic_wideband_cqi[CC_idP] = pdu[0] & 0xF;
      sched_ctl->periodic_wideband_pmi[CC_idP] = (pdu[0] >> 4) & 3;
    } else if ((cc->p_eNB == 2) && (ri > 1)) {
      // p=2 Rank 2 wideband CQI/PMI 8 bits
      sched_ctl->periodic_wideband_cqi[CC_idP] = pdu[0] & 0xF;
      sched_ctl->periodic_wideband_spatial_diffcqi[CC_idP] =
	(pdu[0] >> 4) & 7;
      sched_ctl->periodic_wideband_pmi[CC_idP] = (pdu[0] >> 7) & 1;
    } else if ((cc->p_eNB == 4) && (ri == 1)) {
      // p=4 Rank 1 wideband CQI/PMI 8 bits
      sched_ctl->periodic_wideband_cqi[CC_idP] = pdu[0] & 0xF;
      sched_ctl->periodic_wideband_pmi[CC_idP] =
	(pdu[0] >> 4) & 0x0F;
    } else if ((cc->p_eNB == 4) && (ri > 1)) {
      // p=4 Rank 2 wideband CQI/PMI 11 bits
      sched_ctl->periodic_wideband_cqi[CC_idP] = pdu[0] & 0xF;
      sched_ctl->periodic_wideband_spatial_diffcqi[CC_idP] =
	(pdu[0] >> 4) & 7;
      sched_ctl->periodic_wideband_pmi[CC_idP] = (pdu[0] >> 7) & 0xF;
    } else
      AssertFatal(1 == 0,
		  "illegal combination p %d, ri %d, no_pmi %d\n",
		  cc->p_eNB, ri, no_pmi);
  } else if (cqi_ReportPeriodic->choice.setup.cqi_FormatIndicatorPeriodic.present == CQI_ReportPeriodic__setup__cqi_FormatIndicatorPeriodic_PR_subbandCQI)
    {
      // This is Table 5.2.3.3.2-2 for 36.213
      if (ri == 1) {
	//4+Ltab[cc->mib->message.dl_Bandwidth] bits
	sched_ctl->periodic_subband_cqi[CC_idP][(bandwidth_part * L) +((pdu[0] >> 4) & Lmask)] = pdu[0] & 0xF;
      } else if (ri > 1) {
	//7+Ltab[cc->mib->message.dl_Bandwidth] bits;
	sched_ctl->periodic_subband_spatial_diffcqi[CC_idP][(bandwidth_part * L) + ((pdu[0] >> 7) & Lmask)] = (pdu[0] >> 4) & 7;
	sched_ctl->periodic_subband_cqi[CC_idP][(bandwidth_part * L) + ((pdu[0] >> 7) & Lmask)] =
	  pdu[0] & 0xF;
      }
    }
}

void
extract_pusch_csi(module_id_t mod_idP, int CC_idP, int UE_id,
		  frame_t frameP, sub_frame_t subframeP,
		  uint8_t * pdu, uint8_t length)
{
  UE_list_t *UE_list = &RC.mac[mod_idP]->UE_list;
  COMMON_channels_t *cc = &RC.mac[mod_idP]->common_channels[CC_idP];
  UE_sched_ctrl *sched_ctl = &UE_list->UE_sched_ctrl[UE_id];
  int Ntab[6] = { 0, 4, 7, 9, 10, 13 };
  int Ntab_uesel[6] = { 0, 8, 13, 17, 19, 25 };
  int Ltab_uesel[6] = { 0, 6, 9, 13, 15, 18 };
  int Mtab_uesel[6] = { 0, 1, 3, 5, 6, 6 };
  int v[6];
  int i;
  uint64_t p = *(uint64_t *) pdu;
  int curbyte, curbit;
  CQI_ReportModeAperiodic_t *cqi_ReportModeAperiodic;

  AssertFatal(UE_list->UE_template[CC_idP][UE_id].physicalConfigDedicated != NULL,
	      "physicalConfigDedicated is null for UE %d\n", UE_id);
  AssertFatal(UE_list->UE_template[CC_idP][UE_id].physicalConfigDedicated->cqi_ReportConfig != NULL,
	      "cqi_ReportConfig is null for UE %d\n", UE_id);
  AssertFatal((cqi_ReportModeAperiodic = UE_list->UE_template[CC_idP][UE_id].physicalConfigDedicated->cqi_ReportConfig->cqi_ReportModeAperiodic) != NULL,
	      "cqi_ReportModeAperiodic is null for UE %d\n", UE_id);

  int N = Ntab[cc->mib->message.dl_Bandwidth];
  int tmode = get_tmode(mod_idP, CC_idP, UE_id);
  int ri = sched_ctl->aperiodic_ri_received[CC_idP];
  int r, diffcqi0 = 0, diffcqi1 = 0, pmi_uesel = 0;
  int bw = cc->mib->message.dl_Bandwidth;
  int m;

  switch (*cqi_ReportModeAperiodic) {
  case CQI_ReportModeAperiodic_rm12:
    AssertFatal(0 == 1, "to be fixed, don't use p but pdu directly\n");
    // wideband multiple PMI (TM4/6), Table 5.2.2.6.1-1 (for TM4/6)
    AssertFatal(tmode == 4 || tmode == 6 || tmode == 8 || tmode == 9 || tmode == 10,
		"Illegal transmission mode %d for CQI_ReportModeAperiodic_rm12\n",
		tmode);
    if (tmode <= 6) {	//Table 5.2.2.6.1-1 36.213
      if ((ri == 1) && (cc->p_eNB == 2)) {
	sched_ctl->aperiodic_wideband_cqi0[CC_idP]    = (uint8_t) (p & 0x0F);
	p >>= 4;
	for (i = 0; i < N; i++) {
	  sched_ctl->aperiodic_subband_pmi[CC_idP][i] = (uint8_t) (p & 0x03);
	  p >>= 2;
	}
      }
      if ((ri == 2) && (cc->p_eNB == 2)) {
	sched_ctl->aperiodic_wideband_cqi0[CC_idP]    = (uint8_t) (p & 0x0F);
	p >>= 4;
	sched_ctl->aperiodic_wideband_cqi1[CC_idP]    = (uint8_t) (p & 0x0F);
	p >>= 4;
	for (i = 0; i < N; i++) {
	  sched_ctl->aperiodic_subband_pmi[CC_idP][i] = (uint8_t) (p & 0x01);
	  p >>= 1;
	}
      }
      if ((ri == 1) && (cc->p_eNB == 4)) {
	sched_ctl->aperiodic_wideband_cqi0[CC_idP]    = (uint8_t) (p & 0x0F);
	p >>= 4;
	for (i = 0; i < N; i++) {
	  sched_ctl->aperiodic_subband_pmi[CC_idP][i] = (uint8_t) (p & 0x03);
	  p >>= 4;
	}
      }
      if ((ri == 2) && (cc->p_eNB == 4)) {
	sched_ctl->aperiodic_wideband_cqi0[CC_idP]    = (uint8_t) (p & 0x0F);
	p >>= 4;
	sched_ctl->aperiodic_wideband_cqi1[CC_idP]    = (uint8_t) (p & 0x0F);
	p >>= 4;
	for (i = 0; i < N; i++) {
	  sched_ctl->aperiodic_subband_pmi[CC_idP][i] = (uint8_t) (p & 0x01);
	  p >>= 4;
	}
      }
    }			// if (tmode <= 6) { //Table 5.2.2.6.1-1 36.213
    else {
      AssertFatal(1 == 0, "support for TM 8-10 to be done\n");
    }

<<<<<<< HEAD
    break;
  case CQI_ReportModeAperiodic_rm20:
    AssertFatal(0 == 1, "to be fixed, don't use p but pdu directly\n");
    // UE-selected subband CQI no PMI (TM1/2/3/7) , Table 5.2.2.6.3-1 from 36.213
    AssertFatal(tmode == 1 || tmode == 2 || tmode == 3
		|| tmode == 7,
		"Illegal transmission mode %d for CQI_ReportModeAperiodic_rm20\n",
		tmode);

    sched_ctl->aperiodic_wideband_cqi0[CC_idP] = (uint8_t) (p & 0x0F);
    p >>= 4;
    diffcqi0 = (uint8_t) (p & 0x03);
    p >>= 2;
    r = (uint8_t) (p & ((1 >> Ltab_uesel[bw]) - 1));
    reverse_index(Ntab_uesel[bw], Mtab_uesel[bw], r, v);
    for (m = 0; m < Mtab_uesel[bw]; m++)
      sched_ctl->aperiodic_subband_diffcqi0[CC_idP][v[m]] = diffcqi0;
    break;
  case CQI_ReportModeAperiodic_rm22:
    AssertFatal(0 == 1, "to be fixed, don't use p but pdu directly\n");
    // UE-selected subband CQI multiple PMI (TM4/6) Table 5.2.2.6.3-2 from 36.213

    AssertFatal(tmode == 4 || tmode == 6 || tmode == 8 || tmode == 9
		|| tmode == 10,
		"Illegal transmission mode %d for CQI_ReportModeAperiodic_rm22\n",
		tmode);

    sched_ctl->aperiodic_wideband_cqi0[CC_idP] = (uint8_t) (p & 0x0F);
    p >>= 4;
    diffcqi0 = (uint8_t) (p & 0x03);
    p >>= 2;

    if (ri > 1) {
      sched_ctl->aperiodic_wideband_cqi1[CC_idP] =
	(uint8_t) (p & 0x0F);
      p >>= 4;
      diffcqi1 = (uint8_t) (p & 0x03);
      p >>= 2;
    }
    r = (uint8_t) (p & ((1 >> Ltab_uesel[bw]) - 1));
    p >>= Ltab_uesel[bw];
    reverse_index(Ntab_uesel[bw], Mtab_uesel[bw], r, v);
    if ((ri == 1) && (cc->p_eNB == 2)) {
      pmi_uesel = p & 0x3;
      p >>= 2;
      sched_ctl->aperiodic_wideband_pmi[CC_idP] = p & 0x3;
    } else if ((ri == 2) && (cc->p_eNB == 2)) {
      pmi_uesel = p & 0x1;
      p >>= 1;
      sched_ctl->aperiodic_wideband_pmi[CC_idP] = p & 0x1;
    } else if (cc->p_eNB == 4) {
      pmi_uesel = p & 0x0F;
      p >>= 4;
      sched_ctl->aperiodic_wideband_pmi[CC_idP] = p & 0x0F;
    }
    for (m = 0; m < Mtab_uesel[bw]; m++) {
      sched_ctl->aperiodic_subband_diffcqi0[CC_idP][v[m]] = diffcqi0;
      if (ri > 1)
	sched_ctl->aperiodic_subband_diffcqi1[CC_idP][v[m]] =
	  diffcqi1;
      sched_ctl->aperiodic_subband_pmi[CC_idP][v[m]] = pmi_uesel;
    }
    break;
  case CQI_ReportModeAperiodic_rm30:
    //subband CQI no PMI (TM1/2/3/7)
    AssertFatal(tmode == 1 || tmode == 2 || tmode == 3
		|| tmode == 7,
		"Illegal transmission mode %d for CQI_ReportModeAperiodic_rm30\n",
		tmode);
    sched_ctl->aperiodic_wideband_cqi0[CC_idP] = pdu[0] >> 4;
    curbyte = 0;
    curbit = 3;
    for (i = 0; i < N; i++) {
      sched_ctl->aperiodic_subband_diffcqi0[CC_idP][i] =
	(pdu[curbyte] >> (curbit - 1)) & 0x03;
      curbit -= 2;
      if (curbit < 0) {
	curbit = 7;
	curbyte++;
      }
    }
    sched_ctl->dl_cqi[CC_idP] =
      sched_ctl->aperiodic_wideband_cqi0[CC_idP];
    break;
  case CQI_ReportModeAperiodic_rm31:
    AssertFatal(0 == 1, "to be fixed, don't use p but pdu directly\n");
    //subband CQI single PMI (TM4/5/6)
    AssertFatal(tmode == 4 || tmode == 5 || tmode == 6 || tmode == 8
		|| tmode == 9
		|| tmode == 10,
		"Illegal transmission mode %d for CQI_ReportModeAperiodic_rm31\n",
		tmode);

    if ((ri == 1) && (cc->p_eNB == 2)) {
      sched_ctl->aperiodic_wideband_cqi0[CC_idP] =
	(uint8_t) (p & 0x0F);
      p >>= 4;
      for (i = 0; i < N; i++) {
	sched_ctl->aperiodic_subband_diffcqi0[CC_idP][i] =
	  (uint8_t) (p & 0x03);
	p >>= 2;
      }
      sched_ctl->aperiodic_wideband_pmi[CC_idP] = p & 0x03;
    }
    if ((ri == 2) && (cc->p_eNB == 2)) {
      sched_ctl->aperiodic_wideband_cqi0[CC_idP] =
	(uint8_t) (p & 0x0F);
      p >>= 4;
      for (i = 0; i < N; i++) {
	sched_ctl->aperiodic_subband_pmi[CC_idP][i] =
	  (uint8_t) (p & 0x01);
	p >>= 1;
      }
      sched_ctl->aperiodic_wideband_cqi1[CC_idP] =
	(uint8_t) (p & 0x0F);
      p >>= 4;
      for (i = 0; i < N; i++) {
	sched_ctl->aperiodic_subband_pmi[CC_idP][i] =
	  (uint8_t) (p & 0x01);
	p >>= 1;
      }
      sched_ctl->aperiodic_wideband_pmi[CC_idP] = p & 0x01;
    }
    if ((ri == 1) && (cc->p_eNB == 4)) {
      sched_ctl->aperiodic_wideband_cqi0[CC_idP] =
	(uint8_t) (p & 0x0F);
      p >>= 4;
      for (i = 0; i < N; i++) {
	sched_ctl->aperiodic_subband_diffcqi0[CC_idP][i] =
	  (uint8_t) (p & 0x03);
	p >>= 2;
      }
      sched_ctl->aperiodic_wideband_pmi[CC_idP] = p & 0x0F;
    }
    if ((ri > 1) && (cc->p_eNB == 4)) {	// Note : 64 bits for 20 MHz
      sched_ctl->aperiodic_wideband_cqi0[CC_idP] =
	(uint8_t) (p & 0x0F);
      p >>= 4;
      for (i = 0; i < N; i++) {
	sched_ctl->aperiodic_subband_pmi[CC_idP][i] =
	  (uint8_t) (p & 0x01);
	p >>= 1;
      }
      sched_ctl->aperiodic_wideband_cqi1[CC_idP] =
	(uint8_t) (p & 0x0F);
      p >>= 4;
      for (i = 0; i < N; i++) {
	sched_ctl->aperiodic_subband_pmi[CC_idP][i] =
	  (uint8_t) (p & 0x01);
	p >>= 2;
      }
      sched_ctl->aperiodic_wideband_pmi[CC_idP] = p & 0x0F;
=======
	break;
#ifdef Rel14
    case CQI_ReportModeAperiodic_rm32_v1250:
	AssertFatal(tmode == 4 || tmode == 5 || tmode == 6 || tmode == 8
		    || tmode == 9
		    || tmode == 10,
		    "Illegal transmission mode %d for CQI_ReportModeAperiodic_rm32\n",
		    tmode);
	AssertFatal(1 == 0, "CQI_ReportModeAperiodic_rm32 to be done\n");
	break;
    case CQI_ReportModeAperiodic_rm10_v1310:
	AssertFatal(tmode == 1 || tmode == 2 || tmode == 3
		    || tmode == 7,
		    "Illegal transmission mode %d for CQI_ReportModeAperiodic_rm10\n",
		    tmode);
	AssertFatal(1 == 0, "CQI_ReportModeAperiodic_rm10 to be done\n");
	break;
    case CQI_ReportModeAperiodic_rm11_v1310:
	AssertFatal(tmode == 4 || tmode == 5 || tmode == 6 || tmode == 8
		    || tmode == 9
		    || tmode == 10,
		    "Illegal transmission mode %d for CQI_ReportModeAperiodic_rm11\n",
		    tmode);
	AssertFatal(1 == 0, "CQI_ReportModeAperiodic_rm11 to be done\n");
	break;
#endif /* Rel14 */
>>>>>>> a21c0b80
    }

    break;
  case CQI_ReportModeAperiodic_rm32_v1250:
    AssertFatal(tmode == 4 || tmode == 5 || tmode == 6 || tmode == 8
		|| tmode == 9
		|| tmode == 10,
		"Illegal transmission mode %d for CQI_ReportModeAperiodic_rm32\n",
		tmode);
    AssertFatal(1 == 0, "CQI_ReportModeAperiodic_rm32 to be done\n");
    break;
  case CQI_ReportModeAperiodic_rm10_v1310:
    AssertFatal(tmode == 1 || tmode == 2 || tmode == 3
		|| tmode == 7,
		"Illegal transmission mode %d for CQI_ReportModeAperiodic_rm10\n",
		tmode);
    AssertFatal(1 == 0, "CQI_ReportModeAperiodic_rm10 to be done\n");
    break;
  case CQI_ReportModeAperiodic_rm11_v1310:
    AssertFatal(tmode == 4 || tmode == 5 || tmode == 6 || tmode == 8
		|| tmode == 9
		|| tmode == 10,
		"Illegal transmission mode %d for CQI_ReportModeAperiodic_rm11\n",
		tmode);
    AssertFatal(1 == 0, "CQI_ReportModeAperiodic_rm11 to be done\n");
    break;
  }
}

void
cqi_indication(module_id_t mod_idP, int CC_idP, frame_t frameP,
	       sub_frame_t subframeP, rnti_t rntiP,
	       nfapi_cqi_indication_rel9_t * rel9, uint8_t * pdu,
	       nfapi_ul_cqi_information_t * ul_cqi_information)
{
  int UE_id = find_UE_id(mod_idP, rntiP);
  UE_list_t *UE_list = &RC.mac[mod_idP]->UE_list;
  if (UE_id == -1) {
    LOG_W(MAC, "cqi_indication: UE %x not found\n", rntiP);
    return;
  }
  UE_sched_ctrl *sched_ctl = &UE_list->UE_sched_ctrl[UE_id];

  if (UE_id >= 0) {

    LOG_D(MAC,"%s() UE_id:%d channel:%d cqi:%d\n", __FUNCTION__, UE_id, ul_cqi_information->channel, ul_cqi_information->ul_cqi);

    if (ul_cqi_information->channel == 0) {	// PUCCH

      // extract pucch csi information before changing RI information
      extract_pucch_csi(mod_idP, CC_idP, UE_id, frameP, subframeP,
			pdu, rel9->length);

      memcpy((void *) sched_ctl->periodic_ri_received,
	     (void *) rel9->ri, rel9->number_of_cc_reported);

      // SNR for PUCCH2
      sched_ctl->pucch2_snr[CC_idP] = ul_cqi_information->ul_cqi;
    } else {		//PUSCH
      memcpy((void *) sched_ctl->aperiodic_ri_received,
	     (void *) rel9->ri, rel9->number_of_cc_reported);

      extract_pusch_csi(mod_idP, CC_idP, UE_id, frameP, subframeP,
			pdu, rel9->length);

    }

    // timing advance
    sched_ctl->timing_advance = rel9->timing_advance;
    sched_ctl->timing_advance_r9 = rel9->timing_advance_r9;
  }
}

void
SR_indication(module_id_t mod_idP, int cc_idP, frame_t frameP,
	      sub_frame_t subframeP, rnti_t rntiP, uint8_t ul_cqi)
{
  T(T_ENB_MAC_SCHEDULING_REQUEST, T_INT(mod_idP), T_INT(cc_idP),
    T_INT(frameP), T_INT(subframeP), T_INT(rntiP));

  int UE_id = find_UE_id(mod_idP, rntiP);
  UE_list_t *UE_list = &RC.mac[mod_idP]->UE_list;

  if (UE_id != -1) {
    if (mac_eNB_get_rrc_status(mod_idP, UE_RNTI(mod_idP, UE_id)) <
	RRC_CONNECTED)
      LOG_D(MAC,
	    "[eNB %d][SR %x] Frame %d subframeP %d Signaling SR for UE %d on CC_id %d\n",
	    mod_idP, rntiP, frameP, subframeP, UE_id, cc_idP);

#if 0
    UE_sched_ctrl *sched_ctl = &UE_list->UE_sched_ctrl[UE_id];

    /* for the moment don't use ul_cqi from SR, value is too different from harq */
    sched_ctl->pucch1_snr[cc_idP] = ul_cqi;
    sched_ctl->pucch1_cqi_update[cc_idP] = 1;
#endif

    UE_list->UE_template[cc_idP][UE_id].ul_SR = 1;
    UE_list->UE_template[cc_idP][UE_id].ul_active = TRUE;
    VCD_SIGNAL_DUMPER_DUMP_FUNCTION_BY_NAME
      (VCD_SIGNAL_DUMPER_FUNCTIONS_SR_INDICATION, 1);
    VCD_SIGNAL_DUMPER_DUMP_FUNCTION_BY_NAME
      (VCD_SIGNAL_DUMPER_FUNCTIONS_SR_INDICATION, 0);
  } else {
    //     AssertFatal(0, "find_UE_id(%u,rnti %d) not found", enb_mod_idP, rntiP);
    //    AssertError(0, 0, "Frame %d: find_UE_id(%u,rnti %d) not found\n", frameP, enb_mod_idP, rntiP);
    LOG_D(MAC,
	  "[eNB %d][SR %x] Frame %d subframeP %d Signaling SR for UE %d (unknown UEid) on CC_id %d\n",
	  mod_idP, rntiP, frameP, subframeP, UE_id, cc_idP);
  }
}

void
UL_failure_indication(module_id_t mod_idP, int cc_idP, frame_t frameP,
		      rnti_t rntiP, sub_frame_t subframeP)
{
  int UE_id = find_UE_id(mod_idP, rntiP);
  UE_list_t *UE_list = &RC.mac[mod_idP]->UE_list;

  if (UE_id != -1) {
    LOG_D(MAC,
	  "[eNB %d][UE %d/%x] Frame %d subframeP %d Signaling UL Failure for UE %d on CC_id %d (timer %d)\n",
	  mod_idP, UE_id, rntiP, frameP, subframeP, UE_id, cc_idP,
	  UE_list->UE_sched_ctrl[UE_id].ul_failure_timer);
    if (UE_list->UE_sched_ctrl[UE_id].ul_failure_timer == 0)
      UE_list->UE_sched_ctrl[UE_id].ul_failure_timer = 1;
  } else {
    //     AssertFatal(0, "find_UE_id(%u,rnti %d) not found", enb_mod_idP, rntiP);
    //    AssertError(0, 0, "Frame %d: find_UE_id(%u,rnti %d) not found\n", frameP, enb_mod_idP, rntiP);
    LOG_W(MAC,
	  "[eNB %d][SR %x] Frame %d subframeP %d Signaling UL Failure for UE %d (unknown UEid) on CC_id %d\n",
	  mod_idP, rntiP, frameP, subframeP, UE_id, cc_idP);
  }
}

void
harq_indication(module_id_t mod_idP, int CC_idP, frame_t frameP,
		sub_frame_t subframeP,
		nfapi_harq_indication_pdu_t * harq_pdu)
{
  rnti_t rnti = harq_pdu->rx_ue_information.rnti;
  uint8_t ul_cqi = harq_pdu->ul_cqi_information.ul_cqi;
  uint8_t channel = harq_pdu->ul_cqi_information.channel;
  int UE_id = find_UE_id(mod_idP, rnti);
  if (UE_id == -1) {
    LOG_W(MAC, "harq_indication: UE %x not found\n", rnti);
    return;
  }
  UE_list_t *UE_list = &RC.mac[mod_idP]->UE_list;
  UE_sched_ctrl *sched_ctl = &UE_list->UE_sched_ctrl[UE_id];
  COMMON_channels_t *cc = &RC.mac[mod_idP]->common_channels[CC_idP];
  // extract HARQ Information
  LOG_D(MAC,
	"Frame %d, subframe %d: Received harq indication (%d) from UE %d/%x, ul_cqi %d\n",
	frameP, subframeP, channel, UE_id, rnti, ul_cqi);
  if (cc->tdd_Config)
    extract_harq(mod_idP, CC_idP, UE_id, frameP, subframeP,
		 (void *) &harq_pdu->harq_indication_tdd_rel13,
		 channel);
  else
    extract_harq(mod_idP, CC_idP, UE_id, frameP, subframeP,
		 (void *) &harq_pdu->harq_indication_fdd_rel13,
		 channel);
  if (channel == 0) {
    sched_ctl->pucch1_snr[CC_idP] = ul_cqi;
    sched_ctl->pucch1_cqi_update[CC_idP] = 1;
  }
}<|MERGE_RESOLUTION|>--- conflicted
+++ resolved
@@ -804,7 +804,6 @@
 			  CQI_ReportModeAperiodic_t *
 			  cqi_ReportModeAperiodic)
 {
-<<<<<<< HEAD
   int Ntab[6] = { 0, 4, 7, 9, 10, 13 };
   int N = Ntab[cc->mib->message.dl_Bandwidth];
   int Ltab_uesel[6] = { 0, 6, 9, 13, 15, 18 };
@@ -890,6 +889,7 @@
     else if (ri >= 2 && cc->p_eNB == 4)
       return (4 + (N << 1) + 4 + (N << 1) + 4);
     break;
+#ifdef Rel14
   case CQI_ReportModeAperiodic_rm32_v1250:
     AssertFatal(tmode == 4 || tmode == 6 || tmode == 8 || tmode == 9
 		|| tmode == 10,
@@ -923,134 +923,10 @@
       return (4 + 4 + 4);
 
     break;
+#endif /* Rel14 */
   }
   AssertFatal(1 == 0, "Shouldn't get here\n");
   return (0);
-=======
-    int Ntab[6] = { 0, 4, 7, 9, 10, 13 };
-    int N = Ntab[cc->mib->message.dl_Bandwidth];
-    int Ltab_uesel[6] = { 0, 6, 9, 13, 15, 18 };
-    int L = Ltab_uesel[cc->mib->message.dl_Bandwidth];
-
-    AssertFatal(cqi_ReportModeAperiodic != NULL,
-		"cqi_ReportPeriodic is null!\n");
-
-    switch (*cqi_ReportModeAperiodic) {
-    case CQI_ReportModeAperiodic_rm12:
-	AssertFatal(tmode == 4 || tmode == 6 || tmode == 8 || tmode == 9
-		    || tmode == 10,
-		    "Illegal TM (%d) for CQI_ReportModeAperiodic_rm12\n",
-		    tmode);
-	AssertFatal(cc->p_eNB <= 4,
-		    "only up to 4 antenna ports supported here\n");
-	if (ri == 1 && cc->p_eNB == 2)
-	    return (4 + (N << 1));
-	else if (ri == 2 && cc->p_eNB == 2)
-	    return (8 + N);
-	else if (ri == 1 && cc->p_eNB == 4)
-	    return (4 + (N << 2));
-	else if (ri > 1 && cc->p_eNB == 4)
-	    return (8 + (N << 2));
-	break;
-    case CQI_ReportModeAperiodic_rm20:
-	// Table 5.2.2.6.3-1 (36.212)
-	AssertFatal(tmode == 1 || tmode == 2 || tmode == 3 || tmode == 7
-		    || tmode == 9
-		    || tmode == 10,
-		    "Illegal TM (%d) for CQI_ReportModeAperiodic_rm20\n",
-		    tmode);
-	AssertFatal(tmode != 9
-		    && tmode != 10,
-		    "TM9/10 will be handled later for CQI_ReportModeAperiodic_rm20\n");
-	return (4 + 2 + L);
-	break;
-    case CQI_ReportModeAperiodic_rm22:
-	// Table 5.2.2.6.3-2 (36.212)
-	AssertFatal(tmode == 4 || tmode == 6 || tmode == 8 || tmode == 9
-		    || tmode == 10,
-		    "Illegal TM (%d) for CQI_ReportModeAperiodic_rm22\n",
-		    tmode);
-	AssertFatal(tmode != 9
-		    && tmode != 10,
-		    "TM9/10 will be handled later for CQI_ReportModeAperiodic_rm22\n");
-	if (ri == 1 && cc->p_eNB == 2)
-	    return (4 + 2 + 0 + 0 + L + 4);
-	if (ri == 2 && cc->p_eNB == 2)
-	    return (4 + 2 + 4 + 2 + L + 2);
-	if (ri == 1 && cc->p_eNB == 4)
-	    return (4 + 2 + 0 + 0 + L + 8);
-	if (ri >= 2 && cc->p_eNB == 4)
-	    return (4 + 2 + 4 + 2 + L + 8);
-	break;
-    case CQI_ReportModeAperiodic_rm30:
-	// Table 5.2.2.6.2-1 (36.212)
-	AssertFatal(tmode == 1 || tmode == 2 || tmode == 3 || tmode == 7
-		    || tmode == 8 || tmode == 9
-		    || tmode == 10,
-		    "Illegal TM (%d) for CQI_ReportModeAperiodic_rm30\n",
-		    tmode);
-	AssertFatal(tmode != 8 && tmode != 9
-		    && tmode != 10,
-		    "TM8/9/10 will be handled later for CQI_ReportModeAperiodic_rm30\n");
-	return (4 + (N << 1));
-	break;
-    case CQI_ReportModeAperiodic_rm31:
-	// Table 5.2.2.6.2-2 (36.212)
-	AssertFatal(tmode == 4 || tmode == 6 || tmode == 8 || tmode == 9
-		    || tmode == 10,
-		    "Illegal TM (%d) for CQI_ReportModeAperiodic_rm31\n",
-		    tmode);
-	AssertFatal(tmode != 8 && tmode != 9
-		    && tmode != 10,
-		    "TM8/9/10 will be handled later for CQI_ReportModeAperiodic_rm31\n");
-	if (ri == 1 && cc->p_eNB == 2)
-	    return (4 + (N << 1) + 0 + 0 + 2);
-	else if (ri == 2 && cc->p_eNB == 2)
-	    return (4 + (N << 1) + 4 + (N << 1) + 1);
-	else if (ri == 1 && cc->p_eNB == 4)
-	    return (4 + (N << 1) + 0 + 0 + 4);
-	else if (ri >= 2 && cc->p_eNB == 4)
-	    return (4 + (N << 1) + 4 + (N << 1) + 4);
-	break;
-#ifdef Rel14
-    case CQI_ReportModeAperiodic_rm32_v1250:
-	AssertFatal(tmode == 4 || tmode == 6 || tmode == 8 || tmode == 9
-		    || tmode == 10,
-		    "Illegal TM (%d) for CQI_ReportModeAperiodic_rm32\n",
-		    tmode);
-	AssertFatal(1 == 0,
-		    "CQI_ReportModeAperiodic_rm32_v1250 not supported yet\n");
-	break;
-    case CQI_ReportModeAperiodic_rm10_v1310:
-	// Table 5.2.2.6.1-1F/G (36.212)
-	if (ri == 1)
-	    return (4);		// F
-	else
-	    return (7);		// G
-	break;
-    case CQI_ReportModeAperiodic_rm11_v1310:
-	// Table 5.2.2.6.1-1H (36.212)
-	AssertFatal(tmode == 4 || tmode == 6 || tmode == 8 || tmode == 9
-		    || tmode == 10,
-		    "Illegal TM (%d) for CQI_ReportModeAperiodic_rm11\n",
-		    tmode);
-	AssertFatal(cc->p_eNB <= 4,
-		    "only up to 4 antenna ports supported here\n");
-	if (ri == 1 && cc->p_eNB == 2)
-	    return (4 + 0 + 2);
-	else if (ri == 2 && cc->p_eNB == 2)
-	    return (4 + 4 + 1);
-	else if (ri == 1 && cc->p_eNB == 4)
-	    return (4 + 0 + 4);
-	else if (ri > 1 && cc->p_eNB == 4)
-	    return (4 + 4 + 4);
-
-	break;
-#endif /* Rel14 */
-    }
-    AssertFatal(1 == 0, "Shouldn't get here\n");
-    return (0);
->>>>>>> a21c0b80
 }
 
 uint8_t
@@ -3818,7 +3694,6 @@
       AssertFatal(1 == 0, "support for TM 8-10 to be done\n");
     }
 
-<<<<<<< HEAD
     break;
   case CQI_ReportModeAperiodic_rm20:
     AssertFatal(0 == 1, "to be fixed, don't use p but pdu directly\n");
@@ -3971,37 +3846,10 @@
 	p >>= 2;
       }
       sched_ctl->aperiodic_wideband_pmi[CC_idP] = p & 0x0F;
-=======
-	break;
+    }
+
+    break;
 #ifdef Rel14
-    case CQI_ReportModeAperiodic_rm32_v1250:
-	AssertFatal(tmode == 4 || tmode == 5 || tmode == 6 || tmode == 8
-		    || tmode == 9
-		    || tmode == 10,
-		    "Illegal transmission mode %d for CQI_ReportModeAperiodic_rm32\n",
-		    tmode);
-	AssertFatal(1 == 0, "CQI_ReportModeAperiodic_rm32 to be done\n");
-	break;
-    case CQI_ReportModeAperiodic_rm10_v1310:
-	AssertFatal(tmode == 1 || tmode == 2 || tmode == 3
-		    || tmode == 7,
-		    "Illegal transmission mode %d for CQI_ReportModeAperiodic_rm10\n",
-		    tmode);
-	AssertFatal(1 == 0, "CQI_ReportModeAperiodic_rm10 to be done\n");
-	break;
-    case CQI_ReportModeAperiodic_rm11_v1310:
-	AssertFatal(tmode == 4 || tmode == 5 || tmode == 6 || tmode == 8
-		    || tmode == 9
-		    || tmode == 10,
-		    "Illegal transmission mode %d for CQI_ReportModeAperiodic_rm11\n",
-		    tmode);
-	AssertFatal(1 == 0, "CQI_ReportModeAperiodic_rm11 to be done\n");
-	break;
-#endif /* Rel14 */
->>>>>>> a21c0b80
-    }
-
-    break;
   case CQI_ReportModeAperiodic_rm32_v1250:
     AssertFatal(tmode == 4 || tmode == 5 || tmode == 6 || tmode == 8
 		|| tmode == 9
@@ -4025,6 +3873,7 @@
 		tmode);
     AssertFatal(1 == 0, "CQI_ReportModeAperiodic_rm11 to be done\n");
     break;
+#endif /* Rel14 */
   }
 }
 
