/*******************************************************************************
    OpenAirInterface
    Copyright(c) 1999 - 2014 Eurecom

    OpenAirInterface is free software: you can redistribute it and/or modify
    it under the terms of the GNU General Public License as published by
    the Free Software Foundation, either version 3 of the License, or
    (at your option) any later version.


    OpenAirInterface is distributed in the hope that it will be useful,
    but WITHOUT ANY WARRANTY; without even the implied warranty of
    MERCHANTABILITY or FITNESS FOR A PARTICULAR PURPOSE.  See the
    GNU General Public License for more details.

    You should have received a copy of the GNU General Public License
    along with OpenAirInterface.The full GNU General Public License is
   included in this distribution in the file called "COPYING". If not,
   see <http://www.gnu.org/licenses/>.

  Contact Information
  OpenAirInterface Admin: openair_admin@eurecom.fr
  OpenAirInterface Tech : openair_tech@eurecom.fr
  OpenAirInterface Dev  : openair4g-devel@lists.eurecom.fr

  Address      : Eurecom, Campus SophiaTech, 450 Route des Chappes, CS 50193 - 06904 Biot Sophia Antipolis cedex, FRANCE

*******************************************************************************/

/*! \file eNB_scheduler_primitives.c
 * \brief primitives used by eNB for BCH, RACH, ULSCH, DLSCH scheduling
 * \author  Navid Nikaein and Raymond Knopp
 * \date 2010 - 2014
 * \email: navid.nikaein@eurecom.fr
 * \version 1.0
 * @ingroup _mac

 */

#include "assertions.h"
#include "PHY/defs.h"
#include "PHY/extern.h"

#include "SCHED/defs.h"
#include "SCHED/extern.h"

#include "LAYER2/MAC/defs.h"
#include "LAYER2/MAC/extern.h"

#include "LAYER2/MAC/proto.h"
#include "UTIL/LOG/log.h"
#include "UTIL/LOG/vcd_signal_dumper.h"
#include "UTIL/OPT/opt.h"
#include "OCG.h"
#include "OCG_extern.h"

#include "RRC/LITE/extern.h"
#include "RRC/L2_INTERFACE/openair_rrc_L2_interface.h"

//#include "LAYER2/MAC/pre_processor.c"
#include "pdcp.h"

#if defined(ENABLE_ITTI)
# include "intertask_interface.h"
#endif

#define ENABLE_MAC_PAYLOAD_DEBUG
#define DEBUG_eNB_SCHEDULER 1


//------------------------------------------------------------------------------
void init_ue_sched_info(void)
//------------------------------------------------------------------------------
{
  module_id_t i,j,k;

  for (i=0; i<NUMBER_OF_eNB_MAX; i++) {
    for (k=0; i<MAX_NUM_CCs; i++) {
      for (j=0; j<NUMBER_OF_UE_MAX; j++) {
        // init DL
        eNB_dlsch_info[i][k][j].weight           = 0;
        eNB_dlsch_info[i][k][j].subframe         = 0;
        eNB_dlsch_info[i][k][j].serving_num      = 0;
        eNB_dlsch_info[i][k][j].status           = S_DL_NONE;
        // init UL
        eNB_ulsch_info[i][k][j].subframe         = 0;
        eNB_ulsch_info[i][k][j].serving_num      = 0;
        eNB_ulsch_info[i][k][j].status           = S_UL_NONE;
      }
    }
  }
}



//------------------------------------------------------------------------------
unsigned char get_ue_weight(module_id_t module_idP, int CC_id, int ue_idP)
//------------------------------------------------------------------------------
{

  return(eNB_dlsch_info[module_idP][CC_id][ue_idP].weight);

}

//------------------------------------------------------------------------------
DCI_PDU *get_dci_sdu(module_id_t module_idP, int CC_id,frame_t frameP, sub_frame_t subframeP)
//------------------------------------------------------------------------------
{

  return(&eNB_mac_inst[module_idP].common_channels[CC_id].DCI_pdu);

}

//------------------------------------------------------------------------------
int find_UE_id(module_id_t mod_idP, rnti_t rntiP)
//------------------------------------------------------------------------------
{

  int UE_id;
  UE_list_t *UE_list = &eNB_mac_inst[mod_idP].UE_list;

  for (UE_id=UE_list->head; UE_id>=0; UE_id=UE_list->next[UE_id]) {
    if (UE_list->UE_template[UE_PCCID(mod_idP,UE_id)][UE_id].rnti==rntiP) {
      return(UE_id);
    }
  }

  return(-1);

}

//------------------------------------------------------------------------------
int UE_num_active_CC(UE_list_t *listP,int ue_idP)
//------------------------------------------------------------------------------
{
  return(listP->numactiveCCs[ue_idP]);
}

//------------------------------------------------------------------------------
int UE_PCCID(module_id_t mod_idP,int ue_idP)
//------------------------------------------------------------------------------
{
  return(eNB_mac_inst[mod_idP].UE_list.pCC_id[ue_idP]);
}

//------------------------------------------------------------------------------
rnti_t UE_RNTI(module_id_t mod_idP, int ue_idP)
//------------------------------------------------------------------------------
{

  rnti_t rnti = eNB_mac_inst[mod_idP].UE_list.UE_template[UE_PCCID(mod_idP,ue_idP)][ue_idP].rnti;

  if (rnti>0) {
    return (rnti);
  }

  LOG_E(MAC,"[eNB %d] Couldn't find RNTI for UE %d\n",mod_idP,ue_idP);
  //display_backtrace();
  return(NOT_A_RNTI);
}

//------------------------------------------------------------------------------
boolean_t is_UE_active(module_id_t mod_idP, int ue_idP)
//------------------------------------------------------------------------------
{
  return(eNB_mac_inst[mod_idP].UE_list.active[ue_idP]);
}

/*
uint8_t find_active_UEs(module_id_t module_idP,int CC_id){

  module_id_t        ue_mod_id      = 0;
  rnti_t        rnti         = 0;
  uint8_t            nb_active_ue = 0;

  for (ue_mod_id=0;ue_mod_id<NUMBER_OF_UE_MAX;ue_mod_id++) {

      if (((rnti=eNB_mac_inst[module_idP][CC_id].UE_template[ue_mod_id].rnti) !=0)&&(eNB_mac_inst[module_idP][CC_id].UE_template[ue_mod_id].ul_active==TRUE)){

          if (mac_xface->get_eNB_UE_stats(module_idP,rnti) != NULL){ // check at the phy enb_ue state for this rnti
      nb_active_ue++;
          }
          else { // this ue is removed at the phy => remove it at the mac as well
      mac_remove_ue(module_idP, CC_id, ue_mod_id);
          }
      }
  }
  return(nb_active_ue);
}
*/


// get aggregatiob form phy for a give UE
unsigned char process_ue_cqi (module_id_t module_idP, int ue_idP)
{
  unsigned char aggregation=2;
  // check the MCS and SNR and set the aggregation accordingly
  return aggregation;
}
#ifdef CBA
/*
uint8_t find_num_active_UEs_in_cbagroup(module_id_t module_idP, int CC_id,unsigned char group_id){

  module_id_t    UE_id;
  rnti_t    rnti;
  unsigned char nb_ue_in_pusch=0;
  LTE_eNB_UE_stats* eNB_UE_stats;

  for (UE_id=group_id;UE_id<NUMBER_OF_UE_MAX;UE_id+=eNB_mac_inst[module_idP].common_channels[CC_id].num_active_cba_groups) {

      if (((rnti=eNB_mac_inst[module_idP][CC_id].UE_template[UE_id].rnti) !=0) &&
          (eNB_mac_inst[module_idP][CC_id].UE_template[UE_id].ul_active==TRUE)    &&
          (mac_get_rrc_status(module_idP,1,UE_id) > RRC_CONNECTED)){
  //  && (UE_is_to_be_scheduled(module_idP,UE_id)))
  // check at the phy enb_ue state for this rnti
  if ((eNB_UE_stats= mac_xface->get_eNB_UE_stats(module_idP,CC_id,rnti)) != NULL){
    if ((eNB_UE_stats->mode == PUSCH) && (UE_is_to_be_scheduled(module_idP,UE_id) == 0)){
      nb_ue_in_pusch++;
    }
  }
      }
  }
  return(nb_ue_in_pusch);
}
*/
#endif

void dump_ue_list(UE_list_t *listP, int ul_flag)
{
  int j;

  if ( ul_flag == 0 ) {
    for (j=listP->head; j>=0; j=listP->next[j]) {
      LOG_T(MAC,"node %d => %d\n",j,listP->next[j]);
    }
  } else {
    for (j=listP->head_ul; j>=0; j=listP->next_ul[j]) {
      LOG_T(MAC,"node %d => %d\n",j,listP->next_ul[j]);
    }
  }
}

int add_new_ue(module_id_t mod_idP, int cc_idP, rnti_t rntiP,int harq_pidP)
{
  int UE_id;
  int j;

  UE_list_t *UE_list = &eNB_mac_inst[mod_idP].UE_list;

  LOG_D(MAC,"[eNB %d, CC_id %d] Adding UE with rnti %x (next avail %d, num_UEs %d)\n",mod_idP,cc_idP,rntiP,UE_list->avail,UE_list->num_UEs);
  dump_ue_list(UE_list,0);

  if (UE_list->avail>=0) {
    UE_id = UE_list->avail;
    AssertFatal( UE_id < NUMBER_OF_UE_MAX, "BAD UE_id %u > NUMBER_OF_UE_MAX",UE_id );
    UE_list->avail = UE_list->next[UE_list->avail];
    UE_list->next[UE_id] = UE_list->head;
    UE_list->next_ul[UE_id] = UE_list->head_ul;
    UE_list->head = UE_id;
    UE_list->head_ul = UE_id;
    UE_list->UE_template[cc_idP][UE_id].rnti       = rntiP;
    UE_list->UE_template[cc_idP][UE_id].configured = FALSE;
    UE_list->numactiveCCs[UE_id]                   = 1;
    UE_list->numactiveULCCs[UE_id]                 = 1;
    UE_list->pCC_id[UE_id]                         = cc_idP;
    UE_list->ordered_CCids[0][UE_id]               = cc_idP;
    UE_list->ordered_ULCCids[0][UE_id]             = cc_idP;
    UE_list->num_UEs++;
    UE_list->active[UE_id]                         = TRUE;

    for (j=0; j<8; j++) {
      UE_list->UE_template[cc_idP][UE_id].oldNDI[j]    = (j==0)?1:0;   // 1 because first transmission is with format1A (Msg4) for harq_pid 0
      UE_list->UE_template[cc_idP][UE_id].oldNDI_UL[j] = (j==harq_pidP)?0:1; // 1st transmission is with Msg3;
    }

    eNB_ulsch_info[mod_idP][cc_idP][UE_id].status = S_UL_WAITING;
    eNB_dlsch_info[mod_idP][cc_idP][UE_id].status = S_DL_WAITING;
    LOG_D(MAC,"[eNB %d] Add UE_id %d on Primary CC_id %d: rnti %x\n",mod_idP,UE_id,cc_idP,rntiP);
    dump_ue_list(UE_list,0);
    return(UE_id);
  }

  LOG_E(MAC,"error in add_new_ue(), could not find space in UE_list, Dumping UE list\n");
  dump_ue_list(UE_list,0);
  return(-1);
}

//------------------------------------------------------------------------------
int mac_remove_ue(module_id_t mod_idP, int ue_idP, int frameP, sub_frame_t subframeP)
//------------------------------------------------------------------------------
{

  int prev,i, ret=-1;

  rnti_t  rnti;
  UE_list_t *UE_list = &eNB_mac_inst[mod_idP].UE_list;
  int pCC_id = UE_PCCID(mod_idP,ue_idP);

  rnti = UE_list->UE_template[pCC_id][ue_idP].rnti;
  LOG_I(MAC,"Removing UE %d from Primary CC_id %d (rnti %x)\n",ue_idP,pCC_id, rnti);
  dump_ue_list(UE_list,0);

  // clear all remaining pending transmissions
  UE_list->UE_template[pCC_id][ue_idP].bsr_info[LCGID0]  = 0;
  UE_list->UE_template[pCC_id][ue_idP].bsr_info[LCGID1]  = 0;
  UE_list->UE_template[pCC_id][ue_idP].bsr_info[LCGID2]  = 0;
  UE_list->UE_template[pCC_id][ue_idP].bsr_info[LCGID3]  = 0;

  UE_list->UE_template[pCC_id][ue_idP].ul_SR             = 0;
  UE_list->UE_template[pCC_id][ue_idP].rnti              = NOT_A_RNTI;
  UE_list->UE_template[pCC_id][ue_idP].ul_active         = FALSE;
  eNB_ulsch_info[mod_idP][pCC_id][ue_idP].rnti                        = NOT_A_RNTI;
  eNB_ulsch_info[mod_idP][pCC_id][ue_idP].status                      = S_UL_NONE;
  eNB_dlsch_info[mod_idP][pCC_id][ue_idP].rnti                        = NOT_A_RNTI;
  eNB_dlsch_info[mod_idP][pCC_id][ue_idP].status                      = S_DL_NONE;

  rrc_eNB_free_UE(
    mod_idP,
    rnti,
    frameP,
    subframeP);

  prev = UE_list->head;

  for (i=UE_list->head; i>=0; i=UE_list->next[i]) {
    if (i == ue_idP) {
      // link prev to next in Active list
      //if (prev==UE_list->head)
      if (i==UE_list->head) {
        UE_list->head = UE_list->next[i];
      } else {
        UE_list->next[prev] = UE_list->next[i];
      }

      // add UE id (i)to available
      UE_list->next[i] = UE_list->avail;
      UE_list->avail = i;
      UE_list->active[i] = FALSE;
      UE_list->num_UEs--;
      ret=0;
      break;
    }

    prev=i;
  }

  // do the same for UL
  prev = UE_list->head_ul;

  for (i=UE_list->head_ul; i>=0; i=UE_list->next_ul[i]) {
    if (i == ue_idP) {
      // link prev to next in Active list
      if (prev==UE_list->head_ul) {
        UE_list->head_ul = UE_list->next_ul[i];
      } else {
        UE_list->next_ul[prev] = UE_list->next_ul[i];
      }

      // add UE id (i)to available
      UE_list->next_ul[i] = UE_list->avail;
      ret = 0;
      break;
    }

    prev=i;
  }

  if (ret == 0) {
    return (0);
  }

  LOG_E(MAC,"error in mac_remove_ue(), could not find previous to %d in UE_list, should never happen, Dumping UE list\n",ue_idP);
  dump_ue_list(UE_list,0);
  mac_xface->macphy_exit("mac_remove_ue: Problem in UE_list");
  return(-1);

}



int prev(UE_list_t *listP, int nodeP, int ul_flag)
{
  int j;

  if (ul_flag == 0 ) {
    if (nodeP==listP->head) {
      return(nodeP);
    }

    for (j=listP->head; j>=0; j=listP->next[j]) {
      if (listP->next[j]==nodeP) {
        return(j);
    }
    }
  } else {
    if (nodeP==listP->head_ul) {
      return(nodeP);
    }

    for (j=listP->head_ul; j>=0; j=listP->next_ul[j]) {
      if (listP->next_ul[j]==nodeP) {
        return(j);
      }
    }
  }

  LOG_E(MAC,"error in prev(), could not find previous to %d in UE_list %s, should never happen, Dumping UE list\n",
        nodeP, (ul_flag == 0)? "DL" : "UL");
  dump_ue_list(listP, ul_flag);


  return(-1);
}

void swap_UEs(UE_list_t *listP,int nodeiP, int nodejP, int ul_flag)
{

  int prev_i,prev_j,next_i,next_j;

  LOG_T(MAC,"Swapping UE %d,%d\n",nodeiP,nodejP);
  dump_ue_list(listP,ul_flag);

  prev_i = prev(listP,nodeiP,ul_flag);
  prev_j = prev(listP,nodejP,ul_flag);

  if ((prev_i<0) || (prev_j<0)) {
    mac_xface->macphy_exit("swap_UEs: problem");
    return; // not reached
  }

  if (ul_flag == 0) {
    next_i = listP->next[nodeiP];
    next_j = listP->next[nodejP];
  } else {
    next_i = listP->next_ul[nodeiP];
    next_j = listP->next_ul[nodejP];
  }

  LOG_T(MAC,"[%s] next_i %d, next_i, next_j %d, head %d \n",
        (ul_flag == 0)? "DL" : "UL",
        next_i,next_j,listP->head);

  if (ul_flag == 0 ) {

    if (next_i == nodejP) {   // case ... p(i) i j n(j) ... => ... p(j) j i n(i) ...
      LOG_T(MAC,"Case ... p(i) i j n(j) ... => ... p(j) j i n(i) ...\n");

      listP->next[nodeiP] = next_j;
      listP->next[nodejP] = nodeiP;

      if (nodeiP==listP->head) { // case i j n(j)
        listP->head = nodejP;
      } else {
        listP->next[prev_i] = nodejP;
      }
    } else if (next_j == nodeiP) {  // case ... p(j) j i n(i) ... => ... p(i) i j n(j) ...
      LOG_T(MAC,"Case ... p(j) j i n(i) ... => ... p(i) i j n(j) ...\n");
      listP->next[nodejP] = next_i;
      listP->next[nodeiP] = nodejP;

      if (nodejP==listP->head) { // case j i n(i)
        listP->head = nodeiP;
      } else {
        listP->next[prev_j] = nodeiP;
      }
    } else {  // case ...  p(i) i n(i) ... p(j) j n(j) ...
      listP->next[nodejP] = next_i;
      listP->next[nodeiP] = next_j;


      if (nodeiP==listP->head) {
        LOG_T(MAC,"changing head to %d\n",nodejP);
        listP->head=nodejP;
        listP->next[prev_j] = nodeiP;
      } else if (nodejP==listP->head) {
        LOG_D(MAC,"changing head to %d\n",nodeiP);
        listP->head=nodeiP;
        listP->next[prev_i] = nodejP;
      } else {
        listP->next[prev_i] = nodejP;
        listP->next[prev_j] = nodeiP;
      }
    }
  } else { // ul_flag

    if (next_i == nodejP) {   // case ... p(i) i j n(j) ... => ... p(j) j i n(i) ...
      LOG_T(MAC,"[UL] Case ... p(i) i j n(j) ... => ... p(j) j i n(i) ...\n");

      listP->next_ul[nodeiP] = next_j;
      listP->next_ul[nodejP] = nodeiP;

      if (nodeiP==listP->head_ul) { // case i j n(j)
        listP->head_ul = nodejP;
      } else {
        listP->next_ul[prev_i] = nodejP;
      }
    } else if (next_j == nodeiP) {  // case ... p(j) j i n(i) ... => ... p(i) i j n(j) ...
      LOG_T(MAC,"[UL]Case ... p(j) j i n(i) ... => ... p(i) i j n(j) ...\n");
      listP->next_ul[nodejP] = next_i;
      listP->next_ul[nodeiP] = nodejP;

      if (nodejP==listP->head_ul) { // case j i n(i)
        listP->head_ul = nodeiP;
      } else {
        listP->next_ul[prev_j] = nodeiP;
      }
    } else {  // case ...  p(i) i n(i) ... p(j) j n(j) ...

      listP->next_ul[nodejP] = next_i;
      listP->next_ul[nodeiP] = next_j;


      if (nodeiP==listP->head_ul) {
        LOG_T(MAC,"[UL]changing head to %d\n",nodejP);
        listP->head_ul=nodejP;
        listP->next_ul[prev_j] = nodeiP;
      } else if (nodejP==listP->head_ul) {
        LOG_T(MAC,"[UL]changing head to %d\n",nodeiP);
        listP->head_ul=nodeiP;
        listP->next_ul[prev_i] = nodejP;
      } else {
        listP->next_ul[prev_i] = nodejP;
        listP->next_ul[prev_j] = nodeiP;
      }
    }
  }

  LOG_T(MAC,"After swap\n");
  dump_ue_list(listP,ul_flag);
}

void SR_indication(module_id_t mod_idP, int cc_idP, frame_t frameP, rnti_t rntiP, sub_frame_t subframeP)
{

  int UE_id = find_UE_id(mod_idP, rntiP);
  UE_list_t *UE_list = &eNB_mac_inst[mod_idP].UE_list;

  if (UE_id  != -1) {
    LOG_D(MAC,"[eNB %d][SR %x] Frame %d subframeP %d Signaling SR for UE %d on CC_id %d\n",mod_idP,rntiP,frameP,subframeP, UE_id,cc_idP);
    UE_list->UE_template[cc_idP][UE_id].ul_SR = 1;
    UE_list->UE_template[cc_idP][UE_id].ul_active = TRUE;
  } else {
    //     AssertFatal(0, "find_UE_id(%u,rnti %d) not found", enb_mod_idP, rntiP);
    //    AssertError(0, 0, "Frame %d: find_UE_id(%u,rnti %d) not found\n", frameP, enb_mod_idP, rntiP);
    LOG_D(MAC,"[eNB %d][SR %x] Frame %d subframeP %d Signaling SR for UE %d (unknown UEid) on CC_id %d\n",mod_idP,rntiP,frameP,subframeP, UE_id,cc_idP);
  }
}




/*
  #ifdef Rel10
  unsigned char generate_mch_header( unsigned char *mac_header,
  unsigned char num_sdus,
  unsigned short *sdu_lengths,
  unsigned char *sdu_lcids,
  unsigned char msi,
  unsigned char short_padding,
  unsigned short post_padding) {

  SCH_SUBHEADER_FIXED *mac_header_ptr = (SCH_SUBHEADER_FIXED *)mac_header;
  uint8_t first_element=0,last_size=0,i;
  uint8_t mac_header_control_elements[2*num_sdus],*ce_ptr;

  ce_ptr = &mac_header_control_elements[0];

  if ((short_padding == 1) || (short_padding == 2)) {
  mac_header_ptr->R    = 0;
  mac_header_ptr->E    = 0;
  mac_header_ptr->LCID = SHORT_PADDING;
  first_element=1;
  last_size=1;
  }
  if (short_padding == 2) {
  mac_header_ptr->E = 1;
  mac_header_ptr++;
  mac_header_ptr->R = 0;
  mac_header_ptr->E    = 0;
  mac_header_ptr->LCID = SHORT_PADDING;
  last_size=1;
  }

  // SUBHEADER for MSI CE
  if (msi != 0) {// there is MSI MAC Control Element
  if (first_element>0) {
  mac_header_ptr->E = 1;
  mac_header_ptr+=last_size;
  }
  else {
  first_element = 1;
  }
  if (num_sdus*2 < 128) {
  ((SCH_SUBHEADER_SHORT *)mac_header_ptr)->R    = 0;
  ((SCH_SUBHEADER_SHORT *)mac_header_ptr)->E    = 0;
  ((SCH_SUBHEADER_SHORT *)mac_header_ptr)->F    = 0;
  ((SCH_SUBHEADER_SHORT *)mac_header_ptr)->LCID = MCH_SCHDL_INFO;
  ((SCH_SUBHEADER_SHORT *)mac_header_ptr)->L    = num_sdus*2;
  last_size=2;
  }
  else {
  ((SCH_SUBHEADER_LONG *)mac_header_ptr)->R    = 0;
  ((SCH_SUBHEADER_LONG *)mac_header_ptr)->E    = 0;
  ((SCH_SUBHEADER_LONG *)mac_header_ptr)->F    = 1;
  ((SCH_SUBHEADER_LONG *)mac_header_ptr)->LCID = MCH_SCHDL_INFO;
  ((SCH_SUBHEADER_LONG *)mac_header_ptr)->L    = (num_sdus*2)&0x7fff;
  last_size=3;
  }
  // Create the MSI MAC Control Element here
  }

  // SUBHEADER for MAC SDU (MCCH+MTCHs)
  for (i=0;i<num_sdus;i++) {
  if (first_element>0) {
  mac_header_ptr->E = 1;
  mac_header_ptr+=last_size;
  }
  else {
  first_element = 1;
  }
  if (sdu_lengths[i] < 128) {
  ((SCH_SUBHEADER_SHORT *)mac_header_ptr)->R    = 0;
  ((SCH_SUBHEADER_SHORT *)mac_header_ptr)->E    = 0;
  ((SCH_SUBHEADER_SHORT *)mac_header_ptr)->F    = 0;
  ((SCH_SUBHEADER_SHORT *)mac_header_ptr)->LCID = sdu_lcids[i];
  ((SCH_SUBHEADER_SHORT *)mac_header_ptr)->L    = (unsigned char)sdu_lengths[i];
  last_size=2;
  }
  else {
  ((SCH_SUBHEADER_LONG *)mac_header_ptr)->R    = 0;
  ((SCH_SUBHEADER_LONG *)mac_header_ptr)->E    = 0;
  ((SCH_SUBHEADER_LONG *)mac_header_ptr)->F    = 1;
  ((SCH_SUBHEADER_LONG *)mac_header_ptr)->LCID = sdu_lcids[i];
  ((SCH_SUBHEADER_LONG *)mac_header_ptr)->L    = (unsigned short) sdu_lengths[i]&0x7fff;
  last_size=3;
  }
  }

  if (post_padding>0) {// we have lots of padding at the end of the packet
  mac_header_ptr->E = 1;
  mac_header_ptr+=last_size;
  // add a padding element
  mac_header_ptr->R    = 0;
  mac_header_ptr->E    = 0;
  mac_header_ptr->LCID = SHORT_PADDING;
  mac_header_ptr++;
  }
  else { // no end of packet padding
  // last SDU subhead is of fixed type (sdu length implicitly to be computed at UE)
  mac_header_ptr++;
  }

  // Copy MSI Control Element to the end of the MAC Header if it presents
  if ((ce_ptr-mac_header_control_elements) > 0) {
  // printf("Copying %d bytes for control elements\n",ce_ptr-mac_header_control_elements);
  memcpy((void*)mac_header_ptr,mac_header_control_elements,ce_ptr-mac_header_control_elements);
  mac_header_ptr+=(unsigned char)(ce_ptr-mac_header_control_elements);
  }

  return((unsigned char*)mac_header_ptr - mac_header);
  }
  #endif
 */
void add_common_dci(DCI_PDU *DCI_pdu,
                    void *pdu,
                    rnti_t rnti,
                    unsigned char dci_size_bytes,
                    unsigned char aggregation,
                    unsigned char dci_size_bits,
                    unsigned char dci_fmt,
                    uint8_t ra_flag)
{

  memcpy(&DCI_pdu->dci_alloc[DCI_pdu->Num_common_dci].dci_pdu[0],pdu,dci_size_bytes);
  DCI_pdu->dci_alloc[DCI_pdu->Num_common_dci].dci_length = dci_size_bits;
  DCI_pdu->dci_alloc[DCI_pdu->Num_common_dci].L          = aggregation;
  DCI_pdu->dci_alloc[DCI_pdu->Num_common_dci].rnti       = rnti;
  DCI_pdu->dci_alloc[DCI_pdu->Num_common_dci].format     = dci_fmt;
  DCI_pdu->dci_alloc[DCI_pdu->Num_common_dci].ra_flag    = ra_flag;


  DCI_pdu->Num_common_dci++;
  LOG_D(MAC,"add common dci format %d for rnti %x \n",dci_fmt,rnti);
}

void add_ue_spec_dci(DCI_PDU *DCI_pdu,void *pdu,rnti_t rnti,unsigned char dci_size_bytes,unsigned char aggregation,unsigned char dci_size_bits,unsigned char dci_fmt,uint8_t ra_flag)
{

  memcpy(&DCI_pdu->dci_alloc[DCI_pdu->Num_common_dci+DCI_pdu->Num_ue_spec_dci].dci_pdu[0],pdu,dci_size_bytes);
  DCI_pdu->dci_alloc[DCI_pdu->Num_common_dci+DCI_pdu->Num_ue_spec_dci].dci_length = dci_size_bits;
  DCI_pdu->dci_alloc[DCI_pdu->Num_common_dci+DCI_pdu->Num_ue_spec_dci].L          = aggregation;
  DCI_pdu->dci_alloc[DCI_pdu->Num_common_dci+DCI_pdu->Num_ue_spec_dci].rnti       = rnti;
  DCI_pdu->dci_alloc[DCI_pdu->Num_common_dci+DCI_pdu->Num_ue_spec_dci].format     = dci_fmt;
  DCI_pdu->dci_alloc[DCI_pdu->Num_common_dci+DCI_pdu->Num_ue_spec_dci].ra_flag    = ra_flag;

  DCI_pdu->Num_ue_spec_dci++;

  LOG_D(MAC,"add ue specific dci format %d for rnti %x \n",dci_fmt,rnti);
}





// This has to be updated to include BSR information
uint8_t UE_is_to_be_scheduled(module_id_t module_idP,int CC_id,uint8_t UE_id)
{

  UE_TEMPLATE *UE_template = &eNB_mac_inst[module_idP].UE_list.UE_template[CC_id][UE_id];

  //  LOG_D(MAC,"[eNB %d][PUSCH] Frame %d subframeP %d Scheduling UE %d\n",module_idP,rnti,frameP,subframeP,
  //  UE_id);

  if ((UE_template->bsr_info[LCGID0]>0) ||
      (UE_template->bsr_info[LCGID1]>0) ||
      (UE_template->bsr_info[LCGID2]>0) ||
      (UE_template->bsr_info[LCGID3]>0) ||
      (UE_template->ul_SR>0)) { // uplink scheduling request
    return(1);
  } else {
    return(0);
  }
}




uint32_t allocate_prbs(int UE_id,unsigned char nb_rb, uint32_t *rballoc)
{

  int i;
  uint32_t rballoc_dci=0;
  unsigned char nb_rb_alloc=0;

  for (i=0; i<(mac_xface->lte_frame_parms->N_RB_DL-2); i+=2) {
    if (((*rballoc>>i)&3)==0) {
      *rballoc |= (3<<i);
      rballoc_dci |= (1<<((12-i)>>1));
      nb_rb_alloc+=2;
    }

    if (nb_rb_alloc==nb_rb) {
      return(rballoc_dci);
    }
  }

  if ((mac_xface->lte_frame_parms->N_RB_DL&1)==1) {
    if ((*rballoc>>(mac_xface->lte_frame_parms->N_RB_DL-1)&1)==0) {
      *rballoc |= (1<<(mac_xface->lte_frame_parms->N_RB_DL-1));
      rballoc_dci |= 1;//(1<<(mac_xface->lte_frame_parms->N_RB_DL>>1));
    }
  }

  return(rballoc_dci);
}

int get_min_rb_unit(module_id_t module_id, uint8_t CC_id)
{

  int min_rb_unit=0;
  LTE_DL_FRAME_PARMS* frame_parms = mac_xface->get_lte_frame_parms(module_id,CC_id);

  switch (frame_parms->N_RB_DL) {
  case 6: // 1.4 MHz
    min_rb_unit=1;
    break;

  case 25: // 5HMz
    min_rb_unit=2;
    break;

  case 50: // 10HMz
    min_rb_unit=3;
    break;

  case 100: // 20HMz
    min_rb_unit=4;
    break;

  default:
    min_rb_unit=2;
    LOG_W(MAC,"[eNB %d] N_DL_RB %d unknown for CC_id %d, setting min_rb_unit to 2\n", module_id, CC_id);
    break;
  }

  return min_rb_unit;
}

uint32_t allocate_prbs_sub(int nb_rb, uint8_t *rballoc)
{

  int check=0;//check1=0,check2=0;
  uint32_t rballoc_dci=0;
  //uint8_t number_of_subbands=13;

  LOG_T(MAC,"*****Check1RBALLOC****: %d%d%d%d (nb_rb %d,N_RBG %d)\n",
        rballoc[3],rballoc[2],rballoc[1],rballoc[0],nb_rb,mac_xface->lte_frame_parms->N_RBG);

  while((nb_rb >0) && (check < mac_xface->lte_frame_parms->N_RBG)) {
    //printf("rballoc[%d] %d\n",check,rballoc[check]);
    if(rballoc[check] == 1) {
      rballoc_dci |= (1<<((mac_xface->lte_frame_parms->N_RBG-1)-check));

      switch (mac_xface->lte_frame_parms->N_RB_DL) {
      case 6:
        nb_rb--;
        break;

      case 25:
        if ((check == mac_xface->lte_frame_parms->N_RBG-1)) {
          nb_rb--;
        } else {
          nb_rb-=2;
        }

        break;

      case 50:
        if ((check == mac_xface->lte_frame_parms->N_RBG-1)) {
          nb_rb-=2;
        } else {
          nb_rb-=3;
        }

        break;

      case 100:
        nb_rb-=4;
        break;
      }
    }

    //      printf("rb_alloc %x\n",rballoc_dci);
    check = check+1;
    //    check1 = check1+2;
  }

  // rballoc_dci = (rballoc_dci)&(0x1fff);
  LOG_T(MAC,"*********RBALLOC : %x\n",rballoc_dci);
  // exit(-1);
  return (rballoc_dci);
}


int get_nb_subband(void)
{

  int nb_sb=0;

  switch (mac_xface->lte_frame_parms->N_RB_DL) {
  case 6:
    nb_sb=0;
    break;

  case 15:
    nb_sb = 4;  // sb_size =4

  case 25:
    nb_sb = 7; // sb_size =4, 1 sb with 1PRB, 6 with 2 RBG, each has 2 PRBs
    break;

  case 50:    // sb_size =6
    nb_sb = 9;
    break;

  case 75:  // sb_size =8
    nb_sb = 10;
    break;

  case 100: // sb_size =8 , 1 sb with 1 RBG + 12 sb with 2RBG, each RBG has 4 PRBs
    nb_sb = 13;
    break;

  default:
    nb_sb=0;
    break;
  }

  return nb_sb;

}

void init_CCE_table(int module_idP,int CC_idP)
{
  memset(eNB_mac_inst[module_idP].CCE_table[CC_idP],0,800*sizeof(int));
} 


int get_nCCE_offset(int *CCE_table,
		    const unsigned char L, 
		    const int nCCE, 
		    const int common_dci, 
		    const unsigned short rnti, 
		    const unsigned char subframe)
{

  int search_space_free,m,nb_candidates = 0,l,i;
  unsigned int Yk;
   /*
    printf("CCE Allocation: ");
    for (i=0;i<nCCE;i++)
    printf("%d.",CCE_table[i]);
    printf("\n");
  */
  if (common_dci == 1) {
    // check CCE(0 ... L-1)
    nb_candidates = (L==4) ? 4 : 2;
    nb_candidates = min(nb_candidates,nCCE/L);
<<<<<<< HEAD
    //    printf("Common DCI nb_candidates %d, L %d\n",nb_candidates,L);
=======
    printf("Common DCI nb_candidates %d, L %d\n",nb_candidates,L);
>>>>>>> ccef9862
    for (m = nb_candidates-1 ; m >=0 ; m--) {

      search_space_free = 1;
      for (l=0; l<L; l++) {
<<<<<<< HEAD
	//	printf("CCE_table[%d] %d\n",(m*L)+l,CCE_table[(m*L)+l]);
=======
	printf("CCE_table[%d] %d\n",(m*L)+l,CCE_table[(m*L)+l]);
>>>>>>> ccef9862
        if (CCE_table[(m*L) + l] == 1) {
          search_space_free = 0;
          break;
        }
      }
     
      if (search_space_free == 1) {
<<<<<<< HEAD
	//	printf("returning %d\n",m*L);
=======
	printf("returning %d\n",m*L);
>>>>>>> ccef9862
        for (l=0; l<L; l++)
          CCE_table[(m*L)+l]=1;
        return(m*L);
      }
    }

    return(-1);

  } else { // Find first available in ue specific search space
    // according to procedure in Section 9.1.1 of 36.213 (v. 8.6)
    // compute Yk
    Yk = (unsigned int)rnti;

    for (i=0; i<=subframe; i++)
      Yk = (Yk*39827)%65537;

    Yk = Yk % (nCCE/L);


    switch (L) {
    case 1:
    case 2:
      nb_candidates = 6;
      break;

    case 4:
    case 8:
      nb_candidates = 2;
      break;

    default:
      DevParam(L, nCCE, rnti);
      break;
    }

<<<<<<< HEAD
    LOG_D(MAC,"rnti %x, Yk = %d, nCCE %d (nCCE/L %d),nb_cand %d\n",rnti,Yk,nCCE,nCCE/L,nb_candidates);
=======
    LOG_I(MAC,"rnti %x, Yk = %d, nCCE %d (nCCE/L %d),nb_cand %d\n",rnti,Yk,nCCE,nCCE/L,nb_candidates);
>>>>>>> ccef9862

    for (m = 0 ; m < nb_candidates ; m++) {
      search_space_free = 1;

      for (l=0; l<L; l++) {
        if (CCE_table[(((Yk+m)%(nCCE/L))*L) + l] == 1) {
          search_space_free = 0;
          break;
        }
      }

      if (search_space_free == 1) {
        for (l=0; l<L; l++)
          CCE_table[(((Yk+m)%(nCCE/L))*L)+l]=1;

        return(((Yk+m)%(nCCE/L))*L);
      }
    }

    return(-1);
  }
}

// Allocate the CCEs
int allocate_CCEs(int module_idP,
		  int CC_idP,
		  int subframeP,
		  int test_onlyP) {


  int *CCE_table = eNB_mac_inst[module_idP].CCE_table[CC_idP];
  DCI_PDU *DCI_pdu = &eNB_mac_inst[module_idP].common_channels[CC_idP].DCI_pdu;
  int nCCE_max = mac_xface->get_nCCE_max(module_idP,CC_idP,DCI_pdu->num_pdcch_symbols,subframeP);
  int fCCE;
  int i;
  int allocation_is_feasible = 1;
  DCI_ALLOC_t *dci_alloc;

<<<<<<< HEAD
  LOG_D(MAC,"Allocate CCEs subframe %d, test %d : (common %d,uspec %d)\n",subframeP,test_onlyP,DCI_pdu->Num_common_dci,DCI_pdu->Num_ue_spec_dci);
=======
  LOG_I(MAC,"Allocate CCEs subframe %d, test %d : (common %d,uspec %d)\n",subframeP,test_onlyP,DCI_pdu->Num_common_dci,DCI_pdu->Num_ue_spec_dci);
>>>>>>> ccef9862
  init_CCE_table(module_idP,CC_idP);
  DCI_pdu->nCCE=0;

  while (allocation_is_feasible == 1) {

    for (i=0;i<DCI_pdu->Num_common_dci + DCI_pdu->Num_ue_spec_dci;i++) {
      dci_alloc = &DCI_pdu->dci_alloc[i];
<<<<<<< HEAD
      LOG_D(MAC,"Trying to allocate DCI %d/%d (%d,%d) : rnti %x, aggreg %d nCCE %d / %d (num_pdcch_symbols %d)\n",
=======
      LOG_I(MAC,"Trying to allocate DCI %d/%d (%d,%d) : rnti %x, aggreg %d nCCE %d / %d (num_pdcch_symbols %d)\n",
>>>>>>> ccef9862
	    i,DCI_pdu->Num_common_dci+DCI_pdu->Num_ue_spec_dci,
	    DCI_pdu->Num_common_dci,DCI_pdu->Num_ue_spec_dci,
	    dci_alloc->rnti,1<<dci_alloc->L,
	    DCI_pdu->nCCE,nCCE_max,DCI_pdu->num_pdcch_symbols);

      if (DCI_pdu->nCCE + (1<<dci_alloc->L) > nCCE_max) {
	if (DCI_pdu->num_pdcch_symbols == 3)
	  allocation_is_feasible = 0;
	else {
	  DCI_pdu->num_pdcch_symbols++;
	  nCCE_max = mac_xface->get_nCCE_max(module_idP,CC_idP,DCI_pdu->num_pdcch_symbols,subframeP);
	}
	break;
      }
      else { // number of CCEs left can potentially hold this allocation
	if ((fCCE = get_nCCE_offset(CCE_table,
				   1<<(dci_alloc->L), 
				   nCCE_max,
				   (i<DCI_pdu->Num_common_dci) ? 1 : 0, 
				   dci_alloc->rnti, 
				    subframeP))>=0) {// the allocation is feasible, rnti rule passes
<<<<<<< HEAD
	  LOG_D(MAC,"Allocating at nCCE %d\n",fCCE);
	  if (test_onlyP == 0) {
	    DCI_pdu->nCCE += (1<<dci_alloc->L);
	    dci_alloc->firstCCE=fCCE;
	    LOG_D(MAC,"Allocate CCEs subframe %d, test %d\n",subframeP,test_onlyP);
=======
	  LOG_I(MAC,"Allocating at nCCE %d\n",fCCE);
	  if (test_onlyP == 0) {
	    DCI_pdu->nCCE += (1<<dci_alloc->L);
	    dci_alloc->firstCCE=fCCE;
	    LOG_I(MAC,"Allocate CCEs subframe %d, test %d\n",subframeP,test_onlyP);
>>>>>>> ccef9862
	  }
	} // fCCE>=0
	else {
	  if (DCI_pdu->num_pdcch_symbols == 3)
	    allocation_is_feasible = 0;
	  else {
	    DCI_pdu->num_pdcch_symbols++;
	    nCCE_max = mac_xface->get_nCCE_max(module_idP,CC_idP,DCI_pdu->num_pdcch_symbols,subframeP);
	  }
	  break;
	} // fCCE==-1
      } // nCCE <= nCCE_max
    } // for i = 0 ... num_dcis  
    if (allocation_is_feasible==1)
      return (0);
  } // allocation_is_feasible == 1

  return(-1);
  

}

boolean_t CCE_allocation_infeasible(int module_idP,
				    int CC_idP,
				    int common_flag,
				    int subframe,
				    int aggregation,
				    int rnti) {


  DCI_PDU *DCI_pdu = &eNB_mac_inst[module_idP].common_channels[CC_idP].DCI_pdu;
  DCI_ALLOC_t *dci_alloc;
  int ret;
  boolean_t res=FALSE;

  if (common_flag==1) {
    DCI_pdu->dci_alloc[DCI_pdu->Num_common_dci + DCI_pdu->Num_ue_spec_dci].rnti = rnti;
    DCI_pdu->dci_alloc[DCI_pdu->Num_common_dci + DCI_pdu->Num_ue_spec_dci].L = aggregation;
    DCI_pdu->Num_common_dci++;
    ret = allocate_CCEs(module_idP,CC_idP,subframe,1);
    if (ret==-1)
      res = TRUE;
    DCI_pdu->Num_common_dci--;
  }
  else {
    DCI_pdu->dci_alloc[DCI_pdu->Num_common_dci + DCI_pdu->Num_ue_spec_dci].rnti = rnti;
    DCI_pdu->dci_alloc[DCI_pdu->Num_common_dci + DCI_pdu->Num_ue_spec_dci].L = aggregation;
    DCI_pdu->Num_ue_spec_dci++;
    ret = allocate_CCEs(module_idP,CC_idP,subframe,1);
    if (ret==-1)
      res = FALSE;
    DCI_pdu->Num_ue_spec_dci--;
  }
}
<|MERGE_RESOLUTION|>--- conflicted
+++ resolved
@@ -906,20 +906,15 @@
     // check CCE(0 ... L-1)
     nb_candidates = (L==4) ? 4 : 2;
     nb_candidates = min(nb_candidates,nCCE/L);
-<<<<<<< HEAD
+
     //    printf("Common DCI nb_candidates %d, L %d\n",nb_candidates,L);
-=======
-    printf("Common DCI nb_candidates %d, L %d\n",nb_candidates,L);
->>>>>>> ccef9862
+
     for (m = nb_candidates-1 ; m >=0 ; m--) {
 
       search_space_free = 1;
       for (l=0; l<L; l++) {
-<<<<<<< HEAD
+
 	//	printf("CCE_table[%d] %d\n",(m*L)+l,CCE_table[(m*L)+l]);
-=======
-	printf("CCE_table[%d] %d\n",(m*L)+l,CCE_table[(m*L)+l]);
->>>>>>> ccef9862
         if (CCE_table[(m*L) + l] == 1) {
           search_space_free = 0;
           break;
@@ -927,11 +922,9 @@
       }
      
       if (search_space_free == 1) {
-<<<<<<< HEAD
+
 	//	printf("returning %d\n",m*L);
-=======
-	printf("returning %d\n",m*L);
->>>>>>> ccef9862
+
         for (l=0; l<L; l++)
           CCE_table[(m*L)+l]=1;
         return(m*L);
@@ -967,11 +960,8 @@
       break;
     }
 
-<<<<<<< HEAD
+
     LOG_D(MAC,"rnti %x, Yk = %d, nCCE %d (nCCE/L %d),nb_cand %d\n",rnti,Yk,nCCE,nCCE/L,nb_candidates);
-=======
-    LOG_I(MAC,"rnti %x, Yk = %d, nCCE %d (nCCE/L %d),nb_cand %d\n",rnti,Yk,nCCE,nCCE/L,nb_candidates);
->>>>>>> ccef9862
 
     for (m = 0 ; m < nb_candidates ; m++) {
       search_space_free = 1;
@@ -1010,11 +1000,9 @@
   int allocation_is_feasible = 1;
   DCI_ALLOC_t *dci_alloc;
 
-<<<<<<< HEAD
+
   LOG_D(MAC,"Allocate CCEs subframe %d, test %d : (common %d,uspec %d)\n",subframeP,test_onlyP,DCI_pdu->Num_common_dci,DCI_pdu->Num_ue_spec_dci);
-=======
-  LOG_I(MAC,"Allocate CCEs subframe %d, test %d : (common %d,uspec %d)\n",subframeP,test_onlyP,DCI_pdu->Num_common_dci,DCI_pdu->Num_ue_spec_dci);
->>>>>>> ccef9862
+
   init_CCE_table(module_idP,CC_idP);
   DCI_pdu->nCCE=0;
 
@@ -1022,11 +1010,7 @@
 
     for (i=0;i<DCI_pdu->Num_common_dci + DCI_pdu->Num_ue_spec_dci;i++) {
       dci_alloc = &DCI_pdu->dci_alloc[i];
-<<<<<<< HEAD
       LOG_D(MAC,"Trying to allocate DCI %d/%d (%d,%d) : rnti %x, aggreg %d nCCE %d / %d (num_pdcch_symbols %d)\n",
-=======
-      LOG_I(MAC,"Trying to allocate DCI %d/%d (%d,%d) : rnti %x, aggreg %d nCCE %d / %d (num_pdcch_symbols %d)\n",
->>>>>>> ccef9862
 	    i,DCI_pdu->Num_common_dci+DCI_pdu->Num_ue_spec_dci,
 	    DCI_pdu->Num_common_dci,DCI_pdu->Num_ue_spec_dci,
 	    dci_alloc->rnti,1<<dci_alloc->L,
@@ -1048,19 +1032,12 @@
 				   (i<DCI_pdu->Num_common_dci) ? 1 : 0, 
 				   dci_alloc->rnti, 
 				    subframeP))>=0) {// the allocation is feasible, rnti rule passes
-<<<<<<< HEAD
+
 	  LOG_D(MAC,"Allocating at nCCE %d\n",fCCE);
 	  if (test_onlyP == 0) {
 	    DCI_pdu->nCCE += (1<<dci_alloc->L);
 	    dci_alloc->firstCCE=fCCE;
 	    LOG_D(MAC,"Allocate CCEs subframe %d, test %d\n",subframeP,test_onlyP);
-=======
-	  LOG_I(MAC,"Allocating at nCCE %d\n",fCCE);
-	  if (test_onlyP == 0) {
-	    DCI_pdu->nCCE += (1<<dci_alloc->L);
-	    dci_alloc->firstCCE=fCCE;
-	    LOG_I(MAC,"Allocate CCEs subframe %d, test %d\n",subframeP,test_onlyP);
->>>>>>> ccef9862
 	  }
 	} // fCCE>=0
 	else {
