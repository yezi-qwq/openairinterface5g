--- conflicted
+++ resolved
@@ -1322,7 +1322,7 @@
 #endif
 
   harq_information->harq_information_rel10.delta_offset_harq = puschConfigDedicated->betaOffset_ACK_Index;
-<<<<<<< HEAD
+  harq_information->harq_information_rel10.tl.tag = NFAPI_UL_CONFIG_REQUEST_ULSCH_HARQ_INFORMATION_REL10_TAG;
 
   struct LTE_PUCCH_ConfigDedicated *pucch_ConfigDedicated = physicalConfigDedicated->pucch_ConfigDedicated;
   AssertFatal(pucch_ConfigDedicated != NULL, "pucch_ConfigDedicated is null!\n");
@@ -1330,14 +1330,6 @@
   if (pucch_ConfigDedicated->tdd_AckNackFeedbackMode != NULL &&
       *pucch_ConfigDedicated->tdd_AckNackFeedbackMode == LTE_PUCCH_ConfigDedicated__tdd_AckNackFeedbackMode_multiplexing)
     harq_information->harq_information_rel10.ack_nack_mode = 1; // multiplexing
-=======
-  harq_information->harq_information_rel10.tl.tag = NFAPI_UL_CONFIG_REQUEST_ULSCH_HARQ_INFORMATION_REL10_TAG;
-  AssertFatal(UE_list->UE_template[CC_idP][UE_id].physicalConfigDedicated->pucch_ConfigDedicated != NULL,
-	      "pucch_ConfigDedicated is null!\n");
-  if ((UE_list->UE_template[CC_idP][UE_id].physicalConfigDedicated->pucch_ConfigDedicated->tdd_AckNackFeedbackMode != NULL)
-      && (*UE_list->UE_template[CC_idP][UE_id].physicalConfigDedicated->pucch_ConfigDedicated->tdd_AckNackFeedbackMode == LTE_PUCCH_ConfigDedicated__tdd_AckNackFeedbackMode_multiplexing))
-    harq_information->harq_information_rel10.ack_nack_mode = 1;	// multiplexing
->>>>>>> 8260607e
   else
     harq_information->harq_information_rel10.ack_nack_mode = 0; // bundling
 
@@ -3711,86 +3703,59 @@
     LOG_D(MAC,"frame %d subframe %d harq_pid %d mode %d tmode[0] %d num_ack_nak %d round %d\n",frameP,subframeP,harq_pid,harq_indication_fdd->mode,tmode[0],num_ack_nak,sched_ctl->round[CC_idP][harq_pid]);
 
     switch (harq_indication_fdd->mode) {
-<<<<<<< HEAD
       case 0:   // Format 1a/b (10.1.2.1)
-        AssertFatal(numCC == 1,
-                    "numCC %d > 1, should not be using Format1a/b\n",
-                    numCC);
+        AssertFatal(numCC == 1, "numCC %d > 1, should not be using Format1a/b\n", numCC);
 
         if (tmode[0] == 1 || tmode[0] == 2 || tmode[0] == 5 || tmode[0] == 6 || tmode[0] == 7) {  // NOTE: have to handle the case of TM9-10 with 1 antenna port
           // single ACK/NAK bit
-          AssertFatal(num_ack_nak == 1,
-                      "num_ack_nak %d > 1 for 1 CC and single-layer transmission frame:%d subframe:%d\n",
-                      num_ack_nak,frameP,subframeP);
-          AssertFatal(sched_ctl->round[CC_idP][harq_pid] < 8,
-                      "Got ACK/NAK for inactive harq_pid %d for UE %d/%x\n",
-                      harq_pid, UE_id, rnti);
-          AssertFatal(pdu[0] == 1 || pdu[0] == 2
-                      || pdu[0] == 4,
-                      "Received ACK/NAK %d which is not 1 or 2 for harq_pid %d from UE %d/%x\n",
-                      pdu[0], harq_pid, UE_id, rnti);
-          LOG_D(MAC, "Received %d for harq_pid %d\n", pdu[0],
-                harq_pid);
+          AssertFatal(num_ack_nak == 1, "num_ack_nak %d > 1 for 1 CC and single-layer transmission frame:%d subframe:%d\n",
+                      num_ack_nak,
+                      frameP,
+                      subframeP);
+
+          // In case of nFAPI, sometimes timing of eNB and UE become different.
+          // So if nfapi_mode == 2(VNF), this function don't check assertion to avoid process exit.
+          if (nfapi_mode != 2) {
+            AssertFatal(sched_ctl->round[CC_idP][harq_pid] < 8, "Got ACK/NAK for inactive harq_pid %d for UE %d/%x\n",
+                        harq_pid, 
+                        UE_id, 
+                        rnti);
+          } else {
+            if (sched_ctl->round[CC_idP][harq_pid] == 8) {
+              LOG_E(MAC,"Got ACK/NAK for inactive harq_pid %d for UE %d/%x\n",
+                    harq_pid, 
+                    UE_id, 
+                    rnti);
+              return;
+            }
+          }
+
+          AssertFatal(pdu[0] == 1 || pdu[0] == 2 || pdu[0] == 4, "Received ACK/NAK %d which is not 1 or 2 for harq_pid %d from UE %d/%x\n",
+                      pdu[0], 
+                      harq_pid, 
+                      UE_id, 
+                      rnti);
+
+          LOG_D(MAC, "Received %d for harq_pid %d\n", pdu[0], harq_pid);
+
           RA_t *ra = &RC.mac[mod_idP]->common_channels[CC_idP].ra[0];
 
           for (uint8_t ra_i = 0; ra_i < NB_RA_PROC_MAX; ra_i++) {
-            if ((ra[ra_i].rnti == rnti) && (ra[ra_i].state == MSGCRNTI_ACK) &&
-                (ra[ra_i].crnti_harq_pid == harq_pid)) {
-              LOG_D(MAC,"CRNTI Reconfiguration: ACK %d rnti %x round %d frame %d subframe %d \n",pdu[0],rnti,sched_ctl->round[CC_idP][harq_pid],frameP,subframeP);
-
-              if(pdu[0] == 1) {
+            if ((ra[ra_i].rnti == rnti) && (ra[ra_i].state == MSGCRNTI_ACK) && (ra[ra_i].crnti_harq_pid == harq_pid)) {
+              LOG_D(MAC,"CRNTI Reconfiguration: ACK %d rnti %x round %d frame %d subframe %d \n",
+                    pdu[0],
+                    rnti,
+                    sched_ctl->round[CC_idP][harq_pid],
+                    frameP,
+                    subframeP);
+
+              if (pdu[0] == 1) {
                 cancel_ra_proc(mod_idP, CC_idP, frameP, ra[ra_i].rnti);
               } else {
-                if(sched_ctl->round[CC_idP][harq_pid] == 7) {
+                if (sched_ctl->round[CC_idP][harq_pid] == 7) {
                   cancel_ra_proc(mod_idP, CC_idP, frameP, ra[ra_i].rnti);
                 }
               }
-=======
-    case 0:		// Format 1a/b (10.1.2.1)
-      AssertFatal(numCC == 1,
-		  "numCC %d > 1, should not be using Format1a/b\n",
-		  numCC);
-      if (tmode[0] == 1 || tmode[0] == 2 || tmode[0] == 5 || tmode[0] == 6 || tmode[0] == 7) {	// NOTE: have to handle the case of TM9-10 with 1 antenna port
-	// single ACK/NAK bit
-	AssertFatal(num_ack_nak == 1,
-		    "num_ack_nak %d > 1 for 1 CC and single-layer transmission frame:%d subframe:%d\n",
-		    num_ack_nak,frameP,subframeP);
-
-	// In case of nFAPI, sometimes timing of eNB and UE become different.
-	// So if nfapi_mode == 2(VNF) , this function don't check assertion to avoid process exit.
-	if (nfapi_mode != 2){
-		AssertFatal(sched_ctl->round[CC_idP][harq_pid] < 8,
-			    "Got ACK/NAK for inactive harq_pid %d for UE %d/%x\n",
-			    harq_pid, UE_id, rnti);
-	} else {
-		if(sched_ctl->round[CC_idP][harq_pid] == 8){
-			LOG_E(MAC,"Got ACK/NAK for inactive harq_pid %d for UE %d/%x\n",harq_pid, UE_id, rnti);
-			return;
-		}
-	 }		
-	AssertFatal(pdu[0] == 1 || pdu[0] == 2
-		    || pdu[0] == 4,
-		    "Received ACK/NAK %d which is not 1 or 2 for harq_pid %d from UE %d/%x\n",
-		    pdu[0], harq_pid, UE_id, rnti);
-	LOG_D(MAC, "Received %d for harq_pid %d\n", pdu[0],
-	      harq_pid);
-
-    RA_t *ra = &RC.mac[mod_idP]->common_channels[CC_idP].ra[0];
-    for (uint8_t ra_i = 0; ra_i < NB_RA_PROC_MAX; ra_i++) {
-     if ((ra[ra_i].rnti == rnti) && (ra[ra_i].state == MSGCRNTI_ACK) &&
-       (ra[ra_i].crnti_harq_pid == harq_pid)) {
-      LOG_D(MAC,"CRNTI Reconfiguration: ACK %d rnti %x round %d frame %d subframe %d \n",pdu[0],rnti,sched_ctl->round[CC_idP][harq_pid],frameP,subframeP);
-      if(pdu[0] == 1){
-       cancel_ra_proc(mod_idP, CC_idP, frameP, ra[ra_i].rnti);
-      }else{
-       if(sched_ctl->round[CC_idP][harq_pid] == 7){
-        cancel_ra_proc(mod_idP, CC_idP, frameP, ra[ra_i].rnti);
-       }
-      }
-      break;
-     }
-    }
->>>>>>> 8260607e
 
               break;
             }
