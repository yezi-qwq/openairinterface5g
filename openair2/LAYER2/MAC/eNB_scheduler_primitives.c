/*
 * Licensed to the OpenAirInterface (OAI) Software Alliance under one or more
 * contributor license agreements.  See the NOTICE file distributed with
 * this work for additional information regarding copyright ownership.
 * The OpenAirInterface Software Alliance licenses this file to You under
 * the OAI Public License, Version 1.0  (the "License"); you may not use this file
 * except in compliance with the License.
 * You may obtain a copy of the License at
 *
 *      http://www.openairinterface.org/?page_id=698
 *
 * Unless required by applicable law or agreed to in writing, software
 * distributed under the License is distributed on an "AS IS" BASIS,
 * WITHOUT WARRANTIES OR CONDITIONS OF ANY KIND, either express or implied.
 * See the License for the specific language governing permissions and
 * limitations under the License.
 *-------------------------------------------------------------------------------
 * For more information about the OpenAirInterface (OAI) Software Alliance:
 *      contact@openairinterface.org
 */

/*! \file eNB_scheduler_primitives.c
 * \brief primitives used by eNB for BCH, RACH, ULSCH, DLSCH scheduling
 * \author  Navid Nikaein and Raymond Knopp
 * \date 2010 - 2014
 * \email: navid.nikaein@eurecom.fr
 * \version 1.0
 * @ingroup _mac

 */

#include "assertions.h"
#include "PHY/defs.h"
#include "PHY/extern.h"

#include "SCHED/defs.h"
#include "SCHED/extern.h"

#include "LAYER2/MAC/defs.h"
#include "LAYER2/MAC/extern.h"

#include "LAYER2/MAC/proto.h"
#include "UTIL/LOG/log.h"
#include "UTIL/LOG/vcd_signal_dumper.h"
#include "UTIL/OPT/opt.h"
#include "OCG.h"
#include "OCG_extern.h"

#include "RRC/LITE/extern.h"
#include "RRC/L2_INTERFACE/openair_rrc_L2_interface.h"

//#include "LAYER2/MAC/pre_processor.c"
#include "pdcp.h"

#if defined(ENABLE_ITTI)
# include "intertask_interface.h"
#endif

#define ENABLE_MAC_PAYLOAD_DEBUG
#define DEBUG_eNB_SCHEDULER 1

int to_prb(int dl_Bandwidth) {
  int prbmap[6] = {6,15,25,50,75,100};

  AssertFatal(dl_Bandwidth < 6,"dl_Bandwidth is 0..5\n");
  return(prbmap[dl_Bandwidth]);
}

int to_rbg(int dl_Bandwidth) {
  int rbgmap[6] = {6,8,13,17,19,25};

  AssertFatal(dl_Bandwidth < 6,"dl_Bandwidth is 0..5\n");
  return(rbgmap[dl_Bandwidth]);
}
//------------------------------------------------------------------------------
void init_ue_sched_info(void)
//------------------------------------------------------------------------------
{
  module_id_t i,j,k;

  for (i=0; i<NUMBER_OF_eNB_MAX; i++) {
    for (k=0; k<MAX_NUM_CCs; k++) {
      for (j=0; j<NUMBER_OF_UE_MAX; j++) {
        // init DL
        eNB_dlsch_info[i][k][j].weight           = 0;
        eNB_dlsch_info[i][k][j].subframe         = 0;
        eNB_dlsch_info[i][k][j].serving_num      = 0;
        eNB_dlsch_info[i][k][j].status           = S_DL_NONE;
        // init UL
        eNB_ulsch_info[i][k][j].subframe         = 0;
        eNB_ulsch_info[i][k][j].serving_num      = 0;
        eNB_ulsch_info[i][k][j].status           = S_UL_NONE;
      }
    }
  }
}



//------------------------------------------------------------------------------
unsigned char get_ue_weight(module_id_t module_idP, int CC_id, int ue_idP)
//------------------------------------------------------------------------------
{

  return(eNB_dlsch_info[module_idP][CC_id][ue_idP].weight);

}

//------------------------------------------------------------------------------
DCI_PDU *get_dci_sdu(module_id_t module_idP, int CC_id,frame_t frameP, sub_frame_t subframeP)
//------------------------------------------------------------------------------
{

  return(&RC.mac[module_idP]->common_channels[CC_id].DCI_pdu);

}

//------------------------------------------------------------------------------
int find_UE_id(module_id_t mod_idP, rnti_t rntiP)
//------------------------------------------------------------------------------
{
  int UE_id;
  UE_list_t *UE_list = &RC.mac[mod_idP]->UE_list;

  for (UE_id = 0; UE_id < NUMBER_OF_UE_MAX; UE_id++) {
    if (UE_list->active[UE_id] != TRUE) continue;
    if (UE_list->UE_template[UE_PCCID(mod_idP,UE_id)][UE_id].rnti==rntiP) {
      return(UE_id);
    }
  }

  return(-1);
}

//------------------------------------------------------------------------------
int UE_num_active_CC(UE_list_t *listP,int ue_idP)
//------------------------------------------------------------------------------
{
  return(listP->numactiveCCs[ue_idP]);
}

//------------------------------------------------------------------------------
int UE_PCCID(module_id_t mod_idP,int ue_idP)
//------------------------------------------------------------------------------
{
  return(RC.mac[mod_idP]->UE_list.pCC_id[ue_idP]);
}

//------------------------------------------------------------------------------
rnti_t UE_RNTI(module_id_t mod_idP, int ue_idP)
//------------------------------------------------------------------------------
{

  rnti_t rnti = RC.mac[mod_idP]->UE_list.UE_template[UE_PCCID(mod_idP,ue_idP)][ue_idP].rnti;

  if (rnti>0) {
    return (rnti);
  }

  LOG_D(MAC,"[eNB %d] Couldn't find RNTI for UE %d\n",mod_idP,ue_idP);
  //display_backtrace();
  return(NOT_A_RNTI);
}

//------------------------------------------------------------------------------
boolean_t is_UE_active(module_id_t mod_idP, int ue_idP)
//------------------------------------------------------------------------------
{
  return(RC.mac[mod_idP]->UE_list.active[ue_idP]);
}

/*
uint8_t find_active_UEs(module_id_t module_idP,int CC_id){

  module_id_t        ue_mod_id      = 0;
  rnti_t        rnti         = 0;
  uint8_t            nb_active_ue = 0;

  for (ue_mod_id=0;ue_mod_id<NUMBER_OF_UE_MAX;ue_mod_id++) {

      if (((rnti=eNB_mac_inst[module_idP][CC_id].UE_template[ue_mod_id].rnti) !=0)&&(eNB_mac_inst[module_idP][CC_id].UE_template[ue_mod_id].ul_active==TRUE)){

          if (mac_xface->get_eNB_UE_stats(module_idP,rnti) != NULL){ // check at the phy enb_ue state for this rnti
      nb_active_ue++;
          }
          else { // this ue is removed at the phy => remove it at the mac as well
      mac_remove_ue(module_idP, CC_id, ue_mod_id);
          }
      }
  }
  return(nb_active_ue);
}
*/


// get aggregation (L) form phy for a give UE
unsigned char get_aggregation (uint8_t bw_index, uint8_t cqi, uint8_t dci_fmt)
{
  unsigned char aggregation=3;
  
  switch (dci_fmt){
    
  case format0:
    aggregation = cqi2fmt0_agg[bw_index][cqi];
    break;
  case format1:
  case format1A:
  case format1B:
  case format1D:
    aggregation = cqi2fmt1x_agg[bw_index][cqi]; 
    break;
  case format2:
  case format2A:
  case format2B:
  case format2C:
  case format2D:
    aggregation = cqi2fmt2x_agg[bw_index][cqi]; 
    break;
  case format1C:
  case format1E_2A_M10PRB:
  case format3:
  case format3A:
  case format4:
  default:
    LOG_W(MAC,"unsupported DCI format %d\n",dci_fmt);
  }

   LOG_D(MAC,"Aggregation level %d (cqi %d, bw_index %d, format %d)\n", 
   	1<<aggregation, cqi,bw_index,dci_fmt);
   
  return aggregation;
}
#ifdef CBA
/*
uint8_t find_num_active_UEs_in_cbagroup(module_id_t module_idP, int CC_id,unsigned char group_id){

  module_id_t    UE_id;
  rnti_t    rnti;
  unsigned char nb_ue_in_pusch=0;
  LTE_eNB_UE_stats* eNB_UE_stats;

  for (UE_id=group_id;UE_id<NUMBER_OF_UE_MAX;UE_id+=RC.mac[module_idP]->common_channels[CC_id].num_active_cba_groups) {

      if (((rnti=eNB_mac_inst[module_idP][CC_id].UE_template[UE_id].rnti) !=0) &&
          (eNB_mac_inst[module_idP][CC_id].UE_template[UE_id].ul_active==TRUE)    &&
          (mac_get_rrc_status(module_idP,1,UE_id) > RRC_CONNECTED)){
  //  && (UE_is_to_be_scheduled(module_idP,UE_id)))
  // check at the phy enb_ue state for this rnti
  if ((eNB_UE_stats= mac_xface->get_eNB_UE_stats(module_idP,CC_id,rnti)) != NULL){
    if ((eNB_UE_stats->mode == PUSCH) && (UE_is_to_be_scheduled(module_idP,UE_id) == 0)){
      nb_ue_in_pusch++;
    }
  }
      }
  }
  return(nb_ue_in_pusch);
}
*/
#endif

void dump_ue_list(UE_list_t *listP, int ul_flag)
{
  int j;

  if ( ul_flag == 0 ) {
    for (j=listP->head; j>=0; j=listP->next[j]) {
      LOG_T(MAC,"node %d => %d\n",j,listP->next[j]);
    }
  } else {
    for (j=listP->head_ul; j>=0; j=listP->next_ul[j]) {
      LOG_T(MAC,"node %d => %d\n",j,listP->next_ul[j]);
    }
  }
}

int add_new_ue(module_id_t mod_idP, int cc_idP, rnti_t rntiP,int harq_pidP)
{
  int UE_id;
  int i, j;

  UE_list_t *UE_list = &RC.mac[mod_idP]->UE_list;

  LOG_D(MAC,"[eNB %d, CC_id %d] Adding UE with rnti %x (next avail %d, num_UEs %d)\n",mod_idP,cc_idP,rntiP,UE_list->avail,UE_list->num_UEs);
  dump_ue_list(UE_list,0);

  for (i = 0; i < NUMBER_OF_UE_MAX; i++) {
    if (UE_list->active[i] == TRUE) continue;
printf("MAC: new UE id %d rnti %x\n", i, rntiP);
    UE_id = i;
    UE_list->UE_template[cc_idP][UE_id].rnti       = rntiP;
    UE_list->UE_template[cc_idP][UE_id].configured = FALSE;
    UE_list->numactiveCCs[UE_id]                   = 1;
    UE_list->numactiveULCCs[UE_id]                 = 1;
    UE_list->pCC_id[UE_id]                         = cc_idP;
    UE_list->ordered_CCids[0][UE_id]               = cc_idP;
    UE_list->ordered_ULCCids[0][UE_id]             = cc_idP;
    UE_list->num_UEs++;
    UE_list->active[UE_id]                         = TRUE;
    memset((void*)&UE_list->UE_sched_ctrl[UE_id],0,sizeof(UE_sched_ctrl));

    for (j=0; j<8; j++) {
      UE_list->UE_template[cc_idP][UE_id].oldNDI[j]    = (j==0)?1:0;   // 1 because first transmission is with format1A (Msg4) for harq_pid 0
      UE_list->UE_template[cc_idP][UE_id].oldNDI_UL[j] = (j==harq_pidP)?0:1; // 1st transmission is with Msg3;
    }

    eNB_ulsch_info[mod_idP][cc_idP][UE_id].status = S_UL_WAITING;
    eNB_dlsch_info[mod_idP][cc_idP][UE_id].status = S_DL_WAITING;
    LOG_D(MAC,"[eNB %d] Add UE_id %d on Primary CC_id %d: rnti %x\n",mod_idP,UE_id,cc_idP,rntiP);
    dump_ue_list(UE_list,0);
    return(UE_id);
  }

printf("MAC: cannot add new UE for rnti %x\n", rntiP);
  LOG_E(MAC,"error in add_new_ue(), could not find space in UE_list, Dumping UE list\n");
  dump_ue_list(UE_list,0);
  return(-1);
}

//------------------------------------------------------------------------------
int rrc_mac_remove_ue(module_id_t mod_idP,rnti_t rntiP) 
//------------------------------------------------------------------------------
{
  int i;
  UE_list_t *UE_list = &RC.mac[mod_idP]->UE_list;
  int UE_id = find_UE_id(mod_idP,rntiP);
  int pCC_id;

  if (UE_id == -1) {
printf("MAC: cannot remove UE rnti %x\n", rntiP);
    LOG_W(MAC,"rrc_mac_remove_ue: UE %x not found\n", rntiP);
    mac_phy_remove_ue(mod_idP, rntiP);
    return 0;
  }

  pCC_id = UE_PCCID(mod_idP,UE_id);

printf("MAC: remove UE %d rnti %x\n", UE_id, rntiP);
  LOG_I(MAC,"Removing UE %d from Primary CC_id %d (rnti %x)\n",UE_id,pCC_id, rntiP);
  dump_ue_list(UE_list,0);

  UE_list->active[UE_id] = FALSE;
  UE_list->num_UEs--;

  // clear all remaining pending transmissions
  UE_list->UE_template[pCC_id][UE_id].bsr_info[LCGID0]  = 0;
  UE_list->UE_template[pCC_id][UE_id].bsr_info[LCGID1]  = 0;
  UE_list->UE_template[pCC_id][UE_id].bsr_info[LCGID2]  = 0;
  UE_list->UE_template[pCC_id][UE_id].bsr_info[LCGID3]  = 0;

  UE_list->UE_template[pCC_id][UE_id].ul_SR             = 0;
  UE_list->UE_template[pCC_id][UE_id].rnti              = NOT_A_RNTI;
  UE_list->UE_template[pCC_id][UE_id].ul_active         = FALSE;
  eNB_ulsch_info[mod_idP][pCC_id][UE_id].rnti                        = NOT_A_RNTI;
  eNB_ulsch_info[mod_idP][pCC_id][UE_id].status                      = S_UL_NONE;
  eNB_dlsch_info[mod_idP][pCC_id][UE_id].rnti                        = NOT_A_RNTI;
  eNB_dlsch_info[mod_idP][pCC_id][UE_id].status                      = S_DL_NONE;

  mac_phy_remove_ue(mod_idP,rntiP);

  // check if this has an RA process active
  RA_TEMPLATE *RA_template;
  for (i=0;i<NB_RA_PROC_MAX;i++) {
    RA_template = (RA_TEMPLATE *)&RC.mac[mod_idP]->common_channels[pCC_id].RA_template[i];
    if (RA_template->rnti == rntiP){
      RA_template->RA_active=FALSE;
      RA_template->generate_rar=0;
      RA_template->generate_Msg4=0;
      RA_template->wait_ack_Msg4=0;
      RA_template->timing_offset=0;
      RA_template->RRC_timer=20;
      RA_template->rnti = 0;
      //break;
    }
  }

  return 0;
}



int prev(UE_list_t *listP, int nodeP, int ul_flag)
{
  int j;

  if (ul_flag == 0 ) {
    if (nodeP==listP->head) {
      return(nodeP);
    }

    for (j=listP->head; j>=0; j=listP->next[j]) {
      if (listP->next[j]==nodeP) {
        return(j);
    }
    }
  } else {
    if (nodeP==listP->head_ul) {
      return(nodeP);
    }

    for (j=listP->head_ul; j>=0; j=listP->next_ul[j]) {
      if (listP->next_ul[j]==nodeP) {
        return(j);
      }
    }
  }

  LOG_E(MAC,"error in prev(), could not find previous to %d in UE_list %s, should never happen, Dumping UE list\n",
        nodeP, (ul_flag == 0)? "DL" : "UL");
  dump_ue_list(listP, ul_flag);


  return(-1);
}

void swap_UEs(UE_list_t *listP,int nodeiP, int nodejP, int ul_flag)
{

  int prev_i,prev_j,next_i,next_j;

  LOG_T(MAC,"Swapping UE %d,%d\n",nodeiP,nodejP);
  dump_ue_list(listP,ul_flag);

  prev_i = prev(listP,nodeiP,ul_flag);
  prev_j = prev(listP,nodejP,ul_flag);

  if ((prev_i<0) || (prev_j<0)) {
    mac_xface->macphy_exit("swap_UEs: problem");
    return; // not reached
  }

  if (ul_flag == 0) {
    next_i = listP->next[nodeiP];
    next_j = listP->next[nodejP];
  } else {
    next_i = listP->next_ul[nodeiP];
    next_j = listP->next_ul[nodejP];
  }

  LOG_T(MAC,"[%s] next_i %d, next_i, next_j %d, head %d \n",
        (ul_flag == 0)? "DL" : "UL",
        next_i,next_j,listP->head);

  if (ul_flag == 0 ) {

    if (next_i == nodejP) {   // case ... p(i) i j n(j) ... => ... p(j) j i n(i) ...
      LOG_T(MAC,"Case ... p(i) i j n(j) ... => ... p(j) j i n(i) ...\n");

      listP->next[nodeiP] = next_j;
      listP->next[nodejP] = nodeiP;

      if (nodeiP==listP->head) { // case i j n(j)
        listP->head = nodejP;
      } else {
        listP->next[prev_i] = nodejP;
      }
    } else if (next_j == nodeiP) {  // case ... p(j) j i n(i) ... => ... p(i) i j n(j) ...
      LOG_T(MAC,"Case ... p(j) j i n(i) ... => ... p(i) i j n(j) ...\n");
      listP->next[nodejP] = next_i;
      listP->next[nodeiP] = nodejP;

      if (nodejP==listP->head) { // case j i n(i)
        listP->head = nodeiP;
      } else {
        listP->next[prev_j] = nodeiP;
      }
    } else {  // case ...  p(i) i n(i) ... p(j) j n(j) ...
      listP->next[nodejP] = next_i;
      listP->next[nodeiP] = next_j;


      if (nodeiP==listP->head) {
        LOG_T(MAC,"changing head to %d\n",nodejP);
        listP->head=nodejP;
        listP->next[prev_j] = nodeiP;
      } else if (nodejP==listP->head) {
        LOG_D(MAC,"changing head to %d\n",nodeiP);
        listP->head=nodeiP;
        listP->next[prev_i] = nodejP;
      } else {
        listP->next[prev_i] = nodejP;
        listP->next[prev_j] = nodeiP;
      }
    }
  } else { // ul_flag

    if (next_i == nodejP) {   // case ... p(i) i j n(j) ... => ... p(j) j i n(i) ...
      LOG_T(MAC,"[UL] Case ... p(i) i j n(j) ... => ... p(j) j i n(i) ...\n");

      listP->next_ul[nodeiP] = next_j;
      listP->next_ul[nodejP] = nodeiP;

      if (nodeiP==listP->head_ul) { // case i j n(j)
        listP->head_ul = nodejP;
      } else {
        listP->next_ul[prev_i] = nodejP;
      }
    } else if (next_j == nodeiP) {  // case ... p(j) j i n(i) ... => ... p(i) i j n(j) ...
      LOG_T(MAC,"[UL]Case ... p(j) j i n(i) ... => ... p(i) i j n(j) ...\n");
      listP->next_ul[nodejP] = next_i;
      listP->next_ul[nodeiP] = nodejP;

      if (nodejP==listP->head_ul) { // case j i n(i)
        listP->head_ul = nodeiP;
      } else {
        listP->next_ul[prev_j] = nodeiP;
      }
    } else {  // case ...  p(i) i n(i) ... p(j) j n(j) ...

      listP->next_ul[nodejP] = next_i;
      listP->next_ul[nodeiP] = next_j;


      if (nodeiP==listP->head_ul) {
        LOG_T(MAC,"[UL]changing head to %d\n",nodejP);
        listP->head_ul=nodejP;
        listP->next_ul[prev_j] = nodeiP;
      } else if (nodejP==listP->head_ul) {
        LOG_T(MAC,"[UL]changing head to %d\n",nodeiP);
        listP->head_ul=nodeiP;
        listP->next_ul[prev_i] = nodejP;
      } else {
        listP->next_ul[prev_i] = nodejP;
        listP->next_ul[prev_j] = nodeiP;
      }
    }
  }

  LOG_T(MAC,"After swap\n");
  dump_ue_list(listP,ul_flag);
}








/*
  #if defined(Rel10) || defined(Rel14)
  unsigned char generate_mch_header( unsigned char *mac_header,
  unsigned char num_sdus,
  unsigned short *sdu_lengths,
  unsigned char *sdu_lcids,
  unsigned char msi,
  unsigned char short_padding,
  unsigned short post_padding) {

  SCH_SUBHEADER_FIXED *mac_header_ptr = (SCH_SUBHEADER_FIXED *)mac_header;
  uint8_t first_element=0,last_size=0,i;
  uint8_t mac_header_control_elements[2*num_sdus],*ce_ptr;

  ce_ptr = &mac_header_control_elements[0];

  if ((short_padding == 1) || (short_padding == 2)) {
  mac_header_ptr->R    = 0;
  mac_header_ptr->E    = 0;
  mac_header_ptr->LCID = SHORT_PADDING;
  first_element=1;
  last_size=1;
  }
  if (short_padding == 2) {
  mac_header_ptr->E = 1;
  mac_header_ptr++;
  mac_header_ptr->R = 0;
  mac_header_ptr->E    = 0;
  mac_header_ptr->LCID = SHORT_PADDING;
  last_size=1;
  }

  // SUBHEADER for MSI CE
  if (msi != 0) {// there is MSI MAC Control Element
  if (first_element>0) {
  mac_header_ptr->E = 1;
  mac_header_ptr+=last_size;
  }
  else {
  first_element = 1;
  }
  if (num_sdus*2 < 128) {
  ((SCH_SUBHEADER_SHORT *)mac_header_ptr)->R    = 0;
  ((SCH_SUBHEADER_SHORT *)mac_header_ptr)->E    = 0;
  ((SCH_SUBHEADER_SHORT *)mac_header_ptr)->F    = 0;
  ((SCH_SUBHEADER_SHORT *)mac_header_ptr)->LCID = MCH_SCHDL_INFO;
  ((SCH_SUBHEADER_SHORT *)mac_header_ptr)->L    = num_sdus*2;
  last_size=2;
  }
  else {
  ((SCH_SUBHEADER_LONG *)mac_header_ptr)->R    = 0;
  ((SCH_SUBHEADER_LONG *)mac_header_ptr)->E    = 0;
  ((SCH_SUBHEADER_LONG *)mac_header_ptr)->F    = 1;
  ((SCH_SUBHEADER_LONG *)mac_header_ptr)->LCID = MCH_SCHDL_INFO;
  ((SCH_SUBHEADER_LONG *)mac_header_ptr)->L    = (num_sdus*2)&0x7fff;
  last_size=3;
  }
  // Create the MSI MAC Control Element here
  }

  // SUBHEADER for MAC SDU (MCCH+MTCHs)
  for (i=0;i<num_sdus;i++) {
  if (first_element>0) {
  mac_header_ptr->E = 1;
  mac_header_ptr+=last_size;
  }
  else {
  first_element = 1;
  }
  if (sdu_lengths[i] < 128) {
  ((SCH_SUBHEADER_SHORT *)mac_header_ptr)->R    = 0;
  ((SCH_SUBHEADER_SHORT *)mac_header_ptr)->E    = 0;
  ((SCH_SUBHEADER_SHORT *)mac_header_ptr)->F    = 0;
  ((SCH_SUBHEADER_SHORT *)mac_header_ptr)->LCID = sdu_lcids[i];
  ((SCH_SUBHEADER_SHORT *)mac_header_ptr)->L    = (unsigned char)sdu_lengths[i];
  last_size=2;
  }
  else {
  ((SCH_SUBHEADER_LONG *)mac_header_ptr)->R    = 0;
  ((SCH_SUBHEADER_LONG *)mac_header_ptr)->E    = 0;
  ((SCH_SUBHEADER_LONG *)mac_header_ptr)->F    = 1;
  ((SCH_SUBHEADER_LONG *)mac_header_ptr)->LCID = sdu_lcids[i];
  ((SCH_SUBHEADER_LONG *)mac_header_ptr)->L    = (unsigned short) sdu_lengths[i]&0x7fff;
  last_size=3;
  }
  }

  if (post_padding>0) {// we have lots of padding at the end of the packet
  mac_header_ptr->E = 1;
  mac_header_ptr+=last_size;
  // add a padding element
  mac_header_ptr->R    = 0;
  mac_header_ptr->E    = 0;
  mac_header_ptr->LCID = SHORT_PADDING;
  mac_header_ptr++;
  }
  else { // no end of packet padding
  // last SDU subhead is of fixed type (sdu length implicitly to be computed at UE)
  mac_header_ptr++;
  }

  // Copy MSI Control Element to the end of the MAC Header if it presents
  if ((ce_ptr-mac_header_control_elements) > 0) {
  // printf("Copying %d bytes for control elements\n",ce_ptr-mac_header_control_elements);
  memcpy((void*)mac_header_ptr,mac_header_control_elements,ce_ptr-mac_header_control_elements);
  mac_header_ptr+=(unsigned char)(ce_ptr-mac_header_control_elements);
  }

  return((unsigned char*)mac_header_ptr - mac_header);
  }
  #endif
 */
void add_common_dci(DCI_PDU *DCI_pdu,
                    void *pdu,
                    rnti_t rnti,
                    unsigned char dci_size_bytes,
                    unsigned char aggregation,
                    unsigned char dci_size_bits,
                    unsigned char dci_fmt,
                    uint8_t ra_flag)
{

  memcpy(&DCI_pdu->dci_alloc[DCI_pdu->Num_common_dci].dci_pdu[0],pdu,dci_size_bytes);
  DCI_pdu->dci_alloc[DCI_pdu->Num_common_dci].dci_length = dci_size_bits;
  DCI_pdu->dci_alloc[DCI_pdu->Num_common_dci].L          = aggregation;
  DCI_pdu->dci_alloc[DCI_pdu->Num_common_dci].rnti       = rnti;
  DCI_pdu->dci_alloc[DCI_pdu->Num_common_dci].format     = dci_fmt;
  DCI_pdu->dci_alloc[DCI_pdu->Num_common_dci].ra_flag    = ra_flag;


  DCI_pdu->Num_common_dci++;
  LOG_D(MAC,"add common dci format %d for rnti %x \n",dci_fmt,rnti);
}

void add_ue_spec_dci(DCI_PDU *DCI_pdu,void *pdu,rnti_t rnti,unsigned char dci_size_bytes,unsigned char aggregation,unsigned char dci_size_bits,unsigned char dci_fmt,uint8_t ra_flag)
{

  memcpy(&DCI_pdu->dci_alloc[DCI_pdu->Num_common_dci+DCI_pdu->Num_ue_spec_dci].dci_pdu[0],pdu,dci_size_bytes);
  DCI_pdu->dci_alloc[DCI_pdu->Num_common_dci+DCI_pdu->Num_ue_spec_dci].dci_length = dci_size_bits;
  DCI_pdu->dci_alloc[DCI_pdu->Num_common_dci+DCI_pdu->Num_ue_spec_dci].L          = aggregation;
  DCI_pdu->dci_alloc[DCI_pdu->Num_common_dci+DCI_pdu->Num_ue_spec_dci].rnti       = rnti;
  DCI_pdu->dci_alloc[DCI_pdu->Num_common_dci+DCI_pdu->Num_ue_spec_dci].format     = dci_fmt;
  DCI_pdu->dci_alloc[DCI_pdu->Num_common_dci+DCI_pdu->Num_ue_spec_dci].ra_flag    = ra_flag;

  DCI_pdu->Num_ue_spec_dci++;

  LOG_D(MAC,"add ue specific dci format %d for rnti %x \n",dci_fmt,rnti);
}





// This has to be updated to include BSR information
uint8_t UE_is_to_be_scheduled(module_id_t module_idP,int CC_id,uint8_t UE_id)
{

  UE_TEMPLATE *UE_template    = &RC.mac[module_idP]->UE_list.UE_template[CC_id][UE_id];
  UE_sched_ctrl *UE_sched_ctl = &RC.mac[module_idP]->UE_list.UE_sched_ctrl[UE_id];


  // do not schedule UE if UL is not working
  if (UE_sched_ctl->ul_failure_timer>0)
    return(0);
  if (UE_sched_ctl->ul_out_of_sync>0)
    return(0);

  LOG_D(MAC,"[eNB %d][PUSCH] Checking UL requirements UE %d/%x\n",module_idP,UE_id,UE_RNTI(module_idP,UE_id));

  if ((UE_template->bsr_info[LCGID0]>0) ||
      (UE_template->bsr_info[LCGID1]>0) ||
      (UE_template->bsr_info[LCGID2]>0) ||
      (UE_template->bsr_info[LCGID3]>0) ||
      (UE_template->ul_SR>0) || // uplink scheduling request
      ((UE_sched_ctl->ul_inactivity_timer>20)&&
       (UE_sched_ctl->ul_scheduled==0))||  // every 2 frames when RRC_CONNECTED
      ((UE_sched_ctl->ul_inactivity_timer>10)&&
       (UE_sched_ctl->ul_scheduled==0)&&
       (mac_eNB_get_rrc_status(module_idP,UE_RNTI(module_idP,UE_id)) < RRC_CONNECTED))) // every Frame when not RRC_CONNECTED
    { 

    LOG_D(MAC,"[eNB %d][PUSCH] UE %d/%x should be scheduled\n",module_idP,UE_id,UE_RNTI(module_idP,UE_id));
    return(1);
  } else {
    return(0);
  }
}




uint32_t allocate_prbs(int UE_id,unsigned char nb_rb, int N_RB_DL, uint32_t *rballoc)
{

  int i;
  uint32_t rballoc_dci=0;
  unsigned char nb_rb_alloc=0;

  for (i=0; i<(N_RB_DL-2); i+=2) {
    if (((*rballoc>>i)&3)==0) {
      *rballoc |= (3<<i);
      rballoc_dci |= (1<<((12-i)>>1));
      nb_rb_alloc+=2;
    }

    if (nb_rb_alloc==nb_rb) {
      return(rballoc_dci);
    }
  }

  if ((N_RB_DL&1)==1) {
    if ((*rballoc>>(N_RB_DL-1)&1)==0) {
      *rballoc |= (1<<(N_RB_DL-1));
      rballoc_dci |= 1;
    }
  }

  return(rballoc_dci);
}

int get_bw_index(module_id_t module_id, uint8_t CC_id)
{

  int bw_index=0;
 
  int N_RB_DL = to_prb(RC.mac[module_id]->common_channels[CC_id].mib->message.dl_Bandwidth);

  switch (N_RB_DL) {
  case 6: // 1.4 MHz
    bw_index=0;
    break;

  case 25: // 5HMz
    bw_index=1;
    break;

  case 50: // 10HMz
    bw_index=2;
    break;

  case 100: // 20HMz
    bw_index=3;
    break;

  default:
    bw_index=1;
<<<<<<< HEAD
    LOG_W(MAC,"[eNB %d] N_RB_DL %d unknown for CC_id %d, setting bw_index to 1\n", module_id, N_RB_DL,CC_id);
=======
    LOG_W(MAC,"[eNB %d] N_DL_RB %d unknown for CC_id %d, setting bw_index to 1\n", module_id, frame_parms->N_RB_DL, CC_id);
>>>>>>> 4d58025d
    break;
  }

  return bw_index;
}

int get_min_rb_unit(module_id_t module_id, uint8_t CC_id)
{

  int min_rb_unit=0;
  int N_RB_DL = to_prb(RC.mac[module_id]->common_channels[CC_id].mib->message.dl_Bandwidth);

  switch (N_RB_DL) {
  case 6: // 1.4 MHz
    min_rb_unit=1;
    break;

  case 25: // 5HMz
    min_rb_unit=2;
    break;

  case 50: // 10HMz
    min_rb_unit=3;
    break;

  case 100: // 20HMz
    min_rb_unit=4;
    break;

  default:
    min_rb_unit=2;
    LOG_W(MAC,"[eNB %d] N_DL_RB %d unknown for CC_id %d, setting min_rb_unit to 2\n",
          module_id, N_RB_DL, CC_id);
    break;
  }

  return min_rb_unit;
}

uint32_t allocate_prbs_sub(int nb_rb, int N_RB_DL, int N_RBG, uint8_t *rballoc)
{

  int check=0;//check1=0,check2=0;
  uint32_t rballoc_dci=0;
  //uint8_t number_of_subbands=13;

  LOG_T(MAC,"*****Check1RBALLOC****: %d%d%d%d (nb_rb %d,N_RBG %d)\n",
        rballoc[3],rballoc[2],rballoc[1],rballoc[0],nb_rb,N_RBG);

  while((nb_rb >0) && (check < N_RBG)) {
    //printf("rballoc[%d] %d\n",check,rballoc[check]);
    if(rballoc[check] == 1) {
      rballoc_dci |= (1<<((N_RBG-1)-check));

      switch (N_RB_DL) {
      case 6:
        nb_rb--;
        break;

      case 25:
        if ((check == N_RBG-1)) {
          nb_rb--;
        } else {
          nb_rb-=2;
        }

        break;

      case 50:
        if ((check == N_RBG-1)) {
          nb_rb-=2;
        } else {
          nb_rb-=3;
        }

        break;

      case 100:
        nb_rb-=4;
        break;
      }
    }

    //      printf("rb_alloc %x\n",rballoc_dci);
    check = check+1;
    //    check1 = check1+2;
  }

  // rballoc_dci = (rballoc_dci)&(0x1fff);
  LOG_T(MAC,"*********RBALLOC : %x\n",rballoc_dci);
  // exit(-1);
  return (rballoc_dci);
}


int get_nb_subband(int N_RB_DL)
{

  int nb_sb=0;

  switch (N_RB_DL) {
  case 6:
    nb_sb=0;
    break;

  case 15:
    nb_sb = 4;  // sb_size =4

  case 25:
    nb_sb = 7; // sb_size =4, 1 sb with 1PRB, 6 with 2 RBG, each has 2 PRBs
    break;

  case 50:    // sb_size =6
    nb_sb = 9;
    break;

  case 75:  // sb_size =8
    nb_sb = 10;
    break;

  case 100: // sb_size =8 , 1 sb with 1 RBG + 12 sb with 2RBG, each RBG has 4 PRBs
    nb_sb = 13;
    break;

  default:
    nb_sb=0;
    break;
  }

  return nb_sb;

}

void init_CCE_table(int module_idP,int CC_idP)
{
  memset(RC.mac[module_idP]->CCE_table[CC_idP],0,800*sizeof(int));
} 


int get_nCCE_offset(int *CCE_table,
		    const unsigned char L, 
		    const int nCCE, 
		    const int common_dci, 
		    const unsigned short rnti, 
		    const unsigned char subframe)
{

  int search_space_free,m,nb_candidates = 0,l,i;
  unsigned int Yk;
   /*
    printf("CCE Allocation: ");
    for (i=0;i<nCCE;i++)
    printf("%d.",CCE_table[i]);
    printf("\n");
  */
  if (common_dci == 1) {
    // check CCE(0 ... L-1)
    nb_candidates = (L==4) ? 4 : 2;
    nb_candidates = min(nb_candidates,nCCE/L);

    //    printf("Common DCI nb_candidates %d, L %d\n",nb_candidates,L);

    for (m = nb_candidates-1 ; m >=0 ; m--) {

      search_space_free = 1;
      for (l=0; l<L; l++) {

	//	printf("CCE_table[%d] %d\n",(m*L)+l,CCE_table[(m*L)+l]);
        if (CCE_table[(m*L) + l] == 1) {
          search_space_free = 0;
          break;
        }
      }
     
      if (search_space_free == 1) {

	//	printf("returning %d\n",m*L);

        for (l=0; l<L; l++)
          CCE_table[(m*L)+l]=1;
        return(m*L);
      }
    }

    return(-1);

  } else { // Find first available in ue specific search space
    // according to procedure in Section 9.1.1 of 36.213 (v. 8.6)
    // compute Yk
    Yk = (unsigned int)rnti;

    for (i=0; i<=subframe; i++)
      Yk = (Yk*39827)%65537;

    Yk = Yk % (nCCE/L);


    switch (L) {
    case 1:
    case 2:
      nb_candidates = 6;
      break;

    case 4:
    case 8:
      nb_candidates = 2;
      break;

    default:
      DevParam(L, nCCE, rnti);
      break;
    }


    LOG_D(MAC,"rnti %x, Yk = %d, nCCE %d (nCCE/L %d),nb_cand %d\n",rnti,Yk,nCCE,nCCE/L,nb_candidates);

    for (m = 0 ; m < nb_candidates ; m++) {
      search_space_free = 1;

      for (l=0; l<L; l++) {
        if (CCE_table[(((Yk+m)%(nCCE/L))*L) + l] == 1) {
          search_space_free = 0;
          break;
        }
      }

      if (search_space_free == 1) {
        for (l=0; l<L; l++)
          CCE_table[(((Yk+m)%(nCCE/L))*L)+l]=1;

        return(((Yk+m)%(nCCE/L))*L);
      }
    }

    return(-1);
  }
}

void dump_CCE_table(int *CCE_table,const int nCCE,const unsigned short rnti,const int subframe,int L) {

  int nb_candidates = 0,i;
  unsigned int Yk;
  
  printf("CCE 0: ");
  for (i=0;i<nCCE;i++) {
    printf("%1d.",CCE_table[i]);
    if ((i&7) == 7)
      printf("\n CCE %d: ",i);
  }

  Yk = (unsigned int)rnti;
  
  for (i=0; i<=subframe; i++)
    Yk = (Yk*39827)%65537;
  
  Yk = Yk % (nCCE/L);
  
  
  switch (L) {
  case 1:
  case 2:
    nb_candidates = 6;
    break;
    
  case 4:
  case 8:
    nb_candidates = 2;
    break;
    
  default:
    DevParam(L, nCCE, rnti);
    break;
  }
  
  
  printf("rnti %x, Yk*L = %d, nCCE %d (nCCE/L %d),nb_cand*L %d\n",rnti,Yk*L,nCCE,nCCE/L,nb_candidates*L);

}

// Allocate the CCEs
int allocate_CCEs(int module_idP,
		  int CC_idP,
		  int subframeP,
		  int test_onlyP) {


  int *CCE_table = RC.mac[module_idP]->CCE_table[CC_idP];
  DCI_PDU *DCI_pdu = &RC.mac[module_idP]->common_channels[CC_idP].DCI_pdu;
  int nCCE_max = mac_xface->get_nCCE_max(module_idP,CC_idP,1,subframeP);
  int fCCE;
  int i,j;
  DCI_ALLOC_t *dci_alloc;
  int nCCE=0;

  LOG_D(MAC,"Allocate CCEs subframe %d, test %d : (common %d,uspec %d)\n",subframeP,test_onlyP,DCI_pdu->Num_common_dci,DCI_pdu->Num_ue_spec_dci);
  DCI_pdu->num_pdcch_symbols=1;

try_again:
  init_CCE_table(module_idP,CC_idP);
  nCCE=0;

  for (i=0;i<DCI_pdu->Num_common_dci + DCI_pdu->Num_ue_spec_dci;i++) {
    dci_alloc = &DCI_pdu->dci_alloc[i];
    LOG_D(MAC,"Trying to allocate DCI %d/%d (%d,%d) : rnti %x, aggreg %d nCCE %d / %d (num_pdcch_symbols %d)\n",
          i,DCI_pdu->Num_common_dci+DCI_pdu->Num_ue_spec_dci,
          DCI_pdu->Num_common_dci,DCI_pdu->Num_ue_spec_dci,
          dci_alloc->rnti,1<<dci_alloc->L,
          nCCE,nCCE_max,DCI_pdu->num_pdcch_symbols);

    if (nCCE + (1<<dci_alloc->L) > nCCE_max) {
      if (DCI_pdu->num_pdcch_symbols == 3)
        goto failed;
      DCI_pdu->num_pdcch_symbols++;
      nCCE_max = mac_xface->get_nCCE_max(module_idP,CC_idP,DCI_pdu->num_pdcch_symbols,subframeP);
      goto try_again;
    }

    // number of CCEs left can potentially hold this allocation
    fCCE = get_nCCE_offset(CCE_table,
                           1<<(dci_alloc->L),
                           nCCE_max,
                           (i<DCI_pdu->Num_common_dci) ? 1 : 0,
                           dci_alloc->rnti,
                           subframeP);
    if (fCCE == -1) {
      if (DCI_pdu->num_pdcch_symbols == 3) {
        LOG_I(MAC,"subframe %d: Dropping Allocation for RNTI %x\n",
              subframeP,dci_alloc->rnti);
        for (j=0;j<=i;j++){
          LOG_I(MAC,"DCI %d/%d (%d,%d) : rnti %x dci format %d, aggreg %d nCCE %d / %d (num_pdcch_symbols %d)\n",
                j,DCI_pdu->Num_common_dci+DCI_pdu->Num_ue_spec_dci,
                DCI_pdu->Num_common_dci,DCI_pdu->Num_ue_spec_dci,
                DCI_pdu->dci_alloc[j].rnti,DCI_pdu->dci_alloc[j].format,
                1<<DCI_pdu->dci_alloc[j].L,
                nCCE,nCCE_max,DCI_pdu->num_pdcch_symbols);
        }
	//dump_CCE_table(CCE_table,nCCE_max,subframeP,dci_alloc->rnti,1<<dci_alloc->L);
        goto failed;
      }
      DCI_pdu->num_pdcch_symbols++;
      nCCE_max = mac_xface->get_nCCE_max(module_idP,CC_idP,DCI_pdu->num_pdcch_symbols,subframeP);
      goto try_again;
    } // fCCE==-1

    // the allocation is feasible, rnti rule passes
    nCCE += (1<<dci_alloc->L);
    LOG_D(MAC,"Allocating at nCCE %d\n",fCCE);
    if (test_onlyP == 0) {
      dci_alloc->firstCCE=fCCE;
      LOG_D(MAC,"Allocate CCEs subframe %d, test %d\n",subframeP,test_onlyP);
    }
  } // for i = 0 ... num_dcis

  return 0;

failed:
  return -1;
}

boolean_t CCE_allocation_infeasible(int module_idP,
				    int CC_idP,
				    int common_flag,
				    int subframe,
				    int aggregation,
				    int rnti) {


  DCI_PDU *DCI_pdu = &RC.mac[module_idP]->common_channels[CC_idP].DCI_pdu;
  //DCI_ALLOC_t *dci_alloc;
  int ret;
  boolean_t res=FALSE;

  if (common_flag==1) {
    DCI_pdu->dci_alloc[DCI_pdu->Num_common_dci + DCI_pdu->Num_ue_spec_dci].rnti = rnti;
    DCI_pdu->dci_alloc[DCI_pdu->Num_common_dci + DCI_pdu->Num_ue_spec_dci].L = aggregation;
    DCI_pdu->Num_common_dci++;
    ret = allocate_CCEs(module_idP,CC_idP,subframe,1);
    if (ret==-1)
      res = TRUE;
    DCI_pdu->Num_common_dci--;
  }
  else {
    DCI_pdu->dci_alloc[DCI_pdu->Num_common_dci + DCI_pdu->Num_ue_spec_dci].rnti = rnti;
    DCI_pdu->dci_alloc[DCI_pdu->Num_common_dci + DCI_pdu->Num_ue_spec_dci].L = aggregation;
    DCI_pdu->Num_ue_spec_dci++;
    ret = allocate_CCEs(module_idP,CC_idP,subframe,1);
    if (ret==-1)
      res = TRUE;
    DCI_pdu->Num_ue_spec_dci--;
  }
  return(res);
}

void SR_indication(module_id_t mod_idP, int cc_idP, frame_t frameP, rnti_t rntiP, sub_frame_t subframeP)
{
 
  int UE_id = find_UE_id(mod_idP, rntiP);
  UE_list_t *UE_list = &RC.mac[mod_idP]->UE_list;
 
  if (UE_id  != -1) {
    if (mac_eNB_get_rrc_status(mod_idP,UE_RNTI(mod_idP,UE_id)) < RRC_CONNECTED)
      LOG_I(MAC,"[eNB %d][SR %x] Frame %d subframeP %d Signaling SR for UE %d on CC_id %d\n",mod_idP,rntiP,frameP,subframeP, UE_id,cc_idP);
    UE_list->UE_template[cc_idP][UE_id].ul_SR = 1;
    UE_list->UE_template[cc_idP][UE_id].ul_active = TRUE;
    VCD_SIGNAL_DUMPER_DUMP_FUNCTION_BY_NAME(VCD_SIGNAL_DUMPER_FUNCTIONS_SR_INDICATION,1);
    VCD_SIGNAL_DUMPER_DUMP_FUNCTION_BY_NAME(VCD_SIGNAL_DUMPER_FUNCTIONS_SR_INDICATION,0);
  } else {
    //     AssertFatal(0, "find_UE_id(%u,rnti %d) not found", enb_mod_idP, rntiP);
    //    AssertError(0, 0, "Frame %d: find_UE_id(%u,rnti %d) not found\n", frameP, enb_mod_idP, rntiP);
    LOG_D(MAC,"[eNB %d][SR %x] Frame %d subframeP %d Signaling SR for UE %d (unknown UEid) on CC_id %d\n",mod_idP,rntiP,frameP,subframeP, UE_id,cc_idP);
  }
}

void UL_failure_indication(module_id_t mod_idP, int cc_idP, frame_t frameP, rnti_t rntiP, sub_frame_t subframeP)
{

  int UE_id = find_UE_id(mod_idP, rntiP);
  UE_list_t *UE_list = &RC.mac[mod_idP]->UE_list;

  if (UE_id  != -1) {
    LOG_I(MAC,"[eNB %d][UE %d/%x] Frame %d subframeP %d Signaling UL Failure for UE %d on CC_id %d (timer %d)\n",
	  mod_idP,UE_id,rntiP,frameP,subframeP, UE_id,cc_idP,
	  UE_list->UE_sched_ctrl[UE_id].ul_failure_timer);
    if (UE_list->UE_sched_ctrl[UE_id].ul_failure_timer == 0)
      UE_list->UE_sched_ctrl[UE_id].ul_failure_timer=1;
  } else {
    //     AssertFatal(0, "find_UE_id(%u,rnti %d) not found", enb_mod_idP, rntiP);
    //    AssertError(0, 0, "Frame %d: find_UE_id(%u,rnti %d) not found\n", frameP, enb_mod_idP, rntiP);
    LOG_W(MAC,"[eNB %d][SR %x] Frame %d subframeP %d Signaling UL Failure for UE %d (unknown UEid) on CC_id %d\n",mod_idP,rntiP,frameP,subframeP, UE_id,cc_idP);
  }
}<|MERGE_RESOLUTION|>--- conflicted
+++ resolved
@@ -782,11 +782,7 @@
 
   default:
     bw_index=1;
-<<<<<<< HEAD
     LOG_W(MAC,"[eNB %d] N_RB_DL %d unknown for CC_id %d, setting bw_index to 1\n", module_id, N_RB_DL,CC_id);
-=======
-    LOG_W(MAC,"[eNB %d] N_DL_RB %d unknown for CC_id %d, setting bw_index to 1\n", module_id, frame_parms->N_RB_DL, CC_id);
->>>>>>> 4d58025d
     break;
   }
 
