--- conflicted
+++ resolved
@@ -1927,34 +1927,22 @@
 int UE_PCCID(module_id_t mod_idP, int ue_idP)
 //------------------------------------------------------------------------------
 {
-<<<<<<< HEAD
-    return (RC.mac[mod_idP]->UE_list.pCC_id[ue_idP]);
-=======
-  if (eNB_mac_inst == NULL) return 0;
-  return(eNB_mac_inst[mod_idP].UE_list.pCC_id[ue_idP]);
->>>>>>> a09728ad
+  if (RC.mac[mod_idP] == NULL) return 0;
+  return (RC.mac[mod_idP]->UE_list.pCC_id[ue_idP]);
 }
 
 //------------------------------------------------------------------------------
 rnti_t UE_RNTI(module_id_t mod_idP, int ue_idP)
 //------------------------------------------------------------------------------
 {
-    rnti_t rnti =
-	RC.mac[mod_idP]->
-	UE_list.UE_template[UE_PCCID(mod_idP, ue_idP)][ue_idP].rnti;
-
-<<<<<<< HEAD
+  if (RC.mac[mod_idP] == NULL) return 0;
+  rnti_t rnti =
+    RC.mac[mod_idP]->
+    UE_list.UE_template[UE_PCCID(mod_idP, ue_idP)][ue_idP].rnti;
+
     if (rnti > 0) {
 	return (rnti);
     }
-=======
-  if (eNB_mac_inst == NULL) return 0;
-  rnti_t rnti = eNB_mac_inst[mod_idP].UE_list.UE_template[UE_PCCID(mod_idP,ue_idP)][ue_idP].rnti;
-
-  if (rnti>0) {
-    return (rnti);
-  }
->>>>>>> a09728ad
 
     LOG_D(MAC, "[eNB %d] Couldn't find RNTI for UE %d\n", mod_idP, ue_idP);
     //display_backtrace();
@@ -1965,12 +1953,8 @@
 boolean_t is_UE_active(module_id_t mod_idP, int ue_idP)
 //------------------------------------------------------------------------------
 {
-<<<<<<< HEAD
-    return (RC.mac[mod_idP]->UE_list.active[ue_idP]);
-=======
-  if (eNB_mac_inst == NULL) return 0;
-  return(eNB_mac_inst[mod_idP].UE_list.active[ue_idP]);
->>>>>>> a09728ad
+  if (RC.mac[mod_idP] == NULL) return 0;
+  return (RC.mac[mod_idP]->UE_list.active[ue_idP]);
 }
 
 /*
