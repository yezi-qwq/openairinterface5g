--- conflicted
+++ resolved
@@ -996,36 +996,11 @@
   int fCCE;
   int i,j;
   DCI_ALLOC_t *dci_alloc;
-<<<<<<< HEAD
-=======
   int nCCE=0;
->>>>>>> d0c99c29
 
   LOG_D(MAC,"Allocate CCEs subframe %d, test %d : (common %d,uspec %d)\n",subframeP,test_onlyP,DCI_pdu->Num_common_dci,DCI_pdu->Num_ue_spec_dci);
   DCI_pdu->num_pdcch_symbols=1;
 
-<<<<<<< HEAD
-  while (allocation_is_feasible == 1) {
-    init_CCE_table(module_idP,CC_idP);
-    DCI_pdu->nCCE=0;
-
-    for (i=0;i<DCI_pdu->Num_common_dci + DCI_pdu->Num_ue_spec_dci;i++) {
-      dci_alloc = &DCI_pdu->dci_alloc[i];
-      LOG_D(MAC,"Trying to allocate DCI %d/%d (%d,%d) : rnti %x, aggreg %d nCCE %d / %d (num_pdcch_symbols %d)\n",
-	    i,DCI_pdu->Num_common_dci+DCI_pdu->Num_ue_spec_dci,
-	    DCI_pdu->Num_common_dci,DCI_pdu->Num_ue_spec_dci,
-	    dci_alloc->rnti,1<<dci_alloc->L,
-	    DCI_pdu->nCCE,nCCE_max,DCI_pdu->num_pdcch_symbols);
-
-      if (DCI_pdu->nCCE + (1<<dci_alloc->L) > nCCE_max) {
-	if (DCI_pdu->num_pdcch_symbols == 3)
-	  allocation_is_feasible = 0;
-	else {
-	  DCI_pdu->num_pdcch_symbols++;
-	  nCCE_max = mac_xface->get_nCCE_max(module_idP,CC_idP,DCI_pdu->num_pdcch_symbols,subframeP);
-	}
-	break;
-=======
 try_again:
   init_CCE_table(module_idP,CC_idP);
   nCCE=0;
@@ -1066,7 +1041,6 @@
                 nCCE,nCCE_max,DCI_pdu->num_pdcch_symbols);
         }
         goto failed;
->>>>>>> d0c99c29
       }
       DCI_pdu->num_pdcch_symbols++;
       nCCE_max = mac_xface->get_nCCE_max(module_idP,CC_idP,DCI_pdu->num_pdcch_symbols,subframeP);
