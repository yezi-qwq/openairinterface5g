--- conflicted
+++ resolved
@@ -2272,11 +2272,8 @@
   eNB_MAC_INST *eNB = RC.mac[module_idP];
   COMMON_channels_t *cc = &eNB->common_channels[CC_idP];
 
-<<<<<<< HEAD
+
   struct LTE_PhysicalConfigDedicated *physicalConfigDedicated = eNB->UE_list.UE_template[CC_idP][UE_idP].physicalConfigDedicated;
-=======
-  LTE_PhysicalConfigDedicated_t *physicalConfigDedicated = eNB->UE_list.physicalConfigDedicated[CC_idP][UE_idP];
->>>>>>> 1e0d8161
 
   if (physicalConfigDedicated == NULL) {	// RRCConnectionSetup not received by UE yet
     AssertFatal(cc->p_eNB <= 2, "p_eNB is %d, should be <2\n",
