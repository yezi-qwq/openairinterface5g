--- conflicted
+++ resolved
@@ -1855,18 +1855,12 @@
       rach_resource_type;
 #endif
 
-<<<<<<< HEAD
     memset((void *) &UE_list->UE_sched_ctrl[UE_id], 0,
 	   sizeof(UE_sched_ctrl));
     memset((void *) &UE_list->eNB_UE_stats[cc_idP][UE_id], 0,
 	   sizeof(eNB_UE_STATS));
-=======
-	memset((void *) &UE_list->UE_sched_ctrl[UE_id], 0,
-	       sizeof(UE_sched_ctrl));
-	memset((void *) &UE_list->eNB_UE_stats[cc_idP][UE_id], 0,
-	       sizeof(eNB_UE_STATS));
     UE_list->UE_sched_ctrl[UE_id].ue_reestablishment_reject_timer = 0;
->>>>>>> be8d32d5
+
 
     UE_list->UE_sched_ctrl[UE_id].ta_update = 31;
 
@@ -1896,50 +1890,71 @@
 int rrc_mac_remove_ue(module_id_t mod_idP, rnti_t rntiP)
 //------------------------------------------------------------------------------
 {
-<<<<<<< HEAD
+
   int i;
+  int j;
   UE_list_t *UE_list = &RC.mac[mod_idP]->UE_list;
-  int UE_id = find_UE_id(mod_idP, rntiP);
+  int UE_id = find_UE_id(mod_idP,rntiP);
   int pCC_id;
-
+  
   if (UE_id == -1) {
-    LOG_W(MAC, "rrc_mac_remove_ue: UE %x not found\n", rntiP);
+    LOG_W(MAC,"rrc_mac_remove_ue: UE %x not found\n", rntiP);
     return 0;
   }
-
-  pCC_id = UE_PCCID(mod_idP, UE_id);
-
-  LOG_I(MAC, "Removing UE %d from Primary CC_id %d (rnti %x)\n", UE_id,
-	pCC_id, rntiP);
-  dump_ue_list(UE_list, 0);
-
+  
+  pCC_id = UE_PCCID(mod_idP,UE_id);
+  
+  LOG_I(MAC,"Removing UE %d from Primary CC_id %d (rnti %x)\n",UE_id,pCC_id, rntiP);
+  dump_ue_list(UE_list,0);
+  
   UE_list->active[UE_id] = FALSE;
   UE_list->num_UEs--;
-
-  if (UE_list->head == UE_id)
-    UE_list->head = UE_list->next[UE_id];
-  else
-    UE_list->next[prev(UE_list, UE_id, 0)] = UE_list->next[UE_id];
-  if (UE_list->head_ul == UE_id)
-    UE_list->head_ul = UE_list->next_ul[UE_id];
-  else
-    UE_list->next_ul[prev(UE_list, UE_id, 0)] =
-      UE_list->next_ul[UE_id];
-
+  
+  if (UE_list->head == UE_id) UE_list->head=UE_list->next[UE_id];
+  else UE_list->next[prev(UE_list,UE_id,0)]=UE_list->next[UE_id];
+  if (UE_list->head_ul == UE_id) UE_list->head_ul=UE_list->next_ul[UE_id];
+  else UE_list->next_ul[prev(UE_list,UE_id,0)]=UE_list->next_ul[UE_id];
+  
   // clear all remaining pending transmissions
-  UE_list->UE_template[pCC_id][UE_id].bsr_info[LCGID0] = 0;
-  UE_list->UE_template[pCC_id][UE_id].bsr_info[LCGID1] = 0;
-  UE_list->UE_template[pCC_id][UE_id].bsr_info[LCGID2] = 0;
-  UE_list->UE_template[pCC_id][UE_id].bsr_info[LCGID3] = 0;
-
-  UE_list->UE_template[pCC_id][UE_id].ul_SR = 0;
-  UE_list->UE_template[pCC_id][UE_id].rnti = NOT_A_RNTI;
-  UE_list->UE_template[pCC_id][UE_id].ul_active = FALSE;
-  eNB_ulsch_info[mod_idP][pCC_id][UE_id].rnti = NOT_A_RNTI;
-  eNB_ulsch_info[mod_idP][pCC_id][UE_id].status = S_UL_NONE;
-  eNB_dlsch_info[mod_idP][pCC_id][UE_id].rnti = NOT_A_RNTI;
-  eNB_dlsch_info[mod_idP][pCC_id][UE_id].status = S_DL_NONE;
-
+  /*  UE_list->UE_template[pCC_id][UE_id].bsr_info[LCGID0]  = 0;
+      UE_list->UE_template[pCC_id][UE_id].bsr_info[LCGID1]  = 0;
+      UE_list->UE_template[pCC_id][UE_id].bsr_info[LCGID2]  = 0;
+      UE_list->UE_template[pCC_id][UE_id].bsr_info[LCGID3]  = 0;
+      
+      UE_list->UE_template[pCC_id][UE_id].ul_SR             = 0;
+      UE_list->UE_template[pCC_id][UE_id].rnti              = NOT_A_RNTI;
+      UE_list->UE_template[pCC_id][UE_id].ul_active         = FALSE;
+  */
+  memset (&UE_list->UE_template[pCC_id][UE_id],0,sizeof(UE_TEMPLATE));
+  
+  UE_list->eNB_UE_stats[pCC_id][UE_id].total_rbs_used = 0;
+  UE_list->eNB_UE_stats[pCC_id][UE_id].total_rbs_used_retx = 0;
+  for ( j = 0; j < NB_RB_MAX; j++ ) {
+    UE_list->eNB_UE_stats[pCC_id][UE_id].num_pdu_tx[j] = 0;
+    UE_list->eNB_UE_stats[pCC_id][UE_id].num_bytes_tx[j] = 0;
+  }
+  UE_list->eNB_UE_stats[pCC_id][UE_id].num_retransmission = 0;
+  UE_list->eNB_UE_stats[pCC_id][UE_id].total_sdu_bytes = 0;
+  UE_list->eNB_UE_stats[pCC_id][UE_id].total_pdu_bytes = 0;
+  UE_list->eNB_UE_stats[pCC_id][UE_id].total_num_pdus = 0;
+  UE_list->eNB_UE_stats[pCC_id][UE_id].total_rbs_used_rx = 0;
+  for ( j = 0; j < NB_RB_MAX; j++ ) {
+    UE_list->eNB_UE_stats[pCC_id][UE_id].num_pdu_rx[j] = 0;
+    UE_list->eNB_UE_stats[pCC_id][UE_id].num_bytes_rx[j] = 0;
+  }
+  UE_list->eNB_UE_stats[pCC_id][UE_id].num_errors_rx = 0;
+  UE_list->eNB_UE_stats[pCC_id][UE_id].total_pdu_bytes_rx = 0;
+  UE_list->eNB_UE_stats[pCC_id][UE_id].total_num_pdus_rx = 0;
+  UE_list->eNB_UE_stats[pCC_id][UE_id].total_num_errors_rx = 0;
+  
+  eNB_ulsch_info[mod_idP][pCC_id][UE_id].rnti                        = NOT_A_RNTI;
+  eNB_ulsch_info[mod_idP][pCC_id][UE_id].status                      = S_UL_NONE;
+  eNB_dlsch_info[mod_idP][pCC_id][UE_id].rnti                        = NOT_A_RNTI;
+  eNB_dlsch_info[mod_idP][pCC_id][UE_id].status                      = S_DL_NONE;
+  
+  eNB_ulsch_info[mod_idP][pCC_id][UE_id].serving_num = 0;
+  eNB_dlsch_info[mod_idP][pCC_id][UE_id].serving_num = 0;
+  
   // check if this has an RA process active
   RA_t *ra;
   for (i = 0; i < NB_RA_PROC_MAX; i++) {
@@ -1950,86 +1965,9 @@
       ra->RRC_timer = 20;
       ra->rnti = 0;
       //break;
-=======
-    int i;
-    int j;
-    UE_list_t *UE_list = &RC.mac[mod_idP]->UE_list;
-    int UE_id = find_UE_id(mod_idP,rntiP);
-    int pCC_id;
-
-    if (UE_id == -1) {
-      LOG_W(MAC,"rrc_mac_remove_ue: UE %x not found\n", rntiP);
-      return 0;
-    }
-
-    pCC_id = UE_PCCID(mod_idP,UE_id);
-
-    LOG_I(MAC,"Removing UE %d from Primary CC_id %d (rnti %x)\n",UE_id,pCC_id, rntiP);
-    dump_ue_list(UE_list,0);
-
-    UE_list->active[UE_id] = FALSE;
-    UE_list->num_UEs--;
-
-    if (UE_list->head == UE_id) UE_list->head=UE_list->next[UE_id];
-    else UE_list->next[prev(UE_list,UE_id,0)]=UE_list->next[UE_id];
-    if (UE_list->head_ul == UE_id) UE_list->head_ul=UE_list->next_ul[UE_id];
-    else UE_list->next_ul[prev(UE_list,UE_id,0)]=UE_list->next_ul[UE_id];
-
-    // clear all remaining pending transmissions
-    /*  UE_list->UE_template[pCC_id][UE_id].bsr_info[LCGID0]  = 0;
-    UE_list->UE_template[pCC_id][UE_id].bsr_info[LCGID1]  = 0;
-    UE_list->UE_template[pCC_id][UE_id].bsr_info[LCGID2]  = 0;
-    UE_list->UE_template[pCC_id][UE_id].bsr_info[LCGID3]  = 0;
-
-    UE_list->UE_template[pCC_id][UE_id].ul_SR             = 0;
-    UE_list->UE_template[pCC_id][UE_id].rnti              = NOT_A_RNTI;
-    UE_list->UE_template[pCC_id][UE_id].ul_active         = FALSE;
-   */
-    memset (&UE_list->UE_template[pCC_id][UE_id],0,sizeof(UE_TEMPLATE));
-
-    UE_list->eNB_UE_stats[pCC_id][UE_id].total_rbs_used = 0;
-    UE_list->eNB_UE_stats[pCC_id][UE_id].total_rbs_used_retx = 0;
-    for ( j = 0; j < NB_RB_MAX; j++ ) {
-      UE_list->eNB_UE_stats[pCC_id][UE_id].num_pdu_tx[j] = 0;
-      UE_list->eNB_UE_stats[pCC_id][UE_id].num_bytes_tx[j] = 0;
-    }
-    UE_list->eNB_UE_stats[pCC_id][UE_id].num_retransmission = 0;
-    UE_list->eNB_UE_stats[pCC_id][UE_id].total_sdu_bytes = 0;
-    UE_list->eNB_UE_stats[pCC_id][UE_id].total_pdu_bytes = 0;
-    UE_list->eNB_UE_stats[pCC_id][UE_id].total_num_pdus = 0;
-    UE_list->eNB_UE_stats[pCC_id][UE_id].total_rbs_used_rx = 0;
-    for ( j = 0; j < NB_RB_MAX; j++ ) {
-      UE_list->eNB_UE_stats[pCC_id][UE_id].num_pdu_rx[j] = 0;
-      UE_list->eNB_UE_stats[pCC_id][UE_id].num_bytes_rx[j] = 0;
-    }
-    UE_list->eNB_UE_stats[pCC_id][UE_id].num_errors_rx = 0;
-    UE_list->eNB_UE_stats[pCC_id][UE_id].total_pdu_bytes_rx = 0;
-    UE_list->eNB_UE_stats[pCC_id][UE_id].total_num_pdus_rx = 0;
-    UE_list->eNB_UE_stats[pCC_id][UE_id].total_num_errors_rx = 0;
-
-    eNB_ulsch_info[mod_idP][pCC_id][UE_id].rnti                        = NOT_A_RNTI;
-    eNB_ulsch_info[mod_idP][pCC_id][UE_id].status                      = S_UL_NONE;
-    eNB_dlsch_info[mod_idP][pCC_id][UE_id].rnti                        = NOT_A_RNTI;
-    eNB_dlsch_info[mod_idP][pCC_id][UE_id].status                      = S_DL_NONE;
- 
-    eNB_ulsch_info[mod_idP][pCC_id][UE_id].serving_num = 0;
-    eNB_dlsch_info[mod_idP][pCC_id][UE_id].serving_num = 0;
-
-    // check if this has an RA process active
-    RA_t *ra;
-    for (i = 0; i < NB_RA_PROC_MAX; i++) {
-	ra = (RA_t *) & RC.mac[mod_idP]->common_channels[pCC_id].ra[i];
-	if (ra->rnti == rntiP) {
-	    ra->state = IDLE;
-	    ra->timing_offset = 0;
-	    ra->RRC_timer = 20;
-	    ra->rnti = 0;
-	    //break;
-	}
->>>>>>> be8d32d5
-    }
-  }
-
+    }
+  }
+  
   return 0;
 }
 
