--- conflicted
+++ resolved
@@ -997,7 +997,6 @@
 } UE_sched_ctrl;
 /*! \brief eNB template for the Random access information */
 typedef struct {
-<<<<<<< HEAD
   /// Flag to indicate this process is active
   RA_state state;
   /// Subframe where preamble was received
@@ -1046,7 +1045,7 @@
   int msg4_TBsize;
   /// MCS used for Msg4
   int msg4_mcs;
-#if (RRC_VERSION >= MAKE_VERSION(14, 0, 0))
+#if (LTE_RRC_VERSION >= MAKE_VERSION(14, 0, 0))
   uint8_t rach_resource_type;
   uint8_t msg2_mpdcch_repetition_cnt;
   int     msg2_mpdcch_done;
@@ -1055,65 +1054,9 @@
   uint8_t msg2_narrowband;
   uint8_t msg34_narrowband;
   int     msg4_rrc_sdu_length;
-=======
-    /// Flag to indicate this process is active
-    RA_state state;
-    /// Subframe where preamble was received
-    uint8_t preamble_subframe;
-    /// Subframe where Msg2 is to be sent
-    uint8_t Msg2_subframe;
-    /// Frame where Msg2 is to be sent
-    frame_t Msg2_frame;
-    /// Subframe where Msg3 is to be sent
-    sub_frame_t Msg3_subframe;
-    /// Frame where Msg3 is to be sent
-    frame_t Msg3_frame;
-    /// Subframe where Msg4 is to be sent
-    sub_frame_t Msg4_subframe;
-    /// Frame where Msg4 is to be sent
-    frame_t Msg4_frame;
-    /// harq_pid used for Msg4 transmission
-    uint8_t harq_pid;
-    /// UE RNTI allocated during RAR
-    rnti_t rnti;
-    /// RA RNTI allocated from received PRACH
-    uint16_t RA_rnti;
-    /// Received preamble_index
-    uint8_t preamble_index;
-    /// Received UE Contention Resolution Identifier
-    uint8_t cont_res_id[6];
-    /// Timing offset indicated by PHY
-    int16_t timing_offset;
-    /// Timeout for RRC connection
-    int16_t RRC_timer;
-    /// Msg3 first RB
-    uint8_t msg3_first_rb;
-    /// Msg3 number of RB
-    uint8_t msg3_nb_rb;
-    /// Msg3 MCS
-    uint8_t msg3_mcs;
-    /// Msg3 TPC command
-    uint8_t msg3_TPC;
-    /// Msg3 ULdelay command
-    uint8_t msg3_ULdelay;
-    /// Msg3 cqireq command
-    uint8_t msg3_cqireq;
-    /// Round of Msg3 HARQ
-    uint8_t msg3_round;
-    /// TBS used for Msg4
-    int msg4_TBsize;
-    /// MCS used for Msg4
-    int msg4_mcs;
-#if (LTE_RRC_VERSION >= MAKE_VERSION(14, 0, 0))
-    uint8_t rach_resource_type;
-    uint8_t msg2_mpdcch_repetition_cnt;
-    uint8_t msg4_mpdcch_repetition_cnt;
-    uint8_t msg2_narrowband;
-    uint8_t msg34_narrowband;
->>>>>>> c1f7678e
 #endif
-    int32_t  crnti_rrc_mui;
-    int8_t   crnti_harq_pid;
+  int32_t  crnti_rrc_mui;
+  int8_t   crnti_harq_pid;
 } RA_t;
 
 
