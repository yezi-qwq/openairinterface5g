--- conflicted
+++ resolved
@@ -411,15 +411,10 @@
 #define BCCH_SIB1_BR 6    // SIB1_BR
 /*!\brief Values of BCCH SIB_BR logical channel (fake) */
 #define BCCH_SI_BR 7    // SI-BR
-/*!\brief Values of BCCH SIB1_BR logical channel (fake) */
-<<<<<<< HEAD
+/*!\brief Values of BCCH SIB1_MBMS logical channel (fake) */
 #define BCCH_SIB1_MBMS 60              // SIB1_MBMS //TODO better armonize index
+/*!\brief Values of BCCH SI_MBMS logical channel (fake) */
 #define BCCH_SI_MBMS 61                // SIB_MBMS //TODO better armonize index
-=======
-#define BCCH_SIB1_MBMS 12              // SIB1_MBMS //TODO better armonize index
-#define BCCH_SI_MBMS 13                // SIB_MBMS //TODO better armonize index
-#endif
->>>>>>> c256932f
 /*!\brief Value of CCCH / SRB0 logical channel */
 #define CCCH 0      // srb0
 /*!\brief DCCH / SRB1 logical channel */
