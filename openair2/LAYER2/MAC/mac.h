--- conflicted
+++ resolved
@@ -900,24 +900,15 @@
   uint32_t pucch_tpc_tx_frame;
   uint32_t pucch_tpc_tx_subframe;
 
-<<<<<<< HEAD
-#if (LTE_RRC_VERSION >= MAKE_VERSION(14, 0, 0))
-    uint8_t rach_resource_type;
-    uint16_t mpdcch_repetition_cnt;
-    frame_t Msg2_frame;
-    /// Repetition column in pusch_repetition Table 8.2.b in TS36.213
-    uint8_t pusch_repetition_levels;
-#endif
-    sub_frame_t Msg2_subframe;
-=======
   uint8_t rach_resource_type;
   uint16_t mpdcch_repetition_cnt;
   frame_t Msg2_frame;
   sub_frame_t Msg2_subframe;
->>>>>>> b3bc216d
-
+#if (LTE_RRC_VERSION >= MAKE_VERSION(14, 0, 0))
+  /// Repetition column in pusch_repetition Table 8.2.b in TS36.213
+  uint8_t pusch_repetition_levels;
+#endif
   LTE_PhysicalConfigDedicated_t *physicalConfigDedicated;
-
 } UE_TEMPLATE;
 
 /*! \brief scheduling control information set through an API (not used)*/
@@ -1124,13 +1115,10 @@
   uint8_t msg2_narrowband;
   uint8_t msg34_narrowband;
   int     msg4_rrc_sdu_length;
-<<<<<<< HEAD
+#if (LTE_RRC_VERSION >= MAKE_VERSION(14, 0, 0))
   /// Repetition column in pusch_repetition Table 8.2.b in TS36.213
   uint8_t pusch_repetition_levels;
 #endif
-=======
-
->>>>>>> b3bc216d
   int32_t  crnti_rrc_mui;
   int8_t   crnti_harq_pid;
 } RA_t;
