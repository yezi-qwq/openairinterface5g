--- conflicted
+++ resolved
@@ -1047,7 +1047,6 @@
 
 	  if (TBS - ta_len - header_length_total - sdu_length_total - 3 > 0) {
 	    rlc_status = mac_rlc_status_ind(module_idP,
-<<<<<<< HEAD
                     rnti,
                     module_idP,
                     frameP,
@@ -1058,18 +1057,6 @@
                     TBS - ta_len - header_length_total - sdu_length_total - 3
 #if (RRC_VERSION >= MAKE_VERSION(14, 0, 0))
                   , 0, 0
-=======
-					    rnti,
-					    module_idP,
-					    frameP,
-					    subframeP,
-					    ENB_FLAG_YES,
-					    MBMS_FLAG_NO,
-					    lcid,
-					    TBS - ta_len - header_length_total - sdu_length_total - 3
-#if (LTE_RRC_VERSION >= MAKE_VERSION(14, 0, 0))
-                                                    ,0, 0
->>>>>>> c1f7678e
 #endif
                     );
 
@@ -1081,7 +1068,6 @@
 		    lcid,
 		    header_length_total);
 
-<<<<<<< HEAD
 	      sdu_lengths[num_sdus] = mac_rlc_data_req(module_idP, 
                                   rnti, 
                                   module_idP, 
@@ -1093,13 +1079,6 @@
 						                      (char *)&dlsch_buffer[sdu_length_total]
 #if (RRC_VERSION >= MAKE_VERSION(14, 0, 0))
                                   , 0, 0
-=======
-	      sdu_lengths[num_sdus] = mac_rlc_data_req(module_idP, rnti, module_idP, frameP, ENB_FLAG_YES, MBMS_FLAG_NO, lcid,
-                                                       TBS, //not used
-						       (char *)&dlsch_buffer[sdu_length_total]
-#if (LTE_RRC_VERSION >= MAKE_VERSION(14, 0, 0))
-                          ,0, 0
->>>>>>> c1f7678e
 #endif
 	                                );
 
