--- conflicted
+++ resolved
@@ -2361,49 +2361,6 @@
             update_ul_dci(module_idP, CC_id, rnti,
                           UE_list->UE_template[CC_id][UE_id].DAI,
                           subframeP);
-<<<<<<< HEAD
-	  }
-
-	  // do PUCCH power control
-	  // this is the normalized RX power
-	  eNB_UE_stats = &UE_list->eNB_UE_stats[CC_id][UE_id];
-
-	  /* unit is not dBm, it's special from nfapi */
-	  // converting to dBm: ToDo: Noise power hard coded to 30
-	  normalized_rx_power = (5*ue_sched_ctl->pucch1_snr[CC_id]-640)/10+30;
-	  target_rx_power= eNB->puCch10xSnr/10 + 30;
-	  // this assumes accumulated tpc
-	  // make sure that we are only sending a tpc update once a frame, otherwise the control loop will freak out
-	  int32_t framex10psubframe = UE_list->UE_template[CC_id][UE_id].pucch_tpc_tx_frame * 10 + UE_list->UE_template[CC_id][UE_id].pucch_tpc_tx_subframe;
-	  if (((framex10psubframe + 10) <= (frameP * 10 + subframeP)) ||	//normal case
-	      ((framex10psubframe > (frameP * 10 + subframeP)) && (((10240 - framex10psubframe + frameP * 10 + subframeP) >= 10))))	//frame wrap-around
-	    if (ue_sched_ctl->pucch1_cqi_update[CC_id] == 1) {
-	      ue_sched_ctl->pucch1_cqi_update[CC_id] = 0;
-
-	      UE_list->UE_template[CC_id][UE_id].pucch_tpc_tx_frame = frameP;
-	      UE_list->UE_template[CC_id][UE_id].pucch_tpc_tx_subframe = subframeP;
-
-	      if (normalized_rx_power > (target_rx_power + 4)) {
-		tpc = 0;	//-1
-	      } else if (normalized_rx_power < (target_rx_power - 4)) {
-		tpc = 2;	//+1
-	      } else {
-		tpc = 1;	//0
-	      }
-
-	      LOG_D(MAC,
-		    "[eNB %d] DLSCH scheduler: frame %d, subframe %d, harq_pid %d, tpc %d, normalized/target rx power %d/%d\n",
-		    module_idP, frameP, subframeP, harq_pid, tpc,
-		    normalized_rx_power, target_rx_power);
-
-	    }	// Po_PUCCH has been updated
-	    else {
-	      tpc = 1;	//0
-	    }	// time to do TPC update
-	  else {
-	    tpc = 1;	//0
-	  }
-=======
           }
 
           // do PUCCH power control
@@ -2443,7 +2400,6 @@
           else {
             tpc = 1;  //0
           }
->>>>>>> 1e0d8161
 
           dl_config_pdu = &dl_req->dl_config_pdu_list[dl_req->number_pdu];
           memset((void *) dl_config_pdu, 0, sizeof(nfapi_dl_config_request_pdu_t));
