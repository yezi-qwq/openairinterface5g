--- conflicted
+++ resolved
@@ -520,7 +520,6 @@
         //  mac_xface->macphy_exit("[MAC][eNB] Cannot find eNB_UE_stats\n");
         continue_flag=1;
       }
-<<<<<<< HEAD
       
       switch(mac_xface->get_transmission_mode(module_idP,CC_id,rnti)){
       case 1:
@@ -543,12 +542,6 @@
       if ((ue_sched_ctl->pre_nb_available_rbs[CC_id] == 0) ||  // no RBs allocated 
 	  CCE_allocation_infeasible(module_idP,CC_id,0,subframeP,aggregation,rnti)
 	  ) {
-=======
-
-      if ((ue_sched_ctl->pre_nb_available_rbs[CC_id] == 0) ||  // no RBs allocated
-          CCE_allocation_infeasible(module_idP,CC_id,0,subframeP,aggregation,rnti)
-          ) {
->>>>>>> 6ba07564
         LOG_D(MAC,"[eNB %d] Frame %d : no RB allocated for UE %d on CC_id %d: continue \n",
               module_idP, frameP, UE_id, CC_id);
         //if(mac_xface->get_transmission_mode(module_idP,rnti)==5)
