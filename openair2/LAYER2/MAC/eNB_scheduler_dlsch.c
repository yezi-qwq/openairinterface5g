--- conflicted
+++ resolved
@@ -422,12 +422,7 @@
   module_id_t   module_idP,
   frame_t       frameP,
   sub_frame_t   subframeP,
-<<<<<<< HEAD
   int*          mbsfn_flag
-=======
-  unsigned int  *nb_rb_used0,
-  int*           mbsfn_flag
->>>>>>> ccef9862
 )
 //------------------------------------------------------------------------------
 {
@@ -476,17 +471,12 @@
   for (CC_id=0; CC_id<MAX_NUM_CCs; CC_id++) {
     min_rb_unit[CC_id]=get_min_rb_unit(module_idP,CC_id);
     frame_parms[CC_id] = mac_xface->get_lte_frame_parms(module_idP,CC_id);
-<<<<<<< HEAD
-
     // get number of PRBs less those used by common channels
     total_nb_available_rb[CC_id] = frame_parms[CC_id]->N_RB_DL;
     for (i=0;i<frame_parms[CC_id]->N_RB_DL;i++)
       if (eNB->common_channels[CC_id].vrb_map[i]!=0)
 	total_nb_available_rb[CC_id]--;
 
-=======
-    total_nb_available_rb[CC_id] = frame_parms[CC_id]->N_RB_DL - nb_rb_used0[CC_id];
->>>>>>> ccef9862
     N_RBG[CC_id] = frame_parms[CC_id]->N_RBG;
 
     // store the global enb stats:
@@ -1520,10 +1510,6 @@
 	       module_id_t module_idP,
 	       frame_t frameP,
 	       sub_frame_t subframeP,
-<<<<<<< HEAD
-=======
-	       uint32_t* RBallocP,
->>>>>>> ccef9862
 	       int* mbsfn_flagP
 	       )
 //------------------------------------------------------------------------------
