--- conflicted
+++ resolved
@@ -1520,17 +1520,8 @@
 			
 //------------------------------------------------------------------------------
 void
-<<<<<<< HEAD
-schedule_ue_spec(
-		 module_id_t   module_idP,
-		 frame_t       frameP,
-		 sub_frame_t   subframeP,
-		 int           *mbsfn_flag
-		 )
-=======
 schedule_ue_spec(module_id_t module_idP, int slice_idxP,
                  frame_t frameP, sub_frame_t subframeP, int *mbsfn_flag)
->>>>>>> 09187015
 //------------------------------------------------------------------------------
 {
   int CC_id;
@@ -1683,17 +1674,11 @@
         continue_flag = 1;
       }
 
-<<<<<<< HEAD
       if (UE_list->UE_template[CC_id][UE_id].rach_resource_type > 0) continue_flag=1;
 	
-      if (rnti==NOT_A_RNTI) {
-        LOG_D(MAC,"Cannot find rnti for UE_id %d (num_UEs %d)\n",UE_id,UE_list->num_UEs);
-        continue_flag=1;
-=======
       if (eNB_UE_stats == NULL) {
         LOG_D(MAC, "[eNB] Cannot find eNB_UE_stats\n");
         continue_flag = 1;
->>>>>>> 09187015
       }
 
       if (!ue_dl_slice_membership(module_idP, UE_id, slice_idxP)) {
@@ -1765,16 +1750,9 @@
         continue;
       }
 
-<<<<<<< HEAD
-
-
-      sdu_length_total=0;
-      num_sdus=0;
-=======
       header_length_total = 0;
       sdu_length_total = 0;
       num_sdus = 0;
->>>>>>> 09187015
 
       /*
       DevCheck(((eNB_UE_stats->dl_cqi < MIN_CQI_VALUE) ||
@@ -2725,7 +2703,7 @@
   }
 }
 
-<<<<<<< HEAD
+
 #ifdef Rel14
 //------------------------------------------------------------------------------
 void
@@ -3321,9 +3299,7 @@
 
 }
 #endif
-=======
-
->>>>>>> 09187015
+
 //------------------------------------------------------------------------------
 void
 fill_DLSCH_dci(module_id_t module_idP,
