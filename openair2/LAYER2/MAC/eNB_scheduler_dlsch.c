/*
 * Licensed to the OpenAirInterface (OAI) Software Alliance under one or more
 * contributor license agreements.  See the NOTICE file distributed with
 * this work for additional information regarding copyright ownership.
 * The OpenAirInterface Software Alliance licenses this file to You under
 * the OAI Public License, Version 1.1  (the "License"); you may not use this file
 * except in compliance with the License.
 * You may obtain a copy of the License at
 *
 *      http://www.openairinterface.org/?page_id=698
 *
 * Unless required by applicable law or agreed to in writing, software
 * distributed under the License is distributed on an "AS IS" BASIS,
 * WITHOUT WARRANTIES OR CONDITIONS OF ANY KIND, either express or implied.
 * See the License for the specific language governing permissions and
 * limitations under the License.
 *-------------------------------------------------------------------------------
 * For more information about the OpenAirInterface (OAI) Software Alliance:
 *      contact@openairinterface.org
 */

/*! \file eNB_scheduler_dlsch.c
 * \brief procedures related to eNB for the DLSCH transport channel
 * \author  Navid Nikaein and Raymond Knopp
 * \date 2010 - 2014
 * \email: navid.nikaein@eurecom.fr
 * \version 1.0
 * @ingroup _mac

 */


#include "LAYER2/MAC/mac.h"
#include "LAYER2/MAC/mac_proto.h"
#include "LAYER2/MAC/mac_extern.h"
#include "common/utils/LOG/log.h"
#include "common/utils/LOG/vcd_signal_dumper.h"
#include "UTIL/OPT/opt.h"
#include "OCG.h"
#include "OCG_extern.h"
#include "PHY/LTE_TRANSPORT/transport_common_proto.h"

#include "RRC/LTE/rrc_extern.h"
#include "RRC/L2_INTERFACE/openair_rrc_L2_interface.h"

//#include "LAYER2/MAC/pre_processor.c"
#include "pdcp.h"

#include "SIMULATION/TOOLS/sim.h"	// for taus

#include "assertions.h"

#if defined(ENABLE_ITTI)
#include "intertask_interface.h"
#endif

#include "ENB_APP/flexran_agent_defs.h"
#include "flexran_agent_ran_api.h"
#include "header.pb-c.h"
#include "flexran.pb-c.h"
#include <dlfcn.h>

#include "T.h"

#define ENABLE_MAC_PAYLOAD_DEBUG
//#define DEBUG_eNB_SCHEDULER 1

extern RAN_CONTEXT_t RC;
extern uint8_t nfapi_mode;


// number of active slices for  past and current time
int n_active_slices = 1;
int n_active_slices_current = 1;

// RB share for each slice for past and current time
float avg_slice_percentage=0.25;
float slice_percentage[MAX_NUM_SLICES] = {1.0, 0.0, 0.0, 0.0};
float slice_percentage_current[MAX_NUM_SLICES] = {1.0, 0.0, 0.0, 0.0};
float total_slice_percentage = 0;
float total_slice_percentage_current = 0;

// MAX MCS for each slice for past and current time
int slice_maxmcs[MAX_NUM_SLICES] = { 28, 28, 28, 28 };
int slice_maxmcs_current[MAX_NUM_SLICES] = { 28, 28, 28, 28 };

int update_dl_scheduler[MAX_NUM_SLICES] = { 1, 1, 1, 1 };
int update_dl_scheduler_current[MAX_NUM_SLICES] = { 1, 1, 1, 1 };

// name of available scheduler
char *dl_scheduler_type[MAX_NUM_SLICES] =
  { "schedule_ue_spec",
    "schedule_ue_spec",
    "schedule_ue_spec",
    "schedule_ue_spec"
  };

// The lists of criteria that enforce the sorting policies of the slices
uint32_t sorting_policy[MAX_NUM_SLICES] = {0x01234, 0x01234, 0x01234, 0x01234};
uint32_t sorting_policy_current[MAX_NUM_SLICES] = {0x01234, 0x01234, 0x01234, 0x01234};

// pointer to the slice specific scheduler
slice_scheduler_dl slice_sched_dl[MAX_NUM_SLICES] = {0};

//------------------------------------------------------------------------------
void
add_ue_dlsch_info(module_id_t module_idP,
		  int CC_id,
		  int UE_id, sub_frame_t subframeP, UE_DLSCH_STATUS status)
//------------------------------------------------------------------------------
{
  //LOG_D(MAC, "%s(module_idP:%d, CC_id:%d, UE_id:%d, subframeP:%d, status:%d) serving_num:%d rnti:%x\n", __FUNCTION__, module_idP, CC_id, UE_id, subframeP, status, eNB_dlsch_info[module_idP][CC_id][UE_id].serving_num, UE_RNTI(module_idP,UE_id));

  eNB_dlsch_info[module_idP][CC_id][UE_id].rnti =
    UE_RNTI(module_idP, UE_id);
  //  eNB_dlsch_info[module_idP][CC_id][ue_mod_idP].weight           = weight;
  eNB_dlsch_info[module_idP][CC_id][UE_id].subframe = subframeP;
  eNB_dlsch_info[module_idP][CC_id][UE_id].status = status;

  eNB_dlsch_info[module_idP][CC_id][UE_id].serving_num++;

}

//------------------------------------------------------------------------------
int
schedule_next_dlue(module_id_t module_idP, int CC_id,
		   sub_frame_t subframeP)
//------------------------------------------------------------------------------
{

  int next_ue;
  UE_list_t *UE_list = &RC.mac[module_idP]->UE_list;

  for (next_ue = UE_list->head; next_ue >= 0;
       next_ue = UE_list->next[next_ue]) {
    if (eNB_dlsch_info[module_idP][CC_id][next_ue].status ==
	S_DL_WAITING) {
      return next_ue;
    }
  }

  for (next_ue = UE_list->head; next_ue >= 0;
       next_ue = UE_list->next[next_ue]) {
    if (eNB_dlsch_info[module_idP][CC_id][next_ue].status == S_DL_BUFFERED) {
      eNB_dlsch_info[module_idP][CC_id][next_ue].status = S_DL_WAITING;
    }
  }

  return (-1);		//next_ue;

}

//------------------------------------------------------------------------------
int
generate_dlsch_header(unsigned char *mac_header,
		      unsigned char num_sdus,
		      unsigned short *sdu_lengths,
		      unsigned char *sdu_lcids,
		      unsigned char drx_cmd,
		      unsigned short timing_advance_cmd,
		      unsigned char *ue_cont_res_id,
		      unsigned char short_padding,
		      unsigned short post_padding)
//------------------------------------------------------------------------------
{

  SCH_SUBHEADER_FIXED *mac_header_ptr = (SCH_SUBHEADER_FIXED *) mac_header;
  uint8_t first_element = 0, last_size = 0, i;
  uint8_t mac_header_control_elements[16], *ce_ptr;

  ce_ptr = &mac_header_control_elements[0];

  // compute header components

  if ((short_padding == 1) || (short_padding == 2)) {
    mac_header_ptr->R = 0;
    mac_header_ptr->E = 0;
    mac_header_ptr->LCID = SHORT_PADDING;
    first_element = 1;
    last_size = 1;
  }

  if (short_padding == 2) {
    mac_header_ptr->E = 1;
    mac_header_ptr++;
    mac_header_ptr->R = 0;
    mac_header_ptr->E = 0;
    mac_header_ptr->LCID = SHORT_PADDING;
    last_size = 1;
  }

  if (drx_cmd != 255) {
    if (first_element > 0) {
      mac_header_ptr->E = 1;
      mac_header_ptr++;
    } else {
      first_element = 1;
    }

    mac_header_ptr->R = 0;
    mac_header_ptr->E = 0;
    mac_header_ptr->LCID = DRX_CMD;
    last_size = 1;
  }

  if (timing_advance_cmd != 31) {
    if (first_element > 0) {
      mac_header_ptr->E = 1;
      mac_header_ptr++;
    } else {
      first_element = 1;
    }

    mac_header_ptr->R = 0;
    mac_header_ptr->E = 0;
    mac_header_ptr->LCID = TIMING_ADV_CMD;
    last_size = 1;
    //    msg("last_size %d,mac_header_ptr %p\n",last_size,mac_header_ptr);
    ((TIMING_ADVANCE_CMD *) ce_ptr)->R = 0;
    AssertFatal(timing_advance_cmd < 64,
		"timing_advance_cmd %d > 63\n", timing_advance_cmd);
    ((TIMING_ADVANCE_CMD *) ce_ptr)->TA = timing_advance_cmd;	//(timing_advance_cmd+31)&0x3f;
    LOG_D(MAC, "timing advance =%d (%d)\n", timing_advance_cmd,
	  ((TIMING_ADVANCE_CMD *) ce_ptr)->TA);
    ce_ptr += sizeof(TIMING_ADVANCE_CMD);
    //msg("offset %d\n",ce_ptr-mac_header_control_elements);
  }

  if (ue_cont_res_id) {
    if (first_element > 0) {
      mac_header_ptr->E = 1;
      /*
	printf("[eNB][MAC] last subheader : %x (R%d,E%d,LCID%d)\n",*(unsigned char*)mac_header_ptr,
	((SCH_SUBHEADER_FIXED *)mac_header_ptr)->R,
	((SCH_SUBHEADER_FIXED *)mac_header_ptr)->E,
	((SCH_SUBHEADER_FIXED *)mac_header_ptr)->LCID);
      */
      mac_header_ptr++;
    } else {
      first_element = 1;
    }

    mac_header_ptr->R = 0;
    mac_header_ptr->E = 0;
    mac_header_ptr->LCID = UE_CONT_RES;
    last_size = 1;

    LOG_T(MAC,
	  "[eNB ][RAPROC] Generate contention resolution msg: %x.%x.%x.%x.%x.%x\n",
	  ue_cont_res_id[0], ue_cont_res_id[1], ue_cont_res_id[2],
	  ue_cont_res_id[3], ue_cont_res_id[4], ue_cont_res_id[5]);

    memcpy(ce_ptr, ue_cont_res_id, 6);
    ce_ptr += 6;
    // msg("(cont_res) : offset %d\n",ce_ptr-mac_header_control_elements);
  }
  //msg("last_size %d,mac_header_ptr %p\n",last_size,mac_header_ptr);

  for (i = 0; i < num_sdus; i++) {
    LOG_T(MAC, "[eNB] Generate DLSCH header num sdu %d len sdu %d\n",
	  num_sdus, sdu_lengths[i]);

    if (first_element > 0) {
      mac_header_ptr->E = 1;
      /*msg("last subheader : %x (R%d,E%d,LCID%d)\n",*(unsigned char*)mac_header_ptr,
	((SCH_SUBHEADER_FIXED *)mac_header_ptr)->R,
	((SCH_SUBHEADER_FIXED *)mac_header_ptr)->E,
	((SCH_SUBHEADER_FIXED *)mac_header_ptr)->LCID);
      */
      mac_header_ptr += last_size;
      //msg("last_size %d,mac_header_ptr %p\n",last_size,mac_header_ptr);
    } else {
      first_element = 1;
    }

    if (sdu_lengths[i] < 128) {
      ((SCH_SUBHEADER_SHORT *) mac_header_ptr)->R = 0;
      ((SCH_SUBHEADER_SHORT *) mac_header_ptr)->E = 0;
      ((SCH_SUBHEADER_SHORT *) mac_header_ptr)->F = 0;
      ((SCH_SUBHEADER_SHORT *) mac_header_ptr)->LCID = sdu_lcids[i];
      ((SCH_SUBHEADER_SHORT *) mac_header_ptr)->L = (unsigned char) sdu_lengths[i];
      last_size = 2;
    } else {
      ((SCH_SUBHEADER_LONG *) mac_header_ptr)->R = 0;
      ((SCH_SUBHEADER_LONG *) mac_header_ptr)->E = 0;
      ((SCH_SUBHEADER_LONG *) mac_header_ptr)->F = 1;
      ((SCH_SUBHEADER_LONG *) mac_header_ptr)->LCID = sdu_lcids[i];
      ((SCH_SUBHEADER_LONG *) mac_header_ptr)->L_MSB = ((unsigned short) sdu_lengths[i] >> 8) & 0x7f;
      ((SCH_SUBHEADER_LONG *) mac_header_ptr)->L_LSB = (unsigned short) sdu_lengths[i] & 0xff;
      ((SCH_SUBHEADER_LONG *) mac_header_ptr)->padding = 0x00;
      last_size = 3;
#ifdef DEBUG_HEADER_PARSING
      LOG_D(MAC,
	    "[eNB] generate long sdu, size %x (MSB %x, LSB %x)\n",
	    sdu_lengths[i],
	    ((SCH_SUBHEADER_LONG *) mac_header_ptr)->L_MSB,
	    ((SCH_SUBHEADER_LONG *) mac_header_ptr)->L_LSB);
#endif
    }
  }

  /*

    printf("last_size %d,mac_header_ptr %p\n",last_size,mac_header_ptr);

    printf("last subheader : %x (R%d,E%d,LCID%d)\n",*(unsigned char*)mac_header_ptr,
    ((SCH_SUBHEADER_FIXED *)mac_header_ptr)->R,
    ((SCH_SUBHEADER_FIXED *)mac_header_ptr)->E,
    ((SCH_SUBHEADER_FIXED *)mac_header_ptr)->LCID);


    if (((SCH_SUBHEADER_FIXED*)mac_header_ptr)->LCID < UE_CONT_RES) {
    if (((SCH_SUBHEADER_SHORT*)mac_header_ptr)->F == 0)
    printf("F = 0, sdu len (L field) %d\n",(((SCH_SUBHEADER_SHORT*)mac_header_ptr)->L));
    else
    printf("F = 1, sdu len (L field) %d\n",(((SCH_SUBHEADER_LONG*)mac_header_ptr)->L));
    }
  */
  if (post_padding > 0) {	// we have lots of padding at the end of the packet
    mac_header_ptr->E = 1;
    mac_header_ptr += last_size;
    // add a padding element
    mac_header_ptr->R = 0;
    mac_header_ptr->E = 0;
    mac_header_ptr->LCID = SHORT_PADDING;
    mac_header_ptr++;
  } else {			// no end of packet padding
    // last SDU subhead is of fixed type (sdu length implicitly to be computed at UE)
    mac_header_ptr++;
  }

  //msg("After subheaders %d\n",(uint8_t*)mac_header_ptr - mac_header);

  if ((ce_ptr - mac_header_control_elements) > 0) {
    // printf("Copying %d bytes for control elements\n",ce_ptr-mac_header_control_elements);
    memcpy((void *) mac_header_ptr, mac_header_control_elements,
	   ce_ptr - mac_header_control_elements);
    mac_header_ptr +=
      (unsigned char) (ce_ptr - mac_header_control_elements);
  }
  //msg("After CEs %d\n",(uint8_t*)mac_header_ptr - mac_header);

  return ((unsigned char *) mac_header_ptr - mac_header);
}

//------------------------------------------------------------------------------
void
set_ul_DAI(int module_idP, int UE_idP, int CC_idP, int frameP,
	   int subframeP)
//------------------------------------------------------------------------------
{

  eNB_MAC_INST *eNB = RC.mac[module_idP];
  UE_list_t *UE_list = &eNB->UE_list;
  unsigned char DAI;
  COMMON_channels_t *cc = &eNB->common_channels[CC_idP];
  if (cc->tdd_Config != NULL) {	//TDD
    DAI = (UE_list->UE_template[CC_idP][UE_idP].DAI - 1) & 3;
    LOG_D(MAC,
	  "[eNB %d] CC_id %d Frame %d, subframe %d: DAI %d for UE %d\n",
	  module_idP, CC_idP, frameP, subframeP, DAI, UE_idP);
    // Save DAI for Format 0 DCI

    switch (cc->tdd_Config->subframeAssignment) {
    case 0:
      //      if ((subframeP==0)||(subframeP==1)||(subframeP==5)||(subframeP==6))
      break;

    case 1:
      switch (subframeP) {
      case 0:
      case 1:
	UE_list->UE_template[CC_idP][UE_idP].DAI_ul[7] = DAI;
	break;

      case 4:
        UE_list->UE_template[CC_idP][UE_idP].DAI_ul[8] = DAI;
        break;

      case 5:
      case 6:
        UE_list->UE_template[CC_idP][UE_idP].DAI_ul[2] = DAI;
        break;

      case 9:
        UE_list->UE_template[CC_idP][UE_idP].DAI_ul[3] = DAI;
        break;
      }

    case 2:
      //      if ((subframeP==3)||(subframeP==8))
      //  UE_list->UE_template[CC_idP][UE_idP].DAI_ul = DAI;
      break;

    case 3:

      //if ((subframeP==6)||(subframeP==8)||(subframeP==0)) {
      //  LOG_D(MAC,"schedule_ue_spec: setting UL DAI to %d for subframeP %d => %d\n",DAI,subframeP, ((subframeP+8)%10)>>1);
      //  UE_list->UE_template[CC_idP][UE_idP].DAI_ul[((subframeP+8)%10)>>1] = DAI;
      //}
      switch (subframeP) {
      case 5:
      case 6:
      case 1:
	UE_list->UE_template[CC_idP][UE_idP].DAI_ul[2] = DAI;
	break;

      case 7:
      case 8:
	UE_list->UE_template[CC_idP][UE_idP].DAI_ul[3] = DAI;
	break;

      case 9:
      case 0:
	UE_list->UE_template[CC_idP][UE_idP].DAI_ul[4] = DAI;
	break;

      default:
	break;
      }

      break;

    case 4:
      //      if ((subframeP==8)||(subframeP==9))
      //  UE_list->UE_template[CC_idP][UE_idP].DAI_ul = DAI;
      break;

    case 5:
      //      if (subframeP==8)
      //  UE_list->UE_template[CC_idP][UE_idP].DAI_ul = DAI;
      break;

    case 6:
      //      if ((subframeP==1)||(subframeP==4)||(subframeP==6)||(subframeP==9))
      //  UE_list->UE_template[CC_idP][UE_idP].DAI_ul = DAI;
      break;

    default:
      break;
    }
  }
}

//------------------------------------------------------------------------------
void
schedule_dlsch(module_id_t module_idP,
	        frame_t frameP, sub_frame_t subframeP, int *mbsfn_flag)
//------------------------------------------------------------------------------{
{

  int i = 0;

  total_slice_percentage=0;
  avg_slice_percentage=1.0/n_active_slices;

  // reset the slice percentage for inactive slices
  for (i = n_active_slices; i< MAX_NUM_SLICES; i++) {
    slice_percentage[i]=0;
  }
  for (i = 0; i < n_active_slices; i++) {
    if (slice_percentage[i] < 0 ){
      LOG_W(MAC, "[eNB %d] frame %d subframe %d:invalid slice %d percentage %f. resetting to zero",
	    module_idP, frameP, subframeP, i, slice_percentage[i]);
      slice_percentage[i]=0;
    }
    total_slice_percentage+=slice_percentage[i];
  }

  for (i = 0; i < n_active_slices; i++) {

    // Load any updated functions
    if (update_dl_scheduler[i] > 0 ) {
      slice_sched_dl[i] = dlsym(NULL, dl_scheduler_type[i]);
      update_dl_scheduler[i] = 0 ;
      update_dl_scheduler_current[i] = 0;
      LOG_I(MAC,"update dl scheduler slice %d\n", i);
    }

    if (total_slice_percentage <= 1.0){ // the new total RB share is within the range

      // check if the number of slices has changed, and log
      if (n_active_slices_current != n_active_slices ){
	if ((n_active_slices > 0) && (n_active_slices <= MAX_NUM_SLICES)) {
	  LOG_I(MAC,"[eNB %d]frame %d subframe %d: number of active DL slices has changed: %d-->%d\n",
		module_idP, frameP, subframeP, n_active_slices_current, n_active_slices);

	  n_active_slices_current = n_active_slices;

	} else {
	  LOG_W(MAC,"invalid number of DL slices %d, revert to the previous value %d\n",n_active_slices, n_active_slices_current);
	  n_active_slices = n_active_slices_current;
	}
      }

      // check if the slice rb share has changed, and log the console
      if (slice_percentage_current[i] != slice_percentage[i]){ // new slice percentage
	LOG_I(MAC,"[eNB %d][SLICE %d][DL] frame %d subframe %d: total percentage %f-->%f, slice RB percentage has changed: %f-->%f\n",
	      module_idP, i, frameP, subframeP, total_slice_percentage_current, total_slice_percentage, slice_percentage_current[i], slice_percentage[i]);
	total_slice_percentage_current= total_slice_percentage;
	slice_percentage_current[i] = slice_percentage[i];

      }

      // check if the slice max MCS, and log the console
      if (slice_maxmcs_current[i] != slice_maxmcs[i]){
	if ((slice_maxmcs[i] >= 0) && (slice_maxmcs[i] < 29)){
	  LOG_I(MAC,"[eNB %d][SLICE %d][DL] frame %d subframe %d: slice MAX MCS has changed: %d-->%d\n",
		module_idP, i, frameP, subframeP, slice_maxmcs_current[i], slice_maxmcs[i]);
	  slice_maxmcs_current[i] = slice_maxmcs[i];
	} else {
	  LOG_W(MAC,"[eNB %d][SLICE %d][DL] invalid slice max mcs %d, revert the previous value %d\n",module_idP, i, slice_maxmcs[i],slice_maxmcs_current[i]);
	  slice_maxmcs[i]= slice_maxmcs_current[i];
	}
      }

      // check if a new scheduler, and log the console
      if (update_dl_scheduler_current[i] != update_dl_scheduler[i]){
	LOG_I(MAC,"[eNB %d][SLICE %d][DL] frame %d subframe %d: DL scheduler for this slice is updated: %s \n",
	      module_idP, i, frameP, subframeP, dl_scheduler_type[i]);
	update_dl_scheduler_current[i] = update_dl_scheduler[i];
      }

    } else {
      // here we can correct the values, e.g. reduce proportionally

      if (n_active_slices == n_active_slices_current){
	LOG_W(MAC,"[eNB %d][SLICE %d][DL] invalid total RB share (%f->%f), reduce proportionally the RB share by 0.1\n",
	      module_idP, i, total_slice_percentage_current, total_slice_percentage);
	if (slice_percentage[i] >= avg_slice_percentage){
	  slice_percentage[i]-=0.1;
	  total_slice_percentage-=0.1;
	}
      } else {
	LOG_W(MAC,"[eNB %d][SLICE %d][DL] invalid total RB share (%f->%f), revert the number of slice to its previous value (%d->%d)\n",
	      module_idP, i, total_slice_percentage_current, total_slice_percentage,
	      n_active_slices, n_active_slices_current );
	n_active_slices = n_active_slices_current;
	slice_percentage[i] = slice_percentage_current[i];
      }
    }

    // Check for new sorting policy
    if (sorting_policy_current[i] != sorting_policy[i]) {
      LOG_I(MAC,"[eNB %d][SLICE %d][DL] frame %d subframe %d: UE sorting policy has changed (%x-->%x)\n",
            module_idP, i, frameP, subframeP, sorting_policy_current[i], sorting_policy[i]);
      sorting_policy_current[i] = sorting_policy[i];
    }

    // Run each enabled slice-specific schedulers one by one
    slice_sched_dl[i](module_idP, i, frameP, subframeP, mbsfn_flag/*, dl_info*/);
  }

}

// changes to pre-processor for eMTC

//------------------------------------------------------------------------------
void
schedule_ue_spec(module_id_t module_idP,slice_id_t slice_idP,
		 frame_t frameP, sub_frame_t subframeP, int *mbsfn_flag)
//------------------------------------------------------------------------------
{
  int CC_id;
  int UE_id;
  int aggregation;
  mac_rlc_status_resp_t rlc_status;
  int ta_len = 0;
  unsigned char sdu_lcids[NB_RB_MAX];
  int lcid, offset, num_sdus = 0;
  int nb_rb, nb_rb_temp, nb_available_rb;
  uint16_t sdu_lengths[NB_RB_MAX];
  int TBS, j, rnti, padding = 0, post_padding = 0;
  unsigned char dlsch_buffer[MAX_DLSCH_PAYLOAD_BYTES];
  int round = 0;
  int harq_pid = 0;
  eNB_UE_STATS *eNB_UE_stats = NULL;
  int sdu_length_total = 0;

  eNB_MAC_INST *eNB = RC.mac[module_idP];
  COMMON_channels_t *cc = eNB->common_channels;
  UE_list_t *UE_list = &eNB->UE_list;
  int continue_flag = 0;
  int32_t normalized_rx_power, target_rx_power;
  int tpc = 1;
  UE_sched_ctrl *ue_sched_ctl;
  int mcs;
  int i;
  int min_rb_unit[MAX_NUM_CCs];
  int N_RB_DL[MAX_NUM_CCs];
  int total_nb_available_rb[MAX_NUM_CCs];
  int N_RBG[MAX_NUM_CCs];
  nfapi_dl_config_request_body_t *dl_req;
  nfapi_dl_config_request_pdu_t *dl_config_pdu;
  int tdd_sfa;
  int ta_update;
  int header_length_last;
  int header_length_total;

  start_meas(&eNB->schedule_dlsch);
  VCD_SIGNAL_DUMPER_DUMP_FUNCTION_BY_NAME
    (VCD_SIGNAL_DUMPER_FUNCTIONS_SCHEDULE_DLSCH, VCD_FUNCTION_IN);


  // for TDD: check that we have to act here, otherwise return
  if (cc[0].tdd_Config) {
    tdd_sfa = cc[0].tdd_Config->subframeAssignment;
    switch (subframeP) {
    case 0:
      // always continue
      break;
    case 1:
      return;
      break;
    case 2:
      return;
      break;
    case 3:
      if ((tdd_sfa != 2) && (tdd_sfa != 5))
	return;
      break;
    case 4:
      if ((tdd_sfa != 1) && (tdd_sfa != 2) && (tdd_sfa != 4)
	  && (tdd_sfa != 5))
	return;
      break;
    case 5:
      break;
    case 6:
    case 7:
      if ((tdd_sfa != 3) && (tdd_sfa != 4) && (tdd_sfa != 5))
	return;
      break;
    case 8:
      if ((tdd_sfa != 2) && (tdd_sfa != 3) && (tdd_sfa != 4)
	  && (tdd_sfa != 5))
	return;
      break;
    case 9:
      if (tdd_sfa == 0)
	return;
      break;

    }
  }
  //weight = get_ue_weight(module_idP,UE_id);
  aggregation = 2;
  for (CC_id = 0; CC_id < MAX_NUM_CCs; CC_id++) {
    N_RB_DL[CC_id] = to_prb(cc[CC_id].mib->message.dl_Bandwidth);
    min_rb_unit[CC_id] = get_min_rb_unit(module_idP, CC_id);
    // get number of PRBs less those used by common channels
    total_nb_available_rb[CC_id] = N_RB_DL[CC_id];
    for (i = 0; i < N_RB_DL[CC_id]; i++)
      if (cc[CC_id].vrb_map[i] != 0)
	total_nb_available_rb[CC_id]--;

    N_RBG[CC_id] = to_rbg(cc[CC_id].mib->message.dl_Bandwidth);

    // store the global enb stats:
    eNB->eNB_stats[CC_id].num_dlactive_UEs = UE_list->num_UEs;
    eNB->eNB_stats[CC_id].available_prbs = total_nb_available_rb[CC_id];
    eNB->eNB_stats[CC_id].total_available_prbs += total_nb_available_rb[CC_id];
    eNB->eNB_stats[CC_id].dlsch_bytes_tx = 0;
    eNB->eNB_stats[CC_id].dlsch_pdus_tx = 0;
  }

  /// CALLING Pre_Processor for downlink scheduling (Returns estimation of RBs required by each UE and the allocation on sub-band)

  VCD_SIGNAL_DUMPER_DUMP_FUNCTION_BY_NAME
      (VCD_SIGNAL_DUMPER_FUNCTIONS_DLSCH_PREPROCESSOR, VCD_FUNCTION_IN);
  start_meas(&eNB->schedule_dlsch_preprocessor);
  dlsch_scheduler_pre_processor(module_idP,
                                slice_idP,
                                frameP,
                                subframeP,
                                N_RBG,
                                mbsfn_flag);
  stop_meas(&eNB->schedule_dlsch_preprocessor);
  VCD_SIGNAL_DUMPER_DUMP_FUNCTION_BY_NAME
      (VCD_SIGNAL_DUMPER_FUNCTIONS_DLSCH_PREPROCESSOR, VCD_FUNCTION_OUT);

  for (CC_id = 0; CC_id < MAX_NUM_CCs; CC_id++) {
    LOG_D(MAC, "doing schedule_ue_spec for CC_id %d\n", CC_id);

    dl_req = &eNB->DL_req[CC_id].dl_config_request_body;

    if (mbsfn_flag[CC_id] > 0)
      continue;

    for (UE_id = UE_list->head; UE_id >= 0;
	 UE_id = UE_list->next[UE_id]) {
      continue_flag = 0;	// reset the flag to allow allocation for the remaining UEs
      rnti = UE_RNTI(module_idP, UE_id);
      eNB_UE_stats = &UE_list->eNB_UE_stats[CC_id][UE_id];
      ue_sched_ctl = &UE_list->UE_sched_ctrl[UE_id];


      if (rnti == NOT_A_RNTI) {
	LOG_D(MAC, "Cannot find rnti for UE_id %d (num_UEs %d)\n",
	      UE_id, UE_list->num_UEs);
	continue_flag = 1;
      }

      if (eNB_UE_stats == NULL) {
          LOG_D(MAC, "[eNB] Cannot find eNB_UE_stats\n");
          continue_flag = 1;
      }
      if (!ue_slice_membership(UE_id, slice_idP))
                  continue;

      if (continue_flag != 1) {
	switch (get_tmode(module_idP, CC_id, UE_id)) {
	case 1:
	case 2:
	case 7:
	  aggregation =
	    get_aggregation(get_bw_index(module_idP, CC_id),
			    ue_sched_ctl->dl_cqi[CC_id],
			    format1);
	  break;
	case 3:
	  aggregation =
	    get_aggregation(get_bw_index(module_idP, CC_id),
			    ue_sched_ctl->dl_cqi[CC_id],
			    format2A);
	  break;
	default:
	  LOG_W(MAC, "Unsupported transmission mode %d\n",
		get_tmode(module_idP, CC_id, UE_id));
	  aggregation = 2;
	}
      }
      /* if (continue_flag != 1 */
      if ((ue_sched_ctl->pre_nb_available_rbs[CC_id] == 0) ||	// no RBs allocated
	  CCE_allocation_infeasible(module_idP, CC_id, 1, subframeP,
				    aggregation, rnti)) {
	LOG_D(MAC,
	      "[eNB %d] Frame %d : no RB allocated for UE %d on CC_id %d: continue \n",
	      module_idP, frameP, UE_id, CC_id);
	continue_flag = 1;	//to next user (there might be rbs availiable for other UEs in TM5
      }

      if (cc[CC_id].tdd_Config != NULL) {	//TDD
	set_ue_dai(subframeP,
		   UE_id,
		   CC_id,
		   cc[CC_id].tdd_Config->subframeAssignment,
		   UE_list);
	// update UL DAI after DLSCH scheduling
	set_ul_DAI(module_idP, UE_id, CC_id, frameP, subframeP);
      }

      if (continue_flag == 1) {
	add_ue_dlsch_info(module_idP,
			  CC_id, UE_id, subframeP, S_DL_NONE);
	continue;
      }
<<<<<<< HEAD
#if 0
      /* add "fake" DCI to have CCE_allocation_infeasible work properly for next allocations */
      /* if we don't add it, next allocations may succeed but overall allocations may fail */
      /* will be removed at the end of this function */
      add_ue_spec_dci(&eNB->common_channels[CC_id].DCI_pdu, &(char[]) {
	  0}, rnti, 1, aggregation, 1, format1, 0);
#endif
=======
>>>>>>> e04b8241

      nb_available_rb = ue_sched_ctl->pre_nb_available_rbs[CC_id];

      harq_pid = frame_subframe2_dl_harq_pid(cc->tdd_Config,frameP ,subframeP);

      round = ue_sched_ctl->round[CC_id][harq_pid];

      UE_list->eNB_UE_stats[CC_id][UE_id].crnti      = rnti;
      UE_list->eNB_UE_stats[CC_id][UE_id].rrc_status = mac_eNB_get_rrc_status(module_idP, rnti);
      UE_list->eNB_UE_stats[CC_id][UE_id].harq_pid   = harq_pid;
      UE_list->eNB_UE_stats[CC_id][UE_id].harq_round = round;


      if (UE_list->eNB_UE_stats[CC_id][UE_id].rrc_status < RRC_CONNECTED) continue;

      header_length_total = 0;
      sdu_length_total = 0;
      num_sdus = 0;

      /*
	DevCheck(((eNB_UE_stats->dl_cqi < MIN_CQI_VALUE) || (eNB_UE_stats->dl_cqi > MAX_CQI_VALUE)),
	eNB_UE_stats->dl_cqi, MIN_CQI_VALUE, MAX_CQI_VALUE);
      */
      if (nfapi_mode) {
		  eNB_UE_stats->dlsch_mcs1 = 10;//cqi_to_mcs[ue_sched_ctl->dl_cqi[CC_id]];
      }
      else { // this operation is also done in the preprocessor
		  eNB_UE_stats->dlsch_mcs1 = cmin(eNB_UE_stats->dlsch_mcs1, slice_maxmcs[slice_idP]);  //cmin(eNB_UE_stats->dlsch_mcs1, openair_daq_vars.target_ue_dl_mcs);
      }



      // store stats
      //UE_list->eNB_UE_stats[CC_id][UE_id].dl_cqi= eNB_UE_stats->dl_cqi;

      // initializing the rb allocation indicator for each UE
      for (j = 0; j < N_RBG[CC_id]; j++) {
	UE_list->UE_template[CC_id][UE_id].rballoc_subband[harq_pid][j] = 0;
      }

      LOG_D(MAC,
	    "[eNB %d] Frame %d: Scheduling UE %d on CC_id %d (rnti %x, harq_pid %d, round %d, rb %d, cqi %d, mcs %d, rrc %d)\n",
	    module_idP, frameP, UE_id, CC_id, rnti, harq_pid, round,
	    nb_available_rb, ue_sched_ctl->dl_cqi[CC_id],
	    eNB_UE_stats->dlsch_mcs1,
	    UE_list->eNB_UE_stats[CC_id][UE_id].rrc_status);



      /* process retransmission  */

      if (round != 8) {

	// get freq_allocation
	nb_rb = UE_list->UE_template[CC_id][UE_id].nb_rb[harq_pid];
	TBS = get_TBS_DL(UE_list->UE_template[CC_id][UE_id].oldmcs1[harq_pid],
			 nb_rb);

	if (nb_rb <= nb_available_rb) {
	  if (cc[CC_id].tdd_Config != NULL) {
	    UE_list->UE_template[CC_id][UE_id].DAI++;
	    update_ul_dci(module_idP, CC_id, rnti,
			  UE_list->UE_template[CC_id][UE_id].DAI, subframeP);
	    LOG_D(MAC,
		  "DAI update: CC_id %d subframeP %d: UE %d, DAI %d\n",
		  CC_id, subframeP, UE_id,
		  UE_list->UE_template[CC_id][UE_id].DAI);
	  }

	  if (nb_rb == ue_sched_ctl->pre_nb_available_rbs[CC_id]) {
	    for (j = 0; j < N_RBG[CC_id]; j++) {	// for indicating the rballoc for each sub-band
	      UE_list->UE_template[CC_id][UE_id].rballoc_subband[harq_pid][j] = ue_sched_ctl->rballoc_sub_UE[CC_id][j];
	    }
	  } else {
	    nb_rb_temp = nb_rb;
	    j = 0;

	    while ((nb_rb_temp > 0) && (j < N_RBG[CC_id])) {
	      if (ue_sched_ctl->rballoc_sub_UE[CC_id][j] == 1) {
		if (UE_list->UE_template[CC_id][UE_id].rballoc_subband[harq_pid][j])
		  printf("WARN: rballoc_subband not free for retrans?\n");
		UE_list->UE_template[CC_id][UE_id].rballoc_subband[harq_pid][j] = ue_sched_ctl->rballoc_sub_UE[CC_id][j];

		if ((j == N_RBG[CC_id] - 1) &&
		    ((N_RB_DL[CC_id] == 25) ||
		     (N_RB_DL[CC_id] == 50))) {
		  nb_rb_temp = nb_rb_temp - min_rb_unit[CC_id] + 1;
		} else {
		  nb_rb_temp = nb_rb_temp - min_rb_unit[CC_id];
		}
	      }

	      j = j + 1;
	    }
	  }

	  nb_available_rb -= nb_rb;
	  /*
	    eNB->mu_mimo_mode[UE_id].pre_nb_available_rbs = nb_rb;
	    eNB->mu_mimo_mode[UE_id].dl_pow_off = ue_sched_ctl->dl_pow_off[CC_id];

	    for(j=0; j<N_RBG[CC_id]; j++) {
	    eNB->mu_mimo_mode[UE_id].rballoc_sub[j] = UE_list->UE_template[CC_id][UE_id].rballoc_subband[harq_pid][j];
	    }
	  */

	  switch (get_tmode(module_idP, CC_id, UE_id)) {
	  case 1:
	  case 2:
	  case 7:
	  default:
	    LOG_D(MAC,"retransmission DL_REQ: rnti:%x\n",rnti);

	    dl_config_pdu = &dl_req->dl_config_pdu_list[dl_req->number_pdu];
	    memset((void *) dl_config_pdu, 0,
		   sizeof(nfapi_dl_config_request_pdu_t));
	    dl_config_pdu->pdu_type = NFAPI_DL_CONFIG_DCI_DL_PDU_TYPE;
	    dl_config_pdu->pdu_size = (uint8_t) (2 + sizeof(nfapi_dl_config_dci_dl_pdu));
	    dl_config_pdu->dci_dl_pdu.dci_dl_pdu_rel8.tl.tag = NFAPI_DL_CONFIG_REQUEST_DCI_DL_PDU_REL8_TAG;
	    dl_config_pdu->dci_dl_pdu.dci_dl_pdu_rel8.dci_format = NFAPI_DL_DCI_FORMAT_1;
	    dl_config_pdu->dci_dl_pdu.dci_dl_pdu_rel8.aggregation_level = get_aggregation(get_bw_index(module_idP, CC_id),
											  ue_sched_ctl->dl_cqi[CC_id],
											  format1);
	    dl_config_pdu->dci_dl_pdu.dci_dl_pdu_rel8.rnti      = rnti;
	    dl_config_pdu->dci_dl_pdu.dci_dl_pdu_rel8.rnti_type = 1;	// CRNTI : see Table 4-10 from SCF082 - nFAPI specifications
	    dl_config_pdu->dci_dl_pdu.dci_dl_pdu_rel8.transmission_power = 6000;	// equal to RS power

	    dl_config_pdu->dci_dl_pdu.dci_dl_pdu_rel8.harq_process = harq_pid;
	    dl_config_pdu->dci_dl_pdu.dci_dl_pdu_rel8.tpc = 1;	// dont adjust power when retransmitting
	    dl_config_pdu->dci_dl_pdu.dci_dl_pdu_rel8.new_data_indicator_1 = UE_list->UE_template[CC_id][UE_id].oldNDI[harq_pid];
	    dl_config_pdu->dci_dl_pdu.dci_dl_pdu_rel8.mcs_1 = UE_list->UE_template[CC_id][UE_id].oldmcs1[harq_pid];
	    dl_config_pdu->dci_dl_pdu.dci_dl_pdu_rel8.redundancy_version_1 = round & 3;

	    if (cc[CC_id].tdd_Config != NULL) {	//TDD
	      dl_config_pdu->dci_dl_pdu.dci_dl_pdu_rel8.downlink_assignment_index = (UE_list->UE_template[CC_id][UE_id].DAI - 1) & 3;
	      LOG_D(MAC,
		    "[eNB %d] Retransmission CC_id %d : harq_pid %d, round %d, dai %d, mcs %d\n",
		    module_idP, CC_id, harq_pid, round,
		    (UE_list->UE_template[CC_id][UE_id].DAI - 1),
		    UE_list->UE_template[CC_id][UE_id].oldmcs1[harq_pid]);
	    } else {
	      LOG_D(MAC,
		    "[eNB %d] Retransmission CC_id %d : harq_pid %d, round %d, mcs %d\n",
		    module_idP, CC_id, harq_pid, round,
		    UE_list->UE_template[CC_id][UE_id].oldmcs1[harq_pid]);

	    }
	    if (!CCE_allocation_infeasible(module_idP, CC_id, 1, subframeP,
					   dl_config_pdu->dci_dl_pdu.dci_dl_pdu_rel8.aggregation_level, rnti)) {
	      dl_req->number_dci++;
	      dl_req->number_pdu++;
	      dl_req->tl.tag = NFAPI_DL_CONFIG_REQUEST_BODY_TAG;

	      eNB->DL_req[CC_id].sfn_sf = frameP<<4 | subframeP;
	      eNB->DL_req[CC_id].header.message_id = NFAPI_DL_CONFIG_REQUEST;

	      fill_nfapi_dlsch_config(eNB, dl_req, TBS, -1
				      /* retransmission, no pdu_index */
				      , rnti, 0,	// type 0 allocation from 7.1.6 in 36.213
				      0,	// virtual_resource_block_assignment_flag, unused here
				      0,	// resource_block_coding, to be filled in later
				      getQm(UE_list->UE_template[CC_id][UE_id].oldmcs1[harq_pid]), round & 3,	// redundancy version
				      1,	// transport blocks
				      0,	// transport block to codeword swap flag
				      cc[CC_id].p_eNB == 1 ? 0 : 1,	// transmission_scheme
				      1,	// number of layers
				      1,	// number of subbands
				      //                      uint8_t codebook_index,
				      4,	// UE category capacity
				      UE_list->UE_template[CC_id][UE_id].physicalConfigDedicated->pdsch_ConfigDedicated->p_a, 0,	// delta_power_offset for TM5
				      0,	// ngap
				      0,	// nprb
				      cc[CC_id].p_eNB == 1 ? 1 : 2,	// transmission mode
				      0,	//number of PRBs treated as one subband, not used here
				      0	// number of beamforming vectors, not used here
				      );

	      LOG_D(MAC,
		    "Filled NFAPI configuration for DCI/DLSCH %d, retransmission round %d\n",
		    eNB->pdu_index[CC_id], round);

	      program_dlsch_acknak(module_idP, CC_id, UE_id,
				   frameP, subframeP,
				   dl_config_pdu->
				   dci_dl_pdu.dci_dl_pdu_rel8.
				   cce_idx);
	      // No TX request for retransmission (check if null request for FAPI)
	    } else {
	      LOG_W(MAC,
		    "Frame %d, Subframe %d: Dropping DLSCH allocation for UE %d\%x, infeasible CCE allocation\n",
		    frameP, subframeP, UE_id, rnti);
	    }
	  }


	  add_ue_dlsch_info(module_idP,
			    CC_id, UE_id, subframeP,
			    S_DL_SCHEDULED);

	  //eNB_UE_stats->dlsch_trials[round]++;
	  UE_list->eNB_UE_stats[CC_id][UE_id].num_retransmission += 1;
	  UE_list->eNB_UE_stats[CC_id][UE_id].rbs_used_retx = nb_rb;
	  UE_list->eNB_UE_stats[CC_id][UE_id].total_rbs_used_retx += nb_rb;
	  UE_list->eNB_UE_stats[CC_id][UE_id].dlsch_mcs1 = eNB_UE_stats->dlsch_mcs1;
	  UE_list->eNB_UE_stats[CC_id][UE_id].dlsch_mcs2 = eNB_UE_stats->dlsch_mcs1;
	} else {
	  LOG_D(MAC,
		"[eNB %d] Frame %d CC_id %d : don't schedule UE %d, its retransmission takes more resources than we have\n",
		module_idP, frameP, CC_id, UE_id);
	}
      } else {		/* This is a potentially new SDU opportunity */
	rlc_status.bytes_in_buffer = 0;

	// Now check RLC information to compute number of required RBs
	// get maximum TBS size for RLC request
	TBS = get_TBS_DL(eNB_UE_stats->dlsch_mcs1, nb_available_rb);

	// add the length for  all the control elements (timing adv, drx, etc) : header + payload

	if (ue_sched_ctl->ta_timer == 0) {
	  ta_update = ue_sched_ctl->ta_update;
	  /* if we send TA then set timer to not send it for a while */
	  if (ta_update != 31) ue_sched_ctl->ta_timer = 20;
	  /* reset ta_update */
	  ue_sched_ctl->ta_update = 31;
	} else {
	  ta_update = 31;
	}

	ta_len = (ta_update != 31) ? 2 : 0;

	// RLC data on DCCH
	if (TBS - ta_len - header_length_total - sdu_length_total - 3 > 0) {
	  rlc_status = mac_rlc_status_ind(module_idP, rnti, module_idP, frameP, subframeP, ENB_FLAG_YES, MBMS_FLAG_NO, DCCH,
                                          TBS - ta_len - header_length_total - sdu_length_total - 3
#if (RRC_VERSION >= MAKE_VERSION(14, 0, 0))
                                                    ,0, 0
#endif
                          );

	  sdu_lengths[0] = 0;

	  if (rlc_status.bytes_in_buffer > 0) {
	    LOG_D(MAC, "[eNB %d] SFN/SF %d.%d, DL-DCCH->DLSCH CC_id %d, Requesting %d bytes from RLC (RRC message)\n",
		  module_idP, frameP, subframeP, CC_id,
		  TBS - ta_len - header_length_total - sdu_length_total - 3);

	    sdu_lengths[0] = mac_rlc_data_req(module_idP, rnti, module_idP, frameP, ENB_FLAG_YES, MBMS_FLAG_NO, DCCH,
                                              TBS, //not used
					      (char *)&dlsch_buffer[0]
#if (RRC_VERSION >= MAKE_VERSION(14, 0, 0))
                          ,0, 0
#endif
                          );

            pthread_mutex_lock(&rrc_release_freelist);
            if((rrc_release_info.num_UEs > 0) && (rlc_am_mui.rrc_mui_num > 0)){
              uint16_t release_total = 0;
              for(uint16_t release_num = 0;release_num < NUMBER_OF_UE_MAX;release_num++){
                if(rrc_release_info.RRC_release_ctrl[release_num].flag > 0){
                  release_total++;
                }else{
                  continue;
                }

                if(rrc_release_info.RRC_release_ctrl[release_num].flag == 1){
                  if(rrc_release_info.RRC_release_ctrl[release_num].rnti == rnti){
                    for(uint16_t mui_num = 0;mui_num < rlc_am_mui.rrc_mui_num;mui_num++){
                      if(rrc_release_info.RRC_release_ctrl[release_num].rrc_eNB_mui == rlc_am_mui.rrc_mui[mui_num]){
                        rrc_release_info.RRC_release_ctrl[release_num].flag = 3;
                        LOG_D(MAC,"DLSCH Release send:index %d rnti %x mui %d mui_num %d flag 1->3\n",release_num,rnti,rlc_am_mui.rrc_mui[mui_num],mui_num);
                        break;
                      }
                    }
                  }
                }
                if(rrc_release_info.RRC_release_ctrl[release_num].flag == 2){
                  if(rrc_release_info.RRC_release_ctrl[release_num].rnti == rnti){
                    for(uint16_t mui_num = 0;mui_num < rlc_am_mui.rrc_mui_num;mui_num++){
                      if(rrc_release_info.RRC_release_ctrl[release_num].rrc_eNB_mui == rlc_am_mui.rrc_mui[mui_num]){
                        rrc_release_info.RRC_release_ctrl[release_num].flag = 4;
                        LOG_D(MAC,"DLSCH Release send:index %d rnti %x mui %d mui_num %d flag 2->4\n",release_num,rnti,rlc_am_mui.rrc_mui[mui_num],mui_num);
                        break;
                      }
                    }
                  }
                }
                if(release_total >= rrc_release_info.num_UEs)
                  break;
              }
            }
            pthread_mutex_unlock(&rrc_release_freelist);

            RA_t *ra = &eNB->common_channels[CC_id].ra[0];
            for (uint8_t ra_ii = 0; ra_ii < NB_RA_PROC_MAX; ra_ii++) {
              if((ra[ra_ii].rnti == rnti) && (ra[ra_ii].state == MSGCRNTI)){
                for(uint16_t mui_num = 0;mui_num < rlc_am_mui.rrc_mui_num;mui_num++){
                  if(ra[ra_ii].crnti_rrc_mui == rlc_am_mui.rrc_mui[mui_num]){
                    ra[ra_ii].crnti_harq_pid = harq_pid;
                    ra[ra_ii].state = MSGCRNTI_ACK;
                    break;
                  }
                }
              }
            }

	    T(T_ENB_MAC_UE_DL_SDU, T_INT(module_idP),
	      T_INT(CC_id), T_INT(rnti), T_INT(frameP),
	      T_INT(subframeP), T_INT(harq_pid), T_INT(DCCH),
	      T_INT(sdu_lengths[0]));

	    LOG_D(MAC, "[eNB %d][DCCH] CC_id %d Got %d bytes from RLC\n",
		  module_idP, CC_id, sdu_lengths[0]);

	    sdu_length_total = sdu_lengths[0];
	    sdu_lcids[0] = DCCH;
            UE_list->eNB_UE_stats[CC_id][UE_id].lcid_sdu[0] = DCCH;
            UE_list->eNB_UE_stats[CC_id][UE_id].sdu_length_tx[DCCH] = sdu_lengths[0];
	    UE_list->eNB_UE_stats[CC_id][UE_id].num_pdu_tx[DCCH] += 1;
	    UE_list->eNB_UE_stats[CC_id][UE_id].num_bytes_tx[DCCH] += sdu_lengths[0];

            header_length_last = 1 + 1 + (sdu_lengths[0] >= 128);
            header_length_total += header_length_last;

	    num_sdus = 1;

#ifdef DEBUG_eNB_SCHEDULER
	    LOG_T(MAC,
		  "[eNB %d][DCCH] CC_id %d Got %d bytes :",
		  module_idP, CC_id, sdu_lengths[0]);

	    for (j = 0; j < sdu_lengths[0]; j++) {
	      LOG_T(MAC, "%x ", dlsch_buffer[j]);
	    }

	    LOG_T(MAC, "\n");
#endif
	  }
	}

	// RLC data on DCCH1
	if (TBS - ta_len - header_length_total - sdu_length_total - 3 > 0) {
	  rlc_status = mac_rlc_status_ind(module_idP, rnti, module_idP, frameP, subframeP, ENB_FLAG_YES, MBMS_FLAG_NO, DCCH + 1,
                                          TBS - ta_len - header_length_total - sdu_length_total - 3
#if (RRC_VERSION >= MAKE_VERSION(14, 0, 0))
                                                    ,0, 0
#endif
                                         );

	  // DCCH SDU
	  sdu_lengths[num_sdus] = 0;

	  if (rlc_status.bytes_in_buffer > 0) {
	    LOG_D(MAC, "[eNB %d], Frame %d, DCCH1->DLSCH, CC_id %d, Requesting %d bytes from RLC (RRC message)\n",
		  module_idP, frameP, CC_id,
		  TBS - ta_len - header_length_total - sdu_length_total - 3);

	    sdu_lengths[num_sdus] += mac_rlc_data_req(module_idP, rnti, module_idP, frameP, ENB_FLAG_YES, MBMS_FLAG_NO, DCCH + 1,
                                                      TBS, //not used
						      (char *)&dlsch_buffer[sdu_length_total]
#if (RRC_VERSION >= MAKE_VERSION(14, 0, 0))
                          ,0, 0
#endif
	    );

	    T(T_ENB_MAC_UE_DL_SDU, T_INT(module_idP),
	      T_INT(CC_id), T_INT(rnti), T_INT(frameP),
	      T_INT(subframeP), T_INT(harq_pid),
	      T_INT(DCCH + 1), T_INT(sdu_lengths[num_sdus]));

	    sdu_lcids[num_sdus] = DCCH1;
	    sdu_length_total += sdu_lengths[num_sdus];
            UE_list->eNB_UE_stats[CC_id][UE_id].lcid_sdu[num_sdus] = DCCH1;
            UE_list->eNB_UE_stats[CC_id][UE_id].sdu_length_tx[DCCH1] = sdu_lengths[num_sdus];
	    UE_list->eNB_UE_stats[CC_id][UE_id].num_pdu_tx[DCCH1] += 1;
	    UE_list->eNB_UE_stats[CC_id][UE_id].num_bytes_tx[DCCH1] += sdu_lengths[num_sdus];

            header_length_last = 1 + 1 + (sdu_lengths[num_sdus] >= 128);
            header_length_total += header_length_last;

	    num_sdus++;

#ifdef DEBUG_eNB_SCHEDULER
	    LOG_T(MAC,
		  "[eNB %d][DCCH1] CC_id %d Got %d bytes :",
		  module_idP, CC_id, sdu_lengths[num_sdus]);

	    for (j = 0; j < sdu_lengths[num_sdus]; j++) {
	      LOG_T(MAC, "%x ", dlsch_buffer[j]);
	    }

	    LOG_T(MAC, "\n");
#endif

	  }
	}

	// TODO: lcid has to be sorted before the actual allocation (similar struct as ue_list).
	for (lcid = NB_RB_MAX - 1; lcid >= DTCH; lcid--) {
	  // TODO: check if the lcid is active

	  LOG_D(MAC, "[eNB %d], Frame %d, DTCH%d->DLSCH, Checking RLC status (tbs %d, len %d)\n",
		module_idP, frameP, lcid, TBS,
                TBS - ta_len - header_length_total - sdu_length_total - 3);

	  if (TBS - ta_len - header_length_total - sdu_length_total - 3 > 0) {
	    rlc_status = mac_rlc_status_ind(module_idP,
					    rnti,
					    module_idP,
					    frameP,
					    subframeP,
					    ENB_FLAG_YES,
					    MBMS_FLAG_NO,
					    lcid,
					    TBS - ta_len - header_length_total - sdu_length_total - 3
#if (RRC_VERSION >= MAKE_VERSION(14, 0, 0))
                                                    ,0, 0
#endif
                                           );



	    if (rlc_status.bytes_in_buffer > 0) {
	      LOG_D(MAC,
		    "[eNB %d][USER-PLANE DEFAULT DRB] Frame %d : DTCH->DLSCH, Requesting %d bytes from RLC (lcid %d total hdr len %d)\n",
		    module_idP, frameP,
                    TBS - ta_len - header_length_total - sdu_length_total - 3,
		    lcid,
		    header_length_total);

	      sdu_lengths[num_sdus] = mac_rlc_data_req(module_idP, rnti, module_idP, frameP, ENB_FLAG_YES, MBMS_FLAG_NO, lcid,
                                                       TBS, //not used
						       (char *)&dlsch_buffer[sdu_length_total]
#if (RRC_VERSION >= MAKE_VERSION(14, 0, 0))
                          ,0, 0
#endif
	      );

	      T(T_ENB_MAC_UE_DL_SDU, T_INT(module_idP),
		T_INT(CC_id), T_INT(rnti), T_INT(frameP),
		T_INT(subframeP), T_INT(harq_pid),
		T_INT(lcid), T_INT(sdu_lengths[num_sdus]));

	      LOG_D(MAC,
		    "[eNB %d][USER-PLANE DEFAULT DRB] Got %d bytes for DTCH %d \n",
		    module_idP, sdu_lengths[num_sdus], lcid);

	      sdu_lcids[num_sdus] = lcid;
	      sdu_length_total += sdu_lengths[num_sdus];
	      UE_list->eNB_UE_stats[CC_id][UE_id].num_pdu_tx[lcid]++;
              UE_list->eNB_UE_stats[CC_id][UE_id].lcid_sdu[num_sdus] = lcid;
              UE_list->eNB_UE_stats[CC_id][UE_id].sdu_length_tx[lcid] = sdu_lengths[num_sdus];
	      UE_list->eNB_UE_stats[CC_id][UE_id].num_bytes_tx[lcid] += sdu_lengths[num_sdus];

              header_length_last = 1 + 1 + (sdu_lengths[num_sdus] >= 128);
              header_length_total += header_length_last;

	      num_sdus++;

	      UE_list->UE_sched_ctrl[UE_id].uplane_inactivity_timer = 0;
	    }
	  } else {
            // no TBS left
	    break;
	  }
	}

        /* last header does not have length field */
        if (header_length_total) {
          header_length_total -= header_length_last;
          header_length_total++;
        }

	// there is at least one SDU or TA command
	// if (num_sdus > 0 ){
	if (ta_len + sdu_length_total + header_length_total > 0) {

	  // Now compute number of required RBs for total sdu length
	  // Assume RAH format 2

	  mcs = eNB_UE_stats->dlsch_mcs1;

	  if (mcs == 0) {
	    nb_rb = 4;	// don't let the TBS get too small
	  } else {
	    nb_rb = min_rb_unit[CC_id];
	  }

	  TBS = get_TBS_DL(mcs, nb_rb);

	  while (TBS < sdu_length_total + header_length_total + ta_len) {
	    nb_rb += min_rb_unit[CC_id];	//

	    if (nb_rb > nb_available_rb) {	// if we've gone beyond the maximum number of RBs
	      // (can happen if N_RB_DL is odd)
	      TBS = get_TBS_DL(eNB_UE_stats->dlsch_mcs1, nb_available_rb);
	      nb_rb = nb_available_rb;
	      break;
	    }

	    TBS = get_TBS_DL(eNB_UE_stats->dlsch_mcs1, nb_rb);
	  }

	  if (nb_rb == ue_sched_ctl->pre_nb_available_rbs[CC_id]) {
	    for (j = 0; j < N_RBG[CC_id]; j++) {	// for indicating the rballoc for each sub-band
	      UE_list->UE_template[CC_id][UE_id].rballoc_subband[harq_pid][j] =	ue_sched_ctl->rballoc_sub_UE[CC_id][j];
	    }
	  } else {
	    nb_rb_temp = nb_rb;
	    j = 0;

	    while ((nb_rb_temp > 0) && (j < N_RBG[CC_id])) {
	      if (ue_sched_ctl->rballoc_sub_UE[CC_id][j] == 1) {
		UE_list->UE_template[CC_id][UE_id].rballoc_subband[harq_pid][j] = ue_sched_ctl->rballoc_sub_UE[CC_id][j];

		if ((j == N_RBG[CC_id] - 1) &&
		    ((N_RB_DL[CC_id] == 25) ||
		     (N_RB_DL[CC_id] == 50))) {
		  nb_rb_temp = nb_rb_temp - min_rb_unit[CC_id] + 1;
		} else {
		  nb_rb_temp = nb_rb_temp - min_rb_unit[CC_id];
		}
	      }

	      j = j + 1;
	    }
	  }

	  // decrease mcs until TBS falls below required length
	  while ((TBS > sdu_length_total + header_length_total + ta_len) && (mcs > 0)) {
	    mcs--;
	    TBS = get_TBS_DL(mcs, nb_rb);
	  }

	  // if we have decreased too much or we don't have enough RBs, increase MCS
	  while ((TBS < sdu_length_total + header_length_total + ta_len)
		 && (((ue_sched_ctl->dl_pow_off[CC_id] > 0)
		      && (mcs < 28))
		     || ((ue_sched_ctl->dl_pow_off[CC_id] == 0)
			 && (mcs <= 15)))) {
	    mcs++;
	    TBS = get_TBS_DL(mcs, nb_rb);
	  }

	  LOG_D(MAC,
		"dlsch_mcs before and after the rate matching = (%d, %d)\n",
		eNB_UE_stats->dlsch_mcs1, mcs);

#ifdef DEBUG_eNB_SCHEDULER
	  LOG_D(MAC,
		"[eNB %d] CC_id %d Generated DLSCH header (mcs %d, TBS %d, nb_rb %d)\n",
		module_idP, CC_id, mcs, TBS, nb_rb);
	  // msg("[MAC][eNB ] Reminder of DLSCH with random data %d %d %d %d \n",
	  //  TBS, sdu_length_total, offset, TBS-sdu_length_total-offset);
#endif

	  if (TBS - header_length_total - sdu_length_total - ta_len <= 2) {
	    padding = TBS - header_length_total - sdu_length_total - ta_len;
	    post_padding = 0;
	  } else {
	    padding = 0;
	    post_padding = 1;
	  }

	  offset = generate_dlsch_header((unsigned char *) UE_list->DLSCH_pdu[CC_id][0][UE_id].payload[0], num_sdus,	//num_sdus
					 sdu_lengths,	//
					 sdu_lcids, 255,	// no drx
					 ta_update,	// timing advance
					 NULL,	// contention res id
					 padding, post_padding);

	  //#ifdef DEBUG_eNB_SCHEDULER
	  if (ta_update != 31) {
	    LOG_D(MAC,
		  "[eNB %d][DLSCH] Frame %d Generate header for UE_id %d on CC_id %d: sdu_length_total %d, num_sdus %d, sdu_lengths[0] %d, sdu_lcids[0] %d => payload offset %d,timing advance value : %d, padding %d,post_padding %d,(mcs %d, TBS %d, nb_rb %d),header_length %d\n",
		  module_idP, frameP, UE_id, CC_id,
		  sdu_length_total, num_sdus, sdu_lengths[0],
		  sdu_lcids[0], offset, ta_update, padding,
		  post_padding, mcs, TBS, nb_rb,
		  header_length_total);
	  }
	  //#endif
#ifdef DEBUG_eNB_SCHEDULER
	  LOG_T(MAC, "[eNB %d] First 16 bytes of DLSCH : \n");

	  for (i = 0; i < 16; i++) {
	    LOG_T(MAC, "%x.", dlsch_buffer[i]);
	  }

	  LOG_T(MAC, "\n");
#endif

	  // cycle through SDUs and place in dlsch_buffer
	  memcpy(&UE_list->DLSCH_pdu[CC_id][0][UE_id].payload[0][offset],
		 dlsch_buffer, sdu_length_total);
	  // memcpy(RC.mac[0].DLSCH_pdu[0][0].payload[0][offset],dcch_buffer,sdu_lengths[0]);

	  // fill remainder of DLSCH with 0
	  for (j = 0; j < (TBS - sdu_length_total - offset); j++) {
	    UE_list->DLSCH_pdu[CC_id][0][UE_id].payload[0][offset + sdu_length_total + j] = 0;
	  }

	  if (opt_enabled == 1) {
	    trace_pdu(1, (uint8_t *)
		      UE_list->DLSCH_pdu[CC_id][0][UE_id].
		      payload[0], TBS, module_idP, 3,
		      UE_RNTI(module_idP, UE_id), eNB->frame,
		      eNB->subframe, 0, 0);
	    LOG_D(OPT,
		  "[eNB %d][DLSCH] CC_id %d Frame %d  rnti %x  with size %d\n",
		  module_idP, CC_id, frameP,
		  UE_RNTI(module_idP, UE_id), TBS);
	  }

	  T(T_ENB_MAC_UE_DL_PDU_WITH_DATA, T_INT(module_idP),
	    T_INT(CC_id), T_INT(rnti), T_INT(frameP),
	    T_INT(subframeP), T_INT(harq_pid),
	    T_BUFFER(UE_list->DLSCH_pdu[CC_id][0][UE_id].payload[0], TBS));

	  UE_list->UE_template[CC_id][UE_id].nb_rb[harq_pid] = nb_rb;

	  add_ue_dlsch_info(module_idP,
			    CC_id, UE_id, subframeP,
			    S_DL_SCHEDULED);
	  // store stats
	  eNB->eNB_stats[CC_id].dlsch_bytes_tx += sdu_length_total;
	  eNB->eNB_stats[CC_id].dlsch_pdus_tx += 1;

	  UE_list->eNB_UE_stats[CC_id][UE_id].rbs_used = nb_rb;
          UE_list->eNB_UE_stats[CC_id][UE_id].num_mac_sdu_tx = num_sdus;
	  UE_list->eNB_UE_stats[CC_id][UE_id].total_rbs_used += nb_rb;
	  UE_list->eNB_UE_stats[CC_id][UE_id].dlsch_mcs1 = eNB_UE_stats->dlsch_mcs1;
	  UE_list->eNB_UE_stats[CC_id][UE_id].dlsch_mcs2 = mcs;
	  UE_list->eNB_UE_stats[CC_id][UE_id].TBS = TBS;

	  UE_list->eNB_UE_stats[CC_id][UE_id].overhead_bytes = TBS - sdu_length_total;
	  UE_list->eNB_UE_stats[CC_id][UE_id].total_sdu_bytes += sdu_length_total;
	  UE_list->eNB_UE_stats[CC_id][UE_id].total_pdu_bytes += TBS;
	  UE_list->eNB_UE_stats[CC_id][UE_id].total_num_pdus += 1;

	  if (cc[CC_id].tdd_Config != NULL) {	// TDD
	    UE_list->UE_template[CC_id][UE_id].DAI++;
	    update_ul_dci(module_idP, CC_id, rnti,
			  UE_list->UE_template[CC_id][UE_id].DAI,
                          subframeP);
	  }

	  // do PUCCH power control
	  // this is the normalized RX power
	  eNB_UE_stats = &UE_list->eNB_UE_stats[CC_id][UE_id];

	  /* unit is not dBm, it's special from nfapi */
	  // converting to dBm: ToDo: Noise power hard coded to 30
	  normalized_rx_power = (5*ue_sched_ctl->pucch1_snr[CC_id]-640)/10+30;
	  target_rx_power= eNB->puCch10xSnr/10 + 30;
	  // this assumes accumulated tpc
	  // make sure that we are only sending a tpc update once a frame, otherwise the control loop will freak out
	  int32_t framex10psubframe = UE_list->UE_template[CC_id][UE_id].pucch_tpc_tx_frame * 10 + UE_list->UE_template[CC_id][UE_id].pucch_tpc_tx_subframe;
	  if (((framex10psubframe + 10) <= (frameP * 10 + subframeP)) ||	//normal case
	      ((framex10psubframe > (frameP * 10 + subframeP)) && (((10240 - framex10psubframe + frameP * 10 + subframeP) >= 10))))	//frame wrap-around
	    if (ue_sched_ctl->pucch1_cqi_update[CC_id] == 1) {
	      ue_sched_ctl->pucch1_cqi_update[CC_id] = 0;

	      UE_list->UE_template[CC_id][UE_id].pucch_tpc_tx_frame = frameP;
	      UE_list->UE_template[CC_id][UE_id].pucch_tpc_tx_subframe = subframeP;

	      if (normalized_rx_power > (target_rx_power + 4)) {
		tpc = 0;	//-1
	      } else if (normalized_rx_power < (target_rx_power - 4)) {
		tpc = 2;	//+1
	      } else {
		tpc = 1;	//0
	      }

	      LOG_D(MAC,
		    "[eNB %d] DLSCH scheduler: frame %d, subframe %d, harq_pid %d, tpc %d, normalized/target rx power %d/%d\n",
		    module_idP, frameP, subframeP, harq_pid, tpc,
		    normalized_rx_power, target_rx_power);

	    }	// Po_PUCCH has been updated
	    else {
	      tpc = 1;	//0
	    }	// time to do TPC update
	  else {
	    tpc = 1;	//0
	  }

	  dl_config_pdu = &dl_req->dl_config_pdu_list[dl_req->number_pdu];
	  memset((void *) dl_config_pdu, 0,
		 sizeof(nfapi_dl_config_request_pdu_t));
	  dl_config_pdu->pdu_type = NFAPI_DL_CONFIG_DCI_DL_PDU_TYPE;
	  dl_config_pdu->pdu_size = (uint8_t) (2 + sizeof(nfapi_dl_config_dci_dl_pdu));
	  dl_config_pdu->dci_dl_pdu.dci_dl_pdu_rel8.dci_format = NFAPI_DL_DCI_FORMAT_1;
	  dl_config_pdu->dci_dl_pdu.dci_dl_pdu_rel8.aggregation_level = get_aggregation(get_bw_index(module_idP, CC_id),
											ue_sched_ctl->dl_cqi[CC_id],
											format1);
	  dl_config_pdu->dci_dl_pdu.dci_dl_pdu_rel8.tl.tag = NFAPI_DL_CONFIG_REQUEST_DCI_DL_PDU_REL8_TAG;
	  dl_config_pdu->dci_dl_pdu.dci_dl_pdu_rel8.rnti = rnti;
	  dl_config_pdu->dci_dl_pdu.dci_dl_pdu_rel8.rnti_type = 1;	// CRNTI : see Table 4-10 from SCF082 - nFAPI specifications
	  dl_config_pdu->dci_dl_pdu.dci_dl_pdu_rel8.transmission_power = 6000;	// equal to RS power

	  dl_config_pdu->dci_dl_pdu.dci_dl_pdu_rel8.harq_process = harq_pid;
	  dl_config_pdu->dci_dl_pdu.dci_dl_pdu_rel8.tpc = tpc;	// dont adjust power when retransmitting
	  dl_config_pdu->dci_dl_pdu.dci_dl_pdu_rel8.new_data_indicator_1 = 1 - UE_list->UE_template[CC_id][UE_id].oldNDI[harq_pid];
	  dl_config_pdu->dci_dl_pdu.dci_dl_pdu_rel8.mcs_1 = mcs;
	  dl_config_pdu->dci_dl_pdu.dci_dl_pdu_rel8.redundancy_version_1 = 0;
	  //deactivate second codeword
	  dl_config_pdu->dci_dl_pdu.dci_dl_pdu_rel8.mcs_2 = 0;
	  dl_config_pdu->dci_dl_pdu.dci_dl_pdu_rel8.redundancy_version_2 = 1;
	  if (cc[CC_id].tdd_Config != NULL) {	//TDD
	    dl_config_pdu->dci_dl_pdu.dci_dl_pdu_rel8.downlink_assignment_index = (UE_list->UE_template[CC_id][UE_id].DAI - 1) & 3;
	    LOG_D(MAC,
		  "[eNB %d] Initial transmission CC_id %d : harq_pid %d, dai %d, mcs %d\n",
		  module_idP, CC_id, harq_pid,
		  (UE_list->UE_template[CC_id][UE_id].DAI - 1),
		  mcs);
	  } else {
	    LOG_D(MAC,
		  "[eNB %d] Initial transmission CC_id %d : harq_pid %d, mcs %d\n",
		  module_idP, CC_id, harq_pid, mcs);

	  }

	  LOG_D(MAC, "Checking feasibility pdu %d (new sdu)\n",
		dl_req->number_pdu);

	  if (!CCE_allocation_infeasible(module_idP, CC_id, 1, subframeP,
					 dl_config_pdu->dci_dl_pdu.
					 dci_dl_pdu_rel8.aggregation_level, rnti)) {
	    ue_sched_ctl->round[CC_id][harq_pid] = 0;
	    dl_req->number_dci++;
	    dl_req->number_pdu++;
	    dl_req->tl.tag = NFAPI_DL_CONFIG_REQUEST_BODY_TAG;

	    eNB->DL_req[CC_id].sfn_sf = frameP<<4 | subframeP;
	    eNB->DL_req[CC_id].header.message_id = NFAPI_DL_CONFIG_REQUEST;

	    // Toggle NDI for next time
	    LOG_D(MAC,
		  "CC_id %d Frame %d, subframeP %d: Toggling Format1 NDI for UE %d (rnti %x/%d) oldNDI %d\n",
		  CC_id, frameP, subframeP, UE_id, rnti,
		  harq_pid,
		  UE_list->
		  UE_template[CC_id][UE_id].oldNDI[harq_pid]);

	    UE_list->UE_template[CC_id][UE_id].oldNDI[harq_pid] = 1 - UE_list->UE_template[CC_id][UE_id].oldNDI[harq_pid];
	    UE_list->UE_template[CC_id][UE_id].oldmcs1[harq_pid] = mcs;
	    UE_list->UE_template[CC_id][UE_id].oldmcs2[harq_pid] = 0;
	    AssertFatal(UE_list->UE_template[CC_id][UE_id].physicalConfigDedicated != NULL,
			"physicalConfigDedicated is NULL\n");
	    AssertFatal(UE_list->UE_template[CC_id][UE_id].physicalConfigDedicated->pdsch_ConfigDedicated != NULL,
			"physicalConfigDedicated->pdsch_ConfigDedicated is NULL\n");

	    fill_nfapi_dlsch_config(eNB, dl_req, TBS, eNB->pdu_index[CC_id], rnti, 0,	// type 0 allocation from 7.1.6 in 36.213
				    0,	// virtual_resource_block_assignment_flag, unused here
				    0,	// resource_block_coding, to be filled in later
				    getQm(mcs), 0,	// redundancy version
				    1,	// transport blocks
				    0,	// transport block to codeword swap flag
				    cc[CC_id].p_eNB == 1 ? 0 : 1,	// transmission_scheme
				    1,	// number of layers
				    1,	// number of subbands
				    //                       uint8_t codebook_index,
				    4,	// UE category capacity
				    UE_list->UE_template[CC_id][UE_id].physicalConfigDedicated->pdsch_ConfigDedicated->p_a, 0,	// delta_power_offset for TM5
				    0,	// ngap
				    0,	// nprb
				    cc[CC_id].p_eNB == 1 ? 1 : 2,	// transmission mode
				    0,	//number of PRBs treated as one subband, not used here
				    0	// number of beamforming vectors, not used here
				    );
	    eNB->TX_req[CC_id].sfn_sf = fill_nfapi_tx_req(&eNB->TX_req[CC_id].tx_request_body,
							  (frameP * 10) + subframeP,
							  TBS, eNB->pdu_index[CC_id],
							  eNB->UE_list.DLSCH_pdu[CC_id][0][UE_id].payload[0]);

	    LOG_D(MAC,
		  "Filled NFAPI configuration for DCI/DLSCH/TXREQ %d, new SDU\n",
		  eNB->pdu_index[CC_id]);

	    eNB->pdu_index[CC_id]++;
	    program_dlsch_acknak(module_idP, CC_id, UE_id,
				 frameP, subframeP,
				 dl_config_pdu->dci_dl_pdu.dci_dl_pdu_rel8.cce_idx);
	  } else {
	    LOG_W(MAC,
		  "Frame %d, Subframe %d: Dropping DLSCH allocation for UE %d/%x, infeasible CCE allocations\n",
		  frameP, subframeP, UE_id, rnti);
	  }
	} else {	// There is no data from RLC or MAC header, so don't schedule

	}
      }

      if (cc[CC_id].tdd_Config != NULL) {	// TDD
	set_ul_DAI(module_idP, UE_id, CC_id, frameP, subframeP);
      }

    }			// UE_id loop
  }				// CC_id loop


  fill_DLSCH_dci(module_idP, frameP, subframeP, mbsfn_flag);

  stop_meas(&eNB->schedule_dlsch);
  VCD_SIGNAL_DUMPER_DUMP_FUNCTION_BY_NAME(VCD_SIGNAL_DUMPER_FUNCTIONS_SCHEDULE_DLSCH, VCD_FUNCTION_OUT);
}

//------------------------------------------------------------------------------
void
fill_DLSCH_dci(module_id_t module_idP,
	       frame_t frameP, sub_frame_t subframeP, int *mbsfn_flagP)
//------------------------------------------------------------------------------
{

  // loop over all allocated UEs and compute frequency allocations for PDSCH
  int UE_id = -1;
  uint8_t /* first_rb, */ nb_rb = 3;
  rnti_t rnti;
  //unsigned char *vrb_map;
  uint8_t rballoc_sub[25];
  //uint8_t number_of_subbands=13;

  //unsigned char round;
  unsigned char harq_pid;
  int i;
  int CC_id;
  eNB_MAC_INST *eNB = RC.mac[module_idP];
  UE_list_t *UE_list = &eNB->UE_list;
  int N_RBG;
  int N_RB_DL;
  COMMON_channels_t *cc;

  start_meas(&eNB->fill_DLSCH_dci);
  VCD_SIGNAL_DUMPER_DUMP_FUNCTION_BY_NAME
    (VCD_SIGNAL_DUMPER_FUNCTIONS_FILL_DLSCH_DCI, VCD_FUNCTION_IN);

  for (CC_id = 0; CC_id < MAX_NUM_CCs; CC_id++) {
    LOG_D(MAC, "Doing fill DCI for CC_id %d\n", CC_id);

    if (mbsfn_flagP[CC_id] > 0)
      continue;

    cc = &eNB->common_channels[CC_id];
    N_RBG = to_rbg(cc->mib->message.dl_Bandwidth);
    N_RB_DL = to_prb(cc->mib->message.dl_Bandwidth);

    // UE specific DCIs
    for (UE_id = UE_list->head; UE_id >= 0;
	 UE_id = UE_list->next[UE_id]) {
      LOG_T(MAC, "CC_id %d, UE_id: %d => status %d\n", CC_id, UE_id,
	    eNB_dlsch_info[module_idP][CC_id][UE_id].status);

      if (eNB_dlsch_info[module_idP][CC_id][UE_id].status == S_DL_SCHEDULED) {

	// clear scheduling flag
	eNB_dlsch_info[module_idP][CC_id][UE_id].status = S_DL_WAITING;
	rnti = UE_RNTI(module_idP, UE_id);
        harq_pid = frame_subframe2_dl_harq_pid(cc->tdd_Config,frameP ,subframeP);
	nb_rb = UE_list->UE_template[CC_id][UE_id].nb_rb[harq_pid];

	/// Synchronizing rballoc with rballoc_sub
	for (i = 0; i < N_RBG; i++) {
	  rballoc_sub[i] = UE_list->UE_template[CC_id][UE_id].rballoc_subband[harq_pid][i];
	}

	nfapi_dl_config_request_t *DL_req = &RC.mac[module_idP]->DL_req[0];
	nfapi_dl_config_request_pdu_t *dl_config_pdu;

	for (i = 0;
	     i < DL_req[CC_id].dl_config_request_body.number_pdu;
	     i++) {
	  dl_config_pdu = &DL_req[CC_id].dl_config_request_body.dl_config_pdu_list[i];
	  if ((dl_config_pdu->pdu_type == NFAPI_DL_CONFIG_DCI_DL_PDU_TYPE)
	      && (dl_config_pdu->dci_dl_pdu.dci_dl_pdu_rel8.rnti == rnti)
	      && (dl_config_pdu->dci_dl_pdu.dci_dl_pdu_rel8.dci_format != 1)) {
	    dl_config_pdu->dci_dl_pdu.dci_dl_pdu_rel8.resource_block_coding = allocate_prbs_sub(nb_rb, N_RB_DL, N_RBG,rballoc_sub);
	    dl_config_pdu->dci_dl_pdu.dci_dl_pdu_rel8.resource_allocation_type = 0;
	  } else
	    if ((dl_config_pdu->pdu_type == NFAPI_DL_CONFIG_DLSCH_PDU_TYPE)
		&& (dl_config_pdu->dlsch_pdu.dlsch_pdu_rel8.rnti == rnti)
		&& (dl_config_pdu->dlsch_pdu.dlsch_pdu_rel8.resource_allocation_type == 0)) {
	      dl_config_pdu->dlsch_pdu.dlsch_pdu_rel8.resource_block_coding =allocate_prbs_sub(nb_rb, N_RB_DL, N_RBG,rballoc_sub);
	    }
	}
      }
    }

  }

  stop_meas(&eNB->fill_DLSCH_dci);
  VCD_SIGNAL_DUMPER_DUMP_FUNCTION_BY_NAME(VCD_SIGNAL_DUMPER_FUNCTIONS_FILL_DLSCH_DCI, VCD_FUNCTION_OUT);
}

//------------------------------------------------------------------------------
unsigned char *get_dlsch_sdu(module_id_t module_idP,
			     int CC_id, frame_t frameP, rnti_t rntiP,
			     uint8_t TBindex)
//------------------------------------------------------------------------------
{

  int UE_id;
  eNB_MAC_INST *eNB = RC.mac[module_idP];

  if (rntiP == SI_RNTI) {
    LOG_D(MAC, "[eNB %d] CC_id %d Frame %d Get DLSCH sdu for BCCH \n",
	  module_idP, CC_id, frameP);

    return ((unsigned char *) &eNB->common_channels[CC_id].BCCH_pdu.payload[0]);
  }

  if (rntiP==P_RNTI) {
    LOG_D(MAC,"[eNB %d] CC_id %d Frame %d Get PCH sdu for PCCH \n", module_idP, CC_id, frameP);

    return((unsigned char *)&eNB->common_channels[CC_id].PCCH_pdu.payload[0]);
  }

  UE_id = find_UE_id(module_idP,rntiP);

  if (UE_id != -1) {
    LOG_D(MAC,
	  "[eNB %d] Frame %d:  CC_id %d Get DLSCH sdu for rnti %x => UE_id %d\n",
	  module_idP, frameP, CC_id, rntiP, UE_id);
    return ((unsigned char *) &eNB->UE_list.DLSCH_pdu[CC_id][TBindex][UE_id].payload[0]);
  } else {
    LOG_E(MAC,
	  "[eNB %d] Frame %d: CC_id %d UE with RNTI %x does not exist\n",
	  module_idP, frameP, CC_id, rntiP);
    return NULL;
  }

}


//------------------------------------------------------------------------------
void
update_ul_dci(module_id_t module_idP,
	      uint8_t CC_idP, rnti_t rntiP, uint8_t daiP, sub_frame_t subframe)
//------------------------------------------------------------------------------
{

  nfapi_hi_dci0_request_t *HI_DCI0_req =
    &RC.mac[module_idP]->HI_DCI0_req[CC_idP][subframe];
  nfapi_hi_dci0_request_pdu_t *hi_dci0_pdu =
    &HI_DCI0_req->hi_dci0_request_body.hi_dci0_pdu_list[0];
  COMMON_channels_t *cc = &RC.mac[module_idP]->common_channels[CC_idP];
  int i;


  if (cc->tdd_Config != NULL) {	// TDD
    for (i = 0;
	 i <HI_DCI0_req->hi_dci0_request_body.number_of_dci + HI_DCI0_req->hi_dci0_request_body.number_of_hi;
	 i++) {

      if ((hi_dci0_pdu[i].pdu_type == NFAPI_HI_DCI0_DCI_PDU_TYPE) &&
	  (hi_dci0_pdu[i].dci_pdu.dci_pdu_rel8.rnti == rntiP))
	hi_dci0_pdu[i].dci_pdu.dci_pdu_rel8.dl_assignment_index = (daiP - 1) & 3;

    }
  }
}


//------------------------------------------------------------------------------
void
set_ue_dai(sub_frame_t subframeP,
	   int UE_id, uint8_t CC_id, uint8_t tdd_config,
	   UE_list_t * UE_list)
//------------------------------------------------------------------------------
{
  switch (tdd_config) {
  case 0:
    if ((subframeP == 0) || (subframeP == 1) || (subframeP == 3)
	|| (subframeP == 5) || (subframeP == 6) || (subframeP == 8)) {
      UE_list->UE_template[CC_id][UE_id].DAI = 0;
    }

    break;

  case 1:
    if ((subframeP == 0) || (subframeP == 4) || (subframeP == 5)
	|| (subframeP == 9)) {
      UE_list->UE_template[CC_id][UE_id].DAI = 0;
    }

    break;

  case 2:
    if ((subframeP == 4) || (subframeP == 5)) {
      UE_list->UE_template[CC_id][UE_id].DAI = 0;
    }

    break;

  case 3:
    if ((subframeP == 5) || (subframeP == 7) || (subframeP == 9)) {
      UE_list->UE_template[CC_id][UE_id].DAI = 0;
    }

    break;

  case 4:
    if ((subframeP == 0) || (subframeP == 6)) {
      UE_list->UE_template[CC_id][UE_id].DAI = 0;
    }

    break;

  case 5:
    if (subframeP == 9) {
      UE_list->UE_template[CC_id][UE_id].DAI = 0;
    }

    break;

  case 6:
    if ((subframeP == 0) || (subframeP == 1) || (subframeP == 5)
	|| (subframeP == 6) || (subframeP == 9)) {
      UE_list->UE_template[CC_id][UE_id].DAI = 0;
    }

    break;

  default:
    UE_list->UE_template[CC_id][UE_id].DAI = 0;
    LOG_I(MAC, "unknow TDD config %d\n", tdd_config);
    break;
  }
}

void schedule_PCH(module_id_t module_idP,frame_t frameP,sub_frame_t subframeP)
{
  /* DCI:format 1A/1C P-RNTI:0xFFFE */
  /* PDU:eNB_rrc_inst[Mod_idP].common_channels[CC_id].PCCH_pdu.payload */
  uint16_t                       pcch_sdu_length;
  int                            mcs = -1;
  int                            CC_id;
  eNB_MAC_INST                   *eNB      = RC.mac[module_idP];
  COMMON_channels_t              *cc;
  uint8_t                        *vrb_map;
  int                            n_rb_dl;
  int                            first_rb = -1;
  nfapi_dl_config_request_pdu_t  *dl_config_pdu;
  nfapi_tx_request_pdu_t         *TX_req;
  nfapi_dl_config_request_body_t *dl_req;
#ifdef FORMAT1C
  int                            gap_index = 0;      /* indicate which gap(1st or 2nd) is used (0:1st) */
  const int                      GAP_MAP [9][2] = {
    {-1, 0},        /* N_RB_DL [6-10] -1: |N_RB/2| 0: N/A*/
    {4, 0},         /* N_RB_DL [11] */
    {8, 0},         /* N_RB_DL [12-19] */
    {12, 0},        /* N_RB_DL [20-26] */
    {18, 0},        /* N_RB_DL [27-44] */
    {27, 0},        /* N_RB_DL [45-49] */
    {27, 9},        /* N_RB_DL [50-63] */
    {32, 16},       /* N_RB_DL [64-79] */
    {48, 16}        /* N_RB_DL [80-110] */
  };
  uint8_t                        n_rb_step = 0;
  uint8_t                        n_gap = 0;
  uint8_t                        n_vrb_dl = 0;
  uint8_t                        Lcrbs = 0;
  uint16_t                       rb_bit    = 168;    /* RB bit number value is unsure */
#endif

  start_meas(&eNB->schedule_pch);

  for (CC_id=0; CC_id<MAX_NUM_CCs; CC_id++) {
    cc              = &eNB->common_channels[CC_id];
    vrb_map         = (void*)&cc->vrb_map;
    n_rb_dl         = to_prb(cc->mib->message.dl_Bandwidth);
    dl_req          = &eNB->DL_req[CC_id].dl_config_request_body;
    for (uint16_t i = 0; i < MAX_MOBILES_PER_ENB; i++) {
      if (UE_PF_PO[CC_id][i].enable_flag != TRUE) {
        continue;
      }
      if (frameP % UE_PF_PO[CC_id][i].T == UE_PF_PO[CC_id][i].PF_min && subframeP == UE_PF_PO[CC_id][i].PO) {
	pcch_sdu_length = mac_rrc_data_req(module_idP,
                                           CC_id,
                                           frameP,
                                           PCCH,1,
                                           &cc->PCCH_pdu.payload[0],
                                           i); // used for ue index
	if (pcch_sdu_length == 0) {
	  LOG_D(MAC,"[eNB %d] Frame %d subframe %d: PCCH not active(size = 0 byte)\n", module_idP,frameP, subframeP);
	  continue;
	}
	LOG_D(MAC,"[eNB %d] Frame %d subframe %d: PCCH->PCH CC_id %d UE_id %d, Received %d bytes \n", module_idP, frameP, subframeP, CC_id,i, pcch_sdu_length);
#ifdef FORMAT1C
	//NO SIB
	if ((subframeP == 0 || subframeP == 1 || subframeP == 2 || subframeP == 4 || subframeP == 6 || subframeP == 9) ||
	    (subframeP == 5 && ((frameP % 2) != 0 && (frameP % 8) != 1))) {
	  switch (n_rb_dl) {
	  case 25:
	    n_gap = GAP_MAP[3][0];  /* expect: 12 */
	    n_vrb_dl = 2*((n_gap < (n_rb_dl - n_gap)) ? n_gap : (n_rb_dl - n_gap));  /* expect: 24 */
	    first_rb = 10;
	    break;
	  case 50:
	    n_gap = GAP_MAP[6][gap_index];  /* expect: 27 or 9 */
	    if (gap_index > 0) {
	      n_vrb_dl = (n_rb_dl / (2*n_gap)) * (2*n_gap);  /* 36 */
	    } else {
	      n_vrb_dl = 2*((n_gap < (n_rb_dl - n_gap)) ? n_gap : (n_rb_dl - n_gap));  /* expect: 46 */
	    }
	    first_rb = 24;
	    break;
	  case 100:
	    n_gap = GAP_MAP[8][gap_index];  /* expect: 48 or 16 */
	    if (gap_index > 0) {
	      n_vrb_dl = (n_rb_dl / (2*n_gap)) * (2*n_gap);  /* expect: 96 */
	    } else {
	      n_vrb_dl = 2*((n_gap < (n_rb_dl - n_gap)) ? n_gap : (n_rb_dl - n_gap));  /* expect: 96 */
	    }
	    first_rb = 48;
	    break;
	  }
	} else if (subframeP == 5 && ((frameP % 2) == 0 || (frameP % 8) == 1)) {  // SIB + paging
	  switch (n_rb_dl) {
	  case 25:
	    n_gap = GAP_MAP[3][0];  /* expect: 12 */
	    n_vrb_dl = 2*((n_gap < (n_rb_dl - n_gap)) ? n_gap : (n_rb_dl - n_gap));  /* expect: 24 */
	    first_rb = 14;
	    break;
	  case 50:
	    n_gap = GAP_MAP[6][gap_index];  /* expect: 27 or 9 */
	    if (gap_index > 0) {
	      n_vrb_dl = (n_rb_dl / (2*n_gap)) * (2*n_gap);  /* 36 */
	    } else {
	      n_vrb_dl = 2*((n_gap < (n_rb_dl - n_gap)) ? n_gap : (n_rb_dl - n_gap));  /* expect: 46 */
	    }
	    first_rb = 28;
	    break;
	  case 100:
	    n_gap = GAP_MAP[8][gap_index];  /* expect: 48 or 16 */
	    if (gap_index > 0) {
	      n_vrb_dl = (n_rb_dl / (2*n_gap)) * (2*n_gap);  /* expect: 96 */
	    } else {
	      n_vrb_dl = 2*((n_gap < (n_rb_dl - n_gap)) ? n_gap : (n_rb_dl - n_gap));  /* expect: 96 */
	    }
	    first_rb = 52;
	    break;
	  }
	}
	/* Get MCS for length of PCH */
	if (pcch_sdu_length <= TBStable1C[0]) {
	  mcs=0;
	} else if (pcch_sdu_length <= TBStable1C[1]) {
	  mcs=1;
	} else if (pcch_sdu_length <= TBStable1C[2]) {
	  mcs=2;
	} else if (pcch_sdu_length <= TBStable1C[3]) {
	  mcs=3;
	} else if (pcch_sdu_length <= TBStable1C[4]) {
	  mcs=4;
	} else if (pcch_sdu_length <= TBStable1C[5]) {
	  mcs=5;
	} else if (pcch_sdu_length <= TBStable1C[6]) {
	  mcs=6;
	} else if (pcch_sdu_length <= TBStable1C[7]) {
	  mcs=7;
	} else if (pcch_sdu_length <= TBStable1C[8]) {
	  mcs=8;
	} else if (pcch_sdu_length <= TBStable1C[9]) {
	  mcs=9;
	} else {
	  /* unexpected: pcch sdb size is over max value*/
	  LOG_E(MAC,"[eNB %d] Frame %d : PCCH->PCH CC_id %d, Received %d bytes is over max length(256) \n",
		module_idP, frameP,CC_id, pcch_sdu_length);
	  return;
	}
	rb_num = TBStable1C[mcs] / rb_bit + ( (TBStable1C[mcs] % rb_bit == 0)? 0: 1) + 1;
	/* calculate N_RB_STEP and Lcrbs */
	if (n_rb_dl < 50) {
	  n_rb_step = 2;
	  Lcrbs = rb_num / 2 + ((rb_num % 2 == 0) ? 0:2);
	} else {
	  n_rb_step = 4;
	  Lcrbs = rb_num / 4 + ((rb_num % 4 == 0) ? 0:4);
	}
	for(i = 0;i < Lcrbs ;i++){
	  vrb_map[first_rb+i] = 1;
	}
#else
	//NO SIB
	if ((subframeP == 0 || subframeP == 1 || subframeP == 2 || subframeP == 4 || subframeP == 6 || subframeP == 9) ||
	    (subframeP == 5 && ((frameP % 2) != 0 && (frameP % 8) != 1))) {
	  switch (n_rb_dl) {
	  case 25:
	    first_rb = 10;
	    break;
	  case 50:
	    first_rb = 24;
	    break;
	  case 100:
	    first_rb = 48;
	    break;
	  }
	} else if (subframeP == 5 && ((frameP % 2) == 0 || (frameP % 8) == 1)) {  // SIB + paging
	  switch (n_rb_dl) {
	  case 25:
	    first_rb = 14;
	    break;
	  case 50:
	    first_rb = 28;
	    break;
	  case 100:
	    first_rb = 52;
	    break;
	  }
	}

	vrb_map[first_rb] = 1;
	vrb_map[first_rb+1] = 1;
	vrb_map[first_rb+2] = 1;
	vrb_map[first_rb+3] = 1;
	/* Get MCS for length of PCH */
	if (pcch_sdu_length <= get_TBS_DL(0,3)) {
	  mcs=0;
	} else if (pcch_sdu_length <= get_TBS_DL(1,3)) {
	  mcs=1;
	} else if (pcch_sdu_length <= get_TBS_DL(2,3)) {
	  mcs=2;
	} else if (pcch_sdu_length <= get_TBS_DL(3,3)) {
	  mcs=3;
	} else if (pcch_sdu_length <= get_TBS_DL(4,3)) {
	  mcs=4;
	} else if (pcch_sdu_length <= get_TBS_DL(5,3)) {
	  mcs=5;
	} else if (pcch_sdu_length <= get_TBS_DL(6,3)) {
	  mcs=6;
	} else if (pcch_sdu_length <= get_TBS_DL(7,3)) {
	  mcs=7;
	} else if (pcch_sdu_length <= get_TBS_DL(8,3)) {
	  mcs=8;
	} else if (pcch_sdu_length <= get_TBS_DL(9,3)) {
	  mcs=9;
	}
#endif
	dl_config_pdu                                                         = &dl_req->dl_config_pdu_list[dl_req->number_pdu];
	memset((void*)dl_config_pdu,0,sizeof(nfapi_dl_config_request_pdu_t));
	dl_config_pdu->pdu_type                                               = NFAPI_DL_CONFIG_DCI_DL_PDU_TYPE;
	dl_config_pdu->pdu_size                                               = (uint8_t)(2+sizeof(nfapi_dl_config_dci_dl_pdu));
#ifdef FORMAT1C
	dl_config_pdu->dci_dl_pdu.dci_dl_pdu_rel8.dci_format                  = NFAPI_DL_DCI_FORMAT_1C;
	dl_config_pdu->dci_dl_pdu.dci_dl_pdu_rel8.resource_block_coding       = getRIV(n_vrb_dl/n_rb_step, first_rb/n_rb_step, Lcrbs/n_rb_step);
	dl_config_pdu->dci_dl_pdu.dci_dl_pdu_rel8.ngap                        = n_gap;
#else
	dl_config_pdu->dci_dl_pdu.dci_dl_pdu_rel8.dci_format                  = NFAPI_DL_DCI_FORMAT_1A;
	dl_config_pdu->dci_dl_pdu.dci_dl_pdu_rel8.harq_process                = 0;
	dl_config_pdu->dci_dl_pdu.dci_dl_pdu_rel8.tpc                         = 1; // no TPC
	dl_config_pdu->dci_dl_pdu.dci_dl_pdu_rel8.new_data_indicator_1        = 1;
	dl_config_pdu->dci_dl_pdu.dci_dl_pdu_rel8.redundancy_version_1        = 1;
	dl_config_pdu->dci_dl_pdu.dci_dl_pdu_rel8.resource_block_coding       = getRIV(n_rb_dl,first_rb,4);
	dl_config_pdu->dci_dl_pdu.dci_dl_pdu_rel8.virtual_resource_block_assignment_flag = 0;
#endif
	dl_config_pdu->dci_dl_pdu.dci_dl_pdu_rel8.aggregation_level           = 4;
	dl_config_pdu->dci_dl_pdu.dci_dl_pdu_rel8.rnti                        = 0xFFFE; // P-RNTI
	dl_config_pdu->dci_dl_pdu.dci_dl_pdu_rel8.rnti_type                   = 2;    // P-RNTI : see Table 4-10 from SCF082 - nFAPI specifications
	dl_config_pdu->dci_dl_pdu.dci_dl_pdu_rel8.transmission_power          = 6000; // equal to RS power
	dl_config_pdu->dci_dl_pdu.dci_dl_pdu_rel8.mcs_1                       = mcs;

	// Rel10 fields
#if (RRC_VERSION >= MAKE_VERSION(10, 0, 0))
	dl_config_pdu->dlsch_pdu.dlsch_pdu_rel10.pdsch_start                           = 3;
#endif
	// Rel13 fields
#if (RRC_VERSION >= MAKE_VERSION(13, 0, 0))
	dl_config_pdu->dlsch_pdu.dlsch_pdu_rel13.ue_type                               = 0; // regular UE
	dl_config_pdu->dlsch_pdu.dlsch_pdu_rel13.pdsch_payload_type                    = 2; // not BR
	dl_config_pdu->dlsch_pdu.dlsch_pdu_rel13.initial_transmission_sf_io            = 0xFFFF;
#endif

	if (!CCE_allocation_infeasible(module_idP, CC_id, 0, subframeP, dl_config_pdu->dci_dl_pdu.dci_dl_pdu_rel8.aggregation_level, P_RNTI)) {
	  LOG_D(MAC,"Frame %d: Subframe %d : Adding common DCI for P_RNTI\n", frameP,subframeP);
	  dl_req->number_dci++;
	  dl_req->number_pdu++;
          dl_req->tl.tag = NFAPI_DL_CONFIG_REQUEST_BODY_TAG;
          eNB->DL_req[CC_id].sfn_sf = frameP<<4 | subframeP;
          eNB->DL_req[CC_id].header.message_id = NFAPI_DL_CONFIG_REQUEST;

	  dl_config_pdu                                                                  = &dl_req->dl_config_pdu_list[dl_req->number_pdu];
	  memset((void*)dl_config_pdu,0,sizeof(nfapi_dl_config_request_pdu_t));
	  dl_config_pdu->pdu_type                                                        = NFAPI_DL_CONFIG_DLSCH_PDU_TYPE;
	  dl_config_pdu->pdu_size                                                        = (uint8_t)(2+sizeof(nfapi_dl_config_dlsch_pdu));
	  dl_config_pdu->dlsch_pdu.dlsch_pdu_rel8.pdu_index                              = eNB->pdu_index[CC_id];
	  dl_config_pdu->dlsch_pdu.dlsch_pdu_rel8.rnti                                   = 0xFFFE;
#ifdef FORMAT1C
	  dl_config_pdu->dlsch_pdu.dlsch_pdu_rel8.resource_allocation_type               = 3;   // format 1C
	  dl_config_pdu->dlsch_pdu.dlsch_pdu_rel8.resource_block_coding                  = getRIV(n_vrb_dl/n_rb_step, first_rb/n_rb_step, Lcrbs/n_rb_step);
#else
	  dl_config_pdu->dlsch_pdu.dlsch_pdu_rel8.resource_allocation_type               = 2;   // format 1A/1B/1D
	  dl_config_pdu->dlsch_pdu.dlsch_pdu_rel8.resource_block_coding                  = getRIV(n_rb_dl,first_rb,4);
	  dl_config_pdu->dlsch_pdu.dlsch_pdu_rel8.virtual_resource_block_assignment_flag = 0;   // localized
#endif
	  dl_config_pdu->dlsch_pdu.dlsch_pdu_rel8.modulation                             = 2; //QPSK
	  dl_config_pdu->dlsch_pdu.dlsch_pdu_rel8.redundancy_version                     = 1;
	  dl_config_pdu->dlsch_pdu.dlsch_pdu_rel8.transport_blocks                       = 1;// first block
	  dl_config_pdu->dlsch_pdu.dlsch_pdu_rel8.transport_block_to_codeword_swap_flag  = 0;
	  dl_config_pdu->dlsch_pdu.dlsch_pdu_rel8.transmission_scheme                    = (cc->p_eNB==1 ) ? 0 : 1;
	  dl_config_pdu->dlsch_pdu.dlsch_pdu_rel8.number_of_layers                       = 1;
	  dl_config_pdu->dlsch_pdu.dlsch_pdu_rel8.number_of_subbands                     = 1;
	  // dl_config_pdu->dlsch_pdu.dlsch_pdu_rel8.codebook_index                         = ;
	  dl_config_pdu->dlsch_pdu.dlsch_pdu_rel8.ue_category_capacity                   = 1;
	  dl_config_pdu->dlsch_pdu.dlsch_pdu_rel8.pa                                     = 4; // 0 dB
	  dl_config_pdu->dlsch_pdu.dlsch_pdu_rel8.delta_power_offset_index               = 0;
	  dl_config_pdu->dlsch_pdu.dlsch_pdu_rel8.ngap                                   = 0;
	  dl_config_pdu->dlsch_pdu.dlsch_pdu_rel8.nprb                                   = get_subbandsize(cc->mib->message.dl_Bandwidth); // ignored
	  dl_config_pdu->dlsch_pdu.dlsch_pdu_rel8.transmission_mode                      = (cc->p_eNB==1 ) ? 1 : 2;
	  dl_config_pdu->dlsch_pdu.dlsch_pdu_rel8.num_bf_prb_per_subband                 = 1;
	  dl_config_pdu->dlsch_pdu.dlsch_pdu_rel8.num_bf_vector                          = 1;
	  // dl_config_pdu->dlsch_pdu.dlsch_pdu_rel8.bf_vector                    = ;
	  dl_req->number_pdu++;

	  eNB->TX_req[CC_id].sfn_sf                                                     = (frameP<<4)+subframeP;
	  TX_req                                                                         = &eNB->TX_req[CC_id].tx_request_body.tx_pdu_list[eNB->TX_req[CC_id].tx_request_body.number_of_pdus];
	  TX_req->pdu_length                                                             = pcch_sdu_length;
	  TX_req->pdu_index                                                              = eNB->pdu_index[CC_id]++;
	  TX_req->num_segments                                                           = 1;
	  TX_req->segments[0].segment_length                                             = pcch_sdu_length;
	  TX_req->segments[0].segment_data                                               = cc[CC_id].PCCH_pdu.payload;
          eNB->TX_req[CC_id].tx_request_body.tl.tag = NFAPI_TX_REQUEST_BODY_TAG;
	  eNB->TX_req[CC_id].tx_request_body.number_of_pdus++;
	} else {
	  LOG_E(MAC,"[eNB %d] CCid %d Frame %d, subframe %d : Cannot add DCI 1A/1C for Paging\n",module_idP, CC_id, frameP, subframeP);
	  continue;
	}

	if (opt_enabled == 1) {
	  trace_pdu(1,
		    &eNB->common_channels[CC_id].PCCH_pdu.payload[0],
		    pcch_sdu_length,
		    0xffff,
		    PCCH,
		    P_RNTI,
		    eNB->frame,
		    eNB->subframe,
		    0,
		    0);
	  LOG_D(OPT,"[eNB %d][PCH] Frame %d trace pdu for CC_id %d rnti %x with size %d\n",
		module_idP, frameP, CC_id, 0xffff, pcch_sdu_length);
	}
	eNB->eNB_stats[CC_id].total_num_pcch_pdu+=1;
	eNB->eNB_stats[CC_id].pcch_buffer=pcch_sdu_length;
	eNB->eNB_stats[CC_id].total_pcch_buffer+=pcch_sdu_length;
	eNB->eNB_stats[CC_id].pcch_mcs=mcs;
	//paging first_rb log
	LOG_D(MAC,"[eNB %d] Frame %d subframe %d PCH: paging_ue_index %d pcch_sdu_length %d mcs %d first_rb %d\n",
	      module_idP, frameP, subframeP, UE_PF_PO[CC_id][i].ue_index_value, pcch_sdu_length, mcs, first_rb);

	pthread_mutex_lock(&ue_pf_po_mutex);
	memset(&UE_PF_PO[CC_id][i], 0, sizeof(UE_PF_PO_t));
	pthread_mutex_unlock(&ue_pf_po_mutex);
      }
    }
  }
  /* this might be misleading when pcch is inactive */
  stop_meas(&eNB->schedule_pch);
  return;
}<|MERGE_RESOLUTION|>--- conflicted
+++ resolved
@@ -755,16 +755,6 @@
 			  CC_id, UE_id, subframeP, S_DL_NONE);
 	continue;
       }
-<<<<<<< HEAD
-#if 0
-      /* add "fake" DCI to have CCE_allocation_infeasible work properly for next allocations */
-      /* if we don't add it, next allocations may succeed but overall allocations may fail */
-      /* will be removed at the end of this function */
-      add_ue_spec_dci(&eNB->common_channels[CC_id].DCI_pdu, &(char[]) {
-	  0}, rnti, 1, aggregation, 1, format1, 0);
-#endif
-=======
->>>>>>> e04b8241
 
       nb_available_rb = ue_sched_ctl->pre_nb_available_rbs[CC_id];
 
