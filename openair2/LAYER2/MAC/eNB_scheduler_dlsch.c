/*
 * Licensed to the OpenAirInterface (OAI) Software Alliance under one or more
 * contributor license agreements.  See the NOTICE file distributed with
 * this work for additional information regarding copyright ownership.
 * The OpenAirInterface Software Alliance licenses this file to You under
 * the OAI Public License, Version 1.0  (the "License"); you may not use this file
 * except in compliance with the License.
 * You may obtain a copy of the License at
 *
 *      http://www.openairinterface.org/?page_id=698
 *
 * Unless required by applicable law or agreed to in writing, software
 * distributed under the License is distributed on an "AS IS" BASIS,
 * WITHOUT WARRANTIES OR CONDITIONS OF ANY KIND, either express or implied.
 * See the License for the specific language governing permissions and
 * limitations under the License.
 *-------------------------------------------------------------------------------
 * For more information about the OpenAirInterface (OAI) Software Alliance:
 *      contact@openairinterface.org
 */

/*! \file eNB_scheduler_dlsch.c
 * \brief procedures related to eNB for the DLSCH transport channel
 * \author  Navid Nikaein and Raymond Knopp
 * \date 2010 - 2014
 * \email: navid.nikaein@eurecom.fr
 * \version 1.0
 * @ingroup _mac

 */

#include "assertions.h"
#include "PHY/defs.h"
#include "PHY/extern.h"

#include "SCHED/defs.h"
#include "SCHED/extern.h"

#include "LAYER2/MAC/defs.h"
#include "LAYER2/MAC/proto.h"
#include "LAYER2/MAC/extern.h"
#include "UTIL/LOG/log.h"
#include "UTIL/LOG/vcd_signal_dumper.h"
#include "UTIL/OPT/opt.h"
#include "OCG.h"
#include "OCG_extern.h"

#include "RRC/LITE/extern.h"
#include "RRC/L2_INTERFACE/openair_rrc_L2_interface.h"

//#include "LAYER2/MAC/pre_processor.c"
#include "pdcp.h"

#include "SIMULATION/TOOLS/defs.h" // for taus

#if defined(ENABLE_ITTI)
# include "intertask_interface.h"
#endif

#include "T.h"

#define ENABLE_MAC_PAYLOAD_DEBUG
//#define DEBUG_eNB_SCHEDULER 1



//------------------------------------------------------------------------------
void
add_ue_dlsch_info(
  module_id_t module_idP,
  int CC_id,
  int UE_id,
  sub_frame_t subframeP,
  UE_DLSCH_STATUS status
)
//------------------------------------------------------------------------------
{

  eNB_dlsch_info[module_idP][CC_id][UE_id].rnti             = UE_RNTI(module_idP,UE_id);
  //  eNB_dlsch_info[module_idP][CC_id][ue_mod_idP].weight           = weight;
  eNB_dlsch_info[module_idP][CC_id][UE_id].subframe         = subframeP;
  eNB_dlsch_info[module_idP][CC_id][UE_id].status           = status;

  eNB_dlsch_info[module_idP][CC_id][UE_id].serving_num++;

}

//------------------------------------------------------------------------------
int
schedule_next_dlue(
  module_id_t module_idP,
  int CC_id,
  sub_frame_t subframeP
)
//------------------------------------------------------------------------------
{

  int next_ue;
  UE_list_t *UE_list=&eNB_mac_inst[module_idP].UE_list;

  for (next_ue=UE_list->head; next_ue>=0; next_ue=UE_list->next[next_ue] ) {
    if  (eNB_dlsch_info[module_idP][CC_id][next_ue].status == S_DL_WAITING) {
      return next_ue;
    }
  }

  for (next_ue=UE_list->head; next_ue>=0; next_ue=UE_list->next[next_ue] ) {
    if  (eNB_dlsch_info[module_idP][CC_id][next_ue].status == S_DL_BUFFERED) {
      eNB_dlsch_info[module_idP][CC_id][next_ue].status = S_DL_WAITING;
    }
  }

  return(-1);//next_ue;

}

//------------------------------------------------------------------------------
unsigned char
generate_dlsch_header(
  unsigned char* mac_header,
  unsigned char num_sdus,
  unsigned short *sdu_lengths,
  unsigned char *sdu_lcids,
  unsigned char drx_cmd,
  short timing_advance_cmd,
  unsigned char *ue_cont_res_id,
  unsigned char short_padding,
  unsigned short post_padding
)
//------------------------------------------------------------------------------
{

  SCH_SUBHEADER_FIXED *mac_header_ptr = (SCH_SUBHEADER_FIXED *)mac_header;
  uint8_t first_element=0,last_size=0,i;
  uint8_t mac_header_control_elements[16],*ce_ptr;

  ce_ptr = &mac_header_control_elements[0];

  // compute header components

  if ((short_padding == 1) || (short_padding == 2)) {
    mac_header_ptr->R    = 0;
    mac_header_ptr->E    = 0;
    mac_header_ptr->LCID = SHORT_PADDING;
    first_element=1;
    last_size=1;
  }

  if (short_padding == 2) {
    mac_header_ptr->E = 1;
    mac_header_ptr++;
    mac_header_ptr->R = 0;
    mac_header_ptr->E    = 0;
    mac_header_ptr->LCID = SHORT_PADDING;
    last_size=1;
  }

  if (drx_cmd != 255) {
    if (first_element>0) {
      mac_header_ptr->E = 1;
      mac_header_ptr++;
    } else {
      first_element=1;
    }

    mac_header_ptr->R = 0;
    mac_header_ptr->E    = 0;
    mac_header_ptr->LCID = DRX_CMD;
    last_size=1;
  }

  if (timing_advance_cmd != 0) {
    if (first_element>0) {
      mac_header_ptr->E = 1;
      mac_header_ptr++;
    } else {
      first_element=1;
    }

    mac_header_ptr->R = 0;
    mac_header_ptr->E    = 0;
    mac_header_ptr->LCID = TIMING_ADV_CMD;
    last_size=1;
    //    msg("last_size %d,mac_header_ptr %p\n",last_size,mac_header_ptr);
    ((TIMING_ADVANCE_CMD *)ce_ptr)->R=0;
    ((TIMING_ADVANCE_CMD *)ce_ptr)->TA=(timing_advance_cmd+31)&0x3f;
    LOG_D(MAC,"timing advance =%d (%d)\n",timing_advance_cmd,((TIMING_ADVANCE_CMD *)ce_ptr)->TA);
    ce_ptr+=sizeof(TIMING_ADVANCE_CMD);
    //msg("offset %d\n",ce_ptr-mac_header_control_elements);
  }

  if (ue_cont_res_id) {
    if (first_element>0) {
      mac_header_ptr->E = 1;
      /*
      printf("[eNB][MAC] last subheader : %x (R%d,E%d,LCID%d)\n",*(unsigned char*)mac_header_ptr,
      ((SCH_SUBHEADER_FIXED *)mac_header_ptr)->R,
      ((SCH_SUBHEADER_FIXED *)mac_header_ptr)->E,
      ((SCH_SUBHEADER_FIXED *)mac_header_ptr)->LCID);
      */
      mac_header_ptr++;
    } else {
      first_element=1;
    }

    mac_header_ptr->R = 0;
    mac_header_ptr->E    = 0;
    mac_header_ptr->LCID = UE_CONT_RES;
    last_size=1;

    LOG_T(MAC,"[eNB ][RAPROC] Generate contention resolution msg: %x.%x.%x.%x.%x.%x\n",
          ue_cont_res_id[0],
          ue_cont_res_id[1],
          ue_cont_res_id[2],
          ue_cont_res_id[3],
          ue_cont_res_id[4],
          ue_cont_res_id[5]);

    memcpy(ce_ptr,ue_cont_res_id,6);
    ce_ptr+=6;
    // msg("(cont_res) : offset %d\n",ce_ptr-mac_header_control_elements);
  }

  //msg("last_size %d,mac_header_ptr %p\n",last_size,mac_header_ptr);

  for (i=0; i<num_sdus; i++) {
    LOG_T(MAC,"[eNB] Generate DLSCH header num sdu %d len sdu %d\n",num_sdus, sdu_lengths[i]);

    if (first_element>0) {
      mac_header_ptr->E = 1;
      /*msg("last subheader : %x (R%d,E%d,LCID%d)\n",*(unsigned char*)mac_header_ptr,
      ((SCH_SUBHEADER_FIXED *)mac_header_ptr)->R,
      ((SCH_SUBHEADER_FIXED *)mac_header_ptr)->E,
      ((SCH_SUBHEADER_FIXED *)mac_header_ptr)->LCID);
      */
      mac_header_ptr+=last_size;
      //msg("last_size %d,mac_header_ptr %p\n",last_size,mac_header_ptr);
    } else {
      first_element=1;
    }

    if (sdu_lengths[i] < 128) {
      ((SCH_SUBHEADER_SHORT *)mac_header_ptr)->R    = 0;
      ((SCH_SUBHEADER_SHORT *)mac_header_ptr)->E    = 0;
      ((SCH_SUBHEADER_SHORT *)mac_header_ptr)->F    = 0;
      ((SCH_SUBHEADER_SHORT *)mac_header_ptr)->LCID = sdu_lcids[i];
      ((SCH_SUBHEADER_SHORT *)mac_header_ptr)->L    = (unsigned char)sdu_lengths[i];
      last_size=2;
    } else {
      ((SCH_SUBHEADER_LONG *)mac_header_ptr)->R    = 0;
      ((SCH_SUBHEADER_LONG *)mac_header_ptr)->E    = 0;
      ((SCH_SUBHEADER_LONG *)mac_header_ptr)->F    = 1;
      ((SCH_SUBHEADER_LONG *)mac_header_ptr)->LCID = sdu_lcids[i];
      ((SCH_SUBHEADER_LONG *)mac_header_ptr)->L_MSB    = ((unsigned short) sdu_lengths[i]>>8)&0x7f;
      ((SCH_SUBHEADER_LONG *)mac_header_ptr)->L_LSB    = (unsigned short) sdu_lengths[i]&0xff;
      ((SCH_SUBHEADER_LONG *)mac_header_ptr)->padding   = 0x00;
      last_size=3;
#ifdef DEBUG_HEADER_PARSING
      LOG_D(MAC,"[eNB] generate long sdu, size %x (MSB %x, LSB %x)\n",
            sdu_lengths[i],
            ((SCH_SUBHEADER_LONG *)mac_header_ptr)->L_MSB,
            ((SCH_SUBHEADER_LONG *)mac_header_ptr)->L_LSB);
#endif
    }
  }

  /*

    printf("last_size %d,mac_header_ptr %p\n",last_size,mac_header_ptr);

    printf("last subheader : %x (R%d,E%d,LCID%d)\n",*(unsigned char*)mac_header_ptr,
    ((SCH_SUBHEADER_FIXED *)mac_header_ptr)->R,
    ((SCH_SUBHEADER_FIXED *)mac_header_ptr)->E,
    ((SCH_SUBHEADER_FIXED *)mac_header_ptr)->LCID);


    if (((SCH_SUBHEADER_FIXED*)mac_header_ptr)->LCID < UE_CONT_RES) {
    if (((SCH_SUBHEADER_SHORT*)mac_header_ptr)->F == 0)
    printf("F = 0, sdu len (L field) %d\n",(((SCH_SUBHEADER_SHORT*)mac_header_ptr)->L));
    else
    printf("F = 1, sdu len (L field) %d\n",(((SCH_SUBHEADER_LONG*)mac_header_ptr)->L));
    }
  */
  if (post_padding>0) {// we have lots of padding at the end of the packet
    mac_header_ptr->E = 1;
    mac_header_ptr+=last_size;
    // add a padding element
    mac_header_ptr->R    = 0;
    mac_header_ptr->E    = 0;
    mac_header_ptr->LCID = SHORT_PADDING;
    mac_header_ptr++;
  } else { // no end of packet padding
    // last SDU subhead is of fixed type (sdu length implicitly to be computed at UE)
    mac_header_ptr++;
  }

  //msg("After subheaders %d\n",(uint8_t*)mac_header_ptr - mac_header);

  if ((ce_ptr-mac_header_control_elements) > 0) {
    // printf("Copying %d bytes for control elements\n",ce_ptr-mac_header_control_elements);
    memcpy((void*)mac_header_ptr,mac_header_control_elements,ce_ptr-mac_header_control_elements);
    mac_header_ptr+=(unsigned char)(ce_ptr-mac_header_control_elements);
  }

  //msg("After CEs %d\n",(uint8_t*)mac_header_ptr - mac_header);

  return((unsigned char*)mac_header_ptr - mac_header);

}

//------------------------------------------------------------------------------
void
set_ul_DAI(
  int module_idP,
  int UE_idP,
  int CC_idP,
  int frameP,
  int subframeP,
  LTE_DL_FRAME_PARMS*  frame_parms[MAX_NUM_CCs]
)
//------------------------------------------------------------------------------
{

  eNB_MAC_INST         *eNB      = &eNB_mac_inst[module_idP];
  UE_list_t            *UE_list  = &eNB->UE_list;
  unsigned char         DAI;

  if (frame_parms[CC_idP]->frame_type == TDD) {
    DAI = (UE_list->UE_template[CC_idP][UE_idP].DAI-1)&3;
    LOG_D(MAC,"[eNB %d] CC_id %d Frame %d, subframe %d: DAI %d for UE %d\n",module_idP,CC_idP,frameP,subframeP,DAI,UE_idP);
    // Save DAI for Format 0 DCI

    switch (frame_parms[CC_idP]->tdd_config) {
    case 0:
      //      if ((subframeP==0)||(subframeP==1)||(subframeP==5)||(subframeP==6))
      break;

    case 1:
      switch (subframeP) {
      case 1:
        UE_list->UE_template[CC_idP][UE_idP].DAI_ul[7] = DAI;
        break;

      case 4:
        UE_list->UE_template[CC_idP][UE_idP].DAI_ul[8] = DAI;
        break;

      case 6:
        UE_list->UE_template[CC_idP][UE_idP].DAI_ul[2] = DAI;
        break;

      case 9:
        UE_list->UE_template[CC_idP][UE_idP].DAI_ul[3] = DAI;
        break;
      }

    case 2:
      //      if ((subframeP==3)||(subframeP==8))
      //  UE_list->UE_template[CC_idP][UE_idP].DAI_ul = DAI;
      break;

    case 3:

      //if ((subframeP==6)||(subframeP==8)||(subframeP==0)) {
      //  LOG_D(MAC,"schedule_ue_spec: setting UL DAI to %d for subframeP %d => %d\n",DAI,subframeP, ((subframeP+8)%10)>>1);
      //  UE_list->UE_template[CC_idP][UE_idP].DAI_ul[((subframeP+8)%10)>>1] = DAI;
      //}
      switch (subframeP) {
      case 5:
      case 6:
      case 1:
        UE_list->UE_template[CC_idP][UE_idP].DAI_ul[2] = DAI;
        break;

      case 7:
      case 8:
        UE_list->UE_template[CC_idP][UE_idP].DAI_ul[3] = DAI;
        break;

      case 9:
      case 0:
        UE_list->UE_template[CC_idP][UE_idP].DAI_ul[4] = DAI;
        break;

      default:
        break;
      }

      break;

    case 4:
      //      if ((subframeP==8)||(subframeP==9))
      //  UE_list->UE_template[CC_idP][UE_idP].DAI_ul = DAI;
      break;

    case 5:
      //      if (subframeP==8)
      //  UE_list->UE_template[CC_idP][UE_idP].DAI_ul = DAI;
      break;

    case 6:
      //      if ((subframeP==1)||(subframeP==4)||(subframeP==6)||(subframeP==9))
      //  UE_list->UE_template[CC_idP][UE_idP].DAI_ul = DAI;
      break;

    default:
      break;
    }
  }
}


//------------------------------------------------------------------------------
void
schedule_ue_spec(
  module_id_t   module_idP,
  frame_t       frameP,
  sub_frame_t   subframeP,
  int*          mbsfn_flag
)
//------------------------------------------------------------------------------
{

  uint8_t               CC_id;
  int                   UE_id;
  int                   N_RBG[MAX_NUM_CCs];
  unsigned char         aggregation;
  mac_rlc_status_resp_t rlc_status;
  unsigned char         header_len_dcch=0, header_len_dcch_tmp=0; 
  unsigned char         header_len_dtch=0, header_len_dtch_tmp=0, header_len_dtch_last=0; 
  unsigned char         ta_len=0;
  unsigned char         sdu_lcids[NB_RB_MAX],lcid,offset,num_sdus=0;
  uint16_t              nb_rb,nb_rb_temp,total_nb_available_rb[MAX_NUM_CCs],nb_available_rb;
  uint16_t              TBS,j,sdu_lengths[NB_RB_MAX],rnti,padding=0,post_padding=0;
  unsigned char         dlsch_buffer[MAX_DLSCH_PAYLOAD_BYTES];
  unsigned char         round            = 0;
  unsigned char         harq_pid         = 0;
  void                 *DLSCH_dci        = NULL;
  LTE_eNB_UE_stats     *eNB_UE_stats     = NULL;
  uint16_t              sdu_length_total = 0;
  //  uint8_t               dl_pow_off[MAX_NUM_CCs][NUMBER_OF_UE_MAX];
  //  unsigned char         rballoc_sub_UE[MAX_NUM_CCs][NUMBER_OF_UE_MAX][N_RBG_MAX];
  //  uint16_t              pre_nb_available_rbs[MAX_NUM_CCs][NUMBER_OF_UE_MAX];
  int                   mcs;
  int              min_rb_unit[MAX_NUM_CCs];
  eNB_MAC_INST         *eNB      = &eNB_mac_inst[module_idP];
  UE_list_t            *UE_list  = &eNB->UE_list;
  LTE_DL_FRAME_PARMS   *frame_parms[MAX_NUM_CCs];
  int                   continue_flag=0;
  int32_t                 normalized_rx_power, target_rx_power;
  int32_t                 tpc=1;
  static int32_t          tpc_accumulated=0;
  UE_sched_ctrl           *ue_sched_ctl;
  int i;

#if 0
  if (UE_list->head==-1) {
    return;
  }
#endif

  start_meas(&eNB->schedule_dlsch);
  VCD_SIGNAL_DUMPER_DUMP_FUNCTION_BY_NAME(VCD_SIGNAL_DUMPER_FUNCTIONS_SCHEDULE_DLSCH,VCD_FUNCTION_IN);

  //weight = get_ue_weight(module_idP,UE_id);
  aggregation = 1; // set to the maximum aggregation level

  for (CC_id=0; CC_id<MAX_NUM_CCs; CC_id++) {
    min_rb_unit[CC_id]=get_min_rb_unit(module_idP,CC_id);
    frame_parms[CC_id] = mac_xface->get_lte_frame_parms(module_idP,CC_id);
    // get number of PRBs less those used by common channels
    total_nb_available_rb[CC_id] = frame_parms[CC_id]->N_RB_DL;
    for (i=0;i<frame_parms[CC_id]->N_RB_DL;i++)
      if (eNB->common_channels[CC_id].vrb_map[i]!=0)
	total_nb_available_rb[CC_id]--;

    N_RBG[CC_id] = frame_parms[CC_id]->N_RBG;

    // store the global enb stats:
    eNB->eNB_stats[CC_id].num_dlactive_UEs =  UE_list->num_UEs;
    eNB->eNB_stats[CC_id].available_prbs =  total_nb_available_rb[CC_id];
    eNB->eNB_stats[CC_id].total_available_prbs +=  total_nb_available_rb[CC_id];
    eNB->eNB_stats[CC_id].dlsch_bytes_tx=0;
    eNB->eNB_stats[CC_id].dlsch_pdus_tx=0;
  }

  /// CALLING Pre_Processor for downlink scheduling (Returns estimation of RBs required by each UE and the allocation on sub-band)

  VCD_SIGNAL_DUMPER_DUMP_FUNCTION_BY_NAME(VCD_SIGNAL_DUMPER_FUNCTIONS_DLSCH_PREPROCESSOR,VCD_FUNCTION_IN);
  start_meas(&eNB->schedule_dlsch_preprocessor);
  dlsch_scheduler_pre_processor(module_idP,
                                frameP,
                                subframeP,
                                N_RBG,
                                mbsfn_flag);
  stop_meas(&eNB->schedule_dlsch_preprocessor);
  VCD_SIGNAL_DUMPER_DUMP_FUNCTION_BY_NAME(VCD_SIGNAL_DUMPER_FUNCTIONS_DLSCH_PREPROCESSOR,VCD_FUNCTION_OUT);


  for (CC_id=0; CC_id<MAX_NUM_CCs; CC_id++) {
    LOG_D(MAC, "doing schedule_ue_spec for CC_id %d\n",CC_id);

    if (mbsfn_flag[CC_id]>0)
      continue;

    for (UE_id=UE_list->head; UE_id>=0; UE_id=UE_list->next[UE_id]) {
      continue_flag=0; // reset the flag to allow allocation for the remaining UEs
      rnti = UE_RNTI(module_idP,UE_id);
      eNB_UE_stats = mac_xface->get_eNB_UE_stats(module_idP,CC_id,rnti);
      ue_sched_ctl = &UE_list->UE_sched_ctrl[UE_id];

      if (rnti==NOT_A_RNTI) {
        LOG_D(MAC,"Cannot find rnti for UE_id %d (num_UEs %d)\n",UE_id,UE_list->num_UEs);
        // mac_xface->macphy_exit("Cannot find rnti for UE_id");
        continue_flag=1;
      }

      if (eNB_UE_stats==NULL) {
        LOG_D(MAC,"[eNB] Cannot find eNB_UE_stats\n");
        //  mac_xface->macphy_exit("[MAC][eNB] Cannot find eNB_UE_stats\n");
        continue_flag=1;
      }

      if ((ue_sched_ctl->pre_nb_available_rbs[CC_id] == 0) ||  // no RBs allocated 
	  CCE_allocation_infeasible(module_idP,CC_id,0,subframeP,aggregation,rnti)
	  ) {
        LOG_D(MAC,"[eNB %d] Frame %d : no RB allocated for UE %d on CC_id %d: continue \n",
              module_idP, frameP, UE_id, CC_id);
        //if(mac_xface->get_transmission_mode(module_idP,rnti)==5)
        continue_flag=1; //to next user (there might be rbs availiable for other UEs in TM5
        // else
        //  break;
      }

      if (frame_parms[CC_id]->frame_type == TDD)  {
        set_ue_dai (subframeP,
                    frame_parms[CC_id]->tdd_config,
                    UE_id,
                    CC_id,
                    UE_list);
        // update UL DAI after DLSCH scheduling
        set_ul_DAI(module_idP,UE_id,CC_id,frameP,subframeP,frame_parms);
      }

      if (continue_flag == 1 ) {
        add_ue_dlsch_info(module_idP,
                          CC_id,
                          UE_id,
                          subframeP,
                          S_DL_NONE);
        continue;
      }

      nb_available_rb = ue_sched_ctl->pre_nb_available_rbs[CC_id];
      harq_pid = ue_sched_ctl->harq_pid[CC_id];
      round = ue_sched_ctl->round[CC_id];
      UE_list->eNB_UE_stats[CC_id][UE_id].crnti= rnti;
      UE_list->eNB_UE_stats[CC_id][UE_id].rrc_status=mac_eNB_get_rrc_status(module_idP,rnti);
      UE_list->eNB_UE_stats[CC_id][UE_id].harq_pid = harq_pid; 
      UE_list->eNB_UE_stats[CC_id][UE_id].harq_round = round;

      sdu_length_total=0;
      num_sdus=0;

      /*
      DevCheck(((eNB_UE_stats->DL_cqi[0] < MIN_CQI_VALUE) || (eNB_UE_stats->DL_cqi[0] > MAX_CQI_VALUE)),
      eNB_UE_stats->DL_cqi[0], MIN_CQI_VALUE, MAX_CQI_VALUE);
      */
      eNB_UE_stats->dlsch_mcs1 = cqi_to_mcs[eNB_UE_stats->DL_cqi[0]];
      eNB_UE_stats->dlsch_mcs1 = eNB_UE_stats->dlsch_mcs1;//cmin(eNB_UE_stats->dlsch_mcs1, openair_daq_vars.target_ue_dl_mcs);


      // store stats
      UE_list->eNB_UE_stats[CC_id][UE_id].dl_cqi= eNB_UE_stats->DL_cqi[0];

      // initializing the rb allocation indicator for each UE
      for(j=0; j<frame_parms[CC_id]->N_RBG; j++) {
        UE_list->UE_template[CC_id][UE_id].rballoc_subband[harq_pid][j] = 0;
      }

      LOG_D(MAC,"[eNB %d] Frame %d: Scheduling UE %d on CC_id %d (rnti %x, harq_pid %d, round %d, rb %d, cqi %d, mcs %d, rrc %d)\n",
            module_idP, frameP, UE_id,CC_id,rnti,harq_pid, round,nb_available_rb,
            eNB_UE_stats->DL_cqi[0], eNB_UE_stats->dlsch_mcs1,
	    UE_list->eNB_UE_stats[CC_id][UE_id].rrc_status);


      // Note this code is for a specific DCI format
      DLSCH_dci = (void *)UE_list->UE_template[CC_id][UE_id].DLSCH_DCI[harq_pid];


      /* process retransmission  */

      if (round > 0) {

        if (frame_parms[CC_id]->frame_type == TDD) {
          UE_list->UE_template[CC_id][UE_id].DAI++;
          update_ul_dci(module_idP,CC_id,rnti,UE_list->UE_template[CC_id][UE_id].DAI);
          LOG_D(MAC,"DAI update: CC_id %d subframeP %d: UE %d, DAI %d\n",
                CC_id,subframeP,UE_id,UE_list->UE_template[CC_id][UE_id].DAI);
        }

        // get freq_allocation
        nb_rb = UE_list->UE_template[CC_id][UE_id].nb_rb[harq_pid];

        if (nb_rb <= nb_available_rb) {

          if(nb_rb == ue_sched_ctl->pre_nb_available_rbs[CC_id]) {
            for(j=0; j<frame_parms[CC_id]->N_RBG; j++) { // for indicating the rballoc for each sub-band
              UE_list->UE_template[CC_id][UE_id].rballoc_subband[harq_pid][j] = ue_sched_ctl->rballoc_sub_UE[CC_id][j];
            }
          } else {
            nb_rb_temp = nb_rb;
            j = 0;

            while((nb_rb_temp > 0) && (j<frame_parms[CC_id]->N_RBG)) {
              if(ue_sched_ctl->rballoc_sub_UE[CC_id][j] == 1) {
                UE_list->UE_template[CC_id][UE_id].rballoc_subband[harq_pid][j] = ue_sched_ctl->rballoc_sub_UE[CC_id][j];

                if((j == frame_parms[CC_id]->N_RBG-1) &&
                    ((frame_parms[CC_id]->N_RB_DL == 25)||
                     (frame_parms[CC_id]->N_RB_DL == 50))) {
                  nb_rb_temp = nb_rb_temp - min_rb_unit[CC_id]+1;
                } else {
                  nb_rb_temp = nb_rb_temp - min_rb_unit[CC_id];
                }
              }

              j = j+1;
            }
          }

          nb_available_rb -= nb_rb;
          aggregation = process_ue_cqi(module_idP,UE_id);


          PHY_vars_eNB_g[module_idP][CC_id]->mu_mimo_mode[UE_id].pre_nb_available_rbs = nb_rb;
          PHY_vars_eNB_g[module_idP][CC_id]->mu_mimo_mode[UE_id].dl_pow_off = ue_sched_ctl->dl_pow_off[CC_id];

          for(j=0; j<frame_parms[CC_id]->N_RBG; j++) {
            PHY_vars_eNB_g[module_idP][CC_id]->mu_mimo_mode[UE_id].rballoc_sub[j] = UE_list->UE_template[CC_id][UE_id].rballoc_subband[harq_pid][j];
          }

          switch (mac_xface->get_transmission_mode(module_idP,CC_id,rnti)) {
          case 1:
          case 2:
          case 7:
          default:
            switch (frame_parms[CC_id]->N_RB_DL) {
            case 6:
              if (frame_parms[CC_id]->frame_type == TDD) {
                //        ((DCI1_1_5MHz_TDD_t*)DLSCH_dci)->ndi      = 0;
                ((DCI1_1_5MHz_TDD_t*)DLSCH_dci)->harq_pid = harq_pid;
                ((DCI1_1_5MHz_TDD_t*)DLSCH_dci)->rv       = round&3;
                ((DCI1_1_5MHz_TDD_t*)DLSCH_dci)->dai      = (UE_list->UE_template[CC_id][UE_id].DAI-1)&3;
                LOG_D(MAC,"[eNB %d] Retransmission CC_id %d : harq_pid %d, round %d, dai %d, mcs %d\n",
                      module_idP,CC_id,harq_pid,round,(UE_list->UE_template[CC_id][UE_id].DAI-1),
                      ((DCI1_1_5MHz_TDD_t*)DLSCH_dci)->mcs);
              } else {
                //        ((DCI1_1_5MHz_FDD_t*)DLSCH_dci)->ndi      = 0;
                ((DCI1_1_5MHz_FDD_t*)DLSCH_dci)->harq_pid = harq_pid;
                ((DCI1_1_5MHz_FDD_t*)DLSCH_dci)->rv       = round&3;
                LOG_D(MAC,"[eNB %d] Retransmission CC_id %d : harq_pid %d, round %d, mcs %d\n",
                      module_idP,CC_id,harq_pid,round,((DCI1_1_5MHz_FDD_t*)DLSCH_dci)->mcs);

              }

              break;

            case 25:
              if (frame_parms[CC_id]->frame_type == TDD) {
                //        ((DCI1_5MHz_TDD_t*)DLSCH_dci)->ndi      = 0;
                ((DCI1_5MHz_TDD_t*)DLSCH_dci)->harq_pid = harq_pid;
                ((DCI1_5MHz_TDD_t*)DLSCH_dci)->rv       = round&3;
                ((DCI1_5MHz_TDD_t*)DLSCH_dci)->dai      = (UE_list->UE_template[CC_id][UE_id].DAI-1)&3;
                LOG_D(MAC,"[eNB %d] Retransmission CC_id %d : harq_pid %d, round %d, dai %d, mcs %d\n",
                      module_idP,CC_id,harq_pid,round,(UE_list->UE_template[CC_id][UE_id].DAI-1),
                      ((DCI1_5MHz_TDD_t*)DLSCH_dci)->mcs);
              } else {
                //        ((DCI1_5MHz_FDD_t*)DLSCH_dci)->ndi      = 0;
                ((DCI1_5MHz_FDD_t*)DLSCH_dci)->harq_pid = harq_pid;
                ((DCI1_5MHz_FDD_t*)DLSCH_dci)->rv       = round&3;
                LOG_D(MAC,"[eNB %d] Retransmission CC_id %d : harq_pid %d, round %d, mcs %d\n",
                      module_idP,CC_id,harq_pid,round,((DCI1_5MHz_FDD_t*)DLSCH_dci)->mcs);

              }

              break;

            case 50:
              if (frame_parms[CC_id]->frame_type == TDD) {
                //        ((DCI1_10MHz_TDD_t*)DLSCH_dci)->ndi      = 0;
                ((DCI1_10MHz_TDD_t*)DLSCH_dci)->harq_pid = harq_pid;
                ((DCI1_10MHz_TDD_t*)DLSCH_dci)->rv       = round&3;
                ((DCI1_10MHz_TDD_t*)DLSCH_dci)->dai      = (UE_list->UE_template[CC_id][UE_id].DAI-1)&3;
                LOG_D(MAC,"[eNB %d] Retransmission CC_id %d : harq_pid %d, round %d, dai %d, mcs %d\n",
                      module_idP,CC_id,harq_pid,round,(UE_list->UE_template[CC_id][UE_id].DAI-1),
                      ((DCI1_10MHz_TDD_t*)DLSCH_dci)->mcs);
              } else {
                //        ((DCI1_10MHz_FDD_t*)DLSCH_dci)->ndi      = 0;
                ((DCI1_10MHz_FDD_t*)DLSCH_dci)->harq_pid = harq_pid;
                ((DCI1_10MHz_FDD_t*)DLSCH_dci)->rv       = round&3;
                LOG_D(MAC,"[eNB %d] Retransmission CC_id %d : harq_pid %d, round %d, mcs %d\n",
                      module_idP,CC_id,harq_pid,round,((DCI1_10MHz_FDD_t*)DLSCH_dci)->mcs);

              }

              break;

            case 100:
              if (frame_parms[CC_id]->frame_type == TDD) {
                //        ((DCI1_20MHz_TDD_t*)DLSCH_dci)->ndi      = 0;
                ((DCI1_20MHz_TDD_t*)DLSCH_dci)->harq_pid = harq_pid;
                ((DCI1_20MHz_TDD_t*)DLSCH_dci)->rv       = round&3;
                ((DCI1_20MHz_TDD_t*)DLSCH_dci)->dai      = (UE_list->UE_template[CC_id][UE_id].DAI-1)&3;
                LOG_D(MAC,"[eNB %d] Retransmission CC_id %d : harq_pid %d, round %d, dai %d, mcs %d\n",
                      module_idP,CC_id,harq_pid,round,(UE_list->UE_template[CC_id][UE_id].DAI-1),
                      ((DCI1_20MHz_TDD_t*)DLSCH_dci)->mcs);
              } else {
                //        ((DCI1_20MHz_FDD_t*)DLSCH_dci)->ndi      = 0;
                ((DCI1_20MHz_FDD_t*)DLSCH_dci)->harq_pid = harq_pid;
                ((DCI1_20MHz_FDD_t*)DLSCH_dci)->rv       = round&3;
                LOG_D(MAC,"[eNB %d] Retransmission CC_id %d : harq_pid %d, round %d, mcs %d\n",
                      module_idP,CC_id,harq_pid,round,((DCI1_20MHz_FDD_t*)DLSCH_dci)->mcs);

              }

              break;
            }

            break;
	    /* 
	    // this code is disabled for now - needs to be done properly
          case 4:
            //    if (nb_rb>10) {
            ((DCI2_5MHz_2A_TDD_t*)DLSCH_dci)->ndi1 = 0;
            ((DCI2_5MHz_2A_TDD_t*)DLSCH_dci)->harq_pid = harq_pid;
            ((DCI2_5MHz_2A_TDD_t*)DLSCH_dci)->dai = (UE_list->UE_template[CC_id][UE_id].DAI-1)&3;
            // }
            //else {
            //  ((DCI2_5MHz_2A_L10PRB_TDD_t*)DLSCH_dci)->ndi1 = 0;
            // ((DCI2_5MHz_2A_L10PRB_TDD_t*)DLSCH_dci)->harq_pid = harq_pid;
            // ((DCI2_5MHz_2A_L10PRB_TDD_t*)DLSCH_dci)->rv1 = round&3;
            // ((DCI2_5MHz_2A_L10PRB_TDD_t*)DLSCH_dci)->dai = (UE_list->UE_template[CC_id][UE_id].DAI-1)&3;
            // }
            break;

          case 5:
            // if(nb_rb>10){
            //((DCI1E_5MHz_2A_M10PRB_TDD_t*)DLSCH_dci)->mcs = eNB_UE_stats->DL_cqi[0]<<1;
            ((DCI1E_5MHz_2A_M10PRB_TDD_t*)DLSCH_dci)->ndi = 0;
            ((DCI1E_5MHz_2A_M10PRB_TDD_t*)DLSCH_dci)->harq_pid = harq_pid;
            ((DCI1E_5MHz_2A_M10PRB_TDD_t*)DLSCH_dci)->rv = round&3;
            ((DCI1E_5MHz_2A_M10PRB_TDD_t*)DLSCH_dci)->dai = (UE_list->UE_template[CC_id][UE_id].DAI-1)&3;

            if(ue_sched_ctl->dl_pow_off[CC_id] == 2) {
              ue_sched_ctl->dl_pow_off[CC_id] = 1;
            }

            ((DCI1E_5MHz_2A_M10PRB_TDD_t*)DLSCH_dci)->dl_power_off = ue_sched_ctl->dl_pow_off[CC_id];
            // }
            break;

          case 6:
            ((DCI1E_5MHz_2A_M10PRB_TDD_t*)DLSCH_dci)->ndi = 0;
            ((DCI1E_5MHz_2A_M10PRB_TDD_t*)DLSCH_dci)->harq_pid = harq_pid;
            ((DCI1E_5MHz_2A_M10PRB_TDD_t*)DLSCH_dci)->rv = round&3;
            ((DCI1E_5MHz_2A_M10PRB_TDD_t*)DLSCH_dci)->dai = (UE_list->UE_template[CC_id][UE_id].DAI-1)&3;
            ((DCI1E_5MHz_2A_M10PRB_TDD_t*)DLSCH_dci)->dl_power_off = 1;//dl_pow_off[UE_id];
            break;
	    */
          }

          add_ue_dlsch_info(module_idP,
                            CC_id,
                            UE_id,
                            subframeP,
                            S_DL_SCHEDULED);

          //eNB_UE_stats->dlsch_trials[round]++;
          UE_list->eNB_UE_stats[CC_id][UE_id].num_retransmission+=1;
          UE_list->eNB_UE_stats[CC_id][UE_id].rbs_used_retx=nb_rb;
          UE_list->eNB_UE_stats[CC_id][UE_id].total_rbs_used_retx+=nb_rb;
          UE_list->eNB_UE_stats[CC_id][UE_id].dlsch_mcs1=eNB_UE_stats->dlsch_mcs1;
          UE_list->eNB_UE_stats[CC_id][UE_id].dlsch_mcs2=eNB_UE_stats->dlsch_mcs1;
        } else {
          LOG_D(MAC,"[eNB %d] Frame %d CC_id %d : don't schedule UE %d, its retransmission takes more resources than we have\n",
                module_idP, frameP, CC_id, UE_id);
        }
      } else { /* This is a potentially new SDU opportunity */

        rlc_status.bytes_in_buffer = 0;
        // Now check RLC information to compute number of required RBs
        // get maximum TBS size for RLC request
        //TBS = mac_xface->get_TBS(eNB_UE_stats->DL_cqi[0]<<1,nb_available_rb);
        TBS = mac_xface->get_TBS_DL(eNB_UE_stats->dlsch_mcs1,nb_available_rb);
        // check first for RLC data on DCCH
        // add the length for  all the control elements (timing adv, drx, etc) : header + payload

        ta_len = (ue_sched_ctl->ta_update!=0) ? 2 : 0;

        header_len_dcch = 2; // 2 bytes DCCH SDU subheader

        if ( TBS-ta_len-header_len_dcch > 0 ) {
          rlc_status = mac_rlc_status_ind(
                         module_idP,
                         rnti,
			 module_idP,
                         frameP,
                         ENB_FLAG_YES,
                         MBMS_FLAG_NO,
                         DCCH,
                         (TBS-ta_len-header_len_dcch)); // transport block set size

          sdu_lengths[0]=0;

          if (rlc_status.bytes_in_buffer > 0) {  // There is DCCH to transmit
            LOG_D(MAC,"[eNB %d] Frame %d, DL-DCCH->DLSCH CC_id %d, Requesting %d bytes from RLC (RRC message)\n",
                  module_idP,frameP,CC_id,TBS-header_len_dcch);
            sdu_lengths[0] = mac_rlc_data_req(
					      module_idP,
					      rnti,
					      module_idP,
					      frameP,
					      ENB_FLAG_YES,
					      MBMS_FLAG_NO,
					      DCCH,
					      (char *)&dlsch_buffer[0]);

            T(T_ENB_MAC_UE_DL_SDU, T_INT(module_idP), T_INT(CC_id), T_INT(rnti), T_INT(frameP), T_INT(subframeP),
              T_INT(harq_pid), T_INT(DCCH), T_INT(sdu_lengths[0]));

            LOG_D(MAC,"[eNB %d][DCCH] CC_id %d Got %d bytes from RLC\n",module_idP,CC_id,sdu_lengths[0]);
            sdu_length_total = sdu_lengths[0];
            sdu_lcids[0] = DCCH;
            UE_list->eNB_UE_stats[CC_id][UE_id].num_pdu_tx[DCCH]+=1;
            UE_list->eNB_UE_stats[CC_id][UE_id].num_bytes_tx[DCCH]+=sdu_lengths[0];
            num_sdus = 1;
#ifdef DEBUG_eNB_SCHEDULER
            LOG_T(MAC,"[eNB %d][DCCH] CC_id %d Got %d bytes :",module_idP,CC_id,sdu_lengths[0]);

            for (j=0; j<sdu_lengths[0]; j++) {
              LOG_T(MAC,"%x ",dlsch_buffer[j]);
            }

            LOG_T(MAC,"\n");
#endif
          } else {
            header_len_dcch = 0;
            sdu_length_total = 0;
          }
        }
	
        // check for DCCH1 and update header information (assume 2 byte sub-header)
        if (TBS-ta_len-header_len_dcch-sdu_length_total > 0 ) {
          rlc_status = mac_rlc_status_ind(
                         module_idP,
                         rnti,
			 module_idP,
                         frameP,
                         ENB_FLAG_YES,
                         MBMS_FLAG_NO,
                         DCCH+1,
                         (TBS-ta_len-header_len_dcch-sdu_length_total)); // transport block set size less allocations for timing advance and
          // DCCH SDU
	  sdu_lengths[num_sdus] = 0;

          if (rlc_status.bytes_in_buffer > 0) {
            LOG_I(MAC,"[eNB %d], Frame %d, DCCH1->DLSCH, CC_id %d, Requesting %d bytes from RLC (RRC message)\n",
                  module_idP,frameP,CC_id,TBS-header_len_dcch-sdu_length_total);
            sdu_lengths[num_sdus] += mac_rlc_data_req(
                                       module_idP,
                                       rnti,
				       module_idP,
                                       frameP,
                                       ENB_FLAG_YES,
                                       MBMS_FLAG_NO,
                                       DCCH+1,
                                       (char *)&dlsch_buffer[sdu_length_total]);

            T(T_ENB_MAC_UE_DL_SDU, T_INT(module_idP), T_INT(CC_id), T_INT(rnti), T_INT(frameP), T_INT(subframeP),
              T_INT(harq_pid), T_INT(DCCH+1), T_INT(sdu_lengths[num_sdus]));

            sdu_lcids[num_sdus] = DCCH1;
            sdu_length_total += sdu_lengths[num_sdus];
            header_len_dcch += 2;
            UE_list->eNB_UE_stats[CC_id][UE_id].num_pdu_tx[DCCH1]+=1;
            UE_list->eNB_UE_stats[CC_id][UE_id].num_bytes_tx[DCCH1]+=sdu_lengths[num_sdus];
	    num_sdus++;
#ifdef DEBUG_eNB_SCHEDULER
            LOG_T(MAC,"[eNB %d][DCCH1] CC_id %d Got %d bytes :",module_idP,CC_id,sdu_lengths[num_sdus]);

            for (j=0; j<sdu_lengths[num_sdus]; j++) {
              LOG_T(MAC,"%x ",dlsch_buffer[j]);
            }

            LOG_T(MAC,"\n");
#endif

	  }
        }

	// assume the max dtch header size, and adjust it later
	header_len_dtch=0;
	header_len_dtch_last=0; // the header length of the last mac sdu
	// lcid has to be sorted before the actual allocation (similar struct as ue_list).
	for (lcid=NB_RB_MAX-1; lcid>=DTCH ; lcid--){
	  // TBD: check if the lcid is active
	  
	  header_len_dtch+=3; 
	  header_len_dtch_last=3;
	  LOG_D(MAC,"[eNB %d], Frame %d, DTCH%d->DLSCH, Checking RLC status (tbs %d, len %d)\n",
		module_idP,frameP,lcid,TBS,
		TBS-ta_len-header_len_dcch-sdu_length_total-header_len_dtch);
	  
	  if (TBS-ta_len-header_len_dcch-sdu_length_total-header_len_dtch > 0 ) { // NN: > 2 ? 
	    rlc_status = mac_rlc_status_ind(module_idP,
					    rnti,
					    module_idP,
					    frameP,
					    ENB_FLAG_YES,
					    MBMS_FLAG_NO,
					    lcid,
					    TBS-ta_len-header_len_dcch-sdu_length_total-header_len_dtch);
	   

	    if (rlc_status.bytes_in_buffer > 0) {
	      
	      LOG_D(MAC,"[eNB %d][USER-PLANE DEFAULT DRB] Frame %d : DTCH->DLSCH, Requesting %d bytes from RLC (lcid %d total hdr len %d)\n",
		    module_idP,frameP,TBS-header_len_dcch-sdu_length_total-header_len_dtch,lcid, header_len_dtch);
	      sdu_lengths[num_sdus] = mac_rlc_data_req(module_idP,
						       rnti,
						       module_idP,
						       frameP,
						       ENB_FLAG_YES,
						       MBMS_FLAG_NO,
						       lcid,
						       (char*)&dlsch_buffer[sdu_length_total]);
	      T(T_ENB_MAC_UE_DL_SDU, T_INT(module_idP), T_INT(CC_id), T_INT(rnti), T_INT(frameP), T_INT(subframeP),
              T_INT(harq_pid), T_INT(lcid), T_INT(sdu_lengths[num_sdus]));

	      LOG_D(MAC,"[eNB %d][USER-PLANE DEFAULT DRB] Got %d bytes for DTCH %d \n",module_idP,sdu_lengths[num_sdus],lcid);
	      sdu_lcids[num_sdus] = lcid;
	      sdu_length_total += sdu_lengths[num_sdus];
	      UE_list->eNB_UE_stats[CC_id][UE_id].num_pdu_tx[lcid]+=1;
	      UE_list->eNB_UE_stats[CC_id][UE_id].num_bytes_tx[lcid]+=sdu_lengths[num_sdus];
	      if (sdu_lengths[num_sdus] < 128) {
		header_len_dtch--;
		header_len_dtch_last--;
	      }
	      num_sdus++;
	    } // no data for this LCID
	    else {
	      header_len_dtch-=3;
	    }
	  } // no TBS left
	  else {
	    header_len_dtch-=3;
	    break; 
	  }
	}
	if (header_len_dtch == 0 )
	  header_len_dtch_last= 0;
	// there is at least one SDU 
	// if (num_sdus > 0 ){
	if ((sdu_length_total + header_len_dcch + header_len_dtch )> 0) {
	  
	  // Now compute number of required RBs for total sdu length
	  // Assume RAH format 2
	  // adjust  header lengths
	  header_len_dcch_tmp = header_len_dcch;
	  header_len_dtch_tmp = header_len_dtch;
	  if (header_len_dtch==0) {
	    header_len_dcch = (header_len_dcch >0) ? 1 : 0;//header_len_dcch;  // remove length field
	  } else {
	    header_len_dtch_last-=1; // now use it to find how many bytes has to be removed for the last MAC SDU 
	    header_len_dtch = (header_len_dtch > 0) ? header_len_dtch - header_len_dtch_last  :header_len_dtch;     // remove length field for the last SDU
	  }

          mcs = eNB_UE_stats->dlsch_mcs1;

          if (mcs==0) {
            nb_rb = 4;  // don't let the TBS get too small
          } else {
            nb_rb=min_rb_unit[CC_id];
          }

          TBS = mac_xface->get_TBS_DL(mcs,nb_rb);

          while (TBS < (sdu_length_total + header_len_dcch + header_len_dtch + ta_len))  {
            nb_rb += min_rb_unit[CC_id];  //

            if (nb_rb>nb_available_rb) { // if we've gone beyond the maximum number of RBs
              // (can happen if N_RB_DL is odd)
              TBS = mac_xface->get_TBS_DL(eNB_UE_stats->dlsch_mcs1,nb_available_rb);
              nb_rb = nb_available_rb;
              break;
            }

            TBS = mac_xface->get_TBS_DL(eNB_UE_stats->dlsch_mcs1,nb_rb);
          }

          if(nb_rb == ue_sched_ctl->pre_nb_available_rbs[CC_id]) {
            for(j=0; j<frame_parms[CC_id]->N_RBG; j++) { // for indicating the rballoc for each sub-band
              UE_list->UE_template[CC_id][UE_id].rballoc_subband[harq_pid][j] = ue_sched_ctl->rballoc_sub_UE[CC_id][j];
            }
          } else {
            nb_rb_temp = nb_rb;
            j = 0;

            while((nb_rb_temp > 0) && (j<frame_parms[CC_id]->N_RBG)) {
              if(ue_sched_ctl->rballoc_sub_UE[CC_id][j] == 1) {
                UE_list->UE_template[CC_id][UE_id].rballoc_subband[harq_pid][j] = ue_sched_ctl->rballoc_sub_UE[CC_id][j];

                if ((j == frame_parms[CC_id]->N_RBG-1) &&
                    ((frame_parms[CC_id]->N_RB_DL == 25)||
                     (frame_parms[CC_id]->N_RB_DL == 50))) {
                  nb_rb_temp = nb_rb_temp - min_rb_unit[CC_id]+1;
                } else {
                  nb_rb_temp = nb_rb_temp - min_rb_unit[CC_id];
                }
              }

              j = j+1;
            }
          }

          PHY_vars_eNB_g[module_idP][CC_id]->mu_mimo_mode[UE_id].pre_nb_available_rbs = nb_rb;
          PHY_vars_eNB_g[module_idP][CC_id]->mu_mimo_mode[UE_id].dl_pow_off = ue_sched_ctl->dl_pow_off[CC_id];

          for(j=0; j<frame_parms[CC_id]->N_RBG; j++) {
            PHY_vars_eNB_g[module_idP][CC_id]->mu_mimo_mode[UE_id].rballoc_sub[j] = UE_list->UE_template[CC_id][UE_id].rballoc_subband[harq_pid][j];

          }

          // decrease mcs until TBS falls below required length
          while ((TBS > (sdu_length_total + header_len_dcch + header_len_dtch + ta_len)) && (mcs>0)) {
            mcs--;
            TBS = mac_xface->get_TBS_DL(mcs,nb_rb);
          }

          // if we have decreased too much or we don't have enough RBs, increase MCS
          while ((TBS < (sdu_length_total + header_len_dcch + header_len_dtch + ta_len)) && ((( ue_sched_ctl->dl_pow_off[CC_id]>0) && (mcs<28))
                 || ( (ue_sched_ctl->dl_pow_off[CC_id]==0) && (mcs<=15)))) {
            mcs++;
            TBS = mac_xface->get_TBS_DL(mcs,nb_rb);
          }

          LOG_D(MAC,"dlsch_mcs before and after the rate matching = (%d, %d)\n",eNB_UE_stats->dlsch_mcs1, mcs);

#ifdef DEBUG_eNB_SCHEDULER
          LOG_D(MAC,"[eNB %d] CC_id %d Generated DLSCH header (mcs %d, TBS %d, nb_rb %d)\n",
                module_idP,CC_id,mcs,TBS,nb_rb);
          // msg("[MAC][eNB ] Reminder of DLSCH with random data %d %d %d %d \n",
          //  TBS, sdu_length_total, offset, TBS-sdu_length_total-offset);
#endif

          if ((TBS - header_len_dcch - header_len_dtch - sdu_length_total - ta_len) <= 2) {
            padding = (TBS - header_len_dcch - header_len_dtch - sdu_length_total - ta_len);
            post_padding = 0;
          } else {
            padding = 0;

            // adjust the header len
            if (header_len_dtch==0) {
              header_len_dcch = header_len_dcch_tmp;
            } else { //if (( header_len_dcch==0)&&((header_len_dtch==1)||(header_len_dtch==2)))
              header_len_dtch = header_len_dtch_tmp;
            }

            post_padding = TBS - sdu_length_total - header_len_dcch - header_len_dtch - ta_len ; // 1 is for the postpadding header
          }


          offset = generate_dlsch_header((unsigned char*)UE_list->DLSCH_pdu[CC_id][0][UE_id].payload[0],
                                         // offset = generate_dlsch_header((unsigned char*)eNB_mac_inst[0].DLSCH_pdu[0][0].payload[0],
                                         num_sdus,              //num_sdus
                                         sdu_lengths,  //
                                         sdu_lcids,
                                         255,                                   // no drx
                                         ue_sched_ctl->ta_update, // timing advance
                                         NULL,                                  // contention res id
                                         padding,
                                         post_padding);

          //#ifdef DEBUG_eNB_SCHEDULER
          if (ue_sched_ctl->ta_update) {
            LOG_I(MAC,
                  "[eNB %d][DLSCH] Frame %d Generate header for UE_id %d on CC_id %d: sdu_length_total %d, num_sdus %d, sdu_lengths[0] %d, sdu_lcids[0] %d => payload offset %d,timing advance value : %d, padding %d,post_padding %d,(mcs %d, TBS %d, nb_rb %d),header_dcch %d, header_dtch %d\n",
                  module_idP,frameP, UE_id, CC_id, sdu_length_total,num_sdus,sdu_lengths[0],sdu_lcids[0],offset,
                  ue_sched_ctl->ta_update,padding,post_padding,mcs,TBS,nb_rb,header_len_dcch,header_len_dtch);
	  }
          //#endif
#ifdef DEBUG_eNB_SCHEDULER
          LOG_T(MAC,"[eNB %d] First 16 bytes of DLSCH : \n");

          for (i=0; i<16; i++) {
            LOG_T(MAC,"%x.",dlsch_buffer[i]);
          }

          LOG_T(MAC,"\n");
#endif
          // cycle through SDUs and place in dlsch_buffer
          memcpy(&UE_list->DLSCH_pdu[CC_id][0][UE_id].payload[0][offset],dlsch_buffer,sdu_length_total);
          // memcpy(&eNB_mac_inst[0].DLSCH_pdu[0][0].payload[0][offset],dcch_buffer,sdu_lengths[0]);

          // fill remainder of DLSCH with random data
          for (j=0; j<(TBS-sdu_length_total-offset); j++) {
            UE_list->DLSCH_pdu[CC_id][0][UE_id].payload[0][offset+sdu_length_total+j] = (char)(taus()&0xff);
          }

          //eNB_mac_inst[0].DLSCH_pdu[0][0].payload[0][offset+sdu_lengths[0]+j] = (char)(taus()&0xff);
          if (opt_enabled == 1) {
            trace_pdu(1, (uint8_t *)UE_list->DLSCH_pdu[CC_id][0][UE_id].payload[0],
                      TBS, module_idP, 3, UE_RNTI(module_idP,UE_id),
                      eNB->frame, eNB->subframe,0,0);
            LOG_D(OPT,"[eNB %d][DLSCH] CC_id %d Frame %d  rnti %x  with size %d\n",
                  module_idP, CC_id, frameP, UE_RNTI(module_idP,UE_id), TBS);
          }

          T(T_ENB_MAC_UE_DL_PDU_WITH_DATA, T_INT(module_idP), T_INT(CC_id), T_INT(rnti), T_INT(frameP), T_INT(subframeP),
            T_INT(harq_pid), T_BUFFER(UE_list->DLSCH_pdu[CC_id][0][UE_id].payload[0], TBS));

          aggregation = process_ue_cqi(module_idP,UE_id);
          UE_list->UE_template[CC_id][UE_id].nb_rb[harq_pid] = nb_rb;

          add_ue_dlsch_info(module_idP,
                            CC_id,
                            UE_id,
                            subframeP,
                            S_DL_SCHEDULED);
          // store stats
          eNB->eNB_stats[CC_id].dlsch_bytes_tx+=sdu_length_total;
          eNB->eNB_stats[CC_id].dlsch_pdus_tx+=1;

          UE_list->eNB_UE_stats[CC_id][UE_id].rbs_used = nb_rb;
          UE_list->eNB_UE_stats[CC_id][UE_id].total_rbs_used += nb_rb;
          UE_list->eNB_UE_stats[CC_id][UE_id].dlsch_mcs1=eNB_UE_stats->dlsch_mcs1;
          UE_list->eNB_UE_stats[CC_id][UE_id].dlsch_mcs2=mcs;
          UE_list->eNB_UE_stats[CC_id][UE_id].TBS = TBS;

          UE_list->eNB_UE_stats[CC_id][UE_id].overhead_bytes= TBS- sdu_length_total;
          UE_list->eNB_UE_stats[CC_id][UE_id].total_sdu_bytes+= sdu_length_total;
          UE_list->eNB_UE_stats[CC_id][UE_id].total_pdu_bytes+= TBS;
          UE_list->eNB_UE_stats[CC_id][UE_id].total_num_pdus+=1;

          if (frame_parms[CC_id]->frame_type == TDD) {
            UE_list->UE_template[CC_id][UE_id].DAI++;
            //  printf("DAI update: subframeP %d: UE %d, DAI %d\n",subframeP,UE_id,UE_list->UE_template[CC_id][UE_id].DAI);
//#warning only for 5MHz channel
            update_ul_dci(module_idP,CC_id,rnti,UE_list->UE_template[CC_id][UE_id].DAI);
          }

	  // do PUCCH power control
          // this is the normalized RX power
	  eNB_UE_stats =  mac_xface->get_eNB_UE_stats(module_idP,CC_id,rnti);
	  normalized_rx_power = eNB_UE_stats->Po_PUCCH_dBm; 
	  target_rx_power = mac_xface->get_target_pucch_rx_power(module_idP,CC_id) + 20;
	    
          // this assumes accumulated tpc
	  // make sure that we are only sending a tpc update once a frame, otherwise the control loop will freak out
	  int32_t framex10psubframe = UE_list->UE_template[CC_id][UE_id].pucch_tpc_tx_frame*10+UE_list->UE_template[CC_id][UE_id].pucch_tpc_tx_subframe;
          if (((framex10psubframe+10)<=(frameP*10+subframeP)) || //normal case
	      ((framex10psubframe>(frameP*10+subframeP)) && (((10240-framex10psubframe+frameP*10+subframeP)>=10)))) //frame wrap-around
	    if (eNB_UE_stats->Po_PUCCH_update == 1) { 
	      eNB_UE_stats->Po_PUCCH_update = 0;

	      UE_list->UE_template[CC_id][UE_id].pucch_tpc_tx_frame=frameP;
	      UE_list->UE_template[CC_id][UE_id].pucch_tpc_tx_subframe=subframeP;
	      
	      if (normalized_rx_power>(target_rx_power+1)) {
		tpc = 0; //-1
		tpc_accumulated--;
	      } else if (normalized_rx_power<(target_rx_power-1)) {
		tpc = 2; //+1
		tpc_accumulated++;
	      } else {
		tpc = 1; //0
	      }
	      /*	      
	      LOG_I(MAC,"[eNB %d] DLSCH scheduler: frame %d, subframe %d, harq_pid %d, tpc %d, accumulated %d, normalized/target rx power %d/%d\n",
		    module_idP,frameP, subframeP,harq_pid,tpc,
		    tpc_accumulated,normalized_rx_power,target_rx_power);*/

	    } // Po_PUCCH has been updated 
	    else {
	      tpc = 1; //0
	    } // time to do TPC update 
	  else {
	    tpc = 1; //0
	  }

          switch (mac_xface->get_transmission_mode(module_idP,CC_id,rnti)) {
          case 1:
          case 2:
          default:
            if (frame_parms[CC_id]->frame_type == TDD) {
              switch (frame_parms[CC_id]->N_RB_DL) {
              case 6:
                ((DCI1_1_5MHz_TDD_t*)DLSCH_dci)->mcs = mcs;
                ((DCI1_1_5MHz_TDD_t*)DLSCH_dci)->harq_pid = harq_pid;
                ((DCI1_1_5MHz_TDD_t*)DLSCH_dci)->ndi = 1-UE_list->UE_template[CC_id][UE_id].oldNDI[harq_pid];
                ((DCI1_1_5MHz_TDD_t*)DLSCH_dci)->rv = 0;
                ((DCI1_1_5MHz_TDD_t*)DLSCH_dci)->TPC = tpc;
                ((DCI1_1_5MHz_TDD_t*)DLSCH_dci)->dai      = (UE_list->UE_template[CC_id][UE_id].DAI-1)&3;
                break;

              case 25:
                ((DCI1_5MHz_TDD_t*)DLSCH_dci)->mcs = mcs;
                ((DCI1_5MHz_TDD_t*)DLSCH_dci)->harq_pid = harq_pid;
                ((DCI1_5MHz_TDD_t*)DLSCH_dci)->ndi = 1-UE_list->UE_template[CC_id][UE_id].oldNDI[harq_pid];
                ((DCI1_5MHz_TDD_t*)DLSCH_dci)->rv = 0;
                ((DCI1_5MHz_TDD_t*)DLSCH_dci)->TPC = tpc;
                ((DCI1_5MHz_TDD_t*)DLSCH_dci)->dai      = (UE_list->UE_template[CC_id][UE_id].DAI-1)&3;
                LOG_D(MAC,"Format1 DCI: harq_pid %d, ndi %d\n",harq_pid,((DCI1_5MHz_TDD_t*)DLSCH_dci)->ndi);
                break;

              case 50:
                ((DCI1_10MHz_TDD_t*)DLSCH_dci)->mcs = mcs;
                ((DCI1_10MHz_TDD_t*)DLSCH_dci)->harq_pid = harq_pid;
                ((DCI1_10MHz_TDD_t*)DLSCH_dci)->ndi = 1-UE_list->UE_template[CC_id][UE_id].oldNDI[harq_pid];
                ((DCI1_10MHz_TDD_t*)DLSCH_dci)->rv = 0;
                ((DCI1_10MHz_TDD_t*)DLSCH_dci)->TPC = tpc;
                ((DCI1_10MHz_TDD_t*)DLSCH_dci)->dai      = (UE_list->UE_template[CC_id][UE_id].DAI-1)&3;
                break;

              case 100:
                ((DCI1_20MHz_TDD_t*)DLSCH_dci)->mcs = mcs;
                ((DCI1_20MHz_TDD_t*)DLSCH_dci)->harq_pid = harq_pid;
                ((DCI1_20MHz_TDD_t*)DLSCH_dci)->ndi = 1-UE_list->UE_template[CC_id][UE_id].oldNDI[harq_pid];
                ((DCI1_20MHz_TDD_t*)DLSCH_dci)->rv = 0;
                ((DCI1_20MHz_TDD_t*)DLSCH_dci)->TPC = tpc;
                ((DCI1_20MHz_TDD_t*)DLSCH_dci)->dai      = (UE_list->UE_template[CC_id][UE_id].DAI-1)&3;
                break;

              default:
                ((DCI1_5MHz_TDD_t*)DLSCH_dci)->mcs = mcs;
                ((DCI1_5MHz_TDD_t*)DLSCH_dci)->harq_pid = harq_pid;
                ((DCI1_5MHz_TDD_t*)DLSCH_dci)->ndi = 1-UE_list->UE_template[CC_id][UE_id].oldNDI[harq_pid];
                ((DCI1_5MHz_TDD_t*)DLSCH_dci)->rv = 0;
                ((DCI1_5MHz_TDD_t*)DLSCH_dci)->TPC = tpc;
                ((DCI1_5MHz_TDD_t*)DLSCH_dci)->dai      = (UE_list->UE_template[CC_id][UE_id].DAI-1)&3;
                break;
              }
            } else {
              switch (frame_parms[CC_id]->N_RB_DL) {
              case 6:
                ((DCI1_1_5MHz_FDD_t*)DLSCH_dci)->mcs = mcs;
                ((DCI1_1_5MHz_FDD_t*)DLSCH_dci)->harq_pid = harq_pid;
                ((DCI1_1_5MHz_FDD_t*)DLSCH_dci)->ndi = 1-UE_list->UE_template[CC_id][UE_id].oldNDI[harq_pid];
                ((DCI1_1_5MHz_FDD_t*)DLSCH_dci)->rv = 0;
                ((DCI1_1_5MHz_FDD_t*)DLSCH_dci)->TPC = tpc;
                break;

              case 25:
                ((DCI1_5MHz_FDD_t*)DLSCH_dci)->mcs = mcs;
                ((DCI1_5MHz_FDD_t*)DLSCH_dci)->harq_pid = harq_pid;
                ((DCI1_5MHz_FDD_t*)DLSCH_dci)->ndi = 1-UE_list->UE_template[CC_id][UE_id].oldNDI[harq_pid];
                ((DCI1_5MHz_FDD_t*)DLSCH_dci)->rv = 0;
                ((DCI1_5MHz_FDD_t*)DLSCH_dci)->TPC = tpc;
                break;

              case 50:
                ((DCI1_10MHz_FDD_t*)DLSCH_dci)->mcs = mcs;
                ((DCI1_10MHz_FDD_t*)DLSCH_dci)->harq_pid = harq_pid;
                ((DCI1_10MHz_FDD_t*)DLSCH_dci)->ndi = 1-UE_list->UE_template[CC_id][UE_id].oldNDI[harq_pid];
                ((DCI1_10MHz_FDD_t*)DLSCH_dci)->rv = 0;
                ((DCI1_10MHz_FDD_t*)DLSCH_dci)->TPC = tpc;
                break;

              case 100:
                ((DCI1_20MHz_FDD_t*)DLSCH_dci)->mcs = mcs;
                ((DCI1_20MHz_FDD_t*)DLSCH_dci)->harq_pid = harq_pid;
                ((DCI1_20MHz_FDD_t*)DLSCH_dci)->ndi = 1-UE_list->UE_template[CC_id][UE_id].oldNDI[harq_pid];
                ((DCI1_20MHz_FDD_t*)DLSCH_dci)->rv = 0;
                ((DCI1_20MHz_FDD_t*)DLSCH_dci)->TPC = tpc;
                break;

              default:
                ((DCI1_5MHz_FDD_t*)DLSCH_dci)->mcs = mcs;
                ((DCI1_5MHz_FDD_t*)DLSCH_dci)->harq_pid = harq_pid;
                ((DCI1_5MHz_FDD_t*)DLSCH_dci)->ndi = 1-UE_list->UE_template[CC_id][UE_id].oldNDI[harq_pid];
                ((DCI1_5MHz_FDD_t*)DLSCH_dci)->rv = 0;
                ((DCI1_5MHz_FDD_t*)DLSCH_dci)->TPC = tpc;
                break;
              }
            }

            break;

          case 3:
            if (frame_parms[CC_id]->frame_type == TDD) {
              switch (frame_parms[CC_id]->N_RB_DL) {
              case 6:
                ((DCI2A_1_5MHz_2A_TDD_t*)DLSCH_dci)->mcs1 = mcs;
                ((DCI2A_1_5MHz_2A_TDD_t*)DLSCH_dci)->harq_pid = harq_pid;
                ((DCI2A_1_5MHz_2A_TDD_t*)DLSCH_dci)->ndi1 = 1-UE_list->UE_template[CC_id][UE_id].oldNDI[harq_pid];
                ((DCI2A_1_5MHz_2A_TDD_t*)DLSCH_dci)->rv1 = 0;

                // deactivate TB2
                ((DCI2A_1_5MHz_2A_TDD_t*)DLSCH_dci)->mcs2 = 0;
                ((DCI2A_1_5MHz_2A_TDD_t*)DLSCH_dci)->rv2 = 1;

                ((DCI2A_1_5MHz_2A_TDD_t*)DLSCH_dci)->dai      = (UE_list->UE_template[CC_id][UE_id].DAI-1)&3;
                ((DCI2A_1_5MHz_2A_TDD_t*)DLSCH_dci)->TPC      = tpc;
                break;

              case 25:
                ((DCI2A_5MHz_2A_TDD_t*)DLSCH_dci)->mcs1 = mcs;
                ((DCI2A_5MHz_2A_TDD_t*)DLSCH_dci)->harq_pid = harq_pid;
                ((DCI2A_5MHz_2A_TDD_t*)DLSCH_dci)->ndi1 = 1-UE_list->UE_template[CC_id][UE_id].oldNDI[harq_pid];
                ((DCI2A_5MHz_2A_TDD_t*)DLSCH_dci)->rv1 = 0;
                ((DCI2A_5MHz_2A_TDD_t*)DLSCH_dci)->dai      = (UE_list->UE_template[CC_id][UE_id].DAI-1)&3;
		((DCI2A_5MHz_2A_TDD_t*)DLSCH_dci)->TPC = tpc;

                // deactivate TB2
                ((DCI2A_5MHz_2A_TDD_t*)DLSCH_dci)->mcs2 = 0;
                ((DCI2A_5MHz_2A_TDD_t*)DLSCH_dci)->rv2 = 1;

                LOG_D(MAC,"Format1 DCI: harq_pid %d, ndi %d\n",harq_pid,((DCI2A_5MHz_2A_TDD_t*)DLSCH_dci)->ndi1);
                break;

              case 50:
                ((DCI2A_10MHz_2A_TDD_t*)DLSCH_dci)->mcs1 = mcs;
                ((DCI2A_10MHz_2A_TDD_t*)DLSCH_dci)->harq_pid = harq_pid;
                ((DCI2A_10MHz_2A_TDD_t*)DLSCH_dci)->ndi1 = 1-UE_list->UE_template[CC_id][UE_id].oldNDI[harq_pid];
                ((DCI2A_10MHz_2A_TDD_t*)DLSCH_dci)->rv1 = 0;
                ((DCI2A_10MHz_2A_TDD_t*)DLSCH_dci)->dai      = (UE_list->UE_template[CC_id][UE_id].DAI-1)&3;
		((DCI2A_10MHz_2A_TDD_t*)DLSCH_dci)->TPC = tpc;

                // deactivate TB2
                ((DCI2A_10MHz_2A_TDD_t*)DLSCH_dci)->mcs2 = 0;
                ((DCI2A_10MHz_2A_TDD_t*)DLSCH_dci)->rv2 = 1;
                break;

              case 100:
                ((DCI2A_20MHz_2A_TDD_t*)DLSCH_dci)->mcs1 = mcs;
                ((DCI2A_20MHz_2A_TDD_t*)DLSCH_dci)->harq_pid = harq_pid;
                ((DCI2A_20MHz_2A_TDD_t*)DLSCH_dci)->ndi1 = 1-UE_list->UE_template[CC_id][UE_id].oldNDI[harq_pid];
                ((DCI2A_20MHz_2A_TDD_t*)DLSCH_dci)->rv1 = 0;
                ((DCI2A_20MHz_2A_TDD_t*)DLSCH_dci)->dai      = (UE_list->UE_template[CC_id][UE_id].DAI-1)&3;
		((DCI2A_20MHz_2A_TDD_t*)DLSCH_dci)->TPC = tpc;

                // deactivate TB2
                ((DCI2A_20MHz_2A_TDD_t*)DLSCH_dci)->mcs2 = 0;
                ((DCI2A_20MHz_2A_TDD_t*)DLSCH_dci)->rv2 = 1;
                break;

              default:
                ((DCI2A_5MHz_2A_TDD_t*)DLSCH_dci)->mcs1 = mcs;
                ((DCI2A_5MHz_2A_TDD_t*)DLSCH_dci)->harq_pid = harq_pid;
                ((DCI2A_5MHz_2A_TDD_t*)DLSCH_dci)->ndi1 = 1-UE_list->UE_template[CC_id][UE_id].oldNDI[harq_pid];
                ((DCI2A_5MHz_2A_TDD_t*)DLSCH_dci)->rv1 = 0;
                ((DCI2A_5MHz_2A_TDD_t*)DLSCH_dci)->dai      = (UE_list->UE_template[CC_id][UE_id].DAI-1)&3;
		((DCI2A_5MHz_2A_TDD_t*)DLSCH_dci)->TPC = tpc;

                // deactivate TB2
                ((DCI2A_5MHz_2A_TDD_t*)DLSCH_dci)->mcs2 = 0;
                ((DCI2A_5MHz_2A_TDD_t*)DLSCH_dci)->rv2 = 1;
                break;
              }
            } else {
              switch (frame_parms[CC_id]->N_RB_DL) {
              case 6:
                ((DCI2A_1_5MHz_2A_FDD_t*)DLSCH_dci)->mcs1 = mcs;
                ((DCI2A_1_5MHz_2A_FDD_t*)DLSCH_dci)->harq_pid = harq_pid;
                ((DCI2A_1_5MHz_2A_FDD_t*)DLSCH_dci)->ndi1 = 1-UE_list->UE_template[CC_id][UE_id].oldNDI[harq_pid];
                ((DCI2A_1_5MHz_2A_FDD_t*)DLSCH_dci)->rv1 = 0;
		((DCI2A_1_5MHz_2A_FDD_t*)DLSCH_dci)->TPC = tpc;

                // deactivate TB2
                ((DCI2A_1_5MHz_2A_FDD_t*)DLSCH_dci)->mcs2 = 0;
                ((DCI2A_1_5MHz_2A_FDD_t*)DLSCH_dci)->rv2 = 1;
                break;

              case 25:
                ((DCI2A_5MHz_2A_FDD_t*)DLSCH_dci)->mcs1 = mcs;
                ((DCI2A_5MHz_2A_FDD_t*)DLSCH_dci)->harq_pid = harq_pid;
                ((DCI2A_5MHz_2A_FDD_t*)DLSCH_dci)->ndi1 = 1-UE_list->UE_template[CC_id][UE_id].oldNDI[harq_pid];
                ((DCI2A_5MHz_2A_FDD_t*)DLSCH_dci)->rv1 = 0;
		((DCI2A_5MHz_2A_FDD_t*)DLSCH_dci)->TPC = tpc;

                // deactivate TB2
                ((DCI2A_5MHz_2A_FDD_t*)DLSCH_dci)->mcs2 = 0;
                ((DCI2A_5MHz_2A_FDD_t*)DLSCH_dci)->rv2 = 1;
                break;

              case 50:
                ((DCI2A_10MHz_2A_FDD_t*)DLSCH_dci)->mcs1 = mcs;
                ((DCI2A_10MHz_2A_FDD_t*)DLSCH_dci)->harq_pid = harq_pid;
                ((DCI2A_10MHz_2A_FDD_t*)DLSCH_dci)->ndi1 = 1-UE_list->UE_template[CC_id][UE_id].oldNDI[harq_pid];
                ((DCI2A_10MHz_2A_FDD_t*)DLSCH_dci)->rv1 = 0;
		((DCI2A_10MHz_2A_FDD_t*)DLSCH_dci)->TPC = tpc;
                // deactivate TB2
                ((DCI2A_10MHz_2A_FDD_t*)DLSCH_dci)->mcs2 = 0;
                ((DCI2A_10MHz_2A_FDD_t*)DLSCH_dci)->rv2 = 1;
                break;

              case 100:
                ((DCI2A_20MHz_2A_FDD_t*)DLSCH_dci)->mcs1 = mcs;
                ((DCI2A_20MHz_2A_FDD_t*)DLSCH_dci)->harq_pid = harq_pid;
                ((DCI2A_20MHz_2A_FDD_t*)DLSCH_dci)->ndi1 = 1-UE_list->UE_template[CC_id][UE_id].oldNDI[harq_pid];
                ((DCI2A_20MHz_2A_FDD_t*)DLSCH_dci)->rv1 = 0;
		((DCI2A_20MHz_2A_FDD_t*)DLSCH_dci)->TPC = tpc;

                // deactivate TB2
                ((DCI2A_20MHz_2A_FDD_t*)DLSCH_dci)->mcs2 = 0;
                ((DCI2A_20MHz_2A_FDD_t*)DLSCH_dci)->rv2 = 1;
                break;

              default:
                ((DCI2A_5MHz_2A_FDD_t*)DLSCH_dci)->mcs1 = mcs;
                ((DCI2A_5MHz_2A_FDD_t*)DLSCH_dci)->harq_pid = harq_pid;
                ((DCI2A_5MHz_2A_FDD_t*)DLSCH_dci)->ndi1 = 1-UE_list->UE_template[CC_id][UE_id].oldNDI[harq_pid];
                ((DCI2A_5MHz_2A_FDD_t*)DLSCH_dci)->rv1 = 0;
		((DCI2A_5MHz_2A_FDD_t*)DLSCH_dci)->TPC = tpc;

                // deactivate TB2
                ((DCI2A_5MHz_2A_FDD_t*)DLSCH_dci)->mcs2 = 0;
                ((DCI2A_5MHz_2A_FDD_t*)DLSCH_dci)->rv2 = 1;
                break;
              }
            }

            break;

	    /*
	    // disabled for now as this needs to be done properly
          case 4:
<<<<<<< HEAD
            if (frame_parms[CC_id]->frame_type == TDD) {
              switch (frame_parms[CC_id]->N_RB_DL) {
              case 6:
		// fall back to alamouti for now
                ((DCI2_1_5MHz_2A_TDD_t*)DLSCH_dci)->tpmi = 0;
                ((DCI2_1_5MHz_2A_TDD_t*)DLSCH_dci)->mcs1 = mcs;
                ((DCI2_1_5MHz_2A_TDD_t*)DLSCH_dci)->harq_pid = harq_pid;
                ((DCI2_1_5MHz_2A_TDD_t*)DLSCH_dci)->ndi1 = 1-UE_list->UE_template[CC_id][UE_id].oldNDI[harq_pid];
                ((DCI2_1_5MHz_2A_TDD_t*)DLSCH_dci)->rv1 = 0;

                // deactivate TB2
                ((DCI2A_1_5MHz_2A_TDD_t*)DLSCH_dci)->mcs2 = 0;
                ((DCI2A_1_5MHz_2A_TDD_t*)DLSCH_dci)->rv2 = 1;

                ((DCI2A_1_5MHz_2A_TDD_t*)DLSCH_dci)->dai      = (UE_list->UE_template[CC_id][UE_id].DAI-1)&3;
                ((DCI2A_1_5MHz_2A_TDD_t*)DLSCH_dci)->TPC      = tpc;
                break;

              case 25:
                ((DCI2_5MHz_2A_TDD_t*)DLSCH_dci)->tpmi = 0;
                ((DCI2_5MHz_2A_TDD_t*)DLSCH_dci)->mcs1 = mcs;
                ((DCI2_5MHz_2A_TDD_t*)DLSCH_dci)->harq_pid = harq_pid;
                ((DCI2_5MHz_2A_TDD_t*)DLSCH_dci)->ndi1 = 1-UE_list->UE_template[CC_id][UE_id].oldNDI[harq_pid];
                ((DCI2_5MHz_2A_TDD_t*)DLSCH_dci)->rv1 = 0;
                ((DCI2_5MHz_2A_TDD_t*)DLSCH_dci)->dai      = (UE_list->UE_template[CC_id][UE_id].DAI-1)&3;
		((DCI2_5MHz_2A_TDD_t*)DLSCH_dci)->TPC = tpc;

                // deactivate TB2
                ((DCI2_5MHz_2A_TDD_t*)DLSCH_dci)->mcs2 = 0;
                ((DCI2_5MHz_2A_TDD_t*)DLSCH_dci)->rv2 = 1;

                LOG_D(MAC,"Format2 DCI: harq_pid %d, ndi %d\n",harq_pid,((DCI2_5MHz_2A_TDD_t*)DLSCH_dci)->ndi1);
                break;

              case 50:
                ((DCI2_10MHz_2A_TDD_t*)DLSCH_dci)->tpmi = 0;
                ((DCI2_10MHz_2A_TDD_t*)DLSCH_dci)->mcs1 = mcs;
                ((DCI2_10MHz_2A_TDD_t*)DLSCH_dci)->harq_pid = harq_pid;
                ((DCI2_10MHz_2A_TDD_t*)DLSCH_dci)->ndi1 = 1-UE_list->UE_template[CC_id][UE_id].oldNDI[harq_pid];
                ((DCI2_10MHz_2A_TDD_t*)DLSCH_dci)->rv1 = 0;
                ((DCI2_10MHz_2A_TDD_t*)DLSCH_dci)->dai      = (UE_list->UE_template[CC_id][UE_id].DAI-1)&3;
		((DCI2_10MHz_2A_TDD_t*)DLSCH_dci)->TPC = tpc;

                // deactivate TB2
                ((DCI2_10MHz_2A_TDD_t*)DLSCH_dci)->mcs2 = 0;
                ((DCI2_10MHz_2A_TDD_t*)DLSCH_dci)->rv2 = 1;
                break;

              case 100:
                ((DCI2_20MHz_2A_TDD_t*)DLSCH_dci)->tpmi = 0;
                ((DCI2_20MHz_2A_TDD_t*)DLSCH_dci)->mcs1 = mcs;
                ((DCI2_20MHz_2A_TDD_t*)DLSCH_dci)->harq_pid = harq_pid;
                ((DCI2_20MHz_2A_TDD_t*)DLSCH_dci)->ndi1 = 1-UE_list->UE_template[CC_id][UE_id].oldNDI[harq_pid];
                ((DCI2_20MHz_2A_TDD_t*)DLSCH_dci)->rv1 = 0;
                ((DCI2_20MHz_2A_TDD_t*)DLSCH_dci)->dai      = (UE_list->UE_template[CC_id][UE_id].DAI-1)&3;
		((DCI2_20MHz_2A_TDD_t*)DLSCH_dci)->TPC = tpc;

                // deactivate TB2
                ((DCI2_20MHz_2A_TDD_t*)DLSCH_dci)->mcs2 = 0;
                ((DCI2_20MHz_2A_TDD_t*)DLSCH_dci)->rv2 = 1;
                break;

              default:
                ((DCI2_5MHz_2A_TDD_t*)DLSCH_dci)->tpmi = 0;
                ((DCI2_5MHz_2A_TDD_t*)DLSCH_dci)->mcs1 = mcs;
                ((DCI2_5MHz_2A_TDD_t*)DLSCH_dci)->harq_pid = harq_pid;
                ((DCI2_5MHz_2A_TDD_t*)DLSCH_dci)->ndi1 = 1-UE_list->UE_template[CC_id][UE_id].oldNDI[harq_pid];
                ((DCI2_5MHz_2A_TDD_t*)DLSCH_dci)->rv1 = 0;
                ((DCI2_5MHz_2A_TDD_t*)DLSCH_dci)->dai      = (UE_list->UE_template[CC_id][UE_id].DAI-1)&3;
		((DCI2_5MHz_2A_TDD_t*)DLSCH_dci)->TPC = tpc;
=======
            ((DCI2_5MHz_2A_TDD_t*)DLSCH_dci)->mcs1 = mcs;
            ((DCI2_5MHz_2A_TDD_t*)DLSCH_dci)->harq_pid = harq_pid;
            ((DCI2_5MHz_2A_TDD_t*)DLSCH_dci)->ndi1 = 1;
            ((DCI2_5MHz_2A_TDD_t*)DLSCH_dci)->rv1 = round&3;
            ((DCI2_5MHz_2A_TDD_t*)DLSCH_dci)->dai = (UE_list->UE_template[CC_id][UE_id].DAI-1)&3;
	    ((DCI2_5MHz_2A_TDD_t*)DLSCH_dci)->TPC = tpc;

            break;
>>>>>>> 2045a493

                // deactivate TB2
                ((DCI2_5MHz_2A_TDD_t*)DLSCH_dci)->mcs2 = 0;
                ((DCI2_5MHz_2A_TDD_t*)DLSCH_dci)->rv2 = 1;
                break;
              }
            } else {
              switch (frame_parms[CC_id]->N_RB_DL) {
              case 6:
                ((DCI2_1_5MHz_2A_FDD_t*)DLSCH_dci)->tpmi = 0;
                ((DCI2_1_5MHz_2A_FDD_t*)DLSCH_dci)->mcs1 = mcs;
                ((DCI2_1_5MHz_2A_FDD_t*)DLSCH_dci)->harq_pid = harq_pid;
                ((DCI2_1_5MHz_2A_FDD_t*)DLSCH_dci)->ndi1 = 1-UE_list->UE_template[CC_id][UE_id].oldNDI[harq_pid];
                ((DCI2_1_5MHz_2A_FDD_t*)DLSCH_dci)->rv1 = 0;
		((DCI2_1_5MHz_2A_FDD_t*)DLSCH_dci)->TPC = tpc;

                // deactivate TB2
                ((DCI2_1_5MHz_2A_FDD_t*)DLSCH_dci)->mcs2 = 0;
                ((DCI2_1_5MHz_2A_FDD_t*)DLSCH_dci)->rv2 = 1;
                break;

              case 25:
                ((DCI2_5MHz_2A_FDD_t*)DLSCH_dci)->tpmi = 0;
                ((DCI2_5MHz_2A_FDD_t*)DLSCH_dci)->mcs1 = mcs;
                ((DCI2_5MHz_2A_FDD_t*)DLSCH_dci)->harq_pid = harq_pid;
                ((DCI2_5MHz_2A_FDD_t*)DLSCH_dci)->ndi1 = 1-UE_list->UE_template[CC_id][UE_id].oldNDI[harq_pid];
                ((DCI2_5MHz_2A_FDD_t*)DLSCH_dci)->rv1 = 0;
		((DCI2_5MHz_2A_FDD_t*)DLSCH_dci)->TPC = tpc;

                // deactivate TB2
                ((DCI2_5MHz_2A_FDD_t*)DLSCH_dci)->mcs2 = 0;
                ((DCI2_5MHz_2A_FDD_t*)DLSCH_dci)->rv2 = 1;

                LOG_I(MAC,"Format2 DCI: harq_pid %d, ndi %d\n",harq_pid,((DCI2_5MHz_2A_FDD_t*)DLSCH_dci)->ndi1);
                break;

              case 50:
                ((DCI2_10MHz_2A_FDD_t*)DLSCH_dci)->tpmi = 0;
                ((DCI2_10MHz_2A_FDD_t*)DLSCH_dci)->mcs1 = mcs;
                ((DCI2_10MHz_2A_FDD_t*)DLSCH_dci)->harq_pid = harq_pid;
                ((DCI2_10MHz_2A_FDD_t*)DLSCH_dci)->ndi1 = 1-UE_list->UE_template[CC_id][UE_id].oldNDI[harq_pid];
                ((DCI2_10MHz_2A_FDD_t*)DLSCH_dci)->rv1 = 0;
		((DCI2_10MHz_2A_FDD_t*)DLSCH_dci)->TPC = tpc;
                // deactivate TB2
                ((DCI2_10MHz_2A_FDD_t*)DLSCH_dci)->mcs2 = 0;
                ((DCI2_10MHz_2A_FDD_t*)DLSCH_dci)->rv2 = 1;
                break;

              case 100:
                ((DCI2_20MHz_2A_FDD_t*)DLSCH_dci)->tpmi = 0;
                ((DCI2_20MHz_2A_FDD_t*)DLSCH_dci)->mcs1 = mcs;
                ((DCI2_20MHz_2A_FDD_t*)DLSCH_dci)->harq_pid = harq_pid;
                ((DCI2_20MHz_2A_FDD_t*)DLSCH_dci)->ndi1 = 1-UE_list->UE_template[CC_id][UE_id].oldNDI[harq_pid];
                ((DCI2_20MHz_2A_FDD_t*)DLSCH_dci)->rv1 = 0;
		((DCI2_20MHz_2A_FDD_t*)DLSCH_dci)->TPC = tpc;

                // deactivate TB2
                ((DCI2_20MHz_2A_FDD_t*)DLSCH_dci)->mcs2 = 0;
                ((DCI2_20MHz_2A_FDD_t*)DLSCH_dci)->rv2 = 1;
                break;

              default:
                ((DCI2_5MHz_2A_FDD_t*)DLSCH_dci)->tpmi = 0;
                ((DCI2_5MHz_2A_FDD_t*)DLSCH_dci)->mcs1 = mcs;
                ((DCI2_5MHz_2A_FDD_t*)DLSCH_dci)->harq_pid = harq_pid;
                ((DCI2_5MHz_2A_FDD_t*)DLSCH_dci)->ndi1 = 1-UE_list->UE_template[CC_id][UE_id].oldNDI[harq_pid];
                ((DCI2_5MHz_2A_FDD_t*)DLSCH_dci)->rv1 = 0;
		((DCI2_5MHz_2A_FDD_t*)DLSCH_dci)->TPC = tpc;

                // deactivate TB2
                ((DCI2_5MHz_2A_FDD_t*)DLSCH_dci)->mcs2 = 0;
                ((DCI2_5MHz_2A_FDD_t*)DLSCH_dci)->rv2 = 1;
                break;
              }
            }

            break;
	    /*
	    // disabled for now as this needs to be done properly
          case 5:

            ((DCI1E_5MHz_2A_M10PRB_TDD_t*)DLSCH_dci)->mcs = mcs;
            ((DCI1E_5MHz_2A_M10PRB_TDD_t*)DLSCH_dci)->harq_pid = harq_pid;
            ((DCI1E_5MHz_2A_M10PRB_TDD_t*)DLSCH_dci)->ndi = 1;
            ((DCI1E_5MHz_2A_M10PRB_TDD_t*)DLSCH_dci)->rv = round&3;
            ((DCI1E_5MHz_2A_M10PRB_TDD_t*)DLSCH_dci)->dai = (UE_list->UE_template[CC_id][UE_id].DAI-1)&3;
	    ((DCI1E_5MHz_2A_M10PRB_TDD_t*)DLSCH_dci)->TPC = tpc;

            if(ue_sched_ctl->dl_pow_off[CC_id] == 2) {
              ue_sched_ctl->dl_pow_off[CC_id] = 1;
            }

            ((DCI1E_5MHz_2A_M10PRB_TDD_t*)DLSCH_dci)->dl_power_off = ue_sched_ctl->dl_pow_off[CC_id];
            ((DCI1E_5MHz_2A_M10PRB_TDD_t*)DLSCH_dci)->tpmi = 5;
            break;

          case 6:
            ((DCI1E_5MHz_2A_M10PRB_TDD_t*)DLSCH_dci)->mcs = mcs;
            ((DCI1E_5MHz_2A_M10PRB_TDD_t*)DLSCH_dci)->harq_pid = harq_pid;
            ((DCI1E_5MHz_2A_M10PRB_TDD_t*)DLSCH_dci)->ndi = 1;
            ((DCI1E_5MHz_2A_M10PRB_TDD_t*)DLSCH_dci)->rv = round&3;
            ((DCI1E_5MHz_2A_M10PRB_TDD_t*)DLSCH_dci)->dai = (UE_list->UE_template[CC_id][UE_id].DAI-1)&3;
            ((DCI1E_5MHz_2A_M10PRB_TDD_t*)DLSCH_dci)->dl_power_off = 1;
            ((DCI1E_5MHz_2A_M10PRB_TDD_t*)DLSCH_dci)->tpmi = 5;
	    ((DCI1E_5MHz_2A_M10PRB_TDD_t*)DLSCH_dci)->TPC = tpc;

            break;
	    */
          }

          // Toggle NDI for next time
          LOG_D(MAC,"CC_id %d Frame %d, subframeP %d: Toggling Format1 NDI for UE %d (rnti %x/%d) oldNDI %d\n",
                CC_id, frameP,subframeP,UE_id,
                UE_list->UE_template[CC_id][UE_id].rnti,harq_pid,UE_list->UE_template[CC_id][UE_id].oldNDI[harq_pid]);
          UE_list->UE_template[CC_id][UE_id].oldNDI[harq_pid]=1-UE_list->UE_template[CC_id][UE_id].oldNDI[harq_pid];
        } else {  // There is no data from RLC or MAC header, so don't schedule

        }
      }

      if (frame_parms[CC_id]->frame_type == TDD) {
        set_ul_DAI(module_idP,UE_id,CC_id,frameP,subframeP,frame_parms);
      }

    } // UE_id loop
  }  // CC_id loop


  stop_meas(&eNB->schedule_dlsch);
  VCD_SIGNAL_DUMPER_DUMP_FUNCTION_BY_NAME(VCD_SIGNAL_DUMPER_FUNCTIONS_SCHEDULE_DLSCH,VCD_FUNCTION_OUT);

}

//------------------------------------------------------------------------------
void
fill_DLSCH_dci(
	       module_id_t module_idP,
	       frame_t frameP,
	       sub_frame_t subframeP,
	       int* mbsfn_flagP
	       )
//------------------------------------------------------------------------------
{

  // loop over all allocated UEs and compute frequency allocations for PDSCH
  int   UE_id = -1;
  uint8_t            /* first_rb, */ nb_rb=3;
  rnti_t        rnti;
  //unsigned char *vrb_map;
  uint8_t            rballoc_sub[25];
  //uint8_t number_of_subbands=13;

  //unsigned char round;
  unsigned char harq_pid;
  void         *DLSCH_dci=NULL;
  DCI_PDU      *DCI_pdu;
  int           i;
  //void         *BCCH_alloc_pdu;
  int           size_bits,size_bytes;
  int CC_id;
  eNB_MAC_INST *eNB  =&eNB_mac_inst[module_idP];
  UE_list_t    *UE_list = &eNB->UE_list;
  //RA_TEMPLATE  *RA_template;

  start_meas(&eNB->fill_DLSCH_dci);
  VCD_SIGNAL_DUMPER_DUMP_FUNCTION_BY_NAME(VCD_SIGNAL_DUMPER_FUNCTIONS_FILL_DLSCH_DCI,VCD_FUNCTION_IN);

  for (CC_id=0; CC_id<MAX_NUM_CCs; CC_id++) {
    LOG_D(MAC,"Doing fill DCI for CC_id %d\n",CC_id);

    if (mbsfn_flagP[CC_id]>0)
      continue;

    DCI_pdu         = &eNB->common_channels[CC_id].DCI_pdu;
    

    // UE specific DCIs
    for (UE_id=UE_list->head; UE_id>=0; UE_id=UE_list->next[UE_id]) {
      LOG_T(MAC,"CC_id %d, UE_id: %d => status %d\n",CC_id,UE_id,eNB_dlsch_info[module_idP][CC_id][UE_id].status);

      if (eNB_dlsch_info[module_idP][CC_id][UE_id].status == S_DL_SCHEDULED) {

        // clear scheduling flag
        eNB_dlsch_info[module_idP][CC_id][UE_id].status = S_DL_WAITING;
        rnti = UE_RNTI(module_idP,UE_id);
	//        mac_xface->get_ue_active_harq_pid(module_idP,CC_id,rnti,frameP,subframeP,&harq_pid,&round,0);
	harq_pid = UE_list->UE_sched_ctrl[UE_id].harq_pid[CC_id];
        nb_rb = UE_list->UE_template[CC_id][UE_id].nb_rb[harq_pid];

        DLSCH_dci = (void *)UE_list->UE_template[CC_id][UE_id].DLSCH_DCI[harq_pid];


        /// Synchronizing rballoc with rballoc_sub
        for(i=0; i<PHY_vars_eNB_g[module_idP][CC_id]->frame_parms.N_RBG; i++) {
          rballoc_sub[i] = UE_list->UE_template[CC_id][UE_id].rballoc_subband[harq_pid][i];
        }

        switch(mac_xface->get_transmission_mode(module_idP,CC_id,rnti)) {
        default:

        case 1:

        case 2:

        case 7:
          LOG_D(MAC,"[eNB %d] CC_id %d Adding UE %d spec DCI for %d PRBS \n",module_idP, CC_id, UE_id, nb_rb);

          if (PHY_vars_eNB_g[module_idP][CC_id]->frame_parms.frame_type == TDD) {
            switch (PHY_vars_eNB_g[module_idP][CC_id]->frame_parms.N_RB_DL) {
            case 6:
              ((DCI1_1_5MHz_TDD_t*)DLSCH_dci)->rballoc = allocate_prbs_sub(nb_rb,rballoc_sub);
              ((DCI1_1_5MHz_TDD_t*)DLSCH_dci)->rah = 0;
              size_bytes = sizeof(DCI1_1_5MHz_TDD_t);
              size_bits  = sizeof_DCI1_1_5MHz_TDD_t;
              break;

            case 25:
              ((DCI1_5MHz_TDD_t*)DLSCH_dci)->rballoc = allocate_prbs_sub(nb_rb,rballoc_sub);
              ((DCI1_5MHz_TDD_t*)DLSCH_dci)->rah = 0;
              size_bytes = sizeof(DCI1_5MHz_TDD_t);
              size_bits  = sizeof_DCI1_5MHz_TDD_t;
              break;

            case 50:
              ((DCI1_10MHz_TDD_t*)DLSCH_dci)->rballoc = allocate_prbs_sub(nb_rb,rballoc_sub);
              ((DCI1_10MHz_TDD_t*)DLSCH_dci)->rah = 0;
              size_bytes = sizeof(DCI1_10MHz_TDD_t);
              size_bits  = sizeof_DCI1_10MHz_TDD_t;
              break;

            case 100:
              ((DCI1_20MHz_TDD_t*)DLSCH_dci)->rballoc = allocate_prbs_sub(nb_rb,rballoc_sub);
              ((DCI1_20MHz_TDD_t*)DLSCH_dci)->rah = 0;
              size_bytes = sizeof(DCI1_20MHz_TDD_t);
              size_bits  = sizeof_DCI1_20MHz_TDD_t;
              break;

            default:
              ((DCI1_5MHz_TDD_t*)DLSCH_dci)->rballoc = allocate_prbs_sub(nb_rb,rballoc_sub);
              ((DCI1_5MHz_TDD_t*)DLSCH_dci)->rah = 0;
              size_bytes = sizeof(DCI1_5MHz_TDD_t);
              size_bits  = sizeof_DCI1_5MHz_TDD_t;
              break;
            }


          } else {
            switch(PHY_vars_eNB_g[module_idP][CC_id]->frame_parms.N_RB_DL) {
            case 6:
              ((DCI1_1_5MHz_FDD_t*)DLSCH_dci)->rballoc = allocate_prbs_sub(nb_rb,rballoc_sub);
              ((DCI1_1_5MHz_FDD_t*)DLSCH_dci)->rah = 0;
              size_bytes=sizeof(DCI1_1_5MHz_FDD_t);
              size_bits=sizeof_DCI1_1_5MHz_FDD_t;
              break;

            case 25:
              ((DCI1_5MHz_FDD_t*)DLSCH_dci)->rballoc = allocate_prbs_sub(nb_rb,rballoc_sub);
              ((DCI1_5MHz_FDD_t*)DLSCH_dci)->rah = 0;
              size_bytes=sizeof(DCI1_5MHz_FDD_t);
              size_bits=sizeof_DCI1_5MHz_FDD_t;
              break;

            case 50:
              ((DCI1_10MHz_FDD_t*)DLSCH_dci)->rballoc = allocate_prbs_sub(nb_rb,rballoc_sub);
              ((DCI1_10MHz_FDD_t*)DLSCH_dci)->rah = 0;
              size_bytes=sizeof(DCI1_10MHz_FDD_t);
              size_bits=sizeof_DCI1_10MHz_FDD_t;
              break;

            case 100:
              ((DCI1_20MHz_FDD_t*)DLSCH_dci)->rballoc = allocate_prbs_sub(nb_rb,rballoc_sub);
              ((DCI1_20MHz_FDD_t*)DLSCH_dci)->rah = 0;
              size_bytes=sizeof(DCI1_20MHz_FDD_t);
              size_bits=sizeof_DCI1_20MHz_FDD_t;
              break;

            default:
              ((DCI1_5MHz_FDD_t*)DLSCH_dci)->rballoc = allocate_prbs_sub(nb_rb,rballoc_sub);
              ((DCI1_5MHz_FDD_t*)DLSCH_dci)->rah = 0;
              size_bytes=sizeof(DCI1_5MHz_FDD_t);
              size_bits=sizeof_DCI1_5MHz_FDD_t;
              break;
            }
          }

          add_ue_spec_dci(DCI_pdu,
                          DLSCH_dci,
                          rnti,
                          size_bytes,
                          process_ue_cqi (module_idP,UE_id),//aggregation,
                          size_bits,
                          format1,
                          0);

          break;

        case 3:
          /* TODO: fix log, what is 'rb alloc'? */
          /*LOG_D(MAC,"[eNB %d] CC_id %d Adding Format 2A UE %d spec DCI for %d PRBS (rb alloc: %x) \n",
                module_idP, CC_id, UE_id, nb_rb);*/
          LOG_D(MAC,"[eNB %d] CC_id %d Adding Format 2A UE %d spec DCI for %d PRBS\n",
                module_idP, CC_id, UE_id, nb_rb);

          if (PHY_vars_eNB_g[module_idP][CC_id]->frame_parms.frame_type == TDD) {
            switch (PHY_vars_eNB_g[module_idP][CC_id]->frame_parms.N_RB_DL) {
            case 6:
              ((DCI2A_1_5MHz_2A_TDD_t*)DLSCH_dci)->rballoc = allocate_prbs_sub(nb_rb,rballoc_sub);
              ((DCI2A_1_5MHz_2A_TDD_t*)DLSCH_dci)->rah = 0;
              size_bytes = sizeof(DCI2A_1_5MHz_2A_TDD_t);
              size_bits  = sizeof_DCI2A_1_5MHz_2A_TDD_t;
              break;

            case 25:
              ((DCI2A_5MHz_2A_TDD_t*)DLSCH_dci)->rballoc = allocate_prbs_sub(nb_rb,rballoc_sub);
              ((DCI2A_5MHz_2A_TDD_t*)DLSCH_dci)->rah = 0;
              size_bytes = sizeof(DCI2A_5MHz_2A_TDD_t);
              size_bits  = sizeof_DCI2A_5MHz_2A_TDD_t;
              break;

            case 50:
              ((DCI2A_10MHz_2A_TDD_t*)DLSCH_dci)->rballoc = allocate_prbs_sub(nb_rb,rballoc_sub);
              ((DCI2A_10MHz_2A_TDD_t*)DLSCH_dci)->rah = 0;
              size_bytes = sizeof(DCI2A_10MHz_2A_TDD_t);
              size_bits  = sizeof_DCI2A_10MHz_2A_TDD_t;
              break;

            case 100:
              ((DCI2A_20MHz_2A_TDD_t*)DLSCH_dci)->rballoc = allocate_prbs_sub(nb_rb,rballoc_sub);
              ((DCI2A_20MHz_2A_TDD_t*)DLSCH_dci)->rah = 0;
              size_bytes = sizeof(DCI2A_20MHz_2A_TDD_t);
              size_bits  = sizeof_DCI2A_20MHz_2A_TDD_t;
              break;

            default:
              ((DCI2A_5MHz_2A_TDD_t*)DLSCH_dci)->rballoc = allocate_prbs_sub(nb_rb,rballoc_sub);
              ((DCI2A_5MHz_2A_TDD_t*)DLSCH_dci)->rah = 0;
              size_bytes = sizeof(DCI2A_5MHz_2A_TDD_t);
              size_bits  = sizeof_DCI2A_5MHz_2A_TDD_t;
              break;
            }


          } else {
            switch(PHY_vars_eNB_g[module_idP][CC_id]->frame_parms.N_RB_DL) {
            case 6:
              ((DCI2A_1_5MHz_2A_FDD_t*)DLSCH_dci)->rballoc = allocate_prbs_sub(nb_rb,rballoc_sub);
              ((DCI2A_1_5MHz_2A_FDD_t*)DLSCH_dci)->rah = 0;
              size_bytes=sizeof(DCI2A_1_5MHz_2A_FDD_t);
              size_bits=sizeof_DCI2A_1_5MHz_2A_FDD_t;
              break;

            case 25:
              ((DCI2A_5MHz_2A_FDD_t*)DLSCH_dci)->rballoc = allocate_prbs_sub(nb_rb,rballoc_sub);
              ((DCI2A_5MHz_2A_FDD_t*)DLSCH_dci)->rah = 0;
              size_bytes=sizeof(DCI2A_5MHz_2A_FDD_t);
              size_bits=sizeof_DCI2A_5MHz_2A_FDD_t;
              break;

            case 50:
              ((DCI2A_10MHz_2A_FDD_t*)DLSCH_dci)->rballoc = allocate_prbs_sub(nb_rb,rballoc_sub);
              ((DCI2A_10MHz_2A_FDD_t*)DLSCH_dci)->rah = 0;
              size_bytes=sizeof(DCI2A_10MHz_2A_FDD_t);
              size_bits=sizeof_DCI2A_10MHz_2A_FDD_t;
              break;

            case 100:
              ((DCI2A_20MHz_2A_FDD_t*)DLSCH_dci)->rballoc = allocate_prbs_sub(nb_rb,rballoc_sub);
              ((DCI2A_20MHz_2A_FDD_t*)DLSCH_dci)->rah = 0;
              size_bytes=sizeof(DCI2A_20MHz_2A_FDD_t);
              size_bits=sizeof_DCI2A_20MHz_2A_FDD_t;
              break;

            default:
              ((DCI2A_5MHz_2A_FDD_t*)DLSCH_dci)->rballoc = allocate_prbs_sub(nb_rb,rballoc_sub);
              ((DCI2A_5MHz_2A_FDD_t*)DLSCH_dci)->rah = 0;
              size_bytes=sizeof(DCI2A_5MHz_2A_FDD_t);
              size_bits=sizeof_DCI2A_5MHz_2A_FDD_t;
              break;
            }
          }

          add_ue_spec_dci(DCI_pdu,
                          DLSCH_dci,
                          rnti,
                          size_bytes,
                          process_ue_cqi (module_idP,UE_id),//aggregation,
                          size_bits,
                          format2A,
                          0);

          break;

	  /*
        case 4:

          // DCI format 2_2A
          ((DCI2_5MHz_2A_TDD_t*)DLSCH_dci)->rballoc = allocate_prbs_sub(nb_rb,rballoc_sub);
          ((DCI2_5MHz_2A_TDD_t*)DLSCH_dci)->rah = 0;
          add_ue_spec_dci(DCI_pdu,
                          DLSCH_dci,
                          rnti,
                          sizeof(DCI2_5MHz_2A_TDD_t),
                          process_ue_cqi (module_idP,UE_id),//aggregation,
                          sizeof_DCI2_5MHz_2A_TDD_t,
                          format2,
                          0);
          break;

        case 5:
          ((DCI1E_5MHz_2A_M10PRB_TDD_t*)DLSCH_dci)->rballoc = allocate_prbs_sub(nb_rb,rballoc_sub);
          ((DCI1E_5MHz_2A_M10PRB_TDD_t*)DLSCH_dci)->rah = 0;

          add_ue_spec_dci(DCI_pdu,
                          DLSCH_dci,
                          rnti,
                          sizeof(DCI1E_5MHz_2A_M10PRB_TDD_t),
                          process_ue_cqi (module_idP,UE_id),//aggregation,
                          sizeof_DCI1E_5MHz_2A_M10PRB_TDD_t,
                          format1E_2A_M10PRB,
                          0);
          break;

        case 6:
          ((DCI1E_5MHz_2A_M10PRB_TDD_t*)DLSCH_dci)->rballoc = allocate_prbs_sub(nb_rb,rballoc_sub);
          ((DCI1E_5MHz_2A_M10PRB_TDD_t*)DLSCH_dci)->rah = 0;

          add_ue_spec_dci(DCI_pdu,
                          DLSCH_dci,
                          rnti,
                          sizeof(DCI1E_5MHz_2A_M10PRB_TDD_t),
                          process_ue_cqi (module_idP,UE_id),//aggregation
                          sizeof_DCI1E_5MHz_2A_M10PRB_TDD_t,
                          format1E_2A_M10PRB,
                          0);
          break;
	  */

        }
      }
    }

  }

  stop_meas(&eNB->fill_DLSCH_dci);
  VCD_SIGNAL_DUMPER_DUMP_FUNCTION_BY_NAME(VCD_SIGNAL_DUMPER_FUNCTIONS_FILL_DLSCH_DCI,VCD_FUNCTION_OUT);
}

//------------------------------------------------------------------------------
unsigned char*
get_dlsch_sdu(
  module_id_t module_idP,
  int CC_id,
  frame_t frameP,
  rnti_t rntiP,
  uint8_t TBindex
)
//------------------------------------------------------------------------------
{

  int UE_id;
  eNB_MAC_INST *eNB=&eNB_mac_inst[module_idP];

  if (rntiP==SI_RNTI) {
    LOG_D(MAC,"[eNB %d] CC_id %d Frame %d Get DLSCH sdu for BCCH \n", module_idP, CC_id, frameP);

    return((unsigned char *)&eNB->common_channels[CC_id].BCCH_pdu.payload[0]);
  }

  UE_id = find_UE_id(module_idP,rntiP);

  if (UE_id != -1) {
    LOG_D(MAC,"[eNB %d] Frame %d:  CC_id %d Get DLSCH sdu for rnti %x => UE_id %d\n",module_idP,frameP,CC_id,rntiP,UE_id);
    return((unsigned char *)&eNB->UE_list.DLSCH_pdu[CC_id][TBindex][UE_id].payload[0]);
  } else {
    LOG_E(MAC,"[eNB %d] Frame %d: CC_id %d UE with RNTI %x does not exist\n", module_idP,frameP,CC_id,rntiP);
    return NULL;
  }

}


//------------------------------------------------------------------------------
void
update_ul_dci(
  module_id_t module_idP,
  uint8_t CC_id,
  rnti_t rnti,
  uint8_t dai)
//------------------------------------------------------------------------------
{

  DCI_PDU             *DCI_pdu   = &eNB_mac_inst[module_idP].common_channels[CC_id].DCI_pdu;
  int                  i;
  DCI0_5MHz_TDD_1_6_t *ULSCH_dci = NULL;;

  if (mac_xface->frame_parms->frame_type == TDD) {
    for (i=0; i<DCI_pdu->Num_common_dci+DCI_pdu->Num_ue_spec_dci; i++) {
      ULSCH_dci = (DCI0_5MHz_TDD_1_6_t *)DCI_pdu->dci_alloc[i].dci_pdu;

      if ((DCI_pdu->dci_alloc[i].format == format0) && (DCI_pdu->dci_alloc[i].rnti == rnti)) {
        ULSCH_dci->dai = (dai-1)&3;
      }
    }
  }

  //  printf("Update UL DCI: DAI %d\n",dai);
}


//------------------------------------------------------------------------------
void set_ue_dai(
  sub_frame_t   subframeP,
  uint8_t       tdd_config,
  int           UE_id,
  uint8_t       CC_id,
  UE_list_t*     UE_list
)
//------------------------------------------------------------------------------
{

  switch (tdd_config) {
  case 0:
    if ((subframeP==0)||(subframeP==1)||(subframeP==3)||(subframeP==5)||(subframeP==6)||(subframeP==8)) {
      UE_list->UE_template[CC_id][UE_id].DAI = 0;
    }

    break;

  case 1:
    if ((subframeP==0)||(subframeP==4)||(subframeP==5)||(subframeP==9)) {
      UE_list->UE_template[CC_id][UE_id].DAI = 0;
    }

    break;

  case 2:
    if ((subframeP==4)||(subframeP==5)) {
      UE_list->UE_template[CC_id][UE_id].DAI = 0;
    }

    break;

  case 3:
    if ((subframeP==5)||(subframeP==7)||(subframeP==9)) {
      UE_list->UE_template[CC_id][UE_id].DAI = 0;
    }

    break;

  case 4:
    if ((subframeP==0)||(subframeP==6)) {
      UE_list->UE_template[CC_id][UE_id].DAI = 0;
    }

    break;

  case 5:
    if (subframeP==9) {
      UE_list->UE_template[CC_id][UE_id].DAI = 0;
    }

    break;

  case 6:
    if ((subframeP==0)||(subframeP==1)||(subframeP==5)||(subframeP==6)||(subframeP==9)) {
      UE_list->UE_template[CC_id][UE_id].DAI = 0;
    }

    break;

  default:
    UE_list->UE_template[CC_id][UE_id].DAI = 0;
    LOG_N(MAC,"unknow TDD config %d\n",tdd_config);
    break;
  }
}<|MERGE_RESOLUTION|>--- conflicted
+++ resolved
@@ -426,8 +426,8 @@
   int                   N_RBG[MAX_NUM_CCs];
   unsigned char         aggregation;
   mac_rlc_status_resp_t rlc_status;
-  unsigned char         header_len_dcch=0, header_len_dcch_tmp=0; 
-  unsigned char         header_len_dtch=0, header_len_dtch_tmp=0, header_len_dtch_last=0; 
+  unsigned char         header_len_dcch=0, header_len_dcch_tmp=0;
+  unsigned char         header_len_dtch=0, header_len_dtch_tmp=0, header_len_dtch_last=0;
   unsigned char         ta_len=0;
   unsigned char         sdu_lcids[NB_RB_MAX],lcid,offset,num_sdus=0;
   uint16_t              nb_rb,nb_rb_temp,total_nb_available_rb[MAX_NUM_CCs],nb_available_rb;
@@ -472,7 +472,7 @@
     total_nb_available_rb[CC_id] = frame_parms[CC_id]->N_RB_DL;
     for (i=0;i<frame_parms[CC_id]->N_RB_DL;i++)
       if (eNB->common_channels[CC_id].vrb_map[i]!=0)
-	total_nb_available_rb[CC_id]--;
+        total_nb_available_rb[CC_id]--;
 
     N_RBG[CC_id] = frame_parms[CC_id]->N_RBG;
 
@@ -521,9 +521,9 @@
         continue_flag=1;
       }
 
-      if ((ue_sched_ctl->pre_nb_available_rbs[CC_id] == 0) ||  // no RBs allocated 
-	  CCE_allocation_infeasible(module_idP,CC_id,0,subframeP,aggregation,rnti)
-	  ) {
+      if ((ue_sched_ctl->pre_nb_available_rbs[CC_id] == 0) ||  // no RBs allocated
+          CCE_allocation_infeasible(module_idP,CC_id,0,subframeP,aggregation,rnti)
+          ) {
         LOG_D(MAC,"[eNB %d] Frame %d : no RB allocated for UE %d on CC_id %d: continue \n",
               module_idP, frameP, UE_id, CC_id);
         //if(mac_xface->get_transmission_mode(module_idP,rnti)==5)
@@ -556,7 +556,7 @@
       round = ue_sched_ctl->round[CC_id];
       UE_list->eNB_UE_stats[CC_id][UE_id].crnti= rnti;
       UE_list->eNB_UE_stats[CC_id][UE_id].rrc_status=mac_eNB_get_rrc_status(module_idP,rnti);
-      UE_list->eNB_UE_stats[CC_id][UE_id].harq_pid = harq_pid; 
+      UE_list->eNB_UE_stats[CC_id][UE_id].harq_pid = harq_pid;
       UE_list->eNB_UE_stats[CC_id][UE_id].harq_round = round;
 
       sdu_length_total=0;
@@ -581,7 +581,7 @@
       LOG_D(MAC,"[eNB %d] Frame %d: Scheduling UE %d on CC_id %d (rnti %x, harq_pid %d, round %d, rb %d, cqi %d, mcs %d, rrc %d)\n",
             module_idP, frameP, UE_id,CC_id,rnti,harq_pid, round,nb_available_rb,
             eNB_UE_stats->DL_cqi[0], eNB_UE_stats->dlsch_mcs1,
-	    UE_list->eNB_UE_stats[CC_id][UE_id].rrc_status);
+            UE_list->eNB_UE_stats[CC_id][UE_id].rrc_status);
 
 
       // Note this code is for a specific DCI format
@@ -728,8 +728,8 @@
             }
 
             break;
-	    /* 
-	    // this code is disabled for now - needs to be done properly
+            /*
+            // this code is disabled for now - needs to be done properly
           case 4:
             //    if (nb_rb>10) {
             ((DCI2_5MHz_2A_TDD_t*)DLSCH_dci)->ndi1 = 0;
@@ -767,7 +767,7 @@
             ((DCI1E_5MHz_2A_M10PRB_TDD_t*)DLSCH_dci)->dai = (UE_list->UE_template[CC_id][UE_id].DAI-1)&3;
             ((DCI1E_5MHz_2A_M10PRB_TDD_t*)DLSCH_dci)->dl_power_off = 1;//dl_pow_off[UE_id];
             break;
-	    */
+            */
           }
 
           add_ue_dlsch_info(module_idP,
@@ -804,7 +804,7 @@
           rlc_status = mac_rlc_status_ind(
                          module_idP,
                          rnti,
-			 module_idP,
+                         module_idP,
                          frameP,
                          ENB_FLAG_YES,
                          MBMS_FLAG_NO,
@@ -817,14 +817,14 @@
             LOG_D(MAC,"[eNB %d] Frame %d, DL-DCCH->DLSCH CC_id %d, Requesting %d bytes from RLC (RRC message)\n",
                   module_idP,frameP,CC_id,TBS-header_len_dcch);
             sdu_lengths[0] = mac_rlc_data_req(
-					      module_idP,
-					      rnti,
-					      module_idP,
-					      frameP,
-					      ENB_FLAG_YES,
-					      MBMS_FLAG_NO,
-					      DCCH,
-					      (char *)&dlsch_buffer[0]);
+                                              module_idP,
+                                              rnti,
+                                              module_idP,
+                                              frameP,
+                                              ENB_FLAG_YES,
+                                              MBMS_FLAG_NO,
+                                              DCCH,
+                                              (char *)&dlsch_buffer[0]);
 
             T(T_ENB_MAC_UE_DL_SDU, T_INT(module_idP), T_INT(CC_id), T_INT(rnti), T_INT(frameP), T_INT(subframeP),
               T_INT(harq_pid), T_INT(DCCH), T_INT(sdu_lengths[0]));
@@ -849,20 +849,20 @@
             sdu_length_total = 0;
           }
         }
-	
+
         // check for DCCH1 and update header information (assume 2 byte sub-header)
         if (TBS-ta_len-header_len_dcch-sdu_length_total > 0 ) {
           rlc_status = mac_rlc_status_ind(
                          module_idP,
                          rnti,
-			 module_idP,
+                         module_idP,
                          frameP,
                          ENB_FLAG_YES,
                          MBMS_FLAG_NO,
                          DCCH+1,
                          (TBS-ta_len-header_len_dcch-sdu_length_total)); // transport block set size less allocations for timing advance and
           // DCCH SDU
-	  sdu_lengths[num_sdus] = 0;
+          sdu_lengths[num_sdus] = 0;
 
           if (rlc_status.bytes_in_buffer > 0) {
             LOG_I(MAC,"[eNB %d], Frame %d, DCCH1->DLSCH, CC_id %d, Requesting %d bytes from RLC (RRC message)\n",
@@ -870,7 +870,7 @@
             sdu_lengths[num_sdus] += mac_rlc_data_req(
                                        module_idP,
                                        rnti,
-				       module_idP,
+                                       module_idP,
                                        frameP,
                                        ENB_FLAG_YES,
                                        MBMS_FLAG_NO,
@@ -885,7 +885,7 @@
             header_len_dcch += 2;
             UE_list->eNB_UE_stats[CC_id][UE_id].num_pdu_tx[DCCH1]+=1;
             UE_list->eNB_UE_stats[CC_id][UE_id].num_bytes_tx[DCCH1]+=sdu_lengths[num_sdus];
-	    num_sdus++;
+            num_sdus++;
 #ifdef DEBUG_eNB_SCHEDULER
             LOG_T(MAC,"[eNB %d][DCCH1] CC_id %d Got %d bytes :",module_idP,CC_id,sdu_lengths[num_sdus]);
 
@@ -896,85 +896,85 @@
             LOG_T(MAC,"\n");
 #endif
 
-	  }
+          }
         }
 
-	// assume the max dtch header size, and adjust it later
-	header_len_dtch=0;
-	header_len_dtch_last=0; // the header length of the last mac sdu
-	// lcid has to be sorted before the actual allocation (similar struct as ue_list).
-	for (lcid=NB_RB_MAX-1; lcid>=DTCH ; lcid--){
-	  // TBD: check if the lcid is active
-	  
-	  header_len_dtch+=3; 
-	  header_len_dtch_last=3;
-	  LOG_D(MAC,"[eNB %d], Frame %d, DTCH%d->DLSCH, Checking RLC status (tbs %d, len %d)\n",
-		module_idP,frameP,lcid,TBS,
-		TBS-ta_len-header_len_dcch-sdu_length_total-header_len_dtch);
-	  
-	  if (TBS-ta_len-header_len_dcch-sdu_length_total-header_len_dtch > 0 ) { // NN: > 2 ? 
-	    rlc_status = mac_rlc_status_ind(module_idP,
-					    rnti,
-					    module_idP,
-					    frameP,
-					    ENB_FLAG_YES,
-					    MBMS_FLAG_NO,
-					    lcid,
-					    TBS-ta_len-header_len_dcch-sdu_length_total-header_len_dtch);
-	   
-
-	    if (rlc_status.bytes_in_buffer > 0) {
-	      
-	      LOG_D(MAC,"[eNB %d][USER-PLANE DEFAULT DRB] Frame %d : DTCH->DLSCH, Requesting %d bytes from RLC (lcid %d total hdr len %d)\n",
-		    module_idP,frameP,TBS-header_len_dcch-sdu_length_total-header_len_dtch,lcid, header_len_dtch);
-	      sdu_lengths[num_sdus] = mac_rlc_data_req(module_idP,
-						       rnti,
-						       module_idP,
-						       frameP,
-						       ENB_FLAG_YES,
-						       MBMS_FLAG_NO,
-						       lcid,
-						       (char*)&dlsch_buffer[sdu_length_total]);
-	      T(T_ENB_MAC_UE_DL_SDU, T_INT(module_idP), T_INT(CC_id), T_INT(rnti), T_INT(frameP), T_INT(subframeP),
+        // assume the max dtch header size, and adjust it later
+        header_len_dtch=0;
+        header_len_dtch_last=0; // the header length of the last mac sdu
+        // lcid has to be sorted before the actual allocation (similar struct as ue_list).
+        for (lcid=NB_RB_MAX-1; lcid>=DTCH ; lcid--){
+          // TBD: check if the lcid is active
+
+          header_len_dtch+=3;
+          header_len_dtch_last=3;
+          LOG_D(MAC,"[eNB %d], Frame %d, DTCH%d->DLSCH, Checking RLC status (tbs %d, len %d)\n",
+                module_idP,frameP,lcid,TBS,
+                TBS-ta_len-header_len_dcch-sdu_length_total-header_len_dtch);
+
+          if (TBS-ta_len-header_len_dcch-sdu_length_total-header_len_dtch > 0 ) { // NN: > 2 ?
+            rlc_status = mac_rlc_status_ind(module_idP,
+                                            rnti,
+                                            module_idP,
+                                            frameP,
+                                            ENB_FLAG_YES,
+                                            MBMS_FLAG_NO,
+                                            lcid,
+                                            TBS-ta_len-header_len_dcch-sdu_length_total-header_len_dtch);
+
+
+            if (rlc_status.bytes_in_buffer > 0) {
+
+              LOG_D(MAC,"[eNB %d][USER-PLANE DEFAULT DRB] Frame %d : DTCH->DLSCH, Requesting %d bytes from RLC (lcid %d total hdr len %d)\n",
+                    module_idP,frameP,TBS-header_len_dcch-sdu_length_total-header_len_dtch,lcid, header_len_dtch);
+              sdu_lengths[num_sdus] = mac_rlc_data_req(module_idP,
+                                                       rnti,
+                                                       module_idP,
+                                                       frameP,
+                                                       ENB_FLAG_YES,
+                                                       MBMS_FLAG_NO,
+                                                       lcid,
+                                                       (char*)&dlsch_buffer[sdu_length_total]);
+              T(T_ENB_MAC_UE_DL_SDU, T_INT(module_idP), T_INT(CC_id), T_INT(rnti), T_INT(frameP), T_INT(subframeP),
               T_INT(harq_pid), T_INT(lcid), T_INT(sdu_lengths[num_sdus]));
 
-	      LOG_D(MAC,"[eNB %d][USER-PLANE DEFAULT DRB] Got %d bytes for DTCH %d \n",module_idP,sdu_lengths[num_sdus],lcid);
-	      sdu_lcids[num_sdus] = lcid;
-	      sdu_length_total += sdu_lengths[num_sdus];
-	      UE_list->eNB_UE_stats[CC_id][UE_id].num_pdu_tx[lcid]+=1;
-	      UE_list->eNB_UE_stats[CC_id][UE_id].num_bytes_tx[lcid]+=sdu_lengths[num_sdus];
-	      if (sdu_lengths[num_sdus] < 128) {
-		header_len_dtch--;
-		header_len_dtch_last--;
-	      }
-	      num_sdus++;
-	    } // no data for this LCID
-	    else {
-	      header_len_dtch-=3;
-	    }
-	  } // no TBS left
-	  else {
-	    header_len_dtch-=3;
-	    break; 
-	  }
-	}
-	if (header_len_dtch == 0 )
-	  header_len_dtch_last= 0;
-	// there is at least one SDU 
-	// if (num_sdus > 0 ){
-	if ((sdu_length_total + header_len_dcch + header_len_dtch )> 0) {
-	  
-	  // Now compute number of required RBs for total sdu length
-	  // Assume RAH format 2
-	  // adjust  header lengths
-	  header_len_dcch_tmp = header_len_dcch;
-	  header_len_dtch_tmp = header_len_dtch;
-	  if (header_len_dtch==0) {
-	    header_len_dcch = (header_len_dcch >0) ? 1 : 0;//header_len_dcch;  // remove length field
-	  } else {
-	    header_len_dtch_last-=1; // now use it to find how many bytes has to be removed for the last MAC SDU 
-	    header_len_dtch = (header_len_dtch > 0) ? header_len_dtch - header_len_dtch_last  :header_len_dtch;     // remove length field for the last SDU
-	  }
+              LOG_D(MAC,"[eNB %d][USER-PLANE DEFAULT DRB] Got %d bytes for DTCH %d \n",module_idP,sdu_lengths[num_sdus],lcid);
+              sdu_lcids[num_sdus] = lcid;
+              sdu_length_total += sdu_lengths[num_sdus];
+              UE_list->eNB_UE_stats[CC_id][UE_id].num_pdu_tx[lcid]+=1;
+              UE_list->eNB_UE_stats[CC_id][UE_id].num_bytes_tx[lcid]+=sdu_lengths[num_sdus];
+              if (sdu_lengths[num_sdus] < 128) {
+                header_len_dtch--;
+                header_len_dtch_last--;
+              }
+              num_sdus++;
+            } // no data for this LCID
+            else {
+              header_len_dtch-=3;
+            }
+          } // no TBS left
+          else {
+            header_len_dtch-=3;
+            break;
+          }
+        }
+        if (header_len_dtch == 0 )
+          header_len_dtch_last= 0;
+        // there is at least one SDU
+        // if (num_sdus > 0 ){
+        if ((sdu_length_total + header_len_dcch + header_len_dtch )> 0) {
+
+          // Now compute number of required RBs for total sdu length
+          // Assume RAH format 2
+          // adjust  header lengths
+          header_len_dcch_tmp = header_len_dcch;
+          header_len_dtch_tmp = header_len_dtch;
+          if (header_len_dtch==0) {
+            header_len_dcch = (header_len_dcch >0) ? 1 : 0;//header_len_dcch;  // remove length field
+          } else {
+            header_len_dtch_last-=1; // now use it to find how many bytes has to be removed for the last MAC SDU
+            header_len_dtch = (header_len_dtch > 0) ? header_len_dtch - header_len_dtch_last  :header_len_dtch;     // remove length field for the last SDU
+          }
 
           mcs = eNB_UE_stats->dlsch_mcs1;
 
@@ -1088,7 +1088,7 @@
                   "[eNB %d][DLSCH] Frame %d Generate header for UE_id %d on CC_id %d: sdu_length_total %d, num_sdus %d, sdu_lengths[0] %d, sdu_lcids[0] %d => payload offset %d,timing advance value : %d, padding %d,post_padding %d,(mcs %d, TBS %d, nb_rb %d),header_dcch %d, header_dtch %d\n",
                   module_idP,frameP, UE_id, CC_id, sdu_length_total,num_sdus,sdu_lengths[0],sdu_lcids[0],offset,
                   ue_sched_ctl->ta_update,padding,post_padding,mcs,TBS,nb_rb,header_len_dcch,header_len_dtch);
-	  }
+          }
           //#endif
 #ifdef DEBUG_eNB_SCHEDULER
           LOG_T(MAC,"[eNB %d] First 16 bytes of DLSCH : \n");
@@ -1150,44 +1150,44 @@
             update_ul_dci(module_idP,CC_id,rnti,UE_list->UE_template[CC_id][UE_id].DAI);
           }
 
-	  // do PUCCH power control
+          // do PUCCH power control
           // this is the normalized RX power
-	  eNB_UE_stats =  mac_xface->get_eNB_UE_stats(module_idP,CC_id,rnti);
-	  normalized_rx_power = eNB_UE_stats->Po_PUCCH_dBm; 
-	  target_rx_power = mac_xface->get_target_pucch_rx_power(module_idP,CC_id) + 20;
-	    
+          eNB_UE_stats =  mac_xface->get_eNB_UE_stats(module_idP,CC_id,rnti);
+          normalized_rx_power = eNB_UE_stats->Po_PUCCH_dBm;
+          target_rx_power = mac_xface->get_target_pucch_rx_power(module_idP,CC_id) + 20;
+
           // this assumes accumulated tpc
-	  // make sure that we are only sending a tpc update once a frame, otherwise the control loop will freak out
-	  int32_t framex10psubframe = UE_list->UE_template[CC_id][UE_id].pucch_tpc_tx_frame*10+UE_list->UE_template[CC_id][UE_id].pucch_tpc_tx_subframe;
+          // make sure that we are only sending a tpc update once a frame, otherwise the control loop will freak out
+          int32_t framex10psubframe = UE_list->UE_template[CC_id][UE_id].pucch_tpc_tx_frame*10+UE_list->UE_template[CC_id][UE_id].pucch_tpc_tx_subframe;
           if (((framex10psubframe+10)<=(frameP*10+subframeP)) || //normal case
-	      ((framex10psubframe>(frameP*10+subframeP)) && (((10240-framex10psubframe+frameP*10+subframeP)>=10)))) //frame wrap-around
-	    if (eNB_UE_stats->Po_PUCCH_update == 1) { 
-	      eNB_UE_stats->Po_PUCCH_update = 0;
-
-	      UE_list->UE_template[CC_id][UE_id].pucch_tpc_tx_frame=frameP;
-	      UE_list->UE_template[CC_id][UE_id].pucch_tpc_tx_subframe=subframeP;
-	      
-	      if (normalized_rx_power>(target_rx_power+1)) {
-		tpc = 0; //-1
-		tpc_accumulated--;
-	      } else if (normalized_rx_power<(target_rx_power-1)) {
-		tpc = 2; //+1
-		tpc_accumulated++;
-	      } else {
-		tpc = 1; //0
-	      }
-	      /*	      
-	      LOG_I(MAC,"[eNB %d] DLSCH scheduler: frame %d, subframe %d, harq_pid %d, tpc %d, accumulated %d, normalized/target rx power %d/%d\n",
-		    module_idP,frameP, subframeP,harq_pid,tpc,
-		    tpc_accumulated,normalized_rx_power,target_rx_power);*/
-
-	    } // Po_PUCCH has been updated 
-	    else {
-	      tpc = 1; //0
-	    } // time to do TPC update 
-	  else {
-	    tpc = 1; //0
-	  }
+              ((framex10psubframe>(frameP*10+subframeP)) && (((10240-framex10psubframe+frameP*10+subframeP)>=10)))) //frame wrap-around
+            if (eNB_UE_stats->Po_PUCCH_update == 1) {
+              eNB_UE_stats->Po_PUCCH_update = 0;
+
+              UE_list->UE_template[CC_id][UE_id].pucch_tpc_tx_frame=frameP;
+              UE_list->UE_template[CC_id][UE_id].pucch_tpc_tx_subframe=subframeP;
+
+              if (normalized_rx_power>(target_rx_power+1)) {
+                tpc = 0; //-1
+                tpc_accumulated--;
+              } else if (normalized_rx_power<(target_rx_power-1)) {
+                tpc = 2; //+1
+                tpc_accumulated++;
+              } else {
+                tpc = 1; //0
+              }
+              /*
+              LOG_I(MAC,"[eNB %d] DLSCH scheduler: frame %d, subframe %d, harq_pid %d, tpc %d, accumulated %d, normalized/target rx power %d/%d\n",
+                    module_idP,frameP, subframeP,harq_pid,tpc,
+                    tpc_accumulated,normalized_rx_power,target_rx_power);*/
+
+            } // Po_PUCCH has been updated
+            else {
+              tpc = 1; //0
+            } // time to do TPC update
+          else {
+            tpc = 1; //0
+          }
 
           switch (mac_xface->get_transmission_mode(module_idP,CC_id,rnti)) {
           case 1:
@@ -1310,7 +1310,7 @@
                 ((DCI2A_5MHz_2A_TDD_t*)DLSCH_dci)->ndi1 = 1-UE_list->UE_template[CC_id][UE_id].oldNDI[harq_pid];
                 ((DCI2A_5MHz_2A_TDD_t*)DLSCH_dci)->rv1 = 0;
                 ((DCI2A_5MHz_2A_TDD_t*)DLSCH_dci)->dai      = (UE_list->UE_template[CC_id][UE_id].DAI-1)&3;
-		((DCI2A_5MHz_2A_TDD_t*)DLSCH_dci)->TPC = tpc;
+                ((DCI2A_5MHz_2A_TDD_t*)DLSCH_dci)->TPC = tpc;
 
                 // deactivate TB2
                 ((DCI2A_5MHz_2A_TDD_t*)DLSCH_dci)->mcs2 = 0;
@@ -1325,7 +1325,7 @@
                 ((DCI2A_10MHz_2A_TDD_t*)DLSCH_dci)->ndi1 = 1-UE_list->UE_template[CC_id][UE_id].oldNDI[harq_pid];
                 ((DCI2A_10MHz_2A_TDD_t*)DLSCH_dci)->rv1 = 0;
                 ((DCI2A_10MHz_2A_TDD_t*)DLSCH_dci)->dai      = (UE_list->UE_template[CC_id][UE_id].DAI-1)&3;
-		((DCI2A_10MHz_2A_TDD_t*)DLSCH_dci)->TPC = tpc;
+                ((DCI2A_10MHz_2A_TDD_t*)DLSCH_dci)->TPC = tpc;
 
                 // deactivate TB2
                 ((DCI2A_10MHz_2A_TDD_t*)DLSCH_dci)->mcs2 = 0;
@@ -1338,7 +1338,7 @@
                 ((DCI2A_20MHz_2A_TDD_t*)DLSCH_dci)->ndi1 = 1-UE_list->UE_template[CC_id][UE_id].oldNDI[harq_pid];
                 ((DCI2A_20MHz_2A_TDD_t*)DLSCH_dci)->rv1 = 0;
                 ((DCI2A_20MHz_2A_TDD_t*)DLSCH_dci)->dai      = (UE_list->UE_template[CC_id][UE_id].DAI-1)&3;
-		((DCI2A_20MHz_2A_TDD_t*)DLSCH_dci)->TPC = tpc;
+                ((DCI2A_20MHz_2A_TDD_t*)DLSCH_dci)->TPC = tpc;
 
                 // deactivate TB2
                 ((DCI2A_20MHz_2A_TDD_t*)DLSCH_dci)->mcs2 = 0;
@@ -1351,7 +1351,7 @@
                 ((DCI2A_5MHz_2A_TDD_t*)DLSCH_dci)->ndi1 = 1-UE_list->UE_template[CC_id][UE_id].oldNDI[harq_pid];
                 ((DCI2A_5MHz_2A_TDD_t*)DLSCH_dci)->rv1 = 0;
                 ((DCI2A_5MHz_2A_TDD_t*)DLSCH_dci)->dai      = (UE_list->UE_template[CC_id][UE_id].DAI-1)&3;
-		((DCI2A_5MHz_2A_TDD_t*)DLSCH_dci)->TPC = tpc;
+                ((DCI2A_5MHz_2A_TDD_t*)DLSCH_dci)->TPC = tpc;
 
                 // deactivate TB2
                 ((DCI2A_5MHz_2A_TDD_t*)DLSCH_dci)->mcs2 = 0;
@@ -1365,7 +1365,7 @@
                 ((DCI2A_1_5MHz_2A_FDD_t*)DLSCH_dci)->harq_pid = harq_pid;
                 ((DCI2A_1_5MHz_2A_FDD_t*)DLSCH_dci)->ndi1 = 1-UE_list->UE_template[CC_id][UE_id].oldNDI[harq_pid];
                 ((DCI2A_1_5MHz_2A_FDD_t*)DLSCH_dci)->rv1 = 0;
-		((DCI2A_1_5MHz_2A_FDD_t*)DLSCH_dci)->TPC = tpc;
+                ((DCI2A_1_5MHz_2A_FDD_t*)DLSCH_dci)->TPC = tpc;
 
                 // deactivate TB2
                 ((DCI2A_1_5MHz_2A_FDD_t*)DLSCH_dci)->mcs2 = 0;
@@ -1377,7 +1377,7 @@
                 ((DCI2A_5MHz_2A_FDD_t*)DLSCH_dci)->harq_pid = harq_pid;
                 ((DCI2A_5MHz_2A_FDD_t*)DLSCH_dci)->ndi1 = 1-UE_list->UE_template[CC_id][UE_id].oldNDI[harq_pid];
                 ((DCI2A_5MHz_2A_FDD_t*)DLSCH_dci)->rv1 = 0;
-		((DCI2A_5MHz_2A_FDD_t*)DLSCH_dci)->TPC = tpc;
+                ((DCI2A_5MHz_2A_FDD_t*)DLSCH_dci)->TPC = tpc;
 
                 // deactivate TB2
                 ((DCI2A_5MHz_2A_FDD_t*)DLSCH_dci)->mcs2 = 0;
@@ -1389,7 +1389,7 @@
                 ((DCI2A_10MHz_2A_FDD_t*)DLSCH_dci)->harq_pid = harq_pid;
                 ((DCI2A_10MHz_2A_FDD_t*)DLSCH_dci)->ndi1 = 1-UE_list->UE_template[CC_id][UE_id].oldNDI[harq_pid];
                 ((DCI2A_10MHz_2A_FDD_t*)DLSCH_dci)->rv1 = 0;
-		((DCI2A_10MHz_2A_FDD_t*)DLSCH_dci)->TPC = tpc;
+                ((DCI2A_10MHz_2A_FDD_t*)DLSCH_dci)->TPC = tpc;
                 // deactivate TB2
                 ((DCI2A_10MHz_2A_FDD_t*)DLSCH_dci)->mcs2 = 0;
                 ((DCI2A_10MHz_2A_FDD_t*)DLSCH_dci)->rv2 = 1;
@@ -1400,7 +1400,7 @@
                 ((DCI2A_20MHz_2A_FDD_t*)DLSCH_dci)->harq_pid = harq_pid;
                 ((DCI2A_20MHz_2A_FDD_t*)DLSCH_dci)->ndi1 = 1-UE_list->UE_template[CC_id][UE_id].oldNDI[harq_pid];
                 ((DCI2A_20MHz_2A_FDD_t*)DLSCH_dci)->rv1 = 0;
-		((DCI2A_20MHz_2A_FDD_t*)DLSCH_dci)->TPC = tpc;
+                ((DCI2A_20MHz_2A_FDD_t*)DLSCH_dci)->TPC = tpc;
 
                 // deactivate TB2
                 ((DCI2A_20MHz_2A_FDD_t*)DLSCH_dci)->mcs2 = 0;
@@ -1412,7 +1412,7 @@
                 ((DCI2A_5MHz_2A_FDD_t*)DLSCH_dci)->harq_pid = harq_pid;
                 ((DCI2A_5MHz_2A_FDD_t*)DLSCH_dci)->ndi1 = 1-UE_list->UE_template[CC_id][UE_id].oldNDI[harq_pid];
                 ((DCI2A_5MHz_2A_FDD_t*)DLSCH_dci)->rv1 = 0;
-		((DCI2A_5MHz_2A_FDD_t*)DLSCH_dci)->TPC = tpc;
+                ((DCI2A_5MHz_2A_FDD_t*)DLSCH_dci)->TPC = tpc;
 
                 // deactivate TB2
                 ((DCI2A_5MHz_2A_FDD_t*)DLSCH_dci)->mcs2 = 0;
@@ -1423,14 +1423,13 @@
 
             break;
 
-	    /*
-	    // disabled for now as this needs to be done properly
+            /*
+            // disabled for now as this needs to be done properly
           case 4:
-<<<<<<< HEAD
             if (frame_parms[CC_id]->frame_type == TDD) {
               switch (frame_parms[CC_id]->N_RB_DL) {
               case 6:
-		// fall back to alamouti for now
+                // fall back to alamouti for now
                 ((DCI2_1_5MHz_2A_TDD_t*)DLSCH_dci)->tpmi = 0;
                 ((DCI2_1_5MHz_2A_TDD_t*)DLSCH_dci)->mcs1 = mcs;
                 ((DCI2_1_5MHz_2A_TDD_t*)DLSCH_dci)->harq_pid = harq_pid;
@@ -1452,7 +1451,7 @@
                 ((DCI2_5MHz_2A_TDD_t*)DLSCH_dci)->ndi1 = 1-UE_list->UE_template[CC_id][UE_id].oldNDI[harq_pid];
                 ((DCI2_5MHz_2A_TDD_t*)DLSCH_dci)->rv1 = 0;
                 ((DCI2_5MHz_2A_TDD_t*)DLSCH_dci)->dai      = (UE_list->UE_template[CC_id][UE_id].DAI-1)&3;
-		((DCI2_5MHz_2A_TDD_t*)DLSCH_dci)->TPC = tpc;
+                ((DCI2_5MHz_2A_TDD_t*)DLSCH_dci)->TPC = tpc;
 
                 // deactivate TB2
                 ((DCI2_5MHz_2A_TDD_t*)DLSCH_dci)->mcs2 = 0;
@@ -1468,7 +1467,7 @@
                 ((DCI2_10MHz_2A_TDD_t*)DLSCH_dci)->ndi1 = 1-UE_list->UE_template[CC_id][UE_id].oldNDI[harq_pid];
                 ((DCI2_10MHz_2A_TDD_t*)DLSCH_dci)->rv1 = 0;
                 ((DCI2_10MHz_2A_TDD_t*)DLSCH_dci)->dai      = (UE_list->UE_template[CC_id][UE_id].DAI-1)&3;
-		((DCI2_10MHz_2A_TDD_t*)DLSCH_dci)->TPC = tpc;
+                ((DCI2_10MHz_2A_TDD_t*)DLSCH_dci)->TPC = tpc;
 
                 // deactivate TB2
                 ((DCI2_10MHz_2A_TDD_t*)DLSCH_dci)->mcs2 = 0;
@@ -1482,7 +1481,7 @@
                 ((DCI2_20MHz_2A_TDD_t*)DLSCH_dci)->ndi1 = 1-UE_list->UE_template[CC_id][UE_id].oldNDI[harq_pid];
                 ((DCI2_20MHz_2A_TDD_t*)DLSCH_dci)->rv1 = 0;
                 ((DCI2_20MHz_2A_TDD_t*)DLSCH_dci)->dai      = (UE_list->UE_template[CC_id][UE_id].DAI-1)&3;
-		((DCI2_20MHz_2A_TDD_t*)DLSCH_dci)->TPC = tpc;
+                ((DCI2_20MHz_2A_TDD_t*)DLSCH_dci)->TPC = tpc;
 
                 // deactivate TB2
                 ((DCI2_20MHz_2A_TDD_t*)DLSCH_dci)->mcs2 = 0;
@@ -1496,17 +1495,8 @@
                 ((DCI2_5MHz_2A_TDD_t*)DLSCH_dci)->ndi1 = 1-UE_list->UE_template[CC_id][UE_id].oldNDI[harq_pid];
                 ((DCI2_5MHz_2A_TDD_t*)DLSCH_dci)->rv1 = 0;
                 ((DCI2_5MHz_2A_TDD_t*)DLSCH_dci)->dai      = (UE_list->UE_template[CC_id][UE_id].DAI-1)&3;
-		((DCI2_5MHz_2A_TDD_t*)DLSCH_dci)->TPC = tpc;
-=======
-            ((DCI2_5MHz_2A_TDD_t*)DLSCH_dci)->mcs1 = mcs;
-            ((DCI2_5MHz_2A_TDD_t*)DLSCH_dci)->harq_pid = harq_pid;
-            ((DCI2_5MHz_2A_TDD_t*)DLSCH_dci)->ndi1 = 1;
-            ((DCI2_5MHz_2A_TDD_t*)DLSCH_dci)->rv1 = round&3;
-            ((DCI2_5MHz_2A_TDD_t*)DLSCH_dci)->dai = (UE_list->UE_template[CC_id][UE_id].DAI-1)&3;
-	    ((DCI2_5MHz_2A_TDD_t*)DLSCH_dci)->TPC = tpc;
-
-            break;
->>>>>>> 2045a493
+                ((DCI2_5MHz_2A_TDD_t*)DLSCH_dci)->TPC = tpc;
+
 
                 // deactivate TB2
                 ((DCI2_5MHz_2A_TDD_t*)DLSCH_dci)->mcs2 = 0;
@@ -1521,7 +1511,7 @@
                 ((DCI2_1_5MHz_2A_FDD_t*)DLSCH_dci)->harq_pid = harq_pid;
                 ((DCI2_1_5MHz_2A_FDD_t*)DLSCH_dci)->ndi1 = 1-UE_list->UE_template[CC_id][UE_id].oldNDI[harq_pid];
                 ((DCI2_1_5MHz_2A_FDD_t*)DLSCH_dci)->rv1 = 0;
-		((DCI2_1_5MHz_2A_FDD_t*)DLSCH_dci)->TPC = tpc;
+                ((DCI2_1_5MHz_2A_FDD_t*)DLSCH_dci)->TPC = tpc;
 
                 // deactivate TB2
                 ((DCI2_1_5MHz_2A_FDD_t*)DLSCH_dci)->mcs2 = 0;
@@ -1534,7 +1524,7 @@
                 ((DCI2_5MHz_2A_FDD_t*)DLSCH_dci)->harq_pid = harq_pid;
                 ((DCI2_5MHz_2A_FDD_t*)DLSCH_dci)->ndi1 = 1-UE_list->UE_template[CC_id][UE_id].oldNDI[harq_pid];
                 ((DCI2_5MHz_2A_FDD_t*)DLSCH_dci)->rv1 = 0;
-		((DCI2_5MHz_2A_FDD_t*)DLSCH_dci)->TPC = tpc;
+                ((DCI2_5MHz_2A_FDD_t*)DLSCH_dci)->TPC = tpc;
 
                 // deactivate TB2
                 ((DCI2_5MHz_2A_FDD_t*)DLSCH_dci)->mcs2 = 0;
@@ -1549,7 +1539,7 @@
                 ((DCI2_10MHz_2A_FDD_t*)DLSCH_dci)->harq_pid = harq_pid;
                 ((DCI2_10MHz_2A_FDD_t*)DLSCH_dci)->ndi1 = 1-UE_list->UE_template[CC_id][UE_id].oldNDI[harq_pid];
                 ((DCI2_10MHz_2A_FDD_t*)DLSCH_dci)->rv1 = 0;
-		((DCI2_10MHz_2A_FDD_t*)DLSCH_dci)->TPC = tpc;
+                ((DCI2_10MHz_2A_FDD_t*)DLSCH_dci)->TPC = tpc;
                 // deactivate TB2
                 ((DCI2_10MHz_2A_FDD_t*)DLSCH_dci)->mcs2 = 0;
                 ((DCI2_10MHz_2A_FDD_t*)DLSCH_dci)->rv2 = 1;
@@ -1561,7 +1551,7 @@
                 ((DCI2_20MHz_2A_FDD_t*)DLSCH_dci)->harq_pid = harq_pid;
                 ((DCI2_20MHz_2A_FDD_t*)DLSCH_dci)->ndi1 = 1-UE_list->UE_template[CC_id][UE_id].oldNDI[harq_pid];
                 ((DCI2_20MHz_2A_FDD_t*)DLSCH_dci)->rv1 = 0;
-		((DCI2_20MHz_2A_FDD_t*)DLSCH_dci)->TPC = tpc;
+                ((DCI2_20MHz_2A_FDD_t*)DLSCH_dci)->TPC = tpc;
 
                 // deactivate TB2
                 ((DCI2_20MHz_2A_FDD_t*)DLSCH_dci)->mcs2 = 0;
@@ -1574,7 +1564,7 @@
                 ((DCI2_5MHz_2A_FDD_t*)DLSCH_dci)->harq_pid = harq_pid;
                 ((DCI2_5MHz_2A_FDD_t*)DLSCH_dci)->ndi1 = 1-UE_list->UE_template[CC_id][UE_id].oldNDI[harq_pid];
                 ((DCI2_5MHz_2A_FDD_t*)DLSCH_dci)->rv1 = 0;
-		((DCI2_5MHz_2A_FDD_t*)DLSCH_dci)->TPC = tpc;
+                ((DCI2_5MHz_2A_FDD_t*)DLSCH_dci)->TPC = tpc;
 
                 // deactivate TB2
                 ((DCI2_5MHz_2A_FDD_t*)DLSCH_dci)->mcs2 = 0;
@@ -1584,8 +1574,8 @@
             }
 
             break;
-	    /*
-	    // disabled for now as this needs to be done properly
+            /*
+            // disabled for now as this needs to be done properly
           case 5:
 
             ((DCI1E_5MHz_2A_M10PRB_TDD_t*)DLSCH_dci)->mcs = mcs;
@@ -1593,7 +1583,7 @@
             ((DCI1E_5MHz_2A_M10PRB_TDD_t*)DLSCH_dci)->ndi = 1;
             ((DCI1E_5MHz_2A_M10PRB_TDD_t*)DLSCH_dci)->rv = round&3;
             ((DCI1E_5MHz_2A_M10PRB_TDD_t*)DLSCH_dci)->dai = (UE_list->UE_template[CC_id][UE_id].DAI-1)&3;
-	    ((DCI1E_5MHz_2A_M10PRB_TDD_t*)DLSCH_dci)->TPC = tpc;
+            ((DCI1E_5MHz_2A_M10PRB_TDD_t*)DLSCH_dci)->TPC = tpc;
 
             if(ue_sched_ctl->dl_pow_off[CC_id] == 2) {
               ue_sched_ctl->dl_pow_off[CC_id] = 1;
@@ -1611,10 +1601,10 @@
             ((DCI1E_5MHz_2A_M10PRB_TDD_t*)DLSCH_dci)->dai = (UE_list->UE_template[CC_id][UE_id].DAI-1)&3;
             ((DCI1E_5MHz_2A_M10PRB_TDD_t*)DLSCH_dci)->dl_power_off = 1;
             ((DCI1E_5MHz_2A_M10PRB_TDD_t*)DLSCH_dci)->tpmi = 5;
-	    ((DCI1E_5MHz_2A_M10PRB_TDD_t*)DLSCH_dci)->TPC = tpc;
+            ((DCI1E_5MHz_2A_M10PRB_TDD_t*)DLSCH_dci)->TPC = tpc;
 
             break;
-	    */
+            */
           }
 
           // Toggle NDI for next time
@@ -1643,11 +1633,11 @@
 //------------------------------------------------------------------------------
 void
 fill_DLSCH_dci(
-	       module_id_t module_idP,
-	       frame_t frameP,
-	       sub_frame_t subframeP,
-	       int* mbsfn_flagP
-	       )
+               module_id_t module_idP,
+               frame_t frameP,
+               sub_frame_t subframeP,
+               int* mbsfn_flagP
+               )
 //------------------------------------------------------------------------------
 {
 
@@ -1681,7 +1671,7 @@
       continue;
 
     DCI_pdu         = &eNB->common_channels[CC_id].DCI_pdu;
-    
+
 
     // UE specific DCIs
     for (UE_id=UE_list->head; UE_id>=0; UE_id=UE_list->next[UE_id]) {
@@ -1692,8 +1682,8 @@
         // clear scheduling flag
         eNB_dlsch_info[module_idP][CC_id][UE_id].status = S_DL_WAITING;
         rnti = UE_RNTI(module_idP,UE_id);
-	//        mac_xface->get_ue_active_harq_pid(module_idP,CC_id,rnti,frameP,subframeP,&harq_pid,&round,0);
-	harq_pid = UE_list->UE_sched_ctrl[UE_id].harq_pid[CC_id];
+        //        mac_xface->get_ue_active_harq_pid(module_idP,CC_id,rnti,frameP,subframeP,&harq_pid,&round,0);
+        harq_pid = UE_list->UE_sched_ctrl[UE_id].harq_pid[CC_id];
         nb_rb = UE_list->UE_template[CC_id][UE_id].nb_rb[harq_pid];
 
         DLSCH_dci = (void *)UE_list->UE_template[CC_id][UE_id].DLSCH_DCI[harq_pid];
@@ -1899,7 +1889,7 @@
 
           break;
 
-	  /*
+          /*
         case 4:
 
           // DCI format 2_2A
@@ -1942,7 +1932,7 @@
                           format1E_2A_M10PRB,
                           0);
           break;
-	  */
+          */
 
         }
       }
