--- conflicted
+++ resolved
@@ -671,28 +671,18 @@
 
   /// CALLING Pre_Processor for downlink scheduling (Returns estimation of RBs required by each UE and the allocation on sub-band)
 
-<<<<<<< HEAD
-    VCD_SIGNAL_DUMPER_DUMP_FUNCTION_BY_NAME
-	(VCD_SIGNAL_DUMPER_FUNCTIONS_DLSCH_PREPROCESSOR, VCD_FUNCTION_IN);
-    start_meas(&eNB->schedule_dlsch_preprocessor);
-    dlsch_scheduler_pre_processor(module_idP,
-				  slice_idP,
-				  frameP,
-				  subframeP,
-				  N_RBG,
-				  mbsfn_flag);
-    stop_meas(&eNB->schedule_dlsch_preprocessor);
-    VCD_SIGNAL_DUMPER_DUMP_FUNCTION_BY_NAME
-	(VCD_SIGNAL_DUMPER_FUNCTIONS_DLSCH_PREPROCESSOR, VCD_FUNCTION_OUT);
-=======
-  VCD_SIGNAL_DUMPER_DUMP_FUNCTION_BY_NAME(VCD_SIGNAL_DUMPER_FUNCTIONS_DLSCH_PREPROCESSOR, VCD_FUNCTION_IN);
+  VCD_SIGNAL_DUMPER_DUMP_FUNCTION_BY_NAME
+      (VCD_SIGNAL_DUMPER_FUNCTIONS_DLSCH_PREPROCESSOR, VCD_FUNCTION_IN);
   start_meas(&eNB->schedule_dlsch_preprocessor);
   dlsch_scheduler_pre_processor(module_idP,
-				frameP, subframeP, N_RBG, mbsfn_flag);
+                                slice_idP,
+                                frameP,
+                                subframeP,
+                                N_RBG,
+                                mbsfn_flag);
   stop_meas(&eNB->schedule_dlsch_preprocessor);
   VCD_SIGNAL_DUMPER_DUMP_FUNCTION_BY_NAME
-    (VCD_SIGNAL_DUMPER_FUNCTIONS_DLSCH_PREPROCESSOR, VCD_FUNCTION_OUT);
->>>>>>> 68683293
+      (VCD_SIGNAL_DUMPER_FUNCTIONS_DLSCH_PREPROCESSOR, VCD_FUNCTION_OUT);
 
   for (CC_id = 0; CC_id < MAX_NUM_CCs; CC_id++) {
     LOG_D(MAC, "doing schedule_ue_spec for CC_id %d\n", CC_id);
@@ -716,19 +706,12 @@
 	continue_flag = 1;
       }
 
-<<<<<<< HEAD
-	    if (eNB_UE_stats == NULL) {
-		LOG_D(MAC, "[eNB] Cannot find eNB_UE_stats\n");
-		continue_flag = 1;
-	    }
-	    if (flexran_slice_member(UE_id, slice_idP) == 0)
-			continue;
-=======
       if (eNB_UE_stats == NULL) {
-	LOG_D(MAC, "[eNB] Cannot find eNB_UE_stats\n");
-	continue_flag = 1;
+          LOG_D(MAC, "[eNB] Cannot find eNB_UE_stats\n");
+          continue_flag = 1;
       }
->>>>>>> 68683293
+      if (flexran_slice_member(UE_id, slice_idP) == 0)
+                  continue;
 
       if (continue_flag != 1) {
 	switch (get_tmode(module_idP, CC_id, UE_id)) {
@@ -801,33 +784,6 @@
 
       if (UE_list->eNB_UE_stats[CC_id][UE_id].rrc_status < RRC_CONNECTED) continue;
 
-<<<<<<< HEAD
-	    sdu_length_total = 0;
-	    num_sdus = 0;
-
-	    /*
-	       DevCheck(((eNB_UE_stats->dl_cqi < MIN_CQI_VALUE) || (eNB_UE_stats->dl_cqi > MAX_CQI_VALUE)),
-	       eNB_UE_stats->dl_cqi, MIN_CQI_VALUE, MAX_CQI_VALUE);
-	     */
-            if (nfapi_mode) {
-              eNB_UE_stats->dlsch_mcs1 = 10;//cqi_to_mcs[ue_sched_ctl->dl_cqi[CC_id]];
-            }
-            else {
-              eNB_UE_stats->dlsch_mcs1 = cqi_to_mcs[ue_sched_ctl->dl_cqi[CC_id]];
-            }
-	    eNB_UE_stats->dlsch_mcs1 = cmin(eNB_UE_stats->dlsch_mcs1, slice_maxmcs[slice_idP]);	//cmin(eNB_UE_stats->dlsch_mcs1, openair_daq_vars.target_ue_dl_mcs);
-
-
-	    // store stats
-	    //UE_list->eNB_UE_stats[CC_id][UE_id].dl_cqi= eNB_UE_stats->dl_cqi;
-
-	    // initializing the rb allocation indicator for each UE
-	    for (j = 0; j < N_RBG[CC_id]; j++) {
-		UE_list->
-		    UE_template[CC_id][UE_id].rballoc_subband[harq_pid][j]
-		    = 0;
-	    }
-=======
       sdu_length_total = 0;
       num_sdus = 0;
 
@@ -841,7 +797,7 @@
       else {
 	eNB_UE_stats->dlsch_mcs1 = cqi_to_mcs[ue_sched_ctl->dl_cqi[CC_id]];
       }
-      eNB_UE_stats->dlsch_mcs1 = eNB_UE_stats->dlsch_mcs1;	//cmin(eNB_UE_stats->dlsch_mcs1, openair_daq_vars.target_ue_dl_mcs);
+      eNB_UE_stats->dlsch_mcs1 = cmin(eNB_UE_stats->dlsch_mcs1, slice_maxmcs[slice_idP]); //cmin(eNB_UE_stats->dlsch_mcs1, openair_daq_vars.target_ue_dl_mcs);
 
 
       // store stats
@@ -864,7 +820,6 @@
       /* process retransmission  */
 
       if (round != 8) {
->>>>>>> 68683293
 
 	// get freq_allocation
 	nb_rb = UE_list->UE_template[CC_id][UE_id].nb_rb[harq_pid];
