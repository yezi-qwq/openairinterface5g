/*******************************************************************************
    OpenAirInterface
    Copyright(c) 1999 - 2014 Eurecom

    OpenAirInterface is free software: you can redistribute it and/or modify
    it under the terms of the GNU General Public License as published by
    the Free Software Foundation, either version 3 of the License, or
    (at your option) any later version.


    OpenAirInterface is distributed in the hope that it will be useful,
    but WITHOUT ANY WARRANTY; without even the implied warranty of
    MERCHANTABILITY or FITNESS FOR A PARTICULAR PURPOSE.  See the
    GNU General Public License for more details.

    You should have received a copy of the GNU General Public License
    along with OpenAirInterface.The full GNU General Public License is
    included in this distribution in the file called "COPYING". If not,
    see <http://www.gnu.org/licenses/>.

  Contact Information
  OpenAirInterface Admin: openair_admin@eurecom.fr
  OpenAirInterface Tech : openair_tech@eurecom.fr
  OpenAirInterface Dev  : openair4g-devel@lists.eurecom.fr

  Address      : Eurecom, Campus SophiaTech, 450 Route des Chappes, CS 50193 - 06904 Biot Sophia Antipolis cedex, FRANCE

*******************************************************************************/

/*! \file eNB_scheduler_dlsch.c
 * \brief procedures related to eNB for the DLSCH transport channel
 * \author  Navid Nikaein and Raymond Knopp
 * \date 2010 - 2014
 * \email: navid.nikaein@eurecom.fr
 * \version 1.0
 * @ingroup _mac

 */

#include "assertions.h"
#include "PHY/defs.h"
#include "PHY/extern.h"

#include "SCHED/defs.h"
#include "SCHED/extern.h"

#include "LAYER2/MAC/defs.h"
#include "LAYER2/MAC/proto.h"
#include "LAYER2/MAC/extern.h"
#include "UTIL/LOG/log.h"
#include "UTIL/LOG/vcd_signal_dumper.h"
#include "UTIL/OPT/opt.h"
#include "OCG.h"
#include "OCG_extern.h"

#include "RRC/LITE/extern.h"
#include "RRC/L2_INTERFACE/openair_rrc_L2_interface.h"

//#include "LAYER2/MAC/pre_processor.c"
#include "pdcp.h"

#include "SIMULATION/TOOLS/defs.h" // for taus

#if defined(ENABLE_ITTI)
# include "intertask_interface.h"
#endif

#define ENABLE_MAC_PAYLOAD_DEBUG
//#define DEBUG_eNB_SCHEDULER 1



//------------------------------------------------------------------------------
void
add_ue_dlsch_info(
  module_id_t module_idP,
  int CC_id,
  int UE_id,
  sub_frame_t subframeP,
  UE_DLSCH_STATUS status
)
//------------------------------------------------------------------------------
{

  eNB_dlsch_info[module_idP][CC_id][UE_id].rnti             = UE_RNTI(module_idP,UE_id);
  //  eNB_dlsch_info[module_idP][CC_id][ue_mod_idP].weight           = weight;
  eNB_dlsch_info[module_idP][CC_id][UE_id].subframe         = subframeP;
  eNB_dlsch_info[module_idP][CC_id][UE_id].status           = status;

  eNB_dlsch_info[module_idP][CC_id][UE_id].serving_num++;

}

//------------------------------------------------------------------------------
int
schedule_next_dlue(
  module_id_t module_idP,
  int CC_id,
  sub_frame_t subframeP
)
//------------------------------------------------------------------------------
{

  int next_ue;
  UE_list_t *UE_list=&eNB_mac_inst[module_idP].UE_list;

  for (next_ue=UE_list->head; next_ue>=0; next_ue=UE_list->next[next_ue] ) {
    if  (eNB_dlsch_info[module_idP][CC_id][next_ue].status == S_DL_WAITING) {
      return next_ue;
    }
  }

  for (next_ue=UE_list->head; next_ue>=0; next_ue=UE_list->next[next_ue] ) {
    if  (eNB_dlsch_info[module_idP][CC_id][next_ue].status == S_DL_BUFFERED) {
      eNB_dlsch_info[module_idP][CC_id][next_ue].status = S_DL_WAITING;
    }
  }

  return(-1);//next_ue;

}

//------------------------------------------------------------------------------
unsigned char
generate_dlsch_header(
  unsigned char* mac_header,
  unsigned char num_sdus,
  unsigned short *sdu_lengths,
  unsigned char *sdu_lcids,
  unsigned char drx_cmd,
  short timing_advance_cmd,
  unsigned char *ue_cont_res_id,
  unsigned char short_padding,
  unsigned short post_padding
)
//------------------------------------------------------------------------------
{

  SCH_SUBHEADER_FIXED *mac_header_ptr = (SCH_SUBHEADER_FIXED *)mac_header;
  uint8_t first_element=0,last_size=0,i;
  uint8_t mac_header_control_elements[16],*ce_ptr;

  ce_ptr = &mac_header_control_elements[0];

  // compute header components

  if ((short_padding == 1) || (short_padding == 2)) {
    mac_header_ptr->R    = 0;
    mac_header_ptr->E    = 0;
    mac_header_ptr->LCID = SHORT_PADDING;
    first_element=1;
    last_size=1;
  }

  if (short_padding == 2) {
    mac_header_ptr->E = 1;
    mac_header_ptr++;
    mac_header_ptr->R = 0;
    mac_header_ptr->E    = 0;
    mac_header_ptr->LCID = SHORT_PADDING;
    last_size=1;
  }

  if (drx_cmd != 255) {
    if (first_element>0) {
      mac_header_ptr->E = 1;
      mac_header_ptr++;
    } else {
      first_element=1;
    }

    mac_header_ptr->R = 0;
    mac_header_ptr->E    = 0;
    mac_header_ptr->LCID = DRX_CMD;
    last_size=1;
  }

  if (timing_advance_cmd != 0) {
    if (first_element>0) {
      mac_header_ptr->E = 1;
      mac_header_ptr++;
    } else {
      first_element=1;
    }

    mac_header_ptr->R = 0;
    mac_header_ptr->E    = 0;
    mac_header_ptr->LCID = TIMING_ADV_CMD;
    last_size=1;
    //    msg("last_size %d,mac_header_ptr %p\n",last_size,mac_header_ptr);
    ((TIMING_ADVANCE_CMD *)ce_ptr)->R=0;
    ((TIMING_ADVANCE_CMD *)ce_ptr)->TA=(timing_advance_cmd+31)&0x3f;
    LOG_D(MAC,"timing advance =%d (%d)\n",timing_advance_cmd,((TIMING_ADVANCE_CMD *)ce_ptr)->TA);
    ce_ptr+=sizeof(TIMING_ADVANCE_CMD);
    //msg("offset %d\n",ce_ptr-mac_header_control_elements);
  }

  if (ue_cont_res_id) {
    if (first_element>0) {
      mac_header_ptr->E = 1;
      /*
      printf("[eNB][MAC] last subheader : %x (R%d,E%d,LCID%d)\n",*(unsigned char*)mac_header_ptr,
      ((SCH_SUBHEADER_FIXED *)mac_header_ptr)->R,
      ((SCH_SUBHEADER_FIXED *)mac_header_ptr)->E,
      ((SCH_SUBHEADER_FIXED *)mac_header_ptr)->LCID);
      */
      mac_header_ptr++;
    } else {
      first_element=1;
    }

    mac_header_ptr->R = 0;
    mac_header_ptr->E    = 0;
    mac_header_ptr->LCID = UE_CONT_RES;
    last_size=1;

    LOG_T(MAC,"[eNB ][RAPROC] Generate contention resolution msg: %x.%x.%x.%x.%x.%x\n",
          ue_cont_res_id[0],
          ue_cont_res_id[1],
          ue_cont_res_id[2],
          ue_cont_res_id[3],
          ue_cont_res_id[4],
          ue_cont_res_id[5]);

    memcpy(ce_ptr,ue_cont_res_id,6);
    ce_ptr+=6;
    // msg("(cont_res) : offset %d\n",ce_ptr-mac_header_control_elements);
  }

  //msg("last_size %d,mac_header_ptr %p\n",last_size,mac_header_ptr);

  for (i=0; i<num_sdus; i++) {
    LOG_T(MAC,"[eNB] Generate DLSCH header num sdu %d len sdu %d\n",num_sdus, sdu_lengths[i]);

    if (first_element>0) {
      mac_header_ptr->E = 1;
      /*msg("last subheader : %x (R%d,E%d,LCID%d)\n",*(unsigned char*)mac_header_ptr,
      ((SCH_SUBHEADER_FIXED *)mac_header_ptr)->R,
      ((SCH_SUBHEADER_FIXED *)mac_header_ptr)->E,
      ((SCH_SUBHEADER_FIXED *)mac_header_ptr)->LCID);
      */
      mac_header_ptr+=last_size;
      //msg("last_size %d,mac_header_ptr %p\n",last_size,mac_header_ptr);
    } else {
      first_element=1;
    }

    if (sdu_lengths[i] < 128) {
      ((SCH_SUBHEADER_SHORT *)mac_header_ptr)->R    = 0;
      ((SCH_SUBHEADER_SHORT *)mac_header_ptr)->E    = 0;
      ((SCH_SUBHEADER_SHORT *)mac_header_ptr)->F    = 0;
      ((SCH_SUBHEADER_SHORT *)mac_header_ptr)->LCID = sdu_lcids[i];
      ((SCH_SUBHEADER_SHORT *)mac_header_ptr)->L    = (unsigned char)sdu_lengths[i];
      last_size=2;
    } else {
      ((SCH_SUBHEADER_LONG *)mac_header_ptr)->R    = 0;
      ((SCH_SUBHEADER_LONG *)mac_header_ptr)->E    = 0;
      ((SCH_SUBHEADER_LONG *)mac_header_ptr)->F    = 1;
      ((SCH_SUBHEADER_LONG *)mac_header_ptr)->LCID = sdu_lcids[i];
      ((SCH_SUBHEADER_LONG *)mac_header_ptr)->L_MSB    = ((unsigned short) sdu_lengths[i]>>8)&0x7f;
      ((SCH_SUBHEADER_LONG *)mac_header_ptr)->L_LSB    = (unsigned short) sdu_lengths[i]&0xff;
      ((SCH_SUBHEADER_LONG *)mac_header_ptr)->padding   = 0x00;
      last_size=3;
#ifdef DEBUG_HEADER_PARSING
      LOG_D(MAC,"[eNB] generate long sdu, size %x (MSB %x, LSB %x)\n",
            sdu_lengths[i],
            ((SCH_SUBHEADER_LONG *)mac_header_ptr)->L_MSB,
            ((SCH_SUBHEADER_LONG *)mac_header_ptr)->L_LSB);
#endif
    }
  }

  /*

    printf("last_size %d,mac_header_ptr %p\n",last_size,mac_header_ptr);

    printf("last subheader : %x (R%d,E%d,LCID%d)\n",*(unsigned char*)mac_header_ptr,
    ((SCH_SUBHEADER_FIXED *)mac_header_ptr)->R,
    ((SCH_SUBHEADER_FIXED *)mac_header_ptr)->E,
    ((SCH_SUBHEADER_FIXED *)mac_header_ptr)->LCID);


    if (((SCH_SUBHEADER_FIXED*)mac_header_ptr)->LCID < UE_CONT_RES) {
    if (((SCH_SUBHEADER_SHORT*)mac_header_ptr)->F == 0)
    printf("F = 0, sdu len (L field) %d\n",(((SCH_SUBHEADER_SHORT*)mac_header_ptr)->L));
    else
    printf("F = 1, sdu len (L field) %d\n",(((SCH_SUBHEADER_LONG*)mac_header_ptr)->L));
    }
  */
  if (post_padding>0) {// we have lots of padding at the end of the packet
    mac_header_ptr->E = 1;
    mac_header_ptr+=last_size;
    // add a padding element
    mac_header_ptr->R    = 0;
    mac_header_ptr->E    = 0;
    mac_header_ptr->LCID = SHORT_PADDING;
    mac_header_ptr++;
  } else { // no end of packet padding
    // last SDU subhead is of fixed type (sdu length implicitly to be computed at UE)
    mac_header_ptr++;
  }

  //msg("After subheaders %d\n",(uint8_t*)mac_header_ptr - mac_header);

  if ((ce_ptr-mac_header_control_elements) > 0) {
    // printf("Copying %d bytes for control elements\n",ce_ptr-mac_header_control_elements);
    memcpy((void*)mac_header_ptr,mac_header_control_elements,ce_ptr-mac_header_control_elements);
    mac_header_ptr+=(unsigned char)(ce_ptr-mac_header_control_elements);
  }

  //msg("After CEs %d\n",(uint8_t*)mac_header_ptr - mac_header);

  return((unsigned char*)mac_header_ptr - mac_header);

}

//------------------------------------------------------------------------------
void
set_ul_DAI(
  int module_idP,
  int UE_idP,
  int CC_idP,
  int frameP,
  int subframeP,
  LTE_DL_FRAME_PARMS*  frame_parms[MAX_NUM_CCs]
)
//------------------------------------------------------------------------------
{

  eNB_MAC_INST         *eNB      = &eNB_mac_inst[module_idP];
  UE_list_t            *UE_list  = &eNB->UE_list;
  unsigned char         DAI;

  if (frame_parms[CC_idP]->frame_type == TDD) {
    DAI = (UE_list->UE_template[CC_idP][UE_idP].DAI-1)&3;
    LOG_D(MAC,"[eNB %d] CC_id %d Frame %d, subframe %d: DAI %d for UE %d\n",module_idP,CC_idP,frameP,subframeP,DAI,UE_idP);
    // Save DAI for Format 0 DCI

    switch (frame_parms[CC_idP]->tdd_config) {
    case 0:
      //      if ((subframeP==0)||(subframeP==1)||(subframeP==5)||(subframeP==6))
      break;

    case 1:
      switch (subframeP) {
      case 1:
        UE_list->UE_template[CC_idP][UE_idP].DAI_ul[7] = DAI;
        break;

      case 4:
        UE_list->UE_template[CC_idP][UE_idP].DAI_ul[8] = DAI;
        break;

      case 6:
        UE_list->UE_template[CC_idP][UE_idP].DAI_ul[2] = DAI;
        break;

      case 9:
        UE_list->UE_template[CC_idP][UE_idP].DAI_ul[3] = DAI;
        break;
      }

    case 2:
      //      if ((subframeP==3)||(subframeP==8))
      //  UE_list->UE_template[CC_idP][UE_idP].DAI_ul = DAI;
      break;

    case 3:

      //if ((subframeP==6)||(subframeP==8)||(subframeP==0)) {
      //  LOG_D(MAC,"schedule_ue_spec: setting UL DAI to %d for subframeP %d => %d\n",DAI,subframeP, ((subframeP+8)%10)>>1);
      //  UE_list->UE_template[CC_idP][UE_idP].DAI_ul[((subframeP+8)%10)>>1] = DAI;
      //}
      switch (subframeP) {
      case 5:
      case 6:
      case 1:
        UE_list->UE_template[CC_idP][UE_idP].DAI_ul[2] = DAI;
        break;

      case 7:
      case 8:
        UE_list->UE_template[CC_idP][UE_idP].DAI_ul[3] = DAI;
        break;

      case 9:
      case 0:
        UE_list->UE_template[CC_idP][UE_idP].DAI_ul[4] = DAI;
        break;

      default:
        break;
      }

      break;

    case 4:
      //      if ((subframeP==8)||(subframeP==9))
      //  UE_list->UE_template[CC_idP][UE_idP].DAI_ul = DAI;
      break;

    case 5:
      //      if (subframeP==8)
      //  UE_list->UE_template[CC_idP][UE_idP].DAI_ul = DAI;
      break;

    case 6:
      //      if ((subframeP==1)||(subframeP==4)||(subframeP==6)||(subframeP==9))
      //  UE_list->UE_template[CC_idP][UE_idP].DAI_ul = DAI;
      break;

    default:
      break;
    }
  }
}


//------------------------------------------------------------------------------
void
schedule_ue_spec(
  module_id_t   module_idP,
  frame_t       frameP,
  sub_frame_t   subframeP,
  int*          mbsfn_flag
)
//------------------------------------------------------------------------------
{

  uint8_t               CC_id;
  int                   UE_id;
  int                   N_RBG[MAX_NUM_CCs];
  unsigned char         aggregation;
  mac_rlc_status_resp_t rlc_status;
  unsigned char         header_len_dcch=0, header_len_dcch_tmp=0, header_len_dcch_last=0; 
  unsigned char         header_len_dtch=0, header_len_dtch_tmp=0, header_len_dtch_last=0; 
  unsigned char         ta_len=0;
  unsigned char         sdu_lcids[NB_RB_MAX],lcid,offset,num_sdus=0;
  uint16_t              nb_rb,nb_rb_temp,total_nb_available_rb[MAX_NUM_CCs],nb_available_rb;
  uint16_t              TBS,j,sdu_lengths[NB_RB_MAX],rnti,padding=0,post_padding=0;
  unsigned char         dlsch_buffer[MAX_DLSCH_PAYLOAD_BYTES];
  unsigned char         round            = 0;
  unsigned char         harq_pid         = 0;
  void                 *DLSCH_dci        = NULL;
  LTE_eNB_UE_stats     *eNB_UE_stats     = NULL;
  uint16_t              sdu_length_total = 0;
  //  uint8_t               dl_pow_off[MAX_NUM_CCs][NUMBER_OF_UE_MAX];
  //  unsigned char         rballoc_sub_UE[MAX_NUM_CCs][NUMBER_OF_UE_MAX][N_RBG_MAX];
  //  uint16_t              pre_nb_available_rbs[MAX_NUM_CCs][NUMBER_OF_UE_MAX];
  int                   mcs;
  uint16_t              min_rb_unit[MAX_NUM_CCs];
  eNB_MAC_INST         *eNB      = &eNB_mac_inst[module_idP];
  UE_list_t            *UE_list  = &eNB->UE_list;
  LTE_DL_FRAME_PARMS   *frame_parms[MAX_NUM_CCs];
  int                   continue_flag=0;
  int32_t                 normalized_rx_power, target_rx_power;
  int32_t                 tpc=1;
  static int32_t          tpc_accumulated=0;
  UE_sched_ctrl           *ue_sched_ctl;
  int i;

  if (UE_list->head==-1) {
    return;
  }

  start_meas(&eNB->schedule_dlsch);
  VCD_SIGNAL_DUMPER_DUMP_FUNCTION_BY_NAME(VCD_SIGNAL_DUMPER_FUNCTIONS_SCHEDULE_DLSCH,VCD_FUNCTION_IN);

  //weight = get_ue_weight(module_idP,UE_id);
  aggregation = 1; // set to the maximum aggregation level

  for (CC_id=0; CC_id<MAX_NUM_CCs; CC_id++) {
    min_rb_unit[CC_id]=get_min_rb_unit(module_idP,CC_id);
    frame_parms[CC_id] = mac_xface->get_lte_frame_parms(module_idP,CC_id);
    // get number of PRBs less those used by common channels
    total_nb_available_rb[CC_id] = frame_parms[CC_id]->N_RB_DL;
    for (i=0;i<frame_parms[CC_id]->N_RB_DL;i++)
      if (eNB->common_channels[CC_id].vrb_map[i]!=0)
	total_nb_available_rb[CC_id]--;

    N_RBG[CC_id] = frame_parms[CC_id]->N_RBG;

    // store the global enb stats:
    eNB->eNB_stats[CC_id].num_dlactive_UEs =  UE_list->num_UEs;
    eNB->eNB_stats[CC_id].available_prbs =  total_nb_available_rb[CC_id];
    eNB->eNB_stats[CC_id].total_available_prbs +=  total_nb_available_rb[CC_id];
    eNB->eNB_stats[CC_id].dlsch_bytes_tx=0;
    eNB->eNB_stats[CC_id].dlsch_pdus_tx=0;
  }

  /// CALLING Pre_Processor for downlink scheduling (Returns estimation of RBs required by each UE and the allocation on sub-band)

  VCD_SIGNAL_DUMPER_DUMP_FUNCTION_BY_NAME(VCD_SIGNAL_DUMPER_FUNCTIONS_DLSCH_PREPROCESSOR,VCD_FUNCTION_IN);
  start_meas(&eNB->schedule_dlsch_preprocessor);
  dlsch_scheduler_pre_processor(module_idP,
                                frameP,
                                subframeP,
                                N_RBG,
                                mbsfn_flag);
  stop_meas(&eNB->schedule_dlsch_preprocessor);
  VCD_SIGNAL_DUMPER_DUMP_FUNCTION_BY_NAME(VCD_SIGNAL_DUMPER_FUNCTIONS_DLSCH_PREPROCESSOR,VCD_FUNCTION_OUT);


  for (CC_id=0; CC_id<MAX_NUM_CCs; CC_id++) {
    LOG_D(MAC, "doing schedule_ue_spec for CC_id %d\n",CC_id);

    if (mbsfn_flag[CC_id]>0)
      continue;

    for (UE_id=UE_list->head; UE_id>=0; UE_id=UE_list->next[UE_id]) {
      continue_flag=0; // reset the flag to allow allocation for the remaining UEs
      rnti = UE_RNTI(module_idP,UE_id);
      eNB_UE_stats = mac_xface->get_eNB_UE_stats(module_idP,CC_id,rnti);
      ue_sched_ctl = &UE_list->UE_sched_ctrl[UE_id];

      if (rnti==NOT_A_RNTI) {
        LOG_D(MAC,"Cannot find rnti for UE_id %d (num_UEs %d)\n",UE_id,UE_list->num_UEs);
        // mac_xface->macphy_exit("Cannot find rnti for UE_id");
        continue_flag=1;
      }

      if (eNB_UE_stats==NULL) {
        LOG_D(MAC,"[eNB] Cannot find eNB_UE_stats\n");
        //  mac_xface->macphy_exit("[MAC][eNB] Cannot find eNB_UE_stats\n");
        continue_flag=1;
      }

      if ((ue_sched_ctl->pre_nb_available_rbs[CC_id] == 0) ||  // no RBs allocated 
	  CCE_allocation_infeasible(module_idP,CC_id,0,subframeP,aggregation,rnti)
	  ) {
        LOG_D(MAC,"[eNB %d] Frame %d : no RB allocated for UE %d on CC_id %d: continue \n",
              module_idP, frameP, UE_id, CC_id);
        //if(mac_xface->get_transmission_mode(module_idP,rnti)==5)
        continue_flag=1; //to next user (there might be rbs availiable for other UEs in TM5
        // else
        //  break;
      }

      if (frame_parms[CC_id]->frame_type == TDD)  {
        set_ue_dai (subframeP,
                    frame_parms[CC_id]->tdd_config,
                    UE_id,
                    CC_id,
                    UE_list);
        // update UL DAI after DLSCH scheduling
        set_ul_DAI(module_idP,UE_id,CC_id,frameP,subframeP,frame_parms);
      }

      if (continue_flag == 1 ) {
        add_ue_dlsch_info(module_idP,
                          CC_id,
                          UE_id,
                          subframeP,
                          S_DL_NONE);
        continue;
      }

      nb_available_rb = ue_sched_ctl->pre_nb_available_rbs[CC_id];
      harq_pid = ue_sched_ctl->harq_pid[CC_id];
      round = ue_sched_ctl->round[CC_id];
      UE_list->eNB_UE_stats[CC_id][UE_id].crnti= rnti;
      UE_list->eNB_UE_stats[CC_id][UE_id].rrc_status=mac_eNB_get_rrc_status(module_idP,rnti);
      UE_list->eNB_UE_stats[CC_id][UE_id].harq_pid = harq_pid; 
      UE_list->eNB_UE_stats[CC_id][UE_id].harq_round = round;

      sdu_length_total=0;
      num_sdus=0;

      /*
      DevCheck(((eNB_UE_stats->DL_cqi[0] < MIN_CQI_VALUE) || (eNB_UE_stats->DL_cqi[0] > MAX_CQI_VALUE)),
      eNB_UE_stats->DL_cqi[0], MIN_CQI_VALUE, MAX_CQI_VALUE);
      */
      eNB_UE_stats->dlsch_mcs1 = cqi_to_mcs[eNB_UE_stats->DL_cqi[0]];
      eNB_UE_stats->dlsch_mcs1 = cmin(eNB_UE_stats->dlsch_mcs1, openair_daq_vars.target_ue_dl_mcs);


#ifdef EXMIMO

      if (mac_xface->get_transmission_mode(module_idP,CC_id, rnti)==5) {
        eNB_UE_stats->dlsch_mcs1 = cmin(eNB_UE_stats->dlsch_mcs1,16);
      }

#endif

      // store stats
      UE_list->eNB_UE_stats[CC_id][UE_id].dl_cqi= eNB_UE_stats->DL_cqi[0];

      // initializing the rb allocation indicator for each UE
      for(j=0; j<frame_parms[CC_id]->N_RBG; j++) {
        UE_list->UE_template[CC_id][UE_id].rballoc_subband[harq_pid][j] = 0;
      }

      LOG_D(MAC,"[eNB %d] Frame %d: Scheduling UE %d on CC_id %d (rnti %x, harq_pid %d, round %d, rb %d, cqi %d, mcs %d, rrc %d)\n",
            module_idP, frameP, UE_id,CC_id,rnti,harq_pid, round,nb_available_rb,
            eNB_UE_stats->DL_cqi[0], eNB_UE_stats->dlsch_mcs1,
	    UE_list->eNB_UE_stats[CC_id][UE_id].rrc_status);


      // Note this code is for a specific DCI format
      DLSCH_dci = (void *)UE_list->UE_template[CC_id][UE_id].DLSCH_DCI[harq_pid];


      /* process retransmission  */

      if (round > 0) {

        if (frame_parms[CC_id]->frame_type == TDD) {
          UE_list->UE_template[CC_id][UE_id].DAI++;
          update_ul_dci(module_idP,CC_id,rnti,UE_list->UE_template[CC_id][UE_id].DAI);
          LOG_D(MAC,"DAI update: CC_id %d subframeP %d: UE %d, DAI %d\n",
                CC_id,subframeP,UE_id,UE_list->UE_template[CC_id][UE_id].DAI);
        }

        // get freq_allocation
        nb_rb = UE_list->UE_template[CC_id][UE_id].nb_rb[harq_pid];

        if (nb_rb <= nb_available_rb) {

          if(nb_rb == ue_sched_ctl->pre_nb_available_rbs[CC_id]) {
            for(j=0; j<frame_parms[CC_id]->N_RBG; j++) { // for indicating the rballoc for each sub-band
              UE_list->UE_template[CC_id][UE_id].rballoc_subband[harq_pid][j] = ue_sched_ctl->rballoc_sub_UE[CC_id][j];
            }
          } else {
            nb_rb_temp = nb_rb;
            j = 0;

            while((nb_rb_temp > 0) && (j<frame_parms[CC_id]->N_RBG)) {
              if(ue_sched_ctl->rballoc_sub_UE[CC_id][j] == 1) {
                UE_list->UE_template[CC_id][UE_id].rballoc_subband[harq_pid][j] = ue_sched_ctl->rballoc_sub_UE[CC_id][j];

                if((j == frame_parms[CC_id]->N_RBG-1) &&
                    ((frame_parms[CC_id]->N_RB_DL == 25)||
                     (frame_parms[CC_id]->N_RB_DL == 50))) {
                  nb_rb_temp = nb_rb_temp - min_rb_unit[CC_id]+1;
                } else {
                  nb_rb_temp = nb_rb_temp - min_rb_unit[CC_id];
                }
              }

              j = j+1;
            }
          }

          nb_available_rb -= nb_rb;
          aggregation = process_ue_cqi(module_idP,UE_id);


          PHY_vars_eNB_g[module_idP][CC_id]->mu_mimo_mode[UE_id].pre_nb_available_rbs = nb_rb;
          PHY_vars_eNB_g[module_idP][CC_id]->mu_mimo_mode[UE_id].dl_pow_off = ue_sched_ctl->dl_pow_off[CC_id];

          for(j=0; j<frame_parms[CC_id]->N_RBG; j++) {
            PHY_vars_eNB_g[module_idP][CC_id]->mu_mimo_mode[UE_id].rballoc_sub[j] = UE_list->UE_template[CC_id][UE_id].rballoc_subband[harq_pid][j];
          }

          switch (mac_xface->get_transmission_mode(module_idP,CC_id,rnti)) {
          case 1:
          case 2:
          default:
            switch (frame_parms[CC_id]->N_RB_DL) {
            case 6:
              if (frame_parms[CC_id]->frame_type == TDD) {
                //        ((DCI1_1_5MHz_TDD_t*)DLSCH_dci)->ndi      = 0;
                ((DCI1_1_5MHz_TDD_t*)DLSCH_dci)->harq_pid = harq_pid;
                ((DCI1_1_5MHz_TDD_t*)DLSCH_dci)->rv       = round&3;
                ((DCI1_1_5MHz_TDD_t*)DLSCH_dci)->dai      = (UE_list->UE_template[CC_id][UE_id].DAI-1)&3;
                LOG_D(MAC,"[eNB %d] Retransmission CC_id %d : harq_pid %d, round %d, dai %d, mcs %d\n",
                      module_idP,CC_id,harq_pid,round,(UE_list->UE_template[CC_id][UE_id].DAI-1),
                      ((DCI1_1_5MHz_TDD_t*)DLSCH_dci)->mcs);
              } else {
                //        ((DCI1_1_5MHz_FDD_t*)DLSCH_dci)->ndi      = 0;
                ((DCI1_1_5MHz_FDD_t*)DLSCH_dci)->harq_pid = harq_pid;
                ((DCI1_1_5MHz_FDD_t*)DLSCH_dci)->rv       = round&3;
                LOG_D(MAC,"[eNB %d] Retransmission CC_id %d : harq_pid %d, round %d, mcs %d\n",
                      module_idP,CC_id,harq_pid,round,((DCI1_1_5MHz_FDD_t*)DLSCH_dci)->mcs);

              }

              break;

            case 25:
              if (frame_parms[CC_id]->frame_type == TDD) {
                //        ((DCI1_5MHz_TDD_t*)DLSCH_dci)->ndi      = 0;
                ((DCI1_5MHz_TDD_t*)DLSCH_dci)->harq_pid = harq_pid;
                ((DCI1_5MHz_TDD_t*)DLSCH_dci)->rv       = round&3;
                ((DCI1_5MHz_TDD_t*)DLSCH_dci)->dai      = (UE_list->UE_template[CC_id][UE_id].DAI-1)&3;
                LOG_D(MAC,"[eNB %d] Retransmission CC_id %d : harq_pid %d, round %d, dai %d, mcs %d\n",
                      module_idP,CC_id,harq_pid,round,(UE_list->UE_template[CC_id][UE_id].DAI-1),
                      ((DCI1_5MHz_TDD_t*)DLSCH_dci)->mcs);
              } else {
                //        ((DCI1_5MHz_FDD_t*)DLSCH_dci)->ndi      = 0;
                ((DCI1_5MHz_FDD_t*)DLSCH_dci)->harq_pid = harq_pid;
                ((DCI1_5MHz_FDD_t*)DLSCH_dci)->rv       = round&3;
                LOG_D(MAC,"[eNB %d] Retransmission CC_id %d : harq_pid %d, round %d, mcs %d\n",
                      module_idP,CC_id,harq_pid,round,((DCI1_5MHz_FDD_t*)DLSCH_dci)->mcs);

              }

              break;

            case 50:
              if (frame_parms[CC_id]->frame_type == TDD) {
                //        ((DCI1_10MHz_TDD_t*)DLSCH_dci)->ndi      = 0;
                ((DCI1_10MHz_TDD_t*)DLSCH_dci)->harq_pid = harq_pid;
                ((DCI1_10MHz_TDD_t*)DLSCH_dci)->rv       = round&3;
                ((DCI1_10MHz_TDD_t*)DLSCH_dci)->dai      = (UE_list->UE_template[CC_id][UE_id].DAI-1)&3;
                LOG_D(MAC,"[eNB %d] Retransmission CC_id %d : harq_pid %d, round %d, dai %d, mcs %d\n",
                      module_idP,CC_id,harq_pid,round,(UE_list->UE_template[CC_id][UE_id].DAI-1),
                      ((DCI1_10MHz_TDD_t*)DLSCH_dci)->mcs);
              } else {
                //        ((DCI1_10MHz_FDD_t*)DLSCH_dci)->ndi      = 0;
                ((DCI1_10MHz_FDD_t*)DLSCH_dci)->harq_pid = harq_pid;
                ((DCI1_10MHz_FDD_t*)DLSCH_dci)->rv       = round&3;
                LOG_D(MAC,"[eNB %d] Retransmission CC_id %d : harq_pid %d, round %d, mcs %d\n",
                      module_idP,CC_id,harq_pid,round,((DCI1_10MHz_FDD_t*)DLSCH_dci)->mcs);

              }

              break;

            case 100:
              if (frame_parms[CC_id]->frame_type == TDD) {
                //        ((DCI1_20MHz_TDD_t*)DLSCH_dci)->ndi      = 0;
                ((DCI1_20MHz_TDD_t*)DLSCH_dci)->harq_pid = harq_pid;
                ((DCI1_20MHz_TDD_t*)DLSCH_dci)->rv       = round&3;
                ((DCI1_20MHz_TDD_t*)DLSCH_dci)->dai      = (UE_list->UE_template[CC_id][UE_id].DAI-1)&3;
                LOG_D(MAC,"[eNB %d] Retransmission CC_id %d : harq_pid %d, round %d, dai %d, mcs %d\n",
                      module_idP,CC_id,harq_pid,round,(UE_list->UE_template[CC_id][UE_id].DAI-1),
                      ((DCI1_20MHz_TDD_t*)DLSCH_dci)->mcs);
              } else {
                //        ((DCI1_20MHz_FDD_t*)DLSCH_dci)->ndi      = 0;
                ((DCI1_20MHz_FDD_t*)DLSCH_dci)->harq_pid = harq_pid;
                ((DCI1_20MHz_FDD_t*)DLSCH_dci)->rv       = round&3;
                LOG_D(MAC,"[eNB %d] Retransmission CC_id %d : harq_pid %d, round %d, mcs %d\n",
                      module_idP,CC_id,harq_pid,round,((DCI1_20MHz_FDD_t*)DLSCH_dci)->mcs);

              }

              break;
            }

            break;

          case 4:
            //    if (nb_rb>10) {
            ((DCI2_5MHz_2A_TDD_t*)DLSCH_dci)->ndi1 = 0;
            ((DCI2_5MHz_2A_TDD_t*)DLSCH_dci)->harq_pid = harq_pid;
            ((DCI2_5MHz_2A_TDD_t*)DLSCH_dci)->dai = (UE_list->UE_template[CC_id][UE_id].DAI-1)&3;
            // }
            //else {
            //  ((DCI2_5MHz_2A_L10PRB_TDD_t*)DLSCH_dci)->ndi1 = 0;
            // ((DCI2_5MHz_2A_L10PRB_TDD_t*)DLSCH_dci)->harq_pid = harq_pid;
            // ((DCI2_5MHz_2A_L10PRB_TDD_t*)DLSCH_dci)->rv1 = round&3;
            // ((DCI2_5MHz_2A_L10PRB_TDD_t*)DLSCH_dci)->dai = (UE_list->UE_template[CC_id][UE_id].DAI-1)&3;
            // }
            break;

          case 5:
            // if(nb_rb>10){
            //((DCI1E_5MHz_2A_M10PRB_TDD_t*)DLSCH_dci)->mcs = eNB_UE_stats->DL_cqi[0]<<1;
            ((DCI1E_5MHz_2A_M10PRB_TDD_t*)DLSCH_dci)->ndi = 0;
            ((DCI1E_5MHz_2A_M10PRB_TDD_t*)DLSCH_dci)->harq_pid = harq_pid;
            ((DCI1E_5MHz_2A_M10PRB_TDD_t*)DLSCH_dci)->rv = round&3;
            ((DCI1E_5MHz_2A_M10PRB_TDD_t*)DLSCH_dci)->dai = (UE_list->UE_template[CC_id][UE_id].DAI-1)&3;

            if(ue_sched_ctl->dl_pow_off[CC_id] == 2) {
              ue_sched_ctl->dl_pow_off[CC_id] = 1;
            }

            ((DCI1E_5MHz_2A_M10PRB_TDD_t*)DLSCH_dci)->dl_power_off = ue_sched_ctl->dl_pow_off[CC_id];
            // }
            break;

          case 6:
            ((DCI1E_5MHz_2A_M10PRB_TDD_t*)DLSCH_dci)->ndi = 0;
            ((DCI1E_5MHz_2A_M10PRB_TDD_t*)DLSCH_dci)->harq_pid = harq_pid;
            ((DCI1E_5MHz_2A_M10PRB_TDD_t*)DLSCH_dci)->rv = round&3;
            ((DCI1E_5MHz_2A_M10PRB_TDD_t*)DLSCH_dci)->dai = (UE_list->UE_template[CC_id][UE_id].DAI-1)&3;
            ((DCI1E_5MHz_2A_M10PRB_TDD_t*)DLSCH_dci)->dl_power_off = 1;//dl_pow_off[UE_id];
            break;
          }

          add_ue_dlsch_info(module_idP,
                            CC_id,
                            UE_id,
                            subframeP,
                            S_DL_SCHEDULED);

          //eNB_UE_stats->dlsch_trials[round]++;
          UE_list->eNB_UE_stats[CC_id][UE_id].num_retransmission+=1;
          UE_list->eNB_UE_stats[CC_id][UE_id].rbs_used_retx=nb_rb;
          UE_list->eNB_UE_stats[CC_id][UE_id].total_rbs_used_retx+=nb_rb;
          UE_list->eNB_UE_stats[CC_id][UE_id].dlsch_mcs1=eNB_UE_stats->dlsch_mcs1;
          UE_list->eNB_UE_stats[CC_id][UE_id].dlsch_mcs2=eNB_UE_stats->dlsch_mcs1;
        } else {
          LOG_D(MAC,"[eNB %d] Frame %d CC_id %d : don't schedule UE %d, its retransmission takes more resources than we have\n",
                module_idP, frameP, CC_id, UE_id);
        }
      } else { /* This is a potentially new SDU opportunity */

        rlc_status.bytes_in_buffer = 0;
        // Now check RLC information to compute number of required RBs
        // get maximum TBS size for RLC request
        //TBS = mac_xface->get_TBS(eNB_UE_stats->DL_cqi[0]<<1,nb_available_rb);
        TBS = mac_xface->get_TBS_DL(eNB_UE_stats->dlsch_mcs1,nb_available_rb);
        // check first for RLC data on DCCH
        // add the length for  all the control elements (timing adv, drx, etc) : header + payload

        ta_len = (ue_sched_ctl->ta_update!=0) ? 2 : 0;

        header_len_dcch = 2; // 2 bytes DCCH SDU subheader

        if ( TBS-ta_len-header_len_dcch > 0 ) {
          rlc_status = mac_rlc_status_ind(
                         module_idP,
                         rnti,
			 module_idP,
                         frameP,
                         ENB_FLAG_YES,
                         MBMS_FLAG_NO,
                         DCCH,
                         (TBS-ta_len-header_len_dcch)); // transport block set size

          sdu_lengths[0]=0;

          if (rlc_status.bytes_in_buffer > 0) {  // There is DCCH to transmit
            LOG_D(MAC,"[eNB %d] Frame %d, DL-DCCH->DLSCH CC_id %d, Requesting %d bytes from RLC (RRC message)\n",
                  module_idP,frameP,CC_id,TBS-header_len_dcch);
            sdu_lengths[0] += mac_rlc_data_req(
                                module_idP,
                                rnti,
				module_idP,
                                frameP,
                                ENB_FLAG_YES,
                                MBMS_FLAG_NO,
                                DCCH,
                                (char *)&dlsch_buffer[sdu_lengths[0]]);

            LOG_D(MAC,"[eNB %d][DCCH] CC_id %d Got %d bytes from RLC\n",module_idP,CC_id,sdu_lengths[0]);
            sdu_length_total = sdu_lengths[0];
            sdu_lcids[0] = DCCH;
            UE_list->eNB_UE_stats[CC_id][UE_id].num_pdu_tx[DCCH]+=1;
            UE_list->eNB_UE_stats[CC_id][UE_id].num_bytes_tx[DCCH]+=sdu_lengths[0];
            num_sdus = 1;
#ifdef DEBUG_eNB_SCHEDULER
            LOG_T(MAC,"[eNB %d][DCCH] CC_id %d Got %d bytes :",module_idP,CC_id,sdu_lengths[0]);

            for (j=0; j<sdu_lengths[0]; j++) {
              LOG_T(MAC,"%x ",dlsch_buffer[j]);
            }

            LOG_T(MAC,"\n");
#endif
          } else {
            header_len_dcch = 0;
            sdu_length_total = 0;
          }
        }

        // check for DCCH1 and update header information (assume 2 byte sub-header)
        if (TBS-ta_len-header_len_dcch-sdu_length_total > 0 ) {
          rlc_status = mac_rlc_status_ind(
                         module_idP,
                         rnti,
			 module_idP,
                         frameP,
                         ENB_FLAG_YES,
                         MBMS_FLAG_NO,
                         DCCH+1,
                         (TBS-ta_len-header_len_dcch-sdu_length_total)); // transport block set size less allocations for timing advance and
          // DCCH SDU

          if (rlc_status.bytes_in_buffer > 0) {
            LOG_D(MAC,"[eNB %d], Frame %d, DCCH1->DLSCH, CC_id %d, Requesting %d bytes from RLC (RRC message)\n",
                  module_idP,frameP,CC_id,TBS-header_len_dcch-sdu_length_total);
            sdu_lengths[num_sdus] += mac_rlc_data_req(
                                       module_idP,
                                       rnti,
				       module_idP,
                                       frameP,
                                       ENB_FLAG_YES,
                                       MBMS_FLAG_NO,
                                       DCCH+1,
                                       (char *)&dlsch_buffer[sdu_lengths[num_sdus]]);

            sdu_lcids[num_sdus] = DCCH1;
            sdu_length_total += sdu_lengths[num_sdus];
            header_len_dcch += 2;
            UE_list->eNB_UE_stats[CC_id][UE_id].num_pdu_tx[DCCH1]+=1;
            UE_list->eNB_UE_stats[CC_id][UE_id].num_bytes_tx[DCCH1]+=sdu_lengths[num_sdus];
	    LOG_D(MAC,"[eNB %d] CC_id %d Got %d bytes for DCCH from RLC\n",module_idP,CC_id,sdu_lengths[num_sdus]);
	    num_sdus++;
	  }
        }

	// assume the max dtch header size, and adjust it later
	header_len_dtch=0;
	header_len_dtch_last=0; // the header length of the last mac sdu
	// lcid has to be sorted before the actual allocation (similar struct as ue_list).
	for (lcid=NB_RB_MAX-1; lcid>=DTCH ; lcid--){
	  // TBD: check if the lcid is active
	  
	  header_len_dtch+=3; 
	  header_len_dtch_last=3;
	  LOG_D(MAC,"[eNB %d], Frame %d, DTCH%d->DLSCH, Checking RLC status (tbs %d, len %d)\n",
		module_idP,frameP,lcid,TBS,
		TBS-ta_len-header_len_dcch-sdu_length_total-header_len_dtch);
	  
	  if (TBS-ta_len-header_len_dcch-sdu_length_total-header_len_dtch > 0 ) { // NN: > 2 ? 
	    rlc_status = mac_rlc_status_ind(module_idP,
					    rnti,
					    module_idP,
					    frameP,
					    ENB_FLAG_YES,
					    MBMS_FLAG_NO,
					    lcid,
					    TBS-ta_len-header_len_dcch-sdu_length_total-header_len_dtch);
	   

	    if (rlc_status.bytes_in_buffer > 0) {
	      
	      LOG_D(MAC,"[eNB %d][USER-PLANE DEFAULT DRB] Frame %d : DTCH%d->DLSCH, Requesting %d bytes from RLC (total hdr len dtch %d)\n",
		    module_idP,frameP,lcid,TBS-header_len_dcch-sdu_length_total-header_len_dtch,header_len_dtch);
	      sdu_lengths[num_sdus] = mac_rlc_data_req(module_idP,
						       rnti,
						       module_idP,
						       frameP,
						       ENB_FLAG_YES,
						       MBMS_FLAG_NO,
						       lcid,
						       (char*)&dlsch_buffer[sdu_length_total]);
	      
	      LOG_D(MAC,"[eNB %d][USER-PLANE DEFAULT DRB] Got %d bytes for DTCH %d \n",module_idP,sdu_lengths[num_sdus],lcid);
	      sdu_lcids[num_sdus] = lcid;
	      sdu_length_total += sdu_lengths[num_sdus];
	      UE_list->eNB_UE_stats[CC_id][UE_id].num_pdu_tx[lcid]+=1;
	      UE_list->eNB_UE_stats[CC_id][UE_id].num_bytes_tx[lcid]+=sdu_lengths[num_sdus];
	      if (sdu_lengths[num_sdus] < 128) {
		header_len_dtch--;
		header_len_dtch_last--;
	      }
	      num_sdus++;
	    } // no data for this LCID
	    else {
	      header_len_dtch-=3;
	    }
	  } // no TBS left
	  else {
	    header_len_dtch-=3;
	    break; 
	  }
	}
	if (header_len_dtch == 0 )
	  header_len_dtch_last= 0;
	// there is at least one SDU 
	// if (num_sdus > 0 ){
	if ((sdu_length_total + header_len_dcch + header_len_dtch )> 0) {
	  
	  // Now compute number of required RBs for total sdu length
	  // Assume RAH format 2
	  // adjust  header lengths
	  header_len_dcch_tmp = header_len_dcch;
	  header_len_dtch_tmp = header_len_dtch;
	  if (header_len_dtch==0) {
	    header_len_dcch = (header_len_dcch >0) ? 1 : 0;//header_len_dcch;  // remove length field
	  } else {
	    header_len_dtch_last-=1; // now use it to find how many bytes has to be removed for the last MAC SDU 
	    header_len_dtch = (header_len_dtch > 0) ? header_len_dtch - header_len_dtch_last  :header_len_dtch;     // remove length field for the last SDU
	  }

          mcs = eNB_UE_stats->dlsch_mcs1;

          if (mcs==0) {
            nb_rb = 4;  // don't let the TBS get too small
          } else {
            nb_rb=min_rb_unit[CC_id];
          }

          TBS = mac_xface->get_TBS_DL(mcs,nb_rb);

          while (TBS < (sdu_length_total + header_len_dcch + header_len_dtch + ta_len))  {
            nb_rb += min_rb_unit[CC_id];  //

            if (nb_rb>nb_available_rb) { // if we've gone beyond the maximum number of RBs
              // (can happen if N_RB_DL is odd)
              TBS = mac_xface->get_TBS_DL(eNB_UE_stats->dlsch_mcs1,nb_available_rb);
              nb_rb = nb_available_rb;
              break;
            }

            TBS = mac_xface->get_TBS_DL(eNB_UE_stats->dlsch_mcs1,nb_rb);
          }

          if(nb_rb == ue_sched_ctl->pre_nb_available_rbs[CC_id]) {
            for(j=0; j<frame_parms[CC_id]->N_RBG; j++) { // for indicating the rballoc for each sub-band
              UE_list->UE_template[CC_id][UE_id].rballoc_subband[harq_pid][j] = ue_sched_ctl->rballoc_sub_UE[CC_id][j];
            }
          } else {
            nb_rb_temp = nb_rb;
            j = 0;

            while((nb_rb_temp > 0) && (j<frame_parms[CC_id]->N_RBG)) {
              if(ue_sched_ctl->rballoc_sub_UE[CC_id][j] == 1) {
                UE_list->UE_template[CC_id][UE_id].rballoc_subband[harq_pid][j] = ue_sched_ctl->rballoc_sub_UE[CC_id][j];

                if ((j == frame_parms[CC_id]->N_RBG-1) &&
                    ((frame_parms[CC_id]->N_RB_DL == 25)||
                     (frame_parms[CC_id]->N_RB_DL == 50))) {
                  nb_rb_temp = nb_rb_temp - min_rb_unit[CC_id]+1;
                } else {
                  nb_rb_temp = nb_rb_temp - min_rb_unit[CC_id];
                }
              }

              j = j+1;
            }
          }

          PHY_vars_eNB_g[module_idP][CC_id]->mu_mimo_mode[UE_id].pre_nb_available_rbs = nb_rb;
          PHY_vars_eNB_g[module_idP][CC_id]->mu_mimo_mode[UE_id].dl_pow_off = ue_sched_ctl->dl_pow_off[CC_id];

          for(j=0; j<frame_parms[CC_id]->N_RBG; j++) {
            PHY_vars_eNB_g[module_idP][CC_id]->mu_mimo_mode[UE_id].rballoc_sub[j] = UE_list->UE_template[CC_id][UE_id].rballoc_subband[harq_pid][j];

          }

          // decrease mcs until TBS falls below required length
          while ((TBS > (sdu_length_total + header_len_dcch + header_len_dtch + ta_len)) && (mcs>0)) {
            mcs--;
            TBS = mac_xface->get_TBS_DL(mcs,nb_rb);
          }

          // if we have decreased too much or we don't have enough RBs, increase MCS
          while ((TBS < (sdu_length_total + header_len_dcch + header_len_dtch + ta_len)) && ((( ue_sched_ctl->dl_pow_off[CC_id]>0) && (mcs<28))
                 || ( (ue_sched_ctl->dl_pow_off[CC_id]==0) && (mcs<=15)))) {
            mcs++;
            TBS = mac_xface->get_TBS_DL(mcs,nb_rb);
          }

          LOG_D(MAC,"dlsch_mcs before and after the rate matching = (%d, %d)\n",eNB_UE_stats->dlsch_mcs1, mcs);

#ifdef DEBUG_eNB_SCHEDULER
          LOG_D(MAC,"[eNB %d] CC_id %d Generated DLSCH header (mcs %d, TBS %d, nb_rb %d)\n",
                module_idP,CC_id,mcs,TBS,nb_rb);
          // msg("[MAC][eNB ] Reminder of DLSCH with random data %d %d %d %d \n",
          //  TBS, sdu_length_total, offset, TBS-sdu_length_total-offset);
#endif

          if ((TBS - header_len_dcch - header_len_dtch - sdu_length_total - ta_len) <= 2) {
            padding = (TBS - header_len_dcch - header_len_dtch - sdu_length_total - ta_len);
            post_padding = 0;
          } else {
            padding = 0;

            // adjust the header len
            if (header_len_dtch==0) {
              header_len_dcch = header_len_dcch_tmp;
            } else { //if (( header_len_dcch==0)&&((header_len_dtch==1)||(header_len_dtch==2)))
              header_len_dtch = header_len_dtch_tmp;
            }

            post_padding = TBS - sdu_length_total - header_len_dcch - header_len_dtch - ta_len ; // 1 is for the postpadding header
          }


          offset = generate_dlsch_header((unsigned char*)UE_list->DLSCH_pdu[CC_id][0][UE_id].payload[0],
                                         // offset = generate_dlsch_header((unsigned char*)eNB_mac_inst[0].DLSCH_pdu[0][0].payload[0],
                                         num_sdus,              //num_sdus
                                         sdu_lengths,  //
                                         sdu_lcids,
                                         255,                                   // no drx
                                         ue_sched_ctl->ta_update, // timing advance
                                         NULL,                                  // contention res id
                                         padding,
                                         post_padding);

          //#ifdef DEBUG_eNB_SCHEDULER
<<<<<<< HEAD
	  //    if (ta_update) {
            LOG_I(MAC,
                  "[eNB %d][DLSCH] Frame %d Generate header for UE_id %d on CC_id %d LCID %d: sdu_length_total %d, num_sdus %d, sdu_lengths[0] %d, sdu_lcids[0] %d => payload offset %d,timing advance value : %d, padding %d,post_padding %d,(mcs %d, TBS %d, nb_rb %d),header_dcch %d, header_dtch %d\n",
                  module_idP,frameP, UE_id, CC_id, sdu_lcids[0], sdu_length_total,num_sdus,sdu_lengths[0],sdu_lcids[0],offset,
                  ta_update,padding,post_padding,mcs,TBS,nb_rb,header_len_dcch,header_len_dtch);
	    // }
=======
          if (ue_sched_ctl->ta_update) {
            LOG_I(MAC,
                  "[eNB %d][DLSCH] Frame %d Generate header for UE_id %d on CC_id %d: sdu_length_total %d, num_sdus %d, sdu_lengths[0] %d, sdu_lcids[0] %d => payload offset %d,timing advance value : %d, padding %d,post_padding %d,(mcs %d, TBS %d, nb_rb %d),header_dcch %d, header_dtch %d\n",
                  module_idP,frameP, UE_id, CC_id, sdu_length_total,num_sdus,sdu_lengths[0],sdu_lcids[0],offset,
                  ue_sched_ctl->ta_update,padding,post_padding,mcs,TBS,nb_rb,header_len_dcch,header_len_dtch);
          }
>>>>>>> 28dae909

          //#endif
#ifdef DEBUG_eNB_SCHEDULER
          LOG_T(MAC,"[eNB %d] First 16 bytes of DLSCH : \n");

          for (i=0; i<16; i++) {
            LOG_T(MAC,"%x.",dlsch_buffer[i]);
          }

          LOG_T(MAC,"\n");
#endif
          // cycle through SDUs and place in dlsch_buffer
          memcpy(&UE_list->DLSCH_pdu[CC_id][0][UE_id].payload[0][offset],dlsch_buffer,sdu_length_total);
          // memcpy(&eNB_mac_inst[0].DLSCH_pdu[0][0].payload[0][offset],dcch_buffer,sdu_lengths[0]);

          // fill remainder of DLSCH with random data
          for (j=0; j<(TBS-sdu_length_total-offset); j++) {
            UE_list->DLSCH_pdu[CC_id][0][UE_id].payload[0][offset+sdu_length_total+j] = (char)(taus()&0xff);
          }

          //eNB_mac_inst[0].DLSCH_pdu[0][0].payload[0][offset+sdu_lengths[0]+j] = (char)(taus()&0xff);
          if (opt_enabled == 1) {
            trace_pdu(1, (uint8_t *)UE_list->DLSCH_pdu[CC_id][0][UE_id].payload[0],
                      TBS, module_idP, 3, UE_RNTI(module_idP,UE_id),
                      eNB->subframe,0,0);
            LOG_D(OPT,"[eNB %d][DLSCH] CC_id %d Frame %d  rnti %x  with size %d\n",
                  module_idP, CC_id, frameP, UE_RNTI(module_idP,UE_id), TBS);
          }

          aggregation = process_ue_cqi(module_idP,UE_id);
          UE_list->UE_template[CC_id][UE_id].nb_rb[harq_pid] = nb_rb;

          add_ue_dlsch_info(module_idP,
                            CC_id,
                            UE_id,
                            subframeP,
                            S_DL_SCHEDULED);
          // store stats
          eNB->eNB_stats[CC_id].dlsch_bytes_tx+=sdu_length_total;
          eNB->eNB_stats[CC_id].dlsch_pdus_tx+=1;

          UE_list->eNB_UE_stats[CC_id][UE_id].rbs_used = nb_rb;
          UE_list->eNB_UE_stats[CC_id][UE_id].total_rbs_used += nb_rb;
          UE_list->eNB_UE_stats[CC_id][UE_id].dlsch_mcs1=eNB_UE_stats->dlsch_mcs1;
          UE_list->eNB_UE_stats[CC_id][UE_id].dlsch_mcs2=mcs;
          UE_list->eNB_UE_stats[CC_id][UE_id].TBS = TBS;

          UE_list->eNB_UE_stats[CC_id][UE_id].overhead_bytes= TBS- sdu_length_total;
          UE_list->eNB_UE_stats[CC_id][UE_id].total_sdu_bytes+= sdu_length_total;
          UE_list->eNB_UE_stats[CC_id][UE_id].total_pdu_bytes+= TBS;
          UE_list->eNB_UE_stats[CC_id][UE_id].total_num_pdus+=1;

          if (frame_parms[CC_id]->frame_type == TDD) {
            UE_list->UE_template[CC_id][UE_id].DAI++;
            //  printf("DAI update: subframeP %d: UE %d, DAI %d\n",subframeP,UE_id,UE_list->UE_template[CC_id][UE_id].DAI);
#warning only for 5MHz channel
            update_ul_dci(module_idP,CC_id,rnti,UE_list->UE_template[CC_id][UE_id].DAI);
          }

	  // do PUCCH power control
          // this is the normalized RX power
	  eNB_UE_stats =  mac_xface->get_eNB_UE_stats(module_idP,CC_id,rnti);
	  normalized_rx_power = eNB_UE_stats->Po_PUCCH_dBm; 
	  target_rx_power = mac_xface->get_target_pucch_rx_power(module_idP,CC_id) + 20;
	    
          // this assumes accumulated tpc
	  // make sure that we are only sending a tpc update once a frame, otherwise the control loop will freak out
	  int32_t framex10psubframe = UE_list->UE_template[CC_id][UE_id].pucch_tpc_tx_frame*10+UE_list->UE_template[CC_id][UE_id].pucch_tpc_tx_subframe;
          if (((framex10psubframe+10)<=(frameP*10+subframeP)) || //normal case
	      ((framex10psubframe>(frameP*10+subframeP)) && (((10240-framex10psubframe+frameP*10+subframeP)>=10)))) //frame wrap-around
	    if (eNB_UE_stats->Po_PUCCH_update == 1) { 
	      eNB_UE_stats->Po_PUCCH_update = 0;

	      UE_list->UE_template[CC_id][UE_id].pucch_tpc_tx_frame=frameP;
	      UE_list->UE_template[CC_id][UE_id].pucch_tpc_tx_subframe=subframeP;
	      
	      if (normalized_rx_power>(target_rx_power+1)) {
		tpc = 0; //-1
		tpc_accumulated--;
	      } else if (normalized_rx_power<(target_rx_power-1)) {
		tpc = 2; //+1
		tpc_accumulated++;
	      } else {
		tpc = 1; //0
	      }
	      /*	      
	      LOG_I(MAC,"[eNB %d] DLSCH scheduler: frame %d, subframe %d, harq_pid %d, tpc %d, accumulated %d, normalized/target rx power %d/%d\n",
		    module_idP,frameP, subframeP,harq_pid,tpc,
		    tpc_accumulated,normalized_rx_power,target_rx_power);*/

	    } // Po_PUCCH has been updated 
	    else {
	      tpc = 1; //0
	    } // time to do TPC update 
	  else {
	    tpc = 1; //0
	  }

          switch (mac_xface->get_transmission_mode(module_idP,CC_id,rnti)) {
          case 1:
          case 2:
          default:
            if (frame_parms[CC_id]->frame_type == TDD) {
              switch (frame_parms[CC_id]->N_RB_DL) {
              case 6:
                ((DCI1_1_5MHz_TDD_t*)DLSCH_dci)->mcs = mcs;
                ((DCI1_1_5MHz_TDD_t*)DLSCH_dci)->harq_pid = harq_pid;
                ((DCI1_1_5MHz_TDD_t*)DLSCH_dci)->ndi = 1-UE_list->UE_template[CC_id][UE_id].oldNDI[harq_pid];
                ((DCI1_1_5MHz_TDD_t*)DLSCH_dci)->rv = 0;
                ((DCI1_1_5MHz_TDD_t*)DLSCH_dci)->TPC = tpc;
                ((DCI1_1_5MHz_TDD_t*)DLSCH_dci)->dai      = (UE_list->UE_template[CC_id][UE_id].DAI-1)&3;
                break;

              case 25:
                ((DCI1_5MHz_TDD_t*)DLSCH_dci)->mcs = mcs;
                ((DCI1_5MHz_TDD_t*)DLSCH_dci)->harq_pid = harq_pid;
                ((DCI1_5MHz_TDD_t*)DLSCH_dci)->ndi = 1-UE_list->UE_template[CC_id][UE_id].oldNDI[harq_pid];
                ((DCI1_5MHz_TDD_t*)DLSCH_dci)->rv = 0;
                ((DCI1_5MHz_TDD_t*)DLSCH_dci)->TPC = tpc;
                ((DCI1_5MHz_TDD_t*)DLSCH_dci)->dai      = (UE_list->UE_template[CC_id][UE_id].DAI-1)&3;
                LOG_D(MAC,"Format1 DCI: harq_pid %d, ndi %d\n",harq_pid,((DCI1_5MHz_TDD_t*)DLSCH_dci)->ndi);
                break;

              case 50:
                ((DCI1_10MHz_TDD_t*)DLSCH_dci)->mcs = mcs;
                ((DCI1_10MHz_TDD_t*)DLSCH_dci)->harq_pid = harq_pid;
                ((DCI1_10MHz_TDD_t*)DLSCH_dci)->ndi = 1-UE_list->UE_template[CC_id][UE_id].oldNDI[harq_pid];
                ((DCI1_10MHz_TDD_t*)DLSCH_dci)->rv = 0;
                ((DCI1_10MHz_TDD_t*)DLSCH_dci)->TPC = tpc;
                ((DCI1_10MHz_TDD_t*)DLSCH_dci)->dai      = (UE_list->UE_template[CC_id][UE_id].DAI-1)&3;
                break;

              case 100:
                ((DCI1_20MHz_TDD_t*)DLSCH_dci)->mcs = mcs;
                ((DCI1_20MHz_TDD_t*)DLSCH_dci)->harq_pid = harq_pid;
                ((DCI1_20MHz_TDD_t*)DLSCH_dci)->ndi = 1-UE_list->UE_template[CC_id][UE_id].oldNDI[harq_pid];
                ((DCI1_20MHz_TDD_t*)DLSCH_dci)->rv = 0;
                ((DCI1_20MHz_TDD_t*)DLSCH_dci)->TPC = tpc;
                ((DCI1_20MHz_TDD_t*)DLSCH_dci)->dai      = (UE_list->UE_template[CC_id][UE_id].DAI-1)&3;
                break;

              default:
                ((DCI1_5MHz_TDD_t*)DLSCH_dci)->mcs = mcs;
                ((DCI1_5MHz_TDD_t*)DLSCH_dci)->harq_pid = harq_pid;
                ((DCI1_5MHz_TDD_t*)DLSCH_dci)->ndi = 1-UE_list->UE_template[CC_id][UE_id].oldNDI[harq_pid];
                ((DCI1_5MHz_TDD_t*)DLSCH_dci)->rv = 0;
                ((DCI1_5MHz_TDD_t*)DLSCH_dci)->TPC = tpc;
                ((DCI1_5MHz_TDD_t*)DLSCH_dci)->dai      = (UE_list->UE_template[CC_id][UE_id].DAI-1)&3;
                break;
              }
            } else {
              switch (frame_parms[CC_id]->N_RB_DL) {
              case 6:
                ((DCI1_1_5MHz_FDD_t*)DLSCH_dci)->mcs = mcs;
                ((DCI1_1_5MHz_FDD_t*)DLSCH_dci)->harq_pid = harq_pid;
                ((DCI1_1_5MHz_FDD_t*)DLSCH_dci)->ndi = 1-UE_list->UE_template[CC_id][UE_id].oldNDI[harq_pid];
                ((DCI1_1_5MHz_FDD_t*)DLSCH_dci)->rv = 0;
                ((DCI1_1_5MHz_FDD_t*)DLSCH_dci)->TPC = tpc;
                break;

              case 25:
                ((DCI1_5MHz_FDD_t*)DLSCH_dci)->mcs = mcs;
                ((DCI1_5MHz_FDD_t*)DLSCH_dci)->harq_pid = harq_pid;
                ((DCI1_5MHz_FDD_t*)DLSCH_dci)->ndi = 1-UE_list->UE_template[CC_id][UE_id].oldNDI[harq_pid];
                ((DCI1_5MHz_FDD_t*)DLSCH_dci)->rv = 0;
                ((DCI1_5MHz_FDD_t*)DLSCH_dci)->TPC = tpc;
                break;

              case 50:
                ((DCI1_10MHz_FDD_t*)DLSCH_dci)->mcs = mcs;
                ((DCI1_10MHz_FDD_t*)DLSCH_dci)->harq_pid = harq_pid;
                ((DCI1_10MHz_FDD_t*)DLSCH_dci)->ndi = 1-UE_list->UE_template[CC_id][UE_id].oldNDI[harq_pid];
                ((DCI1_10MHz_FDD_t*)DLSCH_dci)->rv = 0;
                ((DCI1_10MHz_FDD_t*)DLSCH_dci)->TPC = tpc;
                break;

              case 100:
                ((DCI1_20MHz_FDD_t*)DLSCH_dci)->mcs = mcs;
                ((DCI1_20MHz_FDD_t*)DLSCH_dci)->harq_pid = harq_pid;
                ((DCI1_20MHz_FDD_t*)DLSCH_dci)->ndi = 1-UE_list->UE_template[CC_id][UE_id].oldNDI[harq_pid];
                ((DCI1_20MHz_FDD_t*)DLSCH_dci)->rv = 0;
                ((DCI1_20MHz_FDD_t*)DLSCH_dci)->TPC = tpc;
                break;

              default:
                ((DCI1_5MHz_FDD_t*)DLSCH_dci)->mcs = mcs;
                ((DCI1_5MHz_FDD_t*)DLSCH_dci)->harq_pid = harq_pid;
                ((DCI1_5MHz_FDD_t*)DLSCH_dci)->ndi = 1-UE_list->UE_template[CC_id][UE_id].oldNDI[harq_pid];
                ((DCI1_5MHz_FDD_t*)DLSCH_dci)->rv = 0;
                ((DCI1_5MHz_FDD_t*)DLSCH_dci)->TPC = tpc;
                break;
              }
            }

            break;

          case 3:
            if (frame_parms[CC_id]->frame_type == TDD) {
              switch (frame_parms[CC_id]->N_RB_DL) {
              case 6:
                ((DCI2A_1_5MHz_2A_TDD_t*)DLSCH_dci)->mcs1 = mcs;
                ((DCI2A_1_5MHz_2A_TDD_t*)DLSCH_dci)->harq_pid = harq_pid;
                ((DCI2A_1_5MHz_2A_TDD_t*)DLSCH_dci)->ndi1 = 1-UE_list->UE_template[CC_id][UE_id].oldNDI[harq_pid];
                ((DCI2A_1_5MHz_2A_TDD_t*)DLSCH_dci)->rv1 = 0;

                // deactivate TB2
                ((DCI2A_1_5MHz_2A_TDD_t*)DLSCH_dci)->mcs2 = 0;
                ((DCI2A_1_5MHz_2A_TDD_t*)DLSCH_dci)->rv2 = 1;

                ((DCI2A_1_5MHz_2A_TDD_t*)DLSCH_dci)->dai      = (UE_list->UE_template[CC_id][UE_id].DAI-1)&3;
                ((DCI2A_1_5MHz_2A_TDD_t*)DLSCH_dci)->TPC      = tpc;
                break;

              case 25:
                ((DCI2A_5MHz_2A_TDD_t*)DLSCH_dci)->mcs1 = mcs;
                ((DCI2A_5MHz_2A_TDD_t*)DLSCH_dci)->harq_pid = harq_pid;
                ((DCI2A_5MHz_2A_TDD_t*)DLSCH_dci)->ndi1 = 1-UE_list->UE_template[CC_id][UE_id].oldNDI[harq_pid];
                ((DCI2A_5MHz_2A_TDD_t*)DLSCH_dci)->rv1 = 0;
                ((DCI2A_5MHz_2A_TDD_t*)DLSCH_dci)->dai      = (UE_list->UE_template[CC_id][UE_id].DAI-1)&3;
		((DCI2A_5MHz_2A_TDD_t*)DLSCH_dci)->TPC = tpc;

                // deactivate TB2
                ((DCI2A_5MHz_2A_TDD_t*)DLSCH_dci)->mcs2 = 0;
                ((DCI2A_5MHz_2A_TDD_t*)DLSCH_dci)->rv2 = 1;

                LOG_D(MAC,"Format1 DCI: harq_pid %d, ndi %d\n",harq_pid,((DCI2A_5MHz_2A_TDD_t*)DLSCH_dci)->ndi1);
                break;

              case 50:
                ((DCI2A_10MHz_2A_TDD_t*)DLSCH_dci)->mcs1 = mcs;
                ((DCI2A_10MHz_2A_TDD_t*)DLSCH_dci)->harq_pid = harq_pid;
                ((DCI2A_10MHz_2A_TDD_t*)DLSCH_dci)->ndi1 = 1-UE_list->UE_template[CC_id][UE_id].oldNDI[harq_pid];
                ((DCI2A_10MHz_2A_TDD_t*)DLSCH_dci)->rv1 = 0;
                ((DCI2A_10MHz_2A_TDD_t*)DLSCH_dci)->dai      = (UE_list->UE_template[CC_id][UE_id].DAI-1)&3;
		((DCI2A_10MHz_2A_TDD_t*)DLSCH_dci)->TPC = tpc;

                // deactivate TB2
                ((DCI2A_10MHz_2A_TDD_t*)DLSCH_dci)->mcs2 = 0;
                ((DCI2A_10MHz_2A_TDD_t*)DLSCH_dci)->rv2 = 1;
                break;

              case 100:
                ((DCI2A_20MHz_2A_TDD_t*)DLSCH_dci)->mcs1 = mcs;
                ((DCI2A_20MHz_2A_TDD_t*)DLSCH_dci)->harq_pid = harq_pid;
                ((DCI2A_20MHz_2A_TDD_t*)DLSCH_dci)->ndi1 = 1-UE_list->UE_template[CC_id][UE_id].oldNDI[harq_pid];
                ((DCI2A_20MHz_2A_TDD_t*)DLSCH_dci)->rv1 = 0;
                ((DCI2A_20MHz_2A_TDD_t*)DLSCH_dci)->dai      = (UE_list->UE_template[CC_id][UE_id].DAI-1)&3;
		((DCI2A_20MHz_2A_TDD_t*)DLSCH_dci)->TPC = tpc;

                // deactivate TB2
                ((DCI2A_20MHz_2A_TDD_t*)DLSCH_dci)->mcs2 = 0;
                ((DCI2A_20MHz_2A_TDD_t*)DLSCH_dci)->rv2 = 1;
                break;

              default:
                ((DCI2A_5MHz_2A_TDD_t*)DLSCH_dci)->mcs1 = mcs;
                ((DCI2A_5MHz_2A_TDD_t*)DLSCH_dci)->harq_pid = harq_pid;
                ((DCI2A_5MHz_2A_TDD_t*)DLSCH_dci)->ndi1 = 1-UE_list->UE_template[CC_id][UE_id].oldNDI[harq_pid];
                ((DCI2A_5MHz_2A_TDD_t*)DLSCH_dci)->rv1 = 0;
                ((DCI2A_5MHz_2A_TDD_t*)DLSCH_dci)->dai      = (UE_list->UE_template[CC_id][UE_id].DAI-1)&3;
		((DCI2A_5MHz_2A_TDD_t*)DLSCH_dci)->TPC = tpc;

                // deactivate TB2
                ((DCI2A_5MHz_2A_TDD_t*)DLSCH_dci)->mcs2 = 0;
                ((DCI2A_5MHz_2A_TDD_t*)DLSCH_dci)->rv2 = 1;
                break;
              }
            } else {
              switch (frame_parms[CC_id]->N_RB_DL) {
              case 6:
                ((DCI2A_1_5MHz_2A_FDD_t*)DLSCH_dci)->mcs1 = mcs;
                ((DCI2A_1_5MHz_2A_FDD_t*)DLSCH_dci)->harq_pid = harq_pid;
                ((DCI2A_1_5MHz_2A_FDD_t*)DLSCH_dci)->ndi1 = 1-UE_list->UE_template[CC_id][UE_id].oldNDI[harq_pid];
                ((DCI2A_1_5MHz_2A_FDD_t*)DLSCH_dci)->rv1 = 0;
		((DCI2A_1_5MHz_2A_FDD_t*)DLSCH_dci)->TPC = tpc;

                // deactivate TB2
                ((DCI2A_1_5MHz_2A_FDD_t*)DLSCH_dci)->mcs2 = 0;
                ((DCI2A_1_5MHz_2A_FDD_t*)DLSCH_dci)->rv2 = 1;
                break;

              case 25:
                ((DCI2A_5MHz_2A_FDD_t*)DLSCH_dci)->mcs1 = mcs;
                ((DCI2A_5MHz_2A_FDD_t*)DLSCH_dci)->harq_pid = harq_pid;
                ((DCI2A_5MHz_2A_FDD_t*)DLSCH_dci)->ndi1 = 1-UE_list->UE_template[CC_id][UE_id].oldNDI[harq_pid];
                ((DCI2A_5MHz_2A_FDD_t*)DLSCH_dci)->rv1 = 0;
		((DCI2A_5MHz_2A_FDD_t*)DLSCH_dci)->TPC = tpc;

                // deactivate TB2
                ((DCI2A_5MHz_2A_FDD_t*)DLSCH_dci)->mcs2 = 0;
                ((DCI2A_5MHz_2A_FDD_t*)DLSCH_dci)->rv2 = 1;
                break;

              case 50:
                ((DCI2A_10MHz_2A_FDD_t*)DLSCH_dci)->mcs1 = mcs;
                ((DCI2A_10MHz_2A_FDD_t*)DLSCH_dci)->harq_pid = harq_pid;
                ((DCI2A_10MHz_2A_FDD_t*)DLSCH_dci)->ndi1 = 1-UE_list->UE_template[CC_id][UE_id].oldNDI[harq_pid];
                ((DCI2A_10MHz_2A_FDD_t*)DLSCH_dci)->rv1 = 0;
		((DCI2A_10MHz_2A_FDD_t*)DLSCH_dci)->TPC = tpc;
                // deactivate TB2
                ((DCI2A_10MHz_2A_FDD_t*)DLSCH_dci)->mcs2 = 0;
                ((DCI2A_10MHz_2A_FDD_t*)DLSCH_dci)->rv2 = 1;
                break;

              case 100:
                ((DCI2A_20MHz_2A_FDD_t*)DLSCH_dci)->mcs1 = mcs;
                ((DCI2A_20MHz_2A_FDD_t*)DLSCH_dci)->harq_pid = harq_pid;
                ((DCI2A_20MHz_2A_FDD_t*)DLSCH_dci)->ndi1 = 1-UE_list->UE_template[CC_id][UE_id].oldNDI[harq_pid];
                ((DCI2A_20MHz_2A_FDD_t*)DLSCH_dci)->rv1 = 0;
		((DCI2A_20MHz_2A_FDD_t*)DLSCH_dci)->TPC = tpc;

                // deactivate TB2
                ((DCI2A_20MHz_2A_FDD_t*)DLSCH_dci)->mcs2 = 0;
                ((DCI2A_20MHz_2A_FDD_t*)DLSCH_dci)->rv2 = 1;
                break;

              default:
                ((DCI2A_5MHz_2A_FDD_t*)DLSCH_dci)->mcs1 = mcs;
                ((DCI2A_5MHz_2A_FDD_t*)DLSCH_dci)->harq_pid = harq_pid;
                ((DCI2A_5MHz_2A_FDD_t*)DLSCH_dci)->ndi1 = 1-UE_list->UE_template[CC_id][UE_id].oldNDI[harq_pid];
                ((DCI2A_5MHz_2A_FDD_t*)DLSCH_dci)->rv1 = 0;
		((DCI2A_5MHz_2A_FDD_t*)DLSCH_dci)->TPC = tpc;

                // deactivate TB2
                ((DCI2A_5MHz_2A_FDD_t*)DLSCH_dci)->mcs2 = 0;
                ((DCI2A_5MHz_2A_FDD_t*)DLSCH_dci)->rv2 = 1;
                break;
              }
            }

            break;

          case 4:
            //  if (nb_rb>10) {
            ((DCI2_5MHz_2A_TDD_t*)DLSCH_dci)->mcs1 = mcs;
            ((DCI2_5MHz_2A_TDD_t*)DLSCH_dci)->harq_pid = harq_pid;
            ((DCI2_5MHz_2A_TDD_t*)DLSCH_dci)->ndi1 = 1;
            ((DCI2_5MHz_2A_TDD_t*)DLSCH_dci)->rv1 = round&3;
            ((DCI2_5MHz_2A_TDD_t*)DLSCH_dci)->dai = (UE_list->UE_template[CC_id][UE_id].DAI-1)&3;
	    ((DCI2_5MHz_2A_TDD_t*)DLSCH_dci)->TPC = tpc;

            //}
            /* else {
               ((DCI2_5MHz_2A_L10PRB_TDD_t*)DLSCH_dci)->mcs1 = eNB_UE_stats->DL_cqi[0];
               ((DCI2_5MHz_2A_L10PRB_TDD_t*)DLSCH_dci)->harq_pid = harq_pid;
               ((DCI2_5MHz_2A_L10PRB_TDD_t*)DLSCH_dci)->ndi1 = 1;
               ((DCI2_5MHz_2A_L10PRB_TDD_t*)DLSCH_dci)->rv1 = round&3;
               ((DCI2_5MHz_2A_L10PRB_TDD_t*)DLSCH_dci)->tpmi = 5;
               ((DCI2_5MHz_2A_L10PRB_TDD_t*)DLSCH_dci)->dai = (UE_list->UE_template[CC_id][UE_id].DAI-1)&3;
               }*/
            break;

          case 5:

            ((DCI1E_5MHz_2A_M10PRB_TDD_t*)DLSCH_dci)->mcs = mcs;
            ((DCI1E_5MHz_2A_M10PRB_TDD_t*)DLSCH_dci)->harq_pid = harq_pid;
            ((DCI1E_5MHz_2A_M10PRB_TDD_t*)DLSCH_dci)->ndi = 1;
            ((DCI1E_5MHz_2A_M10PRB_TDD_t*)DLSCH_dci)->rv = round&3;
            ((DCI1E_5MHz_2A_M10PRB_TDD_t*)DLSCH_dci)->dai = (UE_list->UE_template[CC_id][UE_id].DAI-1)&3;
	    ((DCI1E_5MHz_2A_M10PRB_TDD_t*)DLSCH_dci)->TPC = tpc;

            if(ue_sched_ctl->dl_pow_off[CC_id] == 2) {
              ue_sched_ctl->dl_pow_off[CC_id] = 1;
            }

            ((DCI1E_5MHz_2A_M10PRB_TDD_t*)DLSCH_dci)->dl_power_off = ue_sched_ctl->dl_pow_off[CC_id];
            ((DCI1E_5MHz_2A_M10PRB_TDD_t*)DLSCH_dci)->tpmi = 5;
            break;

          case 6:
            ((DCI1E_5MHz_2A_M10PRB_TDD_t*)DLSCH_dci)->mcs = mcs;
            ((DCI1E_5MHz_2A_M10PRB_TDD_t*)DLSCH_dci)->harq_pid = harq_pid;
            ((DCI1E_5MHz_2A_M10PRB_TDD_t*)DLSCH_dci)->ndi = 1;
            ((DCI1E_5MHz_2A_M10PRB_TDD_t*)DLSCH_dci)->rv = round&3;
            ((DCI1E_5MHz_2A_M10PRB_TDD_t*)DLSCH_dci)->dai = (UE_list->UE_template[CC_id][UE_id].DAI-1)&3;
            ((DCI1E_5MHz_2A_M10PRB_TDD_t*)DLSCH_dci)->dl_power_off = 1;
            ((DCI1E_5MHz_2A_M10PRB_TDD_t*)DLSCH_dci)->tpmi = 5;
	    ((DCI1E_5MHz_2A_M10PRB_TDD_t*)DLSCH_dci)->TPC = tpc;

            break;
          }

          // Toggle NDI for next time
          LOG_D(MAC,"CC_id %d Frame %d, subframeP %d: Toggling Format1 NDI for UE %d (rnti %x/%d) oldNDI %d\n",
                CC_id, frameP,subframeP,UE_id,
                UE_list->UE_template[CC_id][UE_id].rnti,harq_pid,UE_list->UE_template[CC_id][UE_id].oldNDI[harq_pid]);
          UE_list->UE_template[CC_id][UE_id].oldNDI[harq_pid]=1-UE_list->UE_template[CC_id][UE_id].oldNDI[harq_pid];
        } else {  // There is no data from RLC or MAC header, so don't schedule

        }
      }

      if (frame_parms[CC_id]->frame_type == TDD) {
        set_ul_DAI(module_idP,UE_id,CC_id,frameP,subframeP,frame_parms);
      }

    } // UE_id loop
  }  // CC_id loop


  stop_meas(&eNB->schedule_dlsch);
  VCD_SIGNAL_DUMPER_DUMP_FUNCTION_BY_NAME(VCD_SIGNAL_DUMPER_FUNCTIONS_SCHEDULE_DLSCH,VCD_FUNCTION_OUT);

}

//------------------------------------------------------------------------------
void
fill_DLSCH_dci(
	       module_id_t module_idP,
	       frame_t frameP,
	       sub_frame_t subframeP,
	       int* mbsfn_flagP
	       )
//------------------------------------------------------------------------------
{

  // loop over all allocated UEs and compute frequency allocations for PDSCH
  int   UE_id = -1;
  uint8_t            first_rb,nb_rb=3;
  rnti_t        rnti;
  unsigned char *vrb_map;
  uint8_t            rballoc_sub[25];
  //uint8_t number_of_subbands=13;

  unsigned char round;
  unsigned char harq_pid;
  void         *DLSCH_dci=NULL;
  DCI_PDU      *DCI_pdu;
  int           i;
  void         *BCCH_alloc_pdu;
  int           size_bits,size_bytes;
  int CC_id;
  eNB_MAC_INST *eNB  =&eNB_mac_inst[module_idP];
  UE_list_t    *UE_list = &eNB->UE_list;
  RA_TEMPLATE  *RA_template;

  start_meas(&eNB->fill_DLSCH_dci);
  VCD_SIGNAL_DUMPER_DUMP_FUNCTION_BY_NAME(VCD_SIGNAL_DUMPER_FUNCTIONS_FILL_DLSCH_DCI,VCD_FUNCTION_IN);

  for (CC_id=0; CC_id<MAX_NUM_CCs; CC_id++) {
    LOG_D(MAC,"Doing fill DCI for CC_id %d\n",CC_id);

    if (mbsfn_flagP[CC_id]>0)
      continue;

    DCI_pdu         = &eNB->common_channels[CC_id].DCI_pdu;
    

    // UE specific DCIs
    for (UE_id=UE_list->head; UE_id>=0; UE_id=UE_list->next[UE_id]) {
      LOG_T(MAC,"CC_id %d, UE_id: %d => status %d\n",CC_id,UE_id,eNB_dlsch_info[module_idP][CC_id][UE_id].status);

      if (eNB_dlsch_info[module_idP][CC_id][UE_id].status == S_DL_SCHEDULED) {

        // clear scheduling flag
        eNB_dlsch_info[module_idP][CC_id][UE_id].status = S_DL_WAITING;
        rnti = UE_RNTI(module_idP,UE_id);
	//        mac_xface->get_ue_active_harq_pid(module_idP,CC_id,rnti,frameP,subframeP,&harq_pid,&round,0);
	harq_pid = UE_list->UE_sched_ctrl[UE_id].harq_pid[CC_id];
        nb_rb = UE_list->UE_template[CC_id][UE_id].nb_rb[harq_pid];

        DLSCH_dci = (void *)UE_list->UE_template[CC_id][UE_id].DLSCH_DCI[harq_pid];


        /// Synchronizing rballoc with rballoc_sub
        for(i=0; i<PHY_vars_eNB_g[module_idP][CC_id]->lte_frame_parms.N_RBG; i++) {
          rballoc_sub[i] = UE_list->UE_template[CC_id][UE_id].rballoc_subband[harq_pid][i];
        }

        switch(mac_xface->get_transmission_mode(module_idP,CC_id,rnti)) {
        default:

        case 1:

        case 2:
          LOG_D(MAC,"[eNB %d] CC_id %d Adding UE %d spec DCI for %d PRBS \n",module_idP, CC_id, UE_id, nb_rb);

          if (PHY_vars_eNB_g[module_idP][CC_id]->lte_frame_parms.frame_type == TDD) {
            switch (PHY_vars_eNB_g[module_idP][CC_id]->lte_frame_parms.N_RB_DL) {
            case 6:
              ((DCI1_1_5MHz_TDD_t*)DLSCH_dci)->rballoc = allocate_prbs_sub(nb_rb,rballoc_sub);
              ((DCI1_1_5MHz_TDD_t*)DLSCH_dci)->rah = 0;
              size_bytes = sizeof(DCI1_1_5MHz_TDD_t);
              size_bits  = sizeof_DCI1_1_5MHz_TDD_t;
              break;

            case 25:
              ((DCI1_5MHz_TDD_t*)DLSCH_dci)->rballoc = allocate_prbs_sub(nb_rb,rballoc_sub);
              ((DCI1_5MHz_TDD_t*)DLSCH_dci)->rah = 0;
              size_bytes = sizeof(DCI1_5MHz_TDD_t);
              size_bits  = sizeof_DCI1_5MHz_TDD_t;
              break;

            case 50:
              ((DCI1_10MHz_TDD_t*)DLSCH_dci)->rballoc = allocate_prbs_sub(nb_rb,rballoc_sub);
              ((DCI1_10MHz_TDD_t*)DLSCH_dci)->rah = 0;
              size_bytes = sizeof(DCI1_10MHz_TDD_t);
              size_bits  = sizeof_DCI1_10MHz_TDD_t;
              break;

            case 100:
              ((DCI1_20MHz_TDD_t*)DLSCH_dci)->rballoc = allocate_prbs_sub(nb_rb,rballoc_sub);
              ((DCI1_20MHz_TDD_t*)DLSCH_dci)->rah = 0;
              size_bytes = sizeof(DCI1_20MHz_TDD_t);
              size_bits  = sizeof_DCI1_20MHz_TDD_t;
              break;

            default:
              ((DCI1_5MHz_TDD_t*)DLSCH_dci)->rballoc = allocate_prbs_sub(nb_rb,rballoc_sub);
              ((DCI1_5MHz_TDD_t*)DLSCH_dci)->rah = 0;
              size_bytes = sizeof(DCI1_5MHz_TDD_t);
              size_bits  = sizeof_DCI1_5MHz_TDD_t;
              break;
            }


          } else {
            switch(PHY_vars_eNB_g[module_idP][CC_id]->lte_frame_parms.N_RB_DL) {
            case 6:
              ((DCI1_1_5MHz_FDD_t*)DLSCH_dci)->rballoc = allocate_prbs_sub(nb_rb,rballoc_sub);
              ((DCI1_1_5MHz_FDD_t*)DLSCH_dci)->rah = 0;
              size_bytes=sizeof(DCI1_1_5MHz_FDD_t);
              size_bits=sizeof_DCI1_1_5MHz_FDD_t;
              break;

            case 25:
              ((DCI1_5MHz_FDD_t*)DLSCH_dci)->rballoc = allocate_prbs_sub(nb_rb,rballoc_sub);
              ((DCI1_5MHz_FDD_t*)DLSCH_dci)->rah = 0;
              size_bytes=sizeof(DCI1_5MHz_FDD_t);
              size_bits=sizeof_DCI1_5MHz_FDD_t;
              break;

            case 50:
              ((DCI1_10MHz_FDD_t*)DLSCH_dci)->rballoc = allocate_prbs_sub(nb_rb,rballoc_sub);
              ((DCI1_10MHz_FDD_t*)DLSCH_dci)->rah = 0;
              size_bytes=sizeof(DCI1_10MHz_FDD_t);
              size_bits=sizeof_DCI1_10MHz_FDD_t;
              break;

            case 100:
              ((DCI1_20MHz_FDD_t*)DLSCH_dci)->rballoc = allocate_prbs_sub(nb_rb,rballoc_sub);
              ((DCI1_20MHz_FDD_t*)DLSCH_dci)->rah = 0;
              size_bytes=sizeof(DCI1_20MHz_FDD_t);
              size_bits=sizeof_DCI1_20MHz_FDD_t;
              break;

            default:
              ((DCI1_5MHz_FDD_t*)DLSCH_dci)->rballoc = allocate_prbs_sub(nb_rb,rballoc_sub);
              ((DCI1_5MHz_FDD_t*)DLSCH_dci)->rah = 0;
              size_bytes=sizeof(DCI1_5MHz_FDD_t);
              size_bits=sizeof_DCI1_5MHz_FDD_t;
              break;
            }
          }

          add_ue_spec_dci(DCI_pdu,
                          DLSCH_dci,
                          rnti,
                          size_bytes,
                          process_ue_cqi (module_idP,UE_id),//aggregation,
                          size_bits,
                          format1,
                          0);

          break;

        case 3:
          LOG_D(MAC,"[eNB %d] CC_id %d Adding Format 2A UE %d spec DCI for %d PRBS (rb alloc: %x) \n",
                module_idP, CC_id, UE_id, nb_rb);

          if (PHY_vars_eNB_g[module_idP][CC_id]->lte_frame_parms.frame_type == TDD) {
            switch (PHY_vars_eNB_g[module_idP][CC_id]->lte_frame_parms.N_RB_DL) {
            case 6:
              ((DCI2A_1_5MHz_2A_TDD_t*)DLSCH_dci)->rballoc = allocate_prbs_sub(nb_rb,rballoc_sub);
              ((DCI2A_1_5MHz_2A_TDD_t*)DLSCH_dci)->rah = 0;
              size_bytes = sizeof(DCI2A_1_5MHz_2A_TDD_t);
              size_bits  = sizeof_DCI2A_1_5MHz_2A_TDD_t;
              break;

            case 25:
              ((DCI2A_5MHz_2A_TDD_t*)DLSCH_dci)->rballoc = allocate_prbs_sub(nb_rb,rballoc_sub);
              ((DCI2A_5MHz_2A_TDD_t*)DLSCH_dci)->rah = 0;
              size_bytes = sizeof(DCI2A_5MHz_2A_TDD_t);
              size_bits  = sizeof_DCI2A_5MHz_2A_TDD_t;
              break;

            case 50:
              ((DCI2A_10MHz_2A_TDD_t*)DLSCH_dci)->rballoc = allocate_prbs_sub(nb_rb,rballoc_sub);
              ((DCI2A_10MHz_2A_TDD_t*)DLSCH_dci)->rah = 0;
              size_bytes = sizeof(DCI2A_10MHz_2A_TDD_t);
              size_bits  = sizeof_DCI2A_10MHz_2A_TDD_t;
              break;

            case 100:
              ((DCI2A_20MHz_2A_TDD_t*)DLSCH_dci)->rballoc = allocate_prbs_sub(nb_rb,rballoc_sub);
              ((DCI2A_20MHz_2A_TDD_t*)DLSCH_dci)->rah = 0;
              size_bytes = sizeof(DCI2A_20MHz_2A_TDD_t);
              size_bits  = sizeof_DCI2A_20MHz_2A_TDD_t;
              break;

            default:
              ((DCI2A_5MHz_2A_TDD_t*)DLSCH_dci)->rballoc = allocate_prbs_sub(nb_rb,rballoc_sub);
              ((DCI2A_5MHz_2A_TDD_t*)DLSCH_dci)->rah = 0;
              size_bytes = sizeof(DCI2A_5MHz_2A_TDD_t);
              size_bits  = sizeof_DCI2A_5MHz_2A_TDD_t;
              break;
            }


          } else {
            switch(PHY_vars_eNB_g[module_idP][CC_id]->lte_frame_parms.N_RB_DL) {
            case 6:
              ((DCI2A_1_5MHz_2A_FDD_t*)DLSCH_dci)->rballoc = allocate_prbs_sub(nb_rb,rballoc_sub);
              ((DCI2A_1_5MHz_2A_FDD_t*)DLSCH_dci)->rah = 0;
              size_bytes=sizeof(DCI2A_1_5MHz_2A_FDD_t);
              size_bits=sizeof_DCI2A_1_5MHz_2A_FDD_t;
              break;

            case 25:
              ((DCI2A_5MHz_2A_FDD_t*)DLSCH_dci)->rballoc = allocate_prbs_sub(nb_rb,rballoc_sub);
              ((DCI2A_5MHz_2A_FDD_t*)DLSCH_dci)->rah = 0;
              size_bytes=sizeof(DCI2A_5MHz_2A_FDD_t);
              size_bits=sizeof_DCI2A_5MHz_2A_FDD_t;
              break;

            case 50:
              ((DCI2A_10MHz_2A_FDD_t*)DLSCH_dci)->rballoc = allocate_prbs_sub(nb_rb,rballoc_sub);
              ((DCI2A_10MHz_2A_FDD_t*)DLSCH_dci)->rah = 0;
              size_bytes=sizeof(DCI2A_10MHz_2A_FDD_t);
              size_bits=sizeof_DCI2A_10MHz_2A_FDD_t;
              break;

            case 100:
              ((DCI2A_20MHz_2A_FDD_t*)DLSCH_dci)->rballoc = allocate_prbs_sub(nb_rb,rballoc_sub);
              ((DCI2A_20MHz_2A_FDD_t*)DLSCH_dci)->rah = 0;
              size_bytes=sizeof(DCI2A_20MHz_2A_FDD_t);
              size_bits=sizeof_DCI2A_20MHz_2A_FDD_t;
              break;

            default:
              ((DCI2A_5MHz_2A_FDD_t*)DLSCH_dci)->rballoc = allocate_prbs_sub(nb_rb,rballoc_sub);
              ((DCI2A_5MHz_2A_FDD_t*)DLSCH_dci)->rah = 0;
              size_bytes=sizeof(DCI2A_5MHz_2A_FDD_t);
              size_bits=sizeof_DCI2A_5MHz_2A_FDD_t;
              break;
            }
          }

          add_ue_spec_dci(DCI_pdu,
                          DLSCH_dci,
                          rnti,
                          size_bytes,
                          process_ue_cqi (module_idP,UE_id),//aggregation,
                          size_bits,
                          format2A,
                          0);

          break;

        case 4:

          //if (nb_rb>10) {
          // DCI format 2_2A
          ((DCI2_5MHz_2A_TDD_t*)DLSCH_dci)->rballoc = allocate_prbs_sub(nb_rb,rballoc_sub);
          ((DCI2_5MHz_2A_TDD_t*)DLSCH_dci)->rah = 0;
          add_ue_spec_dci(DCI_pdu,
                          DLSCH_dci,
                          rnti,
                          sizeof(DCI2_5MHz_2A_TDD_t),
                          process_ue_cqi (module_idP,UE_id),//aggregation,
                          sizeof_DCI2_5MHz_2A_TDD_t,
                          format2,
                          0);
          /*}
            else {
            ((DCI2_5MHz_2A_L10PRB_TDD_t*)DLSCH_dci)->rballoc = allocate_prbs_sub(nb_rb,rballoc_sub);
            add_ue_spec_dci(DCI_pdu,
            DLSCH_dci,
            rnti,
            sizeof(DCI2_5MHz_2A_L10PRB_TDD_t),
            2,//aggregation,
            sizeof_DCI2_5MHz_2A_L10PRB_TDD_t,
            format2_2A_L10PRB);
            }*/
          break;

        case 5:
          ((DCI1E_5MHz_2A_M10PRB_TDD_t*)DLSCH_dci)->rballoc = allocate_prbs_sub(nb_rb,rballoc_sub);
          ((DCI1E_5MHz_2A_M10PRB_TDD_t*)DLSCH_dci)->rah = 0;

          add_ue_spec_dci(DCI_pdu,
                          DLSCH_dci,
                          rnti,
                          sizeof(DCI1E_5MHz_2A_M10PRB_TDD_t),
                          process_ue_cqi (module_idP,UE_id),//aggregation,
                          sizeof_DCI1E_5MHz_2A_M10PRB_TDD_t,
                          format1E_2A_M10PRB,
                          0);
          break;

        case 6:
          ((DCI1E_5MHz_2A_M10PRB_TDD_t*)DLSCH_dci)->rballoc = allocate_prbs_sub(nb_rb,rballoc_sub);
          ((DCI1E_5MHz_2A_M10PRB_TDD_t*)DLSCH_dci)->rah = 0;

          add_ue_spec_dci(DCI_pdu,
                          DLSCH_dci,
                          rnti,
                          sizeof(DCI1E_5MHz_2A_M10PRB_TDD_t),
                          process_ue_cqi (module_idP,UE_id),//aggregation
                          sizeof_DCI1E_5MHz_2A_M10PRB_TDD_t,
                          format1E_2A_M10PRB,
                          0);
          break;

        }
      }
    }

  }

  stop_meas(&eNB->fill_DLSCH_dci);
  VCD_SIGNAL_DUMPER_DUMP_FUNCTION_BY_NAME(VCD_SIGNAL_DUMPER_FUNCTIONS_FILL_DLSCH_DCI,VCD_FUNCTION_OUT);
}

//------------------------------------------------------------------------------
unsigned char*
get_dlsch_sdu(
  module_id_t module_idP,
  int CC_id,
  frame_t frameP,
  rnti_t rntiP,
  uint8_t TBindex
)
//------------------------------------------------------------------------------
{

  int UE_id;
  eNB_MAC_INST *eNB=&eNB_mac_inst[module_idP];

  if (rntiP==SI_RNTI) {
    LOG_D(MAC,"[eNB %d] CC_id %d Frame %d Get DLSCH sdu for BCCH \n", module_idP, CC_id, frameP);

    return((unsigned char *)&eNB->common_channels[CC_id].BCCH_pdu.payload[0]);
  }

  UE_id = find_UE_id(module_idP,rntiP);

  if (UE_id != -1) {
    LOG_D(MAC,"[eNB %d] Frame %d:  CC_id %d Get DLSCH sdu for rnti %x => UE_id %d\n",module_idP,frameP,CC_id,rntiP,UE_id);
    return((unsigned char *)&eNB->UE_list.DLSCH_pdu[CC_id][TBindex][UE_id].payload[0]);
  } else {
    LOG_E(MAC,"[eNB %d] Frame %d: CC_id %d UE with RNTI %x does not exist\n", module_idP,frameP,CC_id,rntiP);
    return NULL;
  }

}


//------------------------------------------------------------------------------
void
update_ul_dci(
  module_id_t module_idP,
  uint8_t CC_id,
  rnti_t rnti,
  uint8_t dai)
//------------------------------------------------------------------------------
{

  DCI_PDU             *DCI_pdu   = &eNB_mac_inst[module_idP].common_channels[CC_id].DCI_pdu;
  int                  i;
  DCI0_5MHz_TDD_1_6_t *ULSCH_dci = NULL;;

  if (mac_xface->lte_frame_parms->frame_type == TDD) {
    for (i=0; i<DCI_pdu->Num_common_dci+DCI_pdu->Num_ue_spec_dci; i++) {
      ULSCH_dci = (DCI0_5MHz_TDD_1_6_t *)DCI_pdu->dci_alloc[i].dci_pdu;

      if ((DCI_pdu->dci_alloc[i].format == format0) && (DCI_pdu->dci_alloc[i].rnti == rnti)) {
        ULSCH_dci->dai = (dai-1)&3;
      }
    }
  }

  //  printf("Update UL DCI: DAI %d\n",dai);
}


//------------------------------------------------------------------------------
void set_ue_dai(
  sub_frame_t   subframeP,
  uint8_t       tdd_config,
  int           UE_id,
  uint8_t       CC_id,
  UE_list_t*     UE_list
)
//------------------------------------------------------------------------------
{

  switch (tdd_config) {
  case 0:
    if ((subframeP==0)||(subframeP==1)||(subframeP==3)||(subframeP==5)||(subframeP==6)||(subframeP==8)) {
      UE_list->UE_template[CC_id][UE_id].DAI = 0;
    }

    break;

  case 1:
    if ((subframeP==0)||(subframeP==4)||(subframeP==5)||(subframeP==9)) {
      UE_list->UE_template[CC_id][UE_id].DAI = 0;
    }

    break;

  case 2:
    if ((subframeP==4)||(subframeP==5)) {
      UE_list->UE_template[CC_id][UE_id].DAI = 0;
    }

    break;

  case 3:
    if ((subframeP==5)||(subframeP==7)||(subframeP==9)) {
      UE_list->UE_template[CC_id][UE_id].DAI = 0;
    }

    break;

  case 4:
    if ((subframeP==0)||(subframeP==6)) {
      UE_list->UE_template[CC_id][UE_id].DAI = 0;
    }

    break;

  case 5:
    if (subframeP==9) {
      UE_list->UE_template[CC_id][UE_id].DAI = 0;
    }

    break;

  case 6:
    if ((subframeP==0)||(subframeP==1)||(subframeP==5)||(subframeP==6)||(subframeP==9)) {
      UE_list->UE_template[CC_id][UE_id].DAI = 0;
    }

    break;

  default:
    UE_list->UE_template[CC_id][UE_id].DAI = 0;
    LOG_N(MAC,"unknow TDD config %d\n",tdd_config);
    break;
  }
}<|MERGE_RESOLUTION|>--- conflicted
+++ resolved
@@ -1074,22 +1074,12 @@
                                          post_padding);
 
           //#ifdef DEBUG_eNB_SCHEDULER
-<<<<<<< HEAD
-	  //    if (ta_update) {
-            LOG_I(MAC,
-                  "[eNB %d][DLSCH] Frame %d Generate header for UE_id %d on CC_id %d LCID %d: sdu_length_total %d, num_sdus %d, sdu_lengths[0] %d, sdu_lcids[0] %d => payload offset %d,timing advance value : %d, padding %d,post_padding %d,(mcs %d, TBS %d, nb_rb %d),header_dcch %d, header_dtch %d\n",
-                  module_idP,frameP, UE_id, CC_id, sdu_lcids[0], sdu_length_total,num_sdus,sdu_lengths[0],sdu_lcids[0],offset,
-                  ta_update,padding,post_padding,mcs,TBS,nb_rb,header_len_dcch,header_len_dtch);
-	    // }
-=======
           if (ue_sched_ctl->ta_update) {
             LOG_I(MAC,
                   "[eNB %d][DLSCH] Frame %d Generate header for UE_id %d on CC_id %d: sdu_length_total %d, num_sdus %d, sdu_lengths[0] %d, sdu_lcids[0] %d => payload offset %d,timing advance value : %d, padding %d,post_padding %d,(mcs %d, TBS %d, nb_rb %d),header_dcch %d, header_dtch %d\n",
                   module_idP,frameP, UE_id, CC_id, sdu_length_total,num_sdus,sdu_lengths[0],sdu_lcids[0],offset,
                   ue_sched_ctl->ta_update,padding,post_padding,mcs,TBS,nb_rb,header_len_dcch,header_len_dtch);
           }
->>>>>>> 28dae909
-
           //#endif
 #ifdef DEBUG_eNB_SCHEDULER
           LOG_T(MAC,"[eNB %d] First 16 bytes of DLSCH : \n");
