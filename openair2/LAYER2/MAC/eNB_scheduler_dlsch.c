--- conflicted
+++ resolved
@@ -895,69 +895,18 @@
             header_len_dcch += 2;
             UE_list->eNB_UE_stats[CC_id][UE_id].num_pdu_tx[DCCH1]+=1;
             UE_list->eNB_UE_stats[CC_id][UE_id].num_bytes_tx[DCCH1]+=sdu_lengths[num_sdus];
-<<<<<<< HEAD
-	    LOG_D(MAC,"[eNB %d] CC_id %d Got %d bytes for DCCH from RLC\n",module_idP,CC_id,sdu_lengths[num_sdus]);
 	    num_sdus++;
+#ifdef DEBUG_eNB_SCHEDULER
+            LOG_T(MAC,"[eNB %d][DCCH1] CC_id %d Got %d bytes :",module_idP,CC_id,sdu_lengths[num_sdus]);
+
+            for (j=0; j<sdu_lengths[num_sdus]; j++) {
+              LOG_T(MAC,"%x ",dlsch_buffer[j]);
+            }
+
+            LOG_T(MAC,"\n");
+#endif
+
 	  }
-=======
-            num_sdus++;
-            LOG_D(MAC,"[eNB %d] CC_id %d Got %d bytes for DCCH from RLC\n",module_idP,CC_id,sdu_lengths[0]);
-          }
-        }
-
-        // check for DTCH and update header information
-        // here we should loop over all possible DTCH
-
-        header_len_dtch = 3; // 3 bytes DTCH SDU subheader
-
-        LOG_D(MAC,"[eNB %d], Frame %d, DTCH->DLSCH, CC_id %d, Checking RLC status (rab %d, tbs %d, len %d)\n",
-              module_idP,frameP,CC_id,DTCH,TBS,
-              TBS-ta_len-header_len_dcch-sdu_length_total-header_len_dtch);
-
-        if (TBS-ta_len-header_len_dcch-sdu_length_total-header_len_dtch > 0 ) {
-          rlc_status = mac_rlc_status_ind(
-                         module_idP,
-                         rnti,
-			 module_idP,
-                         frameP,
-                         ENB_FLAG_YES,
-                         MBMS_FLAG_NO,
-                         DTCH,
-                         TBS-ta_len-header_len_dcch-sdu_length_total-header_len_dtch);
-
-          if (rlc_status.bytes_in_buffer > 0) {
-
-            LOG_D(MAC,"[eNB %d][USER-PLANE DEFAULT DRB], Frame %d, DTCH->DLSCH, CC_id %d, Requesting %d bytes from RLC (hdr len dtch %d)\n",
-                  module_idP,frameP,CC_id,TBS-header_len_dcch-sdu_length_total-header_len_dtch,header_len_dtch);
-            sdu_lengths[num_sdus] = mac_rlc_data_req(
-                                      module_idP,
-                                      rnti,
-				      module_idP,
-                                      frameP,
-                                      ENB_FLAG_YES,
-                                      MBMS_FLAG_NO,
-                                      DTCH,
-                                      (char*)&dlsch_buffer[sdu_length_total]);
-
-            T(T_ENB_MAC_UE_DL_SDU, T_INT(module_idP), T_INT(CC_id), T_INT(rnti), T_INT(frameP), T_INT(subframeP),
-              T_INT(harq_pid), T_INT(DTCH), T_INT(sdu_lengths[num_sdus]));
-
-            LOG_D(MAC,"[eNB %d][USER-PLANE DEFAULT DRB] CC_id %d Got %d bytes for DTCH %d \n",
-                  module_idP,CC_id,sdu_lengths[num_sdus],DTCH);
-            sdu_lcids[num_sdus] = DTCH;
-            sdu_length_total += sdu_lengths[num_sdus];
-            UE_list->eNB_UE_stats[CC_id][UE_id].num_pdu_tx[DTCH]+=1;
-            UE_list->eNB_UE_stats[CC_id][UE_id].num_bytes_tx[DTCH]+=sdu_lengths[num_sdus];
-
-            if (sdu_lengths[num_sdus] < 128) {
-              header_len_dtch=2;
-            }
-
-            num_sdus++;
-          } else {
-            header_len_dtch = 0;
-          }
->>>>>>> 7390798b
         }
 
 	// assume the max dtch header size, and adjust it later
