--- conflicted
+++ resolved
@@ -754,11 +754,7 @@
             CC_id,
             rnti,
             harq_pid,
-<<<<<<< HEAD
             round_DL,
-=======
-            round,
->>>>>>> ef42eb71
             nb_available_rb,
             ue_sched_ctrl->dl_cqi[CC_id],
             eNB_UE_stats->dlsch_mcs1,
