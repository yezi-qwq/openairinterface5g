--- conflicted
+++ resolved
@@ -2806,28 +2806,11 @@
               tx_power= estimate_ue_tx_power(tbs*8,rb_table[rb_table_index],0,frame_parms->Ncp,0);
             }
 
-<<<<<<< HEAD
             while ( (tbs < UE_template->ul_total_buffer) && (rb_table[rb_table_index]<(frame_parms->N_RB_UL-num_pucch_rb-first_rb[CC_id])) &&
                    ((UE_template->phr_info - tx_power) > 0) && (rb_table_index < 32 )) {
               rb_table_index++;
               tbs = get_TBS_UL(mcs,rb_table[rb_table_index])<<3;
               tx_power= estimate_ue_tx_power(tbs,rb_table[rb_table_index],0,frame_parms->Ncp,0);
-=======
-            if(frame_parms->N_RB_UL == 25){
-              while ( (tbs < UE_template->ul_total_buffer) && (rb_table[rb_table_index]<(frame_parms->N_RB_UL-1-first_rb[CC_id])) &&
-                     ((UE_template->phr_info - tx_power) > 0) && (rb_table_index < 32 )) {
-                rb_table_index++;
-                tbs = get_TBS_UL(mcs,rb_table[rb_table_index]);
-                tx_power= estimate_ue_tx_power(tbs*8,rb_table[rb_table_index],0,frame_parms->Ncp,0);
-              }
-            }else{
-                while ( (tbs < UE_template->ul_total_buffer) && (rb_table[rb_table_index]<(frame_parms->N_RB_UL-2-first_rb[CC_id])) &&
-                       ((UE_template->phr_info - tx_power) > 0) && (rb_table_index < 32 )) {
-                  rb_table_index++;
-                  tbs = get_TBS_UL(mcs,rb_table[rb_table_index]);
-                  tx_power= estimate_ue_tx_power(tbs*8,rb_table[rb_table_index],0,frame_parms->Ncp,0);
-                }
->>>>>>> 8f86f38d
             }
 
             if ( rb_table[rb_table_index]<3 ) {
