/*
 * Licensed to the OpenAirInterface (OAI) Software Alliance under one or more
 * contributor license agreements.  See the NOTICE file distributed with
 * this work for additional information regarding copyright ownership.
 * The OpenAirInterface Software Alliance licenses this file to You under
 * the OAI Public License, Version 1.1  (the "License"); you may not use this file
 * except in compliance with the License.
 * You may obtain a copy of the License at
 *
 *      http://www.openairinterface.org/?page_id=698
 *
 * Unless required by applicable law or agreed to in writing, software
 * distributed under the License is distributed on an "AS IS" BASIS,
 * WITHOUT WARRANTIES OR CONDITIONS OF ANY KIND, either express or implied.
 * See the License for the specific language governing permissions and
 * limitations under the License.
 *-------------------------------------------------------------------------------
 * For more information about the OpenAirInterface (OAI) Software Alliance:
 *      contact@openairinterface.org
 */

/*! \file pre_processor.c
 * \brief eNB scheduler preprocessing fuction prior to scheduling
 * \author Navid Nikaein and Ankit Bhamri
 * \date 2013 - 2014
 * \email navid.nikaein@eurecom.fr
 * \version 1.0
 * @ingroup _mac

 */

#define _GNU_SOURCE
#include <stdlib.h>

#include "assertions.h"
#include "PHY/defs.h"
#include "PHY/extern.h"

#include "SCHED/defs.h"
#include "SCHED/extern.h"

#include "LAYER2/MAC/defs.h"
#include "LAYER2/MAC/proto.h"
#include "LAYER2/MAC/extern.h"
#include "UTIL/LOG/log.h"
#include "UTIL/LOG/vcd_signal_dumper.h"
#include "UTIL/OPT/opt.h"
#include "OCG.h"
#include "OCG_extern.h"
#include "RRC/LITE/extern.h"
#include "RRC/L2_INTERFACE/openair_rrc_L2_interface.h"
#include "rlc.h"



#define DEBUG_eNB_SCHEDULER 1
#define DEBUG_HEADER_PARSING 1
//#define DEBUG_PACKET_TRACE 1

//#define ICIC 0

/*
  #ifndef USER_MODE
  #define msg debug_msg
  #endif
*/

/* this function checks that get_eNB_UE_stats returns
 * a non-NULL pointer for all the active CCs of an UE
 */
/*
int phy_stats_exist(module_id_t Mod_id, int rnti)
{
  int CC_id;
  int i;
  int UE_id          = find_UE_id(Mod_id, rnti);
  UE_list_t *UE_list = &RC.mac[Mod_id]->UE_list;
  if (UE_id == -1) {
    LOG_W(MAC, "[eNB %d] UE %x not found, should be there (in phy_stats_exist)\n",
	  Mod_id, rnti);
    return 0;
  }
  if (UE_list->numactiveCCs[UE_id] == 0) {
    LOG_W(MAC, "[eNB %d] UE %x has no active CC (in phy_stats_exist)\n",
	  Mod_id, rnti);
    return 0;
  }
  for (i = 0; i < UE_list->numactiveCCs[UE_id]; i++) {
    CC_id = UE_list->ordered_CCids[i][UE_id];
    if (mac_xface->get_eNB_UE_stats(Mod_id, CC_id, rnti) == NULL)
      return 0;
  }
  return 1;
}
*/

// This function stores the downlink buffer for all the logical channels
void
store_dlsch_buffer(module_id_t Mod_id, frame_t frameP,
		   sub_frame_t subframeP)
{

    int UE_id, i;
    rnti_t rnti;
    mac_rlc_status_resp_t rlc_status;
    UE_list_t *UE_list = &RC.mac[Mod_id]->UE_list;
    UE_TEMPLATE *UE_template;

    for (UE_id = 0; UE_id < NUMBER_OF_UE_MAX; UE_id++) {
	if (UE_list->active[UE_id] != TRUE)
	    continue;

	UE_template =
	    &UE_list->UE_template[UE_PCCID(Mod_id, UE_id)][UE_id];

	// clear logical channel interface variables
	UE_template->dl_buffer_total = 0;
	UE_template->dl_pdus_total = 0;

	for (i = 0; i < MAX_NUM_LCID; i++) {
	    UE_template->dl_buffer_info[i] = 0;
	    UE_template->dl_pdus_in_buffer[i] = 0;
	    UE_template->dl_buffer_head_sdu_creation_time[i] = 0;
	    UE_template->dl_buffer_head_sdu_remaining_size_to_send[i] = 0;
	}

	rnti = UE_RNTI(Mod_id, UE_id);

	for (i = 0; i < MAX_NUM_LCID; i++) {	// loop over all the logical channels

	    rlc_status =
		mac_rlc_status_ind(Mod_id, rnti, Mod_id, frameP, subframeP,
				   ENB_FLAG_YES, MBMS_FLAG_NO, i, 0);
	    UE_template->dl_buffer_info[i] = rlc_status.bytes_in_buffer;	//storing the dlsch buffer for each logical channel
	    UE_template->dl_pdus_in_buffer[i] = rlc_status.pdus_in_buffer;
	    UE_template->dl_buffer_head_sdu_creation_time[i] =
		rlc_status.head_sdu_creation_time;
	    UE_template->dl_buffer_head_sdu_creation_time_max =
		cmax(UE_template->dl_buffer_head_sdu_creation_time_max,
		     rlc_status.head_sdu_creation_time);
	    UE_template->dl_buffer_head_sdu_remaining_size_to_send[i] =
		rlc_status.head_sdu_remaining_size_to_send;
	    UE_template->dl_buffer_head_sdu_is_segmented[i] =
		rlc_status.head_sdu_is_segmented;
	    UE_template->dl_buffer_total += UE_template->dl_buffer_info[i];	//storing the total dlsch buffer
	    UE_template->dl_pdus_total +=
		UE_template->dl_pdus_in_buffer[i];

#ifdef DEBUG_eNB_SCHEDULER

	    /* note for dl_buffer_head_sdu_remaining_size_to_send[i] :
	     * 0 if head SDU has not been segmented (yet), else remaining size not already segmented and sent
	     */
	    if (UE_template->dl_buffer_info[i] > 0)
		LOG_D(MAC,
		      "[eNB %d] Frame %d Subframe %d : RLC status for UE %d in LCID%d: total of %d pdus and size %d, head sdu queuing time %d, remaining size %d, is segmeneted %d \n",
		      Mod_id, frameP, subframeP, UE_id,
		      i, UE_template->dl_pdus_in_buffer[i],
		      UE_template->dl_buffer_info[i],
		      UE_template->dl_buffer_head_sdu_creation_time[i],
		      UE_template->
		      dl_buffer_head_sdu_remaining_size_to_send[i],
		      UE_template->dl_buffer_head_sdu_is_segmented[i]);

#endif

	}

	//#ifdef DEBUG_eNB_SCHEDULER
	if (UE_template->dl_buffer_total > 0)
	    LOG_D(MAC,
		  "[eNB %d] Frame %d Subframe %d : RLC status for UE %d : total DL buffer size %d and total number of pdu %d \n",
		  Mod_id, frameP, subframeP, UE_id,
		  UE_template->dl_buffer_total,
		  UE_template->dl_pdus_total);

	//#endif
    }
}


// This function returns the estimated number of RBs required by each UE for downlink scheduling
void
assign_rbs_required(module_id_t Mod_id,
		    frame_t frameP,
		    sub_frame_t subframe,
		    uint16_t
		    nb_rbs_required[MAX_NUM_CCs][NUMBER_OF_UE_MAX],
		    int min_rb_unit[MAX_NUM_CCs])
{

    uint16_t TBS = 0;

    int UE_id, n, i, j, CC_id, pCCid, tmp;
    UE_list_t *UE_list = &RC.mac[Mod_id]->UE_list;
    eNB_UE_STATS *eNB_UE_stats, *eNB_UE_stats_i, *eNB_UE_stats_j;
    int N_RB_DL;

    // clear rb allocations across all CC_id
    for (UE_id = 0; UE_id < NUMBER_OF_UE_MAX; UE_id++) {
	if (UE_list->active[UE_id] != TRUE)
	    continue;

	pCCid = UE_PCCID(Mod_id, UE_id);

	//update CQI information across component carriers
	for (n = 0; n < UE_list->numactiveCCs[UE_id]; n++) {

	    CC_id = UE_list->ordered_CCids[n][UE_id];
	    eNB_UE_stats = &UE_list->eNB_UE_stats[CC_id][UE_id];

	    eNB_UE_stats->dlsch_mcs1 =
		cqi_to_mcs[UE_list->UE_sched_ctrl[UE_id].dl_cqi[CC_id]];

	}

	// provide the list of CCs sorted according to MCS
	for (i = 0; i < UE_list->numactiveCCs[UE_id]; i++) {
	    eNB_UE_stats_i =
		&UE_list->eNB_UE_stats[UE_list->
				       ordered_CCids[i][UE_id]][UE_id];
	    for (j = i + 1; j < UE_list->numactiveCCs[UE_id]; j++) {
		DevAssert(j < MAX_NUM_CCs);
		eNB_UE_stats_j =
		    &UE_list->
		    eNB_UE_stats[UE_list->ordered_CCids[j][UE_id]][UE_id];
		if (eNB_UE_stats_j->dlsch_mcs1 >
		    eNB_UE_stats_i->dlsch_mcs1) {
		    tmp = UE_list->ordered_CCids[i][UE_id];
		    UE_list->ordered_CCids[i][UE_id] =
			UE_list->ordered_CCids[j][UE_id];
		    UE_list->ordered_CCids[j][UE_id] = tmp;
		}
	    }
	}

	if (UE_list->UE_template[pCCid][UE_id].dl_buffer_total > 0) {
	    LOG_D(MAC, "[preprocessor] assign RB for UE %d\n", UE_id);

	    for (i = 0; i < UE_list->numactiveCCs[UE_id]; i++) {
		CC_id = UE_list->ordered_CCids[i][UE_id];
		eNB_UE_stats = &UE_list->eNB_UE_stats[CC_id][UE_id];

		if (eNB_UE_stats->dlsch_mcs1 == 0) {
		    nb_rbs_required[CC_id][UE_id] = 4;	// don't let the TBS get too small
		} else {
		    nb_rbs_required[CC_id][UE_id] = min_rb_unit[CC_id];
		}

		TBS =
		    get_TBS_DL(eNB_UE_stats->dlsch_mcs1,
			       nb_rbs_required[CC_id][UE_id]);

		LOG_D(MAC,
		      "[preprocessor] start RB assignement for UE %d CC_id %d dl buffer %d (RB unit %d, MCS %d, TBS %d) \n",
		      UE_id, CC_id,
		      UE_list->UE_template[pCCid][UE_id].dl_buffer_total,
		      nb_rbs_required[CC_id][UE_id],
		      eNB_UE_stats->dlsch_mcs1, TBS);

		N_RB_DL =
		    to_prb(RC.mac[Mod_id]->common_channels[CC_id].
			   mib->message.dl_Bandwidth);

		/* calculating required number of RBs for each UE */
		while (TBS <
		       UE_list->UE_template[pCCid][UE_id].
		       dl_buffer_total) {
		    nb_rbs_required[CC_id][UE_id] += min_rb_unit[CC_id];

		    if (nb_rbs_required[CC_id][UE_id] > N_RB_DL) {
			TBS =
			    get_TBS_DL(eNB_UE_stats->dlsch_mcs1, N_RB_DL);
			nb_rbs_required[CC_id][UE_id] = N_RB_DL;
			break;
		    }

		    TBS =
			get_TBS_DL(eNB_UE_stats->dlsch_mcs1,
				   nb_rbs_required[CC_id][UE_id]);
		}		// end of while

		LOG_D(MAC,
		      "[eNB %d] Frame %d: UE %d on CC %d: RB unit %d,  nb_required RB %d (TBS %d, mcs %d)\n",
		      Mod_id, frameP, UE_id, CC_id, min_rb_unit[CC_id],
		      nb_rbs_required[CC_id][UE_id], TBS,
		      eNB_UE_stats->dlsch_mcs1);
	    }
	}
    }
}


// This function scans all CC_ids for a particular UE to find the maximum round index of its HARQ processes

int
maxround(module_id_t Mod_id, uint16_t rnti, int frame,
	 sub_frame_t subframe, uint8_t ul_flag)
{

    uint8_t round, round_max = 0, UE_id;
    int CC_id, harq_pid;
    UE_list_t *UE_list = &RC.mac[Mod_id]->UE_list;
    COMMON_channels_t *cc;

    for (CC_id = 0; CC_id < MAX_NUM_CCs; CC_id++) {

	cc = &RC.mac[Mod_id]->common_channels[CC_id];

	UE_id = find_UE_id(Mod_id, rnti);
	if (cc->tdd_Config)
	    harq_pid = ((frame * 10) + subframe) % 10;
	else
	    harq_pid = ((frame * 10) + subframe) & 7;

	round = UE_list->UE_sched_ctrl[UE_id].round[CC_id][harq_pid];
	if (round > round_max) {
	    round_max = round;
	}
    }

    return round_max;
}

// This function scans all CC_ids for a particular UE to find the maximum DL CQI
// it returns -1 if the UE is not found in PHY layer (get_eNB_UE_stats gives NULL)
int maxcqi(module_id_t Mod_id, int32_t UE_id)
{
    UE_list_t *UE_list = &RC.mac[Mod_id]->UE_list;
    int CC_id, n;
    int CQI = 0;

    for (n = 0; n < UE_list->numactiveCCs[UE_id]; n++) {
	CC_id = UE_list->ordered_CCids[n][UE_id];

	if (UE_list->UE_sched_ctrl[UE_id].dl_cqi[CC_id] > CQI) {
	    CQI = UE_list->UE_sched_ctrl[UE_id].dl_cqi[CC_id];
	}
    }

    return CQI;
}

struct sort_ue_dl_params {
    int Mod_idP;
    int frameP;
    int subframeP;
};

static int ue_dl_compare(const void *_a, const void *_b, void *_params)
{
    struct sort_ue_dl_params *params = _params;
    UE_list_t *UE_list = &RC.mac[params->Mod_idP]->UE_list;

    int UE_id1 = *(const int *) _a;
    int UE_id2 = *(const int *) _b;

    int rnti1 = UE_RNTI(params->Mod_idP, UE_id1);
    int pCC_id1 = UE_PCCID(params->Mod_idP, UE_id1);
    int round1 =
	maxround(params->Mod_idP, rnti1, params->frameP, params->subframeP,
		 1);

    int rnti2 = UE_RNTI(params->Mod_idP, UE_id2);
    int pCC_id2 = UE_PCCID(params->Mod_idP, UE_id2);
    int round2 =
	maxround(params->Mod_idP, rnti2, params->frameP, params->subframeP,
		 1);

    int cqi1 = maxcqi(params->Mod_idP, UE_id1);
    int cqi2 = maxcqi(params->Mod_idP, UE_id2);

    if (round1 > round2)
	return -1;
    if (round1 < round2)
	return 1;

    if (UE_list->UE_template[pCC_id1][UE_id1].dl_buffer_info[1] +
	UE_list->UE_template[pCC_id1][UE_id1].dl_buffer_info[2] >
	UE_list->UE_template[pCC_id2][UE_id2].dl_buffer_info[1] +
	UE_list->UE_template[pCC_id2][UE_id2].dl_buffer_info[2])
	return -1;
    if (UE_list->UE_template[pCC_id1][UE_id1].dl_buffer_info[1] +
	UE_list->UE_template[pCC_id1][UE_id1].dl_buffer_info[2] <
	UE_list->UE_template[pCC_id2][UE_id2].dl_buffer_info[1] +
	UE_list->UE_template[pCC_id2][UE_id2].dl_buffer_info[2])
	return 1;

    if (UE_list->
	UE_template[pCC_id1][UE_id1].dl_buffer_head_sdu_creation_time_max >
	UE_list->
	UE_template[pCC_id2][UE_id2].dl_buffer_head_sdu_creation_time_max)
	return -1;
    if (UE_list->
	UE_template[pCC_id1][UE_id1].dl_buffer_head_sdu_creation_time_max <
	UE_list->
	UE_template[pCC_id2][UE_id2].dl_buffer_head_sdu_creation_time_max)
	return 1;

    if (UE_list->UE_template[pCC_id1][UE_id1].dl_buffer_total >
	UE_list->UE_template[pCC_id2][UE_id2].dl_buffer_total)
	return -1;
    if (UE_list->UE_template[pCC_id1][UE_id1].dl_buffer_total <
	UE_list->UE_template[pCC_id2][UE_id2].dl_buffer_total)
	return 1;

    if (cqi1 > cqi2)
	return -1;
    if (cqi1 < cqi2)
	return 1;

    return 0;
#if 0
    /* The above order derives from the following.  */
    if (round2 > round1) {	// Check first if one of the UEs has an active HARQ process which needs service and swap order
	swap_UEs(UE_list, UE_id1, UE_id2, 0);
    } else if (round2 == round1) {
	// RK->NN : I guess this is for fairness in the scheduling. This doesn't make sense unless all UEs have the same configuration of logical channels.  This should be done on the sum of all information that has to be sent.  And still it wouldn't ensure fairness.  It should be based on throughput seen by each UE or maybe using the head_sdu_creation_time, i.e. swap UEs if one is waiting longer for service.
	//  for(j=0;j<MAX_NUM_LCID;j++){
	//    if (eNB_mac_inst[Mod_id][pCC_id1].UE_template[UE_id1].dl_buffer_info[j] <
	//      eNB_mac_inst[Mod_id][pCC_id2].UE_template[UE_id2].dl_buffer_info[j]){

	// first check the buffer status for SRB1 and SRB2

	if ((UE_list->UE_template[pCC_id1][UE_id1].dl_buffer_info[1] +
	     UE_list->UE_template[pCC_id1][UE_id1].dl_buffer_info[2]) <
	    (UE_list->UE_template[pCC_id2][UE_id2].dl_buffer_info[1] +
	     UE_list->UE_template[pCC_id2][UE_id2].dl_buffer_info[2])) {
	    swap_UEs(UE_list, UE_id1, UE_id2, 0);
	} else if (UE_list->UE_template[pCC_id1]
		   [UE_id1].dl_buffer_head_sdu_creation_time_max <
		   UE_list->UE_template[pCC_id2]
		   [UE_id2].dl_buffer_head_sdu_creation_time_max) {
	    swap_UEs(UE_list, UE_id1, UE_id2, 0);
	} else if (UE_list->UE_template[pCC_id1][UE_id1].dl_buffer_total <
		   UE_list->UE_template[pCC_id2][UE_id2].dl_buffer_total) {
	    swap_UEs(UE_list, UE_id1, UE_id2, 0);
	} else if (cqi1 < cqi2) {
	    swap_UEs(UE_list, UE_id1, UE_id2, 0);
	}
    }
#endif
}

// This fuction sorts the UE in order their dlsch buffer and CQI
void sort_UEs(module_id_t Mod_idP, int frameP, sub_frame_t subframeP)
{
    int i;
    int list[NUMBER_OF_UE_MAX];
    int list_size = 0;
    int rnti;
    struct sort_ue_dl_params params = { Mod_idP, frameP, subframeP };

    UE_list_t *UE_list = &RC.mac[Mod_idP]->UE_list;

    for (i = 0; i < NUMBER_OF_UE_MAX; i++) {

	if (UE_list->active[i] == FALSE)
	    continue;
	if ((rnti = UE_RNTI(Mod_idP, i)) == NOT_A_RNTI)
	    continue;
	if (UE_list->UE_sched_ctrl[i].ul_out_of_sync == 1)
	    continue;

	list[list_size] = i;
	list_size++;
    }

    qsort_r(list, list_size, sizeof(int), ue_dl_compare, &params);

    if (list_size) {
	for (i = 0; i < list_size - 1; i++)
	    UE_list->next[list[i]] = list[i + 1];
	UE_list->next[list[list_size - 1]] = -1;
	UE_list->head = list[0];
    } else {
	UE_list->head = -1;
    }

#if 0


    int UE_id1, UE_id2;
    int pCC_id1, pCC_id2;
    int cqi1, cqi2, round1, round2;
    int i = 0, ii = 0;		//,j=0;
    rnti_t rnti1, rnti2;

    UE_list_t *UE_list = &RC.mac[Mod_idP]->UE_list;

    for (i = UE_list->head; i >= 0; i = UE_list->next[i]) {

	for (ii = UE_list->next[i]; ii >= 0; ii = UE_list->next[ii]) {

	    UE_id1 = i;
	    rnti1 = UE_RNTI(Mod_idP, UE_id1);
	    if (rnti1 == NOT_A_RNTI)
		continue;
	    if (UE_list->UE_sched_ctrl[UE_id1].ul_out_of_sync == 1)
		continue;
	    pCC_id1 = UE_PCCID(Mod_idP, UE_id1);
	    cqi1 = maxcqi(Mod_idP, UE_id1);	//
	    round1 = maxround(Mod_idP, rnti1, frameP, subframeP, 0);

	    UE_id2 = ii;
	    rnti2 = UE_RNTI(Mod_idP, UE_id2);
	    if (rnti2 == NOT_A_RNTI)
		continue;
	    if (UE_list->UE_sched_ctrl[UE_id2].ul_out_of_sync == 1)
		continue;
	    cqi2 = maxcqi(Mod_idP, UE_id2);
	    round2 = maxround(Mod_idP, rnti2, frameP, subframeP, 0);	//mac_xface->get_ue_active_harq_pid(Mod_id,rnti2,subframe,&harq_pid2,&round2,0);
	    pCC_id2 = UE_PCCID(Mod_idP, UE_id2);

	    if (round2 > round1) {	// Check first if one of the UEs has an active HARQ process which needs service and swap order
		swap_UEs(UE_list, UE_id1, UE_id2, 0);
	    } else if (round2 == round1) {
		// RK->NN : I guess this is for fairness in the scheduling. This doesn't make sense unless all UEs have the same configuration of logical channels.  This should be done on the sum of all information that has to be sent.  And still it wouldn't ensure fairness.  It should be based on throughput seen by each UE or maybe using the head_sdu_creation_time, i.e. swap UEs if one is waiting longer for service.
		//  for(j=0;j<MAX_NUM_LCID;j++){
		//    if (eNB_mac_inst[Mod_id][pCC_id1].UE_template[UE_id1].dl_buffer_info[j] <
		//      eNB_mac_inst[Mod_id][pCC_id2].UE_template[UE_id2].dl_buffer_info[j]){

		// first check the buffer status for SRB1 and SRB2

		if ((UE_list->UE_template[pCC_id1][UE_id1].
		     dl_buffer_info[1] +
		     UE_list->UE_template[pCC_id1][UE_id1].
		     dl_buffer_info[2]) <
		    (UE_list->UE_template[pCC_id2][UE_id2].
		     dl_buffer_info[1] +
		     UE_list->UE_template[pCC_id2][UE_id2].
		     dl_buffer_info[2])) {
		    swap_UEs(UE_list, UE_id1, UE_id2, 0);
		} else if (UE_list->UE_template[pCC_id1]
			   [UE_id1].dl_buffer_head_sdu_creation_time_max <
			   UE_list->UE_template[pCC_id2]
			   [UE_id2].dl_buffer_head_sdu_creation_time_max) {
		    swap_UEs(UE_list, UE_id1, UE_id2, 0);
		} else if (UE_list->UE_template[pCC_id1][UE_id1].
			   dl_buffer_total <
			   UE_list->UE_template[pCC_id2][UE_id2].
			   dl_buffer_total) {
		    swap_UEs(UE_list, UE_id1, UE_id2, 0);
		} else if (cqi1 < cqi2) {
		    swap_UEs(UE_list, UE_id1, UE_id2, 0);
		}
	    }
	}
    }
#endif
}

#ifdef UE_EXPANSION
void dlsch_scheduler_pre_ue_select(
    module_id_t     module_idP,
    frame_t         frameP,
    sub_frame_t     subframeP,
    int*            mbsfn_flag,
    uint16_t        nb_rbs_required[MAX_NUM_CCs][NUMBER_OF_UE_MAX],
    DLSCH_UE_SELECT dlsch_ue_select[MAX_NUM_CCs])
{
  uint8_t                        CC_id;
  int                            UE_id;
//  uint16_t                       nb_rb;
  unsigned char                  round             = 0;
  unsigned char                  harq_pid          = 0;
  eNB_MAC_INST                   *eNB      = RC.mac[module_idP];
  COMMON_channels_t              *cc       = eNB->common_channels;
  UE_list_t                      *UE_list  = &eNB->UE_list;
  UE_sched_ctrl                  *ue_sched_ctl;
  rnti_t                         rnti;
  unsigned char                  aggregation;
 // int                            i;
 // int                            N_RB_DL[MAX_NUM_CCs];
  uint16_t                       used_dlsch_rbs_num[MAX_NUM_CCs] = {0};
  uint16_t                       available_dlsch_rbs_num[MAX_NUM_CCs] = {0};
  uint16_t                       dl_ue_max_num[MAX_NUM_CCs] = {0};
  uint16_t                       dlsch_ue_max_num[MAX_NUM_CCs] = {0};
  int                            format_flag;
  nfapi_dl_config_request_body_t *DL_req;
  nfapi_dl_config_request_pdu_t  *dl_config_pdu;
  uint16_t                       saved_dlsch_dci[MAX_NUM_CCs] = {0};
  int                            continue_flag = 0;
  int                            old_last_dlsch_ue_id[MAX_NUM_CCs];
  // Initialization
  for (CC_id = 0; CC_id < MAX_NUM_CCs; CC_id++) {
    // get maximum UE number of DLSCH
    dl_ue_max_num[CC_id] = NUMBER_OF_UE_MAX;
    dlsch_ue_max_num[CC_id] = (uint16_t)RC.rrc[module_idP]->configuration.ue_multiple_max[CC_id];

    // save origin DL PDU number
    DL_req          = &eNB->DL_req[CC_id].dl_config_request_body;
    saved_dlsch_dci[CC_id] = DL_req->number_pdu;
    // set available_dlsch_rbs
    available_dlsch_rbs_num[CC_id] = eNB->eNB_stats[CC_id].available_prbs;

    // get last DLSCH ue_id
    old_last_dlsch_ue_id[CC_id] = last_dlsch_ue_id[CC_id];
  }

  // Insert DLSCH(retransmission) UE into selected UE list
  for (CC_id = 0; CC_id < MAX_NUM_CCs; CC_id++) {
    if (mbsfn_flag[CC_id]>0) {
      continue;
    }

    DL_req          = &eNB->DL_req[CC_id].dl_config_request_body;
    for (UE_id = 0; UE_id < dl_ue_max_num[CC_id]  /*NUMBER_OF_UE_MAX*/; UE_id++) {
      if (UE_list->active[UE_id] == FALSE) {
        continue;
      }

      rnti = UE_RNTI(module_idP, UE_id);
      if (rnti == NOT_A_RNTI) {
        continue;
      }

      ue_sched_ctl = &UE_list->UE_sched_ctrl[UE_id];
      if (ue_sched_ctl->ul_out_of_sync == 1) {
        continue;
      }

      if (nb_rbs_required[CC_id][UE_id] == 0) {
        continue;
      }

      if (cc[CC_id].tdd_Config) harq_pid = ((frameP*10)+subframeP)%10;
      else harq_pid = ((frameP*10)+subframeP)&7;

      round = ue_sched_ctl->round[CC_id][harq_pid];
      if (round != 8) {  // retransmission
        switch (get_tmode(module_idP, CC_id, UE_id)) {
          case 1:
          case 2:
          case 7:
            aggregation = get_aggregation(get_bw_index(module_idP, CC_id),
                  ue_sched_ctl->dl_cqi[CC_id],
                  format1);
            break;
          case 3:
            aggregation = get_aggregation(get_bw_index(module_idP,CC_id),
                  ue_sched_ctl->dl_cqi[CC_id],
                  format2A);
            break;
          default:
            LOG_W(MAC,"Unsupported transmission mode %d\n", get_tmode(module_idP,CC_id,UE_id));
            aggregation = 2;
        }
        format_flag = 1;
        if (!CCE_allocation_infeasible(module_idP,
                                      CC_id,
                                      format_flag,
                                      subframeP,
                                      aggregation,
                                      rnti)) {
          dl_config_pdu = &DL_req->dl_config_pdu_list[DL_req->number_pdu];
          dl_config_pdu->pdu_type                                     = NFAPI_DL_CONFIG_DCI_DL_PDU_TYPE;
          dl_config_pdu->dci_dl_pdu.dci_dl_pdu_rel8.rnti              = rnti;
          dl_config_pdu->dci_dl_pdu.dci_dl_pdu_rel8.rnti_type         = (format_flag == 0)?2:1;
          dl_config_pdu->dci_dl_pdu.dci_dl_pdu_rel8.aggregation_level = aggregation;
          DL_req->number_pdu++;

          nb_rbs_required[CC_id][UE_id] = UE_list->UE_template[CC_id][UE_id].nb_rb[harq_pid];
          // Insert DLSCH(retransmission) UE into selected UE list
          dlsch_ue_select[CC_id].list[dlsch_ue_select[CC_id].ue_num].UE_id = UE_id;
          dlsch_ue_select[CC_id].list[dlsch_ue_select[CC_id].ue_num].ue_priority = SCH_DL_RETRANS;
          dlsch_ue_select[CC_id].list[dlsch_ue_select[CC_id].ue_num].rnti = rnti;
          dlsch_ue_select[CC_id].list[dlsch_ue_select[CC_id].ue_num].nb_rb = nb_rbs_required[CC_id][UE_id];
          dlsch_ue_select[CC_id].ue_num++;
          used_dlsch_rbs_num[CC_id] += nb_rbs_required[CC_id][UE_id];
          if (dlsch_ue_select[CC_id].ue_num == dlsch_ue_max_num[CC_id]) {
            break;
          }
          if (used_dlsch_rbs_num[CC_id] > available_dlsch_rbs_num[CC_id]) {
            dlsch_ue_select[CC_id].ue_num--;  // roll back
            break;
          }
        } else {
          if (cc[CC_id].tdd_Config != NULL) { //TDD
            set_ue_dai (subframeP,
                         UE_id,
                         CC_id,
            cc[CC_id].tdd_Config->subframeAssignment,
                         UE_list);
            // update UL DAI after DLSCH scheduling
            set_ul_DAI(module_idP,UE_id,CC_id,frameP,subframeP);
          }

          add_ue_dlsch_info(module_idP,
                            CC_id,
                            UE_id,
                            subframeP,
                            S_DL_NONE);
        }
      }
    }
  }

  // Insert DLSCH(first transmission) UE into selected UE list (UE_id > last_dlsch_ue_id[CC_id])
  for (CC_id = 0; CC_id < MAX_NUM_CCs; CC_id++) {
    if (mbsfn_flag[CC_id]>0) {
      continue;
    }

    if (dlsch_ue_select[CC_id].ue_num < dlsch_ue_max_num[CC_id] &&
        used_dlsch_rbs_num[CC_id] < available_dlsch_rbs_num[CC_id]) {
      DL_req          = &eNB->DL_req[CC_id].dl_config_request_body;
      for (UE_id = (old_last_dlsch_ue_id[CC_id]+1); UE_id < dl_ue_max_num[CC_id]; UE_id++) {
        if (dlsch_ue_select[CC_id].ue_num >= dlsch_ue_max_num[CC_id]) {
          break;
        }

        if (UE_list->active[UE_id] == FALSE) {
          continue;
        }

        rnti = UE_RNTI(module_idP,UE_id);
        if (rnti == NOT_A_RNTI)
          continue;

        ue_sched_ctl = &UE_list->UE_sched_ctrl[UE_id];
        if (ue_sched_ctl->ul_out_of_sync == 1) {
          continue;
        }

        continue_flag = 0;
        if (nb_rbs_required[CC_id][UE_id] == 0) {
          continue_flag = 1;
        } else {
          if (cc[CC_id].tdd_Config) harq_pid = ((frameP*10)+subframeP)%10;
          else harq_pid = ((frameP*10)+subframeP)&7;

          round = ue_sched_ctl->round[CC_id][harq_pid];
          if (round == 8) {
            ue_sched_ctl = &UE_list->UE_sched_ctrl[UE_id];
            switch (get_tmode(module_idP, CC_id, UE_id)) {
              case 1:
              case 2:
              case 7:
                aggregation = get_aggregation(get_bw_index(module_idP, CC_id),
                      ue_sched_ctl->dl_cqi[CC_id],
                      format1);
                break;
              case 3:
                aggregation = get_aggregation(get_bw_index(module_idP,CC_id),
                      ue_sched_ctl->dl_cqi[CC_id],
                      format2A);
                break;
              default:
                LOG_W(MAC,"Unsupported transmission mode %d\n", get_tmode(module_idP,CC_id,UE_id));
                aggregation = 2;
            }
            format_flag = 1;
            if (!CCE_allocation_infeasible(module_idP,
                                           CC_id,
                                           format_flag,
                                           subframeP,
                                           aggregation,
                                           rnti)) {
              dl_config_pdu = &DL_req->dl_config_pdu_list[DL_req->number_pdu];
              dl_config_pdu->pdu_type                                     = NFAPI_DL_CONFIG_DCI_DL_PDU_TYPE;
              dl_config_pdu->dci_dl_pdu.dci_dl_pdu_rel8.rnti              = rnti;
              dl_config_pdu->dci_dl_pdu.dci_dl_pdu_rel8.rnti_type         = (format_flag == 0)?2:1;
              dl_config_pdu->dci_dl_pdu.dci_dl_pdu_rel8.aggregation_level = aggregation;
              DL_req->number_pdu++;

              // Insert DLSCH(first transmission) UE into selected selected UE list
              dlsch_ue_select[CC_id].list[dlsch_ue_select[CC_id].ue_num].ue_priority = SCH_DL_FIRST;
              dlsch_ue_select[CC_id].list[dlsch_ue_select[CC_id].ue_num].nb_rb = nb_rbs_required[CC_id][UE_id];
              dlsch_ue_select[CC_id].list[dlsch_ue_select[CC_id].ue_num].UE_id = UE_id;
              dlsch_ue_select[CC_id].list[dlsch_ue_select[CC_id].ue_num].rnti = rnti;
              dlsch_ue_select[CC_id].ue_num++;
              last_dlsch_ue_id[CC_id] = UE_id;
            } else {
              continue_flag = 1;
            }
          }
        }

        if (continue_flag == 1) {
          if (cc[CC_id].tdd_Config != NULL) { //TDD
            set_ue_dai (subframeP,
                         UE_id,
                         CC_id,
            cc[CC_id].tdd_Config->subframeAssignment,
                         UE_list);
            // update UL DAI after DLSCH scheduling
            set_ul_DAI(module_idP,UE_id,CC_id,frameP,subframeP);
          }

          add_ue_dlsch_info(module_idP,
                            CC_id,
                            UE_id,
                            subframeP,
                            S_DL_NONE);
        }
      }
    }
  }

  // Insert DLSCH(first transmission) UE into selected UE list (UE_id <= last_dlsch_ue_id[CC_id])
  for (CC_id = 0; CC_id < MAX_NUM_CCs; CC_id++) {
    if (mbsfn_flag[CC_id]>0) {
      continue;
    }

    if (dlsch_ue_select[CC_id].ue_num < dlsch_ue_max_num[CC_id] &&
        used_dlsch_rbs_num[CC_id] < available_dlsch_rbs_num[CC_id]) {
      DL_req          = &eNB->DL_req[CC_id].dl_config_request_body;
      for (UE_id = 0; UE_id <= old_last_dlsch_ue_id[CC_id]; UE_id++) {
        if (dlsch_ue_select[CC_id].ue_num >= dlsch_ue_max_num[CC_id]) {
          break;
        }

        if (UE_list->active[UE_id] == FALSE) {
          continue;
        }

        rnti = UE_RNTI(module_idP,UE_id);
        if (rnti == NOT_A_RNTI)
          continue;

        ue_sched_ctl = &UE_list->UE_sched_ctrl[UE_id];
        if (ue_sched_ctl->ul_out_of_sync == 1) {
          continue;
        }

        continue_flag = 0;
        if (nb_rbs_required[CC_id][UE_id] == 0) {
          continue_flag = 1;
        } else {
          if (cc[CC_id].tdd_Config) harq_pid = ((frameP*10)+subframeP)%10;
          else harq_pid = ((frameP*10)+subframeP)&7;

          round = ue_sched_ctl->round[CC_id][harq_pid];
          if (round == 8) {
            ue_sched_ctl = &UE_list->UE_sched_ctrl[UE_id];
            switch (get_tmode(module_idP, CC_id, UE_id)) {
              case 1:
              case 2:
              case 7:
                aggregation = get_aggregation(get_bw_index(module_idP, CC_id),
                      ue_sched_ctl->dl_cqi[CC_id],
                      format1);
                break;
              case 3:
                aggregation = get_aggregation(get_bw_index(module_idP,CC_id),
                      ue_sched_ctl->dl_cqi[CC_id],
                      format2A);
                break;
              default:
                LOG_W(MAC,"Unsupported transmission mode %d\n", get_tmode(module_idP,CC_id,UE_id));
                aggregation = 2;
            }
            format_flag = 1;
            if (!CCE_allocation_infeasible(module_idP,
                                           CC_id,
                                           format_flag,
                                           subframeP,
                                           aggregation,
                                           rnti)) {
              dl_config_pdu = &DL_req->dl_config_pdu_list[DL_req->number_pdu];
              dl_config_pdu->pdu_type                                     = NFAPI_DL_CONFIG_DCI_DL_PDU_TYPE;
              dl_config_pdu->dci_dl_pdu.dci_dl_pdu_rel8.rnti              = rnti;
              dl_config_pdu->dci_dl_pdu.dci_dl_pdu_rel8.rnti_type         = (format_flag == 0)?2:1;
              dl_config_pdu->dci_dl_pdu.dci_dl_pdu_rel8.aggregation_level = aggregation;
              DL_req->number_pdu++;

              // Insert DLSCH(first transmission) UE into selected selected UE list
              dlsch_ue_select[CC_id].list[dlsch_ue_select[CC_id].ue_num].ue_priority = SCH_DL_FIRST;
              dlsch_ue_select[CC_id].list[dlsch_ue_select[CC_id].ue_num].nb_rb = nb_rbs_required[CC_id][UE_id];
              dlsch_ue_select[CC_id].list[dlsch_ue_select[CC_id].ue_num].UE_id = UE_id;
              dlsch_ue_select[CC_id].list[dlsch_ue_select[CC_id].ue_num].rnti = rnti;
              dlsch_ue_select[CC_id].ue_num++;
              last_dlsch_ue_id[CC_id] = UE_id;
            } else {
              continue_flag = 1;
            }
          }
        }

        if (continue_flag == 1) {
          if (cc[CC_id].tdd_Config != NULL) { //TDD
            set_ue_dai (subframeP,
                         UE_id,
                         CC_id,
            cc[CC_id].tdd_Config->subframeAssignment,
                         UE_list);
            // update UL DAI after DLSCH scheduling
            set_ul_DAI(module_idP,UE_id,CC_id,frameP,subframeP);
          }

          add_ue_dlsch_info(module_idP,
                            CC_id,
                            UE_id,
                            subframeP,
                            S_DL_NONE);
        }
      }
    }
  }

  for (CC_id = 0; CC_id < MAX_NUM_CCs; CC_id++) {
    DL_req          = &eNB->DL_req[CC_id].dl_config_request_body;
    DL_req->number_pdu = saved_dlsch_dci[CC_id];
  }
}



#endif


// This function assigns pre-available RBS to each UE in specified sub-bands before scheduling is done
<<<<<<< HEAD
void dlsch_scheduler_pre_processor (module_id_t   Mod_id,
                                    frame_t       frameP,
                                    sub_frame_t   subframeP,
                                    int           N_RBG[MAX_NUM_CCs],
                                    int           *mbsfn_flag
#ifdef UE_EXPANSION
                                    , DLSCH_UE_SELECT dlsch_ue_select[MAX_NUM_CCs]
#endif
)
{

#ifndef UE_EXPANSION
  unsigned char rballoc_sub[MAX_NUM_CCs][N_RBG_MAX],harq_pid=0,round=0,total_ue_count;
  uint16_t ii;
  uint16_t                nb_rbs_required_remaining_1[MAX_NUM_CCs][NUMBER_OF_UE_MAX];
  uint16_t r1=0;
//  int rrc_status           = RRC_IDLE;
#else
  unsigned char rballoc_sub[MAX_NUM_CCs][N_RBG_MAX],harq_pid=0,Round=0;
#endif 
  unsigned char MIMO_mode_indicator[MAX_NUM_CCs][N_RBG_MAX];
  int                     UE_id, i; 
  uint16_t                j;
  uint16_t                nb_rbs_required[MAX_NUM_CCs][NUMBER_OF_UE_MAX];
  uint16_t                nb_rbs_required_remaining[MAX_NUM_CCs][NUMBER_OF_UE_MAX];
//  uint16_t                nb_rbs_required_remaining_1[MAX_NUM_CCs][NUMBER_OF_UE_MAX];
  uint16_t                average_rbs_per_user[MAX_NUM_CCs] = {0};
  rnti_t             rnti;
  int                min_rb_unit[MAX_NUM_CCs];
//  uint16_t r1=0;
  uint8_t CC_id;
  UE_list_t *UE_list = &RC.mac[Mod_id]->UE_list;

  int N_RB_DL;
  int transmission_mode = 0;
  UE_sched_ctrl *ue_sched_ctl;
  //  int rrc_status           = RRC_IDLE;
  COMMON_channels_t *cc;
=======
void
dlsch_scheduler_pre_processor(module_id_t Mod_id,
			      frame_t frameP,
			      sub_frame_t subframeP,
			      int N_RBG[MAX_NUM_CCs], int *mbsfn_flag)
{

    unsigned char rballoc_sub[MAX_NUM_CCs][N_RBG_MAX], harq_pid =
	0, round = 0, total_ue_count;
    unsigned char MIMO_mode_indicator[MAX_NUM_CCs][N_RBG_MAX];
    int UE_id, i;
    uint16_t ii, j;
    uint16_t nb_rbs_required[MAX_NUM_CCs][NUMBER_OF_UE_MAX];
    uint16_t nb_rbs_required_remaining[MAX_NUM_CCs][NUMBER_OF_UE_MAX];
    uint16_t nb_rbs_required_remaining_1[MAX_NUM_CCs][NUMBER_OF_UE_MAX];
    uint16_t average_rbs_per_user[MAX_NUM_CCs] = { 0 };
    rnti_t rnti;
    int min_rb_unit[MAX_NUM_CCs];
    uint16_t r1 = 0;
    uint8_t CC_id;
    UE_list_t *UE_list = &RC.mac[Mod_id]->UE_list;

    int N_RB_DL;
    int transmission_mode = 0;
    UE_sched_ctrl *ue_sched_ctl;
    //  int rrc_status           = RRC_IDLE;
    COMMON_channels_t *cc;
>>>>>>> a2d16b34

#ifdef TM5
    int harq_pid1 = 0;
    int round1 = 0, round2 = 0;
    int UE_id2;
    uint16_t i1, i2, i3;
    rnti_t rnti1, rnti2;
    LTE_eNB_UE_stats *eNB_UE_stats1 = NULL;
    LTE_eNB_UE_stats *eNB_UE_stats2 = NULL;
    UE_sched_ctrl *ue_sched_ctl1, *ue_sched_ctl2;
#endif

<<<<<<< HEAD
#ifdef UE_EXPANSION
  uint16_t                temp_total_rbs_count;
  unsigned char           temp_total_ue_count;
#endif

  for (CC_id=0; CC_id<MAX_NUM_CCs; CC_id++) {
=======
    for (CC_id = 0; CC_id < MAX_NUM_CCs; CC_id++) {
>>>>>>> a2d16b34

	if (mbsfn_flag[CC_id] > 0)	// If this CC is allocated for MBSFN skip it here
	    continue;



	min_rb_unit[CC_id] = get_min_rb_unit(Mod_id, CC_id);

	for (i = 0; i < NUMBER_OF_UE_MAX; i++) {
	    if (UE_list->active[i] != TRUE)
		continue;

	    UE_id = i;
	    // Initialize scheduling information for all active UEs



	    dlsch_scheduler_pre_processor_reset(Mod_id,
						UE_id,
						CC_id,
						frameP,
						subframeP,
						N_RBG[CC_id],
						nb_rbs_required,
						nb_rbs_required_remaining,
						rballoc_sub,
						MIMO_mode_indicator);

	}
    }


    // Store the DLSCH buffer for each logical channel
    store_dlsch_buffer(Mod_id, frameP, subframeP);



    // Calculate the number of RBs required by each UE on the basis of logical channel's buffer
    assign_rbs_required(Mod_id, frameP, subframeP, nb_rbs_required,
			min_rb_unit);

<<<<<<< HEAD
#ifdef UE_EXPANSION
  dlsch_scheduler_pre_ue_select(Mod_id,frameP,subframeP, mbsfn_flag,nb_rbs_required,dlsch_ue_select);
#else
  // Sorts the user on the basis of dlsch logical channel buffer and CQI
  sort_UEs (Mod_id,frameP,subframeP);
=======

>>>>>>> a2d16b34

    // Sorts the user on the basis of dlsch logical channel buffer and CQI
    sort_UEs(Mod_id, frameP, subframeP);


<<<<<<< HEAD
  total_ue_count =0;
#endif


 //total_ue_count =0;

#ifdef UE_EXPANSION
  for (CC_id = 0; CC_id < MAX_NUM_CCs; CC_id++) {
    average_rbs_per_user[CC_id] = 0;
    cc = &RC.mac[Mod_id]->common_channels[CC_id];
    // Get total available RBS count and total UE count
    N_RB_DL = to_prb(cc->mib->message.dl_Bandwidth);
    temp_total_rbs_count = RC.mac[Mod_id]->eNB_stats[CC_id].available_prbs;
    temp_total_ue_count = dlsch_ue_select[CC_id].ue_num;

    for (i = 0; i < dlsch_ue_select[CC_id].ue_num; i++) {
      UE_id = dlsch_ue_select[CC_id].list[i].UE_id;
      nb_rbs_required[CC_id][UE_id] = dlsch_ue_select[CC_id].list[i].nb_rb;

      if( (min_rb_unit[CC_id] * temp_total_ue_count) <= temp_total_rbs_count ) {
        //average_rbs_per_user[CC_id] = ((uint16_t)round((double)temp_total_rbs_count/(double)(temp_total_ue_count*min_rb_unit[CC_id])))*min_rb_unit[CC_id];
        average_rbs_per_user[CC_id] = (uint16_t)round((double)temp_total_rbs_count/(double)temp_total_ue_count);
      } else {
        average_rbs_per_user[CC_id] = min_rb_unit[CC_id]; // consider the total number of use that can be scheduled UE
      }

      rnti = dlsch_ue_select[CC_id].list[i].rnti;

      ue_sched_ctl = &UE_list->UE_sched_ctrl[UE_id];
      if (cc->tdd_Config) harq_pid = ((frameP*10)+subframeP)%10;
      else harq_pid = ((frameP*10)+subframeP)&7;
      Round    = ue_sched_ctl->round[CC_id][harq_pid];

      //if (mac_eNB_get_rrc_status(Mod_id, rnti) < RRC_RECONFIGURED || round > 0) {
      if (mac_eNB_get_rrc_status(Mod_id, rnti) < RRC_RECONFIGURED || Round != 8) {  // FIXME
        nb_rbs_required_remaining[CC_id][UE_id] = dlsch_ue_select[CC_id].list[i].nb_rb;
      } else {
        nb_rbs_required_remaining[CC_id][UE_id] = cmin(average_rbs_per_user[CC_id], dlsch_ue_select[CC_id].list[i].nb_rb);
      }

      transmission_mode = get_tmode(Mod_id,CC_id,UE_id);

      LOG_T(MAC,"calling dlsch_scheduler_pre_processor_allocate .. \n ");
      dlsch_scheduler_pre_processor_allocate (Mod_id,
                                              UE_id,
                                              CC_id,
                                              N_RBG[CC_id],
                                              transmission_mode,
                                              min_rb_unit[CC_id],
                                              N_RB_DL,
                                              nb_rbs_required,
                                              nb_rbs_required_remaining,
                                              rballoc_sub,
                                              MIMO_mode_indicator);
      if (ue_sched_ctl->pre_nb_available_rbs[CC_id] == 0) {
        last_dlsch_ue_id[CC_id] = dlsch_ue_select[CC_id].list[i-1].UE_id;
        dlsch_ue_select[CC_id].ue_num = i;
        break;
      }

      temp_total_rbs_count -= ue_sched_ctl->pre_nb_available_rbs[CC_id];
      temp_total_ue_count--;

      if (temp_total_rbs_count == 0) {
        last_dlsch_ue_id[CC_id] = UE_id;
        dlsch_ue_select[CC_id].ue_num = i+1;
        break;
      }
#ifdef TM5
      // TODO: data channel TM5: to be re-visited
#endif
    }
  }

#else
=======
>>>>>>> a2d16b34

    total_ue_count = 0;

    // loop over all active UEs
    for (i = UE_list->head; i >= 0; i = UE_list->next[i]) {
	rnti = UE_RNTI(Mod_id, i);

	if (rnti == NOT_A_RNTI)
	    continue;
	if (UE_list->UE_sched_ctrl[i].ul_out_of_sync == 1)
	    continue;
	UE_id = i;

	for (ii = 0; ii < UE_num_active_CC(UE_list, UE_id); ii++) {
	    CC_id = UE_list->ordered_CCids[ii][UE_id];
	    ue_sched_ctl = &UE_list->UE_sched_ctrl[UE_id];
	    cc = &RC.mac[Mod_id]->common_channels[ii];
	    if (cc->tdd_Config)
		harq_pid = ((frameP * 10) + subframeP) % 10;
	    else
		harq_pid = ((frameP * 10) + subframeP) & 7;
	    round = ue_sched_ctl->round[CC_id][harq_pid];

	    average_rbs_per_user[CC_id] = 0;


	    if (round != 8) {
		nb_rbs_required[CC_id][UE_id] =
		    UE_list->UE_template[CC_id][UE_id].nb_rb[harq_pid];
	    }
	    //nb_rbs_required_remaining[UE_id] = nb_rbs_required[UE_id];
	    if (nb_rbs_required[CC_id][UE_id] > 0) {
		total_ue_count = total_ue_count + 1;
	    }
	    // hypothetical assignment
	    /*
	     * If schedule is enabled and if the priority of the UEs is modified
	     * The average rbs per logical channel per user will depend on the level of
	     * priority. Concerning the hypothetical assignement, we should assign more
	     * rbs to prioritized users. Maybe, we can do a mapping between the
	     * average rbs per user and the level of priority or multiply the average rbs
	     * per user by a coefficient which represents the degree of priority.
	     */

	    N_RB_DL =
		to_prb(RC.mac[Mod_id]->common_channels[CC_id].mib->
		       message.dl_Bandwidth);

	    if (total_ue_count == 0) {
		average_rbs_per_user[CC_id] = 0;
	    } else if ((min_rb_unit[CC_id] * total_ue_count) <= (N_RB_DL)) {
		average_rbs_per_user[CC_id] =
		    (uint16_t) floor(N_RB_DL / total_ue_count);
	    } else {
		average_rbs_per_user[CC_id] = min_rb_unit[CC_id];	// consider the total number of use that can be scheduled UE
	    }
	}
    }

    // note: nb_rbs_required is assigned according to total_buffer_dl
    // extend nb_rbs_required to capture per LCID RB required
    for (i = UE_list->head; i >= 0; i = UE_list->next[i]) {
	rnti = UE_RNTI(Mod_id, i);

	if (rnti == NOT_A_RNTI)
	    continue;
	if (UE_list->UE_sched_ctrl[i].ul_out_of_sync == 1)
	    continue;

	for (ii = 0; ii < UE_num_active_CC(UE_list, i); ii++) {
	    CC_id = UE_list->ordered_CCids[ii][i];
	    ue_sched_ctl = &UE_list->UE_sched_ctrl[i];
	    round = ue_sched_ctl->round[CC_id][harq_pid];

	    // control channel or retransmission
	    /* TODO: do we have to check for retransmission? */
	    if (mac_eNB_get_rrc_status(Mod_id, rnti) < RRC_RECONFIGURED
		|| round > 0) {
		nb_rbs_required_remaining_1[CC_id][i] =
		    nb_rbs_required[CC_id][i];
	    } else {
		nb_rbs_required_remaining_1[CC_id][i] =
		    cmin(average_rbs_per_user[CC_id],
			 nb_rbs_required[CC_id][i]);

	    }
	}
    }

    //Allocation to UEs is done in 2 rounds,
    // 1st stage: average number of RBs allocated to each UE
    // 2nd stage: remaining RBs are allocated to high priority UEs
    for (r1 = 0; r1 < 2; r1++) {

	for (i = UE_list->head; i >= 0; i = UE_list->next[i]) {
	    for (ii = 0; ii < UE_num_active_CC(UE_list, i); ii++) {
		CC_id = UE_list->ordered_CCids[ii][i];

		if (r1 == 0) {
		    nb_rbs_required_remaining[CC_id][i] =
			nb_rbs_required_remaining_1[CC_id][i];
		} else {	// rb required based only on the buffer - rb allloctaed in the 1st round + extra reaming rb form the 1st round
		    nb_rbs_required_remaining[CC_id][i] =
			nb_rbs_required[CC_id][i] -
			nb_rbs_required_remaining_1[CC_id][i] +
			nb_rbs_required_remaining[CC_id][i];
		    if (nb_rbs_required_remaining[CC_id][i] < 0)
			abort();
		}

		if (nb_rbs_required[CC_id][i] > 0)
		    LOG_D(MAC,
			  "round %d : nb_rbs_required_remaining[%d][%d]= %d (remaining_1 %d, required %d,  pre_nb_available_rbs %d, N_RBG %d, rb_unit %d)\n",
			  r1, CC_id, i,
			  nb_rbs_required_remaining[CC_id][i],
			  nb_rbs_required_remaining_1[CC_id][i],
			  nb_rbs_required[CC_id][i],
			  UE_list->UE_sched_ctrl[i].
			  pre_nb_available_rbs[CC_id], N_RBG[CC_id],
			  min_rb_unit[CC_id]);

	    }
	}

	if (total_ue_count > 0) {
	    for (i = UE_list->head; i >= 0; i = UE_list->next[i]) {
		UE_id = i;

		for (ii = 0; ii < UE_num_active_CC(UE_list, UE_id); ii++) {
		    CC_id = UE_list->ordered_CCids[ii][UE_id];
		    ue_sched_ctl = &UE_list->UE_sched_ctrl[UE_id];
		    round = ue_sched_ctl->round[CC_id][harq_pid];

		    rnti = UE_RNTI(Mod_id, UE_id);

		    // LOG_D(MAC,"UE %d rnti 0x\n", UE_id, rnti );
		    if (rnti == NOT_A_RNTI)
			continue;
		    if (UE_list->UE_sched_ctrl[UE_id].ul_out_of_sync == 1)
			continue;

		    transmission_mode = get_tmode(Mod_id, CC_id, UE_id);
		    //          mac_xface->get_ue_active_harq_pid(Mod_id,CC_id,rnti,frameP,subframeP,&harq_pid,&round,0);
		    //rrc_status = mac_eNB_get_rrc_status(Mod_id,rnti);
		    /* 1st allocate for the retx */

		    // retransmission in data channels
		    // control channel in the 1st transmission
		    // data channel for all TM
		    LOG_T(MAC,
			  "calling dlsch_scheduler_pre_processor_allocate .. \n ");
		    dlsch_scheduler_pre_processor_allocate(Mod_id, UE_id,
							   CC_id,
							   N_RBG[CC_id],
							   transmission_mode,
							   min_rb_unit
							   [CC_id],
							   to_prb(RC.mac
								  [Mod_id]->common_channels
								  [CC_id].mib->message.dl_Bandwidth),
							   nb_rbs_required,
							   nb_rbs_required_remaining,
							   rballoc_sub,
							   MIMO_mode_indicator);

#ifdef TM5

		    // data chanel TM5: to be revisted
		    if ((round == 0) &&
			(transmission_mode == 5) &&
			(ue_sched_ctl->dl_pow_off[CC_id] != 1)) {

			for (j = 0; j < N_RBG[CC_id]; j += 2) {

			    if ((((j == (N_RBG[CC_id] - 1))
				  && (rballoc_sub[CC_id][j] == 0)
				  && (ue_sched_ctl->
				      rballoc_sub_UE[CC_id][j] == 0))
				 || ((j < (N_RBG[CC_id] - 1))
				     && (rballoc_sub[CC_id][j + 1] == 0)
				     &&
				     (ue_sched_ctl->rballoc_sub_UE
				      [CC_id][j + 1] == 0)))
				&& (nb_rbs_required_remaining[CC_id][UE_id]
				    > 0)) {

				for (ii = UE_list->next[i + 1]; ii >= 0;
				     ii = UE_list->next[ii]) {

				    UE_id2 = ii;
				    rnti2 = UE_RNTI(Mod_id, UE_id2);
				    ue_sched_ctl2 =
					&UE_list->UE_sched_ctrl[UE_id2];
				    round2 = ue_sched_ctl2->round[CC_id];
				    if (rnti2 == NOT_A_RNTI)
					continue;
				    if (UE_list->
					UE_sched_ctrl
					[UE_id2].ul_out_of_sync == 1)
					continue;

				    eNB_UE_stats2 =
					UE_list->
					eNB_UE_stats[CC_id][UE_id2];
				    //mac_xface->get_ue_active_harq_pid(Mod_id,CC_id,rnti2,frameP,subframeP,&harq_pid2,&round2,0);

				    if ((mac_eNB_get_rrc_status
					 (Mod_id,
					  rnti2) >= RRC_RECONFIGURED)
					&& (round2 == 0)
					&&
					(get_tmode(Mod_id, CC_id, UE_id2)
					 == 5)
					&& (ue_sched_ctl->
					    dl_pow_off[CC_id] != 1)) {

					if ((((j == (N_RBG[CC_id] - 1))
					      &&
					      (ue_sched_ctl->rballoc_sub_UE
					       [CC_id][j] == 0))
					     || ((j < (N_RBG[CC_id] - 1))
						 &&
						 (ue_sched_ctl->
						  rballoc_sub_UE[CC_id][j +
									1]
						  == 0)))
					    &&
					    (nb_rbs_required_remaining
					     [CC_id]
					     [UE_id2] > 0)) {

					    if ((((eNB_UE_stats2->
						   DL_pmi_single ^
						   eNB_UE_stats1->
						   DL_pmi_single)
						  << (14 - j)) & 0xc000) == 0x4000) {	//MU-MIMO only for 25 RBs configuration

						rballoc_sub[CC_id][j] = 1;
						ue_sched_ctl->
						    rballoc_sub_UE[CC_id]
						    [j] = 1;
						ue_sched_ctl2->
						    rballoc_sub_UE[CC_id]
						    [j] = 1;
						MIMO_mode_indicator[CC_id]
						    [j] = 0;

						if (j < N_RBG[CC_id] - 1) {
						    rballoc_sub[CC_id][j +
								       1] =
							1;
						    ue_sched_ctl->
							rballoc_sub_UE
							[CC_id][j + 1] = 1;
						    ue_sched_ctl2->rballoc_sub_UE
							[CC_id][j + 1] = 1;
						    MIMO_mode_indicator
							[CC_id][j + 1]
							= 0;
						}

						ue_sched_ctl->
						    dl_pow_off[CC_id]
						    = 0;
						ue_sched_ctl2->
						    dl_pow_off[CC_id]
						    = 0;


						if ((j == N_RBG[CC_id] - 1)
						    && ((N_RB_DL == 25)
							|| (N_RB_DL ==
							    50))) {

						    nb_rbs_required_remaining
							[CC_id][UE_id] =
							nb_rbs_required_remaining
							[CC_id][UE_id] -
							min_rb_unit[CC_id]
							+ 1;
						    ue_sched_ctl->pre_nb_available_rbs
							[CC_id] =
							ue_sched_ctl->pre_nb_available_rbs
							[CC_id] +
							min_rb_unit[CC_id]
							- 1;
						    nb_rbs_required_remaining
							[CC_id][UE_id2] =
							nb_rbs_required_remaining
							[CC_id][UE_id2] -
							min_rb_unit[CC_id]
							+ 1;
						    ue_sched_ctl2->pre_nb_available_rbs
							[CC_id] =
							ue_sched_ctl2->pre_nb_available_rbs
							[CC_id] +
							min_rb_unit[CC_id]
							- 1;
						} else {

						    nb_rbs_required_remaining
							[CC_id][UE_id] =
							nb_rbs_required_remaining
							[CC_id][UE_id] - 4;
						    ue_sched_ctl->pre_nb_available_rbs
							[CC_id] =
							ue_sched_ctl->pre_nb_available_rbs
							[CC_id] + 4;
						    nb_rbs_required_remaining
							[CC_id][UE_id2] =
							nb_rbs_required_remaining
							[CC_id][UE_id2] -
							4;
						    ue_sched_ctl2->pre_nb_available_rbs
							[CC_id] =
							ue_sched_ctl2->pre_nb_available_rbs
							[CC_id] + 4;
						}

						break;
					    }
					}
				    }
				}
			    }
			}
		    }
#endif
		}
	    }
	}			// total_ue_count
    }				// end of for for r1 and r2

#ifdef TM5

    // This has to be revisited!!!!
    for (CC_id = 0; CC_id < MAX_NUM_CCs; CC_id++) {
	i1 = 0;
	i2 = 0;
	i3 = 0;

	for (j = 0; j < N_RBG[CC_id]; j++) {
	    if (MIMO_mode_indicator[CC_id][j] == 2) {
		i1 = i1 + 1;
	    } else if (MIMO_mode_indicator[CC_id][j] == 1) {
		i2 = i2 + 1;
	    } else if (MIMO_mode_indicator[CC_id][j] == 0) {
		i3 = i3 + 1;
	    }
	}

	if ((i1 < N_RBG[CC_id]) && (i2 > 0) && (i3 == 0)) {
	    PHY_vars_eNB_g[Mod_id][CC_id]->check_for_SUMIMO_transmissions =
		PHY_vars_eNB_g[Mod_id][CC_id]->
		check_for_SUMIMO_transmissions + 1;
	}

	if (i3 == N_RBG[CC_id] && i1 == 0 && i2 == 0) {
	    PHY_vars_eNB_g[Mod_id][CC_id]->FULL_MUMIMO_transmissions =
		PHY_vars_eNB_g[Mod_id][CC_id]->FULL_MUMIMO_transmissions +
		1;
	}

<<<<<<< HEAD
#endif
        }
      }
    } // total_ue_count
  } // end of for for r1 and r2
#endif  // end of #ifndef UE_EXPANSION
=======
	if ((i1 < N_RBG[CC_id]) && (i3 > 0)) {
	    PHY_vars_eNB_g[Mod_id][CC_id]->check_for_MUMIMO_transmissions =
		PHY_vars_eNB_g[Mod_id][CC_id]->
		check_for_MUMIMO_transmissions + 1;
	}
>>>>>>> a2d16b34

	PHY_vars_eNB_g[Mod_id][CC_id]->check_for_total_transmissions =
	    PHY_vars_eNB_g[Mod_id][CC_id]->check_for_total_transmissions +
	    1;

    }

#endif

    for (i = UE_list->head; i >= 0; i = UE_list->next[i]) {
	UE_id = i;
	ue_sched_ctl = &UE_list->UE_sched_ctrl[UE_id];

	for (ii = 0; ii < UE_num_active_CC(UE_list, UE_id); ii++) {
	    CC_id = UE_list->ordered_CCids[ii][UE_id];
	    //PHY_vars_eNB_g[Mod_id]->mu_mimo_mode[UE_id].dl_pow_off = dl_pow_off[UE_id];

	    if (ue_sched_ctl->pre_nb_available_rbs[CC_id] > 0) {
		LOG_D(MAC,
		      "******************DL Scheduling Information for UE%d ************************\n",
		      UE_id);
		LOG_D(MAC, "dl power offset UE%d = %d \n", UE_id,
		      ue_sched_ctl->dl_pow_off[CC_id]);
		LOG_D(MAC,
		      "***********RB Alloc for every subband for UE%d ***********\n",
		      UE_id);

		for (j = 0; j < N_RBG[CC_id]; j++) {
		    //PHY_vars_eNB_g[Mod_id]->mu_mimo_mode[UE_id].rballoc_sub[i] = rballoc_sub_UE[CC_id][UE_id][i];
		    LOG_D(MAC, "RB Alloc for UE%d and Subband%d = %d\n",
			  UE_id, j,
			  ue_sched_ctl->rballoc_sub_UE[CC_id][j]);
		}

		//PHY_vars_eNB_g[Mod_id]->mu_mimo_mode[UE_id].pre_nb_available_rbs = pre_nb_available_rbs[CC_id][UE_id];
		LOG_D(MAC, "Total RBs allocated for UE%d = %d\n", UE_id,
		      ue_sched_ctl->pre_nb_available_rbs[CC_id]);
	    }
	}
    }
}

#define SF0_LIMIT 1

void
dlsch_scheduler_pre_processor_reset(int module_idP,
				    int UE_id,
				    uint8_t CC_id,
				    int frameP,
				    int subframeP,
				    int N_RBG,
				    uint16_t nb_rbs_required[MAX_NUM_CCs]
				    [NUMBER_OF_UE_MAX],
				    uint16_t
				    nb_rbs_required_remaining
				    [MAX_NUM_CCs][NUMBER_OF_UE_MAX],
				    unsigned char
				    rballoc_sub[MAX_NUM_CCs]
				    [N_RBG_MAX], unsigned char
				    MIMO_mode_indicator[MAX_NUM_CCs]
				    [N_RBG_MAX])
{
    int i, j;
    UE_list_t *UE_list = &RC.mac[module_idP]->UE_list;
    UE_sched_ctrl *ue_sched_ctl = &UE_list->UE_sched_ctrl[UE_id];
    rnti_t rnti = UE_RNTI(module_idP, UE_id);

    uint8_t *vrb_map = RC.mac[module_idP]->common_channels[CC_id].vrb_map;
    int N_RB_DL =
	to_prb(RC.mac[module_idP]->common_channels[CC_id].mib->
	       message.dl_Bandwidth);
    int RBGsize = N_RB_DL / N_RBG, RBGsize_last;
#ifdef SF0_LIMIT
    int sf0_upper = -1, sf0_lower = -1;
#endif


<<<<<<< HEAD
#endif
#ifdef UE_EXPANSION
  for (CC_id = 0; CC_id < MAX_NUM_CCs; CC_id++) {
      for (i = 0; i < dlsch_ue_select[CC_id].ue_num; i++) {
        UE_id = dlsch_ue_select[CC_id].list[i].UE_id;
        ue_sched_ctl = &RC.mac[Mod_id]->UE_list.UE_sched_ctrl[UE_id];
#else
  for(i=UE_list->head; i>=0; i=UE_list->next[i]) {
    UE_id = i;
    ue_sched_ctl = &UE_list->UE_sched_ctrl[UE_id];

    for (ii=0; ii<UE_num_active_CC(UE_list,UE_id); ii++) {
      CC_id = UE_list->ordered_CCids[ii][UE_id];
#endif
      //PHY_vars_eNB_g[Mod_id]->mu_mimo_mode[UE_id].dl_pow_off = dl_pow_off[UE_id];
=======
    LOG_D(MAC, "Running preprocessor for UE %d (%x)\n", UE_id, rnti);
    // initialize harq_pid and round

    if (ue_sched_ctl->ta_timer)
	ue_sched_ctl->ta_timer--;

    /*
       eNB_UE_stats *eNB_UE_stats;
>>>>>>> a2d16b34

       if (eNB_UE_stats == NULL)
       return;


       mac_xface->get_ue_active_harq_pid(module_idP,CC_id,rnti,
       frameP,subframeP,
       &ue_sched_ctl->harq_pid[CC_id],
       &ue_sched_ctl->round[CC_id],
       openair_harq_DL);


       if (ue_sched_ctl->ta_timer == 0) {

       // WE SHOULD PROTECT the eNB_UE_stats with a mutex here ...

       ue_sched_ctl->ta_timer = 20;  // wait 20 subframes before taking TA measurement from PHY
       switch (N_RB_DL) {
       case 6:
       ue_sched_ctl->ta_update = eNB_UE_stats->timing_advance_update;
       break;

       case 15:
       ue_sched_ctl->ta_update = eNB_UE_stats->timing_advance_update/2;
       break;

       case 25:
       ue_sched_ctl->ta_update = eNB_UE_stats->timing_advance_update/4;
       break;

       case 50:
       ue_sched_ctl->ta_update = eNB_UE_stats->timing_advance_update/8;
       break;

       case 75:
       ue_sched_ctl->ta_update = eNB_UE_stats->timing_advance_update/12;
       break;

       case 100:
       ue_sched_ctl->ta_update = eNB_UE_stats->timing_advance_update/16;
       break;
       }
       // clear the update in case PHY does not have a new measurement after timer expiry
       eNB_UE_stats->timing_advance_update =  0;
       }
       else {
       ue_sched_ctl->ta_timer--;
       ue_sched_ctl->ta_update =0; // don't trigger a timing advance command
       }


       if (UE_id==0) {
       VCD_SIGNAL_DUMPER_DUMP_VARIABLE_BY_NAME(VCD_SIGNAL_DUMPER_VARIABLES_UE0_TIMING_ADVANCE,ue_sched_ctl->ta_update);
       }
     */

    nb_rbs_required[CC_id][UE_id] = 0;
    ue_sched_ctl->pre_nb_available_rbs[CC_id] = 0;
    ue_sched_ctl->dl_pow_off[CC_id] = 2;
    nb_rbs_required_remaining[CC_id][UE_id] = 0;

    switch (N_RB_DL) {
    case 6:
	RBGsize = 1;
	RBGsize_last = 1;
	break;
    case 15:
	RBGsize = 2;
	RBGsize_last = 1;
	break;
    case 25:
	RBGsize = 2;
	RBGsize_last = 1;
	break;
    case 50:
	RBGsize = 3;
	RBGsize_last = 2;
	break;
    case 75:
	RBGsize = 4;
	RBGsize_last = 3;
	break;
    case 100:
	RBGsize = 4;
	RBGsize_last = 4;
	break;
    default:
	AssertFatal(1 == 0, "unsupported RBs (%d)\n", N_RB_DL);
    }

#ifdef SF0_LIMIT
    switch (N_RBG) {
    case 6:
	sf0_lower = 0;
	sf0_upper = 5;
	break;
    case 8:
	sf0_lower = 2;
	sf0_upper = 5;
	break;
    case 13:
	sf0_lower = 4;
	sf0_upper = 7;
	break;
    case 17:
	sf0_lower = 7;
	sf0_upper = 9;
	break;
    case 25:
	sf0_lower = 11;
	sf0_upper = 13;
	break;
    default:
	AssertFatal(1 == 0, "unsupported RBs (%d)\n", N_RB_DL);
    }
#endif
    // Initialize Subbands according to VRB map
    for (i = 0; i < N_RBG; i++) {
	int rb_size = i == N_RBG - 1 ? RBGsize_last : RBGsize;

	ue_sched_ctl->rballoc_sub_UE[CC_id][i] = 0;
	rballoc_sub[CC_id][i] = 0;
#ifdef SF0_LIMIT
	// for avoiding 6+ PRBs around DC in subframe 0 (avoid excessive errors)
	/* TODO: make it proper - allocate those RBs, do not "protect" them, but
	 * compute number of available REs and limit MCS according to the
	 * TBS table 36.213 7.1.7.2.1-1 (can be done after pre-processor)
	 */
	if (subframeP == 0 && i >= sf0_lower && i <= sf0_upper)
	    rballoc_sub[CC_id][i] = 1;
#endif
	// for SI-RNTI,RA-RNTI and P-RNTI allocations
	for (j = 0; j < rb_size; j++) {
	    if (vrb_map[j + (i * RBGsize)] != 0) {
		rballoc_sub[CC_id][i] = 1;
		LOG_D(MAC, "Frame %d, subframe %d : vrb %d allocated\n",
		      frameP, subframeP, j + (i * RBGsize));
		break;
	    }
	}
	LOG_D(MAC, "Frame %d Subframe %d CC_id %d RBG %i : rb_alloc %d\n",
	      frameP, subframeP, CC_id, i, rballoc_sub[CC_id][i]);
	MIMO_mode_indicator[CC_id][i] = 2;
    }
}


void
dlsch_scheduler_pre_processor_allocate(module_id_t Mod_id,
				       int UE_id,
				       uint8_t CC_id,
				       int N_RBG,
				       int transmission_mode,
				       int min_rb_unit,
				       uint8_t N_RB_DL,
				       uint16_t
				       nb_rbs_required[MAX_NUM_CCs]
				       [NUMBER_OF_UE_MAX],
				       uint16_t
				       nb_rbs_required_remaining
				       [MAX_NUM_CCs]
				       [NUMBER_OF_UE_MAX], unsigned char
				       rballoc_sub[MAX_NUM_CCs]
				       [N_RBG_MAX], unsigned char
				       MIMO_mode_indicator
				       [MAX_NUM_CCs][N_RBG_MAX])
{

    int i;
    UE_list_t *UE_list = &RC.mac[Mod_id]->UE_list;
    UE_sched_ctrl *ue_sched_ctl = &UE_list->UE_sched_ctrl[UE_id];

    for (i = 0; i < N_RBG; i++) {

	if ((rballoc_sub[CC_id][i] == 0) &&
	    (ue_sched_ctl->rballoc_sub_UE[CC_id][i] == 0) &&
	    (nb_rbs_required_remaining[CC_id][UE_id] > 0) &&
	    (ue_sched_ctl->pre_nb_available_rbs[CC_id] <
	     nb_rbs_required[CC_id][UE_id])) {

	    // if this UE is not scheduled for TM5
	    if (ue_sched_ctl->dl_pow_off[CC_id] != 0) {

		if ((i == N_RBG - 1)
		    && ((N_RB_DL == 25) || (N_RB_DL == 50))) {
		    if (nb_rbs_required_remaining[CC_id][UE_id] >=
			min_rb_unit - 1) {
			rballoc_sub[CC_id][i] = 1;
			ue_sched_ctl->rballoc_sub_UE[CC_id][i] = 1;
			MIMO_mode_indicator[CC_id][i] = 1;
			if (transmission_mode == 5) {
			    ue_sched_ctl->dl_pow_off[CC_id] = 1;
			}
			nb_rbs_required_remaining[CC_id][UE_id] =
			    nb_rbs_required_remaining[CC_id][UE_id] -
			    min_rb_unit + 1;
			ue_sched_ctl->pre_nb_available_rbs[CC_id] =
			    ue_sched_ctl->pre_nb_available_rbs[CC_id] +
			    min_rb_unit - 1;
		    }
		} else {
		    if (nb_rbs_required_remaining[CC_id][UE_id] >=
			min_rb_unit) {
			rballoc_sub[CC_id][i] = 1;
			ue_sched_ctl->rballoc_sub_UE[CC_id][i] = 1;
			MIMO_mode_indicator[CC_id][i] = 1;
			if (transmission_mode == 5) {
			    ue_sched_ctl->dl_pow_off[CC_id] = 1;
			}
			nb_rbs_required_remaining[CC_id][UE_id] =
			    nb_rbs_required_remaining[CC_id][UE_id] -
			    min_rb_unit;
			ue_sched_ctl->pre_nb_available_rbs[CC_id] =
			    ue_sched_ctl->pre_nb_available_rbs[CC_id] +
			    min_rb_unit;
		    }
		}
	    }			// dl_pow_off[CC_id][UE_id] ! = 0
	}
    }
}


/// ULSCH PRE_PROCESSOR

<<<<<<< HEAD
#ifndef UE_EXPANSION
void ulsch_scheduler_pre_processor(module_id_t module_idP,
                                   int frameP,
                                   sub_frame_t subframeP,
                                   uint16_t *first_rb)
=======

void
ulsch_scheduler_pre_processor(module_id_t module_idP,
			      int frameP,
			      sub_frame_t subframeP, uint16_t * first_rb)
>>>>>>> a2d16b34
{

    int16_t i;
    uint16_t UE_id, n, r;
    uint8_t CC_id, harq_pid;
    uint16_t nb_allocated_rbs[MAX_NUM_CCs][NUMBER_OF_UE_MAX],
	total_allocated_rbs[MAX_NUM_CCs],
	average_rbs_per_user[MAX_NUM_CCs];
    int16_t total_remaining_rbs[MAX_NUM_CCs];
    uint16_t max_num_ue_to_be_scheduled = 0;
    uint16_t total_ue_count = 0;
    rnti_t rnti = -1;
    UE_list_t *UE_list = &RC.mac[module_idP]->UE_list;
    UE_TEMPLATE *UE_template = 0;
    int N_RB_DL;
    int N_RB_UL;
    LOG_D(MAC, "In ulsch_preprocessor: assign max mcs min rb\n");
    // maximize MCS and then allocate required RB according to the buffer occupancy with the limit of max available UL RB
    assign_max_mcs_min_rb(module_idP, frameP, subframeP, first_rb);

    LOG_D(MAC, "In ulsch_preprocessor: sort ue \n");
    // sort ues
    sort_ue_ul(module_idP, frameP, subframeP);


    // we need to distribute RBs among UEs
    // step1:  reset the vars
    for (CC_id = 0; CC_id < MAX_NUM_CCs; CC_id++) {
	N_RB_DL =
	    to_prb(RC.mac[module_idP]->common_channels[CC_id].mib->
		   message.dl_Bandwidth);
	N_RB_UL =
	    to_prb(RC.mac[module_idP]->common_channels[CC_id].
		   ul_Bandwidth);
	total_allocated_rbs[CC_id] = 0;
	total_remaining_rbs[CC_id] = 0;
	average_rbs_per_user[CC_id] = 0;

	for (i = UE_list->head_ul; i >= 0; i = UE_list->next_ul[i]) {
	    nb_allocated_rbs[CC_id][i] = 0;
	}
    }

    LOG_D(MAC, "In ulsch_preprocessor: step2 \n");
    // step 2: calculate the average rb per UE
    total_ue_count = 0;
    max_num_ue_to_be_scheduled = 0;

    for (i = UE_list->head_ul; i >= 0; i = UE_list->next_ul[i]) {

	rnti = UE_RNTI(module_idP, i);

	if (rnti == NOT_A_RNTI)
	    continue;

	if (UE_list->UE_sched_ctrl[i].ul_out_of_sync == 1)
	    continue;


	UE_id = i;

	LOG_D(MAC, "In ulsch_preprocessor: handling UE %d/%x\n", UE_id,
	      rnti);
	for (n = 0; n < UE_list->numactiveULCCs[UE_id]; n++) {
	    // This is the actual CC_id in the list
	    CC_id = UE_list->ordered_ULCCids[n][UE_id];
	    LOG_D(MAC,
		  "In ulsch_preprocessor: handling UE %d/%x CCid %d\n",
		  UE_id, rnti, CC_id);
	    UE_template = &UE_list->UE_template[CC_id][UE_id];
	    average_rbs_per_user[CC_id] = 0;

	    if (UE_template->pre_allocated_nb_rb_ul > 0) {
		total_ue_count += 1;
	    }
	    /*
	       if((mac_xface->get_nCCE_max(module_idP,CC_id,3,subframeP) - nCCE_to_be_used[CC_id])  > (1<<aggregation)) {
	       nCCE_to_be_used[CC_id] = nCCE_to_be_used[CC_id] + (1<<aggregation);
	       max_num_ue_to_be_scheduled+=1;
	       } */

	    max_num_ue_to_be_scheduled += 1;

	    if (total_ue_count == 0) {
		average_rbs_per_user[CC_id] = 0;
	    } else if (total_ue_count == 1) {	// increase the available RBs, special case,
		average_rbs_per_user[CC_id] =
		    N_RB_UL - first_rb[CC_id] + 1;
	    } else if ((total_ue_count <= (N_RB_DL - first_rb[CC_id]))
		       && (total_ue_count <= max_num_ue_to_be_scheduled)) {
		average_rbs_per_user[CC_id] =
		    (uint16_t) floor((N_RB_UL - first_rb[CC_id]) /
				     total_ue_count);
	    } else if (max_num_ue_to_be_scheduled > 0) {
		average_rbs_per_user[CC_id] =
		    (uint16_t) floor((N_RB_UL - first_rb[CC_id]) /
				     max_num_ue_to_be_scheduled);
	    } else {
		average_rbs_per_user[CC_id] = 1;
		LOG_W(MAC,
		      "[eNB %d] frame %d subframe %d: UE %d CC %d: can't get average rb per user (should not be here)\n",
		      module_idP, frameP, subframeP, UE_id, CC_id);
	    }
	}
    }
    if (total_ue_count > 0)
	LOG_D(MAC,
	      "[eNB %d] Frame %d subframe %d: total ue to be scheduled %d/%d\n",
	      module_idP, frameP, subframeP, total_ue_count,
	      max_num_ue_to_be_scheduled);

    //LOG_D(MAC,"step3\n");

    // step 3: assigne RBS
    for (i = UE_list->head_ul; i >= 0; i = UE_list->next_ul[i]) {
	rnti = UE_RNTI(module_idP, i);

	if (rnti == NOT_A_RNTI)
	    continue;
	if (UE_list->UE_sched_ctrl[i].ul_out_of_sync == 1)
	    continue;

	UE_id = i;

	for (n = 0; n < UE_list->numactiveULCCs[UE_id]; n++) {
	    // This is the actual CC_id in the list
	    CC_id = UE_list->ordered_ULCCids[n][UE_id];
	    harq_pid =
		subframe2harqpid(&RC.mac[module_idP]->
				 common_channels[CC_id], frameP,
				 subframeP);


	    //      mac_xface->get_ue_active_harq_pid(module_idP,CC_id,rnti,frameP,subframeP,&harq_pid,&round,openair_harq_UL);

	    if (UE_list->UE_sched_ctrl[UE_id].round_UL[CC_id] > 0) {
		nb_allocated_rbs[CC_id][UE_id] =
		    UE_list->UE_template[CC_id][UE_id].nb_rb_ul[harq_pid];
	    } else {
		nb_allocated_rbs[CC_id][UE_id] =
		    cmin(UE_list->
			 UE_template[CC_id][UE_id].pre_allocated_nb_rb_ul,
			 average_rbs_per_user[CC_id]);
	    }

	    total_allocated_rbs[CC_id] += nb_allocated_rbs[CC_id][UE_id];
	    LOG_D(MAC,
		  "In ulsch_preprocessor: assigning %d RBs for UE %d/%x CCid %d, harq_pid %d\n",
		  nb_allocated_rbs[CC_id][UE_id], UE_id, rnti, CC_id,
		  harq_pid);
	}
    }

    // step 4: assigne the remaining RBs and set the pre_allocated rbs accordingly
    for (r = 0; r < 2; r++) {

	for (i = UE_list->head_ul; i >= 0; i = UE_list->next_ul[i]) {
	    rnti = UE_RNTI(module_idP, i);

	    if (rnti == NOT_A_RNTI)
		continue;
	    if (UE_list->UE_sched_ctrl[i].ul_out_of_sync == 1)
		continue;
	    UE_id = i;

	    for (n = 0; n < UE_list->numactiveULCCs[UE_id]; n++) {
		// This is the actual CC_id in the list
		CC_id = UE_list->ordered_ULCCids[n][UE_id];
		UE_template = &UE_list->UE_template[CC_id][UE_id];
		total_remaining_rbs[CC_id] =
		    N_RB_UL - first_rb[CC_id] - total_allocated_rbs[CC_id];

		if (total_ue_count == 1) {
		    total_remaining_rbs[CC_id] += 1;
		}

		if (r == 0) {
		    while ((UE_template->pre_allocated_nb_rb_ul > 0) &&
			   (nb_allocated_rbs[CC_id][UE_id] <
			    UE_template->pre_allocated_nb_rb_ul)
			   && (total_remaining_rbs[CC_id] > 0)) {
			nb_allocated_rbs[CC_id][UE_id] =
			    cmin(nb_allocated_rbs[CC_id][UE_id] + 1,
				 UE_template->pre_allocated_nb_rb_ul);
			total_remaining_rbs[CC_id]--;
			total_allocated_rbs[CC_id]++;
		    }
		} else {
		    UE_template->pre_allocated_nb_rb_ul =
			nb_allocated_rbs[CC_id][UE_id];
		    LOG_D(MAC,
			  "******************UL Scheduling Information for UE%d CC_id %d ************************\n",
			  UE_id, CC_id);
		    LOG_D(MAC,
			  "[eNB %d] total RB allocated for UE%d CC_id %d  = %d\n",
			  module_idP, UE_id, CC_id,
			  UE_template->pre_allocated_nb_rb_ul);
		}
	    }
	}
    }

    for (CC_id = 0; CC_id < MAX_NUM_CCs; CC_id++) {

	if (total_allocated_rbs[CC_id] > 0) {
	    LOG_D(MAC, "[eNB %d] total RB allocated for all UEs = %d/%d\n",
		  module_idP, total_allocated_rbs[CC_id],
		  N_RB_UL - first_rb[CC_id]);
	}
    }
}
#endif

void
assign_max_mcs_min_rb(module_id_t module_idP, int frameP,
		      sub_frame_t subframeP, uint16_t * first_rb)
{

    int i;
    uint16_t n, UE_id;
    uint8_t CC_id;
    rnti_t rnti = -1;
    int mcs;
    int rb_table_index = 0, tbs, tx_power;
    eNB_MAC_INST *eNB = RC.mac[module_idP];
    UE_list_t *UE_list = &eNB->UE_list;

    UE_TEMPLATE *UE_template;
    int Ncp;
    int N_RB_UL;

    for (i = 0; i < NUMBER_OF_UE_MAX; i++) {
	if (UE_list->active[i] != TRUE)
	    continue;

	rnti = UE_RNTI(module_idP, i);

	if (rnti == NOT_A_RNTI)
	    continue;
	if (UE_list->UE_sched_ctrl[i].ul_out_of_sync == 1)
	    continue;

	if (UE_list->UE_sched_ctrl[i].phr_received == 1)
	    mcs = 20;		// if we've received the power headroom information the UE, we can go to maximum mcs
	else
	    mcs = 10;		// otherwise, limit to QPSK PUSCH

	UE_id = i;

	for (n = 0; n < UE_list->numactiveULCCs[UE_id]; n++) {
	    // This is the actual CC_id in the list
	    CC_id = UE_list->ordered_ULCCids[n][UE_id];

	    if (CC_id >= MAX_NUM_CCs) {
		LOG_E(MAC,
		      "CC_id %u should be < %u, loop n=%u < numactiveULCCs[%u]=%u",
		      CC_id, MAX_NUM_CCs, n, UE_id,
		      UE_list->numactiveULCCs[UE_id]);
	    }

	    AssertFatal(CC_id < MAX_NUM_CCs,
			"CC_id %u should be < %u, loop n=%u < numactiveULCCs[%u]=%u",
			CC_id, MAX_NUM_CCs, n, UE_id,
			UE_list->numactiveULCCs[UE_id]);

	    UE_template = &UE_list->UE_template[CC_id][UE_id];

	    Ncp = RC.mac[module_idP]->common_channels[CC_id].Ncp;
	    N_RB_UL =
		to_prb(RC.mac[module_idP]->common_channels[CC_id].
		       ul_Bandwidth);
	    // if this UE has UL traffic
	    if (UE_template->ul_total_buffer > 0) {


		tbs = get_TBS_UL(mcs, 3) << 3;	// 1 or 2 PRB with cqi enabled does not work well!
		rb_table_index = 2;

		// fixme: set use_srs flag
		tx_power =
		    estimate_ue_tx_power(tbs, rb_table[rb_table_index], 0,
					 Ncp, 0);

		while ((((UE_template->phr_info - tx_power) < 0)
			|| (tbs > UE_template->ul_total_buffer))
		       && (mcs > 3)) {
		    // LOG_I(MAC,"UE_template->phr_info %d tx_power %d mcs %d\n", UE_template->phr_info,tx_power, mcs);
		    mcs--;
		    tbs = get_TBS_UL(mcs, rb_table[rb_table_index]) << 3;
		    tx_power = estimate_ue_tx_power(tbs, rb_table[rb_table_index], 0, Ncp, 0);	// fixme: set use_srs
		}

		while ((tbs < UE_template->ul_total_buffer) &&
		       (rb_table[rb_table_index] <
			(N_RB_UL - first_rb[CC_id]))
		       && ((UE_template->phr_info - tx_power) > 0)
		       && (rb_table_index < 32)) {

		    rb_table_index++;
		    tbs = get_TBS_UL(mcs, rb_table[rb_table_index]) << 3;
		    tx_power =
			estimate_ue_tx_power(tbs, rb_table[rb_table_index],
					     0, Ncp, 0);
		}

		UE_template->ue_tx_power = tx_power;

		if (rb_table[rb_table_index] >
		    (N_RB_UL - first_rb[CC_id] - 1)) {
		    rb_table_index--;
		}
		// 1 or 2 PRB with cqi enabled does not work well
		if (rb_table[rb_table_index] < 3) {
		    rb_table_index = 2;	//3PRB
		}

		UE_template->pre_assigned_mcs_ul = mcs;
		UE_template->pre_allocated_rb_table_index_ul =
		    rb_table_index;
		UE_template->pre_allocated_nb_rb_ul =
		    rb_table[rb_table_index];
		LOG_D(MAC,
		      "[eNB %d] frame %d subframe %d: for UE %d CC %d: pre-assigned mcs %d, pre-allocated rb_table[%d]=%d RBs (phr %d, tx power %d)\n",
		      module_idP, frameP, subframeP, UE_id, CC_id,
		      UE_template->pre_assigned_mcs_ul,
		      UE_template->pre_allocated_rb_table_index_ul,
		      UE_template->pre_allocated_nb_rb_ul,
		      UE_template->phr_info, tx_power);
	    } else {
		/* if UE has pending scheduling request then pre-allocate 3 RBs */
		//if (UE_template->ul_active == 1 && UE_template->ul_SR == 1) {
		if (UE_is_to_be_scheduled(module_idP, CC_id, i)) {
		    /* use QPSK mcs */
		    UE_template->pre_assigned_mcs_ul = 10;
		    UE_template->pre_allocated_rb_table_index_ul = 2;
		    UE_template->pre_allocated_nb_rb_ul = 3;
		} else {
		    UE_template->pre_assigned_mcs_ul = 0;
		    UE_template->pre_allocated_rb_table_index_ul = -1;
		    UE_template->pre_allocated_nb_rb_ul = 0;
		}
	    }
	}
    }
}

struct sort_ue_ul_params {
    int module_idP;
    int frameP;
    int subframeP;
};

static int ue_ul_compare(const void *_a, const void *_b, void *_params)
{
    struct sort_ue_ul_params *params = _params;
    UE_list_t *UE_list = &RC.mac[params->module_idP]->UE_list;

    int UE_id1 = *(const int *) _a;
    int UE_id2 = *(const int *) _b;

    int rnti1 = UE_RNTI(params->module_idP, UE_id1);
    int pCCid1 = UE_PCCID(params->module_idP, UE_id1);
    int round1 = maxround(params->module_idP, rnti1, params->frameP,
			  params->subframeP, 1);

    int rnti2 = UE_RNTI(params->module_idP, UE_id2);
    int pCCid2 = UE_PCCID(params->module_idP, UE_id2);
    int round2 = maxround(params->module_idP, rnti2, params->frameP,
			  params->subframeP, 1);

    if (round1 > round2)
	return -1;
    if (round1 < round2)
	return 1;

    if (UE_list->UE_template[pCCid1][UE_id1].ul_buffer_info[LCGID0] >
	UE_list->UE_template[pCCid2][UE_id2].ul_buffer_info[LCGID0])
	return -1;
    if (UE_list->UE_template[pCCid1][UE_id1].ul_buffer_info[LCGID0] <
	UE_list->UE_template[pCCid2][UE_id2].ul_buffer_info[LCGID0])
	return 1;

    if (UE_list->UE_template[pCCid1][UE_id1].ul_total_buffer >
	UE_list->UE_template[pCCid2][UE_id2].ul_total_buffer)
	return -1;
    if (UE_list->UE_template[pCCid1][UE_id1].ul_total_buffer <
	UE_list->UE_template[pCCid2][UE_id2].ul_total_buffer)
	return 1;

    if (UE_list->UE_template[pCCid1][UE_id1].pre_assigned_mcs_ul >
	UE_list->UE_template[pCCid2][UE_id2].pre_assigned_mcs_ul)
	return -1;
    if (UE_list->UE_template[pCCid1][UE_id1].pre_assigned_mcs_ul <
	UE_list->UE_template[pCCid2][UE_id2].pre_assigned_mcs_ul)
	return 1;

    return 0;

#if 0
    /* The above order derives from the following.
     * The last case is not handled: "if (UE_list->UE_template[pCCid2][UE_id2].ul_total_buffer > 0 )"
     * I don't think it makes a big difference.
     */
    if (round2 > round1) {
	swap_UEs(UE_list, UE_id1, UE_id2, 1);
    } else if (round2 == round1) {
	if (UE_list->UE_template[pCCid1][UE_id1].ul_buffer_info[LCGID0] <
	    UE_list->UE_template[pCCid2][UE_id2].ul_buffer_info[LCGID0]) {
	    swap_UEs(UE_list, UE_id1, UE_id2, 1);
	} else if (UE_list->UE_template[pCCid1][UE_id1].ul_total_buffer <
		   UE_list->UE_template[pCCid2][UE_id2].ul_total_buffer) {
	    swap_UEs(UE_list, UE_id1, UE_id2, 1);
	} else if (UE_list->UE_template[pCCid1][UE_id1].
		   pre_assigned_mcs_ul <
		   UE_list->UE_template[pCCid2][UE_id2].
		   pre_assigned_mcs_ul) {
	    if (UE_list->UE_template[pCCid2][UE_id2].ul_total_buffer > 0) {
		swap_UEs(UE_list, UE_id1, UE_id2, 1);
	    }
	}
    }
#endif
}

void sort_ue_ul(module_id_t module_idP, int frameP, sub_frame_t subframeP)
{
    int i;
    int list[NUMBER_OF_UE_MAX];
    int list_size = 0;
    int rnti;
    struct sort_ue_ul_params params = { module_idP, frameP, subframeP };

    UE_list_t *UE_list = &RC.mac[module_idP]->UE_list;

    for (i = 0; i < NUMBER_OF_UE_MAX; i++) {
	if (UE_list->active[i] == FALSE)
	    continue;
	if ((rnti = UE_RNTI(module_idP, i)) == NOT_A_RNTI)
	    continue;
	if (UE_list->UE_sched_ctrl[i].ul_out_of_sync == 1)
	    continue;

	list[list_size] = i;
	list_size++;
    }

    qsort_r(list, list_size, sizeof(int), ue_ul_compare, &params);

    if (list_size) {
	for (i = 0; i < list_size - 1; i++)
	    UE_list->next_ul[list[i]] = list[i + 1];
	UE_list->next_ul[list[list_size - 1]] = -1;
	UE_list->head_ul = list[0];
    } else {
	UE_list->head_ul = -1;
    }

#if 0
    int UE_id1, UE_id2;
    int pCCid1, pCCid2;
    int round1, round2;
    int i = 0, ii = 0;
    rnti_t rnti1, rnti2;

    UE_list_t *UE_list = &RC.mac[module_idP]->UE_list;

    for (i = UE_list->head_ul; i >= 0; i = UE_list->next_ul[i]) {

	//LOG_I(MAC,"sort ue ul i %d\n",i);
	for (ii = UE_list->next_ul[i]; ii >= 0; ii = UE_list->next_ul[ii]) {
	    //LOG_I(MAC,"sort ul ue 2 ii %d\n",ii);

	    UE_id1 = i;
	    rnti1 = UE_RNTI(module_idP, UE_id1);

	    if (rnti1 == NOT_A_RNTI)
		continue;
	    if (UE_list->UE_sched_ctrl[i].ul_out_of_sync == 1)
		continue;


	    pCCid1 = UE_PCCID(module_idP, UE_id1);
	    round1 = maxround(module_idP, rnti1, frameP, subframeP, 1);

	    UE_id2 = ii;
	    rnti2 = UE_RNTI(module_idP, UE_id2);

	    if (rnti2 == NOT_A_RNTI)
		continue;
	    if (UE_list->UE_sched_ctrl[UE_id2].ul_out_of_sync == 1)
		continue;

	    pCCid2 = UE_PCCID(module_idP, UE_id2);
	    round2 = maxround(module_idP, rnti2, frameP, subframeP, 1);

	    if (round2 > round1) {
		swap_UEs(UE_list, UE_id1, UE_id2, 1);
	    } else if (round2 == round1) {
		if (UE_list->
		    UE_template[pCCid1][UE_id1].ul_buffer_info[LCGID0] <
		    UE_list->UE_template[pCCid2][UE_id2].
		    ul_buffer_info[LCGID0]) {
		    swap_UEs(UE_list, UE_id1, UE_id2, 1);
		} else if (UE_list->UE_template[pCCid1][UE_id1].
			   ul_total_buffer <
			   UE_list->UE_template[pCCid2][UE_id2].
			   ul_total_buffer) {
		    swap_UEs(UE_list, UE_id1, UE_id2, 1);
		} else if (UE_list->
			   UE_template[pCCid1][UE_id1].pre_assigned_mcs_ul
			   <
			   UE_list->
			   UE_template[pCCid2][UE_id2].pre_assigned_mcs_ul)
		{
		    if (UE_list->UE_template[pCCid2][UE_id2].
			ul_total_buffer > 0) {
			swap_UEs(UE_list, UE_id1, UE_id2, 1);
		    }
		}
	    }
	}
    }
#endif
}

#ifdef UE_EXPANSION
int ulsch_cc_id_end(uint8_t *cc_id_flag )
{
  int end_flag = 1;
  for (int CC_id=0;CC_id<MAX_NUM_CCs;CC_id++) {
    if (cc_id_flag[CC_id]==0) {
      end_flag = 0;
      break;
    }
  }
  return end_flag;
}

void ulsch_scheduler_pre_ue_select(
    module_id_t       module_idP,
    frame_t           frameP,
    sub_frame_t       subframeP,
    ULSCH_UE_SELECT   ulsch_ue_select[MAX_NUM_CCs])
{
  eNB_MAC_INST *eNB=RC.mac[module_idP];
  COMMON_channels_t *cc;
  int CC_id,UE_id;
  int ret;
  uint8_t ue_first_num[MAX_NUM_CCs];
  uint8_t first_ue_total[MAX_NUM_CCs][20];
  uint8_t first_ue_id[MAX_NUM_CCs][20];
  uint8_t ul_inactivity_num[MAX_NUM_CCs];
  uint8_t ul_inactivity_id[MAX_NUM_CCs][20];
//  LTE_DL_FRAME_PARMS *frame_parms;
  uint8_t ulsch_ue_max_num[MAX_NUM_CCs];
  uint16_t saved_ulsch_dci[MAX_NUM_CCs];
  rnti_t rnti;
  UE_sched_ctrl *UE_sched_ctl = NULL;
  uint8_t cc_id_flag[MAX_NUM_CCs];
  uint8_t harq_pid = 0,round = 0;
  UE_list_t *UE_list= &eNB->UE_list;


  uint8_t                        aggregation = 2;
  int                            format_flag;
  nfapi_hi_dci0_request_body_t   *HI_DCI0_req;
  nfapi_hi_dci0_request_pdu_t    *hi_dci0_pdu;


  for ( CC_id = 0; CC_id < MAX_NUM_CCs; CC_id++ ) {
      //save ulsch dci number
      saved_ulsch_dci[CC_id] = eNB->HI_DCI0_req[CC_id].hi_dci0_request_body.number_of_dci;
      // maximum multiplicity number
      ulsch_ue_max_num[CC_id] =RC.rrc[module_idP]->configuration.ue_multiple_max[CC_id];

      cc_id_flag[CC_id] = 0;
      ue_first_num[CC_id] = 0;
      ul_inactivity_num[CC_id] = 0;

  }
  // UE round >0
  for ( UE_id = 0; UE_id < NUMBER_OF_UE_MAX; UE_id++ ) {
      rnti = UE_RNTI(module_idP,UE_id);
      CC_id = UE_PCCID(module_idP,UE_id);
      if (rnti ==NOT_A_RNTI)
        continue;

      if (UE_list->UE_template[CC_id][UE_id].configured == FALSE)
        continue;

      if (UE_list->UE_sched_ctrl[UE_id].ul_out_of_sync == 1)
        continue;

      // UL DCI
      HI_DCI0_req   = &eNB->HI_DCI0_req[CC_id].hi_dci0_request_body;
      if ( (ulsch_ue_select[CC_id].ue_num >= ulsch_ue_max_num[CC_id]) || (cc_id_flag[CC_id] == 1) ) {
        cc_id_flag[CC_id] = 1;
        HI_DCI0_req->number_of_dci = saved_ulsch_dci[CC_id];
        ret = ulsch_cc_id_end(cc_id_flag);
        if ( ret == 0 ) {
            continue;
        }
        if ( ret == 1 ) {
            return;
        }
      }

      cc = &eNB->common_channels[CC_id];
      //harq_pid
      harq_pid = subframe2harqpid(cc,(frameP+(subframeP>=6 ? 1 : 0)),((subframeP+4)%10));
      //round
      round = UE_list->UE_sched_ctrl[UE_id].round_UL[CC_id][harq_pid];

      if ( round > 0 ) {
          hi_dci0_pdu   = &HI_DCI0_req->hi_dci0_pdu_list[HI_DCI0_req->number_of_dci+HI_DCI0_req->number_of_hi];
          format_flag = 2;
          if (CCE_allocation_infeasible(module_idP,CC_id,format_flag,subframeP,aggregation,rnti) == 1) {
              cc_id_flag[CC_id] = 1;
              continue;
          } else {
              hi_dci0_pdu->pdu_type                               = NFAPI_HI_DCI0_DCI_PDU_TYPE;
              hi_dci0_pdu->dci_pdu.dci_pdu_rel8.rnti              = rnti;
              hi_dci0_pdu->dci_pdu.dci_pdu_rel8.aggregation_level = aggregation;
              HI_DCI0_req->number_of_dci++;

              ulsch_ue_select[CC_id].list[ulsch_ue_select[CC_id].ue_num].ue_priority = SCH_UL_RETRANS;
              ulsch_ue_select[CC_id].list[ulsch_ue_select[CC_id].ue_num].start_rb = eNB->UE_list.UE_template[CC_id][UE_id].first_rb_ul[harq_pid];
              ulsch_ue_select[CC_id].list[ulsch_ue_select[CC_id].ue_num].nb_rb = eNB->UE_list.UE_template[CC_id][UE_id].nb_rb_ul[harq_pid];
              ulsch_ue_select[CC_id].list[ulsch_ue_select[CC_id].ue_num].UE_id = UE_id;
              ulsch_ue_select[CC_id].ue_num++;
              continue;
          }
      }
      //
      if ( UE_id > last_ulsch_ue_id[CC_id] && ((ulsch_ue_select[CC_id].ue_num+ue_first_num[CC_id]) < ulsch_ue_max_num[CC_id]) ) {
        if ( UE_list->UE_template[CC_id][UE_id].ul_total_buffer > 0 ) {
          first_ue_id[CC_id][ue_first_num[CC_id]]= UE_id;
          first_ue_total[CC_id][ue_first_num[CC_id]] = UE_list->UE_template[CC_id][UE_id].ul_total_buffer;
          ue_first_num[CC_id]++;
          continue;
        }
        if ( UE_list->UE_template[CC_id][UE_id].ul_SR > 0 ) {
          first_ue_id[CC_id][ue_first_num[CC_id]]= UE_id;
          first_ue_total[CC_id] [ue_first_num[CC_id]] = 0;
          ue_first_num[CC_id]++;
          continue;
        }
        if ( (ulsch_ue_select[CC_id].ue_num+ul_inactivity_num[CC_id] ) < ulsch_ue_max_num[CC_id] ) {
            UE_sched_ctl = &UE_list->UE_sched_ctrl[UE_id];
            if ( ((UE_sched_ctl->ul_inactivity_timer>20)&&(UE_sched_ctl->ul_scheduled==0))  ||
              ((UE_sched_ctl->ul_inactivity_timer>10)&&(UE_sched_ctl->ul_scheduled==0)&&(mac_eNB_get_rrc_status(module_idP,UE_RNTI(module_idP,UE_id)) < RRC_CONNECTED))) {
            ul_inactivity_id[CC_id][ul_inactivity_num[CC_id]]= UE_id;
            ul_inactivity_num[CC_id] ++;
            continue;
          }
        }
      }

  }

  for ( CC_id = 0; CC_id < MAX_NUM_CCs; CC_id++ ) {
    HI_DCI0_req   = &eNB->HI_DCI0_req[CC_id].hi_dci0_request_body;
    for ( int temp = 0; temp < ue_first_num[CC_id]; temp++ ) {
      if ( (ulsch_ue_select[CC_id].ue_num >= ulsch_ue_max_num[CC_id]) || (cc_id_flag[CC_id] == 1) ) {
        cc_id_flag[CC_id] = 1;
        HI_DCI0_req->number_of_dci = saved_ulsch_dci[CC_id];
        break;
      }

      hi_dci0_pdu   = &HI_DCI0_req->hi_dci0_pdu_list[HI_DCI0_req->number_of_dci+HI_DCI0_req->number_of_hi];
      format_flag = 2;
      rnti = UE_RNTI(module_idP,first_ue_id[CC_id][temp]);
      if (CCE_allocation_infeasible(module_idP,CC_id,format_flag,subframeP,aggregation,rnti) == 1) {
    	  cc_id_flag[CC_id] = 1;
          break;
      } else {
          hi_dci0_pdu->pdu_type                               = NFAPI_HI_DCI0_DCI_PDU_TYPE;
          hi_dci0_pdu->dci_pdu.dci_pdu_rel8.rnti              = rnti;
          hi_dci0_pdu->dci_pdu.dci_pdu_rel8.aggregation_level = aggregation;
          HI_DCI0_req->number_of_dci++;

          ulsch_ue_select[CC_id].list[ulsch_ue_select[CC_id].ue_num].ue_priority = SCH_UL_FIRST;
          ulsch_ue_select[CC_id].list[ulsch_ue_select[CC_id].ue_num].ul_total_buffer = first_ue_total[CC_id][temp];
          ulsch_ue_select[CC_id].list[ulsch_ue_select[CC_id].ue_num].UE_id = first_ue_id[CC_id][temp];
          ulsch_ue_select[CC_id].ue_num++;
      }
    }
  }

  for ( UE_id = 0; UE_id < NUMBER_OF_UE_MAX; UE_id++ ) {
    rnti = UE_RNTI(module_idP,UE_id);
    CC_id = UE_PCCID(module_idP,UE_id);
    if (rnti ==NOT_A_RNTI)
        continue;

    if (UE_list->UE_template[CC_id][UE_id].configured == FALSE)
        continue;

    if (UE_list->UE_sched_ctrl[UE_id].ul_out_of_sync == 1)
        continue;

    if ( (ulsch_ue_select[CC_id].ue_num >= ulsch_ue_max_num[CC_id]) || (cc_id_flag[CC_id] == 1) ) {
        cc_id_flag[CC_id] = 1;
        HI_DCI0_req->number_of_dci = saved_ulsch_dci[CC_id];
        ret = ulsch_cc_id_end(cc_id_flag);
        if ( ret == 0 ) {
            continue;
        }
        if ( ret == 1 ) {
            return;
        }
    }

    if (UE_id > last_ulsch_ue_id[CC_id])
        continue;

    HI_DCI0_req   = &eNB->HI_DCI0_req[CC_id].hi_dci0_request_body;
    //SR BSR
    if ( (UE_list->UE_template[CC_id][UE_id].ul_total_buffer > 0) || (UE_list->UE_template[CC_id][UE_id].ul_SR > 0) ) {
        hi_dci0_pdu   = &HI_DCI0_req->hi_dci0_pdu_list[HI_DCI0_req->number_of_dci+HI_DCI0_req->number_of_hi];
        format_flag = 2;
        if (CCE_allocation_infeasible(module_idP,CC_id,format_flag,subframeP,aggregation,rnti) == 1) {
            cc_id_flag[CC_id] = 1;
            continue;
        } else {
              hi_dci0_pdu->pdu_type                               = NFAPI_HI_DCI0_DCI_PDU_TYPE;
              hi_dci0_pdu->dci_pdu.dci_pdu_rel8.rnti              = rnti;
              hi_dci0_pdu->dci_pdu.dci_pdu_rel8.aggregation_level = aggregation;
              HI_DCI0_req->number_of_dci++;

              ulsch_ue_select[CC_id].list[ulsch_ue_select[CC_id].ue_num].ue_priority = SCH_UL_FIRST;
              if(UE_list->UE_template[CC_id][UE_id].ul_total_buffer > 0)
                  ulsch_ue_select[CC_id].list[ulsch_ue_select[CC_id].ue_num].ul_total_buffer = UE_list->UE_template[CC_id][UE_id].ul_total_buffer;
              else if(UE_list->UE_template[CC_id][UE_id].ul_SR > 0)
                  ulsch_ue_select[CC_id].list[ulsch_ue_select[CC_id].ue_num].ul_total_buffer = 0;
              ulsch_ue_select[CC_id].list[ulsch_ue_select[CC_id].ue_num].UE_id = UE_id;
              ulsch_ue_select[CC_id].ue_num++;
              continue;
          }
    }
    //inactivity UE
    if ( (ulsch_ue_select[CC_id].ue_num+ul_inactivity_num[CC_id]) < ulsch_ue_max_num[CC_id] ) {
        UE_sched_ctl = &UE_list->UE_sched_ctrl[UE_id];
        if ( ((UE_sched_ctl->ul_inactivity_timer>20)&&(UE_sched_ctl->ul_scheduled==0))  ||
            ((UE_sched_ctl->ul_inactivity_timer>10)&&(UE_sched_ctl->ul_scheduled==0)&&(mac_eNB_get_rrc_status(module_idP,UE_RNTI(module_idP,UE_id)) < RRC_CONNECTED))) {
          ul_inactivity_id[CC_id][ul_inactivity_num[CC_id]]= UE_id;
          ul_inactivity_num[CC_id]++;
          continue;
        }
    }
  }

  for ( CC_id = 0; CC_id < MAX_NUM_CCs; CC_id++ ) {
    HI_DCI0_req   = &eNB->HI_DCI0_req[CC_id].hi_dci0_request_body;
    for ( int temp = 0; temp < ul_inactivity_num[CC_id]; temp++ ) {
      if ( (ulsch_ue_select[CC_id].ue_num >= ulsch_ue_max_num[CC_id]) || (cc_id_flag[CC_id] == 1) ) {
        HI_DCI0_req   = &eNB->HI_DCI0_req[CC_id].hi_dci0_request_body;
        cc_id_flag[CC_id] = 1;
        break;
      }

      hi_dci0_pdu   = &HI_DCI0_req->hi_dci0_pdu_list[HI_DCI0_req->number_of_dci+HI_DCI0_req->number_of_hi];
      format_flag = 2;
      rnti = UE_RNTI(module_idP,ul_inactivity_id[CC_id][temp]);
      if (CCE_allocation_infeasible(module_idP,CC_id,format_flag,subframeP,aggregation,rnti) == 1) {
          cc_id_flag[CC_id] = 1;
          continue;
      } else {
          hi_dci0_pdu->pdu_type                               = NFAPI_HI_DCI0_DCI_PDU_TYPE;
          hi_dci0_pdu->dci_pdu.dci_pdu_rel8.rnti              = rnti;
          hi_dci0_pdu->dci_pdu.dci_pdu_rel8.aggregation_level = aggregation;
          HI_DCI0_req->number_of_dci++;

          ulsch_ue_select[CC_id].list[ulsch_ue_select[CC_id].ue_num].ue_priority = SCH_UL_INACTIVE;
          ulsch_ue_select[CC_id].list[ulsch_ue_select[CC_id].ue_num].ul_total_buffer = 0;
          ulsch_ue_select[CC_id].list[ulsch_ue_select[CC_id].ue_num].UE_id = ul_inactivity_id[CC_id][temp];
          ulsch_ue_select[CC_id].ue_num++;
      }
    }
    HI_DCI0_req->number_of_dci = saved_ulsch_dci[CC_id];
  }
  return;
}

uint8_t find_rb_table_index(uint8_t average_rbs)
{
  int i;
  for ( i = 0; i < 34; i++ ) {
    if ( rb_table[i] > average_rbs ) {
      return (i-1);
    }
  }
  return i;
}

void ulsch_scheduler_pre_processor(module_id_t module_idP,
                                   frame_t frameP,
                                   sub_frame_t subframeP,
                                   ULSCH_UE_SELECT ulsch_ue_select[MAX_NUM_CCs])
{
  int                CC_id,ulsch_ue_num;
  eNB_MAC_INST       *eNB = RC.mac[module_idP];
  UE_list_t          *UE_list= &eNB->UE_list;
  UE_TEMPLATE        *UE_template = NULL;
  LTE_DL_FRAME_PARMS *frame_parms = NULL;
  uint8_t            ue_num_temp;
  uint8_t            total_rbs=0;
  uint8_t            average_rbs;
  uint16_t           first_rb[MAX_NUM_CCs];
  uint8_t            mcs;
  uint8_t            rb_table_index;
  uint32_t           tbs;
  int16_t            tx_power;
  int                UE_id;
  rnti_t             rnti;
  LOG_D(MAC,"In ulsch_preprocessor: ulsch ue select\n");
  //ue select
  ulsch_scheduler_pre_ue_select(module_idP,frameP,subframeP,ulsch_ue_select);

  // MCS and RB assgin
  for ( CC_id = 0; CC_id < MAX_NUM_CCs; CC_id++ ) {
    frame_parms = &(RC.eNB[module_idP][CC_id]->frame_parms);
    first_rb[CC_id] = 1;
    ue_num_temp       = ulsch_ue_select[CC_id].ue_num;
    for ( ulsch_ue_num = 0; ulsch_ue_num < ulsch_ue_select[CC_id].ue_num; ulsch_ue_num++ ) {

      UE_id = ulsch_ue_select[CC_id].list[ulsch_ue_num].UE_id;
      rnti = UE_RNTI(CC_id,UE_id);
      if (ulsch_ue_select[CC_id].list[ulsch_ue_num].ue_priority == SCH_UL_MSG3) {
        first_rb[CC_id] ++;
        ue_num_temp--;
        continue;
      }
      if (ulsch_ue_select[CC_id].list[ulsch_ue_num].ue_priority == SCH_UL_PRACH) {
        first_rb[CC_id] = ulsch_ue_select[CC_id].list[ulsch_ue_num].start_rb+ulsch_ue_select[CC_id].list[ulsch_ue_num].nb_rb;
        ue_num_temp--;
        continue;
      }

      if ( first_rb[CC_id] >= frame_parms->N_RB_UL-1 ) {
          LOG_W(MAC,"[eNB %d] frame %d subframe %d, UE %d/%x CC %d: dropping, not enough RBs\n",
                 module_idP,frameP,subframeP,UE_id,rnti,CC_id);
        break;
      }
      // calculate the average rb ( remain UE)
      total_rbs = frame_parms->N_RB_UL-1-first_rb[CC_id];
      average_rbs = (int)round((double)total_rbs/(double)ue_num_temp);
      if ( average_rbs < 3 ) {
        ue_num_temp--;
        ulsch_ue_num--;
        ulsch_ue_select[CC_id].ue_num--;
        continue;
      }
      if ( ulsch_ue_select[CC_id].list[ulsch_ue_num].ue_priority == SCH_UL_RETRANS ) {
        if ( ulsch_ue_select[CC_id].list[ulsch_ue_num].nb_rb <= average_rbs ) {
            // assigne RBS(nb_rb)
            ulsch_ue_select[CC_id].list[ulsch_ue_num].start_rb = first_rb[CC_id];
            first_rb[CC_id] = first_rb[CC_id] + ulsch_ue_select[CC_id].list[ulsch_ue_num].nb_rb;
        }
        if ( ulsch_ue_select[CC_id].list[ulsch_ue_num].nb_rb > average_rbs ) {
          if ( ulsch_ue_select[CC_id].list[ulsch_ue_num].nb_rb <= total_rbs ) {
              // assigne RBS(average_rbs)
              ulsch_ue_select[CC_id].list[ulsch_ue_num].start_rb = first_rb[CC_id];
              first_rb[CC_id] = first_rb[CC_id] + ulsch_ue_select[CC_id].list[ulsch_ue_num].nb_rb;
          } else {
              // assigne RBS(remain rbs)
              ulsch_ue_select[CC_id].list[ulsch_ue_num].start_rb = first_rb[CC_id];
              first_rb[CC_id] = first_rb[CC_id] + total_rbs;
              ulsch_ue_select[CC_id].list[ulsch_ue_num].nb_rb = first_rb[CC_id]-ulsch_ue_select[CC_id].list[ulsch_ue_num].start_rb;
          }
        }
      }else{
        UE_template = &UE_list->UE_template[CC_id][ulsch_ue_select[CC_id].list[ulsch_ue_num].UE_id];
        if ( UE_list->UE_sched_ctrl[ulsch_ue_select[CC_id].list[ulsch_ue_num].UE_id].phr_received == 1 ) {
          mcs = 20;
        } else {
          mcs = 10;
        }
        if ( ulsch_ue_select[CC_id].list[ulsch_ue_num].ue_priority  == SCH_UL_FIRST ) {
          if ( ulsch_ue_select[CC_id].list[ulsch_ue_num].ul_total_buffer > 0 ) {
            rb_table_index = 2;
            tbs = get_TBS_UL(mcs,rb_table[rb_table_index])<<3;
            tx_power= estimate_ue_tx_power(tbs,rb_table[rb_table_index],0,frame_parms->Ncp,0);
            while ( (((UE_template->phr_info - tx_power) < 0 ) || (tbs > UE_template->ul_total_buffer)) && (mcs > 3) ) {
              mcs--;
              tbs = get_TBS_UL(mcs,rb_table[rb_table_index])<<3;
              tx_power= estimate_ue_tx_power(tbs,rb_table[rb_table_index],0,frame_parms->Ncp,0);
            }
            while ( (tbs < UE_template->ul_total_buffer) && (rb_table[rb_table_index]<(frame_parms->N_RB_UL-first_rb[CC_id])) &&
                   ((UE_template->phr_info - tx_power) > 0) && (rb_table_index < 32 )) {
              rb_table_index++;
              tbs = get_TBS_UL(mcs,rb_table[rb_table_index])<<3;
              tx_power= estimate_ue_tx_power(tbs,rb_table[rb_table_index],0,frame_parms->Ncp,0);
            }
            if ( rb_table[rb_table_index]<3 ) {
              rb_table_index=2;
            }
            if ( rb_table[rb_table_index] <= average_rbs ) {
              // assigne RBS( nb_rb)
              first_rb[CC_id] = first_rb[CC_id] + rb_table[rb_table_index];
              UE_list->UE_template[CC_id][UE_id].pre_allocated_nb_rb_ul = rb_table[rb_table_index];
              UE_list->UE_template[CC_id][UE_id].pre_allocated_rb_table_index_ul = rb_table_index;
              UE_list->UE_template[CC_id][UE_id].pre_assigned_mcs_ul = mcs;
            }
            if ( rb_table[rb_table_index] > average_rbs ) {
              // assigne RBS(average_rbs)
              rb_table_index = find_rb_table_index(average_rbs);
              if (rb_table_index>=34){
                  LOG_W(MAC,"[eNB %d] frame %d subframe %d, UE %d/%x CC %d: average RBs %d > 100\n",
                         module_idP,frameP,subframeP,UE_id,rnti,CC_id,average_rbs);
                  break;
              }
              first_rb[CC_id] = first_rb[CC_id] + rb_table[rb_table_index];
              UE_list->UE_template[CC_id][UE_id].pre_allocated_nb_rb_ul = rb_table[rb_table_index];
              UE_list->UE_template[CC_id][UE_id].pre_allocated_rb_table_index_ul = rb_table_index;
              UE_list->UE_template[CC_id][UE_id].pre_assigned_mcs_ul = mcs;
            }
          }else {
            // assigne RBS( 3 RBs)
            first_rb[CC_id] = first_rb[CC_id] + 3;
            UE_list->UE_template[CC_id][UE_id].pre_allocated_nb_rb_ul = 3;
            UE_list->UE_template[CC_id][UE_id].pre_allocated_rb_table_index_ul = 2;
            UE_list->UE_template[CC_id][UE_id].pre_assigned_mcs_ul = 10;
          }
        }else if ( ulsch_ue_select[CC_id].list[ulsch_ue_num].ue_priority  == SCH_UL_INACTIVE ) {
          // assigne RBS( 3 RBs)
          first_rb[CC_id] = first_rb[CC_id] + 3;
          UE_list->UE_template[CC_id][UE_id].pre_allocated_nb_rb_ul = 3;
          UE_list->UE_template[CC_id][UE_id].pre_allocated_rb_table_index_ul = 2;
          UE_list->UE_template[CC_id][UE_id].pre_assigned_mcs_ul = 10;
        }
      }
      ue_num_temp--;
    }
  }
}
#endif<|MERGE_RESOLUTION|>--- conflicted
+++ resolved
@@ -912,7 +912,6 @@
 
 
 // This function assigns pre-available RBS to each UE in specified sub-bands before scheduling is done
-<<<<<<< HEAD
 void dlsch_scheduler_pre_processor (module_id_t   Mod_id,
                                     frame_t       frameP,
                                     sub_frame_t   subframeP,
@@ -951,35 +950,6 @@
   UE_sched_ctrl *ue_sched_ctl;
   //  int rrc_status           = RRC_IDLE;
   COMMON_channels_t *cc;
-=======
-void
-dlsch_scheduler_pre_processor(module_id_t Mod_id,
-			      frame_t frameP,
-			      sub_frame_t subframeP,
-			      int N_RBG[MAX_NUM_CCs], int *mbsfn_flag)
-{
-
-    unsigned char rballoc_sub[MAX_NUM_CCs][N_RBG_MAX], harq_pid =
-	0, round = 0, total_ue_count;
-    unsigned char MIMO_mode_indicator[MAX_NUM_CCs][N_RBG_MAX];
-    int UE_id, i;
-    uint16_t ii, j;
-    uint16_t nb_rbs_required[MAX_NUM_CCs][NUMBER_OF_UE_MAX];
-    uint16_t nb_rbs_required_remaining[MAX_NUM_CCs][NUMBER_OF_UE_MAX];
-    uint16_t nb_rbs_required_remaining_1[MAX_NUM_CCs][NUMBER_OF_UE_MAX];
-    uint16_t average_rbs_per_user[MAX_NUM_CCs] = { 0 };
-    rnti_t rnti;
-    int min_rb_unit[MAX_NUM_CCs];
-    uint16_t r1 = 0;
-    uint8_t CC_id;
-    UE_list_t *UE_list = &RC.mac[Mod_id]->UE_list;
-
-    int N_RB_DL;
-    int transmission_mode = 0;
-    UE_sched_ctrl *ue_sched_ctl;
-    //  int rrc_status           = RRC_IDLE;
-    COMMON_channels_t *cc;
->>>>>>> a2d16b34
 
 #ifdef TM5
     int harq_pid1 = 0;
@@ -992,16 +962,12 @@
     UE_sched_ctrl *ue_sched_ctl1, *ue_sched_ctl2;
 #endif
 
-<<<<<<< HEAD
 #ifdef UE_EXPANSION
   uint16_t                temp_total_rbs_count;
   unsigned char           temp_total_ue_count;
 #endif
 
   for (CC_id=0; CC_id<MAX_NUM_CCs; CC_id++) {
-=======
-    for (CC_id = 0; CC_id < MAX_NUM_CCs; CC_id++) {
->>>>>>> a2d16b34
 
 	if (mbsfn_flag[CC_id] > 0)	// If this CC is allocated for MBSFN skip it here
 	    continue;
@@ -1043,21 +1009,12 @@
     assign_rbs_required(Mod_id, frameP, subframeP, nb_rbs_required,
 			min_rb_unit);
 
-<<<<<<< HEAD
 #ifdef UE_EXPANSION
   dlsch_scheduler_pre_ue_select(Mod_id,frameP,subframeP, mbsfn_flag,nb_rbs_required,dlsch_ue_select);
 #else
   // Sorts the user on the basis of dlsch logical channel buffer and CQI
   sort_UEs (Mod_id,frameP,subframeP);
-=======
-
->>>>>>> a2d16b34
-
-    // Sorts the user on the basis of dlsch logical channel buffer and CQI
-    sort_UEs(Mod_id, frameP, subframeP);
-
-
-<<<<<<< HEAD
+
   total_ue_count =0;
 #endif
 
@@ -1133,11 +1090,6 @@
   }
 
 #else
-=======
->>>>>>> a2d16b34
-
-    total_ue_count = 0;
-
     // loop over all active UEs
     for (i = UE_list->head; i >= 0; i = UE_list->next[i]) {
 	rnti = UE_RNTI(Mod_id, i);
@@ -1467,7 +1419,7 @@
 	    }
 	}			// total_ue_count
     }				// end of for for r1 and r2
-
+#endif  // end of #ifndef UE_EXPANSION
 #ifdef TM5
 
     // This has to be revisited!!!!
@@ -1498,20 +1450,10 @@
 		1;
 	}
 
-<<<<<<< HEAD
-#endif
-        }
-      }
-    } // total_ue_count
-  } // end of for for r1 and r2
-#endif  // end of #ifndef UE_EXPANSION
-=======
-	if ((i1 < N_RBG[CC_id]) && (i3 > 0)) {
-	    PHY_vars_eNB_g[Mod_id][CC_id]->check_for_MUMIMO_transmissions =
+        if((i1 < N_RBG[CC_id]) && (i3 > 0)) {
 		PHY_vars_eNB_g[Mod_id][CC_id]->
 		check_for_MUMIMO_transmissions + 1;
 	}
->>>>>>> a2d16b34
 
 	PHY_vars_eNB_g[Mod_id][CC_id]->check_for_total_transmissions =
 	    PHY_vars_eNB_g[Mod_id][CC_id]->check_for_total_transmissions +
@@ -1521,12 +1463,19 @@
 
 #endif
 
-    for (i = UE_list->head; i >= 0; i = UE_list->next[i]) {
-	UE_id = i;
-	ue_sched_ctl = &UE_list->UE_sched_ctrl[UE_id];
-
-	for (ii = 0; ii < UE_num_active_CC(UE_list, UE_id); ii++) {
-	    CC_id = UE_list->ordered_CCids[ii][UE_id];
+#ifdef UE_EXPANSION
+  for (CC_id = 0; CC_id < MAX_NUM_CCs; CC_id++) {
+      for (i = 0; i < dlsch_ue_select[CC_id].ue_num; i++) {
+        UE_id = dlsch_ue_select[CC_id].list[i].UE_id;
+        ue_sched_ctl = &RC.mac[Mod_id]->UE_list.UE_sched_ctrl[UE_id];
+#else
+  for(i=UE_list->head; i>=0; i=UE_list->next[i]) {
+    UE_id = i;
+    ue_sched_ctl = &UE_list->UE_sched_ctrl[UE_id];
+
+    for (ii=0; ii<UE_num_active_CC(UE_list,UE_id); ii++) {
+      CC_id = UE_list->ordered_CCids[ii][UE_id];
+#endif
 	    //PHY_vars_eNB_g[Mod_id]->mu_mimo_mode[UE_id].dl_pow_off = dl_pow_off[UE_id];
 
 	    if (ue_sched_ctl->pre_nb_available_rbs[CC_id] > 0) {
@@ -1588,25 +1537,7 @@
     int sf0_upper = -1, sf0_lower = -1;
 #endif
 
-
-<<<<<<< HEAD
-#endif
-#ifdef UE_EXPANSION
-  for (CC_id = 0; CC_id < MAX_NUM_CCs; CC_id++) {
-      for (i = 0; i < dlsch_ue_select[CC_id].ue_num; i++) {
-        UE_id = dlsch_ue_select[CC_id].list[i].UE_id;
-        ue_sched_ctl = &RC.mac[Mod_id]->UE_list.UE_sched_ctrl[UE_id];
-#else
-  for(i=UE_list->head; i>=0; i=UE_list->next[i]) {
-    UE_id = i;
-    ue_sched_ctl = &UE_list->UE_sched_ctrl[UE_id];
-
-    for (ii=0; ii<UE_num_active_CC(UE_list,UE_id); ii++) {
-      CC_id = UE_list->ordered_CCids[ii][UE_id];
-#endif
-      //PHY_vars_eNB_g[Mod_id]->mu_mimo_mode[UE_id].dl_pow_off = dl_pow_off[UE_id];
-=======
-    LOG_D(MAC, "Running preprocessor for UE %d (%x)\n", UE_id, rnti);
+    LOG_D(MAC,"Running preprocessor for UE %d (%x)\n",UE_id,rnti);
     // initialize harq_pid and round
 
     if (ue_sched_ctl->ta_timer)
@@ -1614,7 +1545,6 @@
 
     /*
        eNB_UE_stats *eNB_UE_stats;
->>>>>>> a2d16b34
 
        if (eNB_UE_stats == NULL)
        return;
@@ -1840,19 +1770,11 @@
 
 /// ULSCH PRE_PROCESSOR
 
-<<<<<<< HEAD
 #ifndef UE_EXPANSION
 void ulsch_scheduler_pre_processor(module_id_t module_idP,
                                    int frameP,
                                    sub_frame_t subframeP,
                                    uint16_t *first_rb)
-=======
-
-void
-ulsch_scheduler_pre_processor(module_id_t module_idP,
-			      int frameP,
-			      sub_frame_t subframeP, uint16_t * first_rb)
->>>>>>> a2d16b34
 {
 
     int16_t i;
