--- conflicted
+++ resolved
@@ -69,8 +69,6 @@
     return RBGsize;
 }
 
-<<<<<<< HEAD
-=======
 bool try_allocate_harq_retransmission(module_id_t Mod_id,
                                       int CC_id,
                                       int frame,
@@ -135,7 +133,6 @@
   return true;
 }
 
->>>>>>> 40141270
 void *rr_dl_setup(void) {
   void *data = malloc(sizeof(int));
   *(int *) data = 0;
@@ -182,58 +179,6 @@
     const uint8_t harq_pid = frame_subframe2_dl_harq_pid(cc->tdd_Config, frame, subframe);
     UE_sched_ctrl_t *ue_ctrl = &UE_info->UE_sched_ctrl[UE_id];
     const uint8_t round = ue_ctrl->round[CC_id][harq_pid];
-<<<<<<< HEAD
-    if (round != 8) { // retransmission: allocate
-      const int nb_rb = UE_info->UE_template[CC_id][UE_id].nb_rb[harq_pid];
-      if (nb_rb == 0)
-        goto skip_ue;
-      int nb_rbg = (nb_rb + (nb_rb % RBGsize)) / RBGsize;
-      // needs more RBGs than we can allocate
-      if (nb_rbg > n_rbg_sched) {
-        LOG_D(MAC,
-              "retransmission of UE %d needs more RBGs (%d) than we have (%d)\n",
-              UE_id, nb_rbg, n_rbg_sched);
-        goto skip_ue;
-      }
-      // ensure that the number of RBs can be contained by the RBGs (!), i.e.
-      // if we allocate the last RBG this one should have the full RBGsize
-      if ((nb_rb % RBGsize) == 0 && nb_rbg == n_rbg_sched
-          && rbgalloc_mask[N_RBG - 1] && RBGlastsize != RBGsize) {
-        LOG_D(MAC,
-              "retransmission of UE %d needs %d RBs, but the last RBG %d is too small (%d, normal %d)\n",
-              UE_id, nb_rb, N_RBG - 1, RBGlastsize, RBGsize);
-        goto skip_ue;
-      }
-      const uint8_t cqi = ue_ctrl->dl_cqi[CC_id];
-      const int idx = CCE_try_allocate_dlsch(Mod_id, CC_id, subframe, UE_id, cqi);
-      if (idx < 0)
-        goto skip_ue; // cannot allocate CCE
-      ue_ctrl->pre_dci_dl_pdu_idx = idx;
-      // retransmissions: directly allocate
-      n_rbg_sched -= nb_rbg;
-      ue_ctrl->pre_nb_available_rbs[CC_id] += nb_rb;
-      for (; nb_rbg > 0; rbg++) {
-        if (!rbgalloc_mask[rbg])
-          continue;
-        ue_ctrl->rballoc_sub_UE[CC_id][rbg] = 1;
-        rbgalloc_mask[rbg] = 0;
-        nb_rbg--;
-      }
-      LOG_D(MAC,
-            "%4d.%d n_rbg_sched %d after retransmission reservation for UE %d "
-            "round %d retx nb_rb %d pre_nb_available_rbs %d\n",
-            frame, subframe, n_rbg_sched, UE_id, round,
-            UE_info->UE_template[CC_id][UE_id].nb_rb[harq_pid],
-            ue_ctrl->pre_nb_available_rbs[CC_id]);
-      /* if there are no more RBG to give, return */
-      if (n_rbg_sched <= 0)
-        return 0;
-      max_num_ue--;
-      /* if there are no UEs that can be allocated anymore, return */
-      if (max_num_ue == 0)
-        return n_rbg_sched;
-      for (; !rbgalloc_mask[rbg]; rbg++) /* fast-forward */ ;
-=======
     if (round != 8) {
       bool r = try_allocate_harq_retransmission(Mod_id, CC_id, frame, subframe,
                                                 UE_id, rbg, &n_rbg_sched,
@@ -247,26 +192,16 @@
           return n_rbg_sched;
         for (; !rbgalloc_mask[rbg]; rbg++) /* fast-forward */ ;
       }
->>>>>>> 40141270
     } else {
       if (UE_info->UE_template[CC_id][UE_id].dl_buffer_total > 0) {
         *cur_UE = UE_id;
         cur_UE = &UE_sched.next[UE_id];
       }
     }
-<<<<<<< HEAD
-
-skip_ue:
     UE_id = next_ue_list_looped(UE_list, UE_id);
   } while (UE_id != *start_ue);
   *cur_UE = -1; // mark end
 
-=======
-    UE_id = next_ue_list_looped(UE_list, UE_id);
-  } while (UE_id != *start_ue);
-  *cur_UE = -1; // mark end
-
->>>>>>> 40141270
   if (UE_sched.head < 0)
     return n_rbg_sched; // no UE has a transmission
 
@@ -277,19 +212,12 @@
   cur_UE = &UE_sched.head;
   while (*cur_UE >= 0 && max_num_ue > 0) {
     const int UE_id = *cur_UE;
-<<<<<<< HEAD
-    cur_UE = &UE_sched.next[UE_id]; // go to next
-=======
->>>>>>> 40141270
     const uint8_t cqi = UE_info->UE_sched_ctrl[UE_id].dl_cqi[CC_id];
     const int idx = CCE_try_allocate_dlsch(Mod_id, CC_id, subframe, UE_id, cqi);
     if (idx < 0) {
       LOG_D(MAC, "cannot allocate CCE for UE %d, skipping\n", UE_id);
-<<<<<<< HEAD
-=======
       // SKIP this UE in the list by marking the next as the current
       *cur_UE = UE_sched.next[UE_id];
->>>>>>> 40141270
       continue;
     }
     UE_info->UE_sched_ctrl[UE_id].pre_dci_dl_pdu_idx = idx;
@@ -298,10 +226,7 @@
     const uint32_t B = UE_info->UE_template[CC_id][UE_id].dl_buffer_total;
     rb_required[UE_id] = find_nb_rb_DL(mcs, B, n_rbg_sched * RBGsize, RBGsize);
     max_num_ue--;
-<<<<<<< HEAD
-=======
     cur_UE = &UE_sched.next[UE_id]; // go to next
->>>>>>> 40141270
   }
   *cur_UE = -1; // not all UEs might be allocated, mark end
 
@@ -386,58 +311,6 @@
     const uint8_t harq_pid = frame_subframe2_dl_harq_pid(cc->tdd_Config, frame, subframe);
     UE_sched_ctrl_t *ue_ctrl = &UE_info->UE_sched_ctrl[UE_id];
     const uint8_t round = ue_ctrl->round[CC_id][harq_pid];
-<<<<<<< HEAD
-    if (round != 8) { // retransmission: allocate
-      const int nb_rb = UE_info->UE_template[CC_id][UE_id].nb_rb[harq_pid];
-      if (nb_rb == 0)
-        continue;
-      int nb_rbg = (nb_rb + (nb_rb % RBGsize)) / RBGsize;
-      // needs more RBGs than we can allocate
-      if (nb_rbg > n_rbg_sched) {
-        LOG_D(MAC,
-              "retransmission of UE %d needs more RBGs (%d) than we have (%d)\n",
-              UE_id, nb_rbg, n_rbg_sched);
-        continue;
-      }
-      // ensure that the number of RBs can be contained by the RBGs (!), i.e.
-      // if we allocate the last RBG this one should have the full RBGsize
-      if ((nb_rb % RBGsize) == 0 && nb_rbg == n_rbg_sched
-          && rbgalloc_mask[N_RBG - 1] && RBGlastsize != RBGsize) {
-        LOG_D(MAC,
-              "retransmission of UE %d needs %d RBs, but the last RBG %d is too small (%d, normal %d)\n",
-              UE_id, nb_rb, N_RBG - 1, RBGlastsize, RBGsize);
-        continue;
-      }
-      const uint8_t cqi = ue_ctrl->dl_cqi[CC_id];
-      const int idx = CCE_try_allocate_dlsch(Mod_id, CC_id, subframe, UE_id, cqi);
-      if (idx < 0)
-        continue; // cannot allocate CCE
-      ue_ctrl->pre_dci_dl_pdu_idx = idx;
-      // retransmissions: directly allocate
-      n_rbg_sched -= nb_rbg;
-      ue_ctrl->pre_nb_available_rbs[CC_id] += nb_rb;
-      for (; nb_rbg > 0; rbg++) {
-        if (!rbgalloc_mask[rbg])
-          continue;
-        ue_ctrl->rballoc_sub_UE[CC_id][rbg] = 1;
-        rbgalloc_mask[rbg] = 0;
-        nb_rbg--;
-      }
-      LOG_D(MAC,
-            "%4d.%d n_rbg_sched %d after retransmission reservation for UE %d "
-            "round %d retx nb_rb %d pre_nb_available_rbs %d\n",
-            frame, subframe, n_rbg_sched, UE_id, round,
-            UE_info->UE_template[CC_id][UE_id].nb_rb[harq_pid],
-            ue_ctrl->pre_nb_available_rbs[CC_id]);
-      /* if there are no more RBG to give, return */
-      if (n_rbg_sched <= 0)
-        return 0;
-      max_num_ue--;
-      /* if there are no UEs that can be allocated anymore, return */
-      if (max_num_ue == 0)
-        return n_rbg_sched;
-      for (; !rbgalloc_mask[rbg]; rbg++) /* fast-forward */ ;
-=======
     if (round != 8) {
       bool r = try_allocate_harq_retransmission(Mod_id, CC_id, frame, subframe,
                                                 UE_id, rbg, &n_rbg_sched,
@@ -451,7 +324,6 @@
           return n_rbg_sched;
         for (; !rbgalloc_mask[rbg]; rbg++) /* fast-forward */ ;
       }
->>>>>>> 40141270
     } else {
       if (UE_info->UE_template[CC_id][UE_id].dl_buffer_total == 0)
         continue;
@@ -507,8 +379,6 @@
       n_rbg_sched--;
       for (rbg++; n_rbg_sched > 0 && !rbgalloc_mask[rbg]; rbg++) /* fast-forward */ ;
     }
-<<<<<<< HEAD
-=======
   }
 
   return n_rbg_sched;
@@ -622,164 +492,10 @@
       n_rbg_sched--;
       for (rbg++; n_rbg_sched > 0 && !rbgalloc_mask[rbg]; rbg++) /* fast-forward */ ;
     }
->>>>>>> 40141270
   }
 
   return n_rbg_sched;
 }
-<<<<<<< HEAD
-default_sched_dl_algo_t proportional_fair_wbcqi_dl = {
-  .name  = "proportional_fair_wbcqi_dl",
-  .setup = pf_dl_setup,
-  .unset = pf_dl_unset,
-  .run   = pf_wbcqi_dl_run,
-  .data  = NULL
-};
-
-void *mt_dl_setup(void) {
-  return NULL;
-}
-void mt_dl_unset(void **data) {
-  *data = NULL;
-}
-int mt_wbcqi_dl_run(module_id_t Mod_id,
-                    int CC_id,
-                    int frame,
-                    int subframe,
-                    UE_list_t *UE_list,
-                    int max_num_ue,
-                    int n_rbg_sched,
-                    uint8_t *rbgalloc_mask,
-                    void *data) {
-  DevAssert(UE_list->head >= 0);
-  DevAssert(n_rbg_sched > 0);
-  const int N_RBG = to_rbg(RC.mac[Mod_id]->common_channels[CC_id].mib->message.dl_Bandwidth);
-  const int RBGsize = get_min_rb_unit(Mod_id, CC_id);
-  const int RBGlastsize = get_rbg_size_last(Mod_id, CC_id);
-  UE_info_t *UE_info = &RC.mac[Mod_id]->UE_info;
-
-  int rbg = 0;
-  for (; !rbgalloc_mask[rbg]; rbg++)
-    ; /* fast-forward to first allowed RBG */
-
-  UE_list_t UE_sched; // UEs that could be scheduled
-  int *uep = &UE_sched.head;
-
-  for (int UE_id = UE_list->head; UE_id >= 0; UE_id = UE_list->next[UE_id]) {
-    // check whether there are HARQ retransmissions
-    const COMMON_channels_t *cc = &RC.mac[Mod_id]->common_channels[CC_id];
-    const uint8_t harq_pid = frame_subframe2_dl_harq_pid(cc->tdd_Config, frame, subframe);
-    UE_sched_ctrl_t *ue_ctrl = &UE_info->UE_sched_ctrl[UE_id];
-    const uint8_t round = ue_ctrl->round[CC_id][harq_pid];
-    if (round != 8) { // retransmission: allocate
-      const int nb_rb = UE_info->UE_template[CC_id][UE_id].nb_rb[harq_pid];
-      if (nb_rb == 0)
-        continue;
-      int nb_rbg = (nb_rb + (nb_rb % RBGsize)) / RBGsize;
-      // needs more RBGs than we can allocate
-      if (nb_rbg > n_rbg_sched) {
-        LOG_D(MAC,
-              "retransmission of UE %d needs more RBGs (%d) than we have (%d)\n",
-              UE_id, nb_rbg, n_rbg_sched);
-        continue;
-      }
-      // ensure that the number of RBs can be contained by the RBGs (!), i.e.
-      // if we allocate the last RBG this one should have the full RBGsize
-      if ((nb_rb % RBGsize) == 0 && nb_rbg == n_rbg_sched
-          && rbgalloc_mask[N_RBG - 1] && RBGlastsize != RBGsize) {
-        LOG_D(MAC,
-              "retransmission of UE %d needs %d RBs, but the last RBG %d is too small (%d, normal %d)\n",
-              UE_id, nb_rb, N_RBG - 1, RBGlastsize, RBGsize);
-        continue;
-      }
-      const uint8_t cqi = ue_ctrl->dl_cqi[CC_id];
-      const int idx = CCE_try_allocate_dlsch(Mod_id, CC_id, subframe, UE_id, cqi);
-      if (idx < 0)
-        continue; // cannot allocate CCE
-      ue_ctrl->pre_dci_dl_pdu_idx = idx;
-      // retransmissions: directly allocate
-      n_rbg_sched -= nb_rbg;
-      ue_ctrl->pre_nb_available_rbs[CC_id] += nb_rb;
-      for (; nb_rbg > 0; rbg++) {
-        if (!rbgalloc_mask[rbg])
-          continue;
-        ue_ctrl->rballoc_sub_UE[CC_id][rbg] = 1;
-        rbgalloc_mask[rbg] = 0;
-        nb_rbg--;
-      }
-      LOG_D(MAC,
-            "%4d.%d n_rbg_sched %d after retransmission reservation for UE %d "
-            "round %d retx nb_rb %d pre_nb_available_rbs %d\n",
-            frame, subframe, n_rbg_sched, UE_id, round,
-            UE_info->UE_template[CC_id][UE_id].nb_rb[harq_pid],
-            ue_ctrl->pre_nb_available_rbs[CC_id]);
-      /* if there are no more RBG to give, return */
-      if (n_rbg_sched <= 0)
-        return 0;
-      max_num_ue--;
-      /* if there are no UEs that can be allocated anymore, return */
-      if (max_num_ue == 0)
-        return n_rbg_sched;
-      for (; !rbgalloc_mask[rbg]; rbg++) /* fast-forward */ ;
-    } else {
-      if (UE_info->UE_template[CC_id][UE_id].dl_buffer_total == 0)
-        continue;
-      *uep = UE_id;
-      uep = &UE_sched.next[UE_id];
-    }
-  }
-  *uep = -1;
-
-  while (max_num_ue > 0 && n_rbg_sched > 0 && UE_sched.head >= 0) {
-    int *max = &UE_sched.head; /* assume head is max */
-    int *p = &UE_sched.next[*max];
-    while (*p >= 0) {
-      /* if the current one has better CQI, or the same and more data */
-      const uint8_t maxCqi = UE_info->UE_sched_ctrl[*max].dl_cqi[CC_id];
-      const uint32_t maxB = UE_info->UE_template[CC_id][*max].dl_buffer_total;
-      const uint8_t pCqi = UE_info->UE_sched_ctrl[*p].dl_cqi[CC_id];
-      const uint32_t pB = UE_info->UE_template[CC_id][*p].dl_buffer_total;
-      if (pCqi > maxCqi || (pCqi == maxCqi && pB > maxB))
-        max = p;
-      p = &UE_sched.next[*p];
-    }
-    /* remove the max one */
-    const int UE_id = *max;
-    p = &UE_sched.next[*max];
-    *max = UE_sched.next[*max];
-    *p = -1;
-
-    const uint8_t cqi = UE_info->UE_sched_ctrl[UE_id].dl_cqi[CC_id];
-    const int idx = CCE_try_allocate_dlsch(Mod_id, CC_id, subframe, UE_id, cqi);
-    if (idx < 0)
-      continue;
-    UE_info->UE_sched_ctrl[UE_id].pre_dci_dl_pdu_idx = idx;
-
-    max_num_ue--;
-
-    /* allocate as much as possible */
-    const int mcs = cqi_to_mcs[cqi];
-    UE_info->eNB_UE_stats[CC_id][UE_id].dlsch_mcs1 = mcs;
-    int req = find_nb_rb_DL(mcs,
-                            UE_info->UE_template[CC_id][UE_id].dl_buffer_total,
-                            n_rbg_sched * RBGsize,
-                            RBGsize);
-    UE_sched_ctrl_t *ue_ctrl = &UE_info->UE_sched_ctrl[UE_id];
-    while (req > 0 && n_rbg_sched > 0) {
-      ue_ctrl->rballoc_sub_UE[CC_id][rbg] = 1;
-      rbgalloc_mask[rbg] = 0;
-      const int sRBG = rbg == N_RBG - 1 ? RBGlastsize : RBGsize;
-      ue_ctrl->pre_nb_available_rbs[CC_id] += sRBG;
-      req -= sRBG;
-      n_rbg_sched--;
-      for (rbg++; n_rbg_sched > 0 && !rbgalloc_mask[rbg]; rbg++) /* fast-forward */ ;
-    }
-  }
-
-  return n_rbg_sched;
-}
-=======
->>>>>>> 40141270
 default_sched_dl_algo_t maximum_throughput_wbcqi_dl = {
   .name  = "maximum_throughput_wbcqi_dl",
   .setup = mt_dl_setup,
