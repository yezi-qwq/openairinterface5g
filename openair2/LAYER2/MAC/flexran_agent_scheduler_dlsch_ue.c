/*
 * Licensed to the OpenAirInterface (OAI) Software Alliance under one or more
 * contributor license agreements.  See the NOTICE file distributed with
 * this work for additional information regarding copyright ownership.
 * The OpenAirInterface Software Alliance licenses this file to You under
 * the OAI Public License, Version 1.1  (the "License"); you may not use this file
 * except in compliance with the License.
 * You may obtain a copy of the License at
 *
 *      http://www.openairinterface.org/?page_id=698
 *
 * Unless required by applicable law or agreed to in writing, software
 * distributed under the License is distributed on an "AS IS" BASIS,
 * WITHOUT WARRANTIES OR CONDITIONS OF ANY KIND, either express or implied.
 * See the License for the specific language governing permissions and
 * limitations under the License.
 *-------------------------------------------------------------------------------
 * For more information about the OpenAirInterface (OAI) Software Alliance:
 *      contact@openairinterface.org
 */

/*! \file flexran_agent_scheduler_dlsch_ue.c
 * \brief procedures related to eNB for the DLSCH transport channel
 * \author Xenofon Foukas, Navid Nikaein and Raymond Knopp
 * \date 2016
 * \email: x.foukas@sms.ed.ac.uk
 * \version 0.1
 * @ingroup _mac

 */

#include "assertions.h"
#include "PHY/defs.h"
#include "PHY/extern.h"

#include "SCHED/defs.h"
#include "SCHED/extern.h"

#include "LAYER2/MAC/flexran_agent_mac_proto.h"
#include "LAYER2/MAC/defs.h"
#include "LAYER2/MAC/proto.h"
#include "LAYER2/MAC/extern.h"
#include "UTIL/LOG/log.h"
#include "UTIL/LOG/vcd_signal_dumper.h"
#include "UTIL/OPT/opt.h"
#include "OCG.h"
#include "OCG_extern.h"

#include "RRC/LITE/extern.h"
#include "RRC/L2_INTERFACE/openair_rrc_L2_interface.h"

#include "ENB_APP/flexran_agent_defs.h"
#include "flexran_agent_ran_api.h"
#include "pdcp.h"

#include "header.pb-c.h"
#include "flexran.pb-c.h"
#include "flexran_agent_mac.h"
#include <dlfcn.h>

#include "SIMULATION/TOOLS/defs.h"	// for taus

#if defined(ENABLE_ITTI)
#include "intertask_interface.h"
#endif

#define ENABLE_MAC_PAYLOAD_DEBUG

/**
 * Local variables to support slicing
 * 
 */


/*!\brief  UE ULSCH scheduling states*/
typedef enum {
    MIN_SLICE_STRATEGY = 0,
    SLICE_MASK,
    UEID_TO_SLICEID,
    MAX_SLICE_STRATEGY
} SLICING_STRATEGY;

// this assumes a max of of 16 UE per eNB/CC
#define SLICE0_MASK 0x000f
#define SLICE1_MASK 0x00f0
#define SLICE2_MASK 0x0f00
#define SLICE3_MASK 0xf000


// number of active slices for  past and current time
int n_active_slices = 1;
int n_active_slices_current = 1;

// ue to slice mapping
int slicing_strategy = UEID_TO_SLICEID;
int slicing_strategy_current = UEID_TO_SLICEID;

// RB share for each slice for past and current time
<<<<<<< HEAD
float slice_percentage[MAX_NUM_SLICES] = { 1.0, 0.0, 0.0, 0.0 };
float slice_percentage_current[MAX_NUM_SLICES] = { 1.0, 0.0, 0.0, 0.0 };

=======
float avg_slice_percentage=0.25;
float slice_percentage[MAX_NUM_SLICES] = {1.0, 0.0, 0.0, 0.0};
float slice_percentage_current[MAX_NUM_SLICES] = {1.0, 0.0, 0.0, 0.0};
>>>>>>> a09728ad
float total_slice_percentage = 0;
float total_slice_percentage_current = 0;

// MAX MCS for each slice for past and current time
int slice_maxmcs[MAX_NUM_SLICES] = { 28, 28, 28, 28 };
int slice_maxmcs_current[MAX_NUM_SLICES] = { 28, 28, 28, 28 };

int update_dl_scheduler[MAX_NUM_SLICES] = { 1, 1, 1, 1 };
int update_dl_scheduler_current[MAX_NUM_SLICES] = { 1, 1, 1, 1 };

// name of available scheduler
char *dl_scheduler_type[MAX_NUM_SLICES] =
    { "flexran_schedule_ue_spec_embb",
    "flexran_schedule_ue_spec_urllc",
    "flexran_schedule_ue_spec_mmtc",
    "flexran_schedule_ue_spec_be"	// best effort 
};

// pointer to the slice specific scheduler 
<<<<<<< HEAD
slice_scheduler slice_sched[MAX_NUM_SLICES] = { 0 };
=======
slice_scheduler_dl slice_sched_dl[MAX_NUM_SLICES] = {0};
>>>>>>> a09728ad


/**
 * preprocessor functions for scheduling
 *
 */


// This function stores the downlink buffer for all the logical channels
void
_store_dlsch_buffer(module_id_t Mod_id,
		    int slice_id, frame_t frameP, sub_frame_t subframeP)
{

    int UE_id, i;
    rnti_t rnti;
    mac_rlc_status_resp_t rlc_status;
    UE_list_t *UE_list = &eNB_mac_inst[Mod_id].UE_list;
    UE_TEMPLATE *UE_template;

    for (UE_id = 0; UE_id < NUMBER_OF_UE_MAX; UE_id++) {
	if (UE_list->active[UE_id] != TRUE)
	    continue;

	if (flexran_slice_member(UE_id, slice_id) == 0)
	    continue;

	UE_template =
	    &UE_list->UE_template[UE_PCCID(Mod_id, UE_id)][UE_id];

	// clear logical channel interface variables
	UE_template->dl_buffer_total = 0;
	UE_template->dl_pdus_total = 0;

	for (i = 0; i < MAX_NUM_LCID; i++) {
	    UE_template->dl_buffer_info[i] = 0;
	    UE_template->dl_pdus_in_buffer[i] = 0;
	    UE_template->dl_buffer_head_sdu_creation_time[i] = 0;
	    UE_template->dl_buffer_head_sdu_remaining_size_to_send[i] = 0;
	}

	rnti = UE_RNTI(Mod_id, UE_id);

	for (i = 0; i < MAX_NUM_LCID; i++) {	// loop over all the logical channels

	    rlc_status =
		mac_rlc_status_ind(Mod_id, rnti, Mod_id, frameP, subframeP,
				   ENB_FLAG_YES, MBMS_FLAG_NO, i, 0);
	    UE_template->dl_buffer_info[i] = rlc_status.bytes_in_buffer;	//storing the dlsch buffer for each logical channel
	    UE_template->dl_pdus_in_buffer[i] = rlc_status.pdus_in_buffer;
	    UE_template->dl_buffer_head_sdu_creation_time[i] =
		rlc_status.head_sdu_creation_time;
	    UE_template->dl_buffer_head_sdu_creation_time_max =
		cmax(UE_template->dl_buffer_head_sdu_creation_time_max,
		     rlc_status.head_sdu_creation_time);
	    UE_template->dl_buffer_head_sdu_remaining_size_to_send[i] =
		rlc_status.head_sdu_remaining_size_to_send;
	    UE_template->dl_buffer_head_sdu_is_segmented[i] =
		rlc_status.head_sdu_is_segmented;
	    UE_template->dl_buffer_total += UE_template->dl_buffer_info[i];	//storing the total dlsch buffer
	    UE_template->dl_pdus_total +=
		UE_template->dl_pdus_in_buffer[i];

#ifdef DEBUG_eNB_SCHEDULER

	    /* note for dl_buffer_head_sdu_remaining_size_to_send[i] :
	     * 0 if head SDU has not been segmented (yet), else remaining size not already segmented and sent
	     */
	    if (UE_template->dl_buffer_info[i] > 0)
		LOG_D(MAC,
		      "[eNB %d][SLICE %d] Frame %d Subframe %d : RLC status for UE %d in LCID%d: total of %d pdus and size %d, head sdu queuing time %d, remaining size %d, is segmeneted %d \n",
		      Mod_id, slice_id, frameP, subframeP, UE_id,
		      i, UE_template->dl_pdus_in_buffer[i],
		      UE_template->dl_buffer_info[i],
		      UE_template->dl_buffer_head_sdu_creation_time[i],
		      UE_template->
		      dl_buffer_head_sdu_remaining_size_to_send[i],
		      UE_template->dl_buffer_head_sdu_is_segmented[i]);

#endif

	}

	//#ifdef DEBUG_eNB_SCHEDULER
	if (UE_template->dl_buffer_total > 0)
	    LOG_D(MAC,
		  "[eNB %d] Frame %d Subframe %d : RLC status for UE %d : total DL buffer size %d and total number of pdu %d \n",
		  Mod_id, frameP, subframeP, UE_id,
		  UE_template->dl_buffer_total,
		  UE_template->dl_pdus_total);

	//#endif
    }
}


// This function returns the estimated number of RBs required by each UE for downlink scheduling
void
_assign_rbs_required(module_id_t Mod_id,
		     int slice_id,
		     frame_t frameP,
		     sub_frame_t subframe,
		     uint16_t
		     nb_rbs_required[MAX_NUM_CCs][NUMBER_OF_UE_MAX],
		     uint16_t nb_rbs_allowed_slice[MAX_NUM_CCs]
		     [MAX_NUM_SLICES], int min_rb_unit[MAX_NUM_CCs])
{


    rnti_t rnti;
    uint16_t TBS = 0;
    LTE_eNB_UE_stats *eNB_UE_stats[MAX_NUM_CCs];
    int UE_id, n, i, j, CC_id, pCCid, tmp;
    UE_list_t *UE_list = &eNB_mac_inst[Mod_id].UE_list;
    //  UE_TEMPLATE           *UE_template;

    // clear rb allocations across all CC_ids
    for (UE_id = 0; UE_id < NUMBER_OF_UE_MAX; UE_id++) {
	if (UE_list->active[UE_id] != TRUE)
	    continue;

	if (flexran_slice_member(UE_id, slice_id) == 0)
	    continue;

	pCCid = UE_PCCID(Mod_id, UE_id);
	rnti = UE_list->UE_template[pCCid][UE_id].rnti;

	/* skip UE not present in PHY (for any of its active CCs) */
	if (!phy_stats_exist(Mod_id, rnti))
	    continue;

	//update CQI information across component carriers
	for (n = 0; n < UE_list->numactiveCCs[UE_id]; n++) {
	    CC_id = UE_list->ordered_CCids[n][UE_id];
	    eNB_UE_stats[CC_id] =
		mac_xface->get_eNB_UE_stats(Mod_id, CC_id, rnti);
	    eNB_UE_stats[CC_id]->dlsch_mcs1 =
		cqi_to_mcs[flexran_get_ue_wcqi(Mod_id, UE_id)];
	}

	// provide the list of CCs sorted according to MCS
	for (i = 0; i < UE_list->numactiveCCs[UE_id]; i++) {
	    for (j = i + 1; j < UE_list->numactiveCCs[UE_id]; j++) {
		DevAssert(j < MAX_NUM_CCs);

		if (eNB_UE_stats[UE_list->ordered_CCids[i][UE_id]]->
		    dlsch_mcs1 >
		    eNB_UE_stats[UE_list->ordered_CCids[j][UE_id]]->
		    dlsch_mcs1) {
		    tmp = UE_list->ordered_CCids[i][UE_id];
		    UE_list->ordered_CCids[i][UE_id] =
			UE_list->ordered_CCids[j][UE_id];
		    UE_list->ordered_CCids[j][UE_id] = tmp;
		}
	    }
	}

	/* NN --> RK
	 * check the index of UE_template"
	 */
	if (UE_list->UE_template[pCCid][UE_id].dl_buffer_total > 0) {
	    LOG_D(MAC, "[preprocessor] assign RB for UE %d\n", UE_id);

	    for (i = 0; i < UE_list->numactiveCCs[UE_id]; i++) {
		CC_id = UE_list->ordered_CCids[i][UE_id];
		eNB_UE_stats[CC_id] =
		    mac_xface->get_eNB_UE_stats(Mod_id, CC_id, rnti);

		if (cqi_to_mcs[flexran_get_ue_wcqi(Mod_id, UE_id)] == 0) {	//eNB_UE_stats[CC_id]->dlsch_mcs1==0) {
		    nb_rbs_required[CC_id][UE_id] = 4;	// don't let the TBS get too small
		} else {
		    nb_rbs_required[CC_id][UE_id] = min_rb_unit[CC_id];
		}

<<<<<<< HEAD
		TBS =
		    mac_xface->get_TBS_DL(cqi_to_mcs
					  [flexran_get_ue_wcqi
					   (Mod_id, UE_id)],
					  nb_rbs_required[CC_id][UE_id]);
		nb_rbs_allowed_slice[CC_id][slice_id] =
		    flexran_nb_rbs_allowed_slice(slice_percentage
						 [slice_id],
						 flexran_get_N_RB_DL
						 (Mod_id, CC_id));
		LOG_D(MAC,
		      "[preprocessor] start RB assignement for UE %d CC_id %d dl buffer %d (RB unit %d, MCS %d, TBS %d) \n",
		      UE_id, CC_id,
		      UE_list->UE_template[pCCid][UE_id].dl_buffer_total,
		      nb_rbs_required[CC_id][UE_id],
		      flexran_get_ue_wcqi(Mod_id, UE_id), TBS);

		/* calculating required number of RBs for each UE */
		while (TBS <
		       UE_list->UE_template[pCCid][UE_id].
		       dl_buffer_total) {
		    nb_rbs_required[CC_id][UE_id] += min_rb_unit[CC_id];

		    if (nb_rbs_required[CC_id][UE_id] >
			nb_rbs_allowed_slice[CC_id][slice_id]) {
			TBS =
			    mac_xface->get_TBS_DL(flexran_get_ue_wcqi
						  (Mod_id, UE_id),
						  nb_rbs_allowed_slice
						  [CC_id]
						  [slice_id]);
			nb_rbs_required[CC_id][UE_id] =
			    nb_rbs_allowed_slice[CC_id][slice_id];
			break;
		    }

		    TBS =
			mac_xface->get_TBS_DL(cqi_to_mcs
					      [flexran_get_ue_wcqi
					       (Mod_id, UE_id)],
					      nb_rbs_required[CC_id]
					      [UE_id]);
		}		// end of while

		LOG_D(MAC,
		      "[eNB %d][SLICE %d] Frame %d: UE %d on CC %d: RB unit %d,  nb_required RB %d (TBS %d, mcs %d)\n",
		      Mod_id, slice_id, frameP, UE_id, CC_id,
		      min_rb_unit[CC_id], nb_rbs_required[CC_id][UE_id],
		      TBS, cqi_to_mcs[flexran_get_ue_wcqi(Mod_id, UE_id)]);
	    }
	}
=======
    /* NN --> RK
     * check the index of UE_template"
     */
    if (UE_list->UE_template[pCCid][UE_id].dl_buffer_total> 0) {
      LOG_D(MAC,"[preprocessor] assign RB for UE %d\n",UE_id);

      for (i=0; i<UE_list->numactiveCCs[UE_id]; i++) {
        CC_id = UE_list->ordered_CCids[i][UE_id];
	eNB_UE_stats[CC_id] = mac_xface->get_eNB_UE_stats(Mod_id,CC_id,rnti);

        if (cqi_to_mcs[flexran_get_ue_wcqi(Mod_id, UE_id)] == 0) {//eNB_UE_stats[CC_id]->dlsch_mcs1==0) {
          nb_rbs_required[CC_id][UE_id] = 4;  // don't let the TBS get too small
        } else {
          nb_rbs_required[CC_id][UE_id] = min_rb_unit[CC_id];
        }

        TBS = mac_xface->get_TBS_DL(cqi_to_mcs[flexran_get_ue_wcqi(Mod_id, UE_id)], nb_rbs_required[CC_id][UE_id]);
	nb_rbs_allowed_slice[CC_id][slice_id] = flexran_nb_rbs_allowed_slice(slice_percentage[slice_id],
									     flexran_get_N_RB_DL(Mod_id, CC_id));
        LOG_D(MAC,"[preprocessor] start RB assignement for UE %d CC_id %d dl buffer %d (RB unit %d, MCS %d, TBS %d) \n",
              UE_id, CC_id, UE_list->UE_template[pCCid][UE_id].dl_buffer_total,
              nb_rbs_required[CC_id][UE_id], flexran_get_ue_wcqi(Mod_id, UE_id), TBS);

        /* calculating required number of RBs for each UE */
        while (TBS < UE_list->UE_template[pCCid][UE_id].dl_buffer_total)  {
          nb_rbs_required[CC_id][UE_id] += min_rb_unit[CC_id];

          if (nb_rbs_required[CC_id][UE_id] > nb_rbs_allowed_slice[CC_id][slice_id]) {
            TBS = mac_xface->get_TBS_DL(cqi_to_mcs[flexran_get_ue_wcqi(Mod_id, UE_id)], nb_rbs_allowed_slice[CC_id][slice_id]);
            nb_rbs_required[CC_id][UE_id] = nb_rbs_allowed_slice[CC_id][slice_id];
            break;
          }

          TBS = mac_xface->get_TBS_DL(cqi_to_mcs[flexran_get_ue_wcqi(Mod_id, UE_id)], nb_rbs_required[CC_id][UE_id]);
        } // end of while

        LOG_D(MAC,"[eNB %d][SLICE %d] Frame %d: UE %d on CC %d: RB unit %d,  nb_required RB %d (TBS %d, mcs %d)\n",
              Mod_id, slice_id,frameP,UE_id, CC_id,  min_rb_unit[CC_id], nb_rbs_required[CC_id][UE_id], TBS, cqi_to_mcs[flexran_get_ue_wcqi(Mod_id, UE_id)]);
      }
>>>>>>> a09728ad
    }
}

void
_dlsch_scheduler_pre_processor_allocate(module_id_t Mod_id,
					int UE_id,
					uint8_t CC_id,
					int N_RBG,
					int transmission_mode,
					int min_rb_unit,
					uint8_t N_RB_DL,
					uint16_t
					nb_rbs_required[MAX_NUM_CCs]
					[NUMBER_OF_UE_MAX],
					uint16_t
					nb_rbs_required_remaining
					[MAX_NUM_CCs]
					[NUMBER_OF_UE_MAX], unsigned char
					rballoc_sub[MAX_NUM_CCs]
					[N_RBG_MAX], unsigned char
					MIMO_mode_indicator
					[MAX_NUM_CCs][N_RBG_MAX])
{
    int i;
    UE_list_t *UE_list = &eNB_mac_inst[Mod_id].UE_list;
    UE_sched_ctrl *ue_sched_ctl = &UE_list->UE_sched_ctrl[UE_id];

    for (i = 0; i < N_RBG; i++) {

	if ((rballoc_sub[CC_id][i] == 0) &&
	    (ue_sched_ctl->rballoc_sub_UE[CC_id][i] == 0) &&
	    (nb_rbs_required_remaining[CC_id][UE_id] > 0) &&
	    (ue_sched_ctl->pre_nb_available_rbs[CC_id] <
	     nb_rbs_required[CC_id][UE_id])) {

	    // if this UE is not scheduled for TM5
	    if (ue_sched_ctl->dl_pow_off[CC_id] != 0) {

		if ((i == N_RBG - 1)
		    && ((N_RB_DL == 25) || (N_RB_DL == 50))) {
		    rballoc_sub[CC_id][i] = 1;
		    ue_sched_ctl->rballoc_sub_UE[CC_id][i] = 1;
		    MIMO_mode_indicator[CC_id][i] = 1;
		    if (transmission_mode == 5) {
			ue_sched_ctl->dl_pow_off[CC_id] = 1;
		    }
		    nb_rbs_required_remaining[CC_id][UE_id] =
			nb_rbs_required_remaining[CC_id][UE_id] -
			min_rb_unit + 1;
		    ue_sched_ctl->pre_nb_available_rbs[CC_id] =
			ue_sched_ctl->pre_nb_available_rbs[CC_id] +
			min_rb_unit - 1;
		} else {
		    if (nb_rbs_required_remaining[CC_id][UE_id] >=
			min_rb_unit) {
			rballoc_sub[CC_id][i] = 1;
			ue_sched_ctl->rballoc_sub_UE[CC_id][i] = 1;
			MIMO_mode_indicator[CC_id][i] = 1;
			if (transmission_mode == 5) {
			    ue_sched_ctl->dl_pow_off[CC_id] = 1;
			}
			nb_rbs_required_remaining[CC_id][UE_id] =
			    nb_rbs_required_remaining[CC_id][UE_id] -
			    min_rb_unit;
			ue_sched_ctl->pre_nb_available_rbs[CC_id] =
			    ue_sched_ctl->pre_nb_available_rbs[CC_id] +
			    min_rb_unit;
		    }
		}
	    }			// dl_pow_off[CC_id][UE_id] ! = 0
	}
    }
}

void
_dlsch_scheduler_pre_processor_reset(int module_idP,
				     int UE_id,
				     uint8_t CC_id,
				     int frameP,
				     int subframeP,
				     int N_RBG,
				     uint16_t nb_rbs_required[MAX_NUM_CCs]
				     [NUMBER_OF_UE_MAX],
				     uint16_t
				     nb_rbs_required_remaining
				     [MAX_NUM_CCs][NUMBER_OF_UE_MAX],
				     uint16_t
				     nb_rbs_allowed_slice[MAX_NUM_CCs]
				     [MAX_NUM_SLICES], unsigned char
				     rballoc_sub[MAX_NUM_CCs]
				     [N_RBG_MAX], unsigned char
				     MIMO_mode_indicator[MAX_NUM_CCs]
				     [N_RBG_MAX])
{
    int i, j;
    UE_list_t *UE_list = &eNB_mac_inst[module_idP].UE_list;
    UE_sched_ctrl *ue_sched_ctl = &UE_list->UE_sched_ctrl[UE_id];
    uint8_t *vrb_map =
	eNB_mac_inst[module_idP].common_channels[CC_id].vrb_map;
    int RBGsize =
	PHY_vars_eNB_g[module_idP][CC_id]->frame_parms.N_RB_DL / N_RBG;
#ifdef SF05_LIMIT
    //int subframe05_limit=0;
    int sf05_upper = -1, sf05_lower = -1;
#endif
    //  LTE_eNB_UE_stats *eNB_UE_stats = mac_xface->get_eNB_UE_stats(module_idP,CC_id,rnti);

    flexran_update_TA(module_idP, UE_id, CC_id);

    if (UE_id == 0) {
	VCD_SIGNAL_DUMPER_DUMP_VARIABLE_BY_NAME
	    (VCD_SIGNAL_DUMPER_VARIABLES_UE0_TIMING_ADVANCE,
	     ue_sched_ctl->ta_update);
    }
    nb_rbs_required[CC_id][UE_id] = 0;
    ue_sched_ctl->pre_nb_available_rbs[CC_id] = 0;
    ue_sched_ctl->dl_pow_off[CC_id] = 2;
    nb_rbs_required_remaining[CC_id][UE_id] = 0;
    for (i = 0; i < n_active_slices; i++)
	nb_rbs_allowed_slice[CC_id][i] = 0;
#ifdef SF05_LIMIT
    switch (N_RBG) {
    case 6:
	sf05_lower = 0;
	sf05_upper = 5;
	break;
    case 8:
	sf05_lower = 2;
	sf05_upper = 5;
	break;
    case 13:
	sf05_lower = 4;
	sf05_upper = 7;
	break;
    case 17:
	sf05_lower = 7;
	sf05_upper = 9;
	break;
    case 25:
	sf05_lower = 11;
	sf05_upper = 13;
	break;
    }
#endif
    // Initialize Subbands according to VRB map
    for (i = 0; i < N_RBG; i++) {
	ue_sched_ctl->rballoc_sub_UE[CC_id][i] = 0;
	rballoc_sub[CC_id][i] = 0;
#ifdef SF05_LIMIT
	// for avoiding 6+ PRBs around DC in subframe 0-5 (avoid excessive errors)

	if ((subframeP == 0 || subframeP == 5) &&
	    (i >= sf05_lower && i <= sf05_upper))
	    rballoc_sub[CC_id][i] = 1;
#endif
	// for SI-RNTI,RA-RNTI and P-RNTI allocations
	for (j = 0; j < RBGsize; j++) {
	    if (vrb_map[j + (i * RBGsize)] != 0) {
		rballoc_sub[CC_id][i] = 1;
		LOG_D(MAC, "Frame %d, subframe %d : vrb %d allocated\n",
		      frameP, subframeP, j + (i * RBGsize));
		break;
	    }
	}
	LOG_D(MAC, "Frame %d Subframe %d CC_id %d RBG %i : rb_alloc %d\n",
	      frameP, subframeP, CC_id, i, rballoc_sub[CC_id][i]);
	MIMO_mode_indicator[CC_id][i] = 2;
    }
}

// This function assigns pre-available RBS to each UE in specified sub-bands before scheduling is done
void
_dlsch_scheduler_pre_processor(module_id_t Mod_id,
			       int slice_id,
			       frame_t frameP,
			       sub_frame_t subframeP,
			       int N_RBG[MAX_NUM_CCs], int *mbsfn_flag)
{

    unsigned char rballoc_sub[MAX_NUM_CCs][N_RBG_MAX], total_ue_count;
    unsigned char MIMO_mode_indicator[MAX_NUM_CCs][N_RBG_MAX];
    int UE_id, i;
    uint8_t round = 0;
    uint8_t harq_pid = 0;
    uint16_t ii, j;
    uint16_t nb_rbs_required[MAX_NUM_CCs][NUMBER_OF_UE_MAX];
    uint16_t nb_rbs_allowed_slice[MAX_NUM_CCs][MAX_NUM_SLICES];
    uint16_t nb_rbs_required_remaining[MAX_NUM_CCs][NUMBER_OF_UE_MAX];
    uint16_t nb_rbs_required_remaining_1[MAX_NUM_CCs][NUMBER_OF_UE_MAX];
    uint16_t average_rbs_per_user[MAX_NUM_CCs] = { 0 };
    rnti_t rnti;
    int min_rb_unit[MAX_NUM_CCs];
    uint16_t r1 = 0;
    uint8_t CC_id;
    UE_list_t *UE_list = &eNB_mac_inst[Mod_id].UE_list;
    LTE_DL_FRAME_PARMS *frame_parms[MAX_NUM_CCs] = { 0 };

    int transmission_mode = 0;
    UE_sched_ctrl *ue_sched_ctl;


    for (CC_id = 0; CC_id < MAX_NUM_CCs; CC_id++) {

	if (mbsfn_flag[CC_id] > 0)	// If this CC is allocated for MBSFN skip it here
	    continue;

	frame_parms[CC_id] = mac_xface->get_lte_frame_parms(Mod_id, CC_id);


	min_rb_unit[CC_id] = get_min_rb_unit(Mod_id, CC_id);

	for (i = 0; i < NUMBER_OF_UE_MAX; i++) {
	    if (UE_list->active[i] != TRUE)
		continue;

	    UE_id = i;
	    // Initialize scheduling information for all active UEs

	    //if (flexran_slice_member(UE_id, slice_id) == 0)
	    //continue;
	    _dlsch_scheduler_pre_processor_reset(Mod_id,
						 UE_id,
						 CC_id,
						 frameP,
						 subframeP,
						 N_RBG[CC_id],
						 nb_rbs_required,
						 nb_rbs_required_remaining,
						 nb_rbs_allowed_slice,
						 rballoc_sub,
						 MIMO_mode_indicator);

	}
    }
<<<<<<< HEAD

    // Store the DLSCH buffer for each logical channel
    _store_dlsch_buffer(Mod_id, slice_id, frameP, subframeP);

    // Calculate the number of RBs required by each UE on the basis of logical channel's buffer
    _assign_rbs_required(Mod_id, slice_id, frameP, subframeP,
			 nb_rbs_required, nb_rbs_allowed_slice,
			 min_rb_unit);

    // Sorts the user on the basis of dlsch logical channel buffer and CQI
    sort_UEs(Mod_id, frameP, subframeP);

    total_ue_count = 0;

    // loop over all active UEs
    for (i = UE_list->head; i >= 0; i = UE_list->next[i]) {
	rnti = flexran_get_ue_crnti(Mod_id, i);
	if (rnti == NOT_A_RNTI)
	    continue;
	if (UE_list->UE_sched_ctrl[i].ul_out_of_sync == 1)
	    continue;

	UE_id = i;

	if (flexran_slice_member(UE_id, slice_id) == 0)
	    continue;

	if (!phy_stats_exist(Mod_id, rnti))
	    continue;

	for (ii = 0; ii < UE_num_active_CC(UE_list, UE_id); ii++) {
	    CC_id = UE_list->ordered_CCids[ii][UE_id];
	    ue_sched_ctl = &UE_list->UE_sched_ctrl[UE_id];
	    ue_sched_ctl->max_allowed_rbs[CC_id] =
		nb_rbs_allowed_slice[CC_id][slice_id];
	    flexran_get_harq(Mod_id, CC_id, UE_id, frameP, subframeP,
			     &harq_pid, &round);

	    // if there is no available harq_process, skip the UE
	    if (UE_list->UE_sched_ctrl[UE_id].harq_pid[CC_id] < 0)
		continue;

	    average_rbs_per_user[CC_id] = 0;

	    frame_parms[CC_id] =
		mac_xface->get_lte_frame_parms(Mod_id, CC_id);

	    //      mac_xface->get_ue_active_harq_pid(Mod_id,CC_id,rnti,frameP,subframeP,&harq_pid,&round,0);

	    if (round > 0) {
		nb_rbs_required[CC_id][UE_id] =
		    UE_list->UE_template[CC_id][UE_id].nb_rb[harq_pid];
	    }
	    //nb_rbs_required_remaining[UE_id] = nb_rbs_required[UE_id];
	    if (nb_rbs_required[CC_id][UE_id] > 0) {
		total_ue_count = total_ue_count + 1;
	    }
	    // hypotetical assignement
	    /*
	     * If schedule is enabled and if the priority of the UEs is modified
	     * The average rbs per logical channel per user will depend on the level of
	     * priority. Concerning the hypothetical assignement, we should assign more
	     * rbs to prioritized users. Maybe, we can do a mapping between the
	     * average rbs per user and the level of priority or multiply the average rbs
	     * per user by a coefficient which represents the degree of priority.
	     */

	    if (total_ue_count == 0) {
		average_rbs_per_user[CC_id] = 0;
	    } else if ((min_rb_unit[CC_id] * total_ue_count) <=
		       nb_rbs_allowed_slice[CC_id][slice_id]) {
		average_rbs_per_user[CC_id] =
		    (uint16_t) floor(nb_rbs_allowed_slice[CC_id][slice_id]
				     / total_ue_count);
	    } else {
		average_rbs_per_user[CC_id] = min_rb_unit[CC_id];	// consider the total number of use that can be scheduled UE
	    }
	}
=======
  }
  
  /* Store the DLSCH buffer for each logical channel for each UE */
  _store_dlsch_buffer (Mod_id,slice_id,frameP,subframeP);

  // Calculate the number of RBs required by each UE on the basis of logical channel's buffer
  _assign_rbs_required (Mod_id,slice_id, frameP,subframeP,nb_rbs_required,nb_rbs_allowed_slice,min_rb_unit);

  // Sorts the user on the basis of dlsch logical channel buffer and CQI
  sort_UEs (Mod_id,frameP,subframeP);

  total_ue_count = 0;

  // loop over all active UEs
  for (i=UE_list->head; i>=0; i=UE_list->next[i]) { 
    rnti = flexran_get_ue_crnti(Mod_id, i);
    if(rnti == NOT_A_RNTI)
      continue;
    if (UE_list->UE_sched_ctrl[i].ul_out_of_sync == 1)
      continue;

    UE_id = i;
    
    if (flexran_slice_member(UE_id, slice_id) == 0)
      continue;
    
    if (!phy_stats_exist(Mod_id, rnti))
      continue;

    for (ii=0; ii < UE_num_active_CC(UE_list,UE_id); ii++) {
      CC_id = UE_list->ordered_CCids[ii][UE_id];
      ue_sched_ctl = &UE_list->UE_sched_ctrl[UE_id];
      ue_sched_ctl->max_allowed_rbs[CC_id]=nb_rbs_allowed_slice[CC_id][slice_id];
      flexran_get_harq(Mod_id, CC_id, UE_id, frameP, subframeP, &harq_pid, &round, openair_harq_DL);

      // if there is no available harq_process, skip the UE
      if (UE_list->UE_sched_ctrl[UE_id].harq_pid[CC_id]<0)
        continue;

      average_rbs_per_user[CC_id]=0;

      frame_parms[CC_id] = mac_xface->get_lte_frame_parms(Mod_id,CC_id);

      //      mac_xface->get_ue_active_harq_pid(Mod_id,CC_id,rnti,frameP,subframeP,&harq_pid,&round,0);

      if(round>0) {
        nb_rbs_required[CC_id][UE_id] = UE_list->UE_template[CC_id][UE_id].nb_rb[harq_pid];
      }

      //nb_rbs_required_remaining[UE_id] = nb_rbs_required[UE_id];
      if (nb_rbs_required[CC_id][UE_id] > 0) {
        total_ue_count = total_ue_count + 1;
      }


      // hypotetical assignement
      /*
       * If schedule is enabled and if the priority of the UEs is modified
       * The average rbs per logical channel per user will depend on the level of
       * priority. Concerning the hypothetical assignement, we should assign more
       * rbs to prioritized users. Maybe, we can do a mapping between the
       * average rbs per user and the level of priority or multiply the average rbs
       * per user by a coefficient which represents the degree of priority.
       */

      if (total_ue_count == 0) {
        average_rbs_per_user[CC_id] = 0;
      } else if( (min_rb_unit[CC_id] * total_ue_count) <= nb_rbs_allowed_slice[CC_id][slice_id] ) {
        average_rbs_per_user[CC_id] = (uint16_t) floor(nb_rbs_allowed_slice[CC_id][slice_id]/total_ue_count);
      } else {
        average_rbs_per_user[CC_id] = min_rb_unit[CC_id]; // consider the total number of use that can be scheduled UE
      }
    }
  }

  // note: nb_rbs_required is assigned according to total_buffer_dl
  // extend nb_rbs_required to capture per LCID RB required
  for(i=UE_list->head; i>=0; i=UE_list->next[i]) {
    rnti = UE_RNTI(Mod_id,i);
   
    if(rnti == NOT_A_RNTI)
      continue;

    if (UE_list->UE_sched_ctrl[i].ul_out_of_sync == 1)
      continue;

    if (!phy_stats_exist(Mod_id, rnti))
      continue;

    if (flexran_slice_member(i, slice_id) == 0)
      continue;
    
    for (ii=0; ii<UE_num_active_CC(UE_list,i); ii++) {
      CC_id = UE_list->ordered_CCids[ii][i];

      // control channel
      if (mac_eNB_get_rrc_status(Mod_id,rnti) < RRC_RECONFIGURED) {
        nb_rbs_required_remaining_1[CC_id][i] = nb_rbs_required[CC_id][i];
      } else {
        nb_rbs_required_remaining_1[CC_id][i] = cmin(average_rbs_per_user[CC_id],nb_rbs_required[CC_id][i]);

      }
>>>>>>> a09728ad
    }

    // note: nb_rbs_required is assigned according to total_buffer_dl
    // extend nb_rbs_required to capture per LCID RB required
    for (i = UE_list->head; i >= 0; i = UE_list->next[i]) {
	rnti = UE_RNTI(Mod_id, i);

	if (rnti == NOT_A_RNTI)
	    continue;

	if (UE_list->UE_sched_ctrl[i].ul_out_of_sync == 1)
	    continue;

	if (!phy_stats_exist(Mod_id, rnti))
	    continue;

	if (flexran_slice_member(i, slice_id) == 0)
	    continue;

	for (ii = 0; ii < UE_num_active_CC(UE_list, i); ii++) {
	    CC_id = UE_list->ordered_CCids[ii][i];

	    // control channel
	    if (mac_eNB_get_rrc_status(Mod_id, rnti) < RRC_RECONFIGURED) {
		nb_rbs_required_remaining_1[CC_id][i] =
		    nb_rbs_required[CC_id][i];
	    } else {
		nb_rbs_required_remaining_1[CC_id][i] =
		    cmin(average_rbs_per_user[CC_id],
			 nb_rbs_required[CC_id][i]);

	    }
	}
    }

    //Allocation to UEs is done in 2 rounds,
    // 1st stage: average number of RBs allocated to each UE
    // 2nd stage: remaining RBs are allocated to high priority UEs
    for (r1 = 0; r1 < 2; r1++) {

	for (i = UE_list->head; i >= 0; i = UE_list->next[i]) {

	    if (flexran_slice_member(i, slice_id) == 0)
		continue;

	    for (ii = 0; ii < UE_num_active_CC(UE_list, i); ii++) {
		CC_id = UE_list->ordered_CCids[ii][i];

		if (r1 == 0) {
		    nb_rbs_required_remaining[CC_id][i] =
			nb_rbs_required_remaining_1[CC_id][i];
		} else {	// rb required based only on the buffer - rb allloctaed in the 1st round + extra reaming rb form the 1st round
		    nb_rbs_required_remaining[CC_id][i] =
			nb_rbs_required[CC_id][i] -
			nb_rbs_required_remaining_1[CC_id][i] +
			nb_rbs_required_remaining[CC_id][i];
		}

		if (nb_rbs_required[CC_id][i] > 0)
		    LOG_D(MAC,
			  "round %d : nb_rbs_required_remaining[%d][%d]= %d (remaining_1 %d, required %d,  pre_nb_available_rbs %d, N_RBG %d, rb_unit %d)\n",
			  r1, CC_id, i,
			  nb_rbs_required_remaining[CC_id][i],
			  nb_rbs_required_remaining_1[CC_id][i],
			  nb_rbs_required[CC_id][i],
			  UE_list->UE_sched_ctrl[i].
			  pre_nb_available_rbs[CC_id], N_RBG[CC_id],
			  min_rb_unit[CC_id]);

	    }
	}

	if (total_ue_count > 0) {
	    for (i = UE_list->head; i >= 0; i = UE_list->next[i]) {
		UE_id = i;

		if (flexran_slice_member(UE_id, slice_id) == 0)
		    continue;

		for (ii = 0; ii < UE_num_active_CC(UE_list, UE_id); ii++) {
		    CC_id = UE_list->ordered_CCids[ii][UE_id];
		    ue_sched_ctl = &UE_list->UE_sched_ctrl[UE_id];
		    flexran_get_harq(Mod_id, CC_id, UE_id, frameP,
				     subframeP, &harq_pid, &round);
		    rnti = UE_RNTI(Mod_id, UE_id);

		    // LOG_D(MAC,"UE %d rnti 0x\n", UE_id, rnti );
		    if (rnti == NOT_A_RNTI)
			continue;

		    if (UE_list->UE_sched_ctrl[UE_id].ul_out_of_sync == 1)
			continue;

		    if (!phy_stats_exist(Mod_id, rnti))
			continue;

		    transmission_mode =
			mac_xface->get_transmission_mode(Mod_id, CC_id,
							 rnti);
		    //rrc_status = mac_eNB_get_rrc_status(Mod_id,rnti);
		    /* 1st allocate for the retx */

		    // retransmission in data channels
		    // control channel in the 1st transmission
		    // data channel for all TM
		    LOG_T(MAC,
			  "calling dlsch_scheduler_pre_processor_allocate .. \n ");
		    _dlsch_scheduler_pre_processor_allocate(Mod_id, UE_id,
							    CC_id,
							    N_RBG[CC_id],
							    transmission_mode,
							    min_rb_unit
							    [CC_id],
							    frame_parms
							    [CC_id]->
							    N_RB_DL,
							    nb_rbs_required,
							    nb_rbs_required_remaining,
							    rballoc_sub,
							    MIMO_mode_indicator);
		}
	    }
	}			// total_ue_count
    }				// end of for for r1 and r2

    for (i = UE_list->head; i >= 0; i = UE_list->next[i]) {
	UE_id = i;
	ue_sched_ctl = &UE_list->UE_sched_ctrl[UE_id];

	if (flexran_slice_member(UE_id, slice_id) == 0)
<<<<<<< HEAD
=======
	  continue;
        
	for (ii=0; ii<UE_num_active_CC(UE_list,UE_id); ii++) {
          CC_id = UE_list->ordered_CCids[ii][UE_id];
	  ue_sched_ctl = &UE_list->UE_sched_ctrl[UE_id];
	  flexran_get_harq(Mod_id, CC_id, UE_id, frameP, subframeP, &harq_pid, &round, openair_harq_DL);	  
          rnti = UE_RNTI(Mod_id,UE_id);

          // LOG_D(MAC,"UE %d rnti 0x\n", UE_id, rnti );
          if(rnti == NOT_A_RNTI)
            continue;

	  if (UE_list->UE_sched_ctrl[UE_id].ul_out_of_sync == 1)
>>>>>>> a09728ad
	    continue;

	for (ii = 0; ii < UE_num_active_CC(UE_list, UE_id); ii++) {
	    CC_id = UE_list->ordered_CCids[ii][UE_id];
	    //PHY_vars_eNB_g[Mod_id]->mu_mimo_mode[UE_id].dl_pow_off = dl_pow_off[UE_id];

	    if (ue_sched_ctl->pre_nb_available_rbs[CC_id] > 0) {
		LOG_D(MAC,
		      "******************DL Scheduling Information for UE%d ************************\n",
		      UE_id);
		LOG_D(MAC, "dl power offset UE%d = %d \n", UE_id,
		      ue_sched_ctl->dl_pow_off[CC_id]);
		LOG_D(MAC,
		      "***********RB Alloc for every subband for UE%d ***********\n",
		      UE_id);

		for (j = 0; j < N_RBG[CC_id]; j++) {
		    //PHY_vars_eNB_g[Mod_id]->mu_mimo_mode[UE_id].rballoc_sub[i] = rballoc_sub_UE[CC_id][UE_id][i];
		    LOG_D(MAC, "RB Alloc for UE%d and Subband%d = %d\n",
			  UE_id, j,
			  ue_sched_ctl->rballoc_sub_UE[CC_id][j]);
		}

		//PHY_vars_eNB_g[Mod_id]->mu_mimo_mode[UE_id].pre_nb_available_rbs = pre_nb_available_rbs[CC_id][UE_id];
		LOG_D(MAC,
		      "[eNB %d][SLICE %d] Total RBs allocated for UE%d = %d\n",
		      Mod_id, slice_id, UE_id,
		      ue_sched_ctl->pre_nb_available_rbs[CC_id]);
	    }
	}
    }
}

#define SF05_LIMIT 1

/*
 * Main Downlink Slicing
 *
 */

void
<<<<<<< HEAD
flexran_schedule_ue_spec_default(mid_t mod_id,
				 uint32_t frame,
				 uint32_t subframe,
				 int *mbsfn_flag,
				 Protocol__FlexranMessage ** dl_info)
//------------------------------------------------------------------------------
{
    int i = 0;

    flexran_agent_mac_create_empty_dl_config(mod_id, dl_info);

    for (i = 0; i < n_active_slices; i++) {

	// Load any updated functions
	if (update_dl_scheduler[i] > 0) {
	    slice_sched[i] = dlsym(NULL, dl_scheduler_type[i]);
	    update_dl_scheduler[i] = 0;
	    update_dl_scheduler_current[i] = 0;
	    slice_percentage_current[i] = slice_percentage[i];
	    total_slice_percentage += slice_percentage[i];
	    LOG_N(MAC, "update dl scheduler slice %d\n", i);
	}
	// check if the number of slices has changed, and log 
	if (n_active_slices_current != n_active_slices) {
	    if ((n_active_slices > 0)
		&& (n_active_slices <= MAX_NUM_SLICES)) {
		LOG_N(MAC,
		      "[eNB %d]frame %d subframe %d: number of active slices has changed: %d-->%d\n",
		      mod_id, frame, subframe, n_active_slices_current,
		      n_active_slices);
		n_active_slices_current = n_active_slices;
	    } else {
		LOG_W(MAC,
		      "invalid number of slices %d, revert to the previous value %d\n",
		      n_active_slices, n_active_slices_current);
		n_active_slices = n_active_slices_current;
	    }
	}
	// check if the slice rb share has changed, and log the console
	if (slice_percentage_current[i] != slice_percentage[i]) {
	    if ((slice_percentage[i] >= 0.0)
		&& (slice_percentage[i] <= 1.0)) {
		if ((total_slice_percentage - slice_percentage_current[i] +
		     slice_percentage[i]) <= 1.0) {
		    total_slice_percentage =
			total_slice_percentage -
			slice_percentage_current[i] + slice_percentage[i];
		    LOG_N(MAC,
			  "[eNB %d][SLICE %d] frame %d subframe %d: total percentage %f, slice RB percentage has changed: %f-->%f\n",
			  mod_id, i, frame, subframe,
			  total_slice_percentage,
			  slice_percentage_current[i],
			  slice_percentage[i]);
		    slice_percentage_current[i] = slice_percentage[i];
		} else {
		    LOG_W(MAC,
			  "[eNB %d][SLICE %d] invalid total RB share (%f->%f), revert the previous value (%f->%f)\n",
			  mod_id, i, total_slice_percentage,
			  total_slice_percentage -
			  slice_percentage_current[i] +
			  slice_percentage[i], slice_percentage[i],
			  slice_percentage_current[i]);
		    slice_percentage[i] = slice_percentage_current[i];

		}
	    } else {
		LOG_W(MAC,
		      "[eNB %d][SLICE %d] invalid slice RB share, revert the previous value (%f->%f)\n",
		      mod_id, i, slice_percentage[i],
		      slice_percentage_current[i]);
		slice_percentage[i] = slice_percentage_current[i];

	    }
	}
	// check if the slice max MCS, and log the console
	if (slice_maxmcs_current[i] != slice_maxmcs[i]) {
	    if ((slice_maxmcs[i] >= 0) && (slice_maxmcs[i] < 29)) {
		LOG_N(MAC,
		      "[eNB %d][SLICE %d] frame %d subframe %d: slice MAX MCS has changed: %d-->%d\n",
		      mod_id, i, frame, subframe, slice_maxmcs_current[i],
		      slice_maxmcs[i]);
		slice_maxmcs_current[i] = slice_maxmcs[i];
	    } else {
		LOG_W(MAC,
		      "[eNB %d][SLICE %d] invalid slice max mcs %d, revert the previous value %d\n",
		      mod_id, i, slice_percentage[i], slice_percentage[i]);
		slice_maxmcs[i] = slice_maxmcs_current[i];
	    }
	}
	// check if a new scheduler, and log the console
	if (update_dl_scheduler_current[i] != update_dl_scheduler[i]) {
	    LOG_N(MAC,
		  "[eNB %d][SLICE %d] frame %d subframe %d: DL scheduler for this slice is updated: %s \n",
		  mod_id, i, frame, subframe, dl_scheduler_type[i]);
	    update_dl_scheduler_current[i] = update_dl_scheduler[i];
	}
	// Run each enabled slice-specific schedulers one by one
	//LOG_N(MAC,"[eNB %d]frame %d subframe %d slice %d: calling the scheduler\n", mod_id, frame, subframe,i);
	slice_sched[i] (mod_id, i, frame, subframe, mbsfn_flag, dl_info);

    }

=======
flexran_schedule_ue_dl_spec_default(mid_t   mod_id,
				 uint32_t      frame,
				 uint32_t      subframe,
				 int           *mbsfn_flag,
				 Protocol__FlexranMessage **dl_info)
//------------------------------------------------------------------------------
{
  int i=0;
  
  flexran_agent_mac_create_empty_dl_config(mod_id, dl_info);
 
  total_slice_percentage=0;
  avg_slice_percentage=1.0/n_active_slices;
  
  // reset the slice percentage for inactive slices 
  for (i = n_active_slices; i< MAX_NUM_SLICES; i++) {
    slice_percentage[i]=0;
  }
  for (i = 0; i < n_active_slices; i++) {
    if (slice_percentage[i] < 0 ){
      LOG_W(MAC, "[eNB %d] frame %d subframe %d:invalid slice %d percentage %f. resetting to zero",
	    mod_id, frame, subframe, i, slice_percentage[i]);
      slice_percentage[i]=0;
    }
    total_slice_percentage+=slice_percentage[i];
  }

  for (i = 0; i < n_active_slices; i++) {
    
    // Load any updated functions
    if (update_dl_scheduler[i] > 0 ) {
      slice_sched_dl[i] = dlsym(NULL, dl_scheduler_type[i]); 
      update_dl_scheduler[i] = 0;
      update_dl_scheduler_current[i] = 0;
      LOG_N(MAC,"update dl scheduler slice %d\n", i);
    }

    if (total_slice_percentage <= 1.0){ // the new total RB share is within the range

      // check if the number of slices has changed, and log 
      if (n_active_slices_current != n_active_slices ){
	if ((n_active_slices > 0) && (n_active_slices <= MAX_NUM_SLICES)) {
	  LOG_N(MAC,"[eNB %d]frame %d subframe %d: number of active DL slices has changed: %d-->%d\n",
		mod_id, frame, subframe, n_active_slices_current, n_active_slices);
	  
	  n_active_slices_current = n_active_slices;
	  
	} else {
	  LOG_W(MAC,"invalid number of DL slices %d, revert to the previous value %d\n",n_active_slices, n_active_slices_current);
	  n_active_slices = n_active_slices_current;
	}
      }
      
      // check if the slice rb share has changed, and log the console
      if (slice_percentage_current[i] != slice_percentage[i]){ // new slice percentage
	LOG_N(MAC,"[eNB %d][SLICE %d][DL] frame %d subframe %d: total percentage %f-->%f, slice RB percentage has changed: %f-->%f\n",
	      mod_id, i, frame, subframe, total_slice_percentage_current, total_slice_percentage, slice_percentage_current[i], slice_percentage[i]);
	total_slice_percentage_current= total_slice_percentage;
	slice_percentage_current[i] = slice_percentage[i];
	
      } 
 
      // check if the slice max MCS, and log the console
      if (slice_maxmcs_current[i] != slice_maxmcs[i]){
	if ((slice_maxmcs[i] >= 0) && (slice_maxmcs[i] < 29)){
	  LOG_N(MAC,"[eNB %d][SLICE %d][DL] frame %d subframe %d: slice MAX MCS has changed: %d-->%d\n",
		mod_id, i, frame, subframe, slice_maxmcs_current[i], slice_maxmcs[i]);
	  slice_maxmcs_current[i] = slice_maxmcs[i];
	} else {
	  LOG_W(MAC,"[eNB %d][SLICE %d][DL] invalid slice max mcs %d, revert the previous value %d\n",mod_id, i, slice_maxmcs[i],slice_maxmcs_current[i]);
	  slice_maxmcs[i]= slice_maxmcs_current[i];
	}
      }
      
      // check if a new scheduler, and log the console
      if (update_dl_scheduler_current[i] != update_dl_scheduler[i]){
	LOG_N(MAC,"[eNB %d][SLICE %d][DL] frame %d subframe %d: DL scheduler for this slice is updated: %s \n",
	      mod_id, i, frame, subframe, dl_scheduler_type[i]);
	update_dl_scheduler_current[i] = update_dl_scheduler[i];
      } 
    
    } else {
      // here we can correct the values, e.g. reduce proportionally 
      
      if (n_active_slices == n_active_slices_current){
	LOG_W(MAC,"[eNB %d][SLICE %d][DL] invalid total RB share (%f->%f), reduce proportionally the RB share by 0.1\n",
	      mod_id,i,  
	      total_slice_percentage_current, total_slice_percentage);
	if (slice_percentage[i] >= avg_slice_percentage){
	  slice_percentage[i]-=0.1;
	  total_slice_percentage-=0.1;
	}
      } else {
	LOG_W(MAC,"[eNB %d][SLICE %d][DL] invalid total RB share (%f->%f), revert the number of slice to its previous value (%d->%d)\n",
	      mod_id,i,  
	      total_slice_percentage_current, total_slice_percentage,
	      n_active_slices, n_active_slices_current );
	n_active_slices = n_active_slices_current;
	slice_percentage[i] = slice_percentage_current[i];
      }
    }
    
    // Run each enabled slice-specific schedulers one by one
    slice_sched_dl[i](mod_id, i, frame, subframe, mbsfn_flag,dl_info);
  }
>>>>>>> a09728ad
}

uint16_t flexran_nb_rbs_allowed_slice(float rb_percentage, int total_rbs)
{
    return (uint16_t) floor(rb_percentage * total_rbs);
}

int flexran_slice_maxmcs(int slice_id)
{
    return slice_maxmcs[slice_id];
}

int flexran_slice_member(int UE_id, int slice_id)
{
    // group membership definition
    int slice_member = 0;

    if ((slice_id < 0) || (slice_id > n_active_slices))
	LOG_W(MAC, "out of range slice id %d\n", slice_id);

    switch (slicing_strategy) {
    case SLICE_MASK:
	switch (slice_id) {
	case 0:
	    if (SLICE0_MASK & UE_id) {
		slice_member = 1;
	    }
	    break;
	case 1:
	    if (SLICE1_MASK & UE_id) {
		slice_member = 1;
	    }
	    break;
	case 2:
	    if (SLICE2_MASK & UE_id) {
		slice_member = 1;
	    }
	    break;
	case 3:
	    if (SLICE3_MASK & UE_id) {
		slice_member = 1;
	    }
	    break;
	default:
	    LOG_W(MAC, "unknown slice_id %d\n", slice_id);
	    break;

	}
	break;
    case UEID_TO_SLICEID:
    default:
	if ((UE_id % n_active_slices) == slice_id) {
	    slice_member = 1;	// this ue is a member of this slice
	}
	break;
    }

    return slice_member;
}

/* more aggressive rb and mcs allocation with medium priority and the traffic qci */
void
flexran_schedule_ue_spec_embb(mid_t mod_id,
			      int slice_id,
			      uint32_t frame,
			      uint32_t subframe,
			      int *mbsfn_flag,
			      Protocol__FlexranMessage ** dl_info)
{
<<<<<<< HEAD
    flexran_schedule_ue_spec_common(mod_id,
				    slice_id,
				    frame, subframe, mbsfn_flag, dl_info);

=======
  flexran_schedule_ue_dl_spec_common(mod_id,
				  slice_id,
				  frame,
				  subframe,
				  mbsfn_flag,
				  dl_info);
  
>>>>>>> a09728ad
}

/* more conservative mcs allocation with high priority and the traffic qci */
void
flexran_schedule_ue_spec_urllc(mid_t mod_id,
			       int slice_id,
			       uint32_t frame,
			       uint32_t subframe,
			       int *mbsfn_flag,
			       Protocol__FlexranMessage ** dl_info)
{
<<<<<<< HEAD
    flexran_schedule_ue_spec_common(mod_id,
				    slice_id,
				    frame, subframe, mbsfn_flag, dl_info);

=======
  flexran_schedule_ue_dl_spec_common(mod_id,
				  slice_id,
				  frame,
				  subframe,
				  mbsfn_flag,
				  dl_info);
  
>>>>>>> a09728ad
}

/* constant rb allocation with low mcs with low priority and given the UE capabilities */
void
flexran_schedule_ue_spec_mmtc(mid_t mod_id,
			      int slice_id,
			      uint32_t frame,
			      uint32_t subframe,
			      int *mbsfn_flag,
			      Protocol__FlexranMessage ** dl_info)
{
<<<<<<< HEAD

    flexran_schedule_ue_spec_common(mod_id,
				    slice_id,
				    frame, subframe, mbsfn_flag, dl_info);

=======
  
  flexran_schedule_ue_dl_spec_common(mod_id,
				  slice_id,
				  frame,
				  subframe,
				  mbsfn_flag,
				  dl_info);
  
>>>>>>> a09728ad
}

/* regular rb and mcs allocation with low priority */
void
flexran_schedule_ue_spec_be(mid_t mod_id,
			    int slice_id,
			    uint32_t frame,
			    uint32_t subframe,
			    int *mbsfn_flag,
			    Protocol__FlexranMessage ** dl_info)
{
<<<<<<< HEAD

    flexran_schedule_ue_spec_common(mod_id,
				    slice_id,
				    frame, subframe, mbsfn_flag, dl_info);

=======
  
  flexran_schedule_ue_dl_spec_common(mod_id,
				  slice_id,
				  frame,
				  subframe,
				  mbsfn_flag,
				  dl_info);
  
>>>>>>> a09728ad
}

//------------------------------------------------------------------------------
void
<<<<<<< HEAD
flexran_schedule_ue_spec_common(mid_t mod_id,
				int slice_id,
				uint32_t frame,
				uint32_t subframe,
				int *mbsfn_flag,
				Protocol__FlexranMessage ** dl_info)
=======
flexran_schedule_ue_dl_spec_common(mid_t   mod_id,
				int           slice_id, 
				uint32_t      frame,
				uint32_t      subframe,
				int           *mbsfn_flag,
				Protocol__FlexranMessage **dl_info)
>>>>>>> a09728ad
//------------------------------------------------------------------------------
{
    uint8_t CC_id;
    int UE_id;
    int N_RBG[MAX_NUM_CCs];
    unsigned char aggregation;
    mac_rlc_status_resp_t rlc_status;
    unsigned char header_len = 0, header_len_last = 0, ta_len = 0;
    uint16_t nb_rb, nb_rb_temp, total_nb_available_rb[MAX_NUM_CCs],
	nb_available_rb;
    uint16_t TBS, j, rnti;
    uint8_t round = 0;
    uint8_t harq_pid = 0;
    uint16_t sdu_length_total = 0;
    int mcs, mcs_tmp;
    uint16_t min_rb_unit[MAX_NUM_CCs];
    eNB_MAC_INST *eNB = &eNB_mac_inst[mod_id];
    /* TODO: Must move the helper structs to scheduler implementation */
    UE_list_t *UE_list = &eNB->UE_list;
    int32_t normalized_rx_power, target_rx_power;
    int32_t tpc = 1;
    static int32_t tpc_accumulated = 0;
    UE_sched_ctrl *ue_sched_ctl;
    LTE_eNB_UE_stats *eNB_UE_stats = NULL;
    Protocol__FlexDlData *dl_data[NUM_MAX_UE];
    int num_ues_added = 0;
    int channels_added = 0;

    Protocol__FlexDlDci *dl_dci;
    Protocol__FlexRlcPdu *rlc_pdus[11];
    uint32_t ce_flags = 0;

    uint8_t rballoc_sub[25];
    int i;
    uint32_t data_to_request;
    uint32_t dci_tbs;
    uint8_t ue_has_transmission = 0;
    uint32_t ndi;

#if 0

    if (UE_list->head == -1) {
	return;
    }
#endif

<<<<<<< HEAD
    start_meas(&eNB->schedule_dlsch);
    VCD_SIGNAL_DUMPER_DUMP_FUNCTION_BY_NAME
	(VCD_SIGNAL_DUMPER_FUNCTIONS_SCHEDULE_DLSCH, VCD_FUNCTION_IN);

    //weight = get_ue_weight(module_idP,UE_id);
    aggregation = 1;		// set to the maximum aggregation level

    for (CC_id = 0; CC_id < MAX_NUM_CCs; CC_id++) {
	min_rb_unit[CC_id] = get_min_rb_unit(mod_id, CC_id);
	// get number of PRBs less those used by common channels
	total_nb_available_rb[CC_id] = flexran_get_N_RB_DL(mod_id, CC_id);
	for (i = 0; i < flexran_get_N_RB_DL(mod_id, CC_id); i++)
	    if (eNB->common_channels[CC_id].vrb_map[i] != 0)
		total_nb_available_rb[CC_id]--;

	N_RBG[CC_id] = flexran_get_N_RBG(mod_id, CC_id);

	// store the global enb stats:
	eNB->eNB_stats[CC_id].num_dlactive_UEs = UE_list->num_UEs;
	eNB->eNB_stats[CC_id].available_prbs =
	    total_nb_available_rb[CC_id];
	eNB->eNB_stats[CC_id].total_available_prbs +=
	    total_nb_available_rb[CC_id];
	eNB->eNB_stats[CC_id].dlsch_bytes_tx = 0;
	eNB->eNB_stats[CC_id].dlsch_pdus_tx = 0;
    }

    VCD_SIGNAL_DUMPER_DUMP_FUNCTION_BY_NAME
	(VCD_SIGNAL_DUMPER_FUNCTIONS_DLSCH_PREPROCESSOR, VCD_FUNCTION_IN);

    start_meas(&eNB->schedule_dlsch_preprocessor);
    _dlsch_scheduler_pre_processor(mod_id,
				   slice_id,
				   frame, subframe, N_RBG, mbsfn_flag);
    stop_meas(&eNB->schedule_dlsch_preprocessor);
    VCD_SIGNAL_DUMPER_DUMP_FUNCTION_BY_NAME
	(VCD_SIGNAL_DUMPER_FUNCTIONS_DLSCH_PREPROCESSOR, VCD_FUNCTION_OUT);

    for (CC_id = 0; CC_id < MAX_NUM_CCs; CC_id++) {
	LOG_D(MAC, "doing schedule_ue_spec for CC_id %d\n", CC_id);

	if (mbsfn_flag[CC_id] > 0)
	    continue;

	for (UE_id = UE_list->head; UE_id >= 0;
	     UE_id = UE_list->next[UE_id]) {

	    rnti = flexran_get_ue_crnti(mod_id, UE_id);
	    eNB_UE_stats =
		mac_xface->get_eNB_UE_stats(mod_id, CC_id, rnti);
	    ue_sched_ctl = &UE_list->UE_sched_ctrl[UE_id];

	    if (eNB_UE_stats == NULL) {
		LOG_D(MAC, "[eNB] Cannot find eNB_UE_stats\n");
		//  mac_xface->macphy_exit("[MAC][eNB] Cannot find eNB_UE_stats\n");
		continue;
	    }

	    if (flexran_slice_member(UE_id, slice_id) == 0)
		continue;

	    if (rnti == NOT_A_RNTI) {
		LOG_D(MAC, "Cannot find rnti for UE_id %d (num_UEs %d)\n",
		      UE_id, UE_list->num_UEs);
		// mac_xface->macphy_exit("Cannot find rnti for UE_id");
		continue;
	    }

	    switch (mac_xface->get_transmission_mode(mod_id, CC_id, rnti)) {
	    case 1:
	    case 2:
	    case 7:
		aggregation = get_aggregation(get_bw_index(mod_id, CC_id),
					      eNB_UE_stats->DL_cqi[0],
					      format1);
		break;
	    case 3:
		aggregation = get_aggregation(get_bw_index(mod_id, CC_id),
					      eNB_UE_stats->DL_cqi[0],
					      format2A);
		break;
	    default:
		LOG_W(MAC, "Unsupported transmission mode %d\n",
		      mac_xface->get_transmission_mode(mod_id, CC_id,
						       rnti));
		aggregation = 2;
	    }

	    if ((ue_sched_ctl->pre_nb_available_rbs[CC_id] == 0) ||	// no RBs allocated 
		CCE_allocation_infeasible(mod_id, CC_id, 0, subframe,
					  aggregation, rnti)) {
		LOG_D(MAC,
		      "[eNB %d] Frame %d : no RB allocated for UE %d on CC_id %d: continue \n",
		      mod_id, frame, UE_id, CC_id);
		//if(mac_xface->get_transmission_mode(module_idP,rnti)==5)
		continue;	//to next user (there might be rbs availiable for other UEs in TM5
		// else
		//  break;
	    }

	    if (flexran_get_duplex_mode(mod_id, CC_id) ==
		PROTOCOL__FLEX_DUPLEX_MODE__FLDM_TDD) {
		set_ue_dai(subframe,
			   flexran_get_subframe_assignment(mod_id, CC_id),
			   UE_id, CC_id, UE_list);
		//TODO: update UL DAI after DLSCH scheduling
		//set_ul_DAI(mod_id, UE_id, CC_id, frame, subframe,frame_parms);
	    }

	    channels_added = 0;

	    // After this point all the UEs will be scheduled
	    dl_data[num_ues_added] =
		(Protocol__FlexDlData *)
		malloc(sizeof(Protocol__FlexDlData));
	    protocol__flex_dl_data__init(dl_data[num_ues_added]);
	    dl_data[num_ues_added]->has_rnti = 1;
	    dl_data[num_ues_added]->rnti = rnti;
	    dl_data[num_ues_added]->n_rlc_pdu = 0;
	    dl_data[num_ues_added]->has_serv_cell_index = 1;
	    dl_data[num_ues_added]->serv_cell_index = CC_id;

	    nb_available_rb = ue_sched_ctl->pre_nb_available_rbs[CC_id];
	    flexran_get_harq(mod_id, CC_id, UE_id, frame, subframe,
			     &harq_pid, &round);
	    sdu_length_total = 0;
	    mcs = cqi_to_mcs[flexran_get_ue_wcqi(mod_id, UE_id)];
	    //      LOG_I(FLEXRAN_AGENT, "The MCS is %d\n", mcs);
	    mcs = cmin(mcs, flexran_slice_maxmcs(slice_id));
#ifdef EXMIMO

	    if (mac_xface->get_transmission_mode(mod_id, CC_id, rnti) == 5) {
		mcs = cqi_to_mcs[flexran_get_ue_wcqi(mod_id, UE_id)];
		mcs = cmin(mcs, 16);
	    }
#endif

	    // initializing the rb allocation indicator for each UE
	    for (j = 0; j < flexran_get_N_RBG(mod_id, CC_id); j++) {
		UE_list->
		    UE_template[CC_id][UE_id].rballoc_subband[harq_pid][j]
		    = 0;
		rballoc_sub[j] = 0;
	    }

	    /* LOG_D(MAC,"[eNB %d] Frame %d: Scheduling UE %d on CC_id %d (rnti %x, harq_pid %d, round %d, rb %d, cqi %d, mcs %d, rrc %d)\n", */
	    /*       mod_id, frame, UE_id, CC_id, rnti, harq_pid, round, nb_available_rb, */
	    /*       eNB_UE_stats->DL_cqi[0], mcs, */
	    /*       UE_list->eNB_UE_stats[CC_id][UE_id].rrc_status); */

	    dl_dci =
		(Protocol__FlexDlDci *)
		malloc(sizeof(Protocol__FlexDlDci));
	    protocol__flex_dl_dci__init(dl_dci);
	    dl_data[num_ues_added]->dl_dci = dl_dci;


	    dl_dci->has_rnti = 1;
	    dl_dci->rnti = rnti;
	    dl_dci->has_harq_process = 1;
	    dl_dci->harq_process = harq_pid;

	    /* process retransmission  */
	    if (round > 0) {

		LOG_D(FLEXRAN_AGENT,
		      "There was a retransmission just now and the round was %d\n",
		      round);

		if (flexran_get_duplex_mode(mod_id, CC_id) ==
		    PROTOCOL__FLEX_DUPLEX_MODE__FLDM_TDD) {
		    UE_list->UE_template[CC_id][UE_id].DAI++;
		    update_ul_dci(mod_id, CC_id, rnti,
				  UE_list->UE_template[CC_id][UE_id].DAI);
		    LOG_D(MAC,
			  "DAI update: CC_id %d subframeP %d: UE %d, DAI %d\n",
			  CC_id, subframe, UE_id,
			  UE_list->UE_template[CC_id][UE_id].DAI);
		}

		mcs = UE_list->UE_template[CC_id][UE_id].mcs[harq_pid];

		// get freq_allocation
		nb_rb = UE_list->UE_template[CC_id][UE_id].nb_rb[harq_pid];

		/*TODO: Must add this to FlexRAN agent API */
		dci_tbs = mac_xface->get_TBS_DL(mcs, nb_rb);

		if (nb_rb <= nb_available_rb) {

		    if (nb_rb == ue_sched_ctl->pre_nb_available_rbs[CC_id]) {
			for (j = 0; j < flexran_get_N_RBG(mod_id, CC_id); j++) {	// for indicating the rballoc for each sub-band
			    UE_list->UE_template[CC_id][UE_id].
				rballoc_subband[harq_pid][j] =
				ue_sched_ctl->rballoc_sub_UE[CC_id][j];
			}
		    } else {
			nb_rb_temp = nb_rb;
			j = 0;

			while ((nb_rb_temp > 0)
			       && (j < flexran_get_N_RBG(mod_id, CC_id))) {
			    if (ue_sched_ctl->rballoc_sub_UE[CC_id][j] ==
				1) {
				UE_list->
				    UE_template[CC_id]
				    [UE_id].rballoc_subband[harq_pid][j] =
				    ue_sched_ctl->rballoc_sub_UE[CC_id][j];

				if ((j ==
				     flexran_get_N_RBG(mod_id, CC_id) - 1)
				    &&
				    ((flexran_get_N_RB_DL(mod_id, CC_id) ==
				      25)
				     || (flexran_get_N_RB_DL(mod_id, CC_id)
					 == 50))) {
				    nb_rb_temp =
					nb_rb_temp - min_rb_unit[CC_id] +
					1;
				} else {
				    nb_rb_temp =
					nb_rb_temp - min_rb_unit[CC_id];
				}
			    }
			    j = j + 1;
			}
		    }

		    nb_available_rb -= nb_rb;
		    PHY_vars_eNB_g[mod_id][CC_id]->
			mu_mimo_mode[UE_id].pre_nb_available_rbs = nb_rb;
		    PHY_vars_eNB_g[mod_id][CC_id]->
			mu_mimo_mode[UE_id].dl_pow_off =
			ue_sched_ctl->dl_pow_off[CC_id];

		    for (j = 0; j < flexran_get_N_RBG(mod_id, CC_id); j++) {
			PHY_vars_eNB_g[mod_id][CC_id]->
			    mu_mimo_mode[UE_id].rballoc_sub[j] =
			    UE_list->
			    UE_template[CC_id][UE_id].rballoc_subband
			    [harq_pid][j];
			rballoc_sub[j] =
			    UE_list->
			    UE_template[CC_id][UE_id].rballoc_subband
			    [harq_pid][j];
		    }

		    // Keep the old NDI, do not toggle
		    ndi =
			UE_list->UE_template[CC_id][UE_id].
			oldNDI[harq_pid];
		    tpc =
			UE_list->UE_template[CC_id][UE_id].
			oldTPC[harq_pid];
		    UE_list->UE_template[CC_id][UE_id].mcs[harq_pid] = mcs;

		    ue_has_transmission = 1;
		    num_ues_added++;
		} else {
		    LOG_D(MAC,
			  "[eNB %d] Frame %d CC_id %d : don't schedule UE %d, its retransmission takes more resources than we have\n",
			  mod_id, frame, CC_id, UE_id);
		    ue_has_transmission = 0;
		}
		//End of retransmission
	    } else {		/* This is a potentially new SDU opportunity */
		rlc_status.bytes_in_buffer = 0;
		// Now check RLC information to compute number of required RBs
		// get maximum TBS size for RLC request
		//TBS = mac_xface->get_TBS(eNB_UE_stats->DL_cqi[0]<<1,nb_available_rb);
		TBS = mac_xface->get_TBS_DL(mcs, nb_available_rb);
		dci_tbs = TBS;
		LOG_D(FLEXRAN_AGENT, "TBS is %d\n", TBS);

		// check first for RLC data on DCCH
		// add the length for  all the control elements (timing adv, drx, etc) : header + payload

		ta_len = (ue_sched_ctl->ta_update != 0) ? 2 : 0;

		dl_data[num_ues_added]->n_ce_bitmap = 2;
		dl_data[num_ues_added]->ce_bitmap =
		    (uint32_t *) calloc(2, sizeof(uint32_t));

		if (ta_len > 0) {
		    ce_flags |= PROTOCOL__FLEX_CE_TYPE__FLPCET_TA;
		}

		/*TODO: Add other flags if DRX and other CE are required */

		// Add the control element flags to the flexran message
		dl_data[num_ues_added]->ce_bitmap[0] = ce_flags;
		dl_data[num_ues_added]->ce_bitmap[1] = ce_flags;

		// TODO : Need to prioritize DRBs
		// Loop through the UE logical channels (DCCH, DCCH1, DTCH for now)
		header_len = 0;
		header_len_last = 0;
		sdu_length_total = 0;
		for (j = 1; j < NB_RB_MAX; j++) {
		    header_len += 3;
		    // Need to see if we have space for data from this channel
		    if (dci_tbs - ta_len - header_len - sdu_length_total >
			0) {
			LOG_D(MAC,
			      "[TEST]Requested %d bytes from RLC buffer on channel %d during first call\n",
			      dci_tbs - ta_len - header_len);
			//If we have space, we need to see how much data we can request at most (if any available)
			rlc_status = mac_rlc_status_ind(mod_id, rnti, mod_id, frame, subframe, ENB_FLAG_YES, MBMS_FLAG_NO, j, (dci_tbs - ta_len - header_len - sdu_length_total));	// transport block set size

			//If data are available in channel j
			if (rlc_status.bytes_in_buffer > 0) {
			    LOG_D(MAC,
				  "[TEST]Have %d bytes in DCCH buffer during first call\n",
				  rlc_status.bytes_in_buffer);
			    //Fill in as much as possible
			    data_to_request =
				cmin(dci_tbs - ta_len - header_len -
				     sdu_length_total,
				     rlc_status.bytes_in_buffer);
			    LOG_D(FLEXRAN_AGENT,
				  "Will request %d bytes from channel %d\n",
				  data_to_request, j);
			    if (data_to_request < 128) {	//The header will be one byte less
				header_len--;
				header_len_last = 2;
			    } else {
				header_len_last = 3;
			    }
			    /* if (j == 1 || j == 2) {
			       data_to_request+=0; 
			       } */
			    LOG_D(MAC,
				  "[TEST]Will request %d from channel %d\n",
				  data_to_request, j);
			    rlc_pdus[channels_added] =
				(Protocol__FlexRlcPdu *)
				malloc(sizeof(Protocol__FlexRlcPdu));
			    protocol__flex_rlc_pdu__init(rlc_pdus
							 [channels_added]);
			    rlc_pdus[channels_added]->n_rlc_pdu_tb = 2;
			    rlc_pdus[channels_added]->rlc_pdu_tb =
				(Protocol__FlexRlcPduTb **)
				malloc(sizeof(Protocol__FlexRlcPduTb *) *
				       2);
			    rlc_pdus[channels_added]->rlc_pdu_tb[0] =
				(Protocol__FlexRlcPduTb *)
				malloc(sizeof(Protocol__FlexRlcPduTb));
			    protocol__flex_rlc_pdu_tb__init(rlc_pdus
							    [channels_added]->rlc_pdu_tb
							    [0]);
			    rlc_pdus[channels_added]->
				rlc_pdu_tb[0]->has_logical_channel_id = 1;
			    rlc_pdus[channels_added]->
				rlc_pdu_tb[0]->logical_channel_id = j;
			    rlc_pdus[channels_added]->rlc_pdu_tb[0]->
				has_size = 1;
			    rlc_pdus[channels_added]->rlc_pdu_tb[0]->size =
				data_to_request;
			    rlc_pdus[channels_added]->rlc_pdu_tb[1] =
				(Protocol__FlexRlcPduTb *)
				malloc(sizeof(Protocol__FlexRlcPduTb));
			    protocol__flex_rlc_pdu_tb__init(rlc_pdus
							    [channels_added]->rlc_pdu_tb
							    [1]);
			    rlc_pdus[channels_added]->
				rlc_pdu_tb[1]->has_logical_channel_id = 1;
			    rlc_pdus[channels_added]->
				rlc_pdu_tb[1]->logical_channel_id = j;
			    rlc_pdus[channels_added]->rlc_pdu_tb[1]->
				has_size = 1;
			    rlc_pdus[channels_added]->rlc_pdu_tb[1]->size =
				data_to_request;
			    dl_data[num_ues_added]->n_rlc_pdu++;
			    channels_added++;
			    //Set this to the max value that we might request
			    sdu_length_total += data_to_request;
			} else {
			    //Take back the assumption of a header for this channel
			    header_len -= 3;
			}	//End rlc_status.bytes_in_buffer <= 0
		    }		//end of if dci_tbs - ta_len - header_len > 0
		}		// End of iterating the logical channels

		// Add rlc_pdus to the dl_data message
		dl_data[num_ues_added]->rlc_pdu = (Protocol__FlexRlcPdu **)
		    malloc(sizeof(Protocol__FlexRlcPdu *) *
			   dl_data[num_ues_added]->n_rlc_pdu);
		for (i = 0; i < dl_data[num_ues_added]->n_rlc_pdu; i++) {
		    dl_data[num_ues_added]->rlc_pdu[i] = rlc_pdus[i];
		}

		if (header_len == 0) {
		    LOG_D(FLEXRAN_AGENT, "Header was empty\n");
		    header_len_last = 0;
		}
		// there is a payload
		if ((dl_data[num_ues_added]->n_rlc_pdu > 0)) {
		    // Now compute number of required RBs for total sdu length
		    // Assume RAH format 2
		    // adjust  header lengths
		    LOG_D(FLEXRAN_AGENT, "We have %d bytes to transfer\n",
			  sdu_length_total);
		    if (header_len != 0) {
			LOG_D(FLEXRAN_AGENT, "Header length was %d ",
			      header_len);
			header_len_last--;
			header_len -= header_len_last;
			LOG_D(FLEXRAN_AGENT, "so we resized it to %d\n",
			      header_len);
		    }

		    /* if (header_len == 2 || header_len == 3) { //Only one SDU, remove length field */
		    /*   header_len = 1; */
		    /* } else { //Remove length field from the last SDU */
		    /*   header_len--; */
		    /* } */

		    mcs_tmp = mcs;
		    if (mcs_tmp == 0) {
			nb_rb = 4;	// don't let the TBS get too small
		    } else {
			nb_rb = min_rb_unit[CC_id];
		    }

		    LOG_D(MAC,
			  "[TEST]The initial number of resource blocks was %d\n",
			  nb_rb);
		    LOG_D(MAC, "[TEST] The initial mcs was %d\n", mcs_tmp);

		    TBS = mac_xface->get_TBS_DL(mcs_tmp, nb_rb);
		    LOG_D(MAC,
			  "[TEST]The TBS during rate matching was %d\n",
			  TBS);

		    while (TBS < (sdu_length_total + header_len + ta_len)) {
			nb_rb += min_rb_unit[CC_id];	//
			LOG_D(MAC,
			      "[TEST]Had to increase the number of RBs\n");
			if (nb_rb > nb_available_rb) {	// if we've gone beyond the maximum number of RBs
			    // (can happen if N_RB_DL is odd)
			    TBS =
				mac_xface->get_TBS_DL(mcs_tmp,
						      nb_available_rb);
			    nb_rb = nb_available_rb;
			    break;
			}

			TBS = mac_xface->get_TBS_DL(mcs_tmp, nb_rb);
		    }

		    if (nb_rb == ue_sched_ctl->pre_nb_available_rbs[CC_id]) {
			LOG_D(MAC,
			      "[TEST]We had the exact number of rbs. Time to fill the rballoc subband\n");
			for (j = 0; j < flexran_get_N_RBG(mod_id, CC_id); j++) {	// for indicating the rballoc for each sub-band
			    UE_list->UE_template[CC_id][UE_id].
				rballoc_subband[harq_pid][j] =
				ue_sched_ctl->rballoc_sub_UE[CC_id][j];
			}
		    } else {
			nb_rb_temp = nb_rb;
			j = 0;
			LOG_D(MAC,
			      "[TEST]Will only partially fill the bitmap\n");
			while ((nb_rb_temp > 0)
			       && (j < flexran_get_N_RBG(mod_id, CC_id))) {
			    if (ue_sched_ctl->rballoc_sub_UE[CC_id][j] ==
				1) {
				UE_list->
				    UE_template[CC_id]
				    [UE_id].rballoc_subband[harq_pid][j] =
				    ue_sched_ctl->rballoc_sub_UE[CC_id][j];
				if ((j ==
				     flexran_get_N_RBG(mod_id, CC_id) - 1)
				    &&
				    ((flexran_get_N_RB_DL(mod_id, CC_id) ==
				      25)
				     || (flexran_get_N_RB_DL(mod_id, CC_id)
					 == 50))) {
				    nb_rb_temp =
					nb_rb_temp - min_rb_unit[CC_id] +
					1;
				} else {
				    nb_rb_temp =
					nb_rb_temp - min_rb_unit[CC_id];
				}
			    }
			    j = j + 1;
			}
		    }

		    PHY_vars_eNB_g[mod_id][CC_id]->
			mu_mimo_mode[UE_id].pre_nb_available_rbs = nb_rb;
		    PHY_vars_eNB_g[mod_id][CC_id]->
			mu_mimo_mode[UE_id].dl_pow_off =
			ue_sched_ctl->dl_pow_off[CC_id];

		    for (j = 0; j < flexran_get_N_RBG(mod_id, CC_id); j++) {
			PHY_vars_eNB_g[mod_id][CC_id]->
			    mu_mimo_mode[UE_id].rballoc_sub[j] =
			    UE_list->
			    UE_template[CC_id][UE_id].rballoc_subband
			    [harq_pid][j];
		    }

		    // decrease mcs until TBS falls below required length
		    while ((TBS > (sdu_length_total + header_len + ta_len))
			   && (mcs_tmp > 0)) {
			mcs_tmp--;
			TBS = mac_xface->get_TBS_DL(mcs_tmp, nb_rb);
		    }

		    // if we have decreased too much or we don't have enough RBs, increase MCS
		    while ((TBS < (sdu_length_total + header_len + ta_len))
			   && (((ue_sched_ctl->dl_pow_off[CC_id] > 0)
				&& (mcs_tmp < 28))
			       || ((ue_sched_ctl->dl_pow_off[CC_id] == 0)
				   && (mcs_tmp <= 15)))) {
			mcs_tmp++;
			TBS = mac_xface->get_TBS_DL(mcs_tmp, nb_rb);
		    }

		    dci_tbs = TBS;
		    mcs = mcs_tmp;
		    LOG_D(FLEXRAN_AGENT, "Final mcs was %d\n", mcs);

		    dl_dci->has_aggr_level = 1;
		    dl_dci->aggr_level = aggregation;

		    UE_list->UE_template[CC_id][UE_id].nb_rb[harq_pid] =
			nb_rb;

		    if (flexran_get_duplex_mode(mod_id, CC_id) ==
			PROTOCOL__FLEX_DUPLEX_MODE__FLDM_TDD) {
			UE_list->UE_template[CC_id][UE_id].DAI++;
			//  printf("DAI update: subframeP %d: UE %d, DAI %d\n",subframeP,UE_id,UE_list->UE_template[CC_id][UE_id].DAI);
			//#warning only for 5MHz channel
			update_ul_dci(mod_id, CC_id, rnti,
				      UE_list->UE_template[CC_id][UE_id].
				      DAI);
		    }
		    // do PUCCH power control
		    // this is the normalized RX power
		    normalized_rx_power = flexran_get_p0_pucch_dbm(mod_id, UE_id, CC_id);	//eNB_UE_stats->Po_PUCCH_dBm; 
		    target_rx_power = flexran_get_p0_nominal_pucch(mod_id, CC_id) + 20;	//mac_xface->get_target_pucch_rx_power(mod_id, CC_id) + 20;
		    // this assumes accumulated tpc
		    // make sure that we are only sending a tpc update once a frame, otherwise the control loop will freak out
		    int32_t framex10psubframe =
			UE_list->UE_template[CC_id][UE_id].
			pucch_tpc_tx_frame * 10 +
			UE_list->UE_template[CC_id][UE_id].
			pucch_tpc_tx_subframe;

		    if (((framex10psubframe + 10) <= (frame * 10 + subframe)) ||	//normal case
			((framex10psubframe > (frame * 10 + subframe)) && (((10240 - framex10psubframe + frame * 10 + subframe) >= 10))))	//frame wrap-around
			if (flexran_get_p0_pucch_status
			    (mod_id, UE_id, CC_id) == 1) {
			    flexran_update_p0_pucch(mod_id, UE_id, CC_id);

			    UE_list->
				UE_template[CC_id]
				[UE_id].pucch_tpc_tx_frame = frame;
			    UE_list->
				UE_template[CC_id]
				[UE_id].pucch_tpc_tx_subframe = subframe;
			    if (normalized_rx_power >
				(target_rx_power + 1)) {
				tpc = 0;	//-1
				tpc_accumulated--;
			    } else if (normalized_rx_power <
				       (target_rx_power - 1)) {
				tpc = 2;	//+1
				tpc_accumulated++;
			    } else {
				tpc = 1;	//0
			    }
			    LOG_D(MAC,
				  "[eNB %d] DLSCH scheduler: frame %d, subframe %d, harq_pid %d, tpc %d, accumulated %d, normalized/target rx power %d/%d\n",
				  mod_id, frame, subframe, harq_pid, tpc,
				  tpc_accumulated, normalized_rx_power,
				  target_rx_power);
			}	// Po_PUCCH has been updated 
			else {
			    tpc = 1;	//0
			}	// time to do TPC update 
		    else {
			tpc = 1;	//0
		    }

		    for (i = 0;
			 i <
			 PHY_vars_eNB_g[mod_id][CC_id]->frame_parms.N_RBG;
			 i++) {
			rballoc_sub[i] =
			    UE_list->
			    UE_template[CC_id][UE_id].rballoc_subband
			    [harq_pid][i];
		    }

		    // Toggle NDI
		    LOG_D(MAC,
			  "CC_id %d Frame %d, subframeP %d: Toggling Format1 NDI for UE %d (rnti %x/%d) oldNDI %d\n",
			  CC_id, frame, subframe, UE_id,
			  UE_list->UE_template[CC_id][UE_id].rnti,
			  harq_pid,
			  UE_list->UE_template[CC_id][UE_id].
			  oldNDI[harq_pid]);
		    UE_list->UE_template[CC_id][UE_id].oldNDI[harq_pid] =
			1 -
			UE_list->UE_template[CC_id][UE_id].
			oldNDI[harq_pid];
		    ndi =
			UE_list->UE_template[CC_id][UE_id].
			oldNDI[harq_pid];

		    UE_list->UE_template[CC_id][UE_id].mcs[harq_pid] = mcs;
		    UE_list->UE_template[CC_id][UE_id].oldTPC[harq_pid] =
			tpc;

		    // Increase the pointer for the number of scheduled UEs
		    num_ues_added++;
		    ue_has_transmission = 1;
		} else {	// There is no data from RLC or MAC header, so don't schedule
		    ue_has_transmission = 0;
		}
	    }			// End of new scheduling

	    // If we has transmission or retransmission
	    if (ue_has_transmission) {
		switch (mac_xface->
			get_transmission_mode(mod_id, CC_id, rnti)) {
		case 1:
		case 2:
		default:
		    dl_dci->has_res_alloc = 1;
		    dl_dci->res_alloc = 0;
		    dl_dci->has_vrb_format = 1;
		    dl_dci->vrb_format =
			PROTOCOL__FLEX_VRB_FORMAT__FLVRBF_LOCALIZED;
		    dl_dci->has_format = 1;
		    dl_dci->format = PROTOCOL__FLEX_DCI_FORMAT__FLDCIF_1;
		    dl_dci->has_rb_bitmap = 1;
		    dl_dci->rb_bitmap =
			allocate_prbs_sub(nb_rb, rballoc_sub);
		    dl_dci->has_rb_shift = 1;
		    dl_dci->rb_shift = 0;
		    dl_dci->n_ndi = 1;
		    dl_dci->ndi =
			(uint32_t *) malloc(sizeof(uint32_t) *
					    dl_dci->n_ndi);
		    dl_dci->ndi[0] = ndi;
		    dl_dci->n_rv = 1;
		    dl_dci->rv =
			(uint32_t *) malloc(sizeof(uint32_t) *
					    dl_dci->n_rv);
		    dl_dci->rv[0] = round & 3;
		    dl_dci->has_tpc = 1;
		    dl_dci->tpc = tpc;
		    dl_dci->n_mcs = 1;
		    dl_dci->mcs =
			(uint32_t *) malloc(sizeof(uint32_t) *
					    dl_dci->n_mcs);
		    dl_dci->mcs[0] = mcs;
		    dl_dci->n_tbs_size = 1;
		    dl_dci->tbs_size =
			(uint32_t *) malloc(sizeof(uint32_t) *
					    dl_dci->n_tbs_size);
		    dl_dci->tbs_size[0] = dci_tbs;
		    if (flexran_get_duplex_mode(mod_id, CC_id) ==
			PROTOCOL__FLEX_DUPLEX_MODE__FLDM_TDD) {
			dl_dci->has_dai = 1;
			dl_dci->dai =
			    (UE_list->UE_template[CC_id][UE_id].DAI -
			     1) & 3;
		    }
		    break;
		case 3:
		    dl_dci->has_res_alloc = 1;
		    dl_dci->res_alloc = 0;
		    dl_dci->has_vrb_format = 1;
		    dl_dci->vrb_format =
			PROTOCOL__FLEX_VRB_FORMAT__FLVRBF_LOCALIZED;
		    dl_dci->has_format = 1;
		    dl_dci->format = PROTOCOL__FLEX_DCI_FORMAT__FLDCIF_2A;
		    dl_dci->has_rb_bitmap = 1;
		    dl_dci->rb_bitmap =
			allocate_prbs_sub(nb_rb, rballoc_sub);
		    dl_dci->has_rb_shift = 1;
		    dl_dci->rb_shift = 0;
		    dl_dci->n_ndi = 2;
		    dl_dci->ndi =
			(uint32_t *) malloc(sizeof(uint32_t) *
					    dl_dci->n_ndi);
		    dl_dci->ndi[0] = ndi;
		    dl_dci->ndi[1] = ndi;
		    dl_dci->n_rv = 2;
		    dl_dci->rv =
			(uint32_t *) malloc(sizeof(uint32_t) *
					    dl_dci->n_rv);
		    dl_dci->rv[0] = round & 3;
		    dl_dci->rv[1] = round & 3;
		    dl_dci->has_tpc = 1;
		    dl_dci->tpc = tpc;
		    dl_dci->n_mcs = 2;
		    dl_dci->mcs =
			(uint32_t *) malloc(sizeof(uint32_t) *
					    dl_dci->n_mcs);
		    dl_dci->mcs[0] = mcs;
		    dl_dci->mcs[1] = mcs;
		    dl_dci->n_tbs_size = 2;
		    dl_dci->tbs_size =
			(uint32_t *) malloc(sizeof(uint32_t) *
					    dl_dci->n_tbs_size);
		    dl_dci->tbs_size[0] = dci_tbs;
		    dl_dci->tbs_size[1] = dci_tbs;
		    if (flexran_get_duplex_mode(mod_id, CC_id) ==
			PROTOCOL__FLEX_DUPLEX_MODE__FLDM_TDD) {
			dl_dci->has_dai = 1;
			dl_dci->dai =
			    (UE_list->UE_template[CC_id][UE_id].DAI -
			     1) & 3;
		    }
		    break;
		case 4:
		    dl_dci->has_res_alloc = 1;
		    dl_dci->res_alloc = 0;
		    dl_dci->has_vrb_format = 1;
		    dl_dci->vrb_format =
			PROTOCOL__FLEX_VRB_FORMAT__FLVRBF_LOCALIZED;
		    dl_dci->has_format = 1;
		    dl_dci->format = PROTOCOL__FLEX_DCI_FORMAT__FLDCIF_2A;
		    dl_dci->has_rb_bitmap = 1;
		    dl_dci->rb_bitmap =
			allocate_prbs_sub(nb_rb, rballoc_sub);
		    dl_dci->has_rb_shift = 1;
		    dl_dci->rb_shift = 0;
		    dl_dci->n_ndi = 2;
		    dl_dci->ndi =
			(uint32_t *) malloc(sizeof(uint32_t) *
					    dl_dci->n_ndi);
		    dl_dci->ndi[0] = ndi;
		    dl_dci->ndi[1] = ndi;
		    dl_dci->n_rv = 2;
		    dl_dci->rv =
			(uint32_t *) malloc(sizeof(uint32_t) *
					    dl_dci->n_rv);
		    dl_dci->rv[0] = round & 3;
		    dl_dci->rv[1] = round & 3;
		    dl_dci->has_tpc = 1;
		    dl_dci->tpc = tpc;
		    dl_dci->n_mcs = 2;
		    dl_dci->mcs =
			(uint32_t *) malloc(sizeof(uint32_t) *
					    dl_dci->n_mcs);
		    dl_dci->mcs[0] = mcs;
		    dl_dci->mcs[1] = mcs;
		    dl_dci->n_tbs_size = 2;
		    dl_dci->tbs_size =
			(uint32_t *) malloc(sizeof(uint32_t) *
					    dl_dci->n_tbs_size);
		    dl_dci->tbs_size[0] = dci_tbs;
		    dl_dci->tbs_size[1] = dci_tbs;
		    if (flexran_get_duplex_mode(mod_id, CC_id) ==
			PROTOCOL__FLEX_DUPLEX_MODE__FLDM_TDD) {
			dl_dci->has_dai = 1;
			dl_dci->dai =
			    (UE_list->UE_template[CC_id][UE_id].DAI -
			     1) & 3;
		    }
		    break;
		case 5:
		    dl_dci->has_res_alloc = 1;
		    dl_dci->res_alloc = 0;
		    dl_dci->has_vrb_format = 1;
		    dl_dci->vrb_format =
			PROTOCOL__FLEX_VRB_FORMAT__FLVRBF_LOCALIZED;
		    dl_dci->has_format = 1;
		    dl_dci->format = PROTOCOL__FLEX_DCI_FORMAT__FLDCIF_1D;
		    dl_dci->has_rb_bitmap = 1;
		    dl_dci->rb_bitmap =
			allocate_prbs_sub(nb_rb, rballoc_sub);
		    dl_dci->has_rb_shift = 1;
		    dl_dci->rb_shift = 0;
		    dl_dci->n_ndi = 1;
		    dl_dci->ndi[0] = ndi;
		    dl_dci->n_rv = 1;
		    dl_dci->rv =
			(uint32_t *) malloc(sizeof(uint32_t) *
					    dl_dci->n_rv);
		    dl_dci->rv[0] = round & 3;
		    dl_dci->has_tpc = 1;
		    dl_dci->tpc = tpc;
		    dl_dci->n_mcs = 1;
		    dl_dci->mcs =
			(uint32_t *) malloc(sizeof(uint32_t) *
					    dl_dci->n_mcs);
		    dl_dci->mcs[0] = mcs;
		    dl_dci->n_tbs_size = 1;
		    dl_dci->tbs_size =
			(uint32_t *) malloc(sizeof(uint32_t) *
					    dl_dci->n_tbs_size);
		    dl_dci->tbs_size[0] = dci_tbs;
		    if (flexran_get_duplex_mode(mod_id, CC_id) ==
			PROTOCOL__FLEX_DUPLEX_MODE__FLDM_TDD) {
			dl_dci->has_dai = 1;
			dl_dci->dai =
			    (UE_list->UE_template[CC_id][UE_id].DAI -
			     1) & 3;
		    }

		    if (ue_sched_ctl->dl_pow_off[CC_id] == 2) {
			ue_sched_ctl->dl_pow_off[CC_id] = 1;
		    }

		    dl_dci->has_dl_power_offset = 1;
		    dl_dci->dl_power_offset =
			ue_sched_ctl->dl_pow_off[CC_id];
		    dl_dci->has_precoding_info = 1;
		    dl_dci->precoding_info = 5;	// Is this right??

		    break;
		case 6:
		    dl_dci->has_res_alloc = 1;
		    dl_dci->res_alloc = 0;
		    dl_dci->has_vrb_format = 1;
		    dl_dci->vrb_format =
			PROTOCOL__FLEX_VRB_FORMAT__FLVRBF_LOCALIZED;
		    dl_dci->has_format = 1;
		    dl_dci->format = PROTOCOL__FLEX_DCI_FORMAT__FLDCIF_1D;
		    dl_dci->has_rb_bitmap = 1;
		    dl_dci->rb_bitmap =
			allocate_prbs_sub(nb_rb, rballoc_sub);
		    dl_dci->has_rb_shift = 1;
		    dl_dci->rb_shift = 0;
		    dl_dci->n_ndi = 1;
		    dl_dci->ndi =
			(uint32_t *) malloc(sizeof(uint32_t) *
					    dl_dci->n_ndi);
		    dl_dci->ndi[0] = ndi;
		    dl_dci->n_rv = 1;
		    dl_dci->rv =
			(uint32_t *) malloc(sizeof(uint32_t) *
					    dl_dci->n_rv);
		    dl_dci->rv[0] = round & 3;
		    dl_dci->has_tpc = 1;
		    dl_dci->tpc = tpc;
		    dl_dci->n_mcs = 1;
		    dl_dci->mcs =
			(uint32_t *) malloc(sizeof(uint32_t) *
					    dl_dci->n_mcs);
		    dl_dci->mcs[0] = mcs;
		    if (flexran_get_duplex_mode(mod_id, CC_id) ==
			PROTOCOL__FLEX_DUPLEX_MODE__FLDM_TDD) {
			dl_dci->has_dai = 1;
			dl_dci->dai =
			    (UE_list->UE_template[CC_id][UE_id].DAI -
			     1) & 3;
		    }

		    dl_dci->has_dl_power_offset = 1;
		    dl_dci->dl_power_offset =
			ue_sched_ctl->dl_pow_off[CC_id];
		    dl_dci->has_precoding_info = 1;
		    dl_dci->precoding_info = 5;	// Is this right??
		    break;
		}
	    }

	    if (flexran_get_duplex_mode(mod_id, CC_id) ==
		PROTOCOL__FLEX_DUPLEX_MODE__FLDM_TDD) {

		/* TODO */
		//set_ul_DAI(mod_id, UE_id, CC_id, frame, subframe, frame_parms);
	    }
	}			// UE_id loop
    }				// CC_id loop

    // Add all the dl_data elements to the flexran message
    int offset = (*dl_info)->dl_mac_config_msg->n_dl_ue_data;
    (*dl_info)->dl_mac_config_msg->n_dl_ue_data += num_ues_added;
    if (num_ues_added > 0) {
	(*dl_info)->dl_mac_config_msg->dl_ue_data =
	    (Protocol__FlexDlData **)
	    realloc((*dl_info)->dl_mac_config_msg->dl_ue_data,
		    sizeof(Protocol__FlexDlData *) *
		    ((*dl_info)->dl_mac_config_msg->n_dl_ue_data));
	if ((*dl_info)->dl_mac_config_msg->dl_ue_data == NULL) {
	    LOG_E(MAC, "Request for memory reallocation failed\n");
	    return;
	}
	for (i = 0; i < num_ues_added; i++) {
	    (*dl_info)->dl_mac_config_msg->dl_ue_data[offset + i] =
		dl_data[i];
	}
    }

    stop_meas(&eNB->schedule_dlsch);
    VCD_SIGNAL_DUMPER_DUMP_FUNCTION_BY_NAME
	(VCD_SIGNAL_DUMPER_FUNCTIONS_SCHEDULE_DLSCH, VCD_FUNCTION_OUT);
=======
  start_meas(&eNB->schedule_dlsch);
  VCD_SIGNAL_DUMPER_DUMP_FUNCTION_BY_NAME(VCD_SIGNAL_DUMPER_FUNCTIONS_SCHEDULE_DLSCH,VCD_FUNCTION_IN);

  //weight = get_ue_weight(module_idP,UE_id);
  aggregation = 1; // set to the maximum aggregation level

  for (CC_id=0; CC_id<MAX_NUM_CCs; CC_id++) {
    min_rb_unit[CC_id] = get_min_rb_unit(mod_id, CC_id);
    // get number of PRBs less those used by common channels
    total_nb_available_rb[CC_id] = flexran_get_N_RB_DL(mod_id, CC_id);
    for (i=0;i < flexran_get_N_RB_DL(mod_id, CC_id); i++)
      if (eNB->common_channels[CC_id].vrb_map[i] != 0)
	total_nb_available_rb[CC_id]--;
    
    N_RBG[CC_id] = flexran_get_N_RBG(mod_id, CC_id);

    // store the global enb stats:
    eNB->eNB_stats[CC_id].num_dlactive_UEs =  UE_list->num_UEs;
    eNB->eNB_stats[CC_id].available_prbs =  total_nb_available_rb[CC_id];
    eNB->eNB_stats[CC_id].total_available_prbs +=  total_nb_available_rb[CC_id];
    eNB->eNB_stats[CC_id].dlsch_bytes_tx=0;
    eNB->eNB_stats[CC_id].dlsch_pdus_tx=0;
  }

   VCD_SIGNAL_DUMPER_DUMP_FUNCTION_BY_NAME(VCD_SIGNAL_DUMPER_FUNCTIONS_DLSCH_PREPROCESSOR,VCD_FUNCTION_IN);

   start_meas(&eNB->schedule_dlsch_preprocessor);
   _dlsch_scheduler_pre_processor(mod_id,
				  slice_id,
				  frame,
				  subframe,
				  N_RBG,
				  mbsfn_flag);
   stop_meas(&eNB->schedule_dlsch_preprocessor);
   VCD_SIGNAL_DUMPER_DUMP_FUNCTION_BY_NAME(VCD_SIGNAL_DUMPER_FUNCTIONS_DLSCH_PREPROCESSOR,VCD_FUNCTION_OUT);

   for (CC_id=0; CC_id<MAX_NUM_CCs; CC_id++) {
    LOG_D(MAC, "doing schedule_ue_spec for CC_id %d\n",CC_id);

    if (mbsfn_flag[CC_id]>0)
      continue;
    
    for (UE_id=UE_list->head; UE_id>=0; UE_id=UE_list->next[UE_id]) {
  
      rnti = flexran_get_ue_crnti(mod_id, UE_id);
      eNB_UE_stats = mac_xface->get_eNB_UE_stats(mod_id,CC_id,rnti);
      ue_sched_ctl = &UE_list->UE_sched_ctrl[UE_id];
      
      if (eNB_UE_stats==NULL) {

        	LOG_D(MAC,"[eNB] Cannot find eNB_UE_stats\n");
                //  mac_xface->macphy_exit("[MAC][eNB] Cannot find eNB_UE_stats\n");
        	continue;
      }
      
      if (flexran_slice_member(UE_id, slice_id) == 0)
      	continue;
      
      if (rnti==NOT_A_RNTI) {
        LOG_D(MAC,"Cannot find rnti for UE_id %d (num_UEs %d)\n", UE_id,UE_list->num_UEs);
        // mac_xface->macphy_exit("Cannot find rnti for UE_id");
        continue;
      }

      switch(mac_xface->get_transmission_mode(mod_id,CC_id,rnti)){
      case 1:
      case 2:
      case 7:
        	aggregation = get_aggregation(get_bw_index(mod_id,CC_id), 
				      eNB_UE_stats->DL_cqi[0],
				      format1);
      	break;
      case 3:
        	aggregation = get_aggregation(get_bw_index(mod_id,CC_id), 
				      eNB_UE_stats->DL_cqi[0],
				      format2A);
      	break;
      default:
        	LOG_W(MAC,"Unsupported transmission mode %d\n", mac_xface->get_transmission_mode(mod_id,CC_id,rnti));
        	aggregation = 2;
      }
     
      if ((ue_sched_ctl->pre_nb_available_rbs[CC_id] == 0) ||  // no RBs allocated 
	  CCE_allocation_infeasible(mod_id, CC_id, 0, subframe, aggregation, rnti)) {

            LOG_D(MAC,"[eNB %d] Frame %d : no RB allocated for UE %d on CC_id %d: continue \n",
                  mod_id, frame, UE_id, CC_id);
            //if(mac_xface->get_transmission_mode(module_idP,rnti)==5)
            continue; //to next user (there might be rbs availiable for other UEs in TM5
            // else
            //  break;
      }

      if (flexran_get_duplex_mode(mod_id, CC_id) == PROTOCOL__FLEX_DUPLEX_MODE__FLDM_TDD)  {
        set_ue_dai (subframe,
                    flexran_get_subframe_assignment(mod_id, CC_id),
                    UE_id,
                    CC_id,
                    UE_list);
        //TODO: update UL DAI after DLSCH scheduling
        //set_ul_DAI(mod_id, UE_id, CC_id, frame, subframe,frame_parms);
      }

      channels_added = 0;

      // After this point all the UEs will be scheduled
      dl_data[num_ues_added] = (Protocol__FlexDlData *) malloc(sizeof(Protocol__FlexDlData));
      protocol__flex_dl_data__init(dl_data[num_ues_added]);
      dl_data[num_ues_added]->has_rnti = 1;
      dl_data[num_ues_added]->rnti = rnti;
      dl_data[num_ues_added]->n_rlc_pdu = 0;
      dl_data[num_ues_added]->has_serv_cell_index = 1;
      dl_data[num_ues_added]->serv_cell_index = CC_id;
            
      flexran_get_harq(mod_id, CC_id, UE_id, frame, subframe, &harq_pid, &round, openair_harq_DL);
      sdu_length_total=0;
      mcs = cqi_to_mcs[flexran_get_ue_wcqi(mod_id, UE_id)];
      //      LOG_I(FLEXRAN_AGENT, "The MCS is %d\n", mcs);
      mcs = cmin(mcs,flexran_slice_maxmcs(slice_id));
// #ifdef EXMIMO

//        if (mac_xface->get_transmission_mode(mod_id, CC_id, rnti) == 5) {
// 	  mcs = cqi_to_mcs[flexran_get_ue_wcqi(mod_id, UE_id)];
// 	  mcs =  cmin(mcs,16);
//        }

// #endif

      /*Get pre available resource blocks based on buffers*/ 
      nb_available_rb = ue_sched_ctl->pre_nb_available_rbs[CC_id];
      // initializing the rb allocation indicator for each UE
       for(j = 0; j < flexran_get_N_RBG(mod_id, CC_id); j++) {

          UE_list->UE_template[CC_id][UE_id].rballoc_subband[harq_pid][j] = 0;
        	rballoc_sub[j] = 0;
      }

      /* LOG_D(MAC,"[eNB %d] Frame %d: Scheduling UE %d on CC_id %d (rnti %x, harq_pid %d, round %d, rb %d, cqi %d, mcs %d, rrc %d)\n", */
      /*       mod_id, frame, UE_id, CC_id, rnti, harq_pid, round, nb_available_rb, */
      /*       eNB_UE_stats->DL_cqi[0], mcs, */
      /*       UE_list->eNB_UE_stats[CC_id][UE_id].rrc_status); */

      dl_dci = (Protocol__FlexDlDci*) malloc(sizeof(Protocol__FlexDlDci));
      protocol__flex_dl_dci__init(dl_dci);
      dl_data[num_ues_added]->dl_dci = dl_dci;

      
      dl_dci->has_rnti = 1;
      dl_dci->rnti = rnti;
      dl_dci->has_harq_process = 1;
      dl_dci->harq_process = harq_pid;
      
      /* process retransmission  */
      if (round > 0) {

      	LOG_D(FLEXRAN_AGENT, "There was a retransmission just now and the round was %d\n", round);

      	if (flexran_get_duplex_mode(mod_id, CC_id) == PROTOCOL__FLEX_DUPLEX_MODE__FLDM_TDD) {
      	  UE_list->UE_template[CC_id][UE_id].DAI++;
      	  update_ul_dci(mod_id, CC_id, rnti, UE_list->UE_template[CC_id][UE_id].DAI);
      	  LOG_D(MAC,"DAI update: CC_id %d subframeP %d: UE %d, DAI %d\n",
      		CC_id, subframe,UE_id,UE_list->UE_template[CC_id][UE_id].DAI);
      	}

      	mcs = UE_list->UE_template[CC_id][UE_id].mcs[harq_pid];

      	  // get freq_allocation
      	nb_rb = UE_list->UE_template[CC_id][UE_id].nb_rb[harq_pid];
      	  
      	/*TODO: Must add this to FlexRAN agent API */
      	dci_tbs = mac_xface->get_TBS_DL(mcs, nb_rb);

      	if (nb_rb <= nb_available_rb) {
      	  
      	  if(nb_rb == ue_sched_ctl->pre_nb_available_rbs[CC_id]) {
      	    for(j = 0; j < flexran_get_N_RBG(mod_id, CC_id); j++) { // for indicating the rballoc for each sub-band
      	      UE_list->UE_template[CC_id][UE_id].rballoc_subband[harq_pid][j] = ue_sched_ctl->rballoc_sub_UE[CC_id][j];
                  }
      	  } else {
      	    nb_rb_temp = nb_rb;
      	    j = 0;

      	    while((nb_rb_temp > 0) && (j < flexran_get_N_RBG(mod_id, CC_id))) {
      	      if(ue_sched_ctl->rballoc_sub_UE[CC_id][j] == 1) {
      		UE_list->UE_template[CC_id][UE_id].rballoc_subband[harq_pid][j] = ue_sched_ctl->rballoc_sub_UE[CC_id][j];
      		
      		if((j == flexran_get_N_RBG(mod_id, CC_id) - 1) &&
      		   ((flexran_get_N_RB_DL(mod_id, CC_id) == 25)||
      		    (flexran_get_N_RB_DL(mod_id, CC_id) == 50))) {
      		  nb_rb_temp = nb_rb_temp - min_rb_unit[CC_id]+1;
      		} else {
      		  nb_rb_temp = nb_rb_temp - min_rb_unit[CC_id];
      		}
      	      }
      	      j = j + 1;
      	    }
      	  }

      	  nb_available_rb -= nb_rb;
      	  PHY_vars_eNB_g[mod_id][CC_id]->mu_mimo_mode[UE_id].pre_nb_available_rbs = nb_rb;
      	  PHY_vars_eNB_g[mod_id][CC_id]->mu_mimo_mode[UE_id].dl_pow_off = ue_sched_ctl->dl_pow_off[CC_id];
      	  
      	  for(j=0; j < flexran_get_N_RBG(mod_id, CC_id); j++) {
      	    PHY_vars_eNB_g[mod_id][CC_id]->mu_mimo_mode[UE_id].rballoc_sub[j] = UE_list->UE_template[CC_id][UE_id].rballoc_subband[harq_pid][j];
      	    rballoc_sub[j] = UE_list->UE_template[CC_id][UE_id].rballoc_subband[harq_pid][j];
      	  }

      	  // Keep the old NDI, do not toggle
      	  ndi = UE_list->UE_template[CC_id][UE_id].oldNDI[harq_pid];
      	  tpc = UE_list->UE_template[CC_id][UE_id].oldTPC[harq_pid];
      	  UE_list->UE_template[CC_id][UE_id].mcs[harq_pid] = mcs;

      	  ue_has_transmission = 1;
      	  num_ues_added++;
      	} else {
      	  LOG_D(MAC,"[eNB %d] Frame %d CC_id %d : don't schedule UE %d, its retransmission takes more resources than we have\n",
                      mod_id, frame, CC_id, UE_id);
      	  ue_has_transmission = 0;
      	}
      	//End of retransmission
      }

       else { /* This is a potentially new SDU opportunity */
	rlc_status.bytes_in_buffer = 0;
        // Now check RLC information to compute number of required RBs
        // get maximum TBS size for RLC request
        //TBS = mac_xface->get_TBS(eNB_UE_stats->DL_cqi[0]<<1,nb_available_rb);
        TBS = mac_xface->get_TBS_DL(mcs, nb_available_rb);
	dci_tbs = TBS;
	LOG_D(FLEXRAN_AGENT, "TBS is %d\n", TBS);
	
        // check first for RLC data on DCCH
        // add the length for  all the control elements (timing adv, drx, etc) : header + payload

	ta_len = (ue_sched_ctl->ta_update != 0) ? 2 : 0;
	
	dl_data[num_ues_added]->n_ce_bitmap = 2;
	dl_data[num_ues_added]->ce_bitmap = (uint32_t *) calloc(2, sizeof(uint32_t));

	if (ta_len > 0) {
	  ce_flags |= PROTOCOL__FLEX_CE_TYPE__FLPCET_TA;
	}

	/*TODO: Add other flags if DRX and other CE are required*/
	
	// Add the control element flags to the flexran message
	dl_data[num_ues_added]->ce_bitmap[0] = ce_flags;
	dl_data[num_ues_added]->ce_bitmap[1] = ce_flags;

	// TODO : Need to prioritize DRBs
	// Loop through the UE logical channels (DCCH, DCCH1, DTCH for now)
	header_len = 0;
	header_len_last = 0;
	sdu_length_total = 0;
	for (j = 1; j < NB_RB_MAX; j++) {
	  header_len += 3;
	  // Need to see if we have space for data from this channel
	  if (dci_tbs - ta_len - header_len - sdu_length_total > 0) {
	     LOG_D(MAC, "[TEST]Requested %d bytes from RLC buffer on channel %d during first call\n", dci_tbs-ta_len-header_len, j);
	     //If we have space, we need to see how much data we can request at most (if any available)
	     rlc_status = mac_rlc_status_ind(mod_id,
					     rnti,
					     mod_id,
					     frame,
						 subframe,
					     ENB_FLAG_YES,
					     MBMS_FLAG_NO,
					     j,
					     (dci_tbs - ta_len - header_len - sdu_length_total)); // transport block set size

	     //If data are available in channel j
	     if (rlc_status.bytes_in_buffer > 0) {
	       LOG_D(MAC, "[TEST]Have %d bytes in DCCH buffer during first call\n", rlc_status.bytes_in_buffer);
	       //Fill in as much as possible
	       data_to_request = cmin(dci_tbs - ta_len - header_len - sdu_length_total, rlc_status.bytes_in_buffer);
	       LOG_D(FLEXRAN_AGENT, "Will request %d bytes from channel %d\n", data_to_request, j);

	       if (data_to_request < 128) { //The header will be one byte less
        		 header_len--;
        		 header_len_last = 2;
	       }
          else {

        		 header_len_last = 3;
	       }
	       /* if (j == 1 || j == 2) {
		  data_to_request+=0; 
		  } */
	       LOG_D(MAC, "[TEST]Will request %d from channel %d\n", data_to_request, j);
	       rlc_pdus[channels_added] = (Protocol__FlexRlcPdu *) malloc(sizeof(Protocol__FlexRlcPdu));
	       protocol__flex_rlc_pdu__init(rlc_pdus[channels_added]);
	       rlc_pdus[channels_added]->n_rlc_pdu_tb = 2;
	       rlc_pdus[channels_added]->rlc_pdu_tb = (Protocol__FlexRlcPduTb **) malloc(sizeof(Protocol__FlexRlcPduTb *) * 2);
	       rlc_pdus[channels_added]->rlc_pdu_tb[0] = (Protocol__FlexRlcPduTb *) malloc(sizeof(Protocol__FlexRlcPduTb));
	       protocol__flex_rlc_pdu_tb__init(rlc_pdus[channels_added]->rlc_pdu_tb[0]);
	       rlc_pdus[channels_added]->rlc_pdu_tb[0]->has_logical_channel_id = 1;
	       rlc_pdus[channels_added]->rlc_pdu_tb[0]->logical_channel_id = j;
	       rlc_pdus[channels_added]->rlc_pdu_tb[0]->has_size = 1;
	       rlc_pdus[channels_added]->rlc_pdu_tb[0]->size = data_to_request;
	       rlc_pdus[channels_added]->rlc_pdu_tb[1] = (Protocol__FlexRlcPduTb *) malloc(sizeof(Protocol__FlexRlcPduTb));
	       protocol__flex_rlc_pdu_tb__init(rlc_pdus[channels_added]->rlc_pdu_tb[1]);
	       rlc_pdus[channels_added]->rlc_pdu_tb[1]->has_logical_channel_id = 1;
	       rlc_pdus[channels_added]->rlc_pdu_tb[1]->logical_channel_id = j;
	       rlc_pdus[channels_added]->rlc_pdu_tb[1]->has_size = 1;
	       rlc_pdus[channels_added]->rlc_pdu_tb[1]->size = data_to_request;
	       dl_data[num_ues_added]->n_rlc_pdu++;
	       channels_added++;
	       //Set this to the max value that we might request
	       sdu_length_total += data_to_request;
	     } else {
	       //Take back the assumption of a header for this channel
	       header_len -= 3;
	     } //End rlc_status.bytes_in_buffer <= 0
	  } //end of if dci_tbs - ta_len - header_len > 0
	} // End of iterating the logical channels
	
	// Add rlc_pdus to the dl_data message
	dl_data[num_ues_added]->rlc_pdu = (Protocol__FlexRlcPdu **) malloc(sizeof(Protocol__FlexRlcPdu *) *
									  dl_data[num_ues_added]->n_rlc_pdu);
	for (i = 0; i < dl_data[num_ues_added]->n_rlc_pdu; i++) {
	  dl_data[num_ues_added]->rlc_pdu[i] = rlc_pdus[i];
	}
	
	if (header_len == 0) {
	  LOG_D(FLEXRAN_AGENT, "Header was empty\n");
	  header_len_last = 0;
	} 
	
	// there is a payload
        if ((dl_data[num_ues_added]->n_rlc_pdu > 0)) {
	  // Now compute number of required RBs for total sdu length
          // Assume RAH format 2
          // adjust  header lengths
	  LOG_D(FLEXRAN_AGENT, "We have %d bytes to transfer\n", sdu_length_total);
	  if (header_len != 0) {
	    LOG_D(FLEXRAN_AGENT, "Header length was %d ", header_len);
	    header_len_last--;
	    header_len -= header_len_last;
	    LOG_D(FLEXRAN_AGENT, "so we resized it to %d\n", header_len);
	  }
	  
	  /* if (header_len == 2 || header_len == 3) { //Only one SDU, remove length field */
	  /*   header_len = 1; */
	  /* } else { //Remove length field from the last SDU */
	  /*   header_len--; */
	  /* } */

	  mcs_tmp = mcs;
	  if (mcs_tmp == 0) {
            nb_rb = 4;  // don't let the TBS get too small
          } else {
            nb_rb=min_rb_unit[CC_id];
          }

	  LOG_D(MAC,"[TEST]The initial number of resource blocks was %d\n", nb_rb);
	  LOG_D(MAC,"[TEST] The initial mcs was %d\n", mcs_tmp);

	  TBS = mac_xface->get_TBS_DL(mcs_tmp, nb_rb);
	  LOG_D(MAC,"[TEST]The TBS during rate matching was %d\n", TBS);

	  while (TBS < (sdu_length_total + header_len + ta_len))  {
            nb_rb += min_rb_unit[CC_id];  //
	    LOG_D(MAC, "[TEST]Had to increase the number of RBs\n");
            if (nb_rb > nb_available_rb) { // if we've gone beyond the maximum number of RBs
              // (can happen if N_RB_DL is odd)
              TBS = mac_xface->get_TBS_DL(mcs_tmp, nb_available_rb);
              nb_rb = nb_available_rb;
              break;
            }

            TBS = mac_xface->get_TBS_DL(mcs_tmp, nb_rb);
          }

	  if(nb_rb == ue_sched_ctl->pre_nb_available_rbs[CC_id]) {
	    LOG_D(MAC, "[TEST]We had the exact number of rbs. Time to fill the rballoc subband\n");
            for(j = 0; j < flexran_get_N_RBG(mod_id, CC_id); j++) { // for indicating the rballoc for each sub-band
              UE_list->UE_template[CC_id][UE_id].rballoc_subband[harq_pid][j] = ue_sched_ctl->rballoc_sub_UE[CC_id][j];
            }
          }
           else {
	    nb_rb_temp = nb_rb;
            j = 0;
	    LOG_D(MAC, "[TEST]Will only partially fill the bitmap\n");
	    while((nb_rb_temp > 0) && (j < flexran_get_N_RBG(mod_id, CC_id))) {
              if(ue_sched_ctl->rballoc_sub_UE[CC_id][j] == 1) {
                UE_list->UE_template[CC_id][UE_id].rballoc_subband[harq_pid][j] = ue_sched_ctl->rballoc_sub_UE[CC_id][j];
                if ((j == flexran_get_N_RBG(mod_id, CC_id) - 1) &&
                    ((flexran_get_N_RB_DL(mod_id, CC_id) == 25)||
                     (flexran_get_N_RB_DL(mod_id, CC_id) == 50))) {
                  nb_rb_temp = nb_rb_temp - min_rb_unit[CC_id] + 1;
                } else {
                  nb_rb_temp = nb_rb_temp - min_rb_unit[CC_id];
                }
              }
              j = j+1;
            }
	  }
	  
	  PHY_vars_eNB_g[mod_id][CC_id]->mu_mimo_mode[UE_id].pre_nb_available_rbs = nb_rb;
          PHY_vars_eNB_g[mod_id][CC_id]->mu_mimo_mode[UE_id].dl_pow_off = ue_sched_ctl->dl_pow_off[CC_id];

	  for(j = 0; j < flexran_get_N_RBG(mod_id, CC_id); j++) {
            PHY_vars_eNB_g[mod_id][CC_id]->mu_mimo_mode[UE_id].rballoc_sub[j] = UE_list->UE_template[CC_id][UE_id].rballoc_subband[harq_pid][j];
          }

	  // decrease mcs until TBS falls below required length
          while ((TBS > (sdu_length_total + header_len + ta_len)) && (mcs_tmp > 0)) {
            mcs_tmp--;
            TBS = mac_xface->get_TBS_DL(mcs_tmp, nb_rb);
          }

	  // if we have decreased too much or we don't have enough RBs, increase MCS
          while ((TBS < (sdu_length_total + header_len + ta_len)) &&
		 ((( ue_sched_ctl->dl_pow_off[CC_id] > 0) && (mcs_tmp < 28))											     || ( (ue_sched_ctl->dl_pow_off[CC_id]==0) && (mcs_tmp <= 15)))) {
            mcs_tmp++;
            TBS = mac_xface->get_TBS_DL(mcs_tmp, nb_rb);
          }

	  dci_tbs = TBS;
	  mcs = mcs_tmp;
	  LOG_D(FLEXRAN_AGENT, "Final mcs was %d\n", mcs); 
	  
	  dl_dci->has_aggr_level = 1;
	  dl_dci->aggr_level = aggregation;
	  
          UE_list->UE_template[CC_id][UE_id].nb_rb[harq_pid] = nb_rb;

	  // if (flexran_get_duplex_mode(mod_id, CC_id) == PROTOCOL__FLEX_DUPLEX_MODE__FLDM_TDD) {
   //          UE_list->UE_template[CC_id][UE_id].DAI++;
   //          //  printf("DAI update: subframeP %d: UE %d, DAI %d\n",subframeP,UE_id,UE_list->UE_template[CC_id][UE_id].DAI);
	    //#warning only for 5MHz channel
          //   update_ul_dci(mod_id, CC_id, rnti, UE_list->UE_template[CC_id][UE_id].DAI);
          // }

	  // do PUCCH power control
          // this is the normalized RX power
	  normalized_rx_power = flexran_get_p0_pucch_dbm(mod_id,UE_id, CC_id); //eNB_UE_stats->Po_PUCCH_dBm; 
	  target_rx_power = flexran_get_p0_nominal_pucch(mod_id, CC_id) + 20; //mac_xface->get_target_pucch_rx_power(mod_id, CC_id) + 20;
	  // this assumes accumulated tpc
	  // make sure that we are only sending a tpc update once a frame, otherwise the control loop will freak out
	  int32_t framex10psubframe = UE_list->UE_template[CC_id][UE_id].pucch_tpc_tx_frame*10+UE_list->UE_template[CC_id][UE_id].pucch_tpc_tx_subframe;

	  if (((framex10psubframe+10)<=(frame*10+subframe)) || //normal case
	      ((framex10psubframe>(frame*10+subframe)) && (((10240-framex10psubframe+frame*10+subframe)>=10)))) //frame wrap-around
	    if (flexran_get_p0_pucch_status(mod_id, UE_id, CC_id) == 1) {
  	      flexran_update_p0_pucch(mod_id, UE_id, CC_id);

	      UE_list->UE_template[CC_id][UE_id].pucch_tpc_tx_frame = frame;
	      UE_list->UE_template[CC_id][UE_id].pucch_tpc_tx_subframe = subframe;
	      if (normalized_rx_power>(target_rx_power+1)) {
		tpc = 0; //-1
		tpc_accumulated--;
	      } else if (normalized_rx_power<(target_rx_power-1)) {
		tpc = 2; //+1
		tpc_accumulated++;
	      } else {
		tpc = 1; //0
	      }
	      LOG_D(MAC,"[eNB %d] DLSCH scheduler: frame %d, subframe %d, harq_pid %d, tpc %d, accumulated %d, normalized/target rx power %d/%d\n",
		    mod_id, frame, subframe, harq_pid, tpc,
		    tpc_accumulated, normalized_rx_power, target_rx_power);
	    } // Po_PUCCH has been updated 
	    else {
	      tpc = 1; //0
	    } // time to do TPC update 
	  else {
	    tpc = 1; //0
	  }

	  for(i=0; i<PHY_vars_eNB_g[mod_id][CC_id]->frame_parms.N_RBG; i++) {
	    rballoc_sub[i] = UE_list->UE_template[CC_id][UE_id].rballoc_subband[harq_pid][i];
          }	

	   // Toggle NDI
          LOG_D(MAC,"CC_id %d Frame %d, subframeP %d: Toggling Format1 NDI for UE %d (rnti %x/%d) oldNDI %d\n",
                CC_id, frame, subframe, UE_id,
                UE_list->UE_template[CC_id][UE_id].rnti,harq_pid, UE_list->UE_template[CC_id][UE_id].oldNDI[harq_pid]);
          UE_list->UE_template[CC_id][UE_id].oldNDI[harq_pid]= 1 - UE_list->UE_template[CC_id][UE_id].oldNDI[harq_pid];
	  ndi =  UE_list->UE_template[CC_id][UE_id].oldNDI[harq_pid];
	  
	  UE_list->UE_template[CC_id][UE_id].mcs[harq_pid] = mcs;
	  UE_list->UE_template[CC_id][UE_id].oldTPC[harq_pid] = tpc;

	  // Increase the pointer for the number of scheduled UEs
	  num_ues_added++;
	  ue_has_transmission = 1;
	}  else { // There is no data from RLC or MAC header, so don't schedule
	  ue_has_transmission = 0;
	}
      } // End of new scheduling
        
      // If we has transmission or retransmission
      if (ue_has_transmission) {
        	switch (mac_xface->get_transmission_mode(mod_id, CC_id, rnti)) {
        	case 1:
        	case 2:
        	default:
        	  dl_dci->has_res_alloc = 1;
        	  dl_dci->res_alloc = 0;
        	  dl_dci->has_vrb_format = 1;
        	  dl_dci->vrb_format = PROTOCOL__FLEX_VRB_FORMAT__FLVRBF_LOCALIZED;
        	  dl_dci->has_format = 1;
        	  dl_dci->format = PROTOCOL__FLEX_DCI_FORMAT__FLDCIF_1;
        	  dl_dci->has_rb_bitmap = 1;
        	  dl_dci->rb_bitmap = allocate_prbs_sub(nb_rb, rballoc_sub);
        	  dl_dci->has_rb_shift = 1;
        	  dl_dci->rb_shift = 0;
        	  dl_dci->n_ndi = 1;
        	  dl_dci->ndi = (uint32_t *) malloc(sizeof(uint32_t) * dl_dci->n_ndi);
        	  dl_dci->ndi[0] = ndi;
        	  dl_dci->n_rv = 1;
        	  dl_dci->rv = (uint32_t *) malloc(sizeof(uint32_t) * dl_dci->n_rv);
        	  dl_dci->rv[0] = round & 3;
        	  dl_dci->has_tpc = 1;
        	  dl_dci->tpc = tpc;
        	  dl_dci->n_mcs = 1;
        	  dl_dci->mcs = (uint32_t *) malloc(sizeof(uint32_t) * dl_dci->n_mcs);
        	  dl_dci->mcs[0] = mcs;
        	  dl_dci->n_tbs_size = 1;
        	  dl_dci->tbs_size = (uint32_t *) malloc(sizeof(uint32_t) * dl_dci->n_tbs_size);
        	  dl_dci->tbs_size[0] = dci_tbs;
        	  if (flexran_get_duplex_mode(mod_id, CC_id) == PROTOCOL__FLEX_DUPLEX_MODE__FLDM_TDD) {
        	    dl_dci->has_dai = 1;
        	    dl_dci->dai = (UE_list->UE_template[CC_id][UE_id].DAI-1)&3;
        	  }
        	  break;
        	case 3:
        	  dl_dci->has_res_alloc = 1;
        	  dl_dci->res_alloc = 0;
        	  dl_dci->has_vrb_format = 1;
        	  dl_dci->vrb_format = PROTOCOL__FLEX_VRB_FORMAT__FLVRBF_LOCALIZED;
        	  dl_dci->has_format = 1;
        	  dl_dci->format = PROTOCOL__FLEX_DCI_FORMAT__FLDCIF_2A;
        	  dl_dci->has_rb_bitmap = 1;
        	  dl_dci->rb_bitmap = allocate_prbs_sub(nb_rb, rballoc_sub);
        	  dl_dci->has_rb_shift = 1;
        	  dl_dci->rb_shift = 0;
        	  dl_dci->n_ndi = 2;
        	  dl_dci->ndi = (uint32_t *) malloc(sizeof(uint32_t) * dl_dci->n_ndi);
        	  dl_dci->ndi[0] = ndi;
        	  dl_dci->ndi[1] = ndi;
        	  dl_dci->n_rv = 2;
        	  dl_dci->rv = (uint32_t *) malloc(sizeof(uint32_t) * dl_dci->n_rv);
        	  dl_dci->rv[0] = round & 3;
        	  dl_dci->rv[1] = round & 3;
        	  dl_dci->has_tpc = 1;
        	  dl_dci->tpc = tpc;
        	  dl_dci->n_mcs = 2;
        	  dl_dci->mcs = (uint32_t *) malloc(sizeof(uint32_t) * dl_dci->n_mcs);
        	  dl_dci->mcs[0] = mcs;
        	  dl_dci->mcs[1] = mcs;
        	  dl_dci->n_tbs_size = 2;
        	  dl_dci->tbs_size = (uint32_t *) malloc(sizeof(uint32_t) * dl_dci->n_tbs_size);
        	  dl_dci->tbs_size[0] = dci_tbs;
        	  dl_dci->tbs_size[1] = dci_tbs;
        	  if (flexran_get_duplex_mode(mod_id, CC_id) == PROTOCOL__FLEX_DUPLEX_MODE__FLDM_TDD) {
        	    dl_dci->has_dai = 1;
        	    dl_dci->dai = (UE_list->UE_template[CC_id][UE_id].DAI-1)&3;
        	  }
        	  break;
        	case 4:
        	  dl_dci->has_res_alloc = 1;
        	  dl_dci->res_alloc = 0;
        	  dl_dci->has_vrb_format = 1;
        	  dl_dci->vrb_format = PROTOCOL__FLEX_VRB_FORMAT__FLVRBF_LOCALIZED;
        	  dl_dci->has_format = 1;
        	  dl_dci->format = PROTOCOL__FLEX_DCI_FORMAT__FLDCIF_2A;
        	  dl_dci->has_rb_bitmap = 1;
        	  dl_dci->rb_bitmap = allocate_prbs_sub(nb_rb, rballoc_sub);
        	  dl_dci->has_rb_shift = 1;
        	  dl_dci->rb_shift = 0;
        	  dl_dci->n_ndi = 2;
        	  dl_dci->ndi = (uint32_t *) malloc(sizeof(uint32_t) * dl_dci->n_ndi);
        	  dl_dci->ndi[0] = ndi;
        	  dl_dci->ndi[1] = ndi;
        	  dl_dci->n_rv = 2;
        	  dl_dci->rv = (uint32_t *) malloc(sizeof(uint32_t) * dl_dci->n_rv);
        	  dl_dci->rv[0] = round & 3;
        	  dl_dci->rv[1] = round & 3;
        	  dl_dci->has_tpc = 1;
        	  dl_dci->tpc = tpc;
        	  dl_dci->n_mcs = 2;
        	  dl_dci->mcs = (uint32_t *) malloc(sizeof(uint32_t) * dl_dci->n_mcs);
        	  dl_dci->mcs[0] = mcs;
        	  dl_dci->mcs[1] = mcs;
        	  dl_dci->n_tbs_size = 2;
        	  dl_dci->tbs_size = (uint32_t *) malloc(sizeof(uint32_t) * dl_dci->n_tbs_size);
        	  dl_dci->tbs_size[0] = dci_tbs;
        	  dl_dci->tbs_size[1] = dci_tbs;
        	  if (flexran_get_duplex_mode(mod_id, CC_id) == PROTOCOL__FLEX_DUPLEX_MODE__FLDM_TDD) {
        	    dl_dci->has_dai = 1;
        	    dl_dci->dai = (UE_list->UE_template[CC_id][UE_id].DAI-1)&3;
        	  }
        	  break;
        	case 5:
        	  dl_dci->has_res_alloc = 1;
        	  dl_dci->res_alloc = 0;
        	  dl_dci->has_vrb_format = 1;
        	  dl_dci->vrb_format = PROTOCOL__FLEX_VRB_FORMAT__FLVRBF_LOCALIZED;
        	  dl_dci->has_format = 1;
        	  dl_dci->format = PROTOCOL__FLEX_DCI_FORMAT__FLDCIF_1D;
        	  dl_dci->has_rb_bitmap = 1;
        	  dl_dci->rb_bitmap = allocate_prbs_sub(nb_rb, rballoc_sub);
        	  dl_dci->has_rb_shift = 1;
        	  dl_dci->rb_shift = 0;
        	  dl_dci->n_ndi = 1;
        	  dl_dci->ndi[0] = ndi;
        	  dl_dci->n_rv = 1;
        	  dl_dci->rv = (uint32_t *) malloc(sizeof(uint32_t) * dl_dci->n_rv);
        	  dl_dci->rv[0] = round & 3;
        	  dl_dci->has_tpc = 1;
        	  dl_dci->tpc = tpc;
        	  dl_dci->n_mcs = 1;
        	  dl_dci->mcs = (uint32_t *) malloc(sizeof(uint32_t) * dl_dci->n_mcs);
        	  dl_dci->mcs[0] = mcs;
        	  dl_dci->n_tbs_size = 1;
        	  dl_dci->tbs_size = (uint32_t *) malloc(sizeof(uint32_t) * dl_dci->n_tbs_size);
        	  dl_dci->tbs_size[0] = dci_tbs;
        	  if (flexran_get_duplex_mode(mod_id, CC_id) == PROTOCOL__FLEX_DUPLEX_MODE__FLDM_TDD) {
        	    dl_dci->has_dai = 1;
        	    dl_dci->dai = (UE_list->UE_template[CC_id][UE_id].DAI-1)&3;
        	  }
        	  
        	  if(ue_sched_ctl->dl_pow_off[CC_id] == 2) {
        	    ue_sched_ctl->dl_pow_off[CC_id] = 1;
        	  }
        	  
        	  dl_dci->has_dl_power_offset = 1;
        	  dl_dci->dl_power_offset = ue_sched_ctl->dl_pow_off[CC_id];
        	  dl_dci->has_precoding_info = 1;
        	  dl_dci->precoding_info = 5; // Is this right??
        	  
        	  break;
        	case 6:
        	  dl_dci->has_res_alloc = 1;
        	  dl_dci->res_alloc = 0;
        	  dl_dci->has_vrb_format = 1;
        	  dl_dci->vrb_format = PROTOCOL__FLEX_VRB_FORMAT__FLVRBF_LOCALIZED;
        	  dl_dci->has_format = 1;
        	  dl_dci->format = PROTOCOL__FLEX_DCI_FORMAT__FLDCIF_1D;
        	  dl_dci->has_rb_bitmap = 1;
        	  dl_dci->rb_bitmap = allocate_prbs_sub(nb_rb, rballoc_sub);
        	  dl_dci->has_rb_shift = 1;
        	  dl_dci->rb_shift = 0;
        	  dl_dci->n_ndi = 1;
        	  dl_dci->ndi = (uint32_t *) malloc(sizeof(uint32_t) * dl_dci->n_ndi);
        	  dl_dci->ndi[0] = ndi;
        	  dl_dci->n_rv = 1;
        	  dl_dci->rv = (uint32_t *) malloc(sizeof(uint32_t) * dl_dci->n_rv);
        	  dl_dci->rv[0] = round & 3;
        	  dl_dci->has_tpc = 1;
        	  dl_dci->tpc = tpc;
        	  dl_dci->n_mcs = 1;
        	  dl_dci->mcs = (uint32_t *) malloc(sizeof(uint32_t) * dl_dci->n_mcs);
        	  dl_dci->mcs[0] = mcs;
        	  if (flexran_get_duplex_mode(mod_id, CC_id) == PROTOCOL__FLEX_DUPLEX_MODE__FLDM_TDD) {
        	    dl_dci->has_dai = 1;
        	    dl_dci->dai = (UE_list->UE_template[CC_id][UE_id].DAI-1)&3;
        	  }

        	  dl_dci->has_dl_power_offset = 1;
        	  dl_dci->dl_power_offset = ue_sched_ctl->dl_pow_off[CC_id];
        	  dl_dci->has_precoding_info = 1;
        	  dl_dci->precoding_info = 5; // Is this right??
        	  break;
        	}
      }
      
      // if (flexran_get_duplex_mode(mod_id, CC_id) == PROTOCOL__FLEX_DUPLEX_MODE__FLDM_TDD) {
        
	/* TODO */
	//set_ul_DAI(mod_id, UE_id, CC_id, frame, subframe, frame_parms);
      // }
    } // UE_id loop
   } // CC_id loop

   // Add all the dl_data elements to the flexran message
   int offset = (*dl_info)->dl_mac_config_msg->n_dl_ue_data;
   (*dl_info)->dl_mac_config_msg->n_dl_ue_data += num_ues_added;
   if ( num_ues_added > 0 ){
     (*dl_info)->dl_mac_config_msg->dl_ue_data = (Protocol__FlexDlData **) realloc( (*dl_info)->dl_mac_config_msg->dl_ue_data,
										    sizeof(Protocol__FlexDlData *) * ((*dl_info)->dl_mac_config_msg->n_dl_ue_data));
     if ((*dl_info)->dl_mac_config_msg->dl_ue_data == NULL ){
       LOG_E(MAC, "Request for memory reallocation failed\n");
       return;
     }
     for (i = 0; i < num_ues_added; i++) {
       (*dl_info)->dl_mac_config_msg->dl_ue_data[offset+i] = dl_data[i];
     }
   }
      
   stop_meas(&eNB->schedule_dlsch);
   VCD_SIGNAL_DUMPER_DUMP_FUNCTION_BY_NAME(VCD_SIGNAL_DUMPER_FUNCTIONS_SCHEDULE_DLSCH,VCD_FUNCTION_OUT);
>>>>>>> a09728ad
}<|MERGE_RESOLUTION|>--- conflicted
+++ resolved
@@ -96,15 +96,9 @@
 int slicing_strategy_current = UEID_TO_SLICEID;
 
 // RB share for each slice for past and current time
-<<<<<<< HEAD
-float slice_percentage[MAX_NUM_SLICES] = { 1.0, 0.0, 0.0, 0.0 };
-float slice_percentage_current[MAX_NUM_SLICES] = { 1.0, 0.0, 0.0, 0.0 };
-
-=======
 float avg_slice_percentage=0.25;
 float slice_percentage[MAX_NUM_SLICES] = {1.0, 0.0, 0.0, 0.0};
 float slice_percentage_current[MAX_NUM_SLICES] = {1.0, 0.0, 0.0, 0.0};
->>>>>>> a09728ad
 float total_slice_percentage = 0;
 float total_slice_percentage_current = 0;
 
@@ -124,11 +118,7 @@
 };
 
 // pointer to the slice specific scheduler 
-<<<<<<< HEAD
-slice_scheduler slice_sched[MAX_NUM_SLICES] = { 0 };
-=======
 slice_scheduler_dl slice_sched_dl[MAX_NUM_SLICES] = {0};
->>>>>>> a09728ad
 
 
 /**
@@ -285,117 +275,46 @@
 		}
 	    }
 	}
-
 	/* NN --> RK
 	 * check the index of UE_template"
 	 */
-	if (UE_list->UE_template[pCCid][UE_id].dl_buffer_total > 0) {
-	    LOG_D(MAC, "[preprocessor] assign RB for UE %d\n", UE_id);
-
-	    for (i = 0; i < UE_list->numactiveCCs[UE_id]; i++) {
-		CC_id = UE_list->ordered_CCids[i][UE_id];
-		eNB_UE_stats[CC_id] =
-		    mac_xface->get_eNB_UE_stats(Mod_id, CC_id, rnti);
-
-		if (cqi_to_mcs[flexran_get_ue_wcqi(Mod_id, UE_id)] == 0) {	//eNB_UE_stats[CC_id]->dlsch_mcs1==0) {
-		    nb_rbs_required[CC_id][UE_id] = 4;	// don't let the TBS get too small
-		} else {
-		    nb_rbs_required[CC_id][UE_id] = min_rb_unit[CC_id];
-		}
-
-<<<<<<< HEAD
-		TBS =
-		    mac_xface->get_TBS_DL(cqi_to_mcs
-					  [flexran_get_ue_wcqi
-					   (Mod_id, UE_id)],
-					  nb_rbs_required[CC_id][UE_id]);
-		nb_rbs_allowed_slice[CC_id][slice_id] =
-		    flexran_nb_rbs_allowed_slice(slice_percentage
-						 [slice_id],
-						 flexran_get_N_RB_DL
-						 (Mod_id, CC_id));
-		LOG_D(MAC,
-		      "[preprocessor] start RB assignement for UE %d CC_id %d dl buffer %d (RB unit %d, MCS %d, TBS %d) \n",
-		      UE_id, CC_id,
-		      UE_list->UE_template[pCCid][UE_id].dl_buffer_total,
-		      nb_rbs_required[CC_id][UE_id],
-		      flexran_get_ue_wcqi(Mod_id, UE_id), TBS);
-
-		/* calculating required number of RBs for each UE */
-		while (TBS <
-		       UE_list->UE_template[pCCid][UE_id].
-		       dl_buffer_total) {
-		    nb_rbs_required[CC_id][UE_id] += min_rb_unit[CC_id];
-
-		    if (nb_rbs_required[CC_id][UE_id] >
-			nb_rbs_allowed_slice[CC_id][slice_id]) {
-			TBS =
-			    mac_xface->get_TBS_DL(flexran_get_ue_wcqi
-						  (Mod_id, UE_id),
-						  nb_rbs_allowed_slice
-						  [CC_id]
-						  [slice_id]);
-			nb_rbs_required[CC_id][UE_id] =
-			    nb_rbs_allowed_slice[CC_id][slice_id];
-			break;
-		    }
-
-		    TBS =
-			mac_xface->get_TBS_DL(cqi_to_mcs
-					      [flexran_get_ue_wcqi
-					       (Mod_id, UE_id)],
-					      nb_rbs_required[CC_id]
-					      [UE_id]);
-		}		// end of while
-
-		LOG_D(MAC,
-		      "[eNB %d][SLICE %d] Frame %d: UE %d on CC %d: RB unit %d,  nb_required RB %d (TBS %d, mcs %d)\n",
-		      Mod_id, slice_id, frameP, UE_id, CC_id,
-		      min_rb_unit[CC_id], nb_rbs_required[CC_id][UE_id],
-		      TBS, cqi_to_mcs[flexran_get_ue_wcqi(Mod_id, UE_id)]);
+	if (UE_list->UE_template[pCCid][UE_id].dl_buffer_total> 0) {
+	  LOG_D(MAC,"[preprocessor] assign RB for UE %d\n",UE_id);
+	  
+	  for (i=0; i<UE_list->numactiveCCs[UE_id]; i++) {
+	    CC_id = UE_list->ordered_CCids[i][UE_id];
+	    eNB_UE_stats[CC_id] = mac_xface->get_eNB_UE_stats(Mod_id,CC_id,rnti);
+	    
+	    if (cqi_to_mcs[flexran_get_ue_wcqi(Mod_id, UE_id)] == 0) {//eNB_UE_stats[CC_id]->dlsch_mcs1==0) {
+	      nb_rbs_required[CC_id][UE_id] = 4;  // don't let the TBS get too small
+	    } else {
+	      nb_rbs_required[CC_id][UE_id] = min_rb_unit[CC_id];
 	    }
-	}
-=======
-    /* NN --> RK
-     * check the index of UE_template"
-     */
-    if (UE_list->UE_template[pCCid][UE_id].dl_buffer_total> 0) {
-      LOG_D(MAC,"[preprocessor] assign RB for UE %d\n",UE_id);
-
-      for (i=0; i<UE_list->numactiveCCs[UE_id]; i++) {
-        CC_id = UE_list->ordered_CCids[i][UE_id];
-	eNB_UE_stats[CC_id] = mac_xface->get_eNB_UE_stats(Mod_id,CC_id,rnti);
-
-        if (cqi_to_mcs[flexran_get_ue_wcqi(Mod_id, UE_id)] == 0) {//eNB_UE_stats[CC_id]->dlsch_mcs1==0) {
-          nb_rbs_required[CC_id][UE_id] = 4;  // don't let the TBS get too small
-        } else {
-          nb_rbs_required[CC_id][UE_id] = min_rb_unit[CC_id];
-        }
-
-        TBS = mac_xface->get_TBS_DL(cqi_to_mcs[flexran_get_ue_wcqi(Mod_id, UE_id)], nb_rbs_required[CC_id][UE_id]);
-	nb_rbs_allowed_slice[CC_id][slice_id] = flexran_nb_rbs_allowed_slice(slice_percentage[slice_id],
-									     flexran_get_N_RB_DL(Mod_id, CC_id));
-        LOG_D(MAC,"[preprocessor] start RB assignement for UE %d CC_id %d dl buffer %d (RB unit %d, MCS %d, TBS %d) \n",
-              UE_id, CC_id, UE_list->UE_template[pCCid][UE_id].dl_buffer_total,
-              nb_rbs_required[CC_id][UE_id], flexran_get_ue_wcqi(Mod_id, UE_id), TBS);
-
-        /* calculating required number of RBs for each UE */
-        while (TBS < UE_list->UE_template[pCCid][UE_id].dl_buffer_total)  {
-          nb_rbs_required[CC_id][UE_id] += min_rb_unit[CC_id];
-
-          if (nb_rbs_required[CC_id][UE_id] > nb_rbs_allowed_slice[CC_id][slice_id]) {
-            TBS = mac_xface->get_TBS_DL(cqi_to_mcs[flexran_get_ue_wcqi(Mod_id, UE_id)], nb_rbs_allowed_slice[CC_id][slice_id]);
-            nb_rbs_required[CC_id][UE_id] = nb_rbs_allowed_slice[CC_id][slice_id];
-            break;
-          }
-
-          TBS = mac_xface->get_TBS_DL(cqi_to_mcs[flexran_get_ue_wcqi(Mod_id, UE_id)], nb_rbs_required[CC_id][UE_id]);
-        } // end of while
-
-        LOG_D(MAC,"[eNB %d][SLICE %d] Frame %d: UE %d on CC %d: RB unit %d,  nb_required RB %d (TBS %d, mcs %d)\n",
-              Mod_id, slice_id,frameP,UE_id, CC_id,  min_rb_unit[CC_id], nb_rbs_required[CC_id][UE_id], TBS, cqi_to_mcs[flexran_get_ue_wcqi(Mod_id, UE_id)]);
-      }
->>>>>>> a09728ad
+	    
+	    TBS = mac_xface->get_TBS_DL(cqi_to_mcs[flexran_get_ue_wcqi(Mod_id, UE_id)], nb_rbs_required[CC_id][UE_id]);
+	    nb_rbs_allowed_slice[CC_id][slice_id] = flexran_nb_rbs_allowed_slice(slice_percentage[slice_id],
+										 flexran_get_N_RB_DL(Mod_id, CC_id));
+	    LOG_D(MAC,"[preprocessor] start RB assignement for UE %d CC_id %d dl buffer %d (RB unit %d, MCS %d, TBS %d) \n",
+		  UE_id, CC_id, UE_list->UE_template[pCCid][UE_id].dl_buffer_total,
+		  nb_rbs_required[CC_id][UE_id], flexran_get_ue_wcqi(Mod_id, UE_id), TBS);
+	    
+	    /* calculating required number of RBs for each UE */
+	    while (TBS < UE_list->UE_template[pCCid][UE_id].dl_buffer_total)  {
+	      nb_rbs_required[CC_id][UE_id] += min_rb_unit[CC_id];
+	      
+	      if (nb_rbs_required[CC_id][UE_id] > nb_rbs_allowed_slice[CC_id][slice_id]) {
+		TBS = mac_xface->get_TBS_DL(cqi_to_mcs[flexran_get_ue_wcqi(Mod_id, UE_id)], nb_rbs_allowed_slice[CC_id][slice_id]);
+		nb_rbs_required[CC_id][UE_id] = nb_rbs_allowed_slice[CC_id][slice_id];
+		break;
+	      }
+	      
+	      TBS = mac_xface->get_TBS_DL(cqi_to_mcs[flexran_get_ue_wcqi(Mod_id, UE_id)], nb_rbs_required[CC_id][UE_id]);
+	    } // end of while
+	    
+	    LOG_D(MAC,"[eNB %d][SLICE %d] Frame %d: UE %d on CC %d: RB unit %d,  nb_required RB %d (TBS %d, mcs %d)\n",
+		  Mod_id, slice_id,frameP,UE_id, CC_id,  min_rb_unit[CC_id], nb_rbs_required[CC_id][UE_id], TBS, cqi_to_mcs[flexran_get_ue_wcqi(Mod_id, UE_id)]);
+	  }
+	}
     }
 }
 
@@ -630,326 +549,242 @@
 
 	}
     }
-<<<<<<< HEAD
-
-    // Store the DLSCH buffer for each logical channel
-    _store_dlsch_buffer(Mod_id, slice_id, frameP, subframeP);
-
+    
+  
+    /* Store the DLSCH buffer for each logical channel for each UE */
+    _store_dlsch_buffer (Mod_id,slice_id,frameP,subframeP);
+    
     // Calculate the number of RBs required by each UE on the basis of logical channel's buffer
-    _assign_rbs_required(Mod_id, slice_id, frameP, subframeP,
-			 nb_rbs_required, nb_rbs_allowed_slice,
-			 min_rb_unit);
-
+    _assign_rbs_required (Mod_id,slice_id, frameP,subframeP,nb_rbs_required,nb_rbs_allowed_slice,min_rb_unit);
+    
     // Sorts the user on the basis of dlsch logical channel buffer and CQI
-    sort_UEs(Mod_id, frameP, subframeP);
-
+    sort_UEs (Mod_id,frameP,subframeP);
+    
     total_ue_count = 0;
-
+    
     // loop over all active UEs
-    for (i = UE_list->head; i >= 0; i = UE_list->next[i]) {
-	rnti = flexran_get_ue_crnti(Mod_id, i);
-	if (rnti == NOT_A_RNTI)
-	    continue;
-	if (UE_list->UE_sched_ctrl[i].ul_out_of_sync == 1)
-	    continue;
-
-	UE_id = i;
-
-	if (flexran_slice_member(UE_id, slice_id) == 0)
-	    continue;
-
-	if (!phy_stats_exist(Mod_id, rnti))
-	    continue;
-
-	for (ii = 0; ii < UE_num_active_CC(UE_list, UE_id); ii++) {
-	    CC_id = UE_list->ordered_CCids[ii][UE_id];
-	    ue_sched_ctl = &UE_list->UE_sched_ctrl[UE_id];
-	    ue_sched_ctl->max_allowed_rbs[CC_id] =
-		nb_rbs_allowed_slice[CC_id][slice_id];
-	    flexran_get_harq(Mod_id, CC_id, UE_id, frameP, subframeP,
-			     &harq_pid, &round);
-
-	    // if there is no available harq_process, skip the UE
-	    if (UE_list->UE_sched_ctrl[UE_id].harq_pid[CC_id] < 0)
-		continue;
-
-	    average_rbs_per_user[CC_id] = 0;
-
-	    frame_parms[CC_id] =
-		mac_xface->get_lte_frame_parms(Mod_id, CC_id);
-
-	    //      mac_xface->get_ue_active_harq_pid(Mod_id,CC_id,rnti,frameP,subframeP,&harq_pid,&round,0);
-
-	    if (round > 0) {
-		nb_rbs_required[CC_id][UE_id] =
-		    UE_list->UE_template[CC_id][UE_id].nb_rb[harq_pid];
-	    }
-	    //nb_rbs_required_remaining[UE_id] = nb_rbs_required[UE_id];
-	    if (nb_rbs_required[CC_id][UE_id] > 0) {
-		total_ue_count = total_ue_count + 1;
-	    }
-	    // hypotetical assignement
-	    /*
-	     * If schedule is enabled and if the priority of the UEs is modified
-	     * The average rbs per logical channel per user will depend on the level of
-	     * priority. Concerning the hypothetical assignement, we should assign more
-	     * rbs to prioritized users. Maybe, we can do a mapping between the
-	     * average rbs per user and the level of priority or multiply the average rbs
-	     * per user by a coefficient which represents the degree of priority.
-	     */
-
-	    if (total_ue_count == 0) {
-		average_rbs_per_user[CC_id] = 0;
-	    } else if ((min_rb_unit[CC_id] * total_ue_count) <=
-		       nb_rbs_allowed_slice[CC_id][slice_id]) {
-		average_rbs_per_user[CC_id] =
-		    (uint16_t) floor(nb_rbs_allowed_slice[CC_id][slice_id]
-				     / total_ue_count);
-	    } else {
-		average_rbs_per_user[CC_id] = min_rb_unit[CC_id];	// consider the total number of use that can be scheduled UE
-	    }
-	}
-=======
-  }
-  
-  /* Store the DLSCH buffer for each logical channel for each UE */
-  _store_dlsch_buffer (Mod_id,slice_id,frameP,subframeP);
-
-  // Calculate the number of RBs required by each UE on the basis of logical channel's buffer
-  _assign_rbs_required (Mod_id,slice_id, frameP,subframeP,nb_rbs_required,nb_rbs_allowed_slice,min_rb_unit);
-
-  // Sorts the user on the basis of dlsch logical channel buffer and CQI
-  sort_UEs (Mod_id,frameP,subframeP);
-
-  total_ue_count = 0;
-
-  // loop over all active UEs
-  for (i=UE_list->head; i>=0; i=UE_list->next[i]) { 
-    rnti = flexran_get_ue_crnti(Mod_id, i);
-    if(rnti == NOT_A_RNTI)
-      continue;
-    if (UE_list->UE_sched_ctrl[i].ul_out_of_sync == 1)
-      continue;
-
-    UE_id = i;
-    
-    if (flexran_slice_member(UE_id, slice_id) == 0)
-      continue;
-    
-    if (!phy_stats_exist(Mod_id, rnti))
-      continue;
-
-    for (ii=0; ii < UE_num_active_CC(UE_list,UE_id); ii++) {
-      CC_id = UE_list->ordered_CCids[ii][UE_id];
-      ue_sched_ctl = &UE_list->UE_sched_ctrl[UE_id];
-      ue_sched_ctl->max_allowed_rbs[CC_id]=nb_rbs_allowed_slice[CC_id][slice_id];
-      flexran_get_harq(Mod_id, CC_id, UE_id, frameP, subframeP, &harq_pid, &round, openair_harq_DL);
-
-      // if there is no available harq_process, skip the UE
-      if (UE_list->UE_sched_ctrl[UE_id].harq_pid[CC_id]<0)
-        continue;
-
-      average_rbs_per_user[CC_id]=0;
-
-      frame_parms[CC_id] = mac_xface->get_lte_frame_parms(Mod_id,CC_id);
-
-      //      mac_xface->get_ue_active_harq_pid(Mod_id,CC_id,rnti,frameP,subframeP,&harq_pid,&round,0);
-
-      if(round>0) {
-        nb_rbs_required[CC_id][UE_id] = UE_list->UE_template[CC_id][UE_id].nb_rb[harq_pid];
-      }
-
-      //nb_rbs_required_remaining[UE_id] = nb_rbs_required[UE_id];
-      if (nb_rbs_required[CC_id][UE_id] > 0) {
-        total_ue_count = total_ue_count + 1;
-      }
-
-
-      // hypotetical assignement
-      /*
-       * If schedule is enabled and if the priority of the UEs is modified
-       * The average rbs per logical channel per user will depend on the level of
-       * priority. Concerning the hypothetical assignement, we should assign more
-       * rbs to prioritized users. Maybe, we can do a mapping between the
-       * average rbs per user and the level of priority or multiply the average rbs
-       * per user by a coefficient which represents the degree of priority.
-       */
-
-      if (total_ue_count == 0) {
-        average_rbs_per_user[CC_id] = 0;
-      } else if( (min_rb_unit[CC_id] * total_ue_count) <= nb_rbs_allowed_slice[CC_id][slice_id] ) {
-        average_rbs_per_user[CC_id] = (uint16_t) floor(nb_rbs_allowed_slice[CC_id][slice_id]/total_ue_count);
-      } else {
-        average_rbs_per_user[CC_id] = min_rb_unit[CC_id]; // consider the total number of use that can be scheduled UE
+    for (i=UE_list->head; i>=0; i=UE_list->next[i]) { 
+      rnti = flexran_get_ue_crnti(Mod_id, i);
+      if(rnti == NOT_A_RNTI)
+	continue;
+      if (UE_list->UE_sched_ctrl[i].ul_out_of_sync == 1)
+	continue;
+      
+      UE_id = i;
+      
+      if (flexran_slice_member(UE_id, slice_id) == 0)
+	continue;
+      
+      if (!phy_stats_exist(Mod_id, rnti))
+	continue;
+      
+      for (ii=0; ii < UE_num_active_CC(UE_list,UE_id); ii++) {
+	CC_id = UE_list->ordered_CCids[ii][UE_id];
+	ue_sched_ctl = &UE_list->UE_sched_ctrl[UE_id];
+	ue_sched_ctl->max_allowed_rbs[CC_id]=nb_rbs_allowed_slice[CC_id][slice_id];
+	flexran_get_harq(Mod_id, CC_id, UE_id, frameP, subframeP, &harq_pid, &round, openair_harq_DL);
+	
+	// if there is no available harq_process, skip the UE
+	if (UE_list->UE_sched_ctrl[UE_id].harq_pid[CC_id]<0)
+	  continue;
+	
+	average_rbs_per_user[CC_id]=0;
+	
+	frame_parms[CC_id] = mac_xface->get_lte_frame_parms(Mod_id,CC_id);
+	
+	//      mac_xface->get_ue_active_harq_pid(Mod_id,CC_id,rnti,frameP,subframeP,&harq_pid,&round,0);
+	
+	if(round>0) {
+	  nb_rbs_required[CC_id][UE_id] = UE_list->UE_template[CC_id][UE_id].nb_rb[harq_pid];
+	}
+	
+	//nb_rbs_required_remaining[UE_id] = nb_rbs_required[UE_id];
+	if (nb_rbs_required[CC_id][UE_id] > 0) {
+	  total_ue_count = total_ue_count + 1;
+	}
+	
+	
+	// hypotetical assignement
+	/*
+	 * If schedule is enabled and if the priority of the UEs is modified
+	 * The average rbs per logical channel per user will depend on the level of
+	 * priority. Concerning the hypothetical assignement, we should assign more
+	 * rbs to prioritized users. Maybe, we can do a mapping between the
+	 * average rbs per user and the level of priority or multiply the average rbs
+	 * per user by a coefficient which represents the degree of priority.
+	 */
+	
+	if (total_ue_count == 0) {
+	  average_rbs_per_user[CC_id] = 0;
+	} else if( (min_rb_unit[CC_id] * total_ue_count) <= nb_rbs_allowed_slice[CC_id][slice_id] ) {
+	  average_rbs_per_user[CC_id] = (uint16_t) floor(nb_rbs_allowed_slice[CC_id][slice_id]/total_ue_count);
+	} else {
+	  average_rbs_per_user[CC_id] = min_rb_unit[CC_id]; // consider the total number of use that can be scheduled UE
+	}
       }
     }
-  }
-
-  // note: nb_rbs_required is assigned according to total_buffer_dl
-  // extend nb_rbs_required to capture per LCID RB required
-  for(i=UE_list->head; i>=0; i=UE_list->next[i]) {
-    rnti = UE_RNTI(Mod_id,i);
-   
-    if(rnti == NOT_A_RNTI)
-      continue;
-
-    if (UE_list->UE_sched_ctrl[i].ul_out_of_sync == 1)
-      continue;
-
-    if (!phy_stats_exist(Mod_id, rnti))
-      continue;
-
-    if (flexran_slice_member(i, slice_id) == 0)
-      continue;
     
-    for (ii=0; ii<UE_num_active_CC(UE_list,i); ii++) {
-      CC_id = UE_list->ordered_CCids[ii][i];
-
-      // control channel
-      if (mac_eNB_get_rrc_status(Mod_id,rnti) < RRC_RECONFIGURED) {
-        nb_rbs_required_remaining_1[CC_id][i] = nb_rbs_required[CC_id][i];
-      } else {
-        nb_rbs_required_remaining_1[CC_id][i] = cmin(average_rbs_per_user[CC_id],nb_rbs_required[CC_id][i]);
-
-      }
->>>>>>> a09728ad
-    }
-
     // note: nb_rbs_required is assigned according to total_buffer_dl
     // extend nb_rbs_required to capture per LCID RB required
-    for (i = UE_list->head; i >= 0; i = UE_list->next[i]) {
+    for(i=UE_list->head; i>=0; i=UE_list->next[i]) {
+      rnti = UE_RNTI(Mod_id,i);
+      
+      if(rnti == NOT_A_RNTI)
+	continue;
+      
+      if (UE_list->UE_sched_ctrl[i].ul_out_of_sync == 1)
+	continue;
+      
+      if (!phy_stats_exist(Mod_id, rnti))
+	continue;
+      
+      if (flexran_slice_member(i, slice_id) == 0)
+	continue;
+      
+      for (ii=0; ii<UE_num_active_CC(UE_list,i); ii++) {
+	CC_id = UE_list->ordered_CCids[ii][i];
+	
+	// control channel
+	if (mac_eNB_get_rrc_status(Mod_id,rnti) < RRC_RECONFIGURED) {
+	  nb_rbs_required_remaining_1[CC_id][i] = nb_rbs_required[CC_id][i];
+	} else {
+	  nb_rbs_required_remaining_1[CC_id][i] = cmin(average_rbs_per_user[CC_id],nb_rbs_required[CC_id][i]);
+	  
+	}
+      }
+      
+      // note: nb_rbs_required is assigned according to total_buffer_dl
+      // extend nb_rbs_required to capture per LCID RB required
+      for (i = UE_list->head; i >= 0; i = UE_list->next[i]) {
 	rnti = UE_RNTI(Mod_id, i);
-
+	
 	if (rnti == NOT_A_RNTI)
+	  continue;
+	
+	if (UE_list->UE_sched_ctrl[i].ul_out_of_sync == 1)
+	  continue;
+	
+	if (!phy_stats_exist(Mod_id, rnti))
+	  continue;
+	
+	if (flexran_slice_member(i, slice_id) == 0)
+	  continue;
+	
+	for (ii = 0; ii < UE_num_active_CC(UE_list, i); ii++) {
+	  CC_id = UE_list->ordered_CCids[ii][i];
+	  
+	  // control channel
+	  if (mac_eNB_get_rrc_status(Mod_id, rnti) < RRC_RECONFIGURED) {
+	    nb_rbs_required_remaining_1[CC_id][i] =
+	      nb_rbs_required[CC_id][i];
+	  } else {
+	    nb_rbs_required_remaining_1[CC_id][i] =
+	      cmin(average_rbs_per_user[CC_id],
+		   nb_rbs_required[CC_id][i]);
+	    
+	  }
+	}
+      }
+      
+      //Allocation to UEs is done in 2 rounds,
+      // 1st stage: average number of RBs allocated to each UE
+      // 2nd stage: remaining RBs are allocated to high priority UEs
+      for (r1 = 0; r1 < 2; r1++) {
+	
+	for (i = UE_list->head; i >= 0; i = UE_list->next[i]) {
+	  
+	  if (flexran_slice_member(i, slice_id) == 0)
 	    continue;
-
-	if (UE_list->UE_sched_ctrl[i].ul_out_of_sync == 1)
-	    continue;
-
-	if (!phy_stats_exist(Mod_id, rnti))
-	    continue;
-
-	if (flexran_slice_member(i, slice_id) == 0)
-	    continue;
-
-	for (ii = 0; ii < UE_num_active_CC(UE_list, i); ii++) {
+	  
+	  for (ii = 0; ii < UE_num_active_CC(UE_list, i); ii++) {
 	    CC_id = UE_list->ordered_CCids[ii][i];
-
-	    // control channel
-	    if (mac_eNB_get_rrc_status(Mod_id, rnti) < RRC_RECONFIGURED) {
-		nb_rbs_required_remaining_1[CC_id][i] =
-		    nb_rbs_required[CC_id][i];
-	    } else {
-		nb_rbs_required_remaining_1[CC_id][i] =
-		    cmin(average_rbs_per_user[CC_id],
-			 nb_rbs_required[CC_id][i]);
-
+	    
+	    if (r1 == 0) {
+	      nb_rbs_required_remaining[CC_id][i] =
+		nb_rbs_required_remaining_1[CC_id][i];
+	    } else {	// rb required based only on the buffer - rb allloctaed in the 1st round + extra reaming rb form the 1st round
+	      nb_rbs_required_remaining[CC_id][i] =
+		nb_rbs_required[CC_id][i] -
+		nb_rbs_required_remaining_1[CC_id][i] +
+		nb_rbs_required_remaining[CC_id][i];
 	    }
-	}
-    }
-
-    //Allocation to UEs is done in 2 rounds,
-    // 1st stage: average number of RBs allocated to each UE
-    // 2nd stage: remaining RBs are allocated to high priority UEs
-    for (r1 = 0; r1 < 2; r1++) {
-
-	for (i = UE_list->head; i >= 0; i = UE_list->next[i]) {
-
-	    if (flexran_slice_member(i, slice_id) == 0)
+	    
+	    if (nb_rbs_required[CC_id][i] > 0)
+	      LOG_D(MAC,
+		    "round %d : nb_rbs_required_remaining[%d][%d]= %d (remaining_1 %d, required %d,  pre_nb_available_rbs %d, N_RBG %d, rb_unit %d)\n",
+		    r1, CC_id, i,
+		    nb_rbs_required_remaining[CC_id][i],
+		    nb_rbs_required_remaining_1[CC_id][i],
+		    nb_rbs_required[CC_id][i],
+		    UE_list->UE_sched_ctrl[i].
+		    pre_nb_available_rbs[CC_id], N_RBG[CC_id],
+		    min_rb_unit[CC_id]);
+	    
+	  }
+	}
+	
+	if (total_ue_count > 0) {
+	  for (i = UE_list->head; i >= 0; i = UE_list->next[i]) {
+	    UE_id = i;
+	    
+	    if (flexran_slice_member(UE_id, slice_id) == 0)
+	      continue;
+	    
+	    for (ii = 0; ii < UE_num_active_CC(UE_list, UE_id); ii++) {
+	      CC_id = UE_list->ordered_CCids[ii][UE_id];
+	      ue_sched_ctl = &UE_list->UE_sched_ctrl[UE_id];
+	      flexran_get_harq(Mod_id, CC_id, UE_id, frameP,
+			       subframeP, &harq_pid, &round);
+	      rnti = UE_RNTI(Mod_id, UE_id);
+	      
+	      // LOG_D(MAC,"UE %d rnti 0x\n", UE_id, rnti );
+	      if (rnti == NOT_A_RNTI)
 		continue;
-
-	    for (ii = 0; ii < UE_num_active_CC(UE_list, i); ii++) {
-		CC_id = UE_list->ordered_CCids[ii][i];
-
-		if (r1 == 0) {
-		    nb_rbs_required_remaining[CC_id][i] =
-			nb_rbs_required_remaining_1[CC_id][i];
-		} else {	// rb required based only on the buffer - rb allloctaed in the 1st round + extra reaming rb form the 1st round
-		    nb_rbs_required_remaining[CC_id][i] =
-			nb_rbs_required[CC_id][i] -
-			nb_rbs_required_remaining_1[CC_id][i] +
-			nb_rbs_required_remaining[CC_id][i];
-		}
-
-		if (nb_rbs_required[CC_id][i] > 0)
-		    LOG_D(MAC,
-			  "round %d : nb_rbs_required_remaining[%d][%d]= %d (remaining_1 %d, required %d,  pre_nb_available_rbs %d, N_RBG %d, rb_unit %d)\n",
-			  r1, CC_id, i,
-			  nb_rbs_required_remaining[CC_id][i],
-			  nb_rbs_required_remaining_1[CC_id][i],
-			  nb_rbs_required[CC_id][i],
-			  UE_list->UE_sched_ctrl[i].
-			  pre_nb_available_rbs[CC_id], N_RBG[CC_id],
-			  min_rb_unit[CC_id]);
-
+	      
+	      if (UE_list->UE_sched_ctrl[UE_id].ul_out_of_sync == 1)
+		continue;
+	      
+	      if (!phy_stats_exist(Mod_id, rnti))
+		continue;
+	      
+	      transmission_mode =
+		mac_xface->get_transmission_mode(Mod_id, CC_id,
+						 rnti);
+	      //rrc_status = mac_eNB_get_rrc_status(Mod_id,rnti);
+	      /* 1st allocate for the retx */
+	      
+	      // retransmission in data channels
+	      // control channel in the 1st transmission
+	      // data channel for all TM
+	      LOG_T(MAC,
+		    "calling dlsch_scheduler_pre_processor_allocate .. \n ");
+	      _dlsch_scheduler_pre_processor_allocate(Mod_id, UE_id,
+						      CC_id,
+						      N_RBG[CC_id],
+						      transmission_mode,
+						      min_rb_unit
+						      [CC_id],
+						      frame_parms
+						      [CC_id]->
+						      N_RB_DL,
+						      nb_rbs_required,
+						      nb_rbs_required_remaining,
+						      rballoc_sub,
+						      MIMO_mode_indicator);
 	    }
-	}
-
-	if (total_ue_count > 0) {
-	    for (i = UE_list->head; i >= 0; i = UE_list->next[i]) {
-		UE_id = i;
-
-		if (flexran_slice_member(UE_id, slice_id) == 0)
-		    continue;
-
-		for (ii = 0; ii < UE_num_active_CC(UE_list, UE_id); ii++) {
-		    CC_id = UE_list->ordered_CCids[ii][UE_id];
-		    ue_sched_ctl = &UE_list->UE_sched_ctrl[UE_id];
-		    flexran_get_harq(Mod_id, CC_id, UE_id, frameP,
-				     subframeP, &harq_pid, &round);
-		    rnti = UE_RNTI(Mod_id, UE_id);
-
-		    // LOG_D(MAC,"UE %d rnti 0x\n", UE_id, rnti );
-		    if (rnti == NOT_A_RNTI)
-			continue;
-
-		    if (UE_list->UE_sched_ctrl[UE_id].ul_out_of_sync == 1)
-			continue;
-
-		    if (!phy_stats_exist(Mod_id, rnti))
-			continue;
-
-		    transmission_mode =
-			mac_xface->get_transmission_mode(Mod_id, CC_id,
-							 rnti);
-		    //rrc_status = mac_eNB_get_rrc_status(Mod_id,rnti);
-		    /* 1st allocate for the retx */
-
-		    // retransmission in data channels
-		    // control channel in the 1st transmission
-		    // data channel for all TM
-		    LOG_T(MAC,
-			  "calling dlsch_scheduler_pre_processor_allocate .. \n ");
-		    _dlsch_scheduler_pre_processor_allocate(Mod_id, UE_id,
-							    CC_id,
-							    N_RBG[CC_id],
-							    transmission_mode,
-							    min_rb_unit
-							    [CC_id],
-							    frame_parms
-							    [CC_id]->
-							    N_RB_DL,
-							    nb_rbs_required,
-							    nb_rbs_required_remaining,
-							    rballoc_sub,
-							    MIMO_mode_indicator);
-		}
-	    }
+	  }
 	}			// total_ue_count
-    }				// end of for for r1 and r2
-
-    for (i = UE_list->head; i >= 0; i = UE_list->next[i]) {
+      }				// end of for for r1 and r2
+      
+      for (i = UE_list->head; i >= 0; i = UE_list->next[i]) {
 	UE_id = i;
 	ue_sched_ctl = &UE_list->UE_sched_ctrl[UE_id];
-
+	
 	if (flexran_slice_member(UE_id, slice_id) == 0)
-<<<<<<< HEAD
-=======
 	  continue;
         
 	for (ii=0; ii<UE_num_active_CC(UE_list,UE_id); ii++) {
           CC_id = UE_list->ordered_CCids[ii][UE_id];
-	  ue_sched_ctl = &UE_list->UE_sched_ctrl[UE_id];
 	  flexran_get_harq(Mod_id, CC_id, UE_id, frameP, subframeP, &harq_pid, &round, openair_harq_DL);	  
           rnti = UE_RNTI(Mod_id,UE_id);
 
@@ -958,37 +793,33 @@
             continue;
 
 	  if (UE_list->UE_sched_ctrl[UE_id].ul_out_of_sync == 1)
->>>>>>> a09728ad
 	    continue;
 
-	for (ii = 0; ii < UE_num_active_CC(UE_list, UE_id); ii++) {
-	    CC_id = UE_list->ordered_CCids[ii][UE_id];
-	    //PHY_vars_eNB_g[Mod_id]->mu_mimo_mode[UE_id].dl_pow_off = dl_pow_off[UE_id];
-
-	    if (ue_sched_ctl->pre_nb_available_rbs[CC_id] > 0) {
-		LOG_D(MAC,
-		      "******************DL Scheduling Information for UE%d ************************\n",
-		      UE_id);
-		LOG_D(MAC, "dl power offset UE%d = %d \n", UE_id,
-		      ue_sched_ctl->dl_pow_off[CC_id]);
-		LOG_D(MAC,
-		      "***********RB Alloc for every subband for UE%d ***********\n",
-		      UE_id);
-
-		for (j = 0; j < N_RBG[CC_id]; j++) {
-		    //PHY_vars_eNB_g[Mod_id]->mu_mimo_mode[UE_id].rballoc_sub[i] = rballoc_sub_UE[CC_id][UE_id][i];
-		    LOG_D(MAC, "RB Alloc for UE%d and Subband%d = %d\n",
-			  UE_id, j,
-			  ue_sched_ctl->rballoc_sub_UE[CC_id][j]);
-		}
-
-		//PHY_vars_eNB_g[Mod_id]->mu_mimo_mode[UE_id].pre_nb_available_rbs = pre_nb_available_rbs[CC_id][UE_id];
-		LOG_D(MAC,
-		      "[eNB %d][SLICE %d] Total RBs allocated for UE%d = %d\n",
-		      Mod_id, slice_id, UE_id,
-		      ue_sched_ctl->pre_nb_available_rbs[CC_id]);
+	  if (ue_sched_ctl->pre_nb_available_rbs[CC_id] > 0) {
+	    LOG_D(MAC,
+		  "******************DL Scheduling Information for UE%d ************************\n",
+		  UE_id);
+	    LOG_D(MAC, "dl power offset UE%d = %d \n", UE_id,
+		  ue_sched_ctl->dl_pow_off[CC_id]);
+	    LOG_D(MAC,
+		  "***********RB Alloc for every subband for UE%d ***********\n",
+		  UE_id);
+	    
+	    for (j = 0; j < N_RBG[CC_id]; j++) {
+	      //PHY_vars_eNB_g[Mod_id]->mu_mimo_mode[UE_id].rballoc_sub[i] = rballoc_sub_UE[CC_id][UE_id][i];
+	      LOG_D(MAC, "RB Alloc for UE%d and Subband%d = %d\n",
+		    UE_id, j,
+		    ue_sched_ctl->rballoc_sub_UE[CC_id][j]);
 	    }
-	}
+	    
+	    //PHY_vars_eNB_g[Mod_id]->mu_mimo_mode[UE_id].pre_nb_available_rbs = pre_nb_available_rbs[CC_id][UE_id];
+	    LOG_D(MAC,
+		  "[eNB %d][SLICE %d] Total RBs allocated for UE%d = %d\n",
+		  Mod_id, slice_id, UE_id,
+		  ue_sched_ctl->pre_nb_available_rbs[CC_id]);
+	  }
+	}
+      }
     }
 }
 
@@ -1000,110 +831,6 @@
  */
 
 void
-<<<<<<< HEAD
-flexran_schedule_ue_spec_default(mid_t mod_id,
-				 uint32_t frame,
-				 uint32_t subframe,
-				 int *mbsfn_flag,
-				 Protocol__FlexranMessage ** dl_info)
-//------------------------------------------------------------------------------
-{
-    int i = 0;
-
-    flexran_agent_mac_create_empty_dl_config(mod_id, dl_info);
-
-    for (i = 0; i < n_active_slices; i++) {
-
-	// Load any updated functions
-	if (update_dl_scheduler[i] > 0) {
-	    slice_sched[i] = dlsym(NULL, dl_scheduler_type[i]);
-	    update_dl_scheduler[i] = 0;
-	    update_dl_scheduler_current[i] = 0;
-	    slice_percentage_current[i] = slice_percentage[i];
-	    total_slice_percentage += slice_percentage[i];
-	    LOG_N(MAC, "update dl scheduler slice %d\n", i);
-	}
-	// check if the number of slices has changed, and log 
-	if (n_active_slices_current != n_active_slices) {
-	    if ((n_active_slices > 0)
-		&& (n_active_slices <= MAX_NUM_SLICES)) {
-		LOG_N(MAC,
-		      "[eNB %d]frame %d subframe %d: number of active slices has changed: %d-->%d\n",
-		      mod_id, frame, subframe, n_active_slices_current,
-		      n_active_slices);
-		n_active_slices_current = n_active_slices;
-	    } else {
-		LOG_W(MAC,
-		      "invalid number of slices %d, revert to the previous value %d\n",
-		      n_active_slices, n_active_slices_current);
-		n_active_slices = n_active_slices_current;
-	    }
-	}
-	// check if the slice rb share has changed, and log the console
-	if (slice_percentage_current[i] != slice_percentage[i]) {
-	    if ((slice_percentage[i] >= 0.0)
-		&& (slice_percentage[i] <= 1.0)) {
-		if ((total_slice_percentage - slice_percentage_current[i] +
-		     slice_percentage[i]) <= 1.0) {
-		    total_slice_percentage =
-			total_slice_percentage -
-			slice_percentage_current[i] + slice_percentage[i];
-		    LOG_N(MAC,
-			  "[eNB %d][SLICE %d] frame %d subframe %d: total percentage %f, slice RB percentage has changed: %f-->%f\n",
-			  mod_id, i, frame, subframe,
-			  total_slice_percentage,
-			  slice_percentage_current[i],
-			  slice_percentage[i]);
-		    slice_percentage_current[i] = slice_percentage[i];
-		} else {
-		    LOG_W(MAC,
-			  "[eNB %d][SLICE %d] invalid total RB share (%f->%f), revert the previous value (%f->%f)\n",
-			  mod_id, i, total_slice_percentage,
-			  total_slice_percentage -
-			  slice_percentage_current[i] +
-			  slice_percentage[i], slice_percentage[i],
-			  slice_percentage_current[i]);
-		    slice_percentage[i] = slice_percentage_current[i];
-
-		}
-	    } else {
-		LOG_W(MAC,
-		      "[eNB %d][SLICE %d] invalid slice RB share, revert the previous value (%f->%f)\n",
-		      mod_id, i, slice_percentage[i],
-		      slice_percentage_current[i]);
-		slice_percentage[i] = slice_percentage_current[i];
-
-	    }
-	}
-	// check if the slice max MCS, and log the console
-	if (slice_maxmcs_current[i] != slice_maxmcs[i]) {
-	    if ((slice_maxmcs[i] >= 0) && (slice_maxmcs[i] < 29)) {
-		LOG_N(MAC,
-		      "[eNB %d][SLICE %d] frame %d subframe %d: slice MAX MCS has changed: %d-->%d\n",
-		      mod_id, i, frame, subframe, slice_maxmcs_current[i],
-		      slice_maxmcs[i]);
-		slice_maxmcs_current[i] = slice_maxmcs[i];
-	    } else {
-		LOG_W(MAC,
-		      "[eNB %d][SLICE %d] invalid slice max mcs %d, revert the previous value %d\n",
-		      mod_id, i, slice_percentage[i], slice_percentage[i]);
-		slice_maxmcs[i] = slice_maxmcs_current[i];
-	    }
-	}
-	// check if a new scheduler, and log the console
-	if (update_dl_scheduler_current[i] != update_dl_scheduler[i]) {
-	    LOG_N(MAC,
-		  "[eNB %d][SLICE %d] frame %d subframe %d: DL scheduler for this slice is updated: %s \n",
-		  mod_id, i, frame, subframe, dl_scheduler_type[i]);
-	    update_dl_scheduler_current[i] = update_dl_scheduler[i];
-	}
-	// Run each enabled slice-specific schedulers one by one
-	//LOG_N(MAC,"[eNB %d]frame %d subframe %d slice %d: calling the scheduler\n", mod_id, frame, subframe,i);
-	slice_sched[i] (mod_id, i, frame, subframe, mbsfn_flag, dl_info);
-
-    }
-
-=======
 flexran_schedule_ue_dl_spec_default(mid_t   mod_id,
 				 uint32_t      frame,
 				 uint32_t      subframe,
@@ -1209,7 +936,6 @@
     // Run each enabled slice-specific schedulers one by one
     slice_sched_dl[i](mod_id, i, frame, subframe, mbsfn_flag,dl_info);
   }
->>>>>>> a09728ad
 }
 
 uint16_t flexran_nb_rbs_allowed_slice(float rb_percentage, int total_rbs)
@@ -1279,20 +1005,12 @@
 			      int *mbsfn_flag,
 			      Protocol__FlexranMessage ** dl_info)
 {
-<<<<<<< HEAD
-    flexran_schedule_ue_spec_common(mod_id,
-				    slice_id,
-				    frame, subframe, mbsfn_flag, dl_info);
-
-=======
   flexran_schedule_ue_dl_spec_common(mod_id,
 				  slice_id,
 				  frame,
 				  subframe,
 				  mbsfn_flag,
 				  dl_info);
-  
->>>>>>> a09728ad
 }
 
 /* more conservative mcs allocation with high priority and the traffic qci */
@@ -1304,20 +1022,12 @@
 			       int *mbsfn_flag,
 			       Protocol__FlexranMessage ** dl_info)
 {
-<<<<<<< HEAD
-    flexran_schedule_ue_spec_common(mod_id,
-				    slice_id,
-				    frame, subframe, mbsfn_flag, dl_info);
-
-=======
   flexran_schedule_ue_dl_spec_common(mod_id,
 				  slice_id,
 				  frame,
 				  subframe,
 				  mbsfn_flag,
 				  dl_info);
-  
->>>>>>> a09728ad
 }
 
 /* constant rb allocation with low mcs with low priority and given the UE capabilities */
@@ -1329,22 +1039,12 @@
 			      int *mbsfn_flag,
 			      Protocol__FlexranMessage ** dl_info)
 {
-<<<<<<< HEAD
-
-    flexran_schedule_ue_spec_common(mod_id,
-				    slice_id,
-				    frame, subframe, mbsfn_flag, dl_info);
-
-=======
-  
   flexran_schedule_ue_dl_spec_common(mod_id,
 				  slice_id,
 				  frame,
 				  subframe,
 				  mbsfn_flag,
 				  dl_info);
-  
->>>>>>> a09728ad
 }
 
 /* regular rb and mcs allocation with low priority */
@@ -1356,41 +1056,22 @@
 			    int *mbsfn_flag,
 			    Protocol__FlexranMessage ** dl_info)
 {
-<<<<<<< HEAD
-
-    flexran_schedule_ue_spec_common(mod_id,
-				    slice_id,
-				    frame, subframe, mbsfn_flag, dl_info);
-
-=======
-  
   flexran_schedule_ue_dl_spec_common(mod_id,
 				  slice_id,
 				  frame,
 				  subframe,
 				  mbsfn_flag,
 				  dl_info);
-  
->>>>>>> a09728ad
 }
 
 //------------------------------------------------------------------------------
 void
-<<<<<<< HEAD
-flexran_schedule_ue_spec_common(mid_t mod_id,
-				int slice_id,
-				uint32_t frame,
-				uint32_t subframe,
-				int *mbsfn_flag,
-				Protocol__FlexranMessage ** dl_info)
-=======
 flexran_schedule_ue_dl_spec_common(mid_t   mod_id,
 				int           slice_id, 
 				uint32_t      frame,
 				uint32_t      subframe,
 				int           *mbsfn_flag,
 				Protocol__FlexranMessage **dl_info)
->>>>>>> a09728ad
 //------------------------------------------------------------------------------
 {
     uint8_t CC_id;
@@ -1437,906 +1118,6 @@
     }
 #endif
 
-<<<<<<< HEAD
-    start_meas(&eNB->schedule_dlsch);
-    VCD_SIGNAL_DUMPER_DUMP_FUNCTION_BY_NAME
-	(VCD_SIGNAL_DUMPER_FUNCTIONS_SCHEDULE_DLSCH, VCD_FUNCTION_IN);
-
-    //weight = get_ue_weight(module_idP,UE_id);
-    aggregation = 1;		// set to the maximum aggregation level
-
-    for (CC_id = 0; CC_id < MAX_NUM_CCs; CC_id++) {
-	min_rb_unit[CC_id] = get_min_rb_unit(mod_id, CC_id);
-	// get number of PRBs less those used by common channels
-	total_nb_available_rb[CC_id] = flexran_get_N_RB_DL(mod_id, CC_id);
-	for (i = 0; i < flexran_get_N_RB_DL(mod_id, CC_id); i++)
-	    if (eNB->common_channels[CC_id].vrb_map[i] != 0)
-		total_nb_available_rb[CC_id]--;
-
-	N_RBG[CC_id] = flexran_get_N_RBG(mod_id, CC_id);
-
-	// store the global enb stats:
-	eNB->eNB_stats[CC_id].num_dlactive_UEs = UE_list->num_UEs;
-	eNB->eNB_stats[CC_id].available_prbs =
-	    total_nb_available_rb[CC_id];
-	eNB->eNB_stats[CC_id].total_available_prbs +=
-	    total_nb_available_rb[CC_id];
-	eNB->eNB_stats[CC_id].dlsch_bytes_tx = 0;
-	eNB->eNB_stats[CC_id].dlsch_pdus_tx = 0;
-    }
-
-    VCD_SIGNAL_DUMPER_DUMP_FUNCTION_BY_NAME
-	(VCD_SIGNAL_DUMPER_FUNCTIONS_DLSCH_PREPROCESSOR, VCD_FUNCTION_IN);
-
-    start_meas(&eNB->schedule_dlsch_preprocessor);
-    _dlsch_scheduler_pre_processor(mod_id,
-				   slice_id,
-				   frame, subframe, N_RBG, mbsfn_flag);
-    stop_meas(&eNB->schedule_dlsch_preprocessor);
-    VCD_SIGNAL_DUMPER_DUMP_FUNCTION_BY_NAME
-	(VCD_SIGNAL_DUMPER_FUNCTIONS_DLSCH_PREPROCESSOR, VCD_FUNCTION_OUT);
-
-    for (CC_id = 0; CC_id < MAX_NUM_CCs; CC_id++) {
-	LOG_D(MAC, "doing schedule_ue_spec for CC_id %d\n", CC_id);
-
-	if (mbsfn_flag[CC_id] > 0)
-	    continue;
-
-	for (UE_id = UE_list->head; UE_id >= 0;
-	     UE_id = UE_list->next[UE_id]) {
-
-	    rnti = flexran_get_ue_crnti(mod_id, UE_id);
-	    eNB_UE_stats =
-		mac_xface->get_eNB_UE_stats(mod_id, CC_id, rnti);
-	    ue_sched_ctl = &UE_list->UE_sched_ctrl[UE_id];
-
-	    if (eNB_UE_stats == NULL) {
-		LOG_D(MAC, "[eNB] Cannot find eNB_UE_stats\n");
-		//  mac_xface->macphy_exit("[MAC][eNB] Cannot find eNB_UE_stats\n");
-		continue;
-	    }
-
-	    if (flexran_slice_member(UE_id, slice_id) == 0)
-		continue;
-
-	    if (rnti == NOT_A_RNTI) {
-		LOG_D(MAC, "Cannot find rnti for UE_id %d (num_UEs %d)\n",
-		      UE_id, UE_list->num_UEs);
-		// mac_xface->macphy_exit("Cannot find rnti for UE_id");
-		continue;
-	    }
-
-	    switch (mac_xface->get_transmission_mode(mod_id, CC_id, rnti)) {
-	    case 1:
-	    case 2:
-	    case 7:
-		aggregation = get_aggregation(get_bw_index(mod_id, CC_id),
-					      eNB_UE_stats->DL_cqi[0],
-					      format1);
-		break;
-	    case 3:
-		aggregation = get_aggregation(get_bw_index(mod_id, CC_id),
-					      eNB_UE_stats->DL_cqi[0],
-					      format2A);
-		break;
-	    default:
-		LOG_W(MAC, "Unsupported transmission mode %d\n",
-		      mac_xface->get_transmission_mode(mod_id, CC_id,
-						       rnti));
-		aggregation = 2;
-	    }
-
-	    if ((ue_sched_ctl->pre_nb_available_rbs[CC_id] == 0) ||	// no RBs allocated 
-		CCE_allocation_infeasible(mod_id, CC_id, 0, subframe,
-					  aggregation, rnti)) {
-		LOG_D(MAC,
-		      "[eNB %d] Frame %d : no RB allocated for UE %d on CC_id %d: continue \n",
-		      mod_id, frame, UE_id, CC_id);
-		//if(mac_xface->get_transmission_mode(module_idP,rnti)==5)
-		continue;	//to next user (there might be rbs availiable for other UEs in TM5
-		// else
-		//  break;
-	    }
-
-	    if (flexran_get_duplex_mode(mod_id, CC_id) ==
-		PROTOCOL__FLEX_DUPLEX_MODE__FLDM_TDD) {
-		set_ue_dai(subframe,
-			   flexran_get_subframe_assignment(mod_id, CC_id),
-			   UE_id, CC_id, UE_list);
-		//TODO: update UL DAI after DLSCH scheduling
-		//set_ul_DAI(mod_id, UE_id, CC_id, frame, subframe,frame_parms);
-	    }
-
-	    channels_added = 0;
-
-	    // After this point all the UEs will be scheduled
-	    dl_data[num_ues_added] =
-		(Protocol__FlexDlData *)
-		malloc(sizeof(Protocol__FlexDlData));
-	    protocol__flex_dl_data__init(dl_data[num_ues_added]);
-	    dl_data[num_ues_added]->has_rnti = 1;
-	    dl_data[num_ues_added]->rnti = rnti;
-	    dl_data[num_ues_added]->n_rlc_pdu = 0;
-	    dl_data[num_ues_added]->has_serv_cell_index = 1;
-	    dl_data[num_ues_added]->serv_cell_index = CC_id;
-
-	    nb_available_rb = ue_sched_ctl->pre_nb_available_rbs[CC_id];
-	    flexran_get_harq(mod_id, CC_id, UE_id, frame, subframe,
-			     &harq_pid, &round);
-	    sdu_length_total = 0;
-	    mcs = cqi_to_mcs[flexran_get_ue_wcqi(mod_id, UE_id)];
-	    //      LOG_I(FLEXRAN_AGENT, "The MCS is %d\n", mcs);
-	    mcs = cmin(mcs, flexran_slice_maxmcs(slice_id));
-#ifdef EXMIMO
-
-	    if (mac_xface->get_transmission_mode(mod_id, CC_id, rnti) == 5) {
-		mcs = cqi_to_mcs[flexran_get_ue_wcqi(mod_id, UE_id)];
-		mcs = cmin(mcs, 16);
-	    }
-#endif
-
-	    // initializing the rb allocation indicator for each UE
-	    for (j = 0; j < flexran_get_N_RBG(mod_id, CC_id); j++) {
-		UE_list->
-		    UE_template[CC_id][UE_id].rballoc_subband[harq_pid][j]
-		    = 0;
-		rballoc_sub[j] = 0;
-	    }
-
-	    /* LOG_D(MAC,"[eNB %d] Frame %d: Scheduling UE %d on CC_id %d (rnti %x, harq_pid %d, round %d, rb %d, cqi %d, mcs %d, rrc %d)\n", */
-	    /*       mod_id, frame, UE_id, CC_id, rnti, harq_pid, round, nb_available_rb, */
-	    /*       eNB_UE_stats->DL_cqi[0], mcs, */
-	    /*       UE_list->eNB_UE_stats[CC_id][UE_id].rrc_status); */
-
-	    dl_dci =
-		(Protocol__FlexDlDci *)
-		malloc(sizeof(Protocol__FlexDlDci));
-	    protocol__flex_dl_dci__init(dl_dci);
-	    dl_data[num_ues_added]->dl_dci = dl_dci;
-
-
-	    dl_dci->has_rnti = 1;
-	    dl_dci->rnti = rnti;
-	    dl_dci->has_harq_process = 1;
-	    dl_dci->harq_process = harq_pid;
-
-	    /* process retransmission  */
-	    if (round > 0) {
-
-		LOG_D(FLEXRAN_AGENT,
-		      "There was a retransmission just now and the round was %d\n",
-		      round);
-
-		if (flexran_get_duplex_mode(mod_id, CC_id) ==
-		    PROTOCOL__FLEX_DUPLEX_MODE__FLDM_TDD) {
-		    UE_list->UE_template[CC_id][UE_id].DAI++;
-		    update_ul_dci(mod_id, CC_id, rnti,
-				  UE_list->UE_template[CC_id][UE_id].DAI);
-		    LOG_D(MAC,
-			  "DAI update: CC_id %d subframeP %d: UE %d, DAI %d\n",
-			  CC_id, subframe, UE_id,
-			  UE_list->UE_template[CC_id][UE_id].DAI);
-		}
-
-		mcs = UE_list->UE_template[CC_id][UE_id].mcs[harq_pid];
-
-		// get freq_allocation
-		nb_rb = UE_list->UE_template[CC_id][UE_id].nb_rb[harq_pid];
-
-		/*TODO: Must add this to FlexRAN agent API */
-		dci_tbs = mac_xface->get_TBS_DL(mcs, nb_rb);
-
-		if (nb_rb <= nb_available_rb) {
-
-		    if (nb_rb == ue_sched_ctl->pre_nb_available_rbs[CC_id]) {
-			for (j = 0; j < flexran_get_N_RBG(mod_id, CC_id); j++) {	// for indicating the rballoc for each sub-band
-			    UE_list->UE_template[CC_id][UE_id].
-				rballoc_subband[harq_pid][j] =
-				ue_sched_ctl->rballoc_sub_UE[CC_id][j];
-			}
-		    } else {
-			nb_rb_temp = nb_rb;
-			j = 0;
-
-			while ((nb_rb_temp > 0)
-			       && (j < flexran_get_N_RBG(mod_id, CC_id))) {
-			    if (ue_sched_ctl->rballoc_sub_UE[CC_id][j] ==
-				1) {
-				UE_list->
-				    UE_template[CC_id]
-				    [UE_id].rballoc_subband[harq_pid][j] =
-				    ue_sched_ctl->rballoc_sub_UE[CC_id][j];
-
-				if ((j ==
-				     flexran_get_N_RBG(mod_id, CC_id) - 1)
-				    &&
-				    ((flexran_get_N_RB_DL(mod_id, CC_id) ==
-				      25)
-				     || (flexran_get_N_RB_DL(mod_id, CC_id)
-					 == 50))) {
-				    nb_rb_temp =
-					nb_rb_temp - min_rb_unit[CC_id] +
-					1;
-				} else {
-				    nb_rb_temp =
-					nb_rb_temp - min_rb_unit[CC_id];
-				}
-			    }
-			    j = j + 1;
-			}
-		    }
-
-		    nb_available_rb -= nb_rb;
-		    PHY_vars_eNB_g[mod_id][CC_id]->
-			mu_mimo_mode[UE_id].pre_nb_available_rbs = nb_rb;
-		    PHY_vars_eNB_g[mod_id][CC_id]->
-			mu_mimo_mode[UE_id].dl_pow_off =
-			ue_sched_ctl->dl_pow_off[CC_id];
-
-		    for (j = 0; j < flexran_get_N_RBG(mod_id, CC_id); j++) {
-			PHY_vars_eNB_g[mod_id][CC_id]->
-			    mu_mimo_mode[UE_id].rballoc_sub[j] =
-			    UE_list->
-			    UE_template[CC_id][UE_id].rballoc_subband
-			    [harq_pid][j];
-			rballoc_sub[j] =
-			    UE_list->
-			    UE_template[CC_id][UE_id].rballoc_subband
-			    [harq_pid][j];
-		    }
-
-		    // Keep the old NDI, do not toggle
-		    ndi =
-			UE_list->UE_template[CC_id][UE_id].
-			oldNDI[harq_pid];
-		    tpc =
-			UE_list->UE_template[CC_id][UE_id].
-			oldTPC[harq_pid];
-		    UE_list->UE_template[CC_id][UE_id].mcs[harq_pid] = mcs;
-
-		    ue_has_transmission = 1;
-		    num_ues_added++;
-		} else {
-		    LOG_D(MAC,
-			  "[eNB %d] Frame %d CC_id %d : don't schedule UE %d, its retransmission takes more resources than we have\n",
-			  mod_id, frame, CC_id, UE_id);
-		    ue_has_transmission = 0;
-		}
-		//End of retransmission
-	    } else {		/* This is a potentially new SDU opportunity */
-		rlc_status.bytes_in_buffer = 0;
-		// Now check RLC information to compute number of required RBs
-		// get maximum TBS size for RLC request
-		//TBS = mac_xface->get_TBS(eNB_UE_stats->DL_cqi[0]<<1,nb_available_rb);
-		TBS = mac_xface->get_TBS_DL(mcs, nb_available_rb);
-		dci_tbs = TBS;
-		LOG_D(FLEXRAN_AGENT, "TBS is %d\n", TBS);
-
-		// check first for RLC data on DCCH
-		// add the length for  all the control elements (timing adv, drx, etc) : header + payload
-
-		ta_len = (ue_sched_ctl->ta_update != 0) ? 2 : 0;
-
-		dl_data[num_ues_added]->n_ce_bitmap = 2;
-		dl_data[num_ues_added]->ce_bitmap =
-		    (uint32_t *) calloc(2, sizeof(uint32_t));
-
-		if (ta_len > 0) {
-		    ce_flags |= PROTOCOL__FLEX_CE_TYPE__FLPCET_TA;
-		}
-
-		/*TODO: Add other flags if DRX and other CE are required */
-
-		// Add the control element flags to the flexran message
-		dl_data[num_ues_added]->ce_bitmap[0] = ce_flags;
-		dl_data[num_ues_added]->ce_bitmap[1] = ce_flags;
-
-		// TODO : Need to prioritize DRBs
-		// Loop through the UE logical channels (DCCH, DCCH1, DTCH for now)
-		header_len = 0;
-		header_len_last = 0;
-		sdu_length_total = 0;
-		for (j = 1; j < NB_RB_MAX; j++) {
-		    header_len += 3;
-		    // Need to see if we have space for data from this channel
-		    if (dci_tbs - ta_len - header_len - sdu_length_total >
-			0) {
-			LOG_D(MAC,
-			      "[TEST]Requested %d bytes from RLC buffer on channel %d during first call\n",
-			      dci_tbs - ta_len - header_len);
-			//If we have space, we need to see how much data we can request at most (if any available)
-			rlc_status = mac_rlc_status_ind(mod_id, rnti, mod_id, frame, subframe, ENB_FLAG_YES, MBMS_FLAG_NO, j, (dci_tbs - ta_len - header_len - sdu_length_total));	// transport block set size
-
-			//If data are available in channel j
-			if (rlc_status.bytes_in_buffer > 0) {
-			    LOG_D(MAC,
-				  "[TEST]Have %d bytes in DCCH buffer during first call\n",
-				  rlc_status.bytes_in_buffer);
-			    //Fill in as much as possible
-			    data_to_request =
-				cmin(dci_tbs - ta_len - header_len -
-				     sdu_length_total,
-				     rlc_status.bytes_in_buffer);
-			    LOG_D(FLEXRAN_AGENT,
-				  "Will request %d bytes from channel %d\n",
-				  data_to_request, j);
-			    if (data_to_request < 128) {	//The header will be one byte less
-				header_len--;
-				header_len_last = 2;
-			    } else {
-				header_len_last = 3;
-			    }
-			    /* if (j == 1 || j == 2) {
-			       data_to_request+=0; 
-			       } */
-			    LOG_D(MAC,
-				  "[TEST]Will request %d from channel %d\n",
-				  data_to_request, j);
-			    rlc_pdus[channels_added] =
-				(Protocol__FlexRlcPdu *)
-				malloc(sizeof(Protocol__FlexRlcPdu));
-			    protocol__flex_rlc_pdu__init(rlc_pdus
-							 [channels_added]);
-			    rlc_pdus[channels_added]->n_rlc_pdu_tb = 2;
-			    rlc_pdus[channels_added]->rlc_pdu_tb =
-				(Protocol__FlexRlcPduTb **)
-				malloc(sizeof(Protocol__FlexRlcPduTb *) *
-				       2);
-			    rlc_pdus[channels_added]->rlc_pdu_tb[0] =
-				(Protocol__FlexRlcPduTb *)
-				malloc(sizeof(Protocol__FlexRlcPduTb));
-			    protocol__flex_rlc_pdu_tb__init(rlc_pdus
-							    [channels_added]->rlc_pdu_tb
-							    [0]);
-			    rlc_pdus[channels_added]->
-				rlc_pdu_tb[0]->has_logical_channel_id = 1;
-			    rlc_pdus[channels_added]->
-				rlc_pdu_tb[0]->logical_channel_id = j;
-			    rlc_pdus[channels_added]->rlc_pdu_tb[0]->
-				has_size = 1;
-			    rlc_pdus[channels_added]->rlc_pdu_tb[0]->size =
-				data_to_request;
-			    rlc_pdus[channels_added]->rlc_pdu_tb[1] =
-				(Protocol__FlexRlcPduTb *)
-				malloc(sizeof(Protocol__FlexRlcPduTb));
-			    protocol__flex_rlc_pdu_tb__init(rlc_pdus
-							    [channels_added]->rlc_pdu_tb
-							    [1]);
-			    rlc_pdus[channels_added]->
-				rlc_pdu_tb[1]->has_logical_channel_id = 1;
-			    rlc_pdus[channels_added]->
-				rlc_pdu_tb[1]->logical_channel_id = j;
-			    rlc_pdus[channels_added]->rlc_pdu_tb[1]->
-				has_size = 1;
-			    rlc_pdus[channels_added]->rlc_pdu_tb[1]->size =
-				data_to_request;
-			    dl_data[num_ues_added]->n_rlc_pdu++;
-			    channels_added++;
-			    //Set this to the max value that we might request
-			    sdu_length_total += data_to_request;
-			} else {
-			    //Take back the assumption of a header for this channel
-			    header_len -= 3;
-			}	//End rlc_status.bytes_in_buffer <= 0
-		    }		//end of if dci_tbs - ta_len - header_len > 0
-		}		// End of iterating the logical channels
-
-		// Add rlc_pdus to the dl_data message
-		dl_data[num_ues_added]->rlc_pdu = (Protocol__FlexRlcPdu **)
-		    malloc(sizeof(Protocol__FlexRlcPdu *) *
-			   dl_data[num_ues_added]->n_rlc_pdu);
-		for (i = 0; i < dl_data[num_ues_added]->n_rlc_pdu; i++) {
-		    dl_data[num_ues_added]->rlc_pdu[i] = rlc_pdus[i];
-		}
-
-		if (header_len == 0) {
-		    LOG_D(FLEXRAN_AGENT, "Header was empty\n");
-		    header_len_last = 0;
-		}
-		// there is a payload
-		if ((dl_data[num_ues_added]->n_rlc_pdu > 0)) {
-		    // Now compute number of required RBs for total sdu length
-		    // Assume RAH format 2
-		    // adjust  header lengths
-		    LOG_D(FLEXRAN_AGENT, "We have %d bytes to transfer\n",
-			  sdu_length_total);
-		    if (header_len != 0) {
-			LOG_D(FLEXRAN_AGENT, "Header length was %d ",
-			      header_len);
-			header_len_last--;
-			header_len -= header_len_last;
-			LOG_D(FLEXRAN_AGENT, "so we resized it to %d\n",
-			      header_len);
-		    }
-
-		    /* if (header_len == 2 || header_len == 3) { //Only one SDU, remove length field */
-		    /*   header_len = 1; */
-		    /* } else { //Remove length field from the last SDU */
-		    /*   header_len--; */
-		    /* } */
-
-		    mcs_tmp = mcs;
-		    if (mcs_tmp == 0) {
-			nb_rb = 4;	// don't let the TBS get too small
-		    } else {
-			nb_rb = min_rb_unit[CC_id];
-		    }
-
-		    LOG_D(MAC,
-			  "[TEST]The initial number of resource blocks was %d\n",
-			  nb_rb);
-		    LOG_D(MAC, "[TEST] The initial mcs was %d\n", mcs_tmp);
-
-		    TBS = mac_xface->get_TBS_DL(mcs_tmp, nb_rb);
-		    LOG_D(MAC,
-			  "[TEST]The TBS during rate matching was %d\n",
-			  TBS);
-
-		    while (TBS < (sdu_length_total + header_len + ta_len)) {
-			nb_rb += min_rb_unit[CC_id];	//
-			LOG_D(MAC,
-			      "[TEST]Had to increase the number of RBs\n");
-			if (nb_rb > nb_available_rb) {	// if we've gone beyond the maximum number of RBs
-			    // (can happen if N_RB_DL is odd)
-			    TBS =
-				mac_xface->get_TBS_DL(mcs_tmp,
-						      nb_available_rb);
-			    nb_rb = nb_available_rb;
-			    break;
-			}
-
-			TBS = mac_xface->get_TBS_DL(mcs_tmp, nb_rb);
-		    }
-
-		    if (nb_rb == ue_sched_ctl->pre_nb_available_rbs[CC_id]) {
-			LOG_D(MAC,
-			      "[TEST]We had the exact number of rbs. Time to fill the rballoc subband\n");
-			for (j = 0; j < flexran_get_N_RBG(mod_id, CC_id); j++) {	// for indicating the rballoc for each sub-band
-			    UE_list->UE_template[CC_id][UE_id].
-				rballoc_subband[harq_pid][j] =
-				ue_sched_ctl->rballoc_sub_UE[CC_id][j];
-			}
-		    } else {
-			nb_rb_temp = nb_rb;
-			j = 0;
-			LOG_D(MAC,
-			      "[TEST]Will only partially fill the bitmap\n");
-			while ((nb_rb_temp > 0)
-			       && (j < flexran_get_N_RBG(mod_id, CC_id))) {
-			    if (ue_sched_ctl->rballoc_sub_UE[CC_id][j] ==
-				1) {
-				UE_list->
-				    UE_template[CC_id]
-				    [UE_id].rballoc_subband[harq_pid][j] =
-				    ue_sched_ctl->rballoc_sub_UE[CC_id][j];
-				if ((j ==
-				     flexran_get_N_RBG(mod_id, CC_id) - 1)
-				    &&
-				    ((flexran_get_N_RB_DL(mod_id, CC_id) ==
-				      25)
-				     || (flexran_get_N_RB_DL(mod_id, CC_id)
-					 == 50))) {
-				    nb_rb_temp =
-					nb_rb_temp - min_rb_unit[CC_id] +
-					1;
-				} else {
-				    nb_rb_temp =
-					nb_rb_temp - min_rb_unit[CC_id];
-				}
-			    }
-			    j = j + 1;
-			}
-		    }
-
-		    PHY_vars_eNB_g[mod_id][CC_id]->
-			mu_mimo_mode[UE_id].pre_nb_available_rbs = nb_rb;
-		    PHY_vars_eNB_g[mod_id][CC_id]->
-			mu_mimo_mode[UE_id].dl_pow_off =
-			ue_sched_ctl->dl_pow_off[CC_id];
-
-		    for (j = 0; j < flexran_get_N_RBG(mod_id, CC_id); j++) {
-			PHY_vars_eNB_g[mod_id][CC_id]->
-			    mu_mimo_mode[UE_id].rballoc_sub[j] =
-			    UE_list->
-			    UE_template[CC_id][UE_id].rballoc_subband
-			    [harq_pid][j];
-		    }
-
-		    // decrease mcs until TBS falls below required length
-		    while ((TBS > (sdu_length_total + header_len + ta_len))
-			   && (mcs_tmp > 0)) {
-			mcs_tmp--;
-			TBS = mac_xface->get_TBS_DL(mcs_tmp, nb_rb);
-		    }
-
-		    // if we have decreased too much or we don't have enough RBs, increase MCS
-		    while ((TBS < (sdu_length_total + header_len + ta_len))
-			   && (((ue_sched_ctl->dl_pow_off[CC_id] > 0)
-				&& (mcs_tmp < 28))
-			       || ((ue_sched_ctl->dl_pow_off[CC_id] == 0)
-				   && (mcs_tmp <= 15)))) {
-			mcs_tmp++;
-			TBS = mac_xface->get_TBS_DL(mcs_tmp, nb_rb);
-		    }
-
-		    dci_tbs = TBS;
-		    mcs = mcs_tmp;
-		    LOG_D(FLEXRAN_AGENT, "Final mcs was %d\n", mcs);
-
-		    dl_dci->has_aggr_level = 1;
-		    dl_dci->aggr_level = aggregation;
-
-		    UE_list->UE_template[CC_id][UE_id].nb_rb[harq_pid] =
-			nb_rb;
-
-		    if (flexran_get_duplex_mode(mod_id, CC_id) ==
-			PROTOCOL__FLEX_DUPLEX_MODE__FLDM_TDD) {
-			UE_list->UE_template[CC_id][UE_id].DAI++;
-			//  printf("DAI update: subframeP %d: UE %d, DAI %d\n",subframeP,UE_id,UE_list->UE_template[CC_id][UE_id].DAI);
-			//#warning only for 5MHz channel
-			update_ul_dci(mod_id, CC_id, rnti,
-				      UE_list->UE_template[CC_id][UE_id].
-				      DAI);
-		    }
-		    // do PUCCH power control
-		    // this is the normalized RX power
-		    normalized_rx_power = flexran_get_p0_pucch_dbm(mod_id, UE_id, CC_id);	//eNB_UE_stats->Po_PUCCH_dBm; 
-		    target_rx_power = flexran_get_p0_nominal_pucch(mod_id, CC_id) + 20;	//mac_xface->get_target_pucch_rx_power(mod_id, CC_id) + 20;
-		    // this assumes accumulated tpc
-		    // make sure that we are only sending a tpc update once a frame, otherwise the control loop will freak out
-		    int32_t framex10psubframe =
-			UE_list->UE_template[CC_id][UE_id].
-			pucch_tpc_tx_frame * 10 +
-			UE_list->UE_template[CC_id][UE_id].
-			pucch_tpc_tx_subframe;
-
-		    if (((framex10psubframe + 10) <= (frame * 10 + subframe)) ||	//normal case
-			((framex10psubframe > (frame * 10 + subframe)) && (((10240 - framex10psubframe + frame * 10 + subframe) >= 10))))	//frame wrap-around
-			if (flexran_get_p0_pucch_status
-			    (mod_id, UE_id, CC_id) == 1) {
-			    flexran_update_p0_pucch(mod_id, UE_id, CC_id);
-
-			    UE_list->
-				UE_template[CC_id]
-				[UE_id].pucch_tpc_tx_frame = frame;
-			    UE_list->
-				UE_template[CC_id]
-				[UE_id].pucch_tpc_tx_subframe = subframe;
-			    if (normalized_rx_power >
-				(target_rx_power + 1)) {
-				tpc = 0;	//-1
-				tpc_accumulated--;
-			    } else if (normalized_rx_power <
-				       (target_rx_power - 1)) {
-				tpc = 2;	//+1
-				tpc_accumulated++;
-			    } else {
-				tpc = 1;	//0
-			    }
-			    LOG_D(MAC,
-				  "[eNB %d] DLSCH scheduler: frame %d, subframe %d, harq_pid %d, tpc %d, accumulated %d, normalized/target rx power %d/%d\n",
-				  mod_id, frame, subframe, harq_pid, tpc,
-				  tpc_accumulated, normalized_rx_power,
-				  target_rx_power);
-			}	// Po_PUCCH has been updated 
-			else {
-			    tpc = 1;	//0
-			}	// time to do TPC update 
-		    else {
-			tpc = 1;	//0
-		    }
-
-		    for (i = 0;
-			 i <
-			 PHY_vars_eNB_g[mod_id][CC_id]->frame_parms.N_RBG;
-			 i++) {
-			rballoc_sub[i] =
-			    UE_list->
-			    UE_template[CC_id][UE_id].rballoc_subband
-			    [harq_pid][i];
-		    }
-
-		    // Toggle NDI
-		    LOG_D(MAC,
-			  "CC_id %d Frame %d, subframeP %d: Toggling Format1 NDI for UE %d (rnti %x/%d) oldNDI %d\n",
-			  CC_id, frame, subframe, UE_id,
-			  UE_list->UE_template[CC_id][UE_id].rnti,
-			  harq_pid,
-			  UE_list->UE_template[CC_id][UE_id].
-			  oldNDI[harq_pid]);
-		    UE_list->UE_template[CC_id][UE_id].oldNDI[harq_pid] =
-			1 -
-			UE_list->UE_template[CC_id][UE_id].
-			oldNDI[harq_pid];
-		    ndi =
-			UE_list->UE_template[CC_id][UE_id].
-			oldNDI[harq_pid];
-
-		    UE_list->UE_template[CC_id][UE_id].mcs[harq_pid] = mcs;
-		    UE_list->UE_template[CC_id][UE_id].oldTPC[harq_pid] =
-			tpc;
-
-		    // Increase the pointer for the number of scheduled UEs
-		    num_ues_added++;
-		    ue_has_transmission = 1;
-		} else {	// There is no data from RLC or MAC header, so don't schedule
-		    ue_has_transmission = 0;
-		}
-	    }			// End of new scheduling
-
-	    // If we has transmission or retransmission
-	    if (ue_has_transmission) {
-		switch (mac_xface->
-			get_transmission_mode(mod_id, CC_id, rnti)) {
-		case 1:
-		case 2:
-		default:
-		    dl_dci->has_res_alloc = 1;
-		    dl_dci->res_alloc = 0;
-		    dl_dci->has_vrb_format = 1;
-		    dl_dci->vrb_format =
-			PROTOCOL__FLEX_VRB_FORMAT__FLVRBF_LOCALIZED;
-		    dl_dci->has_format = 1;
-		    dl_dci->format = PROTOCOL__FLEX_DCI_FORMAT__FLDCIF_1;
-		    dl_dci->has_rb_bitmap = 1;
-		    dl_dci->rb_bitmap =
-			allocate_prbs_sub(nb_rb, rballoc_sub);
-		    dl_dci->has_rb_shift = 1;
-		    dl_dci->rb_shift = 0;
-		    dl_dci->n_ndi = 1;
-		    dl_dci->ndi =
-			(uint32_t *) malloc(sizeof(uint32_t) *
-					    dl_dci->n_ndi);
-		    dl_dci->ndi[0] = ndi;
-		    dl_dci->n_rv = 1;
-		    dl_dci->rv =
-			(uint32_t *) malloc(sizeof(uint32_t) *
-					    dl_dci->n_rv);
-		    dl_dci->rv[0] = round & 3;
-		    dl_dci->has_tpc = 1;
-		    dl_dci->tpc = tpc;
-		    dl_dci->n_mcs = 1;
-		    dl_dci->mcs =
-			(uint32_t *) malloc(sizeof(uint32_t) *
-					    dl_dci->n_mcs);
-		    dl_dci->mcs[0] = mcs;
-		    dl_dci->n_tbs_size = 1;
-		    dl_dci->tbs_size =
-			(uint32_t *) malloc(sizeof(uint32_t) *
-					    dl_dci->n_tbs_size);
-		    dl_dci->tbs_size[0] = dci_tbs;
-		    if (flexran_get_duplex_mode(mod_id, CC_id) ==
-			PROTOCOL__FLEX_DUPLEX_MODE__FLDM_TDD) {
-			dl_dci->has_dai = 1;
-			dl_dci->dai =
-			    (UE_list->UE_template[CC_id][UE_id].DAI -
-			     1) & 3;
-		    }
-		    break;
-		case 3:
-		    dl_dci->has_res_alloc = 1;
-		    dl_dci->res_alloc = 0;
-		    dl_dci->has_vrb_format = 1;
-		    dl_dci->vrb_format =
-			PROTOCOL__FLEX_VRB_FORMAT__FLVRBF_LOCALIZED;
-		    dl_dci->has_format = 1;
-		    dl_dci->format = PROTOCOL__FLEX_DCI_FORMAT__FLDCIF_2A;
-		    dl_dci->has_rb_bitmap = 1;
-		    dl_dci->rb_bitmap =
-			allocate_prbs_sub(nb_rb, rballoc_sub);
-		    dl_dci->has_rb_shift = 1;
-		    dl_dci->rb_shift = 0;
-		    dl_dci->n_ndi = 2;
-		    dl_dci->ndi =
-			(uint32_t *) malloc(sizeof(uint32_t) *
-					    dl_dci->n_ndi);
-		    dl_dci->ndi[0] = ndi;
-		    dl_dci->ndi[1] = ndi;
-		    dl_dci->n_rv = 2;
-		    dl_dci->rv =
-			(uint32_t *) malloc(sizeof(uint32_t) *
-					    dl_dci->n_rv);
-		    dl_dci->rv[0] = round & 3;
-		    dl_dci->rv[1] = round & 3;
-		    dl_dci->has_tpc = 1;
-		    dl_dci->tpc = tpc;
-		    dl_dci->n_mcs = 2;
-		    dl_dci->mcs =
-			(uint32_t *) malloc(sizeof(uint32_t) *
-					    dl_dci->n_mcs);
-		    dl_dci->mcs[0] = mcs;
-		    dl_dci->mcs[1] = mcs;
-		    dl_dci->n_tbs_size = 2;
-		    dl_dci->tbs_size =
-			(uint32_t *) malloc(sizeof(uint32_t) *
-					    dl_dci->n_tbs_size);
-		    dl_dci->tbs_size[0] = dci_tbs;
-		    dl_dci->tbs_size[1] = dci_tbs;
-		    if (flexran_get_duplex_mode(mod_id, CC_id) ==
-			PROTOCOL__FLEX_DUPLEX_MODE__FLDM_TDD) {
-			dl_dci->has_dai = 1;
-			dl_dci->dai =
-			    (UE_list->UE_template[CC_id][UE_id].DAI -
-			     1) & 3;
-		    }
-		    break;
-		case 4:
-		    dl_dci->has_res_alloc = 1;
-		    dl_dci->res_alloc = 0;
-		    dl_dci->has_vrb_format = 1;
-		    dl_dci->vrb_format =
-			PROTOCOL__FLEX_VRB_FORMAT__FLVRBF_LOCALIZED;
-		    dl_dci->has_format = 1;
-		    dl_dci->format = PROTOCOL__FLEX_DCI_FORMAT__FLDCIF_2A;
-		    dl_dci->has_rb_bitmap = 1;
-		    dl_dci->rb_bitmap =
-			allocate_prbs_sub(nb_rb, rballoc_sub);
-		    dl_dci->has_rb_shift = 1;
-		    dl_dci->rb_shift = 0;
-		    dl_dci->n_ndi = 2;
-		    dl_dci->ndi =
-			(uint32_t *) malloc(sizeof(uint32_t) *
-					    dl_dci->n_ndi);
-		    dl_dci->ndi[0] = ndi;
-		    dl_dci->ndi[1] = ndi;
-		    dl_dci->n_rv = 2;
-		    dl_dci->rv =
-			(uint32_t *) malloc(sizeof(uint32_t) *
-					    dl_dci->n_rv);
-		    dl_dci->rv[0] = round & 3;
-		    dl_dci->rv[1] = round & 3;
-		    dl_dci->has_tpc = 1;
-		    dl_dci->tpc = tpc;
-		    dl_dci->n_mcs = 2;
-		    dl_dci->mcs =
-			(uint32_t *) malloc(sizeof(uint32_t) *
-					    dl_dci->n_mcs);
-		    dl_dci->mcs[0] = mcs;
-		    dl_dci->mcs[1] = mcs;
-		    dl_dci->n_tbs_size = 2;
-		    dl_dci->tbs_size =
-			(uint32_t *) malloc(sizeof(uint32_t) *
-					    dl_dci->n_tbs_size);
-		    dl_dci->tbs_size[0] = dci_tbs;
-		    dl_dci->tbs_size[1] = dci_tbs;
-		    if (flexran_get_duplex_mode(mod_id, CC_id) ==
-			PROTOCOL__FLEX_DUPLEX_MODE__FLDM_TDD) {
-			dl_dci->has_dai = 1;
-			dl_dci->dai =
-			    (UE_list->UE_template[CC_id][UE_id].DAI -
-			     1) & 3;
-		    }
-		    break;
-		case 5:
-		    dl_dci->has_res_alloc = 1;
-		    dl_dci->res_alloc = 0;
-		    dl_dci->has_vrb_format = 1;
-		    dl_dci->vrb_format =
-			PROTOCOL__FLEX_VRB_FORMAT__FLVRBF_LOCALIZED;
-		    dl_dci->has_format = 1;
-		    dl_dci->format = PROTOCOL__FLEX_DCI_FORMAT__FLDCIF_1D;
-		    dl_dci->has_rb_bitmap = 1;
-		    dl_dci->rb_bitmap =
-			allocate_prbs_sub(nb_rb, rballoc_sub);
-		    dl_dci->has_rb_shift = 1;
-		    dl_dci->rb_shift = 0;
-		    dl_dci->n_ndi = 1;
-		    dl_dci->ndi[0] = ndi;
-		    dl_dci->n_rv = 1;
-		    dl_dci->rv =
-			(uint32_t *) malloc(sizeof(uint32_t) *
-					    dl_dci->n_rv);
-		    dl_dci->rv[0] = round & 3;
-		    dl_dci->has_tpc = 1;
-		    dl_dci->tpc = tpc;
-		    dl_dci->n_mcs = 1;
-		    dl_dci->mcs =
-			(uint32_t *) malloc(sizeof(uint32_t) *
-					    dl_dci->n_mcs);
-		    dl_dci->mcs[0] = mcs;
-		    dl_dci->n_tbs_size = 1;
-		    dl_dci->tbs_size =
-			(uint32_t *) malloc(sizeof(uint32_t) *
-					    dl_dci->n_tbs_size);
-		    dl_dci->tbs_size[0] = dci_tbs;
-		    if (flexran_get_duplex_mode(mod_id, CC_id) ==
-			PROTOCOL__FLEX_DUPLEX_MODE__FLDM_TDD) {
-			dl_dci->has_dai = 1;
-			dl_dci->dai =
-			    (UE_list->UE_template[CC_id][UE_id].DAI -
-			     1) & 3;
-		    }
-
-		    if (ue_sched_ctl->dl_pow_off[CC_id] == 2) {
-			ue_sched_ctl->dl_pow_off[CC_id] = 1;
-		    }
-
-		    dl_dci->has_dl_power_offset = 1;
-		    dl_dci->dl_power_offset =
-			ue_sched_ctl->dl_pow_off[CC_id];
-		    dl_dci->has_precoding_info = 1;
-		    dl_dci->precoding_info = 5;	// Is this right??
-
-		    break;
-		case 6:
-		    dl_dci->has_res_alloc = 1;
-		    dl_dci->res_alloc = 0;
-		    dl_dci->has_vrb_format = 1;
-		    dl_dci->vrb_format =
-			PROTOCOL__FLEX_VRB_FORMAT__FLVRBF_LOCALIZED;
-		    dl_dci->has_format = 1;
-		    dl_dci->format = PROTOCOL__FLEX_DCI_FORMAT__FLDCIF_1D;
-		    dl_dci->has_rb_bitmap = 1;
-		    dl_dci->rb_bitmap =
-			allocate_prbs_sub(nb_rb, rballoc_sub);
-		    dl_dci->has_rb_shift = 1;
-		    dl_dci->rb_shift = 0;
-		    dl_dci->n_ndi = 1;
-		    dl_dci->ndi =
-			(uint32_t *) malloc(sizeof(uint32_t) *
-					    dl_dci->n_ndi);
-		    dl_dci->ndi[0] = ndi;
-		    dl_dci->n_rv = 1;
-		    dl_dci->rv =
-			(uint32_t *) malloc(sizeof(uint32_t) *
-					    dl_dci->n_rv);
-		    dl_dci->rv[0] = round & 3;
-		    dl_dci->has_tpc = 1;
-		    dl_dci->tpc = tpc;
-		    dl_dci->n_mcs = 1;
-		    dl_dci->mcs =
-			(uint32_t *) malloc(sizeof(uint32_t) *
-					    dl_dci->n_mcs);
-		    dl_dci->mcs[0] = mcs;
-		    if (flexran_get_duplex_mode(mod_id, CC_id) ==
-			PROTOCOL__FLEX_DUPLEX_MODE__FLDM_TDD) {
-			dl_dci->has_dai = 1;
-			dl_dci->dai =
-			    (UE_list->UE_template[CC_id][UE_id].DAI -
-			     1) & 3;
-		    }
-
-		    dl_dci->has_dl_power_offset = 1;
-		    dl_dci->dl_power_offset =
-			ue_sched_ctl->dl_pow_off[CC_id];
-		    dl_dci->has_precoding_info = 1;
-		    dl_dci->precoding_info = 5;	// Is this right??
-		    break;
-		}
-	    }
-
-	    if (flexran_get_duplex_mode(mod_id, CC_id) ==
-		PROTOCOL__FLEX_DUPLEX_MODE__FLDM_TDD) {
-
-		/* TODO */
-		//set_ul_DAI(mod_id, UE_id, CC_id, frame, subframe, frame_parms);
-	    }
-	}			// UE_id loop
-    }				// CC_id loop
-
-    // Add all the dl_data elements to the flexran message
-    int offset = (*dl_info)->dl_mac_config_msg->n_dl_ue_data;
-    (*dl_info)->dl_mac_config_msg->n_dl_ue_data += num_ues_added;
-    if (num_ues_added > 0) {
-	(*dl_info)->dl_mac_config_msg->dl_ue_data =
-	    (Protocol__FlexDlData **)
-	    realloc((*dl_info)->dl_mac_config_msg->dl_ue_data,
-		    sizeof(Protocol__FlexDlData *) *
-		    ((*dl_info)->dl_mac_config_msg->n_dl_ue_data));
-	if ((*dl_info)->dl_mac_config_msg->dl_ue_data == NULL) {
-	    LOG_E(MAC, "Request for memory reallocation failed\n");
-	    return;
-	}
-	for (i = 0; i < num_ues_added; i++) {
-	    (*dl_info)->dl_mac_config_msg->dl_ue_data[offset + i] =
-		dl_data[i];
-	}
-    }
-
-    stop_meas(&eNB->schedule_dlsch);
-    VCD_SIGNAL_DUMPER_DUMP_FUNCTION_BY_NAME
-	(VCD_SIGNAL_DUMPER_FUNCTIONS_SCHEDULE_DLSCH, VCD_FUNCTION_OUT);
-=======
   start_meas(&eNB->schedule_dlsch);
   VCD_SIGNAL_DUMPER_DUMP_FUNCTION_BY_NAME(VCD_SIGNAL_DUMPER_FUNCTIONS_SCHEDULE_DLSCH,VCD_FUNCTION_IN);
 
@@ -3030,5 +1811,4 @@
       
    stop_meas(&eNB->schedule_dlsch);
    VCD_SIGNAL_DUMPER_DUMP_FUNCTION_BY_NAME(VCD_SIGNAL_DUMPER_FUNCTIONS_SCHEDULE_DLSCH,VCD_FUNCTION_OUT);
->>>>>>> a09728ad
 }