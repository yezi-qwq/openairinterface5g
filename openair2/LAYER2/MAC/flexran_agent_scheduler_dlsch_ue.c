/*
 * Licensed to the OpenAirInterface (OAI) Software Alliance under one or more
 * contributor license agreements.  See the NOTICE file distributed with
 * this work for additional information regarding copyright ownership.
 * The OpenAirInterface Software Alliance licenses this file to You under
 * the OAI Public License, Version 1.0  (the "License"); you may not use this file
 * except in compliance with the License.
 * You may obtain a copy of the License at
 *
 *      http://www.openairinterface.org/?page_id=698
 *
 * Unless required by applicable law or agreed to in writing, software
 * distributed under the License is distributed on an "AS IS" BASIS,
 * WITHOUT WARRANTIES OR CONDITIONS OF ANY KIND, either express or implied.
 * See the License for the specific language governing permissions and
 * limitations under the License.
 *-------------------------------------------------------------------------------
 * For more information about the OpenAirInterface (OAI) Software Alliance:
 *      contact@openairinterface.org
 */ 

/*! \file flexran_agent_scheduler_dlsch_ue.c
 * \brief procedures related to eNB for the DLSCH transport channel
 * \author Xenofon Foukas, Navid Nikaein and Raymond Knopp
 * \date 2016
 * \email: x.foukas@sms.ed.ac.uk
 * \version 0.1
 * @ingroup _mac

 */

#include "assertions.h"
#include "PHY/defs.h"
#include "PHY/extern.h"

#include "SCHED/defs.h"
#include "SCHED/extern.h"

#include "LAYER2/MAC/flexran_agent_mac_proto.h"
#include "LAYER2/MAC/defs.h"
#include "LAYER2/MAC/proto.h"
#include "LAYER2/MAC/extern.h"
#include "UTIL/LOG/log.h"
#include "UTIL/LOG/vcd_signal_dumper.h"
#include "UTIL/OPT/opt.h"
#include "OCG.h"
#include "OCG_extern.h"

#include "RRC/LITE/extern.h"
#include "RRC/L2_INTERFACE/openair_rrc_L2_interface.h"

#include "ENB_APP/flexran_agent_defs.h"

#include "pdcp.h"

#include "header.pb-c.h"
#include "flexran.pb-c.h"
#include "flexran_agent_mac.h"
#include <dlfcn.h>

#include "SIMULATION/TOOLS/defs.h" // for taus

#if defined(ENABLE_ITTI)
# include "intertask_interface.h"
#endif

#define ENABLE_MAC_PAYLOAD_DEBUG

/**
 * Local variables to support slicing
 * 
 */


/*!\brief  UE ULSCH scheduling states*/
typedef enum {
  MIN_SLICE_STRATEGY = 0,
  SLICE_MASK,
  UEID_TO_SLICEID,
  MAX_SLICE_STRATEGY
} SLICING_STRATEGY;

// this assumes a max of of 16 UE per eNB/CC
#define SLICE0_MASK 0x000f 
#define SLICE1_MASK 0x00f0
#define SLICE2_MASK 0x0f00
#define SLICE3_MASK 0xf000


<<<<<<< HEAD
  //weight = get_ue_weight(module_idP,UE_id);
  aggregation = 2; 
=======
// number of active slices for  past and current time
int n_active_slices = 1;
int n_active_slices_current = 1;
>>>>>>> 4eae34a9

// ue to slice mapping
int slicing_strategy = UEID_TO_SLICEID;
int slicing_strategy_current = UEID_TO_SLICEID;

// RB share for each slice for past and current time
float slice_percentage[MAX_NUM_SLICES] = {1.0, 0.0, 0.0, 0.0};
float slice_percentage_current[MAX_NUM_SLICES] = {1.0, 0.0, 0.0, 0.0};
float total_slice_percentage = 0;

// MAX MCS for each slice for past and current time
int slice_maxmcs[MAX_NUM_SLICES] = {28, 28, 28, 28};
int slice_maxmcs_current[MAX_NUM_SLICES] = {28, 28, 28, 28};

int update_dl_scheduler[MAX_NUM_SLICES] = {1, 0, 0, 0};
int update_dl_scheduler_current[MAX_NUM_SLICES] = {1, 0, 0, 0};

// name of available scheduler
char *dl_scheduler_type[MAX_NUM_SLICES] = {"flexran_schedule_ue_spec_embb",
					   "flexran_schedule_ue_spec_urllc",
					   "flexran_schedule_ue_spec_mmtc",
					   "flexran_schedule_ue_spec_be"      // best effort 
};

// pointer to the slice specific scheduler 
slice_scheduler slice_sched[MAX_NUM_SLICES] = {0};


/**
 * preprocessor functions for scheduling
 *
 */

<<<<<<< HEAD
      if (flexran_get_ue_crnti(mod_id, UE_id) == NOT_A_RNTI) {
        LOG_D(MAC,"[eNB] Cannot find UE\n");
        //  mac_xface->macphy_exit("[MAC][eNB] Cannot find eNB_UE_stats\n");
        continue;
      }
      
      aggregation = get_aggregation(get_bw_index(mod_id,CC_id), 
				    flexran_get_ue_wcqi(mod_id, UE_id),
				    format1);
      
      if ((ue_sched_ctl->pre_nb_available_rbs[CC_id] == 0) ||  // no RBs allocated 
	  CCE_allocation_infeasible(mod_id, CC_id, 0, subframe, aggregation, rnti)) {
        LOG_D(MAC,"[eNB %d] Frame %d : no RB allocated for UE %d on CC_id %d: continue \n",
              mod_id, frame, UE_id, CC_id);
        //if(mac_xface->get_transmission_mode(module_idP,rnti)==5)
        continue; //to next user (there might be rbs availiable for other UEs in TM5
        // else
        //  break;
      }
=======

// This function stores the downlink buffer for all the logical channels
void _store_dlsch_buffer (module_id_t Mod_id,
			  int         slice_id,
			  frame_t     frameP,
			  sub_frame_t subframeP)
{
>>>>>>> 4eae34a9

  int                   UE_id,i;
  rnti_t                rnti;
  mac_rlc_status_resp_t rlc_status;
  UE_list_t             *UE_list = &eNB_mac_inst[Mod_id].UE_list;
  UE_TEMPLATE           *UE_template;

  for (UE_id=UE_list->head; UE_id>=0; UE_id=UE_list->next[UE_id]) {
 
    if (flexran_slice_member(UE_id, slice_id) == 0)
      continue;
    
    UE_template = &UE_list->UE_template[UE_PCCID(Mod_id,UE_id)][UE_id];

    // clear logical channel interface variables
    UE_template->dl_buffer_total = 0;
    UE_template->dl_pdus_total = 0;

    for(i=0; i< MAX_NUM_LCID; i++) {
      UE_template->dl_buffer_info[i]=0;
      UE_template->dl_pdus_in_buffer[i]=0;
      UE_template->dl_buffer_head_sdu_creation_time[i]=0;
      UE_template->dl_buffer_head_sdu_remaining_size_to_send[i]=0;
    }

    rnti = UE_RNTI(Mod_id,UE_id);

    for(i=0; i< MAX_NUM_LCID; i++) { // loop over all the logical channels

      rlc_status = mac_rlc_status_ind(Mod_id,rnti, Mod_id,frameP,ENB_FLAG_YES,MBMS_FLAG_NO,i,0 );
      UE_template->dl_buffer_info[i] = rlc_status.bytes_in_buffer; //storing the dlsch buffer for each logical channel
      UE_template->dl_pdus_in_buffer[i] = rlc_status.pdus_in_buffer;
      UE_template->dl_buffer_head_sdu_creation_time[i] = rlc_status.head_sdu_creation_time ;
      UE_template->dl_buffer_head_sdu_creation_time_max = cmax(UE_template->dl_buffer_head_sdu_creation_time_max,
          rlc_status.head_sdu_creation_time );
      UE_template->dl_buffer_head_sdu_remaining_size_to_send[i] = rlc_status.head_sdu_remaining_size_to_send;
      UE_template->dl_buffer_head_sdu_is_segmented[i] = rlc_status.head_sdu_is_segmented;
      UE_template->dl_buffer_total += UE_template->dl_buffer_info[i];//storing the total dlsch buffer
      UE_template->dl_pdus_total   += UE_template->dl_pdus_in_buffer[i];

#ifdef DEBUG_eNB_SCHEDULER

      /* note for dl_buffer_head_sdu_remaining_size_to_send[i] :
       * 0 if head SDU has not been segmented (yet), else remaining size not already segmented and sent
       */
      if (UE_template->dl_buffer_info[i]>0)
        LOG_D(MAC,
              "[eNB %d][SLICE %d] Frame %d Subframe %d : RLC status for UE %d in LCID%d: total of %d pdus and size %d, head sdu queuing time %d, remaining size %d, is segmeneted %d \n",
              Mod_id, slice_id,frameP, subframeP, UE_id,
              i, UE_template->dl_pdus_in_buffer[i],UE_template->dl_buffer_info[i],
              UE_template->dl_buffer_head_sdu_creation_time[i],
              UE_template->dl_buffer_head_sdu_remaining_size_to_send[i],
              UE_template->dl_buffer_head_sdu_is_segmented[i]
             );

#endif

    }

    //#ifdef DEBUG_eNB_SCHEDULER
    if ( UE_template->dl_buffer_total>0)
      LOG_D(MAC,"[eNB %d] Frame %d Subframe %d : RLC status for UE %d : total DL buffer size %d and total number of pdu %d \n",
            Mod_id, frameP, subframeP, UE_id,
            UE_template->dl_buffer_total,
            UE_template->dl_pdus_total
           );

    //#endif
  }
}


// This function returns the estimated number of RBs required by each UE for downlink scheduling
void _assign_rbs_required (module_id_t Mod_id,
			   int         slice_id,
			   frame_t     frameP,
			   sub_frame_t subframe,
			   uint16_t    nb_rbs_required[MAX_NUM_CCs][NUMBER_OF_UE_MAX],
			   uint16_t    nb_rbs_allowed_slice[MAX_NUM_CCs][MAX_NUM_SLICES],
			   int         min_rb_unit[MAX_NUM_CCs])
{


<<<<<<< HEAD
	  nb_available_rb -= nb_rb;
	  
	  PHY_vars_eNB_g[mod_id][CC_id]->mu_mimo_mode[UE_id].pre_nb_available_rbs = nb_rb;
	  PHY_vars_eNB_g[mod_id][CC_id]->mu_mimo_mode[UE_id].dl_pow_off = ue_sched_ctl->dl_pow_off[CC_id];
	  
	  for(j=0; j < flexran_get_N_RBG(mod_id, CC_id); j++) {
	    PHY_vars_eNB_g[mod_id][CC_id]->mu_mimo_mode[UE_id].rballoc_sub[j] = UE_list->UE_template[CC_id][UE_id].rballoc_subband[harq_pid][j];
	    rballoc_sub[j] = UE_list->UE_template[CC_id][UE_id].rballoc_subband[harq_pid][j];
	  }
=======
  rnti_t           rnti;
  uint16_t         TBS = 0;
  LTE_eNB_UE_stats *eNB_UE_stats[MAX_NUM_CCs];
  int              UE_id,n,i,j,CC_id,pCCid,tmp;
  UE_list_t        *UE_list = &eNB_mac_inst[Mod_id].UE_list;
  //  UE_TEMPLATE           *UE_template;
>>>>>>> 4eae34a9

  // clear rb allocations across all CC_ids
  for (UE_id=UE_list->head; UE_id>=0; UE_id=UE_list->next[UE_id]) {
    
    if (flexran_slice_member(UE_id, slice_id) == 0)
      continue;
    
    pCCid = UE_PCCID(Mod_id,UE_id);
    rnti = UE_list->UE_template[pCCid][UE_id].rnti;

    //update CQI information across component carriers
    for (n=0; n<UE_list->numactiveCCs[UE_id]; n++) {
      CC_id = UE_list->ordered_CCids[n][UE_id];
      eNB_UE_stats[CC_id] = mac_xface->get_eNB_UE_stats(Mod_id,CC_id,rnti);
      eNB_UE_stats[CC_id]->dlsch_mcs1=cqi_to_mcs[flexran_get_ue_wcqi(Mod_id, UE_id)];
    }

    // provide the list of CCs sorted according to MCS
    for (i=0; i<UE_list->numactiveCCs[UE_id]; i++) {
      for (j=i+1; j<UE_list->numactiveCCs[UE_id]; j++) {
        DevAssert( j < MAX_NUM_CCs );

        if (eNB_UE_stats[UE_list->ordered_CCids[i][UE_id]]->dlsch_mcs1 >
            eNB_UE_stats[UE_list->ordered_CCids[j][UE_id]]->dlsch_mcs1) {
          tmp = UE_list->ordered_CCids[i][UE_id];
          UE_list->ordered_CCids[i][UE_id] = UE_list->ordered_CCids[j][UE_id];
          UE_list->ordered_CCids[j][UE_id] = tmp;
        }
      }
    }

    /* NN --> RK
     * check the index of UE_template"
     */
    if (UE_list->UE_template[pCCid][UE_id].dl_buffer_total> 0) {
      LOG_D(MAC,"[preprocessor] assign RB for UE %d\n",UE_id);

      for (i=0; i<UE_list->numactiveCCs[UE_id]; i++) {
        CC_id = UE_list->ordered_CCids[i][UE_id];
	eNB_UE_stats[CC_id] = mac_xface->get_eNB_UE_stats(Mod_id,CC_id,rnti);

        if (eNB_UE_stats[CC_id]->dlsch_mcs1==0) {
          nb_rbs_required[CC_id][UE_id] = 4;  // don't let the TBS get too small
        } else {
          nb_rbs_required[CC_id][UE_id] = min_rb_unit[CC_id];
        }

        TBS = mac_xface->get_TBS_DL(eNB_UE_stats[CC_id]->dlsch_mcs1,nb_rbs_required[CC_id][UE_id]);
	nb_rbs_allowed_slice[CC_id][slice_id] = flexran_nb_rbs_allowed_slice(slice_percentage[slice_id],
									     flexran_get_N_RB_DL(Mod_id, CC_id));
        LOG_D(MAC,"[preprocessor] start RB assignement for UE %d CC_id %d dl buffer %d (RB unit %d, MCS %d, TBS %d) \n",
              UE_id, CC_id, UE_list->UE_template[pCCid][UE_id].dl_buffer_total,
              nb_rbs_required[CC_id][UE_id],eNB_UE_stats[CC_id]->dlsch_mcs1,TBS);

        /* calculating required number of RBs for each UE */
        while (TBS < UE_list->UE_template[pCCid][UE_id].dl_buffer_total)  {
          nb_rbs_required[CC_id][UE_id] += min_rb_unit[CC_id];

          if (nb_rbs_required[CC_id][UE_id] > nb_rbs_allowed_slice[CC_id][slice_id]) {
            TBS = mac_xface->get_TBS_DL(eNB_UE_stats[CC_id]->dlsch_mcs1, nb_rbs_allowed_slice[CC_id][slice_id]);
            nb_rbs_required[CC_id][UE_id] = nb_rbs_allowed_slice[CC_id][slice_id];
            break;
          }

          TBS = mac_xface->get_TBS_DL(eNB_UE_stats[CC_id]->dlsch_mcs1,nb_rbs_required[CC_id][UE_id]);
        } // end of while

        LOG_D(MAC,"[eNB %d][SLICE %d] Frame %d: UE %d on CC %d: RB unit %d,  nb_required RB %d (TBS %d, mcs %d)\n",
              Mod_id, slice_id,frameP,UE_id, CC_id,  min_rb_unit[CC_id], nb_rbs_required[CC_id][UE_id], TBS, eNB_UE_stats[CC_id]->dlsch_mcs1);
      }
    }
  }
}

// This function scans all CC_ids for a particular UE to find the maximum round index of its HARQ processes
int _maxround(module_id_t Mod_id,uint16_t rnti,int frame,sub_frame_t subframe,uint8_t ul_flag )
{

  uint8_t round,round_max=0,UE_id;
  int CC_id;
  UE_list_t *UE_list = &eNB_mac_inst[Mod_id].UE_list;

  for (CC_id=0; CC_id<MAX_NUM_CCs; CC_id++) {

    UE_id = find_UE_id(Mod_id,rnti);
    round    = UE_list->UE_sched_ctrl[UE_id].round[CC_id];
    if (round > round_max) {
      round_max = round;
    }
  }

  return round_max;
}

// This function scans all CC_ids for a particular UE to find the maximum DL CQI
int _maxcqi(module_id_t Mod_id,int32_t UE_id)
{

  LTE_eNB_UE_stats *eNB_UE_stats = NULL;
  UE_list_t *UE_list = &eNB_mac_inst[Mod_id].UE_list;
  int CC_id,n;
  int CQI = 0;

<<<<<<< HEAD
	  aggregation = get_aggregation(get_bw_index(mod_id,CC_id), 
				    flexran_get_ue_wcqi(mod_id, UE_id),
				    format1);
	  dl_dci->has_aggr_level = 1;
	  dl_dci->aggr_level = aggregation;
	  
          UE_list->UE_template[CC_id][UE_id].nb_rb[harq_pid] = nb_rb;
=======
  for (n=0; n<UE_list->numactiveCCs[UE_id]; n++) {
    CC_id = UE_list->ordered_CCids[n][UE_id];
    eNB_UE_stats = mac_xface->get_eNB_UE_stats(Mod_id,CC_id,UE_RNTI(Mod_id,UE_id));
>>>>>>> 4eae34a9

    if (eNB_UE_stats==NULL) {
      mac_xface->macphy_exit("maxcqi: could not get eNB_UE_stats\n");
      return 0; // not reached
    }

    if (eNB_UE_stats->DL_cqi[0] > CQI) {
      CQI = eNB_UE_stats->DL_cqi[0];
    }
  }

  return(CQI);
}


// This fuction sorts the UE in order their dlsch buffer and CQI
void _sort_UEs (module_id_t Mod_idP,
               int         frameP,
               sub_frame_t subframeP)
{


  int               UE_id1,UE_id2;
  int               pCC_id1,pCC_id2;
  int               cqi1,cqi2,round1,round2;
  int               i=0,ii=0;//,j=0;
  rnti_t            rnti1,rnti2;

  UE_list_t *UE_list = &eNB_mac_inst[Mod_idP].UE_list;

  for (i=UE_list->head; i>=0; i=UE_list->next[i]) {

    for(ii=UE_list->next[i]; ii>=0; ii=UE_list->next[ii]) {

      UE_id1  = i;
      rnti1 = UE_RNTI(Mod_idP,UE_id1);
      if(rnti1 == NOT_A_RNTI)
	continue;
      if (UE_list->UE_sched_ctrl[UE_id1].ul_out_of_sync == 1)
	continue;
      pCC_id1 = UE_PCCID(Mod_idP,UE_id1);
      cqi1    = _maxcqi(Mod_idP,UE_id1); //
      round1  = _maxround(Mod_idP,rnti1,frameP,subframeP,0);

      UE_id2 = ii;
      rnti2 = UE_RNTI(Mod_idP,UE_id2);
      if(rnti2 == NOT_A_RNTI)
        continue;
      if (UE_list->UE_sched_ctrl[UE_id2].ul_out_of_sync == 1)
	continue;
      cqi2    = _maxcqi(Mod_idP,UE_id2);
      round2  = _maxround(Mod_idP,rnti2,frameP,subframeP,0);  //mac_xface->get_ue_active_harq_pid(Mod_id,rnti2,subframe,&harq_pid2,&round2,0);
      pCC_id2 = UE_PCCID(Mod_idP,UE_id2);

      if(round2 > round1) { // Check first if one of the UEs has an active HARQ process which needs service and swap order
        swap_UEs(UE_list,UE_id1,UE_id2,0);
      } else if (round2 == round1) {
        // RK->NN : I guess this is for fairness in the scheduling. This doesn't make sense unless all UEs have the same configuration of logical channels.  This should be done on the sum of all information that has to be sent.  And still it wouldn't ensure fairness.  It should be based on throughput seen by each UE or maybe using the head_sdu_creation_time, i.e. swap UEs if one is waiting longer for service.

        // first check the buffer status for SRB1 and SRB2
        if ( (UE_list->UE_template[pCC_id1][UE_id1].dl_buffer_info[1] + UE_list->UE_template[pCC_id1][UE_id1].dl_buffer_info[2]) <
             (UE_list->UE_template[pCC_id2][UE_id2].dl_buffer_info[1] + UE_list->UE_template[pCC_id2][UE_id2].dl_buffer_info[2])   ) {
          swap_UEs(UE_list,UE_id1,UE_id2,0);
        } else if (UE_list->UE_template[pCC_id1][UE_id1].dl_buffer_head_sdu_creation_time_max <
                   UE_list->UE_template[pCC_id2][UE_id2].dl_buffer_head_sdu_creation_time_max   ) {
          swap_UEs(UE_list,UE_id1,UE_id2,0);
        } else if (UE_list->UE_template[pCC_id1][UE_id1].dl_buffer_total <
                   UE_list->UE_template[pCC_id2][UE_id2].dl_buffer_total   ) {
          swap_UEs(UE_list,UE_id1,UE_id2,0);
        } else if (cqi1 < cqi2) {
          swap_UEs(UE_list,UE_id1,UE_id2,0);
        }
      }
    }
  }
}

void _dlsch_scheduler_pre_processor_allocate (module_id_t   Mod_id,
					      int           UE_id,
					      uint8_t       CC_id,
					      int           N_RBG,
					      int           transmission_mode,
					      int           min_rb_unit,
					      uint8_t       N_RB_DL,
					      uint16_t      nb_rbs_required[MAX_NUM_CCs][NUMBER_OF_UE_MAX],
					      uint16_t      nb_rbs_required_remaining[MAX_NUM_CCs][NUMBER_OF_UE_MAX],
					      unsigned char rballoc_sub[MAX_NUM_CCs][N_RBG_MAX],
					      unsigned char MIMO_mode_indicator[MAX_NUM_CCs][N_RBG_MAX]) {
  int i;
  UE_list_t *UE_list=&eNB_mac_inst[Mod_id].UE_list;
  UE_sched_ctrl *ue_sched_ctl = &UE_list->UE_sched_ctrl[UE_id];

  for(i=0; i<N_RBG; i++) {

    if((rballoc_sub[CC_id][i] == 0)           &&
        (ue_sched_ctl->rballoc_sub_UE[CC_id][i] == 0) &&
        (nb_rbs_required_remaining[CC_id][UE_id]>0)   &&
        (ue_sched_ctl->pre_nb_available_rbs[CC_id] < nb_rbs_required[CC_id][UE_id])) {

      // if this UE is not scheduled for TM5
      if (ue_sched_ctl->dl_pow_off[CC_id] != 0 )  {

	if ((i == N_RBG-1) && ((N_RB_DL == 25) || (N_RB_DL == 50))) {
	  rballoc_sub[CC_id][i] = 1;
	  ue_sched_ctl->rballoc_sub_UE[CC_id][i] = 1;
	  MIMO_mode_indicator[CC_id][i] = 1;
	  if (transmission_mode == 5 ) {
	    ue_sched_ctl->dl_pow_off[CC_id] = 1;
	  }   
	  nb_rbs_required_remaining[CC_id][UE_id] = nb_rbs_required_remaining[CC_id][UE_id] - min_rb_unit+1;
          ue_sched_ctl->pre_nb_available_rbs[CC_id] = ue_sched_ctl->pre_nb_available_rbs[CC_id] + min_rb_unit - 1;
        } else {
	  if (nb_rbs_required_remaining[CC_id][UE_id] >=  min_rb_unit){
	    rballoc_sub[CC_id][i] = 1;
	    ue_sched_ctl->rballoc_sub_UE[CC_id][i] = 1;
	    MIMO_mode_indicator[CC_id][i] = 1;
	    if (transmission_mode == 5 ) {
	      ue_sched_ctl->dl_pow_off[CC_id] = 1;
	    }
	    nb_rbs_required_remaining[CC_id][UE_id] = nb_rbs_required_remaining[CC_id][UE_id] - min_rb_unit;
	    ue_sched_ctl->pre_nb_available_rbs[CC_id] = ue_sched_ctl->pre_nb_available_rbs[CC_id] + min_rb_unit;
	  }
	}
      } // dl_pow_off[CC_id][UE_id] ! = 0
    }
  }
}

void _dlsch_scheduler_pre_processor_reset (int module_idP,
					   int UE_id,
					   uint8_t  CC_id,
					   int frameP,
					   int subframeP,					  
					   int N_RBG,
					   uint16_t nb_rbs_required[MAX_NUM_CCs][NUMBER_OF_UE_MAX],
					   uint16_t nb_rbs_required_remaining[MAX_NUM_CCs][NUMBER_OF_UE_MAX],
					   uint16_t nb_rbs_allowed_slice[MAX_NUM_CCs][MAX_NUM_SLICES],
					   unsigned char rballoc_sub[MAX_NUM_CCs][N_RBG_MAX],
					   unsigned char MIMO_mode_indicator[MAX_NUM_CCs][N_RBG_MAX]) {
  int i,j;
  UE_list_t *UE_list=&eNB_mac_inst[module_idP].UE_list;
  UE_sched_ctrl *ue_sched_ctl = &UE_list->UE_sched_ctrl[UE_id];
  uint8_t *vrb_map = eNB_mac_inst[module_idP].common_channels[CC_id].vrb_map;
  int RBGsize = PHY_vars_eNB_g[module_idP][CC_id]->frame_parms.N_RB_DL/N_RBG;
#ifdef SF05_LIMIT
  //int subframe05_limit=0;
  int sf05_upper=-1,sf05_lower=-1;
#endif
  //  LTE_eNB_UE_stats *eNB_UE_stats = mac_xface->get_eNB_UE_stats(module_idP,CC_id,rnti);
  
  flexran_update_TA(module_idP, UE_id, CC_id);

  if (UE_id==0) {
    VCD_SIGNAL_DUMPER_DUMP_VARIABLE_BY_NAME(VCD_SIGNAL_DUMPER_VARIABLES_UE0_TIMING_ADVANCE,ue_sched_ctl->ta_update);
  }
  nb_rbs_required[CC_id][UE_id]=0;
  ue_sched_ctl->pre_nb_available_rbs[CC_id] = 0;
  ue_sched_ctl->dl_pow_off[CC_id] = 2;
  nb_rbs_required_remaining[CC_id][UE_id] = 0;
  for (i=0; i<n_active_slices;i++)
    nb_rbs_allowed_slice[CC_id][i] = 0;
#ifdef SF05_LIMIT  
  switch (N_RBG) {
  case 6:
    sf05_lower=0;
    sf05_upper=5;
    break;
  case 8:
    sf05_lower=2;
    sf05_upper=5;
    break;
  case 13:
    sf05_lower=4;
    sf05_upper=7;
    break;
  case 17:
    sf05_lower=7;
    sf05_upper=9;
    break;
  case 25:
    sf05_lower=11;
    sf05_upper=13;
    break;
  }
#endif
  // Initialize Subbands according to VRB map
  for (i=0; i<N_RBG; i++) {
    ue_sched_ctl->rballoc_sub_UE[CC_id][i] = 0;
    rballoc_sub[CC_id][i] = 0;
#ifdef SF05_LIMIT
    // for avoiding 6+ PRBs around DC in subframe 0-5 (avoid excessive errors)

    if ((subframeP==0 || subframeP==5) && 
	(i>=sf05_lower && i<=sf05_upper))
      rballoc_sub[CC_id][i]=1;
#endif
    // for SI-RNTI,RA-RNTI and P-RNTI allocations
    for (j=0;j<RBGsize;j++) {
      if (vrb_map[j+(i*RBGsize)]!=0)  {
	rballoc_sub[CC_id][i] = 1;
	LOG_D(MAC,"Frame %d, subframe %d : vrb %d allocated\n",frameP,subframeP,j+(i*RBGsize));
	break;
      }
    }
    LOG_D(MAC,"Frame %d Subframe %d CC_id %d RBG %i : rb_alloc %d\n",frameP,subframeP,CC_id,i,rballoc_sub[CC_id][i]);
    MIMO_mode_indicator[CC_id][i] = 2;
  }
}

// This function assigns pre-available RBS to each UE in specified sub-bands before scheduling is done
void _dlsch_scheduler_pre_processor (module_id_t   Mod_id,
				     int      slice_id,
				     frame_t       frameP,
				     sub_frame_t   subframeP,
				     int           N_RBG[MAX_NUM_CCs],
				     int           *mbsfn_flag)
{

  unsigned char rballoc_sub[MAX_NUM_CCs][N_RBG_MAX], harq_pid=0, total_ue_count;
  unsigned char MIMO_mode_indicator[MAX_NUM_CCs][N_RBG_MAX];
  int                     UE_id, i;
  unsigned char round = 0;
  uint16_t                ii,j;
  uint16_t                nb_rbs_required[MAX_NUM_CCs][NUMBER_OF_UE_MAX];
  uint16_t                nb_rbs_allowed_slice[MAX_NUM_CCs][MAX_NUM_SLICES];
  uint16_t                nb_rbs_required_remaining[MAX_NUM_CCs][NUMBER_OF_UE_MAX];
  uint16_t                nb_rbs_required_remaining_1[MAX_NUM_CCs][NUMBER_OF_UE_MAX];
  uint16_t                average_rbs_per_user[MAX_NUM_CCs] = {0};
  rnti_t             rnti;
  int                min_rb_unit[MAX_NUM_CCs];
  uint16_t r1=0;
  uint8_t CC_id;
  UE_list_t *UE_list = &eNB_mac_inst[Mod_id].UE_list;
  LTE_DL_FRAME_PARMS   *frame_parms[MAX_NUM_CCs] = {0};

  int transmission_mode = 0;
  UE_sched_ctrl *ue_sched_ctl;
  
  
  for (CC_id=0; CC_id<MAX_NUM_CCs; CC_id++) {
    
    if (mbsfn_flag[CC_id]>0)  // If this CC is allocated for MBSFN skip it here
      continue;
    
    frame_parms[CC_id] = mac_xface->get_lte_frame_parms(Mod_id,CC_id);
    
    
    min_rb_unit[CC_id]=get_min_rb_unit(Mod_id,CC_id);
    
    for (i=UE_list->head; i>=0; i=UE_list->next[i]) {
      UE_id = i;
      // Initialize scheduling information for all active UEs
      
      //if (flexran_slice_member(UE_id, slice_id) == 0)
      //continue;
      _dlsch_scheduler_pre_processor_reset(Mod_id,
					   UE_id,
					   CC_id,
					   frameP,
					   subframeP,
					   N_RBG[CC_id],
					   nb_rbs_required,
					   nb_rbs_required_remaining,
					   nb_rbs_allowed_slice, 
					   rballoc_sub,
					   MIMO_mode_indicator);

    }
  }
  
  // Store the DLSCH buffer for each logical channel
  _store_dlsch_buffer (Mod_id,slice_id,frameP,subframeP);

  // Calculate the number of RBs required by each UE on the basis of logical channel's buffer
  _assign_rbs_required (Mod_id,slice_id, frameP,subframeP,nb_rbs_required,nb_rbs_allowed_slice,min_rb_unit);

  // Sorts the user on the basis of dlsch logical channel buffer and CQI
  _sort_UEs (Mod_id,frameP,subframeP);

  total_ue_count = 0;

  // loop over all active UEs
  for (i=UE_list->head; i>=0; i=UE_list->next[i]) {
    rnti = flexran_get_ue_crnti(Mod_id, i);
    if(rnti == NOT_A_RNTI)
      continue;
    if (UE_list->UE_sched_ctrl[i].ul_out_of_sync == 1)
      continue;
    UE_id = i;
    
    if (flexran_slice_member(UE_id, slice_id) == 0)
      continue;
    
    // if there is no available harq_process, skip the UE
    if (UE_list->UE_sched_ctrl[UE_id].harq_pid[CC_id]<0)
      continue;

    for (ii=0; ii < UE_num_active_CC(UE_list,UE_id); ii++) {
      CC_id = UE_list->ordered_CCids[ii][UE_id];
      ue_sched_ctl = &UE_list->UE_sched_ctrl[UE_id];
      ue_sched_ctl->max_allowed_rbs[CC_id]=nb_rbs_allowed_slice[CC_id][slice_id];
      flexran_get_harq(Mod_id, CC_id, UE_id, frameP, subframeP, &harq_pid, &round);

      average_rbs_per_user[CC_id]=0;

      frame_parms[CC_id] = mac_xface->get_lte_frame_parms(Mod_id,CC_id);

      //      mac_xface->get_ue_active_harq_pid(Mod_id,CC_id,rnti,frameP,subframeP,&harq_pid,&round,0);

      if(round>0) {
        nb_rbs_required[CC_id][UE_id] = UE_list->UE_template[CC_id][UE_id].nb_rb[harq_pid];
      }

      //nb_rbs_required_remaining[UE_id] = nb_rbs_required[UE_id];
      if (nb_rbs_required[CC_id][UE_id] > 0) {
        total_ue_count = total_ue_count + 1;
      }


      // hypotetical assignement
      /*
       * If schedule is enabled and if the priority of the UEs is modified
       * The average rbs per logical channel per user will depend on the level of
       * priority. Concerning the hypothetical assignement, we should assign more
       * rbs to prioritized users. Maybe, we can do a mapping between the
       * average rbs per user and the level of priority or multiply the average rbs
       * per user by a coefficient which represents the degree of priority.
       */

      if (total_ue_count == 0) {
        average_rbs_per_user[CC_id] = 0;
      } else if( (min_rb_unit[CC_id] * total_ue_count) <= nb_rbs_allowed_slice[CC_id][slice_id] ) {
        average_rbs_per_user[CC_id] = (uint16_t) floor(nb_rbs_allowed_slice[CC_id][slice_id]/total_ue_count);
      } else {
        average_rbs_per_user[CC_id] = min_rb_unit[CC_id]; // consider the total number of use that can be scheduled UE
      }
    }
  }

  // note: nb_rbs_required is assigned according to total_buffer_dl
  // extend nb_rbs_required to capture per LCID RB required
  for(i=UE_list->head; i>=0; i=UE_list->next[i]) {
    rnti = UE_RNTI(Mod_id,i);
   
    if (flexran_slice_member(i, slice_id) == 0)
      continue;
    
    for (ii=0; ii<UE_num_active_CC(UE_list,i); ii++) {
      CC_id = UE_list->ordered_CCids[ii][i];

      // control channel
      if (mac_eNB_get_rrc_status(Mod_id,rnti) < RRC_RECONFIGURED) {
        nb_rbs_required_remaining_1[CC_id][i] = nb_rbs_required[CC_id][i];
      } else {
        nb_rbs_required_remaining_1[CC_id][i] = cmin(average_rbs_per_user[CC_id],nb_rbs_required[CC_id][i]);

      }
    }
  }

  //Allocation to UEs is done in 2 rounds,
  // 1st stage: average number of RBs allocated to each UE
  // 2nd stage: remaining RBs are allocated to high priority UEs
  for(r1=0; r1<2; r1++) {

    for(i=UE_list->head; i>=0; i=UE_list->next[i]) {
      
      if (flexran_slice_member(i, slice_id) == 0)
	continue;
      
      for (ii=0; ii<UE_num_active_CC(UE_list,i); ii++) {
        CC_id = UE_list->ordered_CCids[ii][i];

        if(r1 == 0) {
          nb_rbs_required_remaining[CC_id][i] = nb_rbs_required_remaining_1[CC_id][i];
        } else { // rb required based only on the buffer - rb allloctaed in the 1st round + extra reaming rb form the 1st round
          nb_rbs_required_remaining[CC_id][i] = nb_rbs_required[CC_id][i]-nb_rbs_required_remaining_1[CC_id][i]+nb_rbs_required_remaining[CC_id][i];
        }

        if (nb_rbs_required[CC_id][i]> 0 )
          LOG_D(MAC,"round %d : nb_rbs_required_remaining[%d][%d]= %d (remaining_1 %d, required %d,  pre_nb_available_rbs %d, N_RBG %d, rb_unit %d)\n",
                r1, CC_id, i,
                nb_rbs_required_remaining[CC_id][i],
                nb_rbs_required_remaining_1[CC_id][i],
                nb_rbs_required[CC_id][i],
                UE_list->UE_sched_ctrl[i].pre_nb_available_rbs[CC_id],
                N_RBG[CC_id],
                min_rb_unit[CC_id]);

      }
    }

    if (total_ue_count > 0 ) {
      for(i=UE_list->head; i>=0; i=UE_list->next[i]) {
        UE_id = i;
	
	if (flexran_slice_member(UE_id, slice_id) == 0)
	  continue;
        
	for (ii=0; ii<UE_num_active_CC(UE_list,UE_id); ii++) {
          CC_id = UE_list->ordered_CCids[ii][UE_id];
	  ue_sched_ctl = &UE_list->UE_sched_ctrl[UE_id];
	  flexran_get_harq(Mod_id, CC_id, UE_id, frameP, subframeP, &harq_pid, &round);	  
          rnti = UE_RNTI(Mod_id,UE_id);

          // LOG_D(MAC,"UE %d rnti 0x\n", UE_id, rnti );
          if(rnti == NOT_A_RNTI)
            continue;
	  if (UE_list->UE_sched_ctrl[UE_id].ul_out_of_sync == 1)
	    continue;

          transmission_mode = mac_xface->get_transmission_mode(Mod_id,CC_id,rnti);
          //rrc_status = mac_eNB_get_rrc_status(Mod_id,rnti);
          /* 1st allocate for the retx */

          // retransmission in data channels
          // control channel in the 1st transmission
          // data channel for all TM
          LOG_T(MAC,"calling dlsch_scheduler_pre_processor_allocate .. \n ");
          _dlsch_scheduler_pre_processor_allocate (Mod_id,
						   UE_id,
						   CC_id,
						   N_RBG[CC_id],
						   transmission_mode,
						   min_rb_unit[CC_id],
						   frame_parms[CC_id]->N_RB_DL,
						   nb_rbs_required,
						   nb_rbs_required_remaining,
						   rballoc_sub,
						   MIMO_mode_indicator);
        }
      }
    } // total_ue_count
  } // end of for for r1 and r2

  for(i=UE_list->head; i>=0; i=UE_list->next[i]) {
    UE_id = i;
    ue_sched_ctl = &UE_list->UE_sched_ctrl[UE_id];
 
    if (flexran_slice_member(UE_id, slice_id) == 0)
      continue;

    for (ii=0; ii<UE_num_active_CC(UE_list,UE_id); ii++) {
      CC_id = UE_list->ordered_CCids[ii][UE_id];
      //PHY_vars_eNB_g[Mod_id]->mu_mimo_mode[UE_id].dl_pow_off = dl_pow_off[UE_id];

      if (ue_sched_ctl->pre_nb_available_rbs[CC_id] > 0 ) {
        LOG_D(MAC,"******************DL Scheduling Information for UE%d ************************\n",UE_id);
        LOG_D(MAC,"dl power offset UE%d = %d \n",UE_id,ue_sched_ctl->dl_pow_off[CC_id]);
        LOG_D(MAC,"***********RB Alloc for every subband for UE%d ***********\n",UE_id);

        for(j=0; j<N_RBG[CC_id]; j++) {
          //PHY_vars_eNB_g[Mod_id]->mu_mimo_mode[UE_id].rballoc_sub[i] = rballoc_sub_UE[CC_id][UE_id][i];
          LOG_D(MAC,"RB Alloc for UE%d and Subband%d = %d\n",UE_id,j,ue_sched_ctl->rballoc_sub_UE[CC_id][j]);
        }

        //PHY_vars_eNB_g[Mod_id]->mu_mimo_mode[UE_id].pre_nb_available_rbs = pre_nb_available_rbs[CC_id][UE_id];
        LOG_D(MAC,"[eNB %d][SLICE %d] Total RBs allocated for UE%d = %d\n",
	      Mod_id, slice_id, UE_id,ue_sched_ctl->pre_nb_available_rbs[CC_id]);
      }
    }
  }
}

#define SF05_LIMIT 1

/*
 * Main scheduling functions to support slicing
 *
 */

void
flexran_schedule_ue_spec_default(mid_t   mod_id,
				 uint32_t      frame,
				 uint32_t      subframe,
				 int           *mbsfn_flag,
				 Protocol__FlexranMessage **dl_info)
//------------------------------------------------------------------------------
{
  int i=0;
  
  flexran_agent_mac_create_empty_dl_config(mod_id, dl_info);
   
  for (i = 0; i < n_active_slices; i++) {
    
    // Load any updated functions
    if (update_dl_scheduler[i] > 0 ) {
      slice_sched[i] = dlsym(NULL, dl_scheduler_type[i]); 
      update_dl_scheduler[i] = 0;
      update_dl_scheduler_current[i] = 0;
      slice_percentage_current[i]= slice_percentage[i];
      total_slice_percentage+=slice_percentage[i];
      LOG_N(MAC,"update dl scheduler slice %d\n", i);
    }
 
    // check if the number of slices has changed, and log 
    if (n_active_slices_current != n_active_slices ){
      if ((n_active_slices > 0) && (n_active_slices <= MAX_NUM_SLICES)) {
	LOG_N(MAC,"[eNB %d]frame %d subframe %d: number of active slices has changed: %d-->%d\n",
	      mod_id, frame, subframe, n_active_slices_current, n_active_slices);
	n_active_slices_current = n_active_slices;
      } else {
	LOG_W(MAC,"invalid number of slices %d, revert to the previous value %d\n",n_active_slices, n_active_slices_current);
	n_active_slices = n_active_slices_current;
      }
    }
    
    // check if the slice rb share has changed, and log the console
    if (slice_percentage_current[i] != slice_percentage[i]){
      if ((slice_percentage[i] >= 0.0) && (slice_percentage[i] <= 1.0)){
	if ((total_slice_percentage - slice_percentage_current[i]  + slice_percentage[i]) <= 1.0) {
	  total_slice_percentage=total_slice_percentage - slice_percentage_current[i]  + slice_percentage[i];
	  LOG_N(MAC,"[eNB %d][SLICE %d] frame %d subframe %d: total percentage %f, slice RB percentage has changed: %f-->%f\n",
		mod_id, i, frame, subframe, total_slice_percentage, slice_percentage_current[i], slice_percentage[i]);
	  slice_percentage_current[i] = slice_percentage[i];
	} else {
	  LOG_W(MAC,"[eNB %d][SLICE %d] invalid total RB share (%f->%f), revert the previous value (%f->%f)\n",
		mod_id,i,  
		total_slice_percentage,
		total_slice_percentage - slice_percentage_current[i]  + slice_percentage[i],
		slice_percentage[i],slice_percentage_current[i]);
	  slice_percentage[i]= slice_percentage_current[i];

	}
      } else {
	LOG_W(MAC,"[eNB %d][SLICE %d] invalid slice RB share, revert the previous value (%f->%f)\n",mod_id, i,  slice_percentage[i],slice_percentage_current[i]);
	slice_percentage[i]= slice_percentage_current[i];

      }
    }
  
    // check if the slice max MCS, and log the console
    if (slice_maxmcs_current[i] != slice_maxmcs[i]){
      if ((slice_maxmcs[i] >= 0) && (slice_maxmcs[i] < 29)){
	LOG_N(MAC,"[eNB %d][SLICE %d] frame %d subframe %d: slice MAX MCS has changed: %d-->%d\n",
	      mod_id, i, frame, subframe, slice_maxmcs_current[i], slice_maxmcs[i]);
	slice_maxmcs_current[i] = slice_maxmcs[i];
      } else {
	LOG_W(MAC,"[eNB %d][SLICE %d] invalid slice max mcs %d, revert the previous value %d\n",mod_id, i,  slice_percentage[i],slice_percentage[i]);
	slice_maxmcs[i]= slice_maxmcs_current[i];
      }
    }
    
    // check if a new scheduler, and log the console
    if (update_dl_scheduler_current[i] != update_dl_scheduler[i]){
      LOG_N(MAC,"[eNB %d][SLICE %d] frame %d subframe %d: DL scheduler for this slice is updated: %s \n",
	    mod_id, i, frame, subframe, dl_scheduler_type[i]);
      update_dl_scheduler_current[i] = update_dl_scheduler[i];
    }

    // Run each enabled slice-specific schedulers one by one
    //LOG_N(MAC,"[eNB %d]frame %d subframe %d slice %d: calling the scheduler\n", mod_id, frame, subframe,i);
    slice_sched[i](mod_id, i, frame, subframe, mbsfn_flag,dl_info);

  }
  
}

uint16_t flexran_nb_rbs_allowed_slice(float rb_percentage, int total_rbs){
  return  (uint16_t) floor(rb_percentage * total_rbs); 
}

int flexran_slice_maxmcs(int slice_id) {
  return slice_maxmcs[slice_id];
}

int flexran_slice_member(int UE_id, int slice_id){
  // group membership definition
  int slice_member = 0 ;
  
  if ((slice_id < 0) || (slice_id > n_active_slices))
    LOG_W(MAC,"out of range slice id %d\n",slice_id);

  switch (slicing_strategy) {
  case SLICE_MASK:
    switch (slice_id){
    case 0:
      if (SLICE0_MASK&UE_id){
	slice_member=1;
      }
      break;
    case 1:
      if (SLICE1_MASK&UE_id){
	slice_member=1;
      }
      break;
    case 2:
      if (SLICE2_MASK&UE_id){
	slice_member=1;
      }
       break;
    case 3:
      if (SLICE3_MASK&UE_id){
	slice_member=1;
      }
      break;
    default :
      LOG_W(MAC,"unknown slice_id %d\n", slice_id);
      break;
      
    }
    break;
  case UEID_TO_SLICEID:
  default:
    if ((UE_id % n_active_slices) == slice_id){
      slice_member= 1; // this ue is a member of this slice
    }
    break;
  }
  
  return slice_member;
}
/* more aggressive rb and mcs allocation with medium priority and the traffic qci */
void
flexran_schedule_ue_spec_embb(mid_t         mod_id,
			      int           slice_id, 
			      uint32_t      frame,
			      uint32_t      subframe,
			      int           *mbsfn_flag,
			      Protocol__FlexranMessage **dl_info)

{
  flexran_schedule_ue_spec_common(mod_id,
				  slice_id,
				  frame,
				  subframe,
				  mbsfn_flag,
				  dl_info);
  
}
/* more conservative mcs allocation with high priority and the traffic qci */
void
flexran_schedule_ue_spec_urllc(mid_t         mod_id,
			       int           slice_id, 
			       uint32_t      frame,
			       uint32_t      subframe,
			       int           *mbsfn_flag,
			       Protocol__FlexranMessage **dl_info)

{
  flexran_schedule_ue_spec_common(mod_id,
				  slice_id,
				  frame,
				  subframe,
				  mbsfn_flag,
				  dl_info);
  
}
/* constant rb allocation with low mcs with low priority and given the UE capabilities */
void
flexran_schedule_ue_spec_mmtc(mid_t         mod_id,
			      int           slice_id, 
			      uint32_t      frame,
			      uint32_t      subframe,
			      int           *mbsfn_flag,
			      Protocol__FlexranMessage **dl_info)
  
{
  
  flexran_schedule_ue_spec_common(mod_id,
				  slice_id,
				  frame,
				  subframe,
				  mbsfn_flag,
				  dl_info);
  
}
/* regular rb and mcs allocation with low priority */
void
flexran_schedule_ue_spec_be(mid_t         mod_id,
			    int           slice_id, 
			    uint32_t      frame,
			    uint32_t      subframe,
			    int           *mbsfn_flag,
			    Protocol__FlexranMessage **dl_info)
  
{
  
  flexran_schedule_ue_spec_common(mod_id,
				  slice_id,
				  frame,
				  subframe,
				  mbsfn_flag,
				  dl_info);
  
}

//------------------------------------------------------------------------------
void
flexran_schedule_ue_spec_common(mid_t   mod_id,
				int           slice_id, 
				uint32_t      frame,
				uint32_t      subframe,
				int           *mbsfn_flag,
				Protocol__FlexranMessage **dl_info)
//------------------------------------------------------------------------------
{
  uint8_t               CC_id;
  int                   UE_id;
  int                   N_RBG[MAX_NUM_CCs];
  unsigned char         aggregation;
  mac_rlc_status_resp_t rlc_status;
  unsigned char         header_len = 0, ta_len = 0;
  uint16_t              nb_rb, nb_rb_temp, total_nb_available_rb[MAX_NUM_CCs], nb_available_rb;
  uint16_t              TBS, j, rnti;
  unsigned char         round            = 0;
  unsigned char         harq_pid         = 0;
  uint16_t              sdu_length_total = 0;
  int                   mcs, mcs_tmp;
  uint16_t              min_rb_unit[MAX_NUM_CCs];
  eNB_MAC_INST         *eNB      = &eNB_mac_inst[mod_id];
  /* TODO: Must move the helper structs to scheduler implementation */
  UE_list_t            *UE_list  = &eNB->UE_list;
  int32_t                 normalized_rx_power, target_rx_power;
  int32_t                 tpc = 1;
  static int32_t          tpc_accumulated=0;
  UE_sched_ctrl           *ue_sched_ctl;

  Protocol__FlexDlData *dl_data[NUM_MAX_UE];
  int num_ues_added = 0;
  int channels_added = 0;

  Protocol__FlexDlDci *dl_dci;
  Protocol__FlexRlcPdu *rlc_pdus[11];
  uint32_t ce_flags = 0;

  uint8_t            rballoc_sub[25];
  int i;
  uint32_t data_to_request;
  uint32_t dci_tbs;
  uint8_t ue_has_transmission = 0;
  uint32_t ndi;
  
  flexran_agent_mac_create_empty_dl_config(mod_id, dl_info);
  
  if (UE_list->head==-1) {
    return;
  }
  
  start_meas(&eNB->schedule_dlsch);
  VCD_SIGNAL_DUMPER_DUMP_FUNCTION_BY_NAME(VCD_SIGNAL_DUMPER_FUNCTIONS_SCHEDULE_DLSCH,VCD_FUNCTION_IN);

  //weight = get_ue_weight(module_idP,UE_id);
  aggregation = 2; // set to the maximum aggregation level

  for (CC_id=0; CC_id<MAX_NUM_CCs; CC_id++) {
    min_rb_unit[CC_id] = get_min_rb_unit(mod_id, CC_id);
    // get number of PRBs less those used by common channels
    total_nb_available_rb[CC_id] = flexran_get_N_RB_DL(mod_id, CC_id);
    for (i=0;i < flexran_get_N_RB_DL(mod_id, CC_id); i++)
      if (eNB->common_channels[CC_id].vrb_map[i] != 0)
	total_nb_available_rb[CC_id]--;
    
    N_RBG[CC_id] = flexran_get_N_RBG(mod_id, CC_id);

    // store the global enb stats:
    eNB->eNB_stats[CC_id].num_dlactive_UEs =  UE_list->num_UEs;
    eNB->eNB_stats[CC_id].available_prbs =  total_nb_available_rb[CC_id];
    eNB->eNB_stats[CC_id].total_available_prbs +=  total_nb_available_rb[CC_id];
    eNB->eNB_stats[CC_id].dlsch_bytes_tx=0;
    eNB->eNB_stats[CC_id].dlsch_pdus_tx=0;
  }

   VCD_SIGNAL_DUMPER_DUMP_FUNCTION_BY_NAME(VCD_SIGNAL_DUMPER_FUNCTIONS_DLSCH_PREPROCESSOR,VCD_FUNCTION_IN);

   start_meas(&eNB->schedule_dlsch_preprocessor);
   _dlsch_scheduler_pre_processor(mod_id,
				  slice_id,
				  frame,
				  subframe,
				  N_RBG,
				  mbsfn_flag);
   stop_meas(&eNB->schedule_dlsch_preprocessor);
   VCD_SIGNAL_DUMPER_DUMP_FUNCTION_BY_NAME(VCD_SIGNAL_DUMPER_FUNCTIONS_DLSCH_PREPROCESSOR,VCD_FUNCTION_OUT);

   for (CC_id=0; CC_id<MAX_NUM_CCs; CC_id++) {
    LOG_D(MAC, "doing schedule_ue_spec for CC_id %d\n",CC_id);

    if (mbsfn_flag[CC_id]>0)
      continue;

    for (UE_id=UE_list->head; UE_id>=0; UE_id=UE_list->next[UE_id]) {
      rnti = flexran_get_ue_crnti(mod_id, UE_id);
      ue_sched_ctl = &UE_list->UE_sched_ctrl[UE_id];

      if (flexran_slice_member(UE_id, slice_id) == 0)
      	continue;
      
      if (rnti==NOT_A_RNTI) {
        LOG_D(MAC,"Cannot find rnti for UE_id %d (num_UEs %d)\n", UE_id,UE_list->num_UEs);
        // mac_xface->macphy_exit("Cannot find rnti for UE_id");
        continue;
      }

      if (flexran_get_ue_crnti(mod_id, UE_id) == NOT_A_RNTI) {
        LOG_D(MAC,"[eNB] Cannot find UE\n");
        //  mac_xface->macphy_exit("[MAC][eNB] Cannot find eNB_UE_stats\n");
        continue;
      }

      if ((ue_sched_ctl->pre_nb_available_rbs[CC_id] == 0) ||  // no RBs allocated 
	  CCE_allocation_infeasible(mod_id, CC_id, 0, subframe, aggregation, rnti)) {
        LOG_D(MAC,"[eNB %d] Frame %d : no RB allocated for UE %d on CC_id %d: continue \n",
              mod_id, frame, UE_id, CC_id);
        //if(mac_xface->get_transmission_mode(module_idP,rnti)==5)
        continue; //to next user (there might be rbs availiable for other UEs in TM5
        // else
        //  break;
      }

      if (flexran_get_duplex_mode(mod_id, CC_id) == PROTOCOL__FLEX_DUPLEX_MODE__FLDM_TDD)  {
        set_ue_dai (subframe,
                    flexran_get_subframe_assignment(mod_id, CC_id),
                    UE_id,
                    CC_id,
                    UE_list);
        //TODO: update UL DAI after DLSCH scheduling
        //set_ul_DAI(mod_id, UE_id, CC_id, frame, subframe,frame_parms);
      }

      channels_added = 0;

      // After this point all the UEs will be scheduled
      dl_data[num_ues_added] = (Protocol__FlexDlData *) malloc(sizeof(Protocol__FlexDlData));
      protocol__flex_dl_data__init(dl_data[num_ues_added]);
      dl_data[num_ues_added]->has_rnti = 1;
      dl_data[num_ues_added]->rnti = rnti;
      dl_data[num_ues_added]->n_rlc_pdu = 0;
      dl_data[num_ues_added]->has_serv_cell_index = 1;
      dl_data[num_ues_added]->serv_cell_index = CC_id;
      
      nb_available_rb = ue_sched_ctl->pre_nb_available_rbs[CC_id];
      flexran_get_harq(mod_id, CC_id, UE_id, frame, subframe, &harq_pid, &round);
      sdu_length_total=0;
      mcs = cqi_to_mcs[flexran_get_ue_wcqi(mod_id, UE_id)];
      mcs = cmin(mcs,flexran_slice_maxmcs(slice_id));
#ifdef EXMIMO

       if (mac_xface->get_transmission_mode(mod_id, CC_id, rnti) == 5) {
	  mcs = cqi_to_mcs[flexran_get_ue_wcqi(mod_id, UE_id)];
	  mcs =  cmin(mcs,16);
       }

#endif

      // initializing the rb allocation indicator for each UE
       for(j = 0; j < flexran_get_N_RBG(mod_id, CC_id); j++) {
        UE_list->UE_template[CC_id][UE_id].rballoc_subband[harq_pid][j] = 0;
	rballoc_sub[j] = 0;
      }

      /* LOG_D(MAC,"[eNB %d] Frame %d: Scheduling UE %d on CC_id %d (rnti %x, harq_pid %d, round %d, rb %d, cqi %d, mcs %d, rrc %d)\n", */
      /*       mod_id, frame, UE_id, CC_id, rnti, harq_pid, round, nb_available_rb, */
      /*       eNB_UE_stats->DL_cqi[0], mcs, */
      /*       UE_list->eNB_UE_stats[CC_id][UE_id].rrc_status); */

      dl_dci = (Protocol__FlexDlDci*) malloc(sizeof(Protocol__FlexDlDci));
      protocol__flex_dl_dci__init(dl_dci);
      dl_data[num_ues_added]->dl_dci = dl_dci;

      
      dl_dci->has_rnti = 1;
      dl_dci->rnti = rnti;
      dl_dci->has_harq_process = 1;
      dl_dci->harq_process = harq_pid;
      
      /* process retransmission  */

      if (round > 0) {

	if (flexran_get_duplex_mode(mod_id, CC_id) == PROTOCOL__FLEX_DUPLEX_MODE__FLDM_TDD) {
	  UE_list->UE_template[CC_id][UE_id].DAI++;
	  update_ul_dci(mod_id, CC_id, rnti, UE_list->UE_template[CC_id][UE_id].DAI);
	  LOG_D(MAC,"DAI update: CC_id %d subframeP %d: UE %d, DAI %d\n",
		CC_id, subframe,UE_id,UE_list->UE_template[CC_id][UE_id].DAI);
	}

	mcs = UE_list->UE_template[CC_id][UE_id].mcs[harq_pid];

	  // get freq_allocation
	nb_rb = UE_list->UE_template[CC_id][UE_id].nb_rb[harq_pid];
	  
	/*TODO: Must add this to FlexRAN agent API */
	dci_tbs = mac_xface->get_TBS_DL(mcs, nb_rb);

	if (nb_rb <= nb_available_rb) {
	  
	  if(nb_rb == ue_sched_ctl->pre_nb_available_rbs[CC_id]) {
	    for(j = 0; j < flexran_get_N_RBG(mod_id, CC_id); j++) { // for indicating the rballoc for each sub-band
	      UE_list->UE_template[CC_id][UE_id].rballoc_subband[harq_pid][j] = ue_sched_ctl->rballoc_sub_UE[CC_id][j];
            }
	  } else {
	    nb_rb_temp = nb_rb;
	    j = 0;

	    while((nb_rb_temp > 0) && (j < flexran_get_N_RBG(mod_id, CC_id))) {
	      if(ue_sched_ctl->rballoc_sub_UE[CC_id][j] == 1) {
		UE_list->UE_template[CC_id][UE_id].rballoc_subband[harq_pid][j] = ue_sched_ctl->rballoc_sub_UE[CC_id][j];
		
		if((j == flexran_get_N_RBG(mod_id, CC_id) - 1) &&
		   ((flexran_get_N_RB_DL(mod_id, CC_id) == 25)||
		    (flexran_get_N_RB_DL(mod_id, CC_id) == 50))) {
		  nb_rb_temp = nb_rb_temp - min_rb_unit[CC_id]+1;
		} else {
		  nb_rb_temp = nb_rb_temp - min_rb_unit[CC_id];
		}
	      }
	      j = j + 1;
	    }
	  }

	  nb_available_rb -= nb_rb;
	  aggregation = process_ue_cqi(mod_id, UE_id);
	  
	  PHY_vars_eNB_g[mod_id][CC_id]->mu_mimo_mode[UE_id].pre_nb_available_rbs = nb_rb;
	  PHY_vars_eNB_g[mod_id][CC_id]->mu_mimo_mode[UE_id].dl_pow_off = ue_sched_ctl->dl_pow_off[CC_id];
	  
	  for(j=0; j < flexran_get_N_RBG(mod_id, CC_id); j++) {
	    PHY_vars_eNB_g[mod_id][CC_id]->mu_mimo_mode[UE_id].rballoc_sub[j] = UE_list->UE_template[CC_id][UE_id].rballoc_subband[harq_pid][j];
	    rballoc_sub[j] = UE_list->UE_template[CC_id][UE_id].rballoc_subband[harq_pid][j];
	  }

	  // Keep the old NDI, do not toggle
	  ndi = UE_list->UE_template[CC_id][UE_id].oldNDI[harq_pid];
	  tpc = UE_list->UE_template[CC_id][UE_id].oldTPC[harq_pid];
	  UE_list->UE_template[CC_id][UE_id].mcs[harq_pid] = mcs;

	  ue_has_transmission = 1;
	  num_ues_added++;
	} else {
	  LOG_D(MAC,"[eNB %d] Frame %d CC_id %d : don't schedule UE %d, its retransmission takes more resources than we have\n",
                mod_id, frame, CC_id, UE_id);
	  ue_has_transmission = 0;
	}
	//End of retransmission
      } else { /* This is a potentially new SDU opportunity */
	rlc_status.bytes_in_buffer = 0;
        // Now check RLC information to compute number of required RBs
        // get maximum TBS size for RLC request
        //TBS = mac_xface->get_TBS(eNB_UE_stats->DL_cqi[0]<<1,nb_available_rb);
        TBS = mac_xface->get_TBS_DL(mcs, nb_available_rb);
	dci_tbs = TBS;

        // check first for RLC data on DCCH
        // add the length for  all the control elements (timing adv, drx, etc) : header + payload

	ta_len = (ue_sched_ctl->ta_update!=0) ? 2 : 0;
	
	dl_data[num_ues_added]->n_ce_bitmap = 2;
	dl_data[num_ues_added]->ce_bitmap = (uint32_t *) malloc(sizeof(uint32_t) * 2);
	
	if (ta_len > 0) {
	  ce_flags |= PROTOCOL__FLEX_CE_TYPE__FLPCET_TA;
	}

	/*TODO: Add other flags if DRX and other CE are required*/
	
	// Add the control element flags to the flexran message
	dl_data[num_ues_added]->ce_bitmap[0] = ce_flags;
	dl_data[num_ues_added]->ce_bitmap[1] = ce_flags;

	// TODO : Need to prioritize DRBs
	// Loop through the UE logical channels (DCCH, DCCH1, DTCH for now)
	for (j = 1; j < NB_RB_MAX; j++) {
	  header_len+=3;

	  // Need to see if we have space for data from this channel
	  if (dci_tbs - ta_len - header_len - sdu_length_total > 0) {
	     LOG_D(MAC, "[TEST]Requested %d bytes from RLC buffer on channel %d during first call\n", dci_tbs-ta_len-header_len);
	     //If we have space, we need to see how much data we can request at most (if any available)
	     rlc_status = mac_rlc_status_ind(mod_id,
					     rnti,
					     mod_id,
					     frame,
					     ENB_FLAG_YES,
					     MBMS_FLAG_NO,
					     j,
					     (dci_tbs-ta_len-header_len)); // transport block set size

	     //If data are available in channel j
	     if (rlc_status.bytes_in_buffer > 0) {
	       LOG_D(MAC, "[TEST]Have %d bytes in DCCH buffer during first call\n", rlc_status.bytes_in_buffer);
	       //Fill in as much as possible
	       data_to_request = cmin(dci_tbs-ta_len-header_len, rlc_status.bytes_in_buffer);
	       if (data_to_request < 128) { //The header will be one byte less
		 header_len--;
	       }
	       /* if (j == 1 || j == 2) {
		  data_to_request+=0; 
		  } */
	       LOG_D(MAC, "[TEST]Will request %d from channel %d\n", data_to_request, j);
	       rlc_pdus[channels_added] = (Protocol__FlexRlcPdu *) malloc(sizeof(Protocol__FlexRlcPdu));
	       protocol__flex_rlc_pdu__init(rlc_pdus[channels_added]);
	       rlc_pdus[channels_added]->n_rlc_pdu_tb = 2;
	       rlc_pdus[channels_added]->rlc_pdu_tb = (Protocol__FlexRlcPduTb **) malloc(sizeof(Protocol__FlexRlcPduTb *) * 2);
	       rlc_pdus[channels_added]->rlc_pdu_tb[0] = (Protocol__FlexRlcPduTb *) malloc(sizeof(Protocol__FlexRlcPduTb));
	       protocol__flex_rlc_pdu_tb__init(rlc_pdus[channels_added]->rlc_pdu_tb[0]);
	       rlc_pdus[channels_added]->rlc_pdu_tb[0]->has_logical_channel_id = 1;
	       rlc_pdus[channels_added]->rlc_pdu_tb[0]->logical_channel_id = j;
	       rlc_pdus[channels_added]->rlc_pdu_tb[0]->has_size = 1;
	       rlc_pdus[channels_added]->rlc_pdu_tb[0]->size = data_to_request;
	       rlc_pdus[channels_added]->rlc_pdu_tb[1] = (Protocol__FlexRlcPduTb *) malloc(sizeof(Protocol__FlexRlcPduTb));
	       protocol__flex_rlc_pdu_tb__init(rlc_pdus[channels_added]->rlc_pdu_tb[1]);
	       rlc_pdus[channels_added]->rlc_pdu_tb[1]->has_logical_channel_id = 1;
	       rlc_pdus[channels_added]->rlc_pdu_tb[1]->logical_channel_id = j;
	       rlc_pdus[channels_added]->rlc_pdu_tb[1]->has_size = 1;
	       rlc_pdus[channels_added]->rlc_pdu_tb[1]->size = data_to_request;
	       dl_data[num_ues_added]->n_rlc_pdu++;
	       channels_added++;
	       //Set this to the max value that we might request
	       sdu_length_total += data_to_request;
	     } else {
	       //Take back the assumption of a header for this channel
	       header_len -= 3;
	     } //End rlc_status.bytes_in_buffer <= 0
	  } //end of if dci_tbs - ta_len - header_len > 0
	} // End of iterating the logical channels
	
	// Add rlc_pdus to the dl_data message
	dl_data[num_ues_added]->rlc_pdu = (Protocol__FlexRlcPdu **) malloc(sizeof(Protocol__FlexRlcPdu *) *
									  dl_data[num_ues_added]->n_rlc_pdu);
	for (i = 0; i < dl_data[num_ues_added]->n_rlc_pdu; i++) {
	  dl_data[num_ues_added]->rlc_pdu[i] = rlc_pdus[i];
	}
	
	// there is a payload
        if (( dl_data[num_ues_added]->n_rlc_pdu > 0)) {
	  // Now compute number of required RBs for total sdu length
          // Assume RAH format 2
          // adjust  header lengths

	  if (header_len == 2 || header_len == 3) { //Only one SDU, remove length field
	    header_len = 1;
	  } else { //Remove length field from the last SDU
	    header_len--;
	  }

	  mcs_tmp = mcs;
	  if (mcs_tmp == 0) {
            nb_rb = 4;  // don't let the TBS get too small
          } else {
            nb_rb=min_rb_unit[CC_id];
          }

	  LOG_D(MAC,"[TEST]The initial number of resource blocks was %d\n", nb_rb);
	  LOG_D(MAC,"[TEST] The initial mcs was %d\n", mcs_tmp);

	  TBS = mac_xface->get_TBS_DL(mcs_tmp, nb_rb);
	  LOG_D(MAC,"[TEST]The TBS during rate matching was %d\n", TBS);

	  while (TBS < (sdu_length_total + header_len + ta_len))  {
            nb_rb += min_rb_unit[CC_id];  //
	    LOG_D(MAC, "[TEST]Had to increase the number of RBs\n");
            if (nb_rb > nb_available_rb) { // if we've gone beyond the maximum number of RBs
              // (can happen if N_RB_DL is odd)
              TBS = mac_xface->get_TBS_DL(mcs_tmp, nb_available_rb);
              nb_rb = nb_available_rb;
              break;
            }

            TBS = mac_xface->get_TBS_DL(mcs_tmp, nb_rb);
          }

	  if(nb_rb == ue_sched_ctl->pre_nb_available_rbs[CC_id]) {
	    LOG_D(MAC, "[TEST]We had the exact number of rbs. Time to fill the rballoc subband\n");
            for(j = 0; j < flexran_get_N_RBG(mod_id, CC_id); j++) { // for indicating the rballoc for each sub-band
              UE_list->UE_template[CC_id][UE_id].rballoc_subband[harq_pid][j] = ue_sched_ctl->rballoc_sub_UE[CC_id][j];
            }
          } else {
	    nb_rb_temp = nb_rb;
            j = 0;
	    LOG_D(MAC, "[TEST]Will only partially fill the bitmap\n");
	    while((nb_rb_temp > 0) && (j < flexran_get_N_RBG(mod_id, CC_id))) {
              if(ue_sched_ctl->rballoc_sub_UE[CC_id][j] == 1) {
                UE_list->UE_template[CC_id][UE_id].rballoc_subband[harq_pid][j] = ue_sched_ctl->rballoc_sub_UE[CC_id][j];
                if ((j == flexran_get_N_RBG(mod_id, CC_id) - 1) &&
                    ((flexran_get_N_RB_DL(mod_id, CC_id) == 25)||
                     (flexran_get_N_RB_DL(mod_id, CC_id) == 50))) {
                  nb_rb_temp = nb_rb_temp - min_rb_unit[CC_id] + 1;
                } else {
                  nb_rb_temp = nb_rb_temp - min_rb_unit[CC_id];
                }
              }
              j = j+1;
            }
	  }
	  
	  PHY_vars_eNB_g[mod_id][CC_id]->mu_mimo_mode[UE_id].pre_nb_available_rbs = nb_rb;
          PHY_vars_eNB_g[mod_id][CC_id]->mu_mimo_mode[UE_id].dl_pow_off = ue_sched_ctl->dl_pow_off[CC_id];

	  for(j = 0; j < flexran_get_N_RBG(mod_id, CC_id); j++) {
            PHY_vars_eNB_g[mod_id][CC_id]->mu_mimo_mode[UE_id].rballoc_sub[j] = UE_list->UE_template[CC_id][UE_id].rballoc_subband[harq_pid][j];
          }

	  // decrease mcs until TBS falls below required length
          while ((TBS > (sdu_length_total + header_len + ta_len)) && (mcs_tmp > 0)) {
            mcs_tmp--;
            TBS = mac_xface->get_TBS_DL(mcs_tmp, nb_rb);
          }

	  // if we have decreased too much or we don't have enough RBs, increase MCS
          while ((TBS < (sdu_length_total + header_len + ta_len)) &&
		 ((( ue_sched_ctl->dl_pow_off[CC_id] > 0) && (mcs_tmp < 28))											     || ( (ue_sched_ctl->dl_pow_off[CC_id]==0) && (mcs_tmp <= 15)))) {
            mcs_tmp++;
            TBS = mac_xface->get_TBS_DL(mcs_tmp, nb_rb);
          }

	  dci_tbs = TBS;
	  mcs = mcs_tmp;

	  aggregation = process_ue_cqi(mod_id,UE_id);
	  dl_dci->has_aggr_level = 1;
	  dl_dci->aggr_level = aggregation;
	  
          UE_list->UE_template[CC_id][UE_id].nb_rb[harq_pid] = nb_rb;

	  if (flexran_get_duplex_mode(mod_id, CC_id) == PROTOCOL__FLEX_DUPLEX_MODE__FLDM_TDD) {
            UE_list->UE_template[CC_id][UE_id].DAI++;
            //  printf("DAI update: subframeP %d: UE %d, DAI %d\n",subframeP,UE_id,UE_list->UE_template[CC_id][UE_id].DAI);
	    //#warning only for 5MHz channel
            update_ul_dci(mod_id, CC_id, rnti, UE_list->UE_template[CC_id][UE_id].DAI);
          }

	  // do PUCCH power control
          // this is the normalized RX power
	  normalized_rx_power = flexran_get_p0_pucch_dbm(mod_id,UE_id, CC_id); //eNB_UE_stats->Po_PUCCH_dBm; 
	  target_rx_power = flexran_get_p0_nominal_pucch(mod_id, CC_id) + 10; //mac_xface->get_target_pucch_rx_power(mod_id, CC_id) + 10;

	  // this assumes accumulated tpc
	  // make sure that we are only sending a tpc update once a frame, otherwise the control loop will freak out
	  int32_t framex10psubframe = UE_list->UE_template[CC_id][UE_id].pucch_tpc_tx_frame*10+UE_list->UE_template[CC_id][UE_id].pucch_tpc_tx_subframe;

	  if (((framex10psubframe+10)<=(frame*10+subframe)) || //normal case
	      ((framex10psubframe>(frame*10+subframe)) && (((10240-framex10psubframe+frame*10+subframe)>=10)))) //frame wrap-around
	    if (flexran_get_p0_pucch_status(mod_id, UE_id, CC_id) == 1) {
	      flexran_update_p0_pucch(mod_id, UE_id, CC_id);
	      
	      UE_list->UE_template[CC_id][UE_id].pucch_tpc_tx_frame = frame;
	      UE_list->UE_template[CC_id][UE_id].pucch_tpc_tx_subframe = subframe;
	      if (normalized_rx_power>(target_rx_power+1)) {
		tpc = 0; //-1
		tpc_accumulated--;
	      } else if (normalized_rx_power<(target_rx_power-1)) {
		tpc = 2; //+1
		tpc_accumulated++;
	      } else {
		tpc = 1; //0
	      }
	      LOG_D(MAC,"[eNB %d] DLSCH scheduler: frame %d, subframe %d, harq_pid %d, tpc %d, accumulated %d, normalized/target rx power %d/%d\n",
		    mod_id, frame, subframe, harq_pid, tpc,
		    tpc_accumulated, normalized_rx_power, target_rx_power);
	    } // Po_PUCCH has been updated 
	    else {
	      tpc = 1; //0
	    } // time to do TPC update 
	  else {
	    tpc = 1; //0
	  }

	  for(i=0; i<PHY_vars_eNB_g[mod_id][CC_id]->frame_parms.N_RBG; i++) {
	    rballoc_sub[i] = UE_list->UE_template[CC_id][UE_id].rballoc_subband[harq_pid][i];
          }	

	   // Toggle NDI
          LOG_D(MAC,"CC_id %d Frame %d, subframeP %d: Toggling Format1 NDI for UE %d (rnti %x/%d) oldNDI %d\n",
                CC_id, frame, subframe, UE_id,
                UE_list->UE_template[CC_id][UE_id].rnti,harq_pid, UE_list->UE_template[CC_id][UE_id].oldNDI[harq_pid]);
          UE_list->UE_template[CC_id][UE_id].oldNDI[harq_pid]= 1 - UE_list->UE_template[CC_id][UE_id].oldNDI[harq_pid];
	  ndi =  UE_list->UE_template[CC_id][UE_id].oldNDI[harq_pid];
	  
	  UE_list->UE_template[CC_id][UE_id].mcs[harq_pid] = mcs;
	  UE_list->UE_template[CC_id][UE_id].oldTPC[harq_pid] = tpc;

	  // Increase the pointer for the number of scheduled UEs
	  num_ues_added++;
	  ue_has_transmission = 1;
	}  else { // There is no data from RLC or MAC header, so don't schedule
	  ue_has_transmission = 0;
	}
      } // End of new scheduling
      
      // If we has transmission or retransmission
      if (ue_has_transmission) {
	switch (mac_xface->get_transmission_mode(mod_id, CC_id, rnti)) {
	case 1:
	case 2:
	default:
	  dl_dci->has_res_alloc = 1;
	  dl_dci->res_alloc = 0;
	  dl_dci->has_vrb_format = 1;
	  dl_dci->vrb_format = PROTOCOL__FLEX_VRB_FORMAT__FLVRBF_LOCALIZED;
	  dl_dci->has_format = 1;
	  dl_dci->format = PROTOCOL__FLEX_DCI_FORMAT__FLDCIF_1;
	  dl_dci->has_rb_bitmap = 1;
	  dl_dci->rb_bitmap = allocate_prbs_sub(nb_rb, rballoc_sub);
	  dl_dci->has_rb_shift = 1;
	  dl_dci->rb_shift = 0;
	  dl_dci->n_ndi = 1;
	  dl_dci->ndi = (uint32_t *) malloc(sizeof(uint32_t) * dl_dci->n_ndi);
	  dl_dci->ndi[0] = ndi;
	  dl_dci->n_rv = 1;
	  dl_dci->rv = (uint32_t *) malloc(sizeof(uint32_t) * dl_dci->n_rv);
	  dl_dci->rv[0] = round & 3;
	  dl_dci->has_tpc = 1;
	  dl_dci->tpc = tpc;
	  dl_dci->n_mcs = 1;
	  dl_dci->mcs = (uint32_t *) malloc(sizeof(uint32_t) * dl_dci->n_mcs);
	  dl_dci->mcs[0] = mcs;
	  dl_dci->n_tbs_size = 1;
	  dl_dci->tbs_size = (uint32_t *) malloc(sizeof(uint32_t) * dl_dci->n_tbs_size);
	  dl_dci->tbs_size[0] = dci_tbs;
	  if (flexran_get_duplex_mode(mod_id, CC_id) == PROTOCOL__FLEX_DUPLEX_MODE__FLDM_TDD) {
	    dl_dci->has_dai = 1;
	    dl_dci->dai = (UE_list->UE_template[CC_id][UE_id].DAI-1)&3;
	  }
	  break;
	case 3:
	  dl_dci->has_res_alloc = 1;
	  dl_dci->res_alloc = 0;
	  dl_dci->has_vrb_format = 1;
	  dl_dci->vrb_format = PROTOCOL__FLEX_VRB_FORMAT__FLVRBF_LOCALIZED;
	  dl_dci->has_format = 1;
	  dl_dci->format = PROTOCOL__FLEX_DCI_FORMAT__FLDCIF_2A;
	  dl_dci->has_rb_bitmap = 1;
	  dl_dci->rb_bitmap = allocate_prbs_sub(nb_rb, rballoc_sub);
	  dl_dci->has_rb_shift = 1;
	  dl_dci->rb_shift = 0;
	  dl_dci->n_ndi = 2;
	  dl_dci->ndi = (uint32_t *) malloc(sizeof(uint32_t) * dl_dci->n_ndi);
	  dl_dci->ndi[0] = ndi;
	  dl_dci->ndi[1] = ndi;
	  dl_dci->n_rv = 2;
	  dl_dci->rv = (uint32_t *) malloc(sizeof(uint32_t) * dl_dci->n_rv);
	  dl_dci->rv[0] = round & 3;
	  dl_dci->rv[1] = round & 3;
	  dl_dci->has_tpc = 1;
	  dl_dci->tpc = tpc;
	  dl_dci->n_mcs = 2;
	  dl_dci->mcs = (uint32_t *) malloc(sizeof(uint32_t) * dl_dci->n_mcs);
	  dl_dci->mcs[0] = mcs;
	  dl_dci->mcs[1] = mcs;
	  dl_dci->n_tbs_size = 2;
	  dl_dci->tbs_size = (uint32_t *) malloc(sizeof(uint32_t) * dl_dci->n_tbs_size);
	  dl_dci->tbs_size[0] = dci_tbs;
	  dl_dci->tbs_size[1] = dci_tbs;
	  if (flexran_get_duplex_mode(mod_id, CC_id) == PROTOCOL__FLEX_DUPLEX_MODE__FLDM_TDD) {
	    dl_dci->has_dai = 1;
	    dl_dci->dai = (UE_list->UE_template[CC_id][UE_id].DAI-1)&3;
	  }
	  break;
	case 4:
	  dl_dci->has_res_alloc = 1;
	  dl_dci->res_alloc = 0;
	  dl_dci->has_vrb_format = 1;
	  dl_dci->vrb_format = PROTOCOL__FLEX_VRB_FORMAT__FLVRBF_LOCALIZED;
	  dl_dci->has_format = 1;
	  dl_dci->format = PROTOCOL__FLEX_DCI_FORMAT__FLDCIF_2A;
	  dl_dci->has_rb_bitmap = 1;
	  dl_dci->rb_bitmap = allocate_prbs_sub(nb_rb, rballoc_sub);
	  dl_dci->has_rb_shift = 1;
	  dl_dci->rb_shift = 0;
	  dl_dci->n_ndi = 2;
	  dl_dci->ndi = (uint32_t *) malloc(sizeof(uint32_t) * dl_dci->n_ndi);
	  dl_dci->ndi[0] = ndi;
	  dl_dci->ndi[1] = ndi;
	  dl_dci->n_rv = 2;
	  dl_dci->rv = (uint32_t *) malloc(sizeof(uint32_t) * dl_dci->n_rv);
	  dl_dci->rv[0] = round & 3;
	  dl_dci->rv[1] = round & 3;
	  dl_dci->has_tpc = 1;
	  dl_dci->tpc = tpc;
	  dl_dci->n_mcs = 2;
	  dl_dci->mcs = (uint32_t *) malloc(sizeof(uint32_t) * dl_dci->n_mcs);
	  dl_dci->mcs[0] = mcs;
	  dl_dci->mcs[1] = mcs;
	  dl_dci->n_tbs_size = 2;
	  dl_dci->tbs_size = (uint32_t *) malloc(sizeof(uint32_t) * dl_dci->n_tbs_size);
	  dl_dci->tbs_size[0] = dci_tbs;
	  dl_dci->tbs_size[1] = dci_tbs;
	  if (flexran_get_duplex_mode(mod_id, CC_id) == PROTOCOL__FLEX_DUPLEX_MODE__FLDM_TDD) {
	    dl_dci->has_dai = 1;
	    dl_dci->dai = (UE_list->UE_template[CC_id][UE_id].DAI-1)&3;
	  }
	  break;
	case 5:
	  dl_dci->has_res_alloc = 1;
	  dl_dci->res_alloc = 0;
	  dl_dci->has_vrb_format = 1;
	  dl_dci->vrb_format = PROTOCOL__FLEX_VRB_FORMAT__FLVRBF_LOCALIZED;
	  dl_dci->has_format = 1;
	  dl_dci->format = PROTOCOL__FLEX_DCI_FORMAT__FLDCIF_1D;
	  dl_dci->has_rb_bitmap = 1;
	  dl_dci->rb_bitmap = allocate_prbs_sub(nb_rb, rballoc_sub);
	  dl_dci->has_rb_shift = 1;
	  dl_dci->rb_shift = 0;
	  dl_dci->n_ndi = 1;
	  dl_dci->ndi[0] = ndi;
	  dl_dci->n_rv = 1;
	  dl_dci->rv = (uint32_t *) malloc(sizeof(uint32_t) * dl_dci->n_rv);
	  dl_dci->rv[0] = round & 3;
	  dl_dci->has_tpc = 1;
	  dl_dci->tpc = tpc;
	  dl_dci->n_mcs = 1;
	  dl_dci->mcs = (uint32_t *) malloc(sizeof(uint32_t) * dl_dci->n_mcs);
	  dl_dci->mcs[0] = mcs;
	  dl_dci->n_tbs_size = 1;
	  dl_dci->tbs_size = (uint32_t *) malloc(sizeof(uint32_t) * dl_dci->n_tbs_size);
	  dl_dci->tbs_size[0] = dci_tbs;
	  if (flexran_get_duplex_mode(mod_id, CC_id) == PROTOCOL__FLEX_DUPLEX_MODE__FLDM_TDD) {
	    dl_dci->has_dai = 1;
	    dl_dci->dai = (UE_list->UE_template[CC_id][UE_id].DAI-1)&3;
	  }
	  
	  if(ue_sched_ctl->dl_pow_off[CC_id] == 2) {
	    ue_sched_ctl->dl_pow_off[CC_id] = 1;
	  }
	  
	  dl_dci->has_dl_power_offset = 1;
	  dl_dci->dl_power_offset = ue_sched_ctl->dl_pow_off[CC_id];
	  dl_dci->has_precoding_info = 1;
	  dl_dci->precoding_info = 5; // Is this right??
	  
	  break;
	case 6:
	  dl_dci->has_res_alloc = 1;
	  dl_dci->res_alloc = 0;
	  dl_dci->has_vrb_format = 1;
	  dl_dci->vrb_format = PROTOCOL__FLEX_VRB_FORMAT__FLVRBF_LOCALIZED;
	  dl_dci->has_format = 1;
	  dl_dci->format = PROTOCOL__FLEX_DCI_FORMAT__FLDCIF_1D;
	  dl_dci->has_rb_bitmap = 1;
	  dl_dci->rb_bitmap = allocate_prbs_sub(nb_rb, rballoc_sub);
	  dl_dci->has_rb_shift = 1;
	  dl_dci->rb_shift = 0;
	  dl_dci->n_ndi = 1;
	  dl_dci->ndi = (uint32_t *) malloc(sizeof(uint32_t) * dl_dci->n_ndi);
	  dl_dci->ndi[0] = ndi;
	  dl_dci->n_rv = 1;
	  dl_dci->rv = (uint32_t *) malloc(sizeof(uint32_t) * dl_dci->n_rv);
	  dl_dci->rv[0] = round & 3;
	  dl_dci->has_tpc = 1;
	  dl_dci->tpc = tpc;
	  dl_dci->n_mcs = 1;
	  dl_dci->mcs = (uint32_t *) malloc(sizeof(uint32_t) * dl_dci->n_mcs);
	  dl_dci->mcs[0] = mcs;
	  if (flexran_get_duplex_mode(mod_id, CC_id) == PROTOCOL__FLEX_DUPLEX_MODE__FLDM_TDD) {
	    dl_dci->has_dai = 1;
	    dl_dci->dai = (UE_list->UE_template[CC_id][UE_id].DAI-1)&3;
	  }

	  dl_dci->has_dl_power_offset = 1;
	  dl_dci->dl_power_offset = ue_sched_ctl->dl_pow_off[CC_id];
	  dl_dci->has_precoding_info = 1;
	  dl_dci->precoding_info = 5; // Is this right??
	  break;
	}
      }
      
      if (flexran_get_duplex_mode(mod_id, CC_id) == PROTOCOL__FLEX_DUPLEX_MODE__FLDM_TDD) {
        
	/* TODO */
	//set_ul_DAI(mod_id, UE_id, CC_id, frame, subframe, frame_parms);
      }
    } // UE_id loop
   } // CC_id loop

   // Add all the dl_data elements to the flexran message
   int offset = (*dl_info)->dl_mac_config_msg->n_dl_ue_data;
   (*dl_info)->dl_mac_config_msg->n_dl_ue_data += num_ues_added;
   if ( num_ues_added > 0 ){
     (*dl_info)->dl_mac_config_msg->dl_ue_data = (Protocol__FlexDlData **) realloc( (*dl_info)->dl_mac_config_msg->dl_ue_data,
										    sizeof(Protocol__FlexDlData *) * ((*dl_info)->dl_mac_config_msg->n_dl_ue_data));
     if ((*dl_info)->dl_mac_config_msg->dl_ue_data == NULL ){
       LOG_E(MAC, "Request for memory reallocation failed\n");
       return;
     }
     for (i = 0; i < num_ues_added; i++) {
       (*dl_info)->dl_mac_config_msg->dl_ue_data[offset+i] = dl_data[i];
     }
   }
      
   stop_meas(&eNB->schedule_dlsch);
   VCD_SIGNAL_DUMPER_DUMP_FUNCTION_BY_NAME(VCD_SIGNAL_DUMPER_FUNCTIONS_SCHEDULE_DLSCH,VCD_FUNCTION_OUT);
}<|MERGE_RESOLUTION|>--- conflicted
+++ resolved
@@ -87,14 +87,9 @@
 #define SLICE3_MASK 0xf000
 
 
-<<<<<<< HEAD
-  //weight = get_ue_weight(module_idP,UE_id);
-  aggregation = 2; 
-=======
 // number of active slices for  past and current time
 int n_active_slices = 1;
 int n_active_slices_current = 1;
->>>>>>> 4eae34a9
 
 // ue to slice mapping
 int slicing_strategy = UEID_TO_SLICEID;
@@ -128,27 +123,6 @@
  *
  */
 
-<<<<<<< HEAD
-      if (flexran_get_ue_crnti(mod_id, UE_id) == NOT_A_RNTI) {
-        LOG_D(MAC,"[eNB] Cannot find UE\n");
-        //  mac_xface->macphy_exit("[MAC][eNB] Cannot find eNB_UE_stats\n");
-        continue;
-      }
-      
-      aggregation = get_aggregation(get_bw_index(mod_id,CC_id), 
-				    flexran_get_ue_wcqi(mod_id, UE_id),
-				    format1);
-      
-      if ((ue_sched_ctl->pre_nb_available_rbs[CC_id] == 0) ||  // no RBs allocated 
-	  CCE_allocation_infeasible(mod_id, CC_id, 0, subframe, aggregation, rnti)) {
-        LOG_D(MAC,"[eNB %d] Frame %d : no RB allocated for UE %d on CC_id %d: continue \n",
-              mod_id, frame, UE_id, CC_id);
-        //if(mac_xface->get_transmission_mode(module_idP,rnti)==5)
-        continue; //to next user (there might be rbs availiable for other UEs in TM5
-        // else
-        //  break;
-      }
-=======
 
 // This function stores the downlink buffer for all the logical channels
 void _store_dlsch_buffer (module_id_t Mod_id,
@@ -156,7 +130,6 @@
 			  frame_t     frameP,
 			  sub_frame_t subframeP)
 {
->>>>>>> 4eae34a9
 
   int                   UE_id,i;
   rnti_t                rnti;
@@ -240,24 +213,12 @@
 {
 
 
-<<<<<<< HEAD
-	  nb_available_rb -= nb_rb;
-	  
-	  PHY_vars_eNB_g[mod_id][CC_id]->mu_mimo_mode[UE_id].pre_nb_available_rbs = nb_rb;
-	  PHY_vars_eNB_g[mod_id][CC_id]->mu_mimo_mode[UE_id].dl_pow_off = ue_sched_ctl->dl_pow_off[CC_id];
-	  
-	  for(j=0; j < flexran_get_N_RBG(mod_id, CC_id); j++) {
-	    PHY_vars_eNB_g[mod_id][CC_id]->mu_mimo_mode[UE_id].rballoc_sub[j] = UE_list->UE_template[CC_id][UE_id].rballoc_subband[harq_pid][j];
-	    rballoc_sub[j] = UE_list->UE_template[CC_id][UE_id].rballoc_subband[harq_pid][j];
-	  }
-=======
   rnti_t           rnti;
   uint16_t         TBS = 0;
   LTE_eNB_UE_stats *eNB_UE_stats[MAX_NUM_CCs];
   int              UE_id,n,i,j,CC_id,pCCid,tmp;
   UE_list_t        *UE_list = &eNB_mac_inst[Mod_id].UE_list;
   //  UE_TEMPLATE           *UE_template;
->>>>>>> 4eae34a9
 
   // clear rb allocations across all CC_ids
   for (UE_id=UE_list->head; UE_id>=0; UE_id=UE_list->next[UE_id]) {
@@ -361,19 +322,9 @@
   int CC_id,n;
   int CQI = 0;
 
-<<<<<<< HEAD
-	  aggregation = get_aggregation(get_bw_index(mod_id,CC_id), 
-				    flexran_get_ue_wcqi(mod_id, UE_id),
-				    format1);
-	  dl_dci->has_aggr_level = 1;
-	  dl_dci->aggr_level = aggregation;
-	  
-          UE_list->UE_template[CC_id][UE_id].nb_rb[harq_pid] = nb_rb;
-=======
   for (n=0; n<UE_list->numactiveCCs[UE_id]; n++) {
     CC_id = UE_list->ordered_CCids[n][UE_id];
     eNB_UE_stats = mac_xface->get_eNB_UE_stats(Mod_id,CC_id,UE_RNTI(Mod_id,UE_id));
->>>>>>> 4eae34a9
 
     if (eNB_UE_stats==NULL) {
       mac_xface->macphy_exit("maxcqi: could not get eNB_UE_stats\n");
@@ -1091,6 +1042,7 @@
   int32_t                 tpc = 1;
   static int32_t          tpc_accumulated=0;
   UE_sched_ctrl           *ue_sched_ctl;
+  LTE_eNB_UE_stats     *eNB_UE_stats     = NULL;
 
   Protocol__FlexDlData *dl_data[NUM_MAX_UE];
   int num_ues_added = 0;
@@ -1157,8 +1109,15 @@
 
     for (UE_id=UE_list->head; UE_id>=0; UE_id=UE_list->next[UE_id]) {
       rnti = flexran_get_ue_crnti(mod_id, UE_id);
+      eNB_UE_stats = mac_xface->get_eNB_UE_stats(module_idP,CC_id,rnti);
       ue_sched_ctl = &UE_list->UE_sched_ctrl[UE_id];
-
+      
+      if (eNB_UE_stats==NULL) {
+	LOG_D(MAC,"[eNB] Cannot find eNB_UE_stats\n");
+        //  mac_xface->macphy_exit("[MAC][eNB] Cannot find eNB_UE_stats\n");
+	continue;
+      }
+      
       if (flexran_slice_member(UE_id, slice_id) == 0)
       	continue;
       
@@ -1173,7 +1132,25 @@
         //  mac_xface->macphy_exit("[MAC][eNB] Cannot find eNB_UE_stats\n");
         continue;
       }
-
+      
+      switch(mac_xface->get_transmission_mode(module_idP,CC_id,rnti)){
+      case 1:
+      case 2:
+      case 7:
+	aggregation = get_aggregation(get_bw_index(module_idP,CC_id), 
+				      eNB_UE_stats->DL_cqi[0],
+				      format1);
+	break;
+      case 3:
+	aggregation = get_aggregation(get_bw_index(module_idP,CC_id), 
+				      eNB_UE_stats->DL_cqi[0],
+				      format2A);
+	break;
+      default:
+	LOG_W(MAC,"Unsupported transmission mode %d\n", mac_xface->get_transmission_mode(module_idP,CC_id,rnti));
+	aggregation = 2;
+      }
+     
       if ((ue_sched_ctl->pre_nb_available_rbs[CC_id] == 0) ||  // no RBs allocated 
 	  CCE_allocation_infeasible(mod_id, CC_id, 0, subframe, aggregation, rnti)) {
         LOG_D(MAC,"[eNB %d] Frame %d : no RB allocated for UE %d on CC_id %d: continue \n",
@@ -1286,8 +1263,6 @@
 	  }
 
 	  nb_available_rb -= nb_rb;
-	  aggregation = process_ue_cqi(mod_id, UE_id);
-	  
 	  PHY_vars_eNB_g[mod_id][CC_id]->mu_mimo_mode[UE_id].pre_nb_available_rbs = nb_rb;
 	  PHY_vars_eNB_g[mod_id][CC_id]->mu_mimo_mode[UE_id].dl_pow_off = ue_sched_ctl->dl_pow_off[CC_id];
 	  
@@ -1484,7 +1459,6 @@
 	  dci_tbs = TBS;
 	  mcs = mcs_tmp;
 
-	  aggregation = process_ue_cqi(mod_id,UE_id);
 	  dl_dci->has_aggr_level = 1;
 	  dl_dci->aggr_level = aggregation;
 	  
