/*
 * Licensed to the OpenAirInterface (OAI) Software Alliance under one or more
 * contributor license agreements.  See the NOTICE file distributed with
 * this work for additional information regarding copyright ownership.
 * The OpenAirInterface Software Alliance licenses this file to You under
 * the OAI Public License, Version 1.0  (the "License"); you may not use this file
 * except in compliance with the License.
 * You may obtain a copy of the License at
 *
 *      http://www.openairinterface.org/?page_id=698
 *
 * Unless required by applicable law or agreed to in writing, software
 * distributed under the License is distributed on an "AS IS" BASIS,
 * WITHOUT WARRANTIES OR CONDITIONS OF ANY KIND, either express or implied.
 * See the License for the specific language governing permissions and
 * limitations under the License.
 *-------------------------------------------------------------------------------
 * For more information about the OpenAirInterface (OAI) Software Alliance:
 *      contact@openairinterface.org
 */

/*! \file eNB_scheduler.c
 * \brief eNB scheduler top level function operates on per subframe basis
 * \author  Navid Nikaein and Raymond Knopp
 * \date 2010 - 2014
 * \email: navid.nikaein@eurecom.fr
 * \version 0.5
 * @ingroup _mac

 */

#include "assertions.h"
#include "PHY/defs.h"
#include "PHY/extern.h"

#include "SCHED/defs.h"
#include "SCHED/extern.h"

#include "LAYER2/MAC/defs.h"
#include "LAYER2/MAC/extern.h"

#include "LAYER2/MAC/proto.h"
#include "UTIL/LOG/log.h"
#include "UTIL/LOG/vcd_signal_dumper.h"
#include "UTIL/OPT/opt.h"
#include "OCG.h"
#include "OCG_extern.h"

#include "RRC/LITE/extern.h"
#include "RRC/L2_INTERFACE/openair_rrc_L2_interface.h"

//#include "LAYER2/MAC/pre_processor.c"
#include "pdcp.h"

#if defined(FLEXRAN_AGENT_SB_IF)
//Agent-related headers
#include "flexran_agent_extern.h"
#include "flexran_agent_mac.h"
#include "flexran_agent_mac_proto.h"
#endif

#if defined(ENABLE_ITTI)
# include "intertask_interface.h"
#endif

#define ENABLE_MAC_PAYLOAD_DEBUG
#define DEBUG_eNB_SCHEDULER 1

extern RAN_CONTEXT_t RC;

uint16_t pdcch_order_table[6] = {31,31,511,2047,2047,8191};


void schedule_SRS(module_id_t module_idP,frame_t frameP,sub_frame_t subframeP) {

  eNB_MAC_INST                   *eNB            = RC.mac[module_idP];
  UE_list_t                      *UE_list        = &eNB->UE_list;
  nfapi_ul_config_request_body_t *ul_req;
  int CC_id,UE_id;  
  COMMON_channels_t                   *cc        = RC.mac[module_idP]->common_channels;
  SoundingRS_UL_ConfigCommon_t      *soundingRS_UL_ConfigCommon;
  struct SoundingRS_UL_ConfigDedicated     *soundingRS_UL_ConfigDedicated;
  uint8_t  TSFC;
  uint16_t deltaTSFC; // bitmap
  uint8_t  srs_SubframeConfig;
  
  // table for TSFC (Period) and deltaSFC (offset)
  const uint16_t deltaTSFCTabType1[15][2] = { {1,1},{1,2},{2,2},{1,5},{2,5},{4,5},{8,5},{3,5},{12,5},{1,10},{2,10},{4,10},{8,10},{351,10},{383,10} };      // Table 5.5.3.3-2 3GPP 36.211 FDD
  const uint16_t deltaTSFCTabType2[14][2] = { {2,5},{6,5},{10,5},{18,5},{14,5},{22,5},{26,5},{30,5},{70,10},{74,10},{194,10},{326,10},{586,10},{210,10} }; // Table 5.5.3.3-2 3GPP 36.211 TDD

  uint16_t srsPeriodicity,srsOffset;

  for (CC_id=0;CC_id<MAX_NUM_CCs;CC_id++) {
    soundingRS_UL_ConfigCommon = &cc[CC_id].radioResourceConfigCommon->soundingRS_UL_ConfigCommon;
    // check if SRS is enabled in this frame/subframe
    if (soundingRS_UL_ConfigCommon) {
      srs_SubframeConfig = soundingRS_UL_ConfigCommon->choice.setup.srs_SubframeConfig;
      if (cc[CC_id].tdd_Config == NULL) { // FDD
	deltaTSFC = deltaTSFCTabType1[srs_SubframeConfig][0];
	TSFC      = deltaTSFCTabType1[srs_SubframeConfig][1];
      }
      else { // TDD
	deltaTSFC = deltaTSFCTabType2[srs_SubframeConfig][0];
	TSFC      = deltaTSFCTabType2[srs_SubframeConfig][1];
      }
      // Sounding reference signal subframes are the subframes satisfying ns/2 mod TSFC (- deltaTSFC
      uint16_t tmp = (subframeP %  TSFC);

      if((1<<tmp) & deltaTSFC) {
	// This is an SRS subframe, loop over UEs
	for (UE_id=UE_list->head; UE_id>=0; UE_id=UE_list->next[UE_id]) {
	  
	  ul_req        = &RC.mac[module_idP]->UL_req[CC_id].ul_config_request_body;
	  
	  
	  AssertFatal(UE_list->UE_template[CC_id][UE_id].physicalConfigDedicated != NULL, "physicalConfigDedicated is null for UE %d\n",UE_id);
	  
	  if ((soundingRS_UL_ConfigDedicated = UE_list->UE_template[CC_id][UE_id].physicalConfigDedicated->soundingRS_UL_ConfigDedicated)!=NULL) {
	    if (soundingRS_UL_ConfigDedicated->present == SoundingRS_UL_ConfigDedicated_PR_setup) {
	      get_srs_pos(&cc[CC_id], soundingRS_UL_ConfigDedicated->choice.setup.srs_ConfigIndex, &srsPeriodicity, &srsOffset);
	      if (((10*frameP+subframeP) % srsPeriodicity) == srsOffset) {
		// Prorgram SRS
		ul_req->srs_present                                                 = 1;
		nfapi_ul_config_request_pdu_t* ul_config_pdu                        = &ul_req->ul_config_pdu_list[ul_req->number_of_pdus]; 
		memset((void*)ul_config_pdu,0,sizeof(nfapi_ul_config_request_pdu_t));
		ul_config_pdu->pdu_type                                             = NFAPI_UL_CONFIG_SRS_PDU_TYPE;
		ul_config_pdu->pdu_size                                             = 2+(uint8_t)(2+sizeof(nfapi_ul_config_srs_pdu));
		ul_config_pdu->srs_pdu.srs_pdu_rel8.size                            = (uint8_t)sizeof(nfapi_ul_config_srs_pdu);;
		ul_config_pdu->srs_pdu.srs_pdu_rel8.rnti                            = UE_list->UE_template[CC_id][UE_id].rnti;
		ul_config_pdu->srs_pdu.srs_pdu_rel8.srs_bandwidth                   = soundingRS_UL_ConfigDedicated->choice.setup.srs_Bandwidth;
		ul_config_pdu->srs_pdu.srs_pdu_rel8.frequency_domain_position       = soundingRS_UL_ConfigDedicated->choice.setup.freqDomainPosition;
		ul_config_pdu->srs_pdu.srs_pdu_rel8.srs_hopping_bandwidth           = soundingRS_UL_ConfigDedicated->choice.setup.srs_HoppingBandwidth;;
		ul_config_pdu->srs_pdu.srs_pdu_rel8.transmission_comb               = soundingRS_UL_ConfigDedicated->choice.setup.transmissionComb;
		ul_config_pdu->srs_pdu.srs_pdu_rel8.i_srs                           = soundingRS_UL_ConfigDedicated->choice.setup.srs_ConfigIndex;	
		ul_config_pdu->srs_pdu.srs_pdu_rel8.sounding_reference_cyclic_shift = soundingRS_UL_ConfigDedicated->choice.setup.cyclicShift;	
		//		ul_config_pdu->srs_pdu.srs_pdu_rel10.antenna_port                   = ;//
		//		ul_config_pdu->srs_pdu.srs_pdu_rel13.number_of_combs                = ;//
		RC.mac[module_idP]->UL_req[CC_id].sfn_sf = (frameP<<4)+subframeP;
		ul_req->number_of_pdus++;
	      } // if (((10*frameP+subframeP) % srsPeriodicity) == srsOffset) 
	    } // if (soundingRS_UL_ConfigDedicated->present == SoundingRS_UL_ConfigDedicated_PR_setup) 
	  } // if ((soundingRS_UL_ConfigDedicated = UE_list->UE_template[CC_id][UE_id].physicalConfigDedicated->soundingRS_UL_ConfigDedicated)!=NULL) 
	} // for (UE_id ...
      } // if((1<<tmp) & deltaTSFC)

    }// SRS config
  }
}

void schedule_CSI(module_id_t module_idP,frame_t frameP,sub_frame_t subframeP) { 

  eNB_MAC_INST                   *eNB          = RC.mac[module_idP];
  UE_list_t                      *UE_list      = &eNB->UE_list;
  COMMON_channels_t              *cc;
  nfapi_ul_config_request_body_t *ul_req;
  int CC_id,UE_id;  
  struct CQI_ReportPeriodic *cqi_ReportPeriodic;
  uint16_t Npd,N_OFFSET_CQI;
  int H;

  for (CC_id=0; CC_id<MAX_NUM_CCs; CC_id++) {

    cc = &eNB->common_channels[CC_id];
    for (UE_id=UE_list->head; UE_id>=0; UE_id=UE_list->next[UE_id]) {

      ul_req        = &RC.mac[module_idP]->UL_req[CC_id].ul_config_request_body;

      AssertFatal(UE_list->UE_template[CC_id][UE_id].physicalConfigDedicated != NULL, "physicalConfigDedicated is null for UE %d\n",UE_id);

      if (UE_list->UE_template[CC_id][UE_id].physicalConfigDedicated->cqi_ReportConfig) {
	if ((cqi_ReportPeriodic = UE_list->UE_template[CC_id][UE_id].physicalConfigDedicated->cqi_ReportConfig->cqi_ReportPeriodic)!=NULL &&
	    (cqi_ReportPeriodic->present!=CQI_ReportPeriodic_PR_release)) {
	  //Rel8 Periodic CQI/PMI/RI reporting

	  get_csi_params(cc,cqi_ReportPeriodic,&Npd,&N_OFFSET_CQI,&H);
	  
	  if ((((frameP*10)+subframeP)%Npd) == N_OFFSET_CQI) {  // CQI opportunity
	    UE_list->UE_sched_ctrl[UE_id].feedback_cnt[CC_id]=(((frameP*10)+subframeP)/Npd)%H;
	    // Program CQI
	    nfapi_ul_config_request_pdu_t* ul_config_pdu                                     = &ul_req->ul_config_pdu_list[ul_req->number_of_pdus]; 
	    memset((void*)ul_config_pdu,0,sizeof(nfapi_ul_config_request_pdu_t));
	    ul_config_pdu->pdu_type                                                          = NFAPI_UL_CONFIG_UCI_CQI_PDU_TYPE;
	    ul_config_pdu->pdu_size                                                          = 2+(uint8_t)(2+sizeof(nfapi_ul_config_uci_cqi_pdu));
	    ul_config_pdu->uci_cqi_pdu.ue_information.ue_information_rel8.rnti               = UE_list->UE_template[CC_id][UE_id].rnti;
	    ul_config_pdu->uci_cqi_pdu.cqi_information.cqi_information_rel8.pucch_index      = cqi_ReportPeriodic->choice.setup.cqi_PUCCH_ResourceIndex;
	    ul_config_pdu->uci_cqi_pdu.cqi_information.cqi_information_rel8.dl_cqi_pmi_size  = get_rel8_dl_cqi_pmi_size(&UE_list->UE_sched_ctrl[UE_id],
															CC_id,
															cc,
															get_tmode(module_idP,CC_id,UE_id),
															cqi_ReportPeriodic);
	    ul_req->number_of_pdus++;

<<<<<<< HEAD
=======
  // clear DCI and BCCH contents before scheduling
  for (CC_id=0; CC_id<MAX_NUM_CCs; CC_id++) {
    DCI_pdu[CC_id]->Num_dci  = 0;
>>>>>>> 1fb76157
#if defined(Rel10) || defined(Rel14)
	    // PUT rel10-13 UCI options here
#endif	    
	  }
	  else if ((cqi_ReportPeriodic->choice.setup.ri_ConfigIndex) &&
		   ((((frameP*10)+subframeP)%((H*Npd)<<(*cqi_ReportPeriodic->choice.setup.ri_ConfigIndex/161)))==
		    N_OFFSET_CQI + (*cqi_ReportPeriodic->choice.setup.ri_ConfigIndex%161))) {  // RI opportunity
	    // Program RI
	    nfapi_ul_config_request_pdu_t* ul_config_pdu                                     = &ul_req->ul_config_pdu_list[ul_req->number_of_pdus]; 
	    memset((void*)ul_config_pdu,0,sizeof(nfapi_ul_config_request_pdu_t));
	    ul_config_pdu->pdu_type                                                          = NFAPI_UL_CONFIG_UCI_CQI_PDU_TYPE;
	    ul_config_pdu->pdu_size                                                          = 2+(uint8_t)(2+sizeof(nfapi_ul_config_uci_cqi_pdu));
	    ul_config_pdu->uci_cqi_pdu.ue_information.ue_information_rel8.rnti               = UE_list->UE_template[CC_id][UE_id].rnti;
	    ul_config_pdu->uci_cqi_pdu.cqi_information.cqi_information_rel8.pucch_index      = cqi_ReportPeriodic->choice.setup.cqi_PUCCH_ResourceIndex;
	    ul_config_pdu->uci_cqi_pdu.cqi_information.cqi_information_rel8.dl_cqi_pmi_size  = (cc->p_eNB==2)?1:2;
	    RC.mac[module_idP]->UL_req[CC_id].sfn_sf = (frameP<<4)+subframeP;
	    ul_req->number_of_pdus++;
	  }

	} // if ((cqi_ReportPeriodic = cqi_ReportConfig->cqi_ReportPeriodic)!=NULL) {
      } // if (UE_list->UE_template[CC_id][UE_id].physicalConfigDedicated->cqi_ReportConfig)
    } // for (UE_id=UE_list->head; UE_id>=0; UE_id=UE_list->next[UE_id]) {
  } // for (CC_id=0; CC_id<MAX_NUM_CCs; CC_id++) {
}

void schedule_SR(module_id_t module_idP,frame_t frameP,sub_frame_t subframeP) {

  eNB_MAC_INST                   *eNB          = RC.mac[module_idP];
  UE_list_t                      *UE_list      = &eNB->UE_list;
  nfapi_ul_config_request_body_t *ul_req;
  int CC_id,UE_id;  
  SchedulingRequestConfig_t      *SRconfig;

<<<<<<< HEAD
  for (CC_id=0; CC_id<MAX_NUM_CCs; CC_id++) {
=======
    if (eNB_UE_stats==NULL) {
	//mac_remove_ue(module_idP, i, frameP, subframeP);
      //Inform the controller about the UE deactivation. Should be moved to RRC agent in the future
#if defined(FLEXRAN_AGENT_SB_IF)
      if (mac_agent_registered[module_idP]) {
	agent_mac_xface[module_idP]->flexran_agent_notify_ue_state_change(module_idP,
									  rnti,
									  PROTOCOL__FLEX_UE_STATE_CHANGE_TYPE__FLUESC_DEACTIVATED);
      }
#endif
    }
    else {
      // check uplink failure
      if ((UE_list->UE_sched_ctrl[i].ul_failure_timer>0)&&
	  (UE_list->UE_sched_ctrl[i].ul_out_of_sync==0) &&
          /* do nothing if CCE allocation is impossible */
          !CCE_allocation_infeasible(module_idP, CC_id, 0, subframeP,
                                     get_aggregation(get_bw_index(module_idP,CC_id),eNB_UE_stats->DL_cqi[0],format1A),
                                     rnti)) {
	LOG_D(MAC,"UE %d rnti %x: UL Failure timer %d \n",i,rnti,UE_list->UE_sched_ctrl[i].ul_failure_timer);
	if (UE_list->UE_sched_ctrl[i].ra_pdcch_order_sent==0) {
	  UE_list->UE_sched_ctrl[i].ra_pdcch_order_sent=1;
	  
	  // add a format 1A dci for this UE to request an RA procedure (only one UE per subframe)
	  LOG_D(MAC,"UE %d rnti %x: sending PDCCH order for RAPROC (failure timer %d) \n",i,rnti,UE_list->UE_sched_ctrl[i].ul_failure_timer);	    
	  DLSCH_dci = (void *)UE_list->UE_template[CC_id][i].DLSCH_DCI[0];
	  *(uint32_t*)DLSCH_dci = 0;
	  if (PHY_vars_eNB_g[module_idP][CC_id]->frame_parms.frame_type == TDD) {
	    switch (PHY_vars_eNB_g[module_idP][CC_id]->frame_parms.N_RB_DL) {
	    case 6:
	      ((DCI1A_1_5MHz_TDD_1_6_t*)DLSCH_dci)->type = 1;
	      ((DCI1A_1_5MHz_TDD_1_6_t*)DLSCH_dci)->rballoc = 31;
	      size_bytes = sizeof(DCI1A_1_5MHz_TDD_1_6_t);
	      size_bits  = sizeof_DCI1A_1_5MHz_TDD_1_6_t;
	      break;
	    case 25:
	      ((DCI1A_5MHz_TDD_1_6_t*)DLSCH_dci)->type = 1;
	      ((DCI1A_5MHz_TDD_1_6_t*)DLSCH_dci)->rballoc = 511;
	      size_bytes = sizeof(DCI1A_5MHz_TDD_1_6_t);
	      size_bits  = sizeof_DCI1A_5MHz_TDD_1_6_t;
	      break;
	    case 50:
	      ((DCI1A_10MHz_TDD_1_6_t*)DLSCH_dci)->type = 1;
	      ((DCI1A_10MHz_TDD_1_6_t*)DLSCH_dci)->rballoc = 2047;
	      size_bytes = sizeof(DCI1A_10MHz_TDD_1_6_t);
	      size_bits  = sizeof_DCI1A_10MHz_TDD_1_6_t;
	      break;
	    case 100:
	      ((DCI1A_20MHz_TDD_1_6_t*)DLSCH_dci)->type = 1;
	      ((DCI1A_20MHz_TDD_1_6_t*)DLSCH_dci)->rballoc = 8191;
	      size_bytes = sizeof(DCI1A_20MHz_TDD_1_6_t);
	      size_bits  = sizeof_DCI1A_20MHz_TDD_1_6_t;
	      break;
	    }
	  }
	  else { // FDD
	    switch (PHY_vars_eNB_g[module_idP][CC_id]->frame_parms.N_RB_DL) {
	    case 6:
	      ((DCI1A_1_5MHz_FDD_t*)DLSCH_dci)->type = 1;
	      ((DCI1A_1_5MHz_FDD_t*)DLSCH_dci)->rballoc = 31;
	      size_bytes = sizeof(DCI1A_1_5MHz_FDD_t);
	      size_bits  = sizeof_DCI1A_1_5MHz_FDD_t;
	      break;
	    case 15:/*
	      ((DCI1A_2_5MHz_FDD_t*)DLSCH_dci)->type = 1;
	      ((DCI1A_2_5MHz_FDD_t*)DLSCH_dci)->rballoc = 31;
	      size_bytes = sizeof(DCI1A_1_5MHz_FDD_t);
	      size_bits  = sizeof_DCI1A_1_5MHz_FDD_t;*/
	      break;
	    case 25:
	      ((DCI1A_5MHz_FDD_t*)DLSCH_dci)->type = 1;
	      ((DCI1A_5MHz_FDD_t*)DLSCH_dci)->rballoc = 511;
	      size_bytes = sizeof(DCI1A_5MHz_FDD_t);
	      size_bits  = sizeof_DCI1A_5MHz_FDD_t;
	      break;
	    case 50:
	      ((DCI1A_10MHz_FDD_t*)DLSCH_dci)->type = 1;
	      ((DCI1A_10MHz_FDD_t*)DLSCH_dci)->rballoc = 2047;
	      size_bytes = sizeof(DCI1A_10MHz_FDD_t);
	      size_bits  = sizeof_DCI1A_10MHz_FDD_t;
		break;
	    case 75:
	      /*	      ((DCI1A_15MHz_FDD_t*)DLSCH_dci)->type = 1;
	      ((DCI1A_15MHz_FDD_t*)DLSCH_dci)->rballoc = 2047;
	      size_bytes = sizeof(DCI1A_10MHz_FDD_t);
	      size_bits  = sizeof_DCI1A_10MHz_FDD_t;*/
		break;
	    case 100:
	      ((DCI1A_20MHz_FDD_t*)DLSCH_dci)->type = 1;
	      ((DCI1A_20MHz_FDD_t*)DLSCH_dci)->rballoc = 8191;
	      size_bytes = sizeof(DCI1A_20MHz_FDD_t);
	      size_bits  = sizeof_DCI1A_20MHz_FDD_t;
	      break;
	    }
	  }
	  
	  add_ue_spec_dci(DCI_pdu[CC_id],
			  DLSCH_dci,
			  rnti,
			  size_bytes,
			  get_aggregation(get_bw_index(module_idP,CC_id),eNB_UE_stats->DL_cqi[0],format1A),
			  size_bits,
			  format1A,
			  0);
	}
	else { // ra_pdcch_sent==1
	  LOG_D(MAC,"UE %d rnti %x: sent PDCCH order for RAPROC waiting (failure timer %d) \n",i,rnti,UE_list->UE_sched_ctrl[i].ul_failure_timer);	    	    
	  if ((UE_list->UE_sched_ctrl[i].ul_failure_timer % 40) == 0)
	    UE_list->UE_sched_ctrl[i].ra_pdcch_order_sent=0; // resend every 4 frames	      
	}
      
	UE_list->UE_sched_ctrl[i].ul_failure_timer++;
	// check threshold
	if (UE_list->UE_sched_ctrl[i].ul_failure_timer > 200) {
	  // inform RRC of failure and clear timer
	  LOG_I(MAC,"UE %d rnti %x: UL Failure after repeated PDCCH orders: Triggering RRC \n",i,rnti);
	  mac_eNB_rrc_ul_failure(module_idP,CC_id,frameP,subframeP,rnti);
	  UE_list->UE_sched_ctrl[i].ul_failure_timer=0;
	  UE_list->UE_sched_ctrl[i].ul_out_of_sync=1;
	}
      }
    } // ul_failure_timer>0
  }
>>>>>>> 1fb76157

    for (UE_id=UE_list->head; UE_id>=0; UE_id=UE_list->next[UE_id]) {

      ul_req        = &RC.mac[module_idP]->UL_req[CC_id].ul_config_request_body;


      AssertFatal(UE_list->UE_template[CC_id][UE_id].physicalConfigDedicated != NULL, "physicalConfigDedicated is null for UE %d\n",UE_id);

      if ((SRconfig = UE_list->UE_template[CC_id][UE_id].physicalConfigDedicated->schedulingRequestConfig)!=NULL) {
	if (SRconfig->present == SchedulingRequestConfig_PR_setup) {

	  
	  if (SRconfig->choice.setup.sr_ConfigIndex <= 4) {        // 5 ms SR period
	    if ((subframeP%5) != SRconfig->choice.setup.sr_ConfigIndex)
	      continue;
	  } else if (SRconfig->choice.setup.sr_ConfigIndex <= 14) { // 10 ms SR period
	    if (subframeP!=(SRconfig->choice.setup.sr_ConfigIndex-5))
	      continue;
	  } else if (SRconfig->choice.setup.sr_ConfigIndex <= 34) { // 20 ms SR period
	    if ((10*(frameP&1)+subframeP) != (SRconfig->choice.setup.sr_ConfigIndex-15))
	      continue;
	  } else if (SRconfig->choice.setup.sr_ConfigIndex <= 74) { // 40 ms SR period
	    if ((10*(frameP&3)+subframeP) != (SRconfig->choice.setup.sr_ConfigIndex-35))
	      continue;
	  } else if (SRconfig->choice.setup.sr_ConfigIndex <= 154) { // 80 ms SR period
	    if ((10*(frameP&7)+subframeP) != (SRconfig->choice.setup.sr_ConfigIndex-75))
	      continue;
	  }	  
	} // SRconfig->present == SchedulingRequestConfig_PR_setup)
      } // SRconfig = UE_list->UE_template[CC_id][UE_id].physicalConfigDedicated->schedulingRequestConfig)!=NULL) 

      // if we get here there is some PUCCH1 reception to schedule for SR

      int ul_ulsch_only=0;
      // check that there is no existing UL grant for ULSCH which overrides the SR
      for (int i=0;i<ul_req->number_of_pdus;i++)
	if ((ul_req->ul_config_pdu_list[i].pdu_type == NFAPI_UL_CONFIG_ULSCH_PDU_TYPE) &&
	    (ul_req->ul_config_pdu_list[i].ulsch_pdu.ulsch_pdu_rel8.rnti == UE_list->UE_template[CC_id][UE_id].rnti)) {
	    ul_ulsch_only=1;
	    break;
	}

      // drop the allocation because ULSCH with handle it with BSR
      if (ul_ulsch_only==1) continue;

      // drop the allocation if the UE hasn't send RRCConnectionSetupComplete yet
      if (mac_eNB_get_rrc_status(module_idP,UE_RNTI(module_idP,UE_id)) < RRC_CONNECTED) continue;
       
      // if we get here then there is no UL grant so program the SR
      ul_req->ul_config_pdu_list[ul_req->number_of_pdus].pdu_type                                                 = NFAPI_UL_CONFIG_UCI_SR_PDU_TYPE;
      ul_req->ul_config_pdu_list[ul_req->number_of_pdus].uci_sr_pdu.ue_information.ue_information_rel8.rnti = UE_list->UE_template[CC_id][UE_id].rnti;

      // check Rel10 or Rel8 SR
#if defined(Rel10) || defined(Rel14)
      if ((UE_list->UE_template[CC_id][UE_id].physicalConfigDedicated->ext2) &&
	  (UE_list->UE_template[CC_id][UE_id].physicalConfigDedicated->ext2->schedulingRequestConfig_v1020)&&
	  (UE_list->UE_template[CC_id][UE_id].physicalConfigDedicated->ext2->schedulingRequestConfig_v1020)) {

	ul_req->ul_config_pdu_list[ul_req->number_of_pdus].uci_sr_pdu.sr_information.sr_information_rel10.number_of_pucch_resources = 1;
	ul_req->ul_config_pdu_list[ul_req->number_of_pdus].uci_sr_pdu.sr_information.sr_information_rel10.pucch_index_p1 = 
	  *UE_list->UE_template[CC_id][UE_id].physicalConfigDedicated->ext2->schedulingRequestConfig_v1020->sr_PUCCH_ResourceIndexP1_r10;


      }
      else 
#endif
	{
	  ul_req->ul_config_pdu_list[ul_req->number_of_pdus].uci_sr_pdu.sr_information.sr_information_rel8.pucch_index =  
	    UE_list->UE_template[CC_id][UE_id].physicalConfigDedicated->schedulingRequestConfig->choice.setup.sr_PUCCH_ResourceIndex;
	  LOG_D(MAC,"Frame %d, Subframe %d : Scheduling SR for UE %d/%x\n",frameP,subframeP,UE_id,UE_list->UE_template[CC_id][UE_id].rnti);
	}
      RC.mac[module_idP]->UL_req[CC_id].sfn_sf = (frameP<<4)+subframeP;
      ul_req->number_of_pdus++;
    } // for (UE_id=UE_list->head; UE_id>=0; UE_id=UE_list->next[UE_id])
  } // for (CC_id=0; CC_id<MAX_NUM_CCs; CC_id++)
}

void check_ul_failure(module_id_t module_idP,int CC_id,int UE_id,
		      frame_t frameP, sub_frame_t subframeP) {

  UE_list_t                           *UE_list      = &RC.mac[module_idP]->UE_list;
  nfapi_dl_config_request_t           *DL_req       = &RC.mac[module_idP]->DL_req[0];
  uint16_t                            rnti          = UE_RNTI(module_idP,UE_id);
  eNB_UE_STATS                        *eNB_UE_stats = &RC.mac[module_idP]->UE_list.eNB_UE_stats[CC_id][UE_id];
  COMMON_channels_t                   *cc           = RC.mac[module_idP]->common_channels;

  // check uplink failure
  if ((UE_list->UE_sched_ctrl[UE_id].ul_failure_timer>0)&&
      (UE_list->UE_sched_ctrl[UE_id].ul_out_of_sync==0)) {
    LOG_D(MAC,"UE %d rnti %x: UL Failure timer %d \n",UE_id,rnti,UE_list->UE_sched_ctrl[UE_id].ul_failure_timer);
    if (UE_list->UE_sched_ctrl[UE_id].ra_pdcch_order_sent==0) {
      UE_list->UE_sched_ctrl[UE_id].ra_pdcch_order_sent=1;
      
      // add a format 1A dci for this UE to request an RA procedure (only one UE per subframe)
      LOG_D(MAC,"UE %d rnti %x: sending PDCCH order for RAPROC (failure timer %d) \n",UE_id,rnti,UE_list->UE_sched_ctrl[UE_id].ul_failure_timer);	    
      nfapi_dl_config_request_pdu_t* dl_config_pdu                    = &DL_req[CC_id].dl_config_request_body.dl_config_pdu_list[DL_req[CC_id].dl_config_request_body.number_pdu]; 
      memset((void*)dl_config_pdu,0,sizeof(nfapi_dl_config_request_pdu_t));
      dl_config_pdu->pdu_type                                         = NFAPI_DL_CONFIG_DCI_DL_PDU_TYPE; 
      dl_config_pdu->pdu_size                                         = (uint8_t)(2+sizeof(nfapi_dl_config_dci_dl_pdu));
      dl_config_pdu->dci_dl_pdu.dci_dl_pdu_rel8.dci_format            = NFAPI_DL_DCI_FORMAT_1A;
      dl_config_pdu->dci_dl_pdu.dci_dl_pdu_rel8.aggregation_level     = get_aggregation(get_bw_index(module_idP,CC_id),eNB_UE_stats->dl_cqi,format1A);
      dl_config_pdu->dci_dl_pdu.dci_dl_pdu_rel8.rnti                  = rnti;
      dl_config_pdu->dci_dl_pdu.dci_dl_pdu_rel8.rnti_type             = 1;    // CRNTI : see Table 4-10 from SCF082 - nFAPI specifications
      dl_config_pdu->dci_dl_pdu.dci_dl_pdu_rel8.transmission_power    = 6000; // equal to RS power
      
      AssertFatal((cc[CC_id].mib->message.dl_Bandwidth >=0) && (cc[CC_id].mib->message.dl_Bandwidth<6),
		  "illegal dl_Bandwidth %d\n",(int)cc[CC_id].mib->message.dl_Bandwidth);
      dl_config_pdu->dci_dl_pdu.dci_dl_pdu_rel8.resource_block_coding = pdcch_order_table[cc[CC_id].mib->message.dl_Bandwidth];
      DL_req[CC_id].dl_config_request_body.number_dci++;
      DL_req[CC_id].dl_config_request_body.number_pdu++;
     
      /* 
	 add_ue_spec_dci(&DL_req[CC_id],
	 rnti,
	 get_aggregation(get_tw_index(module_idP,CC_id),eNB_UE_stats->DL_cqi[0],format1A),
	 format1A,
	 NO_DLSCH);*/
    }
    else { // ra_pdcch_sent==1
      LOG_D(MAC,"UE %d rnti %x: sent PDCCH order for RAPROC waiting (failure timer %d) \n",UE_id,rnti,UE_list->UE_sched_ctrl[UE_id].ul_failure_timer);	    	    
      if ((UE_list->UE_sched_ctrl[UE_id].ul_failure_timer % 40) == 0)
	UE_list->UE_sched_ctrl[UE_id].ra_pdcch_order_sent=0; // resend every 4 frames	      
    }
    
    UE_list->UE_sched_ctrl[UE_id].ul_failure_timer++;
    // check threshold
    if (UE_list->UE_sched_ctrl[UE_id].ul_failure_timer > 200) {
      // inform RRC of failure and clear timer
      LOG_D(MAC,"UE %d rnti %x: UL Failure after repeated PDCCH orders: Triggering RRC \n",UE_id,rnti);
      mac_eNB_rrc_ul_failure(module_idP,CC_id,frameP,subframeP,rnti);
      UE_list->UE_sched_ctrl[UE_id].ul_failure_timer=0;
      UE_list->UE_sched_ctrl[UE_id].ul_out_of_sync=1;
    }
  } // ul_failure_timer>0
  
}

void clear_nfapi_information(eNB_MAC_INST *eNB,int CC_idP,frame_t frameP,sub_frame_t subframeP) {

  nfapi_dl_config_request_t *DL_req         = &eNB->DL_req[0];
  nfapi_ul_config_request_t *UL_req         = &eNB->UL_req[0];
  nfapi_hi_dci0_request_t   *HI_DCI0_req    = &eNB->HI_DCI0_req[0];
  nfapi_tx_request_t        *TX_req         = &eNB->TX_req[0];

  
  eNB->pdu_index[CC_idP]                                     = 0;
  DL_req[CC_idP].dl_config_request_body.number_pdcch_ofdm_symbols           = 1;
  DL_req[CC_idP].dl_config_request_body.number_dci                          = 0;
  DL_req[CC_idP].dl_config_request_body.number_pdu                          = 0;
  DL_req[CC_idP].dl_config_request_body.number_pdsch_rnti                   = 0;
  DL_req[CC_idP].dl_config_request_body.transmission_power_pcfich           = 6000;
  
  HI_DCI0_req[CC_idP].hi_dci0_request_body.sfnsf                            = subframeP + (frameP<<3);
  HI_DCI0_req[CC_idP].hi_dci0_request_body.number_of_dci                    = 0;
  
  
  UL_req[CC_idP].ul_config_request_body.number_of_pdus                      = 0;
  UL_req[CC_idP].ul_config_request_body.rach_prach_frequency_resources      = 0; // ignored, handled by PHY for now
  UL_req[CC_idP].ul_config_request_body.srs_present                         = 0; // ignored, handled by PHY for now
  

  TX_req[CC_idP].tx_request_body.number_of_pdus                 = 0;


}

void copy_ulreq(module_id_t module_idP,frame_t frameP, sub_frame_t subframeP) {

  int CC_id;
  eNB_MAC_INST *eNB;
  nfapi_ul_config_request_body_t *ul_req_tmp;
  nfapi_ul_config_request_body_t *ul_req;

  eNB = RC.mac[module_idP];

  for (CC_id=0;CC_id<MAX_NUM_CCs;CC_id++) {

    ul_req_tmp       = &eNB->UL_req_tmp[CC_id][subframeP].ul_config_request_body;
    ul_req           = &eNB->UL_req[CC_id].ul_config_request_body;
    
    eNB->UL_req[CC_id].sfn_sf   = (frameP<<4) + subframeP;
    ul_req->number_of_pdus                     = ul_req_tmp->number_of_pdus;
    ul_req_tmp->number_of_pdus = 0;

    memcpy((void*)ul_req->ul_config_pdu_list,
	   (void*)ul_req_tmp->ul_config_pdu_list,
	   ul_req->number_of_pdus*sizeof(nfapi_ul_config_request_pdu_t));
  
  }
}

void eNB_dlsch_ulsch_scheduler(module_id_t module_idP, frame_t frameP, sub_frame_t subframeP)  
{

  int mbsfn_status[MAX_NUM_CCs];
  protocol_ctxt_t   ctxt;

  int CC_id,i; //,next_i;
  UE_list_t *UE_list=&RC.mac[module_idP]->UE_list;
  rnti_t rnti;
  
  COMMON_channels_t         *cc             = RC.mac[module_idP]->common_channels;

  eNB_UE_STATS              *eNB_UE_stats;
#if defined(FLEXRAN_AGENT_SB_IF)
  Protocol__FlexranMessage *msg;
#endif

  
  start_meas(&RC.mac[module_idP]->eNB_scheduler);
  VCD_SIGNAL_DUMPER_DUMP_FUNCTION_BY_NAME(VCD_SIGNAL_DUMPER_FUNCTIONS_ENB_DLSCH_ULSCH_SCHEDULER,VCD_FUNCTION_IN);

  for (CC_id=0; CC_id<MAX_NUM_CCs; CC_id++) {
    mbsfn_status[CC_id]=0;

    // clear vrb_maps
    memset(cc[CC_id].vrb_map,0,100);
    memset(cc[CC_id].vrb_map_UL,0,100);


#if defined(Rel10) || defined(Rel14)
    cc[CC_id].mcch_active =0;
#endif
    RC.mac[module_idP]->frame    = frameP;
    RC.mac[module_idP]->subframe = subframeP;

    clear_nfapi_information(RC.mac[module_idP],CC_id,frameP,subframeP);
  }

  // refresh UE list based on UEs dropped by PHY in previous subframe
  for (i = 0; i < NUMBER_OF_UE_MAX; i++) {
    if (UE_list->active[i] != TRUE) continue;

    rnti         = UE_RNTI(module_idP, i);
    CC_id        = UE_PCCID(module_idP, i);
    eNB_UE_stats = &RC.mac[module_idP]->UE_list.eNB_UE_stats[CC_id][i];

    if ((frameP==0)&&(subframeP==0)) {
      LOG_D(MAC,"UE  rnti %x : %s, PHR %d dB CQI %d\n", rnti,
            UE_list->UE_sched_ctrl[i].ul_out_of_sync==0 ? "in synch" : "out of sync",
            UE_list->UE_template[CC_id][i].phr_info,
            eNB_UE_stats->dl_cqi);
    }

    RC.eNB[module_idP][CC_id]->pusch_stats_bsr[i][(frameP*10)+subframeP]=-63;
    if (i==UE_list->head)
      VCD_SIGNAL_DUMPER_DUMP_VARIABLE_BY_NAME(VCD_SIGNAL_DUMPER_VARIABLES_UE0_BSR,RC.eNB[module_idP][CC_id]->pusch_stats_bsr[i][(frameP*10)+subframeP]); 
    // increment this, it is cleared when we receive an sdu
    RC.mac[module_idP]->UE_list.UE_sched_ctrl[i].ul_inactivity_timer++;

    RC.mac[module_idP]->UE_list.UE_sched_ctrl[i].cqi_req_timer++;
    LOG_D(MAC,"UE %d/%x : ul_inactivity %d, cqi_req %d\n",i,rnti, 
	  RC.mac[module_idP]->UE_list.UE_sched_ctrl[i].ul_inactivity_timer,
	  RC.mac[module_idP]->UE_list.UE_sched_ctrl[i].cqi_req_timer);
    check_ul_failure(module_idP,CC_id,i,frameP,subframeP);

  }

  PROTOCOL_CTXT_SET_BY_MODULE_ID(&ctxt, module_idP, ENB_FLAG_YES, NOT_A_RNTI, frameP, subframeP,module_idP);
  pdcp_run(&ctxt);

  rrc_rx_tx(&ctxt,
            0, // eNB index, unused in eNB
            CC_id);

#if defined(Rel10) || defined(Rel14)

  for (CC_id=0; CC_id<MAX_NUM_CCs; CC_id++) {
    if (cc[CC_id].MBMS_flag >0) {
      start_meas(&RC.mac[module_idP]->schedule_mch);
      mbsfn_status[CC_id] = schedule_MBMS(module_idP,CC_id,frameP,subframeP);
      stop_meas(&RC.mac[module_idP]->schedule_mch);
    }
  }

#endif

  // This schedules MIB
  if ((subframeP==0) && (frameP&3) == 0) schedule_mib(module_idP,frameP,subframeP);
  // This schedules SI for legacy LTE and eMTC starting in subframeP
  schedule_SI(module_idP,frameP,subframeP);
  // This schedules Random-Access for legacy LTE and eMTC starting in subframeP
  schedule_RA(module_idP,frameP,subframeP);
  // copy previously scheduled UL resources (ULSCH + HARQ)
  copy_ulreq(module_idP,frameP,subframeP);
  // This schedules SRS in subframeP
  schedule_SRS(module_idP,frameP,subframeP);
  // This schedules ULSCH in subframeP (dci0)
  schedule_ulsch(module_idP,frameP,subframeP);
  // This schedules UCI_SR in subframeP
  schedule_SR(module_idP,frameP,subframeP);
  // This schedules UCI_CSI in subframeP
  schedule_CSI(module_idP, frameP, subframeP);

  // This schedules DLSCH in subframeP
  schedule_ue_spec(module_idP,frameP,subframeP,mbsfn_status);

  // Allocate CCEs for good after scheduling is done
<<<<<<< HEAD
  for (CC_id=0;CC_id<MAX_NUM_CCs;CC_id++) allocate_CCEs(module_idP,CC_id,subframeP,0);
  

  stop_meas(&RC.mac[module_idP]->eNB_scheduler);
=======
  for (CC_id=0;CC_id<MAX_NUM_CCs;CC_id++)
    if (allocate_CCEs(module_idP,CC_id,subframeP,0)) {
      LOG_D(MAC, "eNB %d CC_id %d frame %d subframe %d: CCE allocation failed\n",
            module_idP, CC_id, frameP, subframeP);
      printf("eNB %d CC_id %d frame %d subframe %d: CCE allocation failed\n",
            module_idP, CC_id, frameP, subframeP);
      abort();
    }

#if defined(FLEXRAN_AGENT_SB_IF)
#ifndef DISABLE_CONT_STATS
  //Send subframe trigger to the controller
  if (mac_agent_registered[module_idP]) {
    agent_mac_xface[module_idP]->flexran_agent_send_update_mac_stats(module_idP);
  }
#endif
#endif

  /*
  int dummy=0;
  for (i=0;
       i<DCI_pdu[CC_id]->Num_dci;
       i++)
    if (DCI_pdu[CC_id]->dci_alloc[i].rnti==2)
      dummy=1;
	
  if (dummy==1)
    for (i=0;
	 i<DCI_pdu[CC_id]->Num_dci;
	 i++)
      LOG_I(MAC,"Frame %d, subframe %d: DCI %d/%d, format %d, rnti %x, NCCE %d(num_pdcch_symb %d)\n",
	    frameP,subframeP,i,DCI_pdu[CC_id]->Num_dci,
	    DCI_pdu[CC_id]->dci_alloc[i].format,
	    DCI_pdu[CC_id]->dci_alloc[i].rnti,
	    DCI_pdu[CC_id]->dci_alloc[i].firstCCE,
	    DCI_pdu[CC_id]->num_pdcch_symbols);

  LOG_D(MAC,"frameP %d, subframeP %d\n",frameP,subframeP);
  */

  stop_meas(&eNB_mac_inst[module_idP].eNB_scheduler);
>>>>>>> 1fb76157
  VCD_SIGNAL_DUMPER_DUMP_FUNCTION_BY_NAME(VCD_SIGNAL_DUMPER_FUNCTIONS_ENB_DLSCH_ULSCH_SCHEDULER,VCD_FUNCTION_OUT);

}


<|MERGE_RESOLUTION|>--- conflicted
+++ resolved
@@ -190,12 +190,6 @@
 															cqi_ReportPeriodic);
 	    ul_req->number_of_pdus++;
 
-<<<<<<< HEAD
-=======
-  // clear DCI and BCCH contents before scheduling
-  for (CC_id=0; CC_id<MAX_NUM_CCs; CC_id++) {
-    DCI_pdu[CC_id]->Num_dci  = 0;
->>>>>>> 1fb76157
 #if defined(Rel10) || defined(Rel14)
 	    // PUT rel10-13 UCI options here
 #endif	    
@@ -229,133 +223,8 @@
   int CC_id,UE_id;  
   SchedulingRequestConfig_t      *SRconfig;
 
-<<<<<<< HEAD
+
   for (CC_id=0; CC_id<MAX_NUM_CCs; CC_id++) {
-=======
-    if (eNB_UE_stats==NULL) {
-	//mac_remove_ue(module_idP, i, frameP, subframeP);
-      //Inform the controller about the UE deactivation. Should be moved to RRC agent in the future
-#if defined(FLEXRAN_AGENT_SB_IF)
-      if (mac_agent_registered[module_idP]) {
-	agent_mac_xface[module_idP]->flexran_agent_notify_ue_state_change(module_idP,
-									  rnti,
-									  PROTOCOL__FLEX_UE_STATE_CHANGE_TYPE__FLUESC_DEACTIVATED);
-      }
-#endif
-    }
-    else {
-      // check uplink failure
-      if ((UE_list->UE_sched_ctrl[i].ul_failure_timer>0)&&
-	  (UE_list->UE_sched_ctrl[i].ul_out_of_sync==0) &&
-          /* do nothing if CCE allocation is impossible */
-          !CCE_allocation_infeasible(module_idP, CC_id, 0, subframeP,
-                                     get_aggregation(get_bw_index(module_idP,CC_id),eNB_UE_stats->DL_cqi[0],format1A),
-                                     rnti)) {
-	LOG_D(MAC,"UE %d rnti %x: UL Failure timer %d \n",i,rnti,UE_list->UE_sched_ctrl[i].ul_failure_timer);
-	if (UE_list->UE_sched_ctrl[i].ra_pdcch_order_sent==0) {
-	  UE_list->UE_sched_ctrl[i].ra_pdcch_order_sent=1;
-	  
-	  // add a format 1A dci for this UE to request an RA procedure (only one UE per subframe)
-	  LOG_D(MAC,"UE %d rnti %x: sending PDCCH order for RAPROC (failure timer %d) \n",i,rnti,UE_list->UE_sched_ctrl[i].ul_failure_timer);	    
-	  DLSCH_dci = (void *)UE_list->UE_template[CC_id][i].DLSCH_DCI[0];
-	  *(uint32_t*)DLSCH_dci = 0;
-	  if (PHY_vars_eNB_g[module_idP][CC_id]->frame_parms.frame_type == TDD) {
-	    switch (PHY_vars_eNB_g[module_idP][CC_id]->frame_parms.N_RB_DL) {
-	    case 6:
-	      ((DCI1A_1_5MHz_TDD_1_6_t*)DLSCH_dci)->type = 1;
-	      ((DCI1A_1_5MHz_TDD_1_6_t*)DLSCH_dci)->rballoc = 31;
-	      size_bytes = sizeof(DCI1A_1_5MHz_TDD_1_6_t);
-	      size_bits  = sizeof_DCI1A_1_5MHz_TDD_1_6_t;
-	      break;
-	    case 25:
-	      ((DCI1A_5MHz_TDD_1_6_t*)DLSCH_dci)->type = 1;
-	      ((DCI1A_5MHz_TDD_1_6_t*)DLSCH_dci)->rballoc = 511;
-	      size_bytes = sizeof(DCI1A_5MHz_TDD_1_6_t);
-	      size_bits  = sizeof_DCI1A_5MHz_TDD_1_6_t;
-	      break;
-	    case 50:
-	      ((DCI1A_10MHz_TDD_1_6_t*)DLSCH_dci)->type = 1;
-	      ((DCI1A_10MHz_TDD_1_6_t*)DLSCH_dci)->rballoc = 2047;
-	      size_bytes = sizeof(DCI1A_10MHz_TDD_1_6_t);
-	      size_bits  = sizeof_DCI1A_10MHz_TDD_1_6_t;
-	      break;
-	    case 100:
-	      ((DCI1A_20MHz_TDD_1_6_t*)DLSCH_dci)->type = 1;
-	      ((DCI1A_20MHz_TDD_1_6_t*)DLSCH_dci)->rballoc = 8191;
-	      size_bytes = sizeof(DCI1A_20MHz_TDD_1_6_t);
-	      size_bits  = sizeof_DCI1A_20MHz_TDD_1_6_t;
-	      break;
-	    }
-	  }
-	  else { // FDD
-	    switch (PHY_vars_eNB_g[module_idP][CC_id]->frame_parms.N_RB_DL) {
-	    case 6:
-	      ((DCI1A_1_5MHz_FDD_t*)DLSCH_dci)->type = 1;
-	      ((DCI1A_1_5MHz_FDD_t*)DLSCH_dci)->rballoc = 31;
-	      size_bytes = sizeof(DCI1A_1_5MHz_FDD_t);
-	      size_bits  = sizeof_DCI1A_1_5MHz_FDD_t;
-	      break;
-	    case 15:/*
-	      ((DCI1A_2_5MHz_FDD_t*)DLSCH_dci)->type = 1;
-	      ((DCI1A_2_5MHz_FDD_t*)DLSCH_dci)->rballoc = 31;
-	      size_bytes = sizeof(DCI1A_1_5MHz_FDD_t);
-	      size_bits  = sizeof_DCI1A_1_5MHz_FDD_t;*/
-	      break;
-	    case 25:
-	      ((DCI1A_5MHz_FDD_t*)DLSCH_dci)->type = 1;
-	      ((DCI1A_5MHz_FDD_t*)DLSCH_dci)->rballoc = 511;
-	      size_bytes = sizeof(DCI1A_5MHz_FDD_t);
-	      size_bits  = sizeof_DCI1A_5MHz_FDD_t;
-	      break;
-	    case 50:
-	      ((DCI1A_10MHz_FDD_t*)DLSCH_dci)->type = 1;
-	      ((DCI1A_10MHz_FDD_t*)DLSCH_dci)->rballoc = 2047;
-	      size_bytes = sizeof(DCI1A_10MHz_FDD_t);
-	      size_bits  = sizeof_DCI1A_10MHz_FDD_t;
-		break;
-	    case 75:
-	      /*	      ((DCI1A_15MHz_FDD_t*)DLSCH_dci)->type = 1;
-	      ((DCI1A_15MHz_FDD_t*)DLSCH_dci)->rballoc = 2047;
-	      size_bytes = sizeof(DCI1A_10MHz_FDD_t);
-	      size_bits  = sizeof_DCI1A_10MHz_FDD_t;*/
-		break;
-	    case 100:
-	      ((DCI1A_20MHz_FDD_t*)DLSCH_dci)->type = 1;
-	      ((DCI1A_20MHz_FDD_t*)DLSCH_dci)->rballoc = 8191;
-	      size_bytes = sizeof(DCI1A_20MHz_FDD_t);
-	      size_bits  = sizeof_DCI1A_20MHz_FDD_t;
-	      break;
-	    }
-	  }
-	  
-	  add_ue_spec_dci(DCI_pdu[CC_id],
-			  DLSCH_dci,
-			  rnti,
-			  size_bytes,
-			  get_aggregation(get_bw_index(module_idP,CC_id),eNB_UE_stats->DL_cqi[0],format1A),
-			  size_bits,
-			  format1A,
-			  0);
-	}
-	else { // ra_pdcch_sent==1
-	  LOG_D(MAC,"UE %d rnti %x: sent PDCCH order for RAPROC waiting (failure timer %d) \n",i,rnti,UE_list->UE_sched_ctrl[i].ul_failure_timer);	    	    
-	  if ((UE_list->UE_sched_ctrl[i].ul_failure_timer % 40) == 0)
-	    UE_list->UE_sched_ctrl[i].ra_pdcch_order_sent=0; // resend every 4 frames	      
-	}
-      
-	UE_list->UE_sched_ctrl[i].ul_failure_timer++;
-	// check threshold
-	if (UE_list->UE_sched_ctrl[i].ul_failure_timer > 200) {
-	  // inform RRC of failure and clear timer
-	  LOG_I(MAC,"UE %d rnti %x: UL Failure after repeated PDCCH orders: Triggering RRC \n",i,rnti);
-	  mac_eNB_rrc_ul_failure(module_idP,CC_id,frameP,subframeP,rnti);
-	  UE_list->UE_sched_ctrl[i].ul_failure_timer=0;
-	  UE_list->UE_sched_ctrl[i].ul_out_of_sync=1;
-	}
-      }
-    } // ul_failure_timer>0
-  }
->>>>>>> 1fb76157
 
     for (UE_id=UE_list->head; UE_id>=0; UE_id=UE_list->next[UE_id]) {
 
@@ -654,54 +523,12 @@
   schedule_ue_spec(module_idP,frameP,subframeP,mbsfn_status);
 
   // Allocate CCEs for good after scheduling is done
-<<<<<<< HEAD
+
   for (CC_id=0;CC_id<MAX_NUM_CCs;CC_id++) allocate_CCEs(module_idP,CC_id,subframeP,0);
   
 
   stop_meas(&RC.mac[module_idP]->eNB_scheduler);
-=======
-  for (CC_id=0;CC_id<MAX_NUM_CCs;CC_id++)
-    if (allocate_CCEs(module_idP,CC_id,subframeP,0)) {
-      LOG_D(MAC, "eNB %d CC_id %d frame %d subframe %d: CCE allocation failed\n",
-            module_idP, CC_id, frameP, subframeP);
-      printf("eNB %d CC_id %d frame %d subframe %d: CCE allocation failed\n",
-            module_idP, CC_id, frameP, subframeP);
-      abort();
-    }
-
-#if defined(FLEXRAN_AGENT_SB_IF)
-#ifndef DISABLE_CONT_STATS
-  //Send subframe trigger to the controller
-  if (mac_agent_registered[module_idP]) {
-    agent_mac_xface[module_idP]->flexran_agent_send_update_mac_stats(module_idP);
-  }
-#endif
-#endif
-
-  /*
-  int dummy=0;
-  for (i=0;
-       i<DCI_pdu[CC_id]->Num_dci;
-       i++)
-    if (DCI_pdu[CC_id]->dci_alloc[i].rnti==2)
-      dummy=1;
-	
-  if (dummy==1)
-    for (i=0;
-	 i<DCI_pdu[CC_id]->Num_dci;
-	 i++)
-      LOG_I(MAC,"Frame %d, subframe %d: DCI %d/%d, format %d, rnti %x, NCCE %d(num_pdcch_symb %d)\n",
-	    frameP,subframeP,i,DCI_pdu[CC_id]->Num_dci,
-	    DCI_pdu[CC_id]->dci_alloc[i].format,
-	    DCI_pdu[CC_id]->dci_alloc[i].rnti,
-	    DCI_pdu[CC_id]->dci_alloc[i].firstCCE,
-	    DCI_pdu[CC_id]->num_pdcch_symbols);
-
-  LOG_D(MAC,"frameP %d, subframeP %d\n",frameP,subframeP);
-  */
-
-  stop_meas(&eNB_mac_inst[module_idP].eNB_scheduler);
->>>>>>> 1fb76157
+
   VCD_SIGNAL_DUMPER_DUMP_FUNCTION_BY_NAME(VCD_SIGNAL_DUMPER_FUNCTIONS_ENB_DLSCH_ULSCH_SCHEDULER,VCD_FUNCTION_OUT);
 
 }
