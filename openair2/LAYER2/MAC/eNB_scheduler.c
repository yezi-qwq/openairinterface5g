--- conflicted
+++ resolved
@@ -731,43 +731,13 @@
 
 #endif
 
-<<<<<<< HEAD
-  // This schedules MIB
-  if ((subframeP==0) && (frameP&3) == 0) schedule_mib(module_idP,frameP,subframeP);
-  // This schedules SI for legacy LTE and eMTC starting in subframeP
-  schedule_SI(module_idP,frameP,subframeP);
-  // This schedules Paging in subframeP
-  schedule_PCH(module_idP,frameP,subframeP);
-  // This schedules Random-Access for legacy LTE and eMTC starting in subframeP
-  schedule_RA(module_idP,frameP,subframeP);
-  // copy previously scheduled UL resources (ULSCH + HARQ)
-  copy_ulreq(module_idP,frameP,subframeP);
-  // This schedules SRS in subframeP
-  schedule_SRS(module_idP,frameP,subframeP);
-  // This schedules ULSCH in subframeP (dci0)
-  schedule_ulsch(module_idP,frameP,subframeP);
-  // This schedules UCI_SR in subframeP
-  schedule_SR(module_idP,frameP,subframeP);
-  // This schedules UCI_CSI in subframeP
-  schedule_CSI(module_idP, frameP, subframeP);
-
-  // This schedules DLSCH in subframeP
-  schedule_ue_spec(module_idP,frameP,subframeP,mbsfn_status);
-
-  // Allocate CCEs for good after scheduling is done
-
-  for (CC_id=0;CC_id<MAX_NUM_CCs;CC_id++) allocate_CCEs(module_idP,CC_id,subframeP,0);
-  
-
-  stop_meas(&RC.mac[module_idP]->eNB_scheduler);
-
-  VCD_SIGNAL_DUMPER_DUMP_FUNCTION_BY_NAME(VCD_SIGNAL_DUMPER_FUNCTIONS_ENB_DLSCH_ULSCH_SCHEDULER,VCD_FUNCTION_OUT);
-=======
     // This schedules MIB
     if ((subframeP == 0) && (frameP & 3) == 0)
 	schedule_mib(module_idP, frameP, subframeP);
     // This schedules SI for legacy LTE and eMTC starting in subframeP
     schedule_SI(module_idP, frameP, subframeP);
+    // This schedules Paging in subframeP
+    schedule_PCH(module_idP,frameP,subframeP);
     // This schedules Random-Access for legacy LTE and eMTC starting in subframeP
     schedule_RA(module_idP, frameP, subframeP);
     // copy previously scheduled UL resources (ULSCH + HARQ)
@@ -795,5 +765,4 @@
     VCD_SIGNAL_DUMPER_DUMP_FUNCTION_BY_NAME
 	(VCD_SIGNAL_DUMPER_FUNCTIONS_ENB_DLSCH_ULSCH_SCHEDULER,
 	 VCD_FUNCTION_OUT);
->>>>>>> a2d16b34
 }