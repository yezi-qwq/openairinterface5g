--- conflicted
+++ resolved
@@ -956,27 +956,12 @@
     debug_flag = 1;
   }
 
-<<<<<<< HEAD
-  if ((subframeP == 0) && (frameP & 3) == 0){
-    schedule_mib(module_idP, frameP, subframeP);
-  }
-
-  /*
-  if((subframeP == 0) && (frameP & 7) == 0){
-    schedule_nr_mib(module_idP, frameP, subframeP);
-    }
-  */
-
-  if (phy_test == 0){
-    // This schedules SI for legacy LTE and eMTC starting in subframeP
-=======
   /* This schedules MIB */
   if ((subframeP == 0) && (frameP & 3) == 0)
     schedule_mib(module_idP, frameP, subframeP);
 
   if (get_softmodem_params()->phy_test == 0) {
     /* This schedules SI for legacy LTE and eMTC starting in subframeP */
->>>>>>> 81d4202b
     schedule_SI(module_idP, frameP, subframeP);
     /* This schedules Paging in subframeP */
     schedule_PCH(module_idP,frameP,subframeP);
