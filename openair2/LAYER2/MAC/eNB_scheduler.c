/*
 * Licensed to the OpenAirInterface (OAI) Software Alliance under one or more
 * contributor license agreements.  See the NOTICE file distributed with
 * this work for additional information regarding copyright ownership.
 * The OpenAirInterface Software Alliance licenses this file to You under
 * the OAI Public License, Version 1.1  (the "License"); you may not use this file
 * except in compliance with the License.
 * You may obtain a copy of the License at
 *
 *      http://www.openairinterface.org/?page_id=698
 *
 * Unless required by applicable law or agreed to in writing, software
 * distributed under the License is distributed on an "AS IS" BASIS,
 * WITHOUT WARRANTIES OR CONDITIONS OF ANY KIND, either express or implied.
 * See the License for the specific language governing permissions and
 * limitations under the License.
 *-------------------------------------------------------------------------------
 * For more information about the OpenAirInterface (OAI) Software Alliance:
 *      contact@openairinterface.org
 */

/*! \file eNB_scheduler.c
 * \brief eNB scheduler top level function operates on per subframe basis
 * \author  Navid Nikaein and Raymond Knopp
 * \date 2010 - 2014
 * \email: navid.nikaein@eurecom.fr
 * \version 0.5
 * @ingroup _mac

 */

#include "assertions.h"
#include "targets/RT/USER/lte-softmodem.h"
#include "LAYER2/MAC/mac.h"
#include "LAYER2/MAC/mac_extern.h"

#include "LAYER2/MAC/mac_proto.h"
#include "common/utils/LOG/log.h"
#include "nfapi/oai_integration/vendor_ext.h"
#include "common/utils/LOG/vcd_signal_dumper.h"
#include "UTIL/OPT/opt.h"
#include "OCG.h"
#include "OCG_extern.h"

#include "RRC/LTE/rrc_extern.h"
#include "RRC/L2_INTERFACE/openair_rrc_L2_interface.h"

//#include "LAYER2/MAC/pre_processor.c"
#include "pdcp.h"

//Agent-related headers
#include "flexran_agent_extern.h"
#include "flexran_agent_mac.h"

/* for fair round robin SCHED */
#include "eNB_scheduler_fairRR.h"

#if defined(ENABLE_ITTI)
  #include "intertask_interface.h"
#endif

#include "assertions.h"

#define ENABLE_MAC_PAYLOAD_DEBUG
#define DEBUG_eNB_SCHEDULER 1

extern RAN_CONTEXT_t RC;


uint16_t pdcch_order_table[6] = { 31, 31, 511, 2047, 2047, 8191 };

<<<<<<< HEAD
//-----------------------------------------------------------------------------
/*
 * Schedule periodic SRS
 */
void schedule_SRS(module_id_t module_idP,
                  frame_t frameP,
                  sub_frame_t subframeP)
//-----------------------------------------------------------------------------
{
  int CC_id = 0;
  int UE_id = -1;
  uint8_t TSFC = 0;
  uint8_t srs_SubframeConfig = 0;
  uint16_t srsPeriodicity = 0;
  uint16_t srsOffset = 0;
  uint16_t deltaTSFC = 0;  // bitmap
  // table for TSFC (Period) and deltaSFC (offset)
  const uint16_t deltaTSFCTabType1[15][2] = { {1, 1}, {1, 2}, {2, 2}, {1, 5}, {2, 5}, {4, 5}, {8, 5}, {3, 5}, {12, 5}, {1, 10}, {2, 10}, {4, 10}, {8, 10}, {351, 10}, {383, 10} };  // Table 5.5.3.3-2 3GPP 36.211 FDD
  const uint16_t deltaTSFCTabType2[14][2] = { {2, 5}, {6, 5}, {10, 5}, {18, 5}, {14, 5}, {22, 5}, {26, 5}, {30, 5}, {70, 10}, {74, 10}, {194, 10}, {326, 10}, {586, 10}, {210, 10} }; // Table 5.5.3.3-2 3GPP 36.211 TDD
  eNB_MAC_INST *eNB = RC.mac[module_idP];
  UE_list_t *UE_list = &(eNB->UE_list);
  nfapi_ul_config_request_body_t *ul_req = NULL;
  UE_sched_ctrl *UE_scheduling_control = NULL;
  COMMON_channels_t *cc = eNB->common_channels;
  LTE_SoundingRS_UL_ConfigCommon_t *soundingRS_UL_ConfigCommon = NULL;
  struct LTE_SoundingRS_UL_ConfigDedicated *soundingRS_UL_ConfigDedicated = NULL;

  for (CC_id = 0; CC_id < MAX_NUM_CCs; CC_id++) {
    soundingRS_UL_ConfigCommon = &(cc[CC_id].radioResourceConfigCommon->soundingRS_UL_ConfigCommon);

    /* Check if SRS is enabled in this frame/subframe */
    if (soundingRS_UL_ConfigCommon) {
      srs_SubframeConfig = soundingRS_UL_ConfigCommon->choice.setup.srs_SubframeConfig;

      if (cc[CC_id].tdd_Config == NULL) {  // FDD
        deltaTSFC = deltaTSFCTabType1[srs_SubframeConfig][0];
        TSFC = deltaTSFCTabType1[srs_SubframeConfig][1];
      } else {  // TDD
=======

void
schedule_SRS(module_id_t module_idP, frame_t frameP, sub_frame_t subframeP) {
  eNB_MAC_INST *eNB = RC.mac[module_idP];
  UE_list_t *UE_list = &eNB->UE_list;
  nfapi_ul_config_request_body_t *ul_req;
  int CC_id, UE_id;
  COMMON_channels_t *cc = RC.mac[module_idP]->common_channels;
  LTE_SoundingRS_UL_ConfigCommon_t *soundingRS_UL_ConfigCommon;
  struct LTE_SoundingRS_UL_ConfigDedicated *soundingRS_UL_ConfigDedicated;
  uint8_t TSFC;
  uint16_t deltaTSFC;   // bitmap
  uint8_t srs_SubframeConfig;
  // table for TSFC (Period) and deltaSFC (offset)
  const uint16_t deltaTSFCTabType1[15][2] = { {1, 1}, {1, 2}, {2, 2}, {1, 5}, {2, 5}, {4, 5}, {8, 5}, {3, 5}, {12, 5}, {1, 10}, {2, 10}, {4, 10}, {8, 10}, {351, 10}, {383, 10} };  // Table 5.5.3.3-2 3GPP 36.211 FDD
  const uint16_t deltaTSFCTabType2[14][2] = { {2, 5}, {6, 5}, {10, 5}, {18, 5}, {14, 5}, {22, 5}, {26, 5}, {30, 5}, {70, 10}, {74, 10}, {194, 10}, {326, 10}, {586, 10}, {210, 10} }; // Table 5.5.3.3-2 3GPP 36.211 TDD
  uint16_t srsPeriodicity, srsOffset;

  for (CC_id = 0; CC_id < MAX_NUM_CCs; CC_id++) {
    soundingRS_UL_ConfigCommon = &cc[CC_id].radioResourceConfigCommon->soundingRS_UL_ConfigCommon;

    // check if SRS is enabled in this frame/subframe
    if (soundingRS_UL_ConfigCommon) {
      srs_SubframeConfig = soundingRS_UL_ConfigCommon->choice.setup.srs_SubframeConfig;

      if (cc[CC_id].tdd_Config == NULL) { // FDD
        deltaTSFC = deltaTSFCTabType1[srs_SubframeConfig][0];
        TSFC = deltaTSFCTabType1[srs_SubframeConfig][1];
      } else {    // TDD
>>>>>>> ef42eb71
        deltaTSFC = deltaTSFCTabType2[srs_SubframeConfig][0];
        TSFC = deltaTSFCTabType2[srs_SubframeConfig][1];
      }

<<<<<<< HEAD
      /* Sounding reference signal subframes are the subframes satisfying ns/2 mod TSFC (- deltaTSFC) */
      uint16_t tmp = (subframeP % TSFC);

      if ((1 << tmp) & deltaTSFC) {
        /* This is an SRS subframe, loop over UEs */
        for (UE_id = 0; UE_id < MAX_MOBILES_PER_ENB; UE_id++) {
          if (!UE_list->active[UE_id]) {
            continue;
          }

          /* Drop the allocation if the UE hasn't send RRCConnectionSetupComplete yet */
          if (mac_eNB_get_rrc_status(module_idP, UE_RNTI(module_idP, UE_id)) < RRC_CONNECTED) {
            continue;
          }
=======
      // Sounding reference signal subframes are the subframes satisfying ns/2 mod TSFC (- deltaTSFC
      uint16_t tmp = (subframeP % TSFC);

      if ((1 << tmp) & deltaTSFC) {
        // This is an SRS subframe, loop over UEs
        for (UE_id = 0; UE_id < MAX_MOBILES_PER_ENB; UE_id++) {
          if (!RC.mac[module_idP]->UE_list.active[UE_id]) continue;

          ul_req = &RC.mac[module_idP]->UL_req[CC_id].ul_config_request_body;

          // drop the allocation if the UE hasn't send RRCConnectionSetupComplete yet
          if (mac_eNB_get_rrc_status(module_idP,UE_RNTI(module_idP, UE_id)) < RRC_CONNECTED) continue;
>>>>>>> ef42eb71

          AssertFatal(UE_list->UE_template[CC_id][UE_id].physicalConfigDedicated != NULL,
                      "physicalConfigDedicated is null for UE %d\n",
                      UE_id);

<<<<<<< HEAD
          /* CDRX condition on Active Time and SRS type-0 report (36.321 5.7) */
          UE_scheduling_control = &(UE_list->UE_sched_ctrl[UE_id]);

          /* Test if Active Time not running since 6+ subframes */
          if (UE_scheduling_control->cdrx_configured == TRUE && UE_scheduling_control->in_active_time == FALSE) {
            /*
             * TODO: 6+ subframes condition not checked here
             */
            continue;
          }

          ul_req = &(eNB->UL_req[CC_id].ul_config_request_body);

          if ((soundingRS_UL_ConfigDedicated = UE_list->UE_template[CC_id][UE_id].physicalConfigDedicated->soundingRS_UL_ConfigDedicated) != NULL) {
            if (soundingRS_UL_ConfigDedicated->present == LTE_SoundingRS_UL_ConfigDedicated_PR_setup) {
              get_srs_pos(&cc[CC_id],
                          soundingRS_UL_ConfigDedicated->choice.setup.srs_ConfigIndex,
                          &srsPeriodicity,
                          &srsOffset);
=======
          if ((soundingRS_UL_ConfigDedicated = UE_list->UE_template[CC_id][UE_id].physicalConfigDedicated->soundingRS_UL_ConfigDedicated) != NULL) {
            if (soundingRS_UL_ConfigDedicated->present == LTE_SoundingRS_UL_ConfigDedicated_PR_setup) {
              get_srs_pos(&cc[CC_id],
                          soundingRS_UL_ConfigDedicated->choice.
                          setup.srs_ConfigIndex,
                          &srsPeriodicity, &srsOffset);
>>>>>>> ef42eb71

              if (((10 * frameP + subframeP) % srsPeriodicity) == srsOffset) {
                // Program SRS
                ul_req->srs_present = 1;
<<<<<<< HEAD
                nfapi_ul_config_request_pdu_t *ul_config_pdu = &(ul_req->ul_config_pdu_list[ul_req->number_of_pdus]);
=======
                nfapi_ul_config_request_pdu_t *ul_config_pdu = &ul_req->ul_config_pdu_list[ul_req->number_of_pdus];
>>>>>>> ef42eb71
                memset((void *) ul_config_pdu, 0, sizeof(nfapi_ul_config_request_pdu_t));
                ul_config_pdu->pdu_type =  NFAPI_UL_CONFIG_SRS_PDU_TYPE;
                ul_config_pdu->pdu_size =  2 + (uint8_t) (2 + sizeof(nfapi_ul_config_srs_pdu));
                ul_config_pdu->srs_pdu.srs_pdu_rel8.tl.tag = NFAPI_UL_CONFIG_REQUEST_SRS_PDU_REL8_TAG;
                ul_config_pdu->srs_pdu.srs_pdu_rel8.size = (uint8_t)sizeof(nfapi_ul_config_srs_pdu);
                ul_config_pdu->srs_pdu.srs_pdu_rel8.rnti = UE_list->UE_template[CC_id][UE_id].rnti;
                ul_config_pdu->srs_pdu.srs_pdu_rel8.srs_bandwidth = soundingRS_UL_ConfigDedicated->choice.setup.srs_Bandwidth;
                ul_config_pdu->srs_pdu.srs_pdu_rel8.frequency_domain_position = soundingRS_UL_ConfigDedicated->choice.setup.freqDomainPosition;
                ul_config_pdu->srs_pdu.srs_pdu_rel8.srs_hopping_bandwidth = soundingRS_UL_ConfigDedicated->choice.setup.srs_HoppingBandwidth;;
                ul_config_pdu->srs_pdu.srs_pdu_rel8.transmission_comb = soundingRS_UL_ConfigDedicated->choice.setup.transmissionComb;
                ul_config_pdu->srs_pdu.srs_pdu_rel8.i_srs = soundingRS_UL_ConfigDedicated->choice.setup.srs_ConfigIndex;
<<<<<<< HEAD
                ul_config_pdu->srs_pdu.srs_pdu_rel8.sounding_reference_cyclic_shift = soundingRS_UL_ConfigDedicated->choice.setup.cyclicShift;

                eNB->UL_req[CC_id].sfn_sf = (frameP << 4) + subframeP;
                eNB->UL_req[CC_id].header.message_id = NFAPI_UL_CONFIG_REQUEST;
                ul_req->number_of_pdus++;
              } // if (((10*frameP+subframeP) % srsPeriodicity) == srsOffset)
            } // if (soundingRS_UL_ConfigDedicated->present == SoundingRS_UL_ConfigDedicated_PR_setup)
          } // if ((soundingRS_UL_ConfigDedicated = UE_list->UE_template[CC_id][UE_id].physicalConfigDedicated->soundingRS_UL_ConfigDedicated)!=NULL)
        } // end for loop on UE_id
      } // if((1<<tmp) & deltaTSFC)
    } // SRS config not NULL
  } // end for loop on CC_id
}

//-----------------------------------------------------------------------------
/*
* Schedule the CSI (CQI/PMI/RI/PTI/CRI) periodic reception
*/
void schedule_CSI(module_id_t module_idP,
                  frame_t frameP,
                  sub_frame_t subframeP)
//-----------------------------------------------------------------------------
{
  int                            CC_id = 0;
  int                            UE_id = 0;
  int                            H = 0;
  uint16_t                       Npd = 0;
  uint16_t                       N_OFFSET_CQI = 0;
  struct LTE_CQI_ReportPeriodic  *cqi_ReportPeriodic = NULL;
=======
                ul_config_pdu->srs_pdu.srs_pdu_rel8.sounding_reference_cyclic_shift =
                  soundingRS_UL_ConfigDedicated->choice.setup.cyclicShift;    //              ul_config_pdu->srs_pdu.srs_pdu_rel10.antenna_port                   = ;//
                //              ul_config_pdu->srs_pdu.srs_pdu_rel13.number_of_combs                = ;//
                RC.mac[module_idP]->UL_req[CC_id].sfn_sf = (frameP << 4) + subframeP;
                RC.mac[module_idP]->UL_req[CC_id].header.message_id = NFAPI_UL_CONFIG_REQUEST;
                ul_req->number_of_pdus++;
              } // if (((10*frameP+subframeP) % srsPeriodicity) == srsOffset)
            } // if (soundingRS_UL_ConfigDedicated->present == SoundingRS_UL_ConfigDedicated_PR_setup)
          }   // if ((soundingRS_UL_ConfigDedicated = UE_list->UE_template[CC_id][UE_id].physicalConfigDedicated->soundingRS_UL_ConfigDedicated)!=NULL)
        }   // for (UE_id ...
      }     // if((1<<tmp) & deltaTSFC)
    }     // SRS config
  }
}

void
schedule_CSI(module_id_t module_idP, frame_t frameP, sub_frame_t subframeP) {
>>>>>>> ef42eb71
  eNB_MAC_INST                   *eNB = RC.mac[module_idP];
  UE_list_t                      *UE_list = &eNB->UE_list;
  COMMON_channels_t              *cc = NULL;
  nfapi_ul_config_request_body_t *ul_req = NULL;
  UE_sched_ctrl *UE_scheduling_control = NULL;

  for (CC_id = 0; CC_id < MAX_NUM_CCs; CC_id++) {
    cc = &eNB->common_channels[CC_id];

    for (UE_id = 0; UE_id < MAX_MOBILES_PER_ENB; UE_id++) {
<<<<<<< HEAD
      if (UE_list->active[UE_id] == FALSE) {
        continue;
      }

      /* Drop the allocation if the UE hasn't sent RRCConnectionSetupComplete yet */
      if (mac_eNB_get_rrc_status(module_idP, UE_RNTI(module_idP, UE_id)) < RRC_CONNECTED) {
        continue;
      }

      AssertFatal(UE_list->UE_template[CC_id][UE_id].physicalConfigDedicated != NULL,
                  "physicalConfigDedicated is null for UE %d\n",
                  UE_id);
      /*
      * CDRX condition on Active Time and CSI report on PUCCH (36.321 5.7).
      * Here we consider classic periodic reports on PUCCH without PUSCH simultaneous transmission condition.
      * TODO: add the handling or test on simultaneous PUCCH/PUSCH transmission
      */
      UE_scheduling_control = &(UE_list->UE_sched_ctrl[UE_id]);

      if (UE_scheduling_control->cdrx_configured == TRUE) {
        /* Test if CQI masking activated */
        if (UE_scheduling_control->cqi_mask_boolean == TRUE) {
          // CQI masking => test if onDurationTime not running since 6+ subframe
          if (UE_scheduling_control->on_duration_timer == 0) {
            /*
             * TODO: 6+ subframes condition not checked here
             */
            continue;
          }
        } else { // No CQI masking => test if Active Time not running since 6+ subframe
          if (UE_scheduling_control->in_active_time == FALSE) {
            /*
             * TODO: 6+ subframes condition not checked here
             */
            continue;
          }
        }
      }

      ul_req = &(eNB->UL_req[CC_id].ul_config_request_body);

      if (UE_list->UE_template[CC_id][UE_id].physicalConfigDedicated->cqi_ReportConfig != NULL) {
        cqi_ReportPeriodic = UE_list->UE_template[CC_id][UE_id].physicalConfigDedicated->cqi_ReportConfig->cqi_ReportPeriodic;

        if (cqi_ReportPeriodic != NULL) {
          /* Rel8 Periodic CSI (CQI/PMI/RI) reporting */
          if (cqi_ReportPeriodic->present != LTE_CQI_ReportPeriodic_PR_release) {
            get_csi_params(cc, cqi_ReportPeriodic, &Npd, &N_OFFSET_CQI, &H);

            if ((((frameP * 10) + subframeP) % Npd) == N_OFFSET_CQI) {  // CQI periodic opportunity
              UE_scheduling_control->feedback_cnt[CC_id] = (((frameP * 10) + subframeP) / Npd) % H;

              // Program CQI
              nfapi_ul_config_request_pdu_t *ul_config_pdu = &ul_req->ul_config_pdu_list[ul_req->number_of_pdus];
              memset((void *) ul_config_pdu, 0, sizeof(nfapi_ul_config_request_pdu_t));

              ul_config_pdu->pdu_type                                                          = NFAPI_UL_CONFIG_UCI_CQI_PDU_TYPE;
              ul_config_pdu->pdu_size                                                          = 2 + (uint8_t) (2 + sizeof(nfapi_ul_config_uci_cqi_pdu));
              ul_config_pdu->uci_cqi_pdu.ue_information.ue_information_rel8.tl.tag             = NFAPI_UL_CONFIG_REQUEST_UE_INFORMATION_REL8_TAG;
              ul_config_pdu->uci_cqi_pdu.ue_information.ue_information_rel8.rnti               = UE_list->UE_template[CC_id][UE_id].rnti;
              ul_config_pdu->uci_cqi_pdu.cqi_information.cqi_information_rel8.tl.tag           = NFAPI_UL_CONFIG_REQUEST_CQI_INFORMATION_REL8_TAG;
              ul_config_pdu->uci_cqi_pdu.cqi_information.cqi_information_rel8.pucch_index      = cqi_ReportPeriodic->choice.setup.cqi_PUCCH_ResourceIndex;
              ul_config_pdu->uci_cqi_pdu.cqi_information.cqi_information_rel8.dl_cqi_pmi_size  = get_rel8_dl_cqi_pmi_size(&UE_list->UE_sched_ctrl[UE_id], CC_id, cc, get_tmode(module_idP, CC_id, UE_id), cqi_ReportPeriodic);
              ul_req->number_of_pdus++;
              ul_req->tl.tag                                                                   = NFAPI_UL_CONFIG_REQUEST_BODY_TAG;

#if (LTE_RRC_VERSION >= MAKE_VERSION(10, 0, 0))
              // PUT rel10-13 UCI options here
#endif
            } else if (cqi_ReportPeriodic->choice.setup.ri_ConfigIndex != NULL) {
              if ((((frameP * 10) + subframeP) % ((H * Npd) << (*cqi_ReportPeriodic->choice.setup.ri_ConfigIndex / 161))) ==
                  N_OFFSET_CQI + (*cqi_ReportPeriodic->choice.setup.ri_ConfigIndex % 161)) {  // RI opportunity

                // Program RI
                nfapi_ul_config_request_pdu_t *ul_config_pdu = &ul_req->ul_config_pdu_list[ul_req->number_of_pdus];
                memset((void *) ul_config_pdu, 0, sizeof(nfapi_ul_config_request_pdu_t));

                ul_config_pdu->pdu_type                                                          = NFAPI_UL_CONFIG_UCI_CQI_PDU_TYPE;
                ul_config_pdu->pdu_size                                                          = 2 + (uint8_t) (2 + sizeof(nfapi_ul_config_uci_cqi_pdu));
                ul_config_pdu->uci_cqi_pdu.ue_information.ue_information_rel8.tl.tag             = NFAPI_UL_CONFIG_REQUEST_UE_INFORMATION_REL8_TAG;
                ul_config_pdu->uci_cqi_pdu.ue_information.ue_information_rel8.rnti               = UE_list->UE_template[CC_id][UE_id].rnti;
                ul_config_pdu->uci_cqi_pdu.cqi_information.cqi_information_rel8.tl.tag           = NFAPI_UL_CONFIG_REQUEST_CQI_INFORMATION_REL8_TAG;
                ul_config_pdu->uci_cqi_pdu.cqi_information.cqi_information_rel8.pucch_index      = cqi_ReportPeriodic->choice.setup.cqi_PUCCH_ResourceIndex;
                ul_config_pdu->uci_cqi_pdu.cqi_information.cqi_information_rel8.dl_cqi_pmi_size  = (cc->p_eNB == 2) ? 1 : 2;
                RC.mac[module_idP]->UL_req[CC_id].sfn_sf                                         = (frameP << 4) + subframeP;
                ul_req->number_of_pdus++;
                ul_req->tl.tag                                                                   = NFAPI_UL_CONFIG_REQUEST_BODY_TAG;
              }
            }
          } // if CSI Periodic is not release state
        } // if (cqi_ReportPeriodic != NULL)
      } // if cqi_ReportConfig != NULL
    } // for (UE_id=UE_list->head; UE_id>=0; UE_id=UE_list->next[UE_id]) {
  } // for (CC_id=0; CC_id<MAX_NUM_CCs; CC_id++) {
=======
      if (!UE_list->active[UE_id]) continue;

      ul_req = &RC.mac[module_idP]->UL_req[CC_id].ul_config_request_body;

      // drop the allocation if the UE hasn't send RRCConnectionSetupComplete yet
      if (mac_eNB_get_rrc_status(module_idP, UE_RNTI(module_idP, UE_id)) < RRC_CONNECTED) continue;

      AssertFatal(UE_list->
                  UE_template[CC_id][UE_id].physicalConfigDedicated
                  != NULL,
                  "physicalConfigDedicated is null for UE %d\n",
                  UE_id);

      if (UE_list->UE_template[CC_id][UE_id].physicalConfigDedicated->cqi_ReportConfig) {
        if ((cqi_ReportPeriodic = UE_list->UE_template[CC_id][UE_id].physicalConfigDedicated->cqi_ReportConfig->cqi_ReportPeriodic) != NULL
            && (cqi_ReportPeriodic->present != LTE_CQI_ReportPeriodic_PR_release)) {
          //Rel8 Periodic CQI/PMI/RI reporting
          get_csi_params(cc, cqi_ReportPeriodic, &Npd,
                         &N_OFFSET_CQI, &H);

          if ((((frameP * 10) + subframeP) % Npd) == N_OFFSET_CQI) {  // CQI opportunity
            UE_list->UE_sched_ctrl[UE_id].feedback_cnt[CC_id] = (((frameP * 10) + subframeP) / Npd) % H;
            // Program CQI
            nfapi_ul_config_request_pdu_t *ul_config_pdu = &ul_req->ul_config_pdu_list[ul_req->number_of_pdus];
            memset((void *) ul_config_pdu, 0,
                   sizeof(nfapi_ul_config_request_pdu_t));
            ul_config_pdu->pdu_type                                                          = NFAPI_UL_CONFIG_UCI_CQI_PDU_TYPE;
            ul_config_pdu->pdu_size                                                          = 2 + (uint8_t) (2 + sizeof(nfapi_ul_config_uci_cqi_pdu));
            ul_config_pdu->uci_cqi_pdu.ue_information.ue_information_rel8.tl.tag             = NFAPI_UL_CONFIG_REQUEST_UE_INFORMATION_REL8_TAG;
            ul_config_pdu->uci_cqi_pdu.ue_information.ue_information_rel8.rnti               = UE_list->UE_template[CC_id][UE_id].rnti;
            ul_config_pdu->uci_cqi_pdu.cqi_information.cqi_information_rel8.tl.tag           = NFAPI_UL_CONFIG_REQUEST_CQI_INFORMATION_REL8_TAG;
            ul_config_pdu->uci_cqi_pdu.cqi_information.cqi_information_rel8.pucch_index      = cqi_ReportPeriodic->choice.setup.cqi_PUCCH_ResourceIndex;
            ul_config_pdu->uci_cqi_pdu.cqi_information.cqi_information_rel8.dl_cqi_pmi_size  = get_rel8_dl_cqi_pmi_size(&UE_list->UE_sched_ctrl[UE_id], CC_id, cc,
                get_tmode(module_idP, CC_id, UE_id),
                cqi_ReportPeriodic);
            ul_req->number_of_pdus++;
            ul_req->tl.tag                                                                   = NFAPI_UL_CONFIG_REQUEST_BODY_TAG;
#if (LTE_RRC_VERSION >= MAKE_VERSION(10, 0, 0))
            // PUT rel10-13 UCI options here
#endif
          } else if ((cqi_ReportPeriodic->choice.setup.ri_ConfigIndex)
                     && ((((frameP * 10) + subframeP) % ((H * Npd) << (*cqi_ReportPeriodic->choice.setup.ri_ConfigIndex / 161))) == N_OFFSET_CQI + (*cqi_ReportPeriodic->choice.setup.ri_ConfigIndex %
                         161))) {  // RI opportunity
            // Program RI
            nfapi_ul_config_request_pdu_t *ul_config_pdu = &ul_req->ul_config_pdu_list[ul_req->number_of_pdus];
            memset((void *) ul_config_pdu, 0,
                   sizeof(nfapi_ul_config_request_pdu_t));
            ul_config_pdu->pdu_type                                                          = NFAPI_UL_CONFIG_UCI_CQI_PDU_TYPE;
            ul_config_pdu->pdu_size                                                          = 2 + (uint8_t) (2 + sizeof(nfapi_ul_config_uci_cqi_pdu));
            ul_config_pdu->uci_cqi_pdu.ue_information.ue_information_rel8.tl.tag             = NFAPI_UL_CONFIG_REQUEST_UE_INFORMATION_REL8_TAG;
            ul_config_pdu->uci_cqi_pdu.ue_information.ue_information_rel8.rnti               = UE_list->UE_template[CC_id][UE_id].rnti;
            ul_config_pdu->uci_cqi_pdu.cqi_information.cqi_information_rel8.tl.tag           = NFAPI_UL_CONFIG_REQUEST_CQI_INFORMATION_REL8_TAG;
            ul_config_pdu->uci_cqi_pdu.cqi_information.cqi_information_rel8.pucch_index      = cqi_ReportPeriodic->choice.setup.cqi_PUCCH_ResourceIndex;
            ul_config_pdu->uci_cqi_pdu.cqi_information.cqi_information_rel8.dl_cqi_pmi_size  = (cc->p_eNB == 2) ? 1 : 2;
            RC.mac[module_idP]->UL_req[CC_id].sfn_sf                                         = (frameP << 4) + subframeP;
            ul_req->number_of_pdus++;
            ul_req->tl.tag                                                                   = NFAPI_UL_CONFIG_REQUEST_BODY_TAG;
          }
        }   // if ((cqi_ReportPeriodic = cqi_ReportConfig->cqi_ReportPeriodic)!=NULL) {
      }     // if (UE_list->UE_template[CC_id][UE_id].physicalConfigDedicated->cqi_ReportConfig)
    }     // for (UE_id=UE_list->head; UE_id>=0; UE_id=UE_list->next[UE_id]) {
  }       // for (CC_id=0; CC_id<MAX_NUM_CCs; CC_id++) {
>>>>>>> ef42eb71
}

//-----------------------------------------------------------------------------
/*
* Schedule a possible Scheduling Request reception
*/
void
<<<<<<< HEAD
schedule_SR (module_id_t module_idP,
             frame_t frameP,
             sub_frame_t subframeP)
//-----------------------------------------------------------------------------
{
  int skip_ue = 0;
  int is_harq = 0;
  int pdu_list_index = 0;
  eNB_MAC_INST *eNB = RC.mac[module_idP];
  UE_list_t *UE_list = &eNB->UE_list;
  nfapi_ul_config_request_t      *ul_req = NULL;
  nfapi_ul_config_request_body_t *ul_req_body = NULL;
  LTE_SchedulingRequestConfig_t  *SRconfig = NULL;
=======
schedule_SR(module_id_t module_idP, frame_t frameP, sub_frame_t subframeP) {
  eNB_MAC_INST                   *eNB = RC.mac[module_idP];
  UE_list_t                      *UE_list = &eNB->UE_list;
  nfapi_ul_config_request_t      *ul_req;
  nfapi_ul_config_request_body_t *ul_req_body;
  int                            CC_id;
  int                            UE_id;
  LTE_SchedulingRequestConfig_t  *SRconfig;
  int                            skip_ue;
  int                            is_harq;
>>>>>>> ef42eb71
  nfapi_ul_config_sr_information sr;

  for (int CC_id = 0; CC_id < MAX_NUM_CCs; CC_id++) {
    eNB->UL_req[CC_id].sfn_sf = (frameP << 4) + subframeP;

    for (int UE_id = 0; UE_id < MAX_MOBILES_PER_ENB; UE_id++) {
      if (!UE_list->active[UE_id]) {
        continue;
      }

      if (UE_list->UE_template[CC_id][UE_id].physicalConfigDedicated == NULL) continue;

      if ((SRconfig = UE_list->UE_template[CC_id][UE_id].physicalConfigDedicated->schedulingRequestConfig) != NULL) {
        if (SRconfig->present == LTE_SchedulingRequestConfig_PR_setup) {
<<<<<<< HEAD
          if (SRconfig->choice.setup.sr_ConfigIndex <= 4) {          // 5 ms SR period
            if ((subframeP % 5) != SRconfig->choice.setup.sr_ConfigIndex) continue;
          } else if (SRconfig->choice.setup.sr_ConfigIndex <= 14) {  // 10 ms SR period
            if (subframeP != (SRconfig->choice.setup.sr_ConfigIndex - 5)) continue;
          } else if (SRconfig->choice.setup.sr_ConfigIndex <= 34) {  // 20 ms SR period
            if ((10 * (frameP & 1) + subframeP) != (SRconfig->choice.setup.sr_ConfigIndex - 15)) continue;
          } else if (SRconfig->choice.setup.sr_ConfigIndex <= 74) {  // 40 ms SR period
=======
          if (SRconfig->choice.setup.sr_ConfigIndex <= 4) { // 5 ms SR period
            if ((subframeP % 5) != SRconfig->choice.setup.sr_ConfigIndex) continue;
          } else if (SRconfig->choice.setup.sr_ConfigIndex <= 14) { // 10 ms SR period
            if (subframeP != (SRconfig->choice.setup.sr_ConfigIndex - 5)) continue;
          } else if (SRconfig->choice.setup.sr_ConfigIndex <= 34) { // 20 ms SR period
            if ((10 * (frameP & 1) + subframeP) != (SRconfig->choice.setup.sr_ConfigIndex - 15)) continue;
          } else if (SRconfig->choice.setup.sr_ConfigIndex <= 74) { // 40 ms SR period
>>>>>>> ef42eb71
            if ((10 * (frameP & 3) + subframeP) != (SRconfig->choice.setup.sr_ConfigIndex - 35)) continue;
          } else if (SRconfig->choice.setup.sr_ConfigIndex <= 154) {  // 80 ms SR period
            if ((10 * (frameP & 7) + subframeP) != (SRconfig->choice.setup.sr_ConfigIndex - 75)) continue;
          }
<<<<<<< HEAD
        }  // SRconfig->present == SchedulingRequestConfig_PR_setup)
      }  // SRconfig = UE_list->UE_template[CC_id][UE_id].physicalConfigDedicated->schedulingRequestConfig)!=NULL)

      /* If we get here there is some PUCCH1 reception to schedule for SR */
      ul_req = &(eNB->UL_req[CC_id]);
      ul_req_body = &(ul_req->ul_config_request_body);
      skip_ue = 0;
      is_harq = 0;
      pdu_list_index = 0;

      /* Check that there is no existing UL grant for ULSCH which overrides the SR */
      for (int i = 0; i < ul_req_body->number_of_pdus; i++) {
=======
        }   // SRconfig->present == SchedulingRequestConfig_PR_setup)
      }     // SRconfig = UE_list->UE_template[CC_id][UE_id].physicalConfigDedicated->schedulingRequestConfig)!=NULL)

      // if we get here there is some PUCCH1 reception to schedule for SR
      skip_ue = 0;
      is_harq = 0;

      // check that there is no existing UL grant for ULSCH which overrides the SR
      for (i = 0; i < ul_req_body->number_of_pdus; i++) {
>>>>>>> ef42eb71
        if (((ul_req_body->ul_config_pdu_list[i].pdu_type == NFAPI_UL_CONFIG_ULSCH_PDU_TYPE) ||
             (ul_req_body->ul_config_pdu_list[i].pdu_type == NFAPI_UL_CONFIG_ULSCH_HARQ_PDU_TYPE) ||
             (ul_req_body->ul_config_pdu_list[i].pdu_type == NFAPI_UL_CONFIG_ULSCH_CQI_RI_PDU_TYPE) ||
             (ul_req_body->ul_config_pdu_list[i].pdu_type == NFAPI_UL_CONFIG_ULSCH_CQI_HARQ_RI_PDU_TYPE)) &&
            (ul_req_body->ul_config_pdu_list[i].ulsch_pdu.ulsch_pdu_rel8.rnti == UE_list->UE_template[CC_id][UE_id].rnti)) {
          skip_ue = 1;
<<<<<<< HEAD
          pdu_list_index = i;
          break;
        }
        /* If there is already an HARQ pdu, convert to SR_HARQ */
        else if ((ul_req_body->ul_config_pdu_list[i].pdu_type == NFAPI_UL_CONFIG_UCI_HARQ_PDU_TYPE) &&
                 (ul_req_body->ul_config_pdu_list[i].uci_harq_pdu.ue_information.ue_information_rel8.rnti == UE_list->UE_template[CC_id][UE_id].rnti)) {
          is_harq = 1;
          pdu_list_index = i;
=======
          break;
        }
        /* if there is already an HARQ pdu, convert to SR_HARQ */
        else if ((ul_req_body->ul_config_pdu_list[i].pdu_type == NFAPI_UL_CONFIG_UCI_HARQ_PDU_TYPE) &&
                 (ul_req_body->ul_config_pdu_list[i].uci_harq_pdu.ue_information.ue_information_rel8.rnti == UE_list->UE_template[CC_id][UE_id].rnti)) {
          is_harq = 1;
>>>>>>> ef42eb71
          break;
        }
      }

      /* Drop the allocation because ULSCH will handle it with BSR */
      if (skip_ue == 1) continue;

<<<<<<< HEAD
      LOG_D(MAC, "Frame %d, Subframe %d : Scheduling SR for UE %d/%x is_harq:%d \n",
            frameP,
            subframeP,
            UE_id,
            UE_list->UE_template[CC_id][UE_id].rnti,
            is_harq);

      /* Check Rel10 or Rel8 SR */
#if (LTE_RRC_VERSION >= MAKE_VERSION(10, 0, 0))
      if ((UE_list-> UE_template[CC_id][UE_id].physicalConfigDedicated->ext2) &&
          (UE_list->UE_template[CC_id][UE_id].physicalConfigDedicated->ext2->schedulingRequestConfig_v1020) &&
          (UE_list->UE_template[CC_id][UE_id].physicalConfigDedicated->ext2->schedulingRequestConfig_v1020)) {
        sr.sr_information_rel10.tl.tag                    = NFAPI_UL_CONFIG_REQUEST_SR_INFORMATION_REL10_TAG;
        sr.sr_information_rel10.number_of_pucch_resources = 1;
        sr.sr_information_rel10.pucch_index_p1            = *UE_list->UE_template[CC_id][UE_id].physicalConfigDedicated->ext2->schedulingRequestConfig_v1020->sr_PUCCH_ResourceIndexP1_r10;

        LOG_D(MAC, "REL10 PUCCH INDEX P1:%d \n",
              sr.sr_information_rel10.pucch_index_p1);

      } else
#endif
      {
        sr.sr_information_rel8.tl.tag      = NFAPI_UL_CONFIG_REQUEST_SR_INFORMATION_REL8_TAG;
        sr.sr_information_rel8.pucch_index = UE_list->UE_template[CC_id][UE_id].physicalConfigDedicated->schedulingRequestConfig->choice.setup.sr_PUCCH_ResourceIndex;
=======
      LOG_D(MAC,"Frame %d, Subframe %d : Scheduling SR for UE %d/%x is_harq:%d\n",frameP,subframeP,UE_id,UE_list->UE_template[CC_id][UE_id].rnti, is_harq);
      // check Rel10 or Rel8 SR
#if (LTE_RRC_VERSION >= MAKE_VERSION(10, 0, 0))

      if ((UE_list-> UE_template[CC_id][UE_id].physicalConfigDedicated->ext2)
          && (UE_list->UE_template[CC_id][UE_id].physicalConfigDedicated->ext2->schedulingRequestConfig_v1020)
          && (UE_list->UE_template[CC_id][UE_id].physicalConfigDedicated->ext2->schedulingRequestConfig_v1020)) {
        sr.sr_information_rel10.tl.tag                    = NFAPI_UL_CONFIG_REQUEST_SR_INFORMATION_REL10_TAG;
        sr.sr_information_rel10.number_of_pucch_resources = 1;
        sr.sr_information_rel10.pucch_index_p1            = *UE_list->UE_template[CC_id][UE_id].physicalConfigDedicated->ext2->schedulingRequestConfig_v1020->sr_PUCCH_ResourceIndexP1_r10;
        LOG_D(MAC,"REL10 PUCCH INDEX P1:%d\n", sr.sr_information_rel10.pucch_index_p1);
      } else
#endif
      {
        sr.sr_information_rel8.tl.tag                   = NFAPI_UL_CONFIG_REQUEST_SR_INFORMATION_REL8_TAG;
        sr.sr_information_rel8.pucch_index              = UE_list->UE_template[CC_id][UE_id].physicalConfigDedicated->schedulingRequestConfig->choice.setup.sr_PUCCH_ResourceIndex;
        LOG_D(MAC,"REL8 PUCCH INDEX:%d\n", sr.sr_information_rel8.pucch_index);
      }
>>>>>>> ef42eb71

        LOG_D(MAC, "REL8 PUCCH INDEX:%d\n",
              sr.sr_information_rel8.pucch_index);
      }

      /* If there is already an HARQ pdu, convert to SR_HARQ */
      if (is_harq) {
<<<<<<< HEAD
        nfapi_ul_config_harq_information harq                                            = ul_req_body->ul_config_pdu_list[pdu_list_index].uci_harq_pdu.harq_information;
        ul_req_body->ul_config_pdu_list[pdu_list_index].pdu_type                         = NFAPI_UL_CONFIG_UCI_SR_HARQ_PDU_TYPE;
        ul_req_body->ul_config_pdu_list[pdu_list_index].uci_sr_harq_pdu.sr_information   = sr;
        ul_req_body->ul_config_pdu_list[pdu_list_index].uci_sr_harq_pdu.harq_information = harq;
=======
        nfapi_ul_config_harq_information h                                                                                 = ul_req_body->ul_config_pdu_list[i].uci_harq_pdu.harq_information;
        ul_req_body->ul_config_pdu_list[i].pdu_type                                                                        = NFAPI_UL_CONFIG_UCI_SR_HARQ_PDU_TYPE;
        ul_req_body->ul_config_pdu_list[i].uci_sr_harq_pdu.sr_information                                                  = sr;
        ul_req_body->ul_config_pdu_list[i].uci_sr_harq_pdu.harq_information                                                = h;
>>>>>>> ef42eb71
      } else {
        ul_req_body->ul_config_pdu_list[ul_req_body->number_of_pdus].pdu_type                                              = NFAPI_UL_CONFIG_UCI_SR_PDU_TYPE;
        ul_req_body->ul_config_pdu_list[ul_req_body->number_of_pdus].uci_sr_pdu.ue_information.ue_information_rel8.tl.tag  = NFAPI_UL_CONFIG_REQUEST_UE_INFORMATION_REL8_TAG;
        ul_req_body->ul_config_pdu_list[ul_req_body->number_of_pdus].uci_sr_pdu.ue_information.ue_information_rel8.rnti    = UE_list->UE_template[CC_id][UE_id].rnti;
        ul_req_body->ul_config_pdu_list[ul_req_body->number_of_pdus].uci_sr_pdu.ue_information.ue_information_rel11.tl.tag = 0;
        ul_req_body->ul_config_pdu_list[ul_req_body->number_of_pdus].uci_sr_pdu.ue_information.ue_information_rel13.tl.tag = 0;
        ul_req_body->ul_config_pdu_list[ul_req_body->number_of_pdus].uci_sr_pdu.sr_information                             = sr;
        ul_req_body->number_of_pdus++;
<<<<<<< HEAD
      }  // if (is_harq)

      ul_req_body->tl.tag = NFAPI_UL_CONFIG_REQUEST_BODY_TAG;

    }  // for (int UE_id = 0; UE_id < MAX_MOBILES_PER_ENB; UE_id++)
  }  // for (CC_id = 0; CC_id < MAX_NUM_CCs; CC_id++)
=======
      }     /* if (is_harq) */

      ul_req_body->tl.tag                                                                                                  = NFAPI_UL_CONFIG_REQUEST_BODY_TAG;
    }     // for (UE_id=UE_list->head; UE_id>=0; UE_id=UE_list->next[UE_id])
  }       // for (CC_id=0; CC_id<MAX_NUM_CCs; CC_id++)
>>>>>>> ef42eb71
}

void
check_ul_failure(module_id_t module_idP, int CC_id, int UE_id,
                 frame_t frameP, sub_frame_t subframeP) {
  UE_list_t                 *UE_list = &RC.mac[module_idP]->UE_list;
  nfapi_dl_config_request_t  *DL_req = &RC.mac[module_idP]->DL_req[0];
  uint16_t                      rnti = UE_RNTI(module_idP, UE_id);
  COMMON_channels_t              *cc = RC.mac[module_idP]->common_channels;

  // check uplink failure
  if ((UE_list->UE_sched_ctrl[UE_id].ul_failure_timer > 0) &&
      (UE_list->UE_sched_ctrl[UE_id].ul_out_of_sync == 0)) {
    if (UE_list->UE_sched_ctrl[UE_id].ul_failure_timer == 1)
      LOG_I(MAC, "UE %d rnti %x: UL Failure timer %d \n", UE_id, rnti,
            UE_list->UE_sched_ctrl[UE_id].ul_failure_timer);

    if (UE_list->UE_sched_ctrl[UE_id].ra_pdcch_order_sent == 0) {
      UE_list->UE_sched_ctrl[UE_id].ra_pdcch_order_sent = 1;
      // add a format 1A dci for this UE to request an RA procedure (only one UE per subframe)
      nfapi_dl_config_request_pdu_t *dl_config_pdu                    = &DL_req[CC_id].dl_config_request_body.dl_config_pdu_list[DL_req[CC_id].dl_config_request_body.number_pdu];
      memset((void *) dl_config_pdu, 0,sizeof(nfapi_dl_config_request_pdu_t));
      dl_config_pdu->pdu_type                                         = NFAPI_DL_CONFIG_DCI_DL_PDU_TYPE;
      dl_config_pdu->pdu_size                                         = (uint8_t) (2 + sizeof(nfapi_dl_config_dci_dl_pdu));
      dl_config_pdu->dci_dl_pdu.dci_dl_pdu_rel8.tl.tag                = NFAPI_DL_CONFIG_REQUEST_DCI_DL_PDU_REL8_TAG;
      dl_config_pdu->dci_dl_pdu.dci_dl_pdu_rel8.dci_format            = NFAPI_DL_DCI_FORMAT_1A;
      dl_config_pdu->dci_dl_pdu.dci_dl_pdu_rel8.aggregation_level     = get_aggregation(get_bw_index(module_idP, CC_id),
          UE_list->UE_sched_ctrl[UE_id].
          dl_cqi[CC_id], format1A);
      dl_config_pdu->dci_dl_pdu.dci_dl_pdu_rel8.rnti                  = rnti;
      dl_config_pdu->dci_dl_pdu.dci_dl_pdu_rel8.rnti_type             = 1;  // CRNTI : see Table 4-10 from SCF082 - nFAPI specifications
      dl_config_pdu->dci_dl_pdu.dci_dl_pdu_rel8.transmission_power    = 6000; // equal to RS power
      AssertFatal((cc[CC_id].mib->message.dl_Bandwidth >= 0) && (cc[CC_id].mib->message.dl_Bandwidth < 6),
                  "illegal dl_Bandwidth %d\n",
                  (int) cc[CC_id].mib->message.dl_Bandwidth);
      dl_config_pdu->dci_dl_pdu.dci_dl_pdu_rel8.resource_block_coding = pdcch_order_table[cc[CC_id].mib->message.dl_Bandwidth];
      DL_req[CC_id].dl_config_request_body.number_dci++;
      DL_req[CC_id].dl_config_request_body.number_pdu++;
      DL_req[CC_id].dl_config_request_body.tl.tag                      = NFAPI_DL_CONFIG_REQUEST_BODY_TAG;
      LOG_D(MAC,
            "UE %d rnti %x: sending PDCCH order for RAPROC (failure timer %d), resource_block_coding %d \n",
            UE_id, rnti,
            UE_list->UE_sched_ctrl[UE_id].ul_failure_timer,
            dl_config_pdu->dci_dl_pdu.
            dci_dl_pdu_rel8.resource_block_coding);
    } else {    // ra_pdcch_sent==1
      LOG_D(MAC,
            "UE %d rnti %x: sent PDCCH order for RAPROC waiting (failure timer %d) \n",
            UE_id, rnti,
            UE_list->UE_sched_ctrl[UE_id].ul_failure_timer);

      if ((UE_list->UE_sched_ctrl[UE_id].ul_failure_timer % 80) == 0) UE_list->UE_sched_ctrl[UE_id].ra_pdcch_order_sent = 0;  // resend every 8 frames
    }

    UE_list->UE_sched_ctrl[UE_id].ul_failure_timer++;

    // check threshold
    if (UE_list->UE_sched_ctrl[UE_id].ul_failure_timer > 4000) {
      // note: probably ul_failure_timer should be less than UE radio link failure time(see T310/N310/N311)
      if (NODE_IS_DU(RC.rrc[module_idP]->node_type)) {
        MessageDef *m = itti_alloc_new_message(TASK_MAC_ENB, F1AP_UE_CONTEXT_RELEASE_REQ);
        F1AP_UE_CONTEXT_RELEASE_REQ(m).rnti = rnti;
        F1AP_UE_CONTEXT_RELEASE_REQ(m).cause = F1AP_CAUSE_RADIO_NETWORK;
        F1AP_UE_CONTEXT_RELEASE_REQ(m).cause_value = 1; // 1 = F1AP_CauseRadioNetwork_rl_failure
        F1AP_UE_CONTEXT_RELEASE_REQ(m).rrc_container = NULL;
        F1AP_UE_CONTEXT_RELEASE_REQ(m).rrc_container_length = 0;
        itti_send_msg_to_task(TASK_DU_F1, module_idP, m);
      } else {
        // inform RRC of failure and clear timer
<<<<<<< HEAD
        LOG_I(MAC, "UE %d rnti %x: UL Failure after repeated PDCCH orders: Triggering RRC \n",
              UE_id,
              rnti);
        mac_eNB_rrc_ul_failure(module_idP,
                               CC_id,
                               frameP,
                               subframeP,
                               rnti);
=======
        LOG_I(MAC,
              "UE %d rnti %x: UL Failure after repeated PDCCH orders: Triggering RRC \n",
              UE_id, rnti);
        mac_eNB_rrc_ul_failure(module_idP, CC_id, frameP, subframeP,rnti);
>>>>>>> ef42eb71
      }

      UE_list->UE_sched_ctrl[UE_id].ul_failure_timer = 0;
      UE_list->UE_sched_ctrl[UE_id].ul_out_of_sync   = 1;
    }
  }       // ul_failure_timer>0
}

void
clear_nfapi_information(eNB_MAC_INST *eNB, int CC_idP,
                        frame_t frameP, sub_frame_t subframeP) {
  nfapi_dl_config_request_t      *DL_req = &eNB->DL_req[0];
  nfapi_ul_config_request_t      *UL_req = &eNB->UL_req[0];
  nfapi_hi_dci0_request_t   *HI_DCI0_req = &eNB->HI_DCI0_req[CC_idP][subframeP];
  nfapi_tx_request_t             *TX_req = &eNB->TX_req[0];
  eNB->pdu_index[CC_idP] = 0;

<<<<<<< HEAD
  if (nfapi_mode==0 || nfapi_mode == 1) { // monolithic or PNF
=======
  if (NFAPI_MODE == NFAPI_MODE_PNF || NFAPI_MODE == NFAPI_MONOLITHIC) { // monolithic or PNF
>>>>>>> ef42eb71
    DL_req[CC_idP].dl_config_request_body.number_pdcch_ofdm_symbols           = 1;
    DL_req[CC_idP].dl_config_request_body.number_dci                          = 0;
    DL_req[CC_idP].dl_config_request_body.number_pdu                          = 0;
    DL_req[CC_idP].dl_config_request_body.number_pdsch_rnti                   = 0;
    DL_req[CC_idP].dl_config_request_body.transmission_power_pcfich           = 6000;
    DL_req[CC_idP].sfn_sf                                                     = subframeP + (frameP<<4);
    HI_DCI0_req->hi_dci0_request_body.sfnsf                                   = subframeP + (frameP<<4);
    HI_DCI0_req->hi_dci0_request_body.number_of_dci                           = 0;
    UL_req[CC_idP].ul_config_request_body.number_of_pdus                      = 0;
    UL_req[CC_idP].ul_config_request_body.rach_prach_frequency_resources      = 0; // ignored, handled by PHY for now
    UL_req[CC_idP].ul_config_request_body.srs_present                         = 0; // ignored, handled by PHY for now
    TX_req[CC_idP].tx_request_body.number_of_pdus                 = 0;
  }
}

void
copy_ulreq(module_id_t module_idP, frame_t frameP, sub_frame_t subframeP) {
  int CC_id;
  eNB_MAC_INST *mac = RC.mac[module_idP];

  for (CC_id = 0; CC_id < MAX_NUM_CCs; CC_id++) {
    nfapi_ul_config_request_t *ul_req_tmp             = &mac->UL_req_tmp[CC_id][subframeP];
    nfapi_ul_config_request_t *ul_req                 = &mac->UL_req[CC_id];
    nfapi_ul_config_request_pdu_t *ul_req_pdu         = ul_req->ul_config_request_body.ul_config_pdu_list;
    *ul_req = *ul_req_tmp;
    // Restore the pointer
    ul_req->ul_config_request_body.ul_config_pdu_list = ul_req_pdu;
    ul_req->sfn_sf                                    = (frameP<<4) + subframeP;
    ul_req_tmp->ul_config_request_body.number_of_pdus = 0;

    if (ul_req->ul_config_request_body.number_of_pdus>0) {
      LOG_D(PHY, "%s() active NOW (frameP:%d subframeP:%d) pdus:%d\n", __FUNCTION__, frameP, subframeP, ul_req->ul_config_request_body.number_of_pdus);
    }

    memcpy((void *)ul_req->ul_config_request_body.ul_config_pdu_list,
           (void *)ul_req_tmp->ul_config_request_body.ul_config_pdu_list,
           ul_req->ul_config_request_body.number_of_pdus*sizeof(nfapi_ul_config_request_pdu_t));
  }
}

void
<<<<<<< HEAD
eNB_dlsch_ulsch_scheduler(module_id_t module_idP,
                          frame_t frameP,
                          sub_frame_t subframeP)
{
  int               mbsfn_status[MAX_NUM_CCs];
  protocol_ctxt_t   ctxt;
  rnti_t            rnti  = 0;
  int               CC_id = 0;
  int               UE_id = -1;
  eNB_MAC_INST      *eNB                    = RC.mac[module_idP];
  UE_list_t         *UE_list                = &(eNB->UE_list);
  COMMON_channels_t *cc                     = eNB->common_channels;
  UE_sched_ctrl     *UE_scheduling_control  = NULL;

  start_meas(&(eNB->eNB_scheduler));

  VCD_SIGNAL_DUMPER_DUMP_FUNCTION_BY_NAME(VCD_SIGNAL_DUMPER_FUNCTIONS_ENB_DLSCH_ULSCH_SCHEDULER, VCD_FUNCTION_IN);

  eNB->frame    = frameP;
  eNB->subframe = subframeP;

  for (CC_id = 0; CC_id < MAX_NUM_CCs; CC_id++) {
    mbsfn_status[CC_id] = 0;

    /* Clear vrb_maps */
    memset(cc[CC_id].vrb_map, 0, 100);
    memset(cc[CC_id].vrb_map_UL, 0, 100);

=======
eNB_dlsch_ulsch_scheduler(module_id_t module_idP, frame_t frameP,
                          sub_frame_t subframeP) {
  int               mbsfn_status[MAX_NUM_CCs];
  protocol_ctxt_t   ctxt;
  int               CC_id, i = -1;
  UE_list_t         *UE_list = &RC.mac[module_idP]->UE_list;
  rnti_t            rnti;
  COMMON_channels_t *cc      = RC.mac[module_idP]->common_channels;
  start_meas(&RC.mac[module_idP]->eNB_scheduler);
  VCD_SIGNAL_DUMPER_DUMP_FUNCTION_BY_NAME
  (VCD_SIGNAL_DUMPER_FUNCTIONS_ENB_DLSCH_ULSCH_SCHEDULER,
   VCD_FUNCTION_IN);
  RC.mac[module_idP]->frame    = frameP;
  RC.mac[module_idP]->subframe = subframeP;

  for (CC_id = 0; CC_id < MAX_NUM_CCs; CC_id++) {
    mbsfn_status[CC_id] = 0;
    // clear vrb_maps
    memset(cc[CC_id].vrb_map, 0, 100);
    memset(cc[CC_id].vrb_map_UL, 0, 100);
>>>>>>> ef42eb71
#if (LTE_RRC_VERSION >= MAKE_VERSION(10, 0, 0))
    cc[CC_id].mcch_active = 0;
#endif
    clear_nfapi_information(RC.mac[module_idP], CC_id, frameP, subframeP);
  }

<<<<<<< HEAD
  /* Refresh UE list based on UEs dropped by PHY in previous subframe */
  for (UE_id = 0; UE_id < MAX_MOBILES_PER_ENB; UE_id++) {
    if (UE_list->active[UE_id]) {
      rnti = UE_RNTI(module_idP, UE_id);
      CC_id = UE_PCCID(module_idP, UE_id);

      UE_scheduling_control = &(UE_list->UE_sched_ctrl[UE_id]);

      if (((frameP & 127) == 0) && (subframeP == 0)) {
        LOG_I(MAC,"UE  rnti %x : %s, PHR %d dB DL CQI %d PUSCH SNR %d PUCCH SNR %d\n",
              rnti,
              UE_scheduling_control->ul_out_of_sync == 0 ? "in synch" : "out of sync",
              UE_list->UE_template[CC_id][UE_id].phr_info,
              UE_scheduling_control->dl_cqi[CC_id],
              (5 * UE_scheduling_control->pusch_snr[CC_id] - 640) / 10,
              (5 * UE_scheduling_control->pucch1_snr[CC_id] - 640) / 10);
      }

      RC.eNB[module_idP][CC_id]->pusch_stats_bsr[UE_id][(frameP * 10) + subframeP] = -63;

      if (UE_id == UE_list->head) {
        VCD_SIGNAL_DUMPER_DUMP_VARIABLE_BY_NAME(VCD_SIGNAL_DUMPER_VARIABLES_UE0_BSR, RC.eNB[module_idP][CC_id]->pusch_stats_bsr[UE_id][(frameP * 10) + subframeP]);
      }

      /* Set and increment CDRX related timers */
      if (UE_scheduling_control->cdrx_configured == TRUE) {
        boolean_t harq_active_time_condition = FALSE;
        UE_TEMPLATE *UE_template = NULL;

        unsigned long active_time_condition = 0; // variable used only for tracing purpose

        /* (UL and DL) HARQ RTT timers and DRX retransmission timers */
        for (int harq_process_id = 0; harq_process_id < 8; harq_process_id++) {
          /* DL asynchronous HARQ process */
          if (UE_scheduling_control->drx_retransmission_timer[harq_process_id] > 0) {
            UE_scheduling_control->drx_retransmission_timer[harq_process_id]++;

            if (UE_scheduling_control->drx_retransmission_timer[harq_process_id] > UE_scheduling_control->drx_retransmission_timer_thres[harq_process_id]) {
              UE_scheduling_control->drx_retransmission_timer[harq_process_id] = 0;
            }
          }

          if (UE_scheduling_control->harq_rtt_timer[CC_id][harq_process_id] > 0) {
            UE_scheduling_control->harq_rtt_timer[CC_id][harq_process_id]++;

            if (UE_scheduling_control->harq_rtt_timer[CC_id][harq_process_id] > 8) {
              /* Note: here drx_retransmission_timer is restarted instead of started in the specification */
              UE_scheduling_control->drx_retransmission_timer[harq_process_id] = 1; // started when HARQ RTT timer expires
              UE_scheduling_control->harq_rtt_timer[CC_id][harq_process_id] = 0;
            }
          }

          /* UL asynchronous HARQ process: only UL HARQ RTT timer is implemented (hence not implemented) */
          if (UE_scheduling_control->ul_harq_rtt_timer[CC_id][harq_process_id] > 0) {
            UE_scheduling_control->ul_harq_rtt_timer[CC_id][harq_process_id]++;

            if (UE_scheduling_control->ul_harq_rtt_timer[CC_id][harq_process_id] > 4) {
              /* 
               * TODO: implement the handling of UL asynchronous HARQ
               * drx_ULRetransmissionTimer should be (re)started here
               */
              UE_scheduling_control->ul_harq_rtt_timer[CC_id][harq_process_id] = 0;
            }
          }

          /* UL synchronous HARQ process */
          if (UE_scheduling_control->ul_synchronous_harq_timer[CC_id][harq_process_id] > 0) {
            UE_scheduling_control->ul_synchronous_harq_timer[CC_id][harq_process_id]++;

            if (UE_scheduling_control->ul_synchronous_harq_timer[CC_id][harq_process_id] > 5) {
              harq_active_time_condition = TRUE;
              UE_scheduling_control->ul_synchronous_harq_timer[CC_id][harq_process_id] = 0;
              active_time_condition = 5; // for tracing purpose
            }
          }
        }

        /* On duration timer */
        if (UE_scheduling_control->on_duration_timer > 0) {
          UE_scheduling_control->on_duration_timer++;

          if (UE_scheduling_control->on_duration_timer > UE_scheduling_control->on_duration_timer_thres) {
            UE_scheduling_control->on_duration_timer = 0;
          }
        }

        /* DRX inactivity timer */
        if (UE_scheduling_control->drx_inactivity_timer > 0) {
          UE_scheduling_control->drx_inactivity_timer++;

          if (UE_scheduling_control->drx_inactivity_timer > (UE_scheduling_control->drx_inactivity_timer_thres + 1)) {
            /* Note: the +1 on the threshold is due to information in table C-1 of 36.321 */
            UE_scheduling_control->drx_inactivity_timer = 0;

            /* When timer expires switch into short or long DRX cycle */
            if (UE_scheduling_control->drx_shortCycle_timer_thres > 0) {
              UE_scheduling_control->in_short_drx_cycle = TRUE;
              UE_scheduling_control->drx_shortCycle_timer = 0;
              UE_scheduling_control->in_long_drx_cycle = FALSE;
            } else {
              UE_scheduling_control->in_long_drx_cycle = TRUE;
            }
          }
        }

        /* Short DRX Cycle */
        if (UE_scheduling_control->in_short_drx_cycle == TRUE) {
          UE_scheduling_control->drx_shortCycle_timer++;

          /* When the Short DRX cycles are over, switch to long DRX cycle */
          if (UE_scheduling_control->drx_shortCycle_timer > UE_scheduling_control->drx_shortCycle_timer_thres) {
            UE_scheduling_control->drx_shortCycle_timer = 0;
            UE_scheduling_control->in_short_drx_cycle = FALSE;
            UE_scheduling_control->in_long_drx_cycle = TRUE;
            UE_scheduling_control->drx_longCycle_timer = 0;
          }
        } else {
          UE_scheduling_control->drx_shortCycle_timer = 0;
        }

        /* Long DRX Cycle */
        if (UE_scheduling_control->in_long_drx_cycle == TRUE) {
          UE_scheduling_control->drx_longCycle_timer++;

          if (UE_scheduling_control->drx_longCycle_timer > UE_scheduling_control->drx_longCycle_timer_thres) {
            UE_scheduling_control->drx_longCycle_timer = 1;
          }
        } else {
          UE_scheduling_control->drx_longCycle_timer = 0;
        }

        /* Check for error cases */
        if ((UE_scheduling_control->in_short_drx_cycle == TRUE) && (UE_scheduling_control->in_long_drx_cycle == TRUE)) {
          LOG_E(MAC, "Error in C-DRX: UE id %d is in both short and long DRX cycle. Should not happen. Back it to long cycle only\n", UE_id);
          UE_scheduling_control->in_short_drx_cycle = FALSE;
        }

        /* Condition to start On Duration Timer */
        if (UE_scheduling_control->in_short_drx_cycle == TRUE && UE_scheduling_control->on_duration_timer == 0) {
          if (((frameP * 10) + subframeP) % (UE_scheduling_control->short_drx_cycle_duration) ==
              (UE_scheduling_control->drx_start_offset) % (UE_scheduling_control->short_drx_cycle_duration)) {

            UE_scheduling_control->on_duration_timer = 1;
          }
        } else if (UE_scheduling_control->in_long_drx_cycle == TRUE && UE_scheduling_control->on_duration_timer == 0) {
          if (((frameP * 10) + subframeP) % (UE_scheduling_control->drx_longCycle_timer_thres) ==
              (UE_scheduling_control->drx_start_offset)) {

            UE_scheduling_control->on_duration_timer = 1;
          }
        }

        /* Update Active Time status of UE
         * Based on 36.321 5.7 the differents conditions for the UE to be in Acttive Should be check ONLY
         * here for the current subframe. The variable 'UE_scheduling_control->in_active_time' should be updated
         * ONLY here. The variable can then be used for testing the actual state of the UE for scheduling purpose.
         */
        UE_template = &(UE_list->UE_template[CC_id][UE_id]);
        /* (a)synchronous HARQ processes handling for Active Time */
        for (int harq_process_id = 0; harq_process_id < 8; harq_process_id++) {
          if (UE_scheduling_control->drx_retransmission_timer[harq_process_id] > 0) {
            harq_active_time_condition = TRUE;
            active_time_condition = 2; // for tracing purpose
            break;
          }
        }

        /* Active time conditions */
        if (UE_scheduling_control->on_duration_timer > 0 ||
            UE_scheduling_control->drx_inactivity_timer > 1 ||
            harq_active_time_condition ||
            UE_template->ul_SR > 0) {

          UE_scheduling_control->in_active_time = TRUE;

        } else {
          UE_scheduling_control->in_active_time = FALSE;
        }

        /* BEGIN VCD */
        if (UE_id == 0) {
          VCD_SIGNAL_DUMPER_DUMP_VARIABLE_BY_NAME(VCD_SIGNAL_DUMPER_VARIABLES_ON_DURATION_TIMER, (unsigned long) UE_scheduling_control->on_duration_timer);
          VCD_SIGNAL_DUMPER_DUMP_VARIABLE_BY_NAME(VCD_SIGNAL_DUMPER_VARIABLES_DRX_INACTIVITY, (unsigned long) UE_scheduling_control->drx_inactivity_timer);
          VCD_SIGNAL_DUMPER_DUMP_VARIABLE_BY_NAME(VCD_SIGNAL_DUMPER_VARIABLES_DRX_SHORT_CYCLE, (unsigned long) UE_scheduling_control->drx_shortCycle_timer);
          VCD_SIGNAL_DUMPER_DUMP_VARIABLE_BY_NAME(VCD_SIGNAL_DUMPER_VARIABLES_DRX_LONG_CYCLE, (unsigned long) UE_scheduling_control->drx_longCycle_timer);
          VCD_SIGNAL_DUMPER_DUMP_VARIABLE_BY_NAME(VCD_SIGNAL_DUMPER_VARIABLES_DRX_RETRANSMISSION_HARQ0, (unsigned long) UE_scheduling_control->drx_retransmission_timer[0]);
          VCD_SIGNAL_DUMPER_DUMP_VARIABLE_BY_NAME(VCD_SIGNAL_DUMPER_VARIABLES_DRX_ACTIVE_TIME, (unsigned long) UE_scheduling_control->in_active_time);

          /* For tracing purpose */
          if (UE_template->ul_SR > 0) {
            active_time_condition = 1;
          } else if ((UE_scheduling_control->on_duration_timer > 0) && (active_time_condition == 0)) {
            active_time_condition = 3;
          } else if ((UE_scheduling_control->drx_inactivity_timer > 1) && (active_time_condition == 0)) {
            active_time_condition = 4;
          }

          VCD_SIGNAL_DUMPER_DUMP_VARIABLE_BY_NAME(VCD_SIGNAL_DUMPER_VARIABLES_DRX_ACTIVE_TIME_CONDITION, (unsigned long) active_time_condition);
        }
        /* END VCD */

        /* DCI0 ongoing timer */
        if (UE_scheduling_control->dci0_ongoing_timer > 0) {
            if (UE_scheduling_control->dci0_ongoing_timer > 7) {
              UE_scheduling_control->dci0_ongoing_timer = 0;
            } else {
              UE_scheduling_control->dci0_ongoing_timer++;
            }
        }

      } else { // else: CDRX not configured
        /* Note: (UL) HARQ RTT timers processing is done here and can be used by other features than CDRX */
        /* HARQ RTT timers */
        for (int harq_process_id = 0; harq_process_id < 8; harq_process_id++) {
          if (UE_scheduling_control->harq_rtt_timer[CC_id][harq_process_id] > 0) {
            UE_scheduling_control->harq_rtt_timer[CC_id][harq_process_id]++;

            if (UE_scheduling_control->harq_rtt_timer[CC_id][harq_process_id] > 8) {
              UE_scheduling_control->harq_rtt_timer[CC_id][harq_process_id] = 0;
            }
          }

          if (UE_scheduling_control->ul_harq_rtt_timer[CC_id][harq_process_id] > 0) {
            UE_scheduling_control->ul_harq_rtt_timer[CC_id][harq_process_id]++;

            if (UE_scheduling_control->ul_harq_rtt_timer[CC_id][harq_process_id] > 4) {
              UE_scheduling_control->ul_harq_rtt_timer[CC_id][harq_process_id] = 0;
            }
          }
        } // end loop harq process
      } // end else CDRX not configured

      /* Increment these timers, they are cleared when we receive an sdu */
      UE_scheduling_control->ul_inactivity_timer++;
      UE_scheduling_control->cqi_req_timer++;
      
      LOG_D(MAC, "UE %d/%x : ul_inactivity %d, cqi_req %d\n",
            UE_id,
            rnti,
            UE_scheduling_control->ul_inactivity_timer,
            UE_scheduling_control->cqi_req_timer);

      check_ul_failure(module_idP, CC_id, UE_id, frameP, subframeP);

      if (UE_scheduling_control->ue_reestablishment_reject_timer > 0) {
        UE_scheduling_control->ue_reestablishment_reject_timer++;

        if (UE_scheduling_control->ue_reestablishment_reject_timer >= UE_scheduling_control->ue_reestablishment_reject_timer_thres) {
          UE_scheduling_control->ue_reestablishment_reject_timer = 0;

          /* Clear reestablish_rnti_map */
          if (UE_scheduling_control->ue_reestablishment_reject_timer_thres > 20) {
            for (int ue_id_l = 0; ue_id_l < MAX_MOBILES_PER_ENB; ue_id_l++) {
              if (reestablish_rnti_map[ue_id_l][0] == rnti) {
                /* Clear currentC-RNTI from map */
=======
  // refresh UE list based on UEs dropped by PHY in previous subframe
  for (i = 0; i < MAX_MOBILES_PER_ENB; i++) {
    if (UE_list->active[i]) {
      rnti = UE_RNTI(module_idP, i);
      CC_id = UE_PCCID(module_idP, i);

      if (((frameP&127) == 0) && (subframeP == 0)) {
        LOG_I(MAC,
              "UE  rnti %x : %s, PHR %d dB DL CQI %d PUSCH SNR %d PUCCH SNR %d\n",
              rnti,
              UE_list->UE_sched_ctrl[i].ul_out_of_sync ==
              0 ? "in synch" : "out of sync",
              UE_list->UE_template[CC_id][i].phr_info,
              UE_list->UE_sched_ctrl[i].dl_cqi[CC_id],
              (5*UE_list->UE_sched_ctrl[i].pusch_snr[CC_id] - 640) / 10,
              (5*UE_list->UE_sched_ctrl[i].pucch1_snr[CC_id] - 640) / 10);
      }

      RC.eNB[module_idP][CC_id]->pusch_stats_bsr[i][(frameP * 10) +
          subframeP] = -63;

      if (i == UE_list->head)
        VCD_SIGNAL_DUMPER_DUMP_VARIABLE_BY_NAME
        (VCD_SIGNAL_DUMPER_VARIABLES_UE0_BSR,
         RC.eNB[module_idP][CC_id]->
         pusch_stats_bsr[i][(frameP * 10) + subframeP]);

      // increment this, it is cleared when we receive an sdu
      RC.mac[module_idP]->UE_list.UE_sched_ctrl[i].ul_inactivity_timer++;
      RC.mac[module_idP]->UE_list.UE_sched_ctrl[i].cqi_req_timer++;
      LOG_D(MAC, "UE %d/%x : ul_inactivity %d, cqi_req %d\n", i, rnti,
            RC.mac[module_idP]->UE_list.UE_sched_ctrl[i].
            ul_inactivity_timer,
            RC.mac[module_idP]->UE_list.UE_sched_ctrl[i].cqi_req_timer);
      check_ul_failure(module_idP, CC_id, i, frameP, subframeP);

      if (RC.mac[module_idP]->UE_list.UE_sched_ctrl[i].ue_reestablishment_reject_timer > 0) {
        RC.mac[module_idP]->UE_list.UE_sched_ctrl[i].ue_reestablishment_reject_timer++;

        if(RC.mac[module_idP]->UE_list.UE_sched_ctrl[i].ue_reestablishment_reject_timer >=
            RC.mac[module_idP]->UE_list.UE_sched_ctrl[i].ue_reestablishment_reject_timer_thres) {
          RC.mac[module_idP]->UE_list.UE_sched_ctrl[i].ue_reestablishment_reject_timer = 0;

          //clear reestablish_rnti_map
          if(RC.mac[module_idP]->UE_list.UE_sched_ctrl[i].ue_reestablishment_reject_timer_thres >20) {
            for (int ue_id_l = 0; ue_id_l < MAX_MOBILES_PER_ENB; ue_id_l++) {
              if (reestablish_rnti_map[ue_id_l][0] == rnti) {
                // clear currentC-RNTI from map
>>>>>>> ef42eb71
                reestablish_rnti_map[ue_id_l][0] = 0;
                reestablish_rnti_map[ue_id_l][1] = 0;
                break;
              }
            }

            PROTOCOL_CTXT_SET_BY_MODULE_ID(&ctxt, module_idP, ENB_FLAG_YES, rnti, 0, 0,module_idP);
            rrc_rlc_remove_ue(&ctxt);
            pdcp_remove_UE(&ctxt);
          }

<<<<<<< HEAD
          /* Note: This should not be done in the MAC! */
=======
          // Note: This should not be done in the MAC!
>>>>>>> ef42eb71
          for (int ii=0; ii<MAX_MOBILES_PER_ENB; ii++) {
            LTE_eNB_ULSCH_t *ulsch = RC.eNB[module_idP][CC_id]->ulsch[ii];

            if((ulsch != NULL) && (ulsch->rnti == rnti)) {
              void clean_eNb_ulsch(LTE_eNB_ULSCH_t *ulsch);
<<<<<<< HEAD

              LOG_I(MAC, "clean_eNb_ulsch UE %x \n", rnti);

=======
              LOG_I(MAC, "clean_eNb_ulsch UE %x \n", rnti);
>>>>>>> ef42eb71
              clean_eNb_ulsch(ulsch);
            }
          }

          for (int ii=0; ii<MAX_MOBILES_PER_ENB; ii++) {
            LTE_eNB_DLSCH_t *dlsch = RC.eNB[module_idP][CC_id]->dlsch[ii][0];

            if((dlsch != NULL) && (dlsch->rnti == rnti)) {
              void clean_eNb_dlsch(LTE_eNB_DLSCH_t *dlsch);
<<<<<<< HEAD

              LOG_I(MAC, "clean_eNb_dlsch UE %x \n", rnti);

=======
              LOG_I(MAC, "clean_eNb_dlsch UE %x \n", rnti);
>>>>>>> ef42eb71
              clean_eNb_dlsch(dlsch);
            }
          }

<<<<<<< HEAD
          for (int j = 0; j < 10; j++) {
            nfapi_ul_config_request_body_t *ul_req_tmp = NULL;
            ul_req_tmp = &(eNB->UL_req_tmp[CC_id][j].ul_config_request_body);

            if (ul_req_tmp) {
              int pdu_number = ul_req_tmp->number_of_pdus;

              for (int pdu_index = pdu_number-1; pdu_index >= 0; pdu_index--) {
                if (ul_req_tmp->ul_config_pdu_list[pdu_index].ulsch_pdu.ulsch_pdu_rel8.rnti == rnti) {
                  LOG_I(MAC, "remove UE %x from ul_config_pdu_list %d/%d\n",
                        rnti,
                        pdu_index,
                        pdu_number);

                  if (pdu_index < pdu_number -1) {
                    memcpy(&ul_req_tmp->ul_config_pdu_list[pdu_index],
                           &ul_req_tmp->ul_config_pdu_list[pdu_index+1],
                          (pdu_number-1-pdu_index) * sizeof(nfapi_ul_config_request_pdu_t));
=======
          for(int j = 0; j < 10; j++) {
            nfapi_ul_config_request_body_t *ul_req_tmp = NULL;
            ul_req_tmp = &RC.mac[module_idP]->UL_req_tmp[CC_id][j].ul_config_request_body;

            if(ul_req_tmp) {
              int pdu_number = ul_req_tmp->number_of_pdus;

              for(int pdu_index = pdu_number-1; pdu_index >= 0; pdu_index--) {
                if(ul_req_tmp->ul_config_pdu_list[pdu_index].ulsch_pdu.ulsch_pdu_rel8.rnti == rnti) {
                  LOG_I(MAC, "remove UE %x from ul_config_pdu_list %d/%d\n", rnti, pdu_index, pdu_number);

                  if(pdu_index < pdu_number -1) {
                    memcpy(&ul_req_tmp->ul_config_pdu_list[pdu_index], &ul_req_tmp->ul_config_pdu_list[pdu_index+1], (pdu_number-1-pdu_index) * sizeof(nfapi_ul_config_request_pdu_t));
>>>>>>> ef42eb71
                  }

                  ul_req_tmp->number_of_pdus--;
                }
<<<<<<< HEAD
              } // end for pdu_index
            } // end if (ul_req_tmp)
          } // end for j

          rrc_mac_remove_ue(module_idP,rnti);

        } // end if (UE_scheduling_control->ue_reestablishment_reject_timer >= UE_scheduling_control->ue_reestablishment_reject_timer_thres)
      } // end if (UE_scheduling_control->ue_reestablishment_reject_timer > 0)
    } // end if UE active
  } // end for loop on UE_id

#if (!defined(PRE_SCD_THREAD))

  PROTOCOL_CTXT_SET_BY_MODULE_ID(&ctxt, module_idP, ENB_FLAG_YES, NOT_A_RNTI, frameP, subframeP, module_idP);
=======
              }
            }
          }

          rrc_mac_remove_ue(module_idP,rnti);
        }
      }
    }
  }

#if (!defined(PRE_SCD_THREAD))
  PROTOCOL_CTXT_SET_BY_MODULE_ID(&ctxt, module_idP, ENB_FLAG_YES,
                                 NOT_A_RNTI, frameP, subframeP,
                                 module_idP);
>>>>>>> ef42eb71
  pdcp_run(&ctxt);
  rrc_rx_tx(&ctxt, CC_id);

#endif
#if (LTE_RRC_VERSION >= MAKE_VERSION(10, 0, 0))

  for (CC_id = 0; CC_id < MAX_NUM_CCs; CC_id++) {
    if (cc[CC_id].MBMS_flag > 0) {
      start_meas(&RC.mac[module_idP]->schedule_mch);
      mbsfn_status[CC_id] = schedule_MBMS(module_idP, CC_id, frameP, subframeP);
      stop_meas(&RC.mac[module_idP]->schedule_mch);
    }
  }

#endif
<<<<<<< HEAD

  static int debug_flag = 0;
  void (*schedule_ulsch_p)(module_id_t module_idP, frame_t frameP, sub_frame_t subframe) = NULL;
  void (*schedule_ue_spec_p)(module_id_t module_idP, frame_t frameP, sub_frame_t subframe, int *mbsfn_flag) = NULL;

  if (eNB->scheduler_mode == SCHED_MODE_DEFAULT) {
    schedule_ulsch_p = schedule_ulsch;
    schedule_ue_spec_p = schedule_dlsch;
  } else if (eNB->scheduler_mode == SCHED_MODE_FAIR_RR) {
=======
  static int debug_flag=0;
  void (*schedule_ulsch_p)(module_id_t module_idP, frame_t frameP, sub_frame_t subframe)=NULL;
  void (*schedule_ue_spec_p)(module_id_t module_idP, frame_t frameP, sub_frame_t subframe, int *mbsfn_flag)=NULL;

  if(RC.mac[module_idP]->scheduler_mode == SCHED_MODE_DEFAULT) {
    schedule_ulsch_p = schedule_ulsch;
    schedule_ue_spec_p = schedule_dlsch;
  } else if(RC.mac[module_idP]->scheduler_mode == SCHED_MODE_FAIR_RR) {
>>>>>>> ef42eb71
    memset(dlsch_ue_select, 0, sizeof(dlsch_ue_select));
    schedule_ulsch_p = schedule_ulsch_fairRR;
    schedule_ue_spec_p = schedule_ue_spec_fairRR;
  }

<<<<<<< HEAD
  if(debug_flag == 0){
    LOG_E(MAC,"SCHED_MODE = %d\n", eNB->scheduler_mode);
    debug_flag = 1;
=======
  if(debug_flag==0) {
    LOG_E(MAC,"SCHED_MODE=%d\n",RC.mac[module_idP]->scheduler_mode);
    debug_flag=1;
>>>>>>> ef42eb71
  }

  /* This schedules MIB */
  if ((subframeP == 0) && (frameP & 3) == 0)
    schedule_mib(module_idP, frameP, subframeP);

  if (get_softmodem_params()->phy_test == 0) {
<<<<<<< HEAD
    /* This schedules SI for legacy LTE and eMTC starting in subframeP */
=======
    // This schedules SI for legacy LTE and eMTC starting in subframeP
>>>>>>> ef42eb71
    schedule_SI(module_idP, frameP, subframeP);
    /* This schedules Paging in subframeP */
    schedule_PCH(module_idP,frameP,subframeP);
    /* This schedules Random-Access for legacy LTE and eMTC starting in subframeP */
    schedule_RA(module_idP, frameP, subframeP);
    /* Copy previously scheduled UL resources (ULSCH + HARQ) */
    copy_ulreq(module_idP, frameP, subframeP);
    /* This schedules SRS in subframeP */
    schedule_SRS(module_idP, frameP, subframeP);

<<<<<<< HEAD
    /* This schedules ULSCH in subframeP (dci0) */
    if (schedule_ulsch_p != NULL) {
      schedule_ulsch_p(module_idP, frameP, subframeP);
    } else {
      LOG_E(MAC," %s %d: schedule_ulsch_p is NULL, function not called\n",
            __FILE__,
            __LINE__);
    }

    /* This schedules UCI_SR in subframeP */
=======
    // This schedules ULSCH in subframeP (dci0)
    if (schedule_ulsch_p != NULL) {
      schedule_ulsch_p(module_idP, frameP, subframeP);
    } else {
      LOG_E(MAC," %s %d: schedule_ulsch_p is NULL, function not called\n",__FILE__,__LINE__);
    }

    // This schedules UCI_SR in subframeP
>>>>>>> ef42eb71
    schedule_SR(module_idP, frameP, subframeP);
    /* This schedules UCI_CSI in subframeP */
    schedule_CSI(module_idP, frameP, subframeP);
#if (LTE_RRC_VERSION >= MAKE_VERSION(14, 0, 0))
    /* This schedules DLSCH in subframeP for BR UE*/
    schedule_ue_spec_br(module_idP, frameP, subframeP);
#endif
<<<<<<< HEAD
    /* This schedules DLSCH in subframeP */
    if (schedule_ue_spec_p != NULL) {
      schedule_ue_spec_p(module_idP, frameP, subframeP, mbsfn_status);
    } else {
      LOG_E(MAC," %s %d: schedule_ue_spec_p is NULL, function not called\n",
            __FILE__,
            __LINE__);
    }

=======

    // This schedules DLSCH in subframeP
    if (schedule_ue_spec_p != NULL) {
      schedule_ue_spec_p(module_idP, frameP, subframeP, mbsfn_status);
    } else {
      LOG_E(MAC," %s %d: schedule_ue_spec_p is NULL, function not called\n",__FILE__,__LINE__);
    }
>>>>>>> ef42eb71
  } else {
    schedule_ulsch_phy_test(module_idP,frameP,subframeP);
    schedule_ue_spec_phy_test(module_idP,frameP,subframeP,mbsfn_status);
  }

  /* Allocate CCEs for good after scheduling is done */
  for (CC_id = 0; CC_id < MAX_NUM_CCs; CC_id++) {
    if (cc[CC_id].tdd_Config == NULL || !(is_UL_sf(&cc[CC_id],subframeP))) {
      allocate_CCEs(module_idP, CC_id, frameP, subframeP, 2);
    }
  }

  if (flexran_agent_get_mac_xface(module_idP) && subframeP == 9) {
    flexran_agent_slice_update(module_idP);
  }

<<<<<<< HEAD
  stop_meas(&(eNB->eNB_scheduler));

  VCD_SIGNAL_DUMPER_DUMP_FUNCTION_BY_NAME(VCD_SIGNAL_DUMPER_FUNCTIONS_ENB_DLSCH_ULSCH_SCHEDULER, VCD_FUNCTION_OUT);
=======
  stop_meas(&RC.mac[module_idP]->eNB_scheduler);
  VCD_SIGNAL_DUMPER_DUMP_FUNCTION_BY_NAME
  (VCD_SIGNAL_DUMPER_FUNCTIONS_ENB_DLSCH_ULSCH_SCHEDULER,
   VCD_FUNCTION_OUT);
>>>>>>> ef42eb71
}<|MERGE_RESOLUTION|>--- conflicted
+++ resolved
@@ -69,7 +69,6 @@
 
 uint16_t pdcch_order_table[6] = { 31, 31, 511, 2047, 2047, 8191 };
 
-<<<<<<< HEAD
 //-----------------------------------------------------------------------------
 /*
  * Schedule periodic SRS
@@ -108,42 +107,10 @@
         deltaTSFC = deltaTSFCTabType1[srs_SubframeConfig][0];
         TSFC = deltaTSFCTabType1[srs_SubframeConfig][1];
       } else {  // TDD
-=======
-
-void
-schedule_SRS(module_id_t module_idP, frame_t frameP, sub_frame_t subframeP) {
-  eNB_MAC_INST *eNB = RC.mac[module_idP];
-  UE_list_t *UE_list = &eNB->UE_list;
-  nfapi_ul_config_request_body_t *ul_req;
-  int CC_id, UE_id;
-  COMMON_channels_t *cc = RC.mac[module_idP]->common_channels;
-  LTE_SoundingRS_UL_ConfigCommon_t *soundingRS_UL_ConfigCommon;
-  struct LTE_SoundingRS_UL_ConfigDedicated *soundingRS_UL_ConfigDedicated;
-  uint8_t TSFC;
-  uint16_t deltaTSFC;   // bitmap
-  uint8_t srs_SubframeConfig;
-  // table for TSFC (Period) and deltaSFC (offset)
-  const uint16_t deltaTSFCTabType1[15][2] = { {1, 1}, {1, 2}, {2, 2}, {1, 5}, {2, 5}, {4, 5}, {8, 5}, {3, 5}, {12, 5}, {1, 10}, {2, 10}, {4, 10}, {8, 10}, {351, 10}, {383, 10} };  // Table 5.5.3.3-2 3GPP 36.211 FDD
-  const uint16_t deltaTSFCTabType2[14][2] = { {2, 5}, {6, 5}, {10, 5}, {18, 5}, {14, 5}, {22, 5}, {26, 5}, {30, 5}, {70, 10}, {74, 10}, {194, 10}, {326, 10}, {586, 10}, {210, 10} }; // Table 5.5.3.3-2 3GPP 36.211 TDD
-  uint16_t srsPeriodicity, srsOffset;
-
-  for (CC_id = 0; CC_id < MAX_NUM_CCs; CC_id++) {
-    soundingRS_UL_ConfigCommon = &cc[CC_id].radioResourceConfigCommon->soundingRS_UL_ConfigCommon;
-
-    // check if SRS is enabled in this frame/subframe
-    if (soundingRS_UL_ConfigCommon) {
-      srs_SubframeConfig = soundingRS_UL_ConfigCommon->choice.setup.srs_SubframeConfig;
-
-      if (cc[CC_id].tdd_Config == NULL) { // FDD
-        deltaTSFC = deltaTSFCTabType1[srs_SubframeConfig][0];
-        TSFC = deltaTSFCTabType1[srs_SubframeConfig][1];
-      } else {    // TDD
->>>>>>> ef42eb71
         deltaTSFC = deltaTSFCTabType2[srs_SubframeConfig][0];
         TSFC = deltaTSFCTabType2[srs_SubframeConfig][1];
       }
 
-<<<<<<< HEAD
       /* Sounding reference signal subframes are the subframes satisfying ns/2 mod TSFC (- deltaTSFC) */
       uint16_t tmp = (subframeP % TSFC);
 
@@ -158,26 +125,11 @@
           if (mac_eNB_get_rrc_status(module_idP, UE_RNTI(module_idP, UE_id)) < RRC_CONNECTED) {
             continue;
           }
-=======
-      // Sounding reference signal subframes are the subframes satisfying ns/2 mod TSFC (- deltaTSFC
-      uint16_t tmp = (subframeP % TSFC);
-
-      if ((1 << tmp) & deltaTSFC) {
-        // This is an SRS subframe, loop over UEs
-        for (UE_id = 0; UE_id < MAX_MOBILES_PER_ENB; UE_id++) {
-          if (!RC.mac[module_idP]->UE_list.active[UE_id]) continue;
-
-          ul_req = &RC.mac[module_idP]->UL_req[CC_id].ul_config_request_body;
-
-          // drop the allocation if the UE hasn't send RRCConnectionSetupComplete yet
-          if (mac_eNB_get_rrc_status(module_idP,UE_RNTI(module_idP, UE_id)) < RRC_CONNECTED) continue;
->>>>>>> ef42eb71
 
           AssertFatal(UE_list->UE_template[CC_id][UE_id].physicalConfigDedicated != NULL,
                       "physicalConfigDedicated is null for UE %d\n",
                       UE_id);
 
-<<<<<<< HEAD
           /* CDRX condition on Active Time and SRS type-0 report (36.321 5.7) */
           UE_scheduling_control = &(UE_list->UE_sched_ctrl[UE_id]);
 
@@ -197,23 +149,11 @@
                           soundingRS_UL_ConfigDedicated->choice.setup.srs_ConfigIndex,
                           &srsPeriodicity,
                           &srsOffset);
-=======
-          if ((soundingRS_UL_ConfigDedicated = UE_list->UE_template[CC_id][UE_id].physicalConfigDedicated->soundingRS_UL_ConfigDedicated) != NULL) {
-            if (soundingRS_UL_ConfigDedicated->present == LTE_SoundingRS_UL_ConfigDedicated_PR_setup) {
-              get_srs_pos(&cc[CC_id],
-                          soundingRS_UL_ConfigDedicated->choice.
-                          setup.srs_ConfigIndex,
-                          &srsPeriodicity, &srsOffset);
->>>>>>> ef42eb71
 
               if (((10 * frameP + subframeP) % srsPeriodicity) == srsOffset) {
                 // Program SRS
                 ul_req->srs_present = 1;
-<<<<<<< HEAD
                 nfapi_ul_config_request_pdu_t *ul_config_pdu = &(ul_req->ul_config_pdu_list[ul_req->number_of_pdus]);
-=======
-                nfapi_ul_config_request_pdu_t *ul_config_pdu = &ul_req->ul_config_pdu_list[ul_req->number_of_pdus];
->>>>>>> ef42eb71
                 memset((void *) ul_config_pdu, 0, sizeof(nfapi_ul_config_request_pdu_t));
                 ul_config_pdu->pdu_type =  NFAPI_UL_CONFIG_SRS_PDU_TYPE;
                 ul_config_pdu->pdu_size =  2 + (uint8_t) (2 + sizeof(nfapi_ul_config_srs_pdu));
@@ -225,7 +165,6 @@
                 ul_config_pdu->srs_pdu.srs_pdu_rel8.srs_hopping_bandwidth = soundingRS_UL_ConfigDedicated->choice.setup.srs_HoppingBandwidth;;
                 ul_config_pdu->srs_pdu.srs_pdu_rel8.transmission_comb = soundingRS_UL_ConfigDedicated->choice.setup.transmissionComb;
                 ul_config_pdu->srs_pdu.srs_pdu_rel8.i_srs = soundingRS_UL_ConfigDedicated->choice.setup.srs_ConfigIndex;
-<<<<<<< HEAD
                 ul_config_pdu->srs_pdu.srs_pdu_rel8.sounding_reference_cyclic_shift = soundingRS_UL_ConfigDedicated->choice.setup.cyclicShift;
 
                 eNB->UL_req[CC_id].sfn_sf = (frameP << 4) + subframeP;
@@ -255,25 +194,6 @@
   uint16_t                       Npd = 0;
   uint16_t                       N_OFFSET_CQI = 0;
   struct LTE_CQI_ReportPeriodic  *cqi_ReportPeriodic = NULL;
-=======
-                ul_config_pdu->srs_pdu.srs_pdu_rel8.sounding_reference_cyclic_shift =
-                  soundingRS_UL_ConfigDedicated->choice.setup.cyclicShift;    //              ul_config_pdu->srs_pdu.srs_pdu_rel10.antenna_port                   = ;//
-                //              ul_config_pdu->srs_pdu.srs_pdu_rel13.number_of_combs                = ;//
-                RC.mac[module_idP]->UL_req[CC_id].sfn_sf = (frameP << 4) + subframeP;
-                RC.mac[module_idP]->UL_req[CC_id].header.message_id = NFAPI_UL_CONFIG_REQUEST;
-                ul_req->number_of_pdus++;
-              } // if (((10*frameP+subframeP) % srsPeriodicity) == srsOffset)
-            } // if (soundingRS_UL_ConfigDedicated->present == SoundingRS_UL_ConfigDedicated_PR_setup)
-          }   // if ((soundingRS_UL_ConfigDedicated = UE_list->UE_template[CC_id][UE_id].physicalConfigDedicated->soundingRS_UL_ConfigDedicated)!=NULL)
-        }   // for (UE_id ...
-      }     // if((1<<tmp) & deltaTSFC)
-    }     // SRS config
-  }
-}
-
-void
-schedule_CSI(module_id_t module_idP, frame_t frameP, sub_frame_t subframeP) {
->>>>>>> ef42eb71
   eNB_MAC_INST                   *eNB = RC.mac[module_idP];
   UE_list_t                      *UE_list = &eNB->UE_list;
   COMMON_channels_t              *cc = NULL;
@@ -284,7 +204,6 @@
     cc = &eNB->common_channels[CC_id];
 
     for (UE_id = 0; UE_id < MAX_MOBILES_PER_ENB; UE_id++) {
-<<<<<<< HEAD
       if (UE_list->active[UE_id] == FALSE) {
         continue;
       }
@@ -379,70 +298,6 @@
       } // if cqi_ReportConfig != NULL
     } // for (UE_id=UE_list->head; UE_id>=0; UE_id=UE_list->next[UE_id]) {
   } // for (CC_id=0; CC_id<MAX_NUM_CCs; CC_id++) {
-=======
-      if (!UE_list->active[UE_id]) continue;
-
-      ul_req = &RC.mac[module_idP]->UL_req[CC_id].ul_config_request_body;
-
-      // drop the allocation if the UE hasn't send RRCConnectionSetupComplete yet
-      if (mac_eNB_get_rrc_status(module_idP, UE_RNTI(module_idP, UE_id)) < RRC_CONNECTED) continue;
-
-      AssertFatal(UE_list->
-                  UE_template[CC_id][UE_id].physicalConfigDedicated
-                  != NULL,
-                  "physicalConfigDedicated is null for UE %d\n",
-                  UE_id);
-
-      if (UE_list->UE_template[CC_id][UE_id].physicalConfigDedicated->cqi_ReportConfig) {
-        if ((cqi_ReportPeriodic = UE_list->UE_template[CC_id][UE_id].physicalConfigDedicated->cqi_ReportConfig->cqi_ReportPeriodic) != NULL
-            && (cqi_ReportPeriodic->present != LTE_CQI_ReportPeriodic_PR_release)) {
-          //Rel8 Periodic CQI/PMI/RI reporting
-          get_csi_params(cc, cqi_ReportPeriodic, &Npd,
-                         &N_OFFSET_CQI, &H);
-
-          if ((((frameP * 10) + subframeP) % Npd) == N_OFFSET_CQI) {  // CQI opportunity
-            UE_list->UE_sched_ctrl[UE_id].feedback_cnt[CC_id] = (((frameP * 10) + subframeP) / Npd) % H;
-            // Program CQI
-            nfapi_ul_config_request_pdu_t *ul_config_pdu = &ul_req->ul_config_pdu_list[ul_req->number_of_pdus];
-            memset((void *) ul_config_pdu, 0,
-                   sizeof(nfapi_ul_config_request_pdu_t));
-            ul_config_pdu->pdu_type                                                          = NFAPI_UL_CONFIG_UCI_CQI_PDU_TYPE;
-            ul_config_pdu->pdu_size                                                          = 2 + (uint8_t) (2 + sizeof(nfapi_ul_config_uci_cqi_pdu));
-            ul_config_pdu->uci_cqi_pdu.ue_information.ue_information_rel8.tl.tag             = NFAPI_UL_CONFIG_REQUEST_UE_INFORMATION_REL8_TAG;
-            ul_config_pdu->uci_cqi_pdu.ue_information.ue_information_rel8.rnti               = UE_list->UE_template[CC_id][UE_id].rnti;
-            ul_config_pdu->uci_cqi_pdu.cqi_information.cqi_information_rel8.tl.tag           = NFAPI_UL_CONFIG_REQUEST_CQI_INFORMATION_REL8_TAG;
-            ul_config_pdu->uci_cqi_pdu.cqi_information.cqi_information_rel8.pucch_index      = cqi_ReportPeriodic->choice.setup.cqi_PUCCH_ResourceIndex;
-            ul_config_pdu->uci_cqi_pdu.cqi_information.cqi_information_rel8.dl_cqi_pmi_size  = get_rel8_dl_cqi_pmi_size(&UE_list->UE_sched_ctrl[UE_id], CC_id, cc,
-                get_tmode(module_idP, CC_id, UE_id),
-                cqi_ReportPeriodic);
-            ul_req->number_of_pdus++;
-            ul_req->tl.tag                                                                   = NFAPI_UL_CONFIG_REQUEST_BODY_TAG;
-#if (LTE_RRC_VERSION >= MAKE_VERSION(10, 0, 0))
-            // PUT rel10-13 UCI options here
-#endif
-          } else if ((cqi_ReportPeriodic->choice.setup.ri_ConfigIndex)
-                     && ((((frameP * 10) + subframeP) % ((H * Npd) << (*cqi_ReportPeriodic->choice.setup.ri_ConfigIndex / 161))) == N_OFFSET_CQI + (*cqi_ReportPeriodic->choice.setup.ri_ConfigIndex %
-                         161))) {  // RI opportunity
-            // Program RI
-            nfapi_ul_config_request_pdu_t *ul_config_pdu = &ul_req->ul_config_pdu_list[ul_req->number_of_pdus];
-            memset((void *) ul_config_pdu, 0,
-                   sizeof(nfapi_ul_config_request_pdu_t));
-            ul_config_pdu->pdu_type                                                          = NFAPI_UL_CONFIG_UCI_CQI_PDU_TYPE;
-            ul_config_pdu->pdu_size                                                          = 2 + (uint8_t) (2 + sizeof(nfapi_ul_config_uci_cqi_pdu));
-            ul_config_pdu->uci_cqi_pdu.ue_information.ue_information_rel8.tl.tag             = NFAPI_UL_CONFIG_REQUEST_UE_INFORMATION_REL8_TAG;
-            ul_config_pdu->uci_cqi_pdu.ue_information.ue_information_rel8.rnti               = UE_list->UE_template[CC_id][UE_id].rnti;
-            ul_config_pdu->uci_cqi_pdu.cqi_information.cqi_information_rel8.tl.tag           = NFAPI_UL_CONFIG_REQUEST_CQI_INFORMATION_REL8_TAG;
-            ul_config_pdu->uci_cqi_pdu.cqi_information.cqi_information_rel8.pucch_index      = cqi_ReportPeriodic->choice.setup.cqi_PUCCH_ResourceIndex;
-            ul_config_pdu->uci_cqi_pdu.cqi_information.cqi_information_rel8.dl_cqi_pmi_size  = (cc->p_eNB == 2) ? 1 : 2;
-            RC.mac[module_idP]->UL_req[CC_id].sfn_sf                                         = (frameP << 4) + subframeP;
-            ul_req->number_of_pdus++;
-            ul_req->tl.tag                                                                   = NFAPI_UL_CONFIG_REQUEST_BODY_TAG;
-          }
-        }   // if ((cqi_ReportPeriodic = cqi_ReportConfig->cqi_ReportPeriodic)!=NULL) {
-      }     // if (UE_list->UE_template[CC_id][UE_id].physicalConfigDedicated->cqi_ReportConfig)
-    }     // for (UE_id=UE_list->head; UE_id>=0; UE_id=UE_list->next[UE_id]) {
-  }       // for (CC_id=0; CC_id<MAX_NUM_CCs; CC_id++) {
->>>>>>> ef42eb71
 }
 
 //-----------------------------------------------------------------------------
@@ -450,7 +305,6 @@
 * Schedule a possible Scheduling Request reception
 */
 void
-<<<<<<< HEAD
 schedule_SR (module_id_t module_idP,
              frame_t frameP,
              sub_frame_t subframeP)
@@ -464,18 +318,6 @@
   nfapi_ul_config_request_t      *ul_req = NULL;
   nfapi_ul_config_request_body_t *ul_req_body = NULL;
   LTE_SchedulingRequestConfig_t  *SRconfig = NULL;
-=======
-schedule_SR(module_id_t module_idP, frame_t frameP, sub_frame_t subframeP) {
-  eNB_MAC_INST                   *eNB = RC.mac[module_idP];
-  UE_list_t                      *UE_list = &eNB->UE_list;
-  nfapi_ul_config_request_t      *ul_req;
-  nfapi_ul_config_request_body_t *ul_req_body;
-  int                            CC_id;
-  int                            UE_id;
-  LTE_SchedulingRequestConfig_t  *SRconfig;
-  int                            skip_ue;
-  int                            is_harq;
->>>>>>> ef42eb71
   nfapi_ul_config_sr_information sr;
 
   for (int CC_id = 0; CC_id < MAX_NUM_CCs; CC_id++) {
@@ -490,7 +332,6 @@
 
       if ((SRconfig = UE_list->UE_template[CC_id][UE_id].physicalConfigDedicated->schedulingRequestConfig) != NULL) {
         if (SRconfig->present == LTE_SchedulingRequestConfig_PR_setup) {
-<<<<<<< HEAD
           if (SRconfig->choice.setup.sr_ConfigIndex <= 4) {          // 5 ms SR period
             if ((subframeP % 5) != SRconfig->choice.setup.sr_ConfigIndex) continue;
           } else if (SRconfig->choice.setup.sr_ConfigIndex <= 14) {  // 10 ms SR period
@@ -498,20 +339,10 @@
           } else if (SRconfig->choice.setup.sr_ConfigIndex <= 34) {  // 20 ms SR period
             if ((10 * (frameP & 1) + subframeP) != (SRconfig->choice.setup.sr_ConfigIndex - 15)) continue;
           } else if (SRconfig->choice.setup.sr_ConfigIndex <= 74) {  // 40 ms SR period
-=======
-          if (SRconfig->choice.setup.sr_ConfigIndex <= 4) { // 5 ms SR period
-            if ((subframeP % 5) != SRconfig->choice.setup.sr_ConfigIndex) continue;
-          } else if (SRconfig->choice.setup.sr_ConfigIndex <= 14) { // 10 ms SR period
-            if (subframeP != (SRconfig->choice.setup.sr_ConfigIndex - 5)) continue;
-          } else if (SRconfig->choice.setup.sr_ConfigIndex <= 34) { // 20 ms SR period
-            if ((10 * (frameP & 1) + subframeP) != (SRconfig->choice.setup.sr_ConfigIndex - 15)) continue;
-          } else if (SRconfig->choice.setup.sr_ConfigIndex <= 74) { // 40 ms SR period
->>>>>>> ef42eb71
             if ((10 * (frameP & 3) + subframeP) != (SRconfig->choice.setup.sr_ConfigIndex - 35)) continue;
           } else if (SRconfig->choice.setup.sr_ConfigIndex <= 154) {  // 80 ms SR period
             if ((10 * (frameP & 7) + subframeP) != (SRconfig->choice.setup.sr_ConfigIndex - 75)) continue;
           }
-<<<<<<< HEAD
         }  // SRconfig->present == SchedulingRequestConfig_PR_setup)
       }  // SRconfig = UE_list->UE_template[CC_id][UE_id].physicalConfigDedicated->schedulingRequestConfig)!=NULL)
 
@@ -524,24 +355,12 @@
 
       /* Check that there is no existing UL grant for ULSCH which overrides the SR */
       for (int i = 0; i < ul_req_body->number_of_pdus; i++) {
-=======
-        }   // SRconfig->present == SchedulingRequestConfig_PR_setup)
-      }     // SRconfig = UE_list->UE_template[CC_id][UE_id].physicalConfigDedicated->schedulingRequestConfig)!=NULL)
-
-      // if we get here there is some PUCCH1 reception to schedule for SR
-      skip_ue = 0;
-      is_harq = 0;
-
-      // check that there is no existing UL grant for ULSCH which overrides the SR
-      for (i = 0; i < ul_req_body->number_of_pdus; i++) {
->>>>>>> ef42eb71
         if (((ul_req_body->ul_config_pdu_list[i].pdu_type == NFAPI_UL_CONFIG_ULSCH_PDU_TYPE) ||
              (ul_req_body->ul_config_pdu_list[i].pdu_type == NFAPI_UL_CONFIG_ULSCH_HARQ_PDU_TYPE) ||
              (ul_req_body->ul_config_pdu_list[i].pdu_type == NFAPI_UL_CONFIG_ULSCH_CQI_RI_PDU_TYPE) ||
              (ul_req_body->ul_config_pdu_list[i].pdu_type == NFAPI_UL_CONFIG_ULSCH_CQI_HARQ_RI_PDU_TYPE)) &&
             (ul_req_body->ul_config_pdu_list[i].ulsch_pdu.ulsch_pdu_rel8.rnti == UE_list->UE_template[CC_id][UE_id].rnti)) {
           skip_ue = 1;
-<<<<<<< HEAD
           pdu_list_index = i;
           break;
         }
@@ -550,14 +369,6 @@
                  (ul_req_body->ul_config_pdu_list[i].uci_harq_pdu.ue_information.ue_information_rel8.rnti == UE_list->UE_template[CC_id][UE_id].rnti)) {
           is_harq = 1;
           pdu_list_index = i;
-=======
-          break;
-        }
-        /* if there is already an HARQ pdu, convert to SR_HARQ */
-        else if ((ul_req_body->ul_config_pdu_list[i].pdu_type == NFAPI_UL_CONFIG_UCI_HARQ_PDU_TYPE) &&
-                 (ul_req_body->ul_config_pdu_list[i].uci_harq_pdu.ue_information.ue_information_rel8.rnti == UE_list->UE_template[CC_id][UE_id].rnti)) {
-          is_harq = 1;
->>>>>>> ef42eb71
           break;
         }
       }
@@ -565,7 +376,6 @@
       /* Drop the allocation because ULSCH will handle it with BSR */
       if (skip_ue == 1) continue;
 
-<<<<<<< HEAD
       LOG_D(MAC, "Frame %d, Subframe %d : Scheduling SR for UE %d/%x is_harq:%d \n",
             frameP,
             subframeP,
@@ -582,52 +392,23 @@
         sr.sr_information_rel10.number_of_pucch_resources = 1;
         sr.sr_information_rel10.pucch_index_p1            = *UE_list->UE_template[CC_id][UE_id].physicalConfigDedicated->ext2->schedulingRequestConfig_v1020->sr_PUCCH_ResourceIndexP1_r10;
 
-        LOG_D(MAC, "REL10 PUCCH INDEX P1:%d \n",
-              sr.sr_information_rel10.pucch_index_p1);
+        LOG_D(MAC, "REL10 PUCCH INDEX P1:%d \n", sr.sr_information_rel10.pucch_index_p1);
 
       } else
 #endif
       {
         sr.sr_information_rel8.tl.tag      = NFAPI_UL_CONFIG_REQUEST_SR_INFORMATION_REL8_TAG;
         sr.sr_information_rel8.pucch_index = UE_list->UE_template[CC_id][UE_id].physicalConfigDedicated->schedulingRequestConfig->choice.setup.sr_PUCCH_ResourceIndex;
-=======
-      LOG_D(MAC,"Frame %d, Subframe %d : Scheduling SR for UE %d/%x is_harq:%d\n",frameP,subframeP,UE_id,UE_list->UE_template[CC_id][UE_id].rnti, is_harq);
-      // check Rel10 or Rel8 SR
-#if (LTE_RRC_VERSION >= MAKE_VERSION(10, 0, 0))
-
-      if ((UE_list-> UE_template[CC_id][UE_id].physicalConfigDedicated->ext2)
-          && (UE_list->UE_template[CC_id][UE_id].physicalConfigDedicated->ext2->schedulingRequestConfig_v1020)
-          && (UE_list->UE_template[CC_id][UE_id].physicalConfigDedicated->ext2->schedulingRequestConfig_v1020)) {
-        sr.sr_information_rel10.tl.tag                    = NFAPI_UL_CONFIG_REQUEST_SR_INFORMATION_REL10_TAG;
-        sr.sr_information_rel10.number_of_pucch_resources = 1;
-        sr.sr_information_rel10.pucch_index_p1            = *UE_list->UE_template[CC_id][UE_id].physicalConfigDedicated->ext2->schedulingRequestConfig_v1020->sr_PUCCH_ResourceIndexP1_r10;
-        LOG_D(MAC,"REL10 PUCCH INDEX P1:%d\n", sr.sr_information_rel10.pucch_index_p1);
-      } else
-#endif
-      {
-        sr.sr_information_rel8.tl.tag                   = NFAPI_UL_CONFIG_REQUEST_SR_INFORMATION_REL8_TAG;
-        sr.sr_information_rel8.pucch_index              = UE_list->UE_template[CC_id][UE_id].physicalConfigDedicated->schedulingRequestConfig->choice.setup.sr_PUCCH_ResourceIndex;
-        LOG_D(MAC,"REL8 PUCCH INDEX:%d\n", sr.sr_information_rel8.pucch_index);
-      }
->>>>>>> ef42eb71
-
-        LOG_D(MAC, "REL8 PUCCH INDEX:%d\n",
-              sr.sr_information_rel8.pucch_index);
+
+        LOG_D(MAC, "REL8 PUCCH INDEX:%d\n", sr.sr_information_rel8.pucch_index);
       }
 
       /* If there is already an HARQ pdu, convert to SR_HARQ */
       if (is_harq) {
-<<<<<<< HEAD
         nfapi_ul_config_harq_information harq                                            = ul_req_body->ul_config_pdu_list[pdu_list_index].uci_harq_pdu.harq_information;
         ul_req_body->ul_config_pdu_list[pdu_list_index].pdu_type                         = NFAPI_UL_CONFIG_UCI_SR_HARQ_PDU_TYPE;
         ul_req_body->ul_config_pdu_list[pdu_list_index].uci_sr_harq_pdu.sr_information   = sr;
         ul_req_body->ul_config_pdu_list[pdu_list_index].uci_sr_harq_pdu.harq_information = harq;
-=======
-        nfapi_ul_config_harq_information h                                                                                 = ul_req_body->ul_config_pdu_list[i].uci_harq_pdu.harq_information;
-        ul_req_body->ul_config_pdu_list[i].pdu_type                                                                        = NFAPI_UL_CONFIG_UCI_SR_HARQ_PDU_TYPE;
-        ul_req_body->ul_config_pdu_list[i].uci_sr_harq_pdu.sr_information                                                  = sr;
-        ul_req_body->ul_config_pdu_list[i].uci_sr_harq_pdu.harq_information                                                = h;
->>>>>>> ef42eb71
       } else {
         ul_req_body->ul_config_pdu_list[ul_req_body->number_of_pdus].pdu_type                                              = NFAPI_UL_CONFIG_UCI_SR_PDU_TYPE;
         ul_req_body->ul_config_pdu_list[ul_req_body->number_of_pdus].uci_sr_pdu.ue_information.ue_information_rel8.tl.tag  = NFAPI_UL_CONFIG_REQUEST_UE_INFORMATION_REL8_TAG;
@@ -636,20 +417,12 @@
         ul_req_body->ul_config_pdu_list[ul_req_body->number_of_pdus].uci_sr_pdu.ue_information.ue_information_rel13.tl.tag = 0;
         ul_req_body->ul_config_pdu_list[ul_req_body->number_of_pdus].uci_sr_pdu.sr_information                             = sr;
         ul_req_body->number_of_pdus++;
-<<<<<<< HEAD
       }  // if (is_harq)
 
       ul_req_body->tl.tag = NFAPI_UL_CONFIG_REQUEST_BODY_TAG;
 
     }  // for (int UE_id = 0; UE_id < MAX_MOBILES_PER_ENB; UE_id++)
   }  // for (CC_id = 0; CC_id < MAX_NUM_CCs; CC_id++)
-=======
-      }     /* if (is_harq) */
-
-      ul_req_body->tl.tag                                                                                                  = NFAPI_UL_CONFIG_REQUEST_BODY_TAG;
-    }     // for (UE_id=UE_list->head; UE_id>=0; UE_id=UE_list->next[UE_id])
-  }       // for (CC_id=0; CC_id<MAX_NUM_CCs; CC_id++)
->>>>>>> ef42eb71
 }
 
 void
@@ -719,7 +492,6 @@
         itti_send_msg_to_task(TASK_DU_F1, module_idP, m);
       } else {
         // inform RRC of failure and clear timer
-<<<<<<< HEAD
         LOG_I(MAC, "UE %d rnti %x: UL Failure after repeated PDCCH orders: Triggering RRC \n",
               UE_id,
               rnti);
@@ -728,12 +500,6 @@
                                frameP,
                                subframeP,
                                rnti);
-=======
-        LOG_I(MAC,
-              "UE %d rnti %x: UL Failure after repeated PDCCH orders: Triggering RRC \n",
-              UE_id, rnti);
-        mac_eNB_rrc_ul_failure(module_idP, CC_id, frameP, subframeP,rnti);
->>>>>>> ef42eb71
       }
 
       UE_list->UE_sched_ctrl[UE_id].ul_failure_timer = 0;
@@ -751,11 +517,7 @@
   nfapi_tx_request_t             *TX_req = &eNB->TX_req[0];
   eNB->pdu_index[CC_idP] = 0;
 
-<<<<<<< HEAD
-  if (nfapi_mode==0 || nfapi_mode == 1) { // monolithic or PNF
-=======
   if (NFAPI_MODE == NFAPI_MODE_PNF || NFAPI_MODE == NFAPI_MONOLITHIC) { // monolithic or PNF
->>>>>>> ef42eb71
     DL_req[CC_idP].dl_config_request_body.number_pdcch_ofdm_symbols           = 1;
     DL_req[CC_idP].dl_config_request_body.number_dci                          = 0;
     DL_req[CC_idP].dl_config_request_body.number_pdu                          = 0;
@@ -797,7 +559,6 @@
 }
 
 void
-<<<<<<< HEAD
 eNB_dlsch_ulsch_scheduler(module_id_t module_idP,
                           frame_t frameP,
                           sub_frame_t subframeP)
@@ -826,35 +587,12 @@
     memset(cc[CC_id].vrb_map, 0, 100);
     memset(cc[CC_id].vrb_map_UL, 0, 100);
 
-=======
-eNB_dlsch_ulsch_scheduler(module_id_t module_idP, frame_t frameP,
-                          sub_frame_t subframeP) {
-  int               mbsfn_status[MAX_NUM_CCs];
-  protocol_ctxt_t   ctxt;
-  int               CC_id, i = -1;
-  UE_list_t         *UE_list = &RC.mac[module_idP]->UE_list;
-  rnti_t            rnti;
-  COMMON_channels_t *cc      = RC.mac[module_idP]->common_channels;
-  start_meas(&RC.mac[module_idP]->eNB_scheduler);
-  VCD_SIGNAL_DUMPER_DUMP_FUNCTION_BY_NAME
-  (VCD_SIGNAL_DUMPER_FUNCTIONS_ENB_DLSCH_ULSCH_SCHEDULER,
-   VCD_FUNCTION_IN);
-  RC.mac[module_idP]->frame    = frameP;
-  RC.mac[module_idP]->subframe = subframeP;
-
-  for (CC_id = 0; CC_id < MAX_NUM_CCs; CC_id++) {
-    mbsfn_status[CC_id] = 0;
-    // clear vrb_maps
-    memset(cc[CC_id].vrb_map, 0, 100);
-    memset(cc[CC_id].vrb_map_UL, 0, 100);
->>>>>>> ef42eb71
 #if (LTE_RRC_VERSION >= MAKE_VERSION(10, 0, 0))
     cc[CC_id].mcch_active = 0;
 #endif
     clear_nfapi_information(RC.mac[module_idP], CC_id, frameP, subframeP);
   }
 
-<<<<<<< HEAD
   /* Refresh UE list based on UEs dropped by PHY in previous subframe */
   for (UE_id = 0; UE_id < MAX_MOBILES_PER_ENB; UE_id++) {
     if (UE_list->active[UE_id]) {
@@ -1110,56 +848,6 @@
             for (int ue_id_l = 0; ue_id_l < MAX_MOBILES_PER_ENB; ue_id_l++) {
               if (reestablish_rnti_map[ue_id_l][0] == rnti) {
                 /* Clear currentC-RNTI from map */
-=======
-  // refresh UE list based on UEs dropped by PHY in previous subframe
-  for (i = 0; i < MAX_MOBILES_PER_ENB; i++) {
-    if (UE_list->active[i]) {
-      rnti = UE_RNTI(module_idP, i);
-      CC_id = UE_PCCID(module_idP, i);
-
-      if (((frameP&127) == 0) && (subframeP == 0)) {
-        LOG_I(MAC,
-              "UE  rnti %x : %s, PHR %d dB DL CQI %d PUSCH SNR %d PUCCH SNR %d\n",
-              rnti,
-              UE_list->UE_sched_ctrl[i].ul_out_of_sync ==
-              0 ? "in synch" : "out of sync",
-              UE_list->UE_template[CC_id][i].phr_info,
-              UE_list->UE_sched_ctrl[i].dl_cqi[CC_id],
-              (5*UE_list->UE_sched_ctrl[i].pusch_snr[CC_id] - 640) / 10,
-              (5*UE_list->UE_sched_ctrl[i].pucch1_snr[CC_id] - 640) / 10);
-      }
-
-      RC.eNB[module_idP][CC_id]->pusch_stats_bsr[i][(frameP * 10) +
-          subframeP] = -63;
-
-      if (i == UE_list->head)
-        VCD_SIGNAL_DUMPER_DUMP_VARIABLE_BY_NAME
-        (VCD_SIGNAL_DUMPER_VARIABLES_UE0_BSR,
-         RC.eNB[module_idP][CC_id]->
-         pusch_stats_bsr[i][(frameP * 10) + subframeP]);
-
-      // increment this, it is cleared when we receive an sdu
-      RC.mac[module_idP]->UE_list.UE_sched_ctrl[i].ul_inactivity_timer++;
-      RC.mac[module_idP]->UE_list.UE_sched_ctrl[i].cqi_req_timer++;
-      LOG_D(MAC, "UE %d/%x : ul_inactivity %d, cqi_req %d\n", i, rnti,
-            RC.mac[module_idP]->UE_list.UE_sched_ctrl[i].
-            ul_inactivity_timer,
-            RC.mac[module_idP]->UE_list.UE_sched_ctrl[i].cqi_req_timer);
-      check_ul_failure(module_idP, CC_id, i, frameP, subframeP);
-
-      if (RC.mac[module_idP]->UE_list.UE_sched_ctrl[i].ue_reestablishment_reject_timer > 0) {
-        RC.mac[module_idP]->UE_list.UE_sched_ctrl[i].ue_reestablishment_reject_timer++;
-
-        if(RC.mac[module_idP]->UE_list.UE_sched_ctrl[i].ue_reestablishment_reject_timer >=
-            RC.mac[module_idP]->UE_list.UE_sched_ctrl[i].ue_reestablishment_reject_timer_thres) {
-          RC.mac[module_idP]->UE_list.UE_sched_ctrl[i].ue_reestablishment_reject_timer = 0;
-
-          //clear reestablish_rnti_map
-          if(RC.mac[module_idP]->UE_list.UE_sched_ctrl[i].ue_reestablishment_reject_timer_thres >20) {
-            for (int ue_id_l = 0; ue_id_l < MAX_MOBILES_PER_ENB; ue_id_l++) {
-              if (reestablish_rnti_map[ue_id_l][0] == rnti) {
-                // clear currentC-RNTI from map
->>>>>>> ef42eb71
                 reestablish_rnti_map[ue_id_l][0] = 0;
                 reestablish_rnti_map[ue_id_l][1] = 0;
                 break;
@@ -1171,23 +859,15 @@
             pdcp_remove_UE(&ctxt);
           }
 
-<<<<<<< HEAD
           /* Note: This should not be done in the MAC! */
-=======
-          // Note: This should not be done in the MAC!
->>>>>>> ef42eb71
           for (int ii=0; ii<MAX_MOBILES_PER_ENB; ii++) {
             LTE_eNB_ULSCH_t *ulsch = RC.eNB[module_idP][CC_id]->ulsch[ii];
 
             if((ulsch != NULL) && (ulsch->rnti == rnti)) {
               void clean_eNb_ulsch(LTE_eNB_ULSCH_t *ulsch);
-<<<<<<< HEAD
 
               LOG_I(MAC, "clean_eNb_ulsch UE %x \n", rnti);
 
-=======
-              LOG_I(MAC, "clean_eNb_ulsch UE %x \n", rnti);
->>>>>>> ef42eb71
               clean_eNb_ulsch(ulsch);
             }
           }
@@ -1197,18 +877,13 @@
 
             if((dlsch != NULL) && (dlsch->rnti == rnti)) {
               void clean_eNb_dlsch(LTE_eNB_DLSCH_t *dlsch);
-<<<<<<< HEAD
 
               LOG_I(MAC, "clean_eNb_dlsch UE %x \n", rnti);
 
-=======
-              LOG_I(MAC, "clean_eNb_dlsch UE %x \n", rnti);
->>>>>>> ef42eb71
               clean_eNb_dlsch(dlsch);
             }
           }
 
-<<<<<<< HEAD
           for (int j = 0; j < 10; j++) {
             nfapi_ul_config_request_body_t *ul_req_tmp = NULL;
             ul_req_tmp = &(eNB->UL_req_tmp[CC_id][j].ul_config_request_body);
@@ -1227,26 +902,10 @@
                     memcpy(&ul_req_tmp->ul_config_pdu_list[pdu_index],
                            &ul_req_tmp->ul_config_pdu_list[pdu_index+1],
                           (pdu_number-1-pdu_index) * sizeof(nfapi_ul_config_request_pdu_t));
-=======
-          for(int j = 0; j < 10; j++) {
-            nfapi_ul_config_request_body_t *ul_req_tmp = NULL;
-            ul_req_tmp = &RC.mac[module_idP]->UL_req_tmp[CC_id][j].ul_config_request_body;
-
-            if(ul_req_tmp) {
-              int pdu_number = ul_req_tmp->number_of_pdus;
-
-              for(int pdu_index = pdu_number-1; pdu_index >= 0; pdu_index--) {
-                if(ul_req_tmp->ul_config_pdu_list[pdu_index].ulsch_pdu.ulsch_pdu_rel8.rnti == rnti) {
-                  LOG_I(MAC, "remove UE %x from ul_config_pdu_list %d/%d\n", rnti, pdu_index, pdu_number);
-
-                  if(pdu_index < pdu_number -1) {
-                    memcpy(&ul_req_tmp->ul_config_pdu_list[pdu_index], &ul_req_tmp->ul_config_pdu_list[pdu_index+1], (pdu_number-1-pdu_index) * sizeof(nfapi_ul_config_request_pdu_t));
->>>>>>> ef42eb71
                   }
 
                   ul_req_tmp->number_of_pdus--;
                 }
-<<<<<<< HEAD
               } // end for pdu_index
             } // end if (ul_req_tmp)
           } // end for j
@@ -1261,22 +920,6 @@
 #if (!defined(PRE_SCD_THREAD))
 
   PROTOCOL_CTXT_SET_BY_MODULE_ID(&ctxt, module_idP, ENB_FLAG_YES, NOT_A_RNTI, frameP, subframeP, module_idP);
-=======
-              }
-            }
-          }
-
-          rrc_mac_remove_ue(module_idP,rnti);
-        }
-      }
-    }
-  }
-
-#if (!defined(PRE_SCD_THREAD))
-  PROTOCOL_CTXT_SET_BY_MODULE_ID(&ctxt, module_idP, ENB_FLAG_YES,
-                                 NOT_A_RNTI, frameP, subframeP,
-                                 module_idP);
->>>>>>> ef42eb71
   pdcp_run(&ctxt);
   rrc_rx_tx(&ctxt, CC_id);
 
@@ -1292,7 +935,6 @@
   }
 
 #endif
-<<<<<<< HEAD
 
   static int debug_flag = 0;
   void (*schedule_ulsch_p)(module_id_t module_idP, frame_t frameP, sub_frame_t subframe) = NULL;
@@ -1302,30 +944,14 @@
     schedule_ulsch_p = schedule_ulsch;
     schedule_ue_spec_p = schedule_dlsch;
   } else if (eNB->scheduler_mode == SCHED_MODE_FAIR_RR) {
-=======
-  static int debug_flag=0;
-  void (*schedule_ulsch_p)(module_id_t module_idP, frame_t frameP, sub_frame_t subframe)=NULL;
-  void (*schedule_ue_spec_p)(module_id_t module_idP, frame_t frameP, sub_frame_t subframe, int *mbsfn_flag)=NULL;
-
-  if(RC.mac[module_idP]->scheduler_mode == SCHED_MODE_DEFAULT) {
-    schedule_ulsch_p = schedule_ulsch;
-    schedule_ue_spec_p = schedule_dlsch;
-  } else if(RC.mac[module_idP]->scheduler_mode == SCHED_MODE_FAIR_RR) {
->>>>>>> ef42eb71
     memset(dlsch_ue_select, 0, sizeof(dlsch_ue_select));
     schedule_ulsch_p = schedule_ulsch_fairRR;
     schedule_ue_spec_p = schedule_ue_spec_fairRR;
   }
 
-<<<<<<< HEAD
   if(debug_flag == 0){
     LOG_E(MAC,"SCHED_MODE = %d\n", eNB->scheduler_mode);
     debug_flag = 1;
-=======
-  if(debug_flag==0) {
-    LOG_E(MAC,"SCHED_MODE=%d\n",RC.mac[module_idP]->scheduler_mode);
-    debug_flag=1;
->>>>>>> ef42eb71
   }
 
   /* This schedules MIB */
@@ -1333,11 +959,7 @@
     schedule_mib(module_idP, frameP, subframeP);
 
   if (get_softmodem_params()->phy_test == 0) {
-<<<<<<< HEAD
     /* This schedules SI for legacy LTE and eMTC starting in subframeP */
-=======
-    // This schedules SI for legacy LTE and eMTC starting in subframeP
->>>>>>> ef42eb71
     schedule_SI(module_idP, frameP, subframeP);
     /* This schedules Paging in subframeP */
     schedule_PCH(module_idP,frameP,subframeP);
@@ -1348,7 +970,6 @@
     /* This schedules SRS in subframeP */
     schedule_SRS(module_idP, frameP, subframeP);
 
-<<<<<<< HEAD
     /* This schedules ULSCH in subframeP (dci0) */
     if (schedule_ulsch_p != NULL) {
       schedule_ulsch_p(module_idP, frameP, subframeP);
@@ -1359,16 +980,6 @@
     }
 
     /* This schedules UCI_SR in subframeP */
-=======
-    // This schedules ULSCH in subframeP (dci0)
-    if (schedule_ulsch_p != NULL) {
-      schedule_ulsch_p(module_idP, frameP, subframeP);
-    } else {
-      LOG_E(MAC," %s %d: schedule_ulsch_p is NULL, function not called\n",__FILE__,__LINE__);
-    }
-
-    // This schedules UCI_SR in subframeP
->>>>>>> ef42eb71
     schedule_SR(module_idP, frameP, subframeP);
     /* This schedules UCI_CSI in subframeP */
     schedule_CSI(module_idP, frameP, subframeP);
@@ -1376,7 +987,6 @@
     /* This schedules DLSCH in subframeP for BR UE*/
     schedule_ue_spec_br(module_idP, frameP, subframeP);
 #endif
-<<<<<<< HEAD
     /* This schedules DLSCH in subframeP */
     if (schedule_ue_spec_p != NULL) {
       schedule_ue_spec_p(module_idP, frameP, subframeP, mbsfn_status);
@@ -1386,15 +996,6 @@
             __LINE__);
     }
 
-=======
-
-    // This schedules DLSCH in subframeP
-    if (schedule_ue_spec_p != NULL) {
-      schedule_ue_spec_p(module_idP, frameP, subframeP, mbsfn_status);
-    } else {
-      LOG_E(MAC," %s %d: schedule_ue_spec_p is NULL, function not called\n",__FILE__,__LINE__);
-    }
->>>>>>> ef42eb71
   } else {
     schedule_ulsch_phy_test(module_idP,frameP,subframeP);
     schedule_ue_spec_phy_test(module_idP,frameP,subframeP,mbsfn_status);
@@ -1411,14 +1012,7 @@
     flexran_agent_slice_update(module_idP);
   }
 
-<<<<<<< HEAD
   stop_meas(&(eNB->eNB_scheduler));
 
   VCD_SIGNAL_DUMPER_DUMP_FUNCTION_BY_NAME(VCD_SIGNAL_DUMPER_FUNCTIONS_ENB_DLSCH_ULSCH_SCHEDULER, VCD_FUNCTION_OUT);
-=======
-  stop_meas(&RC.mac[module_idP]->eNB_scheduler);
-  VCD_SIGNAL_DUMPER_DUMP_FUNCTION_BY_NAME
-  (VCD_SIGNAL_DUMPER_FUNCTIONS_ENB_DLSCH_ULSCH_SCHEDULER,
-   VCD_FUNCTION_OUT);
->>>>>>> ef42eb71
 }