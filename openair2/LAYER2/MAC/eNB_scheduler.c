--- conflicted
+++ resolved
@@ -595,8 +595,7 @@
       CC_id = UE_PCCID(module_idP, UE_id);
       UE_scheduling_control = &(UE_info->UE_sched_ctrl[UE_id]);
 
-<<<<<<< HEAD
-=======
+/* to be merged with MAC_stats.log generation. probably redundant
       if (((frameP & 127) == 0) && (subframeP == 0)) {
         double total_bler;
         if(UE_scheduling_control->pusch_rx_num[CC_id] == 0 && UE_scheduling_control->pusch_rx_error_num[CC_id] == 0) {
@@ -634,8 +633,7 @@
               UE_scheduling_control->aperiodic_ri_received[CC_id]
         );
       }
-
->>>>>>> 3b2d5037
+*/
       RC.eNB[module_idP][CC_id]->pusch_stats_bsr[UE_id][(frameP * 10) + subframeP] = -63;
 
       if (UE_id == UE_info->list.head) {
