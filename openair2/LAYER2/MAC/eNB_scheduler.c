--- conflicted
+++ resolved
@@ -486,7 +486,6 @@
     }				// for (CC_id=0; CC_id<MAX_NUM_CCs; CC_id++)
 }
 
-<<<<<<< HEAD
 void
 check_ul_failure(module_id_t module_idP, int CC_id, int UE_id,
 		 frame_t frameP, sub_frame_t subframeP)
@@ -546,117 +545,6 @@
 		  UE_list->UE_sched_ctrl[UE_id].ul_failure_timer);
 	    if ((UE_list->UE_sched_ctrl[UE_id].ul_failure_timer % 40) == 0)
 		UE_list->UE_sched_ctrl[UE_id].ra_pdcch_order_sent = 0;	// resend every 4 frames
-=======
-    if (eNB_UE_stats==NULL) {
-	//mac_remove_ue(module_idP, i, frameP, subframeP);
-      //Inform the controller about the UE deactivation. Should be moved to RRC agent in the future
-#if defined(FLEXRAN_AGENT_SB_IF)
-      if (rrc_agent_registered[module_idP]) {
-	agent_rrc_xface[module_idP]->flexran_agent_notify_ue_state_change(module_idP,
-									  rnti,
-									  PROTOCOL__FLEX_UE_STATE_CHANGE_TYPE__FLUESC_DEACTIVATED);
-      }
-#endif
-    }
-    else {
-      // check uplink failure
-      if ((UE_list->UE_sched_ctrl[i].ul_failure_timer>0)&&
-	  (UE_list->UE_sched_ctrl[i].ul_out_of_sync==0) &&
-          /* do nothing if CCE allocation is impossible */
-          !CCE_allocation_infeasible(module_idP, CC_id, 0, subframeP,
-                                     get_aggregation(get_bw_index(module_idP,CC_id),eNB_UE_stats->DL_cqi[0],format1A),
-                                     rnti)) {
-	LOG_D(MAC,"UE %d rnti %x: UL Failure timer %d \n",i,rnti,UE_list->UE_sched_ctrl[i].ul_failure_timer);
-	if (UE_list->UE_sched_ctrl[i].ra_pdcch_order_sent==0) {
-	  UE_list->UE_sched_ctrl[i].ra_pdcch_order_sent=1;
-	  
-	  // add a format 1A dci for this UE to request an RA procedure (only one UE per subframe)
-	  LOG_D(MAC,"UE %d rnti %x: sending PDCCH order for RAPROC (failure timer %d) \n",i,rnti,UE_list->UE_sched_ctrl[i].ul_failure_timer);	    
-	  DLSCH_dci = (void *)UE_list->UE_template[CC_id][i].DLSCH_DCI[0];
-	  *(uint32_t*)DLSCH_dci = 0;
-	  if (PHY_vars_eNB_g[module_idP][CC_id]->frame_parms.frame_type == TDD) {
-	    switch (PHY_vars_eNB_g[module_idP][CC_id]->frame_parms.N_RB_DL) {
-	    case 6:
-	      ((DCI1A_1_5MHz_TDD_1_6_t*)DLSCH_dci)->type = 1;
-	      ((DCI1A_1_5MHz_TDD_1_6_t*)DLSCH_dci)->rballoc = 31;
-	      size_bytes = sizeof(DCI1A_1_5MHz_TDD_1_6_t);
-	      size_bits  = sizeof_DCI1A_1_5MHz_TDD_1_6_t;
-	      break;
-	    case 25:
-	      ((DCI1A_5MHz_TDD_1_6_t*)DLSCH_dci)->type = 1;
-	      ((DCI1A_5MHz_TDD_1_6_t*)DLSCH_dci)->rballoc = 511;
-	      size_bytes = sizeof(DCI1A_5MHz_TDD_1_6_t);
-	      size_bits  = sizeof_DCI1A_5MHz_TDD_1_6_t;
-	      break;
-	    case 50:
-	      ((DCI1A_10MHz_TDD_1_6_t*)DLSCH_dci)->type = 1;
-	      ((DCI1A_10MHz_TDD_1_6_t*)DLSCH_dci)->rballoc = 2047;
-	      size_bytes = sizeof(DCI1A_10MHz_TDD_1_6_t);
-	      size_bits  = sizeof_DCI1A_10MHz_TDD_1_6_t;
-	      break;
-	    case 100:
-	      ((DCI1A_20MHz_TDD_1_6_t*)DLSCH_dci)->type = 1;
-	      ((DCI1A_20MHz_TDD_1_6_t*)DLSCH_dci)->rballoc = 8191;
-	      size_bytes = sizeof(DCI1A_20MHz_TDD_1_6_t);
-	      size_bits  = sizeof_DCI1A_20MHz_TDD_1_6_t;
-	      break;
-	    }
-	  }
-	  else { // FDD
-	    switch (PHY_vars_eNB_g[module_idP][CC_id]->frame_parms.N_RB_DL) {
-	    case 6:
-	      ((DCI1A_1_5MHz_FDD_t*)DLSCH_dci)->type = 1;
-	      ((DCI1A_1_5MHz_FDD_t*)DLSCH_dci)->rballoc = 31;
-	      size_bytes = sizeof(DCI1A_1_5MHz_FDD_t);
-	      size_bits  = sizeof_DCI1A_1_5MHz_FDD_t;
-	      break;
-	    case 15:/*
-	      ((DCI1A_2_5MHz_FDD_t*)DLSCH_dci)->type = 1;
-	      ((DCI1A_2_5MHz_FDD_t*)DLSCH_dci)->rballoc = 31;
-	      size_bytes = sizeof(DCI1A_1_5MHz_FDD_t);
-	      size_bits  = sizeof_DCI1A_1_5MHz_FDD_t;*/
-	      break;
-	    case 25:
-	      ((DCI1A_5MHz_FDD_t*)DLSCH_dci)->type = 1;
-	      ((DCI1A_5MHz_FDD_t*)DLSCH_dci)->rballoc = 511;
-	      size_bytes = sizeof(DCI1A_5MHz_FDD_t);
-	      size_bits  = sizeof_DCI1A_5MHz_FDD_t;
-	      break;
-	    case 50:
-	      ((DCI1A_10MHz_FDD_t*)DLSCH_dci)->type = 1;
-	      ((DCI1A_10MHz_FDD_t*)DLSCH_dci)->rballoc = 2047;
-	      size_bytes = sizeof(DCI1A_10MHz_FDD_t);
-	      size_bits  = sizeof_DCI1A_10MHz_FDD_t;
-		break;
-	    case 75:
-	      /*	      ((DCI1A_15MHz_FDD_t*)DLSCH_dci)->type = 1;
-	      ((DCI1A_15MHz_FDD_t*)DLSCH_dci)->rballoc = 2047;
-	      size_bytes = sizeof(DCI1A_10MHz_FDD_t);
-	      size_bits  = sizeof_DCI1A_10MHz_FDD_t;*/
-		break;
-	    case 100:
-	      ((DCI1A_20MHz_FDD_t*)DLSCH_dci)->type = 1;
-	      ((DCI1A_20MHz_FDD_t*)DLSCH_dci)->rballoc = 8191;
-	      size_bytes = sizeof(DCI1A_20MHz_FDD_t);
-	      size_bits  = sizeof_DCI1A_20MHz_FDD_t;
-	      break;
-	    }
-	  }
-	  
-	  add_ue_spec_dci(DCI_pdu[CC_id],
-			  DLSCH_dci,
-			  rnti,
-			  size_bytes,
-			  get_aggregation(get_bw_index(module_idP,CC_id),eNB_UE_stats->DL_cqi[0],format1A),
-			  size_bits,
-			  format1A,
-			  0);
-	}
-	else { // ra_pdcch_sent==1
-	  LOG_D(MAC,"UE %d rnti %x: sent PDCCH order for RAPROC waiting (failure timer %d) \n",i,rnti,UE_list->UE_sched_ctrl[i].ul_failure_timer);	    	    
-	  if ((UE_list->UE_sched_ctrl[i].ul_failure_timer % 40) == 0)
-	    UE_list->UE_sched_ctrl[i].ra_pdcch_order_sent=0; // resend every 4 frames	      
->>>>>>> a09728ad
 	}
 
 	UE_list->UE_sched_ctrl[UE_id].ul_failure_timer++;
@@ -670,6 +558,14 @@
 				   rnti);
 	    UE_list->UE_sched_ctrl[UE_id].ul_failure_timer = 0;
 	    UE_list->UE_sched_ctrl[UE_id].ul_out_of_sync = 1;
+//Inform the controller about the UE deactivation. Should be moved to RRC agent in the future
+#if defined(FLEXRAN_AGENT_SB_IF)
+	    if (rrc_agent_registered[module_idP]) {
+	      agent_rrc_xface[module_idP]->flexran_agent_notify_ue_state_change(module_idP,
+										rnti,
+										PROTOCOL__FLEX_UE_STATE_CHANGE_TYPE__FLUESC_DEACTIVATED);
+	    }
+#endif
 	}
     }				// ul_failure_timer>0
 
@@ -707,7 +603,6 @@
 
 }
 
-<<<<<<< HEAD
 void
 copy_ulreq(module_id_t module_idP, frame_t frameP, sub_frame_t subframeP)
 {
@@ -715,17 +610,6 @@
     eNB_MAC_INST *eNB;
     nfapi_ul_config_request_body_t *ul_req_tmp;
     nfapi_ul_config_request_body_t *ul_req;
-=======
-      case TERMINATE_MESSAGE:
-        LOG_W(MAC, "+++ Exiting MAC thread\n");
-        itti_exit_task ();
-        break;
-
-      default:
-        LOG_E(MAC, "Received unexpected message %s\n", msg_name);
-        break;
-      }
->>>>>>> a09728ad
 
     eNB = RC.mac[module_idP];
 
@@ -761,41 +645,121 @@
 
     COMMON_channels_t *cc = RC.mac[module_idP]->common_channels;
 
-<<<<<<< HEAD
 #if defined(FLEXRAN_AGENT_SB_IF)
     Protocol__FlexranMessage *msg;
-=======
-    if (mac_xface->frame_parms->frame_type == FDD) {  //FDD
-#ifndef FLEXRAN_AGENT_SB_IF
-      schedule_ulsch(module_idP,frameP,cooperation_flag,0,4);//,calibration_flag);
+#endif
+
+
+    start_meas(&RC.mac[module_idP]->eNB_scheduler);
+    VCD_SIGNAL_DUMPER_DUMP_FUNCTION_BY_NAME
+	(VCD_SIGNAL_DUMPER_FUNCTIONS_ENB_DLSCH_ULSCH_SCHEDULER,
+	 VCD_FUNCTION_IN);
+
+    for (CC_id = 0; CC_id < MAX_NUM_CCs; CC_id++) {
+	mbsfn_status[CC_id] = 0;
+
+	// clear vrb_maps
+	memset(cc[CC_id].vrb_map, 0, 100);
+	memset(cc[CC_id].vrb_map_UL, 0, 100);
+
+
+#if defined(Rel10) || defined(Rel14)
+	cc[CC_id].mcch_active = 0;
+#endif
+	RC.mac[module_idP]->frame = frameP;
+	RC.mac[module_idP]->subframe = subframeP;
+
+	clear_nfapi_information(RC.mac[module_idP], CC_id, frameP,
+				subframeP);
+    }
+
+    // refresh UE list based on UEs dropped by PHY in previous subframe
+    for (i = 0; i < NUMBER_OF_UE_MAX; i++) {
+	if (UE_list->active[i] != TRUE)
+	    continue;
+
+	rnti = UE_RNTI(module_idP, i);
+	CC_id = UE_PCCID(module_idP, i);
+
+	if ((frameP == 0) && (subframeP == 0)) {
+	    LOG_I(MAC,
+		  "UE  rnti %x : %s, PHR %d dB DL CQI %d PUSCH SNR %d PUCCH SNR %d\n",
+		  rnti,
+		  UE_list->UE_sched_ctrl[i].ul_out_of_sync ==
+		  0 ? "in synch" : "out of sync",
+		  UE_list->UE_template[CC_id][i].phr_info,
+		  UE_list->UE_sched_ctrl[i].dl_cqi[CC_id],
+		  (UE_list->UE_sched_ctrl[i].pusch_snr[CC_id] - 128) / 2,
+		  (UE_list->UE_sched_ctrl[i].pucch1_snr[CC_id] - 128) / 2);
+	}
+
+	RC.eNB[module_idP][CC_id]->pusch_stats_bsr[i][(frameP * 10) +
+						      subframeP] = -63;
+	if (i == UE_list->head)
+	    VCD_SIGNAL_DUMPER_DUMP_VARIABLE_BY_NAME
+		(VCD_SIGNAL_DUMPER_VARIABLES_UE0_BSR,
+		 RC.eNB[module_idP][CC_id]->
+		 pusch_stats_bsr[i][(frameP * 10) + subframeP]);
+	// increment this, it is cleared when we receive an sdu
+	RC.mac[module_idP]->UE_list.UE_sched_ctrl[i].ul_inactivity_timer++;
+
+	RC.mac[module_idP]->UE_list.UE_sched_ctrl[i].cqi_req_timer++;
+	LOG_D(MAC, "UE %d/%x : ul_inactivity %d, cqi_req %d\n", i, rnti,
+	      RC.mac[module_idP]->UE_list.UE_sched_ctrl[i].
+	      ul_inactivity_timer,
+	      RC.mac[module_idP]->UE_list.UE_sched_ctrl[i].cqi_req_timer);
+	check_ul_failure(module_idP, CC_id, i, frameP, subframeP);
+
+    }
+
+    PROTOCOL_CTXT_SET_BY_MODULE_ID(&ctxt, module_idP, ENB_FLAG_YES,
+				   NOT_A_RNTI, frameP, subframeP,
+				   module_idP);
+    pdcp_run(&ctxt);
+
+    rrc_rx_tx(&ctxt, 0,		// eNB index, unused in eNB
+	      CC_id);
+
+#if defined(Rel10) || defined(Rel14)
+
+    for (CC_id = 0; CC_id < MAX_NUM_CCs; CC_id++) {
+	if (cc[CC_id].MBMS_flag > 0) {
+	    start_meas(&RC.mac[module_idP]->schedule_mch);
+	    mbsfn_status[CC_id] =
+		schedule_MBMS(module_idP, CC_id, frameP, subframeP);
+	    stop_meas(&RC.mac[module_idP]->schedule_mch);
+	}
+    }
+
+#endif
+
+    // This schedules MIB
+    if ((subframeP == 0) && (frameP & 3) == 0)
+	schedule_mib(module_idP, frameP, subframeP);
+    // This schedules SI for legacy LTE and eMTC starting in subframeP
+    schedule_SI(module_idP, frameP, subframeP);
+    // This schedules Random-Access for legacy LTE and eMTC starting in subframeP
+    schedule_RA(module_idP, frameP, subframeP);
+    // copy previously scheduled UL resources (ULSCH + HARQ)
+    copy_ulreq(module_idP, frameP, subframeP);
+    // This schedules SRS in subframeP
+    schedule_SRS(module_idP, frameP, subframeP);
+#if defined(FLEXRAN_AGENT_SB_IF)
+    if (mac_agent_registered[module_idP]){
+      agent_mac_xface[module_idP]->flexran_agent_schedule_ul_spec(module_idP,frameP,cooperation_flag,0,4, &msg);   
+    }
+    flexran_agent_mac_destroy_ul_config(msg);
 #else
-      if (mac_agent_registered[module_idP]){
-       agent_mac_xface[module_idP]->flexran_agent_schedule_ul_spec(module_idP,frameP,cooperation_flag,0,4, &msg);   
-      }
-
-      flexran_agent_mac_destroy_ul_config(msg);
-     
-#endif
-
-    } else if  ((mac_xface->frame_parms->tdd_config == 0) || //TDD
-                (mac_xface->frame_parms->tdd_config == 3) ||
-                (mac_xface->frame_parms->tdd_config == 6)) {
-#ifndef FLEXRAN_AGENT_SB_IF      
-      schedule_ulsch(module_idP,frameP,cooperation_flag,subframeP,4);//,calibration_flag);
-#else
-      if (mac_agent_registered[module_idP]){
-       agent_mac_xface[module_idP]->flexran_agent_schedule_ul_spec(module_idP,frameP,cooperation_flag,subframeP,4, &msg);   
-      }
-
-      flexran_agent_mac_destroy_ul_config(msg);
-     
-#endif      
-    }
-#ifndef FLEXRAN_AGENT_SB_IF
-    schedule_ue_spec(module_idP,frameP,subframeP,mbsfn_status);
-    fill_DLSCH_dci(module_idP,frameP,subframeP,mbsfn_status);
-#else
-    if (mac_agent_registered[module_idP]) {                                  
+    // This schedules ULSCH in subframeP (dci0)
+    schedule_ulsch(module_idP, frameP, subframeP);
+#endif 
+    // This schedules UCI_SR in subframeP
+    schedule_SR(module_idP, frameP, subframeP);
+    // This schedules UCI_CSI in subframeP
+    schedule_CSI(module_idP, frameP, subframeP);
+
+#if defined(FLEXRAN_AGENT_SB_IF)
+     if (mac_agent_registered[module_idP]) {                                  
 	  agent_mac_xface[module_idP]->flexran_agent_schedule_ue_spec(
 								      module_idP,
 								      frameP,                  
@@ -810,1029 +774,15 @@
 						msg);
 	  flexran_agent_mac_destroy_dl_config(msg);
 	}
-#endif
-    break;
-
-  case 1:
-
-    // TDD, schedule UL for subframeP 7 (TDD config 0,1) / subframeP 8 (TDD Config 6)
-    // FDD, schedule normal UL/DLSCH
-    if (mac_xface->frame_parms->frame_type == TDD) { // TDD
-      switch (mac_xface->frame_parms->tdd_config) {
-      case 0:
-      case 1:
-#ifndef FLEXRAN_AGENT_SB_IF
-      schedule_ulsch(module_idP,frameP,cooperation_flag,subframeP,7);//,calibration_flag);
 #else
-
-if (mac_agent_registered[module_idP]){
-       agent_mac_xface[module_idP]->flexran_agent_schedule_ul_spec(module_idP,frameP,cooperation_flag,subframeP,7, &msg);   
-      }
-
-
-      flexran_agent_mac_destroy_ul_config(msg);
-
-#endif
-#ifndef FLEXRAN_AGENT_SB_IF
-        fill_DLSCH_dci(module_idP,frameP,subframeP,mbsfn_status);
->>>>>>> a09728ad
-#endif
-
-<<<<<<< HEAD
-
-    start_meas(&RC.mac[module_idP]->eNB_scheduler);
-    VCD_SIGNAL_DUMPER_DUMP_FUNCTION_BY_NAME
-	(VCD_SIGNAL_DUMPER_FUNCTIONS_ENB_DLSCH_ULSCH_SCHEDULER,
-	 VCD_FUNCTION_IN);
-
-    for (CC_id = 0; CC_id < MAX_NUM_CCs; CC_id++) {
-	mbsfn_status[CC_id] = 0;
-
-	// clear vrb_maps
-	memset(cc[CC_id].vrb_map, 0, 100);
-	memset(cc[CC_id].vrb_map_UL, 0, 100);
-
-
-#if defined(Rel10) || defined(Rel14)
-	cc[CC_id].mcch_active = 0;
-=======
-      case 6:
-#ifndef FLEXRAN_AGENT_SB_IF      
-        schedule_ulsch(module_idP,frameP,cooperation_flag,subframeP,8);
-#else
-
-  if (mac_agent_registered[module_idP]){
-       agent_mac_xface[module_idP]->flexran_agent_schedule_ul_spec(module_idP,frameP,cooperation_flag,subframeP,8, &msg);   
-      }
-
-      flexran_agent_mac_destroy_ul_config(msg);
-
-#endif  
-
-#ifndef FLEXRAN_AGENT_SB_IF
-        fill_DLSCH_dci(module_idP,frameP,subframeP,mbsfn_status);
-#endif
-        break;
-
-      default:
-        break;
-      }
-    } else { //FDD
-#ifndef FLEXRAN_AGENT_SB_IF            
-      schedule_ulsch(module_idP,frameP,cooperation_flag,1,5);
-#else
-
-if (mac_agent_registered[module_idP]){
-       agent_mac_xface[module_idP]->flexran_agent_schedule_ul_spec(module_idP,frameP,cooperation_flag,1,5, &msg);   
-      }
-
-
-      flexran_agent_mac_destroy_ul_config(msg);
-
-#endif        
-
-#ifndef FLEXRAN_AGENT_SB_IF
-      schedule_ue_spec(module_idP,frameP,subframeP,mbsfn_status);
-      fill_DLSCH_dci(module_idP,frameP,subframeP,mbsfn_status);
-#else
-      if (mac_agent_registered[module_idP]) {                                  
-	  agent_mac_xface[module_idP]->flexran_agent_schedule_ue_spec(
-								      module_idP,
-								      frameP,                  
-								      subframeP,
-								      mbsfn_status,
-								      &msg);
-	  
-	  flexran_apply_scheduling_decisions(module_idP,
-						frameP,
-						subframeP,
-						mbsfn_status,
-						msg);
-	  flexran_agent_mac_destroy_dl_config(msg);
-	}
-#endif
-    }
-
-    break;
-
-  case 2:
-
-    // TDD, nothing
-    // FDD, normal UL/DLSCH
-    if (mac_xface->frame_parms->frame_type == FDD) {  //FDD
-#ifndef FLEXRAN_AGENT_SB_IF            
-      schedule_ulsch(module_idP,frameP,cooperation_flag,2,6);
-#else
-
-   if (mac_agent_registered[module_idP]){
-       agent_mac_xface[module_idP]->flexran_agent_schedule_ul_spec(module_idP,frameP,cooperation_flag,2,6, &msg);   
-      }
-
-
-
-      flexran_agent_mac_destroy_ul_config(msg);
-
-#endif        
-
-#ifndef FLEXRAN_AGENT_SB_IF
-      schedule_ue_spec(module_idP,frameP,subframeP,mbsfn_status);
-      fill_DLSCH_dci(module_idP,frameP,subframeP,mbsfn_status);
-#else
-      if (mac_agent_registered[module_idP]) {                                  
-	  agent_mac_xface[module_idP]->flexran_agent_schedule_ue_spec(
-								      module_idP,
-								      frameP,                  
-								      subframeP,
-								      mbsfn_status,
-								      &msg);
-	  
-	  flexran_apply_scheduling_decisions(module_idP,
-						frameP,
-						subframeP,
-						mbsfn_status,
-						msg);
-	  flexran_agent_mac_destroy_dl_config(msg);
-	}
-#endif
-    }
-
-    break;
-
-  case 3:
-
-    // TDD Config 2, ULSCH for subframeP 7
-    // TDD Config 2/5 normal DLSCH
-    // FDD, normal UL/DLSCH
-    if (mac_xface->frame_parms->frame_type == TDD) {
-      switch (mac_xface->frame_parms->tdd_config) {
-      case 2:
-#ifndef FLEXRAN_AGENT_SB_IF                  
-        schedule_ulsch(module_idP,frameP,cooperation_flag,subframeP,7);
-#else
-
-if (mac_agent_registered[module_idP]){
-       agent_mac_xface[module_idP]->flexran_agent_schedule_ul_spec(module_idP,frameP,cooperation_flag,subframeP,7, &msg);   
-      }
-
-
-      flexran_agent_mac_destroy_ul_config(msg);
-
-#endif        
-
-        // no break here!
-      case 5:
-#ifndef FLEXRAN_AGENT_SB_IF
-        schedule_ue_spec(module_idP,frameP,subframeP,mbsfn_status);
-        fill_DLSCH_dci(module_idP,frameP,subframeP,mbsfn_status);
-#else
-	if (mac_agent_registered[module_idP]) {                                  
-	  agent_mac_xface[module_idP]->flexran_agent_schedule_ue_spec(
-								      module_idP,
-								      frameP,                  
-								      subframeP,
-								      mbsfn_status,
-								      &msg);
-	  
-	  flexran_apply_scheduling_decisions(module_idP,
-						frameP,
-						subframeP,
-						mbsfn_status,
-						msg);
-	  flexran_agent_mac_destroy_dl_config(msg);
-	}
-#endif
-        break;
-
-      default:
-        break;
-      }
-    } else { //FDD
-#ifndef FLEXRAN_AGENT_SB_IF                  
-      schedule_ulsch(module_idP,frameP,cooperation_flag,3,7);
-#else
-
-if (mac_agent_registered[module_idP]){
-       agent_mac_xface[module_idP]->flexran_agent_schedule_ul_spec(module_idP,frameP,cooperation_flag,3,7, &msg);   
-      }
-
-
-
-      flexran_agent_mac_destroy_ul_config(msg);
-
-#endif        
-
-#ifndef FLEXRAN_AGENT_SB_IF
-      schedule_ue_spec(module_idP,frameP,subframeP,mbsfn_status);
-      fill_DLSCH_dci(module_idP,frameP,subframeP,mbsfn_status);
-#else
-      if (mac_agent_registered[module_idP]) {                                  
-	  agent_mac_xface[module_idP]->flexran_agent_schedule_ue_spec(
-								      module_idP,
-								      frameP,                  
-								      subframeP,
-								      mbsfn_status,
-								      &msg);
-	  
-	  flexran_apply_scheduling_decisions(module_idP,
-						frameP,
-						subframeP,
-						mbsfn_status,
-						msg);
-	  flexran_agent_mac_destroy_dl_config(msg);
-      }
-#endif
-    }
-
-    break;
-
-  case 4:
-
-    // TDD Config 1, ULSCH for subframeP 8
-    // TDD Config 1/2/4/5 DLSCH
-    // FDD UL/DLSCH
-    if (mac_xface->frame_parms->frame_type == 1) { // TDD
-      switch (mac_xface->frame_parms->tdd_config) {
-      case 1:
-        //        schedule_RA(module_idP,frameP,subframeP);
-#ifndef FLEXRAN_AGENT_SB_IF                        
-        schedule_ulsch(module_idP,frameP,cooperation_flag,subframeP,8);
-#else
-
-if (mac_agent_registered[module_idP]){
-       agent_mac_xface[module_idP]->flexran_agent_schedule_ul_spec(module_idP,frameP,cooperation_flag,subframeP,8, &msg);   
-      }
-
-
-      flexran_agent_mac_destroy_ul_config(msg);
-
-#endif        
-
-        // no break here!
-      case 2:
-
-        // no break here!
-      case 4:
-
-        // no break here!
-      case 5:
-#ifndef FLEXRAN_AGENT_SB_IF
-        schedule_ue_spec(module_idP,frameP,subframeP,mbsfn_status);
-	fill_DLSCH_dci(module_idP,frameP,subframeP,mbsfn_status);
-#else
-	if (mac_agent_registered[module_idP]) {                                  
-	  agent_mac_xface[module_idP]->flexran_agent_schedule_ue_spec(
-								      module_idP,
-								      frameP,                  
-								      subframeP,
-								      mbsfn_status,
-								      &msg);
-	  
-	  flexran_apply_scheduling_decisions(module_idP,
-					       frameP,
-					       subframeP,
-					       mbsfn_status,
-					       msg);
-	  flexran_agent_mac_destroy_dl_config(msg);
-	}
-#endif	
-        break;
-
-      default:
-        break;
-      }
-    } else {
-      if (mac_xface->frame_parms->frame_type == FDD) {  //FDD
-#ifndef FLEXRAN_AGENT_SB_IF                        
-	schedule_ulsch(module_idP, frameP, cooperation_flag, 4, 8);
-#else
-
-if (mac_agent_registered[module_idP]){
-       agent_mac_xface[module_idP]->flexran_agent_schedule_ul_spec(module_idP,frameP,cooperation_flag,4,8, &msg);   
-      }
-
-
-      flexran_agent_mac_destroy_ul_config(msg);
-
-#endif        
-
-#ifndef FLEXRAN_AGENT_SB_IF
-	schedule_ue_spec(module_idP, frameP, subframeP,  mbsfn_status);
-        fill_DLSCH_dci(module_idP, frameP, subframeP,   mbsfn_status);
-#else
-	if (mac_agent_registered[module_idP]) {                                  
-	  agent_mac_xface[module_idP]->flexran_agent_schedule_ue_spec(
-								      module_idP,
-								      frameP,                  
-								      subframeP,
-								      mbsfn_status,
-								      &msg);
-	  
-	  flexran_apply_scheduling_decisions(module_idP,
-						frameP,
-						subframeP,
-						mbsfn_status,
-						msg);
-	  flexran_agent_mac_destroy_dl_config(msg);
-	}     
->>>>>>> a09728ad
-#endif
-	RC.mac[module_idP]->frame = frameP;
-	RC.mac[module_idP]->subframe = subframeP;
-
-	clear_nfapi_information(RC.mac[module_idP], CC_id, frameP,
-				subframeP);
-    }
-
-<<<<<<< HEAD
-    // refresh UE list based on UEs dropped by PHY in previous subframe
-    for (i = 0; i < NUMBER_OF_UE_MAX; i++) {
-	if (UE_list->active[i] != TRUE)
-	    continue;
-
-	rnti = UE_RNTI(module_idP, i);
-	CC_id = UE_PCCID(module_idP, i);
-
-	if ((frameP == 0) && (subframeP == 0)) {
-	    LOG_I(MAC,
-		  "UE  rnti %x : %s, PHR %d dB DL CQI %d PUSCH SNR %d PUCCH SNR %d\n",
-		  rnti,
-		  UE_list->UE_sched_ctrl[i].ul_out_of_sync ==
-		  0 ? "in synch" : "out of sync",
-		  UE_list->UE_template[CC_id][i].phr_info,
-		  UE_list->UE_sched_ctrl[i].dl_cqi[CC_id],
-		  (UE_list->UE_sched_ctrl[i].pusch_snr[CC_id] - 128) / 2,
-		  (UE_list->UE_sched_ctrl[i].pucch1_snr[CC_id] - 128) / 2);
-=======
-    break;
-
-  case 5:
-    // TDD/FDD Schedule SI
-    // TDD Config 0,6 ULSCH for subframes 9,3 resp.
-    // TDD normal DLSCH
-    // FDD normal UL/DLSCH
-    schedule_SI(module_idP,frameP,subframeP);
-
-    //schedule_RA(module_idP,frameP,subframeP,5);
-    if (mac_xface->frame_parms->frame_type == FDD) {
-      schedule_RA(module_idP,frameP,subframeP,1);
-#ifndef FLEXRAN_AGENT_SB_IF                              
-      schedule_ulsch(module_idP,frameP,cooperation_flag,5,9);
-#else
-
-if (mac_agent_registered[module_idP]){
-       agent_mac_xface[module_idP]->flexran_agent_schedule_ul_spec(module_idP,frameP,cooperation_flag,5,9, &msg);   
-      }
-
-
-      flexran_agent_mac_destroy_ul_config(msg);
-
-#endif        
-
-#ifndef FLEXRAN_AGENT_SB_IF
-      schedule_ue_spec(module_idP, frameP, subframeP,  mbsfn_status);
-      fill_DLSCH_dci(module_idP,frameP,subframeP,mbsfn_status);
-#else
-      if (mac_agent_registered[module_idP]) {                                  
-	  agent_mac_xface[module_idP]->flexran_agent_schedule_ue_spec(
-								      module_idP,
-								      frameP,                  
-								      subframeP,
-								      mbsfn_status,
-								      &msg);
-	  
-	  flexran_apply_scheduling_decisions(module_idP,
-					  frameP,
-					  subframeP,
-					  mbsfn_status,
-					  msg);
-	  flexran_agent_mac_destroy_dl_config(msg);
-	}
-#endif
-    } else if ((mac_xface->frame_parms->tdd_config == 0) || // TDD Config 0
-               (mac_xface->frame_parms->tdd_config == 6)) { // TDD Config 6
-      //schedule_ulsch(module_idP,cooperation_flag,subframeP);
-#ifndef FLEXRAN_AGENT_SB_IF
-      fill_DLSCH_dci(module_idP,frameP,subframeP,mbsfn_status);
-#endif
-    } else {
-#ifndef FLEXRAN_AGENT_SB_IF
-      schedule_ue_spec(module_idP,frameP,subframeP,mbsfn_status);
-      fill_DLSCH_dci(module_idP,frameP,subframeP,mbsfn_status);
-#else
-      if (mac_agent_registered[module_idP]) {                                  
-	  agent_mac_xface[module_idP]->flexran_agent_schedule_ue_spec(
-								      module_idP,
-								      frameP,                  
-								      subframeP,
-								      mbsfn_status,
-								      &msg);
-	  
-	  flexran_apply_scheduling_decisions(module_idP,
-						frameP,
-						subframeP,
-						mbsfn_status,
-						msg);
-	  flexran_agent_mac_destroy_dl_config(msg);
->>>>>>> a09728ad
-	}
-
-	RC.eNB[module_idP][CC_id]->pusch_stats_bsr[i][(frameP * 10) +
-						      subframeP] = -63;
-	if (i == UE_list->head)
-	    VCD_SIGNAL_DUMPER_DUMP_VARIABLE_BY_NAME
-		(VCD_SIGNAL_DUMPER_VARIABLES_UE0_BSR,
-		 RC.eNB[module_idP][CC_id]->
-		 pusch_stats_bsr[i][(frameP * 10) + subframeP]);
-	// increment this, it is cleared when we receive an sdu
-	RC.mac[module_idP]->UE_list.UE_sched_ctrl[i].ul_inactivity_timer++;
-
-	RC.mac[module_idP]->UE_list.UE_sched_ctrl[i].cqi_req_timer++;
-	LOG_D(MAC, "UE %d/%x : ul_inactivity %d, cqi_req %d\n", i, rnti,
-	      RC.mac[module_idP]->UE_list.UE_sched_ctrl[i].
-	      ul_inactivity_timer,
-	      RC.mac[module_idP]->UE_list.UE_sched_ctrl[i].cqi_req_timer);
-	check_ul_failure(module_idP, CC_id, i, frameP, subframeP);
-
-    }
-
-    PROTOCOL_CTXT_SET_BY_MODULE_ID(&ctxt, module_idP, ENB_FLAG_YES,
-				   NOT_A_RNTI, frameP, subframeP,
-				   module_idP);
-    pdcp_run(&ctxt);
-
-<<<<<<< HEAD
-    rrc_rx_tx(&ctxt, 0,		// eNB index, unused in eNB
-	      CC_id);
-
-#if defined(Rel10) || defined(Rel14)
-
-    for (CC_id = 0; CC_id < MAX_NUM_CCs; CC_id++) {
-	if (cc[CC_id].MBMS_flag > 0) {
-	    start_meas(&RC.mac[module_idP]->schedule_mch);
-	    mbsfn_status[CC_id] =
-		schedule_MBMS(module_idP, CC_id, frameP, subframeP);
-	    stop_meas(&RC.mac[module_idP]->schedule_mch);
-	}
-    }
-
-#endif
-
-    // This schedules MIB
-    if ((subframeP == 0) && (frameP & 3) == 0)
-	schedule_mib(module_idP, frameP, subframeP);
-    // This schedules SI for legacy LTE and eMTC starting in subframeP
-    schedule_SI(module_idP, frameP, subframeP);
-    // This schedules Random-Access for legacy LTE and eMTC starting in subframeP
-    schedule_RA(module_idP, frameP, subframeP);
-    // copy previously scheduled UL resources (ULSCH + HARQ)
-    copy_ulreq(module_idP, frameP, subframeP);
-    // This schedules SRS in subframeP
-    schedule_SRS(module_idP, frameP, subframeP);
-    // This schedules ULSCH in subframeP (dci0)
-    schedule_ulsch(module_idP, frameP, subframeP);
-    // This schedules UCI_SR in subframeP
-    schedule_SR(module_idP, frameP, subframeP);
-    // This schedules UCI_CSI in subframeP
-    schedule_CSI(module_idP, frameP, subframeP);
-=======
-      case 1:
-#ifndef FLEXRAN_AGENT_SB_IF                                    
-        schedule_ulsch(module_idP,frameP,cooperation_flag,subframeP,2);
-#else
-
-if (mac_agent_registered[module_idP]){
-       agent_mac_xface[module_idP]->flexran_agent_schedule_ul_spec(module_idP,frameP,cooperation_flag,subframeP,2, &msg);   
-      }
-
-
-      flexran_agent_mac_destroy_ul_config(msg);
-
-#endif         
-        //  schedule_ue_spec(module_idP,frameP,subframeP,mbsfn_status);
-#ifndef FLEXRAN_AGENT_SB_IF
-        fill_DLSCH_dci(module_idP,frameP,subframeP,mbsfn_status);
-#endif
-        break;
-
-      case 6:
-#ifndef FLEXRAN_AGENT_SB_IF                                          
-        schedule_ulsch(module_idP,frameP,cooperation_flag,subframeP,3);
-#else
-
-if (mac_agent_registered[module_idP]){
-       agent_mac_xface[module_idP]->flexran_agent_schedule_ul_spec(module_idP,frameP,cooperation_flag,subframeP,3, &msg);   
-      }
-
-
-      flexran_agent_mac_destroy_ul_config(msg);
-
-#endif                 
-        //  schedule_ue_spec(module_idP,frameP,subframeP,mbsfn_status);
-#ifndef FLEXRAN_AGENT_SB_IF
-        fill_DLSCH_dci(module_idP,frameP,subframeP,mbsfn_status);
-#endif
-        break;
-
-      case 5:
-        schedule_RA(module_idP,frameP,subframeP,2);
-#ifndef FLEXRAN_AGENT_SB_IF
-        schedule_ue_spec(module_idP,frameP,subframeP,mbsfn_status);
-        fill_DLSCH_dci(module_idP,frameP,subframeP,mbsfn_status);
-#else
-	if (mac_agent_registered[module_idP]) {                                  
-	  agent_mac_xface[module_idP]->flexran_agent_schedule_ue_spec(
-								      module_idP,
-								      frameP,                  
-								      subframeP,
-								      mbsfn_status,
-								      &msg);
-	  
-	  flexran_apply_scheduling_decisions(module_idP,
-						frameP,
-						subframeP,
-						mbsfn_status,
-						msg);
-	  flexran_agent_mac_destroy_dl_config(msg);
-	}
-#endif
-        break;
-
-      case 3:
-      case 4:
-#ifndef FLEXRAN_AGENT_SB_IF
-        schedule_ue_spec(module_idP,frameP,subframeP,mbsfn_status);
-        fill_DLSCH_dci(module_idP,frameP,subframeP,mbsfn_status);
-#else
-	if (mac_agent_registered[module_idP]) {                                  
-	  agent_mac_xface[module_idP]->flexran_agent_schedule_ue_spec(
-								      module_idP,
-								      frameP,                  
-								      subframeP,
-								      mbsfn_status,
-								      &msg);
-	  
-	  flexran_apply_scheduling_decisions(module_idP,
-						frameP,
-						subframeP,
-						mbsfn_status,
-						msg);
-	  flexran_agent_mac_destroy_dl_config(msg);
-	}
-#endif
-        break;
-
-      default:
-        break;
-      }
-    } else { //FDD
-#ifndef FLEXRAN_AGENT_SB_IF                                                
-      schedule_ulsch(module_idP,frameP,cooperation_flag,6,0);
-#else
-
-if (mac_agent_registered[module_idP]){
-       agent_mac_xface[module_idP]->flexran_agent_schedule_ul_spec(module_idP,frameP,cooperation_flag,6,0, &msg);   
-      }
-
-
-      flexran_agent_mac_destroy_ul_config(msg);
-
-#endif
-
-#ifndef FLEXRAN_AGENT_SB_IF
-      schedule_ue_spec(module_idP,frameP,subframeP,mbsfn_status);
-      fill_DLSCH_dci(module_idP,frameP,subframeP,mbsfn_status);
-#else
-      if (mac_agent_registered[module_idP]) {                                  
-	  agent_mac_xface[module_idP]->flexran_agent_schedule_ue_spec(
-								      module_idP,
-								      frameP,                  
-								      subframeP,
-								      mbsfn_status,
-								      &msg);
-	  
-	  flexran_apply_scheduling_decisions(module_idP,
-						frameP,
-						subframeP,
-						mbsfn_status,
-						msg);
-	  flexran_agent_mac_destroy_dl_config(msg);
-	}
-#endif
-    }
-
-    break;
-
-  case 7:
-
-    // TDD Config 3,4,5 Normal DLSCH
-    // FDD Normal UL/DLSCH
-    if (mac_xface->frame_parms->frame_type == TDD) { // TDD
-      switch (mac_xface->frame_parms->tdd_config) {
-      case 3:
-      case 4:
-        schedule_RA(module_idP,frameP,subframeP,3);  // 3 = Msg3 subframeP, not
-#ifndef FLEXRAN_AGENT_SB_IF
-        schedule_ue_spec(module_idP,frameP,subframeP,mbsfn_status);
-        fill_DLSCH_dci(module_idP,frameP,subframeP,mbsfn_status);
-#else
-	if (mac_agent_registered[module_idP]) {                                  
-	  agent_mac_xface[module_idP]->flexran_agent_schedule_ue_spec(
-								      module_idP,
-								      frameP,                  
-								      subframeP,
-								      mbsfn_status,
-								      &msg);
-	  
-	  flexran_apply_scheduling_decisions(module_idP,
-						frameP,
-						subframeP,
-						mbsfn_status,
-						msg);
-	  flexran_agent_mac_destroy_dl_config(msg);
-	}
-#endif
-        break;
-
-      case 5:
-#ifndef FLEXRAN_AGENT_SB_IF
-        schedule_ue_spec(module_idP,frameP,subframeP,mbsfn_status);
-        fill_DLSCH_dci(module_idP,frameP,subframeP,mbsfn_status);
-#else
-	if (mac_agent_registered[module_idP]) {                                  
-	  agent_mac_xface[module_idP]->flexran_agent_schedule_ue_spec(
-								      module_idP,
-								      frameP,                  
-								      subframeP,
-								      mbsfn_status,
-								      &msg);
-	  
-	  flexran_apply_scheduling_decisions(module_idP,
-						frameP,
-						subframeP,
-						mbsfn_status,
-						msg);
-	  flexran_agent_mac_destroy_dl_config(msg);
-	}
-#endif
-        break;
-
-      default:
-        break;
-      }
-    } else { //FDD
-#ifndef FLEXRAN_AGENT_SB_IF                                                
-      schedule_ulsch(module_idP,frameP,cooperation_flag,7,1);
-#else
-
-if (mac_agent_registered[module_idP]){
-       agent_mac_xface[module_idP]->flexran_agent_schedule_ul_spec(module_idP,frameP,cooperation_flag,7,1, &msg);   
-      }
-
-
-      flexran_agent_mac_destroy_ul_config(msg);
-
-#endif
-
-#ifndef FLEXRAN_AGENT_SB_IF
-      schedule_ue_spec(module_idP,frameP,subframeP,mbsfn_status);
-      fill_DLSCH_dci(module_idP,frameP,subframeP,mbsfn_status);
-#else
-      if (mac_agent_registered[module_idP]) {                                  
-	  agent_mac_xface[module_idP]->flexran_agent_schedule_ue_spec(
-								      module_idP,
-								      frameP,                  
-								      subframeP,
-								      mbsfn_status,
-								      &msg);
-	  
-	  flexran_apply_scheduling_decisions(module_idP,
-						frameP,
-						subframeP,
-						mbsfn_status,
-						msg);
-	  flexran_agent_mac_destroy_dl_config(msg);
-	}
-#endif
-    }
-
-    break;
-
-  case 8:
-
-    // TDD Config 2,3,4,5 ULSCH for subframeP 2
-    //
-    // FDD Normal UL/DLSCH
-    if (mac_xface->frame_parms->frame_type == TDD) { // TDD
-      switch (mac_xface->frame_parms->tdd_config) {
-      case 2:
-      case 3:
-      case 4:
-      case 5:
-
-        //  schedule_RA(module_idP,subframeP);
-#ifndef FLEXRAN_AGENT_SB_IF                                                      
-        schedule_ulsch(module_idP,frameP,cooperation_flag,subframeP,2);
-#else
-
-if (mac_agent_registered[module_idP]){
-       agent_mac_xface[module_idP]->flexran_agent_schedule_ul_spec(module_idP,frameP,cooperation_flag,subframeP,2, &msg);   
-      }
-
-      flexran_agent_mac_destroy_ul_config(msg);
-
-#endif
-
-#ifndef FLEXRAN_AGENT_SB_IF
-        schedule_ue_spec(module_idP,frameP,subframeP,mbsfn_status);
-        fill_DLSCH_dci(module_idP,frameP,subframeP,mbsfn_status);
-#else
-	if (mac_agent_registered[module_idP]) {                                  
-	  agent_mac_xface[module_idP]->flexran_agent_schedule_ue_spec(
-								      module_idP,
-								      frameP,                  
-								      subframeP,
-								      mbsfn_status,
-								      &msg);
-	  
-	  flexran_apply_scheduling_decisions(module_idP,
-						frameP,
-						subframeP,
-						mbsfn_status,
-						msg);
-	  flexran_agent_mac_destroy_dl_config(msg);
-	}
-#endif
-        break;
-
-      default:
-        break;
-      }
-    } else { //FDD
-#ifndef FLEXRAN_AGENT_SB_IF                                                            
-      schedule_ulsch(module_idP,frameP,cooperation_flag,8,2);
-#else
-
-if (mac_agent_registered[module_idP]){
-       agent_mac_xface[module_idP]->flexran_agent_schedule_ul_spec(module_idP,frameP,cooperation_flag,8,2, &msg);   
-      }
-
-
-      flexran_agent_mac_destroy_ul_config(msg);
-
-#endif
-
-#ifndef FLEXRAN_AGENT_SB_IF
-      schedule_ue_spec(module_idP,frameP,subframeP,mbsfn_status);
-      fill_DLSCH_dci(module_idP,frameP,subframeP,mbsfn_status);
-#else
-      if (mac_agent_registered[module_idP]) {                                  
-	  agent_mac_xface[module_idP]->flexran_agent_schedule_ue_spec(
-								      module_idP,
-								      frameP,                  
-								      subframeP,
-								      mbsfn_status,
-								      &msg);
-	  
-	  flexran_apply_scheduling_decisions(module_idP,
-						frameP,
-						subframeP,
-						mbsfn_status,
-						msg);
-	  flexran_agent_mac_destroy_dl_config(msg);
-	}
-#endif
-    }
-
-    break;
-
-  case 9:
-
-    // TDD Config 1,3,4,6 ULSCH for subframes 3,3,3,4
-    if (mac_xface->frame_parms->frame_type == TDD) {
-      switch (mac_xface->frame_parms->tdd_config) {
-      case 1:
-#ifndef FLEXRAN_AGENT_SB_IF                                                                  
-        schedule_ulsch(module_idP,frameP,cooperation_flag,subframeP,3);
-#else
-
-if (mac_agent_registered[module_idP]){
-       agent_mac_xface[module_idP]->flexran_agent_schedule_ul_spec(module_idP,frameP,cooperation_flag,subframeP,3, &msg);   
-      }
-
-
-      flexran_agent_mac_destroy_ul_config(msg);
-
-#endif        
-        schedule_RA(module_idP,frameP,subframeP,7);  // 7 = Msg3 subframeP, not
-#ifndef FLEXRAN_AGENT_SB_IF
-        schedule_ue_spec(module_idP,frameP,subframeP,mbsfn_status);
-        fill_DLSCH_dci(module_idP,frameP,subframeP,mbsfn_status);
-#else
-	if (mac_agent_registered[module_idP]) {                                  
-	  agent_mac_xface[module_idP]->flexran_agent_schedule_ue_spec(
-								      module_idP,
-								      frameP,                  
-								      subframeP,
-								      mbsfn_status,
-								      &msg);
-	  
-	  flexran_apply_scheduling_decisions(module_idP,
-						frameP,
-						subframeP,
-						mbsfn_status,
-						msg);
-	  flexran_agent_mac_destroy_dl_config(msg);
-	}
-#endif
-        break;
-
-      case 3:
-      case 4:
-#ifndef FLEXRAN_AGENT_SB_IF                                                                        
-        schedule_ulsch(module_idP,frameP,cooperation_flag,subframeP,3);
-#else
-
-if (mac_agent_registered[module_idP]){
-       agent_mac_xface[module_idP]->flexran_agent_schedule_ul_spec(module_idP,frameP,cooperation_flag,subframeP,3, &msg);   
-      }
-
-
-      flexran_agent_mac_destroy_ul_config(msg);
-
-#endif 
-
-#ifndef FLEXRAN_AGENT_SB_IF
-        schedule_ue_spec(module_idP,frameP,subframeP,mbsfn_status);
-        fill_DLSCH_dci(module_idP,frameP,subframeP,mbsfn_status);
-#else
-	if (mac_agent_registered[module_idP]) {                                  
-	  agent_mac_xface[module_idP]->flexran_agent_schedule_ue_spec(
-								      module_idP,
-								      frameP,                  
-								      subframeP,
-								      mbsfn_status,
-								      &msg);
-	  
-	  flexran_apply_scheduling_decisions(module_idP,
-						frameP,
-						subframeP,
-						mbsfn_status,
-						msg);
-	  flexran_agent_mac_destroy_dl_config(msg);
-	}
-#endif
-        break;
-
-      case 6:
-#ifndef FLEXRAN_AGENT_SB_IF                                                                              
-        schedule_ulsch(module_idP,frameP,cooperation_flag,subframeP,4);
-#else
-
-if (mac_agent_registered[module_idP]){
-       agent_mac_xface[module_idP]->flexran_agent_schedule_ul_spec(module_idP,frameP,cooperation_flag,subframeP,4, &msg);   
-      }
-
-
-      flexran_agent_mac_destroy_ul_config(msg);
-
-#endif         
-        //schedule_RA(module_idP,frameP,subframeP);
-#ifndef FLEXRAN_AGENT_SB_IF
-        schedule_ue_spec(module_idP,frameP,subframeP,mbsfn_status);
-        fill_DLSCH_dci(module_idP,frameP,subframeP,mbsfn_status);
-#else
-	if (mac_agent_registered[module_idP]) {                                  
-	  agent_mac_xface[module_idP]->flexran_agent_schedule_ue_spec(
-								      module_idP,
-								      frameP,                  
-								      subframeP,
-								      mbsfn_status,
-								      &msg);
-	  
-	  flexran_apply_scheduling_decisions(module_idP,
-						frameP,
-						subframeP,
-						mbsfn_status,
-						msg);
-	  flexran_agent_mac_destroy_dl_config(msg);
-	}
-#endif
-        break;
-
-      case 2:
-      case 5:
-        //schedule_RA(module_idP,frameP,subframeP);
-#ifndef FLEXRAN_AGENT_SB_IF
-        schedule_ue_spec(module_idP,frameP,subframeP,mbsfn_status);
-        fill_DLSCH_dci(module_idP,frameP,subframeP,mbsfn_status);
-#else
-	if (mac_agent_registered[module_idP]) {                                  
-	  agent_mac_xface[module_idP]->flexran_agent_schedule_ue_spec(
-								      module_idP,
-								      frameP,                  
-								      subframeP,
-								      mbsfn_status,
-								      &msg);
-	  
-	  flexran_apply_scheduling_decisions(module_idP,
-						frameP,
-						subframeP,
-						mbsfn_status,
-						msg);
-	  flexran_agent_mac_destroy_dl_config(msg);
-	}
-#endif
-        break;
-
-      default:
-        break;
-      }
-    } else { //FDD
-#ifndef FLEXRAN_AGENT_SB_IF                                                                                    
-      schedule_ulsch(module_idP,frameP,cooperation_flag,9,3);
-#else
-
-if (mac_agent_registered[module_idP]){
-       agent_mac_xface[module_idP]->flexran_agent_schedule_ul_spec(module_idP,frameP,cooperation_flag,9,3, &msg);   
-      }
-
-
-      flexran_agent_mac_destroy_ul_config(msg);
-
-#endif   
-
-#ifndef FLEXRAN_AGENT_SB_IF
-      schedule_ue_spec(module_idP,frameP,subframeP,mbsfn_status);
-      fill_DLSCH_dci(module_idP,frameP,subframeP,mbsfn_status);
-#else
-      if (mac_agent_registered[module_idP]) {                                  
-	  agent_mac_xface[module_idP]->flexran_agent_schedule_ue_spec(
-								      module_idP,
-								      frameP,                  
-								      subframeP,
-								      mbsfn_status,
-								      &msg);
-	  
-	  flexran_apply_scheduling_decisions(module_idP,
-						frameP,
-						subframeP,
-						mbsfn_status,
-						msg);
-	  flexran_agent_mac_destroy_dl_config(msg);
-      }
-#endif
-    }
-
-    break;
->>>>>>> a09728ad
-
     // This schedules DLSCH in subframeP
     schedule_ue_spec(module_idP, frameP, subframeP, mbsfn_status);
-
+#endif
+    
     // Allocate CCEs for good after scheduling is done
-
     for (CC_id = 0; CC_id < MAX_NUM_CCs; CC_id++)
 	allocate_CCEs(module_idP, CC_id, subframeP, 0);
 
-<<<<<<< HEAD
-=======
-#if defined(FLEXRAN_AGENT_SB_IF)
-#ifndef DISABLE_CONT_STATS
-  flexran_agent_send_update_stats(module_idP);
-  //Send subframe trigger to the controller
-  // if (mac_agent_registered[module_idP]) {
-  //   agent_mac_xface[module_idP]->flexran_agent_send_update_mac_stats(module_idP);
-  // }
-#endif
-#endif
-
-  /*
-  int dummy=0;
-  for (i=0;
-       i<DCI_pdu[CC_id]->Num_dci;
-       i++)
-    if (DCI_pdu[CC_id]->dci_alloc[i].rnti==2)
-      dummy=1;
-	
-  if (dummy==1)
-    for (i=0;
-	 i<DCI_pdu[CC_id]->Num_dci;
-	 i++)
-      LOG_I(MAC,"Frame %d, subframe %d: DCI %d/%d, format %d, rnti %x, NCCE %d(num_pdcch_symb %d)\n",
-	    frameP,subframeP,i,DCI_pdu[CC_id]->Num_dci,
-	    DCI_pdu[CC_id]->dci_alloc[i].format,
-	    DCI_pdu[CC_id]->dci_alloc[i].rnti,
-	    DCI_pdu[CC_id]->dci_alloc[i].firstCCE,
-	    DCI_pdu[CC_id]->num_pdcch_symbols);
-
-  LOG_D(MAC,"frameP %d, subframeP %d\n",frameP,subframeP);
-  */
-
-  stop_meas(&eNB_mac_inst[module_idP].eNB_scheduler);
-  VCD_SIGNAL_DUMPER_DUMP_FUNCTION_BY_NAME(VCD_SIGNAL_DUMPER_FUNCTIONS_ENB_DLSCH_ULSCH_SCHEDULER,VCD_FUNCTION_OUT);
-
-}
->>>>>>> a09728ad
 
     stop_meas(&RC.mac[module_idP]->eNB_scheduler);
 
