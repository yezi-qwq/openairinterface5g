
/*
 * Licensed to the OpenAirInterface (OAI) Software Alliance under one or more
 * contributor license agreements.  See the NOTICE file distributed with
 * this work for additional information regarding copyright ownership.
 * The OpenAirInterface Software Alliance licenses this file to You under
 * the OAI Public License, Version 1.1  (the "License"); you may not use this file
 * except in compliance with the License.
 * You may obtain a copy of the License at
 *
 *      http://www.openairinterface.org/?page_id=698
 *
 * Unless required by applicable law or agreed to in writing, software
 * distributed under the License is distributed on an "AS IS" BASIS,
 * WITHOUT WARRANTIES OR CONDITIONS OF ANY KIND, either express or implied.
 * See the License for the specific language governing permissions and
 * limitations under the License.
 *-------------------------------------------------------------------------------
 * For more information about the OpenAirInterface (OAI) Software Alliance:
 *      contact@openairinterface.org
 */

/*! \file config.c
 * \brief UE and eNB configuration performed by RRC or as a consequence of RRC procedures
 * \author  Navid Nikaein and Raymond Knopp
 * \date 2010 - 2014
 * \version 0.1
 * \email: navid.nikaein@eurecom.fr
 * @ingroup _mac

 */

#include "COMMON/platform_types.h"
#include "COMMON/platform_constants.h"
#include "LTE_SystemInformationBlockType2.h"
//#include "RadioResourceConfigCommonSIB.h"
#include "LTE_RadioResourceConfigDedicated.h"
#if (LTE_RRC_VERSION >= MAKE_VERSION(13, 0, 0))
  #include "LTE_PRACH-ConfigSIB-v1310.h"
#endif
#include "LTE_MeasGapConfig.h"
#include "LTE_MeasObjectToAddModList.h"
#include "LTE_TDD-Config.h"
#include "LTE_MAC-MainConfig.h"
#include "mac.h"
#include "mac_proto.h"
#include "mac_extern.h"
#include "common/utils/LOG/log.h"
#include "nfapi/oai_integration/vendor_ext.h"
#include "common/utils/LOG/vcd_signal_dumper.h"

#include "common/ran_context.h"
#include "LTE_MBSFN-AreaInfoList-r9.h"
#include "LTE_MBSFN-AreaInfo-r9.h"
#include "LTE_MBSFN-SubframeConfigList.h"
#include "LTE_PMCH-InfoList-r9.h"


extern RAN_CONTEXT_t RC;
extern int l2_init_eNB(void);
extern void mac_top_init_eNB(void);
extern void mac_init_cell_params(int Mod_idP,int CC_idP);


int32_t **rxdata;
int32_t **txdata;


typedef struct eutra_bandentry_s {
  int16_t band;
  uint32_t ul_min;
  uint32_t ul_max;
  uint32_t dl_min;
  uint32_t dl_max;
  uint32_t N_OFFs_DL;
} eutra_bandentry_t;

typedef struct band_info_s {
  int nbands;
  eutra_bandentry_t band_info[100];
} band_info_t;



static const eutra_bandentry_t eutra_bandtable[] = {
  {1, 19200, 19800, 21100, 21700, 0},
  {2, 18500, 19100, 19300, 19900, 6000},
  {3, 17100, 17850, 18050, 18800, 12000},
  {4, 17100, 17550, 21100, 21550, 19500},
  {5, 8240, 8490, 8690, 8940, 24000},
  {6, 8300, 8400, 8750, 8850, 26500},
  {7, 25000, 25700, 26200, 26900, 27500},
  {8, 8800, 9150, 9250, 9600, 34500},
  {9, 17499, 17849, 18449, 18799, 38000},
  {10, 17100, 17700, 21100, 21700, 41500},
  {11, 14279, 14529, 14759, 15009, 47500},
  {12, 6980, 7160, 7280, 7460, 50100},
  {13, 7770, 7870, 7460, 7560, 51800},
  {14, 7880, 7980, 7580, 7680, 52800},
  {17, 7040, 7160, 7340, 7460, 57300},
  {18, 8150, 9650, 8600, 10100, 58500},
  {19, 8300, 8450, 8750, 8900, 60000},
  {20, 8320, 8620, 7910, 8210, 61500},
  {21, 14479, 14629, 14959, 15109, 64500},
  {22, 34100, 34900, 35100, 35900, 66000},
  {23, 20000, 20200, 21800, 22000, 75000},
  {24, 16126, 16605, 15250, 15590, 77000},
  {25, 18500, 19150, 19300, 19950, 80400},
  {26, 8140, 8490, 8590, 8940, 86900},
  {27, 8070, 8240, 8520, 8690, 90400},
  {28, 7030, 7580, 7580, 8130, 92100},
  {29, 0, 0, 7170, 7280, 96600},
  {30, 23050, 23250, 23500, 23600, 97700},
  {31, 45250, 34900, 46250, 35900, 98700},
  {32, 0, 0, 14520, 14960, 99200},
  {33, 19000, 19200, 19000, 19200, 36000},
  {34, 20100, 20250, 20100, 20250, 36200},
  {35, 18500, 19100, 18500, 19100, 36350},
  {36, 19300, 19900, 19300, 19900, 36950},
  {37, 19100, 19300, 19100, 19300, 37550},
  {38, 25700, 26200, 25700, 26300, 37750},
  {39, 18800, 19200, 18800, 19200, 38250},
  {40, 23000, 24000, 23000, 24000, 38650},
  {41, 24960, 26900, 24960, 26900, 39650},
  {42, 34000, 36000, 34000, 36000, 41590},
  {43, 36000, 38000, 36000, 38000, 43590},
  {44, 7030, 8030, 7030, 8030, 45590},
  {45, 14470, 14670, 14470, 14670, 46590},
  {46, 51500, 59250, 51500, 59250, 46790},
  {65, 19200, 20100, 21100, 22000, 65536},
  {66, 17100, 18000, 21100, 22000, 66436},
  {67, 0, 0, 7380, 7580, 67336},
  {68, 6980, 7280, 7530, 7830, 67536}
};


#define BANDTABLE_SIZE (sizeof(eutra_bandtable)/sizeof(eutra_bandentry_t))

uint32_t to_earfcn(int eutra_bandP, uint32_t dl_CarrierFreq, uint32_t bw) {
  uint32_t dl_CarrierFreq_by_100k = dl_CarrierFreq / 100000;
  int bw_by_100 = bw / 100;
  int i;
  AssertFatal(eutra_bandP < 69, "eutra_band %d > 68\n", eutra_bandP);

  for (i = 0; i < BANDTABLE_SIZE && eutra_bandtable[i].band != eutra_bandP; i++);

  AssertFatal(dl_CarrierFreq_by_100k >= eutra_bandtable[i].dl_min,
              "Band %d, bw %u : DL carrier frequency %u Hz < %u\n",
              eutra_bandP, bw, dl_CarrierFreq,
              eutra_bandtable[i].dl_min);
  AssertFatal(dl_CarrierFreq_by_100k <=
              (eutra_bandtable[i].dl_max - bw_by_100),
              "Band %d, bw %u: DL carrier frequency %u Hz > %d\n",
              eutra_bandP, bw, dl_CarrierFreq,
              eutra_bandtable[i].dl_max - bw_by_100);
  return (dl_CarrierFreq_by_100k - eutra_bandtable[i].dl_min +
          (eutra_bandtable[i].N_OFFs_DL / 10));
}

uint32_t to_earfcn_DL(int eutra_bandP, long long int dl_CarrierFreq, uint32_t bw) {
  uint32_t dl_CarrierFreq_by_100k = dl_CarrierFreq / 100000;
  int bw_by_100 = bw / 100;
  int i;
  AssertFatal(eutra_bandP < 69, "eutra_band %d > 68\n", eutra_bandP);

  for (i = 0; i < BANDTABLE_SIZE && eutra_bandtable[i].band != eutra_bandP; i++);

  AssertFatal(dl_CarrierFreq_by_100k >= eutra_bandtable[i].dl_min,
              "Band %d, bw %u : DL carrier frequency %lld Hz < %u\n",
              eutra_bandP, bw, dl_CarrierFreq,
              eutra_bandtable[i].dl_min);
  AssertFatal(dl_CarrierFreq_by_100k <=
              (eutra_bandtable[i].dl_max - bw_by_100),
              "Band %d, bw %u : DL carrier frequency %lld Hz > %d\n",
              eutra_bandP, bw, dl_CarrierFreq,
              eutra_bandtable[i].dl_max - bw_by_100);
  return (dl_CarrierFreq_by_100k - eutra_bandtable[i].dl_min +
          (eutra_bandtable[i].N_OFFs_DL / 10));
}

uint32_t to_earfcn_UL(int eutra_bandP, long long int ul_CarrierFreq, uint32_t bw) {
  uint32_t ul_CarrierFreq_by_100k = ul_CarrierFreq / 100000;
  int bw_by_100 = bw / 100;
  int i;
  AssertFatal(eutra_bandP < 69, "eutra_band %d > 68\n", eutra_bandP);

  for (i = 0; i < BANDTABLE_SIZE && eutra_bandtable[i].band != eutra_bandP; i++);

  AssertFatal(ul_CarrierFreq_by_100k >= eutra_bandtable[i].ul_min,
              "Band %d, bw %u : UL carrier frequency %lld Hz < %u\n",
              eutra_bandP, bw, ul_CarrierFreq,
              eutra_bandtable[i].ul_min);
  AssertFatal(ul_CarrierFreq_by_100k <=
              (eutra_bandtable[i].ul_max - bw_by_100),
              "Band %d, bw %u : UL carrier frequency %lld Hz > %d\n",
              eutra_bandP, bw, ul_CarrierFreq,
              eutra_bandtable[i].ul_max - bw_by_100);
  return (ul_CarrierFreq_by_100k - eutra_bandtable[i].ul_min +
          ((eutra_bandtable[i].N_OFFs_DL + 180000) / 10));
}

uint32_t from_earfcn(int eutra_bandP, uint32_t dl_earfcn) {
  int i;
  AssertFatal(eutra_bandP < 69, "eutra_band %d > 68\n", eutra_bandP);

  for (i = 0; i < BANDTABLE_SIZE && eutra_bandtable[i].band != eutra_bandP; i++);

  return (eutra_bandtable[i].dl_min +
          (dl_earfcn - (eutra_bandtable[i].N_OFFs_DL / 10))) * 100000;
}


int32_t get_uldl_offset(int eutra_bandP) {
  int i;

  for (i = 0; i < BANDTABLE_SIZE && eutra_bandtable[i].band != eutra_bandP; i++);

  return (eutra_bandtable[i].dl_min - eutra_bandtable[i].ul_min);
}

uint32_t bw_table[6] = {6*180,15*180,25*180,50*180,75*180,100*180};

void config_mib(int                 Mod_idP,
                int                 CC_idP,
                int                 eutra_bandP,
                int                 dl_BandwidthP,
                LTE_PHICH_Config_t  *phich_configP,
                int                 Nid_cellP,
                int                 NcpP,
                int                 p_eNBP,
                uint32_t            dl_CarrierFreqP,
                uint32_t            ul_CarrierFreqP
#if (LTE_RRC_VERSION >= MAKE_VERSION(14, 0, 0))
  ,
  uint32_t            pbch_repetitionP
#endif
               ) {
  nfapi_config_request_t *cfg = &RC.mac[Mod_idP]->config[CC_idP];
  cfg->num_tlv=0;
  cfg->subframe_config.pcfich_power_offset.value   = 6000;  // 0dB
  cfg->subframe_config.pcfich_power_offset.tl.tag = NFAPI_SUBFRAME_CONFIG_PCFICH_POWER_OFFSET_TAG;
  cfg->num_tlv++;
  cfg->subframe_config.dl_cyclic_prefix_type.value = NcpP;
  cfg->subframe_config.dl_cyclic_prefix_type.tl.tag = NFAPI_SUBFRAME_CONFIG_DL_CYCLIC_PREFIX_TYPE_TAG;
  cfg->num_tlv++;
  cfg->subframe_config.ul_cyclic_prefix_type.value = NcpP;
  cfg->subframe_config.ul_cyclic_prefix_type.tl.tag = NFAPI_SUBFRAME_CONFIG_UL_CYCLIC_PREFIX_TYPE_TAG;
  cfg->num_tlv++;
  cfg->rf_config.dl_channel_bandwidth.value        = to_prb(dl_BandwidthP);
  cfg->rf_config.dl_channel_bandwidth.tl.tag = NFAPI_RF_CONFIG_DL_CHANNEL_BANDWIDTH_TAG;
  cfg->num_tlv++;
  LOG_D(PHY,"%s() dl_BandwidthP:%d\n", __FUNCTION__, dl_BandwidthP);
  cfg->rf_config.ul_channel_bandwidth.value        = to_prb(dl_BandwidthP);
  cfg->rf_config.ul_channel_bandwidth.tl.tag = NFAPI_RF_CONFIG_UL_CHANNEL_BANDWIDTH_TAG;
  cfg->num_tlv++;
  cfg->rf_config.tx_antenna_ports.value            = p_eNBP;
  cfg->rf_config.tx_antenna_ports.tl.tag = NFAPI_RF_CONFIG_TX_ANTENNA_PORTS_TAG;
  cfg->num_tlv++;
  cfg->rf_config.rx_antenna_ports.value            = 2;
  cfg->rf_config.rx_antenna_ports.tl.tag = NFAPI_RF_CONFIG_RX_ANTENNA_PORTS_TAG;
  cfg->num_tlv++;
  cfg->nfapi_config.earfcn.value                   = to_earfcn(eutra_bandP,dl_CarrierFreqP,bw_table[dl_BandwidthP]/100);
  cfg->nfapi_config.earfcn.tl.tag = NFAPI_NFAPI_EARFCN_TAG;
  cfg->num_tlv++;
  cfg->nfapi_config.rf_bands.number_rf_bands       = 1;
  cfg->nfapi_config.rf_bands.rf_band[0]            = eutra_bandP;
  cfg->nfapi_config.rf_bands.tl.tag = NFAPI_PHY_RF_BANDS_TAG;
  cfg->num_tlv++;
  cfg->phich_config.phich_resource.value           = phich_configP->phich_Resource;
  cfg->phich_config.phich_resource.tl.tag = NFAPI_PHICH_CONFIG_PHICH_RESOURCE_TAG;
  cfg->num_tlv++;
  cfg->phich_config.phich_duration.value           = phich_configP->phich_Duration;
  cfg->phich_config.phich_duration.tl.tag = NFAPI_PHICH_CONFIG_PHICH_DURATION_TAG;
  cfg->num_tlv++;
  cfg->phich_config.phich_power_offset.value       = 6000;  // 0dB
  cfg->phich_config.phich_power_offset.tl.tag = NFAPI_PHICH_CONFIG_PHICH_POWER_OFFSET_TAG;
  cfg->num_tlv++;
  cfg->sch_config.primary_synchronization_signal_epre_eprers.value   = 6000; // 0dB
  cfg->sch_config.primary_synchronization_signal_epre_eprers.tl.tag = NFAPI_SCH_CONFIG_PRIMARY_SYNCHRONIZATION_SIGNAL_EPRE_EPRERS_TAG;
  cfg->num_tlv++;
  cfg->sch_config.secondary_synchronization_signal_epre_eprers.value = 6000; // 0dB
  cfg->sch_config.secondary_synchronization_signal_epre_eprers.tl.tag = NFAPI_SCH_CONFIG_SECONDARY_SYNCHRONIZATION_SIGNAL_EPRE_EPRERS_TAG;
  cfg->num_tlv++;
  cfg->sch_config.physical_cell_id.value                             = Nid_cellP;
  cfg->sch_config.physical_cell_id.tl.tag = NFAPI_SCH_CONFIG_PHYSICAL_CELL_ID_TAG;
  cfg->num_tlv++;
#if (LTE_RRC_VERSION >= MAKE_VERSION(14, 0, 0))
  cfg->emtc_config.pbch_repetitions_enable_r13.value                 = pbch_repetitionP;
  cfg->emtc_config.pbch_repetitions_enable_r13.tl.tag = NFAPI_EMTC_CONFIG_PBCH_REPETITIONS_ENABLE_R13_TAG;
  cfg->num_tlv++;
#endif
  LOG_I(MAC,
        "%s() NFAPI_CONFIG_REQUEST(num_tlv:%u) DL_BW:%u UL_BW:%u Ncp %d,p_eNB %d,earfcn %d,band %d,phich_resource %u phich_duration %u phich_power_offset %u PSS %d SSS %d PCI %d"
#if (LTE_RRC_VERSION >= MAKE_VERSION(14, 0, 0))
        " PBCH repetition %d"
#endif
        "\n"
        ,__FUNCTION__
        ,cfg->num_tlv
        ,cfg->rf_config.dl_channel_bandwidth.value
        ,cfg->rf_config.ul_channel_bandwidth.value
        ,NcpP,p_eNBP
        ,cfg->nfapi_config.earfcn.value
        ,cfg->nfapi_config.rf_bands.rf_band[0]
        ,cfg->phich_config.phich_resource.value
        ,cfg->phich_config.phich_duration.value
        ,cfg->phich_config.phich_power_offset.value
        ,cfg->sch_config.primary_synchronization_signal_epre_eprers.value
        ,cfg->sch_config.secondary_synchronization_signal_epre_eprers.value
        ,cfg->sch_config.physical_cell_id.value
#if (LTE_RRC_VERSION >= MAKE_VERSION(14, 0, 0))
        ,cfg->emtc_config.pbch_repetitions_enable_r13.value
#endif
       );
}

void config_sib1(int Mod_idP, int CC_idP, LTE_TDD_Config_t *tdd_ConfigP) {
  nfapi_config_request_t *cfg = &RC.mac[Mod_idP]->config[CC_idP];

  if (tdd_ConfigP)   { //TDD
    cfg->subframe_config.duplex_mode.value                          = 0;
    cfg->subframe_config.duplex_mode.tl.tag = NFAPI_SUBFRAME_CONFIG_DUPLEX_MODE_TAG;
    cfg->num_tlv++;
    cfg->tdd_frame_structure_config.subframe_assignment.value       = tdd_ConfigP->subframeAssignment;
    cfg->tdd_frame_structure_config.subframe_assignment.tl.tag = NFAPI_TDD_FRAME_STRUCTURE_SUBFRAME_ASSIGNMENT_TAG;
    cfg->num_tlv++;
    cfg->tdd_frame_structure_config.special_subframe_patterns.value = tdd_ConfigP->specialSubframePatterns;
    cfg->tdd_frame_structure_config.special_subframe_patterns.tl.tag = NFAPI_TDD_FRAME_STRUCTURE_SPECIAL_SUBFRAME_PATTERNS_TAG;
    cfg->num_tlv++;
  } else { // FDD
    cfg->subframe_config.duplex_mode.value                          = 1;
    cfg->subframe_config.duplex_mode.tl.tag = NFAPI_SUBFRAME_CONFIG_DUPLEX_MODE_TAG;
    cfg->num_tlv++;
    // Note no half-duplex here
  }
}

int power_off_dB[6] = { 78, 118, 140, 170, 188, 200 };

void
config_sib2(int Mod_idP,
            int CC_idP,
            LTE_RadioResourceConfigCommonSIB_t *radioResourceConfigCommonP,
#if (LTE_RRC_VERSION >= MAKE_VERSION(14, 0, 0))
  LTE_RadioResourceConfigCommonSIB_t *radioResourceConfigCommon_BRP,
#endif
            LTE_ARFCN_ValueEUTRA_t *ul_CArrierFreqP,
            long *ul_BandwidthP,
            LTE_AdditionalSpectrumEmission_t *additionalSpectrumEmissionP,
            struct LTE_MBSFN_SubframeConfigList  *mbsfn_SubframeConfigListP) {
  nfapi_config_request_t *cfg = &RC.mac[Mod_idP]->config[CC_idP];
  cfg->subframe_config.pb.value               = radioResourceConfigCommonP->pdsch_ConfigCommon.p_b;
  cfg->subframe_config.pb.tl.tag = NFAPI_SUBFRAME_CONFIG_PB_TAG;
  cfg->num_tlv++;
  cfg->rf_config.reference_signal_power.value = radioResourceConfigCommonP->pdsch_ConfigCommon.referenceSignalPower;
  cfg->rf_config.reference_signal_power.tl.tag = NFAPI_RF_CONFIG_REFERENCE_SIGNAL_POWER_TAG;
  cfg->num_tlv++;
  cfg->nfapi_config.max_transmit_power.value  = cfg->rf_config.reference_signal_power.value + power_off_dB[cfg->rf_config.dl_channel_bandwidth.value];
  cfg->nfapi_config.max_transmit_power.tl.tag = NFAPI_NFAPI_MAXIMUM_TRANSMIT_POWER_TAG;
  cfg->num_tlv++;
  cfg->prach_config.configuration_index.value                 = radioResourceConfigCommonP->prach_Config.prach_ConfigInfo.prach_ConfigIndex;
  cfg->prach_config.configuration_index.tl.tag = NFAPI_PRACH_CONFIG_CONFIGURATION_INDEX_TAG;
  cfg->num_tlv++;
  cfg->prach_config.root_sequence_index.value                 = radioResourceConfigCommonP->prach_Config.rootSequenceIndex;
  cfg->prach_config.root_sequence_index.tl.tag = NFAPI_PRACH_CONFIG_ROOT_SEQUENCE_INDEX_TAG;
  cfg->num_tlv++;
  cfg->prach_config.zero_correlation_zone_configuration.value = radioResourceConfigCommonP->prach_Config.prach_ConfigInfo.zeroCorrelationZoneConfig;
  cfg->prach_config.zero_correlation_zone_configuration.tl.tag = NFAPI_PRACH_CONFIG_ZERO_CORRELATION_ZONE_CONFIGURATION_TAG;
  cfg->num_tlv++;
  cfg->prach_config.high_speed_flag.value                     = radioResourceConfigCommonP->prach_Config.prach_ConfigInfo.highSpeedFlag;
  cfg->prach_config.high_speed_flag.tl.tag = NFAPI_PRACH_CONFIG_HIGH_SPEED_FLAG_TAG;
  cfg->num_tlv++;
  cfg->prach_config.frequency_offset.value                    = radioResourceConfigCommonP->prach_Config.prach_ConfigInfo.prach_FreqOffset;
  cfg->prach_config.frequency_offset.tl.tag = NFAPI_PRACH_CONFIG_FREQUENCY_OFFSET_TAG;
  cfg->num_tlv++;
  cfg->pusch_config.hopping_mode.value                        = radioResourceConfigCommonP->pusch_ConfigCommon.pusch_ConfigBasic.hoppingMode;
  cfg->pusch_config.hopping_mode.tl.tag = NFAPI_PUSCH_CONFIG_HOPPING_MODE_TAG;
  cfg->num_tlv++;
  cfg->pusch_config.number_of_subbands.value                  = radioResourceConfigCommonP->pusch_ConfigCommon.pusch_ConfigBasic.n_SB;
  cfg->pusch_config.number_of_subbands.tl.tag = NFAPI_PUSCH_CONFIG_NUMBER_OF_SUBBANDS_TAG;
  cfg->num_tlv++;
  cfg->pusch_config.hopping_offset.value                      = radioResourceConfigCommonP->pusch_ConfigCommon.pusch_ConfigBasic.pusch_HoppingOffset;
  cfg->pusch_config.hopping_offset.tl.tag = NFAPI_PUSCH_CONFIG_HOPPING_OFFSET_TAG;
  cfg->num_tlv++;
  cfg->pucch_config.delta_pucch_shift.value                         = radioResourceConfigCommonP->pucch_ConfigCommon.deltaPUCCH_Shift;
  cfg->pucch_config.delta_pucch_shift.tl.tag = NFAPI_PUCCH_CONFIG_DELTA_PUCCH_SHIFT_TAG;
  cfg->num_tlv++;
  cfg->pucch_config.n_cqi_rb.value                                  = radioResourceConfigCommonP->pucch_ConfigCommon.nRB_CQI;
  cfg->pucch_config.n_cqi_rb.tl.tag = NFAPI_PUCCH_CONFIG_N_CQI_RB_TAG;
  cfg->num_tlv++;
  cfg->pucch_config.n_an_cs.value                                   = radioResourceConfigCommonP->pucch_ConfigCommon.nCS_AN;
  cfg->pucch_config.n_an_cs.tl.tag = NFAPI_PUCCH_CONFIG_N_AN_CS_TAG;
  cfg->num_tlv++;
  cfg->pucch_config.n1_pucch_an.value                               = radioResourceConfigCommonP->pucch_ConfigCommon.n1PUCCH_AN;
  cfg->pucch_config.n1_pucch_an.tl.tag = NFAPI_PUCCH_CONFIG_N1_PUCCH_AN_TAG;
  cfg->num_tlv++;

  if (radioResourceConfigCommonP->pusch_ConfigCommon.ul_ReferenceSignalsPUSCH.groupHoppingEnabled == true) {
    cfg->uplink_reference_signal_config.uplink_rs_hopping.value     = 1;
  } else if (radioResourceConfigCommonP->pusch_ConfigCommon.ul_ReferenceSignalsPUSCH.sequenceHoppingEnabled == true) {
    cfg->uplink_reference_signal_config.uplink_rs_hopping.value     = 2;
  } else {
    cfg->uplink_reference_signal_config.uplink_rs_hopping.value     = 0;
  }

  cfg->uplink_reference_signal_config.uplink_rs_hopping.tl.tag = NFAPI_UPLINK_REFERENCE_SIGNAL_CONFIG_UPLINK_RS_HOPPING_TAG;
  cfg->num_tlv++;
  cfg->uplink_reference_signal_config.group_assignment.value        = radioResourceConfigCommonP->pusch_ConfigCommon.ul_ReferenceSignalsPUSCH.groupAssignmentPUSCH;
  cfg->uplink_reference_signal_config.group_assignment.tl.tag = NFAPI_UPLINK_REFERENCE_SIGNAL_CONFIG_GROUP_ASSIGNMENT_TAG;
  cfg->num_tlv++;
  cfg->uplink_reference_signal_config.cyclic_shift_1_for_drms.value = radioResourceConfigCommonP->pusch_ConfigCommon.ul_ReferenceSignalsPUSCH.cyclicShift;
  cfg->uplink_reference_signal_config.cyclic_shift_1_for_drms.tl.tag = NFAPI_UPLINK_REFERENCE_SIGNAL_CONFIG_CYCLIC_SHIFT_1_FOR_DRMS_TAG;
  cfg->num_tlv++;

  // how to enable/disable SRS?
  if (radioResourceConfigCommonP->soundingRS_UL_ConfigCommon.present== LTE_SoundingRS_UL_ConfigCommon_PR_setup) {
    cfg->srs_config.bandwidth_configuration.value                       = radioResourceConfigCommonP->soundingRS_UL_ConfigCommon.choice.setup.srs_BandwidthConfig;
    cfg->srs_config.bandwidth_configuration.tl.tag = NFAPI_SRS_CONFIG_BANDWIDTH_CONFIGURATION_TAG;
    cfg->num_tlv++;
    cfg->srs_config.srs_subframe_configuration.value                    = radioResourceConfigCommonP->soundingRS_UL_ConfigCommon.choice.setup.srs_SubframeConfig;
    cfg->srs_config.srs_subframe_configuration.tl.tag = NFAPI_SRS_CONFIG_SRS_SUBFRAME_CONFIGURATION_TAG;
    cfg->num_tlv++;
    cfg->srs_config.srs_acknack_srs_simultaneous_transmission.value     = radioResourceConfigCommonP->soundingRS_UL_ConfigCommon.choice.setup.ackNackSRS_SimultaneousTransmission;
    cfg->srs_config.srs_acknack_srs_simultaneous_transmission.tl.tag = NFAPI_SRS_CONFIG_SRS_ACKNACK_SRS_SIMULTANEOUS_TRANSMISSION_TAG;
    cfg->num_tlv++;

    if (radioResourceConfigCommonP->soundingRS_UL_ConfigCommon.choice.setup.srs_MaxUpPts) {
      cfg->srs_config.max_up_pts.value                                 = 1;
    } else {
      cfg->srs_config.max_up_pts.value                                 = 0;
    }

    cfg->srs_config.max_up_pts.tl.tag = NFAPI_SRS_CONFIG_MAX_UP_PTS_TAG;
    cfg->num_tlv++;
  }

#if (LTE_RRC_VERSION >= MAKE_VERSION(14, 0, 0))

  if (RC.mac[Mod_idP]->common_channels[CC_idP].mib->message.schedulingInfoSIB1_BR_r13 > 0) {
    AssertFatal(radioResourceConfigCommon_BRP != NULL, "radioResource rou is missing\n");
    AssertFatal(radioResourceConfigCommon_BRP->ext4 != NULL, "ext4 is missing\n");
    cfg->emtc_config.prach_catm_root_sequence_index.value = radioResourceConfigCommon_BRP->prach_Config.rootSequenceIndex;
    cfg->emtc_config.prach_catm_root_sequence_index.tl.tag = NFAPI_EMTC_CONFIG_PRACH_CATM_ROOT_SEQUENCE_INDEX_TAG;
    cfg->num_tlv++;
    cfg->emtc_config.prach_catm_zero_correlation_zone_configuration.value = radioResourceConfigCommon_BRP->prach_Config.prach_ConfigInfo.zeroCorrelationZoneConfig;
    cfg->emtc_config.prach_catm_zero_correlation_zone_configuration.tl.tag = NFAPI_EMTC_CONFIG_PRACH_CATM_ZERO_CORRELATION_ZONE_CONFIGURATION_TAG;
    cfg->num_tlv++;
    cfg->emtc_config.prach_catm_high_speed_flag.value = radioResourceConfigCommon_BRP->prach_Config.prach_ConfigInfo.highSpeedFlag;
    cfg->emtc_config.prach_catm_high_speed_flag.tl.tag = NFAPI_EMTC_CONFIG_PRACH_CATM_HIGH_SPEED_FLAG;
    cfg->num_tlv++;
    struct LTE_PRACH_ConfigSIB_v1310 *ext4_prach = radioResourceConfigCommon_BRP->ext4->prach_ConfigCommon_v1310;
    LTE_PRACH_ParametersListCE_r13_t *prach_ParametersListCE_r13 = &ext4_prach->prach_ParametersListCE_r13;
    LTE_PRACH_ParametersCE_r13_t *p;
    cfg->emtc_config.prach_ce_level_0_enable.value = 0;
    cfg->emtc_config.prach_ce_level_0_enable.tl.tag=NFAPI_EMTC_CONFIG_PRACH_CE_LEVEL_0_ENABLE_TAG;
    cfg->num_tlv++;
    cfg->emtc_config.prach_ce_level_1_enable.value = 0;
    cfg->emtc_config.prach_ce_level_1_enable.tl.tag=NFAPI_EMTC_CONFIG_PRACH_CE_LEVEL_1_ENABLE_TAG;
    cfg->num_tlv++;
    cfg->emtc_config.prach_ce_level_2_enable.value = 0;
    cfg->emtc_config.prach_ce_level_2_enable.tl.tag=NFAPI_EMTC_CONFIG_PRACH_CE_LEVEL_2_ENABLE_TAG;
    cfg->num_tlv++;
    cfg->emtc_config.prach_ce_level_3_enable.value = 0;
    cfg->emtc_config.prach_ce_level_3_enable.tl.tag=NFAPI_EMTC_CONFIG_PRACH_CE_LEVEL_3_ENABLE_TAG;
    cfg->num_tlv++;

    switch (prach_ParametersListCE_r13->list.count) {
      case 4:
        p = prach_ParametersListCE_r13->list.array[3];
        cfg->emtc_config.prach_ce_level_3_enable.value = 1;
        cfg->emtc_config.prach_ce_level_3_enable.tl.tag = NFAPI_EMTC_CONFIG_PRACH_CE_LEVEL_3_ENABLE_TAG;
        cfg->num_tlv++;
        cfg->emtc_config.prach_ce_level_3_configuration_index.value               = p->prach_ConfigIndex_r13;
        cfg->emtc_config.prach_ce_level_3_configuration_index.tl.tag = NFAPI_EMTC_CONFIG_PRACH_CE_LEVEL_3_CONFIGURATION_INDEX_TAG;
        cfg->num_tlv++;
        cfg->emtc_config.prach_ce_level_3_frequency_offset.value                  = p->prach_FreqOffset_r13;
        cfg->emtc_config.prach_ce_level_3_frequency_offset.tl.tag = NFAPI_EMTC_CONFIG_PRACH_CE_LEVEL_3_FREQUENCY_OFFSET_TAG;
        cfg->num_tlv++;
        cfg->emtc_config.prach_ce_level_3_number_of_repetitions_per_attempt.value = 1<<p->numRepetitionPerPreambleAttempt_r13;
        cfg->emtc_config.prach_ce_level_3_number_of_repetitions_per_attempt.tl.tag = NFAPI_EMTC_CONFIG_PRACH_CE_LEVEL_3_NUMBER_OF_REPETITIONS_PER_ATTEMPT_TAG;
        cfg->num_tlv++;

        if (p->prach_StartingSubframe_r13) {
          cfg->emtc_config.prach_ce_level_3_starting_subframe_periodicity.value   = 2<<*p->prach_StartingSubframe_r13;
          cfg->emtc_config.prach_ce_level_3_starting_subframe_periodicity.tl.tag  = NFAPI_EMTC_CONFIG_PRACH_CE_LEVEL_3_STARTING_SUBFRAME_PERIODICITY_TAG;
          cfg->num_tlv++;
        }

        cfg->emtc_config.prach_ce_level_3_hopping_enable.value                    = p->prach_HoppingConfig_r13;
        cfg->emtc_config.prach_ce_level_3_hopping_enable.tl.tag = NFAPI_EMTC_CONFIG_PRACH_CE_LEVEL_3_HOPPING_ENABLE_TAG;
        cfg->num_tlv++;
        cfg->emtc_config.prach_ce_level_3_hopping_offset.value                    = cfg->rf_config.ul_channel_bandwidth.value - 6;
        cfg->emtc_config.prach_ce_level_3_hopping_offset.tl.tag = NFAPI_EMTC_CONFIG_PRACH_CE_LEVEL_3_HOPPING_OFFSET_TAG;
        cfg->num_tlv++;

      case 3:
        p = prach_ParametersListCE_r13->list.array[2];
        cfg->emtc_config.prach_ce_level_2_enable.value = 1;
        cfg->emtc_config.prach_ce_level_2_enable.tl.tag = NFAPI_EMTC_CONFIG_PRACH_CE_LEVEL_2_ENABLE_TAG;
        cfg->num_tlv++;
        cfg->emtc_config.prach_ce_level_2_configuration_index.value               = p->prach_ConfigIndex_r13;
        cfg->emtc_config.prach_ce_level_2_configuration_index.tl.tag = NFAPI_EMTC_CONFIG_PRACH_CE_LEVEL_2_CONFIGURATION_INDEX_TAG;
        cfg->num_tlv++;
        cfg->emtc_config.prach_ce_level_2_frequency_offset.value                  = p->prach_FreqOffset_r13;
        cfg->emtc_config.prach_ce_level_2_frequency_offset.tl.tag = NFAPI_EMTC_CONFIG_PRACH_CE_LEVEL_2_FREQUENCY_OFFSET_TAG;
        cfg->num_tlv++;
        cfg->emtc_config.prach_ce_level_2_number_of_repetitions_per_attempt.value = 1<<p->numRepetitionPerPreambleAttempt_r13;
        cfg->emtc_config.prach_ce_level_2_number_of_repetitions_per_attempt.tl.tag = NFAPI_EMTC_CONFIG_PRACH_CE_LEVEL_2_NUMBER_OF_REPETITIONS_PER_ATTEMPT_TAG;
        cfg->num_tlv++;

        if (p->prach_StartingSubframe_r13) {
          cfg->emtc_config.prach_ce_level_2_starting_subframe_periodicity.value   = 2<<*p->prach_StartingSubframe_r13;
          cfg->emtc_config.prach_ce_level_2_starting_subframe_periodicity.tl.tag  = NFAPI_EMTC_CONFIG_PRACH_CE_LEVEL_2_STARTING_SUBFRAME_PERIODICITY_TAG;
          cfg->num_tlv++;
        }

        cfg->emtc_config.prach_ce_level_2_hopping_enable.value                    = p->prach_HoppingConfig_r13;
        cfg->emtc_config.prach_ce_level_2_hopping_enable.tl.tag = NFAPI_EMTC_CONFIG_PRACH_CE_LEVEL_2_HOPPING_ENABLE_TAG;
        cfg->num_tlv++;
        cfg->emtc_config.prach_ce_level_2_hopping_offset.value                    = cfg->rf_config.ul_channel_bandwidth.value - 6;
        cfg->emtc_config.prach_ce_level_2_hopping_offset.tl.tag                   = NFAPI_EMTC_CONFIG_PRACH_CE_LEVEL_2_HOPPING_OFFSET_TAG;
        cfg->num_tlv++;

      case 2:
        p = prach_ParametersListCE_r13->list.array[1];
        cfg->emtc_config.prach_ce_level_1_enable.value = 1;
        cfg->emtc_config.prach_ce_level_1_enable.tl.tag = NFAPI_EMTC_CONFIG_PRACH_CE_LEVEL_1_ENABLE_TAG;
        cfg->num_tlv++;
        cfg->emtc_config.prach_ce_level_1_configuration_index.value               = p->prach_ConfigIndex_r13;
        cfg->emtc_config.prach_ce_level_1_configuration_index.tl.tag = NFAPI_EMTC_CONFIG_PRACH_CE_LEVEL_1_CONFIGURATION_INDEX_TAG;
        cfg->num_tlv++;
        cfg->emtc_config.prach_ce_level_1_frequency_offset.value                  = p->prach_FreqOffset_r13;
        cfg->emtc_config.prach_ce_level_1_frequency_offset.tl.tag = NFAPI_EMTC_CONFIG_PRACH_CE_LEVEL_1_FREQUENCY_OFFSET_TAG;
        cfg->num_tlv++;
        cfg->emtc_config.prach_ce_level_1_number_of_repetitions_per_attempt.value = 1<<p->numRepetitionPerPreambleAttempt_r13;
        cfg->emtc_config.prach_ce_level_1_number_of_repetitions_per_attempt.tl.tag = NFAPI_EMTC_CONFIG_PRACH_CE_LEVEL_1_NUMBER_OF_REPETITIONS_PER_ATTEMPT_TAG;
        cfg->num_tlv++;

        if (p->prach_StartingSubframe_r13) {
          cfg->emtc_config.prach_ce_level_1_starting_subframe_periodicity.value   = 2<<*p->prach_StartingSubframe_r13;
          cfg->emtc_config.prach_ce_level_1_starting_subframe_periodicity.tl.tag  = NFAPI_EMTC_CONFIG_PRACH_CE_LEVEL_1_STARTING_SUBFRAME_PERIODICITY_TAG;
          cfg->num_tlv++;
        }

        cfg->emtc_config.prach_ce_level_1_hopping_enable.value                    = p->prach_HoppingConfig_r13;
        cfg->emtc_config.prach_ce_level_1_hopping_enable.tl.tag = NFAPI_EMTC_CONFIG_PRACH_CE_LEVEL_1_HOPPING_ENABLE_TAG;
        cfg->num_tlv++;
        cfg->emtc_config.prach_ce_level_1_hopping_offset.value                    = cfg->rf_config.ul_channel_bandwidth.value - 6;
        cfg->emtc_config.prach_ce_level_1_hopping_offset.tl.tag = NFAPI_EMTC_CONFIG_PRACH_CE_LEVEL_1_HOPPING_OFFSET_TAG;
        cfg->num_tlv++;

      case 1:
        p = prach_ParametersListCE_r13->list.array[0];
        cfg->emtc_config.prach_ce_level_0_enable.value                            = 1;
        cfg->emtc_config.prach_ce_level_0_enable.tl.tag = NFAPI_EMTC_CONFIG_PRACH_CE_LEVEL_0_ENABLE_TAG;
        cfg->num_tlv++;
        cfg->emtc_config.prach_ce_level_0_configuration_index.value               = p->prach_ConfigIndex_r13;
        cfg->emtc_config.prach_ce_level_0_configuration_index.tl.tag = NFAPI_EMTC_CONFIG_PRACH_CE_LEVEL_0_CONFIGURATION_INDEX_TAG;
        cfg->num_tlv++;
        cfg->emtc_config.prach_ce_level_0_frequency_offset.value                  = p->prach_FreqOffset_r13;
        cfg->emtc_config.prach_ce_level_0_frequency_offset.tl.tag = NFAPI_EMTC_CONFIG_PRACH_CE_LEVEL_0_FREQUENCY_OFFSET_TAG;
        cfg->num_tlv++;
        cfg->emtc_config.prach_ce_level_0_number_of_repetitions_per_attempt.value = 1<<p->numRepetitionPerPreambleAttempt_r13;
        cfg->emtc_config.prach_ce_level_0_number_of_repetitions_per_attempt.tl.tag = NFAPI_EMTC_CONFIG_PRACH_CE_LEVEL_0_NUMBER_OF_REPETITIONS_PER_ATTEMPT_TAG;
        cfg->num_tlv++;

        if (p->prach_StartingSubframe_r13) {
          cfg->emtc_config.prach_ce_level_0_starting_subframe_periodicity.value   = 2<<*p->prach_StartingSubframe_r13;
          cfg->emtc_config.prach_ce_level_0_starting_subframe_periodicity.tl.tag  = NFAPI_EMTC_CONFIG_PRACH_CE_LEVEL_0_STARTING_SUBFRAME_PERIODICITY_TAG;
          cfg->num_tlv++;
        }

        cfg->emtc_config.prach_ce_level_0_hopping_enable.value                    = p->prach_HoppingConfig_r13;
        cfg->emtc_config.prach_ce_level_0_hopping_enable.tl.tag = NFAPI_EMTC_CONFIG_PRACH_CE_LEVEL_0_HOPPING_ENABLE_TAG;
        cfg->num_tlv++;
        cfg->emtc_config.prach_ce_level_0_hopping_offset.value                    = cfg->rf_config.ul_channel_bandwidth.value - 6;
        cfg->emtc_config.prach_ce_level_0_hopping_offset.tl.tag = NFAPI_EMTC_CONFIG_PRACH_CE_LEVEL_0_HOPPING_OFFSET_TAG;
        cfg->num_tlv++;
    }

    AssertFatal(cfg->emtc_config.prach_ce_level_0_enable.value>0,"CE_level0 is not enabled\n");
    struct LTE_FreqHoppingParameters_r13 *ext4_freqHoppingParameters = radioResourceConfigCommonP->ext4->freqHoppingParameters_r13;

    if ((ext4_freqHoppingParameters) &&
        (ext4_freqHoppingParameters->interval_ULHoppingConfigCommonModeA_r13)) {
      switch(ext4_freqHoppingParameters->interval_ULHoppingConfigCommonModeA_r13->present) {
        case LTE_FreqHoppingParameters_r13__interval_ULHoppingConfigCommonModeA_r13_PR_NOTHING:  /* No components present */
          break;

        case LTE_FreqHoppingParameters_r13__interval_ULHoppingConfigCommonModeA_r13_PR_interval_FDD_r13:
          cfg->emtc_config.pucch_interval_ulhoppingconfigcommonmodea.value = ext4_freqHoppingParameters->interval_ULHoppingConfigCommonModeA_r13->choice.interval_FDD_r13;
          cfg->emtc_config.pucch_interval_ulhoppingconfigcommonmodea.tl.tag = NFAPI_EMTC_CONFIG_PUCCH_INTERVAL_ULHOPPINGCONFIGCOMMONMODEA_TAG;
          cfg->num_tlv++;
          break;

        case LTE_FreqHoppingParameters_r13__interval_ULHoppingConfigCommonModeA_r13_PR_interval_TDD_r13:
          cfg->emtc_config.pucch_interval_ulhoppingconfigcommonmodea.value = ext4_freqHoppingParameters->interval_ULHoppingConfigCommonModeA_r13->choice.interval_TDD_r13;
          cfg->emtc_config.pucch_interval_ulhoppingconfigcommonmodea.tl.tag = NFAPI_EMTC_CONFIG_PUCCH_INTERVAL_ULHOPPINGCONFIGCOMMONMODEA_TAG;
          cfg->num_tlv++;
          break;
      }
    }

    if ((ext4_freqHoppingParameters) &&
        (ext4_freqHoppingParameters->interval_ULHoppingConfigCommonModeB_r13)) {
      switch(ext4_freqHoppingParameters->interval_ULHoppingConfigCommonModeB_r13->present) {
        case LTE_FreqHoppingParameters_r13__interval_ULHoppingConfigCommonModeB_r13_PR_NOTHING:  /* No components present */
          break;

        case LTE_FreqHoppingParameters_r13__interval_ULHoppingConfigCommonModeB_r13_PR_interval_FDD_r13:
          cfg->emtc_config.pucch_interval_ulhoppingconfigcommonmodeb.value = ext4_freqHoppingParameters->interval_ULHoppingConfigCommonModeB_r13->choice.interval_FDD_r13;
          cfg->emtc_config.pucch_interval_ulhoppingconfigcommonmodeb.tl.tag = NFAPI_EMTC_CONFIG_PUCCH_INTERVAL_ULHOPPINGCONFIGCOMMONMODEB_TAG;
          cfg->num_tlv++;
          break;

        case LTE_FreqHoppingParameters_r13__interval_ULHoppingConfigCommonModeB_r13_PR_interval_TDD_r13:
          cfg->emtc_config.pucch_interval_ulhoppingconfigcommonmodeb.value = ext4_freqHoppingParameters->interval_ULHoppingConfigCommonModeB_r13->choice.interval_TDD_r13;
          cfg->emtc_config.pucch_interval_ulhoppingconfigcommonmodeb.tl.tag = NFAPI_EMTC_CONFIG_PUCCH_INTERVAL_ULHOPPINGCONFIGCOMMONMODEB_TAG;
          cfg->num_tlv++;
          break;
      }
    }
  }

#endif
}

void
config_dedicated(int Mod_idP,
                 int CC_idP,
                 uint16_t rnti,
                 struct LTE_PhysicalConfigDedicated *physicalConfigDedicated) {
}

void
config_dedicated_scell(int Mod_idP,
                       uint16_t rnti,
                       LTE_SCellToAddMod_r10_t *sCellToAddMod_r10) {
}


int rrc_mac_config_req_eNB(module_id_t Mod_idP,
                           int CC_idP,
                           int physCellId,
                           int p_eNB,
                           int Ncp, int eutra_band, uint32_t dl_CarrierFreq,
#if (LTE_RRC_VERSION >= MAKE_VERSION(14, 0, 0))
  int pbch_repetition,
#endif
                           rnti_t rntiP,
                           LTE_BCCH_BCH_Message_t *mib,
                           LTE_RadioResourceConfigCommonSIB_t *
                           radioResourceConfigCommon,
#if (LTE_RRC_VERSION >= MAKE_VERSION(14, 0, 0))
  LTE_RadioResourceConfigCommonSIB_t *
  radioResourceConfigCommon_BR,
#endif
                           struct LTE_PhysicalConfigDedicated
                           *physicalConfigDedicated,
#if (LTE_RRC_VERSION >= MAKE_VERSION(10, 0, 0))
  LTE_SCellToAddMod_r10_t *sCellToAddMod_r10,
  //struct LTE_PhysicalConfigDedicatedSCell_r10 *physicalConfigDedicatedSCell_r10,
#endif
                           LTE_MeasObjectToAddMod_t **measObj,
                           LTE_MAC_MainConfig_t *mac_MainConfig,
                           long logicalChannelIdentity,
                           LTE_LogicalChannelConfig_t *logicalChannelConfig,
                           LTE_MeasGapConfig_t *measGapConfig,
                           LTE_TDD_Config_t *tdd_Config,
                           LTE_MobilityControlInfo_t *mobilityControlInfo,
                           LTE_SchedulingInfoList_t *schedulingInfoList,
                           uint32_t ul_CarrierFreq,
                           long *ul_Bandwidth,
                           LTE_AdditionalSpectrumEmission_t *
                           additionalSpectrumEmission,
                           struct LTE_MBSFN_SubframeConfigList
                           *mbsfn_SubframeConfigList
#if (LTE_RRC_VERSION >= MAKE_VERSION(9, 0, 0))
  , uint8_t MBMS_Flag,
  LTE_MBSFN_AreaInfoList_r9_t *mbsfn_AreaInfoList,
  LTE_PMCH_InfoList_r9_t *pmch_InfoList
#endif
#if (LTE_RRC_VERSION >= MAKE_VERSION(13, 0, 0))
  ,
  LTE_SystemInformationBlockType1_v1310_IEs_t *
  sib1_v13ext
#endif
                          ) {
  int i;
  int UE_id = -1;
  eNB_MAC_INST *eNB = RC.mac[Mod_idP];
  UE_list_t *UE_list= &eNB->UE_list;
  VCD_SIGNAL_DUMPER_DUMP_FUNCTION_BY_NAME(VCD_SIGNAL_DUMPER_FUNCTIONS_RRC_MAC_CONFIG, VCD_FUNCTION_IN);
  LOG_D(MAC, "RC.mac:%p mib:%p\n", RC.mac, mib);

  if (mib != NULL) {
    if (RC.mac == NULL)
      l2_init_eNB();

    //mac_top_init_eNB();
    RC.mac[Mod_idP]->common_channels[CC_idP].mib = mib;
    RC.mac[Mod_idP]->common_channels[CC_idP].physCellId = physCellId;
    RC.mac[Mod_idP]->common_channels[CC_idP].p_eNB = p_eNB;
    RC.mac[Mod_idP]->common_channels[CC_idP].Ncp = Ncp;
    RC.mac[Mod_idP]->common_channels[CC_idP].eutra_band = eutra_band;
    RC.mac[Mod_idP]->common_channels[CC_idP].dl_CarrierFreq = dl_CarrierFreq;
    LOG_I(MAC,
          "Configuring MIB for instance %d, CCid %d : (band %d,N_RB_DL %d,Nid_cell %d,p %d,DL freq %u,phich_config.resource %d, phich_config.duration %d)\n",
          Mod_idP,
          CC_idP,
          eutra_band,
          to_prb((int)mib->message.dl_Bandwidth),
          physCellId,
          p_eNB,
          dl_CarrierFreq,
          (int)mib->message.phich_Config.phich_Resource,
          (int)mib->message.phich_Config.phich_Duration);
    config_mib(Mod_idP,CC_idP,
               eutra_band,
               mib->message.dl_Bandwidth,
               &mib->message.phich_Config,
               physCellId,
               Ncp,
               p_eNB,
               dl_CarrierFreq,
               ul_CarrierFreq
#if (LTE_RRC_VERSION >= MAKE_VERSION(14, 0, 0))
               , pbch_repetition
#endif
              );
    mac_init_cell_params(Mod_idP,CC_idP);

    if (schedulingInfoList!=NULL)  {
      RC.mac[Mod_idP]->common_channels[CC_idP].tdd_Config         = tdd_Config;
      RC.mac[Mod_idP]->common_channels[CC_idP].schedulingInfoList = schedulingInfoList;
      config_sib1(Mod_idP,CC_idP,tdd_Config);
    }

#if (LTE_RRC_VERSION >= MAKE_VERSION(13, 0, 0))

    if (sib1_v13ext != NULL) {
      RC.mac[Mod_idP]->common_channels[CC_idP].sib1_v13ext = sib1_v13ext;
    }

#endif
    AssertFatal(radioResourceConfigCommon != NULL, "radioResourceConfigCommon is null\n");
    LOG_I(MAC, "[CONFIG]SIB2/3 Contents (partial)\n");
    LOG_I(MAC, "[CONFIG]pusch_config_common.n_SB = %ld\n",
          radioResourceConfigCommon->pusch_ConfigCommon.pusch_ConfigBasic.n_SB);
    LOG_I(MAC, "[CONFIG]pusch_config_common.hoppingMode = %ld\n",
          radioResourceConfigCommon->pusch_ConfigCommon.pusch_ConfigBasic.hoppingMode);
    LOG_I(MAC, "[CONFIG]pusch_config_common.pusch_HoppingOffset = %ld\n",
          radioResourceConfigCommon->pusch_ConfigCommon.pusch_ConfigBasic.pusch_HoppingOffset);
    LOG_I(MAC, "[CONFIG]pusch_config_common.enable64QAM = %d\n",
          radioResourceConfigCommon->pusch_ConfigCommon.pusch_ConfigBasic.enable64QAM);
    LOG_I(MAC, "[CONFIG]pusch_config_common.groupHoppingEnabled = %d\n",
          radioResourceConfigCommon->pusch_ConfigCommon.ul_ReferenceSignalsPUSCH.groupHoppingEnabled);
    LOG_I(MAC, "[CONFIG]pusch_config_common.groupAssignmentPUSCH = %ld\n",
          radioResourceConfigCommon->pusch_ConfigCommon.ul_ReferenceSignalsPUSCH.groupAssignmentPUSCH);
    LOG_I(MAC, "[CONFIG]pusch_config_common.sequenceHoppingEnabled = %d\n",
          radioResourceConfigCommon->pusch_ConfigCommon.ul_ReferenceSignalsPUSCH.sequenceHoppingEnabled);
    LOG_I(MAC, "[CONFIG]pusch_config_common.cyclicShift  = %ld\n",
          radioResourceConfigCommon->pusch_ConfigCommon.ul_ReferenceSignalsPUSCH.cyclicShift);
    AssertFatal(radioResourceConfigCommon->rach_ConfigCommon.maxHARQ_Msg3Tx > 0,
                "radioResourceconfigCommon %d == 0\n",
                (int) radioResourceConfigCommon->rach_ConfigCommon.maxHARQ_Msg3Tx);
    RC.mac[Mod_idP]->common_channels[CC_idP].radioResourceConfigCommon = radioResourceConfigCommon;
    RC.mac[Mod_idP]->common_channels[CC_idP].radioResourceConfigCommon_BR = radioResourceConfigCommon_BR;

    if (ul_CarrierFreq > 0) RC.mac[Mod_idP]->common_channels[CC_idP].ul_CarrierFreq = ul_CarrierFreq;

    if (ul_Bandwidth) RC.mac[Mod_idP]->common_channels[CC_idP].ul_Bandwidth = *ul_Bandwidth;
    else RC.mac[Mod_idP]->common_channels[CC_idP].ul_Bandwidth = RC.mac[Mod_idP]->common_channels[CC_idP].mib->message.dl_Bandwidth;

    config_sib2(Mod_idP, CC_idP, radioResourceConfigCommon,
#if (LTE_RRC_VERSION >= MAKE_VERSION(14, 0, 0))
                radioResourceConfigCommon_BR,
#endif
                NULL, ul_Bandwidth, additionalSpectrumEmission,
                mbsfn_SubframeConfigList);
  } // mib != NULL

  if (mobilityControlInfo !=NULL) {
    if ((UE_id = add_new_ue(Mod_idP, CC_idP,
                            rntiP, -1
#if (LTE_RRC_VERSION >= MAKE_VERSION(14, 0, 0))
                            ,
                            0
#endif
                           )) == -1) {
      LOG_E(MAC, "%s:%d: fatal\n", __FILE__, __LINE__);
      abort();
    }
  }

  // SRB2_lchan_config->choice.explicitValue.ul_SpecificParameters->logicalChannelGroup
  if (logicalChannelConfig != NULL) { // check for eMTC specific things
    UE_id = find_UE_id(Mod_idP, rntiP);

    if (UE_id<0) {
      LOG_E(MAC,"Configuration received for unknown UE (%x), shouldn't happen\n",rntiP);
      return(-1);
    }

    if (logicalChannelConfig) {
      UE_list->UE_template[CC_idP][UE_id].lcgidmap[logicalChannelIdentity]      = *logicalChannelConfig->ul_SpecificParameters->logicalChannelGroup;
      UE_list->UE_template[CC_idP][UE_id].lcgidpriority[logicalChannelIdentity] =  logicalChannelConfig->ul_SpecificParameters->priority;
    } else UE_list->UE_template[CC_idP][UE_id].lcgidmap[logicalChannelIdentity]   =  0;
  }

  if (physicalConfigDedicated != NULL) {
    UE_id = find_UE_id(Mod_idP, rntiP);

    if (UE_id<0) {
      LOG_E(MAC,"Configuration received for unknown UE (%x), shouldn't happen\n",rntiP);
      return(-1);
    }

    UE_list->UE_template[CC_idP][UE_id].physicalConfigDedicated = physicalConfigDedicated;
    LOG_I(MAC,"Added physicalConfigDedicated %p for %d.%d\n",physicalConfigDedicated,CC_idP,UE_id);
  }

#if (LTE_RRC_VERSION >= MAKE_VERSION(10, 0, 0))

  if (sCellToAddMod_r10 != NULL) {
    if (UE_id<0) {
      LOG_E(MAC,"Configuration received for unknown UE (%x), shouldn't happen\n",rntiP);
      return(-1);
    }

    AssertFatal(UE_id>=0,"Configuration received for unknown UE (%x), shouldn't happen\n",rntiP);
    config_dedicated_scell(Mod_idP, rntiP, sCellToAddMod_r10);
  }

#endif

  if (mbsfn_SubframeConfigList != NULL) {
    LOG_I(MAC,
          "[eNB %d][CONFIG] Received %d subframe allocation pattern for MBSFN\n",
          Mod_idP, mbsfn_SubframeConfigList->list.count);
    RC.mac[Mod_idP]->common_channels[0].num_sf_allocation_pattern = mbsfn_SubframeConfigList->list.count;

    for (i = 0; i < mbsfn_SubframeConfigList->list.count; i++) {
      RC.mac[Mod_idP]->common_channels[0].mbsfn_SubframeConfig[i] = mbsfn_SubframeConfigList->list.array[i];
      LOG_I(MAC,
            "[eNB %d][CONFIG] MBSFN_SubframeConfig[%d] pattern is  %x\n",
            Mod_idP, i,
            RC.mac[Mod_idP]->
            common_channels[0].mbsfn_SubframeConfig[i]->
            subframeAllocation.choice.oneFrame.buf[0]);
    }

#if (LTE_RRC_VERSION >= MAKE_VERSION(10, 0, 0))
    RC.mac[Mod_idP]->common_channels[0].MBMS_flag = MBMS_Flag;
#endif
  }

#if (LTE_RRC_VERSION >= MAKE_VERSION(10, 0, 0))

  if (mbsfn_AreaInfoList != NULL) {
    // One eNB could be part of multiple mbsfn syc area, this could change over time so reset each time
    LOG_I(MAC,"[eNB %d][CONFIG] Received %d MBSFN Area Info\n", Mod_idP, mbsfn_AreaInfoList->list.count);
    RC.mac[Mod_idP]->common_channels[0].num_active_mbsfn_area = mbsfn_AreaInfoList->list.count;

    for (i =0; i< mbsfn_AreaInfoList->list.count; i++) {
      RC.mac[Mod_idP]->common_channels[0].mbsfn_AreaInfo[i] = mbsfn_AreaInfoList->list.array[i];
      LOG_I(MAC,"[eNB %d][CONFIG] MBSFN_AreaInfo[%d]: MCCH Repetition Period = %ld\n", Mod_idP,i,
            RC.mac[Mod_idP]->common_channels[0].mbsfn_AreaInfo[i]->mcch_Config_r9.mcch_RepetitionPeriod_r9);
      //      config_sib13(Mod_idP,0,i,RC.mac[Mod_idP]->common_channels[0].mbsfn_AreaInfo[i]->mbsfn_AreaId_r9);
    }
  }

  if (pmch_InfoList != NULL) {
    //    LOG_I(MAC,"DUY: lcid when entering rrc_mac config_req is %02d\n",(pmch_InfoList->list.array[0]->mbms_SessionInfoList_r9.list.array[0]->logicalChannelIdentity_r9));
    LOG_I(MAC, "[CONFIG] Number of PMCH in this MBSFN Area %d\n",
          pmch_InfoList->list.count);

    for (i = 0; i < pmch_InfoList->list.count; i++) {
      RC.mac[Mod_idP]->common_channels[0].pmch_Config[i] =
        &pmch_InfoList->list.array[i]->pmch_Config_r9;
      LOG_I(MAC,
            "[CONFIG] PMCH[%d]: This PMCH stop (sf_AllocEnd_r9) at subframe  %ldth\n",
            i,
            RC.mac[Mod_idP]->common_channels[0].
            pmch_Config[i]->sf_AllocEnd_r9);
      LOG_I(MAC, "[CONFIG] PMCH[%d]: mch_Scheduling_Period = %ld\n",
            i,
            RC.mac[Mod_idP]->common_channels[0].
            pmch_Config[i]->mch_SchedulingPeriod_r9);
      LOG_I(MAC, "[CONFIG] PMCH[%d]: dataMCS = %ld\n", i,
            RC.mac[Mod_idP]->common_channels[0].
            pmch_Config[i]->dataMCS_r9);
      // MBMS session info list in each MCH
      RC.mac[Mod_idP]->common_channels[0].mbms_SessionList[i] =
        &pmch_InfoList->list.array[i]->mbms_SessionInfoList_r9;
      LOG_I(MAC, "PMCH[%d] Number of session (MTCH) is: %d\n", i,
            RC.mac[Mod_idP]->common_channels[0].
            mbms_SessionList[i]->list.count);
    }
  }

#endif
  LOG_D(MAC, "%s() %s:%d RC.mac[Mod_idP]->if_inst->PHY_config_req:%p\n", __FUNCTION__, __FILE__, __LINE__, RC.mac[Mod_idP]->if_inst->PHY_config_req);

  // if in nFAPI mode
  if (
    (NFAPI_MODE == NFAPI_MODE_PNF ||NFAPI_MODE == NFAPI_MODE_VNF) &&
    (RC.mac[Mod_idP]->if_inst->PHY_config_req == NULL)
  ) {
    while(RC.mac[Mod_idP]->if_inst->PHY_config_req == NULL) {
      // DJP AssertFatal(RC.mac[Mod_idP]->if_inst->PHY_config_req != NULL,"if_inst->phy_config_request is null\n");
      usleep(100 * 1000);
      printf("Waiting for PHY_config_req\n");
    }
  }

  if (radioResourceConfigCommon != NULL) {
    PHY_Config_t phycfg;
    phycfg.Mod_id = Mod_idP;
    phycfg.CC_id  = CC_idP;
    phycfg.cfg    = &RC.mac[Mod_idP]->config[CC_idP];

    if (RC.mac[Mod_idP]->if_inst->PHY_config_req) RC.mac[Mod_idP]->if_inst->PHY_config_req(&phycfg);

    VCD_SIGNAL_DUMPER_DUMP_FUNCTION_BY_NAME(VCD_SIGNAL_DUMPER_FUNCTIONS_RRC_MAC_CONFIG, VCD_FUNCTION_OUT);
  }

<<<<<<< HEAD
    return(0);			   
}


//-----------------------------------------------------------------------------
/*
* Configure local DRX timers and thresholds following the drx_configuration input
*/
void eNB_Config_Local_DRX(
  module_id_t Mod_id,
  rnti_t rnti,
  LTE_DRX_Config_t *const drx_Configuration
)
//-----------------------------------------------------------------------------
{
  UE_list_t *UE_list_mac = NULL;
  int UE_id = -1;
  UE_sched_ctrl *UE_scheduling_control = NULL;

  UE_list_mac = &(RC.mac[Mod_id]->UE_list);

  UE_id = find_UE_id(Mod_id, rnti);

  /* Check UE_id */
  if (UE_id == -1) {
    LOG_E(MAC, "%s:%d:%s: ERROR, UE_id == -1\n",
      __FILE__,
      __LINE__,
      __FUNCTION__);
    return;
  }

  /* Get struct to modify */
  UE_scheduling_control = &(UE_list_mac->UE_sched_ctrl[UE_id]);

  /* Check drx_Configuration */
  if (drx_Configuration == NULL) {
    LOG_I(MAC, "drx_Configuration parameter is NULL, cannot configure local UE parameters\n");

    UE_scheduling_control->cdrx_configured = FALSE;
    return;
  }

  /* Check if drx config present */
  if (drx_Configuration->present != LTE_DRX_Config_PR_setup) {
    LOG_I(MAC, "No drx_Configuration present, don't configure local UE parameters\n");

    UE_scheduling_control->cdrx_configured = FALSE;
    return;
  }

  /* Modify scheduling control structure according to DRX configuration: doesn't support every configurations! */
  UE_scheduling_control->cdrx_configured = FALSE; // will be set to true when ACK is received
  UE_scheduling_control->cdrx_waiting_ack = TRUE; // set to true first, waiting for the UE to configure CDRX on its side
  UE_scheduling_control->in_active_time = FALSE;
  UE_scheduling_control->dci0_ongoing_timer = 0;

  UE_scheduling_control->on_duration_timer = 0;
  switch (drx_Configuration->choice.setup.onDurationTimer) {
    case 0:
      UE_scheduling_control->on_duration_timer_thres = 1;
      break;
    case 1:
      UE_scheduling_control->on_duration_timer_thres = 2;
      break;
    case 2:
      UE_scheduling_control->on_duration_timer_thres = 3;
      break;
    case 3:
      UE_scheduling_control->on_duration_timer_thres = 4;
      break;
    case 4:
      UE_scheduling_control->on_duration_timer_thres = 5;
      break;
    case 5:
      UE_scheduling_control->on_duration_timer_thres = 6;
      break;
    case 6:
      UE_scheduling_control->on_duration_timer_thres = 8;
      break;
    case 7:
      UE_scheduling_control->on_duration_timer_thres = 10;
      break;
    case 8:
      UE_scheduling_control->on_duration_timer_thres = 20;
      break;
    case 9:
      UE_scheduling_control->on_duration_timer_thres = 30;
      break;
    case 10:
      UE_scheduling_control->on_duration_timer_thres = 40;
      break;
    case 11:
      UE_scheduling_control->on_duration_timer_thres = 50;
      break;
    case 12:
      UE_scheduling_control->on_duration_timer_thres = 60;
      break;
    case 13:
      UE_scheduling_control->on_duration_timer_thres = 80;
      break;
    case 14:
      UE_scheduling_control->on_duration_timer_thres = 100;
      break;
    case 15:
      UE_scheduling_control->on_duration_timer_thres = 200;
      break;
    default:
      LOG_E(MAC, "Error in local DRX configuration, the on duration timer value specified is unknown\n");
      break;
  }

  UE_scheduling_control->drx_inactivity_timer = 0;
  switch (drx_Configuration->choice.setup.drx_InactivityTimer) {
    case 0:
      UE_scheduling_control->drx_inactivity_timer_thres = 1;
      break;
    case 1:
      UE_scheduling_control->drx_inactivity_timer_thres = 2;
      break;
    case 2:
      UE_scheduling_control->drx_inactivity_timer_thres = 3;
      break;
    case 3:
      UE_scheduling_control->drx_inactivity_timer_thres = 4;
      break;
    case 4:
      UE_scheduling_control->drx_inactivity_timer_thres = 5;
      break;
    case 5:
      UE_scheduling_control->drx_inactivity_timer_thres = 6;
      break;
    case 6:
      UE_scheduling_control->drx_inactivity_timer_thres = 8;
      break;
    case 7:
      UE_scheduling_control->drx_inactivity_timer_thres = 10;
      break;
    case 8:
      UE_scheduling_control->drx_inactivity_timer_thres = 20;
      break;
    case 9:
      UE_scheduling_control->drx_inactivity_timer_thres = 30;
      break;
    case 10:
      UE_scheduling_control->drx_inactivity_timer_thres = 40;
      break;
    case 11:
      UE_scheduling_control->drx_inactivity_timer_thres = 50;
      break;
    case 12:
      UE_scheduling_control->drx_inactivity_timer_thres = 60;
      break;
    case 13:
      UE_scheduling_control->drx_inactivity_timer_thres = 80;
      break;
    case 14:
      UE_scheduling_control->drx_inactivity_timer_thres = 100;
      break;
    case 15:
      UE_scheduling_control->drx_inactivity_timer_thres = 200;
      break;
    case 16:
      UE_scheduling_control->drx_inactivity_timer_thres = 300;
      break;
    case 17:
      UE_scheduling_control->drx_inactivity_timer_thres = 500;
      break;
    case 18:
      UE_scheduling_control->drx_inactivity_timer_thres = 750;
      break;
    case 19:
      UE_scheduling_control->drx_inactivity_timer_thres = 1280;
      break;
    case 20:
      UE_scheduling_control->drx_inactivity_timer_thres = 1920;
      break;
    case 21:
      UE_scheduling_control->drx_inactivity_timer_thres = 2560;
      break;
    case 22:
      UE_scheduling_control->drx_inactivity_timer_thres = 0;
      break;
    default:
      LOG_E(MAC, "Error in local DRX configuration, the drx inactivity timer value specified is unknown\n");
      break;
  }

  if (drx_Configuration->choice.setup.shortDRX == NULL) {
    UE_scheduling_control->in_short_drx_cycle = FALSE;
    UE_scheduling_control->drx_shortCycle_timer_value = 0;
    UE_scheduling_control->short_drx_cycle_duration = 0;
    UE_scheduling_control->drx_shortCycle_timer = 0;
    UE_scheduling_control->drx_shortCycle_timer_thres = -1;
  } else {
    UE_scheduling_control->in_short_drx_cycle = FALSE;
    UE_scheduling_control->drx_shortCycle_timer_value = (uint8_t) drx_Configuration->choice.setup.shortDRX->drxShortCycleTimer;
    switch (drx_Configuration->choice.setup.shortDRX->shortDRX_Cycle) {
      case 0:
        UE_scheduling_control->short_drx_cycle_duration = 2;
        break;
      case 1:
        UE_scheduling_control->short_drx_cycle_duration = 5;
        break;
      case 2:
        UE_scheduling_control->short_drx_cycle_duration = 8;
        break;
      case 3:
        UE_scheduling_control->short_drx_cycle_duration = 10;
        break;
      case 4:
        UE_scheduling_control->short_drx_cycle_duration = 16;
        break;
      case 5:
        UE_scheduling_control->short_drx_cycle_duration = 20;
        break;
      case 6:
        UE_scheduling_control->short_drx_cycle_duration = 32;
        break;
      case 7:
        UE_scheduling_control->short_drx_cycle_duration = 40;
        break;
      case 8:
        UE_scheduling_control->short_drx_cycle_duration = 64;
        break;
      case 9:
        UE_scheduling_control->short_drx_cycle_duration = 80;
        break;
      case 10:
        UE_scheduling_control->short_drx_cycle_duration = 128;
        break;
      case 11:
        UE_scheduling_control->short_drx_cycle_duration = 160;
        break;
      case 12:
        UE_scheduling_control->short_drx_cycle_duration = 256;
        break;
      case 13:
        UE_scheduling_control->short_drx_cycle_duration = 320;
        break;
      case 14:
        UE_scheduling_control->short_drx_cycle_duration = 512;
        break;
      case 15:
        UE_scheduling_control->short_drx_cycle_duration = 640;
        break;
      default:
        LOG_E(MAC, "Error in local DRX configuration, the short drx timer value specified is unknown\n");
        break;
    }

    UE_scheduling_control->drx_shortCycle_timer = 0;
    UE_scheduling_control->drx_shortCycle_timer_thres = UE_scheduling_control->drx_shortCycle_timer_value * UE_scheduling_control->short_drx_cycle_duration;
  }

  UE_scheduling_control->in_long_drx_cycle = FALSE;
  UE_scheduling_control->drx_longCycle_timer = 0;
  switch (drx_Configuration->choice.setup.longDRX_CycleStartOffset.present) {
    case 	LTE_DRX_Config__setup__longDRX_CycleStartOffset_PR_sf10:
      UE_scheduling_control->drx_longCycle_timer_thres = 10;
      UE_scheduling_control->drx_start_offset = (uint16_t) drx_Configuration->choice.setup.longDRX_CycleStartOffset.choice.sf10;
      break;
    case 	LTE_DRX_Config__setup__longDRX_CycleStartOffset_PR_sf20:
      UE_scheduling_control->drx_longCycle_timer_thres = 20;
      UE_scheduling_control->drx_start_offset = (uint16_t) drx_Configuration->choice.setup.longDRX_CycleStartOffset.choice.sf20;
      break;
    case 	LTE_DRX_Config__setup__longDRX_CycleStartOffset_PR_sf32:
      UE_scheduling_control->drx_longCycle_timer_thres = 32;
      UE_scheduling_control->drx_start_offset = (uint16_t) drx_Configuration->choice.setup.longDRX_CycleStartOffset.choice.sf32;
      break;
    case 	LTE_DRX_Config__setup__longDRX_CycleStartOffset_PR_sf40:
      UE_scheduling_control->drx_longCycle_timer_thres = 40;
      UE_scheduling_control->drx_start_offset = (uint16_t) drx_Configuration->choice.setup.longDRX_CycleStartOffset.choice.sf40;
      break;
    case 	LTE_DRX_Config__setup__longDRX_CycleStartOffset_PR_sf64:
      UE_scheduling_control->drx_longCycle_timer_thres = 64;
      UE_scheduling_control->drx_start_offset = (uint16_t) drx_Configuration->choice.setup.longDRX_CycleStartOffset.choice.sf64;
      break;
    case 	LTE_DRX_Config__setup__longDRX_CycleStartOffset_PR_sf80:
      UE_scheduling_control->drx_longCycle_timer_thres = 80;
      UE_scheduling_control->drx_start_offset = (uint16_t) drx_Configuration->choice.setup.longDRX_CycleStartOffset.choice.sf80;
      break;
    case 	LTE_DRX_Config__setup__longDRX_CycleStartOffset_PR_sf128:
      UE_scheduling_control->drx_longCycle_timer_thres = 128;
      UE_scheduling_control->drx_start_offset = (uint16_t) drx_Configuration->choice.setup.longDRX_CycleStartOffset.choice.sf128;
      break;
    case 	LTE_DRX_Config__setup__longDRX_CycleStartOffset_PR_sf160:
      UE_scheduling_control->drx_longCycle_timer_thres = 160;
      UE_scheduling_control->drx_start_offset = (uint16_t) drx_Configuration->choice.setup.longDRX_CycleStartOffset.choice.sf160;
      break;
    case 	LTE_DRX_Config__setup__longDRX_CycleStartOffset_PR_sf256:
      UE_scheduling_control->drx_longCycle_timer_thres = 256;
      UE_scheduling_control->drx_start_offset = (uint16_t) drx_Configuration->choice.setup.longDRX_CycleStartOffset.choice.sf256;
      break;
    case 	LTE_DRX_Config__setup__longDRX_CycleStartOffset_PR_sf320:
      UE_scheduling_control->drx_longCycle_timer_thres = 320;
      UE_scheduling_control->drx_start_offset = (uint16_t) drx_Configuration->choice.setup.longDRX_CycleStartOffset.choice.sf320;
      break;
    case 	LTE_DRX_Config__setup__longDRX_CycleStartOffset_PR_sf512:
      UE_scheduling_control->drx_longCycle_timer_thres = 512;
      UE_scheduling_control->drx_start_offset = (uint16_t) drx_Configuration->choice.setup.longDRX_CycleStartOffset.choice.sf512;
      break;
    case 	LTE_DRX_Config__setup__longDRX_CycleStartOffset_PR_sf640:
      UE_scheduling_control->drx_longCycle_timer_thres = 640;
      UE_scheduling_control->drx_start_offset = (uint16_t) drx_Configuration->choice.setup.longDRX_CycleStartOffset.choice.sf640;
      break;
    case 	LTE_DRX_Config__setup__longDRX_CycleStartOffset_PR_sf1024:
      UE_scheduling_control->drx_longCycle_timer_thres = 1024;
      UE_scheduling_control->drx_start_offset = (uint16_t) drx_Configuration->choice.setup.longDRX_CycleStartOffset.choice.sf1024;
      break;
    case 	LTE_DRX_Config__setup__longDRX_CycleStartOffset_PR_sf1280:
      UE_scheduling_control->drx_longCycle_timer_thres = 1280;
      UE_scheduling_control->drx_start_offset = (uint16_t) drx_Configuration->choice.setup.longDRX_CycleStartOffset.choice.sf1280;
      break;
    case 	LTE_DRX_Config__setup__longDRX_CycleStartOffset_PR_sf2048:
      UE_scheduling_control->drx_longCycle_timer_thres = 2048;
      UE_scheduling_control->drx_start_offset = (uint16_t) drx_Configuration->choice.setup.longDRX_CycleStartOffset.choice.sf2048;
      break;
    case 	LTE_DRX_Config__setup__longDRX_CycleStartOffset_PR_sf2560:
      UE_scheduling_control->drx_longCycle_timer_thres = 2560;
      UE_scheduling_control->drx_start_offset = (uint16_t) drx_Configuration->choice.setup.longDRX_CycleStartOffset.choice.sf2560;
      break;
    default:
      LOG_E(MAC, "Invalid long_DRX value in DRX local configuration\n");
      break;
  }

  memset(UE_scheduling_control->drx_retransmission_timer, 0, sizeof(UE_scheduling_control->drx_retransmission_timer));
  switch (drx_Configuration->choice.setup.drx_RetransmissionTimer) {
    case 0:
      memset(UE_scheduling_control->drx_retransmission_timer_thres, 1, sizeof(UE_scheduling_control->drx_retransmission_timer_thres));
      break;
    case 1:
      memset(UE_scheduling_control->drx_retransmission_timer_thres, 2, sizeof(UE_scheduling_control->drx_retransmission_timer_thres));
      break;
    case 2:
      memset(UE_scheduling_control->drx_retransmission_timer_thres, 4, sizeof(UE_scheduling_control->drx_retransmission_timer_thres));
      break;
    case 3:
      memset(UE_scheduling_control->drx_retransmission_timer_thres, 6, sizeof(UE_scheduling_control->drx_retransmission_timer_thres));
      break;
    case 4:
      memset(UE_scheduling_control->drx_retransmission_timer_thres, 8, sizeof(UE_scheduling_control->drx_retransmission_timer_thres));
      break;
    case 5:
      memset(UE_scheduling_control->drx_retransmission_timer_thres, 16, sizeof(UE_scheduling_control->drx_retransmission_timer_thres));
      break;
    case 6:
      memset(UE_scheduling_control->drx_retransmission_timer_thres, 24, sizeof(UE_scheduling_control->drx_retransmission_timer_thres));
      break;
    case 7:
      memset(UE_scheduling_control->drx_retransmission_timer_thres, 33, sizeof(UE_scheduling_control->drx_retransmission_timer_thres));
      break;
    default:
      LOG_E(MAC, "Error in local DRX configuration, the drx retransmission timer value specified is unknown\n");
      break;
  }
=======
  RC.mac[Mod_idP]->scheduler_mode = global_scheduler_mode;
  return(0);
>>>>>>> ef42eb71
}<|MERGE_RESOLUTION|>--- conflicted
+++ resolved
@@ -925,8 +925,8 @@
     VCD_SIGNAL_DUMPER_DUMP_FUNCTION_BY_NAME(VCD_SIGNAL_DUMPER_FUNCTIONS_RRC_MAC_CONFIG, VCD_FUNCTION_OUT);
   }
 
-<<<<<<< HEAD
-    return(0);			   
+  RC.mac[Mod_idP]->scheduler_mode = global_scheduler_mode;
+  return(0);
 }
 
 
@@ -1283,8 +1283,4 @@
       LOG_E(MAC, "Error in local DRX configuration, the drx retransmission timer value specified is unknown\n");
       break;
   }
-=======
-  RC.mac[Mod_idP]->scheduler_mode = global_scheduler_mode;
-  return(0);
->>>>>>> ef42eb71
 }