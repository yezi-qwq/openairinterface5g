
/*
 * Licensed to the OpenAirInterface (OAI) Software Alliance under one or more
 * contributor license agreements.  See the NOTICE file distributed with
 * this work for additional information regarding copyright ownership.
 * The OpenAirInterface Software Alliance licenses this file to You under
 * the OAI Public License, Version 1.1  (the "License"); you may not use this file
 * except in compliance with the License.
 * You may obtain a copy of the License at
 *
 *      http://www.openairinterface.org/?page_id=698
 *
 * Unless required by applicable law or agreed to in writing, software
 * distributed under the License is distributed on an "AS IS" BASIS,
 * WITHOUT WARRANTIES OR CONDITIONS OF ANY KIND, either express or implied.
 * See the License for the specific language governing permissions and
 * limitations under the License.
 *-------------------------------------------------------------------------------
 * For more information about the OpenAirInterface (OAI) Software Alliance:
 *      contact@openairinterface.org
 */

/*! \file config.c
 * \brief UE and eNB configuration performed by RRC or as a consequence of RRC procedures
 * \author  Navid Nikaein and Raymond Knopp
 * \date 2010 - 2014
 * \version 0.1
 * \email: navid.nikaein@eurecom.fr
 * @ingroup _mac

 */

#include "COMMON/platform_types.h"
#include "COMMON/platform_constants.h"
#include "LTE_SystemInformationBlockType2.h"
//#include "RadioResourceConfigCommonSIB.h"
#include "LTE_RadioResourceConfigDedicated.h"
#if (LTE_RRC_VERSION >= MAKE_VERSION(13, 0, 0))
#include "LTE_PRACH-ConfigSIB-v1310.h"
#endif
#include "LTE_MeasGapConfig.h"
#include "LTE_MeasObjectToAddModList.h"
#include "LTE_TDD-Config.h"
#include "LTE_MAC-MainConfig.h"
#include "mac.h"
#include "mac_proto.h"
#include "mac_extern.h"
#include "common/utils/LOG/log.h"
#include "common/utils/LOG/vcd_signal_dumper.h"

#include "common/ran_context.h"
#if (LTE_RRC_VERSION >= MAKE_VERSION(9, 0, 0))
#include "LTE_MBSFN-AreaInfoList-r9.h"
#include "LTE_MBSFN-AreaInfo-r9.h"
#include "LTE_MBSFN-SubframeConfigList.h"
#include "LTE_PMCH-InfoList-r9.h"
#endif

extern RAN_CONTEXT_t RC;
extern int l2_init_eNB(void);
extern void mac_top_init_eNB(void);
extern void mac_init_cell_params(int Mod_idP,int CC_idP);

extern uint8_t nfapi_mode;

int32_t **rxdata;
int32_t **txdata;


typedef struct eutra_bandentry_s {
  int16_t band;
  uint32_t ul_min;
  uint32_t ul_max;
  uint32_t dl_min;
  uint32_t dl_max;
  uint32_t N_OFFs_DL;
} eutra_bandentry_t;

typedef struct band_info_s {
  int nbands;
  eutra_bandentry_t band_info[100];
} band_info_t;



static const eutra_bandentry_t eutra_bandtable[] = {
  {1, 19200, 19800, 21100, 21700, 0},
  {2, 18500, 19100, 19300, 19900, 6000},
  {3, 17100, 17850, 18050, 18800, 12000},
  {4, 17100, 17550, 21100, 21550, 19500},
  {5, 8240, 8490, 8690, 8940, 24000},
  {6, 8300, 8400, 8750, 8850, 26500},
  {7, 25000, 25700, 26200, 26900, 27500},
  {8, 8800, 9150, 9250, 9600, 34500},
  {9, 17499, 17849, 18449, 18799, 38000},
  {10, 17100, 17700, 21100, 21700, 41500},
  {11, 14279, 14529, 14759, 15009, 47500},
  {12, 6980, 7160, 7280, 7460, 50100},
  {13, 7770, 7870, 7460, 7560, 51800},
  {14, 7880, 7980, 7580, 7680, 52800},
  {17, 7040, 7160, 7340, 7460, 57300},
  {18, 8150, 9650, 8600, 10100, 58500},
  {19, 8300, 8450, 8750, 8900, 60000},
  {20, 8320, 8620, 7910, 8210, 61500},
  {21, 14479, 14629, 14959, 15109, 64500},
  {22, 34100, 34900, 35100, 35900, 66000},
  {23, 20000, 20200, 21800, 22000, 75000},
  {24, 16126, 16605, 15250, 15590, 77000},
  {25, 18500, 19150, 19300, 19950, 80400},
  {26, 8140, 8490, 8590, 8940, 86900},
  {27, 8070, 8240, 8520, 8690, 90400},
  {28, 7030, 7580, 7580, 8130, 92100},
  {29, 0, 0, 7170, 7280, 96600},
  {30, 23050, 23250, 23500, 23600, 97700},
  {31, 45250, 34900, 46250, 35900, 98700},
  {32, 0, 0, 14520, 14960, 99200},
  {33, 19000, 19200, 19000, 19200, 36000},
  {34, 20100, 20250, 20100, 20250, 36200},
  {35, 18500, 19100, 18500, 19100, 36350},
  {36, 19300, 19900, 19300, 19900, 36950},
  {37, 19100, 19300, 19100, 19300, 37550},
  {38, 25700, 26200, 25700, 26300, 37750},
  {39, 18800, 19200, 18800, 19200, 38250},
  {40, 23000, 24000, 23000, 24000, 38650},
  {41, 24960, 26900, 24960, 26900, 39650},
  {42, 34000, 36000, 34000, 36000, 41590},
  {43, 36000, 38000, 36000, 38000, 43590},
  {44, 7030, 8030, 7030, 8030, 45590},
  {45, 14470, 14670, 14470, 14670, 46590},
  {46, 51500, 59250, 51500, 59250, 46790},
  {65, 19200, 20100, 21100, 22000, 65536},
  {66, 17100, 18000, 21100, 22000, 66436},
  {67, 0, 0, 7380, 7580, 67336},
  {68, 6980, 7280, 7530, 7830, 67536}
};

uint32_t to_earfcn(int eutra_bandP, uint32_t dl_CarrierFreq, uint32_t bw)
{

  uint32_t dl_CarrierFreq_by_100k = dl_CarrierFreq / 100000;
  int bw_by_100 = bw / 100;

  int i;

  AssertFatal(eutra_bandP < 69, "eutra_band %d > 68\n", eutra_bandP);
  for (i = 0; i < 69 && eutra_bandtable[i].band != eutra_bandP; i++);

  AssertFatal(dl_CarrierFreq_by_100k >= eutra_bandtable[i].dl_min,
	      "Band %d, bw %u : DL carrier frequency %u Hz < %u\n",
	      eutra_bandP, bw, dl_CarrierFreq,
	      eutra_bandtable[i].dl_min);
  AssertFatal(dl_CarrierFreq_by_100k <=
	      (eutra_bandtable[i].dl_max - bw_by_100),
	      "Band %d, bw %u: DL carrier frequency %u Hz > %d\n",
	      eutra_bandP, bw, dl_CarrierFreq,
	      eutra_bandtable[i].dl_max - bw_by_100);


  return (dl_CarrierFreq_by_100k - eutra_bandtable[i].dl_min +
	  (eutra_bandtable[i].N_OFFs_DL / 10));
}

uint32_t to_earfcn_DL(int eutra_bandP, long long int dl_CarrierFreq, uint32_t bw)
{

  uint32_t dl_CarrierFreq_by_100k = dl_CarrierFreq / 100000;
  int bw_by_100 = bw / 100;

  int i;

  AssertFatal(eutra_bandP < 69, "eutra_band %d > 68\n", eutra_bandP);
  for (i = 0; i < 69 && eutra_bandtable[i].band != eutra_bandP; i++);

  AssertFatal(dl_CarrierFreq_by_100k >= eutra_bandtable[i].dl_min,
              "Band %d, bw %u : DL carrier frequency %lld Hz < %u\n",
              eutra_bandP, bw, dl_CarrierFreq,
              eutra_bandtable[i].dl_min);
  AssertFatal(dl_CarrierFreq_by_100k <=
              (eutra_bandtable[i].dl_max - bw_by_100),
              "Band %d, bw %u : DL carrier frequency %lld Hz > %d\n",
              eutra_bandP, bw, dl_CarrierFreq,
              eutra_bandtable[i].dl_max - bw_by_100);


  return (dl_CarrierFreq_by_100k - eutra_bandtable[i].dl_min +
          (eutra_bandtable[i].N_OFFs_DL / 10));
}

uint32_t to_earfcn_UL(int eutra_bandP, long long int ul_CarrierFreq, uint32_t bw)
{

  uint32_t ul_CarrierFreq_by_100k = ul_CarrierFreq / 100000;
  int bw_by_100 = bw / 100;

  int i;

  AssertFatal(eutra_bandP < 69, "eutra_band %d > 68\n", eutra_bandP);
  for (i = 0; i < 69 && eutra_bandtable[i].band != eutra_bandP; i++);

  AssertFatal(ul_CarrierFreq_by_100k >= eutra_bandtable[i].ul_min,
              "Band %d, bw %u : UL carrier frequency %lld Hz < %u\n",
              eutra_bandP, bw, ul_CarrierFreq,
              eutra_bandtable[i].ul_min);
  AssertFatal(ul_CarrierFreq_by_100k <=
              (eutra_bandtable[i].ul_max - bw_by_100),
              "Band %d, bw %u : UL carrier frequency %lld Hz > %d\n",
              eutra_bandP, bw, ul_CarrierFreq,
              eutra_bandtable[i].ul_max - bw_by_100);


  return (ul_CarrierFreq_by_100k - eutra_bandtable[i].ul_min +
          ((eutra_bandtable[i].N_OFFs_DL + 180000) / 10));
}

uint32_t from_earfcn(int eutra_bandP, uint32_t dl_earfcn)
{

  int i;

  AssertFatal(eutra_bandP < 69, "eutra_band %d > 68\n", eutra_bandP);
  for (i = 0; i < 69 && eutra_bandtable[i].band != eutra_bandP; i++);

  return (eutra_bandtable[i].dl_min +
	  (dl_earfcn - (eutra_bandtable[i].N_OFFs_DL / 10))) * 100000;
}


int32_t get_uldl_offset(int eutra_bandP)
{
  int i;

  for (i = 0; i < 69 && eutra_bandtable[i].band != eutra_bandP; i++);
  return (eutra_bandtable[i].dl_min - eutra_bandtable[i].ul_min);
}

uint32_t bw_table[6] = {6*180,15*180,25*180,50*180,75*180,100*180};

void config_mib(int                 Mod_idP,
		int                 CC_idP,
		int                 eutra_bandP,  
		int                 dl_BandwidthP,
		LTE_PHICH_Config_t  *phich_configP,
		int                 Nid_cellP,
		int                 NcpP,
		int                 p_eNBP,
		uint32_t            dl_CarrierFreqP,
		uint32_t            ul_CarrierFreqP
#if (LTE_RRC_VERSION >= MAKE_VERSION(14, 0, 0))
                ,
		uint32_t            pbch_repetitionP
#endif
                ) {

  nfapi_config_request_t *cfg = &RC.mac[Mod_idP]->config[CC_idP];

  cfg->num_tlv=0;
		
  cfg->subframe_config.pcfich_power_offset.value   = 6000;  // 0dB
  cfg->subframe_config.pcfich_power_offset.tl.tag = NFAPI_SUBFRAME_CONFIG_PCFICH_POWER_OFFSET_TAG;
  cfg->num_tlv++;

  cfg->subframe_config.dl_cyclic_prefix_type.value = NcpP;
  cfg->subframe_config.dl_cyclic_prefix_type.tl.tag = NFAPI_SUBFRAME_CONFIG_DL_CYCLIC_PREFIX_TYPE_TAG;
  cfg->num_tlv++;

  cfg->subframe_config.ul_cyclic_prefix_type.value = NcpP;
  cfg->subframe_config.ul_cyclic_prefix_type.tl.tag = NFAPI_SUBFRAME_CONFIG_UL_CYCLIC_PREFIX_TYPE_TAG;
  cfg->num_tlv++;
 
  cfg->rf_config.dl_channel_bandwidth.value        = to_prb(dl_BandwidthP);
  cfg->rf_config.dl_channel_bandwidth.tl.tag = NFAPI_RF_CONFIG_DL_CHANNEL_BANDWIDTH_TAG;
  cfg->num_tlv++;
  LOG_D(PHY,"%s() dl_BandwidthP:%d\n", __FUNCTION__, dl_BandwidthP);

  cfg->rf_config.ul_channel_bandwidth.value        = to_prb(dl_BandwidthP);
  cfg->rf_config.ul_channel_bandwidth.tl.tag = NFAPI_RF_CONFIG_UL_CHANNEL_BANDWIDTH_TAG;
  cfg->num_tlv++;

  cfg->rf_config.tx_antenna_ports.value            = p_eNBP;
  cfg->rf_config.tx_antenna_ports.tl.tag = NFAPI_RF_CONFIG_TX_ANTENNA_PORTS_TAG;
  cfg->num_tlv++;

  cfg->rf_config.rx_antenna_ports.value            = 2;
  cfg->rf_config.rx_antenna_ports.tl.tag = NFAPI_RF_CONFIG_RX_ANTENNA_PORTS_TAG;
  cfg->num_tlv++;

  cfg->nfapi_config.earfcn.value                   = to_earfcn(eutra_bandP,dl_CarrierFreqP,bw_table[dl_BandwidthP]/100);
  cfg->nfapi_config.earfcn.tl.tag = NFAPI_NFAPI_EARFCN_TAG;
  cfg->num_tlv++;

  cfg->nfapi_config.rf_bands.number_rf_bands       = 1;
  cfg->nfapi_config.rf_bands.rf_band[0]            = eutra_bandP;  
  cfg->nfapi_config.rf_bands.tl.tag = NFAPI_PHY_RF_BANDS_TAG;
  cfg->num_tlv++;

  cfg->phich_config.phich_resource.value           = phich_configP->phich_Resource;
  cfg->phich_config.phich_resource.tl.tag = NFAPI_PHICH_CONFIG_PHICH_RESOURCE_TAG;
  cfg->num_tlv++;

  cfg->phich_config.phich_duration.value           = phich_configP->phich_Duration;
  cfg->phich_config.phich_duration.tl.tag = NFAPI_PHICH_CONFIG_PHICH_DURATION_TAG;
  cfg->num_tlv++;

  cfg->phich_config.phich_power_offset.value       = 6000;  // 0dB
  cfg->phich_config.phich_power_offset.tl.tag = NFAPI_PHICH_CONFIG_PHICH_POWER_OFFSET_TAG;
  cfg->num_tlv++;

  cfg->sch_config.primary_synchronization_signal_epre_eprers.value   = 6000; // 0dB
  cfg->sch_config.primary_synchronization_signal_epre_eprers.tl.tag = NFAPI_SCH_CONFIG_PRIMARY_SYNCHRONIZATION_SIGNAL_EPRE_EPRERS_TAG;
  cfg->num_tlv++;

  cfg->sch_config.secondary_synchronization_signal_epre_eprers.value = 6000; // 0dB
  cfg->sch_config.secondary_synchronization_signal_epre_eprers.tl.tag = NFAPI_SCH_CONFIG_SECONDARY_SYNCHRONIZATION_SIGNAL_EPRE_EPRERS_TAG;
  cfg->num_tlv++;

  cfg->sch_config.physical_cell_id.value                             = Nid_cellP;
  cfg->sch_config.physical_cell_id.tl.tag = NFAPI_SCH_CONFIG_PHYSICAL_CELL_ID_TAG;
  cfg->num_tlv++;

#if (LTE_RRC_VERSION >= MAKE_VERSION(14, 0, 0))
  cfg->emtc_config.pbch_repetitions_enable_r13.value                 = pbch_repetitionP;
  cfg->emtc_config.pbch_repetitions_enable_r13.tl.tag = NFAPI_EMTC_CONFIG_PBCH_REPETITIONS_ENABLE_R13_TAG;
  cfg->num_tlv++;
#endif  
  LOG_I(MAC,
	"%s() NFAPI_CONFIG_REQUEST(num_tlv:%u) DL_BW:%u UL_BW:%u Ncp %d,p_eNB %d,earfcn %d,band %d,phich_resource %u phich_duration %u phich_power_offset %u PSS %d SSS %d PCI %d"
#if (LTE_RRC_VERSION >= MAKE_VERSION(14, 0, 0))
	
	" PBCH repetition %d"
#endif  
	"\n"
	,__FUNCTION__
	,cfg->num_tlv
	,cfg->rf_config.dl_channel_bandwidth.value
	,cfg->rf_config.ul_channel_bandwidth.value
	,NcpP,p_eNBP
	,cfg->nfapi_config.earfcn.value
	,cfg->nfapi_config.rf_bands.rf_band[0]
	,cfg->phich_config.phich_resource.value
	,cfg->phich_config.phich_duration.value
	,cfg->phich_config.phich_power_offset.value
	,cfg->sch_config.primary_synchronization_signal_epre_eprers.value
	,cfg->sch_config.secondary_synchronization_signal_epre_eprers.value
	,cfg->sch_config.physical_cell_id.value
#if (LTE_RRC_VERSION >= MAKE_VERSION(14, 0, 0))
	,cfg->emtc_config.pbch_repetitions_enable_r13.value
#endif  
      );
}

void config_sib1(int Mod_idP, int CC_idP, LTE_TDD_Config_t * tdd_ConfigP)
{


  nfapi_config_request_t *cfg = &RC.mac[Mod_idP]->config[CC_idP];

  if (tdd_ConfigP)   { //TDD
    cfg->subframe_config.duplex_mode.value                          = 0;
    cfg->subframe_config.duplex_mode.tl.tag = NFAPI_SUBFRAME_CONFIG_DUPLEX_MODE_TAG;
    cfg->num_tlv++;

    cfg->tdd_frame_structure_config.subframe_assignment.value       = tdd_ConfigP->subframeAssignment;
    cfg->tdd_frame_structure_config.subframe_assignment.tl.tag = NFAPI_TDD_FRAME_STRUCTURE_SUBFRAME_ASSIGNMENT_TAG;
    cfg->num_tlv++;

    cfg->tdd_frame_structure_config.special_subframe_patterns.value = tdd_ConfigP->specialSubframePatterns;
    cfg->tdd_frame_structure_config.special_subframe_patterns.tl.tag = NFAPI_TDD_FRAME_STRUCTURE_SPECIAL_SUBFRAME_PATTERNS_TAG;
    cfg->num_tlv++;
  }
  else { // FDD
    cfg->subframe_config.duplex_mode.value                          = 1;
    cfg->subframe_config.duplex_mode.tl.tag = NFAPI_SUBFRAME_CONFIG_DUPLEX_MODE_TAG;
    cfg->num_tlv++;
    // Note no half-duplex here
  }
}

int power_off_dB[6] = { 78, 118, 140, 170, 188, 200 };

void
config_sib2(int Mod_idP,
	    int CC_idP,
	    LTE_RadioResourceConfigCommonSIB_t * radioResourceConfigCommonP,
#if (LTE_RRC_VERSION >= MAKE_VERSION(14, 0, 0))
	    LTE_RadioResourceConfigCommonSIB_t * radioResourceConfigCommon_BRP,
#endif
            LTE_ARFCN_ValueEUTRA_t *ul_CArrierFreqP,
            long *ul_BandwidthP,
            LTE_AdditionalSpectrumEmission_t *additionalSpectrumEmissionP,
            struct LTE_MBSFN_SubframeConfigList  *mbsfn_SubframeConfigListP) {

  nfapi_config_request_t *cfg = &RC.mac[Mod_idP]->config[CC_idP];

  cfg->subframe_config.pb.value               = radioResourceConfigCommonP->pdsch_ConfigCommon.p_b;
  cfg->subframe_config.pb.tl.tag = NFAPI_SUBFRAME_CONFIG_PB_TAG;
  cfg->num_tlv++;

  cfg->rf_config.reference_signal_power.value = radioResourceConfigCommonP->pdsch_ConfigCommon.referenceSignalPower;
  cfg->rf_config.reference_signal_power.tl.tag = NFAPI_RF_CONFIG_REFERENCE_SIGNAL_POWER_TAG;
  cfg->num_tlv++;

  cfg->nfapi_config.max_transmit_power.value  = cfg->rf_config.reference_signal_power.value + power_off_dB[cfg->rf_config.dl_channel_bandwidth.value];
  cfg->nfapi_config.max_transmit_power.tl.tag = NFAPI_NFAPI_MAXIMUM_TRANSMIT_POWER_TAG;
  cfg->num_tlv++;

  cfg->prach_config.configuration_index.value                 = radioResourceConfigCommonP->prach_Config.prach_ConfigInfo.prach_ConfigIndex;
  cfg->prach_config.configuration_index.tl.tag = NFAPI_PRACH_CONFIG_CONFIGURATION_INDEX_TAG;
  cfg->num_tlv++;

  cfg->prach_config.root_sequence_index.value                 = radioResourceConfigCommonP->prach_Config.rootSequenceIndex;
  cfg->prach_config.root_sequence_index.tl.tag = NFAPI_PRACH_CONFIG_ROOT_SEQUENCE_INDEX_TAG;
  cfg->num_tlv++;

  cfg->prach_config.zero_correlation_zone_configuration.value = radioResourceConfigCommonP->prach_Config.prach_ConfigInfo.zeroCorrelationZoneConfig;
  cfg->prach_config.zero_correlation_zone_configuration.tl.tag = NFAPI_PRACH_CONFIG_ZERO_CORRELATION_ZONE_CONFIGURATION_TAG;
  cfg->num_tlv++;

  cfg->prach_config.high_speed_flag.value                     = radioResourceConfigCommonP->prach_Config.prach_ConfigInfo.highSpeedFlag;
  cfg->prach_config.high_speed_flag.tl.tag = NFAPI_PRACH_CONFIG_HIGH_SPEED_FLAG_TAG;
  cfg->num_tlv++;

  cfg->prach_config.frequency_offset.value                    = radioResourceConfigCommonP->prach_Config.prach_ConfigInfo.prach_FreqOffset;
  cfg->prach_config.frequency_offset.tl.tag = NFAPI_PRACH_CONFIG_FREQUENCY_OFFSET_TAG;
  cfg->num_tlv++;


  cfg->pusch_config.hopping_mode.value                        = radioResourceConfigCommonP->pusch_ConfigCommon.pusch_ConfigBasic.hoppingMode;
  cfg->pusch_config.hopping_mode.tl.tag = NFAPI_PUSCH_CONFIG_HOPPING_MODE_TAG;
  cfg->num_tlv++;

  cfg->pusch_config.number_of_subbands.value                  = radioResourceConfigCommonP->pusch_ConfigCommon.pusch_ConfigBasic.n_SB;
  cfg->pusch_config.number_of_subbands.tl.tag = NFAPI_PUSCH_CONFIG_NUMBER_OF_SUBBANDS_TAG;
  cfg->num_tlv++;

  cfg->pusch_config.hopping_offset.value                      = radioResourceConfigCommonP->pusch_ConfigCommon.pusch_ConfigBasic.pusch_HoppingOffset;
  cfg->pusch_config.hopping_offset.tl.tag = NFAPI_PUSCH_CONFIG_HOPPING_OFFSET_TAG;
  cfg->num_tlv++;

  cfg->pucch_config.delta_pucch_shift.value                         = radioResourceConfigCommonP->pucch_ConfigCommon.deltaPUCCH_Shift;
  cfg->pucch_config.delta_pucch_shift.tl.tag = NFAPI_PUCCH_CONFIG_DELTA_PUCCH_SHIFT_TAG;
  cfg->num_tlv++;

  cfg->pucch_config.n_cqi_rb.value                                  = radioResourceConfigCommonP->pucch_ConfigCommon.nRB_CQI;
  cfg->pucch_config.n_cqi_rb.tl.tag = NFAPI_PUCCH_CONFIG_N_CQI_RB_TAG;
  cfg->num_tlv++;

  cfg->pucch_config.n_an_cs.value                                   = radioResourceConfigCommonP->pucch_ConfigCommon.nCS_AN;
  cfg->pucch_config.n_an_cs.tl.tag = NFAPI_PUCCH_CONFIG_N_AN_CS_TAG;
  cfg->num_tlv++;

  cfg->pucch_config.n1_pucch_an.value                               = radioResourceConfigCommonP->pucch_ConfigCommon.n1PUCCH_AN;
  cfg->pucch_config.n1_pucch_an.tl.tag = NFAPI_PUCCH_CONFIG_N1_PUCCH_AN_TAG;
  cfg->num_tlv++;

  if (radioResourceConfigCommonP->pusch_ConfigCommon.ul_ReferenceSignalsPUSCH.groupHoppingEnabled == true) {
    cfg->uplink_reference_signal_config.uplink_rs_hopping.value     = 1;
  }
  else if (radioResourceConfigCommonP->pusch_ConfigCommon.ul_ReferenceSignalsPUSCH.sequenceHoppingEnabled == true) {
    cfg->uplink_reference_signal_config.uplink_rs_hopping.value     = 2;
  }
  else {
    cfg->uplink_reference_signal_config.uplink_rs_hopping.value     = 0;
  }
  cfg->uplink_reference_signal_config.uplink_rs_hopping.tl.tag = NFAPI_UPLINK_REFERENCE_SIGNAL_CONFIG_UPLINK_RS_HOPPING_TAG;
  cfg->num_tlv++;

  cfg->uplink_reference_signal_config.group_assignment.value        = radioResourceConfigCommonP->pusch_ConfigCommon.ul_ReferenceSignalsPUSCH.groupAssignmentPUSCH;
  cfg->uplink_reference_signal_config.group_assignment.tl.tag = NFAPI_UPLINK_REFERENCE_SIGNAL_CONFIG_GROUP_ASSIGNMENT_TAG;
  cfg->num_tlv++;

  cfg->uplink_reference_signal_config.cyclic_shift_1_for_drms.value = radioResourceConfigCommonP->pusch_ConfigCommon.ul_ReferenceSignalsPUSCH.cyclicShift;
  cfg->uplink_reference_signal_config.cyclic_shift_1_for_drms.tl.tag = NFAPI_UPLINK_REFERENCE_SIGNAL_CONFIG_CYCLIC_SHIFT_1_FOR_DRMS_TAG;
  cfg->num_tlv++;


  // how to enable/disable SRS?
  if (radioResourceConfigCommonP->soundingRS_UL_ConfigCommon.present== LTE_SoundingRS_UL_ConfigCommon_PR_setup) {
    cfg->srs_config.bandwidth_configuration.value                       = radioResourceConfigCommonP->soundingRS_UL_ConfigCommon.choice.setup.srs_BandwidthConfig;
    cfg->srs_config.bandwidth_configuration.tl.tag = NFAPI_SRS_CONFIG_BANDWIDTH_CONFIGURATION_TAG;
    cfg->num_tlv++;

    cfg->srs_config.srs_subframe_configuration.value                    = radioResourceConfigCommonP->soundingRS_UL_ConfigCommon.choice.setup.srs_SubframeConfig;
    cfg->srs_config.srs_subframe_configuration.tl.tag = NFAPI_SRS_CONFIG_SRS_SUBFRAME_CONFIGURATION_TAG;
    cfg->num_tlv++;

    cfg->srs_config.srs_acknack_srs_simultaneous_transmission.value     = radioResourceConfigCommonP->soundingRS_UL_ConfigCommon.choice.setup.ackNackSRS_SimultaneousTransmission;
    cfg->srs_config.srs_acknack_srs_simultaneous_transmission.tl.tag = NFAPI_SRS_CONFIG_SRS_ACKNACK_SRS_SIMULTANEOUS_TRANSMISSION_TAG;
    cfg->num_tlv++;
    
    if (radioResourceConfigCommonP->soundingRS_UL_ConfigCommon.choice.setup.srs_MaxUpPts) {
       cfg->srs_config.max_up_pts.value                                 = 1;
    }
    else {
       cfg->srs_config.max_up_pts.value                                 = 0;
    }
    cfg->srs_config.max_up_pts.tl.tag = NFAPI_SRS_CONFIG_MAX_UP_PTS_TAG;
    cfg->num_tlv++;
  }

#if (LTE_RRC_VERSION >= MAKE_VERSION(14, 0, 0))
  if (RC.mac[Mod_idP]->common_channels[CC_idP].mib->message.schedulingInfoSIB1_BR_r13 > 0) {
    AssertFatal(radioResourceConfigCommon_BRP != NULL, "radioResource rou is missing\n");
    AssertFatal(radioResourceConfigCommon_BRP->ext4 != NULL, "ext4 is missing\n");
    cfg->emtc_config.prach_catm_root_sequence_index.value = radioResourceConfigCommon_BRP->prach_Config.rootSequenceIndex;
    cfg->emtc_config.prach_catm_root_sequence_index.tl.tag = NFAPI_EMTC_CONFIG_PRACH_CATM_ROOT_SEQUENCE_INDEX_TAG;
    cfg->num_tlv++;

    cfg->emtc_config.prach_catm_zero_correlation_zone_configuration.value = radioResourceConfigCommon_BRP->prach_Config.prach_ConfigInfo.zeroCorrelationZoneConfig;
    cfg->emtc_config.prach_catm_zero_correlation_zone_configuration.tl.tag = NFAPI_EMTC_CONFIG_PRACH_CATM_ZERO_CORRELATION_ZONE_CONFIGURATION_TAG;
    cfg->num_tlv++;

    cfg->emtc_config.prach_catm_high_speed_flag.value = radioResourceConfigCommon_BRP->prach_Config.prach_ConfigInfo.highSpeedFlag;
    cfg->emtc_config.prach_catm_high_speed_flag.tl.tag = NFAPI_EMTC_CONFIG_PRACH_CATM_HIGH_SPEED_FLAG;
    cfg->num_tlv++;

    struct LTE_PRACH_ConfigSIB_v1310 *ext4_prach = radioResourceConfigCommon_BRP->ext4->prach_ConfigCommon_v1310;

    LTE_PRACH_ParametersListCE_r13_t *prach_ParametersListCE_r13 = &ext4_prach->prach_ParametersListCE_r13;

    LTE_PRACH_ParametersCE_r13_t *p;
    cfg->emtc_config.prach_ce_level_0_enable.value = 0;
    cfg->emtc_config.prach_ce_level_0_enable.tl.tag=NFAPI_EMTC_CONFIG_PRACH_CE_LEVEL_0_ENABLE_TAG;
    cfg->num_tlv++;

    cfg->emtc_config.prach_ce_level_1_enable.value = 0;
    cfg->emtc_config.prach_ce_level_1_enable.tl.tag=NFAPI_EMTC_CONFIG_PRACH_CE_LEVEL_1_ENABLE_TAG;
    cfg->num_tlv++;

    cfg->emtc_config.prach_ce_level_2_enable.value = 0;
    cfg->emtc_config.prach_ce_level_2_enable.tl.tag=NFAPI_EMTC_CONFIG_PRACH_CE_LEVEL_2_ENABLE_TAG;
    cfg->num_tlv++;

    cfg->emtc_config.prach_ce_level_3_enable.value = 0;
    cfg->emtc_config.prach_ce_level_3_enable.tl.tag=NFAPI_EMTC_CONFIG_PRACH_CE_LEVEL_3_ENABLE_TAG;
    cfg->num_tlv++;


    switch (prach_ParametersListCE_r13->list.count) {
    case 4:
      p = prach_ParametersListCE_r13->list.array[3];
      cfg->emtc_config.prach_ce_level_3_enable.value = 1;
      cfg->emtc_config.prach_ce_level_3_enable.tl.tag = NFAPI_EMTC_CONFIG_PRACH_CE_LEVEL_3_ENABLE_TAG;
      cfg->num_tlv++;

      cfg->emtc_config.prach_ce_level_3_configuration_index.value               = p->prach_ConfigIndex_r13;
      cfg->emtc_config.prach_ce_level_3_configuration_index.tl.tag = NFAPI_EMTC_CONFIG_PRACH_CE_LEVEL_3_CONFIGURATION_INDEX_TAG;
      cfg->num_tlv++;

      cfg->emtc_config.prach_ce_level_3_frequency_offset.value                  = p->prach_FreqOffset_r13;
      cfg->emtc_config.prach_ce_level_3_frequency_offset.tl.tag = NFAPI_EMTC_CONFIG_PRACH_CE_LEVEL_3_FREQUENCY_OFFSET_TAG;
      cfg->num_tlv++;

      cfg->emtc_config.prach_ce_level_3_number_of_repetitions_per_attempt.value = 1<<p->numRepetitionPerPreambleAttempt_r13;
      cfg->emtc_config.prach_ce_level_3_number_of_repetitions_per_attempt.tl.tag = NFAPI_EMTC_CONFIG_PRACH_CE_LEVEL_3_NUMBER_OF_REPETITIONS_PER_ATTEMPT_TAG;
      cfg->num_tlv++;

      if (p->prach_StartingSubframe_r13) {
	cfg->emtc_config.prach_ce_level_3_starting_subframe_periodicity.value   = 2<<*p->prach_StartingSubframe_r13;
        cfg->emtc_config.prach_ce_level_3_starting_subframe_periodicity.tl.tag  = NFAPI_EMTC_CONFIG_PRACH_CE_LEVEL_3_STARTING_SUBFRAME_PERIODICITY_TAG;
        cfg->num_tlv++;
      }


      cfg->emtc_config.prach_ce_level_3_hopping_enable.value                    = p->prach_HoppingConfig_r13;
      cfg->emtc_config.prach_ce_level_3_hopping_enable.tl.tag = NFAPI_EMTC_CONFIG_PRACH_CE_LEVEL_3_HOPPING_ENABLE_TAG;
      cfg->num_tlv++;

      cfg->emtc_config.prach_ce_level_3_hopping_offset.value                    = cfg->rf_config.ul_channel_bandwidth.value - 6;
      cfg->emtc_config.prach_ce_level_3_hopping_offset.tl.tag = NFAPI_EMTC_CONFIG_PRACH_CE_LEVEL_3_HOPPING_OFFSET_TAG;
      cfg->num_tlv++;

    case 3:
      p = prach_ParametersListCE_r13->list.array[2];
      cfg->emtc_config.prach_ce_level_2_enable.value = 1;
      cfg->emtc_config.prach_ce_level_2_enable.tl.tag = NFAPI_EMTC_CONFIG_PRACH_CE_LEVEL_2_ENABLE_TAG;
      cfg->num_tlv++;

      cfg->emtc_config.prach_ce_level_2_configuration_index.value               = p->prach_ConfigIndex_r13;
      cfg->emtc_config.prach_ce_level_2_configuration_index.tl.tag = NFAPI_EMTC_CONFIG_PRACH_CE_LEVEL_2_CONFIGURATION_INDEX_TAG;
      cfg->num_tlv++;

      cfg->emtc_config.prach_ce_level_2_frequency_offset.value                  = p->prach_FreqOffset_r13;
      cfg->emtc_config.prach_ce_level_2_frequency_offset.tl.tag = NFAPI_EMTC_CONFIG_PRACH_CE_LEVEL_2_FREQUENCY_OFFSET_TAG;
      cfg->num_tlv++;

      cfg->emtc_config.prach_ce_level_2_number_of_repetitions_per_attempt.value = 1<<p->numRepetitionPerPreambleAttempt_r13;
      cfg->emtc_config.prach_ce_level_2_number_of_repetitions_per_attempt.tl.tag = NFAPI_EMTC_CONFIG_PRACH_CE_LEVEL_2_NUMBER_OF_REPETITIONS_PER_ATTEMPT_TAG;
      cfg->num_tlv++;

      if (p->prach_StartingSubframe_r13) {
	cfg->emtc_config.prach_ce_level_2_starting_subframe_periodicity.value   = 2<<*p->prach_StartingSubframe_r13;
        cfg->emtc_config.prach_ce_level_2_starting_subframe_periodicity.tl.tag  = NFAPI_EMTC_CONFIG_PRACH_CE_LEVEL_2_STARTING_SUBFRAME_PERIODICITY_TAG;
        cfg->num_tlv++;
      }

      cfg->emtc_config.prach_ce_level_2_hopping_enable.value                    = p->prach_HoppingConfig_r13;
      cfg->emtc_config.prach_ce_level_2_hopping_enable.tl.tag = NFAPI_EMTC_CONFIG_PRACH_CE_LEVEL_2_HOPPING_ENABLE_TAG;
      cfg->num_tlv++;

      cfg->emtc_config.prach_ce_level_2_hopping_offset.value                    = cfg->rf_config.ul_channel_bandwidth.value - 6;
      cfg->emtc_config.prach_ce_level_2_hopping_offset.tl.tag                   = NFAPI_EMTC_CONFIG_PRACH_CE_LEVEL_2_HOPPING_OFFSET_TAG;
      cfg->num_tlv++;

    case 2:
      p = prach_ParametersListCE_r13->list.array[1];
      cfg->emtc_config.prach_ce_level_1_enable.value = 1;
      cfg->emtc_config.prach_ce_level_1_enable.tl.tag = NFAPI_EMTC_CONFIG_PRACH_CE_LEVEL_1_ENABLE_TAG;
      cfg->num_tlv++;

      cfg->emtc_config.prach_ce_level_1_configuration_index.value               = p->prach_ConfigIndex_r13;
      cfg->emtc_config.prach_ce_level_1_configuration_index.tl.tag = NFAPI_EMTC_CONFIG_PRACH_CE_LEVEL_1_CONFIGURATION_INDEX_TAG;
      cfg->num_tlv++;

      cfg->emtc_config.prach_ce_level_1_frequency_offset.value                  = p->prach_FreqOffset_r13;
      cfg->emtc_config.prach_ce_level_1_frequency_offset.tl.tag = NFAPI_EMTC_CONFIG_PRACH_CE_LEVEL_1_FREQUENCY_OFFSET_TAG;
      cfg->num_tlv++;

      cfg->emtc_config.prach_ce_level_1_number_of_repetitions_per_attempt.value = 1<<p->numRepetitionPerPreambleAttempt_r13;
      cfg->emtc_config.prach_ce_level_1_number_of_repetitions_per_attempt.tl.tag = NFAPI_EMTC_CONFIG_PRACH_CE_LEVEL_1_NUMBER_OF_REPETITIONS_PER_ATTEMPT_TAG;
      cfg->num_tlv++;

      if (p->prach_StartingSubframe_r13) {
	cfg->emtc_config.prach_ce_level_1_starting_subframe_periodicity.value   = 2<<*p->prach_StartingSubframe_r13;
        cfg->emtc_config.prach_ce_level_1_starting_subframe_periodicity.tl.tag  = NFAPI_EMTC_CONFIG_PRACH_CE_LEVEL_1_STARTING_SUBFRAME_PERIODICITY_TAG;
        cfg->num_tlv++;
      }

      cfg->emtc_config.prach_ce_level_1_hopping_enable.value                    = p->prach_HoppingConfig_r13;
      cfg->emtc_config.prach_ce_level_1_hopping_enable.tl.tag = NFAPI_EMTC_CONFIG_PRACH_CE_LEVEL_1_HOPPING_ENABLE_TAG;
      cfg->num_tlv++;

      cfg->emtc_config.prach_ce_level_1_hopping_offset.value                    = cfg->rf_config.ul_channel_bandwidth.value - 6;
      cfg->emtc_config.prach_ce_level_1_hopping_offset.tl.tag = NFAPI_EMTC_CONFIG_PRACH_CE_LEVEL_1_HOPPING_OFFSET_TAG;
      cfg->num_tlv++;

    case 1:
      p = prach_ParametersListCE_r13->list.array[0];
      cfg->emtc_config.prach_ce_level_0_enable.value                            = 1;
      cfg->emtc_config.prach_ce_level_0_enable.tl.tag = NFAPI_EMTC_CONFIG_PRACH_CE_LEVEL_0_ENABLE_TAG;
      cfg->num_tlv++;

      cfg->emtc_config.prach_ce_level_0_configuration_index.value               = p->prach_ConfigIndex_r13;
      cfg->emtc_config.prach_ce_level_0_configuration_index.tl.tag = NFAPI_EMTC_CONFIG_PRACH_CE_LEVEL_0_CONFIGURATION_INDEX_TAG;
      cfg->num_tlv++;

      cfg->emtc_config.prach_ce_level_0_frequency_offset.value                  = p->prach_FreqOffset_r13;
      cfg->emtc_config.prach_ce_level_0_frequency_offset.tl.tag = NFAPI_EMTC_CONFIG_PRACH_CE_LEVEL_0_FREQUENCY_OFFSET_TAG;
      cfg->num_tlv++;

      cfg->emtc_config.prach_ce_level_0_number_of_repetitions_per_attempt.value = 1<<p->numRepetitionPerPreambleAttempt_r13;
      cfg->emtc_config.prach_ce_level_0_number_of_repetitions_per_attempt.tl.tag = NFAPI_EMTC_CONFIG_PRACH_CE_LEVEL_0_NUMBER_OF_REPETITIONS_PER_ATTEMPT_TAG;
      cfg->num_tlv++;

      if (p->prach_StartingSubframe_r13) {
	cfg->emtc_config.prach_ce_level_0_starting_subframe_periodicity.value   = 2<<*p->prach_StartingSubframe_r13;
        cfg->emtc_config.prach_ce_level_0_starting_subframe_periodicity.tl.tag  = NFAPI_EMTC_CONFIG_PRACH_CE_LEVEL_0_STARTING_SUBFRAME_PERIODICITY_TAG;
        cfg->num_tlv++;
      }

      cfg->emtc_config.prach_ce_level_0_hopping_enable.value                    = p->prach_HoppingConfig_r13;
      cfg->emtc_config.prach_ce_level_0_hopping_enable.tl.tag = NFAPI_EMTC_CONFIG_PRACH_CE_LEVEL_0_HOPPING_ENABLE_TAG;
      cfg->num_tlv++;

      cfg->emtc_config.prach_ce_level_0_hopping_offset.value                    = cfg->rf_config.ul_channel_bandwidth.value - 6;
      cfg->emtc_config.prach_ce_level_0_hopping_offset.tl.tag = NFAPI_EMTC_CONFIG_PRACH_CE_LEVEL_0_HOPPING_OFFSET_TAG;
      cfg->num_tlv++;
    }


    AssertFatal(cfg->emtc_config.prach_ce_level_0_enable.value>0,"CE_level0 is not enabled\n");

    struct LTE_FreqHoppingParameters_r13 *ext4_freqHoppingParameters = radioResourceConfigCommonP->ext4->freqHoppingParameters_r13;
    if ((ext4_freqHoppingParameters) &&
        (ext4_freqHoppingParameters->interval_ULHoppingConfigCommonModeA_r13)){
      switch(ext4_freqHoppingParameters->interval_ULHoppingConfigCommonModeA_r13->present) {
      case LTE_FreqHoppingParameters_r13__interval_ULHoppingConfigCommonModeA_r13_PR_NOTHING:  /* No components present */
        break;
      case LTE_FreqHoppingParameters_r13__interval_ULHoppingConfigCommonModeA_r13_PR_interval_FDD_r13:
        cfg->emtc_config.pucch_interval_ulhoppingconfigcommonmodea.value = ext4_freqHoppingParameters->interval_ULHoppingConfigCommonModeA_r13->choice.interval_FDD_r13;
        cfg->emtc_config.pucch_interval_ulhoppingconfigcommonmodea.tl.tag = NFAPI_EMTC_CONFIG_PUCCH_INTERVAL_ULHOPPINGCONFIGCOMMONMODEA_TAG;
        cfg->num_tlv++;
        break;
      case LTE_FreqHoppingParameters_r13__interval_ULHoppingConfigCommonModeA_r13_PR_interval_TDD_r13:
        cfg->emtc_config.pucch_interval_ulhoppingconfigcommonmodea.value = ext4_freqHoppingParameters->interval_ULHoppingConfigCommonModeA_r13->choice.interval_TDD_r13;
        cfg->emtc_config.pucch_interval_ulhoppingconfigcommonmodea.tl.tag = NFAPI_EMTC_CONFIG_PUCCH_INTERVAL_ULHOPPINGCONFIGCOMMONMODEA_TAG;
        cfg->num_tlv++;
        break;
      }
    }
    if ((ext4_freqHoppingParameters) &&
        (ext4_freqHoppingParameters->interval_ULHoppingConfigCommonModeB_r13)){
      switch(ext4_freqHoppingParameters->interval_ULHoppingConfigCommonModeB_r13->present) {
      case LTE_FreqHoppingParameters_r13__interval_ULHoppingConfigCommonModeB_r13_PR_NOTHING:  /* No components present */
        break;
      case LTE_FreqHoppingParameters_r13__interval_ULHoppingConfigCommonModeB_r13_PR_interval_FDD_r13:
        cfg->emtc_config.pucch_interval_ulhoppingconfigcommonmodeb.value = ext4_freqHoppingParameters->interval_ULHoppingConfigCommonModeB_r13->choice.interval_FDD_r13;
        cfg->emtc_config.pucch_interval_ulhoppingconfigcommonmodeb.tl.tag = NFAPI_EMTC_CONFIG_PUCCH_INTERVAL_ULHOPPINGCONFIGCOMMONMODEB_TAG;
        cfg->num_tlv++;
        break;
      case LTE_FreqHoppingParameters_r13__interval_ULHoppingConfigCommonModeB_r13_PR_interval_TDD_r13:
        cfg->emtc_config.pucch_interval_ulhoppingconfigcommonmodeb.value = ext4_freqHoppingParameters->interval_ULHoppingConfigCommonModeB_r13->choice.interval_TDD_r13;
        cfg->emtc_config.pucch_interval_ulhoppingconfigcommonmodeb.tl.tag = NFAPI_EMTC_CONFIG_PUCCH_INTERVAL_ULHOPPINGCONFIGCOMMONMODEB_TAG;
        cfg->num_tlv++;
        break;
      }
    }
  }
#endif

}

void
config_dedicated(int Mod_idP,
		 int CC_idP,
		 uint16_t rnti,
		 struct LTE_PhysicalConfigDedicated *physicalConfigDedicated)
{

}

void
config_dedicated_scell(int Mod_idP,
		       uint16_t rnti,
		       LTE_SCellToAddMod_r10_t * sCellToAddMod_r10)
{

}


int rrc_mac_config_req_eNB(module_id_t Mod_idP,
			   int CC_idP,
			   int physCellId,
			   int p_eNB,
			   int Ncp, int eutra_band, uint32_t dl_CarrierFreq,
#if (LTE_RRC_VERSION >= MAKE_VERSION(14, 0, 0))
			   int pbch_repetition,
#endif
			   rnti_t rntiP,
			   LTE_BCCH_BCH_Message_t * mib,
			   LTE_RadioResourceConfigCommonSIB_t *
			   radioResourceConfigCommon,
#if (LTE_RRC_VERSION >= MAKE_VERSION(14, 0, 0))
			   LTE_RadioResourceConfigCommonSIB_t *
			   radioResourceConfigCommon_BR,
#endif
			   struct LTE_PhysicalConfigDedicated
			   *physicalConfigDedicated,
#if (LTE_RRC_VERSION >= MAKE_VERSION(10, 0, 0))
			   LTE_SCellToAddMod_r10_t * sCellToAddMod_r10,
			   //struct LTE_PhysicalConfigDedicatedSCell_r10 *physicalConfigDedicatedSCell_r10,
#endif
			   LTE_MeasObjectToAddMod_t ** measObj,
			   LTE_MAC_MainConfig_t * mac_MainConfig,
			   long logicalChannelIdentity,
			   LTE_LogicalChannelConfig_t * logicalChannelConfig,
			   LTE_MeasGapConfig_t * measGapConfig,
			   LTE_TDD_Config_t * tdd_Config,
			   LTE_MobilityControlInfo_t * mobilityControlInfo,
			   LTE_SchedulingInfoList_t * schedulingInfoList,
			   uint32_t ul_CarrierFreq,
			   long *ul_Bandwidth,
			   LTE_AdditionalSpectrumEmission_t *
			   additionalSpectrumEmission,
			   struct LTE_MBSFN_SubframeConfigList
			   *mbsfn_SubframeConfigList
#if (LTE_RRC_VERSION >= MAKE_VERSION(9, 0, 0))
			   , uint8_t MBMS_Flag,
			   LTE_MBSFN_AreaInfoList_r9_t * mbsfn_AreaInfoList,
			   LTE_PMCH_InfoList_r9_t * pmch_InfoList
#endif
#if (LTE_RRC_VERSION >= MAKE_VERSION(13, 0, 0))
			   ,
			   LTE_SystemInformationBlockType1_v1310_IEs_t *
			   sib1_v13ext
#endif
			   ) {
  
  int i;

  int UE_id = -1;
  eNB_MAC_INST *eNB = RC.mac[Mod_idP];
  UE_list_t *UE_list= &eNB->UE_list;

  VCD_SIGNAL_DUMPER_DUMP_FUNCTION_BY_NAME(VCD_SIGNAL_DUMPER_FUNCTIONS_RRC_MAC_CONFIG, VCD_FUNCTION_IN);

  LOG_D(MAC, "RC.mac:%p mib:%p\n", RC.mac, mib);

  if (mib != NULL) {
    if (RC.mac == NULL)
      l2_init_eNB();

    //mac_top_init_eNB();

    RC.mac[Mod_idP]->common_channels[CC_idP].mib = mib;
    RC.mac[Mod_idP]->common_channels[CC_idP].physCellId = physCellId;
    RC.mac[Mod_idP]->common_channels[CC_idP].p_eNB = p_eNB;
    RC.mac[Mod_idP]->common_channels[CC_idP].Ncp = Ncp;
    RC.mac[Mod_idP]->common_channels[CC_idP].eutra_band = eutra_band;
    RC.mac[Mod_idP]->common_channels[CC_idP].dl_CarrierFreq = dl_CarrierFreq;

    LOG_I(MAC,
	  "Configuring MIB for instance %d, CCid %d : (band %d,N_RB_DL %d,Nid_cell %d,p %d,DL freq %u,phich_config.resource %d, phich_config.duration %d)\n",
	  Mod_idP, 
	  CC_idP, 
	  eutra_band, 
	  to_prb((int)mib->message.dl_Bandwidth), 
	  physCellId, 
	  p_eNB,
	  dl_CarrierFreq,
	  (int)mib->message.phich_Config.phich_Resource,
	  (int)mib->message.phich_Config.phich_Duration);

    config_mib(Mod_idP,CC_idP,
	       eutra_band,
	       mib->message.dl_Bandwidth,
	       &mib->message.phich_Config,
	       physCellId,
	       Ncp,
	       p_eNB,
	       dl_CarrierFreq,
	       ul_CarrierFreq
#if (LTE_RRC_VERSION >= MAKE_VERSION(14, 0, 0))
	       , pbch_repetition
#endif
	       );

    mac_init_cell_params(Mod_idP,CC_idP);

    if (schedulingInfoList!=NULL)  {
      RC.mac[Mod_idP]->common_channels[CC_idP].tdd_Config         = tdd_Config;    
      RC.mac[Mod_idP]->common_channels[CC_idP].schedulingInfoList = schedulingInfoList;    
      config_sib1(Mod_idP,CC_idP,tdd_Config);
    }
#if (LTE_RRC_VERSION >= MAKE_VERSION(13, 0, 0))
    if (sib1_v13ext != NULL) {
      RC.mac[Mod_idP]->common_channels[CC_idP].sib1_v13ext = sib1_v13ext;
    }
#endif
    if (radioResourceConfigCommon != NULL) {
      LOG_I(MAC, "[CONFIG]SIB2/3 Contents (partial)\n");
      LOG_I(MAC, "[CONFIG]pusch_config_common.n_SB = %ld\n",
	    radioResourceConfigCommon->
	    pusch_ConfigCommon.pusch_ConfigBasic.n_SB);
      LOG_I(MAC, "[CONFIG]pusch_config_common.hoppingMode = %ld\n",
	    radioResourceConfigCommon->
	    pusch_ConfigCommon.pusch_ConfigBasic.hoppingMode);
      LOG_I(MAC,
	    "[CONFIG]pusch_config_common.pusch_HoppingOffset = %ld\n",
	    radioResourceConfigCommon->
	    pusch_ConfigCommon.pusch_ConfigBasic.pusch_HoppingOffset);
      LOG_I(MAC, "[CONFIG]pusch_config_common.enable64QAM = %d\n",
	    radioResourceConfigCommon->
	    pusch_ConfigCommon.pusch_ConfigBasic.enable64QAM);
      LOG_I(MAC,
	    "[CONFIG]pusch_config_common.groupHoppingEnabled = %d\n",
	    radioResourceConfigCommon->
	    pusch_ConfigCommon.ul_ReferenceSignalsPUSCH.
	    groupHoppingEnabled);
      LOG_I(MAC,
	    "[CONFIG]pusch_config_common.groupAssignmentPUSCH = %ld\n",
	    radioResourceConfigCommon->
	    pusch_ConfigCommon.ul_ReferenceSignalsPUSCH.
	    groupAssignmentPUSCH);
      LOG_I(MAC,
	    "[CONFIG]pusch_config_common.sequenceHoppingEnabled = %d\n",
	    radioResourceConfigCommon->
	    pusch_ConfigCommon.ul_ReferenceSignalsPUSCH.
	    sequenceHoppingEnabled);
      LOG_I(MAC, "[CONFIG]pusch_config_common.cyclicShift  = %ld\n",
	    radioResourceConfigCommon->
	    pusch_ConfigCommon.ul_ReferenceSignalsPUSCH.cyclicShift);

      AssertFatal(radioResourceConfigCommon->
		  rach_ConfigCommon.maxHARQ_Msg3Tx > 0,
		  "radioResourceconfigCommon %d == 0\n",
		  (int) radioResourceConfigCommon->rach_ConfigCommon.maxHARQ_Msg3Tx);

      RC.mac[Mod_idP]->common_channels[CC_idP].radioResourceConfigCommon = radioResourceConfigCommon;
      RC.mac[Mod_idP]->common_channels[CC_idP].radioResourceConfigCommon_BR = radioResourceConfigCommon_BR;
      if (ul_CarrierFreq > 0) RC.mac[Mod_idP]->common_channels[CC_idP].ul_CarrierFreq        = ul_CarrierFreq;
      if (ul_Bandwidth) 	RC.mac[Mod_idP]->common_channels[CC_idP].ul_Bandwidth        = *ul_Bandwidth;
      else RC.mac[Mod_idP]->common_channels[CC_idP].ul_Bandwidth                             = RC.mac[Mod_idP]->common_channels[CC_idP].mib->message.dl_Bandwidth;

      config_sib2(Mod_idP, CC_idP, radioResourceConfigCommon,
#if (LTE_RRC_VERSION >= MAKE_VERSION(14, 0, 0))
		  radioResourceConfigCommon_BR,
#endif
		  NULL, ul_Bandwidth, additionalSpectrumEmission,
		  mbsfn_SubframeConfigList);


    }
  } // mib != NULL


  // SRB2_lchan_config->choice.explicitValue.ul_SpecificParameters->logicalChannelGroup
  if (logicalChannelConfig != NULL) {	// check for eMTC specific things
    UE_id = find_UE_id(Mod_idP, rntiP);

<<<<<<< HEAD
    AssertFatal(UE_id>=0,"Configuration received for unknown UE (%x), shouldn't happen\n",rntiP);
=======
    if (UE_id<0) { 
      LOG_E(MAC,"Configuration received for unknown UE (%x), shouldn't happen\n",rntiP);
      return(-1);
    }
>>>>>>> b2748da3
    if (logicalChannelConfig) {
        UE_list->UE_template[CC_idP][UE_id].lcgidmap[logicalChannelIdentity]      = *logicalChannelConfig->ul_SpecificParameters->logicalChannelGroup;
	UE_list->UE_template[CC_idP][UE_id].lcgidpriority[logicalChannelIdentity] =  logicalChannelConfig->ul_SpecificParameters->priority;
    } else UE_list->UE_template[CC_idP][UE_id].lcgidmap[logicalChannelIdentity]   =  0;
  }
  
  if (physicalConfigDedicated != NULL) {
    UE_id = find_UE_id(Mod_idP, rntiP);
<<<<<<< HEAD
    AssertFatal(UE_id>=0,"Configuration received for unknown UE (%x), shouldn't happen\n",rntiP);
=======
    if (UE_id<0) { 
      LOG_E(MAC,"Configuration received for unknown UE (%x), shouldn't happen\n",rntiP);
      return(-1);
    }
>>>>>>> b2748da3
    UE_list->UE_template[CC_idP][UE_id].physicalConfigDedicated = physicalConfigDedicated;
    LOG_I(MAC,"Added physicalConfigDedicated %p for %d.%d\n",physicalConfigDedicated,CC_idP,UE_id);
  }


#if (LTE_RRC_VERSION >= MAKE_VERSION(10, 0, 0))

  if (sCellToAddMod_r10 != NULL) {
<<<<<<< HEAD
    UE_id = find_UE_id(Mod_idP, rntiP);
=======
    if (UE_id<0) { 
      LOG_E(MAC,"Configuration received for unknown UE (%x), shouldn't happen\n",rntiP);
      return(-1);
    }
>>>>>>> b2748da3
    AssertFatal(UE_id>=0,"Configuration received for unknown UE (%x), shouldn't happen\n",rntiP);
    config_dedicated_scell(Mod_idP, rntiP, sCellToAddMod_r10);
  }
#endif

  if (mbsfn_SubframeConfigList != NULL) {
    LOG_I(MAC,
	  "[eNB %d][CONFIG] Received %d subframe allocation pattern for MBSFN\n",
	  Mod_idP, mbsfn_SubframeConfigList->list.count);
    RC.mac[Mod_idP]->common_channels[0].num_sf_allocation_pattern = mbsfn_SubframeConfigList->list.count;

    for (i = 0; i < mbsfn_SubframeConfigList->list.count; i++) {
      RC.mac[Mod_idP]->common_channels[0].mbsfn_SubframeConfig[i] = mbsfn_SubframeConfigList->list.array[i];
      LOG_I(MAC,
	    "[eNB %d][CONFIG] MBSFN_SubframeConfig[%d] pattern is  %x\n",
	    Mod_idP, i,
	    RC.mac[Mod_idP]->
	    common_channels[0].mbsfn_SubframeConfig[i]->
	    subframeAllocation.choice.oneFrame.buf[0]);
    }

#if (LTE_RRC_VERSION >= MAKE_VERSION(10, 0, 0))
    RC.mac[Mod_idP]->common_channels[0].MBMS_flag = MBMS_Flag;
#endif
  }
#if (LTE_RRC_VERSION >= MAKE_VERSION(10, 0, 0))

  if (mbsfn_AreaInfoList != NULL) {
    // One eNB could be part of multiple mbsfn syc area, this could change over time so reset each time
    LOG_I(MAC,"[eNB %d][CONFIG] Received %d MBSFN Area Info\n", Mod_idP, mbsfn_AreaInfoList->list.count);
    RC.mac[Mod_idP]->common_channels[0].num_active_mbsfn_area = mbsfn_AreaInfoList->list.count;
    
    for (i =0; i< mbsfn_AreaInfoList->list.count; i++) {
      RC.mac[Mod_idP]->common_channels[0].mbsfn_AreaInfo[i] = mbsfn_AreaInfoList->list.array[i];
      LOG_I(MAC,"[eNB %d][CONFIG] MBSFN_AreaInfo[%d]: MCCH Repetition Period = %ld\n", Mod_idP,i,
	    RC.mac[Mod_idP]->common_channels[0].mbsfn_AreaInfo[i]->mcch_Config_r9.mcch_RepetitionPeriod_r9);
      //      config_sib13(Mod_idP,0,i,RC.mac[Mod_idP]->common_channels[0].mbsfn_AreaInfo[i]->mbsfn_AreaId_r9);
    }
  } 

  if (pmch_InfoList != NULL) {
    
    //    LOG_I(MAC,"DUY: lcid when entering rrc_mac config_req is %02d\n",(pmch_InfoList->list.array[0]->mbms_SessionInfoList_r9.list.array[0]->logicalChannelIdentity_r9));
    
    LOG_I(MAC, "[CONFIG] Number of PMCH in this MBSFN Area %d\n",
	  pmch_InfoList->list.count);
    
    for (i = 0; i < pmch_InfoList->list.count; i++) {
      RC.mac[Mod_idP]->common_channels[0].pmch_Config[i] =
	&pmch_InfoList->list.array[i]->pmch_Config_r9;
      
      LOG_I(MAC,
	    "[CONFIG] PMCH[%d]: This PMCH stop (sf_AllocEnd_r9) at subframe  %ldth\n",
	    i,
	    RC.mac[Mod_idP]->common_channels[0].
	    pmch_Config[i]->sf_AllocEnd_r9);
      LOG_I(MAC, "[CONFIG] PMCH[%d]: mch_Scheduling_Period = %ld\n",
	    i,
	    RC.mac[Mod_idP]->common_channels[0].
	    pmch_Config[i]->mch_SchedulingPeriod_r9);
      LOG_I(MAC, "[CONFIG] PMCH[%d]: dataMCS = %ld\n", i,
	    RC.mac[Mod_idP]->common_channels[0].
	    pmch_Config[i]->dataMCS_r9);
      
      // MBMS session info list in each MCH
      RC.mac[Mod_idP]->common_channels[0].mbms_SessionList[i] =
	&pmch_InfoList->list.array[i]->mbms_SessionInfoList_r9;
      LOG_I(MAC, "PMCH[%d] Number of session (MTCH) is: %d\n", i,
	    RC.mac[Mod_idP]->common_channels[0].
	    mbms_SessionList[i]->list.count);
    }
  }
  
#endif

    LOG_D(MAC, "%s() %s:%d RC.mac[Mod_idP]->if_inst->PHY_config_req:%p\n", __FUNCTION__, __FILE__, __LINE__, RC.mac[Mod_idP]->if_inst->PHY_config_req);

    // if in nFAPI mode 
    if (
        (nfapi_mode == 1 || nfapi_mode == 2) &&
        (RC.mac[Mod_idP]->if_inst->PHY_config_req == NULL)
       ) {
      while(RC.mac[Mod_idP]->if_inst->PHY_config_req == NULL) {
        // DJP AssertFatal(RC.mac[Mod_idP]->if_inst->PHY_config_req != NULL,"if_inst->phy_config_request is null\n");
        usleep(100 * 1000);
        printf("Waiting for PHY_config_req\n");
      }
    }

    if (radioResourceConfigCommon != NULL) {
      PHY_Config_t phycfg;
      phycfg.Mod_id = Mod_idP;
      phycfg.CC_id  = CC_idP;
      phycfg.cfg    = &RC.mac[Mod_idP]->config[CC_idP];
      
      if (RC.mac[Mod_idP]->if_inst->PHY_config_req) RC.mac[Mod_idP]->if_inst->PHY_config_req(&phycfg); 
      
      VCD_SIGNAL_DUMPER_DUMP_FUNCTION_BY_NAME(VCD_SIGNAL_DUMPER_FUNCTIONS_RRC_MAC_CONFIG, VCD_FUNCTION_OUT);
    }
    RC.mac[Mod_idP]->scheduler_mode = global_scheduler_mode;

    return(0);			   
}<|MERGE_RESOLUTION|>--- conflicted
+++ resolved
@@ -897,14 +897,10 @@
   if (logicalChannelConfig != NULL) {	// check for eMTC specific things
     UE_id = find_UE_id(Mod_idP, rntiP);
 
-<<<<<<< HEAD
-    AssertFatal(UE_id>=0,"Configuration received for unknown UE (%x), shouldn't happen\n",rntiP);
-=======
     if (UE_id<0) { 
       LOG_E(MAC,"Configuration received for unknown UE (%x), shouldn't happen\n",rntiP);
       return(-1);
     }
->>>>>>> b2748da3
     if (logicalChannelConfig) {
         UE_list->UE_template[CC_idP][UE_id].lcgidmap[logicalChannelIdentity]      = *logicalChannelConfig->ul_SpecificParameters->logicalChannelGroup;
 	UE_list->UE_template[CC_idP][UE_id].lcgidpriority[logicalChannelIdentity] =  logicalChannelConfig->ul_SpecificParameters->priority;
@@ -913,14 +909,10 @@
   
   if (physicalConfigDedicated != NULL) {
     UE_id = find_UE_id(Mod_idP, rntiP);
-<<<<<<< HEAD
-    AssertFatal(UE_id>=0,"Configuration received for unknown UE (%x), shouldn't happen\n",rntiP);
-=======
     if (UE_id<0) { 
       LOG_E(MAC,"Configuration received for unknown UE (%x), shouldn't happen\n",rntiP);
       return(-1);
     }
->>>>>>> b2748da3
     UE_list->UE_template[CC_idP][UE_id].physicalConfigDedicated = physicalConfigDedicated;
     LOG_I(MAC,"Added physicalConfigDedicated %p for %d.%d\n",physicalConfigDedicated,CC_idP,UE_id);
   }
@@ -929,14 +921,10 @@
 #if (LTE_RRC_VERSION >= MAKE_VERSION(10, 0, 0))
 
   if (sCellToAddMod_r10 != NULL) {
-<<<<<<< HEAD
-    UE_id = find_UE_id(Mod_idP, rntiP);
-=======
     if (UE_id<0) { 
       LOG_E(MAC,"Configuration received for unknown UE (%x), shouldn't happen\n",rntiP);
       return(-1);
     }
->>>>>>> b2748da3
     AssertFatal(UE_id>=0,"Configuration received for unknown UE (%x), shouldn't happen\n",rntiP);
     config_dedicated_scell(Mod_idP, rntiP, sCellToAddMod_r10);
   }
