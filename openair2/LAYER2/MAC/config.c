--- conflicted
+++ resolved
@@ -284,15 +284,10 @@
     if (eNB_flagP==1) {
       mac_xface->phy_config_dedicated_scell_eNB(Mod_idP,UE_RNTI(Mod_idP,UE_id),sCellToAddMod_r10,1);
     } else {
-<<<<<<< HEAD
-#warning "phy_config_dedicated_scell_ue is empty"
+
+	//#warning "phy_config_dedicated_scell_ue is empty"
       mac_xface->phy_config_dedicated_scell_ue(Mod_idP,eNB_index,sCellToAddMod_r10,1);
       UE_mac_inst[Mod_idP].physicalConfigDedicatedSCell_r10 = sCellToAddMod_r10->radioResourceConfigDedicatedSCell_r10->physicalConfigDedicatedSCell_r10; // using SCell index 0
-=======
-//#warning "phy_config_dedicated_scell_ue is empty"
-      mac_xface->phy_config_dedicated_scell_ue(Mod_id,eNB_index,sCellToAddMod_r10,1);
-      UE_mac_inst[Mod_id].physicalConfigDedicatedSCell_r10 = sCellToAddMod_r10->radioResourceConfigDedicatedSCell_r10->physicalConfigDedicatedSCell_r10; // using SCell index 0
->>>>>>> 3d0ad079
     }
   }
 
