--- conflicted
+++ resolved
@@ -64,44 +64,6 @@
 
 extern uint8_t nfapi_mode;
 
-<<<<<<< HEAD
-/* sec 5.9, 36.321: MAC Reset Procedure */
-void ue_mac_reset(module_id_t module_idP, uint8_t eNB_index)
-{
-
-  //Resetting Bj
-  UE_mac_inst[module_idP].scheduling_info.Bj[0] = 0;
-  UE_mac_inst[module_idP].scheduling_info.Bj[1] = 0;
-  UE_mac_inst[module_idP].scheduling_info.Bj[2] = 0;
-
-  //Stopping all timers
-
-  //timeAlignmentTimer expires
-
-  // PHY changes for UE MAC reset
-  phy_reset_ue(module_idP, 0, eNB_index);
-
-  // notify RRC to relase PUCCH/SRS
-  // cancel all pending SRs
-  UE_mac_inst[module_idP].scheduling_info.SR_pending = 0;
-  UE_mac_inst[module_idP].scheduling_info.SR_COUNTER = 0;
-
-  //Set BSR Trigger Bmp and remove timer flags
-  UE_mac_inst[module_idP].BSR_reporting_active = BSR_TRIGGER_NONE;
-
-  // stop ongoing RACH procedure
-
-  // discard explicitly signaled ra_PreambleIndex and ra_RACH_MaskIndex, if any
-  UE_mac_inst[module_idP].RA_prach_resources.ra_PreambleIndex = 0;	// check!
-  UE_mac_inst[module_idP].RA_prach_resources.ra_RACH_MaskIndex = 0;
-
-
-  ue_init_mac(module_idP);	//This will hopefully do the rest of the MAC reset procedure
-
-}
-
-=======
->>>>>>> be8d32d5
 int32_t **rxdata;
 int32_t **txdata;
 
@@ -306,7 +268,6 @@
   cfg->num_tlv++;
 #endif  
 
-
   LOG_I(MAC,
       "%s() NFAPI_CONFIG_REQUEST(num_tlv:%u) DL_BW:%u UL_BW:%u Ncp %d,p_eNB %d,earfcn %d,band %d,phich_resource %u phich_duration %u phich_power_offset %u PSS %d SSS %d PCI %d"
 #ifdef Rel14
@@ -330,7 +291,6 @@
       ,cfg->emtc_config.pbch_repetitions_enable_r13.value
 #endif  
       );
-
 }
 
 void config_sib1(int Mod_idP, int CC_idP, TDD_Config_t * tdd_ConfigP)
@@ -699,13 +659,11 @@
 
   int UE_id = -1;
   eNB_MAC_INST *eNB = RC.mac[Mod_idP];
-
   UE_list_t *UE_list= &eNB->UE_list;
 
   VCD_SIGNAL_DUMPER_DUMP_FUNCTION_BY_NAME(VCD_SIGNAL_DUMPER_FUNCTIONS_RRC_MAC_CONFIG, VCD_FUNCTION_IN);
 
   LOG_E(MAC, "RC.mac:%p mib:%p\n", RC.mac, mib);
-
 
   if (mib != NULL) {
     if (RC.mac == NULL)
@@ -745,7 +703,6 @@
 	       , pbch_repetition
 #endif
 	       );
-
 
     mac_init_cell_params(Mod_idP,CC_idP);
 
@@ -938,10 +895,6 @@
 		  mbms_SessionList[i]->list.count);
     }
   }
-<<<<<<< HEAD
-#endif
-=======
->>>>>>> be8d32d5
 
 #endif
     
@@ -971,490 +924,4 @@
     }
 
     return(0);			   
-<<<<<<< HEAD
-}
-
-int
-rrc_mac_config_req_ue(module_id_t Mod_idP,
-		      int CC_idP,
-		      uint8_t eNB_index,
-		      RadioResourceConfigCommonSIB_t *
-		      radioResourceConfigCommon,
-		      struct PhysicalConfigDedicated
-		      *physicalConfigDedicated,
-#if defined(Rel10) || defined(Rel14)
-		      SCellToAddMod_r10_t * sCellToAddMod_r10,
-		      //struct PhysicalConfigDedicatedSCell_r10 *physicalConfigDedicatedSCell_r10,
-#endif
-		      MeasObjectToAddMod_t ** measObj,
-		      MAC_MainConfig_t * mac_MainConfig,
-		      long logicalChannelIdentity,
-		      LogicalChannelConfig_t * logicalChannelConfig,
-		      MeasGapConfig_t * measGapConfig,
-		      TDD_Config_t * tdd_Config,
-		      MobilityControlInfo_t * mobilityControlInfo,
-		      uint8_t * SIwindowsize,
-		      uint16_t * SIperiod,
-		      ARFCN_ValueEUTRA_t * ul_CarrierFreq,
-		      long *ul_Bandwidth,
-		      AdditionalSpectrumEmission_t *
-		      additionalSpectrumEmission,
-		      struct MBSFN_SubframeConfigList
-		      *mbsfn_SubframeConfigList
-#if defined(Rel10) || defined(Rel14)
-		      , uint8_t MBMS_Flag,
-		      MBSFN_AreaInfoList_r9_t * mbsfn_AreaInfoList,
-		      PMCH_InfoList_r9_t * pmch_InfoList
-#endif
-#ifdef CBA
-		      , uint8_t num_active_cba_groups, uint16_t cba_rnti
-#endif
-		      )
-{
-
-  int i;
-
-  VCD_SIGNAL_DUMPER_DUMP_FUNCTION_BY_NAME
-    (VCD_SIGNAL_DUMPER_FUNCTIONS_RRC_MAC_CONFIG, VCD_FUNCTION_IN);
-
-  LOG_I(MAC, "[CONFIG][UE %d] Configuring MAC/PHY from eNB %d\n",
-	Mod_idP, eNB_index);
-
-  if (tdd_Config != NULL) {
-    UE_mac_inst[Mod_idP].tdd_Config = tdd_Config;
-  }
-
-
-  if (tdd_Config && SIwindowsize && SIperiod) {
-    phy_config_sib1_ue(Mod_idP, 0, eNB_index, tdd_Config,
-		       *SIwindowsize, *SIperiod);
-  }
-
-  if (radioResourceConfigCommon != NULL) {
-    UE_mac_inst[Mod_idP].radioResourceConfigCommon =
-      radioResourceConfigCommon;
-    phy_config_sib2_ue(Mod_idP, 0, eNB_index,
-		       radioResourceConfigCommon, ul_CarrierFreq,
-		       ul_Bandwidth, additionalSpectrumEmission,
-		       mbsfn_SubframeConfigList);
-  }
-  // SRB2_lchan_config->choice.explicitValue.ul_SpecificParameters->logicalChannelGroup
-  if (logicalChannelConfig != NULL) {
-    LOG_I(MAC,
-	  "[CONFIG][UE %d] Applying RRC logicalChannelConfig from eNB%d\n",
-	  Mod_idP, eNB_index);
-    UE_mac_inst[Mod_idP].logicalChannelConfig[logicalChannelIdentity] =
-      logicalChannelConfig;
-    UE_mac_inst[Mod_idP].scheduling_info.Bj[logicalChannelIdentity] = 0;	// initilize the bucket for this lcid
-
-    AssertFatal(logicalChannelConfig->ul_SpecificParameters != NULL,
-		"[UE %d] LCID %ld NULL ul_SpecificParameters\n",
-		Mod_idP, logicalChannelIdentity);
-    UE_mac_inst[Mod_idP].scheduling_info.bucket_size[logicalChannelIdentity] = logicalChannelConfig->ul_SpecificParameters->prioritisedBitRate * logicalChannelConfig->ul_SpecificParameters->bucketSizeDuration;	// set the max bucket size
-    if (logicalChannelConfig->ul_SpecificParameters->
-	logicalChannelGroup != NULL) {
-      UE_mac_inst[Mod_idP].scheduling_info.
-	LCGID[logicalChannelIdentity] =
-	*logicalChannelConfig->ul_SpecificParameters->
-	logicalChannelGroup;
-      LOG_D(MAC,
-	    "[CONFIG][UE %d] LCID %ld is attached to the LCGID %ld\n",
-	    Mod_idP, logicalChannelIdentity,
-	    *logicalChannelConfig->
-	    ul_SpecificParameters->logicalChannelGroup);
-    } else {
-      UE_mac_inst[Mod_idP].scheduling_info.
-	LCGID[logicalChannelIdentity] = MAX_NUM_LCGID;
-    }
-    UE_mac_inst[Mod_idP].
-      scheduling_info.LCID_buffer_remain[logicalChannelIdentity] = 0;
-  }
-
-  if (mac_MainConfig != NULL) {
-    LOG_I(MAC,
-	  "[CONFIG][UE%d] Applying RRC macMainConfig from eNB%d\n",
-	  Mod_idP, eNB_index);
-    UE_mac_inst[Mod_idP].macConfig = mac_MainConfig;
-    UE_mac_inst[Mod_idP].measGapConfig = measGapConfig;
-
-    if (mac_MainConfig->ul_SCH_Config) {
-
-      if (mac_MainConfig->ul_SCH_Config->periodicBSR_Timer) {
-	UE_mac_inst[Mod_idP].scheduling_info.periodicBSR_Timer =
-	  (uint16_t) *
-	  mac_MainConfig->ul_SCH_Config->periodicBSR_Timer;
-      } else {
-	UE_mac_inst[Mod_idP].scheduling_info.periodicBSR_Timer =
-#ifndef Rel14
-	  (uint16_t)
-	  MAC_MainConfig__ul_SCH_Config__periodicBSR_Timer_infinity
-#else
-	  (uint16_t) PeriodicBSR_Timer_r12_infinity;
-#endif
-	;
-      }
-
-      if (mac_MainConfig->ul_SCH_Config->maxHARQ_Tx) {
-	UE_mac_inst[Mod_idP].scheduling_info.maxHARQ_Tx =
-	  (uint16_t) * mac_MainConfig->ul_SCH_Config->maxHARQ_Tx;
-      } else {
-	UE_mac_inst[Mod_idP].scheduling_info.maxHARQ_Tx =
-	  (uint16_t)
-	  MAC_MainConfig__ul_SCH_Config__maxHARQ_Tx_n5;
-      }
-      phy_config_harq_ue(Mod_idP, 0, eNB_index,
-			 UE_mac_inst[Mod_idP].
-			 scheduling_info.maxHARQ_Tx);
-
-      if (mac_MainConfig->ul_SCH_Config->retxBSR_Timer) {
-	UE_mac_inst[Mod_idP].scheduling_info.retxBSR_Timer =
-	  (uint16_t) mac_MainConfig->ul_SCH_Config->
-	  retxBSR_Timer;
-      } else {
-#ifndef Rel14
-	UE_mac_inst[Mod_idP].scheduling_info.retxBSR_Timer =
-	  (uint16_t)
-	  MAC_MainConfig__ul_SCH_Config__retxBSR_Timer_sf2560;
-#else
-	UE_mac_inst[Mod_idP].scheduling_info.retxBSR_Timer =
-	  (uint16_t) RetxBSR_Timer_r12_sf2560;
-#endif
-      }
-    }
-#if defined(Rel10) || defined(Rel14)
-
-    if (mac_MainConfig->ext1
-	&& mac_MainConfig->ext1->sr_ProhibitTimer_r9) {
-      UE_mac_inst[Mod_idP].scheduling_info.sr_ProhibitTimer =
-	(uint16_t) * mac_MainConfig->ext1->sr_ProhibitTimer_r9;
-    } else {
-      UE_mac_inst[Mod_idP].scheduling_info.sr_ProhibitTimer = 0;
-    }
-
-    if (mac_MainConfig->ext2
-	&& mac_MainConfig->ext2->mac_MainConfig_v1020) {
-      if (mac_MainConfig->ext2->
-	  mac_MainConfig_v1020->extendedBSR_Sizes_r10) {
-	UE_mac_inst[Mod_idP].scheduling_info.
-	  extendedBSR_Sizes_r10 =
-	  (uint16_t) *
-	  mac_MainConfig->ext2->
-	  mac_MainConfig_v1020->extendedBSR_Sizes_r10;
-      } else {
-	UE_mac_inst[Mod_idP].scheduling_info.
-	  extendedBSR_Sizes_r10 = (uint16_t) 0;
-      }
-      if (mac_MainConfig->ext2->mac_MainConfig_v1020->
-	  extendedPHR_r10) {
-	UE_mac_inst[Mod_idP].scheduling_info.extendedPHR_r10 =
-	  (uint16_t) *
-	  mac_MainConfig->ext2->mac_MainConfig_v1020->
-	  extendedPHR_r10;
-      } else {
-	UE_mac_inst[Mod_idP].scheduling_info.extendedPHR_r10 =
-	  (uint16_t) 0;
-      }
-    } else {
-      UE_mac_inst[Mod_idP].scheduling_info.extendedBSR_Sizes_r10 =
-	(uint16_t) 0;
-      UE_mac_inst[Mod_idP].scheduling_info.extendedPHR_r10 =
-	(uint16_t) 0;
-    }
-#endif
-    UE_mac_inst[Mod_idP].scheduling_info.periodicBSR_SF =
-      MAC_UE_BSR_TIMER_NOT_RUNNING;
-    UE_mac_inst[Mod_idP].scheduling_info.retxBSR_SF =
-      MAC_UE_BSR_TIMER_NOT_RUNNING;
-
-    UE_mac_inst[Mod_idP].BSR_reporting_active = BSR_TRIGGER_NONE;
-
-    LOG_D(MAC, "[UE %d]: periodic BSR %d (SF), retx BSR %d (SF)\n",
-	  Mod_idP,
-	  UE_mac_inst[Mod_idP].scheduling_info.periodicBSR_SF,
-	  UE_mac_inst[Mod_idP].scheduling_info.retxBSR_SF);
-
-    UE_mac_inst[Mod_idP].scheduling_info.drx_config =
-      mac_MainConfig->drx_Config;
-    UE_mac_inst[Mod_idP].scheduling_info.phr_config =
-      mac_MainConfig->phr_Config;
-
-    if (mac_MainConfig->phr_Config) {
-      UE_mac_inst[Mod_idP].PHR_state =
-	mac_MainConfig->phr_Config->present;
-      UE_mac_inst[Mod_idP].PHR_reconfigured = 1;
-      UE_mac_inst[Mod_idP].scheduling_info.periodicPHR_Timer =
-	mac_MainConfig->phr_Config->choice.setup.periodicPHR_Timer;
-      UE_mac_inst[Mod_idP].scheduling_info.prohibitPHR_Timer =
-	mac_MainConfig->phr_Config->choice.setup.prohibitPHR_Timer;
-      UE_mac_inst[Mod_idP].scheduling_info.PathlossChange =
-	mac_MainConfig->phr_Config->choice.setup.dl_PathlossChange;
-    } else {
-      UE_mac_inst[Mod_idP].PHR_reconfigured = 0;
-      UE_mac_inst[Mod_idP].PHR_state =
-	MAC_MainConfig__phr_Config_PR_setup;
-      UE_mac_inst[Mod_idP].scheduling_info.periodicPHR_Timer =
-	MAC_MainConfig__phr_Config__setup__periodicPHR_Timer_sf20;
-      UE_mac_inst[Mod_idP].scheduling_info.prohibitPHR_Timer =
-	MAC_MainConfig__phr_Config__setup__prohibitPHR_Timer_sf20;
-      UE_mac_inst[Mod_idP].scheduling_info.PathlossChange =
-	MAC_MainConfig__phr_Config__setup__dl_PathlossChange_dB1;
-    }
-
-    UE_mac_inst[Mod_idP].scheduling_info.periodicPHR_SF =
-      get_sf_perioidicPHR_Timer(UE_mac_inst[Mod_idP].
-				scheduling_info.periodicPHR_Timer);
-    UE_mac_inst[Mod_idP].scheduling_info.prohibitPHR_SF =
-      get_sf_prohibitPHR_Timer(UE_mac_inst[Mod_idP].
-			       scheduling_info.prohibitPHR_Timer);
-    UE_mac_inst[Mod_idP].scheduling_info.PathlossChange_db =
-      get_db_dl_PathlossChange(UE_mac_inst[Mod_idP].
-			       scheduling_info.PathlossChange);
-    UE_mac_inst[Mod_idP].PHR_reporting_active = 0;
-    LOG_D(MAC,
-	  "[UE %d] config PHR (%d): periodic %d (SF) prohibit %d (SF)  pathlosschange %d (db) \n",
-	  Mod_idP,
-	  (mac_MainConfig->phr_Config) ? mac_MainConfig->
-	  phr_Config->present : -1,
-	  UE_mac_inst[Mod_idP].scheduling_info.periodicPHR_SF,
-	  UE_mac_inst[Mod_idP].scheduling_info.prohibitPHR_SF,
-	  UE_mac_inst[Mod_idP].scheduling_info.PathlossChange_db);
-  }
-
-
-  if (physicalConfigDedicated != NULL) {
-    phy_config_dedicated_ue(Mod_idP, 0, eNB_index,
-			    physicalConfigDedicated);
-    UE_mac_inst[Mod_idP].physicalConfigDedicated = physicalConfigDedicated;	// for SR proc
-  }
-#if defined(Rel10) || defined(Rel14)
-
-  if (sCellToAddMod_r10 != NULL) {
-
-
-    phy_config_dedicated_scell_ue(Mod_idP, eNB_index,
-				  sCellToAddMod_r10, 1);
-    UE_mac_inst[Mod_idP].physicalConfigDedicatedSCell_r10 = sCellToAddMod_r10->radioResourceConfigDedicatedSCell_r10->physicalConfigDedicatedSCell_r10;	// using SCell index 0
-  }
-#endif
-
-  if (measObj != NULL) {
-    if (measObj[0] != NULL) {
-      UE_mac_inst[Mod_idP].n_adj_cells =
-	measObj[0]->measObject.choice.
-	measObjectEUTRA.cellsToAddModList->list.count;
-      LOG_I(MAC, "Number of adjacent cells %d\n",
-	    UE_mac_inst[Mod_idP].n_adj_cells);
-
-      for (i = 0; i < UE_mac_inst[Mod_idP].n_adj_cells; i++) {
-	UE_mac_inst[Mod_idP].adj_cell_id[i] =
-	  measObj[0]->measObject.choice.
-	  measObjectEUTRA.cellsToAddModList->list.array[i]->
-	  physCellId;
-	LOG_I(MAC, "Cell %d : Nid_cell %d\n", i,
-	      UE_mac_inst[Mod_idP].adj_cell_id[i]);
-      }
-
-      phy_config_meas_ue(Mod_idP, 0, eNB_index,
-			 UE_mac_inst[Mod_idP].n_adj_cells,
-			 UE_mac_inst[Mod_idP].adj_cell_id);
-    }
-  }
-
-
-  if (mobilityControlInfo != NULL) {
-
-    LOG_D(MAC, "[UE%d] MAC Reset procedure triggered by RRC eNB %d \n",
-	  Mod_idP, eNB_index);
-    ue_mac_reset(Mod_idP, eNB_index);
-
-    if (mobilityControlInfo->radioResourceConfigCommon.
-	rach_ConfigCommon) {
-      memcpy((void *)
-	     &UE_mac_inst[Mod_idP].radioResourceConfigCommon->
-	     rach_ConfigCommon,
-	     (void *) mobilityControlInfo->
-	     radioResourceConfigCommon.rach_ConfigCommon,
-	     sizeof(RACH_ConfigCommon_t));
-    }
-
-    memcpy((void *) &UE_mac_inst[Mod_idP].
-	   radioResourceConfigCommon->prach_Config.prach_ConfigInfo,
-	   (void *) mobilityControlInfo->
-	   radioResourceConfigCommon.prach_Config.prach_ConfigInfo,
-	   sizeof(PRACH_ConfigInfo_t));
-    UE_mac_inst[Mod_idP].radioResourceConfigCommon->
-      prach_Config.rootSequenceIndex =
-      mobilityControlInfo->radioResourceConfigCommon.
-      prach_Config.rootSequenceIndex;
-
-    if (mobilityControlInfo->radioResourceConfigCommon.
-	pdsch_ConfigCommon) {
-      memcpy((void *)
-	     &UE_mac_inst[Mod_idP].radioResourceConfigCommon->
-	     pdsch_ConfigCommon,
-	     (void *) mobilityControlInfo->
-	     radioResourceConfigCommon.pdsch_ConfigCommon,
-	     sizeof(PDSCH_ConfigCommon_t));
-    }
-    // not a pointer: mobilityControlInfo->radioResourceConfigCommon.pusch_ConfigCommon
-    memcpy((void *) &UE_mac_inst[Mod_idP].
-	   radioResourceConfigCommon->pusch_ConfigCommon,
-	   (void *) &mobilityControlInfo->
-	   radioResourceConfigCommon.pusch_ConfigCommon,
-	   sizeof(PUSCH_ConfigCommon_t));
-
-    if (mobilityControlInfo->radioResourceConfigCommon.phich_Config) {
-      /* memcpy((void *)&UE_mac_inst[Mod_idP].radioResourceConfigCommon->phich_Config,
-	 (void *)mobilityControlInfo->radioResourceConfigCommon.phich_Config,
-	 sizeof(PHICH_Config_t)); */
-    }
-
-    if (mobilityControlInfo->radioResourceConfigCommon.
-	pucch_ConfigCommon) {
-      memcpy((void *)
-	     &UE_mac_inst[Mod_idP].radioResourceConfigCommon->
-	     pucch_ConfigCommon,
-	     (void *) mobilityControlInfo->
-	     radioResourceConfigCommon.pucch_ConfigCommon,
-	     sizeof(PUCCH_ConfigCommon_t));
-    }
-
-    if (mobilityControlInfo->
-	radioResourceConfigCommon.soundingRS_UL_ConfigCommon) {
-      memcpy((void *)
-	     &UE_mac_inst[Mod_idP].radioResourceConfigCommon->
-	     soundingRS_UL_ConfigCommon,
-	     (void *) mobilityControlInfo->
-	     radioResourceConfigCommon.soundingRS_UL_ConfigCommon,
-	     sizeof(SoundingRS_UL_ConfigCommon_t));
-    }
-
-    if (mobilityControlInfo->
-	radioResourceConfigCommon.uplinkPowerControlCommon) {
-      memcpy((void *)
-	     &UE_mac_inst[Mod_idP].radioResourceConfigCommon->
-	     uplinkPowerControlCommon,
-	     (void *) mobilityControlInfo->
-	     radioResourceConfigCommon.uplinkPowerControlCommon,
-	     sizeof(UplinkPowerControlCommon_t));
-    }
-    //configure antennaInfoCommon somewhere here..
-    if (mobilityControlInfo->radioResourceConfigCommon.p_Max) {
-      //to be configured
-    }
-
-    if (mobilityControlInfo->radioResourceConfigCommon.tdd_Config) {
-      UE_mac_inst[Mod_idP].tdd_Config =
-	mobilityControlInfo->radioResourceConfigCommon.tdd_Config;
-    }
-
-    if (mobilityControlInfo->
-	radioResourceConfigCommon.ul_CyclicPrefixLength) {
-      memcpy((void *)
-	     &UE_mac_inst[Mod_idP].radioResourceConfigCommon->
-	     ul_CyclicPrefixLength,
-	     (void *) mobilityControlInfo->
-	     radioResourceConfigCommon.ul_CyclicPrefixLength,
-	     sizeof(UL_CyclicPrefixLength_t));
-    }
-    // store the previous rnti in case of failure, and set thenew rnti
-    UE_mac_inst[Mod_idP].crnti_before_ho = UE_mac_inst[Mod_idP].crnti;
-    UE_mac_inst[Mod_idP].crnti =
-      ((mobilityControlInfo->
-	newUE_Identity.buf[0]) | (mobilityControlInfo->
-				  newUE_Identity.buf[1] << 8));
-    LOG_I(MAC, "[UE %d] Received new identity %x from %d\n", Mod_idP,
-	  UE_mac_inst[Mod_idP].crnti, eNB_index);
-    UE_mac_inst[Mod_idP].rach_ConfigDedicated =
-      malloc(sizeof(*mobilityControlInfo->rach_ConfigDedicated));
-
-    if (mobilityControlInfo->rach_ConfigDedicated) {
-      memcpy((void *) UE_mac_inst[Mod_idP].rach_ConfigDedicated,
-	     (void *) mobilityControlInfo->rach_ConfigDedicated,
-	     sizeof(*mobilityControlInfo->rach_ConfigDedicated));
-    }
-
-    phy_config_afterHO_ue(Mod_idP, 0, eNB_index, mobilityControlInfo,
-			  0);
-  }
-
-
-  if (mbsfn_SubframeConfigList != NULL) {
-    LOG_I(MAC,
-	  "[UE %d][CONFIG] Received %d subframe allocation pattern for MBSFN\n",
-	  Mod_idP, mbsfn_SubframeConfigList->list.count);
-    UE_mac_inst[Mod_idP].num_sf_allocation_pattern =
-      mbsfn_SubframeConfigList->list.count;
-
-    for (i = 0; i < mbsfn_SubframeConfigList->list.count; i++) {
-      LOG_I(MAC,
-	    "[UE %d] Configuring MBSFN_SubframeConfig %d from received SIB2 \n",
-	    Mod_idP, i);
-      UE_mac_inst[Mod_idP].mbsfn_SubframeConfig[i] =
-	mbsfn_SubframeConfigList->list.array[i];
-      //  LOG_I("[UE %d] MBSFN_SubframeConfig[%d] pattern is  %ld\n", Mod_idP,
-      //    UE_mac_inst[Mod_idP].mbsfn_SubframeConfig[i]->subframeAllocation.choice.oneFrame.buf[0]);
-    }
-  }
-#if defined(Rel10) || defined(Rel14)
-
-  if (mbsfn_AreaInfoList != NULL) {
-    LOG_I(MAC, "[UE %d][CONFIG] Received %d MBSFN Area Info\n",
-	  Mod_idP, mbsfn_AreaInfoList->list.count);
-    UE_mac_inst[Mod_idP].num_active_mbsfn_area =
-      mbsfn_AreaInfoList->list.count;
-
-    for (i = 0; i < mbsfn_AreaInfoList->list.count; i++) {
-      UE_mac_inst[Mod_idP].mbsfn_AreaInfo[i] =
-	mbsfn_AreaInfoList->list.array[i];
-      LOG_I(MAC,
-	    "[UE %d] MBSFN_AreaInfo[%d]: MCCH Repetition Period = %ld\n",
-	    Mod_idP, i,
-	    UE_mac_inst[Mod_idP].mbsfn_AreaInfo[i]->
-	    mcch_Config_r9.mcch_RepetitionPeriod_r9);
-      phy_config_sib13_ue(Mod_idP, 0, eNB_index, i,
-			  UE_mac_inst[Mod_idP].
-			  mbsfn_AreaInfo[i]->mbsfn_AreaId_r9);
-    }
-  }
-
-  if (pmch_InfoList != NULL) {
-
-    //    LOG_I(MAC,"DUY: lcid when entering rrc_mac config_req is %02d\n",(pmch_InfoList->list.array[0]->mbms_SessionInfoList_r9.list.array[0]->logicalChannelIdentity_r9));
-
-    LOG_I(MAC, "[UE %d] Configuring PMCH_config from MCCH MESSAGE \n",
-	  Mod_idP);
-
-    for (i = 0; i < pmch_InfoList->list.count; i++) {
-      UE_mac_inst[Mod_idP].pmch_Config[i] =
-	&pmch_InfoList->list.array[i]->pmch_Config_r9;
-      LOG_I(MAC, "[UE %d] PMCH[%d]: MCH_Scheduling_Period = %ld\n",
-	    Mod_idP, i,
-	    UE_mac_inst[Mod_idP].
-	    pmch_Config[i]->mch_SchedulingPeriod_r9);
-    }
-
-    UE_mac_inst[Mod_idP].mcch_status = 1;
-  }
-#endif
-#ifdef CBA
-
-  if (cba_rnti) {
-    UE_mac_inst[Mod_idP].cba_rnti[num_active_cba_groups - 1] =
-      cba_rnti;
-    LOG_D(MAC,
-	  "[UE %d] configure CBA group %d RNTI %x for eNB %d (total active cba group %d)\n",
-	  Mod_idP, Mod_idP % num_active_cba_groups, cba_rnti,
-	  eNB_index, num_active_cba_groups);
-    phy_config_cba_rnti(Mod_idP, CC_idP, eNB_flagP, eNB_index,
-			cba_rnti, num_active_cba_groups - 1,
-			num_active_cba_groups);
-  }
-#endif
-  VCD_SIGNAL_DUMPER_DUMP_FUNCTION_BY_NAME
-    (VCD_SIGNAL_DUMPER_FUNCTIONS_RRC_MAC_CONFIG, VCD_FUNCTION_OUT);
-
-  return (0);
-=======
->>>>>>> be8d32d5
 }