/*******************************************************************************
    OpenAirInterface
    Copyright(c) 1999 - 2014 Eurecom

    OpenAirInterface is free software: you can redistribute it and/or modify
    it under the terms of the GNU General Public License as published by
    the Free Software Foundation, either version 3 of the License, or
    (at your option) any later version.


    OpenAirInterface is distributed in the hope that it will be useful,
    but WITHOUT ANY WARRANTY; without even the implied warranty of
    MERCHANTABILITY or FITNESS FOR A PARTICULAR PURPOSE.  See the
    GNU General Public License for more details.

    You should have received a copy of the GNU General Public License
    along with OpenAirInterface.The full GNU General Public License is
    included in this distribution in the file called "COPYING". If not,
    see <http://www.gnu.org/licenses/>.

  Contact Information
  OpenAirInterface Admin: openair_admin@eurecom.fr
  OpenAirInterface Tech : openair_tech@eurecom.fr
  OpenAirInterface Dev  : openair4g-devel@lists.eurecom.fr

  Address      : Eurecom, Campus SophiaTech, 450 Route des Chappes, CS 50193 - 06904 Biot Sophia Antipolis cedex, FRANCE

*******************************************************************************/
/*! \file config.c
 * \brief UE and eNB configuration performed by RRC or as a consequence of RRC procedures
 * \author  Navid Nikaein and Raymond Knopp
 * \date 2010 - 2014
 * \version 0.1
 * \email: navid.nikaein@eurecom.fr
 * @ingroup _mac

 */

#include "COMMON/platform_types.h"
#include "COMMON/platform_constants.h"
#include "SystemInformationBlockType2.h"
//#include "RadioResourceConfigCommonSIB.h"
#include "RadioResourceConfigDedicated.h"
#include "MeasGapConfig.h"
#include "MeasObjectToAddModList.h"
#include "TDD-Config.h"
#include "defs.h"
#include "proto.h"
#include "extern.h"
#include "UTIL/LOG/log.h"
#include "UTIL/LOG/vcd_signal_dumper.h"
#ifdef Rel10
#include "MBSFN-AreaInfoList-r9.h"
#include "MBSFN-AreaInfo-r9.h"
#include "MBSFN-SubframeConfigList.h"
#include "PMCH-InfoList-r9.h"
#endif

/* sec 5.9, 36.321: MAC Reset Procedure */
void ue_mac_reset(module_id_t module_idP,uint8_t eNB_index)
{

  //Resetting Bj
  UE_mac_inst[module_idP].scheduling_info.Bj[0] = 0;
  UE_mac_inst[module_idP].scheduling_info.Bj[1] = 0;
  UE_mac_inst[module_idP].scheduling_info.Bj[2] = 0;

  //Stopping all timers

  //timeAlignmentTimer expires

  // PHY changes for UE MAC reset
  mac_xface->phy_reset_ue(module_idP,0,eNB_index);

  // notify RRC to relase PUCCH/SRS
  // cancel all pending SRs
  UE_mac_inst[module_idP].scheduling_info.SR_pending=0;
  UE_mac_inst[module_idP].scheduling_info.SR_COUNTER=0;

  // stop ongoing RACH procedure

  // discard explicitly signaled ra_PreambleIndex and ra_RACH_MaskIndex, if any
  UE_mac_inst[module_idP].RA_prach_resources.ra_PreambleIndex  = 0; // check!
  UE_mac_inst[module_idP].RA_prach_resources.ra_RACH_MaskIndex = 0;


  ue_init_mac(module_idP); //This will hopefully do the rest of the MAC reset procedure

}

int
rrc_mac_config_req(
  module_id_t                      Mod_idP,
  int                              CC_idP,
  eNB_flag_t                       eNB_flagP,
  rnti_t                           rntiP,
  uint8_t                          eNB_index,
                       RadioResourceConfigCommonSIB_t  *radioResourceConfigCommon,
                       struct PhysicalConfigDedicated  *physicalConfigDedicated,
#ifdef Rel10
                       SCellToAddMod_r10_t *sCellToAddMod_r10,
                       //struct PhysicalConfigDedicatedSCell_r10 *physicalConfigDedicatedSCell_r10,
#endif
                       MeasObjectToAddMod_t           **measObj,
                       MAC_MainConfig_t                *mac_MainConfig,
                       long                             logicalChannelIdentity,
                       LogicalChannelConfig_t          *logicalChannelConfig,
                       MeasGapConfig_t                 *measGapConfig,
                       TDD_Config_t                    *tdd_Config,
                       MobilityControlInfo_t           *mobilityControlInfo,
                       uint8_t                              *SIwindowsize,
                       uint16_t                             *SIperiod,
                       ARFCN_ValueEUTRA_t              *ul_CarrierFreq,
                       long                            *ul_Bandwidth,
                       AdditionalSpectrumEmission_t    *additionalSpectrumEmission,
                       struct MBSFN_SubframeConfigList *mbsfn_SubframeConfigList
#ifdef Rel10
                       ,uint8_t                              MBMS_Flag,
                       MBSFN_AreaInfoList_r9_t         *mbsfn_AreaInfoList,
                       PMCH_InfoList_r9_t              *pmch_InfoList
#endif
#ifdef CBA
                       ,uint8_t                              num_active_cba_groups,
                       uint16_t                              cba_rnti
#endif
                      )
{

  int i;

  int UE_id = -1;
  eNB_MAC_INST *eNB = &eNB_mac_inst[Mod_idP];
  UE_list_t *UE_list= &eNB->UE_list;

  VCD_SIGNAL_DUMPER_DUMP_FUNCTION_BY_NAME(VCD_SIGNAL_DUMPER_FUNCTIONS_RRC_MAC_CONFIG, VCD_FUNCTION_IN);

  if (eNB_flagP==0) {
    LOG_I(MAC,"[CONFIG][UE %d] Configuring MAC/PHY from eNB %d\n",Mod_idP,eNB_index);

    if (tdd_Config != NULL) {
      UE_mac_inst[Mod_idP].tdd_Config = tdd_Config;
    }
  } else {
    UE_id = find_UE_id(Mod_idP, rntiP);
    if (physicalConfigDedicated == NULL) {
      LOG_I(MAC,"[CONFIG][eNB %d/%d] Configuring MAC/PHY\n", Mod_idP, CC_idP);
    } else {
      LOG_I(MAC,"[CONFIG][eNB %d/%d] Configuring MAC/PHY for UE %d (%x)\n", Mod_idP, CC_idP, UE_id, UE_RNTI(Mod_idP, UE_id));
    }
  }

  if (tdd_Config && SIwindowsize && SIperiod) {
    if (eNB_flagP == ENB_FLAG_YES) {
      mac_xface->phy_config_sib1_eNB(Mod_idP, CC_idP, tdd_Config, *SIwindowsize, *SIperiod);
    } else {
      mac_xface->phy_config_sib1_ue(Mod_idP,0,eNB_index,tdd_Config,*SIwindowsize,*SIperiod);
    }
  }

  if (radioResourceConfigCommon!=NULL) {
    if (eNB_flagP==1) {
      LOG_I(MAC,"[CONFIG]SIB2/3 Contents (partial)\n");
      LOG_I(MAC,"[CONFIG]pusch_config_common.n_SB = %ld\n",radioResourceConfigCommon->pusch_ConfigCommon.pusch_ConfigBasic.n_SB);
      LOG_I(MAC,"[CONFIG]pusch_config_common.hoppingMode = %ld\n",radioResourceConfigCommon->pusch_ConfigCommon.pusch_ConfigBasic.hoppingMode);
      LOG_I(MAC,"[CONFIG]pusch_config_common.pusch_HoppingOffset = %ld\n",  radioResourceConfigCommon->pusch_ConfigCommon.pusch_ConfigBasic.pusch_HoppingOffset);
      LOG_I(MAC,"[CONFIG]pusch_config_common.enable64QAM = %d\n",radioResourceConfigCommon->pusch_ConfigCommon.pusch_ConfigBasic.enable64QAM);
      LOG_I(MAC,"[CONFIG]pusch_config_common.groupHoppingEnabled = %d\n",radioResourceConfigCommon->pusch_ConfigCommon.ul_ReferenceSignalsPUSCH.groupHoppingEnabled);
      LOG_I(MAC,"[CONFIG]pusch_config_common.groupAssignmentPUSCH = %ld\n",radioResourceConfigCommon->pusch_ConfigCommon.ul_ReferenceSignalsPUSCH.groupAssignmentPUSCH);
      LOG_I(MAC,"[CONFIG]pusch_config_common.sequenceHoppingEnabled = %d\n",radioResourceConfigCommon->pusch_ConfigCommon.ul_ReferenceSignalsPUSCH.sequenceHoppingEnabled);
      LOG_I(MAC,"[CONFIG]pusch_config_common.cyclicShift  = %ld\n",radioResourceConfigCommon->pusch_ConfigCommon.ul_ReferenceSignalsPUSCH.cyclicShift);
      mac_xface->phy_config_sib2_eNB(Mod_idP, CC_idP, radioResourceConfigCommon, ul_CarrierFreq, ul_Bandwidth, additionalSpectrumEmission, mbsfn_SubframeConfigList);
    } else {
      UE_mac_inst[Mod_idP].radioResourceConfigCommon = radioResourceConfigCommon;
      mac_xface->phy_config_sib2_ue(Mod_idP,0,eNB_index,radioResourceConfigCommon,ul_CarrierFreq,ul_Bandwidth,additionalSpectrumEmission,mbsfn_SubframeConfigList);
    }
  }

  // SRB2_lchan_config->choice.explicitValue.ul_SpecificParameters->logicalChannelGroup
  if (logicalChannelConfig!= NULL) {
    if (eNB_flagP==0) {
      LOG_I(MAC,"[CONFIG][UE %d] Applying RRC logicalChannelConfig from eNB%d\n",Mod_idP,eNB_index);
      UE_mac_inst[Mod_idP].logicalChannelConfig[logicalChannelIdentity]=logicalChannelConfig;
      UE_mac_inst[Mod_idP].scheduling_info.Bj[logicalChannelIdentity]=0; // initilize the bucket for this lcid

      if (logicalChannelConfig->ul_SpecificParameters) {
        UE_mac_inst[Mod_idP].scheduling_info.bucket_size[logicalChannelIdentity]=logicalChannelConfig->ul_SpecificParameters->prioritisedBitRate *
            logicalChannelConfig->ul_SpecificParameters->bucketSizeDuration; // set the max bucket size
        UE_mac_inst[Mod_idP].scheduling_info.LCGID[logicalChannelIdentity]=*logicalChannelConfig->ul_SpecificParameters->logicalChannelGroup;
        LOG_D(MAC,"[CONFIG][UE %d] LCID %d is attached to the LCGID %d\n",Mod_idP,logicalChannelIdentity,*logicalChannelConfig->ul_SpecificParameters->logicalChannelGroup);
      } else {
        LOG_E(MAC,"[CONFIG][UE %d] LCID %d NULL ul_SpecificParameters\n",Mod_idP,logicalChannelIdentity);
        mac_xface->macphy_exit("NULL ul_SpecificParameters");
      }
    }
    else {
<<<<<<< HEAD
      eNB_mac_inst[Mod_id].lcid_active[logicalChannelIdentity]=1;
      LOG_I(MAC,"[CONFIG][eNB %d] lcid %d is active for UE rnti %x on cc_id %d \n",Mod_id,logicalChannelIdentity, rntiP,CC_id);
=======
      if (logicalChannelConfig)
	UE_list->UE_template[CC_idP][UE_id].lcgidmap[logicalChannelIdentity] = *logicalChannelConfig->ul_SpecificParameters->logicalChannelGroup;
      else
	UE_list->UE_template[CC_idP][UE_id].lcgidmap[logicalChannelIdentity] = 0;
>>>>>>> 3430dbc4
    }
  }

  if (mac_MainConfig != NULL) {
    if (eNB_flagP==0) {
      LOG_I(MAC,"[CONFIG][UE%d] Applying RRC macMainConfig from eNB%d\n",Mod_idP,eNB_index);
      UE_mac_inst[Mod_idP].macConfig=mac_MainConfig;
      UE_mac_inst[Mod_idP].measGapConfig=measGapConfig;

      if (mac_MainConfig->ul_SCH_Config) {

        if (mac_MainConfig->ul_SCH_Config->periodicBSR_Timer) {
          UE_mac_inst[Mod_idP].scheduling_info.periodicBSR_Timer = (uint16_t) *mac_MainConfig->ul_SCH_Config->periodicBSR_Timer;
        } else {
          UE_mac_inst[Mod_idP].scheduling_info.periodicBSR_Timer = (uint16_t) MAC_MainConfig__ul_SCH_Config__periodicBSR_Timer_infinity;
        }

        if (mac_MainConfig->ul_SCH_Config->maxHARQ_Tx) {
          UE_mac_inst[Mod_idP].scheduling_info.maxHARQ_Tx     = (uint16_t) *mac_MainConfig->ul_SCH_Config->maxHARQ_Tx;
        } else {
          UE_mac_inst[Mod_idP].scheduling_info.maxHARQ_Tx     = (uint16_t) MAC_MainConfig__ul_SCH_Config__maxHARQ_Tx_n5;
        }

        if (mac_MainConfig->ul_SCH_Config->retxBSR_Timer) {
          UE_mac_inst[Mod_idP].scheduling_info.retxBSR_Timer     = (uint16_t) mac_MainConfig->ul_SCH_Config->retxBSR_Timer;
        } else {
          UE_mac_inst[Mod_idP].scheduling_info.retxBSR_Timer     = (uint16_t)MAC_MainConfig__ul_SCH_Config__retxBSR_Timer_sf2560;
      }
      }

#ifdef Rel10

      if (mac_MainConfig->ext1 && mac_MainConfig->ext1->sr_ProhibitTimer_r9) {
        UE_mac_inst[Mod_idP].scheduling_info.sr_ProhibitTimer  = (uint16_t) *mac_MainConfig->ext1->sr_ProhibitTimer_r9;
      } else {
        UE_mac_inst[Mod_idP].scheduling_info.sr_ProhibitTimer  = (uint16_t) 0;
      }

#endif
      UE_mac_inst[Mod_idP].scheduling_info.periodicBSR_SF  = get_sf_periodicBSRTimer(UE_mac_inst[Mod_idP].scheduling_info.periodicBSR_Timer);
      UE_mac_inst[Mod_idP].scheduling_info.retxBSR_SF     = get_sf_retxBSRTimer(UE_mac_inst[Mod_idP].scheduling_info.retxBSR_Timer);

      UE_mac_inst[Mod_idP].scheduling_info.drx_config     = mac_MainConfig->drx_Config;
      UE_mac_inst[Mod_idP].scheduling_info.phr_config     = mac_MainConfig->phr_Config;

      if (mac_MainConfig->phr_Config) {
        UE_mac_inst[Mod_idP].PHR_state = mac_MainConfig->phr_Config->present;
        UE_mac_inst[Mod_idP].PHR_reconfigured = 1;
        UE_mac_inst[Mod_idP].scheduling_info.periodicPHR_Timer = mac_MainConfig->phr_Config->choice.setup.periodicPHR_Timer;
        UE_mac_inst[Mod_idP].scheduling_info.prohibitPHR_Timer = mac_MainConfig->phr_Config->choice.setup.prohibitPHR_Timer;
        UE_mac_inst[Mod_idP].scheduling_info.PathlossChange = mac_MainConfig->phr_Config->choice.setup.dl_PathlossChange;
      } else {
        UE_mac_inst[Mod_idP].PHR_reconfigured = 0;
        UE_mac_inst[Mod_idP].PHR_state = MAC_MainConfig__phr_Config_PR_setup;
        UE_mac_inst[Mod_idP].scheduling_info.periodicPHR_Timer = MAC_MainConfig__phr_Config__setup__periodicPHR_Timer_sf20;
        UE_mac_inst[Mod_idP].scheduling_info.prohibitPHR_Timer = MAC_MainConfig__phr_Config__setup__prohibitPHR_Timer_sf20;
        UE_mac_inst[Mod_idP].scheduling_info.PathlossChange = MAC_MainConfig__phr_Config__setup__dl_PathlossChange_dB1;
      }

      UE_mac_inst[Mod_idP].scheduling_info.periodicPHR_SF =  get_sf_perioidicPHR_Timer(UE_mac_inst[Mod_idP].scheduling_info.periodicPHR_Timer);
      UE_mac_inst[Mod_idP].scheduling_info.prohibitPHR_SF =  get_sf_prohibitPHR_Timer(UE_mac_inst[Mod_idP].scheduling_info.prohibitPHR_Timer);
      UE_mac_inst[Mod_idP].scheduling_info.PathlossChange_db =  get_db_dl_PathlossChange(UE_mac_inst[Mod_idP].scheduling_info.PathlossChange);
      LOG_D(MAC,"[UE %d] config PHR (%d): periodic %d (SF) prohibit %d (SF)  pathlosschange %d (db) \n",
            Mod_idP,
            (mac_MainConfig->phr_Config)?mac_MainConfig->phr_Config->present:-1,
            UE_mac_inst[Mod_idP].scheduling_info.periodicPHR_SF,
            UE_mac_inst[Mod_idP].scheduling_info.prohibitPHR_SF,
            UE_mac_inst[Mod_idP].scheduling_info.PathlossChange_db);
    }
  }

  if (physicalConfigDedicated != NULL) {
    if (eNB_flagP==1) {
      mac_xface->phy_config_dedicated_eNB(Mod_idP, CC_idP, UE_RNTI(Mod_idP, UE_id), physicalConfigDedicated);
    } else {
      mac_xface->phy_config_dedicated_ue(Mod_idP,0,eNB_index,physicalConfigDedicated);
      UE_mac_inst[Mod_idP].physicalConfigDedicated=physicalConfigDedicated; // for SR proc
    }
  }

#ifdef Rel10

  if (sCellToAddMod_r10 != NULL) {

    if (eNB_flagP==1) {
      mac_xface->phy_config_dedicated_scell_eNB(Mod_idP,UE_RNTI(Mod_idP,UE_id),sCellToAddMod_r10,1);
    } else {

	//#warning "phy_config_dedicated_scell_ue is empty"
      mac_xface->phy_config_dedicated_scell_ue(Mod_idP,eNB_index,sCellToAddMod_r10,1);
      UE_mac_inst[Mod_idP].physicalConfigDedicatedSCell_r10 = sCellToAddMod_r10->radioResourceConfigDedicatedSCell_r10->physicalConfigDedicatedSCell_r10; // using SCell index 0
    }
  }

#endif

  if (eNB_flagP == 0) {
    if (measObj!= NULL) {
      if (measObj[0]!= NULL) {
        UE_mac_inst[Mod_idP].n_adj_cells = measObj[0]->measObject.choice.measObjectEUTRA.cellsToAddModList->list.count;
        LOG_I(MAC,"Number of adjacent cells %d\n",UE_mac_inst[Mod_idP].n_adj_cells);

        for (i=0; i<UE_mac_inst[Mod_idP].n_adj_cells; i++) {
          UE_mac_inst[Mod_idP].adj_cell_id[i] = measObj[0]->measObject.choice.measObjectEUTRA.cellsToAddModList->list.array[i]->physCellId;
          LOG_I(MAC,"Cell %d : Nid_cell %d\n",i,UE_mac_inst[Mod_idP].adj_cell_id[i]);
        }

        mac_xface->phy_config_meas_ue(Mod_idP,0,eNB_index,UE_mac_inst[Mod_idP].n_adj_cells,UE_mac_inst[Mod_idP].adj_cell_id);
      }

      /*
      if (quantityConfig != NULL) {
      if (quantityConfig[0] != NULL) {
      UE_mac_inst[Mod_idP].quantityConfig = quantityConfig[0];
      LOG_I(MAC,"UE %d configured filterCoeff.",UE_mac_inst[Mod_idP].crnti);
      mac_xface->phy_config_meas_ue
      }
      }
       */
    }
  }

  if (eNB_flagP==0) {
    if(mobilityControlInfo != NULL) {

      LOG_D(MAC,"[UE%d] MAC Reset procedure triggered by RRC eNB %d \n",Mod_idP,eNB_index);
      ue_mac_reset(Mod_idP,eNB_index);

      if(mobilityControlInfo->radioResourceConfigCommon.rach_ConfigCommon) {
        memcpy((void *)&UE_mac_inst[Mod_idP].radioResourceConfigCommon->rach_ConfigCommon,
               (void *)mobilityControlInfo->radioResourceConfigCommon.rach_ConfigCommon,
               sizeof(RACH_ConfigCommon_t));
      }

      memcpy((void *)&UE_mac_inst[Mod_idP].radioResourceConfigCommon->prach_Config.prach_ConfigInfo,
             (void *)mobilityControlInfo->radioResourceConfigCommon.prach_Config.prach_ConfigInfo,
             sizeof(PRACH_ConfigInfo_t));
      UE_mac_inst[Mod_idP].radioResourceConfigCommon->prach_Config.rootSequenceIndex = mobilityControlInfo->radioResourceConfigCommon.prach_Config.rootSequenceIndex;

      if(mobilityControlInfo->radioResourceConfigCommon.pdsch_ConfigCommon) {
        memcpy((void *)&UE_mac_inst[Mod_idP].radioResourceConfigCommon->pdsch_ConfigCommon,
               (void *)mobilityControlInfo->radioResourceConfigCommon.pdsch_ConfigCommon,
               sizeof(PDSCH_ConfigCommon_t));
      }

      // not a pointer: mobilityControlInfo->radioResourceConfigCommon.pusch_ConfigCommon
      memcpy((void *)&UE_mac_inst[Mod_idP].radioResourceConfigCommon->pusch_ConfigCommon,
             (void *)&mobilityControlInfo->radioResourceConfigCommon.pusch_ConfigCommon,
             sizeof(PUSCH_ConfigCommon_t));

      if(mobilityControlInfo->radioResourceConfigCommon.phich_Config) {
        /* memcpy((void *)&UE_mac_inst[Mod_idP].radioResourceConfigCommon->phich_Config,
        (void *)mobilityControlInfo->radioResourceConfigCommon.phich_Config,
        sizeof(PHICH_Config_t)); */
      }

      if(mobilityControlInfo->radioResourceConfigCommon.pucch_ConfigCommon) {
        memcpy((void *)&UE_mac_inst[Mod_idP].radioResourceConfigCommon->pucch_ConfigCommon,
               (void *)mobilityControlInfo->radioResourceConfigCommon.pucch_ConfigCommon,
               sizeof(PUCCH_ConfigCommon_t));
      }

      if(mobilityControlInfo->radioResourceConfigCommon.soundingRS_UL_ConfigCommon) {
        memcpy((void *)&UE_mac_inst[Mod_idP].radioResourceConfigCommon->soundingRS_UL_ConfigCommon,
               (void *)mobilityControlInfo->radioResourceConfigCommon.soundingRS_UL_ConfigCommon,
               sizeof(SoundingRS_UL_ConfigCommon_t));
      }

      if(mobilityControlInfo->radioResourceConfigCommon.uplinkPowerControlCommon) {
        memcpy((void *)&UE_mac_inst[Mod_idP].radioResourceConfigCommon->uplinkPowerControlCommon,
               (void *)mobilityControlInfo->radioResourceConfigCommon.uplinkPowerControlCommon,
               sizeof(UplinkPowerControlCommon_t));
      }

      //configure antennaInfoCommon somewhere here..
      if(mobilityControlInfo->radioResourceConfigCommon.p_Max) {
        //to be configured
      }

      if(mobilityControlInfo->radioResourceConfigCommon.tdd_Config) {
        UE_mac_inst[Mod_idP].tdd_Config = mobilityControlInfo->radioResourceConfigCommon.tdd_Config;
      }

      if(mobilityControlInfo->radioResourceConfigCommon.ul_CyclicPrefixLength) {
        memcpy((void *)&UE_mac_inst[Mod_idP].radioResourceConfigCommon->ul_CyclicPrefixLength,
               (void *)mobilityControlInfo->radioResourceConfigCommon.ul_CyclicPrefixLength,
               sizeof(UL_CyclicPrefixLength_t));
      }

      // store the previous rnti in case of failure, and set thenew rnti
      UE_mac_inst[Mod_idP].crnti_before_ho = UE_mac_inst[Mod_idP].crnti;
      UE_mac_inst[Mod_idP].crnti = ((mobilityControlInfo->newUE_Identity.buf[0])|(mobilityControlInfo->newUE_Identity.buf[1]<<8));
      LOG_I(MAC,"[UE %d] Received new identity %x from %d\n", Mod_idP, UE_mac_inst[Mod_idP].crnti, eNB_index);
      UE_mac_inst[Mod_idP].rach_ConfigDedicated = malloc(sizeof(*mobilityControlInfo->rach_ConfigDedicated));

      if (mobilityControlInfo->rach_ConfigDedicated) {
        memcpy((void*)UE_mac_inst[Mod_idP].rach_ConfigDedicated,
               (void*)mobilityControlInfo->rach_ConfigDedicated,
               sizeof(*mobilityControlInfo->rach_ConfigDedicated));
      }

      mac_xface->phy_config_afterHO_ue(Mod_idP,0,eNB_index,mobilityControlInfo,0);
    }
  }

  if (mbsfn_SubframeConfigList != NULL) {
    if (eNB_flagP == 1) {
      LOG_I(MAC,"[eNB %d][CONFIG] Received %d subframe allocation pattern for MBSFN\n", Mod_idP, mbsfn_SubframeConfigList->list.count);
      eNB_mac_inst[Mod_idP].common_channels[0].num_sf_allocation_pattern= mbsfn_SubframeConfigList->list.count;

      for (i=0; i<mbsfn_SubframeConfigList->list.count; i++) {
        eNB_mac_inst[Mod_idP].common_channels[0].mbsfn_SubframeConfig[i] = mbsfn_SubframeConfigList->list.array[i];
        LOG_I(MAC, "[eNB %d][CONFIG] MBSFN_SubframeConfig[%d] pattern is  %x\n", Mod_idP, i,
              eNB_mac_inst[Mod_idP].common_channels[0].mbsfn_SubframeConfig[i]->subframeAllocation.choice.oneFrame.buf[0]);
      }

#ifdef Rel10
      eNB_mac_inst[Mod_idP].common_channels[0].MBMS_flag = MBMS_Flag;
#endif
    } else { // UE
      LOG_I(MAC,"[UE %d][CONFIG] Received %d subframe allocation pattern for MBSFN\n", Mod_idP, mbsfn_SubframeConfigList->list.count);
      UE_mac_inst[Mod_idP].num_sf_allocation_pattern= mbsfn_SubframeConfigList->list.count;

      for (i=0; i<mbsfn_SubframeConfigList->list.count; i++) {
        LOG_I(MAC, "[UE %d] Configuring MBSFN_SubframeConfig %d from received SIB2 \n", Mod_idP, i);
        UE_mac_inst[Mod_idP].mbsfn_SubframeConfig[i] = mbsfn_SubframeConfigList->list.array[i];
        //  LOG_I("[UE %d] MBSFN_SubframeConfig[%d] pattern is  %ld\n", Mod_idP,
        //    UE_mac_inst[Mod_idP].mbsfn_SubframeConfig[i]->subframeAllocation.choice.oneFrame.buf[0]);
      }
    }
  }

#ifdef Rel10

  if (mbsfn_AreaInfoList != NULL) {
    if (eNB_flagP == 1) {
      // One eNB could be part of multiple mbsfn syc area, this could change over time so reset each time
      LOG_I(MAC,"[eNB %d][CONFIG] Received %d MBSFN Area Info\n", Mod_idP, mbsfn_AreaInfoList->list.count);
      eNB_mac_inst[Mod_idP].common_channels[0].num_active_mbsfn_area = mbsfn_AreaInfoList->list.count;

      for (i =0; i< mbsfn_AreaInfoList->list.count; i++) {
        eNB_mac_inst[Mod_idP].common_channels[0].mbsfn_AreaInfo[i] = mbsfn_AreaInfoList->list.array[i];
        LOG_I(MAC,"[eNB %d][CONFIG] MBSFN_AreaInfo[%d]: MCCH Repetition Period = %ld\n", Mod_idP,i,
              eNB_mac_inst[Mod_idP].common_channels[0].mbsfn_AreaInfo[i]->mcch_Config_r9.mcch_RepetitionPeriod_r9);
        mac_xface->phy_config_sib13_eNB(Mod_idP,0,i,eNB_mac_inst[Mod_idP].common_channels[0].mbsfn_AreaInfo[i]->mbsfn_AreaId_r9);
      }
    } else { // UE
      LOG_I(MAC,"[UE %d][CONFIG] Received %d MBSFN Area Info\n", Mod_idP, mbsfn_AreaInfoList->list.count);
      UE_mac_inst[Mod_idP].num_active_mbsfn_area = mbsfn_AreaInfoList->list.count;

      for (i =0; i< mbsfn_AreaInfoList->list.count; i++) {
        UE_mac_inst[Mod_idP].mbsfn_AreaInfo[i] = mbsfn_AreaInfoList->list.array[i];
        LOG_I(MAC,"[UE %d] MBSFN_AreaInfo[%d]: MCCH Repetition Period = %ld\n",Mod_idP, i,
              UE_mac_inst[Mod_idP].mbsfn_AreaInfo[i]->mcch_Config_r9.mcch_RepetitionPeriod_r9);
        mac_xface->phy_config_sib13_ue(Mod_idP,0,eNB_index,i,UE_mac_inst[Mod_idP].mbsfn_AreaInfo[i]->mbsfn_AreaId_r9);
      }
    }
  }


  if (pmch_InfoList != NULL) {

    //    LOG_I(MAC,"DUY: lcid when entering rrc_mac config_req is %02d\n",(pmch_InfoList->list.array[0]->mbms_SessionInfoList_r9.list.array[0]->logicalChannelIdentity_r9));

    if (eNB_flagP == 1) {

      LOG_I(MAC, "[CONFIG] Number of PMCH in this MBSFN Area %d\n", pmch_InfoList->list.count);

      for (i =0; i< pmch_InfoList->list.count; i++) {
        eNB_mac_inst[Mod_idP].common_channels[0].pmch_Config[i] = &pmch_InfoList->list.array[i]->pmch_Config_r9;

        LOG_I(MAC, "[CONFIG] PMCH[%d]: This PMCH stop (sf_AllocEnd_r9) at subframe  %ldth\n", i,
              eNB_mac_inst[Mod_idP].common_channels[0].pmch_Config[i]->sf_AllocEnd_r9);
        LOG_I(MAC, "[CONFIG] PMCH[%d]: mch_Scheduling_Period = %ld\n", i,
              eNB_mac_inst[Mod_idP].common_channels[0].pmch_Config[i]->mch_SchedulingPeriod_r9);
        LOG_I(MAC, "[CONFIG] PMCH[%d]: dataMCS = %ld\n", i,
              eNB_mac_inst[Mod_idP].common_channels[0].pmch_Config[i]->dataMCS_r9);

        // MBMS session info list in each MCH
        eNB_mac_inst[Mod_idP].common_channels[0].mbms_SessionList[i] = &pmch_InfoList->list.array[i]->mbms_SessionInfoList_r9;
        LOG_I(MAC, "PMCH[%d] Number of session (MTCH) is: %d\n",i, eNB_mac_inst[Mod_idP].common_channels[0].mbms_SessionList[i]->list.count);
      }
    } else { // UE
      LOG_I(MAC, "[UE %d] Configuring PMCH_config from MCCH MESSAGE \n",Mod_idP);

      for (i =0; i< pmch_InfoList->list.count; i++) {
        UE_mac_inst[Mod_idP].pmch_Config[i] = &pmch_InfoList->list.array[i]->pmch_Config_r9;
        LOG_I(MAC, "[UE %d] PMCH[%d]: MCH_Scheduling_Period = %ld\n", Mod_idP, i,
              UE_mac_inst[Mod_idP].pmch_Config[i]->mch_SchedulingPeriod_r9);
      }

      UE_mac_inst[Mod_idP].mcch_status = 1;
    }
  }

#endif
#ifdef CBA

  if (eNB_flagP == 0) {
    if (cba_rnti) {
      UE_mac_inst[Mod_idP].cba_rnti[num_active_cba_groups-1] = cba_rnti;
      LOG_D(MAC,"[UE %d] configure CBA group %d RNTI %x for eNB %d (total active cba group %d)\n",
            Mod_idP,Mod_idP%num_active_cba_groups, cba_rnti,eNB_index,num_active_cba_groups);
      mac_xface->phy_config_cba_rnti(Mod_idP,CC_idP,eNB_flagP,eNB_index,cba_rnti,num_active_cba_groups-1, num_active_cba_groups);
    }
  } else {
    if (cba_rnti) {
      LOG_D(MAC,"[eNB %d] configure CBA RNTI for UE  %d (total active cba groups %d)\n",
            Mod_idP, UE_id, num_active_cba_groups);
      eNB_mac_inst[Mod_idP].common_channels[CC_idP].num_active_cba_groups=num_active_cba_groups;

      for (i=0; i < num_active_cba_groups; i ++) {
        if (eNB_mac_inst[Mod_idP].common_channels[CC_idP].cba_rnti[i] != cba_rnti + i) {
          eNB_mac_inst[Mod_idP].common_channels[CC_idP].cba_rnti[i] = cba_rnti + i;
        }

        //only configure UE ids up to num_active_cba_groups
        //we use them as candidates for the transmission of dci format0)
        if (UE_id%num_active_cba_groups == i) {
          mac_xface->phy_config_cba_rnti(Mod_idP,CC_idP,eNB_flagP,UE_id,cba_rnti + i,i,num_active_cba_groups );
          LOG_D(MAC,"[eNB %d] configure CBA groups %d with RNTI %x for UE  %d (total active cba groups %d)\n",
                Mod_idP, i, eNB_mac_inst[Mod_idP].common_channels[CC_idP].cba_rnti[i],UE_id, num_active_cba_groups);
        }
      }
    }
  }

#endif
  VCD_SIGNAL_DUMPER_DUMP_FUNCTION_BY_NAME(VCD_SIGNAL_DUMPER_FUNCTIONS_RRC_MAC_CONFIG, VCD_FUNCTION_OUT);

  return(0);
}
#ifdef LOCALIZATION
//------------------------------------------------------------------------------
double
rrc_get_estimated_ue_distance(
  const protocol_ctxt_t* const ctxt_pP,
  const int         CC_idP,
  const uint8_t     loc_typeP
)
//------------------------------------------------------------------------------
{
  // localization types:
  // 0: power based
  // 1: time based
  LTE_eNB_UE_stats     *eNB_UE_stats     = NULL;
  UE_list_t*            UE_list = &eNB_mac_inst[ctxt_pP->module_id].UE_list;
  int                   pCCid;
  int                   UE_id;

  if(ctxt_pP->rnti == NOT_A_RNTI) {
    return -1;
  }

  UE_id = find_UE_id(ctxt_pP->module_id,ctxt_pP->rnti);
  pCCid = UE_PCCID(ctxt_pP->module_id,UE_id);
  eNB_UE_stats = mac_xface->get_eNB_UE_stats(ctxt_pP->module_id,pCCid,ctxt_pP->rnti);

  switch (loc_typeP) {
  case 0:
    return eNB_UE_stats->distance.power_based;
    break;

  case 1:
    return eNB_UE_stats->distance.time_based;
    break;

  default:
    return  eNB_UE_stats->distance.power_based;
  }

  //    LOG_D(LOCALIZE, "DEBUG ME, dist = %d\n", &eNB_mac_inst[ctxt_pP->module_id].UE_list.UE_template[CC_idP][UE_id].distance.power_based);

}

#endif<|MERGE_RESOLUTION|>--- conflicted
+++ resolved
@@ -193,15 +193,10 @@
       }
     }
     else {
-<<<<<<< HEAD
-      eNB_mac_inst[Mod_id].lcid_active[logicalChannelIdentity]=1;
-      LOG_I(MAC,"[CONFIG][eNB %d] lcid %d is active for UE rnti %x on cc_id %d \n",Mod_id,logicalChannelIdentity, rntiP,CC_id);
-=======
       if (logicalChannelConfig)
 	UE_list->UE_template[CC_idP][UE_id].lcgidmap[logicalChannelIdentity] = *logicalChannelConfig->ul_SpecificParameters->logicalChannelGroup;
       else
 	UE_list->UE_template[CC_idP][UE_id].lcgidmap[logicalChannelIdentity] = 0;
->>>>>>> 3430dbc4
     }
   }
 
