--- conflicted
+++ resolved
@@ -222,13 +222,7 @@
       }
 
       if(NFAPI_MODE !=  NFAPI_UE_STUB_PNF)
-        phy_config_harq_ue(Mod_idP, 0, eNB_index,
-<<<<<<< HEAD
-			   UE_mac_inst[Mod_idP].scheduling_info.maxHARQ_Tx);
-=======
-                           UE_mac_inst[Mod_idP].
-                           scheduling_info.maxHARQ_Tx);
->>>>>>> 81d4202b
+        phy_config_harq_ue(Mod_idP, 0, eNB_index, UE_mac_inst[Mod_idP].scheduling_info.maxHARQ_Tx);
 
       if (mac_MainConfig->ul_SCH_Config->retxBSR_Timer) {
         UE_mac_inst[Mod_idP].scheduling_info.retxBSR_Timer =
