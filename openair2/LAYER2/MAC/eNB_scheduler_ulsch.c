/*
 * Licensed to the OpenAirInterface (OAI) Software Alliance under one or more
 * contributor license agreements.  See the NOTICE file distributed with
 * this work for additional information regarding copyright ownership.
 * The OpenAirInterface Software Alliance licenses this file to You under
 * the OAI Public License, Version 1.0  (the "License"); you may not use this file
 * except in compliance with the License.
 * You may obtain a copy of the License at
 *
 *      http://www.openairinterface.org/?page_id=698
 *
 * Unless required by applicable law or agreed to in writing, software
 * distributed under the License is distributed on an "AS IS" BASIS,
 * WITHOUT WARRANTIES OR CONDITIONS OF ANY KIND, either express or implied.
 * See the License for the specific language governing permissions and
 * limitations under the License.
 *-------------------------------------------------------------------------------
 * For more information about the OpenAirInterface (OAI) Software Alliance:
 *      contact@openairinterface.org
 */

/*! \file eNB_scheduler_ulsch.c
 * \brief eNB procedures for the ULSCH transport channel
 * \author Navid Nikaein and Raymond Knopp
 * \date 2010 - 2014
 * \email: navid.nikaein@eurecom.fr
 * \version 1.0
 * @ingroup _mac

 */

#include "assertions.h"
#include "PHY/defs.h"
#include "PHY/extern.h"

#include "SCHED/defs.h"
#include "SCHED/extern.h"

#include "LAYER2/MAC/defs.h"
#include "LAYER2/MAC/proto.h"
#include "LAYER2/MAC/extern.h"
#include "UTIL/LOG/log.h"
#include "UTIL/LOG/vcd_signal_dumper.h"
#include "UTIL/OPT/opt.h"
#include "OCG.h"
#include "OCG_extern.h"

#include "RRC/LITE/extern.h"
#include "RRC/L2_INTERFACE/openair_rrc_L2_interface.h"

//#include "LAYER2/MAC/pre_processor.c"
#include "pdcp.h"

#if defined(ENABLE_ITTI)
# include "intertask_interface.h"
#endif

#include "T.h"

#define ENABLE_MAC_PAYLOAD_DEBUG
#define DEBUG_eNB_SCHEDULER 1

// This table holds the allowable PRB sizes for ULSCH transmissions
uint8_t rb_table[33] = {1,2,3,4,5,6,8,9,10,12,15,16,18,20,24,25,27,30,32,36,40,45,48,50,54,60,72,75,80,81,90,96,100};

void rx_sdu(const module_id_t enb_mod_idP,
	    const int         CC_idP,
	    const frame_t     frameP,
	    const sub_frame_t subframeP,
	    const rnti_t      rntiP,
	    uint8_t          *sduP,
	    const uint16_t    sdu_lenP,
	    const int         harq_pidP,
	    uint8_t          *msg3_flagP)
{

  unsigned char  rx_ces[MAX_NUM_CE],num_ce,num_sdu,i,*payload_ptr;
  unsigned char  rx_lcids[NB_RB_MAX];
  unsigned short rx_lengths[NB_RB_MAX];
  int    UE_id = find_UE_id(enb_mod_idP,rntiP);
  int ii,j;
  eNB_MAC_INST *eNB = &eNB_mac_inst[enb_mod_idP];
  UE_list_t *UE_list= &eNB->UE_list;
  int crnti_rx=0;
  int old_buffer_info;

  start_meas(&eNB->rx_ulsch_sdu);

  if ((UE_id >  NUMBER_OF_UE_MAX) || (UE_id == -1)  )
    for(ii=0; ii<NB_RB_MAX; ii++) {
      rx_lengths[ii] = 0;
    }

  VCD_SIGNAL_DUMPER_DUMP_FUNCTION_BY_NAME(VCD_SIGNAL_DUMPER_FUNCTIONS_RX_SDU,1);
  if (opt_enabled == 1) {
    trace_pdu(0, sduP,sdu_lenP, 0, 3, rntiP, frameP, subframeP, 0,0);
    LOG_D(OPT,"[eNB %d][ULSCH] Frame %d  rnti %x  with size %d\n",
    		  enb_mod_idP, frameP, rntiP, sdu_lenP);
  }

  LOG_D(MAC,"[eNB %d] CC_id %d Received ULSCH sdu from PHY (rnti %x, UE_id %d), parsing header\n",enb_mod_idP,CC_idP,rntiP,UE_id);

  if (sduP==NULL) { // we've got an error after N rounds
    UE_list->UE_sched_ctrl[UE_id].ul_scheduled       &= (~(1<<harq_pidP));
    return;
  }

  if (UE_id!=-1) {
    UE_list->UE_sched_ctrl[UE_id].ul_inactivity_timer=0;
    UE_list->UE_sched_ctrl[UE_id].ul_failure_timer   =0;
    UE_list->UE_sched_ctrl[UE_id].ul_scheduled       &= (~(1<<harq_pidP));

    if (UE_list->UE_sched_ctrl[UE_id].ul_out_of_sync > 0) {
      UE_list->UE_sched_ctrl[UE_id].ul_out_of_sync=0;
      mac_eNB_rrc_ul_in_sync(enb_mod_idP,CC_idP,frameP,subframeP,UE_RNTI(enb_mod_idP,UE_id));
    }
  }


  payload_ptr = parse_ulsch_header(sduP,&num_ce,&num_sdu,rx_ces,rx_lcids,rx_lengths,sdu_lenP);

  T(T_ENB_MAC_UE_UL_PDU, T_INT(enb_mod_idP), T_INT(CC_idP), T_INT(rntiP), T_INT(frameP), T_INT(subframeP),
    T_INT(harq_pidP), T_INT(sdu_lenP), T_INT(num_ce), T_INT(num_sdu));
  T(T_ENB_MAC_UE_UL_PDU_WITH_DATA, T_INT(enb_mod_idP), T_INT(CC_idP), T_INT(rntiP), T_INT(frameP), T_INT(subframeP),
    T_INT(harq_pidP), T_INT(sdu_lenP), T_INT(num_ce), T_INT(num_sdu), T_BUFFER(sduP, sdu_lenP));

  eNB->eNB_stats[CC_idP].ulsch_bytes_rx=sdu_lenP;
  eNB->eNB_stats[CC_idP].total_ulsch_bytes_rx+=sdu_lenP;
  eNB->eNB_stats[CC_idP].total_ulsch_pdus_rx+=1;
  // control element
  for (i=0; i<num_ce; i++) {

    T(T_ENB_MAC_UE_UL_CE, T_INT(enb_mod_idP), T_INT(CC_idP), T_INT(rntiP), T_INT(frameP), T_INT(subframeP),
      T_INT(rx_ces[i]));

    switch (rx_ces[i]) { // implement and process BSR + CRNTI +
    case POWER_HEADROOM:
      if (UE_id != -1) {
        UE_list->UE_template[CC_idP][UE_id].phr_info =  (payload_ptr[0] & 0x3f) - PHR_MAPPING_OFFSET;
        LOG_D(MAC, "[eNB %d] CC_id %d MAC CE_LCID %d : Received PHR PH = %d (db)\n",
              enb_mod_idP, CC_idP, rx_ces[i], UE_list->UE_template[CC_idP][UE_id].phr_info);
        UE_list->UE_template[CC_idP][UE_id].phr_info_configured=1;
	UE_list->UE_sched_ctrl[UE_id].phr_received = 1;
      }
      payload_ptr+=sizeof(POWER_HEADROOM_CMD);
      break;

    case CRNTI:
      UE_id = find_UE_id(enb_mod_idP,(((uint16_t)payload_ptr[0])<<8) + payload_ptr[1]);
      LOG_I(MAC, "[eNB %d] Frame %d, Subframe %d CC_id %d MAC CE_LCID %d (ce %d/%d): CRNTI %x (UE_id %d) in Msg3\n",
	    frameP,subframeP,enb_mod_idP, CC_idP, rx_ces[i], i,num_ce,(((uint16_t)payload_ptr[0])<<8) + payload_ptr[1],UE_id);
      if (UE_id!=-1) {
	UE_list->UE_sched_ctrl[UE_id].ul_inactivity_timer=0;
	UE_list->UE_sched_ctrl[UE_id].ul_failure_timer=0;
	if (UE_list->UE_sched_ctrl[UE_id].ul_out_of_sync > 0) {
	  UE_list->UE_sched_ctrl[UE_id].ul_out_of_sync=0;
	  mac_eNB_rrc_ul_in_sync(enb_mod_idP,CC_idP,frameP,subframeP,(((uint16_t)payload_ptr[0])<<8) + payload_ptr[1]);
	}
      }
      crnti_rx=1;
      payload_ptr+=2;

      if (msg3_flagP != NULL) {
	*msg3_flagP = 0;
      }
      break;

    case TRUNCATED_BSR:
    case SHORT_BSR: {
      uint8_t lcgid;
      lcgid = (payload_ptr[0] >> 6);

      LOG_D(MAC, "[eNB %d] CC_id %d MAC CE_LCID %d : Received short BSR LCGID = %u bsr = %d\n",
	    enb_mod_idP, CC_idP, rx_ces[i], lcgid, payload_ptr[0] & 0x3f);

      if (crnti_rx==1)
	LOG_I(MAC, "[eNB %d] CC_id %d MAC CE_LCID %d : Received short BSR LCGID = %u bsr = %d\n",
	      enb_mod_idP, CC_idP, rx_ces[i], lcgid, payload_ptr[0] & 0x3f);
      if (UE_id  != -1) {

        UE_list->UE_template[CC_idP][UE_id].bsr_info[lcgid] = (payload_ptr[0] & 0x3f);

	// update buffer info
	
	UE_list->UE_template[CC_idP][UE_id].ul_buffer_info[lcgid]=BSR_TABLE[UE_list->UE_template[CC_idP][UE_id].bsr_info[lcgid]];

	UE_list->UE_template[CC_idP][UE_id].ul_total_buffer= UE_list->UE_template[CC_idP][UE_id].ul_buffer_info[lcgid];

	PHY_vars_eNB_g[enb_mod_idP][CC_idP]->pusch_stats_bsr[UE_id][(frameP*10)+subframeP] = (payload_ptr[0] & 0x3f);
	if (UE_id == UE_list->head)
	  VCD_SIGNAL_DUMPER_DUMP_VARIABLE_BY_NAME(VCD_SIGNAL_DUMPER_VARIABLES_UE0_BSR,PHY_vars_eNB_g[enb_mod_idP][CC_idP]->pusch_stats_bsr[UE_id][(frameP*10)+subframeP]);	
        if (UE_list->UE_template[CC_idP][UE_id].ul_buffer_creation_time[lcgid] == 0 ) {
          UE_list->UE_template[CC_idP][UE_id].ul_buffer_creation_time[lcgid]=frameP;
        }
	if (mac_eNB_get_rrc_status(enb_mod_idP,UE_RNTI(enb_mod_idP,UE_id)) < RRC_CONNECTED)
	  LOG_I(MAC, "[eNB %d] CC_id %d MAC CE_LCID %d : ul_total_buffer = %d (lcg increment %d)\n",
		enb_mod_idP, CC_idP, rx_ces[i], UE_list->UE_template[CC_idP][UE_id].ul_total_buffer,
		UE_list->UE_template[CC_idP][UE_id].ul_buffer_info[lcgid]);	
      }
      else {

      }
      payload_ptr += 1;//sizeof(SHORT_BSR); // fixme
    }
    break;

    case LONG_BSR:
      if (UE_id  != -1) {
        UE_list->UE_template[CC_idP][UE_id].bsr_info[LCGID0] = ((payload_ptr[0] & 0xFC) >> 2);
        UE_list->UE_template[CC_idP][UE_id].bsr_info[LCGID1] =
          ((payload_ptr[0] & 0x03) << 4) | ((payload_ptr[1] & 0xF0) >> 4);
        UE_list->UE_template[CC_idP][UE_id].bsr_info[LCGID2] =
          ((payload_ptr[1] & 0x0F) << 2) | ((payload_ptr[2] & 0xC0) >> 6);
        UE_list->UE_template[CC_idP][UE_id].bsr_info[LCGID3] = (payload_ptr[2] & 0x3F);

	// update buffer info
	old_buffer_info = UE_list->UE_template[CC_idP][UE_id].ul_buffer_info[LCGID0];
	UE_list->UE_template[CC_idP][UE_id].ul_buffer_info[LCGID0]=BSR_TABLE[UE_list->UE_template[CC_idP][UE_id].bsr_info[LCGID0]];

	UE_list->UE_template[CC_idP][UE_id].ul_total_buffer+= UE_list->UE_template[CC_idP][UE_id].ul_buffer_info[LCGID0];
	if (UE_list->UE_template[CC_idP][UE_id].ul_total_buffer >= old_buffer_info)
	  UE_list->UE_template[CC_idP][UE_id].ul_total_buffer -= old_buffer_info;
	else
	  UE_list->UE_template[CC_idP][UE_id].ul_total_buffer = 0;

	old_buffer_info = UE_list->UE_template[CC_idP][UE_id].ul_buffer_info[LCGID1];
	UE_list->UE_template[CC_idP][UE_id].ul_buffer_info[LCGID1]=BSR_TABLE[UE_list->UE_template[CC_idP][UE_id].bsr_info[LCGID1]];
	UE_list->UE_template[CC_idP][UE_id].ul_total_buffer+= UE_list->UE_template[CC_idP][UE_id].ul_buffer_info[LCGID1];
	if (UE_list->UE_template[CC_idP][UE_id].ul_total_buffer >= old_buffer_info)
	  UE_list->UE_template[CC_idP][UE_id].ul_total_buffer -= old_buffer_info;
	else
	  UE_list->UE_template[CC_idP][UE_id].ul_total_buffer = 0;

	old_buffer_info = UE_list->UE_template[CC_idP][UE_id].ul_buffer_info[LCGID2];
	UE_list->UE_template[CC_idP][UE_id].ul_buffer_info[LCGID2]=BSR_TABLE[UE_list->UE_template[CC_idP][UE_id].bsr_info[LCGID2]];
	UE_list->UE_template[CC_idP][UE_id].ul_total_buffer+= UE_list->UE_template[CC_idP][UE_id].ul_buffer_info[LCGID2];
	if (UE_list->UE_template[CC_idP][UE_id].ul_total_buffer >= old_buffer_info)
	  UE_list->UE_template[CC_idP][UE_id].ul_total_buffer -= old_buffer_info;
	else
	  UE_list->UE_template[CC_idP][UE_id].ul_total_buffer = 0;

	old_buffer_info = UE_list->UE_template[CC_idP][UE_id].ul_buffer_info[LCGID3];
	UE_list->UE_template[CC_idP][UE_id].ul_buffer_info[LCGID3]=BSR_TABLE[UE_list->UE_template[CC_idP][UE_id].bsr_info[LCGID3]];
	UE_list->UE_template[CC_idP][UE_id].ul_total_buffer+= UE_list->UE_template[CC_idP][UE_id].ul_buffer_info[LCGID3];
	if (UE_list->UE_template[CC_idP][UE_id].ul_total_buffer >= old_buffer_info)
	  UE_list->UE_template[CC_idP][UE_id].ul_total_buffer -= old_buffer_info;
	else
	  UE_list->UE_template[CC_idP][UE_id].ul_total_buffer = 0;

        LOG_D(MAC, "[eNB %d] CC_id %d MAC CE_LCID %d: Received long BSR LCGID0 = %u LCGID1 = "
              "%u LCGID2 = %u LCGID3 = %u\n",
              enb_mod_idP, CC_idP,
              rx_ces[i],
              UE_list->UE_template[CC_idP][UE_id].bsr_info[LCGID0],
              UE_list->UE_template[CC_idP][UE_id].bsr_info[LCGID1],
              UE_list->UE_template[CC_idP][UE_id].bsr_info[LCGID2],
              UE_list->UE_template[CC_idP][UE_id].bsr_info[LCGID3]);
      if (crnti_rx==1)
        LOG_I(MAC, "[eNB %d] CC_id %d MAC CE_LCID %d: Received long BSR LCGID0 = %u LCGID1 = "
              "%u LCGID2 = %u LCGID3 = %u\n",
              enb_mod_idP, CC_idP,
              rx_ces[i],
              UE_list->UE_template[CC_idP][UE_id].bsr_info[LCGID0],
              UE_list->UE_template[CC_idP][UE_id].bsr_info[LCGID1],
              UE_list->UE_template[CC_idP][UE_id].bsr_info[LCGID2],
              UE_list->UE_template[CC_idP][UE_id].bsr_info[LCGID3]);

        if (UE_list->UE_template[CC_idP][UE_id].bsr_info[LCGID0] == 0 ) {
          UE_list->UE_template[CC_idP][UE_id].ul_buffer_creation_time[LCGID0]=0;
        } else if (UE_list->UE_template[CC_idP][UE_id].ul_buffer_creation_time[LCGID0] == 0) {
          UE_list->UE_template[CC_idP][UE_id].ul_buffer_creation_time[LCGID0]=frameP;
        }

        if (UE_list->UE_template[CC_idP][UE_id].bsr_info[LCGID1] == 0 ) {
          UE_list->UE_template[CC_idP][UE_id].ul_buffer_creation_time[LCGID1]=0;
        } else if (UE_list->UE_template[CC_idP][UE_id].ul_buffer_creation_time[LCGID1] == 0) {
          UE_list->UE_template[CC_idP][UE_id].ul_buffer_creation_time[LCGID1]=frameP;
        }

        if (UE_list->UE_template[CC_idP][UE_id].bsr_info[LCGID2] == 0 ) {
          UE_list->UE_template[CC_idP][UE_id].ul_buffer_creation_time[LCGID2]=0;
        } else if (UE_list->UE_template[CC_idP][UE_id].ul_buffer_creation_time[LCGID2] == 0) {
          UE_list->UE_template[CC_idP][UE_id].ul_buffer_creation_time[LCGID2]=frameP;
        }

        if (UE_list->UE_template[CC_idP][UE_id].bsr_info[LCGID3] == 0 ) {
          UE_list->UE_template[CC_idP][UE_id].ul_buffer_creation_time[LCGID3]= 0;
        } else if (UE_list->UE_template[CC_idP][UE_id].ul_buffer_creation_time[LCGID3] == 0) {
          UE_list->UE_template[CC_idP][UE_id].ul_buffer_creation_time[LCGID3]=frameP;

        }
      }

      payload_ptr += 3;////sizeof(LONG_BSR);
      break;

    default:
      LOG_E(MAC, "[eNB %d] CC_id %d Received unknown MAC header (0x%02x)\n", enb_mod_idP, CC_idP, rx_ces[i]);
      break;
    }
  }

  for (i=0; i<num_sdu; i++) {
    LOG_D(MAC,"SDU Number %d MAC Subheader SDU_LCID %d, length %d\n",i,rx_lcids[i],rx_lengths[i]);

    T(T_ENB_MAC_UE_UL_SDU, T_INT(enb_mod_idP), T_INT(CC_idP), T_INT(rntiP), T_INT(frameP), T_INT(subframeP),
      T_INT(rx_lcids[i]), T_INT(rx_lengths[i]));
    T(T_ENB_MAC_UE_UL_SDU_WITH_DATA, T_INT(enb_mod_idP), T_INT(CC_idP), T_INT(rntiP), T_INT(frameP), T_INT(subframeP),
      T_INT(rx_lcids[i]), T_INT(rx_lengths[i]), T_BUFFER(payload_ptr, rx_lengths[i]));

    switch (rx_lcids[i]) {
    case CCCH :
      if (rx_lengths[i] > CCCH_PAYLOAD_SIZE_MAX) {
        LOG_E(MAC, "[eNB %d/%d] frame %d received CCCH of size %d (too big, maximum allowed is %d), dropping packet\n",
              enb_mod_idP, CC_idP, frameP, rx_lengths[i], CCCH_PAYLOAD_SIZE_MAX);
        break;
      }
      LOG_I(MAC,"[eNB %d][RAPROC] CC_id %d Frame %d, Received CCCH:  %x.%x.%x.%x.%x.%x, Terminating RA procedure for UE rnti %x\n",
            enb_mod_idP,CC_idP,frameP,
            payload_ptr[0],payload_ptr[1],payload_ptr[2],payload_ptr[3],payload_ptr[4], payload_ptr[5], rntiP);
      VCD_SIGNAL_DUMPER_DUMP_FUNCTION_BY_NAME(VCD_SIGNAL_DUMPER_FUNCTIONS_TERMINATE_RA_PROC,1);
      VCD_SIGNAL_DUMPER_DUMP_FUNCTION_BY_NAME(VCD_SIGNAL_DUMPER_FUNCTIONS_TERMINATE_RA_PROC,0);
      for (ii=0; ii<NB_RA_PROC_MAX; ii++) {
        LOG_D(MAC,"[eNB %d][RAPROC] CC_id %d Checking proc %d : rnti (%x, %x), active %d\n",
              enb_mod_idP, CC_idP, ii,
              eNB->common_channels[CC_idP].RA_template[ii].rnti, rntiP,
              eNB->common_channels[CC_idP].RA_template[ii].RA_active);

        if ((eNB->common_channels[CC_idP].RA_template[ii].rnti==rntiP) &&
            (eNB->common_channels[CC_idP].RA_template[ii].RA_active==TRUE)) {

          //payload_ptr = parse_ulsch_header(msg3,&num_ce,&num_sdu,rx_ces,rx_lcids,rx_lengths,msg3_len);

          if (UE_id < 0) {
            memcpy(&eNB->common_channels[CC_idP].RA_template[ii].cont_res_id[0],payload_ptr,6);
            LOG_I(MAC,"[eNB %d][RAPROC] CC_id %d Frame %d CCCH: Received Msg3: length %d, offset %ld\n",
                  enb_mod_idP,CC_idP,frameP,rx_lengths[i],payload_ptr-sduP);

            if ((UE_id=add_new_ue(enb_mod_idP,CC_idP,eNB->common_channels[CC_idP].RA_template[ii].rnti,harq_pidP)) == -1 ) {
              mac_xface->macphy_exit("[MAC][eNB] Max user count reached\n");
	      // kill RA procedure
            } else
              LOG_I(MAC,"[eNB %d][RAPROC] CC_id %d Frame %d Added user with rnti %x => UE %d\n",
                    enb_mod_idP,CC_idP,frameP,eNB->common_channels[CC_idP].RA_template[ii].rnti,UE_id);
          } else {
            LOG_I(MAC,"[eNB %d][RAPROC] CC_id %d Frame %d CCCH: Received Msg3 from already registered UE %d: length %d, offset %ld\n",
                  enb_mod_idP,CC_idP,frameP,UE_id,rx_lengths[i],payload_ptr-sduP);
	    // kill RA procedure
          }

          if (Is_rrc_registered == 1)
            mac_rrc_data_ind(
              enb_mod_idP,
              CC_idP,
              frameP,subframeP,
              rntiP,
              CCCH,
              (uint8_t*)payload_ptr,
              rx_lengths[i],
              ENB_FLAG_YES,
              enb_mod_idP,
              0);


          if (num_ce >0) {  // handle msg3 which is not RRCConnectionRequest
            //  process_ra_message(msg3,num_ce,rx_lcids,rx_ces);
          }

          eNB->common_channels[CC_idP].RA_template[ii].generate_Msg4 = 1;
          eNB->common_channels[CC_idP].RA_template[ii].wait_ack_Msg4 = 0;

        } // if process is active
      } // loop on RA processes
      
      break ;

    case DCCH :
    case DCCH1 :
      //      if(eNB_mac_inst[module_idP][CC_idP].Dcch_lchan[UE_id].Active==1){
      

#if defined(ENABLE_MAC_PAYLOAD_DEBUG)
      LOG_T(MAC,"offset: %d\n",(unsigned char)((unsigned char*)payload_ptr-sduP));
      for (j=0; j<32; j++) {
        LOG_T(MAC,"%x ",payload_ptr[j]);
      }
      LOG_T(MAC,"\n");
#endif

      if (UE_id != -1) {
	// adjust buffer occupancy of the correponding logical channel group
	if (UE_list->UE_template[CC_idP][UE_id].ul_buffer_info[UE_list->UE_template[CC_idP][UE_id].lcgidmap[rx_lcids[i]]] >= rx_lengths[i])
	  UE_list->UE_template[CC_idP][UE_id].ul_buffer_info[UE_list->UE_template[CC_idP][UE_id].lcgidmap[rx_lcids[i]]] -= rx_lengths[i];
	else
	  UE_list->UE_template[CC_idP][UE_id].ul_buffer_info[UE_list->UE_template[CC_idP][UE_id].lcgidmap[rx_lcids[i]]] = 0;

          LOG_D(MAC,"[eNB %d] CC_id %d Frame %d : ULSCH -> UL-DCCH, received %d bytes form UE %d on LCID %d \n",
                enb_mod_idP,CC_idP,frameP, rx_lengths[i], UE_id, rx_lcids[i]);

          mac_rlc_data_ind(
			   enb_mod_idP,
			   rntiP,
			   enb_mod_idP,
			   frameP,
			   ENB_FLAG_YES,
			   MBMS_FLAG_NO,
			   rx_lcids[i],
			   (char *)payload_ptr,
			   rx_lengths[i],
			   1,
			   NULL);//(unsigned int*)crc_status);
          UE_list->eNB_UE_stats[CC_idP][UE_id].num_pdu_rx[rx_lcids[i]]+=1;
          UE_list->eNB_UE_stats[CC_idP][UE_id].num_bytes_rx[rx_lcids[i]]+=rx_lengths[i];
      } /* UE_id != -1 */
 
      // } 
      break;

      // all the DRBS
    case DTCH:
    default :

#if defined(ENABLE_MAC_PAYLOAD_DEBUG)
      LOG_T(MAC,"offset: %d\n",(unsigned char)((unsigned char*)payload_ptr-sduP));
      for (j=0; j<32; j++) {
        LOG_T(MAC,"%x ",payload_ptr[j]);
      }
      LOG_T(MAC,"\n");
#endif
      if (rx_lcids[i]  < NB_RB_MAX ) {
	LOG_D(MAC,"[eNB %d] CC_id %d Frame %d : ULSCH -> UL-DTCH, received %d bytes from UE %d for lcid %d\n",
	      enb_mod_idP,CC_idP,frameP, rx_lengths[i], UE_id, rx_lcids[i]);
	
	if (UE_id != -1) {
	  // adjust buffer occupancy of the correponding logical channel group
	  LOG_D(MAC,"[eNB %d] CC_id %d Frame %d : ULSCH -> UL-DTCH, received %d bytes from UE %d for lcid %d, removing from LCGID %ld, %d\n",
		enb_mod_idP,CC_idP,frameP, rx_lengths[i], UE_id,rx_lcids[i],
		UE_list->UE_template[CC_idP][UE_id].lcgidmap[rx_lcids[i]],
		UE_list->UE_template[CC_idP][UE_id].ul_buffer_info[UE_list->UE_template[CC_idP][UE_id].lcgidmap[rx_lcids[i]]]);
	  
	  if (UE_list->UE_template[CC_idP][UE_id].ul_buffer_info[UE_list->UE_template[CC_idP][UE_id].lcgidmap[rx_lcids[i]]] >= rx_lengths[i])
	    UE_list->UE_template[CC_idP][UE_id].ul_buffer_info[UE_list->UE_template[CC_idP][UE_id].lcgidmap[rx_lcids[i]]] -= rx_lengths[i];
	  else
	    UE_list->UE_template[CC_idP][UE_id].ul_buffer_info[UE_list->UE_template[CC_idP][UE_id].lcgidmap[rx_lcids[i]]] = 0;
	  if ((rx_lengths[i] <SCH_PAYLOAD_SIZE_MAX) &&  (rx_lengths[i] > 0) ) {   // MAX SIZE OF transport block
	    mac_rlc_data_ind(
			     enb_mod_idP,
			     rntiP,
			     enb_mod_idP,
			     frameP,
			     ENB_FLAG_YES,
			     MBMS_FLAG_NO,
			     rx_lcids[i],
			     (char *)payload_ptr,
			     rx_lengths[i],
			     1,
			     NULL);//(unsigned int*)crc_status);
	    
	    UE_list->eNB_UE_stats[CC_idP][UE_id].num_pdu_rx[rx_lcids[i]]+=1;
	    UE_list->eNB_UE_stats[CC_idP][UE_id].num_bytes_rx[rx_lcids[i]]+=rx_lengths[i];
	  }
	  else { /* rx_length[i] */
	    UE_list->eNB_UE_stats[CC_idP][UE_id].num_errors_rx+=1;
	    LOG_E(MAC,"[eNB %d] CC_id %d Frame %d : Max size of transport block reached LCID %d from UE %d ",
		  enb_mod_idP, CC_idP, frameP, rx_lcids[i], UE_id);
	  }
	}    
	else {/*(UE_id != -1*/ 
	  LOG_E(MAC,"[eNB %d] CC_id %d Frame %d : received unsupported or unknown LCID %d from UE %d ",
		enb_mod_idP, CC_idP, frameP, rx_lcids[i], UE_id);
	}
      }

      break;
    }
  
    payload_ptr+=rx_lengths[i];
  }

  /* NN--> FK: we could either check the payload, or use a phy helper to detect a false msg3 */
  if ((num_sdu == 0) && (num_ce==0)) {
    if (UE_id != -1)
      UE_list->eNB_UE_stats[CC_idP][UE_id].total_num_errors_rx+=1;

    if (msg3_flagP != NULL) {
      if( *msg3_flagP == 1 ) {
        LOG_N(MAC,"[eNB %d] CC_id %d frame %d : false msg3 detection: signal phy to canceling RA and remove the UE\n", enb_mod_idP, CC_idP, frameP);
        *msg3_flagP=0;
      }
    }
  } else {
    if (UE_id != -1) {
      UE_list->eNB_UE_stats[CC_idP][UE_id].pdu_bytes_rx=sdu_lenP;
      UE_list->eNB_UE_stats[CC_idP][UE_id].total_pdu_bytes_rx+=sdu_lenP;
      UE_list->eNB_UE_stats[CC_idP][UE_id].total_num_pdus_rx+=1;
    }
  }

  VCD_SIGNAL_DUMPER_DUMP_FUNCTION_BY_NAME(VCD_SIGNAL_DUMPER_FUNCTIONS_RX_SDU,0);
  stop_meas(&eNB->rx_ulsch_sdu);
}


uint32_t bytes_to_bsr_index(int32_t nbytes)
{

  uint32_t i=0;

  if (nbytes<0) {
    return(0);
  }

  while ((i<BSR_TABLE_SIZE)&&
         (BSR_TABLE[i]<=nbytes)) {
    i++;
  }

  return(i-1);
}

void add_ue_ulsch_info(module_id_t module_idP, int CC_id, int UE_id, sub_frame_t subframeP, UE_ULSCH_STATUS status)
{

  eNB_ulsch_info[module_idP][CC_id][UE_id].rnti             = UE_RNTI(module_idP,UE_id);
  eNB_ulsch_info[module_idP][CC_id][UE_id].subframe         = subframeP;
  eNB_ulsch_info[module_idP][CC_id][UE_id].status           = status;

  eNB_ulsch_info[module_idP][CC_id][UE_id].serving_num++;

}

unsigned char *parse_ulsch_header(unsigned char *mac_header,
                                  unsigned char *num_ce,
                                  unsigned char *num_sdu,
                                  unsigned char *rx_ces,
                                  unsigned char *rx_lcids,
                                  unsigned short *rx_lengths,
                                  unsigned short tb_length)
{

  unsigned char not_done=1,num_ces=0,num_sdus=0,lcid,num_sdu_cnt;
  unsigned char *mac_header_ptr = mac_header;
  unsigned short length, ce_len=0;

  while (not_done==1) {

    if (((SCH_SUBHEADER_FIXED*)mac_header_ptr)->E == 0) {
      not_done = 0;
    }

    lcid = ((SCH_SUBHEADER_FIXED *)mac_header_ptr)->LCID;

    if (lcid < EXTENDED_POWER_HEADROOM) {
      if (not_done==0) { // last MAC SDU, length is implicit
        mac_header_ptr++;
        length = tb_length-(mac_header_ptr-mac_header)-ce_len;

        for (num_sdu_cnt=0; num_sdu_cnt < num_sdus ; num_sdu_cnt++) {
          length -= rx_lengths[num_sdu_cnt];
        }
      } else {
        if (((SCH_SUBHEADER_SHORT *)mac_header_ptr)->F == 0) {
          length = ((SCH_SUBHEADER_SHORT *)mac_header_ptr)->L;
          mac_header_ptr += 2;//sizeof(SCH_SUBHEADER_SHORT);
        } else { // F = 1
          length = ((((SCH_SUBHEADER_LONG *)mac_header_ptr)->L_MSB & 0x7f ) << 8 ) | (((SCH_SUBHEADER_LONG *)mac_header_ptr)->L_LSB & 0xff);
          mac_header_ptr += 3;//sizeof(SCH_SUBHEADER_LONG);
        }
      }

      LOG_D(MAC,"[eNB] sdu %d lcid %d tb_length %d length %d (offset now %ld)\n",
            num_sdus,lcid,tb_length, length,mac_header_ptr-mac_header);
      rx_lcids[num_sdus] = lcid;
      rx_lengths[num_sdus] = length;
      num_sdus++;
    } else { // This is a control element subheader POWER_HEADROOM, BSR and CRNTI
      if (lcid == SHORT_PADDING) {
        mac_header_ptr++;
      } else {
        rx_ces[num_ces] = lcid;
        num_ces++;
        mac_header_ptr++;

        if (lcid==LONG_BSR) {
          ce_len+=3;
        } else if (lcid==CRNTI) {
          ce_len+=2;
        } else if ((lcid==POWER_HEADROOM) || (lcid==TRUNCATED_BSR)|| (lcid== SHORT_BSR)) {
          ce_len++;
        } else {
          LOG_E(MAC,"unknown CE %d \n", lcid);
          mac_xface->macphy_exit("unknown CE");
        }
      }
    }
  }

  *num_ce = num_ces;
  *num_sdu = num_sdus;

  return(mac_header_ptr);
}

/* This function is called by PHY layer when it schedules some
 * uplink for a random access message 3.
 * The MAC scheduler has to skip the RBs used by this message 3
 * (done below in schedule_ulsch).
 */
void set_msg3_subframe(module_id_t Mod_id,
                       int CC_id,
                       int frame,
                       int subframe,
                       int rnti,
                       int Msg3_frame,
                       int Msg3_subframe)
{
  eNB_MAC_INST *eNB=&eNB_mac_inst[Mod_id];
  int i;
  for (i=0; i<NB_RA_PROC_MAX; i++) {
    if (eNB->common_channels[CC_id].RA_template[i].RA_active == TRUE &&
        eNB->common_channels[CC_id].RA_template[i].rnti == rnti) {
      eNB->common_channels[CC_id].RA_template[i].Msg3_subframe = Msg3_subframe;
      break;
    }
  }
}

void schedule_ulsch(module_id_t module_idP, 
		    frame_t frameP,
		    unsigned char cooperation_flag,
		    sub_frame_t subframeP, 
		    unsigned char sched_subframe) {



  uint16_t first_rb[MAX_NUM_CCs],i;
  int CC_id;
  eNB_MAC_INST *eNB=&eNB_mac_inst[module_idP];

  start_meas(&eNB->schedule_ulsch);


  for (CC_id=0; CC_id<MAX_NUM_CCs; CC_id++) {

    //leave out first RB for PUCCH
    first_rb[CC_id] = 1;

    // UE data info;
    // check which UE has data to transmit
    // function to decide the scheduling
    // e.g. scheduling_rslt = Greedy(granted_UEs, nb_RB)

    // default function for default scheduling
    //

    // output of scheduling, the UE numbers in RBs, where it is in the code???
    // check if RA (Msg3) is active in this subframeP, if so skip the PRBs used for Msg3
    // Msg3 is using 1 PRB so we need to increase first_rb accordingly
    // not sure about the break (can there be more than 1 active RA procedure?)

    for (i=0; i<NB_RA_PROC_MAX; i++) {
      if ((eNB->common_channels[CC_id].RA_template[i].RA_active == TRUE) &&
          (eNB->common_channels[CC_id].RA_template[i].generate_rar == 0) &&
          (eNB->common_channels[CC_id].RA_template[i].generate_Msg4 == 0) &&
          (eNB->common_channels[CC_id].RA_template[i].wait_ack_Msg4 == 0) &&
          (eNB->common_channels[CC_id].RA_template[i].Msg3_subframe == sched_subframe)) {
        first_rb[CC_id]++;
        eNB->common_channels[CC_id].RA_template[i].Msg3_subframe = -1;
        break;
      }
    }

    /*
    if (mac_xface->is_prach_subframe(&(mac_xface->lte_frame_parms),frameP,subframeP)) {
      first_rb[CC_id] = (mac_xface->get_prach_prb_offset(&(mac_xface->lte_frame_parms),
    */

  }

  schedule_ulsch_rnti(module_idP, cooperation_flag, frameP, subframeP, sched_subframe,first_rb);

#ifdef CBA
  schedule_ulsch_cba_rnti(module_idP, cooperation_flag, frameP, subframeP, sched_subframe, first_rb);
#endif


  stop_meas(&eNB->schedule_ulsch);

}



void schedule_ulsch_rnti(module_id_t   module_idP,
                         unsigned char cooperation_flag,
                         frame_t       frameP,
                         sub_frame_t   subframeP,
                         unsigned char sched_subframe,
                         uint16_t     *first_rb)
{

  int                UE_id;
  uint8_t            aggregation    = 2;
  rnti_t             rnti           = -1;
  uint8_t            round          = 0;
  uint8_t            harq_pid       = 0;
  void              *ULSCH_dci      = NULL;
  LTE_eNB_UE_stats  *eNB_UE_stats   = NULL;
  DCI_PDU           *DCI_pdu;
  uint8_t                 status         = 0;
  uint8_t                 rb_table_index = -1;
  uint16_t                TBS = 0;
  //  int32_t                buffer_occupancy=0;
  uint32_t                cqi_req,cshift,ndi,mcs=0,rballoc,tpc;
  int32_t                 normalized_rx_power, target_rx_power=-90;
  static int32_t          tpc_accumulated=0;

  int n,CC_id = 0;
  eNB_MAC_INST      *eNB=&eNB_mac_inst[module_idP];
  UE_list_t         *UE_list=&eNB->UE_list;
  UE_TEMPLATE       *UE_template;
  UE_sched_ctrl     *UE_sched_ctrl;

  //  int                rvidx_tab[4] = {0,2,3,1};
  LTE_DL_FRAME_PARMS   *frame_parms;
  int drop_ue=0;

  //  LOG_I(MAC,"entering ulsch preprocesor\n");

  ulsch_scheduler_pre_processor(module_idP,
                                frameP,
                                subframeP,
                                first_rb);

  //  LOG_I(MAC,"exiting ulsch preprocesor\n");

  // loop over all active UEs
  for (UE_id=UE_list->head_ul; UE_id>=0; UE_id=UE_list->next_ul[UE_id]) {

    // don't schedule if Msg4 is not received yet
    if (UE_list->UE_template[UE_PCCID(module_idP,UE_id)][UE_id].configured==FALSE) {
      LOG_I(MAC,"[eNB %d] frame %d subfarme %d, UE %d: not configured, skipping UE scheduling \n", 
	    module_idP,frameP,subframeP,UE_id);
      continue;
    }

    rnti = UE_RNTI(module_idP,UE_id);

    if (rnti==NOT_A_RNTI) {
      LOG_W(MAC,"[eNB %d] frame %d subfarme %d, UE %d: no RNTI \n", module_idP,frameP,subframeP,UE_id);
      continue;
    }

    /* let's drop the UE if get_eNB_UE_stats returns NULL when calling it with any of the UE's active UL CCs */
    /* TODO: refine? */
    drop_ue = 0;
    for (n=0; n<UE_list->numactiveULCCs[UE_id]; n++) {
      CC_id = UE_list->ordered_ULCCids[n][UE_id];
      if (mac_xface->get_eNB_UE_stats(module_idP,CC_id,rnti) == NULL) {
        LOG_W(MAC,"[eNB %d] frame %d subframe %d, UE %d/%x CC %d: no PHY context\n", module_idP,frameP,subframeP,UE_id,rnti,CC_id);
        drop_ue = 1;
        break;
      }
    }
    if (drop_ue == 1) {
/* we can't come here, ulsch_scheduler_pre_processor won't put in the list a UE with no PHY context */
abort();
      /* TODO: this is a hack. Sometimes the UE has no PHY context but
       * is still present in the MAC with 'ul_failure_timer' = 0 and
       * 'ul_out_of_sync' = 0. It seems wrong and the UE stays there forever. Let's
       * start an UL out of sync procedure in this case.
       * The root cause of this problem has to be found and corrected.
       * In the meantime, this hack...
       */
      if (UE_list->UE_sched_ctrl[UE_id].ul_failure_timer == 0 &&
          UE_list->UE_sched_ctrl[UE_id].ul_out_of_sync == 0) {
        LOG_W(MAC,"[eNB %d] frame %d subframe %d, UE %d/%x CC %d: UE in weird state, let's put it 'out of sync'\n",
              module_idP,frameP,subframeP,UE_id,rnti,CC_id);
        // inform RRC of failure and clear timer
        mac_eNB_rrc_ul_failure(module_idP,CC_id,frameP,subframeP,rnti);
        UE_list->UE_sched_ctrl[UE_id].ul_failure_timer=0;
        UE_list->UE_sched_ctrl[UE_id].ul_out_of_sync=1;
      }
      continue;
    }

    // loop over all active UL CC_ids for this UE
    for (n=0; n<UE_list->numactiveULCCs[UE_id]; n++) {
      // This is the actual CC_id in the list
      CC_id = UE_list->ordered_ULCCids[n][UE_id];
      frame_parms = mac_xface->get_lte_frame_parms(module_idP,CC_id);
      eNB_UE_stats = mac_xface->get_eNB_UE_stats(module_idP,CC_id,rnti);

<<<<<<< HEAD
      if (eNB_UE_stats==NULL) {
        LOG_W(MAC,"[eNB %d] frame %d subframe %d, UE %d/%x CC %d: no PHY context\n", module_idP,frameP,subframeP,UE_id,rnti,CC_id);
	drop_ue=1;
        continue; // mac_xface->macphy_exit("[MAC][eNB] Cannot find eNB_UE_stats\n");
      }

      if (drop_ue==1)
	continue;

      aggregation=get_aggregation(get_bw_index(module_idP,CC_id), 
				  eNB_UE_stats->DL_cqi[0],
				  format0);
=======
>>>>>>> 4eae34a9
      if (CCE_allocation_infeasible(module_idP,CC_id,0,subframeP,aggregation,rnti)) {
        LOG_W(MAC,"[eNB %d] frame %d subframe %d, UE %d/%x CC %d: not enough nCCE\n", module_idP,frameP,subframeP,UE_id,rnti,CC_id);
        continue; // break;
      } else{
	LOG_D(MAC,"[eNB %d] frame %d subframe %d, UE %d/%x CC %d: aggregation level %d\n", module_idP,frameP,subframeP,UE_id,rnti,CC_id, 1<<aggregation);
      }


      //      printf("UE %d/%x is feasible, mode %s\n",UE_id,rnti,mode_string[eNB_UE_stats->mode]);

      if (eNB_UE_stats->mode == PUSCH) { // ue has a ulsch channel

        DCI_pdu = &eNB->common_channels[CC_id].DCI_pdu;
        UE_template   = &UE_list->UE_template[CC_id][UE_id];
        UE_sched_ctrl = &UE_list->UE_sched_ctrl[UE_id];

        if (mac_xface->get_ue_active_harq_pid(module_idP,CC_id,rnti,frameP,subframeP,&harq_pid,&round,openair_harq_UL) == -1 ) {
          LOG_W(MAC,"[eNB %d] Scheduler Frame %d, subframeP %d: candidate harq_pid from PHY for UE %d CC %d RNTI %x\n",
                module_idP,frameP,subframeP, UE_id, CC_id, rnti);
          continue;
        } else
          LOG_T(MAC,"[eNB %d] Frame %d, subframeP %d, UE %d CC %d : got harq pid %d  round %d (rnti %x,mode %s)\n",
                module_idP,frameP,subframeP,UE_id,CC_id, harq_pid, round,rnti,mode_string[eNB_UE_stats->mode]);

	PHY_vars_eNB_g[module_idP][CC_id]->pusch_stats_BO[UE_id][(frameP*10)+subframeP] = UE_template->ul_total_buffer;
	VCD_SIGNAL_DUMPER_DUMP_VARIABLE_BY_NAME(VCD_SIGNAL_DUMPER_VARIABLES_UE0_BO,PHY_vars_eNB_g[module_idP][CC_id]->pusch_stats_BO[UE_id][(frameP*10)+subframeP]);	
        if (((UE_is_to_be_scheduled(module_idP,CC_id,UE_id)>0)) || (round>0))// || ((frameP%10)==0))
          // if there is information on bsr of DCCH, DTCH or if there is UL_SR, or if there is a packet to retransmit, or we want to schedule a periodic feedback every 10 frames
        {
	  LOG_D(MAC,"[eNB %d][PUSCH] Frame %d subframe %d Scheduling UE %d/%x in round %d(SR %d,UL_inactivity timer %d,UL_failure timer %d)\n",
		module_idP,frameP,subframeP,UE_id,rnti,round,UE_template->ul_SR,
		UE_sched_ctrl->ul_inactivity_timer,
		UE_sched_ctrl->ul_failure_timer);
          // reset the scheduling request
          UE_template->ul_SR = 0;
          status = mac_eNB_get_rrc_status(module_idP,rnti);
	  if (status < RRC_CONNECTED)
	    cqi_req = 0;
	  else if (UE_sched_ctrl->cqi_req_timer>30) {
	    cqi_req = 1;
	    UE_sched_ctrl->cqi_req_timer=0;
	  }
	  else
	    cqi_req = 0;

          //power control
          //compute the expected ULSCH RX power (for the stats)

          // this is the normalized RX power and this should be constant (regardless of mcs
          normalized_rx_power = eNB_UE_stats->UL_rssi[0];
          target_rx_power = mac_xface->get_target_pusch_rx_power(module_idP,CC_id);

          // this assumes accumulated tpc
	  // make sure that we are only sending a tpc update once a frame, otherwise the control loop will freak out
	  int32_t framex10psubframe = UE_template->pusch_tpc_tx_frame*10+UE_template->pusch_tpc_tx_subframe;
          if (((framex10psubframe+10)<=(frameP*10+subframeP)) || //normal case
	      ((framex10psubframe>(frameP*10+subframeP)) && (((10240-framex10psubframe+frameP*10+subframeP)>=10)))) //frame wrap-around
	    {
	    UE_template->pusch_tpc_tx_frame=frameP;
	    UE_template->pusch_tpc_tx_subframe=subframeP;
            if (normalized_rx_power>(target_rx_power+1)) {
              tpc = 0; //-1
              tpc_accumulated--;
            } else if (normalized_rx_power<(target_rx_power-1)) {
              tpc = 2; //+1
              tpc_accumulated++;
            } else {
              tpc = 1; //0
            }
          } else {
            tpc = 1; //0
          }

	  if (tpc!=1) {
	    LOG_D(MAC,"[eNB %d] ULSCH scheduler: frame %d, subframe %d, harq_pid %d, tpc %d, accumulated %d, normalized/target rx power %d/%d\n",
		  module_idP,frameP,subframeP,harq_pid,tpc,
		  tpc_accumulated,normalized_rx_power,target_rx_power);
	  }

          // new transmission
          if (round==0) {

            ndi = 1-UE_template->oldNDI_UL[harq_pid];
            UE_template->oldNDI_UL[harq_pid]=ndi;
	    UE_list->eNB_UE_stats[CC_id][UE_id].normalized_rx_power=normalized_rx_power;
	    UE_list->eNB_UE_stats[CC_id][UE_id].target_rx_power=target_rx_power;
	    UE_list->eNB_UE_stats[CC_id][UE_id].ulsch_mcs1=UE_template->pre_assigned_mcs_ul;
            mcs = UE_template->pre_assigned_mcs_ul;//cmin (UE_template->pre_assigned_mcs_ul, openair_daq_vars.target_ue_ul_mcs); // adjust, based on user-defined MCS
            if (UE_template->pre_allocated_rb_table_index_ul >=0) {
              rb_table_index=UE_template->pre_allocated_rb_table_index_ul;
            } else {
	      mcs=10;//cmin (10, openair_daq_vars.target_ue_ul_mcs);
              rb_table_index=5; // for PHR
	    }

            UE_list->eNB_UE_stats[CC_id][UE_id].ulsch_mcs2=mcs;
	    //            buffer_occupancy = UE_template->ul_total_buffer;

            while (((rb_table[rb_table_index]>(frame_parms->N_RB_UL-1-first_rb[CC_id])) ||
		    (rb_table[rb_table_index]>45)) &&
                   (rb_table_index>0)) {
              rb_table_index--;
            }

            TBS = mac_xface->get_TBS_UL(mcs,rb_table[rb_table_index]);
	    UE_list->eNB_UE_stats[CC_id][UE_id].total_rbs_used_rx+=rb_table[rb_table_index];
	    UE_list->eNB_UE_stats[CC_id][UE_id].ulsch_TBS=TBS;
	    //            buffer_occupancy -= TBS;
            rballoc = mac_xface->computeRIV(frame_parms->N_RB_UL,
                                            first_rb[CC_id],
                                            rb_table[rb_table_index]);

            T(T_ENB_MAC_UE_UL_SCHEDULE, T_INT(module_idP), T_INT(CC_id), T_INT(rnti), T_INT(frameP),
              T_INT(subframeP), T_INT(harq_pid), T_INT(mcs), T_INT(first_rb[CC_id]), T_INT(rb_table[rb_table_index]),
              T_INT(TBS), T_INT(ndi));

	    if (mac_eNB_get_rrc_status(module_idP,rnti) < RRC_CONNECTED)
	      LOG_I(MAC,"[eNB %d][PUSCH %d/%x] CC_id %d Frame %d subframeP %d Scheduled UE %d (mcs %d, first rb %d, nb_rb %d, rb_table_index %d, TBS %d, harq_pid %d)\n",
		    module_idP,harq_pid,rnti,CC_id,frameP,subframeP,UE_id,mcs,
		    first_rb[CC_id],rb_table[rb_table_index],
		    rb_table_index,TBS,harq_pid);

	    // bad indices : 20 (40 PRB), 21 (45 PRB), 22 (48 PRB)
            // increment for next UE allocation
            first_rb[CC_id]+=rb_table[rb_table_index];
            //store for possible retransmission
            UE_template->nb_rb_ul[harq_pid] = rb_table[rb_table_index];
	    UE_sched_ctrl->ul_scheduled |= (1<<harq_pid);
	    if (UE_id == UE_list->head)
	      VCD_SIGNAL_DUMPER_DUMP_VARIABLE_BY_NAME(VCD_SIGNAL_DUMPER_VARIABLES_UE0_SCHEDULED,UE_sched_ctrl->ul_scheduled);

	    // adjust total UL buffer status by TBS, wait for UL sdus to do final update
	    LOG_D(MAC,"[eNB %d] CC_id %d UE %d/%x : adjusting ul_total_buffer, old %d, TBS %d\n", module_idP,CC_id,UE_id,rnti,UE_template->ul_total_buffer,TBS);
	    if (UE_template->ul_total_buffer > TBS)
	      UE_template->ul_total_buffer -= TBS;
	    else
	      UE_template->ul_total_buffer = 0;
	    LOG_D(MAC,"ul_total_buffer, new %d\n", UE_template->ul_total_buffer);
	    // Cyclic shift for DM RS
	    cshift = 0;// values from 0 to 7 can be used for mapping the cyclic shift (36.211 , Table 5.5.2.1.1-1)
	    	    
	    if (frame_parms->frame_type == TDD) {
	      switch (frame_parms->N_RB_UL) {
	      case 6:
		ULSCH_dci = UE_template->ULSCH_DCI[harq_pid];
		
		((DCI0_1_5MHz_TDD_1_6_t *)ULSCH_dci)->type     = 0;
		((DCI0_1_5MHz_TDD_1_6_t *)ULSCH_dci)->hopping  = 0;
		((DCI0_1_5MHz_TDD_1_6_t *)ULSCH_dci)->rballoc  = rballoc;
		((DCI0_1_5MHz_TDD_1_6_t *)ULSCH_dci)->mcs      = mcs;
		((DCI0_1_5MHz_TDD_1_6_t *)ULSCH_dci)->ndi      = ndi;
		((DCI0_1_5MHz_TDD_1_6_t *)ULSCH_dci)->TPC      = tpc;
		((DCI0_1_5MHz_TDD_1_6_t *)ULSCH_dci)->cshift   = cshift;
		((DCI0_1_5MHz_TDD_1_6_t *)ULSCH_dci)->padding  = 0;
		((DCI0_1_5MHz_TDD_1_6_t *)ULSCH_dci)->dai      = UE_template->DAI_ul[sched_subframe];
		((DCI0_1_5MHz_TDD_1_6_t *)ULSCH_dci)->cqi_req  = cqi_req;
		
		add_ue_spec_dci(DCI_pdu,
				ULSCH_dci,
				rnti,
				sizeof(DCI0_1_5MHz_TDD_1_6_t),
				aggregation,
				sizeof_DCI0_1_5MHz_TDD_1_6_t,
				format0,
				0);
		break;
		
	      default:
	      case 25:
		ULSCH_dci = UE_template->ULSCH_DCI[harq_pid];
		
		((DCI0_5MHz_TDD_1_6_t *)ULSCH_dci)->type     = 0;
		((DCI0_5MHz_TDD_1_6_t *)ULSCH_dci)->hopping  = 0;
		((DCI0_5MHz_TDD_1_6_t *)ULSCH_dci)->rballoc  = rballoc;
		((DCI0_5MHz_TDD_1_6_t *)ULSCH_dci)->mcs      = mcs;
		((DCI0_5MHz_TDD_1_6_t *)ULSCH_dci)->ndi      = ndi;
		((DCI0_5MHz_TDD_1_6_t *)ULSCH_dci)->TPC      = tpc;
		((DCI0_5MHz_TDD_1_6_t *)ULSCH_dci)->cshift   = cshift;
		((DCI0_5MHz_TDD_1_6_t *)ULSCH_dci)->padding  = 0;
		((DCI0_5MHz_TDD_1_6_t *)ULSCH_dci)->dai      = UE_template->DAI_ul[sched_subframe];
		((DCI0_5MHz_TDD_1_6_t *)ULSCH_dci)->cqi_req  = cqi_req;
		
		add_ue_spec_dci(DCI_pdu,
				ULSCH_dci,
				rnti,
				sizeof(DCI0_5MHz_TDD_1_6_t),
				aggregation,
				sizeof_DCI0_5MHz_TDD_1_6_t,
				format0,
				0);
		break;
		
	      case 50:
		ULSCH_dci = UE_template->ULSCH_DCI[harq_pid];
		
		((DCI0_10MHz_TDD_1_6_t *)ULSCH_dci)->type     = 0;
		((DCI0_10MHz_TDD_1_6_t *)ULSCH_dci)->hopping  = 0;
		((DCI0_10MHz_TDD_1_6_t *)ULSCH_dci)->rballoc  = rballoc;
		((DCI0_10MHz_TDD_1_6_t *)ULSCH_dci)->mcs      = mcs;
		((DCI0_10MHz_TDD_1_6_t *)ULSCH_dci)->ndi      = ndi;
		((DCI0_10MHz_TDD_1_6_t *)ULSCH_dci)->TPC      = tpc;
		((DCI0_10MHz_TDD_1_6_t *)ULSCH_dci)->cshift   = cshift;
		((DCI0_10MHz_TDD_1_6_t *)ULSCH_dci)->padding  = 0;
		((DCI0_10MHz_TDD_1_6_t *)ULSCH_dci)->dai      = UE_template->DAI_ul[sched_subframe];
		((DCI0_10MHz_TDD_1_6_t *)ULSCH_dci)->cqi_req  = cqi_req;
		
		add_ue_spec_dci(DCI_pdu,
				ULSCH_dci,
				rnti,
				sizeof(DCI0_10MHz_TDD_1_6_t),
				aggregation,
				sizeof_DCI0_10MHz_TDD_1_6_t,
				format0,
				0);
		break;
		
	      case 100:
		ULSCH_dci = UE_template->ULSCH_DCI[harq_pid];
		
		((DCI0_20MHz_TDD_1_6_t *)ULSCH_dci)->type     = 0;
		((DCI0_20MHz_TDD_1_6_t *)ULSCH_dci)->hopping  = 0;
		((DCI0_20MHz_TDD_1_6_t *)ULSCH_dci)->rballoc  = rballoc;
		((DCI0_20MHz_TDD_1_6_t *)ULSCH_dci)->mcs      = mcs;
		((DCI0_20MHz_TDD_1_6_t *)ULSCH_dci)->ndi      = ndi;
		((DCI0_20MHz_TDD_1_6_t *)ULSCH_dci)->TPC      = tpc;
		((DCI0_20MHz_TDD_1_6_t *)ULSCH_dci)->cshift   = cshift;
		((DCI0_20MHz_TDD_1_6_t *)ULSCH_dci)->padding  = 0;
		((DCI0_20MHz_TDD_1_6_t *)ULSCH_dci)->dai      = UE_template->DAI_ul[sched_subframe];
		((DCI0_20MHz_TDD_1_6_t *)ULSCH_dci)->cqi_req  = cqi_req;
		
		add_ue_spec_dci(DCI_pdu,
				ULSCH_dci,
				rnti,
				sizeof(DCI0_20MHz_TDD_1_6_t),
				aggregation,
				sizeof_DCI0_20MHz_TDD_1_6_t,
				format0,
				0);
		break;
	      }
	    } // TDD
	    else { //FDD
	      switch (frame_parms->N_RB_UL) {
	      case 25:
	      default:
		
		ULSCH_dci          = UE_template->ULSCH_DCI[harq_pid];
		
		((DCI0_5MHz_FDD_t *)ULSCH_dci)->type     = 0;
		((DCI0_5MHz_FDD_t *)ULSCH_dci)->hopping  = 0;
		((DCI0_5MHz_FDD_t *)ULSCH_dci)->rballoc  = rballoc;
		((DCI0_5MHz_FDD_t *)ULSCH_dci)->mcs      = mcs;
		((DCI0_5MHz_FDD_t *)ULSCH_dci)->ndi      = ndi;
		((DCI0_5MHz_FDD_t *)ULSCH_dci)->TPC      = tpc;
		((DCI0_5MHz_FDD_t *)ULSCH_dci)->cshift   = cshift;
		((DCI0_5MHz_FDD_t *)ULSCH_dci)->padding  = 0;
		((DCI0_5MHz_FDD_t *)ULSCH_dci)->cqi_req  = cqi_req;
		
		add_ue_spec_dci(DCI_pdu,
				ULSCH_dci,
				rnti,
				sizeof(DCI0_5MHz_FDD_t),
				aggregation,
				sizeof_DCI0_5MHz_FDD_t,
				format0,
				0);
		break;
		
	      case 6:
		ULSCH_dci          = UE_template->ULSCH_DCI[harq_pid];
		
		((DCI0_1_5MHz_FDD_t *)ULSCH_dci)->type     = 0;
		((DCI0_1_5MHz_FDD_t *)ULSCH_dci)->hopping  = 0;
		((DCI0_1_5MHz_FDD_t *)ULSCH_dci)->rballoc  = rballoc;
		((DCI0_1_5MHz_FDD_t *)ULSCH_dci)->mcs      = mcs;
		((DCI0_1_5MHz_FDD_t *)ULSCH_dci)->ndi      = ndi;
		((DCI0_1_5MHz_FDD_t *)ULSCH_dci)->TPC      = tpc;
		((DCI0_1_5MHz_FDD_t *)ULSCH_dci)->cshift   = cshift;
		((DCI0_1_5MHz_FDD_t *)ULSCH_dci)->padding  = 0;
		((DCI0_1_5MHz_FDD_t *)ULSCH_dci)->cqi_req  = cqi_req;
		
		add_ue_spec_dci(DCI_pdu,
				ULSCH_dci,
				rnti,
				sizeof(DCI0_1_5MHz_FDD_t),
				aggregation,
				sizeof_DCI0_1_5MHz_FDD_t,
				format0,
				0);
		break;
		
	      case 50:
		ULSCH_dci          = UE_template->ULSCH_DCI[harq_pid];
		
		((DCI0_10MHz_FDD_t *)ULSCH_dci)->type     = 0;
		((DCI0_10MHz_FDD_t *)ULSCH_dci)->hopping  = 0;
		((DCI0_10MHz_FDD_t *)ULSCH_dci)->rballoc  = rballoc;
		((DCI0_10MHz_FDD_t *)ULSCH_dci)->mcs      = mcs;
		((DCI0_10MHz_FDD_t *)ULSCH_dci)->ndi      = ndi;
		((DCI0_10MHz_FDD_t *)ULSCH_dci)->TPC      = tpc;
		((DCI0_10MHz_FDD_t *)ULSCH_dci)->padding  = 0;
		((DCI0_10MHz_FDD_t *)ULSCH_dci)->cshift   = cshift;
		((DCI0_10MHz_FDD_t *)ULSCH_dci)->cqi_req  = cqi_req;
		
		add_ue_spec_dci(DCI_pdu,
				ULSCH_dci,
				rnti,
				sizeof(DCI0_10MHz_FDD_t),
				aggregation,
				sizeof_DCI0_10MHz_FDD_t,
				format0,
				0);
		break;
		
	      case 100:
		ULSCH_dci          = UE_template->ULSCH_DCI[harq_pid];
		
		((DCI0_20MHz_FDD_t *)ULSCH_dci)->type     = 0;
		((DCI0_20MHz_FDD_t *)ULSCH_dci)->hopping  = 0;
		((DCI0_20MHz_FDD_t *)ULSCH_dci)->rballoc  = rballoc;
		((DCI0_20MHz_FDD_t *)ULSCH_dci)->mcs      = mcs;
		((DCI0_20MHz_FDD_t *)ULSCH_dci)->ndi      = ndi;
		((DCI0_20MHz_FDD_t *)ULSCH_dci)->TPC      = tpc;
		((DCI0_20MHz_FDD_t *)ULSCH_dci)->padding  = 0;
		((DCI0_20MHz_FDD_t *)ULSCH_dci)->cshift   = cshift;
		((DCI0_20MHz_FDD_t *)ULSCH_dci)->cqi_req  = cqi_req;
		
		add_ue_spec_dci(DCI_pdu,
				ULSCH_dci,
				rnti,
				sizeof(DCI0_20MHz_FDD_t),
				aggregation,
				sizeof_DCI0_20MHz_FDD_t,
				format0,
				0);
		break;
		
	      }
	    }


	    add_ue_ulsch_info(module_idP,
			      CC_id,
			      UE_id,
			      subframeP,
			      S_UL_SCHEDULED);
	    
	    LOG_D(MAC,"[eNB %d] CC_id %d Frame %d, subframeP %d: Generated ULSCH DCI for next UE_id %d, format 0\n", module_idP,CC_id,frameP,subframeP,UE_id);
#ifdef DEBUG
	    dump_dci(frame_parms, &DCI_pdu->dci_alloc[DCI_pdu->Num_common_dci+DCI_pdu->Num_ue_spec_dci-1]);
#endif
	    
          }
	  else {
            T(T_ENB_MAC_UE_UL_SCHEDULE_RETRANSMISSION, T_INT(module_idP), T_INT(CC_id), T_INT(rnti), T_INT(frameP),
              T_INT(subframeP), T_INT(harq_pid), T_INT(mcs), T_INT(first_rb[CC_id]), T_INT(rb_table[rb_table_index]),
              T_INT(round));

            LOG_D(MAC,"[eNB %d][PUSCH %d/%x] CC_id %d Frame %d subframeP %d Scheduled (PHICH) UE %d (mcs %d, first rb %d, nb_rb %d, rb_table_index %d, TBS %d, harq_pid %d,round %d)\n",
                  module_idP,harq_pid,rnti,CC_id,frameP,subframeP,UE_id,mcs,
                  first_rb[CC_id],rb_table[rb_table_index],
                  rb_table_index,TBS,harq_pid,round);
	  }/* 
	  else if (round > 0) { //we schedule a retransmission

            ndi = UE_template->oldNDI_UL[harq_pid];

            if ((round&3)==0) {
              mcs = openair_daq_vars.target_ue_ul_mcs;
            } else {
              mcs = rvidx_tab[round&3] + 28; //not correct for round==4!

            }

            LOG_I(MAC,"[eNB %d][PUSCH %d/%x] CC_id %d Frame %d subframeP %d Scheduled UE retransmission (mcs %d, first rb %d, nb_rb %d, harq_pid %d, round %d)\n",
                  module_idP,UE_id,rnti,CC_id,frameP,subframeP,mcs,
                  first_rb[CC_id],UE_template->nb_rb_ul[harq_pid],
		  harq_pid, round);

            rballoc = mac_xface->computeRIV(frame_parms->N_RB_UL,
                                            first_rb[CC_id],
                                            UE_template->nb_rb_ul[harq_pid]);
            first_rb[CC_id]+=UE_template->nb_rb_ul[harq_pid];  // increment for next UE allocation
         
	    UE_list->eNB_UE_stats[CC_id][UE_id].num_retransmission_rx+=1;
	    UE_list->eNB_UE_stats[CC_id][UE_id].rbs_used_retx_rx=UE_template->nb_rb_ul[harq_pid];
	    UE_list->eNB_UE_stats[CC_id][UE_id].total_rbs_used_rx+=UE_template->nb_rb_ul[harq_pid];
	    UE_list->eNB_UE_stats[CC_id][UE_id].ulsch_mcs1=mcs;
	    UE_list->eNB_UE_stats[CC_id][UE_id].ulsch_mcs2=mcs;
	  }
	   */

        } // UE_is_to_be_scheduled
      } // UE is in PUSCH
    } // loop over UE_id
  } // loop of CC_id
}

#ifdef CBA
void schedule_ulsch_cba_rnti(module_id_t module_idP, unsigned char cooperation_flag, frame_t frameP, sub_frame_t subframeP, unsigned char sched_subframe, uint16_t *first_rb)
{

  eNB_MAC_INST *eNB = &eNB_mac_inst[module_idP];
  UE_list_t         *UE_list=&eNB->UE_list;
  //UE_TEMPLATE       *UE_template;
  void              *ULSCH_dci      = NULL;
  DCI_PDU *DCI_pdu;
  uint8_t CC_id=0;
  uint8_t rb_table_index=0, aggregation=2;
  uint32_t rballoc;
  uint8_t cba_group, cba_resources;
  uint8_t required_rbs[NUM_MAX_CBA_GROUP];
  int8_t num_cba_resources[NUM_MAX_CBA_GROUP];// , weight[NUM_MAX_CBA_GROUP]
  // the following vars should become a vector [MAX_NUM_CCs]
  LTE_DL_FRAME_PARMS   *frame_parms;
  int8_t available_rbs=0;
  uint8_t remaining_rbs=0;
  uint8_t allocated_rbs=0;
  uint8_t total_UEs=UE_list->num_UEs;
  uint8_t active_UEs[NUM_MAX_CBA_GROUP];
  uint8_t total_groups=eNB_mac_inst[module_idP].common_channels[CC_id].num_active_cba_groups;
  int     min_rb_unit=2;
  uint8_t cba_policy=CBA_ES;
  int     UE_id;
  uint8_t mcs[NUM_MAX_CBA_GROUP];
  uint32_t total_cba_resources=0;
  uint32_t total_rbs=0;
  // We compute the weight of each group and initialize some variables

  // loop over all active UEs
  //  for (UE_id=UE_list->head_ul;UE_id>=0;UE_id=UE_list->next_ul[UE_id]) {

  for (cba_group=0; cba_group<total_groups; cba_group++) {
    // UEs in PUSCH with traffic
    //    weight[cba_group] = 0;
    required_rbs[cba_group] = 0;
    num_cba_resources[cba_group]=0;
    active_UEs[cba_group]=0;
    mcs[cba_group]=10;//openair_daq_vars.target_ue_ul_mcs;
  }

  //LOG_D(MAC, "[eNB ] CBA granted ues are %d\n",granted_UEs );

  for (CC_id=0; CC_id<MAX_NUM_CCs; CC_id++) {

    frame_parms=mac_xface->get_lte_frame_parms(module_idP,CC_id);
    available_rbs=frame_parms->N_RB_DL-1-first_rb[CC_id];
    remaining_rbs=available_rbs;
    total_groups=eNB_mac_inst[module_idP].common_channels[CC_id].num_active_cba_groups;
    min_rb_unit=get_min_rb_unit(module_idP,CC_id);

    if (available_rbs  < min_rb_unit )
      continue;

    // remove this condition later
    // cba group template uses the exisitng UE template, and thus if a UE
    // is scheduled, the correspodning group can't be used for CBA
    // this can be fixed later
    if (total_groups > 0)  {
      DCI_pdu = &eNB_mac_inst[module_idP].common_channels[CC_id].DCI_pdu;

      for (cba_group=0;
           (cba_group<total_groups)   > (1<<aggregation));
           cba_group++) {
        // equal weight
        //weight[cba_group] = floor(total_UEs/active_groups);//find_num_active_UEs_in_cbagroup(module_idP, cba_group);

        for (UE_id=UE_list->head_ul; UE_id>=0; UE_id=UE_list->next_ul[UE_id]) {
          if (UE_RNTI(module_idP,UE_id)==NOT_A_RNTI)
            continue;

          // simple UE identity based grouping
          if ((UE_id % total_groups) == cba_group) { // this could be simplifed to  active_UEs[UE_id % total_groups]++;
            if ((mac_eNB_get_rrc_status(module_idP,rnti) > RRC_CONNECTED) &&
                (UE_is_to_be_scheduled(module_idP,CC_id,UE_id) == 0)) {
              active_UEs[cba_group]++;
            }
          }

          if (UE_list->UE_template[CC_id][UE_id].pre_assigned_mcs_ul <= 2) {
            mcs[cba_group]= 8; // apply fixed scheduling
          } else if ((UE_id % total_groups) == cba_group) {
            mcs[cba_group]= cmin(mcs[cba_group],UE_list->UE_template[CC_id][UE_id].pre_assigned_mcs_ul);
          }
        }

        mcs[cba_group]= mcs[cba_group];//cmin(mcs[cba_group],openair_daq_vars.target_ue_ul_mcs);

        if (available_rbs < min_rb_unit )
          break;

        // If the group needs some resource
        // determine the total number of allocations (one or multiple DCIs): to be refined
        if ((active_UEs[cba_group] > 0) && (eNB_mac_inst[module_idP].common_channels[CC_id].cba_rnti[cba_group] != 0)) {
          // to be refined in case of : total_UEs >> weight[cba_group]*available_rbs

          switch(cba_policy) {
          case CBA_ES:
            required_rbs[cba_group] = (uint8_t)floor(available_rbs/total_groups); // allocate equally among groups
            num_cba_resources[cba_group]=1;
            break;

            // can't have more than one allocation for the same group/UE
            /*  case CBA_ES_S:
            required_rbs[cba_group] = (uint8_t)floor(available_rbs/total_groups); // allocate equally among groups
            if (required_rbs[cba_group] > min_rb_unit)
            num_cba_resources[cba_group]=(uint8_t)(required_rbs[cba_group]/ min_rb_unit);
            break;*/
          case CBA_PF:
            required_rbs[cba_group] = (uint8_t)floor((active_UEs[cba_group]*available_rbs)/total_UEs);
            num_cba_resources[cba_group]=1;
            break;
            /* case CBA_PF_S:
            required_rbs[cba_group] = (uint8_t)ceil((active_UEs[cba_group]*available_rbs)/total_UEs);
            if (required_rbs[cba_group] > min_rb_unit)
            num_cba_resources[cba_group]=(uint8_t) floor(required_rbs[cba_group] / min_rb_unit);
            break;*/

          default:
            LOG_W(MAC,"unknown CBA policy\n");
            break;
          }

          total_cba_resources+=num_cba_resources[cba_group];
          total_rbs+=required_rbs[cba_group];

          /*  while ((remaining_rbs < required_rbs[cba_group]) &&
          (required_rbs[cba_group] > 0) &&
          (required_rbs[cba_group] < min_rb_unit ))
          required_rbs[cba_group]--;
           */

          /*
          while (rb_table[rb_table_index] < required_rbs[cba_group])
          rb_table_index++;

          while (rb_table[rb_table_index] > remaining_rbs )
          rb_table_index--;

          remaining_rbs-=rb_table[rb_table_index];
          required_rbs[cba_group]=rb_table[rb_table_index];
           */
          //    num_cba_resources[cba_group]=1;

        }
      }

      // phase 2 reduce the number of cba allocations among the groups
      cba_group=0;

      if (total_cba_resources <= 0) {
        return;
      }

      // increase rb if any left: to be done
      cba_group=0;

      while (total_rbs  < available_rbs - 1 ) {
        required_rbs[cba_group%total_groups]++;
        total_rbs++;
        cba_group++;
      }

      // phase 3:
      for (cba_group=0; cba_group<total_groups; cba_group++) {

        LOG_N(MAC,
              "[eNB %d] CC_id %d Frame %d, subframe %d: cba group %d active_ues %d total groups %d mcs %d, available/required rb (%d/%d), num resources %d, ncce required %d \n",
              module_idP, CC_id, frameP, subframeP, cba_group,active_UEs[cba_group],total_groups,
              mcs[cba_group], available_rbs,required_rbs[cba_group],
              num_cba_resources[cba_group],
              (1<<aggregation) * num_cba_resources[cba_group]);

        for (cba_resources=0; cba_resources < num_cba_resources[cba_group]; cba_resources++) {
          rb_table_index =0;

          // check if there was an allocation for this group in the 1st phase
          if (required_rbs[cba_group] == 0 )
            continue;

          while (rb_table[rb_table_index] < (uint8_t) ceil(required_rbs[cba_group] / num_cba_resources[cba_group]) ) {
            rb_table_index++;
          }

          while (rb_table[rb_table_index] > remaining_rbs ) {
            rb_table_index--;
          }

          remaining_rbs-=rb_table[rb_table_index];
          allocated_rbs=rb_table[rb_table_index];

          rballoc = mac_xface->computeRIV(mac_xface->lte_frame_parms->N_RB_UL,
                                          first_rb[CC_id],
                                          rb_table[rb_table_index]);

          first_rb[CC_id]+=rb_table[rb_table_index];
          LOG_N(MAC,
                "[eNB %d] CC_id %d Frame %d, subframeP %d: schedule CBA access %d rnti %x, total/required/allocated/remaining rbs (%d/%d/%d/%d), mcs %d, rballoc %d\n",
                module_idP, CC_id, frameP, subframeP, cba_group,eNB_mac_inst[module_idP].common_channels[CC_id].cba_rnti[cba_group],
                available_rbs, required_rbs[cba_group], allocated_rbs, remaining_rbs,
                mcs[cba_group],rballoc);

          switch (frame_parms->N_RB_UL) {
          case 6:
            mac_xface->macphy_exit("[MAC][eNB] CBA RB=6 not supported \n");
            break;

          case 25:
            if (frame_parms->frame_type == TDD) {
              ULSCH_dci = UE_list->UE_template[CC_id][cba_group].ULSCH_DCI[0];

              ((DCI0_5MHz_TDD_1_6_t *)ULSCH_dci)->type     = 0;
              ((DCI0_5MHz_TDD_1_6_t *)ULSCH_dci)->hopping  = 0;
              ((DCI0_5MHz_TDD_1_6_t *)ULSCH_dci)->rballoc  = rballoc;
              ((DCI0_5MHz_TDD_1_6_t *)ULSCH_dci)->mcs      = mcs[cba_group];
              ((DCI0_5MHz_TDD_1_6_t *)ULSCH_dci)->ndi      = 1;
              ((DCI0_5MHz_TDD_1_6_t *)ULSCH_dci)->TPC      = 1;//tpc;
              ((DCI0_5MHz_TDD_1_6_t *)ULSCH_dci)->cshift   = cba_group;
              ((DCI0_5MHz_TDD_1_6_t *)ULSCH_dci)->dai      = UE_list->UE_template[CC_id][cba_group].DAI_ul[sched_subframe];
              ((DCI0_5MHz_TDD_1_6_t *)ULSCH_dci)->cqi_req  = 1;

              //add_ue_spec_dci
              add_common_dci(DCI_pdu,
                             ULSCH_dci,
                             eNB_mac_inst[module_idP].common_channels[CC_id].cba_rnti[cba_group],
                             sizeof(DCI0_5MHz_TDD_1_6_t),
                             aggregation,
                             sizeof_DCI0_5MHz_TDD_1_6_t,
                             format0,
                             0);
            } else {
              ULSCH_dci = UE_list->UE_template[CC_id][cba_group].ULSCH_DCI[0];

              ((DCI0_5MHz_FDD_t *)ULSCH_dci)->type     = 0;
              ((DCI0_5MHz_FDD_t *)ULSCH_dci)->hopping  = 0;
              ((DCI0_5MHz_FDD_t *)ULSCH_dci)->rballoc  = rballoc;
              ((DCI0_5MHz_FDD_t *)ULSCH_dci)->mcs      = mcs[cba_group];
              ((DCI0_5MHz_FDD_t *)ULSCH_dci)->ndi      = 1;
              ((DCI0_5MHz_FDD_t *)ULSCH_dci)->TPC      = 1;//tpc;
              ((DCI0_5MHz_FDD_t *)ULSCH_dci)->cshift   = cba_group;
              ((DCI0_5MHz_FDD_t *)ULSCH_dci)->cqi_req  = 1;

              //add_ue_spec_dci
              add_common_dci(DCI_pdu,
                             ULSCH_dci,
                             eNB_mac_inst[module_idP].common_channels[CC_id].cba_rnti[cba_group],
                             sizeof(DCI0_5MHz_FDD_t),
                             aggregation,
                             sizeof_DCI0_5MHz_FDD_t,
                             format0,
                             0);
            }

            LOG_D(MAC,"[eNB %d] CC_id %d Frame %d, subframeP %d: Generated ULSCH DCI for CBA group %d, RB 25 format 0\n", module_idP,CC_id,frameP,subframeP,cba_group);
            break;

          case 50:
            if (frame_parms->frame_type == TDD) {
              ULSCH_dci = UE_list->UE_template[CC_id][cba_group].ULSCH_DCI[0];

              ((DCI0_10MHz_TDD_1_6_t *)ULSCH_dci)->type     = 0;
              ((DCI0_10MHz_TDD_1_6_t *)ULSCH_dci)->hopping  = 0;
              ((DCI0_10MHz_TDD_1_6_t *)ULSCH_dci)->rballoc  = rballoc;
              ((DCI0_10MHz_TDD_1_6_t *)ULSCH_dci)->mcs      = mcs[cba_group];
              ((DCI0_10MHz_TDD_1_6_t *)ULSCH_dci)->ndi      = 1;
              ((DCI0_10MHz_TDD_1_6_t *)ULSCH_dci)->TPC      = 1;//tpc;
              ((DCI0_10MHz_TDD_1_6_t *)ULSCH_dci)->cshift   = cba_group;
              ((DCI0_10MHz_TDD_1_6_t *)ULSCH_dci)->dai      = UE_list->UE_template[CC_id][cba_group].DAI_ul[sched_subframe];
              ((DCI0_10MHz_TDD_1_6_t *)ULSCH_dci)->cqi_req  = 1;

              //add_ue_spec_dci
              add_common_dci(DCI_pdu,
                             ULSCH_dci,
                             eNB_mac_inst[module_idP].common_channels[CC_id].cba_rnti[cba_group],
                             sizeof(DCI0_10MHz_TDD_1_6_t),
                             aggregation,
                             sizeof_DCI0_10MHz_TDD_1_6_t,
                             format0,
                             0);
            } else {
              ULSCH_dci = UE_list->UE_template[CC_id][cba_group].ULSCH_DCI[0];

              ((DCI0_10MHz_FDD_t *)ULSCH_dci)->type     = 0;
              ((DCI0_10MHz_FDD_t *)ULSCH_dci)->hopping  = 0;
              ((DCI0_10MHz_FDD_t *)ULSCH_dci)->rballoc  = rballoc;
              ((DCI0_10MHz_FDD_t *)ULSCH_dci)->mcs      = mcs[cba_group];
              ((DCI0_10MHz_FDD_t *)ULSCH_dci)->ndi      = 1;
              ((DCI0_10MHz_FDD_t *)ULSCH_dci)->TPC      = 1;//tpc;
              ((DCI0_10MHz_FDD_t *)ULSCH_dci)->cshift   = cba_group;
              ((DCI0_10MHz_FDD_t *)ULSCH_dci)->cqi_req  = 1;

              //add_ue_spec_dci
              add_common_dci(DCI_pdu,
                             ULSCH_dci,
                             eNB_mac_inst[module_idP].common_channels[CC_id].cba_rnti[cba_group],
                             sizeof(DCI0_10MHz_FDD_t),
                             aggregation,
                             sizeof_DCI0_10MHz_FDD_t,
                             format0,
                             0);
            }

            LOG_D(MAC,"[eNB %d] CC_id %d Frame %d, subframeP %d: Generated ULSCH DCI for CBA group %d, RB 50 format 0\n", module_idP,CC_id,frameP,subframeP,cba_group);
            break;

          case 100:
            mac_xface->macphy_exit("[MAC][eNB] CBA RB=100 not supported \n");
            break;

          default:
            break;
          }

          //      break;// for the moment only schedule one
        }
      }
    }
  }
}
#endif<|MERGE_RESOLUTION|>--- conflicted
+++ resolved
@@ -790,30 +790,18 @@
       frame_parms = mac_xface->get_lte_frame_parms(module_idP,CC_id);
       eNB_UE_stats = mac_xface->get_eNB_UE_stats(module_idP,CC_id,rnti);
 
-<<<<<<< HEAD
-      if (eNB_UE_stats==NULL) {
-        LOG_W(MAC,"[eNB %d] frame %d subframe %d, UE %d/%x CC %d: no PHY context\n", module_idP,frameP,subframeP,UE_id,rnti,CC_id);
-	drop_ue=1;
-        continue; // mac_xface->macphy_exit("[MAC][eNB] Cannot find eNB_UE_stats\n");
-      }
-
-      if (drop_ue==1)
-	continue;
-
       aggregation=get_aggregation(get_bw_index(module_idP,CC_id), 
 				  eNB_UE_stats->DL_cqi[0],
 				  format0);
-=======
->>>>>>> 4eae34a9
+      
       if (CCE_allocation_infeasible(module_idP,CC_id,0,subframeP,aggregation,rnti)) {
         LOG_W(MAC,"[eNB %d] frame %d subframe %d, UE %d/%x CC %d: not enough nCCE\n", module_idP,frameP,subframeP,UE_id,rnti,CC_id);
         continue; // break;
       } else{
-	LOG_D(MAC,"[eNB %d] frame %d subframe %d, UE %d/%x CC %d: aggregation level %d\n", module_idP,frameP,subframeP,UE_id,rnti,CC_id, 1<<aggregation);
-      }
-
-
-      //      printf("UE %d/%x is feasible, mode %s\n",UE_id,rnti,mode_string[eNB_UE_stats->mode]);
+	LOG_D(MAC,"[eNB %d] frame %d subframe %d, UE %d/%x CC %d mode %s: aggregation level %d\n", 
+	      module_idP,frameP,subframeP,UE_id,rnti,CC_id, mode_string[eNB_UE_stats->mode], 1<<aggregation);
+      }
+
 
       if (eNB_UE_stats->mode == PUSCH) { // ue has a ulsch channel
 
