--- conflicted
+++ resolved
@@ -1917,10 +1917,10 @@
  * default ULSCH scheduler for LTE-M
  */
 void schedule_ulsch_rnti_emtc(module_id_t   module_idP,
-                              frame_t       frameP,
-                              sub_frame_t   subframeP,
-                              unsigned char sched_subframeP,
-                              int          *emtc_active)
+			     frame_t       frameP,
+			     sub_frame_t   subframeP,
+			     unsigned char sched_subframeP,
+			     int          *emtc_active)
 //-----------------------------------------------------------------------------
 {
   int               UE_id          = -1;
@@ -1933,7 +1933,7 @@
   int32_t           normalized_rx_power = 0;
   int32_t           target_rx_power = -90;
   int               n       = 0;
-  int               CC_id   = 0;
+  int               CC_id = 0;
   int               N_RB_UL = 0;
   int               sched_frame = frameP;
   int               rvidx_tab[4] = {0,2,3,1};
@@ -1991,8 +1991,8 @@
     /* Loop over all active UL CC_ids for this UE */
     for (n = 0; n < UE_list->numactiveULCCs[UE_id]; n++) {
       /* This is the actual CC_id in the list */
-      CC_id   = UE_list->ordered_ULCCids[n][UE_id];
-      N_RB_UL = to_prb(cc[CC_id].ul_Bandwidth);
+      CC_id        = UE_list->ordered_ULCCids[n][UE_id];
+      N_RB_UL      = to_prb(cc[CC_id].ul_Bandwidth);
 
       UE_template   = &(UE_list->UE_template[CC_id][UE_id]);
       UE_sched_ctrl = &UE_list->UE_sched_ctrl[UE_id];
@@ -2017,32 +2017,8 @@
             N_RB_UL);
 
       RC.eNB[module_idP][CC_id]->pusch_stats_BO[UE_id][(frameP*10)+subframeP] = UE_template->estimated_ul_buffer;
-<<<<<<< HEAD
-      VCD_SIGNAL_DUMPER_DUMP_VARIABLE_BY_NAME(VCD_SIGNAL_DUMPER_VARIABLES_UE0_BO,RC.eNB[module_idP][CC_id]->pusch_stats_BO[UE_id][(frameP*10)+subframeP]);
-      if ((UE_template->ul_SR >0  || round > 0 || status < RRC_CONNECTED)&&(subframeP==5))
-        // if there is information on bsr of DCCH, DTCH or if there is UL_SR, or if there is a packet to retransmit, or we want to schedule a periodic feedback every 10 frames
-        {
-          LOG_I(MAC,"[eNB %d][PUSCH %d] Frame %d subframe %d Scheduling UE %d/%x in round %d(SR %d,UL_inactivity timer %d,UL_failure timer %d,cqi_req_timer %d)\n",
-                module_idP,harq_pid,frameP,subframeP,UE_id,rnti,round,UE_template->ul_SR,
-                UE_sched_ctrl->ul_inactivity_timer,
-
-                UE_sched_ctrl->ul_failure_timer,
-
-                UE_sched_ctrl->cqi_req_timer);
-          // reset the scheduling request
-	  emtc_active[CC_id]=1;
-          UE_template->ul_SR = 0;
-          status = mac_eNB_get_rrc_status(module_idP,rnti);
-
-	  /*
-          if (status < RRC_CONNECTED)
-            cqi_req = 0;
-          else if (UE_sched_ctrl->cqi_req_timer>300) {
-            cqi_req = 1;
-            UE_sched_ctrl->cqi_req_timer=0;
-=======
       VCD_SIGNAL_DUMPER_DUMP_VARIABLE_BY_NAME(VCD_SIGNAL_DUMPER_VARIABLES_UE0_BO, UE_template->estimated_ul_buffer);
-      
+
       //if ((UE_is_to_be_scheduled(module_idP, CC_id, UE_id) > 0) && (subframeP == 5)) {
       if ((UE_template->ul_SR > 0 || round_UL > 0 || status < RRC_CONNECTED) && (subframeP == 5)) {
         /* 
@@ -2051,7 +2027,7 @@
          * or if there is a packet to retransmit, 
          * or we want to schedule a periodic feedback every frame
          */
-        
+
         LOG_D(MAC,"[eNB %d][PUSCH %d] Frame %d subframe %d Scheduling UE %d/%x in round_UL %d(SR %d,UL_inactivity timer %d,UL_failure timer %d,cqi_req_timer %d)\n",
               module_idP,
               harq_pid,
@@ -2063,71 +2039,42 @@
               UE_template->ul_SR,
               UE_sched_ctrl->ul_inactivity_timer,
               UE_sched_ctrl->ul_failure_timer,
-              UE_sched_ctrl->cqi_req_timer);
+                UE_sched_ctrl->cqi_req_timer);
 
         /* Reset the scheduling request */
         emtc_active[CC_id] = 1;
-        UE_template->ul_SR = 0;
-        status = mac_eNB_get_rrc_status(module_idP,rnti);
-        cqi_req = 0;
->>>>>>> b56aef4f
+          UE_template->ul_SR = 0;
+          status = mac_eNB_get_rrc_status(module_idP,rnti);
+            cqi_req = 0;
 
         /* Power control: compute the expected ULSCH RX power (for the stats) */
         /* This is the normalized RX power and this should be constant (regardless of mcs) */
-        normalized_rx_power = UE_sched_ctrl->pusch_snr[CC_id];
-        target_rx_power = 178;
-
-<<<<<<< HEAD
-
-          //power control
-          //compute the expected ULSCH RX power (for the stats)
-
-          // this is the normalized RX power and this should be constant (regardless of mcs
           normalized_rx_power = UE_sched_ctrl->pusch_snr[CC_id];
           target_rx_power = 178;
 
-          // this assumes accumulated tpc
-          // make sure that we are only sending a tpc update once a frame, otherwise the control loop will freak out
-          int32_t framex10psubframe = UE_template->pusch_tpc_tx_frame*10+UE_template->pusch_tpc_tx_subframe;
-          if (((framex10psubframe+10)<=(frameP*10+subframeP)) || //normal case
-              ((framex10psubframe>(frameP*10+subframeP)) && (((10240-framex10psubframe+frameP*10+subframeP)>=10)))) //frame wrap-around
+        /* This assumes accumulated tpc */
+        /* Make sure that we are only sending a tpc update once a frame, otherwise the control loop will freak out */
+        int32_t framex10psubframe = UE_template->pusch_tpc_tx_frame * 10 + UE_template->pusch_tpc_tx_subframe;
+        if (((framex10psubframe + 10) <= (frameP * 10 + subframeP)) || // normal case
+            ((framex10psubframe > (frameP * 10 + subframeP)) && (((10240 - framex10psubframe + frameP * 10 + subframeP) >= 10)))) // frame wrap-around
             {
-              UE_template->pusch_tpc_tx_frame=frameP;
-              UE_template->pusch_tpc_tx_subframe=subframeP;
-              if (normalized_rx_power>(target_rx_power+4)) {
+            UE_template->pusch_tpc_tx_frame = frameP;
+            UE_template->pusch_tpc_tx_subframe = subframeP;
+            if (normalized_rx_power > (target_rx_power + 4)) {
                 tpc = 0; //-1
                 UE_sched_ctrl->tpc_accumulated[CC_id]--;
-              } else if (normalized_rx_power<(target_rx_power-4)) {
+            } else if (normalized_rx_power < (target_rx_power - 4)) {
                 tpc = 2; //+1
                 UE_sched_ctrl->tpc_accumulated[CC_id]++;
               } else {
                 tpc = 1; //0
               }
-=======
-        /* This assumes accumulated tpc */
-        /* Make sure that we are only sending a tpc update once a frame, otherwise the control loop will freak out */
-        int32_t framex10psubframe = UE_template->pusch_tpc_tx_frame * 10 + UE_template->pusch_tpc_tx_subframe;
-        if (((framex10psubframe + 10) <= (frameP * 10 + subframeP)) || // normal case
-            ((framex10psubframe > (frameP * 10 + subframeP)) && (((10240 - framex10psubframe + frameP * 10 + subframeP) >= 10)))) // frame wrap-around
-          {
-            UE_template->pusch_tpc_tx_frame = frameP;
-            UE_template->pusch_tpc_tx_subframe = subframeP;
-            if (normalized_rx_power > (target_rx_power + 4)) {
-              tpc = 0; //-1
-              UE_sched_ctrl->tpc_accumulated[CC_id]--;
-            } else if (normalized_rx_power < (target_rx_power - 4)) {
-              tpc = 2; //+1
-              UE_sched_ctrl->tpc_accumulated[CC_id]++;
->>>>>>> b56aef4f
             } else {
-              tpc = 1; //0
-            }
-          } else {
             tpc = 1; //0
-        }
+          }
 
         if (tpc != 1) {
-          LOG_D(MAC,"[eNB %d] ULSCH scheduler: frame %d, subframe %d, harq_pid %d, tpc %d, accumulated %d, normalized/target rx power %d/%d\n",
+            LOG_D(MAC,"[eNB %d] ULSCH scheduler: frame %d, subframe %d, harq_pid %d, tpc %d, accumulated %d, normalized/target rx power %d/%d\n",
                 module_idP,
                 frameP,
                 subframeP,
@@ -2136,14 +2083,14 @@
                 UE_sched_ctrl->tpc_accumulated[CC_id],
                 normalized_rx_power,
                 target_rx_power);
-        }
+          }
 
         /* New transmission */
         if (round_UL == 0) {
           ndi = 1 - UE_template->oldNDI_UL[harq_pid];
-          
+
           UE_template->oldNDI_UL[harq_pid] = ndi;
-          UE_template->mcs_UL[harq_pid] = 4;
+            UE_template->mcs_UL[harq_pid] = 4;
           UE_template->TBS_UL[harq_pid] = get_TBS_UL(UE_template->mcs_UL[harq_pid], 6);
 
           UE_list->eNB_UE_stats[CC_id][UE_id].normalized_rx_power = normalized_rx_power;
@@ -2152,7 +2099,7 @@
           UE_list->eNB_UE_stats[CC_id][UE_id].ulsch_mcs2 = UE_template->mcs_UL[harq_pid];
           UE_list->eNB_UE_stats[CC_id][UE_id].total_rbs_used_rx += 6;
           UE_list->eNB_UE_stats[CC_id][UE_id].ulsch_TBS = UE_template->TBS_UL[harq_pid];
-          
+
           T(T_ENB_MAC_UE_UL_SCHEDULE, 
             T_INT(module_idP), 
             T_INT(CC_id), 
@@ -2166,95 +2113,68 @@
             T_INT(UE_template->TBS_UL[harq_pid]), 
             T_INT(ndi));
 
-<<<<<<< HEAD
-          // new transmission
-          if (round==0) {
-
-            ndi = 1-UE_template->oldNDI_UL[harq_pid];
-            UE_template->oldNDI_UL[harq_pid]=ndi;
-            UE_list->eNB_UE_stats[CC_id][UE_id].normalized_rx_power=normalized_rx_power;
-            UE_list->eNB_UE_stats[CC_id][UE_id].target_rx_power=target_rx_power;
-            UE_list->eNB_UE_stats[CC_id][UE_id].ulsch_mcs1=4;
-            UE_template->mcs_UL[harq_pid] = 4;
-
-
-            UE_list->eNB_UE_stats[CC_id][UE_id].ulsch_mcs2=UE_template->mcs_UL[harq_pid];
-            //            buffer_occupancy = UE_template->ul_total_buffer;
-
-
-
-            UE_template->TBS_UL[harq_pid] = get_TBS_UL(UE_template->mcs_UL[harq_pid],6);
-            UE_list->eNB_UE_stats[CC_id][UE_id].total_rbs_used_rx+=6;
-            UE_list->eNB_UE_stats[CC_id][UE_id].ulsch_TBS=UE_template->TBS_UL[harq_pid];
-            //            buffer_occupancy -= TBS;
-
-            T(T_ENB_MAC_UE_UL_SCHEDULE, T_INT(module_idP), T_INT(CC_id), T_INT(rnti), T_INT(frameP),
-              T_INT(subframeP), T_INT(harq_pid), T_INT(UE_template->mcs_UL[harq_pid]), T_INT(0), T_INT(6),
-              T_INT(UE_template->TBS_UL[harq_pid]), T_INT(ndi));
-
-            // bad indices : 20 (40 PRB), 21 (45 PRB), 22 (48 PRB)
-            //store for possible retransmission
+          /* Store for possible retransmission */
             UE_template->nb_rb_ul[harq_pid]    = 6;
-
-
-            UE_sched_ctrl->ul_scheduled |= (1<<harq_pid);
-            if (UE_id == UE_list->head)
-              VCD_SIGNAL_DUMPER_DUMP_VARIABLE_BY_NAME(VCD_SIGNAL_DUMPER_VARIABLES_UE0_SCHEDULED,UE_sched_ctrl->ul_scheduled);
-
-            // adjust total UL buffer status by TBS, wait for UL sdus to do final update
+          UE_sched_ctrl->ul_scheduled |= (1 << harq_pid);
+
+          if (UE_id == UE_list->head) {
+            VCD_SIGNAL_DUMPER_DUMP_VARIABLE_BY_NAME(VCD_SIGNAL_DUMPER_VARIABLES_UE0_SCHEDULED, UE_sched_ctrl->ul_scheduled);
+          }
+
+          /* Adjust total UL buffer status by TBS, wait for UL sdus to do final update */
             UE_template->scheduled_ul_bytes += UE_template->TBS_UL[harq_pid];
 
             LOG_D(MAC, "scheduled_ul_bytes, new %d\n", UE_template->scheduled_ul_bytes);
 
-
-            // Cyclic shift for DM RS
-            cshift = 0;// values from 0 to 7 can be used for mapping the cyclic shift (36.211 , Table 5.5.2.1.1-1)
-            // save it for a potential retransmission
+          /* Cyclic shift for DMRS */
+          cshift = 0; // values from 0 to 7 can be used for mapping the cyclic shift (36.211 , Table 5.5.2.1.1-1)
+          /* save it for a potential retransmission */
             UE_template->cshift[harq_pid] = cshift;
 
-	    AssertFatal (UE_template->physicalConfigDedicated != NULL,
-			 "UE_template->physicalConfigDedicated is null\n");
-	    AssertFatal (UE_template->physicalConfigDedicated->ext4 != NULL,
-			 "UE_template->physicalConfigDedicated->ext4 is null\n");
-	    AssertFatal (UE_template->physicalConfigDedicated->ext4->epdcch_Config_r11 != NULL,
-			 "UE_template->physicalConfigDedicated->ext4->epdcch_Config_r11 is null\n");
+          AssertFatal (UE_template->physicalConfigDedicated != NULL, "UE_template->physicalConfigDedicated is null\n");
+          AssertFatal (UE_template->physicalConfigDedicated->ext4 != NULL, "UE_template->physicalConfigDedicated->ext4 is null\n");
+          AssertFatal (UE_template->physicalConfigDedicated->ext4->epdcch_Config_r11 != NULL, "UE_template->physicalConfigDedicated->ext4->epdcch_Config_r11 is null\n");
 	    AssertFatal (UE_template->physicalConfigDedicated->ext4->epdcch_Config_r11->config_r11.present == LTE_EPDCCH_Config_r11__config_r11_PR_setup,
 	      "UE_template->physicalConfigDedicated->ext4->epdcch_Config_r11->config_r11.present != setup\n");
 	    AssertFatal (UE_template->physicalConfigDedicated->ext4->epdcch_Config_r11->config_r11.choice.setup.setConfigToAddModList_r11 != NULL,
 	      "UE_template->physicalConfigDedicated->ext4->epdcch_Config_r11->config_r11.choice.setup.setConfigToAddModList_r11 = NULL\n");
+          
 	    LTE_EPDCCH_SetConfig_r11_t *epdcch_setconfig_r11 = UE_template->physicalConfigDedicated->ext4->epdcch_Config_r11->config_r11.choice.setup.setConfigToAddModList_r11->list.array[0];
+
 	    AssertFatal(epdcch_setconfig_r11 != NULL, "epdcch_setconfig_r11 is null\n");
-	    AssertFatal(epdcch_setconfig_r11->ext2!=NULL, "epdcch_setconfig_r11->ext2 is null\n");
-	    AssertFatal(epdcch_setconfig_r11->ext2->mpdcch_config_r13!=NULL,
-			"epdcch_setconfig_r11->ext2->mpdcch_config_r13 is null");
-	    AssertFatal(epdcch_setconfig_r11->ext2->mpdcch_config_r13!=NULL,
-			"epdcch_setconfig_r11->ext2->mpdcch_config_r13 is null");
-	    AssertFatal(epdcch_setconfig_r11->ext2->mpdcch_config_r13->present==LTE_EPDCCH_SetConfig_r11__ext2__mpdcch_config_r13_PR_setup,
+          AssertFatal(epdcch_setconfig_r11->ext2 != NULL, "epdcch_setconfig_r11->ext2 is null\n");
+          AssertFatal(epdcch_setconfig_r11->ext2->mpdcch_config_r13 != NULL, "epdcch_setconfig_r11->ext2->mpdcch_config_r13 is null");
+          AssertFatal(epdcch_setconfig_r11->ext2->mpdcch_config_r13->present == LTE_EPDCCH_SetConfig_r11__ext2__mpdcch_config_r13_PR_setup, 
 			"epdcch_setconfig_r11->ext2->mpdcch_config_r13->present is not setup\n");
-	    AssertFatal(epdcch_setconfig_r11->ext2->numberPRB_Pairs_v1310!=NULL,
-			"epdcch_setconfig_r11->ext2->numberPRB_Pairs_v1310 is null");
-	    AssertFatal(epdcch_setconfig_r11->ext2->numberPRB_Pairs_v1310->present==LTE_EPDCCH_SetConfig_r11__ext2__numberPRB_Pairs_v1310_PR_setup,
+          AssertFatal(epdcch_setconfig_r11->ext2->numberPRB_Pairs_v1310 != NULL, "epdcch_setconfig_r11->ext2->numberPRB_Pairs_v1310 is null");
+          AssertFatal(epdcch_setconfig_r11->ext2->numberPRB_Pairs_v1310->present == LTE_EPDCCH_SetConfig_r11__ext2__numberPRB_Pairs_v1310_PR_setup, 
 			"epdcch_setconfig_r11->ext2->numberPRB_Pairs_v1310->present is not setup\n");
 
-	    LOG_I(MAC,"[PUSCH %d] Frame %d, Subframe %d: Adding UL 6-0A MPDCCH for BL/CE UE %d/%x, ulsch_frame %d, ulsch_subframe %d,UESS MPDCCH Narrowband %d\n",
-                  harq_pid,frameP,subframeP,UE_id,rnti,sched_frame,sched_subframeP,(int)epdcch_setconfig_r11->ext2->mpdcch_config_r13->choice.setup.mpdcch_Narrowband_r13-1);
-
-            UE_template->first_rb_ul[harq_pid] = narrowband_to_first_rb (cc,
-									 epdcch_setconfig_r11->ext2->mpdcch_config_r13->choice.setup.mpdcch_Narrowband_r13-1);
-            hi_dci0_pdu                                                         = &hi_dci0_req->hi_dci0_pdu_list[hi_dci0_req->number_of_dci+hi_dci0_req->number_of_hi];
-            memset((void*)hi_dci0_pdu,0,sizeof(nfapi_hi_dci0_request_pdu_t));
+          LOG_D(MAC,"[PUSCH %d] Frame %d, Subframe %d: Adding UL 6-0A MPDCCH for BL/CE UE %d/%x, ulsch_frame %d, ulsch_subframe %d, UESS MPDCCH Narrowband %d\n",
+                harq_pid,
+                frameP,
+                subframeP,
+                UE_id,
+                rnti,
+                sched_frame,
+                sched_subframeP,
+                (int)epdcch_setconfig_r11->ext2->mpdcch_config_r13->choice.setup.mpdcch_Narrowband_r13 - 1);
+
+          UE_template->first_rb_ul[harq_pid] = narrowband_to_first_rb (cc, epdcch_setconfig_r11->ext2->mpdcch_config_r13->choice.setup.mpdcch_Narrowband_r13 - 1);
+          
+          hi_dci0_pdu = &(hi_dci0_req->hi_dci0_pdu_list[hi_dci0_req->number_of_dci + hi_dci0_req->number_of_hi]);
+          memset((void*) hi_dci0_pdu, 0, sizeof(nfapi_hi_dci0_request_pdu_t));
 
 	    hi_dci0_pdu->pdu_type = NFAPI_HI_DCI0_MPDCCH_DCI_PDU_TYPE;
 	    hi_dci0_pdu->pdu_size = (uint8_t) (2 + sizeof (nfapi_dl_config_mpdcch_pdu));
 	    hi_dci0_pdu->mpdcch_dci_pdu.mpdcch_dci_pdu_rel13.dci_format = (UE_template->rach_resource_type > 1) ? 5 : 4;
 	    hi_dci0_pdu->mpdcch_dci_pdu.mpdcch_dci_pdu_rel13.ce_mode = (UE_template->rach_resource_type > 1) ? 2 : 1;
-	    hi_dci0_pdu->mpdcch_dci_pdu.mpdcch_dci_pdu_rel13.mpdcch_narrowband = epdcch_setconfig_r11->ext2->mpdcch_config_r13->choice.setup.mpdcch_Narrowband_r13-1;
-
+          hi_dci0_pdu->mpdcch_dci_pdu.mpdcch_dci_pdu_rel13.mpdcch_narrowband = epdcch_setconfig_r11->ext2->mpdcch_config_r13->choice.setup.mpdcch_Narrowband_r13 - 1; 
 	    hi_dci0_pdu->mpdcch_dci_pdu.mpdcch_dci_pdu_rel13.number_of_prb_pairs = 6;       // checked above that it has to be this
 	    hi_dci0_pdu->mpdcch_dci_pdu.mpdcch_dci_pdu_rel13.resource_block_assignment = 0; // Note: this can be dynamic
 	    hi_dci0_pdu->mpdcch_dci_pdu.mpdcch_dci_pdu_rel13.mpdcch_transmission_type = epdcch_setconfig_r11->transmissionType_r11;  // distibuted
 
-	    AssertFatal(UE_template->physicalConfigDedicated->ext4->epdcch_Config_r11->config_r11.choice.setup.startSymbol_r11!=NULL,
+          AssertFatal(UE_template->physicalConfigDedicated->ext4->epdcch_Config_r11->config_r11.choice.setup.startSymbol_r11 != NULL,
 	      "UE_template->physicalConfigDedicated->ext4->epdcch_Config_r11->config_r11.choice.setup.startSymbol_r11 is null\n");
 
 	    hi_dci0_pdu->mpdcch_dci_pdu.mpdcch_dci_pdu_rel13.start_symbol = *UE_template->physicalConfigDedicated->ext4->epdcch_Config_r11->config_r11.choice.setup.startSymbol_r11;
@@ -2262,18 +2182,19 @@
 	    hi_dci0_pdu->mpdcch_dci_pdu.mpdcch_dci_pdu_rel13.aggreagation_level = 24;        // OK for CEModeA r1-3 (9.1.5-1b) or CEModeB r1-4
 	    hi_dci0_pdu->mpdcch_dci_pdu.mpdcch_dci_pdu_rel13.rnti_type = 4; // other
 	    hi_dci0_pdu->mpdcch_dci_pdu.mpdcch_dci_pdu_rel13.rnti = rnti;
-	    hi_dci0_pdu->mpdcch_dci_pdu.mpdcch_dci_pdu_rel13.ce_mode = (UE_template->rach_resource_type < 3) ? 1 : 2;
+          hi_dci0_pdu->mpdcch_dci_pdu.mpdcch_dci_pdu_rel13.ce_mode = (UE_template->rach_resource_type < 3) ? 1 : 2; // already set above...
 	    hi_dci0_pdu->mpdcch_dci_pdu.mpdcch_dci_pdu_rel13.drms_scrambling_init = epdcch_setconfig_r11->dmrs_ScramblingSequenceInt_r11;
 	    hi_dci0_pdu->mpdcch_dci_pdu.mpdcch_dci_pdu_rel13.initial_transmission_sf_io = (frameP * 10) + subframeP;
 	    hi_dci0_pdu->mpdcch_dci_pdu.mpdcch_dci_pdu_rel13.transmission_power = 6000;     // 0dB
 	    hi_dci0_pdu->mpdcch_dci_pdu.mpdcch_dci_pdu_rel13.resource_block_start = UE_template->first_rb_ul[harq_pid];
 	    hi_dci0_pdu->mpdcch_dci_pdu.mpdcch_dci_pdu_rel13.number_of_resource_blocks = 6;
-	    hi_dci0_pdu->mpdcch_dci_pdu.mpdcch_dci_pdu_rel13.mcs = 4;       // adjust according to size of RAR, 208 bits with N1A_PRB=3
+          hi_dci0_pdu->mpdcch_dci_pdu.mpdcch_dci_pdu_rel13.mcs = 4;       // adjust according to size of RAR, 208 bits with N1A_PRB = 3
 	    hi_dci0_pdu->mpdcch_dci_pdu.mpdcch_dci_pdu_rel13.pusch_repetition_levels = 0;
-	    AssertFatal(epdcch_setconfig_r11->ext2->mpdcch_config_r13->choice.setup.mpdcch_pdsch_HoppingConfig_r13==
-			LTE_EPDCCH_SetConfig_r11__ext2__mpdcch_config_r13__setup__mpdcch_pdsch_HoppingConfig_r13_off,
+
+          AssertFatal(epdcch_setconfig_r11->ext2->mpdcch_config_r13->choice.setup.mpdcch_pdsch_HoppingConfig_r13 == LTE_EPDCCH_SetConfig_r11__ext2__mpdcch_config_r13__setup__mpdcch_pdsch_HoppingConfig_r13_off,
 			"epdcch_setconfig_r11->ext2->mpdcch_config_r13->mpdcch_pdsch_HoppingConfig_r13 is not off\n");
-          hi_dci0_pdu->mpdcch_dci_pdu.mpdcch_dci_pdu_rel13.frequency_hopping_flag  = 1-epdcch_setconfig_r11->ext2->mpdcch_config_r13->choice.setup.mpdcch_pdsch_HoppingConfig_r13;
+          
+          hi_dci0_pdu->mpdcch_dci_pdu.mpdcch_dci_pdu_rel13.frequency_hopping_flag = 1 - epdcch_setconfig_r11->ext2->mpdcch_config_r13->choice.setup.mpdcch_pdsch_HoppingConfig_r13;
 	    hi_dci0_pdu->mpdcch_dci_pdu.mpdcch_dci_pdu_rel13.redudency_version = 0;
 	    hi_dci0_pdu->mpdcch_dci_pdu.mpdcch_dci_pdu_rel13.new_data_indication = UE_template->oldNDI_UL[harq_pid];
 	    hi_dci0_pdu->mpdcch_dci_pdu.mpdcch_dci_pdu_rel13.harq_process = 0;
@@ -2290,11 +2211,15 @@
 
             hi_dci0_req->number_of_dci++;
 
-
-            LOG_I(MAC,"[PUSCH %d] Frame %d, Subframe %d: Adding UL CONFIG.Request for BL/CE UE %d/%x, ulsch_frame %d, ulsch_subframe %d, UESS mpdcch narrowband %d\n",
-                  harq_pid,frameP,subframeP,UE_id,rnti,sched_frame,sched_subframeP,
-		  (int)epdcch_setconfig_r11->ext2->mpdcch_config_r13->choice.setup.mpdcch_Narrowband_r13-1);
-
+          LOG_D(MAC,"[PUSCH %d] Frame %d, Subframe %d: Adding UL CONFIG. Request for BL/CE UE %d/%x, ulsch_frame %d, ulsch_subframe %d, UESS mpdcch narrowband %d\n",
+                harq_pid,
+                frameP,
+                subframeP,
+                UE_id,
+                rnti,
+                sched_frame,
+                sched_subframeP,
+                (int)epdcch_setconfig_r11->ext2->mpdcch_config_r13->choice.setup.mpdcch_Narrowband_r13 - 1);
 
             fill_nfapi_ulsch_config_request_rel8(&ul_req_tmp->ul_config_pdu_list[ul_req_tmp->number_of_pdus],
                                                  cqi_req,
@@ -2310,84 +2235,96 @@
                                                  0, // frequency_hopping_enabled_flag
                                                  0, // frequency_hopping_bits
                                                  UE_template->oldNDI_UL[harq_pid], // new_data_indication
-                                                 rvidx_tab[round&3], // redundancy_version
+                                                rvidx_tab[round_UL&3], // redundancy_version
                                                  harq_pid, // harq_process_number
                                                  0, // ul_tx_mode
                                                  0, // current_tx_nb
                                                  0, // n_srs
                                                  UE_template->TBS_UL[harq_pid]
                                                  );
-	    fill_nfapi_ulsch_config_request_emtc(&ul_req_tmp->ul_config_pdu_list[ul_req_tmp->number_of_pdus],
-						 UE_template->rach_resource_type>2 ? 2 : 1,
-						 1, //total_number_of_repetitions
-						 1, //repetition_number
-						 (frameP*10)+subframeP);
-
-=======
-          /* Store for possible retransmission */
-          UE_template->nb_rb_ul[harq_pid] = 6;
-          UE_sched_ctrl->ul_scheduled |= (1 << harq_pid);
->>>>>>> b56aef4f
-
-          if (UE_id == UE_list->head) {
-            VCD_SIGNAL_DUMPER_DUMP_VARIABLE_BY_NAME(VCD_SIGNAL_DUMPER_VARIABLES_UE0_SCHEDULED, UE_sched_ctrl->ul_scheduled);
-          }
-
-          /* Adjust total UL buffer status by TBS, wait for UL sdus to do final update */
-          UE_template->scheduled_ul_bytes += UE_template->TBS_UL[harq_pid];
-
-          LOG_D(MAC, "scheduled_ul_bytes, new %d\n", UE_template->scheduled_ul_bytes);
-
-<<<<<<< HEAD
-          }
-          else { // round > 0 => retransmission
-            T(T_ENB_MAC_UE_UL_SCHEDULE_RETRANSMISSION, T_INT(module_idP), T_INT(CC_id), T_INT(rnti), T_INT(frameP),
-              T_INT(subframeP), T_INT(harq_pid), T_INT(UE_template->mcs_UL[harq_pid]), T_INT(0), T_INT(6),
-              T_INT(round));
-
-	    AssertFatal (UE_template->physicalConfigDedicated != NULL,
-			 "UE_template->physicalConfigDedicated is null\n");
-	    AssertFatal (UE_template->physicalConfigDedicated->ext4 != NULL,
-			 "UE_template->physicalConfigDedicated->ext4 is null\n");
-	    AssertFatal (UE_template->physicalConfigDedicated->ext4->epdcch_Config_r11 != NULL,
-			 "UE_template->physicalConfigDedicated->ext4->epdcch_Config_r11 is null\n");
+
+          fill_nfapi_ulsch_config_request_emtc(&ul_req_tmp->ul_config_pdu_list[ul_req_tmp->number_of_pdus],
+                                              UE_template->rach_resource_type > 2 ? 2 : 1,
+                                              1, // total_number_of_repetitions
+                                              1, // repetition_number
+                                              (frameP * 10) + subframeP);
+
+            ul_req_tmp->number_of_pdus++;
+            eNB->ul_handle++;
+
+            add_ue_ulsch_info(module_idP,
+                              CC_id,
+                              UE_id,
+                              subframeP,
+                              S_UL_SCHEDULED);
+
+          LOG_D(MAC,"[eNB %d] CC_id %d Frame %d, subframeP %d: Generated ULSCH DCI for next UE_id %d, format 0\n", 
+                module_idP,
+                CC_id,
+                frameP,
+                subframeP,
+                UE_id);
+
+        } else { // round_UL > 0 => retransmission
+          /* In LTE-M the UL HARQ process is asynchronous */            
+          T(T_ENB_MAC_UE_UL_SCHEDULE_RETRANSMISSION, 
+            T_INT(module_idP), 
+            T_INT(CC_id), 
+            T_INT(rnti), 
+            T_INT(frameP),
+            T_INT(subframeP), 
+            T_INT(harq_pid), 
+            T_INT(UE_template->mcs_UL[harq_pid]), 
+            T_INT(0), 
+            T_INT(6),
+            T_INT(round_UL));
+
+          AssertFatal (UE_template->physicalConfigDedicated != NULL, "UE_template->physicalConfigDedicated is null\n");
+          AssertFatal (UE_template->physicalConfigDedicated->ext4 != NULL, "UE_template->physicalConfigDedicated->ext4 is null\n");
+          AssertFatal (UE_template->physicalConfigDedicated->ext4->epdcch_Config_r11 != NULL, "UE_template->physicalConfigDedicated->ext4->epdcch_Config_r11 is null\n");
 	    AssertFatal (UE_template->physicalConfigDedicated->ext4->epdcch_Config_r11->config_r11.present == LTE_EPDCCH_Config_r11__config_r11_PR_setup,
 	      "UE_template->physicalConfigDedicated->ext4->epdcch_Config_r11->config_r11.present != setup\n");
 	    AssertFatal (UE_template->physicalConfigDedicated->ext4->epdcch_Config_r11->config_r11.choice.setup.setConfigToAddModList_r11 != NULL,
 	      "UE_template->physicalConfigDedicated->ext4->epdcch_Config_r11->config_r11.choice.setup.setConfigToAddModList_r11 = NULL\n");
+          
 	    LTE_EPDCCH_SetConfig_r11_t *epdcch_setconfig_r11 = UE_template->physicalConfigDedicated->ext4->epdcch_Config_r11->config_r11.choice.setup.setConfigToAddModList_r11->list.array[0];
+          
 	    AssertFatal(epdcch_setconfig_r11 != NULL, "epdcch_setconfig_r11 is null\n");
-	    AssertFatal(epdcch_setconfig_r11->ext2!=NULL, "epdcch_setconfig_r11->ext2 is null\n");
-	    AssertFatal(epdcch_setconfig_r11->ext2->mpdcch_config_r13!=NULL,
-			"epdcch_setconfig_r11->ext2->mpdcch_config_r13 is null");
-	    AssertFatal(epdcch_setconfig_r11->ext2->mpdcch_config_r13!=NULL,
-			"epdcch_setconfig_r11->ext2->mpdcch_config_r13 is null");
-	    AssertFatal(epdcch_setconfig_r11->ext2->mpdcch_config_r13->present==LTE_EPDCCH_SetConfig_r11__ext2__mpdcch_config_r13_PR_setup,
+          AssertFatal(epdcch_setconfig_r11->ext2 != NULL, "epdcch_setconfig_r11->ext2 is null\n");
+          AssertFatal(epdcch_setconfig_r11->ext2->mpdcch_config_r13 != NULL, "epdcch_setconfig_r11->ext2->mpdcch_config_r13 is null");
+          AssertFatal(epdcch_setconfig_r11->ext2->mpdcch_config_r13 != NULL, "epdcch_setconfig_r11->ext2->mpdcch_config_r13 is null");
+          AssertFatal(epdcch_setconfig_r11->ext2->mpdcch_config_r13->present == LTE_EPDCCH_SetConfig_r11__ext2__mpdcch_config_r13_PR_setup, 
 			"epdcch_setconfig_r11->ext2->mpdcch_config_r13->present is not setup\n");
-	    AssertFatal(epdcch_setconfig_r11->ext2->numberPRB_Pairs_v1310!=NULL,
-			"epdcch_setconfig_r11->ext2->numberPRB_Pairs_v1310 is null");
-	    AssertFatal(epdcch_setconfig_r11->ext2->numberPRB_Pairs_v1310->present==LTE_EPDCCH_SetConfig_r11__ext2__numberPRB_Pairs_v1310_PR_setup,
+          AssertFatal(epdcch_setconfig_r11->ext2->numberPRB_Pairs_v1310 != NULL, "epdcch_setconfig_r11->ext2->numberPRB_Pairs_v1310 is null");
+          AssertFatal(epdcch_setconfig_r11->ext2->numberPRB_Pairs_v1310->present == LTE_EPDCCH_SetConfig_r11__ext2__numberPRB_Pairs_v1310_PR_setup, 
 			"epdcch_setconfig_r11->ext2->numberPRB_Pairs_v1310->present is not setup\n");
 
-	    LOG_I(MAC,"[PUSCH %d] Frame %d, Subframe %d: Adding UL 6-0A MPDCCH for BL/CE UE %d/%x, ulsch_frame %d, ulsch_subframe %d,UESS MPDCCH Narrowband %d\n",
-                  harq_pid,frameP,subframeP,UE_id,rnti,sched_frame,sched_subframeP,(int)epdcch_setconfig_r11->ext2->mpdcch_config_r13->choice.setup.mpdcch_Narrowband_r13-1);
-
-            UE_template->first_rb_ul[harq_pid] = narrowband_to_first_rb (cc,
-									 epdcch_setconfig_r11->ext2->mpdcch_config_r13->choice.setup.mpdcch_Narrowband_r13-1);
-            hi_dci0_pdu                                                         = &hi_dci0_req->hi_dci0_pdu_list[hi_dci0_req->number_of_dci+hi_dci0_req->number_of_hi];
-            memset((void*)hi_dci0_pdu,0,sizeof(nfapi_hi_dci0_request_pdu_t));
+          LOG_D(MAC,"[PUSCH %d] Frame %d, Subframe %d: Adding UL 6-0A MPDCCH for BL/CE UE %d/%x, ulsch_frame %d, ulsch_subframe %d,UESS MPDCCH Narrowband %d\n",
+                      harq_pid,
+                      frameP,
+                      subframeP,
+                      UE_id,
+                      rnti,
+                      sched_frame,
+                      sched_subframeP,
+                      (int)epdcch_setconfig_r11->ext2->mpdcch_config_r13->choice.setup.mpdcch_Narrowband_r13 - 1);
+
+          UE_template->first_rb_ul[harq_pid] = narrowband_to_first_rb(cc, epdcch_setconfig_r11->ext2->mpdcch_config_r13->choice.setup.mpdcch_Narrowband_r13-1);	     
+          
+          hi_dci0_pdu = &(hi_dci0_req->hi_dci0_pdu_list[hi_dci0_req->number_of_dci+hi_dci0_req->number_of_hi]);
+
+          memset((void*) hi_dci0_pdu, 0, sizeof(nfapi_hi_dci0_request_pdu_t));
 
 	    hi_dci0_pdu->pdu_type = NFAPI_HI_DCI0_MPDCCH_DCI_PDU_TYPE;
 	    hi_dci0_pdu->pdu_size = (uint8_t) (2 + sizeof (nfapi_dl_config_mpdcch_pdu));
 	    hi_dci0_pdu->mpdcch_dci_pdu.mpdcch_dci_pdu_rel13.dci_format = (UE_template->rach_resource_type > 1) ? 5 : 4;
 	    hi_dci0_pdu->mpdcch_dci_pdu.mpdcch_dci_pdu_rel13.ce_mode = (UE_template->rach_resource_type > 1) ? 2 : 1;
-	    hi_dci0_pdu->mpdcch_dci_pdu.mpdcch_dci_pdu_rel13.mpdcch_narrowband = epdcch_setconfig_r11->ext2->mpdcch_config_r13->choice.setup.mpdcch_Narrowband_r13-1;
-
+          hi_dci0_pdu->mpdcch_dci_pdu.mpdcch_dci_pdu_rel13.mpdcch_narrowband = epdcch_setconfig_r11->ext2->mpdcch_config_r13->choice.setup.mpdcch_Narrowband_r13 - 1;
 	    hi_dci0_pdu->mpdcch_dci_pdu.mpdcch_dci_pdu_rel13.number_of_prb_pairs = 6;       // checked above that it has to be this
 	    hi_dci0_pdu->mpdcch_dci_pdu.mpdcch_dci_pdu_rel13.resource_block_assignment = 0; // Note: this can be dynamic
 	    hi_dci0_pdu->mpdcch_dci_pdu.mpdcch_dci_pdu_rel13.mpdcch_transmission_type = epdcch_setconfig_r11->transmissionType_r11;  // distibuted
 
-	    AssertFatal(UE_template->physicalConfigDedicated->ext4->epdcch_Config_r11->config_r11.choice.setup.startSymbol_r11!=NULL,
+          AssertFatal(UE_template->physicalConfigDedicated->ext4->epdcch_Config_r11->config_r11.choice.setup.startSymbol_r11 != NULL,
 	      "UE_template->physicalConfigDedicated->ext4->epdcch_Config_r11->config_r11.choice.setup.startSymbol_r11 is null\n");
 
 	    hi_dci0_pdu->mpdcch_dci_pdu.mpdcch_dci_pdu_rel13.start_symbol = *UE_template->physicalConfigDedicated->ext4->epdcch_Config_r11->config_r11.choice.setup.startSymbol_r11;
@@ -2403,11 +2340,12 @@
 	    hi_dci0_pdu->mpdcch_dci_pdu.mpdcch_dci_pdu_rel13.number_of_resource_blocks = 6;
 	    hi_dci0_pdu->mpdcch_dci_pdu.mpdcch_dci_pdu_rel13.mcs = 4;       // adjust according to size of RAR, 208 bits with N1A_PRB=3
 	    hi_dci0_pdu->mpdcch_dci_pdu.mpdcch_dci_pdu_rel13.pusch_repetition_levels = 0;
-	    AssertFatal(epdcch_setconfig_r11->ext2->mpdcch_config_r13->choice.setup.mpdcch_pdsch_HoppingConfig_r13==
-			LTE_EPDCCH_SetConfig_r11__ext2__mpdcch_config_r13__setup__mpdcch_pdsch_HoppingConfig_r13_off,
+
+          AssertFatal(epdcch_setconfig_r11->ext2->mpdcch_config_r13->choice.setup.mpdcch_pdsch_HoppingConfig_r13 == LTE_EPDCCH_SetConfig_r11__ext2__mpdcch_config_r13__setup__mpdcch_pdsch_HoppingConfig_r13_off,
 			"epdcch_setconfig_r11->ext2->mpdcch_config_r13->mpdcch_pdsch_HoppingConfig_r13 is not off\n");
-      hi_dci0_pdu->mpdcch_dci_pdu.mpdcch_dci_pdu_rel13.frequency_hopping_flag  = 1-epdcch_setconfig_r11->ext2->mpdcch_config_r13->choice.setup.mpdcch_pdsch_HoppingConfig_r13;
-	    hi_dci0_pdu->mpdcch_dci_pdu.mpdcch_dci_pdu_rel13.redudency_version = rvidx_tab[round&3];
+          
+          hi_dci0_pdu->mpdcch_dci_pdu.mpdcch_dci_pdu_rel13.frequency_hopping_flag  = 1 - epdcch_setconfig_r11->ext2->mpdcch_config_r13->choice.setup.mpdcch_pdsch_HoppingConfig_r13;
+          hi_dci0_pdu->mpdcch_dci_pdu.mpdcch_dci_pdu_rel13.redudency_version = rvidx_tab[round_UL&3];
 	    hi_dci0_pdu->mpdcch_dci_pdu.mpdcch_dci_pdu_rel13.new_data_indication = UE_template->oldNDI_UL[harq_pid];
 	    hi_dci0_pdu->mpdcch_dci_pdu.mpdcch_dci_pdu_rel13.harq_process = harq_pid;
 	    hi_dci0_pdu->mpdcch_dci_pdu.mpdcch_dci_pdu_rel13.tpc = tpc;
@@ -2422,6 +2360,7 @@
 	    hi_dci0_pdu->mpdcch_dci_pdu.mpdcch_dci_pdu_rel13.number_of_tx_antenna_ports = 1;
 
 	    hi_dci0_req->number_of_dci++;
+
             fill_nfapi_ulsch_config_request_rel8(&ul_req_tmp->ul_config_pdu_list[ul_req_tmp->number_of_pdus],
                                                  cqi_req,
                                                  cc,
@@ -2436,290 +2375,24 @@
                                                  0, // frequency_hopping_enabled_flag
                                                  0, // frequency_hopping_bits
                                                  UE_template->oldNDI_UL[harq_pid], // new_data_indication
-                                                 rvidx_tab[round&3], // redundancy_version
+                                                rvidx_tab[round_UL&3], // redundancy_version
                                                  harq_pid, // harq_process_number
                                                  0, // ul_tx_mode
                                                  0, // current_tx_nb
                                                  0, // n_srs
                                                  UE_template->TBS_UL[harq_pid]
                                                  );
+
 	    fill_nfapi_ulsch_config_request_emtc(&ul_req_tmp->ul_config_pdu_list[ul_req_tmp->number_of_pdus],
 						 UE_template->rach_resource_type>2 ? 2 : 1,
 						 1, //total_number_of_repetitions
 						 1, //repetition_number
-						 (frameP*10)+subframeP);
+                                              (frameP * 10) + subframeP);
 
 	    ul_req_tmp->number_of_pdus++;
 	    eNB->ul_handle++;
-=======
-          /* Cyclic shift for DMRS */
-          cshift = 0; // values from 0 to 7 can be used for mapping the cyclic shift (36.211 , Table 5.5.2.1.1-1)
-          /* save it for a potential retransmission */
-          UE_template->cshift[harq_pid] = cshift;
-
-          AssertFatal (UE_template->physicalConfigDedicated != NULL, "UE_template->physicalConfigDedicated is null\n");
-          AssertFatal (UE_template->physicalConfigDedicated->ext4 != NULL, "UE_template->physicalConfigDedicated->ext4 is null\n");
-          AssertFatal (UE_template->physicalConfigDedicated->ext4->epdcch_Config_r11 != NULL, "UE_template->physicalConfigDedicated->ext4->epdcch_Config_r11 is null\n");
-          AssertFatal (UE_template->physicalConfigDedicated->ext4->epdcch_Config_r11->config_r11.present == LTE_EPDCCH_Config_r11__config_r11_PR_setup, 
-                      "UE_template->physicalConfigDedicated->ext4->epdcch_Config_r11->config_r11.present != setup\n");
-          AssertFatal (UE_template->physicalConfigDedicated->ext4->epdcch_Config_r11->config_r11.choice.setup.setConfigToAddModList_r11 != NULL,
-                      "UE_template->physicalConfigDedicated->ext4->epdcch_Config_r11->config_r11.choice.setup.setConfigToAddModList_r11 = NULL\n");
-          
-          LTE_EPDCCH_SetConfig_r11_t *epdcch_setconfig_r11 = UE_template->physicalConfigDedicated->ext4->epdcch_Config_r11->config_r11.choice.setup.setConfigToAddModList_r11->list.array[0];
-
-          AssertFatal(epdcch_setconfig_r11 != NULL, "epdcch_setconfig_r11 is null\n");
-          AssertFatal(epdcch_setconfig_r11->ext2 != NULL, "epdcch_setconfig_r11->ext2 is null\n");
-          AssertFatal(epdcch_setconfig_r11->ext2->mpdcch_config_r13 != NULL, "epdcch_setconfig_r11->ext2->mpdcch_config_r13 is null");
-          AssertFatal(epdcch_setconfig_r11->ext2->mpdcch_config_r13->present == LTE_EPDCCH_SetConfig_r11__ext2__mpdcch_config_r13_PR_setup, 
-                      "epdcch_setconfig_r11->ext2->mpdcch_config_r13->present is not setup\n");
-          AssertFatal(epdcch_setconfig_r11->ext2->numberPRB_Pairs_v1310 != NULL, "epdcch_setconfig_r11->ext2->numberPRB_Pairs_v1310 is null");
-          AssertFatal(epdcch_setconfig_r11->ext2->numberPRB_Pairs_v1310->present == LTE_EPDCCH_SetConfig_r11__ext2__numberPRB_Pairs_v1310_PR_setup, 
-                      "epdcch_setconfig_r11->ext2->numberPRB_Pairs_v1310->present is not setup\n");
-
-          LOG_D(MAC,"[PUSCH %d] Frame %d, Subframe %d: Adding UL 6-0A MPDCCH for BL/CE UE %d/%x, ulsch_frame %d, ulsch_subframe %d, UESS MPDCCH Narrowband %d\n",
-                harq_pid,
-                frameP,
-                subframeP,
-                UE_id,
-                rnti,
-                sched_frame,
-                sched_subframeP,
-                (int)epdcch_setconfig_r11->ext2->mpdcch_config_r13->choice.setup.mpdcch_Narrowband_r13 - 1);
->>>>>>> b56aef4f
-
-          UE_template->first_rb_ul[harq_pid] = narrowband_to_first_rb (cc, epdcch_setconfig_r11->ext2->mpdcch_config_r13->choice.setup.mpdcch_Narrowband_r13 - 1);
-          
-          hi_dci0_pdu = &(hi_dci0_req->hi_dci0_pdu_list[hi_dci0_req->number_of_dci + hi_dci0_req->number_of_hi]);
-          memset((void*) hi_dci0_pdu, 0, sizeof(nfapi_hi_dci0_request_pdu_t));
-
-          hi_dci0_pdu->pdu_type = NFAPI_HI_DCI0_MPDCCH_DCI_PDU_TYPE;
-          hi_dci0_pdu->pdu_size = (uint8_t) (2 + sizeof (nfapi_dl_config_mpdcch_pdu));
-          hi_dci0_pdu->mpdcch_dci_pdu.mpdcch_dci_pdu_rel13.dci_format = (UE_template->rach_resource_type > 1) ? 5 : 4;
-          hi_dci0_pdu->mpdcch_dci_pdu.mpdcch_dci_pdu_rel13.ce_mode = (UE_template->rach_resource_type > 1) ? 2 : 1;
-          hi_dci0_pdu->mpdcch_dci_pdu.mpdcch_dci_pdu_rel13.mpdcch_narrowband = epdcch_setconfig_r11->ext2->mpdcch_config_r13->choice.setup.mpdcch_Narrowband_r13 - 1; 
-          hi_dci0_pdu->mpdcch_dci_pdu.mpdcch_dci_pdu_rel13.number_of_prb_pairs = 6;       // checked above that it has to be this
-          hi_dci0_pdu->mpdcch_dci_pdu.mpdcch_dci_pdu_rel13.resource_block_assignment = 0; // Note: this can be dynamic
-          hi_dci0_pdu->mpdcch_dci_pdu.mpdcch_dci_pdu_rel13.mpdcch_transmission_type = epdcch_setconfig_r11->transmissionType_r11;  // distibuted
-
-          AssertFatal(UE_template->physicalConfigDedicated->ext4->epdcch_Config_r11->config_r11.choice.setup.startSymbol_r11 != NULL,
-                      "UE_template->physicalConfigDedicated->ext4->epdcch_Config_r11->config_r11.choice.setup.startSymbol_r11 is null\n");
-
-          hi_dci0_pdu->mpdcch_dci_pdu.mpdcch_dci_pdu_rel13.start_symbol = *UE_template->physicalConfigDedicated->ext4->epdcch_Config_r11->config_r11.choice.setup.startSymbol_r11;
-          hi_dci0_pdu->mpdcch_dci_pdu.mpdcch_dci_pdu_rel13.ecce_index = 0;          // Note: this should be dynamic
-          hi_dci0_pdu->mpdcch_dci_pdu.mpdcch_dci_pdu_rel13.aggreagation_level = 24; // OK for CEModeA r1-3 (9.1.5-1b) or CEModeB r1-4
-          hi_dci0_pdu->mpdcch_dci_pdu.mpdcch_dci_pdu_rel13.rnti_type = 4; // other
-          hi_dci0_pdu->mpdcch_dci_pdu.mpdcch_dci_pdu_rel13.rnti = rnti;
-          hi_dci0_pdu->mpdcch_dci_pdu.mpdcch_dci_pdu_rel13.ce_mode = (UE_template->rach_resource_type < 3) ? 1 : 2; // already set above...
-          hi_dci0_pdu->mpdcch_dci_pdu.mpdcch_dci_pdu_rel13.drms_scrambling_init = epdcch_setconfig_r11->dmrs_ScramblingSequenceInt_r11;
-          hi_dci0_pdu->mpdcch_dci_pdu.mpdcch_dci_pdu_rel13.initial_transmission_sf_io = (frameP * 10) + subframeP;
-          hi_dci0_pdu->mpdcch_dci_pdu.mpdcch_dci_pdu_rel13.transmission_power = 6000;     // 0dB
-          hi_dci0_pdu->mpdcch_dci_pdu.mpdcch_dci_pdu_rel13.resource_block_start = UE_template->first_rb_ul[harq_pid];
-          hi_dci0_pdu->mpdcch_dci_pdu.mpdcch_dci_pdu_rel13.number_of_resource_blocks = 6;
-          hi_dci0_pdu->mpdcch_dci_pdu.mpdcch_dci_pdu_rel13.mcs = 4;       // adjust according to size of RAR, 208 bits with N1A_PRB = 3
-          hi_dci0_pdu->mpdcch_dci_pdu.mpdcch_dci_pdu_rel13.pusch_repetition_levels = 0;
-
-          AssertFatal(epdcch_setconfig_r11->ext2->mpdcch_config_r13->choice.setup.mpdcch_pdsch_HoppingConfig_r13 == LTE_EPDCCH_SetConfig_r11__ext2__mpdcch_config_r13__setup__mpdcch_pdsch_HoppingConfig_r13_off,
-                      "epdcch_setconfig_r11->ext2->mpdcch_config_r13->mpdcch_pdsch_HoppingConfig_r13 is not off\n"); 
-          
-          hi_dci0_pdu->mpdcch_dci_pdu.mpdcch_dci_pdu_rel13.frequency_hopping_flag = 1 - epdcch_setconfig_r11->ext2->mpdcch_config_r13->choice.setup.mpdcch_pdsch_HoppingConfig_r13;
-          hi_dci0_pdu->mpdcch_dci_pdu.mpdcch_dci_pdu_rel13.redudency_version = 0;
-          hi_dci0_pdu->mpdcch_dci_pdu.mpdcch_dci_pdu_rel13.new_data_indication = UE_template->oldNDI_UL[harq_pid];
-          hi_dci0_pdu->mpdcch_dci_pdu.mpdcch_dci_pdu_rel13.harq_process = 0;
-          hi_dci0_pdu->mpdcch_dci_pdu.mpdcch_dci_pdu_rel13.tpc = tpc;       
-          hi_dci0_pdu->mpdcch_dci_pdu.mpdcch_dci_pdu_rel13.csi_request = cqi_req;
-          hi_dci0_pdu->mpdcch_dci_pdu.mpdcch_dci_pdu_rel13.ul_inex = 0;
-          hi_dci0_pdu->mpdcch_dci_pdu.mpdcch_dci_pdu_rel13.dai_presence_flag = 0;
-          hi_dci0_pdu->mpdcch_dci_pdu.mpdcch_dci_pdu_rel13.dl_assignment_index = 0;
-          hi_dci0_pdu->mpdcch_dci_pdu.mpdcch_dci_pdu_rel13.srs_request = 0;
-          hi_dci0_pdu->mpdcch_dci_pdu.mpdcch_dci_pdu_rel13.dci_subframe_repetition_number = 0;
-          hi_dci0_pdu->mpdcch_dci_pdu.mpdcch_dci_pdu_rel13.tcp_bitmap = 0;
-          hi_dci0_pdu->mpdcch_dci_pdu.mpdcch_dci_pdu_rel13.total_dci_length_include_padding = 29; // hard-coded for 10 MHz
-          hi_dci0_pdu->mpdcch_dci_pdu.mpdcch_dci_pdu_rel13.number_of_tx_antenna_ports = 1;
-
-          hi_dci0_req->number_of_dci++;
-
-          LOG_D(MAC,"[PUSCH %d] Frame %d, Subframe %d: Adding UL CONFIG. Request for BL/CE UE %d/%x, ulsch_frame %d, ulsch_subframe %d, UESS mpdcch narrowband %d\n",
-                harq_pid,
-                frameP,
-                subframeP,
-                UE_id,
-                rnti,
-                sched_frame,
-                sched_subframeP,
-                (int)epdcch_setconfig_r11->ext2->mpdcch_config_r13->choice.setup.mpdcch_Narrowband_r13 - 1);
-
-          fill_nfapi_ulsch_config_request_rel8(&ul_req_tmp->ul_config_pdu_list[ul_req_tmp->number_of_pdus],
-                                                cqi_req,
-                                                cc,
-                                                UE_template->physicalConfigDedicated,
-                                                get_tmode(module_idP,CC_id,UE_id),
-                                                eNB->ul_handle,
-                                                rnti,
-                                                UE_template->first_rb_ul[harq_pid], // resource_block_start
-                                                UE_template->nb_rb_ul[harq_pid], // number_of_resource_blocks
-                                                UE_template->mcs_UL[harq_pid],
-                                                cshift, // cyclic_shift_2_for_drms
-                                                0, // frequency_hopping_enabled_flag
-                                                0, // frequency_hopping_bits
-                                                UE_template->oldNDI_UL[harq_pid], // new_data_indication
-                                                rvidx_tab[round_UL&3], // redundancy_version
-                                                harq_pid, // harq_process_number
-                                                0, // ul_tx_mode
-                                                0, // current_tx_nb
-                                                0, // n_srs
-                                                UE_template->TBS_UL[harq_pid]
-                                                );
-
-          fill_nfapi_ulsch_config_request_emtc(&ul_req_tmp->ul_config_pdu_list[ul_req_tmp->number_of_pdus],
-                                              UE_template->rach_resource_type > 2 ? 2 : 1,
-                                              1, // total_number_of_repetitions
-                                              1, // repetition_number
-                                              (frameP * 10) + subframeP);
-  
-          ul_req_tmp->number_of_pdus++;
-          eNB->ul_handle++;
-
-          add_ue_ulsch_info(module_idP,
-                            CC_id,
-                            UE_id,
-                            subframeP,
-                            S_UL_SCHEDULED);
-
-          LOG_D(MAC,"[eNB %d] CC_id %d Frame %d, subframeP %d: Generated ULSCH DCI for next UE_id %d, format 0\n", 
-                module_idP,
-                CC_id,
-                frameP,
-                subframeP,
-                UE_id);
-
-        } else { // round_UL > 0 => retransmission
-          /* In LTE-M the UL HARQ process is asynchronous */            
-          T(T_ENB_MAC_UE_UL_SCHEDULE_RETRANSMISSION, 
-            T_INT(module_idP), 
-            T_INT(CC_id), 
-            T_INT(rnti), 
-            T_INT(frameP),
-            T_INT(subframeP), 
-            T_INT(harq_pid), 
-            T_INT(UE_template->mcs_UL[harq_pid]), 
-            T_INT(0), 
-            T_INT(6),
-            T_INT(round_UL));
-
-          AssertFatal (UE_template->physicalConfigDedicated != NULL, "UE_template->physicalConfigDedicated is null\n");
-          AssertFatal (UE_template->physicalConfigDedicated->ext4 != NULL, "UE_template->physicalConfigDedicated->ext4 is null\n");
-          AssertFatal (UE_template->physicalConfigDedicated->ext4->epdcch_Config_r11 != NULL, "UE_template->physicalConfigDedicated->ext4->epdcch_Config_r11 is null\n");
-          AssertFatal (UE_template->physicalConfigDedicated->ext4->epdcch_Config_r11->config_r11.present == LTE_EPDCCH_Config_r11__config_r11_PR_setup, 
-                      "UE_template->physicalConfigDedicated->ext4->epdcch_Config_r11->config_r11.present != setup\n");
-          AssertFatal (UE_template->physicalConfigDedicated->ext4->epdcch_Config_r11->config_r11.choice.setup.setConfigToAddModList_r11 != NULL,
-                      "UE_template->physicalConfigDedicated->ext4->epdcch_Config_r11->config_r11.choice.setup.setConfigToAddModList_r11 = NULL\n");
-          
-          LTE_EPDCCH_SetConfig_r11_t *epdcch_setconfig_r11 = UE_template->physicalConfigDedicated->ext4->epdcch_Config_r11->config_r11.choice.setup.setConfigToAddModList_r11->list.array[0];
-          
-          AssertFatal(epdcch_setconfig_r11 != NULL, "epdcch_setconfig_r11 is null\n");
-          AssertFatal(epdcch_setconfig_r11->ext2 != NULL, "epdcch_setconfig_r11->ext2 is null\n");
-          AssertFatal(epdcch_setconfig_r11->ext2->mpdcch_config_r13 != NULL, "epdcch_setconfig_r11->ext2->mpdcch_config_r13 is null");
-          AssertFatal(epdcch_setconfig_r11->ext2->mpdcch_config_r13 != NULL, "epdcch_setconfig_r11->ext2->mpdcch_config_r13 is null");
-          AssertFatal(epdcch_setconfig_r11->ext2->mpdcch_config_r13->present == LTE_EPDCCH_SetConfig_r11__ext2__mpdcch_config_r13_PR_setup, 
-                      "epdcch_setconfig_r11->ext2->mpdcch_config_r13->present is not setup\n");
-          AssertFatal(epdcch_setconfig_r11->ext2->numberPRB_Pairs_v1310 != NULL, "epdcch_setconfig_r11->ext2->numberPRB_Pairs_v1310 is null");
-          AssertFatal(epdcch_setconfig_r11->ext2->numberPRB_Pairs_v1310->present == LTE_EPDCCH_SetConfig_r11__ext2__numberPRB_Pairs_v1310_PR_setup, 
-                      "epdcch_setconfig_r11->ext2->numberPRB_Pairs_v1310->present is not setup\n");
-
-          LOG_D(MAC,"[PUSCH %d] Frame %d, Subframe %d: Adding UL 6-0A MPDCCH for BL/CE UE %d/%x, ulsch_frame %d, ulsch_subframe %d,UESS MPDCCH Narrowband %d\n",
-                      harq_pid,
-                      frameP,
-                      subframeP,
-                      UE_id,
-                      rnti,
-                      sched_frame,
-                      sched_subframeP,
-                      (int)epdcch_setconfig_r11->ext2->mpdcch_config_r13->choice.setup.mpdcch_Narrowband_r13 - 1);
-
-          UE_template->first_rb_ul[harq_pid] = narrowband_to_first_rb(cc, epdcch_setconfig_r11->ext2->mpdcch_config_r13->choice.setup.mpdcch_Narrowband_r13-1);	     
-          
-          hi_dci0_pdu = &(hi_dci0_req->hi_dci0_pdu_list[hi_dci0_req->number_of_dci+hi_dci0_req->number_of_hi]);
-          
-          memset((void*) hi_dci0_pdu, 0, sizeof(nfapi_hi_dci0_request_pdu_t));
-
-          hi_dci0_pdu->pdu_type = NFAPI_HI_DCI0_MPDCCH_DCI_PDU_TYPE;
-          hi_dci0_pdu->pdu_size = (uint8_t) (2 + sizeof (nfapi_dl_config_mpdcch_pdu));
-          hi_dci0_pdu->mpdcch_dci_pdu.mpdcch_dci_pdu_rel13.dci_format = (UE_template->rach_resource_type > 1) ? 5 : 4;
-          hi_dci0_pdu->mpdcch_dci_pdu.mpdcch_dci_pdu_rel13.ce_mode = (UE_template->rach_resource_type > 1) ? 2 : 1;
-          hi_dci0_pdu->mpdcch_dci_pdu.mpdcch_dci_pdu_rel13.mpdcch_narrowband = epdcch_setconfig_r11->ext2->mpdcch_config_r13->choice.setup.mpdcch_Narrowband_r13 - 1;
-          hi_dci0_pdu->mpdcch_dci_pdu.mpdcch_dci_pdu_rel13.number_of_prb_pairs = 6;       // checked above that it has to be this
-          hi_dci0_pdu->mpdcch_dci_pdu.mpdcch_dci_pdu_rel13.resource_block_assignment = 0; // Note: this can be dynamic
-          hi_dci0_pdu->mpdcch_dci_pdu.mpdcch_dci_pdu_rel13.mpdcch_transmission_type = epdcch_setconfig_r11->transmissionType_r11;  // distibuted
-
-          AssertFatal(UE_template->physicalConfigDedicated->ext4->epdcch_Config_r11->config_r11.choice.setup.startSymbol_r11 != NULL,
-                      "UE_template->physicalConfigDedicated->ext4->epdcch_Config_r11->config_r11.choice.setup.startSymbol_r11 is null\n");
-
-          hi_dci0_pdu->mpdcch_dci_pdu.mpdcch_dci_pdu_rel13.start_symbol = *UE_template->physicalConfigDedicated->ext4->epdcch_Config_r11->config_r11.choice.setup.startSymbol_r11;
-          hi_dci0_pdu->mpdcch_dci_pdu.mpdcch_dci_pdu_rel13.ecce_index = 0;          // Note: this should be dynamic
-          hi_dci0_pdu->mpdcch_dci_pdu.mpdcch_dci_pdu_rel13.aggreagation_level = 24; // OK for CEModeA r1-3 (9.1.5-1b) or CEModeB r1-4
-          hi_dci0_pdu->mpdcch_dci_pdu.mpdcch_dci_pdu_rel13.rnti_type = 4; // other
-          hi_dci0_pdu->mpdcch_dci_pdu.mpdcch_dci_pdu_rel13.rnti = rnti;
-          hi_dci0_pdu->mpdcch_dci_pdu.mpdcch_dci_pdu_rel13.ce_mode = (UE_template->rach_resource_type < 3) ? 1 : 2;
-          hi_dci0_pdu->mpdcch_dci_pdu.mpdcch_dci_pdu_rel13.drms_scrambling_init = epdcch_setconfig_r11->dmrs_ScramblingSequenceInt_r11;
-          hi_dci0_pdu->mpdcch_dci_pdu.mpdcch_dci_pdu_rel13.initial_transmission_sf_io = (frameP * 10) + subframeP;
-          hi_dci0_pdu->mpdcch_dci_pdu.mpdcch_dci_pdu_rel13.transmission_power = 6000;     // 0dB
-          hi_dci0_pdu->mpdcch_dci_pdu.mpdcch_dci_pdu_rel13.resource_block_start = UE_template->first_rb_ul[harq_pid];
-          hi_dci0_pdu->mpdcch_dci_pdu.mpdcch_dci_pdu_rel13.number_of_resource_blocks = 6;
-          hi_dci0_pdu->mpdcch_dci_pdu.mpdcch_dci_pdu_rel13.mcs = 4;       // adjust according to size of RAR, 208 bits with N1A_PRB=3
-          hi_dci0_pdu->mpdcch_dci_pdu.mpdcch_dci_pdu_rel13.pusch_repetition_levels = 0;
-
-          AssertFatal(epdcch_setconfig_r11->ext2->mpdcch_config_r13->choice.setup.mpdcch_pdsch_HoppingConfig_r13 == LTE_EPDCCH_SetConfig_r11__ext2__mpdcch_config_r13__setup__mpdcch_pdsch_HoppingConfig_r13_off,
-                      "epdcch_setconfig_r11->ext2->mpdcch_config_r13->mpdcch_pdsch_HoppingConfig_r13 is not off\n"); 
-          
-          hi_dci0_pdu->mpdcch_dci_pdu.mpdcch_dci_pdu_rel13.frequency_hopping_flag  = 1 - epdcch_setconfig_r11->ext2->mpdcch_config_r13->choice.setup.mpdcch_pdsch_HoppingConfig_r13;
-          hi_dci0_pdu->mpdcch_dci_pdu.mpdcch_dci_pdu_rel13.redudency_version = rvidx_tab[round_UL&3];
-          hi_dci0_pdu->mpdcch_dci_pdu.mpdcch_dci_pdu_rel13.new_data_indication = UE_template->oldNDI_UL[harq_pid];
-          hi_dci0_pdu->mpdcch_dci_pdu.mpdcch_dci_pdu_rel13.harq_process = harq_pid;
-          hi_dci0_pdu->mpdcch_dci_pdu.mpdcch_dci_pdu_rel13.tpc = tpc;
-          hi_dci0_pdu->mpdcch_dci_pdu.mpdcch_dci_pdu_rel13.csi_request = cqi_req;
-          hi_dci0_pdu->mpdcch_dci_pdu.mpdcch_dci_pdu_rel13.ul_inex = 0;
-          hi_dci0_pdu->mpdcch_dci_pdu.mpdcch_dci_pdu_rel13.dai_presence_flag = 0;
-          hi_dci0_pdu->mpdcch_dci_pdu.mpdcch_dci_pdu_rel13.dl_assignment_index = 0;
-          hi_dci0_pdu->mpdcch_dci_pdu.mpdcch_dci_pdu_rel13.srs_request = 0;
-          hi_dci0_pdu->mpdcch_dci_pdu.mpdcch_dci_pdu_rel13.dci_subframe_repetition_number = 0;
-          hi_dci0_pdu->mpdcch_dci_pdu.mpdcch_dci_pdu_rel13.tcp_bitmap = 0;
-          hi_dci0_pdu->mpdcch_dci_pdu.mpdcch_dci_pdu_rel13.total_dci_length_include_padding = 29; // hard-coded for 10 MHz
-          hi_dci0_pdu->mpdcch_dci_pdu.mpdcch_dci_pdu_rel13.number_of_tx_antenna_ports = 1;
-
-          hi_dci0_req->number_of_dci++;
-
-          fill_nfapi_ulsch_config_request_rel8(&ul_req_tmp->ul_config_pdu_list[ul_req_tmp->number_of_pdus],
-                                                cqi_req,
-                                                cc,
-                                                UE_template->physicalConfigDedicated,
-                                                get_tmode(module_idP,CC_id,UE_id),
-                                                eNB->ul_handle,
-                                                rnti,
-                                                UE_template->first_rb_ul[harq_pid], // resource_block_start
-                                                UE_template->nb_rb_ul[harq_pid], // number_of_resource_blocks
-                                                UE_template->mcs_UL[harq_pid],
-                                                cshift, // cyclic_shift_2_for_drms
-                                                0, // frequency_hopping_enabled_flag
-                                                0, // frequency_hopping_bits
-                                                UE_template->oldNDI_UL[harq_pid], // new_data_indication
-                                                rvidx_tab[round_UL&3], // redundancy_version
-                                                harq_pid, // harq_process_number
-                                                0, // ul_tx_mode
-                                                0, // current_tx_nb
-                                                0, // n_srs
-                                                UE_template->TBS_UL[harq_pid]
-                                                );
-
-          fill_nfapi_ulsch_config_request_emtc(&ul_req_tmp->ul_config_pdu_list[ul_req_tmp->number_of_pdus],
-                                              UE_template->rach_resource_type>2 ? 2 : 1,
-                                              1, //total_number_of_repetitions
-                                              1, //repetition_number
-                                              (frameP * 10) + subframeP);
-                
-          ul_req_tmp->number_of_pdus++;
-          eNB->ul_handle++;
-        }
-      } // UE_is_to_be_scheduled
+          }
+        } // UE_is_to_be_scheduled
     } // ULCCs
   } // loop over UE_id
 }
