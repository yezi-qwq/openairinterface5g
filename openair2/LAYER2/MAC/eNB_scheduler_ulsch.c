/*
 * Licensed to the OpenAirInterface (OAI) Software Alliance under one or more
 * contributor license agreements.  See the NOTICE file distributed with
 * this work for additional information regarding copyright ownership.
 * The OpenAirInterface Software Alliance licenses this file to You under
 * the OAI Public License, Version 1.1  (the "License"); you may not use this file
 * except in compliance with the License.
 * You may obtain a copy of the License at
 *
 *      http://www.openairinterface.org/?page_id=698
 *
 * Unless required by applicable law or agreed to in writing, software
 * distributed under the License is distributed on an "AS IS" BASIS,
 * WITHOUT WARRANTIES OR CONDITIONS OF ANY KIND, either express or implied.
 * See the License for the specific language governing permissions and
 * limitations under the License.
 *-------------------------------------------------------------------------------
 * For more information about the OpenAirInterface (OAI) Software Alliance:
 *      contact@openairinterface.org
 */

/*! \file eNB_scheduler_ulsch.c
 * \brief eNB procedures for the ULSCH transport channel
 * \author Navid Nikaein and Raymond Knopp
 * \date 2010 - 2014
 * \email: navid.nikaein@eurecom.fr
 * \version 1.0
 * @ingroup _mac

 */

/* indented with: indent -kr eNB_scheduler_RA.c */

#include "assertions.h"
#include "PHY/defs.h"
#include "PHY/extern.h"

#include "SCHED/defs.h"
#include "SCHED/extern.h"

#include "LAYER2/MAC/defs.h"
#include "LAYER2/MAC/proto.h"
#include "LAYER2/MAC/extern.h"
#include "UTIL/LOG/log.h"
#include "UTIL/LOG/vcd_signal_dumper.h"
#include "UTIL/OPT/opt.h"
#include "OCG.h"
#include "OCG_extern.h"

#include "RRC/LITE/extern.h"
#include "RRC/L2_INTERFACE/openair_rrc_L2_interface.h"

//#include "LAYER2/MAC/pre_processor.c"
#include "pdcp.h"

#if defined(ENABLE_ITTI)
#include "intertask_interface.h"
#endif

#include "T.h"

#define ENABLE_MAC_PAYLOAD_DEBUG
#define DEBUG_eNB_SCHEDULER 1

extern int oai_nfapi_hi_dci0_req(nfapi_hi_dci0_request_t *hi_dci0_req);
extern void add_subframe(uint16_t *frameP, uint16_t *subframeP, int offset);
extern uint16_t sfnsf_add_subframe(uint16_t frameP, uint16_t subframeP, int offset);
extern int oai_nfapi_ul_config_req(nfapi_ul_config_request_t *ul_config_req);
extern uint8_t nfapi_mode;

extern uint8_t nfapi_mode;

// This table holds the allowable PRB sizes for ULSCH transmissions
uint8_t rb_table[34] =
    { 1, 2, 3, 4, 5, 6, 8, 9, 10, 12, 15, 16, 18, 20, 24, 25, 27, 30, 32,
    36, 40, 45, 48, 50, 54, 60, 72, 75, 80, 81, 90, 96, 100, 100
};
extern mui_t    rrc_eNB_mui;

void
rx_sdu(const module_id_t enb_mod_idP,
       const int CC_idP,
       const frame_t frameP,
       const sub_frame_t subframeP,
       const rnti_t rntiP,
       uint8_t * sduP,
       const uint16_t sdu_lenP,
       const uint16_t timing_advance, const uint8_t ul_cqi)
{
    int current_rnti = rntiP;
    unsigned char rx_ces[MAX_NUM_CE], num_ce, num_sdu, i, *payload_ptr;
    unsigned char rx_lcids[NB_RB_MAX];
    unsigned short rx_lengths[NB_RB_MAX];
    int UE_id = find_UE_id(enb_mod_idP, current_rnti);
    int RA_id;
    int ii, j;
    eNB_MAC_INST *mac = RC.mac[enb_mod_idP];
    int harq_pid =
	subframe2harqpid(&mac->common_channels[CC_idP], frameP, subframeP);

    UE_list_t *UE_list = &mac->UE_list;
    int crnti_rx = 0;
    int old_buffer_info;
    RA_t *ra =
	(RA_t *) & RC.mac[enb_mod_idP]->common_channels[CC_idP].ra[0];
    int first_rb = 0;

    start_meas(&mac->rx_ulsch_sdu);

    if ((UE_id > NUMBER_OF_UE_MAX) || (UE_id == -1))
	for (ii = 0; ii < NB_RB_MAX; ii++) {
	    rx_lengths[ii] = 0;
	}

    VCD_SIGNAL_DUMPER_DUMP_FUNCTION_BY_NAME
	(VCD_SIGNAL_DUMPER_FUNCTIONS_RX_SDU, 1);
    if (opt_enabled == 1) {
	trace_pdu(0, sduP, sdu_lenP, 0, 3, current_rnti, frameP, subframeP,
		  0, 0);
	LOG_D(OPT, "[eNB %d][ULSCH] Frame %d  rnti %x  with size %d\n",
	      enb_mod_idP, frameP, current_rnti, sdu_lenP);
    }

    if (UE_id != -1) {
	LOG_D(MAC,
	      "[eNB %d][PUSCH %d] CC_id %d Received ULSCH sdu round %d from PHY (rnti %x, UE_id %d) ul_cqi %d\n",
	      enb_mod_idP, harq_pid, CC_idP,
	      UE_list->UE_sched_ctrl[UE_id].round_UL[CC_idP][harq_pid],
	      current_rnti, UE_id, ul_cqi);

	AssertFatal(UE_list->UE_sched_ctrl[UE_id].
		    round_UL[CC_idP][harq_pid] < 8, "round >= 8\n");
	if (sduP != NULL) {
	    UE_list->UE_sched_ctrl[UE_id].ul_inactivity_timer = 0;
            if (UE_list->UE_sched_ctrl[UE_id].ul_failure_timer > 0) {
              LOG_I(MAC, "UE %d rnti %x: UL Failure timer %d clear to 0\n", UE_id, rntiP,
              UE_list->UE_sched_ctrl[UE_id].ul_failure_timer);
            }
	    UE_list->UE_sched_ctrl[UE_id].ul_failure_timer = 0;
	    UE_list->UE_sched_ctrl[UE_id].ul_scheduled &=
		(~(1 << harq_pid));
	    /* Update with smoothing: 3/4 of old value and 1/4 of new.
	     * This is the logic that was done in the function
	     * lte_est_timing_advance_pusch, maybe it's not necessary?
	     * maybe it's even not correct at all?
	     */
	    UE_list->UE_sched_ctrl[UE_id].ta_update =
		(UE_list->UE_sched_ctrl[UE_id].ta_update * 3 +
		 timing_advance) / 4;
	    UE_list->UE_sched_ctrl[UE_id].pusch_snr[CC_idP] = ul_cqi;
	    UE_list->UE_sched_ctrl[UE_id].ul_consecutive_errors = 0;
	    first_rb =
		UE_list->UE_template[CC_idP][UE_id].first_rb_ul[harq_pid];

	    if (UE_list->UE_sched_ctrl[UE_id].ul_out_of_sync > 0) {
		UE_list->UE_sched_ctrl[UE_id].ul_out_of_sync = 0;
		mac_eNB_rrc_ul_in_sync(enb_mod_idP, CC_idP, frameP,
				       subframeP, UE_RNTI(enb_mod_idP,
							  UE_id));
	    }
	} else {		// we've got an error
	    LOG_D(MAC,
		  "[eNB %d][PUSCH %d] CC_id %d ULSCH in error in round %d, ul_cqi %d\n",
		  enb_mod_idP, harq_pid, CC_idP,
		  UE_list->UE_sched_ctrl[UE_id].round_UL[CC_idP][harq_pid],
		  ul_cqi);

		if(ul_cqi>200){ // too high energy pattern
		    UE_list->UE_sched_ctrl[UE_id].pusch_snr[CC_idP] = ul_cqi;
		}
      //      AssertFatal(1==0,"ulsch in error\n");
      if (UE_list->UE_sched_ctrl[UE_id].round_UL[CC_idP][harq_pid] == 3) {
        UE_list->UE_sched_ctrl[UE_id].ul_scheduled &= (~(1 << harq_pid));
        UE_list->UE_sched_ctrl[UE_id].round_UL[CC_idP][harq_pid] = 0;
        if (UE_list->UE_sched_ctrl[UE_id].ul_consecutive_errors++ == 10)
          UE_list->UE_sched_ctrl[UE_id].ul_failure_timer = 1;
        if(find_RA_id(enb_mod_idP, CC_idP, current_rnti) != -1)
          cancel_ra_proc(enb_mod_idP, CC_idP, frameP, current_rnti);
      } else
        UE_list->UE_sched_ctrl[UE_id].round_UL[CC_idP][harq_pid]++;

      first_rb = UE_list->UE_template[CC_idP][UE_id].first_rb_ul[harq_pid];

      // Program NACK for PHICH
      LOG_D(MAC,
	"Programming PHICH NACK for rnti %x harq_pid %d (first_rb %d)\n",
	current_rnti, harq_pid, first_rb);
      nfapi_hi_dci0_request_t *hi_dci0_req;
      uint8_t sf_ahead_dl = ul_subframe2_k_phich(&mac->common_channels[CC_idP] , subframeP);
      hi_dci0_req = &mac->HI_DCI0_req[CC_idP][(subframeP+sf_ahead_dl)%10];
      nfapi_hi_dci0_request_body_t *hi_dci0_req_body = &hi_dci0_req->hi_dci0_request_body;

      nfapi_hi_dci0_request_pdu_t *hi_dci0_pdu =
        &hi_dci0_req_body->hi_dci0_pdu_list[hi_dci0_req_body->number_of_dci + hi_dci0_req_body->number_of_hi];
      memset((void *) hi_dci0_pdu, 0, sizeof(nfapi_hi_dci0_request_pdu_t));
      hi_dci0_pdu->pdu_type = NFAPI_HI_DCI0_HI_PDU_TYPE;
      hi_dci0_pdu->pdu_size = 2 + sizeof(nfapi_hi_dci0_hi_pdu);
      hi_dci0_pdu->hi_pdu.hi_pdu_rel8.tl.tag = NFAPI_HI_DCI0_REQUEST_HI_PDU_REL8_TAG;
      hi_dci0_pdu->hi_pdu.hi_pdu_rel8.resource_block_start = first_rb;
      hi_dci0_pdu->hi_pdu.hi_pdu_rel8.cyclic_shift_2_for_drms = 0;
      hi_dci0_pdu->hi_pdu.hi_pdu_rel8.hi_value = 0;
      hi_dci0_req_body->number_of_hi++;
      hi_dci0_req_body->sfnsf = sfnsf_add_subframe(frameP,subframeP, 0);
      hi_dci0_req_body->tl.tag = NFAPI_HI_DCI0_REQUEST_BODY_TAG;
      hi_dci0_req->sfn_sf = sfnsf_add_subframe(frameP,subframeP,sf_ahead_dl);
      hi_dci0_req->header.message_id = NFAPI_HI_DCI0_REQUEST;
	    return;

	}
    } else if ((RA_id = find_RA_id(enb_mod_idP, CC_idP, current_rnti)) != -1) {	// Check if this is an RA process for the rnti
	AssertFatal(mac->common_channels[CC_idP].
		    radioResourceConfigCommon->rach_ConfigCommon.
		    maxHARQ_Msg3Tx > 1,
		    "maxHARQ %d should be greater than 1\n",
		    (int) mac->common_channels[CC_idP].
		    radioResourceConfigCommon->rach_ConfigCommon.
		    maxHARQ_Msg3Tx);

	LOG_D(MAC,
	      "[eNB %d][PUSCH %d] CC_id %d [RAPROC Msg3] Received ULSCH sdu round %d from PHY (rnti %x, RA_id %d) ul_cqi %d\n",
	      enb_mod_idP, harq_pid, CC_idP, ra[RA_id].msg3_round,
	      current_rnti, RA_id, ul_cqi);

	first_rb = ra->msg3_first_rb;

	if (sduP == NULL) {	// we've got an error on Msg3
	    LOG_D(MAC,
		  "[eNB %d] CC_id %d, RA %d ULSCH in error in round(Msg3) %d/%d\n",
		  enb_mod_idP, CC_idP, RA_id,
		  ra[RA_id].msg3_round,
		  (int) mac->common_channels[CC_idP].
		  radioResourceConfigCommon->rach_ConfigCommon.
		  maxHARQ_Msg3Tx);
	    if (ra[RA_id].msg3_round >=
		mac->common_channels[CC_idP].radioResourceConfigCommon->
		rach_ConfigCommon.maxHARQ_Msg3Tx - 1) {
		cancel_ra_proc(enb_mod_idP, CC_idP, frameP, current_rnti);
	    }

	    else {
		first_rb =
		    UE_list->UE_template[CC_idP][UE_id].
		    first_rb_ul[harq_pid];
		ra[RA_id].msg3_round++;
		// prepare handling of retransmission
		get_Msg3allocret(&mac->common_channels[CC_idP],
		                  ra[RA_id].Msg3_subframe, ra[RA_id].Msg3_frame,
		                  &ra[RA_id].Msg3_frame, &ra[RA_id].Msg3_subframe);
		add_msg3(enb_mod_idP, CC_idP, &ra[RA_id], frameP,
			 subframeP);
	    }
	    return;
	}
    } else {
	LOG_W(MAC,
	      "Cannot find UE or RA corresponding to ULSCH rnti %x, dropping it\n",
	      current_rnti);
	return;
    }
    payload_ptr =
	parse_ulsch_header(sduP, &num_ce, &num_sdu, rx_ces, rx_lcids,
			   rx_lengths, sdu_lenP);
    if(payload_ptr == NULL){
      LOG_E(MAC,"[eNB %d][PUSCH %d] CC_id %d ulsch header unknown lcid(rnti %x, UE_id %d)\n",
                 enb_mod_idP, harq_pid, CC_idP,current_rnti, UE_id);
      return;
    }

    T(T_ENB_MAC_UE_UL_PDU, T_INT(enb_mod_idP), T_INT(CC_idP),
      T_INT(current_rnti), T_INT(frameP), T_INT(subframeP),
      T_INT(harq_pid), T_INT(sdu_lenP), T_INT(num_ce), T_INT(num_sdu));
    T(T_ENB_MAC_UE_UL_PDU_WITH_DATA, T_INT(enb_mod_idP), T_INT(CC_idP),
      T_INT(current_rnti), T_INT(frameP), T_INT(subframeP),
      T_INT(harq_pid), T_INT(sdu_lenP), T_INT(num_ce), T_INT(num_sdu),
      T_BUFFER(sduP, sdu_lenP));

    mac->eNB_stats[CC_idP].ulsch_bytes_rx = sdu_lenP;
    mac->eNB_stats[CC_idP].total_ulsch_bytes_rx += sdu_lenP;
    mac->eNB_stats[CC_idP].total_ulsch_pdus_rx += 1;

    UE_list->UE_sched_ctrl[UE_id].round_UL[CC_idP][harq_pid] = 0;

    // control element
    for (i = 0; i < num_ce; i++) {

	T(T_ENB_MAC_UE_UL_CE, T_INT(enb_mod_idP), T_INT(CC_idP),
	  T_INT(current_rnti), T_INT(frameP), T_INT(subframeP),
	  T_INT(rx_ces[i]));

	switch (rx_ces[i]) {	// implement and process BSR + CRNTI +
	case POWER_HEADROOM:
	    if (UE_id != -1) {
		UE_list->UE_template[CC_idP][UE_id].phr_info =
		    (payload_ptr[0] & 0x3f) - PHR_MAPPING_OFFSET;
		LOG_D(MAC,
		      "[eNB %d] CC_id %d MAC CE_LCID %d : Received PHR PH = %d (db)\n",
		      enb_mod_idP, CC_idP, rx_ces[i],
		      UE_list->UE_template[CC_idP][UE_id].phr_info);
		UE_list->UE_template[CC_idP][UE_id].phr_info_configured =
		    1;
		UE_list->UE_sched_ctrl[UE_id].phr_received = 1;
	    }
	    payload_ptr += sizeof(POWER_HEADROOM_CMD);
	    break;

	case CRNTI:
	    {
		int old_rnti =
		    (((uint16_t) payload_ptr[0]) << 8) + payload_ptr[1];
		int old_UE_id = find_UE_id(enb_mod_idP, old_rnti);
		LOG_I(MAC,
		      "[eNB %d] Frame %d, Subframe %d CC_id %d MAC CE_LCID %d (ce %d/%d): CRNTI %x (UE_id %d) in Msg3\n",
		      enb_mod_idP, frameP, subframeP, CC_idP, rx_ces[i], i,
		      num_ce, old_rnti, old_UE_id);
		/* receiving CRNTI means that the current rnti has to go away */
		//cancel_ra_proc(enb_mod_idP, CC_idP, frameP,
		//	       current_rnti);
		if (old_UE_id != -1) {
		    /* TODO: if the UE did random access (followed by a MAC uplink with
		     * CRNTI) because none of its scheduling request was granted, then
		     * according to 36.321 5.4.4 the UE's MAC will notify RRC to release
		     * PUCCH/SRS. According to 36.331 5.3.13 the UE will then apply
		     * default configuration for CQI reporting and scheduling requests,
		     * which basically means that the CQI requests won't work anymore and
		     * that the UE won't do any scheduling request anymore as long as the
		     * eNB doesn't reconfigure the UE.
		     * We have to take care of this. As the code is, nothing is done and
		     * the UE state in the eNB is wrong.
		     */
          for (ii = 0; ii < NB_RA_PROC_MAX; ii++) {
            ra = &mac->common_channels[CC_idP].ra[ii];
            if ((ra->rnti == current_rnti) && (ra->state != IDLE)) {
                mac_rrc_data_ind(enb_mod_idP,
                                CC_idP,
                                frameP, subframeP,
                                old_rnti,
                                DCCH,
                                (uint8_t *) payload_ptr,
                                rx_lengths[i],
                                ENB_FLAG_YES, enb_mod_idP, 0);
                // prepare transmission of Msg4(RRCConnectionReconfiguration)
                ra->state = MSGCRNTI;
                LOG_I(MAC,
                     "[eNB %d] Frame %d, Subframe %d CC_id %d : (rnti %x UE_id %d) RRCConnectionReconfiguration(Msg4)\n",
                     enb_mod_idP, frameP, subframeP, CC_idP, old_rnti, old_UE_id);
                //
                UE_id = old_UE_id;
                current_rnti = old_rnti;
                ra->rnti = old_rnti;
                ra->crnti_rrc_mui = rrc_eNB_mui-1;
                ra->crnti_harq_pid = -1;
                //clear timer
                UE_list->UE_sched_ctrl[UE_id].uplane_inactivity_timer = 0;
                UE_list->UE_sched_ctrl[UE_id].ul_inactivity_timer = 0;
                UE_list->UE_sched_ctrl[UE_id].ul_failure_timer = 0;
                if (UE_list->UE_sched_ctrl[UE_id].ul_out_of_sync > 0) {
                  UE_list->UE_sched_ctrl[UE_id].ul_out_of_sync = 0;
                  mac_eNB_rrc_ul_in_sync(enb_mod_idP, CC_idP, frameP,
                                         subframeP, old_rnti);
                }
                UE_list->UE_template[CC_idP][UE_id].ul_SR = 1;
                UE_list->UE_sched_ctrl[UE_id].crnti_reconfigurationcomplete_flag = 1;
                break;
              }
          }
        }else{
          cancel_ra_proc(enb_mod_idP, CC_idP, frameP,current_rnti);
        }
		crnti_rx = 1;
		payload_ptr += 2;
		break;
	    }

	case TRUNCATED_BSR:
	case SHORT_BSR:
	    {
		uint8_t lcgid;
		lcgid = (payload_ptr[0] >> 6);

		LOG_D(MAC,
		      "[eNB %d] CC_id %d MAC CE_LCID %d : Received short BSR LCGID = %u bsr = %d\n",
		      enb_mod_idP, CC_idP, rx_ces[i], lcgid,
		      payload_ptr[0] & 0x3f);

		if (crnti_rx == 1)
		    LOG_D(MAC,
			  "[eNB %d] CC_id %d MAC CE_LCID %d : Received short BSR LCGID = %u bsr = %d\n",
			  enb_mod_idP, CC_idP, rx_ces[i], lcgid,
			  payload_ptr[0] & 0x3f);
		if (UE_id != -1) {

		    UE_list->UE_template[CC_idP][UE_id].bsr_info[lcgid] =
			(payload_ptr[0] & 0x3f);

		    // update buffer info

		    UE_list->UE_template[CC_idP][UE_id].
			ul_buffer_info[lcgid] =
			BSR_TABLE[UE_list->UE_template[CC_idP][UE_id].
				  bsr_info[lcgid]];

		    UE_list->UE_template[CC_idP][UE_id].ul_total_buffer =
			UE_list->UE_template[CC_idP][UE_id].
			ul_buffer_info[lcgid];

		    RC.eNB[enb_mod_idP][CC_idP]->
			pusch_stats_bsr[UE_id][(frameP * 10) + subframeP]
			= (payload_ptr[0] & 0x3f);
		    if (UE_id == UE_list->head)
			VCD_SIGNAL_DUMPER_DUMP_VARIABLE_BY_NAME
			    (VCD_SIGNAL_DUMPER_VARIABLES_UE0_BSR,
			     RC.eNB[enb_mod_idP][CC_idP]->pusch_stats_bsr
			     [UE_id][(frameP * 10) + subframeP]);
		    if (UE_list->UE_template[CC_idP][UE_id].
			ul_buffer_creation_time[lcgid]
			== 0) {
			UE_list->UE_template[CC_idP]
			    [UE_id].ul_buffer_creation_time[lcgid] =
			    frameP;
		    }
		    if (mac_eNB_get_rrc_status
			(enb_mod_idP,
			 UE_RNTI(enb_mod_idP, UE_id)) < RRC_CONNECTED)
			LOG_D(MAC,
			      "[eNB %d] CC_id %d MAC CE_LCID %d : ul_total_buffer = %d (lcg increment %d)\n",
			      enb_mod_idP, CC_idP, rx_ces[i],
			      UE_list->UE_template[CC_idP][UE_id].
			      ul_total_buffer,
			      UE_list->UE_template[CC_idP][UE_id].
			      ul_buffer_info[lcgid]);
		} else {

		}
		payload_ptr += 1;	//sizeof(SHORT_BSR); // fixme
	    }
	    break;

	case LONG_BSR:
	    if (UE_id != -1) {
		UE_list->UE_template[CC_idP][UE_id].bsr_info[LCGID0] =
		    ((payload_ptr[0] & 0xFC) >> 2);
		UE_list->UE_template[CC_idP][UE_id].bsr_info[LCGID1] =
		    ((payload_ptr[0] & 0x03) << 4) |
		    ((payload_ptr[1] & 0xF0) >> 4);
		UE_list->UE_template[CC_idP][UE_id].bsr_info[LCGID2] =
		    ((payload_ptr[1] & 0x0F) << 2) |
		    ((payload_ptr[2] & 0xC0) >> 6);
		UE_list->UE_template[CC_idP][UE_id].bsr_info[LCGID3] =
		    (payload_ptr[2] & 0x3F);

		// update buffer info
		old_buffer_info =
		    UE_list->UE_template[CC_idP][UE_id].
		    ul_buffer_info[LCGID0];
		UE_list->UE_template[CC_idP][UE_id].
		    ul_buffer_info[LCGID0] =
		    BSR_TABLE[UE_list->UE_template[CC_idP][UE_id].
			      bsr_info[LCGID0]];

		UE_list->UE_template[CC_idP][UE_id].ul_total_buffer +=
		    UE_list->UE_template[CC_idP][UE_id].
		    ul_buffer_info[LCGID0];
		if (UE_list->UE_template[CC_idP][UE_id].ul_total_buffer >=
		    old_buffer_info)
		    UE_list->UE_template[CC_idP][UE_id].ul_total_buffer -=
			old_buffer_info;
		else
		    UE_list->UE_template[CC_idP][UE_id].ul_total_buffer =
			0;

		old_buffer_info =
		    UE_list->UE_template[CC_idP][UE_id].
		    ul_buffer_info[LCGID1];
		UE_list->UE_template[CC_idP][UE_id].
		    ul_buffer_info[LCGID1] =
		    BSR_TABLE[UE_list->UE_template[CC_idP][UE_id].
			      bsr_info[LCGID1]];
		UE_list->UE_template[CC_idP][UE_id].ul_total_buffer +=
		    UE_list->UE_template[CC_idP][UE_id].
		    ul_buffer_info[LCGID1];
		if (UE_list->UE_template[CC_idP][UE_id].ul_total_buffer >=
		    old_buffer_info)
		    UE_list->UE_template[CC_idP][UE_id].ul_total_buffer -=
			old_buffer_info;
		else
		    UE_list->UE_template[CC_idP][UE_id].ul_total_buffer =
			0;

		old_buffer_info =
		    UE_list->UE_template[CC_idP][UE_id].
		    ul_buffer_info[LCGID2];
		UE_list->UE_template[CC_idP][UE_id].
		    ul_buffer_info[LCGID2] =
		    BSR_TABLE[UE_list->UE_template[CC_idP][UE_id].
			      bsr_info[LCGID2]];
		UE_list->UE_template[CC_idP][UE_id].ul_total_buffer +=
		    UE_list->UE_template[CC_idP][UE_id].
		    ul_buffer_info[LCGID2];
		if (UE_list->UE_template[CC_idP][UE_id].ul_total_buffer >=
		    old_buffer_info)
		    UE_list->UE_template[CC_idP][UE_id].ul_total_buffer -=
			old_buffer_info;
		else
		    UE_list->UE_template[CC_idP][UE_id].ul_total_buffer =
			0;

		old_buffer_info =
		    UE_list->UE_template[CC_idP][UE_id].
		    ul_buffer_info[LCGID3];
		UE_list->UE_template[CC_idP][UE_id].
		    ul_buffer_info[LCGID3] =
		    BSR_TABLE[UE_list->UE_template[CC_idP][UE_id].
			      bsr_info[LCGID3]];
		UE_list->UE_template[CC_idP][UE_id].ul_total_buffer +=
		    UE_list->UE_template[CC_idP][UE_id].
		    ul_buffer_info[LCGID3];
		if (UE_list->UE_template[CC_idP][UE_id].ul_total_buffer >=
		    old_buffer_info)
		    UE_list->UE_template[CC_idP][UE_id].ul_total_buffer -=
			old_buffer_info;
		else
		    UE_list->UE_template[CC_idP][UE_id].ul_total_buffer =
			0;

		LOG_D(MAC,
		      "[eNB %d] CC_id %d MAC CE_LCID %d: Received long BSR LCGID0 = %u LCGID1 = "
		      "%u LCGID2 = %u LCGID3 = %u\n", enb_mod_idP, CC_idP,
		      rx_ces[i],
		      UE_list->UE_template[CC_idP][UE_id].bsr_info[LCGID0],
		      UE_list->UE_template[CC_idP][UE_id].bsr_info[LCGID1],
		      UE_list->UE_template[CC_idP][UE_id].bsr_info[LCGID2],
		      UE_list->UE_template[CC_idP][UE_id].
		      bsr_info[LCGID3]);
		if (crnti_rx == 1)
		    LOG_D(MAC,
			  "[eNB %d] CC_id %d MAC CE_LCID %d: Received long BSR LCGID0 = %u LCGID1 = "
			  "%u LCGID2 = %u LCGID3 = %u\n", enb_mod_idP,
			  CC_idP, rx_ces[i],
			  UE_list->UE_template[CC_idP][UE_id].
			  bsr_info[LCGID0],
			  UE_list->UE_template[CC_idP][UE_id].
			  bsr_info[LCGID1],
			  UE_list->UE_template[CC_idP][UE_id].
			  bsr_info[LCGID2],
			  UE_list->UE_template[CC_idP][UE_id].
			  bsr_info[LCGID3]);

		if (UE_list->UE_template[CC_idP][UE_id].bsr_info[LCGID0] ==
		    0) {
		    UE_list->UE_template[CC_idP][UE_id].
			ul_buffer_creation_time[LCGID0] = 0;
		} else if (UE_list->UE_template[CC_idP]
			   [UE_id].ul_buffer_creation_time[LCGID0] == 0) {
		    UE_list->UE_template[CC_idP][UE_id].
			ul_buffer_creation_time[LCGID0] = frameP;
		}

		if (UE_list->UE_template[CC_idP][UE_id].bsr_info[LCGID1] ==
		    0) {
		    UE_list->UE_template[CC_idP][UE_id].
			ul_buffer_creation_time[LCGID1] = 0;
		} else if (UE_list->UE_template[CC_idP]
			   [UE_id].ul_buffer_creation_time[LCGID1] == 0) {
		    UE_list->UE_template[CC_idP][UE_id].
			ul_buffer_creation_time[LCGID1] = frameP;
		}

		if (UE_list->UE_template[CC_idP][UE_id].bsr_info[LCGID2] ==
		    0) {
		    UE_list->UE_template[CC_idP][UE_id].
			ul_buffer_creation_time[LCGID2] = 0;
		} else if (UE_list->UE_template[CC_idP]
			   [UE_id].ul_buffer_creation_time[LCGID2] == 0) {
		    UE_list->UE_template[CC_idP][UE_id].
			ul_buffer_creation_time[LCGID2] = frameP;
		}

		if (UE_list->UE_template[CC_idP][UE_id].bsr_info[LCGID3] ==
		    0) {
		    UE_list->UE_template[CC_idP][UE_id].
			ul_buffer_creation_time[LCGID3] = 0;
		} else if (UE_list->UE_template[CC_idP]
			   [UE_id].ul_buffer_creation_time[LCGID3] == 0) {
		    UE_list->UE_template[CC_idP][UE_id].
			ul_buffer_creation_time[LCGID3] = frameP;

		}
	    }

	    payload_ptr += 3;	////sizeof(LONG_BSR);
	    break;

	default:
	    LOG_E(MAC,
		  "[eNB %d] CC_id %d Received unknown MAC header (0x%02x)\n",
		  enb_mod_idP, CC_idP, rx_ces[i]);
	    break;
	}
    }

    for (i = 0; i < num_sdu; i++) {
	LOG_D(MAC, "SDU Number %d MAC Subheader SDU_LCID %d, length %d\n",
	      i, rx_lcids[i], rx_lengths[i]);

	T(T_ENB_MAC_UE_UL_SDU, T_INT(enb_mod_idP), T_INT(CC_idP),
	  T_INT(current_rnti), T_INT(frameP), T_INT(subframeP),
	  T_INT(rx_lcids[i]), T_INT(rx_lengths[i]));
	T(T_ENB_MAC_UE_UL_SDU_WITH_DATA, T_INT(enb_mod_idP), T_INT(CC_idP),
	  T_INT(current_rnti), T_INT(frameP), T_INT(subframeP),
	  T_INT(rx_lcids[i]), T_INT(rx_lengths[i]), T_BUFFER(payload_ptr,
							     rx_lengths
							     [i]));

	switch (rx_lcids[i]) {
	case CCCH:
	    if (rx_lengths[i] > CCCH_PAYLOAD_SIZE_MAX) {
		LOG_E(MAC,
		      "[eNB %d/%d] frame %d received CCCH of size %d (too big, maximum allowed is %d, sdu_len %d), dropping packet\n",
		      enb_mod_idP, CC_idP, frameP, rx_lengths[i],
		      CCCH_PAYLOAD_SIZE_MAX, sdu_lenP);
		break;
	    }
	    LOG_D(MAC,
		  "[eNB %d][RAPROC] CC_id %d Frame %d, Received CCCH:  %x.%x.%x.%x.%x.%x, Terminating RA procedure for UE rnti %x\n",
		  enb_mod_idP, CC_idP, frameP, payload_ptr[0],
		  payload_ptr[1], payload_ptr[2], payload_ptr[3],
		  payload_ptr[4], payload_ptr[5], current_rnti);
	    VCD_SIGNAL_DUMPER_DUMP_FUNCTION_BY_NAME
		(VCD_SIGNAL_DUMPER_FUNCTIONS_TERMINATE_RA_PROC, 1);
	    VCD_SIGNAL_DUMPER_DUMP_FUNCTION_BY_NAME
		(VCD_SIGNAL_DUMPER_FUNCTIONS_TERMINATE_RA_PROC, 0);
	    for (ii = 0; ii < NB_RA_PROC_MAX; ii++) {
		RA_t *ra = &mac->common_channels[CC_idP].ra[ii];

		LOG_D(MAC,
		      "[mac %d][RAPROC] CC_id %d Checking proc %d : rnti (%x, %x), state %d\n",
		      enb_mod_idP, CC_idP, ii, ra->rnti,
		      current_rnti, ra->state);

		if ((ra->rnti == current_rnti) && (ra->state != IDLE)) {

		    //payload_ptr = parse_ulsch_header(msg3,&num_ce,&num_sdu,rx_ces,rx_lcids,rx_lengths,msg3_len);

		    if (UE_id < 0) {
			memcpy(&ra->cont_res_id[0], payload_ptr, 6);
			LOG_D(MAC,
			      "[eNB %d][RAPROC] CC_id %d Frame %d CCCH: Received Msg3: length %d, offset %ld\n",
			      enb_mod_idP, CC_idP, frameP, rx_lengths[i],
			      payload_ptr - sduP);

			if ((UE_id =
			     add_new_ue(enb_mod_idP, CC_idP,
					mac->common_channels[CC_idP].
					ra[ii].rnti, harq_pid
#ifdef Rel14
					,
					mac->common_channels[CC_idP].
					ra[ii].rach_resource_type
#endif
			     )) == -1) {
			    LOG_E(MAC,"[MAC][eNB] Max user count reached\n");
                            cancel_ra_proc(enb_mod_idP, CC_idP, frameP,current_rnti);
                            break;
			    // kill RA procedure
			} else
			    LOG_D(MAC,
				  "[eNB %d][RAPROC] CC_id %d Frame %d Added user with rnti %x => UE %d\n",
				  enb_mod_idP, CC_idP, frameP, ra->rnti,
				  UE_id);
		    } else {
			LOG_D(MAC,
			      "[eNB %d][RAPROC] CC_id %d Frame %d CCCH: Received Msg3 from already registered UE %d: length %d, offset %ld\n",
			      enb_mod_idP, CC_idP, frameP, UE_id,
			      rx_lengths[i], payload_ptr - sduP);
			// kill RA procedure
		    }

		    mac_rrc_data_ind(enb_mod_idP,
				     CC_idP,
				     frameP, subframeP,
				     current_rnti,
				     CCCH,
				     (uint8_t *) payload_ptr,
				     rx_lengths[i],
				     ENB_FLAG_YES, enb_mod_idP, 0);


		    if (num_ce > 0) {	// handle msg3 which is not RRCConnectionRequest
			//  process_ra_message(msg3,num_ce,rx_lcids,rx_ces);
		    }
		    // prepare transmission of Msg4
		    ra->state = MSG4;



		    if(mac->common_channels[CC_idP].tdd_Config!=NULL){
		        switch(mac->common_channels[CC_idP].tdd_Config->subframeAssignment){
		          case 1:
		            ra->Msg4_frame = frameP + ((subframeP > 2) ? 1 : 0);
		            ra->Msg4_subframe = (subframeP + 7) % 10;
		            break;
		          // TODO need to be complete for other tdd configs.
		        }
		    }else{
		    // Program Msg4 PDCCH+DLSCH/MPDCCH transmission 4 subframes from now, // Check if this is ok for BL/CE, or if the rule is different
		      ra->Msg4_frame = frameP + ((subframeP > 5) ? 1 : 0);
		      ra->Msg4_subframe = (subframeP + 4) % 10;
		    }

                    UE_list->UE_sched_ctrl[UE_id].crnti_reconfigurationcomplete_flag = 0;
		}		// if process is active
	    }			// loop on RA processes

	    break;

	case DCCH:
	case DCCH1:
	    //      if(eNB_mac_inst[module_idP][CC_idP].Dcch_lchan[UE_id].Active==1){


#if defined(ENABLE_MAC_PAYLOAD_DEBUG)
	    LOG_T(MAC, "offset: %d\n",
		  (unsigned char) ((unsigned char *) payload_ptr - sduP));
	    for (j = 0; j < 32; j++) {
		LOG_T(MAC, "%x ", payload_ptr[j]);
	    }
	    LOG_T(MAC, "\n");
#endif

	    if (UE_id != -1) {
		// adjust buffer occupancy of the correponding logical channel group
		if (UE_list->UE_template[CC_idP][UE_id].
		    ul_buffer_info[UE_list->UE_template[CC_idP]
				   [UE_id].lcgidmap[rx_lcids[i]]] >=
		    rx_lengths[i])
		    UE_list->UE_template[CC_idP][UE_id].
			ul_buffer_info[UE_list->UE_template[CC_idP]
				       [UE_id].lcgidmap[rx_lcids[i]]] -=
			rx_lengths[i];
		else
		    UE_list->UE_template[CC_idP][UE_id].
			ul_buffer_info[UE_list->UE_template[CC_idP]
				       [UE_id].lcgidmap[rx_lcids[i]]] = 0;

		LOG_D(MAC,
		      "[eNB %d] CC_id %d Frame %d : ULSCH -> UL-DCCH, received %d bytes form UE %d on LCID %d \n",
		      enb_mod_idP, CC_idP, frameP, rx_lengths[i], UE_id,
		      rx_lcids[i]);

		mac_rlc_data_ind(enb_mod_idP, current_rnti, enb_mod_idP, frameP, ENB_FLAG_YES, MBMS_FLAG_NO, rx_lcids[i], (char *) payload_ptr, rx_lengths[i], 1, NULL);	//(unsigned int*)crc_status);
		UE_list->eNB_UE_stats[CC_idP][UE_id].
		    num_pdu_rx[rx_lcids[i]] += 1;
		UE_list->eNB_UE_stats[CC_idP][UE_id].
		    num_bytes_rx[rx_lcids[i]]
		    += rx_lengths[i];


	    }

	    /* UE_id != -1 */
	    // }
	    break;

	    // all the DRBS
	case DTCH:
	default:

#if defined(ENABLE_MAC_PAYLOAD_DEBUG)
	    LOG_T(MAC, "offset: %d\n",
		  (unsigned char) ((unsigned char *) payload_ptr - sduP));
	    for (j = 0; j < 32; j++) {
		LOG_T(MAC, "%x ", payload_ptr[j]);
	    }
	    LOG_T(MAC, "\n");
#endif
	    if (rx_lcids[i] < NB_RB_MAX) {
		LOG_D(MAC,
		      "[eNB %d] CC_id %d Frame %d : ULSCH -> UL-DTCH, received %d bytes from UE %d for lcid %d\n",
		      enb_mod_idP, CC_idP, frameP, rx_lengths[i], UE_id,
		      rx_lcids[i]);

		if (UE_id != -1) {
		    // adjust buffer occupancy of the correponding logical channel group
		    LOG_D(MAC,
			  "[eNB %d] CC_id %d Frame %d : ULSCH -> UL-DTCH, received %d bytes from UE %d for lcid %d, removing from LCGID %ld, %d\n",
			  enb_mod_idP, CC_idP, frameP, rx_lengths[i],
			  UE_id, rx_lcids[i],
			  UE_list->UE_template[CC_idP][UE_id].
			  lcgidmap[rx_lcids[i]],
			  UE_list->UE_template[CC_idP][UE_id].
			  ul_buffer_info[UE_list->UE_template[CC_idP]
					 [UE_id].lcgidmap[rx_lcids[i]]]);

		    if (UE_list->UE_template[CC_idP][UE_id].
			ul_buffer_info[UE_list->UE_template[CC_idP]
				       [UE_id].lcgidmap[rx_lcids[i]]]
			>= rx_lengths[i])
			UE_list->UE_template[CC_idP][UE_id].
			    ul_buffer_info[UE_list->UE_template[CC_idP]
					   [UE_id].lcgidmap[rx_lcids[i]]]
			    -= rx_lengths[i];
		    else
			UE_list->UE_template[CC_idP][UE_id].ul_buffer_info
			    [UE_list->UE_template[CC_idP][UE_id].lcgidmap
			     [rx_lcids[i]]] = 0;
		    if ((rx_lengths[i] < SCH_PAYLOAD_SIZE_MAX)
			&& (rx_lengths[i] > 0)) {	// MAX SIZE OF transport block
			mac_rlc_data_ind(enb_mod_idP, current_rnti, enb_mod_idP, frameP, ENB_FLAG_YES, MBMS_FLAG_NO, rx_lcids[i], (char *) payload_ptr, rx_lengths[i], 1, NULL);	//(unsigned int*)crc_status);

			UE_list->eNB_UE_stats[CC_idP][UE_id].
			    num_pdu_rx[rx_lcids[i]] += 1;
			UE_list->eNB_UE_stats[CC_idP][UE_id].
			    num_bytes_rx[rx_lcids[i]] += rx_lengths[i];
                        //clear uplane_inactivity_timer
	                UE_list->UE_sched_ctrl[UE_id].uplane_inactivity_timer = 0;
		    } else {	/* rx_length[i] */
			UE_list->eNB_UE_stats[CC_idP][UE_id].
			    num_errors_rx += 1;
			LOG_E(MAC,
			      "[eNB %d] CC_id %d Frame %d : Max size of transport block reached LCID %d from UE %d ",
			      enb_mod_idP, CC_idP, frameP, rx_lcids[i],
			      UE_id);
		    }
		} else {	/*(UE_id != -1 */
		    LOG_E(MAC,
			  "[eNB %d] CC_id %d Frame %d : received unsupported or unknown LCID %d from UE %d ",
			  enb_mod_idP, CC_idP, frameP, rx_lcids[i], UE_id);
		}
	    }

	    break;
	}

	payload_ptr += rx_lengths[i];
    }

    // Program ACK for PHICH
    LOG_D(MAC,
	  "Programming PHICH ACK for rnti %x harq_pid %d (first_rb %d)\n",
	  current_rnti, harq_pid, first_rb);
    nfapi_hi_dci0_request_t *hi_dci0_req;
    uint8_t sf_ahead_dl = ul_subframe2_k_phich(&mac->common_channels[CC_idP] , subframeP);
    hi_dci0_req = &mac->HI_DCI0_req[CC_idP][(subframeP+sf_ahead_dl)%10];

    nfapi_hi_dci0_request_body_t *hi_dci0_req_body = &hi_dci0_req->hi_dci0_request_body;
    nfapi_hi_dci0_request_pdu_t *hi_dci0_pdu =
	&hi_dci0_req_body->hi_dci0_pdu_list[hi_dci0_req_body->number_of_dci + hi_dci0_req_body->number_of_hi];
    memset((void *) hi_dci0_pdu, 0, sizeof(nfapi_hi_dci0_request_pdu_t));
    hi_dci0_pdu->pdu_type = NFAPI_HI_DCI0_HI_PDU_TYPE;
    hi_dci0_pdu->pdu_size = 2 + sizeof(nfapi_hi_dci0_hi_pdu);
    hi_dci0_pdu->hi_pdu.hi_pdu_rel8.tl.tag = NFAPI_HI_DCI0_REQUEST_HI_PDU_REL8_TAG;
    hi_dci0_pdu->hi_pdu.hi_pdu_rel8.resource_block_start = first_rb;
    hi_dci0_pdu->hi_pdu.hi_pdu_rel8.cyclic_shift_2_for_drms = 0;
    hi_dci0_pdu->hi_pdu.hi_pdu_rel8.hi_value = 1;
    hi_dci0_req_body->number_of_hi++;
    hi_dci0_req_body->sfnsf = sfnsf_add_subframe(frameP,subframeP, 0);
    hi_dci0_req_body->tl.tag = NFAPI_HI_DCI0_REQUEST_BODY_TAG;
    hi_dci0_req->sfn_sf = sfnsf_add_subframe(frameP,subframeP,sf_ahead_dl);
    hi_dci0_req->header.message_id = NFAPI_HI_DCI0_REQUEST;

    /* NN--> FK: we could either check the payload, or use a phy helper to detect a false msg3 */
    if ((num_sdu == 0) && (num_ce == 0)) {
	if (UE_id != -1)
	    UE_list->eNB_UE_stats[CC_idP][UE_id].total_num_errors_rx += 1;
	/*
	   if (msg3_flagP != NULL) {
	   if( *msg3_flagP == 1 ) {
	   LOG_N(MAC,"[eNB %d] CC_id %d frame %d : false msg3 detection: signal phy to canceling RA and remove the UE\n", enb_mod_idP, CC_idP, frameP);
	   *msg3_flagP=0;
	   }
	   } */
    } else {
	if (UE_id != -1) {
	    UE_list->eNB_UE_stats[CC_idP][UE_id].pdu_bytes_rx = sdu_lenP;
	    UE_list->eNB_UE_stats[CC_idP][UE_id].total_pdu_bytes_rx +=
		sdu_lenP;
	    UE_list->eNB_UE_stats[CC_idP][UE_id].total_num_pdus_rx += 1;
	}
    }

    VCD_SIGNAL_DUMPER_DUMP_FUNCTION_BY_NAME
	(VCD_SIGNAL_DUMPER_FUNCTIONS_RX_SDU, 0);
    stop_meas(&mac->rx_ulsch_sdu);
}

uint32_t bytes_to_bsr_index(int32_t nbytes)
{
    uint32_t i = 0;

    if (nbytes < 0) {
	return (0);
    }

    while ((i < BSR_TABLE_SIZE) && (BSR_TABLE[i] <= nbytes)) {
	i++;
    }

    return (i - 1);
}

void
add_ue_ulsch_info(module_id_t module_idP, int CC_id, int UE_id,
		  sub_frame_t subframeP, UE_ULSCH_STATUS status)
{
    eNB_ulsch_info[module_idP][CC_id][UE_id].rnti =
	UE_RNTI(module_idP, UE_id);
    eNB_ulsch_info[module_idP][CC_id][UE_id].subframe = subframeP;
    eNB_ulsch_info[module_idP][CC_id][UE_id].status = status;

    eNB_ulsch_info[module_idP][CC_id][UE_id].serving_num++;
}

unsigned char *parse_ulsch_header(unsigned char *mac_header,
				  unsigned char *num_ce,
				  unsigned char *num_sdu,
				  unsigned char *rx_ces,
				  unsigned char *rx_lcids,
				  unsigned short *rx_lengths,
				  unsigned short tb_length)
{
    unsigned char not_done = 1, num_ces = 0, num_sdus =
	0, lcid, num_sdu_cnt;
    unsigned char *mac_header_ptr = mac_header;
    unsigned short length, ce_len = 0;

    while (not_done == 1) {

	if (((SCH_SUBHEADER_FIXED *) mac_header_ptr)->E == 0) {
	    not_done = 0;
	}

	lcid = ((SCH_SUBHEADER_FIXED *) mac_header_ptr)->LCID;

	if (lcid < EXTENDED_POWER_HEADROOM) {
	    if (not_done == 0) {	// last MAC SDU, length is implicit
		mac_header_ptr++;
		length =
		    tb_length - (mac_header_ptr - mac_header) - ce_len;

		for (num_sdu_cnt = 0; num_sdu_cnt < num_sdus;
		     num_sdu_cnt++) {
		    length -= rx_lengths[num_sdu_cnt];
		}
	    } else {
		if (((SCH_SUBHEADER_SHORT *) mac_header_ptr)->F == 0) {
		    length = ((SCH_SUBHEADER_SHORT *) mac_header_ptr)->L;
		    mac_header_ptr += 2;	//sizeof(SCH_SUBHEADER_SHORT);
		} else {	// F = 1
		    length =
			((((SCH_SUBHEADER_LONG *) mac_header_ptr)->L_MSB &
			  0x7f) << 8) | (((SCH_SUBHEADER_LONG *)
					  mac_header_ptr)->L_LSB & 0xff);
		    mac_header_ptr += 3;	//sizeof(SCH_SUBHEADER_LONG);
		}
	    }

	    LOG_D(MAC,
		  "[eNB] sdu %d lcid %d tb_length %d length %d (offset now %ld)\n",
		  num_sdus, lcid, tb_length, length,
		  mac_header_ptr - mac_header);
	    rx_lcids[num_sdus] = lcid;
	    rx_lengths[num_sdus] = length;
	    num_sdus++;
	} else {		// This is a control element subheader POWER_HEADROOM, BSR and CRNTI
	    if (lcid == SHORT_PADDING) {
		mac_header_ptr++;
	    } else {
		rx_ces[num_ces] = lcid;
		num_ces++;
		mac_header_ptr++;

		if (lcid == LONG_BSR) {
		    ce_len += 3;
		} else if (lcid == CRNTI) {
		    ce_len += 2;
		} else if ((lcid == POWER_HEADROOM)
			   || (lcid == TRUNCATED_BSR)
			   || (lcid == SHORT_BSR)) {
		    ce_len++;
		} else {
		    LOG_E(MAC, "unknown CE %d \n", lcid);
		    //AssertFatal(1 == 0, "unknown CE");
                    return NULL;
		}
	    }
	}
    }

    *num_ce = num_ces;
    *num_sdu = num_sdus;

    return (mac_header_ptr);
}

/* This function is called by PHY layer when it schedules some
 * uplink for a random access message 3.
 * The MAC scheduler has to skip the RBs used by this message 3
 * (done below in schedule_ulsch).
 */
void
set_msg3_subframe(module_id_t Mod_id,
		  int CC_id,
		  int frame,
		  int subframe, int rnti, int Msg3_frame,
		  int Msg3_subframe)
{
    eNB_MAC_INST *mac = RC.mac[Mod_id];
    int i;
    for (i = 0; i < NB_RA_PROC_MAX; i++) {
	if (mac->common_channels[CC_id].ra[i].state != IDLE &&
	    mac->common_channels[CC_id].ra[i].rnti == rnti) {
	    mac->common_channels[CC_id].ra[i].Msg3_subframe =
		Msg3_subframe;
	    break;
	}
    }
}


void
schedule_ulsch(module_id_t module_idP, frame_t frameP,
	       sub_frame_t subframeP)
{
  uint16_t first_rb[MAX_NUM_CCs];
  uint16_t i;
  int CC_id;
  eNB_MAC_INST *mac = RC.mac[module_idP];
  COMMON_channels_t *cc;
  int sched_frame=frameP;

  start_meas(&mac->schedule_ulsch);

  int sched_subframe = (subframeP+4)%10;

  cc = &mac->common_channels[0];
  int tdd_sfa;
  // for TDD: check subframes where we have to act and return if nothing should be done now
  if (cc->tdd_Config) {
    tdd_sfa = cc->tdd_Config->subframeAssignment;
    switch (subframeP) {
    case 0:
      if ((tdd_sfa == 0)||
          (tdd_sfa == 3)) sched_subframe = 4;
      else if (tdd_sfa==6) sched_subframe = 7;
      else return;
      break;
    case 1:
      if ((tdd_sfa==0)||
          (tdd_sfa==1)) sched_subframe = 7;
      else if (tdd_sfa==6) sched_subframe = 8;
      else return;
      break;
    case 2: // Don't schedule UL in subframe 2 for TDD
      return;
    case 3:
      if (tdd_sfa==2) sched_subframe = 7;
      else return;
      break;
    case 4:
      if (tdd_sfa==1) sched_subframe = 8;
      else return;
      break;
    case 5:
      if (tdd_sfa==0)      sched_subframe = 9;
      else if (tdd_sfa==6) sched_subframe = 2;
      else return;
      break;
    case 6:
      if (tdd_sfa==0 || tdd_sfa==1)      sched_subframe = 2;
      else if (tdd_sfa==6) sched_subframe = 3;
      else return;
      break;
    case 7:
      return;
    case 8:
      if ((tdd_sfa>=2) && (tdd_sfa<=5)) sched_subframe=2;
      else return;
      break;
    case 9:
      if ((tdd_sfa==1) || (tdd_sfa==3) || (tdd_sfa==4)) sched_subframe=3;
      else if (tdd_sfa==6) sched_subframe=4;
      else return;
      break;
    }
  }
  if (sched_subframe < subframeP) sched_frame++;

  for (CC_id=0; CC_id<MAX_NUM_CCs; CC_id++) {




	//leave out first RB for PUCCH
	first_rb[CC_id] = 1;

	// UE data info;
	// check which UE has data to transmit
	// function to decide the scheduling
	// e.g. scheduling_rslt = Greedy(granted_UEs, nb_RB)

	// default function for default scheduling
	//

	// output of scheduling, the UE numbers in RBs, where it is in the code???
	// check if RA (Msg3) is active in this subframeP, if so skip the PRBs used for Msg3
	// Msg3 is using 1 PRB so we need to increase first_rb accordingly
	// not sure about the break (can there be more than 1 active RA procedure?)

	for (i = 0; i < NB_RA_PROC_MAX; i++) {
	    if ((cc->ra[i].state == WAITMSG3) &&
		(cc->ra[i].Msg3_subframe == sched_subframe)) {
		first_rb[CC_id]++;
		//    cc->ray[i].Msg3_subframe = -1;
		break;
	    }
	}
    }

  schedule_ulsch_rnti(module_idP, frameP, subframeP, sched_subframe,first_rb);
  stop_meas(&mac->schedule_ulsch);
}
void
schedule_ulsch_rnti(module_id_t module_idP,
		    frame_t frameP,
		    sub_frame_t subframeP,
		    unsigned char sched_subframeP, uint16_t * first_rb)
{
    int UE_id;
    uint8_t aggregation = 2;
    rnti_t rnti = -1;
    uint8_t round = 0;
    uint8_t harq_pid = 0;
    uint8_t status = 0;
    uint8_t rb_table_index = -1;
    uint32_t cqi_req, cshift, ndi, tpc;
    int32_t normalized_rx_power;
    int32_t target_rx_power = -90;
    static int32_t tpc_accumulated = 0;
    int n;
    int CC_id = 0;
    int drop_ue = 0;
    int N_RB_UL;
    eNB_MAC_INST *mac = RC.mac[module_idP];
    COMMON_channels_t *cc = mac->common_channels;
    UE_list_t *UE_list = &mac->UE_list;
    UE_TEMPLATE *UE_template;
    UE_sched_ctrl *UE_sched_ctrl;
    int sched_frame = frameP;
    int rvidx_tab[4] = { 0, 2, 3, 1 };
    uint16_t          ul_req_index;
    uint8_t           dlsch_flag;
    if (sched_subframeP < subframeP)
	sched_frame++;

    nfapi_hi_dci0_request_t        *hi_dci0_req = &mac->HI_DCI0_req[CC_id][subframeP];
    nfapi_hi_dci0_request_body_t   *hi_dci0_req_body = &hi_dci0_req->hi_dci0_request_body;
    nfapi_hi_dci0_request_pdu_t    *hi_dci0_pdu;

    nfapi_ul_config_request_t *ul_req_tmp            = &mac->UL_req_tmp[CC_id][sched_subframeP];
    nfapi_ul_config_request_body_t *ul_req_tmp_body  = &ul_req_tmp->ul_config_request_body;
    nfapi_ul_config_ulsch_harq_information *ulsch_harq_information;
    //LOG_D(MAC, "entering ulsch preprocesor\n");
    ulsch_scheduler_pre_processor(module_idP, frameP, subframeP,sched_subframeP, first_rb);

    //LOG_D(MAC, "exiting ulsch preprocesor\n");

    hi_dci0_req->sfn_sf = (frameP << 4) + subframeP;

    // loop over all active UEs
    for (UE_id = UE_list->head_ul; UE_id >= 0;
	 UE_id = UE_list->next_ul[UE_id]) {

	// don't schedule if Msg4 is not received yet
	if (UE_list->UE_template[UE_PCCID(module_idP, UE_id)][UE_id].
	    configured == FALSE) {
	    LOG_D(MAC,
		  "[eNB %d] frame %d subfarme %d, UE %d: not configured, skipping UE scheduling \n",
		  module_idP, frameP, subframeP, UE_id);
	    continue;
	}

	rnti = UE_RNTI(module_idP, UE_id);

	if (rnti == NOT_A_RNTI) {
	    LOG_W(MAC, "[eNB %d] frame %d subfarme %d, UE %d: no RNTI \n",
		  module_idP, frameP, subframeP, UE_id);
	    continue;
	}

	drop_ue = 0;
	/* let's drop the UE if get_eNB_UE_stats returns NULL when calling it with any of the UE's active UL CCs */
	/* TODO: refine?

	   for (n=0; n<UE_list->numactiveULCCs[UE_id]; n++) {
	   CC_id = UE_list->ordered_ULCCids[n][UE_id];

	   if (mac_xface->get_eNB_UE_stats(module_idP,CC_id,rnti) == NULL) {
	   LOG_W(MAC,"[eNB %d] frame %d subframe %d, UE %d/%x CC %d: no PHY context\n", module_idP,frameP,subframeP,UE_id,rnti,CC_id);
	   drop_ue = 1;
	   break;
	   }
	   } */
	if (drop_ue == 1) {
/* we can't come here, ulsch_scheduler_pre_processor won't put in the list a UE with no PHY context */
	    abort();
	    /* TODO: this is a hack. Sometimes the UE has no PHY context but
	     * is still present in the MAC with 'ul_failure_timer' = 0 and
	     * 'ul_out_of_sync' = 0. It seems wrong and the UE stays there forever. Let's
	     * start an UL out of sync procedure in this case.
	     * The root cause of this problem has to be found and corrected.
	     * In the meantime, this hack...
	     */
	    if (UE_list->UE_sched_ctrl[UE_id].ul_failure_timer == 0 &&
		UE_list->UE_sched_ctrl[UE_id].ul_out_of_sync == 0) {
		LOG_W(MAC,
		      "[eNB %d] frame %d subframe %d, UE %d/%x CC %d: UE in weird state, let's put it 'out of sync'\n",
		      module_idP, frameP, subframeP, UE_id, rnti, CC_id);
		// inform RRC of failure and clear timer
		mac_eNB_rrc_ul_failure(module_idP, CC_id, frameP,
				       subframeP, rnti);
                if (UE_list->UE_sched_ctrl[UE_id].ul_failure_timer > 0) {
                  LOG_I(MAC, "UE %d rnti %x: UL Failure timer %d clear to 0\n", UE_id, rnti,
                  UE_list->UE_sched_ctrl[UE_id].ul_failure_timer);
                }
		UE_list->UE_sched_ctrl[UE_id].ul_failure_timer = 0;
		UE_list->UE_sched_ctrl[UE_id].ul_out_of_sync = 1;
	    }
	    continue;
	}
	// loop over all active UL CC_ids for this UE
	for (n = 0; n < UE_list->numactiveULCCs[UE_id]; n++) {
	    // This is the actual CC_id in the list
	    CC_id = UE_list->ordered_ULCCids[n][UE_id];
	    N_RB_UL = to_prb(cc[CC_id].ul_Bandwidth);

	    /*
	       aggregation=get_aggregation(get_bw_index(module_idP,CC_id),
	       eNB_UE_stats->dl_cqi,
	       format0);
	     */

	    if (CCE_allocation_infeasible
		(module_idP, CC_id, 1, subframeP, aggregation, rnti)) {
		LOG_W(MAC,
		      "[eNB %d] frame %d subframe %d, UE %d/%x CC %d: not enough nCCE\n",
		      module_idP, frameP, subframeP, UE_id, rnti, CC_id);
		continue;	// break;
	    }

	    /* be sure that there are some free RBs */
	    if (first_rb[CC_id] >= N_RB_UL - 1) {
		LOG_W(MAC,
		      "[eNB %d] frame %d subframe %d, UE %d/%x CC %d: dropping, not enough RBs\n",
		      module_idP, frameP, subframeP, UE_id, rnti, CC_id);
		continue;
	    }
	    //      if (eNB_UE_stats->mode == PUSCH) { // ue has a ulsch channel

	    UE_template = &UE_list->UE_template[CC_id][UE_id];
	    UE_sched_ctrl = &UE_list->UE_sched_ctrl[UE_id];
	    harq_pid =
		subframe2harqpid(&cc[CC_id], sched_frame, sched_subframeP);
	    round = UE_sched_ctrl->round_UL[CC_id][harq_pid];
	    AssertFatal(round < 8, "round %d > 7 for UE %d/%x\n", round,
			UE_id, rnti);
	    LOG_D(MAC,
		  "[eNB %d] frame %d subframe %d,Checking PUSCH %d for UE %d/%x CC %d : aggregation level %d, N_RB_UL %d\n",
		  module_idP, frameP, subframeP, harq_pid, UE_id, rnti,
		  CC_id, aggregation, N_RB_UL);

	    RC.eNB[module_idP][CC_id]->pusch_stats_BO[UE_id][(frameP *
							      10) +
							     subframeP] =
		UE_template->ul_total_buffer;
	    VCD_SIGNAL_DUMPER_DUMP_VARIABLE_BY_NAME
		(VCD_SIGNAL_DUMPER_VARIABLES_UE0_BO,
		 RC.eNB[module_idP][CC_id]->pusch_stats_BO[UE_id][(frameP *
								   10) +
								  subframeP]);
	    if (UE_is_to_be_scheduled(module_idP, CC_id, UE_id) > 0 || round > 0)	// || ((frameP%10)==0))
		// if there is information on bsr of DCCH, DTCH or if there is UL_SR, or if there is a packet to retransmit, or we want to schedule a periodic feedback every 10 frames
	    {
		LOG_D(MAC,
		      "[eNB %d][PUSCH %d] Frame %d subframe %d Scheduling UE %d/%x in round %d(SR %d,UL_inactivity timer %d,UL_failure timer %d,cqi_req_timer %d)\n",
		      module_idP, harq_pid, frameP, subframeP, UE_id, rnti,
		      round, UE_template->ul_SR,
		      UE_sched_ctrl->ul_inactivity_timer,
		      UE_sched_ctrl->ul_failure_timer,
		      UE_sched_ctrl->cqi_req_timer);
		// reset the scheduling request
		UE_template->ul_SR = 0;
		status = mac_eNB_get_rrc_status(module_idP, rnti);
		if (status < RRC_CONNECTED)
		    cqi_req = 0;
		else if (UE_sched_ctrl->cqi_req_timer > 30) {
                    if (nfapi_mode) {
                      cqi_req = 0;
                    } else {
                      cqi_req = 1;
                      UE_sched_ctrl->cqi_req_flag |= 1 << sched_subframeP;
                    }
		    UE_sched_ctrl->cqi_req_timer = 0;
		} else
		    cqi_req = 0;

		//power control
		//compute the expected ULSCH RX power (for the stats)

		// this is the normalized RX power and this should be constant (regardless of mcs
		normalized_rx_power = UE_sched_ctrl->pusch_snr[CC_id];
		target_rx_power = 178;

		// this assumes accumulated tpc
		// make sure that we are only sending a tpc update once a frame, otherwise the control loop will freak out
		int32_t framex10psubframe =
		    UE_template->pusch_tpc_tx_frame * 10 +
		    UE_template->pusch_tpc_tx_subframe;
		if (((framex10psubframe + 10) <= (frameP * 10 + subframeP)) ||	//normal case
		    ((framex10psubframe > (frameP * 10 + subframeP)) && (((10240 - framex10psubframe + frameP * 10 + subframeP) >= 10))))	//frame wrap-around
		{
		    UE_template->pusch_tpc_tx_frame = frameP;
		    UE_template->pusch_tpc_tx_subframe = subframeP;
		    if (normalized_rx_power > (target_rx_power + 4)) {
			tpc = 0;	//-1
			tpc_accumulated--;
		    } else if (normalized_rx_power < (target_rx_power - 4)) {
			tpc = 2;	//+1
			tpc_accumulated++;
		    } else {
			tpc = 1;	//0
		    }
		} else {
		    tpc = 1;	//0
		}
		//tpc = 1;
		if (tpc != 1) {
		    LOG_D(MAC,
			  "[eNB %d] ULSCH scheduler: frame %d, subframe %d, harq_pid %d, tpc %d, accumulated %d, normalized/target rx power %d/%d\n",
			  module_idP, frameP, subframeP, harq_pid, tpc,
			  tpc_accumulated, normalized_rx_power,
			  target_rx_power);
		}
		// new transmission
		if (round == 0) {

		    ndi = 1 - UE_template->oldNDI_UL[harq_pid];
		    UE_template->oldNDI_UL[harq_pid] = ndi;
		    UE_list->eNB_UE_stats[CC_id][UE_id].
			normalized_rx_power = normalized_rx_power;
		    UE_list->eNB_UE_stats[CC_id][UE_id].target_rx_power =
			target_rx_power;
		    UE_list->eNB_UE_stats[CC_id][UE_id].ulsch_mcs1 =
			UE_template->pre_assigned_mcs_ul;
		    UE_template->mcs_UL[harq_pid] = UE_template->pre_assigned_mcs_ul;	//cmin (UE_template->pre_assigned_mcs_ul, openair_daq_vars.target_ue_ul_mcs); // adjust, based on user-defined MCS
		    if (UE_template->pre_allocated_rb_table_index_ul >= 0) {
			rb_table_index =
			    UE_template->pre_allocated_rb_table_index_ul;
		    } else {
			UE_template->mcs_UL[harq_pid] = 10;	//cmin (10, openair_daq_vars.target_ue_ul_mcs);
			rb_table_index = 5;	// for PHR
		    }

		    UE_list->eNB_UE_stats[CC_id][UE_id].ulsch_mcs2 =
			UE_template->mcs_UL[harq_pid];
		    //            buffer_occupancy = UE_template->ul_total_buffer;


		    while (((rb_table[rb_table_index] >
			     (N_RB_UL - 1 - first_rb[CC_id]))
			    || (rb_table[rb_table_index] > 45))
			   && (rb_table_index > 0)) {
			rb_table_index--;
		    }

		    UE_template->TBS_UL[harq_pid] =
			get_TBS_UL(UE_template->mcs_UL[harq_pid],
				   rb_table[rb_table_index]);
		    UE_list->eNB_UE_stats[CC_id][UE_id].
			total_rbs_used_rx += rb_table[rb_table_index];
		    UE_list->eNB_UE_stats[CC_id][UE_id].ulsch_TBS =
			UE_template->TBS_UL[harq_pid];
		    //            buffer_occupancy -= TBS;

		    T(T_ENB_MAC_UE_UL_SCHEDULE, T_INT(module_idP),
		      T_INT(CC_id), T_INT(rnti), T_INT(frameP),
		      T_INT(subframeP), T_INT(harq_pid),
		      T_INT(UE_template->mcs_UL[harq_pid]),
		      T_INT(first_rb[CC_id]),
		      T_INT(rb_table[rb_table_index]),
		      T_INT(UE_template->TBS_UL[harq_pid]), T_INT(ndi));

		    if (mac_eNB_get_rrc_status(module_idP, rnti) <
			RRC_CONNECTED)
			LOG_D(MAC,
			      "[eNB %d][PUSCH %d/%x] CC_id %d Frame %d subframeP %d Scheduled UE %d (mcs %d, first rb %d, nb_rb %d, rb_table_index %d, TBS %d, harq_pid %d)\n",
			      module_idP, harq_pid, rnti, CC_id, frameP,
			      subframeP, UE_id,
			      UE_template->mcs_UL[harq_pid],
			      first_rb[CC_id], rb_table[rb_table_index],
			      rb_table_index,
			      UE_template->TBS_UL[harq_pid], harq_pid);

		    // bad indices : 20 (40 PRB), 21 (45 PRB), 22 (48 PRB)
		    //store for possible retransmission
		    UE_template->nb_rb_ul[harq_pid] =
			rb_table[rb_table_index];
		    UE_template->first_rb_ul[harq_pid] = first_rb[CC_id];

		    UE_sched_ctrl->ul_scheduled |= (1 << harq_pid);
		    if (UE_id == UE_list->head)
			VCD_SIGNAL_DUMPER_DUMP_VARIABLE_BY_NAME
			    (VCD_SIGNAL_DUMPER_VARIABLES_UE0_SCHEDULED,
			     UE_sched_ctrl->ul_scheduled);

		    // adjust total UL buffer status by TBS, wait for UL sdus to do final update
		    LOG_D(MAC,
			  "[eNB %d] CC_id %d UE %d/%x : adjusting ul_total_buffer, old %d, TBS %d\n",
			  module_idP, CC_id, UE_id, rnti,
			  UE_template->ul_total_buffer,
			  UE_template->TBS_UL[harq_pid]);
		    if (UE_template->ul_total_buffer >
			UE_template->TBS_UL[harq_pid])
			UE_template->ul_total_buffer -=
			    UE_template->TBS_UL[harq_pid];
		    else
			UE_template->ul_total_buffer = 0;
		    LOG_D(MAC, "ul_total_buffer, new %d\n",
			  UE_template->ul_total_buffer);
		    // Cyclic shift for DM RS
		    cshift = 0;	// values from 0 to 7 can be used for mapping the cyclic shift (36.211 , Table 5.5.2.1.1-1)
		    // save it for a potential retransmission
		    UE_template->cshift[harq_pid] = cshift;

		    hi_dci0_pdu = &hi_dci0_req_body->hi_dci0_pdu_list[hi_dci0_req_body->number_of_dci + hi_dci0_req_body->number_of_hi];
		    memset((void *) hi_dci0_pdu, 0,
			   sizeof(nfapi_hi_dci0_request_pdu_t));
		    hi_dci0_pdu->pdu_type = NFAPI_HI_DCI0_DCI_PDU_TYPE;
		    hi_dci0_pdu->pdu_size =
			2 + sizeof(nfapi_hi_dci0_dci_pdu);
                    hi_dci0_pdu->dci_pdu.dci_pdu_rel8.tl.tag = NFAPI_HI_DCI0_REQUEST_DCI_PDU_REL8_TAG;
		    hi_dci0_pdu->dci_pdu.dci_pdu_rel8.dci_format =
			NFAPI_UL_DCI_FORMAT_0;
		    hi_dci0_pdu->dci_pdu.dci_pdu_rel8.aggregation_level =
			aggregation;
		    hi_dci0_pdu->dci_pdu.dci_pdu_rel8.rnti = rnti;
		    hi_dci0_pdu->dci_pdu.dci_pdu_rel8.transmission_power =
			6000;
		    hi_dci0_pdu->dci_pdu.dci_pdu_rel8.
			resource_block_start = first_rb[CC_id];
		    hi_dci0_pdu->dci_pdu.dci_pdu_rel8.
			number_of_resource_block =
			rb_table[rb_table_index];
		    hi_dci0_pdu->dci_pdu.dci_pdu_rel8.mcs_1 =
			UE_template->mcs_UL[harq_pid];
		    hi_dci0_pdu->dci_pdu.dci_pdu_rel8.
			cyclic_shift_2_for_drms = cshift;
		    hi_dci0_pdu->dci_pdu.dci_pdu_rel8.
			frequency_hopping_enabled_flag = 0;
		    hi_dci0_pdu->dci_pdu.dci_pdu_rel8.
			new_data_indication_1 = ndi;
		    hi_dci0_pdu->dci_pdu.dci_pdu_rel8.tpc = tpc;
		    hi_dci0_pdu->dci_pdu.dci_pdu_rel8.cqi_csi_request =
			cqi_req;
		    hi_dci0_pdu->dci_pdu.dci_pdu_rel8.dl_assignment_index =
			UE_template->DAI_ul[sched_subframeP];
            hi_dci0_pdu->dci_pdu.dci_pdu_rel8.harq_pid                          = harq_pid;

                    hi_dci0_req_body->number_of_dci++;
                    hi_dci0_req_body->sfnsf = sfnsf_add_subframe(sched_frame, sched_subframeP, 0); //(frameP, subframeP, 4)
                    hi_dci0_req_body->tl.tag = NFAPI_HI_DCI0_REQUEST_BODY_TAG;

                    hi_dci0_req->sfn_sf = frameP<<4|subframeP; // sfnsf_add_subframe(sched_frame, sched_subframeP, 0); // sunday!
                    hi_dci0_req->header.message_id = NFAPI_HI_DCI0_REQUEST;


		    LOG_D(MAC,
			  "[PUSCH %d] Frame %d, Subframe %d: Adding UL CONFIG.Request for UE %d/%x, ulsch_frame %d, ulsch_subframe %d\n",
			  harq_pid, frameP, subframeP, UE_id, rnti,
			  sched_frame, sched_subframeP);
            ul_req_index = 0;
            dlsch_flag = 0;
            for(ul_req_index = 0;ul_req_index < ul_req_tmp_body->number_of_pdus;ul_req_index++){
                if(ul_req_tmp_body->ul_config_pdu_list[ul_req_index].pdu_type == NFAPI_UL_CONFIG_UCI_HARQ_PDU_TYPE){
                   dlsch_flag = 1;
                   LOG_D(MAC,"Frame %d, Subframe %d:rnti %x ul_req_index %d Switched UCI HARQ to ULSCH HARQ(first)\n",frameP,subframeP,rnti,ul_req_index);
                   break;
                }
            }
		    // Add UL_config PDUs
		    fill_nfapi_ulsch_config_request_rel8(&ul_req_tmp_body->ul_config_pdu_list[ul_req_index], cqi_req, cc, UE_template->physicalConfigDedicated, get_tmode(module_idP, CC_id, UE_id), mac->ul_handle, rnti, first_rb[CC_id],	// resource_block_start
							 rb_table[rb_table_index],	// number_of_resource_blocks
							 UE_template->mcs_UL[harq_pid], cshift,	// cyclic_shift_2_for_drms
							 0,	// frequency_hopping_enabled_flag
							 0,	// frequency_hopping_bits
							 ndi,	// new_data_indication
							 0,	// redundancy_version
							 harq_pid,	// harq_process_number
							 0,	// ul_tx_mode
							 0,	// current_tx_nb
							 0,	// n_srs
							 get_TBS_UL
							 (UE_template->
							  mcs_UL[harq_pid],
							  rb_table
							  [rb_table_index]));
#ifdef Rel14
		    if (UE_template->rach_resource_type > 0) {	// This is a BL/CE UE allocation
			fill_nfapi_ulsch_config_request_emtc(&ul_req_tmp_body->ul_config_pdu_list[ul_req_index], UE_template->rach_resource_type > 2 ? 2 : 1, 1,	//total_number_of_repetitions
							     1,	//repetition_number
							     (frameP *
							      10) +
							     subframeP);
		    }
#endif
            if(dlsch_flag == 1){
                if(cqi_req == 1){
                    ul_req_tmp_body->ul_config_pdu_list[ul_req_index].pdu_type = NFAPI_UL_CONFIG_ULSCH_CQI_HARQ_RI_PDU_TYPE;
                    ulsch_harq_information = &ul_req_tmp_body->ul_config_pdu_list[ul_req_index].ulsch_cqi_harq_ri_pdu.harq_information;
                    ul_req_tmp_body->ul_config_pdu_list[ul_req_index].ulsch_cqi_harq_ri_pdu.initial_transmission_parameters.initial_transmission_parameters_rel8.tl.tag=NFAPI_UL_CONFIG_REQUEST_INITIAL_TRANSMISSION_PARAMETERS_REL8_TAG;
                    ul_req_tmp_body->ul_config_pdu_list[ul_req_index].ulsch_cqi_harq_ri_pdu.initial_transmission_parameters.initial_transmission_parameters_rel8.n_srs_initial = 0;    // last symbol not punctured
                    ul_req_tmp_body->ul_config_pdu_list[ul_req_index].ulsch_cqi_harq_ri_pdu.initial_transmission_parameters.initial_transmission_parameters_rel8.initial_number_of_resource_blocks = rb_table[rb_table_index];

                }else{
                    ul_req_tmp_body->ul_config_pdu_list[ul_req_index].pdu_type = NFAPI_UL_CONFIG_ULSCH_HARQ_PDU_TYPE;
                    ulsch_harq_information = &ul_req_tmp_body->ul_config_pdu_list[ul_req_index].ulsch_harq_pdu.harq_information;
                    ul_req_tmp_body->ul_config_pdu_list[ul_req_index].ulsch_harq_pdu.initial_transmission_parameters.initial_transmission_parameters_rel8.tl.tag = NFAPI_UL_CONFIG_REQUEST_INITIAL_TRANSMISSION_PARAMETERS_REL8_TAG;
                    ul_req_tmp_body->ul_config_pdu_list[ul_req_index].ulsch_harq_pdu.initial_transmission_parameters.initial_transmission_parameters_rel8.n_srs_initial = 0;  // last symbol not punctured
                    ul_req_tmp_body->ul_config_pdu_list[ul_req_index].ulsch_harq_pdu.initial_transmission_parameters.initial_transmission_parameters_rel8.initial_number_of_resource_blocks = rb_table[rb_table_index];
                }
                fill_nfapi_ulsch_harq_information(module_idP, CC_id,rnti, ulsch_harq_information,subframeP);
            }else{
                ul_req_tmp_body->number_of_pdus++;
            }
                    ul_req_tmp->header.message_id = NFAPI_UL_CONFIG_REQUEST;

                    ul_req_tmp_body->tl.tag = NFAPI_UL_CONFIG_REQUEST_BODY_TAG;
		    mac->ul_handle++;

                    uint16_t ul_sched_frame = sched_frame;
                    uint16_t ul_sched_subframeP = sched_subframeP;

             //       add_subframe(&ul_sched_frame, &ul_sched_subframeP, 2);
                    ul_req_tmp->sfn_sf = ul_sched_frame<<4|ul_sched_subframeP;

		    add_ue_ulsch_info(module_idP,
				      CC_id, UE_id, subframeP,
				      S_UL_SCHEDULED);

		    //LOG_D(MAC, "[eNB %d] CC_id %d Frame %d, subframeP %d: Generated ULSCH DCI for next UE_id %d, format 0\n", module_idP, CC_id, frameP, subframeP, UE_id);
                    LOG_D(MAC,"[PUSCH %d] SFN/SF:%04d%d UL_CFG:SFN/SF:%04d%d CQI:%d for UE %d/%x\n", harq_pid,frameP,subframeP,ul_sched_frame,ul_sched_subframeP,cqi_req,UE_id,rnti);

		    // increment first rb for next UE allocation
		    first_rb[CC_id] += rb_table[rb_table_index];
		} else {	// round > 0 => retransmission
		    T(T_ENB_MAC_UE_UL_SCHEDULE_RETRANSMISSION,
		      T_INT(module_idP), T_INT(CC_id), T_INT(rnti),
		      T_INT(frameP), T_INT(subframeP), T_INT(harq_pid),
		      T_INT(UE_template->mcs_UL[harq_pid]),
		      T_INT(first_rb[CC_id]),
		      T_INT(rb_table[rb_table_index]), T_INT(round));
		    // Add UL_config PDUs
		    LOG_D(MAC,
			  "[PUSCH %d] Frame %d, Subframe %d: Adding UL CONFIG.Request for UE %d/%x, ulsch_frame %d, ulsch_subframe %d\n",
			  harq_pid, frameP, subframeP, UE_id, rnti,
			  sched_frame, sched_subframeP);
            ul_req_index = 0;
            dlsch_flag = 0;
            for(ul_req_index = 0;ul_req_index < ul_req_tmp_body->number_of_pdus;ul_req_index++){
                if(ul_req_tmp_body->ul_config_pdu_list[ul_req_index].pdu_type == NFAPI_UL_CONFIG_UCI_HARQ_PDU_TYPE){
                   dlsch_flag = 1;
                   LOG_D(MAC,"Frame %d, Subframe %d:rnti %x ul_req_index %d Switched UCI HARQ to ULSCH HARQ(first)\n",frameP,subframeP,rnti,ul_req_index);
                   break;
                }
            }
		    fill_nfapi_ulsch_config_request_rel8(&ul_req_tmp_body->ul_config_pdu_list[ul_req_index], cqi_req, cc, UE_template->physicalConfigDedicated, get_tmode(module_idP, CC_id, UE_id), mac->ul_handle, rnti, UE_template->first_rb_ul[harq_pid],	// resource_block_start
							 UE_template->nb_rb_ul[harq_pid],	// number_of_resource_blocks
							 UE_template->mcs_UL[harq_pid], cshift,	// cyclic_shift_2_for_drms
							 0,	// frequency_hopping_enabled_flag
							 0,	// frequency_hopping_bits
							 UE_template->oldNDI_UL[harq_pid],	// new_data_indication
							 rvidx_tab[round & 3],	// redundancy_version
							 harq_pid,	// harq_process_number
							 0,	// ul_tx_mode
							 0,	// current_tx_nb
							 0,	// n_srs
							 UE_template->
							 TBS_UL[harq_pid]);
#ifdef Rel14
		    if (UE_template->rach_resource_type > 0) {	// This is a BL/CE UE allocation
			fill_nfapi_ulsch_config_request_emtc(&ul_req_tmp_body->ul_config_pdu_list[ul_req_index], UE_template->rach_resource_type > 2 ? 2 : 1, 1,	//total_number_of_repetitions
							     1,	//repetition_number
							     (frameP *
							      10) +
							     subframeP);
		    }
#endif
            if(dlsch_flag == 1){
                if(cqi_req == 1){
                    ul_req_tmp_body->ul_config_pdu_list[ul_req_index].pdu_type = NFAPI_UL_CONFIG_ULSCH_CQI_HARQ_RI_PDU_TYPE;
                    ulsch_harq_information = &ul_req_tmp_body->ul_config_pdu_list[ul_req_index].ulsch_cqi_harq_ri_pdu.harq_information;
                    ul_req_tmp_body->ul_config_pdu_list[ul_req_index].ulsch_cqi_harq_ri_pdu.initial_transmission_parameters.initial_transmission_parameters_rel8.tl.tag=NFAPI_UL_CONFIG_REQUEST_INITIAL_TRANSMISSION_PARAMETERS_REL8_TAG;
                    ul_req_tmp_body->ul_config_pdu_list[ul_req_index].ulsch_cqi_harq_ri_pdu.initial_transmission_parameters.initial_transmission_parameters_rel8.n_srs_initial = 0;    // last symbol not punctured
                    ul_req_tmp_body->ul_config_pdu_list[ul_req_index].ulsch_cqi_harq_ri_pdu.initial_transmission_parameters.initial_transmission_parameters_rel8.initial_number_of_resource_blocks = UE_template->nb_rb_ul[harq_pid];

                }else{
                    ul_req_tmp_body->ul_config_pdu_list[ul_req_index].pdu_type = NFAPI_UL_CONFIG_ULSCH_HARQ_PDU_TYPE;
                    ulsch_harq_information = &ul_req_tmp_body->ul_config_pdu_list[ul_req_index].ulsch_harq_pdu.harq_information;
                    ul_req_tmp_body->ul_config_pdu_list[ul_req_index].ulsch_harq_pdu.initial_transmission_parameters.initial_transmission_parameters_rel8.tl.tag = NFAPI_UL_CONFIG_REQUEST_INITIAL_TRANSMISSION_PARAMETERS_REL8_TAG;
                    ul_req_tmp_body->ul_config_pdu_list[ul_req_index].ulsch_harq_pdu.initial_transmission_parameters.initial_transmission_parameters_rel8.n_srs_initial = 0;  // last symbol not punctured
                    ul_req_tmp_body->ul_config_pdu_list[ul_req_index].ulsch_harq_pdu.initial_transmission_parameters.initial_transmission_parameters_rel8.initial_number_of_resource_blocks = UE_template->nb_rb_ul[harq_pid];
                }
                fill_nfapi_ulsch_harq_information(module_idP, CC_id,rnti, ulsch_harq_information,subframeP);
            }else{
                ul_req_tmp_body->number_of_pdus++;
            }

		    mac->ul_handle++;

                    ul_req_tmp_body->tl.tag = NFAPI_UL_CONFIG_REQUEST_BODY_TAG;

                    ul_req_tmp->sfn_sf = sched_frame<<4|sched_subframeP;
                    ul_req_tmp->header.message_id = NFAPI_UL_CONFIG_REQUEST;

                    LOG_D(MAC,"[PUSCH %d] Frame %d, Subframe %d: Adding UL CONFIG.Request for UE %d/%x, ulsch_frame %d, ulsch_subframe %d cqi_req %d\n",
                        harq_pid,frameP,subframeP,UE_id,rnti,sched_frame,sched_subframeP,cqi_req);
		}		/*
				   else if (round > 0) { //we schedule a retransmission

				   ndi = UE_template->oldNDI_UL[harq_pid];

				   if ((round&3)==0) {
				   mcs = openair_daq_vars.target_ue_ul_mcs;
				   } else {
				   mcs = rvidx_tab[round&3] + 28; //not correct for round==4!

				   }

				   LOG_I(MAC,"[eNB %d][PUSCH %d/%x] CC_id %d Frame %d subframeP %d Scheduled UE retransmission (mcs %d, first rb %d, nb_rb %d, harq_pid %d, round %d)\n",
				   module_idP,UE_id,rnti,CC_id,frameP,subframeP,mcs,
				   first_rb[CC_id],UE_template->nb_rb_ul[harq_pid],
				   harq_pid, round);

				   rballoc = mac_xface->computeRIV(frame_parms->N_RB_UL,
				   first_rb[CC_id],
				   UE_template->nb_rb_ul[harq_pid]);
				   first_rb[CC_id]+=UE_template->nb_rb_ul[harq_pid];  // increment for next UE allocation

				   UE_list->eNB_UE_stats[CC_id][UE_id].num_retransmission_rx+=1;
				   UE_list->eNB_UE_stats[CC_id][UE_id].rbs_used_retx_rx=UE_template->nb_rb_ul[harq_pid];
				   UE_list->eNB_UE_stats[CC_id][UE_id].total_rbs_used_rx+=UE_template->nb_rb_ul[harq_pid];
				   UE_list->eNB_UE_stats[CC_id][UE_id].ulsch_mcs1=mcs;
				   UE_list->eNB_UE_stats[CC_id][UE_id].ulsch_mcs2=mcs;
				   }
				 */

	    }			// UE_is_to_be_scheduled
	}			// loop over UE_id
    }				// loop of CC_id
<<<<<<< HEAD
}
=======
}
#else
void schedule_ulsch_rnti(module_id_t   module_idP,
                         frame_t       frameP,
                         sub_frame_t   subframeP,
                         unsigned char sched_subframeP,
                         ULSCH_UE_SELECT  ulsch_ue_select[MAX_NUM_CCs])
{
  int16_t           UE_id;
  uint8_t           aggregation    = 2;
  uint16_t          first_rb[MAX_NUM_CCs];
  uint8_t           ULSCH_first_end;
  rnti_t            rnti           = -1;
  uint8_t           round          = 0;
  uint8_t           harq_pid       = 0;
  uint8_t           status         = 0;
    uint8_t           rb_table_index = -1;
  uint32_t          cqi_req,cshift,ndi,tpc;
  int32_t           normalized_rx_power;
  int32_t           target_rx_power=-90;
  static int32_t    tpc_accumulated=0;
  int               CC_id,ulsch_ue_num;
  int               N_RB_UL;
  eNB_MAC_INST      *eNB = RC.mac[module_idP];
  COMMON_channels_t *cc;
  UE_list_t         *UE_list=&eNB->UE_list;
  UE_TEMPLATE       *UE_template;
  UE_sched_ctrl     *UE_sched_ctrl;
  int               sched_frame=frameP;
  int               rvidx_tab[4] = {0,2,3,1};
  uint16_t          ul_req_index;
  uint8_t           dlsch_flag;
  if (sched_subframeP < subframeP) sched_frame++;

  nfapi_hi_dci0_request_body_t   *hi_dci0_req;
  nfapi_hi_dci0_request_pdu_t    *hi_dci0_pdu;

  nfapi_ul_config_request_body_t *ul_req_tmp;
  nfapi_ul_config_ulsch_harq_information *ulsch_harq_information;
  LOG_D(MAC,"entering ulsch preprocesor\n");
  ulsch_scheduler_pre_processor(module_idP,
                                frameP,
                                subframeP,
                                sched_subframeP,
                                ulsch_ue_select);

  LOG_D(MAC,"exiting ulsch preprocesor\n");



  // loop over all active UEs
  for (CC_id=0; CC_id<MAX_NUM_CCs; CC_id++) {
      hi_dci0_req = &eNB->HI_DCI0_req[CC_id][subframeP].hi_dci0_request_body;
      eNB->HI_DCI0_req[CC_id][subframeP].sfn_sf = (frameP<<4)+subframeP;
      ul_req_tmp = &eNB->UL_req_tmp[CC_id][sched_subframeP].ul_config_request_body;
      nfapi_ul_config_request_t *ul_req  = &eNB->UL_req_tmp[CC_id][sched_subframeP];

    ULSCH_first_end = 0;
    cc  = &eNB->common_channels[CC_id];
    // This is the actual CC_id in the list
    N_RB_UL      = to_prb(cc->mib->message.dl_Bandwidth);
    //leave out first RB for PUCCH
    if (cc->tdd_Config == NULL) {
        if(N_RB_UL == 25){
          first_rb[CC_id] = 1;
        }else{
          first_rb[CC_id] = 2;
        }
    }else {
        switch(N_RB_UL){
        case 25:
        default:
            first_rb[CC_id] = 1;
          break;
        case 50:
            first_rb[CC_id] = 2;
          break;
        case 100:
            first_rb[CC_id] = 3;
          break;
        }
    }
    for ( ulsch_ue_num = 0; ulsch_ue_num < ulsch_ue_select[CC_id].ue_num; ulsch_ue_num++ ) {
      UE_id = ulsch_ue_select[CC_id].list[ulsch_ue_num].UE_id;
      /* be sure that there are some free RBs */
      if (cc->tdd_Config == NULL){
          if(N_RB_UL == 25){
            if (first_rb[CC_id] >= N_RB_UL-1) {
              LOG_W(MAC,"[eNB %d] frame %d subframe %d, UE %d/%x CC %d: dropping, not enough RBs\n",
                     module_idP,frameP,subframeP,UE_id,rnti,CC_id);
              break;
            }
          }else{
              if (first_rb[CC_id] >= N_RB_UL-2) {
                LOG_W(MAC,"[eNB %d] frame %d subframe %d, UE %d/%x CC %d: dropping, not enough RBs\n",
                       module_idP,frameP,subframeP,UE_id,rnti,CC_id);
                break;
              }
          }
      } else {
          if(N_RB_UL == 25){
            if (first_rb[CC_id] >= N_RB_UL-1) {
              LOG_W(MAC,"[eNB %d] frame %d subframe %d, UE %d/%x CC %d N_RB_UL %d first_rb %d: dropping, not enough RBs\n",
                       module_idP,frameP,subframeP,UE_id,rnti,CC_id, N_RB_UL, first_rb);
              break;
            }
          }else if(N_RB_UL == 50){
              if (first_rb[CC_id] >= N_RB_UL-2) {
                LOG_W(MAC,"[eNB %d] frame %d subframe %d, UE %d/%x CC %d N_RB_UL %d first_rb %d: dropping, not enough RBs\n",
                         module_idP,frameP,subframeP,UE_id,rnti,CC_id, N_RB_UL, first_rb);
                break;
              }
          }else if(N_RB_UL == 100){
              if (first_rb[CC_id] >= N_RB_UL-3) {
                LOG_W(MAC,"[eNB %d] frame %d subframe %d, UE %d/%x CC %d N_RB_UL %d first_rb %d: dropping, not enough RBs\n",
                       module_idP,frameP,subframeP,UE_id,rnti,CC_id, N_RB_UL, first_rb);
                break;
              }
          }
      }
      //MSG3
      if (ulsch_ue_select[CC_id].list[ulsch_ue_num].ue_priority == SCH_UL_MSG3) {
        first_rb[CC_id] ++;
        continue;
      }
      //PRACH
      if (ulsch_ue_select[CC_id].list[ulsch_ue_num].ue_priority == SCH_UL_PRACH) {
        first_rb[CC_id] = ulsch_ue_select[CC_id].list[ulsch_ue_num].start_rb+ulsch_ue_select[CC_id].list[ulsch_ue_num].nb_rb;
        continue;
      }

      UE_template   = &UE_list->UE_template[CC_id][UE_id];
      UE_sched_ctrl = &UE_list->UE_sched_ctrl[UE_id];
      harq_pid      = subframe2harqpid(cc,sched_frame,sched_subframeP);
      rnti = UE_RNTI(CC_id,UE_id);
      LOG_D(MAC,"[eNB %d] frame %d subframe %d,Checking PUSCH %d for UE %d/%x CC %d : aggregation level %d, N_RB_UL %d\n",
            module_idP,frameP,subframeP,harq_pid,UE_id,rnti,CC_id, aggregation,N_RB_UL);

      RC.eNB[module_idP][CC_id]->pusch_stats_BO[UE_id][(frameP*10)+subframeP] = UE_template->ul_total_buffer;
      VCD_SIGNAL_DUMPER_DUMP_VARIABLE_BY_NAME(VCD_SIGNAL_DUMPER_VARIABLES_UE0_BO,RC.eNB[module_idP][CC_id]->pusch_stats_BO[UE_id][(frameP*10)+subframeP]);

      status = mac_eNB_get_rrc_status(module_idP,rnti);
      if (status < RRC_CONNECTED)
        cqi_req = 0;
      else if (UE_sched_ctrl->cqi_req_timer>30) {
        cqi_req = 1;
        UE_sched_ctrl->cqi_req_timer=0;
        UE_sched_ctrl->cqi_req_flag |= 1 << sched_subframeP;
      }
      else
        cqi_req = 0;

      //power control
      //compute the expected ULSCH RX power (for the stats)

      // this is the normalized RX power and this should be constant (regardless of mcs
      normalized_rx_power = UE_sched_ctrl->pusch_snr[CC_id];
      target_rx_power = 178;

      // this assumes accumulated tpc
      // make sure that we are only sending a tpc update once a frame, otherwise the control loop will freak out
      int32_t framex10psubframe = UE_template->pusch_tpc_tx_frame*10+UE_template->pusch_tpc_tx_subframe;
      if (((framex10psubframe+10)<=(frameP*10+subframeP)) || //normal case
          ((framex10psubframe>(frameP*10+subframeP)) && (((10240-framex10psubframe+frameP*10+subframeP)>=10)))) //frame wrap-around
        {
          UE_template->pusch_tpc_tx_frame=frameP;
          UE_template->pusch_tpc_tx_subframe=subframeP;
          if (normalized_rx_power>(target_rx_power+4)) {
            tpc = 0; //-1
            tpc_accumulated--;
          } else if (normalized_rx_power<(target_rx_power-4)) {
            tpc = 2; //+1
            tpc_accumulated++;
          } else {
            tpc = 1; //0
          }
        } else {
          tpc = 1; //0
        }
        if (tpc!=1) {
          LOG_D(MAC,"[eNB %d] ULSCH scheduler: frame %d, subframe %d, harq_pid %d, tpc %d, accumulated %d, normalized/target rx power %d/%d\n",
              module_idP,frameP,subframeP,harq_pid,tpc,
              tpc_accumulated,normalized_rx_power,target_rx_power);
        }
          // new transmission
          if ((ulsch_ue_select[CC_id].list[ulsch_ue_num].ue_priority == SCH_UL_FIRST) ||
              (ulsch_ue_select[CC_id].list[ulsch_ue_num].ue_priority == SCH_UL_INACTIVE)) {
              LOG_D(MAC,"[eNB %d][PUSCH %d] Frame %d subframe %d Scheduling UE %d/%x (SR %d,UL_inactivity timer %d,UL_failure timer %d,cqi_req_timer %d)\n",
                    module_idP,harq_pid,frameP,subframeP,UE_id,rnti,UE_template->ul_SR,
                    UE_sched_ctrl->ul_inactivity_timer,
                    UE_sched_ctrl->ul_failure_timer,
                    UE_sched_ctrl->cqi_req_timer);

            ndi = 1-UE_template->oldNDI_UL[harq_pid];
            UE_template->oldNDI_UL[harq_pid]=ndi;
            UE_list->eNB_UE_stats[CC_id][UE_id].normalized_rx_power=normalized_rx_power;
            UE_list->eNB_UE_stats[CC_id][UE_id].target_rx_power=target_rx_power;
            UE_list->eNB_UE_stats[CC_id][UE_id].ulsch_mcs1=UE_template->pre_assigned_mcs_ul;
            UE_template->mcs_UL[harq_pid] = UE_template->pre_assigned_mcs_ul;//cmin (UE_template->pre_assigned_mcs_ul, openair_daq_vars.target_ue_ul_mcs); // adjust, based on user-defined MCS
            if (UE_template->pre_allocated_rb_table_index_ul >=0) {
              rb_table_index=UE_template->pre_allocated_rb_table_index_ul;
            } else {
              UE_template->mcs_UL[harq_pid]=10;//cmin (10, openair_daq_vars.target_ue_ul_mcs);
              rb_table_index=5; // for PHR
            }
            UE_list->eNB_UE_stats[CC_id][UE_id].ulsch_mcs2=UE_template->mcs_UL[harq_pid];

            UE_template->TBS_UL[harq_pid] = get_TBS_UL(UE_template->mcs_UL[harq_pid],rb_table[rb_table_index]);
            UE_list->eNB_UE_stats[CC_id][UE_id].total_rbs_used_rx+=rb_table[rb_table_index];
            UE_list->eNB_UE_stats[CC_id][UE_id].ulsch_TBS=UE_template->TBS_UL[harq_pid];

            T(T_ENB_MAC_UE_UL_SCHEDULE, T_INT(module_idP), T_INT(CC_id), T_INT(rnti), T_INT(frameP),
              T_INT(subframeP), T_INT(harq_pid), T_INT(UE_template->mcs_UL[harq_pid]), T_INT(first_rb[CC_id]), T_INT(rb_table[rb_table_index]),
              T_INT(UE_template->TBS_UL[harq_pid]), T_INT(ndi));

            if (mac_eNB_get_rrc_status(module_idP,rnti) < RRC_CONNECTED)
              LOG_D(MAC,"[eNB %d][PUSCH %d/%x] CC_id %d Frame %d subframeP %d Scheduled UE %d (mcs %d, first rb %d, nb_rb %d, rb_table_index %d, TBS %d, harq_pid %d)\n",
                    module_idP,harq_pid,rnti,CC_id,frameP,subframeP,UE_id,UE_template->mcs_UL[harq_pid],
                    first_rb[CC_id],rb_table[rb_table_index],
                    rb_table_index,UE_template->TBS_UL[harq_pid],harq_pid);

            // bad indices : 20 (40 PRB), 21 (45 PRB), 22 (48 PRB)
            //store for possible retransmission
            UE_template->nb_rb_ul[harq_pid]    = rb_table[rb_table_index];
            UE_template->first_rb_ul[harq_pid] = first_rb[CC_id];

            UE_sched_ctrl->ul_scheduled |= (1<<harq_pid);
            if (UE_id == UE_list->head)
              VCD_SIGNAL_DUMPER_DUMP_VARIABLE_BY_NAME(VCD_SIGNAL_DUMPER_VARIABLES_UE0_SCHEDULED,UE_sched_ctrl->ul_scheduled);

            // adjust total UL buffer status by TBS, wait for UL sdus to do final update
            /*LOG_D(MAC,"[eNB %d] CC_id %d UE %d/%x : adjusting ul_total_buffer, old %d, TBS %d\n", module_idP,CC_id,UE_id,rnti,UE_template->ul_total_buffer,UE_template->TBS_UL[harq_pid]);
            if (UE_template->ul_total_buffer > UE_template->TBS_UL[harq_pid])
              UE_template->ul_total_buffer -= UE_template->TBS_UL[harq_pid];
            else
              UE_template->ul_total_buffer = 0;
            LOG_D(MAC,"ul_total_buffer, new %d\n", UE_template->ul_total_buffer);*/
            // Cyclic shift for DM RS
            cshift = 0;// values from 0 to 7 can be used for mapping the cyclic shift (36.211 , Table 5.5.2.1.1-1)
            // save it for a potential retransmission
            UE_template->cshift[harq_pid] = cshift;

            hi_dci0_pdu                                                         = &hi_dci0_req->hi_dci0_pdu_list[hi_dci0_req->number_of_dci+hi_dci0_req->number_of_hi];
            memset((void*)hi_dci0_pdu,0,sizeof(nfapi_hi_dci0_request_pdu_t));
            hi_dci0_pdu->pdu_type                                               = NFAPI_HI_DCI0_DCI_PDU_TYPE;
            hi_dci0_pdu->pdu_size                                               = 2+sizeof(nfapi_hi_dci0_dci_pdu);
            hi_dci0_pdu->dci_pdu.dci_pdu_rel8.dci_format                        = NFAPI_UL_DCI_FORMAT_0;
            hi_dci0_pdu->dci_pdu.dci_pdu_rel8.aggregation_level                 = aggregation;
            hi_dci0_pdu->dci_pdu.dci_pdu_rel8.rnti                              = rnti;
            hi_dci0_pdu->dci_pdu.dci_pdu_rel8.transmission_power                = 6000;
            hi_dci0_pdu->dci_pdu.dci_pdu_rel8.resource_block_start              = first_rb[CC_id];
            hi_dci0_pdu->dci_pdu.dci_pdu_rel8.number_of_resource_block          = rb_table[rb_table_index];
            hi_dci0_pdu->dci_pdu.dci_pdu_rel8.mcs_1                             = UE_template->mcs_UL[harq_pid];
            hi_dci0_pdu->dci_pdu.dci_pdu_rel8.cyclic_shift_2_for_drms           = cshift;
            hi_dci0_pdu->dci_pdu.dci_pdu_rel8.frequency_hopping_enabled_flag    = 0;
            hi_dci0_pdu->dci_pdu.dci_pdu_rel8.new_data_indication_1             = ndi;
            hi_dci0_pdu->dci_pdu.dci_pdu_rel8.tpc                               = tpc;
            hi_dci0_pdu->dci_pdu.dci_pdu_rel8.cqi_csi_request                   = cqi_req;
            hi_dci0_pdu->dci_pdu.dci_pdu_rel8.dl_assignment_index               = UE_template->DAI_ul[sched_subframeP];
            hi_dci0_pdu->dci_pdu.dci_pdu_rel8.harq_pid                          = harq_pid;

            hi_dci0_req->number_of_dci++;
            hi_dci0_req->sfnsf = sfnsf_add_subframe(sched_frame, sched_subframeP, 0); //(frameP, subframeP, 4)
            hi_dci0_req->tl.tag = NFAPI_HI_DCI0_REQUEST_BODY_TAG;
            nfapi_hi_dci0_request_t        *nfapi_hi_dci0_req = &eNB->HI_DCI0_req[CC_id][subframeP];
            nfapi_hi_dci0_req->sfn_sf = frameP<<4|subframeP; // sfnsf_add_subframe(sched_frame, sched_subframeP, 0); // sunday!
            nfapi_hi_dci0_req->header.message_id = NFAPI_HI_DCI0_REQUEST;

            LOG_D(MAC,"[PUSCH %d] Frame %d, Subframe %d: Adding UL CONFIG.Request for UE %d/%x, ulsch_frame %d, ulsch_subframe %d\n",
                  harq_pid,frameP,subframeP,UE_id,rnti,sched_frame,sched_subframeP);

            ul_req_index = 0;
            dlsch_flag = 0;
            for(ul_req_index = 0;ul_req_index < ul_req_tmp->number_of_pdus;ul_req_index++){
                if((ul_req_tmp->ul_config_pdu_list[ul_req_index].pdu_type == NFAPI_UL_CONFIG_UCI_HARQ_PDU_TYPE) &&
                   (ul_req_tmp->ul_config_pdu_list[ul_req_index].uci_harq_pdu.ue_information.ue_information_rel8.rnti == rnti)){
                   dlsch_flag = 1;
                   LOG_D(MAC,"Frame %d, Subframe %d:rnti %x ul_req_index %d Switched UCI HARQ to ULSCH HARQ(first)\n",frameP,subframeP,rnti,ul_req_index);
                   break;
                }
            }
            // Add UL_config PDUs
            fill_nfapi_ulsch_config_request_rel8(&ul_req_tmp->ul_config_pdu_list[ul_req_index],
                                                 cqi_req,
                                                 cc,
                                                 UE_template->physicalConfigDedicated,
                                                 get_tmode(module_idP,CC_id,UE_id),
                                                 eNB->ul_handle,
                                                 rnti,
                                                 first_rb[CC_id], // resource_block_start
                                                 rb_table[rb_table_index], // number_of_resource_blocks
                                                 UE_template->mcs_UL[harq_pid],
                                                 cshift, // cyclic_shift_2_for_drms
                                                 0, // frequency_hopping_enabled_flag
                                                 0, // frequency_hopping_bits
                                                 ndi, // new_data_indication
                                                 0, // redundancy_version
                                                 harq_pid, // harq_process_number
                                                 0, // ul_tx_mode
                                                 0, // current_tx_nb
                                                 0, // n_srs
                                                 get_TBS_UL(UE_template->mcs_UL[harq_pid],
                                                            rb_table[rb_table_index])
                                                 );
#ifdef Rel14
            if (UE_template->rach_resource_type>0) { // This is a BL/CE UE allocation
              fill_nfapi_ulsch_config_request_emtc(&ul_req_tmp->ul_config_pdu_list[ul_req_index],
                                                   UE_template->rach_resource_type>2 ? 2 : 1,
                                                   1, //total_number_of_repetitions
                                                   1, //repetition_number
                                                   (frameP*10)+subframeP);
            }
#endif
            if(dlsch_flag == 1){
                if(cqi_req == 1){
                    ul_req_tmp->ul_config_pdu_list[ul_req_index].pdu_type = NFAPI_UL_CONFIG_ULSCH_CQI_HARQ_RI_PDU_TYPE;
                    ulsch_harq_information = &ul_req_tmp->ul_config_pdu_list[ul_req_index].ulsch_cqi_harq_ri_pdu.harq_information;
                    ul_req_tmp->ul_config_pdu_list[ul_req_index].ulsch_cqi_harq_ri_pdu.initial_transmission_parameters.initial_transmission_parameters_rel8.tl.tag=NFAPI_UL_CONFIG_REQUEST_INITIAL_TRANSMISSION_PARAMETERS_REL8_TAG;
                    ul_req_tmp->ul_config_pdu_list[ul_req_index].ulsch_cqi_harq_ri_pdu.initial_transmission_parameters.initial_transmission_parameters_rel8.n_srs_initial = 0;    // last symbol not punctured
                    ul_req_tmp->ul_config_pdu_list[ul_req_index].ulsch_cqi_harq_ri_pdu.initial_transmission_parameters.initial_transmission_parameters_rel8.initial_number_of_resource_blocks = rb_table[rb_table_index];

                }else{
                    ul_req_tmp->ul_config_pdu_list[ul_req_index].pdu_type = NFAPI_UL_CONFIG_ULSCH_HARQ_PDU_TYPE;
                    ulsch_harq_information = &ul_req_tmp->ul_config_pdu_list[ul_req_index].ulsch_harq_pdu.harq_information;
                    ul_req_tmp->ul_config_pdu_list[ul_req_index].ulsch_harq_pdu.initial_transmission_parameters.initial_transmission_parameters_rel8.tl.tag = NFAPI_UL_CONFIG_REQUEST_INITIAL_TRANSMISSION_PARAMETERS_REL8_TAG;
                    ul_req_tmp->ul_config_pdu_list[ul_req_index].ulsch_harq_pdu.initial_transmission_parameters.initial_transmission_parameters_rel8.n_srs_initial = 0;  // last symbol not punctured
                    ul_req_tmp->ul_config_pdu_list[ul_req_index].ulsch_harq_pdu.initial_transmission_parameters.initial_transmission_parameters_rel8.initial_number_of_resource_blocks = rb_table[rb_table_index];
                }
                fill_nfapi_ulsch_harq_information(module_idP, CC_id,rnti, ulsch_harq_information,subframeP);
            }else{
                ul_req_tmp->number_of_pdus++;
            }
            eNB->ul_handle++;
            ul_req->header.message_id = NFAPI_UL_CONFIG_REQUEST;
            ul_req_tmp->tl.tag = NFAPI_UL_CONFIG_REQUEST_BODY_TAG;
            uint16_t ul_sched_frame = sched_frame;
            uint16_t ul_sched_subframeP = sched_subframeP;
            add_subframe(&ul_sched_frame, &ul_sched_subframeP, 2);
            ul_req->sfn_sf = ul_sched_frame<<4|ul_sched_subframeP;

            add_ue_ulsch_info(module_idP,
                              CC_id,
                              UE_id,
                              subframeP,
                              S_UL_SCHEDULED);

            LOG_D(MAC,"[eNB %d] CC_id %d Frame %d, subframeP %d: Generated ULSCH DCI for next UE_id %d, format 0\n", module_idP,CC_id,frameP,subframeP,UE_id);

            // increment first rb for next UE allocation
            first_rb[CC_id]+=rb_table[rb_table_index];
            if(ulsch_ue_select[CC_id].list[ulsch_ue_num].ue_priority == SCH_UL_FIRST) {
              LOG_D(MAC,"[eNB %d] CC_id %d UE %d/%x : adjusting ul_total_buffer, old %d, TBS %d\n", module_idP,CC_id,UE_id,rnti,UE_template->ul_total_buffer,get_TBS_UL(UE_template->mcs_UL[harq_pid],rb_table[rb_table_index]));
                if(ulsch_ue_select[CC_id].list[ulsch_ue_num].ul_total_buffer > 0){
                    if (UE_template->ul_total_buffer > get_TBS_UL(UE_template->mcs_UL[harq_pid],rb_table[rb_table_index]))
                      UE_template->ul_total_buffer -= get_TBS_UL(UE_template->mcs_UL[harq_pid],rb_table[rb_table_index]);
                    else
                      UE_template->ul_total_buffer = 0;
                    LOG_D(MAC,"ul_total_buffer, new %d\n", UE_template->ul_total_buffer);
                } else {
                    UE_template->ul_SR = 0;
                }
              LOG_D(MAC,"ul_total_buffer, new %d\n", UE_template->ul_total_buffer);
            }
            if((ulsch_ue_select[CC_id].list[ulsch_ue_num].ue_priority == SCH_UL_INACTIVE) && (ULSCH_first_end == 0)) {
                ULSCH_first_end = 1;
                last_ulsch_ue_id[CC_id] = ulsch_ue_select[CC_id].list[ulsch_ue_num-1].UE_id;
            }
            if((ulsch_ue_num == ulsch_ue_select[CC_id].ue_num-1) && (ULSCH_first_end == 0)) {
                ULSCH_first_end = 1;
                last_ulsch_ue_id[CC_id] = ulsch_ue_select[CC_id].list[ulsch_ue_num].UE_id;
            }
          }
          else if (ulsch_ue_select[CC_id].list[ulsch_ue_num].ue_priority == SCH_UL_RETRANS) { // round > 0 => retransmission
            T(T_ENB_MAC_UE_UL_SCHEDULE_RETRANSMISSION, T_INT(module_idP), T_INT(CC_id), T_INT(rnti), T_INT(frameP),
              T_INT(subframeP), T_INT(harq_pid), T_INT(UE_template->mcs_UL[harq_pid]), T_INT(first_rb[CC_id]), T_INT(rb_table[rb_table_index]),
              T_INT(round));

            round = UE_sched_ctrl->round_UL[CC_id][harq_pid];
            UE_list->eNB_UE_stats[CC_id][UE_id].normalized_rx_power=normalized_rx_power;
            UE_list->eNB_UE_stats[CC_id][UE_id].target_rx_power=target_rx_power;
            uint8_t mcs_rv = 0;
            if(rvidx_tab[round&3]==1){
               mcs_rv = 29;
            }else if(rvidx_tab[round&3]==2){
               mcs_rv = 30;
            }else if(rvidx_tab[round&3]==3){
               mcs_rv = 31;
            }
            UE_template->TBS_UL[harq_pid] = get_TBS_UL(UE_template->mcs_UL[harq_pid],ulsch_ue_select[CC_id].list[ulsch_ue_num].nb_rb);
            UE_list->eNB_UE_stats[CC_id][UE_id].ulsch_TBS=UE_template->TBS_UL[harq_pid];


            if (mac_eNB_get_rrc_status(module_idP,rnti) < RRC_CONNECTED)
              LOG_D(MAC,"[eNB %d][PUSCH %d/%x] CC_id %d Frame %d subframeP %d Scheduled UE %d (mcs %d, first rb %d, nb_rb %d, rb_table_index %d, TBS %d, harq_pid %d)\n",
                    module_idP,harq_pid,rnti,CC_id,frameP,subframeP,UE_id,mcs_rv,first_rb[CC_id],rb_table[rb_table_index],rb_table_index,UE_template->TBS_UL[harq_pid],harq_pid);

            // bad indices : 20 (40 PRB), 21 (45 PRB), 22 (48 PRB)
            //store for possible retransmission
            UE_template->nb_rb_ul[harq_pid]    = ulsch_ue_select[CC_id].list[ulsch_ue_num].nb_rb;
            UE_template->first_rb_ul[harq_pid] = ulsch_ue_select[CC_id].list[ulsch_ue_num].start_rb;

            UE_sched_ctrl->ul_scheduled |= (1<<harq_pid);
            // Cyclic shift for DM RS
            cshift = 0;// values from 0 to 7 can be used for mapping the cyclic shift (36.211 , Table 5.5.2.1.1-1)

            hi_dci0_pdu                                                         = &hi_dci0_req->hi_dci0_pdu_list[hi_dci0_req->number_of_dci+hi_dci0_req->number_of_hi];
            memset((void*)hi_dci0_pdu,0,sizeof(nfapi_hi_dci0_request_pdu_t));
            hi_dci0_pdu->pdu_type                                               = NFAPI_HI_DCI0_DCI_PDU_TYPE;
            hi_dci0_pdu->pdu_size                                               = 2+sizeof(nfapi_hi_dci0_dci_pdu);
            hi_dci0_pdu->dci_pdu.dci_pdu_rel8.dci_format                        = NFAPI_UL_DCI_FORMAT_0;
            hi_dci0_pdu->dci_pdu.dci_pdu_rel8.aggregation_level                 = aggregation;
            hi_dci0_pdu->dci_pdu.dci_pdu_rel8.rnti                              = rnti;
            hi_dci0_pdu->dci_pdu.dci_pdu_rel8.transmission_power                = 6000;
            hi_dci0_pdu->dci_pdu.dci_pdu_rel8.resource_block_start              = ulsch_ue_select[CC_id].list[ulsch_ue_num].start_rb;
            hi_dci0_pdu->dci_pdu.dci_pdu_rel8.number_of_resource_block          = ulsch_ue_select[CC_id].list[ulsch_ue_num].nb_rb;
            hi_dci0_pdu->dci_pdu.dci_pdu_rel8.mcs_1                             = mcs_rv;
            hi_dci0_pdu->dci_pdu.dci_pdu_rel8.cyclic_shift_2_for_drms           = cshift;
            hi_dci0_pdu->dci_pdu.dci_pdu_rel8.frequency_hopping_enabled_flag    = 0;
            hi_dci0_pdu->dci_pdu.dci_pdu_rel8.new_data_indication_1             = UE_template->oldNDI_UL[harq_pid];
            hi_dci0_pdu->dci_pdu.dci_pdu_rel8.tpc                               = tpc;
            hi_dci0_pdu->dci_pdu.dci_pdu_rel8.cqi_csi_request                   = cqi_req;
            hi_dci0_pdu->dci_pdu.dci_pdu_rel8.dl_assignment_index               = UE_template->DAI_ul[sched_subframeP];
            hi_dci0_pdu->dci_pdu.dci_pdu_rel8.harq_pid                          = harq_pid;

            hi_dci0_req->number_of_dci++;
            // Add UL_config PDUs
            LOG_D(MAC,"[PUSCH %d] Frame %d, Subframe %d: Adding UL CONFIG.Request for UE %d/%x, ulsch_frame %d, ulsch_subframe %d\n",
                  harq_pid,frameP,subframeP,UE_id,rnti,sched_frame,sched_subframeP);
            ul_req_index = 0;
            dlsch_flag = 0;
            for(ul_req_index = 0;ul_req_index < ul_req_tmp->number_of_pdus;ul_req_index++){
                if((ul_req_tmp->ul_config_pdu_list[ul_req_index].pdu_type == NFAPI_UL_CONFIG_UCI_HARQ_PDU_TYPE) &&
                   (ul_req_tmp->ul_config_pdu_list[ul_req_index].uci_harq_pdu.ue_information.ue_information_rel8.rnti == rnti)){
                   dlsch_flag = 1;
                   LOG_D(MAC,"Frame %d, Subframe %d:rnti %x ul_req_index %d Switched UCI HARQ to ULSCH HARQ(phich)\n",frameP,subframeP,rnti,ul_req_index);
                   break;
                }
            }
            fill_nfapi_ulsch_config_request_rel8(&ul_req_tmp->ul_config_pdu_list[ul_req_index],
                                                 cqi_req,
                                                 cc,
                                                 UE_template->physicalConfigDedicated,
                                                 get_tmode(module_idP,CC_id,UE_id),
                                                 eNB->ul_handle,
                                                 rnti,
                                                 ulsch_ue_select[CC_id].list[ulsch_ue_num].start_rb, // resource_block_start
                                                 ulsch_ue_select[CC_id].list[ulsch_ue_num].nb_rb, // number_of_resource_blocks
                                                 UE_template->mcs_UL[harq_pid],
                                                 cshift, // cyclic_shift_2_for_drms
                                                 0, // frequency_hopping_enabled_flag
                                                 0, // frequency_hopping_bits
                                                 UE_template->oldNDI_UL[harq_pid], // new_data_indication
                                                 rvidx_tab[round&3], // redundancy_version
                                                 harq_pid, // harq_process_number
                                                 0, // ul_tx_mode
                                                 0, // current_tx_nb
                                                 0, // n_srs
                                                 UE_template->TBS_UL[harq_pid]
                                                 );
#ifdef Rel14
            if (UE_template->rach_resource_type>0) { // This is a BL/CE UE allocation
              fill_nfapi_ulsch_config_request_emtc(&ul_req_tmp->ul_config_pdu_list[ul_req_index],
                                                   UE_template->rach_resource_type>2 ? 2 : 1,
                                                   1, //total_number_of_repetitions
                                                   1, //repetition_number
                                                   (frameP*10)+subframeP);
            }
#endif
              if(dlsch_flag == 1){
                  if(cqi_req == 1){
                      ul_req_tmp->ul_config_pdu_list[ul_req_index].pdu_type = NFAPI_UL_CONFIG_ULSCH_CQI_HARQ_RI_PDU_TYPE;
                      ulsch_harq_information = &ul_req_tmp->ul_config_pdu_list[ul_req_index].ulsch_cqi_harq_ri_pdu.harq_information;
                      ul_req_tmp->ul_config_pdu_list[ul_req_index].ulsch_cqi_harq_ri_pdu.initial_transmission_parameters.initial_transmission_parameters_rel8.tl.tag=NFAPI_UL_CONFIG_REQUEST_INITIAL_TRANSMISSION_PARAMETERS_REL8_TAG;
                      ul_req_tmp->ul_config_pdu_list[ul_req_index].ulsch_cqi_harq_ri_pdu.initial_transmission_parameters.initial_transmission_parameters_rel8.n_srs_initial = 0;    // last symbol not punctured
                      ul_req_tmp->ul_config_pdu_list[ul_req_index].ulsch_cqi_harq_ri_pdu.initial_transmission_parameters.initial_transmission_parameters_rel8.initial_number_of_resource_blocks = ulsch_ue_select[CC_id].list[ulsch_ue_num].nb_rb;

                  }else{
                      ul_req_tmp->ul_config_pdu_list[ul_req_index].pdu_type = NFAPI_UL_CONFIG_ULSCH_HARQ_PDU_TYPE;
                      ulsch_harq_information = &ul_req_tmp->ul_config_pdu_list[ul_req_index].ulsch_harq_pdu.harq_information;
                      ul_req_tmp->ul_config_pdu_list[ul_req_index].ulsch_harq_pdu.initial_transmission_parameters.initial_transmission_parameters_rel8.tl.tag = NFAPI_UL_CONFIG_REQUEST_INITIAL_TRANSMISSION_PARAMETERS_REL8_TAG;
                      ul_req_tmp->ul_config_pdu_list[ul_req_index].ulsch_harq_pdu.initial_transmission_parameters.initial_transmission_parameters_rel8.n_srs_initial = 0;  // last symbol not punctured
                      ul_req_tmp->ul_config_pdu_list[ul_req_index].ulsch_harq_pdu.initial_transmission_parameters.initial_transmission_parameters_rel8.initial_number_of_resource_blocks = ulsch_ue_select[CC_id].list[ulsch_ue_num].nb_rb;
                  }
                  fill_nfapi_ulsch_harq_information(module_idP, CC_id,rnti, ulsch_harq_information,subframeP);
              }else{
                ul_req_tmp->number_of_pdus++;
              }
              eNB->ul_handle++;
            ul_req->header.message_id = NFAPI_UL_CONFIG_REQUEST;
            ul_req_tmp->tl.tag = NFAPI_UL_CONFIG_REQUEST_BODY_TAG;
            ul_req->sfn_sf = sched_frame<<4|sched_subframeP;

              LOG_D(MAC,"[eNB %d] CC_id %d Frame %d, subframeP %d: Generated ULSCH DCI for next UE_id %d, format 0(round >0)\n", module_idP,CC_id,frameP,subframeP,UE_id);

              // increment first rb for next UE allocation
              first_rb[CC_id]+=ulsch_ue_select[CC_id].list[ulsch_ue_num].nb_rb;
          }
    } // loop over UE_id
  } // loop of CC_id

}
#endif
>>>>>>> 14740aec
<|MERGE_RESOLUTION|>--- conflicted
+++ resolved
@@ -1656,509 +1656,4 @@
 	    }			// UE_is_to_be_scheduled
 	}			// loop over UE_id
     }				// loop of CC_id
-<<<<<<< HEAD
-}
-=======
-}
-#else
-void schedule_ulsch_rnti(module_id_t   module_idP,
-                         frame_t       frameP,
-                         sub_frame_t   subframeP,
-                         unsigned char sched_subframeP,
-                         ULSCH_UE_SELECT  ulsch_ue_select[MAX_NUM_CCs])
-{
-  int16_t           UE_id;
-  uint8_t           aggregation    = 2;
-  uint16_t          first_rb[MAX_NUM_CCs];
-  uint8_t           ULSCH_first_end;
-  rnti_t            rnti           = -1;
-  uint8_t           round          = 0;
-  uint8_t           harq_pid       = 0;
-  uint8_t           status         = 0;
-    uint8_t           rb_table_index = -1;
-  uint32_t          cqi_req,cshift,ndi,tpc;
-  int32_t           normalized_rx_power;
-  int32_t           target_rx_power=-90;
-  static int32_t    tpc_accumulated=0;
-  int               CC_id,ulsch_ue_num;
-  int               N_RB_UL;
-  eNB_MAC_INST      *eNB = RC.mac[module_idP];
-  COMMON_channels_t *cc;
-  UE_list_t         *UE_list=&eNB->UE_list;
-  UE_TEMPLATE       *UE_template;
-  UE_sched_ctrl     *UE_sched_ctrl;
-  int               sched_frame=frameP;
-  int               rvidx_tab[4] = {0,2,3,1};
-  uint16_t          ul_req_index;
-  uint8_t           dlsch_flag;
-  if (sched_subframeP < subframeP) sched_frame++;
-
-  nfapi_hi_dci0_request_body_t   *hi_dci0_req;
-  nfapi_hi_dci0_request_pdu_t    *hi_dci0_pdu;
-
-  nfapi_ul_config_request_body_t *ul_req_tmp;
-  nfapi_ul_config_ulsch_harq_information *ulsch_harq_information;
-  LOG_D(MAC,"entering ulsch preprocesor\n");
-  ulsch_scheduler_pre_processor(module_idP,
-                                frameP,
-                                subframeP,
-                                sched_subframeP,
-                                ulsch_ue_select);
-
-  LOG_D(MAC,"exiting ulsch preprocesor\n");
-
-
-
-  // loop over all active UEs
-  for (CC_id=0; CC_id<MAX_NUM_CCs; CC_id++) {
-      hi_dci0_req = &eNB->HI_DCI0_req[CC_id][subframeP].hi_dci0_request_body;
-      eNB->HI_DCI0_req[CC_id][subframeP].sfn_sf = (frameP<<4)+subframeP;
-      ul_req_tmp = &eNB->UL_req_tmp[CC_id][sched_subframeP].ul_config_request_body;
-      nfapi_ul_config_request_t *ul_req  = &eNB->UL_req_tmp[CC_id][sched_subframeP];
-
-    ULSCH_first_end = 0;
-    cc  = &eNB->common_channels[CC_id];
-    // This is the actual CC_id in the list
-    N_RB_UL      = to_prb(cc->mib->message.dl_Bandwidth);
-    //leave out first RB for PUCCH
-    if (cc->tdd_Config == NULL) {
-        if(N_RB_UL == 25){
-          first_rb[CC_id] = 1;
-        }else{
-          first_rb[CC_id] = 2;
-        }
-    }else {
-        switch(N_RB_UL){
-        case 25:
-        default:
-            first_rb[CC_id] = 1;
-          break;
-        case 50:
-            first_rb[CC_id] = 2;
-          break;
-        case 100:
-            first_rb[CC_id] = 3;
-          break;
-        }
-    }
-    for ( ulsch_ue_num = 0; ulsch_ue_num < ulsch_ue_select[CC_id].ue_num; ulsch_ue_num++ ) {
-      UE_id = ulsch_ue_select[CC_id].list[ulsch_ue_num].UE_id;
-      /* be sure that there are some free RBs */
-      if (cc->tdd_Config == NULL){
-          if(N_RB_UL == 25){
-            if (first_rb[CC_id] >= N_RB_UL-1) {
-              LOG_W(MAC,"[eNB %d] frame %d subframe %d, UE %d/%x CC %d: dropping, not enough RBs\n",
-                     module_idP,frameP,subframeP,UE_id,rnti,CC_id);
-              break;
-            }
-          }else{
-              if (first_rb[CC_id] >= N_RB_UL-2) {
-                LOG_W(MAC,"[eNB %d] frame %d subframe %d, UE %d/%x CC %d: dropping, not enough RBs\n",
-                       module_idP,frameP,subframeP,UE_id,rnti,CC_id);
-                break;
-              }
-          }
-      } else {
-          if(N_RB_UL == 25){
-            if (first_rb[CC_id] >= N_RB_UL-1) {
-              LOG_W(MAC,"[eNB %d] frame %d subframe %d, UE %d/%x CC %d N_RB_UL %d first_rb %d: dropping, not enough RBs\n",
-                       module_idP,frameP,subframeP,UE_id,rnti,CC_id, N_RB_UL, first_rb);
-              break;
-            }
-          }else if(N_RB_UL == 50){
-              if (first_rb[CC_id] >= N_RB_UL-2) {
-                LOG_W(MAC,"[eNB %d] frame %d subframe %d, UE %d/%x CC %d N_RB_UL %d first_rb %d: dropping, not enough RBs\n",
-                         module_idP,frameP,subframeP,UE_id,rnti,CC_id, N_RB_UL, first_rb);
-                break;
-              }
-          }else if(N_RB_UL == 100){
-              if (first_rb[CC_id] >= N_RB_UL-3) {
-                LOG_W(MAC,"[eNB %d] frame %d subframe %d, UE %d/%x CC %d N_RB_UL %d first_rb %d: dropping, not enough RBs\n",
-                       module_idP,frameP,subframeP,UE_id,rnti,CC_id, N_RB_UL, first_rb);
-                break;
-              }
-          }
-      }
-      //MSG3
-      if (ulsch_ue_select[CC_id].list[ulsch_ue_num].ue_priority == SCH_UL_MSG3) {
-        first_rb[CC_id] ++;
-        continue;
-      }
-      //PRACH
-      if (ulsch_ue_select[CC_id].list[ulsch_ue_num].ue_priority == SCH_UL_PRACH) {
-        first_rb[CC_id] = ulsch_ue_select[CC_id].list[ulsch_ue_num].start_rb+ulsch_ue_select[CC_id].list[ulsch_ue_num].nb_rb;
-        continue;
-      }
-
-      UE_template   = &UE_list->UE_template[CC_id][UE_id];
-      UE_sched_ctrl = &UE_list->UE_sched_ctrl[UE_id];
-      harq_pid      = subframe2harqpid(cc,sched_frame,sched_subframeP);
-      rnti = UE_RNTI(CC_id,UE_id);
-      LOG_D(MAC,"[eNB %d] frame %d subframe %d,Checking PUSCH %d for UE %d/%x CC %d : aggregation level %d, N_RB_UL %d\n",
-            module_idP,frameP,subframeP,harq_pid,UE_id,rnti,CC_id, aggregation,N_RB_UL);
-
-      RC.eNB[module_idP][CC_id]->pusch_stats_BO[UE_id][(frameP*10)+subframeP] = UE_template->ul_total_buffer;
-      VCD_SIGNAL_DUMPER_DUMP_VARIABLE_BY_NAME(VCD_SIGNAL_DUMPER_VARIABLES_UE0_BO,RC.eNB[module_idP][CC_id]->pusch_stats_BO[UE_id][(frameP*10)+subframeP]);
-
-      status = mac_eNB_get_rrc_status(module_idP,rnti);
-      if (status < RRC_CONNECTED)
-        cqi_req = 0;
-      else if (UE_sched_ctrl->cqi_req_timer>30) {
-        cqi_req = 1;
-        UE_sched_ctrl->cqi_req_timer=0;
-        UE_sched_ctrl->cqi_req_flag |= 1 << sched_subframeP;
-      }
-      else
-        cqi_req = 0;
-
-      //power control
-      //compute the expected ULSCH RX power (for the stats)
-
-      // this is the normalized RX power and this should be constant (regardless of mcs
-      normalized_rx_power = UE_sched_ctrl->pusch_snr[CC_id];
-      target_rx_power = 178;
-
-      // this assumes accumulated tpc
-      // make sure that we are only sending a tpc update once a frame, otherwise the control loop will freak out
-      int32_t framex10psubframe = UE_template->pusch_tpc_tx_frame*10+UE_template->pusch_tpc_tx_subframe;
-      if (((framex10psubframe+10)<=(frameP*10+subframeP)) || //normal case
-          ((framex10psubframe>(frameP*10+subframeP)) && (((10240-framex10psubframe+frameP*10+subframeP)>=10)))) //frame wrap-around
-        {
-          UE_template->pusch_tpc_tx_frame=frameP;
-          UE_template->pusch_tpc_tx_subframe=subframeP;
-          if (normalized_rx_power>(target_rx_power+4)) {
-            tpc = 0; //-1
-            tpc_accumulated--;
-          } else if (normalized_rx_power<(target_rx_power-4)) {
-            tpc = 2; //+1
-            tpc_accumulated++;
-          } else {
-            tpc = 1; //0
-          }
-        } else {
-          tpc = 1; //0
-        }
-        if (tpc!=1) {
-          LOG_D(MAC,"[eNB %d] ULSCH scheduler: frame %d, subframe %d, harq_pid %d, tpc %d, accumulated %d, normalized/target rx power %d/%d\n",
-              module_idP,frameP,subframeP,harq_pid,tpc,
-              tpc_accumulated,normalized_rx_power,target_rx_power);
-        }
-          // new transmission
-          if ((ulsch_ue_select[CC_id].list[ulsch_ue_num].ue_priority == SCH_UL_FIRST) ||
-              (ulsch_ue_select[CC_id].list[ulsch_ue_num].ue_priority == SCH_UL_INACTIVE)) {
-              LOG_D(MAC,"[eNB %d][PUSCH %d] Frame %d subframe %d Scheduling UE %d/%x (SR %d,UL_inactivity timer %d,UL_failure timer %d,cqi_req_timer %d)\n",
-                    module_idP,harq_pid,frameP,subframeP,UE_id,rnti,UE_template->ul_SR,
-                    UE_sched_ctrl->ul_inactivity_timer,
-                    UE_sched_ctrl->ul_failure_timer,
-                    UE_sched_ctrl->cqi_req_timer);
-
-            ndi = 1-UE_template->oldNDI_UL[harq_pid];
-            UE_template->oldNDI_UL[harq_pid]=ndi;
-            UE_list->eNB_UE_stats[CC_id][UE_id].normalized_rx_power=normalized_rx_power;
-            UE_list->eNB_UE_stats[CC_id][UE_id].target_rx_power=target_rx_power;
-            UE_list->eNB_UE_stats[CC_id][UE_id].ulsch_mcs1=UE_template->pre_assigned_mcs_ul;
-            UE_template->mcs_UL[harq_pid] = UE_template->pre_assigned_mcs_ul;//cmin (UE_template->pre_assigned_mcs_ul, openair_daq_vars.target_ue_ul_mcs); // adjust, based on user-defined MCS
-            if (UE_template->pre_allocated_rb_table_index_ul >=0) {
-              rb_table_index=UE_template->pre_allocated_rb_table_index_ul;
-            } else {
-              UE_template->mcs_UL[harq_pid]=10;//cmin (10, openair_daq_vars.target_ue_ul_mcs);
-              rb_table_index=5; // for PHR
-            }
-            UE_list->eNB_UE_stats[CC_id][UE_id].ulsch_mcs2=UE_template->mcs_UL[harq_pid];
-
-            UE_template->TBS_UL[harq_pid] = get_TBS_UL(UE_template->mcs_UL[harq_pid],rb_table[rb_table_index]);
-            UE_list->eNB_UE_stats[CC_id][UE_id].total_rbs_used_rx+=rb_table[rb_table_index];
-            UE_list->eNB_UE_stats[CC_id][UE_id].ulsch_TBS=UE_template->TBS_UL[harq_pid];
-
-            T(T_ENB_MAC_UE_UL_SCHEDULE, T_INT(module_idP), T_INT(CC_id), T_INT(rnti), T_INT(frameP),
-              T_INT(subframeP), T_INT(harq_pid), T_INT(UE_template->mcs_UL[harq_pid]), T_INT(first_rb[CC_id]), T_INT(rb_table[rb_table_index]),
-              T_INT(UE_template->TBS_UL[harq_pid]), T_INT(ndi));
-
-            if (mac_eNB_get_rrc_status(module_idP,rnti) < RRC_CONNECTED)
-              LOG_D(MAC,"[eNB %d][PUSCH %d/%x] CC_id %d Frame %d subframeP %d Scheduled UE %d (mcs %d, first rb %d, nb_rb %d, rb_table_index %d, TBS %d, harq_pid %d)\n",
-                    module_idP,harq_pid,rnti,CC_id,frameP,subframeP,UE_id,UE_template->mcs_UL[harq_pid],
-                    first_rb[CC_id],rb_table[rb_table_index],
-                    rb_table_index,UE_template->TBS_UL[harq_pid],harq_pid);
-
-            // bad indices : 20 (40 PRB), 21 (45 PRB), 22 (48 PRB)
-            //store for possible retransmission
-            UE_template->nb_rb_ul[harq_pid]    = rb_table[rb_table_index];
-            UE_template->first_rb_ul[harq_pid] = first_rb[CC_id];
-
-            UE_sched_ctrl->ul_scheduled |= (1<<harq_pid);
-            if (UE_id == UE_list->head)
-              VCD_SIGNAL_DUMPER_DUMP_VARIABLE_BY_NAME(VCD_SIGNAL_DUMPER_VARIABLES_UE0_SCHEDULED,UE_sched_ctrl->ul_scheduled);
-
-            // adjust total UL buffer status by TBS, wait for UL sdus to do final update
-            /*LOG_D(MAC,"[eNB %d] CC_id %d UE %d/%x : adjusting ul_total_buffer, old %d, TBS %d\n", module_idP,CC_id,UE_id,rnti,UE_template->ul_total_buffer,UE_template->TBS_UL[harq_pid]);
-            if (UE_template->ul_total_buffer > UE_template->TBS_UL[harq_pid])
-              UE_template->ul_total_buffer -= UE_template->TBS_UL[harq_pid];
-            else
-              UE_template->ul_total_buffer = 0;
-            LOG_D(MAC,"ul_total_buffer, new %d\n", UE_template->ul_total_buffer);*/
-            // Cyclic shift for DM RS
-            cshift = 0;// values from 0 to 7 can be used for mapping the cyclic shift (36.211 , Table 5.5.2.1.1-1)
-            // save it for a potential retransmission
-            UE_template->cshift[harq_pid] = cshift;
-
-            hi_dci0_pdu                                                         = &hi_dci0_req->hi_dci0_pdu_list[hi_dci0_req->number_of_dci+hi_dci0_req->number_of_hi];
-            memset((void*)hi_dci0_pdu,0,sizeof(nfapi_hi_dci0_request_pdu_t));
-            hi_dci0_pdu->pdu_type                                               = NFAPI_HI_DCI0_DCI_PDU_TYPE;
-            hi_dci0_pdu->pdu_size                                               = 2+sizeof(nfapi_hi_dci0_dci_pdu);
-            hi_dci0_pdu->dci_pdu.dci_pdu_rel8.dci_format                        = NFAPI_UL_DCI_FORMAT_0;
-            hi_dci0_pdu->dci_pdu.dci_pdu_rel8.aggregation_level                 = aggregation;
-            hi_dci0_pdu->dci_pdu.dci_pdu_rel8.rnti                              = rnti;
-            hi_dci0_pdu->dci_pdu.dci_pdu_rel8.transmission_power                = 6000;
-            hi_dci0_pdu->dci_pdu.dci_pdu_rel8.resource_block_start              = first_rb[CC_id];
-            hi_dci0_pdu->dci_pdu.dci_pdu_rel8.number_of_resource_block          = rb_table[rb_table_index];
-            hi_dci0_pdu->dci_pdu.dci_pdu_rel8.mcs_1                             = UE_template->mcs_UL[harq_pid];
-            hi_dci0_pdu->dci_pdu.dci_pdu_rel8.cyclic_shift_2_for_drms           = cshift;
-            hi_dci0_pdu->dci_pdu.dci_pdu_rel8.frequency_hopping_enabled_flag    = 0;
-            hi_dci0_pdu->dci_pdu.dci_pdu_rel8.new_data_indication_1             = ndi;
-            hi_dci0_pdu->dci_pdu.dci_pdu_rel8.tpc                               = tpc;
-            hi_dci0_pdu->dci_pdu.dci_pdu_rel8.cqi_csi_request                   = cqi_req;
-            hi_dci0_pdu->dci_pdu.dci_pdu_rel8.dl_assignment_index               = UE_template->DAI_ul[sched_subframeP];
-            hi_dci0_pdu->dci_pdu.dci_pdu_rel8.harq_pid                          = harq_pid;
-
-            hi_dci0_req->number_of_dci++;
-            hi_dci0_req->sfnsf = sfnsf_add_subframe(sched_frame, sched_subframeP, 0); //(frameP, subframeP, 4)
-            hi_dci0_req->tl.tag = NFAPI_HI_DCI0_REQUEST_BODY_TAG;
-            nfapi_hi_dci0_request_t        *nfapi_hi_dci0_req = &eNB->HI_DCI0_req[CC_id][subframeP];
-            nfapi_hi_dci0_req->sfn_sf = frameP<<4|subframeP; // sfnsf_add_subframe(sched_frame, sched_subframeP, 0); // sunday!
-            nfapi_hi_dci0_req->header.message_id = NFAPI_HI_DCI0_REQUEST;
-
-            LOG_D(MAC,"[PUSCH %d] Frame %d, Subframe %d: Adding UL CONFIG.Request for UE %d/%x, ulsch_frame %d, ulsch_subframe %d\n",
-                  harq_pid,frameP,subframeP,UE_id,rnti,sched_frame,sched_subframeP);
-
-            ul_req_index = 0;
-            dlsch_flag = 0;
-            for(ul_req_index = 0;ul_req_index < ul_req_tmp->number_of_pdus;ul_req_index++){
-                if((ul_req_tmp->ul_config_pdu_list[ul_req_index].pdu_type == NFAPI_UL_CONFIG_UCI_HARQ_PDU_TYPE) &&
-                   (ul_req_tmp->ul_config_pdu_list[ul_req_index].uci_harq_pdu.ue_information.ue_information_rel8.rnti == rnti)){
-                   dlsch_flag = 1;
-                   LOG_D(MAC,"Frame %d, Subframe %d:rnti %x ul_req_index %d Switched UCI HARQ to ULSCH HARQ(first)\n",frameP,subframeP,rnti,ul_req_index);
-                   break;
-                }
-            }
-            // Add UL_config PDUs
-            fill_nfapi_ulsch_config_request_rel8(&ul_req_tmp->ul_config_pdu_list[ul_req_index],
-                                                 cqi_req,
-                                                 cc,
-                                                 UE_template->physicalConfigDedicated,
-                                                 get_tmode(module_idP,CC_id,UE_id),
-                                                 eNB->ul_handle,
-                                                 rnti,
-                                                 first_rb[CC_id], // resource_block_start
-                                                 rb_table[rb_table_index], // number_of_resource_blocks
-                                                 UE_template->mcs_UL[harq_pid],
-                                                 cshift, // cyclic_shift_2_for_drms
-                                                 0, // frequency_hopping_enabled_flag
-                                                 0, // frequency_hopping_bits
-                                                 ndi, // new_data_indication
-                                                 0, // redundancy_version
-                                                 harq_pid, // harq_process_number
-                                                 0, // ul_tx_mode
-                                                 0, // current_tx_nb
-                                                 0, // n_srs
-                                                 get_TBS_UL(UE_template->mcs_UL[harq_pid],
-                                                            rb_table[rb_table_index])
-                                                 );
-#ifdef Rel14
-            if (UE_template->rach_resource_type>0) { // This is a BL/CE UE allocation
-              fill_nfapi_ulsch_config_request_emtc(&ul_req_tmp->ul_config_pdu_list[ul_req_index],
-                                                   UE_template->rach_resource_type>2 ? 2 : 1,
-                                                   1, //total_number_of_repetitions
-                                                   1, //repetition_number
-                                                   (frameP*10)+subframeP);
-            }
-#endif
-            if(dlsch_flag == 1){
-                if(cqi_req == 1){
-                    ul_req_tmp->ul_config_pdu_list[ul_req_index].pdu_type = NFAPI_UL_CONFIG_ULSCH_CQI_HARQ_RI_PDU_TYPE;
-                    ulsch_harq_information = &ul_req_tmp->ul_config_pdu_list[ul_req_index].ulsch_cqi_harq_ri_pdu.harq_information;
-                    ul_req_tmp->ul_config_pdu_list[ul_req_index].ulsch_cqi_harq_ri_pdu.initial_transmission_parameters.initial_transmission_parameters_rel8.tl.tag=NFAPI_UL_CONFIG_REQUEST_INITIAL_TRANSMISSION_PARAMETERS_REL8_TAG;
-                    ul_req_tmp->ul_config_pdu_list[ul_req_index].ulsch_cqi_harq_ri_pdu.initial_transmission_parameters.initial_transmission_parameters_rel8.n_srs_initial = 0;    // last symbol not punctured
-                    ul_req_tmp->ul_config_pdu_list[ul_req_index].ulsch_cqi_harq_ri_pdu.initial_transmission_parameters.initial_transmission_parameters_rel8.initial_number_of_resource_blocks = rb_table[rb_table_index];
-
-                }else{
-                    ul_req_tmp->ul_config_pdu_list[ul_req_index].pdu_type = NFAPI_UL_CONFIG_ULSCH_HARQ_PDU_TYPE;
-                    ulsch_harq_information = &ul_req_tmp->ul_config_pdu_list[ul_req_index].ulsch_harq_pdu.harq_information;
-                    ul_req_tmp->ul_config_pdu_list[ul_req_index].ulsch_harq_pdu.initial_transmission_parameters.initial_transmission_parameters_rel8.tl.tag = NFAPI_UL_CONFIG_REQUEST_INITIAL_TRANSMISSION_PARAMETERS_REL8_TAG;
-                    ul_req_tmp->ul_config_pdu_list[ul_req_index].ulsch_harq_pdu.initial_transmission_parameters.initial_transmission_parameters_rel8.n_srs_initial = 0;  // last symbol not punctured
-                    ul_req_tmp->ul_config_pdu_list[ul_req_index].ulsch_harq_pdu.initial_transmission_parameters.initial_transmission_parameters_rel8.initial_number_of_resource_blocks = rb_table[rb_table_index];
-                }
-                fill_nfapi_ulsch_harq_information(module_idP, CC_id,rnti, ulsch_harq_information,subframeP);
-            }else{
-                ul_req_tmp->number_of_pdus++;
-            }
-            eNB->ul_handle++;
-            ul_req->header.message_id = NFAPI_UL_CONFIG_REQUEST;
-            ul_req_tmp->tl.tag = NFAPI_UL_CONFIG_REQUEST_BODY_TAG;
-            uint16_t ul_sched_frame = sched_frame;
-            uint16_t ul_sched_subframeP = sched_subframeP;
-            add_subframe(&ul_sched_frame, &ul_sched_subframeP, 2);
-            ul_req->sfn_sf = ul_sched_frame<<4|ul_sched_subframeP;
-
-            add_ue_ulsch_info(module_idP,
-                              CC_id,
-                              UE_id,
-                              subframeP,
-                              S_UL_SCHEDULED);
-
-            LOG_D(MAC,"[eNB %d] CC_id %d Frame %d, subframeP %d: Generated ULSCH DCI for next UE_id %d, format 0\n", module_idP,CC_id,frameP,subframeP,UE_id);
-
-            // increment first rb for next UE allocation
-            first_rb[CC_id]+=rb_table[rb_table_index];
-            if(ulsch_ue_select[CC_id].list[ulsch_ue_num].ue_priority == SCH_UL_FIRST) {
-              LOG_D(MAC,"[eNB %d] CC_id %d UE %d/%x : adjusting ul_total_buffer, old %d, TBS %d\n", module_idP,CC_id,UE_id,rnti,UE_template->ul_total_buffer,get_TBS_UL(UE_template->mcs_UL[harq_pid],rb_table[rb_table_index]));
-                if(ulsch_ue_select[CC_id].list[ulsch_ue_num].ul_total_buffer > 0){
-                    if (UE_template->ul_total_buffer > get_TBS_UL(UE_template->mcs_UL[harq_pid],rb_table[rb_table_index]))
-                      UE_template->ul_total_buffer -= get_TBS_UL(UE_template->mcs_UL[harq_pid],rb_table[rb_table_index]);
-                    else
-                      UE_template->ul_total_buffer = 0;
-                    LOG_D(MAC,"ul_total_buffer, new %d\n", UE_template->ul_total_buffer);
-                } else {
-                    UE_template->ul_SR = 0;
-                }
-              LOG_D(MAC,"ul_total_buffer, new %d\n", UE_template->ul_total_buffer);
-            }
-            if((ulsch_ue_select[CC_id].list[ulsch_ue_num].ue_priority == SCH_UL_INACTIVE) && (ULSCH_first_end == 0)) {
-                ULSCH_first_end = 1;
-                last_ulsch_ue_id[CC_id] = ulsch_ue_select[CC_id].list[ulsch_ue_num-1].UE_id;
-            }
-            if((ulsch_ue_num == ulsch_ue_select[CC_id].ue_num-1) && (ULSCH_first_end == 0)) {
-                ULSCH_first_end = 1;
-                last_ulsch_ue_id[CC_id] = ulsch_ue_select[CC_id].list[ulsch_ue_num].UE_id;
-            }
-          }
-          else if (ulsch_ue_select[CC_id].list[ulsch_ue_num].ue_priority == SCH_UL_RETRANS) { // round > 0 => retransmission
-            T(T_ENB_MAC_UE_UL_SCHEDULE_RETRANSMISSION, T_INT(module_idP), T_INT(CC_id), T_INT(rnti), T_INT(frameP),
-              T_INT(subframeP), T_INT(harq_pid), T_INT(UE_template->mcs_UL[harq_pid]), T_INT(first_rb[CC_id]), T_INT(rb_table[rb_table_index]),
-              T_INT(round));
-
-            round = UE_sched_ctrl->round_UL[CC_id][harq_pid];
-            UE_list->eNB_UE_stats[CC_id][UE_id].normalized_rx_power=normalized_rx_power;
-            UE_list->eNB_UE_stats[CC_id][UE_id].target_rx_power=target_rx_power;
-            uint8_t mcs_rv = 0;
-            if(rvidx_tab[round&3]==1){
-               mcs_rv = 29;
-            }else if(rvidx_tab[round&3]==2){
-               mcs_rv = 30;
-            }else if(rvidx_tab[round&3]==3){
-               mcs_rv = 31;
-            }
-            UE_template->TBS_UL[harq_pid] = get_TBS_UL(UE_template->mcs_UL[harq_pid],ulsch_ue_select[CC_id].list[ulsch_ue_num].nb_rb);
-            UE_list->eNB_UE_stats[CC_id][UE_id].ulsch_TBS=UE_template->TBS_UL[harq_pid];
-
-
-            if (mac_eNB_get_rrc_status(module_idP,rnti) < RRC_CONNECTED)
-              LOG_D(MAC,"[eNB %d][PUSCH %d/%x] CC_id %d Frame %d subframeP %d Scheduled UE %d (mcs %d, first rb %d, nb_rb %d, rb_table_index %d, TBS %d, harq_pid %d)\n",
-                    module_idP,harq_pid,rnti,CC_id,frameP,subframeP,UE_id,mcs_rv,first_rb[CC_id],rb_table[rb_table_index],rb_table_index,UE_template->TBS_UL[harq_pid],harq_pid);
-
-            // bad indices : 20 (40 PRB), 21 (45 PRB), 22 (48 PRB)
-            //store for possible retransmission
-            UE_template->nb_rb_ul[harq_pid]    = ulsch_ue_select[CC_id].list[ulsch_ue_num].nb_rb;
-            UE_template->first_rb_ul[harq_pid] = ulsch_ue_select[CC_id].list[ulsch_ue_num].start_rb;
-
-            UE_sched_ctrl->ul_scheduled |= (1<<harq_pid);
-            // Cyclic shift for DM RS
-            cshift = 0;// values from 0 to 7 can be used for mapping the cyclic shift (36.211 , Table 5.5.2.1.1-1)
-
-            hi_dci0_pdu                                                         = &hi_dci0_req->hi_dci0_pdu_list[hi_dci0_req->number_of_dci+hi_dci0_req->number_of_hi];
-            memset((void*)hi_dci0_pdu,0,sizeof(nfapi_hi_dci0_request_pdu_t));
-            hi_dci0_pdu->pdu_type                                               = NFAPI_HI_DCI0_DCI_PDU_TYPE;
-            hi_dci0_pdu->pdu_size                                               = 2+sizeof(nfapi_hi_dci0_dci_pdu);
-            hi_dci0_pdu->dci_pdu.dci_pdu_rel8.dci_format                        = NFAPI_UL_DCI_FORMAT_0;
-            hi_dci0_pdu->dci_pdu.dci_pdu_rel8.aggregation_level                 = aggregation;
-            hi_dci0_pdu->dci_pdu.dci_pdu_rel8.rnti                              = rnti;
-            hi_dci0_pdu->dci_pdu.dci_pdu_rel8.transmission_power                = 6000;
-            hi_dci0_pdu->dci_pdu.dci_pdu_rel8.resource_block_start              = ulsch_ue_select[CC_id].list[ulsch_ue_num].start_rb;
-            hi_dci0_pdu->dci_pdu.dci_pdu_rel8.number_of_resource_block          = ulsch_ue_select[CC_id].list[ulsch_ue_num].nb_rb;
-            hi_dci0_pdu->dci_pdu.dci_pdu_rel8.mcs_1                             = mcs_rv;
-            hi_dci0_pdu->dci_pdu.dci_pdu_rel8.cyclic_shift_2_for_drms           = cshift;
-            hi_dci0_pdu->dci_pdu.dci_pdu_rel8.frequency_hopping_enabled_flag    = 0;
-            hi_dci0_pdu->dci_pdu.dci_pdu_rel8.new_data_indication_1             = UE_template->oldNDI_UL[harq_pid];
-            hi_dci0_pdu->dci_pdu.dci_pdu_rel8.tpc                               = tpc;
-            hi_dci0_pdu->dci_pdu.dci_pdu_rel8.cqi_csi_request                   = cqi_req;
-            hi_dci0_pdu->dci_pdu.dci_pdu_rel8.dl_assignment_index               = UE_template->DAI_ul[sched_subframeP];
-            hi_dci0_pdu->dci_pdu.dci_pdu_rel8.harq_pid                          = harq_pid;
-
-            hi_dci0_req->number_of_dci++;
-            // Add UL_config PDUs
-            LOG_D(MAC,"[PUSCH %d] Frame %d, Subframe %d: Adding UL CONFIG.Request for UE %d/%x, ulsch_frame %d, ulsch_subframe %d\n",
-                  harq_pid,frameP,subframeP,UE_id,rnti,sched_frame,sched_subframeP);
-            ul_req_index = 0;
-            dlsch_flag = 0;
-            for(ul_req_index = 0;ul_req_index < ul_req_tmp->number_of_pdus;ul_req_index++){
-                if((ul_req_tmp->ul_config_pdu_list[ul_req_index].pdu_type == NFAPI_UL_CONFIG_UCI_HARQ_PDU_TYPE) &&
-                   (ul_req_tmp->ul_config_pdu_list[ul_req_index].uci_harq_pdu.ue_information.ue_information_rel8.rnti == rnti)){
-                   dlsch_flag = 1;
-                   LOG_D(MAC,"Frame %d, Subframe %d:rnti %x ul_req_index %d Switched UCI HARQ to ULSCH HARQ(phich)\n",frameP,subframeP,rnti,ul_req_index);
-                   break;
-                }
-            }
-            fill_nfapi_ulsch_config_request_rel8(&ul_req_tmp->ul_config_pdu_list[ul_req_index],
-                                                 cqi_req,
-                                                 cc,
-                                                 UE_template->physicalConfigDedicated,
-                                                 get_tmode(module_idP,CC_id,UE_id),
-                                                 eNB->ul_handle,
-                                                 rnti,
-                                                 ulsch_ue_select[CC_id].list[ulsch_ue_num].start_rb, // resource_block_start
-                                                 ulsch_ue_select[CC_id].list[ulsch_ue_num].nb_rb, // number_of_resource_blocks
-                                                 UE_template->mcs_UL[harq_pid],
-                                                 cshift, // cyclic_shift_2_for_drms
-                                                 0, // frequency_hopping_enabled_flag
-                                                 0, // frequency_hopping_bits
-                                                 UE_template->oldNDI_UL[harq_pid], // new_data_indication
-                                                 rvidx_tab[round&3], // redundancy_version
-                                                 harq_pid, // harq_process_number
-                                                 0, // ul_tx_mode
-                                                 0, // current_tx_nb
-                                                 0, // n_srs
-                                                 UE_template->TBS_UL[harq_pid]
-                                                 );
-#ifdef Rel14
-            if (UE_template->rach_resource_type>0) { // This is a BL/CE UE allocation
-              fill_nfapi_ulsch_config_request_emtc(&ul_req_tmp->ul_config_pdu_list[ul_req_index],
-                                                   UE_template->rach_resource_type>2 ? 2 : 1,
-                                                   1, //total_number_of_repetitions
-                                                   1, //repetition_number
-                                                   (frameP*10)+subframeP);
-            }
-#endif
-              if(dlsch_flag == 1){
-                  if(cqi_req == 1){
-                      ul_req_tmp->ul_config_pdu_list[ul_req_index].pdu_type = NFAPI_UL_CONFIG_ULSCH_CQI_HARQ_RI_PDU_TYPE;
-                      ulsch_harq_information = &ul_req_tmp->ul_config_pdu_list[ul_req_index].ulsch_cqi_harq_ri_pdu.harq_information;
-                      ul_req_tmp->ul_config_pdu_list[ul_req_index].ulsch_cqi_harq_ri_pdu.initial_transmission_parameters.initial_transmission_parameters_rel8.tl.tag=NFAPI_UL_CONFIG_REQUEST_INITIAL_TRANSMISSION_PARAMETERS_REL8_TAG;
-                      ul_req_tmp->ul_config_pdu_list[ul_req_index].ulsch_cqi_harq_ri_pdu.initial_transmission_parameters.initial_transmission_parameters_rel8.n_srs_initial = 0;    // last symbol not punctured
-                      ul_req_tmp->ul_config_pdu_list[ul_req_index].ulsch_cqi_harq_ri_pdu.initial_transmission_parameters.initial_transmission_parameters_rel8.initial_number_of_resource_blocks = ulsch_ue_select[CC_id].list[ulsch_ue_num].nb_rb;
-
-                  }else{
-                      ul_req_tmp->ul_config_pdu_list[ul_req_index].pdu_type = NFAPI_UL_CONFIG_ULSCH_HARQ_PDU_TYPE;
-                      ulsch_harq_information = &ul_req_tmp->ul_config_pdu_list[ul_req_index].ulsch_harq_pdu.harq_information;
-                      ul_req_tmp->ul_config_pdu_list[ul_req_index].ulsch_harq_pdu.initial_transmission_parameters.initial_transmission_parameters_rel8.tl.tag = NFAPI_UL_CONFIG_REQUEST_INITIAL_TRANSMISSION_PARAMETERS_REL8_TAG;
-                      ul_req_tmp->ul_config_pdu_list[ul_req_index].ulsch_harq_pdu.initial_transmission_parameters.initial_transmission_parameters_rel8.n_srs_initial = 0;  // last symbol not punctured
-                      ul_req_tmp->ul_config_pdu_list[ul_req_index].ulsch_harq_pdu.initial_transmission_parameters.initial_transmission_parameters_rel8.initial_number_of_resource_blocks = ulsch_ue_select[CC_id].list[ulsch_ue_num].nb_rb;
-                  }
-                  fill_nfapi_ulsch_harq_information(module_idP, CC_id,rnti, ulsch_harq_information,subframeP);
-              }else{
-                ul_req_tmp->number_of_pdus++;
-              }
-              eNB->ul_handle++;
-            ul_req->header.message_id = NFAPI_UL_CONFIG_REQUEST;
-            ul_req_tmp->tl.tag = NFAPI_UL_CONFIG_REQUEST_BODY_TAG;
-            ul_req->sfn_sf = sched_frame<<4|sched_subframeP;
-
-              LOG_D(MAC,"[eNB %d] CC_id %d Frame %d, subframeP %d: Generated ULSCH DCI for next UE_id %d, format 0(round >0)\n", module_idP,CC_id,frameP,subframeP,UE_id);
-
-              // increment first rb for next UE allocation
-              first_rb[CC_id]+=ulsch_ue_select[CC_id].list[ulsch_ue_num].nb_rb;
-          }
-    } // loop over UE_id
-  } // loop of CC_id
-
-}
-#endif
->>>>>>> 14740aec
+}