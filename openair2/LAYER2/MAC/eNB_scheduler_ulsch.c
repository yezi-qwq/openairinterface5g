--- conflicted
+++ resolved
@@ -428,7 +428,6 @@
             // kill RA procedure
           }
 
-<<<<<<< HEAD
 	  mac_rrc_data_ind(
 			   enb_mod_idP,
 			   CC_idP,
@@ -447,22 +446,6 @@
 
 	  
 	  
-=======
-          mac_rrc_data_ind(
-                           enb_mod_idP,
-                           CC_idP,
-                           frameP,subframeP,
-                           current_rnti,
-                           CCCH,
-                           (uint8_t*)payload_ptr,
-                           rx_lengths[i],
-                           ENB_FLAG_YES,
-                           enb_mod_idP,
-                           0
-                           );
-
-
->>>>>>> 90f08862
           if (num_ce >0) {  // handle msg3 which is not RRCConnectionRequest
             //  process_ra_message(msg3,num_ce,rx_lcids,rx_ces);
           }
@@ -1064,12 +1047,8 @@
                    (rb_table_index>0)) {
               rb_table_index--;
             }
-<<<<<<< HEAD
-	    
             //********************************* [khalid] here will make the modification for emtc
 
-=======
->>>>>>> 90f08862
 
             UE_template->TBS_UL[harq_pid] = get_TBS_UL(UE_template->mcs_UL[harq_pid],rb_table[rb_table_index]);
             UE_list->eNB_UE_stats[CC_id][UE_id].total_rbs_used_rx+=rb_table[rb_table_index];
@@ -1089,73 +1068,6 @@
             // bad indices : 20 (40 PRB), 21 (45 PRB), 22 (48 PRB)
             //store for possible retransmission
             UE_template->nb_rb_ul[harq_pid]    = rb_table[rb_table_index];
-<<<<<<< HEAD
-            UE_template->first_rb_ul[harq_pid] = first_rb[CC_id]; // khalid? should store the firsy
-	    
-	    UE_sched_ctrl->ul_scheduled |= (1<<harq_pid);
-	    if (UE_id == UE_list->head)
-	      VCD_SIGNAL_DUMPER_DUMP_VARIABLE_BY_NAME(VCD_SIGNAL_DUMPER_VARIABLES_UE0_SCHEDULED,UE_sched_ctrl->ul_scheduled);
-	    
-	    // adjust total UL buffer status by TBS, wait for UL sdus to do final update
-	    LOG_D(MAC,"[eNB %d] CC_id %d UE %d/%x : adjusting ul_total_buffer, old %d, TBS %d\n", module_idP,CC_id,UE_id,rnti,UE_template->ul_total_buffer,UE_template->TBS_UL[harq_pid]);
-	    if (UE_template->ul_total_buffer > UE_template->TBS_UL[harq_pid])
-	      UE_template->ul_total_buffer -= UE_template->TBS_UL[harq_pid];
-	    else
-	      UE_template->ul_total_buffer = 0;
-	    LOG_D(MAC,"ul_total_buffer, new %d\n", UE_template->ul_total_buffer);
-	    // Cyclic shift for DM RS
-	    cshift = 0;// values from 0 to 7 can be used for mapping the cyclic shift (36.211 , Table 5.5.2.1.1-1)
-	    // save it for a potential retransmission
-            UE_template->cshift[harq_pid] = cshift;	    
-
-	    hi_dci0_pdu                                                         = &hi_dci0_req->hi_dci0_pdu_list[eNB->HI_DCI0_req[CC_id].hi_dci0_request_body.number_of_dci+eNB->HI_DCI0_req[CC_id].hi_dci0_request_body.number_of_hi]; 	
-	    memset((void*)hi_dci0_pdu,0,sizeof(nfapi_hi_dci0_request_pdu_t));
-	    hi_dci0_pdu->pdu_type                                               = NFAPI_HI_DCI0_DCI_PDU_TYPE; 
-        hi_dci0_pdu->pdu_size                                               = 2+sizeof(nfapi_hi_dci0_dci_pdu); // khalid these items in nFapi in
-	    hi_dci0_pdu->dci_pdu.dci_pdu_rel8.dci_format                        = NFAPI_UL_DCI_FORMAT_0;
-	    hi_dci0_pdu->dci_pdu.dci_pdu_rel8.aggregation_level                 = aggregation;
-	    hi_dci0_pdu->dci_pdu.dci_pdu_rel8.rnti                              = rnti;
-	    hi_dci0_pdu->dci_pdu.dci_pdu_rel8.transmission_power                = 6000;
-	    hi_dci0_pdu->dci_pdu.dci_pdu_rel8.resource_block_start              = first_rb[CC_id];
-	    hi_dci0_pdu->dci_pdu.dci_pdu_rel8.number_of_resource_block          = rb_table[rb_table_index];
-	    hi_dci0_pdu->dci_pdu.dci_pdu_rel8.mcs_1                             = UE_template->mcs_UL[harq_pid];
-	    hi_dci0_pdu->dci_pdu.dci_pdu_rel8.cyclic_shift_2_for_drms           = cshift;
-	    hi_dci0_pdu->dci_pdu.dci_pdu_rel8.frequency_hopping_enabled_flag    = 0;
-	    hi_dci0_pdu->dci_pdu.dci_pdu_rel8.new_data_indication_1             = ndi;
-	    hi_dci0_pdu->dci_pdu.dci_pdu_rel8.tpc                               = tpc;
-	    hi_dci0_pdu->dci_pdu.dci_pdu_rel8.cqi_csi_request                   = cqi_req;
-	    hi_dci0_pdu->dci_pdu.dci_pdu_rel8.dl_assignment_index               = UE_template->DAI_ul[sched_subframeP];
-
-	    
-	    eNB->HI_DCI0_req[CC_id].hi_dci0_request_body.number_of_dci++;
-	    
-	    LOG_D(MAC,"[PUSCH %d] Frame %d, Subframe %d: Adding UL CONFIG.Request for UE %d/%x, ulsch_frame %d, ulsch_subframe %d\n",
-		  harq_pid,frameP,subframeP,UE_id,rnti,sched_frame,sched_subframeP);
-	    
-	    // Add UL_config PDUs
-	    fill_nfapi_ulsch_config_request_rel8(&ul_req_tmp->ul_config_pdu_list[ul_req_tmp->number_of_pdus],
-						 cqi_req,
-						 cc,
-						 UE_template->physicalConfigDedicated,
-						 get_tmode(module_idP,CC_id,UE_id),
-						 eNB->ul_handle,
-						 rnti,
-						 first_rb[CC_id], // resource_block_start
-						 rb_table[rb_table_index], // number_of_resource_blocks
-						 UE_template->mcs_UL[harq_pid],
-						 cshift, // cyclic_shift_2_for_drms
-						 0, // frequency_hopping_enabled_flag
-						 0, // frequency_hopping_bits
-						 ndi, // new_data_indication
-						 0, // redundancy_version
-						 harq_pid, // harq_process_number
-						 0, // ul_tx_mode
-						 0, // current_tx_nb
-						 0, // n_srs
-						 get_TBS_UL(UE_template->mcs_UL[harq_pid],
-							    rb_table[rb_table_index])
-						 );
-=======
             UE_template->first_rb_ul[harq_pid] = first_rb[CC_id];
 
             UE_sched_ctrl->ul_scheduled |= (1<<harq_pid);
@@ -1220,7 +1132,6 @@
                                                  get_TBS_UL(UE_template->mcs_UL[harq_pid],
                                                             rb_table[rb_table_index])
                                                  );
->>>>>>> 90f08862
 #ifdef Rel14
             if (UE_template->rach_resource_type>0) { // This is a BL/CE UE allocation
               fill_nfapi_ulsch_config_request_emtc(&ul_req_tmp->ul_config_pdu_list[ul_req_tmp->number_of_pdus],
