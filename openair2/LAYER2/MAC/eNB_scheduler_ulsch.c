--- conflicted
+++ resolved
@@ -504,13 +504,8 @@
               }
               UE_template_ptr->ul_SR = 1;
               UE_scheduling_control->crnti_reconfigurationcomplete_flag = 1;
-<<<<<<< HEAD
               } else {
-                cancel_ra_proc(enb_mod_idP, CC_idP, frameP,current_rnti);
-=======
-              }else{
-                 cancel_ra_proc(enb_mod_idP, CC_idP, frameP, current_rnti);
->>>>>>> 569756c2
+                cancel_ra_proc(enb_mod_idP, CC_idP, frameP, current_rnti);
               }
               // break;
             }
