--- conflicted
+++ resolved
@@ -415,16 +415,12 @@
 			   rx_lengths[i],
 			   ENB_FLAG_YES,
 			   enb_mod_idP,
-<<<<<<< HEAD
-                  0
-            #ifdef Rel14
-                  ,(eNB->common_channels[CC_idP].RA_template[ii].rach_resource_type>0)
-            #endif
-                  );
-=======
-                           0
-                           );
->>>>>>> f2cb406b
+			   0
+#ifdef Rel14
+			   ,(eNB->common_channels[CC_idP].RA_template[ii].rach_resource_type>0)
+#endif
+			   );
+
 	  
 	  
           if (num_ce >0) {  // handle msg3 which is not RRCConnectionRequest
@@ -1055,14 +1051,10 @@
               rb_table_index--;
             }
 	    
-<<<<<<< HEAD
             //********************************* [khalid] here will make the modification for emtc
 
 
-            TBS = get_TBS_UL(mcs,rb_table[rb_table_index]);
-=======
             UE_template->TBS_UL[harq_pid] = get_TBS_UL(UE_template->mcs_UL[harq_pid],rb_table[rb_table_index]);
->>>>>>> f2cb406b
 	    UE_list->eNB_UE_stats[CC_id][UE_id].total_rbs_used_rx+=rb_table[rb_table_index];
 	    UE_list->eNB_UE_stats[CC_id][UE_id].ulsch_TBS=UE_template->TBS_UL[harq_pid];
 	    //            buffer_occupancy -= TBS;
@@ -1078,11 +1070,6 @@
 		    rb_table_index,UE_template->TBS_UL[harq_pid],harq_pid);
 	    
 	    // bad indices : 20 (40 PRB), 21 (45 PRB), 22 (48 PRB)
-<<<<<<< HEAD
-            // increment for next UE allocation
-            first_rb[CC_id]+=rb_table[rb_table_index]; // khalid just shifting the first rb for next ue to schedule
-=======
->>>>>>> f2cb406b
             //store for possible retransmission
             UE_template->nb_rb_ul[harq_pid]    = rb_table[rb_table_index];
             UE_template->first_rb_ul[harq_pid] = first_rb[CC_id]; // khalid? should store the firsy
@@ -1119,11 +1106,7 @@
 	    hi_dci0_pdu->dci_pdu.dci_pdu_rel8.new_data_indication_1             = ndi;
 	    hi_dci0_pdu->dci_pdu.dci_pdu_rel8.tpc                               = tpc;
 	    hi_dci0_pdu->dci_pdu.dci_pdu_rel8.cqi_csi_request                   = cqi_req;
-<<<<<<< HEAD
-        hi_dci0_pdu->dci_pdu.dci_pdu_rel8.dl_assignment_index               = UE_template->DAI_ul[sched_subframe]; // khalid  valid for TDD only
-=======
 	    hi_dci0_pdu->dci_pdu.dci_pdu_rel8.dl_assignment_index               = UE_template->DAI_ul[sched_subframeP];
->>>>>>> f2cb406b
 
 	    
 	    eNB->HI_DCI0_req[CC_id].hi_dci0_request_body.number_of_dci++;
