--- conflicted
+++ resolved
@@ -128,18 +128,10 @@
 
   if (UE_id != -1) {
     LOG_D(MAC,
-<<<<<<< HEAD
-	  "[eNB %d][PUSCH %d] SFN.SF %d.%d : CC_id %d Received ULSCH sdu round %d from PHY (rnti %x, UE_id %d) ul_cqi %d\n",
-	  enb_mod_idP, harq_pid, frameP,subframeP, CC_idP,
-	  UE_list->UE_sched_ctrl[UE_id].round_UL[CC_idP][harq_pid],
-	  current_rnti, UE_id, ul_cqi);
-
-=======
           "[eNB %d][PUSCH %d] CC_id %d %d.%d Received ULSCH sdu round %d from PHY (rnti %x, UE_id %d) ul_cqi %d\n",
           enb_mod_idP, harq_pid, CC_idP,frameP,subframeP,
           UE_list->UE_sched_ctrl[UE_id].round_UL[CC_idP][harq_pid],
           current_rnti, UE_id, ul_cqi);
->>>>>>> 5e35d909
     AssertFatal(UE_list->UE_sched_ctrl[UE_id].
                 round_UL[CC_idP][harq_pid] < 8, "round >= 8\n");
 
@@ -226,33 +218,6 @@
     }
   } else if ((RA_id = find_RA_id(enb_mod_idP, CC_idP, current_rnti)) != -1) { // Check if this is an RA process for the rnti
     AssertFatal(mac->common_channels[CC_idP].
-<<<<<<< HEAD
-		radioResourceConfigCommon->rach_ConfigCommon.
-		maxHARQ_Msg3Tx > 1,
-		"maxHARQ %d should be greater than 1\n",
-		(int) mac->common_channels[CC_idP].
-		radioResourceConfigCommon->rach_ConfigCommon.
-		maxHARQ_Msg3Tx);
-
-    LOG_I(MAC,
-	  "[eNB %d][PUSCH %d] SFN.SF %d.%d CC_id %d [RAPROC Msg3] : Received ULSCH sdu round %d from PHY (rnti %x, RA_id %d) ul_cqi %d\n",
-	  enb_mod_idP, harq_pid, frameP,subframeP,CC_idP, ra[RA_id].msg3_round,
-	  current_rnti, RA_id, ul_cqi);
-
-    first_rb = ra->msg3_first_rb;
-
-    if (sduP == NULL) {	// we've got an error on Msg3
-      LOG_I(MAC,
-	    "[eNB %d] CC_id %d, RA %d ULSCH in error in round %d/%d\n",
-	    enb_mod_idP, CC_idP, RA_id,
-	    ra[RA_id].msg3_round,
-	    (int) mac->common_channels[CC_idP].
-	    radioResourceConfigCommon->rach_ConfigCommon.
-	    maxHARQ_Msg3Tx);
-      if (ra[RA_id].msg3_round >= mac->common_channels[CC_idP].radioResourceConfigCommon->rach_ConfigCommon.maxHARQ_Msg3Tx - 1) {
-	cancel_ra_proc(enb_mod_idP, CC_idP, frameP, current_rnti);
-      }
-=======
                 radioResourceConfigCommon->rach_ConfigCommon.
                 maxHARQ_Msg3Tx > 1,
                 "maxHARQ %d should be greater than 1\n",
@@ -273,7 +238,6 @@
             (int) mac->common_channels[CC_idP].
             radioResourceConfigCommon->rach_ConfigCommon.
             maxHARQ_Msg3Tx);
->>>>>>> 5e35d909
 
       if (ra[RA_id].msg3_round >= mac->common_channels[CC_idP].radioResourceConfigCommon->rach_ConfigCommon.maxHARQ_Msg3Tx - 1) {
         cancel_ra_proc(enb_mod_idP, CC_idP, frameP, current_rnti);
@@ -793,13 +757,8 @@
   nfapi_hi_dci0_request_t *hi_dci0_req;
   uint8_t sf_ahead_dl = ul_subframe2_k_phich(&mac->common_channels[CC_idP], subframeP);
   hi_dci0_req = &mac->HI_DCI0_req[CC_idP][(subframeP+sf_ahead_dl)%10];
-<<<<<<< HEAD
-
-  
-nfapi_hi_dci0_request_body_t *hi_dci0_req_body = &hi_dci0_req->hi_dci0_request_body;
-=======
+
   nfapi_hi_dci0_request_body_t *hi_dci0_req_body = &hi_dci0_req->hi_dci0_request_body;
->>>>>>> 5e35d909
   nfapi_hi_dci0_request_pdu_t *hi_dci0_pdu =
     &hi_dci0_req_body->hi_dci0_pdu_list[hi_dci0_req_body->number_of_dci + hi_dci0_req_body->number_of_hi];
   memset((void *) hi_dci0_pdu, 0, sizeof(nfapi_hi_dci0_request_pdu_t));
