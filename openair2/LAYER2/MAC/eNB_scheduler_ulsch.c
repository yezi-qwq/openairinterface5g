/*
 * Licensed to the OpenAirInterface (OAI) Software Alliance under one or more
 * contributor license agreements.  See the NOTICE file distributed with
 * this work for additional information regarding copyright ownership.
 * The OpenAirInterface Software Alliance licenses this file to You under
 * the OAI Public License, Version 1.1  (the "License"); you may not use this file
 * except in compliance with the License.
 * You may obtain a copy of the License at
 *
 *      http://www.openairinterface.org/?page_id=698
 *
 * Unless required by applicable law or agreed to in writing, software
 * distributed under the License is distributed on an "AS IS" BASIS,
 * WITHOUT WARRANTIES OR CONDITIONS OF ANY KIND, either express or implied.
 * See the License for the specific language governing permissions and
 * limitations under the License.
 *-------------------------------------------------------------------------------
 * For more information about the OpenAirInterface (OAI) Software Alliance:
 *      contact@openairinterface.org
 */

/*! \file eNB_scheduler_ulsch.c
 * \brief eNB procedures for the ULSCH transport channel
 * \author Navid Nikaein and Raymond Knopp
 * \date 2010 - 2014
 * \email: navid.nikaein@eurecom.fr
 * \version 1.0
 * @ingroup _mac

 */

/* indented with: indent -kr eNB_scheduler_RA.c */

#include "LAYER2/MAC/mac.h"
#include "LAYER2/MAC/mac_proto.h"
#include "LAYER2/MAC/mac_extern.h"
#include "common/utils/LOG/log.h"
#include "common/utils/LOG/vcd_signal_dumper.h"
#include "nfapi/oai_integration/vendor_ext.h"
#include "UTIL/OPT/opt.h"
#include "OCG.h"
#include "OCG_extern.h"
#include "PHY/LTE_TRANSPORT/transport_common_proto.h"

#include "RRC/LTE/rrc_extern.h"
#include "RRC/L2_INTERFACE/openair_rrc_L2_interface.h"

#include "assertions.h"
#include "pdcp.h"

#if defined(ENABLE_ITTI)
  #include "intertask_interface.h"
#endif

#include "ENB_APP/flexran_agent_defs.h"
#include "flexran_agent_ran_api.h"
#include "header.pb-c.h"
#include "flexran.pb-c.h"
#include "flexran_agent_mac.h"
#include <dlfcn.h>

#include "T.h"

#include "common/ran_context.h"
extern RAN_CONTEXT_t RC;

#define ENABLE_MAC_PAYLOAD_DEBUG
#define DEBUG_eNB_SCHEDULER 1

extern int oai_nfapi_hi_dci0_req(nfapi_hi_dci0_request_t *hi_dci0_req);
extern void add_subframe(uint16_t *frameP, uint16_t *subframeP, int offset);
extern uint16_t sfnsf_add_subframe(uint16_t frameP, uint16_t subframeP, int offset);
extern int oai_nfapi_ul_config_req(nfapi_ul_config_request_t *ul_config_req);


// This table holds the allowable PRB sizes for ULSCH transmissions
uint8_t rb_table[34] = {
  1, 2, 3, 4, 5,      // 0-4
  6, 8, 9, 10, 12,    // 5-9
  15, 16, 18, 20, 24, // 10-14
  25, 27, 30, 32, 36, // 15-19
  40, 45, 48, 50, 54, // 20-24
  60, 64, 72, 75, 80, // 25-29
  81, 90, 96, 100     // 30-33
};

extern mui_t rrc_eNB_mui;

//-----------------------------------------------------------------------------
/*
* When data are received on PHY and transmitted to MAC
*/
void
rx_sdu(const module_id_t enb_mod_idP,
       const int CC_idP,
       const frame_t frameP,
       const sub_frame_t subframeP,
       const rnti_t rntiP,
       uint8_t *sduP,
       const uint16_t sdu_lenP,
       const uint16_t timing_advance,
       const uint8_t ul_cqi)
//-----------------------------------------------------------------------------
{
  int current_rnti = 0;
  int UE_id = -1;
  int RA_id = 0;
  int old_rnti = -1;
  int old_UE_id = -1;
  int crnti_rx = 0;
  int harq_pid = 0;
  int first_rb = 0;
  unsigned char num_ce = 0;
  unsigned char num_sdu = 0;
  unsigned char *payload_ptr = NULL;
  unsigned char rx_ces[MAX_NUM_CE];
  unsigned char rx_lcids[NB_RB_MAX];
  unsigned short rx_lengths[NB_RB_MAX];
  uint8_t lcgid = 0;
  int lcgid_updated[4] = {0, 0, 0, 0};
  eNB_MAC_INST *mac = NULL;
  UE_list_t *UE_list = NULL;
  rrc_eNB_ue_context_t *ue_contextP = NULL;
<<<<<<< HEAD
  UE_sched_ctrl *UE_scheduling_control = NULL;
  UE_TEMPLATE *UE_template_ptr = NULL;

=======
>>>>>>> ef42eb71
  /* Init */
  current_rnti = rntiP;
  UE_id = find_UE_id(enb_mod_idP, current_rnti);
  mac = RC.mac[enb_mod_idP];
  harq_pid = subframe2harqpid(&mac->common_channels[CC_idP], frameP, subframeP);
  UE_list = &mac->UE_list;
  memset(rx_ces, 0, MAX_NUM_CE * sizeof(unsigned char));
  memset(rx_lcids, 0, NB_RB_MAX * sizeof(unsigned char));
  memset(rx_lengths, 0, NB_RB_MAX * sizeof(unsigned short));
  start_meas(&mac->rx_ulsch_sdu);
  VCD_SIGNAL_DUMPER_DUMP_FUNCTION_BY_NAME(VCD_SIGNAL_DUMPER_FUNCTIONS_RX_SDU, 1);

  if (opt_enabled == 1) {
    trace_pdu(DIRECTION_UPLINK, sduP, sdu_lenP, 0, WS_C_RNTI, current_rnti, frameP, subframeP, 0, 0);
    LOG_D(OPT, "[eNB %d][ULSCH] Frame %d rnti %x with size %d\n",
          enb_mod_idP,
          frameP,
          current_rnti,
          sdu_lenP);
  }

  if (UE_id != -1) {
    UE_scheduling_control = &(UE_list->UE_sched_ctrl[UE_id]);
    UE_template_ptr = &(UE_list->UE_template[CC_idP][UE_id]);

    LOG_D(MAC, "[eNB %d][PUSCH %d] CC_id %d %d.%d Received ULSCH sdu round %d from PHY (rnti %x, UE_id %d) ul_cqi %d\n",
          enb_mod_idP,
          harq_pid,
          CC_idP,
          frameP,
          subframeP,
          UE_scheduling_control->round_UL[CC_idP][harq_pid],
          current_rnti,
          UE_id,
          ul_cqi);
<<<<<<< HEAD

    AssertFatal(UE_scheduling_control->round_UL[CC_idP][harq_pid] < 8, "round >= 8\n");
=======
    AssertFatal(UE_list->UE_sched_ctrl[UE_id].round_UL[CC_idP][harq_pid] < 8, "round >= 8\n");
>>>>>>> ef42eb71

    if (sduP != NULL) {
      UE_scheduling_control->ul_inactivity_timer = 0;
      UE_scheduling_control->ul_failure_timer = 0;
      UE_scheduling_control->ul_scheduled &= (~(1 << harq_pid));
      /* Update with smoothing: 3/4 of old value and 1/4 of new.
       * This is the logic that was done in the function
       * lte_est_timing_advance_pusch, maybe it's not necessary?
       * maybe it's even not correct at all?
       */
<<<<<<< HEAD
      UE_scheduling_control->ta_update = (UE_scheduling_control->ta_update * 3 + timing_advance) / 4;
      UE_scheduling_control->pusch_snr[CC_idP] = ul_cqi;
      UE_scheduling_control->ul_consecutive_errors = 0;

      first_rb = UE_template_ptr->first_rb_ul[harq_pid];
=======
      UE_list->UE_sched_ctrl[UE_id].ta_update = (UE_list->UE_sched_ctrl[UE_id].ta_update * 3 + timing_advance) / 4;
      UE_list->UE_sched_ctrl[UE_id].pusch_snr[CC_idP] = ul_cqi;
      UE_list->UE_sched_ctrl[UE_id].ul_consecutive_errors = 0;
      first_rb = UE_list->UE_template[CC_idP][UE_id].first_rb_ul[harq_pid];
>>>>>>> ef42eb71

      if (UE_scheduling_control->ul_out_of_sync > 0) {
        UE_scheduling_control->ul_out_of_sync = 0;
        mac_eNB_rrc_ul_in_sync(enb_mod_idP, CC_idP, frameP, subframeP, current_rnti);
      }

      /* Update bytes to schedule */
      UE_template_ptr->scheduled_ul_bytes -= UE_template_ptr->TBS_UL[harq_pid];

      if (UE_template_ptr->scheduled_ul_bytes < 0) {
        UE_template_ptr->scheduled_ul_bytes = 0;
      }
    } else {  // sduP == NULL => error
      LOG_W(MAC, "[eNB %d][PUSCH %d] CC_id %d %d.%d ULSCH in error in round %d, ul_cqi %d, UE_id %d, RNTI %x\n",
<<<<<<< HEAD
        enb_mod_idP,
        harq_pid,
        CC_idP,
        frameP,
        subframeP,
        UE_scheduling_control->round_UL[CC_idP][harq_pid],
        ul_cqi,
        UE_id,
        current_rnti);
=======
            enb_mod_idP,
            harq_pid,
            CC_idP,
            frameP,
            subframeP,
            UE_list->UE_sched_ctrl[UE_id].round_UL[CC_idP][harq_pid],
            ul_cqi,
            UE_id,
            current_rnti);
>>>>>>> ef42eb71

      if (ul_cqi > 200) { // too high energy pattern
        UE_scheduling_control->pusch_snr[CC_idP] = ul_cqi;
        LOG_W(MAC, "[MAC] Too high energy pattern\n");
      }

      if (UE_scheduling_control->round_UL[CC_idP][harq_pid] == 3) {
        UE_scheduling_control->ul_scheduled &= (~(1 << harq_pid));
        UE_scheduling_control->round_UL[CC_idP][harq_pid] = 0;

        if (UE_scheduling_control->ul_consecutive_errors++ == 10) {
          UE_scheduling_control->ul_failure_timer = 1;
        }

        /* Update scheduled bytes */
        UE_template_ptr->scheduled_ul_bytes -= UE_template_ptr->TBS_UL[harq_pid];

        if (UE_template_ptr->scheduled_ul_bytes < 0) {
          UE_template_ptr->scheduled_ul_bytes = 0;
        }

        if (find_RA_id(enb_mod_idP, CC_idP, current_rnti) != -1) {
          cancel_ra_proc(enb_mod_idP, CC_idP, frameP, current_rnti);
        }
      } else {
        UE_scheduling_control->round_UL[CC_idP][harq_pid]++;
      }

      /* CDRX UL HARQ timers */
      if (UE_scheduling_control->cdrx_configured == TRUE) {
        /* Synchronous UL HARQ */
        UE_scheduling_control->ul_synchronous_harq_timer[CC_idP][harq_pid] = 5;
        /* 
         * The NACK is programmed in n+4 subframes, so UE will have drxRetransmission running.
         * Setting ul_synchronous_harq_timer = 5 will trigger drxRetransmission timer.
         * Note: in case of asynchronous UL HARQ process restart here relevant RTT timer.
         * Start corresponding CDRX ULRetransmission timer.
         */
      }

<<<<<<< HEAD
      first_rb = UE_template_ptr->first_rb_ul[harq_pid];

      /* Program NACK for PHICH */
      LOG_D(MAC, "Programming PHICH NACK for rnti %x harq_pid %d (first_rb %d), frame %d, subframe %d\n",
        current_rnti,
        harq_pid,
        first_rb,
        frameP,
        subframeP);

=======
      first_rb = UE_list->UE_template[CC_idP][UE_id].first_rb_ul[harq_pid];
      /* Program NACK for PHICH */
      LOG_D(MAC, "Programming PHICH NACK for rnti %x harq_pid %d (first_rb %d)\n",
            current_rnti,
            harq_pid,
            first_rb);
>>>>>>> ef42eb71
      nfapi_hi_dci0_request_t *hi_dci0_req = NULL;
      uint8_t sf_ahead_dl = ul_subframe2_k_phich(&mac->common_channels[CC_idP], subframeP);
      hi_dci0_req = &mac->HI_DCI0_req[CC_idP][(subframeP + sf_ahead_dl) % 10];
      nfapi_hi_dci0_request_body_t *hi_dci0_req_body = &hi_dci0_req->hi_dci0_request_body;
      nfapi_hi_dci0_request_pdu_t *hi_dci0_pdu = &hi_dci0_req_body->hi_dci0_pdu_list[hi_dci0_req_body->number_of_dci + hi_dci0_req_body->number_of_hi];
      memset((void *) hi_dci0_pdu, 0, sizeof(nfapi_hi_dci0_request_pdu_t));
      hi_dci0_pdu->pdu_type = NFAPI_HI_DCI0_HI_PDU_TYPE;
      hi_dci0_pdu->pdu_size = 2 + sizeof(nfapi_hi_dci0_hi_pdu);
      hi_dci0_pdu->hi_pdu.hi_pdu_rel8.tl.tag = NFAPI_HI_DCI0_REQUEST_HI_PDU_REL8_TAG;
      hi_dci0_pdu->hi_pdu.hi_pdu_rel8.resource_block_start = first_rb;
      hi_dci0_pdu->hi_pdu.hi_pdu_rel8.cyclic_shift_2_for_drms = 0;
      hi_dci0_pdu->hi_pdu.hi_pdu_rel8.hi_value = 0;
      hi_dci0_req_body->number_of_hi++;
      hi_dci0_req_body->sfnsf = sfnsf_add_subframe(frameP, subframeP, 0);
      hi_dci0_req_body->tl.tag = NFAPI_HI_DCI0_REQUEST_BODY_TAG;
      hi_dci0_req->sfn_sf = sfnsf_add_subframe(frameP, subframeP, sf_ahead_dl);
      hi_dci0_req->header.message_id = NFAPI_HI_DCI0_REQUEST;
      return;
    }

    // if UE_id == -1
  } else if ((RA_id = find_RA_id(enb_mod_idP, CC_idP, current_rnti)) != -1) { // Check if this is an RA process for the rnti
    RA_t *ra = (RA_t *) &(mac->common_channels[CC_idP].ra[RA_id]);
#if (LTE_RRC_VERSION >= MAKE_VERSION(14, 0, 0))

    if (ra->rach_resource_type > 0) {
      harq_pid = 0;
    }

#endif
    AssertFatal(mac->common_channels[CC_idP].radioResourceConfigCommon->rach_ConfigCommon.maxHARQ_Msg3Tx > 1,
                "maxHARQ %d should be greater than 1\n",
                (int) mac->common_channels[CC_idP].radioResourceConfigCommon->rach_ConfigCommon.maxHARQ_Msg3Tx);
    LOG_D(MAC, "[eNB %d][PUSCH %d] CC_id %d [RAPROC Msg3] Received ULSCH sdu round %d from PHY (rnti %x, RA_id %d) ul_cqi %d\n",
          enb_mod_idP,
          harq_pid,
          CC_idP,
          ra->msg3_round,
          current_rnti,
          RA_id,
          ul_cqi);
    first_rb = ra->msg3_first_rb;

    if (sduP == NULL) { // we've got an error on Msg3
      LOG_D(MAC, "[eNB %d] CC_id %d, RA %d ULSCH in error in round %d/%d\n",
            enb_mod_idP,
            CC_idP,
            RA_id,
            ra->msg3_round,
            (int) mac->common_channels[CC_idP].radioResourceConfigCommon->rach_ConfigCommon.maxHARQ_Msg3Tx);

      if (ra->msg3_round >= mac->common_channels[CC_idP].radioResourceConfigCommon->rach_ConfigCommon.maxHARQ_Msg3Tx - 1) {
        cancel_ra_proc(enb_mod_idP, CC_idP, frameP, current_rnti);
      } else {
        // first_rb = UE_template_ptr->first_rb_ul[harq_pid]; // UE_id = -1 !!!!
        ra->msg3_round++;
        /* Prepare handling of retransmission */
        get_Msg3allocret(&mac->common_channels[CC_idP],
                         ra->Msg3_subframe,
                         ra->Msg3_frame,
                         &ra->Msg3_frame,
                         &ra->Msg3_subframe);
        // prepare handling of retransmission
        add_msg3(enb_mod_idP, CC_idP, ra, frameP, subframeP);
      }

      /* TODO: program NACK for PHICH? */
      return;
    }
  } else {
    LOG_W(MAC, "Cannot find UE or RA corresponding to ULSCH rnti %x, dropping it\n", current_rnti);
    return;
  }

  payload_ptr = parse_ulsch_header(sduP, &num_ce, &num_sdu, rx_ces, rx_lcids, rx_lengths, sdu_lenP);

  if (payload_ptr == NULL) {
    LOG_E(MAC,"[eNB %d][PUSCH %d] CC_id %d ulsch header unknown lcid(rnti %x, UE_id %d)\n",
          enb_mod_idP,
          harq_pid,
          CC_idP,
          current_rnti,
          UE_id);
    return;
  }

  T(T_ENB_MAC_UE_UL_PDU,
    T_INT(enb_mod_idP),
    T_INT(CC_idP),
    T_INT(current_rnti),
    T_INT(frameP),
    T_INT(subframeP),
    T_INT(harq_pid),
    T_INT(sdu_lenP),
    T_INT(num_ce),
    T_INT(num_sdu));
  T(T_ENB_MAC_UE_UL_PDU_WITH_DATA,
    T_INT(enb_mod_idP),
    T_INT(CC_idP),
    T_INT(current_rnti),
    T_INT(frameP),
    T_INT(subframeP),
    T_INT(harq_pid),
    T_INT(sdu_lenP),
    T_INT(num_ce),
    T_INT(num_sdu),
    T_BUFFER(sduP, sdu_lenP));
  mac->eNB_stats[CC_idP].ulsch_bytes_rx = sdu_lenP;
  mac->eNB_stats[CC_idP].total_ulsch_bytes_rx += sdu_lenP;
  mac->eNB_stats[CC_idP].total_ulsch_pdus_rx += 1;

  if (UE_id != -1) {
    UE_scheduling_control->round_UL[CC_idP][harq_pid] = 0;
  }

  /* Control element */
  for (int i = 0; i < num_ce; i++) {
    T(T_ENB_MAC_UE_UL_CE,
      T_INT(enb_mod_idP),
      T_INT(CC_idP),
      T_INT(current_rnti),
      T_INT(frameP),
      T_INT(subframeP),
      T_INT(rx_ces[i]));

    switch (rx_ces[i]) {  // implement and process PHR + CRNTI + BSR
      case POWER_HEADROOM:
        if (UE_id != -1) {
          UE_template_ptr->phr_info = (payload_ptr[0] & 0x3f) - PHR_MAPPING_OFFSET + (int8_t)(hundred_times_log10_NPRB[UE_template_ptr->nb_rb_ul[harq_pid] - 1] / 100);

          if (UE_template_ptr->phr_info > 40) {
            UE_template_ptr->phr_info = 40;
          }

          LOG_D(MAC, "[eNB %d] CC_id %d MAC CE_LCID %d : Received PHR PH = %d (db)\n",
<<<<<<< HEAD
            enb_mod_idP,
            CC_idP,
            rx_ces[i],
            UE_template_ptr->phr_info);

          UE_template_ptr->phr_info_configured = 1;
          UE_scheduling_control->phr_received = 1;
=======
                enb_mod_idP,
                CC_idP,
                rx_ces[i],
                UE_list->UE_template[CC_idP][UE_id].phr_info);
          UE_list->UE_template[CC_idP][UE_id].phr_info_configured = 1;
          UE_list->UE_sched_ctrl[UE_id].phr_received = 1;
>>>>>>> ef42eb71
        }

        payload_ptr += sizeof(POWER_HEADROOM_CMD);
        break;

      case CRNTI:
        old_rnti = (((uint16_t) payload_ptr[0]) << 8) + payload_ptr[1];
        old_UE_id = find_UE_id(enb_mod_idP, old_rnti);
        LOG_D(MAC, "[eNB %d] Frame %d, Subframe %d CC_id %d MAC CE_LCID %d (ce %d/%d): CRNTI %x (UE_id %d) in Msg3\n",
              enb_mod_idP,
              frameP,
              subframeP,
              CC_idP,
              rx_ces[i],
              i,
              num_ce,
              old_rnti,
              old_UE_id);

        /* Receiving CRNTI means that the current rnti has to go away */
        if (old_UE_id != -1) {
          if (mac_eNB_get_rrc_status(enb_mod_idP,old_rnti) ==  RRC_HO_EXECUTION) {
            LOG_I(MAC, "[eNB %d] Frame %d, Subframe %d CC_id %d : (rnti %x UE_id %d) Handover case\n",
                  enb_mod_idP,
                  frameP,
                  subframeP,
                  CC_idP,
                  old_rnti,
                  old_UE_id);

            UE_id = old_UE_id;
            current_rnti = old_rnti;
            /* Clear timer */
            UE_scheduling_control = &(UE_list->UE_sched_ctrl[UE_id]);
            UE_template_ptr = &(UE_list->UE_template[CC_idP][UE_id]);

            UE_scheduling_control->uplane_inactivity_timer = 0;
            UE_scheduling_control->ul_inactivity_timer = 0;
            UE_scheduling_control->ul_failure_timer = 0;

            if (UE_scheduling_control->ul_out_of_sync > 0) {
              UE_scheduling_control->ul_out_of_sync = 0;
              mac_eNB_rrc_ul_in_sync(enb_mod_idP,
                                     CC_idP,
                                     frameP,
                                     subframeP,
                                     old_rnti);
            }
            UE_template_ptr->ul_SR = 1;
            UE_scheduling_control->crnti_reconfigurationcomplete_flag = 1;
            UE_list->UE_template[UE_PCCID(enb_mod_idP, UE_id)][UE_id].configured = 1;
            cancel_ra_proc(enb_mod_idP,
                           CC_idP,
                           frameP,
                           current_rnti);
          } else {
            /* TODO: if the UE did random access (followed by a MAC uplink with
             * CRNTI) because none of its scheduling request was granted, then
             * according to 36.321 5.4.4 the UE's MAC will notify RRC to release
             * PUCCH/SRS. According to 36.331 5.3.13 the UE will then apply
             * default configuration for CQI reporting and scheduling requests,
             * which basically means that the CQI requests won't work anymore and
             * that the UE won't do any scheduling request anymore as long as the
             * eNB doesn't reconfigure the UE.
             * We have to take care of this. As the code is, nothing is done and
             * the UE state in the eNB is wrong.
             */
            RA_id = find_RA_id(enb_mod_idP, CC_idP, current_rnti);

            if (RA_id != -1) {
              RA_t *ra = &(mac->common_channels[CC_idP].ra[RA_id]);
              mac_rrc_data_ind(enb_mod_idP,
                               CC_idP,
                               frameP, subframeP,
                               UE_id,
                               old_rnti,
                               DCCH,
                               (uint8_t *) payload_ptr,
                               rx_lengths[i],
                               0
#if (LTE_RRC_VERSION >= MAKE_VERSION(14, 0, 0))
                               ,ra->rach_resource_type > 0
#endif
                              );
              /* Received a new rnti */
              ra->state = MSGCRNTI;
              LOG_I(MAC, "[eNB %d] Frame %d, Subframe %d CC_id %d : (rnti %x UE_id %d) Received rnti(Msg4)\n",
                    enb_mod_idP,
                    frameP,
                    subframeP,
                    CC_idP,
                    old_rnti,
                    old_UE_id);
              UE_id = old_UE_id;
              current_rnti = old_rnti;
              ra->rnti = old_rnti;
              ra->crnti_rrc_mui = rrc_eNB_mui-1;
              ra->crnti_harq_pid = -1;

              /* Clear timer */
              UE_scheduling_control = &(UE_list->UE_sched_ctrl[UE_id]);
              UE_template_ptr = &(UE_list->UE_template[CC_idP][UE_id]);

              UE_scheduling_control->uplane_inactivity_timer = 0;
              UE_scheduling_control->ul_inactivity_timer = 0;
              UE_scheduling_control->ul_failure_timer = 0;

              if (UE_scheduling_control->ul_out_of_sync > 0) {
                UE_scheduling_control->ul_out_of_sync = 0;
                mac_eNB_rrc_ul_in_sync(enb_mod_idP, CC_idP, frameP, subframeP, old_rnti);
              }
              UE_template_ptr->ul_SR = 1;
              UE_scheduling_control->crnti_reconfigurationcomplete_flag = 1;
              // break;
            }
          }
        } else {
          cancel_ra_proc(enb_mod_idP, CC_idP, frameP, current_rnti);
          LOG_W(MAC, "[MAC] Can't find old UE_id\n");
        }

        crnti_rx = 1;
        payload_ptr += 2; // sizeof(CRNTI)
        break;

      case TRUNCATED_BSR:
      case SHORT_BSR:
        lcgid = (payload_ptr[0] >> 6);
        LOG_D(MAC, "[eNB %d] CC_id %d MAC CE_LCID %d : Received short BSR LCGID = %u bsr = %d\n",
              enb_mod_idP,
              CC_idP,
              rx_ces[i],
              lcgid,
              payload_ptr[0] & 0x3f);

        if (UE_id != -1) {
          int bsr = 0;
          bsr = payload_ptr[0] & 0x3f;
          lcgid_updated[lcgid] = 1;
          /* Update buffer info */
<<<<<<< HEAD
          UE_template_ptr->ul_buffer_info[lcgid] = BSR_TABLE[bsr];
          UE_template_ptr->estimated_ul_buffer =
            UE_template_ptr->ul_buffer_info[LCGID0] +
            UE_template_ptr->ul_buffer_info[LCGID1] +
            UE_template_ptr->ul_buffer_info[LCGID2] +
            UE_template_ptr->ul_buffer_info[LCGID3];

=======
          UE_list->UE_template[CC_idP][UE_id].ul_buffer_info[lcgid] = BSR_TABLE[bsr];
          UE_list->UE_template[CC_idP][UE_id].estimated_ul_buffer =
            UE_list->UE_template[CC_idP][UE_id].ul_buffer_info[LCGID0] +
            UE_list->UE_template[CC_idP][UE_id].ul_buffer_info[LCGID1] +
            UE_list->UE_template[CC_idP][UE_id].ul_buffer_info[LCGID2] +
            UE_list->UE_template[CC_idP][UE_id].ul_buffer_info[LCGID3];
>>>>>>> ef42eb71
          RC.eNB[enb_mod_idP][CC_idP]->pusch_stats_bsr[UE_id][(frameP * 10) + subframeP] = (payload_ptr[0] & 0x3f);

          if (UE_id == UE_list->head) {
            VCD_SIGNAL_DUMPER_DUMP_VARIABLE_BY_NAME(VCD_SIGNAL_DUMPER_VARIABLES_UE0_BSR, (payload_ptr[0] & 0x3f));
          }

          if (UE_template_ptr->ul_buffer_creation_time[lcgid] == 0) {
            UE_template_ptr->ul_buffer_creation_time[lcgid] = frameP;
          }

          if (mac_eNB_get_rrc_status(enb_mod_idP,UE_RNTI(enb_mod_idP, UE_id)) < RRC_CONNECTED) {
            LOG_D(MAC, "[eNB %d] CC_id %d MAC CE_LCID %d : estimated_ul_buffer = %d (lcg increment %d)\n",
<<<<<<< HEAD
              enb_mod_idP,
              CC_idP,
              rx_ces[i],
              UE_template_ptr->estimated_ul_buffer,
              UE_template_ptr->ul_buffer_info[lcgid]);
=======
                  enb_mod_idP,
                  CC_idP,
                  rx_ces[i],
                  UE_list->UE_template[CC_idP][UE_id].estimated_ul_buffer,
                  UE_list->UE_template[CC_idP][UE_id].ul_buffer_info[lcgid]);
>>>>>>> ef42eb71
          }
        } else {
          /* Need error message */
        }

        payload_ptr += 1;  // sizeof(SHORT_BSR)
        break;

      case LONG_BSR:
        if (UE_id != -1) {
          int bsr0 = (payload_ptr[0] & 0xFC) >> 2;
          int bsr1 = ((payload_ptr[0] & 0x03) << 4) | ((payload_ptr[1] & 0xF0) >> 4);
          int bsr2 = ((payload_ptr[1] & 0x0F) << 2) | ((payload_ptr[2] & 0xC0) >> 6);
          int bsr3 = payload_ptr[2] & 0x3F;
          lcgid_updated[LCGID0] = 1;
          lcgid_updated[LCGID1] = 1;
          lcgid_updated[LCGID2] = 1;
          lcgid_updated[LCGID3] = 1;
          /* Update buffer info */
<<<<<<< HEAD
          UE_template_ptr->ul_buffer_info[LCGID0] = BSR_TABLE[bsr0];
          UE_template_ptr->ul_buffer_info[LCGID1] = BSR_TABLE[bsr1];
          UE_template_ptr->ul_buffer_info[LCGID2] = BSR_TABLE[bsr2];
          UE_template_ptr->ul_buffer_info[LCGID3] = BSR_TABLE[bsr3];

          UE_template_ptr->estimated_ul_buffer =
            UE_template_ptr->ul_buffer_info[LCGID0] +
            UE_template_ptr->ul_buffer_info[LCGID1] +
            UE_template_ptr->ul_buffer_info[LCGID2] +
            UE_template_ptr->ul_buffer_info[LCGID3];

          LOG_D(MAC, "[eNB %d] CC_id %d MAC CE_LCID %d: Received long BSR. Size is LCGID0 = %u LCGID1 = %u LCGID2 = %u LCGID3 = %u\n",
            enb_mod_idP,
            CC_idP,
            rx_ces[i],
            UE_template_ptr->ul_buffer_info[LCGID0],
            UE_template_ptr->ul_buffer_info[LCGID1],
            UE_template_ptr->ul_buffer_info[LCGID2],
            UE_template_ptr->ul_buffer_info[LCGID3]);
=======
          UE_list->UE_template[CC_idP][UE_id].ul_buffer_info[LCGID0] = BSR_TABLE[bsr0];
          UE_list->UE_template[CC_idP][UE_id].ul_buffer_info[LCGID1] = BSR_TABLE[bsr1];
          UE_list->UE_template[CC_idP][UE_id].ul_buffer_info[LCGID2] = BSR_TABLE[bsr2];
          UE_list->UE_template[CC_idP][UE_id].ul_buffer_info[LCGID3] = BSR_TABLE[bsr3];
          UE_list->UE_template[CC_idP][UE_id].estimated_ul_buffer =
            UE_list->UE_template[CC_idP][UE_id].ul_buffer_info[LCGID0] +
            UE_list->UE_template[CC_idP][UE_id].ul_buffer_info[LCGID1] +
            UE_list->UE_template[CC_idP][UE_id].ul_buffer_info[LCGID2] +
            UE_list->UE_template[CC_idP][UE_id].ul_buffer_info[LCGID3];
          LOG_D(MAC, "[eNB %d] CC_id %d MAC CE_LCID %d: Received long BSR. Size is LCGID0 = %u LCGID1 = %u LCGID2 = %u LCGID3 = %u\n",
                enb_mod_idP,
                CC_idP,
                rx_ces[i],
                UE_list->UE_template[CC_idP][UE_id].ul_buffer_info[LCGID0],
                UE_list->UE_template[CC_idP][UE_id].ul_buffer_info[LCGID1],
                UE_list->UE_template[CC_idP][UE_id].ul_buffer_info[LCGID2],
                UE_list->UE_template[CC_idP][UE_id].ul_buffer_info[LCGID3]);
>>>>>>> ef42eb71

          if (crnti_rx == 1) {
            LOG_D(MAC, "[eNB %d] CC_id %d MAC CE_LCID %d: Received CRNTI.\n",
                  enb_mod_idP,
                  CC_idP,
                  rx_ces[i]);
          }

          for(int lcgid = 0; lcgid <= LCGID3; lcgid++) {
            if (UE_template_ptr->ul_buffer_info[lcgid] == 0) {
              UE_template_ptr->ul_buffer_creation_time[lcgid] = 0;
            } else if (UE_template_ptr->ul_buffer_creation_time[lcgid] == 0) {
              UE_template_ptr->ul_buffer_creation_time[lcgid] = frameP;
            }
          }
        }

        payload_ptr += 3; // sizeof(LONG_BSR)
        break;

      default:
        LOG_E(MAC, "[eNB %d] CC_id %d Received unknown MAC header (0x%02x)\n",
              enb_mod_idP,
              CC_idP,
              rx_ces[i]);
        break;
    } // end switch on control element
  } // end for loop on control element

  for (int i = 0; i < num_sdu; i++) {
    LOG_D(MAC, "SDU Number %d MAC Subheader SDU_LCID %d, length %d\n",
          i,
          rx_lcids[i],
          rx_lengths[i]);
    T(T_ENB_MAC_UE_UL_SDU,
      T_INT(enb_mod_idP),
      T_INT(CC_idP),
      T_INT(current_rnti),
      T_INT(frameP),
      T_INT(subframeP),
      T_INT(rx_lcids[i]),
      T_INT(rx_lengths[i]));
    T(T_ENB_MAC_UE_UL_SDU_WITH_DATA,
      T_INT(enb_mod_idP),
      T_INT(CC_idP),
      T_INT(current_rnti),
      T_INT(frameP),
      T_INT(subframeP),
      T_INT(rx_lcids[i]),
      T_INT(rx_lengths[i]),
      T_BUFFER(payload_ptr, rx_lengths[i]));

    switch (rx_lcids[i]) {
      case CCCH:
        if (rx_lengths[i] > CCCH_PAYLOAD_SIZE_MAX) {
          LOG_E(MAC, "[eNB %d/%d] frame %d received CCCH of size %d (too big, maximum allowed is %d, sdu_len %d), dropping packet\n",
                enb_mod_idP,
                CC_idP,
                frameP,
                rx_lengths[i],
                CCCH_PAYLOAD_SIZE_MAX,
                sdu_lenP);
          break;
        }

        LOG_D(MAC, "[eNB %d][RAPROC] CC_id %d Frame %d, Received CCCH:  %x.%x.%x.%x.%x.%x, Terminating RA procedure for UE rnti %x\n",
              enb_mod_idP,
              CC_idP,
              frameP,
              payload_ptr[0], payload_ptr[1], payload_ptr[2], payload_ptr[3], payload_ptr[4], payload_ptr[5],
              current_rnti);
        VCD_SIGNAL_DUMPER_DUMP_FUNCTION_BY_NAME(VCD_SIGNAL_DUMPER_FUNCTIONS_TERMINATE_RA_PROC, 1);
        VCD_SIGNAL_DUMPER_DUMP_FUNCTION_BY_NAME(VCD_SIGNAL_DUMPER_FUNCTIONS_TERMINATE_RA_PROC, 0);
        RA_id = find_RA_id(enb_mod_idP, CC_idP, current_rnti);

        if (RA_id != -1) {
          RA_t *ra = &(mac->common_channels[CC_idP].ra[RA_id]);
          LOG_D(MAC, "[mac %d][RAPROC] CC_id %d Checking proc %d : rnti (%x, %x), state %d\n",
                enb_mod_idP,
                CC_idP,
                RA_id,
                ra->rnti,
                current_rnti,
                ra->state);

          if (UE_id < 0) {
            memcpy(&(ra->cont_res_id[0]), payload_ptr, 6);
            LOG_D(MAC, "[eNB %d][RAPROC] CC_id %d Frame %d CCCH: Received Msg3: length %d, offset %ld\n",
                  enb_mod_idP,
                  CC_idP,
                  frameP,
                  rx_lengths[i],
                  payload_ptr - sduP);

            if ((UE_id = add_new_ue(enb_mod_idP, CC_idP, ra->rnti, harq_pid
#if (LTE_RRC_VERSION >= MAKE_VERSION(14, 0, 0))
                                    , ra->rach_resource_type
#endif
                                   )) == -1) {
              LOG_E(MAC,"[MAC][eNB] Max user count reached\n");
              cancel_ra_proc(enb_mod_idP, CC_idP, frameP, current_rnti); // send Connection Reject ???
              break;
              // kill RA proc
            } else {
              LOG_D(MAC, "[eNB %d][RAPROC] CC_id %d Frame %d Added user with rnti %x => UE %d\n",
                    enb_mod_idP,
                    CC_idP,
                    frameP,
                    ra->rnti,
                    UE_id);

              UE_scheduling_control = &(UE_list->UE_sched_ctrl[UE_id]);
              UE_template_ptr = &(UE_list->UE_template[CC_idP][UE_id]);
            }
          } else {
            LOG_D(MAC, "[eNB %d][RAPROC] CC_id %d Frame %d CCCH: Received Msg3 from already registered UE %d: length %d, offset %ld\n",
                  enb_mod_idP,
                  CC_idP,
                  frameP,
                  UE_id,
                  rx_lengths[i],
                  payload_ptr - sduP);
            // kill RA proc
          }

          mac_rrc_data_ind(enb_mod_idP,
                           CC_idP,
                           frameP, subframeP,
                           UE_id,
                           current_rnti,
                           CCCH,
                           (uint8_t *) payload_ptr,
                           rx_lengths[i],
                           0
#if (LTE_RRC_VERSION >= MAKE_VERSION(14, 0, 0))
                           ,ra->rach_resource_type > 0
#endif
                          );

          if (num_ce > 0) { // handle msg3 which is not RRCConnectionRequest
            //  process_ra_message(msg3,num_ce,rx_lcids,rx_ces);
          }

          // prepare transmission of Msg4
          ra->state = MSG4;

          if(mac->common_channels[CC_idP].tdd_Config != NULL) {
            switch(mac->common_channels[CC_idP].tdd_Config->subframeAssignment) {
              case 1:
                ra->Msg4_frame = frameP + ((subframeP > 2) ? 1 : 0);
                ra->Msg4_subframe = (subframeP + 7) % 10;
                break;

              default:
                printf("%s:%d: TODO\n", __FILE__, __LINE__);
                abort();
                // TODO need to be complete for other tdd configs.
            }
          } else {
            /* Program Msg4 PDCCH+DLSCH/MPDCCH transmission 4 subframes from now,
              * Check if this is ok for BL/CE, or if the rule is different
              */
            ra->Msg4_frame = frameP + ((subframeP > 5) ? 1 : 0);
            ra->Msg4_subframe = (subframeP + 4) % 10;
          }

          UE_scheduling_control->crnti_reconfigurationcomplete_flag = 0;
        } // if RA process is active

        break;

      case DCCH:
      case DCCH1:
#if defined(ENABLE_MAC_PAYLOAD_DEBUG)
        LOG_T(MAC, "offset: %d\n", (unsigned char) ((unsigned char *) payload_ptr - sduP));

        for (int j = 0; j < 32; j++) {
          LOG_T(MAC, "%x ", payload_ptr[j]);
        }

        LOG_T(MAC, "\n");
#endif

        if (UE_id != -1) {
          if (lcgid_updated[UE_template_ptr->lcgidmap[rx_lcids[i]]] == 0) {
            /* Adjust buffer occupancy of the correponding logical channel group */
            if (UE_template_ptr->ul_buffer_info[UE_template_ptr->lcgidmap[rx_lcids[i]]] >= rx_lengths[i])
              UE_template_ptr->ul_buffer_info[UE_template_ptr->lcgidmap[rx_lcids[i]]] -= rx_lengths[i];
            else
              UE_template_ptr->ul_buffer_info[UE_template_ptr->lcgidmap[rx_lcids[i]]] = 0;

            UE_template_ptr->estimated_ul_buffer =
              UE_template_ptr->ul_buffer_info[0] +
              UE_template_ptr->ul_buffer_info[1] +
              UE_template_ptr->ul_buffer_info[2] +
              UE_template_ptr->ul_buffer_info[3];
            //UE_template_ptr->estimated_ul_buffer += UE_template_ptr->estimated_ul_buffer / 4;
          }

          LOG_D(MAC,
                "[eNB %d] CC_id %d Frame %d : ULSCH -> UL-DCCH, received %d bytes form UE %d on LCID %d \n",
                enb_mod_idP, CC_idP, frameP, rx_lengths[i], UE_id,
                rx_lcids[i]);
          mac_rlc_data_ind(enb_mod_idP, current_rnti, enb_mod_idP, frameP, ENB_FLAG_YES, MBMS_FLAG_NO, rx_lcids[i], (char *) payload_ptr, rx_lengths[i], 1, NULL);  //(unsigned int*)crc_status);
          UE_list->eNB_UE_stats[CC_idP][UE_id].num_pdu_rx[rx_lcids[i]] += 1;
          UE_list->eNB_UE_stats[CC_idP][UE_id].num_bytes_rx[rx_lcids[i]] += rx_lengths[i];
        }

        break;

      // all the DRBS
      case DTCH:
      default:
#if defined(ENABLE_MAC_PAYLOAD_DEBUG)
        LOG_T(MAC, "offset: %d\n",
              (unsigned char) ((unsigned char *) payload_ptr - sduP));

        for (int j = 0; j < 32; j++) {
          LOG_T(MAC, "%x ", payload_ptr[j]);
        }

        LOG_T(MAC, "\n");
#endif

        if (rx_lcids[i] < NB_RB_MAX) {
          LOG_D(MAC, "[eNB %d] CC_id %d Frame %d : ULSCH -> UL-DTCH, received %d bytes from UE %d for lcid %d\n",
                enb_mod_idP,
                CC_idP,
                frameP,
                rx_lengths[i],
                UE_id,
                rx_lcids[i]);

          if (UE_id != -1) {
            /* Adjust buffer occupancy of the correponding logical channel group */
            LOG_D(MAC, "[eNB %d] CC_id %d Frame %d : ULSCH -> UL-DTCH, received %d bytes from UE %d for lcid %d, removing from LCGID %ld, %d\n",
                  enb_mod_idP,
                  CC_idP,
                  frameP,
                  rx_lengths[i],
                  UE_id,
                  rx_lcids[i],
                  UE_template_ptr->lcgidmap[rx_lcids[i]],
                  UE_template_ptr->ul_buffer_info[UE_template_ptr->lcgidmap[rx_lcids[i]]]);

            if (lcgid_updated[UE_template_ptr->lcgidmap[rx_lcids[i]]] == 0) {
              if (UE_template_ptr->ul_buffer_info[UE_template_ptr->lcgidmap[rx_lcids[i]]] >= rx_lengths[i]) {
                UE_template_ptr->ul_buffer_info[UE_template_ptr->lcgidmap[rx_lcids[i]]] -= rx_lengths[i];
              } else {
                UE_template_ptr->ul_buffer_info[UE_template_ptr->lcgidmap[rx_lcids[i]]] = 0;
              }

              UE_template_ptr->estimated_ul_buffer =
                UE_template_ptr->ul_buffer_info[0] +
                UE_template_ptr->ul_buffer_info[1] +
                UE_template_ptr->ul_buffer_info[2] +
                UE_template_ptr->ul_buffer_info[3];
            }

            if ((rx_lengths[i] < SCH_PAYLOAD_SIZE_MAX) && (rx_lengths[i] > 0)) {  // MAX SIZE OF transport block
              mac_rlc_data_ind(enb_mod_idP, current_rnti, enb_mod_idP, frameP, ENB_FLAG_YES, MBMS_FLAG_NO, rx_lcids[i], (char *) payload_ptr, rx_lengths[i], 1, NULL);
              UE_list->eNB_UE_stats[CC_idP][UE_id].num_pdu_rx[rx_lcids[i]] += 1;
              UE_list->eNB_UE_stats[CC_idP][UE_id].num_bytes_rx[rx_lcids[i]] += rx_lengths[i];
              /* Clear uplane_inactivity_timer */
<<<<<<< HEAD
              UE_scheduling_control->uplane_inactivity_timer = 0;

=======
              UE_list->UE_sched_ctrl[UE_id].uplane_inactivity_timer = 0;
>>>>>>> ef42eb71
              /* Reset RRC inactivity timer after uplane activity */
              ue_contextP = rrc_eNB_get_ue_context(RC.rrc[enb_mod_idP], current_rnti);

              if (ue_contextP != NULL) {
                ue_contextP->ue_context.ue_rrc_inactivity_timer = 1;
              } else {
                LOG_E(MAC, "[eNB %d] CC_id %d Couldn't find the context associated to UE (RNTI %d) and reset RRC inactivity timer\n",
                      enb_mod_idP,
                      CC_idP,
                      current_rnti);
              }
            } else {  /* rx_length[i] Max size */
              UE_list->eNB_UE_stats[CC_idP][UE_id].num_errors_rx += 1;
              LOG_E(MAC, "[eNB %d] CC_id %d Frame %d : Max size of transport block reached LCID %d from UE %d ",
                    enb_mod_idP,
                    CC_idP,
                    frameP,
                    rx_lcids[i],
                    UE_id);
            }
          } else {  // end if (UE_id != -1)
            LOG_E(MAC,"[eNB %d] CC_id %d Frame %d : received unsupported or unknown LCID %d from UE %d ",
                  enb_mod_idP,
                  CC_idP,
                  frameP,
                  rx_lcids[i],
                  UE_id);
          }
        }

        break;
    }

    payload_ptr += rx_lengths[i];
  }

  /* CDRX UL HARQ timers */
  if (UE_id != -1) {
    if (UE_scheduling_control->cdrx_configured == TRUE) {
      /* Synchronous UL HARQ */
      UE_scheduling_control->ul_synchronous_harq_timer[CC_idP][harq_pid] = 5;
      /* 
       * The ACK is programmed in n+4 subframes, so UE will have drxRetransmission running.
       * Setting ul_synchronous_harq_timer = 5 will trigger drxRetransmission timer.
       * Note: in case of asynchronous UL HARQ process restart here relevant RTT timer
       * Stop corresponding CDRX ULRetransmission timer
       */
    }
  }

  /* Program ACK for PHICH */
<<<<<<< HEAD
  LOG_D(MAC, "Programming PHICH ACK for rnti %x harq_pid %d (first_rb %d) frame %d subframe %d\n",
        current_rnti,
        harq_pid,
        first_rb,
        frameP,
        subframeP);

=======
  LOG_D(MAC, "Programming PHICH ACK for rnti %x harq_pid %d (first_rb %d)\n",
        current_rnti,
        harq_pid,
        first_rb);
>>>>>>> ef42eb71
  nfapi_hi_dci0_request_t *hi_dci0_req;
  uint8_t sf_ahead_dl = ul_subframe2_k_phich(&mac->common_channels[CC_idP], subframeP);
  hi_dci0_req = &mac->HI_DCI0_req[CC_idP][(subframeP+sf_ahead_dl)%10];
  nfapi_hi_dci0_request_body_t *hi_dci0_req_body = &hi_dci0_req->hi_dci0_request_body;
  nfapi_hi_dci0_request_pdu_t *hi_dci0_pdu = &hi_dci0_req_body->hi_dci0_pdu_list[hi_dci0_req_body->number_of_dci +
                                      hi_dci0_req_body->number_of_hi];
  memset((void *) hi_dci0_pdu, 0, sizeof(nfapi_hi_dci0_request_pdu_t));
  hi_dci0_pdu->pdu_type = NFAPI_HI_DCI0_HI_PDU_TYPE;
  hi_dci0_pdu->pdu_size = 2 + sizeof(nfapi_hi_dci0_hi_pdu);
  hi_dci0_pdu->hi_pdu.hi_pdu_rel8.tl.tag = NFAPI_HI_DCI0_REQUEST_HI_PDU_REL8_TAG;
  hi_dci0_pdu->hi_pdu.hi_pdu_rel8.resource_block_start = first_rb;
  hi_dci0_pdu->hi_pdu.hi_pdu_rel8.cyclic_shift_2_for_drms = 0;
  hi_dci0_pdu->hi_pdu.hi_pdu_rel8.hi_value = 1;
  hi_dci0_req_body->number_of_hi++;
  hi_dci0_req_body->sfnsf = sfnsf_add_subframe(frameP,subframeP, 0);
  hi_dci0_req_body->tl.tag = NFAPI_HI_DCI0_REQUEST_BODY_TAG;
  hi_dci0_req->sfn_sf = sfnsf_add_subframe(frameP,subframeP, sf_ahead_dl);
  hi_dci0_req->header.message_id = NFAPI_HI_DCI0_REQUEST;

  /* NN--> FK: we could either check the payload, or use a phy helper to detect a false msg3 */
  if ((num_sdu == 0) && (num_ce == 0)) {
    if (UE_id != -1)
      UE_list->eNB_UE_stats[CC_idP][UE_id].total_num_errors_rx += 1;
  } else {
    if (UE_id != -1) {
      UE_list->eNB_UE_stats[CC_idP][UE_id].pdu_bytes_rx        = sdu_lenP;
      UE_list->eNB_UE_stats[CC_idP][UE_id].total_pdu_bytes_rx += sdu_lenP;
      UE_list->eNB_UE_stats[CC_idP][UE_id].total_num_pdus_rx  += 1;
    }
  }

  VCD_SIGNAL_DUMPER_DUMP_FUNCTION_BY_NAME(VCD_SIGNAL_DUMPER_FUNCTIONS_RX_SDU, 0);
  stop_meas(&mac->rx_ulsch_sdu);
}

//-----------------------------------------------------------------------------
/*
 * Return the BSR table index corresponding to the number of bytes in input
 */
uint32_t
bytes_to_bsr_index(int32_t nbytes)
//-----------------------------------------------------------------------------
{
  uint32_t i = 0;

  if (nbytes < 0) {
    return (0);
  }

  while ((i < BSR_TABLE_SIZE) && (BSR_TABLE[i] <= nbytes)) {
    i++;
  }

  return (i - 1);
}

//-----------------------------------------------------------------------------
/*
 * Add ue info in eNB_ulsch_info[module_idP][CC_id][UE_id] struct
 */
void
add_ue_ulsch_info(module_id_t module_idP,
                  int CC_id,
                  int UE_id,
                  sub_frame_t subframeP,
                  UE_ULSCH_STATUS status)
//-----------------------------------------------------------------------------
{
  eNB_ulsch_info[module_idP][CC_id][UE_id].rnti     = UE_RNTI(module_idP, UE_id);
  eNB_ulsch_info[module_idP][CC_id][UE_id].subframe = subframeP;
  eNB_ulsch_info[module_idP][CC_id][UE_id].status   = status;
  eNB_ulsch_info[module_idP][CC_id][UE_id].serving_num++;
}

//-----------------------------------------------------------------------------
/*
 * Parse MAC header from ULSCH
 */
unsigned char *
parse_ulsch_header(unsigned char *mac_header,
                   unsigned char *num_ce,
                   unsigned char *num_sdu,
                   unsigned char *rx_ces,
                   unsigned char *rx_lcids,
                   unsigned short *rx_lengths,
                   unsigned short tb_length)
//-----------------------------------------------------------------------------
{
  unsigned char not_done = 1;
  unsigned char num_ces = 0;
  unsigned char num_sdus = 0;
  unsigned char lcid = 0;
  unsigned char num_sdu_cnt = 0;
  unsigned char *mac_header_ptr = NULL;
  unsigned short length, ce_len = 0;
  /* Init */
  mac_header_ptr = mac_header;

  while (not_done == 1) {
    if (((SCH_SUBHEADER_FIXED *) mac_header_ptr)->E == 0) {
      not_done = 0;
    }

    lcid = ((SCH_SUBHEADER_FIXED *) mac_header_ptr)->LCID;

    if (lcid < EXTENDED_POWER_HEADROOM) {
      if (not_done == 0) {  // last MAC SDU, length is implicit
        mac_header_ptr++;
        length = tb_length - (mac_header_ptr - mac_header) - ce_len;

        for (num_sdu_cnt = 0; num_sdu_cnt < num_sdus; num_sdu_cnt++) {
          length -= rx_lengths[num_sdu_cnt];
        }
      } else {
        if (((SCH_SUBHEADER_SHORT *) mac_header_ptr)->F == 0) {
          length = ((SCH_SUBHEADER_SHORT *) mac_header_ptr)->L;
          mac_header_ptr += 2;  //sizeof(SCH_SUBHEADER_SHORT);
        } else {  // F = 1
          length = ((((SCH_SUBHEADER_LONG *) mac_header_ptr)->L_MSB & 0x7f) << 8) |
                   (((SCH_SUBHEADER_LONG *) mac_header_ptr)->L_LSB & 0xff);
          mac_header_ptr += 3;  //sizeof(SCH_SUBHEADER_LONG);
        }
      }

      LOG_D(MAC, "[eNB] sdu %d lcid %d tb_length %d length %d (offset now %ld)\n",
            num_sdus,
            lcid,
            tb_length,
            length,
            mac_header_ptr - mac_header);
      rx_lcids[num_sdus] = lcid;
      rx_lengths[num_sdus] = length;
      num_sdus++;
    } else {  // This is a control element subheader POWER_HEADROOM, BSR and CRNTI
      if (lcid == SHORT_PADDING) {
        mac_header_ptr++;
      } else {
        rx_ces[num_ces] = lcid;
        num_ces++;
        mac_header_ptr++;

        if (lcid == LONG_BSR) {
          ce_len += 3;
        } else if (lcid == CRNTI) {
          ce_len += 2;
        } else if ((lcid == POWER_HEADROOM) || (lcid == TRUNCATED_BSR) || (lcid == SHORT_BSR)) {
          ce_len++;
        } else {
          LOG_E(MAC, "unknown CE %d \n", lcid);
          return NULL;
        }
      }
    }
  }

  *num_ce = num_ces;
  *num_sdu = num_sdus;
  return (mac_header_ptr);
}

//-----------------------------------------------------------------------------
/* This function is called by PHY layer when it schedules some
 * uplink for a random access message 3.
 * The MAC scheduler has to skip the RBs used by this message 3
 * (done below in schedule_ulsch).
 * This function seems to be unused, the Msg3_subframe is set somewhere else...
 * In NFAPI??
 */
void
set_msg3_subframe(module_id_t mod_id,
                  int CC_id,
                  int frame, // Not used, remove?
                  int subframe, // Not used, remove?
                  int rnti,
                  int Msg3_frame, // Not used, remove?
                  int Msg3_subframe)
//-----------------------------------------------------------------------------
{
  int RA_id = 0;
  /* Init */
  RA_id = find_RA_id(mod_id, CC_id, rnti); // state == WAITMSG3 instead of state != IDLE (?)

  if (RA_id != -1) {
    RC.mac[mod_id]->common_channels[CC_id].ra[RA_id].Msg3_subframe = Msg3_subframe;
  } else {
    LOG_E(MAC, "[MAC] Unknown RAPROC associated to RNTI %x\n", rnti);
  }

  return;
}

//-----------------------------------------------------------------------------
/*
 * Main function called for uplink scheduling (DCI0).
 */
void
schedule_ulsch(module_id_t module_idP,
               frame_t frameP,
               sub_frame_t subframeP)
//-----------------------------------------------------------------------------
{
  uint16_t first_rb[NFAPI_CC_MAX];
  eNB_MAC_INST *mac = NULL;
  slice_info_t *sli = NULL;
  COMMON_channels_t *cc = NULL;
  int sched_subframe;
  int sched_frame;

  /* Init */
  mac = RC.mac[module_idP];
  sli = &(mac->slice_info);
  memset(first_rb, 0, NFAPI_CC_MAX * sizeof(uint16_t));
  start_meas(&(mac->schedule_ulsch));

  sched_subframe = (subframeP + 4) % 10;
  sched_frame = frameP;
  cc = mac->common_channels;

  /* For TDD: check subframes where we have to act and return if nothing should be done now */
  if (cc->tdd_Config) {  // Done only for CC_id = 0, assume tdd_Config for all CC_id
    int tdd_sfa = cc->tdd_Config->subframeAssignment;

    switch (subframeP) {
      case 0:
        if ((tdd_sfa == 0) || (tdd_sfa == 3))
          sched_subframe = 4;
        else if (tdd_sfa == 6)
          sched_subframe = 7;
        else
          return;

        break;

      case 1:
        if ((tdd_sfa == 0) || (tdd_sfa == 1))
          sched_subframe = 7;
        else if (tdd_sfa == 6)
          sched_subframe = 8;
        else
          return;

        break;

      case 2:  // Don't schedule UL in subframe 2 for TDD
        return;

      case 3:
        if (tdd_sfa == 2)
          sched_subframe = 7;
        else
          return;

        break;

      case 4:
        if (tdd_sfa == 1)
          sched_subframe = 8;
        else
          return;

        break;

      case 5:
        if (tdd_sfa == 0)
          sched_subframe = 9;
        else if (tdd_sfa == 6)
          sched_subframe = 2;
        else
          return;

        break;

      case 6:
        if (tdd_sfa == 0 || tdd_sfa == 1)
          sched_subframe = 2;
        else if (tdd_sfa == 6)
          sched_subframe = 3;
        else
          return;

        break;

      case 7:
        return;

      case 8:
        if ((tdd_sfa >= 2) && (tdd_sfa <= 5))
          sched_subframe = 2;
        else
          return;

        break;

      case 9:
        if ((tdd_sfa == 1) || (tdd_sfa == 3) || (tdd_sfa == 4))
          sched_subframe = 3;
        else if (tdd_sfa == 6)
          sched_subframe = 4;
        else
          return;

        break;

      default:
        return;
    }
  }

  if (sched_subframe < subframeP) {
    sched_frame++;
    sched_frame %= 1024;
  }

#if (LTE_RRC_VERSION >= MAKE_VERSION(14, 0, 0))
  int emtc_active[5];
  memset(emtc_active, 0, 5 * sizeof(int));
  schedule_ulsch_rnti_emtc(module_idP, frameP, subframeP, sched_subframe, emtc_active);
#endif

  /* Note: RC.nb_mac_CC[module_idP] should be lower than or equal to NFAPI_CC_MAX */
  for (int CC_id = 0; CC_id < RC.nb_mac_CC[module_idP]; CC_id++, cc++) {
#if (LTE_RRC_VERSION >= MAKE_VERSION(14, 0, 0))
    first_rb[CC_id] = (emtc_active[CC_id] == 1) ? 7 : 1;
#else
    /* Note: the size of PUCCH is arbitrary, to be done properly. */
    switch (RC.eNB[module_idP][CC_id]->frame_parms.N_RB_DL) {
    case 25:  first_rb[CC_id] = 1; break; // leave out first RB for PUCCH
    case 50:  first_rb[CC_id] = 2; break; // leave out first RB for PUCCH
    case 100: first_rb[CC_id] = 3; break; // leave out first RB for PUCCH
    default: LOG_E(MAC, "nb RBs not handled, todo.\n"); exit(1);
    }
#endif
    RA_t *ra_ptr = cc->ra;

    /* From Louis-Adrien to François:
     * The comment bloc below is to configure with a command line.
     * I took it from the equivalent part in the fairRR scheduler (around line 2578 in eNB_scheduler_fairRR.c).
     * As said in the meeting, it seems to work only for small TBS.
     * The cause of false RA still present with this fix is to investigate.
     *
     * Note: in the get_prach_prb_offset() function below, the last argument is frameP in eNB_scheduler_fairRR.c
     * I think it should be sched_frame instead. This parameter has only impacts in case TDD and preamble format 4.
     * To confirm.
     */
    /*
    int start_rb = 0;
    int nb_rb = 6;
    LTE_DL_FRAME_PARMS *frame_parms = &(RC.eNB[module_idP][CC_id]->frame_parms);

    if (is_prach_subframe(frame_parms, sched_frame, sched_subframe) == 1) {
      start_rb = get_prach_prb_offset(frame_parms,
                                      frame_parms->prach_config_common.prach_ConfigInfo.prach_ConfigIndex,
                                      frame_parms->prach_config_common.prach_ConfigInfo.prach_FreqOffset,
                                      0, // tdd_mapindex
                                      sched_frame); // Nf

      first_rb[CC_id] = start_rb + nb_rb;
    }
    */

    /*
     * Check if RA (Msg3) is active in this subframeP, if so skip the PRB used for Msg3
     * Msg3 is using 1 PRB so we need to increase first_rb accordingly
     * Not sure about the break (can there be more than 1 active RA procedure per CC_id and per subframe?)
     */
    for (int ra_index = 0; ra_index < NB_RA_PROC_MAX; ra_index++, ra_ptr++) {
      if ((ra_ptr->state == WAITMSG3) && (ra_ptr->Msg3_subframe == sched_subframe)) {
        if (first_rb[CC_id] < ra_ptr->msg3_first_rb + ra_ptr->msg3_nb_rb) {
          first_rb[CC_id] = ra_ptr->msg3_first_rb + ra_ptr->msg3_nb_rb;
        }

        /* Louis-Adrien: I couldn't find an interdiction of multiple Msg3 scheduling
         * on the same time resources. Also the performance improvement of breaking is low,
         * since we will loop until the end, most of the time.
         * I'm letting the break as a reminder, in case of misunderstanding the spec.
         */
        // break;
      }
    }
  }

  /* Run each enabled slice-specific schedulers one by one */
  for (int i = 0; i < sli->n_ul; i++) {
    /* By default the scheduler is schedule_ulsch_rnti (see below) */
    sli->ul[i].sched_cb(module_idP, i, frameP, subframeP, sched_subframe, first_rb);
  }

  stop_meas(&mac->schedule_ulsch);
}

//-----------------------------------------------------------------------------
/*
* Schedule the DCI0 for ULSCH
*/
void
<<<<<<< HEAD
schedule_ulsch_rnti(module_id_t   module_idP,
                    int           slice_idx,
                    frame_t       frameP,
                    sub_frame_t   subframeP,
                    unsigned char sched_subframeP,
                    uint16_t      *first_rb)
=======
schedule_ulsch_rnti(module_id_t module_idP,
                    int slice_idx,
                    frame_t frameP,
                    sub_frame_t subframeP,
                    unsigned char sched_subframeP,
                    uint16_t *first_rb)
>>>>>>> ef42eb71
//-----------------------------------------------------------------------------
{
  rnti_t rnti = -1;
  uint8_t aggregation = 2;
  uint8_t round_index = 0;
  uint8_t harq_pid = 0;
  uint8_t status = 0;
  uint8_t rb_table_index = -1;
  uint8_t dlsch_flag = 0;
  uint16_t ul_req_index = 0;
  uint32_t cqi_req = 0;
  uint32_t cshift = 0;
  uint32_t ndi = 0;
  uint32_t tpc = 0;
  int32_t normalized_rx_power = 0;
  int32_t target_rx_power = 0;
  int32_t framex10psubframe = 0;
  static int32_t tpc_accumulated = 0;
  int sched_frame = 0;
  int CC_id = 0;
  eNB_MAC_INST *mac = NULL;
  COMMON_channels_t *cc = NULL;
  UE_list_t *UE_list = NULL;
  slice_info_t *sli = NULL;
  UE_TEMPLATE *UE_template_ptr = NULL;
  UE_sched_ctrl *UE_sched_ctrl_ptr = NULL;
  int rvidx_tab[4] = {0, 2, 3, 1};
  int first_rb_slice[NFAPI_CC_MAX];
  int n_rb_ul_tab[NFAPI_CC_MAX];
  /* Init */
  mac = RC.mac[module_idP];
  cc = mac->common_channels;
  UE_list = &(mac->UE_list);
  sli = &(mac->slice_info);
  memset(first_rb_slice, 0, NFAPI_CC_MAX * sizeof(int));
  memset(n_rb_ul_tab, 0, NFAPI_CC_MAX * sizeof(int));
  sched_frame = frameP;

  if (sched_subframeP < subframeP) {
    sched_frame++;
    sched_frame %= 1024;
  }

  /* NFAPI struct init */
  nfapi_hi_dci0_request_t        *hi_dci0_req      = &(mac->HI_DCI0_req[CC_id][subframeP]);
  nfapi_hi_dci0_request_body_t   *hi_dci0_req_body = &(hi_dci0_req->hi_dci0_request_body);
  nfapi_hi_dci0_request_pdu_t    *hi_dci0_pdu;
  nfapi_ul_config_request_t      *ul_req_tmp       = &(mac->UL_req_tmp[CC_id][sched_subframeP]);
  nfapi_ul_config_request_body_t *ul_req_tmp_body  = &(ul_req_tmp->ul_config_request_body);
  nfapi_ul_config_ulsch_harq_information *ulsch_harq_information;
  hi_dci0_req->sfn_sf = (frameP << 4) + subframeP;

  /* Note: RC.nb_mac_CC[module_idP] should be lower than or equal to NFAPI_CC_MAX */
  for (CC_id = 0; CC_id < RC.nb_mac_CC[module_idP]; CC_id++) {
    n_rb_ul_tab[CC_id] = to_prb(cc[CC_id].ul_Bandwidth); // return total number of PRB
    /* HACK: let's remove the PUCCH from available RBs
     * we suppose PUCCH size is:
     * - for 25 RBs: 1 RB (top and bottom of ressource grid)
     * - for 50:     2 RBs
     * - for 100:    3 RBs
     * This is totally arbitrary and might even be wrong.
     * We suppose 'first_rb[]' has been correctly populated by the caller,
     * so we only remove the top part of the resource grid.
     */
    switch (n_rb_ul_tab[CC_id]) {
    case 25:  n_rb_ul_tab[CC_id] -= 1; break;
    case 50:  n_rb_ul_tab[CC_id] -= 2; break;
    case 100: n_rb_ul_tab[CC_id] -= 3; break;
    default: LOG_E(MAC, "RBs setting not handled. Todo.\n"); exit(1);
    }
    UE_list->first_rb_offset[CC_id][slice_idx] = cmin(n_rb_ul_tab[CC_id], sli->ul[slice_idx].first_rb);
  }

  /* 
   * ULSCH preprocessor: set UE_template->
   * pre_allocated_nb_rb_ul[slice_idx]
   * pre_assigned_mcs_ul
   * pre_allocated_rb_table_index_ul
   */
  ulsch_scheduler_pre_processor(module_idP, slice_idx, frameP, subframeP, sched_frame, sched_subframeP, first_rb);

  for (CC_id = 0; CC_id < RC.nb_mac_CC[module_idP]; CC_id++) {
    first_rb_slice[CC_id] = first_rb[CC_id] + UE_list->first_rb_offset[CC_id][slice_idx];
  }

  // loop over all active UEs until end of function
  for (int UE_id = UE_list->head_ul; UE_id >= 0; UE_id = UE_list->next_ul[UE_id]) {
    if (!ue_ul_slice_membership(module_idP, UE_id, slice_idx)) {
      continue;
    }
<<<<<<< HEAD
    
=======

>>>>>>> ef42eb71
    if (UE_list->UE_template[UE_PCCID(module_idP, UE_id)][UE_id].rach_resource_type > 0)  continue;

    // don't schedule if Msg5 is not received yet
    if (UE_list->UE_template[UE_PCCID(module_idP, UE_id)][UE_id].configured == FALSE) {
      LOG_D(MAC, "[eNB %d] frame %d, subframe %d, UE %d: not configured, skipping UE scheduling \n",
            module_idP,
            frameP,
            subframeP,
            UE_id);
      continue;
    }

    rnti = UE_RNTI(module_idP, UE_id);

    if (rnti == NOT_A_RNTI) {
      LOG_W(MAC, "[eNB %d] frame %d, subframe %d, UE %d: no RNTI \n",
            module_idP,
            frameP,
            subframeP,
            UE_id);
      continue;
    }

    // loop over all active UL CC_ids for this UE until end of function
    for (int n = 0; n < UE_list->numactiveULCCs[UE_id]; n++) {
      /* This is the actual CC_id in the list */
      CC_id = UE_list->ordered_ULCCids[n][UE_id];

      UE_template_ptr = &(UE_list->UE_template[CC_id][UE_id]);
      UE_sched_ctrl_ptr = &(UE_list->UE_sched_ctrl[UE_id]);
      harq_pid = subframe2harqpid(&cc[CC_id], sched_frame, sched_subframeP);
      round_index = UE_sched_ctrl_ptr->round_UL[CC_id][harq_pid];
      AssertFatal(round_index < 8, "round %d > 7 for UE %d/%x\n",
                  round_index,
                  UE_id,
                  rnti);
      LOG_D(MAC, "[eNB %d] frame %d subframe %d (sched_frame %d, sched_subframe %d), Checking PUSCH %d for UE %d/%x CC %d : aggregation level %d, N_RB_UL %d\n",
            module_idP,
            frameP,
            subframeP,
            sched_frame,
            sched_subframeP,
            harq_pid,
            UE_id,
            rnti,
            CC_id,
            aggregation,
            n_rb_ul_tab[CC_id]);
      /* Seems unused, only for debug */
      RC.eNB[module_idP][CC_id]->pusch_stats_BO[UE_id][(frameP * 10) + subframeP] = UE_template_ptr->estimated_ul_buffer;
      VCD_SIGNAL_DUMPER_DUMP_VARIABLE_BY_NAME(VCD_SIGNAL_DUMPER_VARIABLES_UE0_BO, UE_template_ptr->estimated_ul_buffer);

      /*
       * If there is information on BSR of DCCH, DTCH or if there is UL_SR,
       * or if there is a packet to retransmit, or we want to schedule a periodic feedback
       */
      if (UE_is_to_be_scheduled(module_idP, CC_id, UE_id) > 0 || round_index > 0) {
        LOG_D(MAC, "[eNB %d][PUSCH %d] Frame %d subframe %d Scheduling UE %d/%x in round %d(SR %d,UL_inactivity timer %d,UL_failure timer %d,cqi_req_timer %d)\n",
<<<<<<< HEAD
          module_idP,
          harq_pid,
          frameP,
          subframeP,
          UE_id,
          rnti,
          round_index,
          UE_template_ptr->ul_SR,
          UE_sched_ctrl_ptr->ul_inactivity_timer,
          UE_sched_ctrl_ptr->ul_failure_timer,
          UE_sched_ctrl_ptr->cqi_req_timer);

        /* Reset the scheduling request */
=======
              module_idP,
              harq_pid,
              frameP,
              subframeP,
              UE_id,
              rnti,
              round_index,
              UE_template_ptr->ul_SR,
              UE_sched_ctrl_ptr->ul_inactivity_timer,
              UE_sched_ctrl_ptr->ul_failure_timer,
              UE_sched_ctrl_ptr->cqi_req_timer);
        // reset the scheduling request
>>>>>>> ef42eb71
        UE_template_ptr->ul_SR = 0;
        status = mac_eNB_get_rrc_status(module_idP, rnti);

<<<<<<< HEAD
        /* Handle the aperiodic CQI report */
        /* These aperiodic reports behave as periodic ones... */
        if (status >= RRC_CONNECTED && UE_sched_ctrl_ptr->cqi_req_timer > 200) {
          if (UE_sched_ctrl_ptr->cqi_received == 0) {
            if (nfapi_mode) {
              cqi_req = 0;
            } else {
              cqi_req = 1;

              /* TDD: to be safe, do not ask CQI in special Subframes:36.213/7.2.3 CQI definition */
              if (cc[CC_id].tdd_Config) {
                switch (cc[CC_id].tdd_Config->subframeAssignment) {
                  case 1:
                    if(subframeP == 1 || subframeP == 6) {
                      cqi_req=0;
                    }
                    break;

                  case 3:
                    if(subframeP == 1) {
                      cqi_req=0;
                    }
                    break;

                  default:
                    LOG_E(MAC, "TDD config not supported\n");
                    break;
=======
        /* New transmission */
        if (round_index == 0) {
          /* Be sure that there are some free RBs */
          if (first_rb_slice[CC_id] >= n_rb_ul_tab[CC_id]) {
            LOG_W(MAC, "[eNB %d] frame %d, subframe %d, UE %d/%x CC %d: dropping, not enough RBs\n",
              module_idP,
              frameP,
              subframeP,
              UE_id,
              rnti,
              CC_id);

            continue;
          }

          /* Should format_flag be 2 in CCE_allocation_infeasible??? */
          /* This test seems to be way too long, can we provide an optimization? */
          if (CCE_allocation_infeasible(module_idP, CC_id, 1, subframeP, aggregation, rnti)) {
            LOG_W(MAC, "[eNB %d] frame %d, subframe %d, UE %d/%x CC %d: not enough CCE\n",
              module_idP,
              frameP,
              subframeP,
              UE_id,
              rnti,
              CC_id);

            continue;
          }

          /* Handle the aperiodic CQI report */
          cqi_req = 0;

          if (status >= RRC_CONNECTED && UE_sched_ctrl_ptr->cqi_req_timer > 30) {
            if (UE_sched_ctrl_ptr->cqi_received == 0) {
              if (NFAPI_MODE != NFAPI_MONOLITHIC) {
                cqi_req = 0;
              } else {
                cqi_req = 1;

                /* TDD: to be safe, do not ask CQI in special Subframes:36.213/7.2.3 CQI definition */
                if (cc[CC_id].tdd_Config) {
                  switch (cc[CC_id].tdd_Config->subframeAssignment) {
                    case 1:
                      if(subframeP == 1 || subframeP == 6) {
                        cqi_req=0;
                      }
                      break;

                    case 3:
                      if(subframeP == 1) {
                        cqi_req=0;
                      }
                      break;

                    default:
                      LOG_E(MAC," TDD config not supported\n");
                      break;
                  }
>>>>>>> ef42eb71
                }

                if(cqi_req == 1) {
                  UE_sched_ctrl_ptr->cqi_req_flag |= 1 << sched_subframeP;
                }
              }
            } else {
              UE_sched_ctrl_ptr->cqi_req_flag = 0;
              UE_sched_ctrl_ptr->cqi_received = 0;
              UE_sched_ctrl_ptr->cqi_req_timer = 0;
            }
          }

          /* Power control */
          /*
           * Compute the expected ULSCH RX power (for the stats)
           * This is the normalized RX power and this should be constant (regardless of mcs)
           * Is not in dBm, unit from nfapi, converting to dBm
           * ToDo: Noise power hard coded to 30
           */
          normalized_rx_power = ((5 * UE_sched_ctrl_ptr->pusch_snr[CC_id] - 640) / 10) + 30;
          target_rx_power = (mac->puSch10xSnr / 10) + 30;

          /*
           * This assumes accumulated tpc
           * Make sure that we are only sending a tpc update once a frame, otherwise the control loop will freak out
           */
          framex10psubframe = (UE_template_ptr->pusch_tpc_tx_frame * 10) + UE_template_ptr->pusch_tpc_tx_subframe;

          if (((framex10psubframe + 10) <= (frameP * 10 + subframeP)) || // normal case
              ((framex10psubframe > (frameP * 10 + subframeP)) && (((10240 - framex10psubframe + frameP * 10 + subframeP) >= 10)))) { //frame wrap-around

            UE_template_ptr->pusch_tpc_tx_frame = frameP;
            UE_template_ptr->pusch_tpc_tx_subframe = subframeP;

            if (normalized_rx_power > (target_rx_power + 4)) {
              tpc = 0; // -1
              tpc_accumulated--;
            } else if (normalized_rx_power < (target_rx_power - 4)) {
              tpc = 2; // +1
              tpc_accumulated++;
            } else {
              tpc = 1; // 0
            }
          } else {
            tpc = 1; // 0
          }

          if (tpc != 1) {
            LOG_D(MAC, "[eNB %d] ULSCH scheduler: frame %d, subframe %d, harq_pid %d, tpc %d, accumulated %d, normalized/target rx power %d/%d\n",
              module_idP,
              frameP,
              subframeP,
              harq_pid,
              tpc,
              tpc_accumulated,
              normalized_rx_power,
              target_rx_power);
          }

          ndi = 1 - UE_template_ptr->oldNDI_UL[harq_pid]; // NDI: new data indicator
          UE_template_ptr->oldNDI_UL[harq_pid] = ndi;
          UE_list->eNB_UE_stats[CC_id][UE_id].normalized_rx_power = normalized_rx_power;
          UE_list->eNB_UE_stats[CC_id][UE_id].target_rx_power = target_rx_power;
          UE_template_ptr->mcs_UL[harq_pid] = cmin(UE_template_ptr->pre_assigned_mcs_ul, sli->ul[slice_idx].maxmcs);
          UE_list->eNB_UE_stats[CC_id][UE_id].ulsch_mcs1= UE_template_ptr->mcs_UL[harq_pid];

          /* CDRX */
          if (UE_sched_ctrl_ptr->cdrx_configured) {
            UE_sched_ctrl_ptr->drx_inactivity_timer = 1; // reset drx inactivity timer when new transmission
            VCD_SIGNAL_DUMPER_DUMP_VARIABLE_BY_NAME(VCD_SIGNAL_DUMPER_VARIABLES_DRX_INACTIVITY, (unsigned long) UE_sched_ctrl_ptr->drx_inactivity_timer);
            UE_sched_ctrl_ptr->dci0_ongoing_timer = 1; // when set the UE_template_ptr->ul_SR cannot be set to 1, 
                                                       // see definition for more information
          }

          if (UE_template_ptr->pre_allocated_rb_table_index_ul >= 0) {
            rb_table_index = UE_template_ptr->pre_allocated_rb_table_index_ul;
          } else {
            UE_template_ptr->mcs_UL[harq_pid] = 10;
            rb_table_index = 5; // for PHR
          }

          UE_list->eNB_UE_stats[CC_id][UE_id].ulsch_mcs2 = UE_template_ptr->mcs_UL[harq_pid];

          while (((rb_table[rb_table_index] > (n_rb_ul_tab[CC_id] - first_rb_slice[CC_id])) ||
                  (rb_table[rb_table_index] > 45)) && (rb_table_index > 0)) {
            rb_table_index--;
          }

          UE_template_ptr->TBS_UL[harq_pid] = get_TBS_UL(UE_template_ptr->mcs_UL[harq_pid], rb_table[rb_table_index]);
          UE_list->eNB_UE_stats[CC_id][UE_id].total_rbs_used_rx += rb_table[rb_table_index];
          UE_list->eNB_UE_stats[CC_id][UE_id].ulsch_TBS = UE_template_ptr->TBS_UL[harq_pid];
          UE_list->eNB_UE_stats[CC_id][UE_id].total_ulsch_TBS += UE_template_ptr->TBS_UL[harq_pid];
          T(T_ENB_MAC_UE_UL_SCHEDULE,
            T_INT(module_idP),
            T_INT(CC_id),
            T_INT(rnti),
            T_INT(frameP),
            T_INT(subframeP),
            T_INT(harq_pid),
            T_INT(UE_template_ptr->mcs_UL[harq_pid]),
            T_INT(first_rb_slice[CC_id]),
            T_INT(rb_table[rb_table_index]),
            T_INT(UE_template_ptr->TBS_UL[harq_pid]),
            T_INT(ndi));
          /* Store information for possible retransmission */
          UE_template_ptr->nb_rb_ul[harq_pid] = rb_table[rb_table_index];
          UE_template_ptr->first_rb_ul[harq_pid] = first_rb_slice[CC_id];
          UE_template_ptr->cqi_req[harq_pid] = cqi_req;
          UE_sched_ctrl_ptr->ul_scheduled |= (1 << harq_pid);

          if (UE_id == UE_list->head) {
            VCD_SIGNAL_DUMPER_DUMP_VARIABLE_BY_NAME(VCD_SIGNAL_DUMPER_VARIABLES_UE0_SCHEDULED, UE_sched_ctrl_ptr->ul_scheduled);
          }

          /* Adjust scheduled UL bytes by TBS, wait for UL sdus to do final update */
          LOG_D(MAC, "[eNB %d] CC_id %d UE %d/%x : adjusting scheduled_ul_bytes, old %d, TBS %d\n",
                module_idP,
                CC_id,
                UE_id,
                rnti,
                UE_template_ptr->scheduled_ul_bytes,
                UE_template_ptr->TBS_UL[harq_pid]);
          UE_template_ptr->scheduled_ul_bytes += UE_template_ptr->TBS_UL[harq_pid];
          LOG_D(MAC, "scheduled_ul_bytes, new %d\n",
                UE_template_ptr->scheduled_ul_bytes);
          /* Cyclic shift for DM-RS */
          cshift = 0; // values from 0 to 7 can be used for mapping the cyclic shift (36.211 , Table 5.5.2.1.1-1)
          /* Save it for a potential retransmission */
          UE_template_ptr->cshift[harq_pid] = cshift;
          /* Setting DCI0 NFAPI struct */
          hi_dci0_pdu = &hi_dci0_req_body->hi_dci0_pdu_list[hi_dci0_req_body->number_of_dci + hi_dci0_req_body->number_of_hi];
          memset((void *) hi_dci0_pdu, 0,sizeof(nfapi_hi_dci0_request_pdu_t));
          hi_dci0_pdu->pdu_type = NFAPI_HI_DCI0_DCI_PDU_TYPE;
          hi_dci0_pdu->pdu_size = 2 + sizeof(nfapi_hi_dci0_dci_pdu);
          hi_dci0_pdu->dci_pdu.dci_pdu_rel8.tl.tag = NFAPI_HI_DCI0_REQUEST_DCI_PDU_REL8_TAG;
          hi_dci0_pdu->dci_pdu.dci_pdu_rel8.dci_format = NFAPI_UL_DCI_FORMAT_0;
          hi_dci0_pdu->dci_pdu.dci_pdu_rel8.aggregation_level = aggregation;
          hi_dci0_pdu->dci_pdu.dci_pdu_rel8.rnti = rnti;
          hi_dci0_pdu->dci_pdu.dci_pdu_rel8.transmission_power = 6000;
          hi_dci0_pdu->dci_pdu.dci_pdu_rel8.resource_block_start = first_rb_slice[CC_id];
          hi_dci0_pdu->dci_pdu.dci_pdu_rel8.number_of_resource_block = rb_table[rb_table_index];
          hi_dci0_pdu->dci_pdu.dci_pdu_rel8.mcs_1 = UE_template_ptr->mcs_UL[harq_pid];
          hi_dci0_pdu->dci_pdu.dci_pdu_rel8.cyclic_shift_2_for_drms = cshift;
          hi_dci0_pdu->dci_pdu.dci_pdu_rel8.frequency_hopping_enabled_flag = 0;
          hi_dci0_pdu->dci_pdu.dci_pdu_rel8.new_data_indication_1 = ndi;
          hi_dci0_pdu->dci_pdu.dci_pdu_rel8.tpc = tpc;
          hi_dci0_pdu->dci_pdu.dci_pdu_rel8.cqi_csi_request = cqi_req;
          hi_dci0_pdu->dci_pdu.dci_pdu_rel8.dl_assignment_index = UE_template_ptr->DAI_ul[sched_subframeP];
          hi_dci0_pdu->dci_pdu.dci_pdu_rel8.harq_pid = harq_pid;
          hi_dci0_req_body->number_of_dci++;
          hi_dci0_req_body->sfnsf = sfnsf_add_subframe(sched_frame, sched_subframeP, 0);
          hi_dci0_req_body->tl.tag = NFAPI_HI_DCI0_REQUEST_BODY_TAG;
          hi_dci0_req->sfn_sf = frameP << 4 | subframeP;
          hi_dci0_req->header.message_id = NFAPI_HI_DCI0_REQUEST;
          LOG_D(MAC, "[PUSCH %d] Frame %d, Subframe %d: Adding UL CONFIG.Request for UE %d/%x, ulsch_frame %d, ulsch_subframe %d\n",
                harq_pid,
                frameP,
                subframeP,
                UE_id,
                rnti,
                sched_frame,
                sched_subframeP);
          ul_req_index = 0;
          dlsch_flag = 0;

          for(ul_req_index = 0; ul_req_index < ul_req_tmp_body->number_of_pdus; ul_req_index++) {
            if(ul_req_tmp_body->ul_config_pdu_list[ul_req_index].pdu_type == NFAPI_UL_CONFIG_UCI_HARQ_PDU_TYPE &&
                ul_req_tmp_body->ul_config_pdu_list[ul_req_index].uci_harq_pdu.ue_information.ue_information_rel8.rnti == rnti) {
              dlsch_flag = 1;
              LOG_D(MAC, "Frame %d, Subframe %d:rnti %x ul_req_index %d Switched UCI HARQ to ULSCH HARQ(first)\n",
                    frameP,
                    subframeP,
                    rnti,
                    ul_req_index);
              break;
            }
          }

          /* Add UL_config PDUs */
          fill_nfapi_ulsch_config_request_rel8(&ul_req_tmp_body->ul_config_pdu_list[ul_req_index],
                                               cqi_req,
                                               cc,
                                               UE_template_ptr->physicalConfigDedicated,
                                               get_tmode(module_idP, CC_id, UE_id),
                                               mac->ul_handle,
                                               rnti,
                                               first_rb_slice[CC_id],     // resource_block_start
                                               rb_table[rb_table_index],  // number_of_resource_blocks
                                               UE_template_ptr->mcs_UL[harq_pid],
                                               cshift,    // cyclic_shift_2_for_drms
                                               0,         // frequency_hopping_enabled_flag
                                               0,         // frequency_hopping_bits
                                               ndi,       // new_data_indication
                                               0,         // redundancy_version
                                               harq_pid,  // harq_process_number
                                               0,         // ul_tx_mode
                                               0,         // current_tx_nb
                                               0,         // n_srs
                                               get_TBS_UL(UE_template_ptr->mcs_UL[harq_pid], rb_table[rb_table_index]));
#if (LTE_RRC_VERSION >= MAKE_VERSION(14, 0, 0))

          /* This is a BL/CE UE allocation */
          if (UE_template_ptr->rach_resource_type > 0) {
            fill_nfapi_ulsch_config_request_emtc(&ul_req_tmp_body->ul_config_pdu_list[ul_req_index],
                                                 UE_template_ptr->rach_resource_type > 2 ? 2 : 1,
                                                 1,  // total_number_of_repetitions
                                                 1,  // repetition_number
                                                 (frameP * 10) + subframeP);
          }
#endif

          if (dlsch_flag == 1) {
            if (cqi_req == 1) {
              ul_req_tmp_body->ul_config_pdu_list[ul_req_index].pdu_type = NFAPI_UL_CONFIG_ULSCH_CQI_HARQ_RI_PDU_TYPE;
              ulsch_harq_information = &ul_req_tmp_body->ul_config_pdu_list[ul_req_index].ulsch_cqi_harq_ri_pdu.harq_information;
              ul_req_tmp_body->ul_config_pdu_list[ul_req_index].ulsch_cqi_harq_ri_pdu.initial_transmission_parameters.initial_transmission_parameters_rel8.tl.tag =
                NFAPI_UL_CONFIG_REQUEST_INITIAL_TRANSMISSION_PARAMETERS_REL8_TAG;
              ul_req_tmp_body->ul_config_pdu_list[ul_req_index].ulsch_cqi_harq_ri_pdu.initial_transmission_parameters.initial_transmission_parameters_rel8.n_srs_initial = 0;  // last symbol not punctured
              ul_req_tmp_body->ul_config_pdu_list[ul_req_index].ulsch_cqi_harq_ri_pdu.initial_transmission_parameters.initial_transmission_parameters_rel8.initial_number_of_resource_blocks =
                rb_table[rb_table_index];
            } else {
              ul_req_tmp_body->ul_config_pdu_list[ul_req_index].pdu_type = NFAPI_UL_CONFIG_ULSCH_HARQ_PDU_TYPE;
              ulsch_harq_information = &ul_req_tmp_body->ul_config_pdu_list[ul_req_index].ulsch_harq_pdu.harq_information;
              ul_req_tmp_body->ul_config_pdu_list[ul_req_index].ulsch_harq_pdu.initial_transmission_parameters.initial_transmission_parameters_rel8.tl.tag =
                NFAPI_UL_CONFIG_REQUEST_INITIAL_TRANSMISSION_PARAMETERS_REL8_TAG;
              ul_req_tmp_body->ul_config_pdu_list[ul_req_index].ulsch_harq_pdu.initial_transmission_parameters.initial_transmission_parameters_rel8.n_srs_initial = 0;  // last symbol not punctured
              ul_req_tmp_body->ul_config_pdu_list[ul_req_index].ulsch_harq_pdu.initial_transmission_parameters.initial_transmission_parameters_rel8.initial_number_of_resource_blocks = rb_table[rb_table_index];
            }

            fill_nfapi_ulsch_harq_information(module_idP, CC_id,rnti, ulsch_harq_information,subframeP);
          } else {
            ul_req_tmp_body->number_of_pdus++;
          }

          ul_req_tmp->header.message_id = NFAPI_UL_CONFIG_REQUEST;
          ul_req_tmp_body->tl.tag = NFAPI_UL_CONFIG_REQUEST_BODY_TAG;
          mac->ul_handle++;
          ul_req_tmp->sfn_sf = sched_frame << 4 | sched_subframeP;
          add_ue_ulsch_info(module_idP, CC_id, UE_id, subframeP, S_UL_SCHEDULED);
          LOG_D(MAC, "[eNB %d] CC_id %d Frame %d, subframeP %d: Generated ULSCH DCI for next UE_id %d, format 0\n",
                module_idP,
                CC_id,
                frameP,
                subframeP,
                UE_id);
          LOG_D(MAC, "[PUSCH %d] SFN/SF:%04d%d UL_CFG:SFN/SF:%04d%d CQI:%d for UE %d/%x\n",
                harq_pid,
                frameP,
                subframeP,
                sched_frame,
                sched_subframeP,
                cqi_req,
                UE_id,
                rnti);
          /* Increment first rb for next UE allocation */
          first_rb_slice[CC_id] += rb_table[rb_table_index];
        } else { // round_index > 0 => retransmission
          T(T_ENB_MAC_UE_UL_SCHEDULE_RETRANSMISSION,
            T_INT(module_idP),
            T_INT(CC_id),
            T_INT(rnti),
            T_INT(frameP),
            T_INT(subframeP),
            T_INT(harq_pid),
            T_INT(UE_template_ptr->mcs_UL[harq_pid]),
            T_INT(UE_template_ptr->first_rb_ul[harq_pid]),
            T_INT(UE_template_ptr->nb_rb_ul[harq_pid]),
            T_INT(round_index));
          /* Add UL_config PDUs */
          LOG_D(MAC, "[PUSCH %d] Frame %d, Subframe %d: Adding UL CONFIG.Request for UE %d/%x, ulsch_frame %d, ulsch_subframe %d\n",
                harq_pid,
                frameP,
                subframeP,
                UE_id,
                rnti,
                sched_frame,
                sched_subframeP);
          ul_req_index = 0;
          dlsch_flag = 0;
          cqi_req = UE_template_ptr->cqi_req[harq_pid];

          for(ul_req_index = 0; ul_req_index < ul_req_tmp_body->number_of_pdus; ul_req_index++) {
            if(ul_req_tmp_body->ul_config_pdu_list[ul_req_index].pdu_type == NFAPI_UL_CONFIG_UCI_HARQ_PDU_TYPE &&
                ul_req_tmp_body->ul_config_pdu_list[ul_req_index].uci_harq_pdu.ue_information.ue_information_rel8.rnti == rnti) {
              dlsch_flag = 1;
              LOG_D(MAC, "Frame %d, Subframe %d:rnti %x ul_req_index %d Switched UCI HARQ to ULSCH HARQ(first)\n",
                    frameP,
                    subframeP,
                    rnti,
                    ul_req_index);
              break;
            }
          }

          fill_nfapi_ulsch_config_request_rel8(&ul_req_tmp_body->ul_config_pdu_list[ul_req_index],
                                               cqi_req,
                                               cc,
                                               UE_template_ptr->physicalConfigDedicated,
                                               get_tmode(module_idP, CC_id, UE_id),
                                               mac->ul_handle,
                                               rnti,
                                               UE_template_ptr->first_rb_ul[harq_pid], // resource_block_start
                                               UE_template_ptr->nb_rb_ul[harq_pid],    // number_of_resource_blocks
                                               UE_template_ptr->mcs_UL[harq_pid],
                                               cshift, // cyclic_shift_2_for_drms
                                               0,      // frequency_hopping_enabled_flag
                                               0,      // frequency_hopping_bits
                                               UE_template_ptr->oldNDI_UL[harq_pid], // new_data_indication
                                               rvidx_tab[round_index & 3],           // redundancy_version
                                               harq_pid,  // harq_process_number
                                               0, // ul_tx_mode
                                               0, // current_tx_nb
                                               0, // n_srs
                                               UE_template_ptr->TBS_UL[harq_pid]);
#if (LTE_RRC_VERSION >= MAKE_VERSION(14, 0, 0))
          /* This is a BL/CE UE allocation */
          if (UE_template_ptr->rach_resource_type > 0) {
            fill_nfapi_ulsch_config_request_emtc(&ul_req_tmp_body->ul_config_pdu_list[ul_req_index],
                                                 UE_template_ptr->rach_resource_type > 2 ? 2 : 1,
                                                 1, // total_number_of_repetitions
                                                 1, // repetition_number
                                                 (frameP * 10) + subframeP);
          }
#endif

          if(dlsch_flag == 1) {
            if(cqi_req == 1) {
              ul_req_tmp_body->ul_config_pdu_list[ul_req_index].pdu_type = NFAPI_UL_CONFIG_ULSCH_CQI_HARQ_RI_PDU_TYPE;
              ulsch_harq_information = &ul_req_tmp_body->ul_config_pdu_list[ul_req_index].ulsch_cqi_harq_ri_pdu.harq_information;
              ul_req_tmp_body->ul_config_pdu_list[ul_req_index].ulsch_cqi_harq_ri_pdu.initial_transmission_parameters.initial_transmission_parameters_rel8.tl.tag=
                NFAPI_UL_CONFIG_REQUEST_INITIAL_TRANSMISSION_PARAMETERS_REL8_TAG;
              ul_req_tmp_body->ul_config_pdu_list[ul_req_index].ulsch_cqi_harq_ri_pdu.initial_transmission_parameters.initial_transmission_parameters_rel8.n_srs_initial = 0;    // last symbol not punctured
              ul_req_tmp_body->ul_config_pdu_list[ul_req_index].ulsch_cqi_harq_ri_pdu.initial_transmission_parameters.initial_transmission_parameters_rel8.initial_number_of_resource_blocks =
                UE_template_ptr->nb_rb_ul[harq_pid];
            } else {
              ul_req_tmp_body->ul_config_pdu_list[ul_req_index].pdu_type = NFAPI_UL_CONFIG_ULSCH_HARQ_PDU_TYPE;
              ulsch_harq_information = &ul_req_tmp_body->ul_config_pdu_list[ul_req_index].ulsch_harq_pdu.harq_information;
              ul_req_tmp_body->ul_config_pdu_list[ul_req_index].ulsch_harq_pdu.initial_transmission_parameters.initial_transmission_parameters_rel8.tl.tag =
                NFAPI_UL_CONFIG_REQUEST_INITIAL_TRANSMISSION_PARAMETERS_REL8_TAG;
              ul_req_tmp_body->ul_config_pdu_list[ul_req_index].ulsch_harq_pdu.initial_transmission_parameters.initial_transmission_parameters_rel8.n_srs_initial = 0;  // last symbol not punctured
              ul_req_tmp_body->ul_config_pdu_list[ul_req_index].ulsch_harq_pdu.initial_transmission_parameters.initial_transmission_parameters_rel8.initial_number_of_resource_blocks =
                UE_template_ptr->nb_rb_ul[harq_pid];
            }

            fill_nfapi_ulsch_harq_information(module_idP, CC_id,rnti, ulsch_harq_information, subframeP);
          } else {
            ul_req_tmp_body->number_of_pdus++;
          }

          mac->ul_handle++;
          ul_req_tmp_body->tl.tag = NFAPI_UL_CONFIG_REQUEST_BODY_TAG;
          ul_req_tmp->sfn_sf = sched_frame<<4|sched_subframeP;
          ul_req_tmp->header.message_id = NFAPI_UL_CONFIG_REQUEST;
          LOG_D(MAC, "[PUSCH %d] Frame %d, Subframe %d: Adding UL CONFIG.Request for UE %d/%x, ulsch_frame %d, ulsch_subframe %d cqi_req %d\n",
            harq_pid,
            frameP,
            subframeP,
            UE_id,
            rnti,
            sched_frame,
            sched_subframeP,
            cqi_req);

          /* HACK: RBs used by retransmission have to be reserved.
           * The current mechanism uses the notion of 'first_rb', so
           * we skip all RBs below the ones retransmitted. This is
           * not correct. Imagine only RB 23 is retransmitted, then all
           * RBs < 23 will be marked unusable for new transmissions (case where round == 0).
           * Note also that this code works only if the preprocessor orders
           * UEs with retransmission with higher priority than UEs with new
           * transmission.
           * All this should be cleaned up properly.
           */
          if (first_rb_slice[CC_id] < UE_template_ptr->first_rb_ul[harq_pid] + UE_template_ptr->nb_rb_ul[harq_pid])
            first_rb_slice[CC_id] = UE_template_ptr->first_rb_ul[harq_pid] + UE_template_ptr->nb_rb_ul[harq_pid];
        }  // end of round > 0 
      }  // UE_is_to_be_scheduled
    }  // loop over all active CC_ids
  }  // loop over UE_ids
}

#if (LTE_RRC_VERSION >= MAKE_VERSION(14, 0, 0))
//-----------------------------------------------------------------------------
/*
 * default ULSCH scheduler for LTE-M
 */
void schedule_ulsch_rnti_emtc(module_id_t   module_idP,
                              frame_t       frameP,
                              sub_frame_t   subframeP,
                              unsigned char sched_subframeP,
                              int          *emtc_active)
//-----------------------------------------------------------------------------
{
  int               UE_id          = -1;
  rnti_t            rnti           = -1;
  uint8_t           round_UL       = 0;
  uint8_t           harq_pid       = 0;
  uint8_t           status         = 0;
  uint32_t          cshift         = 0;
  uint32_t          ndi            = 0;
  int32_t           normalized_rx_power = 0;
  int32_t           target_rx_power = -90;
  int               n       = 0;
  int               CC_id = 0;
  int               N_RB_UL = 0;
  int               sched_frame = frameP;
  int               rvidx_tab[4] = {0,2,3,1};
  int               tpc = 0;
  int               cqi_req = 0;
  eNB_MAC_INST      *eNB = RC.mac[module_idP];
  COMMON_channels_t *cc  = eNB->common_channels;
  UE_list_t         *UE_list = &(eNB->UE_list);
  UE_TEMPLATE       *UE_template = NULL;
  UE_sched_ctrl     *UE_sched_ctrl = NULL;

  if (sched_subframeP < subframeP) {
    sched_frame++;
  }

  nfapi_hi_dci0_request_body_t   *hi_dci0_req = &(eNB->HI_DCI0_req[CC_id][subframeP].hi_dci0_request_body);
  nfapi_hi_dci0_request_pdu_t    *hi_dci0_pdu = NULL;
  nfapi_ul_config_request_body_t *ul_req_tmp = &(eNB->UL_req_tmp[CC_id][sched_subframeP].ul_config_request_body);

  /* If frameP odd don't schedule */
  if ((frameP & 1) == 1) {
    return;
  }

  /* Loop over all active UEs */
  for (UE_id = UE_list->head_ul; UE_id >= 0; UE_id = UE_list->next_ul[UE_id]) {
    UE_template = &(UE_list->UE_template[UE_PCCID(module_idP, UE_id)][UE_id]);

    /* LTE-M device */
    if (UE_template->rach_resource_type == 0) {
      continue;
    }

    /* Don't schedule if Msg4 is not received yet */
    if (UE_template->configured == FALSE) {
      LOG_D(MAC,"[eNB %d] frame %d subframe %d, UE %d: not configured, skipping UE scheduling \n",
            module_idP,
            frameP,
            subframeP,
            UE_id);
      continue;
    }

    rnti = UE_RNTI(module_idP, UE_id);

    if (rnti == NOT_A_RNTI) {
      LOG_W(MAC,"[eNB %d] frame %d subframe %d, UE %d: no RNTI \n",
            module_idP,
            frameP,
            subframeP,
            UE_id);
      continue;
    }

    /* Loop over all active UL CC_ids for this UE */
    for (n = 0; n < UE_list->numactiveULCCs[UE_id]; n++) {
      /* This is the actual CC_id in the list */
      CC_id        = UE_list->ordered_ULCCids[n][UE_id];
      N_RB_UL      = to_prb(cc[CC_id].ul_Bandwidth);
      UE_template   = &(UE_list->UE_template[CC_id][UE_id]);
      UE_sched_ctrl = &UE_list->UE_sched_ctrl[UE_id];
      harq_pid      = 0;
      round_UL      = UE_sched_ctrl->round_UL[CC_id][harq_pid];
      AssertFatal(round_UL < 8,"round_UL %d > 7 for UE %d/%x\n",
                  round_UL,
                  UE_id,
                  rnti);
      LOG_D(MAC,"[eNB %d] frame %d subframe %d,Checking PUSCH %d for BL/CE UE %d/%x CC %d : aggregation level %d, N_RB_UL %d\n",
            module_idP,
            frameP,
            subframeP,
            harq_pid,
            UE_id,
            rnti,
            CC_id,
            24, // agregation level
            N_RB_UL);
      RC.eNB[module_idP][CC_id]->pusch_stats_BO[UE_id][(frameP*10)+subframeP] = UE_template->estimated_ul_buffer;
      VCD_SIGNAL_DUMPER_DUMP_VARIABLE_BY_NAME(VCD_SIGNAL_DUMPER_VARIABLES_UE0_BO, UE_template->estimated_ul_buffer);

      //if ((UE_is_to_be_scheduled(module_idP, CC_id, UE_id) > 0) && (subframeP == 5)) {
      if ((UE_template->ul_SR > 0 || round_UL > 0 || status < RRC_CONNECTED) && (subframeP == 5)) {
        /*
         * if there is information on bsr of DCCH, DTCH,
         * or if there is UL_SR,
         * or if there is a packet to retransmit,
         * or we want to schedule a periodic feedback every frame
         */
        LOG_D(MAC,"[eNB %d][PUSCH %d] Frame %d subframe %d Scheduling UE %d/%x in round_UL %d(SR %d,UL_inactivity timer %d,UL_failure timer %d,cqi_req_timer %d)\n",
              module_idP,
              harq_pid,
              frameP,
              subframeP,
              UE_id,
              rnti,
              round_UL,
              UE_template->ul_SR,
              UE_sched_ctrl->ul_inactivity_timer,
              UE_sched_ctrl->ul_failure_timer,
              UE_sched_ctrl->cqi_req_timer);
        /* Reset the scheduling request */
        emtc_active[CC_id] = 1;
        UE_template->ul_SR = 0;
        status = mac_eNB_get_rrc_status(module_idP,rnti);
        cqi_req = 0;
        /* Power control: compute the expected ULSCH RX power (for the stats) */
        /* This is the normalized RX power and this should be constant (regardless of mcs) */
        normalized_rx_power = UE_sched_ctrl->pusch_snr[CC_id];
        target_rx_power = 178;
        /* This assumes accumulated tpc */
        /* Make sure that we are only sending a tpc update once a frame, otherwise the control loop will freak out */
        int32_t framex10psubframe = UE_template->pusch_tpc_tx_frame * 10 + UE_template->pusch_tpc_tx_subframe;

        if (((framex10psubframe + 10) <= (frameP * 10 + subframeP)) || // normal case
            ((framex10psubframe > (frameP * 10 + subframeP)) && (((10240 - framex10psubframe + frameP * 10 + subframeP) >= 10)))) { // frame wrap-around
          UE_template->pusch_tpc_tx_frame = frameP;
          UE_template->pusch_tpc_tx_subframe = subframeP;

          if (normalized_rx_power > (target_rx_power + 4)) {
            tpc = 0; //-1
            UE_sched_ctrl->tpc_accumulated[CC_id]--;
          } else if (normalized_rx_power < (target_rx_power - 4)) {
            tpc = 2; //+1
            UE_sched_ctrl->tpc_accumulated[CC_id]++;
          } else {
            tpc = 1; //0
          }
        } else {
          tpc = 1; //0
        }

        if (tpc != 1) {
          LOG_D(MAC,"[eNB %d] ULSCH scheduler: frame %d, subframe %d, harq_pid %d, tpc %d, accumulated %d, normalized/target rx power %d/%d\n",
                module_idP,
                frameP,
                subframeP,
                harq_pid,
                tpc,
                UE_sched_ctrl->tpc_accumulated[CC_id],
                normalized_rx_power,
                target_rx_power);
        }

        /* New transmission */
        if (round_UL == 0) {
          ndi = 1 - UE_template->oldNDI_UL[harq_pid];
          UE_template->oldNDI_UL[harq_pid] = ndi;
          UE_template->mcs_UL[harq_pid] = 4;
          UE_template->TBS_UL[harq_pid] = get_TBS_UL(UE_template->mcs_UL[harq_pid], 6);
          UE_list->eNB_UE_stats[CC_id][UE_id].normalized_rx_power = normalized_rx_power;
          UE_list->eNB_UE_stats[CC_id][UE_id].target_rx_power = target_rx_power;
          UE_list->eNB_UE_stats[CC_id][UE_id].ulsch_mcs1 = 4;
          UE_list->eNB_UE_stats[CC_id][UE_id].ulsch_mcs2 = UE_template->mcs_UL[harq_pid];
          UE_list->eNB_UE_stats[CC_id][UE_id].total_rbs_used_rx += 6;
          UE_list->eNB_UE_stats[CC_id][UE_id].ulsch_TBS = UE_template->TBS_UL[harq_pid];
          T(T_ENB_MAC_UE_UL_SCHEDULE,
            T_INT(module_idP),
            T_INT(CC_id),
            T_INT(rnti),
            T_INT(frameP),
            T_INT(subframeP),
            T_INT(harq_pid),
            T_INT(UE_template->mcs_UL[harq_pid]),
            T_INT(0),
            T_INT(6),
            T_INT(UE_template->TBS_UL[harq_pid]),
            T_INT(ndi));
          /* Store for possible retransmission */
          UE_template->nb_rb_ul[harq_pid]    = 6;
          UE_sched_ctrl->ul_scheduled |= (1 << harq_pid);

          if (UE_id == UE_list->head) {
            VCD_SIGNAL_DUMPER_DUMP_VARIABLE_BY_NAME(VCD_SIGNAL_DUMPER_VARIABLES_UE0_SCHEDULED, UE_sched_ctrl->ul_scheduled);
          }

          /* Adjust total UL buffer status by TBS, wait for UL sdus to do final update */
          UE_template->scheduled_ul_bytes += UE_template->TBS_UL[harq_pid];
          LOG_D(MAC, "scheduled_ul_bytes, new %d\n", UE_template->scheduled_ul_bytes);
          /* Cyclic shift for DMRS */
          cshift = 0; // values from 0 to 7 can be used for mapping the cyclic shift (36.211 , Table 5.5.2.1.1-1)
          /* save it for a potential retransmission */
          UE_template->cshift[harq_pid] = cshift;
          AssertFatal (UE_template->physicalConfigDedicated != NULL, "UE_template->physicalConfigDedicated is null\n");
          AssertFatal (UE_template->physicalConfigDedicated->ext4 != NULL, "UE_template->physicalConfigDedicated->ext4 is null\n");
          AssertFatal (UE_template->physicalConfigDedicated->ext4->epdcch_Config_r11 != NULL, "UE_template->physicalConfigDedicated->ext4->epdcch_Config_r11 is null\n");
          AssertFatal (UE_template->physicalConfigDedicated->ext4->epdcch_Config_r11->config_r11.present == LTE_EPDCCH_Config_r11__config_r11_PR_setup,
                       "UE_template->physicalConfigDedicated->ext4->epdcch_Config_r11->config_r11.present != setup\n");
          AssertFatal (UE_template->physicalConfigDedicated->ext4->epdcch_Config_r11->config_r11.choice.setup.setConfigToAddModList_r11 != NULL,
                       "UE_template->physicalConfigDedicated->ext4->epdcch_Config_r11->config_r11.choice.setup.setConfigToAddModList_r11 = NULL\n");
          LTE_EPDCCH_SetConfig_r11_t *epdcch_setconfig_r11 = UE_template->physicalConfigDedicated->ext4->epdcch_Config_r11->config_r11.choice.setup.setConfigToAddModList_r11->list.array[0];
          AssertFatal(epdcch_setconfig_r11 != NULL, "epdcch_setconfig_r11 is null\n");
          AssertFatal(epdcch_setconfig_r11->ext2 != NULL, "epdcch_setconfig_r11->ext2 is null\n");
          AssertFatal(epdcch_setconfig_r11->ext2->mpdcch_config_r13 != NULL, "epdcch_setconfig_r11->ext2->mpdcch_config_r13 is null");
          AssertFatal(epdcch_setconfig_r11->ext2->mpdcch_config_r13->present == LTE_EPDCCH_SetConfig_r11__ext2__mpdcch_config_r13_PR_setup,
                      "epdcch_setconfig_r11->ext2->mpdcch_config_r13->present is not setup\n");
          AssertFatal(epdcch_setconfig_r11->ext2->numberPRB_Pairs_v1310 != NULL, "epdcch_setconfig_r11->ext2->numberPRB_Pairs_v1310 is null");
          AssertFatal(epdcch_setconfig_r11->ext2->numberPRB_Pairs_v1310->present == LTE_EPDCCH_SetConfig_r11__ext2__numberPRB_Pairs_v1310_PR_setup,
                      "epdcch_setconfig_r11->ext2->numberPRB_Pairs_v1310->present is not setup\n");
          LOG_D(MAC,"[PUSCH %d] Frame %d, Subframe %d: Adding UL 6-0A MPDCCH for BL/CE UE %d/%x, ulsch_frame %d, ulsch_subframe %d, UESS MPDCCH Narrowband %d\n",
                harq_pid,
                frameP,
                subframeP,
                UE_id,
                rnti,
                sched_frame,
                sched_subframeP,
                (int)epdcch_setconfig_r11->ext2->mpdcch_config_r13->choice.setup.mpdcch_Narrowband_r13 - 1);
          UE_template->first_rb_ul[harq_pid] = narrowband_to_first_rb (cc, epdcch_setconfig_r11->ext2->mpdcch_config_r13->choice.setup.mpdcch_Narrowband_r13 - 1);
          hi_dci0_pdu = &(hi_dci0_req->hi_dci0_pdu_list[hi_dci0_req->number_of_dci + hi_dci0_req->number_of_hi]);
          memset((void *) hi_dci0_pdu, 0, sizeof(nfapi_hi_dci0_request_pdu_t));
          hi_dci0_pdu->pdu_type = NFAPI_HI_DCI0_MPDCCH_DCI_PDU_TYPE;
          hi_dci0_pdu->pdu_size = (uint8_t) (2 + sizeof (nfapi_dl_config_mpdcch_pdu));
          hi_dci0_pdu->mpdcch_dci_pdu.mpdcch_dci_pdu_rel13.dci_format = (UE_template->rach_resource_type > 1) ? 5 : 4;
          hi_dci0_pdu->mpdcch_dci_pdu.mpdcch_dci_pdu_rel13.ce_mode = (UE_template->rach_resource_type > 1) ? 2 : 1;
          hi_dci0_pdu->mpdcch_dci_pdu.mpdcch_dci_pdu_rel13.mpdcch_narrowband = epdcch_setconfig_r11->ext2->mpdcch_config_r13->choice.setup.mpdcch_Narrowband_r13 - 1;
          hi_dci0_pdu->mpdcch_dci_pdu.mpdcch_dci_pdu_rel13.number_of_prb_pairs = 6;       // checked above that it has to be this
          hi_dci0_pdu->mpdcch_dci_pdu.mpdcch_dci_pdu_rel13.resource_block_assignment = 0; // Note: this can be dynamic
          hi_dci0_pdu->mpdcch_dci_pdu.mpdcch_dci_pdu_rel13.mpdcch_transmission_type = epdcch_setconfig_r11->transmissionType_r11;  // distibuted
          AssertFatal(UE_template->physicalConfigDedicated->ext4->epdcch_Config_r11->config_r11.choice.setup.startSymbol_r11 != NULL,
                      "UE_template->physicalConfigDedicated->ext4->epdcch_Config_r11->config_r11.choice.setup.startSymbol_r11 is null\n");
          hi_dci0_pdu->mpdcch_dci_pdu.mpdcch_dci_pdu_rel13.start_symbol = *UE_template->physicalConfigDedicated->ext4->epdcch_Config_r11->config_r11.choice.setup.startSymbol_r11;
          hi_dci0_pdu->mpdcch_dci_pdu.mpdcch_dci_pdu_rel13.ecce_index = 0;        // Note: this should be dynamic
          hi_dci0_pdu->mpdcch_dci_pdu.mpdcch_dci_pdu_rel13.aggreagation_level = 24;        // OK for CEModeA r1-3 (9.1.5-1b) or CEModeB r1-4
          hi_dci0_pdu->mpdcch_dci_pdu.mpdcch_dci_pdu_rel13.rnti_type = 4; // other
          hi_dci0_pdu->mpdcch_dci_pdu.mpdcch_dci_pdu_rel13.rnti = rnti;
          hi_dci0_pdu->mpdcch_dci_pdu.mpdcch_dci_pdu_rel13.ce_mode = (UE_template->rach_resource_type < 3) ? 1 : 2; // already set above...
          hi_dci0_pdu->mpdcch_dci_pdu.mpdcch_dci_pdu_rel13.drms_scrambling_init = epdcch_setconfig_r11->dmrs_ScramblingSequenceInt_r11;
          hi_dci0_pdu->mpdcch_dci_pdu.mpdcch_dci_pdu_rel13.initial_transmission_sf_io = (frameP * 10) + subframeP;
          hi_dci0_pdu->mpdcch_dci_pdu.mpdcch_dci_pdu_rel13.transmission_power = 6000;     // 0dB
          hi_dci0_pdu->mpdcch_dci_pdu.mpdcch_dci_pdu_rel13.resource_block_start = UE_template->first_rb_ul[harq_pid];
          hi_dci0_pdu->mpdcch_dci_pdu.mpdcch_dci_pdu_rel13.number_of_resource_blocks = 6;
          hi_dci0_pdu->mpdcch_dci_pdu.mpdcch_dci_pdu_rel13.mcs = 4;       // adjust according to size of RAR, 208 bits with N1A_PRB = 3
          hi_dci0_pdu->mpdcch_dci_pdu.mpdcch_dci_pdu_rel13.pusch_repetition_levels = 0;
          AssertFatal(epdcch_setconfig_r11->ext2->mpdcch_config_r13->choice.setup.mpdcch_pdsch_HoppingConfig_r13 == LTE_EPDCCH_SetConfig_r11__ext2__mpdcch_config_r13__setup__mpdcch_pdsch_HoppingConfig_r13_off,
                      "epdcch_setconfig_r11->ext2->mpdcch_config_r13->mpdcch_pdsch_HoppingConfig_r13 is not off\n");
          hi_dci0_pdu->mpdcch_dci_pdu.mpdcch_dci_pdu_rel13.frequency_hopping_flag = 1 - epdcch_setconfig_r11->ext2->mpdcch_config_r13->choice.setup.mpdcch_pdsch_HoppingConfig_r13;
          hi_dci0_pdu->mpdcch_dci_pdu.mpdcch_dci_pdu_rel13.redudency_version = 0;
          hi_dci0_pdu->mpdcch_dci_pdu.mpdcch_dci_pdu_rel13.new_data_indication = UE_template->oldNDI_UL[harq_pid];
          hi_dci0_pdu->mpdcch_dci_pdu.mpdcch_dci_pdu_rel13.harq_process = 0;
          hi_dci0_pdu->mpdcch_dci_pdu.mpdcch_dci_pdu_rel13.tpc = tpc;
          hi_dci0_pdu->mpdcch_dci_pdu.mpdcch_dci_pdu_rel13.csi_request = cqi_req;
          hi_dci0_pdu->mpdcch_dci_pdu.mpdcch_dci_pdu_rel13.ul_inex = 0;
          hi_dci0_pdu->mpdcch_dci_pdu.mpdcch_dci_pdu_rel13.dai_presence_flag = 0;
          hi_dci0_pdu->mpdcch_dci_pdu.mpdcch_dci_pdu_rel13.dl_assignment_index = 0;
          hi_dci0_pdu->mpdcch_dci_pdu.mpdcch_dci_pdu_rel13.srs_request = 0;
          hi_dci0_pdu->mpdcch_dci_pdu.mpdcch_dci_pdu_rel13.dci_subframe_repetition_number = 0;
          hi_dci0_pdu->mpdcch_dci_pdu.mpdcch_dci_pdu_rel13.tcp_bitmap = 0;
          hi_dci0_pdu->mpdcch_dci_pdu.mpdcch_dci_pdu_rel13.total_dci_length_include_padding = 29; // hard-coded for 10 MHz
          hi_dci0_pdu->mpdcch_dci_pdu.mpdcch_dci_pdu_rel13.number_of_tx_antenna_ports = 1;
          hi_dci0_req->number_of_dci++;
          LOG_D(MAC,"[PUSCH %d] Frame %d, Subframe %d: Adding UL CONFIG. Request for BL/CE UE %d/%x, ulsch_frame %d, ulsch_subframe %d, UESS mpdcch narrowband %d\n",
                harq_pid,
                frameP,
                subframeP,
                UE_id,
                rnti,
                sched_frame,
                sched_subframeP,
                (int)epdcch_setconfig_r11->ext2->mpdcch_config_r13->choice.setup.mpdcch_Narrowband_r13 - 1);
          fill_nfapi_ulsch_config_request_rel8(&ul_req_tmp->ul_config_pdu_list[ul_req_tmp->number_of_pdus],
                                               cqi_req,
                                               cc,
                                               UE_template->physicalConfigDedicated,
                                               get_tmode(module_idP,CC_id,UE_id),
                                               eNB->ul_handle,
                                               rnti,
                                               UE_template->first_rb_ul[harq_pid], // resource_block_start
                                               UE_template->nb_rb_ul[harq_pid], // number_of_resource_blocks
                                               UE_template->mcs_UL[harq_pid],
                                               cshift, // cyclic_shift_2_for_drms
                                               0, // frequency_hopping_enabled_flag
                                               0, // frequency_hopping_bits
                                               UE_template->oldNDI_UL[harq_pid], // new_data_indication
                                               rvidx_tab[round_UL&3], // redundancy_version
                                               harq_pid, // harq_process_number
                                               0, // ul_tx_mode
                                               0, // current_tx_nb
                                               0, // n_srs
                                               UE_template->TBS_UL[harq_pid]
                                              );
          fill_nfapi_ulsch_config_request_emtc(&ul_req_tmp->ul_config_pdu_list[ul_req_tmp->number_of_pdus],
                                               UE_template->rach_resource_type > 2 ? 2 : 1,
                                               1, // total_number_of_repetitions
                                               1, // repetition_number
                                               (frameP * 10) + subframeP);
          ul_req_tmp->number_of_pdus++;
          eNB->ul_handle++;
          add_ue_ulsch_info(module_idP,
                            CC_id,
                            UE_id,
                            subframeP,
                            S_UL_SCHEDULED);
          LOG_D(MAC,"[eNB %d] CC_id %d Frame %d, subframeP %d: Generated ULSCH DCI for next UE_id %d, format 0\n",
                module_idP,
                CC_id,
                frameP,
                subframeP,
                UE_id);
        } else { // round_UL > 0 => retransmission
          /* In LTE-M the UL HARQ process is asynchronous */
          T(T_ENB_MAC_UE_UL_SCHEDULE_RETRANSMISSION,
            T_INT(module_idP),
            T_INT(CC_id),
            T_INT(rnti),
            T_INT(frameP),
            T_INT(subframeP),
            T_INT(harq_pid),
            T_INT(UE_template->mcs_UL[harq_pid]),
            T_INT(0),
            T_INT(6),
            T_INT(round_UL));
          AssertFatal (UE_template->physicalConfigDedicated != NULL, "UE_template->physicalConfigDedicated is null\n");
          AssertFatal (UE_template->physicalConfigDedicated->ext4 != NULL, "UE_template->physicalConfigDedicated->ext4 is null\n");
          AssertFatal (UE_template->physicalConfigDedicated->ext4->epdcch_Config_r11 != NULL, "UE_template->physicalConfigDedicated->ext4->epdcch_Config_r11 is null\n");
          AssertFatal (UE_template->physicalConfigDedicated->ext4->epdcch_Config_r11->config_r11.present == LTE_EPDCCH_Config_r11__config_r11_PR_setup,
                       "UE_template->physicalConfigDedicated->ext4->epdcch_Config_r11->config_r11.present != setup\n");
          AssertFatal (UE_template->physicalConfigDedicated->ext4->epdcch_Config_r11->config_r11.choice.setup.setConfigToAddModList_r11 != NULL,
                       "UE_template->physicalConfigDedicated->ext4->epdcch_Config_r11->config_r11.choice.setup.setConfigToAddModList_r11 = NULL\n");
          LTE_EPDCCH_SetConfig_r11_t *epdcch_setconfig_r11 = UE_template->physicalConfigDedicated->ext4->epdcch_Config_r11->config_r11.choice.setup.setConfigToAddModList_r11->list.array[0];
          AssertFatal(epdcch_setconfig_r11 != NULL, "epdcch_setconfig_r11 is null\n");
          AssertFatal(epdcch_setconfig_r11->ext2 != NULL, "epdcch_setconfig_r11->ext2 is null\n");
          AssertFatal(epdcch_setconfig_r11->ext2->mpdcch_config_r13 != NULL, "epdcch_setconfig_r11->ext2->mpdcch_config_r13 is null");
          AssertFatal(epdcch_setconfig_r11->ext2->mpdcch_config_r13 != NULL, "epdcch_setconfig_r11->ext2->mpdcch_config_r13 is null");
          AssertFatal(epdcch_setconfig_r11->ext2->mpdcch_config_r13->present == LTE_EPDCCH_SetConfig_r11__ext2__mpdcch_config_r13_PR_setup,
                      "epdcch_setconfig_r11->ext2->mpdcch_config_r13->present is not setup\n");
          AssertFatal(epdcch_setconfig_r11->ext2->numberPRB_Pairs_v1310 != NULL, "epdcch_setconfig_r11->ext2->numberPRB_Pairs_v1310 is null");
          AssertFatal(epdcch_setconfig_r11->ext2->numberPRB_Pairs_v1310->present == LTE_EPDCCH_SetConfig_r11__ext2__numberPRB_Pairs_v1310_PR_setup,
                      "epdcch_setconfig_r11->ext2->numberPRB_Pairs_v1310->present is not setup\n");
          LOG_D(MAC,"[PUSCH %d] Frame %d, Subframe %d: Adding UL 6-0A MPDCCH for BL/CE UE %d/%x, ulsch_frame %d, ulsch_subframe %d,UESS MPDCCH Narrowband %d\n",
                harq_pid,
                frameP,
                subframeP,
                UE_id,
                rnti,
                sched_frame,
                sched_subframeP,
                (int)epdcch_setconfig_r11->ext2->mpdcch_config_r13->choice.setup.mpdcch_Narrowband_r13 - 1);
          UE_template->first_rb_ul[harq_pid] = narrowband_to_first_rb(cc, epdcch_setconfig_r11->ext2->mpdcch_config_r13->choice.setup.mpdcch_Narrowband_r13-1);
          hi_dci0_pdu = &(hi_dci0_req->hi_dci0_pdu_list[hi_dci0_req->number_of_dci+hi_dci0_req->number_of_hi]);
          memset((void *) hi_dci0_pdu, 0, sizeof(nfapi_hi_dci0_request_pdu_t));
          hi_dci0_pdu->pdu_type = NFAPI_HI_DCI0_MPDCCH_DCI_PDU_TYPE;
          hi_dci0_pdu->pdu_size = (uint8_t) (2 + sizeof (nfapi_dl_config_mpdcch_pdu));
          hi_dci0_pdu->mpdcch_dci_pdu.mpdcch_dci_pdu_rel13.dci_format = (UE_template->rach_resource_type > 1) ? 5 : 4;
          hi_dci0_pdu->mpdcch_dci_pdu.mpdcch_dci_pdu_rel13.ce_mode = (UE_template->rach_resource_type > 1) ? 2 : 1;
          hi_dci0_pdu->mpdcch_dci_pdu.mpdcch_dci_pdu_rel13.mpdcch_narrowband = epdcch_setconfig_r11->ext2->mpdcch_config_r13->choice.setup.mpdcch_Narrowband_r13 - 1;
          hi_dci0_pdu->mpdcch_dci_pdu.mpdcch_dci_pdu_rel13.number_of_prb_pairs = 6;       // checked above that it has to be this
          hi_dci0_pdu->mpdcch_dci_pdu.mpdcch_dci_pdu_rel13.resource_block_assignment = 0; // Note: this can be dynamic
          hi_dci0_pdu->mpdcch_dci_pdu.mpdcch_dci_pdu_rel13.mpdcch_transmission_type = epdcch_setconfig_r11->transmissionType_r11;  // distibuted
          AssertFatal(UE_template->physicalConfigDedicated->ext4->epdcch_Config_r11->config_r11.choice.setup.startSymbol_r11 != NULL,
                      "UE_template->physicalConfigDedicated->ext4->epdcch_Config_r11->config_r11.choice.setup.startSymbol_r11 is null\n");
          hi_dci0_pdu->mpdcch_dci_pdu.mpdcch_dci_pdu_rel13.start_symbol = *UE_template->physicalConfigDedicated->ext4->epdcch_Config_r11->config_r11.choice.setup.startSymbol_r11;
          hi_dci0_pdu->mpdcch_dci_pdu.mpdcch_dci_pdu_rel13.ecce_index = 0;        // Note: this should be dynamic
          hi_dci0_pdu->mpdcch_dci_pdu.mpdcch_dci_pdu_rel13.aggreagation_level = 24;        // OK for CEModeA r1-3 (9.1.5-1b) or CEModeB r1-4
          hi_dci0_pdu->mpdcch_dci_pdu.mpdcch_dci_pdu_rel13.rnti_type = 4; // other
          hi_dci0_pdu->mpdcch_dci_pdu.mpdcch_dci_pdu_rel13.rnti = rnti;
          hi_dci0_pdu->mpdcch_dci_pdu.mpdcch_dci_pdu_rel13.ce_mode = (UE_template->rach_resource_type < 3) ? 1 : 2;
          hi_dci0_pdu->mpdcch_dci_pdu.mpdcch_dci_pdu_rel13.drms_scrambling_init = epdcch_setconfig_r11->dmrs_ScramblingSequenceInt_r11;
          hi_dci0_pdu->mpdcch_dci_pdu.mpdcch_dci_pdu_rel13.initial_transmission_sf_io = (frameP * 10) + subframeP;
          hi_dci0_pdu->mpdcch_dci_pdu.mpdcch_dci_pdu_rel13.transmission_power = 6000;     // 0dB
          hi_dci0_pdu->mpdcch_dci_pdu.mpdcch_dci_pdu_rel13.resource_block_start = UE_template->first_rb_ul[harq_pid];
          hi_dci0_pdu->mpdcch_dci_pdu.mpdcch_dci_pdu_rel13.number_of_resource_blocks = 6;
          hi_dci0_pdu->mpdcch_dci_pdu.mpdcch_dci_pdu_rel13.mcs = 4;       // adjust according to size of RAR, 208 bits with N1A_PRB=3
          hi_dci0_pdu->mpdcch_dci_pdu.mpdcch_dci_pdu_rel13.pusch_repetition_levels = 0;
          AssertFatal(epdcch_setconfig_r11->ext2->mpdcch_config_r13->choice.setup.mpdcch_pdsch_HoppingConfig_r13 == LTE_EPDCCH_SetConfig_r11__ext2__mpdcch_config_r13__setup__mpdcch_pdsch_HoppingConfig_r13_off,
                      "epdcch_setconfig_r11->ext2->mpdcch_config_r13->mpdcch_pdsch_HoppingConfig_r13 is not off\n");
          hi_dci0_pdu->mpdcch_dci_pdu.mpdcch_dci_pdu_rel13.frequency_hopping_flag  = 1 - epdcch_setconfig_r11->ext2->mpdcch_config_r13->choice.setup.mpdcch_pdsch_HoppingConfig_r13;
          hi_dci0_pdu->mpdcch_dci_pdu.mpdcch_dci_pdu_rel13.redudency_version = rvidx_tab[round_UL&3];
          hi_dci0_pdu->mpdcch_dci_pdu.mpdcch_dci_pdu_rel13.new_data_indication = UE_template->oldNDI_UL[harq_pid];
          hi_dci0_pdu->mpdcch_dci_pdu.mpdcch_dci_pdu_rel13.harq_process = harq_pid;
          hi_dci0_pdu->mpdcch_dci_pdu.mpdcch_dci_pdu_rel13.tpc = tpc;
          hi_dci0_pdu->mpdcch_dci_pdu.mpdcch_dci_pdu_rel13.csi_request = cqi_req;
          hi_dci0_pdu->mpdcch_dci_pdu.mpdcch_dci_pdu_rel13.ul_inex = 0;
          hi_dci0_pdu->mpdcch_dci_pdu.mpdcch_dci_pdu_rel13.dai_presence_flag = 0;
          hi_dci0_pdu->mpdcch_dci_pdu.mpdcch_dci_pdu_rel13.dl_assignment_index = 0;
          hi_dci0_pdu->mpdcch_dci_pdu.mpdcch_dci_pdu_rel13.srs_request = 0;
          hi_dci0_pdu->mpdcch_dci_pdu.mpdcch_dci_pdu_rel13.dci_subframe_repetition_number = 0;
          hi_dci0_pdu->mpdcch_dci_pdu.mpdcch_dci_pdu_rel13.tcp_bitmap = 0;
          hi_dci0_pdu->mpdcch_dci_pdu.mpdcch_dci_pdu_rel13.total_dci_length_include_padding = 29; // hard-coded for 10 MHz
          hi_dci0_pdu->mpdcch_dci_pdu.mpdcch_dci_pdu_rel13.number_of_tx_antenna_ports = 1;
          hi_dci0_req->number_of_dci++;
          fill_nfapi_ulsch_config_request_rel8(&ul_req_tmp->ul_config_pdu_list[ul_req_tmp->number_of_pdus],
                                               cqi_req,
                                               cc,
                                               UE_template->physicalConfigDedicated,
                                               get_tmode(module_idP,CC_id,UE_id),
                                               eNB->ul_handle,
                                               rnti,
                                               UE_template->first_rb_ul[harq_pid], // resource_block_start
                                               UE_template->nb_rb_ul[harq_pid], // number_of_resource_blocks
                                               UE_template->mcs_UL[harq_pid],
                                               cshift, // cyclic_shift_2_for_drms
                                               0, // frequency_hopping_enabled_flag
                                               0, // frequency_hopping_bits
                                               UE_template->oldNDI_UL[harq_pid], // new_data_indication
                                               rvidx_tab[round_UL&3], // redundancy_version
                                               harq_pid, // harq_process_number
                                               0, // ul_tx_mode
                                               0, // current_tx_nb
                                               0, // n_srs
                                               UE_template->TBS_UL[harq_pid]
                                              );
          fill_nfapi_ulsch_config_request_emtc(&ul_req_tmp->ul_config_pdu_list[ul_req_tmp->number_of_pdus],
                                               UE_template->rach_resource_type>2 ? 2 : 1,
                                               1, //total_number_of_repetitions
                                               1, //repetition_number
                                               (frameP * 10) + subframeP);
          ul_req_tmp->number_of_pdus++;
          eNB->ul_handle++;
        }
      } // UE_is_to_be_scheduled
    } // ULCCs
  } // loop over UE_id
}
#endif<|MERGE_RESOLUTION|>--- conflicted
+++ resolved
@@ -121,12 +121,9 @@
   eNB_MAC_INST *mac = NULL;
   UE_list_t *UE_list = NULL;
   rrc_eNB_ue_context_t *ue_contextP = NULL;
-<<<<<<< HEAD
   UE_sched_ctrl *UE_scheduling_control = NULL;
   UE_TEMPLATE *UE_template_ptr = NULL;
 
-=======
->>>>>>> ef42eb71
   /* Init */
   current_rnti = rntiP;
   UE_id = find_UE_id(enb_mod_idP, current_rnti);
@@ -162,12 +159,8 @@
           current_rnti,
           UE_id,
           ul_cqi);
-<<<<<<< HEAD
 
     AssertFatal(UE_scheduling_control->round_UL[CC_idP][harq_pid] < 8, "round >= 8\n");
-=======
-    AssertFatal(UE_list->UE_sched_ctrl[UE_id].round_UL[CC_idP][harq_pid] < 8, "round >= 8\n");
->>>>>>> ef42eb71
 
     if (sduP != NULL) {
       UE_scheduling_control->ul_inactivity_timer = 0;
@@ -178,18 +171,11 @@
        * lte_est_timing_advance_pusch, maybe it's not necessary?
        * maybe it's even not correct at all?
        */
-<<<<<<< HEAD
       UE_scheduling_control->ta_update = (UE_scheduling_control->ta_update * 3 + timing_advance) / 4;
       UE_scheduling_control->pusch_snr[CC_idP] = ul_cqi;
       UE_scheduling_control->ul_consecutive_errors = 0;
 
       first_rb = UE_template_ptr->first_rb_ul[harq_pid];
-=======
-      UE_list->UE_sched_ctrl[UE_id].ta_update = (UE_list->UE_sched_ctrl[UE_id].ta_update * 3 + timing_advance) / 4;
-      UE_list->UE_sched_ctrl[UE_id].pusch_snr[CC_idP] = ul_cqi;
-      UE_list->UE_sched_ctrl[UE_id].ul_consecutive_errors = 0;
-      first_rb = UE_list->UE_template[CC_idP][UE_id].first_rb_ul[harq_pid];
->>>>>>> ef42eb71
 
       if (UE_scheduling_control->ul_out_of_sync > 0) {
         UE_scheduling_control->ul_out_of_sync = 0;
@@ -204,27 +190,15 @@
       }
     } else {  // sduP == NULL => error
       LOG_W(MAC, "[eNB %d][PUSCH %d] CC_id %d %d.%d ULSCH in error in round %d, ul_cqi %d, UE_id %d, RNTI %x\n",
-<<<<<<< HEAD
-        enb_mod_idP,
-        harq_pid,
-        CC_idP,
-        frameP,
-        subframeP,
-        UE_scheduling_control->round_UL[CC_idP][harq_pid],
-        ul_cqi,
-        UE_id,
-        current_rnti);
-=======
             enb_mod_idP,
             harq_pid,
             CC_idP,
             frameP,
             subframeP,
-            UE_list->UE_sched_ctrl[UE_id].round_UL[CC_idP][harq_pid],
+            UE_scheduling_control->round_UL[CC_idP][harq_pid],
             ul_cqi,
             UE_id,
             current_rnti);
->>>>>>> ef42eb71
 
       if (ul_cqi > 200) { // too high energy pattern
         UE_scheduling_control->pusch_snr[CC_idP] = ul_cqi;
@@ -265,25 +239,14 @@
          */
       }
 
-<<<<<<< HEAD
       first_rb = UE_template_ptr->first_rb_ul[harq_pid];
 
-      /* Program NACK for PHICH */
-      LOG_D(MAC, "Programming PHICH NACK for rnti %x harq_pid %d (first_rb %d), frame %d, subframe %d\n",
-        current_rnti,
-        harq_pid,
-        first_rb,
-        frameP,
-        subframeP);
-
-=======
-      first_rb = UE_list->UE_template[CC_idP][UE_id].first_rb_ul[harq_pid];
       /* Program NACK for PHICH */
       LOG_D(MAC, "Programming PHICH NACK for rnti %x harq_pid %d (first_rb %d)\n",
             current_rnti,
             harq_pid,
             first_rb);
->>>>>>> ef42eb71
+
       nfapi_hi_dci0_request_t *hi_dci0_req = NULL;
       uint8_t sf_ahead_dl = ul_subframe2_k_phich(&mac->common_channels[CC_idP], subframeP);
       hi_dci0_req = &mac->HI_DCI0_req[CC_idP][(subframeP + sf_ahead_dl) % 10];
@@ -419,22 +382,13 @@
           }
 
           LOG_D(MAC, "[eNB %d] CC_id %d MAC CE_LCID %d : Received PHR PH = %d (db)\n",
-<<<<<<< HEAD
-            enb_mod_idP,
-            CC_idP,
-            rx_ces[i],
-            UE_template_ptr->phr_info);
-
-          UE_template_ptr->phr_info_configured = 1;
-          UE_scheduling_control->phr_received = 1;
-=======
                 enb_mod_idP,
                 CC_idP,
                 rx_ces[i],
-                UE_list->UE_template[CC_idP][UE_id].phr_info);
-          UE_list->UE_template[CC_idP][UE_id].phr_info_configured = 1;
-          UE_list->UE_sched_ctrl[UE_id].phr_received = 1;
->>>>>>> ef42eb71
+                UE_template_ptr->phr_info);
+
+          UE_template_ptr->phr_info_configured = 1;
+          UE_scheduling_control->phr_received = 1;
         }
 
         payload_ptr += sizeof(POWER_HEADROOM_CMD);
@@ -575,7 +529,6 @@
           bsr = payload_ptr[0] & 0x3f;
           lcgid_updated[lcgid] = 1;
           /* Update buffer info */
-<<<<<<< HEAD
           UE_template_ptr->ul_buffer_info[lcgid] = BSR_TABLE[bsr];
           UE_template_ptr->estimated_ul_buffer =
             UE_template_ptr->ul_buffer_info[LCGID0] +
@@ -583,14 +536,6 @@
             UE_template_ptr->ul_buffer_info[LCGID2] +
             UE_template_ptr->ul_buffer_info[LCGID3];
 
-=======
-          UE_list->UE_template[CC_idP][UE_id].ul_buffer_info[lcgid] = BSR_TABLE[bsr];
-          UE_list->UE_template[CC_idP][UE_id].estimated_ul_buffer =
-            UE_list->UE_template[CC_idP][UE_id].ul_buffer_info[LCGID0] +
-            UE_list->UE_template[CC_idP][UE_id].ul_buffer_info[LCGID1] +
-            UE_list->UE_template[CC_idP][UE_id].ul_buffer_info[LCGID2] +
-            UE_list->UE_template[CC_idP][UE_id].ul_buffer_info[LCGID3];
->>>>>>> ef42eb71
           RC.eNB[enb_mod_idP][CC_idP]->pusch_stats_bsr[UE_id][(frameP * 10) + subframeP] = (payload_ptr[0] & 0x3f);
 
           if (UE_id == UE_list->head) {
@@ -603,19 +548,11 @@
 
           if (mac_eNB_get_rrc_status(enb_mod_idP,UE_RNTI(enb_mod_idP, UE_id)) < RRC_CONNECTED) {
             LOG_D(MAC, "[eNB %d] CC_id %d MAC CE_LCID %d : estimated_ul_buffer = %d (lcg increment %d)\n",
-<<<<<<< HEAD
-              enb_mod_idP,
-              CC_idP,
-              rx_ces[i],
-              UE_template_ptr->estimated_ul_buffer,
-              UE_template_ptr->ul_buffer_info[lcgid]);
-=======
                   enb_mod_idP,
                   CC_idP,
                   rx_ces[i],
-                  UE_list->UE_template[CC_idP][UE_id].estimated_ul_buffer,
-                  UE_list->UE_template[CC_idP][UE_id].ul_buffer_info[lcgid]);
->>>>>>> ef42eb71
+                  UE_template_ptr->estimated_ul_buffer,
+                  UE_template_ptr->ul_buffer_info[lcgid]);
           }
         } else {
           /* Need error message */
@@ -635,7 +572,6 @@
           lcgid_updated[LCGID2] = 1;
           lcgid_updated[LCGID3] = 1;
           /* Update buffer info */
-<<<<<<< HEAD
           UE_template_ptr->ul_buffer_info[LCGID0] = BSR_TABLE[bsr0];
           UE_template_ptr->ul_buffer_info[LCGID1] = BSR_TABLE[bsr1];
           UE_template_ptr->ul_buffer_info[LCGID2] = BSR_TABLE[bsr2];
@@ -655,25 +591,6 @@
             UE_template_ptr->ul_buffer_info[LCGID1],
             UE_template_ptr->ul_buffer_info[LCGID2],
             UE_template_ptr->ul_buffer_info[LCGID3]);
-=======
-          UE_list->UE_template[CC_idP][UE_id].ul_buffer_info[LCGID0] = BSR_TABLE[bsr0];
-          UE_list->UE_template[CC_idP][UE_id].ul_buffer_info[LCGID1] = BSR_TABLE[bsr1];
-          UE_list->UE_template[CC_idP][UE_id].ul_buffer_info[LCGID2] = BSR_TABLE[bsr2];
-          UE_list->UE_template[CC_idP][UE_id].ul_buffer_info[LCGID3] = BSR_TABLE[bsr3];
-          UE_list->UE_template[CC_idP][UE_id].estimated_ul_buffer =
-            UE_list->UE_template[CC_idP][UE_id].ul_buffer_info[LCGID0] +
-            UE_list->UE_template[CC_idP][UE_id].ul_buffer_info[LCGID1] +
-            UE_list->UE_template[CC_idP][UE_id].ul_buffer_info[LCGID2] +
-            UE_list->UE_template[CC_idP][UE_id].ul_buffer_info[LCGID3];
-          LOG_D(MAC, "[eNB %d] CC_id %d MAC CE_LCID %d: Received long BSR. Size is LCGID0 = %u LCGID1 = %u LCGID2 = %u LCGID3 = %u\n",
-                enb_mod_idP,
-                CC_idP,
-                rx_ces[i],
-                UE_list->UE_template[CC_idP][UE_id].ul_buffer_info[LCGID0],
-                UE_list->UE_template[CC_idP][UE_id].ul_buffer_info[LCGID1],
-                UE_list->UE_template[CC_idP][UE_id].ul_buffer_info[LCGID2],
-                UE_list->UE_template[CC_idP][UE_id].ul_buffer_info[LCGID3]);
->>>>>>> ef42eb71
 
           if (crnti_rx == 1) {
             LOG_D(MAC, "[eNB %d] CC_id %d MAC CE_LCID %d: Received CRNTI.\n",
@@ -938,12 +855,8 @@
               UE_list->eNB_UE_stats[CC_idP][UE_id].num_pdu_rx[rx_lcids[i]] += 1;
               UE_list->eNB_UE_stats[CC_idP][UE_id].num_bytes_rx[rx_lcids[i]] += rx_lengths[i];
               /* Clear uplane_inactivity_timer */
-<<<<<<< HEAD
               UE_scheduling_control->uplane_inactivity_timer = 0;
 
-=======
-              UE_list->UE_sched_ctrl[UE_id].uplane_inactivity_timer = 0;
->>>>>>> ef42eb71
               /* Reset RRC inactivity timer after uplane activity */
               ue_contextP = rrc_eNB_get_ue_context(RC.rrc[enb_mod_idP], current_rnti);
 
@@ -995,20 +908,11 @@
   }
 
   /* Program ACK for PHICH */
-<<<<<<< HEAD
-  LOG_D(MAC, "Programming PHICH ACK for rnti %x harq_pid %d (first_rb %d) frame %d subframe %d\n",
-        current_rnti,
-        harq_pid,
-        first_rb,
-        frameP,
-        subframeP);
-
-=======
   LOG_D(MAC, "Programming PHICH ACK for rnti %x harq_pid %d (first_rb %d)\n",
         current_rnti,
         harq_pid,
         first_rb);
->>>>>>> ef42eb71
+
   nfapi_hi_dci0_request_t *hi_dci0_req;
   uint8_t sf_ahead_dl = ul_subframe2_k_phich(&mac->common_channels[CC_idP], subframeP);
   hi_dci0_req = &mac->HI_DCI0_req[CC_idP][(subframeP+sf_ahead_dl)%10];
@@ -1404,21 +1308,12 @@
 * Schedule the DCI0 for ULSCH
 */
 void
-<<<<<<< HEAD
 schedule_ulsch_rnti(module_id_t   module_idP,
                     int           slice_idx,
                     frame_t       frameP,
                     sub_frame_t   subframeP,
                     unsigned char sched_subframeP,
                     uint16_t      *first_rb)
-=======
-schedule_ulsch_rnti(module_id_t module_idP,
-                    int slice_idx,
-                    frame_t frameP,
-                    sub_frame_t subframeP,
-                    unsigned char sched_subframeP,
-                    uint16_t *first_rb)
->>>>>>> ef42eb71
 //-----------------------------------------------------------------------------
 {
   rnti_t rnti = -1;
@@ -1509,11 +1404,7 @@
     if (!ue_ul_slice_membership(module_idP, UE_id, slice_idx)) {
       continue;
     }
-<<<<<<< HEAD
     
-=======
-
->>>>>>> ef42eb71
     if (UE_list->UE_template[UE_PCCID(module_idP, UE_id)][UE_id].rach_resource_type > 0)  continue;
 
     // don't schedule if Msg5 is not received yet
@@ -1572,21 +1463,6 @@
        */
       if (UE_is_to_be_scheduled(module_idP, CC_id, UE_id) > 0 || round_index > 0) {
         LOG_D(MAC, "[eNB %d][PUSCH %d] Frame %d subframe %d Scheduling UE %d/%x in round %d(SR %d,UL_inactivity timer %d,UL_failure timer %d,cqi_req_timer %d)\n",
-<<<<<<< HEAD
-          module_idP,
-          harq_pid,
-          frameP,
-          subframeP,
-          UE_id,
-          rnti,
-          round_index,
-          UE_template_ptr->ul_SR,
-          UE_sched_ctrl_ptr->ul_inactivity_timer,
-          UE_sched_ctrl_ptr->ul_failure_timer,
-          UE_sched_ctrl_ptr->cqi_req_timer);
-
-        /* Reset the scheduling request */
-=======
               module_idP,
               harq_pid,
               frameP,
@@ -1598,40 +1474,11 @@
               UE_sched_ctrl_ptr->ul_inactivity_timer,
               UE_sched_ctrl_ptr->ul_failure_timer,
               UE_sched_ctrl_ptr->cqi_req_timer);
-        // reset the scheduling request
->>>>>>> ef42eb71
+
+        /* Reset the scheduling request */
         UE_template_ptr->ul_SR = 0;
         status = mac_eNB_get_rrc_status(module_idP, rnti);
 
-<<<<<<< HEAD
-        /* Handle the aperiodic CQI report */
-        /* These aperiodic reports behave as periodic ones... */
-        if (status >= RRC_CONNECTED && UE_sched_ctrl_ptr->cqi_req_timer > 200) {
-          if (UE_sched_ctrl_ptr->cqi_received == 0) {
-            if (nfapi_mode) {
-              cqi_req = 0;
-            } else {
-              cqi_req = 1;
-
-              /* TDD: to be safe, do not ask CQI in special Subframes:36.213/7.2.3 CQI definition */
-              if (cc[CC_id].tdd_Config) {
-                switch (cc[CC_id].tdd_Config->subframeAssignment) {
-                  case 1:
-                    if(subframeP == 1 || subframeP == 6) {
-                      cqi_req=0;
-                    }
-                    break;
-
-                  case 3:
-                    if(subframeP == 1) {
-                      cqi_req=0;
-                    }
-                    break;
-
-                  default:
-                    LOG_E(MAC, "TDD config not supported\n");
-                    break;
-=======
         /* New transmission */
         if (round_index == 0) {
           /* Be sure that there are some free RBs */
@@ -1660,7 +1507,7 @@
 
             continue;
           }
-
+          
           /* Handle the aperiodic CQI report */
           cqi_req = 0;
 
@@ -1690,7 +1537,6 @@
                       LOG_E(MAC," TDD config not supported\n");
                       break;
                   }
->>>>>>> ef42eb71
                 }
 
                 if(cqi_req == 1) {
