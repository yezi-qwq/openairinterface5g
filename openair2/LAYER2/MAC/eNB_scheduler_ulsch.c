/*
 * Licensed to the OpenAirInterface (OAI) Software Alliance under one or more
 * contributor license agreements.  See the NOTICE file distributed with
 * this work for additional information regarding copyright ownership.
 * The OpenAirInterface Software Alliance licenses this file to You under
 * the OAI Public License, Version 1.0  (the "License"); you may not use this file
 * except in compliance with the License.
 * You may obtain a copy of the License at
 *
 *      http://www.openairinterface.org/?page_id=698
 *
 * Unless required by applicable law or agreed to in writing, software
 * distributed under the License is distributed on an "AS IS" BASIS,
 * WITHOUT WARRANTIES OR CONDITIONS OF ANY KIND, either express or implied.
 * See the License for the specific language governing permissions and
 * limitations under the License.
 *-------------------------------------------------------------------------------
 * For more information about the OpenAirInterface (OAI) Software Alliance:
 *      contact@openairinterface.org
 */

/*! \file eNB_scheduler_ulsch.c
 * \brief eNB procedures for the ULSCH transport channel
 * \author Navid Nikaein and Raymond Knopp
 * \date 2010 - 2014
 * \email: navid.nikaein@eurecom.fr
 * \version 1.0
 * @ingroup _mac

 */

#include "assertions.h"
#include "PHY/defs.h"
#include "PHY/extern.h"

#include "SCHED/defs.h"
#include "SCHED/extern.h"

#include "LAYER2/MAC/defs.h"
#include "LAYER2/MAC/proto.h"
#include "LAYER2/MAC/extern.h"
#include "UTIL/LOG/log.h"
#include "UTIL/LOG/vcd_signal_dumper.h"
#include "UTIL/OPT/opt.h"
#include "OCG.h"
#include "OCG_extern.h"

#include "RRC/LITE/extern.h"
#include "RRC/L2_INTERFACE/openair_rrc_L2_interface.h"

//#include "LAYER2/MAC/pre_processor.c"
#include "pdcp.h"

#if defined(ENABLE_ITTI)
# include "intertask_interface.h"
#endif

#include "T.h"

#define ENABLE_MAC_PAYLOAD_DEBUG
#define DEBUG_eNB_SCHEDULER 1

// This table holds the allowable PRB sizes for ULSCH transmissions
uint8_t rb_table[34] = {1,2,3,4,5,6,8,9,10,12,15,16,18,20,24,25,27,30,32,36,40,45,48,50,54,60,64,72,75,80,81,90,96,100};

void rx_sdu(const module_id_t enb_mod_idP,
	    const int         CC_idP,
	    const frame_t     frameP,
	    const sub_frame_t subframeP,
	    const rnti_t      rntiP,
	    uint8_t          *sduP,
	    const uint16_t    sdu_lenP,
	    const uint16_t    timing_advance,
	    const uint8_t     ul_cqi) {


  unsigned char  rx_ces[MAX_NUM_CE],num_ce,num_sdu,i,*payload_ptr;
  unsigned char  rx_lcids[NB_RB_MAX];
  unsigned short rx_lengths[NB_RB_MAX];
  int    UE_id = find_UE_id(enb_mod_idP,rntiP);
  int RA_id;
  int ii,j;
  eNB_MAC_INST *eNB = RC.mac[enb_mod_idP];
  int    harq_pid = subframe2harqpid(&eNB->common_channels[CC_idP],frameP,subframeP);
  
  UE_list_t *UE_list= &eNB->UE_list;
  int crnti_rx=0;
  int old_buffer_info;
  RA_TEMPLATE *RA_template = (RA_TEMPLATE *)&RC.mac[enb_mod_idP]->common_channels[CC_idP].RA_template[0];
  int first_rb = 0;

  start_meas(&eNB->rx_ulsch_sdu);

  if ((UE_id >  NUMBER_OF_UE_MAX) || (UE_id == -1)  )
    for(ii=0; ii<NB_RB_MAX; ii++) {
      rx_lengths[ii] = 0;
    }

  VCD_SIGNAL_DUMPER_DUMP_FUNCTION_BY_NAME(VCD_SIGNAL_DUMPER_FUNCTIONS_RX_SDU,1);
  if (opt_enabled == 1) {
    trace_pdu(0, sduP,sdu_lenP, 0, 3, rntiP, frameP, subframeP, 0,0);
    LOG_D(OPT,"[eNB %d][ULSCH] Frame %d  rnti %x  with size %d\n",
    		  enb_mod_idP, frameP, rntiP, sdu_lenP);
  }
  

  if (UE_id!=-1) {

    LOG_I(MAC,"[eNB %d][PUSCH %d] CC_id %d Received ULSCH sdu round %d from PHY (rnti %x, UE_id %d) ul_cqi %d\n",enb_mod_idP,harq_pid,CC_idP,
	  UE_list->UE_sched_ctrl[UE_id].round_UL[CC_idP][harq_pid],
	  rntiP,UE_id,ul_cqi);

    AssertFatal(UE_list->UE_sched_ctrl[UE_id].round_UL[CC_idP][harq_pid] < 8,
		"round >= 8\n");
    UE_list->UE_sched_ctrl[UE_id].ul_inactivity_timer = 0;
    UE_list->UE_sched_ctrl[UE_id].ul_failure_timer    = 0;
    UE_list->UE_sched_ctrl[UE_id].ul_scheduled       &= (~(1<<harq_pid));
    UE_list->UE_sched_ctrl[UE_id].ta_update           = timing_advance;
    UE_list->UE_sched_ctrl[UE_id].ul_cqi              = ul_cqi;
    first_rb =  UE_list->UE_template[CC_idP][UE_id].first_rb_ul[harq_pid];

    if (UE_list->UE_sched_ctrl[UE_id].ul_out_of_sync > 0) {
      UE_list->UE_sched_ctrl[UE_id].ul_out_of_sync=0;
      mac_eNB_rrc_ul_in_sync(enb_mod_idP,CC_idP,frameP,subframeP,UE_RNTI(enb_mod_idP,UE_id));
    }

    if (sduP==NULL) { // we've got an error
      LOG_D(MAC,"[eNB %d][PUSCH %d] CC_id %d ULSCH in error in round %d, ul_cqi %d\n",enb_mod_idP,harq_pid,CC_idP,
	    UE_list->UE_sched_ctrl[UE_id].round_UL[CC_idP][harq_pid],ul_cqi);
      //      AssertFatal(1==0,"ulsch in error\n");
      if (UE_list->UE_sched_ctrl[UE_id].round_UL[CC_idP][harq_pid] == 3) {
	UE_list->UE_sched_ctrl[UE_id].ul_scheduled       &= (~(1<<harq_pid));
	UE_list->UE_sched_ctrl[UE_id].round_UL[CC_idP][harq_pid]=0;
	// here we increment error statistics
      }
      else UE_list->UE_sched_ctrl[UE_id].round_UL[CC_idP][harq_pid]++;
      return;

    }
  }
  else { // Check if this is an RA process for the rnti
    AssertFatal((RA_id = find_RA_id(enb_mod_idP,CC_idP,rntiP))!=-1,
		"Cannot find rnti %x in RA list\n",rntiP);
    AssertFatal(eNB->common_channels[CC_idP].radioResourceConfigCommon->rach_ConfigCommon.maxHARQ_Msg3Tx>1,
		"maxHARQ %d should be greater than 1\n",
		(int)eNB->common_channels[CC_idP].radioResourceConfigCommon->rach_ConfigCommon.maxHARQ_Msg3Tx);

    first_rb                   = RA_template->msg3_first_rb; 

    if (sduP==NULL) { // we've got an error on Msg3
      LOG_D(MAC,"[eNB %d] CC_id %d, RA %d ULSCH in error in round %d/%d\n",enb_mod_idP,CC_idP,RA_id,
	    RA_template[RA_id].msg3_round,
	    (int)eNB->common_channels[CC_idP].radioResourceConfigCommon->rach_ConfigCommon.maxHARQ_Msg3Tx);
      if (RA_template[RA_id].msg3_round == eNB->common_channels[CC_idP].radioResourceConfigCommon->rach_ConfigCommon.maxHARQ_Msg3Tx-1) { 
	cancel_ra_proc(enb_mod_idP,CC_idP,frameP,rntiP);
      }

      first_rb =  UE_list->UE_template[CC_idP][UE_id].first_rb_ul[harq_pid];
      RA_template[RA_id].msg3_round++;
      // prepare handling of retransmission
      RA_template[RA_id].Msg3_frame += ((RA_template[RA_id].Msg3_subframe>1) ? 1 : 0);
      RA_template[RA_id].Msg3_subframe = (RA_template[RA_id].Msg3_subframe+8)%10;
      add_msg3(enb_mod_idP,CC_idP, &RA_template[RA_id],frameP,subframeP);
      return;
    }
  }
  payload_ptr = parse_ulsch_header(sduP,&num_ce,&num_sdu,rx_ces,rx_lcids,rx_lengths,sdu_lenP);

  T(T_ENB_MAC_UE_UL_PDU, T_INT(enb_mod_idP), T_INT(CC_idP), T_INT(rntiP), T_INT(frameP), T_INT(subframeP),
    T_INT(harq_pid), T_INT(sdu_lenP), T_INT(num_ce), T_INT(num_sdu));
  T(T_ENB_MAC_UE_UL_PDU_WITH_DATA, T_INT(enb_mod_idP), T_INT(CC_idP), T_INT(rntiP), T_INT(frameP), T_INT(subframeP),
    T_INT(harq_pid), T_INT(sdu_lenP), T_INT(num_ce), T_INT(num_sdu), T_BUFFER(sduP, sdu_lenP));

  eNB->eNB_stats[CC_idP].ulsch_bytes_rx=sdu_lenP;
  eNB->eNB_stats[CC_idP].total_ulsch_bytes_rx+=sdu_lenP;
  eNB->eNB_stats[CC_idP].total_ulsch_pdus_rx+=1;

  UE_list->UE_sched_ctrl[UE_id].round_UL[CC_idP][harq_pid] = 0;

  // control element
  for (i=0; i<num_ce; i++) {

    T(T_ENB_MAC_UE_UL_CE, T_INT(enb_mod_idP), T_INT(CC_idP), T_INT(rntiP), T_INT(frameP), T_INT(subframeP),
      T_INT(rx_ces[i]));
    
    switch (rx_ces[i]) { // implement and process BSR + CRNTI +
    case POWER_HEADROOM:
      if (UE_id != -1) {
        UE_list->UE_template[CC_idP][UE_id].phr_info =  (payload_ptr[0] & 0x3f) - PHR_MAPPING_OFFSET;
        LOG_D(MAC, "[eNB %d] CC_id %d MAC CE_LCID %d : Received PHR PH = %d (db)\n",
              enb_mod_idP, CC_idP, rx_ces[i], UE_list->UE_template[CC_idP][UE_id].phr_info);
        UE_list->UE_template[CC_idP][UE_id].phr_info_configured=1;
	UE_list->UE_sched_ctrl[UE_id].phr_received = 1;
      }
      payload_ptr+=sizeof(POWER_HEADROOM_CMD);
      break;

    case CRNTI:
      UE_id = find_UE_id(enb_mod_idP,(((uint16_t)payload_ptr[0])<<8) + payload_ptr[1]);
      LOG_D(MAC, "[eNB %d] Frame %d, Subframe %d CC_id %d MAC CE_LCID %d (ce %d/%d): CRNTI %x (UE_id %d) in Msg3\n",
	    frameP,subframeP,enb_mod_idP, CC_idP, rx_ces[i], i,num_ce,(((uint16_t)payload_ptr[0])<<8) + payload_ptr[1],UE_id);
      if (UE_id!=-1) {
	UE_list->UE_sched_ctrl[UE_id].ul_inactivity_timer=0;
	UE_list->UE_sched_ctrl[UE_id].ul_failure_timer=0;
	if (UE_list->UE_sched_ctrl[UE_id].ul_out_of_sync > 0) {
	  UE_list->UE_sched_ctrl[UE_id].ul_out_of_sync=0;
	  mac_eNB_rrc_ul_in_sync(enb_mod_idP,CC_idP,frameP,subframeP,(((uint16_t)payload_ptr[0])<<8) + payload_ptr[1]);
	}
      }
      crnti_rx=1;
      payload_ptr+=2;
      /*
      if (msg3_flagP != NULL) {
	*msg3_flagP = 0;
	}*/

      break;

    case TRUNCATED_BSR:
    case SHORT_BSR: {
      uint8_t lcgid;
      lcgid = (payload_ptr[0] >> 6);

      LOG_D(MAC, "[eNB %d] CC_id %d MAC CE_LCID %d : Received short BSR LCGID = %u bsr = %d\n",
	    enb_mod_idP, CC_idP, rx_ces[i], lcgid, payload_ptr[0] & 0x3f);

      if (crnti_rx==1)
	LOG_D(MAC, "[eNB %d] CC_id %d MAC CE_LCID %d : Received short BSR LCGID = %u bsr = %d\n",
	      enb_mod_idP, CC_idP, rx_ces[i], lcgid, payload_ptr[0] & 0x3f);
      if (UE_id  != -1) {

        UE_list->UE_template[CC_idP][UE_id].bsr_info[lcgid] = (payload_ptr[0] & 0x3f);

	// update buffer info
	
	UE_list->UE_template[CC_idP][UE_id].ul_buffer_info[lcgid]=BSR_TABLE[UE_list->UE_template[CC_idP][UE_id].bsr_info[lcgid]];

	UE_list->UE_template[CC_idP][UE_id].ul_total_buffer= UE_list->UE_template[CC_idP][UE_id].ul_buffer_info[lcgid];

	RC.eNB[enb_mod_idP][CC_idP]->pusch_stats_bsr[UE_id][(frameP*10)+subframeP] = (payload_ptr[0] & 0x3f);
	if (UE_id == UE_list->head)
	  VCD_SIGNAL_DUMPER_DUMP_VARIABLE_BY_NAME(VCD_SIGNAL_DUMPER_VARIABLES_UE0_BSR,RC.eNB[enb_mod_idP][CC_idP]->pusch_stats_bsr[UE_id][(frameP*10)+subframeP]);	
        if (UE_list->UE_template[CC_idP][UE_id].ul_buffer_creation_time[lcgid] == 0 ) {
          UE_list->UE_template[CC_idP][UE_id].ul_buffer_creation_time[lcgid]=frameP;
        }
	if (mac_eNB_get_rrc_status(enb_mod_idP,UE_RNTI(enb_mod_idP,UE_id)) < RRC_CONNECTED)
	  LOG_D(MAC, "[eNB %d] CC_id %d MAC CE_LCID %d : ul_total_buffer = %d (lcg increment %d)\n",
		enb_mod_idP, CC_idP, rx_ces[i], UE_list->UE_template[CC_idP][UE_id].ul_total_buffer,
		UE_list->UE_template[CC_idP][UE_id].ul_buffer_info[lcgid]);	
      }
      else {

      }
      payload_ptr += 1;//sizeof(SHORT_BSR); // fixme
    }
    break;

    case LONG_BSR:
      if (UE_id  != -1) {
        UE_list->UE_template[CC_idP][UE_id].bsr_info[LCGID0] = ((payload_ptr[0] & 0xFC) >> 2);
        UE_list->UE_template[CC_idP][UE_id].bsr_info[LCGID1] =
          ((payload_ptr[0] & 0x03) << 4) | ((payload_ptr[1] & 0xF0) >> 4);
        UE_list->UE_template[CC_idP][UE_id].bsr_info[LCGID2] =
          ((payload_ptr[1] & 0x0F) << 2) | ((payload_ptr[2] & 0xC0) >> 6);
        UE_list->UE_template[CC_idP][UE_id].bsr_info[LCGID3] = (payload_ptr[2] & 0x3F);

	// update buffer info
	old_buffer_info = UE_list->UE_template[CC_idP][UE_id].ul_buffer_info[LCGID0];
	UE_list->UE_template[CC_idP][UE_id].ul_buffer_info[LCGID0]=BSR_TABLE[UE_list->UE_template[CC_idP][UE_id].bsr_info[LCGID0]];

	UE_list->UE_template[CC_idP][UE_id].ul_total_buffer+= UE_list->UE_template[CC_idP][UE_id].ul_buffer_info[LCGID0];
	if (UE_list->UE_template[CC_idP][UE_id].ul_total_buffer >= old_buffer_info)
	  UE_list->UE_template[CC_idP][UE_id].ul_total_buffer -= old_buffer_info;
	else
	  UE_list->UE_template[CC_idP][UE_id].ul_total_buffer = 0;

	old_buffer_info = UE_list->UE_template[CC_idP][UE_id].ul_buffer_info[LCGID1];
	UE_list->UE_template[CC_idP][UE_id].ul_buffer_info[LCGID1]=BSR_TABLE[UE_list->UE_template[CC_idP][UE_id].bsr_info[LCGID1]];
	UE_list->UE_template[CC_idP][UE_id].ul_total_buffer+= UE_list->UE_template[CC_idP][UE_id].ul_buffer_info[LCGID1];
	if (UE_list->UE_template[CC_idP][UE_id].ul_total_buffer >= old_buffer_info)
	  UE_list->UE_template[CC_idP][UE_id].ul_total_buffer -= old_buffer_info;
	else
	  UE_list->UE_template[CC_idP][UE_id].ul_total_buffer = 0;

	old_buffer_info = UE_list->UE_template[CC_idP][UE_id].ul_buffer_info[LCGID2];
	UE_list->UE_template[CC_idP][UE_id].ul_buffer_info[LCGID2]=BSR_TABLE[UE_list->UE_template[CC_idP][UE_id].bsr_info[LCGID2]];
	UE_list->UE_template[CC_idP][UE_id].ul_total_buffer+= UE_list->UE_template[CC_idP][UE_id].ul_buffer_info[LCGID2];
	if (UE_list->UE_template[CC_idP][UE_id].ul_total_buffer >= old_buffer_info)
	  UE_list->UE_template[CC_idP][UE_id].ul_total_buffer -= old_buffer_info;
	else
	  UE_list->UE_template[CC_idP][UE_id].ul_total_buffer = 0;

	old_buffer_info = UE_list->UE_template[CC_idP][UE_id].ul_buffer_info[LCGID3];
	UE_list->UE_template[CC_idP][UE_id].ul_buffer_info[LCGID3]=BSR_TABLE[UE_list->UE_template[CC_idP][UE_id].bsr_info[LCGID3]];
	UE_list->UE_template[CC_idP][UE_id].ul_total_buffer+= UE_list->UE_template[CC_idP][UE_id].ul_buffer_info[LCGID3];
	if (UE_list->UE_template[CC_idP][UE_id].ul_total_buffer >= old_buffer_info)
	  UE_list->UE_template[CC_idP][UE_id].ul_total_buffer -= old_buffer_info;
	else
	  UE_list->UE_template[CC_idP][UE_id].ul_total_buffer = 0;

        LOG_D(MAC, "[eNB %d] CC_id %d MAC CE_LCID %d: Received long BSR LCGID0 = %u LCGID1 = "
              "%u LCGID2 = %u LCGID3 = %u\n",
              enb_mod_idP, CC_idP,
              rx_ces[i],
              UE_list->UE_template[CC_idP][UE_id].bsr_info[LCGID0],
              UE_list->UE_template[CC_idP][UE_id].bsr_info[LCGID1],
              UE_list->UE_template[CC_idP][UE_id].bsr_info[LCGID2],
              UE_list->UE_template[CC_idP][UE_id].bsr_info[LCGID3]);
      if (crnti_rx==1)
        LOG_D(MAC, "[eNB %d] CC_id %d MAC CE_LCID %d: Received long BSR LCGID0 = %u LCGID1 = "
              "%u LCGID2 = %u LCGID3 = %u\n",
              enb_mod_idP, CC_idP,
              rx_ces[i],
              UE_list->UE_template[CC_idP][UE_id].bsr_info[LCGID0],
              UE_list->UE_template[CC_idP][UE_id].bsr_info[LCGID1],
              UE_list->UE_template[CC_idP][UE_id].bsr_info[LCGID2],
              UE_list->UE_template[CC_idP][UE_id].bsr_info[LCGID3]);

        if (UE_list->UE_template[CC_idP][UE_id].bsr_info[LCGID0] == 0 ) {
          UE_list->UE_template[CC_idP][UE_id].ul_buffer_creation_time[LCGID0]=0;
        } else if (UE_list->UE_template[CC_idP][UE_id].ul_buffer_creation_time[LCGID0] == 0) {
          UE_list->UE_template[CC_idP][UE_id].ul_buffer_creation_time[LCGID0]=frameP;
        }

        if (UE_list->UE_template[CC_idP][UE_id].bsr_info[LCGID1] == 0 ) {
          UE_list->UE_template[CC_idP][UE_id].ul_buffer_creation_time[LCGID1]=0;
        } else if (UE_list->UE_template[CC_idP][UE_id].ul_buffer_creation_time[LCGID1] == 0) {
          UE_list->UE_template[CC_idP][UE_id].ul_buffer_creation_time[LCGID1]=frameP;
        }

        if (UE_list->UE_template[CC_idP][UE_id].bsr_info[LCGID2] == 0 ) {
          UE_list->UE_template[CC_idP][UE_id].ul_buffer_creation_time[LCGID2]=0;
        } else if (UE_list->UE_template[CC_idP][UE_id].ul_buffer_creation_time[LCGID2] == 0) {
          UE_list->UE_template[CC_idP][UE_id].ul_buffer_creation_time[LCGID2]=frameP;
        }

        if (UE_list->UE_template[CC_idP][UE_id].bsr_info[LCGID3] == 0 ) {
          UE_list->UE_template[CC_idP][UE_id].ul_buffer_creation_time[LCGID3]= 0;
        } else if (UE_list->UE_template[CC_idP][UE_id].ul_buffer_creation_time[LCGID3] == 0) {
          UE_list->UE_template[CC_idP][UE_id].ul_buffer_creation_time[LCGID3]=frameP;

        }
      }

      payload_ptr += 3;////sizeof(LONG_BSR);
      break;

    default:
      LOG_E(MAC, "[eNB %d] CC_id %d Received unknown MAC header (0x%02x)\n", enb_mod_idP, CC_idP, rx_ces[i]);
      break;
    }
  }

  for (i=0; i<num_sdu; i++) {
    LOG_D(MAC,"SDU Number %d MAC Subheader SDU_LCID %d, length %d\n",i,rx_lcids[i],rx_lengths[i]);

    T(T_ENB_MAC_UE_UL_SDU, T_INT(enb_mod_idP), T_INT(CC_idP), T_INT(rntiP), T_INT(frameP), T_INT(subframeP),
      T_INT(rx_lcids[i]), T_INT(rx_lengths[i]));
    T(T_ENB_MAC_UE_UL_SDU_WITH_DATA, T_INT(enb_mod_idP), T_INT(CC_idP), T_INT(rntiP), T_INT(frameP), T_INT(subframeP),
      T_INT(rx_lcids[i]), T_INT(rx_lengths[i]), T_BUFFER(payload_ptr, rx_lengths[i]));

    switch (rx_lcids[i]) {
    case CCCH :
      if (rx_lengths[i] > CCCH_PAYLOAD_SIZE_MAX) {
        LOG_E(MAC, "[eNB %d/%d] frame %d received CCCH of size %d (too big, maximum allowed is %d, sdu_len %d), dropping packet\n",
              enb_mod_idP, CC_idP, frameP, rx_lengths[i], CCCH_PAYLOAD_SIZE_MAX,sdu_lenP);
        break;
      }
      LOG_D(MAC,"[eNB %d][RAPROC] CC_id %d Frame %d, Received CCCH:  %x.%x.%x.%x.%x.%x, Terminating RA procedure for UE rnti %x\n",
            enb_mod_idP,CC_idP,frameP,
            payload_ptr[0],payload_ptr[1],payload_ptr[2],payload_ptr[3],payload_ptr[4], payload_ptr[5], rntiP);
      VCD_SIGNAL_DUMPER_DUMP_FUNCTION_BY_NAME(VCD_SIGNAL_DUMPER_FUNCTIONS_TERMINATE_RA_PROC,1);
      VCD_SIGNAL_DUMPER_DUMP_FUNCTION_BY_NAME(VCD_SIGNAL_DUMPER_FUNCTIONS_TERMINATE_RA_PROC,0);
      for (ii=0; ii<NB_RA_PROC_MAX; ii++) {
	RA_TEMPLATE *RA_template = &eNB->common_channels[CC_idP].RA_template[ii];

        LOG_D(MAC,"[eNB %d][RAPROC] CC_id %d Checking proc %d : rnti (%x, %x), active %d\n",
              enb_mod_idP, CC_idP, ii,
              RA_template->rnti, rntiP,
              RA_template->RA_active);

        if ((RA_template->rnti==rntiP) &&
            (RA_template->RA_active==TRUE)) {

          //payload_ptr = parse_ulsch_header(msg3,&num_ce,&num_sdu,rx_ces,rx_lcids,rx_lengths,msg3_len);

          if (UE_id < 0) {
            memcpy(&RA_template->cont_res_id[0],payload_ptr,6);
            LOG_D(MAC,"[eNB %d][RAPROC] CC_id %d Frame %d CCCH: Received Msg3: length %d, offset %ld\n",
                  enb_mod_idP,CC_idP,frameP,rx_lengths[i],payload_ptr-sduP);

            if ((UE_id=add_new_ue(enb_mod_idP,CC_idP,eNB->common_channels[CC_idP].RA_template[ii].rnti,harq_pid
                      #ifdef Rel14
                        ,eNB->common_channels[CC_idP].RA_template[ii].rach_resource_type
                      #endif
                      )) == -1 ) {
              AssertFatal(1==0,"[MAC][eNB] Max user count reached\n");
	      // kill RA procedure
            } else
              LOG_D(MAC,"[eNB %d][RAPROC] CC_id %d Frame %d Added user with rnti %x => UE %d\n",
                    enb_mod_idP,CC_idP,frameP,RA_template->rnti,UE_id);
          } else {
            LOG_D(MAC,"[eNB %d][RAPROC] CC_id %d Frame %d CCCH: Received Msg3 from already registered UE %d: length %d, offset %ld\n",
                  enb_mod_idP,CC_idP,frameP,UE_id,rx_lengths[i],payload_ptr-sduP);
	    // kill RA procedure
          }

	  mac_rrc_data_ind(
			   enb_mod_idP,
			   CC_idP,
			   frameP,subframeP,
			   rntiP,
			   CCCH,
			   (uint8_t*)payload_ptr,
			   rx_lengths[i],
			   ENB_FLAG_YES,
			   enb_mod_idP,
                           0
                           );
	  
	  
          if (num_ce >0) {  // handle msg3 which is not RRCConnectionRequest
            //  process_ra_message(msg3,num_ce,rx_lcids,rx_ces);
          }

	  // prepare transmission of Msg4
          RA_template->generate_Msg4 = 1;
          RA_template->wait_ack_Msg4 = 0;



	  // Program Msg4 PDCCH+DLSCH/MPDCCH transmission 4 subframes from now, // Check if this is ok for BL/CE, or if the rule is different
	  RA_template->Msg4_frame    = frameP + ((subframeP>5) ? 1 : 0);
	  RA_template->Msg4_subframe = (subframeP+4)%10;
	  
        } // if process is active
      } // loop on RA processes
      
      break ;

    case DCCH :
    case DCCH1 :
      //      if(eNB_mac_inst[module_idP][CC_idP].Dcch_lchan[UE_id].Active==1){
      

#if defined(ENABLE_MAC_PAYLOAD_DEBUG)
      LOG_T(MAC,"offset: %d\n",(unsigned char)((unsigned char*)payload_ptr-sduP));
      for (j=0; j<32; j++) {
        LOG_T(MAC,"%x ",payload_ptr[j]);
      }
      LOG_T(MAC,"\n");
#endif

      if (UE_id != -1) {
	// adjust buffer occupancy of the correponding logical channel group
	if (UE_list->UE_template[CC_idP][UE_id].ul_buffer_info[UE_list->UE_template[CC_idP][UE_id].lcgidmap[rx_lcids[i]]] >= rx_lengths[i])
	  UE_list->UE_template[CC_idP][UE_id].ul_buffer_info[UE_list->UE_template[CC_idP][UE_id].lcgidmap[rx_lcids[i]]] -= rx_lengths[i];
	else
	  UE_list->UE_template[CC_idP][UE_id].ul_buffer_info[UE_list->UE_template[CC_idP][UE_id].lcgidmap[rx_lcids[i]]] = 0;

          LOG_D(MAC,"[eNB %d] CC_id %d Frame %d : ULSCH -> UL-DCCH, received %d bytes form UE %d on LCID %d \n",
                enb_mod_idP,CC_idP,frameP, rx_lengths[i], UE_id, rx_lcids[i]);

          mac_rlc_data_ind(
			   enb_mod_idP,
			   rntiP,
			   enb_mod_idP,
			   frameP,
			   ENB_FLAG_YES,
			   MBMS_FLAG_NO,
			   rx_lcids[i],
			   (char *)payload_ptr,
			   rx_lengths[i],
			   1,
			   NULL);//(unsigned int*)crc_status);
          UE_list->eNB_UE_stats[CC_idP][UE_id].num_pdu_rx[rx_lcids[i]]+=1;
          UE_list->eNB_UE_stats[CC_idP][UE_id].num_bytes_rx[rx_lcids[i]]+=rx_lengths[i];


      } /* UE_id != -1 */

 
      // } 
      break;

      // all the DRBS
    case DTCH:
    default :

#if defined(ENABLE_MAC_PAYLOAD_DEBUG)
      LOG_T(MAC,"offset: %d\n",(unsigned char)((unsigned char*)payload_ptr-sduP));
      for (j=0; j<32; j++) {
        LOG_T(MAC,"%x ",payload_ptr[j]);
      }
      LOG_T(MAC,"\n");
#endif
      if (rx_lcids[i]  < NB_RB_MAX ) {
	LOG_D(MAC,"[eNB %d] CC_id %d Frame %d : ULSCH -> UL-DTCH, received %d bytes from UE %d for lcid %d\n",
	      enb_mod_idP,CC_idP,frameP, rx_lengths[i], UE_id, rx_lcids[i]);
	
	if (UE_id != -1) {
	  // adjust buffer occupancy of the correponding logical channel group
	  LOG_D(MAC,"[eNB %d] CC_id %d Frame %d : ULSCH -> UL-DTCH, received %d bytes from UE %d for lcid %d, removing from LCGID %ld, %d\n",
		enb_mod_idP,CC_idP,frameP, rx_lengths[i], UE_id,rx_lcids[i],
		UE_list->UE_template[CC_idP][UE_id].lcgidmap[rx_lcids[i]],
		UE_list->UE_template[CC_idP][UE_id].ul_buffer_info[UE_list->UE_template[CC_idP][UE_id].lcgidmap[rx_lcids[i]]]);
	  
	  if (UE_list->UE_template[CC_idP][UE_id].ul_buffer_info[UE_list->UE_template[CC_idP][UE_id].lcgidmap[rx_lcids[i]]] >= rx_lengths[i])
	    UE_list->UE_template[CC_idP][UE_id].ul_buffer_info[UE_list->UE_template[CC_idP][UE_id].lcgidmap[rx_lcids[i]]] -= rx_lengths[i];
	  else
	    UE_list->UE_template[CC_idP][UE_id].ul_buffer_info[UE_list->UE_template[CC_idP][UE_id].lcgidmap[rx_lcids[i]]] = 0;
	  if ((rx_lengths[i] <SCH_PAYLOAD_SIZE_MAX) &&  (rx_lengths[i] > 0) ) {   // MAX SIZE OF transport block
	    mac_rlc_data_ind(
			     enb_mod_idP,
			     rntiP,
			     enb_mod_idP,
			     frameP,
			     ENB_FLAG_YES,
			     MBMS_FLAG_NO,
			     rx_lcids[i],
			     (char *)payload_ptr,
			     rx_lengths[i],
			     1,
			     NULL);//(unsigned int*)crc_status);
	    
	    UE_list->eNB_UE_stats[CC_idP][UE_id].num_pdu_rx[rx_lcids[i]]+=1;
	    UE_list->eNB_UE_stats[CC_idP][UE_id].num_bytes_rx[rx_lcids[i]]+=rx_lengths[i];
	  }
	  else { /* rx_length[i] */
	    UE_list->eNB_UE_stats[CC_idP][UE_id].num_errors_rx+=1;
	    LOG_E(MAC,"[eNB %d] CC_id %d Frame %d : Max size of transport block reached LCID %d from UE %d ",
		  enb_mod_idP, CC_idP, frameP, rx_lcids[i], UE_id);
	  }
	}    
	else {/*(UE_id != -1*/ 
	  LOG_E(MAC,"[eNB %d] CC_id %d Frame %d : received unsupported or unknown LCID %d from UE %d ",
		enb_mod_idP, CC_idP, frameP, rx_lcids[i], UE_id);
	}
      }

      break;
    }
  
    payload_ptr+=rx_lengths[i];
  }

  // Program ACK for PHICH
  LOG_I(MAC,"Programming PHICH ACK for rnti %x harq_pid %d (first_rb %d)\n",rntiP,harq_pid,first_rb);
  nfapi_hi_dci0_request_body_t   *hi_dci0_req = &eNB->HI_DCI0_req[CC_idP].hi_dci0_request_body;
  nfapi_hi_dci0_request_pdu_t    *hi_dci0_pdu = &hi_dci0_req->hi_dci0_pdu_list[hi_dci0_req->number_of_dci+hi_dci0_req->number_of_hi]; 	
  memset((void*)hi_dci0_pdu,0,sizeof(nfapi_hi_dci0_request_pdu_t));
  hi_dci0_pdu->pdu_type                                               = NFAPI_HI_DCI0_HI_PDU_TYPE; 
  hi_dci0_pdu->pdu_size                                               = 2+sizeof(nfapi_hi_dci0_hi_pdu);
  hi_dci0_pdu->hi_pdu.hi_pdu_rel8.resource_block_start                = first_rb; 
  hi_dci0_pdu->hi_pdu.hi_pdu_rel8.cyclic_shift_2_for_drms             = 0;
  hi_dci0_pdu->hi_pdu.hi_pdu_rel8.hi_value                            = 1;
  hi_dci0_req->number_of_hi++;

  /* NN--> FK: we could either check the payload, or use a phy helper to detect a false msg3 */
  if ((num_sdu == 0) && (num_ce==0)) {
    if (UE_id != -1)
      UE_list->eNB_UE_stats[CC_idP][UE_id].total_num_errors_rx+=1;
    /*
    if (msg3_flagP != NULL) {
      if( *msg3_flagP == 1 ) {
        LOG_N(MAC,"[eNB %d] CC_id %d frame %d : false msg3 detection: signal phy to canceling RA and remove the UE\n", enb_mod_idP, CC_idP, frameP);
        *msg3_flagP=0;
      }
      }*/
  } else {
    if (UE_id != -1) {
      UE_list->eNB_UE_stats[CC_idP][UE_id].pdu_bytes_rx=sdu_lenP;
      UE_list->eNB_UE_stats[CC_idP][UE_id].total_pdu_bytes_rx+=sdu_lenP;
      UE_list->eNB_UE_stats[CC_idP][UE_id].total_num_pdus_rx+=1;
    }
  }

  VCD_SIGNAL_DUMPER_DUMP_FUNCTION_BY_NAME(VCD_SIGNAL_DUMPER_FUNCTIONS_RX_SDU,0);
  stop_meas(&eNB->rx_ulsch_sdu);
}


uint32_t bytes_to_bsr_index(int32_t nbytes)
{

  uint32_t i=0;

  if (nbytes<0) {
    return(0);
  }

  while ((i<BSR_TABLE_SIZE)&&
         (BSR_TABLE[i]<=nbytes)) {
    i++;
  }

  return(i-1);
}

void add_ue_ulsch_info(module_id_t module_idP, int CC_id, int UE_id, sub_frame_t subframeP, UE_ULSCH_STATUS status)
{

  eNB_ulsch_info[module_idP][CC_id][UE_id].rnti             = UE_RNTI(module_idP,UE_id);
  eNB_ulsch_info[module_idP][CC_id][UE_id].subframe         = subframeP;
  eNB_ulsch_info[module_idP][CC_id][UE_id].status           = status;

  eNB_ulsch_info[module_idP][CC_id][UE_id].serving_num++;

}

unsigned char *parse_ulsch_header(unsigned char *mac_header,
                                  unsigned char *num_ce,
                                  unsigned char *num_sdu,
                                  unsigned char *rx_ces,
                                  unsigned char *rx_lcids,
                                  unsigned short *rx_lengths,
                                  unsigned short tb_length)
{

  unsigned char not_done=1,num_ces=0,num_sdus=0,lcid,num_sdu_cnt;
  unsigned char *mac_header_ptr = mac_header;
  unsigned short length, ce_len=0;

  while (not_done==1) {

    if (((SCH_SUBHEADER_FIXED*)mac_header_ptr)->E == 0) {
      not_done = 0;
    }

    lcid = ((SCH_SUBHEADER_FIXED *)mac_header_ptr)->LCID;

    if (lcid < EXTENDED_POWER_HEADROOM) {
      if (not_done==0) { // last MAC SDU, length is implicit
        mac_header_ptr++;
        length = tb_length-(mac_header_ptr-mac_header)-ce_len;

        for (num_sdu_cnt=0; num_sdu_cnt < num_sdus ; num_sdu_cnt++) {
          length -= rx_lengths[num_sdu_cnt];
        }
      } else {
        if (((SCH_SUBHEADER_SHORT *)mac_header_ptr)->F == 0) {
          length = ((SCH_SUBHEADER_SHORT *)mac_header_ptr)->L;
          mac_header_ptr += 2;//sizeof(SCH_SUBHEADER_SHORT);
        } else { // F = 1
          length = ((((SCH_SUBHEADER_LONG *)mac_header_ptr)->L_MSB & 0x7f ) << 8 ) | (((SCH_SUBHEADER_LONG *)mac_header_ptr)->L_LSB & 0xff);
          mac_header_ptr += 3;//sizeof(SCH_SUBHEADER_LONG);
        }
      }

      LOG_D(MAC,"[eNB] sdu %d lcid %d tb_length %d length %d (offset now %ld)\n",
            num_sdus,lcid,tb_length, length,mac_header_ptr-mac_header);
      rx_lcids[num_sdus] = lcid;
      rx_lengths[num_sdus] = length;
      num_sdus++;
    } else { // This is a control element subheader POWER_HEADROOM, BSR and CRNTI
      if (lcid == SHORT_PADDING) {
        mac_header_ptr++;
      } else {
        rx_ces[num_ces] = lcid;
        num_ces++;
        mac_header_ptr++;

        if (lcid==LONG_BSR) {
          ce_len+=3;
        } else if (lcid==CRNTI) {
          ce_len+=2;
        } else if ((lcid==POWER_HEADROOM) || (lcid==TRUNCATED_BSR)|| (lcid== SHORT_BSR)) {
          ce_len++;
        } else {
          LOG_E(MAC,"unknown CE %d \n", lcid);
          AssertFatal(1==0,"unknown CE");
        }
      }
    }
  }

  *num_ce = num_ces;
  *num_sdu = num_sdus;

  return(mac_header_ptr);
}

/* This function is called by PHY layer when it schedules some
 * uplink for a random access message 3.
 * The MAC scheduler has to skip the RBs used by this message 3
 * (done below in schedule_ulsch).
 */
void set_msg3_subframe(module_id_t Mod_id,
                       int CC_id,
                       int frame,
                       int subframe,
                       int rnti,
                       int Msg3_frame,
                       int Msg3_subframe)
{
  eNB_MAC_INST *eNB=RC.mac[Mod_id];
  int i;
  for (i=0; i<NB_RA_PROC_MAX; i++) {
    if (eNB->common_channels[CC_id].RA_template[i].RA_active == TRUE &&
        eNB->common_channels[CC_id].RA_template[i].rnti == rnti) {
      eNB->common_channels[CC_id].RA_template[i].Msg3_subframe = Msg3_subframe;
      break;
    }
  }
}


void schedule_ulsch(module_id_t module_idP, 
		    frame_t frameP,
		    sub_frame_t subframeP) { 





  uint16_t first_rb[MAX_NUM_CCs],i;
  int CC_id;
  eNB_MAC_INST *eNB=RC.mac[module_idP];
  COMMON_channels_t *cc;

  start_meas(&eNB->schedule_ulsch);


  int sched_subframe = (subframeP+4)%10;

  cc = &eNB->common_channels[0];
  int tdd_sfa;
  // for TDD: check subframes where we have to act and return if nothing should be done now
  if (cc->tdd_Config) {
    tdd_sfa = cc->tdd_Config->subframeAssignment;
    switch (subframeP) {
    case 0:
      if ((tdd_sfa == 0)||
	  (tdd_sfa == 3)||
	  (tdd_sfa == 6)) sched_subframe = 4;
      else return;
      break;
    case 1:
      if ((tdd_sfa==0)||
	  (tdd_sfa==1)) sched_subframe = 7;
      else if (tdd_sfa==6) sched_subframe = 8;
      break;
    default:
      return;

    case 2: // Don't schedule UL in subframe 2 for TDD
      return;
    case 3:
      if (tdd_sfa==2) sched_subframe = 7;
      else return;
      break;
    case 4:
      if (tdd_sfa==1) sched_subframe = 8;
      else return;
      break;
    case 5:
      if (tdd_sfa==0)      sched_subframe = 9;
      else if (tdd_sfa==6) sched_subframe = 3;
      else return;
      break;
    case 6:
      if (tdd_sfa==1)      sched_subframe = 2;
      else if (tdd_sfa==6) sched_subframe = 3;
      else return;
      break;
    case 7:
      return;
    case 8:
      if ((tdd_sfa>=2) || (tdd_sfa<=5)) sched_subframe=2;
      else return;
      break;
    case 9:
      if ((tdd_sfa==1) || (tdd_sfa==3) || (tdd_sfa==4)) sched_subframe=3;
      else if (tdd_sfa==6) sched_subframe=4;
      else return;
      break;
    }
  }
  for (CC_id=0; CC_id<MAX_NUM_CCs; CC_id++) {



    //leave out first RB for PUCCH
    first_rb[CC_id] = 1;

    // UE data info;
    // check which UE has data to transmit
    // function to decide the scheduling
    // e.g. scheduling_rslt = Greedy(granted_UEs, nb_RB)

    // default function for default scheduling
    //

    // output of scheduling, the UE numbers in RBs, where it is in the code???
    // check if RA (Msg3) is active in this subframeP, if so skip the PRBs used for Msg3
    // Msg3 is using 1 PRB so we need to increase first_rb accordingly
    // not sure about the break (can there be more than 1 active RA procedure?)

    
    for (i=0; i<NB_RA_PROC_MAX; i++) {
      if ((cc->RA_template[i].RA_active == TRUE) &&
          (cc->RA_template[i].generate_rar == 0) &&
          (cc->RA_template[i].generate_Msg4 == 0) &&
          (cc->RA_template[i].wait_ack_Msg4 == 0) &&
          (cc->RA_template[i].Msg3_subframe == sched_subframe)) {
        first_rb[CC_id]++;
	//    cc->RA_template[i].Msg3_subframe = -1;
        break;
      }
    }
<<<<<<< HEAD
  }

  schedule_ulsch_rnti(module_idP, frameP, subframeP, sched_subframe,first_rb);
=======

    /* TODO: this is a hack to disable scheduling in the PRACH.
     * We need to get the information from config/phy/wherever
     * as done in the commented code below.
     * For the moment, we hardcode for the config used by default.
     * Only deals with FDD, PRACH config 0.
     */
    LTE_DL_FRAME_PARMS *frame_parms;
    frame_parms = mac_xface->get_lte_frame_parms(module_idP,CC_id);
    if (frame_parms->frame_type == FDD &&
        frame_parms->prach_config_common.prach_ConfigInfo.prach_ConfigIndex == 0) {
      int frame_ul = (frameP + (subframeP >= 6)) & 1023;
      int subframe_ul = (subframeP + 4) % 10;
      if ((frame_ul & 1) == 0 && subframe_ul == 1) first_rb[CC_id] = 8;
    }

    /*
    if (mac_xface->is_prach_subframe(&(mac_xface->lte_frame_parms),frameP,subframeP)) {
      first_rb[CC_id] = (mac_xface->get_prach_prb_offset(&(mac_xface->lte_frame_parms),
    */

  }

  /* TODO: remove this hack which is to avoid scheduling new uplink where there is a
   * retransmission. It increases first_rb to move after the retransmission RBs,
   * which can skip a lot of free RBs (say the UE 2 has a retransmission
   * in RBs 45..47, we would skip RBs 1..47, but RBs 1..44 are free and
   * won't be used for scheduling)
   */
  int UE_id;
  int rnti;
  UE_list_t         *UE_list=&eNB->UE_list;
  LTE_eNB_UE_stats  *eNB_UE_stats   = NULL;
  int drop_ue=0;
  uint8_t            harq_pid       = 0;
  uint8_t            round          = 0;
  int n;
  // loop over all UEs
  for (UE_id=0; UE_id < NUMBER_OF_UE_MAX; UE_id++) {
    rnti = UE_RNTI(module_idP,UE_id);
    if (rnti==NOT_A_RNTI) continue;
    if (UE_list->UE_template[UE_PCCID(module_idP,UE_id)][UE_id].configured==FALSE) continue;
    drop_ue = 0;
    for (n=0; n<UE_list->numactiveULCCs[UE_id]; n++) {
      CC_id = UE_list->ordered_ULCCids[n][UE_id];
      if (mac_xface->get_eNB_UE_stats(module_idP,CC_id,rnti) == NULL) {
        drop_ue = 1;
        break;
      }
    }
    if (drop_ue == 1) continue;

    for (n=0; n<UE_list->numactiveULCCs[UE_id]; n++) {
      // This is the actual CC_id in the list
      CC_id = UE_list->ordered_ULCCids[n][UE_id];
      eNB_UE_stats = mac_xface->get_eNB_UE_stats(module_idP,CC_id,rnti);

      if (eNB_UE_stats->mode == PUSCH) { // ue has a ulsch channel
        int start_rb;
        int nb_rb;

        //DCI_pdu = &eNB->common_channels[CC_id].DCI_pdu;
        //UE_template   = &UE_list->UE_template[CC_id][UE_id];
        //UE_sched_ctrl = &UE_list->UE_sched_ctrl[UE_id];

        if (mac_xface->get_ue_active_harq_pid(module_idP,CC_id,rnti,frameP,subframeP,&harq_pid,&round,openair_harq_UL) == -1 ) continue;
        int get_ue_rbs(int module_idP, int CC_id, int rnti, int frameP, int subframeP, int *start_rb, int *nb_rb);
        if (get_ue_rbs(module_idP,CC_id,rnti,frameP,subframeP,&start_rb,&nb_rb) == -1 ) continue;

        if (round > 0)
        {
          if (start_rb < first_rb[CC_id]) {
            LOG_E(MAC, "scheduled retransmission in forbidden RBs\n");
//            printf("scheduled retransmission in forbidden RBs\n");
          }
          if (first_rb[CC_id] < start_rb + nb_rb)
            first_rb[CC_id] = start_rb + nb_rb;
        }
      } // UE is in PUSCH
    } // loop over CC
  } // loop over UE

  schedule_ulsch_rnti(module_idP, cooperation_flag, frameP, subframeP, sched_subframe,first_rb);

#ifdef CBA
  schedule_ulsch_cba_rnti(module_idP, cooperation_flag, frameP, subframeP, sched_subframe, first_rb);
#endif
>>>>>>> 1fb76157


  stop_meas(&eNB->schedule_ulsch);

}



void schedule_ulsch_rnti(module_id_t   module_idP,
                         frame_t       frameP,
                         sub_frame_t   subframeP,
                         unsigned char sched_subframeP,
                         uint16_t     *first_rb)
{

  int               UE_id;
  uint8_t           aggregation    = 2;
  rnti_t            rnti           = -1;
  uint8_t           round          = 0;
  uint8_t           harq_pid       = 0;
  eNB_UE_STATS      *eNB_UE_stats   = NULL;
  uint8_t           status         = 0; 
  uint8_t           rb_table_index = -1;
  uint32_t          cqi_req,cshift,ndi,tpc;
  int32_t           normalized_rx_power;
  int32_t           target_rx_power=-90;
  static int32_t    tpc_accumulated=0;
  int               n;
  int               CC_id = 0;
  int               drop_ue=0;
  int               N_RB_UL;
  eNB_MAC_INST      *eNB = RC.mac[module_idP];
  COMMON_channels_t *cc  = eNB->common_channels;
  UE_list_t         *UE_list=&eNB->UE_list;
  UE_TEMPLATE       *UE_template;
  UE_sched_ctrl     *UE_sched_ctrl;
  int               tmode;
  int               sched_frame=frameP;
  int               rvidx_tab[4] = {0,2,3,1};

  if (sched_subframeP<subframeP) sched_frame++;

  nfapi_hi_dci0_request_body_t   *hi_dci0_req = &eNB->HI_DCI0_req[CC_id].hi_dci0_request_body;
  nfapi_hi_dci0_request_pdu_t    *hi_dci0_pdu;

  nfapi_ul_config_request_pdu_t  *ul_config_pdu;



  nfapi_ul_config_request_body_t *ul_req_tmp       = &eNB->UL_req_tmp[CC_id][sched_subframeP].ul_config_request_body;

  ul_config_pdu                                    = &ul_req_tmp->ul_config_pdu_list[0]; 


  LOG_D(MAC,"entering ulsch preprocesor\n");
  ulsch_scheduler_pre_processor(module_idP,
                                frameP,
                                subframeP,
                                first_rb);

  LOG_D(MAC,"exiting ulsch preprocesor\n");

  eNB->HI_DCI0_req[CC_id].sfn_sf = (frameP<<4)+subframeP;


  // loop over all active UEs
  for (UE_id=UE_list->head_ul; UE_id>=0; UE_id=UE_list->next_ul[UE_id]) {

    // don't schedule if Msg4 is not received yet
    if (UE_list->UE_template[UE_PCCID(module_idP,UE_id)][UE_id].configured==FALSE) {
      LOG_D(MAC,"[eNB %d] frame %d subfarme %d, UE %d: not configured, skipping UE scheduling \n", 
	    module_idP,frameP,subframeP,UE_id);
      continue;
    }

    rnti = UE_RNTI(module_idP,UE_id);

    if (rnti==NOT_A_RNTI) {
      LOG_W(MAC,"[eNB %d] frame %d subfarme %d, UE %d: no RNTI \n", module_idP,frameP,subframeP,UE_id);
      continue;
    }

    drop_ue = 0;
    /* let's drop the UE if get_eNB_UE_stats returns NULL when calling it with any of the UE's active UL CCs */
    /* TODO: refine? 

    for (n=0; n<UE_list->numactiveULCCs[UE_id]; n++) {
      CC_id = UE_list->ordered_ULCCids[n][UE_id];
      
      if (mac_xface->get_eNB_UE_stats(module_idP,CC_id,rnti) == NULL) {
        LOG_W(MAC,"[eNB %d] frame %d subframe %d, UE %d/%x CC %d: no PHY context\n", module_idP,frameP,subframeP,UE_id,rnti,CC_id);
        drop_ue = 1;
        break;
      }
      }*/
    if (drop_ue == 1) {
/* we can't come here, ulsch_scheduler_pre_processor won't put in the list a UE with no PHY context */
abort();
      /* TODO: this is a hack. Sometimes the UE has no PHY context but
       * is still present in the MAC with 'ul_failure_timer' = 0 and
       * 'ul_out_of_sync' = 0. It seems wrong and the UE stays there forever. Let's
       * start an UL out of sync procedure in this case.
       * The root cause of this problem has to be found and corrected.
       * In the meantime, this hack...
       */
      if (UE_list->UE_sched_ctrl[UE_id].ul_failure_timer == 0 &&
          UE_list->UE_sched_ctrl[UE_id].ul_out_of_sync == 0) {
        LOG_W(MAC,"[eNB %d] frame %d subframe %d, UE %d/%x CC %d: UE in weird state, let's put it 'out of sync'\n",
              module_idP,frameP,subframeP,UE_id,rnti,CC_id);
        // inform RRC of failure and clear timer
        mac_eNB_rrc_ul_failure(module_idP,CC_id,frameP,subframeP,rnti);
        UE_list->UE_sched_ctrl[UE_id].ul_failure_timer=0;
        UE_list->UE_sched_ctrl[UE_id].ul_out_of_sync=1;
      }
      continue;
    }

    // loop over all active UL CC_ids for this UE
    for (n=0; n<UE_list->numactiveULCCs[UE_id]; n++) {
      // This is the actual CC_id in the list
      CC_id        = UE_list->ordered_ULCCids[n][UE_id];
      N_RB_UL      = to_prb(cc[CC_id].ul_Bandwidth);
      eNB_UE_stats = &UE_list->eNB_UE_stats[CC_id][UE_id];

      /*
      aggregation=get_aggregation(get_bw_index(module_idP,CC_id), 
				  eNB_UE_stats->dl_cqi,
				  format0);
      */

      if (CCE_allocation_infeasible(module_idP,CC_id,2,subframeP,aggregation,rnti)) {
        LOG_W(MAC,"[eNB %d] frame %d subframe %d, UE %d/%x CC %d: not enough nCCE\n", module_idP,frameP,subframeP,UE_id,rnti,CC_id);
        continue; // break;
      } 

      /* be sure that there are some free RBs */
      if (first_rb[CC_id] >= frame_parms->N_RB_UL-1) {
	LOG_W(MAC,"[eNB %d] frame %d subframe %d, UE %d/%x CC %d mode %s: dropping, not enough RBs\n",
	      module_idP,frameP,subframeP,UE_id,rnti,CC_id, mode_string[eNB_UE_stats->mode]);
        continue;
      }



      //      if (eNB_UE_stats->mode == PUSCH) { // ue has a ulsch channel

      UE_template   = &UE_list->UE_template[CC_id][UE_id];
      UE_sched_ctrl = &UE_list->UE_sched_ctrl[UE_id];
      harq_pid      = subframe2harqpid(&cc[CC_id],sched_frame,sched_subframeP);
      round         = UE_sched_ctrl->round_UL[CC_id][harq_pid];
      AssertFatal(round<8,"round %d > 7 for UE %d/%x\n",round,UE_id,rnti);
      LOG_D(MAC,"[eNB %d] frame %d subframe %d,Checking PUSCH %d for UE %d/%x CC %d : aggregation level %d, N_RB_UL %d\n", 
	    module_idP,frameP,subframeP,harq_pid,UE_id,rnti,CC_id, aggregation,N_RB_UL);

      RC.eNB[module_idP][CC_id]->pusch_stats_BO[UE_id][(frameP*10)+subframeP] = UE_template->ul_total_buffer;
      VCD_SIGNAL_DUMPER_DUMP_VARIABLE_BY_NAME(VCD_SIGNAL_DUMPER_VARIABLES_UE0_BO,RC.eNB[module_idP][CC_id]->pusch_stats_BO[UE_id][(frameP*10)+subframeP]);	
      if (((UE_is_to_be_scheduled(module_idP,CC_id,UE_id)>0) && harq_pid == 0) || (round>0))// || ((frameP%10)==0))
	// if there is information on bsr of DCCH, DTCH or if there is UL_SR, or if there is a packet to retransmit, or we want to schedule a periodic feedback every 10 frames
        {
	  LOG_I(MAC,"[eNB %d][PUSCH %d] Frame %d subframe %d Scheduling UE %d/%x in round %d(SR %d,UL_inactivity timer %d,UL_failure timer %d,cqi_req_timer %d)\n",
		module_idP,harq_pid,frameP,subframeP,UE_id,rnti,round,UE_template->ul_SR,
		UE_sched_ctrl->ul_inactivity_timer,

		UE_sched_ctrl->ul_failure_timer,

		UE_sched_ctrl->cqi_req_timer);
          // reset the scheduling request
          UE_template->ul_SR = 0;
          status = mac_eNB_get_rrc_status(module_idP,rnti);
	  if (status < RRC_CONNECTED)
	    cqi_req = 0;
	  else if (UE_sched_ctrl->cqi_req_timer>30) {
	    cqi_req = 1;
	    UE_sched_ctrl->cqi_req_timer=0;
	  }
	  else
	    cqi_req = 0;
	  
	  cqi_req = 0;

          //power control
          //compute the expected ULSCH RX power (for the stats)
	  
          // this is the normalized RX power and this should be constant (regardless of mcs
          normalized_rx_power = eNB_UE_stats->UL_rssi;
          target_rx_power = cc[CC_id].radioResourceConfigCommon->uplinkPowerControlCommon.p0_NominalPUSCH;//get_target_pusch_rx_power(module_idP,CC_id);
	  
          // this assumes accumulated tpc
	  // make sure that we are only sending a tpc update once a frame, otherwise the control loop will freak out
	  int32_t framex10psubframe = UE_template->pusch_tpc_tx_frame*10+UE_template->pusch_tpc_tx_subframe;
          if (((framex10psubframe+10)<=(frameP*10+subframeP)) || //normal case
	      ((framex10psubframe>(frameP*10+subframeP)) && (((10240-framex10psubframe+frameP*10+subframeP)>=10)))) //frame wrap-around
	    {
	      UE_template->pusch_tpc_tx_frame=frameP;
	      UE_template->pusch_tpc_tx_subframe=subframeP;
	      if (normalized_rx_power>(target_rx_power+1)) {
		tpc = 0; //-1
		tpc_accumulated--;
	      } else if (normalized_rx_power<(target_rx_power-1)) {
		tpc = 2; //+1
		tpc_accumulated++;
	      } else {
		tpc = 1; //0
	      }
	    } else {
            tpc = 1; //0
          }
	  tpc = 1;
	  if (tpc!=1) {
	    LOG_D(MAC,"[eNB %d] ULSCH scheduler: frame %d, subframe %d, harq_pid %d, tpc %d, accumulated %d, normalized/target rx power %d/%d\n",
		  module_idP,frameP,subframeP,harq_pid,tpc,
		  tpc_accumulated,normalized_rx_power,target_rx_power);
	  }
	  
          // new transmission
          if (round==0) {
	    
            ndi = 1-UE_template->oldNDI_UL[harq_pid];
            UE_template->oldNDI_UL[harq_pid]=ndi;
	    UE_list->eNB_UE_stats[CC_id][UE_id].normalized_rx_power=normalized_rx_power;
	    UE_list->eNB_UE_stats[CC_id][UE_id].target_rx_power=target_rx_power;
	    UE_list->eNB_UE_stats[CC_id][UE_id].ulsch_mcs1=UE_template->pre_assigned_mcs_ul;
            UE_template->mcs_UL[harq_pid] = UE_template->pre_assigned_mcs_ul;//cmin (UE_template->pre_assigned_mcs_ul, openair_daq_vars.target_ue_ul_mcs); // adjust, based on user-defined MCS
            if (UE_template->pre_allocated_rb_table_index_ul >=0) {
              rb_table_index=UE_template->pre_allocated_rb_table_index_ul;
            } else {
	      UE_template->mcs_UL[harq_pid]=10;//cmin (10, openair_daq_vars.target_ue_ul_mcs);
              rb_table_index=5; // for PHR
	    }
	    
            UE_list->eNB_UE_stats[CC_id][UE_id].ulsch_mcs2=UE_template->mcs_UL[harq_pid];
	    //            buffer_occupancy = UE_template->ul_total_buffer;
<<<<<<< HEAD
	    
            while (((rb_table[rb_table_index]>(N_RB_UL-1-first_rb[CC_id])) ||
		    (rb_table[rb_table_index]>45)) &&
                   (rb_table_index>0)) {
=======

            while (rb_table_index > 0 &&
                   (rb_table[rb_table_index] > frame_parms->N_RB_UL-1-first_rb[CC_id] ||
                    rb_table[rb_table_index]>45 ||
                    (UE_template->pre_allocated_rb_table_index_ul >= 0 &&
                     rb_table[rb_table_index] > UE_template->pre_allocated_nb_rb_ul))) {
>>>>>>> 1fb76157
              rb_table_index--;
            }
	    
            UE_template->TBS_UL[harq_pid] = get_TBS_UL(UE_template->mcs_UL[harq_pid],rb_table[rb_table_index]);
	    UE_list->eNB_UE_stats[CC_id][UE_id].total_rbs_used_rx+=rb_table[rb_table_index];
	    UE_list->eNB_UE_stats[CC_id][UE_id].ulsch_TBS=UE_template->TBS_UL[harq_pid];
	    //            buffer_occupancy -= TBS;
            	    
            T(T_ENB_MAC_UE_UL_SCHEDULE, T_INT(module_idP), T_INT(CC_id), T_INT(rnti), T_INT(frameP),
              T_INT(subframeP), T_INT(harq_pid), T_INT(UE_template->mcs_UL[harq_pid]), T_INT(first_rb[CC_id]), T_INT(rb_table[rb_table_index]),
              T_INT(TBS), T_INT(ndi));
	    
	    if (mac_eNB_get_rrc_status(module_idP,rnti) < RRC_CONNECTED)
	      LOG_I(MAC,"[eNB %d][PUSCH %d/%x] CC_id %d Frame %d subframeP %d Scheduled UE %d (mcs %d, first rb %d, nb_rb %d, rb_table_index %d, TBS %d, harq_pid %d)\n",
		    module_idP,harq_pid,rnti,CC_id,frameP,subframeP,UE_id,UE_template->mcs_UL[harq_pid],
		    first_rb[CC_id],rb_table[rb_table_index],
		    rb_table_index,UE_template->TBS_UL[harq_pid],harq_pid);
	    
	    // bad indices : 20 (40 PRB), 21 (45 PRB), 22 (48 PRB)
            //store for possible retransmission
            UE_template->nb_rb_ul[harq_pid]    = rb_table[rb_table_index];
            UE_template->first_rb_ul[harq_pid] = first_rb[CC_id];
	    
	    UE_sched_ctrl->ul_scheduled |= (1<<harq_pid);
	    if (UE_id == UE_list->head)
	      VCD_SIGNAL_DUMPER_DUMP_VARIABLE_BY_NAME(VCD_SIGNAL_DUMPER_VARIABLES_UE0_SCHEDULED,UE_sched_ctrl->ul_scheduled);
	    
	    // adjust total UL buffer status by TBS, wait for UL sdus to do final update
	    LOG_D(MAC,"[eNB %d] CC_id %d UE %d/%x : adjusting ul_total_buffer, old %d, TBS %d\n", module_idP,CC_id,UE_id,rnti,UE_template->ul_total_buffer,UE_template->TBS_UL[harq_pid]);
	    if (UE_template->ul_total_buffer > UE_template->TBS_UL[harq_pid])
	      UE_template->ul_total_buffer -= UE_template->TBS_UL[harq_pid];
	    else
	      UE_template->ul_total_buffer = 0;
	    LOG_D(MAC,"ul_total_buffer, new %d\n", UE_template->ul_total_buffer);
	    // Cyclic shift for DM RS
	    cshift = 0;// values from 0 to 7 can be used for mapping the cyclic shift (36.211 , Table 5.5.2.1.1-1)
	    // save it for a potential retransmission
            UE_template->cshift[harq_pid] = cshift;	    

	    hi_dci0_pdu                                                         = &hi_dci0_req->hi_dci0_pdu_list[eNB->HI_DCI0_req[CC_id].hi_dci0_request_body.number_of_dci+eNB->HI_DCI0_req[CC_id].hi_dci0_request_body.number_of_hi]; 	
	    memset((void*)hi_dci0_pdu,0,sizeof(nfapi_hi_dci0_request_pdu_t));
	    hi_dci0_pdu->pdu_type                                               = NFAPI_HI_DCI0_DCI_PDU_TYPE; 
	    hi_dci0_pdu->pdu_size                                               = 2+sizeof(nfapi_hi_dci0_dci_pdu);
	    hi_dci0_pdu->dci_pdu.dci_pdu_rel8.dci_format                        = NFAPI_UL_DCI_FORMAT_0;
	    hi_dci0_pdu->dci_pdu.dci_pdu_rel8.aggregation_level                 = aggregation;
	    hi_dci0_pdu->dci_pdu.dci_pdu_rel8.rnti                              = rnti;
	    hi_dci0_pdu->dci_pdu.dci_pdu_rel8.transmission_power                = 6000;
	    hi_dci0_pdu->dci_pdu.dci_pdu_rel8.resource_block_start              = first_rb[CC_id];
	    hi_dci0_pdu->dci_pdu.dci_pdu_rel8.number_of_resource_block          = rb_table[rb_table_index];
	    hi_dci0_pdu->dci_pdu.dci_pdu_rel8.mcs_1                             = UE_template->mcs_UL[harq_pid];
	    hi_dci0_pdu->dci_pdu.dci_pdu_rel8.cyclic_shift_2_for_drms           = cshift;
	    hi_dci0_pdu->dci_pdu.dci_pdu_rel8.frequency_hopping_enabled_flag    = 0;
	    hi_dci0_pdu->dci_pdu.dci_pdu_rel8.new_data_indication_1             = ndi;
	    hi_dci0_pdu->dci_pdu.dci_pdu_rel8.tpc                               = tpc;
	    hi_dci0_pdu->dci_pdu.dci_pdu_rel8.cqi_csi_request                   = cqi_req;
	    hi_dci0_pdu->dci_pdu.dci_pdu_rel8.dl_assignment_index               = UE_template->DAI_ul[sched_subframeP];

	    
	    eNB->HI_DCI0_req[CC_id].hi_dci0_request_body.number_of_dci++;
	    
	    LOG_D(MAC,"[PUSCH %d] Frame %d, Subframe %d: Adding UL CONFIG.Request for UE %d/%x, ulsch_frame %d, ulsch_subframe %d\n",
		  harq_pid,frameP,subframeP,UE_id,rnti,sched_frame,sched_subframeP);
	    
	    // Add UL_config PDUs
	    fill_nfapi_ulsch_config_request_rel8(&ul_req_tmp->ul_config_pdu_list[ul_req_tmp->number_of_pdus],
						 cqi_req,
						 cc,
						 UE_template->physicalConfigDedicated,
						 get_tmode(module_idP,CC_id,UE_id),
						 eNB->ul_handle,
						 rnti,
						 first_rb[CC_id], // resource_block_start
						 rb_table[rb_table_index], // number_of_resource_blocks
						 UE_template->mcs_UL[harq_pid],
						 cshift, // cyclic_shift_2_for_drms
						 0, // frequency_hopping_enabled_flag
						 0, // frequency_hopping_bits
						 ndi, // new_data_indication
						 0, // redundancy_version
						 harq_pid, // harq_process_number
						 0, // ul_tx_mode
						 0, // current_tx_nb
						 0, // n_srs
						 get_TBS_UL(UE_template->mcs_UL[harq_pid],
							    rb_table[rb_table_index])
						 );
#ifdef Rel14
	    if (UE_template->rach_resource_type>0) { // This is a BL/CE UE allocation
	      fill_nfapi_ulsch_config_request_emtc(&ul_req_tmp->ul_config_pdu_list[ul_req_tmp->number_of_pdus],
						   UE_template->rach_resource_type>2 ? 2 : 1,
						   1, //total_number_of_repetitions
						   1, //repetition_number
						   (frameP*10)+subframeP);
	    }
#endif
	    ul_req_tmp->number_of_pdus++;
	    eNB->ul_handle++;
	    
	    
	  	
	    add_ue_ulsch_info(module_idP,
			      CC_id,
			      UE_id,
			      subframeP,
			      S_UL_SCHEDULED);
	    
	    LOG_D(MAC,"[eNB %d] CC_id %d Frame %d, subframeP %d: Generated ULSCH DCI for next UE_id %d, format 0\n", module_idP,CC_id,frameP,subframeP,UE_id);
<<<<<<< HEAD

            // increment first rb for next UE allocation
            first_rb[CC_id]+=rb_table[rb_table_index];
=======
#ifdef DEBUG
	    dump_dci(frame_parms, &DCI_pdu->dci_alloc[DCI_pdu->Num_dci-1]);
#endif
>>>>>>> 1fb76157
	    
	  }
	  else { // round > 0 => retransmission
            T(T_ENB_MAC_UE_UL_SCHEDULE_RETRANSMISSION, T_INT(module_idP), T_INT(CC_id), T_INT(rnti), T_INT(frameP),
              T_INT(subframeP), T_INT(harq_pid), T_INT(UE_template->mcs_UL[harq_pid]), T_INT(first_rb[CC_id]), T_INT(rb_table[rb_table_index]),
              T_INT(round));

	    // fill in NAK information

	    hi_dci0_pdu                                                         = &hi_dci0_req->hi_dci0_pdu_list[hi_dci0_req->number_of_dci+hi_dci0_req->number_of_hi]; 	
	    memset((void*)hi_dci0_pdu,0,sizeof(nfapi_hi_dci0_request_pdu_t));
	    hi_dci0_pdu->pdu_type                                               = NFAPI_HI_DCI0_HI_PDU_TYPE; 
	    hi_dci0_pdu->pdu_size                                               = 2+sizeof(nfapi_hi_dci0_hi_pdu);
	    hi_dci0_pdu->hi_pdu.hi_pdu_rel8.resource_block_start                = UE_template->first_rb_ul[harq_pid];
	    hi_dci0_pdu->hi_pdu.hi_pdu_rel8.cyclic_shift_2_for_drms             = UE_template->cshift[harq_pid];
	    hi_dci0_pdu->hi_pdu.hi_pdu_rel8.hi_value                            = 0;
	    hi_dci0_req->number_of_hi++;
            LOG_D(MAC,"[eNB %d][PUSCH %d/%x] CC_id %d Frame %d subframeP %d Scheduled (PHICH) UE %d (mcs %d, first rb %d, nb_rb %d, TBS %d, round %d)\n",
                  module_idP,harq_pid,rnti,CC_id,frameP,subframeP,UE_id,UE_template->mcs_UL[harq_pid],
                  UE_template->first_rb_ul[harq_pid], UE_template->nb_rb_ul[harq_pid],
                  UE_template->TBS_UL[harq_pid],round);
	    // Add UL_config PDUs
	    LOG_D(MAC,"[PUSCH %d] Frame %d, Subframe %d: Adding UL CONFIG.Request for UE %d/%x, ulsch_frame %d, ulsch_subframe %d\n",
		  harq_pid,frameP,subframeP,UE_id,rnti,sched_frame,sched_subframeP);
	    fill_nfapi_ulsch_config_request_rel8(&ul_req_tmp->ul_config_pdu_list[ul_req_tmp->number_of_pdus],
						 cqi_req,
						 cc,
						 UE_template->physicalConfigDedicated,
						 get_tmode(module_idP,CC_id,UE_id),
						 eNB->ul_handle,
						 rnti,
						 UE_template->first_rb_ul[harq_pid], // resource_block_start
						 UE_template->nb_rb_ul[harq_pid], // number_of_resource_blocks
						 UE_template->mcs_UL[harq_pid],
						 cshift, // cyclic_shift_2_for_drms
						 0, // frequency_hopping_enabled_flag
						 0, // frequency_hopping_bits
						 UE_template->oldNDI_UL[harq_pid], // new_data_indication
						 rvidx_tab[round&3], // redundancy_version
						 harq_pid, // harq_process_number
						 0, // ul_tx_mode
						 0, // current_tx_nb
						 0, // n_srs
						 UE_template->TBS_UL[harq_pid]
						 );
#ifdef Rel14
	    if (UE_template->rach_resource_type>0) { // This is a BL/CE UE allocation
	      fill_nfapi_ulsch_config_request_emtc(&ul_req_tmp->ul_config_pdu_list[ul_req_tmp->number_of_pdus],
						   UE_template->rach_resource_type>2 ? 2 : 1,
						   1, //total_number_of_repetitions
						   1, //repetition_number
						   (frameP*10)+subframeP);
	    }
#endif
	      ul_req_tmp->number_of_pdus++;
	      eNB->ul_handle++;

	  }/* 
	  else if (round > 0) { //we schedule a retransmission

            ndi = UE_template->oldNDI_UL[harq_pid];

            if ((round&3)==0) {
              mcs = openair_daq_vars.target_ue_ul_mcs;
            } else {
              mcs = rvidx_tab[round&3] + 28; //not correct for round==4!

            }

            LOG_I(MAC,"[eNB %d][PUSCH %d/%x] CC_id %d Frame %d subframeP %d Scheduled UE retransmission (mcs %d, first rb %d, nb_rb %d, harq_pid %d, round %d)\n",
                  module_idP,UE_id,rnti,CC_id,frameP,subframeP,mcs,
                  first_rb[CC_id],UE_template->nb_rb_ul[harq_pid],
		  harq_pid, round);

            rballoc = mac_xface->computeRIV(frame_parms->N_RB_UL,
                                            first_rb[CC_id],
                                            UE_template->nb_rb_ul[harq_pid]);
            first_rb[CC_id]+=UE_template->nb_rb_ul[harq_pid];  // increment for next UE allocation
         
	    UE_list->eNB_UE_stats[CC_id][UE_id].num_retransmission_rx+=1;
	    UE_list->eNB_UE_stats[CC_id][UE_id].rbs_used_retx_rx=UE_template->nb_rb_ul[harq_pid];
	    UE_list->eNB_UE_stats[CC_id][UE_id].total_rbs_used_rx+=UE_template->nb_rb_ul[harq_pid];
	    UE_list->eNB_UE_stats[CC_id][UE_id].ulsch_mcs1=mcs;
	    UE_list->eNB_UE_stats[CC_id][UE_id].ulsch_mcs2=mcs;
	  }
	   */
	  
        } // UE_is_to_be_scheduled
    } // loop over UE_id
  } // loop of CC_id
}
<|MERGE_RESOLUTION|>--- conflicted
+++ resolved
@@ -808,100 +808,9 @@
         break;
       }
     }
-<<<<<<< HEAD
   }
 
   schedule_ulsch_rnti(module_idP, frameP, subframeP, sched_subframe,first_rb);
-=======
-
-    /* TODO: this is a hack to disable scheduling in the PRACH.
-     * We need to get the information from config/phy/wherever
-     * as done in the commented code below.
-     * For the moment, we hardcode for the config used by default.
-     * Only deals with FDD, PRACH config 0.
-     */
-    LTE_DL_FRAME_PARMS *frame_parms;
-    frame_parms = mac_xface->get_lte_frame_parms(module_idP,CC_id);
-    if (frame_parms->frame_type == FDD &&
-        frame_parms->prach_config_common.prach_ConfigInfo.prach_ConfigIndex == 0) {
-      int frame_ul = (frameP + (subframeP >= 6)) & 1023;
-      int subframe_ul = (subframeP + 4) % 10;
-      if ((frame_ul & 1) == 0 && subframe_ul == 1) first_rb[CC_id] = 8;
-    }
-
-    /*
-    if (mac_xface->is_prach_subframe(&(mac_xface->lte_frame_parms),frameP,subframeP)) {
-      first_rb[CC_id] = (mac_xface->get_prach_prb_offset(&(mac_xface->lte_frame_parms),
-    */
-
-  }
-
-  /* TODO: remove this hack which is to avoid scheduling new uplink where there is a
-   * retransmission. It increases first_rb to move after the retransmission RBs,
-   * which can skip a lot of free RBs (say the UE 2 has a retransmission
-   * in RBs 45..47, we would skip RBs 1..47, but RBs 1..44 are free and
-   * won't be used for scheduling)
-   */
-  int UE_id;
-  int rnti;
-  UE_list_t         *UE_list=&eNB->UE_list;
-  LTE_eNB_UE_stats  *eNB_UE_stats   = NULL;
-  int drop_ue=0;
-  uint8_t            harq_pid       = 0;
-  uint8_t            round          = 0;
-  int n;
-  // loop over all UEs
-  for (UE_id=0; UE_id < NUMBER_OF_UE_MAX; UE_id++) {
-    rnti = UE_RNTI(module_idP,UE_id);
-    if (rnti==NOT_A_RNTI) continue;
-    if (UE_list->UE_template[UE_PCCID(module_idP,UE_id)][UE_id].configured==FALSE) continue;
-    drop_ue = 0;
-    for (n=0; n<UE_list->numactiveULCCs[UE_id]; n++) {
-      CC_id = UE_list->ordered_ULCCids[n][UE_id];
-      if (mac_xface->get_eNB_UE_stats(module_idP,CC_id,rnti) == NULL) {
-        drop_ue = 1;
-        break;
-      }
-    }
-    if (drop_ue == 1) continue;
-
-    for (n=0; n<UE_list->numactiveULCCs[UE_id]; n++) {
-      // This is the actual CC_id in the list
-      CC_id = UE_list->ordered_ULCCids[n][UE_id];
-      eNB_UE_stats = mac_xface->get_eNB_UE_stats(module_idP,CC_id,rnti);
-
-      if (eNB_UE_stats->mode == PUSCH) { // ue has a ulsch channel
-        int start_rb;
-        int nb_rb;
-
-        //DCI_pdu = &eNB->common_channels[CC_id].DCI_pdu;
-        //UE_template   = &UE_list->UE_template[CC_id][UE_id];
-        //UE_sched_ctrl = &UE_list->UE_sched_ctrl[UE_id];
-
-        if (mac_xface->get_ue_active_harq_pid(module_idP,CC_id,rnti,frameP,subframeP,&harq_pid,&round,openair_harq_UL) == -1 ) continue;
-        int get_ue_rbs(int module_idP, int CC_id, int rnti, int frameP, int subframeP, int *start_rb, int *nb_rb);
-        if (get_ue_rbs(module_idP,CC_id,rnti,frameP,subframeP,&start_rb,&nb_rb) == -1 ) continue;
-
-        if (round > 0)
-        {
-          if (start_rb < first_rb[CC_id]) {
-            LOG_E(MAC, "scheduled retransmission in forbidden RBs\n");
-//            printf("scheduled retransmission in forbidden RBs\n");
-          }
-          if (first_rb[CC_id] < start_rb + nb_rb)
-            first_rb[CC_id] = start_rb + nb_rb;
-        }
-      } // UE is in PUSCH
-    } // loop over CC
-  } // loop over UE
-
-  schedule_ulsch_rnti(module_idP, cooperation_flag, frameP, subframeP, sched_subframe,first_rb);
-
-#ifdef CBA
-  schedule_ulsch_cba_rnti(module_idP, cooperation_flag, frameP, subframeP, sched_subframe, first_rb);
-#endif
->>>>>>> 1fb76157
-
 
   stop_meas(&eNB->schedule_ulsch);
 
@@ -1037,9 +946,9 @@
       } 
 
       /* be sure that there are some free RBs */
-      if (first_rb[CC_id] >= frame_parms->N_RB_UL-1) {
-	LOG_W(MAC,"[eNB %d] frame %d subframe %d, UE %d/%x CC %d mode %s: dropping, not enough RBs\n",
-	      module_idP,frameP,subframeP,UE_id,rnti,CC_id, mode_string[eNB_UE_stats->mode]);
+      if (first_rb[CC_id] >= N_RB_UL-1) {
+	LOG_W(MAC,"[eNB %d] frame %d subframe %d, UE %d/%x CC %d: dropping, not enough RBs\n",
+	      module_idP,frameP,subframeP,UE_id,rnti,CC_id);
         continue;
       }
 
@@ -1133,19 +1042,11 @@
 	    
             UE_list->eNB_UE_stats[CC_id][UE_id].ulsch_mcs2=UE_template->mcs_UL[harq_pid];
 	    //            buffer_occupancy = UE_template->ul_total_buffer;
-<<<<<<< HEAD
+
 	    
             while (((rb_table[rb_table_index]>(N_RB_UL-1-first_rb[CC_id])) ||
 		    (rb_table[rb_table_index]>45)) &&
                    (rb_table_index>0)) {
-=======
-
-            while (rb_table_index > 0 &&
-                   (rb_table[rb_table_index] > frame_parms->N_RB_UL-1-first_rb[CC_id] ||
-                    rb_table[rb_table_index]>45 ||
-                    (UE_template->pre_allocated_rb_table_index_ul >= 0 &&
-                     rb_table[rb_table_index] > UE_template->pre_allocated_nb_rb_ul))) {
->>>>>>> 1fb76157
               rb_table_index--;
             }
 	    
@@ -1253,15 +1154,10 @@
 			      S_UL_SCHEDULED);
 	    
 	    LOG_D(MAC,"[eNB %d] CC_id %d Frame %d, subframeP %d: Generated ULSCH DCI for next UE_id %d, format 0\n", module_idP,CC_id,frameP,subframeP,UE_id);
-<<<<<<< HEAD
+
 
             // increment first rb for next UE allocation
             first_rb[CC_id]+=rb_table[rb_table_index];
-=======
-#ifdef DEBUG
-	    dump_dci(frame_parms, &DCI_pdu->dci_alloc[DCI_pdu->Num_dci-1]);
-#endif
->>>>>>> 1fb76157
 	    
 	  }
 	  else { // round > 0 => retransmission
