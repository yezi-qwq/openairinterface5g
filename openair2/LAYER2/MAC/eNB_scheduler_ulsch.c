--- conflicted
+++ resolved
@@ -219,7 +219,7 @@
 
     }
   } else if ((RA_id = find_RA_id(enb_mod_idP, CC_idP, current_rnti)) != -1) {	// Check if this is an RA process for the rnti
-#if (RRC_VERSION >= MAKE_VERSION(14, 0, 0))
+#if (LTE_RRC_VERSION >= MAKE_VERSION(14, 0, 0))
     if (UE_list->UE_template[CC_idP][UE_id].rach_resource_type > 0) harq_pid=0;
 #endif
     AssertFatal(mac->common_channels[CC_idP].
@@ -353,7 +353,7 @@
                                (uint8_t *) payload_ptr,
                                rx_lengths[i],
                                0
-#if (RRC_VERSION >= MAKE_VERSION(14, 0, 0))
+#if (LTE_RRC_VERSION >= MAKE_VERSION(14, 0, 0))
 			       ,ra->rach_resource_type>0
 #endif
 			       );
@@ -572,13 +572,8 @@
 
 	    if ((UE_id = add_new_ue(enb_mod_idP, CC_idP,
 				    mac->common_channels[CC_idP].
-<<<<<<< HEAD
 				    ra->rnti, harq_pid
-#if (RRC_VERSION >= MAKE_VERSION(14, 0, 0))
-=======
-				    ra[ii].rnti, harq_pid
 #if (LTE_RRC_VERSION >= MAKE_VERSION(14, 0, 0))
->>>>>>> c1f7678e
 				    ,
 				    mac->common_channels[CC_idP].
 				    ra->rach_resource_type
@@ -609,7 +604,7 @@
 			   (uint8_t *) payload_ptr,
 			   rx_lengths[i],
 			   0
-#if (RRC_VERSION >= MAKE_VERSION(14, 0, 0))
+#if (LTE_RRC_VERSION >= MAKE_VERSION(14, 0, 0))
 			   ,ra->rach_resource_type>0
 #endif
 			   );
@@ -1029,7 +1024,7 @@
   }
 
 
-#if (RRC_VERSION >= MAKE_VERSION(14, 0, 0))
+#if (LTE_RRC_VERSION >= MAKE_VERSION(14, 0, 0))
   int  emtc_active[5];
   memset(emtc_active,0,5*sizeof(int));
   schedule_ulsch_rnti_emtc(module_idP, frameP, subframeP, sched_subframe, emtc_active);
@@ -1043,7 +1038,7 @@
     //leave out first RB for PUCCH
     first_rb[CC_id] = 1;
 
-#if (RRC_VERSION >= MAKE_VERSION(14, 0, 0))
+#if (LTE_RRC_VERSION >= MAKE_VERSION(14, 0, 0))
     first_rb[CC_id] = (emtc_active[CC_id] == 1) ? 7 : 1;
 #else
     first_rb[CC_id] = 1;
@@ -1623,7 +1618,7 @@
   }				// loop of CC_id
 }
 
-#if (RRC_VERSION >= MAKE_VERSION(14, 0, 0))
+#if (LTE_RRC_VERSION >= MAKE_VERSION(14, 0, 0))
 void schedule_ulsch_rnti_emtc(module_id_t   module_idP,
 			     frame_t       frameP,
 			     sub_frame_t   subframeP,
@@ -1812,22 +1807,22 @@
 			 "UE_template->physicalConfigDedicated->ext4 is null\n");
 	    AssertFatal (UE_template->physicalConfigDedicated->ext4->epdcch_Config_r11 != NULL, 
 			 "UE_template->physicalConfigDedicated->ext4->epdcch_Config_r11 is null\n");
-	    AssertFatal (UE_template->physicalConfigDedicated->ext4->epdcch_Config_r11->config_r11.present == EPDCCH_Config_r11__config_r11_PR_setup, 
+	    AssertFatal (UE_template->physicalConfigDedicated->ext4->epdcch_Config_r11->config_r11.present == LTE_EPDCCH_Config_r11__config_r11_PR_setup, 
 	      "UE_template->physicalConfigDedicated->ext4->epdcch_Config_r11->config_r11.present != setup\n");
 	    AssertFatal (UE_template->physicalConfigDedicated->ext4->epdcch_Config_r11->config_r11.choice.setup.setConfigToAddModList_r11 != NULL,
 	      "UE_template->physicalConfigDedicated->ext4->epdcch_Config_r11->config_r11.choice.setup.setConfigToAddModList_r11 = NULL\n");
-	    EPDCCH_SetConfig_r11_t *epdcch_setconfig_r11 = UE_template->physicalConfigDedicated->ext4->epdcch_Config_r11->config_r11.choice.setup.setConfigToAddModList_r11->list.array[0];
+	    LTE_EPDCCH_SetConfig_r11_t *epdcch_setconfig_r11 = UE_template->physicalConfigDedicated->ext4->epdcch_Config_r11->config_r11.choice.setup.setConfigToAddModList_r11->list.array[0];
 	    AssertFatal(epdcch_setconfig_r11 != NULL, "epdcch_setconfig_r11 is null\n");
 	    AssertFatal(epdcch_setconfig_r11->ext2!=NULL, "epdcch_setconfig_r11->ext2 is null\n");
 	    AssertFatal(epdcch_setconfig_r11->ext2->mpdcch_config_r13!=NULL,
 			"epdcch_setconfig_r11->ext2->mpdcch_config_r13 is null");
 	    AssertFatal(epdcch_setconfig_r11->ext2->mpdcch_config_r13!=NULL,
 			"epdcch_setconfig_r11->ext2->mpdcch_config_r13 is null");
-	    AssertFatal(epdcch_setconfig_r11->ext2->mpdcch_config_r13->present==EPDCCH_SetConfig_r11__ext2__mpdcch_config_r13_PR_setup, 
+	    AssertFatal(epdcch_setconfig_r11->ext2->mpdcch_config_r13->present==LTE_EPDCCH_SetConfig_r11__ext2__mpdcch_config_r13_PR_setup, 
 			"epdcch_setconfig_r11->ext2->mpdcch_config_r13->present is not setup\n");
 	    AssertFatal(epdcch_setconfig_r11->ext2->numberPRB_Pairs_v1310!=NULL,
 			"epdcch_setconfig_r11->ext2->numberPRB_Pairs_v1310 is null");
-	    AssertFatal(epdcch_setconfig_r11->ext2->numberPRB_Pairs_v1310->present==EPDCCH_SetConfig_r11__ext2__numberPRB_Pairs_v1310_PR_setup, 
+	    AssertFatal(epdcch_setconfig_r11->ext2->numberPRB_Pairs_v1310->present==LTE_EPDCCH_SetConfig_r11__ext2__numberPRB_Pairs_v1310_PR_setup, 
 			"epdcch_setconfig_r11->ext2->numberPRB_Pairs_v1310->present is not setup\n");
 
 	    LOG_I(MAC,"[PUSCH %d] Frame %d, Subframe %d: Adding UL 6-0A MPDCCH for BL/CE UE %d/%x, ulsch_frame %d, ulsch_subframe %d,UESS MPDCCH Narrowband %d\n",
@@ -1865,7 +1860,7 @@
 	    hi_dci0_pdu->mpdcch_dci_pdu.mpdcch_dci_pdu_rel13.mcs = 4;       // adjust according to size of RAR, 208 bits with N1A_PRB=3
 	    hi_dci0_pdu->mpdcch_dci_pdu.mpdcch_dci_pdu_rel13.pusch_repetition_levels = 0;
 	    AssertFatal(epdcch_setconfig_r11->ext2->mpdcch_config_r13->choice.setup.mpdcch_pdsch_HoppingConfig_r13==
-			EPDCCH_SetConfig_r11__ext2__mpdcch_config_r13__setup__mpdcch_pdsch_HoppingConfig_r13_off,
+			LTE_EPDCCH_SetConfig_r11__ext2__mpdcch_config_r13__setup__mpdcch_pdsch_HoppingConfig_r13_off,
 			"epdcch_setconfig_r11->ext2->mpdcch_config_r13->mpdcch_pdsch_HoppingConfig_r13 is not off\n"); 
     	    hi_dci0_pdu->mpdcch_dci_pdu.mpdcch_dci_pdu_rel13.frequency_hopping_flag  = 1-epdcch_setconfig_r11->ext2->mpdcch_config_r13->choice.setup.mpdcch_pdsch_HoppingConfig_r13;
 	    hi_dci0_pdu->mpdcch_dci_pdu.mpdcch_dci_pdu_rel13.redudency_version = 0;
@@ -1941,22 +1936,22 @@
 			 "UE_template->physicalConfigDedicated->ext4 is null\n");
 	    AssertFatal (UE_template->physicalConfigDedicated->ext4->epdcch_Config_r11 != NULL, 
 			 "UE_template->physicalConfigDedicated->ext4->epdcch_Config_r11 is null\n");
-	    AssertFatal (UE_template->physicalConfigDedicated->ext4->epdcch_Config_r11->config_r11.present == EPDCCH_Config_r11__config_r11_PR_setup, 
+	    AssertFatal (UE_template->physicalConfigDedicated->ext4->epdcch_Config_r11->config_r11.present == LTE_EPDCCH_Config_r11__config_r11_PR_setup, 
 	      "UE_template->physicalConfigDedicated->ext4->epdcch_Config_r11->config_r11.present != setup\n");
 	    AssertFatal (UE_template->physicalConfigDedicated->ext4->epdcch_Config_r11->config_r11.choice.setup.setConfigToAddModList_r11 != NULL,
 	      "UE_template->physicalConfigDedicated->ext4->epdcch_Config_r11->config_r11.choice.setup.setConfigToAddModList_r11 = NULL\n");
-	    EPDCCH_SetConfig_r11_t *epdcch_setconfig_r11 = UE_template->physicalConfigDedicated->ext4->epdcch_Config_r11->config_r11.choice.setup.setConfigToAddModList_r11->list.array[0];
+	    LTE_EPDCCH_SetConfig_r11_t *epdcch_setconfig_r11 = UE_template->physicalConfigDedicated->ext4->epdcch_Config_r11->config_r11.choice.setup.setConfigToAddModList_r11->list.array[0];
 	    AssertFatal(epdcch_setconfig_r11 != NULL, "epdcch_setconfig_r11 is null\n");
 	    AssertFatal(epdcch_setconfig_r11->ext2!=NULL, "epdcch_setconfig_r11->ext2 is null\n");
 	    AssertFatal(epdcch_setconfig_r11->ext2->mpdcch_config_r13!=NULL,
 			"epdcch_setconfig_r11->ext2->mpdcch_config_r13 is null");
 	    AssertFatal(epdcch_setconfig_r11->ext2->mpdcch_config_r13!=NULL,
 			"epdcch_setconfig_r11->ext2->mpdcch_config_r13 is null");
-	    AssertFatal(epdcch_setconfig_r11->ext2->mpdcch_config_r13->present==EPDCCH_SetConfig_r11__ext2__mpdcch_config_r13_PR_setup, 
+	    AssertFatal(epdcch_setconfig_r11->ext2->mpdcch_config_r13->present==LTE_EPDCCH_SetConfig_r11__ext2__mpdcch_config_r13_PR_setup, 
 			"epdcch_setconfig_r11->ext2->mpdcch_config_r13->present is not setup\n");
 	    AssertFatal(epdcch_setconfig_r11->ext2->numberPRB_Pairs_v1310!=NULL,
 			"epdcch_setconfig_r11->ext2->numberPRB_Pairs_v1310 is null");
-	    AssertFatal(epdcch_setconfig_r11->ext2->numberPRB_Pairs_v1310->present==EPDCCH_SetConfig_r11__ext2__numberPRB_Pairs_v1310_PR_setup, 
+	    AssertFatal(epdcch_setconfig_r11->ext2->numberPRB_Pairs_v1310->present==LTE_EPDCCH_SetConfig_r11__ext2__numberPRB_Pairs_v1310_PR_setup, 
 			"epdcch_setconfig_r11->ext2->numberPRB_Pairs_v1310->present is not setup\n");
 
 	    LOG_I(MAC,"[PUSCH %d] Frame %d, Subframe %d: Adding UL 6-0A MPDCCH for BL/CE UE %d/%x, ulsch_frame %d, ulsch_subframe %d,UESS MPDCCH Narrowband %d\n",
@@ -1994,7 +1989,7 @@
 	    hi_dci0_pdu->mpdcch_dci_pdu.mpdcch_dci_pdu_rel13.mcs = 4;       // adjust according to size of RAR, 208 bits with N1A_PRB=3
 	    hi_dci0_pdu->mpdcch_dci_pdu.mpdcch_dci_pdu_rel13.pusch_repetition_levels = 0;
 	    AssertFatal(epdcch_setconfig_r11->ext2->mpdcch_config_r13->choice.setup.mpdcch_pdsch_HoppingConfig_r13==
-			EPDCCH_SetConfig_r11__ext2__mpdcch_config_r13__setup__mpdcch_pdsch_HoppingConfig_r13_off,
+			LTE_EPDCCH_SetConfig_r11__ext2__mpdcch_config_r13__setup__mpdcch_pdsch_HoppingConfig_r13_off,
 			"epdcch_setconfig_r11->ext2->mpdcch_config_r13->mpdcch_pdsch_HoppingConfig_r13 is not off\n"); 
     	    hi_dci0_pdu->mpdcch_dci_pdu.mpdcch_dci_pdu_rel13.frequency_hopping_flag  = 1-epdcch_setconfig_r11->ext2->mpdcch_config_r13->choice.setup.mpdcch_pdsch_HoppingConfig_r13;
 	    hi_dci0_pdu->mpdcch_dci_pdu.mpdcch_dci_pdu_rel13.redudency_version = rvidx_tab[round&3];
