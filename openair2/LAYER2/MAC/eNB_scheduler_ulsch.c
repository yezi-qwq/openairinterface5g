--- conflicted
+++ resolved
@@ -217,14 +217,10 @@
       hi_dci0_req->header.message_id = NFAPI_HI_DCI0_REQUEST;
       return;
     }
-<<<<<<< HEAD
-  } else if ((RA_id = find_RA_id(enb_mod_idP, CC_idP, current_rnti)) != -1) {	// Check if this is an RA process for the rnti
+  } else if ((RA_id = find_RA_id(enb_mod_idP, CC_idP, current_rnti)) != -1) { // Check if this is an RA process for the rnti
 #if (LTE_RRC_VERSION >= MAKE_VERSION(14, 0, 0))
     if (UE_list->UE_template[CC_idP][UE_id].rach_resource_type > 0) harq_pid=0;
 #endif
-=======
-  } else if ((RA_id = find_RA_id(enb_mod_idP, CC_idP, current_rnti)) != -1) { // Check if this is an RA process for the rnti
->>>>>>> 1e0d8161
     AssertFatal(mac->common_channels[CC_idP].
                 radioResourceConfigCommon->rach_ConfigCommon.
                 maxHARQ_Msg3Tx > 1,
@@ -240,25 +236,12 @@
 
     if (sduP == NULL) { // we've got an error on Msg3
       LOG_D(MAC,
-<<<<<<< HEAD
-	    "[eNB %d] CC_id %d, RA %d ULSCH in error in round %d/%d\n",
-	    enb_mod_idP, CC_idP, RA_id,
-	    ra[RA_id].msg3_round,
-	    (int) mac->common_channels[CC_idP].
-	    radioResourceConfigCommon->rach_ConfigCommon.
-	    maxHARQ_Msg3Tx);
-      if (ra[RA_id].msg3_round >= mac->common_channels[CC_idP].radioResourceConfigCommon->rach_ConfigCommon.maxHARQ_Msg3Tx - 1) {
-	cancel_ra_proc(enb_mod_idP, CC_idP, frameP, current_rnti);
-
-      }
-=======
             "[eNB %d] CC_id %d, RA %d ULSCH in error in round %d/%d\n",
             enb_mod_idP, CC_idP, RA_id,
             ra[RA_id].msg3_round,
             (int) mac->common_channels[CC_idP].
             radioResourceConfigCommon->rach_ConfigCommon.
             maxHARQ_Msg3Tx);
->>>>>>> 1e0d8161
 
       if (ra[RA_id].msg3_round >= mac->common_channels[CC_idP].radioResourceConfigCommon->rach_ConfigCommon.maxHARQ_Msg3Tx - 1) {
         cancel_ra_proc(enb_mod_idP, CC_idP, frameP, current_rnti);
@@ -543,7 +526,6 @@
           [i]));
 
     switch (rx_lcids[i]) {
-<<<<<<< HEAD
     case CCCH:
       if (rx_lengths[i] > CCCH_PAYLOAD_SIZE_MAX) {
 	LOG_E(MAC,
@@ -561,23 +543,23 @@
       VCD_SIGNAL_DUMPER_DUMP_FUNCTION_BY_NAME(VCD_SIGNAL_DUMPER_FUNCTIONS_TERMINATE_RA_PROC, 0);
       for (ii = 0; ii < NB_RA_PROC_MAX; ii++) {
 	RA_t *ra = &mac->common_channels[CC_idP].ra[ii];
-
+	
 	LOG_D(MAC,
 	      "[mac %d][RAPROC] CC_id %d Checking proc %d : rnti (%x, %x), state %d\n",
 	      enb_mod_idP, CC_idP, ii, ra->rnti,
 	      current_rnti, ra->state);
-
+	
 	if ((ra->rnti == current_rnti) && (ra->state != IDLE)) {
-
+	  
 	  //payload_ptr = parse_ulsch_header(msg3,&num_ce,&num_sdu,rx_ces,rx_lcids,rx_lengths,msg3_len);
-
+	  
 	  if (UE_id < 0) {
 	    memcpy(&ra->cont_res_id[0], payload_ptr, 6);
 	    LOG_D(MAC,
 		  "[eNB %d][RAPROC] CC_id %d Frame %d CCCH: Received Msg3: length %d, offset %ld\n",
 		  enb_mod_idP, CC_idP, frameP, rx_lengths[i],
 		  payload_ptr - sduP);
-
+	    
 	    if ((UE_id = add_new_ue(enb_mod_idP, CC_idP,
 				    mac->common_channels[CC_idP].
 				    ra->rnti, harq_pid
@@ -624,119 +606,32 @@
 	  // prepare transmission of Msg4
 	  ra->state = MSG4;
 
-
-
-          if(mac->common_channels[CC_idP].tdd_Config!=NULL){
-            switch(mac->common_channels[CC_idP].tdd_Config->subframeAssignment){
-            case 1:
-              ra->Msg4_frame = frameP + ((subframeP > 2) ? 1 : 0);
-              ra->Msg4_subframe = (subframeP + 7) % 10;
-              break;
-            default: printf("%s:%d: TODO\n", __FILE__, __LINE__); abort();
-             // TODO need to be complete for other tdd configs.
-=======
-      case CCCH:
-        if (rx_lengths[i] > CCCH_PAYLOAD_SIZE_MAX) {
-          LOG_E(MAC,
-                "[eNB %d/%d] frame %d received CCCH of size %d (too big, maximum allowed is %d, sdu_len %d), dropping packet\n",
-                enb_mod_idP, CC_idP, frameP, rx_lengths[i],
-                CCCH_PAYLOAD_SIZE_MAX, sdu_lenP);
-          break;
-        }
-
-        LOG_D(MAC,
-              "[eNB %d][RAPROC] CC_id %d Frame %d, Received CCCH:  %x.%x.%x.%x.%x.%x, Terminating RA procedure for UE rnti %x\n",
-              enb_mod_idP, CC_idP, frameP, payload_ptr[0],
-              payload_ptr[1], payload_ptr[2], payload_ptr[3],
-              payload_ptr[4], payload_ptr[5], current_rnti);
-        VCD_SIGNAL_DUMPER_DUMP_FUNCTION_BY_NAME(VCD_SIGNAL_DUMPER_FUNCTIONS_TERMINATE_RA_PROC, 1);
-        VCD_SIGNAL_DUMPER_DUMP_FUNCTION_BY_NAME(VCD_SIGNAL_DUMPER_FUNCTIONS_TERMINATE_RA_PROC, 0);
-
-        for (ii = 0; ii < NB_RA_PROC_MAX; ii++) {
-          RA_t *ra = &mac->common_channels[CC_idP].ra[ii];
-          LOG_D(MAC,
-                "[mac %d][RAPROC] CC_id %d Checking proc %d : rnti (%x, %x), state %d\n",
-                enb_mod_idP, CC_idP, ii, ra->rnti,
-                current_rnti, ra->state);
-
-          if ((ra->rnti == current_rnti) && (ra->state != IDLE)) {
-            //payload_ptr = parse_ulsch_header(msg3,&num_ce,&num_sdu,rx_ces,rx_lcids,rx_lengths,msg3_len);
-            if (UE_id < 0) {
-              memcpy(&ra->cont_res_id[0], payload_ptr, 6);
-              LOG_D(MAC,
-                    "[eNB %d][RAPROC] CC_id %d Frame %d CCCH: Received Msg3: length %d, offset %ld\n",
-                    enb_mod_idP, CC_idP, frameP, rx_lengths[i],
-                    payload_ptr - sduP);
-
-              if ((UE_id = add_new_ue(enb_mod_idP, CC_idP,
-                                      mac->common_channels[CC_idP].
-                                      ra[ii].rnti, harq_pid
-#if (LTE_RRC_VERSION >= MAKE_VERSION(14, 0, 0))
-                                      ,
-                                      mac->common_channels[CC_idP].
-                                      ra[ii].rach_resource_type
-#endif
-                                     )) == -1) {
-                LOG_E(MAC,"[MAC][eNB] Max user count reached\n");
-                cancel_ra_proc(enb_mod_idP, CC_idP, frameP,current_rnti);
-                break;
-                // kill RA procedure
-              } else
-                LOG_D(MAC,
-                      "[eNB %d][RAPROC] CC_id %d Frame %d Added user with rnti %x => UE %d\n",
-                      enb_mod_idP, CC_idP, frameP, ra->rnti,
-                      UE_id);
-            } else {
-              LOG_D(MAC,
-                    "[eNB %d][RAPROC] CC_id %d Frame %d CCCH: Received Msg3 from already registered UE %d: length %d, offset %ld\n",
-                    enb_mod_idP, CC_idP, frameP, UE_id,
-                    rx_lengths[i], payload_ptr - sduP);
-              // kill RA procedure
->>>>>>> 1e0d8161
-            }
-
-            mac_rrc_data_ind(enb_mod_idP,
-                             CC_idP,
-                             frameP, subframeP,
-                             current_rnti,
-                             CCCH,
-                             (uint8_t *) payload_ptr,
-                             rx_lengths[i],
-                             0);
-
-            if (num_ce > 0) { // handle msg3 which is not RRCConnectionRequest
-              //  process_ra_message(msg3,num_ce,rx_lcids,rx_ces);
-            }
-
-            // prepare transmission of Msg4
-            ra->state = MSG4;
-
-            if(mac->common_channels[CC_idP].tdd_Config!=NULL) {
+	  if(mac->common_channels[CC_idP].tdd_Config!=NULL) {
               switch(mac->common_channels[CC_idP].tdd_Config->subframeAssignment) {
-                case 1:
-                  ra->Msg4_frame = frameP + ((subframeP > 2) ? 1 : 0);
-                  ra->Msg4_subframe = (subframeP + 7) % 10;
-                  break;
-
-                default:
-                  printf("%s:%d: TODO\n", __FILE__, __LINE__);
-                  abort();
-                  // TODO need to be complete for other tdd configs.
+	      case 1:
+		ra->Msg4_frame = frameP + ((subframeP > 2) ? 1 : 0);
+		ra->Msg4_subframe = (subframeP + 7) % 10;
+		break;
+		
+	      default:
+		printf("%s:%d: TODO\n", __FILE__, __LINE__);
+		abort();
+		// TODO need to be complete for other tdd configs.
               }
-            } else {
-              // Program Msg4 PDCCH+DLSCH/MPDCCH transmission 4 subframes from now, // Check if this is ok for BL/CE, or if the rule is different
-              ra->Msg4_frame = frameP + ((subframeP > 5) ? 1 : 0);
-              ra->Msg4_subframe = (subframeP + 4) % 10;
-            }
-
-            UE_list->UE_sched_ctrl[UE_id].crnti_reconfigurationcomplete_flag = 0;
-          }   // if process is active
-        }     // loop on RA processes
-
-        break;
-
-      case DCCH:
-      case DCCH1:
+	  } else {
+	    // Program Msg4 PDCCH+DLSCH/MPDCCH transmission 4 subframes from now, // Check if this is ok for BL/CE, or if the rule is different
+	    ra->Msg4_frame = frameP + ((subframeP > 5) ? 1 : 0);
+	    ra->Msg4_subframe = (subframeP + 4) % 10;
+	  }
+	  
+	  UE_list->UE_sched_ctrl[UE_id].crnti_reconfigurationcomplete_flag = 0;
+	}   // if process is active
+      }     // loop on RA processes
+
+      break;
+      
+    case DCCH:
+    case DCCH1:
         //      if(eNB_mac_inst[module_idP][CC_idP].Dcch_lchan[UE_id].Active==1){
 #if defined(ENABLE_MAC_PAYLOAD_DEBUG)
         LOG_T(MAC, "offset: %d\n",
@@ -1197,21 +1092,13 @@
   stop_meas(&mac->schedule_ulsch);
 }
 
-<<<<<<< HEAD
+
 void schedule_ulsch_rnti(module_id_t module_idP,
 			 int slice_idx,
 			 frame_t frameP,
 			 sub_frame_t subframeP,
 			 unsigned char sched_subframeP, uint16_t * first_rb)
 {
-=======
-void
-schedule_ulsch_rnti(module_id_t module_idP,
-                    int slice_idx,
-                    frame_t frameP,
-                    sub_frame_t subframeP,
-                    unsigned char sched_subframeP, uint16_t *first_rb) {
->>>>>>> 1e0d8161
   int UE_id;
   uint8_t aggregation = 2;
   rnti_t rnti = -1;
@@ -1221,6 +1108,7 @@
   uint8_t rb_table_index = -1;
   uint32_t cqi_req, cshift, ndi, tpc;
   int32_t normalized_rx_power, target_rx_power;
+  static int32_t tpc_accumulated = 0;
   int n;
   int CC_id = 0;
   int drop_ue = 0;
@@ -1267,8 +1155,6 @@
        UE_id = UE_list->next_ul[UE_id]) {
     if (!ue_ul_slice_membership(module_idP, UE_id, slice_idx))
       continue;
-
-    if (UE_list->UE_template[UE_PCCID(module_idP,UE_id)][UE_id].rach_resource_type > 0) continue;
 
     // don't schedule if Msg4 is not received yet
     if (UE_list->UE_template[UE_PCCID(module_idP, UE_id)][UE_id].
@@ -1368,215 +1254,8 @@
             CC_id, aggregation, N_RB_UL);
       RC.eNB[module_idP][CC_id]->pusch_stats_BO[UE_id][(frameP * 10) + subframeP] = UE_template->estimated_ul_buffer;
       VCD_SIGNAL_DUMPER_DUMP_VARIABLE_BY_NAME(VCD_SIGNAL_DUMPER_VARIABLES_UE0_BO,RC.eNB[module_idP][CC_id]->pusch_stats_BO[UE_id][(frameP *
-<<<<<<< HEAD
-							   10) +
-							  subframeP]);
-      if (UE_is_to_be_scheduled(module_idP, CC_id, UE_id) > 0 || round > 0)	// || ((frameP%10)==0))
-	// if there is information on bsr of DCCH, DTCH or if there is UL_SR, or if there is a packet to retransmit, or we want to schedule a periodic feedback every 10 frames
-	{
-	  LOG_D(MAC,
-		"[eNB %d][PUSCH %d] Frame %d subframe %d Scheduling UE %d/%x in round %d(SR %d,UL_inactivity timer %d,UL_failure timer %d,cqi_req_timer %d)\n",
-		module_idP, harq_pid, frameP, subframeP, UE_id, rnti,
-		round, UE_template->ul_SR,
-		UE_sched_ctrl->ul_inactivity_timer,
-		UE_sched_ctrl->ul_failure_timer,
-		UE_sched_ctrl->cqi_req_timer);
-	  // reset the scheduling request
-	  UE_template->ul_SR = 0;
-	  status = mac_eNB_get_rrc_status(module_idP, rnti);
-	  cqi_req = 0;
-
-	  if (status >= RRC_CONNECTED && UE_sched_ctrl->cqi_req_timer > 30) { 
-	    if (UE_sched_ctrl->cqi_received == 0) {
-	      if (nfapi_mode) {
-	    	  cqi_req = 0;
-	      } else {
-	    	  cqi_req = 1;
-		   // To be safe , do not ask CQI in special Subframes:36.213/7.2.3 CQI definition
-			if (cc[CC_id].tdd_Config) {
-			  switch (cc[CC_id].tdd_Config->subframeAssignment) {
-				  case 1:
-					if( subframeP == 1 || subframeP == 6 ) cqi_req=0;
-					break;
-				  case 3:
-					if( subframeP == 1 ) cqi_req=0;
-					break;
-				  default:
-					LOG_E(MAC," TDD config not supported\n");
-					break;
-			  }
-			}
-			if(cqi_req == 1) UE_sched_ctrl->cqi_req_flag |= 1 << sched_subframeP;
-	      }
-	    }
-	    else if (UE_sched_ctrl->cqi_received == 1) {
-	      UE_sched_ctrl->cqi_req_flag = 0;
-	      UE_sched_ctrl->cqi_received = 0;
-	      UE_sched_ctrl->cqi_req_timer = 0;
-	    }
-	  }
-
-	  //power control
-	  //compute the expected ULSCH RX power (for the stats)
-
-	  // this is the normalized RX power and this should be constant (regardless of mcs
-	  //is not in dBm, unit from nfapi, converting to dBm: ToDo: Noise power hard coded to 30
-	  normalized_rx_power = (5*UE_sched_ctrl->pusch_snr[CC_id]-640)/10+30;
-	  target_rx_power= mac->puSch10xSnr/10 + 30;
-	  //printf("\n mac->puSch10xSnr = %d,  normalized_rx_power = %d, target_rx_power = %d \n",mac->puSch10xSnr,normalized_rx_power,target_rx_power);
-	  // this assumes accumulated tpc
-	  // make sure that we are only sending a tpc update once a frame, otherwise the control loop will freak out
-	  int32_t framex10psubframe = UE_template->pusch_tpc_tx_frame * 10 + UE_template->pusch_tpc_tx_subframe;
-	  if (((framex10psubframe + 10) <= (frameP * 10 + subframeP)) ||	//normal case
-	      ((framex10psubframe > (frameP * 10 + subframeP)) && (((10240 - framex10psubframe + frameP * 10 + subframeP) >= 10))))	//frame wrap-around
-	    {
-	      UE_template->pusch_tpc_tx_frame = frameP;
-	      UE_template->pusch_tpc_tx_subframe = subframeP;
-	      if (normalized_rx_power > (target_rx_power + 4)) {
-		tpc = 0;	//-1
-		UE_sched_ctrl->tpc_accumulated[CC_id]--;
-	      } else if (normalized_rx_power < (target_rx_power - 4)) {
-		tpc = 2;	//+1
-		UE_sched_ctrl->tpc_accumulated[CC_id]++;
-	      } else {
-		tpc = 1;	//0
-	      }
-	    } else {
-	    tpc = 1;	//0
-	  }
-	  //tpc = 1;
-	  if (tpc != 1) {
-	    LOG_D(MAC,
-		  "[eNB %d] ULSCH scheduler: frame %d, subframe %d, harq_pid %d, tpc %d, accumulated %d, normalized/target rx power %d/%d\n",
-		  module_idP, frameP, subframeP, harq_pid, tpc,
-		  UE_sched_ctrl->tpc_accumulated[CC_id], normalized_rx_power,
-		  target_rx_power);
-	  }
-	  // new transmission
-	  if (round == 0) {
-
-	    ndi = 1 - UE_template->oldNDI_UL[harq_pid];
-	    UE_template->oldNDI_UL[harq_pid] = ndi;
-	    UE_list->eNB_UE_stats[CC_id][UE_id].normalized_rx_power = normalized_rx_power;
-	    UE_list->eNB_UE_stats[CC_id][UE_id].target_rx_power = target_rx_power;
-		UE_template->mcs_UL[harq_pid] = cmin(UE_template->pre_assigned_mcs_ul, sli->ul[slice_idx].maxmcs);
-		UE_list->eNB_UE_stats[CC_id][UE_id].ulsch_mcs1= UE_template->mcs_UL[harq_pid];
-		//cmin (UE_template->pre_assigned_mcs_ul, openair_daq_vars.target_ue_ul_mcs); // adjust, based on user-defined MCS
-	    if (UE_template->pre_allocated_rb_table_index_ul >= 0) {
-	      rb_table_index = UE_template->pre_allocated_rb_table_index_ul;
-	    } else {
-	      UE_template->mcs_UL[harq_pid] = 10;	//cmin (10, openair_daq_vars.target_ue_ul_mcs);
-	      rb_table_index = 5;	// for PHR
-	    }
-
-	    UE_list->eNB_UE_stats[CC_id][UE_id].ulsch_mcs2 = UE_template->mcs_UL[harq_pid];
-	    //            buffer_occupancy = UE_template->ul_total_buffer;
-
-
-	    while (((rb_table[rb_table_index] > (N_RB_UL - first_rb_slice[CC_id]))
-                    || (rb_table[rb_table_index] > 45))
-                    && (rb_table_index > 0)) {
-	      rb_table_index--;
-	    }
-
-	    UE_template->TBS_UL[harq_pid] = get_TBS_UL(UE_template->mcs_UL[harq_pid],
-						       rb_table[rb_table_index]);
-	    UE_list->eNB_UE_stats[CC_id][UE_id].total_rbs_used_rx += rb_table[rb_table_index];
-	    UE_list->eNB_UE_stats[CC_id][UE_id].ulsch_TBS = UE_template->TBS_UL[harq_pid];
-            UE_list->eNB_UE_stats[CC_id][UE_id].total_ulsch_TBS += UE_template->TBS_UL[harq_pid];
-	    //            buffer_occupancy -= TBS;
-
-	    T(T_ENB_MAC_UE_UL_SCHEDULE, T_INT(module_idP),
-	      T_INT(CC_id), T_INT(rnti), T_INT(frameP),
-	      T_INT(subframeP), T_INT(harq_pid),
-	      T_INT(UE_template->mcs_UL[harq_pid]),
-	      T_INT(first_rb_slice[CC_id]),
-	      T_INT(rb_table[rb_table_index]),
-	      T_INT(UE_template->TBS_UL[harq_pid]), T_INT(ndi));
-
-	    if (mac_eNB_get_rrc_status(module_idP, rnti) < RRC_CONNECTED)
-	      LOG_D(MAC,
-		    "[eNB %d][PUSCH %d/%x] CC_id %d Frame %d subframeP %d Scheduled UE %d (mcs %d, first rb %d, nb_rb %d, rb_table_index %d, TBS %d, harq_pid %d)\n",
-		    module_idP, harq_pid, rnti, CC_id, frameP,
-		    subframeP, UE_id,
-		    UE_template->mcs_UL[harq_pid],
-                first_rb_slice[CC_id], rb_table[rb_table_index],
-		    rb_table_index,
-		    UE_template->TBS_UL[harq_pid], harq_pid);
-
-	    // bad indices : 20 (40 PRB), 21 (45 PRB), 22 (48 PRB)
-	    //store for possible retransmission
-	    UE_template->nb_rb_ul[harq_pid] = rb_table[rb_table_index];
-	    UE_template->first_rb_ul[harq_pid] = first_rb_slice[CC_id];
-
-	    UE_sched_ctrl->ul_scheduled |= (1 << harq_pid);
-	    if (UE_id == UE_list->head)
-	      VCD_SIGNAL_DUMPER_DUMP_VARIABLE_BY_NAME(VCD_SIGNAL_DUMPER_VARIABLES_UE0_SCHEDULED,
-						      UE_sched_ctrl->ul_scheduled);
-
-	    // adjust scheduled UL bytes by TBS, wait for UL sdus to do final update
-	    LOG_D(MAC,
-		  "[eNB %d] CC_id %d UE %d/%x : adjusting scheduled_ul_bytes, old %d, TBS %d\n",
-		  module_idP, CC_id, UE_id, rnti,
-		  UE_template->scheduled_ul_bytes,
-		  UE_template->TBS_UL[harq_pid]);
-
-            UE_template->scheduled_ul_bytes += UE_template->TBS_UL[harq_pid];
-
-            LOG_D(MAC, "scheduled_ul_bytes, new %d\n", UE_template->scheduled_ul_bytes);
-
-	    // Cyclic shift for DM RS
-	    cshift = 0;	// values from 0 to 7 can be used for mapping the cyclic shift (36.211 , Table 5.5.2.1.1-1)
-	    // save it for a potential retransmission
-	    UE_template->cshift[harq_pid] = cshift;
-
-	    hi_dci0_pdu = &hi_dci0_req_body->hi_dci0_pdu_list[hi_dci0_req_body->number_of_dci + hi_dci0_req_body->number_of_hi];
-	    memset((void *) hi_dci0_pdu, 0,sizeof(nfapi_hi_dci0_request_pdu_t));
-	    hi_dci0_pdu->pdu_type = NFAPI_HI_DCI0_DCI_PDU_TYPE;
-	    hi_dci0_pdu->pdu_size = 2 + sizeof(nfapi_hi_dci0_dci_pdu);
-	    hi_dci0_pdu->dci_pdu.dci_pdu_rel8.tl.tag = NFAPI_HI_DCI0_REQUEST_DCI_PDU_REL8_TAG;
-	    hi_dci0_pdu->dci_pdu.dci_pdu_rel8.dci_format = NFAPI_UL_DCI_FORMAT_0;
-	    hi_dci0_pdu->dci_pdu.dci_pdu_rel8.aggregation_level = aggregation;
-	    hi_dci0_pdu->dci_pdu.dci_pdu_rel8.rnti = rnti;
-	    hi_dci0_pdu->dci_pdu.dci_pdu_rel8.transmission_power = 6000;
-	    hi_dci0_pdu->dci_pdu.dci_pdu_rel8.resource_block_start = first_rb_slice[CC_id];
-	    hi_dci0_pdu->dci_pdu.dci_pdu_rel8.number_of_resource_block = rb_table[rb_table_index];
-	    hi_dci0_pdu->dci_pdu.dci_pdu_rel8.mcs_1 = UE_template->mcs_UL[harq_pid];
-	    hi_dci0_pdu->dci_pdu.dci_pdu_rel8.cyclic_shift_2_for_drms = cshift;
-	    hi_dci0_pdu->dci_pdu.dci_pdu_rel8.frequency_hopping_enabled_flag = 0;
-	    hi_dci0_pdu->dci_pdu.dci_pdu_rel8.new_data_indication_1 = ndi;
-	    hi_dci0_pdu->dci_pdu.dci_pdu_rel8.tpc = tpc;
-	    hi_dci0_pdu->dci_pdu.dci_pdu_rel8.cqi_csi_request = cqi_req;
-	    hi_dci0_pdu->dci_pdu.dci_pdu_rel8.dl_assignment_index = UE_template->DAI_ul[sched_subframeP];
-            hi_dci0_pdu->dci_pdu.dci_pdu_rel8.harq_pid = harq_pid;
-
-	    hi_dci0_req_body->number_of_dci++;
-	    hi_dci0_req_body->sfnsf = sfnsf_add_subframe(sched_frame, sched_subframeP, 0); //(frameP, subframeP, 4);
-	    hi_dci0_req_body->tl.tag = NFAPI_HI_DCI0_REQUEST_BODY_TAG;
-
-	    hi_dci0_req->sfn_sf = frameP<<4|subframeP; // sfnsf_add_subframe(sched_frame, sched_subframeP, 0); // sunday!
-	    hi_dci0_req->header.message_id = NFAPI_HI_DCI0_REQUEST;
-
-
-	    LOG_D(MAC,
-		  "[PUSCH %d] Frame %d, Subframe %d: Adding UL CONFIG.Request for UE %d/%x, ulsch_frame %d, ulsch_subframe %d\n",
-		  harq_pid, frameP, subframeP, UE_id, rnti,
-		  sched_frame, sched_subframeP);
-
-            ul_req_index = 0;
-            dlsch_flag = 0;
-            for(ul_req_index = 0;ul_req_index < ul_req_tmp_body->number_of_pdus;ul_req_index++){
-              if(ul_req_tmp_body->ul_config_pdu_list[ul_req_index].pdu_type == NFAPI_UL_CONFIG_UCI_HARQ_PDU_TYPE &&
-                 ul_req_tmp_body->ul_config_pdu_list[ul_req_index].uci_harq_pdu.ue_information.ue_information_rel8.rnti == rnti){
-                dlsch_flag = 1;
-                LOG_D(MAC,"Frame %d, Subframe %d:rnti %x ul_req_index %d Switched UCI HARQ to ULSCH HARQ(first)\n",frameP,subframeP,rnti,ul_req_index);
-                break;
-              }
-            }
-=======
                                               10) +
                                               subframeP]);
->>>>>>> 1e0d8161
 
       if (UE_is_to_be_scheduled(module_idP, CC_id, UE_id) > 0 || round > 0) // || ((frameP%10)==0))
         // if there is information on bsr of DCCH, DTCH or if there is UL_SR, or if there is a packet to retransmit, or we want to schedule a periodic feedback every 10 frames
@@ -1621,17 +1300,12 @@
 
               if(cqi_req == 1) UE_sched_ctrl->cqi_req_flag |= 1 << sched_subframeP;
             }
-<<<<<<< HEAD
-            //********************************* [khalid] here will make the modification for emtc
-
-=======
           } else if (UE_sched_ctrl->cqi_received == 1) {
             UE_sched_ctrl->cqi_req_flag = 0;
             UE_sched_ctrl->cqi_received = 0;
             UE_sched_ctrl->cqi_req_timer = 0;
           }
         }
->>>>>>> 1e0d8161
 
         //power control
         //compute the expected ULSCH RX power (for the stats)
@@ -1831,15 +1505,10 @@
               ul_req_tmp_body->ul_config_pdu_list[ul_req_index].ulsch_harq_pdu.initial_transmission_parameters.initial_transmission_parameters_rel8.initial_number_of_resource_blocks = rb_table[rb_table_index];
             }
 
-<<<<<<< HEAD
-
-	    mac->ul_handle++;
-=======
             fill_nfapi_ulsch_harq_information(module_idP, CC_id,rnti, ulsch_harq_information,subframeP);
           } else {
             ul_req_tmp_body->number_of_pdus++;
           }
->>>>>>> 1e0d8161
 
           ul_req_tmp->header.message_id = NFAPI_UL_CONFIG_REQUEST;
           ul_req_tmp_body->tl.tag = NFAPI_UL_CONFIG_REQUEST_BODY_TAG;
@@ -1948,10 +1617,26 @@
 
         }
 
-<<<<<<< HEAD
-	}			// UE_is_to_be_scheduled
-    }			// loop over UE_id
-  }				// loop of CC_id
+        LOG_I(MAC,"[eNB %d][PUSCH %d/%x] CC_id %d Frame %d subframeP %d Scheduled UE retransmission (mcs %d, first rb %d, nb_rb %d, harq_pid %d, round %d)\n",
+        module_idP,UE_id,rnti,CC_id,frameP,subframeP,mcs,
+        first_rb[CC_id],UE_template->nb_rb_ul[harq_pid],
+        harq_pid, round);
+
+        rballoc = mac_xface->computeRIV(frame_parms->N_RB_UL,
+        first_rb[CC_id],
+        UE_template->nb_rb_ul[harq_pid]);
+        first_rb[CC_id]+=UE_template->nb_rb_ul[harq_pid];  // increment for next UE allocation
+
+        UE_list->eNB_UE_stats[CC_id][UE_id].num_retransmission_rx+=1;
+        UE_list->eNB_UE_stats[CC_id][UE_id].rbs_used_retx_rx=UE_template->nb_rb_ul[harq_pid];
+        UE_list->eNB_UE_stats[CC_id][UE_id].total_rbs_used_rx+=UE_template->nb_rb_ul[harq_pid];
+        UE_list->eNB_UE_stats[CC_id][UE_id].ulsch_mcs1=mcs;
+        UE_list->eNB_UE_stats[CC_id][UE_id].ulsch_mcs2=mcs;
+        }
+      */
+      }     // UE_is_to_be_scheduled
+    }     // loop over UE_id
+  }       // loop of CC_id
 }
 
 #if (LTE_RRC_VERSION >= MAKE_VERSION(14, 0, 0))
@@ -2378,27 +2063,4 @@
     } // ULCCs
   } // loop over UE_id
 }
-#endif
-=======
-        LOG_I(MAC,"[eNB %d][PUSCH %d/%x] CC_id %d Frame %d subframeP %d Scheduled UE retransmission (mcs %d, first rb %d, nb_rb %d, harq_pid %d, round %d)\n",
-        module_idP,UE_id,rnti,CC_id,frameP,subframeP,mcs,
-        first_rb[CC_id],UE_template->nb_rb_ul[harq_pid],
-        harq_pid, round);
-
-        rballoc = mac_xface->computeRIV(frame_parms->N_RB_UL,
-        first_rb[CC_id],
-        UE_template->nb_rb_ul[harq_pid]);
-        first_rb[CC_id]+=UE_template->nb_rb_ul[harq_pid];  // increment for next UE allocation
-
-        UE_list->eNB_UE_stats[CC_id][UE_id].num_retransmission_rx+=1;
-        UE_list->eNB_UE_stats[CC_id][UE_id].rbs_used_retx_rx=UE_template->nb_rb_ul[harq_pid];
-        UE_list->eNB_UE_stats[CC_id][UE_id].total_rbs_used_rx+=UE_template->nb_rb_ul[harq_pid];
-        UE_list->eNB_UE_stats[CC_id][UE_id].ulsch_mcs1=mcs;
-        UE_list->eNB_UE_stats[CC_id][UE_id].ulsch_mcs2=mcs;
-        }
-      */
-      }     // UE_is_to_be_scheduled
-    }     // loop over UE_id
-  }       // loop of CC_id
-}
->>>>>>> 1e0d8161
+#endif