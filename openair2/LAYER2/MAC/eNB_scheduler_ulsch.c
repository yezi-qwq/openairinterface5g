/*
 * Licensed to the OpenAirInterface (OAI) Software Alliance under one or more
 * contributor license agreements.  See the NOTICE file distributed with
 * this work for additional information regarding copyright ownership.
 * The OpenAirInterface Software Alliance licenses this file to You under
 * the OAI Public License, Version 1.1  (the "License"); you may not use this file
 * except in compliance with the License.
 * You may obtain a copy of the License at
 *
 *      http://www.openairinterface.org/?page_id=698
 *
 * Unless required by applicable law or agreed to in writing, software
 * distributed under the License is distributed on an "AS IS" BASIS,
 * WITHOUT WARRANTIES OR CONDITIONS OF ANY KIND, either express or implied.
 * See the License for the specific language governing permissions and
 * limitations under the License.
 *-------------------------------------------------------------------------------
 * For more information about the OpenAirInterface (OAI) Software Alliance:
 *      contact@openairinterface.org
 */

/*! \file eNB_scheduler_ulsch.c
 * \brief eNB procedures for the ULSCH transport channel
 * \author Navid Nikaein and Raymond Knopp
 * \date 2010 - 2014
 * \email: navid.nikaein@eurecom.fr
 * \version 1.0
 * @ingroup _mac

 */

/* indented with: indent -kr eNB_scheduler_RA.c */

#include "assertions.h"
#include "PHY/defs.h"
#include "PHY/extern.h"

#include "SCHED/defs.h"
#include "SCHED/extern.h"

#include "LAYER2/MAC/defs.h"
#include "LAYER2/MAC/proto.h"
#include "LAYER2/MAC/extern.h"
#include "UTIL/LOG/log.h"
#include "UTIL/LOG/vcd_signal_dumper.h"
#include "UTIL/OPT/opt.h"
#include "OCG.h"
#include "OCG_extern.h"

#include "RRC/LITE/extern.h"
#include "RRC/L2_INTERFACE/openair_rrc_L2_interface.h"

//#include "LAYER2/MAC/pre_processor.c"
#include "pdcp.h"

#if defined(ENABLE_ITTI)
#include "intertask_interface.h"
#endif

#include "T.h"

#define ENABLE_MAC_PAYLOAD_DEBUG
#define DEBUG_eNB_SCHEDULER 1

extern int oai_nfapi_hi_dci0_req(nfapi_hi_dci0_request_t *hi_dci0_req);
extern void add_subframe(uint16_t *frameP, uint16_t *subframeP, int offset);
extern uint16_t sfnsf_add_subframe(uint16_t frameP, uint16_t subframeP, int offset);
extern int oai_nfapi_ul_config_req(nfapi_ul_config_request_t *ul_config_req);
extern uint8_t nfapi_mode;

extern uint8_t nfapi_mode;

// This table holds the allowable PRB sizes for ULSCH transmissions
uint8_t rb_table[34] =
    { 1, 2, 3, 4, 5, 6, 8, 9, 10, 12, 15, 16, 18, 20, 24, 25, 27, 30, 32,
    36, 40, 45, 48, 50, 54, 60, 72, 75, 80, 81, 90, 96, 100, 100
};
extern mui_t    rrc_eNB_mui;

void
rx_sdu(const module_id_t enb_mod_idP,
       const int CC_idP,
       const frame_t frameP,
       const sub_frame_t subframeP,
       const rnti_t rntiP,
       uint8_t * sduP,
       const uint16_t sdu_lenP,
       const uint16_t timing_advance, const uint8_t ul_cqi)
{
    int current_rnti = rntiP;
    unsigned char rx_ces[MAX_NUM_CE], num_ce, num_sdu, i, *payload_ptr;
    unsigned char rx_lcids[NB_RB_MAX];
    unsigned short rx_lengths[NB_RB_MAX];
    int UE_id = find_UE_id(enb_mod_idP, current_rnti);
    int RA_id;
    int ii, j;
    eNB_MAC_INST *mac = RC.mac[enb_mod_idP];
    int harq_pid =
	subframe2harqpid(&mac->common_channels[CC_idP], frameP, subframeP);

    UE_list_t *UE_list = &mac->UE_list;
    int crnti_rx = 0;
    int old_buffer_info;
    RA_t *ra =
	(RA_t *) & RC.mac[enb_mod_idP]->common_channels[CC_idP].ra[0];
    int first_rb = 0;

    start_meas(&mac->rx_ulsch_sdu);

    if ((UE_id > NUMBER_OF_UE_MAX) || (UE_id == -1))
	for (ii = 0; ii < NB_RB_MAX; ii++) {
	    rx_lengths[ii] = 0;
	}

    VCD_SIGNAL_DUMPER_DUMP_FUNCTION_BY_NAME
	(VCD_SIGNAL_DUMPER_FUNCTIONS_RX_SDU, 1);
    if (opt_enabled == 1) {
	trace_pdu(0, sduP, sdu_lenP, 0, 3, current_rnti, frameP, subframeP,
		  0, 0);
	LOG_D(OPT, "[eNB %d][ULSCH] Frame %d  rnti %x  with size %d\n",
	      enb_mod_idP, frameP, current_rnti, sdu_lenP);
    }

    if (UE_id != -1) {
	LOG_D(MAC,
	      "[eNB %d][PUSCH %d] CC_id %d Received ULSCH sdu round %d from PHY (rnti %x, UE_id %d) ul_cqi %d\n",
	      enb_mod_idP, harq_pid, CC_idP,
	      UE_list->UE_sched_ctrl[UE_id].round_UL[CC_idP][harq_pid],
	      current_rnti, UE_id, ul_cqi);

	AssertFatal(UE_list->UE_sched_ctrl[UE_id].
		    round_UL[CC_idP][harq_pid] < 8, "round >= 8\n");
	if (sduP != NULL) {
	    UE_list->UE_sched_ctrl[UE_id].ul_inactivity_timer = 0;
            if (UE_list->UE_sched_ctrl[UE_id].ul_failure_timer > 0) {
              LOG_I(MAC, "UE %d rnti %x: UL Failure timer %d clear to 0\n", UE_id, rntiP,
              UE_list->UE_sched_ctrl[UE_id].ul_failure_timer);
            }
	    UE_list->UE_sched_ctrl[UE_id].ul_failure_timer = 0;
	    UE_list->UE_sched_ctrl[UE_id].ul_scheduled &=
		(~(1 << harq_pid));
	    /* Update with smoothing: 3/4 of old value and 1/4 of new.
	     * This is the logic that was done in the function
	     * lte_est_timing_advance_pusch, maybe it's not necessary?
	     * maybe it's even not correct at all?
	     */
	    UE_list->UE_sched_ctrl[UE_id].ta_update =
		(UE_list->UE_sched_ctrl[UE_id].ta_update * 3 +
		 timing_advance) / 4;
	    UE_list->UE_sched_ctrl[UE_id].pusch_snr[CC_idP] = ul_cqi;
	    UE_list->UE_sched_ctrl[UE_id].ul_consecutive_errors = 0;
	    first_rb =
		UE_list->UE_template[CC_idP][UE_id].first_rb_ul[harq_pid];

	    if (UE_list->UE_sched_ctrl[UE_id].ul_out_of_sync > 0) {
		UE_list->UE_sched_ctrl[UE_id].ul_out_of_sync = 0;
		mac_eNB_rrc_ul_in_sync(enb_mod_idP, CC_idP, frameP,
				       subframeP, UE_RNTI(enb_mod_idP,
							  UE_id));
	    }
	} else {		// we've got an error
	    LOG_D(MAC,
		  "[eNB %d][PUSCH %d] CC_id %d ULSCH in error in round %d, ul_cqi %d\n",
		  enb_mod_idP, harq_pid, CC_idP,
		  UE_list->UE_sched_ctrl[UE_id].round_UL[CC_idP][harq_pid],
		  ul_cqi);

		if(ul_cqi>200){ // too high energy pattern
		    UE_list->UE_sched_ctrl[UE_id].pusch_snr[CC_idP] = ul_cqi;
		}
      //      AssertFatal(1==0,"ulsch in error\n");
      if (UE_list->UE_sched_ctrl[UE_id].round_UL[CC_idP][harq_pid] == 3) {
        UE_list->UE_sched_ctrl[UE_id].ul_scheduled &= (~(1 << harq_pid));
        UE_list->UE_sched_ctrl[UE_id].round_UL[CC_idP][harq_pid] = 0;
        if (UE_list->UE_sched_ctrl[UE_id].ul_consecutive_errors++ == 10)
          UE_list->UE_sched_ctrl[UE_id].ul_failure_timer = 1;
        if(find_RA_id(enb_mod_idP, CC_idP, current_rnti) != -1)
          cancel_ra_proc(enb_mod_idP, CC_idP, frameP, current_rnti);
      } else
        UE_list->UE_sched_ctrl[UE_id].round_UL[CC_idP][harq_pid]++;

      first_rb = UE_list->UE_template[CC_idP][UE_id].first_rb_ul[harq_pid];

      // Program NACK for PHICH
      LOG_D(MAC,
	"Programming PHICH NACK for rnti %x harq_pid %d (first_rb %d)\n",
	current_rnti, harq_pid, first_rb);
      nfapi_hi_dci0_request_t *hi_dci0_req;
      uint8_t sf_ahead_dl = ul_subframe2_k_phich(&mac->common_channels[CC_idP] , subframeP);
      hi_dci0_req = &mac->HI_DCI0_req[CC_idP][(subframeP+sf_ahead_dl)%10];
      nfapi_hi_dci0_request_body_t *hi_dci0_req_body = &hi_dci0_req->hi_dci0_request_body;

      nfapi_hi_dci0_request_pdu_t *hi_dci0_pdu =
        &hi_dci0_req_body->hi_dci0_pdu_list[hi_dci0_req_body->number_of_dci + hi_dci0_req_body->number_of_hi];
      memset((void *) hi_dci0_pdu, 0, sizeof(nfapi_hi_dci0_request_pdu_t));
      hi_dci0_pdu->pdu_type = NFAPI_HI_DCI0_HI_PDU_TYPE;
      hi_dci0_pdu->pdu_size = 2 + sizeof(nfapi_hi_dci0_hi_pdu);
      hi_dci0_pdu->hi_pdu.hi_pdu_rel8.tl.tag = NFAPI_HI_DCI0_REQUEST_HI_PDU_REL8_TAG;
      hi_dci0_pdu->hi_pdu.hi_pdu_rel8.resource_block_start = first_rb;
      hi_dci0_pdu->hi_pdu.hi_pdu_rel8.cyclic_shift_2_for_drms = 0;
      hi_dci0_pdu->hi_pdu.hi_pdu_rel8.hi_value = 0;
      hi_dci0_req_body->number_of_hi++;
      hi_dci0_req_body->sfnsf = sfnsf_add_subframe(frameP,subframeP, 0);
      hi_dci0_req_body->tl.tag = NFAPI_HI_DCI0_REQUEST_BODY_TAG;
      hi_dci0_req->sfn_sf = sfnsf_add_subframe(frameP,subframeP,sf_ahead_dl);
      hi_dci0_req->header.message_id = NFAPI_HI_DCI0_REQUEST;
	    return;

	}
    } else if ((RA_id = find_RA_id(enb_mod_idP, CC_idP, current_rnti)) != -1) {	// Check if this is an RA process for the rnti
	AssertFatal(mac->common_channels[CC_idP].
		    radioResourceConfigCommon->rach_ConfigCommon.
		    maxHARQ_Msg3Tx > 1,
		    "maxHARQ %d should be greater than 1\n",
		    (int) mac->common_channels[CC_idP].
		    radioResourceConfigCommon->rach_ConfigCommon.
		    maxHARQ_Msg3Tx);

	LOG_D(MAC,
	      "[eNB %d][PUSCH %d] CC_id %d [RAPROC Msg3] Received ULSCH sdu round %d from PHY (rnti %x, RA_id %d) ul_cqi %d\n",
	      enb_mod_idP, harq_pid, CC_idP, ra[RA_id].msg3_round,
	      current_rnti, RA_id, ul_cqi);

	first_rb = ra->msg3_first_rb;

	if (sduP == NULL) {	// we've got an error on Msg3
	    LOG_D(MAC,
		  "[eNB %d] CC_id %d, RA %d ULSCH in error in round(Msg3) %d/%d\n",
		  enb_mod_idP, CC_idP, RA_id,
		  ra[RA_id].msg3_round,
		  (int) mac->common_channels[CC_idP].
		  radioResourceConfigCommon->rach_ConfigCommon.
		  maxHARQ_Msg3Tx);
	    if (ra[RA_id].msg3_round >=
		mac->common_channels[CC_idP].radioResourceConfigCommon->
		rach_ConfigCommon.maxHARQ_Msg3Tx - 1) {
		cancel_ra_proc(enb_mod_idP, CC_idP, frameP, current_rnti);
	    }

	    else {
		first_rb =
		    UE_list->UE_template[CC_idP][UE_id].
		    first_rb_ul[harq_pid];
		ra[RA_id].msg3_round++;
		// prepare handling of retransmission
<<<<<<< HEAD
		ra[RA_id].Msg3_frame    = (ra[RA_id].Msg3_frame + ((ra[RA_id].Msg3_subframe > 1) ? 1 : 0)) % 1024;
		ra[RA_id].Msg3_subframe = (ra[RA_id].Msg3_subframe + 8) % 10;
=======
		get_Msg3allocret(&mac->common_channels[CC_idP],
		                  ra[RA_id].Msg3_subframe, ra[RA_id].Msg3_frame,
		                  &ra[RA_id].Msg3_frame, &ra[RA_id].Msg3_subframe);
>>>>>>> 8471bd14
		add_msg3(enb_mod_idP, CC_idP, &ra[RA_id], frameP,
			 subframeP);
	    }
	    return;
	}
    } else {
	LOG_W(MAC,
	      "Cannot find UE or RA corresponding to ULSCH rnti %x, dropping it\n",
	      current_rnti);
	return;
    }
    payload_ptr =
	parse_ulsch_header(sduP, &num_ce, &num_sdu, rx_ces, rx_lcids,
			   rx_lengths, sdu_lenP);
    if(payload_ptr == NULL){
      LOG_E(MAC,"[eNB %d][PUSCH %d] CC_id %d ulsch header unknown lcid(rnti %x, UE_id %d)\n",
                 enb_mod_idP, harq_pid, CC_idP,current_rnti, UE_id);
      return;
    }

    T(T_ENB_MAC_UE_UL_PDU, T_INT(enb_mod_idP), T_INT(CC_idP),
      T_INT(current_rnti), T_INT(frameP), T_INT(subframeP),
      T_INT(harq_pid), T_INT(sdu_lenP), T_INT(num_ce), T_INT(num_sdu));
    T(T_ENB_MAC_UE_UL_PDU_WITH_DATA, T_INT(enb_mod_idP), T_INT(CC_idP),
      T_INT(current_rnti), T_INT(frameP), T_INT(subframeP),
      T_INT(harq_pid), T_INT(sdu_lenP), T_INT(num_ce), T_INT(num_sdu),
      T_BUFFER(sduP, sdu_lenP));

    mac->eNB_stats[CC_idP].ulsch_bytes_rx = sdu_lenP;
    mac->eNB_stats[CC_idP].total_ulsch_bytes_rx += sdu_lenP;
    mac->eNB_stats[CC_idP].total_ulsch_pdus_rx += 1;

    UE_list->UE_sched_ctrl[UE_id].round_UL[CC_idP][harq_pid] = 0;

    // control element
    for (i = 0; i < num_ce; i++) {

	T(T_ENB_MAC_UE_UL_CE, T_INT(enb_mod_idP), T_INT(CC_idP),
	  T_INT(current_rnti), T_INT(frameP), T_INT(subframeP),
	  T_INT(rx_ces[i]));

	switch (rx_ces[i]) {	// implement and process BSR + CRNTI +
	case POWER_HEADROOM:
	    if (UE_id != -1) {
		UE_list->UE_template[CC_idP][UE_id].phr_info =
		    (payload_ptr[0] & 0x3f) - PHR_MAPPING_OFFSET;
		LOG_D(MAC,
		      "[eNB %d] CC_id %d MAC CE_LCID %d : Received PHR PH = %d (db)\n",
		      enb_mod_idP, CC_idP, rx_ces[i],
		      UE_list->UE_template[CC_idP][UE_id].phr_info);
		UE_list->UE_template[CC_idP][UE_id].phr_info_configured =
		    1;
		UE_list->UE_sched_ctrl[UE_id].phr_received = 1;
	    }
	    payload_ptr += sizeof(POWER_HEADROOM_CMD);
	    break;

	case CRNTI:
	    {
		int old_rnti =
		    (((uint16_t) payload_ptr[0]) << 8) + payload_ptr[1];
		int old_UE_id = find_UE_id(enb_mod_idP, old_rnti);
		LOG_I(MAC,
		      "[eNB %d] Frame %d, Subframe %d CC_id %d MAC CE_LCID %d (ce %d/%d): CRNTI %x (UE_id %d) in Msg3\n",
		      enb_mod_idP, frameP, subframeP, CC_idP, rx_ces[i], i,
		      num_ce, old_rnti, old_UE_id);
		/* receiving CRNTI means that the current rnti has to go away */
		//cancel_ra_proc(enb_mod_idP, CC_idP, frameP,
		//	       current_rnti);
		if (old_UE_id != -1) {
		    /* TODO: if the UE did random access (followed by a MAC uplink with
		     * CRNTI) because none of its scheduling request was granted, then
		     * according to 36.321 5.4.4 the UE's MAC will notify RRC to release
		     * PUCCH/SRS. According to 36.331 5.3.13 the UE will then apply
		     * default configuration for CQI reporting and scheduling requests,
		     * which basically means that the CQI requests won't work anymore and
		     * that the UE won't do any scheduling request anymore as long as the
		     * eNB doesn't reconfigure the UE.
		     * We have to take care of this. As the code is, nothing is done and
		     * the UE state in the eNB is wrong.
		     */
          for (ii = 0; ii < NB_RA_PROC_MAX; ii++) {
            ra = &mac->common_channels[CC_idP].ra[ii];
            if ((ra->rnti == current_rnti) && (ra->state != IDLE)) {
                mac_rrc_data_ind(enb_mod_idP,
                                CC_idP,
                                frameP, subframeP,
                                old_rnti,
                                DCCH,
                                (uint8_t *) payload_ptr,
                                rx_lengths[i],
                                ENB_FLAG_YES, enb_mod_idP, 0);
                // prepare transmission of Msg4(RRCConnectionReconfiguration)
                ra->state = MSGCRNTI;
                LOG_I(MAC,
                     "[eNB %d] Frame %d, Subframe %d CC_id %d : (rnti %x UE_id %d) RRCConnectionReconfiguration(Msg4)\n",
                     enb_mod_idP, frameP, subframeP, CC_idP, old_rnti, old_UE_id);
                //
                UE_id = old_UE_id;
                current_rnti = old_rnti;
                ra->rnti = old_rnti;
                ra->crnti_rrc_mui = rrc_eNB_mui-1;
                ra->crnti_harq_pid = -1;
                //clear timer
                UE_list->UE_sched_ctrl[UE_id].uplane_inactivity_timer = 0;
                UE_list->UE_sched_ctrl[UE_id].ul_inactivity_timer = 0;
                UE_list->UE_sched_ctrl[UE_id].ul_failure_timer = 0;
                if (UE_list->UE_sched_ctrl[UE_id].ul_out_of_sync > 0) {
                  UE_list->UE_sched_ctrl[UE_id].ul_out_of_sync = 0;
                  mac_eNB_rrc_ul_in_sync(enb_mod_idP, CC_idP, frameP,
                                         subframeP, old_rnti);
                }
                UE_list->UE_template[CC_idP][UE_id].ul_SR = 1;
                UE_list->UE_sched_ctrl[UE_id].crnti_reconfigurationcomplete_flag = 1;
                break;
              }
          }
        }else{
          cancel_ra_proc(enb_mod_idP, CC_idP, frameP,current_rnti);
        }
		crnti_rx = 1;
		payload_ptr += 2;
		break;
	    }

	case TRUNCATED_BSR:
	case SHORT_BSR:
	    {
		uint8_t lcgid;
		lcgid = (payload_ptr[0] >> 6);

		LOG_D(MAC,
		      "[eNB %d] CC_id %d MAC CE_LCID %d : Received short BSR LCGID = %u bsr = %d\n",
		      enb_mod_idP, CC_idP, rx_ces[i], lcgid,
		      payload_ptr[0] & 0x3f);

		if (crnti_rx == 1)
		    LOG_D(MAC,
			  "[eNB %d] CC_id %d MAC CE_LCID %d : Received short BSR LCGID = %u bsr = %d\n",
			  enb_mod_idP, CC_idP, rx_ces[i], lcgid,
			  payload_ptr[0] & 0x3f);
		if (UE_id != -1) {

		    UE_list->UE_template[CC_idP][UE_id].bsr_info[lcgid] =
			(payload_ptr[0] & 0x3f);

		    // update buffer info

		    UE_list->UE_template[CC_idP][UE_id].
			ul_buffer_info[lcgid] =
			BSR_TABLE[UE_list->UE_template[CC_idP][UE_id].
				  bsr_info[lcgid]];

		    UE_list->UE_template[CC_idP][UE_id].ul_total_buffer =
			UE_list->UE_template[CC_idP][UE_id].
			ul_buffer_info[lcgid];

		    RC.eNB[enb_mod_idP][CC_idP]->
			pusch_stats_bsr[UE_id][(frameP * 10) + subframeP]
			= (payload_ptr[0] & 0x3f);
		    if (UE_id == UE_list->head)
			VCD_SIGNAL_DUMPER_DUMP_VARIABLE_BY_NAME
			    (VCD_SIGNAL_DUMPER_VARIABLES_UE0_BSR,
			     RC.eNB[enb_mod_idP][CC_idP]->pusch_stats_bsr
			     [UE_id][(frameP * 10) + subframeP]);
		    if (UE_list->UE_template[CC_idP][UE_id].
			ul_buffer_creation_time[lcgid]
			== 0) {
			UE_list->UE_template[CC_idP]
			    [UE_id].ul_buffer_creation_time[lcgid] =
			    frameP;
		    }
		    if (mac_eNB_get_rrc_status
			(enb_mod_idP,
			 UE_RNTI(enb_mod_idP, UE_id)) < RRC_CONNECTED)
			LOG_D(MAC,
			      "[eNB %d] CC_id %d MAC CE_LCID %d : ul_total_buffer = %d (lcg increment %d)\n",
			      enb_mod_idP, CC_idP, rx_ces[i],
			      UE_list->UE_template[CC_idP][UE_id].
			      ul_total_buffer,
			      UE_list->UE_template[CC_idP][UE_id].
			      ul_buffer_info[lcgid]);
		} else {

		}
		payload_ptr += 1;	//sizeof(SHORT_BSR); // fixme
	    }
	    break;

	case LONG_BSR:
	    if (UE_id != -1) {
		UE_list->UE_template[CC_idP][UE_id].bsr_info[LCGID0] =
		    ((payload_ptr[0] & 0xFC) >> 2);
		UE_list->UE_template[CC_idP][UE_id].bsr_info[LCGID1] =
		    ((payload_ptr[0] & 0x03) << 4) |
		    ((payload_ptr[1] & 0xF0) >> 4);
		UE_list->UE_template[CC_idP][UE_id].bsr_info[LCGID2] =
		    ((payload_ptr[1] & 0x0F) << 2) |
		    ((payload_ptr[2] & 0xC0) >> 6);
		UE_list->UE_template[CC_idP][UE_id].bsr_info[LCGID3] =
		    (payload_ptr[2] & 0x3F);

		// update buffer info
		old_buffer_info =
		    UE_list->UE_template[CC_idP][UE_id].
		    ul_buffer_info[LCGID0];
		UE_list->UE_template[CC_idP][UE_id].
		    ul_buffer_info[LCGID0] =
		    BSR_TABLE[UE_list->UE_template[CC_idP][UE_id].
			      bsr_info[LCGID0]];

		UE_list->UE_template[CC_idP][UE_id].ul_total_buffer +=
		    UE_list->UE_template[CC_idP][UE_id].
		    ul_buffer_info[LCGID0];
		if (UE_list->UE_template[CC_idP][UE_id].ul_total_buffer >=
		    old_buffer_info)
		    UE_list->UE_template[CC_idP][UE_id].ul_total_buffer -=
			old_buffer_info;
		else
		    UE_list->UE_template[CC_idP][UE_id].ul_total_buffer =
			0;

		old_buffer_info =
		    UE_list->UE_template[CC_idP][UE_id].
		    ul_buffer_info[LCGID1];
		UE_list->UE_template[CC_idP][UE_id].
		    ul_buffer_info[LCGID1] =
		    BSR_TABLE[UE_list->UE_template[CC_idP][UE_id].
			      bsr_info[LCGID1]];
		UE_list->UE_template[CC_idP][UE_id].ul_total_buffer +=
		    UE_list->UE_template[CC_idP][UE_id].
		    ul_buffer_info[LCGID1];
		if (UE_list->UE_template[CC_idP][UE_id].ul_total_buffer >=
		    old_buffer_info)
		    UE_list->UE_template[CC_idP][UE_id].ul_total_buffer -=
			old_buffer_info;
		else
		    UE_list->UE_template[CC_idP][UE_id].ul_total_buffer =
			0;

		old_buffer_info =
		    UE_list->UE_template[CC_idP][UE_id].
		    ul_buffer_info[LCGID2];
		UE_list->UE_template[CC_idP][UE_id].
		    ul_buffer_info[LCGID2] =
		    BSR_TABLE[UE_list->UE_template[CC_idP][UE_id].
			      bsr_info[LCGID2]];
		UE_list->UE_template[CC_idP][UE_id].ul_total_buffer +=
		    UE_list->UE_template[CC_idP][UE_id].
		    ul_buffer_info[LCGID2];
		if (UE_list->UE_template[CC_idP][UE_id].ul_total_buffer >=
		    old_buffer_info)
		    UE_list->UE_template[CC_idP][UE_id].ul_total_buffer -=
			old_buffer_info;
		else
		    UE_list->UE_template[CC_idP][UE_id].ul_total_buffer =
			0;

		old_buffer_info =
		    UE_list->UE_template[CC_idP][UE_id].
		    ul_buffer_info[LCGID3];
		UE_list->UE_template[CC_idP][UE_id].
		    ul_buffer_info[LCGID3] =
		    BSR_TABLE[UE_list->UE_template[CC_idP][UE_id].
			      bsr_info[LCGID3]];
		UE_list->UE_template[CC_idP][UE_id].ul_total_buffer +=
		    UE_list->UE_template[CC_idP][UE_id].
		    ul_buffer_info[LCGID3];
		if (UE_list->UE_template[CC_idP][UE_id].ul_total_buffer >=
		    old_buffer_info)
		    UE_list->UE_template[CC_idP][UE_id].ul_total_buffer -=
			old_buffer_info;
		else
		    UE_list->UE_template[CC_idP][UE_id].ul_total_buffer =
			0;

		LOG_D(MAC,
		      "[eNB %d] CC_id %d MAC CE_LCID %d: Received long BSR LCGID0 = %u LCGID1 = "
		      "%u LCGID2 = %u LCGID3 = %u\n", enb_mod_idP, CC_idP,
		      rx_ces[i],
		      UE_list->UE_template[CC_idP][UE_id].bsr_info[LCGID0],
		      UE_list->UE_template[CC_idP][UE_id].bsr_info[LCGID1],
		      UE_list->UE_template[CC_idP][UE_id].bsr_info[LCGID2],
		      UE_list->UE_template[CC_idP][UE_id].
		      bsr_info[LCGID3]);
		if (crnti_rx == 1)
		    LOG_D(MAC,
			  "[eNB %d] CC_id %d MAC CE_LCID %d: Received long BSR LCGID0 = %u LCGID1 = "
			  "%u LCGID2 = %u LCGID3 = %u\n", enb_mod_idP,
			  CC_idP, rx_ces[i],
			  UE_list->UE_template[CC_idP][UE_id].
			  bsr_info[LCGID0],
			  UE_list->UE_template[CC_idP][UE_id].
			  bsr_info[LCGID1],
			  UE_list->UE_template[CC_idP][UE_id].
			  bsr_info[LCGID2],
			  UE_list->UE_template[CC_idP][UE_id].
			  bsr_info[LCGID3]);

		if (UE_list->UE_template[CC_idP][UE_id].bsr_info[LCGID0] ==
		    0) {
		    UE_list->UE_template[CC_idP][UE_id].
			ul_buffer_creation_time[LCGID0] = 0;
		} else if (UE_list->UE_template[CC_idP]
			   [UE_id].ul_buffer_creation_time[LCGID0] == 0) {
		    UE_list->UE_template[CC_idP][UE_id].
			ul_buffer_creation_time[LCGID0] = frameP;
		}

		if (UE_list->UE_template[CC_idP][UE_id].bsr_info[LCGID1] ==
		    0) {
		    UE_list->UE_template[CC_idP][UE_id].
			ul_buffer_creation_time[LCGID1] = 0;
		} else if (UE_list->UE_template[CC_idP]
			   [UE_id].ul_buffer_creation_time[LCGID1] == 0) {
		    UE_list->UE_template[CC_idP][UE_id].
			ul_buffer_creation_time[LCGID1] = frameP;
		}

		if (UE_list->UE_template[CC_idP][UE_id].bsr_info[LCGID2] ==
		    0) {
		    UE_list->UE_template[CC_idP][UE_id].
			ul_buffer_creation_time[LCGID2] = 0;
		} else if (UE_list->UE_template[CC_idP]
			   [UE_id].ul_buffer_creation_time[LCGID2] == 0) {
		    UE_list->UE_template[CC_idP][UE_id].
			ul_buffer_creation_time[LCGID2] = frameP;
		}

		if (UE_list->UE_template[CC_idP][UE_id].bsr_info[LCGID3] ==
		    0) {
		    UE_list->UE_template[CC_idP][UE_id].
			ul_buffer_creation_time[LCGID3] = 0;
		} else if (UE_list->UE_template[CC_idP]
			   [UE_id].ul_buffer_creation_time[LCGID3] == 0) {
		    UE_list->UE_template[CC_idP][UE_id].
			ul_buffer_creation_time[LCGID3] = frameP;

		}
	    }

	    payload_ptr += 3;	////sizeof(LONG_BSR);
	    break;

	default:
	    LOG_E(MAC,
		  "[eNB %d] CC_id %d Received unknown MAC header (0x%02x)\n",
		  enb_mod_idP, CC_idP, rx_ces[i]);
	    break;
	}
    }

    for (i = 0; i < num_sdu; i++) {
	LOG_D(MAC, "SDU Number %d MAC Subheader SDU_LCID %d, length %d\n",
	      i, rx_lcids[i], rx_lengths[i]);

	T(T_ENB_MAC_UE_UL_SDU, T_INT(enb_mod_idP), T_INT(CC_idP),
	  T_INT(current_rnti), T_INT(frameP), T_INT(subframeP),
	  T_INT(rx_lcids[i]), T_INT(rx_lengths[i]));
	T(T_ENB_MAC_UE_UL_SDU_WITH_DATA, T_INT(enb_mod_idP), T_INT(CC_idP),
	  T_INT(current_rnti), T_INT(frameP), T_INT(subframeP),
	  T_INT(rx_lcids[i]), T_INT(rx_lengths[i]), T_BUFFER(payload_ptr,
							     rx_lengths
							     [i]));

	switch (rx_lcids[i]) {
	case CCCH:
	    if (rx_lengths[i] > CCCH_PAYLOAD_SIZE_MAX) {
		LOG_E(MAC,
		      "[eNB %d/%d] frame %d received CCCH of size %d (too big, maximum allowed is %d, sdu_len %d), dropping packet\n",
		      enb_mod_idP, CC_idP, frameP, rx_lengths[i],
		      CCCH_PAYLOAD_SIZE_MAX, sdu_lenP);
		break;
	    }
	    LOG_D(MAC,
		  "[eNB %d][RAPROC] CC_id %d Frame %d, Received CCCH:  %x.%x.%x.%x.%x.%x, Terminating RA procedure for UE rnti %x\n",
		  enb_mod_idP, CC_idP, frameP, payload_ptr[0],
		  payload_ptr[1], payload_ptr[2], payload_ptr[3],
		  payload_ptr[4], payload_ptr[5], current_rnti);
	    VCD_SIGNAL_DUMPER_DUMP_FUNCTION_BY_NAME
		(VCD_SIGNAL_DUMPER_FUNCTIONS_TERMINATE_RA_PROC, 1);
	    VCD_SIGNAL_DUMPER_DUMP_FUNCTION_BY_NAME
		(VCD_SIGNAL_DUMPER_FUNCTIONS_TERMINATE_RA_PROC, 0);
	    for (ii = 0; ii < NB_RA_PROC_MAX; ii++) {
		RA_t *ra = &mac->common_channels[CC_idP].ra[ii];

		LOG_D(MAC,
		      "[mac %d][RAPROC] CC_id %d Checking proc %d : rnti (%x, %x), state %d\n",
		      enb_mod_idP, CC_idP, ii, ra->rnti,
		      current_rnti, ra->state);

		if ((ra->rnti == current_rnti) && (ra->state != IDLE)) {

		    //payload_ptr = parse_ulsch_header(msg3,&num_ce,&num_sdu,rx_ces,rx_lcids,rx_lengths,msg3_len);

		    if (UE_id < 0) {
			memcpy(&ra->cont_res_id[0], payload_ptr, 6);
			LOG_D(MAC,
			      "[eNB %d][RAPROC] CC_id %d Frame %d CCCH: Received Msg3: length %d, offset %ld\n",
			      enb_mod_idP, CC_idP, frameP, rx_lengths[i],
			      payload_ptr - sduP);

			if ((UE_id =
			     add_new_ue(enb_mod_idP, CC_idP,
					mac->common_channels[CC_idP].
					ra[ii].rnti, harq_pid
#ifdef Rel14
					,
					mac->common_channels[CC_idP].
					ra[ii].rach_resource_type
#endif
			     )) == -1) {
			    LOG_E(MAC,"[MAC][eNB] Max user count reached\n");
                            cancel_ra_proc(enb_mod_idP, CC_idP, frameP,current_rnti);
                            break;
			    // kill RA procedure
			} else
			    LOG_D(MAC,
				  "[eNB %d][RAPROC] CC_id %d Frame %d Added user with rnti %x => UE %d\n",
				  enb_mod_idP, CC_idP, frameP, ra->rnti,
				  UE_id);
		    } else {
			LOG_D(MAC,
			      "[eNB %d][RAPROC] CC_id %d Frame %d CCCH: Received Msg3 from already registered UE %d: length %d, offset %ld\n",
			      enb_mod_idP, CC_idP, frameP, UE_id,
			      rx_lengths[i], payload_ptr - sduP);
			// kill RA procedure
		    }

		    mac_rrc_data_ind(enb_mod_idP,
				     CC_idP,
				     frameP, subframeP,
				     current_rnti,
				     CCCH,
				     (uint8_t *) payload_ptr,
				     rx_lengths[i],
				     ENB_FLAG_YES, enb_mod_idP, 0);


		    if (num_ce > 0) {	// handle msg3 which is not RRCConnectionRequest
			//  process_ra_message(msg3,num_ce,rx_lcids,rx_ces);
		    }
		    // prepare transmission of Msg4
		    ra->state = MSG4;



		    if(mac->common_channels[CC_idP].tdd_Config!=NULL){
		        switch(mac->common_channels[CC_idP].tdd_Config->subframeAssignment){
		          case 1:
		            ra->Msg4_frame = frameP + ((subframeP > 2) ? 1 : 0);
		            ra->Msg4_subframe = (subframeP + 7) % 10;
		            break;
		          // TODO need to be complete for other tdd configs.
		        }
		    }else{
		    // Program Msg4 PDCCH+DLSCH/MPDCCH transmission 4 subframes from now, // Check if this is ok for BL/CE, or if the rule is different
		      ra->Msg4_frame = frameP + ((subframeP > 5) ? 1 : 0);
		      ra->Msg4_subframe = (subframeP + 4) % 10;
		    }

                    UE_list->UE_sched_ctrl[UE_id].crnti_reconfigurationcomplete_flag = 0;
		}		// if process is active
	    }			// loop on RA processes

	    break;

	case DCCH:
	case DCCH1:
	    //      if(eNB_mac_inst[module_idP][CC_idP].Dcch_lchan[UE_id].Active==1){


#if defined(ENABLE_MAC_PAYLOAD_DEBUG)
	    LOG_T(MAC, "offset: %d\n",
		  (unsigned char) ((unsigned char *) payload_ptr - sduP));
	    for (j = 0; j < 32; j++) {
		LOG_T(MAC, "%x ", payload_ptr[j]);
	    }
	    LOG_T(MAC, "\n");
#endif

	    if (UE_id != -1) {
		// adjust buffer occupancy of the correponding logical channel group
		if (UE_list->UE_template[CC_idP][UE_id].
		    ul_buffer_info[UE_list->UE_template[CC_idP]
				   [UE_id].lcgidmap[rx_lcids[i]]] >=
		    rx_lengths[i])
		    UE_list->UE_template[CC_idP][UE_id].
			ul_buffer_info[UE_list->UE_template[CC_idP]
				       [UE_id].lcgidmap[rx_lcids[i]]] -=
			rx_lengths[i];
		else
		    UE_list->UE_template[CC_idP][UE_id].
			ul_buffer_info[UE_list->UE_template[CC_idP]
				       [UE_id].lcgidmap[rx_lcids[i]]] = 0;

		LOG_D(MAC,
		      "[eNB %d] CC_id %d Frame %d : ULSCH -> UL-DCCH, received %d bytes form UE %d on LCID %d \n",
		      enb_mod_idP, CC_idP, frameP, rx_lengths[i], UE_id,
		      rx_lcids[i]);

		mac_rlc_data_ind(enb_mod_idP, current_rnti, enb_mod_idP, frameP, ENB_FLAG_YES, MBMS_FLAG_NO, rx_lcids[i], (char *) payload_ptr, rx_lengths[i], 1, NULL);	//(unsigned int*)crc_status);
		UE_list->eNB_UE_stats[CC_idP][UE_id].
		    num_pdu_rx[rx_lcids[i]] += 1;
		UE_list->eNB_UE_stats[CC_idP][UE_id].
		    num_bytes_rx[rx_lcids[i]]
		    += rx_lengths[i];


	    }

	    /* UE_id != -1 */
	    // }
	    break;

	    // all the DRBS
	case DTCH:
	default:

#if defined(ENABLE_MAC_PAYLOAD_DEBUG)
	    LOG_T(MAC, "offset: %d\n",
		  (unsigned char) ((unsigned char *) payload_ptr - sduP));
	    for (j = 0; j < 32; j++) {
		LOG_T(MAC, "%x ", payload_ptr[j]);
	    }
	    LOG_T(MAC, "\n");
#endif
	    if (rx_lcids[i] < NB_RB_MAX) {
		LOG_D(MAC,
		      "[eNB %d] CC_id %d Frame %d : ULSCH -> UL-DTCH, received %d bytes from UE %d for lcid %d\n",
		      enb_mod_idP, CC_idP, frameP, rx_lengths[i], UE_id,
		      rx_lcids[i]);

		if (UE_id != -1) {
		    // adjust buffer occupancy of the correponding logical channel group
		    LOG_D(MAC,
			  "[eNB %d] CC_id %d Frame %d : ULSCH -> UL-DTCH, received %d bytes from UE %d for lcid %d, removing from LCGID %ld, %d\n",
			  enb_mod_idP, CC_idP, frameP, rx_lengths[i],
			  UE_id, rx_lcids[i],
			  UE_list->UE_template[CC_idP][UE_id].
			  lcgidmap[rx_lcids[i]],
			  UE_list->UE_template[CC_idP][UE_id].
			  ul_buffer_info[UE_list->UE_template[CC_idP]
					 [UE_id].lcgidmap[rx_lcids[i]]]);

		    if (UE_list->UE_template[CC_idP][UE_id].
			ul_buffer_info[UE_list->UE_template[CC_idP]
				       [UE_id].lcgidmap[rx_lcids[i]]]
			>= rx_lengths[i])
			UE_list->UE_template[CC_idP][UE_id].
			    ul_buffer_info[UE_list->UE_template[CC_idP]
					   [UE_id].lcgidmap[rx_lcids[i]]]
			    -= rx_lengths[i];
		    else
			UE_list->UE_template[CC_idP][UE_id].ul_buffer_info
			    [UE_list->UE_template[CC_idP][UE_id].lcgidmap
			     [rx_lcids[i]]] = 0;
		    if ((rx_lengths[i] < SCH_PAYLOAD_SIZE_MAX)
			&& (rx_lengths[i] > 0)) {	// MAX SIZE OF transport block
			mac_rlc_data_ind(enb_mod_idP, current_rnti, enb_mod_idP, frameP, ENB_FLAG_YES, MBMS_FLAG_NO, rx_lcids[i], (char *) payload_ptr, rx_lengths[i], 1, NULL);	//(unsigned int*)crc_status);

			UE_list->eNB_UE_stats[CC_idP][UE_id].
			    num_pdu_rx[rx_lcids[i]] += 1;
			UE_list->eNB_UE_stats[CC_idP][UE_id].
			    num_bytes_rx[rx_lcids[i]] += rx_lengths[i];
                        //clear uplane_inactivity_timer
	                UE_list->UE_sched_ctrl[UE_id].uplane_inactivity_timer = 0;
		    } else {	/* rx_length[i] */
			UE_list->eNB_UE_stats[CC_idP][UE_id].
			    num_errors_rx += 1;
			LOG_E(MAC,
			      "[eNB %d] CC_id %d Frame %d : Max size of transport block reached LCID %d from UE %d ",
			      enb_mod_idP, CC_idP, frameP, rx_lcids[i],
			      UE_id);
		    }
		} else {	/*(UE_id != -1 */
		    LOG_E(MAC,
			  "[eNB %d] CC_id %d Frame %d : received unsupported or unknown LCID %d from UE %d ",
			  enb_mod_idP, CC_idP, frameP, rx_lcids[i], UE_id);
		}
	    }

	    break;
	}

	payload_ptr += rx_lengths[i];
    }

    // Program ACK for PHICH
    LOG_D(MAC,
	  "Programming PHICH ACK for rnti %x harq_pid %d (first_rb %d)\n",
	  current_rnti, harq_pid, first_rb);
<<<<<<< HEAD
    nfapi_hi_dci0_request_t *hi_dci0_req = &mac->HI_DCI0_req[CC_idP];
=======
    nfapi_hi_dci0_request_t *hi_dci0_req;
    uint8_t sf_ahead_dl = ul_subframe2_k_phich(&mac->common_channels[CC_idP] , subframeP);
    hi_dci0_req = &mac->HI_DCI0_req[CC_idP][(subframeP+sf_ahead_dl)%10];

>>>>>>> 8471bd14
    nfapi_hi_dci0_request_body_t *hi_dci0_req_body = &hi_dci0_req->hi_dci0_request_body;
    nfapi_hi_dci0_request_pdu_t *hi_dci0_pdu =
	&hi_dci0_req_body->hi_dci0_pdu_list[hi_dci0_req_body->number_of_dci + hi_dci0_req_body->number_of_hi];
    memset((void *) hi_dci0_pdu, 0, sizeof(nfapi_hi_dci0_request_pdu_t));
    hi_dci0_pdu->pdu_type = NFAPI_HI_DCI0_HI_PDU_TYPE;
    hi_dci0_pdu->pdu_size = 2 + sizeof(nfapi_hi_dci0_hi_pdu);
    hi_dci0_pdu->hi_pdu.hi_pdu_rel8.tl.tag = NFAPI_HI_DCI0_REQUEST_HI_PDU_REL8_TAG;
    hi_dci0_pdu->hi_pdu.hi_pdu_rel8.resource_block_start = first_rb;
    hi_dci0_pdu->hi_pdu.hi_pdu_rel8.cyclic_shift_2_for_drms = 0;
    hi_dci0_pdu->hi_pdu.hi_pdu_rel8.hi_value = 1;
    hi_dci0_req_body->number_of_hi++;
    hi_dci0_req_body->sfnsf = sfnsf_add_subframe(frameP,subframeP, 0);
    hi_dci0_req_body->tl.tag = NFAPI_HI_DCI0_REQUEST_BODY_TAG;
<<<<<<< HEAD
    hi_dci0_req->sfn_sf = sfnsf_add_subframe(frameP,subframeP, 4);
=======
    hi_dci0_req->sfn_sf = sfnsf_add_subframe(frameP,subframeP,sf_ahead_dl);
>>>>>>> 8471bd14
    hi_dci0_req->header.message_id = NFAPI_HI_DCI0_REQUEST;

    /* NN--> FK: we could either check the payload, or use a phy helper to detect a false msg3 */
    if ((num_sdu == 0) && (num_ce == 0)) {
	if (UE_id != -1)
	    UE_list->eNB_UE_stats[CC_idP][UE_id].total_num_errors_rx += 1;
	/*
	   if (msg3_flagP != NULL) {
	   if( *msg3_flagP == 1 ) {
	   LOG_N(MAC,"[eNB %d] CC_id %d frame %d : false msg3 detection: signal phy to canceling RA and remove the UE\n", enb_mod_idP, CC_idP, frameP);
	   *msg3_flagP=0;
	   }
	   } */
    } else {
	if (UE_id != -1) {
	    UE_list->eNB_UE_stats[CC_idP][UE_id].pdu_bytes_rx = sdu_lenP;
	    UE_list->eNB_UE_stats[CC_idP][UE_id].total_pdu_bytes_rx +=
		sdu_lenP;
	    UE_list->eNB_UE_stats[CC_idP][UE_id].total_num_pdus_rx += 1;
	}
    }

    VCD_SIGNAL_DUMPER_DUMP_FUNCTION_BY_NAME
	(VCD_SIGNAL_DUMPER_FUNCTIONS_RX_SDU, 0);
    stop_meas(&mac->rx_ulsch_sdu);
}

uint32_t bytes_to_bsr_index(int32_t nbytes)
{
    uint32_t i = 0;

    if (nbytes < 0) {
	return (0);
    }

    while ((i < BSR_TABLE_SIZE) && (BSR_TABLE[i] <= nbytes)) {
	i++;
    }

    return (i - 1);
}

void
add_ue_ulsch_info(module_id_t module_idP, int CC_id, int UE_id,
		  sub_frame_t subframeP, UE_ULSCH_STATUS status)
{
    eNB_ulsch_info[module_idP][CC_id][UE_id].rnti =
	UE_RNTI(module_idP, UE_id);
    eNB_ulsch_info[module_idP][CC_id][UE_id].subframe = subframeP;
    eNB_ulsch_info[module_idP][CC_id][UE_id].status = status;

    eNB_ulsch_info[module_idP][CC_id][UE_id].serving_num++;
}

unsigned char *parse_ulsch_header(unsigned char *mac_header,
				  unsigned char *num_ce,
				  unsigned char *num_sdu,
				  unsigned char *rx_ces,
				  unsigned char *rx_lcids,
				  unsigned short *rx_lengths,
				  unsigned short tb_length)
{
    unsigned char not_done = 1, num_ces = 0, num_sdus =
	0, lcid, num_sdu_cnt;
    unsigned char *mac_header_ptr = mac_header;
    unsigned short length, ce_len = 0;

    while (not_done == 1) {

	if (((SCH_SUBHEADER_FIXED *) mac_header_ptr)->E == 0) {
	    not_done = 0;
	}

	lcid = ((SCH_SUBHEADER_FIXED *) mac_header_ptr)->LCID;

	if (lcid < EXTENDED_POWER_HEADROOM) {
	    if (not_done == 0) {	// last MAC SDU, length is implicit
		mac_header_ptr++;
		length =
		    tb_length - (mac_header_ptr - mac_header) - ce_len;

		for (num_sdu_cnt = 0; num_sdu_cnt < num_sdus;
		     num_sdu_cnt++) {
		    length -= rx_lengths[num_sdu_cnt];
		}
	    } else {
		if (((SCH_SUBHEADER_SHORT *) mac_header_ptr)->F == 0) {
		    length = ((SCH_SUBHEADER_SHORT *) mac_header_ptr)->L;
		    mac_header_ptr += 2;	//sizeof(SCH_SUBHEADER_SHORT);
		} else {	// F = 1
		    length =
			((((SCH_SUBHEADER_LONG *) mac_header_ptr)->L_MSB &
			  0x7f) << 8) | (((SCH_SUBHEADER_LONG *)
					  mac_header_ptr)->L_LSB & 0xff);
		    mac_header_ptr += 3;	//sizeof(SCH_SUBHEADER_LONG);
		}
	    }

	    LOG_D(MAC,
		  "[eNB] sdu %d lcid %d tb_length %d length %d (offset now %ld)\n",
		  num_sdus, lcid, tb_length, length,
		  mac_header_ptr - mac_header);
	    rx_lcids[num_sdus] = lcid;
	    rx_lengths[num_sdus] = length;
	    num_sdus++;
	} else {		// This is a control element subheader POWER_HEADROOM, BSR and CRNTI
	    if (lcid == SHORT_PADDING) {
		mac_header_ptr++;
	    } else {
		rx_ces[num_ces] = lcid;
		num_ces++;
		mac_header_ptr++;

		if (lcid == LONG_BSR) {
		    ce_len += 3;
		} else if (lcid == CRNTI) {
		    ce_len += 2;
		} else if ((lcid == POWER_HEADROOM)
			   || (lcid == TRUNCATED_BSR)
			   || (lcid == SHORT_BSR)) {
		    ce_len++;
		} else {
		    LOG_E(MAC, "unknown CE %d \n", lcid);
		    //AssertFatal(1 == 0, "unknown CE");
                    return NULL;
		}
	    }
	}
    }

    *num_ce = num_ces;
    *num_sdu = num_sdus;

    return (mac_header_ptr);
}

/* This function is called by PHY layer when it schedules some
 * uplink for a random access message 3.
 * The MAC scheduler has to skip the RBs used by this message 3
 * (done below in schedule_ulsch).
 */
void
set_msg3_subframe(module_id_t Mod_id,
		  int CC_id,
		  int frame,
		  int subframe, int rnti, int Msg3_frame,
		  int Msg3_subframe)
{
    eNB_MAC_INST *mac = RC.mac[Mod_id];
    int i;
    for (i = 0; i < NB_RA_PROC_MAX; i++) {
	if (mac->common_channels[CC_id].ra[i].state != IDLE &&
	    mac->common_channels[CC_id].ra[i].rnti == rnti) {
	    mac->common_channels[CC_id].ra[i].Msg3_subframe =
		Msg3_subframe;
	    break;
	}
    }
}


void
schedule_ulsch(module_id_t module_idP, frame_t frameP,
	       sub_frame_t subframeP)
{
  uint16_t first_rb[MAX_NUM_CCs];
  uint16_t i;
  int CC_id;
  eNB_MAC_INST *mac = RC.mac[module_idP];
  COMMON_channels_t *cc;
  int sched_frame=frameP;

  start_meas(&mac->schedule_ulsch);

  int sched_subframe = (subframeP+4)%10;

  cc = &mac->common_channels[0];
  int tdd_sfa;
  // for TDD: check subframes where we have to act and return if nothing should be done now
  if (cc->tdd_Config) {
    tdd_sfa = cc->tdd_Config->subframeAssignment;
    switch (subframeP) {
    case 0:
      if ((tdd_sfa == 0)||
          (tdd_sfa == 3)) sched_subframe = 4;
      else if (tdd_sfa==6) sched_subframe = 7;
      else return;
      break;
    case 1:
      if ((tdd_sfa==0)||
          (tdd_sfa==1)) sched_subframe = 7;
      else if (tdd_sfa==6) sched_subframe = 8;
      else return;
      break;
    case 2: // Don't schedule UL in subframe 2 for TDD
      return;
    case 3:
      if (tdd_sfa==2) sched_subframe = 7;
      else return;
      break;
    case 4:
      if (tdd_sfa==1) sched_subframe = 8;
      else return;
      break;
    case 5:
      if (tdd_sfa==0)      sched_subframe = 9;
      else if (tdd_sfa==6) sched_subframe = 2;
      else return;
      break;
    case 6:
      if (tdd_sfa==0 || tdd_sfa==1)      sched_subframe = 2;
      else if (tdd_sfa==6) sched_subframe = 3;
      else return;
      break;
    case 7:
      return;
    case 8:
      if ((tdd_sfa>=2) && (tdd_sfa<=5)) sched_subframe=2;
      else return;
      break;
    case 9:
      if ((tdd_sfa==1) || (tdd_sfa==3) || (tdd_sfa==4)) sched_subframe=3;
      else if (tdd_sfa==6) sched_subframe=4;
      else return;
      break;
    }
  }
  if (sched_subframe < subframeP) sched_frame++;

  for (CC_id=0; CC_id<MAX_NUM_CCs; CC_id++) {




	//leave out first RB for PUCCH
	first_rb[CC_id] = 1;

	// UE data info;
	// check which UE has data to transmit
	// function to decide the scheduling
	// e.g. scheduling_rslt = Greedy(granted_UEs, nb_RB)

	// default function for default scheduling
	//

	// output of scheduling, the UE numbers in RBs, where it is in the code???
	// check if RA (Msg3) is active in this subframeP, if so skip the PRBs used for Msg3
	// Msg3 is using 1 PRB so we need to increase first_rb accordingly
	// not sure about the break (can there be more than 1 active RA procedure?)

	for (i = 0; i < NB_RA_PROC_MAX; i++) {
	    if ((cc->ra[i].state == WAITMSG3) &&
		(cc->ra[i].Msg3_subframe == sched_subframe)) {
		first_rb[CC_id]++;
		//    cc->ray[i].Msg3_subframe = -1;
		break;
	    }
	}
    }

  schedule_ulsch_rnti(module_idP, frameP, subframeP, sched_subframe,first_rb);
  stop_meas(&mac->schedule_ulsch);
}
void
schedule_ulsch_rnti(module_id_t module_idP,
		    frame_t frameP,
		    sub_frame_t subframeP,
		    unsigned char sched_subframeP, uint16_t * first_rb)
{
    int UE_id;
    uint8_t aggregation = 2;
    rnti_t rnti = -1;
    uint8_t round = 0;
    uint8_t harq_pid = 0;
    uint8_t status = 0;
    uint8_t rb_table_index = -1;
    uint32_t cqi_req, cshift, ndi, tpc;
    int32_t normalized_rx_power;
    int32_t target_rx_power = -90;
    static int32_t tpc_accumulated = 0;
    int n;
    int CC_id = 0;
    int drop_ue = 0;
    int N_RB_UL;
    eNB_MAC_INST *mac = RC.mac[module_idP];
    COMMON_channels_t *cc = mac->common_channels;
    UE_list_t *UE_list = &mac->UE_list;
    UE_TEMPLATE *UE_template;
    UE_sched_ctrl *UE_sched_ctrl;
    int sched_frame = frameP;
    int rvidx_tab[4] = { 0, 2, 3, 1 };
    uint16_t          ul_req_index;
    uint8_t           dlsch_flag;
    if (sched_subframeP < subframeP)
	sched_frame++;

<<<<<<< HEAD
    nfapi_hi_dci0_request_t        *hi_dci0_req = &mac->HI_DCI0_req[CC_id];
=======
    nfapi_hi_dci0_request_t        *hi_dci0_req = &mac->HI_DCI0_req[CC_id][subframeP];
>>>>>>> 8471bd14
    nfapi_hi_dci0_request_body_t   *hi_dci0_req_body = &hi_dci0_req->hi_dci0_request_body;
    nfapi_hi_dci0_request_pdu_t    *hi_dci0_pdu;

    nfapi_ul_config_request_t *ul_req_tmp            = &mac->UL_req_tmp[CC_id][sched_subframeP];
    nfapi_ul_config_request_body_t *ul_req_tmp_body  = &ul_req_tmp->ul_config_request_body;
<<<<<<< HEAD

    //LOG_D(MAC, "entering ulsch preprocesor\n");
    ulsch_scheduler_pre_processor(module_idP, frameP, subframeP, first_rb);

    //LOG_D(MAC, "exiting ulsch preprocesor\n");

=======
    nfapi_ul_config_ulsch_harq_information *ulsch_harq_information;
    //LOG_D(MAC, "entering ulsch preprocesor\n");
    ulsch_scheduler_pre_processor(module_idP, frameP, subframeP,sched_subframeP, first_rb);

    //LOG_D(MAC, "exiting ulsch preprocesor\n");

>>>>>>> 8471bd14
    hi_dci0_req->sfn_sf = (frameP << 4) + subframeP;

    // loop over all active UEs
    for (UE_id = UE_list->head_ul; UE_id >= 0;
	 UE_id = UE_list->next_ul[UE_id]) {

	// don't schedule if Msg4 is not received yet
	if (UE_list->UE_template[UE_PCCID(module_idP, UE_id)][UE_id].
	    configured == FALSE) {
	    LOG_D(MAC,
		  "[eNB %d] frame %d subfarme %d, UE %d: not configured, skipping UE scheduling \n",
		  module_idP, frameP, subframeP, UE_id);
	    continue;
	}

	rnti = UE_RNTI(module_idP, UE_id);

	if (rnti == NOT_A_RNTI) {
	    LOG_W(MAC, "[eNB %d] frame %d subfarme %d, UE %d: no RNTI \n",
		  module_idP, frameP, subframeP, UE_id);
	    continue;
	}

	drop_ue = 0;
	/* let's drop the UE if get_eNB_UE_stats returns NULL when calling it with any of the UE's active UL CCs */
	/* TODO: refine?

	   for (n=0; n<UE_list->numactiveULCCs[UE_id]; n++) {
	   CC_id = UE_list->ordered_ULCCids[n][UE_id];

	   if (mac_xface->get_eNB_UE_stats(module_idP,CC_id,rnti) == NULL) {
	   LOG_W(MAC,"[eNB %d] frame %d subframe %d, UE %d/%x CC %d: no PHY context\n", module_idP,frameP,subframeP,UE_id,rnti,CC_id);
	   drop_ue = 1;
	   break;
	   }
	   } */
	if (drop_ue == 1) {
/* we can't come here, ulsch_scheduler_pre_processor won't put in the list a UE with no PHY context */
	    abort();
	    /* TODO: this is a hack. Sometimes the UE has no PHY context but
	     * is still present in the MAC with 'ul_failure_timer' = 0 and
	     * 'ul_out_of_sync' = 0. It seems wrong and the UE stays there forever. Let's
	     * start an UL out of sync procedure in this case.
	     * The root cause of this problem has to be found and corrected.
	     * In the meantime, this hack...
	     */
	    if (UE_list->UE_sched_ctrl[UE_id].ul_failure_timer == 0 &&
		UE_list->UE_sched_ctrl[UE_id].ul_out_of_sync == 0) {
		LOG_W(MAC,
		      "[eNB %d] frame %d subframe %d, UE %d/%x CC %d: UE in weird state, let's put it 'out of sync'\n",
		      module_idP, frameP, subframeP, UE_id, rnti, CC_id);
		// inform RRC of failure and clear timer
		mac_eNB_rrc_ul_failure(module_idP, CC_id, frameP,
				       subframeP, rnti);
                if (UE_list->UE_sched_ctrl[UE_id].ul_failure_timer > 0) {
                  LOG_I(MAC, "UE %d rnti %x: UL Failure timer %d clear to 0\n", UE_id, rnti,
                  UE_list->UE_sched_ctrl[UE_id].ul_failure_timer);
                }
		UE_list->UE_sched_ctrl[UE_id].ul_failure_timer = 0;
		UE_list->UE_sched_ctrl[UE_id].ul_out_of_sync = 1;
	    }
	    continue;
	}
	// loop over all active UL CC_ids for this UE
	for (n = 0; n < UE_list->numactiveULCCs[UE_id]; n++) {
	    // This is the actual CC_id in the list
	    CC_id = UE_list->ordered_ULCCids[n][UE_id];
	    N_RB_UL = to_prb(cc[CC_id].ul_Bandwidth);

	    /*
	       aggregation=get_aggregation(get_bw_index(module_idP,CC_id),
	       eNB_UE_stats->dl_cqi,
	       format0);
	     */

	    if (CCE_allocation_infeasible
		(module_idP, CC_id, 1, subframeP, aggregation, rnti)) {
		LOG_W(MAC,
		      "[eNB %d] frame %d subframe %d, UE %d/%x CC %d: not enough nCCE\n",
		      module_idP, frameP, subframeP, UE_id, rnti, CC_id);
		continue;	// break;
	    }

	    /* be sure that there are some free RBs */
	    if (first_rb[CC_id] >= N_RB_UL - 1) {
		LOG_W(MAC,
		      "[eNB %d] frame %d subframe %d, UE %d/%x CC %d: dropping, not enough RBs\n",
		      module_idP, frameP, subframeP, UE_id, rnti, CC_id);
		continue;
	    }
	    //      if (eNB_UE_stats->mode == PUSCH) { // ue has a ulsch channel

	    UE_template = &UE_list->UE_template[CC_id][UE_id];
	    UE_sched_ctrl = &UE_list->UE_sched_ctrl[UE_id];
	    harq_pid =
		subframe2harqpid(&cc[CC_id], sched_frame, sched_subframeP);
	    round = UE_sched_ctrl->round_UL[CC_id][harq_pid];
	    AssertFatal(round < 8, "round %d > 7 for UE %d/%x\n", round,
			UE_id, rnti);
	    LOG_D(MAC,
		  "[eNB %d] frame %d subframe %d,Checking PUSCH %d for UE %d/%x CC %d : aggregation level %d, N_RB_UL %d\n",
		  module_idP, frameP, subframeP, harq_pid, UE_id, rnti,
		  CC_id, aggregation, N_RB_UL);

	    RC.eNB[module_idP][CC_id]->pusch_stats_BO[UE_id][(frameP *
							      10) +
							     subframeP] =
		UE_template->ul_total_buffer;
	    VCD_SIGNAL_DUMPER_DUMP_VARIABLE_BY_NAME
		(VCD_SIGNAL_DUMPER_VARIABLES_UE0_BO,
		 RC.eNB[module_idP][CC_id]->pusch_stats_BO[UE_id][(frameP *
								   10) +
								  subframeP]);
	    if (UE_is_to_be_scheduled(module_idP, CC_id, UE_id) > 0 || round > 0)	// || ((frameP%10)==0))
		// if there is information on bsr of DCCH, DTCH or if there is UL_SR, or if there is a packet to retransmit, or we want to schedule a periodic feedback every 10 frames
	    {
		LOG_D(MAC,
		      "[eNB %d][PUSCH %d] Frame %d subframe %d Scheduling UE %d/%x in round %d(SR %d,UL_inactivity timer %d,UL_failure timer %d,cqi_req_timer %d)\n",
		      module_idP, harq_pid, frameP, subframeP, UE_id, rnti,
		      round, UE_template->ul_SR,
		      UE_sched_ctrl->ul_inactivity_timer,
		      UE_sched_ctrl->ul_failure_timer,
		      UE_sched_ctrl->cqi_req_timer);
		// reset the scheduling request
		UE_template->ul_SR = 0;
		status = mac_eNB_get_rrc_status(module_idP, rnti);
		if (status < RRC_CONNECTED)
		    cqi_req = 0;
		else if (UE_sched_ctrl->cqi_req_timer > 30) {
                    if (nfapi_mode) {
                      cqi_req = 0;
                    } else {
                      cqi_req = 1;
<<<<<<< HEAD
=======
                      UE_sched_ctrl->cqi_req_flag |= 1 << sched_subframeP;
>>>>>>> 8471bd14
                    }
		    UE_sched_ctrl->cqi_req_timer = 0;
		} else
		    cqi_req = 0;

		//power control
		//compute the expected ULSCH RX power (for the stats)

		// this is the normalized RX power and this should be constant (regardless of mcs
		normalized_rx_power = UE_sched_ctrl->pusch_snr[CC_id];
		target_rx_power = 178;

		// this assumes accumulated tpc
		// make sure that we are only sending a tpc update once a frame, otherwise the control loop will freak out
		int32_t framex10psubframe =
		    UE_template->pusch_tpc_tx_frame * 10 +
		    UE_template->pusch_tpc_tx_subframe;
		if (((framex10psubframe + 10) <= (frameP * 10 + subframeP)) ||	//normal case
		    ((framex10psubframe > (frameP * 10 + subframeP)) && (((10240 - framex10psubframe + frameP * 10 + subframeP) >= 10))))	//frame wrap-around
		{
		    UE_template->pusch_tpc_tx_frame = frameP;
		    UE_template->pusch_tpc_tx_subframe = subframeP;
		    if (normalized_rx_power > (target_rx_power + 4)) {
			tpc = 0;	//-1
			tpc_accumulated--;
		    } else if (normalized_rx_power < (target_rx_power - 4)) {
			tpc = 2;	//+1
			tpc_accumulated++;
		    } else {
			tpc = 1;	//0
		    }
		} else {
		    tpc = 1;	//0
		}
		//tpc = 1;
		if (tpc != 1) {
		    LOG_D(MAC,
			  "[eNB %d] ULSCH scheduler: frame %d, subframe %d, harq_pid %d, tpc %d, accumulated %d, normalized/target rx power %d/%d\n",
			  module_idP, frameP, subframeP, harq_pid, tpc,
			  tpc_accumulated, normalized_rx_power,
			  target_rx_power);
		}
		// new transmission
		if (round == 0) {

		    ndi = 1 - UE_template->oldNDI_UL[harq_pid];
		    UE_template->oldNDI_UL[harq_pid] = ndi;
		    UE_list->eNB_UE_stats[CC_id][UE_id].
			normalized_rx_power = normalized_rx_power;
		    UE_list->eNB_UE_stats[CC_id][UE_id].target_rx_power =
			target_rx_power;
		    UE_list->eNB_UE_stats[CC_id][UE_id].ulsch_mcs1 =
			UE_template->pre_assigned_mcs_ul;
		    UE_template->mcs_UL[harq_pid] = UE_template->pre_assigned_mcs_ul;	//cmin (UE_template->pre_assigned_mcs_ul, openair_daq_vars.target_ue_ul_mcs); // adjust, based on user-defined MCS
		    if (UE_template->pre_allocated_rb_table_index_ul >= 0) {
			rb_table_index =
			    UE_template->pre_allocated_rb_table_index_ul;
		    } else {
			UE_template->mcs_UL[harq_pid] = 10;	//cmin (10, openair_daq_vars.target_ue_ul_mcs);
			rb_table_index = 5;	// for PHR
		    }

		    UE_list->eNB_UE_stats[CC_id][UE_id].ulsch_mcs2 =
			UE_template->mcs_UL[harq_pid];
		    //            buffer_occupancy = UE_template->ul_total_buffer;


		    while (((rb_table[rb_table_index] >
			     (N_RB_UL - 1 - first_rb[CC_id]))
			    || (rb_table[rb_table_index] > 45))
			   && (rb_table_index > 0)) {
			rb_table_index--;
		    }

		    UE_template->TBS_UL[harq_pid] =
			get_TBS_UL(UE_template->mcs_UL[harq_pid],
				   rb_table[rb_table_index]);
		    UE_list->eNB_UE_stats[CC_id][UE_id].
			total_rbs_used_rx += rb_table[rb_table_index];
		    UE_list->eNB_UE_stats[CC_id][UE_id].ulsch_TBS =
			UE_template->TBS_UL[harq_pid];
		    //            buffer_occupancy -= TBS;

		    T(T_ENB_MAC_UE_UL_SCHEDULE, T_INT(module_idP),
		      T_INT(CC_id), T_INT(rnti), T_INT(frameP),
		      T_INT(subframeP), T_INT(harq_pid),
		      T_INT(UE_template->mcs_UL[harq_pid]),
		      T_INT(first_rb[CC_id]),
		      T_INT(rb_table[rb_table_index]),
		      T_INT(UE_template->TBS_UL[harq_pid]), T_INT(ndi));

		    if (mac_eNB_get_rrc_status(module_idP, rnti) <
			RRC_CONNECTED)
			LOG_D(MAC,
			      "[eNB %d][PUSCH %d/%x] CC_id %d Frame %d subframeP %d Scheduled UE %d (mcs %d, first rb %d, nb_rb %d, rb_table_index %d, TBS %d, harq_pid %d)\n",
			      module_idP, harq_pid, rnti, CC_id, frameP,
			      subframeP, UE_id,
			      UE_template->mcs_UL[harq_pid],
			      first_rb[CC_id], rb_table[rb_table_index],
			      rb_table_index,
			      UE_template->TBS_UL[harq_pid], harq_pid);

		    // bad indices : 20 (40 PRB), 21 (45 PRB), 22 (48 PRB)
		    //store for possible retransmission
		    UE_template->nb_rb_ul[harq_pid] =
			rb_table[rb_table_index];
		    UE_template->first_rb_ul[harq_pid] = first_rb[CC_id];

		    UE_sched_ctrl->ul_scheduled |= (1 << harq_pid);
		    if (UE_id == UE_list->head)
			VCD_SIGNAL_DUMPER_DUMP_VARIABLE_BY_NAME
			    (VCD_SIGNAL_DUMPER_VARIABLES_UE0_SCHEDULED,
			     UE_sched_ctrl->ul_scheduled);

		    // adjust total UL buffer status by TBS, wait for UL sdus to do final update
		    LOG_D(MAC,
			  "[eNB %d] CC_id %d UE %d/%x : adjusting ul_total_buffer, old %d, TBS %d\n",
			  module_idP, CC_id, UE_id, rnti,
			  UE_template->ul_total_buffer,
			  UE_template->TBS_UL[harq_pid]);
		    if (UE_template->ul_total_buffer >
			UE_template->TBS_UL[harq_pid])
			UE_template->ul_total_buffer -=
			    UE_template->TBS_UL[harq_pid];
		    else
			UE_template->ul_total_buffer = 0;
		    LOG_D(MAC, "ul_total_buffer, new %d\n",
			  UE_template->ul_total_buffer);
		    // Cyclic shift for DM RS
		    cshift = 0;	// values from 0 to 7 can be used for mapping the cyclic shift (36.211 , Table 5.5.2.1.1-1)
		    // save it for a potential retransmission
		    UE_template->cshift[harq_pid] = cshift;

		    hi_dci0_pdu = &hi_dci0_req_body->hi_dci0_pdu_list[hi_dci0_req_body->number_of_dci + hi_dci0_req_body->number_of_hi];
		    memset((void *) hi_dci0_pdu, 0,
			   sizeof(nfapi_hi_dci0_request_pdu_t));
		    hi_dci0_pdu->pdu_type = NFAPI_HI_DCI0_DCI_PDU_TYPE;
		    hi_dci0_pdu->pdu_size =
			2 + sizeof(nfapi_hi_dci0_dci_pdu);
                    hi_dci0_pdu->dci_pdu.dci_pdu_rel8.tl.tag = NFAPI_HI_DCI0_REQUEST_DCI_PDU_REL8_TAG;
		    hi_dci0_pdu->dci_pdu.dci_pdu_rel8.dci_format =
			NFAPI_UL_DCI_FORMAT_0;
		    hi_dci0_pdu->dci_pdu.dci_pdu_rel8.aggregation_level =
			aggregation;
		    hi_dci0_pdu->dci_pdu.dci_pdu_rel8.rnti = rnti;
		    hi_dci0_pdu->dci_pdu.dci_pdu_rel8.transmission_power =
			6000;
		    hi_dci0_pdu->dci_pdu.dci_pdu_rel8.
			resource_block_start = first_rb[CC_id];
		    hi_dci0_pdu->dci_pdu.dci_pdu_rel8.
			number_of_resource_block =
			rb_table[rb_table_index];
		    hi_dci0_pdu->dci_pdu.dci_pdu_rel8.mcs_1 =
			UE_template->mcs_UL[harq_pid];
		    hi_dci0_pdu->dci_pdu.dci_pdu_rel8.
			cyclic_shift_2_for_drms = cshift;
		    hi_dci0_pdu->dci_pdu.dci_pdu_rel8.
			frequency_hopping_enabled_flag = 0;
		    hi_dci0_pdu->dci_pdu.dci_pdu_rel8.
			new_data_indication_1 = ndi;
		    hi_dci0_pdu->dci_pdu.dci_pdu_rel8.tpc = tpc;
		    hi_dci0_pdu->dci_pdu.dci_pdu_rel8.cqi_csi_request =
			cqi_req;
		    hi_dci0_pdu->dci_pdu.dci_pdu_rel8.dl_assignment_index =
			UE_template->DAI_ul[sched_subframeP];
            hi_dci0_pdu->dci_pdu.dci_pdu_rel8.harq_pid                          = harq_pid;

                    hi_dci0_req_body->number_of_dci++;
                    hi_dci0_req_body->sfnsf = sfnsf_add_subframe(sched_frame, sched_subframeP, 0); //(frameP, subframeP, 4)
                    hi_dci0_req_body->tl.tag = NFAPI_HI_DCI0_REQUEST_BODY_TAG;

                    hi_dci0_req->sfn_sf = frameP<<4|subframeP; // sfnsf_add_subframe(sched_frame, sched_subframeP, 0); // sunday!
                    hi_dci0_req->header.message_id = NFAPI_HI_DCI0_REQUEST;

<<<<<<< HEAD
                    hi_dci0_req_body->number_of_dci++;
                    hi_dci0_req_body->sfnsf = sfnsf_add_subframe(frameP, subframeP, 4);
                    hi_dci0_req_body->tl.tag = NFAPI_HI_DCI0_REQUEST_BODY_TAG;

                    hi_dci0_req->sfn_sf = frameP<<4|subframeP; // sfnsf_add_subframe(sched_frame, sched_subframeP, 0); // sunday!
                    hi_dci0_req->header.message_id = NFAPI_HI_DCI0_REQUEST;

=======
>>>>>>> 8471bd14

		    LOG_D(MAC,
			  "[PUSCH %d] Frame %d, Subframe %d: Adding UL CONFIG.Request for UE %d/%x, ulsch_frame %d, ulsch_subframe %d\n",
			  harq_pid, frameP, subframeP, UE_id, rnti,
			  sched_frame, sched_subframeP);
            ul_req_index = 0;
            dlsch_flag = 0;
            for(ul_req_index = 0;ul_req_index < ul_req_tmp_body->number_of_pdus;ul_req_index++){
                if(ul_req_tmp_body->ul_config_pdu_list[ul_req_index].pdu_type == NFAPI_UL_CONFIG_UCI_HARQ_PDU_TYPE){
                   dlsch_flag = 1;
                   LOG_D(MAC,"Frame %d, Subframe %d:rnti %x ul_req_index %d Switched UCI HARQ to ULSCH HARQ(first)\n",frameP,subframeP,rnti,ul_req_index);
                   break;
                }
            }
		    // Add UL_config PDUs
<<<<<<< HEAD
		    fill_nfapi_ulsch_config_request_rel8(&ul_req_tmp_body->ul_config_pdu_list[ul_req_tmp_body->number_of_pdus], cqi_req, cc, UE_template->physicalConfigDedicated, get_tmode(module_idP, CC_id, UE_id), mac->ul_handle, rnti, first_rb[CC_id],	// resource_block_start
=======
		    fill_nfapi_ulsch_config_request_rel8(&ul_req_tmp_body->ul_config_pdu_list[ul_req_index], cqi_req, cc, UE_template->physicalConfigDedicated, get_tmode(module_idP, CC_id, UE_id), mac->ul_handle, rnti, first_rb[CC_id],	// resource_block_start
>>>>>>> 8471bd14
							 rb_table[rb_table_index],	// number_of_resource_blocks
							 UE_template->mcs_UL[harq_pid], cshift,	// cyclic_shift_2_for_drms
							 0,	// frequency_hopping_enabled_flag
							 0,	// frequency_hopping_bits
							 ndi,	// new_data_indication
							 0,	// redundancy_version
							 harq_pid,	// harq_process_number
							 0,	// ul_tx_mode
							 0,	// current_tx_nb
							 0,	// n_srs
							 get_TBS_UL
							 (UE_template->
							  mcs_UL[harq_pid],
							  rb_table
							  [rb_table_index]));
#ifdef Rel14
		    if (UE_template->rach_resource_type > 0) {	// This is a BL/CE UE allocation
<<<<<<< HEAD
			fill_nfapi_ulsch_config_request_emtc(&ul_req_tmp_body->ul_config_pdu_list[ul_req_tmp_body->number_of_pdus], UE_template->rach_resource_type > 2 ? 2 : 1, 1,	//total_number_of_repetitions
=======
			fill_nfapi_ulsch_config_request_emtc(&ul_req_tmp_body->ul_config_pdu_list[ul_req_index], UE_template->rach_resource_type > 2 ? 2 : 1, 1,	//total_number_of_repetitions
>>>>>>> 8471bd14
							     1,	//repetition_number
							     (frameP *
							      10) +
							     subframeP);
		    }
#endif
<<<<<<< HEAD
                    ul_req_tmp->header.message_id = NFAPI_UL_CONFIG_REQUEST;
		    ul_req_tmp_body->number_of_pdus++;
=======
            if(dlsch_flag == 1){
                if(cqi_req == 1){
                    ul_req_tmp_body->ul_config_pdu_list[ul_req_index].pdu_type = NFAPI_UL_CONFIG_ULSCH_CQI_HARQ_RI_PDU_TYPE;
                    ulsch_harq_information = &ul_req_tmp_body->ul_config_pdu_list[ul_req_index].ulsch_cqi_harq_ri_pdu.harq_information;
                    ul_req_tmp_body->ul_config_pdu_list[ul_req_index].ulsch_cqi_harq_ri_pdu.initial_transmission_parameters.initial_transmission_parameters_rel8.tl.tag=NFAPI_UL_CONFIG_REQUEST_INITIAL_TRANSMISSION_PARAMETERS_REL8_TAG;
                    ul_req_tmp_body->ul_config_pdu_list[ul_req_index].ulsch_cqi_harq_ri_pdu.initial_transmission_parameters.initial_transmission_parameters_rel8.n_srs_initial = 0;    // last symbol not punctured
                    ul_req_tmp_body->ul_config_pdu_list[ul_req_index].ulsch_cqi_harq_ri_pdu.initial_transmission_parameters.initial_transmission_parameters_rel8.initial_number_of_resource_blocks = rb_table[rb_table_index];

                }else{
                    ul_req_tmp_body->ul_config_pdu_list[ul_req_index].pdu_type = NFAPI_UL_CONFIG_ULSCH_HARQ_PDU_TYPE;
                    ulsch_harq_information = &ul_req_tmp_body->ul_config_pdu_list[ul_req_index].ulsch_harq_pdu.harq_information;
                    ul_req_tmp_body->ul_config_pdu_list[ul_req_index].ulsch_harq_pdu.initial_transmission_parameters.initial_transmission_parameters_rel8.tl.tag = NFAPI_UL_CONFIG_REQUEST_INITIAL_TRANSMISSION_PARAMETERS_REL8_TAG;
                    ul_req_tmp_body->ul_config_pdu_list[ul_req_index].ulsch_harq_pdu.initial_transmission_parameters.initial_transmission_parameters_rel8.n_srs_initial = 0;  // last symbol not punctured
                    ul_req_tmp_body->ul_config_pdu_list[ul_req_index].ulsch_harq_pdu.initial_transmission_parameters.initial_transmission_parameters_rel8.initial_number_of_resource_blocks = rb_table[rb_table_index];
                }
                fill_nfapi_ulsch_harq_information(module_idP, CC_id,rnti, ulsch_harq_information,subframeP);
            }else{
                ul_req_tmp_body->number_of_pdus++;
            }
                    ul_req_tmp->header.message_id = NFAPI_UL_CONFIG_REQUEST;

>>>>>>> 8471bd14
                    ul_req_tmp_body->tl.tag = NFAPI_UL_CONFIG_REQUEST_BODY_TAG;
		    mac->ul_handle++;

                    uint16_t ul_sched_frame = sched_frame;
                    uint16_t ul_sched_subframeP = sched_subframeP;

<<<<<<< HEAD
                    add_subframe(&ul_sched_frame, &ul_sched_subframeP, 2);
=======
             //       add_subframe(&ul_sched_frame, &ul_sched_subframeP, 2);
>>>>>>> 8471bd14
                    ul_req_tmp->sfn_sf = ul_sched_frame<<4|ul_sched_subframeP;

		    add_ue_ulsch_info(module_idP,
				      CC_id, UE_id, subframeP,
				      S_UL_SCHEDULED);

		    //LOG_D(MAC, "[eNB %d] CC_id %d Frame %d, subframeP %d: Generated ULSCH DCI for next UE_id %d, format 0\n", module_idP, CC_id, frameP, subframeP, UE_id);
                    LOG_D(MAC,"[PUSCH %d] SFN/SF:%04d%d UL_CFG:SFN/SF:%04d%d CQI:%d for UE %d/%x\n", harq_pid,frameP,subframeP,ul_sched_frame,ul_sched_subframeP,cqi_req,UE_id,rnti);

		    // increment first rb for next UE allocation
		    first_rb[CC_id] += rb_table[rb_table_index];
		} else {	// round > 0 => retransmission
		    T(T_ENB_MAC_UE_UL_SCHEDULE_RETRANSMISSION,
		      T_INT(module_idP), T_INT(CC_id), T_INT(rnti),
		      T_INT(frameP), T_INT(subframeP), T_INT(harq_pid),
		      T_INT(UE_template->mcs_UL[harq_pid]),
		      T_INT(first_rb[CC_id]),
		      T_INT(rb_table[rb_table_index]), T_INT(round));
<<<<<<< HEAD

		    // fill in NAK information

		    hi_dci0_pdu = &hi_dci0_req_body->hi_dci0_pdu_list[hi_dci0_req_body->number_of_dci + hi_dci0_req_body->number_of_hi];
		    memset((void *) hi_dci0_pdu, 0,
			   sizeof(nfapi_hi_dci0_request_pdu_t));
		    hi_dci0_pdu->pdu_type = NFAPI_HI_DCI0_HI_PDU_TYPE;
		    hi_dci0_pdu->pdu_size =
			2 + sizeof(nfapi_hi_dci0_hi_pdu);
                    hi_dci0_pdu->hi_pdu.hi_pdu_rel8.tl.tag = NFAPI_HI_DCI0_REQUEST_HI_PDU_REL8_TAG;
		    hi_dci0_pdu->hi_pdu.hi_pdu_rel8.resource_block_start =
			UE_template->first_rb_ul[harq_pid];
		    hi_dci0_pdu->hi_pdu.hi_pdu_rel8.
			cyclic_shift_2_for_drms =
			UE_template->cshift[harq_pid];
		    hi_dci0_pdu->hi_pdu.hi_pdu_rel8.hi_value = 0;
		    hi_dci0_req_body->number_of_hi++;
                    hi_dci0_req_body->sfnsf = sfnsf_add_subframe(sched_frame, sched_subframeP, 0);
                    hi_dci0_req->sfn_sf = frameP<<4|subframeP;
                    hi_dci0_req->header.message_id = NFAPI_HI_DCI0_REQUEST;

		    LOG_D(MAC,
			  "[eNB %d][PUSCH %d/%x] CC_id %d Frame %d subframeP %d Scheduled (PHICH) UE %d (mcs %d, first rb %d, nb_rb %d, TBS %d, round %d)\n",
			  module_idP, harq_pid, rnti, CC_id, frameP,
			  subframeP, UE_id, UE_template->mcs_UL[harq_pid],
			  UE_template->first_rb_ul[harq_pid],
			  UE_template->nb_rb_ul[harq_pid],
			  UE_template->TBS_UL[harq_pid], round);
=======
>>>>>>> 8471bd14
		    // Add UL_config PDUs
		    LOG_D(MAC,
			  "[PUSCH %d] Frame %d, Subframe %d: Adding UL CONFIG.Request for UE %d/%x, ulsch_frame %d, ulsch_subframe %d\n",
			  harq_pid, frameP, subframeP, UE_id, rnti,
			  sched_frame, sched_subframeP);
<<<<<<< HEAD
		    fill_nfapi_ulsch_config_request_rel8(&ul_req_tmp_body->ul_config_pdu_list[ul_req_tmp_body->number_of_pdus], cqi_req, cc, UE_template->physicalConfigDedicated, get_tmode(module_idP, CC_id, UE_id), mac->ul_handle, rnti, UE_template->first_rb_ul[harq_pid],	// resource_block_start
=======
            ul_req_index = 0;
            dlsch_flag = 0;
            for(ul_req_index = 0;ul_req_index < ul_req_tmp_body->number_of_pdus;ul_req_index++){
                if(ul_req_tmp_body->ul_config_pdu_list[ul_req_index].pdu_type == NFAPI_UL_CONFIG_UCI_HARQ_PDU_TYPE){
                   dlsch_flag = 1;
                   LOG_D(MAC,"Frame %d, Subframe %d:rnti %x ul_req_index %d Switched UCI HARQ to ULSCH HARQ(first)\n",frameP,subframeP,rnti,ul_req_index);
                   break;
                }
            }
		    fill_nfapi_ulsch_config_request_rel8(&ul_req_tmp_body->ul_config_pdu_list[ul_req_index], cqi_req, cc, UE_template->physicalConfigDedicated, get_tmode(module_idP, CC_id, UE_id), mac->ul_handle, rnti, UE_template->first_rb_ul[harq_pid],	// resource_block_start
>>>>>>> 8471bd14
							 UE_template->nb_rb_ul[harq_pid],	// number_of_resource_blocks
							 UE_template->mcs_UL[harq_pid], cshift,	// cyclic_shift_2_for_drms
							 0,	// frequency_hopping_enabled_flag
							 0,	// frequency_hopping_bits
							 UE_template->oldNDI_UL[harq_pid],	// new_data_indication
							 rvidx_tab[round & 3],	// redundancy_version
							 harq_pid,	// harq_process_number
							 0,	// ul_tx_mode
							 0,	// current_tx_nb
							 0,	// n_srs
							 UE_template->
							 TBS_UL[harq_pid]);
#ifdef Rel14
		    if (UE_template->rach_resource_type > 0) {	// This is a BL/CE UE allocation
<<<<<<< HEAD
			fill_nfapi_ulsch_config_request_emtc(&ul_req_tmp_body->ul_config_pdu_list[ul_req_tmp_body->number_of_pdus], UE_template->rach_resource_type > 2 ? 2 : 1, 1,	//total_number_of_repetitions
=======
			fill_nfapi_ulsch_config_request_emtc(&ul_req_tmp_body->ul_config_pdu_list[ul_req_index], UE_template->rach_resource_type > 2 ? 2 : 1, 1,	//total_number_of_repetitions
>>>>>>> 8471bd14
							     1,	//repetition_number
							     (frameP *
							      10) +
							     subframeP);
		    }
#endif
<<<<<<< HEAD
		    ul_req_tmp_body->number_of_pdus++;
=======
            if(dlsch_flag == 1){
                if(cqi_req == 1){
                    ul_req_tmp_body->ul_config_pdu_list[ul_req_index].pdu_type = NFAPI_UL_CONFIG_ULSCH_CQI_HARQ_RI_PDU_TYPE;
                    ulsch_harq_information = &ul_req_tmp_body->ul_config_pdu_list[ul_req_index].ulsch_cqi_harq_ri_pdu.harq_information;
                    ul_req_tmp_body->ul_config_pdu_list[ul_req_index].ulsch_cqi_harq_ri_pdu.initial_transmission_parameters.initial_transmission_parameters_rel8.tl.tag=NFAPI_UL_CONFIG_REQUEST_INITIAL_TRANSMISSION_PARAMETERS_REL8_TAG;
                    ul_req_tmp_body->ul_config_pdu_list[ul_req_index].ulsch_cqi_harq_ri_pdu.initial_transmission_parameters.initial_transmission_parameters_rel8.n_srs_initial = 0;    // last symbol not punctured
                    ul_req_tmp_body->ul_config_pdu_list[ul_req_index].ulsch_cqi_harq_ri_pdu.initial_transmission_parameters.initial_transmission_parameters_rel8.initial_number_of_resource_blocks = UE_template->nb_rb_ul[harq_pid];

                }else{
                    ul_req_tmp_body->ul_config_pdu_list[ul_req_index].pdu_type = NFAPI_UL_CONFIG_ULSCH_HARQ_PDU_TYPE;
                    ulsch_harq_information = &ul_req_tmp_body->ul_config_pdu_list[ul_req_index].ulsch_harq_pdu.harq_information;
                    ul_req_tmp_body->ul_config_pdu_list[ul_req_index].ulsch_harq_pdu.initial_transmission_parameters.initial_transmission_parameters_rel8.tl.tag = NFAPI_UL_CONFIG_REQUEST_INITIAL_TRANSMISSION_PARAMETERS_REL8_TAG;
                    ul_req_tmp_body->ul_config_pdu_list[ul_req_index].ulsch_harq_pdu.initial_transmission_parameters.initial_transmission_parameters_rel8.n_srs_initial = 0;  // last symbol not punctured
                    ul_req_tmp_body->ul_config_pdu_list[ul_req_index].ulsch_harq_pdu.initial_transmission_parameters.initial_transmission_parameters_rel8.initial_number_of_resource_blocks = UE_template->nb_rb_ul[harq_pid];
                }
                fill_nfapi_ulsch_harq_information(module_idP, CC_id,rnti, ulsch_harq_information,subframeP);
            }else{
                ul_req_tmp_body->number_of_pdus++;
            }

>>>>>>> 8471bd14
		    mac->ul_handle++;

                    ul_req_tmp_body->tl.tag = NFAPI_UL_CONFIG_REQUEST_BODY_TAG;

                    ul_req_tmp->sfn_sf = sched_frame<<4|sched_subframeP;
                    ul_req_tmp->header.message_id = NFAPI_UL_CONFIG_REQUEST;

                    LOG_D(MAC,"[PUSCH %d] Frame %d, Subframe %d: Adding UL CONFIG.Request for UE %d/%x, ulsch_frame %d, ulsch_subframe %d cqi_req %d\n",
                        harq_pid,frameP,subframeP,UE_id,rnti,sched_frame,sched_subframeP,cqi_req);
		}		/*
				   else if (round > 0) { //we schedule a retransmission

				   ndi = UE_template->oldNDI_UL[harq_pid];

				   if ((round&3)==0) {
				   mcs = openair_daq_vars.target_ue_ul_mcs;
				   } else {
				   mcs = rvidx_tab[round&3] + 28; //not correct for round==4!

				   }

				   LOG_I(MAC,"[eNB %d][PUSCH %d/%x] CC_id %d Frame %d subframeP %d Scheduled UE retransmission (mcs %d, first rb %d, nb_rb %d, harq_pid %d, round %d)\n",
				   module_idP,UE_id,rnti,CC_id,frameP,subframeP,mcs,
				   first_rb[CC_id],UE_template->nb_rb_ul[harq_pid],
				   harq_pid, round);

				   rballoc = mac_xface->computeRIV(frame_parms->N_RB_UL,
				   first_rb[CC_id],
				   UE_template->nb_rb_ul[harq_pid]);
				   first_rb[CC_id]+=UE_template->nb_rb_ul[harq_pid];  // increment for next UE allocation

				   UE_list->eNB_UE_stats[CC_id][UE_id].num_retransmission_rx+=1;
				   UE_list->eNB_UE_stats[CC_id][UE_id].rbs_used_retx_rx=UE_template->nb_rb_ul[harq_pid];
				   UE_list->eNB_UE_stats[CC_id][UE_id].total_rbs_used_rx+=UE_template->nb_rb_ul[harq_pid];
				   UE_list->eNB_UE_stats[CC_id][UE_id].ulsch_mcs1=mcs;
				   UE_list->eNB_UE_stats[CC_id][UE_id].ulsch_mcs2=mcs;
				   }
				 */

	    }			// UE_is_to_be_scheduled
	}			// loop over UE_id
    }				// loop of CC_id
}<|MERGE_RESOLUTION|>--- conflicted
+++ resolved
@@ -243,14 +243,9 @@
 		    first_rb_ul[harq_pid];
 		ra[RA_id].msg3_round++;
 		// prepare handling of retransmission
-<<<<<<< HEAD
-		ra[RA_id].Msg3_frame    = (ra[RA_id].Msg3_frame + ((ra[RA_id].Msg3_subframe > 1) ? 1 : 0)) % 1024;
-		ra[RA_id].Msg3_subframe = (ra[RA_id].Msg3_subframe + 8) % 10;
-=======
 		get_Msg3allocret(&mac->common_channels[CC_idP],
 		                  ra[RA_id].Msg3_subframe, ra[RA_id].Msg3_frame,
 		                  &ra[RA_id].Msg3_frame, &ra[RA_id].Msg3_subframe);
->>>>>>> 8471bd14
 		add_msg3(enb_mod_idP, CC_idP, &ra[RA_id], frameP,
 			 subframeP);
 	    }
@@ -843,14 +838,10 @@
     LOG_D(MAC,
 	  "Programming PHICH ACK for rnti %x harq_pid %d (first_rb %d)\n",
 	  current_rnti, harq_pid, first_rb);
-<<<<<<< HEAD
-    nfapi_hi_dci0_request_t *hi_dci0_req = &mac->HI_DCI0_req[CC_idP];
-=======
     nfapi_hi_dci0_request_t *hi_dci0_req;
     uint8_t sf_ahead_dl = ul_subframe2_k_phich(&mac->common_channels[CC_idP] , subframeP);
     hi_dci0_req = &mac->HI_DCI0_req[CC_idP][(subframeP+sf_ahead_dl)%10];
 
->>>>>>> 8471bd14
     nfapi_hi_dci0_request_body_t *hi_dci0_req_body = &hi_dci0_req->hi_dci0_request_body;
     nfapi_hi_dci0_request_pdu_t *hi_dci0_pdu =
 	&hi_dci0_req_body->hi_dci0_pdu_list[hi_dci0_req_body->number_of_dci + hi_dci0_req_body->number_of_hi];
@@ -864,11 +855,7 @@
     hi_dci0_req_body->number_of_hi++;
     hi_dci0_req_body->sfnsf = sfnsf_add_subframe(frameP,subframeP, 0);
     hi_dci0_req_body->tl.tag = NFAPI_HI_DCI0_REQUEST_BODY_TAG;
-<<<<<<< HEAD
-    hi_dci0_req->sfn_sf = sfnsf_add_subframe(frameP,subframeP, 4);
-=======
     hi_dci0_req->sfn_sf = sfnsf_add_subframe(frameP,subframeP,sf_ahead_dl);
->>>>>>> 8471bd14
     hi_dci0_req->header.message_id = NFAPI_HI_DCI0_REQUEST;
 
     /* NN--> FK: we could either check the payload, or use a phy helper to detect a false msg3 */
@@ -1165,31 +1152,18 @@
     if (sched_subframeP < subframeP)
 	sched_frame++;
 
-<<<<<<< HEAD
-    nfapi_hi_dci0_request_t        *hi_dci0_req = &mac->HI_DCI0_req[CC_id];
-=======
     nfapi_hi_dci0_request_t        *hi_dci0_req = &mac->HI_DCI0_req[CC_id][subframeP];
->>>>>>> 8471bd14
     nfapi_hi_dci0_request_body_t   *hi_dci0_req_body = &hi_dci0_req->hi_dci0_request_body;
     nfapi_hi_dci0_request_pdu_t    *hi_dci0_pdu;
 
     nfapi_ul_config_request_t *ul_req_tmp            = &mac->UL_req_tmp[CC_id][sched_subframeP];
     nfapi_ul_config_request_body_t *ul_req_tmp_body  = &ul_req_tmp->ul_config_request_body;
-<<<<<<< HEAD
-
-    //LOG_D(MAC, "entering ulsch preprocesor\n");
-    ulsch_scheduler_pre_processor(module_idP, frameP, subframeP, first_rb);
-
-    //LOG_D(MAC, "exiting ulsch preprocesor\n");
-
-=======
     nfapi_ul_config_ulsch_harq_information *ulsch_harq_information;
     //LOG_D(MAC, "entering ulsch preprocesor\n");
     ulsch_scheduler_pre_processor(module_idP, frameP, subframeP,sched_subframeP, first_rb);
 
     //LOG_D(MAC, "exiting ulsch preprocesor\n");
 
->>>>>>> 8471bd14
     hi_dci0_req->sfn_sf = (frameP << 4) + subframeP;
 
     // loop over all active UEs
@@ -1323,10 +1297,7 @@
                       cqi_req = 0;
                     } else {
                       cqi_req = 1;
-<<<<<<< HEAD
-=======
                       UE_sched_ctrl->cqi_req_flag |= 1 << sched_subframeP;
->>>>>>> 8471bd14
                     }
 		    UE_sched_ctrl->cqi_req_timer = 0;
 		} else
@@ -1501,16 +1472,6 @@
                     hi_dci0_req->sfn_sf = frameP<<4|subframeP; // sfnsf_add_subframe(sched_frame, sched_subframeP, 0); // sunday!
                     hi_dci0_req->header.message_id = NFAPI_HI_DCI0_REQUEST;
 
-<<<<<<< HEAD
-                    hi_dci0_req_body->number_of_dci++;
-                    hi_dci0_req_body->sfnsf = sfnsf_add_subframe(frameP, subframeP, 4);
-                    hi_dci0_req_body->tl.tag = NFAPI_HI_DCI0_REQUEST_BODY_TAG;
-
-                    hi_dci0_req->sfn_sf = frameP<<4|subframeP; // sfnsf_add_subframe(sched_frame, sched_subframeP, 0); // sunday!
-                    hi_dci0_req->header.message_id = NFAPI_HI_DCI0_REQUEST;
-
-=======
->>>>>>> 8471bd14
 
 		    LOG_D(MAC,
 			  "[PUSCH %d] Frame %d, Subframe %d: Adding UL CONFIG.Request for UE %d/%x, ulsch_frame %d, ulsch_subframe %d\n",
@@ -1526,11 +1487,7 @@
                 }
             }
 		    // Add UL_config PDUs
-<<<<<<< HEAD
-		    fill_nfapi_ulsch_config_request_rel8(&ul_req_tmp_body->ul_config_pdu_list[ul_req_tmp_body->number_of_pdus], cqi_req, cc, UE_template->physicalConfigDedicated, get_tmode(module_idP, CC_id, UE_id), mac->ul_handle, rnti, first_rb[CC_id],	// resource_block_start
-=======
 		    fill_nfapi_ulsch_config_request_rel8(&ul_req_tmp_body->ul_config_pdu_list[ul_req_index], cqi_req, cc, UE_template->physicalConfigDedicated, get_tmode(module_idP, CC_id, UE_id), mac->ul_handle, rnti, first_rb[CC_id],	// resource_block_start
->>>>>>> 8471bd14
 							 rb_table[rb_table_index],	// number_of_resource_blocks
 							 UE_template->mcs_UL[harq_pid], cshift,	// cyclic_shift_2_for_drms
 							 0,	// frequency_hopping_enabled_flag
@@ -1548,21 +1505,13 @@
 							  [rb_table_index]));
 #ifdef Rel14
 		    if (UE_template->rach_resource_type > 0) {	// This is a BL/CE UE allocation
-<<<<<<< HEAD
-			fill_nfapi_ulsch_config_request_emtc(&ul_req_tmp_body->ul_config_pdu_list[ul_req_tmp_body->number_of_pdus], UE_template->rach_resource_type > 2 ? 2 : 1, 1,	//total_number_of_repetitions
-=======
 			fill_nfapi_ulsch_config_request_emtc(&ul_req_tmp_body->ul_config_pdu_list[ul_req_index], UE_template->rach_resource_type > 2 ? 2 : 1, 1,	//total_number_of_repetitions
->>>>>>> 8471bd14
 							     1,	//repetition_number
 							     (frameP *
 							      10) +
 							     subframeP);
 		    }
 #endif
-<<<<<<< HEAD
-                    ul_req_tmp->header.message_id = NFAPI_UL_CONFIG_REQUEST;
-		    ul_req_tmp_body->number_of_pdus++;
-=======
             if(dlsch_flag == 1){
                 if(cqi_req == 1){
                     ul_req_tmp_body->ul_config_pdu_list[ul_req_index].pdu_type = NFAPI_UL_CONFIG_ULSCH_CQI_HARQ_RI_PDU_TYPE;
@@ -1584,18 +1533,13 @@
             }
                     ul_req_tmp->header.message_id = NFAPI_UL_CONFIG_REQUEST;
 
->>>>>>> 8471bd14
                     ul_req_tmp_body->tl.tag = NFAPI_UL_CONFIG_REQUEST_BODY_TAG;
 		    mac->ul_handle++;
 
                     uint16_t ul_sched_frame = sched_frame;
                     uint16_t ul_sched_subframeP = sched_subframeP;
 
-<<<<<<< HEAD
-                    add_subframe(&ul_sched_frame, &ul_sched_subframeP, 2);
-=======
              //       add_subframe(&ul_sched_frame, &ul_sched_subframeP, 2);
->>>>>>> 8471bd14
                     ul_req_tmp->sfn_sf = ul_sched_frame<<4|ul_sched_subframeP;
 
 		    add_ue_ulsch_info(module_idP,
@@ -1614,45 +1558,11 @@
 		      T_INT(UE_template->mcs_UL[harq_pid]),
 		      T_INT(first_rb[CC_id]),
 		      T_INT(rb_table[rb_table_index]), T_INT(round));
-<<<<<<< HEAD
-
-		    // fill in NAK information
-
-		    hi_dci0_pdu = &hi_dci0_req_body->hi_dci0_pdu_list[hi_dci0_req_body->number_of_dci + hi_dci0_req_body->number_of_hi];
-		    memset((void *) hi_dci0_pdu, 0,
-			   sizeof(nfapi_hi_dci0_request_pdu_t));
-		    hi_dci0_pdu->pdu_type = NFAPI_HI_DCI0_HI_PDU_TYPE;
-		    hi_dci0_pdu->pdu_size =
-			2 + sizeof(nfapi_hi_dci0_hi_pdu);
-                    hi_dci0_pdu->hi_pdu.hi_pdu_rel8.tl.tag = NFAPI_HI_DCI0_REQUEST_HI_PDU_REL8_TAG;
-		    hi_dci0_pdu->hi_pdu.hi_pdu_rel8.resource_block_start =
-			UE_template->first_rb_ul[harq_pid];
-		    hi_dci0_pdu->hi_pdu.hi_pdu_rel8.
-			cyclic_shift_2_for_drms =
-			UE_template->cshift[harq_pid];
-		    hi_dci0_pdu->hi_pdu.hi_pdu_rel8.hi_value = 0;
-		    hi_dci0_req_body->number_of_hi++;
-                    hi_dci0_req_body->sfnsf = sfnsf_add_subframe(sched_frame, sched_subframeP, 0);
-                    hi_dci0_req->sfn_sf = frameP<<4|subframeP;
-                    hi_dci0_req->header.message_id = NFAPI_HI_DCI0_REQUEST;
-
-		    LOG_D(MAC,
-			  "[eNB %d][PUSCH %d/%x] CC_id %d Frame %d subframeP %d Scheduled (PHICH) UE %d (mcs %d, first rb %d, nb_rb %d, TBS %d, round %d)\n",
-			  module_idP, harq_pid, rnti, CC_id, frameP,
-			  subframeP, UE_id, UE_template->mcs_UL[harq_pid],
-			  UE_template->first_rb_ul[harq_pid],
-			  UE_template->nb_rb_ul[harq_pid],
-			  UE_template->TBS_UL[harq_pid], round);
-=======
->>>>>>> 8471bd14
 		    // Add UL_config PDUs
 		    LOG_D(MAC,
 			  "[PUSCH %d] Frame %d, Subframe %d: Adding UL CONFIG.Request for UE %d/%x, ulsch_frame %d, ulsch_subframe %d\n",
 			  harq_pid, frameP, subframeP, UE_id, rnti,
 			  sched_frame, sched_subframeP);
-<<<<<<< HEAD
-		    fill_nfapi_ulsch_config_request_rel8(&ul_req_tmp_body->ul_config_pdu_list[ul_req_tmp_body->number_of_pdus], cqi_req, cc, UE_template->physicalConfigDedicated, get_tmode(module_idP, CC_id, UE_id), mac->ul_handle, rnti, UE_template->first_rb_ul[harq_pid],	// resource_block_start
-=======
             ul_req_index = 0;
             dlsch_flag = 0;
             for(ul_req_index = 0;ul_req_index < ul_req_tmp_body->number_of_pdus;ul_req_index++){
@@ -1663,7 +1573,6 @@
                 }
             }
 		    fill_nfapi_ulsch_config_request_rel8(&ul_req_tmp_body->ul_config_pdu_list[ul_req_index], cqi_req, cc, UE_template->physicalConfigDedicated, get_tmode(module_idP, CC_id, UE_id), mac->ul_handle, rnti, UE_template->first_rb_ul[harq_pid],	// resource_block_start
->>>>>>> 8471bd14
 							 UE_template->nb_rb_ul[harq_pid],	// number_of_resource_blocks
 							 UE_template->mcs_UL[harq_pid], cshift,	// cyclic_shift_2_for_drms
 							 0,	// frequency_hopping_enabled_flag
@@ -1678,20 +1587,13 @@
 							 TBS_UL[harq_pid]);
 #ifdef Rel14
 		    if (UE_template->rach_resource_type > 0) {	// This is a BL/CE UE allocation
-<<<<<<< HEAD
-			fill_nfapi_ulsch_config_request_emtc(&ul_req_tmp_body->ul_config_pdu_list[ul_req_tmp_body->number_of_pdus], UE_template->rach_resource_type > 2 ? 2 : 1, 1,	//total_number_of_repetitions
-=======
 			fill_nfapi_ulsch_config_request_emtc(&ul_req_tmp_body->ul_config_pdu_list[ul_req_index], UE_template->rach_resource_type > 2 ? 2 : 1, 1,	//total_number_of_repetitions
->>>>>>> 8471bd14
 							     1,	//repetition_number
 							     (frameP *
 							      10) +
 							     subframeP);
 		    }
 #endif
-<<<<<<< HEAD
-		    ul_req_tmp_body->number_of_pdus++;
-=======
             if(dlsch_flag == 1){
                 if(cqi_req == 1){
                     ul_req_tmp_body->ul_config_pdu_list[ul_req_index].pdu_type = NFAPI_UL_CONFIG_ULSCH_CQI_HARQ_RI_PDU_TYPE;
@@ -1712,7 +1614,6 @@
                 ul_req_tmp_body->number_of_pdus++;
             }
 
->>>>>>> 8471bd14
 		    mac->ul_handle++;
 
                     ul_req_tmp_body->tl.tag = NFAPI_UL_CONFIG_REQUEST_BODY_TAG;
