/*
 * Licensed to the OpenAirInterface (OAI) Software Alliance under one or more
 * contributor license agreements.  See the NOTICE file distributed with
 * this work for additional information regarding copyright ownership.
 * The OpenAirInterface Software Alliance licenses this file to You under
 * the OAI Public License, Version 1.1  (the "License"); you may not use this file
 * except in compliance with the License.
 * You may obtain a copy of the License at
 *
 *      http://www.openairinterface.org/?page_id=698
 *
 * Unless required by applicable law or agreed to in writing, software
 * distributed under the License is distributed on an "AS IS" BASIS,
 * WITHOUT WARRANTIES OR CONDITIONS OF ANY KIND, either express or implied.
 * See the License for the specific language governing permissions and
 * limitations under the License.
 *-------------------------------------------------------------------------------
 * For more information about the OpenAirInterface (OAI) Software Alliance:
 *      contact@openairinterface.org
 */

/*! \file eNB_scheduler_ulsch.c
 * \brief eNB procedures for the ULSCH transport channel
 * \author Navid Nikaein and Raymond Knopp
 * \date 2010 - 2014
 * \email: navid.nikaein@eurecom.fr
 * \version 1.0
 * @ingroup _mac

 */

/* indented with: indent -kr eNB_scheduler_RA.c */

#include "assertions.h"
#include "PHY/defs.h"
#include "PHY/extern.h"

#include "SCHED/defs.h"
#include "SCHED/extern.h"

#include "LAYER2/MAC/defs.h"
#include "LAYER2/MAC/proto.h"
#include "LAYER2/MAC/extern.h"
#include "UTIL/LOG/log.h"
#include "UTIL/LOG/vcd_signal_dumper.h"
#include "UTIL/OPT/opt.h"
#include "OCG.h"
#include "OCG_extern.h"

#include "RRC/LITE/extern.h"
#include "RRC/L2_INTERFACE/openair_rrc_L2_interface.h"

//#include "LAYER2/MAC/pre_processor.c"
#include "pdcp.h"

#if defined(ENABLE_ITTI)
#include "intertask_interface.h"
#endif

#include "T.h"

#define ENABLE_MAC_PAYLOAD_DEBUG
#define DEBUG_eNB_SCHEDULER 1

extern int oai_nfapi_hi_dci0_req(nfapi_hi_dci0_request_t *hi_dci0_req);
extern void add_subframe(uint16_t *frameP, uint16_t *subframeP, int offset);
extern uint16_t sfnsf_add_subframe(uint16_t frameP, uint16_t subframeP, int offset);
extern int oai_nfapi_ul_config_req(nfapi_ul_config_request_t *ul_config_req);
extern uint8_t nfapi_mode;

extern uint8_t nfapi_mode;

// This table holds the allowable PRB sizes for ULSCH transmissions
uint8_t rb_table[34] =
    { 1, 2, 3, 4, 5, 6, 8, 9, 10, 12, 15, 16, 18, 20, 24, 25, 27, 30, 32,
    36, 40, 45, 48, 50, 54, 60, 64, 72, 75, 80, 81, 90, 96, 100
};
extern mui_t    rrc_eNB_mui;

void
rx_sdu(const module_id_t enb_mod_idP,
       const int CC_idP,
       const frame_t frameP,
       const sub_frame_t subframeP,
       const rnti_t rntiP,
       uint8_t * sduP,
       const uint16_t sdu_lenP,
       const uint16_t timing_advance, const uint8_t ul_cqi)
{
    int current_rnti = rntiP;
    unsigned char rx_ces[MAX_NUM_CE], num_ce, num_sdu, i, *payload_ptr;
    unsigned char rx_lcids[NB_RB_MAX];
    unsigned short rx_lengths[NB_RB_MAX];
    int UE_id = find_UE_id(enb_mod_idP, current_rnti);
    int RA_id;
    int ii, j;
    eNB_MAC_INST *mac = RC.mac[enb_mod_idP];
    int harq_pid =
	subframe2harqpid(&mac->common_channels[CC_idP], frameP, subframeP);

    UE_list_t *UE_list = &mac->UE_list;
    int crnti_rx = 0;
    int old_buffer_info;
    RA_t *ra =
	(RA_t *) & RC.mac[enb_mod_idP]->common_channels[CC_idP].ra[0];
    int first_rb = 0;

    start_meas(&mac->rx_ulsch_sdu);

    if ((UE_id > NUMBER_OF_UE_MAX) || (UE_id == -1))
	for (ii = 0; ii < NB_RB_MAX; ii++) {
	    rx_lengths[ii] = 0;
	}

    VCD_SIGNAL_DUMPER_DUMP_FUNCTION_BY_NAME
	(VCD_SIGNAL_DUMPER_FUNCTIONS_RX_SDU, 1);
    if (opt_enabled == 1) {
	trace_pdu(0, sduP, sdu_lenP, 0, 3, current_rnti, frameP, subframeP,
		  0, 0);
	LOG_D(OPT, "[eNB %d][ULSCH] Frame %d  rnti %x  with size %d\n",
	      enb_mod_idP, frameP, current_rnti, sdu_lenP);
    }

    if (UE_id != -1) {
	LOG_D(MAC,
	      "[eNB %d][PUSCH %d] CC_id %d Received ULSCH sdu round %d from PHY (rnti %x, UE_id %d) ul_cqi %d\n",
	      enb_mod_idP, harq_pid, CC_idP,
	      UE_list->UE_sched_ctrl[UE_id].round_UL[CC_idP][harq_pid],
	      current_rnti, UE_id, ul_cqi);

	AssertFatal(UE_list->UE_sched_ctrl[UE_id].
		    round_UL[CC_idP][harq_pid] < 8, "round >= 8\n");
	if (sduP != NULL) {
	    UE_list->UE_sched_ctrl[UE_id].ul_inactivity_timer = 0;
            if (UE_list->UE_sched_ctrl[UE_id].ul_failure_timer > 0) {
              LOG_I(MAC, "UE %d rnti %x: UL Failure timer %d clear to 0\n", UE_id, rntiP,
              UE_list->UE_sched_ctrl[UE_id].ul_failure_timer);
            }
	    UE_list->UE_sched_ctrl[UE_id].ul_failure_timer = 0;
	    UE_list->UE_sched_ctrl[UE_id].ul_scheduled &=
		(~(1 << harq_pid));
	    /* Update with smoothing: 3/4 of old value and 1/4 of new.
	     * This is the logic that was done in the function
	     * lte_est_timing_advance_pusch, maybe it's not necessary?
	     * maybe it's even not correct at all?
	     */
	    UE_list->UE_sched_ctrl[UE_id].ta_update =
		(UE_list->UE_sched_ctrl[UE_id].ta_update * 3 +
		 timing_advance) / 4;
	    UE_list->UE_sched_ctrl[UE_id].pusch_snr[CC_idP] = ul_cqi;
	    UE_list->UE_sched_ctrl[UE_id].ul_consecutive_errors = 0;
	    first_rb =
		UE_list->UE_template[CC_idP][UE_id].first_rb_ul[harq_pid];

	    if (UE_list->UE_sched_ctrl[UE_id].ul_out_of_sync > 0) {
		UE_list->UE_sched_ctrl[UE_id].ul_out_of_sync = 0;
		mac_eNB_rrc_ul_in_sync(enb_mod_idP, CC_idP, frameP,
				       subframeP, UE_RNTI(enb_mod_idP,
							  UE_id));
	    }
	} else {		// we've got an error
	    LOG_D(MAC,
		  "[eNB %d][PUSCH %d] CC_id %d ULSCH in error in round %d, ul_cqi %d\n",
		  enb_mod_idP, harq_pid, CC_idP,
		  UE_list->UE_sched_ctrl[UE_id].round_UL[CC_idP][harq_pid],
		  ul_cqi);

      //      AssertFatal(1==0,"ulsch in error\n");
      if (UE_list->UE_sched_ctrl[UE_id].round_UL[CC_idP][harq_pid] == 3) {
        UE_list->UE_sched_ctrl[UE_id].ul_scheduled &= (~(1 << harq_pid));
        UE_list->UE_sched_ctrl[UE_id].round_UL[CC_idP][harq_pid] = 0;
        if (UE_list->UE_sched_ctrl[UE_id].ul_consecutive_errors++ == 10)
          UE_list->UE_sched_ctrl[UE_id].ul_failure_timer = 1;
        if(find_RA_id(enb_mod_idP, CC_idP, current_rnti) != -1)
          cancel_ra_proc(enb_mod_idP, CC_idP, frameP, current_rnti);
      } else
        UE_list->UE_sched_ctrl[UE_id].round_UL[CC_idP][harq_pid]++;
	    return;

	}
    } else if ((RA_id = find_RA_id(enb_mod_idP, CC_idP, current_rnti)) != -1) {	// Check if this is an RA process for the rnti
	AssertFatal(mac->common_channels[CC_idP].
		    radioResourceConfigCommon->rach_ConfigCommon.
		    maxHARQ_Msg3Tx > 1,
		    "maxHARQ %d should be greater than 1\n",
		    (int) mac->common_channels[CC_idP].
		    radioResourceConfigCommon->rach_ConfigCommon.
		    maxHARQ_Msg3Tx);

	LOG_D(MAC,
	      "[eNB %d][PUSCH %d] CC_id %d [RAPROC Msg3] Received ULSCH sdu round %d from PHY (rnti %x, RA_id %d) ul_cqi %d\n",
	      enb_mod_idP, harq_pid, CC_idP, ra[RA_id].msg3_round,
	      current_rnti, RA_id, ul_cqi);

	first_rb = ra->msg3_first_rb;

	if (sduP == NULL) {	// we've got an error on Msg3
	    LOG_D(MAC,
		  "[eNB %d] CC_id %d, RA %d ULSCH in error in round(Msg3) %d/%d\n",
		  enb_mod_idP, CC_idP, RA_id,
		  ra[RA_id].msg3_round,
		  (int) mac->common_channels[CC_idP].
		  radioResourceConfigCommon->rach_ConfigCommon.
		  maxHARQ_Msg3Tx);
	    if (ra[RA_id].msg3_round >=
		mac->common_channels[CC_idP].radioResourceConfigCommon->
		rach_ConfigCommon.maxHARQ_Msg3Tx - 1) {
		cancel_ra_proc(enb_mod_idP, CC_idP, frameP, current_rnti);
	    }

	    else {
		first_rb =
		    UE_list->UE_template[CC_idP][UE_id].
		    first_rb_ul[harq_pid];
		ra[RA_id].msg3_round++;
		// prepare handling of retransmission
		get_Msg3allocret(&mac->common_channels[CC_idP],
		                  ra[RA_id].Msg3_subframe, ra[RA_id].Msg3_frame,
		                  &ra[RA_id].Msg3_frame, &ra[RA_id].Msg3_subframe);
		add_msg3(enb_mod_idP, CC_idP, &ra[RA_id], frameP,
			 subframeP);
	    }
	    return;
	}
    } else {
	LOG_W(MAC,
	      "Cannot find UE or RA corresponding to ULSCH rnti %x, dropping it\n",
	      current_rnti);
	return;
    }
    payload_ptr =
	parse_ulsch_header(sduP, &num_ce, &num_sdu, rx_ces, rx_lcids,
			   rx_lengths, sdu_lenP);

    T(T_ENB_MAC_UE_UL_PDU, T_INT(enb_mod_idP), T_INT(CC_idP),
      T_INT(current_rnti), T_INT(frameP), T_INT(subframeP),
      T_INT(harq_pid), T_INT(sdu_lenP), T_INT(num_ce), T_INT(num_sdu));
    T(T_ENB_MAC_UE_UL_PDU_WITH_DATA, T_INT(enb_mod_idP), T_INT(CC_idP),
      T_INT(current_rnti), T_INT(frameP), T_INT(subframeP),
      T_INT(harq_pid), T_INT(sdu_lenP), T_INT(num_ce), T_INT(num_sdu),
      T_BUFFER(sduP, sdu_lenP));

    mac->eNB_stats[CC_idP].ulsch_bytes_rx = sdu_lenP;
    mac->eNB_stats[CC_idP].total_ulsch_bytes_rx += sdu_lenP;
    mac->eNB_stats[CC_idP].total_ulsch_pdus_rx += 1;

    UE_list->UE_sched_ctrl[UE_id].round_UL[CC_idP][harq_pid] = 0;

    // control element
    for (i = 0; i < num_ce; i++) {

	T(T_ENB_MAC_UE_UL_CE, T_INT(enb_mod_idP), T_INT(CC_idP),
	  T_INT(current_rnti), T_INT(frameP), T_INT(subframeP),
	  T_INT(rx_ces[i]));

	switch (rx_ces[i]) {	// implement and process BSR + CRNTI +
	case POWER_HEADROOM:
	    if (UE_id != -1) {
		UE_list->UE_template[CC_idP][UE_id].phr_info =
		    (payload_ptr[0] & 0x3f) - PHR_MAPPING_OFFSET;
		LOG_D(MAC,
		      "[eNB %d] CC_id %d MAC CE_LCID %d : Received PHR PH = %d (db)\n",
		      enb_mod_idP, CC_idP, rx_ces[i],
		      UE_list->UE_template[CC_idP][UE_id].phr_info);
		UE_list->UE_template[CC_idP][UE_id].phr_info_configured =
		    1;
		UE_list->UE_sched_ctrl[UE_id].phr_received = 1;
	    }
	    payload_ptr += sizeof(POWER_HEADROOM_CMD);
	    break;

	case CRNTI:
	    {
		int old_rnti =
		    (((uint16_t) payload_ptr[0]) << 8) + payload_ptr[1];
		int old_UE_id = find_UE_id(enb_mod_idP, old_rnti);
		LOG_I(MAC,
		      "[eNB %d] Frame %d, Subframe %d CC_id %d MAC CE_LCID %d (ce %d/%d): CRNTI %x (UE_id %d) in Msg3\n",
		      enb_mod_idP, frameP, subframeP, CC_idP, rx_ces[i], i,
		      num_ce, old_rnti, old_UE_id);
		/* receiving CRNTI means that the current rnti has to go away */
		//cancel_ra_proc(enb_mod_idP, CC_idP, frameP,
		//	       current_rnti);
		if (old_UE_id != -1) {
		    /* TODO: if the UE did random access (followed by a MAC uplink with
		     * CRNTI) because none of its scheduling request was granted, then
		     * according to 36.321 5.4.4 the UE's MAC will notify RRC to release
		     * PUCCH/SRS. According to 36.331 5.3.13 the UE will then apply
		     * default configuration for CQI reporting and scheduling requests,
		     * which basically means that the CQI requests won't work anymore and
		     * that the UE won't do any scheduling request anymore as long as the
		     * eNB doesn't reconfigure the UE.
		     * We have to take care of this. As the code is, nothing is done and
		     * the UE state in the eNB is wrong.
		     */
          for (ii = 0; ii < NB_RA_PROC_MAX; ii++) {
            ra = &mac->common_channels[CC_idP].ra[ii];
            if ((ra->rnti == current_rnti) && (ra->state != IDLE)) {
                mac_rrc_data_ind(enb_mod_idP,
                                CC_idP,
                                frameP, subframeP,
                                old_rnti,
                                DCCH,
                                (uint8_t *) payload_ptr,
                                rx_lengths[i],
                                ENB_FLAG_YES, enb_mod_idP, 0);
                // prepare transmission of Msg4(RRCConnectionReconfiguration)
                ra->state = MSGCRNTI;
                LOG_I(MAC,
                     "[eNB %d] Frame %d, Subframe %d CC_id %d : (rnti %x UE_id %d) RRCConnectionReconfiguration(Msg4)\n",
                     enb_mod_idP, frameP, subframeP, CC_idP, old_rnti, old_UE_id);
                //
                UE_id = old_UE_id;
                current_rnti = old_rnti;
                ra->rnti = old_rnti;
                ra->crnti_rrc_mui = rrc_eNB_mui-1;
                ra->crnti_harq_pid = -1;
                //clear timer
                UE_list->UE_sched_ctrl[UE_id].uplane_inactivity_timer = 0;
                UE_list->UE_sched_ctrl[UE_id].ul_inactivity_timer = 0;
                UE_list->UE_sched_ctrl[UE_id].ul_failure_timer = 0;
                if (UE_list->UE_sched_ctrl[UE_id].ul_out_of_sync > 0) {
                  UE_list->UE_sched_ctrl[UE_id].ul_out_of_sync = 0;
                  mac_eNB_rrc_ul_in_sync(enb_mod_idP, CC_idP, frameP,
                                         subframeP, old_rnti);
                }
                UE_list->UE_template[CC_idP][UE_id].ul_SR = 1;
                UE_list->UE_sched_ctrl[UE_id].crnti_reconfigurationcomplete_flag = 1;
                break;
              }
          }
        }else{
          cancel_ra_proc(enb_mod_idP, CC_idP, frameP,current_rnti);
        }
		crnti_rx = 1;
		payload_ptr += 2;
		break;
	    }

	case TRUNCATED_BSR:
	case SHORT_BSR:
	    {
		uint8_t lcgid;
		lcgid = (payload_ptr[0] >> 6);

		LOG_D(MAC,
		      "[eNB %d] CC_id %d MAC CE_LCID %d : Received short BSR LCGID = %u bsr = %d\n",
		      enb_mod_idP, CC_idP, rx_ces[i], lcgid,
		      payload_ptr[0] & 0x3f);

		if (crnti_rx == 1)
		    LOG_D(MAC,
			  "[eNB %d] CC_id %d MAC CE_LCID %d : Received short BSR LCGID = %u bsr = %d\n",
			  enb_mod_idP, CC_idP, rx_ces[i], lcgid,
			  payload_ptr[0] & 0x3f);
		if (UE_id != -1) {

		    UE_list->UE_template[CC_idP][UE_id].bsr_info[lcgid] =
			(payload_ptr[0] & 0x3f);

		    // update buffer info

		    UE_list->UE_template[CC_idP][UE_id].
			ul_buffer_info[lcgid] =
			BSR_TABLE[UE_list->UE_template[CC_idP][UE_id].
				  bsr_info[lcgid]];

		    UE_list->UE_template[CC_idP][UE_id].ul_total_buffer =
			UE_list->UE_template[CC_idP][UE_id].
			ul_buffer_info[lcgid];

		    RC.eNB[enb_mod_idP][CC_idP]->
			pusch_stats_bsr[UE_id][(frameP * 10) + subframeP]
			= (payload_ptr[0] & 0x3f);
		    if (UE_id == UE_list->head)
			VCD_SIGNAL_DUMPER_DUMP_VARIABLE_BY_NAME
			    (VCD_SIGNAL_DUMPER_VARIABLES_UE0_BSR,
			     RC.eNB[enb_mod_idP][CC_idP]->pusch_stats_bsr
			     [UE_id][(frameP * 10) + subframeP]);
		    if (UE_list->UE_template[CC_idP][UE_id].
			ul_buffer_creation_time[lcgid]
			== 0) {
			UE_list->UE_template[CC_idP]
			    [UE_id].ul_buffer_creation_time[lcgid] =
			    frameP;
		    }
		    if (mac_eNB_get_rrc_status
			(enb_mod_idP,
			 UE_RNTI(enb_mod_idP, UE_id)) < RRC_CONNECTED)
			LOG_D(MAC,
			      "[eNB %d] CC_id %d MAC CE_LCID %d : ul_total_buffer = %d (lcg increment %d)\n",
			      enb_mod_idP, CC_idP, rx_ces[i],
			      UE_list->UE_template[CC_idP][UE_id].
			      ul_total_buffer,
			      UE_list->UE_template[CC_idP][UE_id].
			      ul_buffer_info[lcgid]);
		} else {

		}
		payload_ptr += 1;	//sizeof(SHORT_BSR); // fixme
	    }
	    break;

	case LONG_BSR:
	    if (UE_id != -1) {
		UE_list->UE_template[CC_idP][UE_id].bsr_info[LCGID0] =
		    ((payload_ptr[0] & 0xFC) >> 2);
		UE_list->UE_template[CC_idP][UE_id].bsr_info[LCGID1] =
		    ((payload_ptr[0] & 0x03) << 4) |
		    ((payload_ptr[1] & 0xF0) >> 4);
		UE_list->UE_template[CC_idP][UE_id].bsr_info[LCGID2] =
		    ((payload_ptr[1] & 0x0F) << 2) |
		    ((payload_ptr[2] & 0xC0) >> 6);
		UE_list->UE_template[CC_idP][UE_id].bsr_info[LCGID3] =
		    (payload_ptr[2] & 0x3F);

		// update buffer info
		old_buffer_info =
		    UE_list->UE_template[CC_idP][UE_id].
		    ul_buffer_info[LCGID0];
		UE_list->UE_template[CC_idP][UE_id].
		    ul_buffer_info[LCGID0] =
		    BSR_TABLE[UE_list->UE_template[CC_idP][UE_id].
			      bsr_info[LCGID0]];

		UE_list->UE_template[CC_idP][UE_id].ul_total_buffer +=
		    UE_list->UE_template[CC_idP][UE_id].
		    ul_buffer_info[LCGID0];
		if (UE_list->UE_template[CC_idP][UE_id].ul_total_buffer >=
		    old_buffer_info)
		    UE_list->UE_template[CC_idP][UE_id].ul_total_buffer -=
			old_buffer_info;
		else
		    UE_list->UE_template[CC_idP][UE_id].ul_total_buffer =
			0;

		old_buffer_info =
		    UE_list->UE_template[CC_idP][UE_id].
		    ul_buffer_info[LCGID1];
		UE_list->UE_template[CC_idP][UE_id].
		    ul_buffer_info[LCGID1] =
		    BSR_TABLE[UE_list->UE_template[CC_idP][UE_id].
			      bsr_info[LCGID1]];
		UE_list->UE_template[CC_idP][UE_id].ul_total_buffer +=
		    UE_list->UE_template[CC_idP][UE_id].
		    ul_buffer_info[LCGID1];
		if (UE_list->UE_template[CC_idP][UE_id].ul_total_buffer >=
		    old_buffer_info)
		    UE_list->UE_template[CC_idP][UE_id].ul_total_buffer -=
			old_buffer_info;
		else
		    UE_list->UE_template[CC_idP][UE_id].ul_total_buffer =
			0;

		old_buffer_info =
		    UE_list->UE_template[CC_idP][UE_id].
		    ul_buffer_info[LCGID2];
		UE_list->UE_template[CC_idP][UE_id].
		    ul_buffer_info[LCGID2] =
		    BSR_TABLE[UE_list->UE_template[CC_idP][UE_id].
			      bsr_info[LCGID2]];
		UE_list->UE_template[CC_idP][UE_id].ul_total_buffer +=
		    UE_list->UE_template[CC_idP][UE_id].
		    ul_buffer_info[LCGID2];
		if (UE_list->UE_template[CC_idP][UE_id].ul_total_buffer >=
		    old_buffer_info)
		    UE_list->UE_template[CC_idP][UE_id].ul_total_buffer -=
			old_buffer_info;
		else
		    UE_list->UE_template[CC_idP][UE_id].ul_total_buffer =
			0;

		old_buffer_info =
		    UE_list->UE_template[CC_idP][UE_id].
		    ul_buffer_info[LCGID3];
		UE_list->UE_template[CC_idP][UE_id].
		    ul_buffer_info[LCGID3] =
		    BSR_TABLE[UE_list->UE_template[CC_idP][UE_id].
			      bsr_info[LCGID3]];
		UE_list->UE_template[CC_idP][UE_id].ul_total_buffer +=
		    UE_list->UE_template[CC_idP][UE_id].
		    ul_buffer_info[LCGID3];
		if (UE_list->UE_template[CC_idP][UE_id].ul_total_buffer >=
		    old_buffer_info)
		    UE_list->UE_template[CC_idP][UE_id].ul_total_buffer -=
			old_buffer_info;
		else
		    UE_list->UE_template[CC_idP][UE_id].ul_total_buffer =
			0;

		LOG_D(MAC,
		      "[eNB %d] CC_id %d MAC CE_LCID %d: Received long BSR LCGID0 = %u LCGID1 = "
		      "%u LCGID2 = %u LCGID3 = %u\n", enb_mod_idP, CC_idP,
		      rx_ces[i],
		      UE_list->UE_template[CC_idP][UE_id].bsr_info[LCGID0],
		      UE_list->UE_template[CC_idP][UE_id].bsr_info[LCGID1],
		      UE_list->UE_template[CC_idP][UE_id].bsr_info[LCGID2],
		      UE_list->UE_template[CC_idP][UE_id].
		      bsr_info[LCGID3]);
		if (crnti_rx == 1)
		    LOG_D(MAC,
			  "[eNB %d] CC_id %d MAC CE_LCID %d: Received long BSR LCGID0 = %u LCGID1 = "
			  "%u LCGID2 = %u LCGID3 = %u\n", enb_mod_idP,
			  CC_idP, rx_ces[i],
			  UE_list->UE_template[CC_idP][UE_id].
			  bsr_info[LCGID0],
			  UE_list->UE_template[CC_idP][UE_id].
			  bsr_info[LCGID1],
			  UE_list->UE_template[CC_idP][UE_id].
			  bsr_info[LCGID2],
			  UE_list->UE_template[CC_idP][UE_id].
			  bsr_info[LCGID3]);

		if (UE_list->UE_template[CC_idP][UE_id].bsr_info[LCGID0] ==
		    0) {
		    UE_list->UE_template[CC_idP][UE_id].
			ul_buffer_creation_time[LCGID0] = 0;
		} else if (UE_list->UE_template[CC_idP]
			   [UE_id].ul_buffer_creation_time[LCGID0] == 0) {
		    UE_list->UE_template[CC_idP][UE_id].
			ul_buffer_creation_time[LCGID0] = frameP;
		}

		if (UE_list->UE_template[CC_idP][UE_id].bsr_info[LCGID1] ==
		    0) {
		    UE_list->UE_template[CC_idP][UE_id].
			ul_buffer_creation_time[LCGID1] = 0;
		} else if (UE_list->UE_template[CC_idP]
			   [UE_id].ul_buffer_creation_time[LCGID1] == 0) {
		    UE_list->UE_template[CC_idP][UE_id].
			ul_buffer_creation_time[LCGID1] = frameP;
		}

		if (UE_list->UE_template[CC_idP][UE_id].bsr_info[LCGID2] ==
		    0) {
		    UE_list->UE_template[CC_idP][UE_id].
			ul_buffer_creation_time[LCGID2] = 0;
		} else if (UE_list->UE_template[CC_idP]
			   [UE_id].ul_buffer_creation_time[LCGID2] == 0) {
		    UE_list->UE_template[CC_idP][UE_id].
			ul_buffer_creation_time[LCGID2] = frameP;
		}

		if (UE_list->UE_template[CC_idP][UE_id].bsr_info[LCGID3] ==
		    0) {
		    UE_list->UE_template[CC_idP][UE_id].
			ul_buffer_creation_time[LCGID3] = 0;
		} else if (UE_list->UE_template[CC_idP]
			   [UE_id].ul_buffer_creation_time[LCGID3] == 0) {
		    UE_list->UE_template[CC_idP][UE_id].
			ul_buffer_creation_time[LCGID3] = frameP;

		}
	    }

	    payload_ptr += 3;	////sizeof(LONG_BSR);
	    break;

	default:
	    LOG_E(MAC,
		  "[eNB %d] CC_id %d Received unknown MAC header (0x%02x)\n",
		  enb_mod_idP, CC_idP, rx_ces[i]);
	    break;
	}
    }

    for (i = 0; i < num_sdu; i++) {
	LOG_D(MAC, "SDU Number %d MAC Subheader SDU_LCID %d, length %d\n",
	      i, rx_lcids[i], rx_lengths[i]);

	T(T_ENB_MAC_UE_UL_SDU, T_INT(enb_mod_idP), T_INT(CC_idP),
	  T_INT(current_rnti), T_INT(frameP), T_INT(subframeP),
	  T_INT(rx_lcids[i]), T_INT(rx_lengths[i]));
	T(T_ENB_MAC_UE_UL_SDU_WITH_DATA, T_INT(enb_mod_idP), T_INT(CC_idP),
	  T_INT(current_rnti), T_INT(frameP), T_INT(subframeP),
	  T_INT(rx_lcids[i]), T_INT(rx_lengths[i]), T_BUFFER(payload_ptr,
							     rx_lengths
							     [i]));

	switch (rx_lcids[i]) {
	case CCCH:
	    if (rx_lengths[i] > CCCH_PAYLOAD_SIZE_MAX) {
		LOG_E(MAC,
		      "[eNB %d/%d] frame %d received CCCH of size %d (too big, maximum allowed is %d, sdu_len %d), dropping packet\n",
		      enb_mod_idP, CC_idP, frameP, rx_lengths[i],
		      CCCH_PAYLOAD_SIZE_MAX, sdu_lenP);
		break;
	    }
	    LOG_D(MAC,
		  "[eNB %d][RAPROC] CC_id %d Frame %d, Received CCCH:  %x.%x.%x.%x.%x.%x, Terminating RA procedure for UE rnti %x\n",
		  enb_mod_idP, CC_idP, frameP, payload_ptr[0],
		  payload_ptr[1], payload_ptr[2], payload_ptr[3],
		  payload_ptr[4], payload_ptr[5], current_rnti);
	    VCD_SIGNAL_DUMPER_DUMP_FUNCTION_BY_NAME
		(VCD_SIGNAL_DUMPER_FUNCTIONS_TERMINATE_RA_PROC, 1);
	    VCD_SIGNAL_DUMPER_DUMP_FUNCTION_BY_NAME
		(VCD_SIGNAL_DUMPER_FUNCTIONS_TERMINATE_RA_PROC, 0);
	    for (ii = 0; ii < NB_RA_PROC_MAX; ii++) {
		RA_t *ra = &mac->common_channels[CC_idP].ra[ii];

		LOG_D(MAC,
		      "[mac %d][RAPROC] CC_id %d Checking proc %d : rnti (%x, %x), state %d\n",
		      enb_mod_idP, CC_idP, ii, ra->rnti,
		      current_rnti, ra->state);

		if ((ra->rnti == current_rnti) && (ra->state != IDLE)) {

		    //payload_ptr = parse_ulsch_header(msg3,&num_ce,&num_sdu,rx_ces,rx_lcids,rx_lengths,msg3_len);

		    if (UE_id < 0) {
			memcpy(&ra->cont_res_id[0], payload_ptr, 6);
			LOG_D(MAC,
			      "[eNB %d][RAPROC] CC_id %d Frame %d CCCH: Received Msg3: length %d, offset %ld\n",
			      enb_mod_idP, CC_idP, frameP, rx_lengths[i],
			      payload_ptr - sduP);

			if ((UE_id =
			     add_new_ue(enb_mod_idP, CC_idP,
					mac->common_channels[CC_idP].
					ra[ii].rnti, harq_pid
#ifdef Rel14
					,
					mac->common_channels[CC_idP].
					ra[ii].rach_resource_type
#endif
			     )) == -1) {
			    AssertFatal(1 == 0,
					"[MAC][eNB] Max user count reached\n");
			    // kill RA procedure
			} else
			    LOG_D(MAC,
				  "[eNB %d][RAPROC] CC_id %d Frame %d Added user with rnti %x => UE %d\n",
				  enb_mod_idP, CC_idP, frameP, ra->rnti,
				  UE_id);
		    } else {
			LOG_D(MAC,
			      "[eNB %d][RAPROC] CC_id %d Frame %d CCCH: Received Msg3 from already registered UE %d: length %d, offset %ld\n",
			      enb_mod_idP, CC_idP, frameP, UE_id,
			      rx_lengths[i], payload_ptr - sduP);
			// kill RA procedure
		    }

		    mac_rrc_data_ind(enb_mod_idP,
				     CC_idP,
				     frameP, subframeP,
				     current_rnti,
				     CCCH,
				     (uint8_t *) payload_ptr,
				     rx_lengths[i],
				     ENB_FLAG_YES, enb_mod_idP, 0);


		    if (num_ce > 0) {	// handle msg3 which is not RRCConnectionRequest
			//  process_ra_message(msg3,num_ce,rx_lcids,rx_ces);
		    }
		    // prepare transmission of Msg4
		    ra->state = MSG4;



		    if(mac->common_channels[CC_idP].tdd_Config!=NULL){
		        switch(mac->common_channels[CC_idP].tdd_Config->subframeAssignment){
		          case 1:
		            ra->Msg4_frame = frameP + ((subframeP > 2) ? 1 : 0);
		            ra->Msg4_subframe = (subframeP + 7) % 10;
		            break;
		          // TODO need to be complete for other tdd configs.
		        }
		    }else{
		    // Program Msg4 PDCCH+DLSCH/MPDCCH transmission 4 subframes from now, // Check if this is ok for BL/CE, or if the rule is different
		      ra->Msg4_frame = frameP + ((subframeP > 5) ? 1 : 0);
		      ra->Msg4_subframe = (subframeP + 4) % 10;
		    }

                    UE_list->UE_sched_ctrl[UE_id].crnti_reconfigurationcomplete_flag = 0;
		}		// if process is active
	    }			// loop on RA processes

	    break;

	case DCCH:
	case DCCH1:
	    //      if(eNB_mac_inst[module_idP][CC_idP].Dcch_lchan[UE_id].Active==1){


#if defined(ENABLE_MAC_PAYLOAD_DEBUG)
	    LOG_T(MAC, "offset: %d\n",
		  (unsigned char) ((unsigned char *) payload_ptr - sduP));
	    for (j = 0; j < 32; j++) {
		LOG_T(MAC, "%x ", payload_ptr[j]);
	    }
	    LOG_T(MAC, "\n");
#endif

	    if (UE_id != -1) {
		// adjust buffer occupancy of the correponding logical channel group
		if (UE_list->UE_template[CC_idP][UE_id].
		    ul_buffer_info[UE_list->UE_template[CC_idP]
				   [UE_id].lcgidmap[rx_lcids[i]]] >=
		    rx_lengths[i])
		    UE_list->UE_template[CC_idP][UE_id].
			ul_buffer_info[UE_list->UE_template[CC_idP]
				       [UE_id].lcgidmap[rx_lcids[i]]] -=
			rx_lengths[i];
		else
		    UE_list->UE_template[CC_idP][UE_id].
			ul_buffer_info[UE_list->UE_template[CC_idP]
				       [UE_id].lcgidmap[rx_lcids[i]]] = 0;

		LOG_D(MAC,
		      "[eNB %d] CC_id %d Frame %d : ULSCH -> UL-DCCH, received %d bytes form UE %d on LCID %d \n",
		      enb_mod_idP, CC_idP, frameP, rx_lengths[i], UE_id,
		      rx_lcids[i]);

		mac_rlc_data_ind(enb_mod_idP, current_rnti, enb_mod_idP, frameP, ENB_FLAG_YES, MBMS_FLAG_NO, rx_lcids[i], (char *) payload_ptr, rx_lengths[i], 1, NULL);	//(unsigned int*)crc_status);
		UE_list->eNB_UE_stats[CC_idP][UE_id].
		    num_pdu_rx[rx_lcids[i]] += 1;
		UE_list->eNB_UE_stats[CC_idP][UE_id].
		    num_bytes_rx[rx_lcids[i]]
		    += rx_lengths[i];


	    }

	    /* UE_id != -1 */
	    // }
	    break;

	    // all the DRBS
	case DTCH:
	default:

#if defined(ENABLE_MAC_PAYLOAD_DEBUG)
	    LOG_T(MAC, "offset: %d\n",
		  (unsigned char) ((unsigned char *) payload_ptr - sduP));
	    for (j = 0; j < 32; j++) {
		LOG_T(MAC, "%x ", payload_ptr[j]);
	    }
	    LOG_T(MAC, "\n");
#endif
	    if (rx_lcids[i] < NB_RB_MAX) {
		LOG_D(MAC,
		      "[eNB %d] CC_id %d Frame %d : ULSCH -> UL-DTCH, received %d bytes from UE %d for lcid %d\n",
		      enb_mod_idP, CC_idP, frameP, rx_lengths[i], UE_id,
		      rx_lcids[i]);

		if (UE_id != -1) {
		    // adjust buffer occupancy of the correponding logical channel group
		    LOG_D(MAC,
			  "[eNB %d] CC_id %d Frame %d : ULSCH -> UL-DTCH, received %d bytes from UE %d for lcid %d, removing from LCGID %ld, %d\n",
			  enb_mod_idP, CC_idP, frameP, rx_lengths[i],
			  UE_id, rx_lcids[i],
			  UE_list->UE_template[CC_idP][UE_id].
			  lcgidmap[rx_lcids[i]],
			  UE_list->UE_template[CC_idP][UE_id].
			  ul_buffer_info[UE_list->UE_template[CC_idP]
					 [UE_id].lcgidmap[rx_lcids[i]]]);

		    if (UE_list->UE_template[CC_idP][UE_id].
			ul_buffer_info[UE_list->UE_template[CC_idP]
				       [UE_id].lcgidmap[rx_lcids[i]]]
			>= rx_lengths[i])
			UE_list->UE_template[CC_idP][UE_id].
			    ul_buffer_info[UE_list->UE_template[CC_idP]
					   [UE_id].lcgidmap[rx_lcids[i]]]
			    -= rx_lengths[i];
		    else
			UE_list->UE_template[CC_idP][UE_id].ul_buffer_info
			    [UE_list->UE_template[CC_idP][UE_id].lcgidmap
			     [rx_lcids[i]]] = 0;
		    if ((rx_lengths[i] < SCH_PAYLOAD_SIZE_MAX)
			&& (rx_lengths[i] > 0)) {	// MAX SIZE OF transport block
			mac_rlc_data_ind(enb_mod_idP, current_rnti, enb_mod_idP, frameP, ENB_FLAG_YES, MBMS_FLAG_NO, rx_lcids[i], (char *) payload_ptr, rx_lengths[i], 1, NULL);	//(unsigned int*)crc_status);

			UE_list->eNB_UE_stats[CC_idP][UE_id].
			    num_pdu_rx[rx_lcids[i]] += 1;
			UE_list->eNB_UE_stats[CC_idP][UE_id].
			    num_bytes_rx[rx_lcids[i]] += rx_lengths[i];
                        //clear uplane_inactivity_timer
	                UE_list->UE_sched_ctrl[UE_id].uplane_inactivity_timer = 0;
		    } else {	/* rx_length[i] */
			UE_list->eNB_UE_stats[CC_idP][UE_id].
			    num_errors_rx += 1;
			LOG_E(MAC,
			      "[eNB %d] CC_id %d Frame %d : Max size of transport block reached LCID %d from UE %d ",
			      enb_mod_idP, CC_idP, frameP, rx_lcids[i],
			      UE_id);
		    }
		} else {	/*(UE_id != -1 */
		    LOG_E(MAC,
			  "[eNB %d] CC_id %d Frame %d : received unsupported or unknown LCID %d from UE %d ",
			  enb_mod_idP, CC_idP, frameP, rx_lcids[i], UE_id);
		}
	    }

	    break;
	}

	payload_ptr += rx_lengths[i];
    }

    // Program ACK for PHICH
    LOG_D(MAC,
	  "Programming PHICH ACK for rnti %x harq_pid %d (first_rb %d)\n",
	  current_rnti, harq_pid, first_rb);
    nfapi_hi_dci0_request_t *hi_dci0_req;
    uint8_t sf_ahead_dl = ul_subframe2_k_phich(&mac->common_channels[CC_idP] , subframeP);
    hi_dci0_req = &mac->HI_DCI0_req[CC_idP][(subframeP+sf_ahead_dl)%10];

    nfapi_hi_dci0_request_body_t *hi_dci0_req_body = &hi_dci0_req->hi_dci0_request_body;
    nfapi_hi_dci0_request_pdu_t *hi_dci0_pdu =
	&hi_dci0_req_body->hi_dci0_pdu_list[hi_dci0_req_body->number_of_dci + hi_dci0_req_body->number_of_hi];
    memset((void *) hi_dci0_pdu, 0, sizeof(nfapi_hi_dci0_request_pdu_t));
    hi_dci0_pdu->pdu_type = NFAPI_HI_DCI0_HI_PDU_TYPE;
    hi_dci0_pdu->pdu_size = 2 + sizeof(nfapi_hi_dci0_hi_pdu);
    hi_dci0_pdu->hi_pdu.hi_pdu_rel8.tl.tag = NFAPI_HI_DCI0_REQUEST_HI_PDU_REL8_TAG;
    hi_dci0_pdu->hi_pdu.hi_pdu_rel8.resource_block_start = first_rb;
    hi_dci0_pdu->hi_pdu.hi_pdu_rel8.cyclic_shift_2_for_drms = 0;
    hi_dci0_pdu->hi_pdu.hi_pdu_rel8.hi_value = 1;
    hi_dci0_req_body->number_of_hi++;
    hi_dci0_req_body->sfnsf = sfnsf_add_subframe(frameP,subframeP, 0);
    hi_dci0_req_body->tl.tag = NFAPI_HI_DCI0_REQUEST_BODY_TAG;
    hi_dci0_req->sfn_sf = sfnsf_add_subframe(frameP,subframeP,sf_ahead_dl);
    hi_dci0_req->header.message_id = NFAPI_HI_DCI0_REQUEST;

    /* NN--> FK: we could either check the payload, or use a phy helper to detect a false msg3 */
    if ((num_sdu == 0) && (num_ce == 0)) {
	if (UE_id != -1)
	    UE_list->eNB_UE_stats[CC_idP][UE_id].total_num_errors_rx += 1;
	/*
	   if (msg3_flagP != NULL) {
	   if( *msg3_flagP == 1 ) {
	   LOG_N(MAC,"[eNB %d] CC_id %d frame %d : false msg3 detection: signal phy to canceling RA and remove the UE\n", enb_mod_idP, CC_idP, frameP);
	   *msg3_flagP=0;
	   }
	   } */
    } else {
	if (UE_id != -1) {
	    UE_list->eNB_UE_stats[CC_idP][UE_id].pdu_bytes_rx = sdu_lenP;
	    UE_list->eNB_UE_stats[CC_idP][UE_id].total_pdu_bytes_rx +=
		sdu_lenP;
	    UE_list->eNB_UE_stats[CC_idP][UE_id].total_num_pdus_rx += 1;
	}
    }

    VCD_SIGNAL_DUMPER_DUMP_FUNCTION_BY_NAME
	(VCD_SIGNAL_DUMPER_FUNCTIONS_RX_SDU, 0);
    stop_meas(&mac->rx_ulsch_sdu);
}

uint32_t bytes_to_bsr_index(int32_t nbytes)
{
    uint32_t i = 0;

    if (nbytes < 0) {
	return (0);
    }

    while ((i < BSR_TABLE_SIZE) && (BSR_TABLE[i] <= nbytes)) {
	i++;
    }

    return (i - 1);
}

void
add_ue_ulsch_info(module_id_t module_idP, int CC_id, int UE_id,
		  sub_frame_t subframeP, UE_ULSCH_STATUS status)
{
    eNB_ulsch_info[module_idP][CC_id][UE_id].rnti =
	UE_RNTI(module_idP, UE_id);
    eNB_ulsch_info[module_idP][CC_id][UE_id].subframe = subframeP;
    eNB_ulsch_info[module_idP][CC_id][UE_id].status = status;

    eNB_ulsch_info[module_idP][CC_id][UE_id].serving_num++;
}

unsigned char *parse_ulsch_header(unsigned char *mac_header,
				  unsigned char *num_ce,
				  unsigned char *num_sdu,
				  unsigned char *rx_ces,
				  unsigned char *rx_lcids,
				  unsigned short *rx_lengths,
				  unsigned short tb_length)
{
    unsigned char not_done = 1, num_ces = 0, num_sdus =
	0, lcid, num_sdu_cnt;
    unsigned char *mac_header_ptr = mac_header;
    unsigned short length, ce_len = 0;

    while (not_done == 1) {

	if (((SCH_SUBHEADER_FIXED *) mac_header_ptr)->E == 0) {
	    not_done = 0;
	}

	lcid = ((SCH_SUBHEADER_FIXED *) mac_header_ptr)->LCID;

	if (lcid < EXTENDED_POWER_HEADROOM) {
	    if (not_done == 0) {	// last MAC SDU, length is implicit
		mac_header_ptr++;
		length =
		    tb_length - (mac_header_ptr - mac_header) - ce_len;

		for (num_sdu_cnt = 0; num_sdu_cnt < num_sdus;
		     num_sdu_cnt++) {
		    length -= rx_lengths[num_sdu_cnt];
		}
	    } else {
		if (((SCH_SUBHEADER_SHORT *) mac_header_ptr)->F == 0) {
		    length = ((SCH_SUBHEADER_SHORT *) mac_header_ptr)->L;
		    mac_header_ptr += 2;	//sizeof(SCH_SUBHEADER_SHORT);
		} else {	// F = 1
		    length =
			((((SCH_SUBHEADER_LONG *) mac_header_ptr)->L_MSB &
			  0x7f) << 8) | (((SCH_SUBHEADER_LONG *)
					  mac_header_ptr)->L_LSB & 0xff);
		    mac_header_ptr += 3;	//sizeof(SCH_SUBHEADER_LONG);
		}
	    }

	    LOG_D(MAC,
		  "[eNB] sdu %d lcid %d tb_length %d length %d (offset now %ld)\n",
		  num_sdus, lcid, tb_length, length,
		  mac_header_ptr - mac_header);
	    rx_lcids[num_sdus] = lcid;
	    rx_lengths[num_sdus] = length;
	    num_sdus++;
	} else {		// This is a control element subheader POWER_HEADROOM, BSR and CRNTI
	    if (lcid == SHORT_PADDING) {
		mac_header_ptr++;
	    } else {
		rx_ces[num_ces] = lcid;
		num_ces++;
		mac_header_ptr++;

		if (lcid == LONG_BSR) {
		    ce_len += 3;
		} else if (lcid == CRNTI) {
		    ce_len += 2;
		} else if ((lcid == POWER_HEADROOM)
			   || (lcid == TRUNCATED_BSR)
			   || (lcid == SHORT_BSR)) {
		    ce_len++;
		} else {
		    LOG_E(MAC, "unknown CE %d \n", lcid);
		    AssertFatal(1 == 0, "unknown CE");
		}
	    }
	}
    }

    *num_ce = num_ces;
    *num_sdu = num_sdus;

    return (mac_header_ptr);
}

/* This function is called by PHY layer when it schedules some
 * uplink for a random access message 3.
 * The MAC scheduler has to skip the RBs used by this message 3
 * (done below in schedule_ulsch).
 */
void
set_msg3_subframe(module_id_t Mod_id,
		  int CC_id,
		  int frame,
		  int subframe, int rnti, int Msg3_frame,
		  int Msg3_subframe)
{
    eNB_MAC_INST *mac = RC.mac[Mod_id];
    int i;
    for (i = 0; i < NB_RA_PROC_MAX; i++) {
	if (mac->common_channels[CC_id].ra[i].state != IDLE &&
	    mac->common_channels[CC_id].ra[i].rnti == rnti) {
	    mac->common_channels[CC_id].ra[i].Msg3_subframe =
		Msg3_subframe;
	    break;
	}
    }
}


void
schedule_ulsch(module_id_t module_idP, frame_t frameP,
	       sub_frame_t subframeP)
{
#ifndef UE_EXPANSION
  uint16_t first_rb[MAX_NUM_CCs];
#endif
  uint16_t i;
  int CC_id;
  eNB_MAC_INST *mac = RC.mac[module_idP];
  COMMON_channels_t *cc;
  int sched_frame=frameP;

  start_meas(&mac->schedule_ulsch);

  int sched_subframe = (subframeP+4)%10;

  cc = &mac->common_channels[0];
  int tdd_sfa;
  // for TDD: check subframes where we have to act and return if nothing should be done now
  if (cc->tdd_Config) {
    tdd_sfa = cc->tdd_Config->subframeAssignment;
    switch (subframeP) {
    case 0:
      if ((tdd_sfa == 0)||
          (tdd_sfa == 3)) sched_subframe = 4;
      else if (tdd_sfa==6) sched_subframe = 7;
      else return;
      break;
    case 1:
      if ((tdd_sfa==0)||
          (tdd_sfa==1)) sched_subframe = 7;
      else if (tdd_sfa==6) sched_subframe = 8;
      else return;
      break;
    case 2: // Don't schedule UL in subframe 2 for TDD
      return;
    case 3:
      if (tdd_sfa==2) sched_subframe = 7;
      else return;
      break;
    case 4:
      if (tdd_sfa==1) sched_subframe = 8;
      else return;
      break;
    case 5:
      if (tdd_sfa==0)      sched_subframe = 9;
      else if (tdd_sfa==6) sched_subframe = 2;
      else return;
      break;
    case 6:
      if (tdd_sfa==0 || tdd_sfa==1)      sched_subframe = 2;
      else if (tdd_sfa==6) sched_subframe = 3;
      else return;
      break;
    case 7:
      return;
    case 8:
      if ((tdd_sfa>=2) && (tdd_sfa<=5)) sched_subframe=2;
      else return;
      break;
    case 9:
      if ((tdd_sfa==1) || (tdd_sfa==3) || (tdd_sfa==4)) sched_subframe=3;
      else if (tdd_sfa==6) sched_subframe=4;
      else return;
      break;
    }
  }
  if (sched_subframe < subframeP) sched_frame++;
#ifndef UE_EXPANSION
  for (CC_id=0; CC_id<MAX_NUM_CCs; CC_id++) {




	//leave out first RB for PUCCH
	first_rb[CC_id] = 1;

	// UE data info;
	// check which UE has data to transmit
	// function to decide the scheduling
	// e.g. scheduling_rslt = Greedy(granted_UEs, nb_RB)

	// default function for default scheduling
	//

	// output of scheduling, the UE numbers in RBs, where it is in the code???
	// check if RA (Msg3) is active in this subframeP, if so skip the PRBs used for Msg3
	// Msg3 is using 1 PRB so we need to increase first_rb accordingly
	// not sure about the break (can there be more than 1 active RA procedure?)

	for (i = 0; i < NB_RA_PROC_MAX; i++) {
	    if ((cc->ra[i].state == WAITMSG3) &&
		(cc->ra[i].Msg3_subframe == sched_subframe)) {
		first_rb[CC_id]++;
		//    cc->ray[i].Msg3_subframe = -1;
		break;
	    }
	}
    }

  schedule_ulsch_rnti(module_idP, frameP, subframeP, sched_subframe,first_rb);
#else
  ULSCH_UE_SELECT ulsch_ue_select[MAX_NUM_CCs];
  memset(ulsch_ue_select, 0, sizeof(ulsch_ue_select));

  LTE_DL_FRAME_PARMS *frame_parms ;

  for (CC_id=0; CC_id<MAX_NUM_CCs; CC_id++) {
    cc = &mac->common_channels[CC_id];
    frame_parms= &RC.eNB[module_idP][CC_id]->frame_parms;
    // output of scheduling, the UE numbers in RBs, where it is in the code???
    // check if RA (Msg3) is active in this subframeP, if so skip the PRBs used for Msg3
    // Msg3 is using 1 PRB so we need to increase first_rb accordingly
    // not sure about the break (can there be more than 1 active RA procedure?)
    for (i=0; i<NB_RA_PROC_MAX; i++) {
      if ((cc->ra[i].state == WAITMSG3) &&(cc->ra[i].Msg3_subframe == sched_subframe)) {  
        ulsch_ue_select[CC_id].list[ulsch_ue_select[CC_id].ue_num].ue_priority = SCH_UL_MSG3;
        if (cc->tdd_Config == NULL) {
            if(frame_parms->N_RB_UL == 25){
              ulsch_ue_select[CC_id].list[ulsch_ue_select[CC_id].ue_num].start_rb = 1;
            }else{
              ulsch_ue_select[CC_id].list[ulsch_ue_select[CC_id].ue_num].start_rb = 2;
            }
        } else {
            switch(frame_parms->N_RB_UL){
            case 25:
            default:
              ulsch_ue_select[CC_id].list[ulsch_ue_select[CC_id].ue_num].start_rb = 1;
              break;
            case 50:
              ulsch_ue_select[CC_id].list[ulsch_ue_select[CC_id].ue_num].start_rb = 2;
              break;
            case 100:
              ulsch_ue_select[CC_id].list[ulsch_ue_select[CC_id].ue_num].start_rb = 3;
              break;
            }
        }
        ulsch_ue_select[CC_id].list[ulsch_ue_select[CC_id].ue_num].nb_rb = 1;
        ulsch_ue_select[CC_id].list[ulsch_ue_select[CC_id].ue_num].UE_id = -1;
        ulsch_ue_select[CC_id].ue_num++;
        break;
      }
    }

    //PRACH
    if (is_prach_subframe(frame_parms,sched_frame,sched_subframe)==1) {
      ulsch_ue_select[CC_id].list[ulsch_ue_select[CC_id].ue_num].ue_priority = SCH_UL_PRACH;
      ulsch_ue_select[CC_id].list[ulsch_ue_select[CC_id].ue_num].start_rb = get_prach_prb_offset(
    		                                                                 frame_parms,
    		                                                                 frame_parms->prach_config_common.prach_ConfigInfo.prach_ConfigIndex,
    		                                                                 frame_parms->prach_config_common.prach_ConfigInfo.prach_FreqOffset,
    		                                                                 0,//tdd_mapindex
    		                                                                 frameP); //Nf
      ulsch_ue_select[CC_id].list[ulsch_ue_select[CC_id].ue_num].nb_rb = 6;
      ulsch_ue_select[CC_id].list[ulsch_ue_select[CC_id].ue_num].UE_id = -1;
      ulsch_ue_select[CC_id].ue_num++;
    }
  }

  schedule_ulsch_rnti(module_idP, frameP, subframeP, sched_subframe,ulsch_ue_select);
#endif
  stop_meas(&mac->schedule_ulsch);
}
#ifndef UE_EXPANSION
void
schedule_ulsch_rnti(module_id_t module_idP,
		    frame_t frameP,
		    sub_frame_t subframeP,
		    unsigned char sched_subframeP, uint16_t * first_rb)
{
    int UE_id;
    uint8_t aggregation = 2;
    rnti_t rnti = -1;
    uint8_t round = 0;
    uint8_t harq_pid = 0;
    uint8_t status = 0;
    uint8_t rb_table_index = -1;
    uint32_t cqi_req, cshift, ndi, tpc;
    int32_t normalized_rx_power;
    int32_t target_rx_power = -90;
    static int32_t tpc_accumulated = 0;
    int n;
    int CC_id = 0;
    int drop_ue = 0;
    int N_RB_UL;
    eNB_MAC_INST *mac = RC.mac[module_idP];
    COMMON_channels_t *cc = mac->common_channels;
    UE_list_t *UE_list = &mac->UE_list;
    UE_TEMPLATE *UE_template;
    UE_sched_ctrl *UE_sched_ctrl;
    int sched_frame = frameP;
    int rvidx_tab[4] = { 0, 2, 3, 1 };
    uint16_t          ul_req_index;
    uint8_t           dlsch_flag;
    if (sched_subframeP < subframeP)
	sched_frame++;

    nfapi_hi_dci0_request_t        *hi_dci0_req = &mac->HI_DCI0_req[CC_id][subframeP];
    nfapi_hi_dci0_request_body_t   *hi_dci0_req_body = &hi_dci0_req->hi_dci0_request_body;
    nfapi_hi_dci0_request_pdu_t    *hi_dci0_pdu;

    nfapi_ul_config_request_t *ul_req_tmp            = &mac->UL_req_tmp[CC_id][sched_subframeP];
    nfapi_ul_config_request_body_t *ul_req_tmp_body  = &ul_req_tmp->ul_config_request_body;

    //LOG_D(MAC, "entering ulsch preprocesor\n");
    ulsch_scheduler_pre_processor(module_idP, frameP, subframeP,sched_subframeP, first_rb);

    //LOG_D(MAC, "exiting ulsch preprocesor\n");

    hi_dci0_req->sfn_sf = (frameP << 4) + subframeP;

    // loop over all active UEs
    for (UE_id = UE_list->head_ul; UE_id >= 0;
	 UE_id = UE_list->next_ul[UE_id]) {

	// don't schedule if Msg4 is not received yet
	if (UE_list->UE_template[UE_PCCID(module_idP, UE_id)][UE_id].
	    configured == FALSE) {
	    LOG_D(MAC,
		  "[eNB %d] frame %d subfarme %d, UE %d: not configured, skipping UE scheduling \n",
		  module_idP, frameP, subframeP, UE_id);
	    continue;
	}

	rnti = UE_RNTI(module_idP, UE_id);

	if (rnti == NOT_A_RNTI) {
	    LOG_W(MAC, "[eNB %d] frame %d subfarme %d, UE %d: no RNTI \n",
		  module_idP, frameP, subframeP, UE_id);
	    continue;
	}

	drop_ue = 0;
	/* let's drop the UE if get_eNB_UE_stats returns NULL when calling it with any of the UE's active UL CCs */
	/* TODO: refine?

	   for (n=0; n<UE_list->numactiveULCCs[UE_id]; n++) {
	   CC_id = UE_list->ordered_ULCCids[n][UE_id];

	   if (mac_xface->get_eNB_UE_stats(module_idP,CC_id,rnti) == NULL) {
	   LOG_W(MAC,"[eNB %d] frame %d subframe %d, UE %d/%x CC %d: no PHY context\n", module_idP,frameP,subframeP,UE_id,rnti,CC_id);
	   drop_ue = 1;
	   break;
	   }
	   } */
	if (drop_ue == 1) {
/* we can't come here, ulsch_scheduler_pre_processor won't put in the list a UE with no PHY context */
	    abort();
	    /* TODO: this is a hack. Sometimes the UE has no PHY context but
	     * is still present in the MAC with 'ul_failure_timer' = 0 and
	     * 'ul_out_of_sync' = 0. It seems wrong and the UE stays there forever. Let's
	     * start an UL out of sync procedure in this case.
	     * The root cause of this problem has to be found and corrected.
	     * In the meantime, this hack...
	     */
	    if (UE_list->UE_sched_ctrl[UE_id].ul_failure_timer == 0 &&
		UE_list->UE_sched_ctrl[UE_id].ul_out_of_sync == 0) {
		LOG_W(MAC,
		      "[eNB %d] frame %d subframe %d, UE %d/%x CC %d: UE in weird state, let's put it 'out of sync'\n",
		      module_idP, frameP, subframeP, UE_id, rnti, CC_id);
		// inform RRC of failure and clear timer
		mac_eNB_rrc_ul_failure(module_idP, CC_id, frameP,
				       subframeP, rnti);
                if (UE_list->UE_sched_ctrl[UE_id].ul_failure_timer > 0) {
                  LOG_I(MAC, "UE %d rnti %x: UL Failure timer %d clear to 0\n", UE_id, rnti,
                  UE_list->UE_sched_ctrl[UE_id].ul_failure_timer);
                }
		UE_list->UE_sched_ctrl[UE_id].ul_failure_timer = 0;
		UE_list->UE_sched_ctrl[UE_id].ul_out_of_sync = 1;
	    }
	    continue;
	}
	// loop over all active UL CC_ids for this UE
	for (n = 0; n < UE_list->numactiveULCCs[UE_id]; n++) {
	    // This is the actual CC_id in the list
	    CC_id = UE_list->ordered_ULCCids[n][UE_id];
	    N_RB_UL = to_prb(cc[CC_id].ul_Bandwidth);

	    /*
	       aggregation=get_aggregation(get_bw_index(module_idP,CC_id),
	       eNB_UE_stats->dl_cqi,
	       format0);
	     */

	    if (CCE_allocation_infeasible
		(module_idP, CC_id, 1, subframeP, aggregation, rnti)) {
		LOG_W(MAC,
		      "[eNB %d] frame %d subframe %d, UE %d/%x CC %d: not enough nCCE\n",
		      module_idP, frameP, subframeP, UE_id, rnti, CC_id);
		continue;	// break;
	    }

	    /* be sure that there are some free RBs */
	    if (first_rb[CC_id] >= N_RB_UL - 1) {
		LOG_W(MAC,
		      "[eNB %d] frame %d subframe %d, UE %d/%x CC %d: dropping, not enough RBs\n",
		      module_idP, frameP, subframeP, UE_id, rnti, CC_id);
		continue;
	    }
	    //      if (eNB_UE_stats->mode == PUSCH) { // ue has a ulsch channel

	    UE_template = &UE_list->UE_template[CC_id][UE_id];
	    UE_sched_ctrl = &UE_list->UE_sched_ctrl[UE_id];
	    harq_pid =
		subframe2harqpid(&cc[CC_id], sched_frame, sched_subframeP);
	    round = UE_sched_ctrl->round_UL[CC_id][harq_pid];
	    AssertFatal(round < 8, "round %d > 7 for UE %d/%x\n", round,
			UE_id, rnti);
	    LOG_D(MAC,
		  "[eNB %d] frame %d subframe %d,Checking PUSCH %d for UE %d/%x CC %d : aggregation level %d, N_RB_UL %d\n",
		  module_idP, frameP, subframeP, harq_pid, UE_id, rnti,
		  CC_id, aggregation, N_RB_UL);

	    RC.eNB[module_idP][CC_id]->pusch_stats_BO[UE_id][(frameP *
							      10) +
							     subframeP] =
		UE_template->ul_total_buffer;
	    VCD_SIGNAL_DUMPER_DUMP_VARIABLE_BY_NAME
		(VCD_SIGNAL_DUMPER_VARIABLES_UE0_BO,
		 RC.eNB[module_idP][CC_id]->pusch_stats_BO[UE_id][(frameP *
								   10) +
								  subframeP]);
	    if (UE_is_to_be_scheduled(module_idP, CC_id, UE_id) > 0 || round > 0)	// || ((frameP%10)==0))
		// if there is information on bsr of DCCH, DTCH or if there is UL_SR, or if there is a packet to retransmit, or we want to schedule a periodic feedback every 10 frames
	    {
		LOG_D(MAC,
		      "[eNB %d][PUSCH %d] Frame %d subframe %d Scheduling UE %d/%x in round %d(SR %d,UL_inactivity timer %d,UL_failure timer %d,cqi_req_timer %d)\n",
		      module_idP, harq_pid, frameP, subframeP, UE_id, rnti,
		      round, UE_template->ul_SR,
		      UE_sched_ctrl->ul_inactivity_timer,
		      UE_sched_ctrl->ul_failure_timer,
		      UE_sched_ctrl->cqi_req_timer);
		// reset the scheduling request
		UE_template->ul_SR = 0;
		status = mac_eNB_get_rrc_status(module_idP, rnti);
		if (status < RRC_CONNECTED)
		    cqi_req = 0;
		else if (UE_sched_ctrl->cqi_req_timer > 30) {
                    if (nfapi_mode) {
                      cqi_req = 0;
                    } else {
                      cqi_req = 1;
                    }
		    UE_sched_ctrl->cqi_req_timer = 0;
		} else
		    cqi_req = 0;

		//power control
		//compute the expected ULSCH RX power (for the stats)

		// this is the normalized RX power and this should be constant (regardless of mcs
		normalized_rx_power = UE_sched_ctrl->pusch_snr[CC_id];
		target_rx_power = 178;

		// this assumes accumulated tpc
		// make sure that we are only sending a tpc update once a frame, otherwise the control loop will freak out
		int32_t framex10psubframe =
		    UE_template->pusch_tpc_tx_frame * 10 +
		    UE_template->pusch_tpc_tx_subframe;
		if (((framex10psubframe + 10) <= (frameP * 10 + subframeP)) ||	//normal case
		    ((framex10psubframe > (frameP * 10 + subframeP)) && (((10240 - framex10psubframe + frameP * 10 + subframeP) >= 10))))	//frame wrap-around
		{
		    UE_template->pusch_tpc_tx_frame = frameP;
		    UE_template->pusch_tpc_tx_subframe = subframeP;
		    if (normalized_rx_power > (target_rx_power + 4)) {
			tpc = 0;	//-1
			tpc_accumulated--;
		    } else if (normalized_rx_power < (target_rx_power - 4)) {
			tpc = 2;	//+1
			tpc_accumulated++;
		    } else {
			tpc = 1;	//0
		    }
		} else {
		    tpc = 1;	//0
		}
		//tpc = 1;
		if (tpc != 1) {
		    LOG_D(MAC,
			  "[eNB %d] ULSCH scheduler: frame %d, subframe %d, harq_pid %d, tpc %d, accumulated %d, normalized/target rx power %d/%d\n",
			  module_idP, frameP, subframeP, harq_pid, tpc,
			  tpc_accumulated, normalized_rx_power,
			  target_rx_power);
		}
		// new transmission
		if (round == 0) {

		    ndi = 1 - UE_template->oldNDI_UL[harq_pid];
		    UE_template->oldNDI_UL[harq_pid] = ndi;
		    UE_list->eNB_UE_stats[CC_id][UE_id].
			normalized_rx_power = normalized_rx_power;
		    UE_list->eNB_UE_stats[CC_id][UE_id].target_rx_power =
			target_rx_power;
		    UE_list->eNB_UE_stats[CC_id][UE_id].ulsch_mcs1 =
			UE_template->pre_assigned_mcs_ul;
		    UE_template->mcs_UL[harq_pid] = UE_template->pre_assigned_mcs_ul;	//cmin (UE_template->pre_assigned_mcs_ul, openair_daq_vars.target_ue_ul_mcs); // adjust, based on user-defined MCS
		    if (UE_template->pre_allocated_rb_table_index_ul >= 0) {
			rb_table_index =
			    UE_template->pre_allocated_rb_table_index_ul;
		    } else {
			UE_template->mcs_UL[harq_pid] = 10;	//cmin (10, openair_daq_vars.target_ue_ul_mcs);
			rb_table_index = 5;	// for PHR
		    }

		    UE_list->eNB_UE_stats[CC_id][UE_id].ulsch_mcs2 =
			UE_template->mcs_UL[harq_pid];
		    //            buffer_occupancy = UE_template->ul_total_buffer;


		    while (((rb_table[rb_table_index] >
			     (N_RB_UL - 1 - first_rb[CC_id]))
			    || (rb_table[rb_table_index] > 45))
			   && (rb_table_index > 0)) {
			rb_table_index--;
		    }

		    UE_template->TBS_UL[harq_pid] =
			get_TBS_UL(UE_template->mcs_UL[harq_pid],
				   rb_table[rb_table_index]);
		    UE_list->eNB_UE_stats[CC_id][UE_id].
			total_rbs_used_rx += rb_table[rb_table_index];
		    UE_list->eNB_UE_stats[CC_id][UE_id].ulsch_TBS =
			UE_template->TBS_UL[harq_pid];
		    //            buffer_occupancy -= TBS;

		    T(T_ENB_MAC_UE_UL_SCHEDULE, T_INT(module_idP),
		      T_INT(CC_id), T_INT(rnti), T_INT(frameP),
		      T_INT(subframeP), T_INT(harq_pid),
		      T_INT(UE_template->mcs_UL[harq_pid]),
		      T_INT(first_rb[CC_id]),
		      T_INT(rb_table[rb_table_index]),
		      T_INT(UE_template->TBS_UL[harq_pid]), T_INT(ndi));

		    if (mac_eNB_get_rrc_status(module_idP, rnti) <
			RRC_CONNECTED)
			LOG_D(MAC,
			      "[eNB %d][PUSCH %d/%x] CC_id %d Frame %d subframeP %d Scheduled UE %d (mcs %d, first rb %d, nb_rb %d, rb_table_index %d, TBS %d, harq_pid %d)\n",
			      module_idP, harq_pid, rnti, CC_id, frameP,
			      subframeP, UE_id,
			      UE_template->mcs_UL[harq_pid],
			      first_rb[CC_id], rb_table[rb_table_index],
			      rb_table_index,
			      UE_template->TBS_UL[harq_pid], harq_pid);

		    // bad indices : 20 (40 PRB), 21 (45 PRB), 22 (48 PRB)
		    //store for possible retransmission
		    UE_template->nb_rb_ul[harq_pid] =
			rb_table[rb_table_index];
		    UE_template->first_rb_ul[harq_pid] = first_rb[CC_id];

		    UE_sched_ctrl->ul_scheduled |= (1 << harq_pid);
		    if (UE_id == UE_list->head)
			VCD_SIGNAL_DUMPER_DUMP_VARIABLE_BY_NAME
			    (VCD_SIGNAL_DUMPER_VARIABLES_UE0_SCHEDULED,
			     UE_sched_ctrl->ul_scheduled);

		    // adjust total UL buffer status by TBS, wait for UL sdus to do final update
		    LOG_D(MAC,
			  "[eNB %d] CC_id %d UE %d/%x : adjusting ul_total_buffer, old %d, TBS %d\n",
			  module_idP, CC_id, UE_id, rnti,
			  UE_template->ul_total_buffer,
			  UE_template->TBS_UL[harq_pid]);
		    if (UE_template->ul_total_buffer >
			UE_template->TBS_UL[harq_pid])
			UE_template->ul_total_buffer -=
			    UE_template->TBS_UL[harq_pid];
		    else
			UE_template->ul_total_buffer = 0;
		    LOG_D(MAC, "ul_total_buffer, new %d\n",
			  UE_template->ul_total_buffer);
		    // Cyclic shift for DM RS
		    cshift = 0;	// values from 0 to 7 can be used for mapping the cyclic shift (36.211 , Table 5.5.2.1.1-1)
		    // save it for a potential retransmission
		    UE_template->cshift[harq_pid] = cshift;

		    hi_dci0_pdu = &hi_dci0_req_body->hi_dci0_pdu_list[hi_dci0_req_body->number_of_dci + hi_dci0_req_body->number_of_hi];
		    memset((void *) hi_dci0_pdu, 0,
			   sizeof(nfapi_hi_dci0_request_pdu_t));
		    hi_dci0_pdu->pdu_type = NFAPI_HI_DCI0_DCI_PDU_TYPE;
		    hi_dci0_pdu->pdu_size =
			2 + sizeof(nfapi_hi_dci0_dci_pdu);
                    hi_dci0_pdu->dci_pdu.dci_pdu_rel8.tl.tag = NFAPI_HI_DCI0_REQUEST_DCI_PDU_REL8_TAG;
		    hi_dci0_pdu->dci_pdu.dci_pdu_rel8.dci_format =
			NFAPI_UL_DCI_FORMAT_0;
		    hi_dci0_pdu->dci_pdu.dci_pdu_rel8.aggregation_level =
			aggregation;
		    hi_dci0_pdu->dci_pdu.dci_pdu_rel8.rnti = rnti;
		    hi_dci0_pdu->dci_pdu.dci_pdu_rel8.transmission_power =
			6000;
		    hi_dci0_pdu->dci_pdu.dci_pdu_rel8.
			resource_block_start = first_rb[CC_id];
		    hi_dci0_pdu->dci_pdu.dci_pdu_rel8.
			number_of_resource_block =
			rb_table[rb_table_index];
		    hi_dci0_pdu->dci_pdu.dci_pdu_rel8.mcs_1 =
			UE_template->mcs_UL[harq_pid];
		    hi_dci0_pdu->dci_pdu.dci_pdu_rel8.
			cyclic_shift_2_for_drms = cshift;
		    hi_dci0_pdu->dci_pdu.dci_pdu_rel8.
			frequency_hopping_enabled_flag = 0;
		    hi_dci0_pdu->dci_pdu.dci_pdu_rel8.
			new_data_indication_1 = ndi;
		    hi_dci0_pdu->dci_pdu.dci_pdu_rel8.tpc = tpc;
		    hi_dci0_pdu->dci_pdu.dci_pdu_rel8.cqi_csi_request =
			cqi_req;
		    hi_dci0_pdu->dci_pdu.dci_pdu_rel8.dl_assignment_index =
			UE_template->DAI_ul[sched_subframeP];

                    hi_dci0_req_body->number_of_dci++;
                    hi_dci0_req_body->sfnsf = sfnsf_add_subframe(sched_frame, sched_subframeP, 0); //(frameP, subframeP, 4)
                    hi_dci0_req_body->tl.tag = NFAPI_HI_DCI0_REQUEST_BODY_TAG;

                    hi_dci0_req->sfn_sf = frameP<<4|subframeP; // sfnsf_add_subframe(sched_frame, sched_subframeP, 0); // sunday!
                    hi_dci0_req->header.message_id = NFAPI_HI_DCI0_REQUEST;


		    LOG_D(MAC,
			  "[PUSCH %d] Frame %d, Subframe %d: Adding UL CONFIG.Request for UE %d/%x, ulsch_frame %d, ulsch_subframe %d\n",
			  harq_pid, frameP, subframeP, UE_id, rnti,
			  sched_frame, sched_subframeP);
            ul_req_index = 0;
            dlsch_flag = 0;
            for(ul_req_index = 0;ul_req_index < ul_req_tmp_body->number_of_pdus;ul_req_index++){
                if(ul_req_tmp_body->ul_config_pdu_list[ul_req_index].pdu_type == NFAPI_UL_CONFIG_UCI_HARQ_PDU_TYPE){
                   dlsch_flag = 1;
                   LOG_D(MAC,"Frame %d, Subframe %d:rnti %x ul_req_index %d Switched UCI HARQ to ULSCH HARQ(first)\n",frameP,subframeP,rnti,ul_req_index);
                   break;
                }
            }
		    // Add UL_config PDUs
		    fill_nfapi_ulsch_config_request_rel8(&ul_req_tmp_body->ul_config_pdu_list[ul_req_index], cqi_req, cc, UE_template->physicalConfigDedicated, get_tmode(module_idP, CC_id, UE_id), mac->ul_handle, rnti, first_rb[CC_id],	// resource_block_start
							 rb_table[rb_table_index],	// number_of_resource_blocks
							 UE_template->mcs_UL[harq_pid], cshift,	// cyclic_shift_2_for_drms
							 0,	// frequency_hopping_enabled_flag
							 0,	// frequency_hopping_bits
							 ndi,	// new_data_indication
							 0,	// redundancy_version
							 harq_pid,	// harq_process_number
							 0,	// ul_tx_mode
							 0,	// current_tx_nb
							 0,	// n_srs
							 get_TBS_UL
							 (UE_template->
							  mcs_UL[harq_pid],
							  rb_table
							  [rb_table_index]));
#ifdef Rel14
		    if (UE_template->rach_resource_type > 0) {	// This is a BL/CE UE allocation
			fill_nfapi_ulsch_config_request_emtc(&ul_req_tmp_body->ul_config_pdu_list[ul_req_index], UE_template->rach_resource_type > 2 ? 2 : 1, 1,	//total_number_of_repetitions
							     1,	//repetition_number
							     (frameP *
							      10) +
							     subframeP);
		    }
#endif
            if(dlsch_flag == 1){
                ul_req_tmp_body->ul_config_pdu_list[ul_req_index].pdu_type = NFAPI_UL_CONFIG_ULSCH_HARQ_PDU_TYPE;
                ul_req_tmp_body->ul_config_pdu_list[ul_req_index].ulsch_harq_pdu.initial_transmission_parameters.initial_transmission_parameters_rel8.tl.tag = NFAPI_UL_CONFIG_REQUEST_INITIAL_TRANSMISSION_PARAMETERS_REL8_TAG;
                ul_req_tmp_body->ul_config_pdu_list[ul_req_index].ulsch_harq_pdu.initial_transmission_parameters.initial_transmission_parameters_rel8.n_srs_initial = 0;  // last symbol not punctured
                ul_req_tmp_body->ul_config_pdu_list[ul_req_index].ulsch_harq_pdu.initial_transmission_parameters.initial_transmission_parameters_rel8.initial_number_of_resource_blocks = rb_table[rb_table_index];
                fill_nfapi_ulsch_harq_information(module_idP, CC_id,rnti,  &ul_req_tmp_body->ul_config_pdu_list[ul_req_index].ulsch_harq_pdu.harq_information,subframeP);
            }else{
                ul_req_tmp_body->number_of_pdus++;
            }
                    ul_req_tmp->header.message_id = NFAPI_UL_CONFIG_REQUEST;

                    ul_req_tmp_body->tl.tag = NFAPI_UL_CONFIG_REQUEST_BODY_TAG;
		    mac->ul_handle++;

                    uint16_t ul_sched_frame = sched_frame;
                    uint16_t ul_sched_subframeP = sched_subframeP;

                    add_subframe(&ul_sched_frame, &ul_sched_subframeP, 2);
                    ul_req_tmp->sfn_sf = ul_sched_frame<<4|ul_sched_subframeP;

		    add_ue_ulsch_info(module_idP,
				      CC_id, UE_id, subframeP,
				      S_UL_SCHEDULED);

		    //LOG_D(MAC, "[eNB %d] CC_id %d Frame %d, subframeP %d: Generated ULSCH DCI for next UE_id %d, format 0\n", module_idP, CC_id, frameP, subframeP, UE_id);
                    LOG_D(MAC,"[PUSCH %d] SFN/SF:%04d%d UL_CFG:SFN/SF:%04d%d CQI:%d for UE %d/%x\n", harq_pid,frameP,subframeP,ul_sched_frame,ul_sched_subframeP,cqi_req,UE_id,rnti);

		    // increment first rb for next UE allocation
		    first_rb[CC_id] += rb_table[rb_table_index];
		} else {	// round > 0 => retransmission
		    T(T_ENB_MAC_UE_UL_SCHEDULE_RETRANSMISSION,
		      T_INT(module_idP), T_INT(CC_id), T_INT(rnti),
		      T_INT(frameP), T_INT(subframeP), T_INT(harq_pid),
		      T_INT(UE_template->mcs_UL[harq_pid]),
		      T_INT(first_rb[CC_id]),
		      T_INT(rb_table[rb_table_index]), T_INT(round));

		    // fill in NAK information

		    hi_dci0_pdu = &hi_dci0_req_body->hi_dci0_pdu_list[hi_dci0_req_body->number_of_dci + hi_dci0_req_body->number_of_hi];
		    memset((void *) hi_dci0_pdu, 0,
			   sizeof(nfapi_hi_dci0_request_pdu_t));
		    hi_dci0_pdu->pdu_type = NFAPI_HI_DCI0_HI_PDU_TYPE;
		    hi_dci0_pdu->pdu_size =
			2 + sizeof(nfapi_hi_dci0_hi_pdu);
                    hi_dci0_pdu->hi_pdu.hi_pdu_rel8.tl.tag = NFAPI_HI_DCI0_REQUEST_HI_PDU_REL8_TAG;
		    hi_dci0_pdu->hi_pdu.hi_pdu_rel8.resource_block_start =
			UE_template->first_rb_ul[harq_pid];
		    hi_dci0_pdu->hi_pdu.hi_pdu_rel8.
			cyclic_shift_2_for_drms =
			UE_template->cshift[harq_pid];
		    hi_dci0_pdu->hi_pdu.hi_pdu_rel8.hi_value = 0;
		    hi_dci0_req_body->number_of_hi++;
                    hi_dci0_req_body->sfnsf = sfnsf_add_subframe(sched_frame, sched_subframeP, 0);
                    hi_dci0_req->sfn_sf = frameP<<4|subframeP;
                    hi_dci0_req->header.message_id = NFAPI_HI_DCI0_REQUEST;

		    LOG_D(MAC,
			  "[eNB %d][PUSCH %d/%x] CC_id %d Frame %d subframeP %d Scheduled (PHICH) UE %d (mcs %d, first rb %d, nb_rb %d, TBS %d, round %d)\n",
			  module_idP, harq_pid, rnti, CC_id, frameP,
			  subframeP, UE_id, UE_template->mcs_UL[harq_pid],
			  UE_template->first_rb_ul[harq_pid],
			  UE_template->nb_rb_ul[harq_pid],
			  UE_template->TBS_UL[harq_pid], round);
		    // Add UL_config PDUs
		    LOG_D(MAC,
			  "[PUSCH %d] Frame %d, Subframe %d: Adding UL CONFIG.Request for UE %d/%x, ulsch_frame %d, ulsch_subframe %d\n",
			  harq_pid, frameP, subframeP, UE_id, rnti,
			  sched_frame, sched_subframeP);
            ul_req_index = 0;
            dlsch_flag = 0;
            for(ul_req_index = 0;ul_req_index < ul_req_tmp_body->number_of_pdus;ul_req_index++){
                if(ul_req_tmp_body->ul_config_pdu_list[ul_req_index].pdu_type == NFAPI_UL_CONFIG_UCI_HARQ_PDU_TYPE){
                   dlsch_flag = 1;
                   LOG_D(MAC,"Frame %d, Subframe %d:rnti %x ul_req_index %d Switched UCI HARQ to ULSCH HARQ(first)\n",frameP,subframeP,rnti,ul_req_index);
                   break;
                }
            }
		    fill_nfapi_ulsch_config_request_rel8(&ul_req_tmp_body->ul_config_pdu_list[ul_req_index], cqi_req, cc, UE_template->physicalConfigDedicated, get_tmode(module_idP, CC_id, UE_id), mac->ul_handle, rnti, UE_template->first_rb_ul[harq_pid],	// resource_block_start
							 UE_template->nb_rb_ul[harq_pid],	// number_of_resource_blocks
							 UE_template->mcs_UL[harq_pid], cshift,	// cyclic_shift_2_for_drms
							 0,	// frequency_hopping_enabled_flag
							 0,	// frequency_hopping_bits
							 UE_template->oldNDI_UL[harq_pid],	// new_data_indication
							 rvidx_tab[round & 3],	// redundancy_version
							 harq_pid,	// harq_process_number
							 0,	// ul_tx_mode
							 0,	// current_tx_nb
							 0,	// n_srs
							 UE_template->
							 TBS_UL[harq_pid]);
#ifdef Rel14
		    if (UE_template->rach_resource_type > 0) {	// This is a BL/CE UE allocation
			fill_nfapi_ulsch_config_request_emtc(&ul_req_tmp_body->ul_config_pdu_list[ul_req_index], UE_template->rach_resource_type > 2 ? 2 : 1, 1,	//total_number_of_repetitions
							     1,	//repetition_number
							     (frameP *
							      10) +
							     subframeP);
		    }
#endif
            if(dlsch_flag == 1){
                ul_req_tmp_body->ul_config_pdu_list[ul_req_index].pdu_type = NFAPI_UL_CONFIG_ULSCH_HARQ_PDU_TYPE;
                ul_req_tmp_body->ul_config_pdu_list[ul_req_index].ulsch_harq_pdu.initial_transmission_parameters.initial_transmission_parameters_rel8.tl.tag = NFAPI_UL_CONFIG_REQUEST_INITIAL_TRANSMISSION_PARAMETERS_REL8_TAG;
                ul_req_tmp_body->ul_config_pdu_list[ul_req_index].ulsch_harq_pdu.initial_transmission_parameters.initial_transmission_parameters_rel8.n_srs_initial = 0;  // last symbol not punctured
                ul_req_tmp_body->ul_config_pdu_list[ul_req_index].ulsch_harq_pdu.initial_transmission_parameters.initial_transmission_parameters_rel8.initial_number_of_resource_blocks = rb_table[rb_table_index];
                fill_nfapi_ulsch_harq_information(module_idP, CC_id,rnti,  &ul_req_tmp_body->ul_config_pdu_list[ul_req_index].ulsch_harq_pdu.harq_information,subframeP);
            }else{
                ul_req_tmp_body->number_of_pdus++;
            }

		    mac->ul_handle++;

                    ul_req_tmp_body->tl.tag = NFAPI_UL_CONFIG_REQUEST_BODY_TAG;

                    ul_req_tmp->sfn_sf = sched_frame<<4|sched_subframeP;
                    ul_req_tmp->header.message_id = NFAPI_UL_CONFIG_REQUEST;

                    LOG_D(MAC,"[PUSCH %d] Frame %d, Subframe %d: Adding UL CONFIG.Request for UE %d/%x, ulsch_frame %d, ulsch_subframe %d cqi_req %d\n",
                        harq_pid,frameP,subframeP,UE_id,rnti,sched_frame,sched_subframeP,cqi_req);
		}		/*
				   else if (round > 0) { //we schedule a retransmission

				   ndi = UE_template->oldNDI_UL[harq_pid];

				   if ((round&3)==0) {
				   mcs = openair_daq_vars.target_ue_ul_mcs;
				   } else {
				   mcs = rvidx_tab[round&3] + 28; //not correct for round==4!

				   }

				   LOG_I(MAC,"[eNB %d][PUSCH %d/%x] CC_id %d Frame %d subframeP %d Scheduled UE retransmission (mcs %d, first rb %d, nb_rb %d, harq_pid %d, round %d)\n",
				   module_idP,UE_id,rnti,CC_id,frameP,subframeP,mcs,
				   first_rb[CC_id],UE_template->nb_rb_ul[harq_pid],
				   harq_pid, round);

				   rballoc = mac_xface->computeRIV(frame_parms->N_RB_UL,
				   first_rb[CC_id],
				   UE_template->nb_rb_ul[harq_pid]);
				   first_rb[CC_id]+=UE_template->nb_rb_ul[harq_pid];  // increment for next UE allocation

				   UE_list->eNB_UE_stats[CC_id][UE_id].num_retransmission_rx+=1;
				   UE_list->eNB_UE_stats[CC_id][UE_id].rbs_used_retx_rx=UE_template->nb_rb_ul[harq_pid];
				   UE_list->eNB_UE_stats[CC_id][UE_id].total_rbs_used_rx+=UE_template->nb_rb_ul[harq_pid];
				   UE_list->eNB_UE_stats[CC_id][UE_id].ulsch_mcs1=mcs;
				   UE_list->eNB_UE_stats[CC_id][UE_id].ulsch_mcs2=mcs;
				   }
				 */

	    }			// UE_is_to_be_scheduled
	}			// loop over UE_id
    }				// loop of CC_id
}
#else
void schedule_ulsch_rnti(module_id_t   module_idP,
                         frame_t       frameP,
                         sub_frame_t   subframeP,
                         unsigned char sched_subframeP,
                         ULSCH_UE_SELECT  ulsch_ue_select[MAX_NUM_CCs])
{
  int16_t           UE_id;
  uint8_t           aggregation    = 2;
  uint16_t          first_rb[MAX_NUM_CCs];
  uint8_t           ULSCH_first_end;
  rnti_t            rnti           = -1;
  uint8_t           round          = 0;
  uint8_t           harq_pid       = 0;
  uint8_t           status         = 0;
    uint8_t           rb_table_index = -1;
  uint32_t          cqi_req,cshift,ndi,tpc;
  int32_t           normalized_rx_power;
  int32_t           target_rx_power=-90;
  static int32_t    tpc_accumulated=0;
  int               CC_id,ulsch_ue_num;
  int               N_RB_UL;
  eNB_MAC_INST      *eNB = RC.mac[module_idP];
  COMMON_channels_t *cc;
  UE_list_t         *UE_list=&eNB->UE_list;
  UE_TEMPLATE       *UE_template;
  UE_sched_ctrl     *UE_sched_ctrl;
  int               sched_frame=frameP;
  int               rvidx_tab[4] = {0,2,3,1};
  uint16_t          ul_req_index;
  uint8_t           dlsch_flag;
  if (sched_subframeP < subframeP) sched_frame++;

  nfapi_hi_dci0_request_body_t   *hi_dci0_req;
  nfapi_hi_dci0_request_pdu_t    *hi_dci0_pdu;

  nfapi_ul_config_request_body_t *ul_req_tmp;

  LOG_D(MAC,"entering ulsch preprocesor\n");
  ulsch_scheduler_pre_processor(module_idP,
                                frameP,
                                subframeP,
                                sched_subframeP,
                                ulsch_ue_select);

  LOG_D(MAC,"exiting ulsch preprocesor\n");



  // loop over all active UEs
  for (CC_id=0; CC_id<MAX_NUM_CCs; CC_id++) {
      hi_dci0_req = &eNB->HI_DCI0_req[CC_id][subframeP].hi_dci0_request_body;
      eNB->HI_DCI0_req[CC_id][subframeP].sfn_sf = (frameP<<4)+subframeP;
      ul_req_tmp = &eNB->UL_req_tmp[CC_id][sched_subframeP].ul_config_request_body;
      nfapi_ul_config_request_t *ul_req  = &eNB->UL_req_tmp[CC_id][sched_subframeP];

    ULSCH_first_end = 0;
    cc  = &eNB->common_channels[CC_id];
    // This is the actual CC_id in the list
    N_RB_UL      = to_prb(cc->mib->message.dl_Bandwidth);
    //leave out first RB for PUCCH
    if (cc->tdd_Config == NULL) {
        if(N_RB_UL == 25){
          first_rb[CC_id] = 1;
        }else{
          first_rb[CC_id] = 2;
        }
    }else {
        switch(N_RB_UL){
        case 25:
        default:
            first_rb[CC_id] = 1;
          break;
        case 50:
            first_rb[CC_id] = 2;
          break;
        case 100:
            first_rb[CC_id] = 3;
          break;
        }
    }
    for ( ulsch_ue_num = 0; ulsch_ue_num < ulsch_ue_select[CC_id].ue_num; ulsch_ue_num++ ) {
      UE_id = ulsch_ue_select[CC_id].list[ulsch_ue_num].UE_id;
      /* be sure that there are some free RBs */
      if (cc->tdd_Config == NULL){
          if(N_RB_UL == 25){
            if (first_rb[CC_id] >= N_RB_UL-1) {
              LOG_W(MAC,"[eNB %d] frame %d subframe %d, UE %d/%x CC %d: dropping, not enough RBs\n",
                     module_idP,frameP,subframeP,UE_id,rnti,CC_id);
              break;
            }
          }else{
              if (first_rb[CC_id] >= N_RB_UL-2) {
                LOG_W(MAC,"[eNB %d] frame %d subframe %d, UE %d/%x CC %d: dropping, not enough RBs\n",
                       module_idP,frameP,subframeP,UE_id,rnti,CC_id);
                break;
              }
          }
      } else {
          if(N_RB_UL == 25){
            if (first_rb[CC_id] >= N_RB_UL-1) {
              LOG_W(MAC,"[eNB %d] frame %d subframe %d, UE %d/%x CC %d N_RB_UL %d first_rb %d: dropping, not enough RBs\n",
                       module_idP,frameP,subframeP,UE_id,rnti,CC_id, N_RB_UL, first_rb);
              break;
            }
          }else if(N_RB_UL == 50){
              if (first_rb[CC_id] >= N_RB_UL-2) {
                LOG_W(MAC,"[eNB %d] frame %d subframe %d, UE %d/%x CC %d N_RB_UL %d first_rb %d: dropping, not enough RBs\n",
                         module_idP,frameP,subframeP,UE_id,rnti,CC_id, N_RB_UL, first_rb);
                break;
              }
          }else if(N_RB_UL == 100){
              if (first_rb[CC_id] >= N_RB_UL-3) {
                LOG_W(MAC,"[eNB %d] frame %d subframe %d, UE %d/%x CC %d N_RB_UL %d first_rb %d: dropping, not enough RBs\n",
                       module_idP,frameP,subframeP,UE_id,rnti,CC_id, N_RB_UL, first_rb);
                break;
              }
          }
      }
      //MSG3
      if (ulsch_ue_select[CC_id].list[ulsch_ue_num].ue_priority == SCH_UL_MSG3) {
        first_rb[CC_id] ++;
        continue;
      }
      //PRACH
      if (ulsch_ue_select[CC_id].list[ulsch_ue_num].ue_priority == SCH_UL_PRACH) {
        first_rb[CC_id] = ulsch_ue_select[CC_id].list[ulsch_ue_num].start_rb+ulsch_ue_select[CC_id].list[ulsch_ue_num].nb_rb;
        continue;
      }

      UE_template   = &UE_list->UE_template[CC_id][UE_id];
      UE_sched_ctrl = &UE_list->UE_sched_ctrl[UE_id];
      harq_pid      = subframe2harqpid(cc,sched_frame,sched_subframeP);
      rnti = UE_RNTI(CC_id,UE_id);
      LOG_D(MAC,"[eNB %d] frame %d subframe %d,Checking PUSCH %d for UE %d/%x CC %d : aggregation level %d, N_RB_UL %d\n",
            module_idP,frameP,subframeP,harq_pid,UE_id,rnti,CC_id, aggregation,N_RB_UL);

      RC.eNB[module_idP][CC_id]->pusch_stats_BO[UE_id][(frameP*10)+subframeP] = UE_template->ul_total_buffer;
      VCD_SIGNAL_DUMPER_DUMP_VARIABLE_BY_NAME(VCD_SIGNAL_DUMPER_VARIABLES_UE0_BO,RC.eNB[module_idP][CC_id]->pusch_stats_BO[UE_id][(frameP*10)+subframeP]);

      status = mac_eNB_get_rrc_status(module_idP,rnti);
      if (status < RRC_CONNECTED)
        cqi_req = 0;
      else if (UE_sched_ctrl->cqi_req_timer>30) {
        cqi_req = 1;
        UE_sched_ctrl->cqi_req_timer=0;
      }
      else
        cqi_req = 0;

      //power control
      //compute the expected ULSCH RX power (for the stats)

      // this is the normalized RX power and this should be constant (regardless of mcs
      normalized_rx_power = UE_sched_ctrl->pusch_snr[CC_id];
      target_rx_power = 178;

      // this assumes accumulated tpc
      // make sure that we are only sending a tpc update once a frame, otherwise the control loop will freak out
      int32_t framex10psubframe = UE_template->pusch_tpc_tx_frame*10+UE_template->pusch_tpc_tx_subframe;
      if (((framex10psubframe+10)<=(frameP*10+subframeP)) || //normal case
          ((framex10psubframe>(frameP*10+subframeP)) && (((10240-framex10psubframe+frameP*10+subframeP)>=10)))) //frame wrap-around
        {
          UE_template->pusch_tpc_tx_frame=frameP;
          UE_template->pusch_tpc_tx_subframe=subframeP;
          if (normalized_rx_power>(target_rx_power+4)) {
            tpc = 0; //-1
            tpc_accumulated--;
          } else if (normalized_rx_power<(target_rx_power-4)) {
            tpc = 2; //+1
            tpc_accumulated++;
          } else {
            tpc = 1; //0
          }
        } else {
          tpc = 1; //0
        }
        if (tpc!=1) {
          LOG_D(MAC,"[eNB %d] ULSCH scheduler: frame %d, subframe %d, harq_pid %d, tpc %d, accumulated %d, normalized/target rx power %d/%d\n",
              module_idP,frameP,subframeP,harq_pid,tpc,
              tpc_accumulated,normalized_rx_power,target_rx_power);
        }
          // new transmission
          if ((ulsch_ue_select[CC_id].list[ulsch_ue_num].ue_priority == SCH_UL_FIRST) ||
              (ulsch_ue_select[CC_id].list[ulsch_ue_num].ue_priority == SCH_UL_INACTIVE)) {
              LOG_D(MAC,"[eNB %d][PUSCH %d] Frame %d subframe %d Scheduling UE %d/%x (SR %d,UL_inactivity timer %d,UL_failure timer %d,cqi_req_timer %d)\n",
                    module_idP,harq_pid,frameP,subframeP,UE_id,rnti,UE_template->ul_SR,
                    UE_sched_ctrl->ul_inactivity_timer,
                    UE_sched_ctrl->ul_failure_timer,
                    UE_sched_ctrl->cqi_req_timer);

            ndi = 1-UE_template->oldNDI_UL[harq_pid];
            UE_template->oldNDI_UL[harq_pid]=ndi;
            UE_list->eNB_UE_stats[CC_id][UE_id].normalized_rx_power=normalized_rx_power;
            UE_list->eNB_UE_stats[CC_id][UE_id].target_rx_power=target_rx_power;
            UE_list->eNB_UE_stats[CC_id][UE_id].ulsch_mcs1=UE_template->pre_assigned_mcs_ul;
            UE_template->mcs_UL[harq_pid] = UE_template->pre_assigned_mcs_ul;//cmin (UE_template->pre_assigned_mcs_ul, openair_daq_vars.target_ue_ul_mcs); // adjust, based on user-defined MCS
            if (UE_template->pre_allocated_rb_table_index_ul >=0) {
              rb_table_index=UE_template->pre_allocated_rb_table_index_ul;
            } else {
              UE_template->mcs_UL[harq_pid]=10;//cmin (10, openair_daq_vars.target_ue_ul_mcs);
              rb_table_index=5; // for PHR
            }

            UE_list->eNB_UE_stats[CC_id][UE_id].ulsch_mcs2=UE_template->mcs_UL[harq_pid];

            UE_template->TBS_UL[harq_pid] = get_TBS_UL(UE_template->mcs_UL[harq_pid],rb_table[rb_table_index]);
            UE_list->eNB_UE_stats[CC_id][UE_id].total_rbs_used_rx+=rb_table[rb_table_index];
            UE_list->eNB_UE_stats[CC_id][UE_id].ulsch_TBS=UE_template->TBS_UL[harq_pid];

            T(T_ENB_MAC_UE_UL_SCHEDULE, T_INT(module_idP), T_INT(CC_id), T_INT(rnti), T_INT(frameP),
              T_INT(subframeP), T_INT(harq_pid), T_INT(UE_template->mcs_UL[harq_pid]), T_INT(first_rb[CC_id]), T_INT(rb_table[rb_table_index]),
              T_INT(UE_template->TBS_UL[harq_pid]), T_INT(ndi));

            if (mac_eNB_get_rrc_status(module_idP,rnti) < RRC_CONNECTED)
              LOG_D(MAC,"[eNB %d][PUSCH %d/%x] CC_id %d Frame %d subframeP %d Scheduled UE %d (mcs %d, first rb %d, nb_rb %d, rb_table_index %d, TBS %d, harq_pid %d)\n",
                    module_idP,harq_pid,rnti,CC_id,frameP,subframeP,UE_id,UE_template->mcs_UL[harq_pid],
                    first_rb[CC_id],rb_table[rb_table_index],
                    rb_table_index,UE_template->TBS_UL[harq_pid],harq_pid);

            // bad indices : 20 (40 PRB), 21 (45 PRB), 22 (48 PRB)
            //store for possible retransmission
            UE_template->nb_rb_ul[harq_pid]    = rb_table[rb_table_index];
            UE_template->first_rb_ul[harq_pid] = first_rb[CC_id];

            UE_sched_ctrl->ul_scheduled |= (1<<harq_pid);
            if (UE_id == UE_list->head)
              VCD_SIGNAL_DUMPER_DUMP_VARIABLE_BY_NAME(VCD_SIGNAL_DUMPER_VARIABLES_UE0_SCHEDULED,UE_sched_ctrl->ul_scheduled);
<<<<<<< HEAD
=======

            // adjust total UL buffer status by TBS, wait for UL sdus to do final update
            /*LOG_D(MAC,"[eNB %d] CC_id %d UE %d/%x : adjusting ul_total_buffer, old %d, TBS %d\n", module_idP,CC_id,UE_id,rnti,UE_template->ul_total_buffer,UE_template->TBS_UL[harq_pid]);
            if (UE_template->ul_total_buffer > UE_template->TBS_UL[harq_pid])
              UE_template->ul_total_buffer -= UE_template->TBS_UL[harq_pid];
            else
              UE_template->ul_total_buffer = 0;
            LOG_D(MAC,"ul_total_buffer, new %d\n", UE_template->ul_total_buffer);*/
>>>>>>> 8f86f38d
            // Cyclic shift for DM RS
            cshift = 0;// values from 0 to 7 can be used for mapping the cyclic shift (36.211 , Table 5.5.2.1.1-1)
            // save it for a potential retransmission
            UE_template->cshift[harq_pid] = cshift;

            hi_dci0_pdu                                                         = &hi_dci0_req->hi_dci0_pdu_list[hi_dci0_req->number_of_dci+hi_dci0_req->number_of_hi];
            memset((void*)hi_dci0_pdu,0,sizeof(nfapi_hi_dci0_request_pdu_t));
            hi_dci0_pdu->pdu_type                                               = NFAPI_HI_DCI0_DCI_PDU_TYPE;
            hi_dci0_pdu->pdu_size                                               = 2+sizeof(nfapi_hi_dci0_dci_pdu);
            hi_dci0_pdu->dci_pdu.dci_pdu_rel8.dci_format                        = NFAPI_UL_DCI_FORMAT_0;
            hi_dci0_pdu->dci_pdu.dci_pdu_rel8.aggregation_level                 = aggregation;
            hi_dci0_pdu->dci_pdu.dci_pdu_rel8.rnti                              = rnti;
            hi_dci0_pdu->dci_pdu.dci_pdu_rel8.transmission_power                = 6000;
            hi_dci0_pdu->dci_pdu.dci_pdu_rel8.resource_block_start              = first_rb[CC_id];
            hi_dci0_pdu->dci_pdu.dci_pdu_rel8.number_of_resource_block          = rb_table[rb_table_index];
            hi_dci0_pdu->dci_pdu.dci_pdu_rel8.mcs_1                             = UE_template->mcs_UL[harq_pid];
            hi_dci0_pdu->dci_pdu.dci_pdu_rel8.cyclic_shift_2_for_drms           = cshift;
            hi_dci0_pdu->dci_pdu.dci_pdu_rel8.frequency_hopping_enabled_flag    = 0;
            hi_dci0_pdu->dci_pdu.dci_pdu_rel8.new_data_indication_1             = ndi;
            hi_dci0_pdu->dci_pdu.dci_pdu_rel8.tpc                               = tpc;
            hi_dci0_pdu->dci_pdu.dci_pdu_rel8.cqi_csi_request                   = cqi_req;
            hi_dci0_pdu->dci_pdu.dci_pdu_rel8.dl_assignment_index               = UE_template->DAI_ul[sched_subframeP];
            hi_dci0_pdu->dci_pdu.dci_pdu_rel8.harq_pid                          = harq_pid;

            hi_dci0_req->number_of_dci++;
            hi_dci0_req->sfnsf = sfnsf_add_subframe(sched_frame, sched_subframeP, 0); //(frameP, subframeP, 4)
            hi_dci0_req->tl.tag = NFAPI_HI_DCI0_REQUEST_BODY_TAG;
            nfapi_hi_dci0_request_t        *nfapi_hi_dci0_req = &eNB->HI_DCI0_req[CC_id][subframeP];
            nfapi_hi_dci0_req->sfn_sf = frameP<<4|subframeP; // sfnsf_add_subframe(sched_frame, sched_subframeP, 0); // sunday!
            nfapi_hi_dci0_req->header.message_id = NFAPI_HI_DCI0_REQUEST;

            LOG_D(MAC,"[PUSCH %d] Frame %d, Subframe %d: Adding UL CONFIG.Request for UE %d/%x, ulsch_frame %d, ulsch_subframe %d\n",
                  harq_pid,frameP,subframeP,UE_id,rnti,sched_frame,sched_subframeP);

            ul_req_index = 0;
            dlsch_flag = 0;
            for(ul_req_index = 0;ul_req_index < ul_req_tmp->number_of_pdus;ul_req_index++){
                if(ul_req_tmp->ul_config_pdu_list[ul_req_index].pdu_type == NFAPI_UL_CONFIG_UCI_HARQ_PDU_TYPE){
                   dlsch_flag = 1;
                   LOG_D(MAC,"Frame %d, Subframe %d:rnti %x ul_req_index %d Switched UCI HARQ to ULSCH HARQ(first)\n",frameP,subframeP,rnti,ul_req_index);
                   break;
                }
            }
            // Add UL_config PDUs
            fill_nfapi_ulsch_config_request_rel8(&ul_req_tmp->ul_config_pdu_list[ul_req_index],
                                                 cqi_req,
                                                 cc,
                                                 UE_template->physicalConfigDedicated,
                                                 get_tmode(module_idP,CC_id,UE_id),
                                                 eNB->ul_handle,
                                                 rnti,
                                                 first_rb[CC_id], // resource_block_start
                                                 rb_table[rb_table_index], // number_of_resource_blocks
                                                 UE_template->mcs_UL[harq_pid],
                                                 cshift, // cyclic_shift_2_for_drms
                                                 0, // frequency_hopping_enabled_flag
                                                 0, // frequency_hopping_bits
                                                 ndi, // new_data_indication
                                                 0, // redundancy_version
                                                 harq_pid, // harq_process_number
                                                 0, // ul_tx_mode
                                                 0, // current_tx_nb
                                                 0, // n_srs
                                                 get_TBS_UL(UE_template->mcs_UL[harq_pid],
                                                            rb_table[rb_table_index])
                                                 );
#ifdef Rel14
            if (UE_template->rach_resource_type>0) { // This is a BL/CE UE allocation
              fill_nfapi_ulsch_config_request_emtc(&ul_req_tmp->ul_config_pdu_list[ul_req_index],
                                                   UE_template->rach_resource_type>2 ? 2 : 1,
                                                   1, //total_number_of_repetitions
                                                   1, //repetition_number
                                                   (frameP*10)+subframeP);
            }
#endif
            if(dlsch_flag == 1){
                ul_req_tmp->ul_config_pdu_list[ul_req_index].pdu_type = NFAPI_UL_CONFIG_ULSCH_HARQ_PDU_TYPE;
                ul_req_tmp->ul_config_pdu_list[ul_req_index].ulsch_harq_pdu.initial_transmission_parameters.initial_transmission_parameters_rel8.tl.tag = NFAPI_UL_CONFIG_REQUEST_INITIAL_TRANSMISSION_PARAMETERS_REL8_TAG;
                ul_req_tmp->ul_config_pdu_list[ul_req_index].ulsch_harq_pdu.initial_transmission_parameters.initial_transmission_parameters_rel8.n_srs_initial = 0;  // last symbol not punctured
                ul_req_tmp->ul_config_pdu_list[ul_req_index].ulsch_harq_pdu.initial_transmission_parameters.initial_transmission_parameters_rel8.initial_number_of_resource_blocks = rb_table[rb_table_index];
                fill_nfapi_ulsch_harq_information(module_idP, CC_id,rnti,  &ul_req_tmp->ul_config_pdu_list[ul_req_index].ulsch_harq_pdu.harq_information,subframeP);
            }else{
                ul_req_tmp->number_of_pdus++;
            }
            eNB->ul_handle++;
            ul_req->header.message_id = NFAPI_UL_CONFIG_REQUEST;
            ul_req_tmp->tl.tag = NFAPI_UL_CONFIG_REQUEST_BODY_TAG;
            uint16_t ul_sched_frame = sched_frame;
            uint16_t ul_sched_subframeP = sched_subframeP;
            add_subframe(&ul_sched_frame, &ul_sched_subframeP, 2);
            ul_req->sfn_sf = ul_sched_frame<<4|ul_sched_subframeP;

            add_ue_ulsch_info(module_idP,
                              CC_id,
                              UE_id,
                              subframeP,
                              S_UL_SCHEDULED);

            LOG_D(MAC,"[eNB %d] CC_id %d Frame %d, subframeP %d: Generated ULSCH DCI for next UE_id %d, format 0\n", module_idP,CC_id,frameP,subframeP,UE_id);

            // increment first rb for next UE allocation
            first_rb[CC_id]+=rb_table[rb_table_index];
            if(ulsch_ue_select[CC_id].list[ulsch_ue_num].ue_priority == SCH_UL_FIRST) {
              LOG_D(MAC,"[eNB %d] CC_id %d UE %d/%x : adjusting ul_total_buffer, old %d, TBS %d\n", module_idP,CC_id,UE_id,rnti,UE_template->ul_total_buffer,UE_template->TBS_UL[harq_pid]);
                if(ulsch_ue_select[CC_id].list[ulsch_ue_num].ul_total_buffer > 0){
                    LOG_D(MAC,"[eNB %d] CC_id %d UE %d/%x : adjusting ul_total_buffer, old %d, TBS %d\n",
                               module_idP,CC_id,UE_id,rnti,UE_template->ul_total_buffer,UE_template->TBS_UL[harq_pid]);
                    if (UE_template->ul_total_buffer > UE_template->TBS_UL[harq_pid])
                      UE_template->ul_total_buffer -= UE_template->TBS_UL[harq_pid];
                    else
                      UE_template->ul_total_buffer = 0;
                    LOG_D(MAC,"ul_total_buffer, new %d\n", UE_template->ul_total_buffer);
                } else {
                    UE_template->ul_SR = 0;
                }
              LOG_D(MAC,"ul_total_buffer, new %d\n", UE_template->ul_total_buffer);
            }
            if((ulsch_ue_select[CC_id].list[ulsch_ue_num].ue_priority == SCH_UL_INACTIVE) && (ULSCH_first_end == 0)) {
                ULSCH_first_end = 1;
                last_ulsch_ue_id[CC_id] = ulsch_ue_select[CC_id].list[ulsch_ue_num-1].UE_id;
            }
            if((ulsch_ue_num == ulsch_ue_select[CC_id].ue_num-1) && (ULSCH_first_end == 0)) {
                ULSCH_first_end = 1;
                last_ulsch_ue_id[CC_id] = ulsch_ue_select[CC_id].list[ulsch_ue_num].UE_id;
            }
          }
          else if (ulsch_ue_select[CC_id].list[ulsch_ue_num].ue_priority == SCH_UL_RETRANS) { // round > 0 => retransmission
            T(T_ENB_MAC_UE_UL_SCHEDULE_RETRANSMISSION, T_INT(module_idP), T_INT(CC_id), T_INT(rnti), T_INT(frameP),
              T_INT(subframeP), T_INT(harq_pid), T_INT(UE_template->mcs_UL[harq_pid]), T_INT(first_rb[CC_id]), T_INT(rb_table[rb_table_index]),
              T_INT(round));

            round = UE_sched_ctrl->round_UL[CC_id][harq_pid];
            UE_list->eNB_UE_stats[CC_id][UE_id].normalized_rx_power=normalized_rx_power;
            UE_list->eNB_UE_stats[CC_id][UE_id].target_rx_power=target_rx_power;
            uint8_t mcs_rv = 0;
            if(rvidx_tab[round&3]==1){
               mcs_rv = 29;
            }else if(rvidx_tab[round&3]==2){
               mcs_rv = 30;
            }else if(rvidx_tab[round&3]==3){
               mcs_rv = 31;
            }
            UE_template->TBS_UL[harq_pid] = get_TBS_UL(UE_template->mcs_UL[harq_pid],ulsch_ue_select[CC_id].list[ulsch_ue_num].nb_rb);
            UE_list->eNB_UE_stats[CC_id][UE_id].ulsch_TBS=UE_template->TBS_UL[harq_pid];

            if (mac_eNB_get_rrc_status(module_idP,rnti) < RRC_CONNECTED)
              LOG_D(MAC,"[eNB %d][PUSCH %d/%x] CC_id %d Frame %d subframeP %d Scheduled UE %d (mcs %d, first rb %d, nb_rb %d, rb_table_index %d, TBS %d, harq_pid %d)\n",
                    module_idP,harq_pid,rnti,CC_id,frameP,subframeP,UE_id,mcs_rv,first_rb[CC_id],rb_table[rb_table_index],rb_table_index,UE_template->TBS_UL[harq_pid],harq_pid);

            // bad indices : 20 (40 PRB), 21 (45 PRB), 22 (48 PRB)
            //store for possible retransmission
            UE_template->nb_rb_ul[harq_pid]    = ulsch_ue_select[CC_id].list[ulsch_ue_num].nb_rb;
            UE_template->first_rb_ul[harq_pid] = ulsch_ue_select[CC_id].list[ulsch_ue_num].start_rb;

            UE_sched_ctrl->ul_scheduled |= (1<<harq_pid);
            // Cyclic shift for DM RS
            cshift = 0;// values from 0 to 7 can be used for mapping the cyclic shift (36.211 , Table 5.5.2.1.1-1)

            hi_dci0_pdu                                                         = &hi_dci0_req->hi_dci0_pdu_list[hi_dci0_req->number_of_dci+hi_dci0_req->number_of_hi];
            memset((void*)hi_dci0_pdu,0,sizeof(nfapi_hi_dci0_request_pdu_t));
            hi_dci0_pdu->pdu_type                                               = NFAPI_HI_DCI0_DCI_PDU_TYPE;
            hi_dci0_pdu->pdu_size                                               = 2+sizeof(nfapi_hi_dci0_dci_pdu);
            hi_dci0_pdu->dci_pdu.dci_pdu_rel8.dci_format                        = NFAPI_UL_DCI_FORMAT_0;
            hi_dci0_pdu->dci_pdu.dci_pdu_rel8.aggregation_level                 = aggregation;
            hi_dci0_pdu->dci_pdu.dci_pdu_rel8.rnti                              = rnti;
            hi_dci0_pdu->dci_pdu.dci_pdu_rel8.transmission_power                = 6000;
            hi_dci0_pdu->dci_pdu.dci_pdu_rel8.resource_block_start              = ulsch_ue_select[CC_id].list[ulsch_ue_num].start_rb;
            hi_dci0_pdu->dci_pdu.dci_pdu_rel8.number_of_resource_block          = ulsch_ue_select[CC_id].list[ulsch_ue_num].nb_rb;
            hi_dci0_pdu->dci_pdu.dci_pdu_rel8.mcs_1                             = mcs_rv;
            hi_dci0_pdu->dci_pdu.dci_pdu_rel8.cyclic_shift_2_for_drms           = cshift;
            hi_dci0_pdu->dci_pdu.dci_pdu_rel8.frequency_hopping_enabled_flag    = 0;
            hi_dci0_pdu->dci_pdu.dci_pdu_rel8.new_data_indication_1             = UE_template->oldNDI_UL[harq_pid];
            hi_dci0_pdu->dci_pdu.dci_pdu_rel8.tpc                               = tpc;
            hi_dci0_pdu->dci_pdu.dci_pdu_rel8.cqi_csi_request                   = cqi_req;
            hi_dci0_pdu->dci_pdu.dci_pdu_rel8.dl_assignment_index               = UE_template->DAI_ul[sched_subframeP];
            hi_dci0_pdu->dci_pdu.dci_pdu_rel8.harq_pid                          = harq_pid;

            hi_dci0_req->number_of_dci++;
            // fill in NAK information
            hi_dci0_pdu                                                         = &hi_dci0_req->hi_dci0_pdu_list[hi_dci0_req->number_of_dci+hi_dci0_req->number_of_hi];
            memset((void*)hi_dci0_pdu,0,sizeof(nfapi_hi_dci0_request_pdu_t));
            hi_dci0_pdu->pdu_type                                               = NFAPI_HI_DCI0_HI_PDU_TYPE;
            hi_dci0_pdu->pdu_size                                               = 2+sizeof(nfapi_hi_dci0_hi_pdu);
            hi_dci0_pdu->hi_pdu.hi_pdu_rel8.resource_block_start                = ulsch_ue_select[CC_id].list[ulsch_ue_num].start_rb;
            hi_dci0_pdu->hi_pdu.hi_pdu_rel8.cyclic_shift_2_for_drms             = UE_template->cshift[harq_pid];
            hi_dci0_pdu->hi_pdu.hi_pdu_rel8.hi_value                            = 0;
            hi_dci0_req->number_of_hi++;
            hi_dci0_pdu->hi_pdu.hi_pdu_rel8.tl.tag = NFAPI_HI_DCI0_REQUEST_HI_PDU_REL8_TAG;

            hi_dci0_req->sfnsf = sfnsf_add_subframe(sched_frame, sched_subframeP, 0); //(frameP, subframeP, 4)
            nfapi_hi_dci0_request_t        *nfapi_hi_dci0_req = &eNB->HI_DCI0_req[CC_id][subframeP];
            nfapi_hi_dci0_req->sfn_sf = frameP<<4|subframeP; // sfnsf_add_subframe(sched_frame, sched_subframeP, 0); // sunday!
            nfapi_hi_dci0_req->header.message_id = NFAPI_HI_DCI0_REQUEST;

            LOG_D(MAC,"[eNB %d][PUSCH %d/%x] CC_id %d Frame %d subframeP %d Scheduled (PHICH) UE %d (mcs %d, first rb %d, nb_rb %d, TBS %d, round %d)\n",
                  module_idP,harq_pid,rnti,CC_id,frameP,subframeP,UE_id,mcs_rv,
                  ulsch_ue_select[CC_id].list[ulsch_ue_num].start_rb, ulsch_ue_select[CC_id].list[ulsch_ue_num].nb_rb,
                  UE_template->TBS_UL[harq_pid],round);
            // Add UL_config PDUs
            LOG_D(MAC,"[PUSCH %d] Frame %d, Subframe %d: Adding UL CONFIG.Request for UE %d/%x, ulsch_frame %d, ulsch_subframe %d\n",
                  harq_pid,frameP,subframeP,UE_id,rnti,sched_frame,sched_subframeP);
            ul_req_index = 0;
            dlsch_flag = 0;
            for(ul_req_index = 0;ul_req_index < ul_req_tmp->number_of_pdus;ul_req_index++){
                if(ul_req_tmp->ul_config_pdu_list[ul_req_index].pdu_type == NFAPI_UL_CONFIG_UCI_HARQ_PDU_TYPE){
                   dlsch_flag = 1;
                   LOG_D(MAC,"Frame %d, Subframe %d:rnti %x ul_req_index %d Switched UCI HARQ to ULSCH HARQ(phich)\n",frameP,subframeP,rnti,ul_req_index);
                   break;
                }
            }
            fill_nfapi_ulsch_config_request_rel8(&ul_req_tmp->ul_config_pdu_list[ul_req_index],
                                                 cqi_req,
                                                 cc,
                                                 UE_template->physicalConfigDedicated,
                                                 get_tmode(module_idP,CC_id,UE_id),
                                                 eNB->ul_handle,
                                                 rnti,
                                                 ulsch_ue_select[CC_id].list[ulsch_ue_num].start_rb, // resource_block_start
                                                 ulsch_ue_select[CC_id].list[ulsch_ue_num].nb_rb, // number_of_resource_blocks
                                                 UE_template->mcs_UL[harq_pid],
                                                 cshift, // cyclic_shift_2_for_drms
                                                 0, // frequency_hopping_enabled_flag
                                                 0, // frequency_hopping_bits
                                                 UE_template->oldNDI_UL[harq_pid], // new_data_indication
                                                 rvidx_tab[round&3], // redundancy_version
                                                 harq_pid, // harq_process_number
                                                 0, // ul_tx_mode
                                                 0, // current_tx_nb
                                                 0, // n_srs
                                                 UE_template->TBS_UL[harq_pid]
                                                 );
#ifdef Rel14
            if (UE_template->rach_resource_type>0) { // This is a BL/CE UE allocation
              fill_nfapi_ulsch_config_request_emtc(&ul_req_tmp->ul_config_pdu_list[ul_req_index],
                                                   UE_template->rach_resource_type>2 ? 2 : 1,
                                                   1, //total_number_of_repetitions
                                                   1, //repetition_number
                                                   (frameP*10)+subframeP);
            }
#endif
              if(dlsch_flag == 1){
                ul_req_tmp->ul_config_pdu_list[ul_req_index].pdu_type = NFAPI_UL_CONFIG_ULSCH_HARQ_PDU_TYPE;
                ul_req_tmp->ul_config_pdu_list[ul_req_index].ulsch_harq_pdu.initial_transmission_parameters.initial_transmission_parameters_rel8.tl.tag = NFAPI_UL_CONFIG_REQUEST_INITIAL_TRANSMISSION_PARAMETERS_REL8_TAG;
                ul_req_tmp->ul_config_pdu_list[ul_req_index].ulsch_harq_pdu.initial_transmission_parameters.initial_transmission_parameters_rel8.n_srs_initial = 0;  // last symbol not punctured
                ul_req_tmp->ul_config_pdu_list[ul_req_index].ulsch_harq_pdu.initial_transmission_parameters.initial_transmission_parameters_rel8.initial_number_of_resource_blocks = ulsch_ue_select[CC_id].list[ulsch_ue_num].nb_rb;
                fill_nfapi_ulsch_harq_information(module_idP, CC_id,rnti,  &ul_req_tmp->ul_config_pdu_list[ul_req_index].ulsch_harq_pdu.harq_information,subframeP);
              }else{
                ul_req_tmp->number_of_pdus++;
              }
              eNB->ul_handle++;
            ul_req->header.message_id = NFAPI_UL_CONFIG_REQUEST;
            ul_req_tmp->tl.tag = NFAPI_UL_CONFIG_REQUEST_BODY_TAG;
            ul_req->sfn_sf = sched_frame<<4|sched_subframeP;

              LOG_D(MAC,"[eNB %d] CC_id %d Frame %d, subframeP %d: Generated ULSCH DCI for next UE_id %d, format 0(round >0)\n", module_idP,CC_id,frameP,subframeP,UE_id);

              // increment first rb for next UE allocation
              first_rb[CC_id]+=ulsch_ue_select[CC_id].list[ulsch_ue_num].nb_rb;
          }
    } // loop over UE_id
  } // loop of CC_id

}
#endif<|MERGE_RESOLUTION|>--- conflicted
+++ resolved
@@ -1918,8 +1918,6 @@
             UE_sched_ctrl->ul_scheduled |= (1<<harq_pid);
             if (UE_id == UE_list->head)
               VCD_SIGNAL_DUMPER_DUMP_VARIABLE_BY_NAME(VCD_SIGNAL_DUMPER_VARIABLES_UE0_SCHEDULED,UE_sched_ctrl->ul_scheduled);
-<<<<<<< HEAD
-=======
 
             // adjust total UL buffer status by TBS, wait for UL sdus to do final update
             /*LOG_D(MAC,"[eNB %d] CC_id %d UE %d/%x : adjusting ul_total_buffer, old %d, TBS %d\n", module_idP,CC_id,UE_id,rnti,UE_template->ul_total_buffer,UE_template->TBS_UL[harq_pid]);
@@ -1928,7 +1926,6 @@
             else
               UE_template->ul_total_buffer = 0;
             LOG_D(MAC,"ul_total_buffer, new %d\n", UE_template->ul_total_buffer);*/
->>>>>>> 8f86f38d
             // Cyclic shift for DM RS
             cshift = 0;// values from 0 to 7 can be used for mapping the cyclic shift (36.211 , Table 5.5.2.1.1-1)
             // save it for a potential retransmission
