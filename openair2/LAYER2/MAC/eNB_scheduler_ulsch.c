/*
 * Licensed to the OpenAirInterface (OAI) Software Alliance under one or more
 * contributor license agreements.  See the NOTICE file distributed with
 * this work for additional information regarding copyright ownership.
 * The OpenAirInterface Software Alliance licenses this file to You under
 * the OAI Public License, Version 1.1  (the "License"); you may not use this file
 * except in compliance with the License.
 * You may obtain a copy of the License at
 *
 *      http://www.openairinterface.org/?page_id=698
 *
 * Unless required by applicable law or agreed to in writing, software
 * distributed under the License is distributed on an "AS IS" BASIS,
 * WITHOUT WARRANTIES OR CONDITIONS OF ANY KIND, either express or implied.
 * See the License for the specific language governing permissions and
 * limitations under the License.
 *-------------------------------------------------------------------------------
 * For more information about the OpenAirInterface (OAI) Software Alliance:
 *      contact@openairinterface.org
 */

/*! \file eNB_scheduler_ulsch.c
 * \brief eNB procedures for the ULSCH transport channel
 * \author Navid Nikaein and Raymond Knopp
 * \date 2010 - 2014
 * \email: navid.nikaein@eurecom.fr
 * \version 1.0
 * @ingroup _mac

 */

/* indented with: indent -kr eNB_scheduler_RA.c */

#include "LAYER2/MAC/mac.h"
#include "LAYER2/MAC/mac_proto.h"
#include "LAYER2/MAC/mac_extern.h"
#include "common/utils/LOG/log.h"
#include "common/utils/LOG/vcd_signal_dumper.h"
#include "UTIL/OPT/opt.h"
#include "OCG.h"
#include "OCG_extern.h"
#include "PHY/LTE_TRANSPORT/transport_common_proto.h"

#include "RRC/LTE/rrc_extern.h"
#include "RRC/L2_INTERFACE/openair_rrc_L2_interface.h"

#include "assertions.h"
#include "pdcp.h"

#if defined(ENABLE_ITTI)
  #include "intertask_interface.h"
#endif

#include "ENB_APP/flexran_agent_defs.h"
#include "flexran_agent_ran_api.h"
#include "header.pb-c.h"
#include "flexran.pb-c.h"
#include "flexran_agent_mac.h"
#include <dlfcn.h>

#include "T.h"

#include "common/ran_context.h"
extern RAN_CONTEXT_t RC;

#define ENABLE_MAC_PAYLOAD_DEBUG
#define DEBUG_eNB_SCHEDULER 1

extern int oai_nfapi_hi_dci0_req(nfapi_hi_dci0_request_t *hi_dci0_req);
extern void add_subframe(uint16_t *frameP, uint16_t *subframeP, int offset);
extern uint16_t sfnsf_add_subframe(uint16_t frameP, uint16_t subframeP, int offset);
extern int oai_nfapi_ul_config_req(nfapi_ul_config_request_t *ul_config_req);
extern uint8_t nfapi_mode;

// This table holds the allowable PRB sizes for ULSCH transmissions
uint8_t rb_table[34] = {
  1, 2, 3, 4, 5,      // 0-4
  6, 8, 9, 10, 12,    // 5-9
  15, 16, 18, 20, 24, // 10-14
  25, 27, 30, 32, 36, // 15-19
  40, 45, 48, 50, 54, // 20-24
  60, 64, 72, 75, 80, // 25-29
  81, 90, 96, 100     // 30-33
};

extern mui_t rrc_eNB_mui;

//-----------------------------------------------------------------------------
/*
*
*/
void
rx_sdu(const module_id_t enb_mod_idP,
       const int CC_idP,
       const frame_t frameP,
       const sub_frame_t subframeP,
       const rnti_t rntiP,
       uint8_t *sduP,
       const uint16_t sdu_lenP,
       const uint16_t timing_advance, 
       const uint8_t ul_cqi) 
//-----------------------------------------------------------------------------
{
  int current_rnti = rntiP;
  unsigned char rx_ces[MAX_NUM_CE], num_ce, num_sdu, i, *payload_ptr;
  unsigned char rx_lcids[NB_RB_MAX];
  unsigned short rx_lengths[NB_RB_MAX];
  int UE_id = find_UE_id(enb_mod_idP, current_rnti);
  int RA_id;
  int ii, j;
  eNB_MAC_INST *mac = RC.mac[enb_mod_idP];
  int harq_pid =
    subframe2harqpid(&mac->common_channels[CC_idP], frameP, subframeP);
  int lcgid_updated[4] = {0, 0, 0, 0};
  UE_list_t *UE_list = &mac->UE_list;
  int crnti_rx = 0;
  RA_t *ra =
    (RA_t *) & RC.mac[enb_mod_idP]->common_channels[CC_idP].ra[0];
  int first_rb = 0;
  rrc_eNB_ue_context_t *ue_contextP = NULL;
  start_meas(&mac->rx_ulsch_sdu);

  if ((UE_id > MAX_MOBILES_PER_ENB) || (UE_id == -1))
    for (ii = 0; ii < NB_RB_MAX; ii++) {
      rx_lengths[ii] = 0;
    }

  VCD_SIGNAL_DUMPER_DUMP_FUNCTION_BY_NAME
  (VCD_SIGNAL_DUMPER_FUNCTIONS_RX_SDU, 1);

  if (opt_enabled == 1) {
    trace_pdu(DIRECTION_UPLINK, sduP, sdu_lenP, 0, WS_C_RNTI, current_rnti, frameP, subframeP,
              0, 0);
    LOG_D(OPT, "[eNB %d][ULSCH] Frame %d  rnti %x  with size %d\n",
          enb_mod_idP, frameP, current_rnti, sdu_lenP);
  }

  if (UE_id != -1) {
    LOG_D(MAC,
          "[eNB %d][PUSCH %d] CC_id %d %d.%d Received ULSCH sdu round %d from PHY (rnti %x, UE_id %d) ul_cqi %d\n",
          enb_mod_idP, harq_pid, CC_idP,frameP,subframeP,
          UE_list->UE_sched_ctrl[UE_id].round_UL[CC_idP][harq_pid],
          current_rnti, UE_id, ul_cqi);
    AssertFatal(UE_list->UE_sched_ctrl[UE_id].
                round_UL[CC_idP][harq_pid] < 8, "round >= 8\n");

    if (sduP != NULL) {
      UE_list->UE_sched_ctrl[UE_id].ul_inactivity_timer = 0;
      UE_list->UE_sched_ctrl[UE_id].ul_failure_timer = 0;
      UE_list->UE_sched_ctrl[UE_id].ul_scheduled &= (~(1 << harq_pid));
      /* Update with smoothing: 3/4 of old value and 1/4 of new.
       * This is the logic that was done in the function
       * lte_est_timing_advance_pusch, maybe it's not necessary?
       * maybe it's even not correct at all?
       */
      UE_list->UE_sched_ctrl[UE_id].ta_update = (UE_list->UE_sched_ctrl[UE_id].ta_update * 3 + timing_advance) / 4;
      UE_list->UE_sched_ctrl[UE_id].pusch_snr[CC_idP] = ul_cqi;
      UE_list->UE_sched_ctrl[UE_id].ul_consecutive_errors = 0;
      first_rb = UE_list->UE_template[CC_idP][UE_id].first_rb_ul[harq_pid];

      if (UE_list->UE_sched_ctrl[UE_id].ul_out_of_sync > 0) {
        UE_list->UE_sched_ctrl[UE_id].ul_out_of_sync = 0;
        mac_eNB_rrc_ul_in_sync(enb_mod_idP, CC_idP, frameP,
                               subframeP, UE_RNTI(enb_mod_idP,
                                   UE_id));
      }

      /* update scheduled bytes */
      UE_list->UE_template[CC_idP][UE_id].scheduled_ul_bytes -= UE_list->UE_template[CC_idP][UE_id].TBS_UL[harq_pid];

      if (UE_list->UE_template[CC_idP][UE_id].scheduled_ul_bytes < 0)
        UE_list->UE_template[CC_idP][UE_id].scheduled_ul_bytes = 0;
    } else {    // we've got an error
      LOG_I(MAC,
            "[eNB %d][PUSCH %d] CC_id %d %d.%d ULSCH in error in round %d, ul_cqi %d\n",
            enb_mod_idP, harq_pid, CC_idP,frameP,subframeP,
            UE_list->UE_sched_ctrl[UE_id].round_UL[CC_idP][harq_pid],
            ul_cqi);

      if(ul_cqi>200) { // too high energy pattern
        UE_list->UE_sched_ctrl[UE_id].pusch_snr[CC_idP] = ul_cqi;
      }

      //      AssertFatal(1==0,"ulsch in error\n");
      if (UE_list->UE_sched_ctrl[UE_id].round_UL[CC_idP][harq_pid] == 3) {
        UE_list->UE_sched_ctrl[UE_id].ul_scheduled &= (~(1 << harq_pid));
        UE_list->UE_sched_ctrl[UE_id].round_UL[CC_idP][harq_pid] = 0;

        if (UE_list->UE_sched_ctrl[UE_id].ul_consecutive_errors++ == 10)
          UE_list->UE_sched_ctrl[UE_id].ul_failure_timer = 1;

        /* update scheduled bytes */
        UE_list->UE_template[CC_idP][UE_id].scheduled_ul_bytes -= UE_list->UE_template[CC_idP][UE_id].TBS_UL[harq_pid];

        if (UE_list->UE_template[CC_idP][UE_id].scheduled_ul_bytes < 0)
          UE_list->UE_template[CC_idP][UE_id].scheduled_ul_bytes = 0;

        if (find_RA_id(enb_mod_idP, CC_idP, current_rnti) != -1)
          cancel_ra_proc(enb_mod_idP, CC_idP, frameP, current_rnti);
      } else
        UE_list->UE_sched_ctrl[UE_id].round_UL[CC_idP][harq_pid]++;

      first_rb = UE_list->UE_template[CC_idP][UE_id].first_rb_ul[harq_pid];
      // Program NACK for PHICH
      LOG_D(MAC,
            "Programming PHICH NACK for rnti %x harq_pid %d (first_rb %d)\n",
            current_rnti, harq_pid, first_rb);
      nfapi_hi_dci0_request_t *hi_dci0_req;
      uint8_t sf_ahead_dl = ul_subframe2_k_phich(&mac->common_channels[CC_idP], subframeP);
      hi_dci0_req = &mac->HI_DCI0_req[CC_idP][(subframeP+sf_ahead_dl)%10];
      nfapi_hi_dci0_request_body_t *hi_dci0_req_body = &hi_dci0_req->hi_dci0_request_body;
      nfapi_hi_dci0_request_pdu_t *hi_dci0_pdu =
        &hi_dci0_req_body->hi_dci0_pdu_list[hi_dci0_req_body->number_of_dci + hi_dci0_req_body->number_of_hi];
      memset((void *) hi_dci0_pdu, 0, sizeof(nfapi_hi_dci0_request_pdu_t));
      hi_dci0_pdu->pdu_type = NFAPI_HI_DCI0_HI_PDU_TYPE;
      hi_dci0_pdu->pdu_size = 2 + sizeof(nfapi_hi_dci0_hi_pdu);
      hi_dci0_pdu->hi_pdu.hi_pdu_rel8.tl.tag = NFAPI_HI_DCI0_REQUEST_HI_PDU_REL8_TAG;
      hi_dci0_pdu->hi_pdu.hi_pdu_rel8.resource_block_start = first_rb;
      hi_dci0_pdu->hi_pdu.hi_pdu_rel8.cyclic_shift_2_for_drms = 0;
      hi_dci0_pdu->hi_pdu.hi_pdu_rel8.hi_value = 0;
      hi_dci0_req_body->number_of_hi++;
      hi_dci0_req_body->sfnsf = sfnsf_add_subframe(frameP,subframeP, 0);
      hi_dci0_req_body->tl.tag = NFAPI_HI_DCI0_REQUEST_BODY_TAG;
      hi_dci0_req->sfn_sf = sfnsf_add_subframe(frameP,subframeP, sf_ahead_dl);
      hi_dci0_req->header.message_id = NFAPI_HI_DCI0_REQUEST;
      return;
    }
  } else if ((RA_id = find_RA_id(enb_mod_idP, CC_idP, current_rnti)) != -1) { // Check if this is an RA process for the rnti
    AssertFatal(mac->common_channels[CC_idP].
                radioResourceConfigCommon->rach_ConfigCommon.
                maxHARQ_Msg3Tx > 1,
                "maxHARQ %d should be greater than 1\n",
                (int) mac->common_channels[CC_idP].
                radioResourceConfigCommon->rach_ConfigCommon.
                maxHARQ_Msg3Tx);
    LOG_D(MAC,
          "[eNB %d][PUSCH %d] CC_id %d [RAPROC Msg3] Received ULSCH sdu round %d from PHY (rnti %x, RA_id %d) ul_cqi %d\n",
          enb_mod_idP, harq_pid, CC_idP, ra[RA_id].msg3_round,
          current_rnti, RA_id, ul_cqi);
    first_rb = ra->msg3_first_rb;

    if (sduP == NULL) { // we've got an error on Msg3
      LOG_D(MAC,
            "[eNB %d] CC_id %d, RA %d ULSCH in error in round %d/%d\n",
            enb_mod_idP, CC_idP, RA_id,
            ra[RA_id].msg3_round,
            (int) mac->common_channels[CC_idP].
            radioResourceConfigCommon->rach_ConfigCommon.
            maxHARQ_Msg3Tx);

      if (ra[RA_id].msg3_round >= mac->common_channels[CC_idP].radioResourceConfigCommon->rach_ConfigCommon.maxHARQ_Msg3Tx - 1) {
        cancel_ra_proc(enb_mod_idP, CC_idP, frameP, current_rnti);
      } else {
        first_rb = UE_list->UE_template[CC_idP][UE_id].first_rb_ul[harq_pid];
        ra[RA_id].msg3_round++;
        // prepare handling of retransmission
        get_Msg3allocret(&mac->common_channels[CC_idP],
                         ra[RA_id].Msg3_subframe, ra[RA_id].Msg3_frame,
                         &ra[RA_id].Msg3_frame, &ra[RA_id].Msg3_subframe);
        add_msg3(enb_mod_idP, CC_idP, &ra[RA_id], frameP, subframeP);
      }

      /* TODO: program NACK for PHICH? */
      return;
    }
  } else {
    LOG_W(MAC,
          "Cannot find UE or RA corresponding to ULSCH rnti %x, dropping it\n",
          current_rnti);
    return;
  }

  payload_ptr = parse_ulsch_header(sduP, &num_ce, &num_sdu, rx_ces, rx_lcids, rx_lengths, sdu_lenP);

  if(payload_ptr == NULL) {
    LOG_E(MAC,"[eNB %d][PUSCH %d] CC_id %d ulsch header unknown lcid(rnti %x, UE_id %d)\n",
          enb_mod_idP, harq_pid, CC_idP,current_rnti, UE_id);
    return;
  }

  T(T_ENB_MAC_UE_UL_PDU, T_INT(enb_mod_idP), T_INT(CC_idP),
    T_INT(current_rnti), T_INT(frameP), T_INT(subframeP),
    T_INT(harq_pid), T_INT(sdu_lenP), T_INT(num_ce), T_INT(num_sdu));
  T(T_ENB_MAC_UE_UL_PDU_WITH_DATA, T_INT(enb_mod_idP), T_INT(CC_idP),
    T_INT(current_rnti), T_INT(frameP), T_INT(subframeP),
    T_INT(harq_pid), T_INT(sdu_lenP), T_INT(num_ce), T_INT(num_sdu),
    T_BUFFER(sduP, sdu_lenP));
  mac->eNB_stats[CC_idP].ulsch_bytes_rx = sdu_lenP;
  mac->eNB_stats[CC_idP].total_ulsch_bytes_rx += sdu_lenP;
  mac->eNB_stats[CC_idP].total_ulsch_pdus_rx += 1;
  UE_list->UE_sched_ctrl[UE_id].round_UL[CC_idP][harq_pid] = 0;

  // control element
  for (i = 0; i < num_ce; i++) {
    T(T_ENB_MAC_UE_UL_CE, T_INT(enb_mod_idP), T_INT(CC_idP),
      T_INT(current_rnti), T_INT(frameP), T_INT(subframeP),
      T_INT(rx_ces[i]));

    switch (rx_ces[i]) {  // implement and process BSR + CRNTI +
      case POWER_HEADROOM:
        if (UE_id != -1) {
          UE_list->UE_template[CC_idP][UE_id].phr_info =
            (payload_ptr[0] & 0x3f) - PHR_MAPPING_OFFSET + (int8_t)(hundred_times_log10_NPRB[UE_list->UE_template[CC_idP][UE_id].nb_rb_ul[harq_pid]-1]/100);

          if(UE_list->UE_template[CC_idP][UE_id].phr_info > 40)
            UE_list->UE_template[CC_idP][UE_id].phr_info = 40;

          LOG_D(MAC,
                "[eNB %d] CC_id %d MAC CE_LCID %d : Received PHR PH = %d (db)\n",
                enb_mod_idP, CC_idP, rx_ces[i],
                UE_list->UE_template[CC_idP][UE_id].phr_info);
          UE_list->UE_template[CC_idP][UE_id].phr_info_configured =
            1;
          UE_list->UE_sched_ctrl[UE_id].phr_received = 1;
        }

        payload_ptr += sizeof(POWER_HEADROOM_CMD);
        break;

      case CRNTI: {
        int old_rnti =
          (((uint16_t) payload_ptr[0]) << 8) + payload_ptr[1];
        int old_UE_id = find_UE_id(enb_mod_idP, old_rnti);
        LOG_D(MAC,
              "[eNB %d] Frame %d, Subframe %d CC_id %d MAC CE_LCID %d (ce %d/%d): CRNTI %x (UE_id %d) in Msg3\n",
              enb_mod_idP, frameP, subframeP, CC_idP, rx_ces[i], i,
              num_ce, old_rnti, old_UE_id);

        /* receiving CRNTI means that the current rnti has to go away */
        //cancel_ra_proc(enb_mod_idP, CC_idP, frameP,
        //         current_rnti);
        if (old_UE_id != -1) {
          /* TODO: if the UE did random access (followed by a MAC uplink with
           * CRNTI) because none of its scheduling request was granted, then
           * according to 36.321 5.4.4 the UE's MAC will notify RRC to release
           * PUCCH/SRS. According to 36.331 5.3.13 the UE will then apply
           * default configuration for CQI reporting and scheduling requests,
           * which basically means that the CQI requests won't work anymore and
           * that the UE won't do any scheduling request anymore as long as the
           * eNB doesn't reconfigure the UE.
           * We have to take care of this. As the code is, nothing is done and
           * the UE state in the eNB is wrong.
           */
          for (ii = 0; ii < NB_RA_PROC_MAX; ii++) {
            ra = &mac->common_channels[CC_idP].ra[ii];

            if ((ra->rnti == current_rnti) && (ra->state != IDLE)) {
              mac_rrc_data_ind(enb_mod_idP,
                               CC_idP,
                               frameP, subframeP,
                               old_rnti,
                               DCCH,
                               (uint8_t *) payload_ptr,
                               rx_lengths[i],
                               0);
              // prepare transmission of Msg4(RRCConnectionReconfiguration)
              ra->state = MSGCRNTI;
              LOG_I(MAC,
                    "[eNB %d] Frame %d, Subframe %d CC_id %d : (rnti %x UE_id %d) RRCConnectionReconfiguration(Msg4)\n",
                    enb_mod_idP, frameP, subframeP, CC_idP, old_rnti, old_UE_id);
              UE_id = old_UE_id;
              current_rnti = old_rnti;
              ra->rnti = old_rnti;
              ra->crnti_rrc_mui = rrc_eNB_mui-1;
              ra->crnti_harq_pid = -1;
              //clear timer
              UE_list->UE_sched_ctrl[UE_id].uplane_inactivity_timer = 0;
              UE_list->UE_sched_ctrl[UE_id].ul_inactivity_timer = 0;
              UE_list->UE_sched_ctrl[UE_id].ul_failure_timer = 0;

              if (UE_list->UE_sched_ctrl[UE_id].ul_out_of_sync > 0) {
                UE_list->UE_sched_ctrl[UE_id].ul_out_of_sync = 0;
                mac_eNB_rrc_ul_in_sync(enb_mod_idP, CC_idP, frameP,
                                       subframeP, old_rnti);
              }

              UE_list->UE_template[CC_idP][UE_id].ul_SR = 1;
              UE_list->UE_sched_ctrl[UE_id].crnti_reconfigurationcomplete_flag = 1;
              break;
            }
          }
        } else {
          cancel_ra_proc(enb_mod_idP, CC_idP, frameP,current_rnti);
        }

        crnti_rx = 1;
        payload_ptr += 2;
        break;
      }

      case TRUNCATED_BSR:
      case SHORT_BSR: {
        uint8_t lcgid;
        lcgid = (payload_ptr[0] >> 6);
        LOG_D(MAC,
              "[eNB %d] CC_id %d MAC CE_LCID %d : Received short BSR LCGID = %u bsr = %d\n",
              enb_mod_idP, CC_idP, rx_ces[i], lcgid,
              payload_ptr[0] & 0x3f);

        if (crnti_rx == 1)
          LOG_D(MAC,
                "[eNB %d] CC_id %d MAC CE_LCID %d : Received short BSR LCGID = %u bsr = %d\n",
                enb_mod_idP, CC_idP, rx_ces[i], lcgid,
                payload_ptr[0] & 0x3f);

        if (UE_id != -1) {
          int bsr = payload_ptr[0] & 0x3f;
          lcgid_updated[lcgid] = 1;
          // update buffer info
          UE_list->UE_template[CC_idP][UE_id].ul_buffer_info[lcgid] = BSR_TABLE[bsr];
          UE_list->UE_template[CC_idP][UE_id].estimated_ul_buffer =
            UE_list->UE_template[CC_idP][UE_id].ul_buffer_info[LCGID0] +
            UE_list->UE_template[CC_idP][UE_id].ul_buffer_info[LCGID1] +
            UE_list->UE_template[CC_idP][UE_id].ul_buffer_info[LCGID2] +
            UE_list->UE_template[CC_idP][UE_id].ul_buffer_info[LCGID3];
          //UE_list->UE_template[CC_idP][UE_id].estimated_ul_buffer += UE_list->UE_template[CC_idP][UE_id].estimated_ul_buffer / 4;
          RC.eNB[enb_mod_idP][CC_idP]->pusch_stats_bsr[UE_id][(frameP * 10) + subframeP] = (payload_ptr[0] & 0x3f);

          if (UE_id == UE_list->head)
            VCD_SIGNAL_DUMPER_DUMP_VARIABLE_BY_NAME(VCD_SIGNAL_DUMPER_VARIABLES_UE0_BSR,
                                                    RC.eNB[enb_mod_idP][CC_idP]->pusch_stats_bsr
                                                    [UE_id][(frameP * 10) + subframeP]);

          if (UE_list->UE_template[CC_idP][UE_id].ul_buffer_creation_time[lcgid] == 0) {
            UE_list->UE_template[CC_idP][UE_id].ul_buffer_creation_time[lcgid] = frameP;
          }

          if (mac_eNB_get_rrc_status(enb_mod_idP,UE_RNTI(enb_mod_idP, UE_id)) < RRC_CONNECTED)
            LOG_D(MAC,
                  "[eNB %d] CC_id %d MAC CE_LCID %d : estimated_ul_buffer = %d (lcg increment %d)\n",
                  enb_mod_idP, CC_idP, rx_ces[i],
                  UE_list->UE_template[CC_idP][UE_id].estimated_ul_buffer,
                  UE_list->UE_template[CC_idP][UE_id].ul_buffer_info[lcgid]);
        } else {
        }

        payload_ptr += 1; //sizeof(SHORT_BSR); // fixme
      }
      break;

      case LONG_BSR:
        if (UE_id != -1) {
          int bsr0 = (payload_ptr[0] & 0xFC) >> 2;
          int bsr1 = ((payload_ptr[0] & 0x03) << 4) | ((payload_ptr[1] & 0xF0) >> 4);
          int bsr2 = ((payload_ptr[1] & 0x0F) << 2) | ((payload_ptr[2] & 0xC0) >> 6);
          int bsr3 = payload_ptr[2] & 0x3F;
          lcgid_updated[LCGID0] = 1;
          lcgid_updated[LCGID1] = 1;
          lcgid_updated[LCGID2] = 1;
          lcgid_updated[LCGID3] = 1;
          // update buffer info
          UE_list->UE_template[CC_idP][UE_id].ul_buffer_info[LCGID0] = BSR_TABLE[bsr0];
          UE_list->UE_template[CC_idP][UE_id].ul_buffer_info[LCGID1] = BSR_TABLE[bsr1];
          UE_list->UE_template[CC_idP][UE_id].ul_buffer_info[LCGID2] = BSR_TABLE[bsr2];
          UE_list->UE_template[CC_idP][UE_id].ul_buffer_info[LCGID3] = BSR_TABLE[bsr3];
          UE_list->UE_template[CC_idP][UE_id].estimated_ul_buffer =
            UE_list->UE_template[CC_idP][UE_id].ul_buffer_info[LCGID0] +
            UE_list->UE_template[CC_idP][UE_id].ul_buffer_info[LCGID1] +
            UE_list->UE_template[CC_idP][UE_id].ul_buffer_info[LCGID2] +
            UE_list->UE_template[CC_idP][UE_id].ul_buffer_info[LCGID3];
          //UE_list->UE_template[CC_idP][UE_id].estimated_ul_buffer += UE_list->UE_template[CC_idP][UE_id].estimated_ul_buffer / 4;
          LOG_D(MAC,
                "[eNB %d] CC_id %d MAC CE_LCID %d: Received long BSR. Size is LCGID0 = %u LCGID1 = "
                "%u LCGID2 = %u LCGID3 = %u\n", enb_mod_idP, CC_idP,
                rx_ces[i],
                UE_list->UE_template[CC_idP][UE_id].ul_buffer_info[LCGID0],
                UE_list->UE_template[CC_idP][UE_id].ul_buffer_info[LCGID1],
                UE_list->UE_template[CC_idP][UE_id].ul_buffer_info[LCGID2],
                UE_list->UE_template[CC_idP][UE_id].ul_buffer_info[LCGID3]);

          if (crnti_rx == 1)
            LOG_D(MAC,
                  "[eNB %d] CC_id %d MAC CE_LCID %d: Received long BSR. Size is LCGID0 = %u LCGID1 = "
                  "%u LCGID2 = %u LCGID3 = %u\n", enb_mod_idP,
                  CC_idP, rx_ces[i],
                  UE_list->UE_template[CC_idP][UE_id].ul_buffer_info[LCGID0],
                  UE_list->UE_template[CC_idP][UE_id].ul_buffer_info[LCGID1],
                  UE_list->UE_template[CC_idP][UE_id].ul_buffer_info[LCGID2],
                  UE_list->UE_template[CC_idP][UE_id].ul_buffer_info[LCGID3]);

          if (UE_list->UE_template[CC_idP][UE_id].ul_buffer_info[LCGID0] == 0) {
            UE_list->UE_template[CC_idP][UE_id].ul_buffer_creation_time[LCGID0] = 0;
          } else if (UE_list->UE_template[CC_idP][UE_id].ul_buffer_creation_time[LCGID0] == 0) {
            UE_list->UE_template[CC_idP][UE_id].ul_buffer_creation_time[LCGID0] = frameP;
          }

          if (UE_list->UE_template[CC_idP][UE_id].ul_buffer_info[LCGID1] == 0) {
            UE_list->UE_template[CC_idP][UE_id].ul_buffer_creation_time[LCGID1] = 0;
          } else if (UE_list->UE_template[CC_idP][UE_id].ul_buffer_creation_time[LCGID1] == 0) {
            UE_list->UE_template[CC_idP][UE_id].ul_buffer_creation_time[LCGID1] = frameP;
          }

          if (UE_list->UE_template[CC_idP][UE_id].ul_buffer_info[LCGID2] == 0) {
            UE_list->UE_template[CC_idP][UE_id].ul_buffer_creation_time[LCGID2] = 0;
          } else if (UE_list->UE_template[CC_idP][UE_id].ul_buffer_creation_time[LCGID2] == 0) {
            UE_list->UE_template[CC_idP][UE_id].ul_buffer_creation_time[LCGID2] = frameP;
          }

          if (UE_list->UE_template[CC_idP][UE_id].ul_buffer_info[LCGID3] == 0) {
            UE_list->UE_template[CC_idP][UE_id].ul_buffer_creation_time[LCGID3] = 0;
          } else if (UE_list->UE_template[CC_idP][UE_id].ul_buffer_creation_time[LCGID3] == 0) {
            UE_list->UE_template[CC_idP][UE_id].ul_buffer_creation_time[LCGID3] = frameP;
          }
        }

        payload_ptr += 3; ////sizeof(LONG_BSR);
        break;

      default:
        LOG_E(MAC,
              "[eNB %d] CC_id %d Received unknown MAC header (0x%02x)\n",
              enb_mod_idP, CC_idP, rx_ces[i]);
        break;
    }
  }

  for (i = 0; i < num_sdu; i++) {
    LOG_D(MAC, "SDU Number %d MAC Subheader SDU_LCID %d, length %d\n",
          i, rx_lcids[i], rx_lengths[i]);
    T(T_ENB_MAC_UE_UL_SDU, T_INT(enb_mod_idP), T_INT(CC_idP),
      T_INT(current_rnti), T_INT(frameP), T_INT(subframeP),
      T_INT(rx_lcids[i]), T_INT(rx_lengths[i]));
    T(T_ENB_MAC_UE_UL_SDU_WITH_DATA, T_INT(enb_mod_idP), T_INT(CC_idP),
      T_INT(current_rnti), T_INT(frameP), T_INT(subframeP),
      T_INT(rx_lcids[i]), T_INT(rx_lengths[i]), T_BUFFER(payload_ptr,
          rx_lengths
          [i]));

    switch (rx_lcids[i]) {
      case CCCH:
        if (rx_lengths[i] > CCCH_PAYLOAD_SIZE_MAX) {
          LOG_E(MAC,
                "[eNB %d/%d] frame %d received CCCH of size %d (too big, maximum allowed is %d, sdu_len %d), dropping packet\n",
                enb_mod_idP, CC_idP, frameP, rx_lengths[i],
                CCCH_PAYLOAD_SIZE_MAX, sdu_lenP);
          break;
        }

        LOG_D(MAC,
              "[eNB %d][RAPROC] CC_id %d Frame %d, Received CCCH:  %x.%x.%x.%x.%x.%x, Terminating RA procedure for UE rnti %x\n",
              enb_mod_idP, CC_idP, frameP, payload_ptr[0],
              payload_ptr[1], payload_ptr[2], payload_ptr[3],
              payload_ptr[4], payload_ptr[5], current_rnti);
        VCD_SIGNAL_DUMPER_DUMP_FUNCTION_BY_NAME(VCD_SIGNAL_DUMPER_FUNCTIONS_TERMINATE_RA_PROC, 1);
        VCD_SIGNAL_DUMPER_DUMP_FUNCTION_BY_NAME(VCD_SIGNAL_DUMPER_FUNCTIONS_TERMINATE_RA_PROC, 0);

        for (ii = 0; ii < NB_RA_PROC_MAX; ii++) {
          RA_t *ra = &mac->common_channels[CC_idP].ra[ii];
          LOG_D(MAC,
                "[mac %d][RAPROC] CC_id %d Checking proc %d : rnti (%x, %x), state %d\n",
                enb_mod_idP, CC_idP, ii, ra->rnti,
                current_rnti, ra->state);

          if ((ra->rnti == current_rnti) && (ra->state != IDLE)) {
            //payload_ptr = parse_ulsch_header(msg3,&num_ce,&num_sdu,rx_ces,rx_lcids,rx_lengths,msg3_len);
            if (UE_id < 0) {
              memcpy(&ra->cont_res_id[0], payload_ptr, 6);
              LOG_D(MAC,
                    "[eNB %d][RAPROC] CC_id %d Frame %d CCCH: Received Msg3: length %d, offset %ld\n",
                    enb_mod_idP, CC_idP, frameP, rx_lengths[i],
                    payload_ptr - sduP);

              if ((UE_id = add_new_ue(enb_mod_idP, CC_idP,
                                      mac->common_channels[CC_idP].
                                      ra[ii].rnti, harq_pid
#if (LTE_RRC_VERSION >= MAKE_VERSION(14, 0, 0))
                                      ,
                                      mac->common_channels[CC_idP].
                                      ra[ii].rach_resource_type
#endif
                                     )) == -1) {
                LOG_E(MAC,"[MAC][eNB] Max user count reached\n");
                cancel_ra_proc(enb_mod_idP, CC_idP, frameP,current_rnti);
                break;
                // kill RA procedure
              } else
                LOG_D(MAC,
                      "[eNB %d][RAPROC] CC_id %d Frame %d Added user with rnti %x => UE %d\n",
                      enb_mod_idP, CC_idP, frameP, ra->rnti,
                      UE_id);
            } else {
              LOG_D(MAC,
                    "[eNB %d][RAPROC] CC_id %d Frame %d CCCH: Received Msg3 from already registered UE %d: length %d, offset %ld\n",
                    enb_mod_idP, CC_idP, frameP, UE_id,
                    rx_lengths[i], payload_ptr - sduP);
              // kill RA procedure
            }

            mac_rrc_data_ind(enb_mod_idP,
                             CC_idP,
                             frameP, subframeP,
                             current_rnti,
                             CCCH,
                             (uint8_t *) payload_ptr,
                             rx_lengths[i],
                             0);

            if (num_ce > 0) { // handle msg3 which is not RRCConnectionRequest
              //  process_ra_message(msg3,num_ce,rx_lcids,rx_ces);
            }

            // prepare transmission of Msg4
            ra->state = MSG4;

            if(mac->common_channels[CC_idP].tdd_Config!=NULL) {
              switch(mac->common_channels[CC_idP].tdd_Config->subframeAssignment) {
                case 1:
                  ra->Msg4_frame = frameP + ((subframeP > 2) ? 1 : 0);
                  ra->Msg4_subframe = (subframeP + 7) % 10;
                  break;

                default:
                  printf("%s:%d: TODO\n", __FILE__, __LINE__);
                  abort();
                  // TODO need to be complete for other tdd configs.
              }
            } else {
              // Program Msg4 PDCCH+DLSCH/MPDCCH transmission 4 subframes from now, // Check if this is ok for BL/CE, or if the rule is different
              ra->Msg4_frame = frameP + ((subframeP > 5) ? 1 : 0);
              ra->Msg4_subframe = (subframeP + 4) % 10;
            }

            UE_list->UE_sched_ctrl[UE_id].crnti_reconfigurationcomplete_flag = 0;
          }   // if process is active
        }     // loop on RA processes

        break;

      case DCCH:
      case DCCH1:
        //      if(eNB_mac_inst[module_idP][CC_idP].Dcch_lchan[UE_id].Active==1){
#if defined(ENABLE_MAC_PAYLOAD_DEBUG)
        LOG_T(MAC, "offset: %d\n",
              (unsigned char) ((unsigned char *) payload_ptr - sduP));

        for (j = 0; j < 32; j++) {
          LOG_T(MAC, "%x ", payload_ptr[j]);
        }

        LOG_T(MAC, "\n");
#endif

        if (UE_id != -1) {
          if (lcgid_updated[UE_list->UE_template[CC_idP][UE_id].lcgidmap[rx_lcids[i]]] == 0) {
            // adjust buffer occupancy of the correponding logical channel group
            if (UE_list->UE_template[CC_idP][UE_id].ul_buffer_info[UE_list->UE_template[CC_idP][UE_id].lcgidmap[rx_lcids[i]]] >= rx_lengths[i])
              UE_list->UE_template[CC_idP][UE_id].ul_buffer_info[UE_list->UE_template[CC_idP][UE_id].lcgidmap[rx_lcids[i]]] -= rx_lengths[i];
            else
              UE_list->UE_template[CC_idP][UE_id].ul_buffer_info[UE_list->UE_template[CC_idP][UE_id].lcgidmap[rx_lcids[i]]] = 0;

            UE_list->UE_template[CC_idP][UE_id].estimated_ul_buffer =
              UE_list->UE_template[CC_idP][UE_id].ul_buffer_info[0] +
              UE_list->UE_template[CC_idP][UE_id].ul_buffer_info[1] +
              UE_list->UE_template[CC_idP][UE_id].ul_buffer_info[2] +
              UE_list->UE_template[CC_idP][UE_id].ul_buffer_info[3];
            //UE_list->UE_template[CC_idP][UE_id].estimated_ul_buffer += UE_list->UE_template[CC_idP][UE_id].estimated_ul_buffer / 4;
          }

          LOG_D(MAC,
                "[eNB %d] CC_id %d Frame %d : ULSCH -> UL-DCCH, received %d bytes form UE %d on LCID %d \n",
                enb_mod_idP, CC_idP, frameP, rx_lengths[i], UE_id,
                rx_lcids[i]);
          mac_rlc_data_ind(enb_mod_idP, current_rnti, enb_mod_idP, frameP, ENB_FLAG_YES, MBMS_FLAG_NO, rx_lcids[i], (char *) payload_ptr, rx_lengths[i], 1, NULL);  //(unsigned int*)crc_status);
          UE_list->eNB_UE_stats[CC_idP][UE_id].num_pdu_rx[rx_lcids[i]] += 1;
          UE_list->eNB_UE_stats[CC_idP][UE_id].num_bytes_rx[rx_lcids[i]] += rx_lengths[i];
        }

        /* UE_id != -1 */
        // }
        break;

      // all the DRBS
      case DTCH:
      default:
#if defined(ENABLE_MAC_PAYLOAD_DEBUG)
        LOG_T(MAC, "offset: %d\n",
              (unsigned char) ((unsigned char *) payload_ptr - sduP));

        for (j = 0; j < 32; j++) {
          LOG_T(MAC, "%x ", payload_ptr[j]);
        }

        LOG_T(MAC, "\n");
#endif

        if (rx_lcids[i] < NB_RB_MAX) {
          LOG_D(MAC, "[eNB %d] CC_id %d Frame %d : ULSCH -> UL-DTCH, received %d bytes from UE %d for lcid %d\n",
                enb_mod_idP,
                CC_idP,
                frameP,
                rx_lengths[i],
                UE_id,
                rx_lcids[i]);

          if (UE_id != -1) {
            // adjust buffer occupancy of the correponding logical channel group
            LOG_D(MAC, "[eNB %d] CC_id %d Frame %d : ULSCH -> UL-DTCH, received %d bytes from UE %d for lcid %d, removing from LCGID %ld, %d\n",
                  enb_mod_idP,
                  CC_idP,
                  frameP,
                  rx_lengths[i],
                  UE_id,
                  rx_lcids[i],
                  UE_list->UE_template[CC_idP][UE_id].lcgidmap[rx_lcids[i]],
                  UE_list->UE_template[CC_idP][UE_id].ul_buffer_info[UE_list->UE_template[CC_idP][UE_id].lcgidmap[rx_lcids[i]]]);

            if (lcgid_updated[UE_list->UE_template[CC_idP][UE_id].lcgidmap[rx_lcids[i]]] == 0) {
              if (UE_list->UE_template[CC_idP][UE_id].ul_buffer_info[UE_list->UE_template[CC_idP][UE_id].lcgidmap[rx_lcids[i]]] >= rx_lengths[i]) {
                UE_list->UE_template[CC_idP][UE_id].ul_buffer_info[UE_list->UE_template[CC_idP][UE_id].lcgidmap[rx_lcids[i]]] -= rx_lengths[i];
              } else {
                UE_list->UE_template[CC_idP][UE_id].ul_buffer_info[UE_list->UE_template[CC_idP][UE_id].lcgidmap[rx_lcids[i]]] = 0;
              }

              UE_list->UE_template[CC_idP][UE_id].estimated_ul_buffer =
                UE_list->UE_template[CC_idP][UE_id].ul_buffer_info[0] +
                UE_list->UE_template[CC_idP][UE_id].ul_buffer_info[1] +
                UE_list->UE_template[CC_idP][UE_id].ul_buffer_info[2] +
                UE_list->UE_template[CC_idP][UE_id].ul_buffer_info[3];
            }

            if ((rx_lengths[i] < SCH_PAYLOAD_SIZE_MAX) && (rx_lengths[i] > 0)) {  // MAX SIZE OF transport block
              mac_rlc_data_ind(enb_mod_idP, current_rnti, enb_mod_idP, frameP, ENB_FLAG_YES, MBMS_FLAG_NO, rx_lcids[i], (char *) payload_ptr, rx_lengths[i], 1, NULL);
              UE_list->eNB_UE_stats[CC_idP][UE_id].num_pdu_rx[rx_lcids[i]] += 1;
              UE_list->eNB_UE_stats[CC_idP][UE_id].num_bytes_rx[rx_lcids[i]] += rx_lengths[i];
              //clear uplane_inactivity_timer
              UE_list->UE_sched_ctrl[UE_id].uplane_inactivity_timer = 0;
              // reset RRC inactivity timer after uplane activity
              ue_contextP = rrc_eNB_get_ue_context(RC.rrc[enb_mod_idP], current_rnti);
              if (ue_contextP != NULL) {
                ue_contextP->ue_context.ue_rrc_inactivity_timer = 1;
              } else {
                LOG_E(MAC, "[eNB %d] CC_id %d Couldn't find the context associated to UE (RNTI %d) and reset RRC inactivity timer\n",
                      enb_mod_idP,
                      CC_idP,
                      current_rnti);
              }
            } else {  /* rx_length[i] */
              UE_list->eNB_UE_stats[CC_idP][UE_id].num_errors_rx += 1;
              LOG_E(MAC, "[eNB %d] CC_id %d Frame %d : Max size of transport block reached LCID %d from UE %d ",
                    enb_mod_idP,
                    CC_idP,
                    frameP,
                    rx_lcids[i],
                    UE_id);
            }
          } else {  // end if (UE_id != -1)
            LOG_E(MAC,"[eNB %d] CC_id %d Frame %d : received unsupported or unknown LCID %d from UE %d ",
                  enb_mod_idP,
                  CC_idP,
                  frameP,
                  rx_lcids[i],
                  UE_id);
          }
        }

        break;
    }

    payload_ptr += rx_lengths[i];
  }

  // Program ACK for PHICH
  LOG_D(MAC,
        "Programming PHICH ACK for rnti %x harq_pid %d (first_rb %d)\n",
        current_rnti, harq_pid, first_rb);
  nfapi_hi_dci0_request_t *hi_dci0_req;
  uint8_t sf_ahead_dl = ul_subframe2_k_phich(&mac->common_channels[CC_idP], subframeP);
  hi_dci0_req = &mac->HI_DCI0_req[CC_idP][(subframeP+sf_ahead_dl)%10];
  nfapi_hi_dci0_request_body_t *hi_dci0_req_body = &hi_dci0_req->hi_dci0_request_body;
  nfapi_hi_dci0_request_pdu_t *hi_dci0_pdu =
    &hi_dci0_req_body->hi_dci0_pdu_list[hi_dci0_req_body->number_of_dci + hi_dci0_req_body->number_of_hi];
  memset((void *) hi_dci0_pdu, 0, sizeof(nfapi_hi_dci0_request_pdu_t));
  hi_dci0_pdu->pdu_type = NFAPI_HI_DCI0_HI_PDU_TYPE;
  hi_dci0_pdu->pdu_size = 2 + sizeof(nfapi_hi_dci0_hi_pdu);
  hi_dci0_pdu->hi_pdu.hi_pdu_rel8.tl.tag = NFAPI_HI_DCI0_REQUEST_HI_PDU_REL8_TAG;
  hi_dci0_pdu->hi_pdu.hi_pdu_rel8.resource_block_start = first_rb;
  hi_dci0_pdu->hi_pdu.hi_pdu_rel8.cyclic_shift_2_for_drms = 0;
  hi_dci0_pdu->hi_pdu.hi_pdu_rel8.hi_value = 1;
  hi_dci0_req_body->number_of_hi++;
  hi_dci0_req_body->sfnsf = sfnsf_add_subframe(frameP,subframeP, 0);
  hi_dci0_req_body->tl.tag = NFAPI_HI_DCI0_REQUEST_BODY_TAG;
  hi_dci0_req->sfn_sf = sfnsf_add_subframe(frameP,subframeP, sf_ahead_dl);
  hi_dci0_req->header.message_id = NFAPI_HI_DCI0_REQUEST;

  /* NN--> FK: we could either check the payload, or use a phy helper to detect a false msg3 */
  if ((num_sdu == 0) && (num_ce == 0)) {
    if (UE_id != -1)
      UE_list->eNB_UE_stats[CC_idP][UE_id].total_num_errors_rx += 1;

    /*
      if (msg3_flagP != NULL) {
      if( *msg3_flagP == 1 ) {
      LOG_I(MAC,"[eNB %d] CC_id %d frame %d : false msg3 detection: signal phy to canceling RA and remove the UE\n", enb_mod_idP, CC_idP, frameP);
      *msg3_flagP=0;
      }
      } */
  } else {
    if (UE_id != -1) {
      UE_list->eNB_UE_stats[CC_idP][UE_id].pdu_bytes_rx        = sdu_lenP;
      UE_list->eNB_UE_stats[CC_idP][UE_id].total_pdu_bytes_rx += sdu_lenP;
      UE_list->eNB_UE_stats[CC_idP][UE_id].total_num_pdus_rx  += 1;
    }
  }

  VCD_SIGNAL_DUMPER_DUMP_FUNCTION_BY_NAME(VCD_SIGNAL_DUMPER_FUNCTIONS_RX_SDU, 0);
  stop_meas(&mac->rx_ulsch_sdu);
}

//-----------------------------------------------------------------------------
/*
 * Return the BSR table index corresponding to the number of bytes in input
 */
uint32_t 
bytes_to_bsr_index(int32_t nbytes) 
//-----------------------------------------------------------------------------
{
  uint32_t i = 0;

  if (nbytes < 0) {
    return (0);
  }

  while ((i < BSR_TABLE_SIZE) && (BSR_TABLE[i] <= nbytes)) {
    i++;
  }

  return (i - 1);
}

//-----------------------------------------------------------------------------
/*
 * Add ue info in eNB_ulsch_info[module_idP][CC_id][UE_id] struct
 */
void
add_ue_ulsch_info(module_id_t module_idP, 
  int CC_id, 
  int UE_id,
  sub_frame_t subframeP, 
  UE_ULSCH_STATUS status) 
//-----------------------------------------------------------------------------  
{
  eNB_ulsch_info[module_idP][CC_id][UE_id].rnti     = UE_RNTI(module_idP, UE_id);
  eNB_ulsch_info[module_idP][CC_id][UE_id].subframe = subframeP;
  eNB_ulsch_info[module_idP][CC_id][UE_id].status   = status;
  eNB_ulsch_info[module_idP][CC_id][UE_id].serving_num++;
}

//-----------------------------------------------------------------------------
/*
 * Parse MAC header from ULSCH
 */
unsigned char *
parse_ulsch_header(unsigned char *mac_header,
  unsigned char *num_ce,
  unsigned char *num_sdu,
  unsigned char *rx_ces,
  unsigned char *rx_lcids,
  unsigned short *rx_lengths,
  unsigned short tb_length) 
//-----------------------------------------------------------------------------
{
  unsigned char not_done = 1;
  unsigned char num_ces = 0;
  unsigned char num_sdus = 0;
  unsigned char lcid = 0;
  unsigned char num_sdu_cnt = 0;
  unsigned char *mac_header_ptr = NULL;
  unsigned short length, ce_len = 0;

  /* Init */
  mac_header_ptr = mac_header;

  while (not_done == 1) {
    if (((SCH_SUBHEADER_FIXED *) mac_header_ptr)->E == 0) {
      not_done = 0;
    }

    lcid = ((SCH_SUBHEADER_FIXED *) mac_header_ptr)->LCID;

    if (lcid < EXTENDED_POWER_HEADROOM) {
      if (not_done == 0) {  // last MAC SDU, length is implicit
        mac_header_ptr++;
        length = tb_length - (mac_header_ptr - mac_header) - ce_len;

        for (num_sdu_cnt = 0; num_sdu_cnt < num_sdus; num_sdu_cnt++) {
          length -= rx_lengths[num_sdu_cnt];
        }
      } else {
        if (((SCH_SUBHEADER_SHORT *) mac_header_ptr)->F == 0) {
          length = ((SCH_SUBHEADER_SHORT *) mac_header_ptr)->L;
          mac_header_ptr += 2;  //sizeof(SCH_SUBHEADER_SHORT);
        } else {  // F = 1
          length = ((((SCH_SUBHEADER_LONG *) mac_header_ptr)->L_MSB & 0x7f) << 8) |
           (((SCH_SUBHEADER_LONG *) mac_header_ptr)->L_LSB & 0xff);
          mac_header_ptr += 3;  //sizeof(SCH_SUBHEADER_LONG);
        }
      }

      LOG_D(MAC, "[eNB] sdu %d lcid %d tb_length %d length %d (offset now %ld)\n",
        num_sdus, 
        lcid, 
        tb_length, 
        length,
        mac_header_ptr - mac_header);
      
      rx_lcids[num_sdus] = lcid;
      rx_lengths[num_sdus] = length;
      num_sdus++;
    
    } else {  // This is a control element subheader POWER_HEADROOM, BSR and CRNTI
      if (lcid == SHORT_PADDING) {
        mac_header_ptr++;
      } else {
        rx_ces[num_ces] = lcid;
        num_ces++;
        mac_header_ptr++;

        if (lcid == LONG_BSR) {
          ce_len += 3;
        } else if (lcid == CRNTI) {
          ce_len += 2;
        } else if ((lcid == POWER_HEADROOM) || (lcid == TRUNCATED_BSR) || (lcid == SHORT_BSR)) {
          ce_len++;
        } else {
          LOG_E(MAC, "unknown CE %d \n", lcid);
          return NULL;
        }
      }
    }
  }

  *num_ce = num_ces;
  *num_sdu = num_sdus;
  return (mac_header_ptr);
}

//-----------------------------------------------------------------------------
/* This function is called by PHY layer when it schedules some
 * uplink for a random access message 3.
 * The MAC scheduler has to skip the RBs used by this message 3
 * (done below in schedule_ulsch).
 */
void
set_msg3_subframe(module_id_t mod_id,
  int CC_id,
  int frame, // Not used, remove?
  int subframe, // Not used, remove?
  int rnti, 
  int Msg3_frame, // Not used, remove?
  int Msg3_subframe) 
//-----------------------------------------------------------------------------
{
  RA_t *ra_ptr = NULL;

  /* Init */
  ra_ptr = RC.mac[mod_id]->common_channels[CC_id].ra;
 
  for (int ra_index = 0; ra_index < NB_RA_PROC_MAX; ra_index++, ra_ptr++) {
    if ((ra_ptr->state != IDLE) && (ra_ptr->rnti == rnti)) {  // ra_ptr->state == WAITMSG3 instead of ra_ptr->state != IDLE (?)
      ra_ptr->Msg3_subframe = Msg3_subframe;
      return;
    }
  }
}

//-----------------------------------------------------------------------------
/*
 * Main function called for uplink scheduling (DCI0).
 */
void
schedule_ulsch(module_id_t module_idP, 
  frame_t frameP,
  sub_frame_t subframeP) 
//-----------------------------------------------------------------------------
{
  uint16_t first_rb[NFAPI_CC_MAX];
  eNB_MAC_INST *mac = NULL;
  slice_info_t *sli = NULL;
  COMMON_channels_t *cc = NULL;

  /* Init */
  mac = RC.mac[module_idP];
  sli = &(mac->slice_info);
  memset(first_rb, 0, NFAPI_CC_MAX * sizeof(uint16_t));

  start_meas(&(mac->schedule_ulsch));

  /* Second setup step */
  int sched_subframe = 0;

  /* Second init step */
  sched_subframe = (subframeP + 4) % 10;
  cc = mac->common_channels;

  /* For TDD: check subframes where we have to act and return if nothing should be done now */
  if (cc->tdd_Config) {  // Done only for CC_id = 0, assume tdd_Config for all CC_id
    int tdd_sfa = cc->tdd_Config->subframeAssignment;

    switch (subframeP) {
      case 0:
        if ((tdd_sfa == 0) || (tdd_sfa == 3))
          sched_subframe = 4;
        else if (tdd_sfa == 6)
          sched_subframe = 7;
        else
          return;

        break;

      case 1:
        if ((tdd_sfa == 0) || (tdd_sfa == 1))
          sched_subframe = 7;
        else if (tdd_sfa == 6)
          sched_subframe = 8;
        else
          return;

        break;

      case 2:  // Don't schedule UL in subframe 2 for TDD
        return;

      case 3:
        if (tdd_sfa == 2)
          sched_subframe = 7;
        else
          return;

        break;

      case 4:
        if (tdd_sfa == 1)
          sched_subframe = 8;
        else
          return;

        break;

      case 5:
        if (tdd_sfa == 0)
          sched_subframe = 9;
        else if (tdd_sfa == 6)
          sched_subframe = 2;
        else
          return;

        break;

      case 6:
        if (tdd_sfa == 0 || tdd_sfa == 1)
          sched_subframe = 2;
        else if (tdd_sfa == 6)
          sched_subframe = 3;
        else
          return;

        break;

      case 7:
        return;

      case 8:
        if ((tdd_sfa >= 2) && (tdd_sfa <= 5))
          sched_subframe = 2;
        else
          return;

        break;

      case 9:
        if ((tdd_sfa == 1) || (tdd_sfa == 3) || (tdd_sfa == 4))
          sched_subframe = 3;
        else if (tdd_sfa == 6)
          sched_subframe = 4;
        else
          return;

        break;
      
      default:
        return;
    }
  }

  /* Note: RC.nb_mac_CC[module_idP] should be lower than or equal to NFAPI_CC_MAX */
  for (int CC_id = 0; CC_id < RC.nb_mac_CC[module_idP]; CC_id++, cc++) {
    first_rb[CC_id] = 1;  // leave out first RB for PUCCH

    RA_t *ra_ptr = cc->ra;

    /* 
     * Check if RA (Msg3) is active in this subframeP, if so skip the PRB used for Msg3
     * Msg3 is using 1 PRB so we need to increase first_rb accordingly
     * Not sure about the break (can there be more than 1 active RA procedure per CC_id and per subframe?)
     */ 
    for (int ra_index = 0; ra_index < NB_RA_PROC_MAX; ra_index++, ra_ptr++) {
      if ((ra_ptr->state == WAITMSG3) && (ra_ptr->Msg3_subframe == sched_subframe)) {
        if (first_rb[CC_id] < ra_ptr->msg3_first_rb + ra_ptr->msg3_nb_rb) {
          first_rb[CC_id] = ra_ptr->msg3_first_rb + ra_ptr->msg3_nb_rb;
        }
        /* Louis-Adrien: I couldn't find an interdiction of multiple Msg3 scheduling 
         * on the same resources. Also the performance improvement of breaking is low, 
         * since we will loop until the end, most of the time.
         * I'm letting the break as a reminder, in case of misunderstanding the spec.
         */
        // break;
      }
    }
  }

  /* Run each enabled slice-specific schedulers one by one */
  for (int i = 0; i < sli->n_ul; i++) {
    /* By default it is schedule_ulsch_rnti (see below) */
    sli->ul[i].sched_cb(module_idP, i, frameP, subframeP, sched_subframe, first_rb);
  }

  stop_meas(&mac->schedule_ulsch);
}

//-----------------------------------------------------------------------------
/*
 * Default scheduler for ULSCH (DCI0)
 */
void
schedule_ulsch_rnti(module_id_t module_idP,
  int slice_idx,
  frame_t frameP,
  sub_frame_t subframeP,
  unsigned char sched_subframeP, 
  uint16_t *first_rb) 
//-----------------------------------------------------------------------------
{
  rnti_t rnti = -1;
  uint8_t aggregation = 2;
  uint8_t round_index = 0;
  uint8_t harq_pid = 0;
  uint8_t status = 0;
  uint8_t rb_table_index = -1;
  uint8_t dlsch_flag = 0;
  uint16_t ul_req_index = 0;
  uint32_t cqi_req = 0;
  uint32_t cshift = 0;
  uint32_t ndi = 0;
  uint32_t tpc = 0;
  int32_t normalized_rx_power = 0; 
  int32_t target_rx_power = 0;
  static int32_t tpc_accumulated = 0;
  int sched_frame = 0;
  int CC_id = 0;
  eNB_MAC_INST *mac = NULL;
  COMMON_channels_t *cc = NULL;
  UE_list_t *UE_list = NULL;
  slice_info_t *sli = NULL;
  UE_TEMPLATE *UE_template_ptr = NULL;
  UE_sched_ctrl *UE_sched_ctrl_ptr = NULL;
  int rvidx_tab[4] = {0, 2, 3, 1};
  int first_rb_slice[NFAPI_CC_MAX];
  int n_rb_ul_tab[NFAPI_CC_MAX];

  /* Init */
  mac = RC.mac[module_idP];
  cc = mac->common_channels;
  UE_list = &(mac->UE_list);
  sli = &(mac->slice_info);
  memset(first_rb_slice, 0, NFAPI_CC_MAX * sizeof(int));
  memset(n_rb_ul_tab, 0, NFAPI_CC_MAX * sizeof(int));
  sched_frame = frameP; 

  if (sched_subframeP < subframeP) {
    sched_frame++;
  }

  /* NFAPI struct init */
  nfapi_hi_dci0_request_t        *hi_dci0_req      = &(mac->HI_DCI0_req[CC_id][subframeP]);
  nfapi_hi_dci0_request_body_t   *hi_dci0_req_body = &(hi_dci0_req->hi_dci0_request_body);
  nfapi_hi_dci0_request_pdu_t    *hi_dci0_pdu;
  nfapi_ul_config_request_t      *ul_req_tmp       = &(mac->UL_req_tmp[CC_id][sched_subframeP]);
  nfapi_ul_config_request_body_t *ul_req_tmp_body  = &(ul_req_tmp->ul_config_request_body);
  nfapi_ul_config_ulsch_harq_information *ulsch_harq_information;

  hi_dci0_req->sfn_sf = (frameP << 4) + subframeP;

  /* Note: RC.nb_mac_CC[module_idP] should be lower than or equal to NFAPI_CC_MAX */
  for (CC_id = 0; CC_id < RC.nb_mac_CC[module_idP]; CC_id++) {
    n_rb_ul_tab[CC_id] = to_prb(cc[CC_id].ul_Bandwidth);
    UE_list->first_rb_offset[CC_id][slice_idx] = cmin(n_rb_ul_tab[CC_id], sli->ul[slice_idx].first_rb);
  }

<<<<<<< HEAD
=======
  /* ULSCH preprocessor: set UE_template->
   * pre_allocated_nb_rb_ul[slice_idx]
   * pre_assigned_mcs_ul
   * pre_allocated_rb_table_index_ul
   */
>>>>>>> 17e70e1d
  ulsch_scheduler_pre_processor(module_idP, slice_idx, frameP, subframeP, sched_subframeP, first_rb);

  for (CC_id = 0; CC_id < RC.nb_mac_CC[module_idP]; CC_id++) {
    first_rb_slice[CC_id] = first_rb[CC_id] + UE_list->first_rb_offset[CC_id][slice_idx];
  }

<<<<<<< HEAD
  hi_dci0_req->sfn_sf = (frameP << 4) + subframeP;

=======
>>>>>>> 17e70e1d
  // loop over all active UEs
  for (int UE_id = UE_list->head_ul; UE_id >= 0; UE_id = UE_list->next_ul[UE_id]) {
    if (!ue_ul_slice_membership(module_idP, UE_id, slice_idx)) {
      continue;
    }

    // don't schedule if Msg4 is not received yet
    if (UE_list->UE_template[UE_PCCID(module_idP, UE_id)][UE_id].configured == FALSE) {
      LOG_D(MAC, "[eNB %d] frame %d, subframe %d, UE %d: not configured, skipping UE scheduling \n",
        module_idP, 
        frameP, 
        subframeP, 
        UE_id);

      continue;
    }

    rnti = UE_RNTI(module_idP, UE_id);

    if (rnti == NOT_A_RNTI) {
      LOG_W(MAC, "[eNB %d] frame %d, subframe %d, UE %d: no RNTI \n",
        module_idP, 
        frameP, 
        subframeP, 
        UE_id);

      continue;
    }

    // loop over all active UL CC_ids for this UE
    for (int n = 0; n < UE_list->numactiveULCCs[UE_id]; n++) {
      // This is the actual CC_id in the list
      CC_id = UE_list->ordered_ULCCids[n][UE_id];

      /* should format_flag be 2 in CCE_allocation_infeasible??? */
      /* this test seems to be way too long, can we provide an optimization? */
      if (CCE_allocation_infeasible(module_idP, CC_id, 1, subframeP, aggregation, rnti)) {
        LOG_W(MAC, "[eNB %d] frame %d, subframe %d, UE %d/%x CC %d: not enough CCE\n",
          module_idP, 
          frameP, 
          subframeP, 
          UE_id, 
          rnti, 
          CC_id);

        continue;
      }

      /* be sure that there are some free RBs */
      if (first_rb_slice[CC_id] >= n_rb_ul_tab[CC_id] - 1) {
        LOG_W(MAC, "[eNB %d] frame %d, subframe %d, UE %d/%x CC %d: dropping, not enough RBs\n",
          module_idP, 
          frameP, 
          subframeP, 
          UE_id, 
          rnti, 
          CC_id);

        continue;
      }

      UE_template_ptr = &(UE_list->UE_template[CC_id][UE_id]);
      UE_sched_ctrl_ptr = &(UE_list->UE_sched_ctrl[UE_id]);
      harq_pid = subframe2harqpid(&cc[CC_id], sched_frame, sched_subframeP);
      round_index = UE_sched_ctrl_ptr->round_UL[CC_id][harq_pid];

      AssertFatal(round_index < 8, "round %d > 7 for UE %d/%x\n", 
        round_index,
        UE_id,
        rnti);

      LOG_D(MAC, "[eNB %d] frame %d subframe %d (sched_frame %d, sched_subframe %d), Checking PUSCH %d for UE %d/%x CC %d : aggregation level %d, N_RB_UL %d\n",
        module_idP, 
        frameP, 
        subframeP, 
        sched_frame, 
        sched_subframeP, 
        harq_pid, 
        UE_id, 
        rnti,
        CC_id, 
        aggregation, 
        n_rb_ul_tab[CC_id]);

      RC.eNB[module_idP][CC_id]->pusch_stats_BO[UE_id][(frameP * 10) + subframeP] = UE_template_ptr->estimated_ul_buffer;
      
      VCD_SIGNAL_DUMPER_DUMP_VARIABLE_BY_NAME(VCD_SIGNAL_DUMPER_VARIABLES_UE0_BO, RC.eNB[module_idP][CC_id]->pusch_stats_BO[UE_id][(frameP * 10) + subframeP]);

      /* 
       * If there is information on bsr of DCCH, DTCH or if there is UL_SR, 
       * or if there is a packet to retransmit, or we want to schedule a periodic feedback 
       */
      if (UE_is_to_be_scheduled(module_idP, CC_id, UE_id) > 0 || round_index > 0)
      {
        LOG_D(MAC, "[eNB %d][PUSCH %d] Frame %d subframe %d Scheduling UE %d/%x in round %d(SR %d,UL_inactivity timer %d,UL_failure timer %d,cqi_req_timer %d)\n",
          module_idP, 
          harq_pid, 
          frameP, 
          subframeP, 
          UE_id, 
          rnti,
          round_index, 
          UE_template_ptr->ul_SR,
          UE_sched_ctrl_ptr->ul_inactivity_timer,
          UE_sched_ctrl_ptr->ul_failure_timer,
          UE_sched_ctrl_ptr->cqi_req_timer);
          
        // reset the scheduling request
        UE_template_ptr->ul_SR = 0;
        status = mac_eNB_get_rrc_status(module_idP, rnti);
        cqi_req = 0;

        if (status >= RRC_CONNECTED && UE_sched_ctrl_ptr->cqi_req_timer > 30) {
          if (UE_sched_ctrl_ptr->cqi_received == 0) {
            if (nfapi_mode) {
              cqi_req = 0;
            } else {
              cqi_req = 1;

              // To be safe , do not ask CQI in special Subframes:36.213/7.2.3 CQI definition
              if (cc[CC_id].tdd_Config) {
                switch (cc[CC_id].tdd_Config->subframeAssignment) {
                  case 1:
                    if( subframeP == 1 || subframeP == 6 ) cqi_req=0;

                    break;

                  case 3:
                    if( subframeP == 1 ) cqi_req=0;

                    break;

                  default:
                    LOG_E(MAC," TDD config not supported\n");
                    break;
                }
              }

              if(cqi_req == 1) UE_sched_ctrl_ptr->cqi_req_flag |= 1 << sched_subframeP;
            }
          } else if (UE_sched_ctrl_ptr->cqi_received == 1) {
            UE_sched_ctrl_ptr->cqi_req_flag = 0;
            UE_sched_ctrl_ptr->cqi_received = 0;
            UE_sched_ctrl_ptr->cqi_req_timer = 0;
          }
        }

        //power control
        //compute the expected ULSCH RX power (for the stats)
        // this is the normalized RX power and this should be constant (regardless of mcs
        //is not in dBm, unit from nfapi, converting to dBm: ToDo: Noise power hard coded to 30
        normalized_rx_power = (5*UE_sched_ctrl_ptr->pusch_snr[CC_id]-640)/10+30;
        target_rx_power= mac->puSch10xSnr/10 + 30;
        //printf("\n mac->puSch10xSnr = %d,  normalized_rx_power = %d, target_rx_power = %d \n",mac->puSch10xSnr,normalized_rx_power,target_rx_power);
        // this assumes accumulated tpc
        // make sure that we are only sending a tpc update once a frame, otherwise the control loop will freak out
        int32_t framex10psubframe = UE_template_ptr->pusch_tpc_tx_frame * 10 + UE_template_ptr->pusch_tpc_tx_subframe;

        if (((framex10psubframe + 10) <= (frameP * 10 + subframeP)) ||  //normal case
            ((framex10psubframe > (frameP * 10 + subframeP)) && (((10240 - framex10psubframe + frameP * 10 + subframeP) >= 10)))) { //frame wrap-around
          UE_template_ptr->pusch_tpc_tx_frame = frameP;
          UE_template_ptr->pusch_tpc_tx_subframe = subframeP;

          if (normalized_rx_power > (target_rx_power + 4)) {
            tpc = 0;  //-1
            tpc_accumulated--;
          } else if (normalized_rx_power < (target_rx_power - 4)) {
            tpc = 2;  //+1
            tpc_accumulated++;
          } else {
            tpc = 1;  //0
          }
        } else {
          tpc = 1;  //0
        }

        //tpc = 1;
        if (tpc != 1) {
          LOG_D(MAC,
                "[eNB %d] ULSCH scheduler: frame %d, subframe %d, harq_pid %d, tpc %d, accumulated %d, normalized/target rx power %d/%d\n",
                module_idP, frameP, subframeP, harq_pid, tpc,
                tpc_accumulated, normalized_rx_power,
                target_rx_power);
        }

        // new transmission
        if (round_index == 0) {
          ndi = 1 - UE_template_ptr->oldNDI_UL[harq_pid];
          UE_template_ptr->oldNDI_UL[harq_pid] = ndi;
          UE_list->eNB_UE_stats[CC_id][UE_id].normalized_rx_power = normalized_rx_power;
          UE_list->eNB_UE_stats[CC_id][UE_id].target_rx_power = target_rx_power;
          UE_template_ptr->mcs_UL[harq_pid] = cmin(UE_template_ptr->pre_assigned_mcs_ul, sli->ul[slice_idx].maxmcs);
          UE_list->eNB_UE_stats[CC_id][UE_id].ulsch_mcs1= UE_template_ptr->mcs_UL[harq_pid];

          //cmin (UE_template_ptr->pre_assigned_mcs_ul, openair_daq_vars.target_ue_ul_mcs); // adjust, based on user-defined MCS
          if (UE_template_ptr->pre_allocated_rb_table_index_ul >= 0) {
            rb_table_index = UE_template_ptr->pre_allocated_rb_table_index_ul;
          } else {
            UE_template_ptr->mcs_UL[harq_pid] = 10; //cmin (10, openair_daq_vars.target_ue_ul_mcs);
            rb_table_index = 5; // for PHR
          }

          UE_list->eNB_UE_stats[CC_id][UE_id].ulsch_mcs2 = UE_template_ptr->mcs_UL[harq_pid];
          //            buffer_occupancy = UE_template_ptr->ul_total_buffer;

          while (((rb_table[rb_table_index] > (n_rb_ul_tab[CC_id] - first_rb_slice[CC_id]))
                  || (rb_table[rb_table_index] > 45))
                 && (rb_table_index > 0)) {
            rb_table_index--;
          }

          UE_template_ptr->TBS_UL[harq_pid] = get_TBS_UL(UE_template_ptr->mcs_UL[harq_pid],
                                          rb_table[rb_table_index]);
          UE_list->eNB_UE_stats[CC_id][UE_id].total_rbs_used_rx += rb_table[rb_table_index];
          UE_list->eNB_UE_stats[CC_id][UE_id].ulsch_TBS = UE_template_ptr->TBS_UL[harq_pid];
          UE_list->eNB_UE_stats[CC_id][UE_id].total_ulsch_TBS += UE_template_ptr->TBS_UL[harq_pid];
          //            buffer_occupancy -= TBS;
          T(T_ENB_MAC_UE_UL_SCHEDULE, T_INT(module_idP),
            T_INT(CC_id), T_INT(rnti), T_INT(frameP),
            T_INT(subframeP), T_INT(harq_pid),
            T_INT(UE_template_ptr->mcs_UL[harq_pid]),
            T_INT(first_rb_slice[CC_id]),
            T_INT(rb_table[rb_table_index]),
            T_INT(UE_template_ptr->TBS_UL[harq_pid]), T_INT(ndi));

          if (mac_eNB_get_rrc_status(module_idP, rnti) < RRC_CONNECTED)
            LOG_D(MAC,
                  "[eNB %d][PUSCH %d/%x] CC_id %d Frame %d subframeP %d Scheduled UE %d (mcs %d, first rb %d, nb_rb %d, rb_table_index %d, TBS %d, harq_pid %d)\n",
                  module_idP, harq_pid, rnti, CC_id, frameP,
                  subframeP, UE_id,
                  UE_template_ptr->mcs_UL[harq_pid],
                  first_rb_slice[CC_id], rb_table[rb_table_index],
                  rb_table_index,
                  UE_template_ptr->TBS_UL[harq_pid], harq_pid);

          // bad indices : 20 (40 PRB), 21 (45 PRB), 22 (48 PRB)
          //store for possible retransmission
          UE_template_ptr->nb_rb_ul[harq_pid] = rb_table[rb_table_index];
          UE_template_ptr->first_rb_ul[harq_pid] = first_rb_slice[CC_id];
          UE_sched_ctrl_ptr->ul_scheduled |= (1 << harq_pid);

          if (UE_id == UE_list->head)
            VCD_SIGNAL_DUMPER_DUMP_VARIABLE_BY_NAME(VCD_SIGNAL_DUMPER_VARIABLES_UE0_SCHEDULED,
                                                    UE_sched_ctrl_ptr->ul_scheduled);

          // adjust scheduled UL bytes by TBS, wait for UL sdus to do final update
          LOG_D(MAC,
                "[eNB %d] CC_id %d UE %d/%x : adjusting scheduled_ul_bytes, old %d, TBS %d\n",
                module_idP, CC_id, UE_id, rnti,
                UE_template_ptr->scheduled_ul_bytes,
                UE_template_ptr->TBS_UL[harq_pid]);
          UE_template_ptr->scheduled_ul_bytes += UE_template_ptr->TBS_UL[harq_pid];
          LOG_D(MAC, "scheduled_ul_bytes, new %d\n", UE_template_ptr->scheduled_ul_bytes);
          // Cyclic shift for DM RS
          cshift = 0; // values from 0 to 7 can be used for mapping the cyclic shift (36.211 , Table 5.5.2.1.1-1)
          // save it for a potential retransmission
          UE_template_ptr->cshift[harq_pid] = cshift;
          hi_dci0_pdu = &hi_dci0_req_body->hi_dci0_pdu_list[hi_dci0_req_body->number_of_dci + hi_dci0_req_body->number_of_hi];
          memset((void *) hi_dci0_pdu, 0,sizeof(nfapi_hi_dci0_request_pdu_t));
          hi_dci0_pdu->pdu_type = NFAPI_HI_DCI0_DCI_PDU_TYPE;
          hi_dci0_pdu->pdu_size = 2 + sizeof(nfapi_hi_dci0_dci_pdu);
          hi_dci0_pdu->dci_pdu.dci_pdu_rel8.tl.tag = NFAPI_HI_DCI0_REQUEST_DCI_PDU_REL8_TAG;
          hi_dci0_pdu->dci_pdu.dci_pdu_rel8.dci_format = NFAPI_UL_DCI_FORMAT_0;
          hi_dci0_pdu->dci_pdu.dci_pdu_rel8.aggregation_level = aggregation;
          hi_dci0_pdu->dci_pdu.dci_pdu_rel8.rnti = rnti;
          hi_dci0_pdu->dci_pdu.dci_pdu_rel8.transmission_power = 6000;
          hi_dci0_pdu->dci_pdu.dci_pdu_rel8.resource_block_start = first_rb_slice[CC_id];
          hi_dci0_pdu->dci_pdu.dci_pdu_rel8.number_of_resource_block = rb_table[rb_table_index];
          hi_dci0_pdu->dci_pdu.dci_pdu_rel8.mcs_1 = UE_template_ptr->mcs_UL[harq_pid];
          hi_dci0_pdu->dci_pdu.dci_pdu_rel8.cyclic_shift_2_for_drms = cshift;
          hi_dci0_pdu->dci_pdu.dci_pdu_rel8.frequency_hopping_enabled_flag = 0;
          hi_dci0_pdu->dci_pdu.dci_pdu_rel8.new_data_indication_1 = ndi;
          hi_dci0_pdu->dci_pdu.dci_pdu_rel8.tpc = tpc;
          hi_dci0_pdu->dci_pdu.dci_pdu_rel8.cqi_csi_request = cqi_req;
          hi_dci0_pdu->dci_pdu.dci_pdu_rel8.dl_assignment_index = UE_template_ptr->DAI_ul[sched_subframeP];
          hi_dci0_pdu->dci_pdu.dci_pdu_rel8.harq_pid = harq_pid;
          hi_dci0_req_body->number_of_dci++;
          hi_dci0_req_body->sfnsf = sfnsf_add_subframe(sched_frame, sched_subframeP, 0); //(frameP, subframeP, 4);
          hi_dci0_req_body->tl.tag = NFAPI_HI_DCI0_REQUEST_BODY_TAG;
          hi_dci0_req->sfn_sf = frameP<<4|subframeP; // sfnsf_add_subframe(sched_frame, sched_subframeP, 0); // sunday!
          hi_dci0_req->header.message_id = NFAPI_HI_DCI0_REQUEST;
          LOG_D(MAC,
                "[PUSCH %d] Frame %d, Subframe %d: Adding UL CONFIG.Request for UE %d/%x, ulsch_frame %d, ulsch_subframe %d\n",
                harq_pid, frameP, subframeP, UE_id, rnti,
                sched_frame, sched_subframeP);
          ul_req_index = 0;
          dlsch_flag = 0;

          for(ul_req_index = 0; ul_req_index < ul_req_tmp_body->number_of_pdus; ul_req_index++) {
            if(ul_req_tmp_body->ul_config_pdu_list[ul_req_index].pdu_type == NFAPI_UL_CONFIG_UCI_HARQ_PDU_TYPE &&
                ul_req_tmp_body->ul_config_pdu_list[ul_req_index].uci_harq_pdu.ue_information.ue_information_rel8.rnti == rnti) {
              dlsch_flag = 1;
              LOG_D(MAC,"Frame %d, Subframe %d:rnti %x ul_req_index %d Switched UCI HARQ to ULSCH HARQ(first)\n",frameP,subframeP,rnti,ul_req_index);
              break;
            }
          }

          // Add UL_config PDUs
          fill_nfapi_ulsch_config_request_rel8(&ul_req_tmp_body->ul_config_pdu_list[ul_req_index], cqi_req, cc, UE_template_ptr->physicalConfigDedicated, get_tmode(module_idP, CC_id, UE_id), mac->ul_handle, rnti,
                                               first_rb_slice[CC_id], // resource_block_start
                                               rb_table[rb_table_index],  // number_of_resource_blocks
                                               UE_template_ptr->mcs_UL[harq_pid], cshift, // cyclic_shift_2_for_drms
                                               0, // frequency_hopping_enabled_flag
                                               0, // frequency_hopping_bits
                                               ndi, // new_data_indication
                                               0, // redundancy_version
                                               harq_pid,  // harq_process_number
                                               0, // ul_tx_mode
                                               0, // current_tx_nb
                                               0, // n_srs
                                               get_TBS_UL
                                               (UE_template_ptr->
                                                mcs_UL[harq_pid],
                                                rb_table
                                                [rb_table_index]));
#if (LTE_RRC_VERSION >= MAKE_VERSION(14, 0, 0))

          if (UE_template_ptr->rach_resource_type > 0) {  // This is a BL/CE UE allocation
            fill_nfapi_ulsch_config_request_emtc(&ul_req_tmp_body->ul_config_pdu_list[ul_req_index], UE_template_ptr->rach_resource_type > 2 ? 2 : 1, 1,  //total_number_of_repetitions
                                                 1, //repetition_number
                                                 (frameP *
                                                  10) +
                                                 subframeP);
          }

#endif

          if(dlsch_flag == 1) {
            if(cqi_req == 1) {
              ul_req_tmp_body->ul_config_pdu_list[ul_req_index].pdu_type = NFAPI_UL_CONFIG_ULSCH_CQI_HARQ_RI_PDU_TYPE;
              ulsch_harq_information = &ul_req_tmp_body->ul_config_pdu_list[ul_req_index].ulsch_cqi_harq_ri_pdu.harq_information;
              ul_req_tmp_body->ul_config_pdu_list[ul_req_index].ulsch_cqi_harq_ri_pdu.initial_transmission_parameters.initial_transmission_parameters_rel8.tl.tag=
                NFAPI_UL_CONFIG_REQUEST_INITIAL_TRANSMISSION_PARAMETERS_REL8_TAG;
              ul_req_tmp_body->ul_config_pdu_list[ul_req_index].ulsch_cqi_harq_ri_pdu.initial_transmission_parameters.initial_transmission_parameters_rel8.n_srs_initial = 0;    // last symbol not punctured
              ul_req_tmp_body->ul_config_pdu_list[ul_req_index].ulsch_cqi_harq_ri_pdu.initial_transmission_parameters.initial_transmission_parameters_rel8.initial_number_of_resource_blocks =
                rb_table[rb_table_index];
            } else {
              ul_req_tmp_body->ul_config_pdu_list[ul_req_index].pdu_type = NFAPI_UL_CONFIG_ULSCH_HARQ_PDU_TYPE;
              ulsch_harq_information = &ul_req_tmp_body->ul_config_pdu_list[ul_req_index].ulsch_harq_pdu.harq_information;
              ul_req_tmp_body->ul_config_pdu_list[ul_req_index].ulsch_harq_pdu.initial_transmission_parameters.initial_transmission_parameters_rel8.tl.tag =
                NFAPI_UL_CONFIG_REQUEST_INITIAL_TRANSMISSION_PARAMETERS_REL8_TAG;
              ul_req_tmp_body->ul_config_pdu_list[ul_req_index].ulsch_harq_pdu.initial_transmission_parameters.initial_transmission_parameters_rel8.n_srs_initial = 0;  // last symbol not punctured
              ul_req_tmp_body->ul_config_pdu_list[ul_req_index].ulsch_harq_pdu.initial_transmission_parameters.initial_transmission_parameters_rel8.initial_number_of_resource_blocks = rb_table[rb_table_index];
            }

            fill_nfapi_ulsch_harq_information(module_idP, CC_id,rnti, ulsch_harq_information,subframeP);
          } else {
            ul_req_tmp_body->number_of_pdus++;
          }

          ul_req_tmp->header.message_id = NFAPI_UL_CONFIG_REQUEST;
          ul_req_tmp_body->tl.tag = NFAPI_UL_CONFIG_REQUEST_BODY_TAG;
          mac->ul_handle++;
          uint16_t ul_sched_frame = sched_frame;
          uint16_t ul_sched_subframeP = sched_subframeP;
          //add_subframe(&ul_sched_frame, &ul_sched_subframeP, 2);
          ul_req_tmp->sfn_sf = ul_sched_frame<<4|ul_sched_subframeP;
          add_ue_ulsch_info(module_idP,
                            CC_id, UE_id, subframeP,
                            S_UL_SCHEDULED);
          LOG_D(MAC, "[eNB %d] CC_id %d Frame %d, subframeP %d: Generated ULSCH DCI for next UE_id %d, format 0\n", module_idP, CC_id, frameP, subframeP, UE_id);
          LOG_D(MAC,"[PUSCH %d] SFN/SF:%04d%d UL_CFG:SFN/SF:%04d%d CQI:%d for UE %d/%x\n", harq_pid,frameP,subframeP,ul_sched_frame,ul_sched_subframeP,cqi_req,UE_id,rnti);
          // increment first rb for next UE allocation
          first_rb_slice[CC_id] += rb_table[rb_table_index];
        } else {  // round_index > 0 => retransmission
          T(T_ENB_MAC_UE_UL_SCHEDULE_RETRANSMISSION,
            T_INT(module_idP), T_INT(CC_id), T_INT(rnti),
            T_INT(frameP), T_INT(subframeP), T_INT(harq_pid),
            T_INT(UE_template_ptr->mcs_UL[harq_pid]),
            T_INT(first_rb_slice[CC_id]),
            T_INT(rb_table[rb_table_index]), T_INT(round_index));
          // Add UL_config PDUs
          LOG_D(MAC,
                "[PUSCH %d] Frame %d, Subframe %d: Adding UL CONFIG.Request for UE %d/%x, ulsch_frame %d, ulsch_subframe %d\n",
                harq_pid, frameP, subframeP, UE_id, rnti,
                sched_frame, sched_subframeP);
          ul_req_index = 0;
          dlsch_flag = 0;

          for(ul_req_index = 0; ul_req_index < ul_req_tmp_body->number_of_pdus; ul_req_index++) {
            if(ul_req_tmp_body->ul_config_pdu_list[ul_req_index].pdu_type == NFAPI_UL_CONFIG_UCI_HARQ_PDU_TYPE &&
                ul_req_tmp_body->ul_config_pdu_list[ul_req_index].uci_harq_pdu.ue_information.ue_information_rel8.rnti == rnti) {
              dlsch_flag = 1;
              LOG_D(MAC,"Frame %d, Subframe %d:rnti %x ul_req_index %d Switched UCI HARQ to ULSCH HARQ(first)\n",frameP,subframeP,rnti,ul_req_index);
              break;
            }
          }

          fill_nfapi_ulsch_config_request_rel8(&ul_req_tmp_body->ul_config_pdu_list[ul_req_index], cqi_req, cc, UE_template_ptr->physicalConfigDedicated, get_tmode(module_idP, CC_id, UE_id), mac->ul_handle, rnti,
                                               UE_template_ptr->first_rb_ul[harq_pid],  // resource_block_start
                                               UE_template_ptr->nb_rb_ul[harq_pid], // number_of_resource_blocks
                                               UE_template_ptr->mcs_UL[harq_pid], cshift, // cyclic_shift_2_for_drms
                                               0, // frequency_hopping_enabled_flag
                                               0, // frequency_hopping_bits
                                               UE_template_ptr->oldNDI_UL[harq_pid],  // new_data_indication
                                               rvidx_tab[round_index & 3],  // redundancy_version
                                               harq_pid,  // harq_process_number
                                               0, // ul_tx_mode
                                               0, // current_tx_nb
                                               0, // n_srs
                                               UE_template_ptr->
                                               TBS_UL[harq_pid]);
#if (LTE_RRC_VERSION >= MAKE_VERSION(14, 0, 0))

          if (UE_template_ptr->rach_resource_type > 0) {  // This is a BL/CE UE allocation
            fill_nfapi_ulsch_config_request_emtc(&ul_req_tmp_body->ul_config_pdu_list[ul_req_index], UE_template_ptr->rach_resource_type > 2 ? 2 : 1, 1,  //total_number_of_repetitions
                                                 1, //repetition_number
                                                 (frameP *
                                                  10) +
                                                 subframeP);
          }

#endif

          if(dlsch_flag == 1) {
            if(cqi_req == 1) {
              ul_req_tmp_body->ul_config_pdu_list[ul_req_index].pdu_type = NFAPI_UL_CONFIG_ULSCH_CQI_HARQ_RI_PDU_TYPE;
              ulsch_harq_information = &ul_req_tmp_body->ul_config_pdu_list[ul_req_index].ulsch_cqi_harq_ri_pdu.harq_information;
              ul_req_tmp_body->ul_config_pdu_list[ul_req_index].ulsch_cqi_harq_ri_pdu.initial_transmission_parameters.initial_transmission_parameters_rel8.tl.tag=
                NFAPI_UL_CONFIG_REQUEST_INITIAL_TRANSMISSION_PARAMETERS_REL8_TAG;
              ul_req_tmp_body->ul_config_pdu_list[ul_req_index].ulsch_cqi_harq_ri_pdu.initial_transmission_parameters.initial_transmission_parameters_rel8.n_srs_initial = 0;    // last symbol not punctured
              ul_req_tmp_body->ul_config_pdu_list[ul_req_index].ulsch_cqi_harq_ri_pdu.initial_transmission_parameters.initial_transmission_parameters_rel8.initial_number_of_resource_blocks =
                UE_template_ptr->nb_rb_ul[harq_pid];
            } else {
              ul_req_tmp_body->ul_config_pdu_list[ul_req_index].pdu_type = NFAPI_UL_CONFIG_ULSCH_HARQ_PDU_TYPE;
              ulsch_harq_information = &ul_req_tmp_body->ul_config_pdu_list[ul_req_index].ulsch_harq_pdu.harq_information;
              ul_req_tmp_body->ul_config_pdu_list[ul_req_index].ulsch_harq_pdu.initial_transmission_parameters.initial_transmission_parameters_rel8.tl.tag =
                NFAPI_UL_CONFIG_REQUEST_INITIAL_TRANSMISSION_PARAMETERS_REL8_TAG;
              ul_req_tmp_body->ul_config_pdu_list[ul_req_index].ulsch_harq_pdu.initial_transmission_parameters.initial_transmission_parameters_rel8.n_srs_initial = 0;  // last symbol not punctured
              ul_req_tmp_body->ul_config_pdu_list[ul_req_index].ulsch_harq_pdu.initial_transmission_parameters.initial_transmission_parameters_rel8.initial_number_of_resource_blocks =
                UE_template_ptr->nb_rb_ul[harq_pid];
            }

            fill_nfapi_ulsch_harq_information(module_idP, CC_id,rnti, ulsch_harq_information,subframeP);
          } else {
            ul_req_tmp_body->number_of_pdus++;
          }

          mac->ul_handle++;
          ul_req_tmp_body->tl.tag = NFAPI_UL_CONFIG_REQUEST_BODY_TAG;
          ul_req_tmp->sfn_sf = sched_frame<<4|sched_subframeP;
          ul_req_tmp->header.message_id = NFAPI_UL_CONFIG_REQUEST;
          LOG_D(MAC,"[PUSCH %d] Frame %d, Subframe %d: Adding UL CONFIG.Request for UE %d/%x, ulsch_frame %d, ulsch_subframe %d cqi_req %d\n",
                harq_pid,frameP,subframeP,UE_id,rnti,sched_frame,sched_subframeP,cqi_req);
        }   /*

        else if (round_index > 0) { //we schedule a retransmission

        ndi = UE_template_ptr->oldNDI_UL[harq_pid];

        if ((round_index&3)==0) {
        mcs = openair_daq_vars.target_ue_ul_mcs;
        } else {
        mcs = rvidx_tab[round_index&3] + 28; //not correct for round_index==4!

        }

        LOG_I(MAC,"[eNB %d][PUSCH %d/%x] CC_id %d Frame %d subframeP %d Scheduled UE retransmission (mcs %d, first rb %d, nb_rb %d, harq_pid %d, round_index %d)\n",
        module_idP,UE_id,rnti,CC_id,frameP,subframeP,mcs,
        first_rb[CC_id],UE_template_ptr->nb_rb_ul[harq_pid],
        harq_pid, round_index);

        rballoc = mac_xface->computeRIV(frame_parms->n_rb_ul_tab[CC_id],
        first_rb[CC_id],
        UE_template_ptr->nb_rb_ul[harq_pid]);
        first_rb[CC_id]+=UE_template_ptr->nb_rb_ul[harq_pid];  // increment for next UE allocation

        UE_list->eNB_UE_stats[CC_id][UE_id].num_retransmission_rx+=1;
        UE_list->eNB_UE_stats[CC_id][UE_id].rbs_used_retx_rx=UE_template_ptr->nb_rb_ul[harq_pid];
        UE_list->eNB_UE_stats[CC_id][UE_id].total_rbs_used_rx+=UE_template_ptr->nb_rb_ul[harq_pid];
        UE_list->eNB_UE_stats[CC_id][UE_id].ulsch_mcs1=mcs;
        UE_list->eNB_UE_stats[CC_id][UE_id].ulsch_mcs2=mcs;
        }
      */
      }     // UE_is_to_be_scheduled
    }  // loop over all active CC_ids
  }  // loop over UE_ids
}<|MERGE_RESOLUTION|>--- conflicted
+++ resolved
@@ -1186,25 +1186,17 @@
     UE_list->first_rb_offset[CC_id][slice_idx] = cmin(n_rb_ul_tab[CC_id], sli->ul[slice_idx].first_rb);
   }
 
-<<<<<<< HEAD
-=======
   /* ULSCH preprocessor: set UE_template->
    * pre_allocated_nb_rb_ul[slice_idx]
    * pre_assigned_mcs_ul
    * pre_allocated_rb_table_index_ul
    */
->>>>>>> 17e70e1d
   ulsch_scheduler_pre_processor(module_idP, slice_idx, frameP, subframeP, sched_subframeP, first_rb);
 
   for (CC_id = 0; CC_id < RC.nb_mac_CC[module_idP]; CC_id++) {
     first_rb_slice[CC_id] = first_rb[CC_id] + UE_list->first_rb_offset[CC_id][slice_idx];
   }
 
-<<<<<<< HEAD
-  hi_dci0_req->sfn_sf = (frameP << 4) + subframeP;
-
-=======
->>>>>>> 17e70e1d
   // loop over all active UEs
   for (int UE_id = UE_list->head_ul; UE_id >= 0; UE_id = UE_list->next_ul[UE_id]) {
     if (!ue_ul_slice_membership(module_idP, UE_id, slice_idx)) {
