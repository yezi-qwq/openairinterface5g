--- conflicted
+++ resolved
@@ -1215,19 +1215,6 @@
                                       sched_frame); // Nf
       
       first_rb[CC_id] = start_rb + nb_rb;
-<<<<<<< HEAD
-
-      // LAD
-      /*
-      LOG_W(MAC, "[MAC] Config Index = %d ; Freq_offset = %d ; first_rb = %d ; subframe = %d ; sched_subframe = %d\n",
-        frame_parms->prach_config_common.prach_ConfigInfo.prach_ConfigIndex,
-        frame_parms->prach_config_common.prach_ConfigInfo.prach_FreqOffset,
-        first_rb[CC_id],
-        subframeP,
-        sched_subframe);
-      */
-=======
->>>>>>> 0aff1045
     }
     */
 
