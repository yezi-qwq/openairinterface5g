--- conflicted
+++ resolved
@@ -128,14 +128,10 @@
 
   payload_ptr = parse_ulsch_header(sduP,&num_ce,&num_sdu,rx_ces,rx_lcids,rx_lengths,sdu_lenP);
 
-<<<<<<< HEAD
-
-=======
   T(T_ENB_MAC_UE_UL_PDU, T_INT(enb_mod_idP), T_INT(CC_idP), T_INT(rntiP), T_INT(frameP), T_INT(subframeP),
     T_INT(harq_pidP), T_INT(sdu_lenP), T_INT(num_ce), T_INT(num_sdu));
   T(T_ENB_MAC_UE_UL_PDU_WITH_DATA, T_INT(enb_mod_idP), T_INT(CC_idP), T_INT(rntiP), T_INT(frameP), T_INT(subframeP),
     T_INT(harq_pidP), T_INT(sdu_lenP), T_INT(num_ce), T_INT(num_sdu), T_BUFFER(sduP, sdu_lenP));
->>>>>>> d0c99c29
 
   eNB->eNB_stats[CC_idP].ulsch_bytes_rx=sdu_lenP;
   eNB->eNB_stats[CC_idP].total_ulsch_bytes_rx+=sdu_lenP;
@@ -870,14 +866,11 @@
             rballoc = mac_xface->computeRIV(frame_parms->N_RB_UL,
                                             first_rb[CC_id],
                                             rb_table[rb_table_index]);
-<<<<<<< HEAD
-=======
 
             T(T_ENB_MAC_UE_UL_SCHEDULE, T_INT(module_idP), T_INT(CC_id), T_INT(rnti), T_INT(frameP),
               T_INT(subframeP), T_INT(harq_pid), T_INT(mcs), T_INT(first_rb[CC_id]), T_INT(rb_table[rb_table_index]),
               T_INT(TBS));
 
->>>>>>> d0c99c29
 	    // bad indices : 20 (40 PRB), 21 (45 PRB), 22 (48 PRB)
             // increment for next UE allocation
             first_rb[CC_id]+=rb_table[rb_table_index];
@@ -892,11 +885,7 @@
 		    module_idP,harq_pid,rnti,CC_id,frameP,subframeP,UE_id,mcs,
 		    first_rb[CC_id],rb_table[rb_table_index],
 		    rb_table_index,TBS,harq_pid);
-<<<<<<< HEAD
-	    
-=======
-
->>>>>>> d0c99c29
+
 	    // adjust total UL buffer status by TBS, wait for UL sdus to do final update
 	    LOG_D(MAC,"[eNB %d] CC_id %d UE %d/%x : adjusting ul_total_buffer, old %d, TBS %d\n", module_idP,CC_id,UE_id,rnti,UE_template->ul_total_buffer,TBS);
 	    if (UE_template->ul_total_buffer > TBS)
@@ -1106,22 +1095,6 @@
 	      }
 	    }
 
-<<<<<<< HEAD
-
-	    add_ue_ulsch_info(module_idP,
-			      CC_id,
-			      UE_id,
-			      subframeP,
-			      S_UL_SCHEDULED);
-	    
-	    LOG_D(MAC,"[eNB %d] CC_id %d Frame %d, subframeP %d: Generated ULSCH DCI for next UE_id %d, format 0\n", module_idP,CC_id,frameP,subframeP,UE_id);
-#ifdef DEBUG
-	    dump_dci(frame_parms, &DCI_pdu->dci_alloc[DCI_pdu->Num_common_dci+DCI_pdu->Num_ue_spec_dci-1]);
-#endif
-	    
-          }
-	  else {
-=======
 
 	    add_ue_ulsch_info(module_idP,
 			      CC_id,
@@ -1140,7 +1113,6 @@
               T_INT(subframeP), T_INT(harq_pid), T_INT(mcs), T_INT(first_rb[CC_id]), T_INT(rb_table[rb_table_index]),
               T_INT(round));
 
->>>>>>> d0c99c29
             LOG_D(MAC,"[eNB %d][PUSCH %d/%x] CC_id %d Frame %d subframeP %d Scheduled (PHICH) UE %d (mcs %d, first rb %d, nb_rb %d, rb_table_index %d, TBS %d, harq_pid %d,round %d)\n",
                   module_idP,harq_pid,rnti,CC_id,frameP,subframeP,UE_id,mcs,
                   first_rb[CC_id],rb_table[rb_table_index],
