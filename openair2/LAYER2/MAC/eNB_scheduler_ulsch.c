--- conflicted
+++ resolved
@@ -126,12 +126,8 @@
 
   payload_ptr = parse_ulsch_header(sduP,&num_ce,&num_sdu,rx_ces,rx_lcids,rx_lengths,sdu_lenP);
 
-<<<<<<< HEAD
   T(T_ENB_MAC_UE_UL_PDU, T_INT(enb_mod_idP), T_INT(CC_idP), T_INT(rntiP), T_INT(frameP), T_INT(subframeP),
     T_INT(harq_pidP), T_INT(sdu_lenP), T_INT(num_ce), T_INT(num_sdu));
-=======
-
->>>>>>> ec905e7c
 
   eNB->eNB_stats[CC_idP].ulsch_bytes_rx=sdu_lenP;
   eNB->eNB_stats[CC_idP].total_ulsch_bytes_rx+=sdu_lenP;
@@ -1089,13 +1085,6 @@
 	    }
 
 
-<<<<<<< HEAD
-            T(T_ENB_MAC_UE_UL_SCHEDULE, T_INT(module_idP), T_INT(CC_id), T_INT(rnti), T_INT(frameP),
-              T_INT(subframeP), T_INT(harq_pid), T_INT(mcs), T_INT(first_rb[CC_id]), T_INT(rb_table[rb_table_index]),
-              T_INT(TBS));
-
-            LOG_D(MAC,"[eNB %d][PUSCH %d/%x] CC_id %d Frame %d subframeP %d Scheduled UE %d (mcs %d, first rb %d, nb_rb %d, rb_table_index %d, TBS %d, harq_pid %d)\n",
-=======
 	    add_ue_ulsch_info(module_idP,
 			      CC_id,
 			      UE_id,
@@ -1109,8 +1098,11 @@
 	    
           }
 	  else {
+            T(T_ENB_MAC_UE_UL_SCHEDULE, T_INT(module_idP), T_INT(CC_id), T_INT(rnti), T_INT(frameP),
+              T_INT(subframeP), T_INT(harq_pid), T_INT(mcs), T_INT(first_rb[CC_id]), T_INT(rb_table[rb_table_index]),
+              T_INT(TBS));
+
             LOG_D(MAC,"[eNB %d][PUSCH %d/%x] CC_id %d Frame %d subframeP %d Scheduled (PHICH) UE %d (mcs %d, first rb %d, nb_rb %d, rb_table_index %d, TBS %d, harq_pid %d,round %d)\n",
->>>>>>> ec905e7c
                   module_idP,harq_pid,rnti,CC_id,frameP,subframeP,UE_id,mcs,
                   first_rb[CC_id],rb_table[rb_table_index],
                   rb_table_index,TBS,harq_pid,round);
@@ -1126,15 +1118,11 @@
 
             }
 
-<<<<<<< HEAD
             T(T_ENB_MAC_UE_UL_SCHEDULE_RETRANSMISSION, T_INT(module_idP), T_INT(CC_id), T_INT(rnti), T_INT(frameP),
               T_INT(subframeP), T_INT(harq_pid), T_INT(mcs), T_INT(first_rb[CC_id]), T_INT(rb_table[rb_table_index]),
               T_INT(round));
 
-            LOG_D(MAC,"[eNB %d][PUSCH %d/%x] CC_id %d Frame %d subframeP %d Scheduled UE retransmission (mcs %d, first rb %d, nb_rb %d, harq_pid %d, round %d)\n",
-=======
             LOG_I(MAC,"[eNB %d][PUSCH %d/%x] CC_id %d Frame %d subframeP %d Scheduled UE retransmission (mcs %d, first rb %d, nb_rb %d, harq_pid %d, round %d)\n",
->>>>>>> ec905e7c
                   module_idP,UE_id,rnti,CC_id,frameP,subframeP,mcs,
                   first_rb[CC_id],UE_template->nb_rb_ul[harq_pid],
 		  harq_pid, round);
