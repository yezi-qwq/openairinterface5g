/*
 * Licensed to the OpenAirInterface (OAI) Software Alliance under one or more
 * contributor license agreements.  See the NOTICE file distributed with
 * this work for additional information regarding copyright ownership.
 * The OpenAirInterface Software Alliance licenses this file to You under
 * the OAI Public License, Version 1.1  (the "License"); you may not use this file
 * except in compliance with the License.
 * You may obtain a copy of the License at
 *
 *      http://www.openairinterface.org/?page_id=698
 *
 * Unless required by applicable law or agreed to in writing, software
 * distributed under the License is distributed on an "AS IS" BASIS,
 * WITHOUT WARRANTIES OR CONDITIONS OF ANY KIND, either express or implied.
 * See the License for the specific language governing permissions and
 * limitations under the License.
 *-------------------------------------------------------------------------------
 * For more information about the OpenAirInterface (OAI) Software Alliance:
 *      contact@openairinterface.org
 */

/*! \file extern.h
* \brief mac externs
* \author  Navid Nikaein and Raymond Knopp
* \date 2010 - 2014
* \version 1.0
* \email navid.nikaein@eurecom.fr
* @ingroup _mac

*/

#ifndef __MAC_EXTERN_H__
#define __MAC_EXTERN_H__

//#include "PHY/defs_common.h"
#include "mac.h"
#include "RRC/LTE/rrc_defs.h"

extern const uint32_t BSR_TABLE[BSR_TABLE_SIZE];
//extern uint32_t EBSR_Level[63];
extern const uint32_t Extended_BSR_TABLE[BSR_TABLE_SIZE];
//extern uint32_t Extended_BSR_TABLE[63];  ----currently not used 

extern const uint8_t cqi2fmt0_agg[MAX_SUPPORTED_BW][CQI_VALUE_RANGE];

extern const uint8_t cqi2fmt1x_agg[MAX_SUPPORTED_BW][CQI_VALUE_RANGE];

extern const uint8_t cqi2fmt2x_agg[MAX_SUPPORTED_BW][CQI_VALUE_RANGE];

extern UE_RRC_INST *UE_rrc_inst;
extern UE_MAC_INST *UE_mac_inst;

extern eNB_ULSCH_INFO eNB_ulsch_info[NUMBER_OF_eNB_MAX][MAX_NUM_CCs][MAX_MOBILES_PER_ENB];	// eNBxUE = 8x8
extern eNB_DLSCH_INFO eNB_dlsch_info[NUMBER_OF_eNB_MAX][MAX_NUM_CCs][MAX_MOBILES_PER_ENB];	// eNBxUE = 8x8

extern unsigned char NB_INST;
extern unsigned char NB_eNB_INST;
extern uint16_t NB_UE_INST;
extern uint16_t NB_THREAD_INST;
extern unsigned char NB_RN_INST;
extern unsigned short NODE_ID[1];

extern const int cqi_to_mcs[16];

extern uint32_t RRC_CONNECTION_FLAG;

extern uint8_t rb_table[34];
extern rb_id_t mbms_rab_id;


#if defined(PRE_SCD_THREAD)
extern uint16_t pre_nb_rbs_required[2][MAX_NUM_CCs][NUMBER_OF_UE_MAX];
extern uint8_t dlsch_ue_select_tbl_in_use;
extern uint8_t new_dlsch_ue_select_tbl_in_use;
extern boolean_t pre_scd_activeUE[NUMBER_OF_UE_MAX];
extern eNB_UE_STATS pre_scd_eNB_UE_stats[MAX_NUM_CCs][NUMBER_OF_UE_MAX];
#endif

extern mac_rlc_am_muilist_t rlc_am_mui;
extern SCHEDULER_MODES global_scheduler_mode;
<<<<<<< HEAD

#include "common/ran_context.h"
extern RAN_CONTEXT_t RC;

=======
extern rb_id_t mbms_rab_id;
>>>>>>> d953b253
#endif //DEF_H<|MERGE_RESOLUTION|>--- conflicted
+++ resolved
@@ -78,12 +78,8 @@
 
 extern mac_rlc_am_muilist_t rlc_am_mui;
 extern SCHEDULER_MODES global_scheduler_mode;
-<<<<<<< HEAD
 
 #include "common/ran_context.h"
 extern RAN_CONTEXT_t RC;
-
-=======
 extern rb_id_t mbms_rab_id;
->>>>>>> d953b253
 #endif //DEF_H