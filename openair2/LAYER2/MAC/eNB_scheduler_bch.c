/*
 * Licensed to the OpenAirInterface (OAI) Software Alliance under one or more
 * contributor license agreements.  See the NOTICE file distributed with
 * this work for additional information regarding copyright ownership.
 * The OpenAirInterface Software Alliance licenses this file to You under
 * the OAI Public License, Version 1.0  (the "License"); you may not use this file
 * except in compliance with the License.
 * You may obtain a copy of the License at
 *
 *      http://www.openairinterface.org/?page_id=698
 *
 * Unless required by applicable law or agreed to in writing, software
 * distributed under the License is distributed on an "AS IS" BASIS,
 * WITHOUT WARRANTIES OR CONDITIONS OF ANY KIND, either express or implied.
 * See the License for the specific language governing permissions and
 * limitations under the License.
 *-------------------------------------------------------------------------------
 * For more information about the OpenAirInterface (OAI) Software Alliance:
 *      contact@openairinterface.org
 */

/*! \file eNB_scheduler_bch.c
 * \brief procedures related to eNB for the BCH transport channel
 * \author  Navid Nikaein and Raymond Knopp
 * \date 2010 - 2014
 * \email: navid.nikaein@eurecom.fr
 * \version 1.0
 * @ingroup _mac

 */

#include "assertions.h"
#include "PHY/defs.h"
#include "PHY/extern.h"

#include "SCHED/defs.h"
#include "SCHED/extern.h"

#include "LAYER2/MAC/defs.h"
#include "LAYER2/MAC/proto.h"
#include "LAYER2/MAC/extern.h"
#include "UTIL/LOG/log.h"
#include "UTIL/LOG/vcd_signal_dumper.h"
#include "UTIL/OPT/opt.h"
#include "OCG.h"
#include "OCG_extern.h"

#include "RRC/LITE/extern.h"
#include "RRC/L2_INTERFACE/openair_rrc_L2_interface.h"

//#include "LAYER2/MAC/pre_processor.c"
#include "pdcp.h"

#if defined(ENABLE_ITTI)
# include "intertask_interface.h"
#endif

#define ENABLE_MAC_PAYLOAD_DEBUG
#define DEBUG_eNB_SCHEDULER 1


// NEED TO ADD schedule_SI_BR for SIB1_BR and SIB23_BR
// CCE_allocation_infeasible to be done for EPDCCH/MPDCCH

#ifdef Rel14

#define size_Sj25 2
int Sj25[size_Sj25]={0,3};
#define size_Sj50 6
int Sj50[size_Sj50]={0,1,2,5,6,7};
#define size_Sj75 10
int Sj75[size_Sj75]={0,1,2,3,4,7,8,9,10,11};
#define size_Sj100 14
int Sj100[size_Sj100]={0,1,2,3,4,5,6,9,10,11,12,13,14,15};

int SIB1_BR_TBS_table[6] = {208,256,328,504,712,936};

//------------------------------------------------------------------------------
void
schedule_SIB1_BR(
		 module_id_t   module_idP,
		 frame_t       frameP,
		 sub_frame_t   subframeP)

//------------------------------------------------------------------------------
{

  int8_t                         bcch_sdu_length;
  int                            CC_id;
  eNB_MAC_INST                   *eNB = RC.mac[module_idP];
  COMMON_channels_t              *cc;
  uint8_t                        *vrb_map;
  int                            first_rb = -1;
  int                            N_RB_DL;
  nfapi_dl_config_request_pdu_t  *dl_config_pdu;
  nfapi_tx_request_pdu_t         *TX_req;
  nfapi_dl_config_request_body_t *dl_req;
  int                            m,i,N_S_NB;
  int                            *Sj;
  int                            n_NB = 0;
  int                            TBS;
  int                            k=0,rvidx;

  for (CC_id=0; CC_id<MAX_NUM_CCs; CC_id++) {

    cc              = &eNB->common_channels[CC_id];
    vrb_map         = (void*)&cc->vrb_map;
    N_RB_DL         = to_prb(cc->mib->message.dl_Bandwidth); 
    dl_req          = &eNB->DL_req[CC_id].dl_config_request_body;

    int foffset  = cc->physCellId&1;
    int sfoffset = (cc->tdd_Config==NULL) ? 0 : 1;

    // Time-domain scheduling
    if (cc->mib->message.schedulingInfoSIB1_BR_r13==0) continue;
    else 
      switch ((cc->mib->message.schedulingInfoSIB1_BR_r13-1)%3) {
	case 0: // repetition 4
	  k = (frameP>>1)&3;
	  if ((subframeP!=(4+sfoffset)) || ((frameP&1)!=foffset)) continue;
	  break;
	case 1: // repetition 8
	  k = frameP&3;
	  AssertFatal(N_RB_DL>15,"SIB1-BR repetition 8 not allowed for N_RB_DL= %d\n",N_RB_DL);
	  if      ((foffset==0) && (subframeP!=(4+sfoffset))) continue;
	  else if ((foffset==1) && (subframeP!=((9+sfoffset)%10))) continue;
	  break;
	case 2: // repetition 16
	  k = ((10*frameP) + subframeP)&3;
	  AssertFatal(N_RB_DL>15,"SIB1-BR repetition 16 not allowed for N_RB_DL= %d\n",N_RB_DL);
	  if      ((sfoffset == 1) && ((subframeP!=0)||(subframeP!=5))) continue;
	  else if ((sfoffset == 0) && (foffset==0) && (subframeP!=4) && (subframeP!=9)) continue;
	  else if ((sfoffset == 0) && (foffset==1) && (subframeP!=0) && (subframeP!=9)) continue;
	  break;
      }
    // if we get here we have to schedule SIB1_BR in this frame/subframe

    // keep counter of SIB1_BR repetitions in 8 frame period to choose narrowband on which to transmit
    if ((frameP&7) == 0) cc->SIB1_BR_cnt=0;
    else                 cc->SIB1_BR_cnt++;

    // Frequency-domain scheduling
    switch (N_RB_DL) {
    case 6:
    case 15:
    default:
      m=1;
      n_NB=0;
      N_S_NB=0;
      Sj=NULL;
      break;
    case 25:
      m=2;
      N_S_NB = 2;
      Sj = Sj25;
      break;
    case 50:
      m=2;
      N_S_NB = 6;
      Sj = Sj50; 
      break;
    case 75:
      m=4;
      N_S_NB = 10;
      Sj = Sj75;
      break;
    case 100:
      m=4;
      N_S_NB = 14;
      Sj = Sj100;
      break;
    }
    // Note: definition of k above and rvidx from 36.321 section 5.3.1
    rvidx = (((3*k)>>1) + (k&1))&3;
    
    i = cc->SIB1_BR_cnt & (m-1);
    
    n_NB =  Sj[((cc->physCellId % N_S_NB) + (i*N_S_NB/m))%N_S_NB];

    
    bcch_sdu_length = mac_rrc_data_req(module_idP,
                                       CC_id,
				       frameP,
                                       BCCH_SIB1_BR,1,
                                       &cc->BCCH_BR_pdu[0].payload[0],
                                       1,
                                       module_idP,
                                       0); // not used in this case

    AssertFatal(cc->mib->message.schedulingInfoSIB1_BR_r13<19,"schedulingInfoSIB1_BR_r13 %d > 18\n",
		(int)cc->mib->message.schedulingInfoSIB1_BR_r13);

    AssertFatal(bcch_sdu_length>0,"RRC returned 0 bytes for SIB1-BR\n");

    TBS = SIB1_BR_TBS_table[(cc->mib->message.schedulingInfoSIB1_BR_r13-1)/3]>>3;

    AssertFatal(bcch_sdu_length <= TBS, "length returned by RRC %d is not compatible with the TBS %d from MIB\n",bcch_sdu_length,TBS);

    if ((frameP&1023) < 200) LOG_D(MAC,"[eNB %d] Frame %d Subframe %d: SIB1_BR->DLSCH CC_id %d, Received %d bytes, scheduling on NB %d (i %d,m %d,N_S_NB %d)  rvidx %d\n",module_idP,frameP,subframeP,CC_id,bcch_sdu_length,n_NB,i,m,N_S_NB,rvidx);
    
    // allocate all 6 PRBs in narrowband for SIB1_BR

    first_rb = narrowband_to_first_rb(cc,n_NB);

    vrb_map[first_rb] = 1;
    vrb_map[first_rb+1] = 1;
    vrb_map[first_rb+2] = 1;
    vrb_map[first_rb+3] = 1;
    vrb_map[first_rb+4] = 1;
    vrb_map[first_rb+5] = 1;
    
    dl_config_pdu                                                                  = &dl_req->dl_config_pdu_list[dl_req->number_pdu]; 
    memset((void*)dl_config_pdu,0,sizeof(nfapi_dl_config_request_pdu_t));
    dl_config_pdu->pdu_type                                                        = NFAPI_DL_CONFIG_DLSCH_PDU_TYPE; 
    dl_config_pdu->pdu_size                                                        = (uint8_t)(2+sizeof(nfapi_dl_config_dlsch_pdu));
    dl_config_pdu->dlsch_pdu.dlsch_pdu_rel8.length                                 = TBS;
    dl_config_pdu->dlsch_pdu.dlsch_pdu_rel8.pdu_index                              = eNB->pdu_index[CC_id];
    dl_config_pdu->dlsch_pdu.dlsch_pdu_rel8.rnti                                   = 0xFFFF;
    dl_config_pdu->dlsch_pdu.dlsch_pdu_rel8.resource_allocation_type               = 2;   // format 1A/1B/1D
    dl_config_pdu->dlsch_pdu.dlsch_pdu_rel8.virtual_resource_block_assignment_flag = 0;   // localized
    dl_config_pdu->dlsch_pdu.dlsch_pdu_rel8.resource_block_coding                  = getRIV(N_RB_DL,first_rb,6);
    dl_config_pdu->dlsch_pdu.dlsch_pdu_rel8.modulation                             = 2; //QPSK
    dl_config_pdu->dlsch_pdu.dlsch_pdu_rel8.redundancy_version                     = rvidx;
    dl_config_pdu->dlsch_pdu.dlsch_pdu_rel8.transport_blocks                       = 1;// first block
    dl_config_pdu->dlsch_pdu.dlsch_pdu_rel8.transport_block_to_codeword_swap_flag  = 0;
    dl_config_pdu->dlsch_pdu.dlsch_pdu_rel8.transmission_scheme                    = (cc->p_eNB==1 ) ? 0 : 1;
    dl_config_pdu->dlsch_pdu.dlsch_pdu_rel8.number_of_layers                       = 1;
    dl_config_pdu->dlsch_pdu.dlsch_pdu_rel8.number_of_subbands                     = 1;
    //	dl_config_pdu->dlsch_pdu.dlsch_pdu_rel8.codebook_index                         = ;
    dl_config_pdu->dlsch_pdu.dlsch_pdu_rel8.ue_category_capacity                   = 1;
    dl_config_pdu->dlsch_pdu.dlsch_pdu_rel8.pa                                     = 4; // 0 dB
    dl_config_pdu->dlsch_pdu.dlsch_pdu_rel8.delta_power_offset_index               = 0;
    dl_config_pdu->dlsch_pdu.dlsch_pdu_rel8.ngap                                   = 0;
    dl_config_pdu->dlsch_pdu.dlsch_pdu_rel8.nprb                                   = get_subbandsize(cc->mib->message.dl_Bandwidth); // ignored
    dl_config_pdu->dlsch_pdu.dlsch_pdu_rel8.transmission_mode                      = (cc->p_eNB==1 ) ? 1 : 2;
    dl_config_pdu->dlsch_pdu.dlsch_pdu_rel8.num_bf_prb_per_subband                 = 1;
    dl_config_pdu->dlsch_pdu.dlsch_pdu_rel8.num_bf_vector                          = 1;
    // Rel10 fields
    dl_config_pdu->dlsch_pdu.dlsch_pdu_rel10.pdsch_start                           = 3;
    // Rel13 fields
    dl_config_pdu->dlsch_pdu.dlsch_pdu_rel13.ue_type                               = 1; // CEModeA UE
    dl_config_pdu->dlsch_pdu.dlsch_pdu_rel13.pdsch_payload_type                    = 0; // SIB1-BR
    dl_config_pdu->dlsch_pdu.dlsch_pdu_rel13.initial_transmission_sf_io            = 0xFFFF; // absolute SFx
    
    //	dl_config_pdu->dlsch_pdu.dlsch_pdu_rel8.bf_vector                    = ; 
    dl_req->number_pdu++;
    
    // Program TX Request
    TX_req                                                                = &eNB->TX_req[CC_id].tx_request_body.tx_pdu_list[eNB->TX_req[CC_id].tx_request_body.number_of_pdus]; 
    TX_req->pdu_length                                                    = bcch_sdu_length;
    TX_req->pdu_index                                                     = eNB->pdu_index[CC_id]++;
    TX_req->num_segments                                                  = 1;
    TX_req->segments[0].segment_length                                    = bcch_sdu_length;
    TX_req->segments[0].segment_data                                      = cc->BCCH_BR_pdu[0].payload;
    eNB->TX_req[CC_id].tx_request_body.number_of_pdus++;
    
    
    
    if (opt_enabled == 1) {
      trace_pdu(1,
		&cc->BCCH_BR_pdu[0].payload[0],
		bcch_sdu_length,
		0xffff,
		4,
		0xffff,
		eNB->frame,
		eNB->subframe,
		0,
		0);
      LOG_D(OPT,"[eNB %d][BCH] Frame %d trace pdu for CC_id %d rnti %x with size %d\n",
	    module_idP, frameP, CC_id, 0xffff, bcch_sdu_length);
    }
    if (cc->tdd_Config!=NULL) { //TDD
      LOG_D(MAC,"[eNB] Frame %d : Scheduling BCCH-BR 0->DLSCH (TDD) for CC_id %d SIB1-BR %d bytes\n",
	    frameP,
	    CC_id,
	    bcch_sdu_length);
    } else {
      LOG_D(MAC,"[eNB] Frame %d : Scheduling BCCH-BR 0->DLSCH (FDD) for CC_id %d SIB1-BR %d bytes\n",
	    frameP,
	    CC_id,
	    bcch_sdu_length);
    }

  }

  return;
}

int si_WindowLength_BR_r13tab[SystemInformationBlockType1_v1310_IEs__bandwidthReducedAccessRelatedInfo_r13__si_WindowLength_BR_r13_spare] = 
  {20,40,60,80,120,160,200};
int si_TBS_r13tab[SchedulingInfo_BR_r13__si_TBS_r13_b936+1] = {152,208,256,328,408,504,600,712,808,936};

//------------------------------------------------------------------------------
void
schedule_SI_BR(
	       module_id_t   module_idP,
	       frame_t       frameP,
	       sub_frame_t   subframeP)
  
//------------------------------------------------------------------------------
{

  int8_t                                  bcch_sdu_length;
  int                                     CC_id;
  eNB_MAC_INST                            *eNB = RC.mac[module_idP];
  COMMON_channels_t                       *cc;
  uint8_t                                 *vrb_map;
  int                                     first_rb = -1;
  int                                     N_RB_DL;
  nfapi_dl_config_request_pdu_t           *dl_config_pdu;
  nfapi_tx_request_pdu_t                  *TX_req;
  nfapi_dl_config_request_body_t          *dl_req;
  int                                     i;
  int                                     rvidx;
  int                                     absSF = (frameP*10)+subframeP;


  for (CC_id=0; CC_id<MAX_NUM_CCs; CC_id++) {

    cc              = &eNB->common_channels[CC_id];
    vrb_map         = (void*)&cc->vrb_map;
    N_RB_DL         = to_prb(cc->mib->message.dl_Bandwidth);
    dl_req          = &eNB->DL_req[CC_id].dl_config_request_body;

    // Time-domain scheduling
    if (cc->mib->message.schedulingInfoSIB1_BR_r13==0) continue;
    else  {


      AssertFatal(cc->sib1_v13ext->bandwidthReducedAccessRelatedInfo_r13!=NULL,
		  "sib_v13ext->bandwidthReducedAccessRelatedInfo_r13 is null\n");

      SchedulingInfoList_BR_r13_t *schedulingInfoList_BR_r13 = cc->sib1_v13ext->bandwidthReducedAccessRelatedInfo_r13->schedulingInfoList_BR_r13;
      AssertFatal(schedulingInfoList_BR_r13!=NULL,
		  "sib_v13ext->schedulingInfoList_BR_r13 is null\n");

      SchedulingInfoList_t *schedulingInfoList = cc->schedulingInfoList;
      AssertFatal(schedulingInfoList_BR_r13->list.count==schedulingInfoList->list.count,
		  "schedulingInfolist_BR.r13->list.count %d != schedulingInfoList.list.count %d\n",
		  schedulingInfoList_BR_r13->list.count,schedulingInfoList->list.count); 

      AssertFatal(cc->sib1_v13ext->bandwidthReducedAccessRelatedInfo_r13->si_WindowLength_BR_r13<=SystemInformationBlockType1_v1310_IEs__bandwidthReducedAccessRelatedInfo_r13__si_WindowLength_BR_r13_ms200,
		  "si_WindowLength_BR_r13 %d > %d\n",
		  (int)cc->sib1_v13ext->bandwidthReducedAccessRelatedInfo_r13->si_WindowLength_BR_r13,
		  SystemInformationBlockType1_v1310_IEs__bandwidthReducedAccessRelatedInfo_r13__si_WindowLength_BR_r13_ms200);

      // check that SI frequency-hopping is disabled
      AssertFatal(cc->sib1_v13ext->bandwidthReducedAccessRelatedInfo_r13->si_HoppingConfigCommon_r13==SystemInformationBlockType1_v1310_IEs__bandwidthReducedAccessRelatedInfo_r13__si_HoppingConfigCommon_r13_off,
		  "Deactivate SI_HoppingConfigCommon_r13 in configuration file, not supported for now\n");
      long si_WindowLength_BR_r13   = si_WindowLength_BR_r13tab[cc->sib1_v13ext->bandwidthReducedAccessRelatedInfo_r13->si_WindowLength_BR_r13];

      long si_RepetitionPattern_r13 = cc->sib1_v13ext->bandwidthReducedAccessRelatedInfo_r13->si_RepetitionPattern_r13;
      AssertFatal(si_RepetitionPattern_r13<=SystemInformationBlockType1_v1310_IEs__bandwidthReducedAccessRelatedInfo_r13__si_RepetitionPattern_r13_every8thRF,
		  "si_RepetitionPattern_r13 %d > %d\n",
		  (int)si_RepetitionPattern_r13,
		  SystemInformationBlockType1_v1310_IEs__bandwidthReducedAccessRelatedInfo_r13__si_RepetitionPattern_r13_every8thRF);
      // cycle through SIB list

      for (i=0;i<schedulingInfoList_BR_r13->list.count;i++) {
	long si_Periodicity           = schedulingInfoList->list.array[i]->si_Periodicity;
	long si_Narrowband_r13        = schedulingInfoList_BR_r13->list.array[i]->si_Narrowband_r13;
	long si_TBS_r13               = si_TBS_r13tab[schedulingInfoList_BR_r13->list.array[i]->si_TBS_r13];

	// check if the SI is to be scheduled now
	int period_in_sf              = 80<<si_Periodicity; // 2^i * 80 subframes, note: si_Periodicity is 2^i * 80ms
	int sf_mod_period             = absSF%period_in_sf;
	int k                         = sf_mod_period&3;
	// Note: definition of k and rvidx from 36.321 section 5.3.1
	rvidx = (((3*k)>>1) + (k&1))&3;
	
        if ((sf_mod_period < si_WindowLength_BR_r13) &&
	    ((frameP&(((1<<si_RepetitionPattern_r13)-1)))==0)) { // this SIB is to be scheduled

	  bcch_sdu_length = mac_rrc_data_req(module_idP,
					     CC_id,
					     frameP,
					     BCCH_SI_BR+i,1,
					     &cc->BCCH_BR_pdu[i+1].payload[0],
					     1,
					     module_idP,
					     0); // not used in this case
	  
	  AssertFatal(bcch_sdu_length>0,"RRC returned 0 bytes for SI-BR %d\n",i);
	  
	  if (bcch_sdu_length > 0) {
	    AssertFatal(bcch_sdu_length <= (si_TBS_r13>>3),
			"RRC provided bcch with length %d > %d (si_TBS_r13 %d)\n",
			bcch_sdu_length,(int)(si_TBS_r13>>3),(int)schedulingInfoList_BR_r13->list.array[i]->si_TBS_r13);

	    // allocate all 6 PRBs in narrowband for SIB1_BR

	    // check that SIB1 didn't take this narrowband
	    if (vrb_map[first_rb] > 0) continue;

	    first_rb = narrowband_to_first_rb(cc,si_Narrowband_r13-1);
	    vrb_map[first_rb]   = 1;
	    vrb_map[first_rb+1] = 1;
	    vrb_map[first_rb+2] = 1;
	    vrb_map[first_rb+4] = 1;
	    vrb_map[first_rb+5] = 1;

	    if ((frameP&1023) < 200) LOG_D(MAC,"[eNB %d] Frame %d Subframe %d: SI_BR->DLSCH CC_id %d, Narrowband %d rvidx %d (sf_mod_period %d : si_WindowLength_BR_r13 %d : si_RepetitionPattern_r13 %d) bcch_sdu_length %d\n",
<<<<<<< HEAD
					   module_idP,frameP,subframeP,CC_id,si_Narrowband_r13-1,rvidx,
					   sf_mod_period,si_WindowLength_BR_r13,si_RepetitionPattern_r13,
=======
					   module_idP,frameP,subframeP,CC_id,(int)si_Narrowband_r13-1,rvidx,
					   sf_mod_period,(int)si_WindowLength_BR_r13,(int)si_RepetitionPattern_r13,
>>>>>>> f2cb406b
					   bcch_sdu_length);	    



	    
	    dl_config_pdu                                                                  = &dl_req->dl_config_pdu_list[dl_req->number_pdu]; 
	    memset((void*)dl_config_pdu,0,sizeof(nfapi_dl_config_request_pdu_t));
	    dl_config_pdu->pdu_type                                                        = NFAPI_DL_CONFIG_DLSCH_PDU_TYPE; 
	    dl_config_pdu->pdu_size                                                        = (uint8_t)(2+sizeof(nfapi_dl_config_dlsch_pdu));
	    dl_config_pdu->dlsch_pdu.dlsch_pdu_rel8.length                                 = si_TBS_r13>>3;
	    dl_config_pdu->dlsch_pdu.dlsch_pdu_rel8.pdu_index                              = eNB->pdu_index[CC_id];
	    dl_config_pdu->dlsch_pdu.dlsch_pdu_rel8.rnti                                   = 0xFFFF;
	    dl_config_pdu->dlsch_pdu.dlsch_pdu_rel8.resource_allocation_type               = 2;   // format 1A/1B/1D
	    dl_config_pdu->dlsch_pdu.dlsch_pdu_rel8.virtual_resource_block_assignment_flag = 0;   // localized
	    dl_config_pdu->dlsch_pdu.dlsch_pdu_rel8.resource_block_coding                  = getRIV(N_RB_DL,first_rb,6);
	    dl_config_pdu->dlsch_pdu.dlsch_pdu_rel8.modulation                             = 2; //QPSK
	    dl_config_pdu->dlsch_pdu.dlsch_pdu_rel8.redundancy_version                     = rvidx;
	    dl_config_pdu->dlsch_pdu.dlsch_pdu_rel8.transport_blocks                       = 1;// first block
	    dl_config_pdu->dlsch_pdu.dlsch_pdu_rel8.transport_block_to_codeword_swap_flag  = 0;
	    dl_config_pdu->dlsch_pdu.dlsch_pdu_rel8.transmission_scheme                    = (cc->p_eNB==1 ) ? 0 : 1;
	    dl_config_pdu->dlsch_pdu.dlsch_pdu_rel8.number_of_layers                       = 1;
	    dl_config_pdu->dlsch_pdu.dlsch_pdu_rel8.number_of_subbands                     = 1;
	    //	dl_config_pdu->dlsch_pdu.dlsch_pdu_rel8.codebook_index                         = ;
	    dl_config_pdu->dlsch_pdu.dlsch_pdu_rel8.ue_category_capacity                   = 1;
	    dl_config_pdu->dlsch_pdu.dlsch_pdu_rel8.pa                                     = 4; // 0 dB
	    dl_config_pdu->dlsch_pdu.dlsch_pdu_rel8.delta_power_offset_index               = 0;
	    dl_config_pdu->dlsch_pdu.dlsch_pdu_rel8.ngap                                   = 0;
	    dl_config_pdu->dlsch_pdu.dlsch_pdu_rel8.nprb                                   = get_subbandsize(cc->mib->message.dl_Bandwidth); // ignored
	    dl_config_pdu->dlsch_pdu.dlsch_pdu_rel8.transmission_mode                      = (cc->p_eNB==1 ) ? 1 : 2;
	    dl_config_pdu->dlsch_pdu.dlsch_pdu_rel8.num_bf_prb_per_subband                 = 1;
	    dl_config_pdu->dlsch_pdu.dlsch_pdu_rel8.num_bf_vector                          = 1;
	    // Rel10 fields (for PDSCH starting symbol)
	    dl_config_pdu->dlsch_pdu.dlsch_pdu_rel10.pdsch_start                           = cc[CC_id].sib1_v13ext->bandwidthReducedAccessRelatedInfo_r13->startSymbolBR_r13;
	    // Rel13 fields
	    dl_config_pdu->dlsch_pdu.dlsch_pdu_rel13.ue_type                               = 1; // CEModeA UE
	    dl_config_pdu->dlsch_pdu.dlsch_pdu_rel13.pdsch_payload_type                    = 1; // SI-BR
	    dl_config_pdu->dlsch_pdu.dlsch_pdu_rel13.initial_transmission_sf_io            = absSF - sf_mod_period; 
	    
	    //	dl_config_pdu->dlsch_pdu.dlsch_pdu_rel8.bf_vector                    = ; 
	    dl_req->number_pdu++;
	    
	    // Program TX Request
	    TX_req                                                                = &eNB->TX_req[CC_id].tx_request_body.tx_pdu_list[eNB->TX_req[CC_id].tx_request_body.number_of_pdus]; 
	    TX_req->pdu_length                                                    = bcch_sdu_length;
	    TX_req->pdu_index                                                     = eNB->pdu_index[CC_id]++;
	    TX_req->num_segments                                                  = 1;
	    TX_req->segments[0].segment_length                                    = bcch_sdu_length;
	    TX_req->segments[0].segment_data                                      = cc->BCCH_BR_pdu[i+1].payload;
	    eNB->TX_req[CC_id].tx_request_body.number_of_pdus++;
	    
	    if (opt_enabled == 1) {
	      trace_pdu(1,
			&cc->BCCH_BR_pdu[i+1].payload[0],
			bcch_sdu_length,
			0xffff,
			4,
			0xffff,
			eNB->frame,
			eNB->subframe,
			0,
			0);
	      LOG_D(OPT,"[eNB %d][BCH] Frame %d trace pdu for CC_id %d rnti %x with size %d\n",
		    module_idP, frameP, CC_id, 0xffff, bcch_sdu_length);
	    }
	    if (cc->tdd_Config!=NULL) { //TDD
	      LOG_D(MAC,"[eNB] Frame %d : Scheduling BCCH-BR %d->DLSCH (TDD) for CC_id %d SI-BR %d bytes\n",
		    frameP,i,
		    CC_id,
		    bcch_sdu_length);
	    } else {
	      LOG_D(MAC,"[eNB] Frame %d : Scheduling BCCH-BR %d->DLSCH (FDD) for CC_id %d SI-BR %d bytes\n",
		    frameP,i,
		    CC_id,
		    bcch_sdu_length);
	    }
	  }
	} // scheduling in current frame/subframe
      } //for SI List
    } // eMTC is activated
  } // CC_id
  return;
}
#endif

void schedule_mib(module_id_t   module_idP,
		  frame_t       frameP,
		  sub_frame_t   subframeP) {

  eNB_MAC_INST                   *eNB = RC.mac[module_idP];
  COMMON_channels_t              *cc;
  nfapi_dl_config_request_pdu_t  *dl_config_pdu;
  nfapi_tx_request_pdu_t         *TX_req;
  int mib_sdu_length;
  int CC_id;
  nfapi_dl_config_request_body_t *dl_req;

  AssertFatal(subframeP==0,"Subframe must be 0\n");
  AssertFatal((frameP&3)==0,"Frame must be a multiple of 4\n");

  for (CC_id=0; CC_id<MAX_NUM_CCs; CC_id++) {

    dl_req          = &eNB->DL_req[CC_id].dl_config_request_body;
    cc              = &eNB->common_channels[CC_id];

    mib_sdu_length = mac_rrc_data_req(module_idP,
				      CC_id,
				      frameP,
				      MIBCH,1,
				      &cc->MIB_pdu.payload[0],
				      1,
				      module_idP,
				      0); // not used in this case

    LOG_D(MAC,"Frame %d, subframe %d: BCH PDU length %d\n",
	  frameP,subframeP,mib_sdu_length);

    if (mib_sdu_length > 0) {

      LOG_D(MAC,"Frame %d, subframe %d: Adding BCH PDU in position %d (length %d)\n",
	    frameP,subframeP,dl_req->number_pdu,mib_sdu_length);

<<<<<<< HEAD
      if ((frameP&1023) < 40) LOG_D(MAC,"[eNB %d] Frame %d : MIB->BCH  CC_id %d, Received %d bytes (cc->mib->message.schedulingInfoSIB1_BR_r13 %d)\n",module_idP,frameP,CC_id,mib_sdu_length,cc->mib->message.schedulingInfoSIB1_BR_r13);
=======
      if ((frameP&1023) < 40) LOG_D(MAC,"[eNB %d] Frame %d : MIB->BCH  CC_id %d, Received %d bytes (cc->mib->message.schedulingInfoSIB1_BR_r13 %d)\n",module_idP,frameP,CC_id,mib_sdu_length,(int)cc->mib->message.schedulingInfoSIB1_BR_r13);
>>>>>>> f2cb406b

      dl_config_pdu                                                         = &dl_req->dl_config_pdu_list[dl_req->number_pdu]; 
      memset((void*)dl_config_pdu,0,sizeof(nfapi_dl_config_request_pdu_t));
      dl_config_pdu->pdu_type                                               = NFAPI_DL_CONFIG_BCH_PDU_TYPE,
      dl_config_pdu->pdu_size                                               = 2+sizeof(nfapi_dl_config_bch_pdu);
      dl_config_pdu->bch_pdu.bch_pdu_rel8.length                            = mib_sdu_length;
      dl_config_pdu->bch_pdu.bch_pdu_rel8.pdu_index                         = eNB->pdu_index[CC_id];
      dl_config_pdu->bch_pdu.bch_pdu_rel8.transmission_power                = 6000;
      dl_req->number_pdu++;

      LOG_D(MAC,"eNB->DL_req[0].number_pdu %d (%p)\n",
	    dl_req->number_pdu,&dl_req->number_pdu);
      // DL request

      TX_req                                                                = &eNB->TX_req[CC_id].tx_request_body.tx_pdu_list[eNB->TX_req[CC_id].tx_request_body.number_of_pdus]; 
      TX_req->pdu_length                                                    = 3;
      TX_req->pdu_index                                                     = eNB->pdu_index[CC_id]++;
      TX_req->num_segments                                                  = 1;
      TX_req->segments[0].segment_length                                    = 0;
      TX_req->segments[0].segment_data                                      = cc[CC_id].MIB_pdu.payload;
      eNB->TX_req[CC_id].tx_request_body.number_of_pdus++;
    }
  }
}


//------------------------------------------------------------------------------
void
schedule_SI(
  module_id_t   module_idP,
  frame_t       frameP,
  sub_frame_t   subframeP)

//------------------------------------------------------------------------------
{

  int8_t                         bcch_sdu_length;
  int                            mcs = -1;
  int                            CC_id;
  eNB_MAC_INST                   *eNB = RC.mac[module_idP];
  COMMON_channels_t              *cc;
  uint8_t                        *vrb_map;
  int                            first_rb = -1;
  int                            N_RB_DL;
  nfapi_dl_config_request_pdu_t  *dl_config_pdu;
  nfapi_tx_request_pdu_t         *TX_req;
  nfapi_dl_config_request_body_t *dl_req;

  start_meas(&eNB->schedule_si);
  
  // Only schedule LTE System Information in subframe 5
  if (subframeP == 5) {

    for (CC_id=0; CC_id<MAX_NUM_CCs; CC_id++) {
      
      cc              = &eNB->common_channels[CC_id];
      vrb_map         = (void*)&cc->vrb_map;
      N_RB_DL         = to_prb(cc->mib->message.dl_Bandwidth); 
      dl_req          = &eNB->DL_req[CC_id].dl_config_request_body;
      
      
      bcch_sdu_length = mac_rrc_data_req(module_idP,
					 CC_id,
					 frameP,
					 BCCH,1,
					 &cc->BCCH_pdu.payload[0],
					 1,
					 module_idP,
					 0); // not used in this case
      
      if (bcch_sdu_length > 0) {
	LOG_D(MAC,"[eNB %d] Frame %d : BCCH->DLSCH CC_id %d, Received %d bytes \n",module_idP,frameP,CC_id,bcch_sdu_length);
	
	// Allocate 4 PRBs in a random location
	/*
	  while (1) {
	  first_rb = (unsigned char)(taus()%(PHY_vars_eNB_g[module_idP][CC_id]->frame_parms.N_RB_DL-4));
	  if ((vrb_map[first_rb] != 1) && 
	  (vrb_map[first_rb+1] != 1) && 
	  (vrb_map[first_rb+2] != 1) && 
	  (vrb_map[first_rb+3] != 1))
	  break;
	  }
	*/
	switch (N_RB_DL) {
	case 6:
	  first_rb = 0;
	  break;
	case 15:
	  first_rb = 6;
	  break;
	case 25:
	  first_rb = 11;
	  break;
	case 50:
	  first_rb = 23;
	  break;
	case 100:
	  first_rb = 48;
	  break;
	}
	
	vrb_map[first_rb] = 1;
	vrb_map[first_rb+1] = 1;
	vrb_map[first_rb+2] = 1;
	vrb_map[first_rb+3] = 1;
	
	// Get MCS for length of SI, 3 PRBs
	if (bcch_sdu_length <= 7) {
	  mcs=0;
	} else if (bcch_sdu_length <= 11) {
	  mcs=1;
	} else if (bcch_sdu_length <= 18) {
	  mcs=2;
	} else if (bcch_sdu_length <= 22) {
	  mcs=3;
	} else if (bcch_sdu_length <= 26) {
	  mcs=4;
	} else if (bcch_sdu_length <= 28) {
	  mcs=5;
	} else if (bcch_sdu_length <= 32) {
	  mcs=6;
	} else if (bcch_sdu_length <= 41) {
	  mcs=7;
	} else if (bcch_sdu_length <= 49) {
	  mcs=8;
	}
	
	
	dl_config_pdu                                                         = &dl_req->dl_config_pdu_list[dl_req->number_pdu]; 
	memset((void*)dl_config_pdu,0,sizeof(nfapi_dl_config_request_pdu_t));
	dl_config_pdu->pdu_type                                               = NFAPI_DL_CONFIG_DCI_DL_PDU_TYPE; 
	dl_config_pdu->pdu_size                                               = (uint8_t)(2+sizeof(nfapi_dl_config_dci_dl_pdu));
	dl_config_pdu->dci_dl_pdu.dci_dl_pdu_rel8.dci_format                  = NFAPI_DL_DCI_FORMAT_1A;
	dl_config_pdu->dci_dl_pdu.dci_dl_pdu_rel8.aggregation_level           = 4;
	dl_config_pdu->dci_dl_pdu.dci_dl_pdu_rel8.rnti                        = 0xFFFF;
	dl_config_pdu->dci_dl_pdu.dci_dl_pdu_rel8.rnti_type                   = 2;    // S-RNTI : see Table 4-10 from SCF082 - nFAPI specifications
	dl_config_pdu->dci_dl_pdu.dci_dl_pdu_rel8.transmission_power          = 6000; // equal to RS power
	
	dl_config_pdu->dci_dl_pdu.dci_dl_pdu_rel8.harq_process                = 0;
	dl_config_pdu->dci_dl_pdu.dci_dl_pdu_rel8.tpc                         = 1; // no TPC
	dl_config_pdu->dci_dl_pdu.dci_dl_pdu_rel8.new_data_indicator_1        = 0;
	dl_config_pdu->dci_dl_pdu.dci_dl_pdu_rel8.mcs_1                       = mcs;
	dl_config_pdu->dci_dl_pdu.dci_dl_pdu_rel8.redundancy_version_1        = 0;
	
	dl_config_pdu->dci_dl_pdu.dci_dl_pdu_rel8.resource_block_coding       = getRIV(N_RB_DL,first_rb,4);      

	// Rel10 fields
	dl_config_pdu->dlsch_pdu.dlsch_pdu_rel10.pdsch_start                           = 3;
	// Rel13 fields
	dl_config_pdu->dlsch_pdu.dlsch_pdu_rel13.ue_type                               = 0; // regular UE
	dl_config_pdu->dlsch_pdu.dlsch_pdu_rel13.pdsch_payload_type                    = 2; // not BR
	dl_config_pdu->dlsch_pdu.dlsch_pdu_rel13.initial_transmission_sf_io            = 0xFFFF; // absolute SF	

	if (!CCE_allocation_infeasible(module_idP,CC_id,0,subframeP,
				       dl_config_pdu->dci_dl_pdu.dci_dl_pdu_rel8.aggregation_level,SI_RNTI)) {
	  LOG_D(MAC,"Frame %d: Subframe %d : Adding common DCI for S_RNTI\n",
		frameP,subframeP);
	  dl_req->number_dci++;
	  dl_req->number_pdu++;
	  dl_config_pdu                                                                  = &dl_req->dl_config_pdu_list[dl_req->number_pdu]; 
	  memset((void*)dl_config_pdu,0,sizeof(nfapi_dl_config_request_pdu_t));
	  dl_config_pdu->pdu_type                                                        = NFAPI_DL_CONFIG_DLSCH_PDU_TYPE; 
	  dl_config_pdu->pdu_size                                                        = (uint8_t)(2+sizeof(nfapi_dl_config_dlsch_pdu));
	  dl_config_pdu->dlsch_pdu.dlsch_pdu_rel8.pdu_index                              = eNB->pdu_index[CC_id];
	  dl_config_pdu->dlsch_pdu.dlsch_pdu_rel8.rnti                                   = 0xFFFF;
	  dl_config_pdu->dlsch_pdu.dlsch_pdu_rel8.resource_allocation_type               = 2;   // format 1A/1B/1D
	  dl_config_pdu->dlsch_pdu.dlsch_pdu_rel8.virtual_resource_block_assignment_flag = 0;   // localized
	  dl_config_pdu->dlsch_pdu.dlsch_pdu_rel8.resource_block_coding                  = getRIV(N_RB_DL,first_rb,4);
	  dl_config_pdu->dlsch_pdu.dlsch_pdu_rel8.modulation                             = 2; //QPSK
	  dl_config_pdu->dlsch_pdu.dlsch_pdu_rel8.redundancy_version                     = 0;
	  dl_config_pdu->dlsch_pdu.dlsch_pdu_rel8.transport_blocks                       = 1;// first block
	  dl_config_pdu->dlsch_pdu.dlsch_pdu_rel8.transport_block_to_codeword_swap_flag  = 0;
	  dl_config_pdu->dlsch_pdu.dlsch_pdu_rel8.transmission_scheme                    = (cc->p_eNB==1 ) ? 0 : 1;
	  dl_config_pdu->dlsch_pdu.dlsch_pdu_rel8.number_of_layers                       = 1;
	  dl_config_pdu->dlsch_pdu.dlsch_pdu_rel8.number_of_subbands                     = 1;
	  //	dl_config_pdu->dlsch_pdu.dlsch_pdu_rel8.codebook_index                         = ;
	  dl_config_pdu->dlsch_pdu.dlsch_pdu_rel8.ue_category_capacity                   = 1;
	  dl_config_pdu->dlsch_pdu.dlsch_pdu_rel8.pa                                     = 4; // 0 dB
	  dl_config_pdu->dlsch_pdu.dlsch_pdu_rel8.delta_power_offset_index               = 0;
	  dl_config_pdu->dlsch_pdu.dlsch_pdu_rel8.ngap                                   = 0;
	  dl_config_pdu->dlsch_pdu.dlsch_pdu_rel8.nprb                                   = get_subbandsize(cc->mib->message.dl_Bandwidth); // ignored
	  dl_config_pdu->dlsch_pdu.dlsch_pdu_rel8.transmission_mode                      = (cc->p_eNB==1 ) ? 1 : 2;
	  dl_config_pdu->dlsch_pdu.dlsch_pdu_rel8.num_bf_prb_per_subband                 = 1;
	  dl_config_pdu->dlsch_pdu.dlsch_pdu_rel8.num_bf_vector                          = 1;
	  //	dl_config_pdu->dlsch_pdu.dlsch_pdu_rel8.bf_vector                    = ; 
	  dl_req->number_pdu++;
	  
	  // Program TX Request
	  TX_req                                                                = &eNB->TX_req[CC_id].tx_request_body.tx_pdu_list[eNB->TX_req[CC_id].tx_request_body.number_of_pdus]; 
	  TX_req->pdu_length                                                    = bcch_sdu_length;
	  TX_req->pdu_index                                                     = eNB->pdu_index[CC_id]++;
	  TX_req->num_segments                                                  = 1;
	  TX_req->segments[0].segment_length                                    = bcch_sdu_length;
	  TX_req->segments[0].segment_data                                      = cc->BCCH_pdu.payload;
	  eNB->TX_req[CC_id].tx_request_body.number_of_pdus++;
	  
	}
	else {
	  LOG_E(MAC,"[eNB %d] CCid %d Frame %d, subframe %d : Cannot add DCI 1A for SI\n",module_idP, CC_id,frameP,subframeP);
	}
	
	if (opt_enabled == 1) {
	  trace_pdu(1,
		    &cc->BCCH_pdu.payload[0],
		    bcch_sdu_length,
		    0xffff,
		    4,
		    0xffff,
		    eNB->frame,
		    eNB->subframe,
		    0,
		    0);
	  LOG_D(OPT,"[eNB %d][BCH] Frame %d trace pdu for CC_id %d rnti %x with size %d\n",
		module_idP, frameP, CC_id, 0xffff, bcch_sdu_length);
	}
	if (cc->tdd_Config!=NULL) { //TDD
	  LOG_D(MAC,"[eNB] Frame %d : Scheduling BCCH->DLSCH (TDD) for CC_id %d SI %d bytes (mcs %d, rb 3)\n",
		frameP,
		CC_id,
		bcch_sdu_length,
		mcs);
	} else {
	  LOG_D(MAC,"[eNB] Frame %d : Scheduling BCCH->DLSCH (FDD) for CC_id %d SI %d bytes (mcs %d, rb 3)\n",
		frameP,
		CC_id,
		bcch_sdu_length,
		mcs);
	}
	
	
	eNB->eNB_stats[CC_id].total_num_bcch_pdu+=1;
	eNB->eNB_stats[CC_id].bcch_buffer=bcch_sdu_length;
	eNB->eNB_stats[CC_id].total_bcch_buffer+=bcch_sdu_length;
	eNB->eNB_stats[CC_id].bcch_mcs=mcs;
      } else {
	
	//LOG_D(MAC,"[eNB %d] Frame %d : BCCH not active \n",Mod_id,frame);
      }
    }
  }

#ifdef Rel14
  schedule_SIB1_BR(module_idP,frameP,subframeP);
  schedule_SI_BR(module_idP,frameP,subframeP);
#endif

  stop_meas(&eNB->schedule_si);
  return;
}
 <|MERGE_RESOLUTION|>--- conflicted
+++ resolved
@@ -401,13 +401,8 @@
 	    vrb_map[first_rb+5] = 1;
 
 	    if ((frameP&1023) < 200) LOG_D(MAC,"[eNB %d] Frame %d Subframe %d: SI_BR->DLSCH CC_id %d, Narrowband %d rvidx %d (sf_mod_period %d : si_WindowLength_BR_r13 %d : si_RepetitionPattern_r13 %d) bcch_sdu_length %d\n",
-<<<<<<< HEAD
-					   module_idP,frameP,subframeP,CC_id,si_Narrowband_r13-1,rvidx,
-					   sf_mod_period,si_WindowLength_BR_r13,si_RepetitionPattern_r13,
-=======
 					   module_idP,frameP,subframeP,CC_id,(int)si_Narrowband_r13-1,rvidx,
 					   sf_mod_period,(int)si_WindowLength_BR_r13,(int)si_RepetitionPattern_r13,
->>>>>>> f2cb406b
 					   bcch_sdu_length);	    
 
 
@@ -529,11 +524,7 @@
       LOG_D(MAC,"Frame %d, subframe %d: Adding BCH PDU in position %d (length %d)\n",
 	    frameP,subframeP,dl_req->number_pdu,mib_sdu_length);
 
-<<<<<<< HEAD
-      if ((frameP&1023) < 40) LOG_D(MAC,"[eNB %d] Frame %d : MIB->BCH  CC_id %d, Received %d bytes (cc->mib->message.schedulingInfoSIB1_BR_r13 %d)\n",module_idP,frameP,CC_id,mib_sdu_length,cc->mib->message.schedulingInfoSIB1_BR_r13);
-=======
       if ((frameP&1023) < 40) LOG_D(MAC,"[eNB %d] Frame %d : MIB->BCH  CC_id %d, Received %d bytes (cc->mib->message.schedulingInfoSIB1_BR_r13 %d)\n",module_idP,frameP,CC_id,mib_sdu_length,(int)cc->mib->message.schedulingInfoSIB1_BR_r13);
->>>>>>> f2cb406b
 
       dl_config_pdu                                                         = &dl_req->dl_config_pdu_list[dl_req->number_pdu]; 
       memset((void*)dl_config_pdu,0,sizeof(nfapi_dl_config_request_pdu_t));
