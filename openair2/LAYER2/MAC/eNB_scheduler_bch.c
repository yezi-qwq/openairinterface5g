--- conflicted
+++ resolved
@@ -408,11 +408,7 @@
 	    vrb_map[first_rb+4] = 1;
 	    vrb_map[first_rb+5] = 1;
 
-<<<<<<< HEAD
-	    //if ((frameP&1023) < 200) 
-=======
 	    if ((frameP&1023) < 200) 
->>>>>>> b2748da3
 	      LOG_D(MAC,"[eNB %d] Frame %d Subframe %d: SI_BR->DLSCH CC_id %d, Narrowband %d rvidx %d (sf_mod_period %d : si_WindowLength_BR_r13 %d : si_RepetitionPattern_r13 %d) bcch_sdu_length %d\n",
 					   module_idP,frameP,subframeP,CC_id,(int)si_Narrowband_r13-1,rvidx,
 					   sf_mod_period,(int)si_WindowLength_BR_r13,(int)si_RepetitionPattern_r13,
