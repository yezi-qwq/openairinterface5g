--- conflicted
+++ resolved
@@ -199,15 +199,10 @@
     if ((frameP&1023) < 200) LOG_I(MAC,"[eNB %d] Frame %d Subframe %d: SIB1_BR->DLSCH CC_id %d, Received %d bytes, scheduling on NB %d (i %d,m %d,N_S_NB %d)  rvidx %d\n",module_idP,frameP,subframeP,CC_id,bcch_sdu_length,n_NB,i,m,N_S_NB,rvidx);
     
     // allocate all 6 PRBs in narrowband for SIB1_BR
-<<<<<<< HEAD
-    first_rb = n_NB*6;
-    vrb_map[first_rb]   = 1;
-=======
 
     first_rb = narrowband_to_first_rb(cc,n_NB);
 
     vrb_map[first_rb] = 1;
->>>>>>> 73560827
     vrb_map[first_rb+1] = 1;
     vrb_map[first_rb+2] = 1;
     vrb_map[first_rb+3] = 1;
@@ -392,15 +387,11 @@
 			bcch_sdu_length,(int)(si_TBS_r13>>3),(int)schedulingInfoList_BR_r13->list.array[i]->si_TBS_r13);
 
 	    // allocate all 6 PRBs in narrowband for SIB1_BR
-<<<<<<< HEAD
-	    first_rb = (si_Narrowband_r13-1)*6;
 
 	    // check that SIB1 didn't take this narrowband
 	    if (vrb_map[first_rb] > 0) continue;
 
-=======
 	    first_rb = narrowband_to_first_rb(cc,si_Narrowband_r13);
->>>>>>> 73560827
 	    vrb_map[first_rb]   = 1;
 	    vrb_map[first_rb+1] = 1;
 	    vrb_map[first_rb+2] = 1;
