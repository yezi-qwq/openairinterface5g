/*
 * Licensed to the OpenAirInterface (OAI) Software Alliance under one or more
 * contributor license agreements.  See the NOTICE file distributed with
 * this work for additional information regarding copyright ownership.
 * The OpenAirInterface Software Alliance licenses this file to You under
 * the OAI Public License, Version 1.1  (the "License"); you may not use this file
 * except in compliance with the License.
 * You may obtain a copy of the License at
 *
 *      http://www.openairinterface.org/?page_id=698
 *
 * Unless required by applicable law or agreed to in writing, software
 * distributed under the License is distributed on an "AS IS" BASIS,
 * WITHOUT WARRANTIES OR CONDITIONS OF ANY KIND, either express or implied.
 * See the License for the specific language governing permissions and
 * limitations under the License.
 *-------------------------------------------------------------------------------
 * For more information about the OpenAirInterface (OAI) Software Alliance:
 *      contact@openairinterface.org
 */

/*
                                rlc_rrc.c
                             -------------------
  AUTHOR  : Lionel GAUTHIER
  COMPANY : EURECOM
  EMAIL   : Lionel.Gauthier at eurecom dot fr
*/

#define RLC_RRC_C
#include "rlc.h"
#include "rlc_am.h"
#include "rlc_um.h"
#include "rlc_tm.h"
#include "UTIL/LOG/log.h"
#include "RLC-Config.h"
#include "DRB-ToAddMod.h"
#include "DRB-ToAddModList.h"
#include "SRB-ToAddMod.h"
#include "SRB-ToAddModList.h"
#include "DL-UM-RLC.h"
#if defined(Rel10) || defined(Rel14)
#include "PMCH-InfoList-r9.h"
#endif

#include "LAYER2/MAC/extern.h"
#include "assertions.h"
//-----------------------------------------------------------------------------
rlc_op_status_t rrc_rlc_config_asn1_req (const protocol_ctxt_t   * const ctxt_pP,
    const SRB_ToAddModList_t   * const srb2add_listP,
    const DRB_ToAddModList_t   * const drb2add_listP,
    const DRB_ToReleaseList_t  * const drb2release_listP
#if defined(Rel10) || defined(Rel14)
    ,const PMCH_InfoList_r9_t * const pmch_InfoList_r9_pP
#endif
                                        )
{
  //-----------------------------------------------------------------------------
  rb_id_t                rb_id           = 0;
  logical_chan_id_t      lc_id           = 0;
  DRB_Identity_t         drb_id          = 0;
  DRB_Identity_t*        pdrb_id         = NULL;
  long int               cnt             = 0;
  const SRB_ToAddMod_t  *srb_toaddmod_p  = NULL;
  const DRB_ToAddMod_t  *drb_toaddmod_p  = NULL;
  rlc_union_t           *rlc_union_p     = NULL;
  hash_key_t             key             = HASHTABLE_NOT_A_KEY_VALUE;
  hashtable_rc_t         h_rc;
#if defined(Rel10) || defined(Rel14)
  int                        i, j;
  MBMS_SessionInfoList_r9_t *mbms_SessionInfoList_r9_p = NULL;
  MBMS_SessionInfo_r9_t     *MBMS_SessionInfo_p        = NULL;
  mbms_session_id_t          mbms_session_id;
  mbms_service_id_t          mbms_service_id;
  DL_UM_RLC_t                dl_um_rlc;


#endif

  /* for no gcc warnings */
  (void)rlc_union_p;
  (void)key;
  (void)h_rc;

  LOG_D(RLC, PROTOCOL_CTXT_FMT" CONFIG REQ ASN1 \n",
        PROTOCOL_CTXT_ARGS(ctxt_pP));

  if (srb2add_listP != NULL) {
    for (cnt=0; cnt<srb2add_listP->list.count; cnt++) {
      rb_id = srb2add_listP->list.array[cnt]->srb_Identity;
      lc_id = rb_id;

      LOG_D(RLC, "Adding SRB %ld, rb_id %d\n",srb2add_listP->list.array[cnt]->srb_Identity,rb_id);
      srb_toaddmod_p = srb2add_listP->list.array[cnt];

      if (srb_toaddmod_p->rlc_Config) {
        switch (srb_toaddmod_p->rlc_Config->present) {
        case SRB_ToAddMod__rlc_Config_PR_NOTHING:
          break;

        case SRB_ToAddMod__rlc_Config_PR_explicitValue:
          switch (srb_toaddmod_p->rlc_Config->choice.explicitValue.present) {
          case RLC_Config_PR_NOTHING:
            break;

          case RLC_Config_PR_am:
            if (rrc_rlc_add_rlc (ctxt_pP, SRB_FLAG_YES, MBMS_FLAG_NO, rb_id, lc_id, RLC_MODE_AM) != NULL) {
              config_req_rlc_am_asn1 (
                ctxt_pP,
                SRB_FLAG_YES,
                &srb_toaddmod_p->rlc_Config->choice.explicitValue.choice.am,
                rb_id, lc_id);
            } else {
              LOG_E(RLC, PROTOCOL_CTXT_FMT" ERROR IN ALLOCATING SRB %d \n",
                    PROTOCOL_CTXT_ARGS(ctxt_pP),
                    rb_id);
            }

            break;

          case RLC_Config_PR_um_Bi_Directional:
            if (rrc_rlc_add_rlc (ctxt_pP, SRB_FLAG_YES, MBMS_FLAG_NO, rb_id, lc_id, RLC_MODE_UM) != NULL) {
              config_req_rlc_um_asn1(
                ctxt_pP,
                SRB_FLAG_YES,
                MBMS_FLAG_NO,
                UNUSED_PARAM_MBMS_SESSION_ID,
                UNUSED_PARAM_MBMS_SERVICE_ID,
                &srb_toaddmod_p->rlc_Config->choice.explicitValue.choice.um_Bi_Directional.ul_UM_RLC,
                &srb_toaddmod_p->rlc_Config->choice.explicitValue.choice.um_Bi_Directional.dl_UM_RLC,
                rb_id, lc_id);
            } else {
              LOG_E(RLC, PROTOCOL_CTXT_FMT" ERROR IN ALLOCATING SRB %d \n",
                    PROTOCOL_CTXT_ARGS(ctxt_pP),
                    rb_id);
            }

            break;

          case RLC_Config_PR_um_Uni_Directional_UL:
            if (rrc_rlc_add_rlc (ctxt_pP, SRB_FLAG_YES, MBMS_FLAG_NO, rb_id, lc_id, RLC_MODE_UM) != NULL) {
              config_req_rlc_um_asn1(
                ctxt_pP,
                SRB_FLAG_YES,
                MBMS_FLAG_NO,
                UNUSED_PARAM_MBMS_SESSION_ID,
                UNUSED_PARAM_MBMS_SERVICE_ID,
                &srb_toaddmod_p->rlc_Config->choice.explicitValue.choice.um_Uni_Directional_UL.ul_UM_RLC,
                NULL,
                rb_id, lc_id);
            } else {
              LOG_E(RLC, PROTOCOL_CTXT_FMT" ERROR IN ALLOCATING SRB %d \n",
                    PROTOCOL_CTXT_ARGS(ctxt_pP),
                    rb_id);
            }

            break;

          case RLC_Config_PR_um_Uni_Directional_DL:
            if (rrc_rlc_add_rlc (ctxt_pP, SRB_FLAG_YES, MBMS_FLAG_NO, rb_id, lc_id, RLC_MODE_UM) != NULL) {
              config_req_rlc_um_asn1(
                ctxt_pP,
                SRB_FLAG_YES,
                MBMS_FLAG_NO,
                UNUSED_PARAM_MBMS_SESSION_ID,
                UNUSED_PARAM_MBMS_SERVICE_ID,
                NULL,
                &srb_toaddmod_p->rlc_Config->choice.explicitValue.choice.um_Uni_Directional_DL.dl_UM_RLC,
                rb_id, lc_id);
            } else {
              LOG_E(RLC, PROTOCOL_CTXT_FMT" ERROR IN ALLOCATING SRB %d \n",
                    PROTOCOL_CTXT_ARGS(ctxt_pP),
                    rb_id);
            }

            break;

          default:
            LOG_E(RLC, PROTOCOL_CTXT_FMT" UNKNOWN RLC CONFIG %d \n",
                  PROTOCOL_CTXT_ARGS(ctxt_pP),
                  srb_toaddmod_p->rlc_Config->choice.explicitValue.present);
            break;
          }

          break;

        case SRB_ToAddMod__rlc_Config_PR_defaultValue:
//#warning TO DO SRB_ToAddMod__rlc_Config_PR_defaultValue
          LOG_I(RRC, "RLC SRB1 is default value !!\n");
          struct RLC_Config__am  *  config_am_pP = &srb_toaddmod_p->rlc_Config->choice.explicitValue.choice.am;
          config_am_pP->dl_AM_RLC.t_Reordering     = T_Reordering_ms35;
          config_am_pP->dl_AM_RLC.t_StatusProhibit = T_StatusProhibit_ms0;
          config_am_pP->ul_AM_RLC.t_PollRetransmit = T_PollRetransmit_ms45;
          config_am_pP->ul_AM_RLC.pollPDU          = PollPDU_pInfinity;
          config_am_pP->ul_AM_RLC.pollByte         = PollByte_kBinfinity;
          config_am_pP->ul_AM_RLC.maxRetxThreshold = UL_AM_RLC__maxRetxThreshold_t4;

          if (rrc_rlc_add_rlc (ctxt_pP, SRB_FLAG_YES, MBMS_FLAG_NO, rb_id, lc_id, RLC_MODE_AM) != NULL) {
            config_req_rlc_am_asn1 (
              ctxt_pP,
              SRB_FLAG_YES,
              &srb_toaddmod_p->rlc_Config->choice.explicitValue.choice.am,
              rb_id,lc_id);
          } else {
            LOG_E(RLC, PROTOCOL_CTXT_FMT" ERROR IN ALLOCATING SRB %d \n",
                  PROTOCOL_CTXT_ARGS(ctxt_pP),
                  rb_id);
          }
/*
          if (rrc_rlc_add_rlc   (ctxt_pP, SRB_FLAG_YES, MBMS_FLAG_NO, rb_id, lc_id, RLC_MODE_UM) != NULL) {
            config_req_rlc_um_asn1(
              ctxt_pP,
              SRB_FLAG_YES,
              MBMS_FLAG_NO,
              UNUSED_PARAM_MBMS_SESSION_ID,
              UNUSED_PARAM_MBMS_SERVICE_ID,
              NULL, // TO DO DEFAULT CONFIG
              NULL, // TO DO DEFAULT CONFIG
              rb_id, lc_id);
          } else {
            LOG_D(RLC, PROTOCOL_CTXT_FMT" ERROR IN ALLOCATING SRB %d \n",
                  PROTOCOL_CTXT_ARGS(ctxt_pP),
                  rb_id);
          }
          */

          break;

        default:
          ;
        }
      }
    }
  }

  if (drb2add_listP != NULL) {
    for (cnt=0; cnt<drb2add_listP->list.count; cnt++) {
      drb_toaddmod_p = drb2add_listP->list.array[cnt];

      drb_id = drb_toaddmod_p->drb_Identity;
      if (drb_toaddmod_p->logicalChannelIdentity) {
        lc_id = *drb_toaddmod_p->logicalChannelIdentity;
      } else {
        LOG_E(RLC, PROTOCOL_CTXT_FMT" logicalChannelIdentity is missing from drb-ToAddMod information element!\n", PROTOCOL_CTXT_ARGS(ctxt_pP));
        continue;
      }

      if (lc_id == 1 || lc_id == 2) {
        LOG_E(RLC, PROTOCOL_CTXT_FMT" logicalChannelIdentity = %d is invalid in RRC message when adding DRB!\n", PROTOCOL_CTXT_ARGS(ctxt_pP), lc_id);
        continue;
      }

      LOG_D(RLC, "Adding DRB %ld, lc_id %d\n",drb_id,lc_id);


      if (drb_toaddmod_p->rlc_Config) {

        switch (drb_toaddmod_p->rlc_Config->present) {
        case RLC_Config_PR_NOTHING:
          break;

        case RLC_Config_PR_am:
          if (rrc_rlc_add_rlc (ctxt_pP, SRB_FLAG_NO, MBMS_FLAG_NO, drb_id, lc_id, RLC_MODE_AM) != NULL) {
            config_req_rlc_am_asn1 (
              ctxt_pP,
              SRB_FLAG_NO,
              &drb_toaddmod_p->rlc_Config->choice.am,
              drb_id, lc_id);
          }

          break;

        case RLC_Config_PR_um_Bi_Directional:
          if (rrc_rlc_add_rlc (ctxt_pP, SRB_FLAG_NO, MBMS_FLAG_NO, drb_id, lc_id, RLC_MODE_UM) != NULL) {
            config_req_rlc_um_asn1(
              ctxt_pP,
              SRB_FLAG_NO,
              MBMS_FLAG_NO,
              UNUSED_PARAM_MBMS_SESSION_ID,
              UNUSED_PARAM_MBMS_SERVICE_ID,
              &drb_toaddmod_p->rlc_Config->choice.um_Bi_Directional.ul_UM_RLC,
              &drb_toaddmod_p->rlc_Config->choice.um_Bi_Directional.dl_UM_RLC,
              drb_id, lc_id);
          }

          break;

        case RLC_Config_PR_um_Uni_Directional_UL:
          if (rrc_rlc_add_rlc (ctxt_pP, SRB_FLAG_NO, MBMS_FLAG_NO, drb_id, lc_id, RLC_MODE_UM) != NULL) {
            config_req_rlc_um_asn1(
              ctxt_pP,
              SRB_FLAG_NO,
              MBMS_FLAG_NO,
              UNUSED_PARAM_MBMS_SESSION_ID,
              UNUSED_PARAM_MBMS_SERVICE_ID,
              &drb_toaddmod_p->rlc_Config->choice.um_Uni_Directional_UL.ul_UM_RLC,
              NULL,
              drb_id, lc_id);
          }

          break;

        case RLC_Config_PR_um_Uni_Directional_DL:
          if (rrc_rlc_add_rlc (ctxt_pP, SRB_FLAG_NO, MBMS_FLAG_NO, drb_id, lc_id, RLC_MODE_UM) != NULL) {
            config_req_rlc_um_asn1(
              ctxt_pP,
              SRB_FLAG_NO,
              MBMS_FLAG_NO,
              UNUSED_PARAM_MBMS_SESSION_ID,
              UNUSED_PARAM_MBMS_SERVICE_ID,
              NULL,
              &drb_toaddmod_p->rlc_Config->choice.um_Uni_Directional_DL.dl_UM_RLC,
              drb_id, lc_id);
          }

          break;

        default:
          LOG_W(RLC, PROTOCOL_CTXT_FMT"[RB %ld] unknown drb_toaddmod_p->rlc_Config->present \n",
                PROTOCOL_CTXT_ARGS(ctxt_pP),
                drb_id);
        }
      }
    }
  }

  if (drb2release_listP != NULL) {
    for (cnt=0; cnt<drb2release_listP->list.count; cnt++) {
      pdrb_id = drb2release_listP->list.array[cnt];
      rrc_rlc_remove_rlc(
        ctxt_pP,
        SRB_FLAG_NO,
        MBMS_FLAG_NO,
        *pdrb_id);
    }
  }

#if defined(Rel10) || defined(Rel14)

  if (pmch_InfoList_r9_pP != NULL) {
    for (i=0; i<pmch_InfoList_r9_pP->list.count; i++) {
      mbms_SessionInfoList_r9_p = &(pmch_InfoList_r9_pP->list.array[i]->mbms_SessionInfoList_r9);

      for (j=0; j<mbms_SessionInfoList_r9_p->list.count; j++) {
        MBMS_SessionInfo_p = mbms_SessionInfoList_r9_p->list.array[j];
        mbms_session_id    = MBMS_SessionInfo_p->sessionId_r9->buf[0];
        lc_id              = mbms_session_id;
        mbms_service_id    = MBMS_SessionInfo_p->tmgi_r9.serviceId_r9.buf[2]; //serviceId is 3-octet string

        // can set the mch_id = i
        if (ctxt_pP->enb_flag) {
          rb_id =  (mbms_service_id * maxSessionPerPMCH ) + mbms_session_id;//+ (maxDRB + 3) * MAX_MOBILES_PER_ENB; // 1
          rlc_mbms_lcid2service_session_id_eNB[ctxt_pP->module_id][lc_id].service_id                     = mbms_service_id;
          rlc_mbms_lcid2service_session_id_eNB[ctxt_pP->module_id][lc_id].session_id                     = mbms_session_id;
          rlc_mbms_enb_set_lcid_by_rb_id(ctxt_pP->module_id,rb_id,lc_id);

        } else {
          rb_id =  (mbms_service_id * maxSessionPerPMCH ) + mbms_session_id; // + (maxDRB + 3); // 15
          rlc_mbms_lcid2service_session_id_ue[ctxt_pP->module_id][lc_id].service_id                    = mbms_service_id;
          rlc_mbms_lcid2service_session_id_ue[ctxt_pP->module_id][lc_id].session_id                    = mbms_session_id;
          rlc_mbms_ue_set_lcid_by_rb_id(ctxt_pP->module_id,rb_id,lc_id);
        }

        key = RLC_COLL_KEY_MBMS_VALUE(ctxt_pP->module_id, ctxt_pP->module_id, ctxt_pP->enb_flag, mbms_service_id, mbms_session_id);

        h_rc = hashtable_get(rlc_coll_p, key, (void**)&rlc_union_p);

        if (h_rc == HASH_TABLE_KEY_NOT_EXISTS) {
          rlc_union_p = rrc_rlc_add_rlc   (
                          ctxt_pP,
                          SRB_FLAG_NO,
                          MBMS_FLAG_YES,
                          rb_id,
                          lc_id,
                          RLC_MODE_UM);
          //AssertFatal(rlc_union_p != NULL, "ADD MBMS RLC UM FAILED");
        	if(rlc_union_p == NULL){
	        	LOG_E(RLC, "ADD MBMS RLC UM FAILED\n");
        	}
        }

        LOG_D(RLC, PROTOCOL_CTXT_FMT" CONFIG REQ MBMS ASN1 LC ID %u RB ID %u SESSION ID %u SERVICE ID %u\n",
              PROTOCOL_CTXT_ARGS(ctxt_pP),
              lc_id,
              rb_id,
              mbms_session_id,
              mbms_service_id
             );
        dl_um_rlc.sn_FieldLength = SN_FieldLength_size5;
        dl_um_rlc.t_Reordering   = T_Reordering_ms0;

        config_req_rlc_um_asn1 (
          ctxt_pP,
          SRB_FLAG_NO,
          MBMS_FLAG_YES,
          mbms_session_id,
          mbms_service_id,
          NULL,
          &dl_um_rlc,
          rb_id, lc_id);
      }
    }
  }

#endif

  LOG_D(RLC, PROTOCOL_CTXT_FMT" CONFIG REQ ASN1 END \n",
        PROTOCOL_CTXT_ARGS(ctxt_pP));
  return RLC_OP_STATUS_OK;
}
//-----------------------------------------------------------------------------
void
rb_free_rlc_union (
  void *rlcu_pP)
{
  //-----------------------------------------------------------------------------
  rlc_union_t * rlcu_p;

  if (rlcu_pP) {
    rlcu_p = (rlc_union_t *)(rlcu_pP);
    LOG_D(RLC,"%s %p \n",__FUNCTION__,rlcu_pP);

    switch (rlcu_p->mode) {
    case RLC_MODE_AM:
      rlc_am_cleanup(&rlcu_p->rlc.am);
      break;

    case RLC_MODE_UM:
      rlc_um_cleanup(&rlcu_p->rlc.um);
      break;

    case RLC_MODE_TM:
      rlc_tm_cleanup(&rlcu_p->rlc.tm);
      break;

    default:
      LOG_W(RLC,
            "%s %p unknown RLC type\n",
            __FUNCTION__,
            rlcu_pP);
      break;
    }
  }
}

//-----------------------------------------------------------------------------
rlc_op_status_t rrc_rlc_remove_ue (
  const protocol_ctxt_t* const ctxt_pP)
{
  //-----------------------------------------------------------------------------
  rb_id_t                rb_id;

  for (rb_id = 1; rb_id <= 2; rb_id++) {
    rrc_rlc_remove_rlc(ctxt_pP,
                       SRB_FLAG_YES,
                       MBMS_FLAG_NO,
                       rb_id);
  }

  for (rb_id = 1; rb_id <= maxDRB; rb_id++) {
    rrc_rlc_remove_rlc(ctxt_pP,
                       SRB_FLAG_NO,
                       MBMS_FLAG_NO,
                       rb_id);
  }

  return RLC_OP_STATUS_OK;
}

//-----------------------------------------------------------------------------
rlc_op_status_t rrc_rlc_remove_rlc   (
  const protocol_ctxt_t* const ctxt_pP,
  const srb_flag_t  srb_flagP,
  const MBMS_flag_t MBMS_flagP,
  const rb_id_t     rb_idP)
{
  //-----------------------------------------------------------------------------
  logical_chan_id_t      lcid            = 0;
  hash_key_t             key             = HASHTABLE_NOT_A_KEY_VALUE;
  hashtable_rc_t         h_rc;
  hash_key_t             key_lcid        = HASHTABLE_NOT_A_KEY_VALUE;
  hashtable_rc_t         h_lcid_rc;
  rlc_union_t           *rlc_union_p = NULL;
#if defined(Rel10) || defined(Rel14)
  rlc_mbms_id_t         *mbms_id_p  = NULL;
#endif

  /* for no gcc warnings */
  (void)lcid;

#if defined(Rel10) || defined(Rel14)

  if (MBMS_flagP == TRUE) {
    if (ctxt_pP->enb_flag) {
      lcid = rlc_mbms_enb_get_lcid_by_rb_id(ctxt_pP->module_id,rb_idP);
      mbms_id_p = &rlc_mbms_lcid2service_session_id_eNB[ctxt_pP->module_id][lcid];
      rlc_mbms_lcid2service_session_id_eNB[ctxt_pP->module_id][lcid].service_id = 0;
      rlc_mbms_lcid2service_session_id_eNB[ctxt_pP->module_id][lcid].session_id = 0;
      rlc_mbms_rbid2lcid_ue[ctxt_pP->module_id][rb_idP] = RLC_LC_UNALLOCATED;

    } else {
      lcid = rlc_mbms_ue_get_lcid_by_rb_id(ctxt_pP->module_id,rb_idP);
      mbms_id_p = &rlc_mbms_lcid2service_session_id_ue[ctxt_pP->module_id][lcid];
      rlc_mbms_lcid2service_session_id_eNB[ctxt_pP->module_id][lcid].service_id = 0;
      rlc_mbms_lcid2service_session_id_eNB[ctxt_pP->module_id][lcid].session_id = 0;
      rlc_mbms_rbid2lcid_ue[ctxt_pP->module_id][rb_idP] = RLC_LC_UNALLOCATED;
    }

    key = RLC_COLL_KEY_MBMS_VALUE(ctxt_pP->module_id, ctxt_pP->rnti, ctxt_pP->enb_flag, mbms_id_p->service_id, mbms_id_p->session_id);
  } else
#endif
  {
    key = RLC_COLL_KEY_VALUE(ctxt_pP->module_id, ctxt_pP->rnti, ctxt_pP->enb_flag, rb_idP, srb_flagP);
  }


  //AssertFatal (rb_idP < NB_RB_MAX, "RB id is too high (%u/%d)!\n", rb_idP, NB_RB_MAX);
	if(rb_idP >= NB_RB_MAX){
		LOG_E(RLC, "RB id is too high (%u/%d)!\n", rb_idP, NB_RB_MAX);
		return RLC_OP_STATUS_BAD_PARAMETER;
	}

  h_rc = hashtable_get(rlc_coll_p, key, (void**)&rlc_union_p);

  if (h_rc == HASH_TABLE_OK) {
    // also remove the hash-key created by LC-id
    switch (rlc_union_p->mode) {
    case RLC_MODE_AM:
      lcid = rlc_union_p->rlc.am.channel_id;
      break;
    case RLC_MODE_UM:
      lcid = rlc_union_p->rlc.um.channel_id;
      break;
    case RLC_MODE_TM:
      lcid = rlc_union_p->rlc.tm.channel_id;
      break;
    default:
      LOG_E(RLC, PROTOCOL_CTXT_FMT"[%s %u] RLC mode is unknown!\n",
            PROTOCOL_CTXT_ARGS(ctxt_pP),
            (srb_flagP) ? "SRB" : "DRB",
            rb_idP);
    }
    key_lcid = RLC_COLL_KEY_LCID_VALUE(ctxt_pP->module_id, ctxt_pP->rnti, ctxt_pP->enb_flag, lcid, srb_flagP);
    h_lcid_rc = hashtable_get(rlc_coll_p, key_lcid, (void**)&rlc_union_p);
  } else {
    h_lcid_rc = HASH_TABLE_KEY_NOT_EXISTS;
  }

  if ((h_rc == HASH_TABLE_OK) && (h_lcid_rc == HASH_TABLE_OK)) {
    h_lcid_rc = hashtable_remove(rlc_coll_p, key_lcid);
    h_rc = hashtable_remove(rlc_coll_p, key);
    LOG_D(RLC, PROTOCOL_CTXT_FMT"[%s %u LCID %d] RELEASED %s\n",
          PROTOCOL_CTXT_ARGS(ctxt_pP),
          (srb_flagP) ? "SRB" : "DRB",
          rb_idP, lcid,
          (srb_flagP) ? "SRB" : "DRB");
  } else if ((h_rc == HASH_TABLE_KEY_NOT_EXISTS) || (h_lcid_rc == HASH_TABLE_KEY_NOT_EXISTS)) {
    LOG_D(RLC, PROTOCOL_CTXT_FMT"[%s %u LCID %d] RELEASE : RLC NOT FOUND %s, by RB-ID=%d, by LC-ID=%d\n",
          PROTOCOL_CTXT_ARGS(ctxt_pP),
          (srb_flagP) ? "SRB" : "DRB",
          rb_idP, lcid,
          (srb_flagP) ? "SRB" : "DRB",
          h_rc, h_lcid_rc);
  } else {
    LOG_E(RLC, PROTOCOL_CTXT_FMT"[%s %u LCID %d] RELEASE : INTERNAL ERROR %s\n",
          PROTOCOL_CTXT_ARGS(ctxt_pP),
          (srb_flagP) ? "SRB" : "DRB",
          rb_idP, lcid,
          (srb_flagP) ? "SRB" : "DRB");
  }

  return RLC_OP_STATUS_OK;
}
//-----------------------------------------------------------------------------
rlc_union_t* rrc_rlc_add_rlc   (
  const protocol_ctxt_t* const ctxt_pP,
  const srb_flag_t        srb_flagP,
  const MBMS_flag_t       MBMS_flagP,
  const rb_id_t           rb_idP,
  const logical_chan_id_t chan_idP,
  const rlc_mode_t        rlc_modeP)
{
  //-----------------------------------------------------------------------------
  hash_key_t             key         = HASHTABLE_NOT_A_KEY_VALUE;
  hashtable_rc_t         h_rc;
  hash_key_t             key_lcid    = HASHTABLE_NOT_A_KEY_VALUE;
  hashtable_rc_t         h_lcid_rc;
  rlc_union_t           *rlc_union_p = NULL;
#if defined(Rel10) || defined(Rel14)
  rlc_mbms_id_t         *mbms_id_p  = NULL;
  logical_chan_id_t      lcid            = 0;
#endif

  if (MBMS_flagP == FALSE) {
    //AssertFatal (rb_idP < NB_RB_MAX, "RB id is too high (%u/%d)!\n", rb_idP, NB_RB_MAX);
    //AssertFatal (chan_idP < RLC_MAX_LC, "LC id is too high (%u/%d)!\n", chan_idP, RLC_MAX_LC);
  	if(rb_idP >= NB_RB_MAX){
  		LOG_E(RLC, "RB id is too high (%u/%d)!\n", rb_idP, NB_RB_MAX);
  		return NULL;
  	}
  	if(chan_idP >= RLC_MAX_LC){
  		LOG_E(RLC, "LC id is too high (%u/%d)!\n", chan_idP, RLC_MAX_LC);
  		return NULL;
  	}

  }

#if defined(Rel10) || defined(Rel14)

  if (MBMS_flagP == TRUE) {
    if (ctxt_pP->enb_flag) {
      lcid = rlc_mbms_enb_get_lcid_by_rb_id(ctxt_pP->module_id,rb_idP);
      mbms_id_p = &rlc_mbms_lcid2service_session_id_eNB[ctxt_pP->module_id][lcid];
      //LG 2014-04-15rlc_mbms_lcid2service_session_id_eNB[ctxt_pP->module_id][lcid].service_id = 0;
      //LG 2014-04-15rlc_mbms_lcid2service_session_id_eNB[ctxt_pP->module_id][lcid].session_id = 0;
      //LG 2014-04-15rlc_mbms_rbid2lcid_eNB[ctxt_pP->module_id][rb_idP] = RLC_LC_UNALLOCATED;

    } else {
      lcid = rlc_mbms_ue_get_lcid_by_rb_id(ctxt_pP->module_id,rb_idP);
      mbms_id_p = &rlc_mbms_lcid2service_session_id_ue[ctxt_pP->module_id][lcid];
      //LG 2014-04-15rlc_mbms_lcid2service_session_id_eNB[ctxt_pP->module_id][lcid].service_id = 0;
      //LG 2014-04-15rlc_mbms_lcid2service_session_id_eNB[ctxt_pP->module_id][lcid].session_id = 0;
      //LG 2014-04-15rlc_mbms_rbid2lcid_ue[ctxt_pP->module_id][rb_idP] = RLC_LC_UNALLOCATED;
    }

    key = RLC_COLL_KEY_MBMS_VALUE(ctxt_pP->module_id, ctxt_pP->rnti, ctxt_pP->enb_flag, mbms_id_p->service_id, mbms_id_p->session_id);
  } else
#endif
  {
    key = RLC_COLL_KEY_VALUE(ctxt_pP->module_id, ctxt_pP->rnti, ctxt_pP->enb_flag, rb_idP, srb_flagP);
    key_lcid = RLC_COLL_KEY_LCID_VALUE(ctxt_pP->module_id, ctxt_pP->rnti, ctxt_pP->enb_flag, chan_idP, srb_flagP);
  }

  h_rc = hashtable_get(rlc_coll_p, key, (void**)&rlc_union_p);

  if (h_rc == HASH_TABLE_OK) {
    LOG_W(RLC, PROTOCOL_CTXT_FMT"[%s %u] rrc_rlc_add_rlc , already exist %s\n",
          PROTOCOL_CTXT_ARGS(ctxt_pP),
          (srb_flagP) ? "SRB" : "DRB",
          rb_idP,
          (srb_flagP) ? "SRB" : "DRB");
    //AssertFatal(rlc_union_p->mode == rlc_modeP, "Error rrc_rlc_add_rlc , already exist but RLC mode differ");
  	if(rlc_union_p->mode != rlc_modeP){
  		LOG_E(RLC, "Error rrc_rlc_add_rlc , already exist but RLC mode differ\n");
  		return NULL;
  	}
  	return rlc_union_p;
  } else if (h_rc == HASH_TABLE_KEY_NOT_EXISTS) {
    rlc_union_p = calloc(1, sizeof(rlc_union_t));
    h_rc = hashtable_insert(rlc_coll_p, key, rlc_union_p);
    h_lcid_rc = hashtable_insert(rlc_coll_p, key_lcid, rlc_union_p);

    if ((h_rc == HASH_TABLE_OK) && (h_lcid_rc == HASH_TABLE_OK)) {
#if defined(Rel10) || defined(Rel14)

      if (MBMS_flagP == TRUE) {
        LOG_I(RLC, PROTOCOL_CTXT_FMT" RLC service id %u session id %u rrc_rlc_add_rlc\n",
              PROTOCOL_CTXT_ARGS(ctxt_pP),
              mbms_id_p->service_id,
              mbms_id_p->session_id);
      } else
#endif
      {
        LOG_I(RLC, PROTOCOL_CTXT_FMT" [%s %u] rrc_rlc_add_rlc  %s\n",
              PROTOCOL_CTXT_ARGS(ctxt_pP),
              (srb_flagP) ? "SRB" : "DRB",
              rb_idP,
              (srb_flagP) ? "SRB" : "DRB");
      }

      rlc_union_p->mode = rlc_modeP;
      return rlc_union_p;
    } else {
      LOG_E(RLC, PROTOCOL_CTXT_FMT"[%s %u] rrc_rlc_add_rlc FAILED %s (add by RB_id=%d; add by LC_id=%d)\n",
            PROTOCOL_CTXT_ARGS(ctxt_pP),
            (srb_flagP) ? "SRB" : "DRB",
            rb_idP,
            (srb_flagP) ? "SRB" : "DRB",
            h_rc, h_lcid_rc);
      free(rlc_union_p);
      rlc_union_p = NULL;
      return NULL;
    }
  } else {
    LOG_E(RLC, PROTOCOL_CTXT_FMT"[%s %u] rrc_rlc_add_rlc , INTERNAL ERROR %s\n",
          PROTOCOL_CTXT_ARGS(ctxt_pP),
          (srb_flagP) ? "SRB" : "DRB",
          rb_idP,
          (srb_flagP) ? "SRB" : "DRB");
  }

  return NULL;
}
//-----------------------------------------------------------------------------
rlc_op_status_t rrc_rlc_config_req   (
  const protocol_ctxt_t* const ctxt_pP,
  const srb_flag_t      srb_flagP,
  const MBMS_flag_t     mbms_flagP,
  const config_action_t actionP,
  const rb_id_t         rb_idP,
  const rlc_info_t      rlc_infoP)
{
  //-----------------------------------------------------------------------------
  //rlc_op_status_t status;

  LOG_D(RLC, PROTOCOL_CTXT_FMT" CONFIG_REQ for RAB %u\n",
        PROTOCOL_CTXT_ARGS(ctxt_pP),
        rb_idP);

<<<<<<< HEAD
  AssertFatal (rb_idP < NB_RB_MAX, "RB id is too high (%u/%d)!\n", rb_idP, NB_RB_MAX);
=======
  //AssertFatal (rb_idP < NB_RB_MAX, "RB id is too high (%u/%d)!\n", rb_idP, NB_RB_MAX);
	if(rb_idP >= NB_RB_MAX){
		LOG_E(RLC, "RB id is too high (%u/%d)!\n", rb_idP, NB_RB_MAX);
		return RLC_OP_STATUS_BAD_PARAMETER;
	}
>>>>>>> 8471bd14

  switch (actionP) {

  case CONFIG_ACTION_ADD:
    if (rrc_rlc_add_rlc(ctxt_pP, srb_flagP, MBMS_FLAG_NO, rb_idP, rb_idP, rlc_infoP.rlc_mode) != NULL) {
      return RLC_OP_STATUS_INTERNAL_ERROR;
    }

    // no break, fall to next case
  case CONFIG_ACTION_MODIFY:
    switch (rlc_infoP.rlc_mode) {
    case RLC_MODE_AM:
      LOG_I(RLC, PROTOCOL_CTXT_FMT"[RB %u] MODIFY RB AM\n",
            PROTOCOL_CTXT_ARGS(ctxt_pP),
            rb_idP);

      config_req_rlc_am(
        ctxt_pP,
        srb_flagP,
        &rlc_infoP.rlc.rlc_am_info,
        rb_idP, rb_idP);
      break;

    case RLC_MODE_UM:
      LOG_I(RLC, PROTOCOL_CTXT_FMT"[RB %u] MODIFY RB UM\n",
            PROTOCOL_CTXT_ARGS(ctxt_pP),
            rb_idP);
      config_req_rlc_um(
        ctxt_pP,
        srb_flagP,
        &rlc_infoP.rlc.rlc_um_info,
        rb_idP, rb_idP);
      break;

    case RLC_MODE_TM:
      LOG_I(RLC, PROTOCOL_CTXT_FMT"[RB %u] MODIFY RB TM\n",
            PROTOCOL_CTXT_ARGS(ctxt_pP),
            rb_idP);
      config_req_rlc_tm(
        ctxt_pP,
        srb_flagP,
        &rlc_infoP.rlc.rlc_tm_info,
        rb_idP, rb_idP);
      break;

    default:
      return RLC_OP_STATUS_BAD_PARAMETER;
    }

    break;

  case CONFIG_ACTION_REMOVE:
    return rrc_rlc_remove_rlc(ctxt_pP, srb_flagP, mbms_flagP, rb_idP);
    break;

  default:
    return RLC_OP_STATUS_BAD_PARAMETER;
  }

  return RLC_OP_STATUS_OK;
}
//-----------------------------------------------------------------------------
rlc_op_status_t rrc_rlc_data_req     (
  const protocol_ctxt_t* const ctxt_pP,
  const MBMS_flag_t MBMS_flagP,
  const rb_id_t     rb_idP,
  const mui_t       muiP,
  const confirm_t   confirmP,
  const sdu_size_t  sdu_sizeP,
  char* sduP)
{
  //-----------------------------------------------------------------------------
  mem_block_t*   sdu;

  sdu = get_free_mem_block(sdu_sizeP, __func__);

  if (sdu != NULL) {
    memcpy (sdu->data, sduP, sdu_sizeP);
    return rlc_data_req(ctxt_pP, SRB_FLAG_YES, MBMS_flagP, rb_idP, muiP, confirmP, sdu_sizeP, sdu);
  } else {
    return RLC_OP_STATUS_INTERNAL_ERROR;
  }
}

//-----------------------------------------------------------------------------
void rrc_rlc_register_rrc (rrc_data_ind_cb_t rrc_data_indP, rrc_data_conf_cb_t rrc_data_confP)
{
  //-----------------------------------------------------------------------------
  rlc_rrc_data_ind  = rrc_data_indP;
  rlc_rrc_data_conf = rrc_data_confP;
}
<|MERGE_RESOLUTION|>--- conflicted
+++ resolved
@@ -707,15 +707,11 @@
         PROTOCOL_CTXT_ARGS(ctxt_pP),
         rb_idP);
 
-<<<<<<< HEAD
-  AssertFatal (rb_idP < NB_RB_MAX, "RB id is too high (%u/%d)!\n", rb_idP, NB_RB_MAX);
-=======
   //AssertFatal (rb_idP < NB_RB_MAX, "RB id is too high (%u/%d)!\n", rb_idP, NB_RB_MAX);
 	if(rb_idP >= NB_RB_MAX){
 		LOG_E(RLC, "RB id is too high (%u/%d)!\n", rb_idP, NB_RB_MAX);
 		return RLC_OP_STATUS_BAD_PARAMETER;
 	}
->>>>>>> 8471bd14
 
   switch (actionP) {
 
