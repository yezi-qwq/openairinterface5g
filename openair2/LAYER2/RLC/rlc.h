--- conflicted
+++ resolved
@@ -55,18 +55,7 @@
 #    include "SRB-ToAddModList.h"
 #    include "DRB-ToReleaseList.h"
 
-<<<<<<< HEAD
-// for proto_agent operation
-//#include "UTIL/LOG/log.h"
-//#include "ENB_APP/enb_config.h"
-
-
-
-
 #if defined(Rel10) || defined(Rel14)
-=======
-#if (RRC_VERSION >= MAKE_VERSION(9, 0, 0))
->>>>>>> 49829f69
 #include "PMCH-InfoList-r9.h"
 #endif
 
