/*
 * Licensed to the OpenAirInterface (OAI) Software Alliance under one or more
 * contributor license agreements.  See the NOTICE file distributed with
 * this work for additional information regarding copyright ownership.
 * The OpenAirInterface Software Alliance licenses this file to You under
 * the OAI Public License, Version 1.1  (the "License"); you may not use this file
 * except in compliance with the License.
 * You may obtain a copy of the License at
 *
 *      http://www.openairinterface.org/?page_id=698
 *
 * Unless required by applicable law or agreed to in writing, software
 * distributed under the License is distributed on an "AS IS" BASIS,
 * WITHOUT WARRANTIES OR CONDITIONS OF ANY KIND, either express or implied.
 * See the License for the specific language governing permissions and
 * limitations under the License.
 *-------------------------------------------------------------------------------
 * For more information about the OpenAirInterface (OAI) Software Alliance:
 *      contact@openairinterface.org
 */

/*! \file rlc.h
* \brief This file, and only this file must be included by external code that interact with RLC layer.
* \author GAUTHIER Lionel
* \date 2010-2011
* \version
* \note
* \bug
* \warning
*/
/** @defgroup _rlc_impl_ RLC 
* @ingroup _oai2
* @{
*/
#ifndef __RLC_H__
#    define __RLC_H__

#    include "platform_types.h"
#    include "COMMON/platform_constants.h"
#    include "hashtable.h"
#    include "rlc_am.h"
#    include "rlc_um.h"
#    include "rlc_tm.h"
#    include "rlc_am_structs.h"
#    include "rlc_tm_structs.h"
#    include "rlc_um_structs.h"
#    include "asn_constant.h"
<<<<<<< HEAD
#    include "UTIL/LOG/log.h"
=======
#    include "common/utils/LOG/log.h"
>>>>>>> a9cf09ec
#    include "mem_block.h"
//#    include "PHY/defs.h"
#    include "RLC-Config.h"
#    include "DRB-ToAddMod.h"
#    include "DRB-ToAddModList.h"
#    include "SRB-ToAddMod.h"
#    include "SRB-ToAddModList.h"
#    include "DRB-ToReleaseList.h"

#if (RRC_VERSION >= MAKE_VERSION(9, 0, 0))
#include "PMCH-InfoList-r9.h"
#endif

typedef uint64_t hash_key_t;
#define HASHTABLE_NOT_A_KEY_VALUE ((uint64_t)-1)

//-----------------------------------------------------------------------------
#define  RLC_OP_STATUS_OK                1
#define  RLC_OP_STATUS_BAD_PARAMETER     22
#define  RLC_OP_STATUS_INTERNAL_ERROR    2
#define  RLC_OP_STATUS_OUT_OF_RESSOURCES 3

#define  RLC_MUI_UNDEFINED     (mui_t)0

#define  RLC_RB_UNALLOCATED    (rb_id_t)0
#define  RLC_LC_UNALLOCATED    (logical_chan_id_t)0

//-----------------------------------------------------------------------------
//   PUBLIC RLC CONSTANTS
//-----------------------------------------------------------------------------

typedef enum rlc_confirm_e {
  RLC_SDU_CONFIRM_NO    = 0,
  RLC_SDU_CONFIRM_YES   = 1,
} rlc_confirm_t;

typedef enum rlc_mode_e {
  RLC_MODE_NONE    = 0,
  RLC_MODE_AM      = 1,
  RLC_MODE_UM      = 2,
  RLC_MODE_TM      = 4
} rlc_mode_t;

/*! \struct  rlc_info_t
* \brief Structure containing RLC protocol configuration parameters.
*/
typedef volatile struct {
  rlc_mode_t             rlc_mode;
  union {
    rlc_am_info_t              rlc_am_info; /*!< \sa rlc_am.h. */
    rlc_tm_info_t              rlc_tm_info; /*!< \sa rlc_tm.h. */
    rlc_um_info_t              rlc_um_info; /*!< \sa rlc_um.h. */
  } rlc;
} rlc_info_t;

/*! \struct  mac_rlc_status_resp_t
* \brief Primitive exchanged between RLC and MAC informing about the buffer occupancy of the RLC protocol instance.
*/
typedef  struct {
  rlc_buffer_occupancy_t       bytes_in_buffer; /*!< \brief Bytes buffered in RLC protocol instance. */
  rlc_buffer_occupancy_t       pdus_in_buffer;  /*!< \brief Number of PDUs buffered in RLC protocol instance (OBSOLETE). */
  frame_t                      head_sdu_creation_time;           /*!< \brief Head SDU creation time. */
  sdu_size_t                   head_sdu_remaining_size_to_send;  /*!< \brief remaining size of sdu: could be the total size or the remaining size of already segmented sdu */
  boolean_t                    head_sdu_is_segmented;     /*!< \brief 0 if head SDU has not been segmented, 1 if already segmented */
} mac_rlc_status_resp_t;


/*! \struct  mac_rlc_max_rx_header_size_t
* \brief Usefull only for debug scenario where we connect 2 RLC protocol instances without the help of the MAC .
*/
typedef struct {
  union {
    struct rlc_am_rx_pdu_management dummy1;
    struct rlc_tm_rx_pdu_management dummy2;
    //struct rlc_um_rx_pdu_management dummy3;
    struct mac_tb_ind dummy4;
    struct mac_rx_tb_management dummy5;
  } dummy;
} mac_rlc_max_rx_header_size_t;



//-----------------------------------------------------------------------------
//   PRIVATE INTERNALS OF RLC
//-----------------------------------------------------------------------------

#define  RLC_MAX_MBMS_LC (maxSessionPerPMCH * maxServiceCount)
#define  RLC_MAX_LC  ((max_val_DRB_Identity+1)* MAX_MOBILES_PER_ENB)

void (*rlc_rrc_data_ind)(
                const protocol_ctxt_t* const ctxtP,
                const rb_id_t     rb_idP,
                const sdu_size_t  sdu_sizeP,
                const uint8_t   * const sduP);

void (*rlc_rrc_data_conf)(
                const protocol_ctxt_t* const ctxtP,
                const rb_id_t         rb_idP,
                const mui_t           muiP,
                const rlc_tx_status_t statusP);

typedef void (rrc_data_ind_cb_t)(
  const protocol_ctxt_t* const ctxtP,
  const rb_id_t     rb_idP,
  const sdu_size_t  sdu_sizeP,
  const uint8_t   * const sduP);

typedef void (rrc_data_conf_cb_t)(
  const protocol_ctxt_t* const ctxtP,
  const rb_id_t         rb_idP,
  const mui_t           muiP,
  const rlc_tx_status_t statusP);


/*! \struct  rlc_t
* \brief Structure to be instanciated to allocate memory for RLC protocol instances.
*/
typedef struct rlc_union_s {
  rlc_mode_t           mode;
  union {
    rlc_am_entity_t  am;
    rlc_um_entity_t  um;
    rlc_tm_entity_t  tm;
  } rlc;
} rlc_union_t;

typedef struct rlc_mbms_s {
  rb_id_t           rb_id;
  module_id_t       instanciated_instance;
  rlc_um_entity_t   um;
} rlc_mbms_t;

typedef struct rlc_mbms_id_s {
  mbms_service_id_t       service_id;
  mbms_session_id_t       session_id;
} rlc_mbms_id_t;

#if (RRC_VERSION < MAKE_VERSION(10, 0, 0))
#    if !defined(maxServiceCount)
//unused arrays rlc_mbms_array_ue rlc_mbms_array_eNB
#        define maxServiceCount 1
#    endif
#    if !defined(maxSessionPerPMCH)
//unused arrays rlc_mbms_array_ue rlc_mbms_array_eNB
#        define maxSessionPerPMCH 1
#    endif
#endif
//rlc_mbms_t           rlc_mbms_array_ue[MAX_MOBILES_PER_ENB][maxServiceCount][maxSessionPerPMCH];   // some constants from openair2/RRC/LTE/MESSAGES/asn1_constants.h
//rlc_mbms_t           rlc_mbms_array_eNB[NUMBER_OF_eNB_MAX][maxServiceCount][maxSessionPerPMCH]; // some constants from openair2/RRC/LTE/MESSAGES/asn1_constants.h
rlc_mbms_id_t        rlc_mbms_lcid2service_session_id_ue[MAX_MOBILES_PER_ENB][RLC_MAX_MBMS_LC];    // some constants from openair2/RRC/LTE/MESSAGES/asn1_constants.h
rlc_mbms_id_t        rlc_mbms_lcid2service_session_id_eNB[MAX_eNB][RLC_MAX_MBMS_LC];  // some constants from openair2/RRC/LTE/MESSAGES/asn1_constants.h

#define rlc_mbms_enb_get_lcid_by_rb_id(Enb_mOD,rB_iD) rlc_mbms_rbid2lcid_eNB[Enb_mOD][rB_iD]
;

#define rlc_mbms_enb_set_lcid_by_rb_id(Enb_mOD,rB_iD,lOG_cH_iD) do { \
            rlc_mbms_rbid2lcid_eNB[Enb_mOD][rB_iD] = lOG_cH_iD; \
        } while (0);

#define rlc_mbms_ue_get_lcid_by_rb_id(uE_mOD,rB_iD) rlc_mbms_rbid2lcid_ue[uE_mOD][rB_iD]

#define rlc_mbms_ue_set_lcid_by_rb_id(uE_mOD,rB_iD,lOG_cH_iD) do { \
            AssertFatal(rB_iD<NB_RB_MAX, "INVALID RB ID %u", rB_iD); \
            rlc_mbms_rbid2lcid_ue[uE_mOD][rB_iD] = lOG_cH_iD; \
        } while (0);

logical_chan_id_t    rlc_mbms_rbid2lcid_ue [MAX_MOBILES_PER_ENB][NB_RB_MBMS_MAX];              /*!< \brief Pairing logical channel identifier with radio bearer identifer. */
logical_chan_id_t    rlc_mbms_rbid2lcid_eNB[MAX_eNB][NB_RB_MBMS_MAX];              /*!< \brief Pairing logical channel identifier with radio bearer identifer. */


#define RLC_COLL_KEY_VALUE(eNB_iD, rNTI, iS_eNB, rB_iD, iS_sRB) \
   ((hash_key_t)eNB_iD             | \
    (((hash_key_t)(rNTI))   << 8)  | \
    (((hash_key_t)(iS_eNB)) << 24) | \
    (((hash_key_t)(rB_iD))  << 25) | \
    (((hash_key_t)(iS_sRB)) << 33) | \
    (((hash_key_t)(0x05))   << 34))

// index to the same RLC entity as RLC_COLL_KEY_VALUE(), but using LC_id instead
// the hidden last key indicates if this is a hash-key with RB_id (0x05) or LC_id (0x0a)
#define RLC_COLL_KEY_LCID_VALUE(eNB_iD, rNTI, iS_eNB, lC_iD, iS_sRB) \
   ((hash_key_t)eNB_iD             | \
    (((hash_key_t)(rNTI))   << 8)  | \
    (((hash_key_t)(iS_eNB)) << 24) | \
    (((hash_key_t)(lC_iD))  << 25) | \
    (((hash_key_t)(iS_sRB)) << 33) | \
    (((hash_key_t)(0x0a))   << 34))

#define RLC_COLL_KEY_SOURCE_DEST_VALUE(eNB_iD, rNTI, iS_eNB, lC_iD, sOURCE_iD, dEST_iD, iS_sRB) \
   ((hash_key_t)eNB_iD             | \
    (((hash_key_t)(rNTI))   << 8)  | \
    (((hash_key_t)(iS_eNB)) << 24) | \
    (((hash_key_t)(lC_iD))  << 25) | \
    (((hash_key_t)(dEST_iD)) << 33) | \
    (((hash_key_t)(0x05))   << 57))

#define RLC_COLL_KEY_LCID_SOURCE_DEST_VALUE(eNB_iD, rNTI, iS_eNB, lC_iD, sOURCE_iD, dEST_iD, iS_sRB) \
   ((hash_key_t)eNB_iD             | \
    (((hash_key_t)(rNTI))   << 8)  | \
    (((hash_key_t)(iS_eNB)) << 24) | \
    (((hash_key_t)(lC_iD))  << 25) | \
    (((hash_key_t)(dEST_iD)) << 33) | \
    (((hash_key_t)(0x0a))   << 57))


// service id max val is maxServiceCount = 16 (asn1_constants.h)

#define RLC_COLL_KEY_MBMS_VALUE(eNB_iD, rNTI, iS_eNB, sERVICE_ID, sESSION_ID) \
   ((hash_key_t)eNB_iD             | \
    (((hash_key_t)(rNTI))       << 8)  | \
    (((hash_key_t)(iS_eNB))     << 24) | \
    (((hash_key_t)(sERVICE_ID)) << 32) | \
    (((hash_key_t)(sESSION_ID)) << 37) | \
    (((hash_key_t)(0x0000000000000001))  << 63))

hash_table_t  *rlc_coll_p;

/*! \fn tbs_size_t mac_rlc_serialize_tb (char* bufferP, list_t transport_blocksP)
* \brief  Serialize a list of transport blocks coming from RLC in order to be processed by MAC.
* \param[in]  bufferP                 Memory area where the transport blocks have to be serialized.
* \param[in]  transport_blocksP       List of transport blocks.
* \return     The amount of bytes that have been written due to serialization.
*/
tbs_size_t            mac_rlc_serialize_tb   (char*, list_t);

/*! \fn struct mac_data_ind mac_rlc_deserialize_tb (char* bufferP, tb_size_t tb_sizeP, num_tb_t num_tbP, crc_t *crcsP)
* \brief  Serialize a list of transport blocks coming from RLC in order to be processed by MAC.
* \param[in]  bufferP       Memory area where the transport blocks are serialized.
* \param[in]  tb_sizeP      Size of transport blocks.
* \param[in]  num_tbP       Number of transport blocks.
* \param[in]  crcsP         Array of CRC for each transport block.
* \return     A mac_data_ind structure containing a list of transport blocks.
*/
struct mac_data_ind   mac_rlc_deserialize_tb (char*, tb_size_t, num_tb_t, crc_t *);


//-----------------------------------------------------------------------------
//   PUBLIC INTERFACE WITH RRC
//-----------------------------------------------------------------------------
#if (RRC_VERSION >= MAKE_VERSION(10, 0, 0))
/*! \fn rlc_op_status_t rrc_rlc_config_asn1_req (const protocol_ctxt_t* const ctxtP, const srb_flag_t srb_flagP, const SRB_ToAddMod_t* const srb2addmod, const DRB_ToAddModList_t* const drb2add_listP, const DRB_ToReleaseList_t*  const drb2release_listP, const PMCH_InfoList_r9_t * const pmch_info_listP)
* \brief  Function for RRC to configure a Radio Bearer.
* \param[in]  ctxtP              Running context.
* \param[in]  srb2add_listP      SRB configuration list to be created.
* \param[in]  drb2add_listP      DRB configuration list to be created.
* \param[in]  drb2release_listP  DRB configuration list to be released.
* \param[in]  pmch_info_listP    eMBMS pmch info list to be created.
* \return     A status about the processing, OK or error code.
*/
rlc_op_status_t rrc_rlc_config_asn1_req (
                  const protocol_ctxt_t* const,
                  const SRB_ToAddModList_t* const ,
                  const DRB_ToAddModList_t* const ,
                  const DRB_ToReleaseList_t* const ,
                  const PMCH_InfoList_r9_t * const pmch_info_listP ,
                  const uint32_t ,
                  const uint32_t );
#else
/*! \fn rlc_op_status_t rrc_rlc_config_asn1_req (const protocol_ctxt_t* const ctxtP, const SRB_ToAddModList_t* const srb2add_listP, const DRB_ToAddModList_t* const drb2add_listP, const DRB_ToReleaseList_t* const drb2release_listP)
* \brief  Function for RRC to configure a Radio Bearer.
* \param[in]  ctxtP              Running context.
* \param[in]  srb2add_listP      SRB configuration list to be created.
* \param[in]  drb2add_listP      DRB configuration list to be created.
* \param[in]  drb2release_listP  DRB configuration list to be released.
* \return     A status about the processing, OK or error code.
*/
rlc_op_status_t rrc_rlc_config_asn1_req (
                  const protocol_ctxt_t* const,
                  const SRB_ToAddModList_t* const ,
                  const DRB_ToAddModList_t* const ,
                  const DRB_ToReleaseList_t* const );
#endif


/*! \fn void rb_free_rlc_union (void *rlcu_pP)
 * \brief  Free the rlc memory contained in the RLC embedded in the rlc_union_t
 *  struct pointed by of the rlcu_pP parameter. Free the rlc_union_t struct also.
 * \param[in]  rlcu_pP          Pointer on the rlc_union_t struct.
 */
void
               rb_free_rlc_union (void *rlcu_pP);


/*! \fn rlc_op_status_t rrc_rlc_remove_ue   (const protocol_ctxt_t* const ctxtP)
 * \brief  Remove all RLC protocol instances from all radio bearers allocated to a UE.
 * \param[in]  ctxtP              Running context.
 * \return     A status about the processing, OK or error code.
*/
rlc_op_status_t rrc_rlc_remove_ue (const protocol_ctxt_t* const);


/*! \fn rlc_op_status_t rrc_rlc_remove_rlc   (const protocol_ctxt_t* const ctxtP, const srb_flag_t srb_flagP, const MBMS_flag_t MBMS_flagP, const  rb_id_t rb_idP)
* \brief  Remove a RLC protocol instance from a radio bearer.
* \param[in]  ctxtP              Running context.
* \param[in]  srb_flagP          Flag to indicate SRB (1) or DRB (0)
* \param[in]  MBMS_flag          Flag to indicate whether this is an MBMS service (1) or not (0)
* \param[in]  rb_idP             Radio bearer identifier.
* \return     A status about the processing, OK or error code.
*/
rlc_op_status_t rrc_rlc_remove_rlc   (const protocol_ctxt_t* const, const srb_flag_t, const MBMS_flag_t, const  rb_id_t );

/*! \fn rlc_union_t*  rrc_rlc_add_rlc   (const protocol_ctxt_t* const ctxtP, const srb_flag_t srb_flagP, const  MBMS_flag_t MBMS_flagP, const  rb_id_t rb_idP, logical_chan_id_t chan_idP, rlc_mode_t rlc_modeP)
* \brief  Add a RLC protocol instance to a radio bearer.
* \param[in]  ctxtP              Running context.
* \param[in]  srb_flagP          Flag to indicate SRB (1) or DRB (0)
* \param[in]  MBMS_flag          Flag to indicate whether this is an MBMS service (1) or not (0)
* \param[in]  rb_idP             Radio bearer identifier.
* \param[in]  chan_idP           Logical channel identifier.
* \param[in]  rlc_modeP          Mode of RLC (AM, UM, TM).
* \return     A status about the processing, OK or error code.
*/
rlc_union_t*  rrc_rlc_add_rlc      (const protocol_ctxt_t* const, const srb_flag_t,  const  MBMS_flag_t MBMS_flagP, const  rb_id_t, logical_chan_id_t, rlc_mode_t
#if (RRC_VERSION >= MAKE_VERSION(14, 0, 0))
  ,const uint32_t  sourceL2Id,
  const uint32_t  destinationL2Id
#endif
);

/*! \fn rlc_op_status_t rrc_rlc_config_req (
     const protocol_ctxt_t* const ctxtP,
     const srb_flag_t   srb_flagP,
     const MBMS_flag_t  MBMS_flagP,
     config_action_t actionP,
     const  rb_id_t rb_idP,
     rlc_info_t rlc_infoP)
* \brief  Function for RRC to configure a Radio Bearer.
* \param[in]  ctxtP            Running context.
* \param[in]  srb_flagP        Flag to indicate SRB (1) or DRB (0)
* \param[in]  MBMS_flag        Flag to indicate whether this is an MBMS service (1) or not (0)
* \param[in]  actionP          Action for this radio bearer (add, modify, remove).
* \param[in]  rb_idP           Radio bearer identifier.
* \param[in]  rlc_infoP        RLC configuration parameters issued from Radio Resource Manager.
* \return     A status about the processing, OK or error code.
*/
rlc_op_status_t rrc_rlc_config_req   (
                  const protocol_ctxt_t* const,
                  const srb_flag_t,
                  const MBMS_flag_t,
                  config_action_t,
                  const  rb_id_t,
                  rlc_info_t );

/*! \fn rlc_op_status_t rrc_rlc_data_req     (const protocol_ctxt_t* const ctxtP, const  MBMS_flag_t MBMS_flagP, const  rb_id_t rb_idP, mui_t muiP, confirm_t confirmP, sdu_size_t sdu_sizeP, char* sduP)
* \brief  Function for RRC to send a SDU through a Signalling Radio Bearer.
* \param[in]  ctxtP            Running context.
* \param[in]  MBMS_flag        Flag to indicate whether this is an MBMS service (1) or not (0)
* \param[in]  rb_idP           Radio bearer identifier.
* \param[in]  muiP             Message Unit identifier.
* \param[in]  confirmP         Boolean, is confirmation requested.
* \param[in]  sdu_sizeP        Size of SDU in bytes.
* \param[in]  sduP             SDU.
* \return     A status about the processing, OK or error code.
*/
rlc_op_status_t rrc_rlc_data_req     (const protocol_ctxt_t* const , const  MBMS_flag_t, const  rb_id_t, mui_t, confirm_t, sdu_size_t, char *);

/*! \fn void  rrc_rlc_register_rrc ( void (*rrc_data_indP)  (const protocol_ctxt_t* const ctxtP, const  rb_id_t rb_idP, sdu_size_t sdu_sizeP, char* sduP), void (*rrc_data_confP) (const protocol_ctxt_t* const ctxtP, const  rb_id_t rb_idP, mui_t muiP, rlc_tx_status_t statusP)
* \brief  This function is called by RRC to register its DATA-INDICATE and DATA-CONFIRM handlers to RLC layer.
* \param[in]  rrc_data_indP       Pointer on RRC data indicate function.
* \param[in]  rrc_data_confP      Pointer on RRC data confirm callback function.
*/
void rrc_rlc_register_rrc (rrc_data_ind_cb_t rrc_data_indP, rrc_data_conf_cb_t rrc_data_confP);

//-----------------------------------------------------------------------------
//   PUBLIC INTERFACE WITH MAC
//-----------------------------------------------------------------------------
/*! \fn tbs_size_t mac_rlc_data_req     (const module_id_t mod_idP, const rnti_t rntiP, const frame_t frameP, const  MBMS_flag_t MBMS_flagP, logical_chan_id_t rb_idP, char* bufferP)
* \brief    Interface with MAC layer, map data request to the RLC corresponding to the radio bearer.
* \param [in]     mod_idP          Virtualized module identifier.
* \param [in]     rntiP            UE identifier.
* \param [in]     frameP            Frame index
* \param [in]     eNB_flagP        Flag to indicate eNB (1) or UE (0)
* \param [in]     MBMS_flagP       Flag to indicate whether this is the MBMS service (1) or not (0)
* \param [in]     rb_idP           Radio bearer identifier.
* \param [in]     tb_sizeP         Available Tx TBS in bytes. For UE only.
* \param [in,out] bufferP          Memory area to fill with the bytes requested by MAC.
* \return     A status about the processing, OK or error code.
*/
tbs_size_t            mac_rlc_data_req     (const module_id_t, const rnti_t, const eNB_index_t, const frame_t, const  eNB_flag_t, const  MBMS_flag_t, logical_chan_id_t, const tb_size_t,char*
#if (RRC_VERSION >= MAKE_VERSION(14, 0, 0))
                                                           ,const uint32_t sourceL2Id
                                                           ,const uint32_t destinationL2Id
#endif
);

/*! \fn void mac_rlc_data_ind     (const module_id_t mod_idP, const rnti_t rntiP, const frame_t frameP, const  eNB_flag_t eNB_flagP, const  MBMS_flag_t MBMS_flagP, logical_chan_id_t rb_idP, uint32_t frameP, char* bufferP, tb_size_t tb_sizeP, num_tb_t num_tbP, crc_t *crcs)
* \brief    Interface with MAC layer, deserialize the transport blocks sent by MAC, then map data indication to the RLC instance corresponding to the radio bearer identifier.
* \param[in]  mod_idP          Virtualized module identifier.
* \param[in]  rntiP            UE identifier.
* \param[in]  frameP            Frame index
* \param[in]  eNB_flagP        Flag to indicate eNB (1) or UE (0)
* \param[in]  MBMS_flagP       Flag to indicate whether this is the MBMS service (1) or not (0)
* \param[in]  rb_idP           Radio bearer identifier.
* \param[in]  bufferP          Memory area containing the transport blocks sent by MAC.
* \param[in]  tb_sizeP         Size of a transport block in bits.
* \param[in]  num_tbP          Number of transport blocks.
* \param[in]  crcs             Array of CRC decoding.
*/
void                  mac_rlc_data_ind     (const module_id_t, const rnti_t, const eNB_index_t,const frame_t, const  eNB_flag_t, const  MBMS_flag_t, logical_chan_id_t, char*, tb_size_t, num_tb_t,
               crc_t* );

/*! \fn mac_rlc_status_resp_t mac_rlc_status_ind     (const module_id_t mod_idP, const rnti_t rntiP, const frame_t frameP, const sub_frame_t subframeP, const  eNB_flag_t eNB_flagP, const  MBMS_flag_t MBMS_flagP, logical_chan_id_t rb_idP, tb_size_t tb_sizeP)
* \brief    Interface with MAC layer, request and set the number of bytes scheduled for transmission by the RLC instance corresponding to the radio bearer identifier.
* \param[in]  mod_idP          Virtualized module identifier.
* \param[in]  rntiP            UE identifier.
* \param[in]  frameP            Frame index.
* \param[in]  subframeP         SubFrame index.
* \param[in]  eNB_flagP         Flag to indicate eNB operation (1 true, 0 false)
* \param[in]  MBMS_flagP       Flag to indicate whether this is the MBMS service (1) or not (0)
* \param[in]  rb_idP           Radio bearer identifier.
* \param[in]  tb_sizeP         Size of a transport block set in bytes.
* \return     The maximum number of bytes that the RLC instance can send in the next transmission sequence.
*/
mac_rlc_status_resp_t mac_rlc_status_ind   (const module_id_t, const rnti_t, const eNB_index_t, const frame_t, const sub_frame_t, const  eNB_flag_t, const  MBMS_flag_t, logical_chan_id_t, tb_size_t
#if (RRC_VERSION >= MAKE_VERSION(14, 0, 0))
                                                           ,const uint32_t sourceL2Id
                                                           ,const uint32_t destinationL2Id
#endif
  );

/*! \fn rlc_buffer_occupancy_t mac_rlc_get_buffer_occupancy_ind(const module_id_t module_idP, const rnti_t rntiP, const eNB_index_t eNB_index, const frame_t frameP, const sub_frame_t subframeP,const eNB_flag_t enb_flagP, const logical_chan_id_t channel_idP)
* \brief    Interface with MAC layer, UE only: request and get the number of bytes scheduled for transmission by the RLC instance corresponding to the radio bearer identifier.
* \param[in]  mod_idP          Virtualized module identifier.
* \param[in]  rntiP            UE identifier.
* \param[in]  frameP            Frame index.
* \param[in]  subframeP         SubFrame index.
* \param[in]  eNB_flagP         Flag to indicate eNB operation (1 true, 0 false)
* \param[in]  channel_idP       Logical Channel identifier.
* \return     The maximum number of bytes that the RLC instance can send in the next transmission sequence.
*/
rlc_buffer_occupancy_t mac_rlc_get_buffer_occupancy_ind(const module_id_t, const rnti_t, const eNB_index_t, const frame_t, const sub_frame_t, const eNB_flag_t, const logical_chan_id_t );
//-----------------------------------------------------------------------------
//   RLC methods
//-----------------------------------------------------------------------------
/*
 * Prints incoming byte stream in hexadecimal and readable form
 *
 * @param componentP Component identifier, see macros defined in UTIL/LOG/log.h
 * @param dataP      Pointer to data buffer to be displayed
 * @param sizeP      Number of octets in data buffer
 */
void rlc_util_print_hex_octets(
             const comp_name_t componentP,
             unsigned char* const dataP,
             const signed long sizeP);



/*! \fn rlc_op_status_t rlc_data_req     (const protocol_ctxt_t* const ctxtP, const  srb_flag_t srb_flagP,  const  MBMS_flag_t MBMS_flagP, const  rb_id_t rb_idP, mui_t muiP, confirm_t confirmP, sdu_size_t sdu_sizeP, mem_block_t *sduP)
* \brief    Interface with higher layers, map request to the RLC corresponding to the radio bearer.
* \param[in]  ctxtP            Running context.
* \param[in]  srb_flagP        Flag to indicate SRB (1) or DRB (0)
* \param[in]  MBMS_flagP       Flag to indicate whether this is the MBMS service (1) or not (0)
* \param[in]  rb_idP           Radio bearer identifier.
* \param[in]  muiP             Message Unit identifier.
* \param[in]  confirmP         Boolean, is confirmation requested.
* \param[in]  sdu_sizeP        Size of SDU in bytes.
* \param[in]  sduP             SDU.
* \return     A status about the processing, OK or error code.
*/
rlc_op_status_t rlc_data_req     (
             const protocol_ctxt_t* const,
             const  srb_flag_t,
             const  MBMS_flag_t ,
             const  rb_id_t ,
             const  mui_t ,
             const confirm_t ,
             const sdu_size_t ,
             mem_block_t * const
#if (RRC_VERSION >= MAKE_VERSION(14, 0, 0))
             ,const uint32_t * const
             ,const uint32_t * const
#endif
             );

/*! \fn void rlc_data_ind     (const protocol_ctxt_t* const ctxtP, const  srb_flag_t srb_flagP, const  MBMS_flag_t MBMS_flagP, const  rb_id_t rb_idP, const sdu_size_t sdu_sizeP, mem_block_t* sduP) {
* \brief    Interface with higher layers, route SDUs coming from RLC protocol instances to upper layer instance.
* \param[in]  ctxtP            Running context.
* \param[in]  srb_flagP        Flag to indicate SRB (1) or DRB (0)
* \param[in]  MBMS_flagP       Flag to indicate whether this is the MBMS service (1) or not (0)
* \param[in]  rb_idP           Radio bearer identifier.
* \param[in]  sdu_sizeP        Size of SDU in bytes.
* \param[in]  sduP             SDU.
*/
void rlc_data_ind(
             const protocol_ctxt_t* const,
             const srb_flag_t,
             const MBMS_flag_t ,
             const rb_id_t,
             const sdu_size_t,
             mem_block_t* const);


/*! \fn void rlc_data_conf     (const protocol_ctxt_t* const ctxtP, const srb_flag_t srb_flagP, const  rb_id_t rb_idP, const mui_t muiP, const rlc_tx_status_t statusP)
* \brief    Interface with higher layers, confirm to upper layer the transmission status for a SDU stamped with a MUI, scheduled for transmission.
* \param[in]  ctxtP            Running context.
* \param[in]  srb_flagP        Flag to indicate SRB (1) or DRB (0)
* \param[in]  rb_idP           Radio bearer identifier.
* \param[in]  muiP             Message Unit identifier.
* \param[in]  statusP          Status of the transmission (RLC_SDU_CONFIRM_YES, RLC_SDU_CONFIRM_NO).
*/
void rlc_data_conf(
             const protocol_ctxt_t* const,
             const  srb_flag_t,
             const  rb_id_t,
             const mui_t,
             const rlc_tx_status_t );


/*! \fn rlc_op_status_t rlc_stat_req     (
                        const protocol_ctxt_t* const ctxtP,
                        const  srb_flag_t    srb_flagP,
                        const  rb_id_t       rb_idP,
                        unsigned int* stat_rlc_mode,
			unsigned int* stat_tx_pdcp_sdu,
                        unsigned int* stat_tx_pdcp_bytes,
                        unsigned int* stat_tx_pdcp_sdu_discarded,
                        unsigned int* stat_tx_pdcp_bytes_discarded,
                        unsigned int* stat_tx_data_pdu,
                        unsigned int* stat_tx_data_bytes,
                        unsigned int* stat_tx_retransmit_pdu_by_status,
                        unsigned int* stat_tx_retransmit_bytes_by_status,
                        unsigned int* stat_tx_retransmit_pdu,
                        unsigned int* stat_tx_retransmit_bytes,
                        unsigned int* stat_tx_control_pdu,
                        unsigned int* stat_tx_control_bytes,
                        unsigned int* stat_rx_pdcp_sdu,
                        unsigned int* stat_rx_pdcp_bytes,
                        unsigned int* stat_rx_data_pdus_duplicate,
                        unsigned int* stat_rx_data_bytes_duplicate,
                        unsigned int* stat_rx_data_pdu,
                        unsigned int* stat_rx_data_bytes,
                        unsigned int* stat_rx_data_pdu_dropped,
                        unsigned int* stat_rx_data_bytes_dropped,
                        unsigned int* stat_rx_data_pdu_out_of_window,
                        unsigned int* stat_rx_data_bytes_out_of_window,
                        unsigned int* stat_rx_control_pdu,
                        unsigned int* stat_rx_control_bytes,
                        unsigned int* stat_timer_reordering_timed_out,
                        unsigned int* stat_timer_poll_retransmit_timed_out,
                        unsigned int* stat_timer_status_prohibit_timed_out)

* \brief    Request RLC statistics of a particular radio bearer.
* \param[in]  ctxtP                Running context.
* \param[in]  srb_flagP            Flag to indicate signalling radio bearer (1) or data radio bearer (0).
* \param[in]  rb_idP                       .
* \param[out] stat_rlc_mode                        RLC mode 
* \param[out] stat_tx_pdcp_sdu                     Number of SDUs coming from upper layers.
* \param[out] stat_tx_pdcp_bytes                   Number of bytes coming from upper layers.
* \param[out] stat_tx_pdcp_sdu_discarded           Number of discarded SDUs coming from upper layers.
* \param[out] stat_tx_pdcp_bytes_discarded         Number of discarded bytes coming from upper layers.
* \param[out] stat_tx_data_pdu                     Number of transmitted data PDUs to lower layers.
* \param[out] stat_tx_data_bytes                   Number of transmitted data bytes to lower layers.
* \param[out] stat_tx_retransmit_pdu_by_status     Number of re-transmitted data PDUs due to status reception.
* \param[out] stat_tx_retransmit_bytes_by_status   Number of re-transmitted data bytes due to status reception.
* \param[out] stat_tx_retransmit_pdu               Number of re-transmitted data PDUs to lower layers.
* \param[out] stat_tx_retransmit_bytes             Number of re-transmitted data bytes to lower layers.
* \param[out] stat_tx_control_pdu                  Number of transmitted control PDUs to lower layers.
* \param[out] stat_tx_control_bytes                Number of transmitted control bytes to lower layers.
* \param[out] stat_rx_pdcp_sdu                     Number of SDUs delivered to upper layers.
* \param[out] stat_rx_pdcp_bytes                   Number of bytes delivered to upper layers.
* \param[out] stat_rx_data_pdus_duplicate          Number of duplicate PDUs received.
* \param[out] stat_rx_data_bytes_duplicate         Number of duplicate bytes received.
* \param[out] stat_rx_data_pdu                     Number of received PDUs from lower layers.
* \param[out] stat_rx_data_bytes                   Number of received bytes from lower layers.
* \param[out] stat_rx_data_pdu_dropped             Number of received PDUs from lower layers, then dropped.
* \param[out] stat_rx_data_bytes_dropped           Number of received bytes from lower layers, then dropped.
* \param[out] stat_rx_data_pdu_out_of_window       Number of data PDUs received out of the receive window.
* \param[out] stat_rx_data_bytes_out_of_window     Number of data bytes received out of the receive window.
* \param[out] stat_rx_control_pdu                  Number of control PDUs received.
* \param[out] stat_rx_control_bytes                Number of control bytes received.
* \param[out] stat_timer_reordering_timed_out      Number of times the timer "reordering" has timed-out.
* \param[out] stat_timer_poll_retransmit_timed_out Number of times the timer "poll_retransmit" has timed-out.
* \param[out] stat_timer_status_prohibit_timed_out Number of times the timer "status_prohibit" has timed-out.
*/

rlc_op_status_t rlc_stat_req     (
             const protocol_ctxt_t* const ctxtP,
             const srb_flag_t    srb_flagP,
             const rb_id_t       rb_idP,
             unsigned int* const stat_rlc_mode,
	     unsigned int* const stat_tx_pdcp_sdu,
             unsigned int* const stat_tx_pdcp_bytes,
             unsigned int* const stat_tx_pdcp_sdu_discarded,
             unsigned int* const stat_tx_pdcp_bytes_discarded,
             unsigned int* const stat_tx_data_pdu,
             unsigned int* const stat_tx_data_bytes,
             unsigned int* const stat_tx_retransmit_pdu_by_status,
             unsigned int* const stat_tx_retransmit_bytes_by_status,
             unsigned int* const stat_tx_retransmit_pdu,
             unsigned int* const stat_tx_retransmit_bytes,
             unsigned int* const stat_tx_control_pdu,
             unsigned int* const stat_tx_control_bytes,
             unsigned int* const stat_rx_pdcp_sdu,
             unsigned int* const stat_rx_pdcp_bytes,
             unsigned int* const stat_rx_data_pdus_duplicate,
             unsigned int* const stat_rx_data_bytes_duplicate,
             unsigned int* const stat_rx_data_pdu,
             unsigned int* const stat_rx_data_bytes,
             unsigned int* const stat_rx_data_pdu_dropped,
             unsigned int* const stat_rx_data_bytes_dropped,
             unsigned int* const stat_rx_data_pdu_out_of_window,
             unsigned int* const stat_rx_data_bytes_out_of_window,
             unsigned int* const stat_rx_control_pdu,
             unsigned int* const stat_rx_control_bytes,
             unsigned int* const stat_timer_reordering_timed_out,
             unsigned int* const stat_timer_poll_retransmit_timed_out,
             unsigned int* const stat_timer_status_prohibit_timed_out);

/*! \fn int rlc_module_init(void)
* \brief    RAZ the memory of the RLC layer, initialize the memory pool manager (mem_block_t structures mainly used in RLC module).
*/
int rlc_module_init(void);

/** @} */

#define RLC_FG_COLOR_BLACK            "\e[0;30m"
#define RLC_FG_COLOR_RED              "\e[0;31m"
#define RLC_FG_COLOR_GREEN            "\e[0;32m"
#define RLC_FG_COLOR_ORANGE           "\e[0;33m"
#define RLC_FG_COLOR_BLUE             "\e[0;34m"
#define RLC_FG_COLOR_MAGENTA          "\e[0;35m"
#define RLC_FG_COLOR_CYAN             "\e[0;36m"
#define RLC_FG_COLOR_GRAY_BLACK       "\e[0;37m"
#define RLC_FG_COLOR_DEFAULT          "\e[0;39m"
#define RLC_FG_BRIGHT_COLOR_DARK_GRAY "\e[1;30m"
#define RLC_FG_BRIGHT_COLOR_RED       "\e[1;31m"
#define RLC_FG_BRIGHT_COLOR_GREEN     "\e[1;32m"
#define RLC_FG_BRIGHT_COLOR_YELLOW    "\e[1;33m"
#define RLC_FG_BRIGHT_COLOR_BLUE      "\e[1;34m"
#define RLC_FG_BRIGHT_COLOR_MAGENTA   "\e[1;35m"
#define RLC_FG_BRIGHT_COLOR_CYAN      "\e[1;36m"
#define RLC_FG_BRIGHT_COLOR_WHITE     "\e[1;37m"
#define RLC_FG_BRIGHT_COLOR_DEFAULT   "\e[0;39m"
#define RLC_REVERSE_VIDEO             "\e[7m"
#define RLC_NORMAL_VIDEO              "\e[27m"

#endif<|MERGE_RESOLUTION|>--- conflicted
+++ resolved
@@ -45,11 +45,7 @@
 #    include "rlc_tm_structs.h"
 #    include "rlc_um_structs.h"
 #    include "asn_constant.h"
-<<<<<<< HEAD
-#    include "UTIL/LOG/log.h"
-=======
 #    include "common/utils/LOG/log.h"
->>>>>>> a9cf09ec
 #    include "mem_block.h"
 //#    include "PHY/defs.h"
 #    include "RLC-Config.h"
