/*
 * Licensed to the OpenAirInterface (OAI) Software Alliance under one or more
 * contributor license agreements.  See the NOTICE file distributed with
 * this work for additional information regarding copyright ownership.
 * The OpenAirInterface Software Alliance licenses this file to You under
 * the OAI Public License, Version 1.1  (the "License"); you may not use this file
 * except in compliance with the License.
 * You may obtain a copy of the License at
 *
 *      http://www.openairinterface.org/?page_id=698
 *
 * Unless required by applicable law or agreed to in writing, software
 * distributed under the License is distributed on an "AS IS" BASIS,
 * WITHOUT WARRANTIES OR CONDITIONS OF ANY KIND, either express or implied.
 * See the License for the specific language governing permissions and
 * limitations under the License.
 *-------------------------------------------------------------------------------
 * For more information about the OpenAirInterface (OAI) Software Alliance:
 *      contact@openairinterface.org
 */

#define RLC_AM_MODULE 1
#define RLC_AM_REASSEMBLY_C 1
#include "platform_types.h"
//-----------------------------------------------------------------------------
#if ENABLE_ITTI
# include "intertask_interface.h"
#endif
#include "assertions.h"
#include "rlc.h"
#include "rlc_am.h"
#include "list.h"
#include "LAYER2/MAC/extern.h"
#include "UTIL/LOG/log.h"
#include "msc.h"

//-----------------------------------------------------------------------------
inline void
rlc_am_clear_rx_sdu (
  const protocol_ctxt_t* const ctxt_pP,
  rlc_am_entity_t * const      rlc_pP)
{
  rlc_pP->output_sdu_size_to_write = 0;
}
//-----------------------------------------------------------------------------
void
rlc_am_reassembly (
  const protocol_ctxt_t* const ctxt_pP,
  rlc_am_entity_t * const rlc_pP,
  uint8_t * src_pP,
  const int32_t lengthP)
{
  LOG_D(RLC, PROTOCOL_RLC_AM_CTXT_FMT"[REASSEMBLY PAYLOAD] reassembly()  %d bytes\n",
        PROTOCOL_RLC_AM_CTXT_ARGS(ctxt_pP,rlc_pP),
        lengthP);

  if (rlc_pP->output_sdu_in_construction == NULL) {
    rlc_pP->output_sdu_in_construction = get_free_mem_block (RLC_SDU_MAX_SIZE, __func__);
    rlc_pP->output_sdu_size_to_write = 0;
    //assert(rlc_pP->output_sdu_in_construction != NULL);
    if(rlc_pP->output_sdu_in_construction == NULL) {
      LOG_E(RLC, PROTOCOL_RLC_AM_CTXT_FMT"[REASSEMBLY PAYLOAD] output_sdu_in_construction is NULL\n",
            PROTOCOL_RLC_AM_CTXT_ARGS(ctxt_pP,rlc_pP));
      return;
    }
  }

  if (rlc_pP->output_sdu_in_construction != NULL) {

    // check if no overflow in size
    if ((rlc_pP->output_sdu_size_to_write + lengthP) <= RLC_SDU_MAX_SIZE) {
      memcpy (&rlc_pP->output_sdu_in_construction->data[rlc_pP->output_sdu_size_to_write], src_pP, lengthP);
      rlc_pP->output_sdu_size_to_write += lengthP;
    } else {
      LOG_E(RLC, PROTOCOL_RLC_AM_CTXT_FMT"[REASSEMBLY PAYLOAD] ERROR  SDU SIZE OVERFLOW SDU GARBAGED\n",
            PROTOCOL_RLC_AM_CTXT_ARGS(ctxt_pP,rlc_pP));
#if STOP_ON_IP_TRAFFIC_OVERLOAD
      AssertFatal(0, PROTOCOL_RLC_AM_CTXT_FMT" RLC_AM_DATA_IND, SDU SIZE OVERFLOW SDU GARBAGED\n",
                  PROTOCOL_RLC_AM_CTXT_ARGS(ctxt_pP,rlc_pP));
#endif
      // erase  SDU
      rlc_pP->output_sdu_size_to_write = 0;
    }
  } else {
    LOG_E(RLC, PROTOCOL_RLC_AM_CTXT_FMT"[REASSEMBLY PAYLOAD] ERROR  OUTPUT SDU IS NULL\n",
          PROTOCOL_RLC_AM_CTXT_ARGS(ctxt_pP,rlc_pP));
#if STOP_ON_IP_TRAFFIC_OVERLOAD
    AssertFatal(0, PROTOCOL_RLC_AM_CTXT_FMT" RLC_AM_DATA_IND, SDU DROPPED, OUT OF MEMORY\n",
                PROTOCOL_RLC_AM_CTXT_ARGS(ctxt_pP,rlc_pP));
#endif
  }
}
//-----------------------------------------------------------------------------
void
rlc_am_send_sdu (
  const protocol_ctxt_t* const ctxt_pP,
  rlc_am_entity_t * const      rlc_pP)
{
#   if TRACE_RLC_AM_PDU
  char                 message_string[7000];
  size_t               message_string_size = 0;
#if ENABLE_ITTI
  MessageDef          *msg_p;
#endif
  int                  octet_index, index;
#endif

  if ((rlc_pP->output_sdu_in_construction)) {
    LOG_D(RLC, PROTOCOL_RLC_AM_CTXT_FMT"[SEND_SDU] %d bytes sdu %p\n",
          PROTOCOL_RLC_AM_CTXT_ARGS(ctxt_pP,rlc_pP),
          rlc_pP->output_sdu_size_to_write,
          rlc_pP->output_sdu_in_construction);

    if (rlc_pP->output_sdu_size_to_write > 0) {
      rlc_pP->stat_rx_pdcp_sdu   += 1;
      rlc_pP->stat_rx_pdcp_bytes += rlc_pP->output_sdu_size_to_write;
#if TEST_RLC_AM
      rlc_am_v9_3_0_test_data_ind (rlc_pP->module_id,
                                   rlc_pP->rb_id,
                                   rlc_pP->output_sdu_size_to_write,
                                   rlc_pP->output_sdu_in_construction);
#else
#   if TRACE_RLC_AM_PDU
      message_string_size += sprintf(&message_string[message_string_size], "Bearer      : %u\n", rlc_pP->rb_id);
      message_string_size += sprintf(&message_string[message_string_size], "SDU size    : %u\n", rlc_pP->output_sdu_size_to_write);

      message_string_size += sprintf(&message_string[message_string_size], "\nPayload  : \n");
      message_string_size += sprintf(&message_string[message_string_size], "------+-------------------------------------------------|\n");
      message_string_size += sprintf(&message_string[message_string_size], "      |  0  1  2  3  4  5  6  7  8  9  a  b  c  d  e  f |\n");
      message_string_size += sprintf(&message_string[message_string_size], "------+-------------------------------------------------|\n");

      for (octet_index = 0; octet_index < rlc_pP->output_sdu_size_to_write; octet_index++) {
        if ((octet_index % 16) == 0) {
          if (octet_index != 0) {
            message_string_size += sprintf(&message_string[message_string_size], " |\n");
          }

          message_string_size += sprintf(&message_string[message_string_size], " %04d |", octet_index);
        }

        /*
         * Print every single octet in hexadecimal form
         */
        message_string_size += sprintf(&message_string[message_string_size],
                                       " %02x",
                                       rlc_pP->output_sdu_in_construction->data[octet_index]);
        /*
         * Align newline and pipes according to the octets in groups of 2
         */
      }

      /*
       * Append enough spaces and put final pipe
       */
      for (index = octet_index; index < 16; ++index) {
        message_string_size += sprintf(&message_string[message_string_size], "   ");
      }

      message_string_size += sprintf(&message_string[message_string_size], " |\n");



#      if ENABLE_ITTI
      msg_p = itti_alloc_new_message_sized (ctxt_pP->enb_flag > 0 ? TASK_RLC_ENB:TASK_RLC_UE ,
                                            RLC_AM_SDU_IND,
                                            message_string_size + sizeof (IttiMsgText));
      msg_p->ittiMsg.rlc_am_sdu_ind.size = message_string_size;
      memcpy(&msg_p->ittiMsg.rlc_am_sdu_ind.text, message_string, message_string_size);

      itti_send_msg_to_task(TASK_UNKNOWN, ctxt_pP->instance, msg_p);

#      else
      LOG_T(RLC, "%s", message_string);
#      endif
#   endif
#if !ENABLE_ITTI
      RLC_AM_MUTEX_UNLOCK(&rlc_pP->lock_input_sdus);
#endif
      MSC_LOG_TX_MESSAGE(
        (ctxt_pP->enb_flag == ENB_FLAG_YES) ? MSC_RLC_ENB:MSC_RLC_UE,
        (ctxt_pP->enb_flag == ENB_FLAG_YES) ? MSC_PDCP_ENB:MSC_PDCP_UE,
        (const char*)(rlc_pP->output_sdu_in_construction->data),
        rlc_pP->output_sdu_size_to_write,
        MSC_AS_TIME_FMT" "PROTOCOL_RLC_AM_MSC_FMT" DATA-IND size %u",
        MSC_AS_TIME_ARGS(ctxt_pP),
        PROTOCOL_RLC_AM_MSC_ARGS(ctxt_pP,rlc_pP),
        rlc_pP->output_sdu_size_to_write
      );

      rlc_data_ind (ctxt_pP,
                    BOOL_NOT(rlc_pP->is_data_plane),
                    MBMS_FLAG_NO,
                    rlc_pP->rb_id,
                    rlc_pP->output_sdu_size_to_write,
                    rlc_pP->output_sdu_in_construction);
#if !ENABLE_ITTI
      RLC_AM_MUTEX_LOCK(&rlc_pP->lock_input_sdus, ctxt_pP, rlc_pP);
#endif
#endif
      rlc_pP->output_sdu_in_construction = NULL;
    } else {
      LOG_E(RLC, PROTOCOL_RLC_AM_CTXT_FMT"[SEND_SDU] ERROR SIZE <= 0 ... DO NOTHING, SET SDU SIZE TO 0\n",
            PROTOCOL_RLC_AM_CTXT_ARGS(ctxt_pP,rlc_pP));
      //msg("[RLC_AM][MOD %d] Freeing mem_block ...\n", rlc_pP->module_id);
      //free_mem_block (rlc_pP->output_sdu_in_construction, __func__);
//Assertion(eNB)_PRAN_DesignDocument_annex No.764
     LOG_E(RLC, PROTOCOL_RLC_AM_CTXT_FMT" SEND SDU REQUESTED %d bytes\n",
             PROTOCOL_RLC_AM_CTXT_ARGS(ctxt_pP,rlc_pP),
             rlc_pP->output_sdu_size_to_write);
/*
      AssertFatal(3==4,
                  PROTOCOL_RLC_AM_CTXT_FMT" SEND SDU REQUESTED %d bytes",
                  PROTOCOL_RLC_AM_CTXT_ARGS(ctxt_pP,rlc_pP),
                  rlc_pP->output_sdu_size_to_write);
*/
    }

    rlc_pP->output_sdu_size_to_write = 0;
  }
}
//-----------------------------------------------------------------------------
void
rlc_am_reassemble_pdu(
  const protocol_ctxt_t* const ctxt_pP,
  rlc_am_entity_t * const      rlc_pP,
  mem_block_t * const          tb_pP,
  boolean_t free_rlc_pdu)
{
  int i,j;

  rlc_am_pdu_info_t* pdu_info        = &((rlc_am_rx_pdu_management_t*)(tb_pP->data))->pdu_info;
  LOG_D(RLC, PROTOCOL_RLC_AM_CTXT_FMT"[REASSEMBLY PDU] TRY REASSEMBLY PDU SN=%03d\n",
        PROTOCOL_RLC_AM_CTXT_ARGS(ctxt_pP,rlc_pP),
        pdu_info->sn);
#if TRACE_RLC_AM_RX_DECODE
  rlc_am_display_data_pdu_infos(ctxt_pP, rlc_pP, pdu_info);
#endif

  if (pdu_info->e == RLC_E_FIXED_PART_DATA_FIELD_FOLLOW) {
    switch (pdu_info->fi) {
    case RLC_FI_1ST_BYTE_DATA_IS_1ST_BYTE_SDU_LAST_BYTE_DATA_IS_LAST_BYTE_SDU:
      LOG_D(RLC, PROTOCOL_RLC_AM_CTXT_FMT"[REASSEMBLY PDU] TRY REASSEMBLY PDU NO E_LI FI=11 (00)\n",
            PROTOCOL_RLC_AM_CTXT_ARGS(ctxt_pP,rlc_pP));
      // one complete SDU
      rlc_am_send_sdu(ctxt_pP, rlc_pP); // may be not necessary
      rlc_am_reassembly (ctxt_pP, rlc_pP, pdu_info->payload, pdu_info->payload_size);
      rlc_am_send_sdu(ctxt_pP, rlc_pP); // may be not necessary
      //rlc_pP->reassembly_missing_sn_detected = 0;
      break;

    case RLC_FI_1ST_BYTE_DATA_IS_1ST_BYTE_SDU_LAST_BYTE_DATA_IS_NOT_LAST_BYTE_SDU:
      LOG_D(RLC, PROTOCOL_RLC_AM_CTXT_FMT"[REASSEMBLY PDU] TRY REASSEMBLY PDU NO E_LI FI=10 (01)\n",
            PROTOCOL_RLC_AM_CTXT_ARGS(ctxt_pP,rlc_pP));
      // one beginning segment of SDU in PDU
      rlc_am_send_sdu(ctxt_pP, rlc_pP); // may be not necessary
      rlc_am_reassembly (ctxt_pP, rlc_pP,pdu_info->payload, pdu_info->payload_size);
      //rlc_pP->reassembly_missing_sn_detected = 0;
      break;

    case RLC_FI_1ST_BYTE_DATA_IS_NOT_1ST_BYTE_SDU_LAST_BYTE_DATA_IS_LAST_BYTE_SDU:
      LOG_D(RLC, PROTOCOL_RLC_AM_CTXT_FMT"[REASSEMBLY PDU] TRY REASSEMBLY PDU NO E_LI FI=01 (10)\n",
            PROTOCOL_RLC_AM_CTXT_ARGS(ctxt_pP,rlc_pP));
      // one last segment of SDU
      //if (rlc_pP->reassembly_missing_sn_detected == 0) {
      rlc_am_reassembly (ctxt_pP, rlc_pP, pdu_info->payload, pdu_info->payload_size);
      rlc_am_send_sdu(ctxt_pP, rlc_pP);
      //} // else { clear sdu already done
      //rlc_pP->reassembly_missing_sn_detected = 0;
      break;

    case RLC_FI_1ST_BYTE_DATA_IS_NOT_1ST_BYTE_SDU_LAST_BYTE_DATA_IS_NOT_LAST_BYTE_SDU:
      LOG_D(RLC, PROTOCOL_RLC_AM_CTXT_FMT"[REASSEMBLY PDU] TRY REASSEMBLY PDU NO E_LI FI=00 (11)\n",
            PROTOCOL_RLC_AM_CTXT_ARGS(ctxt_pP,rlc_pP));
      //if (rlc_pP->reassembly_missing_sn_detected == 0) {
      // one whole segment of SDU in PDU
      rlc_am_reassembly (ctxt_pP, rlc_pP, pdu_info->payload, pdu_info->payload_size);
      //} else {
      //    rlc_pP->reassembly_missing_sn_detected = 1; // not necessary but for readability of the code
      //}

      break;

    default:
<<<<<<< HEAD
      assert(0 != 0);
=======
//Assertion(eNB)_PRAN_DesignDocument_annex No.1428
      LOG_E(RLC, "RLC_E_FIXED_PART_DATA_FIELD_FOLLOW error pdu_info->fi[%d]\n", pdu_info->fi);
//      assert(0 != 0);
>>>>>>> 8471bd14
    }
  } else {
    switch (pdu_info->fi) {
    case RLC_FI_1ST_BYTE_DATA_IS_1ST_BYTE_SDU_LAST_BYTE_DATA_IS_LAST_BYTE_SDU:
      LOG_D(RLC, PROTOCOL_RLC_AM_CTXT_FMT"[REASSEMBLY PDU] TRY REASSEMBLY PDU FI=11 (00) Li=",
            PROTOCOL_RLC_AM_CTXT_ARGS(ctxt_pP,rlc_pP));

      for (i=0; i < pdu_info->num_li; i++) {
        LOG_D(RLC, "%d ",pdu_info->li_list[i]);
      }

      LOG_D(RLC, "\n");
      //msg(" remaining size %d\n",size);
      // N complete SDUs
      rlc_am_send_sdu(ctxt_pP, rlc_pP);
      j = 0;

      for (i = 0; i < pdu_info->num_li; i++) {
        rlc_am_reassembly (ctxt_pP, rlc_pP, &pdu_info->payload[j], pdu_info->li_list[i]);
        rlc_am_send_sdu(ctxt_pP, rlc_pP);
        j = j + pdu_info->li_list[i];
      }

      if (pdu_info->hidden_size > 0) { // normally should always be > 0 but just for help debug
        // data is already ok, done by last loop above
        rlc_am_reassembly (ctxt_pP, rlc_pP, &pdu_info->payload[j], pdu_info->hidden_size);
        rlc_am_send_sdu(ctxt_pP, rlc_pP);
      }

      //rlc_pP->reassembly_missing_sn_detected = 0;
      break;

    case RLC_FI_1ST_BYTE_DATA_IS_1ST_BYTE_SDU_LAST_BYTE_DATA_IS_NOT_LAST_BYTE_SDU:
      LOG_D(RLC, PROTOCOL_RLC_AM_CTXT_FMT"[REASSEMBLY PDU] TRY REASSEMBLY PDU FI=10 (01) Li=",
            PROTOCOL_RLC_AM_CTXT_ARGS(ctxt_pP,rlc_pP));

      for (i=0; i < pdu_info->num_li; i++) {
        LOG_D(RLC, "%d ",pdu_info->li_list[i]);
      }

      LOG_D(RLC, "\n");
      //msg(" remaining size %d\n",size);
      // N complete SDUs + one segment of SDU in PDU
      rlc_am_send_sdu(ctxt_pP, rlc_pP);
      j = 0;

      for (i = 0; i < pdu_info->num_li; i++) {
        rlc_am_reassembly (ctxt_pP, rlc_pP, &pdu_info->payload[j], pdu_info->li_list[i]);
        rlc_am_send_sdu(ctxt_pP, rlc_pP);
        j = j + pdu_info->li_list[i];
      }

      if (pdu_info->hidden_size > 0) { // normally should always be > 0 but just for help debug
        // data is already ok, done by last loop above
        rlc_am_reassembly (ctxt_pP, rlc_pP, &pdu_info->payload[j], pdu_info->hidden_size);
      }

      //rlc_pP->reassembly_missing_sn_detected = 0;
      break;

    case RLC_FI_1ST_BYTE_DATA_IS_NOT_1ST_BYTE_SDU_LAST_BYTE_DATA_IS_LAST_BYTE_SDU:
      LOG_D(RLC, PROTOCOL_RLC_AM_CTXT_FMT"[REASSEMBLY PDU] TRY REASSEMBLY PDU FI=01 (10) Li=",
            PROTOCOL_RLC_AM_CTXT_ARGS(ctxt_pP,rlc_pP));

      for (i=0; i < pdu_info->num_li; i++) {
        LOG_D(RLC, "%d ",pdu_info->li_list[i]);
      }

      LOG_D(RLC, "\n");
      //msg(" remaining size %d\n",size);
      // one last segment of SDU + N complete SDUs in PDU
      j = 0;

      for (i = 0; i < pdu_info->num_li; i++) {
        rlc_am_reassembly (ctxt_pP, rlc_pP, &pdu_info->payload[j], pdu_info->li_list[i]);
        rlc_am_send_sdu(ctxt_pP, rlc_pP);
        j = j + pdu_info->li_list[i];
      }

      if (pdu_info->hidden_size > 0) { // normally should always be > 0 but just for help debug
        // data is already ok, done by last loop above
        rlc_am_reassembly (ctxt_pP, rlc_pP, &pdu_info->payload[j], pdu_info->hidden_size);
        rlc_am_send_sdu(ctxt_pP, rlc_pP);
      }

      //rlc_pP->reassembly_missing_sn_detected = 0;
      break;

    case RLC_FI_1ST_BYTE_DATA_IS_NOT_1ST_BYTE_SDU_LAST_BYTE_DATA_IS_NOT_LAST_BYTE_SDU:
      LOG_D(RLC, PROTOCOL_RLC_AM_CTXT_FMT"[REASSEMBLY PDU] TRY REASSEMBLY PDU FI=00 (11) Li=",
            PROTOCOL_RLC_AM_CTXT_ARGS(ctxt_pP,rlc_pP));

      for (i=0; i < pdu_info->num_li; i++) {
        LOG_D(RLC, "%d ",pdu_info->li_list[i]);
      }

      LOG_D(RLC, "\n");
      //msg(" remaining size %d\n",size);
      j = 0;

      for (i = 0; i < pdu_info->num_li; i++) {
        rlc_am_reassembly (ctxt_pP, rlc_pP, &pdu_info->payload[j], pdu_info->li_list[i]);
        rlc_am_send_sdu(ctxt_pP, rlc_pP);
        j = j + pdu_info->li_list[i];
      }

      if (pdu_info->hidden_size > 0) { // normally should always be > 0 but just for help debug
        // data is already ok, done by last loop above
        rlc_am_reassembly (ctxt_pP, rlc_pP, &pdu_info->payload[j], pdu_info->hidden_size);
      }

      //rlc_pP->reassembly_missing_sn_detected = 0;
      break;

    default:
<<<<<<< HEAD
      assert(1 != 1);
=======
//Assertion(eNB)_PRAN_DesignDocument_annex No.1429
      LOG_E(RLC, "not RLC_E_FIXED_PART_DATA_FIELD_FOLLOW error pdu_info->fi[%d]\n", pdu_info->fi);
//      assert(1 != 1);
>>>>>>> 8471bd14
    }
  }

  if (free_rlc_pdu) {
	  free_mem_block(tb_pP, __func__);
  }
}<|MERGE_RESOLUTION|>--- conflicted
+++ resolved
@@ -281,13 +281,9 @@
       break;
 
     default:
-<<<<<<< HEAD
-      assert(0 != 0);
-=======
 //Assertion(eNB)_PRAN_DesignDocument_annex No.1428
       LOG_E(RLC, "RLC_E_FIXED_PART_DATA_FIELD_FOLLOW error pdu_info->fi[%d]\n", pdu_info->fi);
 //      assert(0 != 0);
->>>>>>> 8471bd14
     }
   } else {
     switch (pdu_info->fi) {
@@ -403,13 +399,9 @@
       break;
 
     default:
-<<<<<<< HEAD
-      assert(1 != 1);
-=======
 //Assertion(eNB)_PRAN_DesignDocument_annex No.1429
       LOG_E(RLC, "not RLC_E_FIXED_PART_DATA_FIELD_FOLLOW error pdu_info->fi[%d]\n", pdu_info->fi);
 //      assert(1 != 1);
->>>>>>> 8471bd14
     }
   }
 
