--- conflicted
+++ resolved
@@ -79,9 +79,6 @@
                               const protocol_ctxt_t* const  ctxt_pP,
                               rlc_am_entity_t *const rlcP,
                               const rlc_sn_t snP);
-
-<<<<<<< HEAD
-#if 0
 /*! \fn mem_block_t* rlc_am_retransmit_get_subsegment (const protocol_ctxt_t* const  ctxt_pP,rlc_am_entity_t *rlcP,rlc_sn_t snP, sdu_size_t *sizeP)
 * \brief      The RLC AM PDU which have the sequence number snP is marked ACKed.
 * \param[in]  ctxtP        Running context.
@@ -95,10 +92,6 @@
                               rlc_am_entity_t *const rlcP,
                               const rlc_sn_t snP,
                               sdu_size_t *const sizeP);
-#endif
-
-=======
->>>>>>> 21fd147c
 /*! \fn mem_block_t* rlc_am_get_pdu_to_retransmit(const protocol_ctxt_t* const  ctxt_pP, rlc_am_entity_t* rlcP)
 * \brief      Find a PDU or PDU segment to retransmit.
 * \param[in]  ctxtP        Running context.
@@ -107,9 +100,8 @@
 */
 mem_block_t* rlc_am_get_pdu_to_retransmit(
                               const protocol_ctxt_t* const  ctxt_pP,
-<<<<<<< HEAD
+
                               rlc_am_entity_t* const rlcP);
-#if 0
 /*! \fn void rlc_am_retransmit_any_pdu(const protocol_ctxt_t* const  ctxt_pP, rlc_am_entity_t* rlcP)
 * \brief      Retransmit any PDU in order to unblock peer entity, if no suitable PDU is found (depending on requested MAC size) to be retransmitted, then try to retransmit a subsegment of any PDU.
 * \param[in]  ctxtP        Running context.
@@ -118,11 +110,7 @@
 void rlc_am_retransmit_any_pdu(
                               const protocol_ctxt_t* const  ctxt_pP,
                               rlc_am_entity_t* const rlcP);
-#endif
 
-=======
-                              rlc_am_entity_t* const rlcP);)
->>>>>>> 21fd147c
 /*! \fn void rlc_am_tx_buffer_display (const protocol_ctxt_t* const  ctxt_pP,rlc_am_entity_t* rlcP,  char* message_pP)
 * \brief      Display the dump of the retransmission buffer.
 * \param[in]  ctxtP        Running context.
