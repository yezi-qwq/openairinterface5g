--- conflicted
+++ resolved
@@ -162,8 +162,8 @@
       rlc_pP->status_buffer_occupancy = rlc_am_get_status_pdu_buffer_occupancy(rlc_pP);
 #if TRACE_RLC_AM_BO
 
-      LOG_D(RLC, PROTOCOL_CTXT_FMT RB_AM_FMT" BO : CONTROL PDU %d bytes \n",
-            PROTOCOL_RLC_AM_CTXT_ARGS(ctxt_pP,rlc_pP),
+        LOG_D(RLC, PROTOCOL_CTXT_FMT RB_AM_FMT" BO : CONTROL PDU %d bytes \n",
+              PROTOCOL_RLC_AM_CTXT_ARGS(ctxt_pP,rlc_pP),
 			rlc_pP->status_buffer_occupancy);
 
 #endif
@@ -239,16 +239,12 @@
 }
 uint16_t pollPDU_tab[PollPDU_pInfinity+1]= {4,8,16,32,64,128,256,RLC_AM_POLL_PDU_INFINITE}; //PollPDU_pInfinity is chosen to 0xFFFF for now
 uint32_t maxRetxThreshold_tab[UL_AM_RLC__maxRetxThreshold_t32+1]= {1,2,3,4,6,8,16,32};
-<<<<<<< HEAD
 uint32_t pollByte_tab[PollByte_spare1]= {25000,50000,75000,100000,125000,250000,375000,500000,750000,1000000,1250000,1500000,2000000,3000000,RLC_AM_POLL_BYTE_INFINITE}; // PollByte_kBinfinity is chosen to 0xFFFFFFFF for now
-=======
-uint32_t pollByte_tab[PollByte_spare1]= {25,50,75,100,125,250,375,500,750,1000,1250,1500,2000,3000,10000}; // What is PollByte_kBinfinity??? 10000 for now
 #if defined(Rel14)
 uint32_t PollRetransmit_tab[T_PollRetransmit_spare5]= {5,10,15,20,25,30,35,40,45,50,55,60,65,70,75,80,85,90,95,100,105,110,115,120,125,130,135,140,145,150,155,160,165,170,175,180,185,190,195,200,205,210,215,220,225,230,235,240,245,250,300,350,400,450,500,800,1000,2000,4000};
 uint32_t am_t_Reordering_tab[32]= {0,5,10,15,20,25,30,35,40,45,50,55,60,65,70,75,80,85,90,95,100,110,120,130,140,150,160,170,180,190,200,1600};
 uint32_t t_StatusProhibit_tab[T_StatusProhibit_spare2]= {0,5,10,15,20,25,30,35,40,45,50,55,60,65,70,75,80,85,90,95,100,105,110,115,120,125,130,135,140,145,150,155,160,165,170,175,180,185,190,195,200,205,210,215,220,225,230,235,240,245,250,300,350,400,450,500,800,1000,1200,1600,2000,2400};
 #else
->>>>>>> a77082c1
 uint32_t PollRetransmit_tab[T_PollRetransmit_spare9]= {5,10,15,20,25,30,35,40,45,50,55,60,65,70,75,80,85,90,95,100,105,110,115,120,125,130,135,140,145,150,155,160,165,170,175,180,185,190,195,200,205,210,215,220,225,230,235,240,245,250,300,350,400,450,500};
 uint32_t am_t_Reordering_tab[T_Reordering_spare1]= {0,5,10,15,20,25,30,35,40,45,50,55,60,65,70,75,80,85,90,95,100,110,120,130,140,150,160,170,180,190,200};
 uint32_t t_StatusProhibit_tab[T_StatusProhibit_spare8]= {0,5,10,15,20,25,30,35,40,45,50,55,60,65,70,75,80,85,90,95,100,105,110,115,120,125,130,135,140,145,150,155,160,165,170,175,180,185,190,195,200,205,210,215,220,225,230,235,240,245,250,300,350,400,450,500};
@@ -439,10 +435,10 @@
       // When a STATUS PDU has been delivered to lower layer, the receiving side of an AM RLC entity shall:
       //     - start t-StatusProhibit.
 
-      rlc_am_send_status_pdu(ctxt_pP, rlc_pP);
-      mem_block_t* pdu = list_remove_head(&rlc_pP->control_pdu_list);
-
-      if (pdu) {
+        rlc_am_send_status_pdu(ctxt_pP, rlc_pP);
+        mem_block_t* pdu = list_remove_head(&rlc_pP->control_pdu_list);
+
+        if (pdu) {
           list_add_tail_eurecom (pdu, &rlc_pP->pdus_to_mac_layer);
           RLC_AM_CLEAR_ALL_STATUS(rlc_pP->status_requested);
           rlc_pP->status_buffer_occupancy = 0;
@@ -452,7 +448,7 @@
       }
       else {
               LOG_D(RLC, PROTOCOL_RLC_AM_CTXT_FMT" DELAYED SENT STATUS PDU (Available MAC Data %u)(T-PROHIBIT %u) (DELAY FLAG %u)\n",
-                    PROTOCOL_RLC_AM_CTXT_ARGS(ctxt_pP,rlc_pP),
+              PROTOCOL_RLC_AM_CTXT_ARGS(ctxt_pP,rlc_pP),
 					rlc_pP->nb_bytes_requested_by_mac,rlc_pP->t_status_prohibit.ms_time_out,(rlc_pP->status_requested & RLC_AM_STATUS_TRIGGERED_DELAYED));
     }
 
@@ -466,8 +462,8 @@
     	  list_add_tail_eurecom (pdu_retx, &rlc_pP->pdus_to_mac_layer);
 
           return;
-      }
-    }
+        }
+        }
 
     // THEN TRY TO SEND NEW DATA PDU
     if ((rlc_pP->nb_bytes_requested_by_mac > 2) && (rlc_pP->sdu_buffer_occupancy) && (rlc_pP->vt_s != rlc_pP->vt_ms)) {
@@ -607,8 +603,8 @@
 		  status_resp.buffer_occupancy_in_pdus = rlc->retrans_num_pdus;
 		  status_resp.head_sdu_remaining_size_to_send = rlc->retrans_num_bytes_to_retransmit;
 		  status_resp.head_sdu_is_segmented = 1;
-	  }
-  }
+			    }
+			  }
 #if MESSAGE_CHART_GENERATOR_RLC_MAC
   MSC_LOG_RX_MESSAGE(
     (ctxt_pP->enb_flag == ENB_FLAG_YES) ? MSC_RLC_ENB:MSC_RLC_UE,
@@ -707,7 +703,7 @@
 
   if (enb_flagP) {
 	  // redundant in UE MAC Tx processing and not used in eNB ...
-	  data_req.buffer_occupancy_in_bytes   = rlc_am_get_buffer_occupancy_in_bytes(ctxt_pP, l_rlc_p);
+  data_req.buffer_occupancy_in_bytes   = rlc_am_get_buffer_occupancy_in_bytes(ctxt_pP, l_rlc_p);
   }
   data_req.rlc_info.rlc_protocol_state = l_rlc_p->protocol_state;
 
