--- conflicted
+++ resolved
@@ -478,14 +478,10 @@
               PROTOCOL_RLC_AM_CTXT_ARGS(ctxt_pP,rlc_pP),
               sdu_mngt_p->sdu_remaining_size,
               pdu_remaining_size - sdu_mngt_p->sdu_remaining_size);
-<<<<<<< HEAD
-        assert(1!=1);
-=======
         //assert(1!=1);
         rlc_am_mui.rrc_mui[rlc_am_mui.rrc_mui_num] = sdu_mngt_p->mui;
         rlc_am_mui.rrc_mui_num++;
 
->>>>>>> 8471bd14
         memcpy(data, data_sdu_p, sdu_mngt_p->sdu_remaining_size);
         pdu_mngt_p->payload_size += sdu_mngt_p->sdu_remaining_size;
         pdu_remaining_size = pdu_remaining_size - sdu_mngt_p->sdu_remaining_size;
