--- conflicted
+++ resolved
@@ -503,8 +503,6 @@
       break;
 
     case RLC_MODE_UM:
-<<<<<<< HEAD
-=======
       /* TODO: this is a hack, needs better solution. Let's not use too
        * much memory and store at maximum 5 millions bytes.
        */
@@ -513,7 +511,6 @@
         free_mem_block(sdu_pP, __func__);
         return RLC_OP_STATUS_OUT_OF_RESSOURCES;
       }
->>>>>>> 1272cabb
 
       new_sdu_p = get_free_mem_block (sdu_sizeP + sizeof (struct rlc_um_data_req_alloc), __func__);
 
