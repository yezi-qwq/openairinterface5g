/*
 * Licensed to the OpenAirInterface (OAI) Software Alliance under one or more
 * contributor license agreements.  See the NOTICE file distributed with
 * this work for additional information regarding copyright ownership.
 * The OpenAirInterface Software Alliance licenses this file to You under
 * the OAI Public License, Version 1.1  (the "License"); you may not use this file
 * except in compliance with the License.
 * You may obtain a copy of the License at
 *
 *      http://www.openairinterface.org/?page_id=698
 *
 * Unless required by applicable law or agreed to in writing, software
 * distributed under the License is distributed on an "AS IS" BASIS,
 * WITHOUT WARRANTIES OR CONDITIONS OF ANY KIND, either express or implied.
 * See the License for the specific language governing permissions and
 * limitations under the License.
 *-------------------------------------------------------------------------------
 * For more information about the OpenAirInterface (OAI) Software Alliance:
 *      contact@openairinterface.org
 */

/*
                                rlc.c
                             -------------------
  AUTHOR  : Lionel GAUTHIER
  COMPANY : EURECOM
  EMAIL   : Lionel.Gauthier at eurecom dot fr
*/
#define RLC_C
#include "rlc.h"
#include "mem_block.h"
#include "../MAC/mac_extern.h"
#include "LAYER2/RLC/UM_v9.3.0/rlc_um.h"
#include "common/utils/LOG/log.h"
#include "UTIL/OCG/OCG_vars.h"
#include "common/utils/LOG/vcd_signal_dumper.h"
#include "targets/COMMON/openairinterface5g_limits.h"
#include "assertions.h"

extern boolean_t pdcp_data_ind(
  const protocol_ctxt_t* const ctxt_pP,
  const srb_flag_t srb_flagP,
  const MBMS_flag_t MBMS_flagP,
  const rb_id_t rb_idP,
  const sdu_size_t sdu_buffer_sizeP,
  mem_block_t* const sdu_buffer_pP);

#define DEBUG_RLC_PDCP_INTERFACE 1
//#define TRACE_RLC_PAYLOAD 1
#define DEBUG_RLC_DATA_REQ 1

//-----------------------------------------------------------------------------
void rlc_util_print_hex_octets(comp_name_t componentP, unsigned char* dataP, const signed long sizeP)
//-----------------------------------------------------------------------------
{
  unsigned long octet_index = 0;

  if (dataP == NULL) {
    return;
  }




  LOG_T(componentP, "+-----+-------------------------------------------------+\n");
  LOG_T(componentP, "|     |  0  1  2  3  4  5  6  7  8  9  a  b  c  d  e  f |\n");
  LOG_T(componentP, "+-----+-------------------------------------------------+\n");

  for (octet_index = 0; octet_index < sizeP; octet_index++) {
    if ((octet_index % 16) == 0) {
      if (octet_index != 0) {
        LOG_T(componentP, " |\n");
      }

      LOG_T(componentP, " %04lu |", octet_index);
    }

    /*
     * Print every single octet in hexadecimal form
     */
    LOG_T(componentP, " %02x", dataP[octet_index]);
    /*
     * Align newline and pipes according to the octets in groups of 2
     */
  }

  /*
   * Append enough spaces and put final pipe
   */
  unsigned char index;

  for (index = octet_index; index < 16; ++index) {
    LOG_T(componentP, "   ");
  }

  LOG_T(componentP, " |\n");
}

//-----------------------------------------------------------------------------
rlc_op_status_t rlc_stat_req     (
  const protocol_ctxt_t* const ctxt_pP,
  const srb_flag_t    srb_flagP,
  const rb_id_t       rb_idP,
  unsigned int* stat_rlc_mode,
  unsigned int* stat_tx_pdcp_sdu,
  unsigned int* stat_tx_pdcp_bytes,
  unsigned int* stat_tx_pdcp_sdu_discarded,
  unsigned int* stat_tx_pdcp_bytes_discarded,
  unsigned int* stat_tx_data_pdu,
  unsigned int* stat_tx_data_bytes,
  unsigned int* stat_tx_retransmit_pdu_by_status,
  unsigned int* stat_tx_retransmit_bytes_by_status,
  unsigned int* stat_tx_retransmit_pdu,
  unsigned int* stat_tx_retransmit_bytes,
  unsigned int* stat_tx_control_pdu,
  unsigned int* stat_tx_control_bytes,
  unsigned int* stat_rx_pdcp_sdu,
  unsigned int* stat_rx_pdcp_bytes,
  unsigned int* stat_rx_data_pdus_duplicate,
  unsigned int* stat_rx_data_bytes_duplicate,
  unsigned int* stat_rx_data_pdu,
  unsigned int* stat_rx_data_bytes,
  unsigned int* stat_rx_data_pdu_dropped,
  unsigned int* stat_rx_data_bytes_dropped,
  unsigned int* stat_rx_data_pdu_out_of_window,
  unsigned int* stat_rx_data_bytes_out_of_window,
  unsigned int* stat_rx_control_pdu,
  unsigned int* stat_rx_control_bytes,
  unsigned int* stat_timer_reordering_timed_out,
  unsigned int* stat_timer_poll_retransmit_timed_out,
  unsigned int* stat_timer_status_prohibit_timed_out)
{
  //-----------------------------------------------------------------------------
  rlc_mode_t             rlc_mode        = RLC_MODE_NONE;
  rlc_union_t           *rlc_union_p     = NULL;
  hash_key_t             key             = HASHTABLE_NOT_A_KEY_VALUE;
  hashtable_rc_t         h_rc;

  //AssertFatal (rb_idP < NB_RB_MAX, "RB id is too high (%u/%d)!\n", rb_idP, NB_RB_MAX);
	if(rb_idP >= NB_RB_MAX){
		LOG_E(RLC, "RB id is too high (%u/%d)!\n", rb_idP, NB_RB_MAX);
		return RLC_OP_STATUS_BAD_PARAMETER;
	}
	
  key = RLC_COLL_KEY_VALUE(ctxt_pP->module_id, ctxt_pP->rnti, ctxt_pP->enb_flag, rb_idP, srb_flagP);
  h_rc = hashtable_get(rlc_coll_p, key, (void**)&rlc_union_p);

  if (h_rc == HASH_TABLE_OK) {
    rlc_mode = rlc_union_p->mode;
  }
  *stat_rlc_mode                     = rlc_mode;
  switch (rlc_mode) {
  case RLC_MODE_NONE:
    *stat_tx_pdcp_sdu                     = 0;
    *stat_tx_pdcp_bytes                   = 0;
    *stat_tx_pdcp_sdu_discarded           = 0;
    *stat_tx_pdcp_bytes_discarded         = 0;
    *stat_tx_data_pdu                     = 0;
    *stat_tx_data_bytes                   = 0;
    *stat_tx_retransmit_pdu_by_status     = 0;
    *stat_tx_retransmit_bytes_by_status   = 0;
    *stat_tx_retransmit_pdu               = 0;
    *stat_tx_retransmit_bytes             = 0;
    *stat_tx_control_pdu                  = 0;
    *stat_tx_control_bytes                = 0;
    *stat_rx_pdcp_sdu                     = 0;
    *stat_rx_pdcp_bytes                   = 0;
    *stat_rx_data_pdus_duplicate          = 0;
    *stat_rx_data_bytes_duplicate         = 0;
    *stat_rx_data_pdu                     = 0;
    *stat_rx_data_bytes                   = 0;
    *stat_rx_data_pdu_dropped             = 0;
    *stat_rx_data_bytes_dropped           = 0;
    *stat_rx_data_pdu_out_of_window       = 0;
    *stat_rx_data_bytes_out_of_window     = 0;
    *stat_rx_control_pdu                  = 0;
    *stat_rx_control_bytes                = 0;
    *stat_timer_reordering_timed_out      = 0;
    *stat_timer_poll_retransmit_timed_out = 0;
    *stat_timer_status_prohibit_timed_out = 0;
    return RLC_OP_STATUS_BAD_PARAMETER;
    break;

  case RLC_MODE_AM:
    rlc_am_stat_req(ctxt_pP,
                    &rlc_union_p->rlc.am,
                    stat_tx_pdcp_sdu,
                    stat_tx_pdcp_bytes,
                    stat_tx_pdcp_sdu_discarded,
                    stat_tx_pdcp_bytes_discarded,
                    stat_tx_data_pdu,
                    stat_tx_data_bytes,
                    stat_tx_retransmit_pdu_by_status,
                    stat_tx_retransmit_bytes_by_status,
                    stat_tx_retransmit_pdu,
                    stat_tx_retransmit_bytes,
                    stat_tx_control_pdu,
                    stat_tx_control_bytes,
                    stat_rx_pdcp_sdu,
                    stat_rx_pdcp_bytes,
                    stat_rx_data_pdus_duplicate,
                    stat_rx_data_bytes_duplicate,
                    stat_rx_data_pdu,
                    stat_rx_data_bytes,
                    stat_rx_data_pdu_dropped,
                    stat_rx_data_bytes_dropped,
                    stat_rx_data_pdu_out_of_window,
                    stat_rx_data_bytes_out_of_window,
                    stat_rx_control_pdu,
                    stat_rx_control_bytes,
                    stat_timer_reordering_timed_out,
                    stat_timer_poll_retransmit_timed_out,
                    stat_timer_status_prohibit_timed_out);
    return RLC_OP_STATUS_OK;
    break;

  case RLC_MODE_UM:
    *stat_tx_retransmit_pdu_by_status     = 0;
    *stat_tx_retransmit_bytes_by_status   = 0;
    *stat_tx_retransmit_pdu               = 0;
    *stat_tx_retransmit_bytes             = 0;
    *stat_tx_control_pdu                  = 0;
    *stat_tx_control_bytes                = 0;
    *stat_rx_data_pdu_dropped             = 0;
    *stat_rx_data_bytes_dropped           = 0;
    *stat_rx_data_pdu_out_of_window       = 0;
    *stat_rx_data_bytes_out_of_window     = 0;
    *stat_timer_poll_retransmit_timed_out = 0;
    *stat_timer_status_prohibit_timed_out = 0;
    rlc_um_stat_req (&rlc_union_p->rlc.um,
                     stat_tx_pdcp_sdu,
                     stat_tx_pdcp_bytes,
                     stat_tx_pdcp_sdu_discarded,
                     stat_tx_pdcp_bytes_discarded,
                     stat_tx_data_pdu,
                     stat_tx_data_bytes,
                     stat_rx_pdcp_sdu,
                     stat_rx_pdcp_bytes,
                     stat_rx_data_pdus_duplicate,
                     stat_rx_data_bytes_duplicate,
                     stat_rx_data_pdu,
                     stat_rx_data_bytes,
                     stat_rx_data_pdu_dropped,
                     stat_rx_data_bytes_dropped,
                     stat_rx_data_pdu_out_of_window,
                     stat_rx_data_bytes_out_of_window,
                     stat_timer_reordering_timed_out);
    return RLC_OP_STATUS_OK;
    break;

  case RLC_MODE_TM:
    *stat_tx_pdcp_sdu                     = 0;
    *stat_tx_pdcp_bytes                   = 0;
    *stat_tx_pdcp_sdu_discarded           = 0;
    *stat_tx_pdcp_bytes_discarded         = 0;
    *stat_tx_data_pdu                     = 0;
    *stat_tx_data_bytes                   = 0;
    *stat_tx_retransmit_pdu_by_status     = 0;
    *stat_tx_retransmit_bytes_by_status   = 0;
    *stat_tx_retransmit_pdu               = 0;
    *stat_tx_retransmit_bytes             = 0;
    *stat_tx_control_pdu                  = 0;
    *stat_tx_control_bytes                = 0;
    *stat_rx_pdcp_sdu                     = 0;
    *stat_rx_pdcp_bytes                   = 0;
    *stat_rx_data_pdus_duplicate          = 0;
    *stat_rx_data_bytes_duplicate         = 0;
    *stat_rx_data_pdu                     = 0;
    *stat_rx_data_bytes                   = 0;
    *stat_rx_data_pdu_dropped             = 0;
    *stat_rx_data_bytes_dropped           = 0;
    *stat_rx_data_pdu_out_of_window       = 0;
    *stat_rx_data_bytes_out_of_window     = 0;
    *stat_rx_control_pdu                  = 0;
    *stat_rx_control_bytes                = 0;
    *stat_timer_reordering_timed_out      = 0;
    *stat_timer_poll_retransmit_timed_out = 0;
    *stat_timer_status_prohibit_timed_out = 0;
    return RLC_OP_STATUS_BAD_PARAMETER;
    break;

  default:
    *stat_tx_pdcp_sdu                     = 0;
    *stat_tx_pdcp_bytes                   = 0;
    *stat_tx_pdcp_sdu_discarded           = 0;
    *stat_tx_pdcp_bytes_discarded         = 0;
    *stat_tx_data_pdu                     = 0;
    *stat_tx_data_bytes                   = 0;
    *stat_tx_retransmit_pdu_by_status     = 0;
    *stat_tx_retransmit_bytes_by_status   = 0;
    *stat_tx_retransmit_pdu               = 0;
    *stat_tx_retransmit_bytes             = 0;
    *stat_tx_control_pdu                  = 0;
    *stat_tx_control_bytes                = 0;
    *stat_rx_pdcp_sdu                     = 0;
    *stat_rx_pdcp_bytes                   = 0;
    *stat_rx_data_pdus_duplicate          = 0;
    *stat_rx_data_bytes_duplicate         = 0;
    *stat_rx_data_pdu                     = 0;
    *stat_rx_data_bytes                   = 0;
    *stat_rx_data_pdu_dropped             = 0;
    *stat_rx_data_bytes_dropped           = 0;
    *stat_rx_data_pdu_out_of_window       = 0;
    *stat_rx_data_bytes_out_of_window     = 0;
    *stat_rx_control_pdu                  = 0;
    *stat_rx_control_bytes                = 0;

    *stat_timer_poll_retransmit_timed_out = 0;
    *stat_timer_status_prohibit_timed_out = 0;
    return RLC_OP_STATUS_BAD_PARAMETER;
  }
}

//-----------------------------------------------------------------------------
rlc_op_status_t rlc_data_req     (const protocol_ctxt_t* const ctxt_pP,
                                  const srb_flag_t   srb_flagP,
                                  const MBMS_flag_t  MBMS_flagP,
                                  const rb_id_t      rb_idP,
                                  const mui_t        muiP,
                                  confirm_t    confirmP,
                                  sdu_size_t   sdu_sizeP,
                                  mem_block_t *sdu_pP
#if (LTE_RRC_VERSION >= MAKE_VERSION(14, 0, 0))
                                  ,const uint32_t * const sourceL2Id
                                  ,const uint32_t * const destinationL2Id
#endif
                                  )
{
  //-----------------------------------------------------------------------------
  mem_block_t           *new_sdu_p    = NULL;
  rlc_mode_t             rlc_mode     = RLC_MODE_NONE;
  rlc_union_t           *rlc_union_p = NULL;
  hash_key_t             key         = HASHTABLE_NOT_A_KEY_VALUE;
  hashtable_rc_t         h_rc;

#if (LTE_RRC_VERSION >= MAKE_VERSION(10, 0, 0))
  rlc_mbms_id_t         *mbms_id_p  = NULL;
  logical_chan_id_t      log_ch_id  = 0;
#endif
#ifdef DEBUG_RLC_DATA_REQ
  LOG_D(RLC,PROTOCOL_CTXT_FMT"rlc_data_req:  rb_id %u (MAX %d), muip %d, confirmP %d, sdu_sizeP %d, sdu_pP %p\n",
        PROTOCOL_CTXT_ARGS(ctxt_pP),
        rb_idP,
        NB_RAB_MAX,
        muiP,
        confirmP,
        sdu_sizeP,
        sdu_pP);
#endif
#if (LTE_RRC_VERSION >= MAKE_VERSION(10, 0, 0))
#else
  AssertFatal(MBMS_flagP == 0, "MBMS_flagP %u", MBMS_flagP);
#endif

#if T_TRACER
  if (ctxt_pP->enb_flag)
    T(T_ENB_RLC_DL, T_INT(ctxt_pP->module_id), T_INT(ctxt_pP->rnti), T_INT(rb_idP), T_INT(sdu_sizeP));
#endif

  if (MBMS_flagP) {
    //AssertFatal (rb_idP < NB_RB_MBMS_MAX, "RB id is too high (%u/%d)!\n", rb_idP, NB_RB_MBMS_MAX);
  	if(rb_idP >= NB_RB_MBMS_MAX){
  		LOG_E(RLC, "RB id is too high (%u/%d)!\n", rb_idP, NB_RB_MBMS_MAX);
  		return RLC_OP_STATUS_BAD_PARAMETER;
  	}
  } else {
    //AssertFatal (rb_idP < NB_RB_MAX, "RB id is too high (%u/%d)!\n", rb_idP, NB_RB_MAX);
  	if(rb_idP >= NB_RB_MAX){
  		LOG_E(RLC, "RB id is too high (%u/%d)!\n", rb_idP, NB_RB_MAX);
  		return RLC_OP_STATUS_BAD_PARAMETER;
  	}
  }

  //DevAssert(sdu_pP != NULL);
	if(sdu_pP == NULL){
		LOG_E(RLC, "sdu_pP == NULL\n");
		return RLC_OP_STATUS_BAD_PARAMETER;
	}
	
  //DevCheck(sdu_sizeP > 0, sdu_sizeP, 0, 0);
  if(sdu_sizeP <= 0) {
    LOG_E(RLC, "sdu_sizeP %d, file %s, line %d\n", sdu_sizeP, __FILE__ ,__LINE__);
    return RLC_OP_STATUS_BAD_PARAMETER;
  }

#if (LTE_RRC_VERSION < MAKE_VERSION(10, 0, 0))
  DevCheck(MBMS_flagP == 0, MBMS_flagP, 0, 0);
#endif

  VCD_SIGNAL_DUMPER_DUMP_FUNCTION_BY_NAME(VCD_SIGNAL_DUMPER_FUNCTIONS_RLC_DATA_REQ,VCD_FUNCTION_IN);

#if (LTE_RRC_VERSION >= MAKE_VERSION(10, 0, 0))

  if (MBMS_flagP == TRUE) {
    if (ctxt_pP->enb_flag) {
      log_ch_id = rlc_mbms_enb_get_lcid_by_rb_id(ctxt_pP->module_id,rb_idP);
      mbms_id_p = &rlc_mbms_lcid2service_session_id_eNB[ctxt_pP->module_id][log_ch_id];
    } else {
      log_ch_id = rlc_mbms_ue_get_lcid_by_rb_id(ctxt_pP->rnti,rb_idP);
      mbms_id_p = &rlc_mbms_lcid2service_session_id_ue[ctxt_pP->rnti][log_ch_id];
    }

    key = RLC_COLL_KEY_MBMS_VALUE(ctxt_pP->module_id, ctxt_pP->rnti, ctxt_pP->enb_flag, mbms_id_p->service_id, mbms_id_p->session_id);
  }
  if (sourceL2Id && destinationL2Id){
     key = RLC_COLL_KEY_SOURCE_DEST_VALUE(ctxt_pP->module_id, ctxt_pP->rnti, ctxt_pP->enb_flag, rb_idP, *sourceL2Id, *destinationL2Id, srb_flagP);
     //key_lcid = RLC_COLL_KEY_LCID_SOURCE_DEST_VALUE(ctxt_pP->module_id, ctxt_pP->rnti, ctxt_pP->enb_flag, chan_idP, *sourceL2Id, *destinationL2Id, srb_flagP);
  } else
#endif
  {
    key = RLC_COLL_KEY_VALUE(ctxt_pP->module_id, ctxt_pP->rnti, ctxt_pP->enb_flag, rb_idP, srb_flagP);
  }

  h_rc = hashtable_get(rlc_coll_p, key, (void**)&rlc_union_p);

  if (h_rc == HASH_TABLE_OK) {
    rlc_mode = rlc_union_p->mode;
  } else {
    rlc_mode = RLC_MODE_NONE;
    //AssertFatal (0 , "RLC not configured key %ju\n", key);
  	LOG_E(RLC, "not configured key %lu\n", key);
  	return RLC_OP_STATUS_OUT_OF_RESSOURCES;
  }

  if (MBMS_flagP == 0) {
    LOG_D(RLC, PROTOCOL_CTXT_FMT"[RB %u] Display of rlc_data_req:\n",
          PROTOCOL_CTXT_ARGS(ctxt_pP),
          rb_idP);
#if defined(TRACE_RLC_PAYLOAD)
    rlc_util_print_hex_octets(RLC, (unsigned char*)sdu_pP->data, sdu_sizeP);
#endif

#ifdef DEBUG_RLC_DATA_REQ
    LOG_D(RLC,"RLC_TYPE : %d\n", rlc_mode);
#endif

    switch (rlc_mode) {
    case RLC_MODE_NONE:
      free_mem_block(sdu_pP, __func__);
      LOG_E(RLC, PROTOCOL_CTXT_FMT" Received RLC_MODE_NONE as rlc_type for rb_id %u\n",
            PROTOCOL_CTXT_ARGS(ctxt_pP),
            rb_idP);
      VCD_SIGNAL_DUMPER_DUMP_FUNCTION_BY_NAME(VCD_SIGNAL_DUMPER_FUNCTIONS_RLC_DATA_REQ,VCD_FUNCTION_OUT);
      return RLC_OP_STATUS_BAD_PARAMETER;

    case RLC_MODE_AM:
#ifdef DEBUG_RLC_DATA_REQ
      LOG_D(RLC,"RLC_MODE_AM\n");
#endif
      new_sdu_p = get_free_mem_block (sdu_sizeP + sizeof (struct rlc_am_data_req_alloc), __func__);

      if (new_sdu_p != NULL) {
        // PROCESS OF COMPRESSION HERE:
        memset (new_sdu_p->data, 0, sizeof (struct rlc_am_data_req_alloc));
        memcpy (&new_sdu_p->data[sizeof (struct rlc_am_data_req_alloc)], &sdu_pP->data[0], sdu_sizeP);

        ((struct rlc_am_data_req *) (new_sdu_p->data))->data_size = sdu_sizeP;
        ((struct rlc_am_data_req *) (new_sdu_p->data))->conf = confirmP;
        ((struct rlc_am_data_req *) (new_sdu_p->data))->mui  = muiP;
        ((struct rlc_am_data_req *) (new_sdu_p->data))->data_offset = sizeof (struct rlc_am_data_req_alloc);
        free_mem_block(sdu_pP, __func__);
        rlc_am_data_req(ctxt_pP, &rlc_union_p->rlc.am, new_sdu_p);
        VCD_SIGNAL_DUMPER_DUMP_FUNCTION_BY_NAME(VCD_SIGNAL_DUMPER_FUNCTIONS_RLC_DATA_REQ,VCD_FUNCTION_OUT);
        return RLC_OP_STATUS_OK;
      } else {
        VCD_SIGNAL_DUMPER_DUMP_FUNCTION_BY_NAME(VCD_SIGNAL_DUMPER_FUNCTIONS_RLC_DATA_REQ,VCD_FUNCTION_OUT);
        free_mem_block(sdu_pP, __func__);
        return RLC_OP_STATUS_INTERNAL_ERROR;
      }

      break;

    case RLC_MODE_UM:
      /* TODO: this is a hack, needs better solution. Let's not use too
       * much memory and store at maximum 5 millions bytes.
       */
      /* look for HACK_RLC_UM_LIMIT for others places related to the hack. Please do not remove this comment. */
      if (rlc_um_get_buffer_occupancy(&rlc_union_p->rlc.um) > 5000000) {
        free_mem_block(sdu_pP, __func__);
        return RLC_OP_STATUS_OUT_OF_RESSOURCES;
      }

      new_sdu_p = get_free_mem_block (sdu_sizeP + sizeof (struct rlc_um_data_req_alloc), __func__);

      if (new_sdu_p != NULL) {
        // PROCESS OF COMPRESSION HERE:
        memset (new_sdu_p->data, 0, sizeof (struct rlc_um_data_req_alloc));
        memcpy (&new_sdu_p->data[sizeof (struct rlc_um_data_req_alloc)], &sdu_pP->data[0], sdu_sizeP);

        ((struct rlc_um_data_req *) (new_sdu_p->data))->data_size = sdu_sizeP;
        ((struct rlc_um_data_req *) (new_sdu_p->data))->data_offset = sizeof (struct rlc_um_data_req_alloc);
        free_mem_block(sdu_pP, __func__);

        rlc_um_data_req(ctxt_pP, &rlc_union_p->rlc.um, new_sdu_p);

        //free_mem_block(new_sdu, __func__);
        VCD_SIGNAL_DUMPER_DUMP_FUNCTION_BY_NAME(VCD_SIGNAL_DUMPER_FUNCTIONS_RLC_DATA_REQ,VCD_FUNCTION_OUT);
        return RLC_OP_STATUS_OK;
      } else {
        VCD_SIGNAL_DUMPER_DUMP_FUNCTION_BY_NAME(VCD_SIGNAL_DUMPER_FUNCTIONS_RLC_DATA_REQ,VCD_FUNCTION_OUT);
        free_mem_block(sdu_pP, __func__);
        return RLC_OP_STATUS_INTERNAL_ERROR;
      }

      break;

    case RLC_MODE_TM:
      new_sdu_p = get_free_mem_block (sdu_sizeP + sizeof (struct rlc_tm_data_req_alloc), __func__);

      if (new_sdu_p != NULL) {
        // PROCESS OF COMPRESSION HERE:
        memset (new_sdu_p->data, 0, sizeof (struct rlc_tm_data_req_alloc));
        memcpy (&new_sdu_p->data[sizeof (struct rlc_tm_data_req_alloc)], &sdu_pP->data[0], sdu_sizeP);

        ((struct rlc_tm_data_req *) (new_sdu_p->data))->data_size = sdu_sizeP;
        ((struct rlc_tm_data_req *) (new_sdu_p->data))->data_offset = sizeof (struct rlc_tm_data_req_alloc);
        free_mem_block(sdu_pP, __func__);
        rlc_tm_data_req(ctxt_pP, &rlc_union_p->rlc.tm, new_sdu_p);
        VCD_SIGNAL_DUMPER_DUMP_FUNCTION_BY_NAME(VCD_SIGNAL_DUMPER_FUNCTIONS_RLC_DATA_REQ,VCD_FUNCTION_OUT);
        return RLC_OP_STATUS_OK;
      } else {
        //handle_event(ERROR,"FILE %s FONCTION rlc_data_req() LINE %s : out of memory\n", __FILE__, __LINE__);
        VCD_SIGNAL_DUMPER_DUMP_FUNCTION_BY_NAME(VCD_SIGNAL_DUMPER_FUNCTIONS_RLC_DATA_REQ,VCD_FUNCTION_OUT);
        free_mem_block(sdu_pP, __func__);
        return RLC_OP_STATUS_INTERNAL_ERROR;
      }

      break;

    default:
      free_mem_block(sdu_pP, __func__);
      VCD_SIGNAL_DUMPER_DUMP_FUNCTION_BY_NAME(VCD_SIGNAL_DUMPER_FUNCTIONS_RLC_DATA_REQ,VCD_FUNCTION_OUT);
      return RLC_OP_STATUS_INTERNAL_ERROR;

    }

#if (LTE_RRC_VERSION >= MAKE_VERSION(10, 0, 0))
  } else { /* MBMS_flag != 0 */
    //  LOG_I(RLC,"DUY rlc_data_req: mbms_rb_id in RLC instant is: %d\n", mbms_rb_id);
    if (sdu_pP != NULL) {
      if (sdu_sizeP > 0) {
        LOG_I(RLC,"received a packet with size %d for MBMS \n", sdu_sizeP);
        new_sdu_p = get_free_mem_block (sdu_sizeP + sizeof (struct rlc_um_data_req_alloc), __func__);

        if (new_sdu_p != NULL) {
          // PROCESS OF COMPRESSION HERE:
          memset (new_sdu_p->data, 0, sizeof (struct rlc_um_data_req_alloc));
          memcpy (&new_sdu_p->data[sizeof (struct rlc_um_data_req_alloc)], &sdu_pP->data[0], sdu_sizeP);
          ((struct rlc_um_data_req *) (new_sdu_p->data))->data_size = sdu_sizeP;
          ((struct rlc_um_data_req *) (new_sdu_p->data))->data_offset = sizeof (struct rlc_um_data_req_alloc);
          free_mem_block(sdu_pP, __func__);
          rlc_um_data_req(ctxt_pP, &rlc_union_p->rlc.um, new_sdu_p);

          //free_mem_block(new_sdu, __func__);
          VCD_SIGNAL_DUMPER_DUMP_FUNCTION_BY_NAME(VCD_SIGNAL_DUMPER_FUNCTIONS_RLC_DATA_REQ,VCD_FUNCTION_OUT);
          return RLC_OP_STATUS_OK;
        } else {
          VCD_SIGNAL_DUMPER_DUMP_FUNCTION_BY_NAME(VCD_SIGNAL_DUMPER_FUNCTIONS_RLC_DATA_REQ,VCD_FUNCTION_OUT);
          free_mem_block(sdu_pP, __func__);
          return RLC_OP_STATUS_BAD_PARAMETER;
        }
      } else {
        VCD_SIGNAL_DUMPER_DUMP_FUNCTION_BY_NAME(VCD_SIGNAL_DUMPER_FUNCTIONS_RLC_DATA_REQ,VCD_FUNCTION_OUT);
        return RLC_OP_STATUS_BAD_PARAMETER;
      }
    } else {
      VCD_SIGNAL_DUMPER_DUMP_FUNCTION_BY_NAME(VCD_SIGNAL_DUMPER_FUNCTIONS_RLC_DATA_REQ,VCD_FUNCTION_OUT);
      return RLC_OP_STATUS_BAD_PARAMETER;
    }
  }

#else
  }
  else  /* MBMS_flag != 0 */
  {
    free_mem_block(sdu_pP, __func__);
    LOG_E(RLC, "MBMS_flag != 0 while Rel10/Rel14 is not defined...\n");
    //handle_event(ERROR,"FILE %s FONCTION rlc_data_req() LINE %s : parameter module_id out of bounds :%d\n", __FILE__, __LINE__, module_idP);
    VCD_SIGNAL_DUMPER_DUMP_FUNCTION_BY_NAME(VCD_SIGNAL_DUMPER_FUNCTIONS_RLC_DATA_REQ,VCD_FUNCTION_OUT);
    return RLC_OP_STATUS_BAD_PARAMETER;
  }

#endif
}

//-----------------------------------------------------------------------------
void rlc_data_ind     (
  const protocol_ctxt_t* const ctxt_pP,
  const srb_flag_t  srb_flagP,
  const MBMS_flag_t MBMS_flagP,
  const rb_id_t     rb_idP,
  const sdu_size_t  sdu_sizeP,
  mem_block_t      *sdu_pP)
{
  //-----------------------------------------------------------------------------


#if defined(TRACE_RLC_PAYLOAD)
  LOG_D(RLC, PROTOCOL_CTXT_FMT"[%s %u] Display of rlc_data_ind: size %u\n",
        PROTOCOL_CTXT_ARGS(ctxt_pP),
        (srb_flagP) ? "SRB" : "DRB",
        rb_idP,
        sdu_sizeP);

  rlc_util_print_hex_octets(RLC, (unsigned char*)sdu_pP->data, sdu_sizeP);
#endif

#if T_TRACER
  if (ctxt_pP->enb_flag)
    T(T_ENB_RLC_UL, T_INT(ctxt_pP->module_id), T_INT(ctxt_pP->rnti), T_INT(rb_idP), T_INT(sdu_sizeP));
#endif


  pdcp_data_ind (
    ctxt_pP,
    srb_flagP,
    MBMS_flagP,
    rb_idP,
    sdu_sizeP,
    sdu_pP);
}
//-----------------------------------------------------------------------------
void rlc_data_conf     (const protocol_ctxt_t* const ctxt_pP,
                        const srb_flag_t      srb_flagP,
                        const rb_id_t         rb_idP,
                        const mui_t           muiP,
                        const rlc_tx_status_t statusP)
{
  //-----------------------------------------------------------------------------

  if (srb_flagP) {
    if (rlc_rrc_data_conf != NULL) {
      rlc_rrc_data_conf (ctxt_pP, rb_idP , muiP, statusP);
    }
  }
}
//-----------------------------------------------------------------------------
int
rlc_module_init (void)
{
  //-----------------------------------------------------------------------------
  int          k;
  module_id_t  module_id1;

  /* for no gcc warnings */
  (void)k;

  LOG_D(RLC, "MODULE INIT\n");
  rlc_rrc_data_ind  = NULL;
  rlc_rrc_data_conf = NULL;

<<<<<<< HEAD
  rlc_coll_p = hashtable_create ((maxDRB + 2) * NUMBER_OF_UE_MAX, NULL, rb_free_rlc_union);
=======
  rlc_coll_p = hashtable_create ((LTE_maxDRB + 2) * 16, NULL, rb_free_rlc_union);
>>>>>>> 47437903
  //AssertFatal(rlc_coll_p != NULL, "UNRECOVERABLE error, RLC hashtable_create failed");
  if(rlc_coll_p == NULL) {
    LOG_E(RLC, "UNRECOVERABLE error, RLC hashtable_create failed\n");
    return -1;
  }

  for (module_id1=0; module_id1 < MAX_MOBILES_PER_ENB; module_id1++) {
#if (LTE_RRC_VERSION >= MAKE_VERSION(10, 0, 0))

    for (k=0; k < RLC_MAX_MBMS_LC; k++) {
      rlc_mbms_lcid2service_session_id_ue[module_id1][k].service_id = 0;
      rlc_mbms_lcid2service_session_id_ue[module_id1][k].session_id = 0;
    }

    for (k=0; k < NB_RB_MBMS_MAX; k++) {
      rlc_mbms_rbid2lcid_ue[module_id1][k] = RLC_LC_UNALLOCATED;
    }

#endif
  }

  for (module_id1=0; module_id1 < NUMBER_OF_eNB_MAX; module_id1++) {
#if (LTE_RRC_VERSION >= MAKE_VERSION(10, 0, 0))

    for (k=0; k < RLC_MAX_MBMS_LC; k++) {
      rlc_mbms_lcid2service_session_id_eNB[module_id1][k].service_id = 0;
      rlc_mbms_lcid2service_session_id_eNB[module_id1][k].session_id = 0;
    }

    for (k=0; k < NB_RB_MBMS_MAX; k++) {
      rlc_mbms_rbid2lcid_eNB[module_id1][k] = RLC_LC_UNALLOCATED;
    }

#endif
  }

  pool_buffer_init();

  return(0);
}
//-----------------------------------------------------------------------------
void
rlc_module_cleanup (void)
//-----------------------------------------------------------------------------
{
  hashtable_destroy(rlc_coll_p);
}
//-----------------------------------------------------------------------------
void
rlc_layer_init (void)
{
  //-----------------------------------------------------------------------------
}
//-----------------------------------------------------------------------------
void
rlc_layer_cleanup (void)
//-----------------------------------------------------------------------------
{
}
<|MERGE_RESOLUTION|>--- conflicted
+++ resolved
@@ -649,11 +649,7 @@
   rlc_rrc_data_ind  = NULL;
   rlc_rrc_data_conf = NULL;
 
-<<<<<<< HEAD
-  rlc_coll_p = hashtable_create ((maxDRB + 2) * NUMBER_OF_UE_MAX, NULL, rb_free_rlc_union);
-=======
-  rlc_coll_p = hashtable_create ((LTE_maxDRB + 2) * 16, NULL, rb_free_rlc_union);
->>>>>>> 47437903
+  rlc_coll_p = hashtable_create ((LTE_maxDRB + 2) * NUMBER_OF_UE_MAX, NULL, rb_free_rlc_union);
   //AssertFatal(rlc_coll_p != NULL, "UNRECOVERABLE error, RLC hashtable_create failed");
   if(rlc_coll_p == NULL) {
     LOG_E(RLC, "UNRECOVERABLE error, RLC hashtable_create failed\n");
