/*
 * Licensed to the OpenAirInterface (OAI) Software Alliance under one or more
 * contributor license agreements.  See the NOTICE file distributed with
 * this work for additional information regarding copyright ownership.
 * The OpenAirInterface Software Alliance licenses this file to You under
 * the OAI Public License, Version 1.1  (the "License"); you may not use this file
 * except in compliance with the License.
 * You may obtain a copy of the License at
 *
 *      http://www.openairinterface.org/?page_id=698
 *
 * Unless required by applicable law or agreed to in writing, software
 * distributed under the License is distributed on an "AS IS" BASIS,
 * WITHOUT WARRANTIES OR CONDITIONS OF ANY KIND, either express or implied.
 * See the License for the specific language governing permissions and
 * limitations under the License.
 *-------------------------------------------------------------------------------
 * For more information about the OpenAirInterface (OAI) Software Alliance:
 *      contact@openairinterface.org
 */

/*
                                rlc.c
                             -------------------
  AUTHOR  : Lionel GAUTHIER
  COMPANY : EURECOM
  EMAIL   : Lionel.Gauthier at eurecom dot fr
*/
#define RLC_C
#include "rlc.h"
#include "mem_block.h"
#include "../MAC/mac_extern.h"
#include "UTIL/LOG/log.h"
#include "UTIL/OCG/OCG_vars.h"
#include "UTIL/LOG/vcd_signal_dumper.h"

#include "assertions.h"

extern boolean_t pdcp_data_ind(
  const protocol_ctxt_t* const ctxt_pP,
  const srb_flag_t srb_flagP,
  const MBMS_flag_t MBMS_flagP,
  const rb_id_t rb_idP,
  const sdu_size_t sdu_buffer_sizeP,
  mem_block_t* const sdu_buffer_pP);

#define DEBUG_RLC_PDCP_INTERFACE 1
//#define TRACE_RLC_PAYLOAD 1
#define DEBUG_RLC_DATA_REQ 1

//-----------------------------------------------------------------------------
void rlc_util_print_hex_octets(comp_name_t componentP, unsigned char* dataP, const signed long sizeP)
//-----------------------------------------------------------------------------
{
  unsigned long octet_index = 0;

  if (dataP == NULL) {
    return;
  }




  LOG_T(componentP, "+-----+-------------------------------------------------+\n");
  LOG_T(componentP, "|     |  0  1  2  3  4  5  6  7  8  9  a  b  c  d  e  f |\n");
  LOG_T(componentP, "+-----+-------------------------------------------------+\n");

  for (octet_index = 0; octet_index < sizeP; octet_index++) {
    if ((octet_index % 16) == 0) {
      if (octet_index != 0) {
        LOG_T(componentP, " |\n");
      }

      LOG_T(componentP, " %04lu |", octet_index);
    }

    /*
     * Print every single octet in hexadecimal form
     */
    LOG_T(componentP, " %02x", dataP[octet_index]);
    /*
     * Align newline and pipes according to the octets in groups of 2
     */
  }

  /*
   * Append enough spaces and put final pipe
   */
  unsigned char index;

  for (index = octet_index; index < 16; ++index) {
    LOG_T(componentP, "   ");
  }

  LOG_T(componentP, " |\n");
}

//-----------------------------------------------------------------------------
rlc_op_status_t rlc_stat_req     (
  const protocol_ctxt_t* const ctxt_pP,
  const srb_flag_t    srb_flagP,
  const rb_id_t       rb_idP,
  unsigned int* stat_rlc_mode,
  unsigned int* stat_tx_pdcp_sdu,
  unsigned int* stat_tx_pdcp_bytes,
  unsigned int* stat_tx_pdcp_sdu_discarded,
  unsigned int* stat_tx_pdcp_bytes_discarded,
  unsigned int* stat_tx_data_pdu,
  unsigned int* stat_tx_data_bytes,
  unsigned int* stat_tx_retransmit_pdu_by_status,
  unsigned int* stat_tx_retransmit_bytes_by_status,
  unsigned int* stat_tx_retransmit_pdu,
  unsigned int* stat_tx_retransmit_bytes,
  unsigned int* stat_tx_control_pdu,
  unsigned int* stat_tx_control_bytes,
  unsigned int* stat_rx_pdcp_sdu,
  unsigned int* stat_rx_pdcp_bytes,
  unsigned int* stat_rx_data_pdus_duplicate,
  unsigned int* stat_rx_data_bytes_duplicate,
  unsigned int* stat_rx_data_pdu,
  unsigned int* stat_rx_data_bytes,
  unsigned int* stat_rx_data_pdu_dropped,
  unsigned int* stat_rx_data_bytes_dropped,
  unsigned int* stat_rx_data_pdu_out_of_window,
  unsigned int* stat_rx_data_bytes_out_of_window,
  unsigned int* stat_rx_control_pdu,
  unsigned int* stat_rx_control_bytes,
  unsigned int* stat_timer_reordering_timed_out,
  unsigned int* stat_timer_poll_retransmit_timed_out,
  unsigned int* stat_timer_status_prohibit_timed_out)
{
  //-----------------------------------------------------------------------------
  rlc_mode_t             rlc_mode        = RLC_MODE_NONE;
  rlc_union_t           *rlc_union_p     = NULL;
  hash_key_t             key             = HASHTABLE_NOT_A_KEY_VALUE;
  hashtable_rc_t         h_rc;

  AssertFatal (rb_idP < NB_RB_MAX, "RB id is too high (%u/%d)!\n", rb_idP, NB_RB_MAX);
  key = RLC_COLL_KEY_VALUE(ctxt_pP->module_id, ctxt_pP->rnti, ctxt_pP->enb_flag, rb_idP, srb_flagP);
  h_rc = hashtable_get(rlc_coll_p, key, (void**)&rlc_union_p);

  if (h_rc == HASH_TABLE_OK) {
    rlc_mode = rlc_union_p->mode;
  }
  *stat_rlc_mode                     = rlc_mode;
  switch (rlc_mode) {
  case RLC_MODE_NONE:
    *stat_tx_pdcp_sdu                     = 0;
    *stat_tx_pdcp_bytes                   = 0;
    *stat_tx_pdcp_sdu_discarded           = 0;
    *stat_tx_pdcp_bytes_discarded         = 0;
    *stat_tx_data_pdu                     = 0;
    *stat_tx_data_bytes                   = 0;
    *stat_tx_retransmit_pdu_by_status     = 0;
    *stat_tx_retransmit_bytes_by_status   = 0;
    *stat_tx_retransmit_pdu               = 0;
    *stat_tx_retransmit_bytes             = 0;
    *stat_tx_control_pdu                  = 0;
    *stat_tx_control_bytes                = 0;
    *stat_rx_pdcp_sdu                     = 0;
    *stat_rx_pdcp_bytes                   = 0;
    *stat_rx_data_pdus_duplicate          = 0;
    *stat_rx_data_bytes_duplicate         = 0;
    *stat_rx_data_pdu                     = 0;
    *stat_rx_data_bytes                   = 0;
    *stat_rx_data_pdu_dropped             = 0;
    *stat_rx_data_bytes_dropped           = 0;
    *stat_rx_data_pdu_out_of_window       = 0;
    *stat_rx_data_bytes_out_of_window     = 0;
    *stat_rx_control_pdu                  = 0;
    *stat_rx_control_bytes                = 0;
    *stat_timer_reordering_timed_out      = 0;
    *stat_timer_poll_retransmit_timed_out = 0;
    *stat_timer_status_prohibit_timed_out = 0;
    return RLC_OP_STATUS_BAD_PARAMETER;
    break;

  case RLC_MODE_AM:
    rlc_am_stat_req(ctxt_pP,
                    &rlc_union_p->rlc.am,
                    stat_tx_pdcp_sdu,
                    stat_tx_pdcp_bytes,
                    stat_tx_pdcp_sdu_discarded,
                    stat_tx_pdcp_bytes_discarded,
                    stat_tx_data_pdu,
                    stat_tx_data_bytes,
                    stat_tx_retransmit_pdu_by_status,
                    stat_tx_retransmit_bytes_by_status,
                    stat_tx_retransmit_pdu,
                    stat_tx_retransmit_bytes,
                    stat_tx_control_pdu,
                    stat_tx_control_bytes,
                    stat_rx_pdcp_sdu,
                    stat_rx_pdcp_bytes,
                    stat_rx_data_pdus_duplicate,
                    stat_rx_data_bytes_duplicate,
                    stat_rx_data_pdu,
                    stat_rx_data_bytes,
                    stat_rx_data_pdu_dropped,
                    stat_rx_data_bytes_dropped,
                    stat_rx_data_pdu_out_of_window,
                    stat_rx_data_bytes_out_of_window,
                    stat_rx_control_pdu,
                    stat_rx_control_bytes,
                    stat_timer_reordering_timed_out,
                    stat_timer_poll_retransmit_timed_out,
                    stat_timer_status_prohibit_timed_out);
    return RLC_OP_STATUS_OK;
    break;

  case RLC_MODE_UM:
    *stat_tx_retransmit_pdu_by_status     = 0;
    *stat_tx_retransmit_bytes_by_status   = 0;
    *stat_tx_retransmit_pdu               = 0;
    *stat_tx_retransmit_bytes             = 0;
    *stat_tx_control_pdu                  = 0;
    *stat_tx_control_bytes                = 0;
    *stat_rx_data_pdu_dropped             = 0;
    *stat_rx_data_bytes_dropped           = 0;
    *stat_rx_data_pdu_out_of_window       = 0;
    *stat_rx_data_bytes_out_of_window     = 0;
    *stat_timer_poll_retransmit_timed_out = 0;
    *stat_timer_status_prohibit_timed_out = 0;
    rlc_um_stat_req (ctxt_pP,
                     &rlc_union_p->rlc.um,
                     stat_tx_pdcp_sdu,
                     stat_tx_pdcp_bytes,
                     stat_tx_pdcp_sdu_discarded,
                     stat_tx_pdcp_bytes_discarded,
                     stat_tx_data_pdu,
                     stat_tx_data_bytes,
                     stat_rx_pdcp_sdu,
                     stat_rx_pdcp_bytes,
                     stat_rx_data_pdus_duplicate,
                     stat_rx_data_bytes_duplicate,
                     stat_rx_data_pdu,
                     stat_rx_data_bytes,
                     stat_rx_data_pdu_dropped,
                     stat_rx_data_bytes_dropped,
                     stat_rx_data_pdu_out_of_window,
                     stat_rx_data_bytes_out_of_window,
                     stat_timer_reordering_timed_out);
    return RLC_OP_STATUS_OK;
    break;

  case RLC_MODE_TM:
    *stat_tx_pdcp_sdu                     = 0;
    *stat_tx_pdcp_bytes                   = 0;
    *stat_tx_pdcp_sdu_discarded           = 0;
    *stat_tx_pdcp_bytes_discarded         = 0;
    *stat_tx_data_pdu                     = 0;
    *stat_tx_data_bytes                   = 0;
    *stat_tx_retransmit_pdu_by_status     = 0;
    *stat_tx_retransmit_bytes_by_status   = 0;
    *stat_tx_retransmit_pdu               = 0;
    *stat_tx_retransmit_bytes             = 0;
    *stat_tx_control_pdu                  = 0;
    *stat_tx_control_bytes                = 0;
    *stat_rx_pdcp_sdu                     = 0;
    *stat_rx_pdcp_bytes                   = 0;
    *stat_rx_data_pdus_duplicate          = 0;
    *stat_rx_data_bytes_duplicate         = 0;
    *stat_rx_data_pdu                     = 0;
    *stat_rx_data_bytes                   = 0;
    *stat_rx_data_pdu_dropped             = 0;
    *stat_rx_data_bytes_dropped           = 0;
    *stat_rx_data_pdu_out_of_window       = 0;
    *stat_rx_data_bytes_out_of_window     = 0;
    *stat_rx_control_pdu                  = 0;
    *stat_rx_control_bytes                = 0;
    *stat_timer_reordering_timed_out      = 0;
    *stat_timer_poll_retransmit_timed_out = 0;
    *stat_timer_status_prohibit_timed_out = 0;
    return RLC_OP_STATUS_BAD_PARAMETER;
    break;

  default:
    *stat_tx_pdcp_sdu                     = 0;
    *stat_tx_pdcp_bytes                   = 0;
    *stat_tx_pdcp_sdu_discarded           = 0;
    *stat_tx_pdcp_bytes_discarded         = 0;
    *stat_tx_data_pdu                     = 0;
    *stat_tx_data_bytes                   = 0;
    *stat_tx_retransmit_pdu_by_status     = 0;
    *stat_tx_retransmit_bytes_by_status   = 0;
    *stat_tx_retransmit_pdu               = 0;
    *stat_tx_retransmit_bytes             = 0;
    *stat_tx_control_pdu                  = 0;
    *stat_tx_control_bytes                = 0;
    *stat_rx_pdcp_sdu                     = 0;
    *stat_rx_pdcp_bytes                   = 0;
    *stat_rx_data_pdus_duplicate          = 0;
    *stat_rx_data_bytes_duplicate         = 0;
    *stat_rx_data_pdu                     = 0;
    *stat_rx_data_bytes                   = 0;
    *stat_rx_data_pdu_dropped             = 0;
    *stat_rx_data_bytes_dropped           = 0;
    *stat_rx_data_pdu_out_of_window       = 0;
    *stat_rx_data_bytes_out_of_window     = 0;
    *stat_rx_control_pdu                  = 0;
    *stat_rx_control_bytes                = 0;

    *stat_timer_poll_retransmit_timed_out = 0;
    *stat_timer_status_prohibit_timed_out = 0;
    return RLC_OP_STATUS_BAD_PARAMETER;
  }
}

//-----------------------------------------------------------------------------
rlc_op_status_t rlc_data_req     (const protocol_ctxt_t* const ctxt_pP,
                                  const srb_flag_t   srb_flagP,
                                  const MBMS_flag_t  MBMS_flagP,
                                  const rb_id_t      rb_idP,
                                  const mui_t        muiP,
                                  confirm_t    confirmP,
                                  sdu_size_t   sdu_sizeP,
                                  mem_block_t *sdu_pP
#ifdef Rel14
                                  ,const uint32_t * const sourceL2Id
                                  ,const uint32_t * const destinationL2Id
#endif
                                  )
{
  //-----------------------------------------------------------------------------
  mem_block_t           *new_sdu_p    = NULL;
  rlc_mode_t             rlc_mode     = RLC_MODE_NONE;
  rlc_union_t           *rlc_union_p = NULL;
  hash_key_t             key         = HASHTABLE_NOT_A_KEY_VALUE;
  hashtable_rc_t         h_rc;

#if (RRC_VERSION >= MAKE_VERSION(10, 0, 0))
  rlc_mbms_id_t         *mbms_id_p  = NULL;
  logical_chan_id_t      log_ch_id  = 0;
#endif
#ifdef DEBUG_RLC_DATA_REQ
  LOG_D(RLC,PROTOCOL_CTXT_FMT"rlc_data_req:  rb_id %u (MAX %d), muip %d, confirmP %d, sdu_sizeP %d, sdu_pP %p\n",
        PROTOCOL_CTXT_ARGS(ctxt_pP),
        rb_idP,
        NB_RAB_MAX,
        muiP,
        confirmP,
        sdu_sizeP,
        sdu_pP);
#endif
#if (RRC_VERSION >= MAKE_VERSION(10, 0, 0))
#else
  AssertFatal(MBMS_flagP == 0, "MBMS_flagP %u", MBMS_flagP);
#endif

#if T_TRACER
  if (ctxt_pP->enb_flag)
    T(T_ENB_RLC_DL, T_INT(ctxt_pP->module_id), T_INT(ctxt_pP->rnti), T_INT(rb_idP), T_INT(sdu_sizeP));
#endif

  if (MBMS_flagP) {
    AssertFatal (rb_idP < NB_RB_MBMS_MAX, "RB id is too high (%u/%d)!\n", rb_idP, NB_RB_MBMS_MAX);
  } else {
    AssertFatal (rb_idP < NB_RB_MAX, "RB id is too high (%u/%d)!\n", rb_idP, NB_RB_MAX);
  }

  DevAssert(sdu_pP != NULL);
  DevCheck(sdu_sizeP > 0, sdu_sizeP, 0, 0);

#if (RRC_VERSION < MAKE_VERSION(10, 0, 0))
  DevCheck(MBMS_flagP == 0, MBMS_flagP, 0, 0);
#endif

  VCD_SIGNAL_DUMPER_DUMP_FUNCTION_BY_NAME(VCD_SIGNAL_DUMPER_FUNCTIONS_RLC_DATA_REQ,VCD_FUNCTION_IN);

#if (RRC_VERSION >= MAKE_VERSION(10, 0, 0))

  if (MBMS_flagP == TRUE) {
    if (ctxt_pP->enb_flag) {
      log_ch_id = rlc_mbms_enb_get_lcid_by_rb_id(ctxt_pP->module_id,rb_idP);
      mbms_id_p = &rlc_mbms_lcid2service_session_id_eNB[ctxt_pP->module_id][log_ch_id];
    } else {
      log_ch_id = rlc_mbms_ue_get_lcid_by_rb_id(ctxt_pP->rnti,rb_idP);
      mbms_id_p = &rlc_mbms_lcid2service_session_id_ue[ctxt_pP->rnti][log_ch_id];
    }

    key = RLC_COLL_KEY_MBMS_VALUE(ctxt_pP->module_id, ctxt_pP->rnti, ctxt_pP->enb_flag, mbms_id_p->service_id, mbms_id_p->session_id);
  }
  if (sourceL2Id && destinationL2Id){
     key = RLC_COLL_KEY_SOURCE_DEST_VALUE(ctxt_pP->module_id, ctxt_pP->rnti, ctxt_pP->enb_flag, rb_idP, *sourceL2Id, *destinationL2Id, srb_flagP);
     //key_lcid = RLC_COLL_KEY_LCID_SOURCE_DEST_VALUE(ctxt_pP->module_id, ctxt_pP->rnti, ctxt_pP->enb_flag, chan_idP, *sourceL2Id, *destinationL2Id, srb_flagP);
  } else
#endif
  {
    key = RLC_COLL_KEY_VALUE(ctxt_pP->module_id, ctxt_pP->rnti, ctxt_pP->enb_flag, rb_idP, srb_flagP);
  }

  h_rc = hashtable_get(rlc_coll_p, key, (void**)&rlc_union_p);

  if (h_rc == HASH_TABLE_OK) {
    rlc_mode = rlc_union_p->mode;
  } else {
    rlc_mode = RLC_MODE_NONE;
    //AssertFatal (0 , "RLC not configured key %ju\n", key);
  }

  if (MBMS_flagP == 0) {
    LOG_D(RLC, PROTOCOL_CTXT_FMT"[RB %u] Display of rlc_data_req:\n",
          PROTOCOL_CTXT_ARGS(ctxt_pP),
          rb_idP);
#if defined(TRACE_RLC_PAYLOAD)
    rlc_util_print_hex_octets(RLC, (unsigned char*)sdu_pP->data, sdu_sizeP);
#endif

#ifdef DEBUG_RLC_DATA_REQ
    LOG_D(RLC,"RLC_TYPE : %d\n", rlc_mode);
#endif

    switch (rlc_mode) {
    case RLC_MODE_NONE:
      free_mem_block(sdu_pP, __func__);
      LOG_E(RLC, PROTOCOL_CTXT_FMT" Received RLC_MODE_NONE as rlc_type for rb_id %u\n",
            PROTOCOL_CTXT_ARGS(ctxt_pP),
            rb_idP);
      VCD_SIGNAL_DUMPER_DUMP_FUNCTION_BY_NAME(VCD_SIGNAL_DUMPER_FUNCTIONS_RLC_DATA_REQ,VCD_FUNCTION_OUT);
      return RLC_OP_STATUS_BAD_PARAMETER;

    case RLC_MODE_AM:
#ifdef DEBUG_RLC_DATA_REQ
      LOG_D(RLC,"RLC_MODE_AM\n");
#endif
      new_sdu_p = get_free_mem_block (sdu_sizeP + sizeof (struct rlc_am_data_req_alloc), __func__);

      if (new_sdu_p != NULL) {
        // PROCESS OF COMPRESSION HERE:
        memset (new_sdu_p->data, 0, sizeof (struct rlc_am_data_req_alloc));
        memcpy (&new_sdu_p->data[sizeof (struct rlc_am_data_req_alloc)], &sdu_pP->data[0], sdu_sizeP);

        ((struct rlc_am_data_req *) (new_sdu_p->data))->data_size = sdu_sizeP;
        ((struct rlc_am_data_req *) (new_sdu_p->data))->conf = confirmP;
        ((struct rlc_am_data_req *) (new_sdu_p->data))->mui  = muiP;
        ((struct rlc_am_data_req *) (new_sdu_p->data))->data_offset = sizeof (struct rlc_am_data_req_alloc);
        free_mem_block(sdu_pP, __func__);
        rlc_am_data_req(ctxt_pP, &rlc_union_p->rlc.am, new_sdu_p);
        VCD_SIGNAL_DUMPER_DUMP_FUNCTION_BY_NAME(VCD_SIGNAL_DUMPER_FUNCTIONS_RLC_DATA_REQ,VCD_FUNCTION_OUT);
        return RLC_OP_STATUS_OK;
      } else {
        VCD_SIGNAL_DUMPER_DUMP_FUNCTION_BY_NAME(VCD_SIGNAL_DUMPER_FUNCTIONS_RLC_DATA_REQ,VCD_FUNCTION_OUT);
        return RLC_OP_STATUS_INTERNAL_ERROR;
      }

      break;

    case RLC_MODE_UM:
      /* TODO: this is a hack, needs better solution. Let's not use too
       * much memory and store at maximum 5 millions bytes.
       */
      /* look for HACK_RLC_UM_LIMIT for others places related to the hack. Please do not remove this comment. */
      if (rlc_um_get_buffer_occupancy(&rlc_union_p->rlc.um) > 5000000) {
        free_mem_block(sdu_pP, __func__);
        return RLC_OP_STATUS_OUT_OF_RESSOURCES;
      }

      new_sdu_p = get_free_mem_block (sdu_sizeP + sizeof (struct rlc_um_data_req_alloc), __func__);

      if (new_sdu_p != NULL) {
        // PROCESS OF COMPRESSION HERE:
        memset (new_sdu_p->data, 0, sizeof (struct rlc_um_data_req_alloc));
        memcpy (&new_sdu_p->data[sizeof (struct rlc_um_data_req_alloc)], &sdu_pP->data[0], sdu_sizeP);

        ((struct rlc_um_data_req *) (new_sdu_p->data))->data_size = sdu_sizeP;
        ((struct rlc_um_data_req *) (new_sdu_p->data))->data_offset = sizeof (struct rlc_um_data_req_alloc);
        free_mem_block(sdu_pP, __func__);

        rlc_um_data_req(ctxt_pP, &rlc_union_p->rlc.um, new_sdu_p);

        //free_mem_block(new_sdu, __func__);
        VCD_SIGNAL_DUMPER_DUMP_FUNCTION_BY_NAME(VCD_SIGNAL_DUMPER_FUNCTIONS_RLC_DATA_REQ,VCD_FUNCTION_OUT);
        return RLC_OP_STATUS_OK;
      } else {
        VCD_SIGNAL_DUMPER_DUMP_FUNCTION_BY_NAME(VCD_SIGNAL_DUMPER_FUNCTIONS_RLC_DATA_REQ,VCD_FUNCTION_OUT);
        return RLC_OP_STATUS_INTERNAL_ERROR;
      }

      break;

    case RLC_MODE_TM:
      new_sdu_p = get_free_mem_block (sdu_sizeP + sizeof (struct rlc_tm_data_req_alloc), __func__);

      if (new_sdu_p != NULL) {
        // PROCESS OF COMPRESSION HERE:
        memset (new_sdu_p->data, 0, sizeof (struct rlc_tm_data_req_alloc));
        memcpy (&new_sdu_p->data[sizeof (struct rlc_tm_data_req_alloc)], &sdu_pP->data[0], sdu_sizeP);

        ((struct rlc_tm_data_req *) (new_sdu_p->data))->data_size = sdu_sizeP;
        ((struct rlc_tm_data_req *) (new_sdu_p->data))->data_offset = sizeof (struct rlc_tm_data_req_alloc);
        free_mem_block(sdu_pP, __func__);
        rlc_tm_data_req(ctxt_pP, &rlc_union_p->rlc.tm, new_sdu_p);
        VCD_SIGNAL_DUMPER_DUMP_FUNCTION_BY_NAME(VCD_SIGNAL_DUMPER_FUNCTIONS_RLC_DATA_REQ,VCD_FUNCTION_OUT);
        return RLC_OP_STATUS_OK;
      } else {
        //handle_event(ERROR,"FILE %s FONCTION rlc_data_req() LINE %s : out of memory\n", __FILE__, __LINE__);
        VCD_SIGNAL_DUMPER_DUMP_FUNCTION_BY_NAME(VCD_SIGNAL_DUMPER_FUNCTIONS_RLC_DATA_REQ,VCD_FUNCTION_OUT);
        return RLC_OP_STATUS_INTERNAL_ERROR;
      }

      break;

    default:
      free_mem_block(sdu_pP, __func__);
      VCD_SIGNAL_DUMPER_DUMP_FUNCTION_BY_NAME(VCD_SIGNAL_DUMPER_FUNCTIONS_RLC_DATA_REQ,VCD_FUNCTION_OUT);
      return RLC_OP_STATUS_INTERNAL_ERROR;

    }

#if (RRC_VERSION >= MAKE_VERSION(10, 0, 0))
  } else { /* MBMS_flag != 0 */
    //  LOG_I(RLC,"DUY rlc_data_req: mbms_rb_id in RLC instant is: %d\n", mbms_rb_id);
    if (sdu_pP != NULL) {
      if (sdu_sizeP > 0) {
        LOG_I(RLC,"received a packet with size %d for MBMS \n", sdu_sizeP);
        new_sdu_p = get_free_mem_block (sdu_sizeP + sizeof (struct rlc_um_data_req_alloc), __func__);

        if (new_sdu_p != NULL) {
          // PROCESS OF COMPRESSION HERE:
          memset (new_sdu_p->data, 0, sizeof (struct rlc_um_data_req_alloc));
          memcpy (&new_sdu_p->data[sizeof (struct rlc_um_data_req_alloc)], &sdu_pP->data[0], sdu_sizeP);
          ((struct rlc_um_data_req *) (new_sdu_p->data))->data_size = sdu_sizeP;
          ((struct rlc_um_data_req *) (new_sdu_p->data))->data_offset = sizeof (struct rlc_um_data_req_alloc);
          free_mem_block(sdu_pP, __func__);
          rlc_um_data_req(ctxt_pP, &rlc_union_p->rlc.um, new_sdu_p);

          //free_mem_block(new_sdu, __func__);
          VCD_SIGNAL_DUMPER_DUMP_FUNCTION_BY_NAME(VCD_SIGNAL_DUMPER_FUNCTIONS_RLC_DATA_REQ,VCD_FUNCTION_OUT);
          return RLC_OP_STATUS_OK;
        } else {
          VCD_SIGNAL_DUMPER_DUMP_FUNCTION_BY_NAME(VCD_SIGNAL_DUMPER_FUNCTIONS_RLC_DATA_REQ,VCD_FUNCTION_OUT);
          return RLC_OP_STATUS_BAD_PARAMETER;
        }
      } else {
        VCD_SIGNAL_DUMPER_DUMP_FUNCTION_BY_NAME(VCD_SIGNAL_DUMPER_FUNCTIONS_RLC_DATA_REQ,VCD_FUNCTION_OUT);
        return RLC_OP_STATUS_BAD_PARAMETER;
      }
    } else {
      VCD_SIGNAL_DUMPER_DUMP_FUNCTION_BY_NAME(VCD_SIGNAL_DUMPER_FUNCTIONS_RLC_DATA_REQ,VCD_FUNCTION_OUT);
      return RLC_OP_STATUS_BAD_PARAMETER;
    }
  }

#else
  }
  else  /* MBMS_flag != 0 */
  {
    free_mem_block(sdu_pP, __func__);
    LOG_E(RLC, "MBMS_flag != 0 while Rel10/Rel14 is not defined...\n");
    //handle_event(ERROR,"FILE %s FONCTION rlc_data_req() LINE %s : parameter module_id out of bounds :%d\n", __FILE__, __LINE__, module_idP);
    VCD_SIGNAL_DUMPER_DUMP_FUNCTION_BY_NAME(VCD_SIGNAL_DUMPER_FUNCTIONS_RLC_DATA_REQ,VCD_FUNCTION_OUT);
    return RLC_OP_STATUS_BAD_PARAMETER;
  }

#endif
}

//-----------------------------------------------------------------------------
void rlc_data_ind     (
  const protocol_ctxt_t* const ctxt_pP,
  const srb_flag_t  srb_flagP,
  const MBMS_flag_t MBMS_flagP,
  const rb_id_t     rb_idP,
  const sdu_size_t  sdu_sizeP,
  mem_block_t      *sdu_pP)
{
  //-----------------------------------------------------------------------------


#if defined(TRACE_RLC_PAYLOAD)
  LOG_D(RLC, PROTOCOL_CTXT_FMT"[%s %u] Display of rlc_data_ind: size %u\n",
        PROTOCOL_CTXT_ARGS(ctxt_pP),
        (srb_flagP) ? "SRB" : "DRB",
        rb_idP,
        sdu_sizeP);

  rlc_util_print_hex_octets(RLC, (unsigned char*)sdu_pP->data, sdu_sizeP);
#endif

#if T_TRACER
  if (ctxt_pP->enb_flag)
    T(T_ENB_RLC_UL, T_INT(ctxt_pP->module_id), T_INT(ctxt_pP->rnti), T_INT(rb_idP), T_INT(sdu_sizeP));
#endif


  pdcp_data_ind (
    ctxt_pP,
    srb_flagP,
    MBMS_flagP,
    rb_idP,
    sdu_sizeP,
    sdu_pP);
}
//-----------------------------------------------------------------------------
void rlc_data_conf     (const protocol_ctxt_t* const ctxt_pP,
                        const srb_flag_t      srb_flagP,
                        const rb_id_t         rb_idP,
                        const mui_t           muiP,
                        const rlc_tx_status_t statusP)
{
  //-----------------------------------------------------------------------------

  if (srb_flagP) {
    if (rlc_rrc_data_conf != NULL) {
      rlc_rrc_data_conf (ctxt_pP, rb_idP , muiP, statusP);
    }
  }
}
//-----------------------------------------------------------------------------
int
rlc_module_init (void)
{
  //-----------------------------------------------------------------------------
  int          k;
  module_id_t  module_id1;

  /* for no gcc warnings */
  (void)k;

  LOG_D(RLC, "MODULE INIT\n");
  rlc_rrc_data_ind  = NULL;
  rlc_rrc_data_conf = NULL;

  rlc_coll_p = hashtable_create ((maxDRB + 2) * 16, NULL, rb_free_rlc_union);
  AssertFatal(rlc_coll_p != NULL, "UNRECOVERABLE error, RLC hashtable_create failed");

<<<<<<< HEAD
  for (module_id1=0; module_id1 < MAX_MOBILES_PER_ENB; module_id1++) {
#if defined(Rel10) || defined(Rel14)
=======
  for (module_id1=0; module_id1 < NUMBER_OF_UE_MAX; module_id1++) {
#if (RRC_VERSION >= MAKE_VERSION(10, 0, 0))
>>>>>>> c03650fd

    for (k=0; k < RLC_MAX_MBMS_LC; k++) {
      rlc_mbms_lcid2service_session_id_ue[module_id1][k].service_id = 0;
      rlc_mbms_lcid2service_session_id_ue[module_id1][k].session_id = 0;
    }

    for (k=0; k < NB_RB_MBMS_MAX; k++) {
      rlc_mbms_rbid2lcid_ue[module_id1][k] = RLC_LC_UNALLOCATED;
    }

#endif
  }

  for (module_id1=0; module_id1 < NUMBER_OF_eNB_MAX; module_id1++) {
#if (RRC_VERSION >= MAKE_VERSION(10, 0, 0))

    for (k=0; k < RLC_MAX_MBMS_LC; k++) {
      rlc_mbms_lcid2service_session_id_eNB[module_id1][k].service_id = 0;
      rlc_mbms_lcid2service_session_id_eNB[module_id1][k].session_id = 0;
    }

    for (k=0; k < NB_RB_MBMS_MAX; k++) {
      rlc_mbms_rbid2lcid_eNB[module_id1][k] = RLC_LC_UNALLOCATED;
    }

#endif
  }

  pool_buffer_init();

  return(0);
}
//-----------------------------------------------------------------------------
void
rlc_module_cleanup (void)
//-----------------------------------------------------------------------------
{
  hashtable_destroy(rlc_coll_p);
}
//-----------------------------------------------------------------------------
void
rlc_layer_init (void)
{
  //-----------------------------------------------------------------------------
}
//-----------------------------------------------------------------------------
void
rlc_layer_cleanup (void)
//-----------------------------------------------------------------------------
{
}
<|MERGE_RESOLUTION|>--- conflicted
+++ resolved
@@ -624,13 +624,8 @@
   rlc_coll_p = hashtable_create ((maxDRB + 2) * 16, NULL, rb_free_rlc_union);
   AssertFatal(rlc_coll_p != NULL, "UNRECOVERABLE error, RLC hashtable_create failed");
 
-<<<<<<< HEAD
   for (module_id1=0; module_id1 < MAX_MOBILES_PER_ENB; module_id1++) {
-#if defined(Rel10) || defined(Rel14)
-=======
-  for (module_id1=0; module_id1 < NUMBER_OF_UE_MAX; module_id1++) {
 #if (RRC_VERSION >= MAKE_VERSION(10, 0, 0))
->>>>>>> c03650fd
 
     for (k=0; k < RLC_MAX_MBMS_LC; k++) {
       rlc_mbms_lcid2service_session_id_ue[module_id1][k].service_id = 0;
