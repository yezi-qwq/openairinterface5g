--- conflicted
+++ resolved
@@ -366,23 +366,17 @@
   	}
   }
 
-<<<<<<< HEAD
   //DevAssert(sdu_pP != NULL);
 	if(sdu_pP == NULL){
 		LOG_E(RLC, "sdu_pP == NULL\n");
 		return RLC_OP_STATUS_BAD_PARAMETER;
 	}
 	
-	
-  DevCheck(sdu_sizeP > 0, sdu_sizeP, 0, 0);
-=======
-  DevAssert(sdu_pP != NULL);
   //DevCheck(sdu_sizeP > 0, sdu_sizeP, 0, 0);
   if(sdu_sizeP <= 0) {
     LOG_E(RLC, "sdu_sizeP %d, file %s, line %s\n", sdu_sizeP, __FILE__ ,__LINE__);
     return RLC_OP_STATUS_BAD_PARAMETER;
   }
->>>>>>> 8b44c8bf
 
 #if !defined(Rel10) && !defined(Rel14)
   DevCheck(MBMS_flagP == 0, MBMS_flagP, 0, 0);
