--- conflicted
+++ resolved
@@ -135,16 +135,12 @@
   hash_key_t             key             = HASHTABLE_NOT_A_KEY_VALUE;
   hashtable_rc_t         h_rc;
 
-<<<<<<< HEAD
-  AssertFatal (rb_idP < NB_RB_MAX, "RB id is too high (%u/%d)!\n", rb_idP, NB_RB_MAX);
-=======
   //AssertFatal (rb_idP < NB_RB_MAX, "RB id is too high (%u/%d)!\n", rb_idP, NB_RB_MAX);
 	if(rb_idP >= NB_RB_MAX){
 		LOG_E(RLC, "RB id is too high (%u/%d)!\n", rb_idP, NB_RB_MAX);
 		return RLC_OP_STATUS_BAD_PARAMETER;
 	}
 	
->>>>>>> 8471bd14
   key = RLC_COLL_KEY_VALUE(ctxt_pP->module_id, ctxt_pP->rnti, ctxt_pP->enb_flag, rb_idP, srb_flagP);
   h_rc = hashtable_get(rlc_coll_p, key, (void**)&rlc_union_p);
 
