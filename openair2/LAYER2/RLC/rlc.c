/*
 * Licensed to the OpenAirInterface (OAI) Software Alliance under one or more
 * contributor license agreements.  See the NOTICE file distributed with
 * this work for additional information regarding copyright ownership.
 * The OpenAirInterface Software Alliance licenses this file to You under
 * the OAI Public License, Version 1.1  (the "License"); you may not use this file
 * except in compliance with the License.
 * You may obtain a copy of the License at
 *
 *      http://www.openairinterface.org/?page_id=698
 *
 * Unless required by applicable law or agreed to in writing, software
 * distributed under the License is distributed on an "AS IS" BASIS,
 * WITHOUT WARRANTIES OR CONDITIONS OF ANY KIND, either express or implied.
 * See the License for the specific language governing permissions and
 * limitations under the License.
 *-------------------------------------------------------------------------------
 * For more information about the OpenAirInterface (OAI) Software Alliance:
 *      contact@openairinterface.org
 */

/*
                                rlc.c
                             -------------------
  AUTHOR  : Lionel GAUTHIER
  COMPANY : EURECOM
  EMAIL   : Lionel.Gauthier at eurecom dot fr
*/
#define RLC_C
#include "rlc.h"
#include "mem_block.h"
#include "../MAC/mac_extern.h"
#include "LAYER2/RLC/UM_v9.3.0/rlc_um.h"
#include "common/utils/LOG/log.h"
#include "UTIL/OCG/OCG_vars.h"
#include "common/utils/LOG/vcd_signal_dumper.h"
#include "targets/COMMON/openairinterface5g_limits.h"
#include "assertions.h"

extern boolean_t pdcp_data_ind(
  const protocol_ctxt_t *const ctxt_pP,
  const srb_flag_t srb_flagP,
  const MBMS_flag_t MBMS_flagP,
  const rb_id_t rb_idP,
  const sdu_size_t sdu_buffer_sizeP,
  mem_block_t *const sdu_buffer_pP);

#define DEBUG_RLC_PDCP_INTERFACE 1
//#define TRACE_RLC_PAYLOAD 1
#define DEBUG_RLC_DATA_REQ 1

//-----------------------------------------------------------------------------
void rlc_util_print_hex_octets(comp_name_t componentP, unsigned char *dataP, const signed long sizeP)
//-----------------------------------------------------------------------------
{
  unsigned long octet_index = 0;

  if (dataP == NULL) {
    return;
  }

  LOG_T(componentP, "+-----+-------------------------------------------------+\n");
  LOG_T(componentP, "|     |  0  1  2  3  4  5  6  7  8  9  a  b  c  d  e  f |\n");
  LOG_T(componentP, "+-----+-------------------------------------------------+\n");

  for (octet_index = 0; octet_index < sizeP; octet_index++) {
    if ((octet_index % 16) == 0) {
      if (octet_index != 0) {
        LOG_T(componentP, " |\n");
      }

      LOG_T(componentP, " %04lu |", octet_index);
    }

    /*
     * Print every single octet in hexadecimal form
     */
    LOG_T(componentP, " %02x", dataP[octet_index]);
    /*
     * Align newline and pipes according to the octets in groups of 2
     */
  }

  /*
   * Append enough spaces and put final pipe
   */
  unsigned char index;

  for (index = octet_index; index < 16; ++index) {
    LOG_T(componentP, "   ");
  }

  LOG_T(componentP, " |\n");
}

//-----------------------------------------------------------------------------
rlc_op_status_t rlc_stat_req     (
  const protocol_ctxt_t *const ctxt_pP,
  const srb_flag_t    srb_flagP,
  const rb_id_t       rb_idP,
  unsigned int *stat_rlc_mode,
  unsigned int *stat_tx_pdcp_sdu,
  unsigned int *stat_tx_pdcp_bytes,
  unsigned int *stat_tx_pdcp_sdu_discarded,
  unsigned int *stat_tx_pdcp_bytes_discarded,
  unsigned int *stat_tx_data_pdu,
  unsigned int *stat_tx_data_bytes,
  unsigned int *stat_tx_retransmit_pdu_by_status,
  unsigned int *stat_tx_retransmit_bytes_by_status,
  unsigned int *stat_tx_retransmit_pdu,
  unsigned int *stat_tx_retransmit_bytes,
  unsigned int *stat_tx_control_pdu,
  unsigned int *stat_tx_control_bytes,
  unsigned int *stat_rx_pdcp_sdu,
  unsigned int *stat_rx_pdcp_bytes,
  unsigned int *stat_rx_data_pdus_duplicate,
  unsigned int *stat_rx_data_bytes_duplicate,
  unsigned int *stat_rx_data_pdu,
  unsigned int *stat_rx_data_bytes,
  unsigned int *stat_rx_data_pdu_dropped,
  unsigned int *stat_rx_data_bytes_dropped,
  unsigned int *stat_rx_data_pdu_out_of_window,
  unsigned int *stat_rx_data_bytes_out_of_window,
  unsigned int *stat_rx_control_pdu,
  unsigned int *stat_rx_control_bytes,
  unsigned int *stat_timer_reordering_timed_out,
  unsigned int *stat_timer_poll_retransmit_timed_out,
  unsigned int *stat_timer_status_prohibit_timed_out) {
  //-----------------------------------------------------------------------------
  rlc_mode_t             rlc_mode        = RLC_MODE_NONE;
  rlc_union_t           *rlc_union_p     = NULL;
  hash_key_t             key             = HASHTABLE_NOT_A_KEY_VALUE;
  hashtable_rc_t         h_rc;

  //AssertFatal (rb_idP < NB_RB_MAX, "RB id is too high (%u/%d)!\n", rb_idP, NB_RB_MAX);
  if(rb_idP >= NB_RB_MAX) {
    LOG_E(RLC, "RB id is too high (%u/%d)!\n", rb_idP, NB_RB_MAX);
    return RLC_OP_STATUS_BAD_PARAMETER;
  }

  key = RLC_COLL_KEY_VALUE(ctxt_pP->module_id, ctxt_pP->rnti, ctxt_pP->enb_flag, rb_idP, srb_flagP);
  h_rc = hashtable_get(rlc_coll_p, key, (void **)&rlc_union_p);

  if (h_rc == HASH_TABLE_OK) {
    rlc_mode = rlc_union_p->mode;
  }

  *stat_rlc_mode                     = rlc_mode;

  switch (rlc_mode) {
    case RLC_MODE_NONE:
      *stat_tx_pdcp_sdu                     = 0;
      *stat_tx_pdcp_bytes                   = 0;
      *stat_tx_pdcp_sdu_discarded           = 0;
      *stat_tx_pdcp_bytes_discarded         = 0;
      *stat_tx_data_pdu                     = 0;
      *stat_tx_data_bytes                   = 0;
      *stat_tx_retransmit_pdu_by_status     = 0;
      *stat_tx_retransmit_bytes_by_status   = 0;
      *stat_tx_retransmit_pdu               = 0;
      *stat_tx_retransmit_bytes             = 0;
      *stat_tx_control_pdu                  = 0;
      *stat_tx_control_bytes                = 0;
      *stat_rx_pdcp_sdu                     = 0;
      *stat_rx_pdcp_bytes                   = 0;
      *stat_rx_data_pdus_duplicate          = 0;
      *stat_rx_data_bytes_duplicate         = 0;
      *stat_rx_data_pdu                     = 0;
      *stat_rx_data_bytes                   = 0;
      *stat_rx_data_pdu_dropped             = 0;
      *stat_rx_data_bytes_dropped           = 0;
      *stat_rx_data_pdu_out_of_window       = 0;
      *stat_rx_data_bytes_out_of_window     = 0;
      *stat_rx_control_pdu                  = 0;
      *stat_rx_control_bytes                = 0;
      *stat_timer_reordering_timed_out      = 0;
      *stat_timer_poll_retransmit_timed_out = 0;
      *stat_timer_status_prohibit_timed_out = 0;
      return RLC_OP_STATUS_BAD_PARAMETER;
      break;

    case RLC_MODE_AM:
      rlc_am_stat_req(ctxt_pP,
                      &rlc_union_p->rlc.am,
                      stat_tx_pdcp_sdu,
                      stat_tx_pdcp_bytes,
                      stat_tx_pdcp_sdu_discarded,
                      stat_tx_pdcp_bytes_discarded,
                      stat_tx_data_pdu,
                      stat_tx_data_bytes,
                      stat_tx_retransmit_pdu_by_status,
                      stat_tx_retransmit_bytes_by_status,
                      stat_tx_retransmit_pdu,
                      stat_tx_retransmit_bytes,
                      stat_tx_control_pdu,
                      stat_tx_control_bytes,
                      stat_rx_pdcp_sdu,
                      stat_rx_pdcp_bytes,
                      stat_rx_data_pdus_duplicate,
                      stat_rx_data_bytes_duplicate,
                      stat_rx_data_pdu,
                      stat_rx_data_bytes,
                      stat_rx_data_pdu_dropped,
                      stat_rx_data_bytes_dropped,
                      stat_rx_data_pdu_out_of_window,
                      stat_rx_data_bytes_out_of_window,
                      stat_rx_control_pdu,
                      stat_rx_control_bytes,
                      stat_timer_reordering_timed_out,
                      stat_timer_poll_retransmit_timed_out,
                      stat_timer_status_prohibit_timed_out);
      return RLC_OP_STATUS_OK;
      break;

    case RLC_MODE_UM:
      *stat_tx_retransmit_pdu_by_status     = 0;
      *stat_tx_retransmit_bytes_by_status   = 0;
      *stat_tx_retransmit_pdu               = 0;
      *stat_tx_retransmit_bytes             = 0;
      *stat_tx_control_pdu                  = 0;
      *stat_tx_control_bytes                = 0;
      *stat_rx_data_pdu_dropped             = 0;
      *stat_rx_data_bytes_dropped           = 0;
      *stat_rx_data_pdu_out_of_window       = 0;
      *stat_rx_data_bytes_out_of_window     = 0;
      *stat_timer_poll_retransmit_timed_out = 0;
      *stat_timer_status_prohibit_timed_out = 0;
      rlc_um_stat_req (&rlc_union_p->rlc.um,
                       stat_tx_pdcp_sdu,
                       stat_tx_pdcp_bytes,
                       stat_tx_pdcp_sdu_discarded,
                       stat_tx_pdcp_bytes_discarded,
                       stat_tx_data_pdu,
                       stat_tx_data_bytes,
                       stat_rx_pdcp_sdu,
                       stat_rx_pdcp_bytes,
                       stat_rx_data_pdus_duplicate,
                       stat_rx_data_bytes_duplicate,
                       stat_rx_data_pdu,
                       stat_rx_data_bytes,
                       stat_rx_data_pdu_dropped,
                       stat_rx_data_bytes_dropped,
                       stat_rx_data_pdu_out_of_window,
                       stat_rx_data_bytes_out_of_window,
                       stat_timer_reordering_timed_out);
      return RLC_OP_STATUS_OK;
      break;

    case RLC_MODE_TM:
      *stat_tx_pdcp_sdu                     = 0;
      *stat_tx_pdcp_bytes                   = 0;
      *stat_tx_pdcp_sdu_discarded           = 0;
      *stat_tx_pdcp_bytes_discarded         = 0;
      *stat_tx_data_pdu                     = 0;
      *stat_tx_data_bytes                   = 0;
      *stat_tx_retransmit_pdu_by_status     = 0;
      *stat_tx_retransmit_bytes_by_status   = 0;
      *stat_tx_retransmit_pdu               = 0;
      *stat_tx_retransmit_bytes             = 0;
      *stat_tx_control_pdu                  = 0;
      *stat_tx_control_bytes                = 0;
      *stat_rx_pdcp_sdu                     = 0;
      *stat_rx_pdcp_bytes                   = 0;
      *stat_rx_data_pdus_duplicate          = 0;
      *stat_rx_data_bytes_duplicate         = 0;
      *stat_rx_data_pdu                     = 0;
      *stat_rx_data_bytes                   = 0;
      *stat_rx_data_pdu_dropped             = 0;
      *stat_rx_data_bytes_dropped           = 0;
      *stat_rx_data_pdu_out_of_window       = 0;
      *stat_rx_data_bytes_out_of_window     = 0;
      *stat_rx_control_pdu                  = 0;
      *stat_rx_control_bytes                = 0;
      *stat_timer_reordering_timed_out      = 0;
      *stat_timer_poll_retransmit_timed_out = 0;
      *stat_timer_status_prohibit_timed_out = 0;
      return RLC_OP_STATUS_BAD_PARAMETER;
      break;

    default:
      *stat_tx_pdcp_sdu                     = 0;
      *stat_tx_pdcp_bytes                   = 0;
      *stat_tx_pdcp_sdu_discarded           = 0;
      *stat_tx_pdcp_bytes_discarded         = 0;
      *stat_tx_data_pdu                     = 0;
      *stat_tx_data_bytes                   = 0;
      *stat_tx_retransmit_pdu_by_status     = 0;
      *stat_tx_retransmit_bytes_by_status   = 0;
      *stat_tx_retransmit_pdu               = 0;
      *stat_tx_retransmit_bytes             = 0;
      *stat_tx_control_pdu                  = 0;
      *stat_tx_control_bytes                = 0;
      *stat_rx_pdcp_sdu                     = 0;
      *stat_rx_pdcp_bytes                   = 0;
      *stat_rx_data_pdus_duplicate          = 0;
      *stat_rx_data_bytes_duplicate         = 0;
      *stat_rx_data_pdu                     = 0;
      *stat_rx_data_bytes                   = 0;
      *stat_rx_data_pdu_dropped             = 0;
      *stat_rx_data_bytes_dropped           = 0;
      *stat_rx_data_pdu_out_of_window       = 0;
      *stat_rx_data_bytes_out_of_window     = 0;
      *stat_rx_control_pdu                  = 0;
      *stat_rx_control_bytes                = 0;
      *stat_timer_poll_retransmit_timed_out = 0;
      *stat_timer_status_prohibit_timed_out = 0;
      return RLC_OP_STATUS_BAD_PARAMETER;
  }
}

//-----------------------------------------------------------------------------
rlc_op_status_t rlc_data_req     (const protocol_ctxt_t *const ctxt_pP,
                                  const srb_flag_t   srb_flagP,
                                  const MBMS_flag_t  MBMS_flagP,
                                  const rb_id_t      rb_idP,
                                  const mui_t        muiP,
                                  confirm_t    confirmP,
                                  sdu_size_t   sdu_sizeP,
                                  mem_block_t *sdu_pP
#if (LTE_RRC_VERSION >= MAKE_VERSION(14, 0, 0))
  ,const uint32_t *const sourceL2Id
  ,const uint32_t *const destinationL2Id
#endif
                                 ) {
  //-----------------------------------------------------------------------------
  mem_block_t           *new_sdu_p    = NULL;
  rlc_mode_t             rlc_mode     = RLC_MODE_NONE;
  rlc_union_t           *rlc_union_p = NULL;
  hash_key_t             key         = HASHTABLE_NOT_A_KEY_VALUE;
  hashtable_rc_t         h_rc;
#if (LTE_RRC_VERSION >= MAKE_VERSION(10, 0, 0))
  rlc_mbms_id_t         *mbms_id_p  = NULL;
  logical_chan_id_t      log_ch_id  = 0;
#endif
#ifdef DEBUG_RLC_DATA_REQ
  LOG_D(RLC,PROTOCOL_CTXT_FMT"rlc_data_req:  rb_id %u (MAX %d), muip %d, confirmP %d, sdu_sizeP %d, sdu_pP %p\n",
        PROTOCOL_CTXT_ARGS(ctxt_pP),
        rb_idP,
        NB_RAB_MAX,
        muiP,
        confirmP,
        sdu_sizeP,
        sdu_pP);
#endif
#if (LTE_RRC_VERSION >= MAKE_VERSION(10, 0, 0))
#else
  AssertFatal(MBMS_flagP == 0, "MBMS_flagP %u", MBMS_flagP);
#endif
#if T_TRACER

  if (ctxt_pP->enb_flag)
    T(T_ENB_RLC_DL, T_INT(ctxt_pP->module_id), T_INT(ctxt_pP->rnti), T_INT(rb_idP), T_INT(sdu_sizeP));

#endif

  if (MBMS_flagP) {
    //AssertFatal (rb_idP < NB_RB_MBMS_MAX, "RB id is too high (%u/%d)!\n", rb_idP, NB_RB_MBMS_MAX);
    if(rb_idP >= NB_RB_MBMS_MAX) {
      LOG_E(RLC, "RB id is too high (%u/%d)!\n", rb_idP, NB_RB_MBMS_MAX);
      return RLC_OP_STATUS_BAD_PARAMETER;
    }
  } else {
    //AssertFatal (rb_idP < NB_RB_MAX, "RB id is too high (%u/%d)!\n", rb_idP, NB_RB_MAX);
    if(rb_idP >= NB_RB_MAX) {
      LOG_E(RLC, "RB id is too high (%u/%d)!\n", rb_idP, NB_RB_MAX);
      return RLC_OP_STATUS_BAD_PARAMETER;
    }
  }

  //DevAssert(sdu_pP != NULL);
  if(sdu_pP == NULL) {
    LOG_E(RLC, "sdu_pP == NULL\n");
    return RLC_OP_STATUS_BAD_PARAMETER;
  }

  //DevCheck(sdu_sizeP > 0, sdu_sizeP, 0, 0);
  if(sdu_sizeP <= 0) {
    LOG_E(RLC, "sdu_sizeP %d, file %s, line %d\n", sdu_sizeP, __FILE__ ,__LINE__);
    return RLC_OP_STATUS_BAD_PARAMETER;
  }

#if (LTE_RRC_VERSION < MAKE_VERSION(10, 0, 0))
  DevCheck(MBMS_flagP == 0, MBMS_flagP, 0, 0);
#endif
  VCD_SIGNAL_DUMPER_DUMP_FUNCTION_BY_NAME(VCD_SIGNAL_DUMPER_FUNCTIONS_RLC_DATA_REQ,VCD_FUNCTION_IN);
#if (LTE_RRC_VERSION >= MAKE_VERSION(10, 0, 0))

  if (MBMS_flagP == TRUE) {
    if (ctxt_pP->enb_flag) {
      log_ch_id = rlc_mbms_enb_get_lcid_by_rb_id(ctxt_pP->module_id,rb_idP);
      mbms_id_p = &rlc_mbms_lcid2service_session_id_eNB[ctxt_pP->module_id][log_ch_id];
    } else {
      log_ch_id = rlc_mbms_ue_get_lcid_by_rb_id(ctxt_pP->rnti,rb_idP);
      mbms_id_p = &rlc_mbms_lcid2service_session_id_ue[ctxt_pP->rnti][log_ch_id];
    }

    key = RLC_COLL_KEY_MBMS_VALUE(ctxt_pP->module_id, ctxt_pP->rnti, ctxt_pP->enb_flag, mbms_id_p->service_id, mbms_id_p->session_id);
  }

  if (sourceL2Id && destinationL2Id) {
    LOG_D (RLC, "RLC_COLL_KEY_VALUE: ctxt_pP->module_id: %d, ctxt_pP->rnti: %d, ctxt_pP->enb_flag: %d, rb_idP:%d, srb_flagP: %d \n \n", ctxt_pP->module_id, ctxt_pP->rnti, ctxt_pP->enb_flag, rb_idP,
           srb_flagP);
    key = RLC_COLL_KEY_VALUE(ctxt_pP->module_id, ctxt_pP->rnti, ctxt_pP->enb_flag, rb_idP, srb_flagP);
    //Thinh's line originally uncommented
    //key = RLC_COLL_KEY_SOURCE_DEST_VALUE(ctxt_pP->module_id, ctxt_pP->rnti, ctxt_pP->enb_flag, rb_idP, *sourceL2Id, *destinationL2Id, srb_flagP);
    //key_lcid = RLC_COLL_KEY_LCID_SOURCE_DEST_VALUE(ctxt_pP->module_id, ctxt_pP->rnti, ctxt_pP->enb_flag, chan_idP, *sourceL2Id, *destinationL2Id, srb_flagP);
  } else
#endif
  {
    LOG_D (RLC, "RLC_COLL_KEY_VALUE: ctxt_pP->module_id: %d, ctxt_pP->rnti: %d, ctxt_pP->enb_flag: %d, rb_idP:%d, srb_flagP: %d \n \n", ctxt_pP->module_id, ctxt_pP->rnti, ctxt_pP->enb_flag, rb_idP,
           srb_flagP);
    key = RLC_COLL_KEY_VALUE(ctxt_pP->module_id, ctxt_pP->rnti, ctxt_pP->enb_flag, rb_idP, srb_flagP);
  }

  h_rc = hashtable_get(rlc_coll_p, key, (void **)&rlc_union_p);

  if (h_rc == HASH_TABLE_OK) {
    rlc_mode = rlc_union_p->mode;
  } else {
    rlc_mode = RLC_MODE_NONE;
    //AssertFatal (0 , "RLC not configured key %ju\n", key);
    LOG_E(RLC, "not configured key %lu\n", key);
    return RLC_OP_STATUS_OUT_OF_RESSOURCES;
  }

  if (MBMS_flagP == 0) {
    LOG_D(RLC, PROTOCOL_CTXT_FMT"[RB %u] Display of rlc_data_req:\n",
          PROTOCOL_CTXT_ARGS(ctxt_pP),
          rb_idP);
#if defined(TRACE_RLC_PAYLOAD)
    rlc_util_print_hex_octets(RLC, (unsigned char *)sdu_pP->data, sdu_sizeP);
#endif
#ifdef DEBUG_RLC_DATA_REQ
    LOG_D(RLC,"RLC_TYPE : %d\n", rlc_mode);
#endif

    switch (rlc_mode) {
      case RLC_MODE_NONE:
        free_mem_block(sdu_pP, __func__);
        LOG_E(RLC, PROTOCOL_CTXT_FMT" Received RLC_MODE_NONE as rlc_type for rb_id %u\n",
              PROTOCOL_CTXT_ARGS(ctxt_pP),
              rb_idP);
        VCD_SIGNAL_DUMPER_DUMP_FUNCTION_BY_NAME(VCD_SIGNAL_DUMPER_FUNCTIONS_RLC_DATA_REQ,VCD_FUNCTION_OUT);
        return RLC_OP_STATUS_BAD_PARAMETER;

      case RLC_MODE_AM:
#ifdef DEBUG_RLC_DATA_REQ
        LOG_D(RLC,"RLC_MODE_AM\n");
#endif
        new_sdu_p = get_free_mem_block (sdu_sizeP + sizeof (struct rlc_am_data_req_alloc), __func__);

        if (new_sdu_p != NULL) {
          // PROCESS OF COMPRESSION HERE:
          memset (new_sdu_p->data, 0, sizeof (struct rlc_am_data_req_alloc));
          memcpy (&new_sdu_p->data[sizeof (struct rlc_am_data_req_alloc)], &sdu_pP->data[0], sdu_sizeP);
          ((struct rlc_am_data_req *) (new_sdu_p->data))->data_size = sdu_sizeP;
          ((struct rlc_am_data_req *) (new_sdu_p->data))->conf = confirmP;
          ((struct rlc_am_data_req *) (new_sdu_p->data))->mui  = muiP;
          ((struct rlc_am_data_req *) (new_sdu_p->data))->data_offset = sizeof (struct rlc_am_data_req_alloc);
          free_mem_block(sdu_pP, __func__);
          rlc_am_data_req(ctxt_pP, &rlc_union_p->rlc.am, new_sdu_p);
          VCD_SIGNAL_DUMPER_DUMP_FUNCTION_BY_NAME(VCD_SIGNAL_DUMPER_FUNCTIONS_RLC_DATA_REQ,VCD_FUNCTION_OUT);
          return RLC_OP_STATUS_OK;
        } else {
          VCD_SIGNAL_DUMPER_DUMP_FUNCTION_BY_NAME(VCD_SIGNAL_DUMPER_FUNCTIONS_RLC_DATA_REQ,VCD_FUNCTION_OUT);
          free_mem_block(sdu_pP, __func__);
          return RLC_OP_STATUS_INTERNAL_ERROR;
        }

        break;

      case RLC_MODE_UM:

        /* TODO: this is a hack, needs better solution. Let's not use too
         * much memory and store at maximum 5 millions bytes.
         */
        /* look for HACK_RLC_UM_LIMIT for others places related to the hack. Please do not remove this comment. */
        if (rlc_um_get_buffer_occupancy(&rlc_union_p->rlc.um) > 5000000) {
          free_mem_block(sdu_pP, __func__);
          return RLC_OP_STATUS_OUT_OF_RESSOURCES;
        }

        new_sdu_p = get_free_mem_block (sdu_sizeP + sizeof (struct rlc_um_data_req_alloc), __func__);

        if (new_sdu_p != NULL) {
          // PROCESS OF COMPRESSION HERE:
          memset (new_sdu_p->data, 0, sizeof (struct rlc_um_data_req_alloc));
          memcpy (&new_sdu_p->data[sizeof (struct rlc_um_data_req_alloc)], &sdu_pP->data[0], sdu_sizeP);
          ((struct rlc_um_data_req *) (new_sdu_p->data))->data_size = sdu_sizeP;
          ((struct rlc_um_data_req *) (new_sdu_p->data))->data_offset = sizeof (struct rlc_um_data_req_alloc);
          free_mem_block(sdu_pP, __func__);
          rlc_um_data_req(ctxt_pP, &rlc_union_p->rlc.um, new_sdu_p);
          //free_mem_block(new_sdu, __func__);
          VCD_SIGNAL_DUMPER_DUMP_FUNCTION_BY_NAME(VCD_SIGNAL_DUMPER_FUNCTIONS_RLC_DATA_REQ,VCD_FUNCTION_OUT);
          return RLC_OP_STATUS_OK;
        } else {
          VCD_SIGNAL_DUMPER_DUMP_FUNCTION_BY_NAME(VCD_SIGNAL_DUMPER_FUNCTIONS_RLC_DATA_REQ,VCD_FUNCTION_OUT);
          free_mem_block(sdu_pP, __func__);
          return RLC_OP_STATUS_INTERNAL_ERROR;
        }

        break;

      case RLC_MODE_TM:
        new_sdu_p = get_free_mem_block (sdu_sizeP + sizeof (struct rlc_tm_data_req_alloc), __func__);

        if (new_sdu_p != NULL) {
          // PROCESS OF COMPRESSION HERE:
          memset (new_sdu_p->data, 0, sizeof (struct rlc_tm_data_req_alloc));
          memcpy (&new_sdu_p->data[sizeof (struct rlc_tm_data_req_alloc)], &sdu_pP->data[0], sdu_sizeP);
          ((struct rlc_tm_data_req *) (new_sdu_p->data))->data_size = sdu_sizeP;
          ((struct rlc_tm_data_req *) (new_sdu_p->data))->data_offset = sizeof (struct rlc_tm_data_req_alloc);
          free_mem_block(sdu_pP, __func__);
          rlc_tm_data_req(ctxt_pP, &rlc_union_p->rlc.tm, new_sdu_p);
          VCD_SIGNAL_DUMPER_DUMP_FUNCTION_BY_NAME(VCD_SIGNAL_DUMPER_FUNCTIONS_RLC_DATA_REQ,VCD_FUNCTION_OUT);
          return RLC_OP_STATUS_OK;
        } else {
          //handle_event(ERROR,"FILE %s FONCTION rlc_data_req() LINE %s : out of memory\n", __FILE__, __LINE__);
          VCD_SIGNAL_DUMPER_DUMP_FUNCTION_BY_NAME(VCD_SIGNAL_DUMPER_FUNCTIONS_RLC_DATA_REQ,VCD_FUNCTION_OUT);
          free_mem_block(sdu_pP, __func__);
          return RLC_OP_STATUS_INTERNAL_ERROR;
        }

        break;

      default:
        free_mem_block(sdu_pP, __func__);
        VCD_SIGNAL_DUMPER_DUMP_FUNCTION_BY_NAME(VCD_SIGNAL_DUMPER_FUNCTIONS_RLC_DATA_REQ,VCD_FUNCTION_OUT);
        return RLC_OP_STATUS_INTERNAL_ERROR;
    }

#if (LTE_RRC_VERSION >= MAKE_VERSION(10, 0, 0))
  } else { /* MBMS_flag != 0 */
    //  LOG_I(RLC,"DUY rlc_data_req: mbms_rb_id in RLC instant is: %d\n", mbms_rb_id);
    if (sdu_pP != NULL) {
      if (sdu_sizeP > 0) {
        LOG_I(RLC,"received a packet with size %d for MBMS \n", sdu_sizeP);
        new_sdu_p = get_free_mem_block (sdu_sizeP + sizeof (struct rlc_um_data_req_alloc), __func__);

        if (new_sdu_p != NULL) {
          // PROCESS OF COMPRESSION HERE:
          memset (new_sdu_p->data, 0, sizeof (struct rlc_um_data_req_alloc));
          memcpy (&new_sdu_p->data[sizeof (struct rlc_um_data_req_alloc)], &sdu_pP->data[0], sdu_sizeP);
          ((struct rlc_um_data_req *) (new_sdu_p->data))->data_size = sdu_sizeP;
          ((struct rlc_um_data_req *) (new_sdu_p->data))->data_offset = sizeof (struct rlc_um_data_req_alloc);
          free_mem_block(sdu_pP, __func__);
          rlc_um_data_req(ctxt_pP, &rlc_union_p->rlc.um, new_sdu_p);
          //free_mem_block(new_sdu, __func__);
          VCD_SIGNAL_DUMPER_DUMP_FUNCTION_BY_NAME(VCD_SIGNAL_DUMPER_FUNCTIONS_RLC_DATA_REQ,VCD_FUNCTION_OUT);
          return RLC_OP_STATUS_OK;
        } else {
          VCD_SIGNAL_DUMPER_DUMP_FUNCTION_BY_NAME(VCD_SIGNAL_DUMPER_FUNCTIONS_RLC_DATA_REQ,VCD_FUNCTION_OUT);
          free_mem_block(sdu_pP, __func__);
          return RLC_OP_STATUS_BAD_PARAMETER;
        }
      } else {
        VCD_SIGNAL_DUMPER_DUMP_FUNCTION_BY_NAME(VCD_SIGNAL_DUMPER_FUNCTIONS_RLC_DATA_REQ,VCD_FUNCTION_OUT);
        return RLC_OP_STATUS_BAD_PARAMETER;
      }
    } else {
      VCD_SIGNAL_DUMPER_DUMP_FUNCTION_BY_NAME(VCD_SIGNAL_DUMPER_FUNCTIONS_RLC_DATA_REQ,VCD_FUNCTION_OUT);
      return RLC_OP_STATUS_BAD_PARAMETER;
    }
  }

#else
  }
  else { /* MBMS_flag != 0 */
    free_mem_block(sdu_pP, __func__);
    LOG_E(RLC, "MBMS_flag != 0 while Rel10/Rel14 is not defined...\n");
    //handle_event(ERROR,"FILE %s FONCTION rlc_data_req() LINE %s : parameter module_id out of bounds :%d\n", __FILE__, __LINE__, module_idP);
    VCD_SIGNAL_DUMPER_DUMP_FUNCTION_BY_NAME(VCD_SIGNAL_DUMPER_FUNCTIONS_RLC_DATA_REQ,VCD_FUNCTION_OUT);
    return RLC_OP_STATUS_BAD_PARAMETER;
  }

#endif
}

//-----------------------------------------------------------------------------
void rlc_data_ind     (
  const protocol_ctxt_t *const ctxt_pP,
  const srb_flag_t  srb_flagP,
  const MBMS_flag_t MBMS_flagP,
  const rb_id_t     rb_idP,
  const sdu_size_t  sdu_sizeP,
  mem_block_t      *sdu_pP) {
  //-----------------------------------------------------------------------------
#if defined(TRACE_RLC_PAYLOAD)
  LOG_D(RLC, PROTOCOL_CTXT_FMT"[%s %u] Display of rlc_data_ind: size %u\n",
        PROTOCOL_CTXT_ARGS(ctxt_pP),
        (srb_flagP) ? "SRB" : "DRB",
        rb_idP,
        sdu_sizeP);
  rlc_util_print_hex_octets(RLC, (unsigned char *)sdu_pP->data, sdu_sizeP);
#endif
#if T_TRACER

  if (ctxt_pP->enb_flag)
    T(T_ENB_RLC_UL, T_INT(ctxt_pP->module_id), T_INT(ctxt_pP->rnti), T_INT(rb_idP), T_INT(sdu_sizeP));

#endif
  pdcp_data_ind (
    ctxt_pP,
    srb_flagP,
    MBMS_flagP,
    rb_idP,
    sdu_sizeP,
    sdu_pP);
}
//-----------------------------------------------------------------------------
void rlc_data_conf     (const protocol_ctxt_t *const ctxt_pP,
                        const srb_flag_t      srb_flagP,
                        const rb_id_t         rb_idP,
                        const mui_t           muiP,
                        const rlc_tx_status_t statusP) {
  //-----------------------------------------------------------------------------
  if (srb_flagP) {
    if (rlc_rrc_data_conf != NULL) {
      rlc_rrc_data_conf (ctxt_pP, rb_idP , muiP, statusP);
    }
  }
}
//-----------------------------------------------------------------------------
int
rlc_module_init (void) {
  //-----------------------------------------------------------------------------
  int          k;
  module_id_t  module_id1;
  /* for no gcc warnings */
  (void)k;
  LOG_D(RLC, "MODULE INIT\n");
  rlc_rrc_data_ind  = NULL;
  rlc_rrc_data_conf = NULL;
<<<<<<< HEAD

  rlc_coll_p = hashtable_create ((LTE_maxDRB + 2) * NUMBER_OF_UE_MAX, NULL, rb_free_rlc_union);
=======
  rlc_coll_p = hashtable_create ((LTE_maxDRB + 2) * 16, NULL, rb_free_rlc_union);

>>>>>>> 9d0c70c9
  //AssertFatal(rlc_coll_p != NULL, "UNRECOVERABLE error, RLC hashtable_create failed");
  if(rlc_coll_p == NULL) {
    LOG_E(RLC, "UNRECOVERABLE error, RLC hashtable_create failed\n");
    return -1;
  }

  for (module_id1=0; module_id1 < MAX_MOBILES_PER_ENB; module_id1++) {
#if (LTE_RRC_VERSION >= MAKE_VERSION(10, 0, 0))

    for (k=0; k < RLC_MAX_MBMS_LC; k++) {
      rlc_mbms_lcid2service_session_id_ue[module_id1][k].service_id = 0;
      rlc_mbms_lcid2service_session_id_ue[module_id1][k].session_id = 0;
    }

    for (k=0; k < NB_RB_MBMS_MAX; k++) {
      rlc_mbms_rbid2lcid_ue[module_id1][k] = RLC_LC_UNALLOCATED;
    }

#endif
  }

  for (module_id1=0; module_id1 < NUMBER_OF_eNB_MAX; module_id1++) {
#if (LTE_RRC_VERSION >= MAKE_VERSION(10, 0, 0))

    for (k=0; k < RLC_MAX_MBMS_LC; k++) {
      rlc_mbms_lcid2service_session_id_eNB[module_id1][k].service_id = 0;
      rlc_mbms_lcid2service_session_id_eNB[module_id1][k].session_id = 0;
    }

    for (k=0; k < NB_RB_MBMS_MAX; k++) {
      rlc_mbms_rbid2lcid_eNB[module_id1][k] = RLC_LC_UNALLOCATED;
    }

#endif
  }

  pool_buffer_init();
  return(0);
}
//-----------------------------------------------------------------------------
void
rlc_module_cleanup (void)
//-----------------------------------------------------------------------------
{
  hashtable_destroy(rlc_coll_p);
}
//-----------------------------------------------------------------------------
void
rlc_layer_init (void) {
  //-----------------------------------------------------------------------------
}
//-----------------------------------------------------------------------------
void
rlc_layer_cleanup (void)
//-----------------------------------------------------------------------------
{
}
<|MERGE_RESOLUTION|>--- conflicted
+++ resolved
@@ -631,13 +631,8 @@
   LOG_D(RLC, "MODULE INIT\n");
   rlc_rrc_data_ind  = NULL;
   rlc_rrc_data_conf = NULL;
-<<<<<<< HEAD
-
   rlc_coll_p = hashtable_create ((LTE_maxDRB + 2) * NUMBER_OF_UE_MAX, NULL, rb_free_rlc_union);
-=======
-  rlc_coll_p = hashtable_create ((LTE_maxDRB + 2) * 16, NULL, rb_free_rlc_union);
-
->>>>>>> 9d0c70c9
+
   //AssertFatal(rlc_coll_p != NULL, "UNRECOVERABLE error, RLC hashtable_create failed");
   if(rlc_coll_p == NULL) {
     LOG_E(RLC, "UNRECOVERABLE error, RLC hashtable_create failed\n");
