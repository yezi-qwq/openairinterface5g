--- conflicted
+++ resolved
@@ -182,9 +182,8 @@
             LOG_D(PHY, "UL_info->crc_ind.crc_indication_body.crc_pdu_list[%d].crc_indication_rel8.crc_flag:%d\n", j, UL_info->crc_ind.crc_indication_body.crc_pdu_list[j].crc_indication_rel8.crc_flag);
 
             if (UL_info->crc_ind.crc_indication_body.crc_pdu_list[j].crc_indication_rel8.crc_flag == 1) { // CRC error indication
-              LOG_D(MAC,"Frame %d, Slot %d Calling rx_sdu (CRC error) \n",UL_info->frame,UL_info->slot);
+              LOG_I(MAC,"Frame %d, Slot %d Calling rx_sdu (CRC error) \n",UL_info->frame,UL_info->slot);
               nr_rx_sdu(UL_info->module_id,
-<<<<<<< HEAD
                      UL_info->CC_id,
                      NFAPI_SFNSF2SFN(UL_info->rx_ind.sfn_sf), //UL_info->frame,
                      NFAPI_SFNSF2SF(UL_info->rx_ind.sfn_sf), //UL_info->slot,
@@ -194,7 +193,7 @@
                      UL_info->rx_ind.rx_indication_body.rx_pdu_list[i].rx_indication_rel8.timing_advance,
                      UL_info->rx_ind.rx_indication_body.rx_pdu_list[i].rx_indication_rel8.ul_cqi);
             } else {
-              LOG_D(MAC,"Frame %d, Slot %d Calling rx_sdu (CRC ok), received length: %d \n",UL_info->frame,UL_info->slot, UL_info->rx_ind.rx_indication_body.rx_pdu_list[i].rx_indication_rel8.length);
+              LOG_I(MAC,"Frame %d, Slot %d Calling rx_sdu (CRC ok), received length: %d \n",UL_info->frame,UL_info->slot, UL_info->rx_ind.rx_indication_body.rx_pdu_list[i].rx_indication_rel8.length);
               nr_rx_sdu(UL_info->module_id,
                      UL_info->CC_id,
                      NFAPI_SFNSF2SFN(UL_info->rx_ind.sfn_sf), //UL_info->frame,
@@ -204,28 +203,6 @@
                      UL_info->rx_ind.rx_indication_body.rx_pdu_list[i].rx_indication_rel8.length,
                      UL_info->rx_ind.rx_indication_body.rx_pdu_list[i].rx_indication_rel8.timing_advance,
                      UL_info->rx_ind.rx_indication_body.rx_pdu_list[i].rx_indication_rel8.ul_cqi);
-=======
-                  UL_info->CC_id,
-                  NFAPI_SFNSF2SFN(UL_info->rx_ind.sfn_sf), //UL_info->frame,
-                  NFAPI_SFNSF2SF(UL_info->rx_ind.sfn_sf), //UL_info->slot,
-                  UL_info->rx_ind.rx_indication_body.rx_pdu_list[i].rx_ue_information.rnti,
-                  (uint8_t *)NULL,
-                  UL_info->rx_ind.rx_indication_body.rx_pdu_list[i].rx_indication_rel8.length,
-                  UL_info->rx_ind.rx_indication_body.rx_pdu_list[i].rx_indication_rel8.timing_advance,
-                  UL_info->rx_ind.rx_indication_body.rx_pdu_list[i].rx_indication_rel8.ul_cqi);
-            }
-            else {
-              LOG_D(MAC,"Frame %d, Slot %d Calling rx_sdu (CRC ok) \n",UL_info->frame,UL_info->slot);
-              nr_rx_sdu(UL_info->module_id,
-                  UL_info->CC_id,
-                  NFAPI_SFNSF2SFN(UL_info->rx_ind.sfn_sf), //UL_info->frame,
-                  NFAPI_SFNSF2SF(UL_info->rx_ind.sfn_sf), //UL_info->slot,
-                  UL_info->rx_ind.rx_indication_body.rx_pdu_list[i].rx_ue_information.rnti,
-                  UL_info->rx_ind.rx_indication_body.rx_pdu_list[i].data,
-                  UL_info->rx_ind.rx_indication_body.rx_pdu_list[i].rx_indication_rel8.length,
-                  UL_info->rx_ind.rx_indication_body.rx_pdu_list[i].rx_indication_rel8.timing_advance,
-                  UL_info->rx_ind.rx_indication_body.rx_pdu_list[i].rx_indication_rel8.ul_cqi);
->>>>>>> f8037ab6
             }
             //printf("rx_indication_rel8.timing_advance %d\n", UL_info->rx_ind.rx_indication_body.rx_pdu_list[i].rx_indication_rel8.timing_advance);
             break;
