--- conflicted
+++ resolved
@@ -78,111 +78,8 @@
 }
 
 
-<<<<<<< HEAD
-void handle_nr_uci(NR_UL_IND_t *UL_info, NR_UE_sched_ctrl_t *sched_ctrl, int target_snrx10) {
-  // TODO
-  int max_harq_rounds = 4; // TODO define macro
-  int num_ucis = UL_info->uci_ind.num_ucis;
-  nfapi_nr_uci_t *uci_list = UL_info->uci_ind.uci_list;
-  uint16_t rnti;
-  int UE_id;
-
-  for (int i = 0; i < num_ucis; i++) {
-    switch (uci_list[i].pdu_type) {
-      case NFAPI_NR_UCI_PDCCH_PDU_TYPE: break;
-
-      case NFAPI_NR_UCI_FORMAT_0_1_PDU_TYPE: {
-        //if (get_softmodem_params()->phy_test == 0) {
-          nfapi_nr_uci_pucch_pdu_format_0_1_t *uci_pdu = &uci_list[i].pucch_pdu_format_0_1;
-          // handle harq
-          int harq_idx_s = 0;
-	  rnti = uci_pdu->rnti;
-	  UE_id = find_nr_UE_id(0,rnti);
-	  sched_ctrl+=UE_id;
-          // tpc (power control)
-          sched_ctrl->tpc1 = nr_get_tpc(target_snrx10,uci_pdu->ul_cqi,30);
-          // iterate over received harq bits
-          for (int harq_bit = 0; harq_bit < uci_pdu->harq->num_harq; harq_bit++) {
-            // search for the right harq process
-            for (int harq_idx = harq_idx_s; harq_idx < NR_MAX_NB_HARQ_PROCESSES; harq_idx++) {
-              // if the gNB received ack with a good confidence or if the max harq rounds was reached
-              if ((UL_info->slot-1) == sched_ctrl->harq_processes[harq_idx].feedback_slot) {
-                if (((uci_pdu->harq->harq_list[harq_bit].harq_value == 1) &&
-                    (uci_pdu->harq->harq_confidence_level == 0)) ||
-                    (sched_ctrl->harq_processes[harq_idx].round == max_harq_rounds)) {
-                  // toggle NDI and reset round
-                  sched_ctrl->harq_processes[harq_idx].ndi ^= 1;
-                  sched_ctrl->harq_processes[harq_idx].round = 0;
-                }
-                else
-                  sched_ctrl->harq_processes[harq_idx].round++;
-                sched_ctrl->harq_processes[harq_idx].is_waiting = 0;
-                harq_idx_s = harq_idx + 1;
-                break;
-              }
-              // if feedback slot processing is aborted
-              else if (((UL_info->slot-1) > sched_ctrl->harq_processes[harq_idx].feedback_slot) &&
-                      (sched_ctrl->harq_processes[harq_idx].is_waiting)) {
-                sched_ctrl->harq_processes[harq_idx].round++;
-                if (sched_ctrl->harq_processes[harq_idx].round == max_harq_rounds) {
-                  sched_ctrl->harq_processes[harq_idx].ndi ^= 1;
-                  sched_ctrl->harq_processes[harq_idx].round = 0;
-                }
-                sched_ctrl->harq_processes[harq_idx].is_waiting = 0;
-              }
-            }
-          }
-        //}
-        break;
-      }
-
-      case NFAPI_NR_UCI_FORMAT_2_3_4_PDU_TYPE: break;
-    }
-  }
-
-  UL_info->uci_ind.num_ucis = 0;
-}
-
-void handle_nr_ul_harq(uint16_t slot, NR_UE_sched_ctrl_t *sched_ctrl, NR_mac_stats_t *stats, nfapi_nr_crc_t crc_pdu) {
-
-  int max_harq_rounds = 4; // TODO define macro
-  uint8_t hrq_id = crc_pdu.harq_id;
-  NR_UE_ul_harq_t *cur_harq = &sched_ctrl->ul_harq_processes[hrq_id];
-  int UE_id = find_nr_UE_id(0,crc_pdu.rnti);
-  stats+=UE_id;
-  if (cur_harq->state==ACTIVE_SCHED) {
-    if (!crc_pdu.tb_crc_status) {
-      cur_harq->ndi ^= 1;
-      cur_harq->round = 0;
-      cur_harq->state = INACTIVE; // passed -> make inactive. can be used by scheduder for next grant
-#ifdef UL_HARQ_PRINT
-      printf("[HARQ HANDLER] Ulharq id %d crc passed, freeing it for scheduler\n",hrq_id);
-#endif
-    } else {
-      cur_harq->round++;
-      cur_harq->state = ACTIVE_NOT_SCHED;
-#ifdef UL_HARQ_PRINT
-      printf("[HARQ HANDLER] Ulharq id %d crc failed, requesting retransmission\n",hrq_id);
-#endif
-    }
-
-    if (!(cur_harq->round<max_harq_rounds)) {
-      cur_harq->ndi ^= 1;
-      cur_harq->state = INACTIVE; // failed after 4 rounds -> make inactive
-      cur_harq->round = 0;
-      LOG_D(MAC,"[HARQ HANDLER] RNTI %x: Ulharq id %d crc failed in all round, freeing it for scheduler\n",crc_pdu.rnti,hrq_id);
-      stats->ulsch_errors++;
-    }
-    return;
-  } else
-    AssertFatal(1,"Incorrect UL HARQ process %d or invalid state %d\n",hrq_id,cur_harq->state);
-}
-
-
 void handle_nr_ulsch(NR_UL_IND_t *UL_info, NR_UE_sched_ctrl_t *sched_ctrl, NR_mac_stats_t *stats) {
-=======
-void handle_nr_ulsch(NR_UL_IND_t *UL_info, NR_UE_sched_ctrl_t *sched_ctrl) {
->>>>>>> 1ffa59c9
+
   if(nfapi_mode == 1) {
     if (UL_info->crc_ind.number_crcs>0) {
       //LOG_D(PHY,"UL_info->crc_ind.crc_indication_body.number_of_crcs:%d CRC_IND:SFN/SF:%d\n", UL_info->crc_ind.crc_indication_body.number_of_crcs, NFAPI_SFNSF2DEC(UL_info->crc_ind.sfn_sf));
