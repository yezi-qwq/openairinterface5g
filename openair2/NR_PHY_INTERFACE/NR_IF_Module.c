/*
 * Licensed to the OpenAirInterface (OAI) Software Alliance under one or more
 * contributor license agreements.  See the NOTICE file distributed with
 * this work for additional information regarding copyright ownership.
 * The OpenAirInterface Software Alliance licenses this file to You under
 * the OAI Public License, Version 1.1  (the "License"); you may not use this file
 * except in compliance with the License.
 * You may obtain a copy of the License at
 *
 *      http://www.openairinterface.org/?page_id=698
 *
 * Unless required by applicable law or agreed to in writing, software
 * distributed under the License is distributed on an "AS IS" BASIS,
 * WITHOUT WARRANTIES OR CONDITIONS OF ANY KIND, either express or implied.
 * See the License for the specific language governing permissions and
 * limitations under the License.
 *-------------------------------------------------------------------------------
 * For more information about the OpenAirInterface (OAI) Software Alliance:
 *      contact@openairinterface.org
 */

/*! \file openair2/NR_PHY_INTERFACE/NR_IF_Module.c
* \brief data structures for PHY/MAC interface modules
* \author EURECOM/NTUST
* \date 2018
* \version 0.1
* \company Eurecom, NTUST
* \email: raymond.knopp@eurecom.fr, kroempa@gmail.com
* \note
* \warning
*/

#include "openair2/NR_PHY_INTERFACE/NR_IF_Module.h"
#include <stdbool.h>
#include <stdlib.h>
#include <string.h>
#include "LAYER2/NR_MAC_gNB/mac_proto.h"
#include "PHY/defs_common.h"
#include "common/platform_constants.h"
#include "common/utils/T/T.h"
#include "executables/softmodem-common.h"
#include "nfapi/oai_integration/gnb_ind_vars.h"
#include "nfapi/oai_integration/vendor_ext.h"
#include "nfapi_interface.h"
#include "openair2/NR_PHY_INTERFACE/nr_sched_response.h"
#include "openair2/PHY_INTERFACE/queue_t.h"
#include "utils.h"

#define MAX_IF_MODULES 100

static NR_IF_Module_t *nr_if_inst[MAX_IF_MODULES];
extern int oai_nfapi_harq_indication(nfapi_harq_indication_t *harq_ind);
extern int oai_nfapi_crc_indication(nfapi_crc_indication_t *crc_ind);
extern int oai_nfapi_cqi_indication(nfapi_cqi_indication_t *cqi_ind);
extern int oai_nfapi_sr_indication(nfapi_sr_indication_t *ind);
extern int oai_nfapi_rx_ind(nfapi_rx_indication_t *ind);
extern int oai_nfapi_nr_slot_indication(nfapi_nr_slot_indication_scf_t *ind);
extern int oai_nfapi_nr_rx_data_indication(nfapi_nr_rx_data_indication_t *ind);
extern int oai_nfapi_nr_crc_indication(nfapi_nr_crc_indication_t *ind);
extern int oai_nfapi_nr_srs_indication(nfapi_nr_srs_indication_t *ind);
extern int oai_nfapi_nr_uci_indication(nfapi_nr_uci_indication_t *ind);
extern int oai_nfapi_nr_rach_indication(nfapi_nr_rach_indication_t *ind);
extern uint8_t nfapi_mode;

static void handle_nr_rach(NR_UL_IND_t *UL_info)
{
  if (NFAPI_MODE == NFAPI_MODE_PNF) {
    if (UL_info->rach_ind.number_of_pdus > 0) {
      LOG_D(PHY,"UL_info->UL_info->rach_ind.number_of_pdus:%d SFN/Slot:%d.%d \n", UL_info->rach_ind.number_of_pdus, UL_info->rach_ind.sfn,UL_info->rach_ind.slot);
      oai_nfapi_nr_rach_indication(&UL_info->rach_ind);
      UL_info->rach_ind.number_of_pdus = 0;
    }
    return;
  }
  if (UL_info->rach_ind.number_of_pdus) {
    int frame_diff = UL_info->frame - UL_info->rach_ind.sfn;
    if (frame_diff < 0) {
      frame_diff += 1024;
    }
    bool in_timewindow = frame_diff == 0 || (frame_diff == 1 && UL_info->slot < 7);

    if (in_timewindow) {
      LOG_D(MAC,
            "UL_info[Frame %d, Slot %d] Calling initiate_ra_proc RACH:SFN/SLOT:%d/%d\n",
            UL_info->frame,
            UL_info->slot,
            UL_info->rach_ind.sfn,
            UL_info->rach_ind.slot);
      for (int i = 0; i < UL_info->rach_ind.number_of_pdus; i++) {
        nfapi_nr_prach_indication_pdu_t *rach = UL_info->rach_ind.pdu_list + i;
        if (rach->num_preamble > 1) {
          LOG_E(MAC, "Not more than 1 preamble per RACH PDU supported, ignoring the rest\n");
        }
        nr_initiate_ra_proc(UL_info->module_id,
                            UL_info->CC_id,
                            UL_info->rach_ind.sfn,
                            UL_info->rach_ind.slot,
                            rach->preamble_list[0].preamble_index,
                            rach->freq_index,
                            rach->symbol_index,
                            rach->preamble_list[0].timing_advance);
      }
<<<<<<< HEAD
      nr_initiate_ra_proc(UL_info->module_id,
                          UL_info->CC_id,
                          UL_info->rach_ind.sfn,
                          UL_info->rach_ind.slot,
                          UL_info->rach_ind.pdu_list[i].preamble_list[0].preamble_index,
                          UL_info->rach_ind.pdu_list[i].freq_index,
                          UL_info->rach_ind.pdu_list[i].symbol_index,
                          UL_info->rach_ind.pdu_list[i].preamble_list[0].timing_advance,
                          UL_info->rach_ind.pdu_list[i].preamble_list[0].preamble_pwr);
=======
>>>>>>> b4bc7c96
    }
  }
}

static void handle_nr_uci(NR_UL_IND_t *UL_info)
{
  if(NFAPI_MODE == NFAPI_MODE_PNF) {
    if (UL_info->uci_ind.num_ucis > 0) {
      LOG_D(PHY,"PNF Sending UL_info->num_ucis:%d PDU_type: %d, SFN/SF:%d.%d \n", UL_info->uci_ind.num_ucis, UL_info->uci_ind.uci_list[0].pdu_type ,UL_info->frame, UL_info->slot);
      oai_nfapi_nr_uci_indication(&UL_info->uci_ind);
      UL_info->uci_ind.num_ucis = 0;
    }
    return;
  }

  const module_id_t mod_id = UL_info->module_id;
  const frame_t frame = UL_info->uci_ind.sfn;
  const sub_frame_t slot = UL_info->uci_ind.slot;
  int num_ucis = UL_info->uci_ind.num_ucis;
  nfapi_nr_uci_t *uci_list = UL_info->uci_ind.uci_list;

  for (int i = 0; i < num_ucis; i++) {
    switch (uci_list[i].pdu_type) {
      case NFAPI_NR_UCI_PUSCH_PDU_TYPE:
        LOG_E(MAC, "%s(): unhandled NFAPI_NR_UCI_PUSCH_PDU_TYPE\n", __func__);
        break;

      case NFAPI_NR_UCI_FORMAT_0_1_PDU_TYPE: {
        const nfapi_nr_uci_pucch_pdu_format_0_1_t *uci_pdu = &uci_list[i].pucch_pdu_format_0_1;
        LOG_D(NR_MAC, "The received uci has sfn slot %d %d, num_ucis %d and pdu_size %d\n",
                UL_info->uci_ind.sfn, UL_info->uci_ind.slot, num_ucis, uci_list[i].pdu_size);
        handle_nr_uci_pucch_0_1(mod_id, frame, slot, uci_pdu);
        break;
      }

        case NFAPI_NR_UCI_FORMAT_2_3_4_PDU_TYPE: {
          const nfapi_nr_uci_pucch_pdu_format_2_3_4_t *uci_pdu = &uci_list[i].pucch_pdu_format_2_3_4;
          handle_nr_uci_pucch_2_3_4(mod_id, frame, slot, uci_pdu);
          break;
        }
      LOG_D(MAC, "UCI handled \n");
    }
  }

  UL_info->uci_ind.num_ucis = 0;

}

static bool crc_sfn_slot_matcher(void *wanted, void *candidate)
{
  nfapi_nr_p7_message_header_t *msg = candidate;
  int sfn_sf = *(int *)wanted;

  switch (msg->message_id) {
    case NFAPI_NR_PHY_MSG_TYPE_CRC_INDICATION: {
      nfapi_nr_crc_indication_t *ind = candidate;
      return NFAPI_SFNSLOT2SFN(sfn_sf) == ind->sfn && NFAPI_SFNSLOT2SLOT(sfn_sf) == ind->slot;
    }

    default:
      LOG_E(NR_MAC, "sfn_slot_match bad ID: %d\n", msg->message_id);
  }
  return false;
}

static void handle_nr_ulsch(NR_UL_IND_t *UL_info)
{
  if(NFAPI_MODE == NFAPI_MODE_PNF) {
    if (UL_info->crc_ind.number_crcs > 0) {
      LOG_D(PHY,"UL_info->UL_info->crc_ind.number_crcs:%d CRC_IND:SFN/Slot:%d.%d\n", UL_info->crc_ind.number_crcs, UL_info->crc_ind.sfn, UL_info->crc_ind.slot);
      oai_nfapi_nr_crc_indication(&UL_info->crc_ind);
      UL_info->crc_ind.number_crcs = 0;
    }

    if (UL_info->rx_ind.number_of_pdus > 0) {
      LOG_D(PHY,"UL_info->rx_ind.number_of_pdus:%d RX_IND:SFN/Slot:%d.%d \n", UL_info->rx_ind.number_of_pdus, UL_info->rx_ind.sfn, UL_info->rx_ind.slot);
      oai_nfapi_nr_rx_data_indication(&UL_info->rx_ind);
      UL_info->rx_ind.number_of_pdus = 0;
    }
    return;
  }

  if (UL_info->rx_ind.number_of_pdus > 0 && UL_info->crc_ind.number_crcs > 0) {
    AssertFatal(UL_info->rx_ind.number_of_pdus == UL_info->crc_ind.number_crcs,
                "number_of_pdus %d, number_crcs %d\n",
                UL_info->rx_ind.number_of_pdus, UL_info->crc_ind.number_crcs);
    for (int i = 0; i < UL_info->rx_ind.number_of_pdus; i++) {
      const nfapi_nr_rx_data_pdu_t *rx = &UL_info->rx_ind.pdu_list[i];
      const nfapi_nr_crc_t *crc = &UL_info->crc_ind.crc_list[i];
      LOG_D(NR_PHY, "UL_info->crc_ind.pdu_list[%d].rnti:%04x "
                    "UL_info->rx_ind.pdu_list[%d].rnti:%04x\n",
                    i, crc->rnti, i, rx->rnti);
      AssertFatal(crc->rnti == rx->rnti, "mis-match between CRC RNTI %04x and RX RNTI %04x\n", crc->rnti, rx->rnti);

      AssertFatal(crc->harq_id == rx->harq_id,
                  "mis-match between CRC HARQ ID %04x and RX HARQ ID %04x\n",
                  crc->harq_id,
                  rx->harq_id);

      LOG_D(NR_MAC,
            "%4d.%2d Calling rx_sdu (CRC %s/tb_crc_status %d)\n",
            UL_info->frame,
            UL_info->slot,
            crc->tb_crc_status ? "error" : "ok",
            crc->tb_crc_status);

      /* if CRC passes, pass PDU, otherwise pass NULL as error indication */
      nr_rx_sdu(UL_info->module_id,
                UL_info->CC_id,
                UL_info->rx_ind.sfn,
                UL_info->rx_ind.slot,
                crc->rnti,
                crc->tb_crc_status ? NULL : rx->pdu,
                rx->pdu_length,
                crc->harq_id,
                crc->timing_advance,
                crc->ul_cqi,
                crc->rssi);
      handle_nr_ul_harq(UL_info->CC_id, UL_info->module_id, UL_info->frame, UL_info->slot, crc);
    }
    UL_info->rx_ind.number_of_pdus = 0;
    UL_info->crc_ind.number_crcs = 0;
  }
}

static void handle_nr_srs(NR_UL_IND_t *UL_info)
{
  if(NFAPI_MODE == NFAPI_MODE_PNF) {
    if (UL_info->srs_ind.number_of_pdus > 0) {
      LOG_D(PHY,"PNF Sending UL_info->srs_ind.number_of_pdus: %d, SFN/SF:%d.%d \n",
            UL_info->srs_ind.number_of_pdus, UL_info->frame, UL_info->slot);
      oai_nfapi_nr_srs_indication(&UL_info->srs_ind);
      UL_info->srs_ind.number_of_pdus = 0;
    }
    return;
  }

  const module_id_t module_id = UL_info->module_id;
  const frame_t frame = UL_info->srs_ind.sfn;
  const sub_frame_t slot = UL_info->srs_ind.slot;
  const int num_srs = UL_info->srs_ind.number_of_pdus;
  nfapi_nr_srs_indication_pdu_t *srs_list = UL_info->srs_ind.pdu_list;

  // from here

  for (int i = 0; i < num_srs; i++) {
    nfapi_nr_srs_indication_pdu_t *srs_ind = &srs_list[i];
    LOG_D(NR_PHY, "(%d.%d) UL_info->srs_ind.pdu_list[%d].rnti: 0x%04x\n", frame, slot, i, srs_ind->rnti);
    handle_nr_srs_measurements(module_id,
                               frame,
                               slot,
                               srs_ind);
  }

  UL_info->srs_ind.number_of_pdus = 0;
}

static void free_unqueued_nfapi_indications(nfapi_nr_rach_indication_t *rach_ind,
                                            nfapi_nr_uci_indication_t *uci_ind,
                                            nfapi_nr_rx_data_indication_t *rx_ind,
                                            nfapi_nr_crc_indication_t *crc_ind) {
  if (rach_ind && rach_ind->number_of_pdus > 0)
  {
    free_and_zero(rach_ind->pdu_list);
    free_and_zero(rach_ind);
  }
  if (uci_ind && uci_ind->num_ucis > 0)
  {
    /* PUCCH fields (HARQ, SR) are freed in handle_nr_uci_pucch_0_1() and
     * handle_nr_uci_pucch_2_3_4() */
    free_and_zero(uci_ind->uci_list);
    free_and_zero(uci_ind);
  }
  if (rx_ind && rx_ind->number_of_pdus > 0)
  {
    for (int i = 0; i < rx_ind->number_of_pdus; ++i) {
      free_and_zero(rx_ind->pdu_list[i].pdu);
    }
    free_and_zero(rx_ind->pdu_list);
    free_and_zero(rx_ind);
  }
  if (crc_ind && crc_ind->number_crcs > 0)
  {
    free_and_zero(crc_ind->crc_list);
    free_and_zero(crc_ind);
  }
}

static void remove_crc_pdu(nfapi_nr_crc_indication_t *crc_ind, int index) {
  AssertFatal(index >= 0, "Invalid index %d\n", index);
  AssertFatal(index < crc_ind->number_crcs, "Invalid index %d\n", index);
  AssertFatal(crc_ind->number_crcs > 0, "Invalid crc_ind->number_crcs %d\n", crc_ind->number_crcs);

  memmove(crc_ind->crc_list + index,
          crc_ind->crc_list + index + 1,
          sizeof(*crc_ind->crc_list) * (crc_ind->number_crcs - index - 1));
  crc_ind->number_crcs--;
}

static void remove_rx_pdu(nfapi_nr_rx_data_indication_t *rx_ind, int index) {
  AssertFatal(index >= 0, "Invalid index %d\n", index);
  AssertFatal(index < rx_ind->number_of_pdus, "Invalid index %d\n", index);
  AssertFatal(rx_ind->number_of_pdus > 0, "Invalid rx_ind->number_of_pdus %d\n", rx_ind->number_of_pdus);

  memmove(rx_ind->pdu_list + index,
          rx_ind->pdu_list + index + 1,
          sizeof(*rx_ind->pdu_list) * (rx_ind->number_of_pdus - index - 1));
  rx_ind->number_of_pdus--;
}

static bool crc_ind_has_rnti(nfapi_nr_crc_indication_t *crc_ind, uint16_t rnti) {
  for (int i = 0; i < crc_ind->number_crcs; i++) {
    if (rnti == crc_ind->crc_list[i].rnti) {
      return true;
    }
  }
  return false;
}

static bool rx_ind_has_rnti(nfapi_nr_rx_data_indication_t *rx_ind, uint16_t rnti) {
  for (int i = 0; i < rx_ind->number_of_pdus; i++) {
    if (rnti == rx_ind->pdu_list[i].rnti) {
      return true;
    }
  }
  return false;
}

static void match_crc_rx_pdu(nfapi_nr_rx_data_indication_t *rx_ind, nfapi_nr_crc_indication_t *crc_ind) {
  AssertFatal(crc_ind->number_crcs > 0 &&  rx_ind->number_of_pdus > 0,
              "Invalid number of crc_ind->number_crcs %d or rx_ind->number_of_pdus %d\n",
              crc_ind->number_crcs, rx_ind->number_of_pdus);
  if (crc_ind->number_crcs > rx_ind->number_of_pdus) {
    int num_unmatched_crcs = 0;
    nfapi_nr_crc_indication_t *crc_ind_unmatched = calloc(1, sizeof(*crc_ind_unmatched));
    crc_ind_unmatched->header = crc_ind->header;
    crc_ind_unmatched->sfn = crc_ind->sfn;
    crc_ind_unmatched->slot = crc_ind->slot;
    crc_ind_unmatched->number_crcs = crc_ind->number_crcs - rx_ind->number_of_pdus;
    crc_ind_unmatched->crc_list = calloc(crc_ind_unmatched->number_crcs, sizeof(nfapi_nr_crc_t));
    for (int i = 0; i < crc_ind->number_crcs; i++) {
      if (!rx_ind_has_rnti(rx_ind, crc_ind->crc_list[i].rnti)) {
          LOG_I(NR_MAC, "crc_ind->crc_list[%d].rnti %x does not match any rx_ind pdu rnti\n",
                i, crc_ind->crc_list[i].rnti);
          crc_ind_unmatched->crc_list[num_unmatched_crcs] = crc_ind->crc_list[i];
          num_unmatched_crcs++;
          remove_crc_pdu(crc_ind, i);
      }
      if (crc_ind->number_crcs == rx_ind->number_of_pdus) {
        break;
      }
    }
    AssertFatal(crc_ind_unmatched->number_crcs == num_unmatched_crcs, "crc_ind num_pdus %d doesnt match %d\n",
                crc_ind_unmatched->number_crcs, num_unmatched_crcs);
    if (!requeue(&gnb_crc_ind_queue, crc_ind_unmatched))
    {
      LOG_E(NR_PHY, "requeue failed for crc_ind_unmatched.\n");
      free_and_zero(crc_ind_unmatched->crc_list);
      free_and_zero(crc_ind_unmatched);
    }
  }
  else if (crc_ind->number_crcs < rx_ind->number_of_pdus) {
    int num_unmatched_rxs = 0;
    nfapi_nr_rx_data_indication_t *rx_ind_unmatched = calloc(1, sizeof(*rx_ind_unmatched));
    rx_ind_unmatched->header = rx_ind->header;
    rx_ind_unmatched->sfn = rx_ind->sfn;
    rx_ind_unmatched->slot = rx_ind->slot;
    rx_ind_unmatched->number_of_pdus = rx_ind->number_of_pdus - crc_ind->number_crcs;
    rx_ind_unmatched->pdu_list = calloc(rx_ind_unmatched->number_of_pdus, sizeof(nfapi_nr_pdu_t));
    for (int i = 0; i < rx_ind->number_of_pdus; i++) {
      if (!crc_ind_has_rnti(crc_ind, rx_ind->pdu_list[i].rnti)) {
        LOG_I(NR_MAC, "rx_ind->pdu_list[%d].rnti %x does not match any crc_ind pdu rnti\n", i, rx_ind->pdu_list[i].rnti);
        rx_ind_unmatched->pdu_list[num_unmatched_rxs] = rx_ind->pdu_list[i];
        num_unmatched_rxs++;
        remove_rx_pdu(rx_ind, i);
      }
      if (rx_ind->number_of_pdus == crc_ind->number_crcs) {
        break;
      }
    }
    AssertFatal(rx_ind_unmatched->number_of_pdus == num_unmatched_rxs, "rx_ind num_pdus %d doesnt match %d\n",
                rx_ind_unmatched->number_of_pdus, num_unmatched_rxs);
    if (!requeue(&gnb_rx_ind_queue, rx_ind_unmatched))
    {
      LOG_E(NR_PHY, "requeue failed for rx_ind_unmatched.\n");
      free_and_zero(rx_ind_unmatched->pdu_list);
      free_and_zero(rx_ind_unmatched);
    }
  }
  else {
    LOG_E(NR_MAC, "The number of crc pdus %d = the number of rx pdus %d\n",
          crc_ind->number_crcs, rx_ind->number_of_pdus);
  }
}

static void run_scheduler(module_id_t module_id, int CC_id, int frame, int slot)
{
  NR_IF_Module_t *ifi = nr_if_inst[module_id];

  LOG_D(NR_MAC, "Calling scheduler for %d.%d\n", frame, slot);
  NR_Sched_Rsp_t *sched_info = allocate_sched_response();

  // clear UL DCI prior to handling ULSCH
  sched_info->UL_dci_req.numPdus = 0;
  gNB_dlsch_ulsch_scheduler(module_id, frame, slot, sched_info);
  ifi->CC_mask = 0;
  sched_info->module_id = module_id;
  sched_info->CC_id = CC_id;
  sched_info->frame = frame;
  sched_info->slot = slot;
  /*
  sched_info->DL_req      = &mac->DL_req[CC_id];
  sched_info->UL_dci_req  = &mac->UL_dci_req[CC_id];

  sched_info->UL_tti_req  = mac->UL_tti_req[CC_id];

  sched_info->TX_req      = &mac->TX_req[CC_id];
  */
#ifdef DUMP_FAPI
  dump_dl(sched_info);
#endif

  AssertFatal(ifi->NR_Schedule_response != NULL, "nr_schedule_response is null (mod %d, cc %d)\n", module_id, CC_id);
  ifi->NR_Schedule_response(sched_info);

  LOG_D(NR_PHY,
        "NR_Schedule_response: SFN SLOT:%d %d dl_pdus:%d\n",
        sched_info->frame,
        sched_info->slot,
        sched_info->DL_req.dl_tti_request_body.nPDUs);
}

void NR_UL_indication(NR_UL_IND_t *UL_info) {
  AssertFatal(UL_info!=NULL,"UL_info is null\n");
  module_id_t module_id = UL_info->module_id;
  int CC_id = UL_info->CC_id;

  LOG_D(NR_PHY,"SFN/SLOT:%d.%d module_id:%d CC_id:%d UL_info[rach_pdus:%zu rx_ind:%zu crcs:%zu]\n",
        UL_info->frame, UL_info->slot,
        module_id, CC_id,
        gnb_rach_ind_queue.num_items,
        gnb_rx_ind_queue.num_items,
        gnb_crc_ind_queue.num_items);

  nfapi_nr_rach_indication_t *rach_ind = NULL;
  nfapi_nr_uci_indication_t *uci_ind = NULL;
  nfapi_nr_rx_data_indication_t *rx_ind = NULL;
  nfapi_nr_crc_indication_t *crc_ind = NULL;
  if (get_softmodem_params()->emulate_l1 || NFAPI_MODE == NFAPI_MODE_AERIAL)
  {
    if (gnb_rach_ind_queue.num_items > 0) {
      LOG_D(NR_MAC, "gnb_rach_ind_queue size = %zu\n", gnb_rach_ind_queue.num_items);
      rach_ind = get_queue(&gnb_rach_ind_queue);
      AssertFatal(rach_ind->number_of_pdus > 0, "Invalid number of PDUs\n");
      UL_info->rach_ind = *rach_ind;
    }
    if (gnb_uci_ind_queue.num_items > 0) {
      LOG_D(NR_MAC, "gnb_uci_ind_queue size = %zu\n", gnb_uci_ind_queue.num_items);
      uci_ind = get_queue(&gnb_uci_ind_queue);
      AssertFatal(uci_ind->num_ucis > 0, "Invalid number of PDUs\n");
      UL_info->uci_ind = *uci_ind;
    }
    if (gnb_rx_ind_queue.num_items > 0 && gnb_crc_ind_queue.num_items > 0) {
      LOG_D(NR_MAC, "gnb_rx_ind_queue size = %zu and gnb_crc_ind_queue size = %zu\n",
            gnb_rx_ind_queue.num_items, gnb_crc_ind_queue.num_items);
      rx_ind = get_queue(&gnb_rx_ind_queue);
      int sfn_slot = NFAPI_SFNSLOT2HEX(rx_ind->sfn, rx_ind->slot);
      crc_ind = unqueue_matching(&gnb_crc_ind_queue,
                                 MAX_QUEUE_SIZE,
                                 crc_sfn_slot_matcher,
                                 &sfn_slot);
      if (!crc_ind) {
        LOG_I(NR_PHY, "No crc indication with the same SFN SLOT of rx indication %u %u\n", rx_ind->sfn, rx_ind->slot);
        requeue(&gnb_rx_ind_queue, rx_ind);
      }
      else {
        AssertFatal(rx_ind->number_of_pdus > 0, "Invalid number of PDUs\n");
        AssertFatal(crc_ind->number_crcs > 0, "Invalid number of PDUs\n");
        if (crc_ind->number_crcs != rx_ind->number_of_pdus)
          match_crc_rx_pdu(rx_ind, crc_ind);
        UL_info->rx_ind = *rx_ind;
        UL_info->crc_ind = *crc_ind;
      }
    }
  }

  handle_nr_rach(UL_info);
  handle_nr_uci(UL_info);
  handle_nr_ulsch(UL_info);
  handle_nr_srs(UL_info);

  if (get_softmodem_params()->emulate_l1 || NFAPI_MODE == NFAPI_MODE_AERIAL) {
    free_unqueued_nfapi_indications(rach_ind, uci_ind, rx_ind, crc_ind);
  }
}

NR_IF_Module_t *NR_IF_Module_init(int Mod_id) {
  AssertFatal(Mod_id<MAX_MODULES,"Asking for Module %d > %d\n",Mod_id,MAX_IF_MODULES);
  LOG_D(PHY, "Installing callbacks for IF_Module - UL_indication\n");

  if (nr_if_inst[Mod_id]==NULL) {
    nr_if_inst[Mod_id] = (NR_IF_Module_t*)malloc(sizeof(NR_IF_Module_t));
    memset((void*)nr_if_inst[Mod_id],0,sizeof(NR_IF_Module_t));

    LOG_D(MAC, "Allocating shared L1/L2 interface structure for instance %d @ %p\n", Mod_id, nr_if_inst[Mod_id]);

    nr_if_inst[Mod_id]->CC_mask=0;
    nr_if_inst[Mod_id]->NR_UL_indication = NR_UL_indication;
    nr_if_inst[Mod_id]->NR_slot_indication = run_scheduler;
    AssertFatal(pthread_mutex_init(&nr_if_inst[Mod_id]->if_mutex,NULL)==0,
                "allocation of nr_if_inst[%d]->if_mutex fails\n",Mod_id);
  }

  init_sched_response();

  return nr_if_inst[Mod_id];
}<|MERGE_RESOLUTION|>--- conflicted
+++ resolved
@@ -98,20 +98,9 @@
                             rach->preamble_list[0].preamble_index,
                             rach->freq_index,
                             rach->symbol_index,
-                            rach->preamble_list[0].timing_advance);
-      }
-<<<<<<< HEAD
-      nr_initiate_ra_proc(UL_info->module_id,
-                          UL_info->CC_id,
-                          UL_info->rach_ind.sfn,
-                          UL_info->rach_ind.slot,
-                          UL_info->rach_ind.pdu_list[i].preamble_list[0].preamble_index,
-                          UL_info->rach_ind.pdu_list[i].freq_index,
-                          UL_info->rach_ind.pdu_list[i].symbol_index,
-                          UL_info->rach_ind.pdu_list[i].preamble_list[0].timing_advance,
-                          UL_info->rach_ind.pdu_list[i].preamble_list[0].preamble_pwr);
-=======
->>>>>>> b4bc7c96
+                            rach->preamble_list[0].timing_advance,
+                            rach->preamble_list[0].preamble_pwr);
+      }
     }
   }
 }
