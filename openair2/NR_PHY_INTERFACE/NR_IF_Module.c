/*
 * Licensed to the OpenAirInterface (OAI) Software Alliance under one or more
 * contributor license agreements.  See the NOTICE file distributed with
 * this work for additional information regarding copyright ownership.
 * The OpenAirInterface Software Alliance licenses this file to You under
 * the OAI Public License, Version 1.1  (the "License"); you may not use this file
 * except in compliance with the License.
 * You may obtain a copy of the License at
 *
 *      http://www.openairinterface.org/?page_id=698
 *
 * Unless required by applicable law or agreed to in writing, software
 * distributed under the License is distributed on an "AS IS" BASIS,
 * WITHOUT WARRANTIES OR CONDITIONS OF ANY KIND, either express or implied.
 * See the License for the specific language governing permissions and
 * limitations under the License.
 *-------------------------------------------------------------------------------
 * For more information about the OpenAirInterface (OAI) Software Alliance:
 *      contact@openairinterface.org
 */

/*! \file openair2/NR_PHY_INTERFACE/NR_IF_Module.c
* \brief data structures for PHY/MAC interface modules
* \author EURECOM/NTUST
* \date 2018
* \version 0.1
* \company Eurecom, NTUST
* \email: raymond.knopp@eurecom.fr, kroempa@gmail.com
* \note
* \warning
*/

#include "openair1/SCHED_NR/fapi_nr_l1.h"
#include "openair2/NR_PHY_INTERFACE/NR_IF_Module.h"
#include "LAYER2/NR_MAC_COMMON/nr_mac_extern.h"
#include "LAYER2/NR_MAC_gNB/mac_proto.h"
#include "common/ran_context.h"
#include "executables/softmodem-common.h"
#include "nfapi/oai_integration/vendor_ext.h" 

#define MAX_IF_MODULES 100
//#define UL_HARQ_PRINT

static NR_IF_Module_t *nr_if_inst[MAX_IF_MODULES];
static NR_Sched_Rsp_t NR_Sched_INFO[MAX_IF_MODULES][MAX_NUM_CCs];
extern int oai_nfapi_harq_indication(nfapi_harq_indication_t *harq_ind);
extern int oai_nfapi_crc_indication(nfapi_crc_indication_t *crc_ind);
extern int oai_nfapi_cqi_indication(nfapi_cqi_indication_t *cqi_ind);
extern int oai_nfapi_sr_indication(nfapi_sr_indication_t *ind);
extern int oai_nfapi_rx_ind(nfapi_rx_indication_t *ind);
extern uint8_t nfapi_mode;
extern uint16_t sf_ahead;
extern uint16_t sl_ahead;

void handle_nr_rach(NR_UL_IND_t *UL_info) {

  if (UL_info->rach_ind.number_of_pdus>0) {
    LOG_D(MAC,"UL_info[Frame %d, Slot %d] Calling initiate_ra_proc RACH:SFN/SLOT:%d/%d\n",UL_info->frame,UL_info->slot, UL_info->rach_ind.sfn,UL_info->rach_ind.slot);
    int npdus = UL_info->rach_ind.number_of_pdus;
    for(int i = 0; i < npdus; i++) {
      UL_info->rach_ind.number_of_pdus--;
      if (UL_info->rach_ind.pdu_list[i].num_preamble>0)
      AssertFatal(UL_info->rach_ind.pdu_list[i].num_preamble==1,
                  "More than 1 preamble not supported\n");
    
      nr_initiate_ra_proc(UL_info->module_id,
                          UL_info->CC_id,
                          UL_info->rach_ind.sfn,
                          UL_info->rach_ind.slot,
                          UL_info->rach_ind.pdu_list[i].preamble_list[0].preamble_index,
                          UL_info->rach_ind.pdu_list[i].freq_index,
                          UL_info->rach_ind.pdu_list[i].symbol_index,
                          UL_info->rach_ind.pdu_list[i].preamble_list[0].timing_advance);
    }
  }
}


void handle_nr_uci(NR_UL_IND_t *UL_info)
{
  const module_id_t mod_id = UL_info->module_id;
  const frame_t frame = UL_info->frame;
  const sub_frame_t slot = UL_info->slot;
  int num_ucis = UL_info->uci_ind.num_ucis;
  nfapi_nr_uci_t *uci_list = UL_info->uci_ind.uci_list;

  for (int i = 0; i < num_ucis; i++) {
    switch (uci_list[i].pdu_type) {
      case NFAPI_NR_UCI_PUSCH_PDU_TYPE:
        LOG_E(MAC, "%s(): unhandled NFAPI_NR_UCI_PUSCH_PDU_TYPE\n", __func__);
        break;

      case NFAPI_NR_UCI_FORMAT_0_1_PDU_TYPE: {
        const nfapi_nr_uci_pucch_pdu_format_0_1_t *uci_pdu = &uci_list[i].pucch_pdu_format_0_1;
        handle_nr_uci_pucch_0_1(mod_id, frame, slot, uci_pdu);
        break;
      }

      case NFAPI_NR_UCI_FORMAT_2_3_4_PDU_TYPE: {
        const nfapi_nr_uci_pucch_pdu_format_2_3_4_t *uci_pdu = &uci_list[i].pucch_pdu_format_2_3_4;
        handle_nr_uci_pucch_2_3_4(mod_id, frame, slot, uci_pdu);
        break;
      }
    }
  }

  UL_info->uci_ind.num_ucis = 0;
<<<<<<< HEAD

  // mark corresponding PUCCH resources as free
  // NOTE: we just assume it is BWP ID 0 and 1, to be revised for multiple BWPs
  RC.nrmac[mod_id]->pucch_index_used[0][slot] = 0;
  RC.nrmac[mod_id]->pucch_index_used[1][slot] = 0;
=======
>>>>>>> cf1822be
}


void handle_nr_ulsch(NR_UL_IND_t *UL_info)
{
  if (UL_info->rx_ind.number_of_pdus > 0 && UL_info->crc_ind.number_crcs > 0) {
    for (int i = 0; i < UL_info->rx_ind.number_of_pdus; i++) {
      for (int j = 0; j < UL_info->crc_ind.number_crcs; j++) {
        // find crc_indication j corresponding rx_indication i
        const nfapi_nr_rx_data_pdu_t *rx = &UL_info->rx_ind.pdu_list[i];
        const nfapi_nr_crc_t *crc = &UL_info->crc_ind.crc_list[j];
        LOG_D(PHY,
              "UL_info->crc_ind.pdu_list[%d].rnti:%04x "
              "UL_info->rx_ind.pdu_list[%d].rnti:%04x\n",
              j,
              crc->rnti,
              i,
              rx->rnti);

        if (crc->rnti != rx->rnti)
          continue;

        LOG_D(MAC,
              "%4d.%2d Calling rx_sdu (CRC %s/tb_crc_status %d)\n",
              UL_info->frame,
              UL_info->slot,
              crc->tb_crc_status ? "error" : "ok",
              crc->tb_crc_status);

        /* if CRC passes, pass PDU, otherwise pass NULL as error indication */
        nr_rx_sdu(UL_info->module_id,
                  UL_info->CC_id,
                  UL_info->rx_ind.sfn,
                  UL_info->rx_ind.slot,
                  rx->rnti,
                  crc->tb_crc_status ? NULL : rx->pdu,
                  rx->pdu_length,
                  rx->timing_advance,
                  rx->ul_cqi,
                  rx->rssi);
        handle_nr_ul_harq(UL_info->module_id, UL_info->frame, UL_info->slot, crc);
        break;
      } //    for (j=0;j<UL_info->crc_ind.number_crcs;j++)
    } //   for (i=0;i<UL_info->rx_ind.number_of_pdus;i++)

    UL_info->crc_ind.number_crcs = 0;
    UL_info->rx_ind.number_of_pdus = 0;
  } else if (UL_info->rx_ind.number_of_pdus != 0
             || UL_info->crc_ind.number_crcs != 0) {
    LOG_E(PHY,
          "hoping not to have mis-match between CRC ind and RX ind - "
          "hopefully the missing message is coming shortly "
          "rx_ind:%d(SFN/SL:%d/%d) crc_ind:%d(SFN/SL:%d/%d) \n",
          UL_info->rx_ind.number_of_pdus,
          UL_info->rx_ind.sfn,
          UL_info->rx_ind.slot,
          UL_info->crc_ind.number_crcs,
          UL_info->rx_ind.sfn,
          UL_info->rx_ind.slot);
  }
}

void NR_UL_indication(NR_UL_IND_t *UL_info) {
  AssertFatal(UL_info!=NULL,"UL_INFO is null\n");
#ifdef DUMP_FAPI
  dump_ul(UL_info);
#endif
  module_id_t      module_id   = UL_info->module_id;
  int              CC_id       = UL_info->CC_id;
  NR_Sched_Rsp_t   *sched_info = &NR_Sched_INFO[module_id][CC_id];
  NR_IF_Module_t   *ifi        = nr_if_inst[module_id];
  gNB_MAC_INST     *mac        = RC.nrmac[module_id];
  LOG_D(PHY,"SFN/SF:%d%d module_id:%d CC_id:%d UL_info[rach_pdus:%d rx_ind:%d crcs:%d]\n",
        UL_info->frame,UL_info->slot,
        module_id,CC_id, UL_info->rach_ind.number_of_pdus,
        UL_info->rx_ind.number_of_pdus, UL_info->crc_ind.number_crcs);

  if (NFAPI_MODE != NFAPI_MODE_PNF) {
    if (ifi->CC_mask==0) {
      ifi->current_frame    = UL_info->frame;
      ifi->current_slot = UL_info->slot;
    } else {
      AssertFatal(UL_info->frame != ifi->current_frame,"CC_mask %x is not full and frame has changed\n",ifi->CC_mask);
      AssertFatal(UL_info->slot != ifi->current_slot,"CC_mask %x is not full and slot has changed\n",ifi->CC_mask);
    }

    ifi->CC_mask |= (1<<CC_id);
  }

  handle_nr_rach(UL_info);
  
  handle_nr_uci(UL_info);
  // clear HI prior to handling ULSCH
  mac->UL_dci_req[CC_id].numPdus = 0;
  handle_nr_ulsch(UL_info);

  if (NFAPI_MODE != NFAPI_MODE_PNF) {
    if (ifi->CC_mask == ((1<<MAX_NUM_CCs)-1)) {
      /*
      eNB_dlsch_ulsch_scheduler(module_id,
          (UL_info->frame+((UL_info->slot>(9-sl_ahead))?1:0)) % 1024,
          (UL_info->slot+sl_ahead)%10);
      */
      nfapi_nr_config_request_scf_t *cfg = &mac->config[CC_id];
      int spf = get_spf(cfg);
      gNB_dlsch_ulsch_scheduler(module_id,
				(UL_info->frame+((UL_info->slot>(spf-1-sl_ahead))?1:0)) % 1024,
				(UL_info->slot+sl_ahead)%spf);
      
      ifi->CC_mask            = 0;
      sched_info->module_id   = module_id;
      sched_info->CC_id       = CC_id;
      sched_info->frame       = (UL_info->frame + ((UL_info->slot>(spf-1-sl_ahead)) ? 1 : 0)) % 1024;
      sched_info->slot        = (UL_info->slot+sl_ahead)%spf;
      sched_info->DL_req      = &mac->DL_req[CC_id];
      sched_info->UL_dci_req  = &mac->UL_dci_req[CC_id];

      sched_info->UL_tti_req  = mac->UL_tti_req[CC_id];

      sched_info->TX_req      = &mac->TX_req[CC_id];
#ifdef DUMP_FAPI
      dump_dl(sched_info);
#endif

      if (ifi->NR_Schedule_response) {
        AssertFatal(ifi->NR_Schedule_response!=NULL,
                    "nr_schedule_response is null (mod %d, cc %d)\n",
                    module_id,
                    CC_id);
        ifi->NR_Schedule_response(sched_info);
      }

      LOG_D(PHY,"NR_Schedule_response: SFN_SF:%d%d dl_pdus:%d\n",
	    sched_info->frame,
	    sched_info->slot,
	    sched_info->DL_req->dl_tti_request_body.nPDUs);
    }
  }
}

NR_IF_Module_t *NR_IF_Module_init(int Mod_id) {
  AssertFatal(Mod_id<MAX_MODULES,"Asking for Module %d > %d\n",Mod_id,MAX_IF_MODULES);
  LOG_I(PHY,"Installing callbacks for IF_Module - UL_indication\n");

  if (nr_if_inst[Mod_id]==NULL) {
    nr_if_inst[Mod_id] = (NR_IF_Module_t*)malloc(sizeof(NR_IF_Module_t));
    memset((void*)nr_if_inst[Mod_id],0,sizeof(NR_IF_Module_t));

    LOG_I(MAC,"Allocating shared L1/L2 interface structure for instance %d @ %p\n",Mod_id,nr_if_inst[Mod_id]);

    nr_if_inst[Mod_id]->CC_mask=0;
    nr_if_inst[Mod_id]->NR_UL_indication = NR_UL_indication;
    AssertFatal(pthread_mutex_init(&nr_if_inst[Mod_id]->if_mutex,NULL)==0,
                "allocation of nr_if_inst[%d]->if_mutex fails\n",Mod_id);
  }

  return nr_if_inst[Mod_id];
}<|MERGE_RESOLUTION|>--- conflicted
+++ resolved
@@ -105,16 +105,7 @@
   }
 
   UL_info->uci_ind.num_ucis = 0;
-<<<<<<< HEAD
-
-  // mark corresponding PUCCH resources as free
-  // NOTE: we just assume it is BWP ID 0 and 1, to be revised for multiple BWPs
-  RC.nrmac[mod_id]->pucch_index_used[0][slot] = 0;
-  RC.nrmac[mod_id]->pucch_index_used[1][slot] = 0;
-=======
->>>>>>> cf1822be
-}
-
+}
 
 void handle_nr_ulsch(NR_UL_IND_t *UL_info)
 {
