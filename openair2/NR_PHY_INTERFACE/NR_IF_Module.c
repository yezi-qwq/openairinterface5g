/*
 * Licensed to the OpenAirInterface (OAI) Software Alliance under one or more
 * contributor license agreements.  See the NOTICE file distributed with
 * this work for additional information regarding copyright ownership.
 * The OpenAirInterface Software Alliance licenses this file to You under
 * the OAI Public License, Version 1.1  (the "License"); you may not use this file
 * except in compliance with the License.
 * You may obtain a copy of the License at
 *
 *      http://www.openairinterface.org/?page_id=698
 *
 * Unless required by applicable law or agreed to in writing, software
 * distributed under the License is distributed on an "AS IS" BASIS,
 * WITHOUT WARRANTIES OR CONDITIONS OF ANY KIND, either express or implied.
 * See the License for the specific language governing permissions and
 * limitations under the License.
 *-------------------------------------------------------------------------------
 * For more information about the OpenAirInterface (OAI) Software Alliance:
 *      contact@openairinterface.org
 */

/*! \file openair2/NR_PHY_INTERFACE/NR_IF_Module.c
* \brief data structures for PHY/MAC interface modules
* \author EURECOM/NTUST
* \date 2018
* \version 0.1
* \company Eurecom, NTUST
* \email: raymond.knopp@eurecom.fr, kroempa@gmail.com
* \note
* \warning
*/

#include "openair1/SCHED_NR/fapi_nr_l1.h"
#include "openair2/NR_PHY_INTERFACE/NR_IF_Module.h"
#include "LAYER2/NR_MAC_COMMON/nr_mac_extern.h"
#include "LAYER2/NR_MAC_gNB/mac_proto.h"
#include "common/ran_context.h"
#include "executables/softmodem-common.h"
#include "nfapi/oai_integration/vendor_ext.h" 
#include "nfapi/oai_integration/gnb_ind_vars.h"
#include "openair2/PHY_INTERFACE/queue.h"

#define MAX_IF_MODULES 100
//#define UL_HARQ_PRINT

static NR_IF_Module_t *nr_if_inst[MAX_IF_MODULES];
static NR_Sched_Rsp_t NR_Sched_INFO[MAX_IF_MODULES][MAX_NUM_CCs];
extern int oai_nfapi_harq_indication(nfapi_harq_indication_t *harq_ind);
extern int oai_nfapi_crc_indication(nfapi_crc_indication_t *crc_ind);
extern int oai_nfapi_cqi_indication(nfapi_cqi_indication_t *cqi_ind);
extern int oai_nfapi_sr_indication(nfapi_sr_indication_t *ind);
extern int oai_nfapi_rx_ind(nfapi_rx_indication_t *ind);
extern int oai_nfapi_nr_slot_indication(nfapi_nr_slot_indication_scf_t *ind);
extern int oai_nfapi_nr_rx_data_indication(nfapi_nr_rx_data_indication_t *ind);
extern int oai_nfapi_nr_crc_indication(nfapi_nr_crc_indication_t *ind);
extern int oai_nfapi_nr_srs_indication(nfapi_nr_srs_indication_t *ind);
extern int oai_nfapi_nr_uci_indication(nfapi_nr_uci_indication_t *ind);
extern int oai_nfapi_nr_rach_indication(nfapi_nr_rach_indication_t *ind);
extern uint8_t nfapi_mode;
extern uint16_t sf_ahead;
extern uint16_t sl_ahead;


void handle_nr_rach(NR_UL_IND_t *UL_info)
{
  if (gnb_rach_ind_queue.num_items ==0)
    return; 
  LOG_I(NR_MAC, "gnb_rach_ind_queue size = %zu\n", gnb_rach_ind_queue.num_items);
  nfapi_nr_rach_indication_t *rach_ind = get_queue(&gnb_rach_ind_queue);
  NR_UL_IND_t UL_INFO;
  UL_INFO.rach_ind = *rach_ind;
  UL_INFO.frame = rach_ind->sfn;
  UL_INFO.slot = rach_ind->slot;
  UL_INFO.module_id = UL_info->module_id;
  UL_INFO.CC_id = UL_info->CC_id;

  int frame_diff = UL_info->frame - rach_ind->sfn;
  if (frame_diff < 0)
  {
    frame_diff += 1024;
  }
  bool in_timewindow = frame_diff == 0 || (frame_diff == 1 && UL_info->slot < 7);

  if (UL_INFO.rach_ind.number_of_pdus>0 && in_timewindow) {
    LOG_I(MAC,"UL_info[Frame %d, Slot %d] Calling initiate_ra_proc RACH:SFN/SLOT:%d/%d\n",
          UL_info->frame, UL_info->slot, UL_INFO.rach_ind.sfn, UL_INFO.rach_ind.slot);
    int npdus = UL_INFO.rach_ind.number_of_pdus;
    for(int i = 0; i < npdus; i++) {
      UL_INFO.rach_ind.number_of_pdus--;
      if (UL_INFO.rach_ind.pdu_list[i].num_preamble>0)
      AssertFatal(UL_INFO.rach_ind.pdu_list[i].num_preamble==1,
                  "More than 1 preamble not supported\n");
    
      nr_initiate_ra_proc(UL_INFO.module_id,
                          UL_INFO.CC_id,
                          UL_INFO.rach_ind.sfn,
                          UL_INFO.rach_ind.slot,
                          UL_INFO.rach_ind.pdu_list[i].preamble_list[0].preamble_index,
                          UL_INFO.rach_ind.pdu_list[i].freq_index,
                          UL_INFO.rach_ind.pdu_list[i].symbol_index,
                          UL_INFO.rach_ind.pdu_list[i].preamble_list[0].timing_advance);
    }
  }
  if (rach_ind && rach_ind->number_of_pdus > 0)
  {
    for(int i = 0; i < rach_ind->number_of_pdus; i++)
      free(rach_ind->pdu_list[i].preamble_list);
    free(rach_ind->pdu_list);
  }
  free(rach_ind);
}


void handle_nr_uci(NR_UL_IND_t *UL_info)
{
  if (gnb_uci_ind_queue.num_items ==0)
    return; 
  LOG_I(NR_MAC, "gnb_uci_ind_queue size = %zu\n", gnb_uci_ind_queue.num_items);
  nfapi_nr_uci_indication_t *uci_ind = get_queue(&gnb_uci_ind_queue);
  NR_UL_IND_t UL_INFO;
  UL_INFO.uci_ind = *uci_ind;

  const module_id_t mod_id = UL_info->module_id;
  const frame_t frame = UL_INFO.uci_ind.sfn;
  const sub_frame_t slot = UL_INFO.uci_ind.slot;
  int num_ucis = UL_INFO.uci_ind.num_ucis;
  nfapi_nr_uci_t *uci_list = UL_INFO.uci_ind.uci_list;

  for (int i = 0; i < num_ucis; i++) {
    switch (uci_list[i].pdu_type) {
      case NFAPI_NR_UCI_PUSCH_PDU_TYPE:
        LOG_E(MAC, "%s(): unhandled NFAPI_NR_UCI_PUSCH_PDU_TYPE\n", __func__);
        break;

      case NFAPI_NR_UCI_FORMAT_0_1_PDU_TYPE: {
        const nfapi_nr_uci_pucch_pdu_format_0_1_t *uci_pdu = &uci_list[i].pucch_pdu_format_0_1;
        LOG_I(NR_MAC, "The received uci has sfn slot %d %d, num_ucis %d and pdu_size %d\n",
                UL_INFO.uci_ind.sfn, UL_INFO.uci_ind.slot, num_ucis, uci_list[i].pdu_size);
        handle_nr_uci_pucch_0_1(mod_id, frame, slot, uci_pdu);
        break;
      }

        case NFAPI_NR_UCI_FORMAT_2_3_4_PDU_TYPE: {
          const nfapi_nr_uci_pucch_pdu_format_2_3_4_t *uci_pdu = &uci_list[i].pucch_pdu_format_2_3_4;
          handle_nr_uci_pucch_2_3_4(mod_id, frame, slot, uci_pdu);
          break;
        }
      LOG_D(MAC, "UCI handled \n");
    }
  }

  for (int i = 0; i < num_ucis; i++) {
    switch (uci_list[i].pdu_type) {
      case NFAPI_NR_UCI_FORMAT_0_1_PDU_TYPE:
        if (uci_list[i].pucch_pdu_format_0_1.harq) {
<<<<<<< HEAD
        free(uci_list[i].pucch_pdu_format_0_1.harq->harq_list);
        uci_list[i].pucch_pdu_format_0_1.harq->harq_list = NULL;
        free(uci_list[i].pucch_pdu_format_0_1.harq);
        uci_list[i].pucch_pdu_format_0_1.harq = NULL;
        }
        if (uci_list[i].pucch_pdu_format_0_1.sr) {
          free(uci_list[i].pucch_pdu_format_0_1.sr);
          uci_list[i].pucch_pdu_format_0_1.sr = NULL;
        }
=======
          free(uci_list[i].pucch_pdu_format_0_1.harq->harq_list);
          uci_list[i].pucch_pdu_format_0_1.harq->harq_list = NULL;
        }
        free(uci_list[i].pucch_pdu_format_0_1.harq);
        uci_list[i].pucch_pdu_format_0_1.harq = NULL;
        free(uci_list[i].pucch_pdu_format_0_1.sr);
        uci_list[i].pucch_pdu_format_0_1.sr = NULL;
>>>>>>> e8f965d0
        break;

      case NFAPI_NR_UCI_FORMAT_2_3_4_PDU_TYPE:
        free(uci_list[i].pucch_pdu_format_2_3_4.harq.harq_payload);
        free(uci_list[i].pucch_pdu_format_2_3_4.csi_part1.csi_part1_payload);
        free(uci_list[i].pucch_pdu_format_2_3_4.csi_part2.csi_part2_payload);
        break;
    }
  }
  if (uci_ind && num_ucis > 0) {
    free(uci_list);
    uci_list = NULL;
  }
  free(uci_ind);
  uci_ind = NULL;
}

static bool crc_sfn_slot_matcher(void *wanted, void *candidate)
{
  nfapi_p7_message_header_t *msg = candidate;
  int sfn_sf = *(int*)wanted;

  switch (msg->message_id)
  {
    case NFAPI_NR_PHY_MSG_TYPE_CRC_INDICATION:
    {
      nfapi_nr_crc_indication_t *ind = candidate;
      return NFAPI_SFNSLOT2SFN(sfn_sf) == ind->sfn && NFAPI_SFNSLOT2SLOT(sfn_sf) == ind->slot;
    }

    default:
      LOG_E(NR_MAC, "sfn_slot_match bad ID: %d\n", msg->message_id);

  }
  return false;
}

void handle_nr_ulsch(NR_UL_IND_t *UL_info)
{
  nfapi_nr_rx_data_indication_t *rx_ind = get_queue(&gnb_rx_ind_queue);
  if (!rx_ind)
  {
    LOG_D(NR_PHY, "No rx data indication (empty gnb_rx_ind_queue)\n");
    return;
  }
  int sfn_slot = NFAPI_SFNSLOT2HEX(rx_ind->sfn, rx_ind->slot); 
  
  nfapi_nr_crc_indication_t *crc_ind = unqueue_matching(&gnb_crc_ind_queue,
                                                        MAX_QUEUE_SIZE,
                                                        crc_sfn_slot_matcher,
                                                        &sfn_slot);
  if (!crc_ind)
  {
    LOG_D(NR_PHY, "No crc indication with the same SFN SLOT of rx indication %u %u\n", rx_ind->sfn, rx_ind->slot);
    put_queue(&gnb_rx_ind_queue, rx_ind);
    return;
  }

  NR_UL_IND_t UL_INFO;
  UL_INFO.rx_ind = *rx_ind;
  UL_INFO.crc_ind = *crc_ind;
  UL_INFO.frame = rx_ind->sfn;
  UL_INFO.slot = rx_ind->slot;
  UL_INFO.module_id = UL_info->module_id;
  UL_INFO.CC_id = UL_info->CC_id;
  LOG_I(NR_MAC, " UL_info frame slot vs rx_ind frame slot vs crc_ind slot frame slot = %u %u vs %u %u vs %u %u\n",
                  UL_info->frame, UL_info->slot,
                  rx_ind->sfn, rx_ind->slot,
                  crc_ind->sfn, crc_ind->slot
                  );

  if (rx_ind && UL_INFO.rx_ind.number_of_pdus > 0 && crc_ind && UL_INFO.crc_ind.number_crcs > 0) {
    for (int i = 0; i < UL_INFO.rx_ind.number_of_pdus; i++) {
      int j;
      for (j = 0; j < UL_INFO.crc_ind.number_crcs; j++) {
        // find crc_indication j corresponding rx_indication i
        const nfapi_nr_rx_data_pdu_t *rx = &UL_INFO.rx_ind.pdu_list[i];
        const nfapi_nr_crc_t *crc = &UL_INFO.crc_ind.crc_list[j];
        LOG_D(NR_PHY,
              "UL_INFO.crc_ind.pdu_list[%d].rnti:%04x "
              "UL_INFO.rx_ind.pdu_list[%d].rnti:%04x\n",
              j,
              crc->rnti,
              i,
              rx->rnti);

        if (crc->rnti != rx->rnti)
        {
          LOG_D(NR_MAC, "mis-match between CRC rnti %04x and RX rnit %04x\n",  crc->rnti,  rx->rnti);
          continue;
        }

        LOG_D(NR_MAC,
              "%4d.%2d Calling rx_sdu (CRC %s/tb_crc_status %d)\n",
              UL_INFO.frame,
              UL_INFO.slot,
              crc->tb_crc_status ? "error" : "ok",
              crc->tb_crc_status);

        /* if CRC passes, pass PDU, otherwise pass NULL as error indication */
        nr_rx_sdu(UL_INFO.module_id,
                  UL_INFO.CC_id,
                  UL_INFO.rx_ind.sfn,
                  UL_INFO.rx_ind.slot,
                  rx->rnti,
                  crc->tb_crc_status ? NULL : rx->pdu,
                  rx->pdu_length,
                  rx->timing_advance,
                  rx->ul_cqi,
                  rx->rssi);
        handle_nr_ul_harq(UL_INFO.CC_id, UL_INFO.module_id, UL_INFO.frame, UL_INFO.slot, crc);
        break;
      } //    for (j=0;j<UL_INFO.crc_ind.number_crcs;j++)
      int last = UL_INFO.crc_ind.number_crcs - 1;
      if (j < last)
      {
        crc_ind->crc_list[j] = crc_ind->crc_list[last];
        UL_INFO.crc_ind.number_crcs--;
      }
      else if (j == last)
      {
        UL_INFO.crc_ind.number_crcs--;
      }

      last = UL_INFO.rx_ind.number_of_pdus - 1;
      if (i < last)
      {
        rx_ind->pdu_list[i] = rx_ind->pdu_list[last];
        UL_INFO.rx_ind.number_of_pdus--;
        i--;
      }
      else if (i == last)
      {
        UL_INFO.rx_ind.number_of_pdus--;
      }
    } //   for (i=0;i<UL_INFO.rx_ind.number_of_pdus;i++)

    if (UL_INFO.crc_ind.number_crcs > 0)
    {
      crc_ind->number_crcs = UL_INFO.crc_ind.number_crcs;
      requeue(&gnb_crc_ind_queue, crc_ind);
    }

    if (UL_INFO.rx_ind.number_of_pdus > 0)
    {
      rx_ind->number_of_pdus = UL_INFO.rx_ind.number_of_pdus;
      requeue(&gnb_rx_ind_queue, rx_ind);
    }

    if (UL_INFO.crc_ind.number_crcs == 0)
    {
      free(crc_ind->crc_list);
      crc_ind->crc_list = NULL;
      free(crc_ind);
      crc_ind = NULL;
<<<<<<< HEAD
    }
    if (UL_INFO.rx_ind.number_of_pdus == 0)
    {
      free(rx_ind->pdu_list);
      rx_ind->pdu_list = NULL;
      free(rx_ind);
      rx_ind = NULL;
    }
=======
    }
    if (UL_INFO.rx_ind.number_of_pdus == 0)
    {
      free(rx_ind->pdu_list);
      rx_ind->pdu_list = NULL;
      free(rx_ind);
      rx_ind = NULL;
    }
>>>>>>> e8f965d0
  } else if ((rx_ind && UL_INFO.rx_ind.number_of_pdus != 0)
             || (crc_ind && UL_INFO.crc_ind.number_crcs != 0)) {
     LOG_E(NR_PHY,
          "hoping not to have mis-match between CRC ind and RX ind - "
          "hopefully the missing message is coming shortly "
          "rx_ind:%d(SFN/SL:%d/%d) crc_ind:%d(SFN/SL:%d/%d) \n",
          UL_INFO.rx_ind.number_of_pdus,
          UL_INFO.rx_ind.sfn,
          UL_INFO.rx_ind.slot,
          UL_INFO.crc_ind.number_crcs,
          UL_INFO.crc_ind.sfn,
          UL_INFO.crc_ind.slot);
  }
}

void NR_UL_indication(NR_UL_IND_t *UL_info) {
  AssertFatal(UL_info!=NULL,"UL_INFO is null\n");
#ifdef DUMP_FAPI
  dump_ul(UL_info);
#endif
  module_id_t      module_id   = UL_info->module_id;
  int              CC_id       = UL_info->CC_id;
  NR_Sched_Rsp_t   *sched_info = &NR_Sched_INFO[module_id][CC_id];
  NR_IF_Module_t   *ifi        = nr_if_inst[module_id];
  gNB_MAC_INST     *mac        = RC.nrmac[module_id];
  LOG_D(NR_PHY,"SFN/SLOT:%d.%d module_id:%d CC_id:%d UL_info[rach_pdus:%zu rx_ind:%zu crcs:%zu]\n",
        UL_info->frame,UL_info->slot,
        module_id,CC_id, gnb_rach_ind_queue.num_items,
        gnb_rx_ind_queue.num_items, gnb_crc_ind_queue.num_items);

  if (NFAPI_MODE != NFAPI_MODE_PNF) {

    if (ifi->CC_mask==0) {
      ifi->current_frame    = UL_info->frame;
      ifi->current_slot = UL_info->slot;
    } else {
      AssertFatal(UL_info->frame != ifi->current_frame,"CC_mask %x is not full and frame has changed\n",ifi->CC_mask);
      AssertFatal(UL_info->slot != ifi->current_slot,"CC_mask %x is not full and slot has changed\n",ifi->CC_mask);
    }

    ifi->CC_mask |= (1<<CC_id);

    handle_nr_rach(UL_info);

    handle_nr_uci(UL_info);

    // clear HI prior to handling ULSCH
    mac->UL_dci_req[CC_id].numPdus = 0;
    handle_nr_ulsch(UL_info);

    if (ifi->CC_mask == ((1<<MAX_NUM_CCs)-1)) {
      /*
      eNB_dlsch_ulsch_scheduler(module_id,
          (UL_info->frame+((UL_info->slot>(9-sl_ahead))?1:0)) % 1024,
          (UL_info->slot+sl_ahead)%10);
      */
      nfapi_nr_config_request_scf_t *cfg = &mac->config[CC_id];
      int spf = get_spf(cfg);
      gNB_dlsch_ulsch_scheduler(module_id,
				(UL_info->frame+((UL_info->slot>(spf-1-sl_ahead))?1:0)) % 1024,
				(UL_info->slot+sl_ahead)%spf);

      ifi->CC_mask            = 0;
      sched_info->module_id   = module_id;
      sched_info->CC_id       = CC_id;
      sched_info->frame       = (UL_info->frame + ((UL_info->slot>(spf-1-sl_ahead)) ? 1 : 0)) % 1024;
      sched_info->slot        = (UL_info->slot+sl_ahead)%spf;
      sched_info->DL_req      = &mac->DL_req[CC_id];
      sched_info->UL_dci_req  = &mac->UL_dci_req[CC_id];

      sched_info->UL_tti_req  = mac->UL_tti_req[CC_id];

      sched_info->TX_req      = &mac->TX_req[CC_id];
#ifdef DUMP_FAPI
      dump_dl(sched_info);
#endif

      if (ifi->NR_Schedule_response) {
        AssertFatal(ifi->NR_Schedule_response!=NULL,
                    "nr_schedule_response is null (mod %d, cc %d)\n",
                    module_id,
                    CC_id);
        ifi->NR_Schedule_response(sched_info);
      }

      LOG_D(NR_PHY,"NR_Schedule_response: SFN SLOT:%d %d dl_pdus:%d\n",
	    sched_info->frame,
	    sched_info->slot,
	    sched_info->DL_req->dl_tti_request_body.nPDUs);
    }
  }
}

NR_IF_Module_t *NR_IF_Module_init(int Mod_id) {
  AssertFatal(Mod_id<MAX_MODULES,"Asking for Module %d > %d\n",Mod_id,MAX_IF_MODULES);
  LOG_I(PHY,"Installing callbacks for IF_Module - UL_indication\n");

  if (nr_if_inst[Mod_id]==NULL) {
    nr_if_inst[Mod_id] = (NR_IF_Module_t*)malloc(sizeof(NR_IF_Module_t));
    memset((void*)nr_if_inst[Mod_id],0,sizeof(NR_IF_Module_t));

    LOG_I(MAC,"Allocating shared L1/L2 interface structure for instance %d @ %p\n",Mod_id,nr_if_inst[Mod_id]);

    nr_if_inst[Mod_id]->CC_mask=0;
    nr_if_inst[Mod_id]->NR_UL_indication = NR_UL_indication;
    AssertFatal(pthread_mutex_init(&nr_if_inst[Mod_id]->if_mutex,NULL)==0,
                "allocation of nr_if_inst[%d]->if_mutex fails\n",Mod_id);
  }

  return nr_if_inst[Mod_id];
}<|MERGE_RESOLUTION|>--- conflicted
+++ resolved
@@ -153,17 +153,6 @@
     switch (uci_list[i].pdu_type) {
       case NFAPI_NR_UCI_FORMAT_0_1_PDU_TYPE:
         if (uci_list[i].pucch_pdu_format_0_1.harq) {
-<<<<<<< HEAD
-        free(uci_list[i].pucch_pdu_format_0_1.harq->harq_list);
-        uci_list[i].pucch_pdu_format_0_1.harq->harq_list = NULL;
-        free(uci_list[i].pucch_pdu_format_0_1.harq);
-        uci_list[i].pucch_pdu_format_0_1.harq = NULL;
-        }
-        if (uci_list[i].pucch_pdu_format_0_1.sr) {
-          free(uci_list[i].pucch_pdu_format_0_1.sr);
-          uci_list[i].pucch_pdu_format_0_1.sr = NULL;
-        }
-=======
           free(uci_list[i].pucch_pdu_format_0_1.harq->harq_list);
           uci_list[i].pucch_pdu_format_0_1.harq->harq_list = NULL;
         }
@@ -171,7 +160,6 @@
         uci_list[i].pucch_pdu_format_0_1.harq = NULL;
         free(uci_list[i].pucch_pdu_format_0_1.sr);
         uci_list[i].pucch_pdu_format_0_1.sr = NULL;
->>>>>>> e8f965d0
         break;
 
       case NFAPI_NR_UCI_FORMAT_2_3_4_PDU_TYPE:
@@ -327,7 +315,6 @@
       crc_ind->crc_list = NULL;
       free(crc_ind);
       crc_ind = NULL;
-<<<<<<< HEAD
     }
     if (UL_INFO.rx_ind.number_of_pdus == 0)
     {
@@ -336,16 +323,6 @@
       free(rx_ind);
       rx_ind = NULL;
     }
-=======
-    }
-    if (UL_INFO.rx_ind.number_of_pdus == 0)
-    {
-      free(rx_ind->pdu_list);
-      rx_ind->pdu_list = NULL;
-      free(rx_ind);
-      rx_ind = NULL;
-    }
->>>>>>> e8f965d0
   } else if ((rx_ind && UL_INFO.rx_ind.number_of_pdus != 0)
              || (crc_ind && UL_INFO.crc_ind.number_crcs != 0)) {
      LOG_E(NR_PHY,
