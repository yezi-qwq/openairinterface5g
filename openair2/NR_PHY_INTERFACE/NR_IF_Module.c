--- conflicted
+++ resolved
@@ -58,35 +58,20 @@
     AssertFatal(UL_info->rach_ind.number_of_pdus==1,"More than 1 RACH pdu not supported\n");
     UL_info->rach_ind.number_of_pdus=0;
     LOG_D(MAC,"UL_info[Frame %d, Slot %d] Calling initiate_ra_proc RACH:SFN/SLOT:%d/%d\n",UL_info->frame,UL_info->slot, UL_info->rach_ind.sfn,UL_info->rach_ind.slot);
-<<<<<<< HEAD
-    
-    
+
     if (UL_info->rach_ind.pdu_list[0].num_preamble>0)
     AssertFatal(UL_info->rach_ind.pdu_list[0].num_preamble==1,
 		"More than 1 preamble not supported\n");
     
     nr_initiate_ra_proc(UL_info->module_id,
-=======
-
-    if (UL_info->rach_ind.pdu_list[0].num_preamble>0)
-    AssertFatal(UL_info->rach_ind.pdu_list[0].num_preamble==1,
-		"More than 1 preamble not supported\n");
-
-    /*nr_initiate_ra_proc(UL_info->module_id,
->>>>>>> 238c83f4
                         UL_info->CC_id,
                         UL_info->rach_ind.sfn,
                         UL_info->rach_ind.slot,
                         UL_info->rach_ind.pdu_list[0].preamble_list[0].preamble_index,
                         UL_info->rach_ind.pdu_list[0].freq_index,
                         UL_info->rach_ind.pdu_list[0].symbol_index,
-<<<<<<< HEAD
                         UL_info->rach_ind.pdu_list[0].preamble_list[0].timing_advance);
-    
-=======
-                        UL_info->rach_ind.pdu_list[0].preamble_list[0].timing_advance);*/
-
->>>>>>> 238c83f4
+
   }
 }
 
@@ -239,18 +224,11 @@
   NR_Sched_Rsp_t   *sched_info = &Sched_INFO[module_id][CC_id];
   NR_IF_Module_t   *ifi        = if_inst[module_id];
   gNB_MAC_INST     *mac        = RC.nrmac[module_id];
-<<<<<<< HEAD
-  LOG_D(PHY,"SFN/SF:%d%d module_id:%d CC_id:%d UL_info[rx_ind:%d harqs:%d crcs:%d cqis:%d rach_pdus:%d sr_ind:%d]\n",
+
+  LOG_D(PHY,"SFN/SF:%d%d module_id:%d CC_id:%d UL_info[rach_pdus:%d rx_ind:%d crcs:%d]\n",
         UL_info->frame,UL_info->slot,
-        module_id,CC_id,
-        UL_info->rx_ind.rx_indication_body.number_of_pdus, UL_info->harq_ind.harq_indication_body.number_of_harqs, UL_info->crc_ind.crc_indication_body.number_of_crcs, UL_info->cqi_ind.number_of_cqis,
-        UL_info->rach_ind.number_of_pdus, UL_info->sr_ind.sr_indication_body.number_of_srs);
-=======
-  LOG_D(PHY,"SFN/SF:%d%d module_id:%d CC_id:%d UL_info[rx_ind:%d crcs:%d]\n",
-        UL_info->frame,UL_info->slot,
-        module_id,CC_id,
+        module_id,CC_id, UL_info->rach_ind.number_of_pdus,
         UL_info->rx_ind.number_of_pdus, UL_info->crc_ind.number_crcs);
->>>>>>> 238c83f4
 
   if (nfapi_mode != 1) {
     if (ifi->CC_mask==0) {
