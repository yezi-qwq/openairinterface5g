--- conflicted
+++ resolved
@@ -59,7 +59,6 @@
 extern uint16_t sf_ahead;
 extern uint16_t sl_ahead;
 
-<<<<<<< HEAD
 extern queue_t gnb_rach_ind_queue;
 extern queue_t gnb_rx_ind_queue;
 extern queue_t gnb_crc_ind_queue;
@@ -104,35 +103,6 @@
                           UL_INFO.rach_ind.pdu_list[i].freq_index,
                           UL_INFO.rach_ind.pdu_list[i].symbol_index,
                           UL_INFO.rach_ind.pdu_list[i].preamble_list[0].timing_advance);
-=======
-void handle_nr_rach(NR_UL_IND_t *UL_info) {
-  if(NFAPI_MODE == NFAPI_MODE_PNF) {
-    if (UL_info->rach_ind.number_of_pdus>0) {
-      LOG_D(PHY,"UL_info->UL_info->rach_ind.number_of_pdus:%d SFN/Slot:%d.%d \n", UL_info->rach_ind.number_of_pdus, UL_info->rach_ind.sfn,UL_info->rach_ind.slot);
-      oai_nfapi_nr_rach_indication(&UL_info->rach_ind);
-      UL_info->rach_ind.number_of_pdus = 0;
-    }
-  }
-  else{
-    if (UL_info->rach_ind.number_of_pdus>0) {
-      LOG_D(MAC,"UL_info[Frame %d, Slot %d] Calling initiate_ra_proc RACH:SFN/SLOT:%d/%d\n",UL_info->frame,UL_info->slot, UL_info->rach_ind.sfn,UL_info->rach_ind.slot);
-      int npdus = UL_info->rach_ind.number_of_pdus;
-      for(int i = 0; i < npdus; i++) {
-        UL_info->rach_ind.number_of_pdus--;
-        if (UL_info->rach_ind.pdu_list[i].num_preamble>0)
-        AssertFatal(UL_info->rach_ind.pdu_list[i].num_preamble==1,
-                    "More than 1 preamble not supported\n");
-      
-        nr_initiate_ra_proc(UL_info->module_id,
-                            UL_info->CC_id,
-                            UL_info->rach_ind.sfn,
-                            UL_info->rach_ind.slot,
-                            UL_info->rach_ind.pdu_list[i].preamble_list[0].preamble_index,
-                            UL_info->rach_ind.pdu_list[i].freq_index,
-                            UL_info->rach_ind.pdu_list[i].symbol_index,
-                            UL_info->rach_ind.pdu_list[i].preamble_list[0].timing_advance);
-      }
->>>>>>> 540d2e29
     }
   }
   if (rach_ind && rach_ind->number_of_pdus > 0)
@@ -146,7 +116,6 @@
 
 
 void handle_nr_uci(NR_UL_IND_t *UL_info)
-<<<<<<< HEAD
 {
   if (gnb_uci_ind_queue.num_items ==0)
     return; 
@@ -174,46 +143,17 @@
         handle_nr_uci_pucch_0_1(mod_id, frame, slot, uci_pdu);
         break;
       }
-=======
-{ 
-  if(NFAPI_MODE == NFAPI_MODE_PNF) {
-    if (UL_info->uci_ind.num_ucis>0) {
-      LOG_D(PHY,"PNF Sending UL_info->num_ucis:%d PDU_type: %d, SFN/SF:%d.%d \n", UL_info->uci_ind.num_ucis, UL_info->uci_ind.uci_list[0].pdu_type ,UL_info->frame, UL_info->slot);
-      oai_nfapi_nr_uci_indication(&UL_info->uci_ind);
-      UL_info->uci_ind.num_ucis = 0;
-    }
-  }
-  else{
-    const module_id_t mod_id = UL_info->module_id;
-    const frame_t frame = UL_info->frame;
-    const sub_frame_t slot = UL_info->slot;
-    int num_ucis = UL_info->uci_ind.num_ucis;
-    nfapi_nr_uci_t *uci_list = UL_info->uci_ind.uci_list;
-    LOG_D(MAC,"handling UCI SFN/slot: %d.%d, num_ucis: %d \n", frame,slot, num_ucis);
-    for (int i = 0; i < num_ucis; i++) {
-      switch (uci_list[i].pdu_type) {
-        case NFAPI_NR_UCI_PUSCH_PDU_TYPE:
-          LOG_E(MAC, "%s(): unhandled NFAPI_NR_UCI_PUSCH_PDU_TYPE\n", __func__);
-          break;
-
-        case NFAPI_NR_UCI_FORMAT_0_1_PDU_TYPE: {
-          const nfapi_nr_uci_pucch_pdu_format_0_1_t *uci_pdu = &uci_list[i].pucch_pdu_format_0_1;
-          handle_nr_uci_pucch_0_1(mod_id, frame, slot, uci_pdu);
-          break;
-        }
->>>>>>> 540d2e29
 
         case NFAPI_NR_UCI_FORMAT_2_3_4_PDU_TYPE: {
           const nfapi_nr_uci_pucch_pdu_format_2_3_4_t *uci_pdu = &uci_list[i].pucch_pdu_format_2_3_4;
           handle_nr_uci_pucch_2_3_4(mod_id, frame, slot, uci_pdu);
           break;
         }
-      }
       LOG_D(MAC, "UCI handled \n");
     }
   }
 
-  for (int i = 0; i < num_ucis; i++){
+  for (int i = 0; i < num_ucis; i++) {
     switch (uci_list[i].pdu_type) {
       case NFAPI_NR_UCI_FORMAT_0_1_PDU_TYPE:
         free(uci_list[i].pucch_pdu_format_0_1.harq->harq_list);
@@ -254,7 +194,6 @@
 
 void handle_nr_ulsch(NR_UL_IND_t *UL_info)
 {
-<<<<<<< HEAD
   nfapi_nr_rx_data_indication_t *rx_ind = get_queue(&gnb_rx_ind_queue);
   if (!rx_ind)
   {
@@ -348,77 +287,6 @@
           UL_INFO.crc_ind.number_crcs,
           UL_INFO.crc_ind.sfn,
           UL_INFO.crc_ind.slot);
-=======
-  if(NFAPI_MODE == NFAPI_MODE_PNF) {
-    if (UL_info->crc_ind.number_crcs>0) {
-      LOG_D(PHY,"UL_info->UL_info->crc_ind.number_crcs:%d CRC_IND:SFN/Slot:%d.%d\n", UL_info->crc_ind.number_crcs, UL_info->crc_ind.sfn, UL_info->crc_ind.slot);
-      oai_nfapi_nr_crc_indication(&UL_info->crc_ind);
-      UL_info->crc_ind.number_crcs = 0;
-    }
-
-    if (UL_info->rx_ind.number_of_pdus>0) {
-      LOG_D(PHY,"UL_info->rx_ind.number_of_pdus:%d RX_IND:SFN/Slot:%d.%d \n", UL_info->rx_ind.number_of_pdus, UL_info->rx_ind.sfn, UL_info->rx_ind.slot);
-      oai_nfapi_nr_rx_data_indication(&UL_info->rx_ind);
-      UL_info->rx_ind.number_of_pdus = 0;
-    }
-  }
-  else{
-    if (UL_info->rx_ind.number_of_pdus > 0 && UL_info->crc_ind.number_crcs > 0) {
-      for (int i = 0; i < UL_info->rx_ind.number_of_pdus; i++) {
-        for (int j = 0; j < UL_info->crc_ind.number_crcs; j++) {
-          // find crc_indication j corresponding rx_indication i
-          const nfapi_nr_rx_data_pdu_t *rx = &UL_info->rx_ind.pdu_list[i];
-          const nfapi_nr_crc_t *crc = &UL_info->crc_ind.crc_list[j];
-          LOG_D(PHY,
-                "UL_info->crc_ind.pdu_list[%d].rnti:%04x "
-                "UL_info->rx_ind.pdu_list[%d].rnti:%04x\n",
-                j,
-                crc->rnti,
-                i,
-                rx->rnti);
-
-          if (crc->rnti != rx->rnti)
-            continue;
-
-          LOG_D(MAC,
-                "%4d.%2d Calling rx_sdu (CRC %s/tb_crc_status %d)\n",
-                UL_info->frame,
-                UL_info->slot,
-                crc->tb_crc_status ? "error" : "ok",
-                crc->tb_crc_status);
-
-          /* if CRC passes, pass PDU, otherwise pass NULL as error indication */
-          nr_rx_sdu(UL_info->module_id,
-                    UL_info->CC_id,
-                    UL_info->rx_ind.sfn,
-                    UL_info->rx_ind.slot,
-                    rx->rnti,
-                    crc->tb_crc_status ? NULL : rx->pdu,
-                    rx->pdu_length,
-                    rx->timing_advance,
-                    rx->ul_cqi,
-                    rx->rssi);
-          handle_nr_ul_harq(UL_info->module_id, UL_info->frame, UL_info->slot, crc);
-          break;
-        } //    for (j=0;j<UL_info->crc_ind.number_crcs;j++)
-      } //   for (i=0;i<UL_info->rx_ind.number_of_pdus;i++)
-
-      UL_info->crc_ind.number_crcs = 0;
-      UL_info->rx_ind.number_of_pdus = 0;
-    } else if (UL_info->rx_ind.number_of_pdus != 0
-              || UL_info->crc_ind.number_crcs != 0) {
-      LOG_E(PHY,
-            "hoping not to have mis-match between CRC ind and RX ind - "
-            "hopefully the missing message is coming shortly "
-            "rx_ind:%d(SFN/SL:%d/%d) crc_ind:%d(SFN/SL:%d/%d) \n",
-            UL_info->rx_ind.number_of_pdus,
-            UL_info->rx_ind.sfn,
-            UL_info->rx_ind.slot,
-            UL_info->crc_ind.number_crcs,
-            UL_info->rx_ind.sfn,
-            UL_info->rx_ind.slot);
-    }
->>>>>>> 540d2e29
   }
 }
 
@@ -456,18 +324,14 @@
 
     ifi->CC_mask |= (1<<CC_id);
 
-<<<<<<< HEAD
-  handle_nr_rach(UL_info);
-
-  handle_nr_uci(UL_info);
-
-  // clear HI prior to handling ULSCH
-  mac->UL_dci_req[CC_id].numPdus = 0;
-  handle_nr_ulsch(UL_info);
-
-  if (NFAPI_MODE != NFAPI_MODE_PNF) {
-=======
->>>>>>> 540d2e29
+    handle_nr_rach(UL_info);
+
+    handle_nr_uci(UL_info);
+
+    // clear HI prior to handling ULSCH
+    mac->UL_dci_req[CC_id].numPdus = 0;
+    handle_nr_ulsch(UL_info);
+
     if (ifi->CC_mask == ((1<<MAX_NUM_CCs)-1)) {
       /*
       eNB_dlsch_ulsch_scheduler(module_id,
