/*
 * Licensed to the OpenAirInterface (OAI) Software Alliance under one or more
 * contributor license agreements.  See the NOTICE file distributed with
 * this work for additional information regarding copyright ownership.
 * The OpenAirInterface Software Alliance licenses this file to You under
 * the OAI Public License, Version 1.1  (the "License"); you may not use this file
 * except in compliance with the License.
 * You may obtain a copy of the License at
 *
 *      http://www.openairinterface.org/?page_id=698
 *
 * Unless required by applicable law or agreed to in writing, software
 * distributed under the License is distributed on an "AS IS" BASIS,
 * WITHOUT WARRANTIES OR CONDITIONS OF ANY KIND, either express or implied.
 * See the License for the specific language governing permissions and
 * limitations under the License.
 *-------------------------------------------------------------------------------
 * For more information about the OpenAirInterface (OAI) Software Alliance:
 *      contact@openairinterface.org
 */

/*! \file openair2/NR_PHY_INTERFACE/NR_IF_Module.c
* \brief data structures for PHY/MAC interface modules
* \author EURECOM/NTUST
* \date 2018
* \version 0.1
* \company Eurecom, NTUST
* \email: raymond.knopp@eurecom.fr, kroempa@gmail.com
* \note
* \warning
*/

#include "openair1/PHY/defs_eNB.h"
#include "openair1/PHY/phy_extern.h"
#include "openair1/SCHED_NR/fapi_nr_l1.h"
#include "openair2/NR_PHY_INTERFACE/NR_IF_Module.h"
#include "LAYER2/NR_MAC_COMMON/nr_mac_extern.h"
#include "LAYER2/MAC/mac_proto.h"
#include "LAYER2/NR_MAC_gNB/mac_proto.h"
#include "common/ran_context.h"
#include "executables/softmodem-common.h"

#define MAX_IF_MODULES 100
//#define UL_HARQ_PRINT

NR_IF_Module_t *if_inst[MAX_IF_MODULES];
NR_Sched_Rsp_t Sched_INFO[MAX_IF_MODULES][MAX_NUM_CCs];

extern int oai_nfapi_harq_indication(nfapi_harq_indication_t *harq_ind);
extern int oai_nfapi_crc_indication(nfapi_crc_indication_t *crc_ind);
extern int oai_nfapi_cqi_indication(nfapi_cqi_indication_t *cqi_ind);
extern int oai_nfapi_sr_indication(nfapi_sr_indication_t *ind);
extern int oai_nfapi_rx_ind(nfapi_rx_indication_t *ind);
extern uint8_t nfapi_mode;
extern uint16_t sf_ahead;
extern uint16_t sl_ahead;

void handle_nr_rach(NR_UL_IND_t *UL_info) {
<<<<<<< HEAD
  if (UL_info->rach_ind.number_of_pdus>0) {
    AssertFatal(UL_info->rach_ind.number_of_pdus==1,"More than 1 RACH pdu not supported\n");
    UL_info->rach_ind.number_of_pdus=0;
    LOG_D(MAC,"UL_info[Frame %d, Slot %d] Calling initiate_ra_proc RACH:SFN/SLOT:%d/%d\n",UL_info->frame,UL_info->slot, UL_info->rach_ind.sfn,UL_info->rach_ind.slot);

    if (UL_info->rach_ind.pdu_list[0].num_preamble>0)
    AssertFatal(UL_info->rach_ind.pdu_list[0].num_preamble==1,
		"More than 1 preamble not supported\n");
    
    nr_initiate_ra_proc(UL_info->module_id,
                        UL_info->CC_id,
                        UL_info->rach_ind.sfn,
                        UL_info->rach_ind.slot,
                        UL_info->rach_ind.pdu_list[0].preamble_list[0].preamble_index,
                        UL_info->rach_ind.pdu_list[0].freq_index,
                        UL_info->rach_ind.pdu_list[0].symbol_index,
                        UL_info->rach_ind.pdu_list[0].preamble_list[0].timing_advance);

  }
}


void handle_nr_ulsch(NR_UL_IND_t *UL_info, NR_UE_sched_ctrl_t *sched_ctrl, NR_mac_stats_t *stats) {

=======

  if (UL_info->rach_ind.number_of_pdus>0) {
    LOG_I(MAC,"UL_info[Frame %d, Slot %d] Calling initiate_ra_proc RACH:SFN/SLOT:%d/%d\n",UL_info->frame,UL_info->slot, UL_info->rach_ind.sfn,UL_info->rach_ind.slot);
    int npdus = UL_info->rach_ind.number_of_pdus;
    for(int i = 0; i < npdus; i++) {
      UL_info->rach_ind.number_of_pdus--;
      if (UL_info->rach_ind.pdu_list[i].num_preamble>0)
      AssertFatal(UL_info->rach_ind.pdu_list[i].num_preamble==1,
                  "More than 1 preamble not supported\n");
    
      nr_initiate_ra_proc(UL_info->module_id,
                          UL_info->CC_id,
                          UL_info->rach_ind.sfn,
                          UL_info->rach_ind.slot,
                          UL_info->rach_ind.pdu_list[i].preamble_list[0].preamble_index,
                          UL_info->rach_ind.pdu_list[i].freq_index,
                          UL_info->rach_ind.pdu_list[i].symbol_index,
                          UL_info->rach_ind.pdu_list[i].preamble_list[0].timing_advance);
    }
  }
}


void handle_nr_uci(NR_UL_IND_t *UL_info, NR_UE_sched_ctrl_t *sched_ctrl, NR_mac_stats_t *stats, int target_snrx10) {

  int num_ucis = UL_info->uci_ind.num_ucis;
  nfapi_nr_uci_t *uci_list = UL_info->uci_ind.uci_list;

  for (int i = 0; i < num_ucis; i++) {
    switch (uci_list[i].pdu_type) {
      case NFAPI_NR_UCI_PUSCH_PDU_TYPE: break;

      case NFAPI_NR_UCI_FORMAT_0_1_PDU_TYPE: {
        nfapi_nr_uci_pucch_pdu_format_0_1_t *uci_pdu = &uci_list[i].pucch_pdu_format_0_1;

        // tpc (power control)
        sched_ctrl->tpc1 = nr_get_tpc(target_snrx10,uci_pdu->ul_cqi,30);

        if( (uci_pdu->pduBitmap>>1) & 0x01)
          nr_rx_acknack(NULL,uci_pdu,NULL,UL_info,sched_ctrl,stats);

        break;
      }
      case NFAPI_NR_UCI_FORMAT_2_3_4_PDU_TYPE: {
        nfapi_nr_uci_pucch_pdu_format_2_3_4_t *uci_pdu = &uci_list[i].pucch_pdu_format_2_3_4;

        // tpc (power control)
        sched_ctrl->tpc1 = nr_get_tpc(target_snrx10,uci_pdu->ul_cqi,30);

        if( (uci_pdu->pduBitmap>>1) & 0x01)
          nr_rx_acknack(NULL,NULL,uci_pdu,UL_info,sched_ctrl,stats);

        break;
      }
    }
  }

  UL_info->uci_ind.num_ucis = 0;
}


void handle_nr_ulsch(NR_UL_IND_t *UL_info, NR_UE_sched_ctrl_t *sched_ctrl, NR_mac_stats_t *stats) {

>>>>>>> 40141270
  if(nfapi_mode == 1) {
    if (UL_info->crc_ind.number_crcs>0) {
      //LOG_D(PHY,"UL_info->crc_ind.crc_indication_body.number_of_crcs:%d CRC_IND:SFN/SF:%d\n", UL_info->crc_ind.crc_indication_body.number_of_crcs, NFAPI_SFNSF2DEC(UL_info->crc_ind.sfn_sf));
      //      oai_nfapi_crc_indication(&UL_info->crc_ind);

      UL_info->crc_ind.number_crcs = 0;
    }

    if (UL_info->rx_ind.number_of_pdus>0) {
      //LOG_D(PHY,"UL_info->rx_ind.number_of_pdus:%d RX_IND:SFN/SF:%d\n", UL_info->rx_ind.rx_indication_body.number_of_pdus, NFAPI_SFNSF2DEC(UL_info->rx_ind.sfn_sf));
      //      oai_nfapi_rx_ind(&UL_info->rx_ind);
      UL_info->rx_ind.number_of_pdus = 0;
    }
  } else {

    if (UL_info->rx_ind.number_of_pdus>0 && UL_info->crc_ind.number_crcs>0) {
      for (int i=0; i<UL_info->rx_ind.number_of_pdus; i++) {
        for (int j=0; j<UL_info->crc_ind.number_crcs; j++) {
          // find crc_indication j corresponding rx_indication i
          LOG_D(PHY,"UL_info->crc_ind.crc_indication_body.crc_pdu_list[%d].rx_ue_information.rnti:%04x UL_info->rx_ind.rx_indication_body.rx_pdu_list[%d].rx_ue_information.rnti:%04x\n", j,
                UL_info->crc_ind.crc_list[j].rnti, i, UL_info->rx_ind.pdu_list[i].rnti);

          if (UL_info->crc_ind.crc_list[j].rnti ==
              UL_info->rx_ind.pdu_list[i].rnti) {
            LOG_D(PHY, "UL_info->crc_ind.crc_indication_body.crc_pdu_list[%d].crc_indication_rel8.crc_flag:%d\n", j, UL_info->crc_ind.crc_list[j].tb_crc_status);

            handle_nr_ul_harq(UL_info->slot, sched_ctrl, stats, UL_info->crc_ind.crc_list[j]);

            if (UL_info->crc_ind.crc_list[j].tb_crc_status == 1) { // CRC error indication
              LOG_D(MAC,"Frame %d, Slot %d Calling rx_sdu (CRC error) \n",UL_info->frame,UL_info->slot);

              nr_rx_sdu(UL_info->module_id,
                        UL_info->CC_id,
                        UL_info->rx_ind.sfn, //UL_info->frame,
                        UL_info->rx_ind.slot, //UL_info->slot,
                        UL_info->rx_ind.pdu_list[i].rnti,
                        (uint8_t *)NULL,
                        UL_info->rx_ind.pdu_list[i].pdu_length,
                        UL_info->rx_ind.pdu_list[i].timing_advance,
                        UL_info->rx_ind.pdu_list[i].ul_cqi,
                        UL_info->rx_ind.pdu_list[i].rssi);
            } else {
              LOG_D(MAC,"Frame %d, Slot %d Calling rx_sdu (CRC ok) \n",UL_info->frame,UL_info->slot);
              nr_rx_sdu(UL_info->module_id,
                        UL_info->CC_id,
                        UL_info->rx_ind.sfn, //UL_info->frame,
                        UL_info->rx_ind.slot, //UL_info->slot,
                        UL_info->rx_ind.pdu_list[i].rnti,
                        UL_info->rx_ind.pdu_list[i].pdu,
                        UL_info->rx_ind.pdu_list[i].pdu_length,
                        UL_info->rx_ind.pdu_list[i].timing_advance,
                        UL_info->rx_ind.pdu_list[i].ul_cqi,
                        UL_info->rx_ind.pdu_list[i].rssi);
            }
            break;
          }
        } //    for (j=0;j<UL_info->crc_ind.number_crcs;j++)
      } //   for (i=0;i<UL_info->rx_ind.number_of_pdus;i++)

      UL_info->crc_ind.number_crcs=0;
      UL_info->rx_ind.number_of_pdus = 0;
    }
    else if (UL_info->rx_ind.number_of_pdus!=0 || UL_info->crc_ind.number_crcs!=0) {
      LOG_E(PHY,"hoping not to have mis-match between CRC ind and RX ind - hopefully the missing message is coming shortly rx_ind:%d(SFN/SL:%d/%d) crc_ind:%d(SFN/SL:%d/%d) \n",
            UL_info->rx_ind.number_of_pdus, UL_info->rx_ind.sfn, UL_info->rx_ind.slot,
            UL_info->crc_ind.number_crcs, UL_info->rx_ind.sfn, UL_info->rx_ind.slot);
    }
  }
}

void NR_UL_indication(NR_UL_IND_t *UL_info) {
  AssertFatal(UL_info!=NULL,"UL_INFO is null\n");
#ifdef DUMP_FAPI
  dump_ul(UL_info);
#endif
  module_id_t      module_id   = UL_info->module_id;
  int              CC_id       = UL_info->CC_id;
  NR_Sched_Rsp_t   *sched_info = &Sched_INFO[module_id][CC_id];
  NR_IF_Module_t   *ifi        = if_inst[module_id];
  gNB_MAC_INST     *mac        = RC.nrmac[module_id];
  LOG_D(PHY,"SFN/SF:%d%d module_id:%d CC_id:%d UL_info[rach_pdus:%d rx_ind:%d crcs:%d]\n",
        UL_info->frame,UL_info->slot,
        module_id,CC_id, UL_info->rach_ind.number_of_pdus,
        UL_info->rx_ind.number_of_pdus, UL_info->crc_ind.number_crcs);

  if (nfapi_mode != 1) {
    if (ifi->CC_mask==0) {
      ifi->current_frame    = UL_info->frame;
      ifi->current_slot = UL_info->slot;
    } else {
      AssertFatal(UL_info->frame != ifi->current_frame,"CC_mask %x is not full and frame has changed\n",ifi->CC_mask);
      AssertFatal(UL_info->slot != ifi->current_slot,"CC_mask %x is not full and slot has changed\n",ifi->CC_mask);
    }

    ifi->CC_mask |= (1<<CC_id);
  }

  // clear DL/UL info for new scheduling round
  clear_nr_nfapi_information(mac,CC_id,UL_info->frame,UL_info->slot);
  handle_nr_rach(UL_info);
  
<<<<<<< HEAD
  handle_nr_uci(UL_info,&mac->UE_list.UE_sched_ctrl[0],&mac->UE_list.mac_stats[0],mac->pucch_target_snrx10);
  // clear HI prior to handling ULSCH
  mac->UL_dci_req[CC_id].numPdus = 0;
  handle_nr_ulsch(UL_info, &mac->UE_list.UE_sched_ctrl[0],&mac->UE_list.mac_stats[0]);
=======
  handle_nr_uci(UL_info,&mac->UE_info.UE_sched_ctrl[0],&mac->UE_info.mac_stats[0],mac->pucch_target_snrx10);
  // clear HI prior to handling ULSCH
  mac->UL_dci_req[CC_id].numPdus = 0;
  handle_nr_ulsch(UL_info, &mac->UE_info.UE_sched_ctrl[0],&mac->UE_info.mac_stats[0]);
>>>>>>> 40141270

  if (nfapi_mode != 1) {
    if (ifi->CC_mask == ((1<<MAX_NUM_CCs)-1)) {
      /*
      eNB_dlsch_ulsch_scheduler(module_id,
          (UL_info->frame+((UL_info->slot>(9-sl_ahead))?1:0)) % 1024,
          (UL_info->slot+sl_ahead)%10);
      */
      nfapi_nr_config_request_scf_t *cfg = &mac->config[CC_id];
      int spf = get_spf(cfg);
      gNB_dlsch_ulsch_scheduler(module_id,
				(UL_info->frame+((UL_info->slot>(spf-1-sl_ahead))?1:0)) % 1024,
				(UL_info->slot+sl_ahead)%spf);
      
      ifi->CC_mask            = 0;
      sched_info->module_id   = module_id;
      sched_info->CC_id       = CC_id;
      sched_info->frame       = (UL_info->frame + ((UL_info->slot>(spf-1-sl_ahead)) ? 1 : 0)) % 1024;
      sched_info->slot        = (UL_info->slot+sl_ahead)%spf;
      sched_info->DL_req      = &mac->DL_req[CC_id];
      sched_info->UL_dci_req  = &mac->UL_dci_req[CC_id];

      sched_info->UL_tti_req  = &mac->UL_tti_req[CC_id];

      sched_info->TX_req      = &mac->TX_req[CC_id];
#ifdef DUMP_FAPI
      dump_dl(sched_info);
#endif

      if (ifi->NR_Schedule_response) {
        AssertFatal(ifi->NR_Schedule_response!=NULL,
                    "nr_schedule_response is null (mod %d, cc %d)\n",
                    module_id,
                    CC_id);
        ifi->NR_Schedule_response(sched_info);
      }

      LOG_D(PHY,"NR_Schedule_response: SFN_SF:%d%d dl_pdus:%d\n",
	    sched_info->frame,
	    sched_info->slot,
	    sched_info->DL_req->nPDUs);
    }
  }
}

NR_IF_Module_t *NR_IF_Module_init(int Mod_id) {
  AssertFatal(Mod_id<MAX_MODULES,"Asking for Module %d > %d\n",Mod_id,MAX_IF_MODULES);
  LOG_I(PHY,"Installing callbacks for IF_Module - UL_indication\n");

  if (if_inst[Mod_id]==NULL) {
    if_inst[Mod_id] = (NR_IF_Module_t*)malloc(sizeof(NR_IF_Module_t));
    memset((void*)if_inst[Mod_id],0,sizeof(NR_IF_Module_t));

    LOG_I(MAC,"Allocating shared L1/L2 interface structure for instance %d @ %p\n",Mod_id,if_inst[Mod_id]);

    if_inst[Mod_id]->CC_mask=0;
    if_inst[Mod_id]->NR_UL_indication = NR_UL_indication;
    AssertFatal(pthread_mutex_init(&if_inst[Mod_id]->if_mutex,NULL)==0,
                "allocation of if_inst[%d]->if_mutex fails\n",Mod_id);
  }

  return if_inst[Mod_id];
}<|MERGE_RESOLUTION|>--- conflicted
+++ resolved
@@ -56,32 +56,6 @@
 extern uint16_t sl_ahead;
 
 void handle_nr_rach(NR_UL_IND_t *UL_info) {
-<<<<<<< HEAD
-  if (UL_info->rach_ind.number_of_pdus>0) {
-    AssertFatal(UL_info->rach_ind.number_of_pdus==1,"More than 1 RACH pdu not supported\n");
-    UL_info->rach_ind.number_of_pdus=0;
-    LOG_D(MAC,"UL_info[Frame %d, Slot %d] Calling initiate_ra_proc RACH:SFN/SLOT:%d/%d\n",UL_info->frame,UL_info->slot, UL_info->rach_ind.sfn,UL_info->rach_ind.slot);
-
-    if (UL_info->rach_ind.pdu_list[0].num_preamble>0)
-    AssertFatal(UL_info->rach_ind.pdu_list[0].num_preamble==1,
-		"More than 1 preamble not supported\n");
-    
-    nr_initiate_ra_proc(UL_info->module_id,
-                        UL_info->CC_id,
-                        UL_info->rach_ind.sfn,
-                        UL_info->rach_ind.slot,
-                        UL_info->rach_ind.pdu_list[0].preamble_list[0].preamble_index,
-                        UL_info->rach_ind.pdu_list[0].freq_index,
-                        UL_info->rach_ind.pdu_list[0].symbol_index,
-                        UL_info->rach_ind.pdu_list[0].preamble_list[0].timing_advance);
-
-  }
-}
-
-
-void handle_nr_ulsch(NR_UL_IND_t *UL_info, NR_UE_sched_ctrl_t *sched_ctrl, NR_mac_stats_t *stats) {
-
-=======
 
   if (UL_info->rach_ind.number_of_pdus>0) {
     LOG_I(MAC,"UL_info[Frame %d, Slot %d] Calling initiate_ra_proc RACH:SFN/SLOT:%d/%d\n",UL_info->frame,UL_info->slot, UL_info->rach_ind.sfn,UL_info->rach_ind.slot);
@@ -145,7 +119,6 @@
 
 void handle_nr_ulsch(NR_UL_IND_t *UL_info, NR_UE_sched_ctrl_t *sched_ctrl, NR_mac_stats_t *stats) {
 
->>>>>>> 40141270
   if(nfapi_mode == 1) {
     if (UL_info->crc_ind.number_crcs>0) {
       //LOG_D(PHY,"UL_info->crc_ind.crc_indication_body.number_of_crcs:%d CRC_IND:SFN/SF:%d\n", UL_info->crc_ind.crc_indication_body.number_of_crcs, NFAPI_SFNSF2DEC(UL_info->crc_ind.sfn_sf));
@@ -247,17 +220,10 @@
   clear_nr_nfapi_information(mac,CC_id,UL_info->frame,UL_info->slot);
   handle_nr_rach(UL_info);
   
-<<<<<<< HEAD
-  handle_nr_uci(UL_info,&mac->UE_list.UE_sched_ctrl[0],&mac->UE_list.mac_stats[0],mac->pucch_target_snrx10);
-  // clear HI prior to handling ULSCH
-  mac->UL_dci_req[CC_id].numPdus = 0;
-  handle_nr_ulsch(UL_info, &mac->UE_list.UE_sched_ctrl[0],&mac->UE_list.mac_stats[0]);
-=======
   handle_nr_uci(UL_info,&mac->UE_info.UE_sched_ctrl[0],&mac->UE_info.mac_stats[0],mac->pucch_target_snrx10);
   // clear HI prior to handling ULSCH
   mac->UL_dci_req[CC_id].numPdus = 0;
   handle_nr_ulsch(UL_info, &mac->UE_info.UE_sched_ctrl[0],&mac->UE_info.mac_stats[0]);
->>>>>>> 40141270
 
   if (nfapi_mode != 1) {
     if (ifi->CC_mask == ((1<<MAX_NUM_CCs)-1)) {
