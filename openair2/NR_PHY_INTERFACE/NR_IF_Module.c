/*
 * Licensed to the OpenAirInterface (OAI) Software Alliance under one or more
 * contributor license agreements.  See the NOTICE file distributed with
 * this work for additional information regarding copyright ownership.
 * The OpenAirInterface Software Alliance licenses this file to You under
 * the OAI Public License, Version 1.1  (the "License"); you may not use this file
 * except in compliance with the License.
 * You may obtain a copy of the License at
 *
 *      http://www.openairinterface.org/?page_id=698
 *
 * Unless required by applicable law or agreed to in writing, software
 * distributed under the License is distributed on an "AS IS" BASIS,
 * WITHOUT WARRANTIES OR CONDITIONS OF ANY KIND, either express or implied.
 * See the License for the specific language governing permissions and
 * limitations under the License.
 *-------------------------------------------------------------------------------
 * For more information about the OpenAirInterface (OAI) Software Alliance:
 *      contact@openairinterface.org
 */

/*! \file openair2/NR_PHY_INTERFACE/NR_IF_Module.c
* \brief data structures for PHY/MAC interface modules
* \author EURECOM/NTUST
* \date 2018
* \version 0.1
* \company Eurecom, NTUST
* \email: raymond.knopp@eurecom.fr, kroempa@gmail.com
* \note
* \warning
*/

#include "openair1/SCHED_NR/fapi_nr_l1.h"
#include "openair2/NR_PHY_INTERFACE/NR_IF_Module.h"
#include "LAYER2/NR_MAC_COMMON/nr_mac_extern.h"
#include "LAYER2/NR_MAC_gNB/mac_proto.h"
#include "common/ran_context.h"
#include "executables/softmodem-common.h"
#include "nfapi/oai_integration/vendor_ext.h" 

#define MAX_IF_MODULES 100
//#define UL_HARQ_PRINT

<<<<<<< HEAD
NR_IF_Module_t *if_inst[MAX_IF_MODULES];
NR_Sched_Rsp_t Sched_INFO[MAX_IF_MODULES][MAX_NUM_CCs];
=======
static NR_IF_Module_t *nr_if_inst[MAX_IF_MODULES];
static NR_Sched_Rsp_t NR_Sched_INFO[MAX_IF_MODULES][MAX_NUM_CCs];
>>>>>>> c19ba39e
extern int oai_nfapi_harq_indication(nfapi_harq_indication_t *harq_ind);
extern int oai_nfapi_crc_indication(nfapi_crc_indication_t *crc_ind);
extern int oai_nfapi_cqi_indication(nfapi_cqi_indication_t *cqi_ind);
extern int oai_nfapi_sr_indication(nfapi_sr_indication_t *ind);
extern int oai_nfapi_rx_ind(nfapi_rx_indication_t *ind);
extern uint8_t nfapi_mode;
extern uint16_t sf_ahead;
extern uint16_t sl_ahead;

void handle_nr_rach(NR_UL_IND_t *UL_info) {

  if (UL_info->rach_ind.number_of_pdus>0) {
    LOG_D(MAC,"UL_info[Frame %d, Slot %d] Calling initiate_ra_proc RACH:SFN/SLOT:%d/%d\n",UL_info->frame,UL_info->slot, UL_info->rach_ind.sfn,UL_info->rach_ind.slot);
    int npdus = UL_info->rach_ind.number_of_pdus;
    for(int i = 0; i < npdus; i++) {
      UL_info->rach_ind.number_of_pdus--;
      if (UL_info->rach_ind.pdu_list[i].num_preamble>0)
      AssertFatal(UL_info->rach_ind.pdu_list[i].num_preamble==1,
                  "More than 1 preamble not supported\n");
    
      nr_initiate_ra_proc(UL_info->module_id,
                          UL_info->CC_id,
                          UL_info->rach_ind.sfn,
                          UL_info->rach_ind.slot,
                          UL_info->rach_ind.pdu_list[i].preamble_list[0].preamble_index,
                          UL_info->rach_ind.pdu_list[i].freq_index,
                          UL_info->rach_ind.pdu_list[i].symbol_index,
                          UL_info->rach_ind.pdu_list[i].preamble_list[0].timing_advance);
    }
  }
}


void handle_nr_uci(NR_UL_IND_t *UL_info)
{
  const module_id_t mod_id = UL_info->module_id;
  const frame_t frame = UL_info->frame;
  const sub_frame_t slot = UL_info->slot;
  int num_ucis = UL_info->uci_ind.num_ucis;
  nfapi_nr_uci_t *uci_list = UL_info->uci_ind.uci_list;

  for (int i = 0; i < num_ucis; i++) {
    switch (uci_list[i].pdu_type) {
      case NFAPI_NR_UCI_PUSCH_PDU_TYPE:
        LOG_E(MAC, "%s(): unhandled NFAPI_NR_UCI_PUSCH_PDU_TYPE\n", __func__);
        break;

      case NFAPI_NR_UCI_FORMAT_0_1_PDU_TYPE: {
        const nfapi_nr_uci_pucch_pdu_format_0_1_t *uci_pdu = &uci_list[i].pucch_pdu_format_0_1;
        handle_nr_uci_pucch_0_1(mod_id, frame, slot, uci_pdu);
        break;
      }

      case NFAPI_NR_UCI_FORMAT_2_3_4_PDU_TYPE: {
        const nfapi_nr_uci_pucch_pdu_format_2_3_4_t *uci_pdu = &uci_list[i].pucch_pdu_format_2_3_4;
        handle_nr_uci_pucch_2_3_4(mod_id, frame, slot, uci_pdu);
        break;
      }
    }
  }

  UL_info->uci_ind.num_ucis = 0;
<<<<<<< HEAD
  if(NFAPI_MODE != NFAPI_MODE_PNF)
  // mark corresponding PUCCH resources as free
  // NOTE: we just assume it is BWP ID 1, to be revised for multiple BWPs
  RC.nrmac[mod_id]->pucch_index_used[1][slot] = 0;
=======
>>>>>>> c19ba39e
}


void handle_nr_ulsch(NR_UL_IND_t *UL_info)
{
  if (UL_info->rx_ind.number_of_pdus > 0 && UL_info->crc_ind.number_crcs > 0) {
    for (int i = 0; i < UL_info->rx_ind.number_of_pdus; i++) {
      for (int j = 0; j < UL_info->crc_ind.number_crcs; j++) {
        // find crc_indication j corresponding rx_indication i
        const nfapi_nr_rx_data_pdu_t *rx = &UL_info->rx_ind.pdu_list[i];
        const nfapi_nr_crc_t *crc = &UL_info->crc_ind.crc_list[j];
        LOG_D(PHY,
              "UL_info->crc_ind.pdu_list[%d].rnti:%04x "
              "UL_info->rx_ind.pdu_list[%d].rnti:%04x\n",
              j,
              crc->rnti,
              i,
              rx->rnti);

        if (crc->rnti != rx->rnti)
          continue;

        LOG_D(MAC,
              "%4d.%2d Calling rx_sdu (CRC %s/tb_crc_status %d)\n",
              UL_info->frame,
              UL_info->slot,
              crc->tb_crc_status ? "error" : "ok",
              crc->tb_crc_status);

        /* if CRC passes, pass PDU, otherwise pass NULL as error indication */
        //Gokul
        // nr_rx_sdu(UL_info->module_id,
        //           UL_info->CC_id,
        //           UL_info->rx_ind.sfn,
        //           UL_info->rx_ind.slot,
        //           rx->rnti,
        //           crc->tb_crc_status ? NULL : rx->pdu,
        //           rx->pdu_length,
        //           rx->timing_advance,
        //           rx->ul_cqi,
        //           rx->rssi);
        //handle_nr_ul_harq(UL_info->module_id, UL_info->frame, UL_info->slot, crc);
        break;
      } //    for (j=0;j<UL_info->crc_ind.number_crcs;j++)
    } //   for (i=0;i<UL_info->rx_ind.number_of_pdus;i++)

    UL_info->crc_ind.number_crcs = 0;
    UL_info->rx_ind.number_of_pdus = 0;
  } else if (UL_info->rx_ind.number_of_pdus != 0
             || UL_info->crc_ind.number_crcs != 0) {
    LOG_E(PHY,
          "hoping not to have mis-match between CRC ind and RX ind - "
          "hopefully the missing message is coming shortly "
          "rx_ind:%d(SFN/SL:%d/%d) crc_ind:%d(SFN/SL:%d/%d) \n",
          UL_info->rx_ind.number_of_pdus,
          UL_info->rx_ind.sfn,
          UL_info->rx_ind.slot,
          UL_info->crc_ind.number_crcs,
          UL_info->rx_ind.sfn,
          UL_info->rx_ind.slot);
  }
}

void NR_UL_indication(NR_UL_IND_t *UL_info) {
  //printf("Inside NR UL Indication. \n");
  AssertFatal(UL_info!=NULL,"UL_INFO is null\n");
#ifdef DUMP_FAPI
  dump_ul(UL_info);
#endif
  module_id_t      module_id   = UL_info->module_id;
  int              CC_id       = UL_info->CC_id;
  NR_Sched_Rsp_t   *sched_info = &NR_Sched_INFO[module_id][CC_id];
  NR_IF_Module_t   *ifi        = nr_if_inst[module_id];
  gNB_MAC_INST     *mac        = RC.nrmac[module_id];
  nfapi_nr_config_request_scf_t *cfg = &mac->config[CC_id];
  LOG_D(PHY,"SFN/SF:%d%d module_id:%d CC_id:%d UL_info[rach_pdus:%d rx_ind:%d crcs:%d]\n",
        UL_info->frame,UL_info->slot,
        module_id,CC_id, UL_info->rach_ind.number_of_pdus,
        UL_info->rx_ind.number_of_pdus, UL_info->crc_ind.number_crcs);

  if (NFAPI_MODE != NFAPI_MODE_PNF) {
    if (ifi->CC_mask==0) {
      ifi->current_frame    = UL_info->frame;
      ifi->current_slot = UL_info->slot;
    } else {
      AssertFatal(UL_info->frame != ifi->current_frame,"CC_mask %x is not full and frame has changed\n",ifi->CC_mask);
      AssertFatal(UL_info->slot != ifi->current_slot,"CC_mask %x is not full and slot has changed\n",ifi->CC_mask);
    }

    ifi->CC_mask |= (1<<CC_id);
  }

  handle_nr_rach(UL_info);

  handle_nr_uci(UL_info);

  // clear HI prior to handling ULSCH
  mac->UL_dci_req[CC_id].numPdus = 0;
  handle_nr_ulsch(UL_info);

  if (NFAPI_MODE != NFAPI_MODE_PNF) {
    if (ifi->CC_mask == ((1<<MAX_NUM_CCs)-1)) {
      /*
      eNB_dlsch_ulsch_scheduler(module_id,
          (UL_info->frame+((UL_info->slot>(9-sl_ahead))?1:0)) % 1024,
          (UL_info->slot+sl_ahead)%10);
      */

      int spf = get_spf(cfg);
      gNB_dlsch_ulsch_scheduler(module_id,
				(UL_info->frame+((UL_info->slot>(spf-1-sl_ahead))?1:0)) % 1024,
				(UL_info->slot+sl_ahead)%spf);

      ifi->CC_mask            = 0;
      sched_info->module_id   = module_id;
      sched_info->CC_id       = CC_id;
      sched_info->frame       = (UL_info->frame + ((UL_info->slot>(spf-1-sl_ahead)) ? 1 : 0)) % 1024;
      sched_info->slot        = (UL_info->slot+sl_ahead)%spf;
      sched_info->DL_req      = &mac->DL_req[CC_id];
      sched_info->UL_dci_req  = &mac->UL_dci_req[CC_id];

      sched_info->UL_tti_req  = mac->UL_tti_req[CC_id];

      sched_info->TX_req      = &mac->TX_req[CC_id];
#ifdef DUMP_FAPI
      dump_dl(sched_info);
#endif

      if (ifi->NR_Schedule_response) {
        AssertFatal(ifi->NR_Schedule_response!=NULL,
                    "nr_schedule_response is null (mod %d, cc %d)\n",
                    module_id,
                    CC_id);
        ifi->NR_Schedule_response(sched_info);
      }

      
    }
  }
}

NR_IF_Module_t *NR_IF_Module_init(int Mod_id) {
  AssertFatal(Mod_id<MAX_MODULES,"Asking for Module %d > %d\n",Mod_id,MAX_IF_MODULES);
  LOG_I(PHY,"Installing callbacks for IF_Module - UL_indication\n");

  if (nr_if_inst[Mod_id]==NULL) {
    nr_if_inst[Mod_id] = (NR_IF_Module_t*)malloc(sizeof(NR_IF_Module_t));
    memset((void*)nr_if_inst[Mod_id],0,sizeof(NR_IF_Module_t));

    LOG_I(MAC,"Allocating shared L1/L2 interface structure for instance %d @ %p\n",Mod_id,nr_if_inst[Mod_id]);

    nr_if_inst[Mod_id]->CC_mask=0;
    nr_if_inst[Mod_id]->NR_UL_indication = NR_UL_indication;
    AssertFatal(pthread_mutex_init(&nr_if_inst[Mod_id]->if_mutex,NULL)==0,
                "allocation of nr_if_inst[%d]->if_mutex fails\n",Mod_id);
  }

  return nr_if_inst[Mod_id];
}<|MERGE_RESOLUTION|>--- conflicted
+++ resolved
@@ -41,13 +41,8 @@
 #define MAX_IF_MODULES 100
 //#define UL_HARQ_PRINT
 
-<<<<<<< HEAD
-NR_IF_Module_t *if_inst[MAX_IF_MODULES];
-NR_Sched_Rsp_t Sched_INFO[MAX_IF_MODULES][MAX_NUM_CCs];
-=======
 static NR_IF_Module_t *nr_if_inst[MAX_IF_MODULES];
 static NR_Sched_Rsp_t NR_Sched_INFO[MAX_IF_MODULES][MAX_NUM_CCs];
->>>>>>> c19ba39e
 extern int oai_nfapi_harq_indication(nfapi_harq_indication_t *harq_ind);
 extern int oai_nfapi_crc_indication(nfapi_crc_indication_t *crc_ind);
 extern int oai_nfapi_cqi_indication(nfapi_cqi_indication_t *cqi_ind);
@@ -110,13 +105,10 @@
   }
 
   UL_info->uci_ind.num_ucis = 0;
-<<<<<<< HEAD
-  if(NFAPI_MODE != NFAPI_MODE_PNF)
-  // mark corresponding PUCCH resources as free
-  // NOTE: we just assume it is BWP ID 1, to be revised for multiple BWPs
-  RC.nrmac[mod_id]->pucch_index_used[1][slot] = 0;
-=======
->>>>>>> c19ba39e
+  // if(NFAPI_MODE != NFAPI_MODE_PNF)
+  // // mark corresponding PUCCH resources as free
+  // // NOTE: we just assume it is BWP ID 1, to be revised for multiple BWPs
+  // RC.nrmac[mod_id]->pucch_index_used[1][slot] = 0;
 }
 
 
