--- conflicted
+++ resolved
@@ -58,7 +58,6 @@
 extern queue_t gnb_crc_ind_queue;
 extern queue_t gnb_uci_ind_queue;
 
-<<<<<<< HEAD
 
 void handle_nr_rach(NR_UL_IND_t *UL_info)
 {
@@ -84,11 +83,6 @@
     LOG_I(MAC,"UL_info[Frame %d, Slot %d] Calling initiate_ra_proc RACH:SFN/SLOT:%d/%d\n",
           UL_info->frame, UL_info->slot, UL_INFO.rach_ind.sfn, UL_INFO.rach_ind.slot);
     int npdus = UL_INFO.rach_ind.number_of_pdus;
-=======
-  if (UL_info->rach_ind.number_of_pdus>0) {
-    LOG_D(MAC,"UL_info[Frame %d, Slot %d] Calling initiate_ra_proc RACH:SFN/SLOT:%d/%d\n",UL_info->frame,UL_info->slot, UL_info->rach_ind.sfn,UL_info->rach_ind.slot);
-    int npdus = UL_info->rach_ind.number_of_pdus;
->>>>>>> efc696cc
     for(int i = 0; i < npdus; i++) {
       UL_INFO.rach_ind.number_of_pdus--;
       if (UL_INFO.rach_ind.pdu_list[i].num_preamble>0)
@@ -152,12 +146,6 @@
     }
   }
 
-<<<<<<< HEAD
-  if(NFAPI_MODE != NFAPI_MODE_PNF)
-  // mark corresponding PUCCH resources as free
-  // NOTE: we just assume it is BWP ID 1, to be revised for multiple BWPs
-  RC.nrmac[mod_id]->pucch_index_used[1][slot] = 0;
-
   for (int i = 0; i < num_ucis; i++){
     switch (uci_list[i].pdu_type) {
       case NFAPI_NR_UCI_FORMAT_0_1_PDU_TYPE:
@@ -197,11 +185,6 @@
   return false;
 }
 
-=======
-  UL_info->uci_ind.num_ucis = 0;
-}
-
->>>>>>> efc696cc
 void handle_nr_ulsch(NR_UL_IND_t *UL_info)
 {
   nfapi_nr_rx_data_indication_t *rx_ind = get_queue(&gnb_rx_ind_queue);
