/*
 * Licensed to the OpenAirInterface (OAI) Software Alliance under one or more
 * contributor license agreements.  See the NOTICE file distributed with
 * this work for additional information regarding copyright ownership.
 * The OpenAirInterface Software Alliance licenses this file to You under
 * the OAI Public License, Version 1.1  (the "License"); you may not use this file
 * except in compliance with the License.
 * You may obtain a copy of the License at
 *
 *      http://www.openairinterface.org/?page_id=698
 *
 * Unless required by applicable law or agreed to in writing, software
 * distributed under the License is distributed on an "AS IS" BASIS,
 * WITHOUT WARRANTIES OR CONDITIONS OF ANY KIND, either express or implied.
 * See the License for the specific language governing permissions and
 * limitations under the License.
 *-------------------------------------------------------------------------------
 * For more information about the OpenAirInterface (OAI) Software Alliance:
 *      contact@openairinterface.org
 */

/*! \file openair2/PHY_INTERFACE/IF_Module.h
* \brief data structures for PHY/MAC interface modules
* \author EURECOM/NTUST
* \date 2017
* \version 0.1
* \company Eurecom
* \email: raymond.knopp@eurecom.fr
* \note
* \warning
*/
#ifndef __IF_MODULE__H__
#define __IF_MODULE__H__


#include <stdint.h>
#include <sched.h>
//#include "openair1/PHY/LTE_TRANSPORT/transport_eNB.h"
#include "nfapi_interface.h"
#include "platform_constants.h"
#include "platform_types.h"
#include <common/utils/threadPool/thread-pool.h>

#define MAX_NUM_DL_PDU 100
#define MAX_NUM_UL_PDU 100
#define MAX_NUM_HI_DCI0_PDU 100
#define MAX_NUM_TX_REQUEST_PDU 100

#define MAX_NUM_HARQ_IND 100
#define MAX_NUM_CRC_IND 100
#define MAX_NUM_SR_IND 100
#define MAX_NUM_CQI_IND 100
#define MAX_NUM_RACH_IND 100
#define MAX_NUM_SRS_IND 100

typedef struct {
  /// Module ID
  module_id_t module_id;
  /// CC ID
  int CC_id;
  /// frame
  frame_t frame;
  /// subframe
  sub_frame_t subframe;

  /// harq indication list
  nfapi_harq_indication_t harq_ind;

  /// crc indication list
  nfapi_crc_indication_t crc_ind;

  /// SR indication list
  nfapi_sr_indication_t sr_ind;

  /// CQI indication list
  nfapi_cqi_indication_t cqi_ind;

  /// RACH indication list
  nfapi_rach_indication_t rach_ind;
  /// RACH indication list for BR UEs
  nfapi_rach_indication_t rach_ind_br;
  /// SRS indication list
  nfapi_srs_indication_body_t srs_ind;

  /// RX indication
  nfapi_rx_indication_t rx_ind;

} UL_IND_t;

// Downlink subframe P7
#define NUM_NFPAI_SUBFRAME 5
typedef struct {
  /// harq indication list
  nfapi_harq_indication_t harq_ind[NUM_NFPAI_SUBFRAME];

  /// crc indication list
  nfapi_crc_indication_t crc_ind[NUM_NFPAI_SUBFRAME];

  /// SR indication list
  nfapi_sr_indication_t sr_ind[NUM_NFPAI_SUBFRAME];

  /// CQI indication list
  nfapi_cqi_indication_t cqi_ind[NUM_NFPAI_SUBFRAME];

  /// RACH indication list
  nfapi_rach_indication_t rach_ind[NUM_NFPAI_SUBFRAME];

  /// RX indication
  nfapi_rx_indication_t rx_ind[NUM_NFPAI_SUBFRAME];

} UL_RCC_IND_t;

typedef struct {
  /// Module ID
  module_id_t module_id;
  /// CC ID
  uint8_t CC_id;
  /// frame
  frame_t frame;
  /// subframe
  sub_frame_t subframe;
  /// nFAPI DL Config Request
  nfapi_dl_config_request_t *DL_req;
  /// nFAPI UL Config Request
  nfapi_ul_config_request_t *UL_req;
  /// nFAPI HI_DCI Request
  nfapi_hi_dci0_request_t *HI_DCI0_req;
  /// Pointers to DL SDUs
  nfapi_tx_request_t *TX_req;
  /// Pointers to ue_release
  nfapi_ue_release_request_t *UE_release_req;
} Sched_Rsp_t;

typedef struct {
<<<<<<< HEAD
    uint8_t Mod_id;
    int CC_id;
    nfapi_config_request_t *cfg;
}PHY_Config_t;
#include <targets/ARCH/COMMON/common_lib.h>
/// Context data structure for RX/TX portion of subframe processing
typedef struct {
  /// Component Carrier index
  uint8_t              CC_id;
  /// timestamp transmitted to HW
  openair0_timestamp timestamp_tx;
  openair0_timestamp timestamp_rx;
  /// subframe to act upon for transmission
  int subframe_tx;
  /// subframe to act upon for reception
  int subframe_rx;
  /// frame to act upon for transmission
  int frame_tx;
  /// frame to act upon for reception
  int frame_rx;
  int frame_prach;
  int subframe_prach;
  int frame_prach_br;
  int subframe_prach_br;
  /// \brief Instance count for RXn-TXnp4 processing thread.
  /// \internal This variable is protected by \ref mutex_rxtx.
  int instance_cnt;
  /// pthread structure for RXn-TXnp4 processing thread
  pthread_t pthread;
  /// pthread attributes for RXn-TXnp4 processing thread
  pthread_attr_t attr;
  /// condition variable for tx processing thread
  pthread_cond_t cond;
  /// mutex for RXn-TXnp4 processing thread
  pthread_mutex_t mutex;
  /// scheduling parameters for RXn-TXnp4 thread
  struct sched_param sched_param_rxtx;

  /// \internal This variable is protected by \ref mutex_RUs.
  int instance_cnt_RUs;
  /// condition variable for tx processing thread
  pthread_cond_t cond_RUs;
  /// mutex for RXn-TXnp4 processing thread
  pthread_mutex_t mutex_RUs;
  tpool_t threadPool;
  int nbEncode;
  int nbDecode;
  notifiedFIFO_t respEncode;
  notifiedFIFO_t respDecode;
} L1_rxtx_proc_t;

typedef struct IF_Module_s{
//define the function pointer
  void (*UL_indication)(UL_IND_t *UL_INFO, L1_rxtx_proc_t *proc);
  void (*schedule_response)(Sched_Rsp_t *Sched_INFO, L1_rxtx_proc_t *proc);
  void (*PHY_config_req)(PHY_Config_t* config_INFO);
=======
  uint8_t Mod_id;
  int CC_id;
  nfapi_config_request_t *cfg;
} PHY_Config_t;

typedef struct IF_Module_s {
  //define the function pointer
  void (*UL_indication)(UL_IND_t *UL_INFO);
  void (*schedule_response)(Sched_Rsp_t *Sched_INFO);
  void (*PHY_config_req)(PHY_Config_t *config_INFO);
>>>>>>> 4eaadf8d
  void (*PHY_config_update_sib2_req)(PHY_Config_t* config_INFO);
  void (*PHY_config_update_sib13_req)(PHY_Config_t* config_INFO);
  uint32_t CC_mask;
  uint16_t current_frame;
  uint8_t current_subframe;
  pthread_mutex_t if_mutex;
} IF_Module_t;

// These mutex is used for multiple UEs L2 FAPI simulator.
// Each UEs set these value in UL and UL_INFO is shared in all UE's thread.
typedef struct {
  pthread_mutex_t rx_mutex;
  pthread_mutex_t crc_mutex;
  pthread_mutex_t sr_mutex;
  pthread_mutex_t harq_mutex;
  pthread_mutex_t cqi_mutex;
  pthread_mutex_t rach_mutex;
} FILL_UL_INFO_MUTEX_t;

/*Initial */
IF_Module_t *IF_Module_init(int Mod_id);
void IF_Module_kill(int Mod_id);

/*Interface for uplink, transmitting the Preamble(list), ULSCH SDU, NAK, Tick (trigger scheduler)
 */
void UL_indication(UL_IND_t *UL_INFO, L1_rxtx_proc_t *proc);

/*Interface for Downlink, transmitting the DLSCH SDU, DCI SDU*/
void Schedule_Response(Sched_Rsp_t *Sched_INFO);

#endif
<|MERGE_RESOLUTION|>--- conflicted
+++ resolved
@@ -132,7 +132,6 @@
 } Sched_Rsp_t;
 
 typedef struct {
-<<<<<<< HEAD
     uint8_t Mod_id;
     int CC_id;
     nfapi_config_request_t *cfg;
@@ -182,6 +181,12 @@
   int nbDecode;
   notifiedFIFO_t respEncode;
   notifiedFIFO_t respDecode;
+    pthread_mutex_t mutex_emulateRF;
+  int instance_cnt_emulateRF;
+  pthread_t pthread_emulateRF;
+  pthread_attr_t attr_emulateRF;
+  pthread_cond_t cond_emulateRF;
+  int first_rx;
 } L1_rxtx_proc_t;
 
 typedef struct IF_Module_s{
@@ -189,18 +194,7 @@
   void (*UL_indication)(UL_IND_t *UL_INFO, L1_rxtx_proc_t *proc);
   void (*schedule_response)(Sched_Rsp_t *Sched_INFO, L1_rxtx_proc_t *proc);
   void (*PHY_config_req)(PHY_Config_t* config_INFO);
-=======
-  uint8_t Mod_id;
-  int CC_id;
-  nfapi_config_request_t *cfg;
-} PHY_Config_t;
-
-typedef struct IF_Module_s {
-  //define the function pointer
-  void (*UL_indication)(UL_IND_t *UL_INFO);
-  void (*schedule_response)(Sched_Rsp_t *Sched_INFO);
-  void (*PHY_config_req)(PHY_Config_t *config_INFO);
->>>>>>> 4eaadf8d
+
   void (*PHY_config_update_sib2_req)(PHY_Config_t* config_INFO);
   void (*PHY_config_update_sib13_req)(PHY_Config_t* config_INFO);
   uint32_t CC_mask;
