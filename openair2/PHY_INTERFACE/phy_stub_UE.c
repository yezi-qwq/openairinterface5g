--- conflicted
+++ resolved
@@ -74,12 +74,9 @@
   nfapi_rx_indication_pdu_t *pdu;
   int timing_advance_update;
 
-<<<<<<< HEAD
-=======
   pthread_mutex_lock(&fill_ul_mutex.rx_mutex);
 
   UL_INFO->rx_ind.header.message_id = NFAPI_RX_ULSCH_INDICATION;
->>>>>>> b5ff5516
   UL_INFO->rx_ind.sfn_sf = frame << 4 | subframe;
   UL_INFO->rx_ind.rx_indication_body.tl.tag = NFAPI_RX_INDICATION_BODY_TAG;
   UL_INFO->rx_ind.vendor_extension = ul_config_req->vendor_extension;
@@ -123,14 +120,10 @@
                                int frame,
                                int subframe,
                                UL_IND_t *UL_INFO,
-<<<<<<< HEAD
-                               uint16_t rnti) {
-=======
                                uint16_t rnti,
                                nfapi_ul_config_request_t *ul_config_req) {
   pthread_mutex_lock(&fill_ul_mutex.sr_mutex);
 
->>>>>>> b5ff5516
   nfapi_sr_indication_t *sr_ind = &UL_INFO->sr_ind;
   nfapi_sr_indication_body_t *sr_ind_body = &sr_ind->sr_indication_body;
   nfapi_sr_indication_pdu_t *pdu = &sr_ind_body->sr_pdu_list[sr_ind_body->number_of_srs];
@@ -167,15 +160,11 @@
                                 UL_IND_t *UL_INFO,
                                 uint8_t crc_flag,
                                 int index,
-<<<<<<< HEAD
-                                uint16_t rnti) {
-=======
                                 uint16_t rnti,
                                 nfapi_ul_config_request_t *ul_config_req) {
   pthread_mutex_lock(&fill_ul_mutex.crc_mutex);
   LOG_D(MAC, "fill crc_indication num_crcs: %u\n",
         UL_INFO->crc_ind.crc_indication_body.number_of_crcs);
->>>>>>> b5ff5516
   nfapi_crc_indication_pdu_t *pdu =
       &UL_INFO->crc_ind.crc_indication_body
            .crc_pdu_list[UL_INFO->crc_ind.crc_indication_body.number_of_crcs];
@@ -263,12 +252,9 @@
                                       uint8_t subframe,
                                       UL_IND_t *UL_INFO,
                                       uint16_t rnti) {
-<<<<<<< HEAD
-=======
   pthread_mutex_lock(&fill_ul_mutex.cqi_mutex);
   LOG_D(MAC, "num_cqis: %u in fill_ulsch_cqi_indication_UE_MAC\n",
         UL_INFO->cqi_ind.cqi_indication_body.number_of_cqis);
->>>>>>> b5ff5516
   nfapi_cqi_indication_pdu_t *pdu =
       &UL_INFO->cqi_ind.cqi_indication_body
            .cqi_pdu_list[UL_INFO->cqi_ind.cqi_indication_body.number_of_cqis];
@@ -302,11 +288,8 @@
   raw_pdu->pdu[0] = cqi << 4;
 
   UL_INFO->cqi_ind.cqi_indication_body.number_of_cqis++;
-<<<<<<< HEAD
-=======
 
   pthread_mutex_unlock(&fill_ul_mutex.cqi_mutex);
->>>>>>> b5ff5516
 }
 
 void fill_ulsch_harq_indication_UE_MAC(
@@ -315,14 +298,10 @@
     int subframe,
     UL_IND_t *UL_INFO,
     nfapi_ul_config_ulsch_harq_information *harq_information,
-<<<<<<< HEAD
-    uint16_t rnti) {
-=======
     uint16_t rnti,
     nfapi_ul_config_request_t *ul_config_req) {
   pthread_mutex_lock(&fill_ul_mutex.harq_mutex);
 
->>>>>>> b5ff5516
   nfapi_harq_indication_pdu_t *pdu =
       &UL_INFO->harq_ind.harq_indication_body.harq_pdu_list
            [UL_INFO->harq_ind.harq_indication_body.number_of_harqs];
@@ -361,14 +340,10 @@
 			      int subframe,
 			      UL_IND_t *UL_INFO,
 			      nfapi_ul_config_harq_information *harq_information,
-<<<<<<< HEAD
-			      uint16_t rnti) {
-=======
 			      uint16_t rnti,
             nfapi_ul_config_request_t *ul_config_req) {
   pthread_mutex_lock(&fill_ul_mutex.harq_mutex);
 
->>>>>>> b5ff5516
   nfapi_harq_indication_t *ind = &UL_INFO->harq_ind;
   nfapi_harq_indication_body_t *body = &ind->harq_indication_body;
   nfapi_harq_indication_pdu_t *pdu =
