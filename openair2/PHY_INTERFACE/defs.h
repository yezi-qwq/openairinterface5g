/*******************************************************************************
    OpenAirInterface
    Copyright(c) 1999 - 2014 Eurecom

    OpenAirInterface is free software: you can redistribute it and/or modify
    it under the terms of the GNU General Public License as published by
    the Free Software Foundation, either version 3 of the License, or
    (at your option) any later version.


    OpenAirInterface is distributed in the hope that it will be useful,
    but WITHOUT ANY WARRANTY; without even the implied warranty of
    MERCHANTABILITY or FITNESS FOR A PARTICULAR PURPOSE.  See the
    GNU General Public License for more details.

    You should have received a copy of the GNU General Public License
    along with OpenAirInterface.The full GNU General Public License is
   included in this distribution in the file called "COPYING". If not,
   see <http://www.gnu.org/licenses/>.

  Contact Information
  OpenAirInterface Admin: openair_admin@eurecom.fr
  OpenAirInterface Tech : openair_tech@eurecom.fr
  OpenAirInterface Dev  : openair4g-devel@lists.eurecom.fr

  Address      : Eurecom, Campus SophiaTech, 450 Route des Chappes, CS 50193 - 06904 Biot Sophia Antipolis cedex, FRANCE

*******************************************************************************/

/*! \file PHY_INTERFACE/defs.h
* \brief mac phy interface primitives
* \author Raymond Knopp and Navid Nikaein
* \date 2011
* \version 0.5
* \mail navid.nikaein@eurecom.fr or openair_tech@eurecom.fr
*/

#ifndef __MAC_PHY_PRIMITIVES_H__
#    define __MAC_PHY_PRIMITIVES_H__

#include "LAYER2/MAC/defs.h"


#define MAX_NUMBER_OF_MAC_INSTANCES 16

#define NULL_PDU 255
#define DCI 0
#define DLSCH 1
#define ULSCH 2

#define mac_exit_wrapper(sTRING)                                                            \
do {                                                                                        \
    char temp[300];                                                                         \
    snprintf(temp, sizeof(temp), "%s in file "__FILE__" at line %d\n", sTRING, __LINE__);   \
    mac_xface->macphy_exit(temp);                                                           \
} while(0)

/** @defgroup _phy_if MAC-PHY interface
 * @ingroup _oai2
 * @{
 */
/*! \brief MACPHY Interface */
typedef struct {
  /// Pointer function that initializes L2
  int (*macphy_init)(int eMBMS_active, char *uecap_xer, uint8_t CBA_active,uint8_t HO_active);

  /// Pointer function that stops the low-level scheduler due an exit condition
  void (*macphy_exit)(const char *);

  // eNB functions
  /// Invoke dlsch/ulsch scheduling procedure for new subframe
  void (*eNB_dlsch_ulsch_scheduler)(module_id_t Mod_id,uint8_t cooperation_flag, frame_t frameP, sub_frame_t subframeP);//, int calibration_flag);

  /// Fill random access response sdu, passing timing advance
  uint16_t (*fill_rar)(module_id_t Mod_id,int CC_id,frame_t frameP,uint8_t *dlsch_buffer,uint16_t N_RB_UL, uint8_t input_buffer_length);

  /// Initiate the RA procedure upon reception (hypothetical) of a valid preamble
  void (*initiate_ra_proc)(module_id_t Mod_id,int CC_id,frame_t frameP,uint16_t preamble,int16_t timing_offset,uint8_t sect_id,sub_frame_t subframe,uint8_t f_id);

  /// cancel an ongoing RA procedure
  void (*cancel_ra_proc)(module_id_t Mod_id,int CC_id,frame_t frameP,uint16_t preamble);

  /// Get DCI for current subframe from MAC
  DCI_PDU* (*get_dci_sdu)(module_id_t Mod_id,int CC_id,frame_t frameP,sub_frame_t subframe);

  /// Get DLSCH sdu for particular RNTI and Transport block index
  uint8_t* (*get_dlsch_sdu)(module_id_t Mod_id,int CC_id,frame_t frameP,rnti_t rnti,uint8_t TB_index);

  /// Send ULSCH sdu to MAC for given rnti
  void (*rx_sdu)(module_id_t Mod_id,int CC_id,frame_t frameP, sub_frame_t sub_frameP,rnti_t rnti, uint8_t *sdu,uint16_t sdu_len, int harq_pid,uint8_t *msg3_flag);

  /// Indicate failure to synch to external source
  void (*mrbch_phy_sync_failure) (module_id_t Mod_id,frame_t frameP, uint8_t free_eNB_index);

  /// Indicate Scheduling Request from UE
  void (*SR_indication)(module_id_t Mod_id,int CC_id,frame_t frameP,rnti_t rnti,sub_frame_t subframe);

  /// Configure Common PHY parameters from SIB1
  void (*phy_config_sib1_eNB)(module_id_t Mod_id,int CC_id,
                              TDD_Config_t *tdd_config,
                              uint8_t SIwindowsize,
                              uint16_t SIperiod);

  /// Configure Common PHY parameters from SIB2
  void (*phy_config_sib2_eNB)(module_id_t Mod_id, int CC_id,
                              RadioResourceConfigCommonSIB_t *radioResourceConfigCommon,
                              ARFCN_ValueEUTRA_t *ul_CArrierFreq,
                              long *ul_Bandwidth,
                              AdditionalSpectrumEmission_t *additionalSpectrumEmission,
                              struct MBSFN_SubframeConfigList *mbsfn_SubframeConfigList);

#ifdef Rel10
  /// Configure Common PHY parameters from SIB13
  void (*phy_config_sib13_eNB)(module_id_t Mod_id,int CC_id, int mbsfn_Area_idx,
                               long mbsfn_AreaId_r9);

  void (*phy_config_dedicated_scell_eNB)(uint8_t Mod_id,
                                         uint16_t rnti,
                                         SCellToAddMod_r10_t *sCellToAddMod_r10,
                                         int CC_id);
#endif

  /// PHY-Config-Dedicated eNB
  void (*phy_config_dedicated_eNB)(module_id_t Mod_id,int CC_id,rnti_t rnti,
                                   struct PhysicalConfigDedicated *physicalConfigDedicated);

#ifdef Rel10
  /// Get MCH sdu and corresponding MCS for particular MBSFN subframe
  MCH_PDU* (*get_mch_sdu)(module_id_t Mod_id, int CC_id, frame_t frameP,sub_frame_t subframe);
#endif
  // configure the cba rnti at the physical layer
  void (*phy_config_cba_rnti)(module_id_t Mod_id,int CC_id,eNB_flag_t eNB_flag, uint8_t index, uint16_t cba_rnti, uint8_t cba_group_id, uint8_t num_active_cba_groups);
  /// get delta mcs for fast UL AMC
  int16_t (*estimate_ue_tx_power)(uint32_t tbs, uint32_t nb_rb, uint8_t control_only, lte_prefix_type_t ncp, uint8_t use_srs);


  /// UE functions

  /// reset the ue phy
  void (*phy_reset_ue)(module_id_t Mod_id,uint8_t CC_id,uint8_t eNB_index);

  /// Indicate loss of synchronization of PBCH for this eNB to MAC layer
  void (*out_of_sync_ind)(module_id_t Mod_id,frame_t frameP,uint16_t eNB_index);

  ///  Send a received SI sdu
  void (*ue_decode_si)(module_id_t Mod_id,int CC_id,frame_t frameP, uint8_t CH_index, void *pdu, uint16_t len);

  /// Send a received DLSCH sdu to MAC
  void (*ue_send_sdu)(module_id_t Mod_id,uint8_t CC_id,frame_t frameP,uint8_t *sdu,uint16_t sdu_len,uint8_t CH_index);

#ifdef Rel10
  /// Send a received MCH sdu to MAC
  void (*ue_send_mch_sdu)(module_id_t Mod_id,uint8_t CC_id, frame_t frameP,uint8_t *sdu,uint16_t sdu_len,uint8_t eNB_index,uint8_t sync_area);

  /// Function to check if UE PHY needs to decode MCH for MAC
  /// get the sync area id, and return MCS value if need to decode, otherwise -1
  int (*ue_query_mch)(module_id_t Mod_id, uint8_t CC_id,frame_t frameP,sub_frame_t subframe,uint8_t eNB_index,uint8_t *sync_area, uint8_t *mcch_active);
#endif

  /// Retrieve ULSCH sdu from MAC
  void (*ue_get_sdu)(module_id_t Mod_id,int CC_id,frame_t frameP,sub_frame_t subframe, uint8_t CH_index,uint8_t *ulsch_buffer,uint16_t buflen,uint8_t *access_mode);

  /// Retrieve RRCConnectionReq from MAC
  PRACH_RESOURCES_t* (*ue_get_rach)(module_id_t Mod_id,int CC_id,frame_t frameP,uint8_t Msg3_flag,sub_frame_t subframe);

  /// Process Random-Access Response
  uint16_t (*ue_process_rar)(module_id_t Mod_id,int CC_id,frame_t frameP,uint8_t *dlsch_buffer,uint16_t *t_crnti,uint8_t preamble_index);

  /// Get SR payload (0,1) from UE MAC
  uint32_t (*ue_get_SR)(module_id_t Mod_id,int CC_id,frame_t frameP,uint8_t eNB_id,rnti_t rnti,sub_frame_t subframe);

  /// Indicate synchronization with valid PBCH
  void (*dl_phy_sync_success) (module_id_t Mod_id,frame_t frameP, uint8_t CH_index,uint8_t first_sync);

  /// Only calls the PDCP for now
  UE_L2_STATE_t (*ue_scheduler)(module_id_t Mod_id, frame_t frameP,sub_frame_t subframe, lte_subframe_t direction, uint8_t eNB_id, int CC_id);

  /// PHY-Config-Dedicated UE
  void (*phy_config_dedicated_ue)(module_id_t Mod_id,int CC_id,uint8_t CH_index,
                                  struct PhysicalConfigDedicated *physicalConfigDedicated);

  /// Configure Common PHY parameters from SIB1
  void (*phy_config_sib1_ue)(module_id_t Mod_id,int CC_id,uint8_t CH_index,
                             TDD_Config_t *tdd_config,
                             uint8_t SIwindowsize,
                             uint16_t SIperiod);

  /// Configure Common PHY parameters from SIB2
  void (*phy_config_sib2_ue)(module_id_t Mod_id,int CC_id,uint8_t CH_index,
                             RadioResourceConfigCommonSIB_t *radioResourceConfigCommon,
                             ARFCN_ValueEUTRA_t *ul_CArrierFreq,
                             long *ul_Bandwidth,
                             AdditionalSpectrumEmission_t *additionalSpectrumEmission,
                             struct MBSFN_SubframeConfigList  *mbsfn_SubframeConfigList);

#ifdef Rel10
  /// Configure Common PHY parameters from SIB13
  void (*phy_config_sib13_ue)(uint8_t Mod_id,int CC_id, uint8_t eNB_index,int mbsfn_Area_idx,
                              long mbsfn_AreaId_r9);

  void (*phy_config_dedicated_scell_ue)(uint8_t Mod_id,
                                        uint8_t eNB_index,
                                        SCellToAddMod_r10_t *sCellToAddMod_r10,
                                        int CC_id);
#endif
  /// Configure Common PHY parameters from mobilityControlInfo
  void (*phy_config_afterHO_ue)(module_id_t Mod_id,uint8_t CC_id,uint8_t CH_index,
                                MobilityControlInfo_t *mobilityControlInfo,
                                uint8_t ho_failed);

  /// Function to indicate failure of contention resolution or RA procedure
  void (*ra_failed)(module_id_t Mod_id, uint8_t CC_id,uint8_t eNB_index);

  /// Function to indicate success of contention resolution or RA procedure
  void (*ra_succeeded)(module_id_t Mod_id,uint8_t CC_id, uint8_t eNB_index);

  /// Function to indicate the transmission of msg1/rach to MAC
  void (*Msg1_transmitted)(module_id_t Mod_id,uint8_t CC_id,frame_t frameP,uint8_t eNB_id);

  /// Function to indicate Msg3 transmission/retransmission which initiates/reset Contention Resolution Timer
  void (*Msg3_transmitted)(module_id_t Mod_id,uint8_t CC_id,frame_t frameP,uint8_t eNB_id);

  /// Function to pass inter-cell measurement parameters to PHY (cell Ids)
  void (*phy_config_meas_ue)(module_id_t Mod_id,uint8_t CC_id,uint8_t eNB_index,uint8_t n_adj_cells,uint32_t *adj_cell_id);

  // PHY Helper Functions

  /// RIV computation from PHY
  uint16_t (*computeRIV)(uint16_t N_RB_DL,uint16_t RBstart,uint16_t Lcrbs);

  /// Downlink TBS table lookup from PHY
  uint32_t (*get_TBS_DL)(uint8_t mcs, uint16_t nb_rb);

  /// Uplink TBS table lookup from PHY
  uint32_t (*get_TBS_UL)(uint8_t mcs, uint16_t nb_rb);

  /// Function to retrieve the HARQ round index for a particular UL/DLSCH and harq_pid
  int (*get_ue_active_harq_pid)(module_id_t Mod_id, uint8_t CC_id,rnti_t rnti, int frame, uint8_t subframe, uint8_t *harq_pid, uint8_t *round, uint8_t ul_flag);

  /// Function to retrieve number of CCE
<<<<<<< HEAD
  uint16_t (*get_nCCE_max)(module_id_t Mod_id,uint8_t  CC_id,int num_pdcch_symbols ,int subframe);
=======
  uint16_t (*get_nCCE_max)(module_id_t Mod_id,uint8_t  CC_id,int num_pdcch_symbols,int subframe);
>>>>>>> ccef9862

  int (*get_nCCE_offset)(unsigned char L, int nCCE, int common_dci, unsigned short rnti, unsigned char subframe);

  /// Function to retrieve number of PRB in an rb_alloc
  uint32_t (*get_nb_rb)(uint8_t ra_header, uint32_t rb_alloc, int n_rb_dl);

  /// Function to convert VRB to PRB for distributed allocation
  int (*get_prb)(int N_RB_DL,int odd_slot,int vrb,int Ngap);

  /// Function to retrieve transmission mode for UE
  uint8_t (*get_transmission_mode)(module_id_t Mod_id,uint8_t CC_id,rnti_t rnti);

  /// Function to retrieve rb_alloc bitmap from dci rballoc field and VRB type
  uint32_t (*get_rballoc)(uint8_t vrb_type, uint16_t rb_alloc_dci);

  /// Function for UE MAC to retrieve current PHY connectivity mode (PRACH,RA_RESPONSE,PUSCH)
  UE_MODE_t (*get_ue_mode)(module_id_t Mod_id, uint8_t CC_id,uint8_t eNB_index);

  /// Function for UE MAC to retrieve measured Path Loss
  int16_t (*get_PL)(uint8_t Mod_id,uint8_t CC_id,uint8_t eNB_index);

  /// Function for UE MAC to retrieve the rssi
  uint32_t (*get_RSSI)(uint8_t Mod_id,uint8_t CC_id);

  /// Function for UE MAC to retrieve the total gain
  uint32_t (*get_rx_total_gain_dB)(uint8_t Mod_id,uint8_t CC_id);

  /// Function for UE MAC to retrieve the number of adjustent cells
  uint8_t (*get_n_adj_cells)(uint8_t Mod_id,uint8_t CC_id);

  /// Function for UE MAC to retrieve RSRP/RSRQ measurements
  uint32_t (*get_RSRP)(uint8_t Mod_id,uint8_t CC_id,uint8_t eNB_index);

  /// Function for UE MAC to retrieve RSRP/RSRQ measurements
  uint32_t (*get_RSRQ)(uint8_t Mod_id,uint8_t CC_id,uint8_t eNB_index);

  /// Function for UE MAC to set the layer3 filtered RSRP/RSRQ measurements
  uint8_t (*set_RSRP_filtered)(uint8_t Mod_id,uint8_t CC_id,uint8_t eNB_index,float rsrp);

  /// Function for UE MAC to set the layer3 filtered RSRP/RSRQ measurements
  uint8_t (*set_RSRQ_filtered)(uint8_t Mod_id,uint8_t CC_id,uint8_t eNB_index,float rsrp);

  /// Function for UE/eNB MAC to retrieve number of PRACH in TDD
  uint8_t (*get_num_prach_tdd)(LTE_DL_FRAME_PARMS *frame_parms);

  /// Function for UE/eNB MAC to retrieve f_id of particular PRACH resource in TDD
  uint8_t (*get_fid_prach_tdd)(LTE_DL_FRAME_PARMS *frame_parms,uint8_t tdd_map_index);

  /// Function for eNB MAC to retrieve subframe direction
  lte_subframe_t (*get_subframe_direction)(module_id_t Mod_id, uint8_t CC_id, uint8_t subframe);

  // MAC Helper functions
  /// Function for UE/PHY to compute PUSCH transmit power in power-control procedure (Po_NOMINAL_PUSCH parameter)
  int8_t (*get_Po_NOMINAL_PUSCH)(module_id_t Mod_id,uint8_t  CC_id);

  /// Function for UE/PHY to compute PUSCH transmit power in power-control procedure (deltaP_rampup parameter)
  int8_t (*get_deltaP_rampup)(module_id_t Mod_id,uint8_t CC_id);

  /// Function for UE/PHY to compute PHR
  int8_t (*get_PHR)(module_id_t Mod_id, uint8_t CC_id,uint8_t eNB_index);

  /// Function for UE to process the timing advance command
  void (*process_timing_advance)(module_id_t Mod_id,uint8_t CC_id, int16_t timing_advance);
  
  /// Function for MAC to get the UE stats from the PHY   
  LTE_eNB_UE_stats* (*get_eNB_UE_stats)(module_id_t Mod_id, uint8_t CC_id, rnti_t rnti);

  /// get the frame parameters from the PHY
  LTE_DL_FRAME_PARMS* (*get_lte_frame_parms)(module_id_t Mod_id, uint8_t CC_id);
  
  /// get the Multiuser mimo mode
  MU_MIMO_mode* (*get_mu_mimo_mode) (module_id_t Mod_id, uint8_t CC_id, rnti_t rnti);

  /// get the delta TF for Uplink Power Control Calculation
  int16_t (*get_hundred_times_delta_TF) (module_id_t module_idP, uint8_t CC_id, rnti_t rnti, uint8_t harq_pid);
  /// get target PUSCH received power 
  int16_t (*get_target_pusch_rx_power) (module_id_t module_idP, uint8_t CC_id);
  /// get target PUSCH received power 
  int16_t (*get_target_pucch_rx_power) (module_id_t module_idP, uint8_t CC_id);

  unsigned char is_cluster_head;
  unsigned char is_primary_cluster_head;
  unsigned char is_secondary_cluster_head;
  unsigned char cluster_head_index;

  /// PHY Frame Configuration
  LTE_DL_FRAME_PARMS *lte_frame_parms;

  uint8_t (*get_prach_prb_offset)(LTE_DL_FRAME_PARMS *frame_parms, uint8_t tdd_mapindex, uint16_t Nf); 

  int (*is_prach_subframe)(LTE_DL_FRAME_PARMS *frame_parms,frame_t frame, uint8_t subframe);

  /// ICIC algos
  uint8_t (*get_SB_size)(uint8_t n_rb_dl);
  ///end ALU's algo

} MAC_xface;


#endif


/** @} */<|MERGE_RESOLUTION|>--- conflicted
+++ resolved
@@ -238,11 +238,8 @@
   int (*get_ue_active_harq_pid)(module_id_t Mod_id, uint8_t CC_id,rnti_t rnti, int frame, uint8_t subframe, uint8_t *harq_pid, uint8_t *round, uint8_t ul_flag);
 
   /// Function to retrieve number of CCE
-<<<<<<< HEAD
-  uint16_t (*get_nCCE_max)(module_id_t Mod_id,uint8_t  CC_id,int num_pdcch_symbols ,int subframe);
-=======
   uint16_t (*get_nCCE_max)(module_id_t Mod_id,uint8_t  CC_id,int num_pdcch_symbols,int subframe);
->>>>>>> ccef9862
+
 
   int (*get_nCCE_offset)(unsigned char L, int nCCE, int common_dci, unsigned short rnti, unsigned char subframe);
 
