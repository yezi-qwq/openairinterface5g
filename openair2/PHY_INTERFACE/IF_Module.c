#include "openair1/PHY/defs_eNB.h"
#include "openair2/PHY_INTERFACE/IF_Module.h"
#include "openair1/PHY/phy_extern.h"
#include "LAYER2/MAC/mac_extern.h"
#include "LAYER2/MAC/mac_proto.h"
#include "common/ran_context.h"
#include "nfapi/oai_integration/vendor_ext.h"
#define MAX_IF_MODULES 100

IF_Module_t *if_inst[MAX_IF_MODULES];
Sched_Rsp_t Sched_INFO[MAX_IF_MODULES][MAX_NUM_CCs];

extern int oai_nfapi_harq_indication(nfapi_harq_indication_t *harq_ind);
extern int oai_nfapi_crc_indication(nfapi_crc_indication_t *crc_ind);
extern int oai_nfapi_cqi_indication(nfapi_cqi_indication_t *cqi_ind);
extern int oai_nfapi_sr_indication(nfapi_sr_indication_t *ind);
extern int oai_nfapi_rx_ind(nfapi_rx_indication_t *ind);

extern uint16_t sf_ahead;
extern UL_RCC_IND_t  UL_RCC_INFO;

uint16_t frame_cnt=0;
void handle_rach(UL_IND_t *UL_info) {
  int i;

  if(NFAPI_MODE == NFAPI_MODE_VNF) {
    for(uint8_t j = 0; j < NUM_NFPAI_SUBFRAME; j++) {
      if (UL_RCC_INFO.rach_ind[j].rach_indication_body.number_of_preambles>0) {
        AssertFatal(UL_RCC_INFO.rach_ind[j].rach_indication_body.number_of_preambles==1,"More than 1 preamble not supported\n");
        LOG_D(MAC,"UL_info[Frame %d, Subframe %d] Calling initiate_ra_proc RACH:SFN/SF:%d\n",UL_info->frame,UL_info->subframe, NFAPI_SFNSF2DEC(UL_RCC_INFO.rach_ind[j].sfn_sf));
        initiate_ra_proc(UL_info->module_id,
                         UL_info->CC_id,
                         NFAPI_SFNSF2SFN(UL_RCC_INFO.rach_ind[j].sfn_sf),
                         NFAPI_SFNSF2SF(UL_RCC_INFO.rach_ind[j].sfn_sf),
                         UL_RCC_INFO.rach_ind[j].rach_indication_body.preamble_list[0].preamble_rel8.preamble,
                         UL_RCC_INFO.rach_ind[j].rach_indication_body.preamble_list[0].preamble_rel8.timing_advance,
<<<<<<< HEAD
                         UL_RCC_INFO.rach_ind[j].rach_indication_body.preamble_list[0].preamble_rel8.rnti,0
=======
                         UL_RCC_INFO.rach_ind[j].rach_indication_body.preamble_list[0].preamble_rel8.rnti
#if (LTE_RRC_VERSION >= MAKE_VERSION(14, 0, 0))
                         ,0
#endif
>>>>>>> 4f55943b
                        );
        free(UL_RCC_INFO.rach_ind[j].rach_indication_body.preamble_list);
        UL_RCC_INFO.rach_ind[j].rach_indication_body.number_of_preambles = 0;
        UL_RCC_INFO.rach_ind[j].header.message_id = 0;
      }
    }
  } else {
    if (UL_info->rach_ind.rach_indication_body.number_of_preambles>0) {
      AssertFatal(UL_info->rach_ind.rach_indication_body.number_of_preambles==1,"More than 1 preamble not supported\n");
      UL_info->rach_ind.rach_indication_body.number_of_preambles=0;
      LOG_D(MAC,"UL_info[Frame %d, Subframe %d] Calling initiate_ra_proc RACH:SFN/SF:%d\n",UL_info->frame,UL_info->subframe, NFAPI_SFNSF2DEC(UL_info->rach_ind.sfn_sf));
      initiate_ra_proc(UL_info->module_id,
                       UL_info->CC_id,
                       NFAPI_SFNSF2SFN(UL_info->rach_ind.sfn_sf),
                       NFAPI_SFNSF2SF(UL_info->rach_ind.sfn_sf),
                       UL_info->rach_ind.rach_indication_body.preamble_list[0].preamble_rel8.preamble,
                       UL_info->rach_ind.rach_indication_body.preamble_list[0].preamble_rel8.timing_advance,
<<<<<<< HEAD
                       UL_info->rach_ind.rach_indication_body.preamble_list[0].preamble_rel8.rnti,0
=======
                       UL_info->rach_ind.rach_indication_body.preamble_list[0].preamble_rel8.rnti
#if (LTE_RRC_VERSION >= MAKE_VERSION(14, 0, 0))
                       ,0
#endif
>>>>>>> 4f55943b
                      );
    }
  }

  if (UL_info->rach_ind_br.rach_indication_body.number_of_preambles>0) {
    AssertFatal(UL_info->rach_ind_br.rach_indication_body.number_of_preambles<5,"More than 4 preambles not supported\n");

    for (i=0; i<UL_info->rach_ind_br.rach_indication_body.number_of_preambles; i++) {
      AssertFatal(UL_info->rach_ind_br.rach_indication_body.preamble_list[i].preamble_rel13.rach_resource_type>0,
                  "Got regular PRACH preamble, not BL/CE\n");
      LOG_D(MAC,"Frame %d, Subframe %d Calling initiate_ra_proc (CE_level %d)\n",UL_info->frame,UL_info->subframe,
            UL_info->rach_ind_br.rach_indication_body.preamble_list[i].preamble_rel13.rach_resource_type-1);
      UL_info->rach_ind_br.rach_indication_body.number_of_preambles=0;
      initiate_ra_proc(UL_info->module_id,
                       UL_info->CC_id,
                       UL_info->frame,
                       UL_info->subframe,
                       UL_info->rach_ind_br.rach_indication_body.preamble_list[i].preamble_rel8.preamble,
                       UL_info->rach_ind_br.rach_indication_body.preamble_list[i].preamble_rel8.timing_advance,
                       UL_info->rach_ind_br.rach_indication_body.preamble_list[i].preamble_rel8.rnti,
                       UL_info->rach_ind_br.rach_indication_body.preamble_list[i].preamble_rel13.rach_resource_type);
    }

    UL_info->rach_ind_br.rach_indication_body.number_of_preambles=0;
  }
}

void handle_sr(UL_IND_t *UL_info) {
  int i;

  if (NFAPI_MODE == NFAPI_MODE_PNF) { // PNF
    if (UL_info->sr_ind.sr_indication_body.number_of_srs>0) {
      oai_nfapi_sr_indication(&UL_info->sr_ind);
    }
  } else if(NFAPI_MODE == NFAPI_MODE_VNF) {
    for(uint8_t j = 0; j < NUM_NFPAI_SUBFRAME; j++) {
      if(UL_RCC_INFO.sr_ind[j].sr_indication_body.number_of_srs > 0) {
        for (i=0; i<UL_RCC_INFO.sr_ind[j].sr_indication_body.number_of_srs; i++) {
          SR_indication(UL_info->module_id,
                        UL_info->CC_id,
                        NFAPI_SFNSF2SFN(UL_RCC_INFO.sr_ind[j].sfn_sf),
                        NFAPI_SFNSF2SF(UL_RCC_INFO.sr_ind[j].sfn_sf),
                        UL_RCC_INFO.sr_ind[j].sr_indication_body.sr_pdu_list[i].rx_ue_information.rnti,
                        UL_RCC_INFO.sr_ind[j].sr_indication_body.sr_pdu_list[i].ul_cqi_information.ul_cqi);
        }

        free(UL_RCC_INFO.sr_ind[j].sr_indication_body.sr_pdu_list);
        UL_RCC_INFO.sr_ind[j].sr_indication_body.number_of_srs=0;
        UL_RCC_INFO.sr_ind[j].header.message_id = 0;
      }
    }
  } else {
    for (i=0; i<UL_info->sr_ind.sr_indication_body.number_of_srs; i++)
      SR_indication(UL_info->module_id,
                    UL_info->CC_id,
                    UL_info->frame,
                    UL_info->subframe,
                    UL_info->sr_ind.sr_indication_body.sr_pdu_list[i].rx_ue_information.rnti,
                    UL_info->sr_ind.sr_indication_body.sr_pdu_list[i].ul_cqi_information.ul_cqi);
  }

  UL_info->sr_ind.sr_indication_body.number_of_srs=0;
}

void handle_cqi(UL_IND_t *UL_info) {
  int i;

  if (NFAPI_MODE==NFAPI_MODE_PNF) {
    if (UL_info->cqi_ind.cqi_indication_body.number_of_cqis>0) {
      LOG_D(PHY,"UL_info->cqi_ind.number_of_cqis:%d\n", UL_info->cqi_ind.cqi_indication_body.number_of_cqis);
      UL_info->cqi_ind.header.message_id = NFAPI_RX_CQI_INDICATION;
      UL_info->cqi_ind.sfn_sf = UL_info->frame<<4 | UL_info->subframe;
      oai_nfapi_cqi_indication(&UL_info->cqi_ind);
      UL_info->cqi_ind.cqi_indication_body.number_of_cqis=0;
    }
  } else if (NFAPI_MODE == NFAPI_MODE_VNF) {
    for(uint8_t j = 0; j < NUM_NFPAI_SUBFRAME; j++) {
      if(UL_RCC_INFO.cqi_ind[j].cqi_indication_body.number_of_cqis > 0) {
        for (i=0; i<UL_RCC_INFO.cqi_ind[j].cqi_indication_body.number_of_cqis; i++) {
          cqi_indication(UL_info->module_id,
                         UL_info->CC_id,
                         NFAPI_SFNSF2SFN(UL_RCC_INFO.cqi_ind[j].sfn_sf),
                         NFAPI_SFNSF2SF(UL_RCC_INFO.cqi_ind[j].sfn_sf),
                         UL_RCC_INFO.cqi_ind[j].cqi_indication_body.cqi_pdu_list[i].rx_ue_information.rnti,
                         &UL_RCC_INFO.cqi_ind[j].cqi_indication_body.cqi_pdu_list[i].cqi_indication_rel9,
                         UL_RCC_INFO.cqi_ind[j].cqi_indication_body.cqi_raw_pdu_list[i].pdu,
                         &UL_RCC_INFO.cqi_ind[j].cqi_indication_body.cqi_pdu_list[i].ul_cqi_information);
        }

        free(UL_RCC_INFO.cqi_ind[j].cqi_indication_body.cqi_pdu_list);
        free(UL_RCC_INFO.cqi_ind[j].cqi_indication_body.cqi_raw_pdu_list);
        UL_RCC_INFO.cqi_ind[j].cqi_indication_body.number_of_cqis=0;
        UL_RCC_INFO.cqi_ind[j].header.message_id = 0;
      }
    }
  } else {
    for (i=0; i<UL_info->cqi_ind.cqi_indication_body.number_of_cqis; i++)
      cqi_indication(UL_info->module_id,
                     UL_info->CC_id,
                     NFAPI_SFNSF2SFN(UL_info->cqi_ind.sfn_sf),
                     NFAPI_SFNSF2SF(UL_info->cqi_ind.sfn_sf),
                     UL_info->cqi_ind.cqi_indication_body.cqi_pdu_list[i].rx_ue_information.rnti,
                     &UL_info->cqi_ind.cqi_indication_body.cqi_pdu_list[i].cqi_indication_rel9,
                     UL_info->cqi_ind.cqi_indication_body.cqi_raw_pdu_list[i].pdu,
                     &UL_info->cqi_ind.cqi_indication_body.cqi_pdu_list[i].ul_cqi_information);

    UL_info->cqi_ind.cqi_indication_body.number_of_cqis=0;
  }
}

void handle_harq(UL_IND_t *UL_info) {
  if (NFAPI_MODE == NFAPI_MODE_PNF && UL_info->harq_ind.harq_indication_body.number_of_harqs > 0) { // PNF
    //LOG_D(PHY, "UL_info->harq_ind.harq_indication_body.number_of_harqs:%d Send to VNF\n", UL_info->harq_ind.harq_indication_body.number_of_harqs);
    int retval = oai_nfapi_harq_indication(&UL_info->harq_ind);

    if (retval != 0) {
      LOG_E(PHY, "Failed to encode NFAPI HARQ_IND retval:%d\n", retval);
    }

    UL_info->harq_ind.harq_indication_body.number_of_harqs = 0;
  } else if(NFAPI_MODE == NFAPI_MODE_VNF) {
    for(uint8_t j = 0; j < NUM_NFPAI_SUBFRAME; j++) {
      if(UL_RCC_INFO.harq_ind[j].harq_indication_body.number_of_harqs > 0) {
        for (int i=0; i<UL_RCC_INFO.harq_ind[j].harq_indication_body.number_of_harqs; i++) {
          harq_indication(UL_info->module_id,
                          UL_info->CC_id,
                          NFAPI_SFNSF2SFN(UL_RCC_INFO.harq_ind[j].sfn_sf),
                          NFAPI_SFNSF2SF(UL_RCC_INFO.harq_ind[j].sfn_sf),
                          &UL_RCC_INFO.harq_ind[j].harq_indication_body.harq_pdu_list[i]);
        }

        free(UL_RCC_INFO.harq_ind[j].harq_indication_body.harq_pdu_list);
        UL_RCC_INFO.harq_ind[j].harq_indication_body.number_of_harqs=0;
        UL_RCC_INFO.harq_ind[j].header.message_id = 0;
      }
    }
  } else {
    for (int i=0; i < UL_info->harq_ind.harq_indication_body.number_of_harqs; i++)
      harq_indication(UL_info->module_id,
                      UL_info->CC_id,
                      NFAPI_SFNSF2SFN(UL_info->harq_ind.sfn_sf),
                      NFAPI_SFNSF2SF(UL_info->harq_ind.sfn_sf),
                      &UL_info->harq_ind.harq_indication_body.harq_pdu_list[i]);

    UL_info->harq_ind.harq_indication_body.number_of_harqs = 0;
  }
}

void handle_ulsch(UL_IND_t *UL_info) {
  int i,j;

  if(NFAPI_MODE == NFAPI_MODE_PNF) {
    if (UL_info->crc_ind.crc_indication_body.number_of_crcs>0) {
      //LOG_D(PHY,"UL_info->crc_ind.crc_indication_body.number_of_crcs:%d CRC_IND:SFN/SF:%d\n", UL_info->crc_ind.crc_indication_body.number_of_crcs, NFAPI_SFNSF2DEC(UL_info->crc_ind.sfn_sf));
      oai_nfapi_crc_indication(&UL_info->crc_ind);
      UL_info->crc_ind.crc_indication_body.number_of_crcs = 0;
    }

    if (UL_info->rx_ind.rx_indication_body.number_of_pdus>0) {
      //LOG_D(PHY,"UL_info->rx_ind.number_of_pdus:%d RX_IND:SFN/SF:%d\n", UL_info->rx_ind.rx_indication_body.number_of_pdus, NFAPI_SFNSF2DEC(UL_info->rx_ind.sfn_sf));
      oai_nfapi_rx_ind(&UL_info->rx_ind);
      UL_info->rx_ind.rx_indication_body.number_of_pdus = 0;
    }
  } else if(NFAPI_MODE == NFAPI_MODE_VNF) {
    for(uint8_t k = 0; k < NUM_NFPAI_SUBFRAME; k++) {
      if((UL_RCC_INFO.rx_ind[k].rx_indication_body.number_of_pdus>0) && (UL_RCC_INFO.crc_ind[k].crc_indication_body.number_of_crcs>0)) {
        for (i=0; i<UL_RCC_INFO.rx_ind[k].rx_indication_body.number_of_pdus; i++) {
          for (j=0; j<UL_RCC_INFO.crc_ind[k].crc_indication_body.number_of_crcs; j++) {
            // find crc_indication j corresponding rx_indication i
            LOG_D(PHY,"UL_info->crc_ind.crc_indication_body.crc_pdu_list[%d].rx_ue_information.rnti:%04x UL_info->rx_ind.rx_indication_body.rx_pdu_list[%d].rx_ue_information.rnti:%04x\n",
                  j,UL_RCC_INFO.crc_ind[k].crc_indication_body.crc_pdu_list[j].rx_ue_information.rnti, i,UL_RCC_INFO.rx_ind[k].rx_indication_body.rx_pdu_list[i].rx_ue_information.rnti);

            if (UL_RCC_INFO.crc_ind[k].crc_indication_body.crc_pdu_list[j].rx_ue_information.rnti == UL_RCC_INFO.rx_ind[k].rx_indication_body.rx_pdu_list[i].rx_ue_information.rnti) {
              LOG_D(PHY, "UL_info->crc_ind.crc_indication_body.crc_pdu_list[%d].crc_indication_rel8.crc_flag:%d\n",
                    j, UL_RCC_INFO.crc_ind[k].crc_indication_body.crc_pdu_list[j].crc_indication_rel8.crc_flag);

              if (UL_RCC_INFO.crc_ind[k].crc_indication_body.crc_pdu_list[j].crc_indication_rel8.crc_flag == 1) { // CRC error indication
                LOG_D(MAC,"Frame %d, Subframe %d Calling rx_sdu (CRC error) \n",UL_info->frame,UL_info->subframe);
                rx_sdu(UL_info->module_id,
                       UL_info->CC_id,
                       NFAPI_SFNSF2SFN(UL_RCC_INFO.rx_ind[k].sfn_sf), //UL_info->frame,
                       NFAPI_SFNSF2SF(UL_RCC_INFO.rx_ind[k].sfn_sf), //UL_info->subframe,
                       UL_RCC_INFO.rx_ind[k].rx_indication_body.rx_pdu_list[i].rx_ue_information.rnti,
                       (uint8_t *)NULL,
                       UL_RCC_INFO.rx_ind[k].rx_indication_body.rx_pdu_list[i].rx_indication_rel8.length,
                       UL_RCC_INFO.rx_ind[k].rx_indication_body.rx_pdu_list[i].rx_indication_rel8.timing_advance,
                       UL_RCC_INFO.rx_ind[k].rx_indication_body.rx_pdu_list[i].rx_indication_rel8.ul_cqi);
              } else {
                LOG_D(MAC,"Frame %d, Subframe %d Calling rx_sdu (CRC ok) \n",UL_info->frame,UL_info->subframe);
                rx_sdu(UL_info->module_id,
                       UL_info->CC_id,
                       NFAPI_SFNSF2SFN(UL_RCC_INFO.rx_ind[k].sfn_sf), //UL_info->frame,
                       NFAPI_SFNSF2SF(UL_RCC_INFO.rx_ind[k].sfn_sf), //UL_info->subframe,
                       UL_RCC_INFO.rx_ind[k].rx_indication_body.rx_pdu_list[i].rx_ue_information.rnti,
                       UL_RCC_INFO.rx_ind[k].rx_indication_body.rx_pdu_list[i].data,
                       UL_RCC_INFO.rx_ind[k].rx_indication_body.rx_pdu_list[i].rx_indication_rel8.length,
                       UL_RCC_INFO.rx_ind[k].rx_indication_body.rx_pdu_list[i].rx_indication_rel8.timing_advance,
                       UL_RCC_INFO.rx_ind[k].rx_indication_body.rx_pdu_list[i].rx_indication_rel8.ul_cqi);
              }

              if(UL_RCC_INFO.rx_ind[k].rx_indication_body.rx_pdu_list[i].data != NULL) {
                free(UL_RCC_INFO.rx_ind[k].rx_indication_body.rx_pdu_list[i].data);
              }

              break;
            } //if (UL_info->crc_ind.crc_pdu_list[j].rx_ue_information.rnti == UL_info->rx_ind.rx_pdu_list[i].rx_ue_information.rnti)
          } //    for (j=0;j<UL_info->crc_ind.crc_indication_body.number_of_crcs;j++)
        } //   for (i=0;i<UL_info->rx_ind.number_of_pdus;i++)

        free(UL_RCC_INFO.crc_ind[k].crc_indication_body.crc_pdu_list);
        free(UL_RCC_INFO.rx_ind[k].rx_indication_body.rx_pdu_list);
        UL_RCC_INFO.crc_ind[k].crc_indication_body.number_of_crcs = 0;
        UL_RCC_INFO.crc_ind[k].header.message_id =0;
        UL_RCC_INFO.rx_ind[k].rx_indication_body.number_of_pdus = 0;
        UL_RCC_INFO.rx_ind[k].header.message_id = 0;
      }
    }
  } else {
    if (UL_info->rx_ind.rx_indication_body.number_of_pdus>0 && UL_info->crc_ind.crc_indication_body.number_of_crcs>0) {
      for (i=0; i<UL_info->rx_ind.rx_indication_body.number_of_pdus; i++) {
        for (j=0; j<UL_info->crc_ind.crc_indication_body.number_of_crcs; j++) {
          // find crc_indication j corresponding rx_indication i
          LOG_D(PHY,"UL_info->crc_ind.crc_indication_body.crc_pdu_list[%d].rx_ue_information.rnti:%04x UL_info->rx_ind.rx_indication_body.rx_pdu_list[%d].rx_ue_information.rnti:%04x\n", j,
                UL_info->crc_ind.crc_indication_body.crc_pdu_list[j].rx_ue_information.rnti, i, UL_info->rx_ind.rx_indication_body.rx_pdu_list[i].rx_ue_information.rnti);

          if (UL_info->crc_ind.crc_indication_body.crc_pdu_list[j].rx_ue_information.rnti ==
              UL_info->rx_ind.rx_indication_body.rx_pdu_list[i].rx_ue_information.rnti) {
            LOG_D(PHY, "UL_info->crc_ind.crc_indication_body.crc_pdu_list[%d].crc_indication_rel8.crc_flag:%d\n", j, UL_info->crc_ind.crc_indication_body.crc_pdu_list[j].crc_indication_rel8.crc_flag);

            if (UL_info->crc_ind.crc_indication_body.crc_pdu_list[j].crc_indication_rel8.crc_flag == 1) { // CRC error indication
              LOG_D(MAC,"Frame %d, Subframe %d Calling rx_sdu (CRC error) \n",UL_info->frame,UL_info->subframe);
              rx_sdu(UL_info->module_id,
                     UL_info->CC_id,
                     NFAPI_SFNSF2SFN(UL_info->rx_ind.sfn_sf), //UL_info->frame,
                     NFAPI_SFNSF2SF(UL_info->rx_ind.sfn_sf), //UL_info->subframe,
                     UL_info->rx_ind.rx_indication_body.rx_pdu_list[i].rx_ue_information.rnti,
                     (uint8_t *)NULL,
                     UL_info->rx_ind.rx_indication_body.rx_pdu_list[i].rx_indication_rel8.length,
                     UL_info->rx_ind.rx_indication_body.rx_pdu_list[i].rx_indication_rel8.timing_advance,
                     UL_info->rx_ind.rx_indication_body.rx_pdu_list[i].rx_indication_rel8.ul_cqi);
            } else {
              LOG_D(MAC,"Frame %d, Subframe %d Calling rx_sdu (CRC ok) \n",UL_info->frame,UL_info->subframe);
              rx_sdu(UL_info->module_id,
                     UL_info->CC_id,
                     NFAPI_SFNSF2SFN(UL_info->rx_ind.sfn_sf), //UL_info->frame,
                     NFAPI_SFNSF2SF(UL_info->rx_ind.sfn_sf), //UL_info->subframe,
                     UL_info->rx_ind.rx_indication_body.rx_pdu_list[i].rx_ue_information.rnti,
                     UL_info->rx_ind.rx_indication_body.rx_pdu_list[i].data,
                     UL_info->rx_ind.rx_indication_body.rx_pdu_list[i].rx_indication_rel8.length,
                     UL_info->rx_ind.rx_indication_body.rx_pdu_list[i].rx_indication_rel8.timing_advance,
                     UL_info->rx_ind.rx_indication_body.rx_pdu_list[i].rx_indication_rel8.ul_cqi);
            }

            break;
          } //if (UL_info->crc_ind.crc_pdu_list[j].rx_ue_information.rnti ==

          //    UL_info->rx_ind.rx_pdu_list[i].rx_ue_information.rnti)
        } //    for (j=0;j<UL_info->crc_ind.crc_indication_body.number_of_crcs;j++)
      } //   for (i=0;i<UL_info->rx_ind.number_of_pdus;i++)

      UL_info->crc_ind.crc_indication_body.number_of_crcs=0;
      UL_info->rx_ind.rx_indication_body.number_of_pdus = 0;
    } // UL_info->rx_ind.rx_indication_body.number_of_pdus>0 && UL_info->subframe && UL_info->crc_ind.crc_indication_body.number_of_crcs>0
    else if (UL_info->rx_ind.rx_indication_body.number_of_pdus!=0 || UL_info->crc_ind.crc_indication_body.number_of_crcs!=0) {
      LOG_E(PHY,"hoping not to have mis-match between CRC ind and RX ind - hopefully the missing message is coming shortly rx_ind:%d(SFN/SF:%05d) crc_ind:%d(SFN/SF:%05d) UL_info(SFN/SF):%04d%d\n",
            UL_info->rx_ind.rx_indication_body.number_of_pdus, NFAPI_SFNSF2DEC(UL_info->rx_ind.sfn_sf),
            UL_info->crc_ind.crc_indication_body.number_of_crcs, NFAPI_SFNSF2DEC(UL_info->crc_ind.sfn_sf),
            UL_info->frame, UL_info->subframe);
    }
  }
}

/****************************************************************************/
/* debug utility functions begin                                            */
/****************************************************************************/

//#define DUMP_FAPI

#ifdef DUMP_FAPI

#define C do { size = 0; put(0); } while (0)
#define A(...) do { char t[4096]; sprintf(t, __VA_ARGS__); append_string(t); } while (0)

/* eats nothing at startup, but fixed size */
#define SMAX 65536
static char s[SMAX];
static int size;
static int maxsize = SMAX;

static void put(char x) {
  if (size == maxsize) {
    printf("incrase SMAX\n");
    exit(1);
  }

  s[size++] = x;
}

static void append_string(char *t) {
  size--;

  while (*t) put(*t++);

  put(0);
}

static void dump_ul(UL_IND_t *u) {
  int i;
  C;
  A("XXXX UL  mod %d CC %d f.sf %d.%d\n",
    u->module_id, u->CC_id, u->frame, u->subframe);
  A("XXXX     harq_ind %d\n", u->harq_ind.harq_indication_body.number_of_harqs);

  for (i = 0; i < u->harq_ind.harq_indication_body.number_of_harqs; i++) {
    nfapi_harq_indication_pdu_t *v = &u->harq_ind.harq_indication_body.harq_pdu_list[i];
    A("XXXX         harq ind %d\n", i);
    A("XXXX         rnti %d\n", v->rx_ue_information.rnti);
    A("XXXX         tb1 %d tb2 %d\n", v->harq_indication_fdd_rel8.harq_tb1,
      v->harq_indication_fdd_rel8.harq_tb2);
    A("XXXX         number_of_ack_nack %d\n",
      v->harq_indication_fdd_rel9.number_of_ack_nack);
    A("XXXX             harq[0] = %d\n",
      v->harq_indication_fdd_rel9.harq_tb_n[0]);
    A("XXXX harq        ul_cqi %d channel %d\n", v->ul_cqi_information.ul_cqi,
      v->ul_cqi_information.channel);
  }

  A("XXXX     crc_ind  %d\n", u->crc_ind.crc_indication_body.number_of_crcs);
  A("XXXX     sr_ind   %d\n", u->sr_ind.sr_indication_body.number_of_srs);
  A("XXXX     cqi_ind  %d\n", u->cqi_ind.cqi_indication_body.number_of_cqis);

  for (i = 0; i < u->cqi_ind.cqi_indication_body.number_of_cqis; i++) {
    nfapi_cqi_indication_pdu_t *v = &u->cqi_ind.cqi_indication_body.cqi_pdu_list[i];
    A("XXXX         cqi ind %d\n", i);
    A("XXXX cqi         ul_cqi %d channel %d\n", v->ul_cqi_information.ul_cqi,
      v->ul_cqi_information.channel);
  }

  A("XXXX     rach_ind %d\n", u->rach_ind.rach_indication_body.number_of_preambles);
  A("XXXX     rx_ind   %d\n", u->rx_ind.rx_indication_body.number_of_pdus);

  for (i = 0; i < u->rx_ind.rx_indication_body.number_of_pdus; i++) {
    nfapi_rx_indication_pdu_t *v = &u->rx_ind.rx_indication_body.rx_pdu_list[i];
    A("XXXX         rx ind %d\n", i);
    A("XXXX             timing_advance %d\n",
      v->rx_indication_rel8.timing_advance);
    A("XXXX rx          ul_cqi %d\n", v->rx_indication_rel8.ul_cqi);
  }

  LOG_I(PHY, "XXXX UL\nXXXX UL\n%s", s);
}

static char *DL_PDU_TYPE(int x) {
  switch (x) {
    case NFAPI_DL_CONFIG_DCI_DL_PDU_TYPE:
      return "NFAPI_DL_CONFIG_DCI_DL_PDU_TYPE";

    case NFAPI_DL_CONFIG_BCH_PDU_TYPE:
      return "NFAPI_DL_CONFIG_BCH_PDU_TYPE";

    case NFAPI_DL_CONFIG_MCH_PDU_TYPE:
      return "NFAPI_DL_CONFIG_MCH_PDU_TYPE";

    case NFAPI_DL_CONFIG_DLSCH_PDU_TYPE:
      return "NFAPI_DL_CONFIG_DLSCH_PDU_TYPE";

    case NFAPI_DL_CONFIG_PCH_PDU_TYPE:
      return "NFAPI_DL_CONFIG_PCH_PDU_TYPE";

    case NFAPI_DL_CONFIG_PRS_PDU_TYPE:
      return "NFAPI_DL_CONFIG_PRS_PDU_TYPE";

    case NFAPI_DL_CONFIG_CSI_RS_PDU_TYPE:
      return "NFAPI_DL_CONFIG_CSI_RS_PDU_TYPE";

    case NFAPI_DL_CONFIG_EPDCCH_DL_PDU_TYPE:
      return "NFAPI_DL_CONFIG_EPDCCH_DL_PDU_TYPE";

    case NFAPI_DL_CONFIG_MPDCCH_PDU_TYPE:
      return "NFAPI_DL_CONFIG_MPDCCH_PDU_TYPE";

    case NFAPI_DL_CONFIG_NBCH_PDU_TYPE:
      return "NFAPI_DL_CONFIG_NBCH_PDU_TYPE";

    case NFAPI_DL_CONFIG_NPDCCH_PDU_TYPE:
      return "NFAPI_DL_CONFIG_NPDCCH_PDU_TYPE";

    case NFAPI_DL_CONFIG_NDLSCH_PDU_TYPE:
      return "NFAPI_DL_CONFIG_NDLSCH_PDU_TYPE";
  }

  return "UNKNOWN";
}

static char *UL_PDU_TYPE(int x) {
  switch (x) {
    case NFAPI_UL_CONFIG_ULSCH_PDU_TYPE:
      return "NFAPI_UL_CONFIG_ULSCH_PDU_TYPE";

    case NFAPI_UL_CONFIG_ULSCH_CQI_RI_PDU_TYPE:
      return "NFAPI_UL_CONFIG_ULSCH_CQI_RI_PDU_TYPE";

    case NFAPI_UL_CONFIG_ULSCH_HARQ_PDU_TYPE:
      return "NFAPI_UL_CONFIG_ULSCH_HARQ_PDU_TYPE";

    case NFAPI_UL_CONFIG_ULSCH_CQI_HARQ_RI_PDU_TYPE:
      return "NFAPI_UL_CONFIG_ULSCH_CQI_HARQ_RI_PDU_TYPE";

    case NFAPI_UL_CONFIG_UCI_CQI_PDU_TYPE:
      return "NFAPI_UL_CONFIG_UCI_CQI_PDU_TYPE";

    case NFAPI_UL_CONFIG_UCI_SR_PDU_TYPE:
      return "NFAPI_UL_CONFIG_UCI_SR_PDU_TYPE";

    case NFAPI_UL_CONFIG_UCI_HARQ_PDU_TYPE:
      return "NFAPI_UL_CONFIG_UCI_HARQ_PDU_TYPE";

    case NFAPI_UL_CONFIG_UCI_SR_HARQ_PDU_TYPE:
      return "NFAPI_UL_CONFIG_UCI_SR_HARQ_PDU_TYPE";

    case NFAPI_UL_CONFIG_UCI_CQI_HARQ_PDU_TYPE:
      return "NFAPI_UL_CONFIG_UCI_CQI_HARQ_PDU_TYPE";

    case NFAPI_UL_CONFIG_UCI_CQI_SR_PDU_TYPE:
      return "NFAPI_UL_CONFIG_UCI_CQI_SR_PDU_TYPE";

    case NFAPI_UL_CONFIG_UCI_CQI_SR_HARQ_PDU_TYPE:
      return "NFAPI_UL_CONFIG_UCI_CQI_SR_HARQ_PDU_TYPE";

    case NFAPI_UL_CONFIG_SRS_PDU_TYPE:
      return "NFAPI_UL_CONFIG_SRS_PDU_TYPE";

    case NFAPI_UL_CONFIG_HARQ_BUFFER_PDU_TYPE:
      return "NFAPI_UL_CONFIG_HARQ_BUFFER_PDU_TYPE";

    case NFAPI_UL_CONFIG_ULSCH_UCI_CSI_PDU_TYPE:
      return "NFAPI_UL_CONFIG_ULSCH_UCI_CSI_PDU_TYPE";

    case NFAPI_UL_CONFIG_ULSCH_UCI_HARQ_PDU_TYPE:
      return "NFAPI_UL_CONFIG_ULSCH_UCI_HARQ_PDU_TYPE";

    case NFAPI_UL_CONFIG_ULSCH_CSI_UCI_HARQ_PDU_TYPE:
      return "NFAPI_UL_CONFIG_ULSCH_CSI_UCI_HARQ_PDU_TYPE";

    case NFAPI_UL_CONFIG_NULSCH_PDU_TYPE:
      return "NFAPI_UL_CONFIG_NULSCH_PDU_TYPE";

    case NFAPI_UL_CONFIG_NRACH_PDU_TYPE:
      return "NFAPI_UL_CONFIG_NRACH_PDU_TYPE";
  }

  return "UNKNOWN";
}

static char *HI_DCI0_PDU_TYPE(int x) {
  switch (x) {
    case NFAPI_HI_DCI0_HI_PDU_TYPE:
      return "NFAPI_HI_DCI0_HI_PDU_TYPE";

    case NFAPI_HI_DCI0_DCI_PDU_TYPE:
      return "NFAPI_HI_DCI0_DCI_PDU_TYPE";

    case NFAPI_HI_DCI0_EPDCCH_DCI_PDU_TYPE:
      return "NFAPI_HI_DCI0_EPDCCH_DCI_PDU_TYPE";

    case NFAPI_HI_DCI0_MPDCCH_DCI_PDU_TYPE:
      return "NFAPI_HI_DCI0_MPDCCH_DCI_PDU_TYPE";

    case NFAPI_HI_DCI0_NPDCCH_DCI_PDU_TYPE:
      return "NFAPI_HI_DCI0_NPDCCH_DCI_PDU_TYPE";
  }

  return "UNKNOWN";
}

static void dump_dl(Sched_Rsp_t *d) {
  int i;
  C;
  A("XXXX DL  mod %d CC %d f.sf %d.%d\n",
    d->module_id, d->CC_id, d->frame, d->subframe);

  if (d->DL_req != NULL) {
    nfapi_dl_config_request_body_t *v=&d->DL_req->dl_config_request_body;
    nfapi_dl_config_request_pdu_t *p = v->dl_config_pdu_list;
    A("XXXX     DL_req sfnsf %d\n", d->DL_req->sfn_sf);
    A("XXXX     PDCCH size   %d\n", v->number_pdcch_ofdm_symbols);
    A("XXXX     DCIs         %d\n", v->number_dci);
    A("XXXX     PDUs         %d\n", v->number_pdu);
    A("XXXX     rntis        %d\n", v->number_pdsch_rnti);
    A("XXXX     pcfich power %d\n", v->transmission_power_pcfich);

    for (i = 0; i < v->number_pdu; i++) {
      A("XXXX         pdu %d\n", i);
      A("XXXX             type %d %s\n", p[i].pdu_type, DL_PDU_TYPE(p[i].pdu_type));

      switch (p[i].pdu_type) {
        case NFAPI_DL_CONFIG_DCI_DL_PDU_TYPE: {
          nfapi_dl_config_dci_dl_pdu_rel8_t *q =
            &p[i].dci_dl_pdu.dci_dl_pdu_rel8;
          A("XXXX                 dci format %d\n", q->dci_format);
          A("XXXX                 cce idx    %d\n", q->cce_idx);
          A("XXXX                 agg lvl    %d\n", q->aggregation_level);
          A("XXXX                 rnti       %d\n", q->rnti);
          A("XXXX                 rb coding  %8.8x\n", q->resource_block_coding);
          A("XXXX                 mcs_1      %d\n", q->mcs_1);
          A("XXXX                 rv_1       %d\n", q->redundancy_version_1);
          A("XXXX                 ndi_1      %d\n", q->new_data_indicator_1);
          A("XXXX                 harq pid   %d\n", q->harq_process);
          A("XXXX                 tpc        %d\n", q->tpc);
          A("XXXX                 tbs idx    %d\n", q->transport_block_size_index);
          A("XXXX                 dl pow off %d\n", q->downlink_power_offset);
          A("XXXX                 rnti type  %d\n", q->rnti_type);
          A("XXXX                 xmit pow   %d\n", q->transmission_power);
          break;
        }

        case NFAPI_DL_CONFIG_DLSCH_PDU_TYPE: {
          nfapi_dl_config_dlsch_pdu_rel8_t *q =
            &p[i].dlsch_pdu.dlsch_pdu_rel8;
          A("XXXX                 pdu_index %d\n", q->pdu_index);
          A("XXXX                 rnti      %d\n", q->rnti);
          A("XXXX                 rv        %d\n", q->redundancy_version);
          A("XXXX                 mcs       %d\n", q->modulation);
          A("XXXX                 pa        %d\n", q->pa);
          break;
        }
      }
    }
  }

  if (d->HI_DCI0_req != NULL) {
    nfapi_hi_dci0_request_body_t *v=&d->HI_DCI0_req->hi_dci0_request_body;
    A("XXXX up  HI_DCI0_req sfnsf %d (%d.%d)\n", d->HI_DCI0_req->sfn_sf,
      d->HI_DCI0_req->sfn_sf/16, d->HI_DCI0_req->sfn_sf%16);
    A("XXXX up     sfnsf %d\n", v->sfnsf);
    A("XXXX up     DCIs  %d\n", v->number_of_dci);
    A("XXXX up     HIs   %d\n", v->number_of_hi);

    for (i = 0; i < v->number_of_dci + v->number_of_hi; i++) {
      nfapi_hi_dci0_request_pdu_t *p = &v->hi_dci0_pdu_list[i];
      A("XXXX up      pdu %d\n", i);
      A("XXXX up          type %d %s\n",p->pdu_type,HI_DCI0_PDU_TYPE(p->pdu_type));

      if (p->pdu_type == NFAPI_HI_DCI0_DCI_PDU_TYPE) {
        nfapi_hi_dci0_dci_pdu_rel8_t *q = &p->dci_pdu.dci_pdu_rel8;
        A("XXXX up          dci_format           %d\n", q->dci_format);
        A("XXXX up          cce_index            %d\n", q->cce_index);
        A("XXXX up          aggregation_level    %d\n", q->aggregation_level);
        A("XXXX up          rnti                 %d\n", q->rnti);
        A("XXXX up          rb start             %d\n", q->resource_block_start);
        A("XXXX up          # rb                 %d\n", q->number_of_resource_block);
        A("XXXX up          mcs_1                %d\n", q->mcs_1);
        A("XXXX up          cshift_2_for_drms    %d\n", q->cyclic_shift_2_for_drms);
        A("XXXX up          freq hop enabled     %d\n", q->frequency_hopping_enabled_flag);
        A("XXXX up          fre hop bits         %d\n", q->frequency_hopping_bits);
        A("XXXX up          NDI_1                %d\n", q->new_data_indication_1);
        A("XXXX up          tx_antenna_seleciton %d\n", q->ue_tx_antenna_seleciton);
        A("XXXX up          tpc                  %d\n", q->tpc);
        A("XXXX up          cqi_csi_request      %d\n", q->cqi_csi_request);
        A("XXXX up          ul_index             %d\n", q->ul_index);
        A("XXXX up          dl_assignment_index  %d\n", q->dl_assignment_index);
        A("XXXX up          tpc_bitmap           %d\n", q->tpc_bitmap);
        A("XXXX up          transmission_power   %d\n", q->transmission_power);
      }

      if (p->pdu_type == NFAPI_HI_DCI0_HI_PDU_TYPE) {
        nfapi_hi_dci0_hi_pdu_rel8_t *q = &p->hi_pdu.hi_pdu_rel8;
        A("XXXX up          rb start    %d\n", q->resource_block_start);
        A("XXXX up          cs2_drms    %d\n", q->cyclic_shift_2_for_drms);
        A("XXXX up          ack         %d\n", q->hi_value);
        A("XXXX up          i_phich     %d\n", q->i_phich);
        A("XXXX up          power       %d\n", q->transmission_power);
      }
    }
  }

  if (d->UL_req != NULL) {
    nfapi_ul_config_request_body_t *v=&d->UL_req->ul_config_request_body;
    A("XXXX     UL_req sfnsf %d (%d.%d)\n", d->UL_req->sfn_sf,
      d->UL_req->sfn_sf/16, d->UL_req->sfn_sf%16);
    A("XXXX     PDUs         %d\n", v->number_of_pdus);
    A("XXXX     ra freq      %d\n", v->rach_prach_frequency_resources);
    A("XXXX     srs?         %d\n", v->srs_present);

    for (i = 0; i < v->number_of_pdus; i++) {
      nfapi_ul_config_request_pdu_t *p = &v->ul_config_pdu_list[i];
      A("XXXX         pdu %d\n", i);
      A("XXXX             type %d %s\n", p->pdu_type, UL_PDU_TYPE(p->pdu_type));

      switch(p->pdu_type) {
        case NFAPI_UL_CONFIG_UCI_HARQ_PDU_TYPE: {
          nfapi_ul_config_uci_harq_pdu *q = &p->uci_harq_pdu;
          nfapi_ul_config_harq_information_rel9_fdd_t *h =
            &q->harq_information.harq_information_rel9_fdd;
          A("XXXX                 rnti          %d\n",
            q->ue_information.ue_information_rel8.rnti);
          A("XXXX                 harq size     %d\n", h->harq_size);
          A("XXXX                 ack_nack_mode %d\n", h->ack_nack_mode);
          A("XXXX                 # pucch res   %d\n", h->number_of_pucch_resources);
          A("XXXX                 n_pucch_1_0   %d\n", h->n_pucch_1_0);
          A("XXXX                 n_pucch_1_1   %d\n", h->n_pucch_1_1);
          A("XXXX                 n_pucch_1_2   %d\n", h->n_pucch_1_2);
          A("XXXX                 n_pucch_1_3   %d\n", h->n_pucch_1_3);
          break;
        }

        case NFAPI_UL_CONFIG_UCI_SR_PDU_TYPE: {
          nfapi_ul_config_uci_sr_pdu *q = &p->uci_sr_pdu;
          nfapi_ul_config_sr_information_rel8_t *h =
            &q->sr_information.sr_information_rel8;
          A("XXXX                 rnti          %d\n",
            q->ue_information.ue_information_rel8.rnti);
          A("XXXX                 pucch_index   %d\n", h->pucch_index);
        }
      }
    }
  }

  LOG_I(PHY, "XXXX DL\nXXXX DL\n%s", s);
}

#undef C
#undef A

#endif /* DUMP_FAPI */

/****************************************************************************/
/* debug utility functions end                                              */
/****************************************************************************/

void UL_indication(UL_IND_t *UL_info) {
  AssertFatal(UL_info!=NULL,"UL_INFO is null\n");
#ifdef DUMP_FAPI
  dump_ul(UL_info);
#endif
  module_id_t  module_id   = UL_info->module_id;
  int          CC_id       = UL_info->CC_id;
  Sched_Rsp_t  *sched_info = &Sched_INFO[module_id][CC_id];
  IF_Module_t  *ifi        = if_inst[module_id];
  eNB_MAC_INST *mac        = RC.mac[module_id];
  LOG_D(PHY,"SFN/SF:%d%d module_id:%d CC_id:%d UL_info[rx_ind:%d harqs:%d crcs:%d cqis:%d preambles:%d sr_ind:%d]\n",
        UL_info->frame,UL_info->subframe,
        module_id,CC_id,
        UL_info->rx_ind.rx_indication_body.number_of_pdus, UL_info->harq_ind.harq_indication_body.number_of_harqs, UL_info->crc_ind.crc_indication_body.number_of_crcs,
        UL_info->cqi_ind.cqi_indication_body.number_of_cqis, UL_info->rach_ind.rach_indication_body.number_of_preambles, UL_info->sr_ind.sr_indication_body.number_of_srs);

  if(UL_info->frame==1023&&UL_info->subframe==6) { // dl scheduling (0,0)
    frame_cnt= (frame_cnt + 1)%7; // to prevent frame_cnt get too big
    LOG_D(MAC,"current (%d,%d) frame count dl is %d\n",UL_info->frame,UL_info->subframe,frame_cnt);
  }

  if (NFAPI_MODE != NFAPI_MODE_PNF) {
    if (ifi->CC_mask==0) {
      ifi->current_frame    = UL_info->frame;
      ifi->current_subframe = UL_info->subframe;
    } else {
      AssertFatal(UL_info->frame != ifi->current_frame,"CC_mask %x is not full and frame has changed\n",ifi->CC_mask);
      AssertFatal(UL_info->subframe != ifi->current_subframe,"CC_mask %x is not full and subframe has changed\n",ifi->CC_mask);
    }

    ifi->CC_mask |= (1<<CC_id);
  }

  // clear DL/UL info for new scheduling round
  clear_nfapi_information(RC.mac[module_id],CC_id,
                          UL_info->frame,UL_info->subframe);
  handle_rach(UL_info);
  handle_sr(UL_info);
  handle_cqi(UL_info);
  handle_harq(UL_info);
  // clear HI prior to handling ULSCH
  uint8_t sf_ahead_dl = ul_subframe2_k_phich(&mac->common_channels[CC_id], UL_info->subframe);

  if(sf_ahead_dl!=255) {
    mac->HI_DCI0_req[CC_id][(UL_info->subframe+sf_ahead_dl)%10].hi_dci0_request_body.number_of_hi                     = 0;
    LOG_D(MAC,"current (%d,%d) clear HI_DCI0_req[0][%d]\n",UL_info->frame,UL_info->subframe,(UL_info->subframe+sf_ahead_dl)%10);
  }

  handle_ulsch(UL_info);

  if (NFAPI_MODE != NFAPI_MODE_PNF) {
    if (ifi->CC_mask == ((1<<MAX_NUM_CCs)-1)) {
      eNB_dlsch_ulsch_scheduler(module_id,
                                (UL_info->frame+((UL_info->subframe>(9-sf_ahead))?1:0)) % 1024,
                                (UL_info->subframe+sf_ahead)%10);
      ifi->CC_mask            = 0;
      sched_info->module_id   = module_id;
      sched_info->CC_id       = CC_id;
      sched_info->frame       = (UL_info->frame + ((UL_info->subframe>(9-sf_ahead)) ? 1 : 0)) % 1024;
      sched_info->subframe    = (UL_info->subframe+sf_ahead)%10;
      sched_info->DL_req      = &mac->DL_req[CC_id];
      sched_info->HI_DCI0_req = &mac->HI_DCI0_req[CC_id][sched_info->subframe];

      if ((mac->common_channels[CC_id].tdd_Config==NULL) ||
          (is_UL_sf(&mac->common_channels[CC_id],sched_info->subframe)>0))
        sched_info->UL_req      = &mac->UL_req[CC_id];
      else
        sched_info->UL_req      = NULL;

      sched_info->TX_req      = &mac->TX_req[CC_id];
      pthread_mutex_lock(&lock_ue_freelist);
      sched_info->UE_release_req = &mac->UE_release_req;
      pthread_mutex_unlock(&lock_ue_freelist);
#ifdef DUMP_FAPI
      dump_dl(sched_info);
#endif

      if (ifi->schedule_response) {
        AssertFatal(ifi->schedule_response!=NULL,
                    "schedule_response is null (mod %d, cc %d)\n",
                    module_id,
                    CC_id);
        ifi->schedule_response(sched_info);
      }

      LOG_D(PHY,"Schedule_response: SFN_SF:%d%d dl_pdus:%d\n",sched_info->frame,sched_info->subframe,sched_info->DL_req->dl_config_request_body.number_pdu);
    }
  }
}

IF_Module_t *IF_Module_init(int Mod_id) {
  AssertFatal(Mod_id<MAX_MODULES,"Asking for Module %d > %d\n",Mod_id,MAX_IF_MODULES);
  LOG_D(PHY,"Installing callbacks for IF_Module - UL_indication\n");

  if (if_inst[Mod_id]==NULL) {
    if_inst[Mod_id] = (IF_Module_t *)malloc(sizeof(IF_Module_t));
    memset((void *)if_inst[Mod_id],0,sizeof(IF_Module_t));
    if_inst[Mod_id]->CC_mask=0;
    if_inst[Mod_id]->UL_indication = UL_indication;
    AssertFatal(pthread_mutex_init(&if_inst[Mod_id]->if_mutex,NULL)==0,
                "allocation of if_inst[%d]->if_mutex fails\n",Mod_id);
  }

  return if_inst[Mod_id];
}

void IF_Module_kill(int Mod_id) {
  AssertFatal(Mod_id>MAX_MODULES,"Asking for Module %d > %d\n",Mod_id,MAX_IF_MODULES);

  if (if_inst[Mod_id]!=NULL) free(if_inst[Mod_id]);
}<|MERGE_RESOLUTION|>--- conflicted
+++ resolved
@@ -34,14 +34,8 @@
                          NFAPI_SFNSF2SF(UL_RCC_INFO.rach_ind[j].sfn_sf),
                          UL_RCC_INFO.rach_ind[j].rach_indication_body.preamble_list[0].preamble_rel8.preamble,
                          UL_RCC_INFO.rach_ind[j].rach_indication_body.preamble_list[0].preamble_rel8.timing_advance,
-<<<<<<< HEAD
-                         UL_RCC_INFO.rach_ind[j].rach_indication_body.preamble_list[0].preamble_rel8.rnti,0
-=======
-                         UL_RCC_INFO.rach_ind[j].rach_indication_body.preamble_list[0].preamble_rel8.rnti
-#if (LTE_RRC_VERSION >= MAKE_VERSION(14, 0, 0))
-                         ,0
-#endif
->>>>>>> 4f55943b
+                         UL_RCC_INFO.rach_ind[j].rach_indication_body.preamble_list[0].preamble_rel8.rnti,
+                         0
                         );
         free(UL_RCC_INFO.rach_ind[j].rach_indication_body.preamble_list);
         UL_RCC_INFO.rach_ind[j].rach_indication_body.number_of_preambles = 0;
@@ -59,14 +53,8 @@
                        NFAPI_SFNSF2SF(UL_info->rach_ind.sfn_sf),
                        UL_info->rach_ind.rach_indication_body.preamble_list[0].preamble_rel8.preamble,
                        UL_info->rach_ind.rach_indication_body.preamble_list[0].preamble_rel8.timing_advance,
-<<<<<<< HEAD
-                       UL_info->rach_ind.rach_indication_body.preamble_list[0].preamble_rel8.rnti,0
-=======
-                       UL_info->rach_ind.rach_indication_body.preamble_list[0].preamble_rel8.rnti
-#if (LTE_RRC_VERSION >= MAKE_VERSION(14, 0, 0))
-                       ,0
-#endif
->>>>>>> 4f55943b
+                       UL_info->rach_ind.rach_indication_body.preamble_list[0].preamble_rel8.rnti,
+                       0
                       );
     }
   }
