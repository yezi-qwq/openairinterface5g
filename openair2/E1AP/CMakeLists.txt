add_subdirectory(MESSAGES)

add_library(e1ap e1ap.c e1ap_common.c e1ap_api.c)
target_link_libraries(e1ap
                      PUBLIC asn1_e1ap f1ap
<<<<<<< HEAD
                      PRIVATE asn1_nr_rrc asn1_lte_rrc asn1_f1ap UTIL e1_pdcp_if e1_if asn1_ngap)
=======
                      PRIVATE asn1_nr_rrc_hdrs asn1_lte_rrc_hdrs asn1_f1ap UTIL e1_pdcp_if e1_if)
>>>>>>> 7975b90d
target_include_directories(e1ap PUBLIC ${CMAKE_CURRENT_DIR})<|MERGE_RESOLUTION|>--- conflicted
+++ resolved
@@ -3,9 +3,5 @@
 add_library(e1ap e1ap.c e1ap_common.c e1ap_api.c)
 target_link_libraries(e1ap
                       PUBLIC asn1_e1ap f1ap
-<<<<<<< HEAD
-                      PRIVATE asn1_nr_rrc asn1_lte_rrc asn1_f1ap UTIL e1_pdcp_if e1_if asn1_ngap)
-=======
                       PRIVATE asn1_nr_rrc_hdrs asn1_lte_rrc_hdrs asn1_f1ap UTIL e1_pdcp_if e1_if)
->>>>>>> 7975b90d
 target_include_directories(e1ap PUBLIC ${CMAKE_CURRENT_DIR})