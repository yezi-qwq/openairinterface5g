--- conflicted
+++ resolved
@@ -56,9 +56,6 @@
         break;
 
       case NR_BCCH_DL_SCH:
-<<<<<<< HEAD
-        AssertFatal( nr_rrc_ue_decode_NR_BCCH_DL_SCH_Message(module_id, gNB_index, (uint8_t*)pduP, pdu_len, 0, 0) == 0, "UE decode BCCH-DL-SCH error!\n");
-=======
         if (pdu_len>0) {
           LOG_T(NR_RRC, "[UE %d] Received SDU for NR-BCCH-DL-SCH on SRB %u from gNB %d\n", module_id, channel & RAB_OFFSET,
                 gNB_index);
@@ -82,7 +79,6 @@
           NR_RRC_MAC_BCCH_DATA_IND (message_p).gnb_index = gNB_index;
           itti_send_msg_to_task(TASK_RRC_NRUE, GNB_MODULE_ID_TO_INSTANCE(module_id), message_p);
         }
->>>>>>> c19ba39e
         break;
 
       case CCCH:
@@ -124,7 +120,6 @@
                               const frame_t     frameP,
                               const rb_id_t     Srb_id,
                               uint8_t           *buffer_pP){
-<<<<<<< HEAD
 
   switch(Srb_id){
 
@@ -142,25 +137,6 @@
 
       return NR_UE_rrc_inst[Mod_idP].Srb0[gNB_id].Tx_buffer.payload_size;
 
-=======
-
-  switch(Srb_id){
-
-    case CCCH:
-
-      // TODO: Enable timer T300
-      //NR_UE_rrc_inst[Mod_idP].Info[gNB_id].T300_active = 1;
-      //NR_UE_rrc_inst[Mod_idP].Info[gNB_id].T300_cnt = 0;
-
-      LOG_D(NR_RRC, "nr_mac_rrc_data_req_ue: Payload size = %i\n", NR_UE_rrc_inst[Mod_idP].Srb0[gNB_id].Tx_buffer.payload_size);
-      memcpy(buffer_pP, (uint8_t*)NR_UE_rrc_inst[Mod_idP].Srb0[gNB_id].Tx_buffer.Payload, NR_UE_rrc_inst[Mod_idP].Srb0[gNB_id].Tx_buffer.payload_size);
-      for(int i = 0; i<NR_UE_rrc_inst[Mod_idP].Srb0[gNB_id].Tx_buffer.payload_size; i++) {
-        LOG_D(NR_RRC,"(%i): %i\n", i, buffer_pP[i]);
-      }
-
-      return NR_UE_rrc_inst[Mod_idP].Srb0[gNB_id].Tx_buffer.payload_size;
-
->>>>>>> c19ba39e
     case DCCH:
       AssertFatal(1==0, "SRB1 not implemented yet!\n");
     case DCCH1:
