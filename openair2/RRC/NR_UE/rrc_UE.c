--- conflicted
+++ resolved
@@ -553,7 +553,7 @@
     uint8_t           *const bufferP,
     const uint8_t     buffer_len ){
     NR_BCCH_BCH_Message_t *bcch_message = NULL;
-    
+
 
     if (NR_UE_rrc_inst[module_id].mib != NULL)
       SEQUENCE_free( &asn_DEF_NR_BCCH_BCH_Message, (void *)bcch_message, 1 );
@@ -564,7 +564,7 @@
                                                    (void **)&bcch_message,
                                                    (const void *)bufferP,
                                                    buffer_len );
-      
+
     if ((dec_rval.code != RC_OK) || (dec_rval.consumed == 0)) {
        LOG_I(NR_RRC,"NR_BCCH_BCH decode error\n");
        // free the memory
@@ -578,10 +578,10 @@
       //memcpy( (void *)mib,
       //    (void *)&bcch_message->message.choice.mib,
       //    sizeof(NR_MIB_t) );
-       
+
        nr_rrc_mac_config_req_ue( 0, 0, 0, NR_UE_rrc_inst[module_id].mib, NULL, NULL, NULL);
       }
-        
+
     return 0;
 }
 
@@ -1289,7 +1289,7 @@
     } else {
       if (NR_UE_rrc_inst[ctxt_pP->module_id].cell_group_config)
 	      NR_UE_rrc_inst[ctxt_pP->module_id].cell_group_config->spCellConfig = cellGroupConfig->spCellConfig;
-      else 
+      else
 	      NR_UE_rrc_inst[ctxt_pP->module_id].cell_group_config = cellGroupConfig;
     }
     LOG_I(RRC,"Sending CellGroupConfig to MAC\n");
@@ -1474,7 +1474,7 @@
    MessageDef *msg_p;
 
    asn_dec_rval_t dec_rval = uper_decode(  NULL,
-					   &asn_DEF_NR_DL_DCCH_Message,    
+					   &asn_DEF_NR_DL_DCCH_Message,
 					   (void**)&nr_dl_dcch_msg,
 					   (uint8_t *)bufferP,
 					   buffer_len, 0, 0);
@@ -1489,7 +1489,7 @@
    }
 
    if(nr_dl_dcch_msg != NULL){
-     switch(nr_dl_dcch_msg->message.present){            
+     switch(nr_dl_dcch_msg->message.present){
        case NR_DL_DCCH_MessageType_PR_c1:
 	 switch(nr_dl_dcch_msg->message.choice.c1->present){
 	   case NR_DL_DCCH_MessageType__c1_PR_rrcReconfiguration:
@@ -1726,29 +1726,73 @@
 		  securityModeCommand->criticalExtensions.present);
  }
 
-<<<<<<< HEAD
  //-----------------------------------------------------------------------------
  void nr_rrc_ue_generate_RRCSetupRequest(module_id_t module_id, const uint8_t gNB_index) {
    uint8_t i=0,rv[6];
-=======
-    LOG_T(NR_RRC,"\n");
-    /*UE_rrc_inst[ue_mod_idP].Srb0[Idx].Tx_buffer.Payload[i] = taus()&0xff;
-    UE_rrc_inst[ue_mod_idP].Srb0[Idx].Tx_buffer.payload_size =i; */
-
-#ifdef ITTI_SIM
-    MessageDef *message_p;
-    uint8_t *message_buffer;
-    message_buffer = itti_malloc (TASK_RRC_NRUE,TASK_RRC_GNB_SIM,
-          NR_UE_rrc_inst[ctxt_pP->module_id].Srb0[gNB_index].Tx_buffer.payload_size);
-    memcpy (message_buffer, (uint8_t*)NR_UE_rrc_inst[ctxt_pP->module_id].Srb0[gNB_index].Tx_buffer.Payload,
-          NR_UE_rrc_inst[ctxt_pP->module_id].Srb0[gNB_index].Tx_buffer.payload_size);
-    message_p = itti_alloc_new_message (TASK_RRC_NRUE, 0, UE_RRC_CCCH_DATA_IND);
-    GNB_RRC_CCCH_DATA_IND (message_p).sdu = message_buffer;
-    GNB_RRC_CCCH_DATA_IND (message_p).size  = NR_UE_rrc_inst[ctxt_pP->module_id].Srb0[gNB_index].Tx_buffer.payload_size;
-    itti_send_msg_to_task (TASK_RRC_GNB_SIM, ctxt_pP->instance, message_p);
-#endif
-  }
-}
+
+   if(get_softmodem_params()->sa) {
+     AMF_MODE_ENABLED = 1;
+   }
+   if(NR_UE_rrc_inst[module_id].Srb0[gNB_index].Tx_buffer.payload_size ==0) {
+     // Get RRCConnectionRequest, fill random for now
+     // Generate random byte stream for contention resolution
+     for (i=0; i<6; i++) {
+ #ifdef SMBV
+       // if SMBV is configured the contention resolution needs to be fix for the connection procedure to succeed
+       rv[i]=i;
+ #else
+       rv[i]=taus()&0xff;
+ #endif
+       LOG_T(NR_RRC,"%x.",rv[i]);
+     }
+
+     LOG_T(NR_RRC,"\n");
+     NR_UE_rrc_inst[module_id].Srb0[gNB_index].Tx_buffer.payload_size =
+	do_RRCSetupRequest(
+	  module_id,
+	  (uint8_t *)NR_UE_rrc_inst[module_id].Srb0[gNB_index].Tx_buffer.Payload,
+	  rv);
+     LOG_I(NR_RRC,"[UE %d] : Logical Channel UL-CCCH (SRB0), Generating RRCSetupRequest (bytes %d, gNB %d)\n",
+	   module_id, NR_UE_rrc_inst[module_id].Srb0[gNB_index].Tx_buffer.payload_size, gNB_index);
+
+     for (i=0; i<NR_UE_rrc_inst[module_id].Srb0[gNB_index].Tx_buffer.payload_size; i++) {
+       //LOG_T(NR_RRC,"%x.",NR_UE_rrc_inst[module_id].Srb0[gNB_index].Tx_buffer.Payload[i]);
+       printf("%x.",NR_UE_rrc_inst[module_id].Srb0[gNB_index].Tx_buffer.Payload[i]);
+
+     }
+
+ //    LOG_T(NR_RRC,"\n");
+     printf("\n");
+     /*UE_rrc_inst[ue_mod_idP].Srb0[Idx].Tx_buffer.Payload[i] = taus()&0xff;
+     UE_rrc_inst[ue_mod_idP].Srb0[Idx].Tx_buffer.payload_size =i; */
+
+     /*
+     log_dump(RRC,NR_UE_rrc_inst[ctxt_pP->module_id].Srb0[gNB_index].Tx_buffer.Payload,NR_UE_rrc_inst[ctxt_pP->module_id].Srb0[gNB_index].Tx_buffer.payload_size,
+     LOG_DUMP_CHAR,"RRCSetupRequest :\n");
+     rrc_data_req_ue (
+       ctxt_pP,
+       DCCH,
+       nr_rrc_mui++,
+       SDU_CONFIRM_NO,
+       NR_UE_rrc_inst[ctxt_pP->module_id].Srb0[gNB_index].Tx_buffer.payload_size,
+       (uint8_t *)NR_UE_rrc_inst[ctxt_pP->module_id].Srb0[gNB_index].Tx_buffer.Payload,
+       PDCP_TRANSMISSION_MODE_CONTROL);
+       */
+
+ #ifdef ITTI_SIM
+     MessageDef *message_p;
+     uint8_t *message_buffer;
+     message_buffer = itti_malloc (TASK_RRC_NRUE,TASK_RRC_GNB_SIM,
+	   NR_UE_rrc_inst[ctxt_pP->module_id].Srb0[gNB_index].Tx_buffer.payload_size);
+     memcpy (message_buffer, (uint8_t*)NR_UE_rrc_inst[ctxt_pP->module_id].Srb0[gNB_index].Tx_buffer.Payload,
+	   NR_UE_rrc_inst[ctxt_pP->module_id].Srb0[gNB_index].Tx_buffer.payload_size);
+     message_p = itti_alloc_new_message (TASK_RRC_NRUE, 0, UE_RRC_CCCH_DATA_IND);
+     GNB_RRC_CCCH_DATA_IND (message_p).sdu = message_buffer;
+     GNB_RRC_CCCH_DATA_IND (message_p).size  = NR_UE_rrc_inst[ctxt_pP->module_id].Srb0[gNB_index].Tx_buffer.payload_size;
+     itti_send_msg_to_task (TASK_RRC_GNB_SIM, ctxt_pP->instance, message_p);
+ #endif
+   }
+ }
 
 //-----------------------------------------------------------------------------
 int32_t
@@ -1785,107 +1829,6 @@
   LOG_I(NR_RRC, "[UE %d], CONFIG_SRB2 %d corresponding to gNB_index %d\n", ue_mod_idP, DCCH1, gNB_index);
   return(0);
 }
->>>>>>> df6b6a72
-
-   if(get_softmodem_params()->sa) {
-     AMF_MODE_ENABLED = 1;
-   }
-   if(NR_UE_rrc_inst[module_id].Srb0[gNB_index].Tx_buffer.payload_size ==0) {
-     // Get RRCConnectionRequest, fill random for now
-     // Generate random byte stream for contention resolution
-     for (i=0; i<6; i++) {
- #ifdef SMBV
-       // if SMBV is configured the contention resolution needs to be fix for the connection procedure to succeed
-       rv[i]=i;
- #else
-       rv[i]=taus()&0xff;
- #endif
-       LOG_T(NR_RRC,"%x.",rv[i]);
-     }
-
-     LOG_T(NR_RRC,"\n");
-     NR_UE_rrc_inst[module_id].Srb0[gNB_index].Tx_buffer.payload_size =
-	do_RRCSetupRequest(
-	  module_id,
-	  (uint8_t *)NR_UE_rrc_inst[module_id].Srb0[gNB_index].Tx_buffer.Payload,
-	  rv);
-     LOG_I(NR_RRC,"[UE %d] : Logical Channel UL-CCCH (SRB0), Generating RRCSetupRequest (bytes %d, gNB %d)\n",
-	   module_id, NR_UE_rrc_inst[module_id].Srb0[gNB_index].Tx_buffer.payload_size, gNB_index);
-
-     for (i=0; i<NR_UE_rrc_inst[module_id].Srb0[gNB_index].Tx_buffer.payload_size; i++) {
-       //LOG_T(NR_RRC,"%x.",NR_UE_rrc_inst[module_id].Srb0[gNB_index].Tx_buffer.Payload[i]);
-       printf("%x.",NR_UE_rrc_inst[module_id].Srb0[gNB_index].Tx_buffer.Payload[i]);
-
-     }
-
- //    LOG_T(NR_RRC,"\n");
-     printf("\n");
-     /*UE_rrc_inst[ue_mod_idP].Srb0[Idx].Tx_buffer.Payload[i] = taus()&0xff;
-     UE_rrc_inst[ue_mod_idP].Srb0[Idx].Tx_buffer.payload_size =i; */
-
-     /*
-     log_dump(RRC,NR_UE_rrc_inst[ctxt_pP->module_id].Srb0[gNB_index].Tx_buffer.Payload,NR_UE_rrc_inst[ctxt_pP->module_id].Srb0[gNB_index].Tx_buffer.payload_size,
-     LOG_DUMP_CHAR,"RRCSetupRequest :\n");
-     rrc_data_req_ue (
-       ctxt_pP,
-       DCCH,
-       nr_rrc_mui++,
-       SDU_CONFIRM_NO,
-       NR_UE_rrc_inst[ctxt_pP->module_id].Srb0[gNB_index].Tx_buffer.payload_size,
-       (uint8_t *)NR_UE_rrc_inst[ctxt_pP->module_id].Srb0[gNB_index].Tx_buffer.Payload,
-       PDCP_TRANSMISSION_MODE_CONTROL);
-       */
-
- #ifdef ITTI_SIM
-     MessageDef *message_p;
-     uint8_t *message_buffer;
-     message_buffer = itti_malloc (TASK_RRC_NRUE,TASK_RRC_GNB_SIM,
-	   NR_UE_rrc_inst[ctxt_pP->module_id].Srb0[gNB_index].Tx_buffer.payload_size);
-     memcpy (message_buffer, (uint8_t*)NR_UE_rrc_inst[ctxt_pP->module_id].Srb0[gNB_index].Tx_buffer.Payload,
-	   NR_UE_rrc_inst[ctxt_pP->module_id].Srb0[gNB_index].Tx_buffer.payload_size);
-     message_p = itti_alloc_new_message (TASK_RRC_NRUE, 0, UE_RRC_CCCH_DATA_IND);
-     GNB_RRC_CCCH_DATA_IND (message_p).sdu = message_buffer;
-     GNB_RRC_CCCH_DATA_IND (message_p).size  = NR_UE_rrc_inst[ctxt_pP->module_id].Srb0[gNB_index].Tx_buffer.payload_size;
-     itti_send_msg_to_task (TASK_RRC_GNB_SIM, ctxt_pP->instance, message_p);
- #endif
-   }
- }
-
- //-----------------------------------------------------------------------------
- int32_t
- nr_rrc_ue_establish_srb1(
-     module_id_t       ue_mod_idP,
-     frame_t           frameP,
-     uint8_t           gNB_index,
-     NR_SRB_ToAddMod_t *SRB_config
- )
- //-----------------------------------------------------------------------------
- {
-   // add descriptor from RRC PDU
-   NR_UE_rrc_inst[ue_mod_idP].Srb1[gNB_index].Active = 1;
-   NR_UE_rrc_inst[ue_mod_idP].Srb1[gNB_index].Status = RADIO_CONFIG_OK;//RADIO CFG
-   NR_UE_rrc_inst[ue_mod_idP].Srb1[gNB_index].Srb_info.Srb_id = 1;
-   LOG_I(NR_RRC, "[UE %d], CONFIG_SRB1 %d corresponding to gNB_index %d\n", ue_mod_idP, DCCH, gNB_index);
-   return(0);
- }
-
- //-----------------------------------------------------------------------------
- int32_t
- nr_rrc_ue_establish_srb2(
-     module_id_t       ue_mod_idP,
-     frame_t           frameP,
-     uint8_t           gNB_index,
-     NR_SRB_ToAddMod_t *SRB_config
- )
- //-----------------------------------------------------------------------------
- {
-   // add descriptor from RRC PDU
-   NR_UE_rrc_inst[ue_mod_idP].Srb2[gNB_index].Active = 1;
-   NR_UE_rrc_inst[ue_mod_idP].Srb2[gNB_index].Status = RADIO_CONFIG_OK;//RADIO CFG
-   NR_UE_rrc_inst[ue_mod_idP].Srb2[gNB_index].Srb_info.Srb_id = 2;
-   LOG_I(NR_RRC, "[UE %d], CONFIG_SRB2 %d corresponding to gNB_index %d\n", ue_mod_idP, DCCH1, gNB_index);
-   return(0);
- }
 
  //-----------------------------------------------------------------------------
  int32_t
@@ -2122,7 +2065,7 @@
        if (SRB_id == 1) {
 	 if (NR_UE_rrc_inst[ctxt_pP->module_id].SRB1_config[gNB_index]) {
 	   memcpy(NR_UE_rrc_inst[ctxt_pP->module_id].SRB1_config[gNB_index],
-		  radioBearerConfig->srb_ToAddModList->list.array[cnt], 
+		  radioBearerConfig->srb_ToAddModList->list.array[cnt],
 		  sizeof(NR_SRB_ToAddMod_t));
 	 } else {
 	   NR_UE_rrc_inst[ctxt_pP->module_id].SRB1_config[gNB_index] = radioBearerConfig->srb_ToAddModList->list.array[cnt];
