/*
 * Licensed to the OpenAirInterface (OAI) Software Alliance under one or more
 * contributor license agreements.  See the NOTICE file distributed with
 * this work for additional information regarding copyright ownership.
 * The OpenAirInterface Software Alliance licenses this file to You under
 * the OAI Public License, Version 1.1  (the "License"); you may not use this file
 * except in compliance with the License.
 * You may obtain a copy of the License at
 *
 *      http://www.openairinterface.org/?page_id=698
 *
 * Unless required by applicable law or agreed to in writing, software
 * distributed under the License is distributed on an "AS IS" BASIS,
 * WITHOUT WARRANTIES OR CONDITIONS OF ANY KIND, either express or implied.
 * See the License for the specific language governing permissions and
 * limitations under the License.
 *-------------------------------------------------------------------------------
 * For more information about the OpenAirInterface (OAI) Software Alliance:
 *      contact@openairinterface.org
 */

/* \file rrc_UE.c
 * \brief RRC procedures
 * \author R. Knopp, K.H. HSU
 * \date 2018
 * \version 0.1
 * \company Eurecom / NTUST
 * \email: knopp@eurecom.fr, kai-hsiang.hsu@eurecom.fr
 * \note
 * \warning
 */

#define RRC_UE
#define RRC_UE_C

#include "oai_asn1.h"
#include "NR_DL-DCCH-Message.h"        //asn_DEF_NR_DL_DCCH_Message
#include "NR_DL-CCCH-Message.h"        //asn_DEF_NR_DL_CCCH_Message
#include "NR_BCCH-BCH-Message.h"       //asn_DEF_NR_BCCH_BCH_Message
#include "NR_BCCH-DL-SCH-Message.h"    //asn_DEF_NR_BCCH_DL_SCH_Message
#include "NR_CellGroupConfig.h"        //asn_DEF_NR_CellGroupConfig
#include "NR_BWP-Downlink.h"           //asn_DEF_NR_BWP_Downlink
#include "NR_RRCReconfiguration.h"
#include "NR_MeasConfig.h"
#include "NR_UL-DCCH-Message.h"
#include "uper_encoder.h"
#include "uper_decoder.h"

#include "rrc_defs.h"
#include "rrc_proto.h"
#include "LAYER2/NR_MAC_UE/mac_proto.h"

#include "intertask_interface.h"

#include "LAYER2/nr_rlc/nr_rlc_oai_api.h"
#include "nr-uesoftmodem.h"
#include "plmn_data.h"
#include "nr_pdcp/nr_pdcp_oai_api.h"
#include "openair3/SECU/secu_defs.h"
#include "openair3/SECU/key_nas_deriver.h"

#include "common/utils/LOG/log.h"
#include "common/utils/LOG/vcd_signal_dumper.h"

#ifndef CELLULAR
  #include "RRC/NR/MESSAGES/asn1_msg.h"
#endif

#include "RRC/NAS/nas_config.h"
#include "RRC/NAS/rb_config.h"
#include "SIMULATION/TOOLS/sim.h" // for taus

#include "nr_nas_msg_sim.h"

static NR_UE_RRC_INST_t *NR_UE_rrc_inst;
/* NAS Attach request with IMSI */
static const char nr_nas_attach_req_imsi_dummy_NSA_case[] = {
    0x07,
    0x41,
    /* EPS Mobile identity = IMSI */
    0x71,
    0x08,
    0x29,
    0x80,
    0x43,
    0x21,
    0x43,
    0x65,
    0x87,
    0xF9,
    /* End of EPS Mobile Identity */
    0x02,
    0xE0,
    0xE0,
    0x00,
    0x20,
    0x02,
    0x03,
    0xD0,
    0x11,
    0x27,
    0x1A,
    0x80,
    0x80,
    0x21,
    0x10,
    0x01,
    0x00,
    0x00,
    0x10,
    0x81,
    0x06,
    0x00,
    0x00,
    0x00,
    0x00,
    0x83,
    0x06,
    0x00,
    0x00,
    0x00,
    0x00,
    0x00,
    0x0D,
    0x00,
    0x00,
    0x0A,
    0x00,
    0x52,
    0x12,
    0xF2,
    0x01,
    0x27,
    0x11,
};

static void nr_rrc_manage_rlc_bearers(const NR_UE_RRC_INST_t *rrc,
                                      const NR_CellGroupConfig_t *cellGroupConfig,
                                      rrcPerNB_t *nb);

static void nr_rrc_ue_process_RadioBearerConfig(NR_UE_RRC_INST_t *ue_rrc,
                                                rrcPerNB_t *rrcNB,
                                                NR_RadioBearerConfig_t *const radioBearerConfig);
static void nr_rrc_ue_generate_rrcReestablishmentComplete(NR_RRCReestablishment_t *rrcReestablishment);
static void process_lte_nsa_msg(NR_UE_RRC_INST_t *rrc, nsa_msg_t *msg, int msg_len);
static void nr_rrc_ue_process_rrcReconfiguration(NR_UE_RRC_INST_t *rrc,
                                                 int gNB_index,
                                                 NR_RRCReconfiguration_t *rrcReconfiguration);

static void nr_rrc_ue_process_ueCapabilityEnquiry(NR_UE_RRC_INST_t *rrc, NR_UECapabilityEnquiry_t *UECapabilityEnquiry);
static void nr_rrc_ue_process_masterCellGroup(NR_UE_RRC_INST_t *rrc,
                                              rrcPerNB_t *rrcNB,
                                              OCTET_STRING_t *masterCellGroup,
                                              long *fullConfig);

void nr_rrc_ue_process_measConfig(rrcPerNB_t *rrc, NR_MeasConfig_t *const measConfig);

static void nr_rrc_ue_process_rrcReconfiguration(NR_UE_RRC_INST_t *rrc,
                                                 int gNB_index,
                                                 NR_RRCReconfiguration_t *rrcReconfiguration)
{
  rrcPerNB_t *rrcNB = rrc->perNB + gNB_index;

  switch (rrcReconfiguration->criticalExtensions.present) {
    case NR_RRCReconfiguration__criticalExtensions_PR_rrcReconfiguration: {
      NR_RRCReconfiguration_IEs_t *ie = rrcReconfiguration->criticalExtensions.choice.rrcReconfiguration;

      if (ie->radioBearerConfig != NULL) {
        LOG_I(NR_RRC, "radio Bearer Configuration is present\n");
        nr_rrc_ue_process_RadioBearerConfig(rrc, rrcNB, ie->radioBearerConfig);
        if (LOG_DEBUGFLAG(DEBUG_ASN1))
          xer_fprint(stdout, &asn_DEF_NR_RadioBearerConfig, (const void *)ie->radioBearerConfig);
      }

      if (ie->nonCriticalExtension) {
        NR_RRCReconfiguration_v1530_IEs_t *ext = ie->nonCriticalExtension;
        if (ext->masterCellGroup)
          nr_rrc_ue_process_masterCellGroup(rrc, rrcNB, ext->masterCellGroup, ext->fullConfig);
        /* Check if there is dedicated NAS information to forward to NAS */
        if (ie->nonCriticalExtension->dedicatedNAS_MessageList) {
          struct NR_RRCReconfiguration_v1530_IEs__dedicatedNAS_MessageList *tmp = ext->dedicatedNAS_MessageList;
          for (int i = 0; i < tmp->list.count; i++) {
            MessageDef *ittiMsg = itti_alloc_new_message(TASK_RRC_NRUE, 0, NAS_CONN_ESTABLI_CNF);
            NasConnEstabCnf *msg = &NAS_CONN_ESTABLI_CNF(ittiMsg);
            msg->errCode = AS_SUCCESS;
            msg->nasMsg.length = tmp->list.array[i]->size;
            msg->nasMsg.data = tmp->list.array[i]->buf;
            itti_send_msg_to_task(TASK_NAS_NRUE, rrc->ue_id, ittiMsg);
          }
          tmp->list.count = 0; // to prevent the automatic free by ASN1_FREE
        }
      }

      if (ie->secondaryCellGroup != NULL) {
        NR_CellGroupConfig_t *cellGroupConfig = NULL;
        asn_dec_rval_t dec_rval = uper_decode(NULL,
                                              &asn_DEF_NR_CellGroupConfig, // might be added prefix later
                                              (void **)&cellGroupConfig,
                                              (uint8_t *)ie->secondaryCellGroup->buf,
                                              ie->secondaryCellGroup->size,
                                              0,
                                              0);
        if ((dec_rval.code != RC_OK) && (dec_rval.consumed == 0)) {
          uint8_t *buffer = ie->secondaryCellGroup->buf;
          LOG_E(NR_RRC, "NR_CellGroupConfig decode error\n");
          for (int i = 0; i < ie->secondaryCellGroup->size; i++)
            LOG_E(NR_RRC, "%02x ", buffer[i]);
          LOG_E(NR_RRC, "\n");
          // free the memory
          SEQUENCE_free(&asn_DEF_NR_CellGroupConfig, (void *)cellGroupConfig, 1);
        }

        if (LOG_DEBUGFLAG(DEBUG_ASN1))
          xer_fprint(stdout, &asn_DEF_NR_CellGroupConfig, (const void *) cellGroupConfig);

        nr_rrc_cellgroup_configuration(rrcNB, rrc, cellGroupConfig);

        AssertFatal(!get_softmodem_params()->sa, "secondaryCellGroup only used in NSA for now\n");
        nr_rrc_mac_config_req_cg(rrc->ue_id, 0, cellGroupConfig);

        asn1cFreeStruc(asn_DEF_NR_CellGroupConfig, cellGroupConfig);
      }
      if (ie->measConfig != NULL) {
        LOG_I(NR_RRC, "Measurement Configuration is present\n");
        //  if some element need to be updated
        nr_rrc_ue_process_measConfig(rrcNB, ie->measConfig);
      }
      if (ie->lateNonCriticalExtension != NULL) {
        //  unuse now
      }
    } break;

    case NR_RRCReconfiguration__criticalExtensions_PR_NOTHING:
    case NR_RRCReconfiguration__criticalExtensions_PR_criticalExtensionsFuture:
    default:
      break;
  }
  return;
}

void process_nsa_message(NR_UE_RRC_INST_t *rrc, nsa_message_t nsa_message_type, void *message, int msg_len)
{
  switch (nsa_message_type) {
    case nr_SecondaryCellGroupConfig_r15:
      {
        NR_RRCReconfiguration_t *RRCReconfiguration=NULL;
        asn_dec_rval_t dec_rval = uper_decode_complete( NULL,
                                &asn_DEF_NR_RRCReconfiguration,
                                (void **)&RRCReconfiguration,
                                (uint8_t *)message,
                                msg_len); 
        
        if ((dec_rval.code != RC_OK) && (dec_rval.consumed == 0)) {
          LOG_E(NR_RRC, "NR_RRCReconfiguration decode error\n");
          // free the memory
          SEQUENCE_free( &asn_DEF_NR_RRCReconfiguration, RRCReconfiguration, 1 );
          return;
        }
        nr_rrc_ue_process_rrcReconfiguration(rrc, 0, RRCReconfiguration);
        ASN_STRUCT_FREE(asn_DEF_NR_RRCReconfiguration, RRCReconfiguration);
      }
      break;
    
    case nr_RadioBearerConfigX_r15:
      {
        NR_RadioBearerConfig_t *RadioBearerConfig=NULL;
        asn_dec_rval_t dec_rval = uper_decode_complete( NULL,
                                &asn_DEF_NR_RadioBearerConfig,
                                (void **)&RadioBearerConfig,
                                (uint8_t *)message,
                                msg_len); 
        
        if ((dec_rval.code != RC_OK) && (dec_rval.consumed == 0)) {
          LOG_E(NR_RRC, "NR_RadioBearerConfig decode error\n");
          // free the memory
          SEQUENCE_free( &asn_DEF_NR_RadioBearerConfig, RadioBearerConfig, 1 );
          return;
        }
        LOG_D(NR_RRC, "Calling nr_rrc_ue_process_RadioBearerConfig()with: e_rab_id = %ld, drbID = %ld, cipher_algo = %ld, key = %ld \n",
                     RadioBearerConfig->drb_ToAddModList->list.array[0]->cnAssociation->choice.eps_BearerIdentity,
                     RadioBearerConfig->drb_ToAddModList->list.array[0]->drb_Identity,
                     RadioBearerConfig->securityConfig->securityAlgorithmConfig->cipheringAlgorithm,
                     *RadioBearerConfig->securityConfig->keyToUse);
        nr_rrc_ue_process_RadioBearerConfig(rrc, rrc->perNB + 0, RadioBearerConfig);
        if (LOG_DEBUGFLAG(DEBUG_ASN1))
          xer_fprint(stdout, &asn_DEF_NR_RadioBearerConfig, (const void *)RadioBearerConfig);
        ASN_STRUCT_FREE(asn_DEF_NR_RadioBearerConfig, RadioBearerConfig);
      }
      break;
    
    default:
      AssertFatal(1==0,"Unknown message %d\n",nsa_message_type);
      break;
  }
}

NR_UE_RRC_INST_t* nr_rrc_init_ue(char* uecap_file, int nb_inst)
{
  NR_UE_rrc_inst = (NR_UE_RRC_INST_t *)calloc(nb_inst, sizeof(NR_UE_RRC_INST_t));
  AssertFatal(NR_UE_rrc_inst, "Couldn't allocate %d instances of RRC module\n", nb_inst);

  for(int nr_ue = 0; nr_ue < nb_inst; nr_ue++) {
    NR_UE_RRC_INST_t *rrc = &NR_UE_rrc_inst[nr_ue];
    rrc->ue_id = nr_ue;
    // fill UE-NR-Capability @ UE-CapabilityRAT-Container here.
    rrc->selected_plmn_identity = 1;

    rrc->dl_bwp_id = 0;
    rrc->ul_bwp_id = 0;
    rrc->as_security_activated = false;
    rrc->ra_trigger = RA_NOT_RUNNING;
    rrc->uecap_file = uecap_file;

    for (int i = 0; i < NB_CNX_UE; i++) {
      rrcPerNB_t *ptr = &rrc->perNB[i];
      ptr->SInfo = (NR_UE_RRC_SI_INFO){0};
      for (int j = 0; j < NR_NUM_SRB; j++)
        ptr->Srb[j] = RB_NOT_PRESENT;
      for (int j = 0; j < MAX_DRBS_PER_UE; j++)
        ptr->status_DRBs[j] = RB_NOT_PRESENT;
      // SRB0 activated by default
      ptr->Srb[0] = RB_ESTABLISHED;
    }
  }

  if (get_softmodem_params()->sl_mode) {
    configure_NR_SL_Preconfig(get_softmodem_params()->sync_ref);
  }

  return NR_UE_rrc_inst;
}

bool check_si_validity(NR_UE_RRC_SI_INFO *SI_info, int si_type)
{
  switch (si_type) {
    case NR_SIB_TypeInfo__type_sibType2:
      if (!SI_info->sib2 || SI_info->sib2_timer == -1)
        return false;
      break;
    case NR_SIB_TypeInfo__type_sibType3:
      if (!SI_info->sib3 || SI_info->sib3_timer == -1)
        return false;
      break;
    case NR_SIB_TypeInfo__type_sibType4:
      if (!SI_info->sib4 || SI_info->sib4_timer == -1)
        return false;
      break;
    case NR_SIB_TypeInfo__type_sibType5:
      if (!SI_info->sib5 || SI_info->sib5_timer == -1)
        return false;
      break;
    case NR_SIB_TypeInfo__type_sibType6:
      if (!SI_info->sib6 || SI_info->sib6_timer == -1)
        return false;
      break;
    case NR_SIB_TypeInfo__type_sibType7:
      if (!SI_info->sib7 || SI_info->sib7_timer == -1)
        return false;
      break;
    case NR_SIB_TypeInfo__type_sibType8:
      if (!SI_info->sib8 || SI_info->sib8_timer == -1)
        return false;
      break;
    case NR_SIB_TypeInfo__type_sibType9:
      if (!SI_info->sib9 || SI_info->sib9_timer == -1)
        return false;
      break;
    case NR_SIB_TypeInfo__type_sibType10_v1610:
      if (!SI_info->sib10 || SI_info->sib10_timer == -1)
        return false;
      break;
    case NR_SIB_TypeInfo__type_sibType11_v1610:
      if (!SI_info->sib11 || SI_info->sib11_timer == -1)
        return false;
      break;
    case NR_SIB_TypeInfo__type_sibType12_v1610:
      if (!SI_info->sib12 || SI_info->sib12_timer == -1)
        return false;
      break;
    case NR_SIB_TypeInfo__type_sibType13_v1610:
      if (!SI_info->sib13 || SI_info->sib13_timer == -1)
        return false;
      break;
    case NR_SIB_TypeInfo__type_sibType14_v1610:
      if (!SI_info->sib14 || SI_info->sib14_timer == -1)
        return false;
      break;
    default :
      AssertFatal(false, "Invalid SIB type %d\n", si_type);
  }
  return true;
}

int check_si_status(NR_UE_RRC_SI_INFO *SI_info)
{
  // schedule reception of SIB1 if RRC doesn't have it
  // or if the timer expired
  if (!SI_info->sib1 || SI_info->sib1_timer == -1)
    return 1;
  else {
    if (SI_info->sib1->si_SchedulingInfo) {
      // Check if RRC has configured default SI
      // from SIB2 to SIB14 as current ASN1 version
      // TODO can be used for on demand SI when (if) implemented
      for (int i = 2; i < 15; i++) {
        int si_index = i - 2;
        if ((SI_info->default_otherSI_map >> si_index) & 0x01) {
          // if RRC has no valid version of one of the default configured SI
          // Then schedule reception of otherSI
          if (!check_si_validity(SI_info, si_index))
            return 2;
        }
      }
    }
  }
  return 0;
}

/*brief decode BCCH-BCH (MIB) message*/
static void nr_rrc_ue_decode_NR_BCCH_BCH_Message(NR_UE_RRC_INST_t *rrc,
                                                 const uint8_t gNB_index,
                                                 uint8_t *const bufferP,
                                                 const uint8_t buffer_len)
{
  NR_BCCH_BCH_Message_t *bcch_message = NULL;

  asn_dec_rval_t dec_rval = uper_decode_complete(NULL,
                                                 &asn_DEF_NR_BCCH_BCH_Message,
                                                 (void **)&bcch_message,
                                                 (const void *)bufferP,
                                                 buffer_len);

  if ((dec_rval.code != RC_OK) || (dec_rval.consumed == 0)) {
    LOG_E(NR_RRC, "NR_BCCH_BCH decode error\n");
    return;
  }

  int get_sib = 0;
  if (get_softmodem_params()->sa &&
      bcch_message->message.choice.mib->cellBarred == NR_MIB__cellBarred_notBarred &&
      rrc->nrRrcState != RRC_STATE_DETACH_NR) {
    NR_UE_RRC_SI_INFO *SI_info = &rrc->perNB[gNB_index].SInfo;
    // to schedule MAC to get SI if required
    get_sib = check_si_status(SI_info);
  }
  nr_rrc_mac_config_req_mib(rrc->ue_id, 0, bcch_message->message.choice.mib, get_sib);
  ASN_STRUCT_FREE(asn_DEF_NR_BCCH_BCH_Message, bcch_message);
  return;
}

static int nr_decode_SI(NR_UE_RRC_SI_INFO *SI_info, NR_SystemInformation_t *si)
{
  VCD_SIGNAL_DUMPER_DUMP_FUNCTION_BY_NAME( VCD_SIGNAL_DUMPER_FUNCTIONS_RRC_UE_DECODE_SI, VCD_FUNCTION_IN );

  // Dump contents
  if (si->criticalExtensions.present == NR_SystemInformation__criticalExtensions_PR_systemInformation ||
      si->criticalExtensions.present == NR_SystemInformation__criticalExtensions_PR_criticalExtensionsFuture_r16) {
    LOG_D( RRC, "[UE] si->criticalExtensions.choice.NR_SystemInformation_t->sib_TypeAndInfo.list.count %d\n",
           si->criticalExtensions.choice.systemInformation->sib_TypeAndInfo.list.count );
  } else {
    LOG_D( RRC, "[UE] Unknown criticalExtension version (not Rel16)\n" );
    return -1;
  }

  for (int i = 0; i < si->criticalExtensions.choice.systemInformation->sib_TypeAndInfo.list.count; i++) {
    SystemInformation_IEs__sib_TypeAndInfo__Member *typeandinfo;
    typeandinfo = si->criticalExtensions.choice.systemInformation->sib_TypeAndInfo.list.array[i];
    LOG_I(RRC, "Found SIB%d\n", typeandinfo->present + 1);
    switch(typeandinfo->present) {
      case NR_SystemInformation_IEs__sib_TypeAndInfo__Member_PR_sib2:
        if(!SI_info->sib2)
          SI_info->sib2 = calloc(1, sizeof(*SI_info->sib2));
        memcpy(SI_info->sib2, typeandinfo->choice.sib2, sizeof(NR_SIB2_t));
        SI_info->sib2_timer = 0;
        break;

      case NR_SystemInformation_IEs__sib_TypeAndInfo__Member_PR_sib3:
        if(!SI_info->sib3)
          SI_info->sib3 = calloc(1, sizeof(*SI_info->sib3));
        memcpy(SI_info->sib3, typeandinfo->choice.sib3, sizeof(NR_SIB3_t));
        SI_info->sib3_timer = 0;
        break;

      case NR_SystemInformation_IEs__sib_TypeAndInfo__Member_PR_sib4:
        if(!SI_info->sib4)
          SI_info->sib4 = calloc(1, sizeof(*SI_info->sib4));
        memcpy(SI_info->sib4, typeandinfo->choice.sib4, sizeof(NR_SIB4_t));
        SI_info->sib4_timer = 0;
        break;

      case NR_SystemInformation_IEs__sib_TypeAndInfo__Member_PR_sib5:
        if(!SI_info->sib5)
          SI_info->sib5 = calloc(1, sizeof(*SI_info->sib5));
        memcpy(SI_info->sib5, typeandinfo->choice.sib5, sizeof(NR_SIB5_t));
        SI_info->sib5_timer = 0;
        break;

      case NR_SystemInformation_IEs__sib_TypeAndInfo__Member_PR_sib6:
        if(!SI_info->sib6)
          SI_info->sib6 = calloc(1, sizeof(*SI_info->sib6));
        memcpy(SI_info->sib6, typeandinfo->choice.sib6, sizeof(NR_SIB6_t));
        SI_info->sib6_timer = 0;
        break;

      case NR_SystemInformation_IEs__sib_TypeAndInfo__Member_PR_sib7:
        if(!SI_info->sib7)
          SI_info->sib7 = calloc(1, sizeof(*SI_info->sib7));
        memcpy(SI_info->sib7, typeandinfo->choice.sib7, sizeof(NR_SIB7_t));
        SI_info->sib7_timer = 0;
        break;

      case NR_SystemInformation_IEs__sib_TypeAndInfo__Member_PR_sib8:
        if(!SI_info->sib8)
          SI_info->sib8 = calloc(1, sizeof(*SI_info->sib8));
        memcpy(SI_info->sib8, typeandinfo->choice.sib8, sizeof(NR_SIB8_t));
        SI_info->sib8_timer = 0;
        break;

      case NR_SystemInformation_IEs__sib_TypeAndInfo__Member_PR_sib9:
        if(!SI_info->sib9)
          SI_info->sib9 = calloc(1, sizeof(*SI_info->sib9));
        memcpy(SI_info->sib9, typeandinfo->choice.sib9, sizeof(NR_SIB9_t));
        SI_info->sib9_timer = 0;
        break;

      case NR_SystemInformation_IEs__sib_TypeAndInfo__Member_PR_sib10_v1610:
        if(!SI_info->sib10)
          SI_info->sib10 = calloc(1, sizeof(*SI_info->sib10));
        memcpy(SI_info->sib10, typeandinfo->choice.sib10_v1610, sizeof(NR_SIB10_r16_t));
        SI_info->sib10_timer = 0;
        break;

      case NR_SystemInformation_IEs__sib_TypeAndInfo__Member_PR_sib11_v1610:
        if(!SI_info->sib11)
          SI_info->sib11 = calloc(1, sizeof(*SI_info->sib11));
        memcpy(SI_info->sib11, typeandinfo->choice.sib11_v1610, sizeof(NR_SIB11_r16_t));
        SI_info->sib11_timer = 0;
        break;

      case NR_SystemInformation_IEs__sib_TypeAndInfo__Member_PR_sib12_v1610:
        if(!SI_info->sib12)
          SI_info->sib12 = calloc(1, sizeof(*SI_info->sib12));
        memcpy(SI_info->sib12, typeandinfo->choice.sib12_v1610, sizeof(NR_SIB12_r16_t));
        SI_info->sib12_timer = 0;
        break;

      case NR_SystemInformation_IEs__sib_TypeAndInfo__Member_PR_sib13_v1610:
        if(!SI_info->sib13)
          SI_info->sib13 = calloc(1, sizeof(*SI_info->sib13));
        memcpy(SI_info->sib13, typeandinfo->choice.sib13_v1610, sizeof(NR_SIB13_r16_t));
        SI_info->sib13_timer = 0;
        break;

      case NR_SystemInformation_IEs__sib_TypeAndInfo__Member_PR_sib14_v1610:
        if(!SI_info->sib14)
          SI_info->sib14 = calloc(1, sizeof(*SI_info->sib14));
        memcpy(SI_info->sib12, typeandinfo->choice.sib14_v1610, sizeof(NR_SIB14_r16_t));
        SI_info->sib14_timer = 0;
        break;
      default:
        break;
    }
  }
  VCD_SIGNAL_DUMPER_DUMP_FUNCTION_BY_NAME(VCD_SIGNAL_DUMPER_FUNCTIONS_RRC_UE_DECODE_SI, VCD_FUNCTION_OUT);
  return 0;
}

<<<<<<< HEAD
static void nr_rrc_ue_generate_ra_msg(NR_UE_RRC_INST_t *rrc, RA_trigger_t trigger, rnti_t rnti)
=======
static void nr_rrc_handle_msg3_indication(NR_UE_RRC_INST_t *rrc, int rnti)
>>>>>>> 3dcd4306
{
  switch (rrc->ra_trigger) {
    case INITIAL_ACCESS_FROM_RRC_IDLE:
      // After SIB1 is received, prepare RRCConnectionRequest
      rrc->rnti = rnti;
      // start timer T300
      NR_UE_Timers_Constants_t *tac = &rrc->timers_and_constants;
      tac->T300_active = true;
      break;
    case RRC_CONNECTION_REESTABLISHMENT:
      AssertFatal(1==0, "ra_trigger not implemented yet!\n");
      break;
    case DURING_HANDOVER:
      AssertFatal(1==0, "ra_trigger not implemented yet!\n");
      break;
    case NON_SYNCHRONISED:
      AssertFatal(1==0, "ra_trigger not implemented yet!\n");
      break;
    case TRANSITION_FROM_RRC_INACTIVE:
      AssertFatal(1==0, "ra_trigger not implemented yet!\n");
      break;
    case TO_ESTABLISH_TA:
      AssertFatal(1==0, "ra_trigger not implemented yet!\n");
      break;
    case REQUEST_FOR_OTHER_SI:
      AssertFatal(1==0, "ra_trigger not implemented yet!\n");
      break;
    case BEAM_FAILURE_RECOVERY:
      AssertFatal(1==0, "ra_trigger not implemented yet!\n");
      break;
    default:
      AssertFatal(1==0, "Invalid ra_trigger value!\n");
      break;
  }
}

static void nr_rrc_ue_prepare_RRCSetupRequest(NR_UE_RRC_INST_t *rrc)
{
  LOG_D(NR_RRC, "Generation of RRCSetupRequest\n");
  uint8_t rv[6];
  // Get RRCConnectionRequest, fill random for now
  // Generate random byte stream for contention resolution
  for (int i = 0; i < 6; i++) {
#ifdef SMBV
    // if SMBV is configured the contention resolution needs to be fix for the connection procedure to succeed
    rv[i] = i;
#else
    rv[i] = taus() & 0xff;
#endif
  }

  uint8_t buf[1024];
  int len = do_RRCSetupRequest(buf, sizeof(buf), rv);

  nr_rlc_srb_recv_sdu(rrc->ue_id, 0, buf, len);
}

void nr_rrc_configure_default_SI(NR_UE_RRC_SI_INFO *SI_info,
                                 NR_SIB1_t *sib1)
{
  struct NR_SI_SchedulingInfo *si_SchedulingInfo = sib1->si_SchedulingInfo;
  if (!si_SchedulingInfo)
    return;
  SI_info->default_otherSI_map = 0;
  for (int i = 0; i < si_SchedulingInfo->schedulingInfoList.list.count; i++) {
    struct NR_SchedulingInfo *schedulingInfo = si_SchedulingInfo->schedulingInfoList.list.array[i];
    for (int j = 0; j < schedulingInfo->sib_MappingInfo.list.count; j++) {
      struct NR_SIB_TypeInfo *sib_Type = schedulingInfo->sib_MappingInfo.list.array[j];
      SI_info->default_otherSI_map |= 1 << sib_Type->type;
    }
  }
}

static int8_t nr_rrc_ue_decode_NR_BCCH_DL_SCH_Message(NR_UE_RRC_INST_t *rrc,
                                                      const uint8_t gNB_index,
                                                      uint8_t *const Sdu,
                                                      const uint8_t Sdu_len,
                                                      const uint8_t rsrq,
                                                      const uint8_t rsrp)
{
  NR_BCCH_DL_SCH_Message_t *bcch_message = NULL;

  NR_UE_RRC_SI_INFO *SI_info = &rrc->perNB[gNB_index].SInfo;
  VCD_SIGNAL_DUMPER_DUMP_FUNCTION_BY_NAME(VCD_SIGNAL_DUMPER_FUNCTIONS_UE_DECODE_BCCH, VCD_FUNCTION_IN);

  asn_dec_rval_t dec_rval = uper_decode_complete(NULL,
                                                 &asn_DEF_NR_BCCH_DL_SCH_Message,
                                                 (void **)&bcch_message,
                                                 (const void *)Sdu,
                                                 Sdu_len);

  if (LOG_DEBUGFLAG(DEBUG_ASN1)) {
    xer_fprint(stdout, &asn_DEF_NR_BCCH_DL_SCH_Message,(void *)bcch_message);
  }

  if ((dec_rval.code != RC_OK) && (dec_rval.consumed == 0)) {
    LOG_E(NR_RRC, "[UE %ld] Failed to decode BCCH_DLSCH_MESSAGE (%zu bits)\n", rrc->ue_id, dec_rval.consumed);
    log_dump(NR_RRC, Sdu, Sdu_len, LOG_DUMP_CHAR,"   Received bytes:\n");
    // free the memory
    SEQUENCE_free(&asn_DEF_NR_BCCH_DL_SCH_Message, (void *)bcch_message, 1);
    VCD_SIGNAL_DUMPER_DUMP_FUNCTION_BY_NAME( VCD_SIGNAL_DUMPER_FUNCTIONS_UE_DECODE_BCCH, VCD_FUNCTION_OUT );
    return -1;
  }

  if (bcch_message->message.present == NR_BCCH_DL_SCH_MessageType_PR_c1) {
    switch (bcch_message->message.choice.c1->present) {
      case NR_BCCH_DL_SCH_MessageType__c1_PR_systemInformationBlockType1:
        LOG_D(NR_RRC, "[UE %ld] Decoding SIB1\n", rrc->ue_id);
        asn1cFreeStruc(asn_DEF_NR_SIB1, SI_info->sib1);
        NR_SIB1_t *sib1 = bcch_message->message.choice.c1->choice.systemInformationBlockType1;
        if(!SI_info->sib1)
          SI_info->sib1 = calloc(1, sizeof(*SI_info->sib1));
        memcpy(SI_info->sib1, sib1, sizeof(NR_SIB1_t));
        if(g_log->log_component[NR_RRC].level >= OAILOG_DEBUG)
          xer_fprint(stdout, &asn_DEF_NR_SIB1, (const void *) SI_info->sib1);
        LOG_A(NR_RRC, "SIB1 decoded\n");
        SI_info->sib1_timer = 0;
        if (rrc->nrRrcState == RRC_STATE_IDLE_NR) {
          rrc->ra_trigger = INITIAL_ACCESS_FROM_RRC_IDLE;
          // preparing RRC setup request payload in advance
          nr_rrc_ue_prepare_RRCSetupRequest(rrc);
        }
        // configure default SI
        nr_rrc_configure_default_SI(SI_info, sib1);
        // configure timers and constant
        nr_rrc_set_sib1_timers_and_constants(&rrc->timers_and_constants, sib1);
        nr_rrc_mac_config_req_sib1(rrc->ue_id, 0, sib1->si_SchedulingInfo, sib1->servingCellConfigCommon);
        break;
      case NR_BCCH_DL_SCH_MessageType__c1_PR_systemInformation:
        LOG_I(NR_RRC, "[UE %ld] Decoding SI\n", rrc->ue_id);
        NR_SystemInformation_t *si = bcch_message->message.choice.c1->choice.systemInformation;
        nr_decode_SI(SI_info, si);
        SEQUENCE_free(&asn_DEF_NR_BCCH_DL_SCH_Message, (void *)bcch_message, 1);
        break;
      case NR_BCCH_DL_SCH_MessageType__c1_PR_NOTHING:
      default:
        break;
    }
  }
  VCD_SIGNAL_DUMPER_DUMP_FUNCTION_BY_NAME( VCD_SIGNAL_DUMPER_FUNCTIONS_UE_DECODE_BCCH, VCD_FUNCTION_OUT );
  return 0;
}

static void nr_rrc_manage_rlc_bearers(const NR_UE_RRC_INST_t *rrc,
                                      const NR_CellGroupConfig_t *cellGroupConfig,
                                      rrcPerNB_t *nb)
{
  if (cellGroupConfig->rlc_BearerToReleaseList != NULL) {
    for (int i = 0; i < cellGroupConfig->rlc_BearerToReleaseList->list.count; i++) {
      NR_LogicalChannelIdentity_t *lcid = cellGroupConfig->rlc_BearerToReleaseList->list.array[i];
      AssertFatal(lcid, "LogicalChannelIdentity shouldn't be null here\n");
      nr_rlc_release_entity(rrc->ue_id, *lcid);
    }
  }

  if (cellGroupConfig->rlc_BearerToAddModList != NULL) {
    for (int i = 0; i < cellGroupConfig->rlc_BearerToAddModList->list.count; i++) {
      NR_RLC_BearerConfig_t *rlc_bearer = cellGroupConfig->rlc_BearerToAddModList->list.array[i];
      NR_LogicalChannelIdentity_t lcid = rlc_bearer->logicalChannelIdentity;
      if (nb->active_RLC_entity[lcid]) {
        if (rlc_bearer->reestablishRLC)
          nr_rlc_reestablish_entity(rrc->ue_id, lcid);
        nr_rlc_reconfigure_entity(rrc->ue_id, lcid, rlc_bearer->rlc_Config);
      } else {
        nb->active_RLC_entity[lcid] = true;
        AssertFatal(rlc_bearer->servedRadioBearer, "servedRadioBearer mandatory in case of setup\n");
        AssertFatal(rlc_bearer->servedRadioBearer->present != NR_RLC_BearerConfig__servedRadioBearer_PR_NOTHING,
                    "Invalid RB for RLC configuration\n");
        if (rlc_bearer->servedRadioBearer->present == NR_RLC_BearerConfig__servedRadioBearer_PR_srb_Identity) {
          NR_SRB_Identity_t srb_id = rlc_bearer->servedRadioBearer->choice.srb_Identity;
          nr_rlc_add_srb(rrc->ue_id, srb_id, rlc_bearer);
        } else { // DRB
          NR_DRB_Identity_t drb_id = rlc_bearer->servedRadioBearer->choice.drb_Identity;
          nr_rlc_add_drb(rrc->ue_id, drb_id, rlc_bearer);
        }
      }
    }
  }
}

void nr_rrc_cellgroup_configuration(rrcPerNB_t *rrcNB, NR_UE_RRC_INST_t *rrc, NR_CellGroupConfig_t *cellGroupConfig)
{
  NR_UE_Timers_Constants_t *tac = &rrc->timers_and_constants;

  NR_SpCellConfig_t *spCellConfig = cellGroupConfig->spCellConfig;
  if(spCellConfig != NULL) {
    if (spCellConfig->reconfigurationWithSync != NULL) {
      NR_ReconfigurationWithSync_t *reconfigurationWithSync = spCellConfig->reconfigurationWithSync;
      // perform Reconfiguration with sync according to 5.3.5.5.2
      if (!rrc->as_security_activated && rrc->nrRrcState != RRC_STATE_IDLE_NR) {
        // perform the actions upon going to RRC_IDLE as specified in 5.3.11
        // with the release cause 'other' upon which the procedure ends
        // TODO
      }
      if (tac->T310_active) {
        tac->T310_active = false;
        tac->T310_cnt = 0;
      }
      nr_rrc_set_T304(&rrc->timers_and_constants, reconfigurationWithSync);
      tac->T304_active = true;
      tac->T304_cnt = 0;
      rrc->rnti = reconfigurationWithSync->newUE_Identity;
      // resume suspended radio bearers
      for (int i = 0; i < NR_NUM_SRB; i++) {
        if (rrcNB->Srb[i] == RB_SUSPENDED)
          rrcNB->Srb[i] = RB_ESTABLISHED;
      }
      for (int i = 0; i < MAX_DRBS_PER_UE; i++) {
        if (rrcNB->status_DRBs[i] == RB_SUSPENDED)
          rrcNB->status_DRBs[i] = RB_ESTABLISHED;
      }
      // TODO reset MAC
    }
    nr_rrc_handle_SetupRelease_RLF_TimersAndConstants(rrc, spCellConfig->rlf_TimersAndConstants);
    if (spCellConfig->spCellConfigDedicated) {
      if (spCellConfig->spCellConfigDedicated->firstActiveDownlinkBWP_Id)
        rrc->dl_bwp_id = *spCellConfig->spCellConfigDedicated->firstActiveDownlinkBWP_Id;
      if (spCellConfig->spCellConfigDedicated->uplinkConfig &&
          spCellConfig->spCellConfigDedicated->uplinkConfig->firstActiveUplinkBWP_Id)
        rrc->dl_bwp_id = *spCellConfig->spCellConfigDedicated->uplinkConfig->firstActiveUplinkBWP_Id;
    }
  }

  nr_rrc_manage_rlc_bearers(rrc, cellGroupConfig, rrcNB);

  AssertFatal(cellGroupConfig->sCellToReleaseList == NULL,
              "Secondary serving cell release not implemented\n");

  AssertFatal(cellGroupConfig->sCellToAddModList == NULL,
              "Secondary serving cell addition not implemented\n");
}


static void nr_rrc_ue_process_masterCellGroup(NR_UE_RRC_INST_t *rrc,
                                              rrcPerNB_t *rrcNB,
                                              OCTET_STRING_t *masterCellGroup,
                                              long *fullConfig)
{
  AssertFatal(!fullConfig, "fullConfig not supported yet\n");
  NR_CellGroupConfig_t *cellGroupConfig = NULL;
  uper_decode(NULL,
              &asn_DEF_NR_CellGroupConfig,   //might be added prefix later
              (void **)&cellGroupConfig,
              (uint8_t *)masterCellGroup->buf,
              masterCellGroup->size, 0, 0);

  if (LOG_DEBUGFLAG(DEBUG_ASN1)) {
    xer_fprint(stdout, &asn_DEF_NR_CellGroupConfig, (const void *) cellGroupConfig);
  }

  nr_rrc_cellgroup_configuration(rrcNB, rrc, cellGroupConfig);

  LOG_D(RRC,"Sending CellGroupConfig to MAC\n");
  nr_rrc_mac_config_req_cg(rrc->ue_id, 0, cellGroupConfig);

  asn1cFreeStruc(asn_DEF_NR_CellGroupConfig, cellGroupConfig);
}

static void rrc_ue_generate_RRCSetupComplete(const NR_UE_RRC_INST_t *rrc, const uint8_t Transaction_id)
{
  uint8_t buffer[100];
  uint8_t size;
  const char *nas_msg;
  int   nas_msg_length;

  if (get_softmodem_params()->sa) {
    as_nas_info_t initialNasMsg;
    nr_ue_nas_t *nas = get_ue_nas_info(rrc->ue_id);
    generateRegistrationRequest(&initialNasMsg, nas);
    nas_msg = (char*)initialNasMsg.data;
    nas_msg_length = initialNasMsg.length;
  } else {
    nas_msg = nr_nas_attach_req_imsi_dummy_NSA_case;
    nas_msg_length = sizeof(nr_nas_attach_req_imsi_dummy_NSA_case);
  }

  size = do_RRCSetupComplete(buffer, sizeof(buffer), Transaction_id, rrc->selected_plmn_identity, nas_msg_length, nas_msg);
  LOG_I(NR_RRC, "[UE %ld][RAPROC] Logical Channel UL-DCCH (SRB1), Generating RRCSetupComplete (bytes%d)\n", rrc->ue_id, size);
  int srb_id = 1; // RRC setup complete on SRB1
  LOG_D(NR_RRC, "[RRC_UE %ld] PDCP_DATA_REQ/%d Bytes RRCSetupComplete ---> %d\n", rrc->ue_id, size, srb_id);

  nr_pdcp_data_req_srb(rrc->ue_id, srb_id, 0, size, buffer, deliver_pdu_srb_rlc, NULL);
}

static void nr_rrc_process_rrcsetup(NR_UE_RRC_INST_t *rrc,
                                    const uint8_t gNB_index,
                                    const NR_RRCSetup_t *rrcSetup)
{
  // if the RRCSetup is received in response to an RRCReestablishmentRequest
  // or RRCResumeRequest or RRCResumeRequest1
  // TODO none of the procedures implemented yet

  // perform the cell group configuration procedure in accordance with the received masterCellGroup
  nr_rrc_ue_process_masterCellGroup(rrc,
                                    rrc->perNB + gNB_index,
                                    &rrcSetup->criticalExtensions.choice.rrcSetup->masterCellGroup,
                                    NULL);
  // perform the radio bearer configuration procedure in accordance with the received radioBearerConfig
  nr_rrc_ue_process_RadioBearerConfig(rrc,
                                      rrc->perNB + gNB_index,
                                      &rrcSetup->criticalExtensions.choice.rrcSetup->radioBearerConfig);

  // TODO (not handled) if stored, discard the cell reselection priority information provided by
  // the cellReselectionPriorities or inherited from another RAT

  // stop timer T300, T301 or T319 if running;
  NR_UE_Timers_Constants_t *timers = &rrc->timers_and_constants;
  timers->T300_active = false;
  timers->T300_cnt = 0;
  timers->T301_active = false;
  timers->T301_cnt = 0;
  timers->T319_active = false;
  timers->T319_cnt = 0;
  timers->T320_active = false;
  timers->T320_cnt = 0;

  // TODO if T390 and T302 are running (not implemented)

  // if the RRCSetup is received in response to an RRCResumeRequest, RRCResumeRequest1 or RRCSetupRequest
  // enter RRC_CONNECTED
  rrc->nrRrcState = RRC_STATE_CONNECTED_NR;

  // set the content of RRCSetupComplete message
  // TODO procedues described in 5.3.3.4 seems more complex than what we actualy do
  rrc_ue_generate_RRCSetupComplete(rrc, rrcSetup->rrc_TransactionIdentifier);
}

static int8_t nr_rrc_ue_decode_ccch(NR_UE_RRC_INST_t *rrc,
                                    const NRRrcMacCcchDataInd *ind,
                                    const uint8_t gNB_index)
{
  NR_DL_CCCH_Message_t *dl_ccch_msg = NULL;
  asn_dec_rval_t dec_rval;
  int rval=0;
  VCD_SIGNAL_DUMPER_DUMP_FUNCTION_BY_NAME(VCD_SIGNAL_DUMPER_FUNCTIONS_UE_DECODE_CCCH, VCD_FUNCTION_IN);
  LOG_D(RRC, "[NR UE%ld] Decoding DL-CCCH message (%d bytes), State %d\n", rrc->ue_id, ind->sdu_size, rrc->nrRrcState);

  dec_rval = uper_decode(NULL, &asn_DEF_NR_DL_CCCH_Message, (void **)&dl_ccch_msg, ind->sdu, ind->sdu_size, 0, 0);

  if (LOG_DEBUGFLAG(DEBUG_ASN1))
    xer_fprint(stdout, &asn_DEF_NR_DL_CCCH_Message, (void *)dl_ccch_msg);

  if ((dec_rval.code != RC_OK) && (dec_rval.consumed == 0)) {
    LOG_E(RRC, "[UE %ld] Failed to decode DL-CCCH-Message (%zu bytes)\n", rrc->ue_id, dec_rval.consumed);
    VCD_SIGNAL_DUMPER_DUMP_FUNCTION_BY_NAME(VCD_SIGNAL_DUMPER_FUNCTIONS_UE_DECODE_CCCH, VCD_FUNCTION_OUT);
    return -1;
   }

   if (dl_ccch_msg->message.present == NR_DL_CCCH_MessageType_PR_c1) {
     switch (dl_ccch_msg->message.choice.c1->present) {
       case NR_DL_CCCH_MessageType__c1_PR_NOTHING:
         LOG_I(NR_RRC, "[UE%ld] Received PR_NOTHING on DL-CCCH-Message\n", rrc->ue_id);
         rval = 0;
         break;

       case NR_DL_CCCH_MessageType__c1_PR_rrcReject:
         LOG_I(NR_RRC, "[UE%ld] Logical Channel DL-CCCH (SRB0), Received RRCReject \n", rrc->ue_id);
         rval = 0;
         break;

       case NR_DL_CCCH_MessageType__c1_PR_rrcSetup:
         LOG_I(NR_RRC, "[UE%ld][RAPROC] Logical Channel DL-CCCH (SRB0), Received NR_RRCSetup\n", rrc->ue_id);
         nr_rrc_process_rrcsetup(rrc, gNB_index, dl_ccch_msg->message.choice.c1->choice.rrcSetup);
         rval = 0;
         break;

       default:
         LOG_E(NR_RRC, "[UE%ld] Unknown message\n", rrc->ue_id);
         rval = -1;
         break;
     }
   }

   ASN_STRUCT_FREE(asn_DEF_NR_DL_CCCH_Message, dl_ccch_msg);
   VCD_SIGNAL_DUMPER_DUMP_FUNCTION_BY_NAME(VCD_SIGNAL_DUMPER_FUNCTIONS_UE_DECODE_CCCH, VCD_FUNCTION_OUT);
   return rval;
}

static void nr_rrc_ue_process_securityModeCommand(NR_UE_RRC_INST_t *ue_rrc,
                                                  NR_SecurityModeCommand_t *const securityModeCommand,
                                                  const uint8_t gNB_index)
{
  int securityMode = 0;
  LOG_I(NR_RRC, "Receiving from SRB1 (DL-DCCH), Processing securityModeCommand (eNB %d)\n", gNB_index);

  NR_SecurityConfigSMC_t *securityConfigSMC =
      &securityModeCommand->criticalExtensions.choice.securityModeCommand->securityConfigSMC;

  switch (securityConfigSMC->securityAlgorithmConfig.cipheringAlgorithm) {
    case NR_CipheringAlgorithm_nea0:
    case NR_CipheringAlgorithm_nea1:
    case NR_CipheringAlgorithm_nea2:
      LOG_I(NR_RRC, "Security algorithm is set to nea%d\n", securityMode);
      securityMode = securityConfigSMC->securityAlgorithmConfig.cipheringAlgorithm;
      break;
    default:
      LOG_W(NR_RRC, "Security algorithm is set to none\n");
      securityMode = NR_CipheringAlgorithm_spare1;
      break;
  }
  ue_rrc->cipheringAlgorithm = securityConfigSMC->securityAlgorithmConfig.cipheringAlgorithm;

  if (securityConfigSMC->securityAlgorithmConfig.integrityProtAlgorithm != NULL) {
    switch (*securityConfigSMC->securityAlgorithmConfig.integrityProtAlgorithm) {
      case NR_IntegrityProtAlgorithm_nia1:
        LOG_I(NR_RRC, "Integrity protection algorithm is set to nia1\n");
        securityMode |= 1 << 5;
        break;

      case NR_IntegrityProtAlgorithm_nia2:
        LOG_I(NR_RRC, "Integrity protection algorithm is set to nia2\n");
        securityMode |= 1 << 6;
        break;

      default:
        LOG_I(NR_RRC, "Integrity protection algorithm is set to none\n");
        securityMode |= 0x70;
        break;
    }

    ue_rrc->integrityProtAlgorithm = *securityConfigSMC->securityAlgorithmConfig.integrityProtAlgorithm;
  }

  LOG_D(NR_RRC, "security mode is %x \n", securityMode);
  NR_UL_DCCH_Message_t ul_dcch_msg = {0};

  // memset((void *)&SecurityModeCommand,0,sizeof(SecurityModeCommand_t));
  ul_dcch_msg.message.present = NR_UL_DCCH_MessageType_PR_c1;
  asn1cCalloc(ul_dcch_msg.message.choice.c1, c1);

  if (securityMode >= NO_SECURITY_MODE) {
    LOG_I(NR_RRC, "rrc_ue_process_securityModeCommand, security mode complete case \n");
    c1->present = NR_UL_DCCH_MessageType__c1_PR_securityModeComplete;
  } else {
    LOG_I(NR_RRC, "rrc_ue_process_securityModeCommand, security mode failure case \n");
    c1->present = NR_UL_DCCH_MessageType__c1_PR_securityModeFailure;
    c1->present = NR_UL_DCCH_MessageType__c1_PR_securityModeComplete;
  }

  uint8_t kRRCenc[16] = {0};
  uint8_t kUPenc[16] = {0};
  uint8_t kRRCint[16] = {0};
  nr_derive_key(UP_ENC_ALG, ue_rrc->cipheringAlgorithm, ue_rrc->kgnb, kUPenc);
  nr_derive_key(RRC_ENC_ALG, ue_rrc->cipheringAlgorithm, ue_rrc->kgnb, kRRCenc);
  nr_derive_key(RRC_INT_ALG, ue_rrc->integrityProtAlgorithm, ue_rrc->kgnb, kRRCint);

  log_dump(NR_RRC, ue_rrc->kgnb, 32, LOG_DUMP_CHAR, "driving kRRCenc, kRRCint and kUPenc from KgNB=");

  if (securityMode != 0xff) {
    uint8_t security_mode = ue_rrc->cipheringAlgorithm | (ue_rrc->integrityProtAlgorithm << 4);
    // configure lower layers to apply SRB integrity protection and ciphering
    for (int i = 1; i < NR_NUM_SRB; i++) {
      if (ue_rrc->perNB[gNB_index].Srb[i] == RB_ESTABLISHED)
        nr_pdcp_config_set_security(ue_rrc->ue_id, i, security_mode, kRRCenc, kRRCint, kUPenc);
    }
  } else {
    LOG_I(NR_RRC, "skipped pdcp_config_set_security() as securityMode == 0x%02x", securityMode);
  }

  if (securityModeCommand->criticalExtensions.present == NR_SecurityModeCommand__criticalExtensions_PR_securityModeCommand) {
    asn1cCalloc(c1->choice.securityModeComplete, modeComplete);
    modeComplete->rrc_TransactionIdentifier = securityModeCommand->rrc_TransactionIdentifier;
    modeComplete->criticalExtensions.present = NR_SecurityModeComplete__criticalExtensions_PR_securityModeComplete;
    asn1cCalloc(modeComplete->criticalExtensions.choice.securityModeComplete, ext);
    ext->nonCriticalExtension = NULL;
    LOG_I(NR_RRC,
          "Receiving from SRB1 (DL-DCCH), encoding securityModeComplete (gNB %d), rrc_TransactionIdentifier: %ld\n",
          gNB_index,
          securityModeCommand->rrc_TransactionIdentifier);
    uint8_t buffer[200];
    asn_enc_rval_t enc_rval =
        uper_encode_to_buffer(&asn_DEF_NR_UL_DCCH_Message, NULL, (void *)&ul_dcch_msg, buffer, sizeof(buffer));
    AssertFatal(enc_rval.encoded > 0, "ASN1 message encoding failed (%s, %jd)!\n", enc_rval.failed_type->name, enc_rval.encoded);

    if (LOG_DEBUGFLAG(DEBUG_ASN1)) {
      xer_fprint(stdout, &asn_DEF_NR_UL_DCCH_Message, (void *)&ul_dcch_msg);
    }
    log_dump(NR_RRC, buffer, 16, LOG_DUMP_CHAR, "securityModeComplete payload: ");
    LOG_D(NR_RRC, "securityModeComplete Encoded %zd bits (%zd bytes)\n", enc_rval.encoded, (enc_rval.encoded + 7) / 8);
    ASN_STRUCT_FREE_CONTENTS_ONLY(asn_DEF_NR_UL_DCCH_Message, &ul_dcch_msg);

    for (int i = 0; i < (enc_rval.encoded + 7) / 8; i++) {
      LOG_T(NR_RRC, "%02x.", buffer[i]);
    }
    LOG_T(NR_RRC, "\n");

    // TODO the SecurityModeCommand message needs to pass the integrity protection check
    //  for the UE to declare AS security to be activated
    ue_rrc->as_security_activated = true;
    int srb_id = 1; // SecurityModeComplete in SRB1
    nr_pdcp_data_req_srb(ue_rrc->ue_id, srb_id, 0, (enc_rval.encoded + 7) / 8, buffer, deliver_pdu_srb_rlc, NULL);
  } else
    LOG_W(NR_RRC,
          "securityModeCommand->criticalExtensions.present (%d) != "
          "NR_SecurityModeCommand__criticalExtensions_PR_securityModeCommand\n",
          securityModeCommand->criticalExtensions.present);
}

 //-----------------------------------------------------------------------------
void nr_rrc_ue_process_measConfig(rrcPerNB_t *rrc, NR_MeasConfig_t *const measConfig)
//-----------------------------------------------------------------------------
{
  int i;
  long ind;
  NR_MeasObjectToAddMod_t *measObj = NULL;
  NR_ReportConfigToAddMod_t *reportConfig = NULL;

  if (measConfig->measObjectToRemoveList != NULL) {
    for (i = 0; i < measConfig->measObjectToRemoveList->list.count; i++) {
      ind = *measConfig->measObjectToRemoveList->list.array[i];
      free(rrc->MeasObj[ind - 1]);
    }
  }

  if (measConfig->measObjectToAddModList != NULL) {
    LOG_I(NR_RRC, "Measurement Object List is present\n");
    for (i = 0; i < measConfig->measObjectToAddModList->list.count; i++) {
      measObj = measConfig->measObjectToAddModList->list.array[i];
      ind = measConfig->measObjectToAddModList->list.array[i]->measObjectId;

      if (rrc->MeasObj[ind - 1]) {
        LOG_D(NR_RRC, "Modifying measurement object %ld\n", ind);
        memcpy(rrc->MeasObj[ind - 1], (char *)measObj, sizeof(NR_MeasObjectToAddMod_t));
      } else {
        LOG_I(NR_RRC, "Adding measurement object %ld\n", ind);

        if (measObj->measObject.present == NR_MeasObjectToAddMod__measObject_PR_measObjectNR) {
          rrc->MeasObj[ind - 1] = measObj;
        }
      }
    }

    LOG_I(NR_RRC, "call rrc_mac_config_req \n");
    // rrc_mac_config_req_ue
  }

  if (measConfig->reportConfigToRemoveList != NULL) {
    for (i = 0; i < measConfig->reportConfigToRemoveList->list.count; i++) {
      ind = *measConfig->reportConfigToRemoveList->list.array[i];
      free(rrc->ReportConfig[ind - 1]);
    }
  }

  if (measConfig->reportConfigToAddModList != NULL) {
    LOG_I(NR_RRC, "Report Configuration List is present\n");
    for (i = 0; i < measConfig->reportConfigToAddModList->list.count; i++) {
      ind = measConfig->reportConfigToAddModList->list.array[i]->reportConfigId;
      reportConfig = measConfig->reportConfigToAddModList->list.array[i];

      if (rrc->ReportConfig[ind - 1]) {
        LOG_I(NR_RRC, "Modifying Report Configuration %ld\n", ind - 1);
        memcpy(rrc->ReportConfig[ind - 1],
               (char *)measConfig->reportConfigToAddModList->list.array[i],
               sizeof(NR_ReportConfigToAddMod_t));
      } else {
        LOG_D(NR_RRC, "Adding Report Configuration %ld %p \n", ind - 1, measConfig->reportConfigToAddModList->list.array[i]);
        if (reportConfig->reportConfig.present == NR_ReportConfigToAddMod__reportConfig_PR_reportConfigNR) {
          rrc->ReportConfig[ind - 1] = measConfig->reportConfigToAddModList->list.array[i];
        }
      }
    }
  }

  if (measConfig->measIdToRemoveList != NULL) {
    for (i = 0; i < measConfig->measIdToRemoveList->list.count; i++) {
      ind = *measConfig->measIdToRemoveList->list.array[i];
      free(rrc->MeasId[ind - 1]);
    }
  }

  if (measConfig->measIdToAddModList != NULL) {
    for (i = 0; i < measConfig->measIdToAddModList->list.count; i++) {
      ind = measConfig->measIdToAddModList->list.array[i]->measId;

      if (rrc->MeasId[ind - 1]) {
        LOG_D(NR_RRC, "Modifying Measurement ID %ld\n", ind - 1);
        memcpy(rrc->MeasId[ind - 1], (char *)measConfig->measIdToAddModList->list.array[i], sizeof(NR_MeasIdToAddMod_t));
      } else {
        LOG_D(NR_RRC, "Adding Measurement ID %ld %p\n", ind - 1, measConfig->measIdToAddModList->list.array[i]);
        rrc->MeasId[ind - 1] = measConfig->measIdToAddModList->list.array[i];
      }
    }
  }

  if (measConfig->quantityConfig != NULL) {
    if (rrc->QuantityConfig) {
      LOG_D(NR_RRC, "Modifying Quantity Configuration \n");
      memcpy(rrc->QuantityConfig, (char *)measConfig->quantityConfig, sizeof(NR_QuantityConfig_t));
    } else {
      LOG_D(NR_RRC, "Adding Quantity configuration\n");
      rrc->QuantityConfig = measConfig->quantityConfig;
    }
  }

  if (measConfig->measGapConfig != NULL) {
    if (rrc->measGapConfig) {
      memcpy(rrc->measGapConfig, (char *)measConfig->measGapConfig, sizeof(NR_MeasGapConfig_t));
    } else {
      rrc->measGapConfig = measConfig->measGapConfig;
    }
  }

  if (measConfig->s_MeasureConfig) {
    if (measConfig->s_MeasureConfig->present == NR_MeasConfig__s_MeasureConfig_PR_ssb_RSRP) {
      rrc->s_measure = measConfig->s_MeasureConfig->choice.ssb_RSRP;
    } else if (measConfig->s_MeasureConfig->present == NR_MeasConfig__s_MeasureConfig_PR_csi_RSRP) {
      rrc->s_measure = measConfig->s_MeasureConfig->choice.csi_RSRP;
    }
  }
}

static void nr_rrc_ue_process_RadioBearerConfig(NR_UE_RRC_INST_t *ue_rrc,
                                                rrcPerNB_t *rrcNB,
                                                NR_RadioBearerConfig_t *const radioBearerConfig)
{
  if (LOG_DEBUGFLAG(DEBUG_ASN1))
    xer_fprint(stdout, &asn_DEF_NR_RadioBearerConfig, (const void *)radioBearerConfig);

  if (radioBearerConfig->srb3_ToRelease)
    nr_pdcp_release_srb(ue_rrc->ue_id, 3);

  uint8_t kRRCenc[16] = {0};
  uint8_t kRRCint[16] = {0};
  if (ue_rrc->as_security_activated) {
    if (radioBearerConfig->securityConfig != NULL) {
      // When the field is not included, continue to use the currently configured keyToUse
      if (radioBearerConfig->securityConfig->keyToUse) {
        AssertFatal(*radioBearerConfig->securityConfig->keyToUse == NR_SecurityConfig__keyToUse_master,
                    "Secondary key usage seems not to be implemented\n");
        ue_rrc->keyToUse = *radioBearerConfig->securityConfig->keyToUse;
      }
      // When the field is not included, continue to use the currently configured security algorithm
      if (radioBearerConfig->securityConfig->securityAlgorithmConfig) {
        ue_rrc->cipheringAlgorithm = radioBearerConfig->securityConfig->securityAlgorithmConfig->cipheringAlgorithm;
        ue_rrc->integrityProtAlgorithm = *radioBearerConfig->securityConfig->securityAlgorithmConfig->integrityProtAlgorithm;
      }
    }
    nr_derive_key(RRC_ENC_ALG, ue_rrc->cipheringAlgorithm, ue_rrc->kgnb, kRRCenc);
    nr_derive_key(RRC_INT_ALG, ue_rrc->integrityProtAlgorithm, ue_rrc->kgnb, kRRCint);
  }

  if (radioBearerConfig->srb_ToAddModList != NULL) {
    for (int cnt = 0; cnt < radioBearerConfig->srb_ToAddModList->list.count; cnt++) {
      struct NR_SRB_ToAddMod *srb = radioBearerConfig->srb_ToAddModList->list.array[cnt];
      if (rrcNB->Srb[srb->srb_Identity] == RB_NOT_PRESENT)
        add_srb(false,
                ue_rrc->ue_id,
                radioBearerConfig->srb_ToAddModList->list.array[cnt],
                ue_rrc->cipheringAlgorithm,
                ue_rrc->integrityProtAlgorithm,
                kRRCenc,
                kRRCint);
      else {
        AssertFatal(srb->discardOnPDCP == NULL, "discardOnPDCP not yet implemented\n");
        AssertFatal(srb->reestablishPDCP == NULL, "reestablishPDCP not yet implemented\n");
        if (srb->pdcp_Config && srb->pdcp_Config->t_Reordering)
          nr_pdcp_reconfigure_srb(ue_rrc->ue_id, srb->srb_Identity, *srb->pdcp_Config->t_Reordering);
      }
      rrcNB->Srb[srb->srb_Identity] = RB_ESTABLISHED;
    }
  }

  if (radioBearerConfig->drb_ToReleaseList) {
    for (int cnt = 0; cnt < radioBearerConfig->drb_ToReleaseList->list.count; cnt++) {
      NR_DRB_Identity_t *DRB_id = radioBearerConfig->drb_ToReleaseList->list.array[cnt];
      if (DRB_id)
        nr_pdcp_release_drb(ue_rrc->ue_id, *DRB_id);
    }
  }

  // Establish DRBs if present
  if (radioBearerConfig->drb_ToAddModList != NULL) {
    for (int cnt = 0; cnt < radioBearerConfig->drb_ToAddModList->list.count; cnt++) {
      struct NR_DRB_ToAddMod *drb = radioBearerConfig->drb_ToAddModList->list.array[cnt];
      int DRB_id = drb->drb_Identity;
      if (rrcNB->status_DRBs[DRB_id] == RB_ESTABLISHED) {
        AssertFatal(drb->reestablishPDCP == NULL, "reestablishPDCP not yet implemented\n");
        AssertFatal(drb->recoverPDCP == NULL, "recoverPDCP not yet implemented\n");
        NR_SDAP_Config_t *sdap_Config = drb->cnAssociation ? drb->cnAssociation->choice.sdap_Config : NULL;
        if (drb->pdcp_Config || sdap_Config)
          nr_pdcp_reconfigure_drb(ue_rrc->ue_id, DRB_id, drb->pdcp_Config, sdap_Config);
        if (drb->cnAssociation)
          AssertFatal(drb->cnAssociation->choice.sdap_Config == NULL, "SDAP reconfiguration not yet implemented\n");
      } else {
        rrcNB->status_DRBs[DRB_id] = RB_ESTABLISHED;
        add_drb(false,
                ue_rrc->ue_id,
                radioBearerConfig->drb_ToAddModList->list.array[cnt],
                ue_rrc->cipheringAlgorithm,
                ue_rrc->integrityProtAlgorithm,
                kRRCenc,
                kRRCint);
      }
    }
  } // drb_ToAddModList //

  ue_rrc->nrRrcState = RRC_STATE_CONNECTED_NR;
  LOG_I(NR_RRC, "State = NR_RRC_CONNECTED\n");
}

static void nr_rrc_ue_generate_RRCReconfigurationComplete(NR_UE_RRC_INST_t *rrc, const int srb_id, const uint8_t Transaction_id)
{
  uint8_t buffer[32], size;
  size = do_NR_RRCReconfigurationComplete(buffer, sizeof(buffer), Transaction_id);
  LOG_I(NR_RRC, " Logical Channel UL-DCCH (SRB1), Generating RRCReconfigurationComplete (bytes %d)\n", size);
  AssertFatal(srb_id == 1 || srb_id == 3, "Invalid SRB ID %d\n", srb_id);
  LOG_D(RLC,
        "PDCP_DATA_REQ/%d Bytes (RRCReconfigurationComplete) "
        "--->][PDCP][RB %02d]\n",
        size,
        srb_id);
  nr_pdcp_data_req_srb(rrc->ue_id, srb_id, 0, size, buffer, deliver_pdu_srb_rlc, NULL);
}

static int nr_rrc_ue_decode_dcch(NR_UE_RRC_INST_t *rrc,
                                 const srb_id_t Srb_id,
                                 const uint8_t *const Buffer,
                                 size_t Buffer_size,
                                 const uint8_t gNB_indexP)

{
  NR_DL_DCCH_Message_t *dl_dcch_msg = NULL;
  if (Srb_id != 1 && Srb_id != 2) {
    LOG_E(NR_RRC, "Received message on DL-DCCH (SRB%ld), should not have ...\n", Srb_id);
  }

  LOG_D(NR_RRC, "Decoding DL-DCCH Message\n");
  asn_dec_rval_t dec_rval = uper_decode(NULL, &asn_DEF_NR_DL_DCCH_Message, (void **)&dl_dcch_msg, Buffer, Buffer_size, 0, 0);

  if ((dec_rval.code != RC_OK) && (dec_rval.consumed == 0)) {
    LOG_E(NR_RRC, "Failed to decode DL-DCCH (%zu bytes)\n", dec_rval.consumed);
    ASN_STRUCT_FREE(asn_DEF_NR_DL_DCCH_Message, dl_dcch_msg);
    return -1;
  }

  if (LOG_DEBUGFLAG(DEBUG_ASN1)) {
    xer_fprint(stdout, &asn_DEF_NR_DL_DCCH_Message, (void *)dl_dcch_msg);
  }

  switch (dl_dcch_msg->message.present) {
    case NR_DL_DCCH_MessageType_PR_c1: {
      struct NR_DL_DCCH_MessageType__c1 *c1 = dl_dcch_msg->message.choice.c1;
      switch (c1->present) {
        case NR_DL_DCCH_MessageType__c1_PR_NOTHING:
          LOG_I(NR_RRC, "Received PR_NOTHING on DL-DCCH-Message\n");
          break;

        case NR_DL_DCCH_MessageType__c1_PR_rrcReconfiguration: {
          nr_rrc_ue_process_rrcReconfiguration(rrc, gNB_indexP, c1->choice.rrcReconfiguration);
          nr_rrc_ue_generate_RRCReconfigurationComplete(rrc, Srb_id, c1->choice.rrcReconfiguration->rrc_TransactionIdentifier);
        } break;

        case NR_DL_DCCH_MessageType__c1_PR_rrcResume:
          LOG_I(NR_RRC, "Received rrcResume on DL-DCCH-Message\n");
          break;
        case NR_DL_DCCH_MessageType__c1_PR_rrcRelease:
          LOG_I(NR_RRC, "[UE %ld] Received RRC Release (gNB %d)\n", rrc->ue_id, gNB_indexP);
          // TODO properly implement procedures in 5.3.8.3 of 38.331
          NR_Release_Cause_t cause = OTHER;
          nr_rrc_going_to_IDLE(rrc, cause, dl_dcch_msg->message.choice.c1->choice.rrcRelease);
          break;

        case NR_DL_DCCH_MessageType__c1_PR_ueCapabilityEnquiry:
          LOG_I(NR_RRC, "Received Capability Enquiry (gNB %d)\n", gNB_indexP);
          nr_rrc_ue_process_ueCapabilityEnquiry(rrc, c1->choice.ueCapabilityEnquiry);
          break;

        case NR_DL_DCCH_MessageType__c1_PR_rrcReestablishment:
          LOG_I(NR_RRC, "Logical Channel DL-DCCH (SRB1), Received RRCReestablishment\n");
          nr_rrc_ue_generate_rrcReestablishmentComplete(c1->choice.rrcReestablishment);
          break;

        case NR_DL_DCCH_MessageType__c1_PR_dlInformationTransfer: {
          NR_DLInformationTransfer_t *dlInformationTransfer = c1->choice.dlInformationTransfer;

          if (dlInformationTransfer->criticalExtensions.present
              == NR_DLInformationTransfer__criticalExtensions_PR_dlInformationTransfer) {
            /* This message hold a dedicated info NAS payload, forward it to NAS */
            NR_DedicatedNAS_Message_t *dedicatedNAS_Message =
                dlInformationTransfer->criticalExtensions.choice.dlInformationTransfer->dedicatedNAS_Message;

            MessageDef *ittiMsg = itti_alloc_new_message(TASK_RRC_NRUE, 0, NAS_DOWNLINK_DATA_IND);
            NasDlDataInd *msg = &NAS_DOWNLINK_DATA_IND(ittiMsg);
            msg->UEid = rrc->ue_id;
            msg->nasMsg.length = dedicatedNAS_Message->size;
            msg->nasMsg.data = dedicatedNAS_Message->buf;
            itti_send_msg_to_task(TASK_NAS_NRUE, rrc->ue_id, ittiMsg);
            dedicatedNAS_Message->buf = NULL; // to keep the buffer, up to NAS to free it
          }
        } break;
        case NR_DL_DCCH_MessageType__c1_PR_mobilityFromNRCommand:
        case NR_DL_DCCH_MessageType__c1_PR_dlDedicatedMessageSegment_r16:
        case NR_DL_DCCH_MessageType__c1_PR_ueInformationRequest_r16:
        case NR_DL_DCCH_MessageType__c1_PR_dlInformationTransferMRDC_r16:
        case NR_DL_DCCH_MessageType__c1_PR_loggedMeasurementConfiguration_r16:
        case NR_DL_DCCH_MessageType__c1_PR_spare3:
        case NR_DL_DCCH_MessageType__c1_PR_spare2:
        case NR_DL_DCCH_MessageType__c1_PR_spare1:
        case NR_DL_DCCH_MessageType__c1_PR_counterCheck:
          break;
        case NR_DL_DCCH_MessageType__c1_PR_securityModeCommand:
          LOG_I(NR_RRC, "Received securityModeCommand (gNB %d)\n", gNB_indexP);
          nr_rrc_ue_process_securityModeCommand(rrc, c1->choice.securityModeCommand, gNB_indexP);
          break;
      }
    } break;
    default:
      break;
  }
  //  release memory allocation
  SEQUENCE_free(&asn_DEF_NR_DL_DCCH_Message, (void *)dl_dcch_msg, 1);
  return 0;
}

void nr_rrc_handle_ra_indication(NR_UE_RRC_INST_t *rrc, bool ra_succeeded)
{
  NR_UE_Timers_Constants_t *timers = &rrc->timers_and_constants;
  if (ra_succeeded && timers->T304_active == true) {
    // successful Random Access procedure triggered by reconfigurationWithSync
    timers->T304_active = false;
    timers->T304_cnt = 0;
    // TODO handle the rest of procedures as described in 5.3.5.3 for when
    // reconfigurationWithSync is included in spCellConfig
  }
}

void *rrc_nrue_task(void *args_p)
{
  itti_mark_task_ready(TASK_RRC_NRUE);
  while (1) {
    rrc_nrue(NULL);
  }
}

void *rrc_nrue(void *notUsed)
{
  MessageDef *msg_p = NULL;
  itti_receive_msg(TASK_RRC_NRUE, &msg_p);
  instance_t instance = ITTI_MSG_DESTINATION_INSTANCE(msg_p);
  LOG_D(NR_RRC, "[UE %ld] Received %s\n", instance, ITTI_MSG_NAME(msg_p));

  NR_UE_RRC_INST_t *rrc = &NR_UE_rrc_inst[instance];
  AssertFatal(instance == rrc->ue_id, "Instance %ld received from ITTI doesn't matach with UE-ID %ld\n", instance, rrc->ue_id);

  switch (ITTI_MSG_ID(msg_p)) {
  case TERMINATE_MESSAGE:
    LOG_W(NR_RRC, " *** Exiting RRC thread\n");
    itti_exit_task();
    break;

  case MESSAGE_TEST:
    break;

  case NR_RRC_MAC_SYNC_IND: {
    nr_sync_msg_t sync_msg = NR_RRC_MAC_SYNC_IND(msg_p).in_sync ? IN_SYNC : OUT_OF_SYNC;
    NR_UE_Timers_Constants_t *tac = &rrc->timers_and_constants;
    handle_rlf_sync(tac, sync_msg);
  } break;

  case NRRRC_FRAME_PROCESS:
    LOG_D(NR_RRC, "Received %s: frame %d\n", ITTI_MSG_NAME(msg_p), NRRRC_FRAME_PROCESS(msg_p).frame);
    // increase the timers every 10ms (every new frame)
    nr_rrc_handle_timers(rrc);
    NR_UE_RRC_SI_INFO *SInfo = &rrc->perNB[NRRRC_FRAME_PROCESS(msg_p).gnb_id].SInfo;
    nr_rrc_SI_timers(SInfo);
    break;

  case NR_RRC_MAC_MSG3_IND:
    nr_rrc_handle_msg3_indication(rrc, NR_RRC_MAC_MSG3_IND(msg_p).rnti);
    break;

  case NR_RRC_MAC_RA_IND:
    LOG_D(NR_RRC,
	  "[UE %ld] Received %s: frame %d RA %s\n",
	  rrc->ue_id,
	  ITTI_MSG_NAME(msg_p),
	  NR_RRC_MAC_RA_IND(msg_p).frame,
	  NR_RRC_MAC_RA_IND(msg_p).RA_succeeded ? "successful" : "failed");
    nr_rrc_handle_ra_indication(rrc, NR_RRC_MAC_RA_IND(msg_p).RA_succeeded);
    break;

  case NR_RRC_MAC_BCCH_DATA_IND:
    LOG_D(NR_RRC, "[UE %ld] Received %s: gNB %d\n", rrc->ue_id, ITTI_MSG_NAME(msg_p), NR_RRC_MAC_BCCH_DATA_IND(msg_p).gnb_index);
    NRRrcMacBcchDataInd *bcch = &NR_RRC_MAC_BCCH_DATA_IND(msg_p);
    if (bcch->is_bch)
      nr_rrc_ue_decode_NR_BCCH_BCH_Message(rrc, bcch->gnb_index, bcch->sdu, bcch->sdu_size);
    else
      nr_rrc_ue_decode_NR_BCCH_DL_SCH_Message(rrc, bcch->gnb_index, bcch->sdu, bcch->sdu_size, bcch->rsrq, bcch->rsrp);
    break;

  case NR_RRC_MAC_CCCH_DATA_IND: {
    NRRrcMacCcchDataInd *ind = &NR_RRC_MAC_CCCH_DATA_IND(msg_p);
    nr_rrc_ue_decode_ccch(rrc, ind, 0);
  } break;

  case NR_RRC_DCCH_DATA_IND:
    nr_rrc_ue_decode_dcch(rrc,
			  NR_RRC_DCCH_DATA_IND(msg_p).dcch_index,
			  NR_RRC_DCCH_DATA_IND(msg_p).sdu_p,
			  NR_RRC_DCCH_DATA_IND(msg_p).sdu_size,
			  NR_RRC_DCCH_DATA_IND(msg_p).gNB_index);
    break;

  case NAS_KENB_REFRESH_REQ:
    memcpy(rrc->kgnb, NAS_KENB_REFRESH_REQ(msg_p).kenb, sizeof(rrc->kgnb));
    break;

  case NAS_DETACH_REQ:
    if (!NAS_DETACH_REQ(msg_p).wait_release) {
      rrc->nrRrcState = RRC_STATE_DETACH_NR;
      NR_Release_Cause_t release_cause = OTHER;
      nr_rrc_going_to_IDLE(rrc, release_cause, NULL);
    }
    break;

  case NAS_UPLINK_DATA_REQ: {
    uint32_t length;
    uint8_t *buffer;
    NasUlDataReq *req = &NAS_UPLINK_DATA_REQ(msg_p);
    /* Create message for PDCP (ULInformationTransfer_t) */
    length = do_NR_ULInformationTransfer(&buffer, req->nasMsg.length, req->nasMsg.data);
    /* Transfer data to PDCP */
    // check if SRB2 is created, if yes request data_req on SRB2
    // error: the remote gNB is hardcoded here
    rb_id_t srb_id = rrc->perNB[0].Srb[2] == RB_ESTABLISHED ? 2 : 1;
    nr_pdcp_data_req_srb(rrc->ue_id, srb_id, 0, length, buffer, deliver_pdu_srb_rlc, NULL);
    break;
  }

  default:
    LOG_E(NR_RRC, "[UE %ld] Received unexpected message %s\n", rrc->ue_id, ITTI_MSG_NAME(msg_p));
    break;
  }
  LOG_D(NR_RRC, "[UE %ld] RRC Status %d\n", rrc->ue_id, rrc->nrRrcState);
  int result = itti_free(ITTI_MSG_ORIGIN_ID(msg_p), msg_p);
  AssertFatal(result == EXIT_SUCCESS, "Failed to free memory (%d)!\n", result);
  return NULL;
}

void nr_rrc_ue_process_sidelink_radioResourceConfig(NR_SetupRelease_SL_ConfigDedicatedNR_r16_t *sl_ConfigDedicatedNR)
{
  //process sl_CommConfig, configure MAC/PHY for transmitting SL communication (RRC_CONNECTED)
  if (sl_ConfigDedicatedNR != NULL) {
    switch (sl_ConfigDedicatedNR->present){
      case NR_SetupRelease_SL_ConfigDedicatedNR_r16_PR_setup:
        //TODO
        break;
      case NR_SetupRelease_SL_ConfigDedicatedNR_r16_PR_release:
        break;
      case NR_SetupRelease_SL_ConfigDedicatedNR_r16_PR_NOTHING:
        break;
      default:
        break;
    }
  }
}

static void nr_rrc_ue_process_ueCapabilityEnquiry(NR_UE_RRC_INST_t *rrc, NR_UECapabilityEnquiry_t *UECapabilityEnquiry)
{
  NR_UL_DCCH_Message_t ul_dcch_msg = {0};
  //
  LOG_I(NR_RRC, "Receiving from SRB1 (DL-DCCH), Processing UECapabilityEnquiry\n");

  ul_dcch_msg.message.present = NR_UL_DCCH_MessageType_PR_c1;
  asn1cCalloc(ul_dcch_msg.message.choice.c1, c1);
  c1->present = NR_UL_DCCH_MessageType__c1_PR_ueCapabilityInformation;
  asn1cCalloc(c1->choice.ueCapabilityInformation, info);
  info->rrc_TransactionIdentifier = UECapabilityEnquiry->rrc_TransactionIdentifier;
  NR_UE_CapabilityRAT_Container_t ue_CapabilityRAT_Container = {.rat_Type = NR_RAT_Type_nr};

  char *file_path = rrc->uecap_file;

  FILE *f = NULL;
  if (file_path)
    f = fopen(file_path, "r");
  if(f){
    char UE_NR_Capability_xer[65536];
    size_t size = fread(UE_NR_Capability_xer, 1, sizeof UE_NR_Capability_xer, f);
    if (size == 0 || size == sizeof UE_NR_Capability_xer) {
      LOG_E(NR_RRC, "UE Capabilities XER file %s is too large (%ld)\n", file_path, size);
      return;
    }
    asn_dec_rval_t dec_rval =
        xer_decode(0, &asn_DEF_NR_UE_NR_Capability, (void *)&rrc->UECap.UE_NR_Capability, UE_NR_Capability_xer, size);
    assert(dec_rval.code == RC_OK);
  }
  else {
    rrc->UECap.UE_NR_Capability = CALLOC(1, sizeof(NR_UE_NR_Capability_t));
    asn1cSequenceAdd(rrc->UECap.UE_NR_Capability->rf_Parameters.supportedBandListNR.list, NR_BandNR_t, nr_bandnr);
    nr_bandnr->bandNR = 1;
  }
  xer_fprint(stdout, &asn_DEF_NR_UE_NR_Capability, (void *)rrc->UECap.UE_NR_Capability);

  asn_enc_rval_t enc_rval = uper_encode_to_buffer(&asn_DEF_NR_UE_NR_Capability,
                                                  NULL,
                                                  (void *)rrc->UECap.UE_NR_Capability,
                                                  &rrc->UECap.sdu[0],
                                                  MAX_UE_NR_CAPABILITY_SIZE);
  AssertFatal (enc_rval.encoded > 0, "ASN1 message encoding failed (%s, %lu)!\n",
               enc_rval.failed_type->name, enc_rval.encoded);
  rrc->UECap.sdu_size = (enc_rval.encoded + 7) / 8;
  LOG_I(PHY, "[RRC]UE NR Capability encoded, %d bytes (%zd bits)\n", rrc->UECap.sdu_size, enc_rval.encoded + 7);

  OCTET_STRING_fromBuf(&ue_CapabilityRAT_Container.ue_CapabilityRAT_Container, (const char *)rrc->UECap.sdu, rrc->UECap.sdu_size);

  NR_UECapabilityEnquiry_IEs_t *ueCapabilityEnquiry_ie = UECapabilityEnquiry->criticalExtensions.choice.ueCapabilityEnquiry;
  if (get_softmodem_params()->nsa == 1) {
    OCTET_STRING_t *requestedFreqBandsNR = ueCapabilityEnquiry_ie->ue_CapabilityEnquiryExt;
    nsa_sendmsg_to_lte_ue(requestedFreqBandsNR->buf, requestedFreqBandsNR->size, UE_CAPABILITY_INFO);
  }
  //  ue_CapabilityRAT_Container.ueCapabilityRAT_Container.buf  = UE_rrc_inst[ue_mod_idP].UECapability;
  // ue_CapabilityRAT_Container.ueCapabilityRAT_Container.size = UE_rrc_inst[ue_mod_idP].UECapability_size;
  AssertFatal(UECapabilityEnquiry->criticalExtensions.present == NR_UECapabilityEnquiry__criticalExtensions_PR_ueCapabilityEnquiry,
              "UECapabilityEnquiry->criticalExtensions.present (%d) != UECapabilityEnquiry__criticalExtensions_PR_c1 (%d)\n",
              UECapabilityEnquiry->criticalExtensions.present,NR_UECapabilityEnquiry__criticalExtensions_PR_ueCapabilityEnquiry);

  NR_UECapabilityInformation_t *ueCapabilityInformation = ul_dcch_msg.message.choice.c1->choice.ueCapabilityInformation;
  ueCapabilityInformation->criticalExtensions.present = NR_UECapabilityInformation__criticalExtensions_PR_ueCapabilityInformation;
  asn1cCalloc(ueCapabilityInformation->criticalExtensions.choice.ueCapabilityInformation, infoIE);
  asn1cCalloc(infoIE->ue_CapabilityRAT_ContainerList, UEcapList);
  UEcapList->list.count = 0;

  for (int i = 0; i < ueCapabilityEnquiry_ie->ue_CapabilityRAT_RequestList.list.count; i++) {
    if (ueCapabilityEnquiry_ie->ue_CapabilityRAT_RequestList.list.array[i]->rat_Type == NR_RAT_Type_nr) {
      asn1cSeqAdd(&UEcapList->list, &ue_CapabilityRAT_Container);
      uint8_t buffer[500];
      asn_enc_rval_t enc_rval = uper_encode_to_buffer(&asn_DEF_NR_UL_DCCH_Message, NULL, (void *)&ul_dcch_msg, buffer, 500);
      AssertFatal (enc_rval.encoded > 0, "ASN1 message encoding failed (%s, %jd)!\n",
                   enc_rval.failed_type->name, enc_rval.encoded);

      if (LOG_DEBUGFLAG(DEBUG_ASN1)) {
        xer_fprint(stdout, &asn_DEF_NR_UL_DCCH_Message, (void *)&ul_dcch_msg);
      }
      LOG_I(NR_RRC, "UECapabilityInformation Encoded %zd bits (%zd bytes)\n",enc_rval.encoded,(enc_rval.encoded+7)/8);
      int srb_id = 1; // UECapabilityInformation on SRB1
      nr_pdcp_data_req_srb(rrc->ue_id, srb_id, 0, (enc_rval.encoded + 7) / 8, buffer, deliver_pdu_srb_rlc, NULL);
    }
  }
}

static void nr_rrc_ue_generate_rrcReestablishmentComplete(NR_RRCReestablishment_t *rrcReestablishment)
//-----------------------------------------------------------------------------
{
    uint8_t buffer[RRC_BUFFER_SIZE] = {0};
    int size = do_RRCReestablishmentComplete(buffer, RRC_BUFFER_SIZE,
                                           rrcReestablishment->rrc_TransactionIdentifier);
    LOG_I(NR_RRC, "[RAPROC] Logical Channel UL-DCCH (SRB1), Generating RRCReestablishmentComplete (bytes %d)\n", size);
}

void *recv_msgs_from_lte_ue(void *args_p)
{
    itti_mark_task_ready (TASK_RRC_NSA_NRUE);
    int from_lte_ue_fd = get_from_lte_ue_fd();
    for (;;)
    {
        nsa_msg_t msg;
        int recvLen = recvfrom(from_lte_ue_fd, &msg, sizeof(msg),
                               MSG_WAITALL | MSG_TRUNC, NULL, NULL);
        if (recvLen == -1)
        {
            LOG_E(NR_RRC, "%s: recvfrom: %s\n", __func__, strerror(errno));
            continue;
        }
        if (recvLen > sizeof(msg))
        {
            LOG_E(NR_RRC, "%s: Received truncated message %d\n", __func__, recvLen);
            continue;
        }
        process_lte_nsa_msg(NR_UE_rrc_inst, &msg, recvLen);
    }
    return NULL;
}

static void nsa_rrc_ue_process_ueCapabilityEnquiry(void)
{
  NR_UE_NR_Capability_t *UE_Capability_nr = NR_UE_rrc_inst[0].UECap.UE_NR_Capability = CALLOC(1, sizeof(NR_UE_NR_Capability_t));
  NR_BandNR_t *nr_bandnr = CALLOC(1, sizeof(NR_BandNR_t));
  nr_bandnr->bandNR = 78;
  asn1cSeqAdd(&UE_Capability_nr->rf_Parameters.supportedBandListNR.list, nr_bandnr);
  OAI_NR_UECapability_t *UECap = CALLOC(1, sizeof(OAI_NR_UECapability_t));
  UECap->UE_NR_Capability = UE_Capability_nr;

  asn_enc_rval_t enc_rval = uper_encode_to_buffer(&asn_DEF_NR_UE_NR_Capability,
                                   NULL,
                                   (void *)UE_Capability_nr,
                                   &UECap->sdu[0],
                                   MAX_UE_NR_CAPABILITY_SIZE);
  AssertFatal (enc_rval.encoded > 0, "ASN1 message encoding failed (%s, %lu)!\n",
               enc_rval.failed_type->name, enc_rval.encoded);
  UECap->sdu_size = (enc_rval.encoded + 7) / 8;
  LOG_A(NR_RRC, "[NR_RRC] NRUE Capability encoded, %d bytes (%zd bits)\n",
        UECap->sdu_size, enc_rval.encoded + 7);

  NR_UE_CapabilityRAT_Container_t ue_CapabilityRAT_Container;
  memset(&ue_CapabilityRAT_Container, 0, sizeof(NR_UE_CapabilityRAT_Container_t));
  ue_CapabilityRAT_Container.rat_Type = NR_RAT_Type_nr;
  OCTET_STRING_fromBuf(&ue_CapabilityRAT_Container.ue_CapabilityRAT_Container,
                       (const char *)NR_UE_rrc_inst[0].UECap.sdu,
                       NR_UE_rrc_inst[0].UECap.sdu_size);

  nsa_sendmsg_to_lte_ue(ue_CapabilityRAT_Container.ue_CapabilityRAT_Container.buf,
                        ue_CapabilityRAT_Container.ue_CapabilityRAT_Container.size,
                        NRUE_CAPABILITY_INFO);
}

static void process_lte_nsa_msg(NR_UE_RRC_INST_t *rrc, nsa_msg_t *msg, int msg_len)
{
    if (msg_len < sizeof(msg->msg_type))
    {
        LOG_E(RRC, "Msg_len = %d\n", msg_len);
        return;
    }
    LOG_D(NR_RRC, "Processing an NSA message\n");
    Rrc_Msg_Type_t msg_type = msg->msg_type;
    uint8_t *const msg_buffer = msg->msg_buffer;
    msg_len -= sizeof(msg->msg_type);
    switch (msg_type)
    {
        case UE_CAPABILITY_ENQUIRY:
        {
            LOG_D(NR_RRC, "We are processing a %d message \n", msg_type);
            NR_FreqBandList_t *nr_freq_band_list = NULL;
            asn_dec_rval_t dec_rval = uper_decode_complete(NULL,
                            &asn_DEF_NR_FreqBandList,
                            (void **)&nr_freq_band_list,
                            msg_buffer,
                            msg_len);
            if ((dec_rval.code != RC_OK) && (dec_rval.consumed == 0))
            {
              SEQUENCE_free(&asn_DEF_NR_FreqBandList, nr_freq_band_list, ASFM_FREE_EVERYTHING);
              LOG_E(RRC, "Failed to decode UECapabilityInfo (%zu bits)\n", dec_rval.consumed);
              break;
            }
            for (int i = 0; i < nr_freq_band_list->list.count; i++)
            {
                LOG_D(NR_RRC, "Received NR band information: %ld.\n",
                     nr_freq_band_list->list.array[i]->choice.bandInformationNR->bandNR);
            }
            int dummy_msg = 0;// whatever piece of data, it will never be used by sendee
            LOG_D(NR_RRC, "We are calling nsa_sendmsg_to_lte_ue to send a UE_CAPABILITY_DUMMY\n");
            nsa_sendmsg_to_lte_ue(&dummy_msg, sizeof(dummy_msg), UE_CAPABILITY_DUMMY);
            LOG_A(NR_RRC, "Sent initial NRUE Capability response to LTE UE\n");
            break;
        }

        case NRUE_CAPABILITY_ENQUIRY:
        {
            LOG_I(NR_RRC, "We are processing a %d message \n", msg_type);
            NR_FreqBandList_t *nr_freq_band_list = NULL;
            asn_dec_rval_t dec_rval = uper_decode_complete(NULL,
                            &asn_DEF_NR_FreqBandList,
                            (void **)&nr_freq_band_list,
                            msg_buffer,
                            msg_len);
            if ((dec_rval.code != RC_OK) && (dec_rval.consumed == 0))
            {
              SEQUENCE_free(&asn_DEF_NR_FreqBandList, nr_freq_band_list, ASFM_FREE_EVERYTHING);
              LOG_E(NR_RRC, "Failed to decode UECapabilityInfo (%zu bits)\n", dec_rval.consumed);
              break;
            }
            LOG_I(NR_RRC, "Calling nsa_rrc_ue_process_ueCapabilityEnquiry\n");
            nsa_rrc_ue_process_ueCapabilityEnquiry();
            break;
        }

        case RRC_MEASUREMENT_PROCEDURE:
        {
            LOG_I(NR_RRC, "We are processing a %d message \n", msg_type);

            LTE_MeasObjectToAddMod_t *nr_meas_obj = NULL;
            asn_dec_rval_t dec_rval = uper_decode_complete(NULL,
                            &asn_DEF_NR_MeasObjectToAddMod,
                            (void **)&nr_meas_obj,
                            msg_buffer,
                            msg_len);
            if ((dec_rval.code != RC_OK) && (dec_rval.consumed == 0))
            {
              SEQUENCE_free(&asn_DEF_NR_MeasObjectToAddMod, nr_meas_obj, ASFM_FREE_EVERYTHING);
              LOG_E(RRC, "Failed to decode measurement object (%zu bits) %d\n", dec_rval.consumed, dec_rval.code);
              break;
            }
            LOG_D(NR_RRC, "NR carrierFreq_r15 (ssb): %ld and sub carrier spacing:%ld\n",
                  nr_meas_obj->measObject.choice.measObjectNR_r15.carrierFreq_r15,
                  nr_meas_obj->measObject.choice.measObjectNR_r15.rs_ConfigSSB_r15.subcarrierSpacingSSB_r15);
            start_oai_nrue_threads();
            break;
        }
        case RRC_CONFIG_COMPLETE_REQ:
        {
            struct msg {
                uint32_t RadioBearer_size;
                uint32_t SecondaryCellGroup_size;
                uint8_t trans_id;
                uint8_t padding[3];
                uint8_t buffer[];
            } hdr;
            AssertFatal(msg_len >= sizeof(hdr), "Bad received msg\n");
            memcpy(&hdr, msg_buffer, sizeof(hdr));
            LOG_I(NR_RRC, "We got an RRC_CONFIG_COMPLETE_REQ\n");
            uint32_t nr_RadioBearer_size = hdr.RadioBearer_size;
            uint32_t nr_SecondaryCellGroup_size = hdr.SecondaryCellGroup_size;
            AssertFatal(sizeof(hdr) + nr_RadioBearer_size + nr_SecondaryCellGroup_size <= msg_len,
                      "nr_RadioBearerConfig1_r15 size %u nr_SecondaryCellGroupConfig_r15 size %u sizeof(hdr) %zu, msg_len = %d\n",
                      nr_RadioBearer_size,
                      nr_SecondaryCellGroup_size,
                      sizeof(hdr), msg_len);
            NR_RRC_TransactionIdentifier_t t_id = hdr.trans_id;
            LOG_I(NR_RRC, "nr_RadioBearerConfig1_r15 size %d nr_SecondaryCellGroupConfig_r15 size %d t_id %ld\n",
                      nr_RadioBearer_size,
                      nr_SecondaryCellGroup_size,
                      t_id);

            uint8_t *nr_RadioBearer_buffer = msg_buffer + offsetof(struct msg, buffer);
            uint8_t *nr_SecondaryCellGroup_buffer = nr_RadioBearer_buffer + nr_RadioBearer_size;
            process_nsa_message(NR_UE_rrc_inst, nr_SecondaryCellGroupConfig_r15, nr_SecondaryCellGroup_buffer,
                                nr_SecondaryCellGroup_size);
            process_nsa_message(NR_UE_rrc_inst, nr_RadioBearerConfigX_r15, nr_RadioBearer_buffer, nr_RadioBearer_size);
            LOG_I(NR_RRC, "Calling do_NR_RRCReconfigurationComplete. t_id %ld \n", t_id);
            uint8_t buffer[RRC_BUF_SIZE];
            size_t size = do_NR_RRCReconfigurationComplete_for_nsa(buffer, sizeof(buffer), t_id);
            nsa_sendmsg_to_lte_ue(buffer, size, NR_RRC_CONFIG_COMPLETE_REQ);
            break;
        }

        case OAI_TUN_IFACE_NSA:
        {
          LOG_I(NR_RRC, "We got an OAI_TUN_IFACE_NSA!!\n");
          char cmd_line[RRC_BUF_SIZE];
          memcpy(cmd_line, msg_buffer, sizeof(cmd_line));
          LOG_D(NR_RRC, "Command line: %s\n", cmd_line);
          if (background_system(cmd_line) != 0)
          {
            LOG_E(NR_RRC, "ESM-PROC - failed command '%s'", cmd_line);
          }
          break;
        }

        default:
            LOG_E(NR_RRC, "No NSA Message Found\n");
    }
}

void nr_rrc_going_to_IDLE(NR_UE_RRC_INST_t *rrc,
                          NR_Release_Cause_t release_cause,
                          NR_RRCRelease_t *RRCRelease)
{
  NR_UE_Timers_Constants_t *tac = &rrc->timers_and_constants;

  // if going to RRC_IDLE was triggered by reception
  // of the RRCRelease message including a waitTime
  NR_RejectWaitTime_t *waitTime = NULL;
  if (RRCRelease) {
    struct NR_RRCRelease_IEs *rrcReleaseIEs = RRCRelease->criticalExtensions.choice.rrcRelease;
    if(rrcReleaseIEs) {
      waitTime = rrcReleaseIEs->nonCriticalExtension ?
                 rrcReleaseIEs->nonCriticalExtension->waitTime : NULL;
      if (waitTime) {
        if (tac->T302_active)
          tac->T302_cnt = 0; // stop 302
        // start timer T302 with the value set to the waitTime
        tac->T302_active = true;
        tac->T302_k = *waitTime * 1000; // waitTime is in seconds
        // TODO inform upper layers that access barring is applicable
        // for all access categories except categories '0' and '2'.
        LOG_E(NR_RRC,"Go to IDLE. Handling RRCRelease message including a waitTime not implemented\n");
      }
    }
  }
  if (!waitTime) {
    if (tac->T302_active) {
      tac->T302_cnt = 0;
      tac->T302_active = false;
      // TODO barring alleviation as in 5.3.14.4
      // not implemented
      LOG_E(NR_RRC,"Go to IDLE. Barring alleviation not implemented\n");
    }
  }
  if (tac->T390_active) {
    tac->T390_cnt = 0;
    tac->T390_active = false;
    // TODO barring alleviation as in 5.3.14.4
    // not implemented
    LOG_E(NR_RRC,"Go to IDLE. Barring alleviation not implemented\n");
  }
  if (!RRCRelease && rrc->nrRrcState == RRC_STATE_INACTIVE_NR) {
    // TODO discard the cell reselection priority information provided by the cellReselectionPriorities
    // cell reselection priorities not implemented yet
    if (tac->T320_active) {
      tac->T320_cnt = 0;
      tac->T320_active = false;
    }
  }
  // Stop all the timers except T302, T320 and T325
  tac->T300_active = false;
  tac->T300_cnt = 0;
  tac->T301_active = false;
  tac->T301_cnt = 0;
  tac->T304_active = false;
  tac->T304_cnt = 0;
  tac->T310_active = false;
  tac->T310_cnt = 0;
  tac->T311_active = false;
  tac->T311_cnt = 0;
  tac->T319_active = false;
  tac->T319_cnt = 0;

  // discard the UE Inactive AS context
  // TODO there is no inactive AS context

  // release the suspendConfig
  // TODO suspendConfig not handled yet

  // discard the keys (only kgnb is stored)
  memset(rrc->kgnb, 0, sizeof(rrc->kgnb));

  // release all radio resources, including release of the RLC entity,
  // the MAC configuration and the associated PDCP entity
  // and SDAP for all established RBs
  for (int j = 0; j < NB_CNX_UE; j++) {
    rrcPerNB_t *nb = &rrc->perNB[j];
    for (int i = 0; i < MAX_DRBS_PER_UE; i++) {
      if (nb->status_DRBs[i] != RB_NOT_PRESENT) {
        nb->status_DRBs[i] = RB_NOT_PRESENT;
        nr_pdcp_release_drb(rrc->ue_id, i);
      }
    }
    for (int i = 1; i < NR_NUM_SRB; i++) {
      if (nb->Srb[i] != RB_NOT_PRESENT) {
        nb->Srb[i] = RB_NOT_PRESENT;
        nr_pdcp_release_srb(rrc->ue_id, i);
      }
    }
    for (int i = 0; i < NR_MAX_NUM_LCID; i++) {
      if (nb->active_RLC_entity[i]) {
        nb->active_RLC_entity[i] = false;
        nr_rlc_release_entity(rrc->ue_id, i);
      }
    }
  }

  for (int i = 0; i < NB_CNX_UE; i++) {
    rrcPerNB_t *nb = &rrc->perNB[i];
    NR_UE_RRC_SI_INFO *SI_info = &nb->SInfo;
    asn1cFreeStruc(asn_DEF_NR_SIB1, SI_info->sib1);
    asn1cFreeStruc(asn_DEF_NR_SIB2, SI_info->sib2);
    asn1cFreeStruc(asn_DEF_NR_SIB3, SI_info->sib3);
    asn1cFreeStruc(asn_DEF_NR_SIB4, SI_info->sib4);
    asn1cFreeStruc(asn_DEF_NR_SIB5, SI_info->sib5);
    asn1cFreeStruc(asn_DEF_NR_SIB6, SI_info->sib6);
    asn1cFreeStruc(asn_DEF_NR_SIB7, SI_info->sib7);
    asn1cFreeStruc(asn_DEF_NR_SIB8, SI_info->sib8);
    asn1cFreeStruc(asn_DEF_NR_SIB9, SI_info->sib9);
    asn1cFreeStruc(asn_DEF_NR_SIB10_r16, SI_info->sib10);
    asn1cFreeStruc(asn_DEF_NR_SIB11_r16, SI_info->sib11);
    asn1cFreeStruc(asn_DEF_NR_SIB12_r16, SI_info->sib12);
    asn1cFreeStruc(asn_DEF_NR_SIB13_r16, SI_info->sib13);
    asn1cFreeStruc(asn_DEF_NR_SIB14_r16, SI_info->sib14);
  }

  // reset MAC
  NR_UE_MAC_reset_cause_t cause = (rrc->nrRrcState == RRC_STATE_DETACH_NR) ? DETACH : GO_TO_IDLE;
  nr_rrc_mac_config_req_reset(rrc->ue_id, cause);

  // enter RRC_IDLE
  LOG_I(NR_RRC, "RRC moved into IDLE state\n");
  if (rrc->nrRrcState != RRC_STATE_DETACH_NR)
    rrc->nrRrcState = RRC_STATE_IDLE_NR;

  rrc->rnti = 0;

  // Indicate the release of the RRC connection to upper layers
  MessageDef *msg_p = itti_alloc_new_message(TASK_RRC_NRUE, 0, NR_NAS_CONN_RELEASE_IND);
  NR_NAS_CONN_RELEASE_IND(msg_p).cause = release_cause;
  itti_send_msg_to_task(TASK_NAS_NRUE, rrc->ue_id, msg_p);
}

void handle_t300_expiry(NR_UE_RRC_INST_t *rrc)
{
  // reset MAC, release the MAC configuration
  NR_UE_MAC_reset_cause_t cause = T300_EXPIRY;
  nr_rrc_mac_config_req_reset(rrc->ue_id, cause);
  // TODO handle connEstFailureControl
  // TODO inform upper layers about the failure to establish the RRC connection
}<|MERGE_RESOLUTION|>--- conflicted
+++ resolved
@@ -565,11 +565,7 @@
   return 0;
 }
 
-<<<<<<< HEAD
-static void nr_rrc_ue_generate_ra_msg(NR_UE_RRC_INST_t *rrc, RA_trigger_t trigger, rnti_t rnti)
-=======
-static void nr_rrc_handle_msg3_indication(NR_UE_RRC_INST_t *rrc, int rnti)
->>>>>>> 3dcd4306
+static void nr_rrc_handle_msg3_indication(NR_UE_RRC_INST_t *rrc, rnti_t rnti)
 {
   switch (rrc->ra_trigger) {
     case INITIAL_ACCESS_FROM_RRC_IDLE:
