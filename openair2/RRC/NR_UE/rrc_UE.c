/*
 * Licensed to the OpenAirInterface (OAI) Software Alliance under one or more
 * contributor license agreements.  See the NOTICE file distributed with
 * this work for additional information regarding copyright ownership.
 * The OpenAirInterface Software Alliance licenses this file to You under
 * the OAI Public License, Version 1.1  (the "License"); you may not use this file
 * except in compliance with the License.
 * You may obtain a copy of the License at
 *
 *      http://www.openairinterface.org/?page_id=698
 *
 * Unless required by applicable law or agreed to in writing, software
 * distributed under the License is distributed on an "AS IS" BASIS,
 * WITHOUT WARRANTIES OR CONDITIONS OF ANY KIND, either express or implied.
 * See the License for the specific language governing permissions and
 * limitations under the License.
 *-------------------------------------------------------------------------------
 * For more information about the OpenAirInterface (OAI) Software Alliance:
 *      contact@openairinterface.org
 */

/* \file rrc_UE.c
 * \brief RRC procedures
 * \author R. Knopp, K.H. HSU
 * \date 2018
 * \version 0.1
 * \company Eurecom / NTUST
 * \email: knopp@eurecom.fr, kai-hsiang.hsu@eurecom.fr
 * \note
 * \warning
 */

#define RRC_UE
#define RRC_UE_C

#include "asn1_conversions.h"

#include "NR_DL-DCCH-Message.h"        //asn_DEF_NR_DL_DCCH_Message
#include "NR_DL-CCCH-Message.h"        //asn_DEF_NR_DL_CCCH_Message
#include "NR_BCCH-BCH-Message.h"       //asn_DEF_NR_BCCH_BCH_Message
#include "NR_BCCH-DL-SCH-Message.h"    //asn_DEF_NR_BCCH_DL_SCH_Message
#include "NR_CellGroupConfig.h"        //asn_DEF_NR_CellGroupConfig
#include "NR_BWP-Downlink.h"           //asn_DEF_NR_BWP_Downlink
#include "NR_RRCReconfiguration.h"
#include "NR_MeasConfig.h"
#include "NR_UL-DCCH-Message.h"

#include "rrc_list.h"
#include "rrc_defs.h"
#include "rrc_proto.h"
#include "rrc_vars.h"
#include "LAYER2/NR_MAC_UE/mac_proto.h"

#include "intertask_interface.h"

#include "executables/softmodem-common.h"
#include "plmn_data.h"
#include "pdcp.h"
#include "UTIL/OSA/osa_defs.h"
#include "common/utils/LOG/log.h"
#include "common/utils/LOG/vcd_signal_dumper.h"

#ifndef CELLULAR
  #include "RRC/NR/MESSAGES/asn1_msg.h"
#endif

#include "RRC/NAS/nas_config.h"
#include "RRC/NAS/rb_config.h"
#include "SIMULATION/TOOLS/sim.h" // for taus

#if ITTI_SIM
#include "nr_nas_msg_sim.h"
#endif

/* NAS Attach request with IMSI */
static const char  nr_nas_attach_req_imsi[] = {
  0x07, 0x41,
  /* EPS Mobile identity = IMSI */
  0x71, 0x08, 0x29, 0x80, 0x43, 0x21, 0x43, 0x65, 0x87,
  0xF9,
  /* End of EPS Mobile Identity */
  0x02, 0xE0, 0xE0, 0x00, 0x20, 0x02, 0x03,
  0xD0, 0x11, 0x27, 0x1A, 0x80, 0x80, 0x21, 0x10, 0x01, 0x00, 0x00,
  0x10, 0x81, 0x06, 0x00, 0x00, 0x00, 0x00, 0x83, 0x06, 0x00, 0x00,
  0x00, 0x00, 0x00, 0x0D, 0x00, 0x00, 0x0A, 0x00, 0x52, 0x12, 0xF2,
  0x01, 0x27, 0x11,
};

extern void pdcp_config_set_security(
  const protocol_ctxt_t *const  ctxt_pP,
  pdcp_t          *const pdcp_pP,
  const rb_id_t         rb_idP,
  const uint16_t        lc_idP,
  const uint8_t         security_modeP,
  uint8_t         *const kRRCenc,
  uint8_t         *const kRRCint,
  uint8_t         *const  kUPenc
);

void
nr_rrc_ue_process_ueCapabilityEnquiry(
  const protocol_ctxt_t *const ctxt_pP,
  NR_UECapabilityEnquiry_t *UECapabilityEnquiry,
  uint8_t gNB_index
);

void
nr_sa_rrc_ue_process_radioBearerConfig(
    const protocol_ctxt_t *const       ctxt_pP,
    const uint8_t                      gNB_index,
    NR_RadioBearerConfig_t *const      radioBearerConfig
);

uint8_t do_NR_RRCReconfigurationComplete(
                        const protocol_ctxt_t *const ctxt_pP,
                        uint8_t *buffer,
                        const uint8_t Transaction_id
                      );

mui_t nr_rrc_mui=0;

static Rrc_State_NR_t nr_rrc_get_state (module_id_t ue_mod_idP) {
  return NR_UE_rrc_inst[ue_mod_idP].nrRrcState;
}


static Rrc_Sub_State_NR_t nr_rrc_get_sub_state (module_id_t ue_mod_idP) {
  return NR_UE_rrc_inst[ue_mod_idP].nrRrcSubState;
}

static int nr_rrc_set_state (module_id_t ue_mod_idP, Rrc_State_NR_t state) {
  AssertFatal ((RRC_STATE_FIRST_NR <= state) && (state <= RRC_STATE_LAST_NR),
               "Invalid state %d!\n", state);

  if (NR_UE_rrc_inst[ue_mod_idP].nrRrcState != state) {
    NR_UE_rrc_inst[ue_mod_idP].nrRrcState = state;
    return (1);
  }

  return (0);
}

static int nr_rrc_set_sub_state( module_id_t ue_mod_idP, Rrc_Sub_State_NR_t subState ) {
  if (AMF_MODE_ENABLED) {
    switch (NR_UE_rrc_inst[ue_mod_idP].nrRrcState) {
      case RRC_STATE_INACTIVE_NR:
        AssertFatal ((RRC_SUB_STATE_INACTIVE_FIRST_NR <= subState) && (subState <= RRC_SUB_STATE_INACTIVE_LAST_NR),
                     "Invalid nr sub state %d for state %d!\n", subState, NR_UE_rrc_inst[ue_mod_idP].nrRrcState);
        break;

      case RRC_STATE_IDLE_NR:
        AssertFatal ((RRC_SUB_STATE_IDLE_FIRST_NR <= subState) && (subState <= RRC_SUB_STATE_IDLE_LAST_NR),
                     "Invalid nr sub state %d for state %d!\n", subState, NR_UE_rrc_inst[ue_mod_idP].nrRrcState);
        break;

      case RRC_STATE_CONNECTED_NR:
        AssertFatal ((RRC_SUB_STATE_CONNECTED_FIRST_NR <= subState) && (subState <= RRC_SUB_STATE_CONNECTED_LAST_NR),
                     "Invalid nr sub state %d for state %d!\n", subState, NR_UE_rrc_inst[ue_mod_idP].nrRrcState);
        break;
    }
  }

  if (NR_UE_rrc_inst[ue_mod_idP].nrRrcSubState != subState) {
    NR_UE_rrc_inst[ue_mod_idP].nrRrcSubState = subState;
    return (1);
  }

  return (0);
}

extern boolean_t nr_rrc_pdcp_config_asn1_req(
    const protocol_ctxt_t *const  ctxt_pP,
    NR_SRB_ToAddModList_t  *const srb2add_list,
    NR_DRB_ToAddModList_t  *const drb2add_list,
    NR_DRB_ToReleaseList_t *const drb2release_list,
    const uint8_t                   security_modeP,
    uint8_t                  *const kRRCenc,
    uint8_t                  *const kRRCint,
    uint8_t                  *const kUPenc
  #if (LTE_RRC_VERSION >= MAKE_VERSION(9, 0, 0))
    ,LTE_PMCH_InfoList_r9_t  *pmch_InfoList_r9
  #endif
    ,rb_id_t                 *const defaultDRB,
    struct NR_CellGroupConfig__rlc_BearerToAddModList *rlc_bearer2add_list);

extern rlc_op_status_t nr_rrc_rlc_config_asn1_req (const protocol_ctxt_t   * const ctxt_pP,
    const NR_SRB_ToAddModList_t   * const srb2add_listP,
    const NR_DRB_ToAddModList_t   * const drb2add_listP,
    const NR_DRB_ToReleaseList_t  * const drb2release_listP,
    const LTE_PMCH_InfoList_r9_t * const pmch_InfoList_r9_pP,
    struct NR_CellGroupConfig__rlc_BearerToAddModList *rlc_bearer2add_list);

// from LTE-RRC DL-DCCH RRCConnectionReconfiguration nr-secondary-cell-group-config (encoded)
int8_t nr_rrc_ue_decode_secondary_cellgroup_config(
    const module_id_t module_id,
    const uint8_t *buffer,
    const uint32_t size ){
    
    NR_CellGroupConfig_t *cell_group_config = NULL;
    uint32_t i;

    asn_dec_rval_t dec_rval = uper_decode_complete( NULL,
                                                    &asn_DEF_NR_CellGroupConfig,
                                                    (void **)&cell_group_config,
                                                    (uint8_t *)buffer,
                                                    size ); 

    if ((dec_rval.code != RC_OK) && (dec_rval.consumed == 0)) {
            printf("NR_CellGroupConfig decode error\n");
            for (i=0; i<size; i++){
                printf("%02x ",buffer[i]);
            }
            printf("\n");
            // free the memory
            SEQUENCE_free( &asn_DEF_NR_CellGroupConfig, (void *)cell_group_config, 1 );
            return -1;
    }

    if(NR_UE_rrc_inst[module_id].cell_group_config == NULL){
        NR_UE_rrc_inst[module_id].cell_group_config = cell_group_config;
        nr_rrc_ue_process_scg_config(module_id,cell_group_config);
    }else{
        nr_rrc_ue_process_scg_config(module_id,cell_group_config);
        SEQUENCE_free(&asn_DEF_NR_CellGroupConfig, (void *)cell_group_config, 0);
    }

    //nr_rrc_mac_config_req_ue( 0,0,0,NULL, cell_group_config->mac_CellGroupConfig, cell_group_config->physicalCellGroupConfig, cell_group_config->spCellConfig );

    return 0;
}

int8_t nr_rrc_ue_process_RadioBearerConfig(NR_RadioBearerConfig_t *RadioBearerConfig){


  xer_fprint(stdout, &asn_DEF_NR_RadioBearerConfig, (const void*)RadioBearerConfig);
  // Configure PDCP

  return 0;
}

// from LTE-RRC DL-DCCH RRCConnectionReconfiguration nr-secondary-cell-group-config (decoded)
// RRCReconfiguration
int8_t nr_rrc_ue_process_rrcReconfiguration(const module_id_t module_id, NR_RRCReconfiguration_t *rrcReconfiguration){

  switch(rrcReconfiguration->criticalExtensions.present){
    case NR_RRCReconfiguration__criticalExtensions_PR_rrcReconfiguration:
      if(rrcReconfiguration->criticalExtensions.choice.rrcReconfiguration->radioBearerConfig != NULL){
        if(NR_UE_rrc_inst[module_id].radio_bearer_config == NULL){
          NR_UE_rrc_inst[module_id].radio_bearer_config = rrcReconfiguration->criticalExtensions.choice.rrcReconfiguration->radioBearerConfig;                
        }else{
          nr_rrc_ue_process_RadioBearerConfig(rrcReconfiguration->criticalExtensions.choice.rrcReconfiguration->radioBearerConfig);
        }
      }
      if(rrcReconfiguration->criticalExtensions.choice.rrcReconfiguration->secondaryCellGroup != NULL){
        NR_CellGroupConfig_t *cellGroupConfig = NULL;
        uper_decode(NULL,
                    &asn_DEF_NR_CellGroupConfig,   //might be added prefix later
                    (void **)&cellGroupConfig,
                    (uint8_t *)rrcReconfiguration->criticalExtensions.choice.rrcReconfiguration->secondaryCellGroup->buf,
                    rrcReconfiguration->criticalExtensions.choice.rrcReconfiguration->secondaryCellGroup->size, 0, 0); 

        xer_fprint(stdout, &asn_DEF_NR_CellGroupConfig, (const void*)cellGroupConfig);

        if(NR_UE_rrc_inst[module_id].cell_group_config == NULL){
          //  first time receive the configuration, just use the memory allocated from uper_decoder. TODO this is not good implementation, need to maintain RRC_INST own structure every time.
          NR_UE_rrc_inst[module_id].cell_group_config = cellGroupConfig;
          nr_rrc_ue_process_scg_config(module_id,cellGroupConfig);
        }else{
          //  after first time, update it and free the memory after.
          SEQUENCE_free(&asn_DEF_NR_CellGroupConfig, (void *)NR_UE_rrc_inst[module_id].cell_group_config, 0);
          NR_UE_rrc_inst[module_id].cell_group_config = cellGroupConfig;
          nr_rrc_ue_process_scg_config(module_id,cellGroupConfig);
        }
      }
      if(rrcReconfiguration->criticalExtensions.choice.rrcReconfiguration->measConfig != NULL){
        if(NR_UE_rrc_inst[module_id].meas_config == NULL){
          NR_UE_rrc_inst[module_id].meas_config = rrcReconfiguration->criticalExtensions.choice.rrcReconfiguration->measConfig;
        }else{
          //  if some element need to be updated
          nr_rrc_ue_process_meas_config(rrcReconfiguration->criticalExtensions.choice.rrcReconfiguration->measConfig);
        }
      }
      if(rrcReconfiguration->criticalExtensions.choice.rrcReconfiguration->lateNonCriticalExtension != NULL){
        //  unuse now
      }
      if(rrcReconfiguration->criticalExtensions.choice.rrcReconfiguration->nonCriticalExtension != NULL){
        // unuse now
      }
      break;
    
    case NR_RRCReconfiguration__criticalExtensions_PR_NOTHING:
    case NR_RRCReconfiguration__criticalExtensions_PR_criticalExtensionsFuture:
    default:
      break;
  }
  //nr_rrc_mac_config_req_ue(); 

  return 0;
}



int8_t nr_rrc_ue_process_meas_config(NR_MeasConfig_t *meas_config){

    return 0;
}

int8_t nr_rrc_ue_process_scg_config(const module_id_t module_id, NR_CellGroupConfig_t *cell_group_config){
  int i;
  if(NR_UE_rrc_inst[module_id].cell_group_config==NULL){
    //  initial list
    if(cell_group_config->spCellConfig != NULL){
      if(cell_group_config->spCellConfig->spCellConfigDedicated != NULL){
        if(cell_group_config->spCellConfig->spCellConfigDedicated->downlinkBWP_ToAddModList != NULL){
          for(i=0; i<cell_group_config->spCellConfig->spCellConfigDedicated->downlinkBWP_ToAddModList->list.count; ++i){
            RRC_LIST_MOD_ADD(NR_UE_rrc_inst[module_id].BWP_Downlink_list, cell_group_config->spCellConfig->spCellConfigDedicated->downlinkBWP_ToAddModList->list.array[i], bwp_Id);
          }
        }
      }
    }
  }else{
    //  maintain list
    if(cell_group_config->spCellConfig != NULL){
      if(cell_group_config->spCellConfig->spCellConfigDedicated != NULL){
        //  process element of list to be add by RRC message
        if(cell_group_config->spCellConfig->spCellConfigDedicated->downlinkBWP_ToAddModList != NULL){
          for(i=0; i<cell_group_config->spCellConfig->spCellConfigDedicated->downlinkBWP_ToAddModList->list.count; ++i){
            RRC_LIST_MOD_ADD(NR_UE_rrc_inst[module_id].BWP_Downlink_list, cell_group_config->spCellConfig->spCellConfigDedicated->downlinkBWP_ToAddModList->list.array[i], bwp_Id);
          }
        }

        //  process element of list to be release by RRC message
        if(cell_group_config->spCellConfig->spCellConfigDedicated->downlinkBWP_ToReleaseList != NULL){
          for(i=0; i<cell_group_config->spCellConfig->spCellConfigDedicated->downlinkBWP_ToReleaseList->list.count; ++i){
            NR_BWP_Downlink_t *freeP = NULL;
            RRC_LIST_MOD_REL(NR_UE_rrc_inst[module_id].BWP_Downlink_list, bwp_Id, *cell_group_config->spCellConfig->spCellConfigDedicated->downlinkBWP_ToReleaseList->list.array[i], freeP);
            if(freeP != NULL){
              SEQUENCE_free(&asn_DEF_NR_BWP_Downlink, (void *)freeP, 0);
            }
          }
        }
      }
    }
  } 

  return 0;
}


void process_nsa_message(NR_UE_RRC_INST_t *rrc, nsa_message_t nsa_message_type, void *message,int msg_len) {
  module_id_t module_id=0; // TODO
  switch (nsa_message_type) {
    case nr_SecondaryCellGroupConfig_r15:
      {
        NR_RRCReconfiguration_t *RRCReconfiguration=NULL;
        asn_dec_rval_t dec_rval = uper_decode_complete( NULL,
                                &asn_DEF_NR_RRCReconfiguration,
                                (void **)&RRCReconfiguration,
                                (uint8_t *)message,
                                msg_len); 
        
        if ((dec_rval.code != RC_OK) && (dec_rval.consumed == 0)) {
          LOG_E(RRC,"NR_RRCReconfiguration decode error\n");
          // free the memory
          SEQUENCE_free( &asn_DEF_NR_RRCReconfiguration, RRCReconfiguration, 1 );
          return;
        }
        nr_rrc_ue_process_rrcReconfiguration(module_id,RRCReconfiguration);
        }
      break;
    
    case nr_RadioBearerConfigX_r15:
      {
        NR_RadioBearerConfig_t *RadioBearerConfig=NULL;
        asn_dec_rval_t dec_rval = uper_decode_complete( NULL,
                                &asn_DEF_NR_RadioBearerConfig,
                                (void **)&RadioBearerConfig,
                                (uint8_t *)message,
                                msg_len); 
        
        if ((dec_rval.code != RC_OK) && (dec_rval.consumed == 0)) {
          LOG_E(RRC,"NR_RadioBearerConfig decode error\n");
          // free the memory
          SEQUENCE_free( &asn_DEF_NR_RadioBearerConfig, RadioBearerConfig, 1 );
          return;
        }
        nr_rrc_ue_process_RadioBearerConfig(RadioBearerConfig);
      }
      break;
    
    default:
      AssertFatal(1==0,"Unknown message %d\n",nsa_message_type);
      break;
  }

}

NR_UE_RRC_INST_t* openair_rrc_top_init_ue_nr(char* rrc_config_path){
  int nr_ue;
  if(NB_NR_UE_INST > 0){
    NR_UE_rrc_inst = (NR_UE_RRC_INST_t *)malloc(NB_NR_UE_INST * sizeof(NR_UE_RRC_INST_t));
    memset(NR_UE_rrc_inst, 0, NB_NR_UE_INST * sizeof(NR_UE_RRC_INST_t));
    for(nr_ue=0;nr_ue<NB_NR_UE_INST;nr_ue++){
      // fill UE-NR-Capability @ UE-CapabilityRAT-Container here.
      NR_UE_rrc_inst[nr_ue].selected_plmn_identity = 1;
      //  init RRC lists
      RRC_LIST_INIT(NR_UE_rrc_inst[nr_ue].RLC_Bearer_Config_list, NR_maxLC_ID);
      RRC_LIST_INIT(NR_UE_rrc_inst[nr_ue].SchedulingRequest_list, NR_maxNrofSR_ConfigPerCellGroup);
      RRC_LIST_INIT(NR_UE_rrc_inst[nr_ue].TAG_list, NR_maxNrofTAGs);
      RRC_LIST_INIT(NR_UE_rrc_inst[nr_ue].TDD_UL_DL_SlotConfig_list, NR_maxNrofSlots);
      RRC_LIST_INIT(NR_UE_rrc_inst[nr_ue].BWP_Downlink_list, NR_maxNrofBWPs);
      RRC_LIST_INIT(NR_UE_rrc_inst[nr_ue].ControlResourceSet_list[0], 3);   //  for init-dl-bwp
      RRC_LIST_INIT(NR_UE_rrc_inst[nr_ue].ControlResourceSet_list[1], 3);   //  for dl-bwp id=0
      RRC_LIST_INIT(NR_UE_rrc_inst[nr_ue].ControlResourceSet_list[2], 3);   //  for dl-bwp id=1
      RRC_LIST_INIT(NR_UE_rrc_inst[nr_ue].ControlResourceSet_list[3], 3);   //  for dl-bwp id=2
      RRC_LIST_INIT(NR_UE_rrc_inst[nr_ue].ControlResourceSet_list[4], 3);   //  for dl-bwp id=3
      RRC_LIST_INIT(NR_UE_rrc_inst[nr_ue].SearchSpace_list[0], 10);
      RRC_LIST_INIT(NR_UE_rrc_inst[nr_ue].SearchSpace_list[1], 10);
      RRC_LIST_INIT(NR_UE_rrc_inst[nr_ue].SearchSpace_list[2], 10);
      RRC_LIST_INIT(NR_UE_rrc_inst[nr_ue].SearchSpace_list[3], 10);
      RRC_LIST_INIT(NR_UE_rrc_inst[nr_ue].SearchSpace_list[4], 10);
      RRC_LIST_INIT(NR_UE_rrc_inst[nr_ue].SlotFormatCombinationsPerCell_list[0], NR_maxNrofAggregatedCellsPerCellGroup);
      RRC_LIST_INIT(NR_UE_rrc_inst[nr_ue].SlotFormatCombinationsPerCell_list[1], NR_maxNrofAggregatedCellsPerCellGroup);
      RRC_LIST_INIT(NR_UE_rrc_inst[nr_ue].SlotFormatCombinationsPerCell_list[2], NR_maxNrofAggregatedCellsPerCellGroup);
      RRC_LIST_INIT(NR_UE_rrc_inst[nr_ue].SlotFormatCombinationsPerCell_list[3], NR_maxNrofAggregatedCellsPerCellGroup);
      RRC_LIST_INIT(NR_UE_rrc_inst[nr_ue].SlotFormatCombinationsPerCell_list[4], NR_maxNrofAggregatedCellsPerCellGroup);
      RRC_LIST_INIT(NR_UE_rrc_inst[nr_ue].TCI_State_list[0], NR_maxNrofTCI_States);
      RRC_LIST_INIT(NR_UE_rrc_inst[nr_ue].TCI_State_list[1], NR_maxNrofTCI_States);
      RRC_LIST_INIT(NR_UE_rrc_inst[nr_ue].TCI_State_list[2], NR_maxNrofTCI_States);
      RRC_LIST_INIT(NR_UE_rrc_inst[nr_ue].TCI_State_list[3], NR_maxNrofTCI_States);
      RRC_LIST_INIT(NR_UE_rrc_inst[nr_ue].TCI_State_list[4], NR_maxNrofTCI_States);
      RRC_LIST_INIT(NR_UE_rrc_inst[nr_ue].RateMatchPattern_list[0], NR_maxNrofRateMatchPatterns);
      RRC_LIST_INIT(NR_UE_rrc_inst[nr_ue].RateMatchPattern_list[1], NR_maxNrofRateMatchPatterns);
      RRC_LIST_INIT(NR_UE_rrc_inst[nr_ue].RateMatchPattern_list[2], NR_maxNrofRateMatchPatterns);
      RRC_LIST_INIT(NR_UE_rrc_inst[nr_ue].RateMatchPattern_list[3], NR_maxNrofRateMatchPatterns);
      RRC_LIST_INIT(NR_UE_rrc_inst[nr_ue].RateMatchPattern_list[4], NR_maxNrofRateMatchPatterns);
      RRC_LIST_INIT(NR_UE_rrc_inst[nr_ue].ZP_CSI_RS_Resource_list[0], NR_maxNrofZP_CSI_RS_Resources);
      RRC_LIST_INIT(NR_UE_rrc_inst[nr_ue].ZP_CSI_RS_Resource_list[1], NR_maxNrofZP_CSI_RS_Resources);
      RRC_LIST_INIT(NR_UE_rrc_inst[nr_ue].ZP_CSI_RS_Resource_list[2], NR_maxNrofZP_CSI_RS_Resources);
      RRC_LIST_INIT(NR_UE_rrc_inst[nr_ue].ZP_CSI_RS_Resource_list[3], NR_maxNrofZP_CSI_RS_Resources);
      RRC_LIST_INIT(NR_UE_rrc_inst[nr_ue].ZP_CSI_RS_Resource_list[4], NR_maxNrofZP_CSI_RS_Resources);
      RRC_LIST_INIT(NR_UE_rrc_inst[nr_ue].Aperidic_ZP_CSI_RS_ResourceSet_list[0], NR_maxNrofZP_CSI_RS_ResourceSets);
      RRC_LIST_INIT(NR_UE_rrc_inst[nr_ue].Aperidic_ZP_CSI_RS_ResourceSet_list[1], NR_maxNrofZP_CSI_RS_ResourceSets);
      RRC_LIST_INIT(NR_UE_rrc_inst[nr_ue].Aperidic_ZP_CSI_RS_ResourceSet_list[2], NR_maxNrofZP_CSI_RS_ResourceSets);
      RRC_LIST_INIT(NR_UE_rrc_inst[nr_ue].Aperidic_ZP_CSI_RS_ResourceSet_list[3], NR_maxNrofZP_CSI_RS_ResourceSets);
      RRC_LIST_INIT(NR_UE_rrc_inst[nr_ue].Aperidic_ZP_CSI_RS_ResourceSet_list[4], NR_maxNrofZP_CSI_RS_ResourceSets);
      RRC_LIST_INIT(NR_UE_rrc_inst[nr_ue].SP_ZP_CSI_RS_ResourceSet_list[0], NR_maxNrofZP_CSI_RS_ResourceSets);
      RRC_LIST_INIT(NR_UE_rrc_inst[nr_ue].SP_ZP_CSI_RS_ResourceSet_list[1], NR_maxNrofZP_CSI_RS_ResourceSets);
      RRC_LIST_INIT(NR_UE_rrc_inst[nr_ue].SP_ZP_CSI_RS_ResourceSet_list[2], NR_maxNrofZP_CSI_RS_ResourceSets);
      RRC_LIST_INIT(NR_UE_rrc_inst[nr_ue].SP_ZP_CSI_RS_ResourceSet_list[3], NR_maxNrofZP_CSI_RS_ResourceSets);
      RRC_LIST_INIT(NR_UE_rrc_inst[nr_ue].SP_ZP_CSI_RS_ResourceSet_list[4], NR_maxNrofZP_CSI_RS_ResourceSets);
      RRC_LIST_INIT(NR_UE_rrc_inst[nr_ue].NZP_CSI_RS_Resource_list, NR_maxNrofNZP_CSI_RS_Resources);
      RRC_LIST_INIT(NR_UE_rrc_inst[nr_ue].NZP_CSI_RS_ResourceSet_list, NR_maxNrofNZP_CSI_RS_ResourceSets);
      RRC_LIST_INIT(NR_UE_rrc_inst[nr_ue].CSI_IM_Resource_list, NR_maxNrofCSI_IM_Resources);
      RRC_LIST_INIT(NR_UE_rrc_inst[nr_ue].CSI_IM_ResourceSet_list, NR_maxNrofCSI_IM_ResourceSets);
      RRC_LIST_INIT(NR_UE_rrc_inst[nr_ue].CSI_SSB_ResourceSet_list, NR_maxNrofCSI_SSB_ResourceSets);
      RRC_LIST_INIT(NR_UE_rrc_inst[nr_ue].CSI_ResourceConfig_list, NR_maxNrofCSI_ResourceConfigurations);
      RRC_LIST_INIT(NR_UE_rrc_inst[nr_ue].CSI_ReportConfig_list, NR_maxNrofCSI_ReportConfigurations);
    }

    if (get_softmodem_params()->phy_test==1 || get_softmodem_params()->do_ra==1) {
      // read in files for RRCReconfiguration and RBconfig
      FILE *fd;
      char filename[1024];
      if (rrc_config_path)
        sprintf(filename,"%s/reconfig.raw",rrc_config_path);
      else
        sprintf(filename,"reconfig.raw");
      fd = fopen(filename,"r");
          char buffer[1024];
      AssertFatal(fd,
                  "cannot read file %s: errno %d, %s\n",
                  filename,
                  errno,
                  strerror(errno));
      int msg_len=fread(buffer,1,1024,fd);
      fclose(fd);
      process_nsa_message(NR_UE_rrc_inst, nr_SecondaryCellGroupConfig_r15, buffer,msg_len);
      if (rrc_config_path)
        sprintf(filename,"%s/rbconfig.raw",rrc_config_path);
      else
        sprintf(filename,"rbconfig.raw");
      fd = fopen(filename,"r");
      AssertFatal(fd,
                  "cannot read file %s: errno %d, %s\n",
                  filename,
                  errno,
                  strerror(errno));
      msg_len=fread(buffer,1,1024,fd);
      fclose(fd);
      process_nsa_message(NR_UE_rrc_inst, nr_RadioBearerConfigX_r15, buffer,msg_len); 
    }
  }else{
    NR_UE_rrc_inst = NULL;
  }

  return NR_UE_rrc_inst;
}


int8_t nr_ue_process_rlc_bearer_list(NR_CellGroupConfig_t *cell_group_config){

    return 0;
}

int8_t nr_ue_process_secondary_cell_list(NR_CellGroupConfig_t *cell_group_config){

    return 0;
}

int8_t nr_ue_process_mac_cell_group_config(NR_MAC_CellGroupConfig_t *mac_cell_group_config){

    return 0;
}

int8_t nr_ue_process_physical_cell_group_config(NR_PhysicalCellGroupConfig_t *phy_cell_group_config){

    return 0;
}

int8_t nr_ue_process_spcell_config(NR_SpCellConfig_t *spcell_config){

    return 0;
}

/*brief decode BCCH-BCH (MIB) message*/
int8_t nr_rrc_ue_decode_NR_BCCH_BCH_Message(
    const module_id_t module_id,
    const uint8_t     gNB_index,
    uint8_t           *const bufferP,
    const uint8_t     buffer_len ){
    int i;
    NR_BCCH_BCH_Message_t *bcch_message = NULL;
    NR_MIB_t *mib = NR_UE_rrc_inst[module_id].mib;

    if(mib != NULL){
        SEQUENCE_free( &asn_DEF_NR_BCCH_BCH_Message, (void *)mib, 1 );
    }


    //for(i=0; i<buffer_len; ++i){
    //    printf("[RRC] MIB PDU : %d\n", bufferP[i]);
    //}

    asn_dec_rval_t dec_rval = uper_decode_complete( NULL,
                                                    &asn_DEF_NR_BCCH_BCH_Message,
                                                   (void **)&bcch_message,
                                                   (const void *)bufferP,
                                                   buffer_len );

    if ((dec_rval.code != RC_OK) || (dec_rval.consumed == 0)) {
      printf("NR_BCCH_BCH decode error\n");
      for (i=0; i<buffer_len; i++){
    printf("%02x ",bufferP[i]);
      }
      printf("\n");
      // free the memory
      SEQUENCE_free( &asn_DEF_NR_BCCH_BCH_Message, (void *)bcch_message, 1 );
      return -1;
    }
    else {
      //  link to rrc instance
      mib = bcch_message->message.choice.mib;
      //memcpy( (void *)mib,
      //    (void *)&bcch_message->message.choice.mib,
      //    sizeof(NR_MIB_t) );
      
      nr_rrc_mac_config_req_ue( 0, 0, 0, mib, NULL);
    }
    
    return 0;
}

const char  siWindowLength[10][5] = {"5s", "10s", "20s", "40s", "80s", "160s", "320s", "640s", "1280s","ERR"};// {"1ms","2ms","5ms","10ms","15ms","20ms","40ms","80ms","ERR"};
const short siWindowLength_int[9] = {5,10,20,40,80,160,320,640,1280};//{1,2,5,10,15,20,40,80};

const char SIBType[12][6]        = {"SIB3","SIB4","SIB5","SIB6","SIB7","SIB8","SIB9","SIB10","SIB11","SIB12","SIB13","Spare"};
const char SIBPeriod[8][6]       = {"rf8","rf16","rf32","rf64","rf128","rf256","rf512","ERR"};
int   siPeriod_int[7]            = {80,160,320,640,1280,2560,5120};

const char *nr_SIBreserved( long value ) {
  if (value < 0 || value > 1)
    return "ERR";

  if (value)
    return "notReserved";

  return "reserved";
}

void nr_dump_sib2( NR_SIB2_t *sib2 ){
//cellReselectionInfoCommon
  //nrofSS_BlocksToAverage
  if( sib2->cellReselectionInfoCommon.nrofSS_BlocksToAverage)
    LOG_I( RRC, "cellReselectionInfoCommon.nrofSS_BlocksToAverage : %ld\n",
           *sib2->cellReselectionInfoCommon.nrofSS_BlocksToAverage );
  else
    LOG_I( RRC, "cellReselectionInfoCommon->nrofSS_BlocksToAverage : not defined\n" );

  //absThreshSS_BlocksConsolidation
  if( sib2->cellReselectionInfoCommon.absThreshSS_BlocksConsolidation){
    LOG_I( RRC, "absThreshSS_BlocksConsolidation.thresholdRSRP : %ld\n",
           *sib2->cellReselectionInfoCommon.absThreshSS_BlocksConsolidation->thresholdRSRP );
    LOG_I( RRC, "absThreshSS_BlocksConsolidation.thresholdRSRQ : %ld\n",
           *sib2->cellReselectionInfoCommon.absThreshSS_BlocksConsolidation->thresholdRSRQ );
    LOG_I( RRC, "absThreshSS_BlocksConsolidation.thresholdSINR : %ld\n",
           *sib2->cellReselectionInfoCommon.absThreshSS_BlocksConsolidation->thresholdSINR );
  } else
    LOG_I( RRC, "cellReselectionInfoCommon->absThreshSS_BlocksConsolidation : not defined\n" );

  //q_Hyst
  LOG_I( RRC, "cellReselectionInfoCommon.q_Hyst : %ld\n",
           sib2->cellReselectionInfoCommon.q_Hyst );

  //speedStateReselectionPars
  if( sib2->cellReselectionInfoCommon.speedStateReselectionPars){
    LOG_I( RRC, "speedStateReselectionPars->mobilityStateParameters.t_Evaluation : %ld\n",
           sib2->cellReselectionInfoCommon.speedStateReselectionPars->mobilityStateParameters.t_Evaluation);
    LOG_I( RRC, "speedStateReselectionPars->mobilityStateParameters.t_HystNormal  : %ld\n",
           sib2->cellReselectionInfoCommon.speedStateReselectionPars->mobilityStateParameters.t_HystNormal);
    LOG_I( RRC, "speedStateReselectionPars->mobilityStateParameters.n_CellChangeMedium : %ld\n",
           sib2->cellReselectionInfoCommon.speedStateReselectionPars->mobilityStateParameters.n_CellChangeMedium);
    LOG_I( RRC, "speedStateReselectionPars->mobilityStateParameters.n_CellChangeHigh : %ld\n",
           sib2->cellReselectionInfoCommon.speedStateReselectionPars->mobilityStateParameters.n_CellChangeHigh);
    LOG_I( RRC, "speedStateReselectionPars->q_HystSF.sf_Medium : %ld\n",
           sib2->cellReselectionInfoCommon.speedStateReselectionPars->q_HystSF.sf_Medium);
    LOG_I( RRC, "speedStateReselectionPars->q_HystSF.sf_High : %ld\n",
           sib2->cellReselectionInfoCommon.speedStateReselectionPars->q_HystSF.sf_High);
  } else
    LOG_I( RRC, "cellReselectionInfoCommon->speedStateReselectionPars : not defined\n" );

//cellReselectionServingFreqInfo
  if( sib2->cellReselectionServingFreqInfo.s_NonIntraSearchP)
    LOG_I( RRC, "cellReselectionServingFreqInfo.s_NonIntraSearchP : %ld\n",
           *sib2->cellReselectionServingFreqInfo.s_NonIntraSearchP );
  else
    LOG_I( RRC, "cellReselectionServingFreqInfo->s_NonIntraSearchP : not defined\n" );
 
  if( sib2->cellReselectionServingFreqInfo.s_NonIntraSearchQ)
    LOG_I( RRC, "cellReselectionServingFreqInfo.s_NonIntraSearchQ : %ld\n",
           *sib2->cellReselectionServingFreqInfo.s_NonIntraSearchQ );
  else
    LOG_I( RRC, "cellReselectionServingFreqInfo->s_NonIntraSearchQ : not defined\n" );
  
  LOG_I( RRC, "cellReselectionServingFreqInfo.threshServingLowP : %ld\n",
         sib2->cellReselectionServingFreqInfo.threshServingLowP );
  
  if( sib2->cellReselectionServingFreqInfo.threshServingLowQ)
    LOG_I( RRC, "cellReselectionServingFreqInfo.threshServingLowQ : %ld\n",
           *sib2->cellReselectionServingFreqInfo.threshServingLowQ );
  else
    LOG_I( RRC, "cellReselectionServingFreqInfo->threshServingLowQ : not defined\n" );
  
  LOG_I( RRC, "cellReselectionServingFreqInfo.cellReselectionPriority : %ld\n",
         sib2->cellReselectionServingFreqInfo.cellReselectionPriority );
  if( sib2->cellReselectionServingFreqInfo.cellReselectionSubPriority)
    LOG_I( RRC, "cellReselectionServingFreqInfo.cellReselectionSubPriority : %ld\n",
           *sib2->cellReselectionServingFreqInfo.cellReselectionSubPriority );
  else
    LOG_I( RRC, "cellReselectionServingFreqInfo->cellReselectionSubPriority : not defined\n" );

//intraFreqCellReselectionInfo
  LOG_I( RRC, "intraFreqCellReselectionInfo.q_RxLevMin : %ld\n",
         sib2->intraFreqCellReselectionInfo.q_RxLevMin );
  
  if( sib2->intraFreqCellReselectionInfo.q_RxLevMinSUL)
    LOG_I( RRC, "intraFreqCellReselectionInfo.q_RxLevMinSUL : %ld\n",
           *sib2->intraFreqCellReselectionInfo.q_RxLevMinSUL );
  else
    LOG_I( RRC, "intraFreqCellReselectionInfo->q_RxLevMinSUL : not defined\n" );
  
  if( sib2->intraFreqCellReselectionInfo.q_QualMin)
    LOG_I( RRC, "intraFreqCellReselectionInfo.q_QualMin : %ld\n",
           *sib2->intraFreqCellReselectionInfo.q_QualMin );
  else
    LOG_I( RRC, "intraFreqCellReselectionInfo->q_QualMin : not defined\n" );
  
  LOG_I( RRC, "intraFreqCellReselectionInfo.s_IntraSearchP : %ld\n",
         sib2->intraFreqCellReselectionInfo.s_IntraSearchP );
  
  if( sib2->intraFreqCellReselectionInfo.s_IntraSearchQ)
    LOG_I( RRC, "intraFreqCellReselectionInfo.s_IntraSearchQ : %ld\n",
           *sib2->intraFreqCellReselectionInfo.s_IntraSearchQ );
  else
    LOG_I( RRC, "intraFreqCellReselectionInfo->s_IntraSearchQ : not defined\n" );
  
  LOG_I( RRC, "intraFreqCellReselectionInfo.t_ReselectionNR : %ld\n",
         sib2->intraFreqCellReselectionInfo.t_ReselectionNR );

  if( sib2->intraFreqCellReselectionInfo.frequencyBandList)
    LOG_I( RRC, "intraFreqCellReselectionInfo.frequencyBandList : %p\n",
           sib2->intraFreqCellReselectionInfo.frequencyBandList );
  else
    LOG_I( RRC, "intraFreqCellReselectionInfo->frequencyBandList : not defined\n" );
 
  if( sib2->intraFreqCellReselectionInfo.frequencyBandListSUL)
    LOG_I( RRC, "intraFreqCellReselectionInfo.frequencyBandListSUL : %p\n",
           sib2->intraFreqCellReselectionInfo.frequencyBandListSUL );
  else
    LOG_I( RRC, "intraFreqCellReselectionInfo->frequencyBandListSUL : not defined\n" );
  
  if( sib2->intraFreqCellReselectionInfo.p_Max)
    LOG_I( RRC, "intraFreqCellReselectionInfo.p_Max : %ld\n",
           *sib2->intraFreqCellReselectionInfo.p_Max );
  else
    LOG_I( RRC, "intraFreqCellReselectionInfo->p_Max : not defined\n" );
 
  if( sib2->intraFreqCellReselectionInfo.smtc)
    LOG_I( RRC, "intraFreqCellReselectionInfo.smtc : %p\n",
           sib2->intraFreqCellReselectionInfo.smtc );
  else
    LOG_I( RRC, "intraFreqCellReselectionInfo->smtc : not defined\n" );
 
  if( sib2->intraFreqCellReselectionInfo.ss_RSSI_Measurement)
    LOG_I( RRC, "intraFreqCellReselectionInfo.ss_RSSI_Measurement : %p\n",
           sib2->intraFreqCellReselectionInfo.ss_RSSI_Measurement );
  else
    LOG_I( RRC, "intraFreqCellReselectionInfo->ss_RSSI_Measurement : not defined\n" );

  if( sib2->intraFreqCellReselectionInfo.ssb_ToMeasure)
    LOG_I( RRC, "intraFreqCellReselectionInfo.ssb_ToMeasure : %p\n",
           sib2->intraFreqCellReselectionInfo.ssb_ToMeasure );
  else
    LOG_I( RRC, "intraFreqCellReselectionInfo->ssb_ToMeasure : not defined\n" );
  
  LOG_I( RRC, "intraFreqCellReselectionInfo.deriveSSB_IndexFromCell : %d\n",
         sib2->intraFreqCellReselectionInfo.deriveSSB_IndexFromCell );

}

void nr_dump_sib3( NR_SIB3_t *sib3 ) {
//intraFreqNeighCellList
  if( sib3->intraFreqNeighCellList){
    LOG_I( RRC, "intraFreqNeighCellList : %p\n",
           sib3->intraFreqNeighCellList );    
    const int n = sib3->intraFreqNeighCellList->list.count;
    for (int i = 0; i < n; ++i){
      LOG_I( RRC, "intraFreqNeighCellList->physCellId : %ld\n",
             sib3->intraFreqNeighCellList->list.array[i]->physCellId );
      LOG_I( RRC, "intraFreqNeighCellList->q_OffsetCell : %ld\n",
             sib3->intraFreqNeighCellList->list.array[i]->q_OffsetCell );

      if( sib3->intraFreqNeighCellList->list.array[i]->q_RxLevMinOffsetCell)
        LOG_I( RRC, "intraFreqNeighCellList->q_RxLevMinOffsetCell : %ld\n",
               *sib3->intraFreqNeighCellList->list.array[i]->q_RxLevMinOffsetCell );
      else
        LOG_I( RRC, "intraFreqNeighCellList->q_RxLevMinOffsetCell : not defined\n" );
      
      if( sib3->intraFreqNeighCellList->list.array[i]->q_RxLevMinOffsetCellSUL)
        LOG_I( RRC, "intraFreqNeighCellList->q_RxLevMinOffsetCellSUL : %ld\n",
               *sib3->intraFreqNeighCellList->list.array[i]->q_RxLevMinOffsetCellSUL );
      else
        LOG_I( RRC, "intraFreqNeighCellList->q_RxLevMinOffsetCellSUL : not defined\n" );
      
      if( sib3->intraFreqNeighCellList->list.array[i]->q_QualMinOffsetCell)
        LOG_I( RRC, "intraFreqNeighCellList->q_QualMinOffsetCell : %ld\n",
               *sib3->intraFreqNeighCellList->list.array[i]->q_QualMinOffsetCell );
      else
        LOG_I( RRC, "intraFreqNeighCellList->q_QualMinOffsetCell : not defined\n" );
    }
  } else{
    LOG_I( RRC, "intraFreqCellReselectionInfo : not defined\n" );
  }

//intraFreqBlackCellList
  if( sib3->intraFreqBlackCellList){
    LOG_I( RRC, "intraFreqBlackCellList : %p\n",
           sib3->intraFreqBlackCellList );    
    const int n = sib3->intraFreqBlackCellList->list.count;
    for (int i = 0; i < n; ++i){
      LOG_I( RRC, "intraFreqBlackCellList->start : %ld\n",
             sib3->intraFreqBlackCellList->list.array[i]->start );

      if( sib3->intraFreqBlackCellList->list.array[i]->range)
        LOG_I( RRC, "intraFreqBlackCellList->range : %ld\n",
             *sib3->intraFreqBlackCellList->list.array[i]->range );
      else
        LOG_I( RRC, "intraFreqBlackCellList->range : not defined\n" );
    }
   } else{
    LOG_I( RRC, "intraFreqBlackCellList : not defined\n" );
   }

//lateNonCriticalExtension
  if( sib3->lateNonCriticalExtension)
    LOG_I( RRC, "lateNonCriticalExtension : %p\n",
           sib3->lateNonCriticalExtension );
  else
    LOG_I( RRC, "lateNonCriticalExtension : not defined\n" );
}

int nr_decode_SI( const protocol_ctxt_t *const ctxt_pP, const uint8_t gNB_index ) {
  NR_SystemInformation_t **si = &NR_UE_rrc_inst[ctxt_pP->module_id].si[gNB_index];
  int new_sib = 0;
  NR_SIB1_t *sib1 = NR_UE_rrc_inst[ctxt_pP->module_id].sib1[gNB_index];
  VCD_SIGNAL_DUMPER_DUMP_FUNCTION_BY_NAME( VCD_SIGNAL_DUMPER_FUNCTIONS_RRC_UE_DECODE_SI, VCD_FUNCTION_IN );

  // Dump contents
  if ((*si)->criticalExtensions.present == NR_SystemInformation__criticalExtensions_PR_systemInformation ||
      (*si)->criticalExtensions.present == NR_SystemInformation__criticalExtensions_PR_criticalExtensionsFuture_r16) {
    LOG_D( RRC, "[UE] (*si)->criticalExtensions.choice.NR_SystemInformation_t->sib_TypeAndInfo.list.count %d\n",
           (*si)->criticalExtensions.choice.systemInformation->sib_TypeAndInfo.list.count );
  } else {
    LOG_D( RRC, "[UE] Unknown criticalExtension version (not Rel16)\n" );
    return -1;
  }

  for (int i=0; i<(*si)->criticalExtensions.choice.systemInformation->sib_TypeAndInfo.list.count; i++) {
    SystemInformation_IEs__sib_TypeAndInfo__Member *typeandinfo;
    typeandinfo = (*si)->criticalExtensions.choice.systemInformation->sib_TypeAndInfo.list.array[i];

    switch(typeandinfo->present) {
      case NR_SystemInformation_IEs__sib_TypeAndInfo__Member_PR_sib2:
        if ((NR_UE_rrc_inst[ctxt_pP->module_id].Info[gNB_index].SIStatus&2) == 0) {
          NR_UE_rrc_inst[ctxt_pP->module_id].Info[gNB_index].SIStatus|=2;
          //new_sib=1;
          memcpy( NR_UE_rrc_inst[ctxt_pP->module_id].sib2[gNB_index], &typeandinfo->choice.sib2, sizeof(NR_SIB2_t) );
          LOG_I( RRC, "[UE %"PRIu8"] Frame %"PRIu32" Found SIB2 from gNB %"PRIu8"\n", ctxt_pP->module_id, ctxt_pP->frame, gNB_index );
          nr_dump_sib2( NR_UE_rrc_inst[ctxt_pP->module_id].sib2[gNB_index] );
          LOG_I( RRC, "[FRAME %05"PRIu32"][RRC_UE][MOD %02"PRIu8"][][--- MAC_CONFIG_REQ (SIB2 params  gNB %"PRIu8") --->][MAC_UE][MOD %02"PRIu8"][]\n",
                 ctxt_pP->frame, ctxt_pP->module_id, gNB_index, ctxt_pP->module_id );
          //TODO rrc_mac_config_req_ue

          // After SI is received, prepare RRCConnectionRequest
          if (NR_UE_rrc_inst[ctxt_pP->module_id].MBMS_flag < 3) // see -Q option
            if (AMF_MODE_ENABLED) {
              rrc_ue_generate_RRCSetupRequest( ctxt_pP, gNB_index );
            }

          if (NR_UE_rrc_inst[ctxt_pP->module_id].Info[gNB_index].State == NR_RRC_IDLE) {
            LOG_I( RRC, "[UE %d] Received SIB1/SIB2/SIB3 Switching to RRC_SI_RECEIVED\n", ctxt_pP->module_id );
            NR_UE_rrc_inst[ctxt_pP->module_id].Info[gNB_index].State = NR_RRC_SI_RECEIVED;
#if ENABLE_RAL
 /* TODO          {
              MessageDef                            *message_ral_p = NULL;
              rrc_ral_system_information_ind_t       ral_si_ind;
              message_ral_p = itti_alloc_new_message (TASK_RRC_UE, RRC_RAL_SYSTEM_INFORMATION_IND);
              memset(&ral_si_ind, 0, sizeof(rrc_ral_system_information_ind_t));
              ral_si_ind.plmn_id.MCCdigit2 = '0';
              ral_si_ind.plmn_id.MCCdigit1 = '2';
              ral_si_ind.plmn_id.MNCdigit3 = '0';
              ral_si_ind.plmn_id.MCCdigit3 = '8';
              ral_si_ind.plmn_id.MNCdigit2 = '9';
              ral_si_ind.plmn_id.MNCdigit1 = '9';
              ral_si_ind.cell_id        = 1;
              ral_si_ind.dbm            = 0;
              //ral_si_ind.dbm            = fifo_dump_emos_UE.PHY_measurements->rx_rssi_dBm[gNB_index];
              // TO DO
              ral_si_ind.sinr           = 0;
              //ral_si_ind.sinr           = fifo_dump_emos_UE.PHY_measurements->subband_cqi_dB[gNB_index][phy_vars_ue->lte_frame_parms.nb_antennas_rx][0];
              // TO DO
              ral_si_ind.link_data_rate = 0;
              memcpy (&message_ral_p->ittiMsg, (void *) &ral_si_ind, sizeof(rrc_ral_system_information_ind_t));
#warning "ue_mod_idP ? for instance ?"
              itti_send_msg_to_task (TASK_RAL_UE, UE_MODULE_ID_TO_INSTANCE(ctxt_pP->module_id), message_ral_p);
            }*/
#endif
          }
        }

        break; // case SystemInformation_r8_IEs__sib_TypeAndInfo__Member_PR_sib2

      case NR_SystemInformation_IEs__sib_TypeAndInfo__Member_PR_sib3:
        if ((NR_UE_rrc_inst[ctxt_pP->module_id].Info[gNB_index].SIStatus&4) == 0) {
          NR_UE_rrc_inst[ctxt_pP->module_id].Info[gNB_index].SIStatus|=4;
          new_sib=1;
          memcpy( NR_UE_rrc_inst[ctxt_pP->module_id].sib3[gNB_index], &typeandinfo->choice.sib3, sizeof(LTE_SystemInformationBlockType3_t) );
          LOG_I( RRC, "[UE %"PRIu8"] Frame %"PRIu32" Found SIB3 from gNB %"PRIu8"\n", ctxt_pP->module_id, ctxt_pP->frame, gNB_index );
          nr_dump_sib3( NR_UE_rrc_inst[ctxt_pP->module_id].sib3[gNB_index] );
        }

        break;

      case NR_SystemInformation_IEs__sib_TypeAndInfo__Member_PR_sib4:
        if ((NR_UE_rrc_inst[ctxt_pP->module_id].Info[gNB_index].SIStatus&8) == 0) {
          NR_UE_rrc_inst[ctxt_pP->module_id].Info[gNB_index].SIStatus|=8;
          new_sib=1;
          memcpy( NR_UE_rrc_inst[ctxt_pP->module_id].sib4[gNB_index], typeandinfo->choice.sib4, sizeof(NR_SIB4_t) );
          LOG_I( RRC, "[UE %"PRIu8"] Frame %"PRIu32" Found SIB4 from gNB %"PRIu8"\n", ctxt_pP->module_id, ctxt_pP->frame, gNB_index );
        }

        break;

      case NR_SystemInformation_IEs__sib_TypeAndInfo__Member_PR_sib5:
        if ((NR_UE_rrc_inst[ctxt_pP->module_id].Info[gNB_index].SIStatus&16) == 0) {
          NR_UE_rrc_inst[ctxt_pP->module_id].Info[gNB_index].SIStatus|=16;
          new_sib=1;
          memcpy( NR_UE_rrc_inst[ctxt_pP->module_id].sib5[gNB_index], typeandinfo->choice.sib5, sizeof(NR_SIB5_t) );
          LOG_I( RRC, "[UE %"PRIu8"] Frame %"PRIu32" Found SIB5 from gNB %"PRIu8"\n", ctxt_pP->module_id, ctxt_pP->frame, gNB_index );
          //dump_sib5(NR_UE_rrc_inst[ctxt_pP->module_id].sib5[gNB_index]);
        }

        break;

      case NR_SystemInformation_IEs__sib_TypeAndInfo__Member_PR_sib6:
        if ((NR_UE_rrc_inst[ctxt_pP->module_id].Info[gNB_index].SIStatus&32) == 0) {
          NR_UE_rrc_inst[ctxt_pP->module_id].Info[gNB_index].SIStatus|=32;
          new_sib=1;
          memcpy( NR_UE_rrc_inst[ctxt_pP->module_id].sib6[gNB_index], typeandinfo->choice.sib6, sizeof(NR_SIB6_t) );
          LOG_I( RRC, "[UE %"PRIu8"] Frame %"PRIu32" Found SIB6 from gNB %"PRIu8"\n", ctxt_pP->module_id, ctxt_pP->frame, gNB_index );
        }

        break;

      case NR_SystemInformation_IEs__sib_TypeAndInfo__Member_PR_sib7:
        if ((NR_UE_rrc_inst[ctxt_pP->module_id].Info[gNB_index].SIStatus&64) == 0) {
          NR_UE_rrc_inst[ctxt_pP->module_id].Info[gNB_index].SIStatus|=64;
          new_sib=1;
          memcpy( NR_UE_rrc_inst[ctxt_pP->module_id].sib7[gNB_index], typeandinfo->choice.sib7, sizeof(NR_SIB7_t) );
          LOG_I( RRC, "[UE %"PRIu8"] Frame %"PRIu32" Found SIB7 from gNB %"PRIu8"\n", ctxt_pP->module_id, ctxt_pP->frame, gNB_index );
        }

        break;

      case NR_SystemInformation_IEs__sib_TypeAndInfo__Member_PR_sib8:
        if ((NR_UE_rrc_inst[ctxt_pP->module_id].Info[gNB_index].SIStatus&128) == 0) {
          NR_UE_rrc_inst[ctxt_pP->module_id].Info[gNB_index].SIStatus|=128;
          new_sib=1;
          memcpy( NR_UE_rrc_inst[ctxt_pP->module_id].sib8[gNB_index], typeandinfo->choice.sib8, sizeof(NR_SIB8_t) );
          LOG_I( RRC, "[UE %"PRIu8"] Frame %"PRIu32" Found SIB8 from gNB %"PRIu8"\n", ctxt_pP->module_id, ctxt_pP->frame, gNB_index );
        }

        break;

      case NR_SystemInformation_IEs__sib_TypeAndInfo__Member_PR_sib9:
        if ((NR_UE_rrc_inst[ctxt_pP->module_id].Info[gNB_index].SIStatus&256) == 0) {
          NR_UE_rrc_inst[ctxt_pP->module_id].Info[gNB_index].SIStatus|=256;
          new_sib=1;
          memcpy( NR_UE_rrc_inst[ctxt_pP->module_id].sib9[gNB_index], typeandinfo->choice.sib9, sizeof(NR_SIB9_t) );
          LOG_I( RRC, "[UE %"PRIu8"] Frame %"PRIu32" Found SIB9 from gNB %"PRIu8"\n", ctxt_pP->module_id, ctxt_pP->frame, gNB_index );
        }

        break;

      case NR_SystemInformation_IEs__sib_TypeAndInfo__Member_PR_sib10_v1610:
        if ((NR_UE_rrc_inst[ctxt_pP->module_id].Info[gNB_index].SIStatus&512) == 0) {
          NR_UE_rrc_inst[ctxt_pP->module_id].Info[gNB_index].SIStatus|=512;
          new_sib=1;
          memcpy( NR_UE_rrc_inst[ctxt_pP->module_id].sib10[gNB_index], typeandinfo->choice.sib10_v1610, sizeof(NR_SIB10_r16_t) );
          LOG_I( RRC, "[UE %"PRIu8"] Frame %"PRIu32" Found SIB10 from gNB %"PRIu8"\n", ctxt_pP->module_id, ctxt_pP->frame, gNB_index );
        }

        break;

      case NR_SystemInformation_IEs__sib_TypeAndInfo__Member_PR_sib11_v1610:
        if ((NR_UE_rrc_inst[ctxt_pP->module_id].Info[gNB_index].SIStatus&1024) == 0) {
          NR_UE_rrc_inst[ctxt_pP->module_id].Info[gNB_index].SIStatus|=1024;
          new_sib=1;
          memcpy( NR_UE_rrc_inst[ctxt_pP->module_id].sib11[gNB_index], typeandinfo->choice.sib11_v1610, sizeof(NR_SIB11_r16_t) );
          LOG_I( RRC, "[UE %"PRIu8"] Frame %"PRIu32" Found SIB11 from gNB %"PRIu8"\n", ctxt_pP->module_id, ctxt_pP->frame, gNB_index );
        }

        break;

      case NR_SystemInformation_IEs__sib_TypeAndInfo__Member_PR_sib12_v1610:
        if ((NR_UE_rrc_inst[ctxt_pP->module_id].Info[gNB_index].SIStatus&2048) == 0) {
          NR_UE_rrc_inst[ctxt_pP->module_id].Info[gNB_index].SIStatus|=2048;
          new_sib=1;
          memcpy( NR_UE_rrc_inst[ctxt_pP->module_id].sib12[gNB_index], typeandinfo->choice.sib12_v1610, sizeof(NR_SIB12_r16_t) );
          LOG_I( RRC, "[UE %"PRIu8"] Frame %"PRIu32" Found SIB12 from gNB %"PRIu8"\n", ctxt_pP->module_id, ctxt_pP->frame, gNB_index );
        }

        break;

      case NR_SystemInformation_IEs__sib_TypeAndInfo__Member_PR_sib13_v1610:
        if ((NR_UE_rrc_inst[ctxt_pP->module_id].Info[gNB_index].SIStatus&4096) == 0) {
          NR_UE_rrc_inst[ctxt_pP->module_id].Info[gNB_index].SIStatus|=4096;
          new_sib=1;
          memcpy( NR_UE_rrc_inst[ctxt_pP->module_id].sib13[gNB_index], typeandinfo->choice.sib13_v1610, sizeof(NR_SIB13_r16_t) );
          LOG_I( RRC, "[UE %"PRIu8"] Frame %"PRIu32" Found SIB13 from gNB %"PRIu8"\n", ctxt_pP->module_id, ctxt_pP->frame, gNB_index );
          //dump_sib13( NR_UE_rrc_inst[ctxt_pP->module_id].sib13[gNB_index] );
          // adding here function to store necessary parameters for using in decode_MCCH_Message + maybe transfer to PHY layer
          LOG_I( RRC, "[FRAME %05"PRIu32"][RRC_UE][MOD %02"PRIu8"][][--- MAC_CONFIG_REQ (SIB13 params gNB %"PRIu8") --->][MAC_UE][MOD %02"PRIu8"][]\n",
                 ctxt_pP->frame, ctxt_pP->module_id, gNB_index, ctxt_pP->module_id);
          // TODO rrc_mac_config_req_ue
        }
        break;

      case NR_SystemInformation_IEs__sib_TypeAndInfo__Member_PR_sib14_v1610:
        if ((NR_UE_rrc_inst[ctxt_pP->module_id].Info[gNB_index].SIStatus&8192) == 0) {
          NR_UE_rrc_inst[ctxt_pP->module_id].Info[gNB_index].SIStatus|=8192;
          new_sib=1;
          memcpy( NR_UE_rrc_inst[ctxt_pP->module_id].sib12[gNB_index], typeandinfo->choice.sib14_v1610, sizeof(NR_SIB14_r16_t) );
          LOG_I( RRC, "[UE %"PRIu8"] Frame %"PRIu32" Found SIB14 from gNB %"PRIu8"\n", ctxt_pP->module_id, ctxt_pP->frame, gNB_index );
        }
      
      break;

      default:
        break;
    }
    if (new_sib == 1) {
      NR_UE_rrc_inst[ctxt_pP->module_id].Info[gNB_index].SIcnt++;
  
      if (NR_UE_rrc_inst[ctxt_pP->module_id].Info[gNB_index].SIcnt == sib1->si_SchedulingInfo->schedulingInfoList.list.count)
        nr_rrc_set_sub_state( ctxt_pP->module_id, RRC_SUB_STATE_IDLE_SIB_COMPLETE );
  
      LOG_I(NR_RRC,"SIStatus %x, SIcnt %d/%d\n",
            NR_UE_rrc_inst[ctxt_pP->module_id].Info[gNB_index].SIStatus,
            NR_UE_rrc_inst[ctxt_pP->module_id].Info[gNB_index].SIcnt,
            sib1->si_SchedulingInfo->schedulingInfoList.list.count);
    }
  }

  //if (new_sib == 1) {
  //  NR_UE_rrc_inst[ctxt_pP->module_id].Info[gNB_index].SIcnt++;

  //  if (NR_UE_rrc_inst[ctxt_pP->module_id].Info[gNB_index].SIcnt == sib1->schedulingInfoList.list.count)
  //    rrc_set_sub_state( ctxt_pP->module_id, RRC_SUB_STATE_IDLE_SIB_COMPLETE );

  //  LOG_I(RRC,"SIStatus %x, SIcnt %d/%d\n",
  //        NR_UE_rrc_inst[ctxt_pP->module_id].Info[gNB_index].SIStatus,
  //        NR_UE_rrc_inst[ctxt_pP->module_id].Info[gNB_index].SIcnt,
  //        sib1->schedulingInfoList.list.count);
  //}

  VCD_SIGNAL_DUMPER_DUMP_FUNCTION_BY_NAME(VCD_SIGNAL_DUMPER_FUNCTIONS_RRC_UE_DECODE_SI, VCD_FUNCTION_OUT);
  return 0;
}

int nr_decode_SIB1( const protocol_ctxt_t *const ctxt_pP, const uint8_t gNB_index, const uint8_t rsrq, const uint8_t rsrp ) {
  NR_SIB1_t *sib1 = NR_UE_rrc_inst[ctxt_pP->module_id].sib1[gNB_index];
  VCD_SIGNAL_DUMPER_DUMP_FUNCTION_BY_NAME( VCD_SIGNAL_DUMPER_FUNCTIONS_RRC_UE_DECODE_SIB1, VCD_FUNCTION_IN );
  LOG_I( RRC, "[UE %d] : Dumping SIB 1\n", ctxt_pP->module_id );
  const int n = sib1->cellAccessRelatedInfo.plmn_IdentityList.list.count;
  for (int i = 0; i < n; ++i) {
    NR_PLMN_Identity_t *PLMN_identity = sib1->cellAccessRelatedInfo.plmn_IdentityList.list.array[i]->plmn_IdentityList.list.array[0];
    int mccdigits = PLMN_identity->mcc->list.count;
    int mncdigits = PLMN_identity->mnc.list.count;

    int mcc;
    if (mccdigits == 2) {
      mcc = *PLMN_identity->mcc->list.array[0]*10 + *PLMN_identity->mcc->list.array[1];
    } else {
      mcc = *PLMN_identity->mcc->list.array[0]*100 + *PLMN_identity->mcc->list.array[1]*10 + *PLMN_identity->mcc->list.array[2];
    }

    int mnc;
    if (mncdigits == 2) {
      mnc = *PLMN_identity->mnc.list.array[0]*10 + *PLMN_identity->mnc.list.array[1];
    } else {
      mnc = *PLMN_identity->mnc.list.array[0]*100 + *PLMN_identity->mnc.list.array[1]*10 + *PLMN_identity->mnc.list.array[2];
    }

    LOG_I( RRC, "PLMN %d MCC %0*d, MNC %0*d\n", i + 1, mccdigits, mcc, mncdigits, mnc);
    // search internal table for provider name
    int plmn_ind = 0;

    while (plmn_data[plmn_ind].mcc > 0) {
      if ((plmn_data[plmn_ind].mcc == mcc) && (plmn_data[plmn_ind].mnc == mnc)) {
        LOG_I( RRC, "Found %s (name from internal table)\n", plmn_data[plmn_ind].oper_short );
        break;
      }

      plmn_ind++;
    }
  }
  LOG_I( RRC, "TAC 0x%04x\n",
         ((sib1->cellAccessRelatedInfo.plmn_IdentityList.list.array[0]->trackingAreaCode->size == 2)?((sib1->cellAccessRelatedInfo.plmn_IdentityList.list.array[0]->trackingAreaCode->buf[0]<<8) + sib1->cellAccessRelatedInfo.plmn_IdentityList.list.array[0]->trackingAreaCode->buf[1]):0));
  LOG_I( RRC, "cellReservedForOperatorUse                 : raw:%ld decoded:%s\n", sib1->cellAccessRelatedInfo.plmn_IdentityList.list.array[0]->cellReservedForOperatorUse,
         nr_SIBreserved(sib1->cellAccessRelatedInfo.plmn_IdentityList.list.array[0]->cellReservedForOperatorUse) );

  LOG_I( RRC, "cellAccessRelatedInfo.cellIdentity         : raw:%"PRIu32" decoded:%02x.%02x.%02x.%02x\n",
         BIT_STRING_to_uint32( &sib1->cellAccessRelatedInfo.plmn_IdentityList.list.array[0]->cellIdentity ),
         sib1->cellAccessRelatedInfo.plmn_IdentityList.list.array[0]->cellIdentity.buf[0],
         sib1->cellAccessRelatedInfo.plmn_IdentityList.list.array[0]->cellIdentity.buf[1],
         sib1->cellAccessRelatedInfo.plmn_IdentityList.list.array[0]->cellIdentity.buf[2],
         sib1->cellAccessRelatedInfo.plmn_IdentityList.list.array[0]->cellIdentity.buf[3] >> sib1->cellAccessRelatedInfo.plmn_IdentityList.list.array[0]->cellIdentity.bits_unused);
  //LOG_I( RRC, "cellAccessRelatedInfo.cellBarred           : raw:%ld decoded:%s\n", sib1->cellAccessRelatedInfo.cellBarred, SIBbarred(sib1->cellAccessRelatedInfo.cellBarred) );
  //LOG_I( RRC, "cellAccessRelatedInfo.intraFreqReselection : raw:%ld decoded:%s\n", sib1->cellAccessRelatedInfo.intraFreqReselection, SIBallowed(sib1->cellAccessRelatedInfo.intraFreqReselection) );
  //LOG_I( RRC, "cellAccessRelatedInfo.csg_Indication       : %d\n", sib1->cellAccessRelatedInfo.csg_Indication );

  //if (sib1->cellAccessRelatedInfo.csg_Identity)
  //  LOG_I( RRC, "cellAccessRelatedInfo.csg_Identity         : %"PRIu32"\n", BIT_STRING_to_uint32(sib1->cellAccessRelatedInfo.csg_Identity) );
  //else
  //  LOG_I( RRC, "cellAccessRelatedInfo.csg_Identity         : not defined\n" );

  LOG_I( RRC, "cellSelectionInfo.q_RxLevMin               : %ld\n", sib1->cellSelectionInfo->q_RxLevMin );

  if (sib1->cellSelectionInfo->q_RxLevMinOffset)
    LOG_I( RRC, "cellSelectionInfo.q_RxLevMinOffset         : %ld\n", *sib1->cellSelectionInfo->q_RxLevMinOffset );
  else
    LOG_I( RRC, "cellSelectionInfo.q_RxLevMinOffset         : not defined\n" );

  //if (sib1->p_Max)
  //  LOG_I( RRC, "p_Max                                      : %ld\n", *sib1->p_Max );
  //else
  //  LOG_I( RRC, "p_Max                                      : not defined\n" );

  //LOG_I( RRC, "freqBandIndicator                          : %ld\n", sib1->freqBandIndicator );

  if (sib1->si_SchedulingInfo->schedulingInfoList.list.count > 0) {
    for (int i=0; i<sib1->si_SchedulingInfo->schedulingInfoList.list.count; i++) {
      LOG_I( RRC, "si_Periodicity[%d]                          : %s\n", i, SIBPeriod[min(sib1->si_SchedulingInfo->schedulingInfoList.list.array[i]->si_Periodicity,7)]);

      if (sib1->si_SchedulingInfo->schedulingInfoList.list.array[i]->sib_MappingInfo.list.count > 0) {
        char temp[32 * sizeof(SIBType[0])] = {0}; // maxSIB==32

        for (int j=0; j<sib1->si_SchedulingInfo->schedulingInfoList.list.array[i]->sib_MappingInfo.list.count; j++) {
          sprintf( temp + j*sizeof(SIBType[0]), "%*s ", (int)sizeof(SIBType[0])-1, SIBType[min(sib1->si_SchedulingInfo->schedulingInfoList.list.array[i]->sib_MappingInfo.list.array[0]->type,11)] );
        }

        LOG_I( RRC, "siSchedulingInfoSIBType[%d]                 : %s\n", i, temp );
      } else {
        LOG_I( RRC, "mapping list %d is null\n", i );
      }
    }
  } else {
    LOG_E( RRC, "siSchedulingInfoPeriod[0]                  : PROBLEM!!!\n" );
    return -1;
  }

  if (sib1->servingCellConfigCommon->tdd_UL_DL_ConfigurationCommon) {
      //TODO
  }

  LOG_I( RRC, "siWindowLength                             : %s\n", siWindowLength[min(sib1->si_SchedulingInfo->si_WindowLength,8)] );
  //LOG_I( RRC, "systemInfoValueTag                         : %ld\n", sib1->systemInfoValueTag );
  NR_UE_rrc_inst[ctxt_pP->module_id].Info[gNB_index].SIperiod     = siPeriod_int[sib1->si_SchedulingInfo->schedulingInfoList.list.array[0]->si_Periodicity];
  NR_UE_rrc_inst[ctxt_pP->module_id].Info[gNB_index].SIwindowsize = siWindowLength_int[sib1->si_SchedulingInfo->si_WindowLength];
  LOG_I( RRC, "[FRAME unknown][RRC_UE][MOD %02"PRIu8"][][--- MAC_CONFIG_REQ (SIB1 params gNB %"PRIu8") --->][MAC_UE][MOD %02"PRIu8"][]\n",
         ctxt_pP->module_id, gNB_index, ctxt_pP->module_id );
  //rrc_mac_config_req_ue
  LOG_I(RRC,"Setting SIStatus bit 0 to 1\n");
  NR_UE_rrc_inst[ctxt_pP->module_id].Info[gNB_index].SIStatus = 1;
  //NR_UE_rrc_inst[ctxt_pP->module_id].Info[gNB_index].SIB1systemInfoValueTag = sib1->systemInfoValueTag;

  if (AMF_MODE_ENABLED) {
    int cell_valid = 0;

    //if (sib1->cellAccessRelatedInfo.cellBarred == LTE_SystemInformationBlockType1__cellAccessRelatedInfo__cellBarred_notBarred) {
      /* Cell is not barred */
      int plmn;
      int plmn_number;
      plmn_number = sib1->cellAccessRelatedInfo.plmn_IdentityList.list.count;

      /* Compare requested PLMN and PLMNs from SIB1*/
      for (plmn = 0; plmn < plmn_number; plmn++) {
        NR_PLMN_Identity_t *plmn_Identity;
        plmn_Identity = sib1->cellAccessRelatedInfo.plmn_IdentityList.list.array[plmn]->plmn_IdentityList.list.array[0];

        if (
          (
            (plmn_Identity->mcc == NULL)
            ||
            (
              (NR_UE_rrc_inst[ctxt_pP->module_id].plmnID.MCCdigit1 == *(plmn_Identity->mcc->list.array[0])) &&
              (NR_UE_rrc_inst[ctxt_pP->module_id].plmnID.MCCdigit2 == *(plmn_Identity->mcc->list.array[1])) &&
              (NR_UE_rrc_inst[ctxt_pP->module_id].plmnID.MCCdigit3 == *(plmn_Identity->mcc->list.array[2]))
            )
          )
          &&
          (NR_UE_rrc_inst[ctxt_pP->module_id].plmnID.MNCdigit1 == *(plmn_Identity->mnc.list.array[0]))
          &&
          (NR_UE_rrc_inst[ctxt_pP->module_id].plmnID.MNCdigit2 == *(plmn_Identity->mnc.list.array[1]))
          &&
          (
            ((NR_UE_rrc_inst[ctxt_pP->module_id].plmnID.MNCdigit3 == 0xf) && (plmn_Identity->mnc.list.count == 2))
            ||
            (NR_UE_rrc_inst[ctxt_pP->module_id].plmnID.MNCdigit3 == *(plmn_Identity->mnc.list.array[2]))
          )
        ) {
          /* PLMN match, send a confirmation to NAS */
          MessageDef  *msg_p;
          msg_p = itti_alloc_new_message(TASK_RRC_NRUE, NAS_CELL_SELECTION_CNF);
          NAS_CELL_SELECTION_CNF (msg_p).errCode = AS_SUCCESS;
          NAS_CELL_SELECTION_CNF (msg_p).cellID = BIT_STRING_to_uint32(&sib1->cellAccessRelatedInfo.plmn_IdentityList.list.array[0]->cellIdentity);
          NAS_CELL_SELECTION_CNF (msg_p).tac = BIT_STRING_to_uint16(sib1->cellAccessRelatedInfo.plmn_IdentityList.list.array[0]->trackingAreaCode);
          NAS_CELL_SELECTION_CNF (msg_p).rat = 0xFF;
          NAS_CELL_SELECTION_CNF (msg_p).rsrq = rsrq;
          NAS_CELL_SELECTION_CNF (msg_p).rsrp = rsrp;
          itti_send_msg_to_task(TASK_NAS_UE, ctxt_pP->instance, msg_p);
          cell_valid = 1;
          NR_UE_rrc_inst[ctxt_pP->module_id].selected_plmn_identity = plmn + 1;
          break;
        }
      }
    //}

    if (cell_valid == 0) {
      /* Cell can not be used, ask PHY to try the next one */
      MessageDef  *msg_p;
      msg_p = itti_alloc_new_message(TASK_RRC_NRUE, PHY_FIND_NEXT_CELL_REQ);
      itti_send_msg_to_task(TASK_PHY_UE, ctxt_pP->instance, msg_p);
      LOG_E(RRC,
            "Synched with a cell, but PLMN doesn't match our SIM "
            "(selected_plmn_identity %ld), the message PHY_FIND_NEXT_CELL_REQ "
            "is sent but lost in current UE implementation!\n",
            NR_UE_rrc_inst[ctxt_pP->module_id].selected_plmn_identity);
    }
  }

  VCD_SIGNAL_DUMPER_DUMP_FUNCTION_BY_NAME( VCD_SIGNAL_DUMPER_FUNCTIONS_RRC_UE_DECODE_SIB1, VCD_FUNCTION_OUT );
  return 0;
}

int nr_decode_BCCH_DLSCH_Message(
  const protocol_ctxt_t *const ctxt_pP,
  const uint8_t                gNB_index,
  uint8_t               *const Sdu,
  const uint8_t                Sdu_len,
  const uint8_t                rsrq,
  const uint8_t                rsrp ) {
  NR_BCCH_DL_SCH_Message_t *bcch_message = NULL;
  NR_SIB1_t *sib1 = NR_UE_rrc_inst[ctxt_pP->module_id].sib1[gNB_index];
  VCD_SIGNAL_DUMPER_DUMP_FUNCTION_BY_NAME( VCD_SIGNAL_DUMPER_FUNCTIONS_UE_DECODE_BCCH, VCD_FUNCTION_IN );

  if (((NR_UE_rrc_inst[ctxt_pP->module_id].Info[gNB_index].SIStatus&1) == 1) &&  // SIB1 received
      (NR_UE_rrc_inst[ctxt_pP->module_id].Info[gNB_index].SIcnt == sib1->si_SchedulingInfo->schedulingInfoList.list.count)) {
    // to prevent memory bloating
    VCD_SIGNAL_DUMPER_DUMP_FUNCTION_BY_NAME( VCD_SIGNAL_DUMPER_FUNCTIONS_UE_DECODE_BCCH, VCD_FUNCTION_OUT );
    return 0;
  }

  nr_rrc_set_sub_state( ctxt_pP->module_id, RRC_SUB_STATE_IDLE_RECEIVING_SIB_NR );

  if ( LOG_DEBUGFLAG(DEBUG_ASN1) ) {
    xer_fprint(stdout, &asn_DEF_NR_BCCH_DL_SCH_Message,(void *)bcch_message );
  }

  asn_dec_rval_t dec_rval = uper_decode_complete( NULL,
                            &asn_DEF_NR_BCCH_DL_SCH_Message,
                            (void **)&bcch_message,
                            (const void *)Sdu,
                            Sdu_len );

  if ((dec_rval.code != RC_OK) && (dec_rval.consumed == 0)) {
    LOG_E( RRC, "[UE %"PRIu8"] Failed to decode BCCH_DLSCH_MESSAGE (%zu bits)\n",
           ctxt_pP->module_id,
           dec_rval.consumed );
    log_dump(RRC, Sdu, Sdu_len, LOG_DUMP_CHAR,"   Received bytes:\n" );
    // free the memory
    SEQUENCE_free( &asn_DEF_LTE_BCCH_DL_SCH_Message, (void *)bcch_message, 1 );
    VCD_SIGNAL_DUMPER_DUMP_FUNCTION_BY_NAME( VCD_SIGNAL_DUMPER_FUNCTIONS_UE_DECODE_BCCH, VCD_FUNCTION_OUT );
    return -1;
  }

  if (bcch_message->message.present == NR_BCCH_DL_SCH_MessageType_PR_c1) {
    switch (bcch_message->message.choice.c1->present) {
      case NR_BCCH_DL_SCH_MessageType__c1_PR_systemInformationBlockType1:
        if ((ctxt_pP->frame % 2) == 0) {
          // even frame
          if ((NR_UE_rrc_inst[ctxt_pP->module_id].Info[gNB_index].SIStatus&1) == 0) {
            NR_SIB1_t *sib1 = NR_UE_rrc_inst[ctxt_pP->module_id].sib1[gNB_index];
            memcpy( (void *)sib1,
                    (void *)bcch_message->message.choice.c1->choice.systemInformationBlockType1,
                    sizeof(NR_SIB1_t) );
            LOG_D( RRC, "[UE %"PRIu8"] Decoding First SIB1\n", ctxt_pP->module_id );
            nr_decode_SIB1( ctxt_pP, gNB_index, rsrq, rsrp );
          }
        }

        break;

      case NR_BCCH_DL_SCH_MessageType__c1_PR_systemInformation:
        if ((NR_UE_rrc_inst[ctxt_pP->module_id].Info[gNB_index].SIStatus&1) == 1) {
          // SIB1 with schedulingInfoList is available
          NR_SystemInformation_t *si = NR_UE_rrc_inst[ctxt_pP->module_id].si[gNB_index];
          memcpy( si,
                  bcch_message->message.choice.c1->choice.systemInformation,
                  sizeof(NR_SystemInformation_t) );
          LOG_I( RRC, "[UE %"PRIu8"] Decoding SI for frameP %"PRIu32"\n",
                 ctxt_pP->module_id,
                 ctxt_pP->frame );
          nr_decode_SI( ctxt_pP, gNB_index );
          //if (nfapi_mode == 3)
          //UE_mac_inst[ctxt_pP->module_id].SI_Decoded = 1;
        }

        break;

      case NR_BCCH_DL_SCH_MessageType__c1_PR_NOTHING:
      default:
        break;
    }
  }

  if (nr_rrc_get_sub_state(ctxt_pP->module_id) == RRC_SUB_STATE_IDLE_SIB_COMPLETE_NR) {
    //if ( (NR_UE_rrc_inst[ctxt_pP->module_id].initialNasMsg.data != NULL) || (!AMF_MODE_ENABLED)) {
      rrc_ue_generate_RRCSetupRequest(ctxt_pP, 0);
      nr_rrc_set_sub_state( ctxt_pP->module_id, RRC_SUB_STATE_IDLE_CONNECTING );
    //}
  }

  VCD_SIGNAL_DUMPER_DUMP_FUNCTION_BY_NAME( VCD_SIGNAL_DUMPER_FUNCTIONS_UE_DECODE_BCCH, VCD_FUNCTION_OUT );
  return 0;
}

//-----------------------------------------------------------------------------
void
nr_rrc_ue_process_masterCellGroup(
  const protocol_ctxt_t *const ctxt_pP,
  uint8_t gNB_index,
  OCTET_STRING_t *masterCellGroup
)
//-----------------------------------------------------------------------------
{
  NR_CellGroupConfig_t *cellGroupConfig = (NR_CellGroupConfig_t *)masterCellGroup;
  if( cellGroupConfig->spCellConfig != NULL &&  cellGroupConfig->spCellConfig->reconfigurationWithSync != NULL){
    //TODO (perform Reconfiguration with sync according to 5.3.5.5.2)
    //TODO (resume all suspended radio bearers and resume SCG transmission for all radio bearers, if suspended)
  }

  if( cellGroupConfig->rlc_BearerToReleaseList != NULL){
    //TODO (perform RLC bearer release as specified in 5.3.5.5.3)
  }

  if( cellGroupConfig->rlc_BearerToAddModList != NULL){
    //TODO (perform the RLC bearer addition/modification as specified in 5.3.5.5.4)
  }

  if( cellGroupConfig->mac_CellGroupConfig != NULL){
    //TODO (configure the MAC entity of this cell group as specified in 5.3.5.5.5)
  }

  if( cellGroupConfig->sCellToReleaseList != NULL){
    //TODO (perform SCell release as specified in 5.3.5.5.8)
  }

  if( cellGroupConfig->spCellConfig != NULL){
    if (NR_UE_rrc_inst[ctxt_pP->module_id].cell_group_config->spCellConfig) {
      memcpy(NR_UE_rrc_inst[ctxt_pP->module_id].cell_group_config->spCellConfig,cellGroupConfig->spCellConfig,
             sizeof(struct NR_SpCellConfig));
    } else {
      NR_UE_rrc_inst[ctxt_pP->module_id].cell_group_config->spCellConfig = cellGroupConfig->spCellConfig;
    }
    //TODO (configure the SpCell as specified in 5.3.5.5.7)
  }

  if( cellGroupConfig->sCellToAddModList != NULL){
    //TODO (perform SCell addition/modification as specified in 5.3.5.5.9)
  }

  if( cellGroupConfig->ext2->bh_RLC_ChannelToReleaseList_r16 != NULL){
    //TODO (perform the BH RLC channel addition/modification as specified in 5.3.5.5.11)
  }

  if( cellGroupConfig->ext2->bh_RLC_ChannelToAddModList_r16 != NULL){
    //TODO (perform the BH RLC channel addition/modification as specified in 5.3.5.5.11)
  }
}

/*--------------------------------------------------*/
static void rrc_ue_generate_RRCSetupComplete(
  const protocol_ctxt_t *const ctxt_pP,
  const uint8_t gNB_index,
  const uint8_t Transaction_id,
  uint8_t sel_plmn_id){
  
  uint8_t buffer[100];
  uint8_t size;
  const char *nas_msg;
  int   nas_msg_length;
 if (AMF_MODE_ENABLED) {
#if ITTI_SIM
    as_nas_info_t initialNasMsg;
    generateRegistrationRequest(&initialNasMsg);
    nas_msg = (char*)initialNasMsg.data;
    nas_msg_length = initialNasMsg.length;
#else
    nas_msg         = (char *) NR_UE_rrc_inst[ctxt_pP->module_id].initialNasMsg.data;
    nas_msg_length  = NR_UE_rrc_inst[ctxt_pP->module_id].initialNasMsg.length;
#endif
  } else {
    nas_msg         = nr_nas_attach_req_imsi;
    nas_msg_length  = sizeof(nr_nas_attach_req_imsi);
  }
  size = do_RRCSetupComplete(ctxt_pP->module_id,buffer,Transaction_id,sel_plmn_id,nas_msg_length,nas_msg);
  LOG_I(NR_RRC,"[UE %d][RAPROC] Frame %d : Logical Channel UL-DCCH (SRB1), Generating RRCSetupComplete (bytes%d, gNB %d)\n",
   ctxt_pP->module_id,ctxt_pP->frame, size, gNB_index);
  LOG_D(RLC,
       "[FRAME %05d][RRC_UE][MOD %02d][][--- PDCP_DATA_REQ/%d Bytes (RRCConnectionSetupComplete to gNB %d MUI %d) --->][PDCP][MOD %02d][RB %02d]\n",
       ctxt_pP->frame, ctxt_pP->module_id+NB_RN_INST, size, gNB_index, nr_rrc_mui, ctxt_pP->module_id+NB_eNB_INST, DCCH);
   // ctxt_pP_local.rnti = ctxt_pP->rnti;
  rrc_data_req_ue(
      ctxt_pP,
      DCCH,
      nr_rrc_mui++,
      SDU_CONFIRM_NO,
      size,
      buffer,
      PDCP_TRANSMISSION_MODE_CONTROL);
#ifdef ITTI_SIM
<<<<<<< HEAD
  MessageDef *message_p;
  uint8_t *message_buffer;
  message_buffer = itti_malloc (TASK_RRC_UE_SIM, TASK_RRC_GNB_SIM, size);
  memcpy (message_buffer, buffer, size);
  message_p = itti_alloc_new_message (TASK_RRC_UE_SIM, UE_RRC_DCCH_DATA_IND);
  UE_RRC_DCCH_DATA_IND (message_p).rbid = 1;
  UE_RRC_DCCH_DATA_IND (message_p).sdu = message_buffer;
  UE_RRC_DCCH_DATA_IND (message_p).size  = size;
  itti_send_msg_to_task (TASK_RRC_GNB_SIM, ctxt_pP->instance, message_p);
=======
        MessageDef *message_p;
        uint8_t *message_buffer;
        message_buffer = itti_malloc (TASK_RRC_NRUE, TASK_RRC_GNB_SIM, size);
        memcpy (message_buffer, buffer, size);
        message_p = itti_alloc_new_message (TASK_RRC_NRUE, UE_RRC_DCCH_DATA_IND);
        UE_RRC_DCCH_DATA_IND (message_p).rbid = 1;
        UE_RRC_DCCH_DATA_IND (message_p).sdu = message_buffer;
        UE_RRC_DCCH_DATA_IND (message_p).size  = size;
        itti_send_msg_to_task (TASK_RRC_GNB_SIM, ctxt_pP->instance, message_p);
>>>>>>> f3d51a58
#endif
}

int8_t nr_rrc_ue_decode_ccch( const protocol_ctxt_t *const ctxt_pP, const NR_SRB_INFO *const Srb_info, const uint8_t gNB_index ){
  NR_DL_CCCH_Message_t *dl_ccch_msg=NULL;
  asn_dec_rval_t dec_rval;
  int rval=0;
  VCD_SIGNAL_DUMPER_DUMP_FUNCTION_BY_NAME(VCD_SIGNAL_DUMPER_FUNCTIONS_UE_DECODE_CCCH, VCD_FUNCTION_IN);
  //    LOG_D(RRC,"[UE %d] Decoding DL-CCCH message (%d bytes), State %d\n",ue_mod_idP,Srb_info->Rx_buffer.payload_size,
  //    NR_UE_rrc_inst[ue_mod_idP].Info[gNB_index].State);
  dec_rval = uper_decode(NULL,
                         &asn_DEF_NR_DL_CCCH_Message,
                         (void **)&dl_ccch_msg,
                         (uint8_t *)Srb_info->Rx_buffer.Payload,
                         100,0,0);
  
  // if ( LOG_DEBUGFLAG(DEBUG_ASN1) ) {
    xer_fprint(stdout,&asn_DEF_NR_DL_CCCH_Message,(void *)dl_ccch_msg);
  // }
  
  if ((dec_rval.code != RC_OK) && (dec_rval.consumed==0)) {
    LOG_E(RRC,"[UE %d] Frame %d : Failed to decode DL-CCCH-Message (%zu bytes)\n",ctxt_pP->module_id,ctxt_pP->frame,dec_rval.consumed);
    VCD_SIGNAL_DUMPER_DUMP_FUNCTION_BY_NAME(VCD_SIGNAL_DUMPER_FUNCTIONS_UE_DECODE_CCCH, VCD_FUNCTION_OUT);
    return -1;
  }
  
  if (dl_ccch_msg->message.present == NR_DL_CCCH_MessageType_PR_c1) {
    if (NR_UE_rrc_inst[ctxt_pP->module_id].Info[gNB_index].State == NR_RRC_SI_RECEIVED) {
      switch (dl_ccch_msg->message.choice.c1->present) {
        case NR_DL_CCCH_MessageType__c1_PR_NOTHING:
          LOG_I(NR_RRC, "[UE%d] Frame %d : Received PR_NOTHING on DL-CCCH-Message\n",
                ctxt_pP->module_id,
                ctxt_pP->frame);
          rval = 0;
          break;
  
        case NR_DL_CCCH_MessageType__c1_PR_rrcReject:
          LOG_I(NR_RRC,
                "[UE%d] Frame %d : Logical Channel DL-CCCH (SRB0), Received RRCConnectionReject \n",
                ctxt_pP->module_id,
                ctxt_pP->frame);
          rval = 0;
          break;
  
        case NR_DL_CCCH_MessageType__c1_PR_rrcSetup:
          LOG_I(NR_RRC,
                "[UE%d][RAPROC] Frame %d : Logical Channel DL-CCCH (SRB0), Received NR_RRCSetup RNTI %x\n",
                ctxt_pP->module_id,
                ctxt_pP->frame,
                ctxt_pP->rnti);
          // Get configuration
          // Release T300 timer
          NR_UE_rrc_inst[ctxt_pP->module_id].Info[gNB_index].T300_active = 0;
          
          nr_rrc_ue_process_masterCellGroup(
            ctxt_pP,
            gNB_index,
            &dl_ccch_msg->message.choice.c1->choice.rrcSetup->criticalExtensions.choice.rrcSetup->masterCellGroup);
          nr_sa_rrc_ue_process_radioBearerConfig(
            ctxt_pP,
            gNB_index,
            &dl_ccch_msg->message.choice.c1->choice.rrcSetup->criticalExtensions.choice.rrcSetup->radioBearerConfig);
          nr_rrc_set_state (ctxt_pP->module_id, RRC_STATE_CONNECTED);
          nr_rrc_set_sub_state (ctxt_pP->module_id, RRC_SUB_STATE_CONNECTED);
          NR_UE_rrc_inst[ctxt_pP->module_id].Info[gNB_index].rnti = ctxt_pP->rnti;
          rrc_ue_generate_RRCSetupComplete(
            ctxt_pP,
            gNB_index,
            dl_ccch_msg->message.choice.c1->choice.rrcSetup->rrc_TransactionIdentifier,
            NR_UE_rrc_inst[ctxt_pP->module_id].selected_plmn_identity);
          rval = 0;
          break;
  
        default:
          LOG_E(NR_RRC, "[UE%d] Frame %d : Unknown message\n",
                ctxt_pP->module_id,
                ctxt_pP->frame);
          rval = -1;
          break;
      }
    }
  }
  
  VCD_SIGNAL_DUMPER_DUMP_FUNCTION_BY_NAME(VCD_SIGNAL_DUMPER_FUNCTIONS_UE_DECODE_CCCH, VCD_FUNCTION_OUT);
  return rval;
}


// from NR SRB3
int8_t nr_rrc_ue_decode_NR_DL_DCCH_Message(
  const module_id_t module_id,
  const uint8_t     gNB_index,
  const uint8_t    *bufferP,
  const uint32_t    buffer_len ){
  //  uper_decode by nr R15 rrc_connection_reconfiguration
  
  int32_t i;
  NR_DL_DCCH_Message_t *nr_dl_dcch_msg = NULL;
  MessageDef *msg_p;

  asn_dec_rval_t dec_rval = uper_decode(  NULL,
                                          &asn_DEF_NR_DL_DCCH_Message,    
                                          (void**)&nr_dl_dcch_msg,
                                          (uint8_t *)bufferP,
                                          buffer_len, 0, 0);

  if ((dec_rval.code != RC_OK) || (dec_rval.consumed == 0)) {
    for (i=0; i<buffer_len; i++)
      printf("%02x ",bufferP[i]);
    printf("\n");
    // free the memory
    SEQUENCE_free( &asn_DEF_NR_DL_DCCH_Message, (void *)nr_dl_dcch_msg, 1 );
    return -1;
  }

  if(nr_dl_dcch_msg != NULL){
    switch(nr_dl_dcch_msg->message.present){            
      case NR_DL_DCCH_MessageType_PR_c1:
        switch(nr_dl_dcch_msg->message.choice.c1->present){
          case NR_DL_DCCH_MessageType__c1_PR_rrcReconfiguration:
            nr_rrc_ue_process_rrcReconfiguration(module_id,nr_dl_dcch_msg->message.choice.c1->choice.rrcReconfiguration);
            break;

          case NR_DL_DCCH_MessageType__c1_PR_NOTHING:
          case NR_DL_DCCH_MessageType__c1_PR_rrcResume:
          case NR_DL_DCCH_MessageType__c1_PR_rrcRelease:
            msg_p = itti_alloc_new_message(TASK_RRC_NRUE, NAS_CONN_RELEASE_IND);
            if((nr_dl_dcch_msg->message.choice.c1->choice.rrcRelease->criticalExtensions.present == NR_RRCRelease__criticalExtensions_PR_rrcRelease) &&
               (nr_dl_dcch_msg->message.choice.c1->present == NR_DL_DCCH_MessageType__c1_PR_rrcRelease)){
                nr_dl_dcch_msg->message.choice.c1->choice.rrcRelease->criticalExtensions.choice.rrcRelease->deprioritisationReq->deprioritisationTimer =
                NR_RRCRelease_IEs__deprioritisationReq__deprioritisationTimer_min5;
                nr_dl_dcch_msg->message.choice.c1->choice.rrcRelease->criticalExtensions.choice.rrcRelease->deprioritisationReq->deprioritisationType =
                NR_RRCRelease_IEs__deprioritisationReq__deprioritisationType_frequency;
              }
            itti_send_msg_to_task(TASK_RRC_NRUE,module_id,msg_p);
            break;
          
          case NR_DL_DCCH_MessageType__c1_PR_rrcReestablishment:
          case NR_DL_DCCH_MessageType__c1_PR_securityModeCommand:
          case NR_DL_DCCH_MessageType__c1_PR_dlInformationTransfer:
          case NR_DL_DCCH_MessageType__c1_PR_ueCapabilityEnquiry:
          case NR_DL_DCCH_MessageType__c1_PR_counterCheck:
          case NR_DL_DCCH_MessageType__c1_PR_mobilityFromNRCommand:
          case NR_DL_DCCH_MessageType__c1_PR_dlDedicatedMessageSegment_r16:
          case NR_DL_DCCH_MessageType__c1_PR_ueInformationRequest_r16:
          case NR_DL_DCCH_MessageType__c1_PR_dlInformationTransferMRDC_r16:
          case NR_DL_DCCH_MessageType__c1_PR_loggedMeasurementConfiguration_r16:
          case NR_DL_DCCH_MessageType__c1_PR_spare3:
          case NR_DL_DCCH_MessageType__c1_PR_spare2:
          case NR_DL_DCCH_MessageType__c1_PR_spare1:
          default:
            //  not supported or unused
            break;
        }
        break;
      case NR_DL_DCCH_MessageType_PR_NOTHING:
      case NR_DL_DCCH_MessageType_PR_messageClassExtension:
      default:
        //  not supported or unused
        break;
    }
    
    //  release memory allocation
    SEQUENCE_free( &asn_DEF_NR_DL_DCCH_Message, (void *)nr_dl_dcch_msg, 1 );
  }else{
    //  log..
  }

  return 0;
}


//-----------------------------------------------------------------------------
void
nr_rrc_ue_process_securityModeCommand(
  const protocol_ctxt_t *const ctxt_pP,
  NR_SecurityModeCommand_t *const securityModeCommand,
  const uint8_t                gNB_index
)
//-----------------------------------------------------------------------------
{
  asn_enc_rval_t enc_rval;
  NR_UL_DCCH_Message_t ul_dcch_msg;
  uint8_t buffer[200];
  int i, securityMode;
  LOG_I(NR_RRC,"[UE %d] SFN/SF %d/%d: Receiving from SRB1 (DL-DCCH), Processing securityModeCommand (eNB %d)\n",
        ctxt_pP->module_id,ctxt_pP->frame, ctxt_pP->subframe, gNB_index);

  switch (securityModeCommand->criticalExtensions.choice.securityModeCommand->securityConfigSMC.securityAlgorithmConfig.cipheringAlgorithm) {
    case NR_CipheringAlgorithm_nea0:
      LOG_I(NR_RRC,"[UE %d] Security algorithm is set to nea0\n",
            ctxt_pP->module_id);
      securityMode= NR_CipheringAlgorithm_nea0;
      break;

    case NR_CipheringAlgorithm_nea1:
      LOG_I(NR_RRC,"[UE %d] Security algorithm is set to nea1\n",ctxt_pP->module_id);
      securityMode= NR_CipheringAlgorithm_nea1;
      break;

    case NR_CipheringAlgorithm_nea2:
      LOG_I(NR_RRC,"[UE %d] Security algorithm is set to nea2\n",
            ctxt_pP->module_id);
      securityMode = NR_CipheringAlgorithm_nea2;
      break;

    default:
      LOG_I(NR_RRC,"[UE %d] Security algorithm is set to none\n",ctxt_pP->module_id);
      securityMode = NR_CipheringAlgorithm_spare1;
      break;
  }

  switch (*securityModeCommand->criticalExtensions.choice.securityModeCommand->securityConfigSMC.securityAlgorithmConfig.integrityProtAlgorithm) {
    case NR_IntegrityProtAlgorithm_nia1:
      LOG_I(NR_RRC,"[UE %d] Integrity protection algorithm is set to nia1\n",ctxt_pP->module_id);
      securityMode |= 1 << 5;
      break;

    case NR_IntegrityProtAlgorithm_nia2:
      LOG_I(NR_RRC,"[UE %d] Integrity protection algorithm is set to nia2\n",ctxt_pP->module_id);
      securityMode |= 1 << 6;
      break;

    default:
      LOG_I(NR_RRC,"[UE %d] Integrity protection algorithm is set to none\n",ctxt_pP->module_id);
      securityMode |= 0x70 ;
      break;
  }

  LOG_D(NR_RRC,"[UE %d] security mode is %x \n",ctxt_pP->module_id, securityMode);
  NR_UE_rrc_inst[ctxt_pP->module_id].cipheringAlgorithm =
    securityModeCommand->criticalExtensions.choice.securityModeCommand->securityConfigSMC.securityAlgorithmConfig.cipheringAlgorithm;
  NR_UE_rrc_inst[ctxt_pP->module_id].integrityProtAlgorithm =
    *securityModeCommand->criticalExtensions.choice.securityModeCommand->securityConfigSMC.securityAlgorithmConfig.integrityProtAlgorithm;
  memset((void *)&ul_dcch_msg,0,sizeof(NR_UL_DCCH_Message_t));
  //memset((void *)&SecurityModeCommand,0,sizeof(SecurityModeCommand_t));
  ul_dcch_msg.message.present           = NR_UL_DCCH_MessageType_PR_c1;
  ul_dcch_msg.message.choice.c1         = calloc(1, sizeof(*ul_dcch_msg.message.choice.c1));

  if (securityMode >= NO_SECURITY_MODE) {
    LOG_I(NR_RRC, "rrc_ue_process_securityModeCommand, security mode complete case \n");
    ul_dcch_msg.message.choice.c1->present = NR_UL_DCCH_MessageType__c1_PR_securityModeComplete;
  } else {
    LOG_I(NR_RRC, "rrc_ue_process_securityModeCommand, security mode failure case \n");
    ul_dcch_msg.message.choice.c1->present = NR_UL_DCCH_MessageType__c1_PR_securityModeFailure;
  }

  uint8_t *kRRCenc = NULL;
  uint8_t *kUPenc = NULL;
  uint8_t *kRRCint = NULL;
  pdcp_t *pdcp_p = NULL;
  hash_key_t key = HASHTABLE_NOT_A_KEY_VALUE;
  hashtable_rc_t h_rc;
  key = PDCP_COLL_KEY_VALUE(ctxt_pP->module_id, ctxt_pP->rnti,
                            ctxt_pP->enb_flag, DCCH, SRB_FLAG_YES);
  h_rc = hashtable_get(pdcp_coll_p, key, (void **) &pdcp_p);

  if (h_rc == HASH_TABLE_OK) {
    LOG_D(NR_RRC, "PDCP_COLL_KEY_VALUE() returns valid key = %ld\n", key);
    LOG_D(NR_RRC, "driving kRRCenc, kRRCint and kUPenc from KgNB="
          "%02x%02x%02x%02x"
          "%02x%02x%02x%02x"
          "%02x%02x%02x%02x"
          "%02x%02x%02x%02x"
          "%02x%02x%02x%02x"
          "%02x%02x%02x%02x"
          "%02x%02x%02x%02x"
          "%02x%02x%02x%02x\n",
          NR_UE_rrc_inst[ctxt_pP->module_id].kgnb[0],  NR_UE_rrc_inst[ctxt_pP->module_id].kgnb[1],  NR_UE_rrc_inst[ctxt_pP->module_id].kgnb[2],  NR_UE_rrc_inst[ctxt_pP->module_id].kgnb[3],
          NR_UE_rrc_inst[ctxt_pP->module_id].kgnb[4],  NR_UE_rrc_inst[ctxt_pP->module_id].kgnb[5],  NR_UE_rrc_inst[ctxt_pP->module_id].kgnb[6],  NR_UE_rrc_inst[ctxt_pP->module_id].kgnb[7],
          NR_UE_rrc_inst[ctxt_pP->module_id].kgnb[8],  NR_UE_rrc_inst[ctxt_pP->module_id].kgnb[9],  NR_UE_rrc_inst[ctxt_pP->module_id].kgnb[10], NR_UE_rrc_inst[ctxt_pP->module_id].kgnb[11],
          NR_UE_rrc_inst[ctxt_pP->module_id].kgnb[12], NR_UE_rrc_inst[ctxt_pP->module_id].kgnb[13], NR_UE_rrc_inst[ctxt_pP->module_id].kgnb[14], NR_UE_rrc_inst[ctxt_pP->module_id].kgnb[15],
          NR_UE_rrc_inst[ctxt_pP->module_id].kgnb[16], NR_UE_rrc_inst[ctxt_pP->module_id].kgnb[17], NR_UE_rrc_inst[ctxt_pP->module_id].kgnb[18], NR_UE_rrc_inst[ctxt_pP->module_id].kgnb[19],
          NR_UE_rrc_inst[ctxt_pP->module_id].kgnb[20], NR_UE_rrc_inst[ctxt_pP->module_id].kgnb[21], NR_UE_rrc_inst[ctxt_pP->module_id].kgnb[22], NR_UE_rrc_inst[ctxt_pP->module_id].kgnb[23],
          NR_UE_rrc_inst[ctxt_pP->module_id].kgnb[24], NR_UE_rrc_inst[ctxt_pP->module_id].kgnb[25], NR_UE_rrc_inst[ctxt_pP->module_id].kgnb[26], NR_UE_rrc_inst[ctxt_pP->module_id].kgnb[27],
          NR_UE_rrc_inst[ctxt_pP->module_id].kgnb[28], NR_UE_rrc_inst[ctxt_pP->module_id].kgnb[29], NR_UE_rrc_inst[ctxt_pP->module_id].kgnb[30], NR_UE_rrc_inst[ctxt_pP->module_id].kgnb[31]);
    derive_key_rrc_enc(NR_UE_rrc_inst[ctxt_pP->module_id].cipheringAlgorithm,NR_UE_rrc_inst[ctxt_pP->module_id].kgnb, &kRRCenc);
    derive_key_rrc_int(NR_UE_rrc_inst[ctxt_pP->module_id].integrityProtAlgorithm,NR_UE_rrc_inst[ctxt_pP->module_id].kgnb, &kRRCint);
    derive_key_up_enc(NR_UE_rrc_inst[ctxt_pP->module_id].cipheringAlgorithm,NR_UE_rrc_inst[ctxt_pP->module_id].kgnb, &kUPenc);

    if (securityMode != 0xff) {
      pdcp_config_set_security(ctxt_pP, pdcp_p, 0, 0,
                               NR_UE_rrc_inst[ctxt_pP->module_id].cipheringAlgorithm
                               | (NR_UE_rrc_inst[ctxt_pP->module_id].integrityProtAlgorithm << 4),
                               kRRCenc, kRRCint, kUPenc);
    } else {
      LOG_I(NR_RRC, "skipped pdcp_config_set_security() as securityMode == 0x%02x",
            securityMode);
    }
  } else {
    LOG_I(NR_RRC, "Could not get PDCP instance where key=0x%ld\n", key);
  }

  if (securityModeCommand->criticalExtensions.present == NR_SecurityModeCommand__criticalExtensions_PR_securityModeCommand) {
    ul_dcch_msg.message.choice.c1->choice.securityModeComplete = CALLOC(1, sizeof(NR_SecurityModeComplete_t));
    ul_dcch_msg.message.choice.c1->choice.securityModeComplete->rrc_TransactionIdentifier = securityModeCommand->rrc_TransactionIdentifier;
    ul_dcch_msg.message.choice.c1->choice.securityModeComplete->criticalExtensions.present = NR_SecurityModeComplete__criticalExtensions_PR_securityModeComplete;
    ul_dcch_msg.message.choice.c1->choice.securityModeComplete->criticalExtensions.choice.securityModeComplete = CALLOC(1, sizeof(NR_SecurityModeComplete_IEs_t));
    ul_dcch_msg.message.choice.c1->choice.securityModeComplete->criticalExtensions.choice.securityModeComplete->nonCriticalExtension =NULL;
    LOG_I(NR_RRC,"[UE %d] SFN/SF %d/%d: Receiving from SRB1 (DL-DCCH), encoding securityModeComplete (gNB %d), rrc_TransactionIdentifier: %ld\n",
          ctxt_pP->module_id,ctxt_pP->frame, ctxt_pP->subframe, gNB_index, securityModeCommand->rrc_TransactionIdentifier);
    enc_rval = uper_encode_to_buffer(&asn_DEF_NR_UL_DCCH_Message,
                                     NULL,
                                     (void *)&ul_dcch_msg,
                                     buffer,
                                     100);
    AssertFatal (enc_rval.encoded > 0, "ASN1 message encoding failed (%s, %jd)!\n",
                 enc_rval.failed_type->name, enc_rval.encoded);

   if ( LOG_DEBUGFLAG(DEBUG_ASN1) ) {
      xer_fprint(stdout, &asn_DEF_NR_UL_DCCH_Message, (void *)&ul_dcch_msg);
   }

    LOG_D(NR_RRC, "securityModeComplete Encoded %zd bits (%zd bytes)\n", enc_rval.encoded, (enc_rval.encoded+7)/8);

    for (i = 0; i < (enc_rval.encoded + 7) / 8; i++) {
      LOG_T(NR_RRC, "%02x.", buffer[i]);
    }

    LOG_T(NR_RRC, "\n");
#ifdef ITTI_SIM
<<<<<<< HEAD
    MessageDef *message_p;
    uint8_t *message_buffer;
    message_buffer = itti_malloc (TASK_RRC_UE_SIM,TASK_RRC_GNB_SIM,
                       (enc_rval.encoded + 7) / 8);
    memcpy (message_buffer, buffer, (enc_rval.encoded + 7) / 8);

    message_p = itti_alloc_new_message (TASK_RRC_UE_SIM, UE_RRC_DCCH_DATA_IND);
    GNB_RRC_DCCH_DATA_IND (message_p).rbid  = DCCH;
    GNB_RRC_DCCH_DATA_IND (message_p).sdu   = message_buffer;
    GNB_RRC_DCCH_DATA_IND (message_p).size    = (enc_rval.encoded + 7) / 8;
    itti_send_msg_to_task (TASK_RRC_GNB_SIM, ctxt_pP->instance, message_p);
=======
		MessageDef *message_p;
		uint8_t *message_buffer;
		message_buffer = itti_malloc (TASK_RRC_NRUE,TASK_RRC_GNB_SIM,
						   (enc_rval.encoded + 7) / 8);
		memcpy (message_buffer, buffer, (enc_rval.encoded + 7) / 8);

		message_p = itti_alloc_new_message (TASK_RRC_NRUE, UE_RRC_DCCH_DATA_IND);
		GNB_RRC_DCCH_DATA_IND (message_p).rbid  = DCCH;
		GNB_RRC_DCCH_DATA_IND (message_p).sdu   = message_buffer;
		GNB_RRC_DCCH_DATA_IND (message_p).size	= (enc_rval.encoded + 7) / 8;
		itti_send_msg_to_task (TASK_RRC_GNB_SIM, ctxt_pP->instance, message_p);
>>>>>>> f3d51a58
#else
    rrc_data_req (
      ctxt_pP,
      DCCH,
      nr_rrc_mui++,
      SDU_CONFIRM_NO,
      (enc_rval.encoded + 7) / 8,
      buffer,
      PDCP_TRANSMISSION_MODE_CONTROL);
#endif
  } else
    LOG_W(NR_RRC,"securityModeCommand->criticalExtensions.present (%d) != NR_SecurityModeCommand__criticalExtensions_PR_securityModeCommand\n",
                 securityModeCommand->criticalExtensions.present);
}

//-----------------------------------------------------------------------------
void rrc_ue_generate_RRCSetupRequest( const protocol_ctxt_t *const ctxt_pP, const uint8_t gNB_index ) {
  uint8_t i=0,rv[6];

  if(NR_UE_rrc_inst[ctxt_pP->module_id].Srb0[gNB_index].Tx_buffer.payload_size ==0) {
    // Get RRCConnectionRequest, fill random for now
    // Generate random byte stream for contention resolution
    for (i=0; i<6; i++) {
#ifdef SMBV
      // if SMBV is configured the contention resolution needs to be fix for the connection procedure to succeed
      rv[i]=i;
#else
      rv[i]=taus()&0xff;
#endif
      LOG_T(NR_RRC,"%x.",rv[i]);
    }

    LOG_T(NR_RRC,"\n");
    // NR_UE_rrc_inst[ctxt_pP->module_id].Srb0[gNB_index].Tx_buffer.payload_size =
    //   do_RRCSetupRequest(
    //     ctxt_pP->module_id,
    //     (uint8_t *)NR_UE_rrc_inst[ctxt_pP->module_id].Srb0[gNB_index].Tx_buffer.Payload,
    //     rv);
    LOG_I(NR_RRC,"[UE %d] : Frame %d, Logical Channel UL-CCCH (SRB0), Generating RRCSetupRequest (bytes %d, eNB %d)\n",
          ctxt_pP->module_id, ctxt_pP->frame, NR_UE_rrc_inst[ctxt_pP->module_id].Srb0[gNB_index].Tx_buffer.payload_size, gNB_index);

    for (i=0; i<NR_UE_rrc_inst[ctxt_pP->module_id].Srb0[gNB_index].Tx_buffer.payload_size; i++) {
      LOG_T(NR_RRC,"%x.",NR_UE_rrc_inst[ctxt_pP->module_id].Srb0[gNB_index].Tx_buffer.Payload[i]);
    }

    LOG_T(NR_RRC,"\n");
    /*UE_rrc_inst[ue_mod_idP].Srb0[Idx].Tx_buffer.Payload[i] = taus()&0xff;
    UE_rrc_inst[ue_mod_idP].Srb0[Idx].Tx_buffer.payload_size =i; */

#ifdef ITTI_SIM
    MessageDef *message_p;
    uint8_t *message_buffer;
    message_buffer = itti_malloc (TASK_RRC_NRUE,TASK_RRC_GNB_SIM,
          NR_UE_rrc_inst[ctxt_pP->module_id].Srb0[gNB_index].Tx_buffer.payload_size);
    memcpy (message_buffer, (uint8_t*)NR_UE_rrc_inst[ctxt_pP->module_id].Srb0[gNB_index].Tx_buffer.Payload,
          NR_UE_rrc_inst[ctxt_pP->module_id].Srb0[gNB_index].Tx_buffer.payload_size);
    message_p = itti_alloc_new_message (TASK_RRC_NRUE, UE_RRC_CCCH_DATA_IND);
    GNB_RRC_CCCH_DATA_IND (message_p).sdu = message_buffer;
    GNB_RRC_CCCH_DATA_IND (message_p).size  = NR_UE_rrc_inst[ctxt_pP->module_id].Srb0[gNB_index].Tx_buffer.payload_size;
    itti_send_msg_to_task (TASK_RRC_GNB_SIM, ctxt_pP->instance, message_p);
#endif
  }
}

//-----------------------------------------------------------------------------
int32_t
nr_rrc_ue_establish_srb1(
    module_id_t       ue_mod_idP,
    frame_t           frameP,
    uint8_t           gNB_index,
    NR_SRB_ToAddMod_t *SRB_config
)
//-----------------------------------------------------------------------------
{
  // add descriptor from RRC PDU
  NR_UE_rrc_inst[ue_mod_idP].Srb1[gNB_index].Active = 1;
  NR_UE_rrc_inst[ue_mod_idP].Srb1[gNB_index].Status = RADIO_CONFIG_OK;//RADIO CFG
  NR_UE_rrc_inst[ue_mod_idP].Srb1[gNB_index].Srb_info.Srb_id = 1;
  LOG_I(NR_RRC, "[UE %d], CONFIG_SRB1 %d corresponding to gNB_index %d\n", ue_mod_idP, DCCH, gNB_index);
  return(0);
}

//-----------------------------------------------------------------------------
int32_t
nr_rrc_ue_establish_srb2(
    module_id_t       ue_mod_idP,
    frame_t           frameP,
    uint8_t           gNB_index,
    NR_SRB_ToAddMod_t *SRB_config
)
//-----------------------------------------------------------------------------
{
  // add descriptor from RRC PDU
  NR_UE_rrc_inst[ue_mod_idP].Srb2[gNB_index].Active = 1;
  NR_UE_rrc_inst[ue_mod_idP].Srb2[gNB_index].Status = RADIO_CONFIG_OK;//RADIO CFG
  NR_UE_rrc_inst[ue_mod_idP].Srb2[gNB_index].Srb_info.Srb_id = 2;
  LOG_I(NR_RRC, "[UE %d], CONFIG_SRB2 %d corresponding to gNB_index %d\n", ue_mod_idP, DCCH1, gNB_index);
  return(0);
}

//-----------------------------------------------------------------------------
int32_t
nr_rrc_ue_establish_drb(
    module_id_t       ue_mod_idP,
    frame_t           frameP,
    uint8_t           gNB_index,
    NR_DRB_ToAddMod_t *DRB_config
)
//-----------------------------------------------------------------------------
{
  // add descriptor from RRC PDU
  int oip_ifup = 0, ip_addr_offset3 = 0, ip_addr_offset4 = 0;
  /* avoid gcc warnings */
  (void)oip_ifup;
  (void)ip_addr_offset3;
  (void)ip_addr_offset4;
  LOG_I(NR_RRC,"[UE %d] Frame %d: processing RRCReconfiguration: reconfiguring DRB %ld\n",
        ue_mod_idP, frameP, DRB_config->drb_Identity);

 if(!AMF_MODE_ENABLED) {
   ip_addr_offset3 = 0;
   ip_addr_offset4 = 1;
   LOG_I(OIP, "[UE %d] trying to bring up the OAI interface %d, IP X.Y.%d.%d\n", ue_mod_idP, ip_addr_offset3+ue_mod_idP,
         ip_addr_offset3+ue_mod_idP+1, ip_addr_offset4+ue_mod_idP+1);
   oip_ifup = nas_config(ip_addr_offset3+ue_mod_idP+1,   // interface_id
                       UE_NAS_USE_TUN?1:(ip_addr_offset3+ue_mod_idP+1), // third_octet
                       ip_addr_offset4+ue_mod_idP+1, // fourth_octet
                       "oip");                        // interface suffix (when using kernel module)

   if (oip_ifup == 0 && (!UE_NAS_USE_TUN)) { // interface is up --> send a config the DRB
     LOG_I(OIP, "[UE %d] Config the ue net interface %d to send/receive pkt on DRB %ld to/from the protocol stack\n",
           ue_mod_idP,
           ip_addr_offset3+ue_mod_idP,
           (long int)((gNB_index * NR_maxDRB) + DRB_config->drb_Identity));
     rb_conf_ipv4(0,//add
                  ue_mod_idP,//cx align with the UE index
                  ip_addr_offset3+ue_mod_idP,//inst num_enb+ue_index
                  (gNB_index * NR_maxDRB) + DRB_config->drb_Identity,//rb
                  0,//dscp
                  ipv4_address(ip_addr_offset3+ue_mod_idP+1, ip_addr_offset4+ue_mod_idP+1),//saddr
                  ipv4_address(ip_addr_offset3+ue_mod_idP+1, gNB_index+1));//daddr
     LOG_D(NR_RRC,"[UE %d] State = Attached (gNB %d)\n",ue_mod_idP,gNB_index);
   }
 }

  return(0);
}

//-----------------------------------------------------------------------------
void
nr_rrc_ue_process_measConfig(
    const protocol_ctxt_t *const       ctxt_pP,
    const uint8_t                      gNB_index,
    NR_MeasConfig_t *const             measConfig
)
//-----------------------------------------------------------------------------
{
  int i;
  long ind;
  NR_MeasObjectToAddMod_t   *measObj        = NULL;
  NR_ReportConfigToAddMod_t *reportConfig   = NULL;

  if (measConfig->measObjectToRemoveList != NULL) {
    for (i = 0; i < measConfig->measObjectToRemoveList->list.count; i++) {
        ind = *measConfig->measObjectToRemoveList->list.array[i];
        free(NR_UE_rrc_inst[ctxt_pP->module_id].MeasObj[gNB_index][ind-1]);
    }
  }

  if (measConfig->measObjectToAddModList != NULL) {
    LOG_I(NR_RRC, "Measurement Object List is present\n");
    for (i = 0; i < measConfig->measObjectToAddModList->list.count; i++) {
      measObj = measConfig->measObjectToAddModList->list.array[i];
      ind     = measConfig->measObjectToAddModList->list.array[i]->measObjectId;

      if (NR_UE_rrc_inst[ctxt_pP->module_id].MeasObj[gNB_index][ind-1]) {
        LOG_D(NR_RRC, "Modifying measurement object %ld\n",ind);
        memcpy((char *)NR_UE_rrc_inst[ctxt_pP->module_id].MeasObj[gNB_index][ind-1],
                (char *)measObj,
                sizeof(NR_MeasObjectToAddMod_t));
      } else {
        LOG_I(NR_RRC, "Adding measurement object %ld\n", ind);

        if (measObj->measObject.present == NR_MeasObjectToAddMod__measObject_PR_measObjectNR) {
            NR_UE_rrc_inst[ctxt_pP->module_id].MeasObj[gNB_index][ind-1]=measObj;
        }
      }
    }

<<<<<<< HEAD
    LOG_I(NR_RRC, "call rrc_mac_config_req \n");
    // rrc_mac_config_req_ue
  }

  if (measConfig->reportConfigToRemoveList != NULL) {
    for (i = 0; i < measConfig->reportConfigToRemoveList->list.count; i++) {
        ind = *measConfig->reportConfigToRemoveList->list.array[i];
        free(NR_UE_rrc_inst[ctxt_pP->module_id].ReportConfig[gNB_index][ind-1]);
=======
    if (measConfig->reportConfigToAddModList != NULL) {
        LOG_I(NR_RRC,"Report Configuration List is present\n");
        for (i = 0; i < measConfig->reportConfigToAddModList->list.count; i++) {
            ind          = measConfig->reportConfigToAddModList->list.array[i]->reportConfigId;
            reportConfig = measConfig->reportConfigToAddModList->list.array[i];

            if (NR_UE_rrc_inst[ctxt_pP->module_id].ReportConfig[gNB_index][ind-1]) {
                LOG_I(NR_RRC, "Modifying Report Configuration %ld\n", ind-1);
                memcpy((char *)NR_UE_rrc_inst[ctxt_pP->module_id].ReportConfig[gNB_index][ind-1],
                        (char *)measConfig->reportConfigToAddModList->list.array[i],
                        sizeof(NR_ReportConfigToAddMod_t));
            } else {
                LOG_D(NR_RRC,"Adding Report Configuration %ld %p \n", ind-1, measConfig->reportConfigToAddModList->list.array[i]);
                if (reportConfig->reportConfig.present == NR_ReportConfigToAddMod__reportConfig_PR_reportConfigNR) {
                    NR_UE_rrc_inst[ctxt_pP->module_id].ReportConfig[gNB_index][ind-1] = measConfig->reportConfigToAddModList->list.array[i];
                }
            }
        }
>>>>>>> f3d51a58
    }
  }

  if (measConfig->reportConfigToAddModList != NULL) {
    LOG_I(NR_RRC,"Report Configuration List is present\n");
    for (i = 0; i < measConfig->reportConfigToAddModList->list.count; i++) {
      ind          = measConfig->reportConfigToAddModList->list.array[i]->reportConfigId;
      reportConfig = measConfig->reportConfigToAddModList->list.array[i];

      if (NR_UE_rrc_inst[ctxt_pP->module_id].ReportConfig[gNB_index][ind-1]) {
          LOG_I(NR_RRC, "Modifying Report Configuration %ld\n", ind-1);
          memcpy((char *)NR_UE_rrc_inst[ctxt_pP->module_id].ReportConfig[gNB_index][ind-1],
                  (char *)measConfig->reportConfigToAddModList->list.array[i],
                  sizeof(NR_ReportConfigToAddMod_t));
      } else {
        LOG_D(RRC,"Adding Report Configuration %ld %p \n", ind-1, measConfig->reportConfigToAddModList->list.array[i]);
        if (reportConfig->reportConfig.present == NR_ReportConfigToAddMod__reportConfig_PR_reportConfigNR) {
            NR_UE_rrc_inst[ctxt_pP->module_id].ReportConfig[gNB_index][ind-1] = measConfig->reportConfigToAddModList->list.array[i];
        }
      }
    }
  }

  if (measConfig->measIdToRemoveList != NULL) {
    for (i = 0; i < measConfig->measIdToRemoveList->list.count; i++) {
        ind = *measConfig->measIdToRemoveList->list.array[i];
        free(NR_UE_rrc_inst[ctxt_pP->module_id].MeasId[gNB_index][ind-1]);
    }
  }

<<<<<<< HEAD
  if (measConfig->measIdToAddModList != NULL) {
    for (i = 0; i < measConfig->measIdToAddModList->list.count; i++) {
      ind = measConfig->measIdToAddModList->list.array[i]->measId;

      if (NR_UE_rrc_inst[ctxt_pP->module_id].MeasId[gNB_index][ind-1]) {
        LOG_D(NR_RRC, "Modifying Measurement ID %ld\n",ind-1);
        memcpy((char *)NR_UE_rrc_inst[ctxt_pP->module_id].MeasId[gNB_index][ind-1],
            (char *)measConfig->measIdToAddModList->list.array[i],
            sizeof(NR_MeasIdToAddMod_t));
      } else {
        LOG_D(NR_RRC, "Adding Measurement ID %ld %p\n", ind-1, measConfig->measIdToAddModList->list.array[i]);
        NR_UE_rrc_inst[ctxt_pP->module_id].MeasId[gNB_index][ind-1] = measConfig->measIdToAddModList->list.array[i];
      }
=======
    if (measConfig->quantityConfig != NULL) {
        if (NR_UE_rrc_inst[ctxt_pP->module_id].QuantityConfig[gNB_index]) {
            LOG_D(NR_RRC,"Modifying Quantity Configuration \n");
            memcpy((char *)NR_UE_rrc_inst[ctxt_pP->module_id].QuantityConfig[gNB_index],
                    (char *)measConfig->quantityConfig,
                    sizeof(NR_QuantityConfig_t));
        } else {
            LOG_D(NR_RRC, "Adding Quantity configuration\n");
            NR_UE_rrc_inst[ctxt_pP->module_id].QuantityConfig[gNB_index] = measConfig->quantityConfig;
        }
>>>>>>> f3d51a58
    }
  }

  if (measConfig->quantityConfig != NULL) {
    if (NR_UE_rrc_inst[ctxt_pP->module_id].QuantityConfig[gNB_index]) {
      LOG_D(RRC,"Modifying Quantity Configuration \n");
      memcpy((char *)NR_UE_rrc_inst[ctxt_pP->module_id].QuantityConfig[gNB_index],
              (char *)measConfig->quantityConfig,
              sizeof(NR_QuantityConfig_t));
    } else {
      LOG_D(NR_RRC, "Adding Quantity configuration\n");
      NR_UE_rrc_inst[ctxt_pP->module_id].QuantityConfig[gNB_index] = measConfig->quantityConfig;
    }
  }

  if (measConfig->measGapConfig != NULL) {
    if (NR_UE_rrc_inst[ctxt_pP->module_id].measGapConfig[gNB_index]) {
      memcpy((char *)NR_UE_rrc_inst[ctxt_pP->module_id].measGapConfig[gNB_index],
              (char *)measConfig->measGapConfig,
              sizeof(NR_MeasGapConfig_t));
    } else {
      NR_UE_rrc_inst[ctxt_pP->module_id].measGapConfig[gNB_index] = measConfig->measGapConfig;
    }
  }

  if (measConfig->s_MeasureConfig->present == NR_MeasConfig__s_MeasureConfig_PR_ssb_RSRP) {
    NR_UE_rrc_inst[ctxt_pP->module_id].s_measure = measConfig->s_MeasureConfig->choice.ssb_RSRP;
  } else if (measConfig->s_MeasureConfig->present == NR_MeasConfig__s_MeasureConfig_PR_csi_RSRP) {
    NR_UE_rrc_inst[ctxt_pP->module_id].s_measure = measConfig->s_MeasureConfig->choice.csi_RSRP;
  }
}

//-----------------------------------------------------------------------------
void
nr_sa_rrc_ue_process_radioBearerConfig(
    const protocol_ctxt_t *const       ctxt_pP,
    const uint8_t                      gNB_index,
    NR_RadioBearerConfig_t *const      radioBearerConfig
)
//-----------------------------------------------------------------------------
{
  long SRB_id, DRB_id;
  int i, cnt;

  if( radioBearerConfig->srb3_ToRelease != NULL){
    if( *radioBearerConfig->srb3_ToRelease == TRUE){
      //TODO (release the PDCP entity and the srb-Identity of the SRB3.)
    }
  }

  if (radioBearerConfig->srb_ToAddModList != NULL) {
    if (radioBearerConfig->securityConfig != NULL) {
      if (*radioBearerConfig->securityConfig->keyToUse == NR_SecurityConfig__keyToUse_master) {
        NR_UE_rrc_inst[ctxt_pP->module_id].cipheringAlgorithm =
            radioBearerConfig->securityConfig->securityAlgorithmConfig->cipheringAlgorithm;
        NR_UE_rrc_inst[ctxt_pP->module_id].integrityProtAlgorithm =
            *radioBearerConfig->securityConfig->securityAlgorithmConfig->integrityProtAlgorithm;
      }
    }

    uint8_t *kRRCenc = NULL;
    uint8_t *kRRCint = NULL;
    derive_key_rrc_enc(NR_UE_rrc_inst[ctxt_pP->module_id].cipheringAlgorithm,
                    NR_UE_rrc_inst[ctxt_pP->module_id].kgnb, &kRRCenc);
    derive_key_rrc_int(NR_UE_rrc_inst[ctxt_pP->module_id].integrityProtAlgorithm,
                    NR_UE_rrc_inst[ctxt_pP->module_id].kgnb, &kRRCint);
    // Refresh SRBs
    // nr_rrc_pdcp_config_asn1_req(ctxt_pP,
    //                             radioBearerConfig->srb_ToAddModList,
    //                             NULL,
    //                             NULL,
    //                             NR_UE_rrc_inst[ctxt_pP->module_id].cipheringAlgorithm |
    //                             (NR_UE_rrc_inst[ctxt_pP->module_id].integrityProtAlgorithm << 4),
    //                             kRRCenc,
    //                             kRRCint,
    //                             NULL,
    //                             NULL,
    //                             NULL,
    //                             NULL);
    // Refresh SRBs
    // nr_rrc_rlc_config_asn1_req(ctxt_pP,
    //                             radioBearerConfig->srb_ToAddModList,
    //                             NULL,
    //                             NULL,
    //                             NULL,
    //                             NULL
    //                             );

    for (cnt = 0; cnt < radioBearerConfig->srb_ToAddModList->list.count; cnt++) {
      SRB_id = radioBearerConfig->srb_ToAddModList->list.array[cnt]->srb_Identity;
      LOG_D(NR_RRC,"[UE %d]: Frame %d SRB config cnt %d (SRB%ld)\n", ctxt_pP->module_id, ctxt_pP->frame, cnt, SRB_id);
      if (SRB_id == 1) {
        if (NR_UE_rrc_inst[ctxt_pP->module_id].SRB1_config[gNB_index]) {
          memcpy(NR_UE_rrc_inst[ctxt_pP->module_id].SRB1_config[gNB_index],
              radioBearerConfig->srb_ToAddModList->list.array[cnt], sizeof(NR_SRB_ToAddMod_t));
        } else {
          NR_UE_rrc_inst[ctxt_pP->module_id].SRB1_config[gNB_index] = radioBearerConfig->srb_ToAddModList->list.array[cnt];
          nr_rrc_ue_establish_srb1(ctxt_pP->module_id,
                                  ctxt_pP->frame,
                                  gNB_index,
                                  radioBearerConfig->srb_ToAddModList->list.array[cnt]);

          LOG_I(NR_RRC, "[FRAME %05d][RRC_UE][MOD %02d][][--- MAC_CONFIG_REQ  (SRB1 gNB %d) --->][MAC_UE][MOD %02d][]\n",
              ctxt_pP->frame, ctxt_pP->module_id, gNB_index, ctxt_pP->module_id);
          // rrc_mac_config_req_ue
        }
      } else {
        if (NR_UE_rrc_inst[ctxt_pP->module_id].SRB2_config[gNB_index]) {
          memcpy(NR_UE_rrc_inst[ctxt_pP->module_id].SRB2_config[gNB_index],
              radioBearerConfig->srb_ToAddModList->list.array[cnt], sizeof(NR_SRB_ToAddMod_t));
        } else {
          NR_UE_rrc_inst[ctxt_pP->module_id].SRB2_config[gNB_index] = radioBearerConfig->srb_ToAddModList->list.array[cnt];
          nr_rrc_ue_establish_srb2(ctxt_pP->module_id,
                                  ctxt_pP->frame,
                                  gNB_index,
                                  radioBearerConfig->srb_ToAddModList->list.array[cnt]);

          LOG_I(NR_RRC, "[FRAME %05d][RRC_UE][MOD %02d][][--- MAC_CONFIG_REQ  (SRB2 gNB %d) --->][MAC_UE][MOD %02d][]\n",
              ctxt_pP->frame, ctxt_pP->module_id, gNB_index, ctxt_pP->module_id);
          // rrc_mac_config_req_ue
        }
      } // srb2
    }
  } // srb_ToAddModList

  // Establish DRBs if present
  if (radioBearerConfig->drb_ToAddModList != NULL) {
    if ((NR_UE_rrc_inst[ctxt_pP->module_id].defaultDRB == NULL) &&
      (radioBearerConfig->drb_ToAddModList->list.count >= 1)) {
      NR_UE_rrc_inst[ctxt_pP->module_id].defaultDRB = malloc(sizeof(rb_id_t));
      *NR_UE_rrc_inst[ctxt_pP->module_id].defaultDRB = radioBearerConfig->drb_ToAddModList->list.array[0]->drb_Identity;
    }

    for (cnt = 0; cnt < radioBearerConfig->drb_ToAddModList->list.count; cnt++) {
      DRB_id = radioBearerConfig->drb_ToAddModList->list.array[cnt]->drb_Identity;
      if (NR_UE_rrc_inst[ctxt_pP->module_id].DRB_config[gNB_index][DRB_id-1]) {
        memcpy(NR_UE_rrc_inst[ctxt_pP->module_id].DRB_config[gNB_index][DRB_id-1],
                radioBearerConfig->drb_ToAddModList->list.array[cnt], sizeof(NR_DRB_ToAddMod_t));
      } else {
        LOG_D(NR_RRC, "Adding DRB %ld %p\n", DRB_id-1, radioBearerConfig->drb_ToAddModList->list.array[cnt]);
        NR_UE_rrc_inst[ctxt_pP->module_id].DRB_config[gNB_index][DRB_id-1] = radioBearerConfig->drb_ToAddModList->list.array[cnt];
      }
    }

    uint8_t *kUPenc = NULL;
    derive_key_up_enc(NR_UE_rrc_inst[ctxt_pP->module_id].cipheringAlgorithm,
                    NR_UE_rrc_inst[ctxt_pP->module_id].kgnb, &kUPenc);
    MSC_LOG_TX_MESSAGE(
        MSC_RRC_UE,
        MSC_PDCP_UE,
        NULL,
        0,
        MSC_AS_TIME_FMT" CONFIG_REQ UE %x DRB (security %X)",
        MSC_AS_TIME_ARGS(ctxt_pP),
        ctxt_pP->rnti,
        NR_UE_rrc_inst[ctxt_pP->module_id].cipheringAlgorithm |
        (NR_UE_rrc_inst[ctxt_pP->module_id].integrityProtAlgorithm << 4));

      // Refresh DRBs
      // nr_rrc_pdcp_config_asn1_req(ctxt_pP,
      //                             NULL,
      //                             radioBearerConfig->drb_ToAddModList,
      //                             NULL,
      //                             NR_UE_rrc_inst[ctxt_pP->module_id].cipheringAlgorithm |
      //                             (NR_UE_rrc_inst[ctxt_pP->module_id].integrityProtAlgorithm << 4),
      //                             NULL,
      //                             NULL,
      //                             kUPenc,
      //                             NULL,
      //                             NR_UE_rrc_inst[ctxt_pP->module_id].defaultDRB,
      //                             NULL);
      // Refresh DRBs
      // nr_rrc_rlc_config_asn1_req(ctxt_pP,
      //                             NULL,
      //                             radioBearerConfig->drb_ToAddModList,
      //                             NULL,
      //                             NULL,
      //                             NULL
      //                             );
  } // drb_ToAddModList

  if (radioBearerConfig->drb_ToReleaseList != NULL) {
    for (i = 0; i < radioBearerConfig->drb_ToReleaseList->list.count; i++) {
      DRB_id = *radioBearerConfig->drb_ToReleaseList->list.array[i];
      free(NR_UE_rrc_inst[ctxt_pP->module_id].DRB_config[gNB_index][DRB_id-1]);
    }
  }

  NR_UE_rrc_inst[ctxt_pP->module_id].Info[gNB_index].State = NR_RRC_CONNECTED;
  LOG_I(NR_RRC,"[UE %d] State = NR_RRC_CONNECTED (gNB %d)\n", ctxt_pP->module_id, gNB_index);
}

//-----------------------------------------------------------------------------
void
rrc_ue_process_rrcReconfiguration(
  const protocol_ctxt_t *const  ctxt_pP,
  NR_RRCReconfiguration_t       *rrcReconfiguration,
  uint8_t                       gNB_index
)
//-----------------------------------------------------------------------------
{
  LOG_I(NR_RRC, "[UE %d] Frame %d: Receiving from SRB1 (DL-DCCH), Processing RRCReconfiguration (gNB %d)\n",
      ctxt_pP->module_id, ctxt_pP->frame, gNB_index);

  NR_RRCReconfiguration_IEs_t *ie = NULL;

  if (rrcReconfiguration->criticalExtensions.present
                    == NR_RRCReconfiguration__criticalExtensions_PR_rrcReconfiguration) {
    ie = rrcReconfiguration->criticalExtensions.choice.rrcReconfiguration;
    if (ie->measConfig != NULL) {
      LOG_I(NR_RRC, "Measurement Configuration is present\n");
      nr_rrc_ue_process_measConfig(ctxt_pP, gNB_index, ie->measConfig);
    }

    if (ie->radioBearerConfig != NULL) {
      LOG_I(NR_RRC, "radio Bearer Configuration is present\n");
      nr_sa_rrc_ue_process_radioBearerConfig(ctxt_pP, gNB_index, ie->radioBearerConfig);
    }

<<<<<<< HEAD
    /* Check if there is dedicated NAS information to forward to NAS */
    if (ie->nonCriticalExtension->dedicatedNAS_MessageList != NULL) {
      int list_count;
      uint32_t pdu_length;
      uint8_t *pdu_buffer;
      MessageDef *msg_p;

      for (list_count = 0; list_count < ie->nonCriticalExtension->dedicatedNAS_MessageList->list.count; list_count++) {
        pdu_length = ie->nonCriticalExtension->dedicatedNAS_MessageList->list.array[list_count]->size;
        pdu_buffer = ie->nonCriticalExtension->dedicatedNAS_MessageList->list.array[list_count]->buf;
        msg_p = itti_alloc_new_message(TASK_RRC_UE, NAS_CONN_ESTABLI_CNF);
        NAS_CONN_ESTABLI_CNF(msg_p).errCode = AS_SUCCESS;
        NAS_CONN_ESTABLI_CNF(msg_p).nasMsg.length = pdu_length;
        NAS_CONN_ESTABLI_CNF(msg_p).nasMsg.data = pdu_buffer;
        itti_send_msg_to_task(TASK_NAS_UE, ctxt_pP->instance, msg_p);
      }
=======
        /* Check if there is dedicated NAS information to forward to NAS */
        if (ie->nonCriticalExtension->dedicatedNAS_MessageList != NULL) {
            int list_count;
            uint32_t pdu_length;
            uint8_t *pdu_buffer;
            MessageDef *msg_p;

            for (list_count = 0; list_count < ie->nonCriticalExtension->dedicatedNAS_MessageList->list.count; list_count++) {
                pdu_length = ie->nonCriticalExtension->dedicatedNAS_MessageList->list.array[list_count]->size;
                pdu_buffer = ie->nonCriticalExtension->dedicatedNAS_MessageList->list.array[list_count]->buf;
#ifdef ITTI_SIM
                uint8_t msg_type = 0;
                if((pdu_buffer + 1) != NULL){
                  if (*(pdu_buffer + 1) > 0 ) {
                    if(pdu_buffer + 9){
                       msg_type = *(pdu_buffer + 9);
                    } else {
                      LOG_W(NR_RRC, "[UE] Received invalid downlink message\n");
                      return;
                    }
                  } else {
                    if(pdu_buffer + 2){
                      msg_type = *(pdu_buffer + 2);
                    } else {
                        LOG_W(NR_RRC, "[UE] Received invalid downlink message\n");
                        return;
                    }
                  }
                }
                if(msg_type == REGISTRATION_ACCEPT){
                  LOG_I(NR_RRC, "[UE] Received REGISTRATION ACCEPT message\n");
                }
#endif
                msg_p = itti_alloc_new_message(TASK_RRC_NRUE, NAS_CONN_ESTABLI_CNF);
                NAS_CONN_ESTABLI_CNF(msg_p).errCode = AS_SUCCESS;
                NAS_CONN_ESTABLI_CNF(msg_p).nasMsg.length = pdu_length;
                NAS_CONN_ESTABLI_CNF(msg_p).nasMsg.data = pdu_buffer;
                itti_send_msg_to_task(TASK_NAS_UE, ctxt_pP->instance, msg_p);
            }
>>>>>>> f3d51a58

      free (ie->nonCriticalExtension->dedicatedNAS_MessageList);
    }
  }
}

//-----------------------------------------------------------------------------
void nr_rrc_ue_generate_RRCReconfigurationComplete( const protocol_ctxt_t *const ctxt_pP, const uint8_t gNB_index, const uint8_t Transaction_id ) {
  uint8_t buffer[32], size;
  size = do_NR_RRCReconfigurationComplete(ctxt_pP, buffer, Transaction_id);
  LOG_I(NR_RRC,PROTOCOL_RRC_CTXT_UE_FMT" Logical Channel UL-DCCH (SRB1), Generating RRCReconfigurationComplete (bytes %d, gNB_index %d)\n",
        PROTOCOL_RRC_CTXT_UE_ARGS(ctxt_pP), size, gNB_index);
  LOG_D(RLC,
        "[FRAME %05d][RRC_UE][INST %02d][][--- PDCP_DATA_REQ/%d Bytes (RRCReconfigurationComplete to gNB %d MUI %d) --->][PDCP][INST %02d][RB %02d]\n",
        ctxt_pP->frame,
        UE_MODULE_ID_TO_INSTANCE(ctxt_pP->module_id),
        size,
        gNB_index,
        nr_rrc_mui,
        UE_MODULE_ID_TO_INSTANCE(ctxt_pP->module_id),
        DCCH);
#ifdef ITTI_SIM
  MessageDef *message_p;
  uint8_t *message_buffer;
  message_buffer = itti_malloc (TASK_RRC_NRUE,TASK_RRC_GNB_SIM,size);
  memcpy (message_buffer, buffer, size);

  message_p = itti_alloc_new_message (TASK_RRC_NRUE, UE_RRC_DCCH_DATA_IND);
  UE_RRC_DCCH_DATA_IND (message_p).rbid = DCCH;
  UE_RRC_DCCH_DATA_IND (message_p).sdu = message_buffer;
  UE_RRC_DCCH_DATA_IND (message_p).size  = size;
  itti_send_msg_to_task (TASK_RRC_GNB_SIM, ctxt_pP->instance, message_p);
#else
  rrc_data_req_ue (
    ctxt_pP,
    DCCH,
    nr_rrc_mui++,
    SDU_CONFIRM_NO,
    size,
    buffer,
    PDCP_TRANSMISSION_MODE_CONTROL);
#endif

}

// from NR SRB1
//-----------------------------------------------------------------------------
int
nr_rrc_ue_decode_dcch(
  const protocol_ctxt_t *const ctxt_pP,
  const srb_id_t               Srb_id,
  const uint8_t         *const Buffer,
  const uint8_t                gNB_indexP
)
//-----------------------------------------------------------------------------
{
  asn_dec_rval_t                      dec_rval;
  NR_DL_DCCH_Message_t                *dl_dcch_msg  = NULL;
  MessageDef *msg_p;

  if (Srb_id != 1) {
    LOG_E(NR_RRC,"[UE %d] Frame %d: Received message on DL-DCCH (SRB%ld), should not have ...\n",
        ctxt_pP->module_id, ctxt_pP->frame, Srb_id);
    return -1;
  } else {
    LOG_D(NR_RRC, "Received message on SRB%ld\n", Srb_id);
  }

  LOG_D(NR_RRC, "Decoding DL-DCCH Message\n");
  dec_rval = uper_decode( NULL,
                          &asn_DEF_NR_DL_DCCH_Message,
                          (void **)&dl_dcch_msg,
                          Buffer,
                          RRC_BUF_SIZE,
                          0,
                          0);

<<<<<<< HEAD
  if ((dec_rval.code != RC_OK) && (dec_rval.consumed == 0)) {
    LOG_E(NR_RRC, "Failed to decode DL-DCCH (%zu bytes)\n", dec_rval.consumed);
    return -1;
  }

  // if ( LOG_DEBUGFLAG(DEBUG_ASN1) ) {
      xer_fprint(stdout, &asn_DEF_NR_DL_DCCH_Message,(void *)dl_dcch_msg);
  // }

  if (dl_dcch_msg->message.present == NR_DL_DCCH_MessageType_PR_c1) {
    switch (dl_dcch_msg->message.choice.c1->present) {
      case NR_DL_DCCH_MessageType__c1_PR_NOTHING:
        LOG_I(NR_RRC, "Received PR_NOTHING on DL-DCCH-Message\n");
        break;

      case NR_DL_DCCH_MessageType__c1_PR_rrcReconfiguration:
        rrc_ue_process_rrcReconfiguration(ctxt_pP,
                                            dl_dcch_msg->message.choice.c1->choice.rrcReconfiguration,
                                            gNB_indexP);
        nr_rrc_ue_generate_RRCReconfigurationComplete(ctxt_pP,
                                    gNB_indexP,
                                    dl_dcch_msg->message.choice.c1->choice.rrcReconfiguration->rrc_TransactionIdentifier);
        break;

      case NR_DL_DCCH_MessageType__c1_PR_rrcResume:
      case NR_DL_DCCH_MessageType__c1_PR_rrcRelease:
        msg_p = itti_alloc_new_message(TASK_RRC_UE, NAS_CONN_RELEASE_IND);

        if((dl_dcch_msg->message.choice.c1->choice.rrcRelease->criticalExtensions.present == NR_RRCRelease__criticalExtensions_PR_rrcRelease) &&
           (dl_dcch_msg->message.choice.c1->present == NR_DL_DCCH_MessageType__c1_PR_rrcRelease)){
            dl_dcch_msg->message.choice.c1->choice.rrcRelease->criticalExtensions.choice.rrcRelease->deprioritisationReq->deprioritisationTimer =
            NR_RRCRelease_IEs__deprioritisationReq__deprioritisationTimer_min5;
            dl_dcch_msg->message.choice.c1->choice.rrcRelease->criticalExtensions.choice.rrcRelease->deprioritisationReq->deprioritisationType =
            NR_RRCRelease_IEs__deprioritisationReq__deprioritisationType_frequency;
          }

         itti_send_msg_to_task(TASK_NAS_UE, ctxt_pP->instance, msg_p);
         break;
      case NR_DL_DCCH_MessageType__c1_PR_ueCapabilityEnquiry:
        LOG_I(RRC, "[UE %d] Received Capability Enquiry (gNB %d)\n",
              ctxt_pP->module_id,gNB_indexP);
        nr_rrc_ue_process_ueCapabilityEnquiry(
          ctxt_pP,
          dl_dcch_msg->message.choice.c1->choice.ueCapabilityEnquiry,
          gNB_indexP);
         break;
      case NR_DL_DCCH_MessageType__c1_PR_rrcReestablishment:
      case NR_DL_DCCH_MessageType__c1_PR_dlInformationTransfer:
      case NR_DL_DCCH_MessageType__c1_PR_mobilityFromNRCommand:
      case NR_DL_DCCH_MessageType__c1_PR_dlDedicatedMessageSegment_r16:
      case NR_DL_DCCH_MessageType__c1_PR_ueInformationRequest_r16:
      case NR_DL_DCCH_MessageType__c1_PR_dlInformationTransferMRDC_r16:
      case NR_DL_DCCH_MessageType__c1_PR_loggedMeasurementConfiguration_r16:
      case NR_DL_DCCH_MessageType__c1_PR_spare3:
      case NR_DL_DCCH_MessageType__c1_PR_spare2:
      case NR_DL_DCCH_MessageType__c1_PR_spare1:
      case NR_DL_DCCH_MessageType__c1_PR_counterCheck:
          break;
      case NR_DL_DCCH_MessageType__c1_PR_securityModeCommand:
        LOG_I(RRC, "[UE %d] Received securityModeCommand (gNB %d)\n",
            ctxt_pP->module_id, gNB_indexP);
        nr_rrc_ue_process_securityModeCommand(
          ctxt_pP,
          dl_dcch_msg->message.choice.c1->choice.securityModeCommand,
          gNB_indexP);

          break;
=======
    // if ( LOG_DEBUGFLAG(DEBUG_ASN1) ) {
        xer_fprint(stdout, &asn_DEF_NR_DL_DCCH_Message,(void *)dl_dcch_msg);
    // }

    if (dl_dcch_msg->message.present == NR_DL_DCCH_MessageType_PR_c1) {
        switch (dl_dcch_msg->message.choice.c1->present) {
            case NR_DL_DCCH_MessageType__c1_PR_NOTHING:
                LOG_I(NR_RRC, "Received PR_NOTHING on DL-DCCH-Message\n");
                break;

            case NR_DL_DCCH_MessageType__c1_PR_rrcReconfiguration:
            {
                rrc_ue_process_rrcReconfiguration(ctxt_pP,
                                                    dl_dcch_msg->message.choice.c1->choice.rrcReconfiguration,
                                                    gNB_indexP);
                nr_rrc_ue_generate_RRCReconfigurationComplete(ctxt_pP,
                                            gNB_indexP,
                                            dl_dcch_msg->message.choice.c1->choice.rrcReconfiguration->rrc_TransactionIdentifier);
#ifdef ITTI_SIM
                as_nas_info_t initialNasMsg;
                memset(&initialNasMsg, 0, sizeof(as_nas_info_t));
                generateRegistrationComplete(&initialNasMsg, NULL);
                if(initialNasMsg.length > 0){
                    MessageDef *message_p;
                    message_p = itti_alloc_new_message(TASK_RRC_NRUE, NAS_UPLINK_DATA_REQ);
                    NAS_UPLINK_DATA_REQ(message_p).UEid          = ctxt_pP->module_id;
                    NAS_UPLINK_DATA_REQ(message_p).nasMsg.data   = (uint8_t *)initialNasMsg.data;
                    NAS_UPLINK_DATA_REQ(message_p).nasMsg.length = initialNasMsg.length;
                    itti_send_msg_to_task(TASK_RRC_NRUE, ctxt_pP->instance, message_p);
                    LOG_I(NR_RRC, " Send NAS_UPLINK_DATA_REQ message(RegistrationComplete)\n");
                }
                as_nas_info_t pduEstablishMsg;
                memset(&pduEstablishMsg, 0, sizeof(as_nas_info_t));
                generatePduSessionEstablishRequest(&pduEstablishMsg);
                if(initialNasMsg.length > 0){
                    MessageDef *message_p;
                    message_p = itti_alloc_new_message(TASK_RRC_NRUE, NAS_UPLINK_DATA_REQ);
                    NAS_UPLINK_DATA_REQ(message_p).UEid          = ctxt_pP->module_id;
                    NAS_UPLINK_DATA_REQ(message_p).nasMsg.data   = (uint8_t *)pduEstablishMsg.data;
                    NAS_UPLINK_DATA_REQ(message_p).nasMsg.length = pduEstablishMsg.length;
                    itti_send_msg_to_task(TASK_RRC_NRUE, ctxt_pP->instance, message_p);
                    LOG_I(NR_RRC, " Send NAS_UPLINK_DATA_REQ message(PduSessionEstablishRequest)\n");
                }
#endif
            }
                break;

            case NR_DL_DCCH_MessageType__c1_PR_rrcResume:
            case NR_DL_DCCH_MessageType__c1_PR_rrcRelease:
              LOG_I(NR_RRC, "[UE %d] Received RRC Release (gNB %d)\n",
                      ctxt_pP->module_id, gNB_indexP);

              msg_p = itti_alloc_new_message(TASK_RRC_NRUE, NAS_CONN_RELEASE_IND);

              if((dl_dcch_msg->message.choice.c1->choice.rrcRelease->criticalExtensions.present == NR_RRCRelease__criticalExtensions_PR_rrcRelease) &&
                   (dl_dcch_msg->message.choice.c1->present == NR_DL_DCCH_MessageType__c1_PR_rrcRelease)){
                    dl_dcch_msg->message.choice.c1->choice.rrcRelease->criticalExtensions.choice.rrcRelease->deprioritisationReq->deprioritisationTimer =
                    NR_RRCRelease_IEs__deprioritisationReq__deprioritisationTimer_min5;
                    dl_dcch_msg->message.choice.c1->choice.rrcRelease->criticalExtensions.choice.rrcRelease->deprioritisationReq->deprioritisationType =
                    NR_RRCRelease_IEs__deprioritisationReq__deprioritisationType_frequency;
                }

                 itti_send_msg_to_task(TASK_NAS_UE, ctxt_pP->instance, msg_p);
                 break;
            case NR_DL_DCCH_MessageType__c1_PR_ueCapabilityEnquiry:
            	LOG_I(NR_RRC, "[UE %d] Received Capability Enquiry (gNB %d)\n",
            	      ctxt_pP->module_id,gNB_indexP);
            	nr_rrc_ue_process_ueCapabilityEnquiry(
            	  ctxt_pP,
            	  dl_dcch_msg->message.choice.c1->choice.ueCapabilityEnquiry,
            	  gNB_indexP);
            	 break;
            case NR_DL_DCCH_MessageType__c1_PR_rrcReestablishment:
                break;
            case NR_DL_DCCH_MessageType__c1_PR_dlInformationTransfer:
            {
                NR_DLInformationTransfer_t *dlInformationTransfer = dl_dcch_msg->message.choice.c1->choice.dlInformationTransfer;

                if (dlInformationTransfer->criticalExtensions.present
                      == NR_DLInformationTransfer__criticalExtensions_PR_dlInformationTransfer) {
                  /* This message hold a dedicated info NAS payload, forward it to NAS */
                  NR_DedicatedNAS_Message_t *dedicatedNAS_Message =
                      dlInformationTransfer->criticalExtensions.choice.dlInformationTransfer->dedicatedNAS_Message;
                  uint32_t pdu_length;
                  uint8_t *pdu_buffer;
                  pdu_length = dedicatedNAS_Message->size;
                  pdu_buffer = dedicatedNAS_Message->buf;
#ifdef ITTI_SIM
                  LOG_I(NR_RRC, "[UE %d] Received %s: UEid %u, length %u , buffer %p\n", ctxt_pP->module_id,  messages_info[NAS_DOWNLINK_DATA_IND].name,
                        ctxt_pP->module_id, pdu_length, pdu_buffer);
                  as_nas_info_t initialNasMsg;
                  uint8_t msg_type = 0;
                  memset(&initialNasMsg, 0, sizeof(as_nas_info_t));
                  if((pdu_buffer + 1) != NULL){
                    if (*(pdu_buffer + 1) > 0 ) {
                      msg_type = *(pdu_buffer + 9);
                    } else {
                      msg_type = *(pdu_buffer + 2);
                    }
                  }
                  if((pdu_buffer + 2) == NULL){
                    LOG_W(NR_RRC, "[UE] Received invalid downlink message\n");
                    return 0;
                  }

                  switch(msg_type){
                    case FGS_IDENTITY_REQUEST:
                       generateIdentityResponse(&initialNasMsg,*(pdu_buffer+3));
                       break;
                    case FGS_AUTHENTICATION_REQUEST:
                       generateAuthenticationResp(&initialNasMsg, pdu_buffer);
                       break;
                    case FGS_SECURITY_MODE_COMMAND:
                      generateSecurityModeComplete(&initialNasMsg);
                      break;
                    default:
                       LOG_W(NR_RRC,"unknow message type %d\n",msg_type);
                       break;
                  }
                  if(initialNasMsg.length > 0){
                    MessageDef *message_p;
                    message_p = itti_alloc_new_message(TASK_RRC_NRUE, NAS_UPLINK_DATA_REQ);
                    NAS_UPLINK_DATA_REQ(message_p).UEid          = ctxt_pP->module_id;
                    NAS_UPLINK_DATA_REQ(message_p).nasMsg.data   = (uint8_t *)initialNasMsg.data;
                    NAS_UPLINK_DATA_REQ(message_p).nasMsg.length = initialNasMsg.length;
                    itti_send_msg_to_task(TASK_RRC_NRUE, ctxt_pP->instance, message_p);
                    LOG_I(NR_RRC, " Send NAS_UPLINK_DATA_REQ message\n");
                  }
#else
                  MessageDef *msg_p;
                  msg_p = itti_alloc_new_message(TASK_RRC_NRUE, NAS_DOWNLINK_DATA_IND);
                  NAS_DOWNLINK_DATA_IND(msg_p).UEid = ctxt_pP->module_id; // TODO set the UEid to something else ?
                  NAS_DOWNLINK_DATA_IND(msg_p).nasMsg.length = pdu_length;
                  NAS_DOWNLINK_DATA_IND(msg_p).nasMsg.data = pdu_buffer;
                  itti_send_msg_to_task(TASK_NAS_UE, ctxt_pP->instance, msg_p);
#endif
              }
            }

              break;
            case NR_DL_DCCH_MessageType__c1_PR_mobilityFromNRCommand:
            case NR_DL_DCCH_MessageType__c1_PR_dlDedicatedMessageSegment_r16:
            case NR_DL_DCCH_MessageType__c1_PR_ueInformationRequest_r16:
            case NR_DL_DCCH_MessageType__c1_PR_dlInformationTransferMRDC_r16:
            case NR_DL_DCCH_MessageType__c1_PR_loggedMeasurementConfiguration_r16:
            case NR_DL_DCCH_MessageType__c1_PR_spare3:
            case NR_DL_DCCH_MessageType__c1_PR_spare2:
            case NR_DL_DCCH_MessageType__c1_PR_spare1:
            case NR_DL_DCCH_MessageType__c1_PR_counterCheck:
                break;
            case NR_DL_DCCH_MessageType__c1_PR_securityModeCommand:
                LOG_I(NR_RRC, "[UE %d] Received securityModeCommand (gNB %d)\n",
                      ctxt_pP->module_id, gNB_indexP);
                nr_rrc_ue_process_securityModeCommand(
                    ctxt_pP,
                    dl_dcch_msg->message.choice.c1->choice.securityModeCommand,
                    gNB_indexP);

                break;
        }
>>>>>>> f3d51a58
    }
  }
  return 0;
}

//-----------------------------------------------------------------------------
void *rrc_nrue_task( void *args_p ) {
  MessageDef   *msg_p;
  instance_t    instance;
  unsigned int  ue_mod_id;
  int           result;
  NR_SRB_INFO   *srb_info_p;
  protocol_ctxt_t  ctxt;
  itti_mark_task_ready (TASK_RRC_NRUE);

  while(1) {
    // Wait for a message
    itti_receive_msg (TASK_RRC_NRUE, &msg_p);
    instance = ITTI_MSG_INSTANCE (msg_p);
    ue_mod_id = UE_INSTANCE_TO_MODULE_ID(instance);

    switch (ITTI_MSG_ID(msg_p)) {
      case TERMINATE_MESSAGE:
        LOG_W(NR_RRC, " *** Exiting RRC thread\n");
        itti_exit_task ();
        break;

      case MESSAGE_TEST:
        LOG_D(NR_RRC, "[UE %d] Received %s\n", ue_mod_id, ITTI_MSG_NAME (msg_p));
        break;

      case NR_RRC_MAC_BCCH_DATA_IND:
        LOG_D(NR_RRC, "[UE %d] Received %s: frameP %d, gNB %d\n", ue_mod_id, ITTI_MSG_NAME (msg_p),
              NR_RRC_MAC_BCCH_DATA_IND (msg_p).frame, NR_RRC_MAC_BCCH_DATA_IND (msg_p).gnb_index);
        //      PROTOCOL_CTXT_SET_BY_INSTANCE(&ctxt, instance, ENB_FLAG_NO, NOT_A_RNTI, RRC_MAC_BCCH_DATA_IND (msg_p).frame, 0);
        PROTOCOL_CTXT_SET_BY_MODULE_ID(&ctxt, ue_mod_id, GNB_FLAG_NO, NOT_A_RNTI, NR_RRC_MAC_BCCH_DATA_IND (msg_p).frame, 0,NR_RRC_MAC_BCCH_DATA_IND (msg_p).gnb_index);
        nr_decode_BCCH_DLSCH_Message (&ctxt,
                                   NR_RRC_MAC_BCCH_DATA_IND (msg_p).gnb_index,
                                   NR_RRC_MAC_BCCH_DATA_IND (msg_p).sdu,
                                   NR_RRC_MAC_BCCH_DATA_IND (msg_p).sdu_size,
                                   NR_RRC_MAC_BCCH_DATA_IND (msg_p).rsrq,
                                   NR_RRC_MAC_BCCH_DATA_IND (msg_p).rsrp);

      case NR_RRC_MAC_CCCH_DATA_IND:
        LOG_D(NR_RRC, "[UE %d] RNTI %x Received %s: frameP %d, gNB %d\n",
              ue_mod_id,
              NR_RRC_MAC_CCCH_DATA_IND (msg_p).rnti,
              ITTI_MSG_NAME (msg_p),
              NR_RRC_MAC_CCCH_DATA_IND (msg_p).frame,
              NR_RRC_MAC_CCCH_DATA_IND (msg_p).gnb_index);
        srb_info_p = &NR_UE_rrc_inst[ue_mod_id].Srb0[NR_RRC_MAC_CCCH_DATA_IND (msg_p).gnb_index];
        memcpy (srb_info_p->Rx_buffer.Payload, NR_RRC_MAC_CCCH_DATA_IND (msg_p).sdu,
                NR_RRC_MAC_CCCH_DATA_IND (msg_p).sdu_size);
        srb_info_p->Rx_buffer.payload_size = NR_RRC_MAC_CCCH_DATA_IND (msg_p).sdu_size;
        //      PROTOCOL_CTXT_SET_BY_INSTANCE(&ctxt, instance, ENB_FLAG_NO, RRC_MAC_CCCH_DATA_IND (msg_p).rnti, RRC_MAC_CCCH_DATA_IND (msg_p).frame, 0);
        PROTOCOL_CTXT_SET_BY_MODULE_ID(&ctxt, ue_mod_id, GNB_FLAG_NO, NR_RRC_MAC_CCCH_DATA_IND (msg_p).rnti, NR_RRC_MAC_CCCH_DATA_IND (msg_p).frame, 0, NR_RRC_MAC_CCCH_DATA_IND (msg_p).gnb_index);
        nr_rrc_ue_decode_ccch (&ctxt,
                            srb_info_p,
                            NR_RRC_MAC_CCCH_DATA_IND (msg_p).gnb_index);
        break;

      /* PDCP messages */
      case NR_RRC_DCCH_DATA_IND:
        PROTOCOL_CTXT_SET_BY_MODULE_ID(&ctxt, NR_RRC_DCCH_DATA_IND (msg_p).module_id, GNB_FLAG_NO, NR_RRC_DCCH_DATA_IND (msg_p).rnti, NR_RRC_DCCH_DATA_IND (msg_p).frame, 0,NR_RRC_DCCH_DATA_IND (msg_p).gNB_index);
        LOG_D(NR_RRC, "[UE %d] Received %s: frameP %d, DCCH %d, gNB %d\n",
              NR_RRC_DCCH_DATA_IND (msg_p).module_id,
              ITTI_MSG_NAME (msg_p),
              NR_RRC_DCCH_DATA_IND (msg_p).frame,
              NR_RRC_DCCH_DATA_IND (msg_p).dcch_index,
              NR_RRC_DCCH_DATA_IND (msg_p).gNB_index);
        LOG_D(NR_RRC, PROTOCOL_RRC_CTXT_UE_FMT"Received %s DCCH %d, gNB %d\n",
              PROTOCOL_NR_RRC_CTXT_UE_ARGS(&ctxt),
              ITTI_MSG_NAME (msg_p),
              NR_RRC_DCCH_DATA_IND (msg_p).dcch_index,
              NR_RRC_DCCH_DATA_IND (msg_p).gNB_index);
        nr_rrc_ue_decode_dcch (
          &ctxt,
          NR_RRC_DCCH_DATA_IND (msg_p).dcch_index,
          NR_RRC_DCCH_DATA_IND (msg_p).sdu_p,
          NR_RRC_DCCH_DATA_IND (msg_p).gNB_index);
        break;

      case NAS_UPLINK_DATA_REQ: {
        uint32_t length;
        uint8_t *buffer;
        LOG_I(NR_RRC, "[UE %d] Received %s: UEid %d\n", ue_mod_id, ITTI_MSG_NAME (msg_p), NAS_UPLINK_DATA_REQ (msg_p).UEid);
        /* Create message for PDCP (ULInformationTransfer_t) */
        length = do_NR_ULInformationTransfer(&buffer, NAS_UPLINK_DATA_REQ (msg_p).nasMsg.length, NAS_UPLINK_DATA_REQ (msg_p).nasMsg.data);
        /* Transfer data to PDCP */
        PROTOCOL_CTXT_SET_BY_MODULE_ID(&ctxt, ue_mod_id, GNB_FLAG_NO, NR_UE_rrc_inst[ue_mod_id].Info[0].rnti, 0, 0,0);
#ifdef ITTI_SIM
        MessageDef *message_p;
        uint8_t *message_buffer;
        message_buffer = itti_malloc (TASK_RRC_NRUE,TASK_RRC_GNB_SIM,length);
        memcpy (message_buffer, buffer, length);
        
        message_p = itti_alloc_new_message (TASK_RRC_NRUE, UE_RRC_DCCH_DATA_IND);
        if(NR_UE_rrc_inst[ue_mod_id].SRB2_config[0] == NULL) 
          UE_RRC_DCCH_DATA_IND (message_p).rbid = DCCH;
        else
          UE_RRC_DCCH_DATA_IND (message_p).rbid = DCCH1;
        UE_RRC_DCCH_DATA_IND (message_p).sdu = message_buffer;
        UE_RRC_DCCH_DATA_IND (message_p).size  = length;
        itti_send_msg_to_task (TASK_RRC_GNB_SIM, ctxt.instance, message_p);

#else
        // check if SRB2 is created, if yes request data_req on DCCH1 (SRB2)
        if(NR_UE_rrc_inst[ue_mod_id].SRB2_config[0] == NULL) {
          rrc_data_req_ue (&ctxt,
                           DCCH,
                           nr_rrc_mui++,
                           SDU_CONFIRM_NO,
                           length, buffer,
                           PDCP_TRANSMISSION_MODE_CONTROL);
        } else {
          rrc_data_req_ue (&ctxt,
                           DCCH1,
                           nr_rrc_mui++,
                           SDU_CONFIRM_NO,
                           length, buffer,
                           PDCP_TRANSMISSION_MODE_CONTROL);
        }
#endif
        break;
      }

      default:
        LOG_E(NR_RRC, "[UE %d] Received unexpected message %s\n", ue_mod_id, ITTI_MSG_NAME (msg_p));
        break;
    }
    LOG_I(NR_RRC, "[UE %d] RRC Status %d\n", ue_mod_id, nr_rrc_get_state(ue_mod_id));
    result = itti_free (ITTI_MSG_ORIGIN_ID(msg_p), msg_p);
    AssertFatal (result == EXIT_SUCCESS, "Failed to free memory (%d)!\n", result);
    msg_p = NULL;
  }
}
void nr_rrc_ue_process_sidelink_radioResourceConfig(
  module_id_t                                Mod_idP,
  uint8_t                                    gNB_index,
  NR_SetupRelease_SL_ConfigDedicatedNR_r16_t  *sl_ConfigDedicatedNR
)
{
  //process sl_CommConfig, configure MAC/PHY for transmitting SL communication (RRC_CONNECTED)
  if (sl_ConfigDedicatedNR != NULL) {
    switch (sl_ConfigDedicatedNR->present){
      case NR_SetupRelease_SL_ConfigDedicatedNR_r16_PR_setup:
        //TODO
        break;
      case NR_SetupRelease_SL_ConfigDedicatedNR_r16_PR_release:
        break;
      case NR_SetupRelease_SL_ConfigDedicatedNR_r16_PR_NOTHING:
        break;
      default:
        break;
    }
  }
}

//-----------------------------------------------------------------------------
void
nr_rrc_ue_process_ueCapabilityEnquiry(
  const protocol_ctxt_t *const ctxt_pP,
  NR_UECapabilityEnquiry_t *UECapabilityEnquiry,
  uint8_t gNB_index
)
//-----------------------------------------------------------------------------
{
  asn_enc_rval_t enc_rval;
  NR_UL_DCCH_Message_t ul_dcch_msg;
  NR_UE_CapabilityRAT_Container_t ue_CapabilityRAT_Container;
  uint8_t buffer[200];
  int i;
  LOG_I(NR_RRC,"[UE %d] Frame %d: Receiving from SRB1 (DL-DCCH), Processing UECapabilityEnquiry (gNB %d)\n",
        ctxt_pP->module_id,
        ctxt_pP->frame,
        gNB_index);
  memset((void *)&ul_dcch_msg,0,sizeof(NR_UL_DCCH_Message_t));
  memset((void *)&ue_CapabilityRAT_Container,0,sizeof(NR_UE_CapabilityRAT_Container_t));
  ul_dcch_msg.message.present            = NR_UL_DCCH_MessageType_PR_c1;
  ul_dcch_msg.message.choice.c1          = CALLOC(1, sizeof(struct NR_UL_DCCH_MessageType__c1));
  ul_dcch_msg.message.choice.c1->present = NR_UL_DCCH_MessageType__c1_PR_ueCapabilityInformation;
  ul_dcch_msg.message.choice.c1->choice.ueCapabilityInformation                            = CALLOC(1, sizeof(struct NR_UECapabilityInformation));
  ul_dcch_msg.message.choice.c1->choice.ueCapabilityInformation->rrc_TransactionIdentifier = UECapabilityEnquiry->rrc_TransactionIdentifier;
  ue_CapabilityRAT_Container.rat_Type = NR_RAT_Type_nr;
  NR_UE_NR_Capability_t*             UE_Capability_nr;
  UE_Capability_nr = CALLOC(1,sizeof(NR_UE_NR_Capability_t));
  NR_BandNR_t *nr_bandnr;
  nr_bandnr  = CALLOC(1,sizeof(NR_BandNR_t));
  nr_bandnr->bandNR = 1;
  ASN_SEQUENCE_ADD(
    &UE_Capability_nr->rf_Parameters.supportedBandListNR.list,
    nr_bandnr);
  OAI_NR_UECapability_t *UECap;
  UECap = CALLOC(1,sizeof(OAI_NR_UECapability_t));
  UECap->UE_NR_Capability = UE_Capability_nr;
  if ( LOG_DEBUGFLAG(DEBUG_ASN1) ) {
    xer_fprint(stdout,&asn_DEF_NR_UE_NR_Capability,(void *)UE_Capability_nr);
  }

  enc_rval = uper_encode_to_buffer(&asn_DEF_NR_UE_NR_Capability,
                                   NULL,
                                   (void *)UE_Capability_nr,
                                   &UECap->sdu[0],
                                   MAX_UE_NR_CAPABILITY_SIZE);
  AssertFatal (enc_rval.encoded > 0, "ASN1 message encoding failed (%s, %lu)!\n",
               enc_rval.failed_type->name, enc_rval.encoded);
  UECap->sdu_size = (enc_rval.encoded + 7) / 8;
  LOG_I(PHY, "[RRC]UE NR Capability encoded, %d bytes (%zd bits)\n",
        UECap->sdu_size, enc_rval.encoded + 7);

  NR_UE_rrc_inst[ctxt_pP->module_id].UECap = UECap;
  NR_UE_rrc_inst[ctxt_pP->module_id].UECapability = UECap->sdu;
  NR_UE_rrc_inst[ctxt_pP->module_id].UECapability_size = UECap->sdu_size; 
  OCTET_STRING_fromBuf(&ue_CapabilityRAT_Container.ue_CapabilityRAT_Container,
                       (const char *)NR_UE_rrc_inst[ctxt_pP->module_id].UECapability,
                       NR_UE_rrc_inst[ctxt_pP->module_id].UECapability_size);
  //  ue_CapabilityRAT_Container.ueCapabilityRAT_Container.buf  = UE_rrc_inst[ue_mod_idP].UECapability;
  // ue_CapabilityRAT_Container.ueCapabilityRAT_Container.size = UE_rrc_inst[ue_mod_idP].UECapability_size;
  AssertFatal(UECapabilityEnquiry->criticalExtensions.present == NR_UECapabilityEnquiry__criticalExtensions_PR_ueCapabilityEnquiry,
              "UECapabilityEnquiry->criticalExtensions.present (%d) != UECapabilityEnquiry__criticalExtensions_PR_c1 (%d)\n",
              UECapabilityEnquiry->criticalExtensions.present,NR_UECapabilityEnquiry__criticalExtensions_PR_ueCapabilityEnquiry);

  ul_dcch_msg.message.choice.c1->choice.ueCapabilityInformation->criticalExtensions.present           = NR_UECapabilityInformation__criticalExtensions_PR_ueCapabilityInformation;
  ul_dcch_msg.message.choice.c1->choice.ueCapabilityInformation->criticalExtensions.choice.ueCapabilityInformation   = CALLOC(1, sizeof(struct NR_UECapabilityInformation_IEs));
  ul_dcch_msg.message.choice.c1->choice.ueCapabilityInformation->criticalExtensions.choice.ueCapabilityInformation->ue_CapabilityRAT_ContainerList             = CALLOC(1, sizeof(struct NR_UE_CapabilityRAT_ContainerList));
  ul_dcch_msg.message.choice.c1->choice.ueCapabilityInformation->criticalExtensions.choice.ueCapabilityInformation->ue_CapabilityRAT_ContainerList->list.count = 0;

  for (i=0; i<UECapabilityEnquiry->criticalExtensions.choice.ueCapabilityEnquiry->ue_CapabilityRAT_RequestList.list.count; i++) {
    if (UECapabilityEnquiry->criticalExtensions.choice.ueCapabilityEnquiry->ue_CapabilityRAT_RequestList.list.array[i]->rat_Type
        == NR_RAT_Type_nr) {
      ASN_SEQUENCE_ADD(
        &ul_dcch_msg.message.choice.c1->choice.ueCapabilityInformation->criticalExtensions.choice.ueCapabilityInformation->ue_CapabilityRAT_ContainerList->list,
        &ue_CapabilityRAT_Container);
      enc_rval = uper_encode_to_buffer(&asn_DEF_NR_UL_DCCH_Message, NULL, (void *) &ul_dcch_msg, buffer, 100);
      AssertFatal (enc_rval.encoded > 0, "ASN1 message encoding failed (%s, %jd)!\n",
                   enc_rval.failed_type->name, enc_rval.encoded);

      if ( LOG_DEBUGFLAG(DEBUG_ASN1) ) {
        xer_fprint(stdout, &asn_DEF_NR_UL_DCCH_Message, (void *)&ul_dcch_msg);
      }

      LOG_I(RRC,"UECapabilityInformation Encoded %zd bits (%zd bytes)\n",enc_rval.encoded,(enc_rval.encoded+7)/8);
#ifdef ITTI_SIM
<<<<<<< HEAD
      MessageDef *message_p;
      uint8_t *message_buffer;
      message_buffer = itti_malloc (TASK_RRC_UE_SIM,TASK_RRC_GNB_SIM,
               (enc_rval.encoded + 7) / 8);
      memcpy (message_buffer, buffer, (enc_rval.encoded + 7) / 8);

      message_p = itti_alloc_new_message (TASK_RRC_UE_SIM, UE_RRC_DCCH_DATA_IND);
      GNB_RRC_DCCH_DATA_IND (message_p).rbid  = DCCH;
      GNB_RRC_DCCH_DATA_IND (message_p).sdu   = message_buffer;
      GNB_RRC_DCCH_DATA_IND (message_p).size  = (enc_rval.encoded + 7) / 8;
      itti_send_msg_to_task (TASK_RRC_GNB_SIM, ctxt_pP->instance, message_p);
=======
			  MessageDef *message_p;
			  uint8_t *message_buffer;
			  message_buffer = itti_malloc (TASK_RRC_NRUE,TASK_RRC_GNB_SIM,
								 (enc_rval.encoded + 7) / 8);
			  memcpy (message_buffer, buffer, (enc_rval.encoded + 7) / 8);
	  
			  message_p = itti_alloc_new_message (TASK_RRC_NRUE, UE_RRC_DCCH_DATA_IND);
			  GNB_RRC_DCCH_DATA_IND (message_p).rbid  = DCCH;
			  GNB_RRC_DCCH_DATA_IND (message_p).sdu   = message_buffer;
			  GNB_RRC_DCCH_DATA_IND (message_p).size  = (enc_rval.encoded + 7) / 8;
			  itti_send_msg_to_task (TASK_RRC_GNB_SIM, ctxt_pP->instance, message_p);
>>>>>>> f3d51a58
#else
      rrc_data_req_ue (
        ctxt_pP,
        DCCH,
        nr_rrc_mui++,
        SDU_CONFIRM_NO,
        (enc_rval.encoded + 7) / 8,
        buffer,
        PDCP_TRANSMISSION_MODE_CONTROL);
#endif
    }
  }
}<|MERGE_RESOLUTION|>--- conflicted
+++ resolved
@@ -1381,7 +1381,6 @@
       buffer,
       PDCP_TRANSMISSION_MODE_CONTROL);
 #ifdef ITTI_SIM
-<<<<<<< HEAD
   MessageDef *message_p;
   uint8_t *message_buffer;
   message_buffer = itti_malloc (TASK_RRC_UE_SIM, TASK_RRC_GNB_SIM, size);
@@ -1391,17 +1390,6 @@
   UE_RRC_DCCH_DATA_IND (message_p).sdu = message_buffer;
   UE_RRC_DCCH_DATA_IND (message_p).size  = size;
   itti_send_msg_to_task (TASK_RRC_GNB_SIM, ctxt_pP->instance, message_p);
-=======
-        MessageDef *message_p;
-        uint8_t *message_buffer;
-        message_buffer = itti_malloc (TASK_RRC_NRUE, TASK_RRC_GNB_SIM, size);
-        memcpy (message_buffer, buffer, size);
-        message_p = itti_alloc_new_message (TASK_RRC_NRUE, UE_RRC_DCCH_DATA_IND);
-        UE_RRC_DCCH_DATA_IND (message_p).rbid = 1;
-        UE_RRC_DCCH_DATA_IND (message_p).sdu = message_buffer;
-        UE_RRC_DCCH_DATA_IND (message_p).size  = size;
-        itti_send_msg_to_task (TASK_RRC_GNB_SIM, ctxt_pP->instance, message_p);
->>>>>>> f3d51a58
 #endif
 }
 
@@ -1723,7 +1711,6 @@
 
     LOG_T(NR_RRC, "\n");
 #ifdef ITTI_SIM
-<<<<<<< HEAD
     MessageDef *message_p;
     uint8_t *message_buffer;
     message_buffer = itti_malloc (TASK_RRC_UE_SIM,TASK_RRC_GNB_SIM,
@@ -1735,19 +1722,6 @@
     GNB_RRC_DCCH_DATA_IND (message_p).sdu   = message_buffer;
     GNB_RRC_DCCH_DATA_IND (message_p).size    = (enc_rval.encoded + 7) / 8;
     itti_send_msg_to_task (TASK_RRC_GNB_SIM, ctxt_pP->instance, message_p);
-=======
-		MessageDef *message_p;
-		uint8_t *message_buffer;
-		message_buffer = itti_malloc (TASK_RRC_NRUE,TASK_RRC_GNB_SIM,
-						   (enc_rval.encoded + 7) / 8);
-		memcpy (message_buffer, buffer, (enc_rval.encoded + 7) / 8);
-
-		message_p = itti_alloc_new_message (TASK_RRC_NRUE, UE_RRC_DCCH_DATA_IND);
-		GNB_RRC_DCCH_DATA_IND (message_p).rbid  = DCCH;
-		GNB_RRC_DCCH_DATA_IND (message_p).sdu   = message_buffer;
-		GNB_RRC_DCCH_DATA_IND (message_p).size	= (enc_rval.encoded + 7) / 8;
-		itti_send_msg_to_task (TASK_RRC_GNB_SIM, ctxt_pP->instance, message_p);
->>>>>>> f3d51a58
 #else
     rrc_data_req (
       ctxt_pP,
@@ -1781,11 +1755,11 @@
     }
 
     LOG_T(NR_RRC,"\n");
-    // NR_UE_rrc_inst[ctxt_pP->module_id].Srb0[gNB_index].Tx_buffer.payload_size =
-    //   do_RRCSetupRequest(
-    //     ctxt_pP->module_id,
-    //     (uint8_t *)NR_UE_rrc_inst[ctxt_pP->module_id].Srb0[gNB_index].Tx_buffer.Payload,
-    //     rv);
+    NR_UE_rrc_inst[ctxt_pP->module_id].Srb0[gNB_index].Tx_buffer.payload_size =
+      do_RRCSetupRequest(
+        ctxt_pP->module_id,
+        (uint8_t *)NR_UE_rrc_inst[ctxt_pP->module_id].Srb0[gNB_index].Tx_buffer.Payload,
+        rv);
     LOG_I(NR_RRC,"[UE %d] : Frame %d, Logical Channel UL-CCCH (SRB0), Generating RRCSetupRequest (bytes %d, eNB %d)\n",
           ctxt_pP->module_id, ctxt_pP->frame, NR_UE_rrc_inst[ctxt_pP->module_id].Srb0[gNB_index].Tx_buffer.payload_size, gNB_index);
 
@@ -1937,7 +1911,6 @@
       }
     }
 
-<<<<<<< HEAD
     LOG_I(NR_RRC, "call rrc_mac_config_req \n");
     // rrc_mac_config_req_ue
   }
@@ -1946,26 +1919,6 @@
     for (i = 0; i < measConfig->reportConfigToRemoveList->list.count; i++) {
         ind = *measConfig->reportConfigToRemoveList->list.array[i];
         free(NR_UE_rrc_inst[ctxt_pP->module_id].ReportConfig[gNB_index][ind-1]);
-=======
-    if (measConfig->reportConfigToAddModList != NULL) {
-        LOG_I(NR_RRC,"Report Configuration List is present\n");
-        for (i = 0; i < measConfig->reportConfigToAddModList->list.count; i++) {
-            ind          = measConfig->reportConfigToAddModList->list.array[i]->reportConfigId;
-            reportConfig = measConfig->reportConfigToAddModList->list.array[i];
-
-            if (NR_UE_rrc_inst[ctxt_pP->module_id].ReportConfig[gNB_index][ind-1]) {
-                LOG_I(NR_RRC, "Modifying Report Configuration %ld\n", ind-1);
-                memcpy((char *)NR_UE_rrc_inst[ctxt_pP->module_id].ReportConfig[gNB_index][ind-1],
-                        (char *)measConfig->reportConfigToAddModList->list.array[i],
-                        sizeof(NR_ReportConfigToAddMod_t));
-            } else {
-                LOG_D(NR_RRC,"Adding Report Configuration %ld %p \n", ind-1, measConfig->reportConfigToAddModList->list.array[i]);
-                if (reportConfig->reportConfig.present == NR_ReportConfigToAddMod__reportConfig_PR_reportConfigNR) {
-                    NR_UE_rrc_inst[ctxt_pP->module_id].ReportConfig[gNB_index][ind-1] = measConfig->reportConfigToAddModList->list.array[i];
-                }
-            }
-        }
->>>>>>> f3d51a58
     }
   }
 
@@ -1981,7 +1934,7 @@
                   (char *)measConfig->reportConfigToAddModList->list.array[i],
                   sizeof(NR_ReportConfigToAddMod_t));
       } else {
-        LOG_D(RRC,"Adding Report Configuration %ld %p \n", ind-1, measConfig->reportConfigToAddModList->list.array[i]);
+        LOG_D(NR_RRC,"Adding Report Configuration %ld %p \n", ind-1, measConfig->reportConfigToAddModList->list.array[i]);
         if (reportConfig->reportConfig.present == NR_ReportConfigToAddMod__reportConfig_PR_reportConfigNR) {
             NR_UE_rrc_inst[ctxt_pP->module_id].ReportConfig[gNB_index][ind-1] = measConfig->reportConfigToAddModList->list.array[i];
         }
@@ -1996,7 +1949,6 @@
     }
   }
 
-<<<<<<< HEAD
   if (measConfig->measIdToAddModList != NULL) {
     for (i = 0; i < measConfig->measIdToAddModList->list.count; i++) {
       ind = measConfig->measIdToAddModList->list.array[i]->measId;
@@ -2010,24 +1962,12 @@
         LOG_D(NR_RRC, "Adding Measurement ID %ld %p\n", ind-1, measConfig->measIdToAddModList->list.array[i]);
         NR_UE_rrc_inst[ctxt_pP->module_id].MeasId[gNB_index][ind-1] = measConfig->measIdToAddModList->list.array[i];
       }
-=======
-    if (measConfig->quantityConfig != NULL) {
-        if (NR_UE_rrc_inst[ctxt_pP->module_id].QuantityConfig[gNB_index]) {
-            LOG_D(NR_RRC,"Modifying Quantity Configuration \n");
-            memcpy((char *)NR_UE_rrc_inst[ctxt_pP->module_id].QuantityConfig[gNB_index],
-                    (char *)measConfig->quantityConfig,
-                    sizeof(NR_QuantityConfig_t));
-        } else {
-            LOG_D(NR_RRC, "Adding Quantity configuration\n");
-            NR_UE_rrc_inst[ctxt_pP->module_id].QuantityConfig[gNB_index] = measConfig->quantityConfig;
-        }
->>>>>>> f3d51a58
     }
   }
 
   if (measConfig->quantityConfig != NULL) {
     if (NR_UE_rrc_inst[ctxt_pP->module_id].QuantityConfig[gNB_index]) {
-      LOG_D(RRC,"Modifying Quantity Configuration \n");
+      LOG_D(NR_RRC,"Modifying Quantity Configuration \n");
       memcpy((char *)NR_UE_rrc_inst[ctxt_pP->module_id].QuantityConfig[gNB_index],
               (char *)measConfig->quantityConfig,
               sizeof(NR_QuantityConfig_t));
@@ -2241,24 +2181,6 @@
       nr_sa_rrc_ue_process_radioBearerConfig(ctxt_pP, gNB_index, ie->radioBearerConfig);
     }
 
-<<<<<<< HEAD
-    /* Check if there is dedicated NAS information to forward to NAS */
-    if (ie->nonCriticalExtension->dedicatedNAS_MessageList != NULL) {
-      int list_count;
-      uint32_t pdu_length;
-      uint8_t *pdu_buffer;
-      MessageDef *msg_p;
-
-      for (list_count = 0; list_count < ie->nonCriticalExtension->dedicatedNAS_MessageList->list.count; list_count++) {
-        pdu_length = ie->nonCriticalExtension->dedicatedNAS_MessageList->list.array[list_count]->size;
-        pdu_buffer = ie->nonCriticalExtension->dedicatedNAS_MessageList->list.array[list_count]->buf;
-        msg_p = itti_alloc_new_message(TASK_RRC_UE, NAS_CONN_ESTABLI_CNF);
-        NAS_CONN_ESTABLI_CNF(msg_p).errCode = AS_SUCCESS;
-        NAS_CONN_ESTABLI_CNF(msg_p).nasMsg.length = pdu_length;
-        NAS_CONN_ESTABLI_CNF(msg_p).nasMsg.data = pdu_buffer;
-        itti_send_msg_to_task(TASK_NAS_UE, ctxt_pP->instance, msg_p);
-      }
-=======
         /* Check if there is dedicated NAS information to forward to NAS */
         if (ie->nonCriticalExtension->dedicatedNAS_MessageList != NULL) {
             int list_count;
@@ -2298,7 +2220,6 @@
                 NAS_CONN_ESTABLI_CNF(msg_p).nasMsg.data = pdu_buffer;
                 itti_send_msg_to_task(TASK_NAS_UE, ctxt_pP->instance, msg_p);
             }
->>>>>>> f3d51a58
 
       free (ie->nonCriticalExtension->dedicatedNAS_MessageList);
     }
@@ -2376,7 +2297,6 @@
                           0,
                           0);
 
-<<<<<<< HEAD
   if ((dec_rval.code != RC_OK) && (dec_rval.consumed == 0)) {
     LOG_E(NR_RRC, "Failed to decode DL-DCCH (%zu bytes)\n", dec_rval.consumed);
     return -1;
@@ -2385,69 +2305,6 @@
   // if ( LOG_DEBUGFLAG(DEBUG_ASN1) ) {
       xer_fprint(stdout, &asn_DEF_NR_DL_DCCH_Message,(void *)dl_dcch_msg);
   // }
-
-  if (dl_dcch_msg->message.present == NR_DL_DCCH_MessageType_PR_c1) {
-    switch (dl_dcch_msg->message.choice.c1->present) {
-      case NR_DL_DCCH_MessageType__c1_PR_NOTHING:
-        LOG_I(NR_RRC, "Received PR_NOTHING on DL-DCCH-Message\n");
-        break;
-
-      case NR_DL_DCCH_MessageType__c1_PR_rrcReconfiguration:
-        rrc_ue_process_rrcReconfiguration(ctxt_pP,
-                                            dl_dcch_msg->message.choice.c1->choice.rrcReconfiguration,
-                                            gNB_indexP);
-        nr_rrc_ue_generate_RRCReconfigurationComplete(ctxt_pP,
-                                    gNB_indexP,
-                                    dl_dcch_msg->message.choice.c1->choice.rrcReconfiguration->rrc_TransactionIdentifier);
-        break;
-
-      case NR_DL_DCCH_MessageType__c1_PR_rrcResume:
-      case NR_DL_DCCH_MessageType__c1_PR_rrcRelease:
-        msg_p = itti_alloc_new_message(TASK_RRC_UE, NAS_CONN_RELEASE_IND);
-
-        if((dl_dcch_msg->message.choice.c1->choice.rrcRelease->criticalExtensions.present == NR_RRCRelease__criticalExtensions_PR_rrcRelease) &&
-           (dl_dcch_msg->message.choice.c1->present == NR_DL_DCCH_MessageType__c1_PR_rrcRelease)){
-            dl_dcch_msg->message.choice.c1->choice.rrcRelease->criticalExtensions.choice.rrcRelease->deprioritisationReq->deprioritisationTimer =
-            NR_RRCRelease_IEs__deprioritisationReq__deprioritisationTimer_min5;
-            dl_dcch_msg->message.choice.c1->choice.rrcRelease->criticalExtensions.choice.rrcRelease->deprioritisationReq->deprioritisationType =
-            NR_RRCRelease_IEs__deprioritisationReq__deprioritisationType_frequency;
-          }
-
-         itti_send_msg_to_task(TASK_NAS_UE, ctxt_pP->instance, msg_p);
-         break;
-      case NR_DL_DCCH_MessageType__c1_PR_ueCapabilityEnquiry:
-        LOG_I(RRC, "[UE %d] Received Capability Enquiry (gNB %d)\n",
-              ctxt_pP->module_id,gNB_indexP);
-        nr_rrc_ue_process_ueCapabilityEnquiry(
-          ctxt_pP,
-          dl_dcch_msg->message.choice.c1->choice.ueCapabilityEnquiry,
-          gNB_indexP);
-         break;
-      case NR_DL_DCCH_MessageType__c1_PR_rrcReestablishment:
-      case NR_DL_DCCH_MessageType__c1_PR_dlInformationTransfer:
-      case NR_DL_DCCH_MessageType__c1_PR_mobilityFromNRCommand:
-      case NR_DL_DCCH_MessageType__c1_PR_dlDedicatedMessageSegment_r16:
-      case NR_DL_DCCH_MessageType__c1_PR_ueInformationRequest_r16:
-      case NR_DL_DCCH_MessageType__c1_PR_dlInformationTransferMRDC_r16:
-      case NR_DL_DCCH_MessageType__c1_PR_loggedMeasurementConfiguration_r16:
-      case NR_DL_DCCH_MessageType__c1_PR_spare3:
-      case NR_DL_DCCH_MessageType__c1_PR_spare2:
-      case NR_DL_DCCH_MessageType__c1_PR_spare1:
-      case NR_DL_DCCH_MessageType__c1_PR_counterCheck:
-          break;
-      case NR_DL_DCCH_MessageType__c1_PR_securityModeCommand:
-        LOG_I(RRC, "[UE %d] Received securityModeCommand (gNB %d)\n",
-            ctxt_pP->module_id, gNB_indexP);
-        nr_rrc_ue_process_securityModeCommand(
-          ctxt_pP,
-          dl_dcch_msg->message.choice.c1->choice.securityModeCommand,
-          gNB_indexP);
-
-          break;
-=======
-    // if ( LOG_DEBUGFLAG(DEBUG_ASN1) ) {
-        xer_fprint(stdout, &asn_DEF_NR_DL_DCCH_Message,(void *)dl_dcch_msg);
-    // }
 
     if (dl_dcch_msg->message.present == NR_DL_DCCH_MessageType_PR_c1) {
         switch (dl_dcch_msg->message.choice.c1->present) {
@@ -2605,9 +2462,7 @@
 
                 break;
         }
->>>>>>> f3d51a58
-    }
-  }
+    }
   return 0;
 }
 
@@ -2849,7 +2704,6 @@
 
       LOG_I(RRC,"UECapabilityInformation Encoded %zd bits (%zd bytes)\n",enc_rval.encoded,(enc_rval.encoded+7)/8);
 #ifdef ITTI_SIM
-<<<<<<< HEAD
       MessageDef *message_p;
       uint8_t *message_buffer;
       message_buffer = itti_malloc (TASK_RRC_UE_SIM,TASK_RRC_GNB_SIM,
@@ -2861,19 +2715,6 @@
       GNB_RRC_DCCH_DATA_IND (message_p).sdu   = message_buffer;
       GNB_RRC_DCCH_DATA_IND (message_p).size  = (enc_rval.encoded + 7) / 8;
       itti_send_msg_to_task (TASK_RRC_GNB_SIM, ctxt_pP->instance, message_p);
-=======
-			  MessageDef *message_p;
-			  uint8_t *message_buffer;
-			  message_buffer = itti_malloc (TASK_RRC_NRUE,TASK_RRC_GNB_SIM,
-								 (enc_rval.encoded + 7) / 8);
-			  memcpy (message_buffer, buffer, (enc_rval.encoded + 7) / 8);
-	  
-			  message_p = itti_alloc_new_message (TASK_RRC_NRUE, UE_RRC_DCCH_DATA_IND);
-			  GNB_RRC_DCCH_DATA_IND (message_p).rbid  = DCCH;
-			  GNB_RRC_DCCH_DATA_IND (message_p).sdu   = message_buffer;
-			  GNB_RRC_DCCH_DATA_IND (message_p).size  = (enc_rval.encoded + 7) / 8;
-			  itti_send_msg_to_task (TASK_RRC_GNB_SIM, ctxt_pP->instance, message_p);
->>>>>>> f3d51a58
 #else
       rrc_data_req_ue (
         ctxt_pP,
