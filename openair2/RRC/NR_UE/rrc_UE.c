/*
 * Licensed to the OpenAirInterface (OAI) Software Alliance under one or more
 * contributor license agreements.  See the NOTICE file distributed with
 * this work for additional information regarding copyright ownership.
 * The OpenAirInterface Software Alliance licenses this file to You under
 * the OAI Public License, Version 1.1  (the "License"); you may not use this file
 * except in compliance with the License.
 * You may obtain a copy of the License at
 *
 *      http://www.openairinterface.org/?page_id=698
 *
 * Unless required by applicable law or agreed to in writing, software
 * distributed under the License is distributed on an "AS IS" BASIS,
 * WITHOUT WARRANTIES OR CONDITIONS OF ANY KIND, either express or implied.
 * See the License for the specific language governing permissions and
 * limitations under the License.
 *-------------------------------------------------------------------------------
 * For more information about the OpenAirInterface (OAI) Software Alliance:
 *      contact@openairinterface.org
 */

/* \file rrc_UE.c
 * \brief RRC procedures
 * \author R. Knopp, K.H. HSU
 * \date 2018
 * \version 0.1
 * \company Eurecom / NTUST
 * \email: knopp@eurecom.fr, kai-hsiang.hsu@eurecom.fr
 * \note
 * \warning
 */

#define RRC_UE
#define RRC_UE_C

#include "asn1_conversions.h"

#include "NR_DL-DCCH-Message.h"        //asn_DEF_NR_DL_DCCH_Message
#include "NR_DL-CCCH-Message.h"        //asn_DEF_NR_DL_CCCH_Message
#include "NR_BCCH-BCH-Message.h"       //asn_DEF_NR_BCCH_BCH_Message
#include "NR_BCCH-DL-SCH-Message.h"    //asn_DEF_NR_BCCH_DL_SCH_Message
#include "NR_CellGroupConfig.h"        //asn_DEF_NR_CellGroupConfig
#include "NR_BWP-Downlink.h"           //asn_DEF_NR_BWP_Downlink
#include "NR_RRCReconfiguration.h"
#include "NR_MeasConfig.h"
#include "NR_UL-DCCH-Message.h"

#include "rrc_list.h"
#include "rrc_defs.h"
#include "rrc_proto.h"
#include "rrc_vars.h"
#include "LAYER2/NR_MAC_UE/mac_proto.h"

#include "intertask_interface.h"

#include "executables/softmodem-common.h"
#include "plmn_data.h"
#include "pdcp.h"
#include "UTIL/OSA/osa_defs.h"
#include "common/utils/LOG/log.h"
#include "common/utils/LOG/vcd_signal_dumper.h"

#ifndef CELLULAR
  #include "RRC/NR/MESSAGES/asn1_msg.h"
#endif

#include "RRC/NAS/nas_config.h"
#include "RRC/NAS/rb_config.h"
#include "SIMULATION/TOOLS/sim.h" // for taus
#include <executables/softmodem-common.h>

#if defined(ITTI_SIM) || defined(RFSIM_NAS)
#include "nr_nas_msg_sim.h"
#endif

NR_UE_RRC_INST_t *NR_UE_rrc_inst;
/* NAS Attach request with IMSI */
static const char  nr_nas_attach_req_imsi[] = {
  0x07, 0x41,
  /* EPS Mobile identity = IMSI */
  0x71, 0x08, 0x29, 0x80, 0x43, 0x21, 0x43, 0x65, 0x87,
  0xF9,
  /* End of EPS Mobile Identity */
  0x02, 0xE0, 0xE0, 0x00, 0x20, 0x02, 0x03,
  0xD0, 0x11, 0x27, 0x1A, 0x80, 0x80, 0x21, 0x10, 0x01, 0x00, 0x00,
  0x10, 0x81, 0x06, 0x00, 0x00, 0x00, 0x00, 0x83, 0x06, 0x00, 0x00,
  0x00, 0x00, 0x00, 0x0D, 0x00, 0x00, 0x0A, 0x00, 0x52, 0x12, 0xF2,
  0x01, 0x27, 0x11,
};

extern void pdcp_config_set_security(
  const protocol_ctxt_t *const  ctxt_pP,
  pdcp_t          *const pdcp_pP,
  const rb_id_t         rb_idP,
  const uint16_t        lc_idP,
  const uint8_t         security_modeP,
  uint8_t         *const kRRCenc,
  uint8_t         *const kRRCint,
  uint8_t         *const  kUPenc
);

void
nr_rrc_ue_process_ueCapabilityEnquiry(
  const protocol_ctxt_t *const ctxt_pP,
  NR_UECapabilityEnquiry_t *UECapabilityEnquiry,
  uint8_t gNB_index
);

void
nr_sa_rrc_ue_process_radioBearerConfig(
    const protocol_ctxt_t *const       ctxt_pP,
    const uint8_t                      gNB_index,
    NR_RadioBearerConfig_t *const      radioBearerConfig
);

uint8_t do_NR_RRCReconfigurationComplete(
                        const protocol_ctxt_t *const ctxt_pP,
                        uint8_t *buffer,
                        const uint8_t Transaction_id
                      );

void rrc_ue_generate_RRCReestablishmentRequest( const protocol_ctxt_t *const ctxt_pP, const uint8_t gNB_index );

void
nr_rrc_ue_generate_rrcReestablishmentComplete(
  const protocol_ctxt_t *const ctxt_pP,
  NR_RRCReestablishment_t *rrcReestablishment,
  uint8_t gNB_index
);

mui_t nr_rrc_mui=0;

static Rrc_State_NR_t nr_rrc_get_state (module_id_t ue_mod_idP) {
  return NR_UE_rrc_inst[ue_mod_idP].nrRrcState;
}


static Rrc_Sub_State_NR_t nr_rrc_get_sub_state (module_id_t ue_mod_idP) {
  return NR_UE_rrc_inst[ue_mod_idP].nrRrcSubState;
}

static int nr_rrc_set_state (module_id_t ue_mod_idP, Rrc_State_NR_t state) {
  AssertFatal ((RRC_STATE_FIRST_NR <= state) && (state <= RRC_STATE_LAST_NR),
               "Invalid state %d!\n", state);

  if (NR_UE_rrc_inst[ue_mod_idP].nrRrcState != state) {
    NR_UE_rrc_inst[ue_mod_idP].nrRrcState = state;
    return (1);
  }

  return (0);
}

static int nr_rrc_set_sub_state( module_id_t ue_mod_idP, Rrc_Sub_State_NR_t subState ) {
  if (AMF_MODE_ENABLED) {
    switch (NR_UE_rrc_inst[ue_mod_idP].nrRrcState) {
      case RRC_STATE_INACTIVE_NR:
        AssertFatal ((RRC_SUB_STATE_INACTIVE_FIRST_NR <= subState) && (subState <= RRC_SUB_STATE_INACTIVE_LAST_NR),
                     "Invalid nr sub state %d for state %d!\n", subState, NR_UE_rrc_inst[ue_mod_idP].nrRrcState);
        break;

      case RRC_STATE_IDLE_NR:
        AssertFatal ((RRC_SUB_STATE_IDLE_FIRST_NR <= subState) && (subState <= RRC_SUB_STATE_IDLE_LAST_NR),
                     "Invalid nr sub state %d for state %d!\n", subState, NR_UE_rrc_inst[ue_mod_idP].nrRrcState);
        break;

      case RRC_STATE_CONNECTED_NR:
        AssertFatal ((RRC_SUB_STATE_CONNECTED_FIRST_NR <= subState) && (subState <= RRC_SUB_STATE_CONNECTED_LAST_NR),
                     "Invalid nr sub state %d for state %d!\n", subState, NR_UE_rrc_inst[ue_mod_idP].nrRrcState);
        break;
    }
  }

  if (NR_UE_rrc_inst[ue_mod_idP].nrRrcSubState != subState) {
    NR_UE_rrc_inst[ue_mod_idP].nrRrcSubState = subState;
    return (1);
  }

  return (0);
}

extern boolean_t nr_rrc_pdcp_config_asn1_req(
    const protocol_ctxt_t *const  ctxt_pP,
    NR_SRB_ToAddModList_t  *const srb2add_list,
    NR_DRB_ToAddModList_t  *const drb2add_list,
    NR_DRB_ToReleaseList_t *const drb2release_list,
    const uint8_t                   security_modeP,
    uint8_t                  *const kRRCenc,
    uint8_t                  *const kRRCint,
    uint8_t                  *const kUPenc,
    uint8_t                  *const kUPint
  #if (LTE_RRC_VERSION >= MAKE_VERSION(9, 0, 0))
    ,LTE_PMCH_InfoList_r9_t  *pmch_InfoList_r9
  #endif
    ,rb_id_t                 *const defaultDRB,
    struct NR_CellGroupConfig__rlc_BearerToAddModList *rlc_bearer2add_list);

extern rlc_op_status_t nr_rrc_rlc_config_asn1_req (const protocol_ctxt_t   * const ctxt_pP,
    const NR_SRB_ToAddModList_t   * const srb2add_listP,
    const NR_DRB_ToAddModList_t   * const drb2add_listP,
    const NR_DRB_ToReleaseList_t  * const drb2release_listP,
    const LTE_PMCH_InfoList_r9_t * const pmch_InfoList_r9_pP,
    struct NR_CellGroupConfig__rlc_BearerToAddModList *rlc_bearer2add_list);
// from LTE-RRC DL-DCCH RRCConnectionReconfiguration nr-secondary-cell-group-config (encoded)
int8_t nr_rrc_ue_decode_secondary_cellgroup_config(
    const module_id_t module_id,
    const uint8_t *buffer,
    const uint32_t size ){
    
    NR_CellGroupConfig_t *cell_group_config = NULL;
    uint32_t i;

    asn_dec_rval_t dec_rval = uper_decode_complete( NULL,
                                                    &asn_DEF_NR_CellGroupConfig,
                                                    (void **)&cell_group_config,
                                                    (uint8_t *)buffer,
                                                    size ); 

    if ((dec_rval.code != RC_OK) && (dec_rval.consumed == 0)) {
            printf("NR_CellGroupConfig decode error\n");
            for (i=0; i<size; i++){
                printf("%02x ",buffer[i]);
            }
            printf("\n");
            // free the memory
            SEQUENCE_free( &asn_DEF_NR_CellGroupConfig, (void *)cell_group_config, 1 );
            return -1;
    }

    if(NR_UE_rrc_inst[module_id].scell_group_config == NULL){
        NR_UE_rrc_inst[module_id].scell_group_config = cell_group_config;
        nr_rrc_ue_process_scg_config(module_id,cell_group_config);
    }else{
        nr_rrc_ue_process_scg_config(module_id,cell_group_config);
        SEQUENCE_free(&asn_DEF_NR_CellGroupConfig, (void *)cell_group_config, 0);
    }

    //nr_rrc_mac_config_req_ue( 0,0,0,NULL, cell_group_config->mac_CellGroupConfig, cell_group_config->physicalCellGroupConfig, cell_group_config->spCellConfig );

    return 0;
}

int8_t nr_rrc_ue_process_RadioBearerConfig(NR_RadioBearerConfig_t *RadioBearerConfig){


  xer_fprint(stdout, &asn_DEF_NR_RadioBearerConfig, (const void*)RadioBearerConfig);
  // Configure PDCP

  return 0;
}

// from LTE-RRC DL-DCCH RRCConnectionReconfiguration nr-secondary-cell-group-config (decoded)
// RRCReconfiguration
int8_t nr_rrc_ue_process_rrcReconfiguration(const module_id_t module_id, NR_RRCReconfiguration_t *rrcReconfiguration){

  switch(rrcReconfiguration->criticalExtensions.present){
    case NR_RRCReconfiguration__criticalExtensions_PR_rrcReconfiguration:
      if(rrcReconfiguration->criticalExtensions.choice.rrcReconfiguration->radioBearerConfig != NULL){
        if(NR_UE_rrc_inst[module_id].radio_bearer_config == NULL){
          NR_UE_rrc_inst[module_id].radio_bearer_config = rrcReconfiguration->criticalExtensions.choice.rrcReconfiguration->radioBearerConfig;                
        }else{
          nr_rrc_ue_process_RadioBearerConfig(rrcReconfiguration->criticalExtensions.choice.rrcReconfiguration->radioBearerConfig);
        }
      }
      if(rrcReconfiguration->criticalExtensions.choice.rrcReconfiguration->secondaryCellGroup != NULL){
        NR_CellGroupConfig_t *cellGroupConfig = NULL;
        uper_decode(NULL,
                    &asn_DEF_NR_CellGroupConfig,   //might be added prefix later
                    (void **)&cellGroupConfig,
                    (uint8_t *)rrcReconfiguration->criticalExtensions.choice.rrcReconfiguration->secondaryCellGroup->buf,
                    rrcReconfiguration->criticalExtensions.choice.rrcReconfiguration->secondaryCellGroup->size, 0, 0); 

        xer_fprint(stdout, &asn_DEF_NR_CellGroupConfig, (const void*)cellGroupConfig);

        if(NR_UE_rrc_inst[module_id].cell_group_config == NULL){
          //  first time receive the configuration, just use the memory allocated from uper_decoder. TODO this is not good implementation, need to maintain RRC_INST own structure every time.
          NR_UE_rrc_inst[module_id].cell_group_config = cellGroupConfig;
          nr_rrc_ue_process_scg_config(module_id,cellGroupConfig);
        }else{
          //  after first time, update it and free the memory after.
          SEQUENCE_free(&asn_DEF_NR_CellGroupConfig, (void *)NR_UE_rrc_inst[module_id].cell_group_config, 0);
          NR_UE_rrc_inst[module_id].cell_group_config = cellGroupConfig;
          nr_rrc_ue_process_scg_config(module_id,cellGroupConfig);
        }
      }
      if(rrcReconfiguration->criticalExtensions.choice.rrcReconfiguration->measConfig != NULL){
        if(NR_UE_rrc_inst[module_id].meas_config == NULL){
          NR_UE_rrc_inst[module_id].meas_config = rrcReconfiguration->criticalExtensions.choice.rrcReconfiguration->measConfig;
        }else{
          //  if some element need to be updated
          nr_rrc_ue_process_meas_config(rrcReconfiguration->criticalExtensions.choice.rrcReconfiguration->measConfig);
        }
      }
      if(rrcReconfiguration->criticalExtensions.choice.rrcReconfiguration->lateNonCriticalExtension != NULL){
        //  unuse now
      }
      if(rrcReconfiguration->criticalExtensions.choice.rrcReconfiguration->nonCriticalExtension != NULL){
        // unuse now
      }
      break;
    
    case NR_RRCReconfiguration__criticalExtensions_PR_NOTHING:
    case NR_RRCReconfiguration__criticalExtensions_PR_criticalExtensionsFuture:
    default:
      break;
  }
  //nr_rrc_mac_config_req_ue(); 

  return 0;
}



int8_t nr_rrc_ue_process_meas_config(NR_MeasConfig_t *meas_config){

    return 0;
}

int8_t nr_rrc_ue_process_scg_config(const module_id_t module_id, NR_CellGroupConfig_t *cell_group_config){
  int i;
  if(NR_UE_rrc_inst[module_id].cell_group_config==NULL){
    //  initial list
    if(cell_group_config->spCellConfig != NULL){
      if(cell_group_config->spCellConfig->spCellConfigDedicated != NULL){
        if(cell_group_config->spCellConfig->spCellConfigDedicated->downlinkBWP_ToAddModList != NULL){
          for(i=0; i<cell_group_config->spCellConfig->spCellConfigDedicated->downlinkBWP_ToAddModList->list.count; ++i){
            RRC_LIST_MOD_ADD(NR_UE_rrc_inst[module_id].BWP_Downlink_list, cell_group_config->spCellConfig->spCellConfigDedicated->downlinkBWP_ToAddModList->list.array[i], bwp_Id);
          }
        }
      }
    }
  }else{
    //  maintain list
    if(cell_group_config->spCellConfig != NULL){
      if(cell_group_config->spCellConfig->spCellConfigDedicated != NULL){
        //  process element of list to be add by RRC message
        if(cell_group_config->spCellConfig->spCellConfigDedicated->downlinkBWP_ToAddModList != NULL){
          for(i=0; i<cell_group_config->spCellConfig->spCellConfigDedicated->downlinkBWP_ToAddModList->list.count; ++i){
            RRC_LIST_MOD_ADD(NR_UE_rrc_inst[module_id].BWP_Downlink_list, cell_group_config->spCellConfig->spCellConfigDedicated->downlinkBWP_ToAddModList->list.array[i], bwp_Id);
          }
        }

        //  process element of list to be release by RRC message
        if(cell_group_config->spCellConfig->spCellConfigDedicated->downlinkBWP_ToReleaseList != NULL){
          for(i=0; i<cell_group_config->spCellConfig->spCellConfigDedicated->downlinkBWP_ToReleaseList->list.count; ++i){
            NR_BWP_Downlink_t *freeP = NULL;
            RRC_LIST_MOD_REL(NR_UE_rrc_inst[module_id].BWP_Downlink_list, bwp_Id, *cell_group_config->spCellConfig->spCellConfigDedicated->downlinkBWP_ToReleaseList->list.array[i], freeP);
            if(freeP != NULL){
              SEQUENCE_free(&asn_DEF_NR_BWP_Downlink, (void *)freeP, 0);
            }
          }
        }
      }
    }
  } 

  return 0;
}


void process_nsa_message(NR_UE_RRC_INST_t *rrc, nsa_message_t nsa_message_type, void *message,int msg_len) {
  module_id_t module_id=0; // TODO
  switch (nsa_message_type) {
    case nr_SecondaryCellGroupConfig_r15:
      {
        NR_RRCReconfiguration_t *RRCReconfiguration=NULL;
        asn_dec_rval_t dec_rval = uper_decode_complete( NULL,
                                &asn_DEF_NR_RRCReconfiguration,
                                (void **)&RRCReconfiguration,
                                (uint8_t *)message,
                                msg_len); 
        
        if ((dec_rval.code != RC_OK) && (dec_rval.consumed == 0)) {
          LOG_E(RRC,"NR_RRCReconfiguration decode error\n");
          // free the memory
          SEQUENCE_free( &asn_DEF_NR_RRCReconfiguration, RRCReconfiguration, 1 );
          return;
        }
        nr_rrc_ue_process_rrcReconfiguration(module_id,RRCReconfiguration);
        }
      break;
    
    case nr_RadioBearerConfigX_r15:
      {
        NR_RadioBearerConfig_t *RadioBearerConfig=NULL;
        asn_dec_rval_t dec_rval = uper_decode_complete( NULL,
                                &asn_DEF_NR_RadioBearerConfig,
                                (void **)&RadioBearerConfig,
                                (uint8_t *)message,
                                msg_len); 
        
        if ((dec_rval.code != RC_OK) && (dec_rval.consumed == 0)) {
          LOG_E(RRC,"NR_RadioBearerConfig decode error\n");
          // free the memory
          SEQUENCE_free( &asn_DEF_NR_RadioBearerConfig, RadioBearerConfig, 1 );
          return;
        }
        nr_rrc_ue_process_RadioBearerConfig(RadioBearerConfig);
      }
      break;
    
    default:
      AssertFatal(1==0,"Unknown message %d\n",nsa_message_type);
      break;
  }

}

NR_UE_RRC_INST_t* openair_rrc_top_init_ue_nr(char* rrc_config_path){
  int nr_ue;
  if(NB_NR_UE_INST > 0){
    NR_UE_rrc_inst = (NR_UE_RRC_INST_t *)malloc(NB_NR_UE_INST * sizeof(NR_UE_RRC_INST_t));
    memset(NR_UE_rrc_inst, 0, NB_NR_UE_INST * sizeof(NR_UE_RRC_INST_t));
    for(nr_ue=0;nr_ue<NB_NR_UE_INST;nr_ue++){
      // fill UE-NR-Capability @ UE-CapabilityRAT-Container here.
      NR_UE_rrc_inst[nr_ue].selected_plmn_identity = 1;

      // TODO: Put the appropriate list of SIBs
      NR_UE_rrc_inst[nr_ue].requested_SI_List.buf = CALLOC(1,4);
      NR_UE_rrc_inst[nr_ue].requested_SI_List.buf[0] = SIB2 | SIB3 | SIB5;  // SIB2 - SIB9
      NR_UE_rrc_inst[nr_ue].requested_SI_List.buf[1] = 0;                   // SIB10 - SIB17
      NR_UE_rrc_inst[nr_ue].requested_SI_List.buf[2] = 0;                   // SIB18 - SIB25
      NR_UE_rrc_inst[nr_ue].requested_SI_List.buf[3] = 0;                   // SIB26 - SIB32
      NR_UE_rrc_inst[nr_ue].requested_SI_List.size= 4;
      NR_UE_rrc_inst[nr_ue].requested_SI_List.bits_unused= 0;

      NR_UE_rrc_inst[nr_ue].ra_trigger = RA_NOT_RUNNING;

      //  init RRC lists
      RRC_LIST_INIT(NR_UE_rrc_inst[nr_ue].RLC_Bearer_Config_list, NR_maxLC_ID);
      RRC_LIST_INIT(NR_UE_rrc_inst[nr_ue].SchedulingRequest_list, NR_maxNrofSR_ConfigPerCellGroup);
      RRC_LIST_INIT(NR_UE_rrc_inst[nr_ue].TAG_list, NR_maxNrofTAGs);
      RRC_LIST_INIT(NR_UE_rrc_inst[nr_ue].TDD_UL_DL_SlotConfig_list, NR_maxNrofSlots);
      RRC_LIST_INIT(NR_UE_rrc_inst[nr_ue].BWP_Downlink_list, NR_maxNrofBWPs);
      RRC_LIST_INIT(NR_UE_rrc_inst[nr_ue].ControlResourceSet_list[0], 3);   //  for init-dl-bwp
      RRC_LIST_INIT(NR_UE_rrc_inst[nr_ue].ControlResourceSet_list[1], 3);   //  for dl-bwp id=0
      RRC_LIST_INIT(NR_UE_rrc_inst[nr_ue].ControlResourceSet_list[2], 3);   //  for dl-bwp id=1
      RRC_LIST_INIT(NR_UE_rrc_inst[nr_ue].ControlResourceSet_list[3], 3);   //  for dl-bwp id=2
      RRC_LIST_INIT(NR_UE_rrc_inst[nr_ue].ControlResourceSet_list[4], 3);   //  for dl-bwp id=3
      RRC_LIST_INIT(NR_UE_rrc_inst[nr_ue].SearchSpace_list[0], 10);
      RRC_LIST_INIT(NR_UE_rrc_inst[nr_ue].SearchSpace_list[1], 10);
      RRC_LIST_INIT(NR_UE_rrc_inst[nr_ue].SearchSpace_list[2], 10);
      RRC_LIST_INIT(NR_UE_rrc_inst[nr_ue].SearchSpace_list[3], 10);
      RRC_LIST_INIT(NR_UE_rrc_inst[nr_ue].SearchSpace_list[4], 10);
      RRC_LIST_INIT(NR_UE_rrc_inst[nr_ue].SlotFormatCombinationsPerCell_list[0], NR_maxNrofAggregatedCellsPerCellGroup);
      RRC_LIST_INIT(NR_UE_rrc_inst[nr_ue].SlotFormatCombinationsPerCell_list[1], NR_maxNrofAggregatedCellsPerCellGroup);
      RRC_LIST_INIT(NR_UE_rrc_inst[nr_ue].SlotFormatCombinationsPerCell_list[2], NR_maxNrofAggregatedCellsPerCellGroup);
      RRC_LIST_INIT(NR_UE_rrc_inst[nr_ue].SlotFormatCombinationsPerCell_list[3], NR_maxNrofAggregatedCellsPerCellGroup);
      RRC_LIST_INIT(NR_UE_rrc_inst[nr_ue].SlotFormatCombinationsPerCell_list[4], NR_maxNrofAggregatedCellsPerCellGroup);
      RRC_LIST_INIT(NR_UE_rrc_inst[nr_ue].TCI_State_list[0], NR_maxNrofTCI_States);
      RRC_LIST_INIT(NR_UE_rrc_inst[nr_ue].TCI_State_list[1], NR_maxNrofTCI_States);
      RRC_LIST_INIT(NR_UE_rrc_inst[nr_ue].TCI_State_list[2], NR_maxNrofTCI_States);
      RRC_LIST_INIT(NR_UE_rrc_inst[nr_ue].TCI_State_list[3], NR_maxNrofTCI_States);
      RRC_LIST_INIT(NR_UE_rrc_inst[nr_ue].TCI_State_list[4], NR_maxNrofTCI_States);
      RRC_LIST_INIT(NR_UE_rrc_inst[nr_ue].RateMatchPattern_list[0], NR_maxNrofRateMatchPatterns);
      RRC_LIST_INIT(NR_UE_rrc_inst[nr_ue].RateMatchPattern_list[1], NR_maxNrofRateMatchPatterns);
      RRC_LIST_INIT(NR_UE_rrc_inst[nr_ue].RateMatchPattern_list[2], NR_maxNrofRateMatchPatterns);
      RRC_LIST_INIT(NR_UE_rrc_inst[nr_ue].RateMatchPattern_list[3], NR_maxNrofRateMatchPatterns);
      RRC_LIST_INIT(NR_UE_rrc_inst[nr_ue].RateMatchPattern_list[4], NR_maxNrofRateMatchPatterns);
      RRC_LIST_INIT(NR_UE_rrc_inst[nr_ue].ZP_CSI_RS_Resource_list[0], NR_maxNrofZP_CSI_RS_Resources);
      RRC_LIST_INIT(NR_UE_rrc_inst[nr_ue].ZP_CSI_RS_Resource_list[1], NR_maxNrofZP_CSI_RS_Resources);
      RRC_LIST_INIT(NR_UE_rrc_inst[nr_ue].ZP_CSI_RS_Resource_list[2], NR_maxNrofZP_CSI_RS_Resources);
      RRC_LIST_INIT(NR_UE_rrc_inst[nr_ue].ZP_CSI_RS_Resource_list[3], NR_maxNrofZP_CSI_RS_Resources);
      RRC_LIST_INIT(NR_UE_rrc_inst[nr_ue].ZP_CSI_RS_Resource_list[4], NR_maxNrofZP_CSI_RS_Resources);
      RRC_LIST_INIT(NR_UE_rrc_inst[nr_ue].Aperidic_ZP_CSI_RS_ResourceSet_list[0], NR_maxNrofZP_CSI_RS_ResourceSets);
      RRC_LIST_INIT(NR_UE_rrc_inst[nr_ue].Aperidic_ZP_CSI_RS_ResourceSet_list[1], NR_maxNrofZP_CSI_RS_ResourceSets);
      RRC_LIST_INIT(NR_UE_rrc_inst[nr_ue].Aperidic_ZP_CSI_RS_ResourceSet_list[2], NR_maxNrofZP_CSI_RS_ResourceSets);
      RRC_LIST_INIT(NR_UE_rrc_inst[nr_ue].Aperidic_ZP_CSI_RS_ResourceSet_list[3], NR_maxNrofZP_CSI_RS_ResourceSets);
      RRC_LIST_INIT(NR_UE_rrc_inst[nr_ue].Aperidic_ZP_CSI_RS_ResourceSet_list[4], NR_maxNrofZP_CSI_RS_ResourceSets);
      RRC_LIST_INIT(NR_UE_rrc_inst[nr_ue].SP_ZP_CSI_RS_ResourceSet_list[0], NR_maxNrofZP_CSI_RS_ResourceSets);
      RRC_LIST_INIT(NR_UE_rrc_inst[nr_ue].SP_ZP_CSI_RS_ResourceSet_list[1], NR_maxNrofZP_CSI_RS_ResourceSets);
      RRC_LIST_INIT(NR_UE_rrc_inst[nr_ue].SP_ZP_CSI_RS_ResourceSet_list[2], NR_maxNrofZP_CSI_RS_ResourceSets);
      RRC_LIST_INIT(NR_UE_rrc_inst[nr_ue].SP_ZP_CSI_RS_ResourceSet_list[3], NR_maxNrofZP_CSI_RS_ResourceSets);
      RRC_LIST_INIT(NR_UE_rrc_inst[nr_ue].SP_ZP_CSI_RS_ResourceSet_list[4], NR_maxNrofZP_CSI_RS_ResourceSets);
      RRC_LIST_INIT(NR_UE_rrc_inst[nr_ue].NZP_CSI_RS_Resource_list, NR_maxNrofNZP_CSI_RS_Resources);
      RRC_LIST_INIT(NR_UE_rrc_inst[nr_ue].NZP_CSI_RS_ResourceSet_list, NR_maxNrofNZP_CSI_RS_ResourceSets);
      RRC_LIST_INIT(NR_UE_rrc_inst[nr_ue].CSI_IM_Resource_list, NR_maxNrofCSI_IM_Resources);
      RRC_LIST_INIT(NR_UE_rrc_inst[nr_ue].CSI_IM_ResourceSet_list, NR_maxNrofCSI_IM_ResourceSets);
      RRC_LIST_INIT(NR_UE_rrc_inst[nr_ue].CSI_SSB_ResourceSet_list, NR_maxNrofCSI_SSB_ResourceSets);
      RRC_LIST_INIT(NR_UE_rrc_inst[nr_ue].CSI_ResourceConfig_list, NR_maxNrofCSI_ResourceConfigurations);
      RRC_LIST_INIT(NR_UE_rrc_inst[nr_ue].CSI_ReportConfig_list, NR_maxNrofCSI_ReportConfigurations);
    }

    if (get_softmodem_params()->phy_test==1 || get_softmodem_params()->do_ra==1) {
      // read in files for RRCReconfiguration and RBconfig
      FILE *fd;
      char filename[1024];
      if (rrc_config_path)
        sprintf(filename,"%s/reconfig.raw",rrc_config_path);
      else
        sprintf(filename,"reconfig.raw");
      fd = fopen(filename,"r");
          char buffer[1024];
      AssertFatal(fd,
                  "cannot read file %s: errno %d, %s\n",
                  filename,
                  errno,
                  strerror(errno));
      int msg_len=fread(buffer,1,1024,fd);
      fclose(fd);
      process_nsa_message(NR_UE_rrc_inst, nr_SecondaryCellGroupConfig_r15, buffer,msg_len);
      if (rrc_config_path)
        sprintf(filename,"%s/rbconfig.raw",rrc_config_path);
      else
        sprintf(filename,"rbconfig.raw");
      fd = fopen(filename,"r");
      AssertFatal(fd,
                  "cannot read file %s: errno %d, %s\n",
                  filename,
                  errno,
                  strerror(errno));
      msg_len=fread(buffer,1,1024,fd);
      fclose(fd);
      process_nsa_message(NR_UE_rrc_inst, nr_RadioBearerConfigX_r15, buffer,msg_len); 
    }
  }else{
    NR_UE_rrc_inst = NULL;
  }

  return NR_UE_rrc_inst;
}


int8_t nr_ue_process_rlc_bearer_list(NR_CellGroupConfig_t *cell_group_config){

    return 0;
}

int8_t nr_ue_process_secondary_cell_list(NR_CellGroupConfig_t *cell_group_config){

    return 0;
}

int8_t nr_ue_process_mac_cell_group_config(NR_MAC_CellGroupConfig_t *mac_cell_group_config){

    return 0;
}

int8_t nr_ue_process_physical_cell_group_config(NR_PhysicalCellGroupConfig_t *phy_cell_group_config){

    return 0;
}

int8_t nr_ue_process_spcell_config(NR_SpCellConfig_t *spcell_config){

    return 0;
}

/*brief decode BCCH-BCH (MIB) message*/
int8_t nr_rrc_ue_decode_NR_BCCH_BCH_Message(
    const module_id_t module_id,
    const uint8_t     gNB_index,
    uint8_t           *const bufferP,
    const uint8_t     buffer_len ){
    NR_BCCH_BCH_Message_t *bcch_message = NULL;


    if (NR_UE_rrc_inst[module_id].mib != NULL)
      SEQUENCE_free( &asn_DEF_NR_BCCH_BCH_Message, (void *)bcch_message, 1 );
    else LOG_I(NR_RRC,"Configuring MAC for first MIB reception\n");

    asn_dec_rval_t dec_rval = uper_decode_complete(NULL,
                                                   &asn_DEF_NR_BCCH_BCH_Message,
                                                   (void **)&bcch_message,
                                                   (const void *)bufferP,
                                                   buffer_len );

    if ((dec_rval.code != RC_OK) || (dec_rval.consumed == 0)) {
       LOG_I(NR_RRC,"NR_BCCH_BCH decode error\n");
       // free the memory
       SEQUENCE_free( &asn_DEF_NR_BCCH_BCH_Message, (void *)bcch_message, 1 );
       return -1;
    }
    else {
      //  link to rrc instance
       SEQUENCE_free( &asn_DEF_NR_MIB, (void *)NR_UE_rrc_inst[module_id].mib, 1 );
       NR_UE_rrc_inst[module_id].mib = bcch_message->message.choice.mib;
      //memcpy( (void *)mib,
      //    (void *)&bcch_message->message.choice.mib,
      //    sizeof(NR_MIB_t) );

       nr_rrc_mac_config_req_ue( 0, 0, 0, NR_UE_rrc_inst[module_id].mib, NULL, NULL, NULL);
      }

    return 0;
}

const char  siWindowLength[10][5] = {"5s", "10s", "20s", "40s", "80s", "160s", "320s", "640s", "1280s","ERR"};// {"1ms","2ms","5ms","10ms","15ms","20ms","40ms","80ms","ERR"};
const short siWindowLength_int[9] = {5,10,20,40,80,160,320,640,1280};//{1,2,5,10,15,20,40,80};

const char SIBType[12][6]        = {"SIB3","SIB4","SIB5","SIB6","SIB7","SIB8","SIB9","SIB10","SIB11","SIB12","SIB13","Spare"};
const char SIBPeriod[8][6]       = {"rf8","rf16","rf32","rf64","rf128","rf256","rf512","ERR"};
int   siPeriod_int[7]            = {80,160,320,640,1280,2560,5120};

const char *nr_SIBreserved( long value ) {
  if (value < 0 || value > 1)
    return "ERR";

  if (value)
    return "notReserved";

  return "reserved";
}

void nr_dump_sib2( NR_SIB2_t *sib2 ){
//cellReselectionInfoCommon
  //nrofSS_BlocksToAverage
  if( sib2->cellReselectionInfoCommon.nrofSS_BlocksToAverage)
    LOG_I( RRC, "cellReselectionInfoCommon.nrofSS_BlocksToAverage : %ld\n",
           *sib2->cellReselectionInfoCommon.nrofSS_BlocksToAverage );
  else
    LOG_I( RRC, "cellReselectionInfoCommon->nrofSS_BlocksToAverage : not defined\n" );

  //absThreshSS_BlocksConsolidation
  if( sib2->cellReselectionInfoCommon.absThreshSS_BlocksConsolidation){
    LOG_I( RRC, "absThreshSS_BlocksConsolidation.thresholdRSRP : %ld\n",
           *sib2->cellReselectionInfoCommon.absThreshSS_BlocksConsolidation->thresholdRSRP );
    LOG_I( RRC, "absThreshSS_BlocksConsolidation.thresholdRSRQ : %ld\n",
           *sib2->cellReselectionInfoCommon.absThreshSS_BlocksConsolidation->thresholdRSRQ );
    LOG_I( RRC, "absThreshSS_BlocksConsolidation.thresholdSINR : %ld\n",
           *sib2->cellReselectionInfoCommon.absThreshSS_BlocksConsolidation->thresholdSINR );
  } else
    LOG_I( RRC, "cellReselectionInfoCommon->absThreshSS_BlocksConsolidation : not defined\n" );

  //q_Hyst
  LOG_I( RRC, "cellReselectionInfoCommon.q_Hyst : %ld\n",
           sib2->cellReselectionInfoCommon.q_Hyst );

  //speedStateReselectionPars
  if( sib2->cellReselectionInfoCommon.speedStateReselectionPars){
    LOG_I( RRC, "speedStateReselectionPars->mobilityStateParameters.t_Evaluation : %ld\n",
           sib2->cellReselectionInfoCommon.speedStateReselectionPars->mobilityStateParameters.t_Evaluation);
    LOG_I( RRC, "speedStateReselectionPars->mobilityStateParameters.t_HystNormal  : %ld\n",
           sib2->cellReselectionInfoCommon.speedStateReselectionPars->mobilityStateParameters.t_HystNormal);
    LOG_I( RRC, "speedStateReselectionPars->mobilityStateParameters.n_CellChangeMedium : %ld\n",
           sib2->cellReselectionInfoCommon.speedStateReselectionPars->mobilityStateParameters.n_CellChangeMedium);
    LOG_I( RRC, "speedStateReselectionPars->mobilityStateParameters.n_CellChangeHigh : %ld\n",
           sib2->cellReselectionInfoCommon.speedStateReselectionPars->mobilityStateParameters.n_CellChangeHigh);
    LOG_I( RRC, "speedStateReselectionPars->q_HystSF.sf_Medium : %ld\n",
           sib2->cellReselectionInfoCommon.speedStateReselectionPars->q_HystSF.sf_Medium);
    LOG_I( RRC, "speedStateReselectionPars->q_HystSF.sf_High : %ld\n",
           sib2->cellReselectionInfoCommon.speedStateReselectionPars->q_HystSF.sf_High);
  } else
    LOG_I( RRC, "cellReselectionInfoCommon->speedStateReselectionPars : not defined\n" );

//cellReselectionServingFreqInfo
  if( sib2->cellReselectionServingFreqInfo.s_NonIntraSearchP)
    LOG_I( RRC, "cellReselectionServingFreqInfo.s_NonIntraSearchP : %ld\n",
           *sib2->cellReselectionServingFreqInfo.s_NonIntraSearchP );
  else
    LOG_I( RRC, "cellReselectionServingFreqInfo->s_NonIntraSearchP : not defined\n" );
 
  if( sib2->cellReselectionServingFreqInfo.s_NonIntraSearchQ)
    LOG_I( RRC, "cellReselectionServingFreqInfo.s_NonIntraSearchQ : %ld\n",
           *sib2->cellReselectionServingFreqInfo.s_NonIntraSearchQ );
  else
    LOG_I( RRC, "cellReselectionServingFreqInfo->s_NonIntraSearchQ : not defined\n" );
  
  LOG_I( RRC, "cellReselectionServingFreqInfo.threshServingLowP : %ld\n",
         sib2->cellReselectionServingFreqInfo.threshServingLowP );
  
  if( sib2->cellReselectionServingFreqInfo.threshServingLowQ)
    LOG_I( RRC, "cellReselectionServingFreqInfo.threshServingLowQ : %ld\n",
           *sib2->cellReselectionServingFreqInfo.threshServingLowQ );
  else
    LOG_I( RRC, "cellReselectionServingFreqInfo->threshServingLowQ : not defined\n" );
  
  LOG_I( RRC, "cellReselectionServingFreqInfo.cellReselectionPriority : %ld\n",
         sib2->cellReselectionServingFreqInfo.cellReselectionPriority );
  if( sib2->cellReselectionServingFreqInfo.cellReselectionSubPriority)
    LOG_I( RRC, "cellReselectionServingFreqInfo.cellReselectionSubPriority : %ld\n",
           *sib2->cellReselectionServingFreqInfo.cellReselectionSubPriority );
  else
    LOG_I( RRC, "cellReselectionServingFreqInfo->cellReselectionSubPriority : not defined\n" );

//intraFreqCellReselectionInfo
  LOG_I( RRC, "intraFreqCellReselectionInfo.q_RxLevMin : %ld\n",
         sib2->intraFreqCellReselectionInfo.q_RxLevMin );
  
  if( sib2->intraFreqCellReselectionInfo.q_RxLevMinSUL)
    LOG_I( RRC, "intraFreqCellReselectionInfo.q_RxLevMinSUL : %ld\n",
           *sib2->intraFreqCellReselectionInfo.q_RxLevMinSUL );
  else
    LOG_I( RRC, "intraFreqCellReselectionInfo->q_RxLevMinSUL : not defined\n" );
  
  if( sib2->intraFreqCellReselectionInfo.q_QualMin)
    LOG_I( RRC, "intraFreqCellReselectionInfo.q_QualMin : %ld\n",
           *sib2->intraFreqCellReselectionInfo.q_QualMin );
  else
    LOG_I( RRC, "intraFreqCellReselectionInfo->q_QualMin : not defined\n" );
  
  LOG_I( RRC, "intraFreqCellReselectionInfo.s_IntraSearchP : %ld\n",
         sib2->intraFreqCellReselectionInfo.s_IntraSearchP );
  
  if( sib2->intraFreqCellReselectionInfo.s_IntraSearchQ)
    LOG_I( RRC, "intraFreqCellReselectionInfo.s_IntraSearchQ : %ld\n",
           *sib2->intraFreqCellReselectionInfo.s_IntraSearchQ );
  else
    LOG_I( RRC, "intraFreqCellReselectionInfo->s_IntraSearchQ : not defined\n" );
  
  LOG_I( RRC, "intraFreqCellReselectionInfo.t_ReselectionNR : %ld\n",
         sib2->intraFreqCellReselectionInfo.t_ReselectionNR );

  if( sib2->intraFreqCellReselectionInfo.frequencyBandList)
    LOG_I( RRC, "intraFreqCellReselectionInfo.frequencyBandList : %p\n",
           sib2->intraFreqCellReselectionInfo.frequencyBandList );
  else
    LOG_I( RRC, "intraFreqCellReselectionInfo->frequencyBandList : not defined\n" );
 
  if( sib2->intraFreqCellReselectionInfo.frequencyBandListSUL)
    LOG_I( RRC, "intraFreqCellReselectionInfo.frequencyBandListSUL : %p\n",
           sib2->intraFreqCellReselectionInfo.frequencyBandListSUL );
  else
    LOG_I( RRC, "intraFreqCellReselectionInfo->frequencyBandListSUL : not defined\n" );
  
  if( sib2->intraFreqCellReselectionInfo.p_Max)
    LOG_I( RRC, "intraFreqCellReselectionInfo.p_Max : %ld\n",
           *sib2->intraFreqCellReselectionInfo.p_Max );
  else
    LOG_I( RRC, "intraFreqCellReselectionInfo->p_Max : not defined\n" );
 
  if( sib2->intraFreqCellReselectionInfo.smtc)
    LOG_I( RRC, "intraFreqCellReselectionInfo.smtc : %p\n",
           sib2->intraFreqCellReselectionInfo.smtc );
  else
    LOG_I( RRC, "intraFreqCellReselectionInfo->smtc : not defined\n" );
 
  if( sib2->intraFreqCellReselectionInfo.ss_RSSI_Measurement)
    LOG_I( RRC, "intraFreqCellReselectionInfo.ss_RSSI_Measurement : %p\n",
           sib2->intraFreqCellReselectionInfo.ss_RSSI_Measurement );
  else
    LOG_I( RRC, "intraFreqCellReselectionInfo->ss_RSSI_Measurement : not defined\n" );

  if( sib2->intraFreqCellReselectionInfo.ssb_ToMeasure)
    LOG_I( RRC, "intraFreqCellReselectionInfo.ssb_ToMeasure : %p\n",
           sib2->intraFreqCellReselectionInfo.ssb_ToMeasure );
  else
    LOG_I( RRC, "intraFreqCellReselectionInfo->ssb_ToMeasure : not defined\n" );
  
  LOG_I( RRC, "intraFreqCellReselectionInfo.deriveSSB_IndexFromCell : %d\n",
         sib2->intraFreqCellReselectionInfo.deriveSSB_IndexFromCell );

}

void nr_dump_sib3( NR_SIB3_t *sib3 ) {
//intraFreqNeighCellList
  if( sib3->intraFreqNeighCellList){
    LOG_I( RRC, "intraFreqNeighCellList : %p\n",
           sib3->intraFreqNeighCellList );    
    const int n = sib3->intraFreqNeighCellList->list.count;
    for (int i = 0; i < n; ++i){
      LOG_I( RRC, "intraFreqNeighCellList->physCellId : %ld\n",
             sib3->intraFreqNeighCellList->list.array[i]->physCellId );
      LOG_I( RRC, "intraFreqNeighCellList->q_OffsetCell : %ld\n",
             sib3->intraFreqNeighCellList->list.array[i]->q_OffsetCell );

      if( sib3->intraFreqNeighCellList->list.array[i]->q_RxLevMinOffsetCell)
        LOG_I( RRC, "intraFreqNeighCellList->q_RxLevMinOffsetCell : %ld\n",
               *sib3->intraFreqNeighCellList->list.array[i]->q_RxLevMinOffsetCell );
      else
        LOG_I( RRC, "intraFreqNeighCellList->q_RxLevMinOffsetCell : not defined\n" );
      
      if( sib3->intraFreqNeighCellList->list.array[i]->q_RxLevMinOffsetCellSUL)
        LOG_I( RRC, "intraFreqNeighCellList->q_RxLevMinOffsetCellSUL : %ld\n",
               *sib3->intraFreqNeighCellList->list.array[i]->q_RxLevMinOffsetCellSUL );
      else
        LOG_I( RRC, "intraFreqNeighCellList->q_RxLevMinOffsetCellSUL : not defined\n" );
      
      if( sib3->intraFreqNeighCellList->list.array[i]->q_QualMinOffsetCell)
        LOG_I( RRC, "intraFreqNeighCellList->q_QualMinOffsetCell : %ld\n",
               *sib3->intraFreqNeighCellList->list.array[i]->q_QualMinOffsetCell );
      else
        LOG_I( RRC, "intraFreqNeighCellList->q_QualMinOffsetCell : not defined\n" );
    }
  } else{
    LOG_I( RRC, "intraFreqCellReselectionInfo : not defined\n" );
  }

//intraFreqBlackCellList
  if( sib3->intraFreqBlackCellList){
    LOG_I( RRC, "intraFreqBlackCellList : %p\n",
           sib3->intraFreqBlackCellList );    
    const int n = sib3->intraFreqBlackCellList->list.count;
    for (int i = 0; i < n; ++i){
      LOG_I( RRC, "intraFreqBlackCellList->start : %ld\n",
             sib3->intraFreqBlackCellList->list.array[i]->start );

      if( sib3->intraFreqBlackCellList->list.array[i]->range)
        LOG_I( RRC, "intraFreqBlackCellList->range : %ld\n",
             *sib3->intraFreqBlackCellList->list.array[i]->range );
      else
        LOG_I( RRC, "intraFreqBlackCellList->range : not defined\n" );
    }
   } else{
    LOG_I( RRC, "intraFreqBlackCellList : not defined\n" );
   }

//lateNonCriticalExtension
  if( sib3->lateNonCriticalExtension)
    LOG_I( RRC, "lateNonCriticalExtension : %p\n",
           sib3->lateNonCriticalExtension );
  else
    LOG_I( RRC, "lateNonCriticalExtension : not defined\n" );
}

int nr_decode_SI( const protocol_ctxt_t *const ctxt_pP, const uint8_t gNB_index ) {
  NR_SystemInformation_t **si = &NR_UE_rrc_inst[ctxt_pP->module_id].si[gNB_index];
  int new_sib = 0;
  NR_SIB1_t *sib1 = NR_UE_rrc_inst[ctxt_pP->module_id].sib1[gNB_index];
  VCD_SIGNAL_DUMPER_DUMP_FUNCTION_BY_NAME( VCD_SIGNAL_DUMPER_FUNCTIONS_RRC_UE_DECODE_SI, VCD_FUNCTION_IN );

  // Dump contents
  if ((*si)->criticalExtensions.present == NR_SystemInformation__criticalExtensions_PR_systemInformation ||
      (*si)->criticalExtensions.present == NR_SystemInformation__criticalExtensions_PR_criticalExtensionsFuture_r16) {
    LOG_D( RRC, "[UE] (*si)->criticalExtensions.choice.NR_SystemInformation_t->sib_TypeAndInfo.list.count %d\n",
           (*si)->criticalExtensions.choice.systemInformation->sib_TypeAndInfo.list.count );
  } else {
    LOG_D( RRC, "[UE] Unknown criticalExtension version (not Rel16)\n" );
    return -1;
  }

  for (int i=0; i<(*si)->criticalExtensions.choice.systemInformation->sib_TypeAndInfo.list.count; i++) {
    SystemInformation_IEs__sib_TypeAndInfo__Member *typeandinfo;
    typeandinfo = (*si)->criticalExtensions.choice.systemInformation->sib_TypeAndInfo.list.array[i];

    switch(typeandinfo->present) {
      case NR_SystemInformation_IEs__sib_TypeAndInfo__Member_PR_sib2:
        if ((NR_UE_rrc_inst[ctxt_pP->module_id].Info[gNB_index].SIStatus&2) == 0) {
          NR_UE_rrc_inst[ctxt_pP->module_id].Info[gNB_index].SIStatus|=2;
          //new_sib=1;
          memcpy( NR_UE_rrc_inst[ctxt_pP->module_id].sib2[gNB_index], &typeandinfo->choice.sib2, sizeof(NR_SIB2_t) );
          LOG_I( RRC, "[UE %"PRIu8"] Frame %"PRIu32" Found SIB2 from gNB %"PRIu8"\n", ctxt_pP->module_id, ctxt_pP->frame, gNB_index );
          nr_dump_sib2( NR_UE_rrc_inst[ctxt_pP->module_id].sib2[gNB_index] );
          LOG_I( RRC, "[FRAME %05"PRIu32"][RRC_UE][MOD %02"PRIu8"][][--- MAC_CONFIG_REQ (SIB2 params  gNB %"PRIu8") --->][MAC_UE][MOD %02"PRIu8"][]\n",
                 ctxt_pP->frame, ctxt_pP->module_id, gNB_index, ctxt_pP->module_id );
          //TODO rrc_mac_config_req_ue

          // After SI is received, prepare RRCConnectionRequest
          if (NR_UE_rrc_inst[ctxt_pP->module_id].MBMS_flag < 3) // see -Q option
            if (AMF_MODE_ENABLED) {
              nr_rrc_ue_generate_RRCSetupRequest( ctxt_pP->module_id, gNB_index );
            }

          if (NR_UE_rrc_inst[ctxt_pP->module_id].Info[gNB_index].State == NR_RRC_IDLE) {
            LOG_I( RRC, "[UE %d] Received SIB1/SIB2/SIB3 Switching to RRC_SI_RECEIVED\n", ctxt_pP->module_id );
            NR_UE_rrc_inst[ctxt_pP->module_id].Info[gNB_index].State = NR_RRC_SI_RECEIVED;
#if ENABLE_RAL
 /* TODO          {
              MessageDef                            *message_ral_p = NULL;
              rrc_ral_system_information_ind_t       ral_si_ind;
              message_ral_p = itti_alloc_new_message (TASK_RRC_UE, 0, RRC_RAL_SYSTEM_INFORMATION_IND);
              memset(&ral_si_ind, 0, sizeof(rrc_ral_system_information_ind_t));
              ral_si_ind.plmn_id.MCCdigit2 = '0';
              ral_si_ind.plmn_id.MCCdigit1 = '2';
              ral_si_ind.plmn_id.MNCdigit3 = '0';
              ral_si_ind.plmn_id.MCCdigit3 = '8';
              ral_si_ind.plmn_id.MNCdigit2 = '9';
              ral_si_ind.plmn_id.MNCdigit1 = '9';
              ral_si_ind.cell_id        = 1;
              ral_si_ind.dbm            = 0;
              //ral_si_ind.dbm            = fifo_dump_emos_UE.PHY_measurements->rx_rssi_dBm[gNB_index];
              // TO DO
              ral_si_ind.sinr           = 0;
              //ral_si_ind.sinr           = fifo_dump_emos_UE.PHY_measurements->subband_cqi_dB[gNB_index][phy_vars_ue->lte_frame_parms.nb_antennas_rx][0];
              // TO DO
              ral_si_ind.link_data_rate = 0;
              memcpy (&message_ral_p->ittiMsg, (void *) &ral_si_ind, sizeof(rrc_ral_system_information_ind_t));
#warning "ue_mod_idP ? for instance ?"
              itti_send_msg_to_task (TASK_RAL_UE, UE_MODULE_ID_TO_INSTANCE(ctxt_pP->module_id), message_ral_p);
            }*/
#endif
          }
        }

        break; // case SystemInformation_r8_IEs__sib_TypeAndInfo__Member_PR_sib2

      case NR_SystemInformation_IEs__sib_TypeAndInfo__Member_PR_sib3:
        if ((NR_UE_rrc_inst[ctxt_pP->module_id].Info[gNB_index].SIStatus&4) == 0) {
          NR_UE_rrc_inst[ctxt_pP->module_id].Info[gNB_index].SIStatus|=4;
          new_sib=1;
          memcpy( NR_UE_rrc_inst[ctxt_pP->module_id].sib3[gNB_index], &typeandinfo->choice.sib3, sizeof(LTE_SystemInformationBlockType3_t) );
          LOG_I( RRC, "[UE %"PRIu8"] Frame %"PRIu32" Found SIB3 from gNB %"PRIu8"\n", ctxt_pP->module_id, ctxt_pP->frame, gNB_index );
          nr_dump_sib3( NR_UE_rrc_inst[ctxt_pP->module_id].sib3[gNB_index] );
        }

        break;

      case NR_SystemInformation_IEs__sib_TypeAndInfo__Member_PR_sib4:
        if ((NR_UE_rrc_inst[ctxt_pP->module_id].Info[gNB_index].SIStatus&8) == 0) {
          NR_UE_rrc_inst[ctxt_pP->module_id].Info[gNB_index].SIStatus|=8;
          new_sib=1;
          memcpy( NR_UE_rrc_inst[ctxt_pP->module_id].sib4[gNB_index], typeandinfo->choice.sib4, sizeof(NR_SIB4_t) );
          LOG_I( RRC, "[UE %"PRIu8"] Frame %"PRIu32" Found SIB4 from gNB %"PRIu8"\n", ctxt_pP->module_id, ctxt_pP->frame, gNB_index );
        }

        break;

      case NR_SystemInformation_IEs__sib_TypeAndInfo__Member_PR_sib5:
        if ((NR_UE_rrc_inst[ctxt_pP->module_id].Info[gNB_index].SIStatus&16) == 0) {
          NR_UE_rrc_inst[ctxt_pP->module_id].Info[gNB_index].SIStatus|=16;
          new_sib=1;
          memcpy( NR_UE_rrc_inst[ctxt_pP->module_id].sib5[gNB_index], typeandinfo->choice.sib5, sizeof(NR_SIB5_t) );
          LOG_I( RRC, "[UE %"PRIu8"] Frame %"PRIu32" Found SIB5 from gNB %"PRIu8"\n", ctxt_pP->module_id, ctxt_pP->frame, gNB_index );
          //dump_sib5(NR_UE_rrc_inst[ctxt_pP->module_id].sib5[gNB_index]);
        }

        break;

      case NR_SystemInformation_IEs__sib_TypeAndInfo__Member_PR_sib6:
        if ((NR_UE_rrc_inst[ctxt_pP->module_id].Info[gNB_index].SIStatus&32) == 0) {
          NR_UE_rrc_inst[ctxt_pP->module_id].Info[gNB_index].SIStatus|=32;
          new_sib=1;
          memcpy( NR_UE_rrc_inst[ctxt_pP->module_id].sib6[gNB_index], typeandinfo->choice.sib6, sizeof(NR_SIB6_t) );
          LOG_I( RRC, "[UE %"PRIu8"] Frame %"PRIu32" Found SIB6 from gNB %"PRIu8"\n", ctxt_pP->module_id, ctxt_pP->frame, gNB_index );
        }

        break;

      case NR_SystemInformation_IEs__sib_TypeAndInfo__Member_PR_sib7:
        if ((NR_UE_rrc_inst[ctxt_pP->module_id].Info[gNB_index].SIStatus&64) == 0) {
          NR_UE_rrc_inst[ctxt_pP->module_id].Info[gNB_index].SIStatus|=64;
          new_sib=1;
          memcpy( NR_UE_rrc_inst[ctxt_pP->module_id].sib7[gNB_index], typeandinfo->choice.sib7, sizeof(NR_SIB7_t) );
          LOG_I( RRC, "[UE %"PRIu8"] Frame %"PRIu32" Found SIB7 from gNB %"PRIu8"\n", ctxt_pP->module_id, ctxt_pP->frame, gNB_index );
        }

        break;

      case NR_SystemInformation_IEs__sib_TypeAndInfo__Member_PR_sib8:
        if ((NR_UE_rrc_inst[ctxt_pP->module_id].Info[gNB_index].SIStatus&128) == 0) {
          NR_UE_rrc_inst[ctxt_pP->module_id].Info[gNB_index].SIStatus|=128;
          new_sib=1;
          memcpy( NR_UE_rrc_inst[ctxt_pP->module_id].sib8[gNB_index], typeandinfo->choice.sib8, sizeof(NR_SIB8_t) );
          LOG_I( RRC, "[UE %"PRIu8"] Frame %"PRIu32" Found SIB8 from gNB %"PRIu8"\n", ctxt_pP->module_id, ctxt_pP->frame, gNB_index );
        }

        break;

      case NR_SystemInformation_IEs__sib_TypeAndInfo__Member_PR_sib9:
        if ((NR_UE_rrc_inst[ctxt_pP->module_id].Info[gNB_index].SIStatus&256) == 0) {
          NR_UE_rrc_inst[ctxt_pP->module_id].Info[gNB_index].SIStatus|=256;
          new_sib=1;
          memcpy( NR_UE_rrc_inst[ctxt_pP->module_id].sib9[gNB_index], typeandinfo->choice.sib9, sizeof(NR_SIB9_t) );
          LOG_I( RRC, "[UE %"PRIu8"] Frame %"PRIu32" Found SIB9 from gNB %"PRIu8"\n", ctxt_pP->module_id, ctxt_pP->frame, gNB_index );
        }

        break;

      case NR_SystemInformation_IEs__sib_TypeAndInfo__Member_PR_sib10_v1610:
        if ((NR_UE_rrc_inst[ctxt_pP->module_id].Info[gNB_index].SIStatus&512) == 0) {
          NR_UE_rrc_inst[ctxt_pP->module_id].Info[gNB_index].SIStatus|=512;
          new_sib=1;
          memcpy( NR_UE_rrc_inst[ctxt_pP->module_id].sib10[gNB_index], typeandinfo->choice.sib10_v1610, sizeof(NR_SIB10_r16_t) );
          LOG_I( RRC, "[UE %"PRIu8"] Frame %"PRIu32" Found SIB10 from gNB %"PRIu8"\n", ctxt_pP->module_id, ctxt_pP->frame, gNB_index );
        }

        break;

      case NR_SystemInformation_IEs__sib_TypeAndInfo__Member_PR_sib11_v1610:
        if ((NR_UE_rrc_inst[ctxt_pP->module_id].Info[gNB_index].SIStatus&1024) == 0) {
          NR_UE_rrc_inst[ctxt_pP->module_id].Info[gNB_index].SIStatus|=1024;
          new_sib=1;
          memcpy( NR_UE_rrc_inst[ctxt_pP->module_id].sib11[gNB_index], typeandinfo->choice.sib11_v1610, sizeof(NR_SIB11_r16_t) );
          LOG_I( RRC, "[UE %"PRIu8"] Frame %"PRIu32" Found SIB11 from gNB %"PRIu8"\n", ctxt_pP->module_id, ctxt_pP->frame, gNB_index );
        }

        break;

      case NR_SystemInformation_IEs__sib_TypeAndInfo__Member_PR_sib12_v1610:
        if ((NR_UE_rrc_inst[ctxt_pP->module_id].Info[gNB_index].SIStatus&2048) == 0) {
          NR_UE_rrc_inst[ctxt_pP->module_id].Info[gNB_index].SIStatus|=2048;
          new_sib=1;
          memcpy( NR_UE_rrc_inst[ctxt_pP->module_id].sib12[gNB_index], typeandinfo->choice.sib12_v1610, sizeof(NR_SIB12_r16_t) );
          LOG_I( RRC, "[UE %"PRIu8"] Frame %"PRIu32" Found SIB12 from gNB %"PRIu8"\n", ctxt_pP->module_id, ctxt_pP->frame, gNB_index );
        }

        break;

      case NR_SystemInformation_IEs__sib_TypeAndInfo__Member_PR_sib13_v1610:
        if ((NR_UE_rrc_inst[ctxt_pP->module_id].Info[gNB_index].SIStatus&4096) == 0) {
          NR_UE_rrc_inst[ctxt_pP->module_id].Info[gNB_index].SIStatus|=4096;
          new_sib=1;
          memcpy( NR_UE_rrc_inst[ctxt_pP->module_id].sib13[gNB_index], typeandinfo->choice.sib13_v1610, sizeof(NR_SIB13_r16_t) );
          LOG_I( RRC, "[UE %"PRIu8"] Frame %"PRIu32" Found SIB13 from gNB %"PRIu8"\n", ctxt_pP->module_id, ctxt_pP->frame, gNB_index );
          //dump_sib13( NR_UE_rrc_inst[ctxt_pP->module_id].sib13[gNB_index] );
          // adding here function to store necessary parameters for using in decode_MCCH_Message + maybe transfer to PHY layer
          LOG_I( RRC, "[FRAME %05"PRIu32"][RRC_UE][MOD %02"PRIu8"][][--- MAC_CONFIG_REQ (SIB13 params gNB %"PRIu8") --->][MAC_UE][MOD %02"PRIu8"][]\n",
                 ctxt_pP->frame, ctxt_pP->module_id, gNB_index, ctxt_pP->module_id);
          // TODO rrc_mac_config_req_ue
        }
        break;

      case NR_SystemInformation_IEs__sib_TypeAndInfo__Member_PR_sib14_v1610:
        if ((NR_UE_rrc_inst[ctxt_pP->module_id].Info[gNB_index].SIStatus&8192) == 0) {
          NR_UE_rrc_inst[ctxt_pP->module_id].Info[gNB_index].SIStatus|=8192;
          new_sib=1;
          memcpy( NR_UE_rrc_inst[ctxt_pP->module_id].sib12[gNB_index], typeandinfo->choice.sib14_v1610, sizeof(NR_SIB14_r16_t) );
          LOG_I( RRC, "[UE %"PRIu8"] Frame %"PRIu32" Found SIB14 from gNB %"PRIu8"\n", ctxt_pP->module_id, ctxt_pP->frame, gNB_index );
        }
      
      break;

      default:
        break;
    }
    if (new_sib == 1) {
      NR_UE_rrc_inst[ctxt_pP->module_id].Info[gNB_index].SIcnt++;
  
      if (NR_UE_rrc_inst[ctxt_pP->module_id].Info[gNB_index].SIcnt == sib1->si_SchedulingInfo->schedulingInfoList.list.count)
        nr_rrc_set_sub_state( ctxt_pP->module_id, RRC_SUB_STATE_IDLE_SIB_COMPLETE );
  
      LOG_I(NR_RRC,"SIStatus %x, SIcnt %d/%d\n",
            NR_UE_rrc_inst[ctxt_pP->module_id].Info[gNB_index].SIStatus,
            NR_UE_rrc_inst[ctxt_pP->module_id].Info[gNB_index].SIcnt,
            sib1->si_SchedulingInfo->schedulingInfoList.list.count);
    }
  }

  //if (new_sib == 1) {
  //  NR_UE_rrc_inst[ctxt_pP->module_id].Info[gNB_index].SIcnt++;

  //  if (NR_UE_rrc_inst[ctxt_pP->module_id].Info[gNB_index].SIcnt == sib1->schedulingInfoList.list.count)
  //    rrc_set_sub_state( ctxt_pP->module_id, RRC_SUB_STATE_IDLE_SIB_COMPLETE );

  //  LOG_I(RRC,"SIStatus %x, SIcnt %d/%d\n",
  //        NR_UE_rrc_inst[ctxt_pP->module_id].Info[gNB_index].SIStatus,
  //        NR_UE_rrc_inst[ctxt_pP->module_id].Info[gNB_index].SIcnt,
  //        sib1->schedulingInfoList.list.count);
  //}

  VCD_SIGNAL_DUMPER_DUMP_FUNCTION_BY_NAME(VCD_SIGNAL_DUMPER_FUNCTIONS_RRC_UE_DECODE_SI, VCD_FUNCTION_OUT);
  return 0;
}

int8_t check_requested_SI_List(module_id_t module_id, BIT_STRING_t requested_SI_List, NR_SIB1_t sib1) {

  if(sib1.si_SchedulingInfo) {

    bool SIB_to_request[32] = {};

    LOG_D(RRC, "SIBs broadcasting: ");
    for(int i = 0; i < sib1.si_SchedulingInfo->schedulingInfoList.list.array[0]->sib_MappingInfo.list.count; i++) {
      printf("SIB%li  ", sib1.si_SchedulingInfo->schedulingInfoList.list.array[0]->sib_MappingInfo.list.array[i]->type + 2);
    }
    printf("\n");

    LOG_D(RRC, "SIBs needed by UE: ");
    for(int j = 0; j < 8*requested_SI_List.size; j++) {
      if( ((requested_SI_List.buf[j/8]>>(j%8))&1) == 1) {

        printf("SIB%i  ", j + 2);

        SIB_to_request[j] = true;
        for(int i = 0; i < sib1.si_SchedulingInfo->schedulingInfoList.list.array[0]->sib_MappingInfo.list.count; i++) {
          if(sib1.si_SchedulingInfo->schedulingInfoList.list.array[0]->sib_MappingInfo.list.array[i]->type == j) {
            SIB_to_request[j] = false;
            break;
          }
        }

      }
    }
    printf("\n");

    LOG_D(RRC, "SIBs to request by UE: ");
    bool do_ra = false;
    for(int j = 0; j < 8*requested_SI_List.size; j++) {
      if(SIB_to_request[j]) {
        printf("SIB%i  ", j + 2);
        do_ra = true;
      }
    }
    printf("\n");

    if(do_ra) {

      NR_UE_rrc_inst[module_id].ra_trigger = REQUEST_FOR_OTHER_SI;
      get_softmodem_params()->do_ra = 1;

      if(sib1.si_SchedulingInfo->si_RequestConfig) {
        LOG_D(RRC, "Trigger contention-free RA procedure (ra_trigger = %i)\n", NR_UE_rrc_inst[module_id].ra_trigger);
      } else {
        LOG_D(RRC, "Trigger contention-based RA procedure (ra_trigger = %i)\n", NR_UE_rrc_inst[module_id].ra_trigger);
      }

    }

  }

  return 0;
}

int8_t nr_rrc_ue_generate_ra_msg(module_id_t module_id, uint8_t gNB_index) {

  switch(NR_UE_rrc_inst[module_id].ra_trigger){
    case INITIAL_ACCESS_FROM_RRC_IDLE:
      // After SIB1 is received, prepare RRCConnectionRequest
      nr_rrc_ue_generate_RRCSetupRequest(module_id,gNB_index);
      break;
    case RRC_CONNECTION_REESTABLISHMENT:
      AssertFatal(1==0, "ra_trigger not implemented yet!\n");
      break;
    case DURING_HANDOVER:
      AssertFatal(1==0, "ra_trigger not implemented yet!\n");
      break;
    case NON_SYNCHRONISED:
      AssertFatal(1==0, "ra_trigger not implemented yet!\n");
      break;
    case TRANSITION_FROM_RRC_INACTIVE:
      AssertFatal(1==0, "ra_trigger not implemented yet!\n");
      break;
    case TO_ESTABLISH_TA:
      AssertFatal(1==0, "ra_trigger not implemented yet!\n");
      break;
    case REQUEST_FOR_OTHER_SI:
      AssertFatal(1==0, "ra_trigger not implemented yet!\n");
      break;
    case BEAM_FAILURE_RECOVERY:
      AssertFatal(1==0, "ra_trigger not implemented yet!\n");
      break;
    default:
      AssertFatal(1==0, "Invalid ra_trigger value!\n");
      break;
  }

  return 0;
}

int8_t nr_rrc_ue_decode_NR_BCCH_DL_SCH_Message(
    module_id_t module_id,
    const uint8_t gNB_index,
    uint8_t *const Sdu,
    const uint8_t Sdu_len,
    const uint8_t rsrq,
    const uint8_t rsrp) {

  NR_BCCH_DL_SCH_Message_t *bcch_message = NULL;
  NR_SIB1_t *sib1 = NR_UE_rrc_inst[module_id].sib1[gNB_index];
  VCD_SIGNAL_DUMPER_DUMP_FUNCTION_BY_NAME( VCD_SIGNAL_DUMPER_FUNCTIONS_UE_DECODE_BCCH, VCD_FUNCTION_IN );

  if (((NR_UE_rrc_inst[module_id].Info[gNB_index].SIStatus&1) == 1) && sib1->si_SchedulingInfo &&// SIB1 received
      (NR_UE_rrc_inst[module_id].Info[gNB_index].SIcnt == sib1->si_SchedulingInfo->schedulingInfoList.list.count)) {
    // to prevent memory bloating
    VCD_SIGNAL_DUMPER_DUMP_FUNCTION_BY_NAME( VCD_SIGNAL_DUMPER_FUNCTIONS_UE_DECODE_BCCH, VCD_FUNCTION_OUT );
    return 0;
  }

  nr_rrc_set_sub_state( module_id, RRC_SUB_STATE_IDLE_RECEIVING_SIB_NR );

  asn_dec_rval_t dec_rval = uper_decode_complete( NULL,
                            &asn_DEF_NR_BCCH_DL_SCH_Message,
                            (void **)&bcch_message,
                            (const void *)Sdu,
                            Sdu_len );

  if ( LOG_DEBUGFLAG(DEBUG_ASN1) ) {
    xer_fprint(stdout, &asn_DEF_NR_BCCH_DL_SCH_Message,(void *)bcch_message );
  }

  if ((dec_rval.code != RC_OK) && (dec_rval.consumed == 0)) {
    LOG_E( NR_RRC, "[UE %"PRIu8"] Failed to decode BCCH_DLSCH_MESSAGE (%zu bits)\n",
           module_id,
           dec_rval.consumed );
    log_dump(NR_RRC, Sdu, Sdu_len, LOG_DUMP_CHAR,"   Received bytes:\n" );
    // free the memory
    SEQUENCE_free( &asn_DEF_LTE_BCCH_DL_SCH_Message, (void *)bcch_message, 1 );
    VCD_SIGNAL_DUMPER_DUMP_FUNCTION_BY_NAME( VCD_SIGNAL_DUMPER_FUNCTIONS_UE_DECODE_BCCH, VCD_FUNCTION_OUT );
    return -1;
  }

  if (bcch_message->message.present == NR_BCCH_DL_SCH_MessageType_PR_c1) {
    switch (bcch_message->message.choice.c1->present) {
      case NR_BCCH_DL_SCH_MessageType__c1_PR_systemInformationBlockType1:
        if ((NR_UE_rrc_inst[module_id].Info[gNB_index].SIStatus&1) == 0) {
          NR_SIB1_t *sib1 = NR_UE_rrc_inst[module_id].sib1[gNB_index];
          if(sib1 != NULL){
            SEQUENCE_free(&asn_DEF_NR_SIB1, (void *)sib1, 1 );
          }
	        NR_UE_rrc_inst[module_id].Info[gNB_index].SIStatus|=1;
          sib1 = bcch_message->message.choice.c1->choice.systemInformationBlockType1;
          if (*(int64_t*)sib1 != 1) {
            NR_UE_rrc_inst[module_id].sib1[gNB_index] = sib1;
            if( g_log->log_component[NR_RRC].level >= OAILOG_DEBUG ) {
              xer_fprint(stdout, &asn_DEF_NR_SIB1, (const void *) NR_UE_rrc_inst[module_id].sib1[gNB_index]);
            }
            LOG_I(NR_RRC, "SIB1 decoded\n");

            ///	    dump_SIB1();
            // FIXME: improve condition for the RA trigger
            // Check for on-demand not broadcasted SI
            check_requested_SI_List(module_id, NR_UE_rrc_inst[module_id].requested_SI_List, *sib1);
            if( nr_rrc_get_state(module_id) <= RRC_STATE_IDLE_NR ) {
              NR_UE_rrc_inst[module_id].ra_trigger = INITIAL_ACCESS_FROM_RRC_IDLE;
              // TODO: remove flag after full RA procedures implemented
              //              get_softmodem_params()->do_ra = 1;
              LOG_I(PHY,"Setting state to NR_RRC_SI_RECEIVED\n");
              nr_rrc_set_state (module_id, NR_RRC_SI_RECEIVED);
            }
            // take ServingCellConfigCommon and configure L1/L2
            NR_UE_rrc_inst[module_id].servingCellConfigCommonSIB = sib1->servingCellConfigCommon;
            nr_rrc_mac_config_req_ue(module_id,0,0,NULL,sib1->servingCellConfigCommon,NULL,NULL);
            nr_rrc_ue_generate_ra_msg(module_id,gNB_index);
          } else {
            LOG_E(NR_RRC, "SIB1 not decoded\n");
          }
        }
        break;

      case NR_BCCH_DL_SCH_MessageType__c1_PR_systemInformation:
        if ((NR_UE_rrc_inst[module_id].Info[gNB_index].SIStatus&1) == 1) {
          LOG_W(NR_RRC, "Decoding SI not implemented yet\n");
          // TODO: Decode SI
          /*
          // SIB1 with schedulingInfoList is available
          NR_SystemInformation_t *si = NR_UE_rrc_inst[module_id].si[gNB_index];

          memcpy( si,
                  bcch_message->message.choice.c1->choice.systemInformation,
                  sizeof(NR_SystemInformation_t) );
          LOG_I(NR_RRC, "[UE %"PRIu8"] Decoding SI\n", module_id);
          nr_decode_SI( ctxt_pP, gNB_index );

          if (nfapi_mode == 3)
            UE_mac_inst[ctxt_pP->module_id].SI_Decoded = 1;
           */
        }
        break;

      case NR_BCCH_DL_SCH_MessageType__c1_PR_NOTHING:
      default:
        break;
    }
  }

  if (nr_rrc_get_sub_state(module_id) == RRC_SUB_STATE_IDLE_SIB_COMPLETE_NR) {
    //if ( (NR_UE_rrc_inst[ctxt_pP->module_id].initialNasMsg.data != NULL) || (!AMF_MODE_ENABLED)) {
      nr_rrc_ue_generate_RRCSetupRequest(module_id, 0);
      nr_rrc_set_sub_state( module_id, RRC_SUB_STATE_IDLE_CONNECTING );
    //}
  }

  VCD_SIGNAL_DUMPER_DUMP_FUNCTION_BY_NAME( VCD_SIGNAL_DUMPER_FUNCTIONS_UE_DECODE_BCCH, VCD_FUNCTION_OUT );
  return 0;
}

//-----------------------------------------------------------------------------
void
nr_rrc_ue_process_masterCellGroup(
  const protocol_ctxt_t *const ctxt_pP,
  uint8_t gNB_index,
  OCTET_STRING_t *masterCellGroup
)
//-----------------------------------------------------------------------------
{
  NR_CellGroupConfig_t *cellGroupConfig=NULL;
  uper_decode(NULL,
	      &asn_DEF_NR_CellGroupConfig,   //might be added prefix later
	      (void **)&cellGroupConfig,
	      (uint8_t *)masterCellGroup->buf,
	      masterCellGroup->size, 0, 0);
  xer_fprint(stdout, &asn_DEF_NR_CellGroupConfig, (const void*)cellGroupConfig);
  if( cellGroupConfig->spCellConfig != NULL &&  cellGroupConfig->spCellConfig->reconfigurationWithSync != NULL){
    //TODO (perform Reconfiguration with sync according to 5.3.5.5.2)
    //TODO (resume all suspended radio bearers and resume SCG transmission for all radio bearers, if suspended)
    // NSA procedures
  }

  if( cellGroupConfig->rlc_BearerToReleaseList != NULL){
    //TODO (perform RLC bearer release as specified in 5.3.5.5.3)
  }

  if( cellGroupConfig->rlc_BearerToAddModList != NULL){
    //TODO (perform the RLC bearer addition/modification as specified in 5.3.5.5.4)
  }

  if( cellGroupConfig->mac_CellGroupConfig != NULL){
    //TODO (configure the MAC entity of this cell group as specified in 5.3.5.5.5)
  }

  if( cellGroupConfig->sCellToReleaseList != NULL){
    //TODO (perform SCell release as specified in 5.3.5.5.8)
  }

  if( cellGroupConfig->spCellConfig != NULL){
    if (NR_UE_rrc_inst[ctxt_pP->module_id].cell_group_config &&
	      NR_UE_rrc_inst[ctxt_pP->module_id].cell_group_config->spCellConfig) {
      memcpy(NR_UE_rrc_inst[ctxt_pP->module_id].cell_group_config->spCellConfig,cellGroupConfig->spCellConfig,
             sizeof(struct NR_SpCellConfig));
    } else {
      if (NR_UE_rrc_inst[ctxt_pP->module_id].cell_group_config)
	      NR_UE_rrc_inst[ctxt_pP->module_id].cell_group_config->spCellConfig = cellGroupConfig->spCellConfig;
      else
	      NR_UE_rrc_inst[ctxt_pP->module_id].cell_group_config = cellGroupConfig;
    }
    LOG_I(RRC,"Sending CellGroupConfig to MAC\n");
    nr_rrc_mac_config_req_ue(ctxt_pP->module_id,0,0,NULL,NULL,cellGroupConfig,NULL);
    //TODO (configure the SpCell as specified in 5.3.5.5.7)
  }

  if( cellGroupConfig->sCellToAddModList != NULL){
    //TODO (perform SCell addition/modification as specified in 5.3.5.5.9)
  }

  if( cellGroupConfig->ext2->bh_RLC_ChannelToReleaseList_r16 != NULL){
    //TODO (perform the BH RLC channel addition/modification as specified in 5.3.5.5.11)
  }

  if( cellGroupConfig->ext2->bh_RLC_ChannelToAddModList_r16 != NULL){
    //TODO (perform the BH RLC channel addition/modification as specified in 5.3.5.5.11)
  }
}

/*--------------------------------------------------*/
static void rrc_ue_generate_RRCSetupComplete(
  const protocol_ctxt_t *const ctxt_pP,
  const uint8_t gNB_index,
  const uint8_t Transaction_id,
  uint8_t sel_plmn_id){
  
  uint8_t buffer[100];
  uint8_t size;
  const char *nas_msg;
  int   nas_msg_length;
  NR_UE_MAC_INST_t *mac = get_mac_inst(0);

  if (mac->cg &&
      mac->cg->spCellConfig &&
      mac->cg->spCellConfig->spCellConfigDedicated &&
      mac->cg->spCellConfig->spCellConfigDedicated->csi_MeasConfig)
    AssertFatal(1==0,"2 > csi_MeasConfig is not null\n");

 if (AMF_MODE_ENABLED) {
#if defined(ITTI_SIM) || defined(RFSIM_NAS)
    as_nas_info_t initialNasMsg;
    generateRegistrationRequest(&initialNasMsg);
    nas_msg = (char*)initialNasMsg.data;
    nas_msg_length = initialNasMsg.length;
#else
    nas_msg         = (char *) NR_UE_rrc_inst[ctxt_pP->module_id].initialNasMsg.data;
    nas_msg_length  = NR_UE_rrc_inst[ctxt_pP->module_id].initialNasMsg.length;
#endif
  } else {
    nas_msg         = nr_nas_attach_req_imsi;
    nas_msg_length  = sizeof(nr_nas_attach_req_imsi);
  }
  size = do_RRCSetupComplete(ctxt_pP->module_id,buffer,Transaction_id,sel_plmn_id,nas_msg_length,nas_msg);
  LOG_I(NR_RRC,"[UE %d][RAPROC] Frame %d : Logical Channel UL-DCCH (SRB1), Generating RRCSetupComplete (bytes%d, gNB %d)\n",
   ctxt_pP->module_id,ctxt_pP->frame, size, gNB_index);
  LOG_D(NR_RRC,
       "[FRAME %05d][RRC_UE][MOD %02d][][--- PDCP_DATA_REQ/%d Bytes (RRCSetupComplete to gNB %d MUI %d) --->][PDCP][MOD %02d][RB %02d]\n",
       ctxt_pP->frame, ctxt_pP->module_id+NB_RN_INST, size, gNB_index, nr_rrc_mui, ctxt_pP->module_id+NB_eNB_INST, DCCH);

  for (int i=0;i<size;i++) printf("%02x ",buffer[i]);
  printf("\n");

   // ctxt_pP_local.rnti = ctxt_pP->rnti;
  rrc_data_req_ue(
      ctxt_pP,
      DCCH,
      nr_rrc_mui++,
      SDU_CONFIRM_NO,
      size,
      buffer,
      PDCP_TRANSMISSION_MODE_CONTROL);
#ifdef ITTI_SIM
  MessageDef *message_p;
  uint8_t *message_buffer;
  message_buffer = itti_malloc (TASK_RRC_NRUE, TASK_RRC_GNB_SIM, size);
  memcpy (message_buffer, buffer, size);
  message_p = itti_alloc_new_message (TASK_RRC_NRUE, 0, UE_RRC_DCCH_DATA_IND);
  UE_RRC_DCCH_DATA_IND (message_p).rbid = 1;
  UE_RRC_DCCH_DATA_IND (message_p).sdu = message_buffer;
  UE_RRC_DCCH_DATA_IND (message_p).size  = size;
  itti_send_msg_to_task (TASK_RRC_GNB_SIM, ctxt_pP->instance, message_p);
#endif
}

int8_t nr_rrc_ue_decode_ccch( const protocol_ctxt_t *const ctxt_pP, const NR_SRB_INFO *const Srb_info, const uint8_t gNB_index ){

  NR_DL_CCCH_Message_t *dl_ccch_msg=NULL;
  asn_dec_rval_t dec_rval;
  int rval=0;
  VCD_SIGNAL_DUMPER_DUMP_FUNCTION_BY_NAME(VCD_SIGNAL_DUMPER_FUNCTIONS_UE_DECODE_CCCH, VCD_FUNCTION_IN);
  LOG_I(RRC,"[NR UE%d] Decoding DL-CCCH message (%d bytes), State %d\n",ctxt_pP->module_id,Srb_info->Rx_buffer.payload_size,
      NR_UE_rrc_inst[ctxt_pP->module_id].Info[gNB_index].State);
   dec_rval = uper_decode(NULL,
			  &asn_DEF_NR_DL_CCCH_Message,
			  (void **)&dl_ccch_msg,
			  (uint8_t *)Srb_info->Rx_buffer.Payload,
			  100,0,0);

	 //if ( LOG_DEBUGFLAG(DEBUG_ASN1) ) {
     xer_fprint(stdout,&asn_DEF_NR_DL_CCCH_Message,(void *)dl_ccch_msg);
	 //}

   if ((dec_rval.code != RC_OK) && (dec_rval.consumed==0)) {
     LOG_E(RRC,"[UE %d] Frame %d : Failed to decode DL-CCCH-Message (%zu bytes)\n",ctxt_pP->module_id,ctxt_pP->frame,dec_rval.consumed);
     VCD_SIGNAL_DUMPER_DUMP_FUNCTION_BY_NAME(VCD_SIGNAL_DUMPER_FUNCTIONS_UE_DECODE_CCCH, VCD_FUNCTION_OUT);
     return -1;
   }

   if (dl_ccch_msg->message.present == NR_DL_CCCH_MessageType_PR_c1) {
     if (NR_UE_rrc_inst[ctxt_pP->module_id].Info[gNB_index].SIStatus > 0) {
       switch (dl_ccch_msg->message.choice.c1->present) {
       case NR_DL_CCCH_MessageType__c1_PR_NOTHING:
	 LOG_I(NR_RRC, "[UE%d] Frame %d : Received PR_NOTHING on DL-CCCH-Message\n",
	       ctxt_pP->module_id,
	       ctxt_pP->frame);
	 rval = 0;
	 break;

       case NR_DL_CCCH_MessageType__c1_PR_rrcReject:
	 LOG_I(NR_RRC,
	       "[UE%d] Frame %d : Logical Channel DL-CCCH (SRB0), Received RRCReject \n",
	       ctxt_pP->module_id,
	       ctxt_pP->frame);
	 rval = 0;
	 break;

       case NR_DL_CCCH_MessageType__c1_PR_rrcSetup:
	 LOG_I(NR_RRC,
	       "[UE%d][RAPROC] Frame %d : Logical Channel DL-CCCH (SRB0), Received NR_RRCSetup RNTI %x\n",
	       ctxt_pP->module_id,
	       ctxt_pP->frame,
	       ctxt_pP->rnti);

	 // Get configuration
	 // Release T300 timer
	 NR_UE_rrc_inst[ctxt_pP->module_id].Info[gNB_index].T300_active = 0;

	 nr_rrc_ue_process_masterCellGroup(
					   ctxt_pP,
					   gNB_index,
					   &dl_ccch_msg->message.choice.c1->choice.rrcSetup->criticalExtensions.choice.rrcSetup->masterCellGroup);
	 nr_sa_rrc_ue_process_radioBearerConfig(
						ctxt_pP,
						gNB_index,
						&dl_ccch_msg->message.choice.c1->choice.rrcSetup->criticalExtensions.choice.rrcSetup->radioBearerConfig);
	 nr_rrc_set_state (ctxt_pP->module_id, RRC_STATE_CONNECTED);
	 nr_rrc_set_sub_state (ctxt_pP->module_id, RRC_SUB_STATE_CONNECTED);
	 NR_UE_rrc_inst[ctxt_pP->module_id].Info[gNB_index].rnti = ctxt_pP->rnti;
	 rrc_ue_generate_RRCSetupComplete(
					  ctxt_pP,
					  gNB_index,
					  dl_ccch_msg->message.choice.c1->choice.rrcSetup->rrc_TransactionIdentifier,
					  NR_UE_rrc_inst[ctxt_pP->module_id].selected_plmn_identity);
	 rval = 0;
	 break;

       default:
	 LOG_E(NR_RRC, "[UE%d] Frame %d : Unknown message\n",
	       ctxt_pP->module_id,
	       ctxt_pP->frame);
	 rval = -1;
	 break;
       }
     }
   }

   VCD_SIGNAL_DUMPER_DUMP_FUNCTION_BY_NAME(VCD_SIGNAL_DUMPER_FUNCTIONS_UE_DECODE_CCCH, VCD_FUNCTION_OUT);
   return rval;
 }

 // from NR SRB3
 int8_t nr_rrc_ue_decode_NR_DL_DCCH_Message(
   const module_id_t module_id,
   const uint8_t     gNB_index,
   const uint8_t    *bufferP,
   const uint32_t    buffer_len ){
   //  uper_decode by nr R15 rrc_connection_reconfiguration

   int32_t i;
   NR_DL_DCCH_Message_t *nr_dl_dcch_msg = NULL;
   MessageDef *msg_p;

   asn_dec_rval_t dec_rval = uper_decode(  NULL,
					   &asn_DEF_NR_DL_DCCH_Message,
					   (void**)&nr_dl_dcch_msg,
					   (uint8_t *)bufferP,
					   buffer_len, 0, 0);

   if ((dec_rval.code != RC_OK) || (dec_rval.consumed == 0)) {
     for (i=0; i<buffer_len; i++)
       printf("%02x ",bufferP[i]);
     printf("\n");
     // free the memory
     SEQUENCE_free( &asn_DEF_NR_DL_DCCH_Message, (void *)nr_dl_dcch_msg, 1 );
     return -1;
   }

   if(nr_dl_dcch_msg != NULL){
     switch(nr_dl_dcch_msg->message.present){
       case NR_DL_DCCH_MessageType_PR_c1:
	 switch(nr_dl_dcch_msg->message.choice.c1->present){
	   case NR_DL_DCCH_MessageType__c1_PR_rrcReconfiguration:
	     nr_rrc_ue_process_rrcReconfiguration(module_id,nr_dl_dcch_msg->message.choice.c1->choice.rrcReconfiguration);
	     break;

	   case NR_DL_DCCH_MessageType__c1_PR_NOTHING:
	   case NR_DL_DCCH_MessageType__c1_PR_rrcResume:
	   case NR_DL_DCCH_MessageType__c1_PR_rrcRelease:
	     msg_p = itti_alloc_new_message(TASK_RRC_NRUE, 0, NAS_CONN_RELEASE_IND);
	     if((nr_dl_dcch_msg->message.choice.c1->choice.rrcRelease->criticalExtensions.present == NR_RRCRelease__criticalExtensions_PR_rrcRelease) &&
		(nr_dl_dcch_msg->message.choice.c1->present == NR_DL_DCCH_MessageType__c1_PR_rrcRelease)){
		 nr_dl_dcch_msg->message.choice.c1->choice.rrcRelease->criticalExtensions.choice.rrcRelease->deprioritisationReq->deprioritisationTimer =
		 NR_RRCRelease_IEs__deprioritisationReq__deprioritisationTimer_min5;
		 nr_dl_dcch_msg->message.choice.c1->choice.rrcRelease->criticalExtensions.choice.rrcRelease->deprioritisationReq->deprioritisationType =
		 NR_RRCRelease_IEs__deprioritisationReq__deprioritisationType_frequency;
	       }
	     itti_send_msg_to_task(TASK_RRC_NRUE,module_id,msg_p);
	     break;

	   case NR_DL_DCCH_MessageType__c1_PR_rrcReestablishment:
	   case NR_DL_DCCH_MessageType__c1_PR_securityModeCommand:
	   case NR_DL_DCCH_MessageType__c1_PR_dlInformationTransfer:
	   case NR_DL_DCCH_MessageType__c1_PR_ueCapabilityEnquiry:
	   case NR_DL_DCCH_MessageType__c1_PR_counterCheck:
	   case NR_DL_DCCH_MessageType__c1_PR_mobilityFromNRCommand:
	   case NR_DL_DCCH_MessageType__c1_PR_dlDedicatedMessageSegment_r16:
	   case NR_DL_DCCH_MessageType__c1_PR_ueInformationRequest_r16:
	   case NR_DL_DCCH_MessageType__c1_PR_dlInformationTransferMRDC_r16:
	   case NR_DL_DCCH_MessageType__c1_PR_loggedMeasurementConfiguration_r16:
	   case NR_DL_DCCH_MessageType__c1_PR_spare3:
	   case NR_DL_DCCH_MessageType__c1_PR_spare2:
	   case NR_DL_DCCH_MessageType__c1_PR_spare1:
	   default:
	     //  not supported or unused
	     break;
	 }
	 break;
       case NR_DL_DCCH_MessageType_PR_NOTHING:
       case NR_DL_DCCH_MessageType_PR_messageClassExtension:
       default:
	 //  not supported or unused
	 break;
     }

     //  release memory allocation
     SEQUENCE_free( &asn_DEF_NR_DL_DCCH_Message, (void *)nr_dl_dcch_msg, 1 );
   }else{
     //  log..
   }

   return 0;
 }


 //-----------------------------------------------------------------------------
 void
 nr_rrc_ue_process_securityModeCommand(
   const protocol_ctxt_t *const ctxt_pP,
   NR_SecurityModeCommand_t *const securityModeCommand,
   const uint8_t                gNB_index
 )
 //-----------------------------------------------------------------------------
 {
   asn_enc_rval_t enc_rval;
   NR_UL_DCCH_Message_t ul_dcch_msg;
   uint8_t buffer[200];
   int i, securityMode;
   LOG_I(NR_RRC,"[UE %d] SFN/SF %d/%d: Receiving from SRB1 (DL-DCCH), Processing securityModeCommand (eNB %d)\n",
	 ctxt_pP->module_id,ctxt_pP->frame, ctxt_pP->subframe, gNB_index);

   switch (securityModeCommand->criticalExtensions.choice.securityModeCommand->securityConfigSMC.securityAlgorithmConfig.cipheringAlgorithm) {
     case NR_CipheringAlgorithm_nea0:
       LOG_I(NR_RRC,"[UE %d] Security algorithm is set to nea0\n",
	     ctxt_pP->module_id);
       securityMode= NR_CipheringAlgorithm_nea0;
       break;

     case NR_CipheringAlgorithm_nea1:
       LOG_I(NR_RRC,"[UE %d] Security algorithm is set to nea1\n",ctxt_pP->module_id);
       securityMode= NR_CipheringAlgorithm_nea1;
       break;

     case NR_CipheringAlgorithm_nea2:
       LOG_I(NR_RRC,"[UE %d] Security algorithm is set to nea2\n",
	     ctxt_pP->module_id);
       securityMode = NR_CipheringAlgorithm_nea2;
       break;

     default:
       LOG_I(NR_RRC,"[UE %d] Security algorithm is set to none\n",ctxt_pP->module_id);
       securityMode = NR_CipheringAlgorithm_spare1;
       break;
   }
   NR_UE_rrc_inst[ctxt_pP->module_id].cipheringAlgorithm =
   securityModeCommand->criticalExtensions.choice.securityModeCommand->securityConfigSMC.securityAlgorithmConfig.cipheringAlgorithm;

   if (securityModeCommand->criticalExtensions.choice.securityModeCommand->securityConfigSMC.securityAlgorithmConfig.integrityProtAlgorithm != NULL)
   {
     switch (*securityModeCommand->criticalExtensions.choice.securityModeCommand->securityConfigSMC.securityAlgorithmConfig.integrityProtAlgorithm) {
       case NR_IntegrityProtAlgorithm_nia1:
	 LOG_I(NR_RRC,"[UE %d] Integrity protection algorithm is set to nia1\n",ctxt_pP->module_id);
	 securityMode |= 1 << 5;
	 break;

       case NR_IntegrityProtAlgorithm_nia2:
	 LOG_I(NR_RRC,"[UE %d] Integrity protection algorithm is set to nia2\n",ctxt_pP->module_id);
	 securityMode |= 1 << 6;
	 break;

       default:
	 LOG_I(NR_RRC,"[UE %d] Integrity protection algorithm is set to none\n",ctxt_pP->module_id);
	 securityMode |= 0x70 ;
	 break;
     }

     NR_UE_rrc_inst[ctxt_pP->module_id].integrityProtAlgorithm =
     *securityModeCommand->criticalExtensions.choice.securityModeCommand->securityConfigSMC.securityAlgorithmConfig.integrityProtAlgorithm;

   }

   LOG_D(NR_RRC,"[UE %d] security mode is %x \n",ctxt_pP->module_id, securityMode);
   memset((void *)&ul_dcch_msg,0,sizeof(NR_UL_DCCH_Message_t));
   //memset((void *)&SecurityModeCommand,0,sizeof(SecurityModeCommand_t));
   ul_dcch_msg.message.present           = NR_UL_DCCH_MessageType_PR_c1;
   ul_dcch_msg.message.choice.c1         = calloc(1, sizeof(*ul_dcch_msg.message.choice.c1));

   if (securityMode >= NO_SECURITY_MODE) {
     LOG_I(NR_RRC, "rrc_ue_process_securityModeCommand, security mode complete case \n");
     ul_dcch_msg.message.choice.c1->present = NR_UL_DCCH_MessageType__c1_PR_securityModeComplete;
   } else {
     LOG_I(NR_RRC, "rrc_ue_process_securityModeCommand, security mode failure case \n");
     ul_dcch_msg.message.choice.c1->present = NR_UL_DCCH_MessageType__c1_PR_securityModeFailure;
     ul_dcch_msg.message.choice.c1->present = NR_UL_DCCH_MessageType__c1_PR_securityModeComplete;
   }

   uint8_t *kRRCenc = NULL;
   uint8_t *kUPenc = NULL;
   uint8_t *kRRCint = NULL;
   pdcp_t *pdcp_p = NULL;
   hash_key_t key = HASHTABLE_NOT_A_KEY_VALUE;
   hashtable_rc_t h_rc;
   key = PDCP_COLL_KEY_VALUE(ctxt_pP->module_id, ctxt_pP->rnti,
			     ctxt_pP->enb_flag, DCCH, SRB_FLAG_YES);
   h_rc = hashtable_get(pdcp_coll_p, key, (void **) &pdcp_p);

   if (h_rc == HASH_TABLE_OK) {
     LOG_D(NR_RRC, "PDCP_COLL_KEY_VALUE() returns valid key = %ld\n", key);
     LOG_D(NR_RRC, "driving kRRCenc, kRRCint and kUPenc from KgNB="
	   "%02x%02x%02x%02x"
	   "%02x%02x%02x%02x"
	   "%02x%02x%02x%02x"
	   "%02x%02x%02x%02x"
	   "%02x%02x%02x%02x"
	   "%02x%02x%02x%02x"
	   "%02x%02x%02x%02x"
	   "%02x%02x%02x%02x\n",
	   NR_UE_rrc_inst[ctxt_pP->module_id].kgnb[0],  NR_UE_rrc_inst[ctxt_pP->module_id].kgnb[1],  NR_UE_rrc_inst[ctxt_pP->module_id].kgnb[2],  NR_UE_rrc_inst[ctxt_pP->module_id].kgnb[3],
	   NR_UE_rrc_inst[ctxt_pP->module_id].kgnb[4],  NR_UE_rrc_inst[ctxt_pP->module_id].kgnb[5],  NR_UE_rrc_inst[ctxt_pP->module_id].kgnb[6],  NR_UE_rrc_inst[ctxt_pP->module_id].kgnb[7],
	   NR_UE_rrc_inst[ctxt_pP->module_id].kgnb[8],  NR_UE_rrc_inst[ctxt_pP->module_id].kgnb[9],  NR_UE_rrc_inst[ctxt_pP->module_id].kgnb[10], NR_UE_rrc_inst[ctxt_pP->module_id].kgnb[11],
	   NR_UE_rrc_inst[ctxt_pP->module_id].kgnb[12], NR_UE_rrc_inst[ctxt_pP->module_id].kgnb[13], NR_UE_rrc_inst[ctxt_pP->module_id].kgnb[14], NR_UE_rrc_inst[ctxt_pP->module_id].kgnb[15],
	   NR_UE_rrc_inst[ctxt_pP->module_id].kgnb[16], NR_UE_rrc_inst[ctxt_pP->module_id].kgnb[17], NR_UE_rrc_inst[ctxt_pP->module_id].kgnb[18], NR_UE_rrc_inst[ctxt_pP->module_id].kgnb[19],
	   NR_UE_rrc_inst[ctxt_pP->module_id].kgnb[20], NR_UE_rrc_inst[ctxt_pP->module_id].kgnb[21], NR_UE_rrc_inst[ctxt_pP->module_id].kgnb[22], NR_UE_rrc_inst[ctxt_pP->module_id].kgnb[23],
	   NR_UE_rrc_inst[ctxt_pP->module_id].kgnb[24], NR_UE_rrc_inst[ctxt_pP->module_id].kgnb[25], NR_UE_rrc_inst[ctxt_pP->module_id].kgnb[26], NR_UE_rrc_inst[ctxt_pP->module_id].kgnb[27],
	   NR_UE_rrc_inst[ctxt_pP->module_id].kgnb[28], NR_UE_rrc_inst[ctxt_pP->module_id].kgnb[29], NR_UE_rrc_inst[ctxt_pP->module_id].kgnb[30], NR_UE_rrc_inst[ctxt_pP->module_id].kgnb[31]);
     derive_key_rrc_enc(NR_UE_rrc_inst[ctxt_pP->module_id].cipheringAlgorithm,NR_UE_rrc_inst[ctxt_pP->module_id].kgnb, &kRRCenc);
     derive_key_rrc_int(NR_UE_rrc_inst[ctxt_pP->module_id].integrityProtAlgorithm,NR_UE_rrc_inst[ctxt_pP->module_id].kgnb, &kRRCint);
     derive_key_up_enc(NR_UE_rrc_inst[ctxt_pP->module_id].cipheringAlgorithm,NR_UE_rrc_inst[ctxt_pP->module_id].kgnb, &kUPenc);

     if (securityMode != 0xff) {
       pdcp_config_set_security(ctxt_pP, pdcp_p, 0, 0,
				NR_UE_rrc_inst[ctxt_pP->module_id].cipheringAlgorithm
				| (NR_UE_rrc_inst[ctxt_pP->module_id].integrityProtAlgorithm << 4),
				kRRCenc, kRRCint, kUPenc);
     } else {
       LOG_I(NR_RRC, "skipped pdcp_config_set_security() as securityMode == 0x%02x",
	     securityMode);
     }
   } else {
     LOG_I(NR_RRC, "Could not get PDCP instance where key=0x%ld\n", key);
   }

   if (securityModeCommand->criticalExtensions.present == NR_SecurityModeCommand__criticalExtensions_PR_securityModeCommand) {
     ul_dcch_msg.message.choice.c1->choice.securityModeComplete = CALLOC(1, sizeof(NR_SecurityModeComplete_t));
     ul_dcch_msg.message.choice.c1->choice.securityModeComplete->rrc_TransactionIdentifier = securityModeCommand->rrc_TransactionIdentifier;
     ul_dcch_msg.message.choice.c1->choice.securityModeComplete->criticalExtensions.present = NR_SecurityModeComplete__criticalExtensions_PR_securityModeComplete;
     ul_dcch_msg.message.choice.c1->choice.securityModeComplete->criticalExtensions.choice.securityModeComplete = CALLOC(1, sizeof(NR_SecurityModeComplete_IEs_t));
     ul_dcch_msg.message.choice.c1->choice.securityModeComplete->criticalExtensions.choice.securityModeComplete->nonCriticalExtension =NULL;
     LOG_I(NR_RRC,"[UE %d] SFN/SF %d/%d: Receiving from SRB1 (DL-DCCH), encoding securityModeComplete (gNB %d), rrc_TransactionIdentifier: %ld\n",
	   ctxt_pP->module_id,ctxt_pP->frame, ctxt_pP->subframe, gNB_index, securityModeCommand->rrc_TransactionIdentifier);
     enc_rval = uper_encode_to_buffer(&asn_DEF_NR_UL_DCCH_Message,
				      NULL,
				      (void *)&ul_dcch_msg,
				      buffer,
				      100);
     AssertFatal (enc_rval.encoded > 0, "ASN1 message encoding failed (%s, %jd)!\n",
		  enc_rval.failed_type->name, enc_rval.encoded);

    if ( LOG_DEBUGFLAG(DEBUG_ASN1) ) {
      xer_fprint(stdout, &asn_DEF_NR_UL_DCCH_Message, (void *)&ul_dcch_msg);
    }
     log_dump(MAC, buffer, 16, LOG_DUMP_CHAR, "securityModeComplete payload: ");
     LOG_D(NR_RRC, "securityModeComplete Encoded %zd bits (%zd bytes)\n", enc_rval.encoded, (enc_rval.encoded+7)/8);

     for (i = 0; i < (enc_rval.encoded + 7) / 8; i++) {
       LOG_T(NR_RRC, "%02x.", buffer[i]);
     }

     LOG_T(NR_RRC, "\n");
 #ifdef ITTI_SIM
     MessageDef *message_p;
     uint8_t *message_buffer;
     message_buffer = itti_malloc (TASK_RRC_NRUE,TASK_RRC_GNB_SIM,
			(enc_rval.encoded + 7) / 8);
     memcpy (message_buffer, buffer, (enc_rval.encoded + 7) / 8);

     message_p = itti_alloc_new_message (TASK_RRC_NRUE, 0, UE_RRC_DCCH_DATA_IND);
     GNB_RRC_DCCH_DATA_IND (message_p).rbid  = DCCH;
     GNB_RRC_DCCH_DATA_IND (message_p).sdu   = message_buffer;
     GNB_RRC_DCCH_DATA_IND (message_p).size    = (enc_rval.encoded + 7) / 8;
     itti_send_msg_to_task (TASK_RRC_GNB_SIM, ctxt_pP->instance, message_p);
 #else
     rrc_data_req_ue (
       ctxt_pP,
       DCCH,
       nr_rrc_mui++,
       SDU_CONFIRM_NO,
       (enc_rval.encoded + 7) / 8,
       buffer,
       PDCP_TRANSMISSION_MODE_CONTROL);
 #endif
   } else
     LOG_W(NR_RRC,"securityModeCommand->criticalExtensions.present (%d) != NR_SecurityModeCommand__criticalExtensions_PR_securityModeCommand\n",
		  securityModeCommand->criticalExtensions.present);
 }

 //-----------------------------------------------------------------------------
 void nr_rrc_ue_generate_RRCSetupRequest(module_id_t module_id, const uint8_t gNB_index) {
   uint8_t i=0,rv[6];

<<<<<<< HEAD
   if(get_softmodem_params()->sa) {
     AMF_MODE_ENABLED = 1;
   }
   if(NR_UE_rrc_inst[module_id].Srb0[gNB_index].Tx_buffer.payload_size ==0) {
     // Get RRCConnectionRequest, fill random for now
     // Generate random byte stream for contention resolution
     for (i=0; i<6; i++) {
 #ifdef SMBV
       // if SMBV is configured the contention resolution needs to be fix for the connection procedure to succeed
       rv[i]=i;
 #else
       rv[i]=taus()&0xff;
 #endif
       LOG_T(NR_RRC,"%x.",rv[i]);
     }

     LOG_T(NR_RRC,"\n");
     NR_UE_rrc_inst[module_id].Srb0[gNB_index].Tx_buffer.payload_size =
	do_RRCSetupRequest(
	  module_id,
	  (uint8_t *)NR_UE_rrc_inst[module_id].Srb0[gNB_index].Tx_buffer.Payload,
	  rv);
     LOG_I(NR_RRC,"[UE %d] : Logical Channel UL-CCCH (SRB0), Generating RRCSetupRequest (bytes %d, gNB %d)\n",
	   module_id, NR_UE_rrc_inst[module_id].Srb0[gNB_index].Tx_buffer.payload_size, gNB_index);

     for (i=0; i<NR_UE_rrc_inst[module_id].Srb0[gNB_index].Tx_buffer.payload_size; i++) {
       //LOG_T(NR_RRC,"%x.",NR_UE_rrc_inst[module_id].Srb0[gNB_index].Tx_buffer.Payload[i]);
       printf("%x.",NR_UE_rrc_inst[module_id].Srb0[gNB_index].Tx_buffer.Payload[i]);

     }

 //    LOG_T(NR_RRC,"\n");
     printf("\n");
     /*UE_rrc_inst[ue_mod_idP].Srb0[Idx].Tx_buffer.Payload[i] = taus()&0xff;
     UE_rrc_inst[ue_mod_idP].Srb0[Idx].Tx_buffer.payload_size =i; */

     /*
     log_dump(RRC,NR_UE_rrc_inst[ctxt_pP->module_id].Srb0[gNB_index].Tx_buffer.Payload,NR_UE_rrc_inst[ctxt_pP->module_id].Srb0[gNB_index].Tx_buffer.payload_size,
     LOG_DUMP_CHAR,"RRCSetupRequest :\n");
     rrc_data_req_ue (
       ctxt_pP,
       DCCH,
       nr_rrc_mui++,
       SDU_CONFIRM_NO,
       NR_UE_rrc_inst[ctxt_pP->module_id].Srb0[gNB_index].Tx_buffer.payload_size,
       (uint8_t *)NR_UE_rrc_inst[ctxt_pP->module_id].Srb0[gNB_index].Tx_buffer.Payload,
       PDCP_TRANSMISSION_MODE_CONTROL);
       */

 #ifdef ITTI_SIM
     MessageDef *message_p;
     uint8_t *message_buffer;
     message_buffer = itti_malloc (TASK_RRC_NRUE,TASK_RRC_GNB_SIM,
	   NR_UE_rrc_inst[ctxt_pP->module_id].Srb0[gNB_index].Tx_buffer.payload_size);
     memcpy (message_buffer, (uint8_t*)NR_UE_rrc_inst[ctxt_pP->module_id].Srb0[gNB_index].Tx_buffer.Payload,
	   NR_UE_rrc_inst[ctxt_pP->module_id].Srb0[gNB_index].Tx_buffer.payload_size);
     message_p = itti_alloc_new_message (TASK_RRC_NRUE, 0, UE_RRC_CCCH_DATA_IND);
     GNB_RRC_CCCH_DATA_IND (message_p).sdu = message_buffer;
     GNB_RRC_CCCH_DATA_IND (message_p).size  = NR_UE_rrc_inst[ctxt_pP->module_id].Srb0[gNB_index].Tx_buffer.payload_size;
     itti_send_msg_to_task (TASK_RRC_GNB_SIM, ctxt_pP->instance, message_p);
 #endif
   }
 }
=======
#ifdef ITTI_SIM
    MessageDef *message_p;
    uint8_t *message_buffer;
    message_buffer = itti_malloc (TASK_RRC_NRUE,TASK_RRC_GNB_SIM,
          NR_UE_rrc_inst[module_id].Srb0[gNB_index].Tx_buffer.payload_size);
    memcpy (message_buffer, (uint8_t*)NR_UE_rrc_inst[module_id].Srb0[gNB_index].Tx_buffer.Payload,
          NR_UE_rrc_inst[module_id].Srb0[gNB_index].Tx_buffer.payload_size);
    message_p = itti_alloc_new_message (TASK_RRC_NRUE, 0, UE_RRC_CCCH_DATA_IND);
    GNB_RRC_CCCH_DATA_IND (message_p).sdu = message_buffer;
    GNB_RRC_CCCH_DATA_IND (message_p).size  = NR_UE_rrc_inst[module_id].Srb0[gNB_index].Tx_buffer.payload_size;
    itti_send_msg_to_task (TASK_RRC_GNB_SIM, gNB_index, message_p);
#endif
  }
}
>>>>>>> b5bbfdad

//-----------------------------------------------------------------------------
int32_t
nr_rrc_ue_establish_srb1(
    module_id_t       ue_mod_idP,
    frame_t           frameP,
    uint8_t           gNB_index,
    NR_SRB_ToAddMod_t *SRB_config
)
//-----------------------------------------------------------------------------
{
  // add descriptor from RRC PDU
  NR_UE_rrc_inst[ue_mod_idP].Srb1[gNB_index].Active = 1;
  NR_UE_rrc_inst[ue_mod_idP].Srb1[gNB_index].status = RADIO_CONFIG_OK;//RADIO CFG
  NR_UE_rrc_inst[ue_mod_idP].Srb1[gNB_index].Srb_info.Srb_id = 1;
  LOG_I(NR_RRC, "[UE %d], CONFIG_SRB1 %d corresponding to gNB_index %d\n", ue_mod_idP, DCCH, gNB_index);
  return(0);
}

//-----------------------------------------------------------------------------
int32_t
nr_rrc_ue_establish_srb2(
    module_id_t       ue_mod_idP,
    frame_t           frameP,
    uint8_t           gNB_index,
    NR_SRB_ToAddMod_t *SRB_config
)
//-----------------------------------------------------------------------------
{
  // add descriptor from RRC PDU
  NR_UE_rrc_inst[ue_mod_idP].Srb2[gNB_index].Active = 1;
  NR_UE_rrc_inst[ue_mod_idP].Srb2[gNB_index].status = RADIO_CONFIG_OK;//RADIO CFG
  NR_UE_rrc_inst[ue_mod_idP].Srb2[gNB_index].Srb_info.Srb_id = 2;
  LOG_I(NR_RRC, "[UE %d], CONFIG_SRB2 %d corresponding to gNB_index %d\n", ue_mod_idP, DCCH1, gNB_index);
  return(0);
}

 //-----------------------------------------------------------------------------
 int32_t
 nr_rrc_ue_establish_drb(
     module_id_t       ue_mod_idP,
     frame_t           frameP,
     uint8_t           gNB_index,
     NR_DRB_ToAddMod_t *DRB_config
 )
 //-----------------------------------------------------------------------------
 {
   // add descriptor from RRC PDU
   int oip_ifup = 0, ip_addr_offset3 = 0, ip_addr_offset4 = 0;
   /* avoid gcc warnings */
   (void)oip_ifup;
   (void)ip_addr_offset3;
   (void)ip_addr_offset4;
   LOG_I(NR_RRC,"[UE %d] Frame %d: processing RRCReconfiguration: reconfiguring DRB %ld\n",
	 ue_mod_idP, frameP, DRB_config->drb_Identity);

  if(!AMF_MODE_ENABLED) {
    ip_addr_offset3 = 0;
    ip_addr_offset4 = 1;
    LOG_I(OIP, "[UE %d] trying to bring up the OAI interface %d, IP X.Y.%d.%d\n", ue_mod_idP, ip_addr_offset3+ue_mod_idP,
	  ip_addr_offset3+ue_mod_idP+1, ip_addr_offset4+ue_mod_idP+1);
    oip_ifup = nas_config(ip_addr_offset3+ue_mod_idP+1,   // interface_id
			UE_NAS_USE_TUN?1:(ip_addr_offset3+ue_mod_idP+1), // third_octet
			ip_addr_offset4+ue_mod_idP+1, // fourth_octet
			"oip");                        // interface suffix (when using kernel module)

    if (oip_ifup == 0 && (!UE_NAS_USE_TUN)) { // interface is up --> send a config the DRB
      LOG_I(OIP, "[UE %d] Config the ue net interface %d to send/receive pkt on DRB %ld to/from the protocol stack\n",
	    ue_mod_idP,
	    ip_addr_offset3+ue_mod_idP,
	    (long int)((gNB_index * NR_maxDRB) + DRB_config->drb_Identity));
      rb_conf_ipv4(0,//add
		   ue_mod_idP,//cx align with the UE index
		   ip_addr_offset3+ue_mod_idP,//inst num_enb+ue_index
		   (gNB_index * NR_maxDRB) + DRB_config->drb_Identity,//rb
		   0,//dscp
		   ipv4_address(ip_addr_offset3+ue_mod_idP+1, ip_addr_offset4+ue_mod_idP+1),//saddr
		   ipv4_address(ip_addr_offset3+ue_mod_idP+1, gNB_index+1));//daddr
      LOG_D(NR_RRC,"[UE %d] State = Attached (gNB %d)\n",ue_mod_idP,gNB_index);
    }
  }

   return(0);
 }

 //-----------------------------------------------------------------------------
 void
 nr_rrc_ue_process_measConfig(
     const protocol_ctxt_t *const       ctxt_pP,
     const uint8_t                      gNB_index,
     NR_MeasConfig_t *const             measConfig
 )
 //-----------------------------------------------------------------------------
 {
   int i;
   long ind;
   NR_MeasObjectToAddMod_t   *measObj        = NULL;
   NR_ReportConfigToAddMod_t *reportConfig   = NULL;

   if (measConfig->measObjectToRemoveList != NULL) {
     for (i = 0; i < measConfig->measObjectToRemoveList->list.count; i++) {
	 ind = *measConfig->measObjectToRemoveList->list.array[i];
	 free(NR_UE_rrc_inst[ctxt_pP->module_id].MeasObj[gNB_index][ind-1]);
     }
   }

   if (measConfig->measObjectToAddModList != NULL) {
     LOG_I(NR_RRC, "Measurement Object List is present\n");
     for (i = 0; i < measConfig->measObjectToAddModList->list.count; i++) {
       measObj = measConfig->measObjectToAddModList->list.array[i];
       ind     = measConfig->measObjectToAddModList->list.array[i]->measObjectId;

       if (NR_UE_rrc_inst[ctxt_pP->module_id].MeasObj[gNB_index][ind-1]) {
	 LOG_D(NR_RRC, "Modifying measurement object %ld\n",ind);
	 memcpy((char *)NR_UE_rrc_inst[ctxt_pP->module_id].MeasObj[gNB_index][ind-1],
		 (char *)measObj,
		 sizeof(NR_MeasObjectToAddMod_t));
       } else {
	 LOG_I(NR_RRC, "Adding measurement object %ld\n", ind);

	 if (measObj->measObject.present == NR_MeasObjectToAddMod__measObject_PR_measObjectNR) {
	     NR_UE_rrc_inst[ctxt_pP->module_id].MeasObj[gNB_index][ind-1]=measObj;
	 }
       }
     }

     LOG_I(NR_RRC, "call rrc_mac_config_req \n");
     // rrc_mac_config_req_ue
   }

   if (measConfig->reportConfigToRemoveList != NULL) {
     for (i = 0; i < measConfig->reportConfigToRemoveList->list.count; i++) {
	 ind = *measConfig->reportConfigToRemoveList->list.array[i];
	 free(NR_UE_rrc_inst[ctxt_pP->module_id].ReportConfig[gNB_index][ind-1]);
     }
   }

   if (measConfig->reportConfigToAddModList != NULL) {
     LOG_I(NR_RRC,"Report Configuration List is present\n");
     for (i = 0; i < measConfig->reportConfigToAddModList->list.count; i++) {
       ind          = measConfig->reportConfigToAddModList->list.array[i]->reportConfigId;
       reportConfig = measConfig->reportConfigToAddModList->list.array[i];

       if (NR_UE_rrc_inst[ctxt_pP->module_id].ReportConfig[gNB_index][ind-1]) {
	   LOG_I(NR_RRC, "Modifying Report Configuration %ld\n", ind-1);
	   memcpy((char *)NR_UE_rrc_inst[ctxt_pP->module_id].ReportConfig[gNB_index][ind-1],
		   (char *)measConfig->reportConfigToAddModList->list.array[i],
		   sizeof(NR_ReportConfigToAddMod_t));
       } else {
	 LOG_D(NR_RRC,"Adding Report Configuration %ld %p \n", ind-1, measConfig->reportConfigToAddModList->list.array[i]);
	 if (reportConfig->reportConfig.present == NR_ReportConfigToAddMod__reportConfig_PR_reportConfigNR) {
	     NR_UE_rrc_inst[ctxt_pP->module_id].ReportConfig[gNB_index][ind-1] = measConfig->reportConfigToAddModList->list.array[i];
	 }
       }
     }
   }

   if (measConfig->measIdToRemoveList != NULL) {
     for (i = 0; i < measConfig->measIdToRemoveList->list.count; i++) {
	 ind = *measConfig->measIdToRemoveList->list.array[i];
	 free(NR_UE_rrc_inst[ctxt_pP->module_id].MeasId[gNB_index][ind-1]);
     }
   }

   if (measConfig->measIdToAddModList != NULL) {
     for (i = 0; i < measConfig->measIdToAddModList->list.count; i++) {
       ind = measConfig->measIdToAddModList->list.array[i]->measId;

       if (NR_UE_rrc_inst[ctxt_pP->module_id].MeasId[gNB_index][ind-1]) {
	 LOG_D(NR_RRC, "Modifying Measurement ID %ld\n",ind-1);
	 memcpy((char *)NR_UE_rrc_inst[ctxt_pP->module_id].MeasId[gNB_index][ind-1],
	     (char *)measConfig->measIdToAddModList->list.array[i],
	     sizeof(NR_MeasIdToAddMod_t));
       } else {
	 LOG_D(NR_RRC, "Adding Measurement ID %ld %p\n", ind-1, measConfig->measIdToAddModList->list.array[i]);
	 NR_UE_rrc_inst[ctxt_pP->module_id].MeasId[gNB_index][ind-1] = measConfig->measIdToAddModList->list.array[i];
       }
     }
   }

   if (measConfig->quantityConfig != NULL) {
     if (NR_UE_rrc_inst[ctxt_pP->module_id].QuantityConfig[gNB_index]) {
       LOG_D(NR_RRC,"Modifying Quantity Configuration \n");
       memcpy((char *)NR_UE_rrc_inst[ctxt_pP->module_id].QuantityConfig[gNB_index],
	       (char *)measConfig->quantityConfig,
	       sizeof(NR_QuantityConfig_t));
     } else {
       LOG_D(NR_RRC, "Adding Quantity configuration\n");
       NR_UE_rrc_inst[ctxt_pP->module_id].QuantityConfig[gNB_index] = measConfig->quantityConfig;
     }
   }

   if (measConfig->measGapConfig != NULL) {
     if (NR_UE_rrc_inst[ctxt_pP->module_id].measGapConfig[gNB_index]) {
       memcpy((char *)NR_UE_rrc_inst[ctxt_pP->module_id].measGapConfig[gNB_index],
	       (char *)measConfig->measGapConfig,
	       sizeof(NR_MeasGapConfig_t));
     } else {
       NR_UE_rrc_inst[ctxt_pP->module_id].measGapConfig[gNB_index] = measConfig->measGapConfig;
     }
   }

   if (measConfig->s_MeasureConfig->present == NR_MeasConfig__s_MeasureConfig_PR_ssb_RSRP) {
     NR_UE_rrc_inst[ctxt_pP->module_id].s_measure = measConfig->s_MeasureConfig->choice.ssb_RSRP;
   } else if (measConfig->s_MeasureConfig->present == NR_MeasConfig__s_MeasureConfig_PR_csi_RSRP) {
     NR_UE_rrc_inst[ctxt_pP->module_id].s_measure = measConfig->s_MeasureConfig->choice.csi_RSRP;
   }
 }

 //-----------------------------------------------------------------------------
 void
 nr_sa_rrc_ue_process_radioBearerConfig(
     const protocol_ctxt_t *const       ctxt_pP,
     const uint8_t                      gNB_index,
     NR_RadioBearerConfig_t *const      radioBearerConfig
 )
 //-----------------------------------------------------------------------------
 {
   long SRB_id, DRB_id;
   int i, cnt;

   if( radioBearerConfig->srb3_ToRelease != NULL){
     if( *radioBearerConfig->srb3_ToRelease == TRUE){
       //TODO (release the PDCP entity and the srb-Identity of the SRB3.)
     }
   }

   if (radioBearerConfig->srb_ToAddModList != NULL) {
     if (radioBearerConfig->securityConfig != NULL) {
       if (*radioBearerConfig->securityConfig->keyToUse == NR_SecurityConfig__keyToUse_master) {
	 NR_UE_rrc_inst[ctxt_pP->module_id].cipheringAlgorithm =
	     radioBearerConfig->securityConfig->securityAlgorithmConfig->cipheringAlgorithm;
	 NR_UE_rrc_inst[ctxt_pP->module_id].integrityProtAlgorithm =
	     *radioBearerConfig->securityConfig->securityAlgorithmConfig->integrityProtAlgorithm;
       }
     }

     uint8_t *kRRCenc = NULL;
     uint8_t *kRRCint = NULL;
     derive_key_rrc_enc(NR_UE_rrc_inst[ctxt_pP->module_id].cipheringAlgorithm,
		     NR_UE_rrc_inst[ctxt_pP->module_id].kgnb, &kRRCenc);
     derive_key_rrc_int(NR_UE_rrc_inst[ctxt_pP->module_id].integrityProtAlgorithm,
		     NR_UE_rrc_inst[ctxt_pP->module_id].kgnb, &kRRCint);
     // Refresh SRBs
      nr_rrc_pdcp_config_asn1_req(ctxt_pP,
                                  radioBearerConfig->srb_ToAddModList,
                                  NULL,
                                  NULL,
                                  NR_UE_rrc_inst[ctxt_pP->module_id].cipheringAlgorithm |
                                  (NR_UE_rrc_inst[ctxt_pP->module_id].integrityProtAlgorithm << 4),
                                  kRRCenc,
                                  kRRCint,
                                  NULL,
                                  NULL,
                                  NULL,
                                  NULL,
                                  NR_UE_rrc_inst[ctxt_pP->module_id].cell_group_config->rlc_BearerToAddModList);
     // Refresh SRBs
      nr_rrc_rlc_config_asn1_req(ctxt_pP,
                                  radioBearerConfig->srb_ToAddModList,
                                  NULL,
                                  NULL,
                                  NULL,
                                  NR_UE_rrc_inst[ctxt_pP->module_id].cell_group_config->rlc_BearerToAddModList
                                  );

     for (cnt = 0; cnt < radioBearerConfig->srb_ToAddModList->list.count; cnt++) {
       SRB_id = radioBearerConfig->srb_ToAddModList->list.array[cnt]->srb_Identity;
       LOG_D(NR_RRC,"[UE %d]: Frame %d SRB config cnt %d (SRB%ld)\n", ctxt_pP->module_id, ctxt_pP->frame, cnt, SRB_id);
       if (SRB_id == 1) {
	 if (NR_UE_rrc_inst[ctxt_pP->module_id].SRB1_config[gNB_index]) {
	   memcpy(NR_UE_rrc_inst[ctxt_pP->module_id].SRB1_config[gNB_index],
		  radioBearerConfig->srb_ToAddModList->list.array[cnt],
		  sizeof(NR_SRB_ToAddMod_t));
	 } else {
	   NR_UE_rrc_inst[ctxt_pP->module_id].SRB1_config[gNB_index] = radioBearerConfig->srb_ToAddModList->list.array[cnt];
	   nr_rrc_ue_establish_srb1(ctxt_pP->module_id,
				   ctxt_pP->frame,
				   gNB_index,
				   radioBearerConfig->srb_ToAddModList->list.array[cnt]);

	   LOG_I(NR_RRC, "[FRAME %05d][RRC_UE][MOD %02d][][--- MAC_CONFIG_REQ  (SRB1 gNB %d) --->][MAC_UE][MOD %02d][]\n",
	       ctxt_pP->frame, ctxt_pP->module_id, gNB_index, ctxt_pP->module_id);
	   // rrc_mac_config_req_ue
	 }
       } else {
	 if (NR_UE_rrc_inst[ctxt_pP->module_id].SRB2_config[gNB_index]) {
	   memcpy(NR_UE_rrc_inst[ctxt_pP->module_id].SRB2_config[gNB_index],
	       radioBearerConfig->srb_ToAddModList->list.array[cnt], sizeof(NR_SRB_ToAddMod_t));
	 } else {
	   NR_UE_rrc_inst[ctxt_pP->module_id].SRB2_config[gNB_index] = radioBearerConfig->srb_ToAddModList->list.array[cnt];
	   nr_rrc_ue_establish_srb2(ctxt_pP->module_id,
				   ctxt_pP->frame,
				   gNB_index,
				   radioBearerConfig->srb_ToAddModList->list.array[cnt]);

	   LOG_I(NR_RRC, "[FRAME %05d][RRC_UE][MOD %02d][][--- MAC_CONFIG_REQ  (SRB2 gNB %d) --->][MAC_UE][MOD %02d][]\n",
	       ctxt_pP->frame, ctxt_pP->module_id, gNB_index, ctxt_pP->module_id);
	   // rrc_mac_config_req_ue
	 }
       } // srb2
     }
   } // srb_ToAddModList

   // Establish DRBs if present
   if (radioBearerConfig->drb_ToAddModList != NULL) {
     if ((NR_UE_rrc_inst[ctxt_pP->module_id].defaultDRB == NULL) &&
       (radioBearerConfig->drb_ToAddModList->list.count >= 1)) {
       NR_UE_rrc_inst[ctxt_pP->module_id].defaultDRB = malloc(sizeof(rb_id_t));
       *NR_UE_rrc_inst[ctxt_pP->module_id].defaultDRB = radioBearerConfig->drb_ToAddModList->list.array[0]->drb_Identity;
     }

     for (cnt = 0; cnt < radioBearerConfig->drb_ToAddModList->list.count; cnt++) {
       DRB_id = radioBearerConfig->drb_ToAddModList->list.array[cnt]->drb_Identity;
       if (NR_UE_rrc_inst[ctxt_pP->module_id].DRB_config[gNB_index][DRB_id-1]) {
	 memcpy(NR_UE_rrc_inst[ctxt_pP->module_id].DRB_config[gNB_index][DRB_id-1],
		 radioBearerConfig->drb_ToAddModList->list.array[cnt], sizeof(NR_DRB_ToAddMod_t));
       } else {
	 LOG_D(NR_RRC, "Adding DRB %ld %p\n", DRB_id-1, radioBearerConfig->drb_ToAddModList->list.array[cnt]);
	 NR_UE_rrc_inst[ctxt_pP->module_id].DRB_config[gNB_index][DRB_id-1] = radioBearerConfig->drb_ToAddModList->list.array[cnt];
       }
     }

     uint8_t *kUPenc = NULL;
     derive_key_up_enc(NR_UE_rrc_inst[ctxt_pP->module_id].cipheringAlgorithm,
		     NR_UE_rrc_inst[ctxt_pP->module_id].kgnb, &kUPenc);
     MSC_LOG_TX_MESSAGE(
	 MSC_RRC_UE,
	 MSC_PDCP_UE,
	 NULL,
	 0,
	 MSC_AS_TIME_FMT" CONFIG_REQ UE %x DRB (security %X)",
	 MSC_AS_TIME_ARGS(ctxt_pP),
	 ctxt_pP->rnti,
	 NR_UE_rrc_inst[ctxt_pP->module_id].cipheringAlgorithm |
	 (NR_UE_rrc_inst[ctxt_pP->module_id].integrityProtAlgorithm << 4));

       // Refresh DRBs
       // nr_rrc_pdcp_config_asn1_req(ctxt_pP,
       //                             NULL,
       //                             radioBearerConfig->drb_ToAddModList,
       //                             NULL,
       //                             NR_UE_rrc_inst[ctxt_pP->module_id].cipheringAlgorithm |
       //                             (NR_UE_rrc_inst[ctxt_pP->module_id].integrityProtAlgorithm << 4),
       //                             NULL,
       //                             NULL,
       //                             kUPenc,
       //                             NULL,
       //                             NULL,
       //                             NR_UE_rrc_inst[ctxt_pP->module_id].defaultDRB,
       //                             NULL);
       // Refresh DRBs
       // nr_rrc_rlc_config_asn1_req(ctxt_pP,
       //                             NULL,
       //                             radioBearerConfig->drb_ToAddModList,
       //                             NULL,
       //                             NULL,
       //                             NULL
       //                             );
   } // drb_ToAddModList

   if (radioBearerConfig->drb_ToReleaseList != NULL) {
     for (i = 0; i < radioBearerConfig->drb_ToReleaseList->list.count; i++) {
       DRB_id = *radioBearerConfig->drb_ToReleaseList->list.array[i];
       free(NR_UE_rrc_inst[ctxt_pP->module_id].DRB_config[gNB_index][DRB_id-1]);
     }
   }

   NR_UE_rrc_inst[ctxt_pP->module_id].Info[gNB_index].State = NR_RRC_CONNECTED;
   LOG_I(NR_RRC,"[UE %d] State = NR_RRC_CONNECTED (gNB %d)\n", ctxt_pP->module_id, gNB_index);
 }

 //-----------------------------------------------------------------------------
 void
 rrc_ue_process_rrcReconfiguration(
   const protocol_ctxt_t *const  ctxt_pP,
   NR_RRCReconfiguration_t       *rrcReconfiguration,
   uint8_t                       gNB_index
 )
 //-----------------------------------------------------------------------------
 {
   LOG_I(NR_RRC, "[UE %d] Frame %d: Receiving from SRB1 (DL-DCCH), Processing RRCReconfiguration (gNB %d)\n",
       ctxt_pP->module_id, ctxt_pP->frame, gNB_index);

   NR_RRCReconfiguration_IEs_t *ie = NULL;

   if (rrcReconfiguration->criticalExtensions.present
		     == NR_RRCReconfiguration__criticalExtensions_PR_rrcReconfiguration) {
     ie = rrcReconfiguration->criticalExtensions.choice.rrcReconfiguration;
     if (ie->measConfig != NULL) {
       LOG_I(NR_RRC, "Measurement Configuration is present\n");
 //      nr_rrc_ue_process_measConfig(ctxt_pP, gNB_index, ie->measConfig);
     }

     if (ie->radioBearerConfig != NULL) {
       LOG_I(NR_RRC, "radio Bearer Configuration is present\n");
 //      nr_sa_rrc_ue_process_radioBearerConfig(ctxt_pP, gNB_index, ie->radioBearerConfig);
     }

     /* Check if there is dedicated NAS information to forward to NAS */
     if (ie->nonCriticalExtension->dedicatedNAS_MessageList != NULL) {
       int list_count;
       uint32_t pdu_length;
       uint8_t *pdu_buffer;
       MessageDef *msg_p;

       for (list_count = 0; list_count < ie->nonCriticalExtension->dedicatedNAS_MessageList->list.count; list_count++) {
	 pdu_length = ie->nonCriticalExtension->dedicatedNAS_MessageList->list.array[list_count]->size;
	 pdu_buffer = ie->nonCriticalExtension->dedicatedNAS_MessageList->list.array[list_count]->buf;
	 msg_p = itti_alloc_new_message(TASK_RRC_NRUE, 0, NAS_CONN_ESTABLI_CNF);
	 NAS_CONN_ESTABLI_CNF(msg_p).errCode = AS_SUCCESS;
	 NAS_CONN_ESTABLI_CNF(msg_p).nasMsg.length = pdu_length;
	 NAS_CONN_ESTABLI_CNF(msg_p).nasMsg.data = pdu_buffer;
	 itti_send_msg_to_task(TASK_NAS_NRUE, ctxt_pP->instance, msg_p);
       }

       free (ie->nonCriticalExtension->dedicatedNAS_MessageList);
     }
   }
 }

 //-----------------------------------------------------------------------------
 void nr_rrc_ue_generate_RRCReconfigurationComplete( const protocol_ctxt_t *const ctxt_pP, const uint8_t gNB_index, const uint8_t Transaction_id ) {
   uint8_t buffer[32], size;
   size = do_NR_RRCReconfigurationComplete(ctxt_pP, buffer, Transaction_id);
   LOG_I(NR_RRC,PROTOCOL_RRC_CTXT_UE_FMT" Logical Channel UL-DCCH (SRB1), Generating RRCReconfigurationComplete (bytes %d, gNB_index %d)\n",
	 PROTOCOL_RRC_CTXT_UE_ARGS(ctxt_pP), size, gNB_index);
   LOG_D(RLC,
	 "[FRAME %05d][RRC_UE][INST %02d][][--- PDCP_DATA_REQ/%d Bytes (RRCReconfigurationComplete to gNB %d MUI %d) --->][PDCP][INST %02d][RB %02d]\n",
	 ctxt_pP->frame,
	 UE_MODULE_ID_TO_INSTANCE(ctxt_pP->module_id),
	 size,
	 gNB_index,
	 nr_rrc_mui,
	 UE_MODULE_ID_TO_INSTANCE(ctxt_pP->module_id),
	 DCCH);
 #ifdef ITTI_SIM
   MessageDef *message_p;
   uint8_t *message_buffer;
   message_buffer = itti_malloc (TASK_RRC_NRUE,TASK_RRC_GNB_SIM,size);
   memcpy (message_buffer, buffer, size);

   message_p = itti_alloc_new_message (TASK_RRC_NRUE, 0, UE_RRC_DCCH_DATA_IND);
   UE_RRC_DCCH_DATA_IND (message_p).rbid = DCCH;
   UE_RRC_DCCH_DATA_IND (message_p).sdu = message_buffer;
   UE_RRC_DCCH_DATA_IND (message_p).size  = size;
   itti_send_msg_to_task (TASK_RRC_GNB_SIM, ctxt_pP->instance, message_p);

 #else
   rrc_data_req_ue (
     ctxt_pP,
     DCCH,
     nr_rrc_mui++,
     SDU_CONFIRM_NO,
     size,
     buffer,
     PDCP_TRANSMISSION_MODE_CONTROL);
 #endif

 }

 // from NR SRB1
 //-----------------------------------------------------------------------------
 int
 nr_rrc_ue_decode_dcch(
   const protocol_ctxt_t *const ctxt_pP,
   const srb_id_t               Srb_id,
   const uint8_t         *const Buffer,
   const uint8_t                gNB_indexP
 )
 //-----------------------------------------------------------------------------
 {
   asn_dec_rval_t                      dec_rval;
   NR_DL_DCCH_Message_t                *dl_dcch_msg  = NULL;
   MessageDef *msg_p;

   if (Srb_id != 1) {
     LOG_E(NR_RRC,"[UE %d] Frame %d: Received message on DL-DCCH (SRB%ld), should not have ...\n",
	 ctxt_pP->module_id, ctxt_pP->frame, Srb_id);
     return -1;
   } else {
     LOG_D(NR_RRC, "Received message on SRB%ld\n", Srb_id);
   }

   LOG_D(NR_RRC, "Decoding DL-DCCH Message\n");
   dec_rval = uper_decode( NULL,
			   &asn_DEF_NR_DL_DCCH_Message,
			   (void **)&dl_dcch_msg,
			   Buffer,
			   RRC_BUF_SIZE,
			   0,
			   0);

   if ((dec_rval.code != RC_OK) && (dec_rval.consumed == 0)) {
     LOG_E(NR_RRC, "Failed to decode DL-DCCH (%zu bytes)\n", dec_rval.consumed);
     return -1;
   }

   // if ( LOG_DEBUGFLAG(DEBUG_ASN1) ) {
       xer_fprint(stdout, &asn_DEF_NR_DL_DCCH_Message,(void *)dl_dcch_msg);
   // }

     if (dl_dcch_msg->message.present == NR_DL_DCCH_MessageType_PR_c1) {
	 switch (dl_dcch_msg->message.choice.c1->present) {
	     case NR_DL_DCCH_MessageType__c1_PR_NOTHING:
		 LOG_I(NR_RRC, "Received PR_NOTHING on DL-DCCH-Message\n");
		 break;

	     case NR_DL_DCCH_MessageType__c1_PR_rrcReconfiguration:
	     {
	       rrc_ue_process_rrcReconfiguration(ctxt_pP,
						   dl_dcch_msg->message.choice.c1->choice.rrcReconfiguration,
						   gNB_indexP);
	       nr_rrc_ue_generate_RRCReconfigurationComplete(ctxt_pP,
					   gNB_indexP,
					   dl_dcch_msg->message.choice.c1->choice.rrcReconfiguration->rrc_TransactionIdentifier);
	       break;
	     }

	     case NR_DL_DCCH_MessageType__c1_PR_rrcResume:
	     case NR_DL_DCCH_MessageType__c1_PR_rrcRelease:
	       LOG_I(NR_RRC, "[UE %d] Received RRC Release (gNB %d)\n",
		       ctxt_pP->module_id, gNB_indexP);

	       msg_p = itti_alloc_new_message(TASK_RRC_NRUE, 0, NAS_CONN_RELEASE_IND);

	       if((dl_dcch_msg->message.choice.c1->choice.rrcRelease->criticalExtensions.present == NR_RRCRelease__criticalExtensions_PR_rrcRelease) &&
		    (dl_dcch_msg->message.choice.c1->present == NR_DL_DCCH_MessageType__c1_PR_rrcRelease)){
		     dl_dcch_msg->message.choice.c1->choice.rrcRelease->criticalExtensions.choice.rrcRelease->deprioritisationReq->deprioritisationTimer =
		     NR_RRCRelease_IEs__deprioritisationReq__deprioritisationTimer_min5;
		     dl_dcch_msg->message.choice.c1->choice.rrcRelease->criticalExtensions.choice.rrcRelease->deprioritisationReq->deprioritisationType =
		     NR_RRCRelease_IEs__deprioritisationReq__deprioritisationType_frequency;
		 }

		  itti_send_msg_to_task(TASK_NAS_UE, ctxt_pP->instance, msg_p);
		  break;
	     case NR_DL_DCCH_MessageType__c1_PR_ueCapabilityEnquiry:
		 LOG_I(NR_RRC, "[UE %d] Received Capability Enquiry (gNB %d)\n",
		       ctxt_pP->module_id,gNB_indexP);
		 nr_rrc_ue_process_ueCapabilityEnquiry(
		   ctxt_pP,
		   dl_dcch_msg->message.choice.c1->choice.ueCapabilityEnquiry,
		   gNB_indexP);
		  break;
	     case NR_DL_DCCH_MessageType__c1_PR_rrcReestablishment:
		 LOG_I(NR_RRC,
		     "[UE%d] Frame %d : Logical Channel DL-DCCH (SRB1), Received RRCReestablishment\n",
		     ctxt_pP->module_id,
		     ctxt_pP->frame);
		 nr_rrc_ue_generate_rrcReestablishmentComplete(
		   ctxt_pP,
		   dl_dcch_msg->message.choice.c1->choice.rrcReestablishment,
		   gNB_indexP);
		 break;
	     case NR_DL_DCCH_MessageType__c1_PR_dlInformationTransfer:
	     {
		 NR_DLInformationTransfer_t *dlInformationTransfer = dl_dcch_msg->message.choice.c1->choice.dlInformationTransfer;

		 if (dlInformationTransfer->criticalExtensions.present
		       == NR_DLInformationTransfer__criticalExtensions_PR_dlInformationTransfer) {
		   /* This message hold a dedicated info NAS payload, forward it to NAS */
		   NR_DedicatedNAS_Message_t *dedicatedNAS_Message =
		       dlInformationTransfer->criticalExtensions.choice.dlInformationTransfer->dedicatedNAS_Message;

		   MessageDef *msg_p;
		   msg_p = itti_alloc_new_message(TASK_RRC_NRUE, 0, NAS_DOWNLINK_DATA_IND);
		   NAS_DOWNLINK_DATA_IND(msg_p).UEid = ctxt_pP->module_id; // TODO set the UEid to something else ?
		   NAS_DOWNLINK_DATA_IND(msg_p).nasMsg.length = dedicatedNAS_Message->size;
		   NAS_DOWNLINK_DATA_IND(msg_p).nasMsg.data = dedicatedNAS_Message->buf;
		   itti_send_msg_to_task(TASK_NAS_NRUE, ctxt_pP->instance, msg_p);
	       }
	     }

	       break;
	     case NR_DL_DCCH_MessageType__c1_PR_mobilityFromNRCommand:
	     case NR_DL_DCCH_MessageType__c1_PR_dlDedicatedMessageSegment_r16:
	     case NR_DL_DCCH_MessageType__c1_PR_ueInformationRequest_r16:
	     case NR_DL_DCCH_MessageType__c1_PR_dlInformationTransferMRDC_r16:
	     case NR_DL_DCCH_MessageType__c1_PR_loggedMeasurementConfiguration_r16:
	     case NR_DL_DCCH_MessageType__c1_PR_spare3:
	     case NR_DL_DCCH_MessageType__c1_PR_spare2:
	     case NR_DL_DCCH_MessageType__c1_PR_spare1:
	     case NR_DL_DCCH_MessageType__c1_PR_counterCheck:
		 break;
	     case NR_DL_DCCH_MessageType__c1_PR_securityModeCommand:
		 LOG_I(NR_RRC, "[UE %d] Received securityModeCommand (gNB %d)\n",
		       ctxt_pP->module_id, gNB_indexP);
		 nr_rrc_ue_process_securityModeCommand(
		     ctxt_pP,
		     dl_dcch_msg->message.choice.c1->choice.securityModeCommand,
		     gNB_indexP);

		 break;
	 }
     }
   return 0;
 }

 //-----------------------------------------------------------------------------
 void *rrc_nrue_task( void *args_p ) {
   MessageDef   *msg_p;
   instance_t    instance;
   unsigned int  ue_mod_id;
   int           result;
   NR_SRB_INFO   *srb_info_p;
   protocol_ctxt_t  ctxt;
   itti_mark_task_ready (TASK_RRC_NRUE);

   while(1) {
     // Wait for a message
     itti_receive_msg (TASK_RRC_NRUE, &msg_p);
     instance = ITTI_MSG_DESTINATION_INSTANCE (msg_p);
     ue_mod_id = UE_INSTANCE_TO_MODULE_ID(instance);

     switch (ITTI_MSG_ID(msg_p)) {
       case TERMINATE_MESSAGE:
	 LOG_W(NR_RRC, " *** Exiting RRC thread\n");
	 itti_exit_task ();
	 break;

       case MESSAGE_TEST:
	 LOG_D(NR_RRC, "[UE %d] Received %s\n", ue_mod_id, ITTI_MSG_NAME (msg_p));
	 break;

       case NR_RRC_MAC_BCCH_DATA_IND:
	 LOG_D(NR_RRC, "[UE %d] Received %s: frameP %d, gNB %d\n", ue_mod_id, ITTI_MSG_NAME (msg_p),
	       NR_RRC_MAC_BCCH_DATA_IND (msg_p).frame, NR_RRC_MAC_BCCH_DATA_IND (msg_p).gnb_index);
	 PROTOCOL_CTXT_SET_BY_MODULE_ID(&ctxt, ue_mod_id, GNB_FLAG_NO, NOT_A_RNTI, NR_RRC_MAC_BCCH_DATA_IND (msg_p).frame, 0,NR_RRC_MAC_BCCH_DATA_IND (msg_p).gnb_index);
	 nr_rrc_ue_decode_NR_BCCH_DL_SCH_Message (ctxt.module_id,
				    NR_RRC_MAC_BCCH_DATA_IND (msg_p).gnb_index,
				    NR_RRC_MAC_BCCH_DATA_IND (msg_p).sdu,
				    NR_RRC_MAC_BCCH_DATA_IND (msg_p).sdu_size,
				    NR_RRC_MAC_BCCH_DATA_IND (msg_p).rsrq,
				    NR_RRC_MAC_BCCH_DATA_IND (msg_p).rsrp);
	 break;

       case NR_RRC_MAC_CCCH_DATA_IND:
	 LOG_I(NR_RRC, "[UE %d] RNTI %x Received %s: frameP %d, gNB %d\n",
	       ue_mod_id,
	       NR_RRC_MAC_CCCH_DATA_IND (msg_p).rnti,
	       ITTI_MSG_NAME (msg_p),
	       NR_RRC_MAC_CCCH_DATA_IND (msg_p).frame,
	       NR_RRC_MAC_CCCH_DATA_IND (msg_p).gnb_index);
	 srb_info_p = &NR_UE_rrc_inst[ue_mod_id].Srb0[NR_RRC_MAC_CCCH_DATA_IND (msg_p).gnb_index];
	 memcpy (srb_info_p->Rx_buffer.Payload, NR_RRC_MAC_CCCH_DATA_IND (msg_p).sdu,
		 NR_RRC_MAC_CCCH_DATA_IND (msg_p).sdu_size);
	 srb_info_p->Rx_buffer.payload_size = NR_RRC_MAC_CCCH_DATA_IND (msg_p).sdu_size;
	 PROTOCOL_CTXT_SET_BY_INSTANCE(&ctxt, instance, GNB_FLAG_NO, NR_RRC_MAC_CCCH_DATA_IND (msg_p).rnti, NR_RRC_MAC_CCCH_DATA_IND (msg_p).frame, 0);
        // PROTOCOL_CTXT_SET_BY_MODULE_ID(&ctxt, ue_mod_id, GNB_FLAG_NO, NR_RRC_MAC_CCCH_DATA_IND (msg_p).rnti, NR_RRC_MAC_CCCH_DATA_IND (msg_p).frame, 0, NR_RRC_MAC_CCCH_DATA_IND (msg_p).gnb_index);
        nr_rrc_ue_decode_ccch (&ctxt,
                            srb_info_p,
                            NR_RRC_MAC_CCCH_DATA_IND (msg_p).gnb_index);
        break;

      /* PDCP messages */
      case NR_RRC_DCCH_DATA_IND:
        PROTOCOL_CTXT_SET_BY_MODULE_ID(&ctxt, NR_RRC_DCCH_DATA_IND (msg_p).module_id, GNB_FLAG_NO, NR_RRC_DCCH_DATA_IND (msg_p).rnti, NR_RRC_DCCH_DATA_IND (msg_p).frame, 0,NR_RRC_DCCH_DATA_IND (msg_p).gNB_index);
        LOG_I(NR_RRC, "[UE %d] Received %s: frameP %d, DCCH %d, gNB %d\n",
              NR_RRC_DCCH_DATA_IND (msg_p).module_id,
              ITTI_MSG_NAME (msg_p),
              NR_RRC_DCCH_DATA_IND (msg_p).frame,
              NR_RRC_DCCH_DATA_IND (msg_p).dcch_index,
              NR_RRC_DCCH_DATA_IND (msg_p).gNB_index);
        LOG_D(NR_RRC, PROTOCOL_RRC_CTXT_UE_FMT"Received %s DCCH %d, gNB %d\n",
              PROTOCOL_NR_RRC_CTXT_UE_ARGS(&ctxt),
              ITTI_MSG_NAME (msg_p),
              NR_RRC_DCCH_DATA_IND (msg_p).dcch_index,
              NR_RRC_DCCH_DATA_IND (msg_p).gNB_index);
        nr_rrc_ue_decode_dcch (
          &ctxt,
          NR_RRC_DCCH_DATA_IND (msg_p).dcch_index,
          NR_RRC_DCCH_DATA_IND (msg_p).sdu_p,
          NR_RRC_DCCH_DATA_IND (msg_p).gNB_index);
        break;

      case NAS_UPLINK_DATA_REQ: {
        uint32_t length;
        uint8_t *buffer;
        LOG_I(NR_RRC, "[UE %d] Received %s: UEid %d\n", ue_mod_id, ITTI_MSG_NAME (msg_p), NAS_UPLINK_DATA_REQ (msg_p).UEid);
        /* Create message for PDCP (ULInformationTransfer_t) */
        length = do_NR_ULInformationTransfer(&buffer, NAS_UPLINK_DATA_REQ (msg_p).nasMsg.length, NAS_UPLINK_DATA_REQ (msg_p).nasMsg.data);
        /* Transfer data to PDCP */
        PROTOCOL_CTXT_SET_BY_MODULE_ID(&ctxt, ue_mod_id, GNB_FLAG_NO, NR_UE_rrc_inst[ue_mod_id].Info[0].rnti, 0, 0,0);
#ifdef ITTI_SIM
        MessageDef *message_p;
        uint8_t *message_buffer;
        message_buffer = itti_malloc (TASK_RRC_NRUE,TASK_RRC_GNB_SIM,length);
        memcpy (message_buffer, buffer, length);
        
        message_p = itti_alloc_new_message (TASK_RRC_NRUE, 0, UE_RRC_DCCH_DATA_IND);
        if(NR_UE_rrc_inst[ue_mod_id].SRB2_config[0] == NULL) 
          UE_RRC_DCCH_DATA_IND (message_p).rbid = DCCH;
        else
          UE_RRC_DCCH_DATA_IND (message_p).rbid = DCCH1;
        UE_RRC_DCCH_DATA_IND (message_p).sdu = message_buffer;
        UE_RRC_DCCH_DATA_IND (message_p).size  = length;
        itti_send_msg_to_task (TASK_RRC_GNB_SIM, ctxt.instance, message_p);

#else
        // check if SRB2 is created, if yes request data_req on DCCH1 (SRB2)
        if(NR_UE_rrc_inst[ue_mod_id].SRB2_config[0] == NULL) {
          rrc_data_req_ue (&ctxt,
                           DCCH,
                           nr_rrc_mui++,
                           SDU_CONFIRM_NO,
                           length, buffer,
                           PDCP_TRANSMISSION_MODE_CONTROL);
        } else {
          rrc_data_req_ue (&ctxt,
                           DCCH1,
                           nr_rrc_mui++,
                           SDU_CONFIRM_NO,
                           length, buffer,
                           PDCP_TRANSMISSION_MODE_CONTROL);
        }
#endif
        break;
      }

      default:
        LOG_E(NR_RRC, "[UE %d] Received unexpected message %s\n", ue_mod_id, ITTI_MSG_NAME (msg_p));
        break;
    }
    LOG_D(NR_RRC, "[UE %d] RRC Status %d\n", ue_mod_id, nr_rrc_get_state(ue_mod_id));
    result = itti_free (ITTI_MSG_ORIGIN_ID(msg_p), msg_p);
    AssertFatal (result == EXIT_SUCCESS, "Failed to free memory (%d)!\n", result);
    msg_p = NULL;
  }
}
void nr_rrc_ue_process_sidelink_radioResourceConfig(
  module_id_t                                Mod_idP,
  uint8_t                                    gNB_index,
  NR_SetupRelease_SL_ConfigDedicatedNR_r16_t  *sl_ConfigDedicatedNR
)
{
  //process sl_CommConfig, configure MAC/PHY for transmitting SL communication (RRC_CONNECTED)
  if (sl_ConfigDedicatedNR != NULL) {
    switch (sl_ConfigDedicatedNR->present){
      case NR_SetupRelease_SL_ConfigDedicatedNR_r16_PR_setup:
        //TODO
        break;
      case NR_SetupRelease_SL_ConfigDedicatedNR_r16_PR_release:
        break;
      case NR_SetupRelease_SL_ConfigDedicatedNR_r16_PR_NOTHING:
        break;
      default:
        break;
    }
  }
}

//-----------------------------------------------------------------------------
void
nr_rrc_ue_process_ueCapabilityEnquiry(
  const protocol_ctxt_t *const ctxt_pP,
  NR_UECapabilityEnquiry_t *UECapabilityEnquiry,
  uint8_t gNB_index
)
//-----------------------------------------------------------------------------
{
  asn_enc_rval_t enc_rval;
  NR_UL_DCCH_Message_t ul_dcch_msg;
  NR_UE_CapabilityRAT_Container_t ue_CapabilityRAT_Container;
  uint8_t buffer[200];
  int i;
  LOG_I(NR_RRC,"[UE %d] Frame %d: Receiving from SRB1 (DL-DCCH), Processing UECapabilityEnquiry (gNB %d)\n",
        ctxt_pP->module_id,
        ctxt_pP->frame,
        gNB_index);
  memset((void *)&ul_dcch_msg,0,sizeof(NR_UL_DCCH_Message_t));
  memset((void *)&ue_CapabilityRAT_Container,0,sizeof(NR_UE_CapabilityRAT_Container_t));
  ul_dcch_msg.message.present            = NR_UL_DCCH_MessageType_PR_c1;
  ul_dcch_msg.message.choice.c1          = CALLOC(1, sizeof(struct NR_UL_DCCH_MessageType__c1));
  ul_dcch_msg.message.choice.c1->present = NR_UL_DCCH_MessageType__c1_PR_ueCapabilityInformation;
  ul_dcch_msg.message.choice.c1->choice.ueCapabilityInformation                            = CALLOC(1, sizeof(struct NR_UECapabilityInformation));
  ul_dcch_msg.message.choice.c1->choice.ueCapabilityInformation->rrc_TransactionIdentifier = UECapabilityEnquiry->rrc_TransactionIdentifier;
  ue_CapabilityRAT_Container.rat_Type = NR_RAT_Type_nr;
  NR_UE_NR_Capability_t*             UE_Capability_nr;
  UE_Capability_nr = CALLOC(1,sizeof(NR_UE_NR_Capability_t));
  NR_BandNR_t *nr_bandnr;
  nr_bandnr  = CALLOC(1,sizeof(NR_BandNR_t));
  nr_bandnr->bandNR = 1;
  ASN_SEQUENCE_ADD(
    &UE_Capability_nr->rf_Parameters.supportedBandListNR.list,
    nr_bandnr);
  OAI_NR_UECapability_t *UECap;
  UECap = CALLOC(1,sizeof(OAI_NR_UECapability_t));
  UECap->UE_NR_Capability = UE_Capability_nr;
  if ( LOG_DEBUGFLAG(DEBUG_ASN1) ) {
    xer_fprint(stdout,&asn_DEF_NR_UE_NR_Capability,(void *)UE_Capability_nr);
  }

  enc_rval = uper_encode_to_buffer(&asn_DEF_NR_UE_NR_Capability,
                                   NULL,
                                   (void *)UE_Capability_nr,
                                   &UECap->sdu[0],
                                   MAX_UE_NR_CAPABILITY_SIZE);
  AssertFatal (enc_rval.encoded > 0, "ASN1 message encoding failed (%s, %lu)!\n",
               enc_rval.failed_type->name, enc_rval.encoded);
  UECap->sdu_size = (enc_rval.encoded + 7) / 8;
  LOG_I(PHY, "[RRC]UE NR Capability encoded, %d bytes (%zd bits)\n",
        UECap->sdu_size, enc_rval.encoded + 7);

  NR_UE_rrc_inst[ctxt_pP->module_id].UECap = UECap;
  NR_UE_rrc_inst[ctxt_pP->module_id].UECapability = UECap->sdu;
  NR_UE_rrc_inst[ctxt_pP->module_id].UECapability_size = UECap->sdu_size; 
  OCTET_STRING_fromBuf(&ue_CapabilityRAT_Container.ue_CapabilityRAT_Container,
                       (const char *)NR_UE_rrc_inst[ctxt_pP->module_id].UECapability,
                       NR_UE_rrc_inst[ctxt_pP->module_id].UECapability_size);
  //  ue_CapabilityRAT_Container.ueCapabilityRAT_Container.buf  = UE_rrc_inst[ue_mod_idP].UECapability;
  // ue_CapabilityRAT_Container.ueCapabilityRAT_Container.size = UE_rrc_inst[ue_mod_idP].UECapability_size;
  AssertFatal(UECapabilityEnquiry->criticalExtensions.present == NR_UECapabilityEnquiry__criticalExtensions_PR_ueCapabilityEnquiry,
              "UECapabilityEnquiry->criticalExtensions.present (%d) != UECapabilityEnquiry__criticalExtensions_PR_c1 (%d)\n",
              UECapabilityEnquiry->criticalExtensions.present,NR_UECapabilityEnquiry__criticalExtensions_PR_ueCapabilityEnquiry);

  ul_dcch_msg.message.choice.c1->choice.ueCapabilityInformation->criticalExtensions.present           = NR_UECapabilityInformation__criticalExtensions_PR_ueCapabilityInformation;
  ul_dcch_msg.message.choice.c1->choice.ueCapabilityInformation->criticalExtensions.choice.ueCapabilityInformation   = CALLOC(1, sizeof(struct NR_UECapabilityInformation_IEs));
  ul_dcch_msg.message.choice.c1->choice.ueCapabilityInformation->criticalExtensions.choice.ueCapabilityInformation->ue_CapabilityRAT_ContainerList             = CALLOC(1, sizeof(struct NR_UE_CapabilityRAT_ContainerList));
  ul_dcch_msg.message.choice.c1->choice.ueCapabilityInformation->criticalExtensions.choice.ueCapabilityInformation->ue_CapabilityRAT_ContainerList->list.count = 0;

  for (i=0; i<UECapabilityEnquiry->criticalExtensions.choice.ueCapabilityEnquiry->ue_CapabilityRAT_RequestList.list.count; i++) {
    if (UECapabilityEnquiry->criticalExtensions.choice.ueCapabilityEnquiry->ue_CapabilityRAT_RequestList.list.array[i]->rat_Type
        == NR_RAT_Type_nr) {
      ASN_SEQUENCE_ADD(
        &ul_dcch_msg.message.choice.c1->choice.ueCapabilityInformation->criticalExtensions.choice.ueCapabilityInformation->ue_CapabilityRAT_ContainerList->list,
        &ue_CapabilityRAT_Container);
      enc_rval = uper_encode_to_buffer(&asn_DEF_NR_UL_DCCH_Message, NULL, (void *) &ul_dcch_msg, buffer, 100);
      AssertFatal (enc_rval.encoded > 0, "ASN1 message encoding failed (%s, %jd)!\n",
                   enc_rval.failed_type->name, enc_rval.encoded);

      if ( LOG_DEBUGFLAG(DEBUG_ASN1) ) {
        xer_fprint(stdout, &asn_DEF_NR_UL_DCCH_Message, (void *)&ul_dcch_msg);
      }

      LOG_I(RRC,"UECapabilityInformation Encoded %zd bits (%zd bytes)\n",enc_rval.encoded,(enc_rval.encoded+7)/8);
#ifdef ITTI_SIM
      MessageDef *message_p;
      uint8_t *message_buffer;
      message_buffer = itti_malloc (TASK_RRC_NRUE,TASK_RRC_GNB_SIM,
               (enc_rval.encoded + 7) / 8);
      memcpy (message_buffer, buffer, (enc_rval.encoded + 7) / 8);

      message_p = itti_alloc_new_message (TASK_RRC_NRUE, 0, UE_RRC_DCCH_DATA_IND);
      GNB_RRC_DCCH_DATA_IND (message_p).rbid  = DCCH;
      GNB_RRC_DCCH_DATA_IND (message_p).sdu   = message_buffer;
      GNB_RRC_DCCH_DATA_IND (message_p).size  = (enc_rval.encoded + 7) / 8;
      itti_send_msg_to_task (TASK_RRC_GNB_SIM, ctxt_pP->instance, message_p);
#else
      rrc_data_req_ue (
        ctxt_pP,
        DCCH,
        nr_rrc_mui++,
        SDU_CONFIRM_NO,
        (enc_rval.encoded + 7) / 8,
        buffer,
        PDCP_TRANSMISSION_MODE_CONTROL);
#endif
    }
  }
}

//-----------------------------------------------------------------------------
void rrc_ue_generate_RRCReestablishmentRequest( const protocol_ctxt_t *const ctxt_pP, const uint8_t gNB_index ) 
{
  NR_UE_rrc_inst[ctxt_pP->module_id].Srb0[gNB_index].Tx_buffer.payload_size =
    do_RRCReestablishmentRequest(
      ctxt_pP->module_id,
      (uint8_t *)NR_UE_rrc_inst[ctxt_pP->module_id].Srb0[gNB_index].Tx_buffer.Payload, 1);
  LOG_I(NR_RRC,"[UE %d] : Frame %d, Logical Channel UL-CCCH (SRB0), Generating RRCReestablishmentRequest (bytes %d, gNB %d)\n",
        ctxt_pP->module_id, ctxt_pP->frame, NR_UE_rrc_inst[ctxt_pP->module_id].Srb0[gNB_index].Tx_buffer.payload_size, gNB_index);

  for (int i=0; i<NR_UE_rrc_inst[ctxt_pP->module_id].Srb0[gNB_index].Tx_buffer.payload_size; i++) {
    LOG_T(NR_RRC,"%x.",NR_UE_rrc_inst[ctxt_pP->module_id].Srb0[gNB_index].Tx_buffer.Payload[i]);
  }

  LOG_T(NR_RRC,"\n");

#ifdef ITTI_SIM
  MessageDef *message_p;
  uint8_t *message_buffer;
  message_buffer = itti_malloc (TASK_RRC_NRUE,TASK_RRC_GNB_SIM,
        NR_UE_rrc_inst[ctxt_pP->module_id].Srb0[gNB_index].Tx_buffer.payload_size);
  memcpy (message_buffer, (uint8_t*)NR_UE_rrc_inst[ctxt_pP->module_id].Srb0[gNB_index].Tx_buffer.Payload,
        NR_UE_rrc_inst[ctxt_pP->module_id].Srb0[gNB_index].Tx_buffer.payload_size);
  message_p = itti_alloc_new_message (TASK_RRC_NRUE, 0, UE_RRC_CCCH_DATA_IND);
  UE_RRC_CCCH_DATA_IND (message_p).sdu = message_buffer;
  UE_RRC_CCCH_DATA_IND (message_p).size  = NR_UE_rrc_inst[ctxt_pP->module_id].Srb0[gNB_index].Tx_buffer.payload_size;
  itti_send_msg_to_task (TASK_RRC_GNB_SIM, ctxt_pP->instance, message_p);
#endif
}

void
nr_rrc_ue_generate_rrcReestablishmentComplete(
  const protocol_ctxt_t *const ctxt_pP,
  NR_RRCReestablishment_t *rrcReestablishment,
  uint8_t gNB_index
)
//-----------------------------------------------------------------------------
{
    uint32_t length;
    uint8_t buffer[100];
    length = do_RRCReestablishmentComplete(buffer, rrcReestablishment->rrc_TransactionIdentifier);
    LOG_I(NR_RRC,"[UE %d][RAPROC] Frame %d : Logical Channel UL-DCCH (SRB1), Generating RRCReestablishmentComplete (bytes%d, gNB %d)\n",
          ctxt_pP->module_id,ctxt_pP->frame, length, gNB_index);
#ifdef ITTI_SIM
    MessageDef *message_p;
    uint8_t *message_buffer;
    message_buffer = itti_malloc (TASK_RRC_NRUE,TASK_RRC_GNB_SIM,length);
    memcpy (message_buffer, buffer, length);

    message_p = itti_alloc_new_message (TASK_RRC_NRUE, 0, UE_RRC_DCCH_DATA_IND);
    UE_RRC_DCCH_DATA_IND (message_p).rbid = DCCH;
    UE_RRC_DCCH_DATA_IND (message_p).sdu = message_buffer;
    UE_RRC_DCCH_DATA_IND (message_p).size  = length;
    itti_send_msg_to_task (TASK_RRC_GNB_SIM, ctxt_pP->instance, message_p);

#endif
}<|MERGE_RESOLUTION|>--- conflicted
+++ resolved
@@ -201,6 +201,7 @@
     const NR_DRB_ToReleaseList_t  * const drb2release_listP,
     const LTE_PMCH_InfoList_r9_t * const pmch_InfoList_r9_pP,
     struct NR_CellGroupConfig__rlc_BearerToAddModList *rlc_bearer2add_list);
+
 // from LTE-RRC DL-DCCH RRCConnectionReconfiguration nr-secondary-cell-group-config (encoded)
 int8_t nr_rrc_ue_decode_secondary_cellgroup_config(
     const module_id_t module_id,
@@ -1730,7 +1731,6 @@
  void nr_rrc_ue_generate_RRCSetupRequest(module_id_t module_id, const uint8_t gNB_index) {
    uint8_t i=0,rv[6];
 
-<<<<<<< HEAD
    if(get_softmodem_params()->sa) {
      AMF_MODE_ENABLED = 1;
    }
@@ -1767,34 +1767,6 @@
      /*UE_rrc_inst[ue_mod_idP].Srb0[Idx].Tx_buffer.Payload[i] = taus()&0xff;
      UE_rrc_inst[ue_mod_idP].Srb0[Idx].Tx_buffer.payload_size =i; */
 
-     /*
-     log_dump(RRC,NR_UE_rrc_inst[ctxt_pP->module_id].Srb0[gNB_index].Tx_buffer.Payload,NR_UE_rrc_inst[ctxt_pP->module_id].Srb0[gNB_index].Tx_buffer.payload_size,
-     LOG_DUMP_CHAR,"RRCSetupRequest :\n");
-     rrc_data_req_ue (
-       ctxt_pP,
-       DCCH,
-       nr_rrc_mui++,
-       SDU_CONFIRM_NO,
-       NR_UE_rrc_inst[ctxt_pP->module_id].Srb0[gNB_index].Tx_buffer.payload_size,
-       (uint8_t *)NR_UE_rrc_inst[ctxt_pP->module_id].Srb0[gNB_index].Tx_buffer.Payload,
-       PDCP_TRANSMISSION_MODE_CONTROL);
-       */
-
- #ifdef ITTI_SIM
-     MessageDef *message_p;
-     uint8_t *message_buffer;
-     message_buffer = itti_malloc (TASK_RRC_NRUE,TASK_RRC_GNB_SIM,
-	   NR_UE_rrc_inst[ctxt_pP->module_id].Srb0[gNB_index].Tx_buffer.payload_size);
-     memcpy (message_buffer, (uint8_t*)NR_UE_rrc_inst[ctxt_pP->module_id].Srb0[gNB_index].Tx_buffer.Payload,
-	   NR_UE_rrc_inst[ctxt_pP->module_id].Srb0[gNB_index].Tx_buffer.payload_size);
-     message_p = itti_alloc_new_message (TASK_RRC_NRUE, 0, UE_RRC_CCCH_DATA_IND);
-     GNB_RRC_CCCH_DATA_IND (message_p).sdu = message_buffer;
-     GNB_RRC_CCCH_DATA_IND (message_p).size  = NR_UE_rrc_inst[ctxt_pP->module_id].Srb0[gNB_index].Tx_buffer.payload_size;
-     itti_send_msg_to_task (TASK_RRC_GNB_SIM, ctxt_pP->instance, message_p);
- #endif
-   }
- }
-=======
 #ifdef ITTI_SIM
     MessageDef *message_p;
     uint8_t *message_buffer;
@@ -1809,7 +1781,6 @@
 #endif
   }
 }
->>>>>>> b5bbfdad
 
 //-----------------------------------------------------------------------------
 int32_t
