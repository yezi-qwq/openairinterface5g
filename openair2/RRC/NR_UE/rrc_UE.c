--- conflicted
+++ resolved
@@ -963,31 +963,7 @@
 
        case NR_DL_CCCH_MessageType__c1_PR_rrcSetup:
          LOG_I(NR_RRC, "[UE%ld][RAPROC] Logical Channel DL-CCCH (SRB0), Received NR_RRCSetup RNTI %x\n", instance, rnti);
-<<<<<<< HEAD
-
-         // Get configuration
-         // Release T300 timer
-         rrc->timers_and_constants.T300_active = 0;
-         rrc->rnti = rnti;
-         NR_RRCSetup_t *rrcSetup = dl_ccch_msg->message.choice.c1->choice.rrcSetup;
-         nr_rrc_ue_process_masterCellGroup(instance,
-                                           rnti,
-                                           rrc->perNB + gNB_index,
-                                           &rrcSetup->criticalExtensions.choice.rrcSetup->masterCellGroup,
-                                           NULL);
-         nr_rrc_ue_process_RadioBearerConfig(rrc,
-                                             rnti,
-                                             rrc->perNB + gNB_index,
-                                             &rrcSetup->criticalExtensions.choice.rrcSetup->radioBearerConfig);
-         rrc->nrRrcState = RRC_STATE_CONNECTED_NR;
-
-         rrc_ue_generate_RRCSetupComplete(instance,
-                                          rnti,
-                                          rrcSetup->rrc_TransactionIdentifier,
-                                          rrc->selected_plmn_identity);
-=======
          nr_rrc_process_rrcsetup(instance, rnti, gNB_index, dl_ccch_msg->message.choice.c1->choice.rrcSetup);
->>>>>>> e930c7c7
          rval = 0;
          break;
 
