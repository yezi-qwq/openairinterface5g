--- conflicted
+++ resolved
@@ -2639,10 +2639,6 @@
   asn_dec_rval_t dec_rval;
   NR_UL_DCCH_Message_t ul_dcch_msg;
   NR_UE_CapabilityRAT_Container_t ue_CapabilityRAT_Container;
-<<<<<<< HEAD
-  char UE_NR_Capability_xer_fname[1024];
-=======
->>>>>>> 7910babd
   char UE_NR_Capability_xer[65536];
   size_t size;
   uint8_t buffer[200];
@@ -2652,12 +2648,6 @@
         ctxt_pP->frame,
         gNB_index);
 
-<<<<<<< HEAD
-  sprintf(UE_NR_Capability_xer_fname,"../../../targets/PROJECTS/GENERIC-NR-5GC/CONF/uecap.xml");
-  FILE *f = fopen(UE_NR_Capability_xer_fname, "r");
-
-=======
->>>>>>> 7910babd
   memset((void *)&ul_dcch_msg,0,sizeof(NR_UL_DCCH_Message_t));
   memset((void *)&ue_CapabilityRAT_Container,0,sizeof(NR_UE_CapabilityRAT_Container_t));
   ul_dcch_msg.message.present            = NR_UL_DCCH_MessageType_PR_c1;
@@ -2668,12 +2658,6 @@
   ue_CapabilityRAT_Container.rat_Type = NR_RAT_Type_nr;
   NR_UE_NR_Capability_t* UE_Capability_nr = NULL;
 
-<<<<<<< HEAD
-  if(f){
-    size = fread(UE_NR_Capability_xer, 1, sizeof UE_NR_Capability_xer, f);
-    if (size == 0 || size == sizeof UE_NR_Capability_xer) {
-      LOG_E(NR_RRC,"UE Capabilities XER file %s is too large (%ld)\n", UE_NR_Capability_xer_fname,size);
-=======
   char *file_path = NR_UE_rrc_inst[ctxt_pP->module_id].uecap_file;
 
   FILE *f = NULL;
@@ -2683,7 +2667,6 @@
     size = fread(UE_NR_Capability_xer, 1, sizeof UE_NR_Capability_xer, f);
     if (size == 0 || size == sizeof UE_NR_Capability_xer) {
       LOG_E(NR_RRC,"UE Capabilities XER file %s is too large (%ld)\n", file_path,size);
->>>>>>> 7910babd
       free(UE_Capability_nr);
       return;
     }
@@ -2691,10 +2674,7 @@
     assert(dec_rval.code == RC_OK);
   }
   else {
-<<<<<<< HEAD
-=======
     UE_Capability_nr = CALLOC(1,sizeof(NR_UE_NR_Capability_t));
->>>>>>> 7910babd
     NR_BandNR_t *nr_bandnr;
     nr_bandnr  = CALLOC(1,sizeof(NR_BandNR_t));
     nr_bandnr->bandNR = 1;
