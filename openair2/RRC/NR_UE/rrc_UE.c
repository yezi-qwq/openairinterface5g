/*
 * Licensed to the OpenAirInterface (OAI) Software Alliance under one or more
 * contributor license agreements.  See the NOTICE file distributed with
 * this work for additional information regarding copyright ownership.
 * The OpenAirInterface Software Alliance licenses this file to You under
 * the OAI Public License, Version 1.1  (the "License"); you may not use this file
 * except in compliance with the License.
 * You may obtain a copy of the License at
 *
 *      http://www.openairinterface.org/?page_id=698
 *
 * Unless required by applicable law or agreed to in writing, software
 * distributed under the License is distributed on an "AS IS" BASIS,
 * WITHOUT WARRANTIES OR CONDITIONS OF ANY KIND, either express or implied.
 * See the License for the specific language governing permissions and
 * limitations under the License.
 *-------------------------------------------------------------------------------
 * For more information about the OpenAirInterface (OAI) Software Alliance:
 *      contact@openairinterface.org
 */

/* \file rrc_UE.c
 * \brief RRC procedures
 * \author R. Knopp, K.H. HSU
 * \date 2018
 * \version 0.1
 * \company Eurecom / NTUST
 * \email: knopp@eurecom.fr, kai-hsiang.hsu@eurecom.fr
 * \note
 * \warning
 */

#define RRC_UE
#define RRC_UE_C

#include "asn1_conversions.h"

#include "NR_DL-DCCH-Message.h"        //asn_DEF_NR_DL_DCCH_Message
#include "NR_DL-CCCH-Message.h"        //asn_DEF_NR_DL_CCCH_Message
#include "NR_BCCH-BCH-Message.h"       //asn_DEF_NR_BCCH_BCH_Message
#include "NR_BCCH-DL-SCH-Message.h"    //asn_DEF_NR_BCCH_DL_SCH_Message
#include "NR_CellGroupConfig.h"        //asn_DEF_NR_CellGroupConfig
#include "NR_BWP-Downlink.h"           //asn_DEF_NR_BWP_Downlink
#include "NR_RRCReconfiguration.h"
#include "NR_MeasConfig.h"
#include "NR_UL-DCCH-Message.h"

#include "rrc_list.h"
#include "rrc_defs.h"
#include "rrc_proto.h"
#include "rrc_vars.h"
#include "LAYER2/NR_MAC_UE/mac_proto.h"

#include "intertask_interface.h"

#include "executables/softmodem-common.h"
#include "plmn_data.h"
#include "pdcp.h"
#include "UTIL/OSA/osa_defs.h"
#include "common/utils/LOG/log.h"
#include "common/utils/LOG/vcd_signal_dumper.h"

#ifndef CELLULAR
  #include "RRC/NR/MESSAGES/asn1_msg.h"
#endif

#include "RRC/NAS/nas_config.h"
#include "RRC/NAS/rb_config.h"
#include "SIMULATION/TOOLS/sim.h" // for taus
#include <executables/softmodem-common.h>

#include "nr_nas_msg_sim.h"

NR_UE_RRC_INST_t *NR_UE_rrc_inst;
/* NAS Attach request with IMSI */
static const char  nr_nas_attach_req_imsi[] = {
  0x07, 0x41,
  /* EPS Mobile identity = IMSI */
  0x71, 0x08, 0x29, 0x80, 0x43, 0x21, 0x43, 0x65, 0x87,
  0xF9,
  /* End of EPS Mobile Identity */
  0x02, 0xE0, 0xE0, 0x00, 0x20, 0x02, 0x03,
  0xD0, 0x11, 0x27, 0x1A, 0x80, 0x80, 0x21, 0x10, 0x01, 0x00, 0x00,
  0x10, 0x81, 0x06, 0x00, 0x00, 0x00, 0x00, 0x83, 0x06, 0x00, 0x00,
  0x00, 0x00, 0x00, 0x0D, 0x00, 0x00, 0x0A, 0x00, 0x52, 0x12, 0xF2,
  0x01, 0x27, 0x11,
};

extern void pdcp_config_set_security(
  const protocol_ctxt_t *const  ctxt_pP,
  pdcp_t          *const pdcp_pP,
  const rb_id_t         rb_idP,
  const uint16_t        lc_idP,
  const uint8_t         security_modeP,
  uint8_t         *const kRRCenc,
  uint8_t         *const kRRCint,
  uint8_t         *const  kUPenc
);

void
nr_rrc_ue_process_ueCapabilityEnquiry(
  const protocol_ctxt_t *const ctxt_pP,
  NR_UECapabilityEnquiry_t *UECapabilityEnquiry,
  uint8_t gNB_index
);

void
nr_sa_rrc_ue_process_radioBearerConfig(
    const protocol_ctxt_t *const       ctxt_pP,
    const uint8_t                      gNB_index,
    NR_RadioBearerConfig_t *const      radioBearerConfig
);

uint8_t do_NR_RRCReconfigurationComplete(
                        const protocol_ctxt_t *const ctxt_pP,
                        uint8_t *buffer,
                        const uint8_t Transaction_id
                      );

void rrc_ue_generate_RRCReestablishmentRequest( const protocol_ctxt_t *const ctxt_pP, const uint8_t gNB_index );

void
nr_rrc_ue_generate_rrcReestablishmentComplete(
  const protocol_ctxt_t *const ctxt_pP,
  NR_RRCReestablishment_t *rrcReestablishment,
  uint8_t gNB_index
);

mui_t nr_rrc_mui=0;

static Rrc_State_NR_t nr_rrc_get_state (module_id_t ue_mod_idP) {
  return NR_UE_rrc_inst[ue_mod_idP].nrRrcState;
}


static Rrc_Sub_State_NR_t nr_rrc_get_sub_state (module_id_t ue_mod_idP) {
  return NR_UE_rrc_inst[ue_mod_idP].nrRrcSubState;
}

static int nr_rrc_set_state (module_id_t ue_mod_idP, Rrc_State_NR_t state) {
  AssertFatal ((RRC_STATE_FIRST_NR <= state) && (state <= RRC_STATE_LAST_NR),
               "Invalid state %d!\n", state);

  if (NR_UE_rrc_inst[ue_mod_idP].nrRrcState != state) {
    NR_UE_rrc_inst[ue_mod_idP].nrRrcState = state;
    return (1);
  }

  return (0);
}

static int nr_rrc_set_sub_state( module_id_t ue_mod_idP, Rrc_Sub_State_NR_t subState ) {
  if (AMF_MODE_ENABLED) {
    switch (NR_UE_rrc_inst[ue_mod_idP].nrRrcState) {
      case RRC_STATE_INACTIVE_NR:
        AssertFatal ((RRC_SUB_STATE_INACTIVE_FIRST_NR <= subState) && (subState <= RRC_SUB_STATE_INACTIVE_LAST_NR),
                     "Invalid nr sub state %d for state %d!\n", subState, NR_UE_rrc_inst[ue_mod_idP].nrRrcState);
        break;

      case RRC_STATE_IDLE_NR:
        AssertFatal ((RRC_SUB_STATE_IDLE_FIRST_NR <= subState) && (subState <= RRC_SUB_STATE_IDLE_LAST_NR),
                     "Invalid nr sub state %d for state %d!\n", subState, NR_UE_rrc_inst[ue_mod_idP].nrRrcState);
        break;

      case RRC_STATE_CONNECTED_NR:
        AssertFatal ((RRC_SUB_STATE_CONNECTED_FIRST_NR <= subState) && (subState <= RRC_SUB_STATE_CONNECTED_LAST_NR),
                     "Invalid nr sub state %d for state %d!\n", subState, NR_UE_rrc_inst[ue_mod_idP].nrRrcState);
        break;
    }
  }

  if (NR_UE_rrc_inst[ue_mod_idP].nrRrcSubState != subState) {
    NR_UE_rrc_inst[ue_mod_idP].nrRrcSubState = subState;
    return (1);
  }

  return (0);
}

extern boolean_t nr_rrc_pdcp_config_asn1_req(
    const protocol_ctxt_t *const  ctxt_pP,
    NR_SRB_ToAddModList_t  *const srb2add_list,
    NR_DRB_ToAddModList_t  *const drb2add_list,
    NR_DRB_ToReleaseList_t *const drb2release_list,
    const uint8_t                   security_modeP,
    uint8_t                  *const kRRCenc,
    uint8_t                  *const kRRCint,
    uint8_t                  *const kUPenc,
    uint8_t                  *const kUPint
    ,LTE_PMCH_InfoList_r9_t  *pmch_InfoList_r9
    ,rb_id_t                 *const defaultDRB,
    struct NR_CellGroupConfig__rlc_BearerToAddModList *rlc_bearer2add_list);

extern rlc_op_status_t nr_rrc_rlc_config_asn1_req (const protocol_ctxt_t   * const ctxt_pP,
    const NR_SRB_ToAddModList_t   * const srb2add_listP,
    const NR_DRB_ToAddModList_t   * const drb2add_listP,
    const NR_DRB_ToReleaseList_t  * const drb2release_listP,
    const LTE_PMCH_InfoList_r9_t * const pmch_InfoList_r9_pP,
    struct NR_CellGroupConfig__rlc_BearerToAddModList *rlc_bearer2add_list);

// from LTE-RRC DL-DCCH RRCConnectionReconfiguration nr-secondary-cell-group-config (encoded)
int8_t nr_rrc_ue_decode_secondary_cellgroup_config(const module_id_t module_id,
                                                   const uint8_t *buffer,
                                                   const uint32_t size){
    
  NR_CellGroupConfig_t *cell_group_config = NULL;
  uint32_t i;

  asn_dec_rval_t dec_rval = uper_decode(NULL,
                                        &asn_DEF_NR_CellGroupConfig,
                                        (void **)&cell_group_config,
                                        (uint8_t *)buffer,
                                        size, 0, 0);

  if ((dec_rval.code != RC_OK) && (dec_rval.consumed == 0)) {
    printf("NR_CellGroupConfig decode error\n");
    for (i=0; i<size; i++)
      printf("%02x ",buffer[i]);
    printf("\n");
    // free the memory
    SEQUENCE_free( &asn_DEF_NR_CellGroupConfig, (void *)cell_group_config, 1 );
    return -1;
  }

  if(NR_UE_rrc_inst[module_id].scell_group_config == NULL){
    NR_UE_rrc_inst[module_id].scell_group_config = cell_group_config;
    nr_rrc_ue_process_scg_config(module_id,cell_group_config);
  }else{
    nr_rrc_ue_process_scg_config(module_id,cell_group_config);
    SEQUENCE_free(&asn_DEF_NR_CellGroupConfig, (void *)cell_group_config, 0);
  }

  return 0;
}

int8_t nr_rrc_ue_process_RadioBearerConfig(NR_RadioBearerConfig_t *RadioBearerConfig){

  if ( LOG_DEBUGFLAG(DEBUG_ASN1) ) {
    xer_fprint(stdout, &asn_DEF_NR_RadioBearerConfig, (const void *) RadioBearerConfig);
  }
  // Configure PDCP

  return 0;
}

// from LTE-RRC DL-DCCH RRCConnectionReconfiguration nr-secondary-cell-group-config (decoded)
// RRCReconfiguration
int8_t nr_rrc_ue_process_rrcReconfiguration(const module_id_t module_id, NR_RRCReconfiguration_t *rrcReconfiguration){

  switch(rrcReconfiguration->criticalExtensions.present){
    case NR_RRCReconfiguration__criticalExtensions_PR_rrcReconfiguration:
      if(rrcReconfiguration->criticalExtensions.choice.rrcReconfiguration->radioBearerConfig != NULL){
        if(NR_UE_rrc_inst[module_id].radio_bearer_config == NULL){
          NR_UE_rrc_inst[module_id].radio_bearer_config = rrcReconfiguration->criticalExtensions.choice.rrcReconfiguration->radioBearerConfig;                
        }else{
          nr_rrc_ue_process_RadioBearerConfig(rrcReconfiguration->criticalExtensions.choice.rrcReconfiguration->radioBearerConfig);
        }
      }
      if(rrcReconfiguration->criticalExtensions.choice.rrcReconfiguration->secondaryCellGroup != NULL){

        if(get_softmodem_params()->sa) {

          NR_CellGroupConfig_t *cellGroupConfig = NULL;
          uper_decode(NULL,
                      &asn_DEF_NR_CellGroupConfig,   //might be added prefix later
                      (void **)&cellGroupConfig,
                      (uint8_t *)rrcReconfiguration->criticalExtensions.choice.rrcReconfiguration->secondaryCellGroup->buf,
                      rrcReconfiguration->criticalExtensions.choice.rrcReconfiguration->secondaryCellGroup->size, 0, 0);

          if ( LOG_DEBUGFLAG(DEBUG_ASN1) ) {
            xer_fprint(stdout, &asn_DEF_NR_CellGroupConfig, (const void *) cellGroupConfig);
          }

          if(NR_UE_rrc_inst[module_id].cell_group_config == NULL){
            //  first time receive the configuration, just use the memory allocated from uper_decoder. TODO this is not good implementation, need to maintain RRC_INST own structure every time.
            NR_UE_rrc_inst[module_id].cell_group_config = cellGroupConfig;
            nr_rrc_ue_process_scg_config(module_id,cellGroupConfig);
          }else{
            //  after first time, update it and free the memory after.
            SEQUENCE_free(&asn_DEF_NR_CellGroupConfig, (void *)NR_UE_rrc_inst[module_id].cell_group_config, 0);
            NR_UE_rrc_inst[module_id].cell_group_config = cellGroupConfig;
            nr_rrc_ue_process_scg_config(module_id,cellGroupConfig);
          }
        }
        else
          nr_rrc_ue_decode_secondary_cellgroup_config(module_id,
                                                      rrcReconfiguration->criticalExtensions.choice.rrcReconfiguration->secondaryCellGroup->buf,
                                                      rrcReconfiguration->criticalExtensions.choice.rrcReconfiguration->secondaryCellGroup->size);
      }
      if(rrcReconfiguration->criticalExtensions.choice.rrcReconfiguration->measConfig != NULL){
        if(NR_UE_rrc_inst[module_id].meas_config == NULL){
          NR_UE_rrc_inst[module_id].meas_config = rrcReconfiguration->criticalExtensions.choice.rrcReconfiguration->measConfig;
        }else{
          //  if some element need to be updated
          nr_rrc_ue_process_meas_config(rrcReconfiguration->criticalExtensions.choice.rrcReconfiguration->measConfig);
        }
      }
      if(rrcReconfiguration->criticalExtensions.choice.rrcReconfiguration->lateNonCriticalExtension != NULL){
        //  unuse now
      }
      if(rrcReconfiguration->criticalExtensions.choice.rrcReconfiguration->nonCriticalExtension != NULL){
        // unuse now
      }
      break;
    
    case NR_RRCReconfiguration__criticalExtensions_PR_NOTHING:
    case NR_RRCReconfiguration__criticalExtensions_PR_criticalExtensionsFuture:
    default:
      break;
  }
  //nr_rrc_mac_config_req_ue(); 

  return 0;
}



int8_t nr_rrc_ue_process_meas_config(NR_MeasConfig_t *meas_config){

    return 0;
}

int8_t nr_rrc_ue_process_scg_config(const module_id_t module_id, NR_CellGroupConfig_t *cell_group_config){
  int i;
  if(cell_group_config==NULL){
    //  initial list
    if(cell_group_config->spCellConfig != NULL){
      if(cell_group_config->spCellConfig->spCellConfigDedicated != NULL){
        if(cell_group_config->spCellConfig->spCellConfigDedicated->downlinkBWP_ToAddModList != NULL){
          for(i=0; i<cell_group_config->spCellConfig->spCellConfigDedicated->downlinkBWP_ToAddModList->list.count; ++i){
            RRC_LIST_MOD_ADD(NR_UE_rrc_inst[module_id].BWP_Downlink_list, cell_group_config->spCellConfig->spCellConfigDedicated->downlinkBWP_ToAddModList->list.array[i], bwp_Id);
          }
        }
      }
    }
  }else{
    //  maintain list
    if(cell_group_config->spCellConfig != NULL){
      if(cell_group_config->spCellConfig->spCellConfigDedicated != NULL){
        //  process element of list to be add by RRC message
        if(cell_group_config->spCellConfig->spCellConfigDedicated->downlinkBWP_ToAddModList != NULL){
          for(i=0; i<cell_group_config->spCellConfig->spCellConfigDedicated->downlinkBWP_ToAddModList->list.count; ++i){
            RRC_LIST_MOD_ADD(NR_UE_rrc_inst[module_id].BWP_Downlink_list, cell_group_config->spCellConfig->spCellConfigDedicated->downlinkBWP_ToAddModList->list.array[i], bwp_Id);
          }
        }

        //  process element of list to be release by RRC message
        if(cell_group_config->spCellConfig->spCellConfigDedicated->downlinkBWP_ToReleaseList != NULL){
          for(i=0; i<cell_group_config->spCellConfig->spCellConfigDedicated->downlinkBWP_ToReleaseList->list.count; ++i){
            NR_BWP_Downlink_t *freeP = NULL;
            RRC_LIST_MOD_REL(NR_UE_rrc_inst[module_id].BWP_Downlink_list, bwp_Id, *cell_group_config->spCellConfig->spCellConfigDedicated->downlinkBWP_ToReleaseList->list.array[i], freeP);
            if(freeP != NULL){
              SEQUENCE_free(&asn_DEF_NR_BWP_Downlink, (void *)freeP, 0);
            }
          }
        }
      }
    }
  } 

  return 0;
}


void process_nsa_message(NR_UE_RRC_INST_t *rrc, nsa_message_t nsa_message_type, void *message,int msg_len) {
  module_id_t module_id=0; // TODO
  switch (nsa_message_type) {
    case nr_SecondaryCellGroupConfig_r15:
      {
        NR_RRCReconfiguration_t *RRCReconfiguration=NULL;
        asn_dec_rval_t dec_rval = uper_decode_complete( NULL,
                                &asn_DEF_NR_RRCReconfiguration,
                                (void **)&RRCReconfiguration,
                                (uint8_t *)message,
                                msg_len); 
        
        if ((dec_rval.code != RC_OK) && (dec_rval.consumed == 0)) {
          LOG_E(RRC,"NR_RRCReconfiguration decode error\n");
          // free the memory
          SEQUENCE_free( &asn_DEF_NR_RRCReconfiguration, RRCReconfiguration, 1 );
          return;
        }
        nr_rrc_ue_process_rrcReconfiguration(module_id,RRCReconfiguration);
        }
      break;
    
    case nr_RadioBearerConfigX_r15:
      {
        NR_RadioBearerConfig_t *RadioBearerConfig=NULL;
        asn_dec_rval_t dec_rval = uper_decode_complete( NULL,
                                &asn_DEF_NR_RadioBearerConfig,
                                (void **)&RadioBearerConfig,
                                (uint8_t *)message,
                                msg_len); 
        
        if ((dec_rval.code != RC_OK) && (dec_rval.consumed == 0)) {
          LOG_E(RRC,"NR_RadioBearerConfig decode error\n");
          // free the memory
          SEQUENCE_free( &asn_DEF_NR_RadioBearerConfig, RadioBearerConfig, 1 );
          return;
        }
        nr_rrc_ue_process_RadioBearerConfig(RadioBearerConfig);
      }
      break;
    
    default:
      AssertFatal(1==0,"Unknown message %d\n",nsa_message_type);
      break;
  }

}

NR_UE_RRC_INST_t* openair_rrc_top_init_ue_nr(char* rrc_config_path){
  int nr_ue;
  if(NB_NR_UE_INST > 0){
    NR_UE_rrc_inst = (NR_UE_RRC_INST_t *)malloc(NB_NR_UE_INST * sizeof(NR_UE_RRC_INST_t));
    memset(NR_UE_rrc_inst, 0, NB_NR_UE_INST * sizeof(NR_UE_RRC_INST_t));
    for(nr_ue=0;nr_ue<NB_NR_UE_INST;nr_ue++){
      // fill UE-NR-Capability @ UE-CapabilityRAT-Container here.
      NR_UE_rrc_inst[nr_ue].selected_plmn_identity = 1;

      // TODO: Put the appropriate list of SIBs
      NR_UE_rrc_inst[nr_ue].requested_SI_List.buf = CALLOC(1,4);
      NR_UE_rrc_inst[nr_ue].requested_SI_List.buf[0] = SIB2 | SIB3 | SIB5;  // SIB2 - SIB9
      NR_UE_rrc_inst[nr_ue].requested_SI_List.buf[1] = 0;                   // SIB10 - SIB17
      NR_UE_rrc_inst[nr_ue].requested_SI_List.buf[2] = 0;                   // SIB18 - SIB25
      NR_UE_rrc_inst[nr_ue].requested_SI_List.buf[3] = 0;                   // SIB26 - SIB32
      NR_UE_rrc_inst[nr_ue].requested_SI_List.size= 4;
      NR_UE_rrc_inst[nr_ue].requested_SI_List.bits_unused= 0;

      NR_UE_rrc_inst[nr_ue].ra_trigger = RA_NOT_RUNNING;

      //  init RRC lists
      RRC_LIST_INIT(NR_UE_rrc_inst[nr_ue].RLC_Bearer_Config_list, NR_maxLC_ID);
      RRC_LIST_INIT(NR_UE_rrc_inst[nr_ue].SchedulingRequest_list, NR_maxNrofSR_ConfigPerCellGroup);
      RRC_LIST_INIT(NR_UE_rrc_inst[nr_ue].TAG_list, NR_maxNrofTAGs);
      RRC_LIST_INIT(NR_UE_rrc_inst[nr_ue].TDD_UL_DL_SlotConfig_list, NR_maxNrofSlots);
      RRC_LIST_INIT(NR_UE_rrc_inst[nr_ue].BWP_Downlink_list, NR_maxNrofBWPs);
      RRC_LIST_INIT(NR_UE_rrc_inst[nr_ue].ControlResourceSet_list[0], 3);   //  for init-dl-bwp
      RRC_LIST_INIT(NR_UE_rrc_inst[nr_ue].ControlResourceSet_list[1], 3);   //  for dl-bwp id=0
      RRC_LIST_INIT(NR_UE_rrc_inst[nr_ue].ControlResourceSet_list[2], 3);   //  for dl-bwp id=1
      RRC_LIST_INIT(NR_UE_rrc_inst[nr_ue].ControlResourceSet_list[3], 3);   //  for dl-bwp id=2
      RRC_LIST_INIT(NR_UE_rrc_inst[nr_ue].ControlResourceSet_list[4], 3);   //  for dl-bwp id=3
      RRC_LIST_INIT(NR_UE_rrc_inst[nr_ue].SearchSpace_list[0], 10);
      RRC_LIST_INIT(NR_UE_rrc_inst[nr_ue].SearchSpace_list[1], 10);
      RRC_LIST_INIT(NR_UE_rrc_inst[nr_ue].SearchSpace_list[2], 10);
      RRC_LIST_INIT(NR_UE_rrc_inst[nr_ue].SearchSpace_list[3], 10);
      RRC_LIST_INIT(NR_UE_rrc_inst[nr_ue].SearchSpace_list[4], 10);
      RRC_LIST_INIT(NR_UE_rrc_inst[nr_ue].SlotFormatCombinationsPerCell_list[0], NR_maxNrofAggregatedCellsPerCellGroup);
      RRC_LIST_INIT(NR_UE_rrc_inst[nr_ue].SlotFormatCombinationsPerCell_list[1], NR_maxNrofAggregatedCellsPerCellGroup);
      RRC_LIST_INIT(NR_UE_rrc_inst[nr_ue].SlotFormatCombinationsPerCell_list[2], NR_maxNrofAggregatedCellsPerCellGroup);
      RRC_LIST_INIT(NR_UE_rrc_inst[nr_ue].SlotFormatCombinationsPerCell_list[3], NR_maxNrofAggregatedCellsPerCellGroup);
      RRC_LIST_INIT(NR_UE_rrc_inst[nr_ue].SlotFormatCombinationsPerCell_list[4], NR_maxNrofAggregatedCellsPerCellGroup);
      RRC_LIST_INIT(NR_UE_rrc_inst[nr_ue].TCI_State_list[0], NR_maxNrofTCI_States);
      RRC_LIST_INIT(NR_UE_rrc_inst[nr_ue].TCI_State_list[1], NR_maxNrofTCI_States);
      RRC_LIST_INIT(NR_UE_rrc_inst[nr_ue].TCI_State_list[2], NR_maxNrofTCI_States);
      RRC_LIST_INIT(NR_UE_rrc_inst[nr_ue].TCI_State_list[3], NR_maxNrofTCI_States);
      RRC_LIST_INIT(NR_UE_rrc_inst[nr_ue].TCI_State_list[4], NR_maxNrofTCI_States);
      RRC_LIST_INIT(NR_UE_rrc_inst[nr_ue].RateMatchPattern_list[0], NR_maxNrofRateMatchPatterns);
      RRC_LIST_INIT(NR_UE_rrc_inst[nr_ue].RateMatchPattern_list[1], NR_maxNrofRateMatchPatterns);
      RRC_LIST_INIT(NR_UE_rrc_inst[nr_ue].RateMatchPattern_list[2], NR_maxNrofRateMatchPatterns);
      RRC_LIST_INIT(NR_UE_rrc_inst[nr_ue].RateMatchPattern_list[3], NR_maxNrofRateMatchPatterns);
      RRC_LIST_INIT(NR_UE_rrc_inst[nr_ue].RateMatchPattern_list[4], NR_maxNrofRateMatchPatterns);
      RRC_LIST_INIT(NR_UE_rrc_inst[nr_ue].ZP_CSI_RS_Resource_list[0], NR_maxNrofZP_CSI_RS_Resources);
      RRC_LIST_INIT(NR_UE_rrc_inst[nr_ue].ZP_CSI_RS_Resource_list[1], NR_maxNrofZP_CSI_RS_Resources);
      RRC_LIST_INIT(NR_UE_rrc_inst[nr_ue].ZP_CSI_RS_Resource_list[2], NR_maxNrofZP_CSI_RS_Resources);
      RRC_LIST_INIT(NR_UE_rrc_inst[nr_ue].ZP_CSI_RS_Resource_list[3], NR_maxNrofZP_CSI_RS_Resources);
      RRC_LIST_INIT(NR_UE_rrc_inst[nr_ue].ZP_CSI_RS_Resource_list[4], NR_maxNrofZP_CSI_RS_Resources);
      RRC_LIST_INIT(NR_UE_rrc_inst[nr_ue].Aperidic_ZP_CSI_RS_ResourceSet_list[0], NR_maxNrofZP_CSI_RS_ResourceSets);
      RRC_LIST_INIT(NR_UE_rrc_inst[nr_ue].Aperidic_ZP_CSI_RS_ResourceSet_list[1], NR_maxNrofZP_CSI_RS_ResourceSets);
      RRC_LIST_INIT(NR_UE_rrc_inst[nr_ue].Aperidic_ZP_CSI_RS_ResourceSet_list[2], NR_maxNrofZP_CSI_RS_ResourceSets);
      RRC_LIST_INIT(NR_UE_rrc_inst[nr_ue].Aperidic_ZP_CSI_RS_ResourceSet_list[3], NR_maxNrofZP_CSI_RS_ResourceSets);
      RRC_LIST_INIT(NR_UE_rrc_inst[nr_ue].Aperidic_ZP_CSI_RS_ResourceSet_list[4], NR_maxNrofZP_CSI_RS_ResourceSets);
      RRC_LIST_INIT(NR_UE_rrc_inst[nr_ue].SP_ZP_CSI_RS_ResourceSet_list[0], NR_maxNrofZP_CSI_RS_ResourceSets);
      RRC_LIST_INIT(NR_UE_rrc_inst[nr_ue].SP_ZP_CSI_RS_ResourceSet_list[1], NR_maxNrofZP_CSI_RS_ResourceSets);
      RRC_LIST_INIT(NR_UE_rrc_inst[nr_ue].SP_ZP_CSI_RS_ResourceSet_list[2], NR_maxNrofZP_CSI_RS_ResourceSets);
      RRC_LIST_INIT(NR_UE_rrc_inst[nr_ue].SP_ZP_CSI_RS_ResourceSet_list[3], NR_maxNrofZP_CSI_RS_ResourceSets);
      RRC_LIST_INIT(NR_UE_rrc_inst[nr_ue].SP_ZP_CSI_RS_ResourceSet_list[4], NR_maxNrofZP_CSI_RS_ResourceSets);
      RRC_LIST_INIT(NR_UE_rrc_inst[nr_ue].NZP_CSI_RS_Resource_list, NR_maxNrofNZP_CSI_RS_Resources);
      RRC_LIST_INIT(NR_UE_rrc_inst[nr_ue].NZP_CSI_RS_ResourceSet_list, NR_maxNrofNZP_CSI_RS_ResourceSets);
      RRC_LIST_INIT(NR_UE_rrc_inst[nr_ue].CSI_IM_Resource_list, NR_maxNrofCSI_IM_Resources);
      RRC_LIST_INIT(NR_UE_rrc_inst[nr_ue].CSI_IM_ResourceSet_list, NR_maxNrofCSI_IM_ResourceSets);
      RRC_LIST_INIT(NR_UE_rrc_inst[nr_ue].CSI_SSB_ResourceSet_list, NR_maxNrofCSI_SSB_ResourceSets);
      RRC_LIST_INIT(NR_UE_rrc_inst[nr_ue].CSI_ResourceConfig_list, NR_maxNrofCSI_ResourceConfigurations);
      RRC_LIST_INIT(NR_UE_rrc_inst[nr_ue].CSI_ReportConfig_list, NR_maxNrofCSI_ReportConfigurations);
    }

    if (get_softmodem_params()->phy_test==1 || get_softmodem_params()->do_ra==1) {
      // read in files for RRCReconfiguration and RBconfig
      FILE *fd;
      char filename[1024];
      if (rrc_config_path)
        sprintf(filename,"%s/reconfig.raw",rrc_config_path);
      else
        sprintf(filename,"reconfig.raw");
      fd = fopen(filename,"r");
          char buffer[1024];
      AssertFatal(fd,
                  "cannot read file %s: errno %d, %s\n",
                  filename,
                  errno,
                  strerror(errno));
      int msg_len=fread(buffer,1,1024,fd);
      fclose(fd);
      process_nsa_message(NR_UE_rrc_inst, nr_SecondaryCellGroupConfig_r15, buffer,msg_len);
      if (rrc_config_path)
        sprintf(filename,"%s/rbconfig.raw",rrc_config_path);
      else
        sprintf(filename,"rbconfig.raw");
      fd = fopen(filename,"r");
      AssertFatal(fd,
                  "cannot read file %s: errno %d, %s\n",
                  filename,
                  errno,
                  strerror(errno));
      msg_len=fread(buffer,1,1024,fd);
      fclose(fd);
      process_nsa_message(NR_UE_rrc_inst, nr_RadioBearerConfigX_r15, buffer,msg_len); 
    }
  }
  else{
    NR_UE_rrc_inst = NULL;
  }

  return NR_UE_rrc_inst;
}


int8_t nr_ue_process_rlc_bearer_list(NR_CellGroupConfig_t *cell_group_config){

    return 0;
}

int8_t nr_ue_process_secondary_cell_list(NR_CellGroupConfig_t *cell_group_config){

    return 0;
}

int8_t nr_ue_process_mac_cell_group_config(NR_MAC_CellGroupConfig_t *mac_cell_group_config){

    return 0;
}

int8_t nr_ue_process_physical_cell_group_config(NR_PhysicalCellGroupConfig_t *phy_cell_group_config){

    return 0;
}

int8_t nr_ue_process_spcell_config(NR_SpCellConfig_t *spcell_config){

    return 0;
}

/*brief decode BCCH-BCH (MIB) message*/
int8_t nr_rrc_ue_decode_NR_BCCH_BCH_Message(
    const module_id_t module_id,
    const uint8_t     gNB_index,
    uint8_t           *const bufferP,
    const uint8_t     buffer_len ){

    NR_BCCH_BCH_Message_t *bcch_message = NULL;

    if (NR_UE_rrc_inst[module_id].mib != NULL)
      SEQUENCE_free( &asn_DEF_NR_BCCH_BCH_Message, (void *)bcch_message, 1 );
    else LOG_I(NR_RRC,"Configuring MAC for first MIB reception\n");

    asn_dec_rval_t dec_rval = uper_decode_complete(NULL,
                                                   &asn_DEF_NR_BCCH_BCH_Message,
                                                   (void **)&bcch_message,
                                                   (const void *)bufferP,
                                                   buffer_len );

    if ((dec_rval.code != RC_OK) || (dec_rval.consumed == 0)) {
      LOG_E(NR_RRC,"NR_BCCH_BCH decode error\n");
      // free the memory
      SEQUENCE_free( &asn_DEF_NR_BCCH_BCH_Message, (void *)bcch_message, 1 );
      return -1;
    }
    else {
      //  link to rrc instance
      SEQUENCE_free( &asn_DEF_NR_MIB, (void *)NR_UE_rrc_inst[module_id].mib, 1 );
      NR_UE_rrc_inst[module_id].mib = bcch_message->message.choice.mib;
      //memcpy( (void *)mib,
      //    (void *)&bcch_message->message.choice.mib,
      //    sizeof(NR_MIB_t) );

      nr_rrc_mac_config_req_ue( 0, 0, 0, NR_UE_rrc_inst[module_id].mib, NULL, NULL, NULL);
    }

    return 0;
}

const char  siWindowLength[10][5] = {"5s", "10s", "20s", "40s", "80s", "160s", "320s", "640s", "1280s","ERR"};// {"1ms","2ms","5ms","10ms","15ms","20ms","40ms","80ms","ERR"};
const short siWindowLength_int[9] = {5,10,20,40,80,160,320,640,1280};//{1,2,5,10,15,20,40,80};

const char SIBType[12][6]        = {"SIB3","SIB4","SIB5","SIB6","SIB7","SIB8","SIB9","SIB10","SIB11","SIB12","SIB13","Spare"};
const char SIBPeriod[8][6]       = {"rf8","rf16","rf32","rf64","rf128","rf256","rf512","ERR"};
int   siPeriod_int[7]            = {80,160,320,640,1280,2560,5120};

const char *nr_SIBreserved( long value ) {
  if (value < 0 || value > 1)
    return "ERR";

  if (value)
    return "notReserved";

  return "reserved";
}

void nr_dump_sib2( NR_SIB2_t *sib2 ){
//cellReselectionInfoCommon
  //nrofSS_BlocksToAverage
  if( sib2->cellReselectionInfoCommon.nrofSS_BlocksToAverage)
    LOG_I( RRC, "cellReselectionInfoCommon.nrofSS_BlocksToAverage : %ld\n",
           *sib2->cellReselectionInfoCommon.nrofSS_BlocksToAverage );
  else
    LOG_I( RRC, "cellReselectionInfoCommon->nrofSS_BlocksToAverage : not defined\n" );

  //absThreshSS_BlocksConsolidation
  if( sib2->cellReselectionInfoCommon.absThreshSS_BlocksConsolidation){
    LOG_I( RRC, "absThreshSS_BlocksConsolidation.thresholdRSRP : %ld\n",
           *sib2->cellReselectionInfoCommon.absThreshSS_BlocksConsolidation->thresholdRSRP );
    LOG_I( RRC, "absThreshSS_BlocksConsolidation.thresholdRSRQ : %ld\n",
           *sib2->cellReselectionInfoCommon.absThreshSS_BlocksConsolidation->thresholdRSRQ );
    LOG_I( RRC, "absThreshSS_BlocksConsolidation.thresholdSINR : %ld\n",
           *sib2->cellReselectionInfoCommon.absThreshSS_BlocksConsolidation->thresholdSINR );
  } else
    LOG_I( RRC, "cellReselectionInfoCommon->absThreshSS_BlocksConsolidation : not defined\n" );

  //q_Hyst
  LOG_I( RRC, "cellReselectionInfoCommon.q_Hyst : %ld\n",
           sib2->cellReselectionInfoCommon.q_Hyst );

  //speedStateReselectionPars
  if( sib2->cellReselectionInfoCommon.speedStateReselectionPars){
    LOG_I( RRC, "speedStateReselectionPars->mobilityStateParameters.t_Evaluation : %ld\n",
           sib2->cellReselectionInfoCommon.speedStateReselectionPars->mobilityStateParameters.t_Evaluation);
    LOG_I( RRC, "speedStateReselectionPars->mobilityStateParameters.t_HystNormal  : %ld\n",
           sib2->cellReselectionInfoCommon.speedStateReselectionPars->mobilityStateParameters.t_HystNormal);
    LOG_I( RRC, "speedStateReselectionPars->mobilityStateParameters.n_CellChangeMedium : %ld\n",
           sib2->cellReselectionInfoCommon.speedStateReselectionPars->mobilityStateParameters.n_CellChangeMedium);
    LOG_I( RRC, "speedStateReselectionPars->mobilityStateParameters.n_CellChangeHigh : %ld\n",
           sib2->cellReselectionInfoCommon.speedStateReselectionPars->mobilityStateParameters.n_CellChangeHigh);
    LOG_I( RRC, "speedStateReselectionPars->q_HystSF.sf_Medium : %ld\n",
           sib2->cellReselectionInfoCommon.speedStateReselectionPars->q_HystSF.sf_Medium);
    LOG_I( RRC, "speedStateReselectionPars->q_HystSF.sf_High : %ld\n",
           sib2->cellReselectionInfoCommon.speedStateReselectionPars->q_HystSF.sf_High);
  } else
    LOG_I( RRC, "cellReselectionInfoCommon->speedStateReselectionPars : not defined\n" );

//cellReselectionServingFreqInfo
  if( sib2->cellReselectionServingFreqInfo.s_NonIntraSearchP)
    LOG_I( RRC, "cellReselectionServingFreqInfo.s_NonIntraSearchP : %ld\n",
           *sib2->cellReselectionServingFreqInfo.s_NonIntraSearchP );
  else
    LOG_I( RRC, "cellReselectionServingFreqInfo->s_NonIntraSearchP : not defined\n" );
 
  if( sib2->cellReselectionServingFreqInfo.s_NonIntraSearchQ)
    LOG_I( RRC, "cellReselectionServingFreqInfo.s_NonIntraSearchQ : %ld\n",
           *sib2->cellReselectionServingFreqInfo.s_NonIntraSearchQ );
  else
    LOG_I( RRC, "cellReselectionServingFreqInfo->s_NonIntraSearchQ : not defined\n" );
  
  LOG_I( RRC, "cellReselectionServingFreqInfo.threshServingLowP : %ld\n",
         sib2->cellReselectionServingFreqInfo.threshServingLowP );
  
  if( sib2->cellReselectionServingFreqInfo.threshServingLowQ)
    LOG_I( RRC, "cellReselectionServingFreqInfo.threshServingLowQ : %ld\n",
           *sib2->cellReselectionServingFreqInfo.threshServingLowQ );
  else
    LOG_I( RRC, "cellReselectionServingFreqInfo->threshServingLowQ : not defined\n" );
  
  LOG_I( RRC, "cellReselectionServingFreqInfo.cellReselectionPriority : %ld\n",
         sib2->cellReselectionServingFreqInfo.cellReselectionPriority );
  if( sib2->cellReselectionServingFreqInfo.cellReselectionSubPriority)
    LOG_I( RRC, "cellReselectionServingFreqInfo.cellReselectionSubPriority : %ld\n",
           *sib2->cellReselectionServingFreqInfo.cellReselectionSubPriority );
  else
    LOG_I( RRC, "cellReselectionServingFreqInfo->cellReselectionSubPriority : not defined\n" );

//intraFreqCellReselectionInfo
  LOG_I( RRC, "intraFreqCellReselectionInfo.q_RxLevMin : %ld\n",
         sib2->intraFreqCellReselectionInfo.q_RxLevMin );
  
  if( sib2->intraFreqCellReselectionInfo.q_RxLevMinSUL)
    LOG_I( RRC, "intraFreqCellReselectionInfo.q_RxLevMinSUL : %ld\n",
           *sib2->intraFreqCellReselectionInfo.q_RxLevMinSUL );
  else
    LOG_I( RRC, "intraFreqCellReselectionInfo->q_RxLevMinSUL : not defined\n" );
  
  if( sib2->intraFreqCellReselectionInfo.q_QualMin)
    LOG_I( RRC, "intraFreqCellReselectionInfo.q_QualMin : %ld\n",
           *sib2->intraFreqCellReselectionInfo.q_QualMin );
  else
    LOG_I( RRC, "intraFreqCellReselectionInfo->q_QualMin : not defined\n" );
  
  LOG_I( RRC, "intraFreqCellReselectionInfo.s_IntraSearchP : %ld\n",
         sib2->intraFreqCellReselectionInfo.s_IntraSearchP );
  
  if( sib2->intraFreqCellReselectionInfo.s_IntraSearchQ)
    LOG_I( RRC, "intraFreqCellReselectionInfo.s_IntraSearchQ : %ld\n",
           *sib2->intraFreqCellReselectionInfo.s_IntraSearchQ );
  else
    LOG_I( RRC, "intraFreqCellReselectionInfo->s_IntraSearchQ : not defined\n" );
  
  LOG_I( RRC, "intraFreqCellReselectionInfo.t_ReselectionNR : %ld\n",
         sib2->intraFreqCellReselectionInfo.t_ReselectionNR );

  if( sib2->intraFreqCellReselectionInfo.frequencyBandList)
    LOG_I( RRC, "intraFreqCellReselectionInfo.frequencyBandList : %p\n",
           sib2->intraFreqCellReselectionInfo.frequencyBandList );
  else
    LOG_I( RRC, "intraFreqCellReselectionInfo->frequencyBandList : not defined\n" );
 
  if( sib2->intraFreqCellReselectionInfo.frequencyBandListSUL)
    LOG_I( RRC, "intraFreqCellReselectionInfo.frequencyBandListSUL : %p\n",
           sib2->intraFreqCellReselectionInfo.frequencyBandListSUL );
  else
    LOG_I( RRC, "intraFreqCellReselectionInfo->frequencyBandListSUL : not defined\n" );
  
  if( sib2->intraFreqCellReselectionInfo.p_Max)
    LOG_I( RRC, "intraFreqCellReselectionInfo.p_Max : %ld\n",
           *sib2->intraFreqCellReselectionInfo.p_Max );
  else
    LOG_I( RRC, "intraFreqCellReselectionInfo->p_Max : not defined\n" );
 
  if( sib2->intraFreqCellReselectionInfo.smtc)
    LOG_I( RRC, "intraFreqCellReselectionInfo.smtc : %p\n",
           sib2->intraFreqCellReselectionInfo.smtc );
  else
    LOG_I( RRC, "intraFreqCellReselectionInfo->smtc : not defined\n" );
 
  if( sib2->intraFreqCellReselectionInfo.ss_RSSI_Measurement)
    LOG_I( RRC, "intraFreqCellReselectionInfo.ss_RSSI_Measurement : %p\n",
           sib2->intraFreqCellReselectionInfo.ss_RSSI_Measurement );
  else
    LOG_I( RRC, "intraFreqCellReselectionInfo->ss_RSSI_Measurement : not defined\n" );

  if( sib2->intraFreqCellReselectionInfo.ssb_ToMeasure)
    LOG_I( RRC, "intraFreqCellReselectionInfo.ssb_ToMeasure : %p\n",
           sib2->intraFreqCellReselectionInfo.ssb_ToMeasure );
  else
    LOG_I( RRC, "intraFreqCellReselectionInfo->ssb_ToMeasure : not defined\n" );
  
  LOG_I( RRC, "intraFreqCellReselectionInfo.deriveSSB_IndexFromCell : %d\n",
         sib2->intraFreqCellReselectionInfo.deriveSSB_IndexFromCell );

}

void nr_dump_sib3( NR_SIB3_t *sib3 ) {
//intraFreqNeighCellList
  if( sib3->intraFreqNeighCellList){
    LOG_I( RRC, "intraFreqNeighCellList : %p\n",
           sib3->intraFreqNeighCellList );    
    const int n = sib3->intraFreqNeighCellList->list.count;
    for (int i = 0; i < n; ++i){
      LOG_I( RRC, "intraFreqNeighCellList->physCellId : %ld\n",
             sib3->intraFreqNeighCellList->list.array[i]->physCellId );
      LOG_I( RRC, "intraFreqNeighCellList->q_OffsetCell : %ld\n",
             sib3->intraFreqNeighCellList->list.array[i]->q_OffsetCell );

      if( sib3->intraFreqNeighCellList->list.array[i]->q_RxLevMinOffsetCell)
        LOG_I( RRC, "intraFreqNeighCellList->q_RxLevMinOffsetCell : %ld\n",
               *sib3->intraFreqNeighCellList->list.array[i]->q_RxLevMinOffsetCell );
      else
        LOG_I( RRC, "intraFreqNeighCellList->q_RxLevMinOffsetCell : not defined\n" );
      
      if( sib3->intraFreqNeighCellList->list.array[i]->q_RxLevMinOffsetCellSUL)
        LOG_I( RRC, "intraFreqNeighCellList->q_RxLevMinOffsetCellSUL : %ld\n",
               *sib3->intraFreqNeighCellList->list.array[i]->q_RxLevMinOffsetCellSUL );
      else
        LOG_I( RRC, "intraFreqNeighCellList->q_RxLevMinOffsetCellSUL : not defined\n" );
      
      if( sib3->intraFreqNeighCellList->list.array[i]->q_QualMinOffsetCell)
        LOG_I( RRC, "intraFreqNeighCellList->q_QualMinOffsetCell : %ld\n",
               *sib3->intraFreqNeighCellList->list.array[i]->q_QualMinOffsetCell );
      else
        LOG_I( RRC, "intraFreqNeighCellList->q_QualMinOffsetCell : not defined\n" );
    }
  } else{
    LOG_I( RRC, "intraFreqCellReselectionInfo : not defined\n" );
  }

//intraFreqBlackCellList
  if( sib3->intraFreqBlackCellList){
    LOG_I( RRC, "intraFreqBlackCellList : %p\n",
           sib3->intraFreqBlackCellList );    
    const int n = sib3->intraFreqBlackCellList->list.count;
    for (int i = 0; i < n; ++i){
      LOG_I( RRC, "intraFreqBlackCellList->start : %ld\n",
             sib3->intraFreqBlackCellList->list.array[i]->start );

      if( sib3->intraFreqBlackCellList->list.array[i]->range)
        LOG_I( RRC, "intraFreqBlackCellList->range : %ld\n",
             *sib3->intraFreqBlackCellList->list.array[i]->range );
      else
        LOG_I( RRC, "intraFreqBlackCellList->range : not defined\n" );
    }
   } else{
    LOG_I( RRC, "intraFreqBlackCellList : not defined\n" );
   }

//lateNonCriticalExtension
  if( sib3->lateNonCriticalExtension)
    LOG_I( RRC, "lateNonCriticalExtension : %p\n",
           sib3->lateNonCriticalExtension );
  else
    LOG_I( RRC, "lateNonCriticalExtension : not defined\n" );
}

int nr_decode_SI( const protocol_ctxt_t *const ctxt_pP, const uint8_t gNB_index ) {
  NR_SystemInformation_t **si = &NR_UE_rrc_inst[ctxt_pP->module_id].si[gNB_index];
  int new_sib = 0;
  NR_SIB1_t *sib1 = NR_UE_rrc_inst[ctxt_pP->module_id].sib1[gNB_index];
  VCD_SIGNAL_DUMPER_DUMP_FUNCTION_BY_NAME( VCD_SIGNAL_DUMPER_FUNCTIONS_RRC_UE_DECODE_SI, VCD_FUNCTION_IN );

  // Dump contents
  if ((*si)->criticalExtensions.present == NR_SystemInformation__criticalExtensions_PR_systemInformation ||
      (*si)->criticalExtensions.present == NR_SystemInformation__criticalExtensions_PR_criticalExtensionsFuture_r16) {
    LOG_D( RRC, "[UE] (*si)->criticalExtensions.choice.NR_SystemInformation_t->sib_TypeAndInfo.list.count %d\n",
           (*si)->criticalExtensions.choice.systemInformation->sib_TypeAndInfo.list.count );
  } else {
    LOG_D( RRC, "[UE] Unknown criticalExtension version (not Rel16)\n" );
    return -1;
  }

  for (int i=0; i<(*si)->criticalExtensions.choice.systemInformation->sib_TypeAndInfo.list.count; i++) {
    SystemInformation_IEs__sib_TypeAndInfo__Member *typeandinfo;
    typeandinfo = (*si)->criticalExtensions.choice.systemInformation->sib_TypeAndInfo.list.array[i];

    switch(typeandinfo->present) {
      case NR_SystemInformation_IEs__sib_TypeAndInfo__Member_PR_sib2:
        if ((NR_UE_rrc_inst[ctxt_pP->module_id].Info[gNB_index].SIStatus&2) == 0) {
          NR_UE_rrc_inst[ctxt_pP->module_id].Info[gNB_index].SIStatus|=2;
          //new_sib=1;
          memcpy( NR_UE_rrc_inst[ctxt_pP->module_id].sib2[gNB_index], &typeandinfo->choice.sib2, sizeof(NR_SIB2_t) );
          LOG_I( RRC, "[UE %"PRIu8"] Frame %"PRIu32" Found SIB2 from gNB %"PRIu8"\n", ctxt_pP->module_id, ctxt_pP->frame, gNB_index );
          nr_dump_sib2( NR_UE_rrc_inst[ctxt_pP->module_id].sib2[gNB_index] );
          LOG_I( RRC, "[FRAME %05"PRIu32"][RRC_UE][MOD %02"PRIu8"][][--- MAC_CONFIG_REQ (SIB2 params  gNB %"PRIu8") --->][MAC_UE][MOD %02"PRIu8"][]\n",
                 ctxt_pP->frame, ctxt_pP->module_id, gNB_index, ctxt_pP->module_id );
          //TODO rrc_mac_config_req_ue

          // After SI is received, prepare RRCConnectionRequest
          if (NR_UE_rrc_inst[ctxt_pP->module_id].MBMS_flag < 3) // see -Q option
            if (AMF_MODE_ENABLED) {
              nr_rrc_ue_generate_RRCSetupRequest( ctxt_pP->module_id, gNB_index );
            }

          if (NR_UE_rrc_inst[ctxt_pP->module_id].Info[gNB_index].State == NR_RRC_IDLE) {
            LOG_I( RRC, "[UE %d] Received SIB1/SIB2/SIB3 Switching to RRC_SI_RECEIVED\n", ctxt_pP->module_id );
            NR_UE_rrc_inst[ctxt_pP->module_id].Info[gNB_index].State = NR_RRC_SI_RECEIVED;
#if ENABLE_RAL
 /* TODO          {
              MessageDef                            *message_ral_p = NULL;
              rrc_ral_system_information_ind_t       ral_si_ind;
              message_ral_p = itti_alloc_new_message (TASK_RRC_UE, 0, RRC_RAL_SYSTEM_INFORMATION_IND);
              memset(&ral_si_ind, 0, sizeof(rrc_ral_system_information_ind_t));
              ral_si_ind.plmn_id.MCCdigit2 = '0';
              ral_si_ind.plmn_id.MCCdigit1 = '2';
              ral_si_ind.plmn_id.MNCdigit3 = '0';
              ral_si_ind.plmn_id.MCCdigit3 = '8';
              ral_si_ind.plmn_id.MNCdigit2 = '9';
              ral_si_ind.plmn_id.MNCdigit1 = '9';
              ral_si_ind.cell_id        = 1;
              ral_si_ind.dbm            = 0;
              //ral_si_ind.dbm            = fifo_dump_emos_UE.PHY_measurements->rx_rssi_dBm[gNB_index];
              // TO DO
              ral_si_ind.sinr           = 0;
              //ral_si_ind.sinr           = fifo_dump_emos_UE.PHY_measurements->subband_cqi_dB[gNB_index][phy_vars_ue->lte_frame_parms.nb_antennas_rx][0];
              // TO DO
              ral_si_ind.link_data_rate = 0;
              memcpy (&message_ral_p->ittiMsg, (void *) &ral_si_ind, sizeof(rrc_ral_system_information_ind_t));
#warning "ue_mod_idP ? for instance ?"
              itti_send_msg_to_task (TASK_RAL_UE, UE_MODULE_ID_TO_INSTANCE(ctxt_pP->module_id), message_ral_p);
            }*/
#endif
          }
        }

        break; // case SystemInformation_r8_IEs__sib_TypeAndInfo__Member_PR_sib2

      case NR_SystemInformation_IEs__sib_TypeAndInfo__Member_PR_sib3:
        if ((NR_UE_rrc_inst[ctxt_pP->module_id].Info[gNB_index].SIStatus&4) == 0) {
          NR_UE_rrc_inst[ctxt_pP->module_id].Info[gNB_index].SIStatus|=4;
          new_sib=1;
          memcpy( NR_UE_rrc_inst[ctxt_pP->module_id].sib3[gNB_index], &typeandinfo->choice.sib3, sizeof(LTE_SystemInformationBlockType3_t) );
          LOG_I( RRC, "[UE %"PRIu8"] Frame %"PRIu32" Found SIB3 from gNB %"PRIu8"\n", ctxt_pP->module_id, ctxt_pP->frame, gNB_index );
          nr_dump_sib3( NR_UE_rrc_inst[ctxt_pP->module_id].sib3[gNB_index] );
        }

        break;

      case NR_SystemInformation_IEs__sib_TypeAndInfo__Member_PR_sib4:
        if ((NR_UE_rrc_inst[ctxt_pP->module_id].Info[gNB_index].SIStatus&8) == 0) {
          NR_UE_rrc_inst[ctxt_pP->module_id].Info[gNB_index].SIStatus|=8;
          new_sib=1;
          memcpy( NR_UE_rrc_inst[ctxt_pP->module_id].sib4[gNB_index], typeandinfo->choice.sib4, sizeof(NR_SIB4_t) );
          LOG_I( RRC, "[UE %"PRIu8"] Frame %"PRIu32" Found SIB4 from gNB %"PRIu8"\n", ctxt_pP->module_id, ctxt_pP->frame, gNB_index );
        }

        break;

      case NR_SystemInformation_IEs__sib_TypeAndInfo__Member_PR_sib5:
        if ((NR_UE_rrc_inst[ctxt_pP->module_id].Info[gNB_index].SIStatus&16) == 0) {
          NR_UE_rrc_inst[ctxt_pP->module_id].Info[gNB_index].SIStatus|=16;
          new_sib=1;
          memcpy( NR_UE_rrc_inst[ctxt_pP->module_id].sib5[gNB_index], typeandinfo->choice.sib5, sizeof(NR_SIB5_t) );
          LOG_I( RRC, "[UE %"PRIu8"] Frame %"PRIu32" Found SIB5 from gNB %"PRIu8"\n", ctxt_pP->module_id, ctxt_pP->frame, gNB_index );
          //dump_sib5(NR_UE_rrc_inst[ctxt_pP->module_id].sib5[gNB_index]);
        }

        break;

      case NR_SystemInformation_IEs__sib_TypeAndInfo__Member_PR_sib6:
        if ((NR_UE_rrc_inst[ctxt_pP->module_id].Info[gNB_index].SIStatus&32) == 0) {
          NR_UE_rrc_inst[ctxt_pP->module_id].Info[gNB_index].SIStatus|=32;
          new_sib=1;
          memcpy( NR_UE_rrc_inst[ctxt_pP->module_id].sib6[gNB_index], typeandinfo->choice.sib6, sizeof(NR_SIB6_t) );
          LOG_I( RRC, "[UE %"PRIu8"] Frame %"PRIu32" Found SIB6 from gNB %"PRIu8"\n", ctxt_pP->module_id, ctxt_pP->frame, gNB_index );
        }

        break;

      case NR_SystemInformation_IEs__sib_TypeAndInfo__Member_PR_sib7:
        if ((NR_UE_rrc_inst[ctxt_pP->module_id].Info[gNB_index].SIStatus&64) == 0) {
          NR_UE_rrc_inst[ctxt_pP->module_id].Info[gNB_index].SIStatus|=64;
          new_sib=1;
          memcpy( NR_UE_rrc_inst[ctxt_pP->module_id].sib7[gNB_index], typeandinfo->choice.sib7, sizeof(NR_SIB7_t) );
          LOG_I( RRC, "[UE %"PRIu8"] Frame %"PRIu32" Found SIB7 from gNB %"PRIu8"\n", ctxt_pP->module_id, ctxt_pP->frame, gNB_index );
        }

        break;

      case NR_SystemInformation_IEs__sib_TypeAndInfo__Member_PR_sib8:
        if ((NR_UE_rrc_inst[ctxt_pP->module_id].Info[gNB_index].SIStatus&128) == 0) {
          NR_UE_rrc_inst[ctxt_pP->module_id].Info[gNB_index].SIStatus|=128;
          new_sib=1;
          memcpy( NR_UE_rrc_inst[ctxt_pP->module_id].sib8[gNB_index], typeandinfo->choice.sib8, sizeof(NR_SIB8_t) );
          LOG_I( RRC, "[UE %"PRIu8"] Frame %"PRIu32" Found SIB8 from gNB %"PRIu8"\n", ctxt_pP->module_id, ctxt_pP->frame, gNB_index );
        }

        break;

      case NR_SystemInformation_IEs__sib_TypeAndInfo__Member_PR_sib9:
        if ((NR_UE_rrc_inst[ctxt_pP->module_id].Info[gNB_index].SIStatus&256) == 0) {
          NR_UE_rrc_inst[ctxt_pP->module_id].Info[gNB_index].SIStatus|=256;
          new_sib=1;
          memcpy( NR_UE_rrc_inst[ctxt_pP->module_id].sib9[gNB_index], typeandinfo->choice.sib9, sizeof(NR_SIB9_t) );
          LOG_I( RRC, "[UE %"PRIu8"] Frame %"PRIu32" Found SIB9 from gNB %"PRIu8"\n", ctxt_pP->module_id, ctxt_pP->frame, gNB_index );
        }

        break;

      case NR_SystemInformation_IEs__sib_TypeAndInfo__Member_PR_sib10_v1610:
        if ((NR_UE_rrc_inst[ctxt_pP->module_id].Info[gNB_index].SIStatus&512) == 0) {
          NR_UE_rrc_inst[ctxt_pP->module_id].Info[gNB_index].SIStatus|=512;
          new_sib=1;
          memcpy( NR_UE_rrc_inst[ctxt_pP->module_id].sib10[gNB_index], typeandinfo->choice.sib10_v1610, sizeof(NR_SIB10_r16_t) );
          LOG_I( RRC, "[UE %"PRIu8"] Frame %"PRIu32" Found SIB10 from gNB %"PRIu8"\n", ctxt_pP->module_id, ctxt_pP->frame, gNB_index );
        }

        break;

      case NR_SystemInformation_IEs__sib_TypeAndInfo__Member_PR_sib11_v1610:
        if ((NR_UE_rrc_inst[ctxt_pP->module_id].Info[gNB_index].SIStatus&1024) == 0) {
          NR_UE_rrc_inst[ctxt_pP->module_id].Info[gNB_index].SIStatus|=1024;
          new_sib=1;
          memcpy( NR_UE_rrc_inst[ctxt_pP->module_id].sib11[gNB_index], typeandinfo->choice.sib11_v1610, sizeof(NR_SIB11_r16_t) );
          LOG_I( RRC, "[UE %"PRIu8"] Frame %"PRIu32" Found SIB11 from gNB %"PRIu8"\n", ctxt_pP->module_id, ctxt_pP->frame, gNB_index );
        }

        break;

      case NR_SystemInformation_IEs__sib_TypeAndInfo__Member_PR_sib12_v1610:
        if ((NR_UE_rrc_inst[ctxt_pP->module_id].Info[gNB_index].SIStatus&2048) == 0) {
          NR_UE_rrc_inst[ctxt_pP->module_id].Info[gNB_index].SIStatus|=2048;
          new_sib=1;
          memcpy( NR_UE_rrc_inst[ctxt_pP->module_id].sib12[gNB_index], typeandinfo->choice.sib12_v1610, sizeof(NR_SIB12_r16_t) );
          LOG_I( RRC, "[UE %"PRIu8"] Frame %"PRIu32" Found SIB12 from gNB %"PRIu8"\n", ctxt_pP->module_id, ctxt_pP->frame, gNB_index );
        }

        break;

      case NR_SystemInformation_IEs__sib_TypeAndInfo__Member_PR_sib13_v1610:
        if ((NR_UE_rrc_inst[ctxt_pP->module_id].Info[gNB_index].SIStatus&4096) == 0) {
          NR_UE_rrc_inst[ctxt_pP->module_id].Info[gNB_index].SIStatus|=4096;
          new_sib=1;
          memcpy( NR_UE_rrc_inst[ctxt_pP->module_id].sib13[gNB_index], typeandinfo->choice.sib13_v1610, sizeof(NR_SIB13_r16_t) );
          LOG_I( RRC, "[UE %"PRIu8"] Frame %"PRIu32" Found SIB13 from gNB %"PRIu8"\n", ctxt_pP->module_id, ctxt_pP->frame, gNB_index );
          //dump_sib13( NR_UE_rrc_inst[ctxt_pP->module_id].sib13[gNB_index] );
          // adding here function to store necessary parameters for using in decode_MCCH_Message + maybe transfer to PHY layer
          LOG_I( RRC, "[FRAME %05"PRIu32"][RRC_UE][MOD %02"PRIu8"][][--- MAC_CONFIG_REQ (SIB13 params gNB %"PRIu8") --->][MAC_UE][MOD %02"PRIu8"][]\n",
                 ctxt_pP->frame, ctxt_pP->module_id, gNB_index, ctxt_pP->module_id);
          // TODO rrc_mac_config_req_ue
        }
        break;

      case NR_SystemInformation_IEs__sib_TypeAndInfo__Member_PR_sib14_v1610:
        if ((NR_UE_rrc_inst[ctxt_pP->module_id].Info[gNB_index].SIStatus&8192) == 0) {
          NR_UE_rrc_inst[ctxt_pP->module_id].Info[gNB_index].SIStatus|=8192;
          new_sib=1;
          memcpy( NR_UE_rrc_inst[ctxt_pP->module_id].sib12[gNB_index], typeandinfo->choice.sib14_v1610, sizeof(NR_SIB14_r16_t) );
          LOG_I( RRC, "[UE %"PRIu8"] Frame %"PRIu32" Found SIB14 from gNB %"PRIu8"\n", ctxt_pP->module_id, ctxt_pP->frame, gNB_index );
        }
      
      break;

      default:
        break;
    }
    if (new_sib == 1) {
      NR_UE_rrc_inst[ctxt_pP->module_id].Info[gNB_index].SIcnt++;
      if (NR_UE_rrc_inst[ctxt_pP->module_id].Info[gNB_index].SIcnt == sib1->si_SchedulingInfo->schedulingInfoList.list.count)
        nr_rrc_set_sub_state( ctxt_pP->module_id, RRC_SUB_STATE_IDLE_SIB_COMPLETE );
  
      LOG_I(NR_RRC,"SIStatus %x, SIcnt %d/%d\n",
            NR_UE_rrc_inst[ctxt_pP->module_id].Info[gNB_index].SIStatus,
            NR_UE_rrc_inst[ctxt_pP->module_id].Info[gNB_index].SIcnt,
            sib1->si_SchedulingInfo->schedulingInfoList.list.count);
    }
  }

  //if (new_sib == 1) {
  //  NR_UE_rrc_inst[ctxt_pP->module_id].Info[gNB_index].SIcnt++;

  //  if (NR_UE_rrc_inst[ctxt_pP->module_id].Info[gNB_index].SIcnt == sib1->schedulingInfoList.list.count)
  //    rrc_set_sub_state( ctxt_pP->module_id, RRC_SUB_STATE_IDLE_SIB_COMPLETE );

  //  LOG_I(RRC,"SIStatus %x, SIcnt %d/%d\n",
  //        NR_UE_rrc_inst[ctxt_pP->module_id].Info[gNB_index].SIStatus,
  //        NR_UE_rrc_inst[ctxt_pP->module_id].Info[gNB_index].SIcnt,
  //        sib1->schedulingInfoList.list.count);
  //}

  VCD_SIGNAL_DUMPER_DUMP_FUNCTION_BY_NAME(VCD_SIGNAL_DUMPER_FUNCTIONS_RRC_UE_DECODE_SI, VCD_FUNCTION_OUT);
  return 0;
}

int8_t check_requested_SI_List(module_id_t module_id, BIT_STRING_t requested_SI_List, NR_SIB1_t sib1) {

  if(sib1.si_SchedulingInfo) {

    bool SIB_to_request[32] = {};

    LOG_D(RRC, "SIBs broadcasting: ");
    for(int i = 0; i < sib1.si_SchedulingInfo->schedulingInfoList.list.array[0]->sib_MappingInfo.list.count; i++) {
      printf("SIB%li  ", sib1.si_SchedulingInfo->schedulingInfoList.list.array[0]->sib_MappingInfo.list.array[i]->type + 2);
    }
    printf("\n");

    LOG_D(RRC, "SIBs needed by UE: ");
    for(int j = 0; j < 8*requested_SI_List.size; j++) {
      if( ((requested_SI_List.buf[j/8]>>(j%8))&1) == 1) {

        printf("SIB%i  ", j + 2);

        SIB_to_request[j] = true;
        for(int i = 0; i < sib1.si_SchedulingInfo->schedulingInfoList.list.array[0]->sib_MappingInfo.list.count; i++) {
          if(sib1.si_SchedulingInfo->schedulingInfoList.list.array[0]->sib_MappingInfo.list.array[i]->type == j) {
            SIB_to_request[j] = false;
            break;
          }
        }

      }
    }
    printf("\n");

    LOG_D(RRC, "SIBs to request by UE: ");
    bool do_ra = false;
    for(int j = 0; j < 8*requested_SI_List.size; j++) {
      if(SIB_to_request[j]) {
        printf("SIB%i  ", j + 2);
        do_ra = true;
      }
    }
    printf("\n");

    if(do_ra) {

      NR_UE_rrc_inst[module_id].ra_trigger = REQUEST_FOR_OTHER_SI;
      get_softmodem_params()->do_ra = 1;

      if(sib1.si_SchedulingInfo->si_RequestConfig) {
        LOG_D(RRC, "Trigger contention-free RA procedure (ra_trigger = %i)\n", NR_UE_rrc_inst[module_id].ra_trigger);
      } else {
        LOG_D(RRC, "Trigger contention-based RA procedure (ra_trigger = %i)\n", NR_UE_rrc_inst[module_id].ra_trigger);
      }

    }

  }

  return 0;
}

int8_t nr_rrc_ue_generate_ra_msg(module_id_t module_id, uint8_t gNB_index) {

  switch(NR_UE_rrc_inst[module_id].ra_trigger){
    case INITIAL_ACCESS_FROM_RRC_IDLE:
      // After SIB1 is received, prepare RRCConnectionRequest
      nr_rrc_ue_generate_RRCSetupRequest(module_id,gNB_index);
      break;
    case RRC_CONNECTION_REESTABLISHMENT:
      AssertFatal(1==0, "ra_trigger not implemented yet!\n");
      break;
    case DURING_HANDOVER:
      AssertFatal(1==0, "ra_trigger not implemented yet!\n");
      break;
    case NON_SYNCHRONISED:
      AssertFatal(1==0, "ra_trigger not implemented yet!\n");
      break;
    case TRANSITION_FROM_RRC_INACTIVE:
      AssertFatal(1==0, "ra_trigger not implemented yet!\n");
      break;
    case TO_ESTABLISH_TA:
      AssertFatal(1==0, "ra_trigger not implemented yet!\n");
      break;
    case REQUEST_FOR_OTHER_SI:
      AssertFatal(1==0, "ra_trigger not implemented yet!\n");
      break;
    case BEAM_FAILURE_RECOVERY:
      AssertFatal(1==0, "ra_trigger not implemented yet!\n");
      break;
    default:
      AssertFatal(1==0, "Invalid ra_trigger value!\n");
      break;
  }

  return 0;
}

int8_t nr_rrc_ue_decode_NR_BCCH_DL_SCH_Message(module_id_t module_id,
                                               const uint8_t gNB_index,
                                               uint8_t *const Sdu,
                                               const uint8_t Sdu_len,
                                               const uint8_t rsrq,
                                               const uint8_t rsrp) {

  NR_BCCH_DL_SCH_Message_t *bcch_message = NULL;
  NR_SIB1_t *sib1 = NR_UE_rrc_inst[module_id].sib1[gNB_index];
  VCD_SIGNAL_DUMPER_DUMP_FUNCTION_BY_NAME( VCD_SIGNAL_DUMPER_FUNCTIONS_UE_DECODE_BCCH, VCD_FUNCTION_IN );

  if (((NR_UE_rrc_inst[module_id].Info[gNB_index].SIStatus&1) == 1) && sib1->si_SchedulingInfo &&// SIB1 received
      (NR_UE_rrc_inst[module_id].Info[gNB_index].SIcnt == sib1->si_SchedulingInfo->schedulingInfoList.list.count)) {
    // to prevent memory bloating
    VCD_SIGNAL_DUMPER_DUMP_FUNCTION_BY_NAME( VCD_SIGNAL_DUMPER_FUNCTIONS_UE_DECODE_BCCH, VCD_FUNCTION_OUT );
    return 0;
  }

  nr_rrc_set_sub_state( module_id, RRC_SUB_STATE_IDLE_RECEIVING_SIB_NR );

  asn_dec_rval_t dec_rval = uper_decode_complete( NULL,
                            &asn_DEF_NR_BCCH_DL_SCH_Message,
                            (void **)&bcch_message,
                            (const void *)Sdu,
                            Sdu_len );

  if ( LOG_DEBUGFLAG(DEBUG_ASN1) ) {
    xer_fprint(stdout, &asn_DEF_NR_BCCH_DL_SCH_Message,(void *)bcch_message );
  }

  if ((dec_rval.code != RC_OK) && (dec_rval.consumed == 0)) {
    LOG_E( NR_RRC, "[UE %"PRIu8"] Failed to decode BCCH_DLSCH_MESSAGE (%zu bits)\n",
           module_id,
           dec_rval.consumed );
    log_dump(NR_RRC, Sdu, Sdu_len, LOG_DUMP_CHAR,"   Received bytes:\n" );
    // free the memory
    SEQUENCE_free( &asn_DEF_LTE_BCCH_DL_SCH_Message, (void *)bcch_message, 1 );
    VCD_SIGNAL_DUMPER_DUMP_FUNCTION_BY_NAME( VCD_SIGNAL_DUMPER_FUNCTIONS_UE_DECODE_BCCH, VCD_FUNCTION_OUT );
    return -1;
  }

  if (bcch_message->message.present == NR_BCCH_DL_SCH_MessageType_PR_c1) {
    switch (bcch_message->message.choice.c1->present) {
      case NR_BCCH_DL_SCH_MessageType__c1_PR_systemInformationBlockType1:
        if ((NR_UE_rrc_inst[module_id].Info[gNB_index].SIStatus&1) == 0) {
          NR_SIB1_t *sib1 = NR_UE_rrc_inst[module_id].sib1[gNB_index];
          if(sib1 != NULL){
            SEQUENCE_free(&asn_DEF_NR_SIB1, (void *)sib1, 1 );
          }
	        NR_UE_rrc_inst[module_id].Info[gNB_index].SIStatus|=1;
          sib1 = bcch_message->message.choice.c1->choice.systemInformationBlockType1;
          if (*(int64_t*)sib1 != 1) {
            NR_UE_rrc_inst[module_id].sib1[gNB_index] = sib1;
            if( g_log->log_component[NR_RRC].level >= OAILOG_DEBUG ) {
              xer_fprint(stdout, &asn_DEF_NR_SIB1, (const void *) NR_UE_rrc_inst[module_id].sib1[gNB_index]);
            }
            LOG_I(NR_RRC, "SIB1 decoded\n");

            ///	    dump_SIB1();
            // FIXME: improve condition for the RA trigger
            // Check for on-demand not broadcasted SI
            check_requested_SI_List(module_id, NR_UE_rrc_inst[module_id].requested_SI_List, *sib1);
            if( nr_rrc_get_state(module_id) <= RRC_STATE_IDLE_NR ) {
              NR_UE_rrc_inst[module_id].ra_trigger = INITIAL_ACCESS_FROM_RRC_IDLE;
              LOG_D(PHY,"Setting state to NR_RRC_SI_RECEIVED\n");
              nr_rrc_set_state (module_id, NR_RRC_SI_RECEIVED);
            }
            // take ServingCellConfigCommon and configure L1/L2
            NR_UE_rrc_inst[module_id].servingCellConfigCommonSIB = sib1->servingCellConfigCommon;
            nr_rrc_mac_config_req_ue(module_id,0,0,NULL,sib1->servingCellConfigCommon,NULL,NULL);
            nr_rrc_ue_generate_ra_msg(module_id,gNB_index);
          } else {
            LOG_E(NR_RRC, "SIB1 not decoded\n");
          }
        }
        break;

      case NR_BCCH_DL_SCH_MessageType__c1_PR_systemInformation:
        if ((NR_UE_rrc_inst[module_id].Info[gNB_index].SIStatus&1) == 1) {
          LOG_W(NR_RRC, "Decoding SI not implemented yet\n");
          // TODO: Decode SI
          /*
          // SIB1 with schedulingInfoList is available
          NR_SystemInformation_t *si = NR_UE_rrc_inst[module_id].si[gNB_index];

          memcpy( si,
                  bcch_message->message.choice.c1->choice.systemInformation,
                  sizeof(NR_SystemInformation_t) );
          LOG_I(NR_RRC, "[UE %"PRIu8"] Decoding SI\n", module_id);
          nr_decode_SI( ctxt_pP, gNB_index );

          if (nfapi_mode == 3)
            UE_mac_inst[ctxt_pP->module_id].SI_Decoded = 1;
           */
        }
        break;

      case NR_BCCH_DL_SCH_MessageType__c1_PR_NOTHING:
      default:
        break;
    }
  }

  if (nr_rrc_get_sub_state(module_id) == RRC_SUB_STATE_IDLE_SIB_COMPLETE_NR) {
    //if ( (NR_UE_rrc_inst[ctxt_pP->module_id].initialNasMsg.data != NULL) || (!AMF_MODE_ENABLED)) {
      nr_rrc_ue_generate_RRCSetupRequest(module_id, 0);
      nr_rrc_set_sub_state( module_id, RRC_SUB_STATE_IDLE_CONNECTING );
    //}
  }

  VCD_SIGNAL_DUMPER_DUMP_FUNCTION_BY_NAME( VCD_SIGNAL_DUMPER_FUNCTIONS_UE_DECODE_BCCH, VCD_FUNCTION_OUT );
  return 0;
}

//-----------------------------------------------------------------------------
void
nr_rrc_ue_process_masterCellGroup(
  const protocol_ctxt_t *const ctxt_pP,
  uint8_t gNB_index,
  OCTET_STRING_t *masterCellGroup
)
//-----------------------------------------------------------------------------
{
  NR_CellGroupConfig_t *cellGroupConfig=NULL;
  uper_decode(NULL,
              &asn_DEF_NR_CellGroupConfig,   //might be added prefix later
              (void **)&cellGroupConfig,
              (uint8_t *)masterCellGroup->buf,
              masterCellGroup->size, 0, 0);

  if ( LOG_DEBUGFLAG(DEBUG_ASN1) ) {
    xer_fprint(stdout, &asn_DEF_NR_CellGroupConfig, (const void *) cellGroupConfig);
  }

  if( cellGroupConfig->spCellConfig != NULL &&  cellGroupConfig->spCellConfig->reconfigurationWithSync != NULL){
    //TODO (perform Reconfiguration with sync according to 5.3.5.5.2)
    //TODO (resume all suspended radio bearers and resume SCG transmission for all radio bearers, if suspended)
    // NSA procedures
  }

  if(NR_UE_rrc_inst[ctxt_pP->module_id].cell_group_config == NULL){
    NR_UE_rrc_inst[ctxt_pP->module_id].cell_group_config = calloc(1,sizeof(NR_CellGroupConfig_t));
  }

  if( cellGroupConfig->rlc_BearerToReleaseList != NULL){
    //TODO (perform RLC bearer release as specified in 5.3.5.5.3)
  }

  if( cellGroupConfig->rlc_BearerToAddModList != NULL){
    //TODO (perform the RLC bearer addition/modification as specified in 5.3.5.5.4)
    if(NR_UE_rrc_inst[ctxt_pP->module_id].cell_group_config->rlc_BearerToAddModList != NULL){
      free(NR_UE_rrc_inst[ctxt_pP->module_id].cell_group_config->rlc_BearerToAddModList);
    }
    NR_UE_rrc_inst[ctxt_pP->module_id].cell_group_config->rlc_BearerToAddModList = calloc(1, sizeof(struct NR_CellGroupConfig__rlc_BearerToAddModList));
    memcpy(NR_UE_rrc_inst[ctxt_pP->module_id].cell_group_config->rlc_BearerToAddModList,cellGroupConfig->rlc_BearerToAddModList,
                 sizeof(struct NR_CellGroupConfig__rlc_BearerToAddModList));
  }

  if( cellGroupConfig->mac_CellGroupConfig != NULL){
    //TODO (configure the MAC entity of this cell group as specified in 5.3.5.5.5)
    LOG_I(RRC, "Received mac_CellGroupConfig from gNB\n");
    if(NR_UE_rrc_inst[ctxt_pP->module_id].cell_group_config->mac_CellGroupConfig != NULL){
      LOG_E(RRC, "UE RRC instance already contains mac CellGroupConfig which will be overwritten\n");
      free(NR_UE_rrc_inst[ctxt_pP->module_id].cell_group_config->mac_CellGroupConfig);
    }
    NR_UE_rrc_inst[ctxt_pP->module_id].cell_group_config->mac_CellGroupConfig = malloc(sizeof(struct NR_MAC_CellGroupConfig));
    memcpy(NR_UE_rrc_inst[ctxt_pP->module_id].cell_group_config->mac_CellGroupConfig,cellGroupConfig->mac_CellGroupConfig,
                     sizeof(struct NR_MAC_CellGroupConfig));
  }

  if( cellGroupConfig->sCellToReleaseList != NULL){
    //TODO (perform SCell release as specified in 5.3.5.5.8)
  }

  if( cellGroupConfig->spCellConfig != NULL){
    if (NR_UE_rrc_inst[ctxt_pP->module_id].cell_group_config &&
	      NR_UE_rrc_inst[ctxt_pP->module_id].cell_group_config->spCellConfig) {
      memcpy(NR_UE_rrc_inst[ctxt_pP->module_id].cell_group_config->spCellConfig,cellGroupConfig->spCellConfig,
             sizeof(struct NR_SpCellConfig));
    } else {
      if (NR_UE_rrc_inst[ctxt_pP->module_id].cell_group_config)
	      NR_UE_rrc_inst[ctxt_pP->module_id].cell_group_config->spCellConfig = cellGroupConfig->spCellConfig;
      else
	      NR_UE_rrc_inst[ctxt_pP->module_id].cell_group_config = cellGroupConfig;
    }
    LOG_D(RRC,"Sending CellGroupConfig to MAC\n");
    nr_rrc_mac_config_req_ue(ctxt_pP->module_id,0,0,NULL,NULL,cellGroupConfig,NULL);
    //TODO (configure the SpCell as specified in 5.3.5.5.7)
  }

  if( cellGroupConfig->sCellToAddModList != NULL){
    //TODO (perform SCell addition/modification as specified in 5.3.5.5.9)
  }

  if( cellGroupConfig->ext2->bh_RLC_ChannelToReleaseList_r16 != NULL){
    //TODO (perform the BH RLC channel addition/modification as specified in 5.3.5.5.11)
  }

  if( cellGroupConfig->ext2->bh_RLC_ChannelToAddModList_r16 != NULL){
    //TODO (perform the BH RLC channel addition/modification as specified in 5.3.5.5.11)
  }
}

/*--------------------------------------------------*/
static void rrc_ue_generate_RRCSetupComplete(
  const protocol_ctxt_t *const ctxt_pP,
  const uint8_t gNB_index,
  const uint8_t Transaction_id,
  uint8_t sel_plmn_id){
  
  uint8_t buffer[100];
  uint8_t size;
  const char *nas_msg;
  int   nas_msg_length;
  NR_UE_MAC_INST_t *mac = get_mac_inst(0);

  if (mac->cg &&
      mac->cg->spCellConfig &&
      mac->cg->spCellConfig->spCellConfigDedicated &&
      mac->cg->spCellConfig->spCellConfigDedicated->csi_MeasConfig)
    AssertFatal(1==0,"2 > csi_MeasConfig is not null\n");

 if (AMF_MODE_ENABLED) {
#if defined(ITTI_SIM)
    as_nas_info_t initialNasMsg;
    generateRegistrationRequest(&initialNasMsg, ctxt_pP->module_id);
    nas_msg = (char*)initialNasMsg.data;
    nas_msg_length = initialNasMsg.length;
#else
    if (get_softmodem_params()->sa) {
      as_nas_info_t initialNasMsg;
      generateRegistrationRequest(&initialNasMsg, ctxt_pP->module_id);
      nas_msg = (char*)initialNasMsg.data;
      nas_msg_length = initialNasMsg.length;
    } else {
      nas_msg         = (char *) NR_UE_rrc_inst[ctxt_pP->module_id].initialNasMsg.data;
      nas_msg_length  = NR_UE_rrc_inst[ctxt_pP->module_id].initialNasMsg.length;
    }
#endif
  } else {
    nas_msg         = nr_nas_attach_req_imsi;
    nas_msg_length  = sizeof(nr_nas_attach_req_imsi);
  }
  size = do_RRCSetupComplete(ctxt_pP->module_id,buffer,Transaction_id,sel_plmn_id,nas_msg_length,nas_msg);
  LOG_I(NR_RRC,"[UE %d][RAPROC] Frame %d : Logical Channel UL-DCCH (SRB1), Generating RRCSetupComplete (bytes%d, gNB %d)\n",
   ctxt_pP->module_id,ctxt_pP->frame, size, gNB_index);
  LOG_D(NR_RRC,
       "[FRAME %05d][RRC_UE][MOD %02d][][--- PDCP_DATA_REQ/%d Bytes (RRCSetupComplete to gNB %d MUI %d) --->][PDCP][MOD %02d][RB %02d]\n",
       ctxt_pP->frame, ctxt_pP->module_id+NB_RN_INST, size, gNB_index, nr_rrc_mui, ctxt_pP->module_id+NB_eNB_INST, DCCH);

  //for (int i=0;i<size;i++) printf("%02x ",buffer[i]);
  //printf("\n");

   // ctxt_pP_local.rnti = ctxt_pP->rnti;
  rrc_data_req_ue(ctxt_pP,
                  DCCH,
                  nr_rrc_mui++,
                  SDU_CONFIRM_NO,
                  size,
                  buffer,
                  PDCP_TRANSMISSION_MODE_CONTROL);

#ifdef ITTI_SIM
  MessageDef *message_p;
  uint8_t *message_buffer;
  message_buffer = itti_malloc (TASK_RRC_NRUE, TASK_RRC_GNB_SIM, size);
  memcpy (message_buffer, buffer, size);
  message_p = itti_alloc_new_message (TASK_RRC_NRUE, 0, UE_RRC_DCCH_DATA_IND);
  UE_RRC_DCCH_DATA_IND (message_p).rbid = 1;
  UE_RRC_DCCH_DATA_IND (message_p).sdu = message_buffer;
  UE_RRC_DCCH_DATA_IND (message_p).size  = size;
  itti_send_msg_to_task (TASK_RRC_GNB_SIM, ctxt_pP->instance, message_p);
#endif
}

int8_t nr_rrc_ue_decode_ccch( const protocol_ctxt_t *const ctxt_pP, const NR_SRB_INFO *const Srb_info, const uint8_t gNB_index ){

  NR_DL_CCCH_Message_t *dl_ccch_msg=NULL;
  asn_dec_rval_t dec_rval;
  int rval=0;
  VCD_SIGNAL_DUMPER_DUMP_FUNCTION_BY_NAME(VCD_SIGNAL_DUMPER_FUNCTIONS_UE_DECODE_CCCH, VCD_FUNCTION_IN);
  LOG_D(RRC,"[NR UE%d] Decoding DL-CCCH message (%d bytes), State %d\n",ctxt_pP->module_id,Srb_info->Rx_buffer.payload_size,
      NR_UE_rrc_inst[ctxt_pP->module_id].Info[gNB_index].State);
   dec_rval = uper_decode(NULL,
			  &asn_DEF_NR_DL_CCCH_Message,
			  (void **)&dl_ccch_msg,
			  (uint8_t *)Srb_info->Rx_buffer.Payload,
			  Srb_info->Rx_buffer.payload_size,0,0);

//	 if ( LOG_DEBUGFLAG(DEBUG_ASN1) ) {
     xer_fprint(stdout,&asn_DEF_NR_DL_CCCH_Message,(void *)dl_ccch_msg);
//	 }

   if ((dec_rval.code != RC_OK) && (dec_rval.consumed==0)) {
     LOG_E(RRC,"[UE %d] Frame %d : Failed to decode DL-CCCH-Message (%zu bytes)\n",ctxt_pP->module_id,ctxt_pP->frame,dec_rval.consumed);
     VCD_SIGNAL_DUMPER_DUMP_FUNCTION_BY_NAME(VCD_SIGNAL_DUMPER_FUNCTIONS_UE_DECODE_CCCH, VCD_FUNCTION_OUT);
     return -1;
   }

   if (dl_ccch_msg->message.present == NR_DL_CCCH_MessageType_PR_c1) {
     if (NR_UE_rrc_inst[ctxt_pP->module_id].Info[gNB_index].SIStatus > 0) {
       switch (dl_ccch_msg->message.choice.c1->present) {
       case NR_DL_CCCH_MessageType__c1_PR_NOTHING:
	 LOG_I(NR_RRC, "[UE%d] Frame %d : Received PR_NOTHING on DL-CCCH-Message\n",
	       ctxt_pP->module_id,
	       ctxt_pP->frame);
	 rval = 0;
	 break;

       case NR_DL_CCCH_MessageType__c1_PR_rrcReject:
	 LOG_I(NR_RRC,
	       "[UE%d] Frame %d : Logical Channel DL-CCCH (SRB0), Received RRCReject \n",
	       ctxt_pP->module_id,
	       ctxt_pP->frame);
	 rval = 0;
	 break;

       case NR_DL_CCCH_MessageType__c1_PR_rrcSetup:
	 LOG_I(NR_RRC,
	       "[UE%d][RAPROC] Frame %d : Logical Channel DL-CCCH (SRB0), Received NR_RRCSetup RNTI %x\n",
	       ctxt_pP->module_id,
	       ctxt_pP->frame,
	       ctxt_pP->rnti);

	 // Get configuration
	 // Release T300 timer
	 NR_UE_rrc_inst[ctxt_pP->module_id].Info[gNB_index].T300_active = 0;

	 nr_rrc_ue_process_masterCellGroup(
					   ctxt_pP,
					   gNB_index,
					   &dl_ccch_msg->message.choice.c1->choice.rrcSetup->criticalExtensions.choice.rrcSetup->masterCellGroup);
	 nr_sa_rrc_ue_process_radioBearerConfig(
						ctxt_pP,
						gNB_index,
						&dl_ccch_msg->message.choice.c1->choice.rrcSetup->criticalExtensions.choice.rrcSetup->radioBearerConfig);
	 nr_rrc_set_state (ctxt_pP->module_id, RRC_STATE_CONNECTED);
	 nr_rrc_set_sub_state (ctxt_pP->module_id, RRC_SUB_STATE_CONNECTED);
	 NR_UE_rrc_inst[ctxt_pP->module_id].Info[gNB_index].rnti = ctxt_pP->rnti;
	 rrc_ue_generate_RRCSetupComplete(
					  ctxt_pP,
					  gNB_index,
					  dl_ccch_msg->message.choice.c1->choice.rrcSetup->rrc_TransactionIdentifier,
					  NR_UE_rrc_inst[ctxt_pP->module_id].selected_plmn_identity);
	 rval = 0;
	 break;

       default:
	 LOG_E(NR_RRC, "[UE%d] Frame %d : Unknown message\n",
	       ctxt_pP->module_id,
	       ctxt_pP->frame);
	 rval = -1;
	 break;
       }
     }
   }

   VCD_SIGNAL_DUMPER_DUMP_FUNCTION_BY_NAME(VCD_SIGNAL_DUMPER_FUNCTIONS_UE_DECODE_CCCH, VCD_FUNCTION_OUT);
   return rval;
 }

 // from NR SRB3
 int8_t nr_rrc_ue_decode_NR_DL_DCCH_Message(
   const module_id_t module_id,
   const uint8_t     gNB_index,
   const uint8_t    *bufferP,
   const uint32_t    buffer_len ){
   //  uper_decode by nr R15 rrc_connection_reconfiguration

   int32_t i;
   NR_DL_DCCH_Message_t *nr_dl_dcch_msg = NULL;
   MessageDef *msg_p;

   asn_dec_rval_t dec_rval = uper_decode(  NULL,
					   &asn_DEF_NR_DL_DCCH_Message,
					   (void**)&nr_dl_dcch_msg,
					   (uint8_t *)bufferP,
					   buffer_len, 0, 0);

   if ((dec_rval.code != RC_OK) || (dec_rval.consumed == 0)) {
     for (i=0; i<buffer_len; i++)
       printf("%02x ",bufferP[i]);
     printf("\n");
     // free the memory
     SEQUENCE_free( &asn_DEF_NR_DL_DCCH_Message, (void *)nr_dl_dcch_msg, 1 );
     return -1;
   }

   if(nr_dl_dcch_msg != NULL){
     switch(nr_dl_dcch_msg->message.present){
       case NR_DL_DCCH_MessageType_PR_c1:
	 switch(nr_dl_dcch_msg->message.choice.c1->present){
	   case NR_DL_DCCH_MessageType__c1_PR_rrcReconfiguration:
	     nr_rrc_ue_process_rrcReconfiguration(module_id,nr_dl_dcch_msg->message.choice.c1->choice.rrcReconfiguration);
	     break;

	   case NR_DL_DCCH_MessageType__c1_PR_NOTHING:
	   case NR_DL_DCCH_MessageType__c1_PR_rrcResume:
	   case NR_DL_DCCH_MessageType__c1_PR_rrcRelease:
	     msg_p = itti_alloc_new_message(TASK_RRC_NRUE, 0, NAS_CONN_RELEASE_IND);
	     if((nr_dl_dcch_msg->message.choice.c1->choice.rrcRelease->criticalExtensions.present == NR_RRCRelease__criticalExtensions_PR_rrcRelease) &&
		(nr_dl_dcch_msg->message.choice.c1->present == NR_DL_DCCH_MessageType__c1_PR_rrcRelease)){
		 nr_dl_dcch_msg->message.choice.c1->choice.rrcRelease->criticalExtensions.choice.rrcRelease->deprioritisationReq->deprioritisationTimer =
		 NR_RRCRelease_IEs__deprioritisationReq__deprioritisationTimer_min5;
		 nr_dl_dcch_msg->message.choice.c1->choice.rrcRelease->criticalExtensions.choice.rrcRelease->deprioritisationReq->deprioritisationType =
		 NR_RRCRelease_IEs__deprioritisationReq__deprioritisationType_frequency;
	       }
	     itti_send_msg_to_task(TASK_RRC_NRUE,module_id,msg_p);
	     break;

	   case NR_DL_DCCH_MessageType__c1_PR_rrcReestablishment:
	   case NR_DL_DCCH_MessageType__c1_PR_securityModeCommand:
	   case NR_DL_DCCH_MessageType__c1_PR_dlInformationTransfer:
	   case NR_DL_DCCH_MessageType__c1_PR_ueCapabilityEnquiry:
	   case NR_DL_DCCH_MessageType__c1_PR_counterCheck:
	   case NR_DL_DCCH_MessageType__c1_PR_mobilityFromNRCommand:
	   case NR_DL_DCCH_MessageType__c1_PR_dlDedicatedMessageSegment_r16:
	   case NR_DL_DCCH_MessageType__c1_PR_ueInformationRequest_r16:
	   case NR_DL_DCCH_MessageType__c1_PR_dlInformationTransferMRDC_r16:
	   case NR_DL_DCCH_MessageType__c1_PR_loggedMeasurementConfiguration_r16:
	   case NR_DL_DCCH_MessageType__c1_PR_spare3:
	   case NR_DL_DCCH_MessageType__c1_PR_spare2:
	   case NR_DL_DCCH_MessageType__c1_PR_spare1:
	   default:
	     //  not supported or unused
	     break;
	 }
	 break;
       case NR_DL_DCCH_MessageType_PR_NOTHING:
       case NR_DL_DCCH_MessageType_PR_messageClassExtension:
       default:
	 //  not supported or unused
	 break;
     }

     //  release memory allocation
     SEQUENCE_free( &asn_DEF_NR_DL_DCCH_Message, (void *)nr_dl_dcch_msg, 1 );
   }else{
     //  log..
   }

   return 0;
 }


 //-----------------------------------------------------------------------------
 void
 nr_rrc_ue_process_securityModeCommand(
   const protocol_ctxt_t *const ctxt_pP,
   NR_SecurityModeCommand_t *const securityModeCommand,
   const uint8_t                gNB_index
 )
 //-----------------------------------------------------------------------------
 {
   asn_enc_rval_t enc_rval;
   NR_UL_DCCH_Message_t ul_dcch_msg;
   uint8_t buffer[200];
   int i, securityMode;
   LOG_I(NR_RRC,"[UE %d] SFN/SF %d/%d: Receiving from SRB1 (DL-DCCH), Processing securityModeCommand (eNB %d)\n",
	 ctxt_pP->module_id,ctxt_pP->frame, ctxt_pP->subframe, gNB_index);

   switch (securityModeCommand->criticalExtensions.choice.securityModeCommand->securityConfigSMC.securityAlgorithmConfig.cipheringAlgorithm) {
     case NR_CipheringAlgorithm_nea0:
       LOG_I(NR_RRC,"[UE %d] Security algorithm is set to nea0\n",
	     ctxt_pP->module_id);
       securityMode= NR_CipheringAlgorithm_nea0;
       break;

     case NR_CipheringAlgorithm_nea1:
       LOG_I(NR_RRC,"[UE %d] Security algorithm is set to nea1\n",ctxt_pP->module_id);
       securityMode= NR_CipheringAlgorithm_nea1;
       break;

     case NR_CipheringAlgorithm_nea2:
       LOG_I(NR_RRC,"[UE %d] Security algorithm is set to nea2\n",
	     ctxt_pP->module_id);
       securityMode = NR_CipheringAlgorithm_nea2;
       break;

     default:
       LOG_I(NR_RRC,"[UE %d] Security algorithm is set to none\n",ctxt_pP->module_id);
       securityMode = NR_CipheringAlgorithm_spare1;
       break;
   }
   NR_UE_rrc_inst[ctxt_pP->module_id].cipheringAlgorithm =
   securityModeCommand->criticalExtensions.choice.securityModeCommand->securityConfigSMC.securityAlgorithmConfig.cipheringAlgorithm;

   if (securityModeCommand->criticalExtensions.choice.securityModeCommand->securityConfigSMC.securityAlgorithmConfig.integrityProtAlgorithm != NULL)
   {
     switch (*securityModeCommand->criticalExtensions.choice.securityModeCommand->securityConfigSMC.securityAlgorithmConfig.integrityProtAlgorithm) {
       case NR_IntegrityProtAlgorithm_nia1:
         LOG_I(NR_RRC,"[UE %d] Integrity protection algorithm is set to nia1\n",ctxt_pP->module_id);
         securityMode |= 1 << 5;
         break;

       case NR_IntegrityProtAlgorithm_nia2:
         LOG_I(NR_RRC,"[UE %d] Integrity protection algorithm is set to nia2\n",ctxt_pP->module_id);
         securityMode |= 1 << 6;
         break;

       default:
         LOG_I(NR_RRC,"[UE %d] Integrity protection algorithm is set to none\n",ctxt_pP->module_id);
         securityMode |= 0x70 ;
         break;
     }

     NR_UE_rrc_inst[ctxt_pP->module_id].integrityProtAlgorithm =
     *securityModeCommand->criticalExtensions.choice.securityModeCommand->securityConfigSMC.securityAlgorithmConfig.integrityProtAlgorithm;

   }

   LOG_D(NR_RRC,"[UE %d] security mode is %x \n",ctxt_pP->module_id, securityMode);
   memset((void *)&ul_dcch_msg,0,sizeof(NR_UL_DCCH_Message_t));
   //memset((void *)&SecurityModeCommand,0,sizeof(SecurityModeCommand_t));
   ul_dcch_msg.message.present           = NR_UL_DCCH_MessageType_PR_c1;
   ul_dcch_msg.message.choice.c1         = calloc(1, sizeof(*ul_dcch_msg.message.choice.c1));

   if (securityMode >= NO_SECURITY_MODE) {
     LOG_I(NR_RRC, "rrc_ue_process_securityModeCommand, security mode complete case \n");
     ul_dcch_msg.message.choice.c1->present = NR_UL_DCCH_MessageType__c1_PR_securityModeComplete;
   } else {
     LOG_I(NR_RRC, "rrc_ue_process_securityModeCommand, security mode failure case \n");
     ul_dcch_msg.message.choice.c1->present = NR_UL_DCCH_MessageType__c1_PR_securityModeFailure;
     ul_dcch_msg.message.choice.c1->present = NR_UL_DCCH_MessageType__c1_PR_securityModeComplete;
   }

   uint8_t *kRRCenc = NULL;
   uint8_t *kUPenc = NULL;
   uint8_t *kRRCint = NULL;
  nr_derive_key_up_enc(NR_UE_rrc_inst[ctxt_pP->module_id].cipheringAlgorithm,
                       NR_UE_rrc_inst[ctxt_pP->module_id].kgnb,
                       &kUPenc);
  nr_derive_key_rrc_enc(NR_UE_rrc_inst[ctxt_pP->module_id].cipheringAlgorithm,
                        NR_UE_rrc_inst[ctxt_pP->module_id].kgnb,
                       &kRRCenc);
  nr_derive_key_rrc_int(NR_UE_rrc_inst[ctxt_pP->module_id].integrityProtAlgorithm,
                        NR_UE_rrc_inst[ctxt_pP->module_id].kgnb,
                       &kRRCint);
   LOG_I(NR_RRC, "driving kRRCenc, kRRCint and kUPenc from KgNB="
   "%02x%02x%02x%02x"
   "%02x%02x%02x%02x"
   "%02x%02x%02x%02x"
   "%02x%02x%02x%02x"
   "%02x%02x%02x%02x"
   "%02x%02x%02x%02x"
   "%02x%02x%02x%02x"
   "%02x%02x%02x%02x\n",
   NR_UE_rrc_inst[ctxt_pP->module_id].kgnb[0],  NR_UE_rrc_inst[ctxt_pP->module_id].kgnb[1],  NR_UE_rrc_inst[ctxt_pP->module_id].kgnb[2],  NR_UE_rrc_inst[ctxt_pP->module_id].kgnb[3],
   NR_UE_rrc_inst[ctxt_pP->module_id].kgnb[4],  NR_UE_rrc_inst[ctxt_pP->module_id].kgnb[5],  NR_UE_rrc_inst[ctxt_pP->module_id].kgnb[6],  NR_UE_rrc_inst[ctxt_pP->module_id].kgnb[7],
   NR_UE_rrc_inst[ctxt_pP->module_id].kgnb[8],  NR_UE_rrc_inst[ctxt_pP->module_id].kgnb[9],  NR_UE_rrc_inst[ctxt_pP->module_id].kgnb[10], NR_UE_rrc_inst[ctxt_pP->module_id].kgnb[11],
   NR_UE_rrc_inst[ctxt_pP->module_id].kgnb[12], NR_UE_rrc_inst[ctxt_pP->module_id].kgnb[13], NR_UE_rrc_inst[ctxt_pP->module_id].kgnb[14], NR_UE_rrc_inst[ctxt_pP->module_id].kgnb[15],
   NR_UE_rrc_inst[ctxt_pP->module_id].kgnb[16], NR_UE_rrc_inst[ctxt_pP->module_id].kgnb[17], NR_UE_rrc_inst[ctxt_pP->module_id].kgnb[18], NR_UE_rrc_inst[ctxt_pP->module_id].kgnb[19],
   NR_UE_rrc_inst[ctxt_pP->module_id].kgnb[20], NR_UE_rrc_inst[ctxt_pP->module_id].kgnb[21], NR_UE_rrc_inst[ctxt_pP->module_id].kgnb[22], NR_UE_rrc_inst[ctxt_pP->module_id].kgnb[23],
   NR_UE_rrc_inst[ctxt_pP->module_id].kgnb[24], NR_UE_rrc_inst[ctxt_pP->module_id].kgnb[25], NR_UE_rrc_inst[ctxt_pP->module_id].kgnb[26], NR_UE_rrc_inst[ctxt_pP->module_id].kgnb[27],
   NR_UE_rrc_inst[ctxt_pP->module_id].kgnb[28], NR_UE_rrc_inst[ctxt_pP->module_id].kgnb[29], NR_UE_rrc_inst[ctxt_pP->module_id].kgnb[30], NR_UE_rrc_inst[ctxt_pP->module_id].kgnb[31]);

   if (securityMode != 0xff) {
     pdcp_config_set_security(ctxt_pP, NULL, DCCH, DCCH+2,
                              NR_UE_rrc_inst[ctxt_pP->module_id].cipheringAlgorithm
                              | (NR_UE_rrc_inst[ctxt_pP->module_id].integrityProtAlgorithm << 4),
                              kRRCenc, kRRCint, kUPenc);
   } else {
     LOG_I(NR_RRC, "skipped pdcp_config_set_security() as securityMode == 0x%02x", securityMode);
   }

   if (securityModeCommand->criticalExtensions.present == NR_SecurityModeCommand__criticalExtensions_PR_securityModeCommand) {
     ul_dcch_msg.message.choice.c1->choice.securityModeComplete = CALLOC(1, sizeof(NR_SecurityModeComplete_t));
     ul_dcch_msg.message.choice.c1->choice.securityModeComplete->rrc_TransactionIdentifier = securityModeCommand->rrc_TransactionIdentifier;
     ul_dcch_msg.message.choice.c1->choice.securityModeComplete->criticalExtensions.present = NR_SecurityModeComplete__criticalExtensions_PR_securityModeComplete;
     ul_dcch_msg.message.choice.c1->choice.securityModeComplete->criticalExtensions.choice.securityModeComplete = CALLOC(1, sizeof(NR_SecurityModeComplete_IEs_t));
     ul_dcch_msg.message.choice.c1->choice.securityModeComplete->criticalExtensions.choice.securityModeComplete->nonCriticalExtension =NULL;
     LOG_I(NR_RRC,"[UE %d] SFN/SF %d/%d: Receiving from SRB1 (DL-DCCH), encoding securityModeComplete (gNB %d), rrc_TransactionIdentifier: %ld\n",
	   ctxt_pP->module_id,ctxt_pP->frame, ctxt_pP->subframe, gNB_index, securityModeCommand->rrc_TransactionIdentifier);
     enc_rval = uper_encode_to_buffer(&asn_DEF_NR_UL_DCCH_Message,
                                      NULL,
                                      (void *)&ul_dcch_msg,
                                      buffer,
                                      100);
     AssertFatal (enc_rval.encoded > 0, "ASN1 message encoding failed (%s, %jd)!\n",
		  enc_rval.failed_type->name, enc_rval.encoded);

    if ( LOG_DEBUGFLAG(DEBUG_ASN1) ) {
      xer_fprint(stdout, &asn_DEF_NR_UL_DCCH_Message, (void *)&ul_dcch_msg);
    }
     log_dump(MAC, buffer, 16, LOG_DUMP_CHAR, "securityModeComplete payload: ");
     LOG_D(NR_RRC, "securityModeComplete Encoded %zd bits (%zd bytes)\n", enc_rval.encoded, (enc_rval.encoded+7)/8);

     for (i = 0; i < (enc_rval.encoded + 7) / 8; i++) {
       LOG_T(NR_RRC, "%02x.", buffer[i]);
     }

     LOG_T(NR_RRC, "\n");
 #ifdef ITTI_SIM
     MessageDef *message_p;
     uint8_t *message_buffer;
     message_buffer = itti_malloc (TASK_RRC_NRUE,TASK_RRC_GNB_SIM,
			(enc_rval.encoded + 7) / 8);
     memcpy (message_buffer, buffer, (enc_rval.encoded + 7) / 8);

     message_p = itti_alloc_new_message (TASK_RRC_NRUE, 0, UE_RRC_DCCH_DATA_IND);
     GNB_RRC_DCCH_DATA_IND (message_p).rbid  = DCCH;
     GNB_RRC_DCCH_DATA_IND (message_p).sdu   = message_buffer;
     GNB_RRC_DCCH_DATA_IND (message_p).size    = (enc_rval.encoded + 7) / 8;
     itti_send_msg_to_task (TASK_RRC_GNB_SIM, ctxt_pP->instance, message_p);
 #else
     rrc_data_req_ue (ctxt_pP,
                      DCCH,
                      nr_rrc_mui++,
                      SDU_CONFIRM_NO,
                      (enc_rval.encoded + 7) / 8,
                      buffer,
                      PDCP_TRANSMISSION_MODE_CONTROL);
 #endif
   } else
     LOG_W(NR_RRC,"securityModeCommand->criticalExtensions.present (%d) != NR_SecurityModeCommand__criticalExtensions_PR_securityModeCommand\n",
		  securityModeCommand->criticalExtensions.present);
 }

 //-----------------------------------------------------------------------------
 void nr_rrc_ue_generate_RRCSetupRequest(module_id_t module_id, const uint8_t gNB_index) {
   uint8_t i=0,rv[6];

   if(get_softmodem_params()->sa) {
     AMF_MODE_ENABLED = 1;
   }
   if(NR_UE_rrc_inst[module_id].Srb0[gNB_index].Tx_buffer.payload_size ==0) {
     // Get RRCConnectionRequest, fill random for now
     // Generate random byte stream for contention resolution
     for (i=0; i<6; i++) {
 #ifdef SMBV
       // if SMBV is configured the contention resolution needs to be fix for the connection procedure to succeed
       rv[i]=i;
 #else
       rv[i]=taus()&0xff;
 #endif
       LOG_T(NR_RRC,"%x.",rv[i]);
     }

     LOG_T(NR_RRC,"\n");
     NR_UE_rrc_inst[module_id].Srb0[gNB_index].Tx_buffer.payload_size =
	do_RRCSetupRequest(
	  module_id,
	  (uint8_t *)NR_UE_rrc_inst[module_id].Srb0[gNB_index].Tx_buffer.Payload,
	  rv);
     LOG_I(NR_RRC,"[UE %d] : Logical Channel UL-CCCH (SRB0), Generating RRCSetupRequest (bytes %d, gNB %d)\n",
	   module_id, NR_UE_rrc_inst[module_id].Srb0[gNB_index].Tx_buffer.payload_size, gNB_index);

     for (i=0; i<NR_UE_rrc_inst[module_id].Srb0[gNB_index].Tx_buffer.payload_size; i++) {
       LOG_T(NR_RRC,"%x.",NR_UE_rrc_inst[module_id].Srb0[gNB_index].Tx_buffer.Payload[i]);
       //printf("%x.",NR_UE_rrc_inst[module_id].Srb0[gNB_index].Tx_buffer.Payload[i]);

     }

     LOG_T(NR_RRC,"\n");
     //printf("\n");
     /*UE_rrc_inst[ue_mod_idP].Srb0[Idx].Tx_buffer.Payload[i] = taus()&0xff;
     UE_rrc_inst[ue_mod_idP].Srb0[Idx].Tx_buffer.payload_size =i; */

#ifdef ITTI_SIM
    MessageDef *message_p;
    uint8_t *message_buffer;
    message_buffer = itti_malloc (TASK_RRC_NRUE,TASK_RRC_GNB_SIM,
          NR_UE_rrc_inst[module_id].Srb0[gNB_index].Tx_buffer.payload_size);
    memcpy (message_buffer, (uint8_t*)NR_UE_rrc_inst[module_id].Srb0[gNB_index].Tx_buffer.Payload,
          NR_UE_rrc_inst[module_id].Srb0[gNB_index].Tx_buffer.payload_size);
    message_p = itti_alloc_new_message (TASK_RRC_NRUE, 0, UE_RRC_CCCH_DATA_IND);
    GNB_RRC_CCCH_DATA_IND (message_p).sdu = message_buffer;
    GNB_RRC_CCCH_DATA_IND (message_p).size  = NR_UE_rrc_inst[module_id].Srb0[gNB_index].Tx_buffer.payload_size;
    itti_send_msg_to_task (TASK_RRC_GNB_SIM, gNB_index, message_p);
#endif
  }
}

//-----------------------------------------------------------------------------
int32_t
nr_rrc_ue_establish_srb1(
    module_id_t       ue_mod_idP,
    frame_t           frameP,
    uint8_t           gNB_index,
    NR_SRB_ToAddMod_t *SRB_config
)
//-----------------------------------------------------------------------------
{
  // add descriptor from RRC PDU
  NR_UE_rrc_inst[ue_mod_idP].Srb1[gNB_index].Active = 1;
  NR_UE_rrc_inst[ue_mod_idP].Srb1[gNB_index].status = RADIO_CONFIG_OK;//RADIO CFG
  NR_UE_rrc_inst[ue_mod_idP].Srb1[gNB_index].Srb_info.Srb_id = 1;
  LOG_I(NR_RRC, "[UE %d], CONFIG_SRB1 %d corresponding to gNB_index %d\n", ue_mod_idP, DCCH, gNB_index);
  return(0);
}

//-----------------------------------------------------------------------------
int32_t
nr_rrc_ue_establish_srb2(
    module_id_t       ue_mod_idP,
    frame_t           frameP,
    uint8_t           gNB_index,
    NR_SRB_ToAddMod_t *SRB_config
)
//-----------------------------------------------------------------------------
{
  // add descriptor from RRC PDU
  NR_UE_rrc_inst[ue_mod_idP].Srb2[gNB_index].Active = 1;
  NR_UE_rrc_inst[ue_mod_idP].Srb2[gNB_index].status = RADIO_CONFIG_OK;//RADIO CFG
  NR_UE_rrc_inst[ue_mod_idP].Srb2[gNB_index].Srb_info.Srb_id = 2;
  LOG_I(NR_RRC, "[UE %d], CONFIG_SRB2 %d corresponding to gNB_index %d\n", ue_mod_idP, DCCH1, gNB_index);
  return(0);
}

 //-----------------------------------------------------------------------------
 int32_t
 nr_rrc_ue_establish_drb(
     module_id_t       ue_mod_idP,
     frame_t           frameP,
     uint8_t           gNB_index,
     NR_DRB_ToAddMod_t *DRB_config
 )
 //-----------------------------------------------------------------------------
 {
   // add descriptor from RRC PDU
   int oip_ifup = 0, ip_addr_offset3 = 0, ip_addr_offset4 = 0;
   /* avoid gcc warnings */
   (void)oip_ifup;
   (void)ip_addr_offset3;
   (void)ip_addr_offset4;
   LOG_I(NR_RRC,"[UE %d] Frame %d: processing RRCReconfiguration: reconfiguring DRB %ld\n",
	 ue_mod_idP, frameP, DRB_config->drb_Identity);

  if(!AMF_MODE_ENABLED) {
    ip_addr_offset3 = 0;
    ip_addr_offset4 = 1;
    LOG_I(OIP, "[UE %d] trying to bring up the OAI interface %d, IP X.Y.%d.%d\n", ue_mod_idP, ip_addr_offset3+ue_mod_idP,
	  ip_addr_offset3+ue_mod_idP+1, ip_addr_offset4+ue_mod_idP+1);
    oip_ifup = nas_config(ip_addr_offset3+ue_mod_idP+1,   // interface_id
			UE_NAS_USE_TUN?1:(ip_addr_offset3+ue_mod_idP+1), // third_octet
			ip_addr_offset4+ue_mod_idP+1, // fourth_octet
			"oip");                        // interface suffix (when using kernel module)

    if (oip_ifup == 0 && (!UE_NAS_USE_TUN)) { // interface is up --> send a config the DRB
      LOG_I(OIP, "[UE %d] Config the ue net interface %d to send/receive pkt on DRB %ld to/from the protocol stack\n",
	    ue_mod_idP,
	    ip_addr_offset3+ue_mod_idP,
	    (long int)((gNB_index * NR_maxDRB) + DRB_config->drb_Identity));
      rb_conf_ipv4(0,//add
		   ue_mod_idP,//cx align with the UE index
		   ip_addr_offset3+ue_mod_idP,//inst num_enb+ue_index
		   (gNB_index * NR_maxDRB) + DRB_config->drb_Identity,//rb
		   0,//dscp
		   ipv4_address(ip_addr_offset3+ue_mod_idP+1, ip_addr_offset4+ue_mod_idP+1),//saddr
		   ipv4_address(ip_addr_offset3+ue_mod_idP+1, gNB_index+1));//daddr
      LOG_D(NR_RRC,"[UE %d] State = Attached (gNB %d)\n",ue_mod_idP,gNB_index);
    }
  }

   return(0);
 }

 //-----------------------------------------------------------------------------
 void
 nr_rrc_ue_process_measConfig(
     const protocol_ctxt_t *const       ctxt_pP,
     const uint8_t                      gNB_index,
     NR_MeasConfig_t *const             measConfig
 )
 //-----------------------------------------------------------------------------
 {
   int i;
   long ind;
   NR_MeasObjectToAddMod_t   *measObj        = NULL;
   NR_ReportConfigToAddMod_t *reportConfig   = NULL;

   if (measConfig->measObjectToRemoveList != NULL) {
     for (i = 0; i < measConfig->measObjectToRemoveList->list.count; i++) {
       ind = *measConfig->measObjectToRemoveList->list.array[i];
       free(NR_UE_rrc_inst[ctxt_pP->module_id].MeasObj[gNB_index][ind-1]);
     }
   }

   if (measConfig->measObjectToAddModList != NULL) {
     LOG_I(NR_RRC, "Measurement Object List is present\n");
     for (i = 0; i < measConfig->measObjectToAddModList->list.count; i++) {
       measObj = measConfig->measObjectToAddModList->list.array[i];
       ind     = measConfig->measObjectToAddModList->list.array[i]->measObjectId;

       if (NR_UE_rrc_inst[ctxt_pP->module_id].MeasObj[gNB_index][ind-1]) {
         LOG_D(NR_RRC, "Modifying measurement object %ld\n",ind);
         memcpy((char *)NR_UE_rrc_inst[ctxt_pP->module_id].MeasObj[gNB_index][ind-1],
           (char *)measObj,
           sizeof(NR_MeasObjectToAddMod_t));
       } else {
	 LOG_I(NR_RRC, "Adding measurement object %ld\n", ind);

	 if (measObj->measObject.present == NR_MeasObjectToAddMod__measObject_PR_measObjectNR) {
	     NR_UE_rrc_inst[ctxt_pP->module_id].MeasObj[gNB_index][ind-1]=measObj;
	 }
       }
     }

     LOG_I(NR_RRC, "call rrc_mac_config_req \n");
     // rrc_mac_config_req_ue
   }

   if (measConfig->reportConfigToRemoveList != NULL) {
     for (i = 0; i < measConfig->reportConfigToRemoveList->list.count; i++) {
       ind = *measConfig->reportConfigToRemoveList->list.array[i];
       free(NR_UE_rrc_inst[ctxt_pP->module_id].ReportConfig[gNB_index][ind-1]);
     }
   }

   if (measConfig->reportConfigToAddModList != NULL) {
     LOG_I(NR_RRC,"Report Configuration List is present\n");
     for (i = 0; i < measConfig->reportConfigToAddModList->list.count; i++) {
       ind          = measConfig->reportConfigToAddModList->list.array[i]->reportConfigId;
       reportConfig = measConfig->reportConfigToAddModList->list.array[i];

       if (NR_UE_rrc_inst[ctxt_pP->module_id].ReportConfig[gNB_index][ind-1]) {
         LOG_I(NR_RRC, "Modifying Report Configuration %ld\n", ind-1);
         memcpy((char *)NR_UE_rrc_inst[ctxt_pP->module_id].ReportConfig[gNB_index][ind-1],
                 (char *)measConfig->reportConfigToAddModList->list.array[i],
                 sizeof(NR_ReportConfigToAddMod_t));
       } else {
         LOG_D(NR_RRC,"Adding Report Configuration %ld %p \n", ind-1, measConfig->reportConfigToAddModList->list.array[i]);
         if (reportConfig->reportConfig.present == NR_ReportConfigToAddMod__reportConfig_PR_reportConfigNR) {
             NR_UE_rrc_inst[ctxt_pP->module_id].ReportConfig[gNB_index][ind-1] = measConfig->reportConfigToAddModList->list.array[i];
         }
       }
     }
   }

   if (measConfig->measIdToRemoveList != NULL) {
     for (i = 0; i < measConfig->measIdToRemoveList->list.count; i++) {
       ind = *measConfig->measIdToRemoveList->list.array[i];
       free(NR_UE_rrc_inst[ctxt_pP->module_id].MeasId[gNB_index][ind-1]);
     }
   }

   if (measConfig->measIdToAddModList != NULL) {
     for (i = 0; i < measConfig->measIdToAddModList->list.count; i++) {
       ind = measConfig->measIdToAddModList->list.array[i]->measId;

       if (NR_UE_rrc_inst[ctxt_pP->module_id].MeasId[gNB_index][ind-1]) {
         LOG_D(NR_RRC, "Modifying Measurement ID %ld\n",ind-1);
         memcpy((char *)NR_UE_rrc_inst[ctxt_pP->module_id].MeasId[gNB_index][ind-1],
                 (char *)measConfig->measIdToAddModList->list.array[i],
                 sizeof(NR_MeasIdToAddMod_t));
       } else {
         LOG_D(NR_RRC, "Adding Measurement ID %ld %p\n", ind-1, measConfig->measIdToAddModList->list.array[i]);
         NR_UE_rrc_inst[ctxt_pP->module_id].MeasId[gNB_index][ind-1] = measConfig->measIdToAddModList->list.array[i];
       }
     }
   }

   if (measConfig->quantityConfig != NULL) {
     if (NR_UE_rrc_inst[ctxt_pP->module_id].QuantityConfig[gNB_index]) {
       LOG_D(NR_RRC,"Modifying Quantity Configuration \n");
       memcpy((char *)NR_UE_rrc_inst[ctxt_pP->module_id].QuantityConfig[gNB_index],
	       (char *)measConfig->quantityConfig,
	       sizeof(NR_QuantityConfig_t));
     } else {
       LOG_D(NR_RRC, "Adding Quantity configuration\n");
       NR_UE_rrc_inst[ctxt_pP->module_id].QuantityConfig[gNB_index] = measConfig->quantityConfig;
     }
   }

   if (measConfig->measGapConfig != NULL) {
     if (NR_UE_rrc_inst[ctxt_pP->module_id].measGapConfig[gNB_index]) {
       memcpy((char *)NR_UE_rrc_inst[ctxt_pP->module_id].measGapConfig[gNB_index],
	       (char *)measConfig->measGapConfig,
	       sizeof(NR_MeasGapConfig_t));
     } else {
       NR_UE_rrc_inst[ctxt_pP->module_id].measGapConfig[gNB_index] = measConfig->measGapConfig;
     }
   }

   if (measConfig->s_MeasureConfig->present == NR_MeasConfig__s_MeasureConfig_PR_ssb_RSRP) {
     NR_UE_rrc_inst[ctxt_pP->module_id].s_measure = measConfig->s_MeasureConfig->choice.ssb_RSRP;
   } else if (measConfig->s_MeasureConfig->present == NR_MeasConfig__s_MeasureConfig_PR_csi_RSRP) {
     NR_UE_rrc_inst[ctxt_pP->module_id].s_measure = measConfig->s_MeasureConfig->choice.csi_RSRP;
   }
 }

 //-----------------------------------------------------------------------------
 void
 nr_sa_rrc_ue_process_radioBearerConfig(
     const protocol_ctxt_t *const       ctxt_pP,
     const uint8_t                      gNB_index,
     NR_RadioBearerConfig_t *const      radioBearerConfig
 )
 //-----------------------------------------------------------------------------
 {
   long SRB_id, DRB_id;
   int i, cnt;

   if( radioBearerConfig->srb3_ToRelease != NULL){
     if( *radioBearerConfig->srb3_ToRelease == TRUE){
       //TODO (release the PDCP entity and the srb-Identity of the SRB3.)
     }
   }

   if (radioBearerConfig->srb_ToAddModList != NULL) {
     if (radioBearerConfig->securityConfig != NULL) {
       if (*radioBearerConfig->securityConfig->keyToUse == NR_SecurityConfig__keyToUse_master) {
	      NR_UE_rrc_inst[ctxt_pP->module_id].cipheringAlgorithm = radioBearerConfig->securityConfig->securityAlgorithmConfig->cipheringAlgorithm;
	      NR_UE_rrc_inst[ctxt_pP->module_id].integrityProtAlgorithm = *radioBearerConfig->securityConfig->securityAlgorithmConfig->integrityProtAlgorithm;
       }
     }

     uint8_t *k_kdf = NULL;
     uint8_t *kRRCenc = NULL;
     uint8_t *kRRCint = NULL;
     nr_derive_key_rrc_enc(NR_UE_rrc_inst[ctxt_pP->module_id].cipheringAlgorithm,
<<<<<<< HEAD
                           NR_UE_rrc_inst[ctxt_pP->module_id].kgnb, &k_kdf);
     kRRCenc = malloc(16);
     if (kRRCenc == NULL) exit(1);
     memcpy(kRRCenc, k_kdf + 16, 16);
     free(k_kdf);
     nr_derive_key_rrc_int(NR_UE_rrc_inst[ctxt_pP->module_id].integrityProtAlgorithm,
                           NR_UE_rrc_inst[ctxt_pP->module_id].kgnb, &k_kdf);
     kRRCint = malloc(16);
     if (kRRCint == NULL) exit(1);
     memcpy(kRRCint, k_kdf + 16, 16);
     free(k_kdf);
=======
                           NR_UE_rrc_inst[ctxt_pP->module_id].kgnb, &kRRCenc);
     nr_derive_key_rrc_int(NR_UE_rrc_inst[ctxt_pP->module_id].integrityProtAlgorithm,
                           NR_UE_rrc_inst[ctxt_pP->module_id].kgnb, &kRRCint);
>>>>>>> fa2ce6e6

     // Refresh SRBs
      nr_rrc_pdcp_config_asn1_req(ctxt_pP,
                                  radioBearerConfig->srb_ToAddModList,
                                  NULL,
                                  NULL,
                                  NR_UE_rrc_inst[ctxt_pP->module_id].cipheringAlgorithm |
                                  (NR_UE_rrc_inst[ctxt_pP->module_id].integrityProtAlgorithm << 4),
                                  kRRCenc,
                                  kRRCint,
                                  NULL,
                                  NULL,
                                  NULL,
                                  NULL,
                                  NR_UE_rrc_inst[ctxt_pP->module_id].cell_group_config->rlc_BearerToAddModList);
     // Refresh SRBs
      nr_rrc_rlc_config_asn1_req(ctxt_pP,
                                  radioBearerConfig->srb_ToAddModList,
                                  NULL,
                                  NULL,
                                  NULL,
                                  NR_UE_rrc_inst[ctxt_pP->module_id].cell_group_config->rlc_BearerToAddModList
                                  );

     for (cnt = 0; cnt < radioBearerConfig->srb_ToAddModList->list.count; cnt++) {
       SRB_id = radioBearerConfig->srb_ToAddModList->list.array[cnt]->srb_Identity;
       LOG_D(NR_RRC,"[UE %d]: Frame %d SRB config cnt %d (SRB%ld)\n", ctxt_pP->module_id, ctxt_pP->frame, cnt, SRB_id);
       if (SRB_id == 1) {
	 if (NR_UE_rrc_inst[ctxt_pP->module_id].SRB1_config[gNB_index]) {
	   memcpy(NR_UE_rrc_inst[ctxt_pP->module_id].SRB1_config[gNB_index],
		  radioBearerConfig->srb_ToAddModList->list.array[cnt],
		  sizeof(NR_SRB_ToAddMod_t));
	 } else {
	   NR_UE_rrc_inst[ctxt_pP->module_id].SRB1_config[gNB_index] = radioBearerConfig->srb_ToAddModList->list.array[cnt];
	   nr_rrc_ue_establish_srb1(ctxt_pP->module_id,
				   ctxt_pP->frame,
				   gNB_index,
				   radioBearerConfig->srb_ToAddModList->list.array[cnt]);

	   LOG_I(NR_RRC, "[FRAME %05d][RRC_UE][MOD %02d][][--- MAC_CONFIG_REQ  (SRB1 gNB %d) --->][MAC_UE][MOD %02d][]\n",
	       ctxt_pP->frame, ctxt_pP->module_id, gNB_index, ctxt_pP->module_id);
	   nr_rrc_mac_config_req_ue_logicalChannelBearer(ctxt_pP->module_id,0,gNB_index,1,true); //todo handle mac_LogicalChannelConfig
	   // rrc_mac_config_req_ue
	 }
       } else {
	 if (NR_UE_rrc_inst[ctxt_pP->module_id].SRB2_config[gNB_index]) {
	   memcpy(NR_UE_rrc_inst[ctxt_pP->module_id].SRB2_config[gNB_index],
	       radioBearerConfig->srb_ToAddModList->list.array[cnt], sizeof(NR_SRB_ToAddMod_t));
	 } else {
	   NR_UE_rrc_inst[ctxt_pP->module_id].SRB2_config[gNB_index] = radioBearerConfig->srb_ToAddModList->list.array[cnt];
	   nr_rrc_ue_establish_srb2(ctxt_pP->module_id,
				   ctxt_pP->frame,
				   gNB_index,
				   radioBearerConfig->srb_ToAddModList->list.array[cnt]);

	   LOG_I(NR_RRC, "[FRAME %05d][RRC_UE][MOD %02d][][--- MAC_CONFIG_REQ  (SRB2 gNB %d) --->][MAC_UE][MOD %02d][]\n",
	       ctxt_pP->frame, ctxt_pP->module_id, gNB_index, ctxt_pP->module_id);
	   nr_rrc_mac_config_req_ue_logicalChannelBearer(ctxt_pP->module_id,0,gNB_index,2,true); //todo handle mac_LogicalChannelConfig
	   // rrc_mac_config_req_ue
	 }
       } // srb2
     }
   } // srb_ToAddModList

   // Establish DRBs if present
   if (radioBearerConfig->drb_ToAddModList != NULL) {
     if ((NR_UE_rrc_inst[ctxt_pP->module_id].defaultDRB == NULL) &&
       (radioBearerConfig->drb_ToAddModList->list.count >= 1)) {
       NR_UE_rrc_inst[ctxt_pP->module_id].defaultDRB = malloc(sizeof(rb_id_t));
       *NR_UE_rrc_inst[ctxt_pP->module_id].defaultDRB = radioBearerConfig->drb_ToAddModList->list.array[0]->drb_Identity;
     }

     for (cnt = 0; cnt < radioBearerConfig->drb_ToAddModList->list.count; cnt++) {
       DRB_id = radioBearerConfig->drb_ToAddModList->list.array[cnt]->drb_Identity;
       if (NR_UE_rrc_inst[ctxt_pP->module_id].DRB_config[gNB_index][DRB_id-1]) {
	 memcpy(NR_UE_rrc_inst[ctxt_pP->module_id].DRB_config[gNB_index][DRB_id-1],
		 radioBearerConfig->drb_ToAddModList->list.array[cnt], sizeof(NR_DRB_ToAddMod_t));
       } else {
	 //LOG_D(NR_RRC, "Adding DRB %ld %p\n", DRB_id-1, radioBearerConfig->drb_ToAddModList->list.array[cnt]);
	 NR_UE_rrc_inst[ctxt_pP->module_id].DRB_config[gNB_index][DRB_id-1] = radioBearerConfig->drb_ToAddModList->list.array[cnt];
	 int j;
	 struct NR_CellGroupConfig__rlc_BearerToAddModList *rlc_bearer2add_list = NR_UE_rrc_inst[ctxt_pP->module_id].cell_group_config->rlc_BearerToAddModList;
	 if (rlc_bearer2add_list != NULL) {
	   for(j = 0; j < rlc_bearer2add_list->list.count; j++){
	     if(rlc_bearer2add_list->list.array[j]->servedRadioBearer != NULL){
	       if(rlc_bearer2add_list->list.array[j]->servedRadioBearer->present == NR_RLC_BearerConfig__servedRadioBearer_PR_drb_Identity){
	         if(DRB_id == rlc_bearer2add_list->list.array[j]->servedRadioBearer->choice.drb_Identity){
	           LOG_I(NR_RRC, "[FRAME %05d][RRC_UE][MOD %02d][][--- MAC_CONFIG_REQ (DRB lcid %ld gNB %d) --->][MAC_UE][MOD %02d][]\n",
	               ctxt_pP->frame, ctxt_pP->module_id, rlc_bearer2add_list->list.array[j]->logicalChannelIdentity, 0, ctxt_pP->module_id);
	           nr_rrc_mac_config_req_ue_logicalChannelBearer(ctxt_pP->module_id,0,0,rlc_bearer2add_list->list.array[j]->logicalChannelIdentity,true); //todo handle mac_LogicalChannelConfig
	         }
	       }
	     }
	   }
	 }
       }
     }

     uint8_t *k_kdf = NULL;
     uint8_t *kUPenc = NULL;
     uint8_t *kUPint = NULL;

     nr_derive_key_up_enc(NR_UE_rrc_inst[ctxt_pP->module_id].cipheringAlgorithm,
<<<<<<< HEAD
                          NR_UE_rrc_inst[ctxt_pP->module_id].kgnb, &k_kdf);
     kUPenc = malloc(16);
     if (kUPenc == NULL) exit(1);
     memcpy(kUPenc, k_kdf + 16, 16);
     free(k_kdf);

     nr_derive_key_up_int(NR_UE_rrc_inst[ctxt_pP->module_id].integrityProtAlgorithm,
                          NR_UE_rrc_inst[ctxt_pP->module_id].kgnb, &k_kdf);
     kUPint = malloc(16);
     if (kUPint == NULL) exit(1);
     memcpy(kUPint, k_kdf + 16, 16);
     free(k_kdf);
=======
                          NR_UE_rrc_inst[ctxt_pP->module_id].kgnb, &kUPenc);
     nr_derive_key_up_int(NR_UE_rrc_inst[ctxt_pP->module_id].integrityProtAlgorithm,
                          NR_UE_rrc_inst[ctxt_pP->module_id].kgnb, &kUPint);
>>>>>>> fa2ce6e6

     MSC_LOG_TX_MESSAGE(
	 MSC_RRC_UE,
	 MSC_PDCP_UE,
	 NULL,
	 0,
	 MSC_AS_TIME_FMT" CONFIG_REQ UE %x DRB (security %X)",
	 MSC_AS_TIME_ARGS(ctxt_pP),
	 ctxt_pP->rnti,
	 NR_UE_rrc_inst[ctxt_pP->module_id].cipheringAlgorithm |
	 (NR_UE_rrc_inst[ctxt_pP->module_id].integrityProtAlgorithm << 4));

       // Refresh DRBs
        nr_rrc_pdcp_config_asn1_req(ctxt_pP,
                                    NULL,
                                    radioBearerConfig->drb_ToAddModList,
                                    NULL,
                                    0,
                                    NULL,
                                    NULL,
                                    kUPenc,
                                    kUPint,
                                    NULL,
                                    NR_UE_rrc_inst[ctxt_pP->module_id].defaultDRB,
                                    NR_UE_rrc_inst[ctxt_pP->module_id].cell_group_config->rlc_BearerToAddModList);
       // Refresh DRBs
        nr_rrc_rlc_config_asn1_req(ctxt_pP,
                                    NULL,
                                    radioBearerConfig->drb_ToAddModList,
                                    NULL,
                                    NULL,
                                    NR_UE_rrc_inst[ctxt_pP->module_id].cell_group_config->rlc_BearerToAddModList
                                    );
   } // drb_ToAddModList //

   if (radioBearerConfig->drb_ToReleaseList != NULL) {
     for (i = 0; i < radioBearerConfig->drb_ToReleaseList->list.count; i++) {
       DRB_id = *radioBearerConfig->drb_ToReleaseList->list.array[i];
       free(NR_UE_rrc_inst[ctxt_pP->module_id].DRB_config[gNB_index][DRB_id-1]);
     }
   }

   if (NR_UE_rrc_inst[ctxt_pP->module_id].cell_group_config->rlc_BearerToReleaseList != NULL) {
     for (i = 0; i < NR_UE_rrc_inst[ctxt_pP->module_id].cell_group_config->rlc_BearerToReleaseList->list.count; i++) {
       NR_LogicalChannelIdentity_t lcid = *NR_UE_rrc_inst[ctxt_pP->module_id].cell_group_config->rlc_BearerToReleaseList->list.array[i];
       LOG_I(NR_RRC, "[FRAME %05d][RRC_UE][MOD %02d][][--- MAC_CONFIG_REQ (RB lcid %ld gNB %d release) --->][MAC_UE][MOD %02d][]\n",
           ctxt_pP->frame, ctxt_pP->module_id, lcid, 0, ctxt_pP->module_id);
       nr_rrc_mac_config_req_ue_logicalChannelBearer(ctxt_pP->module_id,0,0,lcid,false); //todo handle mac_LogicalChannelConfig
     }
   }

   NR_UE_rrc_inst[ctxt_pP->module_id].Info[gNB_index].State = NR_RRC_CONNECTED;
   LOG_I(NR_RRC,"[UE %d] State = NR_RRC_CONNECTED (gNB %d)\n", ctxt_pP->module_id, gNB_index);
 }

 //-----------------------------------------------------------------------------
 void
 rrc_ue_process_rrcReconfiguration(
   const protocol_ctxt_t *const  ctxt_pP,
   NR_RRCReconfiguration_t       *rrcReconfiguration,
   uint8_t                       gNB_index
 )
 //-----------------------------------------------------------------------------
 {
   LOG_I(NR_RRC, "[UE %d] Frame %d: Receiving from SRB1 (DL-DCCH), Processing RRCReconfiguration (gNB %d)\n",
       ctxt_pP->module_id, ctxt_pP->frame, gNB_index);

   NR_RRCReconfiguration_IEs_t *ie = NULL;

   if (rrcReconfiguration->criticalExtensions.present
		     == NR_RRCReconfiguration__criticalExtensions_PR_rrcReconfiguration) {
     ie = rrcReconfiguration->criticalExtensions.choice.rrcReconfiguration;
     if (ie->measConfig != NULL) {
       LOG_I(NR_RRC, "Measurement Configuration is present\n");
 //      nr_rrc_ue_process_measConfig(ctxt_pP, gNB_index, ie->measConfig);
     }

     if(ie->nonCriticalExtension->masterCellGroup!=NULL) {
       nr_rrc_ue_process_masterCellGroup(
           ctxt_pP,
           gNB_index,
           ie->nonCriticalExtension->masterCellGroup);
     }

     if (ie->radioBearerConfig != NULL) {
       LOG_I(NR_RRC, "radio Bearer Configuration is present\n");
       nr_sa_rrc_ue_process_radioBearerConfig(ctxt_pP, gNB_index, ie->radioBearerConfig);
     }

     /* Check if there is dedicated NAS information to forward to NAS */
     if (ie->nonCriticalExtension->dedicatedNAS_MessageList != NULL) {
       int list_count;
       uint32_t pdu_length;
       uint8_t *pdu_buffer;
       MessageDef *msg_p;

       for (list_count = 0; list_count < ie->nonCriticalExtension->dedicatedNAS_MessageList->list.count; list_count++) {
	 pdu_length = ie->nonCriticalExtension->dedicatedNAS_MessageList->list.array[list_count]->size;
	 pdu_buffer = ie->nonCriticalExtension->dedicatedNAS_MessageList->list.array[list_count]->buf;
	 msg_p = itti_alloc_new_message(TASK_RRC_NRUE, 0, NAS_CONN_ESTABLI_CNF);
	 NAS_CONN_ESTABLI_CNF(msg_p).errCode = AS_SUCCESS;
	 NAS_CONN_ESTABLI_CNF(msg_p).nasMsg.length = pdu_length;
	 NAS_CONN_ESTABLI_CNF(msg_p).nasMsg.data = pdu_buffer;
	 itti_send_msg_to_task(TASK_NAS_NRUE, ctxt_pP->instance, msg_p);
       }

       free (ie->nonCriticalExtension->dedicatedNAS_MessageList);
     }
   }
 }

 //-----------------------------------------------------------------------------
 void nr_rrc_ue_generate_RRCReconfigurationComplete( const protocol_ctxt_t *const ctxt_pP, const uint8_t gNB_index, const uint8_t Transaction_id ) {
   uint8_t buffer[32], size;
   size = do_NR_RRCReconfigurationComplete(ctxt_pP, buffer, Transaction_id);
   LOG_I(NR_RRC,PROTOCOL_RRC_CTXT_UE_FMT" Logical Channel UL-DCCH (SRB1), Generating RRCReconfigurationComplete (bytes %d, gNB_index %d)\n",
	 PROTOCOL_RRC_CTXT_UE_ARGS(ctxt_pP), size, gNB_index);
   LOG_D(RLC,
	 "[FRAME %05d][RRC_UE][INST %02d][][--- PDCP_DATA_REQ/%d Bytes (RRCReconfigurationComplete to gNB %d MUI %d) --->][PDCP][INST %02d][RB %02d]\n",
	 ctxt_pP->frame,
	 UE_MODULE_ID_TO_INSTANCE(ctxt_pP->module_id),
	 size,
	 gNB_index,
	 nr_rrc_mui,
	 UE_MODULE_ID_TO_INSTANCE(ctxt_pP->module_id),
	 DCCH);
 #ifdef ITTI_SIM
   MessageDef *message_p;
   uint8_t *message_buffer;
   message_buffer = itti_malloc (TASK_RRC_NRUE,TASK_RRC_GNB_SIM,size);
   memcpy (message_buffer, buffer, size);

   message_p = itti_alloc_new_message (TASK_RRC_NRUE, 0, UE_RRC_DCCH_DATA_IND);
   UE_RRC_DCCH_DATA_IND (message_p).rbid = DCCH;
   UE_RRC_DCCH_DATA_IND (message_p).sdu = message_buffer;
   UE_RRC_DCCH_DATA_IND (message_p).size  = size;
   itti_send_msg_to_task (TASK_RRC_GNB_SIM, ctxt_pP->instance, message_p);

 #else
   rrc_data_req_ue (
     ctxt_pP,
     DCCH,
     nr_rrc_mui++,
     SDU_CONFIRM_NO,
     size,
     buffer,
     PDCP_TRANSMISSION_MODE_CONTROL);
 #endif

 }

 // from NR SRB1
 //-----------------------------------------------------------------------------
 int
 nr_rrc_ue_decode_dcch(
   const protocol_ctxt_t *const ctxt_pP,
   const srb_id_t               Srb_id,
   const uint8_t         *const Buffer,
   const uint8_t                gNB_indexP
 )
 //-----------------------------------------------------------------------------
 {
   asn_dec_rval_t                      dec_rval;
   NR_DL_DCCH_Message_t                *dl_dcch_msg  = NULL;
   MessageDef *msg_p;

   if (Srb_id != 1) {
     LOG_E(NR_RRC,"[UE %d] Frame %d: Received message on DL-DCCH (SRB%ld), should not have ...\n",
           ctxt_pP->module_id, ctxt_pP->frame, Srb_id);
   } else {
     LOG_D(NR_RRC, "Received message on SRB%ld\n", Srb_id);
   }

   LOG_D(NR_RRC, "Decoding DL-DCCH Message\n");
   dec_rval = uper_decode( NULL,
			   &asn_DEF_NR_DL_DCCH_Message,
			   (void **)&dl_dcch_msg,
			   Buffer,
			   RRC_BUF_SIZE,
			   0,
			   0);

   if ((dec_rval.code != RC_OK) && (dec_rval.consumed == 0)) {
     LOG_E(NR_RRC, "Failed to decode DL-DCCH (%zu bytes)\n", dec_rval.consumed);
     return -1;
   }

   if ( LOG_DEBUGFLAG(DEBUG_ASN1) ) {
     xer_fprint(stdout, &asn_DEF_NR_DL_DCCH_Message,(void *)dl_dcch_msg);
   }

     if (dl_dcch_msg->message.present == NR_DL_DCCH_MessageType_PR_c1) {
	 switch (dl_dcch_msg->message.choice.c1->present) {
	     case NR_DL_DCCH_MessageType__c1_PR_NOTHING:
		 LOG_I(NR_RRC, "Received PR_NOTHING on DL-DCCH-Message\n");
		 break;

	     case NR_DL_DCCH_MessageType__c1_PR_rrcReconfiguration:
	     {
	       rrc_ue_process_rrcReconfiguration(ctxt_pP,
						   dl_dcch_msg->message.choice.c1->choice.rrcReconfiguration,
						   gNB_indexP);
	       nr_rrc_ue_generate_RRCReconfigurationComplete(ctxt_pP,
					   gNB_indexP,
					   dl_dcch_msg->message.choice.c1->choice.rrcReconfiguration->rrc_TransactionIdentifier);
	       break;
	     }

	     case NR_DL_DCCH_MessageType__c1_PR_rrcResume:
	     case NR_DL_DCCH_MessageType__c1_PR_rrcRelease:
	       LOG_I(NR_RRC, "[UE %d] Received RRC Release (gNB %d)\n",
		       ctxt_pP->module_id, gNB_indexP);

	       msg_p = itti_alloc_new_message(TASK_RRC_NRUE, 0, NAS_CONN_RELEASE_IND);

	       if((dl_dcch_msg->message.choice.c1->choice.rrcRelease->criticalExtensions.present == NR_RRCRelease__criticalExtensions_PR_rrcRelease) &&
		    (dl_dcch_msg->message.choice.c1->present == NR_DL_DCCH_MessageType__c1_PR_rrcRelease)){
		     dl_dcch_msg->message.choice.c1->choice.rrcRelease->criticalExtensions.choice.rrcRelease->deprioritisationReq->deprioritisationTimer =
		     NR_RRCRelease_IEs__deprioritisationReq__deprioritisationTimer_min5;
		     dl_dcch_msg->message.choice.c1->choice.rrcRelease->criticalExtensions.choice.rrcRelease->deprioritisationReq->deprioritisationType =
		     NR_RRCRelease_IEs__deprioritisationReq__deprioritisationType_frequency;
		 }

		  itti_send_msg_to_task(TASK_NAS_UE, ctxt_pP->instance, msg_p);
		  break;
	     case NR_DL_DCCH_MessageType__c1_PR_ueCapabilityEnquiry:
         LOG_I(NR_RRC, "[UE %d] Received Capability Enquiry (gNB %d)\n", ctxt_pP->module_id,gNB_indexP);
         nr_rrc_ue_process_ueCapabilityEnquiry(
           ctxt_pP,
           dl_dcch_msg->message.choice.c1->choice.ueCapabilityEnquiry,
           gNB_indexP);
         break;
	     case NR_DL_DCCH_MessageType__c1_PR_rrcReestablishment:
         LOG_I(NR_RRC,
             "[UE%d] Frame %d : Logical Channel DL-DCCH (SRB1), Received RRCReestablishment\n",
             ctxt_pP->module_id,
             ctxt_pP->frame);
         nr_rrc_ue_generate_rrcReestablishmentComplete(
           ctxt_pP,
           dl_dcch_msg->message.choice.c1->choice.rrcReestablishment,
           gNB_indexP);
		     break;
	     case NR_DL_DCCH_MessageType__c1_PR_dlInformationTransfer:
	     {
         NR_DLInformationTransfer_t *dlInformationTransfer = dl_dcch_msg->message.choice.c1->choice.dlInformationTransfer;

         if (dlInformationTransfer->criticalExtensions.present
               == NR_DLInformationTransfer__criticalExtensions_PR_dlInformationTransfer) {
               /* This message hold a dedicated info NAS payload, forward it to NAS */
               NR_DedicatedNAS_Message_t *dedicatedNAS_Message =
                   dlInformationTransfer->criticalExtensions.choice.dlInformationTransfer->dedicatedNAS_Message;

               MessageDef *msg_p;
               msg_p = itti_alloc_new_message(TASK_RRC_NRUE, 0, NAS_DOWNLINK_DATA_IND);
               NAS_DOWNLINK_DATA_IND(msg_p).UEid = ctxt_pP->module_id; // TODO set the UEid to something else ?
               NAS_DOWNLINK_DATA_IND(msg_p).nasMsg.length = dedicatedNAS_Message->size;
               NAS_DOWNLINK_DATA_IND(msg_p).nasMsg.data = dedicatedNAS_Message->buf;
               itti_send_msg_to_task(TASK_NAS_NRUE, ctxt_pP->instance, msg_p);
             }
	     }

	       break;
	     case NR_DL_DCCH_MessageType__c1_PR_mobilityFromNRCommand:
	     case NR_DL_DCCH_MessageType__c1_PR_dlDedicatedMessageSegment_r16:
	     case NR_DL_DCCH_MessageType__c1_PR_ueInformationRequest_r16:
	     case NR_DL_DCCH_MessageType__c1_PR_dlInformationTransferMRDC_r16:
	     case NR_DL_DCCH_MessageType__c1_PR_loggedMeasurementConfiguration_r16:
	     case NR_DL_DCCH_MessageType__c1_PR_spare3:
	     case NR_DL_DCCH_MessageType__c1_PR_spare2:
	     case NR_DL_DCCH_MessageType__c1_PR_spare1:
	     case NR_DL_DCCH_MessageType__c1_PR_counterCheck:
		 break;
	     case NR_DL_DCCH_MessageType__c1_PR_securityModeCommand:
         LOG_I(NR_RRC, "[UE %d] Received securityModeCommand (gNB %d)\n",
               ctxt_pP->module_id, gNB_indexP);
         nr_rrc_ue_process_securityModeCommand(
             ctxt_pP,
             dl_dcch_msg->message.choice.c1->choice.securityModeCommand,
             gNB_indexP);

         break;
	    }
     }
   return 0;
 }

 //-----------------------------------------------------------------------------
 void *rrc_nrue_task( void *args_p ) {
   MessageDef   *msg_p;
   instance_t    instance;
   unsigned int  ue_mod_id;
   int           result;
   NR_SRB_INFO   *srb_info_p;
   protocol_ctxt_t  ctxt;
   itti_mark_task_ready (TASK_RRC_NRUE);

   while(1) {
     // Wait for a message
     itti_receive_msg (TASK_RRC_NRUE, &msg_p);
     instance = ITTI_MSG_DESTINATION_INSTANCE (msg_p);
     ue_mod_id = UE_INSTANCE_TO_MODULE_ID(instance);

     switch (ITTI_MSG_ID(msg_p)) {
       case TERMINATE_MESSAGE:
         LOG_W(NR_RRC, " *** Exiting RRC thread\n");
         itti_exit_task ();
         break;

       case MESSAGE_TEST:
         LOG_D(NR_RRC, "[UE %d] Received %s\n", ue_mod_id, ITTI_MSG_NAME (msg_p));
         break;

       case NR_RRC_MAC_BCCH_DATA_IND:
         LOG_D(NR_RRC, "[UE %d] Received %s: frameP %d, gNB %d\n", ue_mod_id, ITTI_MSG_NAME (msg_p),
               NR_RRC_MAC_BCCH_DATA_IND (msg_p).frame, NR_RRC_MAC_BCCH_DATA_IND (msg_p).gnb_index);
         PROTOCOL_CTXT_SET_BY_MODULE_ID(&ctxt, ue_mod_id, GNB_FLAG_NO, NOT_A_RNTI, NR_RRC_MAC_BCCH_DATA_IND (msg_p).frame, 0,NR_RRC_MAC_BCCH_DATA_IND (msg_p).gnb_index);
         nr_rrc_ue_decode_NR_BCCH_DL_SCH_Message (ctxt.module_id,
                  NR_RRC_MAC_BCCH_DATA_IND (msg_p).gnb_index,
                  NR_RRC_MAC_BCCH_DATA_IND (msg_p).sdu,
                  NR_RRC_MAC_BCCH_DATA_IND (msg_p).sdu_size,
                  NR_RRC_MAC_BCCH_DATA_IND (msg_p).rsrq,
                  NR_RRC_MAC_BCCH_DATA_IND (msg_p).rsrp);
         break;

       case NR_RRC_MAC_CCCH_DATA_IND:
         LOG_D(NR_RRC, "[UE %d] RNTI %x Received %s: frameP %d, gNB %d\n",
               ue_mod_id,
               NR_RRC_MAC_CCCH_DATA_IND (msg_p).rnti,
               ITTI_MSG_NAME (msg_p),
               NR_RRC_MAC_CCCH_DATA_IND (msg_p).frame,
               NR_RRC_MAC_CCCH_DATA_IND (msg_p).gnb_index);
         srb_info_p = &NR_UE_rrc_inst[ue_mod_id].Srb0[NR_RRC_MAC_CCCH_DATA_IND (msg_p).gnb_index];
         memcpy (srb_info_p->Rx_buffer.Payload, NR_RRC_MAC_CCCH_DATA_IND (msg_p).sdu,
           NR_RRC_MAC_CCCH_DATA_IND (msg_p).sdu_size);
         srb_info_p->Rx_buffer.payload_size = NR_RRC_MAC_CCCH_DATA_IND (msg_p).sdu_size;
         PROTOCOL_CTXT_SET_BY_INSTANCE(&ctxt, instance, GNB_FLAG_NO, NR_RRC_MAC_CCCH_DATA_IND (msg_p).rnti, NR_RRC_MAC_CCCH_DATA_IND (msg_p).frame, 0);
              // PROTOCOL_CTXT_SET_BY_MODULE_ID(&ctxt, ue_mod_id, GNB_FLAG_NO, NR_RRC_MAC_CCCH_DATA_IND (msg_p).rnti, NR_RRC_MAC_CCCH_DATA_IND (msg_p).frame, 0, NR_RRC_MAC_CCCH_DATA_IND (msg_p).gnb_index);
              nr_rrc_ue_decode_ccch (&ctxt,
                                  srb_info_p,
                                  NR_RRC_MAC_CCCH_DATA_IND (msg_p).gnb_index);
         break;

      /* PDCP messages */
      case NR_RRC_DCCH_DATA_IND:
        PROTOCOL_CTXT_SET_BY_MODULE_ID(&ctxt, NR_RRC_DCCH_DATA_IND (msg_p).module_id, GNB_FLAG_NO, NR_RRC_DCCH_DATA_IND (msg_p).rnti, NR_RRC_DCCH_DATA_IND (msg_p).frame, 0,NR_RRC_DCCH_DATA_IND (msg_p).gNB_index);
        LOG_D(NR_RRC, "[UE %d] Received %s: frameP %d, DCCH %d, gNB %d\n",
              NR_RRC_DCCH_DATA_IND (msg_p).module_id,
              ITTI_MSG_NAME (msg_p),
              NR_RRC_DCCH_DATA_IND (msg_p).frame,
              NR_RRC_DCCH_DATA_IND (msg_p).dcch_index,
              NR_RRC_DCCH_DATA_IND (msg_p).gNB_index);
        LOG_D(NR_RRC, PROTOCOL_RRC_CTXT_UE_FMT"Received %s DCCH %d, gNB %d\n",
              PROTOCOL_NR_RRC_CTXT_UE_ARGS(&ctxt),
              ITTI_MSG_NAME (msg_p),
              NR_RRC_DCCH_DATA_IND (msg_p).dcch_index,
              NR_RRC_DCCH_DATA_IND (msg_p).gNB_index);
        nr_rrc_ue_decode_dcch (
          &ctxt,
          NR_RRC_DCCH_DATA_IND (msg_p).dcch_index,
          NR_RRC_DCCH_DATA_IND (msg_p).sdu_p,
          NR_RRC_DCCH_DATA_IND (msg_p).gNB_index);
        break;

      case NAS_KENB_REFRESH_REQ:
        memcpy((void *)NR_UE_rrc_inst[ue_mod_id].kgnb, (void *)NAS_KENB_REFRESH_REQ(msg_p).kenb, sizeof(NR_UE_rrc_inst[ue_mod_id].kgnb));
        LOG_D(RRC, "[UE %d] Received %s: refreshed RRC::KgNB = "
              "%02x%02x%02x%02x"
              "%02x%02x%02x%02x"
              "%02x%02x%02x%02x"
              "%02x%02x%02x%02x"
              "%02x%02x%02x%02x"
              "%02x%02x%02x%02x"
              "%02x%02x%02x%02x"
              "%02x%02x%02x%02x\n",
              ue_mod_id, ITTI_MSG_NAME (msg_p),
              NR_UE_rrc_inst[ue_mod_id].kgnb[0],  NR_UE_rrc_inst[ue_mod_id].kgnb[1],  NR_UE_rrc_inst[ue_mod_id].kgnb[2],  NR_UE_rrc_inst[ue_mod_id].kgnb[3],
              NR_UE_rrc_inst[ue_mod_id].kgnb[4],  NR_UE_rrc_inst[ue_mod_id].kgnb[5],  NR_UE_rrc_inst[ue_mod_id].kgnb[6],  NR_UE_rrc_inst[ue_mod_id].kgnb[7],
              NR_UE_rrc_inst[ue_mod_id].kgnb[8],  NR_UE_rrc_inst[ue_mod_id].kgnb[9],  NR_UE_rrc_inst[ue_mod_id].kgnb[10], NR_UE_rrc_inst[ue_mod_id].kgnb[11],
              NR_UE_rrc_inst[ue_mod_id].kgnb[12], NR_UE_rrc_inst[ue_mod_id].kgnb[13], NR_UE_rrc_inst[ue_mod_id].kgnb[14], NR_UE_rrc_inst[ue_mod_id].kgnb[15],
              NR_UE_rrc_inst[ue_mod_id].kgnb[16], NR_UE_rrc_inst[ue_mod_id].kgnb[17], NR_UE_rrc_inst[ue_mod_id].kgnb[18], NR_UE_rrc_inst[ue_mod_id].kgnb[19],
              NR_UE_rrc_inst[ue_mod_id].kgnb[20], NR_UE_rrc_inst[ue_mod_id].kgnb[21], NR_UE_rrc_inst[ue_mod_id].kgnb[22], NR_UE_rrc_inst[ue_mod_id].kgnb[23],
              NR_UE_rrc_inst[ue_mod_id].kgnb[24], NR_UE_rrc_inst[ue_mod_id].kgnb[25], NR_UE_rrc_inst[ue_mod_id].kgnb[26], NR_UE_rrc_inst[ue_mod_id].kgnb[27],
              NR_UE_rrc_inst[ue_mod_id].kgnb[28], NR_UE_rrc_inst[ue_mod_id].kgnb[29], NR_UE_rrc_inst[ue_mod_id].kgnb[30], NR_UE_rrc_inst[ue_mod_id].kgnb[31]);
        break;

      case NAS_UPLINK_DATA_REQ: {
        uint32_t length;
        uint8_t *buffer;
        LOG_I(NR_RRC, "[UE %d] Received %s: UEid %d\n", ue_mod_id, ITTI_MSG_NAME (msg_p), NAS_UPLINK_DATA_REQ (msg_p).UEid);
        /* Create message for PDCP (ULInformationTransfer_t) */
        length = do_NR_ULInformationTransfer(&buffer, NAS_UPLINK_DATA_REQ (msg_p).nasMsg.length, NAS_UPLINK_DATA_REQ (msg_p).nasMsg.data);
        /* Transfer data to PDCP */
        PROTOCOL_CTXT_SET_BY_MODULE_ID(&ctxt, ue_mod_id, GNB_FLAG_NO, NR_UE_rrc_inst[ue_mod_id].Info[0].rnti, 0, 0,0);
#ifdef ITTI_SIM
        MessageDef *message_p;
        uint8_t *message_buffer;
        message_buffer = itti_malloc (TASK_RRC_NRUE,TASK_RRC_GNB_SIM,length);
        memcpy (message_buffer, buffer, length);
        
        message_p = itti_alloc_new_message (TASK_RRC_NRUE, 0, UE_RRC_DCCH_DATA_IND);
        if(NR_UE_rrc_inst[ue_mod_id].SRB2_config[0] == NULL) 
          UE_RRC_DCCH_DATA_IND (message_p).rbid = DCCH;
        else
          UE_RRC_DCCH_DATA_IND (message_p).rbid = DCCH1;
        UE_RRC_DCCH_DATA_IND (message_p).sdu = message_buffer;
        UE_RRC_DCCH_DATA_IND (message_p).size  = length;
        itti_send_msg_to_task (TASK_RRC_GNB_SIM, ctxt.instance, message_p);

#else
        // check if SRB2 is created, if yes request data_req on DCCH1 (SRB2)
        if(NR_UE_rrc_inst[ue_mod_id].SRB2_config[0] == NULL) {
          rrc_data_req_ue (&ctxt,
                           DCCH,
                           nr_rrc_mui++,
                           SDU_CONFIRM_NO,
                           length, buffer,
                           PDCP_TRANSMISSION_MODE_CONTROL);
        } else {
          rrc_data_req_ue (&ctxt,
                           DCCH1,
                           nr_rrc_mui++,
                           SDU_CONFIRM_NO,
                           length, buffer,
                           PDCP_TRANSMISSION_MODE_CONTROL);
        }
#endif
        break;
      }

      default:
        LOG_E(NR_RRC, "[UE %d] Received unexpected message %s\n", ue_mod_id, ITTI_MSG_NAME (msg_p));
        break;
    }
    LOG_D(NR_RRC, "[UE %d] RRC Status %d\n", ue_mod_id, nr_rrc_get_state(ue_mod_id));
    result = itti_free (ITTI_MSG_ORIGIN_ID(msg_p), msg_p);
    AssertFatal (result == EXIT_SUCCESS, "Failed to free memory (%d)!\n", result);
    msg_p = NULL;
  }
}
void nr_rrc_ue_process_sidelink_radioResourceConfig(
  module_id_t                                Mod_idP,
  uint8_t                                    gNB_index,
  NR_SetupRelease_SL_ConfigDedicatedNR_r16_t  *sl_ConfigDedicatedNR
)
{
  //process sl_CommConfig, configure MAC/PHY for transmitting SL communication (RRC_CONNECTED)
  if (sl_ConfigDedicatedNR != NULL) {
    switch (sl_ConfigDedicatedNR->present){
      case NR_SetupRelease_SL_ConfigDedicatedNR_r16_PR_setup:
        //TODO
        break;
      case NR_SetupRelease_SL_ConfigDedicatedNR_r16_PR_release:
        break;
      case NR_SetupRelease_SL_ConfigDedicatedNR_r16_PR_NOTHING:
        break;
      default:
        break;
    }
  }
}

//-----------------------------------------------------------------------------
void
nr_rrc_ue_process_ueCapabilityEnquiry(
  const protocol_ctxt_t *const ctxt_pP,
  NR_UECapabilityEnquiry_t *UECapabilityEnquiry,
  uint8_t gNB_index
)
//-----------------------------------------------------------------------------
{
  asn_enc_rval_t enc_rval;
  NR_UL_DCCH_Message_t ul_dcch_msg;
  NR_UE_CapabilityRAT_Container_t ue_CapabilityRAT_Container;
  uint8_t buffer[200];
  int i;
  LOG_I(NR_RRC,"[UE %d] Frame %d: Receiving from SRB1 (DL-DCCH), Processing UECapabilityEnquiry (gNB %d)\n",
        ctxt_pP->module_id,
        ctxt_pP->frame,
        gNB_index);
  memset((void *)&ul_dcch_msg,0,sizeof(NR_UL_DCCH_Message_t));
  memset((void *)&ue_CapabilityRAT_Container,0,sizeof(NR_UE_CapabilityRAT_Container_t));
  ul_dcch_msg.message.present            = NR_UL_DCCH_MessageType_PR_c1;
  ul_dcch_msg.message.choice.c1          = CALLOC(1, sizeof(struct NR_UL_DCCH_MessageType__c1));
  ul_dcch_msg.message.choice.c1->present = NR_UL_DCCH_MessageType__c1_PR_ueCapabilityInformation;
  ul_dcch_msg.message.choice.c1->choice.ueCapabilityInformation                            = CALLOC(1, sizeof(struct NR_UECapabilityInformation));
  ul_dcch_msg.message.choice.c1->choice.ueCapabilityInformation->rrc_TransactionIdentifier = UECapabilityEnquiry->rrc_TransactionIdentifier;
  ue_CapabilityRAT_Container.rat_Type = NR_RAT_Type_nr;
  NR_UE_NR_Capability_t*             UE_Capability_nr;
  UE_Capability_nr = CALLOC(1,sizeof(NR_UE_NR_Capability_t));
  NR_BandNR_t *nr_bandnr;
  nr_bandnr  = CALLOC(1,sizeof(NR_BandNR_t));
  nr_bandnr->bandNR = 1;
  ASN_SEQUENCE_ADD(
    &UE_Capability_nr->rf_Parameters.supportedBandListNR.list,
    nr_bandnr);
  OAI_NR_UECapability_t *UECap;
  UECap = CALLOC(1,sizeof(OAI_NR_UECapability_t));
  UECap->UE_NR_Capability = UE_Capability_nr;
  if ( LOG_DEBUGFLAG(DEBUG_ASN1) ) {
    xer_fprint(stdout,&asn_DEF_NR_UE_NR_Capability,(void *)UE_Capability_nr);
  }

  enc_rval = uper_encode_to_buffer(&asn_DEF_NR_UE_NR_Capability,
                                   NULL,
                                   (void *)UE_Capability_nr,
                                   &UECap->sdu[0],
                                   MAX_UE_NR_CAPABILITY_SIZE);
  AssertFatal (enc_rval.encoded > 0, "ASN1 message encoding failed (%s, %lu)!\n",
               enc_rval.failed_type->name, enc_rval.encoded);
  UECap->sdu_size = (enc_rval.encoded + 7) / 8;
  LOG_I(PHY, "[RRC]UE NR Capability encoded, %d bytes (%zd bits)\n",
        UECap->sdu_size, enc_rval.encoded + 7);

  NR_UE_rrc_inst[ctxt_pP->module_id].UECap = UECap;
  NR_UE_rrc_inst[ctxt_pP->module_id].UECapability = UECap->sdu;
  NR_UE_rrc_inst[ctxt_pP->module_id].UECapability_size = UECap->sdu_size; 
  OCTET_STRING_fromBuf(&ue_CapabilityRAT_Container.ue_CapabilityRAT_Container,
                       (const char *)NR_UE_rrc_inst[ctxt_pP->module_id].UECapability,
                       NR_UE_rrc_inst[ctxt_pP->module_id].UECapability_size);
  //  ue_CapabilityRAT_Container.ueCapabilityRAT_Container.buf  = UE_rrc_inst[ue_mod_idP].UECapability;
  // ue_CapabilityRAT_Container.ueCapabilityRAT_Container.size = UE_rrc_inst[ue_mod_idP].UECapability_size;
  AssertFatal(UECapabilityEnquiry->criticalExtensions.present == NR_UECapabilityEnquiry__criticalExtensions_PR_ueCapabilityEnquiry,
              "UECapabilityEnquiry->criticalExtensions.present (%d) != UECapabilityEnquiry__criticalExtensions_PR_c1 (%d)\n",
              UECapabilityEnquiry->criticalExtensions.present,NR_UECapabilityEnquiry__criticalExtensions_PR_ueCapabilityEnquiry);

  ul_dcch_msg.message.choice.c1->choice.ueCapabilityInformation->criticalExtensions.present           = NR_UECapabilityInformation__criticalExtensions_PR_ueCapabilityInformation;
  ul_dcch_msg.message.choice.c1->choice.ueCapabilityInformation->criticalExtensions.choice.ueCapabilityInformation   = CALLOC(1, sizeof(struct NR_UECapabilityInformation_IEs));
  ul_dcch_msg.message.choice.c1->choice.ueCapabilityInformation->criticalExtensions.choice.ueCapabilityInformation->ue_CapabilityRAT_ContainerList             = CALLOC(1, sizeof(struct NR_UE_CapabilityRAT_ContainerList));
  ul_dcch_msg.message.choice.c1->choice.ueCapabilityInformation->criticalExtensions.choice.ueCapabilityInformation->ue_CapabilityRAT_ContainerList->list.count = 0;

  for (i=0; i<UECapabilityEnquiry->criticalExtensions.choice.ueCapabilityEnquiry->ue_CapabilityRAT_RequestList.list.count; i++) {
    if (UECapabilityEnquiry->criticalExtensions.choice.ueCapabilityEnquiry->ue_CapabilityRAT_RequestList.list.array[i]->rat_Type
        == NR_RAT_Type_nr) {
      ASN_SEQUENCE_ADD(
        &ul_dcch_msg.message.choice.c1->choice.ueCapabilityInformation->criticalExtensions.choice.ueCapabilityInformation->ue_CapabilityRAT_ContainerList->list,
        &ue_CapabilityRAT_Container);
      enc_rval = uper_encode_to_buffer(&asn_DEF_NR_UL_DCCH_Message, NULL, (void *) &ul_dcch_msg, buffer, 100);
      AssertFatal (enc_rval.encoded > 0, "ASN1 message encoding failed (%s, %jd)!\n",
                   enc_rval.failed_type->name, enc_rval.encoded);

      if ( LOG_DEBUGFLAG(DEBUG_ASN1) ) {
        xer_fprint(stdout, &asn_DEF_NR_UL_DCCH_Message, (void *)&ul_dcch_msg);
      }

      LOG_I(RRC,"UECapabilityInformation Encoded %zd bits (%zd bytes)\n",enc_rval.encoded,(enc_rval.encoded+7)/8);
#ifdef ITTI_SIM
      MessageDef *message_p;
      uint8_t *message_buffer;
      message_buffer = itti_malloc (TASK_RRC_NRUE,TASK_RRC_GNB_SIM,
               (enc_rval.encoded + 7) / 8);
      memcpy (message_buffer, buffer, (enc_rval.encoded + 7) / 8);

      message_p = itti_alloc_new_message (TASK_RRC_NRUE, 0, UE_RRC_DCCH_DATA_IND);
      GNB_RRC_DCCH_DATA_IND (message_p).rbid  = DCCH;
      GNB_RRC_DCCH_DATA_IND (message_p).sdu   = message_buffer;
      GNB_RRC_DCCH_DATA_IND (message_p).size  = (enc_rval.encoded + 7) / 8;
      itti_send_msg_to_task (TASK_RRC_GNB_SIM, ctxt_pP->instance, message_p);
#else
      rrc_data_req_ue (
        ctxt_pP,
        DCCH,
        nr_rrc_mui++,
        SDU_CONFIRM_NO,
        (enc_rval.encoded + 7) / 8,
        buffer,
        PDCP_TRANSMISSION_MODE_CONTROL);
#endif
    }
  }
}

//-----------------------------------------------------------------------------
void rrc_ue_generate_RRCReestablishmentRequest( const protocol_ctxt_t *const ctxt_pP, const uint8_t gNB_index ) 
{
  NR_UE_rrc_inst[ctxt_pP->module_id].Srb0[gNB_index].Tx_buffer.payload_size =
    do_RRCReestablishmentRequest(
      ctxt_pP->module_id,
      (uint8_t *)NR_UE_rrc_inst[ctxt_pP->module_id].Srb0[gNB_index].Tx_buffer.Payload, 1);
  LOG_I(NR_RRC,"[UE %d] : Frame %d, Logical Channel UL-CCCH (SRB0), Generating RRCReestablishmentRequest (bytes %d, gNB %d)\n",
        ctxt_pP->module_id, ctxt_pP->frame, NR_UE_rrc_inst[ctxt_pP->module_id].Srb0[gNB_index].Tx_buffer.payload_size, gNB_index);

  for (int i=0; i<NR_UE_rrc_inst[ctxt_pP->module_id].Srb0[gNB_index].Tx_buffer.payload_size; i++) {
    LOG_T(NR_RRC,"%x.",NR_UE_rrc_inst[ctxt_pP->module_id].Srb0[gNB_index].Tx_buffer.Payload[i]);
  }

  LOG_T(NR_RRC,"\n");

#ifdef ITTI_SIM
  MessageDef *message_p;
  uint8_t *message_buffer;
  message_buffer = itti_malloc (TASK_RRC_NRUE,TASK_RRC_GNB_SIM,
        NR_UE_rrc_inst[ctxt_pP->module_id].Srb0[gNB_index].Tx_buffer.payload_size);
  memcpy (message_buffer, (uint8_t*)NR_UE_rrc_inst[ctxt_pP->module_id].Srb0[gNB_index].Tx_buffer.Payload,
        NR_UE_rrc_inst[ctxt_pP->module_id].Srb0[gNB_index].Tx_buffer.payload_size);
  message_p = itti_alloc_new_message (TASK_RRC_NRUE, 0, UE_RRC_CCCH_DATA_IND);
  UE_RRC_CCCH_DATA_IND (message_p).sdu = message_buffer;
  UE_RRC_CCCH_DATA_IND (message_p).size  = NR_UE_rrc_inst[ctxt_pP->module_id].Srb0[gNB_index].Tx_buffer.payload_size;
  itti_send_msg_to_task (TASK_RRC_GNB_SIM, ctxt_pP->instance, message_p);
#endif
}

void
nr_rrc_ue_generate_rrcReestablishmentComplete(
  const protocol_ctxt_t *const ctxt_pP,
  NR_RRCReestablishment_t *rrcReestablishment,
  uint8_t gNB_index
)
//-----------------------------------------------------------------------------
{
    uint32_t length;
    uint8_t buffer[100];
    length = do_RRCReestablishmentComplete(buffer, rrcReestablishment->rrc_TransactionIdentifier);
    LOG_I(NR_RRC,"[UE %d][RAPROC] Frame %d : Logical Channel UL-DCCH (SRB1), Generating RRCReestablishmentComplete (bytes%d, gNB %d)\n",
          ctxt_pP->module_id,ctxt_pP->frame, length, gNB_index);
#ifdef ITTI_SIM
    MessageDef *message_p;
    uint8_t *message_buffer;
    message_buffer = itti_malloc (TASK_RRC_NRUE,TASK_RRC_GNB_SIM,length);
    memcpy (message_buffer, buffer, length);

    message_p = itti_alloc_new_message (TASK_RRC_NRUE, 0, UE_RRC_DCCH_DATA_IND);
    UE_RRC_DCCH_DATA_IND (message_p).rbid = DCCH;
    UE_RRC_DCCH_DATA_IND (message_p).sdu = message_buffer;
    UE_RRC_DCCH_DATA_IND (message_p).size  = length;
    itti_send_msg_to_task (TASK_RRC_GNB_SIM, ctxt_pP->instance, message_p);

#endif
}<|MERGE_RESOLUTION|>--- conflicted
+++ resolved
@@ -2037,27 +2037,12 @@
        }
      }
 
-     uint8_t *k_kdf = NULL;
      uint8_t *kRRCenc = NULL;
      uint8_t *kRRCint = NULL;
      nr_derive_key_rrc_enc(NR_UE_rrc_inst[ctxt_pP->module_id].cipheringAlgorithm,
-<<<<<<< HEAD
-                           NR_UE_rrc_inst[ctxt_pP->module_id].kgnb, &k_kdf);
-     kRRCenc = malloc(16);
-     if (kRRCenc == NULL) exit(1);
-     memcpy(kRRCenc, k_kdf + 16, 16);
-     free(k_kdf);
-     nr_derive_key_rrc_int(NR_UE_rrc_inst[ctxt_pP->module_id].integrityProtAlgorithm,
-                           NR_UE_rrc_inst[ctxt_pP->module_id].kgnb, &k_kdf);
-     kRRCint = malloc(16);
-     if (kRRCint == NULL) exit(1);
-     memcpy(kRRCint, k_kdf + 16, 16);
-     free(k_kdf);
-=======
                            NR_UE_rrc_inst[ctxt_pP->module_id].kgnb, &kRRCenc);
      nr_derive_key_rrc_int(NR_UE_rrc_inst[ctxt_pP->module_id].integrityProtAlgorithm,
                            NR_UE_rrc_inst[ctxt_pP->module_id].kgnb, &kRRCint);
->>>>>>> fa2ce6e6
 
      // Refresh SRBs
       nr_rrc_pdcp_config_asn1_req(ctxt_pP,
@@ -2156,29 +2141,13 @@
        }
      }
 
-     uint8_t *k_kdf = NULL;
      uint8_t *kUPenc = NULL;
      uint8_t *kUPint = NULL;
 
      nr_derive_key_up_enc(NR_UE_rrc_inst[ctxt_pP->module_id].cipheringAlgorithm,
-<<<<<<< HEAD
-                          NR_UE_rrc_inst[ctxt_pP->module_id].kgnb, &k_kdf);
-     kUPenc = malloc(16);
-     if (kUPenc == NULL) exit(1);
-     memcpy(kUPenc, k_kdf + 16, 16);
-     free(k_kdf);
-
-     nr_derive_key_up_int(NR_UE_rrc_inst[ctxt_pP->module_id].integrityProtAlgorithm,
-                          NR_UE_rrc_inst[ctxt_pP->module_id].kgnb, &k_kdf);
-     kUPint = malloc(16);
-     if (kUPint == NULL) exit(1);
-     memcpy(kUPint, k_kdf + 16, 16);
-     free(k_kdf);
-=======
                           NR_UE_rrc_inst[ctxt_pP->module_id].kgnb, &kUPenc);
      nr_derive_key_up_int(NR_UE_rrc_inst[ctxt_pP->module_id].integrityProtAlgorithm,
                           NR_UE_rrc_inst[ctxt_pP->module_id].kgnb, &kUPint);
->>>>>>> fa2ce6e6
 
      MSC_LOG_TX_MESSAGE(
 	 MSC_RRC_UE,
