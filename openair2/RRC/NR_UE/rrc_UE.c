--- conflicted
+++ resolved
@@ -1404,7 +1404,6 @@
 }
 
 int8_t nr_rrc_ue_decode_ccch( const protocol_ctxt_t *const ctxt_pP, const NR_SRB_INFO *const Srb_info, const uint8_t gNB_index ){
-<<<<<<< HEAD
   NR_DL_CCCH_Message_t *dl_ccch_msg=NULL;
   asn_dec_rval_t dec_rval;
   int rval=0;
@@ -1484,88 +1483,6 @@
       }
     }
   }
-=======
-    NR_DL_CCCH_Message_t *dl_ccch_msg=NULL;
-    asn_dec_rval_t dec_rval;
-    int rval=0;
-    VCD_SIGNAL_DUMPER_DUMP_FUNCTION_BY_NAME(VCD_SIGNAL_DUMPER_FUNCTIONS_UE_DECODE_CCCH, VCD_FUNCTION_IN);
-    //    LOG_D(RRC,"[UE %d] Decoding DL-CCCH message (%d bytes), State %d\n",ue_mod_idP,Srb_info->Rx_buffer.payload_size,
-    //    NR_UE_rrc_inst[ue_mod_idP].Info[gNB_index].State);
-    dec_rval = uper_decode(NULL,
-                           &asn_DEF_NR_DL_CCCH_Message,
-                           (void **)&dl_ccch_msg,
-                           (uint8_t *)Srb_info->Rx_buffer.Payload,
-                           100,0,0);
-    
-    // if ( LOG_DEBUGFLAG(DEBUG_ASN1) ) {
-      xer_fprint(stdout,&asn_DEF_NR_DL_CCCH_Message,(void *)dl_ccch_msg);
-    // }
-    
-    if ((dec_rval.code != RC_OK) && (dec_rval.consumed==0)) {
-      LOG_E(RRC,"[UE %d] Frame %d : Failed to decode DL-CCCH-Message (%zu bytes)\n",ctxt_pP->module_id,ctxt_pP->frame,dec_rval.consumed);
-      VCD_SIGNAL_DUMPER_DUMP_FUNCTION_BY_NAME(VCD_SIGNAL_DUMPER_FUNCTIONS_UE_DECODE_CCCH, VCD_FUNCTION_OUT);
-      return -1;
-    }
-    
-    if (dl_ccch_msg->message.present == NR_DL_CCCH_MessageType_PR_c1) {
-      if (NR_UE_rrc_inst[ctxt_pP->module_id].Info[gNB_index].State == NR_RRC_SI_RECEIVED) {
-        switch (dl_ccch_msg->message.choice.c1->present) {
-          case NR_DL_CCCH_MessageType__c1_PR_NOTHING:
-            LOG_I(NR_RRC, "[UE%d] Frame %d : Received PR_NOTHING on DL-CCCH-Message\n",
-                  ctxt_pP->module_id,
-                  ctxt_pP->frame);
-            rval = 0;
-            break;
-    
-          case NR_DL_CCCH_MessageType__c1_PR_rrcReject:
-            LOG_I(NR_RRC,
-                  "[UE%d] Frame %d : Logical Channel DL-CCCH (SRB0), Received RRCConnectionReject \n",
-                  ctxt_pP->module_id,
-                  ctxt_pP->frame);
-            rval = 0;
-            break;
-    
-          case NR_DL_CCCH_MessageType__c1_PR_rrcSetup:
-            LOG_I(NR_RRC,
-                  "[UE%d][RAPROC] Frame %d : Logical Channel DL-CCCH (SRB0), Received NR_RRCSetup RNTI %x\n",
-                  ctxt_pP->module_id,
-                  ctxt_pP->frame,
-                  ctxt_pP->rnti);
-
-            // Get configuration
-            // Release T300 timer
-            NR_UE_rrc_inst[ctxt_pP->module_id].Info[gNB_index].T300_active = 0;
-            
-            nr_rrc_ue_process_masterCellGroup(
-              ctxt_pP,
-              gNB_index,
-              &dl_ccch_msg->message.choice.c1->choice.rrcSetup->criticalExtensions.choice.rrcSetup->masterCellGroup);
-            nr_sa_rrc_ue_process_radioBearerConfig(
-              ctxt_pP,
-              gNB_index,
-              &dl_ccch_msg->message.choice.c1->choice.rrcSetup->criticalExtensions.choice.rrcSetup->radioBearerConfig);
-            nr_rrc_set_state (ctxt_pP->module_id, RRC_STATE_CONNECTED);
-            nr_rrc_set_sub_state (ctxt_pP->module_id, RRC_SUB_STATE_CONNECTED);
-            NR_UE_rrc_inst[ctxt_pP->module_id].Info[gNB_index].rnti = ctxt_pP->rnti;
-            rrc_ue_generate_RRCSetupComplete(
-              ctxt_pP,
-              gNB_index,
-              dl_ccch_msg->message.choice.c1->choice.rrcSetup->rrc_TransactionIdentifier,
-              NR_UE_rrc_inst[ctxt_pP->module_id].selected_plmn_identity);
-            rval = 0;
-            break;
-    
-          default:
-            LOG_E(NR_RRC, "[UE%d] Frame %d : Unknown message\n",
-                  ctxt_pP->module_id,
-                  ctxt_pP->frame);
-            rval = -1;
-            break;
-        }
-      }
-    }
-  
->>>>>>> 403db5f6
   VCD_SIGNAL_DUMPER_DUMP_FUNCTION_BY_NAME(VCD_SIGNAL_DUMPER_FUNCTIONS_UE_DECODE_CCCH, VCD_FUNCTION_OUT);
   return rval;
 }
@@ -2340,11 +2257,7 @@
         if((pdu_buffer + 1) != NULL){
           if (*(pdu_buffer + 1) > 0 ) {
             if((pdu_buffer + 9) != NULL){
-<<<<<<< HEAD
               msg_type = *(pdu_buffer + 9);
-=======
-                msg_type = *(pdu_buffer + 9);
->>>>>>> 403db5f6
             } else {
               LOG_W(NR_RRC, "[UE] Received invalid downlink message\n");
               return;
@@ -2353,13 +2266,8 @@
             if((pdu_buffer + 2) != NULL){
               msg_type = *(pdu_buffer + 2);
             } else {
-<<<<<<< HEAD
               LOG_W(NR_RRC, "[UE] Received invalid downlink message\n");
               return;
-=======
-                LOG_W(NR_RRC, "[UE] Received invalid downlink message\n");
-                return;
->>>>>>> 403db5f6
             }
           }
         }
@@ -2938,11 +2846,8 @@
     uint32_t length;
     uint8_t buffer[100];
     length = do_RRCReestablishmentComplete(buffer, rrcReestablishment->rrc_TransactionIdentifier);
-<<<<<<< HEAD
-=======
     LOG_I(NR_RRC,"[UE %d][RAPROC] Frame %d : Logical Channel UL-DCCH (SRB1), Generating RRCReestablishmentComplete (bytes%d, gNB %d)\n",
           ctxt_pP->module_id,ctxt_pP->frame, length, gNB_index);
->>>>>>> 403db5f6
 #ifdef ITTI_SIM
     MessageDef *message_p;
     uint8_t *message_buffer;
