/*
 * Licensed to the OpenAirInterface (OAI) Software Alliance under one or more
 * contributor license agreements.  See the NOTICE file distributed with
 * this work for additional information regarding copyright ownership.
 * The OpenAirInterface Software Alliance licenses this file to You under
 * the OAI Public License, Version 1.1  (the "License"); you may not use this file
 * except in compliance with the License.
 * You may obtain a copy of the License at
 *
 *      http://www.openairinterface.org/?page_id=698
 *
 * Unless required by applicable law or agreed to in writing, software
 * distributed under the License is distributed on an "AS IS" BASIS,
 * WITHOUT WARRANTIES OR CONDITIONS OF ANY KIND, either express or implied.
 * See the License for the specific language governing permissions and
 * limitations under the License.
 *-------------------------------------------------------------------------------
 * For more information about the OpenAirInterface (OAI) Software Alliance:
 *      contact@openairinterface.org
 */

/* \file rrc_UE.c
 * \brief RRC procedures
 * \author R. Knopp, K.H. HSU
 * \date 2018
 * \version 0.1
 * \company Eurecom / NTUST
 * \email: knopp@eurecom.fr, kai-hsiang.hsu@eurecom.fr
 * \note
 * \warning
 */

#define RRC_UE
#define RRC_UE_C

#include "asn1_conversions.h"

#include "NR_DL-DCCH-Message.h"        //asn_DEF_NR_DL_DCCH_Message
#include "NR_DL-CCCH-Message.h"        //asn_DEF_NR_DL_CCCH_Message
#include "NR_BCCH-BCH-Message.h"       //asn_DEF_NR_BCCH_BCH_Message
#include "NR_BCCH-DL-SCH-Message.h"    //asn_DEF_NR_BCCH_DL_SCH_Message
#include "NR_CellGroupConfig.h"        //asn_DEF_NR_CellGroupConfig
#include "NR_BWP-Downlink.h"           //asn_DEF_NR_BWP_Downlink
#include "NR_RRCReconfiguration.h"
#include "NR_MeasConfig.h"
#include "NR_UL-DCCH-Message.h"

#include "rrc_list.h"
#include "rrc_defs.h"
#include "rrc_proto.h"
#include "rrc_vars.h"
#include "rrc_extern.h"
#include "LAYER2/NR_MAC_UE/mac_proto.h"

#include "intertask_interface.h"

#include "nr-uesoftmodem.h"
#include "executables/softmodem-common.h"
#include "plmn_data.h"
#include "pdcp.h"
#include "UTIL/OSA/osa_defs.h"
#include "common/utils/LOG/log.h"
#include "common/utils/LOG/vcd_signal_dumper.h"

#ifndef CELLULAR
  #include "RRC/NR/MESSAGES/asn1_msg.h"
#endif

#include "RRC/NAS/nas_config.h"
#include "RRC/NAS/rb_config.h"
#include "SIMULATION/TOOLS/sim.h" // for taus
#include <executables/softmodem-common.h>

#include "nr_nas_msg_sim.h"

NR_UE_RRC_INST_t *NR_UE_rrc_inst;
/* NAS Attach request with IMSI */
static const char  nr_nas_attach_req_imsi[] = {
  0x07, 0x41,
  /* EPS Mobile identity = IMSI */
  0x71, 0x08, 0x29, 0x80, 0x43, 0x21, 0x43, 0x65, 0x87,
  0xF9,
  /* End of EPS Mobile Identity */
  0x02, 0xE0, 0xE0, 0x00, 0x20, 0x02, 0x03,
  0xD0, 0x11, 0x27, 0x1A, 0x80, 0x80, 0x21, 0x10, 0x01, 0x00, 0x00,
  0x10, 0x81, 0x06, 0x00, 0x00, 0x00, 0x00, 0x83, 0x06, 0x00, 0x00,
  0x00, 0x00, 0x00, 0x0D, 0x00, 0x00, 0x0A, 0x00, 0x52, 0x12, 0xF2,
  0x01, 0x27, 0x11,
};

extern void pdcp_config_set_security(
  const protocol_ctxt_t *const  ctxt_pP,
  pdcp_t          *const pdcp_pP,
  const rb_id_t         rb_idP,
  const uint16_t        lc_idP,
  const uint8_t         security_modeP,
  uint8_t         *const kRRCenc,
  uint8_t         *const kRRCint,
  uint8_t         *const  kUPenc
);

void
nr_rrc_ue_process_ueCapabilityEnquiry(
  const protocol_ctxt_t *const ctxt_pP,
  NR_UECapabilityEnquiry_t *UECapabilityEnquiry,
  uint8_t gNB_index
);

void
nr_rrc_ue_process_RadioBearerConfig(
    const protocol_ctxt_t *const       ctxt_pP,
    const uint8_t                      gNB_index,
    NR_RadioBearerConfig_t *const      radioBearerConfig
);

uint8_t do_NR_RRCReconfigurationComplete(
                        const protocol_ctxt_t *const ctxt_pP,
                        uint8_t *buffer,
                        size_t buffer_size,
                        const uint8_t Transaction_id
                      );

void
nr_rrc_ue_generate_rrcReestablishmentComplete(
  const protocol_ctxt_t *const ctxt_pP,
  NR_RRCReestablishment_t *rrcReestablishment,
  uint8_t gNB_index
);

mui_t nr_rrc_mui=0;

static const char nsa_ipaddr[] = "127.0.0.1";
static int from_lte_ue_fd = -1;
static int to_lte_ue_fd = -1;

static Rrc_State_NR_t nr_rrc_get_state (module_id_t ue_mod_idP) {
  return NR_UE_rrc_inst[ue_mod_idP].nrRrcState;
}


static Rrc_Sub_State_NR_t nr_rrc_get_sub_state (module_id_t ue_mod_idP) {
  return NR_UE_rrc_inst[ue_mod_idP].nrRrcSubState;
}

static int nr_rrc_set_state (module_id_t ue_mod_idP, Rrc_State_NR_t state) {
  AssertFatal ((RRC_STATE_FIRST_NR <= state) && (state <= RRC_STATE_LAST_NR),
               "Invalid state %d!\n", state);

  if (NR_UE_rrc_inst[ue_mod_idP].nrRrcState != state) {
    NR_UE_rrc_inst[ue_mod_idP].nrRrcState = state;
    return (1);
  }

  return (0);
}

static int nr_rrc_set_sub_state( module_id_t ue_mod_idP, Rrc_Sub_State_NR_t subState ) {
  if (AMF_MODE_ENABLED) {
    switch (NR_UE_rrc_inst[ue_mod_idP].nrRrcState) {
      case RRC_STATE_INACTIVE_NR:
        AssertFatal ((RRC_SUB_STATE_INACTIVE_FIRST_NR <= subState) && (subState <= RRC_SUB_STATE_INACTIVE_LAST_NR),
                     "Invalid nr sub state %d for state %d!\n", subState, NR_UE_rrc_inst[ue_mod_idP].nrRrcState);
        break;

      case RRC_STATE_IDLE_NR:
        AssertFatal ((RRC_SUB_STATE_IDLE_FIRST_NR <= subState) && (subState <= RRC_SUB_STATE_IDLE_LAST_NR),
                     "Invalid nr sub state %d for state %d!\n", subState, NR_UE_rrc_inst[ue_mod_idP].nrRrcState);
        break;

      case RRC_STATE_CONNECTED_NR:
        AssertFatal ((RRC_SUB_STATE_CONNECTED_FIRST_NR <= subState) && (subState <= RRC_SUB_STATE_CONNECTED_LAST_NR),
                     "Invalid nr sub state %d for state %d!\n", subState, NR_UE_rrc_inst[ue_mod_idP].nrRrcState);
        break;
    }
  }

  if (NR_UE_rrc_inst[ue_mod_idP].nrRrcSubState != subState) {
    NR_UE_rrc_inst[ue_mod_idP].nrRrcSubState = subState;
    return (1);
  }

  return (0);
}

extern boolean_t nr_rrc_pdcp_config_asn1_req(
    const protocol_ctxt_t *const  ctxt_pP,
    NR_SRB_ToAddModList_t  *const srb2add_list,
    NR_DRB_ToAddModList_t  *const drb2add_list,
    NR_DRB_ToReleaseList_t *const drb2release_list,
    const uint8_t                   security_modeP,
    uint8_t                  *const kRRCenc,
    uint8_t                  *const kRRCint,
    uint8_t                  *const kUPenc,
    uint8_t                  *const kUPint
  #if (LTE_RRC_VERSION >= MAKE_VERSION(9, 0, 0))
    ,LTE_PMCH_InfoList_r9_t  *pmch_InfoList_r9
  #endif
    ,rb_id_t                 *const defaultDRB,
    struct NR_CellGroupConfig__rlc_BearerToAddModList *rlc_bearer2add_list);

extern rlc_op_status_t nr_rrc_rlc_config_asn1_req (const protocol_ctxt_t   * const ctxt_pP,
    const NR_SRB_ToAddModList_t   * const srb2add_listP,
    const NR_DRB_ToAddModList_t   * const drb2add_listP,
    const NR_DRB_ToReleaseList_t  * const drb2release_listP,
    const LTE_PMCH_InfoList_r9_t * const pmch_InfoList_r9_pP,
    struct NR_CellGroupConfig__rlc_BearerToAddModList *rlc_bearer2add_list);

<<<<<<< HEAD
static void process_lte_nsa_msg(nsa_msg_t *msg, int msg_len);
=======
>>>>>>> f1cb957c
static void start_oai_nrue_threads(void);

// from LTE-RRC DL-DCCH RRCConnectionReconfiguration nr-secondary-cell-group-config (encoded)
int8_t nr_rrc_ue_decode_secondary_cellgroup_config(const module_id_t module_id,
                                                   const uint8_t *buffer,
                                                   const uint32_t size){
    
  NR_CellGroupConfig_t *cell_group_config = NULL;
  uint32_t i;

  asn_dec_rval_t dec_rval = uper_decode(NULL,
                                        &asn_DEF_NR_CellGroupConfig,
                                        (void **)&cell_group_config,
                                        (uint8_t *)buffer,
                                        size, 0, 0);

  if ((dec_rval.code != RC_OK) && (dec_rval.consumed == 0)) {
    printf("NR_CellGroupConfig decode error\n");
    for (i=0; i<size; i++)
      printf("%02x ",buffer[i]);
    printf("\n");
    // free the memory
    SEQUENCE_free( &asn_DEF_NR_CellGroupConfig, (void *)cell_group_config, 1 );
    return -1;
  }

  if(NR_UE_rrc_inst[module_id].scell_group_config == NULL){
    NR_UE_rrc_inst[module_id].scell_group_config = cell_group_config;
    nr_rrc_ue_process_scg_config(module_id,cell_group_config);
  }else{
    nr_rrc_ue_process_scg_config(module_id,cell_group_config);
    SEQUENCE_free(&asn_DEF_NR_CellGroupConfig, (void *)cell_group_config, 0);
  }

  return 0;
}

// from LTE-RRC DL-DCCH RRCConnectionReconfiguration nr-secondary-cell-group-config (decoded)
// RRCReconfiguration
int8_t nr_rrc_ue_process_rrcReconfiguration(const module_id_t module_id, NR_RRCReconfiguration_t *rrcReconfiguration){

  switch(rrcReconfiguration->criticalExtensions.present){
    case NR_RRCReconfiguration__criticalExtensions_PR_rrcReconfiguration:
      if(rrcReconfiguration->criticalExtensions.choice.rrcReconfiguration->radioBearerConfig != NULL){
        if(NR_UE_rrc_inst[module_id].radio_bearer_config == NULL){
          NR_UE_rrc_inst[module_id].radio_bearer_config = rrcReconfiguration->criticalExtensions.choice.rrcReconfiguration->radioBearerConfig;                
        }else{
          protocol_ctxt_t ctxt;
          NR_UE_MAC_INST_t *mac = get_mac_inst(module_id);
          PROTOCOL_CTXT_SET_BY_MODULE_ID(&ctxt, module_id, ENB_FLAG_YES, mac->crnti, 0, 0, 0);
          struct NR_RadioBearerConfig *RadioBearerConfig = rrcReconfiguration->criticalExtensions.choice.rrcReconfiguration->radioBearerConfig;
          xer_fprint(stdout, &asn_DEF_NR_RadioBearerConfig, (const void*)RadioBearerConfig);
          LOG_D(NR_RRC, "Calling fill_default_rbconfig_ue at %d with: e_rab_id = %ld, drbID = %ld, cipher_algo = %ld, key = %ld \n",
                        __LINE__, RadioBearerConfig->drb_ToAddModList->list.array[0]->cnAssociation->choice.eps_BearerIdentity,
                        RadioBearerConfig->drb_ToAddModList->list.array[0]->drb_Identity,
                        RadioBearerConfig->securityConfig->securityAlgorithmConfig->cipheringAlgorithm,
                        *RadioBearerConfig->securityConfig->keyToUse);
          nr_rrc_ue_process_RadioBearerConfig(&ctxt, 0, RadioBearerConfig);
        }
      }
      if(rrcReconfiguration->criticalExtensions.choice.rrcReconfiguration->secondaryCellGroup != NULL){

        if(get_softmodem_params()->sa || get_softmodem_params()->nsa) {

          NR_CellGroupConfig_t *cellGroupConfig = NULL;
          uper_decode(NULL,
                      &asn_DEF_NR_CellGroupConfig,   //might be added prefix later
                      (void **)&cellGroupConfig,
                      (uint8_t *)rrcReconfiguration->criticalExtensions.choice.rrcReconfiguration->secondaryCellGroup->buf,
                      rrcReconfiguration->criticalExtensions.choice.rrcReconfiguration->secondaryCellGroup->size, 0, 0);

          if ( LOG_DEBUGFLAG(DEBUG_ASN1) ) {
            xer_fprint(stdout, &asn_DEF_NR_CellGroupConfig, (const void *) cellGroupConfig);
          }

          if(NR_UE_rrc_inst[module_id].cell_group_config == NULL){
            //  first time receive the configuration, just use the memory allocated from uper_decoder. TODO this is not good implementation, need to maintain RRC_INST own structure every time.
            NR_UE_rrc_inst[module_id].cell_group_config = cellGroupConfig;
            nr_rrc_ue_process_scg_config(module_id,cellGroupConfig);
          }else{
            //  after first time, update it and free the memory after.
            SEQUENCE_free(&asn_DEF_NR_CellGroupConfig, (void *)NR_UE_rrc_inst[module_id].cell_group_config, 0);
            NR_UE_rrc_inst[module_id].cell_group_config = cellGroupConfig;
            nr_rrc_ue_process_scg_config(module_id,cellGroupConfig);
          }
        }
        else
          nr_rrc_ue_decode_secondary_cellgroup_config(module_id,
                                                      rrcReconfiguration->criticalExtensions.choice.rrcReconfiguration->secondaryCellGroup->buf,
                                                      rrcReconfiguration->criticalExtensions.choice.rrcReconfiguration->secondaryCellGroup->size);
      }
      if(rrcReconfiguration->criticalExtensions.choice.rrcReconfiguration->measConfig != NULL){
        if(NR_UE_rrc_inst[module_id].meas_config == NULL){
          NR_UE_rrc_inst[module_id].meas_config = rrcReconfiguration->criticalExtensions.choice.rrcReconfiguration->measConfig;
        }else{
          //  if some element need to be updated
          nr_rrc_ue_process_meas_config(rrcReconfiguration->criticalExtensions.choice.rrcReconfiguration->measConfig);
        }
      }
      if(rrcReconfiguration->criticalExtensions.choice.rrcReconfiguration->lateNonCriticalExtension != NULL){
        //  unuse now
      }
      if(rrcReconfiguration->criticalExtensions.choice.rrcReconfiguration->nonCriticalExtension != NULL){
        // unuse now
      }
      break;
    
    case NR_RRCReconfiguration__criticalExtensions_PR_NOTHING:
    case NR_RRCReconfiguration__criticalExtensions_PR_criticalExtensionsFuture:
    default:
      break;
  }
  //nr_rrc_mac_config_req_ue(); 

  return 0;
}



int8_t nr_rrc_ue_process_meas_config(NR_MeasConfig_t *meas_config){

    return 0;
}

int8_t nr_rrc_ue_process_scg_config(const module_id_t module_id, NR_CellGroupConfig_t *cell_group_config){
  int i;
  if(cell_group_config==NULL){
    //  initial list
    if(cell_group_config->spCellConfig != NULL){
      if(cell_group_config->spCellConfig->spCellConfigDedicated != NULL){
        if(cell_group_config->spCellConfig->spCellConfigDedicated->downlinkBWP_ToAddModList != NULL){
          for(i=0; i<cell_group_config->spCellConfig->spCellConfigDedicated->downlinkBWP_ToAddModList->list.count; ++i){
            RRC_LIST_MOD_ADD(NR_UE_rrc_inst[module_id].BWP_Downlink_list, cell_group_config->spCellConfig->spCellConfigDedicated->downlinkBWP_ToAddModList->list.array[i], bwp_Id);
          }
        }
      }
    }
  }else{
    //  maintain list
    if(cell_group_config->spCellConfig != NULL){
        nr_rrc_mac_config_req_ue(0, 0, 0, NULL, NULL, cell_group_config, NULL);
        LOG_D(NR_RRC, "Filled scc now \n");
      if(cell_group_config->spCellConfig->spCellConfigDedicated != NULL){
        //  process element of list to be add by RRC message
        if(cell_group_config->spCellConfig->spCellConfigDedicated->downlinkBWP_ToAddModList != NULL){
          for(i=0; i<cell_group_config->spCellConfig->spCellConfigDedicated->downlinkBWP_ToAddModList->list.count; ++i){
            RRC_LIST_MOD_ADD(NR_UE_rrc_inst[module_id].BWP_Downlink_list, cell_group_config->spCellConfig->spCellConfigDedicated->downlinkBWP_ToAddModList->list.array[i], bwp_Id);
          }
        }

        //  process element of list to be release by RRC message
        if(cell_group_config->spCellConfig->spCellConfigDedicated->downlinkBWP_ToReleaseList != NULL){
          for(i=0; i<cell_group_config->spCellConfig->spCellConfigDedicated->downlinkBWP_ToReleaseList->list.count; ++i){
            NR_BWP_Downlink_t *freeP = NULL;
            RRC_LIST_MOD_REL(NR_UE_rrc_inst[module_id].BWP_Downlink_list, bwp_Id, *cell_group_config->spCellConfig->spCellConfigDedicated->downlinkBWP_ToReleaseList->list.array[i], freeP);
            if(freeP != NULL){
              SEQUENCE_free(&asn_DEF_NR_BWP_Downlink, (void *)freeP, 0);
            }
          }
        }
      }
    }
  } 

  return 0;
}


void process_nsa_message(NR_UE_RRC_INST_t *rrc, nsa_message_t nsa_message_type, void *message,int msg_len) {
  module_id_t module_id=0; // TODO
  switch (nsa_message_type) {
    case nr_SecondaryCellGroupConfig_r15:
      {
        NR_RRCReconfiguration_t *RRCReconfiguration=NULL;
        asn_dec_rval_t dec_rval = uper_decode_complete( NULL,
                                &asn_DEF_NR_RRCReconfiguration,
                                (void **)&RRCReconfiguration,
                                (uint8_t *)message,
                                msg_len); 
        
        if ((dec_rval.code != RC_OK) && (dec_rval.consumed == 0)) {
          LOG_E(NR_RRC, "NR_RRCReconfiguration decode error\n");
          // free the memory
          SEQUENCE_free( &asn_DEF_NR_RRCReconfiguration, RRCReconfiguration, 1 );
          return;
        }
        nr_rrc_ue_process_rrcReconfiguration(module_id,RRCReconfiguration);
        }
      break;
    
    case nr_RadioBearerConfigX_r15:
      {
        NR_RadioBearerConfig_t *RadioBearerConfig=NULL;
        asn_dec_rval_t dec_rval = uper_decode_complete( NULL,
                                &asn_DEF_NR_RadioBearerConfig,
                                (void **)&RadioBearerConfig,
                                (uint8_t *)message,
                                msg_len); 
        
        if ((dec_rval.code != RC_OK) && (dec_rval.consumed == 0)) {
          LOG_E(NR_RRC, "NR_RadioBearerConfig decode error\n");
          // free the memory
          SEQUENCE_free( &asn_DEF_NR_RadioBearerConfig, RadioBearerConfig, 1 );
          return;
        }
        protocol_ctxt_t ctxt;
        NR_UE_MAC_INST_t *mac = get_mac_inst(module_id);
        PROTOCOL_CTXT_SET_BY_MODULE_ID(&ctxt, module_id, ENB_FLAG_YES, mac->crnti, 0, 0, 0);
        xer_fprint(stdout, &asn_DEF_NR_RadioBearerConfig, (const void*)RadioBearerConfig);
        LOG_D(NR_RRC, "Calling fill_default_rbconfig_ue at %d with: e_rab_id = %ld, drbID = %ld, cipher_algo = %ld, key = %ld \n",
                        __LINE__, RadioBearerConfig->drb_ToAddModList->list.array[0]->cnAssociation->choice.eps_BearerIdentity,
                        RadioBearerConfig->drb_ToAddModList->list.array[0]->drb_Identity,
                        RadioBearerConfig->securityConfig->securityAlgorithmConfig->cipheringAlgorithm,
                        *RadioBearerConfig->securityConfig->keyToUse);
        nr_rrc_ue_process_RadioBearerConfig(&ctxt, 0, RadioBearerConfig);

      }
      break;
    
    default:
      AssertFatal(1==0,"Unknown message %d\n",nsa_message_type);
      break;
  }

}

NR_UE_RRC_INST_t* openair_rrc_top_init_ue_nr(char* rrc_config_path){
  int nr_ue;
  if(NB_NR_UE_INST > 0){
    NR_UE_rrc_inst = (NR_UE_RRC_INST_t *)malloc(NB_NR_UE_INST * sizeof(NR_UE_RRC_INST_t));
    memset(NR_UE_rrc_inst, 0, NB_NR_UE_INST * sizeof(NR_UE_RRC_INST_t));
    for(nr_ue=0;nr_ue<NB_NR_UE_INST;nr_ue++){
      // fill UE-NR-Capability @ UE-CapabilityRAT-Container here.
      NR_UE_rrc_inst[nr_ue].selected_plmn_identity = 1;

      // TODO: Put the appropriate list of SIBs
      NR_UE_rrc_inst[nr_ue].requested_SI_List.buf = CALLOC(1,4);
      NR_UE_rrc_inst[nr_ue].requested_SI_List.buf[0] = SIB2 | SIB3 | SIB5;  // SIB2 - SIB9
      NR_UE_rrc_inst[nr_ue].requested_SI_List.buf[1] = 0;                   // SIB10 - SIB17
      NR_UE_rrc_inst[nr_ue].requested_SI_List.buf[2] = 0;                   // SIB18 - SIB25
      NR_UE_rrc_inst[nr_ue].requested_SI_List.buf[3] = 0;                   // SIB26 - SIB32
      NR_UE_rrc_inst[nr_ue].requested_SI_List.size= 4;
      NR_UE_rrc_inst[nr_ue].requested_SI_List.bits_unused= 0;

      NR_UE_rrc_inst[nr_ue].ra_trigger = RA_NOT_RUNNING;

      //  init RRC lists
      RRC_LIST_INIT(NR_UE_rrc_inst[nr_ue].RLC_Bearer_Config_list, NR_maxLC_ID);
      RRC_LIST_INIT(NR_UE_rrc_inst[nr_ue].SchedulingRequest_list, NR_maxNrofSR_ConfigPerCellGroup);
      RRC_LIST_INIT(NR_UE_rrc_inst[nr_ue].TAG_list, NR_maxNrofTAGs);
      RRC_LIST_INIT(NR_UE_rrc_inst[nr_ue].TDD_UL_DL_SlotConfig_list, NR_maxNrofSlots);
      RRC_LIST_INIT(NR_UE_rrc_inst[nr_ue].BWP_Downlink_list, NR_maxNrofBWPs);
      RRC_LIST_INIT(NR_UE_rrc_inst[nr_ue].ControlResourceSet_list[0], 3);   //  for init-dl-bwp
      RRC_LIST_INIT(NR_UE_rrc_inst[nr_ue].ControlResourceSet_list[1], 3);   //  for dl-bwp id=0
      RRC_LIST_INIT(NR_UE_rrc_inst[nr_ue].ControlResourceSet_list[2], 3);   //  for dl-bwp id=1
      RRC_LIST_INIT(NR_UE_rrc_inst[nr_ue].ControlResourceSet_list[3], 3);   //  for dl-bwp id=2
      RRC_LIST_INIT(NR_UE_rrc_inst[nr_ue].ControlResourceSet_list[4], 3);   //  for dl-bwp id=3
      RRC_LIST_INIT(NR_UE_rrc_inst[nr_ue].SearchSpace_list[0], 10);
      RRC_LIST_INIT(NR_UE_rrc_inst[nr_ue].SearchSpace_list[1], 10);
      RRC_LIST_INIT(NR_UE_rrc_inst[nr_ue].SearchSpace_list[2], 10);
      RRC_LIST_INIT(NR_UE_rrc_inst[nr_ue].SearchSpace_list[3], 10);
      RRC_LIST_INIT(NR_UE_rrc_inst[nr_ue].SearchSpace_list[4], 10);
      RRC_LIST_INIT(NR_UE_rrc_inst[nr_ue].SlotFormatCombinationsPerCell_list[0], NR_maxNrofAggregatedCellsPerCellGroup);
      RRC_LIST_INIT(NR_UE_rrc_inst[nr_ue].SlotFormatCombinationsPerCell_list[1], NR_maxNrofAggregatedCellsPerCellGroup);
      RRC_LIST_INIT(NR_UE_rrc_inst[nr_ue].SlotFormatCombinationsPerCell_list[2], NR_maxNrofAggregatedCellsPerCellGroup);
      RRC_LIST_INIT(NR_UE_rrc_inst[nr_ue].SlotFormatCombinationsPerCell_list[3], NR_maxNrofAggregatedCellsPerCellGroup);
      RRC_LIST_INIT(NR_UE_rrc_inst[nr_ue].SlotFormatCombinationsPerCell_list[4], NR_maxNrofAggregatedCellsPerCellGroup);
      RRC_LIST_INIT(NR_UE_rrc_inst[nr_ue].TCI_State_list[0], NR_maxNrofTCI_States);
      RRC_LIST_INIT(NR_UE_rrc_inst[nr_ue].TCI_State_list[1], NR_maxNrofTCI_States);
      RRC_LIST_INIT(NR_UE_rrc_inst[nr_ue].TCI_State_list[2], NR_maxNrofTCI_States);
      RRC_LIST_INIT(NR_UE_rrc_inst[nr_ue].TCI_State_list[3], NR_maxNrofTCI_States);
      RRC_LIST_INIT(NR_UE_rrc_inst[nr_ue].TCI_State_list[4], NR_maxNrofTCI_States);
      RRC_LIST_INIT(NR_UE_rrc_inst[nr_ue].RateMatchPattern_list[0], NR_maxNrofRateMatchPatterns);
      RRC_LIST_INIT(NR_UE_rrc_inst[nr_ue].RateMatchPattern_list[1], NR_maxNrofRateMatchPatterns);
      RRC_LIST_INIT(NR_UE_rrc_inst[nr_ue].RateMatchPattern_list[2], NR_maxNrofRateMatchPatterns);
      RRC_LIST_INIT(NR_UE_rrc_inst[nr_ue].RateMatchPattern_list[3], NR_maxNrofRateMatchPatterns);
      RRC_LIST_INIT(NR_UE_rrc_inst[nr_ue].RateMatchPattern_list[4], NR_maxNrofRateMatchPatterns);
      RRC_LIST_INIT(NR_UE_rrc_inst[nr_ue].ZP_CSI_RS_Resource_list[0], NR_maxNrofZP_CSI_RS_Resources);
      RRC_LIST_INIT(NR_UE_rrc_inst[nr_ue].ZP_CSI_RS_Resource_list[1], NR_maxNrofZP_CSI_RS_Resources);
      RRC_LIST_INIT(NR_UE_rrc_inst[nr_ue].ZP_CSI_RS_Resource_list[2], NR_maxNrofZP_CSI_RS_Resources);
      RRC_LIST_INIT(NR_UE_rrc_inst[nr_ue].ZP_CSI_RS_Resource_list[3], NR_maxNrofZP_CSI_RS_Resources);
      RRC_LIST_INIT(NR_UE_rrc_inst[nr_ue].ZP_CSI_RS_Resource_list[4], NR_maxNrofZP_CSI_RS_Resources);
      RRC_LIST_INIT(NR_UE_rrc_inst[nr_ue].Aperidic_ZP_CSI_RS_ResourceSet_list[0], NR_maxNrofZP_CSI_RS_ResourceSets);
      RRC_LIST_INIT(NR_UE_rrc_inst[nr_ue].Aperidic_ZP_CSI_RS_ResourceSet_list[1], NR_maxNrofZP_CSI_RS_ResourceSets);
      RRC_LIST_INIT(NR_UE_rrc_inst[nr_ue].Aperidic_ZP_CSI_RS_ResourceSet_list[2], NR_maxNrofZP_CSI_RS_ResourceSets);
      RRC_LIST_INIT(NR_UE_rrc_inst[nr_ue].Aperidic_ZP_CSI_RS_ResourceSet_list[3], NR_maxNrofZP_CSI_RS_ResourceSets);
      RRC_LIST_INIT(NR_UE_rrc_inst[nr_ue].Aperidic_ZP_CSI_RS_ResourceSet_list[4], NR_maxNrofZP_CSI_RS_ResourceSets);
      RRC_LIST_INIT(NR_UE_rrc_inst[nr_ue].SP_ZP_CSI_RS_ResourceSet_list[0], NR_maxNrofZP_CSI_RS_ResourceSets);
      RRC_LIST_INIT(NR_UE_rrc_inst[nr_ue].SP_ZP_CSI_RS_ResourceSet_list[1], NR_maxNrofZP_CSI_RS_ResourceSets);
      RRC_LIST_INIT(NR_UE_rrc_inst[nr_ue].SP_ZP_CSI_RS_ResourceSet_list[2], NR_maxNrofZP_CSI_RS_ResourceSets);
      RRC_LIST_INIT(NR_UE_rrc_inst[nr_ue].SP_ZP_CSI_RS_ResourceSet_list[3], NR_maxNrofZP_CSI_RS_ResourceSets);
      RRC_LIST_INIT(NR_UE_rrc_inst[nr_ue].SP_ZP_CSI_RS_ResourceSet_list[4], NR_maxNrofZP_CSI_RS_ResourceSets);
      RRC_LIST_INIT(NR_UE_rrc_inst[nr_ue].NZP_CSI_RS_Resource_list, NR_maxNrofNZP_CSI_RS_Resources);
      RRC_LIST_INIT(NR_UE_rrc_inst[nr_ue].NZP_CSI_RS_ResourceSet_list, NR_maxNrofNZP_CSI_RS_ResourceSets);
      RRC_LIST_INIT(NR_UE_rrc_inst[nr_ue].CSI_IM_Resource_list, NR_maxNrofCSI_IM_Resources);
      RRC_LIST_INIT(NR_UE_rrc_inst[nr_ue].CSI_IM_ResourceSet_list, NR_maxNrofCSI_IM_ResourceSets);
      RRC_LIST_INIT(NR_UE_rrc_inst[nr_ue].CSI_SSB_ResourceSet_list, NR_maxNrofCSI_SSB_ResourceSets);
      RRC_LIST_INIT(NR_UE_rrc_inst[nr_ue].CSI_ResourceConfig_list, NR_maxNrofCSI_ResourceConfigurations);
      RRC_LIST_INIT(NR_UE_rrc_inst[nr_ue].CSI_ReportConfig_list, NR_maxNrofCSI_ReportConfigurations);
    }

    if (get_softmodem_params()->phy_test==1 || get_softmodem_params()->do_ra==1) {
      // read in files for RRCReconfiguration and RBconfig
      FILE *fd;
      char filename[1024];
      if (rrc_config_path)
        sprintf(filename,"%s/reconfig.raw",rrc_config_path);
      else
        sprintf(filename,"reconfig.raw");
      fd = fopen(filename,"r");
          char buffer[1024];
      AssertFatal(fd,
                  "cannot read file %s: errno %d, %s\n",
                  filename,
                  errno,
                  strerror(errno));
      int msg_len=fread(buffer,1,1024,fd);
      process_nsa_message(NR_UE_rrc_inst, nr_SecondaryCellGroupConfig_r15, buffer,msg_len);
      fclose(fd);
      if (rrc_config_path)
        sprintf(filename,"%s/rbconfig.raw",rrc_config_path);
      else
        sprintf(filename,"rbconfig.raw");
      fd = fopen(filename,"r");
      AssertFatal(fd,
                  "cannot read file %s: errno %d, %s\n",
                  filename,
                  errno,
                  strerror(errno));
      msg_len=fread(buffer,1,1024,fd);
      process_nsa_message(NR_UE_rrc_inst, nr_SecondaryCellGroupConfig_r15, buffer,msg_len);
      fclose(fd);

    }
    else if (get_softmodem_params()->nsa)
    {
      LOG_D(NR_RRC, "In NSA mode \n");
    }
  }
  else{
    NR_UE_rrc_inst = NULL;
  }

  return NR_UE_rrc_inst;
}


int8_t nr_ue_process_rlc_bearer_list(NR_CellGroupConfig_t *cell_group_config){

    return 0;
}

int8_t nr_ue_process_secondary_cell_list(NR_CellGroupConfig_t *cell_group_config){

    return 0;
}

int8_t nr_ue_process_mac_cell_group_config(NR_MAC_CellGroupConfig_t *mac_cell_group_config){

    return 0;
}

int8_t nr_ue_process_physical_cell_group_config(NR_PhysicalCellGroupConfig_t *phy_cell_group_config){

    return 0;
}

int8_t nr_ue_process_spcell_config(NR_SpCellConfig_t *spcell_config){

    return 0;
}

/*brief decode BCCH-BCH (MIB) message*/
int8_t nr_rrc_ue_decode_NR_BCCH_BCH_Message(
    const module_id_t module_id,
    const uint8_t     gNB_index,
    uint8_t           *const bufferP,
    const uint8_t     buffer_len ){

    NR_BCCH_BCH_Message_t *bcch_message = NULL;

    if (NR_UE_rrc_inst[module_id].mib != NULL)
      SEQUENCE_free( &asn_DEF_NR_BCCH_BCH_Message, (void *)bcch_message, 1 );
    else LOG_I(NR_RRC,"Configuring MAC for first MIB reception\n");

    asn_dec_rval_t dec_rval = uper_decode_complete(NULL,
                                                   &asn_DEF_NR_BCCH_BCH_Message,
                                                   (void **)&bcch_message,
                                                   (const void *)bufferP,
                                                   buffer_len );

    if ((dec_rval.code != RC_OK) || (dec_rval.consumed == 0)) {
      LOG_E(NR_RRC,"NR_BCCH_BCH decode error\n");
      // free the memory
      SEQUENCE_free( &asn_DEF_NR_BCCH_BCH_Message, (void *)bcch_message, 1 );
      return -1;
    }
    else {
      //  link to rrc instance
      SEQUENCE_free( &asn_DEF_NR_MIB, (void *)NR_UE_rrc_inst[module_id].mib, 1 );
      NR_UE_rrc_inst[module_id].mib = bcch_message->message.choice.mib;
      //memcpy( (void *)mib,
      //    (void *)&bcch_message->message.choice.mib,
      //    sizeof(NR_MIB_t) );

      nr_rrc_mac_config_req_ue( 0, 0, 0, NR_UE_rrc_inst[module_id].mib, NULL, NULL, NULL);
    }

    return 0;
}

const char *nr_SIBreserved( long value ) {
  if (value < 0 || value > 1)
    return "ERR";

  if (value)
    return "notReserved";

  return "reserved";
}

void nr_dump_sib2( NR_SIB2_t *sib2 ){
//cellReselectionInfoCommon
  //nrofSS_BlocksToAverage
  if( sib2->cellReselectionInfoCommon.nrofSS_BlocksToAverage)
    LOG_I( RRC, "cellReselectionInfoCommon.nrofSS_BlocksToAverage : %ld\n",
           *sib2->cellReselectionInfoCommon.nrofSS_BlocksToAverage );
  else
    LOG_I( RRC, "cellReselectionInfoCommon->nrofSS_BlocksToAverage : not defined\n" );

  //absThreshSS_BlocksConsolidation
  if( sib2->cellReselectionInfoCommon.absThreshSS_BlocksConsolidation){
    LOG_I( RRC, "absThreshSS_BlocksConsolidation.thresholdRSRP : %ld\n",
           *sib2->cellReselectionInfoCommon.absThreshSS_BlocksConsolidation->thresholdRSRP );
    LOG_I( RRC, "absThreshSS_BlocksConsolidation.thresholdRSRQ : %ld\n",
           *sib2->cellReselectionInfoCommon.absThreshSS_BlocksConsolidation->thresholdRSRQ );
    LOG_I( RRC, "absThreshSS_BlocksConsolidation.thresholdSINR : %ld\n",
           *sib2->cellReselectionInfoCommon.absThreshSS_BlocksConsolidation->thresholdSINR );
  } else
    LOG_I( RRC, "cellReselectionInfoCommon->absThreshSS_BlocksConsolidation : not defined\n" );

  //q_Hyst
  LOG_I( RRC, "cellReselectionInfoCommon.q_Hyst : %ld\n",
           sib2->cellReselectionInfoCommon.q_Hyst );

  //speedStateReselectionPars
  if( sib2->cellReselectionInfoCommon.speedStateReselectionPars){
    LOG_I( RRC, "speedStateReselectionPars->mobilityStateParameters.t_Evaluation : %ld\n",
           sib2->cellReselectionInfoCommon.speedStateReselectionPars->mobilityStateParameters.t_Evaluation);
    LOG_I( RRC, "speedStateReselectionPars->mobilityStateParameters.t_HystNormal  : %ld\n",
           sib2->cellReselectionInfoCommon.speedStateReselectionPars->mobilityStateParameters.t_HystNormal);
    LOG_I( RRC, "speedStateReselectionPars->mobilityStateParameters.n_CellChangeMedium : %ld\n",
           sib2->cellReselectionInfoCommon.speedStateReselectionPars->mobilityStateParameters.n_CellChangeMedium);
    LOG_I( RRC, "speedStateReselectionPars->mobilityStateParameters.n_CellChangeHigh : %ld\n",
           sib2->cellReselectionInfoCommon.speedStateReselectionPars->mobilityStateParameters.n_CellChangeHigh);
    LOG_I( RRC, "speedStateReselectionPars->q_HystSF.sf_Medium : %ld\n",
           sib2->cellReselectionInfoCommon.speedStateReselectionPars->q_HystSF.sf_Medium);
    LOG_I( RRC, "speedStateReselectionPars->q_HystSF.sf_High : %ld\n",
           sib2->cellReselectionInfoCommon.speedStateReselectionPars->q_HystSF.sf_High);
  } else
    LOG_I( RRC, "cellReselectionInfoCommon->speedStateReselectionPars : not defined\n" );

//cellReselectionServingFreqInfo
  if( sib2->cellReselectionServingFreqInfo.s_NonIntraSearchP)
    LOG_I( RRC, "cellReselectionServingFreqInfo.s_NonIntraSearchP : %ld\n",
           *sib2->cellReselectionServingFreqInfo.s_NonIntraSearchP );
  else
    LOG_I( RRC, "cellReselectionServingFreqInfo->s_NonIntraSearchP : not defined\n" );
 
  if( sib2->cellReselectionServingFreqInfo.s_NonIntraSearchQ)
    LOG_I( RRC, "cellReselectionServingFreqInfo.s_NonIntraSearchQ : %ld\n",
           *sib2->cellReselectionServingFreqInfo.s_NonIntraSearchQ );
  else
    LOG_I( RRC, "cellReselectionServingFreqInfo->s_NonIntraSearchQ : not defined\n" );
  
  LOG_I( RRC, "cellReselectionServingFreqInfo.threshServingLowP : %ld\n",
         sib2->cellReselectionServingFreqInfo.threshServingLowP );
  
  if( sib2->cellReselectionServingFreqInfo.threshServingLowQ)
    LOG_I( RRC, "cellReselectionServingFreqInfo.threshServingLowQ : %ld\n",
           *sib2->cellReselectionServingFreqInfo.threshServingLowQ );
  else
    LOG_I( RRC, "cellReselectionServingFreqInfo->threshServingLowQ : not defined\n" );
  
  LOG_I( RRC, "cellReselectionServingFreqInfo.cellReselectionPriority : %ld\n",
         sib2->cellReselectionServingFreqInfo.cellReselectionPriority );
  if( sib2->cellReselectionServingFreqInfo.cellReselectionSubPriority)
    LOG_I( RRC, "cellReselectionServingFreqInfo.cellReselectionSubPriority : %ld\n",
           *sib2->cellReselectionServingFreqInfo.cellReselectionSubPriority );
  else
    LOG_I( RRC, "cellReselectionServingFreqInfo->cellReselectionSubPriority : not defined\n" );

//intraFreqCellReselectionInfo
  LOG_I( RRC, "intraFreqCellReselectionInfo.q_RxLevMin : %ld\n",
         sib2->intraFreqCellReselectionInfo.q_RxLevMin );
  
  if( sib2->intraFreqCellReselectionInfo.q_RxLevMinSUL)
    LOG_I( RRC, "intraFreqCellReselectionInfo.q_RxLevMinSUL : %ld\n",
           *sib2->intraFreqCellReselectionInfo.q_RxLevMinSUL );
  else
    LOG_I( RRC, "intraFreqCellReselectionInfo->q_RxLevMinSUL : not defined\n" );
  
  if( sib2->intraFreqCellReselectionInfo.q_QualMin)
    LOG_I( RRC, "intraFreqCellReselectionInfo.q_QualMin : %ld\n",
           *sib2->intraFreqCellReselectionInfo.q_QualMin );
  else
    LOG_I( RRC, "intraFreqCellReselectionInfo->q_QualMin : not defined\n" );
  
  LOG_I( RRC, "intraFreqCellReselectionInfo.s_IntraSearchP : %ld\n",
         sib2->intraFreqCellReselectionInfo.s_IntraSearchP );
  
  if( sib2->intraFreqCellReselectionInfo.s_IntraSearchQ)
    LOG_I( RRC, "intraFreqCellReselectionInfo.s_IntraSearchQ : %ld\n",
           *sib2->intraFreqCellReselectionInfo.s_IntraSearchQ );
  else
    LOG_I( RRC, "intraFreqCellReselectionInfo->s_IntraSearchQ : not defined\n" );
  
  LOG_I( RRC, "intraFreqCellReselectionInfo.t_ReselectionNR : %ld\n",
         sib2->intraFreqCellReselectionInfo.t_ReselectionNR );

  if( sib2->intraFreqCellReselectionInfo.frequencyBandList)
    LOG_I( RRC, "intraFreqCellReselectionInfo.frequencyBandList : %p\n",
           sib2->intraFreqCellReselectionInfo.frequencyBandList );
  else
    LOG_I( RRC, "intraFreqCellReselectionInfo->frequencyBandList : not defined\n" );
 
  if( sib2->intraFreqCellReselectionInfo.frequencyBandListSUL)
    LOG_I( RRC, "intraFreqCellReselectionInfo.frequencyBandListSUL : %p\n",
           sib2->intraFreqCellReselectionInfo.frequencyBandListSUL );
  else
    LOG_I( RRC, "intraFreqCellReselectionInfo->frequencyBandListSUL : not defined\n" );
  
  if( sib2->intraFreqCellReselectionInfo.p_Max)
    LOG_I( RRC, "intraFreqCellReselectionInfo.p_Max : %ld\n",
           *sib2->intraFreqCellReselectionInfo.p_Max );
  else
    LOG_I( RRC, "intraFreqCellReselectionInfo->p_Max : not defined\n" );
 
  if( sib2->intraFreqCellReselectionInfo.smtc)
    LOG_I( RRC, "intraFreqCellReselectionInfo.smtc : %p\n",
           sib2->intraFreqCellReselectionInfo.smtc );
  else
    LOG_I( RRC, "intraFreqCellReselectionInfo->smtc : not defined\n" );
 
  if( sib2->intraFreqCellReselectionInfo.ss_RSSI_Measurement)
    LOG_I( RRC, "intraFreqCellReselectionInfo.ss_RSSI_Measurement : %p\n",
           sib2->intraFreqCellReselectionInfo.ss_RSSI_Measurement );
  else
    LOG_I( RRC, "intraFreqCellReselectionInfo->ss_RSSI_Measurement : not defined\n" );

  if( sib2->intraFreqCellReselectionInfo.ssb_ToMeasure)
    LOG_I( RRC, "intraFreqCellReselectionInfo.ssb_ToMeasure : %p\n",
           sib2->intraFreqCellReselectionInfo.ssb_ToMeasure );
  else
    LOG_I( RRC, "intraFreqCellReselectionInfo->ssb_ToMeasure : not defined\n" );
  
  LOG_I( RRC, "intraFreqCellReselectionInfo.deriveSSB_IndexFromCell : %d\n",
         sib2->intraFreqCellReselectionInfo.deriveSSB_IndexFromCell );

}

void nr_dump_sib3( NR_SIB3_t *sib3 ) {
//intraFreqNeighCellList
  if( sib3->intraFreqNeighCellList){
    LOG_I( RRC, "intraFreqNeighCellList : %p\n",
           sib3->intraFreqNeighCellList );    
    const int n = sib3->intraFreqNeighCellList->list.count;
    for (int i = 0; i < n; ++i){
      LOG_I( RRC, "intraFreqNeighCellList->physCellId : %ld\n",
             sib3->intraFreqNeighCellList->list.array[i]->physCellId );
      LOG_I( RRC, "intraFreqNeighCellList->q_OffsetCell : %ld\n",
             sib3->intraFreqNeighCellList->list.array[i]->q_OffsetCell );

      if( sib3->intraFreqNeighCellList->list.array[i]->q_RxLevMinOffsetCell)
        LOG_I( RRC, "intraFreqNeighCellList->q_RxLevMinOffsetCell : %ld\n",
               *sib3->intraFreqNeighCellList->list.array[i]->q_RxLevMinOffsetCell );
      else
        LOG_I( RRC, "intraFreqNeighCellList->q_RxLevMinOffsetCell : not defined\n" );
      
      if( sib3->intraFreqNeighCellList->list.array[i]->q_RxLevMinOffsetCellSUL)
        LOG_I( RRC, "intraFreqNeighCellList->q_RxLevMinOffsetCellSUL : %ld\n",
               *sib3->intraFreqNeighCellList->list.array[i]->q_RxLevMinOffsetCellSUL );
      else
        LOG_I( RRC, "intraFreqNeighCellList->q_RxLevMinOffsetCellSUL : not defined\n" );
      
      if( sib3->intraFreqNeighCellList->list.array[i]->q_QualMinOffsetCell)
        LOG_I( RRC, "intraFreqNeighCellList->q_QualMinOffsetCell : %ld\n",
               *sib3->intraFreqNeighCellList->list.array[i]->q_QualMinOffsetCell );
      else
        LOG_I( RRC, "intraFreqNeighCellList->q_QualMinOffsetCell : not defined\n" );
    }
  } else{
    LOG_I( RRC, "intraFreqCellReselectionInfo : not defined\n" );
  }

//intraFreqBlackCellList
  if( sib3->intraFreqBlackCellList){
    LOG_I( RRC, "intraFreqBlackCellList : %p\n",
           sib3->intraFreqBlackCellList );    
    const int n = sib3->intraFreqBlackCellList->list.count;
    for (int i = 0; i < n; ++i){
      LOG_I( RRC, "intraFreqBlackCellList->start : %ld\n",
             sib3->intraFreqBlackCellList->list.array[i]->start );

      if( sib3->intraFreqBlackCellList->list.array[i]->range)
        LOG_I( RRC, "intraFreqBlackCellList->range : %ld\n",
             *sib3->intraFreqBlackCellList->list.array[i]->range );
      else
        LOG_I( RRC, "intraFreqBlackCellList->range : not defined\n" );
    }
   } else{
    LOG_I( RRC, "intraFreqBlackCellList : not defined\n" );
   }

//lateNonCriticalExtension
  if( sib3->lateNonCriticalExtension)
    LOG_I( RRC, "lateNonCriticalExtension : %p\n",
           sib3->lateNonCriticalExtension );
  else
    LOG_I( RRC, "lateNonCriticalExtension : not defined\n" );
}

int nr_decode_SI( const protocol_ctxt_t *const ctxt_pP, const uint8_t gNB_index ) {
  NR_SystemInformation_t **si = &NR_UE_rrc_inst[ctxt_pP->module_id].si[gNB_index];
  int new_sib = 0;
  NR_SIB1_t *sib1 = NR_UE_rrc_inst[ctxt_pP->module_id].sib1[gNB_index];
  VCD_SIGNAL_DUMPER_DUMP_FUNCTION_BY_NAME( VCD_SIGNAL_DUMPER_FUNCTIONS_RRC_UE_DECODE_SI, VCD_FUNCTION_IN );

  // Dump contents
  if ((*si)->criticalExtensions.present == NR_SystemInformation__criticalExtensions_PR_systemInformation ||
      (*si)->criticalExtensions.present == NR_SystemInformation__criticalExtensions_PR_criticalExtensionsFuture_r16) {
    LOG_D( RRC, "[UE] (*si)->criticalExtensions.choice.NR_SystemInformation_t->sib_TypeAndInfo.list.count %d\n",
           (*si)->criticalExtensions.choice.systemInformation->sib_TypeAndInfo.list.count );
  } else {
    LOG_D( RRC, "[UE] Unknown criticalExtension version (not Rel16)\n" );
    return -1;
  }

  for (int i=0; i<(*si)->criticalExtensions.choice.systemInformation->sib_TypeAndInfo.list.count; i++) {
    SystemInformation_IEs__sib_TypeAndInfo__Member *typeandinfo;
    typeandinfo = (*si)->criticalExtensions.choice.systemInformation->sib_TypeAndInfo.list.array[i];

    switch(typeandinfo->present) {
      case NR_SystemInformation_IEs__sib_TypeAndInfo__Member_PR_sib2:
        if ((NR_UE_rrc_inst[ctxt_pP->module_id].Info[gNB_index].SIStatus&2) == 0) {
          NR_UE_rrc_inst[ctxt_pP->module_id].Info[gNB_index].SIStatus|=2;
          //new_sib=1;
          memcpy( NR_UE_rrc_inst[ctxt_pP->module_id].sib2[gNB_index], &typeandinfo->choice.sib2, sizeof(NR_SIB2_t) );
          LOG_I( RRC, "[UE %"PRIu8"] Frame %"PRIu32" Found SIB2 from gNB %"PRIu8"\n", ctxt_pP->module_id, ctxt_pP->frame, gNB_index );
          nr_dump_sib2( NR_UE_rrc_inst[ctxt_pP->module_id].sib2[gNB_index] );
          LOG_I( RRC, "[FRAME %05"PRIu32"][RRC_UE][MOD %02"PRIu8"][][--- MAC_CONFIG_REQ (SIB2 params  gNB %"PRIu8") --->][MAC_UE][MOD %02"PRIu8"][]\n",
                 ctxt_pP->frame, ctxt_pP->module_id, gNB_index, ctxt_pP->module_id );
          //TODO rrc_mac_config_req_ue

          // After SI is received, prepare RRCConnectionRequest
          if (NR_UE_rrc_inst[ctxt_pP->module_id].MBMS_flag < 3) // see -Q option
            if (AMF_MODE_ENABLED) {
              nr_rrc_ue_generate_RRCSetupRequest( ctxt_pP->module_id, gNB_index );
            }

          if (NR_UE_rrc_inst[ctxt_pP->module_id].Info[gNB_index].State == NR_RRC_IDLE) {
            LOG_I( RRC, "[UE %d] Received SIB1/SIB2/SIB3 Switching to RRC_SI_RECEIVED\n", ctxt_pP->module_id );
            NR_UE_rrc_inst[ctxt_pP->module_id].Info[gNB_index].State = NR_RRC_SI_RECEIVED;
#if ENABLE_RAL
 /* TODO          {
              MessageDef                            *message_ral_p = NULL;
              rrc_ral_system_information_ind_t       ral_si_ind;
              message_ral_p = itti_alloc_new_message (TASK_RRC_UE, 0, RRC_RAL_SYSTEM_INFORMATION_IND);
              memset(&ral_si_ind, 0, sizeof(rrc_ral_system_information_ind_t));
              ral_si_ind.plmn_id.MCCdigit2 = '0';
              ral_si_ind.plmn_id.MCCdigit1 = '2';
              ral_si_ind.plmn_id.MNCdigit3 = '0';
              ral_si_ind.plmn_id.MCCdigit3 = '8';
              ral_si_ind.plmn_id.MNCdigit2 = '9';
              ral_si_ind.plmn_id.MNCdigit1 = '9';
              ral_si_ind.cell_id        = 1;
              ral_si_ind.dbm            = 0;
              //ral_si_ind.dbm            = fifo_dump_emos_UE.PHY_measurements->rx_rssi_dBm[gNB_index];
              // TO DO
              ral_si_ind.sinr           = 0;
              //ral_si_ind.sinr           = fifo_dump_emos_UE.PHY_measurements->subband_cqi_dB[gNB_index][phy_vars_ue->lte_frame_parms.nb_antennas_rx][0];
              // TO DO
              ral_si_ind.link_data_rate = 0;
              memcpy (&message_ral_p->ittiMsg, (void *) &ral_si_ind, sizeof(rrc_ral_system_information_ind_t));
#warning "ue_mod_idP ? for instance ?"
              itti_send_msg_to_task (TASK_RAL_UE, UE_MODULE_ID_TO_INSTANCE(ctxt_pP->module_id), message_ral_p);
            }*/
#endif
          }
        }

        break; // case SystemInformation_r8_IEs__sib_TypeAndInfo__Member_PR_sib2

      case NR_SystemInformation_IEs__sib_TypeAndInfo__Member_PR_sib3:
        if ((NR_UE_rrc_inst[ctxt_pP->module_id].Info[gNB_index].SIStatus&4) == 0) {
          NR_UE_rrc_inst[ctxt_pP->module_id].Info[gNB_index].SIStatus|=4;
          new_sib=1;
          memcpy( NR_UE_rrc_inst[ctxt_pP->module_id].sib3[gNB_index], &typeandinfo->choice.sib3, sizeof(LTE_SystemInformationBlockType3_t) );
          LOG_I( RRC, "[UE %"PRIu8"] Frame %"PRIu32" Found SIB3 from gNB %"PRIu8"\n", ctxt_pP->module_id, ctxt_pP->frame, gNB_index );
          nr_dump_sib3( NR_UE_rrc_inst[ctxt_pP->module_id].sib3[gNB_index] );
        }

        break;

      case NR_SystemInformation_IEs__sib_TypeAndInfo__Member_PR_sib4:
        if ((NR_UE_rrc_inst[ctxt_pP->module_id].Info[gNB_index].SIStatus&8) == 0) {
          NR_UE_rrc_inst[ctxt_pP->module_id].Info[gNB_index].SIStatus|=8;
          new_sib=1;
          memcpy( NR_UE_rrc_inst[ctxt_pP->module_id].sib4[gNB_index], typeandinfo->choice.sib4, sizeof(NR_SIB4_t) );
          LOG_I( RRC, "[UE %"PRIu8"] Frame %"PRIu32" Found SIB4 from gNB %"PRIu8"\n", ctxt_pP->module_id, ctxt_pP->frame, gNB_index );
        }

        break;

      case NR_SystemInformation_IEs__sib_TypeAndInfo__Member_PR_sib5:
        if ((NR_UE_rrc_inst[ctxt_pP->module_id].Info[gNB_index].SIStatus&16) == 0) {
          NR_UE_rrc_inst[ctxt_pP->module_id].Info[gNB_index].SIStatus|=16;
          new_sib=1;
          memcpy( NR_UE_rrc_inst[ctxt_pP->module_id].sib5[gNB_index], typeandinfo->choice.sib5, sizeof(NR_SIB5_t) );
          LOG_I( RRC, "[UE %"PRIu8"] Frame %"PRIu32" Found SIB5 from gNB %"PRIu8"\n", ctxt_pP->module_id, ctxt_pP->frame, gNB_index );
          //dump_sib5(NR_UE_rrc_inst[ctxt_pP->module_id].sib5[gNB_index]);
        }

        break;

      case NR_SystemInformation_IEs__sib_TypeAndInfo__Member_PR_sib6:
        if ((NR_UE_rrc_inst[ctxt_pP->module_id].Info[gNB_index].SIStatus&32) == 0) {
          NR_UE_rrc_inst[ctxt_pP->module_id].Info[gNB_index].SIStatus|=32;
          new_sib=1;
          memcpy( NR_UE_rrc_inst[ctxt_pP->module_id].sib6[gNB_index], typeandinfo->choice.sib6, sizeof(NR_SIB6_t) );
          LOG_I( RRC, "[UE %"PRIu8"] Frame %"PRIu32" Found SIB6 from gNB %"PRIu8"\n", ctxt_pP->module_id, ctxt_pP->frame, gNB_index );
        }

        break;

      case NR_SystemInformation_IEs__sib_TypeAndInfo__Member_PR_sib7:
        if ((NR_UE_rrc_inst[ctxt_pP->module_id].Info[gNB_index].SIStatus&64) == 0) {
          NR_UE_rrc_inst[ctxt_pP->module_id].Info[gNB_index].SIStatus|=64;
          new_sib=1;
          memcpy( NR_UE_rrc_inst[ctxt_pP->module_id].sib7[gNB_index], typeandinfo->choice.sib7, sizeof(NR_SIB7_t) );
          LOG_I( RRC, "[UE %"PRIu8"] Frame %"PRIu32" Found SIB7 from gNB %"PRIu8"\n", ctxt_pP->module_id, ctxt_pP->frame, gNB_index );
        }

        break;

      case NR_SystemInformation_IEs__sib_TypeAndInfo__Member_PR_sib8:
        if ((NR_UE_rrc_inst[ctxt_pP->module_id].Info[gNB_index].SIStatus&128) == 0) {
          NR_UE_rrc_inst[ctxt_pP->module_id].Info[gNB_index].SIStatus|=128;
          new_sib=1;
          memcpy( NR_UE_rrc_inst[ctxt_pP->module_id].sib8[gNB_index], typeandinfo->choice.sib8, sizeof(NR_SIB8_t) );
          LOG_I( RRC, "[UE %"PRIu8"] Frame %"PRIu32" Found SIB8 from gNB %"PRIu8"\n", ctxt_pP->module_id, ctxt_pP->frame, gNB_index );
        }

        break;

      case NR_SystemInformation_IEs__sib_TypeAndInfo__Member_PR_sib9:
        if ((NR_UE_rrc_inst[ctxt_pP->module_id].Info[gNB_index].SIStatus&256) == 0) {
          NR_UE_rrc_inst[ctxt_pP->module_id].Info[gNB_index].SIStatus|=256;
          new_sib=1;
          memcpy( NR_UE_rrc_inst[ctxt_pP->module_id].sib9[gNB_index], typeandinfo->choice.sib9, sizeof(NR_SIB9_t) );
          LOG_I( RRC, "[UE %"PRIu8"] Frame %"PRIu32" Found SIB9 from gNB %"PRIu8"\n", ctxt_pP->module_id, ctxt_pP->frame, gNB_index );
        }

        break;

      case NR_SystemInformation_IEs__sib_TypeAndInfo__Member_PR_sib10_v1610:
        if ((NR_UE_rrc_inst[ctxt_pP->module_id].Info[gNB_index].SIStatus&512) == 0) {
          NR_UE_rrc_inst[ctxt_pP->module_id].Info[gNB_index].SIStatus|=512;
          new_sib=1;
          memcpy( NR_UE_rrc_inst[ctxt_pP->module_id].sib10[gNB_index], typeandinfo->choice.sib10_v1610, sizeof(NR_SIB10_r16_t) );
          LOG_I( RRC, "[UE %"PRIu8"] Frame %"PRIu32" Found SIB10 from gNB %"PRIu8"\n", ctxt_pP->module_id, ctxt_pP->frame, gNB_index );
        }

        break;

      case NR_SystemInformation_IEs__sib_TypeAndInfo__Member_PR_sib11_v1610:
        if ((NR_UE_rrc_inst[ctxt_pP->module_id].Info[gNB_index].SIStatus&1024) == 0) {
          NR_UE_rrc_inst[ctxt_pP->module_id].Info[gNB_index].SIStatus|=1024;
          new_sib=1;
          memcpy( NR_UE_rrc_inst[ctxt_pP->module_id].sib11[gNB_index], typeandinfo->choice.sib11_v1610, sizeof(NR_SIB11_r16_t) );
          LOG_I( RRC, "[UE %"PRIu8"] Frame %"PRIu32" Found SIB11 from gNB %"PRIu8"\n", ctxt_pP->module_id, ctxt_pP->frame, gNB_index );
        }

        break;

      case NR_SystemInformation_IEs__sib_TypeAndInfo__Member_PR_sib12_v1610:
        if ((NR_UE_rrc_inst[ctxt_pP->module_id].Info[gNB_index].SIStatus&2048) == 0) {
          NR_UE_rrc_inst[ctxt_pP->module_id].Info[gNB_index].SIStatus|=2048;
          new_sib=1;
          memcpy( NR_UE_rrc_inst[ctxt_pP->module_id].sib12[gNB_index], typeandinfo->choice.sib12_v1610, sizeof(NR_SIB12_r16_t) );
          LOG_I( RRC, "[UE %"PRIu8"] Frame %"PRIu32" Found SIB12 from gNB %"PRIu8"\n", ctxt_pP->module_id, ctxt_pP->frame, gNB_index );
        }

        break;

      case NR_SystemInformation_IEs__sib_TypeAndInfo__Member_PR_sib13_v1610:
        if ((NR_UE_rrc_inst[ctxt_pP->module_id].Info[gNB_index].SIStatus&4096) == 0) {
          NR_UE_rrc_inst[ctxt_pP->module_id].Info[gNB_index].SIStatus|=4096;
          new_sib=1;
          memcpy( NR_UE_rrc_inst[ctxt_pP->module_id].sib13[gNB_index], typeandinfo->choice.sib13_v1610, sizeof(NR_SIB13_r16_t) );
          LOG_I( RRC, "[UE %"PRIu8"] Frame %"PRIu32" Found SIB13 from gNB %"PRIu8"\n", ctxt_pP->module_id, ctxt_pP->frame, gNB_index );
          //dump_sib13( NR_UE_rrc_inst[ctxt_pP->module_id].sib13[gNB_index] );
          // adding here function to store necessary parameters for using in decode_MCCH_Message + maybe transfer to PHY layer
          LOG_I( RRC, "[FRAME %05"PRIu32"][RRC_UE][MOD %02"PRIu8"][][--- MAC_CONFIG_REQ (SIB13 params gNB %"PRIu8") --->][MAC_UE][MOD %02"PRIu8"][]\n",
                 ctxt_pP->frame, ctxt_pP->module_id, gNB_index, ctxt_pP->module_id);
          // TODO rrc_mac_config_req_ue
        }
        break;

      case NR_SystemInformation_IEs__sib_TypeAndInfo__Member_PR_sib14_v1610:
        if ((NR_UE_rrc_inst[ctxt_pP->module_id].Info[gNB_index].SIStatus&8192) == 0) {
          NR_UE_rrc_inst[ctxt_pP->module_id].Info[gNB_index].SIStatus|=8192;
          new_sib=1;
          memcpy( NR_UE_rrc_inst[ctxt_pP->module_id].sib12[gNB_index], typeandinfo->choice.sib14_v1610, sizeof(NR_SIB14_r16_t) );
          LOG_I( RRC, "[UE %"PRIu8"] Frame %"PRIu32" Found SIB14 from gNB %"PRIu8"\n", ctxt_pP->module_id, ctxt_pP->frame, gNB_index );
        }
      
      break;

      default:
        break;
    }
    if (new_sib == 1) {
      NR_UE_rrc_inst[ctxt_pP->module_id].Info[gNB_index].SIcnt++;
      if (NR_UE_rrc_inst[ctxt_pP->module_id].Info[gNB_index].SIcnt == sib1->si_SchedulingInfo->schedulingInfoList.list.count)
        nr_rrc_set_sub_state( ctxt_pP->module_id, RRC_SUB_STATE_IDLE_SIB_COMPLETE );
  
      LOG_I(NR_RRC,"SIStatus %x, SIcnt %d/%d\n",
            NR_UE_rrc_inst[ctxt_pP->module_id].Info[gNB_index].SIStatus,
            NR_UE_rrc_inst[ctxt_pP->module_id].Info[gNB_index].SIcnt,
            sib1->si_SchedulingInfo->schedulingInfoList.list.count);
    }
  }

  //if (new_sib == 1) {
  //  NR_UE_rrc_inst[ctxt_pP->module_id].Info[gNB_index].SIcnt++;

  //  if (NR_UE_rrc_inst[ctxt_pP->module_id].Info[gNB_index].SIcnt == sib1->schedulingInfoList.list.count)
  //    rrc_set_sub_state( ctxt_pP->module_id, RRC_SUB_STATE_IDLE_SIB_COMPLETE );

  //  LOG_I(NR_RRC, "SIStatus %x, SIcnt %d/%d\n",
  //        NR_UE_rrc_inst[ctxt_pP->module_id].Info[gNB_index].SIStatus,
  //        NR_UE_rrc_inst[ctxt_pP->module_id].Info[gNB_index].SIcnt,
  //        sib1->schedulingInfoList.list.count);
  //}

  VCD_SIGNAL_DUMPER_DUMP_FUNCTION_BY_NAME(VCD_SIGNAL_DUMPER_FUNCTIONS_RRC_UE_DECODE_SI, VCD_FUNCTION_OUT);
  return 0;
}

static int8_t check_requested_SI_List(module_id_t module_id, BIT_STRING_t requested_SI_List, NR_SIB1_t sib1) {

  if(sib1.si_SchedulingInfo) {

    bool SIB_to_request[32] = {};

    LOG_D(RRC, "SIBs broadcasting: ");
    for(int i = 0; i < sib1.si_SchedulingInfo->schedulingInfoList.list.array[0]->sib_MappingInfo.list.count; i++) {
      printf("SIB%li  ", sib1.si_SchedulingInfo->schedulingInfoList.list.array[0]->sib_MappingInfo.list.array[i]->type + 2);
    }
    printf("\n");

    LOG_D(RRC, "SIBs needed by UE: ");
    for(int j = 0; j < 8*requested_SI_List.size; j++) {
      if( ((requested_SI_List.buf[j/8]>>(j%8))&1) == 1) {

        printf("SIB%i  ", j + 2);

        SIB_to_request[j] = true;
        for(int i = 0; i < sib1.si_SchedulingInfo->schedulingInfoList.list.array[0]->sib_MappingInfo.list.count; i++) {
          if(sib1.si_SchedulingInfo->schedulingInfoList.list.array[0]->sib_MappingInfo.list.array[i]->type == j) {
            SIB_to_request[j] = false;
            break;
          }
        }

      }
    }
    printf("\n");

    LOG_D(RRC, "SIBs to request by UE: ");
    bool do_ra = false;
    for(int j = 0; j < 8*requested_SI_List.size; j++) {
      if(SIB_to_request[j]) {
        printf("SIB%i  ", j + 2);
        do_ra = true;
      }
    }
    printf("\n");

    if(do_ra) {

      NR_UE_rrc_inst[module_id].ra_trigger = REQUEST_FOR_OTHER_SI;
      get_softmodem_params()->do_ra = 1;

      if(sib1.si_SchedulingInfo->si_RequestConfig) {
        LOG_D(RRC, "Trigger contention-free RA procedure (ra_trigger = %i)\n", NR_UE_rrc_inst[module_id].ra_trigger);
      } else {
        LOG_D(RRC, "Trigger contention-based RA procedure (ra_trigger = %i)\n", NR_UE_rrc_inst[module_id].ra_trigger);
      }

    }

  }

  return 0;
}

int8_t nr_rrc_ue_generate_ra_msg(module_id_t module_id, uint8_t gNB_index) {

  switch(NR_UE_rrc_inst[module_id].ra_trigger){
    case INITIAL_ACCESS_FROM_RRC_IDLE:
      // After SIB1 is received, prepare RRCConnectionRequest
      nr_rrc_ue_generate_RRCSetupRequest(module_id,gNB_index);
      break;
    case RRC_CONNECTION_REESTABLISHMENT:
      AssertFatal(1==0, "ra_trigger not implemented yet!\n");
      break;
    case DURING_HANDOVER:
      AssertFatal(1==0, "ra_trigger not implemented yet!\n");
      break;
    case NON_SYNCHRONISED:
      AssertFatal(1==0, "ra_trigger not implemented yet!\n");
      break;
    case TRANSITION_FROM_RRC_INACTIVE:
      AssertFatal(1==0, "ra_trigger not implemented yet!\n");
      break;
    case TO_ESTABLISH_TA:
      AssertFatal(1==0, "ra_trigger not implemented yet!\n");
      break;
    case REQUEST_FOR_OTHER_SI:
      AssertFatal(1==0, "ra_trigger not implemented yet!\n");
      break;
    case BEAM_FAILURE_RECOVERY:
      AssertFatal(1==0, "ra_trigger not implemented yet!\n");
      break;
    default:
      AssertFatal(1==0, "Invalid ra_trigger value!\n");
      break;
  }

  return 0;
}

int8_t nr_rrc_ue_decode_NR_BCCH_DL_SCH_Message(module_id_t module_id,
                                               const uint8_t gNB_index,
                                               uint8_t *const Sdu,
                                               const uint8_t Sdu_len,
                                               const uint8_t rsrq,
                                               const uint8_t rsrp) {

  NR_BCCH_DL_SCH_Message_t *bcch_message = NULL;
  NR_SIB1_t *sib1 = NR_UE_rrc_inst[module_id].sib1[gNB_index];
  VCD_SIGNAL_DUMPER_DUMP_FUNCTION_BY_NAME( VCD_SIGNAL_DUMPER_FUNCTIONS_UE_DECODE_BCCH, VCD_FUNCTION_IN );

  if (((NR_UE_rrc_inst[module_id].Info[gNB_index].SIStatus&1) == 1) && sib1->si_SchedulingInfo &&// SIB1 received
      (NR_UE_rrc_inst[module_id].Info[gNB_index].SIcnt == sib1->si_SchedulingInfo->schedulingInfoList.list.count)) {
    // to prevent memory bloating
    VCD_SIGNAL_DUMPER_DUMP_FUNCTION_BY_NAME( VCD_SIGNAL_DUMPER_FUNCTIONS_UE_DECODE_BCCH, VCD_FUNCTION_OUT );
    return 0;
  }

  nr_rrc_set_sub_state( module_id, RRC_SUB_STATE_IDLE_RECEIVING_SIB_NR );

  asn_dec_rval_t dec_rval = uper_decode_complete( NULL,
                            &asn_DEF_NR_BCCH_DL_SCH_Message,
                            (void **)&bcch_message,
                            (const void *)Sdu,
                            Sdu_len );

  if ( LOG_DEBUGFLAG(DEBUG_ASN1) ) {
    xer_fprint(stdout, &asn_DEF_NR_BCCH_DL_SCH_Message,(void *)bcch_message );
  }

  if ((dec_rval.code != RC_OK) && (dec_rval.consumed == 0)) {
    LOG_E( NR_RRC, "[UE %"PRIu8"] Failed to decode BCCH_DLSCH_MESSAGE (%zu bits)\n",
           module_id,
           dec_rval.consumed );
    log_dump(NR_RRC, Sdu, Sdu_len, LOG_DUMP_CHAR,"   Received bytes:\n" );
    // free the memory
    SEQUENCE_free( &asn_DEF_LTE_BCCH_DL_SCH_Message, (void *)bcch_message, 1 );
    VCD_SIGNAL_DUMPER_DUMP_FUNCTION_BY_NAME( VCD_SIGNAL_DUMPER_FUNCTIONS_UE_DECODE_BCCH, VCD_FUNCTION_OUT );
    return -1;
  }

  if (bcch_message->message.present == NR_BCCH_DL_SCH_MessageType_PR_c1) {
    switch (bcch_message->message.choice.c1->present) {
      case NR_BCCH_DL_SCH_MessageType__c1_PR_systemInformationBlockType1:
        if ((NR_UE_rrc_inst[module_id].Info[gNB_index].SIStatus&1) == 0) {
          NR_SIB1_t *sib1 = NR_UE_rrc_inst[module_id].sib1[gNB_index];
          if(sib1 != NULL){
            SEQUENCE_free(&asn_DEF_NR_SIB1, (void *)sib1, 1 );
          }
	        NR_UE_rrc_inst[module_id].Info[gNB_index].SIStatus|=1;
          sib1 = bcch_message->message.choice.c1->choice.systemInformationBlockType1;
          if (*(int64_t*)sib1 != 1) {
            NR_UE_rrc_inst[module_id].sib1[gNB_index] = sib1;
            if( g_log->log_component[NR_RRC].level >= OAILOG_DEBUG ) {
              xer_fprint(stdout, &asn_DEF_NR_SIB1, (const void *) NR_UE_rrc_inst[module_id].sib1[gNB_index]);
            }
            LOG_I(NR_RRC, "SIB1 decoded\n");

            ///	    dump_SIB1();
            // FIXME: improve condition for the RA trigger
            // Check for on-demand not broadcasted SI
            check_requested_SI_List(module_id, NR_UE_rrc_inst[module_id].requested_SI_List, *sib1);
            if( nr_rrc_get_state(module_id) <= RRC_STATE_IDLE_NR ) {
              NR_UE_rrc_inst[module_id].ra_trigger = INITIAL_ACCESS_FROM_RRC_IDLE;
              LOG_D(PHY,"Setting state to NR_RRC_SI_RECEIVED\n");
              nr_rrc_set_state (module_id, NR_RRC_SI_RECEIVED);
            }
            // take ServingCellConfigCommon and configure L1/L2
            NR_UE_rrc_inst[module_id].servingCellConfigCommonSIB = sib1->servingCellConfigCommon;
            nr_rrc_mac_config_req_ue(module_id,0,0,NULL,sib1->servingCellConfigCommon,NULL,NULL);
            nr_rrc_ue_generate_ra_msg(module_id,gNB_index);
          } else {
            LOG_E(NR_RRC, "SIB1 not decoded\n");
          }
        }
        break;

      case NR_BCCH_DL_SCH_MessageType__c1_PR_systemInformation:
        if ((NR_UE_rrc_inst[module_id].Info[gNB_index].SIStatus&1) == 1) {
          LOG_W(NR_RRC, "Decoding SI not implemented yet\n");
          // TODO: Decode SI
          /*
          // SIB1 with schedulingInfoList is available
          NR_SystemInformation_t *si = NR_UE_rrc_inst[module_id].si[gNB_index];

          memcpy( si,
                  bcch_message->message.choice.c1->choice.systemInformation,
                  sizeof(NR_SystemInformation_t) );
          LOG_I(NR_RRC, "[UE %"PRIu8"] Decoding SI\n", module_id);
          nr_decode_SI( ctxt_pP, gNB_index );

          if (nfapi_mode == 3)
            UE_mac_inst[ctxt_pP->module_id].SI_Decoded = 1;
           */
        }
        break;

      case NR_BCCH_DL_SCH_MessageType__c1_PR_NOTHING:
      default:
        break;
    }
  }

  if (nr_rrc_get_sub_state(module_id) == RRC_SUB_STATE_IDLE_SIB_COMPLETE_NR) {
    //if ( (NR_UE_rrc_inst[ctxt_pP->module_id].initialNasMsg.data != NULL) || (!AMF_MODE_ENABLED)) {
      nr_rrc_ue_generate_RRCSetupRequest(module_id, 0);
      nr_rrc_set_sub_state( module_id, RRC_SUB_STATE_IDLE_CONNECTING );
    //}
  }

  VCD_SIGNAL_DUMPER_DUMP_FUNCTION_BY_NAME( VCD_SIGNAL_DUMPER_FUNCTIONS_UE_DECODE_BCCH, VCD_FUNCTION_OUT );
  return 0;
}

//-----------------------------------------------------------------------------
void
nr_rrc_ue_process_masterCellGroup(
  const protocol_ctxt_t *const ctxt_pP,
  uint8_t gNB_index,
  OCTET_STRING_t *masterCellGroup
)
//-----------------------------------------------------------------------------
{
  NR_CellGroupConfig_t *cellGroupConfig=NULL;
  uper_decode(NULL,
              &asn_DEF_NR_CellGroupConfig,   //might be added prefix later
              (void **)&cellGroupConfig,
              (uint8_t *)masterCellGroup->buf,
              masterCellGroup->size, 0, 0);

  if ( LOG_DEBUGFLAG(DEBUG_ASN1) ) {
    xer_fprint(stdout, &asn_DEF_NR_CellGroupConfig, (const void *) cellGroupConfig);
  }

  if( cellGroupConfig->spCellConfig != NULL &&  cellGroupConfig->spCellConfig->reconfigurationWithSync != NULL){
    //TODO (perform Reconfiguration with sync according to 5.3.5.5.2)
    //TODO (resume all suspended radio bearers and resume SCG transmission for all radio bearers, if suspended)
    // NSA procedures
  }

  if(NR_UE_rrc_inst[ctxt_pP->module_id].cell_group_config == NULL){
    NR_UE_rrc_inst[ctxt_pP->module_id].cell_group_config = calloc(1,sizeof(NR_CellGroupConfig_t));
  }

  if( cellGroupConfig->rlc_BearerToReleaseList != NULL){
    //TODO (perform RLC bearer release as specified in 5.3.5.5.3)
  }

  if( cellGroupConfig->rlc_BearerToAddModList != NULL){
    //TODO (perform the RLC bearer addition/modification as specified in 5.3.5.5.4)
    if(NR_UE_rrc_inst[ctxt_pP->module_id].cell_group_config->rlc_BearerToAddModList != NULL){
      free(NR_UE_rrc_inst[ctxt_pP->module_id].cell_group_config->rlc_BearerToAddModList);
    }
    NR_UE_rrc_inst[ctxt_pP->module_id].cell_group_config->rlc_BearerToAddModList = calloc(1, sizeof(struct NR_CellGroupConfig__rlc_BearerToAddModList));
    memcpy(NR_UE_rrc_inst[ctxt_pP->module_id].cell_group_config->rlc_BearerToAddModList,cellGroupConfig->rlc_BearerToAddModList,
                 sizeof(struct NR_CellGroupConfig__rlc_BearerToAddModList));
  }

  if( cellGroupConfig->mac_CellGroupConfig != NULL){
    //TODO (configure the MAC entity of this cell group as specified in 5.3.5.5.5)
    LOG_I(RRC, "Received mac_CellGroupConfig from gNB\n");
    if(NR_UE_rrc_inst[ctxt_pP->module_id].cell_group_config->mac_CellGroupConfig != NULL){
      LOG_E(RRC, "UE RRC instance already contains mac CellGroupConfig which will be overwritten\n");
      free(NR_UE_rrc_inst[ctxt_pP->module_id].cell_group_config->mac_CellGroupConfig);
    }
    NR_UE_rrc_inst[ctxt_pP->module_id].cell_group_config->mac_CellGroupConfig = malloc(sizeof(struct NR_MAC_CellGroupConfig));
    memcpy(NR_UE_rrc_inst[ctxt_pP->module_id].cell_group_config->mac_CellGroupConfig,cellGroupConfig->mac_CellGroupConfig,
                     sizeof(struct NR_MAC_CellGroupConfig));
  }

  if( cellGroupConfig->sCellToReleaseList != NULL){
    //TODO (perform SCell release as specified in 5.3.5.5.8)
  }

  if( cellGroupConfig->spCellConfig != NULL){
    if (NR_UE_rrc_inst[ctxt_pP->module_id].cell_group_config &&
	      NR_UE_rrc_inst[ctxt_pP->module_id].cell_group_config->spCellConfig) {
      memcpy(NR_UE_rrc_inst[ctxt_pP->module_id].cell_group_config->spCellConfig,cellGroupConfig->spCellConfig,
             sizeof(struct NR_SpCellConfig));
    } else {
      if (NR_UE_rrc_inst[ctxt_pP->module_id].cell_group_config)
	      NR_UE_rrc_inst[ctxt_pP->module_id].cell_group_config->spCellConfig = cellGroupConfig->spCellConfig;
      else
	      NR_UE_rrc_inst[ctxt_pP->module_id].cell_group_config = cellGroupConfig;
    }
    LOG_D(RRC,"Sending CellGroupConfig to MAC\n");
    nr_rrc_mac_config_req_ue(ctxt_pP->module_id,0,0,NULL,NULL,cellGroupConfig,NULL);
    //TODO (configure the SpCell as specified in 5.3.5.5.7)
  }

  if( cellGroupConfig->sCellToAddModList != NULL){
    //TODO (perform SCell addition/modification as specified in 5.3.5.5.9)
  }

  if( cellGroupConfig->ext2->bh_RLC_ChannelToReleaseList_r16 != NULL){
    //TODO (perform the BH RLC channel addition/modification as specified in 5.3.5.5.11)
  }

  if( cellGroupConfig->ext2->bh_RLC_ChannelToAddModList_r16 != NULL){
    //TODO (perform the BH RLC channel addition/modification as specified in 5.3.5.5.11)
  }
}

/*--------------------------------------------------*/
static void rrc_ue_generate_RRCSetupComplete(
  const protocol_ctxt_t *const ctxt_pP,
  const uint8_t gNB_index,
  const uint8_t Transaction_id,
  uint8_t sel_plmn_id){
  
  uint8_t buffer[100];
  uint8_t size;
  const char *nas_msg;
  int   nas_msg_length;
  NR_UE_MAC_INST_t *mac = get_mac_inst(0);

  if (mac->cg &&
      mac->cg->spCellConfig &&
      mac->cg->spCellConfig->spCellConfigDedicated &&
      mac->cg->spCellConfig->spCellConfigDedicated->csi_MeasConfig)
    AssertFatal(1==0,"2 > csi_MeasConfig is not null\n");

 if (AMF_MODE_ENABLED) {
#if defined(ITTI_SIM)
    as_nas_info_t initialNasMsg;
    generateRegistrationRequest(&initialNasMsg, ctxt_pP->module_id);
    nas_msg = (char*)initialNasMsg.data;
    nas_msg_length = initialNasMsg.length;
#else
    if (get_softmodem_params()->sa) {
      as_nas_info_t initialNasMsg;
      generateRegistrationRequest(&initialNasMsg, ctxt_pP->module_id);
      nas_msg = (char*)initialNasMsg.data;
      nas_msg_length = initialNasMsg.length;
    } else {
      nas_msg         = (char *) NR_UE_rrc_inst[ctxt_pP->module_id].initialNasMsg.data;
      nas_msg_length  = NR_UE_rrc_inst[ctxt_pP->module_id].initialNasMsg.length;
    }
#endif
  } else {
    nas_msg         = nr_nas_attach_req_imsi;
    nas_msg_length  = sizeof(nr_nas_attach_req_imsi);
  }
  size = do_RRCSetupComplete(ctxt_pP->module_id, buffer, sizeof(buffer),
                             Transaction_id, sel_plmn_id, nas_msg_length, nas_msg);
  LOG_I(NR_RRC,"[UE %d][RAPROC] Frame %d : Logical Channel UL-DCCH (SRB1), Generating RRCSetupComplete (bytes%d, gNB %d)\n",
   ctxt_pP->module_id,ctxt_pP->frame, size, gNB_index);
  LOG_D(NR_RRC,
       "[FRAME %05d][RRC_UE][MOD %02d][][--- PDCP_DATA_REQ/%d Bytes (RRCSetupComplete to gNB %d MUI %d) --->][PDCP][MOD %02d][RB %02d]\n",
       ctxt_pP->frame, ctxt_pP->module_id+NB_RN_INST, size, gNB_index, nr_rrc_mui, ctxt_pP->module_id+NB_eNB_INST, DCCH);

  //for (int i=0;i<size;i++) printf("%02x ",buffer[i]);
  //printf("\n");

   // ctxt_pP_local.rnti = ctxt_pP->rnti;
  rrc_data_req_nr_ue(ctxt_pP,
                  DCCH,
                  nr_rrc_mui++,
                  SDU_CONFIRM_NO,
                  size,
                  buffer,
                  PDCP_TRANSMISSION_MODE_CONTROL);

#ifdef ITTI_SIM
  MessageDef *message_p;
  uint8_t *message_buffer;
  message_buffer = itti_malloc (TASK_RRC_NRUE, TASK_RRC_GNB_SIM, size);
  memcpy (message_buffer, buffer, size);
  message_p = itti_alloc_new_message (TASK_RRC_NRUE, 0, UE_RRC_DCCH_DATA_IND);
  UE_RRC_DCCH_DATA_IND (message_p).rbid = 1;
  UE_RRC_DCCH_DATA_IND (message_p).sdu = message_buffer;
  UE_RRC_DCCH_DATA_IND (message_p).size  = size;
  itti_send_msg_to_task (TASK_RRC_GNB_SIM, ctxt_pP->instance, message_p);
#endif
}

int8_t nr_rrc_ue_decode_ccch( const protocol_ctxt_t *const ctxt_pP, const NR_SRB_INFO *const Srb_info, const uint8_t gNB_index ){

  NR_DL_CCCH_Message_t *dl_ccch_msg=NULL;
  asn_dec_rval_t dec_rval;
  int rval=0;
  VCD_SIGNAL_DUMPER_DUMP_FUNCTION_BY_NAME(VCD_SIGNAL_DUMPER_FUNCTIONS_UE_DECODE_CCCH, VCD_FUNCTION_IN);
  LOG_D(RRC,"[NR UE%d] Decoding DL-CCCH message (%d bytes), State %d\n",ctxt_pP->module_id,Srb_info->Rx_buffer.payload_size,
      NR_UE_rrc_inst[ctxt_pP->module_id].Info[gNB_index].State);
   dec_rval = uper_decode(NULL,
			  &asn_DEF_NR_DL_CCCH_Message,
			  (void **)&dl_ccch_msg,
			  (uint8_t *)Srb_info->Rx_buffer.Payload,
			  Srb_info->Rx_buffer.payload_size,0,0);

//	 if ( LOG_DEBUGFLAG(DEBUG_ASN1) ) {
     xer_fprint(stdout,&asn_DEF_NR_DL_CCCH_Message,(void *)dl_ccch_msg);
//	 }

   if ((dec_rval.code != RC_OK) && (dec_rval.consumed==0)) {
     LOG_E(RRC,"[UE %d] Frame %d : Failed to decode DL-CCCH-Message (%zu bytes)\n",ctxt_pP->module_id,ctxt_pP->frame,dec_rval.consumed);
     VCD_SIGNAL_DUMPER_DUMP_FUNCTION_BY_NAME(VCD_SIGNAL_DUMPER_FUNCTIONS_UE_DECODE_CCCH, VCD_FUNCTION_OUT);
     return -1;
   }

   if (dl_ccch_msg->message.present == NR_DL_CCCH_MessageType_PR_c1) {
     if (NR_UE_rrc_inst[ctxt_pP->module_id].Info[gNB_index].SIStatus > 0) {
       switch (dl_ccch_msg->message.choice.c1->present) {
       case NR_DL_CCCH_MessageType__c1_PR_NOTHING:
	 LOG_I(NR_RRC, "[UE%d] Frame %d : Received PR_NOTHING on DL-CCCH-Message\n",
	       ctxt_pP->module_id,
	       ctxt_pP->frame);
	 rval = 0;
	 break;

       case NR_DL_CCCH_MessageType__c1_PR_rrcReject:
	 LOG_I(NR_RRC,
	       "[UE%d] Frame %d : Logical Channel DL-CCCH (SRB0), Received RRCReject \n",
	       ctxt_pP->module_id,
	       ctxt_pP->frame);
	 rval = 0;
	 break;

       case NR_DL_CCCH_MessageType__c1_PR_rrcSetup:
	 LOG_I(NR_RRC,
	       "[UE%d][RAPROC] Frame %d : Logical Channel DL-CCCH (SRB0), Received NR_RRCSetup RNTI %x\n",
	       ctxt_pP->module_id,
	       ctxt_pP->frame,
	       ctxt_pP->rnti);

	 // Get configuration
	 // Release T300 timer
	 NR_UE_rrc_inst[ctxt_pP->module_id].Info[gNB_index].T300_active = 0;

	 nr_rrc_ue_process_masterCellGroup(
					   ctxt_pP,
					   gNB_index,
					   &dl_ccch_msg->message.choice.c1->choice.rrcSetup->criticalExtensions.choice.rrcSetup->masterCellGroup);
	 nr_rrc_ue_process_RadioBearerConfig(ctxt_pP,
					     gNB_index,
					     &dl_ccch_msg->message.choice.c1->choice.rrcSetup->criticalExtensions.choice.rrcSetup->radioBearerConfig);
	 nr_rrc_set_state (ctxt_pP->module_id, RRC_STATE_CONNECTED);
	 nr_rrc_set_sub_state (ctxt_pP->module_id, RRC_SUB_STATE_CONNECTED);
	 NR_UE_rrc_inst[ctxt_pP->module_id].Info[gNB_index].rnti = ctxt_pP->rnti;
	 rrc_ue_generate_RRCSetupComplete(
					  ctxt_pP,
					  gNB_index,
					  dl_ccch_msg->message.choice.c1->choice.rrcSetup->rrc_TransactionIdentifier,
					  NR_UE_rrc_inst[ctxt_pP->module_id].selected_plmn_identity);
	 rval = 0;
	 break;

       default:
	 LOG_E(NR_RRC, "[UE%d] Frame %d : Unknown message\n",
	       ctxt_pP->module_id,
	       ctxt_pP->frame);
	 rval = -1;
	 break;
       }
     }
   }

   VCD_SIGNAL_DUMPER_DUMP_FUNCTION_BY_NAME(VCD_SIGNAL_DUMPER_FUNCTIONS_UE_DECODE_CCCH, VCD_FUNCTION_OUT);
   return rval;
 }

 // from NR SRB3
 int8_t nr_rrc_ue_decode_NR_DL_DCCH_Message(
   const module_id_t module_id,
   const uint8_t     gNB_index,
   const uint8_t    *bufferP,
   const uint32_t    buffer_len ){
   //  uper_decode by nr R15 rrc_connection_reconfiguration

   int32_t i;
   NR_DL_DCCH_Message_t *nr_dl_dcch_msg = NULL;
   MessageDef *msg_p;

   asn_dec_rval_t dec_rval = uper_decode(  NULL,
					   &asn_DEF_NR_DL_DCCH_Message,
					   (void**)&nr_dl_dcch_msg,
					   (uint8_t *)bufferP,
					   buffer_len, 0, 0);

   if ((dec_rval.code != RC_OK) || (dec_rval.consumed == 0)) {
     for (i=0; i<buffer_len; i++)
       printf("%02x ",bufferP[i]);
     printf("\n");
     // free the memory
     SEQUENCE_free( &asn_DEF_NR_DL_DCCH_Message, (void *)nr_dl_dcch_msg, 1 );
     return -1;
   }

   if(nr_dl_dcch_msg != NULL){
     switch(nr_dl_dcch_msg->message.present){
       case NR_DL_DCCH_MessageType_PR_c1:
	 switch(nr_dl_dcch_msg->message.choice.c1->present){
	   case NR_DL_DCCH_MessageType__c1_PR_rrcReconfiguration:
	     nr_rrc_ue_process_rrcReconfiguration(module_id,nr_dl_dcch_msg->message.choice.c1->choice.rrcReconfiguration);
	     break;

	   case NR_DL_DCCH_MessageType__c1_PR_NOTHING:
	   case NR_DL_DCCH_MessageType__c1_PR_rrcResume:
	   case NR_DL_DCCH_MessageType__c1_PR_rrcRelease:
	     msg_p = itti_alloc_new_message(TASK_RRC_NRUE, 0, NAS_CONN_RELEASE_IND);
	     if((nr_dl_dcch_msg->message.choice.c1->choice.rrcRelease->criticalExtensions.present == NR_RRCRelease__criticalExtensions_PR_rrcRelease) &&
		(nr_dl_dcch_msg->message.choice.c1->present == NR_DL_DCCH_MessageType__c1_PR_rrcRelease)){
		 nr_dl_dcch_msg->message.choice.c1->choice.rrcRelease->criticalExtensions.choice.rrcRelease->deprioritisationReq->deprioritisationTimer =
		 NR_RRCRelease_IEs__deprioritisationReq__deprioritisationTimer_min5;
		 nr_dl_dcch_msg->message.choice.c1->choice.rrcRelease->criticalExtensions.choice.rrcRelease->deprioritisationReq->deprioritisationType =
		 NR_RRCRelease_IEs__deprioritisationReq__deprioritisationType_frequency;
	       }
	     itti_send_msg_to_task(TASK_RRC_NRUE,module_id,msg_p);
	     break;

	   case NR_DL_DCCH_MessageType__c1_PR_rrcReestablishment:
	   case NR_DL_DCCH_MessageType__c1_PR_securityModeCommand:
	   case NR_DL_DCCH_MessageType__c1_PR_dlInformationTransfer:
	   case NR_DL_DCCH_MessageType__c1_PR_ueCapabilityEnquiry:
	   case NR_DL_DCCH_MessageType__c1_PR_counterCheck:
	   case NR_DL_DCCH_MessageType__c1_PR_mobilityFromNRCommand:
	   case NR_DL_DCCH_MessageType__c1_PR_dlDedicatedMessageSegment_r16:
	   case NR_DL_DCCH_MessageType__c1_PR_ueInformationRequest_r16:
	   case NR_DL_DCCH_MessageType__c1_PR_dlInformationTransferMRDC_r16:
	   case NR_DL_DCCH_MessageType__c1_PR_loggedMeasurementConfiguration_r16:
	   case NR_DL_DCCH_MessageType__c1_PR_spare3:
	   case NR_DL_DCCH_MessageType__c1_PR_spare2:
	   case NR_DL_DCCH_MessageType__c1_PR_spare1:
	   default:
	     //  not supported or unused
	     break;
	 }
	 break;
       case NR_DL_DCCH_MessageType_PR_NOTHING:
       case NR_DL_DCCH_MessageType_PR_messageClassExtension:
       default:
	 //  not supported or unused
	 break;
     }

     //  release memory allocation
     SEQUENCE_free( &asn_DEF_NR_DL_DCCH_Message, (void *)nr_dl_dcch_msg, 1 );
   }else{
     //  log..
   }

   return 0;
 }


 //-----------------------------------------------------------------------------
 void
 nr_rrc_ue_process_securityModeCommand(
   const protocol_ctxt_t *const ctxt_pP,
   NR_SecurityModeCommand_t *const securityModeCommand,
   const uint8_t                gNB_index
 )
 //-----------------------------------------------------------------------------
 {
   asn_enc_rval_t enc_rval;
   NR_UL_DCCH_Message_t ul_dcch_msg;
   uint8_t buffer[200];
   int i, securityMode;
   LOG_I(NR_RRC,"[UE %d] SFN/SF %d/%d: Receiving from SRB1 (DL-DCCH), Processing securityModeCommand (eNB %d)\n",
	 ctxt_pP->module_id,ctxt_pP->frame, ctxt_pP->subframe, gNB_index);

   switch (securityModeCommand->criticalExtensions.choice.securityModeCommand->securityConfigSMC.securityAlgorithmConfig.cipheringAlgorithm) {
     case NR_CipheringAlgorithm_nea0:
       LOG_I(NR_RRC,"[UE %d] Security algorithm is set to nea0\n",
	     ctxt_pP->module_id);
       securityMode= NR_CipheringAlgorithm_nea0;
       break;

     case NR_CipheringAlgorithm_nea1:
       LOG_I(NR_RRC,"[UE %d] Security algorithm is set to nea1\n",ctxt_pP->module_id);
       securityMode= NR_CipheringAlgorithm_nea1;
       break;

     case NR_CipheringAlgorithm_nea2:
       LOG_I(NR_RRC,"[UE %d] Security algorithm is set to nea2\n",
	     ctxt_pP->module_id);
       securityMode = NR_CipheringAlgorithm_nea2;
       break;

     default:
       LOG_I(NR_RRC,"[UE %d] Security algorithm is set to none\n",ctxt_pP->module_id);
       securityMode = NR_CipheringAlgorithm_spare1;
       break;
   }
   NR_UE_rrc_inst[ctxt_pP->module_id].cipheringAlgorithm =
   securityModeCommand->criticalExtensions.choice.securityModeCommand->securityConfigSMC.securityAlgorithmConfig.cipheringAlgorithm;

   if (securityModeCommand->criticalExtensions.choice.securityModeCommand->securityConfigSMC.securityAlgorithmConfig.integrityProtAlgorithm != NULL)
   {
     switch (*securityModeCommand->criticalExtensions.choice.securityModeCommand->securityConfigSMC.securityAlgorithmConfig.integrityProtAlgorithm) {
       case NR_IntegrityProtAlgorithm_nia1:
         LOG_I(NR_RRC,"[UE %d] Integrity protection algorithm is set to nia1\n",ctxt_pP->module_id);
         securityMode |= 1 << 5;
         break;

       case NR_IntegrityProtAlgorithm_nia2:
         LOG_I(NR_RRC,"[UE %d] Integrity protection algorithm is set to nia2\n",ctxt_pP->module_id);
         securityMode |= 1 << 6;
         break;

       default:
         LOG_I(NR_RRC,"[UE %d] Integrity protection algorithm is set to none\n",ctxt_pP->module_id);
         securityMode |= 0x70 ;
         break;
     }

     NR_UE_rrc_inst[ctxt_pP->module_id].integrityProtAlgorithm =
     *securityModeCommand->criticalExtensions.choice.securityModeCommand->securityConfigSMC.securityAlgorithmConfig.integrityProtAlgorithm;

   }

   LOG_D(NR_RRC,"[UE %d] security mode is %x \n",ctxt_pP->module_id, securityMode);
   memset((void *)&ul_dcch_msg,0,sizeof(NR_UL_DCCH_Message_t));
   //memset((void *)&SecurityModeCommand,0,sizeof(SecurityModeCommand_t));
   ul_dcch_msg.message.present           = NR_UL_DCCH_MessageType_PR_c1;
   ul_dcch_msg.message.choice.c1         = calloc(1, sizeof(*ul_dcch_msg.message.choice.c1));

   if (securityMode >= NO_SECURITY_MODE) {
     LOG_I(NR_RRC, "rrc_ue_process_securityModeCommand, security mode complete case \n");
     ul_dcch_msg.message.choice.c1->present = NR_UL_DCCH_MessageType__c1_PR_securityModeComplete;
   } else {
     LOG_I(NR_RRC, "rrc_ue_process_securityModeCommand, security mode failure case \n");
     ul_dcch_msg.message.choice.c1->present = NR_UL_DCCH_MessageType__c1_PR_securityModeFailure;
     ul_dcch_msg.message.choice.c1->present = NR_UL_DCCH_MessageType__c1_PR_securityModeComplete;
   }

   uint8_t *kRRCenc = NULL;
   uint8_t *kUPenc = NULL;
   uint8_t *kRRCint = NULL;
   pdcp_t *pdcp_p = NULL;
   hash_key_t key = HASHTABLE_NOT_A_KEY_VALUE;
   hashtable_rc_t h_rc;
   key = PDCP_COLL_KEY_VALUE(ctxt_pP->module_id, ctxt_pP->rnti, ctxt_pP->enb_flag, DCCH, SRB_FLAG_YES);
   h_rc = hashtable_get(pdcp_coll_p, key, (void **) &pdcp_p);

   if (h_rc == HASH_TABLE_OK) {
     LOG_D(NR_RRC, "PDCP_COLL_KEY_VALUE() returns valid key = %ld\n", key);
     LOG_D(NR_RRC, "driving kRRCenc, kRRCint and kUPenc from KgNB="
	   "%02x%02x%02x%02x"
	   "%02x%02x%02x%02x"
	   "%02x%02x%02x%02x"
	   "%02x%02x%02x%02x"
	   "%02x%02x%02x%02x"
	   "%02x%02x%02x%02x"
	   "%02x%02x%02x%02x"
	   "%02x%02x%02x%02x\n",
	   NR_UE_rrc_inst[ctxt_pP->module_id].kgnb[0],  NR_UE_rrc_inst[ctxt_pP->module_id].kgnb[1],  NR_UE_rrc_inst[ctxt_pP->module_id].kgnb[2],  NR_UE_rrc_inst[ctxt_pP->module_id].kgnb[3],
	   NR_UE_rrc_inst[ctxt_pP->module_id].kgnb[4],  NR_UE_rrc_inst[ctxt_pP->module_id].kgnb[5],  NR_UE_rrc_inst[ctxt_pP->module_id].kgnb[6],  NR_UE_rrc_inst[ctxt_pP->module_id].kgnb[7],
	   NR_UE_rrc_inst[ctxt_pP->module_id].kgnb[8],  NR_UE_rrc_inst[ctxt_pP->module_id].kgnb[9],  NR_UE_rrc_inst[ctxt_pP->module_id].kgnb[10], NR_UE_rrc_inst[ctxt_pP->module_id].kgnb[11],
	   NR_UE_rrc_inst[ctxt_pP->module_id].kgnb[12], NR_UE_rrc_inst[ctxt_pP->module_id].kgnb[13], NR_UE_rrc_inst[ctxt_pP->module_id].kgnb[14], NR_UE_rrc_inst[ctxt_pP->module_id].kgnb[15],
	   NR_UE_rrc_inst[ctxt_pP->module_id].kgnb[16], NR_UE_rrc_inst[ctxt_pP->module_id].kgnb[17], NR_UE_rrc_inst[ctxt_pP->module_id].kgnb[18], NR_UE_rrc_inst[ctxt_pP->module_id].kgnb[19],
	   NR_UE_rrc_inst[ctxt_pP->module_id].kgnb[20], NR_UE_rrc_inst[ctxt_pP->module_id].kgnb[21], NR_UE_rrc_inst[ctxt_pP->module_id].kgnb[22], NR_UE_rrc_inst[ctxt_pP->module_id].kgnb[23],
	   NR_UE_rrc_inst[ctxt_pP->module_id].kgnb[24], NR_UE_rrc_inst[ctxt_pP->module_id].kgnb[25], NR_UE_rrc_inst[ctxt_pP->module_id].kgnb[26], NR_UE_rrc_inst[ctxt_pP->module_id].kgnb[27],
	   NR_UE_rrc_inst[ctxt_pP->module_id].kgnb[28], NR_UE_rrc_inst[ctxt_pP->module_id].kgnb[29], NR_UE_rrc_inst[ctxt_pP->module_id].kgnb[30], NR_UE_rrc_inst[ctxt_pP->module_id].kgnb[31]);
     derive_key_rrc_enc(NR_UE_rrc_inst[ctxt_pP->module_id].cipheringAlgorithm,NR_UE_rrc_inst[ctxt_pP->module_id].kgnb, &kRRCenc);
     derive_key_rrc_int(NR_UE_rrc_inst[ctxt_pP->module_id].integrityProtAlgorithm,NR_UE_rrc_inst[ctxt_pP->module_id].kgnb, &kRRCint);
     derive_key_up_enc(NR_UE_rrc_inst[ctxt_pP->module_id].cipheringAlgorithm,NR_UE_rrc_inst[ctxt_pP->module_id].kgnb, &kUPenc);

     if (securityMode != 0xff) {
       pdcp_config_set_security(ctxt_pP, pdcp_p, 0, 0,
                                NR_UE_rrc_inst[ctxt_pP->module_id].cipheringAlgorithm
                                | (NR_UE_rrc_inst[ctxt_pP->module_id].integrityProtAlgorithm << 4),
                                kRRCenc, kRRCint, kUPenc);
     } else {
       LOG_I(NR_RRC, "skipped pdcp_config_set_security() as securityMode == 0x%02x", securityMode);
     }
   } else {
     LOG_I(NR_RRC, "Could not get PDCP instance where key=0x%ld\n", key);
   }

   if (securityModeCommand->criticalExtensions.present == NR_SecurityModeCommand__criticalExtensions_PR_securityModeCommand) {
     ul_dcch_msg.message.choice.c1->choice.securityModeComplete = CALLOC(1, sizeof(NR_SecurityModeComplete_t));
     ul_dcch_msg.message.choice.c1->choice.securityModeComplete->rrc_TransactionIdentifier = securityModeCommand->rrc_TransactionIdentifier;
     ul_dcch_msg.message.choice.c1->choice.securityModeComplete->criticalExtensions.present = NR_SecurityModeComplete__criticalExtensions_PR_securityModeComplete;
     ul_dcch_msg.message.choice.c1->choice.securityModeComplete->criticalExtensions.choice.securityModeComplete = CALLOC(1, sizeof(NR_SecurityModeComplete_IEs_t));
     ul_dcch_msg.message.choice.c1->choice.securityModeComplete->criticalExtensions.choice.securityModeComplete->nonCriticalExtension =NULL;
     LOG_I(NR_RRC,"[UE %d] SFN/SF %d/%d: Receiving from SRB1 (DL-DCCH), encoding securityModeComplete (gNB %d), rrc_TransactionIdentifier: %ld\n",
	   ctxt_pP->module_id,ctxt_pP->frame, ctxt_pP->subframe, gNB_index, securityModeCommand->rrc_TransactionIdentifier);
     enc_rval = uper_encode_to_buffer(&asn_DEF_NR_UL_DCCH_Message,
                                      NULL,
                                      (void *)&ul_dcch_msg,
                                      buffer,
                                      100);
     AssertFatal (enc_rval.encoded > 0, "ASN1 message encoding failed (%s, %jd)!\n",
		  enc_rval.failed_type->name, enc_rval.encoded);

    if ( LOG_DEBUGFLAG(DEBUG_ASN1) ) {
      xer_fprint(stdout, &asn_DEF_NR_UL_DCCH_Message, (void *)&ul_dcch_msg);
    }
     log_dump(MAC, buffer, 16, LOG_DUMP_CHAR, "securityModeComplete payload: ");
     LOG_D(NR_RRC, "securityModeComplete Encoded %zd bits (%zd bytes)\n", enc_rval.encoded, (enc_rval.encoded+7)/8);

     for (i = 0; i < (enc_rval.encoded + 7) / 8; i++) {
       LOG_T(NR_RRC, "%02x.", buffer[i]);
     }

     LOG_T(NR_RRC, "\n");
 #ifdef ITTI_SIM
     MessageDef *message_p;
     uint8_t *message_buffer;
     message_buffer = itti_malloc (TASK_RRC_NRUE,TASK_RRC_GNB_SIM,
			(enc_rval.encoded + 7) / 8);
     memcpy (message_buffer, buffer, (enc_rval.encoded + 7) / 8);

     message_p = itti_alloc_new_message (TASK_RRC_NRUE, 0, UE_RRC_DCCH_DATA_IND);
     GNB_RRC_DCCH_DATA_IND (message_p).rbid  = DCCH;
     GNB_RRC_DCCH_DATA_IND (message_p).sdu   = message_buffer;
     GNB_RRC_DCCH_DATA_IND (message_p).size    = (enc_rval.encoded + 7) / 8;
     itti_send_msg_to_task (TASK_RRC_GNB_SIM, ctxt_pP->instance, message_p);
 #else
     rrc_data_req_nr_ue (ctxt_pP,
                      DCCH,
                      nr_rrc_mui++,
                      SDU_CONFIRM_NO,
                      (enc_rval.encoded + 7) / 8,
                      buffer,
                      PDCP_TRANSMISSION_MODE_CONTROL);
 #endif
   } else
     LOG_W(NR_RRC,"securityModeCommand->criticalExtensions.present (%d) != NR_SecurityModeCommand__criticalExtensions_PR_securityModeCommand\n",
		  securityModeCommand->criticalExtensions.present);
 }

 //-----------------------------------------------------------------------------
 void nr_rrc_ue_generate_RRCSetupRequest(module_id_t module_id, const uint8_t gNB_index) {
   uint8_t i=0,rv[6];

   if(get_softmodem_params()->sa) {
     AMF_MODE_ENABLED = 1;
   }
   if(NR_UE_rrc_inst[module_id].Srb0[gNB_index].Tx_buffer.payload_size ==0) {
     // Get RRCConnectionRequest, fill random for now
     // Generate random byte stream for contention resolution
     for (i=0; i<6; i++) {
 #ifdef SMBV
       // if SMBV is configured the contention resolution needs to be fix for the connection procedure to succeed
       rv[i]=i;
 #else
       rv[i]=taus()&0xff;
 #endif
       LOG_T(NR_RRC,"%x.",rv[i]);
     }

     LOG_T(NR_RRC,"\n");
     NR_UE_rrc_inst[module_id].Srb0[gNB_index].Tx_buffer.payload_size =
	do_RRCSetupRequest(
	  module_id,
	  (uint8_t *)NR_UE_rrc_inst[module_id].Srb0[gNB_index].Tx_buffer.Payload,
          sizeof(NR_UE_rrc_inst[module_id].Srb0[gNB_index].Tx_buffer.Payload),
	  rv);
     LOG_I(NR_RRC,"[UE %d] : Logical Channel UL-CCCH (SRB0), Generating RRCSetupRequest (bytes %d, gNB %d)\n",
	   module_id, NR_UE_rrc_inst[module_id].Srb0[gNB_index].Tx_buffer.payload_size, gNB_index);

     for (i=0; i<NR_UE_rrc_inst[module_id].Srb0[gNB_index].Tx_buffer.payload_size; i++) {
       LOG_T(NR_RRC,"%x.",NR_UE_rrc_inst[module_id].Srb0[gNB_index].Tx_buffer.Payload[i]);
       //printf("%x.",NR_UE_rrc_inst[module_id].Srb0[gNB_index].Tx_buffer.Payload[i]);

     }

     LOG_T(NR_RRC,"\n");
     //printf("\n");
     /*UE_rrc_inst[ue_mod_idP].Srb0[Idx].Tx_buffer.Payload[i] = taus()&0xff;
     UE_rrc_inst[ue_mod_idP].Srb0[Idx].Tx_buffer.payload_size =i; */

#ifdef ITTI_SIM
    MessageDef *message_p;
    uint8_t *message_buffer;
    message_buffer = itti_malloc (TASK_RRC_NRUE,TASK_RRC_GNB_SIM,
          NR_UE_rrc_inst[module_id].Srb0[gNB_index].Tx_buffer.payload_size);
    memcpy (message_buffer, (uint8_t*)NR_UE_rrc_inst[module_id].Srb0[gNB_index].Tx_buffer.Payload,
          NR_UE_rrc_inst[module_id].Srb0[gNB_index].Tx_buffer.payload_size);
    message_p = itti_alloc_new_message (TASK_RRC_NRUE, 0, UE_RRC_CCCH_DATA_IND);
    GNB_RRC_CCCH_DATA_IND (message_p).sdu = message_buffer;
    GNB_RRC_CCCH_DATA_IND (message_p).size  = NR_UE_rrc_inst[module_id].Srb0[gNB_index].Tx_buffer.payload_size;
    itti_send_msg_to_task (TASK_RRC_GNB_SIM, gNB_index, message_p);
#endif
  }
}

//-----------------------------------------------------------------------------
int32_t
nr_rrc_ue_establish_srb1(
    module_id_t       ue_mod_idP,
    frame_t           frameP,
    uint8_t           gNB_index,
    NR_SRB_ToAddMod_t *SRB_config
)
//-----------------------------------------------------------------------------
{
  // add descriptor from RRC PDU
  NR_UE_rrc_inst[ue_mod_idP].Srb1[gNB_index].Active = 1;
  NR_UE_rrc_inst[ue_mod_idP].Srb1[gNB_index].status = RADIO_CONFIG_OK;//RADIO CFG
  NR_UE_rrc_inst[ue_mod_idP].Srb1[gNB_index].Srb_info.Srb_id = 1;
  LOG_I(NR_RRC, "[UE %d], CONFIG_SRB1 %d corresponding to gNB_index %d\n", ue_mod_idP, DCCH, gNB_index);
  return(0);
}

//-----------------------------------------------------------------------------
int32_t
nr_rrc_ue_establish_srb2(
    module_id_t       ue_mod_idP,
    frame_t           frameP,
    uint8_t           gNB_index,
    NR_SRB_ToAddMod_t *SRB_config
)
//-----------------------------------------------------------------------------
{
  // add descriptor from RRC PDU
  NR_UE_rrc_inst[ue_mod_idP].Srb2[gNB_index].Active = 1;
  NR_UE_rrc_inst[ue_mod_idP].Srb2[gNB_index].status = RADIO_CONFIG_OK;//RADIO CFG
  NR_UE_rrc_inst[ue_mod_idP].Srb2[gNB_index].Srb_info.Srb_id = 2;
  LOG_I(NR_RRC, "[UE %d], CONFIG_SRB2 %d corresponding to gNB_index %d\n", ue_mod_idP, DCCH1, gNB_index);
  return(0);
}

 //-----------------------------------------------------------------------------
 int32_t
 nr_rrc_ue_establish_drb(
     module_id_t       ue_mod_idP,
     frame_t           frameP,
     uint8_t           gNB_index,
     NR_DRB_ToAddMod_t *DRB_config
 )
 //-----------------------------------------------------------------------------
 {
   // add descriptor from RRC PDU
   int oip_ifup = 0, ip_addr_offset3 = 0, ip_addr_offset4 = 0;
   /* avoid gcc warnings */
   (void)oip_ifup;
   (void)ip_addr_offset3;
   (void)ip_addr_offset4;
   LOG_I(NR_RRC,"[UE %d] Frame %d: processing RRCReconfiguration: reconfiguring DRB %ld\n",
	 ue_mod_idP, frameP, DRB_config->drb_Identity);

  if(!AMF_MODE_ENABLED) {
    ip_addr_offset3 = 0;
    ip_addr_offset4 = 1;
    LOG_I(OIP, "[UE %d] trying to bring up the OAI interface %d, IP X.Y.%d.%d\n", ue_mod_idP, ip_addr_offset3+ue_mod_idP,
	  ip_addr_offset3+ue_mod_idP+1, ip_addr_offset4+ue_mod_idP+1);
    oip_ifup = nas_config(ip_addr_offset3+ue_mod_idP+1,   // interface_id
			UE_NAS_USE_TUN?1:(ip_addr_offset3+ue_mod_idP+1), // third_octet
			ip_addr_offset4+ue_mod_idP+1, // fourth_octet
			"oip");                        // interface suffix (when using kernel module)

    if (oip_ifup == 0 && (!UE_NAS_USE_TUN)) { // interface is up --> send a config the DRB
      LOG_I(OIP, "[UE %d] Config the ue net interface %d to send/receive pkt on DRB %ld to/from the protocol stack\n",
	    ue_mod_idP,
	    ip_addr_offset3+ue_mod_idP,
	    (long int)((gNB_index * NR_maxDRB) + DRB_config->drb_Identity));
      rb_conf_ipv4(0,//add
		   ue_mod_idP,//cx align with the UE index
		   ip_addr_offset3+ue_mod_idP,//inst num_enb+ue_index
		   (gNB_index * NR_maxDRB) + DRB_config->drb_Identity,//rb
		   0,//dscp
		   ipv4_address(ip_addr_offset3+ue_mod_idP+1, ip_addr_offset4+ue_mod_idP+1),//saddr
		   ipv4_address(ip_addr_offset3+ue_mod_idP+1, gNB_index+1));//daddr
      LOG_D(NR_RRC,"[UE %d] State = Attached (gNB %d)\n",ue_mod_idP,gNB_index);
    }
  }

   return(0);
 }

 //-----------------------------------------------------------------------------
 void
 nr_rrc_ue_process_measConfig(
     const protocol_ctxt_t *const       ctxt_pP,
     const uint8_t                      gNB_index,
     NR_MeasConfig_t *const             measConfig
 )
 //-----------------------------------------------------------------------------
 {
   int i;
   long ind;
   NR_MeasObjectToAddMod_t   *measObj        = NULL;
   NR_ReportConfigToAddMod_t *reportConfig   = NULL;

   if (measConfig->measObjectToRemoveList != NULL) {
     for (i = 0; i < measConfig->measObjectToRemoveList->list.count; i++) {
       ind = *measConfig->measObjectToRemoveList->list.array[i];
       free(NR_UE_rrc_inst[ctxt_pP->module_id].MeasObj[gNB_index][ind-1]);
     }
   }

   if (measConfig->measObjectToAddModList != NULL) {
     LOG_I(NR_RRC, "Measurement Object List is present\n");
     for (i = 0; i < measConfig->measObjectToAddModList->list.count; i++) {
       measObj = measConfig->measObjectToAddModList->list.array[i];
       ind     = measConfig->measObjectToAddModList->list.array[i]->measObjectId;

       if (NR_UE_rrc_inst[ctxt_pP->module_id].MeasObj[gNB_index][ind-1]) {
         LOG_D(NR_RRC, "Modifying measurement object %ld\n",ind);
         memcpy((char *)NR_UE_rrc_inst[ctxt_pP->module_id].MeasObj[gNB_index][ind-1],
           (char *)measObj,
           sizeof(NR_MeasObjectToAddMod_t));
       } else {
	 LOG_I(NR_RRC, "Adding measurement object %ld\n", ind);

	 if (measObj->measObject.present == NR_MeasObjectToAddMod__measObject_PR_measObjectNR) {
	     NR_UE_rrc_inst[ctxt_pP->module_id].MeasObj[gNB_index][ind-1]=measObj;
	 }
       }
     }

     LOG_I(NR_RRC, "call rrc_mac_config_req \n");
     // rrc_mac_config_req_ue
   }

   if (measConfig->reportConfigToRemoveList != NULL) {
     for (i = 0; i < measConfig->reportConfigToRemoveList->list.count; i++) {
       ind = *measConfig->reportConfigToRemoveList->list.array[i];
       free(NR_UE_rrc_inst[ctxt_pP->module_id].ReportConfig[gNB_index][ind-1]);
     }
   }

   if (measConfig->reportConfigToAddModList != NULL) {
     LOG_I(NR_RRC,"Report Configuration List is present\n");
     for (i = 0; i < measConfig->reportConfigToAddModList->list.count; i++) {
       ind          = measConfig->reportConfigToAddModList->list.array[i]->reportConfigId;
       reportConfig = measConfig->reportConfigToAddModList->list.array[i];

       if (NR_UE_rrc_inst[ctxt_pP->module_id].ReportConfig[gNB_index][ind-1]) {
         LOG_I(NR_RRC, "Modifying Report Configuration %ld\n", ind-1);
         memcpy((char *)NR_UE_rrc_inst[ctxt_pP->module_id].ReportConfig[gNB_index][ind-1],
                 (char *)measConfig->reportConfigToAddModList->list.array[i],
                 sizeof(NR_ReportConfigToAddMod_t));
       } else {
         LOG_D(NR_RRC,"Adding Report Configuration %ld %p \n", ind-1, measConfig->reportConfigToAddModList->list.array[i]);
         if (reportConfig->reportConfig.present == NR_ReportConfigToAddMod__reportConfig_PR_reportConfigNR) {
             NR_UE_rrc_inst[ctxt_pP->module_id].ReportConfig[gNB_index][ind-1] = measConfig->reportConfigToAddModList->list.array[i];
         }
       }
     }
   }

   if (measConfig->measIdToRemoveList != NULL) {
     for (i = 0; i < measConfig->measIdToRemoveList->list.count; i++) {
       ind = *measConfig->measIdToRemoveList->list.array[i];
       free(NR_UE_rrc_inst[ctxt_pP->module_id].MeasId[gNB_index][ind-1]);
     }
   }

   if (measConfig->measIdToAddModList != NULL) {
     for (i = 0; i < measConfig->measIdToAddModList->list.count; i++) {
       ind = measConfig->measIdToAddModList->list.array[i]->measId;

       if (NR_UE_rrc_inst[ctxt_pP->module_id].MeasId[gNB_index][ind-1]) {
         LOG_D(NR_RRC, "Modifying Measurement ID %ld\n",ind-1);
         memcpy((char *)NR_UE_rrc_inst[ctxt_pP->module_id].MeasId[gNB_index][ind-1],
                 (char *)measConfig->measIdToAddModList->list.array[i],
                 sizeof(NR_MeasIdToAddMod_t));
       } else {
         LOG_D(NR_RRC, "Adding Measurement ID %ld %p\n", ind-1, measConfig->measIdToAddModList->list.array[i]);
         NR_UE_rrc_inst[ctxt_pP->module_id].MeasId[gNB_index][ind-1] = measConfig->measIdToAddModList->list.array[i];
       }
     }
   }

   if (measConfig->quantityConfig != NULL) {
     if (NR_UE_rrc_inst[ctxt_pP->module_id].QuantityConfig[gNB_index]) {
       LOG_D(NR_RRC,"Modifying Quantity Configuration \n");
       memcpy((char *)NR_UE_rrc_inst[ctxt_pP->module_id].QuantityConfig[gNB_index],
	       (char *)measConfig->quantityConfig,
	       sizeof(NR_QuantityConfig_t));
     } else {
       LOG_D(NR_RRC, "Adding Quantity configuration\n");
       NR_UE_rrc_inst[ctxt_pP->module_id].QuantityConfig[gNB_index] = measConfig->quantityConfig;
     }
   }

   if (measConfig->measGapConfig != NULL) {
     if (NR_UE_rrc_inst[ctxt_pP->module_id].measGapConfig[gNB_index]) {
       memcpy((char *)NR_UE_rrc_inst[ctxt_pP->module_id].measGapConfig[gNB_index],
	       (char *)measConfig->measGapConfig,
	       sizeof(NR_MeasGapConfig_t));
     } else {
       NR_UE_rrc_inst[ctxt_pP->module_id].measGapConfig[gNB_index] = measConfig->measGapConfig;
     }
   }

  /*rrc_data_req_nr_ue (
    ctxt_pP,
    DCCH,
    nr_rrc_mui++,
    SDU_CONFIRM_NO,
    size,
    buffer,
    PDCP_TRANSMISSION_MODE_CONTROL); Melissa Elkadi come back here!*/

   if (measConfig->s_MeasureConfig->present == NR_MeasConfig__s_MeasureConfig_PR_ssb_RSRP) {
     NR_UE_rrc_inst[ctxt_pP->module_id].s_measure = measConfig->s_MeasureConfig->choice.ssb_RSRP;
   } else if (measConfig->s_MeasureConfig->present == NR_MeasConfig__s_MeasureConfig_PR_csi_RSRP) {
     NR_UE_rrc_inst[ctxt_pP->module_id].s_measure = measConfig->s_MeasureConfig->choice.csi_RSRP;
   }
 }

 //-----------------------------------------------------------------------------
 void
 nr_rrc_ue_process_RadioBearerConfig(
     const protocol_ctxt_t *const       ctxt_pP,
     const uint8_t                      gNB_index,
     NR_RadioBearerConfig_t *const      radioBearerConfig
 )
 //-----------------------------------------------------------------------------
 {
   long SRB_id, DRB_id;
   int i, cnt;

   if( radioBearerConfig->srb3_ToRelease != NULL){
     if( *radioBearerConfig->srb3_ToRelease == TRUE){
       //TODO (release the PDCP entity and the srb-Identity of the SRB3.)
     }
   }

   if (radioBearerConfig->srb_ToAddModList != NULL) {
     if (radioBearerConfig->securityConfig != NULL) {
       if (*radioBearerConfig->securityConfig->keyToUse == NR_SecurityConfig__keyToUse_master) {
	      NR_UE_rrc_inst[ctxt_pP->module_id].cipheringAlgorithm = radioBearerConfig->securityConfig->securityAlgorithmConfig->cipheringAlgorithm;
	      NR_UE_rrc_inst[ctxt_pP->module_id].integrityProtAlgorithm = *radioBearerConfig->securityConfig->securityAlgorithmConfig->integrityProtAlgorithm;
       }
     }

     uint8_t *k_kdf = NULL;
     uint8_t *kRRCenc = NULL;
     uint8_t *kRRCint = NULL;
     nr_derive_key_rrc_enc(NR_UE_rrc_inst[ctxt_pP->module_id].cipheringAlgorithm,
                           NR_UE_rrc_inst[ctxt_pP->module_id].kgnb, &k_kdf);
     kRRCenc = malloc(16);
     if (kRRCenc == NULL) exit(1);
     memcpy(kRRCenc, k_kdf + 16, 16);
     free(k_kdf);
     nr_derive_key_rrc_int(NR_UE_rrc_inst[ctxt_pP->module_id].integrityProtAlgorithm,
                           NR_UE_rrc_inst[ctxt_pP->module_id].kgnb, &k_kdf);
     kRRCint = malloc(16);
     if (kRRCint == NULL) exit(1);
     memcpy(kRRCint, k_kdf + 16, 16);
     free(k_kdf);

     // Refresh SRBs
      nr_rrc_pdcp_config_asn1_req(ctxt_pP,
                                  radioBearerConfig->srb_ToAddModList,
                                  NULL,
                                  NULL,
                                  NR_UE_rrc_inst[ctxt_pP->module_id].cipheringAlgorithm |
                                  (NR_UE_rrc_inst[ctxt_pP->module_id].integrityProtAlgorithm << 4),
                                  kRRCenc,
                                  kRRCint,
                                  NULL,
                                  NULL,
                                  NULL,
                                  NULL,
                                  NR_UE_rrc_inst[ctxt_pP->module_id].cell_group_config->rlc_BearerToAddModList);
     // Refresh SRBs
      nr_rrc_rlc_config_asn1_req(ctxt_pP,
                                  radioBearerConfig->srb_ToAddModList,
                                  NULL,
                                  NULL,
                                  NULL,
                                  NR_UE_rrc_inst[ctxt_pP->module_id].cell_group_config->rlc_BearerToAddModList
                                  );

     for (cnt = 0; cnt < radioBearerConfig->srb_ToAddModList->list.count; cnt++) {
       SRB_id = radioBearerConfig->srb_ToAddModList->list.array[cnt]->srb_Identity;
       LOG_D(NR_RRC,"[UE %d]: Frame %d SRB config cnt %d (SRB%ld)\n", ctxt_pP->module_id, ctxt_pP->frame, cnt, SRB_id);
       if (SRB_id == 1) {
	 if (NR_UE_rrc_inst[ctxt_pP->module_id].SRB1_config[gNB_index]) {
	   memcpy(NR_UE_rrc_inst[ctxt_pP->module_id].SRB1_config[gNB_index],
		  radioBearerConfig->srb_ToAddModList->list.array[cnt],
		  sizeof(NR_SRB_ToAddMod_t));
	 } else {
	   NR_UE_rrc_inst[ctxt_pP->module_id].SRB1_config[gNB_index] = radioBearerConfig->srb_ToAddModList->list.array[cnt];
	   nr_rrc_ue_establish_srb1(ctxt_pP->module_id,
				   ctxt_pP->frame,
				   gNB_index,
				   radioBearerConfig->srb_ToAddModList->list.array[cnt]);

	   LOG_I(NR_RRC, "[FRAME %05d][RRC_UE][MOD %02d][][--- MAC_CONFIG_REQ  (SRB1 gNB %d) --->][MAC_UE][MOD %02d][]\n",
	       ctxt_pP->frame, ctxt_pP->module_id, gNB_index, ctxt_pP->module_id);
	   // rrc_mac_config_req_ue
	 }
       } else {
	 if (NR_UE_rrc_inst[ctxt_pP->module_id].SRB2_config[gNB_index]) {
	   memcpy(NR_UE_rrc_inst[ctxt_pP->module_id].SRB2_config[gNB_index],
	       radioBearerConfig->srb_ToAddModList->list.array[cnt], sizeof(NR_SRB_ToAddMod_t));
	 } else {
	   NR_UE_rrc_inst[ctxt_pP->module_id].SRB2_config[gNB_index] = radioBearerConfig->srb_ToAddModList->list.array[cnt];
	   nr_rrc_ue_establish_srb2(ctxt_pP->module_id,
				   ctxt_pP->frame,
				   gNB_index,
				   radioBearerConfig->srb_ToAddModList->list.array[cnt]);

	   LOG_I(NR_RRC, "[FRAME %05d][RRC_UE][MOD %02d][][--- MAC_CONFIG_REQ  (SRB2 gNB %d) --->][MAC_UE][MOD %02d][]\n",
	       ctxt_pP->frame, ctxt_pP->module_id, gNB_index, ctxt_pP->module_id);
	   // rrc_mac_config_req_ue
	 }
       } // srb2
     }
   } // srb_ToAddModList

   // Establish DRBs if present
   if (radioBearerConfig->drb_ToAddModList != NULL) {
     if ((NR_UE_rrc_inst[ctxt_pP->module_id].defaultDRB == NULL) &&
       (radioBearerConfig->drb_ToAddModList->list.count >= 1)) {
       NR_UE_rrc_inst[ctxt_pP->module_id].defaultDRB = malloc(sizeof(rb_id_t));
       *NR_UE_rrc_inst[ctxt_pP->module_id].defaultDRB = radioBearerConfig->drb_ToAddModList->list.array[0]->drb_Identity;
     }

     for (cnt = 0; cnt < radioBearerConfig->drb_ToAddModList->list.count; cnt++) {
       DRB_id = radioBearerConfig->drb_ToAddModList->list.array[cnt]->drb_Identity;
       if (NR_UE_rrc_inst[ctxt_pP->module_id].DRB_config[gNB_index][DRB_id-1]) {
	 memcpy(NR_UE_rrc_inst[ctxt_pP->module_id].DRB_config[gNB_index][DRB_id-1],
		 radioBearerConfig->drb_ToAddModList->list.array[cnt], sizeof(NR_DRB_ToAddMod_t));
       } else {
	 LOG_D(NR_RRC, "Adding DRB %ld %p\n", DRB_id-1, radioBearerConfig->drb_ToAddModList->list.array[cnt]);
	 NR_UE_rrc_inst[ctxt_pP->module_id].DRB_config[gNB_index][DRB_id-1] = radioBearerConfig->drb_ToAddModList->list.array[cnt];
       }
     }

     uint8_t *k_kdf = NULL;
     uint8_t *kUPenc = NULL;
     uint8_t *kUPint = NULL;

     nr_derive_key_up_enc(NR_UE_rrc_inst[ctxt_pP->module_id].cipheringAlgorithm,
                          NR_UE_rrc_inst[ctxt_pP->module_id].kgnb, &k_kdf);
     kUPenc = malloc(16);
     if (kUPenc == NULL) exit(1);
     memcpy(kUPenc, k_kdf + 16, 16);
     free(k_kdf);

     nr_derive_key_up_int(NR_UE_rrc_inst[ctxt_pP->module_id].integrityProtAlgorithm,
                          NR_UE_rrc_inst[ctxt_pP->module_id].kgnb, &k_kdf);
     kUPint = malloc(16);
     if (kUPint == NULL) exit(1);
     memcpy(kUPint, k_kdf + 16, 16);
     free(k_kdf);

     MSC_LOG_TX_MESSAGE(
	 MSC_RRC_UE,
	 MSC_PDCP_UE,
	 NULL,
	 0,
	 MSC_AS_TIME_FMT" CONFIG_REQ UE %x DRB (security %X)",
	 MSC_AS_TIME_ARGS(ctxt_pP),
	 ctxt_pP->rnti,
	 NR_UE_rrc_inst[ctxt_pP->module_id].cipheringAlgorithm |
	 (NR_UE_rrc_inst[ctxt_pP->module_id].integrityProtAlgorithm << 4));

       // Refresh DRBs
        nr_rrc_pdcp_config_asn1_req(ctxt_pP,
                                    NULL,
                                    radioBearerConfig->drb_ToAddModList,
                                    NULL,
                                    0,
                                    NULL,
                                    NULL,
                                    kUPenc,
                                    kUPint,
                                    NULL,
                                    NR_UE_rrc_inst[ctxt_pP->module_id].defaultDRB,
                                    NR_UE_rrc_inst[ctxt_pP->module_id].cell_group_config->rlc_BearerToAddModList);
       // Refresh DRBs
        nr_rrc_rlc_config_asn1_req(ctxt_pP,
                                    NULL,
                                    radioBearerConfig->drb_ToAddModList,
                                    NULL,
                                    NULL,
                                    NR_UE_rrc_inst[ctxt_pP->module_id].cell_group_config->rlc_BearerToAddModList
                                    );
   } // drb_ToAddModList //

   if (radioBearerConfig->drb_ToReleaseList != NULL) {
     for (i = 0; i < radioBearerConfig->drb_ToReleaseList->list.count; i++) {
       DRB_id = *radioBearerConfig->drb_ToReleaseList->list.array[i];
       free(NR_UE_rrc_inst[ctxt_pP->module_id].DRB_config[gNB_index][DRB_id-1]);
     }
   }

   NR_UE_rrc_inst[ctxt_pP->module_id].Info[gNB_index].State = NR_RRC_CONNECTED;
   LOG_I(NR_RRC,"[UE %d] State = NR_RRC_CONNECTED (gNB %d)\n", ctxt_pP->module_id, gNB_index);
 }

 //-----------------------------------------------------------------------------
 static void
 rrc_ue_process_rrcReconfiguration(
   const protocol_ctxt_t *const  ctxt_pP,
   NR_RRCReconfiguration_t       *rrcReconfiguration,
   uint8_t                       gNB_index
 )
 //-----------------------------------------------------------------------------
 {
   LOG_I(NR_RRC, "[UE %d] Frame %d: Receiving from SRB1 (DL-DCCH), Processing RRCReconfiguration (gNB %d)\n",
       ctxt_pP->module_id, ctxt_pP->frame, gNB_index);

   NR_RRCReconfiguration_IEs_t *ie = NULL;

   if (rrcReconfiguration->criticalExtensions.present
		     == NR_RRCReconfiguration__criticalExtensions_PR_rrcReconfiguration) {
     ie = rrcReconfiguration->criticalExtensions.choice.rrcReconfiguration;
     if (ie->measConfig != NULL) {
       LOG_I(NR_RRC, "Measurement Configuration is present\n");
 //      nr_rrc_ue_process_measConfig(ctxt_pP, gNB_index, ie->measConfig);
     }

     if(ie->nonCriticalExtension->masterCellGroup!=NULL) {
       nr_rrc_ue_process_masterCellGroup(
           ctxt_pP,
           gNB_index,
           ie->nonCriticalExtension->masterCellGroup);
     }

     if (ie->radioBearerConfig != NULL) {
       LOG_I(NR_RRC, "radio Bearer Configuration is present\n");
       nr_rrc_ue_process_RadioBearerConfig(ctxt_pP, gNB_index, ie->radioBearerConfig);
     }

     /* Check if there is dedicated NAS information to forward to NAS */
     if (ie->nonCriticalExtension->dedicatedNAS_MessageList != NULL) {
       int list_count;
       uint32_t pdu_length;
       uint8_t *pdu_buffer;
       MessageDef *msg_p;

       for (list_count = 0; list_count < ie->nonCriticalExtension->dedicatedNAS_MessageList->list.count; list_count++) {
	 pdu_length = ie->nonCriticalExtension->dedicatedNAS_MessageList->list.array[list_count]->size;
	 pdu_buffer = ie->nonCriticalExtension->dedicatedNAS_MessageList->list.array[list_count]->buf;
	 msg_p = itti_alloc_new_message(TASK_RRC_NRUE, 0, NAS_CONN_ESTABLI_CNF);
	 NAS_CONN_ESTABLI_CNF(msg_p).errCode = AS_SUCCESS;
	 NAS_CONN_ESTABLI_CNF(msg_p).nasMsg.length = pdu_length;
	 NAS_CONN_ESTABLI_CNF(msg_p).nasMsg.data = pdu_buffer;
	 itti_send_msg_to_task(TASK_NAS_NRUE, ctxt_pP->instance, msg_p);
       }

       free (ie->nonCriticalExtension->dedicatedNAS_MessageList);
     }
   }
 }

 //-----------------------------------------------------------------------------
 void nr_rrc_ue_generate_RRCReconfigurationComplete( const protocol_ctxt_t *const ctxt_pP, const uint8_t gNB_index, const uint8_t Transaction_id ) {
   uint8_t buffer[32], size;
   size = do_NR_RRCReconfigurationComplete(ctxt_pP, buffer, sizeof(buffer), Transaction_id);
   LOG_I(NR_RRC,PROTOCOL_RRC_CTXT_UE_FMT" Logical Channel UL-DCCH (SRB1), Generating RRCReconfigurationComplete (bytes %d, gNB_index %d)\n",
	 PROTOCOL_RRC_CTXT_UE_ARGS(ctxt_pP), size, gNB_index);
   LOG_D(RLC,
	 "[FRAME %05d][RRC_UE][INST %02d][][--- PDCP_DATA_REQ/%d Bytes (RRCReconfigurationComplete to gNB %d MUI %d) --->][PDCP][INST %02d][RB %02d]\n",
	 ctxt_pP->frame,
	 UE_MODULE_ID_TO_INSTANCE(ctxt_pP->module_id),
	 size,
	 gNB_index,
	 nr_rrc_mui,
	 UE_MODULE_ID_TO_INSTANCE(ctxt_pP->module_id),
	 DCCH);
 #ifdef ITTI_SIM
   MessageDef *message_p;
   uint8_t *message_buffer;
   message_buffer = itti_malloc (TASK_RRC_NRUE,TASK_RRC_GNB_SIM,size);
   memcpy (message_buffer, buffer, size);

   message_p = itti_alloc_new_message (TASK_RRC_NRUE, 0, UE_RRC_DCCH_DATA_IND);
   UE_RRC_DCCH_DATA_IND (message_p).rbid = DCCH;
   UE_RRC_DCCH_DATA_IND (message_p).sdu = message_buffer;
   UE_RRC_DCCH_DATA_IND (message_p).size  = size;
   itti_send_msg_to_task (TASK_RRC_GNB_SIM, ctxt_pP->instance, message_p);

 #else
   rrc_data_req_nr_ue (
     ctxt_pP,
     DCCH,
     nr_rrc_mui++,
     SDU_CONFIRM_NO,
     size,
     buffer,
     PDCP_TRANSMISSION_MODE_CONTROL);
 #endif

 }

 // from NR SRB1
 //-----------------------------------------------------------------------------
 int
 nr_rrc_ue_decode_dcch(
   const protocol_ctxt_t *const ctxt_pP,
   const srb_id_t               Srb_id,
   const uint8_t         *const Buffer,
   size_t                       Buffer_size,
   const uint8_t                gNB_indexP
 )
 //-----------------------------------------------------------------------------
 {
   asn_dec_rval_t                      dec_rval;
   NR_DL_DCCH_Message_t                *dl_dcch_msg  = NULL;
   MessageDef *msg_p;

   if (Srb_id != 1) {
     LOG_E(NR_RRC,"[UE %d] Frame %d: Received message on DL-DCCH (SRB%ld), should not have ...\n",
           ctxt_pP->module_id, ctxt_pP->frame, Srb_id);
   } else {
     LOG_D(NR_RRC, "Received message on SRB%ld\n", Srb_id);
   }

   LOG_D(NR_RRC, "Decoding DL-DCCH Message\n");
   dec_rval = uper_decode( NULL,
			   &asn_DEF_NR_DL_DCCH_Message,
			   (void **)&dl_dcch_msg,
			   Buffer,
			   Buffer_size,
			   0,
			   0);

   if ((dec_rval.code != RC_OK) && (dec_rval.consumed == 0)) {
     LOG_E(NR_RRC, "Failed to decode DL-DCCH (%zu bytes)\n", dec_rval.consumed);
     return -1;
   }

   if ( LOG_DEBUGFLAG(DEBUG_ASN1) ) {
     xer_fprint(stdout, &asn_DEF_NR_DL_DCCH_Message,(void *)dl_dcch_msg);
   }

     if (dl_dcch_msg->message.present == NR_DL_DCCH_MessageType_PR_c1) {
	 switch (dl_dcch_msg->message.choice.c1->present) {
	     case NR_DL_DCCH_MessageType__c1_PR_NOTHING:
		 LOG_I(NR_RRC, "Received PR_NOTHING on DL-DCCH-Message\n");
		 break;

	     case NR_DL_DCCH_MessageType__c1_PR_rrcReconfiguration:
	     {
	       rrc_ue_process_rrcReconfiguration(ctxt_pP,
						   dl_dcch_msg->message.choice.c1->choice.rrcReconfiguration,
						   gNB_indexP);
	       nr_rrc_ue_generate_RRCReconfigurationComplete(ctxt_pP,
					   gNB_indexP,
					   dl_dcch_msg->message.choice.c1->choice.rrcReconfiguration->rrc_TransactionIdentifier);
	       break;
	     }

	     case NR_DL_DCCH_MessageType__c1_PR_rrcResume:
	     case NR_DL_DCCH_MessageType__c1_PR_rrcRelease:
	       LOG_I(NR_RRC, "[UE %d] Received RRC Release (gNB %d)\n",
		       ctxt_pP->module_id, gNB_indexP);

	       msg_p = itti_alloc_new_message(TASK_RRC_NRUE, 0, NAS_CONN_RELEASE_IND);

	       if((dl_dcch_msg->message.choice.c1->choice.rrcRelease->criticalExtensions.present == NR_RRCRelease__criticalExtensions_PR_rrcRelease) &&
		    (dl_dcch_msg->message.choice.c1->present == NR_DL_DCCH_MessageType__c1_PR_rrcRelease)){
		     dl_dcch_msg->message.choice.c1->choice.rrcRelease->criticalExtensions.choice.rrcRelease->deprioritisationReq->deprioritisationTimer =
		     NR_RRCRelease_IEs__deprioritisationReq__deprioritisationTimer_min5;
		     dl_dcch_msg->message.choice.c1->choice.rrcRelease->criticalExtensions.choice.rrcRelease->deprioritisationReq->deprioritisationType =
		     NR_RRCRelease_IEs__deprioritisationReq__deprioritisationType_frequency;
		 }

		  itti_send_msg_to_task(TASK_NAS_UE, ctxt_pP->instance, msg_p);
		  break;
	     case NR_DL_DCCH_MessageType__c1_PR_ueCapabilityEnquiry:
         LOG_I(NR_RRC, "[UE %d] Received Capability Enquiry (gNB %d)\n", ctxt_pP->module_id,gNB_indexP);
         nr_rrc_ue_process_ueCapabilityEnquiry(
           ctxt_pP,
           dl_dcch_msg->message.choice.c1->choice.ueCapabilityEnquiry,
           gNB_indexP);
         break;
	     case NR_DL_DCCH_MessageType__c1_PR_rrcReestablishment:
         LOG_I(NR_RRC,
             "[UE%d] Frame %d : Logical Channel DL-DCCH (SRB1), Received RRCReestablishment\n",
             ctxt_pP->module_id,
             ctxt_pP->frame);
         nr_rrc_ue_generate_rrcReestablishmentComplete(
           ctxt_pP,
           dl_dcch_msg->message.choice.c1->choice.rrcReestablishment,
           gNB_indexP);
		     break;
	     case NR_DL_DCCH_MessageType__c1_PR_dlInformationTransfer:
	     {
         NR_DLInformationTransfer_t *dlInformationTransfer = dl_dcch_msg->message.choice.c1->choice.dlInformationTransfer;

         if (dlInformationTransfer->criticalExtensions.present
               == NR_DLInformationTransfer__criticalExtensions_PR_dlInformationTransfer) {
               /* This message hold a dedicated info NAS payload, forward it to NAS */
               NR_DedicatedNAS_Message_t *dedicatedNAS_Message =
                   dlInformationTransfer->criticalExtensions.choice.dlInformationTransfer->dedicatedNAS_Message;

               MessageDef *msg_p;
               msg_p = itti_alloc_new_message(TASK_RRC_NRUE, 0, NAS_DOWNLINK_DATA_IND);
               NAS_DOWNLINK_DATA_IND(msg_p).UEid = ctxt_pP->module_id; // TODO set the UEid to something else ?
               NAS_DOWNLINK_DATA_IND(msg_p).nasMsg.length = dedicatedNAS_Message->size;
               NAS_DOWNLINK_DATA_IND(msg_p).nasMsg.data = dedicatedNAS_Message->buf;
               itti_send_msg_to_task(TASK_NAS_NRUE, ctxt_pP->instance, msg_p);
             }
	     }

	       break;
	     case NR_DL_DCCH_MessageType__c1_PR_mobilityFromNRCommand:
	     case NR_DL_DCCH_MessageType__c1_PR_dlDedicatedMessageSegment_r16:
	     case NR_DL_DCCH_MessageType__c1_PR_ueInformationRequest_r16:
	     case NR_DL_DCCH_MessageType__c1_PR_dlInformationTransferMRDC_r16:
	     case NR_DL_DCCH_MessageType__c1_PR_loggedMeasurementConfiguration_r16:
	     case NR_DL_DCCH_MessageType__c1_PR_spare3:
	     case NR_DL_DCCH_MessageType__c1_PR_spare2:
	     case NR_DL_DCCH_MessageType__c1_PR_spare1:
	     case NR_DL_DCCH_MessageType__c1_PR_counterCheck:
		 break;
	     case NR_DL_DCCH_MessageType__c1_PR_securityModeCommand:
         LOG_I(NR_RRC, "[UE %d] Received securityModeCommand (gNB %d)\n",
               ctxt_pP->module_id, gNB_indexP);
         nr_rrc_ue_process_securityModeCommand(
             ctxt_pP,
             dl_dcch_msg->message.choice.c1->choice.securityModeCommand,
             gNB_indexP);

         break;
	    }
     }
   return 0;
 }

 //-----------------------------------------------------------------------------
 void *rrc_nrue_task( void *args_p ) {
   MessageDef   *msg_p;
   instance_t    instance;
   unsigned int  ue_mod_id;
   int           result;
   NR_SRB_INFO   *srb_info_p;
   protocol_ctxt_t  ctxt;
   itti_mark_task_ready (TASK_RRC_NRUE);

   while(1) {
     // Wait for a message
     itti_receive_msg (TASK_RRC_NRUE, &msg_p);
     instance = ITTI_MSG_DESTINATION_INSTANCE (msg_p);
     ue_mod_id = UE_INSTANCE_TO_MODULE_ID(instance);

     switch (ITTI_MSG_ID(msg_p)) {
       case TERMINATE_MESSAGE:
         LOG_W(NR_RRC, " *** Exiting RRC thread\n");
         itti_exit_task ();
         break;

       case MESSAGE_TEST:
         LOG_D(NR_RRC, "[UE %d] Received %s\n", ue_mod_id, ITTI_MSG_NAME (msg_p));
         break;

       case NR_RRC_MAC_BCCH_DATA_IND:
         LOG_D(NR_RRC, "[UE %d] Received %s: frameP %d, gNB %d\n", ue_mod_id, ITTI_MSG_NAME (msg_p),
               NR_RRC_MAC_BCCH_DATA_IND (msg_p).frame, NR_RRC_MAC_BCCH_DATA_IND (msg_p).gnb_index);
         PROTOCOL_CTXT_SET_BY_MODULE_ID(&ctxt, ue_mod_id, GNB_FLAG_NO, NOT_A_RNTI, NR_RRC_MAC_BCCH_DATA_IND (msg_p).frame, 0,NR_RRC_MAC_BCCH_DATA_IND (msg_p).gnb_index);
         nr_rrc_ue_decode_NR_BCCH_DL_SCH_Message (ctxt.module_id,
                  NR_RRC_MAC_BCCH_DATA_IND (msg_p).gnb_index,
                  NR_RRC_MAC_BCCH_DATA_IND (msg_p).sdu,
                  NR_RRC_MAC_BCCH_DATA_IND (msg_p).sdu_size,
                  NR_RRC_MAC_BCCH_DATA_IND (msg_p).rsrq,
                  NR_RRC_MAC_BCCH_DATA_IND (msg_p).rsrp);
         break;

       case NR_RRC_MAC_CCCH_DATA_IND:
         LOG_D(NR_RRC, "[UE %d] RNTI %x Received %s: frameP %d, gNB %d\n",
               ue_mod_id,
               NR_RRC_MAC_CCCH_DATA_IND (msg_p).rnti,
               ITTI_MSG_NAME (msg_p),
               NR_RRC_MAC_CCCH_DATA_IND (msg_p).frame,
               NR_RRC_MAC_CCCH_DATA_IND (msg_p).gnb_index);
         srb_info_p = &NR_UE_rrc_inst[ue_mod_id].Srb0[NR_RRC_MAC_CCCH_DATA_IND (msg_p).gnb_index];
         memcpy (srb_info_p->Rx_buffer.Payload, NR_RRC_MAC_CCCH_DATA_IND (msg_p).sdu,
           NR_RRC_MAC_CCCH_DATA_IND (msg_p).sdu_size);
         srb_info_p->Rx_buffer.payload_size = NR_RRC_MAC_CCCH_DATA_IND (msg_p).sdu_size;
         PROTOCOL_CTXT_SET_BY_INSTANCE(&ctxt, instance, GNB_FLAG_NO, NR_RRC_MAC_CCCH_DATA_IND (msg_p).rnti, NR_RRC_MAC_CCCH_DATA_IND (msg_p).frame, 0);
              // PROTOCOL_CTXT_SET_BY_MODULE_ID(&ctxt, ue_mod_id, GNB_FLAG_NO, NR_RRC_MAC_CCCH_DATA_IND (msg_p).rnti, NR_RRC_MAC_CCCH_DATA_IND (msg_p).frame, 0, NR_RRC_MAC_CCCH_DATA_IND (msg_p).gnb_index);
              nr_rrc_ue_decode_ccch (&ctxt,
                                  srb_info_p,
                                  NR_RRC_MAC_CCCH_DATA_IND (msg_p).gnb_index);
         break;

      /* PDCP messages */
      case NR_RRC_DCCH_DATA_IND:
        PROTOCOL_CTXT_SET_BY_MODULE_ID(&ctxt, NR_RRC_DCCH_DATA_IND (msg_p).module_id, GNB_FLAG_NO, NR_RRC_DCCH_DATA_IND (msg_p).rnti, NR_RRC_DCCH_DATA_IND (msg_p).frame, 0,NR_RRC_DCCH_DATA_IND (msg_p).gNB_index);
        LOG_D(NR_RRC, "[UE %d] Received %s: frameP %d, DCCH %d, gNB %d\n",
              NR_RRC_DCCH_DATA_IND (msg_p).module_id,
              ITTI_MSG_NAME (msg_p),
              NR_RRC_DCCH_DATA_IND (msg_p).frame,
              NR_RRC_DCCH_DATA_IND (msg_p).dcch_index,
              NR_RRC_DCCH_DATA_IND (msg_p).gNB_index);
        LOG_D(NR_RRC, PROTOCOL_RRC_CTXT_UE_FMT"Received %s DCCH %d, gNB %d\n",
              PROTOCOL_NR_RRC_CTXT_UE_ARGS(&ctxt),
              ITTI_MSG_NAME (msg_p),
              NR_RRC_DCCH_DATA_IND (msg_p).dcch_index,
              NR_RRC_DCCH_DATA_IND (msg_p).gNB_index);
        nr_rrc_ue_decode_dcch (
          &ctxt,
          NR_RRC_DCCH_DATA_IND (msg_p).dcch_index,
          NR_RRC_DCCH_DATA_IND (msg_p).sdu_p,
          NR_RRC_DCCH_DATA_IND (msg_p).sdu_size,
          NR_RRC_DCCH_DATA_IND (msg_p).gNB_index);
        break;

      case NAS_UPLINK_DATA_REQ: {
        uint32_t length;
        uint8_t *buffer;
        LOG_I(NR_RRC, "[UE %d] Received %s: UEid %d\n", ue_mod_id, ITTI_MSG_NAME (msg_p), NAS_UPLINK_DATA_REQ (msg_p).UEid);
        /* Create message for PDCP (ULInformationTransfer_t) */
        length = do_NR_ULInformationTransfer(&buffer, NAS_UPLINK_DATA_REQ (msg_p).nasMsg.length, NAS_UPLINK_DATA_REQ (msg_p).nasMsg.data);
        /* Transfer data to PDCP */
        PROTOCOL_CTXT_SET_BY_MODULE_ID(&ctxt, ue_mod_id, GNB_FLAG_NO, NR_UE_rrc_inst[ue_mod_id].Info[0].rnti, 0, 0,0);
#ifdef ITTI_SIM
        MessageDef *message_p;
        uint8_t *message_buffer;
        message_buffer = itti_malloc (TASK_RRC_NRUE,TASK_RRC_GNB_SIM,length);
        memcpy (message_buffer, buffer, length);
        
        message_p = itti_alloc_new_message (TASK_RRC_NRUE, 0, UE_RRC_DCCH_DATA_IND);
        if(NR_UE_rrc_inst[ue_mod_id].SRB2_config[0] == NULL) 
          UE_RRC_DCCH_DATA_IND (message_p).rbid = DCCH;
        else
          UE_RRC_DCCH_DATA_IND (message_p).rbid = DCCH1;
        UE_RRC_DCCH_DATA_IND (message_p).sdu = message_buffer;
        UE_RRC_DCCH_DATA_IND (message_p).size  = length;
        itti_send_msg_to_task (TASK_RRC_GNB_SIM, ctxt.instance, message_p);

#else
        // check if SRB2 is created, if yes request data_req on DCCH1 (SRB2)
        if(NR_UE_rrc_inst[ue_mod_id].SRB2_config[0] == NULL) {
          rrc_data_req_nr_ue (&ctxt,
                           DCCH,
                           nr_rrc_mui++,
                           SDU_CONFIRM_NO,
                           length, buffer,
                           PDCP_TRANSMISSION_MODE_CONTROL);
        } else {
          rrc_data_req_nr_ue (&ctxt,
                           DCCH1,
                           nr_rrc_mui++,
                           SDU_CONFIRM_NO,
                           length, buffer,
                           PDCP_TRANSMISSION_MODE_CONTROL);
        }
#endif
        break;
      }

      default:
        LOG_E(NR_RRC, "[UE %d] Received unexpected message %s\n", ue_mod_id, ITTI_MSG_NAME (msg_p));
        break;
    }
    LOG_D(NR_RRC, "[UE %d] RRC Status %d\n", ue_mod_id, nr_rrc_get_state(ue_mod_id));
    result = itti_free (ITTI_MSG_ORIGIN_ID(msg_p), msg_p);
    AssertFatal (result == EXIT_SUCCESS, "Failed to free memory (%d)!\n", result);
    msg_p = NULL;
  }
}
void nr_rrc_ue_process_sidelink_radioResourceConfig(
  module_id_t                                Mod_idP,
  uint8_t                                    gNB_index,
  NR_SetupRelease_SL_ConfigDedicatedNR_r16_t  *sl_ConfigDedicatedNR
)
{
  //process sl_CommConfig, configure MAC/PHY for transmitting SL communication (RRC_CONNECTED)
  if (sl_ConfigDedicatedNR != NULL) {
    switch (sl_ConfigDedicatedNR->present){
      case NR_SetupRelease_SL_ConfigDedicatedNR_r16_PR_setup:
        //TODO
        break;
      case NR_SetupRelease_SL_ConfigDedicatedNR_r16_PR_release:
        break;
      case NR_SetupRelease_SL_ConfigDedicatedNR_r16_PR_NOTHING:
        break;
      default:
        break;
    }
  }
}

//-----------------------------------------------------------------------------
void
nr_rrc_ue_process_ueCapabilityEnquiry(
  const protocol_ctxt_t *const ctxt_pP,
  NR_UECapabilityEnquiry_t *UECapabilityEnquiry,
  uint8_t gNB_index
)
//-----------------------------------------------------------------------------
{
  asn_enc_rval_t enc_rval;
  NR_UL_DCCH_Message_t ul_dcch_msg;
  NR_UE_CapabilityRAT_Container_t ue_CapabilityRAT_Container;
  uint8_t buffer[200];
  int i;
  LOG_I(NR_RRC,"[UE %d] Frame %d: Receiving from SRB1 (DL-DCCH), Processing UECapabilityEnquiry (gNB %d)\n",
        ctxt_pP->module_id,
        ctxt_pP->frame,
        gNB_index);
  memset((void *)&ul_dcch_msg,0,sizeof(NR_UL_DCCH_Message_t));
  memset((void *)&ue_CapabilityRAT_Container,0,sizeof(NR_UE_CapabilityRAT_Container_t));
  ul_dcch_msg.message.present            = NR_UL_DCCH_MessageType_PR_c1;
  ul_dcch_msg.message.choice.c1          = CALLOC(1, sizeof(struct NR_UL_DCCH_MessageType__c1));
  ul_dcch_msg.message.choice.c1->present = NR_UL_DCCH_MessageType__c1_PR_ueCapabilityInformation;
  ul_dcch_msg.message.choice.c1->choice.ueCapabilityInformation                            = CALLOC(1, sizeof(struct NR_UECapabilityInformation));
  ul_dcch_msg.message.choice.c1->choice.ueCapabilityInformation->rrc_TransactionIdentifier = UECapabilityEnquiry->rrc_TransactionIdentifier;
  ue_CapabilityRAT_Container.rat_Type = NR_RAT_Type_nr;
  NR_UE_NR_Capability_t*             UE_Capability_nr;
  UE_Capability_nr = CALLOC(1,sizeof(NR_UE_NR_Capability_t));
  NR_BandNR_t *nr_bandnr;
  nr_bandnr  = CALLOC(1,sizeof(NR_BandNR_t));
  nr_bandnr->bandNR = 1;
  ASN_SEQUENCE_ADD(
    &UE_Capability_nr->rf_Parameters.supportedBandListNR.list,
    nr_bandnr);
  OAI_NR_UECapability_t *UECap;
  UECap = CALLOC(1,sizeof(OAI_NR_UECapability_t));
  UECap->UE_NR_Capability = UE_Capability_nr;
  if ( LOG_DEBUGFLAG(DEBUG_ASN1) ) {
    xer_fprint(stdout,&asn_DEF_NR_UE_NR_Capability,(void *)UE_Capability_nr);
  }

  enc_rval = uper_encode_to_buffer(&asn_DEF_NR_UE_NR_Capability,
                                   NULL,
                                   (void *)UE_Capability_nr,
                                   &UECap->sdu[0],
                                   MAX_UE_NR_CAPABILITY_SIZE);
  AssertFatal (enc_rval.encoded > 0, "ASN1 message encoding failed (%s, %lu)!\n",
               enc_rval.failed_type->name, enc_rval.encoded);
  UECap->sdu_size = (enc_rval.encoded + 7) / 8;
  LOG_I(PHY, "[RRC]UE NR Capability encoded, %d bytes (%zd bits)\n",
        UECap->sdu_size, enc_rval.encoded + 7);

  NR_UE_rrc_inst[ctxt_pP->module_id].UECap = UECap;
  NR_UE_rrc_inst[ctxt_pP->module_id].UECapability = UECap->sdu;
  NR_UE_rrc_inst[ctxt_pP->module_id].UECapability_size = UECap->sdu_size; 
  OCTET_STRING_fromBuf(&ue_CapabilityRAT_Container.ue_CapabilityRAT_Container,
                       (const char *)NR_UE_rrc_inst[ctxt_pP->module_id].UECapability,
                       NR_UE_rrc_inst[ctxt_pP->module_id].UECapability_size);
  OCTET_STRING_t * requestedFreqBandsNR = UECapabilityEnquiry->criticalExtensions.choice.ueCapabilityEnquiry->ue_CapabilityEnquiryExt;
  nsa_sendmsg_to_lte_ue(requestedFreqBandsNR->buf, requestedFreqBandsNR->size, UE_CAPABILITY_INFO);
  //  ue_CapabilityRAT_Container.ueCapabilityRAT_Container.buf  = UE_rrc_inst[ue_mod_idP].UECapability;
  // ue_CapabilityRAT_Container.ueCapabilityRAT_Container.size = UE_rrc_inst[ue_mod_idP].UECapability_size;
  AssertFatal(UECapabilityEnquiry->criticalExtensions.present == NR_UECapabilityEnquiry__criticalExtensions_PR_ueCapabilityEnquiry,
              "UECapabilityEnquiry->criticalExtensions.present (%d) != UECapabilityEnquiry__criticalExtensions_PR_c1 (%d)\n",
              UECapabilityEnquiry->criticalExtensions.present,NR_UECapabilityEnquiry__criticalExtensions_PR_ueCapabilityEnquiry);

  ul_dcch_msg.message.choice.c1->choice.ueCapabilityInformation->criticalExtensions.present           = NR_UECapabilityInformation__criticalExtensions_PR_ueCapabilityInformation;
  ul_dcch_msg.message.choice.c1->choice.ueCapabilityInformation->criticalExtensions.choice.ueCapabilityInformation   = CALLOC(1, sizeof(struct NR_UECapabilityInformation_IEs));
  ul_dcch_msg.message.choice.c1->choice.ueCapabilityInformation->criticalExtensions.choice.ueCapabilityInformation->ue_CapabilityRAT_ContainerList             = CALLOC(1, sizeof(struct NR_UE_CapabilityRAT_ContainerList));
  ul_dcch_msg.message.choice.c1->choice.ueCapabilityInformation->criticalExtensions.choice.ueCapabilityInformation->ue_CapabilityRAT_ContainerList->list.count = 0;

  for (i=0; i<UECapabilityEnquiry->criticalExtensions.choice.ueCapabilityEnquiry->ue_CapabilityRAT_RequestList.list.count; i++) {
    if (UECapabilityEnquiry->criticalExtensions.choice.ueCapabilityEnquiry->ue_CapabilityRAT_RequestList.list.array[i]->rat_Type
        == NR_RAT_Type_nr) {
      ASN_SEQUENCE_ADD(
        &ul_dcch_msg.message.choice.c1->choice.ueCapabilityInformation->criticalExtensions.choice.ueCapabilityInformation->ue_CapabilityRAT_ContainerList->list,
        &ue_CapabilityRAT_Container);
      enc_rval = uper_encode_to_buffer(&asn_DEF_NR_UL_DCCH_Message, NULL, (void *) &ul_dcch_msg, buffer, 100);
      AssertFatal (enc_rval.encoded > 0, "ASN1 message encoding failed (%s, %jd)!\n",
                   enc_rval.failed_type->name, enc_rval.encoded);

      if ( LOG_DEBUGFLAG(DEBUG_ASN1) ) {
        xer_fprint(stdout, &asn_DEF_NR_UL_DCCH_Message, (void *)&ul_dcch_msg);
      }

      LOG_I(NR_RRC, "UECapabilityInformation Encoded %zd bits (%zd bytes)\n",enc_rval.encoded,(enc_rval.encoded+7)/8);
#ifdef ITTI_SIM
      MessageDef *message_p;
      uint8_t *message_buffer;
      message_buffer = itti_malloc (TASK_RRC_NRUE,TASK_RRC_GNB_SIM,
               (enc_rval.encoded + 7) / 8);
      memcpy (message_buffer, buffer, (enc_rval.encoded + 7) / 8);

      message_p = itti_alloc_new_message (TASK_RRC_NRUE, 0, UE_RRC_DCCH_DATA_IND);
      GNB_RRC_DCCH_DATA_IND (message_p).rbid  = DCCH;
      GNB_RRC_DCCH_DATA_IND (message_p).sdu   = message_buffer;
      GNB_RRC_DCCH_DATA_IND (message_p).size  = (enc_rval.encoded + 7) / 8;
      itti_send_msg_to_task (TASK_RRC_GNB_SIM, ctxt_pP->instance, message_p);
#else
      rrc_data_req_nr_ue (
        ctxt_pP,
        DCCH,
        nr_rrc_mui++,
        SDU_CONFIRM_NO,
        (enc_rval.encoded + 7) / 8,
        buffer,
        PDCP_TRANSMISSION_MODE_CONTROL);
#endif
    }
  }
}

<<<<<<< HEAD
//-----------------------------------------------------------------------------
#if 0
static void nr_rrc_ue_generate_RRCReestablishmentRequest( const protocol_ctxt_t *const ctxt_pP, const uint8_t gNB_index ) 
{
  NR_UE_rrc_inst[ctxt_pP->module_id].Srb0[gNB_index].Tx_buffer.payload_size =
    do_RRCReestablishmentRequest(
      ctxt_pP->module_id,
      (uint8_t *)NR_UE_rrc_inst[ctxt_pP->module_id].Srb0[gNB_index].Tx_buffer.Payload, 1);
  LOG_I(NR_RRC,"[UE %d] : Frame %d, Logical Channel UL-CCCH (SRB0), Generating RRCReestablishmentRequest (bytes %d, gNB %d)\n",
        ctxt_pP->module_id, ctxt_pP->frame, NR_UE_rrc_inst[ctxt_pP->module_id].Srb0[gNB_index].Tx_buffer.payload_size, gNB_index);

  for (int i=0; i<NR_UE_rrc_inst[ctxt_pP->module_id].Srb0[gNB_index].Tx_buffer.payload_size; i++) {
    LOG_T(NR_RRC,"%x.",NR_UE_rrc_inst[ctxt_pP->module_id].Srb0[gNB_index].Tx_buffer.Payload[i]);
  }

  LOG_T(NR_RRC,"\n");

#ifdef ITTI_SIM
  MessageDef *message_p;
  uint8_t *message_buffer;
  message_buffer = itti_malloc (TASK_RRC_NRUE,TASK_RRC_GNB_SIM,
        NR_UE_rrc_inst[ctxt_pP->module_id].Srb0[gNB_index].Tx_buffer.payload_size);
  memcpy (message_buffer, (uint8_t*)NR_UE_rrc_inst[ctxt_pP->module_id].Srb0[gNB_index].Tx_buffer.Payload,
        NR_UE_rrc_inst[ctxt_pP->module_id].Srb0[gNB_index].Tx_buffer.payload_size);
  message_p = itti_alloc_new_message (TASK_RRC_NRUE, 0, UE_RRC_CCCH_DATA_IND);
  UE_RRC_CCCH_DATA_IND (message_p).sdu = message_buffer;
  UE_RRC_CCCH_DATA_IND (message_p).size  = NR_UE_rrc_inst[ctxt_pP->module_id].Srb0[gNB_index].Tx_buffer.payload_size;
  itti_send_msg_to_task (TASK_RRC_GNB_SIM, ctxt_pP->instance, message_p);
#endif
}
#endif

=======
>>>>>>> f1cb957c
void
nr_rrc_ue_generate_rrcReestablishmentComplete(
  const protocol_ctxt_t *const ctxt_pP,
  NR_RRCReestablishment_t *rrcReestablishment,
  uint8_t gNB_index
)
//-----------------------------------------------------------------------------
{
    uint32_t length;
    uint8_t buffer[100];
    length = do_RRCReestablishmentComplete(buffer, sizeof(buffer),
                                           rrcReestablishment->rrc_TransactionIdentifier);
    LOG_I(NR_RRC,"[UE %d][RAPROC] Frame %d : Logical Channel UL-DCCH (SRB1), Generating RRCReestablishmentComplete (bytes%d, gNB %d)\n",
          ctxt_pP->module_id,ctxt_pP->frame, length, gNB_index);
#ifdef ITTI_SIM
    MessageDef *message_p;
    uint8_t *message_buffer;
    message_buffer = itti_malloc (TASK_RRC_NRUE,TASK_RRC_GNB_SIM,length);
    memcpy (message_buffer, buffer, length);

    message_p = itti_alloc_new_message (TASK_RRC_NRUE, 0, UE_RRC_DCCH_DATA_IND);
    UE_RRC_DCCH_DATA_IND (message_p).rbid = DCCH;
    UE_RRC_DCCH_DATA_IND (message_p).sdu = message_buffer;
    UE_RRC_DCCH_DATA_IND (message_p).size  = length;
    itti_send_msg_to_task (TASK_RRC_GNB_SIM, ctxt_pP->instance, message_p);

#endif
}

void *recv_msgs_from_lte_ue(void *args_p)
{
    itti_mark_task_ready (TASK_RRC_NSA_NRUE);
<<<<<<< HEAD
=======
    int from_lte_ue_fd = get_from_lte_ue_fd();
>>>>>>> f1cb957c
    for (;;)
    {
        nsa_msg_t msg;
        int recvLen = recvfrom(from_lte_ue_fd, &msg, sizeof(msg),
                               MSG_WAITALL | MSG_TRUNC, NULL, NULL);
        if (recvLen == -1)
        {
            LOG_E(NR_RRC, "%s: recvfrom: %s\n", __func__, strerror(errno));
            continue;
        }
        if (recvLen > sizeof(msg))
        {
            LOG_E(NR_RRC, "%s: Received truncated message %d\n", __func__, recvLen);
            continue;
        }
        process_lte_nsa_msg(&msg, recvLen);
    }
    return NULL;
}
<<<<<<< HEAD

void nsa_sendmsg_to_lte_ue(const void *message, size_t msg_len, MessagesIds msg_type)
{
    LOG_I(NR_RRC, "Entered %s \n", __FUNCTION__);
    nsa_msg_t n_msg;
    if (msg_len > sizeof(n_msg.msg_buffer))
    {
        LOG_E(NR_RRC, "%s: message too big: %zu\n", __func__, msg_len);
        abort();
    }
    n_msg.msg_type = msg_type;
    memcpy(n_msg.msg_buffer, message, msg_len);
    size_t to_send = sizeof(n_msg.msg_type) + msg_len;

    struct sockaddr_in sa =
    {
        .sin_family = AF_INET,
        .sin_port = htons(6007 + ue_id_g * 2),
    };
    int sent = sendto(from_lte_ue_fd, &n_msg, to_send, 0,
                      (struct sockaddr *)&sa, sizeof(sa));
    if (sent == -1)
    {
        LOG_E(NR_RRC, "%s: sendto: %s\n", __func__, strerror(errno));
        return;
    }
    if (sent != to_send)
    {
        LOG_E(RRC, "%s: Short send %d != %zu\n", __func__, sent, to_send);
        return;
    }
    LOG_D(NR_RRC, "Sent a %d message to the LTE UE (%d bytes) \n", msg_type, sent);
}

void init_connections_with_lte_ue(void)
{
    struct sockaddr_in sa =
    {
        .sin_family = AF_INET,
        .sin_port = htons(6008 + ue_id_g * 2),
    };
    AssertFatal(from_lte_ue_fd == -1, "from_lte_ue_fd %d was assigned already", from_lte_ue_fd);
    from_lte_ue_fd = socket(AF_INET, SOCK_DGRAM, 0);
    if (from_lte_ue_fd == -1)
    {
        LOG_E(NR_RRC, "%s: Error opening socket %d (%d:%s)\n", __FUNCTION__, from_lte_ue_fd, errno, strerror(errno));
        abort();
    }

    if (inet_aton(nsa_ipaddr, &sa.sin_addr) == 0)
    {
        LOG_E(NR_RRC, "Bad nsa_ipaddr '%s'\n", nsa_ipaddr);
        abort();
    }

    if (bind(from_lte_ue_fd, (struct sockaddr *) &sa, sizeof(sa)) == -1)
    {
        LOG_E(NR_RRC,"%s: Failed to bind the socket\n", __FUNCTION__);
        abort();
    }

    AssertFatal(to_lte_ue_fd == -1, "to_lte_ue_fd was assigned already");
    to_lte_ue_fd = socket(AF_INET, SOCK_DGRAM, 0);
    if (to_lte_ue_fd == -1)
    {
        LOG_E(NR_RRC, "%s: Error opening socket %d (%d:%s)\n", __FUNCTION__, to_lte_ue_fd, errno, strerror(errno));
        abort();
    }
    LOG_I(NR_RRC, "Started LTE-NR link in the nr-UE\n");
}

=======
>>>>>>> f1cb957c
static void start_oai_nrue_threads()
{
    init_queue(&nr_rach_ind_queue);
    init_queue(&nr_rx_ind_queue);
    init_queue(&nr_crc_ind_queue);
    init_queue(&nr_uci_ind_queue);
    init_queue(&nr_sfn_slot_queue);
<<<<<<< HEAD
    init_queue(&nr_dl_tti_req_queue);
    init_queue(&nr_tx_req_queue);
    init_queue(&nr_ul_dci_req_queue);
    init_queue(&nr_ul_tti_req_queue);
    init_queue(&nr_wait_ul_tti_req_queue);
=======
>>>>>>> f1cb957c

    if (sem_init(&sfn_slot_semaphore, 0, 0) != 0)
    {
      LOG_E(MAC, "sem_init() error\n");
      abort();
    }

    init_nrUE_standalone_thread(ue_id_g);

}

static void nsa_rrc_ue_process_ueCapabilityEnquiry(void)
{
  NR_UE_NR_Capability_t *UE_Capability_nr = CALLOC(1, sizeof(NR_UE_NR_Capability_t));
  NR_BandNR_t *nr_bandnr = CALLOC(1, sizeof(NR_BandNR_t));
  nr_bandnr->bandNR = 78;
  ASN_SEQUENCE_ADD(&UE_Capability_nr->rf_Parameters.supportedBandListNR.list, nr_bandnr);
  OAI_NR_UECapability_t *UECap = CALLOC(1, sizeof(OAI_NR_UECapability_t));
  UECap->UE_NR_Capability = UE_Capability_nr;

  asn_enc_rval_t enc_rval = uper_encode_to_buffer(&asn_DEF_NR_UE_NR_Capability,
                                   NULL,
                                   (void *)UE_Capability_nr,
                                   &UECap->sdu[0],
                                   MAX_UE_NR_CAPABILITY_SIZE);
  AssertFatal (enc_rval.encoded > 0, "ASN1 message encoding failed (%s, %lu)!\n",
               enc_rval.failed_type->name, enc_rval.encoded);
  UECap->sdu_size = (enc_rval.encoded + 7) / 8;
  LOG_A(NR_RRC, "[NR_RRC] NRUE Capability encoded, %d bytes (%zd bits)\n",
        UECap->sdu_size, enc_rval.encoded + 7);
<<<<<<< HEAD
  /* Melissa: Hack. Need to add ctxt->mod_id as array indices */
=======

>>>>>>> f1cb957c
  NR_UE_rrc_inst[0].UECap = UECap;
  NR_UE_rrc_inst[0].UECapability = UECap->sdu;
  NR_UE_rrc_inst[0].UECapability_size = UECap->sdu_size;

  NR_UE_CapabilityRAT_Container_t ue_CapabilityRAT_Container;
  memset(&ue_CapabilityRAT_Container, 0, sizeof(NR_UE_CapabilityRAT_Container_t));
  ue_CapabilityRAT_Container.rat_Type = NR_RAT_Type_nr;
  OCTET_STRING_fromBuf(&ue_CapabilityRAT_Container.ue_CapabilityRAT_Container,
                       (const char *)NR_UE_rrc_inst[0].UECapability,
                       NR_UE_rrc_inst[0].UECapability_size);

  nsa_sendmsg_to_lte_ue(ue_CapabilityRAT_Container.ue_CapabilityRAT_Container.buf,
                        ue_CapabilityRAT_Container.ue_CapabilityRAT_Container.size,
                        NRUE_CAPABILITY_INFO);
}

void process_lte_nsa_msg(nsa_msg_t *msg, int msg_len)
{
    if (msg_len < sizeof(msg->msg_type))
    {
        LOG_E(RRC, "Msg_len = %d\n", msg_len);
        return;
    }
    LOG_D(NR_RRC, "Processing an NSA message\n");
    Rrc_Msg_Type_t msg_type = msg->msg_type;
    uint8_t *const msg_buffer = msg->msg_buffer;
    msg_len -= sizeof(msg->msg_type);
    switch (msg_type)
    {
        case UE_CAPABILITY_ENQUIRY:
        {
            LOG_D(NR_RRC, "We are processing a %d message \n", msg_type);
            NR_FreqBandList_t *nr_freq_band_list = NULL;
            asn_dec_rval_t dec_rval = uper_decode_complete(NULL,
                            &asn_DEF_NR_FreqBandList,
                            (void **)&nr_freq_band_list,
                            msg_buffer,
                            msg_len);
            if ((dec_rval.code != RC_OK) && (dec_rval.consumed == 0))
            {
              SEQUENCE_free(&asn_DEF_NR_FreqBandList, nr_freq_band_list, ASFM_FREE_EVERYTHING);
              LOG_E(RRC, "Failed to decode UECapabilityInfo (%zu bits)\n", dec_rval.consumed);
              break;
            }
            for (int i = 0; i < nr_freq_band_list->list.count; i++)
            {
                LOG_D(NR_RRC, "Received NR band information: %ld.\n",
                     nr_freq_band_list->list.array[i]->choice.bandInformationNR->bandNR);
            }
            MessageDef *dummy_msg = itti_alloc_new_message(TASK_RRC_NSA_UE, 0, UE_CAPABILITY_DUMMY);
            LOG_D(NR_RRC, "We are calling nsa_sendmsg_to_lte_ue to send a UE_CAPABILITY_DUMMY\n");
            nsa_sendmsg_to_lte_ue(dummy_msg, sizeof(dummy_msg), UE_CAPABILITY_DUMMY);
            LOG_A(NR_RRC, "Sent initial NRUE Capability response to LTE UE\n");
            break;
        }

        case NRUE_CAPABILITY_ENQUIRY:
        {
            LOG_I(NR_RRC, "We are processing a %d message \n", msg_type);
            NR_FreqBandList_t *nr_freq_band_list = NULL;
            asn_dec_rval_t dec_rval = uper_decode_complete(NULL,
                            &asn_DEF_NR_FreqBandList,
                            (void **)&nr_freq_band_list,
                            msg_buffer,
                            msg_len);
            if ((dec_rval.code != RC_OK) && (dec_rval.consumed == 0))
            {
              SEQUENCE_free(&asn_DEF_NR_FreqBandList, nr_freq_band_list, ASFM_FREE_EVERYTHING);
              LOG_E(NR_RRC, "Failed to decode UECapabilityInfo (%zu bits)\n", dec_rval.consumed);
              break;
            }
            LOG_I(NR_RRC, "Calling nsa_rrc_ue_process_ueCapabilityEnquiry\n");
            nsa_rrc_ue_process_ueCapabilityEnquiry();
            break;
        }

        case RRC_MEASUREMENT_PROCEDURE:
        {
            LOG_I(NR_RRC, "We are processing a %d message \n", msg_type);

            LTE_MeasObjectToAddMod_t *nr_meas_obj = NULL;
            asn_dec_rval_t dec_rval = uper_decode_complete(NULL,
                            &asn_DEF_LTE_MeasObjectToAddMod,
                            (void **)&nr_meas_obj,
                            msg_buffer,
                            msg_len);
            if ((dec_rval.code != RC_OK) && (dec_rval.consumed == 0))
            {
              SEQUENCE_free(&asn_DEF_LTE_MeasObjectToAddMod, nr_meas_obj, ASFM_FREE_EVERYTHING);
              LOG_E(RRC, "Failed to decode measurement object (%zu bits) %d\n", dec_rval.consumed, dec_rval.code);
              break;
            }
            LOG_D(NR_RRC, "NR carrierFreq_r15 (ssb): %ld and sub carrier spacing:%ld\n",
                  nr_meas_obj->measObject.choice.measObjectNR_r15.carrierFreq_r15,
                  nr_meas_obj->measObject.choice.measObjectNR_r15.rs_ConfigSSB_r15.subcarrierSpacingSSB_r15);
            start_oai_nrue_threads();
            break;
        }
        case RRC_CONFIG_COMPLETE_REQ:
        {
            struct msg {
                uint32_t RadioBearer_size;
                uint32_t SecondaryCellGroup_size;
                uint8_t trans_id;
                uint8_t padding[3];
                uint8_t buffer[];
            } hdr;
            AssertFatal(msg_len >= sizeof(hdr), "Bad received msg\n");
            memcpy(&hdr, msg_buffer, sizeof(hdr));
            LOG_I(NR_RRC, "We got an RRC_CONFIG_COMPLETE_REQ\n");
            uint32_t nr_RadioBearer_size = hdr.RadioBearer_size;
            uint32_t nr_SecondaryCellGroup_size = hdr.SecondaryCellGroup_size;
            AssertFatal(sizeof(hdr) + nr_RadioBearer_size + nr_SecondaryCellGroup_size <= msg_len,
                      "nr_RadioBearerConfig1_r15 size %d nr_SecondaryCellGroupConfig_r15 size %d sizeof(hdr) %zu, msg_len = %d\n",
                      nr_RadioBearer_size,
                      nr_SecondaryCellGroup_size,
                      sizeof(hdr), msg_len);
            NR_RRC_TransactionIdentifier_t t_id = hdr.trans_id;
            LOG_I(NR_RRC, "nr_RadioBearerConfig1_r15 size %d nr_SecondaryCellGroupConfig_r15 size %d t_id %ld\n",
                      nr_RadioBearer_size,
                      nr_SecondaryCellGroup_size,
                      t_id);

            uint8_t *nr_RadioBearer_buffer = msg_buffer + offsetof(struct msg, buffer);
            uint8_t *nr_SecondaryCellGroup_buffer = nr_RadioBearer_buffer + nr_RadioBearer_size;
            process_nsa_message(NR_UE_rrc_inst, nr_SecondaryCellGroupConfig_r15, nr_SecondaryCellGroup_buffer,
                                nr_SecondaryCellGroup_size);
            process_nsa_message(NR_UE_rrc_inst, nr_RadioBearerConfigX_r15, nr_RadioBearer_buffer, nr_RadioBearer_size);
            LOG_I(NR_RRC, "Calling do_NR_RRCReconfigurationComplete. t_id %ld \n", t_id);
            uint8_t buffer[RRC_BUF_SIZE];
            size_t size = do_NR_RRCReconfigurationComplete_for_nsa(buffer, sizeof(buffer), t_id);
            nsa_sendmsg_to_lte_ue(buffer, size, NR_RRC_CONFIG_COMPLETE_REQ);
            break;
        }

        case OAI_TUN_IFACE_NSA:
        {
          LOG_I(NR_RRC, "We got an OAI_TUN_IFACE_NSA!!\n");
          char cmd_line[RRC_BUF_SIZE];
          memcpy(cmd_line, msg_buffer, sizeof(cmd_line));
<<<<<<< HEAD
          LOG_I(NR_RRC, "Melissa Elkadi, this is the command line we got: %s\n", cmd_line);
=======
          LOG_D(NR_RRC, "Command line: %s\n", cmd_line);
>>>>>>> f1cb957c
          if (background_system(cmd_line) != 0)
          {
            LOG_E(NR_RRC, "ESM-PROC - failed command '%s'", cmd_line);
          }
          break;
        }

        default:
            LOG_E(NR_RRC, "No NSA Message Found\n");
    }
}<|MERGE_RESOLUTION|>--- conflicted
+++ resolved
@@ -129,10 +129,6 @@
 
 mui_t nr_rrc_mui=0;
 
-static const char nsa_ipaddr[] = "127.0.0.1";
-static int from_lte_ue_fd = -1;
-static int to_lte_ue_fd = -1;
-
 static Rrc_State_NR_t nr_rrc_get_state (module_id_t ue_mod_idP) {
   return NR_UE_rrc_inst[ue_mod_idP].nrRrcState;
 }
@@ -205,10 +201,6 @@
     const LTE_PMCH_InfoList_r9_t * const pmch_InfoList_r9_pP,
     struct NR_CellGroupConfig__rlc_BearerToAddModList *rlc_bearer2add_list);
 
-<<<<<<< HEAD
-static void process_lte_nsa_msg(nsa_msg_t *msg, int msg_len);
-=======
->>>>>>> f1cb957c
 static void start_oai_nrue_threads(void);
 
 // from LTE-RRC DL-DCCH RRCConnectionReconfiguration nr-secondary-cell-group-config (encoded)
@@ -2033,15 +2025,6 @@
      }
    }
 
-  /*rrc_data_req_nr_ue (
-    ctxt_pP,
-    DCCH,
-    nr_rrc_mui++,
-    SDU_CONFIRM_NO,
-    size,
-    buffer,
-    PDCP_TRANSMISSION_MODE_CONTROL); Melissa Elkadi come back here!*/
-
    if (measConfig->s_MeasureConfig->present == NR_MeasConfig__s_MeasureConfig_PR_ssb_RSRP) {
      NR_UE_rrc_inst[ctxt_pP->module_id].s_measure = measConfig->s_MeasureConfig->choice.ssb_RSRP;
    } else if (measConfig->s_MeasureConfig->present == NR_MeasConfig__s_MeasureConfig_PR_csi_RSRP) {
@@ -2732,41 +2715,6 @@
   }
 }
 
-<<<<<<< HEAD
-//-----------------------------------------------------------------------------
-#if 0
-static void nr_rrc_ue_generate_RRCReestablishmentRequest( const protocol_ctxt_t *const ctxt_pP, const uint8_t gNB_index ) 
-{
-  NR_UE_rrc_inst[ctxt_pP->module_id].Srb0[gNB_index].Tx_buffer.payload_size =
-    do_RRCReestablishmentRequest(
-      ctxt_pP->module_id,
-      (uint8_t *)NR_UE_rrc_inst[ctxt_pP->module_id].Srb0[gNB_index].Tx_buffer.Payload, 1);
-  LOG_I(NR_RRC,"[UE %d] : Frame %d, Logical Channel UL-CCCH (SRB0), Generating RRCReestablishmentRequest (bytes %d, gNB %d)\n",
-        ctxt_pP->module_id, ctxt_pP->frame, NR_UE_rrc_inst[ctxt_pP->module_id].Srb0[gNB_index].Tx_buffer.payload_size, gNB_index);
-
-  for (int i=0; i<NR_UE_rrc_inst[ctxt_pP->module_id].Srb0[gNB_index].Tx_buffer.payload_size; i++) {
-    LOG_T(NR_RRC,"%x.",NR_UE_rrc_inst[ctxt_pP->module_id].Srb0[gNB_index].Tx_buffer.Payload[i]);
-  }
-
-  LOG_T(NR_RRC,"\n");
-
-#ifdef ITTI_SIM
-  MessageDef *message_p;
-  uint8_t *message_buffer;
-  message_buffer = itti_malloc (TASK_RRC_NRUE,TASK_RRC_GNB_SIM,
-        NR_UE_rrc_inst[ctxt_pP->module_id].Srb0[gNB_index].Tx_buffer.payload_size);
-  memcpy (message_buffer, (uint8_t*)NR_UE_rrc_inst[ctxt_pP->module_id].Srb0[gNB_index].Tx_buffer.Payload,
-        NR_UE_rrc_inst[ctxt_pP->module_id].Srb0[gNB_index].Tx_buffer.payload_size);
-  message_p = itti_alloc_new_message (TASK_RRC_NRUE, 0, UE_RRC_CCCH_DATA_IND);
-  UE_RRC_CCCH_DATA_IND (message_p).sdu = message_buffer;
-  UE_RRC_CCCH_DATA_IND (message_p).size  = NR_UE_rrc_inst[ctxt_pP->module_id].Srb0[gNB_index].Tx_buffer.payload_size;
-  itti_send_msg_to_task (TASK_RRC_GNB_SIM, ctxt_pP->instance, message_p);
-#endif
-}
-#endif
-
-=======
->>>>>>> f1cb957c
 void
 nr_rrc_ue_generate_rrcReestablishmentComplete(
   const protocol_ctxt_t *const ctxt_pP,
@@ -2799,10 +2747,7 @@
 void *recv_msgs_from_lte_ue(void *args_p)
 {
     itti_mark_task_ready (TASK_RRC_NSA_NRUE);
-<<<<<<< HEAD
-=======
     int from_lte_ue_fd = get_from_lte_ue_fd();
->>>>>>> f1cb957c
     for (;;)
     {
         nsa_msg_t msg;
@@ -2822,80 +2767,6 @@
     }
     return NULL;
 }
-<<<<<<< HEAD
-
-void nsa_sendmsg_to_lte_ue(const void *message, size_t msg_len, MessagesIds msg_type)
-{
-    LOG_I(NR_RRC, "Entered %s \n", __FUNCTION__);
-    nsa_msg_t n_msg;
-    if (msg_len > sizeof(n_msg.msg_buffer))
-    {
-        LOG_E(NR_RRC, "%s: message too big: %zu\n", __func__, msg_len);
-        abort();
-    }
-    n_msg.msg_type = msg_type;
-    memcpy(n_msg.msg_buffer, message, msg_len);
-    size_t to_send = sizeof(n_msg.msg_type) + msg_len;
-
-    struct sockaddr_in sa =
-    {
-        .sin_family = AF_INET,
-        .sin_port = htons(6007 + ue_id_g * 2),
-    };
-    int sent = sendto(from_lte_ue_fd, &n_msg, to_send, 0,
-                      (struct sockaddr *)&sa, sizeof(sa));
-    if (sent == -1)
-    {
-        LOG_E(NR_RRC, "%s: sendto: %s\n", __func__, strerror(errno));
-        return;
-    }
-    if (sent != to_send)
-    {
-        LOG_E(RRC, "%s: Short send %d != %zu\n", __func__, sent, to_send);
-        return;
-    }
-    LOG_D(NR_RRC, "Sent a %d message to the LTE UE (%d bytes) \n", msg_type, sent);
-}
-
-void init_connections_with_lte_ue(void)
-{
-    struct sockaddr_in sa =
-    {
-        .sin_family = AF_INET,
-        .sin_port = htons(6008 + ue_id_g * 2),
-    };
-    AssertFatal(from_lte_ue_fd == -1, "from_lte_ue_fd %d was assigned already", from_lte_ue_fd);
-    from_lte_ue_fd = socket(AF_INET, SOCK_DGRAM, 0);
-    if (from_lte_ue_fd == -1)
-    {
-        LOG_E(NR_RRC, "%s: Error opening socket %d (%d:%s)\n", __FUNCTION__, from_lte_ue_fd, errno, strerror(errno));
-        abort();
-    }
-
-    if (inet_aton(nsa_ipaddr, &sa.sin_addr) == 0)
-    {
-        LOG_E(NR_RRC, "Bad nsa_ipaddr '%s'\n", nsa_ipaddr);
-        abort();
-    }
-
-    if (bind(from_lte_ue_fd, (struct sockaddr *) &sa, sizeof(sa)) == -1)
-    {
-        LOG_E(NR_RRC,"%s: Failed to bind the socket\n", __FUNCTION__);
-        abort();
-    }
-
-    AssertFatal(to_lte_ue_fd == -1, "to_lte_ue_fd was assigned already");
-    to_lte_ue_fd = socket(AF_INET, SOCK_DGRAM, 0);
-    if (to_lte_ue_fd == -1)
-    {
-        LOG_E(NR_RRC, "%s: Error opening socket %d (%d:%s)\n", __FUNCTION__, to_lte_ue_fd, errno, strerror(errno));
-        abort();
-    }
-    LOG_I(NR_RRC, "Started LTE-NR link in the nr-UE\n");
-}
-
-=======
->>>>>>> f1cb957c
 static void start_oai_nrue_threads()
 {
     init_queue(&nr_rach_ind_queue);
@@ -2903,14 +2774,11 @@
     init_queue(&nr_crc_ind_queue);
     init_queue(&nr_uci_ind_queue);
     init_queue(&nr_sfn_slot_queue);
-<<<<<<< HEAD
     init_queue(&nr_dl_tti_req_queue);
     init_queue(&nr_tx_req_queue);
     init_queue(&nr_ul_dci_req_queue);
     init_queue(&nr_ul_tti_req_queue);
     init_queue(&nr_wait_ul_tti_req_queue);
-=======
->>>>>>> f1cb957c
 
     if (sem_init(&sfn_slot_semaphore, 0, 0) != 0)
     {
@@ -2941,11 +2809,7 @@
   UECap->sdu_size = (enc_rval.encoded + 7) / 8;
   LOG_A(NR_RRC, "[NR_RRC] NRUE Capability encoded, %d bytes (%zd bits)\n",
         UECap->sdu_size, enc_rval.encoded + 7);
-<<<<<<< HEAD
-  /* Melissa: Hack. Need to add ctxt->mod_id as array indices */
-=======
-
->>>>>>> f1cb957c
+
   NR_UE_rrc_inst[0].UECap = UECap;
   NR_UE_rrc_inst[0].UECapability = UECap->sdu;
   NR_UE_rrc_inst[0].UECapability_size = UECap->sdu_size;
@@ -3086,11 +2950,7 @@
           LOG_I(NR_RRC, "We got an OAI_TUN_IFACE_NSA!!\n");
           char cmd_line[RRC_BUF_SIZE];
           memcpy(cmd_line, msg_buffer, sizeof(cmd_line));
-<<<<<<< HEAD
-          LOG_I(NR_RRC, "Melissa Elkadi, this is the command line we got: %s\n", cmd_line);
-=======
           LOG_D(NR_RRC, "Command line: %s\n", cmd_line);
->>>>>>> f1cb957c
           if (background_system(cmd_line) != 0)
           {
             LOG_E(NR_RRC, "ESM-PROC - failed command '%s'", cmd_line);
