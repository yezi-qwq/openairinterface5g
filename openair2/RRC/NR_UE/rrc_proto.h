--- conflicted
+++ resolved
@@ -145,22 +145,8 @@
                               const rb_id_t     Srb_id,
                               uint8_t           *buffer_pP);
 
-<<<<<<< HEAD
-uint8_t
-rrc_data_req_nr_ue(
-  const protocol_ctxt_t   *const ctxt_pP,
-  const rb_id_t                  rb_idP,
-  const mui_t                    muiP,
-  const confirm_t                confirmP,
-  const sdu_size_t               sdu_sizeP,
-  uint8_t                 *const buffer_pP,
-  const pdcp_transmission_mode_t modeP
-);
-
 int8_t nr_rrc_RA_succeeded(const module_id_t mod_id, const uint8_t gNB_index);
 
-=======
->>>>>>> d1fc95a8
 /**\brief RRC UE task.
    \param void *args_p Pointer on arguments to start the task. */
 void *rrc_nrue_task(void *args_p);
