--- conflicted
+++ resolved
@@ -58,13 +58,10 @@
 #define NB_NR_UE_INST 1
 #define NB_CNX_UE 2//MAX_MANAGED_RG_PER_MOBILE
 #define NB_SIG_CNX_UE 2 //MAX_MANAGED_RG_PER_MOBILE
-<<<<<<< HEAD
 
 #define MAX_MEAS_OBJ 6
 #define MAX_MEAS_CONFIG 6
 #define MAX_MEAS_ID 6
-=======
->>>>>>> 356a4d83
 
 typedef uint32_t channel_t;
 
@@ -86,7 +83,6 @@
     NR_CellGroupConfig_t   *cell_group_config;
     NR_RadioBearerConfig_t *radio_bearer_config;
 
-<<<<<<< HEAD
     NR_MeasObjectToAddMod_t        *MeasObj[NB_CNX_UE][MAX_MEAS_OBJ];
     NR_ReportConfigToAddMod_t      *ReportConfig[NB_CNX_UE][MAX_MEAS_CONFIG];
     NR_QuantityConfig_t            *QuantityConfig[NB_CNX_UE];
@@ -126,12 +122,6 @@
 
     NR_UE_RRC_INFO                 Info[NB_SIG_CNX_UE];
 
-=======
-    NR_SRB_INFO Srb0[NB_SIG_CNX_UE];
-    NR_SRB_INFO_TABLE_ENTRY        Srb1[NB_CNX_UE];
-    NR_SRB_INFO_TABLE_ENTRY        Srb2[NB_CNX_UE];
-  
->>>>>>> 356a4d83
     NR_MIB_t *mib;
 
     /* KeNB as computed from parameters within USIM card */
