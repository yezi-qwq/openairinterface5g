/*
 * Licensed to the OpenAirInterface (OAI) Software Alliance under one or more
 * contributor license agreements.  See the NOTICE file distributed with
 * this work for additional information regarding copyright ownership.
 * The OpenAirInterface Software Alliance licenses this file to You under
 * the OAI Public License, Version 1.1  (the "License"); you may not use this file
 * except in compliance with the License.
 * You may obtain a copy of the License at
 *
 *      http://www.openairinterface.org/?page_id=698
 *
 * Unless required by applicable law or agreed to in writing, software
 * distributed under the License is distributed on an "AS IS" BASIS,
 * WITHOUT WARRANTIES OR CONDITIONS OF ANY KIND, either express or implied.
 * See the License for the specific language governing permissions and
 * limitations under the License.
 *-------------------------------------------------------------------------------
 * For more information about the OpenAirInterface (OAI) Software Alliance:
 *      contact@openairinterface.org
 */

/* \file rrc_defs.h
 * \brief RRC structures/types definition
 * \author R. Knopp, K.H. HSU
 * \date 2018
 * \version 0.1
 * \company Eurecom / NTUST
 * \email: knopp@eurecom.fr, kai-hsiang.hsu@eurecom.fr
 * \note
 * \warning
 */

#ifndef __OPENAIR_NR_RRC_DEFS_H__
#define __OPENAIR_NR_RRC_DEFS_H__

#include <stdio.h>
#include <stdlib.h>
#include <string.h>

#include "platform_types.h"

#include "NR_MAC_UE/mac.h"
#include "NR_MAC_COMMON/nr_mac.h"
#include "rrc_list.h"
#include "NR_asn_constant.h"
#include "NR_MeasConfig.h"
#include "NR_CellGroupConfig.h"
#include "NR_RadioBearerConfig.h"
#include "NR_RLC-BearerConfig.h"
#include "NR_TAG.h"
#include "NR_asn_constant.h"
#include "NR_SchedulingRequestToAddMod.h"
#include "NR_MIB.h"
#include "NR_BCCH-BCH-Message.h"
#include "NR_DL-DCCH-Message.h"
#include "../NR/nr_rrc_defs.h"

#define NB_NR_UE_INST 1
#define NB_CNX_UE 2//MAX_MANAGED_RG_PER_MOBILE
#define NB_SIG_CNX_UE 2 //MAX_MANAGED_RG_PER_MOBILE

#define MAX_MEAS_OBJ 6
#define MAX_MEAS_CONFIG 6
#define MAX_MEAS_ID 6

typedef uint32_t channel_t;

typedef enum {
  nr_SecondaryCellGroupConfig_r15=0,
  nr_RadioBearerConfigX_r15=1
} nsa_message_t;

#define MAX_UE_NR_CAPABILITY_SIZE 255
typedef struct OAI_NR_UECapability_s {
  uint8_t sdu[MAX_UE_NR_CAPABILITY_SIZE];
  uint8_t sdu_size;
  NR_UE_NR_Capability_t *UE_NR_Capability;
} OAI_NR_UECapability_t;

typedef struct NR_UE_RRC_INST_s {

    NR_MeasConfig_t        *meas_config;
    NR_CellGroupConfig_t   *cell_group_config;
    NR_RadioBearerConfig_t *radio_bearer_config;

    NR_MeasObjectToAddMod_t        *MeasObj[NB_CNX_UE][MAX_MEAS_OBJ];
    NR_ReportConfigToAddMod_t      *ReportConfig[NB_CNX_UE][MAX_MEAS_CONFIG];
    NR_QuantityConfig_t            *QuantityConfig[NB_CNX_UE];
    NR_MeasIdToAddMod_t            *MeasId[NB_CNX_UE][MAX_MEAS_ID];
    NR_MeasGapConfig_t             *measGapConfig[NB_CNX_UE];
    NR_RSRP_Range_t                s_measure;
    NR_SRB_ToAddMod_t              *SRB1_config[NB_CNX_UE];
    NR_SRB_ToAddMod_t              *SRB2_config[NB_CNX_UE];
    NR_DRB_ToAddMod_t              *DRB_config[NB_CNX_UE][8];
    rb_id_t                        *defaultDRB; // remember the ID of the default DRB

    NR_SRB_INFO Srb0[NB_SIG_CNX_UE];
    NR_SRB_INFO_TABLE_ENTRY        Srb1[NB_CNX_UE];
    NR_SRB_INFO_TABLE_ENTRY        Srb2[NB_CNX_UE];

    uint8_t                        MBMS_flag;
	OAI_NR_UECapability_t          *UECap;
    uint8_t 					   *UECapability;
    uint8_t                        UECapability_size;

    NR_SystemInformation_t         *si[NB_CNX_UE];
    NR_SIB1_t                      *sib1[NB_CNX_UE];
    NR_SIB2_t                      *sib2[NB_CNX_UE];
    NR_SIB3_t                      *sib3[NB_CNX_UE];
    NR_SIB4_t                      *sib4[NB_CNX_UE];
    NR_SIB5_t                      *sib5[NB_CNX_UE];
    NR_SIB6_t                      *sib6[NB_CNX_UE];
    NR_SIB7_t                      *sib7[NB_CNX_UE];
    NR_SIB8_t                      *sib8[NB_CNX_UE];
    NR_SIB9_t                      *sib9[NB_CNX_UE];
    NR_SIB10_r16_t                 *sib10[NB_CNX_UE];
    NR_SIB11_r16_t                 *sib11[NB_CNX_UE];
    NR_SIB12_r16_t                 *sib12[NB_CNX_UE];
    NR_SIB13_r16_t                 *sib13[NB_CNX_UE];
    NR_SIB14_r16_t                 *sib14[NB_CNX_UE];
    plmn_t                         plmnID;

    NR_UE_RRC_INFO                 Info[NB_SIG_CNX_UE];

    NR_MIB_t *mib;

    /* KeNB as computed from parameters within USIM card */
    uint8_t kgnb[32];
<<<<<<< HEAD

=======
  
>>>>>>> a53d6795
    /* Used integrity/ciphering algorithms */
    //RRC_LIST_TYPE(NR_SecurityAlgorithmConfig_t, NR_SecurityAlgorithmConfig) SecurityAlgorithmConfig_list;
    NR_CipheringAlgorithm_t  cipheringAlgorithm;
    e_NR_IntegrityProtAlgorithm  integrityProtAlgorithm;
    
    //  lists
    //  CellGroupConfig.rlc-BearerToAddModList
    RRC_LIST_TYPE(NR_RLC_BearerConfig_t, NR_maxLC_ID) RLC_Bearer_Config_list;
    //  CellGroupConfig.mac-CellGroupConfig.schedulingrequest
    RRC_LIST_TYPE(NR_SchedulingRequestToAddMod_t, NR_maxNrofSR_ConfigPerCellGroup) SchedulingRequest_list;
    //  CellGroupConfig.mac-CellGroupConfig.TAG
    RRC_LIST_TYPE(NR_TAG_t, NR_maxNrofTAGs) TAG_list;
    //  CellGroupConfig.spCellConfig.spCellConfigDedicated.tdduldlslotconfig
    RRC_LIST_TYPE(NR_TDD_UL_DL_SlotConfig_t, NR_maxNrofSlots) TDD_UL_DL_SlotConfig_list;
   
    //  CellGroupConfig.spCellConfig.spCellConfigDedicated.bwps 
    RRC_LIST_TYPE(NR_BWP_Downlink_t, NR_maxNrofBWPs) BWP_Downlink_list;
    //BWP-DownlinkDedicated 0=INIT-DL-BWP, 1..4 for DL-BWPs
    //  CellGroupConfig.spCellConfig.spCellConfigDedicated.initialdlbwp.pdcchconfig.controlresourceset
    RRC_LIST_TYPE(NR_ControlResourceSet_t, 3) ControlResourceSet_list[5];
    //  CellGroupConfig.spCellConfig.spCellConfigDedicated.initialdlbwp.pdcchconfig.searchspace
    RRC_LIST_TYPE(NR_SearchSpace_t, 10) SearchSpace_list[5];
    //  CellGroupConfig.spCellConfig.spCellConfigDedicated.initialdlbwp.pdcchconfig.slotformatindicator
    RRC_LIST_TYPE(NR_SlotFormatCombinationsPerCell_t, NR_maxNrofAggregatedCellsPerCellGroup) SlotFormatCombinationsPerCell_list[5];
    //  CellGroupConfig.spCellConfig.spCellConfigDedicated.initialdlbwp.pdschconfig
    RRC_LIST_TYPE(NR_TCI_State_t, NR_maxNrofTCI_States) TCI_State_list[5];
    //  CellGroupConfig.spCellConfig.spCellConfigDedicated.initialdlbwp.pdschconfig
    RRC_LIST_TYPE(NR_RateMatchPattern_t, NR_maxNrofRateMatchPatterns) RateMatchPattern_list[5];
    //  CellGroupConfig.spCellConfig.spCellConfigDedicated.initialdlbwp.pdschconfig
    RRC_LIST_TYPE(NR_ZP_CSI_RS_Resource_t, NR_maxNrofZP_CSI_RS_Resources) ZP_CSI_RS_Resource_list[5];
    //  CellGroupConfig.spCellConfig.spCellConfigDedicated.initialdlbwp.pdschconfig
    RRC_LIST_TYPE(NR_ZP_CSI_RS_ResourceSet_t, NR_maxNrofZP_CSI_RS_ResourceSets) Aperidic_ZP_CSI_RS_ResourceSet_list[5];
    //  CellGroupConfig.spCellConfig.spCellConfigDedicated.initialdlbwp.pdschconfig
    RRC_LIST_TYPE(NR_ZP_CSI_RS_ResourceSet_t, NR_maxNrofZP_CSI_RS_ResourceSets) SP_ZP_CSI_RS_ResourceSet_list[5];

    //  TODO check the way to implement mutiple list inside bwps
    //  uplink bwp also

    //  CellGroupConfig.spCellConfig.spCellConfigDedicated
    RRC_LIST_TYPE(NR_NZP_CSI_RS_Resource_t, NR_maxNrofNZP_CSI_RS_Resources) NZP_CSI_RS_Resource_list;
    //  CellGroupConfig.spCellConfig.spCellConfigDedicated
    RRC_LIST_TYPE(NR_NZP_CSI_RS_ResourceSet_t, NR_maxNrofNZP_CSI_RS_ResourceSets) NZP_CSI_RS_ResourceSet_list;
    //  CellGroupConfig.spCellConfig.spCellConfigDedicated
    RRC_LIST_TYPE(NR_CSI_IM_Resource_t, NR_maxNrofCSI_IM_Resources) CSI_IM_Resource_list;
    //  CellGroupConfig.spCellConfig.spCellConfigDedicated
    RRC_LIST_TYPE(NR_CSI_IM_ResourceSet_t, NR_maxNrofCSI_IM_ResourceSets) CSI_IM_ResourceSet_list;
    //  CellGroupConfig.spCellConfig.spCellConfigDedicated
    RRC_LIST_TYPE(NR_CSI_SSB_ResourceSet_t, NR_maxNrofCSI_SSB_ResourceSets) CSI_SSB_ResourceSet_list;
    //  CellGroupConfig.spCellConfig.spCellConfigDedicated
    RRC_LIST_TYPE(NR_CSI_ResourceConfig_t, NR_maxNrofCSI_ResourceConfigurations) CSI_ResourceConfig_list;
    //  CellGroupConfig.spCellConfig.spCellConfigDedicated
    RRC_LIST_TYPE(NR_CSI_ReportConfig_t, NR_maxNrofCSI_ReportConfigurations) CSI_ReportConfig_list;

    long               selected_plmn_identity;
    Rrc_State_NR_t     nrRrcState;
    Rrc_Sub_State_NR_t nrRrcSubState;
	as_nas_info_t      initialNasMsg;
} NR_UE_RRC_INST_t;

#endif
/** @} */<|MERGE_RESOLUTION|>--- conflicted
+++ resolved
@@ -126,11 +126,6 @@
 
     /* KeNB as computed from parameters within USIM card */
     uint8_t kgnb[32];
-<<<<<<< HEAD
-
-=======
-  
->>>>>>> a53d6795
     /* Used integrity/ciphering algorithms */
     //RRC_LIST_TYPE(NR_SecurityAlgorithmConfig_t, NR_SecurityAlgorithmConfig) SecurityAlgorithmConfig_list;
     NR_CipheringAlgorithm_t  cipheringAlgorithm;
