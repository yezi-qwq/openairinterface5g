--- conflicted
+++ resolved
@@ -43,7 +43,6 @@
   uint8_t                         *inde_list
 );
 
-<<<<<<< HEAD
 /*! \fn rrc_eNB_send_GTPV1U_ENB_DELETE_TUNNEL_REQ(module_id_t enb_mod_idP, const rrc_eNB_ue_context_t* const ue_context_pP)
  *\brief Send GTPV1U_ENB_DELETE_TUNNEL_REQ message to GTPV1U to destroy all UE-related tunnels.
  *\param module_id Instance ID of eNB.
@@ -54,9 +53,4 @@
   const rrc_eNB_ue_context_t* const ue_context_pP
 );
 
-#   endif
-# endif /* defined(ENABLE_USE_MME) */
-=======
-
->>>>>>> 458019d8
 #endif /* RRC_ENB_GTPV1U_H_ */