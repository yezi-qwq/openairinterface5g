/*
 * Licensed to the OpenAirInterface (OAI) Software Alliance under one or more
 * contributor license agreements.  See the NOTICE file distributed with
 * this work for additional information regarding copyright ownership.
 * The OpenAirInterface Software Alliance licenses this file to You under
 * the OAI Public License, Version 1.1  (the "License"); you may not use this file
 * except in compliance with the License.
 * You may obtain a copy of the License at
 *
 *      http://www.openairinterface.org/?page_id=698
 *
 * Unless required by applicable law or agreed to in writing, software
 * distributed under the License is distributed on an "AS IS" BASIS,
 * WITHOUT WARRANTIES OR CONDITIONS OF ANY KIND, either express or implied.
 * See the License for the specific language governing permissions and
 * limitations under the License.
 *-------------------------------------------------------------------------------
 * For more information about the OpenAirInterface (OAI) Software Alliance:
 *      contact@openairinterface.org
 */

/*! \file l2_interface.c
 * \brief layer 2 interface, used to support different RRC sublayer
 * \author Raymond Knopp and Navid Nikaein
 * \date 2010-2014
 * \version 1.0
 * \company Eurecom
 * \email: raymond.knopp@eurecom.fr
 */

#include "platform_types.h"
#include "rrc_defs.h"
#include "rrc_extern.h"
#include "common/utils/LOG/log.h"
#include "rrc_eNB_UE_context.h"
#include "pdcp.h"
#include "msc.h"
#include "common/ran_context.h"

#if defined(ENABLE_ITTI)
  #include "intertask_interface.h"
#endif

#include "flexran_agent_extern.h"
#undef C_RNTI // C_RNTI is used in F1AP generated code, prevent preprocessor replace
//#include "f1ap_du_rrc_message_transfer.h"
#include "openair2/F1AP/f1ap_du_rrc_message_transfer.h"

extern RAN_CONTEXT_t RC;

//------------------------------------------------------------------------------
int8_t
mac_rrc_data_req(
  const module_id_t Mod_idP,
  const int         CC_id,
  const frame_t     frameP,
  const rb_id_t     Srb_id,
  const rnti_t      rnti,
  const uint8_t     Nb_tb,
  uint8_t    *const buffer_pP,
  const uint8_t     mbsfn_sync_area
)
//--------------------------------------------------------------------------
{
  asn_enc_rval_t enc_rval;
  SRB_INFO *Srb_info;
  uint8_t Sdu_size                = 0;
  uint8_t sfn                     = (uint8_t)((frameP>>2)&0xff);

  if (LOG_DEBUGFLAG(DEBUG_RRC)) {
    LOG_D(RRC,"[eNB %d] mac_rrc_data_req to SRB ID=%ld\n",Mod_idP,Srb_id);
  }

  eNB_RRC_INST *rrc;
  rrc_eNB_carrier_data_t *carrier;
  LTE_BCCH_BCH_Message_t *mib;
  rrc     = RC.rrc[Mod_idP];
  carrier = &rrc->carrier[0];
  mib     = &carrier->mib;

<<<<<<< HEAD
  if(Srb_id == BCCH_SI_MBMS) {
    if (frameP%4 == 0) {
=======
  if((Srb_id & RAB_OFFSET )== BCCH_SI_MBMS){
    if (frameP%4 == 0){
>>>>>>> c256932f
      memcpy(&buffer_pP[0],
             RC.rrc[Mod_idP]->carrier[CC_id].SIB1_MBMS,
             RC.rrc[Mod_idP]->carrier[CC_id].sizeof_SIB1_MBMS);

      if (LOG_DEBUGFLAG(DEBUG_RRC)) {
        LOG_T(RRC,"[eNB %d] Frame %d : BCCH request => SIB 1 MBMS\n",Mod_idP,frameP);

        for (int i=0; i<RC.rrc[Mod_idP]->carrier[CC_id].sizeof_SIB1_MBMS; i++) {
          LOG_T(RRC,"%x.",buffer_pP[i]);
        }

        LOG_T(RRC,"\n");
      } /* LOG_DEBUGFLAG(DEBUG_RRC) */

      return (RC.rrc[Mod_idP]->carrier[CC_id].sizeof_SIB1_MBMS);
    }
  }

  if((Srb_id & RAB_OFFSET) == BCCH) {
    if(RC.rrc[Mod_idP]->carrier[CC_id].SI.Active==0) {
      return 0;
    }

    // All even frames transmit SIB in SF 5
    AssertFatal(RC.rrc[Mod_idP]->carrier[CC_id].sizeof_SIB1 != 255,
                "[eNB %d] MAC Request for SIB1 and SIB1 not initialized\n",Mod_idP);

    if ((frameP%2) == 0) {
      memcpy(&buffer_pP[0],
             RC.rrc[Mod_idP]->carrier[CC_id].SIB1,
             RC.rrc[Mod_idP]->carrier[CC_id].sizeof_SIB1);

      if (LOG_DEBUGFLAG(DEBUG_RRC)) {
        LOG_T(RRC,"[eNB %d] Frame %d : BCCH request => SIB 1\n",Mod_idP,frameP);

        for (int i=0; i<RC.rrc[Mod_idP]->carrier[CC_id].sizeof_SIB1; i++) {
          LOG_T(RRC,"%x.",buffer_pP[i]);
        }

        LOG_T(RRC,"\n");
      } /* LOG_DEBUGFLAG(DEBUG_RRC) */

      return (RC.rrc[Mod_idP]->carrier[CC_id].sizeof_SIB1);
    } // All RFN mod 8 transmit SIB2-3 in SF 5
    else if ((frameP%8) == 1) {
      memcpy(&buffer_pP[0],
             RC.rrc[Mod_idP]->carrier[CC_id].SIB23,
             RC.rrc[Mod_idP]->carrier[CC_id].sizeof_SIB23);

      if (LOG_DEBUGFLAG(DEBUG_RRC)) {
        LOG_T(RRC,"[eNB %d] Frame %d BCCH request => SIB 2-3\n",Mod_idP,frameP);

        for (int i=0; i<RC.rrc[Mod_idP]->carrier[CC_id].sizeof_SIB23; i++) {
          LOG_T(RRC,"%x.",buffer_pP[i]);
        }

        LOG_T(RRC,"\n");
      } /* LOG_DEBUGFLAG(DEBUG_RRC) */

      return(RC.rrc[Mod_idP]->carrier[CC_id].sizeof_SIB23);
    } else {
      return(0);
    }
  }

  if( (Srb_id & RAB_OFFSET ) == MIBCH) {
    mib->message.systemFrameNumber.buf = &sfn;
    enc_rval = uper_encode_to_buffer(&asn_DEF_LTE_BCCH_BCH_Message,
                                     NULL,
                                     (void *)mib,
                                     carrier->MIB,
                                     24);
    LOG_D(RRC,"Encoded MIB for frame %d (%p), bits %lu\n",sfn,carrier->MIB,enc_rval.encoded);
    buffer_pP[0]=carrier->MIB[0];
    buffer_pP[1]=carrier->MIB[1];
    buffer_pP[2]=carrier->MIB[2];
    AssertFatal (enc_rval.encoded > 0, "ASN1 message encoding failed (%s, %lu)!\n",
                 enc_rval.failed_type->name, enc_rval.encoded);
    return(3);
  }

  if( (Srb_id & RAB_OFFSET ) == CCCH) {
    struct rrc_eNB_ue_context_s *ue_context_p = rrc_eNB_get_ue_context(RC.rrc[Mod_idP],rnti);

    if (ue_context_p == NULL) return(0);

    eNB_RRC_UE_t *ue_p = &ue_context_p->ue_context;
    LOG_T(RRC,"[eNB %d] Frame %d CCCH request (Srb_id %ld, rnti %x)\n",Mod_idP,frameP, Srb_id,rnti);
    Srb_info=&ue_p->Srb0;

    // check if data is there for MAC
    if(Srb_info->Tx_buffer.payload_size>0) { //Fill buffer
      LOG_D(RRC,"[eNB %d] CCCH (%p) has %d bytes (dest: %p, src %p)\n",Mod_idP,Srb_info,Srb_info->Tx_buffer.payload_size,buffer_pP,Srb_info->Tx_buffer.Payload);
      memcpy(buffer_pP,Srb_info->Tx_buffer.Payload,Srb_info->Tx_buffer.payload_size);
      Sdu_size = Srb_info->Tx_buffer.payload_size;
      Srb_info->Tx_buffer.payload_size=0;
    }

    return (Sdu_size);
  }

  if( (Srb_id & RAB_OFFSET ) == PCCH) {
    LOG_T(RRC,"[eNB %d] Frame %d PCCH request (Srb_id %ld)\n",Mod_idP,frameP, Srb_id);

    // check if data is there for MAC
    if(RC.rrc[Mod_idP]->carrier[CC_id].sizeof_paging[mbsfn_sync_area] > 0) { //Fill buffer
      LOG_D(RRC,"[eNB %d] PCCH (%p) has %d bytes\n",Mod_idP,&RC.rrc[Mod_idP]->carrier[CC_id].paging[mbsfn_sync_area],
            RC.rrc[Mod_idP]->carrier[CC_id].sizeof_paging[mbsfn_sync_area]);
      memcpy(buffer_pP, RC.rrc[Mod_idP]->carrier[CC_id].paging[mbsfn_sync_area], RC.rrc[Mod_idP]->carrier[CC_id].sizeof_paging[mbsfn_sync_area]);
      Sdu_size = RC.rrc[Mod_idP]->carrier[CC_id].sizeof_paging[mbsfn_sync_area];
      RC.rrc[Mod_idP]->carrier[CC_id].sizeof_paging[mbsfn_sync_area] = 0;
    }

    return (Sdu_size);
  }

  if((Srb_id & RAB_OFFSET) == MCCH) {
    if(RC.rrc[Mod_idP]->carrier[CC_id].MCCH_MESS[mbsfn_sync_area].Active==0) {
      return 0;  // this parameter is set in function init_mcch in rrc_eNB.c
    }

    memcpy(&buffer_pP[0],
           RC.rrc[Mod_idP]->carrier[CC_id].MCCH_MESSAGE[mbsfn_sync_area],
           RC.rrc[Mod_idP]->carrier[CC_id].sizeof_MCCH_MESSAGE[mbsfn_sync_area]);

    if (LOG_DEBUGFLAG(DEBUG_RRC)) {
      LOG_W(RRC,"[eNB %d] Frame %d : MCCH request => MCCH_MESSAGE \n",Mod_idP,frameP);

      for (int i=0; i<RC.rrc[Mod_idP]->carrier[CC_id].sizeof_MCCH_MESSAGE[mbsfn_sync_area]; i++) {
        LOG_T(RRC,"%x.",buffer_pP[i]);
      }

      LOG_T(RRC,"\n");
    } /* LOG_DEBUGFLAG(DEBUG_RRC) */

    return (RC.rrc[Mod_idP]->carrier[CC_id].sizeof_MCCH_MESSAGE[mbsfn_sync_area]);
  }

  if ((Srb_id & RAB_OFFSET) == BCCH_SIB1_BR) {
    memcpy(&buffer_pP[0],
           RC.rrc[Mod_idP]->carrier[CC_id].SIB1_BR,
           RC.rrc[Mod_idP]->carrier[CC_id].sizeof_SIB1_BR);
    return (RC.rrc[Mod_idP]->carrier[CC_id].sizeof_SIB1_BR);
  }

  if ((Srb_id & RAB_OFFSET) == BCCH_SI_BR) { // First SI message with SIB2/3
    memcpy(&buffer_pP[0],
           RC.rrc[Mod_idP]->carrier[CC_id].SIB23_BR,
           RC.rrc[Mod_idP]->carrier[CC_id].sizeof_SIB23_BR);
    return (RC.rrc[Mod_idP]->carrier[CC_id].sizeof_SIB23_BR);
  }

  return(0);
}


//------------------------------------------------------------------------------
int8_t
mac_rrc_data_ind(
  const module_id_t     module_idP,
  const int             CC_id,
  const frame_t         frameP,
  const sub_frame_t     sub_frameP,
  const int             UE_id,
  const rnti_t          rntiP,
  const rb_id_t         srb_idP,
  const uint8_t        *sduP,
  const sdu_size_t      sdu_lenP,
  const uint8_t         mbsfn_sync_areaP,
  const boolean_t   brOption
)
//--------------------------------------------------------------------------
{
  if (NODE_IS_DU(RC.rrc[module_idP]->node_type)) {
    LOG_W(RRC,"[DU %d][RAPROC] Received SDU for CCCH on SRB %ld length %d for UE id %d RNTI %x \n",
          module_idP, srb_idP, sdu_lenP, UE_id, rntiP);
    /* do ITTI message */
    DU_send_INITIAL_UL_RRC_MESSAGE_TRANSFER(
      module_idP,
      CC_id,
      UE_id,
      rntiP,
      sduP,
      sdu_lenP
    );
    return(0);
  }

  //SRB_INFO *Srb_info;
  protocol_ctxt_t ctxt;
  sdu_size_t      sdu_size = 0;
  /* for no gcc warnings */
  (void)sdu_size;
  /*
  int si_window;
   */
  PROTOCOL_CTXT_SET_BY_MODULE_ID(&ctxt, module_idP, ENB_FLAG_YES, rntiP, frameP, sub_frameP,0);

  if((srb_idP & RAB_OFFSET) == CCCH) {
    LOG_D(RRC, "[eNB %d] Received SDU for CCCH on SRB %ld\n", module_idP, srb_idP);
    ctxt.brOption = brOption;

    /*Srb_info = &RC.rrc[module_idP]->carrier[CC_id].Srb0;
    if (sdu_lenP > 0) {
      memcpy(Srb_info->Rx_buffer.Payload,sduP,sdu_lenP);
      Srb_info->Rx_buffer.payload_size = sdu_lenP;
      rrc_eNB_decode_ccch(&ctxt, Srb_info, CC_id);
    }*/
    if (sdu_lenP > 0)  rrc_eNB_decode_ccch(&ctxt, sduP, sdu_lenP, CC_id);
  }

  if((srb_idP & RAB_OFFSET) == DCCH) {
    struct rrc_eNB_ue_context_s    *ue_context_p = NULL;
    ue_context_p = rrc_eNB_get_ue_context(RC.rrc[ctxt.module_id],rntiP);

    if(ue_context_p) {
      if (ue_context_p->ue_context.Status != RRC_RECONFIGURED) {
        LOG_E(RRC,"[eNB %d] Received C-RNTI ,but UE %x status(%d) not RRC_RECONFIGURED\n",module_idP,rntiP,ue_context_p->ue_context.Status);
        return (-1);
      } 
      rrc_eNB_generate_defaultRRCConnectionReconfiguration(&ctxt,ue_context_p,0);
    }
  }

  return(0);
}

//------------------------------------------------------------------------------
/*
* Get RRC status (Connected, Idle...) of UE from RNTI
*/
int
mac_eNB_get_rrc_status(
  const module_id_t Mod_idP,
  const rnti_t      rntiP
)
//------------------------------------------------------------------------------
{
  struct rrc_eNB_ue_context_s *ue_context_p = NULL;
  ue_context_p = rrc_eNB_get_ue_context(RC.rrc[Mod_idP], rntiP);

  if (ue_context_p != NULL) {
    return(ue_context_p->ue_context.Status);
  } else {
    return RRC_INACTIVE;
  }
}

void mac_eNB_rrc_ul_failure(const module_id_t Mod_instP,
                            const int CC_idP,
                            const frame_t frameP,
                            const sub_frame_t subframeP,
                            const rnti_t rntiP) {
  struct rrc_eNB_ue_context_s *ue_context_p = NULL;
  ue_context_p = rrc_eNB_get_ue_context(
                   RC.rrc[Mod_instP],
                   rntiP);

  if (ue_context_p != NULL) {
    LOG_I(RRC,"Frame %d, Subframe %d: UE %x UL failure, activating timer\n",frameP,subframeP,rntiP);

    if(ue_context_p->ue_context.ul_failure_timer == 0)
      ue_context_p->ue_context.ul_failure_timer=1;
  } else {
    LOG_W(RRC,"Frame %d, Subframe %d: UL failure: UE %x unknown \n",frameP,subframeP,rntiP);
  }

  if (flexran_agent_get_rrc_xface(Mod_instP)) {
    flexran_agent_get_rrc_xface(Mod_instP)->flexran_agent_notify_ue_state_change(Mod_instP,
        rntiP, PROTOCOL__FLEX_UE_STATE_CHANGE_TYPE__FLUESC_DEACTIVATED);
  }

  //rrc_mac_remove_ue(Mod_instP,rntiP);
}

void mac_eNB_rrc_uplane_failure(const module_id_t Mod_instP,
                                const int CC_idP,
                                const frame_t frameP,
                                const sub_frame_t subframeP,
                                const rnti_t rntiP) {
  struct rrc_eNB_ue_context_s *ue_context_p = NULL;
  ue_context_p = rrc_eNB_get_ue_context(
                   RC.rrc[Mod_instP],
                   rntiP);

  if (ue_context_p != NULL) {
    LOG_I(RRC,"Frame %d, Subframe %d: UE %x U-Plane failure, activating timer\n",frameP,subframeP,rntiP);

    if(ue_context_p->ue_context.ul_failure_timer == 0)
      ue_context_p->ue_context.ul_failure_timer=19999;
  } else {
    LOG_W(RRC,"Frame %d, Subframe %d: U-Plane failure: UE %x unknown \n",frameP,subframeP,rntiP);
  }
}

void mac_eNB_rrc_ul_in_sync(const module_id_t Mod_instP,
                            const int CC_idP,
                            const frame_t frameP,
                            const sub_frame_t subframeP,
                            const rnti_t rntiP) {
  struct rrc_eNB_ue_context_s *ue_context_p = NULL;
  ue_context_p = rrc_eNB_get_ue_context(
                   RC.rrc[Mod_instP],
                   rntiP);

  if (ue_context_p != NULL) {
    LOG_I(RRC,"Frame %d, Subframe %d: UE %x to UL in synch\n",
          frameP, subframeP, rntiP);
    ue_context_p->ue_context.ul_failure_timer = 0;
  } else {
    LOG_E(RRC,"Frame %d, Subframe %d: UE %x unknown \n",
          frameP, subframeP, rntiP);
  }
}<|MERGE_RESOLUTION|>--- conflicted
+++ resolved
@@ -78,13 +78,8 @@
   carrier = &rrc->carrier[0];
   mib     = &carrier->mib;
 
-<<<<<<< HEAD
-  if(Srb_id == BCCH_SI_MBMS) {
+  if((Srb_id & RAB_OFFSET) == BCCH_SI_MBMS){
     if (frameP%4 == 0) {
-=======
-  if((Srb_id & RAB_OFFSET )== BCCH_SI_MBMS){
-    if (frameP%4 == 0){
->>>>>>> c256932f
       memcpy(&buffer_pP[0],
              RC.rrc[Mod_idP]->carrier[CC_id].SIB1_MBMS,
              RC.rrc[Mod_idP]->carrier[CC_id].sizeof_SIB1_MBMS);
