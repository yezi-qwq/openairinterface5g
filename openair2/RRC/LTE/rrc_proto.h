/*
 * Licensed to the OpenAirInterface (OAI) Software Alliance under one or more
 * contributor license agreements.  See the NOTICE file distributed with
 * this work for additional information regarding copyright ownership.
 * The OpenAirInterface Software Alliance licenses this file to You under
 * the OAI Public License, Version 1.1  (the "License"); you may not use this file
 * except in compliance with the License.
 * You may obtain a copy of the License at
 *
 *      http://www.openairinterface.org/?page_id=698
 *
 * Unless required by applicable law or agreed to in writing, software
 * distributed under the License is distributed on an "AS IS" BASIS,
 * WITHOUT WARRANTIES OR CONDITIONS OF ANY KIND, either express or implied.
 * See the License for the specific language governing permissions and
 * limitations under the License.
 *-------------------------------------------------------------------------------
 * For more information about the OpenAirInterface (OAI) Software Alliance:
 *      contact@openairinterface.org
 */

/*! \file proto.h
 * \brief RRC functions prototypes for eNB and UE
 * \author Navid Nikaein and Raymond Knopp
 * \date 2010 - 2014
 * \email navid.nikaein@eurecom.fr
 * \version 1.0

 */
/** \addtogroup _rrc
 *  @{
 */

#include "RRC/LTE/rrc_defs.h"
#include "x2ap_messages_types.h"
#include "flexran_agent_extern.h"

//main.c
int rrc_init_global_param(void);
int L3_xface_init(void);
void openair_rrc_top_init(int eMBMS_active, char *uecap_xer, uint8_t cba_group_active,uint8_t HO_enabled);

char
openair_rrc_eNB_configuration(
<<<<<<< HEAD
  const module_id_t enb_mod_idP, RrcConfigurationReq *rrc_configuration_req
=======
  const module_id_t enb_mod_idP,
  RrcConfigurationReq *configuration
>>>>>>> 458019d8
);

char openair_rrc_eNB_init(
  const module_id_t module_idP);

char openair_rrc_ue_init(
  const module_id_t module_idP,
  const uint8_t CH_IDX);
void rrc_config_buffer(SRB_INFO *srb_info, uint8_t Lchan_type, uint8_t Role);
void
openair_rrc_on(
  const protocol_ctxt_t *const ctxt_pP);
void
openair_rrc_on_ue(
  const protocol_ctxt_t *const ctxt_pP);

void rrc_top_cleanup(void);

/** \brief Function to update eNB timers every subframe.
@param ctxt_pP  running context
@param enb_index
@param CC_id
*/
RRC_status_t
rrc_rx_tx(
  protocol_ctxt_t *const ctxt_pP,
  const int          CC_id
);

/** \brief Function to update timers every subframe.  For UE it updates T300,T304 and T310.
@param ctxt_pP  running context
@param enb_index
@param CC_id
*/
RRC_status_t
rrc_rx_tx_ue(
  protocol_ctxt_t *const ctxt_pP,
  const uint8_t      enb_index,
  const int          CC_id
);

// UE RRC Procedures

/** \brief Decodes DL-CCCH message and invokes appropriate routine to handle the message
    \param ctxt_pP Running context
    \param Srb_info Pointer to SRB_INFO structure (SRB0)
    \param eNB_index Index of corresponding eNB/CH*/
int rrc_ue_decode_ccch( const protocol_ctxt_t *const ctxt_pP, const SRB_INFO *const Srb_info, const uint8_t eNB_index );

/** \brief Decodes a DL-DCCH message and invokes appropriate routine to handle the message
    \param ctxt_pP Running context
    \param Srb_id Index of Srb (1,2)
    \param buffer_pP Pointer to received SDU
    \param eNB_index Index of corresponding eNB/CH*/
void
rrc_ue_decode_dcch(
  const protocol_ctxt_t *const ctxt_pP,
  const rb_id_t                Srb_id,
  const uint8_t         *const Buffer,
  const uint8_t                eNB_indexP
);

#if (LTE_RRC_VERSION >= MAKE_VERSION(14, 0, 0))
int decode_SL_Discovery_Message(
  const protocol_ctxt_t *const ctxt_pP,
  const uint8_t                eNB_index,
  const uint8_t               *Sdu,
  const uint8_t                Sdu_len);
#endif

/** \brief Generate/Encodes RRCConnnectionRequest message at UE
    \param ctxt_pP Running context
    \param eNB_index Index of corresponding eNB/CH*/
void
rrc_ue_generate_RRCConnectionRequest(
  const protocol_ctxt_t *const ctxt_pP,
  const uint8_t                eNB_index
);

/** \brief process the received rrcConnectionReconfiguration message at UE
    \param ctxt_pP Running context
    \param *rrcConnectionReconfiguration pointer to the sturcture
    \param eNB_index Index of corresponding eNB/CH*/
void
rrc_ue_process_rrcConnectionReconfiguration(
  const protocol_ctxt_t *const       ctxt_pP,
  LTE_RRCConnectionReconfiguration_t *rrcConnectionReconfiguration,
  uint8_t eNB_index
);

/** \brief Establish SRB1 based on configuration in SRB_ToAddMod structure.  Configures RLC/PDCP accordingly
    \param module_idP Instance ID of UE
    \param frame Frame index
    \param eNB_index Index of corresponding eNB/CH
    \param SRB_config Pointer to SRB_ToAddMod IE from configuration
    @returns 0 on success*/
int32_t  rrc_ue_establish_srb1(module_id_t module_idP,frame_t frameP,uint8_t eNB_index,struct LTE_SRB_ToAddMod *SRB_config);

/** \brief Establish SRB2 based on configuration in SRB_ToAddMod structure.  Configures RLC/PDCP accordingly
    \param module_idP Instance ID of UE
    \param frame Frame index
    \param eNB_index Index of corresponding eNB/CH
    \param SRB_config Pointer to SRB_ToAddMod IE from configuration
    @returns 0 on success*/
int32_t  rrc_ue_establish_srb2(module_id_t module_idP,frame_t frameP, uint8_t eNB_index,struct LTE_SRB_ToAddMod *SRB_config);

/** \brief Establish a DRB according to DRB_ToAddMod structure
    \param module_idP Instance ID of UE
    \param eNB_index Index of corresponding CH/eNB
    \param DRB_config Pointer to DRB_ToAddMod IE from configuration
    @returns 0 on success */
int32_t  rrc_ue_establish_drb(module_id_t module_idP,frame_t frameP,uint8_t eNB_index,struct LTE_DRB_ToAddMod *DRB_config);

/** \brief Process MobilityControlInfo Message to proceed with handover and configure PHY/MAC
    \param ctxt_pP Running context
    \param eNB_index Index of corresponding CH/eNB
    \param mobilityControlInfo Pointer to mobilityControlInfo
*/
void
rrc_ue_process_mobilityControlInfo(
  const protocol_ctxt_t *const       ctxt_pP,
  const uint8_t                      eNB_index,
  struct LTE_MobilityControlInfo *const mobilityControlInfo
);

/** \brief Process a measConfig Message and configure PHY/MAC
    \param  ctxt_pP    Running context
    \param eNB_index Index of corresponding CH/eNB
    \param  measConfig Pointer to MeasConfig  IE from configuration*/
void
rrc_ue_process_measConfig(
  const protocol_ctxt_t *const       ctxt_pP,
  const uint8_t                      eNB_index,
  LTE_MeasConfig_t *const               measConfig
);

/** \brief Process a RadioResourceConfigDedicated Message and configure PHY/MAC
    \param ctxt_pP Running context
    \param eNB_index Index of corresponding CH/eNB
    \param radioResourceConfigDedicated Pointer to RadioResourceConfigDedicated IE from configuration*/
void rrc_ue_process_radioResourceConfigDedicated(
  const protocol_ctxt_t *const ctxt_pP,
  uint8_t eNB_index,
  LTE_RadioResourceConfigDedicated_t *radioResourceConfigDedicated);


/** \brief Process a RadioResourceConfig and configure PHY/MAC for SL communication/discovery
    \param Mod_idP
    \param eNB_index Index of corresponding CH/eNB
    \param sib18 Pointer to SIB18 from SI message
    \param sib19 Pointer to SIB19 from SI message
    \param sl_CommConfig Pointer to SL_CommConfig RRCConnectionConfiguration
    \param sl_DiscConfig Pointer to SL_DiscConfig RRCConnectionConfiguration */
void rrc_ue_process_sidelink_radioResourceConfig(
  module_id_t Mod_idP,
  uint8_t eNB_index,
  LTE_SystemInformationBlockType18_r12_t     *sib18,
  LTE_SystemInformationBlockType19_r12_t     *sib19,
  LTE_SL_CommConfig_r12_t *sl_CommConfig,
  LTE_SL_DiscConfig_r12_t *sl_DiscConfig);

/** \brief Init control socket to listen to incoming packets from ProSe App
 *
 */
void rrc_control_socket_init(void);


// eNB/CH RRC Procedures

/**\brief Function to get the next transaction identifier.
   \param module_idP Instance ID for CH/eNB
   \return a transaction identifier*/
uint8_t rrc_eNB_get_next_transaction_identifier(module_id_t module_idP);

/**\brief Entry routine to decode a UL-CCCH-Message.  Invokes PER decoder and parses message.
   \param ctxt_pP Running context
<<<<<<< HEAD
   \param buffer Pointer to SDU
   \param buffer_length length of SDU in bytes
   \param CC_id component carrier index*/

int rrc_eNB_decode_ccch(protocol_ctxt_t* const ctxt_pP,
                        const uint8_t         *buffer,
			int                    buffer_length,
			const int              CC_id
			);
=======
   \param Srb_info Pointer to SRB0 information structure (buffer, etc.)*/
int
rrc_eNB_decode_ccch(
  protocol_ctxt_t *const ctxt_pP,
  const SRB_INFO        *const Srb_info,
  const int              CC_id
);
>>>>>>> 458019d8

/**\brief Entry routine to decode a UL-DCCH-Message.  Invokes PER decoder and parses message.
   \param ctxt_pP Context
   \param Rx_sdu Pointer Received Message
   \param sdu_size Size of incoming SDU*/
int
rrc_eNB_decode_dcch(
  const protocol_ctxt_t *const ctxt_pP,
  const rb_id_t                Srb_id,
  const uint8_t    *const      Rx_sdu,
  const sdu_size_t             sdu_sizeP
);

/**\brief Generate the RRCConnectionSetup based on information coming from RRM
   \param ctxt_pP       Running context
   \param ue_context_pP UE context*/
void
rrc_eNB_generate_RRCConnectionSetup(
  const protocol_ctxt_t *const ctxt_pP,
  rrc_eNB_ue_context_t *const ue_context_pP,
  const int                    CC_id
);

/**\brief Generate RRCConnectionReestablishmentReject
   \param ctxt_pP       Running context
   \param ue_context_pP UE context
   \param CC_id         Component Carrier ID*/
void
rrc_eNB_generate_RRCConnectionReestablishmentReject(
  const protocol_ctxt_t *const ctxt_pP,
  rrc_eNB_ue_context_t *const ue_context_pP,
  const int                    CC_id
);

/**\brief Process the RRCConnectionSetupComplete based on information coming from UE
   \param ctxt_pP       Running context
   \param ue_context_pP RRC UE context
   \param rrcConnectionSetupComplete Pointer to RRCConnectionSetupComplete message*/
void
rrc_eNB_process_RRCConnectionSetupComplete(
  const protocol_ctxt_t *const ctxt_pP,
  rrc_eNB_ue_context_t        *ue_context_pP,
  LTE_RRCConnectionSetupComplete_r8_IEs_t *rrcConnectionSetupComplete
);

/**\brief Process the RRCConnectionReconfigurationComplete based on information coming from UE
   \param ctxt_pP       Running context
   \param ue_context_pP RRC UE context
   \param rrcConnectionReconfigurationComplete Pointer to RRCConnectionReconfigurationComplete message
   \param xid         the transaction id for the rrcconnectionreconfiguration procedure
*/
void
rrc_eNB_process_RRCConnectionReconfigurationComplete(
  const protocol_ctxt_t *const ctxt_pP,
  rrc_eNB_ue_context_t        *ue_context_pP,
  const uint8_t xid
);

/**\brief Generate the RRCConnectionRelease
   \param ctxt_pP Running context
   \param ue_context_pP UE context of UE receiving the message*/
void
rrc_eNB_generate_RRCConnectionRelease(
  const protocol_ctxt_t *const ctxt_pP,
  rrc_eNB_ue_context_t          *const ue_context_pP
);

void
rrc_eNB_generate_defaultRRCConnectionReconfiguration(
  const protocol_ctxt_t *const ctxt_pP,
  rrc_eNB_ue_context_t          *const ue_context_pP,
  const uint8_t                ho_state
);


void
flexran_rrc_eNB_generate_defaultRRCConnectionReconfiguration(
  const protocol_ctxt_t *const ctxt_pP,
  rrc_eNB_ue_context_t *const ue_context_pP,
  const uint8_t ho_state,
  agent_reconf_rrc *trig_param
);
void
rrc_eNB_generate_HO_RRCConnectionReconfiguration(const protocol_ctxt_t *const ctxt_pP,
    rrc_eNB_ue_context_t  *const ue_context_pP,
    uint8_t               *buffer,
    int                    *_size
    //const uint8_t        ho_state
                                                );
void
rrc_eNB_configure_rbs_handover(struct rrc_eNB_ue_context_s *ue_context_p, protocol_ctxt_t *const ctxt_pP);

int freq_to_arfcn10(int band, unsigned long freq);

void
rrc_eNB_generate_dedeicatedRRCConnectionReconfiguration(
  const protocol_ctxt_t *const ctxt_pP,
  rrc_eNB_ue_context_t          *const ue_context_pP,
  const uint8_t                ho_state
);

/**\brief release Data Radio Bearer between ENB and UE
   \param ctxt_pP Running context
   \param ue_context_pP UE context of UE receiving the message*/
void
rrc_eNB_generate_dedicatedRRCConnectionReconfiguration_release(
  const protocol_ctxt_t   *const ctxt_pP,
  rrc_eNB_ue_context_t    *const ue_context_pP,
  uint8_t                  xid,
  uint32_t                 nas_length,
  uint8_t                 *nas_buffer
);

void
rrc_eNB_reconfigure_DRBs (const protocol_ctxt_t *const ctxt_pP,
                          rrc_eNB_ue_context_t  *ue_context_pP);



void  rrc_enb_init(void);
void *rrc_enb_process_itti_msg(void *);

/**\brief RRC eNB task.
   \param void *args_p Pointer on arguments to start the task. */
void *rrc_enb_task(void *args_p);

/**\brief RRC UE task.
   \param void *args_p Pointer on arguments to start the task. */
void *rrc_ue_task(void *args_p);


void rrc_eNB_process_handoverPreparationInformation(int mod_id, x2ap_handover_req_t *m);

/**\brief Generate/decode the handover RRCConnectionReconfiguration at eNB
   \param module_idP Instance ID for eNB/CH
   \param frame Frame index
   \param ue_module_idP Index of UE transmitting the messages*/
void
rrc_eNB_generate_RRCConnectionReconfiguration_handover(
  const protocol_ctxt_t *const ctxt_pP,
  rrc_eNB_ue_context_t           *const ue_context_pP,
  uint8_t                *const nas_pdu,
  const uint32_t                nas_length
);

/**\brief Generate/decode the RRCConnectionReconfiguration for Sidelink at eNB
   \param ctxt_pP       Running context
   \param ue_context_pP RRC UE context
   \param destinationInfoList List of the destinations
   \param n_discoveryMessages Number of discovery messages*/
int
rrc_eNB_generate_RRCConnectionReconfiguration_Sidelink(
  const protocol_ctxt_t *const ctxt_pP,
  rrc_eNB_ue_context_t           *const ue_context_pP,
  LTE_SL_DestinationInfoList_r12_t  *destinationInfoList,
  int n_discoveryMessages
);

/** \brief process the received SidelinkUEInformation message at eNB
    \param ctxt_pP Running context
    \param sidelinkUEInformation sidelinkUEInformation message from UE*/
uint8_t
rrc_eNB_process_SidelinkUEInformation(
  const protocol_ctxt_t *const ctxt_pP,
  rrc_eNB_ue_context_t         *ue_context_pP,
  LTE_SidelinkUEInformation_r12_t  *sidelinkUEInformation
);

/** \brief Get a Resource Pool to transmit SL communication
    \param ctxt_pP Running context
    \param ue_context_pP UE context
    \param destinationInfoList Pointer to the list of SL destinations*/
LTE_SL_CommConfig_r12_t rrc_eNB_get_sidelink_commTXPool(
  const protocol_ctxt_t *const ctxt_pP,
  rrc_eNB_ue_context_t *const ue_context_pP,
  LTE_SL_DestinationInfoList_r12_t  *destinationInfoList
);

/** \brief Get a Resource Pool for Discovery
    \param ctxt_pP Running context
    \param ue_context_pP UE context
    \param n_discoveryMessages Number of discovery messages*/
LTE_SL_DiscConfig_r12_t rrc_eNB_get_sidelink_discTXPool(
  const protocol_ctxt_t *const ctxt_pP,
  rrc_eNB_ue_context_t *const ue_context_pP,
  int n_discoveryMessages
);

/** \brief Process request from control socket
 *  \param arg
 */
void *rrc_control_socket_thread_fct(void *arg);

//L2_interface.c
int8_t
mac_rrc_data_req(
  const module_id_t Mod_idP,
  const int         CC_id,
  const frame_t     frameP,
  const rb_id_t     Srb_id,
  const rnti_t      rnti,
  const uint8_t     Nb_tb,
  uint8_t    *const buffer_pP,
  const uint8_t     mbsfn_sync_area
);

int8_t
mac_rrc_data_ind(
  const module_id_t     module_idP,
  const int             CC_id,
  const frame_t         frameP,
  const sub_frame_t     sub_frameP,
  const int             UE_id,
  const rnti_t          rntiP,
  const rb_id_t         srb_idP,
  const uint8_t        *sduP,
  const sdu_size_t      sdu_lenP,
  const uint8_t         mbsfn_sync_areaP
#if (LTE_RRC_VERSION >= MAKE_VERSION(14, 0, 0))
  , const boolean_t   brOption
#endif
);

int8_t
mac_rrc_data_req_ue(
  const module_id_t Mod_idP,
  const int         CC_id,
  const frame_t     frameP,
  const rb_id_t     Srb_id,
  const uint8_t     Nb_tb,
  uint8_t    *const buffer_pP,
  const mac_enb_index_t eNB_indexP,
  const uint8_t     mbsfn_sync_area
);

int8_t
mac_rrc_data_ind_ue(
  const module_id_t     module_idP,
  const int         CC_id,
  const frame_t         frameP,
  const sub_frame_t     sub_frameP,
  const rnti_t          rntiP,
  const rb_id_t         srb_idP,
  const uint8_t        *sduP,
  const sdu_size_t      sdu_lenP,
  const mac_enb_index_t eNB_indexP,
  const uint8_t         mbsfn_sync_areaP
);

void mac_sync_ind( module_id_t Mod_instP, uint8_t status);

void mac_eNB_rrc_ul_failure(const module_id_t Mod_instP,
                            const int CC_id,
                            const frame_t frameP,
                            const sub_frame_t subframeP,
                            const rnti_t rnti);

void mac_eNB_rrc_uplane_failure(const module_id_t Mod_instP,
                                const int CC_id,
                                const frame_t frameP,
                                const sub_frame_t subframeP,
                                const rnti_t rnti);

void mac_eNB_rrc_ul_in_sync(const module_id_t Mod_instP,
                            const int CC_id,
                            const frame_t frameP,
                            const sub_frame_t subframeP,
                            const rnti_t rnti);

uint8_t
rrc_data_req(
  const protocol_ctxt_t   *const ctxt_pP,
  const rb_id_t                  rb_idP,
  const mui_t                    muiP,
  const confirm_t                confirmP,
  const sdu_size_t               sdu_size,
  uint8_t                 *const buffer_pP,
  const pdcp_transmission_mode_t modeP
);

uint8_t

rrc_data_req_ue(
  const protocol_ctxt_t   *const ctxt_pP,
  const rb_id_t                  rb_idP,
  const mui_t                    muiP,
  const confirm_t                confirmP,
  const sdu_size_t               sdu_sizeP,
  uint8_t                 *const buffer_pP,
  const pdcp_transmission_mode_t modeP
);


void
rrc_data_ind(
  const protocol_ctxt_t *const ctxt_pP,
  const rb_id_t                Srb_id,
  const sdu_size_t             sdu_sizeP,
  const uint8_t   *const       buffer_pP
);

void rrc_in_sync_ind(module_id_t module_idP, frame_t frameP, uint16_t eNB_index);

void rrc_out_of_sync_ind(module_id_t module_idP, frame_t frameP, unsigned short eNB_index);

int decode_MCCH_Message( const protocol_ctxt_t *const ctxt_pP, const uint8_t eNB_index, const uint8_t *const Sdu, const uint8_t Sdu_len, const uint8_t mbsfn_sync_area );

int decode_BCCH_DLSCH_Message(
  const protocol_ctxt_t *const ctxt_pP,
  const uint8_t                eNB_index,
  uint8_t               *const Sdu,
  const uint8_t                Sdu_len,
  const uint8_t                rsrq,
  const uint8_t                rsrp );

int decode_PCCH_DLSCH_Message(
  const protocol_ctxt_t *const ctxt_pP,
  const uint8_t                eNB_index,
  uint8_t               *const Sdu,
  const uint8_t                Sdu_len);

void
ue_meas_filtering(
  const protocol_ctxt_t *const ctxt_pP,
  const uint8_t                eNB_index
);

void
ue_measurement_report_triggering(
  protocol_ctxt_t        *const ctxt_pP,
  const uint8_t                 eNB_index
);

int
mac_eNB_get_rrc_status(
  const module_id_t Mod_idP,
  const rnti_t      rntiP
);

int
mac_UE_get_rrc_status(
  const module_id_t Mod_idP,
  const uint8_t     indexP
);

void
rrc_eNB_generate_UECapabilityEnquiry(
  const protocol_ctxt_t *const ctxt_pP,
  rrc_eNB_ue_context_t          *const ue_context_pP
);

void
rrc_eNB_generate_SecurityModeCommand(
  const protocol_ctxt_t *const ctxt_pP,
  rrc_eNB_ue_context_t          *const ue_context_pP
);

void
rrc_eNB_process_MeasurementReport(
  const protocol_ctxt_t *const ctxt_pP,
  rrc_eNB_ue_context_t        *ue_context_pP,
  const LTE_MeasResults_t   *const measResults2
);

void
rrc_eNB_generate_HandoverPreparationInformation(
  //const protocol_ctxt_t* const ctxt_pP,
  rrc_eNB_ue_context_t          *const ue_context_pP,
  uint8_t                     *buffer,
  int                          *_size
  //LTE_PhysCellId_t targetPhyId
);

void
check_handovers(
  protocol_ctxt_t *const ctxt_pP
);

//void rrc_ue_process_ueCapabilityEnquiry(uint8_t module_idP,uint32_t frame,UECapabilityEnquiry_t *UECapabilityEnquiry,uint8_t eNB_index);
/*void
rrc_ue_process_securityModeCommand(
                const protocol_ctxt_t* const ctxt_pP,
                SecurityModeCommand_t *const securityModeCommand,
                const uint8_t                eNB_index
                );
*/

void rrc_eNB_emulation_notify_ue_module_id(
  const module_id_t ue_module_idP,
  const rnti_t      rntiP,
  const uint8_t     cell_identity_byte0P,
  const uint8_t     cell_identity_byte1P,
  const uint8_t     cell_identity_byte2P,
  const uint8_t     cell_identity_byte3P);



void
rrc_eNB_free_mem_UE_context(
  const protocol_ctxt_t               *const ctxt_pP,
  struct rrc_eNB_ue_context_s         *const ue_context_pP
);


void
rrc_eNB_free_UE(
  const module_id_t enb_mod_idP,
  const struct rrc_eNB_ue_context_s         *const ue_context_pP
);

long binary_search_int(int elements[], long numElem, int value);

long binary_search_float(float elements[], long numElem, float value);

void openair_rrc_top_init_eNB(int eMBMS_active,uint8_t HO_active);

void openair_rrc_top_init_ue(
  int eMBMS_active,
  char *uecap_xer,
  uint8_t cba_group_active,
  uint8_t HO_active
);
pthread_mutex_t      rrc_release_freelist;
RRC_release_list_t rrc_release_info;
pthread_mutex_t      lock_ue_freelist;
void remove_UE_from_freelist(module_id_t mod_id, rnti_t rnti);
void put_UE_in_freelist(module_id_t mod_id, rnti_t rnti, boolean_t removeFlag);
void release_UE_in_freeList(module_id_t mod_id);

/** @}*/<|MERGE_RESOLUTION|>--- conflicted
+++ resolved
@@ -42,12 +42,8 @@
 
 char
 openair_rrc_eNB_configuration(
-<<<<<<< HEAD
-  const module_id_t enb_mod_idP, RrcConfigurationReq *rrc_configuration_req
-=======
   const module_id_t enb_mod_idP,
   RrcConfigurationReq *configuration
->>>>>>> 458019d8
 );
 
 char openair_rrc_eNB_init(
@@ -66,7 +62,7 @@
 
 void rrc_top_cleanup(void);
 
-/** \brief Function to update eNB timers every subframe.
+/** \brief Function to update eNB timers every subframe.  
 @param ctxt_pP  running context
 @param enb_index
 @param CC_id
@@ -224,25 +220,13 @@
 
 /**\brief Entry routine to decode a UL-CCCH-Message.  Invokes PER decoder and parses message.
    \param ctxt_pP Running context
-<<<<<<< HEAD
    \param buffer Pointer to SDU
    \param buffer_length length of SDU in bytes
    \param CC_id component carrier index*/
-
 int rrc_eNB_decode_ccch(protocol_ctxt_t* const ctxt_pP,
                         const uint8_t         *buffer,
-			int                    buffer_length,
-			const int              CC_id
-			);
-=======
-   \param Srb_info Pointer to SRB0 information structure (buffer, etc.)*/
-int
-rrc_eNB_decode_ccch(
-  protocol_ctxt_t *const ctxt_pP,
-  const SRB_INFO        *const Srb_info,
-  const int              CC_id
-);
->>>>>>> 458019d8
+                        int                    buffer_length,
+                        const int              CC_id);
 
 /**\brief Entry routine to decode a UL-DCCH-Message.  Invokes PER decoder and parses message.
    \param ctxt_pP Context
@@ -322,16 +306,16 @@
 flexran_rrc_eNB_generate_defaultRRCConnectionReconfiguration(
   const protocol_ctxt_t *const ctxt_pP,
   rrc_eNB_ue_context_t *const ue_context_pP,
-  const uint8_t ho_state,
+							     const uint8_t ho_state,
   agent_reconf_rrc *trig_param
 );
 void
 rrc_eNB_generate_HO_RRCConnectionReconfiguration(const protocol_ctxt_t *const ctxt_pP,
     rrc_eNB_ue_context_t  *const ue_context_pP,
     uint8_t               *buffer,
-    int                    *_size
-    //const uint8_t        ho_state
-                                                );
+                                                 int                    *_size
+                                                 //const uint8_t        ho_state
+                                                 );
 void
 rrc_eNB_configure_rbs_handover(struct rrc_eNB_ue_context_s *ue_context_p, protocol_ctxt_t *const ctxt_pP);
 
@@ -356,7 +340,7 @@
   uint8_t                 *nas_buffer
 );
 
-void
+void 
 rrc_eNB_reconfigure_DRBs (const protocol_ctxt_t *const ctxt_pP,
                           rrc_eNB_ue_context_t  *ue_context_pP);
 
@@ -397,8 +381,8 @@
 rrc_eNB_generate_RRCConnectionReconfiguration_Sidelink(
   const protocol_ctxt_t *const ctxt_pP,
   rrc_eNB_ue_context_t           *const ue_context_pP,
-  LTE_SL_DestinationInfoList_r12_t  *destinationInfoList,
-  int n_discoveryMessages
+      LTE_SL_DestinationInfoList_r12_t  *destinationInfoList,
+      int n_discoveryMessages
 );
 
 /** \brief process the received SidelinkUEInformation message at eNB
@@ -418,7 +402,7 @@
 LTE_SL_CommConfig_r12_t rrc_eNB_get_sidelink_commTXPool(
   const protocol_ctxt_t *const ctxt_pP,
   rrc_eNB_ue_context_t *const ue_context_pP,
-  LTE_SL_DestinationInfoList_r12_t  *destinationInfoList
+      LTE_SL_DestinationInfoList_r12_t  *destinationInfoList
 );
 
 /** \brief Get a Resource Pool for Discovery
@@ -428,7 +412,7 @@
 LTE_SL_DiscConfig_r12_t rrc_eNB_get_sidelink_discTXPool(
   const protocol_ctxt_t *const ctxt_pP,
   rrc_eNB_ue_context_t *const ue_context_pP,
-  int n_discoveryMessages
+      int n_discoveryMessages
 );
 
 /** \brief Process request from control socket
@@ -462,7 +446,7 @@
   const sdu_size_t      sdu_lenP,
   const uint8_t         mbsfn_sync_areaP
 #if (LTE_RRC_VERSION >= MAKE_VERSION(14, 0, 0))
-  , const boolean_t   brOption
+  , const boolean_t		brOption
 #endif
 );
 
@@ -495,22 +479,22 @@
 void mac_sync_ind( module_id_t Mod_instP, uint8_t status);
 
 void mac_eNB_rrc_ul_failure(const module_id_t Mod_instP,
-                            const int CC_id,
-                            const frame_t frameP,
-                            const sub_frame_t subframeP,
-                            const rnti_t rnti);
+			    const int CC_id,
+			    const frame_t frameP,
+			    const sub_frame_t subframeP,
+			    const rnti_t rnti);
 
 void mac_eNB_rrc_uplane_failure(const module_id_t Mod_instP,
-                                const int CC_id,
-                                const frame_t frameP,
-                                const sub_frame_t subframeP,
-                                const rnti_t rnti);
-
-void mac_eNB_rrc_ul_in_sync(const module_id_t Mod_instP,
-                            const int CC_id,
-                            const frame_t frameP,
-                            const sub_frame_t subframeP,
-                            const rnti_t rnti);
+                const int CC_id,
+                const frame_t frameP,
+                const sub_frame_t subframeP,
+                const rnti_t rnti);
+
+void mac_eNB_rrc_ul_in_sync(const module_id_t Mod_instP, 
+			    const int CC_id, 
+			    const frame_t frameP,
+			    const sub_frame_t subframeP,
+			    const rnti_t rnti);
 
 uint8_t
 rrc_data_req(
@@ -649,7 +633,7 @@
 
 void
 rrc_eNB_free_UE(
-  const module_id_t enb_mod_idP,
+		const module_id_t enb_mod_idP,
   const struct rrc_eNB_ue_context_s         *const ue_context_pP
 );
 
@@ -660,10 +644,10 @@
 void openair_rrc_top_init_eNB(int eMBMS_active,uint8_t HO_active);
 
 void openair_rrc_top_init_ue(
-  int eMBMS_active,
+                        int eMBMS_active,
   char *uecap_xer,
-  uint8_t cba_group_active,
-  uint8_t HO_active
+                        uint8_t cba_group_active,
+                        uint8_t HO_active
 );
 pthread_mutex_t      rrc_release_freelist;
 RRC_release_list_t rrc_release_info;
