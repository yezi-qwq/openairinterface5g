--- conflicted
+++ resolved
@@ -271,12 +271,8 @@
   RRC_RECONFIGURED,
   RRC_HO_EXECUTION,
   RRC_NR_NSA,
-<<<<<<< HEAD
-  RRC_NR_NSA_RECONFIGURED
-=======
   RRC_NR_NSA_RECONFIGURED,
   RRC_NR_NSA_DELETED
->>>>>>> 40141270
 } UE_STATE_t;
 
 typedef enum HO_STATE_e {
