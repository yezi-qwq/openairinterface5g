--- conflicted
+++ resolved
@@ -711,21 +711,10 @@
 #if defined(ENABLE_ITTI)
   RrcConfigurationReq configuration;
 #endif
-<<<<<<< HEAD
-  // other PLMN parameters
-  /// Mobile country code
-  int mcc;
-  /// Mobile network code
-  int mnc;
-  /// number of mnc digits
-  int mnc_digit_length;
-  /// tac
-  int tac;
+
   /// NR cell id
   uint64_t nr_cellid;
-=======
-
->>>>>>> 09187015
+
   // other RAN parameters
   int srb1_timer_poll_retransmit;
   int srb1_poll_pdu;
