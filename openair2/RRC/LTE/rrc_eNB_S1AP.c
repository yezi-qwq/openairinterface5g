/*
 * Licensed to the OpenAirInterface (OAI) Software Alliance under one or more
 * contributor license agreements.  See the NOTICE file distributed with
 * this work for additional information regarding copyright ownership.
 * The OpenAirInterface Software Alliance licenses this file to You under
 * the OAI Public License, Version 1.1  (the "License"); you may not use this file
 * except in compliance with the License.
 * You may obtain a copy of the License at
 *
 *      http://www.openairinterface.org/?page_id=698
 *
 * Unless required by applicable law or agreed to in writing, software
 * distributed under the License is distributed on an "AS IS" BASIS,
 * WITHOUT WARRANTIES OR CONDITIONS OF ANY KIND, either express or implied.
 * See the License for the specific language governing permissions and
 * limitations under the License.
 *-------------------------------------------------------------------------------
 * For more information about the OpenAirInterface (OAI) Software Alliance:
 *      contact@openairinterface.org
 */

/*! \file rrc_eNB_S1AP.c
 * \brief rrc S1AP procedures for eNB
 * \author Navid Nikaein, Laurent Winckel, Sebastien ROUX, and Lionel GAUTHIER
 * \date 2013-2016
 * \version 1.0
 * \company Eurecom
 * \email: navid.nikaein@eurecom.fr
 */
#if defined(ENABLE_USE_MME)
# include "rrc_defs.h"
# include "rrc_extern.h"
# include "RRC/L2_INTERFACE/openair_rrc_L2_interface.h"
# include "RRC/LTE/MESSAGES/asn1_msg.h"
# include "rrc_eNB_UE_context.h"
# include "rrc_eNB_S1AP.h"
# include "enb_config.h"
# include "common/ran_context.h"

# include "s1ap_eNB_defs.h"
# include "s1ap_eNB_management_procedures.h"
# include "s1ap_eNB_ue_context.h"

#if defined(ENABLE_ITTI)
  #include "asn1_conversions.h"
  #include "intertask_interface.h"
  #include "pdcp.h"
  #include "pdcp_primitives.h"
  #include "s1ap_eNB.h"
#else
  #include "../../S1AP/s1ap_eNB.h"
#endif

#if defined(ENABLE_SECURITY)
  #include "UTIL/OSA/osa_defs.h"
#endif
#include "msc.h"

#include "LTE_UERadioAccessCapabilityInformation.h"

#include "gtpv1u_eNB_task.h"
#include "RRC/LTE/rrc_eNB_GTPV1U.h"

#include "TLVDecoder.h"
#include "S1AP_NAS-PDU.h"
#include "flexran_agent_common_internal.h"

extern RAN_CONTEXT_t RC;

/* Value to indicate an invalid UE initial id */
static const uint16_t UE_INITIAL_ID_INVALID = 0;

/* Masks for S1AP Encryption algorithms, EEA0 is always supported (not coded) */
static const uint16_t S1AP_ENCRYPTION_EEA1_MASK = 0x8000;
static const uint16_t S1AP_ENCRYPTION_EEA2_MASK = 0x4000;

/* Masks for S1AP Integrity algorithms, EIA0 is always supported (not coded) */
static const uint16_t S1AP_INTEGRITY_EIA1_MASK = 0x8000;
static const uint16_t S1AP_INTEGRITY_EIA2_MASK = 0x4000;

#if (LTE_RRC_VERSION >= MAKE_VERSION(9, 2, 0))
  #define INTEGRITY_ALGORITHM_NONE LTE_SecurityAlgorithmConfig__integrityProtAlgorithm_eia0_v920
#else
  #ifdef EXMIMO_IOT
    #define INTEGRITY_ALGORITHM_NONE LTE_SecurityAlgorithmConfig__integrityProtAlgorithm_eia2
  #else
    #define INTEGRITY_ALGORITHM_NONE LTE_SecurityAlgorithmConfig__integrityProtAlgorithm_reserved
  #endif
#endif

void extract_imsi(uint8_t *pdu_buf, uint32_t pdu_len, rrc_eNB_ue_context_t *ue_context_pP) {
  /* Process NAS message locally to get the IMSI */
  nas_message_t nas_msg;
  memset(&nas_msg, 0, sizeof(nas_message_t));
  int size = 0;
  nas_message_security_header_t *header = &nas_msg.header;
  /* Decode the first octet of the header (security header type or EPS
  * bearer identity, and protocol discriminator) */
  DECODE_U8((char *) pdu_buf, *(uint8_t *) (header), size);

  /* Decode NAS message only if decodable*/
  if (!(header->security_header_type <= SECURITY_HEADER_TYPE_INTEGRITY_PROTECTED
        && header->protocol_discriminator == EPS_MOBILITY_MANAGEMENT_MESSAGE
        && pdu_len > NAS_MESSAGE_SECURITY_HEADER_SIZE))
    return;

  if (header->security_header_type != SECURITY_HEADER_TYPE_NOT_PROTECTED) {
    /* Decode the message authentication code */
    DECODE_U32((char *) pdu_buf+size, header->message_authentication_code, size);
    /* Decode the sequence number */
    DECODE_U8((char *) pdu_buf+size, header->sequence_number, size);
  }

  /* Note: the value of the pointer (i.e. the address) is given by value, so we
   * can modify it as we want. The callee retains the original address! */
  pdu_buf += size;
  pdu_len -= size;
  /* Decode plain NAS message */
  EMM_msg *e_msg = &nas_msg.plain.emm;
  emm_msg_header_t *emm_header = &e_msg->header;
  /* First decode the EMM message header */
  int e_head_size = 0;

  /* Check that buffer contains more than only the header */
  if (pdu_len <= sizeof(emm_msg_header_t))
    return;

  /* Decode the security header type and the protocol discriminator */
  DECODE_U8(pdu_buf + e_head_size, *(uint8_t *)(emm_header), e_head_size);
  /* Decode the message type */
  DECODE_U8(pdu_buf + e_head_size, emm_header->message_type, e_head_size);

  /* Check that this is the right message */
  if (emm_header->protocol_discriminator != EPS_MOBILITY_MANAGEMENT_MESSAGE)
    return;

  pdu_buf += e_head_size;
  pdu_len -= e_head_size;

  if (emm_header->message_type == IDENTITY_RESPONSE) {
    decode_identity_response(&e_msg->identity_response, pdu_buf, pdu_len);

    if (e_msg->identity_response.mobileidentity.imsi.typeofidentity == MOBILE_IDENTITY_IMSI) {
      memcpy(&ue_context_pP->ue_context.imsi,
             &e_msg->identity_response.mobileidentity.imsi,
             sizeof(ImsiMobileIdentity_t));
    }
  } else if (emm_header->message_type == ATTACH_REQUEST) {
    decode_attach_request(&e_msg->attach_request, pdu_buf, pdu_len);

    if (e_msg->attach_request.oldgutiorimsi.imsi.typeofidentity == MOBILE_IDENTITY_IMSI) {
      /* the following is very dirty, we cast (implicitly) from
       * ImsiEpsMobileIdentity_t to ImsiMobileIdentity_t*/
      memcpy(&ue_context_pP->ue_context.imsi,
             &e_msg->attach_request.oldgutiorimsi.imsi,
             sizeof(ImsiMobileIdentity_t));
    }
  }
}

# if defined(ENABLE_ITTI)
//------------------------------------------------------------------------------
/*
* Get the UE S1 struct containing hashtables S1_id/UE_id.
* Is also used to set the S1_id of the UE, depending on inputs.
*/
struct rrc_ue_s1ap_ids_s *
rrc_eNB_S1AP_get_ue_ids(
  eNB_RRC_INST *const rrc_instance_pP,
  const uint16_t ue_initial_id,
  const uint32_t eNB_ue_s1ap_id
)
//------------------------------------------------------------------------------
{
  rrc_ue_s1ap_ids_t *result = NULL;
  rrc_ue_s1ap_ids_t *result2 = NULL;
  /*****************************/
  instance_t instance = 0;
  s1ap_eNB_instance_t *s1ap_eNB_instance_p = NULL;
  s1ap_eNB_ue_context_t *ue_desc_p = NULL;
  rrc_eNB_ue_context_t *ue_context_p = NULL;
  /*****************************/
  hashtable_rc_t     h_rc;

  if (ue_initial_id != UE_INITIAL_ID_INVALID) {
    h_rc = hashtable_get(rrc_instance_pP->initial_id2_s1ap_ids, (hash_key_t)ue_initial_id, (void **)&result);

    if (h_rc == HASH_TABLE_OK) {
      if (eNB_ue_s1ap_id > 0) {
        h_rc = hashtable_get(rrc_instance_pP->s1ap_id2_s1ap_ids, (hash_key_t)eNB_ue_s1ap_id, (void **)&result2);

        if (h_rc != HASH_TABLE_OK) { // this case is equivalent to associate eNB_ue_s1ap_id and ue_initial_id
          result2 = malloc(sizeof(*result2));

          if (NULL != result2) {
            *result2 = *result;
            result2->eNB_ue_s1ap_id = eNB_ue_s1ap_id;
            result->eNB_ue_s1ap_id  = eNB_ue_s1ap_id;
            h_rc = hashtable_insert(rrc_instance_pP->s1ap_id2_s1ap_ids, (hash_key_t)eNB_ue_s1ap_id, result2);

            if (h_rc != HASH_TABLE_OK) {
              LOG_E(S1AP, "[eNB %ld] Error while hashtable_insert in s1ap_id2_s1ap_ids eNB_ue_s1ap_id %"PRIu32"\n",
                    rrc_instance_pP - RC.rrc[0],
                    eNB_ue_s1ap_id);
            }
          }
        } else { // here we should check that the association was done correctly
          if ((result->ue_initial_id != result2->ue_initial_id) || (result->eNB_ue_s1ap_id != result2->eNB_ue_s1ap_id)) {
            LOG_E(S1AP, "[eNB %ld] Error while hashtable_get, two rrc_ue_s1ap_ids_t that should be equal, are not:\n \
              ue_initial_id 1 = %"PRIu16",\n \
              ue_initial_id 2 = %"PRIu16",\n \
              eNB_ue_s1ap_id 1 = %"PRIu32",\n \
              eNB_ue_s1ap_id 2 = %"PRIu32"\n",
                  rrc_instance_pP - RC.rrc[0],
                  result->ue_initial_id,
                  result2->ue_initial_id,
                  result->eNB_ue_s1ap_id,
                  result2->eNB_ue_s1ap_id);

            // Still return *result 
          }
        }
      } // end if if (eNB_ue_s1ap_id > 0)
    } else { // end if (h_rc == HASH_TABLE_OK)
      LOG_E(S1AP, "[eNB %ld] In hashtable_get, couldn't find in initial_id2_s1ap_ids ue_initial_id %"PRIu16"\n",
            rrc_instance_pP - RC.rrc[0],
            ue_initial_id);
      
      return NULL;
      /*
      * At the moment this is written, this case shouldn't (cannot) happen and is equivalent to an error.
      * One could try to find the struct instance based on s1ap_id2_s1ap_ids and eNB_ue_s1ap_id (if > 0),
      * but this behavior is not expected at the moment.
      */
    } // end else (h_rc != HASH_TABLE_OK)
  } else { // end if (ue_initial_id != UE_INITIAL_ID_INVALID)
    if (eNB_ue_s1ap_id > 0) {
      h_rc = hashtable_get(rrc_instance_pP->s1ap_id2_s1ap_ids, (hash_key_t)eNB_ue_s1ap_id, (void **)&result);

      if (h_rc != HASH_TABLE_OK) {
        /*
        * This case is uncommon, but can happen when:
        * -> if the first NAS message was a Detach Request (non exhaustiv), the UE RRC context exist
        * but is not associated with eNB_ue_s1ap_id
        * -> ... (?)
        */
        LOG_E(S1AP, "[eNB %ld] In hashtable_get, couldn't find in s1ap_id2_s1ap_ids eNB_ue_s1ap_id %"PRIu32", trying to find it through S1AP context\n",
              rrc_instance_pP - RC.rrc[0],
              eNB_ue_s1ap_id);
        instance = ENB_MODULE_ID_TO_INSTANCE(rrc_instance_pP - RC.rrc[0]); // get eNB instance
        s1ap_eNB_instance_p = s1ap_eNB_get_instance(instance); // get s1ap_eNB_instance

        if (s1ap_eNB_instance_p != NULL) {
          ue_desc_p = s1ap_eNB_get_ue_context(s1ap_eNB_instance_p, eNB_ue_s1ap_id); // get s1ap_eNB_ue_context
        } else {
          LOG_E(S1AP, "[eNB instance %d] Couldn't find the eNB S1AP context\n",
              instance);

          return NULL;
        }

        if (ue_desc_p != NULL) {
          result = rrc_eNB_S1AP_get_ue_ids(rrc_instance_pP, ue_desc_p->ue_initial_id, eNB_ue_s1ap_id);

          if (result != NULL) {
            ue_context_p = rrc_eNB_get_ue_context(RC.rrc[ENB_INSTANCE_TO_MODULE_ID(instance)], result->ue_rnti);

            if ((ue_context_p != NULL) && (ue_context_p->ue_context.eNB_ue_s1ap_id == 0)) {
              ue_context_p->ue_context.eNB_ue_s1ap_id = eNB_ue_s1ap_id;
            } else {
              LOG_E(RRC, "[eNB %ld] Incoherence between RRC context and S1AP context (%d != %d) for UE RNTI %d or UE RRC context doesn't exist\n",
                    rrc_instance_pP - RC.rrc[0],
                    ue_context_p->ue_context.eNB_ue_s1ap_id,
                    eNB_ue_s1ap_id,
                    result->ue_rnti);
            }
          }
        } else {
          LOG_E(S1AP, "[eNB %ld] In hashtable_get, couldn't find in s1ap_id2_s1ap_ids eNB_ue_s1ap_id %"PRIu32", even when looking at S1AP context\n",
                rrc_instance_pP - RC.rrc[0],
                eNB_ue_s1ap_id);
  
          return NULL;
        }
      } // end if (h_rc != HASH_TABLE_OK)
    } // end if (eNB_ue_s1ap_id > 0)
  } // end else (ue_initial_id == UE_INITIAL_ID_INVALID)

  return result;
}

//------------------------------------------------------------------------------
/*
* Remove UE ids (ue_initial_id and S1_id) from hashtables.
*/
void
rrc_eNB_S1AP_remove_ue_ids(
  eNB_RRC_INST *const rrc_instance_pP,
  struct rrc_ue_s1ap_ids_s *const ue_ids_pP
)
//------------------------------------------------------------------------------
{
  const uint16_t ue_initial_id  = ue_ids_pP->ue_initial_id;
  const uint32_t eNB_ue_s1ap_id = ue_ids_pP->eNB_ue_s1ap_id;
  hashtable_rc_t h_rc;

  if (rrc_instance_pP == NULL) {
    LOG_E(RRC, "Bad RRC instance\n");
    return;
  }

  if (ue_ids_pP == NULL) {
    LOG_E(RRC, "Trying to free a NULL S1AP UE IDs\n");
    return;
  }

  if (eNB_ue_s1ap_id > 0) {
    h_rc = hashtable_remove(rrc_instance_pP->s1ap_id2_s1ap_ids, (hash_key_t)eNB_ue_s1ap_id);

    if (h_rc != HASH_TABLE_OK) {
      LOG_W(RRC, "S1AP Did not find entry in hashtable s1ap_id2_s1ap_ids for eNB_ue_s1ap_id %u\n", eNB_ue_s1ap_id);
    } else {
      LOG_W(RRC, "S1AP removed entry in hashtable s1ap_id2_s1ap_ids for eNB_ue_s1ap_id %u\n", eNB_ue_s1ap_id);
    }
  }

  if (ue_initial_id != UE_INITIAL_ID_INVALID) {
    h_rc = hashtable_remove(rrc_instance_pP->initial_id2_s1ap_ids, (hash_key_t)ue_initial_id);

    if (h_rc != HASH_TABLE_OK) {
      LOG_W(RRC, "S1AP Did not find entry in hashtable initial_id2_s1ap_ids for ue_initial_id %u\n", ue_initial_id);
    } else {
      LOG_W(RRC, "S1AP removed entry in hashtable initial_id2_s1ap_ids for ue_initial_id %u\n", ue_initial_id);
    }
  }
}

/*! \fn uint16_t get_next_ue_initial_id(uint8_t mod_id)
 *\brief provide an UE initial ID for S1AP initial communication.
 *\param mod_id Instance ID of eNB.
 *\return the UE initial ID.
 */
//------------------------------------------------------------------------------
static uint16_t
get_next_ue_initial_id(
  const module_id_t mod_id
)
//------------------------------------------------------------------------------
{
  static uint16_t ue_initial_id[NUMBER_OF_eNB_MAX];
  ue_initial_id[mod_id]++;

  /* Never use UE_INITIAL_ID_INVALID this is the invalid id! */
  if (ue_initial_id[mod_id] == UE_INITIAL_ID_INVALID) {
    ue_initial_id[mod_id]++;
  }

  return ue_initial_id[mod_id];
}




/*! \fn uint8_t get_UE_index_from_s1ap_ids(uint8_t mod_id, uint16_t ue_initial_id, uint32_t eNB_ue_s1ap_id)
 *\brief retrieve UE index in the eNB from the UE initial ID if not equal to UE_INDEX_INVALID or
 *\brief from the eNB_ue_s1ap_id previously transmitted by S1AP.
 *\param mod_id Instance ID of eNB.
 *\param ue_initial_id The UE initial ID sent to S1AP.
 *\param eNB_ue_s1ap_id The value sent by S1AP.
 *\return the UE index or UE_INDEX_INVALID if not found.
 */
static struct rrc_eNB_ue_context_s *
rrc_eNB_get_ue_context_from_s1ap_ids(
  const instance_t  instanceP,
  const uint16_t    ue_initial_idP,
  const uint32_t    eNB_ue_s1ap_idP
) {
  rrc_ue_s1ap_ids_t *temp = NULL;
  temp = rrc_eNB_S1AP_get_ue_ids(RC.rrc[ENB_INSTANCE_TO_MODULE_ID(instanceP)], ue_initial_idP, eNB_ue_s1ap_idP);

  if (temp != NULL) {
    return rrc_eNB_get_ue_context(RC.rrc[ENB_INSTANCE_TO_MODULE_ID(instanceP)], temp->ue_rnti);
  }

  return NULL;
}

/*! \fn e_SecurityAlgorithmConfig__cipheringAlgorithm rrc_eNB_select_ciphering(uint16_t algorithms)
 *\brief analyze available encryption algorithms bit mask and return the relevant one.
 *\param algorithms The bit mask of available algorithms received from S1AP.
 *\return the selected algorithm.
 */
static LTE_CipheringAlgorithm_r12_t rrc_eNB_select_ciphering(uint16_t algorithms) {
  //#warning "Forced   return SecurityAlgorithmConfig__cipheringAlgorithm_eea0, to be deleted in future"
  return LTE_CipheringAlgorithm_r12_eea0;

  if (algorithms & S1AP_ENCRYPTION_EEA2_MASK) {
    return LTE_CipheringAlgorithm_r12_eea2;
  }

  if (algorithms & S1AP_ENCRYPTION_EEA1_MASK) {
    return LTE_CipheringAlgorithm_r12_eea1;
  }

  return LTE_CipheringAlgorithm_r12_eea0;
}

/*! \fn e_SecurityAlgorithmConfig__integrityProtAlgorithm rrc_eNB_select_integrity(uint16_t algorithms)
 *\brief analyze available integrity algorithms bit mask and return the relevant one.
 *\param algorithms The bit mask of available algorithms received from S1AP.
 *\return the selected algorithm.
 */
static e_LTE_SecurityAlgorithmConfig__integrityProtAlgorithm rrc_eNB_select_integrity(uint16_t algorithms) {
  if (algorithms & S1AP_INTEGRITY_EIA2_MASK) {
    return LTE_SecurityAlgorithmConfig__integrityProtAlgorithm_eia2;
  }

  if (algorithms & S1AP_INTEGRITY_EIA1_MASK) {
    return LTE_SecurityAlgorithmConfig__integrityProtAlgorithm_eia1;
  }

  return INTEGRITY_ALGORITHM_NONE;
}

/*! \fn int rrc_eNB_process_security (uint8_t mod_id, uint8_t ue_index, security_capabilities_t *security_capabilities)
 *\brief save and analyze available security algorithms bit mask and select relevant ones.
 *\param mod_id Instance ID of eNB.
 *\param ue_index Instance ID of UE in the eNB.
 *\param security_capabilities The security capabilities received from S1AP.
 *\return TRUE if at least one algorithm has been changed else FALSE.
 */
static int
rrc_eNB_process_security(
  const protocol_ctxt_t *const ctxt_pP,
  rrc_eNB_ue_context_t          *const ue_context_pP,
  security_capabilities_t *security_capabilities_pP
) {
  boolean_t                                             changed = FALSE;
  LTE_CipheringAlgorithm_r12_t                          cipheringAlgorithm;
  e_LTE_SecurityAlgorithmConfig__integrityProtAlgorithm integrityProtAlgorithm;
  /* Save security parameters */
  ue_context_pP->ue_context.security_capabilities = *security_capabilities_pP;
  // translation
  LOG_D(RRC,
        "[eNB %d] NAS security_capabilities.encryption_algorithms %u AS ciphering_algorithm %lu NAS security_capabilities.integrity_algorithms %u AS integrity_algorithm %u\n",
        ctxt_pP->module_id,
        ue_context_pP->ue_context.security_capabilities.encryption_algorithms,
        (unsigned long)ue_context_pP->ue_context.ciphering_algorithm,
        ue_context_pP->ue_context.security_capabilities.integrity_algorithms,
        ue_context_pP->ue_context.integrity_algorithm);
  /* Select relevant algorithms */
  cipheringAlgorithm = rrc_eNB_select_ciphering (ue_context_pP->ue_context.security_capabilities.encryption_algorithms);

  if (ue_context_pP->ue_context.ciphering_algorithm != cipheringAlgorithm) {
    ue_context_pP->ue_context.ciphering_algorithm = cipheringAlgorithm;
    changed = TRUE;
  }

  integrityProtAlgorithm = rrc_eNB_select_integrity (ue_context_pP->ue_context.security_capabilities.integrity_algorithms);

  if (ue_context_pP->ue_context.integrity_algorithm != integrityProtAlgorithm) {
    ue_context_pP->ue_context.integrity_algorithm = integrityProtAlgorithm;
    changed = TRUE;
  }

  LOG_I (RRC, "[eNB %d][UE %x] Selected security algorithms (%p): %lx, %x, %s\n",
         ctxt_pP->module_id,
         ue_context_pP->ue_context.rnti,
         security_capabilities_pP,
         (unsigned long)cipheringAlgorithm,
         integrityProtAlgorithm,
         changed ? "changed" : "same");
  return changed;
}

/*! \fn void process_eNB_security_key (const protocol_ctxt_t* const ctxt_pP, eNB_RRC_UE_t * const ue_context_pP, uint8_t *security_key)
 *\brief save security key.
 *\param ctxt_pP         Running context.
 *\param ue_context_pP   UE context.
 *\param security_key_pP The security key received from S1AP.
 */
//------------------------------------------------------------------------------
static void process_eNB_security_key (
  const protocol_ctxt_t *const ctxt_pP,
  rrc_eNB_ue_context_t          *const ue_context_pP,
  uint8_t               *security_key_pP
)
//------------------------------------------------------------------------------
{
#if defined(ENABLE_SECURITY)
  char ascii_buffer[65];
  uint8_t i;
  /* Saves the security key */
  memcpy (ue_context_pP->ue_context.kenb, security_key_pP, SECURITY_KEY_LENGTH);
  memset (ue_context_pP->ue_context.nh, 0, SECURITY_KEY_LENGTH);
  ue_context_pP->ue_context.nh_ncc = -1;

  for (i = 0; i < 32; i++) {
    sprintf(&ascii_buffer[2 * i], "%02X", ue_context_pP->ue_context.kenb[i]);
  }

  ascii_buffer[2 * i] = '\0';
  LOG_I (RRC, "[eNB %d][UE %x] Saved security key %s\n", ctxt_pP->module_id, ue_context_pP->ue_context.rnti, ascii_buffer);
#endif
}


//------------------------------------------------------------------------------
void
rrc_pdcp_config_security(
  const protocol_ctxt_t *const ctxt_pP,
  rrc_eNB_ue_context_t          *const ue_context_pP,
  const uint8_t send_security_mode_command
)
//------------------------------------------------------------------------------
{
#if defined(ENABLE_SECURITY)
  LTE_SRB_ToAddModList_t             *SRB_configList = ue_context_pP->ue_context.SRB_configList;
  uint8_t                            *kRRCenc = NULL;
  uint8_t                            *kRRCint = NULL;
  uint8_t                            *kUPenc = NULL;
  pdcp_t                             *pdcp_p   = NULL;
  static int                          print_keys= 1;
  hashtable_rc_t                      h_rc;
  hash_key_t                          key;

  /* Derive the keys from kenb */
  if (SRB_configList != NULL) {
    derive_key_up_enc(ue_context_pP->ue_context.ciphering_algorithm,
                      ue_context_pP->ue_context.kenb,
                      &kUPenc);
  }

  derive_key_rrc_enc(ue_context_pP->ue_context.ciphering_algorithm,
                     ue_context_pP->ue_context.kenb,
                     &kRRCenc);
  derive_key_rrc_int(ue_context_pP->ue_context.integrity_algorithm,
                     ue_context_pP->ue_context.kenb,
                     &kRRCint);
#if !defined(USRP_REC_PLAY)
  SET_LOG_DUMP(DEBUG_SECURITY) ;
#endif

  if ( LOG_DUMPFLAG( DEBUG_SECURITY ) ) {
    if (print_keys ==1 ) {
      print_keys =0;
      LOG_DUMPMSG(RRC, DEBUG_SECURITY, ue_context_pP->ue_context.kenb, 32,"\nKeNB:" );
      LOG_DUMPMSG(RRC, DEBUG_SECURITY, kRRCenc, 32,"\nKRRCenc:" );
      LOG_DUMPMSG(RRC, DEBUG_SECURITY, kRRCint, 32,"\nKRRCint:" );
    }
  }

  key = PDCP_COLL_KEY_VALUE(ctxt_pP->module_id, ctxt_pP->rnti, ctxt_pP->enb_flag, DCCH, SRB_FLAG_YES);
  h_rc = hashtable_get(pdcp_coll_p, key, (void **)&pdcp_p);

  if (h_rc == HASH_TABLE_OK) {
    pdcp_config_set_security(
      ctxt_pP,
      pdcp_p,
      DCCH,
      DCCH+2,
      (send_security_mode_command == TRUE)  ?
      0 | (ue_context_pP->ue_context.integrity_algorithm << 4) :
      (ue_context_pP->ue_context.ciphering_algorithm )         |
      (ue_context_pP->ue_context.integrity_algorithm << 4),
      kRRCenc,
      kRRCint,
      kUPenc);
  } else {
    LOG_E(RRC,
          PROTOCOL_RRC_CTXT_UE_FMT"Could not get PDCP instance for SRB DCCH %u\n",
          PROTOCOL_RRC_CTXT_UE_ARGS(ctxt_pP),
          DCCH);
  }

#endif
}

//------------------------------------------------------------------------------
void
rrc_eNB_send_S1AP_INITIAL_CONTEXT_SETUP_RESP(
  const protocol_ctxt_t *const ctxt_pP,
  rrc_eNB_ue_context_t          *const ue_context_pP
)
//------------------------------------------------------------------------------
{
  MessageDef      *msg_p         = NULL;
  int e_rab;
  int e_rabs_done = 0;
  int e_rabs_failed = 0;
  msg_p = itti_alloc_new_message (TASK_RRC_ENB, S1AP_INITIAL_CONTEXT_SETUP_RESP);
  S1AP_INITIAL_CONTEXT_SETUP_RESP (msg_p).eNB_ue_s1ap_id = ue_context_pP->ue_context.eNB_ue_s1ap_id;

  for (e_rab = 0; e_rab < ue_context_pP->ue_context.nb_of_e_rabs; e_rab++) {
    if (ue_context_pP->ue_context.e_rab[e_rab].status == E_RAB_STATUS_DONE) {
      e_rabs_done++;
      S1AP_INITIAL_CONTEXT_SETUP_RESP (msg_p).e_rabs[e_rab].e_rab_id = ue_context_pP->ue_context.e_rab[e_rab].param.e_rab_id;
      // TODO add other information from S1-U when it will be integrated
      S1AP_INITIAL_CONTEXT_SETUP_RESP (msg_p).e_rabs[e_rab].gtp_teid = ue_context_pP->ue_context.enb_gtp_teid[e_rab];
      S1AP_INITIAL_CONTEXT_SETUP_RESP (msg_p).e_rabs[e_rab].eNB_addr = ue_context_pP->ue_context.enb_gtp_addrs[e_rab];
      S1AP_INITIAL_CONTEXT_SETUP_RESP (msg_p).e_rabs[e_rab].eNB_addr.length = 4;
      ue_context_pP->ue_context.e_rab[e_rab].status = E_RAB_STATUS_ESTABLISHED;
    } else {
      e_rabs_failed++;
      ue_context_pP->ue_context.e_rab[e_rab].status = E_RAB_STATUS_FAILED;
      S1AP_INITIAL_CONTEXT_SETUP_RESP (msg_p).e_rabs_failed[e_rab].e_rab_id = ue_context_pP->ue_context.e_rab[e_rab].param.e_rab_id;
      // TODO add cause when it will be integrated
    }
  }

  MSC_LOG_TX_MESSAGE(
    MSC_RRC_ENB,
    MSC_S1AP_ENB,
    (const char *)&S1AP_INITIAL_CONTEXT_SETUP_RESP (msg_p),
    sizeof(s1ap_initial_context_setup_resp_t),
    MSC_AS_TIME_FMT" INITIAL_CONTEXT_SETUP_RESP UE %X eNB_ue_s1ap_id %u e_rabs:%u succ %u fail",
    MSC_AS_TIME_ARGS(ctxt_pP),
    ue_context_pP->ue_id_rnti,
    S1AP_INITIAL_CONTEXT_SETUP_RESP (msg_p).eNB_ue_s1ap_id,
    e_rabs_done, e_rabs_failed);
  S1AP_INITIAL_CONTEXT_SETUP_RESP (msg_p).nb_of_e_rabs = e_rabs_done;
  S1AP_INITIAL_CONTEXT_SETUP_RESP (msg_p).nb_of_e_rabs_failed = e_rabs_failed;
  itti_send_msg_to_task (TASK_S1AP, ctxt_pP->instance, msg_p);
}
# endif

//------------------------------------------------------------------------------
void
rrc_eNB_send_S1AP_UPLINK_NAS(
  const protocol_ctxt_t    *const ctxt_pP,
  rrc_eNB_ue_context_t             *const ue_context_pP,
  LTE_UL_DCCH_Message_t        *const ul_dcch_msg
)
//------------------------------------------------------------------------------
{
#if defined(ENABLE_ITTI)
  {
    LTE_ULInformationTransfer_t *ulInformationTransfer = &ul_dcch_msg->message.choice.c1.choice.ulInformationTransfer;

    if ((ulInformationTransfer->criticalExtensions.present == LTE_ULInformationTransfer__criticalExtensions_PR_c1)
        && (ulInformationTransfer->criticalExtensions.choice.c1.present
            == LTE_ULInformationTransfer__criticalExtensions__c1_PR_ulInformationTransfer_r8)
        && (ulInformationTransfer->criticalExtensions.choice.c1.choice.ulInformationTransfer_r8.dedicatedInfoType.present
            == LTE_ULInformationTransfer_r8_IEs__dedicatedInfoType_PR_dedicatedInfoNAS)) {
      /* This message hold a dedicated info NAS payload, forward it to NAS */
      struct LTE_ULInformationTransfer_r8_IEs__dedicatedInfoType *dedicatedInfoType =
        &ulInformationTransfer->criticalExtensions.choice.c1.choice.ulInformationTransfer_r8.dedicatedInfoType;
      uint32_t pdu_length;
      uint8_t *pdu_buffer;
      MessageDef *msg_p;
      pdu_length = dedicatedInfoType->choice.dedicatedInfoNAS.size;
      pdu_buffer = dedicatedInfoType->choice.dedicatedInfoNAS.buf;
      msg_p = itti_alloc_new_message (TASK_RRC_ENB, S1AP_UPLINK_NAS);
      S1AP_UPLINK_NAS (msg_p).eNB_ue_s1ap_id = ue_context_pP->ue_context.eNB_ue_s1ap_id;
      S1AP_UPLINK_NAS (msg_p).nas_pdu.length = pdu_length;
      S1AP_UPLINK_NAS (msg_p).nas_pdu.buffer = pdu_buffer;
      extract_imsi(S1AP_UPLINK_NAS (msg_p).nas_pdu.buffer,
                   S1AP_UPLINK_NAS (msg_p).nas_pdu.length,
                   ue_context_pP);
      itti_send_msg_to_task (TASK_S1AP, ctxt_pP->instance, msg_p);
    }
  }
#else
  {
    LTE_ULInformationTransfer_t *ulInformationTransfer;
    ulInformationTransfer =
    &ul_dcch_msg->message.choice.c1.choice.
    ulInformationTransfer;

    if (ulInformationTransfer->criticalExtensions.present ==
        LTE_ULInformationTransfer__criticalExtensions_PR_c1) {
      if (ulInformationTransfer->criticalExtensions.choice.c1.present ==
          LTE_ULInformationTransfer__criticalExtensions__c1_PR_ulInformationTransfer_r8) {
        ULInformationTransfer_r8_IEs_t
        *ulInformationTransferR8;
        ulInformationTransferR8 =
        &ulInformationTransfer->criticalExtensions.choice.
        c1.choice.ulInformationTransfer_r8;

        if (ulInformationTransferR8->dedicatedInfoType.present ==
            LTE_ULInformationTransfer_r8_IEs__dedicatedInfoType_PR_dedicatedInfoNAS) {
          extract_imsi(ulInformationTransferR8->dedicatedInfoType.choice.dedicatedInfoNAS.buf,
                       ulInformationTransferR8->dedicatedInfoType.choice.dedicatedInfoNAS.size,
                       ue_context_pP);
          s1ap_eNB_new_data_request (mod_id, ue_index,
                                     ulInformationTransferR8->dedicatedInfoType.choice.dedicatedInfoNAS.buf,
                                     ulInformationTransferR8->dedicatedInfoType.choice.dedicatedInfoNAS.size);
        }
      }
    }
  }
#endif
}

//------------------------------------------------------------------------------
void rrc_eNB_send_S1AP_UE_CAPABILITIES_IND(
  const protocol_ctxt_t *const ctxt_pP,
  rrc_eNB_ue_context_t          *const ue_context_pP,
  LTE_UL_DCCH_Message_t *ul_dcch_msg
)
//------------------------------------------------------------------------------
{
  LTE_UECapabilityInformation_t *ueCapabilityInformation = &ul_dcch_msg->message.choice.c1.choice.ueCapabilityInformation;
  /* 4096 is arbitrary, should be big enough */
  unsigned char buf[4096];
  unsigned char *buf2;
  LTE_UERadioAccessCapabilityInformation_t rac;

  if (ueCapabilityInformation->criticalExtensions.present != LTE_UECapabilityInformation__criticalExtensions_PR_c1
      || ueCapabilityInformation->criticalExtensions.choice.c1.present != LTE_UECapabilityInformation__criticalExtensions__c1_PR_ueCapabilityInformation_r8) {
    LOG_E(RRC, "[eNB %d][UE %x] bad UE capabilities\n", ctxt_pP->module_id, ue_context_pP->ue_context.rnti);
    return;
  }

  asn_enc_rval_t ret = uper_encode_to_buffer(&asn_DEF_LTE_UECapabilityInformation, NULL, ueCapabilityInformation, buf, 4096);

  if (ret.encoded == -1) abort();

  memset(&rac, 0, sizeof(LTE_UERadioAccessCapabilityInformation_t));
  rac.criticalExtensions.present = LTE_UERadioAccessCapabilityInformation__criticalExtensions_PR_c1;
  rac.criticalExtensions.choice.c1.present = LTE_UERadioAccessCapabilityInformation__criticalExtensions__c1_PR_ueRadioAccessCapabilityInformation_r8;
  rac.criticalExtensions.choice.c1.choice.ueRadioAccessCapabilityInformation_r8.ue_RadioAccessCapabilityInfo.buf = buf;
  rac.criticalExtensions.choice.c1.choice.ueRadioAccessCapabilityInformation_r8.ue_RadioAccessCapabilityInfo.size = (ret.encoded+7)/8;
  rac.criticalExtensions.choice.c1.choice.ueRadioAccessCapabilityInformation_r8.nonCriticalExtension = NULL;
  /* 8192 is arbitrary, should be big enough */
  buf2 = malloc16(8192);

  if (buf2 == NULL) abort();

  ret = uper_encode_to_buffer(&asn_DEF_LTE_UERadioAccessCapabilityInformation, NULL, &rac, buf2, 8192);

  if (ret.encoded == -1) abort();

  MessageDef *msg_p;
  msg_p = itti_alloc_new_message (TASK_RRC_ENB, S1AP_UE_CAPABILITIES_IND);
  S1AP_UE_CAPABILITIES_IND (msg_p).eNB_ue_s1ap_id = ue_context_pP->ue_context.eNB_ue_s1ap_id;
  S1AP_UE_CAPABILITIES_IND (msg_p).ue_radio_cap.length = (ret.encoded+7)/8;
  S1AP_UE_CAPABILITIES_IND (msg_p).ue_radio_cap.buffer = buf2;
  itti_send_msg_to_task (TASK_S1AP, ctxt_pP->instance, msg_p);
}

//------------------------------------------------------------------------------
/*
* Initial UE NAS message on S1AP.
*/
void
rrc_eNB_send_S1AP_NAS_FIRST_REQ(
  const protocol_ctxt_t *const ctxt_pP,
  rrc_eNB_ue_context_t *const ue_context_pP,
  LTE_RRCConnectionSetupComplete_r8_IEs_t *rrcConnectionSetupComplete
)
//------------------------------------------------------------------------------
{
  eNB_RRC_INST *rrc = RC.rrc[ctxt_pP->module_id];
#if defined(ENABLE_ITTI)
  {
    MessageDef         *message_p         = NULL;
    rrc_ue_s1ap_ids_t  *rrc_ue_s1ap_ids_p = NULL;
    hashtable_rc_t      h_rc;
    message_p = itti_alloc_new_message(TASK_RRC_ENB, S1AP_NAS_FIRST_REQ);
    memset(&message_p->ittiMsg.s1ap_nas_first_req, 0, sizeof(s1ap_nas_first_req_t));
    ue_context_pP->ue_context.ue_initial_id = get_next_ue_initial_id(ctxt_pP->module_id);
    S1AP_NAS_FIRST_REQ(message_p).ue_initial_id = ue_context_pP->ue_context.ue_initial_id;
    rrc_ue_s1ap_ids_p = malloc(sizeof(*rrc_ue_s1ap_ids_p));
    rrc_ue_s1ap_ids_p->ue_initial_id  = ue_context_pP->ue_context.ue_initial_id;
    rrc_ue_s1ap_ids_p->eNB_ue_s1ap_id = UE_INITIAL_ID_INVALID;
    rrc_ue_s1ap_ids_p->ue_rnti        = ctxt_pP->rnti;
    h_rc = hashtable_insert(RC.rrc[ctxt_pP->module_id]->initial_id2_s1ap_ids,
                            (hash_key_t)ue_context_pP->ue_context.ue_initial_id,
                            rrc_ue_s1ap_ids_p);

    if (h_rc != HASH_TABLE_OK) {
      LOG_E(S1AP, "[eNB %d] Error while hashtable_insert in initial_id2_s1ap_ids ue_initial_id %u\n",
            ctxt_pP->module_id,
            ue_context_pP->ue_context.ue_initial_id);
    }

    /* Assume that cause is coded in the same way in RRC and S1ap, just check that the value is in S1ap range */
    AssertFatal(ue_context_pP->ue_context.establishment_cause < RRC_CAUSE_LAST,
                "Establishment cause invalid (%jd/%d) for eNB %d!",
                ue_context_pP->ue_context.establishment_cause,
                RRC_CAUSE_LAST,
                ctxt_pP->module_id);
    S1AP_NAS_FIRST_REQ (message_p).establishment_cause = ue_context_pP->ue_context.establishment_cause;
    /* Forward NAS message */
    S1AP_NAS_FIRST_REQ (message_p).nas_pdu.buffer = rrcConnectionSetupComplete->dedicatedInfoNAS.buf;
    S1AP_NAS_FIRST_REQ (message_p).nas_pdu.length = rrcConnectionSetupComplete->dedicatedInfoNAS.size;
    extract_imsi(S1AP_NAS_FIRST_REQ (message_p).nas_pdu.buffer,
                 S1AP_NAS_FIRST_REQ (message_p).nas_pdu.length,
                 ue_context_pP);
    /* Fill UE identities with available information */
    {
      S1AP_NAS_FIRST_REQ (message_p).ue_identity.presenceMask = UE_IDENTITIES_NONE;

      if (ue_context_pP->ue_context.Initialue_identity_s_TMSI.presence) {
        /* Fill s-TMSI */
        UE_S_TMSI *s_TMSI = &ue_context_pP->ue_context.Initialue_identity_s_TMSI;
        S1AP_NAS_FIRST_REQ (message_p).ue_identity.presenceMask |= UE_IDENTITIES_s_tmsi;
        S1AP_NAS_FIRST_REQ (message_p).ue_identity.s_tmsi.mme_code = s_TMSI->mme_code;
        S1AP_NAS_FIRST_REQ (message_p).ue_identity.s_tmsi.m_tmsi = s_TMSI->m_tmsi;
        LOG_I(S1AP, "[eNB %d] Build S1AP_NAS_FIRST_REQ with s_TMSI: MME code %u M-TMSI %u ue %x\n",
              ctxt_pP->module_id,
              S1AP_NAS_FIRST_REQ (message_p).ue_identity.s_tmsi.mme_code,
              S1AP_NAS_FIRST_REQ (message_p).ue_identity.s_tmsi.m_tmsi,
              ue_context_pP->ue_context.rnti);
      } // end if S-TMSI presence

      /* selected_plmn_identity: IE is 1-based, convert to 0-based (C array) */
      int selected_plmn_identity = rrcConnectionSetupComplete->selectedPLMN_Identity - 1;
      S1AP_NAS_FIRST_REQ(message_p).selected_plmn_identity = selected_plmn_identity;

      if (rrcConnectionSetupComplete->registeredMME != NULL) {
        /* Fill GUMMEI */
        struct LTE_RegisteredMME *r_mme = rrcConnectionSetupComplete->registeredMME;
        S1AP_NAS_FIRST_REQ (message_p).ue_identity.presenceMask |= UE_IDENTITIES_gummei;

        if (r_mme->plmn_Identity != NULL) {
          if ((r_mme->plmn_Identity->mcc != NULL) && (r_mme->plmn_Identity->mcc->list.count > 0)) {
            /* Use first indicated PLMN MCC if it is defined */
            S1AP_NAS_FIRST_REQ (message_p).ue_identity.gummei.mcc = *r_mme->plmn_Identity->mcc->list.array[selected_plmn_identity];
            LOG_I(S1AP, "[eNB %d] Build S1AP_NAS_FIRST_REQ adding in s_TMSI: GUMMEI MCC %u ue %x\n",
                  ctxt_pP->module_id,
                  S1AP_NAS_FIRST_REQ (message_p).ue_identity.gummei.mcc,
                  ue_context_pP->ue_context.rnti);
          }

          if (r_mme->plmn_Identity->mnc.list.count > 0) {
            /* Use first indicated PLMN MNC if it is defined */
            S1AP_NAS_FIRST_REQ (message_p).ue_identity.gummei.mnc = *r_mme->plmn_Identity->mnc.list.array[selected_plmn_identity];
            LOG_I(S1AP, "[eNB %d] Build S1AP_NAS_FIRST_REQ adding in s_TMSI: GUMMEI MNC %u ue %x\n",
                  ctxt_pP->module_id,
                  S1AP_NAS_FIRST_REQ (message_p).ue_identity.gummei.mnc,
                  ue_context_pP->ue_context.rnti);
          }
        } else { // end if plmn_Identity != NULL
          S1AP_NAS_FIRST_REQ(message_p).ue_identity.gummei.mcc = rrc->configuration.mcc[selected_plmn_identity];
          S1AP_NAS_FIRST_REQ(message_p).ue_identity.gummei.mnc = rrc->configuration.mnc[selected_plmn_identity];
          S1AP_NAS_FIRST_REQ(message_p).ue_identity.gummei.mnc_len = rrc->configuration.mnc_digit_length[selected_plmn_identity];
        } // end else (plmn_Identity == NULL)

        S1AP_NAS_FIRST_REQ (message_p).ue_identity.gummei.mme_code     = BIT_STRING_to_uint8 (&r_mme->mmec);
        S1AP_NAS_FIRST_REQ (message_p).ue_identity.gummei.mme_group_id = BIT_STRING_to_uint16 (&r_mme->mmegi);
        MSC_LOG_TX_MESSAGE(MSC_S1AP_ENB,
                           MSC_S1AP_MME,
                           (const char *)&message_p->ittiMsg.s1ap_nas_first_req,
                           sizeof(s1ap_nas_first_req_t),
                           MSC_AS_TIME_FMT" S1AP_NAS_FIRST_REQ eNB %u UE %x",
                           MSC_AS_TIME_ARGS(ctxt_pP),
                           ctxt_pP->module_id,
                           ctxt_pP->rnti);
        LOG_I(S1AP, "[eNB %d] Build S1AP_NAS_FIRST_REQ adding in s_TMSI: GUMMEI mme_code %u mme_group_id %u ue %x\n",
              ctxt_pP->module_id,
              S1AP_NAS_FIRST_REQ (message_p).ue_identity.gummei.mme_code,
              S1AP_NAS_FIRST_REQ (message_p).ue_identity.gummei.mme_group_id,
              ue_context_pP->ue_context.rnti);
      } // end if MME info present
    } // end "Fill UE identities with available information" sub-part
    itti_send_msg_to_task (TASK_S1AP, ctxt_pP->instance, message_p);
  }
#else
  {
    s1ap_eNB_new_data_request (
      ctxt_pP->module_id,
      ue_context_pP,
      rrcConnectionSetupComplete->dedicatedInfoNAS.
      buf,
      rrcConnectionSetupComplete->dedicatedInfoNAS.
      size);
  }
#endif
}

# if defined(ENABLE_ITTI)
//------------------------------------------------------------------------------
int
rrc_eNB_process_S1AP_DOWNLINK_NAS(
  MessageDef *msg_p,
  const char *msg_name,
  instance_t instance,
  mui_t *rrc_eNB_mui
)
//------------------------------------------------------------------------------
{
  uint16_t ue_initial_id;
  uint32_t eNB_ue_s1ap_id;
  uint32_t length;
  uint8_t *buffer;
  uint8_t srb_id;
  struct rrc_eNB_ue_context_s *ue_context_p = NULL;
  protocol_ctxt_t              ctxt;
  ue_initial_id = S1AP_DOWNLINK_NAS (msg_p).ue_initial_id;
  eNB_ue_s1ap_id = S1AP_DOWNLINK_NAS (msg_p).eNB_ue_s1ap_id;
  ue_context_p = rrc_eNB_get_ue_context_from_s1ap_ids(instance, ue_initial_id, eNB_ue_s1ap_id);
  LOG_I(RRC, "[eNB %d] Received %s: ue_initial_id %d, eNB_ue_s1ap_id %d\n",
        instance,
        msg_name,
        ue_initial_id,
        eNB_ue_s1ap_id);

  if (ue_context_p == NULL) {
    MSC_LOG_RX_MESSAGE(
      MSC_RRC_ENB,
      MSC_S1AP_ENB,
      NULL,
      0,
      MSC_AS_TIME_FMT" DOWNLINK-NAS UE initial id %u eNB_ue_s1ap_id %u",
      0,0,//MSC_AS_TIME_ARGS(ctxt_pP),
      ue_initial_id,
      eNB_ue_s1ap_id);
    /* Can not associate this message to an UE index, send a failure to S1AP and discard it! */
    MessageDef *msg_fail_p;
    LOG_W(RRC, "[eNB %d] In S1AP_DOWNLINK_NAS: unknown UE from S1AP ids (%d, %d)\n", instance, ue_initial_id, eNB_ue_s1ap_id);
    msg_fail_p = itti_alloc_new_message (TASK_RRC_ENB, S1AP_NAS_NON_DELIVERY_IND);
    S1AP_NAS_NON_DELIVERY_IND (msg_fail_p).eNB_ue_s1ap_id = eNB_ue_s1ap_id;
    S1AP_NAS_NON_DELIVERY_IND (msg_fail_p).nas_pdu.length = S1AP_DOWNLINK_NAS (msg_p).nas_pdu.length;
    S1AP_NAS_NON_DELIVERY_IND (msg_fail_p).nas_pdu.buffer = S1AP_DOWNLINK_NAS (msg_p).nas_pdu.buffer;
    // TODO add failure cause when defined!
    MSC_LOG_TX_MESSAGE(
      MSC_RRC_ENB,
      MSC_S1AP_ENB,
      (const char *)NULL,
      0,
      MSC_AS_TIME_FMT" S1AP_NAS_NON_DELIVERY_IND UE initial id %u eNB_ue_s1ap_id %u (ue ctxt !found)",
      0,0,//MSC_AS_TIME_ARGS(ctxt_pP),
      ue_initial_id,
      eNB_ue_s1ap_id);
    itti_send_msg_to_task (TASK_S1AP, instance, msg_fail_p);
    return (-1);
  } else {
    PROTOCOL_CTXT_SET_BY_INSTANCE(&ctxt, instance, ENB_FLAG_YES, ue_context_p->ue_context.rnti, 0, 0);
    srb_id = ue_context_p->ue_context.Srb2.Srb_info.Srb_id;

    /* Is it the first income from S1AP ? */
    if (ue_context_p->ue_context.eNB_ue_s1ap_id == 0) {
      ue_context_p->ue_context.eNB_ue_s1ap_id = S1AP_DOWNLINK_NAS (msg_p).eNB_ue_s1ap_id;
    }

    MSC_LOG_RX_MESSAGE(
      MSC_RRC_ENB,
      MSC_S1AP_ENB,
      (const char *)NULL,
      0,
      MSC_AS_TIME_FMT" DOWNLINK-NAS UE initial id %u eNB_ue_s1ap_id %u",
      0,0,//MSC_AS_TIME_ARGS(ctxt_pP),
      ue_initial_id,
      S1AP_DOWNLINK_NAS (msg_p).eNB_ue_s1ap_id);
    /* Create message for PDCP (DLInformationTransfer_t) */
    length = do_DLInformationTransfer (
               instance,
               &buffer,
               rrc_eNB_get_next_transaction_identifier (instance),
               S1AP_DOWNLINK_NAS (msg_p).nas_pdu.length,
               S1AP_DOWNLINK_NAS (msg_p).nas_pdu.buffer);
    LOG_DUMPMSG(RRC,DEBUG_RRC,buffer,length,"[MSG] RRC DL Information Transfer\n");
    /*
     * switch UL or DL NAS message without RRC piggybacked to SRB2 if active.
     */
    /* Transfer data to PDCP */
    rrc_data_req (
      &ctxt,
      srb_id,
      *rrc_eNB_mui++,
      SDU_CONFIRM_NO,
      length,
      buffer,
      PDCP_TRANSMISSION_MODE_CONTROL);
    return (0);
  }
}

/*------------------------------------------------------------------------------*/
int rrc_eNB_process_S1AP_INITIAL_CONTEXT_SETUP_REQ(MessageDef *msg_p, const char *msg_name, instance_t instance) {
  uint16_t                        ue_initial_id;
  uint32_t                        eNB_ue_s1ap_id;
  //MessageDef                     *message_gtpv1u_p = NULL;
  gtpv1u_enb_create_tunnel_req_t  create_tunnel_req;
  gtpv1u_enb_create_tunnel_resp_t create_tunnel_resp;
  uint8_t                         inde_list[NB_RB_MAX - 3]= {0};
  struct rrc_eNB_ue_context_s *ue_context_p = NULL;
  protocol_ctxt_t              ctxt;
  ue_initial_id  = S1AP_INITIAL_CONTEXT_SETUP_REQ (msg_p).ue_initial_id;
  eNB_ue_s1ap_id = S1AP_INITIAL_CONTEXT_SETUP_REQ (msg_p).eNB_ue_s1ap_id;
  ue_context_p   = rrc_eNB_get_ue_context_from_s1ap_ids(instance, ue_initial_id, eNB_ue_s1ap_id);
  LOG_I(RRC, "[eNB %d] Received %s: ue_initial_id %d, eNB_ue_s1ap_id %d, nb_of_e_rabs %d\n",
        instance, msg_name, ue_initial_id, eNB_ue_s1ap_id, S1AP_INITIAL_CONTEXT_SETUP_REQ (msg_p).nb_of_e_rabs);

  if (ue_context_p == NULL) {
    /* Can not associate this message to an UE index, send a failure to S1AP and discard it! */
    MessageDef *msg_fail_p = NULL;
    LOG_W(RRC, "[eNB %d] In S1AP_INITIAL_CONTEXT_SETUP_REQ: unknown UE from S1AP ids (%d, %d)\n", instance, ue_initial_id, eNB_ue_s1ap_id);
    msg_fail_p = itti_alloc_new_message (TASK_RRC_ENB, S1AP_INITIAL_CONTEXT_SETUP_FAIL);
    S1AP_INITIAL_CONTEXT_SETUP_FAIL (msg_fail_p).eNB_ue_s1ap_id = eNB_ue_s1ap_id;
    // TODO add failure cause when defined!
    itti_send_msg_to_task (TASK_S1AP, instance, msg_fail_p);
    return (-1);
  } else {
    PROTOCOL_CTXT_SET_BY_INSTANCE(&ctxt, instance, ENB_FLAG_YES, ue_context_p->ue_context.rnti, 0, 0);
    ue_context_p->ue_context.eNB_ue_s1ap_id = S1AP_INITIAL_CONTEXT_SETUP_REQ (msg_p).eNB_ue_s1ap_id;
    /* Save e RAB information for later */
    {
      int i;
      memset(&create_tunnel_req, 0, sizeof(create_tunnel_req));
      ue_context_p->ue_context.nb_of_e_rabs = S1AP_INITIAL_CONTEXT_SETUP_REQ (msg_p).nb_of_e_rabs;

      for (i = 0; i < ue_context_p->ue_context.nb_of_e_rabs; i++) {
        ue_context_p->ue_context.e_rab[i].status = E_RAB_STATUS_NEW;
        ue_context_p->ue_context.e_rab[i].param = S1AP_INITIAL_CONTEXT_SETUP_REQ (msg_p).e_rab_param[i];
        create_tunnel_req.eps_bearer_id[i]       = S1AP_INITIAL_CONTEXT_SETUP_REQ (msg_p).e_rab_param[i].e_rab_id;
        create_tunnel_req.sgw_S1u_teid[i]        = S1AP_INITIAL_CONTEXT_SETUP_REQ (msg_p).e_rab_param[i].gtp_teid;
        memcpy(&create_tunnel_req.sgw_addr[i],
               &S1AP_INITIAL_CONTEXT_SETUP_REQ (msg_p).e_rab_param[i].sgw_addr,
               sizeof(transport_layer_addr_t));
        inde_list[create_tunnel_req.num_tunnels]= i;
        create_tunnel_req.num_tunnels++;
      }

      create_tunnel_req.rnti       = ue_context_p->ue_context.rnti; // warning put zero above
      //      create_tunnel_req.num_tunnels    = i;
      gtpv1u_create_s1u_tunnel(
        instance,
        &create_tunnel_req,
        &create_tunnel_resp);
      rrc_eNB_process_GTPV1U_CREATE_TUNNEL_RESP(
        &ctxt,
        &create_tunnel_resp,
        &inde_list[0]);
      ue_context_p->ue_context.setup_e_rabs=ue_context_p->ue_context.nb_of_e_rabs;
    }
    /* TODO parameters yet to process ... */
    {
      //      S1AP_INITIAL_CONTEXT_SETUP_REQ(msg_p).ue_ambr;
    }
    rrc_eNB_process_security (
      &ctxt,
      ue_context_p,
      &S1AP_INITIAL_CONTEXT_SETUP_REQ(msg_p).security_capabilities);
    process_eNB_security_key (
      &ctxt,
      ue_context_p,
      S1AP_INITIAL_CONTEXT_SETUP_REQ(msg_p).security_key);
    {
      uint8_t send_security_mode_command = TRUE;
#ifndef EXMIMO_IOT

      if ((ue_context_p->ue_context.ciphering_algorithm == SecurityAlgorithmConfig__cipheringAlgorithm_eea0)
          && (ue_context_p->ue_context.integrity_algorithm == INTEGRITY_ALGORITHM_NONE)) {
        send_security_mode_command = FALSE;
      }

#endif
      rrc_pdcp_config_security(
        &ctxt,
        ue_context_p,
        send_security_mode_command);

      if (send_security_mode_command) {
        rrc_eNB_generate_SecurityModeCommand (
          &ctxt,
          ue_context_p);
        send_security_mode_command = FALSE;
        // apply ciphering after RRC security command mode
        rrc_pdcp_config_security(
          &ctxt,
          ue_context_p,
          send_security_mode_command);
      } else {
        rrc_eNB_generate_UECapabilityEnquiry (&ctxt, ue_context_p);
      }
    }
    return (0);
  }
}

/*------------------------------------------------------------------------------*/
int rrc_eNB_process_S1AP_UE_CTXT_MODIFICATION_REQ(MessageDef *msg_p, const char *msg_name, instance_t instance) {
  uint32_t eNB_ue_s1ap_id;
  struct rrc_eNB_ue_context_s *ue_context_p = NULL;
  protocol_ctxt_t              ctxt;
  eNB_ue_s1ap_id = S1AP_UE_CTXT_MODIFICATION_REQ (msg_p).eNB_ue_s1ap_id;
  ue_context_p   = rrc_eNB_get_ue_context_from_s1ap_ids(instance, UE_INITIAL_ID_INVALID, eNB_ue_s1ap_id);

  if (ue_context_p == NULL) {
    /* Can not associate this message to an UE index, send a failure to S1AP and discard it! */
    MessageDef *msg_fail_p;
    LOG_W(RRC, "[eNB %d] In S1AP_UE_CTXT_MODIFICATION_REQ: unknown UE from eNB_ue_s1ap_id (%d)\n", instance, eNB_ue_s1ap_id);
    msg_fail_p = itti_alloc_new_message (TASK_RRC_ENB, S1AP_UE_CTXT_MODIFICATION_FAIL);
    S1AP_UE_CTXT_MODIFICATION_FAIL (msg_fail_p).eNB_ue_s1ap_id = eNB_ue_s1ap_id;
    // TODO add failure cause when defined!
    itti_send_msg_to_task (TASK_S1AP, instance, msg_fail_p);
    return (-1);
  } else {
    PROTOCOL_CTXT_SET_BY_INSTANCE(&ctxt, instance, ENB_FLAG_YES, ue_context_p->ue_context.rnti, 0, 0);
    /* TODO parameters yet to process ... */
    {
      if (S1AP_UE_CTXT_MODIFICATION_REQ(msg_p).present & S1AP_UE_CONTEXT_MODIFICATION_UE_AMBR) {
        //        S1AP_UE_CTXT_MODIFICATION_REQ(msg_p).ue_ambr;
      }
    }

    if (S1AP_UE_CTXT_MODIFICATION_REQ(msg_p).present & S1AP_UE_CONTEXT_MODIFICATION_UE_SECU_CAP) {
      if (rrc_eNB_process_security (
            &ctxt,
            ue_context_p,
            &S1AP_UE_CTXT_MODIFICATION_REQ(msg_p).security_capabilities)) {
        /* transmit the new security parameters to UE */
        rrc_eNB_generate_SecurityModeCommand (
          &ctxt,
          ue_context_p);
      }
    }

    if (S1AP_UE_CTXT_MODIFICATION_REQ(msg_p).present & S1AP_UE_CONTEXT_MODIFICATION_SECURITY_KEY) {
      process_eNB_security_key (
        &ctxt,
        ue_context_p,
        S1AP_UE_CTXT_MODIFICATION_REQ(msg_p).security_key);
      /* TODO reconfigure lower layers... */
    }

    /* Send the response */
    {
      MessageDef *msg_resp_p;
      msg_resp_p = itti_alloc_new_message(TASK_RRC_ENB, S1AP_UE_CTXT_MODIFICATION_RESP);
      S1AP_UE_CTXT_MODIFICATION_RESP(msg_resp_p).eNB_ue_s1ap_id = eNB_ue_s1ap_id;
      itti_send_msg_to_task(TASK_S1AP, instance, msg_resp_p);
    }
    return (0);
  }
}

/*------------------------------------------------------------------------------*/
int rrc_eNB_process_S1AP_UE_CONTEXT_RELEASE_REQ (MessageDef *msg_p, const char *msg_name, instance_t instance) {
  uint32_t eNB_ue_s1ap_id;
  struct rrc_eNB_ue_context_s *ue_context_p = NULL;
  eNB_ue_s1ap_id = S1AP_UE_CONTEXT_RELEASE_REQ(msg_p).eNB_ue_s1ap_id;
  ue_context_p   = rrc_eNB_get_ue_context_from_s1ap_ids(instance, UE_INITIAL_ID_INVALID, eNB_ue_s1ap_id);

  if (ue_context_p == NULL) {
    /* Can not associate this message to an UE index, send a failure to S1AP and discard it! */
    MessageDef *msg_fail_p;
    LOG_W(RRC, "[eNB %d] In S1AP_UE_CONTEXT_RELEASE_REQ: unknown UE from eNB_ue_s1ap_id (%d)\n",
          instance,
          eNB_ue_s1ap_id);
    msg_fail_p = itti_alloc_new_message(TASK_RRC_ENB, S1AP_UE_CONTEXT_RELEASE_RESP); /* TODO change message ID. */
    S1AP_UE_CONTEXT_RELEASE_RESP(msg_fail_p).eNB_ue_s1ap_id = eNB_ue_s1ap_id;
    // TODO add failure cause when defined!
    itti_send_msg_to_task(TASK_S1AP, instance, msg_fail_p);
    return (-1);
  } else {
    /* TODO release context. */
    /* Send the response */
    {
      MessageDef *msg_resp_p;
      msg_resp_p = itti_alloc_new_message(TASK_RRC_ENB, S1AP_UE_CONTEXT_RELEASE_RESP);
      S1AP_UE_CONTEXT_RELEASE_RESP(msg_resp_p).eNB_ue_s1ap_id = eNB_ue_s1ap_id;
      itti_send_msg_to_task(TASK_S1AP, instance, msg_resp_p);
    }
    return (0);
  }
}

//------------------------------------------------------------------------------
/*
* Send the S1 command UE_CONTEXT_RELEASE_REQUEST to the MME.
*/
void
rrc_eNB_send_S1AP_UE_CONTEXT_RELEASE_REQ(
  const module_id_t enb_mod_idP,
  const rrc_eNB_ue_context_t *const ue_context_pP,
  const s1ap_Cause_t causeP,
  const long cause_valueP)
//------------------------------------------------------------------------------
{
  if (ue_context_pP == NULL) {
    LOG_E(RRC, "[eNB] In S1AP_UE_CONTEXT_RELEASE_REQ: invalid UE\n");
  } else {
    MSC_LOG_TX_MESSAGE(MSC_RRC_ENB,
                       MSC_S1AP_ENB,
                       NULL,
                       0,
                       "0 S1AP_UE_CONTEXT_RELEASE_REQ eNB_ue_s1ap_id 0x%06"PRIX32" ",
                       ue_context_pP->ue_context.eNB_ue_s1ap_id);
    MessageDef *msg_context_release_req_p = NULL;
    msg_context_release_req_p = itti_alloc_new_message(TASK_RRC_ENB, S1AP_UE_CONTEXT_RELEASE_REQ);
    S1AP_UE_CONTEXT_RELEASE_REQ(msg_context_release_req_p).eNB_ue_s1ap_id = ue_context_pP->ue_context.eNB_ue_s1ap_id;
    S1AP_UE_CONTEXT_RELEASE_REQ(msg_context_release_req_p).cause          = causeP;
    S1AP_UE_CONTEXT_RELEASE_REQ(msg_context_release_req_p).cause_value    = cause_valueP;
    itti_send_msg_to_task(TASK_S1AP, ENB_MODULE_ID_TO_INSTANCE(enb_mod_idP), msg_context_release_req_p);
  }
}


//-----------------------------------------------------------------------------
/*
* Process the S1 command UE_CONTEXT_RELEASE_COMMAND, sent by MME.
* The eNB should remove all e-rab, S1 context, and other context of the UE.
*/
int
rrc_eNB_process_S1AP_UE_CONTEXT_RELEASE_COMMAND(
  MessageDef *msg_p,
  const char *msg_name,
  instance_t instance) {
  //-----------------------------------------------------------------------------
  uint32_t eNB_ue_s1ap_id = 0;
  protocol_ctxt_t ctxt;
  struct rrc_eNB_ue_context_s *ue_context_p = NULL;
  struct rrc_ue_s1ap_ids_s *rrc_ue_s1ap_ids = NULL;
  eNB_ue_s1ap_id = S1AP_UE_CONTEXT_RELEASE_COMMAND(msg_p).eNB_ue_s1ap_id;
  ue_context_p = rrc_eNB_get_ue_context_from_s1ap_ids(instance, UE_INITIAL_ID_INVALID, eNB_ue_s1ap_id);

  if (ue_context_p == NULL) {
    /* Can not associate this message to an UE index */
    MessageDef *msg_complete_p = NULL;
    LOG_W(RRC, "[eNB %d] In S1AP_UE_CONTEXT_RELEASE_COMMAND: unknown UE from eNB_ue_s1ap_id (%d)\n",
          instance,
          eNB_ue_s1ap_id);
    MSC_LOG_EVENT(MSC_RRC_ENB, "0 S1AP_UE_CONTEXT_RELEASE_COMPLETE eNB_ue_s1ap_id 0x%06"PRIX32" context not found",
                  eNB_ue_s1ap_id);
    MSC_LOG_TX_MESSAGE(MSC_RRC_ENB,
                       MSC_S1AP_ENB,
                       NULL,
                       0,
                       "0 S1AP_UE_CONTEXT_RELEASE_COMPLETE eNB_ue_s1ap_id 0x%06"PRIX32" ",
                       eNB_ue_s1ap_id);
    msg_complete_p = itti_alloc_new_message(TASK_RRC_ENB, S1AP_UE_CONTEXT_RELEASE_COMPLETE);
    S1AP_UE_CONTEXT_RELEASE_COMPLETE(msg_complete_p).eNB_ue_s1ap_id = eNB_ue_s1ap_id;
    itti_send_msg_to_task(TASK_S1AP, instance, msg_complete_p);
    rrc_ue_s1ap_ids = rrc_eNB_S1AP_get_ue_ids(RC.rrc[instance], UE_INITIAL_ID_INVALID, eNB_ue_s1ap_id);

    if (rrc_ue_s1ap_ids != NULL) {
      rrc_eNB_S1AP_remove_ue_ids(RC.rrc[instance], rrc_ue_s1ap_ids);
    }

    return -1;
  } else {
    ue_context_p->ue_context.ue_release_timer_s1 = 0;
    PROTOCOL_CTXT_SET_BY_INSTANCE(&ctxt, instance, ENB_FLAG_YES, ue_context_p->ue_context.rnti, 0, 0);
    rrc_eNB_generate_RRCConnectionRelease(&ctxt, ue_context_p);
    return 0;
  }
}

int rrc_eNB_process_S1AP_E_RAB_SETUP_REQ(MessageDef *msg_p, const char *msg_name, instance_t instance) {
  uint16_t                        ue_initial_id;
  uint32_t                        eNB_ue_s1ap_id;
  gtpv1u_enb_create_tunnel_req_t  create_tunnel_req;
  gtpv1u_enb_create_tunnel_resp_t create_tunnel_resp;
  uint8_t                         inde_list[NB_RB_MAX - 3]= {0};
  struct rrc_eNB_ue_context_s *ue_context_p = NULL;
  protocol_ctxt_t              ctxt;
  uint8_t                      e_rab_done;
  ue_initial_id  = S1AP_E_RAB_SETUP_REQ (msg_p).ue_initial_id;
  eNB_ue_s1ap_id = S1AP_E_RAB_SETUP_REQ (msg_p).eNB_ue_s1ap_id;
  ue_context_p   = rrc_eNB_get_ue_context_from_s1ap_ids(instance, ue_initial_id, eNB_ue_s1ap_id);
  LOG_I(RRC, "[eNB %d] Received %s: ue_initial_id %d, eNB_ue_s1ap_id %d, nb_of_e_rabs %d\n",
        instance, msg_name, ue_initial_id, eNB_ue_s1ap_id, S1AP_E_RAB_SETUP_REQ (msg_p).nb_e_rabs_tosetup);

  if (ue_context_p == NULL) {
    /* Can not associate this message to an UE index, send a failure to S1AP and discard it! */
    MessageDef *msg_fail_p = NULL;
    LOG_W(RRC, "[eNB %d] In S1AP_E_RAB_SETUP_REQ: unknown UE from S1AP ids (%d, %d)\n", instance, ue_initial_id, eNB_ue_s1ap_id);
    msg_fail_p = itti_alloc_new_message (TASK_RRC_ENB, S1AP_E_RAB_SETUP_REQUEST_FAIL);
    S1AP_E_RAB_SETUP_REQ  (msg_fail_p).eNB_ue_s1ap_id = eNB_ue_s1ap_id;
    // TODO add failure cause when defined!
    itti_send_msg_to_task (TASK_S1AP, instance, msg_fail_p);
    return (-1);
  } else {
    PROTOCOL_CTXT_SET_BY_INSTANCE(&ctxt, instance, ENB_FLAG_YES, ue_context_p->ue_context.rnti, 0, 0);
    ue_context_p->ue_context.eNB_ue_s1ap_id = S1AP_E_RAB_SETUP_REQ  (msg_p).eNB_ue_s1ap_id;
    /* Save e RAB information for later */
    {
      int i;
      memset(&create_tunnel_req, 0, sizeof(create_tunnel_req));
      uint8_t nb_e_rabs_tosetup = S1AP_E_RAB_SETUP_REQ  (msg_p).nb_e_rabs_tosetup;
      e_rab_done = 0;

      // keep the previous bearer
      // the index for the rec
      for (i = 0;
           // i < nb_e_rabs_tosetup;
           i < NB_RB_MAX - 3;  // loop all e-rabs in e_rab[]
           i++) {
        //if (ue_context_p->ue_context.e_rab[i+ue_context_p->ue_context.setup_e_rabs].status == E_RAB_STATUS_DONE)
        //  LOG_W(RRC,"E-RAB already configured, reconfiguring\n");
        // check e-rab status, if e rab status is greater than E_RAB_STATUS_DONE, don't not config this one
        if(ue_context_p->ue_context.e_rab[i].status >= E_RAB_STATUS_DONE)
          continue;

        //ue_context_p->ue_context.e_rab[i+ue_context_p->ue_context.setup_e_rabs].status = E_RAB_STATUS_NEW;
        //ue_context_p->ue_context.e_rab[i+ue_context_p->ue_context.setup_e_rabs].param = S1AP_E_RAB_SETUP_REQ  (msg_p).e_rab_setup_params[i];
        ue_context_p->ue_context.e_rab[i].status = E_RAB_STATUS_NEW;
        ue_context_p->ue_context.e_rab[i].param = S1AP_E_RAB_SETUP_REQ  (msg_p).e_rab_setup_params[e_rab_done];
        create_tunnel_req.eps_bearer_id[e_rab_done]       = S1AP_E_RAB_SETUP_REQ  (msg_p).e_rab_setup_params[e_rab_done].e_rab_id;
        create_tunnel_req.sgw_S1u_teid[e_rab_done]        = S1AP_E_RAB_SETUP_REQ  (msg_p).e_rab_setup_params[e_rab_done].gtp_teid;
        memcpy(&create_tunnel_req.sgw_addr[e_rab_done],
               & S1AP_E_RAB_SETUP_REQ (msg_p).e_rab_setup_params[e_rab_done].sgw_addr,
               sizeof(transport_layer_addr_t));
        LOG_I(RRC,"E_RAB setup REQ: local index %d teid %u, eps id %d \n",
              i,
              create_tunnel_req.sgw_S1u_teid[e_rab_done],
              create_tunnel_req.eps_bearer_id[i] );
        inde_list[e_rab_done] = i;
        e_rab_done++;

        if(e_rab_done >= nb_e_rabs_tosetup) {
          break;
        }
      }

      ue_context_p->ue_context.nb_of_e_rabs=nb_e_rabs_tosetup;
      create_tunnel_req.rnti       = ue_context_p->ue_context.rnti; // warning put zero above
      create_tunnel_req.num_tunnels    = e_rab_done;
      // NN: not sure if we should create a new tunnel: need to check teid, etc.
      gtpv1u_create_s1u_tunnel(
        instance,
        &create_tunnel_req,
        &create_tunnel_resp);
      rrc_eNB_process_GTPV1U_CREATE_TUNNEL_RESP(
        &ctxt,
        &create_tunnel_resp,
        &inde_list[0]);
      ue_context_p->ue_context.setup_e_rabs+=nb_e_rabs_tosetup;
    }
    /* TODO parameters yet to process ... */
    {
      //      S1AP_INITIAL_CONTEXT_SETUP_REQ(msg_p).ue_ambr;
    }
    rrc_eNB_generate_dedicatedRRCConnectionReconfiguration(&ctxt, ue_context_p, 0);
    return (0);
  }
}

/*NN: careful about the typcast of xid (long -> uint8_t*/
int rrc_eNB_send_S1AP_E_RAB_SETUP_RESP(const protocol_ctxt_t *const ctxt_pP,
                                       rrc_eNB_ue_context_t          *const ue_context_pP,
                                       uint8_t xid ) {
  MessageDef      *msg_p         = NULL;
  int e_rab;
  int e_rabs_done = 0;
  int e_rabs_failed = 0;
  msg_p = itti_alloc_new_message (TASK_RRC_ENB, S1AP_E_RAB_SETUP_RESP);
  S1AP_E_RAB_SETUP_RESP (msg_p).eNB_ue_s1ap_id = ue_context_pP->ue_context.eNB_ue_s1ap_id;

  for (e_rab = 0; e_rab <  ue_context_pP->ue_context.setup_e_rabs ; e_rab++) {
    /* only respond to the corresponding transaction */
    //if (((xid+1)%4) == ue_context_pP->ue_context.e_rab[e_rab].xid) {
    if (xid == ue_context_pP->ue_context.e_rab[e_rab].xid) {
      if (ue_context_pP->ue_context.e_rab[e_rab].status == E_RAB_STATUS_DONE) {
        S1AP_E_RAB_SETUP_RESP (msg_p).e_rabs[e_rabs_done].e_rab_id = ue_context_pP->ue_context.e_rab[e_rab].param.e_rab_id;
        // TODO add other information from S1-U when it will be integrated
        S1AP_E_RAB_SETUP_RESP (msg_p).e_rabs[e_rabs_done].gtp_teid = ue_context_pP->ue_context.enb_gtp_teid[e_rab];
        S1AP_E_RAB_SETUP_RESP (msg_p).e_rabs[e_rabs_done].eNB_addr = ue_context_pP->ue_context.enb_gtp_addrs[e_rab];
        //S1AP_E_RAB_SETUP_RESP (msg_p).e_rabs[e_rab].eNB_addr.length += 4;
        ue_context_pP->ue_context.e_rab[e_rab].status = E_RAB_STATUS_ESTABLISHED;
        LOG_I (RRC,"enb_gtp_addr (msg index %d, e_rab index %d, status %d, xid %d): nb_of_e_rabs %d,  e_rab_id %d, teid: %u, addr: %d.%d.%d.%d \n ",
               e_rabs_done,  e_rab, ue_context_pP->ue_context.e_rab[e_rab].status, xid,
               ue_context_pP->ue_context.nb_of_e_rabs,
               S1AP_E_RAB_SETUP_RESP (msg_p).e_rabs[e_rabs_done].e_rab_id,
               S1AP_E_RAB_SETUP_RESP (msg_p).e_rabs[e_rabs_done].gtp_teid,
               S1AP_E_RAB_SETUP_RESP (msg_p).e_rabs[e_rabs_done].eNB_addr.buffer[0],
               S1AP_E_RAB_SETUP_RESP (msg_p).e_rabs[e_rabs_done].eNB_addr.buffer[1],
               S1AP_E_RAB_SETUP_RESP (msg_p).e_rabs[e_rabs_done].eNB_addr.buffer[2],
               S1AP_E_RAB_SETUP_RESP (msg_p).e_rabs[e_rabs_done].eNB_addr.buffer[3]);
        e_rabs_done++;
      } else if ((ue_context_pP->ue_context.e_rab[e_rab].status == E_RAB_STATUS_NEW)  ||
                 (ue_context_pP->ue_context.e_rab[e_rab].status == E_RAB_STATUS_ESTABLISHED)) {
        LOG_D (RRC,"E-RAB is NEW or already ESTABLISHED\n");
      } else { /* to be improved */
        ue_context_pP->ue_context.e_rab[e_rab].status = E_RAB_STATUS_FAILED;
        S1AP_E_RAB_SETUP_RESP  (msg_p).e_rabs_failed[e_rabs_failed].e_rab_id = ue_context_pP->ue_context.e_rab[e_rab].param.e_rab_id;
        e_rabs_failed++;
        // TODO add cause when it will be integrated
      }

      S1AP_E_RAB_SETUP_RESP (msg_p).nb_of_e_rabs = e_rabs_done;
      S1AP_E_RAB_SETUP_RESP (msg_p).nb_of_e_rabs_failed = e_rabs_failed;
      // NN: add conditions for e_rabs_failed
    } else {
      /*debug info for the xid */
      LOG_D(RRC,"xid does not corresponds  (context e_rab index %d, status %d, xid %d/%d) \n ",
            e_rab, ue_context_pP->ue_context.e_rab[e_rab].status, xid, ue_context_pP->ue_context.e_rab[e_rab].xid);
    }
  }

  if ((e_rabs_done > 0) ) {
    LOG_I(RRC,"S1AP_E_RAB_SETUP_RESP: sending the message: nb_of_erabs %d, total e_rabs %d, index %d\n",
          ue_context_pP->ue_context.nb_of_e_rabs, ue_context_pP->ue_context.setup_e_rabs, e_rab);
    MSC_LOG_TX_MESSAGE(
      MSC_RRC_ENB,
      MSC_S1AP_ENB,
      (const char *)&S1AP_E_RAB_SETUP_RESP (msg_p),
      sizeof(s1ap_e_rab_setup_resp_t),
      MSC_AS_TIME_FMT" E_RAB_SETUP_RESP UE %X eNB_ue_s1ap_id %u e_rabs:%u succ %u fail",
      MSC_AS_TIME_ARGS(ctxt_pP),
      ue_context_pP->ue_id_rnti,
      S1AP_E_RAB_SETUP_RESP (msg_p).eNB_ue_s1ap_id,
      e_rabs_done, e_rabs_failed);
    itti_send_msg_to_task (TASK_S1AP, ctxt_pP->instance, msg_p);
  }

  for(int i = 0; i < NB_RB_MAX; i++) {
    ue_context_pP->ue_context.e_rab[i].xid = -1;
  }

  return 0;
}

int rrc_eNB_process_S1AP_E_RAB_MODIFY_REQ(MessageDef *msg_p, const char *msg_name, instance_t instance) {
  int                             i;
  uint16_t                        ue_initial_id;
  uint32_t                        eNB_ue_s1ap_id;
  struct rrc_eNB_ue_context_s *ue_context_p = NULL;
  protocol_ctxt_t              ctxt;
  ue_initial_id  = S1AP_E_RAB_MODIFY_REQ (msg_p).ue_initial_id;
  eNB_ue_s1ap_id = S1AP_E_RAB_MODIFY_REQ (msg_p).eNB_ue_s1ap_id;
  ue_context_p   = rrc_eNB_get_ue_context_from_s1ap_ids(instance, ue_initial_id, eNB_ue_s1ap_id);
  LOG_D(RRC, "[eNB %d] Received %s: ue_initial_id %d, eNB_ue_s1ap_id %d, nb_of_e_rabs %d\n",
        instance, msg_name, ue_initial_id, eNB_ue_s1ap_id, S1AP_E_RAB_MODIFY_REQ (msg_p).nb_e_rabs_tomodify);

  if (ue_context_p == NULL) {
    /* Can not associate this message to an UE index, send a failure to S1AP and discard it! */
    LOG_W(RRC, "[eNB %d] In S1AP_E_RAB_MODIFY_REQ: unknown UE from S1AP ids (%d, %d)\n", instance, ue_initial_id, eNB_ue_s1ap_id);
    int nb_of_e_rabs_failed = 0;
    MessageDef *msg_fail_p = NULL;
    msg_fail_p = itti_alloc_new_message (TASK_RRC_ENB, S1AP_E_RAB_MODIFY_RESP);
    S1AP_E_RAB_MODIFY_RESP (msg_fail_p).eNB_ue_s1ap_id = S1AP_E_RAB_MODIFY_REQ (msg_p).eNB_ue_s1ap_id;
    S1AP_E_RAB_MODIFY_RESP (msg_fail_p).nb_of_e_rabs = 0;

    for (nb_of_e_rabs_failed = 0; nb_of_e_rabs_failed < S1AP_E_RAB_MODIFY_REQ (msg_p).nb_e_rabs_tomodify; nb_of_e_rabs_failed++) {
      S1AP_E_RAB_MODIFY_RESP (msg_fail_p).e_rabs_failed[nb_of_e_rabs_failed].e_rab_id =
        S1AP_E_RAB_MODIFY_REQ (msg_p).e_rab_modify_params[nb_of_e_rabs_failed].e_rab_id;
      S1AP_E_RAB_MODIFY_RESP (msg_fail_p).e_rabs_failed[nb_of_e_rabs_failed].cause = S1AP_CAUSE_RADIO_NETWORK;
      S1AP_E_RAB_MODIFY_RESP (msg_fail_p).e_rabs_failed[nb_of_e_rabs_failed].cause_value = 31;//S1ap_CauseRadioNetwork_multiple_E_RAB_ID_instances;
    }

    S1AP_E_RAB_MODIFY_RESP (msg_fail_p).nb_of_e_rabs_failed = nb_of_e_rabs_failed;
    itti_send_msg_to_task(TASK_S1AP, instance, msg_fail_p);
    return (-1);
  } else {
    PROTOCOL_CTXT_SET_BY_INSTANCE(&ctxt, instance, ENB_FLAG_YES, ue_context_p->ue_context.rnti, 0, 0);
    ue_context_p->ue_context.eNB_ue_s1ap_id = eNB_ue_s1ap_id;
    /* Save e RAB information for later */
    {
      int j;
      boolean_t is_treated[S1AP_MAX_E_RAB] = {FALSE};
      uint8_t nb_of_failed_e_rabs = 0;

      // keep the previous bearer
      // the index for the rec
      for (i = 0; i < S1AP_E_RAB_MODIFY_REQ (msg_p).nb_e_rabs_tomodify; i++) {
        if (is_treated[i] == TRUE) {
          // already treated
          continue;
        }

        for (j = i+1; j < S1AP_E_RAB_MODIFY_REQ (msg_p).nb_e_rabs_tomodify; j++) {
          if (is_treated[j] == FALSE &&
              S1AP_E_RAB_MODIFY_REQ(msg_p).e_rab_modify_params[j].e_rab_id == S1AP_E_RAB_MODIFY_REQ(msg_p).e_rab_modify_params[i].e_rab_id) {
            // handle multiple E-RAB ID
            ue_context_p->ue_context.modify_e_rab[j].status = E_RAB_STATUS_NEW;
            ue_context_p->ue_context.modify_e_rab[j].param.e_rab_id = S1AP_E_RAB_MODIFY_REQ(msg_p).e_rab_modify_params[j].e_rab_id;
            ue_context_p->ue_context.modify_e_rab[j].cause = S1AP_CAUSE_RADIO_NETWORK;
            ue_context_p->ue_context.modify_e_rab[j].cause_value = 31;//S1ap_CauseRadioNetwork_multiple_E_RAB_ID_instances;
            nb_of_failed_e_rabs++;
            is_treated[i] = TRUE;
            is_treated[j] = TRUE;
          }
        }

        if (is_treated[i] == TRUE) {
          // handle multiple E-RAB ID
          ue_context_p->ue_context.modify_e_rab[i].status = E_RAB_STATUS_NEW;
          ue_context_p->ue_context.modify_e_rab[i].param.e_rab_id = S1AP_E_RAB_MODIFY_REQ(msg_p).e_rab_modify_params[i].e_rab_id;
          ue_context_p->ue_context.modify_e_rab[i].cause = S1AP_CAUSE_RADIO_NETWORK;
          ue_context_p->ue_context.modify_e_rab[i].cause_value = 31;//S1ap_CauseRadioNetwork_multiple_E_RAB_ID_instances;
          nb_of_failed_e_rabs++;
          continue;
        }

        if (S1AP_E_RAB_MODIFY_REQ(msg_p).e_rab_modify_params[i].nas_pdu.length == 0) {
          // nas_pdu.length == 0
          ue_context_p->ue_context.modify_e_rab[i].status = E_RAB_STATUS_NEW;
          ue_context_p->ue_context.modify_e_rab[i].param.e_rab_id = S1AP_E_RAB_MODIFY_REQ(msg_p).e_rab_modify_params[i].e_rab_id;
          ue_context_p->ue_context.modify_e_rab[i].cause = S1AP_CAUSE_NAS;
          ue_context_p->ue_context.modify_e_rab[i].cause_value = 3;//S1ap_CauseNas_unspecified;
          nb_of_failed_e_rabs++;
          is_treated[i] = TRUE;
          continue;
        }

        for (j = 0; j < NB_RB_MAX-3; j++) {
          if (ue_context_p->ue_context.e_rab[j].param.e_rab_id == S1AP_E_RAB_MODIFY_REQ(msg_p).e_rab_modify_params[i].e_rab_id) {
            if(ue_context_p->ue_context.e_rab[j].status == E_RAB_STATUS_TORELEASE || ue_context_p->ue_context.e_rab[j].status == E_RAB_STATUS_DONE) {
              break;
            }

            ue_context_p->ue_context.modify_e_rab[i].status = E_RAB_STATUS_NEW;
            ue_context_p->ue_context.modify_e_rab[i].cause = S1AP_CAUSE_NOTHING;
            ue_context_p->ue_context.modify_e_rab[i].param.e_rab_id = S1AP_E_RAB_MODIFY_REQ(msg_p).e_rab_modify_params[i].e_rab_id;
            ue_context_p->ue_context.modify_e_rab[i].param.qos =  S1AP_E_RAB_MODIFY_REQ(msg_p).e_rab_modify_params[i].qos;
            ue_context_p->ue_context.modify_e_rab[i].param.nas_pdu.length = S1AP_E_RAB_MODIFY_REQ(msg_p).e_rab_modify_params[i].nas_pdu.length;
            ue_context_p->ue_context.modify_e_rab[i].param.nas_pdu.buffer = S1AP_E_RAB_MODIFY_REQ(msg_p).e_rab_modify_params[i].nas_pdu.buffer;
            ue_context_p->ue_context.modify_e_rab[i].param.sgw_addr = ue_context_p->ue_context.e_rab[j].param.sgw_addr;
            ue_context_p->ue_context.modify_e_rab[i].param.gtp_teid = ue_context_p->ue_context.e_rab[j].param.gtp_teid;
            is_treated[i] = TRUE;
            break;
          }
        }

        if (is_treated[i] == FALSE) {
          // handle Unknown E-RAB ID
          ue_context_p->ue_context.modify_e_rab[i].status = E_RAB_STATUS_NEW;
          ue_context_p->ue_context.modify_e_rab[i].param.e_rab_id = S1AP_E_RAB_MODIFY_REQ(msg_p).e_rab_modify_params[i].e_rab_id;
          ue_context_p->ue_context.modify_e_rab[i].cause = S1AP_CAUSE_RADIO_NETWORK;
          ue_context_p->ue_context.modify_e_rab[i].cause_value = 30;//S1ap_CauseRadioNetwork_unknown_E_RAB_ID;
          nb_of_failed_e_rabs++;
          is_treated[i] = TRUE;
        }
      }

      ue_context_p->ue_context.nb_of_modify_e_rabs = S1AP_E_RAB_MODIFY_REQ  (msg_p).nb_e_rabs_tomodify;
      ue_context_p->ue_context.nb_of_failed_e_rabs = nb_of_failed_e_rabs;
    }
    /* TODO parameters yet to process ... */
    {
      //      S1AP_INITIAL_CONTEXT_SETUP_REQ(msg_p).ue_ambr;
    }

    if (ue_context_p->ue_context.nb_of_failed_e_rabs < ue_context_p->ue_context.nb_of_modify_e_rabs) {
      if (0 == rrc_eNB_modify_dedicatedRRCConnectionReconfiguration(&ctxt, ue_context_p, 0)) {
        return (0);
      }
    }

    {
      int nb_of_e_rabs_failed = 0;
      MessageDef *msg_fail_p = NULL;
      msg_fail_p = itti_alloc_new_message (TASK_RRC_ENB, S1AP_E_RAB_MODIFY_RESP);
      S1AP_E_RAB_MODIFY_RESP (msg_fail_p).eNB_ue_s1ap_id = S1AP_E_RAB_MODIFY_REQ (msg_p).eNB_ue_s1ap_id;
      //      S1AP_E_RAB_MODIFY_RESP (msg_fail_p).e_rabs[S1AP_MAX_E_RAB];
      S1AP_E_RAB_MODIFY_RESP (msg_fail_p).nb_of_e_rabs = 0;

      for(nb_of_e_rabs_failed = 0; nb_of_e_rabs_failed < ue_context_p->ue_context.nb_of_failed_e_rabs; nb_of_e_rabs_failed++) {
        S1AP_E_RAB_MODIFY_RESP (msg_fail_p).e_rabs_failed[nb_of_e_rabs_failed].e_rab_id =
          ue_context_p->ue_context.modify_e_rab[nb_of_e_rabs_failed].param.e_rab_id;
        S1AP_E_RAB_MODIFY_RESP (msg_fail_p).e_rabs_failed[nb_of_e_rabs_failed].cause = ue_context_p->ue_context.modify_e_rab[nb_of_e_rabs_failed].cause;
      }

      S1AP_E_RAB_MODIFY_RESP (msg_fail_p).nb_of_e_rabs_failed = nb_of_e_rabs_failed;
      itti_send_msg_to_task (TASK_S1AP, instance, msg_fail_p);
      ue_context_p->ue_context.nb_of_modify_e_rabs = 0;
      ue_context_p->ue_context.nb_of_failed_e_rabs = 0;
      memset(ue_context_p->ue_context.modify_e_rab, 0, sizeof(ue_context_p->ue_context.modify_e_rab));
      return (0);
    }
  }  // end of ue_context_p != NULL
}

/*NN: careful about the typcast of xid (long -> uint8_t*/
int rrc_eNB_send_S1AP_E_RAB_MODIFY_RESP(const protocol_ctxt_t *const ctxt_pP,
                                        rrc_eNB_ue_context_t          *const ue_context_pP,
                                        uint8_t xid ) {
  MessageDef      *msg_p         = NULL;
  int i;
  int e_rab;
  int e_rabs_done = 0;
  int e_rabs_failed = 0;
  msg_p = itti_alloc_new_message (TASK_RRC_ENB, S1AP_E_RAB_MODIFY_RESP);
  S1AP_E_RAB_MODIFY_RESP (msg_p).eNB_ue_s1ap_id = ue_context_pP->ue_context.eNB_ue_s1ap_id;

  for (e_rab = 0; e_rab < ue_context_pP->ue_context.nb_of_modify_e_rabs; e_rab++) {
    /* only respond to the corresponding transaction */
    if (xid == ue_context_pP->ue_context.modify_e_rab[e_rab].xid) {
      if (ue_context_pP->ue_context.modify_e_rab[e_rab].status == E_RAB_STATUS_DONE) {
        for (i = 0; i < ue_context_pP->ue_context.setup_e_rabs; i++) {
          if (ue_context_pP->ue_context.modify_e_rab[e_rab].param.e_rab_id == ue_context_pP->ue_context.e_rab[i].param.e_rab_id) {
            // Update ue_context_pP->ue_context.e_rab
            ue_context_pP->ue_context.e_rab[i].status = E_RAB_STATUS_ESTABLISHED;
            ue_context_pP->ue_context.e_rab[i].param.qos = ue_context_pP->ue_context.modify_e_rab[e_rab].param.qos;
            ue_context_pP->ue_context.e_rab[i].cause = S1AP_CAUSE_NOTHING;
            break;
          }
        }

        if (i < ue_context_pP->ue_context.setup_e_rabs) {
          S1AP_E_RAB_MODIFY_RESP (msg_p).e_rabs[e_rabs_done].e_rab_id = ue_context_pP->ue_context.modify_e_rab[e_rab].param.e_rab_id;
          // TODO add other information from S1-U when it will be integrated
          LOG_D (RRC,"enb_gtp_addr (msg index %d, e_rab index %d, status %d, xid %d): nb_of_modify_e_rabs %d,  e_rab_id %d \n ",
                 e_rabs_done,  e_rab, ue_context_pP->ue_context.modify_e_rab[e_rab].status, xid,
                 ue_context_pP->ue_context.nb_of_modify_e_rabs,
                 S1AP_E_RAB_MODIFY_RESP (msg_p).e_rabs[e_rabs_done].e_rab_id);
          e_rabs_done++;
        } else {
          // unexpected
          S1AP_E_RAB_MODIFY_RESP (msg_p).e_rabs_failed[e_rabs_failed].e_rab_id = ue_context_pP->ue_context.modify_e_rab[e_rab].param.e_rab_id;
          S1AP_E_RAB_MODIFY_RESP (msg_p).e_rabs_failed[e_rabs_failed].cause = S1AP_CAUSE_RADIO_NETWORK;
          S1AP_E_RAB_MODIFY_RESP (msg_p).e_rabs_failed[e_rabs_failed].cause_value = 30;//S1ap_CauseRadioNetwork_unknown_E_RAB_ID;
          e_rabs_failed++;
        }
      } else if ((ue_context_pP->ue_context.modify_e_rab[e_rab].status == E_RAB_STATUS_NEW) ||
                 (ue_context_pP->ue_context.modify_e_rab[e_rab].status == E_RAB_STATUS_ESTABLISHED)) {
        LOG_D (RRC,"E-RAB is NEW or already ESTABLISHED\n");
      } else {  /* status == E_RAB_STATUS_FAILED; */
        S1AP_E_RAB_MODIFY_RESP (msg_p).e_rabs_failed[e_rabs_failed].e_rab_id = ue_context_pP->ue_context.modify_e_rab[e_rab].param.e_rab_id;
        // add failure cause when defined
        S1AP_E_RAB_MODIFY_RESP (msg_p).e_rabs_failed[e_rabs_failed].cause = ue_context_pP->ue_context.modify_e_rab[e_rab].cause;
        e_rabs_failed++;
      }
    } else {
      /*debug info for the xid */
      LOG_D(RRC,"xid does not corresponds  (context e_rab index %d, status %d, xid %d/%d) \n ",
            e_rab, ue_context_pP->ue_context.modify_e_rab[e_rab].status, xid, ue_context_pP->ue_context.modify_e_rab[e_rab].xid);
    }
  }

  S1AP_E_RAB_MODIFY_RESP (msg_p).nb_of_e_rabs = e_rabs_done;
  S1AP_E_RAB_MODIFY_RESP (msg_p).nb_of_e_rabs_failed = e_rabs_failed;

  // NN: add conditions for e_rabs_failed
  if (e_rabs_done > 0 || e_rabs_failed > 0) {
    LOG_D(RRC,"S1AP_E_RAB_MODIFY_RESP: sending the message: nb_of_modify_e_rabs %d, total e_rabs %d, index %d\n",
          ue_context_pP->ue_context.nb_of_modify_e_rabs, ue_context_pP->ue_context.setup_e_rabs, e_rab);
    MSC_LOG_TX_MESSAGE(
      MSC_RRC_ENB,
      MSC_S1AP_ENB,
      (const char *)&S1AP_E_RAB_SETUP_RESP (msg_p),
      sizeof(s1ap_e_rab_setup_resp_t),
      MSC_AS_TIME_FMT" E_RAB_MODIFY_RESP UE %X eNB_ue_s1ap_id %u e_rabs:%u succ %u fail",
      MSC_AS_TIME_ARGS(ctxt_pP),
      ue_context_pP->ue_id_rnti,
      S1AP_E_RAB_MODIFY_RESP (msg_p).eNB_ue_s1ap_id,
      e_rabs_done, e_rabs_failed);
    itti_send_msg_to_task (TASK_S1AP, ctxt_pP->instance, msg_p);
  }

  return 0;
}
int rrc_eNB_process_S1AP_E_RAB_RELEASE_COMMAND(MessageDef *msg_p, const char *msg_name, instance_t instance) {
  uint32_t                        eNB_ue_s1ap_id;
  struct rrc_eNB_ue_context_s    *ue_context_p = NULL;
  protocol_ctxt_t                 ctxt;
  e_rab_release_t e_rab_release_params[S1AP_MAX_E_RAB];
  uint8_t nb_e_rabs_torelease;
  int erab;
  int i;
  uint8_t b_existed,is_existed;
  uint8_t xid;
  uint8_t e_rab_release_drb;
  MessageDef                     *msg_delete_tunnels_p = NULL;
  e_rab_release_drb = 0;
  memcpy(&e_rab_release_params[0], &(S1AP_E_RAB_RELEASE_COMMAND (msg_p).e_rab_release_params[0]), sizeof(e_rab_release_t)*S1AP_MAX_E_RAB);
  eNB_ue_s1ap_id = S1AP_E_RAB_RELEASE_COMMAND (msg_p).eNB_ue_s1ap_id;
  nb_e_rabs_torelease = S1AP_E_RAB_RELEASE_COMMAND (msg_p).nb_e_rabs_torelease;
  ue_context_p   = rrc_eNB_get_ue_context_from_s1ap_ids(instance, UE_INITIAL_ID_INVALID, eNB_ue_s1ap_id);

  if(ue_context_p != NULL) {
    PROTOCOL_CTXT_SET_BY_INSTANCE(&ctxt, instance, ENB_FLAG_YES, ue_context_p->ue_context.rnti, 0, 0);
    xid = rrc_eNB_get_next_transaction_identifier(ctxt.module_id);
    LOG_D(RRC,"S1AP-E-RAB Release Command: MME_UE_S1AP_ID %d  ENB_UE_S1AP_ID %d release_e_rabs %d \n",
          S1AP_E_RAB_RELEASE_COMMAND (msg_p).mme_ue_s1ap_id, eNB_ue_s1ap_id,nb_e_rabs_torelease);

    for(erab = 0; erab < nb_e_rabs_torelease; erab++) {
      b_existed = 0;
      is_existed = 0;

      for ( i = erab-1;  i>= 0; i--) {
        if (e_rab_release_params[erab].e_rab_id == e_rab_release_params[i].e_rab_id) {
          is_existed = 1;
          break;
        }
      }

      if(is_existed == 1) {
        //e_rab_id is existed
        continue;
      }

      for ( i = 0;  i < NB_RB_MAX; i++) {
        if (e_rab_release_params[erab].e_rab_id == ue_context_p->ue_context.e_rab[i].param.e_rab_id) {
          b_existed = 1;
          break;
        }
      }

      if(b_existed == 0) {
        //no e_rab_id
        ue_context_p->ue_context.e_rabs_release_failed[ue_context_p->ue_context.nb_release_of_e_rabs].e_rab_id = e_rab_release_params[erab].e_rab_id;
        ue_context_p->ue_context.e_rabs_release_failed[ue_context_p->ue_context.nb_release_of_e_rabs].cause = S1AP_CAUSE_RADIO_NETWORK;
        ue_context_p->ue_context.e_rabs_release_failed[ue_context_p->ue_context.nb_release_of_e_rabs].cause_value = 30;
        ue_context_p->ue_context.nb_release_of_e_rabs++;
      } else {
        if(ue_context_p->ue_context.e_rab[i].status == E_RAB_STATUS_FAILED) {
          ue_context_p->ue_context.e_rab[i].xid = xid;
          continue;
        } else if(ue_context_p->ue_context.e_rab[i].status == E_RAB_STATUS_ESTABLISHED) {
          ue_context_p->ue_context.e_rab[i].status = E_RAB_STATUS_TORELEASE;
          ue_context_p->ue_context.e_rab[i].xid = xid;
          e_rab_release_drb++;
        } else {
          //e_rab_id status NG
          ue_context_p->ue_context.e_rabs_release_failed[ue_context_p->ue_context.nb_release_of_e_rabs].e_rab_id = e_rab_release_params[erab].e_rab_id;
          ue_context_p->ue_context.e_rabs_release_failed[ue_context_p->ue_context.nb_release_of_e_rabs].cause = S1AP_CAUSE_RADIO_NETWORK;
          ue_context_p->ue_context.e_rabs_release_failed[ue_context_p->ue_context.nb_release_of_e_rabs].cause_value = 0;
          ue_context_p->ue_context.nb_release_of_e_rabs++;
        }
      }
    }

    if(e_rab_release_drb > 0) {
      //RRCConnectionReconfiguration To UE
      rrc_eNB_generate_dedicatedRRCConnectionReconfiguration_release(&ctxt, ue_context_p, xid, S1AP_E_RAB_RELEASE_COMMAND (msg_p).nas_pdu.length, S1AP_E_RAB_RELEASE_COMMAND (msg_p).nas_pdu.buffer);
    } else {
      //gtp tunnel delete
      msg_delete_tunnels_p = itti_alloc_new_message(TASK_RRC_ENB, GTPV1U_ENB_DELETE_TUNNEL_REQ);
      memset(&GTPV1U_ENB_DELETE_TUNNEL_REQ(msg_delete_tunnels_p), 0, sizeof(GTPV1U_ENB_DELETE_TUNNEL_REQ(msg_delete_tunnels_p)));
      GTPV1U_ENB_DELETE_TUNNEL_REQ(msg_delete_tunnels_p).rnti = ue_context_p->ue_context.rnti;

      for(i = 0; i < NB_RB_MAX; i++) {
        if(xid == ue_context_p->ue_context.e_rab[i].xid) {
          GTPV1U_ENB_DELETE_TUNNEL_REQ(msg_delete_tunnels_p).eps_bearer_id[GTPV1U_ENB_DELETE_TUNNEL_REQ(msg_delete_tunnels_p).num_erab++] = ue_context_p->ue_context.enb_gtp_ebi[i];
          ue_context_p->ue_context.enb_gtp_teid[i] = 0;
          memset(&ue_context_p->ue_context.enb_gtp_addrs[i], 0, sizeof(ue_context_p->ue_context.enb_gtp_addrs[i]));
          ue_context_p->ue_context.enb_gtp_ebi[i]  = 0;
        }
      }

      itti_send_msg_to_task(TASK_GTPV1_U, instance, msg_delete_tunnels_p);
      //S1AP_E_RAB_RELEASE_RESPONSE
      rrc_eNB_send_S1AP_E_RAB_RELEASE_RESPONSE(&ctxt, ue_context_p, xid);
    }
  } else {
    LOG_E(RRC,"S1AP-E-RAB Release Command: MME_UE_S1AP_ID %d  ENB_UE_S1AP_ID %d  Error ue_context_p NULL \n",
          S1AP_E_RAB_RELEASE_COMMAND (msg_p).mme_ue_s1ap_id, S1AP_E_RAB_RELEASE_COMMAND (msg_p).eNB_ue_s1ap_id);
    return -1;
  }

  return 0;
}


int rrc_eNB_send_S1AP_E_RAB_RELEASE_RESPONSE(const protocol_ctxt_t *const ctxt_pP, rrc_eNB_ue_context_t *const ue_context_pP, uint8_t xid) {
  int e_rabs_released = 0;
  MessageDef   *msg_p;
  msg_p = itti_alloc_new_message (TASK_RRC_ENB, S1AP_E_RAB_RELEASE_RESPONSE);
  S1AP_E_RAB_RELEASE_RESPONSE (msg_p).eNB_ue_s1ap_id = ue_context_pP->ue_context.eNB_ue_s1ap_id;

  for (int i = 0;  i < NB_RB_MAX; i++) {
    if (xid == ue_context_pP->ue_context.e_rab[i].xid) {
      S1AP_E_RAB_RELEASE_RESPONSE (msg_p).e_rab_release[e_rabs_released].e_rab_id = ue_context_pP->ue_context.e_rab[i].param.e_rab_id;
      e_rabs_released++;
      //clear
      memset(&ue_context_pP->ue_context.e_rab[i],0,sizeof(e_rab_param_t));
    }
  }

  S1AP_E_RAB_RELEASE_RESPONSE (msg_p).nb_of_e_rabs_released = e_rabs_released;
  S1AP_E_RAB_RELEASE_RESPONSE (msg_p).nb_of_e_rabs_failed = ue_context_pP->ue_context.nb_release_of_e_rabs;
  memcpy(&(S1AP_E_RAB_RELEASE_RESPONSE (msg_p).e_rabs_failed[0]),&ue_context_pP->ue_context.e_rabs_release_failed[0],sizeof(e_rab_failed_t)*ue_context_pP->ue_context.nb_release_of_e_rabs);
  ue_context_pP->ue_context.setup_e_rabs -= e_rabs_released;
  LOG_I(RRC,"S1AP-E-RAB RELEASE RESPONSE: ENB_UE_S1AP_ID %d release_e_rabs %d setup_e_rabs %d \n",
        S1AP_E_RAB_RELEASE_RESPONSE (msg_p).eNB_ue_s1ap_id,
        e_rabs_released, ue_context_pP->ue_context.setup_e_rabs);
  itti_send_msg_to_task (TASK_S1AP, ctxt_pP->instance, msg_p);

  //clear xid
  for(int i = 0; i < NB_RB_MAX; i++) {
    ue_context_pP->ue_context.e_rab[i].xid = -1;
  }

  //clear release e_rabs
  ue_context_pP->ue_context.nb_release_of_e_rabs = 0;
  memset(&ue_context_pP->ue_context.e_rabs_release_failed[0],0,sizeof(e_rab_failed_t)*S1AP_MAX_E_RAB);
  return 0;
}

/*------------------------------------------------------------------------------*/
int rrc_eNB_process_PAGING_IND(MessageDef *msg_p, const char *msg_name, instance_t instance) {
  const unsigned int Ttab[4] = {32,64,128,256};
  uint8_t Tc,Tue;  /* DRX cycle of UE */
  uint32_t pcch_nB;  /* 4T, 2T, T, T/2, T/4, T/8, T/16, T/32 */
  uint32_t N;  /* N: min(T,nB). total count of PF in one DRX cycle */
  uint32_t Ns = 0;  /* Ns: max(1,nB/T) */
  uint8_t i_s;  /* i_s = floor(UE_ID/N) mod Ns */
  uint32_t T;  /* DRX cycle */

  for (uint16_t tai_size = 0; tai_size < S1AP_PAGING_IND(msg_p).tai_size; tai_size++) {
<<<<<<< HEAD
       LOG_D(RRC,"[eNB %d] In S1AP_PAGING_IND: MCC %d, MNC %d, TAC %d\n", instance, S1AP_PAGING_IND(msg_p).plmn_identity[tai_size].mcc,
             S1AP_PAGING_IND(msg_p).plmn_identity[tai_size].mnc, S1AP_PAGING_IND(msg_p).tac[tai_size]);
      for (uint8_t j = 0; j < RC.rrc[instance]->configuration.num_plmn; j++) {
          if (RC.rrc[instance]->configuration.mcc[j] == S1AP_PAGING_IND(msg_p).plmn_identity[tai_size].mcc
              && RC.rrc[instance]->configuration.mnc[j] == S1AP_PAGING_IND(msg_p).plmn_identity[tai_size].mnc
              && RC.rrc[instance]->configuration.tac == S1AP_PAGING_IND(msg_p).tac[tai_size]) {
              for (uint8_t CC_id = 0; CC_id < MAX_NUM_CCs; CC_id++) {
                  lte_frame_type_t frame_type = RC.eNB[instance][CC_id]->frame_parms.frame_type;
                  /* get nB from configuration */
                  /* get default DRX cycle from configuration */
                  Tc = (uint8_t)RC.rrc[instance]->configuration.radioresourceconfig[CC_id].pcch_defaultPagingCycle;
                  if (Tc < LTE_PCCH_Config__defaultPagingCycle_rf32 || Tc > LTE_PCCH_Config__defaultPagingCycle_rf256) {
                      continue;
                  }
                  Tue = (uint8_t)S1AP_PAGING_IND(msg_p).paging_drx;
                  /* set T = min(Tc,Tue) */
                  T = Tc < Tue ? Ttab[Tc] : Ttab[Tue];
                  /* set pcch_nB = PCCH-Config->nB */
                  pcch_nB = (uint32_t)RC.rrc[instance]->configuration.radioresourceconfig[CC_id].pcch_nB;
                  switch (pcch_nB) {
                    case LTE_PCCH_Config__nB_fourT:
                        Ns = 4;
                        break;
                    case LTE_PCCH_Config__nB_twoT:
                        Ns = 2;
                        break;
                    default:
                        Ns = 1;
                        break;
                  }
                  /* set N = min(T,nB) */
                  if (pcch_nB > LTE_PCCH_Config__nB_oneT) {
                    switch (pcch_nB) {
                    case LTE_PCCH_Config__nB_halfT:
                      N = T/2;
                      break;
                    case LTE_PCCH_Config__nB_quarterT:
                      N = T/4;
                      break;
                    case LTE_PCCH_Config__nB_oneEighthT:
                      N = T/8;
                      break;
                    case LTE_PCCH_Config__nB_oneSixteenthT:
                      N = T/16;
                      break;
                    case LTE_PCCH_Config__nB_oneThirtySecondT:
                      N = T/32;
                      break;
                    default:
                      /* pcch_nB error */
                      LOG_E(RRC, "[eNB %d] In S1AP_PAGING_IND:  pcch_nB error (pcch_nB %d) \n",
                          instance, pcch_nB);
                      return (-1);
                    }
                  } else {
                    N = T;
                  }

                  /* insert data to UE_PF_PO or update data in UE_PF_PO */
                  pthread_mutex_lock(&ue_pf_po_mutex);
                  uint8_t i = 0;
                  for (i = 0; i < MAX_MOBILES_PER_ENB; i++) {
                    if ((UE_PF_PO[CC_id][i].enable_flag == TRUE && UE_PF_PO[CC_id][i].ue_index_value == (uint16_t)(S1AP_PAGING_IND(msg_p).ue_index_value))
                        || (UE_PF_PO[CC_id][i].enable_flag != TRUE)) {
                        /* set T = min(Tc,Tue) */
                        UE_PF_PO[CC_id][i].T = T;
                        /* set UE_ID */
                        UE_PF_PO[CC_id][i].ue_index_value = (uint16_t)S1AP_PAGING_IND(msg_p).ue_index_value;
                        /* calculate PF and PO */
                        /* set PF_min : SFN mod T = (T div N)*(UE_ID mod N) */
                        UE_PF_PO[CC_id][i].PF_min = (T / N) * (UE_PF_PO[CC_id][i].ue_index_value % N);
                        /* set PO */
                        /* i_s = floor(UE_ID/N) mod Ns */
                        i_s = (uint8_t)((UE_PF_PO[CC_id][i].ue_index_value / N) % Ns);
                        if (Ns == 1) {
                            UE_PF_PO[CC_id][i].PO = (frame_type==FDD) ? 9 : 0;
                        } else if (Ns==2) {
                            UE_PF_PO[CC_id][i].PO = (frame_type==FDD) ? (4+(5*i_s)) : (5*i_s);
                        } else if (Ns==4) {
                            UE_PF_PO[CC_id][i].PO = (frame_type==FDD) ? (4*(i_s&1)+(5*(i_s>>1))) : ((i_s&1)+(5*(i_s>>1)));
                        }
                        if (UE_PF_PO[CC_id][i].enable_flag == TRUE) {
                            //paging exist UE log
                            LOG_D(RRC,"[eNB %d] CC_id %d In S1AP_PAGING_IND: Update exist UE %d, T %d, PF %d, PO %d\n", instance, CC_id, UE_PF_PO[CC_id][i].ue_index_value, T, UE_PF_PO[CC_id][i].PF_min, UE_PF_PO[CC_id][i].PO);
                        } else {
                            /* set enable_flag */
                            UE_PF_PO[CC_id][i].enable_flag = TRUE;
                            //paging new UE log
                            LOG_D(RRC,"[eNB %d] CC_id %d In S1AP_PAGING_IND: Insert a new UE %d, T %d, PF %d, PO %d\n", instance, CC_id, UE_PF_PO[CC_id][i].ue_index_value, T, UE_PF_PO[CC_id][i].PF_min, UE_PF_PO[CC_id][i].PO);
                        }
                        break;
                    }
                  }
                  pthread_mutex_unlock(&ue_pf_po_mutex);

                  uint32_t length;
                  uint8_t buffer[RRC_BUF_SIZE];
                  uint8_t *message_buffer;
                  /* Transfer data to PDCP */
                  MessageDef *message_p;
                  message_p = itti_alloc_new_message (TASK_RRC_ENB, RRC_PCCH_DATA_REQ);
                  /* Create message for PDCP (DLInformationTransfer_t) */
                  length = do_Paging (instance,
                                      buffer,
                                      S1AP_PAGING_IND(msg_p).ue_paging_identity,
                                      S1AP_PAGING_IND(msg_p).cn_domain);
                  if(length == -1)
                  {
                    LOG_I(RRC, "do_Paging error");
                    return -1;
                  }
                  message_buffer = itti_malloc (TASK_RRC_ENB, TASK_PDCP_ENB, length);
                  /* Uses a new buffer to avoid issue with PDCP buffer content that could be changed by PDCP (asynchronous message handling). */
                  memcpy (message_buffer, buffer, length);
                  RRC_PCCH_DATA_REQ (message_p).sdu_size  = length;
                  RRC_PCCH_DATA_REQ (message_p).sdu_p     = message_buffer;
                  RRC_PCCH_DATA_REQ (message_p).mode      = PDCP_TRANSMISSION_MODE_TRANSPARENT;  /* not used */
                  RRC_PCCH_DATA_REQ (message_p).rnti      = P_RNTI;
                  RRC_PCCH_DATA_REQ (message_p).ue_index  = i;
                  RRC_PCCH_DATA_REQ (message_p).CC_id  = CC_id;
                  LOG_D(RRC, "[eNB %d] CC_id %d In S1AP_PAGING_IND: send encdoed buffer to PDCP buffer_size %d\n", instance, CC_id, length);
                  itti_send_msg_to_task (TASK_PDCP_ENB, instance, message_p);
=======
    LOG_D(RRC,"[eNB %d] In S1AP_PAGING_IND: MCC %d, MNC %d, TAC %d\n", instance, S1AP_PAGING_IND(msg_p).plmn_identity[tai_size].mcc,
          S1AP_PAGING_IND(msg_p).plmn_identity[tai_size].mnc, S1AP_PAGING_IND(msg_p).tac[tai_size]);

    for (uint8_t j = 0; j < RC.rrc[instance]->configuration.num_plmn; j++) {
      if (RC.rrc[instance]->configuration.mcc[j] == S1AP_PAGING_IND(msg_p).plmn_identity[tai_size].mcc
          && RC.rrc[instance]->configuration.mnc[j] == S1AP_PAGING_IND(msg_p).plmn_identity[tai_size].mnc
          && RC.rrc[instance]->configuration.tac == S1AP_PAGING_IND(msg_p).tac[tai_size]) {
        for (uint8_t CC_id = 0; CC_id < MAX_NUM_CCs; CC_id++) {
          lte_frame_type_t frame_type = RC.eNB[instance][CC_id]->frame_parms.frame_type;
          /* get nB from configuration */
          /* get default DRX cycle from configuration */
          Tc = (uint8_t)RC.rrc[instance]->configuration.pcch_defaultPagingCycle[CC_id];

          if (Tc < LTE_PCCH_Config__defaultPagingCycle_rf32 || Tc > LTE_PCCH_Config__defaultPagingCycle_rf256) {
            continue;
          }

          Tue = (uint8_t)S1AP_PAGING_IND(msg_p).paging_drx;
          /* set T = min(Tc,Tue) */
          T = Tc < Tue ? Ttab[Tc] : Ttab[Tue];
          /* set pcch_nB = PCCH-Config->nB */
          pcch_nB = (uint32_t)RC.rrc[instance]->configuration.pcch_nB[CC_id];

          switch (pcch_nB) {
            case LTE_PCCH_Config__nB_fourT:
              Ns = 4;
              break;

            case LTE_PCCH_Config__nB_twoT:
              Ns = 2;
              break;

            default:
              Ns = 1;
              break;
          }

          /* set N = min(T,nB) */
          if (pcch_nB > LTE_PCCH_Config__nB_oneT) {
            switch (pcch_nB) {
              case LTE_PCCH_Config__nB_halfT:
                N = T/2;
                break;

              case LTE_PCCH_Config__nB_quarterT:
                N = T/4;
                break;

              case LTE_PCCH_Config__nB_oneEighthT:
                N = T/8;
                break;

              case LTE_PCCH_Config__nB_oneSixteenthT:
                N = T/16;
                break;

              case LTE_PCCH_Config__nB_oneThirtySecondT:
                N = T/32;
                break;

              default:
                /* pcch_nB error */
                LOG_E(RRC, "[eNB %d] In S1AP_PAGING_IND:  pcch_nB error (pcch_nB %d) \n",
                      instance, pcch_nB);
                return (-1);
            }
          } else {
            N = T;
          }

          /* insert data to UE_PF_PO or update data in UE_PF_PO */
          pthread_mutex_lock(&ue_pf_po_mutex);
          uint8_t i = 0;

          for (i = 0; i < MAX_MOBILES_PER_ENB; i++) {
            if ((UE_PF_PO[CC_id][i].enable_flag == TRUE && UE_PF_PO[CC_id][i].ue_index_value == (uint16_t)(S1AP_PAGING_IND(msg_p).ue_index_value))
                || (UE_PF_PO[CC_id][i].enable_flag != TRUE)) {
              /* set T = min(Tc,Tue) */
              UE_PF_PO[CC_id][i].T = T;
              /* set UE_ID */
              UE_PF_PO[CC_id][i].ue_index_value = (uint16_t)S1AP_PAGING_IND(msg_p).ue_index_value;
              /* calculate PF and PO */
              /* set PF_min : SFN mod T = (T div N)*(UE_ID mod N) */
              UE_PF_PO[CC_id][i].PF_min = (T / N) * (UE_PF_PO[CC_id][i].ue_index_value % N);
              /* set PO */
              /* i_s = floor(UE_ID/N) mod Ns */
              i_s = (uint8_t)((UE_PF_PO[CC_id][i].ue_index_value / N) % Ns);

              if (Ns == 1) {
                UE_PF_PO[CC_id][i].PO = (frame_type==FDD) ? 9 : 0;
              } else if (Ns==2) {
                UE_PF_PO[CC_id][i].PO = (frame_type==FDD) ? (4+(5*i_s)) : (5*i_s);
              } else if (Ns==4) {
                UE_PF_PO[CC_id][i].PO = (frame_type==FDD) ? (4*(i_s&1)+(5*(i_s>>1))) : ((i_s&1)+(5*(i_s>>1)));
              }

              if (UE_PF_PO[CC_id][i].enable_flag == TRUE) {
                //paging exist UE log
                LOG_D(RRC,"[eNB %d] CC_id %d In S1AP_PAGING_IND: Update exist UE %d, T %d, PF %d, PO %d\n", instance, CC_id, UE_PF_PO[CC_id][i].ue_index_value, T, UE_PF_PO[CC_id][i].PF_min, UE_PF_PO[CC_id][i].PO);
              } else {
                /* set enable_flag */
                UE_PF_PO[CC_id][i].enable_flag = TRUE;
                //paging new UE log
                LOG_D(RRC,"[eNB %d] CC_id %d In S1AP_PAGING_IND: Insert a new UE %d, T %d, PF %d, PO %d\n", instance, CC_id, UE_PF_PO[CC_id][i].ue_index_value, T, UE_PF_PO[CC_id][i].PF_min, UE_PF_PO[CC_id][i].PO);
>>>>>>> 1e0d8161
              }

              break;
            }
          }

          pthread_mutex_unlock(&ue_pf_po_mutex);
          uint32_t length;
          uint8_t buffer[RRC_BUF_SIZE];
          uint8_t *message_buffer;
          /* Transfer data to PDCP */
          MessageDef *message_p;
          message_p = itti_alloc_new_message (TASK_RRC_ENB, RRC_PCCH_DATA_REQ);
          /* Create message for PDCP (DLInformationTransfer_t) */
          length = do_Paging (instance,
                              buffer,
                              S1AP_PAGING_IND(msg_p).ue_paging_identity,
                              S1AP_PAGING_IND(msg_p).cn_domain);

          if(length == -1) {
            LOG_I(RRC, "do_Paging error");
            return -1;
          }

          message_buffer = itti_malloc (TASK_RRC_ENB, TASK_PDCP_ENB, length);
          /* Uses a new buffer to avoid issue with PDCP buffer content that could be changed by PDCP (asynchronous message handling). */
          memcpy (message_buffer, buffer, length);
          RRC_PCCH_DATA_REQ (message_p).sdu_size  = length;
          RRC_PCCH_DATA_REQ (message_p).sdu_p     = message_buffer;
          RRC_PCCH_DATA_REQ (message_p).mode      = PDCP_TRANSMISSION_MODE_TRANSPARENT;  /* not used */
          RRC_PCCH_DATA_REQ (message_p).rnti      = P_RNTI;
          RRC_PCCH_DATA_REQ (message_p).ue_index  = i;
          RRC_PCCH_DATA_REQ (message_p).CC_id  = CC_id;
          LOG_D(RRC, "[eNB %d] CC_id %d In S1AP_PAGING_IND: send encdoed buffer to PDCP buffer_size %d\n", instance, CC_id, length);
          itti_send_msg_to_task (TASK_PDCP_ENB, instance, message_p);
        }
      }
    }
  }

  return (0);
}

# endif /* defined(ENABLE_ITTI) */
#endif /* defined(ENABLE_USE_MME) */<|MERGE_RESOLUTION|>--- conflicted
+++ resolved
@@ -1784,130 +1784,7 @@
   uint32_t T;  /* DRX cycle */
 
   for (uint16_t tai_size = 0; tai_size < S1AP_PAGING_IND(msg_p).tai_size; tai_size++) {
-<<<<<<< HEAD
-       LOG_D(RRC,"[eNB %d] In S1AP_PAGING_IND: MCC %d, MNC %d, TAC %d\n", instance, S1AP_PAGING_IND(msg_p).plmn_identity[tai_size].mcc,
-             S1AP_PAGING_IND(msg_p).plmn_identity[tai_size].mnc, S1AP_PAGING_IND(msg_p).tac[tai_size]);
-      for (uint8_t j = 0; j < RC.rrc[instance]->configuration.num_plmn; j++) {
-          if (RC.rrc[instance]->configuration.mcc[j] == S1AP_PAGING_IND(msg_p).plmn_identity[tai_size].mcc
-              && RC.rrc[instance]->configuration.mnc[j] == S1AP_PAGING_IND(msg_p).plmn_identity[tai_size].mnc
-              && RC.rrc[instance]->configuration.tac == S1AP_PAGING_IND(msg_p).tac[tai_size]) {
-              for (uint8_t CC_id = 0; CC_id < MAX_NUM_CCs; CC_id++) {
-                  lte_frame_type_t frame_type = RC.eNB[instance][CC_id]->frame_parms.frame_type;
-                  /* get nB from configuration */
-                  /* get default DRX cycle from configuration */
-                  Tc = (uint8_t)RC.rrc[instance]->configuration.radioresourceconfig[CC_id].pcch_defaultPagingCycle;
-                  if (Tc < LTE_PCCH_Config__defaultPagingCycle_rf32 || Tc > LTE_PCCH_Config__defaultPagingCycle_rf256) {
-                      continue;
-                  }
-                  Tue = (uint8_t)S1AP_PAGING_IND(msg_p).paging_drx;
-                  /* set T = min(Tc,Tue) */
-                  T = Tc < Tue ? Ttab[Tc] : Ttab[Tue];
-                  /* set pcch_nB = PCCH-Config->nB */
-                  pcch_nB = (uint32_t)RC.rrc[instance]->configuration.radioresourceconfig[CC_id].pcch_nB;
-                  switch (pcch_nB) {
-                    case LTE_PCCH_Config__nB_fourT:
-                        Ns = 4;
-                        break;
-                    case LTE_PCCH_Config__nB_twoT:
-                        Ns = 2;
-                        break;
-                    default:
-                        Ns = 1;
-                        break;
-                  }
-                  /* set N = min(T,nB) */
-                  if (pcch_nB > LTE_PCCH_Config__nB_oneT) {
-                    switch (pcch_nB) {
-                    case LTE_PCCH_Config__nB_halfT:
-                      N = T/2;
-                      break;
-                    case LTE_PCCH_Config__nB_quarterT:
-                      N = T/4;
-                      break;
-                    case LTE_PCCH_Config__nB_oneEighthT:
-                      N = T/8;
-                      break;
-                    case LTE_PCCH_Config__nB_oneSixteenthT:
-                      N = T/16;
-                      break;
-                    case LTE_PCCH_Config__nB_oneThirtySecondT:
-                      N = T/32;
-                      break;
-                    default:
-                      /* pcch_nB error */
-                      LOG_E(RRC, "[eNB %d] In S1AP_PAGING_IND:  pcch_nB error (pcch_nB %d) \n",
-                          instance, pcch_nB);
-                      return (-1);
-                    }
-                  } else {
-                    N = T;
-                  }
-
-                  /* insert data to UE_PF_PO or update data in UE_PF_PO */
-                  pthread_mutex_lock(&ue_pf_po_mutex);
-                  uint8_t i = 0;
-                  for (i = 0; i < MAX_MOBILES_PER_ENB; i++) {
-                    if ((UE_PF_PO[CC_id][i].enable_flag == TRUE && UE_PF_PO[CC_id][i].ue_index_value == (uint16_t)(S1AP_PAGING_IND(msg_p).ue_index_value))
-                        || (UE_PF_PO[CC_id][i].enable_flag != TRUE)) {
-                        /* set T = min(Tc,Tue) */
-                        UE_PF_PO[CC_id][i].T = T;
-                        /* set UE_ID */
-                        UE_PF_PO[CC_id][i].ue_index_value = (uint16_t)S1AP_PAGING_IND(msg_p).ue_index_value;
-                        /* calculate PF and PO */
-                        /* set PF_min : SFN mod T = (T div N)*(UE_ID mod N) */
-                        UE_PF_PO[CC_id][i].PF_min = (T / N) * (UE_PF_PO[CC_id][i].ue_index_value % N);
-                        /* set PO */
-                        /* i_s = floor(UE_ID/N) mod Ns */
-                        i_s = (uint8_t)((UE_PF_PO[CC_id][i].ue_index_value / N) % Ns);
-                        if (Ns == 1) {
-                            UE_PF_PO[CC_id][i].PO = (frame_type==FDD) ? 9 : 0;
-                        } else if (Ns==2) {
-                            UE_PF_PO[CC_id][i].PO = (frame_type==FDD) ? (4+(5*i_s)) : (5*i_s);
-                        } else if (Ns==4) {
-                            UE_PF_PO[CC_id][i].PO = (frame_type==FDD) ? (4*(i_s&1)+(5*(i_s>>1))) : ((i_s&1)+(5*(i_s>>1)));
-                        }
-                        if (UE_PF_PO[CC_id][i].enable_flag == TRUE) {
-                            //paging exist UE log
-                            LOG_D(RRC,"[eNB %d] CC_id %d In S1AP_PAGING_IND: Update exist UE %d, T %d, PF %d, PO %d\n", instance, CC_id, UE_PF_PO[CC_id][i].ue_index_value, T, UE_PF_PO[CC_id][i].PF_min, UE_PF_PO[CC_id][i].PO);
-                        } else {
-                            /* set enable_flag */
-                            UE_PF_PO[CC_id][i].enable_flag = TRUE;
-                            //paging new UE log
-                            LOG_D(RRC,"[eNB %d] CC_id %d In S1AP_PAGING_IND: Insert a new UE %d, T %d, PF %d, PO %d\n", instance, CC_id, UE_PF_PO[CC_id][i].ue_index_value, T, UE_PF_PO[CC_id][i].PF_min, UE_PF_PO[CC_id][i].PO);
-                        }
-                        break;
-                    }
-                  }
-                  pthread_mutex_unlock(&ue_pf_po_mutex);
-
-                  uint32_t length;
-                  uint8_t buffer[RRC_BUF_SIZE];
-                  uint8_t *message_buffer;
-                  /* Transfer data to PDCP */
-                  MessageDef *message_p;
-                  message_p = itti_alloc_new_message (TASK_RRC_ENB, RRC_PCCH_DATA_REQ);
-                  /* Create message for PDCP (DLInformationTransfer_t) */
-                  length = do_Paging (instance,
-                                      buffer,
-                                      S1AP_PAGING_IND(msg_p).ue_paging_identity,
-                                      S1AP_PAGING_IND(msg_p).cn_domain);
-                  if(length == -1)
-                  {
-                    LOG_I(RRC, "do_Paging error");
-                    return -1;
-                  }
-                  message_buffer = itti_malloc (TASK_RRC_ENB, TASK_PDCP_ENB, length);
-                  /* Uses a new buffer to avoid issue with PDCP buffer content that could be changed by PDCP (asynchronous message handling). */
-                  memcpy (message_buffer, buffer, length);
-                  RRC_PCCH_DATA_REQ (message_p).sdu_size  = length;
-                  RRC_PCCH_DATA_REQ (message_p).sdu_p     = message_buffer;
-                  RRC_PCCH_DATA_REQ (message_p).mode      = PDCP_TRANSMISSION_MODE_TRANSPARENT;  /* not used */
-                  RRC_PCCH_DATA_REQ (message_p).rnti      = P_RNTI;
-                  RRC_PCCH_DATA_REQ (message_p).ue_index  = i;
-                  RRC_PCCH_DATA_REQ (message_p).CC_id  = CC_id;
-                  LOG_D(RRC, "[eNB %d] CC_id %d In S1AP_PAGING_IND: send encdoed buffer to PDCP buffer_size %d\n", instance, CC_id, length);
-                  itti_send_msg_to_task (TASK_PDCP_ENB, instance, message_p);
-=======
+
     LOG_D(RRC,"[eNB %d] In S1AP_PAGING_IND: MCC %d, MNC %d, TAC %d\n", instance, S1AP_PAGING_IND(msg_p).plmn_identity[tai_size].mcc,
           S1AP_PAGING_IND(msg_p).plmn_identity[tai_size].mnc, S1AP_PAGING_IND(msg_p).tac[tai_size]);
 
@@ -1919,7 +1796,7 @@
           lte_frame_type_t frame_type = RC.eNB[instance][CC_id]->frame_parms.frame_type;
           /* get nB from configuration */
           /* get default DRX cycle from configuration */
-          Tc = (uint8_t)RC.rrc[instance]->configuration.pcch_defaultPagingCycle[CC_id];
+          Tc = (uint8_t)RC.rrc[instance]->configuration.radioresourceconfig[CC_id].pcch_defaultPagingCycle;
 
           if (Tc < LTE_PCCH_Config__defaultPagingCycle_rf32 || Tc > LTE_PCCH_Config__defaultPagingCycle_rf256) {
             continue;
@@ -1929,8 +1806,7 @@
           /* set T = min(Tc,Tue) */
           T = Tc < Tue ? Ttab[Tc] : Ttab[Tue];
           /* set pcch_nB = PCCH-Config->nB */
-          pcch_nB = (uint32_t)RC.rrc[instance]->configuration.pcch_nB[CC_id];
-
+	  pcch_nB = (uint32_t)RC.rrc[instance]->configuration.radioresourceconfig[CC_id].pcch_nB;
           switch (pcch_nB) {
             case LTE_PCCH_Config__nB_fourT:
               Ns = 4;
@@ -2012,7 +1888,6 @@
                 UE_PF_PO[CC_id][i].enable_flag = TRUE;
                 //paging new UE log
                 LOG_D(RRC,"[eNB %d] CC_id %d In S1AP_PAGING_IND: Insert a new UE %d, T %d, PF %d, PO %d\n", instance, CC_id, UE_PF_PO[CC_id][i].ue_index_value, T, UE_PF_PO[CC_id][i].PF_min, UE_PF_PO[CC_id][i].PO);
->>>>>>> 1e0d8161
               }
 
               break;
