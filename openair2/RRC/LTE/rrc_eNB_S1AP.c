/*
 * Licensed to the OpenAirInterface (OAI) Software Alliance under one or more
 * contributor license agreements.  See the NOTICE file distributed with
 * this work for additional information regarding copyright ownership.
 * The OpenAirInterface Software Alliance licenses this file to You under
 * the OAI Public License, Version 1.1  (the "License"); you may not use this file
 * except in compliance with the License.
 * You may obtain a copy of the License at
 *
 *      http://www.openairinterface.org/?page_id=698
 *
 * Unless required by applicable law or agreed to in writing, software
 * distributed under the License is distributed on an "AS IS" BASIS,
 * WITHOUT WARRANTIES OR CONDITIONS OF ANY KIND, either express or implied.
 * See the License for the specific language governing permissions and
 * limitations under the License.
 *-------------------------------------------------------------------------------
 * For more information about the OpenAirInterface (OAI) Software Alliance:
 *      contact@openairinterface.org
 */

/*! \file rrc_eNB_S1AP.c
 * \brief rrc S1AP procedures for eNB
 * \author Navid Nikaein, Laurent Winckel, Sebastien ROUX, and Lionel GAUTHIER
 * \date 2013-2016
 * \version 1.0
 * \company Eurecom
 * \email: navid.nikaein@eurecom.fr
 */
#if defined(ENABLE_USE_MME)
# include "rrc_defs.h"
# include "rrc_extern.h"
# include "RRC/L2_INTERFACE/openair_rrc_L2_interface.h"
# include "RRC/LTE/MESSAGES/asn1_msg.h"
# include "rrc_eNB_UE_context.h"
# include "rrc_eNB_S1AP.h"
# include "enb_config.h"
# include "common/ran_context.h"

# if defined(ENABLE_ITTI)
#   include "asn1_conversions.h"
#   include "intertask_interface.h"
#   include "pdcp.h"
#   include "pdcp_primitives.h"
#   include "s1ap_eNB.h"
# else
#   include "../../S1AP/s1ap_eNB.h"
# endif

#if defined(ENABLE_SECURITY)
#   include "UTIL/OSA/osa_defs.h"
#endif
#include "msc.h"

#include "LTE_UERadioAccessCapabilityInformation.h"

#include "gtpv1u_eNB_task.h"
#include "RRC/LTE/rrc_eNB_GTPV1U.h"

#include "TLVDecoder.h"
#include "S1AP_NAS-PDU.h"
#include "flexran_agent_common_internal.h"

extern RAN_CONTEXT_t RC;

/* Value to indicate an invalid UE initial id */
static const uint16_t UE_INITIAL_ID_INVALID = 0;

/* Masks for S1AP Encryption algorithms, EEA0 is always supported (not coded) */
static const uint16_t S1AP_ENCRYPTION_EEA1_MASK = 0x8000;
static const uint16_t S1AP_ENCRYPTION_EEA2_MASK = 0x4000;

/* Masks for S1AP Integrity algorithms, EIA0 is always supported (not coded) */
static const uint16_t S1AP_INTEGRITY_EIA1_MASK = 0x8000;
static const uint16_t S1AP_INTEGRITY_EIA2_MASK = 0x4000;

#if (LTE_RRC_VERSION >= MAKE_VERSION(9, 2, 0))
# define INTEGRITY_ALGORITHM_NONE LTE_SecurityAlgorithmConfig__integrityProtAlgorithm_eia0_v920
#else
#ifdef EXMIMO_IOT
# define INTEGRITY_ALGORITHM_NONE LTE_SecurityAlgorithmConfig__integrityProtAlgorithm_eia2
#else
# define INTEGRITY_ALGORITHM_NONE LTE_SecurityAlgorithmConfig__integrityProtAlgorithm_reserved
#endif
#endif

void extract_imsi(uint8_t *pdu_buf, uint32_t pdu_len, rrc_eNB_ue_context_t *ue_context_pP)
{
  /* Process NAS message locally to get the IMSI */
  nas_message_t nas_msg;
  memset(&nas_msg, 0, sizeof(nas_message_t));

  int size = 0;

  nas_message_security_header_t *header = &nas_msg.header;
  /* Decode the first octet of the header (security header type or EPS
  * bearer identity, and protocol discriminator) */
  DECODE_U8((char *) pdu_buf, *(uint8_t*) (header), size);

  /* Decode NAS message only if decodable*/
  if (!(header->security_header_type <= SECURITY_HEADER_TYPE_INTEGRITY_PROTECTED
      && header->protocol_discriminator == EPS_MOBILITY_MANAGEMENT_MESSAGE
      && pdu_len > NAS_MESSAGE_SECURITY_HEADER_SIZE))
    return;

  if (header->security_header_type != SECURITY_HEADER_TYPE_NOT_PROTECTED) {
    /* Decode the message authentication code */
    DECODE_U32((char *) pdu_buf+size, header->message_authentication_code, size);
    /* Decode the sequence number */
    DECODE_U8((char *) pdu_buf+size, header->sequence_number, size);
  }

  /* Note: the value of the pointer (i.e. the address) is given by value, so we
   * can modify it as we want. The callee retains the original address! */
  pdu_buf += size;
  pdu_len -= size;

  /* Decode plain NAS message */
  EMM_msg *e_msg = &nas_msg.plain.emm;
  emm_msg_header_t *emm_header = &e_msg->header;

  /* First decode the EMM message header */
  int e_head_size = 0;

  /* Check that buffer contains more than only the header */
  if (pdu_len <= sizeof(emm_msg_header_t))
    return;

  /* Decode the security header type and the protocol discriminator */
  DECODE_U8(pdu_buf + e_head_size, *(uint8_t *)(emm_header), e_head_size);
  /* Decode the message type */
  DECODE_U8(pdu_buf + e_head_size, emm_header->message_type, e_head_size);

  /* Check that this is the right message */
  if (emm_header->protocol_discriminator != EPS_MOBILITY_MANAGEMENT_MESSAGE)
    return;

  pdu_buf += e_head_size;
  pdu_len -= e_head_size;

  if (emm_header->message_type == IDENTITY_RESPONSE) {
    decode_identity_response(&e_msg->identity_response, pdu_buf, pdu_len);

    if (e_msg->identity_response.mobileidentity.imsi.typeofidentity == MOBILE_IDENTITY_IMSI) {
      memcpy(&ue_context_pP->ue_context.imsi,
             &e_msg->identity_response.mobileidentity.imsi,
             sizeof(ImsiMobileIdentity_t));
    }
  } else if (emm_header->message_type == ATTACH_REQUEST) {
    decode_attach_request(&e_msg->attach_request, pdu_buf, pdu_len);

    if (e_msg->attach_request.oldgutiorimsi.imsi.typeofidentity == MOBILE_IDENTITY_IMSI) {
      /* the following is very dirty, we cast (implicitly) from
       * ImsiEpsMobileIdentity_t to ImsiMobileIdentity_t*/
      memcpy(&ue_context_pP->ue_context.imsi,
             &e_msg->attach_request.oldgutiorimsi.imsi,
             sizeof(ImsiMobileIdentity_t));
    }
  }
}

# if defined(ENABLE_ITTI)
//------------------------------------------------------------------------------
struct rrc_ue_s1ap_ids_s*
rrc_eNB_S1AP_get_ue_ids(
  eNB_RRC_INST* const rrc_instance_pP,
  const uint16_t ue_initial_id,
  const uint32_t eNB_ue_s1ap_id
)
//------------------------------------------------------------------------------
{
  rrc_ue_s1ap_ids_t *result = NULL;
  rrc_ue_s1ap_ids_t *result2 = NULL;
  hashtable_rc_t     h_rc;

  // we assume that a rrc_ue_s1ap_ids_s is initially inserted in initial_id2_s1ap_ids
  if (eNB_ue_s1ap_id > 0) {
	h_rc = hashtable_get(rrc_instance_pP->s1ap_id2_s1ap_ids, (hash_key_t)eNB_ue_s1ap_id, (void**)&result);
  }
  if (ue_initial_id != UE_INITIAL_ID_INVALID) {
    h_rc = hashtable_get(rrc_instance_pP->initial_id2_s1ap_ids, (hash_key_t)ue_initial_id, (void**)&result);
	if  (h_rc == HASH_TABLE_OK) {
	  if (eNB_ue_s1ap_id > 0) {
	    h_rc = hashtable_get(rrc_instance_pP->s1ap_id2_s1ap_ids, (hash_key_t)eNB_ue_s1ap_id, (void**)&result2);
	    if  (h_rc != HASH_TABLE_OK) {
		  result2 = malloc(sizeof(*result2));
		  if (NULL != result2) {
		    *result2 = *result;
		    result2->eNB_ue_s1ap_id = eNB_ue_s1ap_id;
		    result->eNB_ue_s1ap_id  = eNB_ue_s1ap_id;
            h_rc = hashtable_insert(rrc_instance_pP->s1ap_id2_s1ap_ids,
		    		               (hash_key_t)eNB_ue_s1ap_id,
		    		               result2);
            if (h_rc != HASH_TABLE_OK) {
              LOG_E(S1AP, "[eNB %ld] Error while hashtable_insert in s1ap_id2_s1ap_ids eNB_ue_s1ap_id %"PRIu32"\n",
		    		  rrc_instance_pP - RC.rrc[0], eNB_ue_s1ap_id);
            }
		  }
		}
	  }
	}
  }
  return result;
}
//------------------------------------------------------------------------------
void
rrc_eNB_S1AP_remove_ue_ids(
  eNB_RRC_INST*              const rrc_instance_pP,
  struct rrc_ue_s1ap_ids_s* const ue_ids_pP
)
//------------------------------------------------------------------------------
{
  const uint16_t ue_initial_id  = ue_ids_pP->ue_initial_id;
  const uint32_t eNB_ue_s1ap_id = ue_ids_pP->eNB_ue_s1ap_id;
  hashtable_rc_t h_rc;
  if (rrc_instance_pP == NULL) {
    LOG_E(RRC, "Bad RRC instance\n");
    return;
  }

  if (ue_ids_pP == NULL) {
    LOG_E(RRC, "Trying to free a NULL S1AP UE IDs\n");
    return;
  }

  if (eNB_ue_s1ap_id > 0) {
	h_rc = hashtable_remove(rrc_instance_pP->s1ap_id2_s1ap_ids, (hash_key_t)eNB_ue_s1ap_id);
	if (h_rc != HASH_TABLE_OK) {
	  LOG_W(RRC, "S1AP Did not find entry in hashtable s1ap_id2_s1ap_ids for eNB_ue_s1ap_id %u\n", eNB_ue_s1ap_id);
	} else {
	  LOG_W(RRC, "S1AP removed entry in hashtable s1ap_id2_s1ap_ids for eNB_ue_s1ap_id %u\n", eNB_ue_s1ap_id);
	}
  }

  if (ue_initial_id != UE_INITIAL_ID_INVALID) {
    h_rc = hashtable_remove(rrc_instance_pP->initial_id2_s1ap_ids, (hash_key_t)ue_initial_id);
	if (h_rc != HASH_TABLE_OK) {
	  LOG_W(RRC, "S1AP Did not find entry in hashtable initial_id2_s1ap_ids for ue_initial_id %u\n", ue_initial_id);
	} else {
	  LOG_W(RRC, "S1AP removed entry in hashtable initial_id2_s1ap_ids for ue_initial_id %u\n", ue_initial_id);
	}
  }
}

/*! \fn uint16_t get_next_ue_initial_id(uint8_t mod_id)
 *\brief provide an UE initial ID for S1AP initial communication.
 *\param mod_id Instance ID of eNB.
 *\return the UE initial ID.
 */
//------------------------------------------------------------------------------
static uint16_t
get_next_ue_initial_id(
  const module_id_t mod_id
)
//------------------------------------------------------------------------------
{
  static uint16_t ue_initial_id[NUMBER_OF_eNB_MAX];
  ue_initial_id[mod_id]++;

  /* Never use UE_INITIAL_ID_INVALID this is the invalid id! */
  if (ue_initial_id[mod_id] == UE_INITIAL_ID_INVALID) {
    ue_initial_id[mod_id]++;
  }

  return ue_initial_id[mod_id];
}




/*! \fn uint8_t get_UE_index_from_s1ap_ids(uint8_t mod_id, uint16_t ue_initial_id, uint32_t eNB_ue_s1ap_id)
 *\brief retrieve UE index in the eNB from the UE initial ID if not equal to UE_INDEX_INVALID or
 *\brief from the eNB_ue_s1ap_id previously transmitted by S1AP.
 *\param mod_id Instance ID of eNB.
 *\param ue_initial_id The UE initial ID sent to S1AP.
 *\param eNB_ue_s1ap_id The value sent by S1AP.
 *\return the UE index or UE_INDEX_INVALID if not found.
 */
static struct rrc_eNB_ue_context_s*
rrc_eNB_get_ue_context_from_s1ap_ids(
  const instance_t  instanceP,
  const uint16_t    ue_initial_idP,
  const uint32_t    eNB_ue_s1ap_idP
)
{
  rrc_ue_s1ap_ids_t* temp = NULL;
  temp =
    rrc_eNB_S1AP_get_ue_ids(
      RC.rrc[ENB_INSTANCE_TO_MODULE_ID(instanceP)],
      ue_initial_idP,
      eNB_ue_s1ap_idP);

  if (temp) {

    return rrc_eNB_get_ue_context(
             RC.rrc[ENB_INSTANCE_TO_MODULE_ID(instanceP)],
             temp->ue_rnti);
  }

  return NULL;
}

/*! \fn e_SecurityAlgorithmConfig__cipheringAlgorithm rrc_eNB_select_ciphering(uint16_t algorithms)
 *\brief analyze available encryption algorithms bit mask and return the relevant one.
 *\param algorithms The bit mask of available algorithms received from S1AP.
 *\return the selected algorithm.
 */
static LTE_CipheringAlgorithm_r12_t rrc_eNB_select_ciphering(uint16_t algorithms)
{

//#warning "Forced   return SecurityAlgorithmConfig__cipheringAlgorithm_eea0, to be deleted in future"
  return LTE_CipheringAlgorithm_r12_eea0;

  if (algorithms & S1AP_ENCRYPTION_EEA2_MASK) {
    return LTE_CipheringAlgorithm_r12_eea2;
  }

  if (algorithms & S1AP_ENCRYPTION_EEA1_MASK) {
    return LTE_CipheringAlgorithm_r12_eea1;
  }

  return LTE_CipheringAlgorithm_r12_eea0;
}

/*! \fn e_SecurityAlgorithmConfig__integrityProtAlgorithm rrc_eNB_select_integrity(uint16_t algorithms)
 *\brief analyze available integrity algorithms bit mask and return the relevant one.
 *\param algorithms The bit mask of available algorithms received from S1AP.
 *\return the selected algorithm.
 */
static e_LTE_SecurityAlgorithmConfig__integrityProtAlgorithm rrc_eNB_select_integrity(uint16_t algorithms)
{

  if (algorithms & S1AP_INTEGRITY_EIA2_MASK) {
    return LTE_SecurityAlgorithmConfig__integrityProtAlgorithm_eia2;
  }

  if (algorithms & S1AP_INTEGRITY_EIA1_MASK) {
    return LTE_SecurityAlgorithmConfig__integrityProtAlgorithm_eia1;
  }

  return INTEGRITY_ALGORITHM_NONE;
}

/*! \fn int rrc_eNB_process_security (uint8_t mod_id, uint8_t ue_index, security_capabilities_t *security_capabilities)
 *\brief save and analyze available security algorithms bit mask and select relevant ones.
 *\param mod_id Instance ID of eNB.
 *\param ue_index Instance ID of UE in the eNB.
 *\param security_capabilities The security capabilities received from S1AP.
 *\return TRUE if at least one algorithm has been changed else FALSE.
 */
static int
rrc_eNB_process_security(
  const protocol_ctxt_t* const ctxt_pP,
  rrc_eNB_ue_context_t*          const ue_context_pP,
  security_capabilities_t* security_capabilities_pP
)
{
  boolean_t                                             changed = FALSE;
  LTE_CipheringAlgorithm_r12_t                          cipheringAlgorithm;
  e_LTE_SecurityAlgorithmConfig__integrityProtAlgorithm integrityProtAlgorithm;

  /* Save security parameters */
  ue_context_pP->ue_context.security_capabilities = *security_capabilities_pP;

  // translation
  LOG_D(RRC,
        "[eNB %d] NAS security_capabilities.encryption_algorithms %u AS ciphering_algorithm %lu NAS security_capabilities.integrity_algorithms %u AS integrity_algorithm %u\n",
        ctxt_pP->module_id,
        ue_context_pP->ue_context.security_capabilities.encryption_algorithms,
        (unsigned long)ue_context_pP->ue_context.ciphering_algorithm,
        ue_context_pP->ue_context.security_capabilities.integrity_algorithms,
        ue_context_pP->ue_context.integrity_algorithm);
  /* Select relevant algorithms */
  cipheringAlgorithm = rrc_eNB_select_ciphering (ue_context_pP->ue_context.security_capabilities.encryption_algorithms);

  if (ue_context_pP->ue_context.ciphering_algorithm != cipheringAlgorithm) {
    ue_context_pP->ue_context.ciphering_algorithm = cipheringAlgorithm;
    changed = TRUE;
  }

  integrityProtAlgorithm = rrc_eNB_select_integrity (ue_context_pP->ue_context.security_capabilities.integrity_algorithms);

  if (ue_context_pP->ue_context.integrity_algorithm != integrityProtAlgorithm) {
    ue_context_pP->ue_context.integrity_algorithm = integrityProtAlgorithm;
    changed = TRUE;
  }

  LOG_I (RRC, "[eNB %d][UE %x] Selected security algorithms (%p): %lx, %x, %s\n",
         ctxt_pP->module_id,
         ue_context_pP->ue_context.rnti,
         security_capabilities_pP,
         (unsigned long)cipheringAlgorithm,
         integrityProtAlgorithm,
         changed ? "changed" : "same");

  return changed;
}

/*! \fn void process_eNB_security_key (const protocol_ctxt_t* const ctxt_pP, eNB_RRC_UE_t * const ue_context_pP, uint8_t *security_key)
 *\brief save security key.
 *\param ctxt_pP         Running context.
 *\param ue_context_pP   UE context.
 *\param security_key_pP The security key received from S1AP.
 */
//------------------------------------------------------------------------------
static void process_eNB_security_key (
  const protocol_ctxt_t* const ctxt_pP,
  rrc_eNB_ue_context_t*          const ue_context_pP,
  uint8_t*               security_key_pP
)
//------------------------------------------------------------------------------
{
#if defined(ENABLE_SECURITY)
  char ascii_buffer[65];
  uint8_t i;

  /* Saves the security key */
  memcpy (ue_context_pP->ue_context.kenb, security_key_pP, SECURITY_KEY_LENGTH);
  memset (ue_context_pP->ue_context.nh, 0, SECURITY_KEY_LENGTH);
  ue_context_pP->ue_context.nh_ncc = -1;

  for (i = 0; i < 32; i++) {
    sprintf(&ascii_buffer[2 * i], "%02X", ue_context_pP->ue_context.kenb[i]);
  }

  ascii_buffer[2 * i] = '\0';

  LOG_I (RRC, "[eNB %d][UE %x] Saved security key %s\n", ctxt_pP->module_id, ue_context_pP->ue_context.rnti, ascii_buffer);
#endif
}


//------------------------------------------------------------------------------
void
rrc_pdcp_config_security(
  const protocol_ctxt_t* const ctxt_pP,
  rrc_eNB_ue_context_t*          const ue_context_pP,
  const uint8_t send_security_mode_command
)
//------------------------------------------------------------------------------
{

#if defined(ENABLE_SECURITY)


  LTE_SRB_ToAddModList_t*             SRB_configList = ue_context_pP->ue_context.SRB_configList;
  uint8_t                            *kRRCenc = NULL;
  uint8_t                            *kRRCint = NULL;
  uint8_t                            *kUPenc = NULL;
  pdcp_t                             *pdcp_p   = NULL;
  static int                          print_keys= 1;
  hashtable_rc_t                      h_rc;
  hash_key_t                          key;

  /* Derive the keys from kenb */
  if (SRB_configList != NULL) {
    derive_key_up_enc(ue_context_pP->ue_context.ciphering_algorithm,
                      ue_context_pP->ue_context.kenb,
                      &kUPenc);
  }

  derive_key_rrc_enc(ue_context_pP->ue_context.ciphering_algorithm,
                     ue_context_pP->ue_context.kenb,
                     &kRRCenc);
  derive_key_rrc_int(ue_context_pP->ue_context.integrity_algorithm,
                     ue_context_pP->ue_context.kenb,
                     &kRRCint);

#if !defined(USRP_REC_PLAY)
  SET_LOG_DUMP(DEBUG_SECURITY) ;
#endif
  

  if ( LOG_DUMPFLAG( DEBUG_SECURITY ) ) {
    if (print_keys ==1 ) {
      print_keys =0;

      LOG_DUMPMSG(RRC, DEBUG_SECURITY, ue_context_pP->ue_context.kenb, 32,"\nKeNB:" );
      LOG_DUMPMSG(RRC, DEBUG_SECURITY, kRRCenc, 32,"\nKRRCenc:" );
      LOG_DUMPMSG(RRC, DEBUG_SECURITY, kRRCint, 32,"\nKRRCint:" );
    }
  }

  key = PDCP_COLL_KEY_VALUE(ctxt_pP->module_id, ctxt_pP->rnti, ctxt_pP->enb_flag, DCCH, SRB_FLAG_YES);
  h_rc = hashtable_get(pdcp_coll_p, key, (void**)&pdcp_p);


  if (h_rc == HASH_TABLE_OK) {
    pdcp_config_set_security(
      ctxt_pP,
      pdcp_p,
      DCCH,
      DCCH+2,
      (send_security_mode_command == TRUE)  ?
      0 | (ue_context_pP->ue_context.integrity_algorithm << 4) :
      (ue_context_pP->ue_context.ciphering_algorithm )         |
      (ue_context_pP->ue_context.integrity_algorithm << 4),
      kRRCenc,
      kRRCint,
      kUPenc);
  } else {
    LOG_E(RRC,
          PROTOCOL_RRC_CTXT_UE_FMT"Could not get PDCP instance for SRB DCCH %u\n",
          PROTOCOL_RRC_CTXT_UE_ARGS(ctxt_pP),
          DCCH);
  }

#endif
}

//------------------------------------------------------------------------------
void
rrc_eNB_send_S1AP_INITIAL_CONTEXT_SETUP_RESP(
  const protocol_ctxt_t* const ctxt_pP,
  rrc_eNB_ue_context_t*          const ue_context_pP
)
//------------------------------------------------------------------------------
{
  MessageDef      *msg_p         = NULL;
  int e_rab;
  int e_rabs_done = 0;
  int e_rabs_failed = 0;

  msg_p = itti_alloc_new_message (TASK_RRC_ENB, S1AP_INITIAL_CONTEXT_SETUP_RESP);
  S1AP_INITIAL_CONTEXT_SETUP_RESP (msg_p).eNB_ue_s1ap_id = ue_context_pP->ue_context.eNB_ue_s1ap_id;

  for (e_rab = 0; e_rab < ue_context_pP->ue_context.nb_of_e_rabs; e_rab++) {
    if (ue_context_pP->ue_context.e_rab[e_rab].status == E_RAB_STATUS_DONE) {
      e_rabs_done++;
      S1AP_INITIAL_CONTEXT_SETUP_RESP (msg_p).e_rabs[e_rab].e_rab_id = ue_context_pP->ue_context.e_rab[e_rab].param.e_rab_id;
      // TODO add other information from S1-U when it will be integrated
      S1AP_INITIAL_CONTEXT_SETUP_RESP (msg_p).e_rabs[e_rab].gtp_teid = ue_context_pP->ue_context.enb_gtp_teid[e_rab];
      S1AP_INITIAL_CONTEXT_SETUP_RESP (msg_p).e_rabs[e_rab].eNB_addr = ue_context_pP->ue_context.enb_gtp_addrs[e_rab];
      S1AP_INITIAL_CONTEXT_SETUP_RESP (msg_p).e_rabs[e_rab].eNB_addr.length = 4;
      ue_context_pP->ue_context.e_rab[e_rab].status = E_RAB_STATUS_ESTABLISHED;
    } else {
      e_rabs_failed++;
      ue_context_pP->ue_context.e_rab[e_rab].status = E_RAB_STATUS_FAILED;
      S1AP_INITIAL_CONTEXT_SETUP_RESP (msg_p).e_rabs_failed[e_rab].e_rab_id = ue_context_pP->ue_context.e_rab[e_rab].param.e_rab_id;
      // TODO add cause when it will be integrated
    }
  }

  MSC_LOG_TX_MESSAGE(
    MSC_RRC_ENB,
    MSC_S1AP_ENB,
    (const char *)&S1AP_INITIAL_CONTEXT_SETUP_RESP (msg_p),
    sizeof(s1ap_initial_context_setup_resp_t),
    MSC_AS_TIME_FMT" INITIAL_CONTEXT_SETUP_RESP UE %X eNB_ue_s1ap_id %u e_rabs:%u succ %u fail",
    MSC_AS_TIME_ARGS(ctxt_pP),
    ue_context_pP->ue_id_rnti,
    S1AP_INITIAL_CONTEXT_SETUP_RESP (msg_p).eNB_ue_s1ap_id,
    e_rabs_done, e_rabs_failed);


  S1AP_INITIAL_CONTEXT_SETUP_RESP (msg_p).nb_of_e_rabs = e_rabs_done;
  S1AP_INITIAL_CONTEXT_SETUP_RESP (msg_p).nb_of_e_rabs_failed = e_rabs_failed;

  itti_send_msg_to_task (TASK_S1AP, ctxt_pP->instance, msg_p);
}
# endif

//------------------------------------------------------------------------------
void
rrc_eNB_send_S1AP_UPLINK_NAS(
  const protocol_ctxt_t*    const ctxt_pP,
  rrc_eNB_ue_context_t*             const ue_context_pP,
  LTE_UL_DCCH_Message_t*        const ul_dcch_msg
)
//------------------------------------------------------------------------------
{
#if defined(ENABLE_ITTI)
  {
    LTE_ULInformationTransfer_t *ulInformationTransfer = &ul_dcch_msg->message.choice.c1.choice.ulInformationTransfer;

    if ((ulInformationTransfer->criticalExtensions.present == LTE_ULInformationTransfer__criticalExtensions_PR_c1)
    && (ulInformationTransfer->criticalExtensions.choice.c1.present
    == LTE_ULInformationTransfer__criticalExtensions__c1_PR_ulInformationTransfer_r8)
    && (ulInformationTransfer->criticalExtensions.choice.c1.choice.ulInformationTransfer_r8.dedicatedInfoType.present
    == LTE_ULInformationTransfer_r8_IEs__dedicatedInfoType_PR_dedicatedInfoNAS)) {
      /* This message hold a dedicated info NAS payload, forward it to NAS */
      struct LTE_ULInformationTransfer_r8_IEs__dedicatedInfoType *dedicatedInfoType =
          &ulInformationTransfer->criticalExtensions.choice.c1.choice.ulInformationTransfer_r8.dedicatedInfoType;
      uint32_t pdu_length;
      uint8_t *pdu_buffer;
      MessageDef *msg_p;

      pdu_length = dedicatedInfoType->choice.dedicatedInfoNAS.size;
      pdu_buffer = dedicatedInfoType->choice.dedicatedInfoNAS.buf;

      msg_p = itti_alloc_new_message (TASK_RRC_ENB, S1AP_UPLINK_NAS);
      S1AP_UPLINK_NAS (msg_p).eNB_ue_s1ap_id = ue_context_pP->ue_context.eNB_ue_s1ap_id;
      S1AP_UPLINK_NAS (msg_p).nas_pdu.length = pdu_length;
      S1AP_UPLINK_NAS (msg_p).nas_pdu.buffer = pdu_buffer;

      extract_imsi(S1AP_UPLINK_NAS (msg_p).nas_pdu.buffer,
                   S1AP_UPLINK_NAS (msg_p).nas_pdu.length,
                   ue_context_pP);

      itti_send_msg_to_task (TASK_S1AP, ctxt_pP->instance, msg_p);
    }
  }
#else
  {
    LTE_ULInformationTransfer_t *ulInformationTransfer;
    ulInformationTransfer =
    &ul_dcch_msg->message.choice.c1.choice.
    ulInformationTransfer;

    if (ulInformationTransfer->criticalExtensions.present ==
    LTE_ULInformationTransfer__criticalExtensions_PR_c1) {
      if (ulInformationTransfer->criticalExtensions.choice.c1.present ==
      LTE_ULInformationTransfer__criticalExtensions__c1_PR_ulInformationTransfer_r8) {

        ULInformationTransfer_r8_IEs_t
        *ulInformationTransferR8;
        ulInformationTransferR8 =
        &ulInformationTransfer->criticalExtensions.choice.
        c1.choice.ulInformationTransfer_r8;

        if (ulInformationTransferR8->dedicatedInfoType.present ==
            LTE_ULInformationTransfer_r8_IEs__dedicatedInfoType_PR_dedicatedInfoNAS) {

          extract_imsi(ulInformationTransferR8->dedicatedInfoType.choice.dedicatedInfoNAS.buf,
                       ulInformationTransferR8->dedicatedInfoType.choice.dedicatedInfoNAS.size,
                       ue_context_pP);

          s1ap_eNB_new_data_request (mod_id, ue_index,
              ulInformationTransferR8->dedicatedInfoType.choice.dedicatedInfoNAS.buf,
              ulInformationTransferR8->dedicatedInfoType.choice.dedicatedInfoNAS.size);
        }
      }
    }
  }
#endif
}

//------------------------------------------------------------------------------
void rrc_eNB_send_S1AP_UE_CAPABILITIES_IND(
  const protocol_ctxt_t* const ctxt_pP,
  rrc_eNB_ue_context_t*          const ue_context_pP,
  LTE_UL_DCCH_Message_t* ul_dcch_msg
)
//------------------------------------------------------------------------------
{
  LTE_UECapabilityInformation_t *ueCapabilityInformation = &ul_dcch_msg->message.choice.c1.choice.ueCapabilityInformation;
  /* 4096 is arbitrary, should be big enough */
  unsigned char buf[4096];
  unsigned char *buf2;
  LTE_UERadioAccessCapabilityInformation_t rac;

  if (ueCapabilityInformation->criticalExtensions.present != LTE_UECapabilityInformation__criticalExtensions_PR_c1
      || ueCapabilityInformation->criticalExtensions.choice.c1.present != LTE_UECapabilityInformation__criticalExtensions__c1_PR_ueCapabilityInformation_r8) {
    LOG_E(RRC, "[eNB %d][UE %x] bad UE capabilities\n", ctxt_pP->module_id, ue_context_pP->ue_context.rnti);
    return;
  }

  asn_enc_rval_t ret = uper_encode_to_buffer(&asn_DEF_LTE_UECapabilityInformation, NULL, ueCapabilityInformation, buf, 4096);

  if (ret.encoded == -1) abort();

  memset(&rac, 0, sizeof(LTE_UERadioAccessCapabilityInformation_t));

  rac.criticalExtensions.present = LTE_UERadioAccessCapabilityInformation__criticalExtensions_PR_c1;
  rac.criticalExtensions.choice.c1.present = LTE_UERadioAccessCapabilityInformation__criticalExtensions__c1_PR_ueRadioAccessCapabilityInformation_r8;
  rac.criticalExtensions.choice.c1.choice.ueRadioAccessCapabilityInformation_r8.ue_RadioAccessCapabilityInfo.buf = buf;
  rac.criticalExtensions.choice.c1.choice.ueRadioAccessCapabilityInformation_r8.ue_RadioAccessCapabilityInfo.size = (ret.encoded+7)/8;
  rac.criticalExtensions.choice.c1.choice.ueRadioAccessCapabilityInformation_r8.nonCriticalExtension = NULL;

  /* 8192 is arbitrary, should be big enough */
  buf2 = malloc16(8192);
  if (buf2 == NULL) abort();

  ret = uper_encode_to_buffer(&asn_DEF_LTE_UERadioAccessCapabilityInformation, NULL, &rac, buf2, 8192);

  if (ret.encoded == -1) abort();

  MessageDef *msg_p;

  msg_p = itti_alloc_new_message (TASK_RRC_ENB, S1AP_UE_CAPABILITIES_IND);
  S1AP_UE_CAPABILITIES_IND (msg_p).eNB_ue_s1ap_id = ue_context_pP->ue_context.eNB_ue_s1ap_id;
  S1AP_UE_CAPABILITIES_IND (msg_p).ue_radio_cap.length = (ret.encoded+7)/8;
  S1AP_UE_CAPABILITIES_IND (msg_p).ue_radio_cap.buffer = buf2;

  itti_send_msg_to_task (TASK_S1AP, ctxt_pP->instance, msg_p);
}

//------------------------------------------------------------------------------
void
rrc_eNB_send_S1AP_NAS_FIRST_REQ(
  const protocol_ctxt_t* const ctxt_pP,
  rrc_eNB_ue_context_t*          const ue_context_pP,
  LTE_RRCConnectionSetupComplete_r8_IEs_t* rrcConnectionSetupComplete
)
//------------------------------------------------------------------------------


{
  eNB_RRC_INST *rrc=RC.rrc[ctxt_pP->module_id];
#if defined(ENABLE_ITTI)
  {
    MessageDef*         message_p         = NULL;
    rrc_ue_s1ap_ids_t*  rrc_ue_s1ap_ids_p = NULL;
    hashtable_rc_t      h_rc;

    message_p = itti_alloc_new_message (TASK_RRC_ENB, S1AP_NAS_FIRST_REQ);
    memset(&message_p->ittiMsg.s1ap_nas_first_req, 0, sizeof(s1ap_nas_first_req_t));

    ue_context_pP->ue_context.ue_initial_id = get_next_ue_initial_id (ctxt_pP->module_id);
    S1AP_NAS_FIRST_REQ (message_p).ue_initial_id = ue_context_pP->ue_context.ue_initial_id;

    rrc_ue_s1ap_ids_p = malloc(sizeof(*rrc_ue_s1ap_ids_p));
    rrc_ue_s1ap_ids_p->ue_initial_id  = ue_context_pP->ue_context.ue_initial_id;
    rrc_ue_s1ap_ids_p->eNB_ue_s1ap_id = UE_INITIAL_ID_INVALID;
    rrc_ue_s1ap_ids_p->ue_rnti        = ctxt_pP->rnti;

    h_rc = hashtable_insert(RC.rrc[ctxt_pP->module_id]->initial_id2_s1ap_ids,
    		               (hash_key_t)ue_context_pP->ue_context.ue_initial_id,
    		               rrc_ue_s1ap_ids_p);
    if (h_rc != HASH_TABLE_OK) {
      LOG_E(S1AP, "[eNB %d] Error while hashtable_insert in initial_id2_s1ap_ids ue_initial_id %u\n",
    		  ctxt_pP->module_id, ue_context_pP->ue_context.ue_initial_id);
    }

    /* Assume that cause is coded in the same way in RRC and S1ap, just check that the value is in S1ap range */
    AssertFatal(ue_context_pP->ue_context.establishment_cause < RRC_CAUSE_LAST,
    "Establishment cause invalid (%jd/%d) for eNB %d!",
    ue_context_pP->ue_context.establishment_cause, RRC_CAUSE_LAST, ctxt_pP->module_id);

    S1AP_NAS_FIRST_REQ (message_p).establishment_cause = ue_context_pP->ue_context.establishment_cause;

    /* Forward NAS message */S1AP_NAS_FIRST_REQ (message_p).nas_pdu.buffer =
    rrcConnectionSetupComplete->dedicatedInfoNAS.buf;
    S1AP_NAS_FIRST_REQ (message_p).nas_pdu.length = rrcConnectionSetupComplete->dedicatedInfoNAS.size;

    extract_imsi(S1AP_NAS_FIRST_REQ (message_p).nas_pdu.buffer,
                 S1AP_NAS_FIRST_REQ (message_p).nas_pdu.length,
                 ue_context_pP);

    /* Fill UE identities with available information */
    {
      S1AP_NAS_FIRST_REQ (message_p).ue_identity.presenceMask = UE_IDENTITIES_NONE;

      if (ue_context_pP->ue_context.Initialue_identity_s_TMSI.presence) {
        /* Fill s-TMSI */
        UE_S_TMSI* s_TMSI = &ue_context_pP->ue_context.Initialue_identity_s_TMSI;

        S1AP_NAS_FIRST_REQ (message_p).ue_identity.presenceMask |= UE_IDENTITIES_s_tmsi;
        S1AP_NAS_FIRST_REQ (message_p).ue_identity.s_tmsi.mme_code = s_TMSI->mme_code;
        S1AP_NAS_FIRST_REQ (message_p).ue_identity.s_tmsi.m_tmsi = s_TMSI->m_tmsi;
        LOG_I(S1AP, "[eNB %d] Build S1AP_NAS_FIRST_REQ with s_TMSI: MME code %u M-TMSI %u ue %x\n",
            ctxt_pP->module_id,
            S1AP_NAS_FIRST_REQ (message_p).ue_identity.s_tmsi.mme_code,
            S1AP_NAS_FIRST_REQ (message_p).ue_identity.s_tmsi.m_tmsi,
            ue_context_pP->ue_context.rnti);
      }

      /* selected_plmn_identity: IE is 1-based, convert to 0-based (C array) */
      int selected_plmn_identity = rrcConnectionSetupComplete->selectedPLMN_Identity - 1;
      S1AP_NAS_FIRST_REQ(message_p).selected_plmn_identity = selected_plmn_identity;

      if (rrcConnectionSetupComplete->registeredMME != NULL) {
        /* Fill GUMMEI */
        struct LTE_RegisteredMME *r_mme = rrcConnectionSetupComplete->registeredMME;

        S1AP_NAS_FIRST_REQ (message_p).ue_identity.presenceMask |= UE_IDENTITIES_gummei;

        if (r_mme->plmn_Identity != NULL) {
          if ((r_mme->plmn_Identity->mcc != NULL) && (r_mme->plmn_Identity->mcc->list.count > 0)) {
            /* Use first indicated PLMN MCC if it is defined */
            S1AP_NAS_FIRST_REQ (message_p).ue_identity.gummei.mcc = *r_mme->plmn_Identity->mcc->list.array[selected_plmn_identity];
            LOG_I(S1AP, "[eNB %d] Build S1AP_NAS_FIRST_REQ adding in s_TMSI: GUMMEI MCC %u ue %x\n",
                ctxt_pP->module_id,
                S1AP_NAS_FIRST_REQ (message_p).ue_identity.gummei.mcc,
                ue_context_pP->ue_context.rnti);
          }

          if (r_mme->plmn_Identity->mnc.list.count > 0) {
            /* Use first indicated PLMN MNC if it is defined */
            S1AP_NAS_FIRST_REQ (message_p).ue_identity.gummei.mnc = *r_mme->plmn_Identity->mnc.list.array[selected_plmn_identity];
            LOG_I(S1AP, "[eNB %d] Build S1AP_NAS_FIRST_REQ adding in s_TMSI: GUMMEI MNC %u ue %x\n",
                  ctxt_pP->module_id,
                  S1AP_NAS_FIRST_REQ (message_p).ue_identity.gummei.mnc,
                  ue_context_pP->ue_context.rnti);
          }
        } else {
          S1AP_NAS_FIRST_REQ(message_p).ue_identity.gummei.mcc = rrc->configuration.mcc[selected_plmn_identity];
          S1AP_NAS_FIRST_REQ(message_p).ue_identity.gummei.mnc = rrc->configuration.mnc[selected_plmn_identity];
          S1AP_NAS_FIRST_REQ(message_p).ue_identity.gummei.mnc_len = rrc->configuration.mnc_digit_length[selected_plmn_identity];
        }

        S1AP_NAS_FIRST_REQ (message_p).ue_identity.gummei.mme_code     = BIT_STRING_to_uint8 (&r_mme->mmec);
        S1AP_NAS_FIRST_REQ (message_p).ue_identity.gummei.mme_group_id = BIT_STRING_to_uint16 (&r_mme->mmegi);

        MSC_LOG_TX_MESSAGE(
          MSC_S1AP_ENB,
          MSC_S1AP_MME,
          (const char *)&message_p->ittiMsg.s1ap_nas_first_req,
          sizeof(s1ap_nas_first_req_t),
          MSC_AS_TIME_FMT" S1AP_NAS_FIRST_REQ eNB %u UE %x",
          MSC_AS_TIME_ARGS(ctxt_pP),
          ctxt_pP->module_id,
          ctxt_pP->rnti);

        LOG_I(S1AP, "[eNB %d] Build S1AP_NAS_FIRST_REQ adding in s_TMSI: GUMMEI mme_code %u mme_group_id %u ue %x\n",
              ctxt_pP->module_id,
              S1AP_NAS_FIRST_REQ (message_p).ue_identity.gummei.mme_code,
              S1AP_NAS_FIRST_REQ (message_p).ue_identity.gummei.mme_group_id,
              ue_context_pP->ue_context.rnti);
      }
    }
    itti_send_msg_to_task (TASK_S1AP, ctxt_pP->instance, message_p);
  }
#else
  {
    s1ap_eNB_new_data_request (
      ctxt_pP->module_id,
      ue_context_pP,
      rrcConnectionSetupComplete->dedicatedInfoNAS.
      buf,
      rrcConnectionSetupComplete->dedicatedInfoNAS.
      size);
  }
#endif
}

# if defined(ENABLE_ITTI)
//------------------------------------------------------------------------------
int
rrc_eNB_process_S1AP_DOWNLINK_NAS(
  MessageDef* msg_p,
  const char* msg_name,
  instance_t instance,
  mui_t* rrc_eNB_mui
)
//------------------------------------------------------------------------------
{
  uint16_t ue_initial_id;
  uint32_t eNB_ue_s1ap_id;
  uint32_t length;
  uint8_t *buffer;
  uint8_t srb_id; 
  
  struct rrc_eNB_ue_context_s* ue_context_p = NULL;
  protocol_ctxt_t              ctxt;
  ue_initial_id = S1AP_DOWNLINK_NAS (msg_p).ue_initial_id;
  eNB_ue_s1ap_id = S1AP_DOWNLINK_NAS (msg_p).eNB_ue_s1ap_id;
  ue_context_p = rrc_eNB_get_ue_context_from_s1ap_ids(instance, ue_initial_id, eNB_ue_s1ap_id);


  LOG_I(RRC, "[eNB %d] Received %s: ue_initial_id %d, eNB_ue_s1ap_id %d\n",
        instance,
        msg_name,
        ue_initial_id,
        eNB_ue_s1ap_id);

  if (ue_context_p == NULL) {

    MSC_LOG_RX_MESSAGE(
      MSC_RRC_ENB,
      MSC_S1AP_ENB,
      NULL,
      0,
      MSC_AS_TIME_FMT" DOWNLINK-NAS UE initial id %u eNB_ue_s1ap_id %u",
      0,0,//MSC_AS_TIME_ARGS(ctxt_pP),
      ue_initial_id,
      eNB_ue_s1ap_id);

    /* Can not associate this message to an UE index, send a failure to S1AP and discard it! */
    MessageDef *msg_fail_p;

    LOG_W(RRC, "[eNB %d] In S1AP_DOWNLINK_NAS: unknown UE from S1AP ids (%d, %d)\n", instance, ue_initial_id, eNB_ue_s1ap_id);

    msg_fail_p = itti_alloc_new_message (TASK_RRC_ENB, S1AP_NAS_NON_DELIVERY_IND);
    S1AP_NAS_NON_DELIVERY_IND (msg_fail_p).eNB_ue_s1ap_id = eNB_ue_s1ap_id;
    S1AP_NAS_NON_DELIVERY_IND (msg_fail_p).nas_pdu.length = S1AP_DOWNLINK_NAS (msg_p).nas_pdu.length;
    S1AP_NAS_NON_DELIVERY_IND (msg_fail_p).nas_pdu.buffer = S1AP_DOWNLINK_NAS (msg_p).nas_pdu.buffer;

    // TODO add failure cause when defined!


    MSC_LOG_TX_MESSAGE(
      MSC_RRC_ENB,
      MSC_S1AP_ENB,
      (const char *)NULL,
      0,
      MSC_AS_TIME_FMT" S1AP_NAS_NON_DELIVERY_IND UE initial id %u eNB_ue_s1ap_id %u (ue ctxt !found)",
      0,0,//MSC_AS_TIME_ARGS(ctxt_pP),
      ue_initial_id,
      eNB_ue_s1ap_id);

    itti_send_msg_to_task (TASK_S1AP, instance, msg_fail_p);
    return (-1);
  } else {
    PROTOCOL_CTXT_SET_BY_INSTANCE(&ctxt, instance, ENB_FLAG_YES, ue_context_p->ue_context.rnti, 0, 0);

    srb_id = ue_context_p->ue_context.Srb2.Srb_info.Srb_id;
  

    /* Is it the first income from S1AP ? */
    if (ue_context_p->ue_context.eNB_ue_s1ap_id == 0) {
      ue_context_p->ue_context.eNB_ue_s1ap_id = S1AP_DOWNLINK_NAS (msg_p).eNB_ue_s1ap_id;
    }

    MSC_LOG_RX_MESSAGE(
      MSC_RRC_ENB,
      MSC_S1AP_ENB,
      (const char *)NULL,
      0,
      MSC_AS_TIME_FMT" DOWNLINK-NAS UE initial id %u eNB_ue_s1ap_id %u",
      0,0,//MSC_AS_TIME_ARGS(ctxt_pP),
      ue_initial_id,
      S1AP_DOWNLINK_NAS (msg_p).eNB_ue_s1ap_id);


    /* Create message for PDCP (DLInformationTransfer_t) */
    length = do_DLInformationTransfer (
               instance,
               &buffer,
               rrc_eNB_get_next_transaction_identifier (instance),
               S1AP_DOWNLINK_NAS (msg_p).nas_pdu.length,
               S1AP_DOWNLINK_NAS (msg_p).nas_pdu.buffer);

    LOG_DUMPMSG(RRC,DEBUG_RRC,buffer,length,"[MSG] RRC DL Information Transfer\n");

    /* 
     * switch UL or DL NAS message without RRC piggybacked to SRB2 if active. 
     */
    /* Transfer data to PDCP */
    rrc_data_req (
		  &ctxt,
		  srb_id,
		  *rrc_eNB_mui++,
		  SDU_CONFIRM_NO,
		  length,
		  buffer,
		  PDCP_TRANSMISSION_MODE_CONTROL);
    
    return (0);
  }
}

/*------------------------------------------------------------------------------*/
int rrc_eNB_process_S1AP_INITIAL_CONTEXT_SETUP_REQ(MessageDef *msg_p, const char *msg_name, instance_t instance)
{
  uint16_t                        ue_initial_id;
  uint32_t                        eNB_ue_s1ap_id;
  //MessageDef                     *message_gtpv1u_p = NULL;
  gtpv1u_enb_create_tunnel_req_t  create_tunnel_req;
  gtpv1u_enb_create_tunnel_resp_t create_tunnel_resp;
  uint8_t                         inde_list[NB_RB_MAX - 3]={0};

  struct rrc_eNB_ue_context_s* ue_context_p = NULL;
  protocol_ctxt_t              ctxt;
  ue_initial_id  = S1AP_INITIAL_CONTEXT_SETUP_REQ (msg_p).ue_initial_id;
  eNB_ue_s1ap_id = S1AP_INITIAL_CONTEXT_SETUP_REQ (msg_p).eNB_ue_s1ap_id;
  ue_context_p   = rrc_eNB_get_ue_context_from_s1ap_ids(instance, ue_initial_id, eNB_ue_s1ap_id);
  LOG_I(RRC, "[eNB %d] Received %s: ue_initial_id %d, eNB_ue_s1ap_id %d, nb_of_e_rabs %d\n",
        instance, msg_name, ue_initial_id, eNB_ue_s1ap_id, S1AP_INITIAL_CONTEXT_SETUP_REQ (msg_p).nb_of_e_rabs);

  if (ue_context_p == NULL) {
    /* Can not associate this message to an UE index, send a failure to S1AP and discard it! */
    MessageDef *msg_fail_p = NULL;

    LOG_W(RRC, "[eNB %d] In S1AP_INITIAL_CONTEXT_SETUP_REQ: unknown UE from S1AP ids (%d, %d)\n", instance, ue_initial_id, eNB_ue_s1ap_id);

    msg_fail_p = itti_alloc_new_message (TASK_RRC_ENB, S1AP_INITIAL_CONTEXT_SETUP_FAIL);
    S1AP_INITIAL_CONTEXT_SETUP_FAIL (msg_fail_p).eNB_ue_s1ap_id = eNB_ue_s1ap_id;

    // TODO add failure cause when defined!

    itti_send_msg_to_task (TASK_S1AP, instance, msg_fail_p);
    return (-1);
  } else {

    PROTOCOL_CTXT_SET_BY_INSTANCE(&ctxt, instance, ENB_FLAG_YES, ue_context_p->ue_context.rnti, 0, 0);
    ue_context_p->ue_context.eNB_ue_s1ap_id = S1AP_INITIAL_CONTEXT_SETUP_REQ (msg_p).eNB_ue_s1ap_id;

    /* Save e RAB information for later */
    {
      int i;

      memset(&create_tunnel_req, 0 , sizeof(create_tunnel_req));
      ue_context_p->ue_context.nb_of_e_rabs = S1AP_INITIAL_CONTEXT_SETUP_REQ (msg_p).nb_of_e_rabs;
     
      for (i = 0; i < ue_context_p->ue_context.nb_of_e_rabs; i++) {
        ue_context_p->ue_context.e_rab[i].status = E_RAB_STATUS_NEW;
        ue_context_p->ue_context.e_rab[i].param = S1AP_INITIAL_CONTEXT_SETUP_REQ (msg_p).e_rab_param[i];


        create_tunnel_req.eps_bearer_id[i]       = S1AP_INITIAL_CONTEXT_SETUP_REQ (msg_p).e_rab_param[i].e_rab_id;
        create_tunnel_req.sgw_S1u_teid[i]        = S1AP_INITIAL_CONTEXT_SETUP_REQ (msg_p).e_rab_param[i].gtp_teid;

        memcpy(&create_tunnel_req.sgw_addr[i],
               &S1AP_INITIAL_CONTEXT_SETUP_REQ (msg_p).e_rab_param[i].sgw_addr,
               sizeof(transport_layer_addr_t));
        inde_list[create_tunnel_req.num_tunnels]= i;
        create_tunnel_req.num_tunnels++;
      }
    
      create_tunnel_req.rnti       = ue_context_p->ue_context.rnti; // warning put zero above
//      create_tunnel_req.num_tunnels    = i;

      gtpv1u_create_s1u_tunnel(
        instance,
        &create_tunnel_req,
        &create_tunnel_resp);

      rrc_eNB_process_GTPV1U_CREATE_TUNNEL_RESP(
          &ctxt,
          &create_tunnel_resp,
          &inde_list[0]); 
      ue_context_p->ue_context.setup_e_rabs=ue_context_p->ue_context.nb_of_e_rabs;
    }

    /* TODO parameters yet to process ... */
    {
      //      S1AP_INITIAL_CONTEXT_SETUP_REQ(msg_p).ue_ambr;
    }

    rrc_eNB_process_security (
      &ctxt,
      ue_context_p,
      &S1AP_INITIAL_CONTEXT_SETUP_REQ(msg_p).security_capabilities);
    process_eNB_security_key (
      &ctxt,
      ue_context_p,
      S1AP_INITIAL_CONTEXT_SETUP_REQ(msg_p).security_key);

    {
      uint8_t send_security_mode_command = TRUE;

#ifndef EXMIMO_IOT

      if ((ue_context_p->ue_context.ciphering_algorithm == SecurityAlgorithmConfig__cipheringAlgorithm_eea0)
          && (ue_context_p->ue_context.integrity_algorithm == INTEGRITY_ALGORITHM_NONE)) {
        send_security_mode_command = FALSE;
      }

#endif
      rrc_pdcp_config_security(
        &ctxt,
        ue_context_p,
        send_security_mode_command);

      if (send_security_mode_command) {

        rrc_eNB_generate_SecurityModeCommand (
          &ctxt,
          ue_context_p);
        send_security_mode_command = FALSE;
        // apply ciphering after RRC security command mode
        rrc_pdcp_config_security(
          &ctxt,
          ue_context_p,
          send_security_mode_command);
      } else {
        rrc_eNB_generate_UECapabilityEnquiry (&ctxt, ue_context_p);
      }
    }
    return (0);
  }
}

/*------------------------------------------------------------------------------*/
int rrc_eNB_process_S1AP_UE_CTXT_MODIFICATION_REQ(MessageDef *msg_p, const char *msg_name, instance_t instance)
{
  uint32_t eNB_ue_s1ap_id;
  struct rrc_eNB_ue_context_s* ue_context_p = NULL;
  protocol_ctxt_t              ctxt;

  eNB_ue_s1ap_id = S1AP_UE_CTXT_MODIFICATION_REQ (msg_p).eNB_ue_s1ap_id;
  ue_context_p   = rrc_eNB_get_ue_context_from_s1ap_ids(instance, UE_INITIAL_ID_INVALID, eNB_ue_s1ap_id);

  if (ue_context_p == NULL) {
    /* Can not associate this message to an UE index, send a failure to S1AP and discard it! */
    MessageDef *msg_fail_p;

    LOG_W(RRC, "[eNB %d] In S1AP_UE_CTXT_MODIFICATION_REQ: unknown UE from eNB_ue_s1ap_id (%d)\n", instance, eNB_ue_s1ap_id);

    msg_fail_p = itti_alloc_new_message (TASK_RRC_ENB, S1AP_UE_CTXT_MODIFICATION_FAIL);
    S1AP_UE_CTXT_MODIFICATION_FAIL (msg_fail_p).eNB_ue_s1ap_id = eNB_ue_s1ap_id;

    // TODO add failure cause when defined!

    itti_send_msg_to_task (TASK_S1AP, instance, msg_fail_p);
    return (-1);
  } else {

    PROTOCOL_CTXT_SET_BY_INSTANCE(&ctxt, instance, ENB_FLAG_YES, ue_context_p->ue_context.rnti, 0, 0);
    /* TODO parameters yet to process ... */
    {
      if (S1AP_UE_CTXT_MODIFICATION_REQ(msg_p).present & S1AP_UE_CONTEXT_MODIFICATION_UE_AMBR) {
        //        S1AP_UE_CTXT_MODIFICATION_REQ(msg_p).ue_ambr;
      }
    }

    if (S1AP_UE_CTXT_MODIFICATION_REQ(msg_p).present & S1AP_UE_CONTEXT_MODIFICATION_UE_SECU_CAP) {
      if (rrc_eNB_process_security (
            &ctxt,
            ue_context_p,
            &S1AP_UE_CTXT_MODIFICATION_REQ(msg_p).security_capabilities)) {
        /* transmit the new security parameters to UE */
        rrc_eNB_generate_SecurityModeCommand (
          &ctxt,
          ue_context_p);
      }
    }

    if (S1AP_UE_CTXT_MODIFICATION_REQ(msg_p).present & S1AP_UE_CONTEXT_MODIFICATION_SECURITY_KEY) {
      process_eNB_security_key (
        &ctxt,
        ue_context_p,
        S1AP_UE_CTXT_MODIFICATION_REQ(msg_p).security_key);

      /* TODO reconfigure lower layers... */
    }

    /* Send the response */
    {
      MessageDef *msg_resp_p;

      msg_resp_p = itti_alloc_new_message(TASK_RRC_ENB, S1AP_UE_CTXT_MODIFICATION_RESP);
      S1AP_UE_CTXT_MODIFICATION_RESP(msg_resp_p).eNB_ue_s1ap_id = eNB_ue_s1ap_id;

      itti_send_msg_to_task(TASK_S1AP, instance, msg_resp_p);
    }

    return (0);
  }
}

/*------------------------------------------------------------------------------*/
int rrc_eNB_process_S1AP_UE_CONTEXT_RELEASE_REQ (MessageDef *msg_p, const char *msg_name, instance_t instance)
{
  uint32_t eNB_ue_s1ap_id;
  struct rrc_eNB_ue_context_s* ue_context_p = NULL;

  eNB_ue_s1ap_id = S1AP_UE_CONTEXT_RELEASE_REQ(msg_p).eNB_ue_s1ap_id;
  ue_context_p   = rrc_eNB_get_ue_context_from_s1ap_ids(instance, UE_INITIAL_ID_INVALID, eNB_ue_s1ap_id);

  if (ue_context_p == NULL) {
    /* Can not associate this message to an UE index, send a failure to S1AP and discard it! */
    MessageDef *msg_fail_p;

    LOG_W(RRC, "[eNB %d] In S1AP_UE_CONTEXT_RELEASE_REQ: unknown UE from eNB_ue_s1ap_id (%d)\n",
          instance,
          eNB_ue_s1ap_id);

    msg_fail_p = itti_alloc_new_message(TASK_RRC_ENB, S1AP_UE_CONTEXT_RELEASE_RESP); /* TODO change message ID. */
    S1AP_UE_CONTEXT_RELEASE_RESP(msg_fail_p).eNB_ue_s1ap_id = eNB_ue_s1ap_id;

    // TODO add failure cause when defined!

    itti_send_msg_to_task(TASK_S1AP, instance, msg_fail_p);
    return (-1);
  } else {
    /* TODO release context. */

    /* Send the response */
    {
      MessageDef *msg_resp_p;

      msg_resp_p = itti_alloc_new_message(TASK_RRC_ENB, S1AP_UE_CONTEXT_RELEASE_RESP);
      S1AP_UE_CONTEXT_RELEASE_RESP(msg_resp_p).eNB_ue_s1ap_id = eNB_ue_s1ap_id;

      itti_send_msg_to_task(TASK_S1AP, instance, msg_resp_p);
    }

    return (0);
  }
}

//------------------------------------------------------------------------------
void rrc_eNB_send_S1AP_UE_CONTEXT_RELEASE_REQ (
  const module_id_t                        enb_mod_idP,
  const rrc_eNB_ue_context_t*        const ue_context_pP,
  const s1ap_Cause_t                       causeP,
  const long                               cause_valueP
)
//------------------------------------------------------------------------------
{
  if (ue_context_pP == NULL) {
    LOG_W(RRC,
          "[eNB] In S1AP_UE_CONTEXT_RELEASE_COMMAND: invalid  UE\n");
  } else {
	  MSC_LOG_TX_MESSAGE(
			  MSC_RRC_ENB,
	  		  MSC_S1AP_ENB,
	  		  NULL,0,
	  		  "0 S1AP_UE_CONTEXT_RELEASE_REQ eNB_ue_s1ap_id 0x%06"PRIX32" ",
	  		  ue_context_pP->ue_context.eNB_ue_s1ap_id);

    MessageDef *msg_context_release_req_p = NULL;
    msg_context_release_req_p = itti_alloc_new_message(TASK_RRC_ENB, S1AP_UE_CONTEXT_RELEASE_REQ);
    S1AP_UE_CONTEXT_RELEASE_REQ(msg_context_release_req_p).eNB_ue_s1ap_id = ue_context_pP->ue_context.eNB_ue_s1ap_id;
    S1AP_UE_CONTEXT_RELEASE_REQ(msg_context_release_req_p).cause          = causeP;
    S1AP_UE_CONTEXT_RELEASE_REQ(msg_context_release_req_p).cause_value    = cause_valueP;
    itti_send_msg_to_task(TASK_S1AP, ENB_MODULE_ID_TO_INSTANCE(enb_mod_idP), msg_context_release_req_p);
  }
}


/*------------------------------------------------------------------------------*/
int rrc_eNB_process_S1AP_UE_CONTEXT_RELEASE_COMMAND (MessageDef *msg_p, const char *msg_name, instance_t instance)
{
  uint32_t eNB_ue_s1ap_id;
  protocol_ctxt_t              ctxt;
  struct rrc_eNB_ue_context_s *ue_context_p = NULL;
  struct rrc_ue_s1ap_ids_s    *rrc_ue_s1ap_ids = NULL;

  eNB_ue_s1ap_id = S1AP_UE_CONTEXT_RELEASE_COMMAND(msg_p).eNB_ue_s1ap_id;


  ue_context_p   = rrc_eNB_get_ue_context_from_s1ap_ids(instance, UE_INITIAL_ID_INVALID, eNB_ue_s1ap_id);

  if (ue_context_p == NULL) {
    /* Can not associate this message to an UE index */
    MessageDef *msg_complete_p;

    LOG_W(RRC,
          "[eNB %d] In S1AP_UE_CONTEXT_RELEASE_COMMAND: unknown UE from eNB_ue_s1ap_id (%d)\n",
          instance,
          eNB_ue_s1ap_id);

    MSC_LOG_EVENT(
          MSC_RRC_ENB,
  		  "0 S1AP_UE_CONTEXT_RELEASE_COMPLETE eNB_ue_s1ap_id 0x%06"PRIX32" context not found",
  		eNB_ue_s1ap_id);

    MSC_LOG_TX_MESSAGE(
          MSC_RRC_ENB,
  		  MSC_S1AP_ENB,
  		  NULL,0,
  		  "0 S1AP_UE_CONTEXT_RELEASE_COMPLETE eNB_ue_s1ap_id 0x%06"PRIX32" ",
  		eNB_ue_s1ap_id);

    msg_complete_p = itti_alloc_new_message(TASK_RRC_ENB, S1AP_UE_CONTEXT_RELEASE_COMPLETE);
    S1AP_UE_CONTEXT_RELEASE_COMPLETE(msg_complete_p).eNB_ue_s1ap_id = eNB_ue_s1ap_id;
    itti_send_msg_to_task(TASK_S1AP, instance, msg_complete_p);

    rrc_ue_s1ap_ids = rrc_eNB_S1AP_get_ue_ids(
    		RC.rrc[instance],
    		UE_INITIAL_ID_INVALID,
    		eNB_ue_s1ap_id);

    if (NULL != rrc_ue_s1ap_ids) {
      rrc_eNB_S1AP_remove_ue_ids(
    		  RC.rrc[instance],
    		  rrc_ue_s1ap_ids);
    }
    return (-1);
  } else {
    ue_context_p->ue_context.ue_release_timer_s1 = 0;
    PROTOCOL_CTXT_SET_BY_INSTANCE(&ctxt, instance, ENB_FLAG_YES, ue_context_p->ue_context.rnti, 0, 0);
    rrc_eNB_generate_RRCConnectionRelease(&ctxt, ue_context_p);
    /*
          LOG_W(RRC,
                  "[eNB %d] In S1AP_UE_CONTEXT_RELEASE_COMMAND: TODO call rrc_eNB_connection_release for eNB %d\n",
                  instance,
                  eNB_ue_s1ap_id);
    */
    return (0);
  }
}

int rrc_eNB_process_S1AP_E_RAB_SETUP_REQ(MessageDef *msg_p, const char *msg_name, instance_t instance)
{
  uint16_t                        ue_initial_id;
  uint32_t                        eNB_ue_s1ap_id;
  gtpv1u_enb_create_tunnel_req_t  create_tunnel_req;
  gtpv1u_enb_create_tunnel_resp_t create_tunnel_resp;
  uint8_t                         inde_list[NB_RB_MAX - 3]={0};

  struct rrc_eNB_ue_context_s* ue_context_p = NULL;
  protocol_ctxt_t              ctxt;
  uint8_t                      e_rab_done;

  ue_initial_id  = S1AP_E_RAB_SETUP_REQ (msg_p).ue_initial_id;
  eNB_ue_s1ap_id = S1AP_E_RAB_SETUP_REQ (msg_p).eNB_ue_s1ap_id;
  ue_context_p   = rrc_eNB_get_ue_context_from_s1ap_ids(instance, ue_initial_id, eNB_ue_s1ap_id);
  LOG_I(RRC, "[eNB %d] Received %s: ue_initial_id %d, eNB_ue_s1ap_id %d, nb_of_e_rabs %d\n",
        instance, msg_name, ue_initial_id, eNB_ue_s1ap_id, S1AP_E_RAB_SETUP_REQ (msg_p).nb_e_rabs_tosetup);

  if (ue_context_p == NULL) {
    /* Can not associate this message to an UE index, send a failure to S1AP and discard it! */
    MessageDef *msg_fail_p = NULL;

    LOG_W(RRC, "[eNB %d] In S1AP_E_RAB_SETUP_REQ: unknown UE from S1AP ids (%d, %d)\n", instance, ue_initial_id, eNB_ue_s1ap_id);

    msg_fail_p = itti_alloc_new_message (TASK_RRC_ENB, S1AP_E_RAB_SETUP_REQUEST_FAIL);
    S1AP_E_RAB_SETUP_REQ  (msg_fail_p).eNB_ue_s1ap_id = eNB_ue_s1ap_id;

    // TODO add failure cause when defined!

    itti_send_msg_to_task (TASK_S1AP, instance, msg_fail_p);
    return (-1);
  } else {

    PROTOCOL_CTXT_SET_BY_INSTANCE(&ctxt, instance, ENB_FLAG_YES, ue_context_p->ue_context.rnti, 0, 0);
    ue_context_p->ue_context.eNB_ue_s1ap_id = S1AP_E_RAB_SETUP_REQ  (msg_p).eNB_ue_s1ap_id;

    /* Save e RAB information for later */
    {
      int i;

      memset(&create_tunnel_req, 0 , sizeof(create_tunnel_req));
      uint8_t nb_e_rabs_tosetup = S1AP_E_RAB_SETUP_REQ  (msg_p).nb_e_rabs_tosetup;
      e_rab_done = 0;

      // keep the previous bearer
      // the index for the rec
      for (i = 0; 
	  // i < nb_e_rabs_tosetup; 
           i < NB_RB_MAX - 3;  // loop all e-rabs in e_rab[] 
	   i++) {
	//if (ue_context_p->ue_context.e_rab[i+ue_context_p->ue_context.setup_e_rabs].status == E_RAB_STATUS_DONE) 
	//  LOG_W(RRC,"E-RAB already configured, reconfiguring\n");
        // check e-rab status, if e rab status is greater than E_RAB_STATUS_DONE, don't not config this one
        if(ue_context_p->ue_context.e_rab[i].status >= E_RAB_STATUS_DONE)
            continue;
        //ue_context_p->ue_context.e_rab[i+ue_context_p->ue_context.setup_e_rabs].status = E_RAB_STATUS_NEW;
        //ue_context_p->ue_context.e_rab[i+ue_context_p->ue_context.setup_e_rabs].param = S1AP_E_RAB_SETUP_REQ  (msg_p).e_rab_setup_params[i];
        ue_context_p->ue_context.e_rab[i].status = E_RAB_STATUS_NEW;
        ue_context_p->ue_context.e_rab[i].param = S1AP_E_RAB_SETUP_REQ  (msg_p).e_rab_setup_params[e_rab_done];

        create_tunnel_req.eps_bearer_id[e_rab_done]       = S1AP_E_RAB_SETUP_REQ  (msg_p).e_rab_setup_params[e_rab_done].e_rab_id;
        create_tunnel_req.sgw_S1u_teid[e_rab_done]        = S1AP_E_RAB_SETUP_REQ  (msg_p).e_rab_setup_params[e_rab_done].gtp_teid;

        memcpy(&create_tunnel_req.sgw_addr[e_rab_done],
               & S1AP_E_RAB_SETUP_REQ (msg_p).e_rab_setup_params[e_rab_done].sgw_addr,
               sizeof(transport_layer_addr_t));
	
	LOG_I(RRC,"E_RAB setup REQ: local index %d teid %u, eps id %d \n", 
	      i,
	      create_tunnel_req.sgw_S1u_teid[e_rab_done],
	       create_tunnel_req.eps_bearer_id[i] );
        inde_list[e_rab_done] = i;
        e_rab_done++;        
        if(e_rab_done >= nb_e_rabs_tosetup){
            break;
        }
      }
      ue_context_p->ue_context.nb_of_e_rabs=nb_e_rabs_tosetup;
     
     
      create_tunnel_req.rnti       = ue_context_p->ue_context.rnti; // warning put zero above
      create_tunnel_req.num_tunnels    = e_rab_done;
      
      // NN: not sure if we should create a new tunnel: need to check teid, etc.
      gtpv1u_create_s1u_tunnel(
        instance,
        &create_tunnel_req,
        &create_tunnel_resp);

      rrc_eNB_process_GTPV1U_CREATE_TUNNEL_RESP(
          &ctxt,
          &create_tunnel_resp,
          &inde_list[0]);

      ue_context_p->ue_context.setup_e_rabs+=nb_e_rabs_tosetup;

    }

    /* TODO parameters yet to process ... */
    {
      //      S1AP_INITIAL_CONTEXT_SETUP_REQ(msg_p).ue_ambr;
    }

    rrc_eNB_generate_dedicatedRRCConnectionReconfiguration(&ctxt, ue_context_p, 0);
							 
    return (0);
  }
}

/*NN: careful about the typcast of xid (long -> uint8_t*/
int rrc_eNB_send_S1AP_E_RAB_SETUP_RESP(const protocol_ctxt_t* const ctxt_pP,
				   rrc_eNB_ue_context_t*          const ue_context_pP,
				   uint8_t xid ){  

  MessageDef      *msg_p         = NULL;
  int e_rab;
  int e_rabs_done = 0;
  int e_rabs_failed = 0;
    
  msg_p = itti_alloc_new_message (TASK_RRC_ENB, S1AP_E_RAB_SETUP_RESP);
  S1AP_E_RAB_SETUP_RESP (msg_p).eNB_ue_s1ap_id = ue_context_pP->ue_context.eNB_ue_s1ap_id;
 
  for (e_rab = 0; e_rab <  ue_context_pP->ue_context.setup_e_rabs ; e_rab++) {

    /* only respond to the corresponding transaction */ 
    //if (((xid+1)%4) == ue_context_pP->ue_context.e_rab[e_rab].xid) {
    if (xid == ue_context_pP->ue_context.e_rab[e_rab].xid) {
      
      if (ue_context_pP->ue_context.e_rab[e_rab].status == E_RAB_STATUS_DONE) {
     
	S1AP_E_RAB_SETUP_RESP (msg_p).e_rabs[e_rabs_done].e_rab_id = ue_context_pP->ue_context.e_rab[e_rab].param.e_rab_id;
	// TODO add other information from S1-U when it will be integrated
	S1AP_E_RAB_SETUP_RESP (msg_p).e_rabs[e_rabs_done].gtp_teid = ue_context_pP->ue_context.enb_gtp_teid[e_rab];
	S1AP_E_RAB_SETUP_RESP (msg_p).e_rabs[e_rabs_done].eNB_addr = ue_context_pP->ue_context.enb_gtp_addrs[e_rab];
	//S1AP_E_RAB_SETUP_RESP (msg_p).e_rabs[e_rab].eNB_addr.length += 4;
	ue_context_pP->ue_context.e_rab[e_rab].status = E_RAB_STATUS_ESTABLISHED;
	
	LOG_I (RRC,"enb_gtp_addr (msg index %d, e_rab index %d, status %d, xid %d): nb_of_e_rabs %d,  e_rab_id %d, teid: %u, addr: %d.%d.%d.%d \n ",
	       e_rabs_done,  e_rab, ue_context_pP->ue_context.e_rab[e_rab].status, xid,
	       ue_context_pP->ue_context.nb_of_e_rabs,
	       S1AP_E_RAB_SETUP_RESP (msg_p).e_rabs[e_rabs_done].e_rab_id,
	       S1AP_E_RAB_SETUP_RESP (msg_p).e_rabs[e_rabs_done].gtp_teid,
	       S1AP_E_RAB_SETUP_RESP (msg_p).e_rabs[e_rabs_done].eNB_addr.buffer[0],
	       S1AP_E_RAB_SETUP_RESP (msg_p).e_rabs[e_rabs_done].eNB_addr.buffer[1],
	       S1AP_E_RAB_SETUP_RESP (msg_p).e_rabs[e_rabs_done].eNB_addr.buffer[2],
	       S1AP_E_RAB_SETUP_RESP (msg_p).e_rabs[e_rabs_done].eNB_addr.buffer[3]);
	
	e_rabs_done++;
      } else if ((ue_context_pP->ue_context.e_rab[e_rab].status == E_RAB_STATUS_NEW)  || 
		 (ue_context_pP->ue_context.e_rab[e_rab].status == E_RAB_STATUS_ESTABLISHED)){
	LOG_D (RRC,"E-RAB is NEW or already ESTABLISHED\n");
      }else { /* to be improved */
	ue_context_pP->ue_context.e_rab[e_rab].status = E_RAB_STATUS_FAILED;
	S1AP_E_RAB_SETUP_RESP  (msg_p).e_rabs_failed[e_rabs_failed].e_rab_id = ue_context_pP->ue_context.e_rab[e_rab].param.e_rab_id;
	e_rabs_failed++;
	// TODO add cause when it will be integrated
      } 
      
      S1AP_E_RAB_SETUP_RESP (msg_p).nb_of_e_rabs = e_rabs_done;
      S1AP_E_RAB_SETUP_RESP (msg_p).nb_of_e_rabs_failed = e_rabs_failed;
      // NN: add conditions for e_rabs_failed 
    } else {
      /*debug info for the xid */ 
      LOG_D(RRC,"xid does not corresponds  (context e_rab index %d, status %d, xid %d/%d) \n ",
      	     e_rab, ue_context_pP->ue_context.e_rab[e_rab].status, xid, ue_context_pP->ue_context.e_rab[e_rab].xid);
    } 
  }
      if ((e_rabs_done > 0) ){  

	LOG_I(RRC,"S1AP_E_RAB_SETUP_RESP: sending the message: nb_of_erabs %d, total e_rabs %d, index %d\n",
	      ue_context_pP->ue_context.nb_of_e_rabs, ue_context_pP->ue_context.setup_e_rabs, e_rab);
	MSC_LOG_TX_MESSAGE(
			   MSC_RRC_ENB,
			   MSC_S1AP_ENB,
			   (const char *)&S1AP_E_RAB_SETUP_RESP (msg_p),
			   sizeof(s1ap_e_rab_setup_resp_t),
			   MSC_AS_TIME_FMT" E_RAB_SETUP_RESP UE %X eNB_ue_s1ap_id %u e_rabs:%u succ %u fail",
			   MSC_AS_TIME_ARGS(ctxt_pP),
			   ue_context_pP->ue_id_rnti,
			   S1AP_E_RAB_SETUP_RESP (msg_p).eNB_ue_s1ap_id,
			   e_rabs_done, e_rabs_failed);
	
	
	itti_send_msg_to_task (TASK_S1AP, ctxt_pP->instance, msg_p);
      }
  for(int i = 0; i < NB_RB_MAX; i++) {
      ue_context_pP->ue_context.e_rab[i].xid = -1;
  }
  
  return 0;
}

int rrc_eNB_process_S1AP_E_RAB_MODIFY_REQ(MessageDef *msg_p, const char *msg_name, instance_t instance)
{
  int                             i;
  uint16_t                        ue_initial_id;
  uint32_t                        eNB_ue_s1ap_id;
  struct rrc_eNB_ue_context_s* ue_context_p = NULL;
  protocol_ctxt_t              ctxt;

  ue_initial_id  = S1AP_E_RAB_MODIFY_REQ (msg_p).ue_initial_id;
  eNB_ue_s1ap_id = S1AP_E_RAB_MODIFY_REQ (msg_p).eNB_ue_s1ap_id;
  ue_context_p   = rrc_eNB_get_ue_context_from_s1ap_ids(instance, ue_initial_id, eNB_ue_s1ap_id);
  LOG_D(RRC, "[eNB %d] Received %s: ue_initial_id %d, eNB_ue_s1ap_id %d, nb_of_e_rabs %d\n",
        instance, msg_name, ue_initial_id, eNB_ue_s1ap_id, S1AP_E_RAB_MODIFY_REQ (msg_p).nb_e_rabs_tomodify);

  if (ue_context_p == NULL) {
    /* Can not associate this message to an UE index, send a failure to S1AP and discard it! */
    LOG_W(RRC, "[eNB %d] In S1AP_E_RAB_MODIFY_REQ: unknown UE from S1AP ids (%d, %d)\n", instance, ue_initial_id, eNB_ue_s1ap_id);
    int nb_of_e_rabs_failed = 0;
    MessageDef *msg_fail_p = NULL;

    msg_fail_p = itti_alloc_new_message (TASK_RRC_ENB, S1AP_E_RAB_MODIFY_RESP);

    S1AP_E_RAB_MODIFY_RESP (msg_fail_p).eNB_ue_s1ap_id = S1AP_E_RAB_MODIFY_REQ (msg_p).eNB_ue_s1ap_id;
    S1AP_E_RAB_MODIFY_RESP (msg_fail_p).nb_of_e_rabs = 0;

    for (nb_of_e_rabs_failed = 0; nb_of_e_rabs_failed < S1AP_E_RAB_MODIFY_REQ (msg_p).nb_e_rabs_tomodify; nb_of_e_rabs_failed++) {
      S1AP_E_RAB_MODIFY_RESP (msg_fail_p).e_rabs_failed[nb_of_e_rabs_failed].e_rab_id =
              S1AP_E_RAB_MODIFY_REQ (msg_p).e_rab_modify_params[nb_of_e_rabs_failed].e_rab_id;
      S1AP_E_RAB_MODIFY_RESP (msg_fail_p).e_rabs_failed[nb_of_e_rabs_failed].cause = S1AP_CAUSE_RADIO_NETWORK;
      S1AP_E_RAB_MODIFY_RESP (msg_fail_p).e_rabs_failed[nb_of_e_rabs_failed].cause_value = 31;//S1ap_CauseRadioNetwork_multiple_E_RAB_ID_instances;
    }
    S1AP_E_RAB_MODIFY_RESP (msg_fail_p).nb_of_e_rabs_failed = nb_of_e_rabs_failed;

    itti_send_msg_to_task(TASK_S1AP, instance, msg_fail_p);
    return (-1);

  } else {
    PROTOCOL_CTXT_SET_BY_INSTANCE(&ctxt, instance, ENB_FLAG_YES, ue_context_p->ue_context.rnti, 0, 0);
    ue_context_p->ue_context.eNB_ue_s1ap_id = eNB_ue_s1ap_id;

    /* Save e RAB information for later */
    {
      int j;
      boolean_t is_treated[S1AP_MAX_E_RAB] = {FALSE};
      uint8_t nb_of_failed_e_rabs = 0;

      // keep the previous bearer
      // the index for the rec
      for (i = 0; i < S1AP_E_RAB_MODIFY_REQ (msg_p).nb_e_rabs_tomodify; i++) {
        if (is_treated[i] == TRUE) {
          // already treated
          continue;
        }
        for (j = i+1; j < S1AP_E_RAB_MODIFY_REQ (msg_p).nb_e_rabs_tomodify; j++) {
          if (is_treated[j] == FALSE &&
            S1AP_E_RAB_MODIFY_REQ(msg_p).e_rab_modify_params[j].e_rab_id == S1AP_E_RAB_MODIFY_REQ(msg_p).e_rab_modify_params[i].e_rab_id) {
            // handle multiple E-RAB ID
            ue_context_p->ue_context.modify_e_rab[j].status = E_RAB_STATUS_NEW;
            ue_context_p->ue_context.modify_e_rab[j].param.e_rab_id = S1AP_E_RAB_MODIFY_REQ(msg_p).e_rab_modify_params[j].e_rab_id;
            ue_context_p->ue_context.modify_e_rab[j].cause = S1AP_CAUSE_RADIO_NETWORK;
            ue_context_p->ue_context.modify_e_rab[j].cause_value = 31;//S1ap_CauseRadioNetwork_multiple_E_RAB_ID_instances;
            nb_of_failed_e_rabs++;
            is_treated[i] = TRUE;
            is_treated[j] = TRUE;
          }
        }
        if (is_treated[i] == TRUE) {
          // handle multiple E-RAB ID
          ue_context_p->ue_context.modify_e_rab[i].status = E_RAB_STATUS_NEW;
          ue_context_p->ue_context.modify_e_rab[i].param.e_rab_id = S1AP_E_RAB_MODIFY_REQ(msg_p).e_rab_modify_params[i].e_rab_id;
          ue_context_p->ue_context.modify_e_rab[i].cause = S1AP_CAUSE_RADIO_NETWORK;
          ue_context_p->ue_context.modify_e_rab[i].cause_value = 31;//S1ap_CauseRadioNetwork_multiple_E_RAB_ID_instances;
          nb_of_failed_e_rabs++;
          continue;
        }

        if (S1AP_E_RAB_MODIFY_REQ(msg_p).e_rab_modify_params[i].nas_pdu.length == 0) {
          // nas_pdu.length == 0
          ue_context_p->ue_context.modify_e_rab[i].status = E_RAB_STATUS_NEW;
          ue_context_p->ue_context.modify_e_rab[i].param.e_rab_id = S1AP_E_RAB_MODIFY_REQ(msg_p).e_rab_modify_params[i].e_rab_id;
          ue_context_p->ue_context.modify_e_rab[i].cause = S1AP_CAUSE_NAS;
          ue_context_p->ue_context.modify_e_rab[i].cause_value = 3;//S1ap_CauseNas_unspecified;
          nb_of_failed_e_rabs++;
          is_treated[i] = TRUE;
          continue;
        }

        for (j = 0; j < NB_RB_MAX-3; j++) {
          if (ue_context_p->ue_context.e_rab[j].param.e_rab_id == S1AP_E_RAB_MODIFY_REQ(msg_p).e_rab_modify_params[i].e_rab_id) {
            if(ue_context_p->ue_context.e_rab[j].status == E_RAB_STATUS_TORELEASE || ue_context_p->ue_context.e_rab[j].status == E_RAB_STATUS_DONE){
              break;
            }
            ue_context_p->ue_context.modify_e_rab[i].status = E_RAB_STATUS_NEW;
            ue_context_p->ue_context.modify_e_rab[i].cause = S1AP_CAUSE_NOTHING;
            ue_context_p->ue_context.modify_e_rab[i].param.e_rab_id = S1AP_E_RAB_MODIFY_REQ(msg_p).e_rab_modify_params[i].e_rab_id;
            ue_context_p->ue_context.modify_e_rab[i].param.qos =  S1AP_E_RAB_MODIFY_REQ(msg_p).e_rab_modify_params[i].qos;
            ue_context_p->ue_context.modify_e_rab[i].param.nas_pdu.length = S1AP_E_RAB_MODIFY_REQ(msg_p).e_rab_modify_params[i].nas_pdu.length;
            ue_context_p->ue_context.modify_e_rab[i].param.nas_pdu.buffer = S1AP_E_RAB_MODIFY_REQ(msg_p).e_rab_modify_params[i].nas_pdu.buffer;
            ue_context_p->ue_context.modify_e_rab[i].param.sgw_addr = ue_context_p->ue_context.e_rab[j].param.sgw_addr;
            ue_context_p->ue_context.modify_e_rab[i].param.gtp_teid = ue_context_p->ue_context.e_rab[j].param.gtp_teid;

            is_treated[i] = TRUE;
            break;
          }
        }

        if (is_treated[i] == FALSE) {
          // handle Unknown E-RAB ID
          ue_context_p->ue_context.modify_e_rab[i].status = E_RAB_STATUS_NEW;
          ue_context_p->ue_context.modify_e_rab[i].param.e_rab_id = S1AP_E_RAB_MODIFY_REQ(msg_p).e_rab_modify_params[i].e_rab_id;
          ue_context_p->ue_context.modify_e_rab[i].cause = S1AP_CAUSE_RADIO_NETWORK;
          ue_context_p->ue_context.modify_e_rab[i].cause_value = 30;//S1ap_CauseRadioNetwork_unknown_E_RAB_ID;
          nb_of_failed_e_rabs++;
          is_treated[i] = TRUE;
        }
      }

      ue_context_p->ue_context.nb_of_modify_e_rabs = S1AP_E_RAB_MODIFY_REQ  (msg_p).nb_e_rabs_tomodify;
      ue_context_p->ue_context.nb_of_failed_e_rabs = nb_of_failed_e_rabs;
    }

    /* TODO parameters yet to process ... */
    {
      //      S1AP_INITIAL_CONTEXT_SETUP_REQ(msg_p).ue_ambr;
    }

    if (ue_context_p->ue_context.nb_of_failed_e_rabs < ue_context_p->ue_context.nb_of_modify_e_rabs) {
      if (0 == rrc_eNB_modify_dedicatedRRCConnectionReconfiguration(&ctxt, ue_context_p, 0)) {
        return (0);
      }
    }

    {
      int nb_of_e_rabs_failed = 0;
      MessageDef *msg_fail_p = NULL;

      msg_fail_p = itti_alloc_new_message (TASK_RRC_ENB, S1AP_E_RAB_MODIFY_RESP);

      S1AP_E_RAB_MODIFY_RESP (msg_fail_p).eNB_ue_s1ap_id = S1AP_E_RAB_MODIFY_REQ (msg_p).eNB_ue_s1ap_id;
//      S1AP_E_RAB_MODIFY_RESP (msg_fail_p).e_rabs[S1AP_MAX_E_RAB];
      S1AP_E_RAB_MODIFY_RESP (msg_fail_p).nb_of_e_rabs = 0;

      for(nb_of_e_rabs_failed = 0; nb_of_e_rabs_failed < ue_context_p->ue_context.nb_of_failed_e_rabs; nb_of_e_rabs_failed++) {
        S1AP_E_RAB_MODIFY_RESP (msg_fail_p).e_rabs_failed[nb_of_e_rabs_failed].e_rab_id =
                ue_context_p->ue_context.modify_e_rab[nb_of_e_rabs_failed].param.e_rab_id;
        S1AP_E_RAB_MODIFY_RESP (msg_fail_p).e_rabs_failed[nb_of_e_rabs_failed].cause = ue_context_p->ue_context.modify_e_rab[nb_of_e_rabs_failed].cause;
      }
      S1AP_E_RAB_MODIFY_RESP (msg_fail_p).nb_of_e_rabs_failed = nb_of_e_rabs_failed;

      itti_send_msg_to_task (TASK_S1AP, instance, msg_fail_p);

      ue_context_p->ue_context.nb_of_modify_e_rabs = 0;
      ue_context_p->ue_context.nb_of_failed_e_rabs = 0;
      memset(ue_context_p->ue_context.modify_e_rab, 0, sizeof(ue_context_p->ue_context.modify_e_rab));

      return (0);
    }
  }  // end of ue_context_p != NULL
}

/*NN: careful about the typcast of xid (long -> uint8_t*/
int rrc_eNB_send_S1AP_E_RAB_MODIFY_RESP(const protocol_ctxt_t* const ctxt_pP,
           rrc_eNB_ue_context_t*          const ue_context_pP,
           uint8_t xid ) {

  MessageDef      *msg_p         = NULL;
  int i;
  int e_rab;
  int e_rabs_done = 0;
  int e_rabs_failed = 0;
  msg_p = itti_alloc_new_message (TASK_RRC_ENB, S1AP_E_RAB_MODIFY_RESP);
  S1AP_E_RAB_MODIFY_RESP (msg_p).eNB_ue_s1ap_id = ue_context_pP->ue_context.eNB_ue_s1ap_id;

  for (e_rab = 0; e_rab < ue_context_pP->ue_context.nb_of_modify_e_rabs; e_rab++) {

    /* only respond to the corresponding transaction */
    if (xid == ue_context_pP->ue_context.modify_e_rab[e_rab].xid) {
      if (ue_context_pP->ue_context.modify_e_rab[e_rab].status == E_RAB_STATUS_DONE) {
        for (i = 0; i < ue_context_pP->ue_context.setup_e_rabs; i++) {
          if (ue_context_pP->ue_context.modify_e_rab[e_rab].param.e_rab_id == ue_context_pP->ue_context.e_rab[i].param.e_rab_id) {
            // Update ue_context_pP->ue_context.e_rab
            ue_context_pP->ue_context.e_rab[i].status = E_RAB_STATUS_ESTABLISHED;
            ue_context_pP->ue_context.e_rab[i].param.qos = ue_context_pP->ue_context.modify_e_rab[e_rab].param.qos;
            ue_context_pP->ue_context.e_rab[i].cause = S1AP_CAUSE_NOTHING;
            break;
          }
        }
        if (i < ue_context_pP->ue_context.setup_e_rabs) {
          S1AP_E_RAB_MODIFY_RESP (msg_p).e_rabs[e_rabs_done].e_rab_id = ue_context_pP->ue_context.modify_e_rab[e_rab].param.e_rab_id;
              // TODO add other information from S1-U when it will be integrated

          LOG_D (RRC,"enb_gtp_addr (msg index %d, e_rab index %d, status %d, xid %d): nb_of_modify_e_rabs %d,  e_rab_id %d \n ",
              e_rabs_done,  e_rab, ue_context_pP->ue_context.modify_e_rab[e_rab].status, xid,
              ue_context_pP->ue_context.nb_of_modify_e_rabs,
              S1AP_E_RAB_MODIFY_RESP (msg_p).e_rabs[e_rabs_done].e_rab_id);

          e_rabs_done++;
        } else {
          // unexpected
          S1AP_E_RAB_MODIFY_RESP (msg_p).e_rabs_failed[e_rabs_failed].e_rab_id = ue_context_pP->ue_context.modify_e_rab[e_rab].param.e_rab_id;

          S1AP_E_RAB_MODIFY_RESP (msg_p).e_rabs_failed[e_rabs_failed].cause = S1AP_CAUSE_RADIO_NETWORK;
          S1AP_E_RAB_MODIFY_RESP (msg_p).e_rabs_failed[e_rabs_failed].cause_value = 30;//S1ap_CauseRadioNetwork_unknown_E_RAB_ID;

          e_rabs_failed++;
        }
      } else if ((ue_context_pP->ue_context.modify_e_rab[e_rab].status == E_RAB_STATUS_NEW) ||
          (ue_context_pP->ue_context.modify_e_rab[e_rab].status == E_RAB_STATUS_ESTABLISHED)){
        LOG_D (RRC,"E-RAB is NEW or already ESTABLISHED\n");
      } else {  /* status == E_RAB_STATUS_FAILED; */
        S1AP_E_RAB_MODIFY_RESP (msg_p).e_rabs_failed[e_rabs_failed].e_rab_id = ue_context_pP->ue_context.modify_e_rab[e_rab].param.e_rab_id;
        // add failure cause when defined
        S1AP_E_RAB_MODIFY_RESP (msg_p).e_rabs_failed[e_rabs_failed].cause = ue_context_pP->ue_context.modify_e_rab[e_rab].cause;

        e_rabs_failed++;
      }
    } else {
      /*debug info for the xid */
      LOG_D(RRC,"xid does not corresponds  (context e_rab index %d, status %d, xid %d/%d) \n ",
             e_rab, ue_context_pP->ue_context.modify_e_rab[e_rab].status, xid, ue_context_pP->ue_context.modify_e_rab[e_rab].xid);
    }
  }


  S1AP_E_RAB_MODIFY_RESP (msg_p).nb_of_e_rabs = e_rabs_done;
  S1AP_E_RAB_MODIFY_RESP (msg_p).nb_of_e_rabs_failed = e_rabs_failed;
  // NN: add conditions for e_rabs_failed
  if (e_rabs_done > 0 || e_rabs_failed > 0) {
    LOG_D(RRC,"S1AP_E_RAB_MODIFY_RESP: sending the message: nb_of_modify_e_rabs %d, total e_rabs %d, index %d\n",
    ue_context_pP->ue_context.nb_of_modify_e_rabs, ue_context_pP->ue_context.setup_e_rabs, e_rab);
MSC_LOG_TX_MESSAGE(
     MSC_RRC_ENB,
     MSC_S1AP_ENB,
     (const char *)&S1AP_E_RAB_SETUP_RESP (msg_p),
     sizeof(s1ap_e_rab_setup_resp_t),
     MSC_AS_TIME_FMT" E_RAB_MODIFY_RESP UE %X eNB_ue_s1ap_id %u e_rabs:%u succ %u fail",
     MSC_AS_TIME_ARGS(ctxt_pP),
     ue_context_pP->ue_id_rnti,
     S1AP_E_RAB_MODIFY_RESP (msg_p).eNB_ue_s1ap_id,
     e_rabs_done, e_rabs_failed);

    itti_send_msg_to_task (TASK_S1AP, ctxt_pP->instance, msg_p);
  }

  return 0;
}
int rrc_eNB_process_S1AP_E_RAB_RELEASE_COMMAND(MessageDef *msg_p, const char *msg_name, instance_t instance){
    uint32_t                        eNB_ue_s1ap_id;
    struct rrc_eNB_ue_context_s*    ue_context_p = NULL;
    protocol_ctxt_t                 ctxt;
    e_rab_release_t e_rab_release_params[S1AP_MAX_E_RAB];
    uint8_t nb_e_rabs_torelease;
    int erab;
    int i;
    uint8_t b_existed,is_existed;
    uint8_t xid;
    uint8_t e_rab_release_drb;
    MessageDef *                    msg_delete_tunnels_p = NULL;
    e_rab_release_drb = 0;
    memcpy(&e_rab_release_params[0], &(S1AP_E_RAB_RELEASE_COMMAND (msg_p).e_rab_release_params[0]), sizeof(e_rab_release_t)*S1AP_MAX_E_RAB);

    eNB_ue_s1ap_id = S1AP_E_RAB_RELEASE_COMMAND (msg_p).eNB_ue_s1ap_id;
    nb_e_rabs_torelease = S1AP_E_RAB_RELEASE_COMMAND (msg_p).nb_e_rabs_torelease;
    ue_context_p   = rrc_eNB_get_ue_context_from_s1ap_ids(instance, UE_INITIAL_ID_INVALID, eNB_ue_s1ap_id);
    if(ue_context_p != NULL){
        PROTOCOL_CTXT_SET_BY_INSTANCE(&ctxt, instance, ENB_FLAG_YES, ue_context_p->ue_context.rnti, 0, 0);

        xid = rrc_eNB_get_next_transaction_identifier(ctxt.module_id);

        LOG_D(RRC,"S1AP-E-RAB Release Command: MME_UE_S1AP_ID %d  ENB_UE_S1AP_ID %d release_e_rabs %d \n",
            S1AP_E_RAB_RELEASE_COMMAND (msg_p).mme_ue_s1ap_id, eNB_ue_s1ap_id,nb_e_rabs_torelease);
        for(erab = 0; erab < nb_e_rabs_torelease; erab++){
            b_existed = 0;
            is_existed = 0;
            for ( i = erab-1;  i>= 0; i--){
                if (e_rab_release_params[erab].e_rab_id == e_rab_release_params[i].e_rab_id){
                    is_existed = 1;
                    break;
                }
            }
            if(is_existed == 1){
                //e_rab_id is existed
                continue;
            }
            for ( i = 0;  i < NB_RB_MAX; i++){
                if (e_rab_release_params[erab].e_rab_id == ue_context_p->ue_context.e_rab[i].param.e_rab_id){
                    b_existed = 1;
                    break;
                }
            }
            if(b_existed == 0) {
                //no e_rab_id
                ue_context_p->ue_context.e_rabs_release_failed[ue_context_p->ue_context.nb_release_of_e_rabs].e_rab_id = e_rab_release_params[erab].e_rab_id;
                ue_context_p->ue_context.e_rabs_release_failed[ue_context_p->ue_context.nb_release_of_e_rabs].cause = S1AP_CAUSE_RADIO_NETWORK;
                ue_context_p->ue_context.e_rabs_release_failed[ue_context_p->ue_context.nb_release_of_e_rabs].cause_value = 30;
                ue_context_p->ue_context.nb_release_of_e_rabs++;
            } else {
                if(ue_context_p->ue_context.e_rab[i].status == E_RAB_STATUS_FAILED){
                    ue_context_p->ue_context.e_rab[i].xid = xid;
                    continue;
                } else if(ue_context_p->ue_context.e_rab[i].status == E_RAB_STATUS_ESTABLISHED){
                    ue_context_p->ue_context.e_rab[i].status = E_RAB_STATUS_TORELEASE;
                    ue_context_p->ue_context.e_rab[i].xid = xid;
                    e_rab_release_drb++;
                }else{
                    //e_rab_id status NG
                    ue_context_p->ue_context.e_rabs_release_failed[ue_context_p->ue_context.nb_release_of_e_rabs].e_rab_id = e_rab_release_params[erab].e_rab_id;
                    ue_context_p->ue_context.e_rabs_release_failed[ue_context_p->ue_context.nb_release_of_e_rabs].cause = S1AP_CAUSE_RADIO_NETWORK;
                    ue_context_p->ue_context.e_rabs_release_failed[ue_context_p->ue_context.nb_release_of_e_rabs].cause_value = 0;
                    ue_context_p->ue_context.nb_release_of_e_rabs++;
                }
            }
        }
        if(e_rab_release_drb > 0) {
            //RRCConnectionReconfiguration To UE
            rrc_eNB_generate_dedicatedRRCConnectionReconfiguration_release(&ctxt, ue_context_p, xid, S1AP_E_RAB_RELEASE_COMMAND (msg_p).nas_pdu.length, S1AP_E_RAB_RELEASE_COMMAND (msg_p).nas_pdu.buffer);
        } else {
            //gtp tunnel delete
            msg_delete_tunnels_p = itti_alloc_new_message(TASK_RRC_ENB, GTPV1U_ENB_DELETE_TUNNEL_REQ);
            memset(&GTPV1U_ENB_DELETE_TUNNEL_REQ(msg_delete_tunnels_p), 0, sizeof(GTPV1U_ENB_DELETE_TUNNEL_REQ(msg_delete_tunnels_p)));
            GTPV1U_ENB_DELETE_TUNNEL_REQ(msg_delete_tunnels_p).rnti = ue_context_p->ue_context.rnti;
            for(i = 0; i < NB_RB_MAX; i++){
               if(xid == ue_context_p->ue_context.e_rab[i].xid){
                 GTPV1U_ENB_DELETE_TUNNEL_REQ(msg_delete_tunnels_p).eps_bearer_id[GTPV1U_ENB_DELETE_TUNNEL_REQ(msg_delete_tunnels_p).num_erab++] = ue_context_p->ue_context.enb_gtp_ebi[i];
                 ue_context_p->ue_context.enb_gtp_teid[i] = 0;
                 memset(&ue_context_p->ue_context.enb_gtp_addrs[i], 0, sizeof(ue_context_p->ue_context.enb_gtp_addrs[i]));
                 ue_context_p->ue_context.enb_gtp_ebi[i]  = 0;
               }
            }

            itti_send_msg_to_task(TASK_GTPV1_U, instance, msg_delete_tunnels_p);

            //S1AP_E_RAB_RELEASE_RESPONSE
            rrc_eNB_send_S1AP_E_RAB_RELEASE_RESPONSE(&ctxt, ue_context_p, xid);
        }
    } else {
        LOG_E(RRC,"S1AP-E-RAB Release Command: MME_UE_S1AP_ID %d  ENB_UE_S1AP_ID %d  Error ue_context_p NULL \n",
            S1AP_E_RAB_RELEASE_COMMAND (msg_p).mme_ue_s1ap_id, S1AP_E_RAB_RELEASE_COMMAND (msg_p).eNB_ue_s1ap_id);
         return -1;
    }

    return 0;
}


int rrc_eNB_send_S1AP_E_RAB_RELEASE_RESPONSE(const protocol_ctxt_t* const ctxt_pP, rrc_eNB_ue_context_t* const ue_context_pP, uint8_t xid){
    int e_rabs_released = 0;
    MessageDef   *msg_p;

    msg_p = itti_alloc_new_message (TASK_RRC_ENB, S1AP_E_RAB_RELEASE_RESPONSE);
    S1AP_E_RAB_RELEASE_RESPONSE (msg_p).eNB_ue_s1ap_id = ue_context_pP->ue_context.eNB_ue_s1ap_id;
    
    for (int i = 0;  i < NB_RB_MAX; i++){
        if (xid == ue_context_pP->ue_context.e_rab[i].xid){
            S1AP_E_RAB_RELEASE_RESPONSE (msg_p).e_rab_release[e_rabs_released].e_rab_id = ue_context_pP->ue_context.e_rab[i].param.e_rab_id;
            e_rabs_released++;
            //clear
            memset(&ue_context_pP->ue_context.e_rab[i],0,sizeof(e_rab_param_t));
        }
    }
    S1AP_E_RAB_RELEASE_RESPONSE (msg_p).nb_of_e_rabs_released = e_rabs_released;
    S1AP_E_RAB_RELEASE_RESPONSE (msg_p).nb_of_e_rabs_failed = ue_context_pP->ue_context.nb_release_of_e_rabs;
    memcpy(&(S1AP_E_RAB_RELEASE_RESPONSE (msg_p).e_rabs_failed[0]),&ue_context_pP->ue_context.e_rabs_release_failed[0],sizeof(e_rab_failed_t)*ue_context_pP->ue_context.nb_release_of_e_rabs);

    ue_context_pP->ue_context.setup_e_rabs -= e_rabs_released;
    LOG_I(RRC,"S1AP-E-RAB RELEASE RESPONSE: ENB_UE_S1AP_ID %d release_e_rabs %d setup_e_rabs %d \n",
              S1AP_E_RAB_RELEASE_RESPONSE (msg_p).eNB_ue_s1ap_id,
              e_rabs_released, ue_context_pP->ue_context.setup_e_rabs);
    
    itti_send_msg_to_task (TASK_S1AP, ctxt_pP->instance, msg_p);
    //clear xid
    for(int i = 0; i < NB_RB_MAX; i++) {
        ue_context_pP->ue_context.e_rab[i].xid = -1;
    }
    //clear release e_rabs
    ue_context_pP->ue_context.nb_release_of_e_rabs = 0;
    memset(&ue_context_pP->ue_context.e_rabs_release_failed[0],0,sizeof(e_rab_failed_t)*S1AP_MAX_E_RAB);
    return 0;
}

/*------------------------------------------------------------------------------*/
int rrc_eNB_process_PAGING_IND(MessageDef *msg_p, const char *msg_name, instance_t instance)
{
  const unsigned int Ttab[4] = {32,64,128,256};
  uint8_t Tc,Tue;  /* DRX cycle of UE */
  uint32_t pcch_nB;  /* 4T, 2T, T, T/2, T/4, T/8, T/16, T/32 */
  uint32_t N;  /* N: min(T,nB). total count of PF in one DRX cycle */
  uint32_t Ns = 0;  /* Ns: max(1,nB/T) */
  uint8_t i_s;  /* i_s = floor(UE_ID/N) mod Ns */
  uint32_t T;  /* DRX cycle */
  for (uint16_t tai_size = 0; tai_size < S1AP_PAGING_IND(msg_p).tai_size; tai_size++) {
       LOG_D(RRC,"[eNB %d] In S1AP_PAGING_IND: MCC %d, MNC %d, TAC %d\n", instance, S1AP_PAGING_IND(msg_p).plmn_identity[tai_size].mcc,
             S1AP_PAGING_IND(msg_p).plmn_identity[tai_size].mnc, S1AP_PAGING_IND(msg_p).tac[tai_size]);
      for (uint8_t j = 0; j < RC.rrc[instance]->configuration.num_plmn; j++) {
          if (RC.rrc[instance]->configuration.mcc[j] == S1AP_PAGING_IND(msg_p).plmn_identity[tai_size].mcc
              && RC.rrc[instance]->configuration.mnc[j] == S1AP_PAGING_IND(msg_p).plmn_identity[tai_size].mnc
              && RC.rrc[instance]->configuration.tac == S1AP_PAGING_IND(msg_p).tac[tai_size]) {
              for (uint8_t CC_id = 0; CC_id < MAX_NUM_CCs; CC_id++) {
                  lte_frame_type_t frame_type = RC.eNB[instance][CC_id]->frame_parms.frame_type;
                  /* get nB from configuration */
                  /* get default DRX cycle from configuration */
<<<<<<< HEAD
                  Tc = (uint8_t)RC.rrc[instance]->configuration.radioresourceconfig[CC_id].pcch_defaultPagingCycle;
                  if (Tc < PCCH_Config__defaultPagingCycle_rf32 || Tc > PCCH_Config__defaultPagingCycle_rf256) {
=======
                  Tc = (uint8_t)RC.rrc[instance]->configuration.pcch_defaultPagingCycle[CC_id];
                  if (Tc < LTE_PCCH_Config__defaultPagingCycle_rf32 || Tc > LTE_PCCH_Config__defaultPagingCycle_rf256) {
>>>>>>> c1f7678e
                      continue;
                  }
                  Tue = (uint8_t)S1AP_PAGING_IND(msg_p).paging_drx;
                  /* set T = min(Tc,Tue) */
                  T = Tc < Tue ? Ttab[Tc] : Ttab[Tue];
                  /* set pcch_nB = PCCH-Config->nB */
                  pcch_nB = (uint32_t)RC.rrc[instance]->configuration.radioresourceconfig[CC_id].pcch_nB;
                  switch (pcch_nB) {
                    case LTE_PCCH_Config__nB_fourT:
                        Ns = 4;
                        break;
                    case LTE_PCCH_Config__nB_twoT:
                        Ns = 2;
                        break;
                    default:
                        Ns = 1;
                        break;
                  }
                  /* set N = min(T,nB) */
                  if (pcch_nB > LTE_PCCH_Config__nB_oneT) {
                    switch (pcch_nB) {
                    case LTE_PCCH_Config__nB_halfT:
                      N = T/2;
                      break;
                    case LTE_PCCH_Config__nB_quarterT:
                      N = T/4;
                      break;
                    case LTE_PCCH_Config__nB_oneEighthT:
                      N = T/8;
                      break;
                    case LTE_PCCH_Config__nB_oneSixteenthT:
                      N = T/16;
                      break;
                    case LTE_PCCH_Config__nB_oneThirtySecondT:
                      N = T/32;
                      break;
                    default:
                      /* pcch_nB error */
                      LOG_E(RRC, "[eNB %d] In S1AP_PAGING_IND:  pcch_nB error (pcch_nB %d) \n",
                          instance, pcch_nB);
                      return (-1);
                    }
                  } else {
                    N = T;
                  }

                  /* insert data to UE_PF_PO or update data in UE_PF_PO */
                  pthread_mutex_lock(&ue_pf_po_mutex);
                  uint8_t i = 0;
                  for (i = 0; i < MAX_MOBILES_PER_ENB; i++) {
                    if ((UE_PF_PO[CC_id][i].enable_flag == TRUE && UE_PF_PO[CC_id][i].ue_index_value == (uint16_t)(S1AP_PAGING_IND(msg_p).ue_index_value))
                        || (UE_PF_PO[CC_id][i].enable_flag != TRUE)) {
                        /* set T = min(Tc,Tue) */
                        UE_PF_PO[CC_id][i].T = T;
                        /* set UE_ID */
                        UE_PF_PO[CC_id][i].ue_index_value = (uint16_t)S1AP_PAGING_IND(msg_p).ue_index_value;
                        /* calculate PF and PO */
                        /* set PF_min : SFN mod T = (T div N)*(UE_ID mod N) */
                        UE_PF_PO[CC_id][i].PF_min = (T / N) * (UE_PF_PO[CC_id][i].ue_index_value % N);
                        /* set PO */
                        /* i_s = floor(UE_ID/N) mod Ns */
                        i_s = (uint8_t)((UE_PF_PO[CC_id][i].ue_index_value / N) % Ns);
                        if (Ns == 1) {
                            UE_PF_PO[CC_id][i].PO = (frame_type==FDD) ? 9 : 0;
                        } else if (Ns==2) {
                            UE_PF_PO[CC_id][i].PO = (frame_type==FDD) ? (4+(5*i_s)) : (5*i_s);
                        } else if (Ns==4) {
                            UE_PF_PO[CC_id][i].PO = (frame_type==FDD) ? (4*(i_s&1)+(5*(i_s>>1))) : ((i_s&1)+(5*(i_s>>1)));
                        }
                        if (UE_PF_PO[CC_id][i].enable_flag == TRUE) {
                            //paging exist UE log
                            LOG_D(RRC,"[eNB %d] CC_id %d In S1AP_PAGING_IND: Update exist UE %d, T %d, PF %d, PO %d\n", instance, CC_id, UE_PF_PO[CC_id][i].ue_index_value, T, UE_PF_PO[CC_id][i].PF_min, UE_PF_PO[CC_id][i].PO);
                        } else {
                            /* set enable_flag */
                            UE_PF_PO[CC_id][i].enable_flag = TRUE;
                            //paging new UE log
                            LOG_D(RRC,"[eNB %d] CC_id %d In S1AP_PAGING_IND: Insert a new UE %d, T %d, PF %d, PO %d\n", instance, CC_id, UE_PF_PO[CC_id][i].ue_index_value, T, UE_PF_PO[CC_id][i].PF_min, UE_PF_PO[CC_id][i].PO);
                        }
                        break;
                    }
                  }
                  pthread_mutex_unlock(&ue_pf_po_mutex);

                  uint32_t length;
                  uint8_t buffer[RRC_BUF_SIZE];
                  uint8_t *message_buffer;
                  /* Transfer data to PDCP */
                  MessageDef *message_p;
                  message_p = itti_alloc_new_message (TASK_RRC_ENB, RRC_PCCH_DATA_REQ);
                  /* Create message for PDCP (DLInformationTransfer_t) */
                  length = do_Paging (instance,
                                      buffer,
                                      S1AP_PAGING_IND(msg_p).ue_paging_identity,
                                      S1AP_PAGING_IND(msg_p).cn_domain);
                  if(length == -1)
                  {
                    LOG_I(RRC, "do_Paging error");
                    return -1;
                  }
                  message_buffer = itti_malloc (TASK_RRC_ENB, TASK_PDCP_ENB, length);
                  /* Uses a new buffer to avoid issue with PDCP buffer content that could be changed by PDCP (asynchronous message handling). */
                  memcpy (message_buffer, buffer, length);
                  RRC_PCCH_DATA_REQ (message_p).sdu_size  = length;
                  RRC_PCCH_DATA_REQ (message_p).sdu_p     = message_buffer;
                  RRC_PCCH_DATA_REQ (message_p).mode      = PDCP_TRANSMISSION_MODE_TRANSPARENT;  /* not used */
                  RRC_PCCH_DATA_REQ (message_p).rnti      = P_RNTI;
                  RRC_PCCH_DATA_REQ (message_p).ue_index  = i;
                  RRC_PCCH_DATA_REQ (message_p).CC_id  = CC_id;
                  LOG_D(RRC, "[eNB %d] CC_id %d In S1AP_PAGING_IND: send encdoed buffer to PDCP buffer_size %d\n", instance, CC_id, length);
                  itti_send_msg_to_task (TASK_PDCP_ENB, instance, message_p);
              }
          }
      }
  }

  return (0);
}

# endif /* defined(ENABLE_ITTI) */
#endif /* defined(ENABLE_USE_MME) */<|MERGE_RESOLUTION|>--- conflicted
+++ resolved
@@ -1857,13 +1857,8 @@
                   lte_frame_type_t frame_type = RC.eNB[instance][CC_id]->frame_parms.frame_type;
                   /* get nB from configuration */
                   /* get default DRX cycle from configuration */
-<<<<<<< HEAD
                   Tc = (uint8_t)RC.rrc[instance]->configuration.radioresourceconfig[CC_id].pcch_defaultPagingCycle;
-                  if (Tc < PCCH_Config__defaultPagingCycle_rf32 || Tc > PCCH_Config__defaultPagingCycle_rf256) {
-=======
-                  Tc = (uint8_t)RC.rrc[instance]->configuration.pcch_defaultPagingCycle[CC_id];
                   if (Tc < LTE_PCCH_Config__defaultPagingCycle_rf32 || Tc > LTE_PCCH_Config__defaultPagingCycle_rf256) {
->>>>>>> c1f7678e
                       continue;
                   }
                   Tue = (uint8_t)S1AP_PAGING_IND(msg_p).paging_drx;
