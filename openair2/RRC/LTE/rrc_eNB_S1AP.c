--- conflicted
+++ resolved
@@ -846,7 +846,6 @@
 
         S1AP_NAS_FIRST_REQ (message_p).ue_identity.gummei.mme_code     = BIT_STRING_to_uint8 (&r_mme->mmec);
         S1AP_NAS_FIRST_REQ (message_p).ue_identity.gummei.mme_group_id = BIT_STRING_to_uint16 (&r_mme->mmegi);
-<<<<<<< HEAD
 
         ue_context_pP->ue_context.ue_gummei.mcc = S1AP_NAS_FIRST_REQ (message_p).ue_identity.gummei.mcc;
         ue_context_pP->ue_context.ue_gummei.mnc = S1AP_NAS_FIRST_REQ (message_p).ue_identity.gummei.mnc;
@@ -854,17 +853,6 @@
         ue_context_pP->ue_context.ue_gummei.mme_code = S1AP_NAS_FIRST_REQ (message_p).ue_identity.gummei.mme_code;
         ue_context_pP->ue_context.ue_gummei.mme_group_id = S1AP_NAS_FIRST_REQ (message_p).ue_identity.gummei.mme_group_id;
 
-        MSC_LOG_TX_MESSAGE(
-          MSC_S1AP_ENB,
-          MSC_S1AP_MME,
-          (const char *)&message_p->ittiMsg.s1ap_nas_first_req,
-          sizeof(s1ap_nas_first_req_t),
-          MSC_AS_TIME_FMT" S1AP_NAS_FIRST_REQ eNB %u UE %x",
-          MSC_AS_TIME_ARGS(ctxt_pP),
-          ctxt_pP->module_id,
-          ctxt_pP->rnti);
-
-=======
         MSC_LOG_TX_MESSAGE(MSC_S1AP_ENB,
                            MSC_S1AP_MME,
                            (const char *)&message_p->ittiMsg.s1ap_nas_first_req,
@@ -873,7 +861,6 @@
                            MSC_AS_TIME_ARGS(ctxt_pP),
                            ctxt_pP->module_id,
                            ctxt_pP->rnti);
->>>>>>> fd971839
         LOG_I(S1AP, "[eNB %d] Build S1AP_NAS_FIRST_REQ adding in s_TMSI: GUMMEI mme_code %u mme_group_id %u ue %x\n",
               ctxt_pP->module_id,
               S1AP_NAS_FIRST_REQ (message_p).ue_identity.gummei.mme_code,
@@ -1022,11 +1009,8 @@
   } else {
     PROTOCOL_CTXT_SET_BY_INSTANCE(&ctxt, instance, ENB_FLAG_YES, ue_context_p->ue_context.rnti, 0, 0);
     ue_context_p->ue_context.eNB_ue_s1ap_id = S1AP_INITIAL_CONTEXT_SETUP_REQ (msg_p).eNB_ue_s1ap_id;
-<<<<<<< HEAD
     ue_context_p->ue_context.mme_ue_s1ap_id = S1AP_INITIAL_CONTEXT_SETUP_REQ (msg_p).mme_ue_s1ap_id;
 
-=======
->>>>>>> fd971839
     /* Save e RAB information for later */
     {
       int i;
