--- conflicted
+++ resolved
@@ -1192,57 +1192,6 @@
                   instance,
                   eNB_ue_s1ap_id);
     */
-<<<<<<< HEAD
-    {
-      int      e_rab;
-      //int      mod_id = 0;
-      MessageDef *msg_delete_tunnels_p = NULL;
-      MSC_LOG_TX_MESSAGE(
-        MSC_RRC_ENB,
-        MSC_GTPU_ENB,
-        NULL,0,
-        "0 GTPV1U_ENB_DELETE_TUNNEL_REQ rnti %x ",
-        eNB_ue_s1ap_id);
-      msg_delete_tunnels_p = itti_alloc_new_message(TASK_RRC_ENB, GTPV1U_ENB_DELETE_TUNNEL_REQ);
-      memset(&GTPV1U_ENB_DELETE_TUNNEL_REQ(msg_delete_tunnels_p),
-             0,
-             sizeof(GTPV1U_ENB_DELETE_TUNNEL_REQ(msg_delete_tunnels_p)));
-      // do not wait response
-      GTPV1U_ENB_DELETE_TUNNEL_REQ(msg_delete_tunnels_p).rnti = ue_context_p->ue_context.rnti;
-
-      for (e_rab = 0; e_rab < ue_context_p->ue_context.nb_of_e_rabs; e_rab++) {
-        GTPV1U_ENB_DELETE_TUNNEL_REQ(msg_delete_tunnels_p).eps_bearer_id[GTPV1U_ENB_DELETE_TUNNEL_REQ(msg_delete_tunnels_p).num_erab++] =
-          ue_context_p->ue_context.enb_gtp_ebi[e_rab];
-        // erase data
-        ue_context_p->ue_context.enb_gtp_teid[e_rab] = 0;
-        memset(&ue_context_p->ue_context.enb_gtp_addrs[e_rab], 0, sizeof(ue_context_p->ue_context.enb_gtp_addrs[e_rab]));
-        ue_context_p->ue_context.enb_gtp_ebi[e_rab]  = 0;
-      }
-
-      itti_send_msg_to_task(TASK_GTPV1_U, instance, msg_delete_tunnels_p);
-      MSC_LOG_TX_MESSAGE(
-        MSC_RRC_ENB,
-        MSC_S1AP_ENB,
-        NULL,0,
-        "0 S1AP_UE_CONTEXT_RELEASE_COMPLETE eNB_ue_s1ap_id 0x%06"PRIX32" ",
-        eNB_ue_s1ap_id);
-      MessageDef *msg_complete_p = NULL;
-      msg_complete_p = itti_alloc_new_message(TASK_RRC_ENB, S1AP_UE_CONTEXT_RELEASE_COMPLETE);
-      S1AP_UE_CONTEXT_RELEASE_COMPLETE(msg_complete_p).eNB_ue_s1ap_id = eNB_ue_s1ap_id;
-      itti_send_msg_to_task(TASK_S1AP, instance, msg_complete_p);
-      rrc_ue_s1ap_ids = rrc_eNB_S1AP_get_ue_ids(
-                          RC.rrc[instance],
-                          UE_INITIAL_ID_INVALID,
-                          eNB_ue_s1ap_id);
-
-      if (NULL != rrc_ue_s1ap_ids) {
-        rrc_eNB_S1AP_remove_ue_ids(
-          RC.rrc[instance],
-          rrc_ue_s1ap_ids);
-      }
-    }
-=======
->>>>>>> 0c83df3f
     return (0);
   }
 }
@@ -1644,42 +1593,6 @@
 
   return 0;
 }
-<<<<<<< HEAD
-int rrc_eNB_process_S1AP_E_RAB_RELEASE_COMMAND(MessageDef *msg_p, const char *msg_name, instance_t instance) {
-  uint16_t                        mme_ue_s1ap_id;
-  uint32_t                        eNB_ue_s1ap_id;
-  struct rrc_eNB_ue_context_s    *ue_context_p = NULL;
-  protocol_ctxt_t                 ctxt;
-  e_rab_release_t e_rab_release_params[S1AP_MAX_E_RAB];
-  uint8_t nb_e_rabs_torelease;
-  int erab;
-  int i;
-  uint8_t b_existed,is_existed;
-  uint8_t xid;
-  uint8_t e_rab_release_drb;
-  MessageDef                     *msg_delete_tunnels_p = NULL;
-  e_rab_release_drb = 0;
-  memcpy(&e_rab_release_params[0], &(S1AP_E_RAB_RELEASE_COMMAND (msg_p).e_rab_release_params[0]), sizeof(e_rab_release_t)*S1AP_MAX_E_RAB);
-  mme_ue_s1ap_id  = S1AP_E_RAB_RELEASE_COMMAND (msg_p).mme_ue_s1ap_id;
-  eNB_ue_s1ap_id = S1AP_E_RAB_RELEASE_COMMAND (msg_p).eNB_ue_s1ap_id;
-  nb_e_rabs_torelease = S1AP_E_RAB_RELEASE_COMMAND (msg_p).nb_e_rabs_torelease;
-  ue_context_p   = rrc_eNB_get_ue_context_from_s1ap_ids(instance, UE_INITIAL_ID_INVALID, eNB_ue_s1ap_id);
-
-  if(ue_context_p != NULL) {
-    PROTOCOL_CTXT_SET_BY_INSTANCE(&ctxt, instance, ENB_FLAG_YES, ue_context_p->ue_context.rnti, 0, 0);
-    xid = rrc_eNB_get_next_transaction_identifier(ctxt.module_id);
-    LOG_D(RRC,"S1AP-E-RAB Release Command: MME_UE_S1AP_ID %d  ENB_UE_S1AP_ID %d release_e_rabs %d \n",
-          mme_ue_s1ap_id, eNB_ue_s1ap_id,nb_e_rabs_torelease);
-
-    for(erab = 0; erab < nb_e_rabs_torelease; erab++) {
-      b_existed = 0;
-      is_existed = 0;
-
-      for ( i = erab-1;  i>= 0; i--) {
-        if (e_rab_release_params[erab].e_rab_id == e_rab_release_params[i].e_rab_id) {
-          is_existed = 1;
-          break;
-=======
 int rrc_eNB_process_S1AP_E_RAB_RELEASE_COMMAND(MessageDef *msg_p, const char *msg_name, instance_t instance){
     uint32_t                        eNB_ue_s1ap_id;
     struct rrc_eNB_ue_context_s*    ue_context_p = NULL;
@@ -1746,7 +1659,6 @@
                     ue_context_p->ue_context.nb_release_of_e_rabs++;
                 }
             }
->>>>>>> 0c83df3f
         }
       }
 
@@ -1865,116 +1777,6 @@
   uint32_t T;  /* DRX cycle */
 
   for (uint16_t tai_size = 0; tai_size < S1AP_PAGING_IND(msg_p).tai_size; tai_size++) {
-<<<<<<< HEAD
-
-    LOG_D(RRC,"[eNB %d] In S1AP_PAGING_IND: MCC %d, MNC %d, TAC %d\n", instance, S1AP_PAGING_IND(msg_p).plmn_identity[tai_size].mcc,
-          S1AP_PAGING_IND(msg_p).plmn_identity[tai_size].mnc, S1AP_PAGING_IND(msg_p).tac[tai_size]);
-
-    if (RC.rrc[instance]->configuration.mcc == S1AP_PAGING_IND(msg_p).plmn_identity[tai_size].mcc
-        && RC.rrc[instance]->configuration.mnc == S1AP_PAGING_IND(msg_p).plmn_identity[tai_size].mnc
-        && RC.rrc[instance]->configuration.tac == S1AP_PAGING_IND(msg_p).tac[tai_size]) {
-      for (uint8_t CC_id = 0; CC_id < MAX_NUM_CCs; CC_id++) {
-        lte_frame_type_t frame_type = RC.eNB[instance][CC_id]->frame_parms.frame_type;
-        /* get nB from configuration */
-        /* get default DRX cycle from configuration */
-        Tc = (uint8_t)RC.rrc[instance]->configuration.pcch_defaultPagingCycle[CC_id];
-
-        if (Tc < PCCH_Config__defaultPagingCycle_rf32 || Tc > PCCH_Config__defaultPagingCycle_rf256) {
-          continue;
-        }
-
-        Tue = (uint8_t)S1AP_PAGING_IND(msg_p).paging_drx;
-        /* set T = min(Tc,Tue) */
-        T = Tc < Tue ? Ttab[Tc] : Ttab[Tue];
-        /* set pcch_nB = PCCH-Config->nB */
-        pcch_nB = (uint32_t)RC.rrc[instance]->configuration.pcch_nB[CC_id];
-
-        switch (pcch_nB) {
-          case PCCH_Config__nB_fourT:
-            Ns = 4;
-            break;
-
-          case PCCH_Config__nB_twoT:
-            Ns = 2;
-            break;
-
-          default:
-            Ns = 1;
-            break;
-        }
-
-        /* set N = min(T,nB) */
-        if (pcch_nB > PCCH_Config__nB_oneT) {
-          switch (pcch_nB) {
-            case PCCH_Config__nB_halfT:
-              N = T/2;
-              break;
-
-            case PCCH_Config__nB_quarterT:
-              N = T/4;
-              break;
-
-            case PCCH_Config__nB_oneEighthT:
-              N = T/8;
-              break;
-
-            case PCCH_Config__nB_oneSixteenthT:
-              N = T/16;
-              break;
-
-            case PCCH_Config__nB_oneThirtySecondT:
-              N = T/32;
-              break;
-
-            default:
-              /* pcch_nB error */
-              LOG_E(RRC, "[eNB %d] In S1AP_PAGING_IND:  pcch_nB error (pcch_nB %d) \n",
-                    instance, pcch_nB);
-              return (-1);
-          }
-        } else {
-          N = T;
-        }
-
-        /* insert data to UE_PF_PO or update data in UE_PF_PO */
-        pthread_mutex_lock(&ue_pf_po_mutex);
-        uint8_t i = 0;
-
-        for (i = 0; i < NUMBER_OF_UE_MAX; i++) {
-          if ((UE_PF_PO[CC_id][i].enable_flag == TRUE && UE_PF_PO[CC_id][i].ue_index_value == (uint16_t)(S1AP_PAGING_IND(msg_p).ue_index_value))
-              || (UE_PF_PO[CC_id][i].enable_flag != TRUE)) {
-            /* set T = min(Tc,Tue) */
-            UE_PF_PO[CC_id][i].T = T;
-            /* set UE_ID */
-            UE_PF_PO[CC_id][i].ue_index_value = (uint16_t)S1AP_PAGING_IND(msg_p).ue_index_value;
-            /* calculate PF and PO */
-            /* set PF_min : SFN mod T = (T div N)*(UE_ID mod N) */
-            UE_PF_PO[CC_id][i].PF_min = (T / N) * (UE_PF_PO[CC_id][i].ue_index_value % N);
-            /* set PO */
-            /* i_s = floor(UE_ID/N) mod Ns */
-            i_s = (uint8_t)((UE_PF_PO[CC_id][i].ue_index_value / N) % Ns);
-
-            if (Ns == 1) {
-              UE_PF_PO[CC_id][i].PO = (frame_type==FDD) ? 9 : 0;
-            } else if (Ns==2) {
-              UE_PF_PO[CC_id][i].PO = (frame_type==FDD) ? (4+(5*i_s)) : (5*i_s);
-            } else if (Ns==4) {
-              UE_PF_PO[CC_id][i].PO = (frame_type==FDD) ? (4*(i_s&1)+(5*(i_s>>1))) : ((i_s&1)+(5*(i_s>>1)));
-            }
-
-            if (UE_PF_PO[CC_id][i].enable_flag == TRUE) {
-              //paging exist UE log
-              LOG_D(RRC,"[eNB %d] CC_id %d In S1AP_PAGING_IND: Update exist UE %d, T %d, PF %d, PO %d\n", instance, CC_id, UE_PF_PO[CC_id][i].ue_index_value, T, UE_PF_PO[CC_id][i].PF_min, UE_PF_PO[CC_id][i].PO);
-            } else {
-              /* set enable_flag */
-              UE_PF_PO[CC_id][i].enable_flag = TRUE;
-              //paging new UE log
-              LOG_D(RRC,"[eNB %d] CC_id %d In S1AP_PAGING_IND: Insert a new UE %d, T %d, PF %d, PO %d\n", instance, CC_id, UE_PF_PO[CC_id][i].ue_index_value, T, UE_PF_PO[CC_id][i].PF_min, UE_PF_PO[CC_id][i].PO);
-            }
-
-            break;
-
-=======
        LOG_D(RRC,"[eNB %d] In S1AP_PAGING_IND: MCC %d, MNC %d, TAC %d\n", instance, S1AP_PAGING_IND(msg_p).plmn_identity[tai_size].mcc,
              S1AP_PAGING_IND(msg_p).plmn_identity[tai_size].mnc, S1AP_PAGING_IND(msg_p).tac[tai_size]);
       if (RC.rrc[instance]->configuration.mcc == S1AP_PAGING_IND(msg_p).plmn_identity[tai_size].mcc
@@ -2096,7 +1898,6 @@
               RRC_PCCH_DATA_REQ (message_p).CC_id  = CC_id;
               LOG_D(RRC, "[eNB %d] CC_id %d In S1AP_PAGING_IND: send encdoed buffer to PDCP buffer_size %d\n", instance, CC_id, length);
               itti_send_msg_to_task (TASK_PDCP_ENB, instance, message_p);
->>>>>>> 0c83df3f
           }
         }
 
