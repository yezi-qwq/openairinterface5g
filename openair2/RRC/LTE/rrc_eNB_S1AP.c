/*
 * Licensed to the OpenAirInterface (OAI) Software Alliance under one or more
 * contributor license agreements.  See the NOTICE file distributed with
 * this work for additional information regarding copyright ownership.
 * The OpenAirInterface Software Alliance licenses this file to You under
 * the OAI Public License, Version 1.1  (the "License"); you may not use this file
 * except in compliance with the License.
 * You may obtain a copy of the License at
 *
 *      http://www.openairinterface.org/?page_id=698
 *
 * Unless required by applicable law or agreed to in writing, software
 * distributed under the License is distributed on an "AS IS" BASIS,
 * WITHOUT WARRANTIES OR CONDITIONS OF ANY KIND, either express or implied.
 * See the License for the specific language governing permissions and
 * limitations under the License.
 *-------------------------------------------------------------------------------
 * For more information about the OpenAirInterface (OAI) Software Alliance:
 *      contact@openairinterface.org
 */

/*! \file rrc_eNB_S1AP.c
 * \brief rrc S1AP procedures for eNB
 * \author Navid Nikaein, Laurent Winckel, Sebastien ROUX, and Lionel GAUTHIER
 * \date 2013-2016
 * \version 1.0
 * \company Eurecom
 * \email: navid.nikaein@eurecom.fr
 */
#if defined(ENABLE_USE_MME)
# include "rrc_defs.h"
# include "rrc_extern.h"
# include "RRC/L2_INTERFACE/openair_rrc_L2_interface.h"
# include "RRC/LTE/MESSAGES/asn1_msg.h"
# include "rrc_eNB_UE_context.h"
# include "rrc_eNB_S1AP.h"
# include "enb_config.h"
# include "common/ran_context.h"

# if defined(ENABLE_ITTI)
#   include "asn1_conversions.h"
#   include "intertask_interface.h"
#   include "pdcp.h"
#   include "pdcp_primitives.h"
#   include "s1ap_eNB.h"
# else
#   include "../../S1AP/s1ap_eNB.h"
# endif

#if defined(ENABLE_SECURITY)
#   include "UTIL/OSA/osa_defs.h"
#endif
#include "msc.h"

#include "UERadioAccessCapabilityInformation.h"

#include "gtpv1u_eNB_task.h"
#include "RRC/LTE/rrc_eNB_GTPV1U.h"

#include "TLVDecoder.h"
#include "S1AP_NAS-PDU.h"
#include "flexran_agent_common_internal.h"

extern RAN_CONTEXT_t RC;

/* Value to indicate an invalid UE initial id */
static const uint16_t UE_INITIAL_ID_INVALID = 0;

/* Masks for S1AP Encryption algorithms, EEA0 is always supported (not coded) */
static const uint16_t S1AP_ENCRYPTION_EEA1_MASK = 0x8000;
static const uint16_t S1AP_ENCRYPTION_EEA2_MASK = 0x4000;

/* Masks for S1AP Integrity algorithms, EIA0 is always supported (not coded) */
static const uint16_t S1AP_INTEGRITY_EIA1_MASK = 0x8000;
static const uint16_t S1AP_INTEGRITY_EIA2_MASK = 0x4000;

#if (RRC_VERSION >= MAKE_VERSION(9, 2, 0))
# define INTEGRITY_ALGORITHM_NONE SecurityAlgorithmConfig__integrityProtAlgorithm_eia0_v920
#else
#ifdef EXMIMO_IOT
# define INTEGRITY_ALGORITHM_NONE SecurityAlgorithmConfig__integrityProtAlgorithm_eia2
#else
# define INTEGRITY_ALGORITHM_NONE SecurityAlgorithmConfig__integrityProtAlgorithm_reserved
#endif
#endif

void extract_imsi(uint8_t *pdu_buf, uint32_t pdu_len, rrc_eNB_ue_context_t *ue_context_pP)
{
  /* Process NAS message locally to get the IMSI */
  nas_message_t nas_msg;
  memset(&nas_msg, 0, sizeof(nas_message_t));

  int size = 0;

  nas_message_security_header_t *header = &nas_msg.header;
  /* Decode the first octet of the header (security header type or EPS
  * bearer identity, and protocol discriminator) */
  DECODE_U8((char *) pdu_buf, *(uint8_t*) (header), size);

  /* Decode NAS message only if decodable*/
  if (!(header->security_header_type <= SECURITY_HEADER_TYPE_INTEGRITY_PROTECTED
      && header->protocol_discriminator == EPS_MOBILITY_MANAGEMENT_MESSAGE
      && pdu_len > NAS_MESSAGE_SECURITY_HEADER_SIZE))
    return;

  if (header->security_header_type != SECURITY_HEADER_TYPE_NOT_PROTECTED) {
    /* Decode the message authentication code */
    DECODE_U32((char *) pdu_buf+size, header->message_authentication_code, size);
    /* Decode the sequence number */
    DECODE_U8((char *) pdu_buf+size, header->sequence_number, size);
  }

  /* Note: the value of the pointer (i.e. the address) is given by value, so we
   * can modify it as we want. The callee retains the original address! */
  pdu_buf += size;
  pdu_len -= size;

  /* Decode plain NAS message */
  EMM_msg *e_msg = &nas_msg.plain.emm;
  emm_msg_header_t *emm_header = &e_msg->header;

  /* First decode the EMM message header */
  int e_head_size = 0;

  /* Check that buffer contains more than only the header */
  if (pdu_len <= sizeof(emm_msg_header_t))
    return;

  /* Decode the security header type and the protocol discriminator */
  DECODE_U8(pdu_buf + e_head_size, *(uint8_t *)(emm_header), e_head_size);
  /* Decode the message type */
  DECODE_U8(pdu_buf + e_head_size, emm_header->message_type, e_head_size);

  /* Check that this is the right message */
  if (emm_header->protocol_discriminator != EPS_MOBILITY_MANAGEMENT_MESSAGE)
    return;

  pdu_buf += e_head_size;
  pdu_len -= e_head_size;

  if (emm_header->message_type == IDENTITY_RESPONSE) {
    decode_identity_response(&e_msg->identity_response, pdu_buf, pdu_len);

    if (e_msg->identity_response.mobileidentity.imsi.typeofidentity == MOBILE_IDENTITY_IMSI) {
      memcpy(&ue_context_pP->ue_context.imsi,
             &e_msg->identity_response.mobileidentity.imsi,
             sizeof(ImsiMobileIdentity_t));
    }
  } else if (emm_header->message_type == ATTACH_REQUEST) {
    decode_attach_request(&e_msg->attach_request, pdu_buf, pdu_len);

    if (e_msg->attach_request.oldgutiorimsi.imsi.typeofidentity == MOBILE_IDENTITY_IMSI) {
      /* the following is very dirty, we cast (implicitly) from
       * ImsiEpsMobileIdentity_t to ImsiMobileIdentity_t*/
      memcpy(&ue_context_pP->ue_context.imsi,
             &e_msg->attach_request.oldgutiorimsi.imsi,
             sizeof(ImsiMobileIdentity_t));
    }
  }
}

# if defined(ENABLE_ITTI)
//------------------------------------------------------------------------------
struct rrc_ue_s1ap_ids_s*
rrc_eNB_S1AP_get_ue_ids(
  eNB_RRC_INST* const rrc_instance_pP,
  const uint16_t ue_initial_id,
  const uint32_t eNB_ue_s1ap_id
)
//------------------------------------------------------------------------------
{
  rrc_ue_s1ap_ids_t *result = NULL;
  rrc_ue_s1ap_ids_t *result2 = NULL;
  hashtable_rc_t     h_rc;

  // we assume that a rrc_ue_s1ap_ids_s is initially inserted in initial_id2_s1ap_ids
  if (eNB_ue_s1ap_id > 0) {
	h_rc = hashtable_get(rrc_instance_pP->s1ap_id2_s1ap_ids, (hash_key_t)eNB_ue_s1ap_id, (void**)&result);
  }
  if (ue_initial_id != UE_INITIAL_ID_INVALID) {
    h_rc = hashtable_get(rrc_instance_pP->initial_id2_s1ap_ids, (hash_key_t)ue_initial_id, (void**)&result);
	if  (h_rc == HASH_TABLE_OK) {
	  if (eNB_ue_s1ap_id > 0) {
	    h_rc = hashtable_get(rrc_instance_pP->s1ap_id2_s1ap_ids, (hash_key_t)eNB_ue_s1ap_id, (void**)&result2);
	    if  (h_rc != HASH_TABLE_OK) {
		  result2 = malloc(sizeof(*result2));
		  if (NULL != result2) {
		    *result2 = *result;
		    result2->eNB_ue_s1ap_id = eNB_ue_s1ap_id;
		    result->eNB_ue_s1ap_id  = eNB_ue_s1ap_id;
            h_rc = hashtable_insert(rrc_instance_pP->s1ap_id2_s1ap_ids,
		    		               (hash_key_t)eNB_ue_s1ap_id,
		    		               result2);
            if (h_rc != HASH_TABLE_OK) {
              LOG_E(S1AP, "[eNB %ld] Error while hashtable_insert in s1ap_id2_s1ap_ids eNB_ue_s1ap_id %"PRIu32"\n",
		    		  rrc_instance_pP - RC.rrc[0], eNB_ue_s1ap_id);
            }
		  }
		}
	  }
	}
  }
  return result;
}
//------------------------------------------------------------------------------
void
rrc_eNB_S1AP_remove_ue_ids(
  eNB_RRC_INST*              const rrc_instance_pP,
  struct rrc_ue_s1ap_ids_s* const ue_ids_pP
)
//------------------------------------------------------------------------------
{
  const uint16_t ue_initial_id  = ue_ids_pP->ue_initial_id;
  const uint32_t eNB_ue_s1ap_id = ue_ids_pP->eNB_ue_s1ap_id;
  hashtable_rc_t h_rc;
  if (rrc_instance_pP == NULL) {
    LOG_E(RRC, "Bad RRC instance\n");
    return;
  }

  if (ue_ids_pP == NULL) {
    LOG_E(RRC, "Trying to free a NULL S1AP UE IDs\n");
    return;
  }

  if (eNB_ue_s1ap_id > 0) {
	h_rc = hashtable_remove(rrc_instance_pP->s1ap_id2_s1ap_ids, (hash_key_t)eNB_ue_s1ap_id);
	if (h_rc != HASH_TABLE_OK) {
	  LOG_W(RRC, "S1AP Did not find entry in hashtable s1ap_id2_s1ap_ids for eNB_ue_s1ap_id %u\n", eNB_ue_s1ap_id);
	} else {
	  LOG_W(RRC, "S1AP removed entry in hashtable s1ap_id2_s1ap_ids for eNB_ue_s1ap_id %u\n", eNB_ue_s1ap_id);
	}
  }

  if (ue_initial_id != UE_INITIAL_ID_INVALID) {
    h_rc = hashtable_remove(rrc_instance_pP->initial_id2_s1ap_ids, (hash_key_t)ue_initial_id);
	if (h_rc != HASH_TABLE_OK) {
	  LOG_W(RRC, "S1AP Did not find entry in hashtable initial_id2_s1ap_ids for ue_initial_id %u\n", ue_initial_id);
	} else {
	  LOG_W(RRC, "S1AP removed entry in hashtable initial_id2_s1ap_ids for ue_initial_id %u\n", ue_initial_id);
	}
  }
}

/*! \fn uint16_t get_next_ue_initial_id(uint8_t mod_id)
 *\brief provide an UE initial ID for S1AP initial communication.
 *\param mod_id Instance ID of eNB.
 *\return the UE initial ID.
 */
//------------------------------------------------------------------------------
static uint16_t
get_next_ue_initial_id(
  const module_id_t mod_id
)
//------------------------------------------------------------------------------
{
  static uint16_t ue_initial_id[NUMBER_OF_eNB_MAX];
  ue_initial_id[mod_id]++;

  /* Never use UE_INITIAL_ID_INVALID this is the invalid id! */
  if (ue_initial_id[mod_id] == UE_INITIAL_ID_INVALID) {
    ue_initial_id[mod_id]++;
  }

  return ue_initial_id[mod_id];
}




/*! \fn uint8_t get_UE_index_from_s1ap_ids(uint8_t mod_id, uint16_t ue_initial_id, uint32_t eNB_ue_s1ap_id)
 *\brief retrieve UE index in the eNB from the UE initial ID if not equal to UE_INDEX_INVALID or
 *\brief from the eNB_ue_s1ap_id previously transmitted by S1AP.
 *\param mod_id Instance ID of eNB.
 *\param ue_initial_id The UE initial ID sent to S1AP.
 *\param eNB_ue_s1ap_id The value sent by S1AP.
 *\return the UE index or UE_INDEX_INVALID if not found.
 */
static struct rrc_eNB_ue_context_s*
rrc_eNB_get_ue_context_from_s1ap_ids(
  const instance_t  instanceP,
  const uint16_t    ue_initial_idP,
  const uint32_t    eNB_ue_s1ap_idP
)
{
  rrc_ue_s1ap_ids_t* temp = NULL;
  temp =
    rrc_eNB_S1AP_get_ue_ids(
      RC.rrc[ENB_INSTANCE_TO_MODULE_ID(instanceP)],
      ue_initial_idP,
      eNB_ue_s1ap_idP);

  if (temp) {

    return rrc_eNB_get_ue_context(
             RC.rrc[ENB_INSTANCE_TO_MODULE_ID(instanceP)],
             temp->ue_rnti);
  }

  return NULL;
}

/*! \fn e_SecurityAlgorithmConfig__cipheringAlgorithm rrc_eNB_select_ciphering(uint16_t algorithms)
 *\brief analyze available encryption algorithms bit mask and return the relevant one.
 *\param algorithms The bit mask of available algorithms received from S1AP.
 *\return the selected algorithm.
 */
static CipheringAlgorithm_r12_t rrc_eNB_select_ciphering(uint16_t algorithms)
{

//#warning "Forced   return SecurityAlgorithmConfig__cipheringAlgorithm_eea0, to be deleted in future"
  return CipheringAlgorithm_r12_eea0;

  if (algorithms & S1AP_ENCRYPTION_EEA2_MASK) {
    return CipheringAlgorithm_r12_eea2;
  }

  if (algorithms & S1AP_ENCRYPTION_EEA1_MASK) {
    return CipheringAlgorithm_r12_eea1;
  }

  return CipheringAlgorithm_r12_eea0;
}

/*! \fn e_SecurityAlgorithmConfig__integrityProtAlgorithm rrc_eNB_select_integrity(uint16_t algorithms)
 *\brief analyze available integrity algorithms bit mask and return the relevant one.
 *\param algorithms The bit mask of available algorithms received from S1AP.
 *\return the selected algorithm.
 */
static e_SecurityAlgorithmConfig__integrityProtAlgorithm rrc_eNB_select_integrity(uint16_t algorithms)
{

  if (algorithms & S1AP_INTEGRITY_EIA2_MASK) {
    return SecurityAlgorithmConfig__integrityProtAlgorithm_eia2;
  }

  if (algorithms & S1AP_INTEGRITY_EIA1_MASK) {
    return SecurityAlgorithmConfig__integrityProtAlgorithm_eia1;
  }

  return INTEGRITY_ALGORITHM_NONE;
}

/*! \fn int rrc_eNB_process_security (uint8_t mod_id, uint8_t ue_index, security_capabilities_t *security_capabilities)
 *\brief save and analyze available security algorithms bit mask and select relevant ones.
 *\param mod_id Instance ID of eNB.
 *\param ue_index Instance ID of UE in the eNB.
 *\param security_capabilities The security capabilities received from S1AP.
 *\return TRUE if at least one algorithm has been changed else FALSE.
 */
static int
rrc_eNB_process_security(
  const protocol_ctxt_t* const ctxt_pP,
  rrc_eNB_ue_context_t*          const ue_context_pP,
  security_capabilities_t* security_capabilities_pP
)
{
  boolean_t                                         changed = FALSE;
  CipheringAlgorithm_r12_t                          cipheringAlgorithm;
  e_SecurityAlgorithmConfig__integrityProtAlgorithm integrityProtAlgorithm;

  /* Save security parameters */
  ue_context_pP->ue_context.security_capabilities = *security_capabilities_pP;

  // translation
  LOG_D(RRC,
        "[eNB %d] NAS security_capabilities.encryption_algorithms %u AS ciphering_algorithm %lu NAS security_capabilities.integrity_algorithms %u AS integrity_algorithm %u\n",
        ctxt_pP->module_id,
        ue_context_pP->ue_context.security_capabilities.encryption_algorithms,
        (unsigned long)ue_context_pP->ue_context.ciphering_algorithm,
        ue_context_pP->ue_context.security_capabilities.integrity_algorithms,
        ue_context_pP->ue_context.integrity_algorithm);
  /* Select relevant algorithms */
  cipheringAlgorithm = rrc_eNB_select_ciphering (ue_context_pP->ue_context.security_capabilities.encryption_algorithms);

  if (ue_context_pP->ue_context.ciphering_algorithm != cipheringAlgorithm) {
    ue_context_pP->ue_context.ciphering_algorithm = cipheringAlgorithm;
    changed = TRUE;
  }

  integrityProtAlgorithm = rrc_eNB_select_integrity (ue_context_pP->ue_context.security_capabilities.integrity_algorithms);

  if (ue_context_pP->ue_context.integrity_algorithm != integrityProtAlgorithm) {
    ue_context_pP->ue_context.integrity_algorithm = integrityProtAlgorithm;
    changed = TRUE;
  }

  LOG_I (RRC, "[eNB %d][UE %x] Selected security algorithms (%p): %lx, %x, %s\n",
         ctxt_pP->module_id,
         ue_context_pP->ue_context.rnti,
         security_capabilities_pP,
         (unsigned long)cipheringAlgorithm,
         integrityProtAlgorithm,
         changed ? "changed" : "same");

  return changed;
}

/*! \fn void process_eNB_security_key (const protocol_ctxt_t* const ctxt_pP, eNB_RRC_UE_t * const ue_context_pP, uint8_t *security_key)
 *\brief save security key.
 *\param ctxt_pP         Running context.
 *\param ue_context_pP   UE context.
 *\param security_key_pP The security key received from S1AP.
 */
//------------------------------------------------------------------------------
static void process_eNB_security_key (
  const protocol_ctxt_t* const ctxt_pP,
  rrc_eNB_ue_context_t*          const ue_context_pP,
  uint8_t*               security_key_pP
)
//------------------------------------------------------------------------------
{
#if defined(ENABLE_SECURITY)
  char ascii_buffer[65];
  uint8_t i;

  /* Saves the security key */
  memcpy (ue_context_pP->ue_context.kenb, security_key_pP, SECURITY_KEY_LENGTH);
  memset (ue_context_pP->ue_context.nh, 0, SECURITY_KEY_LENGTH);
  ue_context_pP->ue_context.nh_ncc = -1;

  for (i = 0; i < 32; i++) {
    sprintf(&ascii_buffer[2 * i], "%02X", ue_context_pP->ue_context.kenb[i]);
  }

  ascii_buffer[2 * i] = '\0';

  LOG_I (RRC, "[eNB %d][UE %x] Saved security key %s\n", ctxt_pP->module_id, ue_context_pP->ue_context.rnti, ascii_buffer);
#endif
}


//------------------------------------------------------------------------------
void
rrc_pdcp_config_security(
  const protocol_ctxt_t* const ctxt_pP,
  rrc_eNB_ue_context_t*          const ue_context_pP,
  const uint8_t send_security_mode_command
)
//------------------------------------------------------------------------------
{

#if defined(ENABLE_SECURITY)


  SRB_ToAddModList_t*                 SRB_configList = ue_context_pP->ue_context.SRB_configList;
  uint8_t                            *kRRCenc = NULL;
  uint8_t                            *kRRCint = NULL;
  uint8_t                            *kUPenc = NULL;
  pdcp_t                             *pdcp_p   = NULL;
  static int                          print_keys= 1;
  hashtable_rc_t                      h_rc;
  hash_key_t                          key;

  /* Derive the keys from kenb */
  if (SRB_configList != NULL) {
    derive_key_up_enc(ue_context_pP->ue_context.ciphering_algorithm,
                      ue_context_pP->ue_context.kenb,
                      &kUPenc);
  }

  derive_key_rrc_enc(ue_context_pP->ue_context.ciphering_algorithm,
                     ue_context_pP->ue_context.kenb,
                     &kRRCenc);
  derive_key_rrc_int(ue_context_pP->ue_context.integrity_algorithm,
                     ue_context_pP->ue_context.kenb,
                     &kRRCint);

#if !defined(USRP_REC_PLAY)
#define DEBUG_SECURITY 1
#endif
  
#if defined (DEBUG_SECURITY)
#undef msg
#define msg printf

  if (print_keys ==1 ) {
    print_keys =0;
    int i;
    msg("\nKeNB:");

    for(i = 0; i < 32; i++) {
      msg("%02x", ue_context_pP->ue_context.kenb[i]);
    }

    msg("\n");

    msg("\nKRRCenc:");

    for(i = 0; i < 32; i++) {
      msg("%02x", kRRCenc[i]);
    }

    msg("\n");

    msg("\nKRRCint:");

    for(i = 0; i < 32; i++) {
      msg("%02x", kRRCint[i]);
    }

    msg("\n");

  }

#endif //DEBUG_SECURITY
  key = PDCP_COLL_KEY_VALUE(ctxt_pP->module_id, ctxt_pP->rnti, ctxt_pP->enb_flag, DCCH, SRB_FLAG_YES);
  h_rc = hashtable_get(pdcp_coll_p, key, (void**)&pdcp_p);


  if (h_rc == HASH_TABLE_OK) {
    pdcp_config_set_security(
      ctxt_pP,
      pdcp_p,
      DCCH,
      DCCH+2,
      (send_security_mode_command == TRUE)  ?
      0 | (ue_context_pP->ue_context.integrity_algorithm << 4) :
      (ue_context_pP->ue_context.ciphering_algorithm )         |
      (ue_context_pP->ue_context.integrity_algorithm << 4),
      kRRCenc,
      kRRCint,
      kUPenc);
  } else {
    LOG_E(RRC,
          PROTOCOL_RRC_CTXT_UE_FMT"Could not get PDCP instance for SRB DCCH %u\n",
          PROTOCOL_RRC_CTXT_UE_ARGS(ctxt_pP),
          DCCH);
  }

#endif
}

//------------------------------------------------------------------------------
void
rrc_eNB_send_S1AP_INITIAL_CONTEXT_SETUP_RESP(
  const protocol_ctxt_t* const ctxt_pP,
  rrc_eNB_ue_context_t*          const ue_context_pP
)
//------------------------------------------------------------------------------
{
  MessageDef      *msg_p         = NULL;
  int e_rab;
  int e_rabs_done = 0;
  int e_rabs_failed = 0;

  msg_p = itti_alloc_new_message (TASK_RRC_ENB, S1AP_INITIAL_CONTEXT_SETUP_RESP);
  S1AP_INITIAL_CONTEXT_SETUP_RESP (msg_p).eNB_ue_s1ap_id = ue_context_pP->ue_context.eNB_ue_s1ap_id;

  for (e_rab = 0; e_rab < ue_context_pP->ue_context.nb_of_e_rabs; e_rab++) {
    if (ue_context_pP->ue_context.e_rab[e_rab].status == E_RAB_STATUS_DONE) {
      e_rabs_done++;
      S1AP_INITIAL_CONTEXT_SETUP_RESP (msg_p).e_rabs[e_rab].e_rab_id = ue_context_pP->ue_context.e_rab[e_rab].param.e_rab_id;
      // TODO add other information from S1-U when it will be integrated
      S1AP_INITIAL_CONTEXT_SETUP_RESP (msg_p).e_rabs[e_rab].gtp_teid = ue_context_pP->ue_context.enb_gtp_teid[e_rab];
      S1AP_INITIAL_CONTEXT_SETUP_RESP (msg_p).e_rabs[e_rab].eNB_addr = ue_context_pP->ue_context.enb_gtp_addrs[e_rab];
      S1AP_INITIAL_CONTEXT_SETUP_RESP (msg_p).e_rabs[e_rab].eNB_addr.length = 4;
      ue_context_pP->ue_context.e_rab[e_rab].status = E_RAB_STATUS_ESTABLISHED;
    } else {
      e_rabs_failed++;
      ue_context_pP->ue_context.e_rab[e_rab].status = E_RAB_STATUS_FAILED;
      S1AP_INITIAL_CONTEXT_SETUP_RESP (msg_p).e_rabs_failed[e_rab].e_rab_id = ue_context_pP->ue_context.e_rab[e_rab].param.e_rab_id;
      // TODO add cause when it will be integrated
    }
  }

  MSC_LOG_TX_MESSAGE(
    MSC_RRC_ENB,
    MSC_S1AP_ENB,
    (const char *)&S1AP_INITIAL_CONTEXT_SETUP_RESP (msg_p),
    sizeof(s1ap_initial_context_setup_resp_t),
    MSC_AS_TIME_FMT" INITIAL_CONTEXT_SETUP_RESP UE %X eNB_ue_s1ap_id %u e_rabs:%u succ %u fail",
    MSC_AS_TIME_ARGS(ctxt_pP),
    ue_context_pP->ue_id_rnti,
    S1AP_INITIAL_CONTEXT_SETUP_RESP (msg_p).eNB_ue_s1ap_id,
    e_rabs_done, e_rabs_failed);


  S1AP_INITIAL_CONTEXT_SETUP_RESP (msg_p).nb_of_e_rabs = e_rabs_done;
  S1AP_INITIAL_CONTEXT_SETUP_RESP (msg_p).nb_of_e_rabs_failed = e_rabs_failed;

  itti_send_msg_to_task (TASK_S1AP, ctxt_pP->instance, msg_p);
}
# endif

//------------------------------------------------------------------------------
void
rrc_eNB_send_S1AP_UPLINK_NAS(
  const protocol_ctxt_t*    const ctxt_pP,
  rrc_eNB_ue_context_t*             const ue_context_pP,
  UL_DCCH_Message_t*        const ul_dcch_msg
)
//------------------------------------------------------------------------------
{
#if defined(ENABLE_ITTI)
  {
    ULInformationTransfer_t *ulInformationTransfer = &ul_dcch_msg->message.choice.c1.choice.ulInformationTransfer;

    if ((ulInformationTransfer->criticalExtensions.present == ULInformationTransfer__criticalExtensions_PR_c1)
    && (ulInformationTransfer->criticalExtensions.choice.c1.present
    == ULInformationTransfer__criticalExtensions__c1_PR_ulInformationTransfer_r8)
    && (ulInformationTransfer->criticalExtensions.choice.c1.choice.ulInformationTransfer_r8.dedicatedInfoType.present
    == ULInformationTransfer_r8_IEs__dedicatedInfoType_PR_dedicatedInfoNAS)) {
      /* This message hold a dedicated info NAS payload, forward it to NAS */
      struct ULInformationTransfer_r8_IEs__dedicatedInfoType *dedicatedInfoType =
          &ulInformationTransfer->criticalExtensions.choice.c1.choice.ulInformationTransfer_r8.dedicatedInfoType;
      uint32_t pdu_length;
      uint8_t *pdu_buffer;
      MessageDef *msg_p;

      pdu_length = dedicatedInfoType->choice.dedicatedInfoNAS.size;
      pdu_buffer = dedicatedInfoType->choice.dedicatedInfoNAS.buf;

      msg_p = itti_alloc_new_message (TASK_RRC_ENB, S1AP_UPLINK_NAS);
      S1AP_UPLINK_NAS (msg_p).eNB_ue_s1ap_id = ue_context_pP->ue_context.eNB_ue_s1ap_id;
      S1AP_UPLINK_NAS (msg_p).nas_pdu.length = pdu_length;
      S1AP_UPLINK_NAS (msg_p).nas_pdu.buffer = pdu_buffer;

      extract_imsi(S1AP_UPLINK_NAS (msg_p).nas_pdu.buffer,
                   S1AP_UPLINK_NAS (msg_p).nas_pdu.length,
                   ue_context_pP);

      itti_send_msg_to_task (TASK_S1AP, ctxt_pP->instance, msg_p);
    }
  }
#else
  {
    ULInformationTransfer_t *ulInformationTransfer;
    ulInformationTransfer =
    &ul_dcch_msg->message.choice.c1.choice.
    ulInformationTransfer;

    if (ulInformationTransfer->criticalExtensions.present ==
    ULInformationTransfer__criticalExtensions_PR_c1) {
      if (ulInformationTransfer->criticalExtensions.choice.c1.present ==
      ULInformationTransfer__criticalExtensions__c1_PR_ulInformationTransfer_r8) {

        ULInformationTransfer_r8_IEs_t
        *ulInformationTransferR8;
        ulInformationTransferR8 =
        &ulInformationTransfer->criticalExtensions.choice.
        c1.choice.ulInformationTransfer_r8;

        if (ulInformationTransferR8->dedicatedInfoType.present ==
            ULInformationTransfer_r8_IEs__dedicatedInfoType_PR_dedicatedInfoNAS) {

          extract_imsi(ulInformationTransferR8->dedicatedInfoType.choice.dedicatedInfoNAS.buf,
                       ulInformationTransferR8->dedicatedInfoType.choice.dedicatedInfoNAS.size,
                       ue_context_pP);

          s1ap_eNB_new_data_request (mod_id, ue_index,
              ulInformationTransferR8->dedicatedInfoType.choice.dedicatedInfoNAS.buf,
              ulInformationTransferR8->dedicatedInfoType.choice.dedicatedInfoNAS.size);
        }
      }
    }
  }
#endif
}

//------------------------------------------------------------------------------
void rrc_eNB_send_S1AP_UE_CAPABILITIES_IND(
  const protocol_ctxt_t* const ctxt_pP,
  rrc_eNB_ue_context_t*          const ue_context_pP,
  UL_DCCH_Message_t* ul_dcch_msg
)
//------------------------------------------------------------------------------
{
  UECapabilityInformation_t *ueCapabilityInformation = &ul_dcch_msg->message.choice.c1.choice.ueCapabilityInformation;
  /* 4096 is arbitrary, should be big enough */
  unsigned char buf[4096];
  unsigned char *buf2;
  UERadioAccessCapabilityInformation_t rac;

  if (ueCapabilityInformation->criticalExtensions.present != UECapabilityInformation__criticalExtensions_PR_c1
      || ueCapabilityInformation->criticalExtensions.choice.c1.present != UECapabilityInformation__criticalExtensions__c1_PR_ueCapabilityInformation_r8) {
    LOG_E(RRC, "[eNB %d][UE %x] bad UE capabilities\n", ctxt_pP->module_id, ue_context_pP->ue_context.rnti);
    return;
  }

  asn_enc_rval_t ret = uper_encode_to_buffer(&asn_DEF_UECapabilityInformation, NULL, ueCapabilityInformation, buf, 4096);

  if (ret.encoded == -1) abort();

  memset(&rac, 0, sizeof(UERadioAccessCapabilityInformation_t));

  rac.criticalExtensions.present = UERadioAccessCapabilityInformation__criticalExtensions_PR_c1;
  rac.criticalExtensions.choice.c1.present = UERadioAccessCapabilityInformation__criticalExtensions__c1_PR_ueRadioAccessCapabilityInformation_r8;
  rac.criticalExtensions.choice.c1.choice.ueRadioAccessCapabilityInformation_r8.ue_RadioAccessCapabilityInfo.buf = buf;
  rac.criticalExtensions.choice.c1.choice.ueRadioAccessCapabilityInformation_r8.ue_RadioAccessCapabilityInfo.size = (ret.encoded+7)/8;
  rac.criticalExtensions.choice.c1.choice.ueRadioAccessCapabilityInformation_r8.nonCriticalExtension = NULL;

  /* 8192 is arbitrary, should be big enough */
  buf2 = malloc16(8192);
  if (buf2 == NULL) abort();

  ret = uper_encode_to_buffer(&asn_DEF_UERadioAccessCapabilityInformation, NULL, &rac, buf2, 8192);

  if (ret.encoded == -1) abort();

  MessageDef *msg_p;

  msg_p = itti_alloc_new_message (TASK_RRC_ENB, S1AP_UE_CAPABILITIES_IND);
  S1AP_UE_CAPABILITIES_IND (msg_p).eNB_ue_s1ap_id = ue_context_pP->ue_context.eNB_ue_s1ap_id;
  S1AP_UE_CAPABILITIES_IND (msg_p).ue_radio_cap.length = (ret.encoded+7)/8;
  S1AP_UE_CAPABILITIES_IND (msg_p).ue_radio_cap.buffer = buf2;

  itti_send_msg_to_task (TASK_S1AP, ctxt_pP->instance, msg_p);
}

//------------------------------------------------------------------------------
void
rrc_eNB_send_S1AP_NAS_FIRST_REQ(
  const protocol_ctxt_t* const ctxt_pP,
  rrc_eNB_ue_context_t*          const ue_context_pP,
  RRCConnectionSetupComplete_r8_IEs_t* rrcConnectionSetupComplete
)
//------------------------------------------------------------------------------


{
  eNB_RRC_INST *rrc=RC.rrc[ctxt_pP->module_id];
#if defined(ENABLE_ITTI)
  {
    MessageDef*         message_p         = NULL;
    rrc_ue_s1ap_ids_t*  rrc_ue_s1ap_ids_p = NULL;
    hashtable_rc_t      h_rc;

    message_p = itti_alloc_new_message (TASK_RRC_ENB, S1AP_NAS_FIRST_REQ);
    memset(&message_p->ittiMsg.s1ap_nas_first_req, 0, sizeof(s1ap_nas_first_req_t));

    ue_context_pP->ue_context.ue_initial_id = get_next_ue_initial_id (ctxt_pP->module_id);
    S1AP_NAS_FIRST_REQ (message_p).ue_initial_id = ue_context_pP->ue_context.ue_initial_id;

    rrc_ue_s1ap_ids_p = malloc(sizeof(*rrc_ue_s1ap_ids_p));
    rrc_ue_s1ap_ids_p->ue_initial_id  = ue_context_pP->ue_context.ue_initial_id;
    rrc_ue_s1ap_ids_p->eNB_ue_s1ap_id = UE_INITIAL_ID_INVALID;
    rrc_ue_s1ap_ids_p->ue_rnti        = ctxt_pP->rnti;

    h_rc = hashtable_insert(RC.rrc[ctxt_pP->module_id]->initial_id2_s1ap_ids,
    		               (hash_key_t)ue_context_pP->ue_context.ue_initial_id,
    		               rrc_ue_s1ap_ids_p);
    if (h_rc != HASH_TABLE_OK) {
      LOG_E(S1AP, "[eNB %d] Error while hashtable_insert in initial_id2_s1ap_ids ue_initial_id %u\n",
    		  ctxt_pP->module_id, ue_context_pP->ue_context.ue_initial_id);
    }

    /* Assume that cause is coded in the same way in RRC and S1ap, just check that the value is in S1ap range */
    AssertFatal(ue_context_pP->ue_context.establishment_cause < RRC_CAUSE_LAST,
    "Establishment cause invalid (%jd/%d) for eNB %d!",
    ue_context_pP->ue_context.establishment_cause, RRC_CAUSE_LAST, ctxt_pP->module_id);

    S1AP_NAS_FIRST_REQ (message_p).establishment_cause = ue_context_pP->ue_context.establishment_cause;

    /* Forward NAS message */S1AP_NAS_FIRST_REQ (message_p).nas_pdu.buffer =
    rrcConnectionSetupComplete->dedicatedInfoNAS.buf;
    S1AP_NAS_FIRST_REQ (message_p).nas_pdu.length = rrcConnectionSetupComplete->dedicatedInfoNAS.size;

    extract_imsi(S1AP_NAS_FIRST_REQ (message_p).nas_pdu.buffer,
                 S1AP_NAS_FIRST_REQ (message_p).nas_pdu.length,
                 ue_context_pP);

    /* Fill UE identities with available information */
    {
      S1AP_NAS_FIRST_REQ (message_p).ue_identity.presenceMask = UE_IDENTITIES_NONE;

      if (ue_context_pP->ue_context.Initialue_identity_s_TMSI.presence) {
        /* Fill s-TMSI */
        UE_S_TMSI* s_TMSI = &ue_context_pP->ue_context.Initialue_identity_s_TMSI;

        S1AP_NAS_FIRST_REQ (message_p).ue_identity.presenceMask |= UE_IDENTITIES_s_tmsi;
        S1AP_NAS_FIRST_REQ (message_p).ue_identity.s_tmsi.mme_code = s_TMSI->mme_code;
        S1AP_NAS_FIRST_REQ (message_p).ue_identity.s_tmsi.m_tmsi = s_TMSI->m_tmsi;
        LOG_I(S1AP, "[eNB %d] Build S1AP_NAS_FIRST_REQ with s_TMSI: MME code %u M-TMSI %u ue %x\n",
            ctxt_pP->module_id,
            S1AP_NAS_FIRST_REQ (message_p).ue_identity.s_tmsi.mme_code,
            S1AP_NAS_FIRST_REQ (message_p).ue_identity.s_tmsi.m_tmsi,
            ue_context_pP->ue_context.rnti);
      }

      if (rrcConnectionSetupComplete->registeredMME != NULL) {
        /* Fill GUMMEI */
        struct RegisteredMME *r_mme = rrcConnectionSetupComplete->registeredMME;
        //int selected_plmn_identity = rrcConnectionSetupComplete->selectedPLMN_Identity;

        S1AP_NAS_FIRST_REQ (message_p).ue_identity.presenceMask |= UE_IDENTITIES_gummei;

        if (r_mme->plmn_Identity != NULL) {
          if ((r_mme->plmn_Identity->mcc != NULL) && (r_mme->plmn_Identity->mcc->list.count > 0)) {
            /* Use first indicated PLMN MCC if it is defined */
            S1AP_NAS_FIRST_REQ (message_p).ue_identity.gummei.mcc = *r_mme->plmn_Identity->mcc->list.array[0];
            LOG_I(S1AP, "[eNB %d] Build S1AP_NAS_FIRST_REQ adding in s_TMSI: GUMMEI MCC %u ue %x\n",
                ctxt_pP->module_id,
                S1AP_NAS_FIRST_REQ (message_p).ue_identity.gummei.mcc,
                ue_context_pP->ue_context.rnti);
          }

          if (r_mme->plmn_Identity->mnc.list.count > 0) {
            /* Use first indicated PLMN MNC if it is defined */
            S1AP_NAS_FIRST_REQ (message_p).ue_identity.gummei.mnc = *r_mme->plmn_Identity->mnc.list.array[0];
            LOG_I(S1AP, "[eNB %d] Build S1AP_NAS_FIRST_REQ adding in s_TMSI: GUMMEI MNC %u ue %x\n",
                  ctxt_pP->module_id,
                  S1AP_NAS_FIRST_REQ (message_p).ue_identity.gummei.mnc,
                  ue_context_pP->ue_context.rnti);
          }
        } else {
	  //          const Enb_properties_array_t   *enb_properties_p  = NULL;
	  //          enb_properties_p = enb_config_get();

          // actually the eNB configuration contains only one PLMN (can be up to 6)
          S1AP_NAS_FIRST_REQ (message_p).ue_identity.gummei.mcc = rrc->mcc;
          S1AP_NAS_FIRST_REQ (message_p).ue_identity.gummei.mnc = rrc->mnc;
          S1AP_NAS_FIRST_REQ (message_p).ue_identity.gummei.mnc_len = rrc->mnc_digit_length;
        }

        S1AP_NAS_FIRST_REQ (message_p).ue_identity.gummei.mme_code     = BIT_STRING_to_uint8 (&r_mme->mmec);
        S1AP_NAS_FIRST_REQ (message_p).ue_identity.gummei.mme_group_id = BIT_STRING_to_uint16 (&r_mme->mmegi);

        MSC_LOG_TX_MESSAGE(
          MSC_S1AP_ENB,
          MSC_S1AP_MME,
          (const char *)&message_p->ittiMsg.s1ap_nas_first_req,
          sizeof(s1ap_nas_first_req_t),
          MSC_AS_TIME_FMT" S1AP_NAS_FIRST_REQ eNB %u UE %x",
          MSC_AS_TIME_ARGS(ctxt_pP),
          ctxt_pP->module_id,
          ctxt_pP->rnti);

        LOG_I(S1AP, "[eNB %d] Build S1AP_NAS_FIRST_REQ adding in s_TMSI: GUMMEI mme_code %u mme_group_id %u ue %x\n",
              ctxt_pP->module_id,
              S1AP_NAS_FIRST_REQ (message_p).ue_identity.gummei.mme_code,
              S1AP_NAS_FIRST_REQ (message_p).ue_identity.gummei.mme_group_id,
              ue_context_pP->ue_context.rnti);
      }
    }
    itti_send_msg_to_task (TASK_S1AP, ctxt_pP->instance, message_p);
  }
#else
  {
    s1ap_eNB_new_data_request (
      ctxt_pP->module_id,
      ue_context_pP,
      rrcConnectionSetupComplete->dedicatedInfoNAS.
      buf,
      rrcConnectionSetupComplete->dedicatedInfoNAS.
      size);
  }
#endif
}

# if defined(ENABLE_ITTI)
//------------------------------------------------------------------------------
int
rrc_eNB_process_S1AP_DOWNLINK_NAS(
  MessageDef* msg_p,
  const char* msg_name,
  instance_t instance,
  mui_t* rrc_eNB_mui
)
//------------------------------------------------------------------------------
{
  uint16_t ue_initial_id;
  uint32_t eNB_ue_s1ap_id;
  uint32_t length;
  uint8_t *buffer;
  uint8_t srb_id; 
  
  struct rrc_eNB_ue_context_s* ue_context_p = NULL;
  protocol_ctxt_t              ctxt;
  ue_initial_id = S1AP_DOWNLINK_NAS (msg_p).ue_initial_id;
  eNB_ue_s1ap_id = S1AP_DOWNLINK_NAS (msg_p).eNB_ue_s1ap_id;
  ue_context_p = rrc_eNB_get_ue_context_from_s1ap_ids(instance, ue_initial_id, eNB_ue_s1ap_id);


  LOG_I(RRC, "[eNB %d] Received %s: ue_initial_id %d, eNB_ue_s1ap_id %d\n",
        instance,
        msg_name,
        ue_initial_id,
        eNB_ue_s1ap_id);

  if (ue_context_p == NULL) {

    MSC_LOG_RX_MESSAGE(
      MSC_RRC_ENB,
      MSC_S1AP_ENB,
      NULL,
      0,
      MSC_AS_TIME_FMT" DOWNLINK-NAS UE initial id %u eNB_ue_s1ap_id %u",
      0,0,//MSC_AS_TIME_ARGS(ctxt_pP),
      ue_initial_id,
      eNB_ue_s1ap_id);

    /* Can not associate this message to an UE index, send a failure to S1AP and discard it! */
    MessageDef *msg_fail_p;

    LOG_W(RRC, "[eNB %d] In S1AP_DOWNLINK_NAS: unknown UE from S1AP ids (%d, %d)\n", instance, ue_initial_id, eNB_ue_s1ap_id);

    msg_fail_p = itti_alloc_new_message (TASK_RRC_ENB, S1AP_NAS_NON_DELIVERY_IND);
    S1AP_NAS_NON_DELIVERY_IND (msg_fail_p).eNB_ue_s1ap_id = eNB_ue_s1ap_id;
    S1AP_NAS_NON_DELIVERY_IND (msg_fail_p).nas_pdu.length = S1AP_DOWNLINK_NAS (msg_p).nas_pdu.length;
    S1AP_NAS_NON_DELIVERY_IND (msg_fail_p).nas_pdu.buffer = S1AP_DOWNLINK_NAS (msg_p).nas_pdu.buffer;

    // TODO add failure cause when defined!


    MSC_LOG_TX_MESSAGE(
      MSC_RRC_ENB,
      MSC_S1AP_ENB,
      (const char *)NULL,
      0,
      MSC_AS_TIME_FMT" S1AP_NAS_NON_DELIVERY_IND UE initial id %u eNB_ue_s1ap_id %u (ue ctxt !found)",
      0,0,//MSC_AS_TIME_ARGS(ctxt_pP),
      ue_initial_id,
      eNB_ue_s1ap_id);

    itti_send_msg_to_task (TASK_S1AP, instance, msg_fail_p);
    return (-1);
  } else {
    PROTOCOL_CTXT_SET_BY_INSTANCE(&ctxt, instance, ENB_FLAG_YES, ue_context_p->ue_context.rnti, 0, 0);

    srb_id = ue_context_p->ue_context.Srb2.Srb_info.Srb_id;
  

    /* Is it the first income from S1AP ? */
    if (ue_context_p->ue_context.eNB_ue_s1ap_id == 0) {
      ue_context_p->ue_context.eNB_ue_s1ap_id = S1AP_DOWNLINK_NAS (msg_p).eNB_ue_s1ap_id;
    }

    MSC_LOG_RX_MESSAGE(
      MSC_RRC_ENB,
      MSC_S1AP_ENB,
      (const char *)NULL,
      0,
      MSC_AS_TIME_FMT" DOWNLINK-NAS UE initial id %u eNB_ue_s1ap_id %u",
      0,0,//MSC_AS_TIME_ARGS(ctxt_pP),
      ue_initial_id,
      S1AP_DOWNLINK_NAS (msg_p).eNB_ue_s1ap_id);


    /* Create message for PDCP (DLInformationTransfer_t) */
    length = do_DLInformationTransfer (
               instance,
               &buffer,
               rrc_eNB_get_next_transaction_identifier (instance),
               S1AP_DOWNLINK_NAS (msg_p).nas_pdu.length,
               S1AP_DOWNLINK_NAS (msg_p).nas_pdu.buffer);

#ifdef RRC_MSG_PRINT
    int i=0;
    LOG_F(RRC,"[MSG] RRC DL Information Transfer\n");

    for (i = 0; i < length; i++) {
      LOG_F(RRC,"%02x ", ((uint8_t*)buffer)[i]);
    }

    LOG_F(RRC,"\n");
#endif
    /* 
     * switch UL or DL NAS message without RRC piggybacked to SRB2 if active. 
     */
    /* Transfer data to PDCP */
    rrc_data_req (
		  &ctxt,
		  srb_id,
		  *rrc_eNB_mui++,
		  SDU_CONFIRM_NO,
		  length,
		  buffer,
		  PDCP_TRANSMISSION_MODE_CONTROL);
    
    return (0);
  }
}

/*------------------------------------------------------------------------------*/
int rrc_eNB_process_S1AP_INITIAL_CONTEXT_SETUP_REQ(MessageDef *msg_p, const char *msg_name, instance_t instance)
{
  uint16_t                        ue_initial_id;
  uint32_t                        eNB_ue_s1ap_id;
  //MessageDef                     *message_gtpv1u_p = NULL;
  gtpv1u_enb_create_tunnel_req_t  create_tunnel_req;
  gtpv1u_enb_create_tunnel_resp_t create_tunnel_resp;
  uint8_t                         inde_list[NB_RB_MAX - 3]={0};

  struct rrc_eNB_ue_context_s* ue_context_p = NULL;
  protocol_ctxt_t              ctxt;
  ue_initial_id  = S1AP_INITIAL_CONTEXT_SETUP_REQ (msg_p).ue_initial_id;
  eNB_ue_s1ap_id = S1AP_INITIAL_CONTEXT_SETUP_REQ (msg_p).eNB_ue_s1ap_id;
  ue_context_p   = rrc_eNB_get_ue_context_from_s1ap_ids(instance, ue_initial_id, eNB_ue_s1ap_id);
  LOG_I(RRC, "[eNB %d] Received %s: ue_initial_id %d, eNB_ue_s1ap_id %d, nb_of_e_rabs %d\n",
        instance, msg_name, ue_initial_id, eNB_ue_s1ap_id, S1AP_INITIAL_CONTEXT_SETUP_REQ (msg_p).nb_of_e_rabs);

  if (ue_context_p == NULL) {
    /* Can not associate this message to an UE index, send a failure to S1AP and discard it! */
    MessageDef *msg_fail_p = NULL;

    LOG_W(RRC, "[eNB %d] In S1AP_INITIAL_CONTEXT_SETUP_REQ: unknown UE from S1AP ids (%d, %d)\n", instance, ue_initial_id, eNB_ue_s1ap_id);

    msg_fail_p = itti_alloc_new_message (TASK_RRC_ENB, S1AP_INITIAL_CONTEXT_SETUP_FAIL);
    S1AP_INITIAL_CONTEXT_SETUP_FAIL (msg_fail_p).eNB_ue_s1ap_id = eNB_ue_s1ap_id;

    // TODO add failure cause when defined!

    itti_send_msg_to_task (TASK_S1AP, instance, msg_fail_p);
    return (-1);
  } else {

    PROTOCOL_CTXT_SET_BY_INSTANCE(&ctxt, instance, ENB_FLAG_YES, ue_context_p->ue_context.rnti, 0, 0);
    ue_context_p->ue_context.eNB_ue_s1ap_id = S1AP_INITIAL_CONTEXT_SETUP_REQ (msg_p).eNB_ue_s1ap_id;

    /* Save e RAB information for later */
    {
      int i;

      memset(&create_tunnel_req, 0 , sizeof(create_tunnel_req));
      ue_context_p->ue_context.nb_of_e_rabs = S1AP_INITIAL_CONTEXT_SETUP_REQ (msg_p).nb_of_e_rabs;
     
      for (i = 0; i < ue_context_p->ue_context.nb_of_e_rabs; i++) {
        ue_context_p->ue_context.e_rab[i].status = E_RAB_STATUS_NEW;
        ue_context_p->ue_context.e_rab[i].param = S1AP_INITIAL_CONTEXT_SETUP_REQ (msg_p).e_rab_param[i];


        create_tunnel_req.eps_bearer_id[i]       = S1AP_INITIAL_CONTEXT_SETUP_REQ (msg_p).e_rab_param[i].e_rab_id;
        create_tunnel_req.sgw_S1u_teid[i]        = S1AP_INITIAL_CONTEXT_SETUP_REQ (msg_p).e_rab_param[i].gtp_teid;

        memcpy(&create_tunnel_req.sgw_addr[i],
               &S1AP_INITIAL_CONTEXT_SETUP_REQ (msg_p).e_rab_param[i].sgw_addr,
               sizeof(transport_layer_addr_t));
        inde_list[create_tunnel_req.num_tunnels]= i;
        create_tunnel_req.num_tunnels++;
      }
    
      create_tunnel_req.rnti       = ue_context_p->ue_context.rnti; // warning put zero above
//      create_tunnel_req.num_tunnels    = i;

      gtpv1u_create_s1u_tunnel(
        instance,
        &create_tunnel_req,
        &create_tunnel_resp);

      rrc_eNB_process_GTPV1U_CREATE_TUNNEL_RESP(
          &ctxt,
          &create_tunnel_resp,
          &inde_list[0]); 
      ue_context_p->ue_context.setup_e_rabs=ue_context_p->ue_context.nb_of_e_rabs;
    }

    /* TODO parameters yet to process ... */
    {
      //      S1AP_INITIAL_CONTEXT_SETUP_REQ(msg_p).ue_ambr;
    }

    rrc_eNB_process_security (
      &ctxt,
      ue_context_p,
      &S1AP_INITIAL_CONTEXT_SETUP_REQ(msg_p).security_capabilities);
    process_eNB_security_key (
      &ctxt,
      ue_context_p,
      S1AP_INITIAL_CONTEXT_SETUP_REQ(msg_p).security_key);

    {
      uint8_t send_security_mode_command = TRUE;

#ifndef EXMIMO_IOT

      if ((ue_context_p->ue_context.ciphering_algorithm == SecurityAlgorithmConfig__cipheringAlgorithm_eea0)
          && (ue_context_p->ue_context.integrity_algorithm == INTEGRITY_ALGORITHM_NONE)) {
        send_security_mode_command = FALSE;
      }

#endif
      rrc_pdcp_config_security(
        &ctxt,
        ue_context_p,
        send_security_mode_command);

      if (send_security_mode_command) {

        rrc_eNB_generate_SecurityModeCommand (
          &ctxt,
          ue_context_p);
        send_security_mode_command = FALSE;
        // apply ciphering after RRC security command mode
        rrc_pdcp_config_security(
          &ctxt,
          ue_context_p,
          send_security_mode_command);
      } else {
        rrc_eNB_generate_UECapabilityEnquiry (&ctxt, ue_context_p);
      }
    }
    return (0);
  }
}

/*------------------------------------------------------------------------------*/
int rrc_eNB_process_S1AP_UE_CTXT_MODIFICATION_REQ(MessageDef *msg_p, const char *msg_name, instance_t instance)
{
  uint32_t eNB_ue_s1ap_id;
  struct rrc_eNB_ue_context_s* ue_context_p = NULL;
  protocol_ctxt_t              ctxt;

  eNB_ue_s1ap_id = S1AP_UE_CTXT_MODIFICATION_REQ (msg_p).eNB_ue_s1ap_id;
  ue_context_p   = rrc_eNB_get_ue_context_from_s1ap_ids(instance, UE_INITIAL_ID_INVALID, eNB_ue_s1ap_id);

  if (ue_context_p == NULL) {
    /* Can not associate this message to an UE index, send a failure to S1AP and discard it! */
    MessageDef *msg_fail_p;

    LOG_W(RRC, "[eNB %d] In S1AP_UE_CTXT_MODIFICATION_REQ: unknown UE from eNB_ue_s1ap_id (%d)\n", instance, eNB_ue_s1ap_id);

    msg_fail_p = itti_alloc_new_message (TASK_RRC_ENB, S1AP_UE_CTXT_MODIFICATION_FAIL);
    S1AP_UE_CTXT_MODIFICATION_FAIL (msg_fail_p).eNB_ue_s1ap_id = eNB_ue_s1ap_id;

    // TODO add failure cause when defined!

    itti_send_msg_to_task (TASK_S1AP, instance, msg_fail_p);
    return (-1);
  } else {

    PROTOCOL_CTXT_SET_BY_INSTANCE(&ctxt, instance, ENB_FLAG_YES, ue_context_p->ue_context.rnti, 0, 0);
    /* TODO parameters yet to process ... */
    {
      if (S1AP_UE_CTXT_MODIFICATION_REQ(msg_p).present & S1AP_UE_CONTEXT_MODIFICATION_UE_AMBR) {
        //        S1AP_UE_CTXT_MODIFICATION_REQ(msg_p).ue_ambr;
      }
    }

    if (S1AP_UE_CTXT_MODIFICATION_REQ(msg_p).present & S1AP_UE_CONTEXT_MODIFICATION_UE_SECU_CAP) {
      if (rrc_eNB_process_security (
            &ctxt,
            ue_context_p,
            &S1AP_UE_CTXT_MODIFICATION_REQ(msg_p).security_capabilities)) {
        /* transmit the new security parameters to UE */
        rrc_eNB_generate_SecurityModeCommand (
          &ctxt,
          ue_context_p);
      }
    }

    if (S1AP_UE_CTXT_MODIFICATION_REQ(msg_p).present & S1AP_UE_CONTEXT_MODIFICATION_SECURITY_KEY) {
      process_eNB_security_key (
        &ctxt,
        ue_context_p,
        S1AP_UE_CTXT_MODIFICATION_REQ(msg_p).security_key);

      /* TODO reconfigure lower layers... */
    }

    /* Send the response */
    {
      MessageDef *msg_resp_p;

      msg_resp_p = itti_alloc_new_message(TASK_RRC_ENB, S1AP_UE_CTXT_MODIFICATION_RESP);
      S1AP_UE_CTXT_MODIFICATION_RESP(msg_resp_p).eNB_ue_s1ap_id = eNB_ue_s1ap_id;

      itti_send_msg_to_task(TASK_S1AP, instance, msg_resp_p);
    }

    return (0);
  }
}

/*------------------------------------------------------------------------------*/
int rrc_eNB_process_S1AP_UE_CONTEXT_RELEASE_REQ (MessageDef *msg_p, const char *msg_name, instance_t instance)
{
  uint32_t eNB_ue_s1ap_id;
  struct rrc_eNB_ue_context_s* ue_context_p = NULL;

  eNB_ue_s1ap_id = S1AP_UE_CONTEXT_RELEASE_REQ(msg_p).eNB_ue_s1ap_id;
  ue_context_p   = rrc_eNB_get_ue_context_from_s1ap_ids(instance, UE_INITIAL_ID_INVALID, eNB_ue_s1ap_id);

  if (ue_context_p == NULL) {
    /* Can not associate this message to an UE index, send a failure to S1AP and discard it! */
    MessageDef *msg_fail_p;

    LOG_W(RRC, "[eNB %d] In S1AP_UE_CONTEXT_RELEASE_REQ: unknown UE from eNB_ue_s1ap_id (%d)\n",
          instance,
          eNB_ue_s1ap_id);

    msg_fail_p = itti_alloc_new_message(TASK_RRC_ENB, S1AP_UE_CONTEXT_RELEASE_RESP); /* TODO change message ID. */
    S1AP_UE_CONTEXT_RELEASE_RESP(msg_fail_p).eNB_ue_s1ap_id = eNB_ue_s1ap_id;

    // TODO add failure cause when defined!

    itti_send_msg_to_task(TASK_S1AP, instance, msg_fail_p);
    return (-1);
  } else {
    /* TODO release context. */

    /* Send the response */
    {
      MessageDef *msg_resp_p;

      msg_resp_p = itti_alloc_new_message(TASK_RRC_ENB, S1AP_UE_CONTEXT_RELEASE_RESP);
      S1AP_UE_CONTEXT_RELEASE_RESP(msg_resp_p).eNB_ue_s1ap_id = eNB_ue_s1ap_id;

      itti_send_msg_to_task(TASK_S1AP, instance, msg_resp_p);
    }

    return (0);
  }
}

//------------------------------------------------------------------------------
void rrc_eNB_send_S1AP_UE_CONTEXT_RELEASE_REQ (
  const module_id_t                        enb_mod_idP,
  const rrc_eNB_ue_context_t*        const ue_context_pP,
  const s1ap_Cause_t                       causeP,
  const long                               cause_valueP
)
//------------------------------------------------------------------------------
{
  if (ue_context_pP == NULL) {
    LOG_W(RRC,
          "[eNB] In S1AP_UE_CONTEXT_RELEASE_COMMAND: invalid  UE\n");
  } else {
	  MSC_LOG_TX_MESSAGE(
			  MSC_RRC_ENB,
	  		  MSC_S1AP_ENB,
	  		  NULL,0,
	  		  "0 S1AP_UE_CONTEXT_RELEASE_REQ eNB_ue_s1ap_id 0x%06"PRIX32" ",
	  		  ue_context_pP->ue_context.eNB_ue_s1ap_id);

    MessageDef *msg_context_release_req_p = NULL;
    msg_context_release_req_p = itti_alloc_new_message(TASK_RRC_ENB, S1AP_UE_CONTEXT_RELEASE_REQ);
    S1AP_UE_CONTEXT_RELEASE_REQ(msg_context_release_req_p).eNB_ue_s1ap_id = ue_context_pP->ue_context.eNB_ue_s1ap_id;
    S1AP_UE_CONTEXT_RELEASE_REQ(msg_context_release_req_p).cause          = causeP;
    S1AP_UE_CONTEXT_RELEASE_REQ(msg_context_release_req_p).cause_value    = cause_valueP;
    itti_send_msg_to_task(TASK_S1AP, ENB_MODULE_ID_TO_INSTANCE(enb_mod_idP), msg_context_release_req_p);
  }
}


/*------------------------------------------------------------------------------*/
int rrc_eNB_process_S1AP_UE_CONTEXT_RELEASE_COMMAND (MessageDef *msg_p, const char *msg_name, instance_t instance)
{
  uint32_t eNB_ue_s1ap_id;
  protocol_ctxt_t              ctxt;
  struct rrc_eNB_ue_context_s *ue_context_p = NULL;
  struct rrc_ue_s1ap_ids_s    *rrc_ue_s1ap_ids = NULL;

  eNB_ue_s1ap_id = S1AP_UE_CONTEXT_RELEASE_COMMAND(msg_p).eNB_ue_s1ap_id;


  ue_context_p   = rrc_eNB_get_ue_context_from_s1ap_ids(instance, UE_INITIAL_ID_INVALID, eNB_ue_s1ap_id);

  if (ue_context_p == NULL) {
    /* Can not associate this message to an UE index */
    MessageDef *msg_complete_p;

    LOG_W(RRC,
          "[eNB %d] In S1AP_UE_CONTEXT_RELEASE_COMMAND: unknown UE from eNB_ue_s1ap_id (%d)\n",
          instance,
          eNB_ue_s1ap_id);

    MSC_LOG_EVENT(
          MSC_RRC_ENB,
  		  "0 S1AP_UE_CONTEXT_RELEASE_COMPLETE eNB_ue_s1ap_id 0x%06"PRIX32" context not found",
  		eNB_ue_s1ap_id);

    MSC_LOG_TX_MESSAGE(
          MSC_RRC_ENB,
  		  MSC_S1AP_ENB,
  		  NULL,0,
  		  "0 S1AP_UE_CONTEXT_RELEASE_COMPLETE eNB_ue_s1ap_id 0x%06"PRIX32" ",
  		eNB_ue_s1ap_id);

    msg_complete_p = itti_alloc_new_message(TASK_RRC_ENB, S1AP_UE_CONTEXT_RELEASE_COMPLETE);
    S1AP_UE_CONTEXT_RELEASE_COMPLETE(msg_complete_p).eNB_ue_s1ap_id = eNB_ue_s1ap_id;
    itti_send_msg_to_task(TASK_S1AP, instance, msg_complete_p);

    rrc_ue_s1ap_ids = rrc_eNB_S1AP_get_ue_ids(
    		RC.rrc[instance],
    		UE_INITIAL_ID_INVALID,
    		eNB_ue_s1ap_id);

    if (NULL != rrc_ue_s1ap_ids) {
      rrc_eNB_S1AP_remove_ue_ids(
    		  RC.rrc[instance],
    		  rrc_ue_s1ap_ids);
    }
    return (-1);
  } else {
    ue_context_p->ue_context.ue_release_timer_s1 = 0;
    PROTOCOL_CTXT_SET_BY_INSTANCE(&ctxt, instance, ENB_FLAG_YES, ue_context_p->ue_context.rnti, 0, 0);
    rrc_eNB_generate_RRCConnectionRelease(&ctxt, ue_context_p);
    /*
          LOG_W(RRC,
                  "[eNB %d] In S1AP_UE_CONTEXT_RELEASE_COMMAND: TODO call rrc_eNB_connection_release for eNB %d\n",
                  instance,
                  eNB_ue_s1ap_id);
    */
    return (0);
  }
}

int rrc_eNB_process_S1AP_E_RAB_SETUP_REQ(MessageDef *msg_p, const char *msg_name, instance_t instance)
{
  uint16_t                        ue_initial_id;
  uint32_t                        eNB_ue_s1ap_id;
  gtpv1u_enb_create_tunnel_req_t  create_tunnel_req;
  gtpv1u_enb_create_tunnel_resp_t create_tunnel_resp;
  uint8_t                         inde_list[NB_RB_MAX - 3]={0};

  struct rrc_eNB_ue_context_s* ue_context_p = NULL;
  protocol_ctxt_t              ctxt;
  uint8_t                      e_rab_done;

  ue_initial_id  = S1AP_E_RAB_SETUP_REQ (msg_p).ue_initial_id;
  eNB_ue_s1ap_id = S1AP_E_RAB_SETUP_REQ (msg_p).eNB_ue_s1ap_id;
  ue_context_p   = rrc_eNB_get_ue_context_from_s1ap_ids(instance, ue_initial_id, eNB_ue_s1ap_id);
  LOG_I(RRC, "[eNB %d] Received %s: ue_initial_id %d, eNB_ue_s1ap_id %d, nb_of_e_rabs %d\n",
        instance, msg_name, ue_initial_id, eNB_ue_s1ap_id, S1AP_E_RAB_SETUP_REQ (msg_p).nb_e_rabs_tosetup);

  if (ue_context_p == NULL) {
    /* Can not associate this message to an UE index, send a failure to S1AP and discard it! */
    MessageDef *msg_fail_p = NULL;

    LOG_W(RRC, "[eNB %d] In S1AP_E_RAB_SETUP_REQ: unknown UE from S1AP ids (%d, %d)\n", instance, ue_initial_id, eNB_ue_s1ap_id);

    msg_fail_p = itti_alloc_new_message (TASK_RRC_ENB, S1AP_E_RAB_SETUP_REQUEST_FAIL);
    S1AP_E_RAB_SETUP_REQ  (msg_fail_p).eNB_ue_s1ap_id = eNB_ue_s1ap_id;

    // TODO add failure cause when defined!

    itti_send_msg_to_task (TASK_S1AP, instance, msg_fail_p);
    return (-1);
  } else {

    PROTOCOL_CTXT_SET_BY_INSTANCE(&ctxt, instance, ENB_FLAG_YES, ue_context_p->ue_context.rnti, 0, 0);
    ue_context_p->ue_context.eNB_ue_s1ap_id = S1AP_E_RAB_SETUP_REQ  (msg_p).eNB_ue_s1ap_id;

    /* Save e RAB information for later */
    {
      int i;

      memset(&create_tunnel_req, 0 , sizeof(create_tunnel_req));
      uint8_t nb_e_rabs_tosetup = S1AP_E_RAB_SETUP_REQ  (msg_p).nb_e_rabs_tosetup;
      e_rab_done = 0;

      // keep the previous bearer
      // the index for the rec
      for (i = 0; 
	  // i < nb_e_rabs_tosetup; 
           i < NB_RB_MAX - 3;  // loop all e-rabs in e_rab[] 
	   i++) {
	//if (ue_context_p->ue_context.e_rab[i+ue_context_p->ue_context.setup_e_rabs].status == E_RAB_STATUS_DONE) 
	//  LOG_W(RRC,"E-RAB already configured, reconfiguring\n");
        // check e-rab status, if e rab status is greater than E_RAB_STATUS_DONE, don't not config this one
        if(ue_context_p->ue_context.e_rab[i].status >= E_RAB_STATUS_DONE)
            continue;
        //ue_context_p->ue_context.e_rab[i+ue_context_p->ue_context.setup_e_rabs].status = E_RAB_STATUS_NEW;
        //ue_context_p->ue_context.e_rab[i+ue_context_p->ue_context.setup_e_rabs].param = S1AP_E_RAB_SETUP_REQ  (msg_p).e_rab_setup_params[i];
        ue_context_p->ue_context.e_rab[i].status = E_RAB_STATUS_NEW;
        ue_context_p->ue_context.e_rab[i].param = S1AP_E_RAB_SETUP_REQ  (msg_p).e_rab_setup_params[e_rab_done];

        create_tunnel_req.eps_bearer_id[e_rab_done]       = S1AP_E_RAB_SETUP_REQ  (msg_p).e_rab_setup_params[e_rab_done].e_rab_id;
        create_tunnel_req.sgw_S1u_teid[e_rab_done]        = S1AP_E_RAB_SETUP_REQ  (msg_p).e_rab_setup_params[e_rab_done].gtp_teid;

        memcpy(&create_tunnel_req.sgw_addr[e_rab_done],
               & S1AP_E_RAB_SETUP_REQ (msg_p).e_rab_setup_params[e_rab_done].sgw_addr,
               sizeof(transport_layer_addr_t));
	
	LOG_I(RRC,"E_RAB setup REQ: local index %d teid %u, eps id %d \n", 
	      i,
	      create_tunnel_req.sgw_S1u_teid[e_rab_done],
	       create_tunnel_req.eps_bearer_id[i] );
        inde_list[e_rab_done] = i;
        e_rab_done++;        
        if(e_rab_done >= nb_e_rabs_tosetup){
            break;
        }
      }
      ue_context_p->ue_context.nb_of_e_rabs=nb_e_rabs_tosetup;
     
     
      create_tunnel_req.rnti       = ue_context_p->ue_context.rnti; // warning put zero above
      create_tunnel_req.num_tunnels    = e_rab_done;
      
      // NN: not sure if we should create a new tunnel: need to check teid, etc.
      gtpv1u_create_s1u_tunnel(
        instance,
        &create_tunnel_req,
        &create_tunnel_resp);

      rrc_eNB_process_GTPV1U_CREATE_TUNNEL_RESP(
          &ctxt,
          &create_tunnel_resp,
          &inde_list[0]);

      ue_context_p->ue_context.setup_e_rabs+=nb_e_rabs_tosetup;

    }

    /* TODO parameters yet to process ... */
    {
      //      S1AP_INITIAL_CONTEXT_SETUP_REQ(msg_p).ue_ambr;
    }

    rrc_eNB_generate_dedicatedRRCConnectionReconfiguration(&ctxt, ue_context_p, 0);
							 
    return (0);
  }
}

/*NN: careful about the typcast of xid (long -> uint8_t*/
int rrc_eNB_send_S1AP_E_RAB_SETUP_RESP(const protocol_ctxt_t* const ctxt_pP,
				   rrc_eNB_ue_context_t*          const ue_context_pP,
				   uint8_t xid ){  

  MessageDef      *msg_p         = NULL;
  int e_rab;
  int e_rabs_done = 0;
  int e_rabs_failed = 0;
    
  msg_p = itti_alloc_new_message (TASK_RRC_ENB, S1AP_E_RAB_SETUP_RESP);
  S1AP_E_RAB_SETUP_RESP (msg_p).eNB_ue_s1ap_id = ue_context_pP->ue_context.eNB_ue_s1ap_id;
 
  for (e_rab = 0; e_rab <  ue_context_pP->ue_context.setup_e_rabs ; e_rab++) {

    /* only respond to the corresponding transaction */ 
    //if (((xid+1)%4) == ue_context_pP->ue_context.e_rab[e_rab].xid) {
    if (xid == ue_context_pP->ue_context.e_rab[e_rab].xid) {
      
      if (ue_context_pP->ue_context.e_rab[e_rab].status == E_RAB_STATUS_DONE) {
     
	S1AP_E_RAB_SETUP_RESP (msg_p).e_rabs[e_rabs_done].e_rab_id = ue_context_pP->ue_context.e_rab[e_rab].param.e_rab_id;
	// TODO add other information from S1-U when it will be integrated
	S1AP_E_RAB_SETUP_RESP (msg_p).e_rabs[e_rabs_done].gtp_teid = ue_context_pP->ue_context.enb_gtp_teid[e_rab];
	S1AP_E_RAB_SETUP_RESP (msg_p).e_rabs[e_rabs_done].eNB_addr = ue_context_pP->ue_context.enb_gtp_addrs[e_rab];
	//S1AP_E_RAB_SETUP_RESP (msg_p).e_rabs[e_rab].eNB_addr.length += 4;
	ue_context_pP->ue_context.e_rab[e_rab].status = E_RAB_STATUS_ESTABLISHED;
	
	LOG_I (RRC,"enb_gtp_addr (msg index %d, e_rab index %d, status %d, xid %d): nb_of_e_rabs %d,  e_rab_id %d, teid: %u, addr: %d.%d.%d.%d \n ",
	       e_rabs_done,  e_rab, ue_context_pP->ue_context.e_rab[e_rab].status, xid,
	       ue_context_pP->ue_context.nb_of_e_rabs,
	       S1AP_E_RAB_SETUP_RESP (msg_p).e_rabs[e_rabs_done].e_rab_id,
	       S1AP_E_RAB_SETUP_RESP (msg_p).e_rabs[e_rabs_done].gtp_teid,
	       S1AP_E_RAB_SETUP_RESP (msg_p).e_rabs[e_rabs_done].eNB_addr.buffer[0],
	       S1AP_E_RAB_SETUP_RESP (msg_p).e_rabs[e_rabs_done].eNB_addr.buffer[1],
	       S1AP_E_RAB_SETUP_RESP (msg_p).e_rabs[e_rabs_done].eNB_addr.buffer[2],
	       S1AP_E_RAB_SETUP_RESP (msg_p).e_rabs[e_rabs_done].eNB_addr.buffer[3]);
	
	e_rabs_done++;
      } else if ((ue_context_pP->ue_context.e_rab[e_rab].status == E_RAB_STATUS_NEW)  || 
		 (ue_context_pP->ue_context.e_rab[e_rab].status == E_RAB_STATUS_ESTABLISHED)){
	LOG_D (RRC,"E-RAB is NEW or already ESTABLISHED\n");
      }else { /* to be improved */
	ue_context_pP->ue_context.e_rab[e_rab].status = E_RAB_STATUS_FAILED;
	S1AP_E_RAB_SETUP_RESP  (msg_p).e_rabs_failed[e_rabs_failed].e_rab_id = ue_context_pP->ue_context.e_rab[e_rab].param.e_rab_id;
	e_rabs_failed++;
	// TODO add cause when it will be integrated
      } 
      
      S1AP_E_RAB_SETUP_RESP (msg_p).nb_of_e_rabs = e_rabs_done;
      S1AP_E_RAB_SETUP_RESP (msg_p).nb_of_e_rabs_failed = e_rabs_failed;
      // NN: add conditions for e_rabs_failed 
    } else {
      /*debug info for the xid */ 
      LOG_D(RRC,"xid does not corresponds  (context e_rab index %d, status %d, xid %d/%d) \n ",
      	     e_rab, ue_context_pP->ue_context.e_rab[e_rab].status, xid, ue_context_pP->ue_context.e_rab[e_rab].xid);
    } 
  }
      if ((e_rabs_done > 0) ){  

	LOG_I(RRC,"S1AP_E_RAB_SETUP_RESP: sending the message: nb_of_erabs %d, total e_rabs %d, index %d\n",
	      ue_context_pP->ue_context.nb_of_e_rabs, ue_context_pP->ue_context.setup_e_rabs, e_rab);
	MSC_LOG_TX_MESSAGE(
			   MSC_RRC_ENB,
			   MSC_S1AP_ENB,
			   (const char *)&S1AP_E_RAB_SETUP_RESP (msg_p),
			   sizeof(s1ap_e_rab_setup_resp_t),
			   MSC_AS_TIME_FMT" E_RAB_SETUP_RESP UE %X eNB_ue_s1ap_id %u e_rabs:%u succ %u fail",
			   MSC_AS_TIME_ARGS(ctxt_pP),
			   ue_context_pP->ue_id_rnti,
			   S1AP_E_RAB_SETUP_RESP (msg_p).eNB_ue_s1ap_id,
			   e_rabs_done, e_rabs_failed);
	
	
	itti_send_msg_to_task (TASK_S1AP, ctxt_pP->instance, msg_p);
      }
  for(int i = 0; i < NB_RB_MAX; i++) {
      ue_context_pP->ue_context.e_rab[i].xid = -1;
  }
  
  return 0;
}

int rrc_eNB_process_S1AP_E_RAB_MODIFY_REQ(MessageDef *msg_p, const char *msg_name, instance_t instance)
{
  int                             i;
  uint16_t                        ue_initial_id;
  uint32_t                        eNB_ue_s1ap_id;
  struct rrc_eNB_ue_context_s* ue_context_p = NULL;
  protocol_ctxt_t              ctxt;

  ue_initial_id  = S1AP_E_RAB_MODIFY_REQ (msg_p).ue_initial_id;
  eNB_ue_s1ap_id = S1AP_E_RAB_MODIFY_REQ (msg_p).eNB_ue_s1ap_id;
  ue_context_p   = rrc_eNB_get_ue_context_from_s1ap_ids(instance, ue_initial_id, eNB_ue_s1ap_id);
  LOG_D(RRC, "[eNB %d] Received %s: ue_initial_id %d, eNB_ue_s1ap_id %d, nb_of_e_rabs %d\n",
        instance, msg_name, ue_initial_id, eNB_ue_s1ap_id, S1AP_E_RAB_MODIFY_REQ (msg_p).nb_e_rabs_tomodify);

  if (ue_context_p == NULL) {
    /* Can not associate this message to an UE index, send a failure to S1AP and discard it! */
    LOG_W(RRC, "[eNB %d] In S1AP_E_RAB_MODIFY_REQ: unknown UE from S1AP ids (%d, %d)\n", instance, ue_initial_id, eNB_ue_s1ap_id);
    int nb_of_e_rabs_failed = 0;
    MessageDef *msg_fail_p = NULL;

    msg_fail_p = itti_alloc_new_message (TASK_RRC_ENB, S1AP_E_RAB_MODIFY_RESP);

    S1AP_E_RAB_MODIFY_RESP (msg_fail_p).eNB_ue_s1ap_id = S1AP_E_RAB_MODIFY_REQ (msg_p).eNB_ue_s1ap_id;
    S1AP_E_RAB_MODIFY_RESP (msg_fail_p).nb_of_e_rabs = 0;

    for (nb_of_e_rabs_failed = 0; nb_of_e_rabs_failed < S1AP_E_RAB_MODIFY_REQ (msg_p).nb_e_rabs_tomodify; nb_of_e_rabs_failed++) {
      S1AP_E_RAB_MODIFY_RESP (msg_fail_p).e_rabs_failed[nb_of_e_rabs_failed].e_rab_id =
              S1AP_E_RAB_MODIFY_REQ (msg_p).e_rab_modify_params[nb_of_e_rabs_failed].e_rab_id;
      S1AP_E_RAB_MODIFY_RESP (msg_fail_p).e_rabs_failed[nb_of_e_rabs_failed].cause = S1AP_CAUSE_RADIO_NETWORK;
      S1AP_E_RAB_MODIFY_RESP (msg_fail_p).e_rabs_failed[nb_of_e_rabs_failed].cause_value = 31;//S1ap_CauseRadioNetwork_multiple_E_RAB_ID_instances;
    }
    S1AP_E_RAB_MODIFY_RESP (msg_fail_p).nb_of_e_rabs_failed = nb_of_e_rabs_failed;

    itti_send_msg_to_task(TASK_S1AP, instance, msg_fail_p);
    return (-1);

  } else {
    PROTOCOL_CTXT_SET_BY_INSTANCE(&ctxt, instance, ENB_FLAG_YES, ue_context_p->ue_context.rnti, 0, 0);
    ue_context_p->ue_context.eNB_ue_s1ap_id = eNB_ue_s1ap_id;

    /* Save e RAB information for later */
    {
      int j;
      boolean_t is_treated[S1AP_MAX_E_RAB] = {FALSE};
      uint8_t nb_of_failed_e_rabs = 0;

      // keep the previous bearer
      // the index for the rec
      for (i = 0; i < S1AP_E_RAB_MODIFY_REQ (msg_p).nb_e_rabs_tomodify; i++) {
        if (is_treated[i] == TRUE) {
          // already treated
          continue;
        }
        for (j = i+1; j < S1AP_E_RAB_MODIFY_REQ (msg_p).nb_e_rabs_tomodify; j++) {
          if (is_treated[j] == FALSE &&
            S1AP_E_RAB_MODIFY_REQ(msg_p).e_rab_modify_params[j].e_rab_id == S1AP_E_RAB_MODIFY_REQ(msg_p).e_rab_modify_params[i].e_rab_id) {
            // handle multiple E-RAB ID
            ue_context_p->ue_context.modify_e_rab[j].status = E_RAB_STATUS_NEW;
            ue_context_p->ue_context.modify_e_rab[j].param.e_rab_id = S1AP_E_RAB_MODIFY_REQ(msg_p).e_rab_modify_params[j].e_rab_id;
            ue_context_p->ue_context.modify_e_rab[j].cause = S1AP_CAUSE_RADIO_NETWORK;
            ue_context_p->ue_context.modify_e_rab[j].cause_value = 31;//S1ap_CauseRadioNetwork_multiple_E_RAB_ID_instances;
            nb_of_failed_e_rabs++;
            is_treated[i] = TRUE;
            is_treated[j] = TRUE;
          }
        }
        if (is_treated[i] == TRUE) {
          // handle multiple E-RAB ID
          ue_context_p->ue_context.modify_e_rab[i].status = E_RAB_STATUS_NEW;
          ue_context_p->ue_context.modify_e_rab[i].param.e_rab_id = S1AP_E_RAB_MODIFY_REQ(msg_p).e_rab_modify_params[i].e_rab_id;
          ue_context_p->ue_context.modify_e_rab[i].cause = S1AP_CAUSE_RADIO_NETWORK;
          ue_context_p->ue_context.modify_e_rab[i].cause_value = 31;//S1ap_CauseRadioNetwork_multiple_E_RAB_ID_instances;
          nb_of_failed_e_rabs++;
          continue;
        }

        if (S1AP_E_RAB_MODIFY_REQ(msg_p).e_rab_modify_params[i].nas_pdu.length == 0) {
          // nas_pdu.length == 0
          ue_context_p->ue_context.modify_e_rab[i].status = E_RAB_STATUS_NEW;
          ue_context_p->ue_context.modify_e_rab[i].param.e_rab_id = S1AP_E_RAB_MODIFY_REQ(msg_p).e_rab_modify_params[i].e_rab_id;
          ue_context_p->ue_context.modify_e_rab[i].cause = S1AP_CAUSE_NAS;
          ue_context_p->ue_context.modify_e_rab[i].cause_value = 3;//S1ap_CauseNas_unspecified;
          nb_of_failed_e_rabs++;
          is_treated[i] = TRUE;
          continue;
        }

        for (j = 0; j < NB_RB_MAX-3; j++) {
          if (ue_context_p->ue_context.e_rab[j].param.e_rab_id == S1AP_E_RAB_MODIFY_REQ(msg_p).e_rab_modify_params[i].e_rab_id) {
            if(ue_context_p->ue_context.e_rab[j].status == E_RAB_STATUS_TORELEASE || ue_context_p->ue_context.e_rab[j].status == E_RAB_STATUS_DONE){
              break;
            }
            ue_context_p->ue_context.modify_e_rab[i].status = E_RAB_STATUS_NEW;
            ue_context_p->ue_context.modify_e_rab[i].cause = S1AP_CAUSE_NOTHING;
            ue_context_p->ue_context.modify_e_rab[i].param.e_rab_id = S1AP_E_RAB_MODIFY_REQ(msg_p).e_rab_modify_params[i].e_rab_id;
            ue_context_p->ue_context.modify_e_rab[i].param.qos =  S1AP_E_RAB_MODIFY_REQ(msg_p).e_rab_modify_params[i].qos;
            ue_context_p->ue_context.modify_e_rab[i].param.nas_pdu.length = S1AP_E_RAB_MODIFY_REQ(msg_p).e_rab_modify_params[i].nas_pdu.length;
            ue_context_p->ue_context.modify_e_rab[i].param.nas_pdu.buffer = S1AP_E_RAB_MODIFY_REQ(msg_p).e_rab_modify_params[i].nas_pdu.buffer;
            ue_context_p->ue_context.modify_e_rab[i].param.sgw_addr = ue_context_p->ue_context.e_rab[j].param.sgw_addr;
            ue_context_p->ue_context.modify_e_rab[i].param.gtp_teid = ue_context_p->ue_context.e_rab[j].param.gtp_teid;

            is_treated[i] = TRUE;
            break;
          }
        }

        if (is_treated[i] == FALSE) {
          // handle Unknown E-RAB ID
          ue_context_p->ue_context.modify_e_rab[i].status = E_RAB_STATUS_NEW;
          ue_context_p->ue_context.modify_e_rab[i].param.e_rab_id = S1AP_E_RAB_MODIFY_REQ(msg_p).e_rab_modify_params[i].e_rab_id;
          ue_context_p->ue_context.modify_e_rab[i].cause = S1AP_CAUSE_RADIO_NETWORK;
          ue_context_p->ue_context.modify_e_rab[i].cause_value = 30;//S1ap_CauseRadioNetwork_unknown_E_RAB_ID;
          nb_of_failed_e_rabs++;
          is_treated[i] = TRUE;
        }
      }

      ue_context_p->ue_context.nb_of_modify_e_rabs = S1AP_E_RAB_MODIFY_REQ  (msg_p).nb_e_rabs_tomodify;
      ue_context_p->ue_context.nb_of_failed_e_rabs = nb_of_failed_e_rabs;
    }

    /* TODO parameters yet to process ... */
    {
      //      S1AP_INITIAL_CONTEXT_SETUP_REQ(msg_p).ue_ambr;
    }

    if (ue_context_p->ue_context.nb_of_failed_e_rabs < ue_context_p->ue_context.nb_of_modify_e_rabs) {
      if (0 == rrc_eNB_modify_dedicatedRRCConnectionReconfiguration(&ctxt, ue_context_p, 0)) {
        return (0);
      }
    }

    {
      int nb_of_e_rabs_failed = 0;
      MessageDef *msg_fail_p = NULL;

      msg_fail_p = itti_alloc_new_message (TASK_RRC_ENB, S1AP_E_RAB_MODIFY_RESP);

      S1AP_E_RAB_MODIFY_RESP (msg_fail_p).eNB_ue_s1ap_id = S1AP_E_RAB_MODIFY_REQ (msg_p).eNB_ue_s1ap_id;
//      S1AP_E_RAB_MODIFY_RESP (msg_fail_p).e_rabs[S1AP_MAX_E_RAB];
      S1AP_E_RAB_MODIFY_RESP (msg_fail_p).nb_of_e_rabs = 0;

      for(nb_of_e_rabs_failed = 0; nb_of_e_rabs_failed < ue_context_p->ue_context.nb_of_failed_e_rabs; nb_of_e_rabs_failed++) {
        S1AP_E_RAB_MODIFY_RESP (msg_fail_p).e_rabs_failed[nb_of_e_rabs_failed].e_rab_id =
                ue_context_p->ue_context.modify_e_rab[nb_of_e_rabs_failed].param.e_rab_id;
        S1AP_E_RAB_MODIFY_RESP (msg_fail_p).e_rabs_failed[nb_of_e_rabs_failed].cause = ue_context_p->ue_context.modify_e_rab[nb_of_e_rabs_failed].cause;
      }
      S1AP_E_RAB_MODIFY_RESP (msg_fail_p).nb_of_e_rabs_failed = nb_of_e_rabs_failed;

      itti_send_msg_to_task (TASK_S1AP, instance, msg_fail_p);

      ue_context_p->ue_context.nb_of_modify_e_rabs = 0;
      ue_context_p->ue_context.nb_of_failed_e_rabs = 0;
      memset(ue_context_p->ue_context.modify_e_rab, 0, sizeof(ue_context_p->ue_context.modify_e_rab));

      return (0);
    }
  }  // end of ue_context_p != NULL
}

/*NN: careful about the typcast of xid (long -> uint8_t*/
int rrc_eNB_send_S1AP_E_RAB_MODIFY_RESP(const protocol_ctxt_t* const ctxt_pP,
           rrc_eNB_ue_context_t*          const ue_context_pP,
           uint8_t xid ) {

  MessageDef      *msg_p         = NULL;
  int i;
  int e_rab;
  int e_rabs_done = 0;
  int e_rabs_failed = 0;
  msg_p = itti_alloc_new_message (TASK_RRC_ENB, S1AP_E_RAB_MODIFY_RESP);
  S1AP_E_RAB_MODIFY_RESP (msg_p).eNB_ue_s1ap_id = ue_context_pP->ue_context.eNB_ue_s1ap_id;

  for (e_rab = 0; e_rab < ue_context_pP->ue_context.nb_of_modify_e_rabs; e_rab++) {

    /* only respond to the corresponding transaction */
    if (xid == ue_context_pP->ue_context.modify_e_rab[e_rab].xid) {
      if (ue_context_pP->ue_context.modify_e_rab[e_rab].status == E_RAB_STATUS_DONE) {
        for (i = 0; i < ue_context_pP->ue_context.setup_e_rabs; i++) {
          if (ue_context_pP->ue_context.modify_e_rab[e_rab].param.e_rab_id == ue_context_pP->ue_context.e_rab[i].param.e_rab_id) {
            // Update ue_context_pP->ue_context.e_rab
            ue_context_pP->ue_context.e_rab[i].status = E_RAB_STATUS_ESTABLISHED;
            ue_context_pP->ue_context.e_rab[i].param.qos = ue_context_pP->ue_context.modify_e_rab[e_rab].param.qos;
            ue_context_pP->ue_context.e_rab[i].cause = S1AP_CAUSE_NOTHING;
            break;
          }
        }
        if (i < ue_context_pP->ue_context.setup_e_rabs) {
          S1AP_E_RAB_MODIFY_RESP (msg_p).e_rabs[e_rabs_done].e_rab_id = ue_context_pP->ue_context.modify_e_rab[e_rab].param.e_rab_id;
              // TODO add other information from S1-U when it will be integrated

          LOG_D (RRC,"enb_gtp_addr (msg index %d, e_rab index %d, status %d, xid %d): nb_of_modify_e_rabs %d,  e_rab_id %d \n ",
              e_rabs_done,  e_rab, ue_context_pP->ue_context.modify_e_rab[e_rab].status, xid,
              ue_context_pP->ue_context.nb_of_modify_e_rabs,
              S1AP_E_RAB_MODIFY_RESP (msg_p).e_rabs[e_rabs_done].e_rab_id);

          e_rabs_done++;
        } else {
          // unexpected
          S1AP_E_RAB_MODIFY_RESP (msg_p).e_rabs_failed[e_rabs_failed].e_rab_id = ue_context_pP->ue_context.modify_e_rab[e_rab].param.e_rab_id;

          S1AP_E_RAB_MODIFY_RESP (msg_p).e_rabs_failed[e_rabs_failed].cause = S1AP_CAUSE_RADIO_NETWORK;
          S1AP_E_RAB_MODIFY_RESP (msg_p).e_rabs_failed[e_rabs_failed].cause_value = 30;//S1ap_CauseRadioNetwork_unknown_E_RAB_ID;

          e_rabs_failed++;
        }
      } else if ((ue_context_pP->ue_context.modify_e_rab[e_rab].status == E_RAB_STATUS_NEW) ||
          (ue_context_pP->ue_context.modify_e_rab[e_rab].status == E_RAB_STATUS_ESTABLISHED)){
        LOG_D (RRC,"E-RAB is NEW or already ESTABLISHED\n");
      } else {  /* status == E_RAB_STATUS_FAILED; */
        S1AP_E_RAB_MODIFY_RESP (msg_p).e_rabs_failed[e_rabs_failed].e_rab_id = ue_context_pP->ue_context.modify_e_rab[e_rab].param.e_rab_id;
        // add failure cause when defined
        S1AP_E_RAB_MODIFY_RESP (msg_p).e_rabs_failed[e_rabs_failed].cause = ue_context_pP->ue_context.modify_e_rab[e_rab].cause;

        e_rabs_failed++;
      }
    } else {
      /*debug info for the xid */
      LOG_D(RRC,"xid does not corresponds  (context e_rab index %d, status %d, xid %d/%d) \n ",
             e_rab, ue_context_pP->ue_context.modify_e_rab[e_rab].status, xid, ue_context_pP->ue_context.modify_e_rab[e_rab].xid);
    }
  }


  S1AP_E_RAB_MODIFY_RESP (msg_p).nb_of_e_rabs = e_rabs_done;
  S1AP_E_RAB_MODIFY_RESP (msg_p).nb_of_e_rabs_failed = e_rabs_failed;
  // NN: add conditions for e_rabs_failed
  if (e_rabs_done > 0 || e_rabs_failed > 0) {
    LOG_D(RRC,"S1AP_E_RAB_MODIFY_RESP: sending the message: nb_of_modify_e_rabs %d, total e_rabs %d, index %d\n",
    ue_context_pP->ue_context.nb_of_modify_e_rabs, ue_context_pP->ue_context.setup_e_rabs, e_rab);
MSC_LOG_TX_MESSAGE(
     MSC_RRC_ENB,
     MSC_S1AP_ENB,
     (const char *)&S1AP_E_RAB_SETUP_RESP (msg_p),
     sizeof(s1ap_e_rab_setup_resp_t),
     MSC_AS_TIME_FMT" E_RAB_MODIFY_RESP UE %X eNB_ue_s1ap_id %u e_rabs:%u succ %u fail",
     MSC_AS_TIME_ARGS(ctxt_pP),
     ue_context_pP->ue_id_rnti,
     S1AP_E_RAB_MODIFY_RESP (msg_p).eNB_ue_s1ap_id,
     e_rabs_done, e_rabs_failed);

    itti_send_msg_to_task (TASK_S1AP, ctxt_pP->instance, msg_p);
  }

  return 0;
}
int rrc_eNB_process_S1AP_E_RAB_RELEASE_COMMAND(MessageDef *msg_p, const char *msg_name, instance_t instance){
<<<<<<< HEAD
    uint16_t                        mme_ue_s1ap_id;
=======
>>>>>>> a9cf09ec
    uint32_t                        eNB_ue_s1ap_id;
    struct rrc_eNB_ue_context_s*    ue_context_p = NULL;
    protocol_ctxt_t                 ctxt;
    e_rab_release_t e_rab_release_params[S1AP_MAX_E_RAB];
    uint8_t nb_e_rabs_torelease;
    int erab;
    int i;
    uint8_t b_existed,is_existed;
    uint8_t xid;
    uint8_t e_rab_release_drb;
    MessageDef *                    msg_delete_tunnels_p = NULL;
    e_rab_release_drb = 0;
    memcpy(&e_rab_release_params[0], &(S1AP_E_RAB_RELEASE_COMMAND (msg_p).e_rab_release_params[0]), sizeof(e_rab_release_t)*S1AP_MAX_E_RAB);

<<<<<<< HEAD
    mme_ue_s1ap_id  = S1AP_E_RAB_RELEASE_COMMAND (msg_p).mme_ue_s1ap_id;
=======
>>>>>>> a9cf09ec
    eNB_ue_s1ap_id = S1AP_E_RAB_RELEASE_COMMAND (msg_p).eNB_ue_s1ap_id;
    nb_e_rabs_torelease = S1AP_E_RAB_RELEASE_COMMAND (msg_p).nb_e_rabs_torelease;
    ue_context_p   = rrc_eNB_get_ue_context_from_s1ap_ids(instance, UE_INITIAL_ID_INVALID, eNB_ue_s1ap_id);
    if(ue_context_p != NULL){
        PROTOCOL_CTXT_SET_BY_INSTANCE(&ctxt, instance, ENB_FLAG_YES, ue_context_p->ue_context.rnti, 0, 0);

        xid = rrc_eNB_get_next_transaction_identifier(ctxt.module_id);

        LOG_D(RRC,"S1AP-E-RAB Release Command: MME_UE_S1AP_ID %d  ENB_UE_S1AP_ID %d release_e_rabs %d \n",
<<<<<<< HEAD
            mme_ue_s1ap_id, eNB_ue_s1ap_id,nb_e_rabs_torelease);
=======
            S1AP_E_RAB_RELEASE_COMMAND (msg_p).mme_ue_s1ap_id, eNB_ue_s1ap_id,nb_e_rabs_torelease);
>>>>>>> a9cf09ec
        for(erab = 0; erab < nb_e_rabs_torelease; erab++){
            b_existed = 0;
            is_existed = 0;
            for ( i = erab-1;  i>= 0; i--){
                if (e_rab_release_params[erab].e_rab_id == e_rab_release_params[i].e_rab_id){
                    is_existed = 1;
                    break;
                }
            }
            if(is_existed == 1){
                //e_rab_id is existed
                continue;
            }
            for ( i = 0;  i < NB_RB_MAX; i++){
                if (e_rab_release_params[erab].e_rab_id == ue_context_p->ue_context.e_rab[i].param.e_rab_id){
                    b_existed = 1;
                    break;
                }
<<<<<<< HEAD
            }
            if(b_existed == 0) {
                //no e_rab_id
                ue_context_p->ue_context.e_rabs_release_failed[ue_context_p->ue_context.nb_release_of_e_rabs].e_rab_id = e_rab_release_params[erab].e_rab_id;
                ue_context_p->ue_context.e_rabs_release_failed[ue_context_p->ue_context.nb_release_of_e_rabs].cause = S1AP_CAUSE_RADIO_NETWORK;
                ue_context_p->ue_context.e_rabs_release_failed[ue_context_p->ue_context.nb_release_of_e_rabs].cause_value = 30;
                ue_context_p->ue_context.nb_release_of_e_rabs++;
            } else {
                if(ue_context_p->ue_context.e_rab[i].status == E_RAB_STATUS_FAILED){
                    ue_context_p->ue_context.e_rab[i].xid = xid;
                    continue;
                } else if(ue_context_p->ue_context.e_rab[i].status == E_RAB_STATUS_ESTABLISHED){
                    ue_context_p->ue_context.e_rab[i].status = E_RAB_STATUS_TORELEASE;
                    ue_context_p->ue_context.e_rab[i].xid = xid;
                    e_rab_release_drb++;
                }else{
=======
	    }
	    if(b_existed == 0) {
	      //no e_rab_id
	      ue_context_p->ue_context.e_rabs_release_failed[ue_context_p->ue_context.nb_release_of_e_rabs].e_rab_id = e_rab_release_params[erab].e_rab_id;
	      ue_context_p->ue_context.e_rabs_release_failed[ue_context_p->ue_context.nb_release_of_e_rabs].cause = S1AP_CAUSE_RADIO_NETWORK;
	      ue_context_p->ue_context.e_rabs_release_failed[ue_context_p->ue_context.nb_release_of_e_rabs].cause_value = 30;
	      ue_context_p->ue_context.nb_release_of_e_rabs++;
	    } else {
	      if(ue_context_p->ue_context.e_rab[i].status == E_RAB_STATUS_FAILED){
		ue_context_p->ue_context.e_rab[i].xid = xid;
		continue;
	      } else if(ue_context_p->ue_context.e_rab[i].status == E_RAB_STATUS_ESTABLISHED){
		ue_context_p->ue_context.e_rab[i].status = E_RAB_STATUS_TORELEASE;
		ue_context_p->ue_context.e_rab[i].xid = xid;
		e_rab_release_drb++;
	      }else{
>>>>>>> a9cf09ec
                    //e_rab_id status NG
                    ue_context_p->ue_context.e_rabs_release_failed[ue_context_p->ue_context.nb_release_of_e_rabs].e_rab_id = e_rab_release_params[erab].e_rab_id;
                    ue_context_p->ue_context.e_rabs_release_failed[ue_context_p->ue_context.nb_release_of_e_rabs].cause = S1AP_CAUSE_RADIO_NETWORK;
                    ue_context_p->ue_context.e_rabs_release_failed[ue_context_p->ue_context.nb_release_of_e_rabs].cause_value = 0;
                    ue_context_p->ue_context.nb_release_of_e_rabs++;
<<<<<<< HEAD
                }
            }
        }
        if(e_rab_release_drb > 0) {
            //RRCConnectionReconfiguration To UE
            rrc_eNB_generate_dedicatedRRCConnectionReconfiguration_release(&ctxt, ue_context_p, xid, S1AP_E_RAB_RELEASE_COMMAND (msg_p).nas_pdu.length, S1AP_E_RAB_RELEASE_COMMAND (msg_p).nas_pdu.buffer);
        } else {
            //gtp tunnel delete
            msg_delete_tunnels_p = itti_alloc_new_message(TASK_RRC_ENB, GTPV1U_ENB_DELETE_TUNNEL_REQ);
            memset(&GTPV1U_ENB_DELETE_TUNNEL_REQ(msg_delete_tunnels_p), 0, sizeof(GTPV1U_ENB_DELETE_TUNNEL_REQ(msg_delete_tunnels_p)));
            GTPV1U_ENB_DELETE_TUNNEL_REQ(msg_delete_tunnels_p).rnti = ue_context_p->ue_context.rnti;
            for(i = 0; i < NB_RB_MAX; i++){
               if(xid == ue_context_p->ue_context.e_rab[i].xid){
                 GTPV1U_ENB_DELETE_TUNNEL_REQ(msg_delete_tunnels_p).eps_bearer_id[GTPV1U_ENB_DELETE_TUNNEL_REQ(msg_delete_tunnels_p).num_erab++] = ue_context_p->ue_context.enb_gtp_ebi[i];
                 ue_context_p->ue_context.enb_gtp_teid[i] = 0;
                 memset(&ue_context_p->ue_context.enb_gtp_addrs[i], 0, sizeof(ue_context_p->ue_context.enb_gtp_addrs[i]));
                 ue_context_p->ue_context.enb_gtp_ebi[i]  = 0;
               }
            }

            itti_send_msg_to_task(TASK_GTPV1_U, instance, msg_delete_tunnels_p);

            //S1AP_E_RAB_RELEASE_RESPONSE
            rrc_eNB_send_S1AP_E_RAB_RELEASE_RESPONSE(&ctxt, ue_context_p, xid);
        }
    } else {
        LOG_E(RRC,"S1AP-E-RAB Release Command: MME_UE_S1AP_ID %d  ENB_UE_S1AP_ID %d  Error ue_context_p NULL \n",
            S1AP_E_RAB_RELEASE_COMMAND (msg_p).mme_ue_s1ap_id, S1AP_E_RAB_RELEASE_COMMAND (msg_p).eNB_ue_s1ap_id);
         return -1;
    }

=======
	      }
	    }
	}
	
	
	if(e_rab_release_drb > 0) {
	  //RRCConnectionReconfiguration To UE
	  rrc_eNB_generate_dedicatedRRCConnectionReconfiguration_release(&ctxt, ue_context_p, xid, S1AP_E_RAB_RELEASE_COMMAND (msg_p).nas_pdu.length, S1AP_E_RAB_RELEASE_COMMAND (msg_p).nas_pdu.buffer);
	} else {
	  //gtp tunnel delete
	  msg_delete_tunnels_p = itti_alloc_new_message(TASK_RRC_ENB, GTPV1U_ENB_DELETE_TUNNEL_REQ);
	  memset(&GTPV1U_ENB_DELETE_TUNNEL_REQ(msg_delete_tunnels_p), 0, sizeof(GTPV1U_ENB_DELETE_TUNNEL_REQ(msg_delete_tunnels_p)));
	  GTPV1U_ENB_DELETE_TUNNEL_REQ(msg_delete_tunnels_p).rnti = ue_context_p->ue_context.rnti;
	  
	  for(i = 0; i < NB_RB_MAX; i++) {
	    if(xid == ue_context_p->ue_context.e_rab[i].xid) {
	      GTPV1U_ENB_DELETE_TUNNEL_REQ(msg_delete_tunnels_p).eps_bearer_id[GTPV1U_ENB_DELETE_TUNNEL_REQ(msg_delete_tunnels_p).num_erab++] = ue_context_p->ue_context.enb_gtp_ebi[i];
	      ue_context_p->ue_context.enb_gtp_teid[i] = 0;
	      memset(&ue_context_p->ue_context.enb_gtp_addrs[i], 0, sizeof(ue_context_p->ue_context.enb_gtp_addrs[i]));
	      ue_context_p->ue_context.enb_gtp_ebi[i]  = 0;
	    }
	  }
	  
	  itti_send_msg_to_task(TASK_GTPV1_U, instance, msg_delete_tunnels_p);
	  //S1AP_E_RAB_RELEASE_RESPONSE
	  rrc_eNB_send_S1AP_E_RAB_RELEASE_RESPONSE(&ctxt, ue_context_p, xid);
	}
    } else {
      LOG_E(RRC,"S1AP-E-RAB Release Command: MME_UE_S1AP_ID %d  ENB_UE_S1AP_ID %d  Error ue_context_p NULL \n",
	    S1AP_E_RAB_RELEASE_COMMAND (msg_p).mme_ue_s1ap_id, S1AP_E_RAB_RELEASE_COMMAND (msg_p).eNB_ue_s1ap_id);
      return -1;
    }
    
>>>>>>> a9cf09ec
    return 0;
}


int rrc_eNB_send_S1AP_E_RAB_RELEASE_RESPONSE(const protocol_ctxt_t* const ctxt_pP, rrc_eNB_ue_context_t* const ue_context_pP, uint8_t xid){
    int e_rabs_released = 0;
    MessageDef   *msg_p;

    msg_p = itti_alloc_new_message (TASK_RRC_ENB, S1AP_E_RAB_RELEASE_RESPONSE);
    S1AP_E_RAB_RELEASE_RESPONSE (msg_p).eNB_ue_s1ap_id = ue_context_pP->ue_context.eNB_ue_s1ap_id;
    
    for (int i = 0;  i < NB_RB_MAX; i++){
        if (xid == ue_context_pP->ue_context.e_rab[i].xid){
            S1AP_E_RAB_RELEASE_RESPONSE (msg_p).e_rab_release[e_rabs_released].e_rab_id = ue_context_pP->ue_context.e_rab[i].param.e_rab_id;
            e_rabs_released++;
            //clear
            memset(&ue_context_pP->ue_context.e_rab[i],0,sizeof(e_rab_param_t));
        }
    }
    S1AP_E_RAB_RELEASE_RESPONSE (msg_p).nb_of_e_rabs_released = e_rabs_released;
    S1AP_E_RAB_RELEASE_RESPONSE (msg_p).nb_of_e_rabs_failed = ue_context_pP->ue_context.nb_release_of_e_rabs;
    memcpy(&(S1AP_E_RAB_RELEASE_RESPONSE (msg_p).e_rabs_failed[0]),&ue_context_pP->ue_context.e_rabs_release_failed[0],sizeof(e_rab_failed_t)*ue_context_pP->ue_context.nb_release_of_e_rabs);

    ue_context_pP->ue_context.setup_e_rabs -= e_rabs_released;
    LOG_I(RRC,"S1AP-E-RAB RELEASE RESPONSE: ENB_UE_S1AP_ID %d release_e_rabs %d setup_e_rabs %d \n",
              S1AP_E_RAB_RELEASE_RESPONSE (msg_p).eNB_ue_s1ap_id,
              e_rabs_released, ue_context_pP->ue_context.setup_e_rabs);
    
    itti_send_msg_to_task (TASK_S1AP, ctxt_pP->instance, msg_p);
    //clear xid
    for(int i = 0; i < NB_RB_MAX; i++) {
        ue_context_pP->ue_context.e_rab[i].xid = -1;
    }
    //clear release e_rabs
    ue_context_pP->ue_context.nb_release_of_e_rabs = 0;
    memset(&ue_context_pP->ue_context.e_rabs_release_failed[0],0,sizeof(e_rab_failed_t)*S1AP_MAX_E_RAB);
    return 0;
}

/*------------------------------------------------------------------------------*/
int rrc_eNB_process_PAGING_IND(MessageDef *msg_p, const char *msg_name, instance_t instance)
{
  const unsigned int Ttab[4] = {32,64,128,256};
  uint8_t Tc,Tue;  /* DRX cycle of UE */
  uint32_t pcch_nB;  /* 4T, 2T, T, T/2, T/4, T/8, T/16, T/32 */
  uint32_t N;  /* N: min(T,nB). total count of PF in one DRX cycle */
  uint32_t Ns = 0;  /* Ns: max(1,nB/T) */
  uint8_t i_s;  /* i_s = floor(UE_ID/N) mod Ns */
  uint32_t T;  /* DRX cycle */
  for (uint16_t tai_size = 0; tai_size < S1AP_PAGING_IND(msg_p).tai_size; tai_size++) {
       LOG_D(RRC,"[eNB %d] In S1AP_PAGING_IND: MCC %d, MNC %d, TAC %d\n", instance, S1AP_PAGING_IND(msg_p).plmn_identity[tai_size].mcc,
             S1AP_PAGING_IND(msg_p).plmn_identity[tai_size].mnc, S1AP_PAGING_IND(msg_p).tac[tai_size]);
      if (RC.rrc[instance]->configuration.mcc == S1AP_PAGING_IND(msg_p).plmn_identity[tai_size].mcc
          && RC.rrc[instance]->configuration.mnc == S1AP_PAGING_IND(msg_p).plmn_identity[tai_size].mnc
          && RC.rrc[instance]->configuration.tac == S1AP_PAGING_IND(msg_p).tac[tai_size]) {
          for (uint8_t CC_id = 0; CC_id < MAX_NUM_CCs; CC_id++) {
              lte_frame_type_t frame_type = RC.eNB[instance][CC_id]->frame_parms.frame_type;
              /* get nB from configuration */
              /* get default DRX cycle from configuration */
              Tc = (uint8_t)RC.rrc[instance]->configuration.pcch_defaultPagingCycle[CC_id];
              if (Tc < PCCH_Config__defaultPagingCycle_rf32 || Tc > PCCH_Config__defaultPagingCycle_rf256) {
                  continue;
              }
              Tue = (uint8_t)S1AP_PAGING_IND(msg_p).paging_drx;
              /* set T = min(Tc,Tue) */
              T = Tc < Tue ? Ttab[Tc] : Ttab[Tue];
              /* set pcch_nB = PCCH-Config->nB */
              pcch_nB = (uint32_t)RC.rrc[instance]->configuration.pcch_nB[CC_id];
              switch (pcch_nB) {
                case PCCH_Config__nB_fourT:
                    Ns = 4;
                    break;
                case PCCH_Config__nB_twoT:
                    Ns = 2;
                    break;
                default:
                    Ns = 1;
                    break;
              }
              /* set N = min(T,nB) */
              if (pcch_nB > PCCH_Config__nB_oneT) {
                switch (pcch_nB) {
                case PCCH_Config__nB_halfT:
                  N = T/2;
                  break;
                case PCCH_Config__nB_quarterT:
                  N = T/4;
                  break;
                case PCCH_Config__nB_oneEighthT:
                  N = T/8;
                  break;
                case PCCH_Config__nB_oneSixteenthT:
                  N = T/16;
                  break;
                case PCCH_Config__nB_oneThirtySecondT:
                  N = T/32;
                  break;
                default:
                  /* pcch_nB error */
                  LOG_E(RRC, "[eNB %d] In S1AP_PAGING_IND:  pcch_nB error (pcch_nB %d) \n",
                      instance, pcch_nB);
                  return (-1);
                }
              } else {
                N = T;
              }

              /* insert data to UE_PF_PO or update data in UE_PF_PO */
              pthread_mutex_lock(&ue_pf_po_mutex);
              uint16_t i = 0;
              for (i = 0; i < MAX_MOBILES_PER_ENB; i++) {
                if ((UE_PF_PO[CC_id][i].enable_flag == TRUE && UE_PF_PO[CC_id][i].ue_index_value == (uint16_t)(S1AP_PAGING_IND(msg_p).ue_index_value))
                    || (UE_PF_PO[CC_id][i].enable_flag != TRUE)) {
                    /* set T = min(Tc,Tue) */
                    UE_PF_PO[CC_id][i].T = T;
                    /* set UE_ID */
                    UE_PF_PO[CC_id][i].ue_index_value = (uint16_t)S1AP_PAGING_IND(msg_p).ue_index_value;
                    /* calculate PF and PO */
                    /* set PF_min : SFN mod T = (T div N)*(UE_ID mod N) */
                    UE_PF_PO[CC_id][i].PF_min = (T / N) * (UE_PF_PO[CC_id][i].ue_index_value % N);
                    /* set PO */
                    /* i_s = floor(UE_ID/N) mod Ns */
                    i_s = (uint8_t)((UE_PF_PO[CC_id][i].ue_index_value / N) % Ns);
                    if (Ns == 1) {
                        UE_PF_PO[CC_id][i].PO = (frame_type==FDD) ? 9 : 0;
                    } else if (Ns==2) {
                        UE_PF_PO[CC_id][i].PO = (frame_type==FDD) ? (4+(5*i_s)) : (5*i_s);
                    } else if (Ns==4) {
                        UE_PF_PO[CC_id][i].PO = (frame_type==FDD) ? (4*(i_s&1)+(5*(i_s>>1))) : ((i_s&1)+(5*(i_s>>1)));
                    }
                    if (UE_PF_PO[CC_id][i].enable_flag == TRUE) {
                        //paging exist UE log
                        LOG_D(RRC,"[eNB %d] CC_id %d In S1AP_PAGING_IND: Update exist UE %d, T %d, PF %d, PO %d\n", instance, CC_id, UE_PF_PO[CC_id][i].ue_index_value, T, UE_PF_PO[CC_id][i].PF_min, UE_PF_PO[CC_id][i].PO);
                    } else {
                        /* set enable_flag */
                        UE_PF_PO[CC_id][i].enable_flag = TRUE;
                        //paging new UE log
                        LOG_D(RRC,"[eNB %d] CC_id %d In S1AP_PAGING_IND: Insert a new UE %d, T %d, PF %d, PO %d\n", instance, CC_id, UE_PF_PO[CC_id][i].ue_index_value, T, UE_PF_PO[CC_id][i].PF_min, UE_PF_PO[CC_id][i].PO);
                    }
                    break;
                }
              }
              pthread_mutex_unlock(&ue_pf_po_mutex);

              uint32_t length;
              uint8_t buffer[RRC_BUF_SIZE];
              uint8_t *message_buffer;
              /* Transfer data to PDCP */
              MessageDef *message_p;
              message_p = itti_alloc_new_message (TASK_RRC_ENB, RRC_PCCH_DATA_REQ);
              /* Create message for PDCP (DLInformationTransfer_t) */
              length = do_Paging (instance,
                                  buffer,
                                  S1AP_PAGING_IND(msg_p).ue_paging_identity,
                                  S1AP_PAGING_IND(msg_p).cn_domain);
              if(length == -1)
              {
                LOG_I(RRC, "do_Paging error");
                return -1;
              }
              message_buffer = itti_malloc (TASK_RRC_ENB, TASK_PDCP_ENB, length);
              /* Uses a new buffer to avoid issue with PDCP buffer content that could be changed by PDCP (asynchronous message handling). */
              memcpy (message_buffer, buffer, length);
              RRC_PCCH_DATA_REQ (message_p).sdu_size  = length;
              RRC_PCCH_DATA_REQ (message_p).sdu_p     = message_buffer;
              RRC_PCCH_DATA_REQ (message_p).mode      = PDCP_TRANSMISSION_MODE_TRANSPARENT;  /* not used */
              RRC_PCCH_DATA_REQ (message_p).rnti      = P_RNTI;
              RRC_PCCH_DATA_REQ (message_p).ue_index  = i;
              RRC_PCCH_DATA_REQ (message_p).CC_id  = CC_id;
              LOG_D(RRC, "[eNB %d] CC_id %d In S1AP_PAGING_IND: send encdoed buffer to PDCP buffer_size %d\n", instance, CC_id, length);
              itti_send_msg_to_task (TASK_PDCP_ENB, instance, message_p);
          }
<<<<<<< HEAD
      }
=======
        }
>>>>>>> a9cf09ec
  }


  return (0);
}

# endif /* defined(ENABLE_ITTI) */
#endif /* defined(ENABLE_USE_MME) */<|MERGE_RESOLUTION|>--- conflicted
+++ resolved
@@ -1735,10 +1735,6 @@
   return 0;
 }
 int rrc_eNB_process_S1AP_E_RAB_RELEASE_COMMAND(MessageDef *msg_p, const char *msg_name, instance_t instance){
-<<<<<<< HEAD
-    uint16_t                        mme_ue_s1ap_id;
-=======
->>>>>>> a9cf09ec
     uint32_t                        eNB_ue_s1ap_id;
     struct rrc_eNB_ue_context_s*    ue_context_p = NULL;
     protocol_ctxt_t                 ctxt;
@@ -1753,10 +1749,6 @@
     e_rab_release_drb = 0;
     memcpy(&e_rab_release_params[0], &(S1AP_E_RAB_RELEASE_COMMAND (msg_p).e_rab_release_params[0]), sizeof(e_rab_release_t)*S1AP_MAX_E_RAB);
 
-<<<<<<< HEAD
-    mme_ue_s1ap_id  = S1AP_E_RAB_RELEASE_COMMAND (msg_p).mme_ue_s1ap_id;
-=======
->>>>>>> a9cf09ec
     eNB_ue_s1ap_id = S1AP_E_RAB_RELEASE_COMMAND (msg_p).eNB_ue_s1ap_id;
     nb_e_rabs_torelease = S1AP_E_RAB_RELEASE_COMMAND (msg_p).nb_e_rabs_torelease;
     ue_context_p   = rrc_eNB_get_ue_context_from_s1ap_ids(instance, UE_INITIAL_ID_INVALID, eNB_ue_s1ap_id);
@@ -1766,11 +1758,7 @@
         xid = rrc_eNB_get_next_transaction_identifier(ctxt.module_id);
 
         LOG_D(RRC,"S1AP-E-RAB Release Command: MME_UE_S1AP_ID %d  ENB_UE_S1AP_ID %d release_e_rabs %d \n",
-<<<<<<< HEAD
-            mme_ue_s1ap_id, eNB_ue_s1ap_id,nb_e_rabs_torelease);
-=======
             S1AP_E_RAB_RELEASE_COMMAND (msg_p).mme_ue_s1ap_id, eNB_ue_s1ap_id,nb_e_rabs_torelease);
->>>>>>> a9cf09ec
         for(erab = 0; erab < nb_e_rabs_torelease; erab++){
             b_existed = 0;
             is_existed = 0;
@@ -1789,7 +1777,6 @@
                     b_existed = 1;
                     break;
                 }
-<<<<<<< HEAD
             }
             if(b_existed == 0) {
                 //no e_rab_id
@@ -1806,30 +1793,11 @@
                     ue_context_p->ue_context.e_rab[i].xid = xid;
                     e_rab_release_drb++;
                 }else{
-=======
-	    }
-	    if(b_existed == 0) {
-	      //no e_rab_id
-	      ue_context_p->ue_context.e_rabs_release_failed[ue_context_p->ue_context.nb_release_of_e_rabs].e_rab_id = e_rab_release_params[erab].e_rab_id;
-	      ue_context_p->ue_context.e_rabs_release_failed[ue_context_p->ue_context.nb_release_of_e_rabs].cause = S1AP_CAUSE_RADIO_NETWORK;
-	      ue_context_p->ue_context.e_rabs_release_failed[ue_context_p->ue_context.nb_release_of_e_rabs].cause_value = 30;
-	      ue_context_p->ue_context.nb_release_of_e_rabs++;
-	    } else {
-	      if(ue_context_p->ue_context.e_rab[i].status == E_RAB_STATUS_FAILED){
-		ue_context_p->ue_context.e_rab[i].xid = xid;
-		continue;
-	      } else if(ue_context_p->ue_context.e_rab[i].status == E_RAB_STATUS_ESTABLISHED){
-		ue_context_p->ue_context.e_rab[i].status = E_RAB_STATUS_TORELEASE;
-		ue_context_p->ue_context.e_rab[i].xid = xid;
-		e_rab_release_drb++;
-	      }else{
->>>>>>> a9cf09ec
                     //e_rab_id status NG
                     ue_context_p->ue_context.e_rabs_release_failed[ue_context_p->ue_context.nb_release_of_e_rabs].e_rab_id = e_rab_release_params[erab].e_rab_id;
                     ue_context_p->ue_context.e_rabs_release_failed[ue_context_p->ue_context.nb_release_of_e_rabs].cause = S1AP_CAUSE_RADIO_NETWORK;
                     ue_context_p->ue_context.e_rabs_release_failed[ue_context_p->ue_context.nb_release_of_e_rabs].cause_value = 0;
                     ue_context_p->ue_context.nb_release_of_e_rabs++;
-<<<<<<< HEAD
                 }
             }
         }
@@ -1861,41 +1829,6 @@
          return -1;
     }
 
-=======
-	      }
-	    }
-	}
-	
-	
-	if(e_rab_release_drb > 0) {
-	  //RRCConnectionReconfiguration To UE
-	  rrc_eNB_generate_dedicatedRRCConnectionReconfiguration_release(&ctxt, ue_context_p, xid, S1AP_E_RAB_RELEASE_COMMAND (msg_p).nas_pdu.length, S1AP_E_RAB_RELEASE_COMMAND (msg_p).nas_pdu.buffer);
-	} else {
-	  //gtp tunnel delete
-	  msg_delete_tunnels_p = itti_alloc_new_message(TASK_RRC_ENB, GTPV1U_ENB_DELETE_TUNNEL_REQ);
-	  memset(&GTPV1U_ENB_DELETE_TUNNEL_REQ(msg_delete_tunnels_p), 0, sizeof(GTPV1U_ENB_DELETE_TUNNEL_REQ(msg_delete_tunnels_p)));
-	  GTPV1U_ENB_DELETE_TUNNEL_REQ(msg_delete_tunnels_p).rnti = ue_context_p->ue_context.rnti;
-	  
-	  for(i = 0; i < NB_RB_MAX; i++) {
-	    if(xid == ue_context_p->ue_context.e_rab[i].xid) {
-	      GTPV1U_ENB_DELETE_TUNNEL_REQ(msg_delete_tunnels_p).eps_bearer_id[GTPV1U_ENB_DELETE_TUNNEL_REQ(msg_delete_tunnels_p).num_erab++] = ue_context_p->ue_context.enb_gtp_ebi[i];
-	      ue_context_p->ue_context.enb_gtp_teid[i] = 0;
-	      memset(&ue_context_p->ue_context.enb_gtp_addrs[i], 0, sizeof(ue_context_p->ue_context.enb_gtp_addrs[i]));
-	      ue_context_p->ue_context.enb_gtp_ebi[i]  = 0;
-	    }
-	  }
-	  
-	  itti_send_msg_to_task(TASK_GTPV1_U, instance, msg_delete_tunnels_p);
-	  //S1AP_E_RAB_RELEASE_RESPONSE
-	  rrc_eNB_send_S1AP_E_RAB_RELEASE_RESPONSE(&ctxt, ue_context_p, xid);
-	}
-    } else {
-      LOG_E(RRC,"S1AP-E-RAB Release Command: MME_UE_S1AP_ID %d  ENB_UE_S1AP_ID %d  Error ue_context_p NULL \n",
-	    S1AP_E_RAB_RELEASE_COMMAND (msg_p).mme_ue_s1ap_id, S1AP_E_RAB_RELEASE_COMMAND (msg_p).eNB_ue_s1ap_id);
-      return -1;
-    }
-    
->>>>>>> a9cf09ec
     return 0;
 }
 
@@ -2068,11 +2001,7 @@
               LOG_D(RRC, "[eNB %d] CC_id %d In S1AP_PAGING_IND: send encdoed buffer to PDCP buffer_size %d\n", instance, CC_id, length);
               itti_send_msg_to_task (TASK_PDCP_ENB, instance, message_p);
           }
-<<<<<<< HEAD
       }
-=======
-        }
->>>>>>> a9cf09ec
   }
 
 
