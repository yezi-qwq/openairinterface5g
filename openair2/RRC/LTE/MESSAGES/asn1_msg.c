/*
 * Licensed to the OpenAirInterface (OAI) Software Alliance under one or more
 * contributor license agreements.  See the NOTICE file distributed with
 * this work for additional information regarding copyright ownership.
 * The OpenAirInterface Software Alliance licenses this file to You under
 * the OAI Public License, Version 1.1  (the "License"); you may not use this file
 * except in compliance with the License.
 * You may obtain a copy of the License at
 *
 *      http://www.openairinterface.org/?page_id=698
 *
 * Unless required by applicable law or agreed to in writing, software
 * distributed under the License is distributed on an "AS IS" BASIS,
 * WITHOUT WARRANTIES OR CONDITIONS OF ANY KIND, either express or implied.
 * See the License for the specific language governing permissions and
 * limitations under the License.
 *-------------------------------------------------------------------------------
 * For more information about the OpenAirInterface (OAI) Software Alliance:
 *      contact@openairinterface.org
 */

/*! \file asn1_msg.c
* \brief primitives to build the asn1 messages
* \author Raymond Knopp and Navid Nikaein
* \date 2011
* \version 1.0
* \company Eurecom
* \email: raymond.knopp@eurecom.fr and  navid.nikaein@eurecom.fr
*/

#include <stdio.h>
#include <sys/types.h>
#include <stdlib.h> /* for atoi(3) */
#include <unistd.h> /* for getopt(3) */
#include <string.h> /* for strerror(3) */
#include <sysexits.h> /* for EX_* exit codes */
#include <errno.h>  /* for errno */
#include "common/utils/LOG/log.h"
#include <asn_application.h>
#include <asn_internal.h> /* for _ASN_DEFAULT_STACK_MAX */
#include <per_encoder.h>

#include "assertions.h"
#include "LTE_RRCConnectionRequest.h"
#include "LTE_UL-CCCH-Message.h"
#include "LTE_UL-DCCH-Message.h"
#include "LTE_DL-CCCH-Message.h"
#include "LTE_DL-DCCH-Message.h"
#include "LTE_PCCH-Message.h"
#include "openair3/UTILS/conversions.h"
#include "LTE_EstablishmentCause.h"
#include "LTE_RRCConnectionSetup.h"
#include "LTE_SRB-ToAddModList.h"
#include "LTE_DRB-ToAddModList.h"
#if (LTE_RRC_VERSION >= MAKE_VERSION(10, 0, 0))
#include "LTE_MCCH-Message.h"
//#define MRB1 1
#endif

#include "RRC/LTE/rrc_defs.h"
#include "RRC/LTE/rrc_extern.h"
#include "LTE_RRCConnectionSetupComplete.h"
#include "LTE_RRCConnectionReconfigurationComplete.h"
#include "LTE_RRCConnectionReconfiguration.h"
#include "LTE_MasterInformationBlock.h"
#include "LTE_SystemInformation.h"

#include "LTE_SystemInformationBlockType1.h"

#include "LTE_SIB-Type.h"

#include "LTE_BCCH-DL-SCH-Message.h"
#include "LTE_SBCCH-SL-BCH-MessageType.h"
#include "LTE_SBCCH-SL-BCH-Message.h"

//#include "PHY/defs.h"

#include "LTE_MeasObjectToAddModList.h"
#include "LTE_ReportConfigToAddModList.h"
#include "LTE_MeasIdToAddModList.h"
#include "enb_config.h"

#if defined(ENABLE_ITTI)
# include "intertask_interface.h"
#endif

#include "common/ran_context.h"
#include "secu_defs.h"

#if !defined (msg)
#define msg printf
#endif


typedef struct xer_sprint_string_s {
  char *string;
  size_t string_size;
  size_t string_index;
} xer_sprint_string_t;

extern unsigned char NB_eNB_INST;
extern uint8_t usim_test;

extern RAN_CONTEXT_t RC;

uint16_t two_tier_hexagonal_cellIds[7] = {0,1,2,4,5,7,8};
uint16_t two_tier_hexagonal_adjacent_cellIds[7][6] = {{1,2,4,5,7,8},    // CellId 0
  {11,18,2,0,8,15}, // CellId 1
  {18,13,3,4,0,1},  // CellId 2
  {2,3,14,6,5,0},   // CellId 4
  {0,4,6,16,9,7},   // CellId 5
  {8,0,5,9,17,12},  // CellId 7
  {15,1,0,7,12,10}
};// CellId 8

/*
 * This is a helper function for xer_sprint, which directs all incoming data
 * into the provided string.
 */
static int xer__print2s (const void *buffer, size_t size, void *app_key)
{
  xer_sprint_string_t *string_buffer = (xer_sprint_string_t *) app_key;
  size_t string_remaining = string_buffer->string_size - string_buffer->string_index;

  if (string_remaining > 0) {
    if (size > string_remaining) {
      size = string_remaining;
    }

    memcpy(&string_buffer->string[string_buffer->string_index], buffer, size);
    string_buffer->string_index += size;
  }

  return 0;
}

int xer_sprint (char *string, size_t string_size, asn_TYPE_descriptor_t *td, void *sptr)
{
  asn_enc_rval_t er;
  xer_sprint_string_t string_buffer;

  string_buffer.string = string;
  string_buffer.string_size = string_size;
  string_buffer.string_index = 0;

  er = xer_encode(td, sptr, XER_F_BASIC, xer__print2s, &string_buffer);

  if (er.encoded < 0) {
    LOG_E(RRC, "xer_sprint encoding error (%zd)!", er.encoded);
    er.encoded = string_buffer.string_size;
  } else {
    if (er.encoded > string_buffer.string_size) {
      LOG_E(RRC, "xer_sprint string buffer too small, got %zd need %zd!", string_buffer.string_size, er.encoded);
      er.encoded = string_buffer.string_size;
    }
  }

  return er.encoded;
}

uint16_t get_adjacent_cell_id(uint8_t Mod_id,uint8_t index)
{
  return(two_tier_hexagonal_adjacent_cellIds[Mod_id][index]);
}
/* This only works for the hexagonal topology...need a more general function for other topologies */

uint8_t get_adjacent_cell_mod_id(uint16_t phyCellId)
{
  uint8_t i;

  for(i=0; i<7; i++) {
    if(two_tier_hexagonal_cellIds[i] == phyCellId) {
      return i;
    }
  }

  LOG_E(RRC,"\nCannot get adjacent cell mod id! Fatal error!\n");
  return 0xFF; //error!
}

uint8_t do_MIB(rrc_eNB_carrier_data_t *carrier, uint32_t N_RB_DL, uint32_t phich_Resource, uint32_t phich_duration, uint32_t frame)
{

  asn_enc_rval_t enc_rval;
<<<<<<< HEAD
  BCCH_BCH_Message_t *mib = &carrier->mib;
=======
  LTE_BCCH_BCH_Message_t *mib=&carrier->mib ;
>>>>>>> c1f7678e
  uint8_t sfn = (uint8_t)((frame>>2)&0xff);
  uint16_t *spare = calloc(1, sizeof(uint16_t));
  if (spare == NULL) abort();

  switch (N_RB_DL) {

<<<<<<< HEAD
    case 6:
      mib->message.dl_Bandwidth = MasterInformationBlock__dl_Bandwidth_n6;
      break;

    case 15:
      mib->message.dl_Bandwidth = MasterInformationBlock__dl_Bandwidth_n15;
      break;

    case 25:
      mib->message.dl_Bandwidth = MasterInformationBlock__dl_Bandwidth_n25;
      break;

    case 50:
      mib->message.dl_Bandwidth = MasterInformationBlock__dl_Bandwidth_n50;
      break;

    case 75:
      mib->message.dl_Bandwidth = MasterInformationBlock__dl_Bandwidth_n75;
      break;

    case 100:
      mib->message.dl_Bandwidth = MasterInformationBlock__dl_Bandwidth_n100;
      break;
    default:
      AssertFatal(1==0,"Unknown dl_Bandwidth %d\n",N_RB_DL);
=======
  case 6:
    mib->message.dl_Bandwidth = LTE_MasterInformationBlock__dl_Bandwidth_n6;
    break;

  case 15:
    mib->message.dl_Bandwidth = LTE_MasterInformationBlock__dl_Bandwidth_n15;
    break;

  case 25:
    mib->message.dl_Bandwidth = LTE_MasterInformationBlock__dl_Bandwidth_n25;
    break;

  case 50:
    mib->message.dl_Bandwidth = LTE_MasterInformationBlock__dl_Bandwidth_n50;
    break;

  case 75:
    mib->message.dl_Bandwidth = LTE_MasterInformationBlock__dl_Bandwidth_n75;
    break;

  case 100:
    mib->message.dl_Bandwidth = LTE_MasterInformationBlock__dl_Bandwidth_n100;
    break;
  default:
    AssertFatal(1==0,"Unknown dl_Bandwidth %d\n",N_RB_DL);
>>>>>>> c1f7678e
  }

  AssertFatal(phich_Resource <= LTE_PHICH_Config__phich_Resource_two,"Illegal phich_Resource\n");
  mib->message.phich_Config.phich_Resource = phich_Resource;
  AssertFatal(phich_duration <= LTE_PHICH_Config__phich_Duration_extended,"Illegal phich_Duration\n");
  mib->message.phich_Config.phich_Duration = phich_duration;
  LOG_I(RRC,"[MIB] systemBandwidth %x, phich_duration %x, phich_resource %x, sfn %x\n",
         (uint32_t)mib->message.dl_Bandwidth,
         (uint32_t)phich_duration,
         (uint32_t)phich_Resource,
         (uint32_t)sfn);

  mib->message.systemFrameNumber.buf = &sfn;
  mib->message.systemFrameNumber.size = 1;
  mib->message.systemFrameNumber.bits_unused=0;
  mib->message.spare.buf = (uint8_t *)spare;
#if (LTE_RRC_VERSION < MAKE_VERSION(14, 0, 0))
  mib->message.spare.size = 2;
  mib->message.spare.bits_unused = 6;  // This makes a spare of 10 bits
#else
  mib->message.spare.size = 1;
  mib->message.spare.bits_unused = 3;  // This makes a spare of 5 bits
  mib->message.schedulingInfoSIB1_BR_r13 = 0; // turn off eMTC
#endif

  enc_rval = uper_encode_to_buffer(&asn_DEF_LTE_BCCH_BCH_Message,
                                   NULL,
                                   (void*)mib,
                                   carrier->MIB,
                                   24);
  AssertFatal (enc_rval.encoded > 0, "ASN1 message encoding failed (%s, %lu)!\n",
               enc_rval.failed_type->name, enc_rval.encoded);

  /*
#if defined(ENABLE_ITTI)
# if !defined(DISABLE_XER_SPRINT)
  {
    char        message_string[20000];
    size_t      message_string_size;

    if ((message_string_size = xer_sprint(message_string, sizeof(message_string), &asn_DEF_BCCH_BCH_Message, (void *) &mib)) > 0) {
      MessageDef *msg_p;

      msg_p = itti_alloc_new_message_sized (TASK_RRC_ENB, RRC_DL_BCCH, message_string_size + sizeof (IttiMsgText));
      msg_p->ittiMsg.rrc_dl_bcch.size = message_string_size;
      memcpy(&msg_p->ittiMsg.rrc_dl_bcch.text, message_string, message_string_size);

      itti_send_msg_to_task(TASK_UNKNOWN, enb_module_idP, msg_p);
    }
  }
# endif
#endif
  */
  if (enc_rval.encoded==-1) {
    return(-1);
  }

  return((enc_rval.encoded+7)/8);
}

//TTN for D2D
// 3GPP 36.331 (Section 5.10.7.4)
uint8_t do_MIB_SL(const protocol_ctxt_t* const ctxt_pP, const uint8_t eNB_index, uint32_t frame, uint8_t subframe, uint8_t in_coverage, uint8_t mode)
{

   asn_enc_rval_t enc_rval;
   LTE_SBCCH_SL_BCH_MessageType_t *mib_sl = &UE_rrc_inst[ctxt_pP->module_id].mib_sl[eNB_index];
   uint8_t sfn = (uint8_t)((frame>>2)&0xff);
   UE_rrc_inst[ctxt_pP->module_id].MIB = (uint8_t*) malloc16(4);

   if (in_coverage > 0 ){
      //in coverage
      mib_sl->inCoverage_r12 = TRUE;
      mib_sl->sl_Bandwidth_r12 = *UE_rrc_inst[ctxt_pP->module_id].sib2[eNB_index]->freqInfo.ul_Bandwidth;
      if (UE_rrc_inst[ctxt_pP->module_id].sib1[eNB_index]->tdd_Config) {
         mib_sl->tdd_ConfigSL_r12.subframeAssignmentSL_r12 = UE_rrc_inst[ctxt_pP->module_id].sib1[eNB_index]->tdd_Config->subframeAssignment;
      } else {
         mib_sl->tdd_ConfigSL_r12.subframeAssignmentSL_r12 = LTE_TDD_ConfigSL_r12__subframeAssignmentSL_r12_none;
      }
      //if triggered by sl communication
      if (UE_rrc_inst[ctxt_pP->module_id].sib18[eNB_index]->commConfig_r12->commSyncConfig_r12->list.array[0]->txParameters_r12->syncInfoReserved_r12){
         mib_sl->reserved_r12 = *UE_rrc_inst[ctxt_pP->module_id].sib18[eNB_index]->commConfig_r12->commSyncConfig_r12->list.array[0]->txParameters_r12->syncInfoReserved_r12;
      }
      //if triggered by sl discovery
      if (UE_rrc_inst[ctxt_pP->module_id].sib19[eNB_index]->discConfig_r12->discSyncConfig_r12->list.array[0]->txParameters_r12->syncInfoReserved_r12){
              mib_sl->reserved_r12 = *UE_rrc_inst[ctxt_pP->module_id].sib19[eNB_index]->discConfig_r12->discSyncConfig_r12->list.array[0]->txParameters_r12->syncInfoReserved_r12;
       }
      //Todo - if triggered by v2x
   } else {
   //Todo - out of coverage for V2X
   // Todo - UE has a selected SyncRef UE
   mib_sl->inCoverage_r12 = FALSE;
   //set sl-Bandwidth, subframeAssignmentSL and reserved from the pre-configured parameters
   }

   //set FrameNumber, subFrameNumber
   mib_sl->directFrameNumber_r12.buf =  &sfn;
   mib_sl->directFrameNumber_r12.size = 1;
   mib_sl->directFrameNumber_r12.bits_unused=0;
   mib_sl->directSubframeNumber_r12 = subframe;


  LOG_I(RRC,"[MIB-SL] sfn %x, subframe %x\n", (uint32_t)sfn, (uint8_t)subframe);


  enc_rval = uper_encode_to_buffer(&asn_DEF_LTE_SBCCH_SL_BCH_Message,
                                   NULL,
                                   (void*)mib_sl,
                                   UE_rrc_inst[ctxt_pP->module_id].MIB,
                                   24);
  AssertFatal (enc_rval.encoded > 0, "ASN1 message encoding failed (%s, %lu)!\n",
               enc_rval.failed_type->name, enc_rval.encoded);


  if (enc_rval.encoded==-1) {
    return(-1);
  }

  return((enc_rval.encoded+7)/8);
}


uint8_t do_SIB1(rrc_eNB_carrier_data_t *carrier,
		int Mod_id,int CC_id
#if defined(ENABLE_ITTI)
                , RrcConfigurationReq *configuration
#endif
               )
{

  //  SystemInformation_t systemInformation;
#if defined(ENABLE_ITTI)
  int num_plmn = configuration->num_plmn;
#else
  int num_plmn = 1;
#endif
  LTE_PLMN_IdentityInfo_t PLMN_identity_info[num_plmn];
  LTE_MCC_MNC_Digit_t dummy_mcc[num_plmn][3], dummy_mnc[num_plmn][3];
  asn_enc_rval_t enc_rval;
  LTE_SchedulingInfo_t schedulingInfo;
  LTE_SIB_Type_t sib_type;

  uint8_t *buffer                      = carrier->SIB1;
  LTE_BCCH_DL_SCH_Message_t *bcch_message  = &carrier->siblock1;
  LTE_SystemInformationBlockType1_t **sib1 = &carrier->sib1;
  int i;

  
  memset(bcch_message,0,sizeof(LTE_BCCH_DL_SCH_Message_t));
  bcch_message->message.present = LTE_BCCH_DL_SCH_MessageType_PR_c1;
  bcch_message->message.choice.c1.present = LTE_BCCH_DL_SCH_MessageType__c1_PR_systemInformationBlockType1;
  //  memcpy(&bcch_message.message.choice.c1.choice.systemInformationBlockType1,sib1,sizeof(SystemInformationBlockType1_t));

  *sib1 = &bcch_message->message.choice.c1.choice.systemInformationBlockType1;

  memset(PLMN_identity_info,0,num_plmn * sizeof(LTE_PLMN_IdentityInfo_t));
  memset(&schedulingInfo,0,sizeof(LTE_SchedulingInfo_t));
  memset(&sib_type,0,sizeof(LTE_SIB_Type_t));

  /* as per TS 36.311, up to 6 PLMN_identity_info are allowed in list -> add one by one */
  for (i = 0; i < configuration->num_plmn; ++i) {
    PLMN_identity_info[i].plmn_Identity.mcc = CALLOC(1,sizeof(*PLMN_identity_info[i].plmn_Identity.mcc));
    memset(PLMN_identity_info[i].plmn_Identity.mcc,0,sizeof(*PLMN_identity_info[i].plmn_Identity.mcc));

    asn_set_empty(&PLMN_identity_info[i].plmn_Identity.mcc->list);//.size=0;

#if defined(ENABLE_ITTI)
    dummy_mcc[i][0] = (configuration->mcc[i] / 100) % 10;
    dummy_mcc[i][1] = (configuration->mcc[i] / 10) % 10;
    dummy_mcc[i][2] = (configuration->mcc[i] / 1) % 10;
#else
    dummy_mcc[i][0] = 0;
    dummy_mcc[i][1] = 0;
    dummy_mcc[i][2] = 1;
#endif
    ASN_SEQUENCE_ADD(&PLMN_identity_info[i].plmn_Identity.mcc->list,&dummy_mcc[i][0]);
    ASN_SEQUENCE_ADD(&PLMN_identity_info[i].plmn_Identity.mcc->list,&dummy_mcc[i][1]);
    ASN_SEQUENCE_ADD(&PLMN_identity_info[i].plmn_Identity.mcc->list,&dummy_mcc[i][2]);

    PLMN_identity_info[i].plmn_Identity.mnc.list.size=0;
    PLMN_identity_info[i].plmn_Identity.mnc.list.count=0;
#if defined(ENABLE_ITTI)

    if (configuration->mnc[i] >= 100) {
      dummy_mnc[i][0] = (configuration->mnc[i] / 100) % 10;
      dummy_mnc[i][1] = (configuration->mnc[i] / 10) % 10;
      dummy_mnc[i][2] = (configuration->mnc[i] / 1) % 10;
    } else {
      if (configuration->mnc_digit_length[i] == 2) {
        dummy_mnc[i][0] = (configuration->mnc[i] / 10) % 10;
        dummy_mnc[i][1] = (configuration->mnc[i] / 1) % 10;
        dummy_mnc[i][2] = 0xf;
      } else {
        dummy_mnc[i][0] = (configuration->mnc[i] / 100) % 100;
        dummy_mnc[i][1] = (configuration->mnc[i] / 10) % 10;
        dummy_mnc[i][2] = (configuration->mnc[i] / 1) % 10;
      }
    }

#else
    dummy_mnc[i][0] = 0;
    dummy_mnc[i][1] = 1;
    dummy_mnc[i][2] = 0xf;
#endif
    ASN_SEQUENCE_ADD(&PLMN_identity_info[i].plmn_Identity.mnc.list,&dummy_mnc[i][0]);
    ASN_SEQUENCE_ADD(&PLMN_identity_info[i].plmn_Identity.mnc.list,&dummy_mnc[i][1]);

    if (dummy_mnc[i][2] != 0xf) {
      ASN_SEQUENCE_ADD(&PLMN_identity_info[i].plmn_Identity.mnc.list,&dummy_mnc[i][2]);
    }

    //assign_enum(&PLMN_identity_info.cellReservedForOperatorUse,PLMN_IdentityInfo__cellReservedForOperatorUse_notReserved);
    PLMN_identity_info[i].cellReservedForOperatorUse=LTE_PLMN_IdentityInfo__cellReservedForOperatorUse_notReserved;

    ASN_SEQUENCE_ADD(&(*sib1)->cellAccessRelatedInfo.plmn_IdentityList.list,&PLMN_identity_info[i]);
  }


  // 16 bits
  (*sib1)->cellAccessRelatedInfo.trackingAreaCode.buf = MALLOC(2);
#if defined(ENABLE_ITTI)
  (*sib1)->cellAccessRelatedInfo.trackingAreaCode.buf[0] = (configuration->tac >> 8) & 0xff;
  (*sib1)->cellAccessRelatedInfo.trackingAreaCode.buf[1] = (configuration->tac >> 0) & 0xff;
#else
  (*sib1)->cellAccessRelatedInfo.trackingAreaCode.buf[0] = 0x00;
  (*sib1)->cellAccessRelatedInfo.trackingAreaCode.buf[1] = 0x01;
#endif
  (*sib1)->cellAccessRelatedInfo.trackingAreaCode.size=2;
  (*sib1)->cellAccessRelatedInfo.trackingAreaCode.bits_unused=0;

  // 28 bits
  (*sib1)->cellAccessRelatedInfo.cellIdentity.buf = MALLOC(8);
#if defined(ENABLE_ITTI)
  (*sib1)->cellAccessRelatedInfo.cellIdentity.buf[0] = (configuration->cell_identity >> 20) & 0xff;
  (*sib1)->cellAccessRelatedInfo.cellIdentity.buf[1] = (configuration->cell_identity >> 12) & 0xff;
  (*sib1)->cellAccessRelatedInfo.cellIdentity.buf[2] = (configuration->cell_identity >>  4) & 0xff;
  (*sib1)->cellAccessRelatedInfo.cellIdentity.buf[3] = (configuration->cell_identity <<  4) & 0xf0;
#else
  (*sib1)->cellAccessRelatedInfo.cellIdentity.buf[0] = 0x00;
  (*sib1)->cellAccessRelatedInfo.cellIdentity.buf[1] = 0x00;
  (*sib1)->cellAccessRelatedInfo.cellIdentity.buf[2] = 0x00;
  (*sib1)->cellAccessRelatedInfo.cellIdentity.buf[3] = 0x10;
#endif
  (*sib1)->cellAccessRelatedInfo.cellIdentity.size=4;
  (*sib1)->cellAccessRelatedInfo.cellIdentity.bits_unused=4;

  //  assign_enum(&(*sib1)->cellAccessRelatedInfo.cellBarred,SystemInformationBlockType1__cellAccessRelatedInfo__cellBarred_notBarred);
  (*sib1)->cellAccessRelatedInfo.cellBarred=LTE_SystemInformationBlockType1__cellAccessRelatedInfo__cellBarred_notBarred;

  //  assign_enum(&(*sib1)->cellAccessRelatedInfo.intraFreqReselection,SystemInformationBlockType1__cellAccessRelatedInfo__intraFreqReselection_allowed);
  (*sib1)->cellAccessRelatedInfo.intraFreqReselection=LTE_SystemInformationBlockType1__cellAccessRelatedInfo__intraFreqReselection_notAllowed;
  (*sib1)->cellAccessRelatedInfo.csg_Indication=0;

  (*sib1)->cellSelectionInfo.q_RxLevMin=-65;
  (*sib1)->cellSelectionInfo.q_RxLevMinOffset=NULL;
  //(*sib1)->p_Max = CALLOC(1, sizeof(P_Max_t));
  //*((*sib1)->p_Max) = 23;
  (*sib1)->freqBandIndicator =
#if defined(ENABLE_ITTI)
    configuration->eutra_band[CC_id];
#else
    7;
#endif

  schedulingInfo.si_Periodicity=LTE_SchedulingInfo__si_Periodicity_rf8;

  // This is for SIB2/3
  sib_type=LTE_SIB_Type_sibType3;
  ASN_SEQUENCE_ADD(&schedulingInfo.sib_MappingInfo.list,&sib_type);
  ASN_SEQUENCE_ADD(&(*sib1)->schedulingInfoList.list,&schedulingInfo);

  //  ASN_SEQUENCE_ADD(&schedulingInfo.sib_MappingInfo.list,NULL);

#if defined(ENABLE_ITTI)

  if (configuration->frame_type[CC_id] == TDD)
#endif
  {
    (*sib1)->tdd_Config =                             CALLOC(1,sizeof(struct LTE_TDD_Config));

    (*sib1)->tdd_Config->subframeAssignment =
#if defined(ENABLE_ITTI)
      configuration->tdd_config[CC_id];
#else
      3;
#endif

    (*sib1)->tdd_Config->specialSubframePatterns =
#if defined(ENABLE_ITTI)
      configuration->tdd_config_s[CC_id];
#else
    0;
#endif
  }

  (*sib1)->si_WindowLength=LTE_SystemInformationBlockType1__si_WindowLength_ms20;
  (*sib1)->systemInfoValueTag=0;
  //  (*sib1).nonCriticalExtension = calloc(1,sizeof(*(*sib1).nonCriticalExtension));

#ifdef XER_PRINT
  xer_fprint(stdout, &asn_DEF_BCCH_DL_SCH_Message, (void*)bcch_message);
#endif
  enc_rval = uper_encode_to_buffer(&asn_DEF_LTE_BCCH_DL_SCH_Message,
                                   NULL,
                                   (void*)bcch_message,
                                   buffer,
                                   100);
  AssertFatal (enc_rval.encoded > 0, "ASN1 message encoding failed (%s, %lu)!\n",
               enc_rval.failed_type->name, enc_rval.encoded);

#if defined(ENABLE_ITTI)
# if !defined(DISABLE_XER_SPRINT)
  {
    char        message_string[10000];
    size_t      message_string_size;

    if ((message_string_size = xer_sprint(message_string, sizeof(message_string), &asn_DEF_LTE_BCCH_DL_SCH_Message, (void *)bcch_message)) > 0) {
      MessageDef *msg_p;

      msg_p = itti_alloc_new_message_sized (TASK_RRC_ENB, RRC_DL_BCCH, message_string_size + sizeof (IttiMsgText));
      msg_p->ittiMsg.rrc_dl_bcch.size = message_string_size;
      memcpy(&msg_p->ittiMsg.rrc_dl_bcch.text, message_string, message_string_size);
      itti_send_msg_to_task(TASK_UNKNOWN, Mod_id, msg_p);
    }
  }
# endif
#endif

  LOG_D(RRC,"[eNB] SystemInformationBlockType1 Encoded %zd bits (%zd bytes)\n",enc_rval.encoded,(enc_rval.encoded+7)/8);

  if (enc_rval.encoded==-1) {
    return(-1);
  }

  return((enc_rval.encoded+7)/8);
}

uint8_t do_SIB23(uint8_t Mod_id,

                 int CC_id
#if defined(ENABLE_ITTI)
                 , RrcConfigurationReq *configuration
#endif
                )
{

  struct LTE_SystemInformation_r8_IEs__sib_TypeAndInfo__Member *sib2_part,*sib3_part;

#if (LTE_RRC_VERSION >= MAKE_VERSION(14, 0, 0))
  //TTN - for D2D
  struct LTE_SystemInformation_r8_IEs__sib_TypeAndInfo__Member *sib18_part, *sib19_part, *sib21_part;
  LTE_SL_CommRxPoolList_r12_t *SL_CommRxPoolList; //for SIB18
  struct LTE_SL_CommResourcePool_r12 *SL_CommResourcePool; //for SIB18
  LTE_SL_DiscRxPoolList_r12_t *SL_DiscRxPoolList; //for SIB19 (discRxPool)
  struct LTE_SL_DiscResourcePool_r12 *SL_DiscResourcePool; //for SIB19 (discRxPool)
  //SL_DiscRxPoolList_r12_t *SL_DiscRxPoolPSList; //for SIB19 (discRxPoolPS)
  //struct SL_DiscResourcePool_r12 *SL_DiscResourcePoolPS; //for SIB19 (discRxPoolPS)
  //struct SL_V2X_ConfigCommon_r14 *SL_V2X_ConfigCommon;
#endif

#if (LTE_RRC_VERSION >= MAKE_VERSION(10, 0, 0))
  struct LTE_SystemInformation_r8_IEs__sib_TypeAndInfo__Member *sib13_part;
  LTE_MBSFN_SubframeConfigList_t *MBSFNSubframeConfigList;
  LTE_MBSFN_AreaInfoList_r9_t *MBSFNArea_list;
  struct LTE_MBSFN_AreaInfo_r9 *MBSFN_Area1, *MBSFN_Area2;
#endif
  asn_enc_rval_t enc_rval;

  uint8_t                           *buffer       = RC.rrc[Mod_id]->carrier[CC_id].SIB23;
  LTE_BCCH_DL_SCH_Message_t             *bcch_message = &RC.rrc[Mod_id]->carrier[CC_id].systemInformation;
  LTE_SystemInformationBlockType2_t     **sib2        = &RC.rrc[Mod_id]->carrier[CC_id].sib2;
  LTE_SystemInformationBlockType3_t     **sib3        = &RC.rrc[Mod_id]->carrier[CC_id].sib3;
#if (LTE_RRC_VERSION >= MAKE_VERSION(10, 0, 0))
  LTE_SystemInformationBlockType13_r9_t **sib13       = &RC.rrc[Mod_id]->carrier[CC_id].sib13;
  uint8_t                           MBMS_flag     = RC.rrc[Mod_id]->carrier[CC_id].MBMS_flag;
#endif

#if (LTE_RRC_VERSION >= MAKE_VERSION(10, 0, 0))
  //TTN - for D2D
  LTE_SystemInformationBlockType18_r12_t     **sib18        = &RC.rrc[Mod_id]->carrier[CC_id].sib18;
  LTE_SystemInformationBlockType19_r12_t     **sib19        = &RC.rrc[Mod_id]->carrier[CC_id].sib19;
  LTE_SystemInformationBlockType21_r14_t     **sib21        = &RC.rrc[Mod_id]->carrier[CC_id].sib21;
#endif

  if (bcch_message) {
    memset(bcch_message,0,sizeof(LTE_BCCH_DL_SCH_Message_t));
  } else {
    LOG_E(RRC,"[eNB %d] BCCH_MESSAGE is null, exiting\n", Mod_id);
    exit(-1);
  }

  if (!sib2) {
    LOG_E(RRC,"[eNB %d] sib2 is null, exiting\n", Mod_id);
    exit(-1);
  }

  if (!sib3) {
    LOG_E(RRC,"[eNB %d] sib3 is null, exiting\n", Mod_id);
    exit(-1);
  }

#if (LTE_RRC_VERSION >= MAKE_VERSION(10, 0, 0))
  LOG_I(RRC,"[eNB %d] Configuration SIB2/3, MBMS = %d\n", Mod_id, MBMS_flag);
#else
  LOG_I(RRC,"[eNB %d] Configuration SIB2/3\n", Mod_id);
#endif
  sib2_part = CALLOC(1,sizeof(struct LTE_SystemInformation_r8_IEs__sib_TypeAndInfo__Member));
  sib3_part = CALLOC(1,sizeof(struct LTE_SystemInformation_r8_IEs__sib_TypeAndInfo__Member));
  memset(sib2_part,0,sizeof(struct LTE_SystemInformation_r8_IEs__sib_TypeAndInfo__Member));
  memset(sib3_part,0,sizeof(struct LTE_SystemInformation_r8_IEs__sib_TypeAndInfo__Member));

  sib2_part->present = LTE_SystemInformation_r8_IEs__sib_TypeAndInfo__Member_PR_sib2;
  sib3_part->present = LTE_SystemInformation_r8_IEs__sib_TypeAndInfo__Member_PR_sib3;

  *sib2 = &sib2_part->choice.sib2;
  *sib3 = &sib3_part->choice.sib3;

#if (LTE_RRC_VERSION >= MAKE_VERSION(10, 0, 0))

  if (MBMS_flag > 0) {
    sib13_part = CALLOC(1,sizeof(struct LTE_SystemInformation_r8_IEs__sib_TypeAndInfo__Member));
    memset(sib13_part,0,sizeof(struct LTE_SystemInformation_r8_IEs__sib_TypeAndInfo__Member));
    sib13_part->present = LTE_SystemInformation_r8_IEs__sib_TypeAndInfo__Member_PR_sib13_v920;
    *sib13 = &sib13_part->choice.sib13_v920;
  }

#endif

#if (LTE_RRC_VERSION >= MAKE_VERSION(10, 0, 0))
  //TTN - for D2D
  sib18_part = CALLOC(1,sizeof(struct LTE_SystemInformation_r8_IEs__sib_TypeAndInfo__Member));
  sib19_part = CALLOC(1,sizeof(struct LTE_SystemInformation_r8_IEs__sib_TypeAndInfo__Member));
  sib21_part = CALLOC(1,sizeof(struct LTE_SystemInformation_r8_IEs__sib_TypeAndInfo__Member));
  memset(sib18_part,0,sizeof(struct LTE_SystemInformation_r8_IEs__sib_TypeAndInfo__Member));
  memset(sib19_part,0,sizeof(struct LTE_SystemInformation_r8_IEs__sib_TypeAndInfo__Member));
  memset(sib21_part,0,sizeof(struct LTE_SystemInformation_r8_IEs__sib_TypeAndInfo__Member));

  sib18_part->present = LTE_SystemInformation_r8_IEs__sib_TypeAndInfo__Member_PR_sib18_v1250;
  sib19_part->present = LTE_SystemInformation_r8_IEs__sib_TypeAndInfo__Member_PR_sib19_v1250;
  sib21_part->present = LTE_SystemInformation_r8_IEs__sib_TypeAndInfo__Member_PR_sib21_v1430;

  *sib18 = &sib18_part->choice.sib18_v1250;
  *sib19 = &sib19_part->choice.sib19_v1250;
  *sib21 = &sib21_part->choice.sib21_v1430;

#endif


  // sib2

  (*sib2)->ac_BarringInfo = NULL;
#if (LTE_RRC_VERSION >= MAKE_VERSION(10, 0, 0))
  (*sib2)->ext1 = NULL;
  (*sib2)->ext2 = NULL;
#endif

#if defined(ENABLE_ITTI)

  (*sib2)->radioResourceConfigCommon.rach_ConfigCommon.preambleInfo.numberOfRA_Preambles                         = configuration->rach_numberOfRA_Preambles[CC_id];
  (*sib2)->radioResourceConfigCommon.rach_ConfigCommon.preambleInfo.preamblesGroupAConfig                        = NULL;

  if (configuration->rach_preamblesGroupAConfig[CC_id]) {
    (*sib2)->radioResourceConfigCommon.rach_ConfigCommon.preambleInfo.preamblesGroupAConfig
      = CALLOC(1,sizeof(struct LTE_RACH_ConfigCommon__preambleInfo__preamblesGroupAConfig));
    (*sib2)->radioResourceConfigCommon.rach_ConfigCommon.preambleInfo.preamblesGroupAConfig->sizeOfRA_PreamblesGroupA
      = configuration->rach_sizeOfRA_PreamblesGroupA[CC_id];
    (*sib2)->radioResourceConfigCommon.rach_ConfigCommon.preambleInfo.preamblesGroupAConfig->messageSizeGroupA
      = configuration->rach_messageSizeGroupA[CC_id];
    (*sib2)->radioResourceConfigCommon.rach_ConfigCommon.preambleInfo.preamblesGroupAConfig->messagePowerOffsetGroupB
      = configuration->rach_messagePowerOffsetGroupB[CC_id];
  }

  (*sib2)->radioResourceConfigCommon.rach_ConfigCommon.powerRampingParameters.powerRampingStep                   = configuration->rach_powerRampingStep[CC_id];
  (*sib2)->radioResourceConfigCommon.rach_ConfigCommon.powerRampingParameters.preambleInitialReceivedTargetPower =
    configuration->rach_preambleInitialReceivedTargetPower[CC_id];
  (*sib2)->radioResourceConfigCommon.rach_ConfigCommon.ra_SupervisionInfo.preambleTransMax                       = configuration->rach_preambleTransMax[CC_id];
  (*sib2)->radioResourceConfigCommon.rach_ConfigCommon.ra_SupervisionInfo.ra_ResponseWindowSize                  = configuration->rach_raResponseWindowSize[CC_id];
  (*sib2)->radioResourceConfigCommon.rach_ConfigCommon.ra_SupervisionInfo.mac_ContentionResolutionTimer          =
    configuration->rach_macContentionResolutionTimer[CC_id];
  (*sib2)->radioResourceConfigCommon.rach_ConfigCommon.maxHARQ_Msg3Tx                                            = configuration->rach_maxHARQ_Msg3Tx[CC_id];

  // BCCH-Config
  (*sib2)->radioResourceConfigCommon.bcch_Config.modificationPeriodCoeff
    = configuration->bcch_modificationPeriodCoeff[CC_id];

  // PCCH-Config
  (*sib2)->radioResourceConfigCommon.pcch_Config.defaultPagingCycle
    = configuration->pcch_defaultPagingCycle[CC_id];
  (*sib2)->radioResourceConfigCommon.pcch_Config.nB
    = configuration->pcch_nB[CC_id];
  LOG_I(RRC,"[SIB2] With ITTI. Basic config of paging cycle DRX: radio frame cycle length %x, paging occasion number %x\n",
      (uint32_t)configuration->pcch_defaultPagingCycle[CC_id],
      (uint32_t)configuration->pcch_nB[CC_id]);

  // PRACH-Config
  (*sib2)->radioResourceConfigCommon.prach_Config.rootSequenceIndex
    = configuration->prach_root[CC_id];
  (*sib2)->radioResourceConfigCommon.prach_Config.prach_ConfigInfo.prach_ConfigIndex
    = configuration->prach_config_index[CC_id];
  (*sib2)->radioResourceConfigCommon.prach_Config.prach_ConfigInfo.highSpeedFlag
    = configuration->prach_high_speed[CC_id];
  (*sib2)->radioResourceConfigCommon.prach_Config.prach_ConfigInfo.zeroCorrelationZoneConfig
    = configuration->prach_zero_correlation[CC_id];
  (*sib2)->radioResourceConfigCommon.prach_Config.prach_ConfigInfo.prach_FreqOffset
    = configuration->prach_freq_offset[CC_id];

  // PDSCH-Config
  (*sib2)->radioResourceConfigCommon.pdsch_ConfigCommon.referenceSignalPower
    = configuration->pdsch_referenceSignalPower[CC_id];
  (*sib2)->radioResourceConfigCommon.pdsch_ConfigCommon.p_b
    = configuration->pdsch_p_b[CC_id];

  // PUSCH-Config
  (*sib2)->radioResourceConfigCommon.pusch_ConfigCommon.pusch_ConfigBasic.n_SB
    = configuration->pusch_n_SB[CC_id];
  (*sib2)->radioResourceConfigCommon.pusch_ConfigCommon.pusch_ConfigBasic.hoppingMode
    = configuration->pusch_hoppingMode[CC_id];
  (*sib2)->radioResourceConfigCommon.pusch_ConfigCommon.pusch_ConfigBasic.pusch_HoppingOffset
    = configuration->pusch_hoppingOffset[CC_id];
  (*sib2)->radioResourceConfigCommon.pusch_ConfigCommon.pusch_ConfigBasic.enable64QAM
    = configuration->pusch_enable64QAM[CC_id];
  (*sib2)->radioResourceConfigCommon.pusch_ConfigCommon.ul_ReferenceSignalsPUSCH.groupHoppingEnabled
    = configuration->pusch_groupHoppingEnabled[CC_id];
  (*sib2)->radioResourceConfigCommon.pusch_ConfigCommon.ul_ReferenceSignalsPUSCH.groupAssignmentPUSCH
    = configuration->pusch_groupAssignment[CC_id];
  (*sib2)->radioResourceConfigCommon.pusch_ConfigCommon.ul_ReferenceSignalsPUSCH.sequenceHoppingEnabled
    = configuration->pusch_sequenceHoppingEnabled[CC_id];
  (*sib2)->radioResourceConfigCommon.pusch_ConfigCommon.ul_ReferenceSignalsPUSCH.cyclicShift
    = configuration->pusch_nDMRS1[CC_id];

  // PUCCH-Config

  (*sib2)->radioResourceConfigCommon.pucch_ConfigCommon.deltaPUCCH_Shift
    = configuration->pucch_delta_shift[CC_id];
  (*sib2)->radioResourceConfigCommon.pucch_ConfigCommon.nRB_CQI
    = configuration->pucch_nRB_CQI[CC_id];
  (*sib2)->radioResourceConfigCommon.pucch_ConfigCommon.nCS_AN
    = configuration->pucch_nCS_AN[CC_id];
//#if (LTE_RRC_VERSION < MAKE_VERSION(10, 0, 0))
  (*sib2)->radioResourceConfigCommon.pucch_ConfigCommon.n1PUCCH_AN
    = configuration->pucch_n1_AN[CC_id];
//#endif

  // SRS Config
  if (configuration->srs_enable[CC_id]==1) {
    (*sib2)->radioResourceConfigCommon.soundingRS_UL_ConfigCommon.present
      = LTE_SoundingRS_UL_ConfigCommon_PR_setup;
    (*sib2)->radioResourceConfigCommon.soundingRS_UL_ConfigCommon.choice.setup.srs_BandwidthConfig
      = configuration->srs_BandwidthConfig[CC_id];
    (*sib2)->radioResourceConfigCommon.soundingRS_UL_ConfigCommon.choice.setup.srs_SubframeConfig
      = configuration->srs_SubframeConfig[CC_id];
    (*sib2)->radioResourceConfigCommon.soundingRS_UL_ConfigCommon.choice.setup.ackNackSRS_SimultaneousTransmission
      = configuration->srs_ackNackST[CC_id];

    if (configuration->srs_MaxUpPts[CC_id]) {
      (*sib2)->radioResourceConfigCommon.soundingRS_UL_ConfigCommon.choice.setup.srs_MaxUpPts
        = CALLOC(1,sizeof(long));
      *(*sib2)->radioResourceConfigCommon.soundingRS_UL_ConfigCommon.choice.setup.srs_MaxUpPts=1;
    } else {
      (*sib2)->radioResourceConfigCommon.soundingRS_UL_ConfigCommon.choice.setup.srs_MaxUpPts = NULL;
    }
    RC.rrc[Mod_id]->srs_enable[CC_id] = 1;
  } else {
    RC.rrc[Mod_id]->srs_enable[CC_id] = 0;
    (*sib2)->radioResourceConfigCommon.soundingRS_UL_ConfigCommon.present=LTE_SoundingRS_UL_ConfigCommon_PR_release;
    (*sib2)->radioResourceConfigCommon.soundingRS_UL_ConfigCommon.choice.release=0;
  }

  // uplinkPowerControlCommon

  (*sib2)->radioResourceConfigCommon.uplinkPowerControlCommon.p0_NominalPUSCH
    = configuration->pusch_p0_Nominal[CC_id];
  (*sib2)->radioResourceConfigCommon.uplinkPowerControlCommon.p0_NominalPUCCH
    = configuration->pucch_p0_Nominal[CC_id];
  (*sib2)->radioResourceConfigCommon.uplinkPowerControlCommon.alpha
    = configuration->pusch_alpha[CC_id];
  (*sib2)->radioResourceConfigCommon.uplinkPowerControlCommon.deltaFList_PUCCH.deltaF_PUCCH_Format1
    = configuration->pucch_deltaF_Format1[CC_id];
  (*sib2)->radioResourceConfigCommon.uplinkPowerControlCommon.deltaFList_PUCCH.deltaF_PUCCH_Format1b
    = configuration->pucch_deltaF_Format1b[CC_id];
  (*sib2)->radioResourceConfigCommon.uplinkPowerControlCommon.deltaFList_PUCCH.deltaF_PUCCH_Format2
    = configuration->pucch_deltaF_Format2[CC_id];
  (*sib2)->radioResourceConfigCommon.uplinkPowerControlCommon.deltaFList_PUCCH.deltaF_PUCCH_Format2a
    = configuration->pucch_deltaF_Format2a[CC_id];
  (*sib2)->radioResourceConfigCommon.uplinkPowerControlCommon.deltaFList_PUCCH.deltaF_PUCCH_Format2b
    = configuration->pucch_deltaF_Format2b[CC_id];
  (*sib2)->radioResourceConfigCommon.uplinkPowerControlCommon.deltaPreambleMsg3
    = configuration->msg3_delta_Preamble[CC_id];
  (*sib2)->radioResourceConfigCommon.ul_CyclicPrefixLength
    = configuration->ul_CyclicPrefixLength[CC_id];

  // UE Timers and Constants

  (*sib2)->ue_TimersAndConstants.t300
    = configuration->ue_TimersAndConstants_t300[CC_id];
  (*sib2)->ue_TimersAndConstants.t301
    = configuration->ue_TimersAndConstants_t301[CC_id];
  (*sib2)->ue_TimersAndConstants.t310
    = configuration->ue_TimersAndConstants_t310[CC_id];
  (*sib2)->ue_TimersAndConstants.n310
    = configuration->ue_TimersAndConstants_n310[CC_id];
  (*sib2)->ue_TimersAndConstants.t311
    = configuration->ue_TimersAndConstants_t311[CC_id];
  (*sib2)->ue_TimersAndConstants.n311
    = configuration->ue_TimersAndConstants_n311[CC_id];

#else
  (*sib2)->radioResourceConfigCommon.rach_ConfigCommon.preambleInfo.numberOfRA_Preambles=LTE_RACH_ConfigCommon__preambleInfo__numberOfRA_Preambles_n64;
  (*sib2)->radioResourceConfigCommon.rach_ConfigCommon.preambleInfo.preamblesGroupAConfig = NULL;
  (*sib2)->radioResourceConfigCommon.rach_ConfigCommon.powerRampingParameters.powerRampingStep=LTE_RACH_ConfigCommon__powerRampingParameters__powerRampingStep_dB2;
  (*sib2)->radioResourceConfigCommon.rach_ConfigCommon.powerRampingParameters.preambleInitialReceivedTargetPower=
    RACH_ConfigCommon__powerRampingParameters__preambleInitialReceivedTargetPower_dBm_100;
  (*sib2)->radioResourceConfigCommon.rach_ConfigCommon.ra_SupervisionInfo.preambleTransMax=LTE_RACH_ConfigCommon__ra_SupervisionInfo__preambleTransMax_n10;
  (*sib2)->radioResourceConfigCommon.rach_ConfigCommon.ra_SupervisionInfo.ra_ResponseWindowSize=LTE_RACH_ConfigCommon__ra_SupervisionInfo__ra_ResponseWindowSize_sf10;
  (*sib2)->radioResourceConfigCommon.rach_ConfigCommon.ra_SupervisionInfo.mac_ContentionResolutionTimer=
    LTE_RACH_ConfigCommon__ra_SupervisionInfo__mac_ContentionResolutionTimer_sf48;
  (*sib2)->radioResourceConfigCommon.rach_ConfigCommon.maxHARQ_Msg3Tx = 4;

  // BCCH-Config
  (*sib2)->radioResourceConfigCommon.bcch_Config.modificationPeriodCoeff=BCCH_Config__modificationPeriodCoeff_n2;

  // PCCH-Config
  (*sib2)->radioResourceConfigCommon.pcch_Config.defaultPagingCycle = LTE_PCCH_Config__defaultPagingCycle_rf128;
  (*sib2)->radioResourceConfigCommon.pcch_Config.nB=LTE_PCCH_Config__nB_oneT;

  // PRACH-Config
  (*sib2)->radioResourceConfigCommon.prach_Config.rootSequenceIndex=Mod_id;//0;//384;
  (*sib2)->radioResourceConfigCommon.prach_Config.prach_ConfigInfo.prach_ConfigIndex = 0;//3;
  (*sib2)->radioResourceConfigCommon.prach_Config.prach_ConfigInfo.highSpeedFlag = 0;
  (*sib2)->radioResourceConfigCommon.prach_Config.prach_ConfigInfo.zeroCorrelationZoneConfig = 1;//12;
  (*sib2)->radioResourceConfigCommon.prach_Config.prach_ConfigInfo.prach_FreqOffset = 2;

  // PDSCH-Config
  (*sib2)->radioResourceConfigCommon.pdsch_ConfigCommon.referenceSignalPower=0;  // corresponds to 24.7 dBm 5 MHz/ 27.7 10 MHz/ 30.7 20 MHz


  (*sib2)->radioResourceConfigCommon.pdsch_ConfigCommon.p_b=0;

  // PUSCH-Config
  (*sib2)->radioResourceConfigCommon.pusch_ConfigCommon.pusch_ConfigBasic.n_SB=1;
  (*sib2)->radioResourceConfigCommon.pusch_ConfigCommon.pusch_ConfigBasic.hoppingMode=LTE_PUSCH_ConfigCommon__pusch_ConfigBasic__hoppingMode_interSubFrame;
  (*sib2)->radioResourceConfigCommon.pusch_ConfigCommon.pusch_ConfigBasic.pusch_HoppingOffset=0;
  (*sib2)->radioResourceConfigCommon.pusch_ConfigCommon.pusch_ConfigBasic.enable64QAM=0;
  (*sib2)->radioResourceConfigCommon.pusch_ConfigCommon.ul_ReferenceSignalsPUSCH.groupHoppingEnabled=1;
  (*sib2)->radioResourceConfigCommon.pusch_ConfigCommon.ul_ReferenceSignalsPUSCH.groupAssignmentPUSCH=0;
  (*sib2)->radioResourceConfigCommon.pusch_ConfigCommon.ul_ReferenceSignalsPUSCH.sequenceHoppingEnabled=0;
  (*sib2)->radioResourceConfigCommon.pusch_ConfigCommon.ul_ReferenceSignalsPUSCH.cyclicShift=0;

  // PUCCH-Config

  (*sib2)->radioResourceConfigCommon.pucch_ConfigCommon.deltaPUCCH_Shift=LTE_PUCCH_ConfigCommon__deltaPUCCH_Shift_ds1;
  (*sib2)->radioResourceConfigCommon.pucch_ConfigCommon.nRB_CQI = 1;
  (*sib2)->radioResourceConfigCommon.pucch_ConfigCommon.nCS_AN = 0;
  (*sib2)->radioResourceConfigCommon.pucch_ConfigCommon.n1PUCCH_AN = 32;


  (*sib2)->radioResourceConfigCommon.soundingRS_UL_ConfigCommon.present=LTE_SoundingRS_UL_ConfigCommon_PR_release;
  (*sib2)->radioResourceConfigCommon.soundingRS_UL_ConfigCommon.choice.release=0;

  // uplinkPowerControlCommon

  (*sib2)->radioResourceConfigCommon.uplinkPowerControlCommon.p0_NominalPUSCH = -108;
  (*sib2)->radioResourceConfigCommon.uplinkPowerControlCommon.p0_NominalPUCCH = -108;
  (*sib2)->radioResourceConfigCommon.uplinkPowerControlCommon.alpha=LTE_UplinkPowerControlCommon__alpha_al1;
  (*sib2)->radioResourceConfigCommon.uplinkPowerControlCommon.deltaFList_PUCCH.deltaF_PUCCH_Format1=LTE_DeltaFList_PUCCH__deltaF_PUCCH_Format1_deltaF2;
  (*sib2)->radioResourceConfigCommon.uplinkPowerControlCommon.deltaFList_PUCCH.deltaF_PUCCH_Format1b=LTE_DeltaFList_PUCCH__deltaF_PUCCH_Format1b_deltaF3;

  (*sib2)->radioResourceConfigCommon.uplinkPowerControlCommon.deltaFList_PUCCH.deltaF_PUCCH_Format2=LTE_DeltaFList_PUCCH__deltaF_PUCCH_Format2_deltaF0;

  (*sib2)->radioResourceConfigCommon.uplinkPowerControlCommon.deltaFList_PUCCH.deltaF_PUCCH_Format2a=LTE_DeltaFList_PUCCH__deltaF_PUCCH_Format2a_deltaF0;

  (*sib2)->radioResourceConfigCommon.uplinkPowerControlCommon.deltaFList_PUCCH.deltaF_PUCCH_Format2b=LTE_DeltaFList_PUCCH__deltaF_PUCCH_Format2b_deltaF0;

  (*sib2)->radioResourceConfigCommon.uplinkPowerControlCommon.deltaPreambleMsg3 = 6;

  (*sib2)->radioResourceConfigCommon.ul_CyclicPrefixLength=UL_CyclicPrefixLength_len1;

  (*sib2)->ue_TimersAndConstants.t300=UE_TimersAndConstants__t300_ms1000;

  (*sib2)->ue_TimersAndConstants.t301=UE_TimersAndConstants__t301_ms1000;

  (*sib2)->ue_TimersAndConstants.t310=UE_TimersAndConstants__t310_ms1000;

  (*sib2)->ue_TimersAndConstants.n310=UE_TimersAndConstants__n310_n20;

  (*sib2)->ue_TimersAndConstants.t311=UE_TimersAndConstants__t311_ms10000;

  (*sib2)->ue_TimersAndConstants.n311=UE_TimersAndConstants__n311_n1;

#endif

  (*sib2)->freqInfo.additionalSpectrumEmission = 1;
  (*sib2)->freqInfo.ul_CarrierFreq = NULL;
  (*sib2)->freqInfo.ul_Bandwidth = NULL;
  //  (*sib2)->mbsfn_SubframeConfigList = NULL;

#if (LTE_RRC_VERSION >= MAKE_VERSION(10, 0, 0))

  if (MBMS_flag > 0) {
    LOG_I(RRC,"Adding MBSFN subframe Configuration 1 to SIB2\n");
    LTE_MBSFN_SubframeConfig_t *sib2_mbsfn_SubframeConfig1;
    (*sib2)->mbsfn_SubframeConfigList = CALLOC(1,sizeof(struct LTE_MBSFN_SubframeConfigList));
    MBSFNSubframeConfigList = (*sib2)->mbsfn_SubframeConfigList;

    sib2_mbsfn_SubframeConfig1= CALLOC(1,sizeof(*sib2_mbsfn_SubframeConfig1));
    memset((void*)sib2_mbsfn_SubframeConfig1,0,sizeof(*sib2_mbsfn_SubframeConfig1));

    sib2_mbsfn_SubframeConfig1->radioframeAllocationPeriod= LTE_MBSFN_SubframeConfig__radioframeAllocationPeriod_n4;
    sib2_mbsfn_SubframeConfig1->radioframeAllocationOffset= 1;
    sib2_mbsfn_SubframeConfig1->subframeAllocation.present= LTE_MBSFN_SubframeConfig__subframeAllocation_PR_oneFrame;
    sib2_mbsfn_SubframeConfig1->subframeAllocation.choice.oneFrame.buf= MALLOC(1);
    sib2_mbsfn_SubframeConfig1->subframeAllocation.choice.oneFrame.size= 1;
    sib2_mbsfn_SubframeConfig1->subframeAllocation.choice.oneFrame.bits_unused= 2;

    sib2_mbsfn_SubframeConfig1->subframeAllocation.choice.oneFrame.buf[0]=0x38<<2;

    ASN_SEQUENCE_ADD(&MBSFNSubframeConfigList->list,sib2_mbsfn_SubframeConfig1);

    if (MBMS_flag == 4 ) {
      LOG_I(RRC,"Adding MBSFN subframe Configuration 2 to SIB2\n");
      LTE_MBSFN_SubframeConfig_t *sib2_mbsfn_SubframeConfig2;
      sib2_mbsfn_SubframeConfig2= CALLOC(1,sizeof(*sib2_mbsfn_SubframeConfig2));
      memset((void*)sib2_mbsfn_SubframeConfig2,0,sizeof(*sib2_mbsfn_SubframeConfig2));

      sib2_mbsfn_SubframeConfig2->radioframeAllocationPeriod= LTE_MBSFN_SubframeConfig__radioframeAllocationPeriod_n4;
      sib2_mbsfn_SubframeConfig2->radioframeAllocationOffset= 1;
      sib2_mbsfn_SubframeConfig2->subframeAllocation.present= LTE_MBSFN_SubframeConfig__subframeAllocation_PR_oneFrame;
      sib2_mbsfn_SubframeConfig2->subframeAllocation.choice.oneFrame.buf= MALLOC(1);
      sib2_mbsfn_SubframeConfig2->subframeAllocation.choice.oneFrame.size= 1;
      sib2_mbsfn_SubframeConfig2->subframeAllocation.choice.oneFrame.bits_unused= 2;

      sib2_mbsfn_SubframeConfig2->subframeAllocation.choice.oneFrame.buf[0]=0x07<<2;
     

      ASN_SEQUENCE_ADD(&MBSFNSubframeConfigList->list,sib2_mbsfn_SubframeConfig2);
    }
  }

#else // no MBMS transmission
  (*sib2)->mbsfn_SubframeConfigList = NULL;
#endif

  (*sib2)->timeAlignmentTimerCommon=LTE_TimeAlignmentTimer_infinity;//TimeAlignmentTimer_sf5120;

  /// (*SIB3)
#if (LTE_RRC_VERSION >= MAKE_VERSION(10, 0, 0))
  (*sib3)->ext1 = NULL;
#endif
  (*sib3)->cellReselectionInfoCommon.q_Hyst=LTE_SystemInformationBlockType3__cellReselectionInfoCommon__q_Hyst_dB4;

  (*sib3)->cellReselectionInfoCommon.speedStateReselectionPars=NULL;

  (*sib3)->cellReselectionServingFreqInfo.s_NonIntraSearch=NULL;
  (*sib3)->cellReselectionServingFreqInfo.threshServingLow=31;
  (*sib3)->cellReselectionServingFreqInfo.cellReselectionPriority=7;

  (*sib3)->intraFreqCellReselectionInfo.q_RxLevMin = -70;
  (*sib3)->intraFreqCellReselectionInfo.p_Max = NULL;
  (*sib3)->intraFreqCellReselectionInfo.s_IntraSearch = CALLOC(1,sizeof(*(*sib3)->intraFreqCellReselectionInfo.s_IntraSearch));
  *(*sib3)->intraFreqCellReselectionInfo.s_IntraSearch = 31;
  (*sib3)->intraFreqCellReselectionInfo.allowedMeasBandwidth=CALLOC(1,sizeof(*(*sib3)->intraFreqCellReselectionInfo.allowedMeasBandwidth));

  *(*sib3)->intraFreqCellReselectionInfo.allowedMeasBandwidth = LTE_AllowedMeasBandwidth_mbw6;

  (*sib3)->intraFreqCellReselectionInfo.presenceAntennaPort1 = 0;
  (*sib3)->intraFreqCellReselectionInfo.neighCellConfig.buf = CALLOC(8,1);
  (*sib3)->intraFreqCellReselectionInfo.neighCellConfig.size = 1;
  (*sib3)->intraFreqCellReselectionInfo.neighCellConfig.buf[0] = 1 << 6;
  (*sib3)->intraFreqCellReselectionInfo.neighCellConfig.bits_unused = 6;
  (*sib3)->intraFreqCellReselectionInfo.t_ReselectionEUTRA = 1;
  (*sib3)->intraFreqCellReselectionInfo.t_ReselectionEUTRA_SF = (struct LTE_SpeedStateScaleFactors *)NULL;

  // SIB13
  // fill in all elements of SIB13 if present
#if (LTE_RRC_VERSION >= MAKE_VERSION(9, 0, 0))

  if (MBMS_flag > 0 ) {
    //  Notification for mcch change
    (*sib13)->notificationConfig_r9.notificationRepetitionCoeff_r9= LTE_MBMS_NotificationConfig_r9__notificationRepetitionCoeff_r9_n2;
    (*sib13)->notificationConfig_r9.notificationOffset_r9= 0;
    (*sib13)->notificationConfig_r9.notificationSF_Index_r9= 1;

    //  MBSFN-AreaInfoList
    MBSFNArea_list= &(*sib13)->mbsfn_AreaInfoList_r9;//CALLOC(1,sizeof(*MBSFNArea_list));
    memset(MBSFNArea_list,0,sizeof(*MBSFNArea_list));
    // MBSFN Area 1
    MBSFN_Area1= CALLOC(1, sizeof(*MBSFN_Area1));
    MBSFN_Area1->mbsfn_AreaId_r9= 1;
    MBSFN_Area1->non_MBSFNregionLength= LTE_MBSFN_AreaInfo_r9__non_MBSFNregionLength_s2;
    MBSFN_Area1->notificationIndicator_r9= 0;
    MBSFN_Area1->mcch_Config_r9.mcch_RepetitionPeriod_r9= LTE_MBSFN_AreaInfo_r9__mcch_Config_r9__mcch_RepetitionPeriod_r9_rf32;
    MBSFN_Area1->mcch_Config_r9.mcch_Offset_r9= 1; // in accordance with mbsfn subframe configuration in sib2
    MBSFN_Area1->mcch_Config_r9.mcch_ModificationPeriod_r9= LTE_MBSFN_AreaInfo_r9__mcch_Config_r9__mcch_ModificationPeriod_r9_rf512;
    //  Subframe Allocation Info
    MBSFN_Area1->mcch_Config_r9.sf_AllocInfo_r9.buf= MALLOC(1);
    MBSFN_Area1->mcch_Config_r9.sf_AllocInfo_r9.size= 1;

    MBSFN_Area1->mcch_Config_r9.sf_AllocInfo_r9.buf[0]=0x20<<2;  // FDD: SF1
    

    MBSFN_Area1->mcch_Config_r9.sf_AllocInfo_r9.bits_unused= 2;

    MBSFN_Area1->mcch_Config_r9.signallingMCS_r9= LTE_MBSFN_AreaInfo_r9__mcch_Config_r9__signallingMCS_r9_n7;

    ASN_SEQUENCE_ADD(&MBSFNArea_list->list,MBSFN_Area1);

    //MBSFN Area 2: currently only activated for eMBMS relaying
    if (MBMS_flag == 4 ) {
      MBSFN_Area2= CALLOC(1, sizeof(*MBSFN_Area2));
      MBSFN_Area2->mbsfn_AreaId_r9= 2;
      MBSFN_Area2->non_MBSFNregionLength= LTE_MBSFN_AreaInfo_r9__non_MBSFNregionLength_s2;
      MBSFN_Area2->notificationIndicator_r9= 1;
      MBSFN_Area2->mcch_Config_r9.mcch_RepetitionPeriod_r9= LTE_MBSFN_AreaInfo_r9__mcch_Config_r9__mcch_RepetitionPeriod_r9_rf32;
      MBSFN_Area2->mcch_Config_r9.mcch_Offset_r9= 1;
      MBSFN_Area2->mcch_Config_r9.mcch_ModificationPeriod_r9= LTE_MBSFN_AreaInfo_r9__mcch_Config_r9__mcch_ModificationPeriod_r9_rf512;
      // Subframe Allocation Info
      MBSFN_Area2->mcch_Config_r9.sf_AllocInfo_r9.buf= MALLOC(1);
      MBSFN_Area2->mcch_Config_r9.sf_AllocInfo_r9.size= 1;
      MBSFN_Area2->mcch_Config_r9.sf_AllocInfo_r9.bits_unused= 2;

      MBSFN_Area2->mcch_Config_r9.sf_AllocInfo_r9.buf[0]=0x04<<2;  // FDD: SF6
     

      MBSFN_Area2->mcch_Config_r9.signallingMCS_r9= LTE_MBSFN_AreaInfo_r9__mcch_Config_r9__signallingMCS_r9_n7;

      ASN_SEQUENCE_ADD(&MBSFNArea_list->list,MBSFN_Area2);
    }

    //  end of adding for MBMS SIB13
  }

#endif


#if (LTE_RRC_VERSION >= MAKE_VERSION(10, 0, 0))
  //TTN - for D2D
  // SIB18
  //commRxPool_r12
  (*sib18)->commConfig_r12 = CALLOC (1, sizeof(*(*sib18)->commConfig_r12));
  SL_CommRxPoolList= &(*sib18)->commConfig_r12->commRxPool_r12;
  memset(SL_CommRxPoolList,0,sizeof(*SL_CommRxPoolList));

  SL_CommResourcePool = CALLOC(1, sizeof(*SL_CommResourcePool));
  memset(SL_CommResourcePool,0,sizeof(*SL_CommResourcePool));

  SL_CommResourcePool->sc_CP_Len_r12 = configuration->rxPool_sc_CP_Len[CC_id];
  SL_CommResourcePool->sc_Period_r12 = configuration->rxPool_sc_Period[CC_id];
  SL_CommResourcePool->data_CP_Len_r12  = configuration->rxPool_data_CP_Len[CC_id];
  //sc_TF_ResourceConfig_r12
  SL_CommResourcePool->sc_TF_ResourceConfig_r12.prb_Num_r12 = configuration->rxPool_ResourceConfig_prb_Num[CC_id];
  SL_CommResourcePool->sc_TF_ResourceConfig_r12.prb_Start_r12 = configuration->rxPool_ResourceConfig_prb_Start[CC_id];
  SL_CommResourcePool->sc_TF_ResourceConfig_r12.prb_End_r12 = configuration->rxPool_ResourceConfig_prb_End[CC_id];
  SL_CommResourcePool->sc_TF_ResourceConfig_r12.offsetIndicator_r12.present = configuration->rxPool_ResourceConfig_offsetIndicator_present[CC_id];

  if (SL_CommResourcePool->sc_TF_ResourceConfig_r12.offsetIndicator_r12.present == LTE_SL_OffsetIndicator_r12_PR_small_r12 ) {
     SL_CommResourcePool->sc_TF_ResourceConfig_r12.offsetIndicator_r12.choice.small_r12 = configuration->rxPool_ResourceConfig_offsetIndicator_choice[CC_id] ;
  } else if (SL_CommResourcePool->sc_TF_ResourceConfig_r12.offsetIndicator_r12.present == LTE_SL_OffsetIndicator_r12_PR_large_r12 ){
     SL_CommResourcePool->sc_TF_ResourceConfig_r12.offsetIndicator_r12.choice.large_r12 = configuration->rxPool_ResourceConfig_offsetIndicator_choice[CC_id] ;
  }

  SL_CommResourcePool->sc_TF_ResourceConfig_r12.subframeBitmap_r12.present = configuration->rxPool_ResourceConfig_subframeBitmap_present[CC_id];
  if (SL_CommResourcePool->sc_TF_ResourceConfig_r12.subframeBitmap_r12.present == LTE_SubframeBitmapSL_r12_PR_bs4_r12){
     //for BS4
     SL_CommResourcePool->sc_TF_ResourceConfig_r12.subframeBitmap_r12.choice.bs4_r12.size = configuration->rxPool_ResourceConfig_subframeBitmap_choice_bs_size[CC_id];
     SL_CommResourcePool->sc_TF_ResourceConfig_r12.subframeBitmap_r12.choice.bs4_r12.buf  = (uint8_t *)configuration->rxPool_ResourceConfig_subframeBitmap_choice_bs_buf[CC_id];;
     SL_CommResourcePool->sc_TF_ResourceConfig_r12.subframeBitmap_r12.choice.bs4_r12.bits_unused = configuration->rxPool_ResourceConfig_subframeBitmap_choice_bs_bits_unused[CC_id];
  } else if (SL_CommResourcePool->sc_TF_ResourceConfig_r12.subframeBitmap_r12.present == LTE_SubframeBitmapSL_r12_PR_bs8_r12){
     //for BS8
     SL_CommResourcePool->sc_TF_ResourceConfig_r12.subframeBitmap_r12.choice.bs8_r12.size = configuration->rxPool_ResourceConfig_subframeBitmap_choice_bs_size[CC_id];
     SL_CommResourcePool->sc_TF_ResourceConfig_r12.subframeBitmap_r12.choice.bs8_r12.buf  = (uint8_t *)configuration->rxPool_ResourceConfig_subframeBitmap_choice_bs_buf[CC_id];;
     SL_CommResourcePool->sc_TF_ResourceConfig_r12.subframeBitmap_r12.choice.bs8_r12.bits_unused = configuration->rxPool_ResourceConfig_subframeBitmap_choice_bs_bits_unused[CC_id];
  } else if (SL_CommResourcePool->sc_TF_ResourceConfig_r12.subframeBitmap_r12.present == LTE_SubframeBitmapSL_r12_PR_bs12_r12){
     //for BS12
     SL_CommResourcePool->sc_TF_ResourceConfig_r12.subframeBitmap_r12.choice.bs12_r12.size = configuration->rxPool_ResourceConfig_subframeBitmap_choice_bs_size[CC_id];
     SL_CommResourcePool->sc_TF_ResourceConfig_r12.subframeBitmap_r12.choice.bs12_r12.buf  = (uint8_t *)configuration->rxPool_ResourceConfig_subframeBitmap_choice_bs_buf[CC_id];;
     SL_CommResourcePool->sc_TF_ResourceConfig_r12.subframeBitmap_r12.choice.bs12_r12.bits_unused = configuration->rxPool_ResourceConfig_subframeBitmap_choice_bs_bits_unused[CC_id];
  }else if (SL_CommResourcePool->sc_TF_ResourceConfig_r12.subframeBitmap_r12.present == LTE_SubframeBitmapSL_r12_PR_bs16_r12){
     //for BS16
     SL_CommResourcePool->sc_TF_ResourceConfig_r12.subframeBitmap_r12.choice.bs16_r12.size = configuration->rxPool_ResourceConfig_subframeBitmap_choice_bs_size[CC_id];
     SL_CommResourcePool->sc_TF_ResourceConfig_r12.subframeBitmap_r12.choice.bs16_r12.buf  = (uint8_t *)configuration->rxPool_ResourceConfig_subframeBitmap_choice_bs_buf[CC_id];;
     SL_CommResourcePool->sc_TF_ResourceConfig_r12.subframeBitmap_r12.choice.bs16_r12.bits_unused = configuration->rxPool_ResourceConfig_subframeBitmap_choice_bs_bits_unused[CC_id];
  }else if (SL_CommResourcePool->sc_TF_ResourceConfig_r12.subframeBitmap_r12.present == LTE_SubframeBitmapSL_r12_PR_bs30_r12){
     //for BS30
     SL_CommResourcePool->sc_TF_ResourceConfig_r12.subframeBitmap_r12.choice.bs30_r12.size = configuration->rxPool_ResourceConfig_subframeBitmap_choice_bs_size[CC_id];
     SL_CommResourcePool->sc_TF_ResourceConfig_r12.subframeBitmap_r12.choice.bs30_r12.buf  = (uint8_t *)configuration->rxPool_ResourceConfig_subframeBitmap_choice_bs_buf[CC_id];;
     SL_CommResourcePool->sc_TF_ResourceConfig_r12.subframeBitmap_r12.choice.bs30_r12.bits_unused = configuration->rxPool_ResourceConfig_subframeBitmap_choice_bs_bits_unused[CC_id];
  }else if (SL_CommResourcePool->sc_TF_ResourceConfig_r12.subframeBitmap_r12.present == LTE_SubframeBitmapSL_r12_PR_bs40_r12){
     //for BS40
     SL_CommResourcePool->sc_TF_ResourceConfig_r12.subframeBitmap_r12.choice.bs40_r12.size = configuration->rxPool_ResourceConfig_subframeBitmap_choice_bs_size[CC_id];
     SL_CommResourcePool->sc_TF_ResourceConfig_r12.subframeBitmap_r12.choice.bs40_r12.buf  = (uint8_t *)configuration->rxPool_ResourceConfig_subframeBitmap_choice_bs_buf[CC_id];;
     SL_CommResourcePool->sc_TF_ResourceConfig_r12.subframeBitmap_r12.choice.bs40_r12.bits_unused = configuration->rxPool_ResourceConfig_subframeBitmap_choice_bs_bits_unused[CC_id];
  }else if (SL_CommResourcePool->sc_TF_ResourceConfig_r12.subframeBitmap_r12.present == LTE_SubframeBitmapSL_r12_PR_bs42_r12){
     //for BS42
     SL_CommResourcePool->sc_TF_ResourceConfig_r12.subframeBitmap_r12.choice.bs42_r12.size = configuration->rxPool_ResourceConfig_subframeBitmap_choice_bs_size[CC_id];
     SL_CommResourcePool->sc_TF_ResourceConfig_r12.subframeBitmap_r12.choice.bs42_r12.buf  = (uint8_t *)configuration->rxPool_ResourceConfig_subframeBitmap_choice_bs_buf[CC_id];;
     SL_CommResourcePool->sc_TF_ResourceConfig_r12.subframeBitmap_r12.choice.bs42_r12.bits_unused = configuration->rxPool_ResourceConfig_subframeBitmap_choice_bs_bits_unused[CC_id];
  }

  //dataHoppingConfig_r12
  SL_CommResourcePool->dataHoppingConfig_r12.hoppingParameter_r12 = 0;
  SL_CommResourcePool->dataHoppingConfig_r12.numSubbands_r12  =  LTE_SL_HoppingConfigComm_r12__numSubbands_r12_ns1;
  SL_CommResourcePool->dataHoppingConfig_r12.rb_Offset_r12 = 0;

  //ue_SelectedResourceConfig_r12
  SL_CommResourcePool->ue_SelectedResourceConfig_r12 = CALLOC (1, sizeof (*SL_CommResourcePool->ue_SelectedResourceConfig_r12));
  SL_CommResourcePool->ue_SelectedResourceConfig_r12->data_TF_ResourceConfig_r12.prb_Num_r12 = 20;
  SL_CommResourcePool->ue_SelectedResourceConfig_r12->data_TF_ResourceConfig_r12.prb_Start_r12 = 5;
  SL_CommResourcePool->ue_SelectedResourceConfig_r12->data_TF_ResourceConfig_r12.prb_End_r12 = 44;
  SL_CommResourcePool->ue_SelectedResourceConfig_r12->data_TF_ResourceConfig_r12.offsetIndicator_r12.present = LTE_SL_OffsetIndicator_r12_PR_small_r12;
  SL_CommResourcePool->ue_SelectedResourceConfig_r12->data_TF_ResourceConfig_r12.offsetIndicator_r12.choice.small_r12 = 0 ;
  SL_CommResourcePool->ue_SelectedResourceConfig_r12->data_TF_ResourceConfig_r12.subframeBitmap_r12.present = LTE_SubframeBitmapSL_r12_PR_bs40_r12;
  SL_CommResourcePool->ue_SelectedResourceConfig_r12->data_TF_ResourceConfig_r12.subframeBitmap_r12.choice.bs4_r12.size = 5;
  SL_CommResourcePool->ue_SelectedResourceConfig_r12->data_TF_ResourceConfig_r12.subframeBitmap_r12.choice.bs4_r12.buf  = CALLOC(1,5);
  SL_CommResourcePool->ue_SelectedResourceConfig_r12->data_TF_ResourceConfig_r12.subframeBitmap_r12.choice.bs4_r12.bits_unused = 0;
  SL_CommResourcePool->ue_SelectedResourceConfig_r12->data_TF_ResourceConfig_r12.subframeBitmap_r12.choice.bs4_r12.buf[0] = 0xF0;
  SL_CommResourcePool->ue_SelectedResourceConfig_r12->data_TF_ResourceConfig_r12.subframeBitmap_r12.choice.bs4_r12.buf[1] = 0xFF;
  SL_CommResourcePool->ue_SelectedResourceConfig_r12->data_TF_ResourceConfig_r12.subframeBitmap_r12.choice.bs4_r12.buf[2] = 0xFF;
  SL_CommResourcePool->ue_SelectedResourceConfig_r12->data_TF_ResourceConfig_r12.subframeBitmap_r12.choice.bs4_r12.buf[3] = 0xFF;
  SL_CommResourcePool->ue_SelectedResourceConfig_r12->data_TF_ResourceConfig_r12.subframeBitmap_r12.choice.bs4_r12.buf[4] = 0xFF;
  //SL_CommResourcePool->ue_SelectedResourceConfig_r12->trpt_Subset_r12 = CALLOC (1, sizeof(*SL_CommResourcePool->ue_SelectedResourceConfig_r12->trpt_Subset_r12));
  //rxParametersNCell_r12
  SL_CommResourcePool->rxParametersNCell_r12 = CALLOC (1, sizeof (*SL_CommResourcePool->rxParametersNCell_r12));
  SL_CommResourcePool->rxParametersNCell_r12->tdd_Config_r12 = CALLOC (1, sizeof (*SL_CommResourcePool->rxParametersNCell_r12->tdd_Config_r12));
  SL_CommResourcePool->rxParametersNCell_r12->tdd_Config_r12->subframeAssignment = 0 ;
  SL_CommResourcePool->rxParametersNCell_r12->tdd_Config_r12->specialSubframePatterns = 0;
  SL_CommResourcePool->rxParametersNCell_r12->syncConfigIndex_r12 = 0;
  //txParameters_r12
  SL_CommResourcePool->txParameters_r12 = CALLOC (1, sizeof (*SL_CommResourcePool->txParameters_r12));
  SL_CommResourcePool->txParameters_r12->sc_TxParameters_r12.alpha_r12 = LTE_Alpha_r12_al0;
  SL_CommResourcePool->txParameters_r12->sc_TxParameters_r12.p0_r12 = 0;

  SL_CommResourcePool->ext1 = NULL ;
  //end SL_CommResourcePool
  //add SL_CommResourcePool to SL_CommRxPoolList
  ASN_SEQUENCE_ADD(&SL_CommRxPoolList->list,SL_CommResourcePool);
  //end commRxPool_r12

  //TODO:  commTxPoolNormalCommon_r12, similar to commRxPool_r12
  //TODO: commTxPoolExceptional_r12
  //TODO: commSyncConfig_r12
  // may add commTxResourceUC-ReqAllowed with Ext1
  (*sib18)->ext1 = NULL;
  (*sib18)->lateNonCriticalExtension = NULL;
  // end SIB18

  // SIB19
  // fill in all elements of SIB19 if present

  //discConfig_r12
  (*sib19)->discConfig_r12 = CALLOC (1, sizeof(*(*sib19)->discConfig_r12));
  SL_DiscRxPoolList = &(*sib19)->discConfig_r12->discRxPool_r12;
  memset(SL_DiscRxPoolList,0,sizeof(*SL_DiscRxPoolList));
  //fill SL_DiscResourcePool
  SL_DiscResourcePool = CALLOC(1, sizeof(*SL_DiscResourcePool));

  SL_DiscResourcePool->cp_Len_r12 = configuration->discRxPool_cp_Len[CC_id];
  SL_DiscResourcePool->discPeriod_r12 = configuration->discRxPool_discPeriod[CC_id];
  //sc_TF_ResourceConfig_r12
  SL_DiscResourcePool->numRetx_r12 = configuration->discRxPool_numRetx[CC_id];
  SL_DiscResourcePool->numRepetition_r12 = configuration->discRxPool_numRepetition[CC_id];
  SL_DiscResourcePool->tf_ResourceConfig_r12.prb_Num_r12 = configuration->discRxPool_ResourceConfig_prb_Num[CC_id];
  SL_DiscResourcePool->tf_ResourceConfig_r12.prb_Start_r12 = configuration->discRxPool_ResourceConfig_prb_Start[CC_id];
  SL_DiscResourcePool->tf_ResourceConfig_r12.prb_End_r12 = configuration->discRxPool_ResourceConfig_prb_End[CC_id];
  SL_DiscResourcePool->tf_ResourceConfig_r12.offsetIndicator_r12.present = configuration->discRxPool_ResourceConfig_offsetIndicator_present[CC_id];
  if (SL_DiscResourcePool->tf_ResourceConfig_r12.offsetIndicator_r12.present == LTE_SL_OffsetIndicator_r12_PR_small_r12 ) {
     SL_DiscResourcePool->tf_ResourceConfig_r12.offsetIndicator_r12.choice.small_r12 = configuration->discRxPool_ResourceConfig_offsetIndicator_choice[CC_id] ;
  } else if (SL_DiscResourcePool->tf_ResourceConfig_r12.offsetIndicator_r12.present == LTE_SL_OffsetIndicator_r12_PR_large_r12 ){
     SL_DiscResourcePool->tf_ResourceConfig_r12.offsetIndicator_r12.choice.large_r12 = configuration->discRxPool_ResourceConfig_offsetIndicator_choice[CC_id] ;
  }
  SL_DiscResourcePool->tf_ResourceConfig_r12.subframeBitmap_r12.present = configuration->discRxPool_ResourceConfig_subframeBitmap_present[CC_id];
  if (SL_DiscResourcePool->tf_ResourceConfig_r12.subframeBitmap_r12.present == LTE_SubframeBitmapSL_r12_PR_bs4_r12){
     //for BS4
     SL_DiscResourcePool->tf_ResourceConfig_r12.subframeBitmap_r12.choice.bs4_r12.size = configuration->discRxPool_ResourceConfig_subframeBitmap_choice_bs_size[CC_id];
     SL_DiscResourcePool->tf_ResourceConfig_r12.subframeBitmap_r12.choice.bs4_r12.buf  =  (uint8_t *)configuration->discRxPool_ResourceConfig_subframeBitmap_choice_bs_buf[CC_id];;
     SL_DiscResourcePool->tf_ResourceConfig_r12.subframeBitmap_r12.choice.bs4_r12.bits_unused = configuration->discRxPool_ResourceConfig_subframeBitmap_choice_bs_bits_unused[CC_id];
  } else if (SL_DiscResourcePool->tf_ResourceConfig_r12.subframeBitmap_r12.present == LTE_SubframeBitmapSL_r12_PR_bs8_r12){
     //for BS8
     SL_DiscResourcePool->tf_ResourceConfig_r12.subframeBitmap_r12.choice.bs8_r12.size = configuration->discRxPool_ResourceConfig_subframeBitmap_choice_bs_size[CC_id];
     SL_DiscResourcePool->tf_ResourceConfig_r12.subframeBitmap_r12.choice.bs8_r12.buf  = (uint8_t *)configuration->discRxPool_ResourceConfig_subframeBitmap_choice_bs_buf[CC_id];;
     SL_DiscResourcePool->tf_ResourceConfig_r12.subframeBitmap_r12.choice.bs8_r12.bits_unused = configuration->discRxPool_ResourceConfig_subframeBitmap_choice_bs_bits_unused[CC_id];
  } else if (SL_DiscResourcePool->tf_ResourceConfig_r12.subframeBitmap_r12.present == LTE_SubframeBitmapSL_r12_PR_bs12_r12){
     //for BS12
     SL_DiscResourcePool->tf_ResourceConfig_r12.subframeBitmap_r12.choice.bs12_r12.size = configuration->discRxPool_ResourceConfig_subframeBitmap_choice_bs_size[CC_id];
     SL_DiscResourcePool->tf_ResourceConfig_r12.subframeBitmap_r12.choice.bs12_r12.buf  = (uint8_t *)configuration->discRxPool_ResourceConfig_subframeBitmap_choice_bs_buf[CC_id];;
     SL_DiscResourcePool->tf_ResourceConfig_r12.subframeBitmap_r12.choice.bs12_r12.bits_unused = configuration->discRxPool_ResourceConfig_subframeBitmap_choice_bs_bits_unused[CC_id];
  }else if (SL_DiscResourcePool->tf_ResourceConfig_r12.subframeBitmap_r12.present == LTE_SubframeBitmapSL_r12_PR_bs16_r12){
     //for BS16
     SL_DiscResourcePool->tf_ResourceConfig_r12.subframeBitmap_r12.choice.bs16_r12.size = configuration->discRxPool_ResourceConfig_subframeBitmap_choice_bs_size[CC_id];
     SL_DiscResourcePool->tf_ResourceConfig_r12.subframeBitmap_r12.choice.bs16_r12.buf  = (uint8_t *)configuration->discRxPool_ResourceConfig_subframeBitmap_choice_bs_buf[CC_id];;
     SL_DiscResourcePool->tf_ResourceConfig_r12.subframeBitmap_r12.choice.bs16_r12.bits_unused = configuration->discRxPool_ResourceConfig_subframeBitmap_choice_bs_bits_unused[CC_id];
  }else if (SL_DiscResourcePool->tf_ResourceConfig_r12.subframeBitmap_r12.present == LTE_SubframeBitmapSL_r12_PR_bs30_r12){
     //for BS30
     SL_DiscResourcePool->tf_ResourceConfig_r12.subframeBitmap_r12.choice.bs30_r12.size = configuration->discRxPool_ResourceConfig_subframeBitmap_choice_bs_size[CC_id];
     SL_DiscResourcePool->tf_ResourceConfig_r12.subframeBitmap_r12.choice.bs30_r12.buf  = (uint8_t *)configuration->discRxPool_ResourceConfig_subframeBitmap_choice_bs_buf[CC_id];;
     SL_DiscResourcePool->tf_ResourceConfig_r12.subframeBitmap_r12.choice.bs30_r12.bits_unused = configuration->discRxPool_ResourceConfig_subframeBitmap_choice_bs_bits_unused[CC_id];
  }else if (SL_DiscResourcePool->tf_ResourceConfig_r12.subframeBitmap_r12.present == LTE_SubframeBitmapSL_r12_PR_bs40_r12){
     //for BS40
     SL_DiscResourcePool->tf_ResourceConfig_r12.subframeBitmap_r12.choice.bs40_r12.size = configuration->discRxPool_ResourceConfig_subframeBitmap_choice_bs_size[CC_id];
     SL_DiscResourcePool->tf_ResourceConfig_r12.subframeBitmap_r12.choice.bs40_r12.buf  = (uint8_t *)configuration->discRxPool_ResourceConfig_subframeBitmap_choice_bs_buf[CC_id];;
     SL_DiscResourcePool->tf_ResourceConfig_r12.subframeBitmap_r12.choice.bs40_r12.bits_unused = configuration->discRxPool_ResourceConfig_subframeBitmap_choice_bs_bits_unused[CC_id];
  }else if (SL_DiscResourcePool->tf_ResourceConfig_r12.subframeBitmap_r12.present == LTE_SubframeBitmapSL_r12_PR_bs42_r12){
     //for BS42
     SL_DiscResourcePool->tf_ResourceConfig_r12.subframeBitmap_r12.choice.bs42_r12.size = configuration->discRxPool_ResourceConfig_subframeBitmap_choice_bs_size[CC_id];
     SL_DiscResourcePool->tf_ResourceConfig_r12.subframeBitmap_r12.choice.bs42_r12.buf  = (uint8_t *)configuration->discRxPool_ResourceConfig_subframeBitmap_choice_bs_buf[CC_id];;
     SL_DiscResourcePool->tf_ResourceConfig_r12.subframeBitmap_r12.choice.bs42_r12.bits_unused = configuration->discRxPool_ResourceConfig_subframeBitmap_choice_bs_bits_unused[CC_id];
  }

  //add SL_DiscResourcePool to SL_DiscRxPoolList
  ASN_SEQUENCE_ADD(&SL_DiscRxPoolList->list,SL_DiscResourcePool);

/*
  //for DiscRxPoolPS
  (*sib19)->ext1 = CALLOC (1, sizeof(*(*sib19)->ext1));
  (*sib19)->ext1->discConfigPS_13 = CALLOC (1, sizeof(*((*sib19)->ext1->discConfigPS_13)));

  SL_DiscRxPoolPSList = &(*sib19)->ext1->discConfigPS_13->discRxPoolPS_r13;
  memset(SL_DiscRxPoolPSList,0,sizeof(*SL_DiscRxPoolPSList));
  //fill SL_DiscResourcePool
  SL_DiscResourcePoolPS = CALLOC(1, sizeof(*SL_DiscResourcePoolPS));

  SL_DiscResourcePoolPS->cp_Len_r12 = configuration->discRxPoolPS_cp_Len[CC_id];
  SL_DiscResourcePoolPS->discPeriod_r12 = configuration->discRxPoolPS_discPeriod[CC_id];
  //sc_TF_ResourceConfig_r12
  SL_DiscResourcePoolPS->numRetx_r12 = configuration->discRxPoolPS_numRetx[CC_id];
  SL_DiscResourcePoolPS->numRepetition_r12 =  configuration->discRxPoolPS_numRepetition[CC_id];

  SL_DiscResourcePoolPS->tf_ResourceConfig_r12.prb_Num_r12 = configuration->discRxPoolPS_ResourceConfig_prb_Num[CC_id];
  SL_DiscResourcePoolPS->tf_ResourceConfig_r12.prb_Start_r12 = configuration->discRxPoolPS_ResourceConfig_prb_Start[CC_id];
  SL_DiscResourcePoolPS->tf_ResourceConfig_r12.prb_End_r12 = configuration->discRxPoolPS_ResourceConfig_prb_End[CC_id];

  SL_DiscResourcePoolPS->tf_ResourceConfig_r12.offsetIndicator_r12.present = configuration->discRxPoolPS_ResourceConfig_offsetIndicator_present[CC_id];
  if (SL_DiscResourcePoolPS->tf_ResourceConfig_r12.offsetIndicator_r12.present == SL_OffsetIndicator_r12_PR_small_r12 ) {
     SL_DiscResourcePoolPS->tf_ResourceConfig_r12.offsetIndicator_r12.choice.small_r12 = configuration->discRxPoolPS_ResourceConfig_offsetIndicator_choice[CC_id] ;
  } else if (SL_DiscResourcePoolPS->tf_ResourceConfig_r12.offsetIndicator_r12.present == SL_OffsetIndicator_r12_PR_large_r12 ){
     SL_DiscResourcePoolPS->tf_ResourceConfig_r12.offsetIndicator_r12.choice.large_r12 = configuration->discRxPoolPS_ResourceConfig_offsetIndicator_choice[CC_id] ;
  }

  SL_DiscResourcePoolPS->tf_ResourceConfig_r12.subframeBitmap_r12.present = configuration->discRxPoolPS_ResourceConfig_subframeBitmap_present[CC_id];
  if (SL_DiscResourcePoolPS->tf_ResourceConfig_r12.subframeBitmap_r12.present == SubframeBitmapSL_r12_PR_bs4_r12){
     //for BS4
     SL_DiscResourcePoolPS->tf_ResourceConfig_r12.subframeBitmap_r12.choice.bs4_r12.size = configuration->discRxPoolPS_ResourceConfig_subframeBitmap_choice_bs_size[CC_id];
     SL_DiscResourcePoolPS->tf_ResourceConfig_r12.subframeBitmap_r12.choice.bs4_r12.buf  = configuration->discRxPoolPS_ResourceConfig_subframeBitmap_choice_bs_buf[CC_id];;
     SL_DiscResourcePoolPS->tf_ResourceConfig_r12.subframeBitmap_r12.choice.bs4_r12.bits_unused = configuration->discRxPoolPS_ResourceConfig_subframeBitmap_choice_bs_bits_unused[CC_id];
  } else if (SL_DiscResourcePoolPS->tf_ResourceConfig_r12.subframeBitmap_r12.present == SubframeBitmapSL_r12_PR_bs8_r12){
     //for BS8
     SL_DiscResourcePoolPS->tf_ResourceConfig_r12.subframeBitmap_r12.choice.bs8_r12.size = configuration->discRxPoolPS_ResourceConfig_subframeBitmap_choice_bs_size[CC_id];
     SL_DiscResourcePoolPS->tf_ResourceConfig_r12.subframeBitmap_r12.choice.bs8_r12.buf  = configuration->discRxPoolPS_ResourceConfig_subframeBitmap_choice_bs_buf[CC_id];;
     SL_DiscResourcePoolPS->tf_ResourceConfig_r12.subframeBitmap_r12.choice.bs8_r12.bits_unused = configuration->discRxPoolPS_ResourceConfig_subframeBitmap_choice_bs_bits_unused[CC_id];
  } else if (SL_DiscResourcePoolPS->tf_ResourceConfig_r12.subframeBitmap_r12.present == SubframeBitmapSL_r12_PR_bs12_r12){
     //for BS12
     SL_DiscResourcePoolPS->tf_ResourceConfig_r12.subframeBitmap_r12.choice.bs12_r12.size = configuration->discRxPoolPS_ResourceConfig_subframeBitmap_choice_bs_size[CC_id];
     SL_DiscResourcePoolPS->tf_ResourceConfig_r12.subframeBitmap_r12.choice.bs12_r12.buf  = configuration->discRxPoolPS_ResourceConfig_subframeBitmap_choice_bs_buf[CC_id];;
     SL_DiscResourcePoolPS->tf_ResourceConfig_r12.subframeBitmap_r12.choice.bs12_r12.bits_unused = configuration->discRxPoolPS_ResourceConfig_subframeBitmap_choice_bs_bits_unused[CC_id];
  }else if (SL_DiscResourcePoolPS->tf_ResourceConfig_r12.subframeBitmap_r12.present == SubframeBitmapSL_r12_PR_bs16_r12){
     //for BS16
     SL_DiscResourcePoolPS->tf_ResourceConfig_r12.subframeBitmap_r12.choice.bs16_r12.size = configuration->discRxPoolPS_ResourceConfig_subframeBitmap_choice_bs_size[CC_id];
     SL_DiscResourcePoolPS->tf_ResourceConfig_r12.subframeBitmap_r12.choice.bs16_r12.buf  = configuration->discRxPoolPS_ResourceConfig_subframeBitmap_choice_bs_buf[CC_id];;
     SL_DiscResourcePoolPS->tf_ResourceConfig_r12.subframeBitmap_r12.choice.bs16_r12.bits_unused = configuration->discRxPoolPS_ResourceConfig_subframeBitmap_choice_bs_bits_unused[CC_id];
  }else if (SL_DiscResourcePoolPS->tf_ResourceConfig_r12.subframeBitmap_r12.present == SubframeBitmapSL_r12_PR_bs30_r12){
     //for BS30
     SL_DiscResourcePoolPS->tf_ResourceConfig_r12.subframeBitmap_r12.choice.bs30_r12.size = configuration->discRxPoolPS_ResourceConfig_subframeBitmap_choice_bs_size[CC_id];
     SL_DiscResourcePoolPS->tf_ResourceConfig_r12.subframeBitmap_r12.choice.bs30_r12.buf  = configuration->discRxPoolPS_ResourceConfig_subframeBitmap_choice_bs_buf[CC_id];;
     SL_DiscResourcePoolPS->tf_ResourceConfig_r12.subframeBitmap_r12.choice.bs30_r12.bits_unused = configuration->discRxPoolPS_ResourceConfig_subframeBitmap_choice_bs_bits_unused[CC_id];
  }else if (SL_DiscResourcePoolPS->tf_ResourceConfig_r12.subframeBitmap_r12.present == SubframeBitmapSL_r12_PR_bs40_r12){
     //for BS40
     SL_DiscResourcePoolPS->tf_ResourceConfig_r12.subframeBitmap_r12.choice.bs40_r12.size = configuration->discRxPoolPS_ResourceConfig_subframeBitmap_choice_bs_size[CC_id];
     SL_DiscResourcePoolPS->tf_ResourceConfig_r12.subframeBitmap_r12.choice.bs40_r12.buf  = configuration->discRxPoolPS_ResourceConfig_subframeBitmap_choice_bs_buf[CC_id];;
     SL_DiscResourcePoolPS->tf_ResourceConfig_r12.subframeBitmap_r12.choice.bs40_r12.bits_unused = configuration->discRxPoolPS_ResourceConfig_subframeBitmap_choice_bs_bits_unused[CC_id];
  }else if (SL_DiscResourcePoolPS->tf_ResourceConfig_r12.subframeBitmap_r12.present == SubframeBitmapSL_r12_PR_bs42_r12){
     //for BS42
     SL_DiscResourcePoolPS->tf_ResourceConfig_r12.subframeBitmap_r12.choice.bs42_r12.size = configuration->discRxPoolPS_ResourceConfig_subframeBitmap_choice_bs_size[CC_id];
     SL_DiscResourcePoolPS->tf_ResourceConfig_r12.subframeBitmap_r12.choice.bs42_r12.buf  = configuration->discRxPoolPS_ResourceConfig_subframeBitmap_choice_bs_buf[CC_id];;
     SL_DiscResourcePoolPS->tf_ResourceConfig_r12.subframeBitmap_r12.choice.bs42_r12.bits_unused = configuration->discRxPoolPS_ResourceConfig_subframeBitmap_choice_bs_bits_unused[CC_id];
  }

  //add SL_DiscResourcePool to SL_DiscRxPoolList
  ASN_SEQUENCE_ADD(&SL_DiscRxPoolPSList->list,SL_DiscResourcePoolPS);
*/

  (*sib19)->lateNonCriticalExtension = NULL;
  //end SIB19

  //SIB21
  (*sib21)->sl_V2X_ConfigCommon_r14 = CALLOC (1, sizeof(*(*sib21)->sl_V2X_ConfigCommon_r14));
  //SL_V2X_ConfigCommon= (*sib21)->sl_V2X_ConfigCommon_r14;
  memset((*sib21)->sl_V2X_ConfigCommon_r14,0,sizeof(*(*sib21)->sl_V2X_ConfigCommon_r14));

  struct LTE_SL_CommRxPoolListV2X_r14 *SL_CommRxPoolListV2X;
  struct LTE_SL_CommResourcePoolV2X_r14 *SL_CommResourcePoolV2X;
  (*sib21)->sl_V2X_ConfigCommon_r14->v2x_CommRxPool_r14 = CALLOC(1, sizeof(*(*sib21)->sl_V2X_ConfigCommon_r14->v2x_CommRxPool_r14));
  SL_CommRxPoolListV2X = (*sib21)->sl_V2X_ConfigCommon_r14->v2x_CommRxPool_r14;

  SL_CommResourcePoolV2X = CALLOC(1, sizeof(*SL_CommResourcePoolV2X));
  memset(SL_CommResourcePoolV2X,0,sizeof(*SL_CommResourcePoolV2X));

  SL_CommResourcePoolV2X->sl_OffsetIndicator_r14 = CALLOC(1, sizeof(*SL_CommResourcePoolV2X->sl_OffsetIndicator_r14));
  SL_CommResourcePoolV2X->sl_OffsetIndicator_r14->present  = LTE_SL_OffsetIndicator_r12_PR_small_r12;
  SL_CommResourcePoolV2X->sl_OffsetIndicator_r14->choice.small_r12 = 0;
  SL_CommResourcePoolV2X->sl_Subframe_r14.present = LTE_SubframeBitmapSL_r14_PR_bs40_r14;
  SL_CommResourcePoolV2X->sl_Subframe_r14.choice.bs40_r14.size =  5;
  SL_CommResourcePoolV2X->sl_Subframe_r14.choice.bs40_r14.buf =  CALLOC(1,5);
  SL_CommResourcePoolV2X->sl_Subframe_r14.choice.bs40_r14.bits_unused = 0;
  SL_CommResourcePoolV2X->sl_Subframe_r14.choice.bs40_r14.buf[0] = 0xF0;
  SL_CommResourcePoolV2X->sl_Subframe_r14.choice.bs40_r14.buf[1] = 0xFF;
  SL_CommResourcePoolV2X->sl_Subframe_r14.choice.bs40_r14.buf[2] = 0xFF;
  SL_CommResourcePoolV2X->sl_Subframe_r14.choice.bs40_r14.buf[3] = 0xFF;
  SL_CommResourcePoolV2X->sl_Subframe_r14.choice.bs40_r14.buf[4] = 0xFF;

  SL_CommResourcePoolV2X->adjacencyPSCCH_PSSCH_r14 = 1;
  SL_CommResourcePoolV2X->sizeSubchannel_r14 = 10;
  SL_CommResourcePoolV2X->numSubchannel_r14 =  5;
  SL_CommResourcePoolV2X->startRB_Subchannel_r14 = 10;

  //rxParametersNCell_r12
  SL_CommResourcePoolV2X->rxParametersNCell_r14 = CALLOC (1, sizeof (*SL_CommResourcePoolV2X->rxParametersNCell_r14));
  SL_CommResourcePoolV2X->rxParametersNCell_r14->tdd_Config_r14 = CALLOC (1, sizeof (*SL_CommResourcePoolV2X->rxParametersNCell_r14->tdd_Config_r14));
  SL_CommResourcePoolV2X->rxParametersNCell_r14->tdd_Config_r14->subframeAssignment = 0 ;
  SL_CommResourcePoolV2X->rxParametersNCell_r14->tdd_Config_r14->specialSubframePatterns = 0;
  SL_CommResourcePoolV2X->rxParametersNCell_r14->syncConfigIndex_r14 = 0;

  ASN_SEQUENCE_ADD(&SL_CommRxPoolListV2X->list,SL_CommResourcePoolV2X);
  //end SIB21
#endif
 

  bcch_message->message.present = LTE_BCCH_DL_SCH_MessageType_PR_c1;
  bcch_message->message.choice.c1.present = LTE_BCCH_DL_SCH_MessageType__c1_PR_systemInformation;

  /*  memcpy((void*)&bcch_message.message.choice.c1.choice.systemInformation,
   (void*)systemInformation,
   sizeof(SystemInformation_t));*/

  bcch_message->message.choice.c1.choice.systemInformation.criticalExtensions.present = LTE_SystemInformation__criticalExtensions_PR_systemInformation_r8;
  bcch_message->message.choice.c1.choice.systemInformation.criticalExtensions.choice.systemInformation_r8.sib_TypeAndInfo.list.count=0;

  //  asn_set_empty(&systemInformation->criticalExtensions.choice.systemInformation_r8.sib_TypeAndInfo.list);//.size=0;
  //  systemInformation->criticalExtensions.choice.systemInformation_r8.sib_TypeAndInfo.list.count=0;
  ASN_SEQUENCE_ADD(&bcch_message->message.choice.c1.choice.systemInformation.criticalExtensions.choice.systemInformation_r8.sib_TypeAndInfo.list,
                   sib2_part);
  ASN_SEQUENCE_ADD(&bcch_message->message.choice.c1.choice.systemInformation.criticalExtensions.choice.systemInformation_r8.sib_TypeAndInfo.list,
                   sib3_part);
#if (LTE_RRC_VERSION >= MAKE_VERSION(10, 0, 0))

  if (MBMS_flag > 0) {
    ASN_SEQUENCE_ADD(&bcch_message->message.choice.c1.choice.systemInformation.criticalExtensions.choice.systemInformation_r8.sib_TypeAndInfo.list,sib13_part);
  }
#endif

  if ( LOG_DEBUGFLAG(DEBUG_ASN1) ) {
     xer_fprint(stdout, &asn_DEF_LTE_BCCH_DL_SCH_Message, (void*)bcch_message);
  }
  enc_rval = uper_encode_to_buffer(&asn_DEF_LTE_BCCH_DL_SCH_Message,
                                   NULL,
                                   (void*)bcch_message,
                                   buffer,
                                   900);
  AssertFatal (enc_rval.encoded > 0, "ASN1 message encoding failed (%s, %lu)!\n",
               enc_rval.failed_type->name, enc_rval.encoded);


#if defined(ENABLE_ITTI)
# if !defined(DISABLE_XER_SPRINT)
  {
    char        message_string[15000];
    size_t      message_string_size;

    if ((message_string_size = xer_sprint(message_string, sizeof(message_string), &asn_DEF_LTE_BCCH_DL_SCH_Message, (void *)bcch_message)) > 0) {
      MessageDef *msg_p;

      msg_p = itti_alloc_new_message_sized (TASK_RRC_ENB, RRC_DL_BCCH, message_string_size + sizeof (IttiMsgText));
      msg_p->ittiMsg.rrc_dl_bcch.size = message_string_size;
      memcpy(&msg_p->ittiMsg.rrc_dl_bcch.text, message_string, message_string_size);

      itti_send_msg_to_task(TASK_UNKNOWN, Mod_id, msg_p);
    }
  }
# endif
#endif

  LOG_D(RRC,"[eNB] SystemInformation Encoded %zd bits (%zd bytes)\n",enc_rval.encoded,(enc_rval.encoded+7)/8);

  if (enc_rval.encoded==-1) {
    msg("[RRC] ASN1 : SI encoding failed for SIB23\n");
    return(-1);
  }

  return((enc_rval.encoded+7)/8);
}

uint8_t do_RRCConnectionRequest(uint8_t Mod_id, uint8_t *buffer,uint8_t *rv)
{

  asn_enc_rval_t enc_rval;
  uint8_t buf[5],buf2=0;

  LTE_UL_CCCH_Message_t ul_ccch_msg;

  LTE_RRCConnectionRequest_t *rrcConnectionRequest;

  memset((void *)&ul_ccch_msg,0,sizeof(LTE_UL_CCCH_Message_t));

  ul_ccch_msg.message.present           = LTE_UL_CCCH_MessageType_PR_c1;
  ul_ccch_msg.message.choice.c1.present = LTE_UL_CCCH_MessageType__c1_PR_rrcConnectionRequest;
  rrcConnectionRequest          = &ul_ccch_msg.message.choice.c1.choice.rrcConnectionRequest;

  rrcConnectionRequest->criticalExtensions.present = LTE_RRCConnectionRequest__criticalExtensions_PR_rrcConnectionRequest_r8;

  if (1) {
    rrcConnectionRequest->criticalExtensions.choice.rrcConnectionRequest_r8.ue_Identity.present = LTE_InitialUE_Identity_PR_randomValue;
    rrcConnectionRequest->criticalExtensions.choice.rrcConnectionRequest_r8.ue_Identity.choice.randomValue.size = 5;
    rrcConnectionRequest->criticalExtensions.choice.rrcConnectionRequest_r8.ue_Identity.choice.randomValue.bits_unused = 0;
    rrcConnectionRequest->criticalExtensions.choice.rrcConnectionRequest_r8.ue_Identity.choice.randomValue.buf = buf;
    rrcConnectionRequest->criticalExtensions.choice.rrcConnectionRequest_r8.ue_Identity.choice.randomValue.buf[0] = rv[0];
    rrcConnectionRequest->criticalExtensions.choice.rrcConnectionRequest_r8.ue_Identity.choice.randomValue.buf[1] = rv[1];
    rrcConnectionRequest->criticalExtensions.choice.rrcConnectionRequest_r8.ue_Identity.choice.randomValue.buf[2] = rv[2];
    rrcConnectionRequest->criticalExtensions.choice.rrcConnectionRequest_r8.ue_Identity.choice.randomValue.buf[3] = rv[3];
    rrcConnectionRequest->criticalExtensions.choice.rrcConnectionRequest_r8.ue_Identity.choice.randomValue.buf[4] = rv[4];
  } else {
    rrcConnectionRequest->criticalExtensions.choice.rrcConnectionRequest_r8.ue_Identity.present = LTE_InitialUE_Identity_PR_s_TMSI;
    rrcConnectionRequest->criticalExtensions.choice.rrcConnectionRequest_r8.ue_Identity.choice.s_TMSI.mmec.size = 1;
    rrcConnectionRequest->criticalExtensions.choice.rrcConnectionRequest_r8.ue_Identity.choice.s_TMSI.mmec.bits_unused = 0;
    rrcConnectionRequest->criticalExtensions.choice.rrcConnectionRequest_r8.ue_Identity.choice.s_TMSI.mmec.buf = buf;
    rrcConnectionRequest->criticalExtensions.choice.rrcConnectionRequest_r8.ue_Identity.choice.s_TMSI.mmec.buf[0] = 0x12;
    rrcConnectionRequest->criticalExtensions.choice.rrcConnectionRequest_r8.ue_Identity.choice.s_TMSI.m_TMSI.size = 4;
    rrcConnectionRequest->criticalExtensions.choice.rrcConnectionRequest_r8.ue_Identity.choice.s_TMSI.m_TMSI.bits_unused = 0;
    rrcConnectionRequest->criticalExtensions.choice.rrcConnectionRequest_r8.ue_Identity.choice.s_TMSI.m_TMSI.buf = &buf[1];
    rrcConnectionRequest->criticalExtensions.choice.rrcConnectionRequest_r8.ue_Identity.choice.s_TMSI.m_TMSI.buf[0] = 0x34;
    rrcConnectionRequest->criticalExtensions.choice.rrcConnectionRequest_r8.ue_Identity.choice.s_TMSI.m_TMSI.buf[1] = 0x56;
    rrcConnectionRequest->criticalExtensions.choice.rrcConnectionRequest_r8.ue_Identity.choice.s_TMSI.m_TMSI.buf[2] = 0x78;
    rrcConnectionRequest->criticalExtensions.choice.rrcConnectionRequest_r8.ue_Identity.choice.s_TMSI.m_TMSI.buf[3] = 0x9a;
  }

  rrcConnectionRequest->criticalExtensions.choice.rrcConnectionRequest_r8.establishmentCause = LTE_EstablishmentCause_mo_Signalling; //EstablishmentCause_mo_Data;

  rrcConnectionRequest->criticalExtensions.choice.rrcConnectionRequest_r8.spare.buf = &buf2;
  rrcConnectionRequest->criticalExtensions.choice.rrcConnectionRequest_r8.spare.size=1;
  rrcConnectionRequest->criticalExtensions.choice.rrcConnectionRequest_r8.spare.bits_unused = 7;


  enc_rval = uper_encode_to_buffer(&asn_DEF_LTE_UL_CCCH_Message,
                                   NULL,
                                   (void*)&ul_ccch_msg,
                                   buffer,
                                   100);
  AssertFatal (enc_rval.encoded > 0, "ASN1 message encoding failed (%s, %lu)!\n",
               enc_rval.failed_type->name, enc_rval.encoded);

#if defined(ENABLE_ITTI)
# if !defined(DISABLE_XER_SPRINT)
  {
    char        message_string[20000];
    size_t      message_string_size;

    if ((message_string_size = xer_sprint(message_string, sizeof(message_string), &asn_DEF_LTE_UL_CCCH_Message, (void *) &ul_ccch_msg)) > 0) {
      MessageDef *msg_p;

      msg_p = itti_alloc_new_message_sized (TASK_RRC_UE, RRC_UL_CCCH, message_string_size + sizeof (IttiMsgText));
      msg_p->ittiMsg.rrc_ul_ccch.size = message_string_size;
      memcpy(&msg_p->ittiMsg.rrc_ul_ccch.text, message_string, message_string_size);

      itti_send_msg_to_task(TASK_UNKNOWN, NB_eNB_INST + Mod_id, msg_p);
    }
  }
# endif
#endif

  LOG_D(RRC,"[UE] RRCConnectionRequest Encoded %zd bits (%zd bytes) \n",enc_rval.encoded,(enc_rval.encoded+7)/8);

  return((enc_rval.encoded+7)/8);

}


//TTN for D2D - 3GPP TS 36.331 (Section 5.10.2.3)
uint8_t do_SidelinkUEInformation(uint8_t Mod_id, uint8_t *buffer,  LTE_SL_DestinationInfoList_r12_t  *destinationInfoList, long *discTxResourceReq, SL_TRIGGER_t mode)
{

   asn_enc_rval_t enc_rval;
   LTE_UL_DCCH_Message_t ul_dcch_msg;
   LTE_SidelinkUEInformation_r12_t *sidelinkUEInformation;
   LTE_ARFCN_ValueEUTRA_r9_t carrierFreq = 25655;//sidelink communication frequency (hardcoded - should come from SIB2)

   memset((void *)&ul_dcch_msg,0,sizeof(LTE_UL_DCCH_Message_t));
   ul_dcch_msg.message.present = LTE_UL_DCCH_MessageType_PR_messageClassExtension;
   ul_dcch_msg.message.choice.messageClassExtension.present  = LTE_UL_DCCH_MessageType__messageClassExtension_PR_c2;
   ul_dcch_msg.message.choice.messageClassExtension.choice.c2.present =  LTE_UL_DCCH_MessageType__messageClassExtension__c2_PR_sidelinkUEInformation_r12;
   sidelinkUEInformation            = &ul_dcch_msg.message.choice.messageClassExtension.choice.c2.choice.sidelinkUEInformation_r12;

   //3GPP TS 36.331 (Section 5.10.2.3)
   sidelinkUEInformation->criticalExtensions.present = LTE_SidelinkUEInformation_r12__criticalExtensions_PR_c1;
   sidelinkUEInformation->criticalExtensions.choice.c1.present = LTE_SidelinkUEInformation_r12__criticalExtensions__c1_PR_sidelinkUEInformation_r12;
   switch(mode) {
   //if SIB18 is available
   case SL_RECEIVE_COMMUNICATION: // to receive sidelink communication
      sidelinkUEInformation->criticalExtensions.choice.c1.choice.sidelinkUEInformation_r12.commRxInterestedFreq_r12 = CALLOC(1,
            sizeof(*sidelinkUEInformation->criticalExtensions.choice.c1.choice.sidelinkUEInformation_r12.commRxInterestedFreq_r12));
      memcpy((void*)sidelinkUEInformation->criticalExtensions.choice.c1.choice.sidelinkUEInformation_r12.commRxInterestedFreq_r12, (void*)&carrierFreq,
            sizeof(LTE_ARFCN_ValueEUTRA_r9_t));
      break;

   case SL_TRANSMIT_NON_RELAY_ONE_TO_MANY: //to transmit non-relay related one-to-many sidelink communication
      //commTxResourceReq
      sidelinkUEInformation->criticalExtensions.choice.c1.choice.sidelinkUEInformation_r12.commTxResourceReq_r12 = CALLOC(1,
            sizeof(*sidelinkUEInformation->criticalExtensions.choice.c1.choice.sidelinkUEInformation_r12.commTxResourceReq_r12));
      sidelinkUEInformation->criticalExtensions.choice.c1.choice.sidelinkUEInformation_r12.commTxResourceReq_r12->carrierFreq_r12 = CALLOC(1,
            sizeof(*sidelinkUEInformation->criticalExtensions.choice.c1.choice.sidelinkUEInformation_r12.commTxResourceReq_r12->carrierFreq_r12));
      memcpy((void*)sidelinkUEInformation->criticalExtensions.choice.c1.choice.sidelinkUEInformation_r12.commTxResourceReq_r12->carrierFreq_r12, (void*)&carrierFreq,
            sizeof(LTE_ARFCN_ValueEUTRA_r9_t));
      memcpy(&sidelinkUEInformation->criticalExtensions.choice.c1.choice.sidelinkUEInformation_r12.commTxResourceReq_r12->destinationInfoList_r12,
            destinationInfoList,
            sizeof(LTE_SL_DestinationInfoList_r12_t));
      break;

   case SL_TRANSMIT_NON_RELAY_ONE_TO_ONE://transmit non-relay related one-to-one sidelink communication
      //if commTxResourceUC-ReqAllowed is included in SIB18
      sidelinkUEInformation->criticalExtensions.choice.c1.choice.sidelinkUEInformation_r12.nonCriticalExtension = CALLOC(1,
            sizeof(*sidelinkUEInformation->criticalExtensions.choice.c1.choice.sidelinkUEInformation_r12.nonCriticalExtension));

      sidelinkUEInformation->criticalExtensions.choice.c1.choice.sidelinkUEInformation_r12.nonCriticalExtension->commTxResourceReqUC_r13 = CALLOC(1,
            sizeof(*sidelinkUEInformation->criticalExtensions.choice.c1.choice.sidelinkUEInformation_r12.nonCriticalExtension->commTxResourceReqUC_r13));
      sidelinkUEInformation->criticalExtensions.choice.c1.choice.sidelinkUEInformation_r12.nonCriticalExtension->commTxResourceReqUC_r13->carrierFreq_r12 = CALLOC(1,
            sizeof(*sidelinkUEInformation->criticalExtensions.choice.c1.choice.sidelinkUEInformation_r12.nonCriticalExtension->commTxResourceReqUC_r13->carrierFreq_r12));
      memcpy((void*)sidelinkUEInformation->criticalExtensions.choice.c1.choice.sidelinkUEInformation_r12.nonCriticalExtension->commTxResourceReqUC_r13->carrierFreq_r12, (void*)&carrierFreq,
            sizeof (LTE_ARFCN_ValueEUTRA_r9_t));
      memcpy(&sidelinkUEInformation->criticalExtensions.choice.c1.choice.sidelinkUEInformation_r12.nonCriticalExtension->commTxResourceReqUC_r13->destinationInfoList_r12,
            destinationInfoList,
            sizeof(LTE_SL_DestinationInfoList_r12_t));
      break;

   case SL_TRANSMIT_RELAY_ONE_TO_ONE: //transmit relay related one-to-one sidelink communication
      //if SIB19 includes discConfigRelay and UE acts a relay or UE has a selected relay
      sidelinkUEInformation->criticalExtensions.choice.c1.choice.sidelinkUEInformation_r12.nonCriticalExtension = CALLOC(1,
            sizeof(*sidelinkUEInformation->criticalExtensions.choice.c1.choice.sidelinkUEInformation_r12.nonCriticalExtension));
      sidelinkUEInformation->criticalExtensions.choice.c1.choice.sidelinkUEInformation_r12.nonCriticalExtension->commTxResourceInfoReqRelay_r13= CALLOC(1,
            sizeof(*sidelinkUEInformation->criticalExtensions.choice.c1.choice.sidelinkUEInformation_r12.nonCriticalExtension->commTxResourceInfoReqRelay_r13));
      sidelinkUEInformation->criticalExtensions.choice.c1.choice.sidelinkUEInformation_r12.nonCriticalExtension->commTxResourceInfoReqRelay_r13->commTxResourceReqRelayUC_r13 = CALLOC(1,
            sizeof(*sidelinkUEInformation->criticalExtensions.choice.c1.choice.sidelinkUEInformation_r12.nonCriticalExtension->commTxResourceInfoReqRelay_r13->commTxResourceReqRelayUC_r13));
      memcpy(&sidelinkUEInformation->criticalExtensions.choice.c1.choice.sidelinkUEInformation_r12.nonCriticalExtension->commTxResourceInfoReqRelay_r13->commTxResourceReqRelayUC_r13->destinationInfoList_r12,
            destinationInfoList,
            sizeof(*destinationInfoList));
      //set ue-type to relayUE or remoteUE
      sidelinkUEInformation->criticalExtensions.choice.c1.choice.sidelinkUEInformation_r12.nonCriticalExtension->commTxResourceInfoReqRelay_r13->ue_Type_r13 =LTE_SidelinkUEInformation_v1310_IEs__commTxResourceInfoReqRelay_r13__ue_Type_r13_relayUE;
      //sidelinkUEInformation->criticalExtensions.choice.c1.choice.sidelinkUEInformation_r12->nonCriticalExtension->commTxResourceInfoReqRelay_r13->ue_Type_r13 =SidelinkUEInformation_v1310_IEs__commTxResourceInfoReqRelay_r13__ue_Type_r13_remoteUE;
      break;

   case SL_TRANSMIT_RELAY_ONE_TO_MANY: //transmit relay related one-to-many sidelink communication
      //if SIB19 includes discConfigRelay and UE acts a relay
      //set ue-type to relayUE
      sidelinkUEInformation->criticalExtensions.choice.c1.choice.sidelinkUEInformation_r12.nonCriticalExtension = CALLOC(1,
            sizeof(*sidelinkUEInformation->criticalExtensions.choice.c1.choice.sidelinkUEInformation_r12.nonCriticalExtension));
      sidelinkUEInformation->criticalExtensions.choice.c1.choice.sidelinkUEInformation_r12.nonCriticalExtension->commTxResourceInfoReqRelay_r13= CALLOC(1,
            sizeof(*sidelinkUEInformation->criticalExtensions.choice.c1.choice.sidelinkUEInformation_r12.nonCriticalExtension->commTxResourceInfoReqRelay_r13));
      sidelinkUEInformation->criticalExtensions.choice.c1.choice.sidelinkUEInformation_r12.nonCriticalExtension->commTxResourceInfoReqRelay_r13->commTxResourceReqRelay_r13 = CALLOC(1,
            sizeof(*sidelinkUEInformation->criticalExtensions.choice.c1.choice.sidelinkUEInformation_r12.nonCriticalExtension->commTxResourceInfoReqRelay_r13->commTxResourceReqRelay_r13));
      sidelinkUEInformation->criticalExtensions.choice.c1.choice.sidelinkUEInformation_r12.nonCriticalExtension->commTxResourceInfoReqRelay_r13->ue_Type_r13 = LTE_SidelinkUEInformation_v1310_IEs__commTxResourceInfoReqRelay_r13__ue_Type_r13_relayUE;
      memcpy(&sidelinkUEInformation->criticalExtensions.choice.c1.choice.sidelinkUEInformation_r12.nonCriticalExtension->commTxResourceInfoReqRelay_r13->commTxResourceReqRelay_r13->destinationInfoList_r12,
            destinationInfoList,
            sizeof(*destinationInfoList));
      break;

      //if SIB19 is available
      //we consider only one frequency  - a serving frequency
   case SL_RECEIVE_DISCOVERY: //receive sidelink discovery announcements

      sidelinkUEInformation->criticalExtensions.choice.c1.choice.sidelinkUEInformation_r12.discRxInterest_r12 = CALLOC(1,
            sizeof(*sidelinkUEInformation->criticalExtensions.choice.c1.choice.sidelinkUEInformation_r12.discRxInterest_r12));
      *sidelinkUEInformation->criticalExtensions.choice.c1.choice.sidelinkUEInformation_r12.discRxInterest_r12 = LTE_SidelinkUEInformation_r12_IEs__discRxInterest_r12_true;
      break;
   case SL_TRANSMIT_NON_PS_DISCOVERY://to transmit non-PS related sidelink discovery announcements
      //for the first frequency
      sidelinkUEInformation->criticalExtensions.choice.c1.choice.sidelinkUEInformation_r12.discTxResourceReq_r12 = CALLOC(1,
            sizeof(*sidelinkUEInformation->criticalExtensions.choice.c1.choice.sidelinkUEInformation_r12.discTxResourceReq_r12));

      memcpy((void*)sidelinkUEInformation->criticalExtensions.choice.c1.choice.sidelinkUEInformation_r12.discTxResourceReq_r12,
            (void*)discTxResourceReq,
            sizeof(long));
      //for additional frequency
      break;

   case SL_TRANSMIT_PS_DISCOVERY://to transmit PS related sidelink discovery announcements
      //if to transmit non-relay PS related discovery announcements and SIB19 includes discConfigPS
      //if UE is acting as relay UE and SIB includes discConfigRelay (relay threshold condition)
      //if relay UE/has a selected relay UE and if SIB19 includes discConfigRelay
      sidelinkUEInformation->criticalExtensions.choice.c1.choice.sidelinkUEInformation_r12.nonCriticalExtension = CALLOC(1,
            sizeof(*sidelinkUEInformation->criticalExtensions.choice.c1.choice.sidelinkUEInformation_r12.nonCriticalExtension));
      sidelinkUEInformation->criticalExtensions.choice.c1.choice.sidelinkUEInformation_r12.nonCriticalExtension->discTxResourceReqPS_r13 = CALLOC(1,
            sizeof(*sidelinkUEInformation->criticalExtensions.choice.c1.choice.sidelinkUEInformation_r12.nonCriticalExtension->discTxResourceReqPS_r13));
      sidelinkUEInformation->criticalExtensions.choice.c1.choice.sidelinkUEInformation_r12.nonCriticalExtension->discTxResourceReqPS_r13->discTxResourceReq_r13 = *discTxResourceReq;
      break;
      //SIB21
   case SL_RECEIVE_V2X:
      //TODO
      break;
   case SL_TRANSMIT_V2X:
      //TODO
      break;
      //TODO: request sidelink discovery transmission/reception gaps
      //TODO: report the system information parameters related to sidelink discovery of carriers other than the primary
   default:
      break;
   }

   if ( LOG_DEBUGFLAG(DEBUG_ASN1) ) {
      xer_fprint(stdout, &asn_DEF_LTE_UL_DCCH_Message, (void*)&ul_dcch_msg);
   }


   enc_rval = uper_encode_to_buffer(&asn_DEF_LTE_UL_DCCH_Message,
         NULL,                                   
         (void*)&ul_dcch_msg,
         buffer,
         100);
   AssertFatal (enc_rval.encoded > 0, "ASN1 message encoding failed (%s, %lu)!\n",
         enc_rval.failed_type->name, enc_rval.encoded);

#if defined(ENABLE_ITTI)
# if !defined(DISABLE_XER_SPRINT)
   {
      char        message_string[20000];
      size_t      message_string_size;

      if ((message_string_size = xer_sprint(message_string, sizeof(message_string), &asn_DEF_LTE_UL_DCCH_Message, (void *) &ul_dcch_msg)) > 0) {
         MessageDef *msg_p;

         msg_p = itti_alloc_new_message_sized (TASK_RRC_UE, RRC_UL_DCCH, message_string_size + sizeof (IttiMsgText));
         msg_p->ittiMsg.rrc_ul_dcch.size = message_string_size;
         memcpy(&msg_p->ittiMsg.rrc_ul_dcch.text, message_string, message_string_size);

         itti_send_msg_to_task(TASK_UNKNOWN, NB_eNB_INST + Mod_id, msg_p);
      }
   }
# endif
#endif

#ifdef USER_MODE
   LOG_D(RRC,"SidelinkUEInformation Encoded %d bits (%d bytes)\n",enc_rval.encoded,(enc_rval.encoded+7)/8);
#endif

   return((enc_rval.encoded+7)/8);

}


uint8_t do_RRCConnectionSetupComplete(uint8_t Mod_id, uint8_t *buffer, const uint8_t Transaction_id, const int dedicatedInfoNASLength, const char *dedicatedInfoNAS)
{


  asn_enc_rval_t enc_rval;

  LTE_UL_DCCH_Message_t ul_dcch_msg;

  LTE_RRCConnectionSetupComplete_t *rrcConnectionSetupComplete;

  memset((void *)&ul_dcch_msg,0,sizeof(LTE_UL_DCCH_Message_t));

  ul_dcch_msg.message.present           = LTE_UL_DCCH_MessageType_PR_c1;
  ul_dcch_msg.message.choice.c1.present = LTE_UL_DCCH_MessageType__c1_PR_rrcConnectionSetupComplete;
  rrcConnectionSetupComplete            = &ul_dcch_msg.message.choice.c1.choice.rrcConnectionSetupComplete;

  rrcConnectionSetupComplete->rrc_TransactionIdentifier = Transaction_id;
  rrcConnectionSetupComplete->criticalExtensions.present = LTE_RRCConnectionSetupComplete__criticalExtensions_PR_c1;
  rrcConnectionSetupComplete->criticalExtensions.choice.c1.present = LTE_RRCConnectionSetupComplete__criticalExtensions__c1_PR_rrcConnectionSetupComplete_r8;

  rrcConnectionSetupComplete->criticalExtensions.choice.c1.choice.rrcConnectionSetupComplete_r8.nonCriticalExtension=CALLOC(1,
      sizeof(*rrcConnectionSetupComplete->criticalExtensions.choice.c1.choice.rrcConnectionSetupComplete_r8.nonCriticalExtension));

  rrcConnectionSetupComplete->criticalExtensions.choice.c1.choice.rrcConnectionSetupComplete_r8.selectedPLMN_Identity= 1;

  rrcConnectionSetupComplete->criticalExtensions.choice.c1.choice.rrcConnectionSetupComplete_r8.registeredMME =
    NULL;//calloc(1,sizeof(*rrcConnectionSetupComplete->criticalExtensions.choice.c1.choice.rrcConnectionSetupComplete_r8.registeredMME));
  /*
    rrcConnectionSetupComplete->criticalExtensions.choice.c1.choice.rrcConnectionSetupComplete_r8.registeredMME->plmn_Identity=NULL;
    rrcConnectionSetupComplete->criticalExtensions.choice.c1.choice.rrcConnectionSetupComplete_r8.registeredMME->mmegi.buf = calloc(2,1);
    rrcConnectionSetupComplete->criticalExtensions.choice.c1.choice.rrcConnectionSetupComplete_r8.registeredMME->mmegi.buf[0] = 0x0;
    rrcConnectionSetupComplete->criticalExtensions.choice.c1.choice.rrcConnectionSetupComplete_r8.registeredMME->mmegi.buf[1] = 0x1;
    rrcConnectionSetupComplete->criticalExtensions.choice.c1.choice.rrcConnectionSetupComplete_r8.registeredMME->mmegi.size=2;
    rrcConnectionSetupComplete->criticalExtensions.choice.c1.choice.rrcConnectionSetupComplete_r8.registeredMME->mmegi.bits_unused=0;
  */
  memset(&rrcConnectionSetupComplete->criticalExtensions.choice.c1.choice.rrcConnectionSetupComplete_r8.dedicatedInfoNAS,0,sizeof(OCTET_STRING_t));
  OCTET_STRING_fromBuf(&rrcConnectionSetupComplete->criticalExtensions.choice.c1.choice.rrcConnectionSetupComplete_r8.dedicatedInfoNAS,
                       dedicatedInfoNAS, dedicatedInfoNASLength);

  /*
    rrcConnectionSetupComplete->criticalExtensions.choice.c1.choice.rrcConnectionSetupComplete_r8.registeredMME->mmec.buf = calloc(1,1);
    rrcConnectionSetupComplete->criticalExtensions.choice.c1.choice.rrcConnectionSetupComplete_r8.registeredMME->mmec.buf[0] = 0x98;
    rrcConnectionSetupComplete->criticalExtensions.choice.c1.choice.rrcConnectionSetupComplete_r8.registeredMME->mmec.size=1;
    rrcConnectionSetupComplete->criticalExtensions.choice.c1.choice.rrcConnectionSetupComplete_r8.registeredMME->mmec.bits_unused=0;
  */

  enc_rval = uper_encode_to_buffer(&asn_DEF_LTE_UL_DCCH_Message,
                                   NULL,
                                   (void*)&ul_dcch_msg,
                                   buffer,
                                   100);
  AssertFatal (enc_rval.encoded > 0, "ASN1 message encoding failed (%s, %lu)!\n",
               enc_rval.failed_type->name, enc_rval.encoded);

#if defined(ENABLE_ITTI)
# if !defined(DISABLE_XER_SPRINT)
  {
    char        message_string[20000];
    size_t      message_string_size;

    if ((message_string_size = xer_sprint(message_string, sizeof(message_string), &asn_DEF_LTE_UL_DCCH_Message, (void *) &ul_dcch_msg)) > 0) {
      MessageDef *msg_p;

      msg_p = itti_alloc_new_message_sized (TASK_RRC_UE, RRC_UL_DCCH, message_string_size + sizeof (IttiMsgText));
      msg_p->ittiMsg.rrc_ul_dcch.size = message_string_size;
      memcpy(&msg_p->ittiMsg.rrc_ul_dcch.text, message_string, message_string_size);

      itti_send_msg_to_task(TASK_UNKNOWN, NB_eNB_INST + Mod_id, msg_p);
    }
  }
# endif
#endif

  LOG_D(RRC,"RRCConnectionSetupComplete Encoded %zd bits (%zd bytes)\n",enc_rval.encoded,(enc_rval.encoded+7)/8);

  return((enc_rval.encoded+7)/8);

}

//------------------------------------------------------------------------------
uint8_t
do_RRCConnectionReconfigurationComplete(
  const protocol_ctxt_t* const ctxt_pP,
  uint8_t* buffer,
  const uint8_t Transaction_id
)
//------------------------------------------------------------------------------
{


  asn_enc_rval_t enc_rval;

  LTE_UL_DCCH_Message_t ul_dcch_msg;

  LTE_RRCConnectionReconfigurationComplete_t *rrcConnectionReconfigurationComplete;

  memset((void *)&ul_dcch_msg,0,sizeof(LTE_UL_DCCH_Message_t));

  ul_dcch_msg.message.present                     = LTE_UL_DCCH_MessageType_PR_c1;
  ul_dcch_msg.message.choice.c1.present           = LTE_UL_DCCH_MessageType__c1_PR_rrcConnectionReconfigurationComplete;
  rrcConnectionReconfigurationComplete            = &ul_dcch_msg.message.choice.c1.choice.rrcConnectionReconfigurationComplete;

  rrcConnectionReconfigurationComplete->rrc_TransactionIdentifier = Transaction_id;
  rrcConnectionReconfigurationComplete->criticalExtensions.present =
    LTE_RRCConnectionReconfigurationComplete__criticalExtensions_PR_rrcConnectionReconfigurationComplete_r8;
  rrcConnectionReconfigurationComplete->criticalExtensions.choice.rrcConnectionReconfigurationComplete_r8.nonCriticalExtension=NULL;

  enc_rval = uper_encode_to_buffer(&asn_DEF_LTE_UL_DCCH_Message,
                                   NULL,
                                   (void*)&ul_dcch_msg,
                                   buffer,
                                   100);
  AssertFatal (enc_rval.encoded > 0, "ASN1 message encoding failed (%s, %lu)!\n",
               enc_rval.failed_type->name, enc_rval.encoded);

#if defined(ENABLE_ITTI)
# if !defined(DISABLE_XER_SPRINT)
  {
    char        message_string[20000];
    size_t      message_string_size;

    if ((message_string_size = xer_sprint(message_string, sizeof(message_string), &asn_DEF_LTE_UL_DCCH_Message, (void *) &ul_dcch_msg)) > 0) {
      MessageDef *msg_p;

      msg_p = itti_alloc_new_message_sized (TASK_RRC_UE, RRC_UL_DCCH, message_string_size + sizeof (IttiMsgText));
      msg_p->ittiMsg.rrc_ul_dcch.size = message_string_size;
      memcpy(&msg_p->ittiMsg.rrc_ul_dcch.text, message_string, message_string_size);

      itti_send_msg_to_task(TASK_UNKNOWN, ctxt_pP->instance, msg_p);
    }
  }
# endif
#endif

  LOG_D(RRC,"RRCConnectionReconfigurationComplete Encoded %zd bits (%zd bytes)\n",enc_rval.encoded,(enc_rval.encoded+7)/8);

  return((enc_rval.encoded+7)/8);
}


//------------------------------------------------------------------------------
uint8_t
do_RRCConnectionSetup(
  const protocol_ctxt_t*     const ctxt_pP,
  rrc_eNB_ue_context_t*      const ue_context_pP,
  int                        CC_id,
  uint8_t*                   const buffer,
  const uint8_t              transmission_mode,
  const uint8_t              Transaction_id,
  LTE_SRB_ToAddModList_t  **SRB_configList,
  struct LTE_PhysicalConfigDedicated  **physicalConfigDedicated)
{

  asn_enc_rval_t enc_rval;
  eNB_RRC_INST *rrc               = RC.rrc[ctxt_pP->module_id];
  rrc_eNB_carrier_data_t *carrier = &rrc->carrier[CC_id];
 
  long* logicalchannelgroup = NULL;
  struct LTE_SRB_ToAddMod* SRB1_config = NULL;
  struct LTE_SRB_ToAddMod__rlc_Config* SRB1_rlc_config = NULL;
  struct LTE_SRB_ToAddMod__logicalChannelConfig* SRB1_lchan_config = NULL;
  struct LTE_LogicalChannelConfig__ul_SpecificParameters* SRB1_ul_SpecificParameters = NULL;

#ifdef CBA
  struct LTE_PUSCH_CBAConfigDedicated_vlola*  pusch_CBAConfigDedicated_vlola = NULL;
  long* betaOffset_CBA_Index = NULL;
  long* cShift_CBA = NULL;
#endif
  LTE_PhysicalConfigDedicated_t* physicalConfigDedicated2 = NULL;

  LTE_DL_CCCH_Message_t dl_ccch_msg;

  LTE_RRCConnectionSetup_t* rrcConnectionSetup = NULL;

  LTE_DL_FRAME_PARMS *frame_parms = &RC.eNB[ctxt_pP->module_id][CC_id]->frame_parms;

  memset((void *)&dl_ccch_msg,0,sizeof(LTE_DL_CCCH_Message_t));
  dl_ccch_msg.message.present           = LTE_DL_CCCH_MessageType_PR_c1;
  dl_ccch_msg.message.choice.c1.present = LTE_DL_CCCH_MessageType__c1_PR_rrcConnectionSetup;
  rrcConnectionSetup          = &dl_ccch_msg.message.choice.c1.choice.rrcConnectionSetup;

  // RRCConnectionSetup
  // Configure SRB1

  //  *SRB_configList = CALLOC(1,sizeof(*SRB_configList));
  if (*SRB_configList) {
    free(*SRB_configList);
  }

  *SRB_configList = CALLOC(1,sizeof(LTE_SRB_ToAddModList_t));

  /// SRB1
  SRB1_config = CALLOC(1,sizeof(*SRB1_config));

  SRB1_config->srb_Identity = 1;
  SRB1_rlc_config = CALLOC(1,sizeof(*SRB1_rlc_config));
  SRB1_config->rlc_Config   = SRB1_rlc_config;

  SRB1_rlc_config->present = LTE_SRB_ToAddMod__rlc_Config_PR_explicitValue;
  SRB1_rlc_config->choice.explicitValue.present=LTE_RLC_Config_PR_am;
#if defined(ENABLE_ITTI)
  SRB1_rlc_config->choice.explicitValue.choice.am.ul_AM_RLC.t_PollRetransmit = rrc->srb1_timer_poll_retransmit;
  SRB1_rlc_config->choice.explicitValue.choice.am.ul_AM_RLC.pollPDU          = rrc->srb1_poll_pdu;
  SRB1_rlc_config->choice.explicitValue.choice.am.ul_AM_RLC.pollByte         = rrc->srb1_poll_byte;
  SRB1_rlc_config->choice.explicitValue.choice.am.ul_AM_RLC.maxRetxThreshold = rrc->srb1_max_retx_threshold;
  SRB1_rlc_config->choice.explicitValue.choice.am.dl_AM_RLC.t_Reordering     = rrc->srb1_timer_reordering;
  SRB1_rlc_config->choice.explicitValue.choice.am.dl_AM_RLC.t_StatusProhibit = rrc->srb1_timer_status_prohibit;
#else 
  SRB1_rlc_config->choice.explicitValue.choice.am.ul_AM_RLC.t_PollRetransmit = LTE_T_PollRetransmit_ms20;;
  SRB1_rlc_config->choice.explicitValue.choice.am.ul_AM_RLC.pollPDU          = LTE_PollPDU_p4;;
  SRB1_rlc_config->choice.explicitValue.choice.am.ul_AM_RLC.pollByte         = LTE_PollByte_kBinfinity;
  SRB1_rlc_config->choice.explicitValue.choice.am.ul_AM_RLC.maxRetxThreshold = LTE_UL_AM_RLC__maxRetxThreshold_t8;
  SRB1_rlc_config->choice.explicitValue.choice.am.dl_AM_RLC.t_Reordering     = LTE_T_Reordering_ms35;
  SRB1_rlc_config->choice.explicitValue.choice.am.dl_AM_RLC.t_StatusProhibit = LTE_T_StatusProhibit_ms0;
#endif 

  SRB1_lchan_config = CALLOC(1,sizeof(*SRB1_lchan_config));
  SRB1_config->logicalChannelConfig   = SRB1_lchan_config;

  SRB1_lchan_config->present = LTE_SRB_ToAddMod__logicalChannelConfig_PR_explicitValue;
  SRB1_ul_SpecificParameters = CALLOC(1,sizeof(*SRB1_ul_SpecificParameters));

  SRB1_lchan_config->choice.explicitValue.ul_SpecificParameters = SRB1_ul_SpecificParameters;


  SRB1_ul_SpecificParameters->priority = 1;

  //assign_enum(&SRB1_ul_SpecificParameters->prioritisedBitRate,LogicalChannelConfig__ul_SpecificParameters__prioritisedBitRate_infinity);
  SRB1_ul_SpecificParameters->prioritisedBitRate=LTE_LogicalChannelConfig__ul_SpecificParameters__prioritisedBitRate_infinity;

  //assign_enum(&SRB1_ul_SpecificParameters->bucketSizeDuration,LogicalChannelConfig__ul_SpecificParameters__bucketSizeDuration_ms50);
  SRB1_ul_SpecificParameters->bucketSizeDuration=LTE_LogicalChannelConfig__ul_SpecificParameters__bucketSizeDuration_ms50;

  logicalchannelgroup = CALLOC(1,sizeof(long));
  *logicalchannelgroup=0;
  SRB1_ul_SpecificParameters->logicalChannelGroup = logicalchannelgroup;


  ASN_SEQUENCE_ADD(&(*SRB_configList)->list,SRB1_config);

  // PhysicalConfigDedicated

  physicalConfigDedicated2 = CALLOC(1,sizeof(*physicalConfigDedicated2));
  *physicalConfigDedicated = physicalConfigDedicated2;

  physicalConfigDedicated2->pdsch_ConfigDedicated         = CALLOC(1,sizeof(*physicalConfigDedicated2->pdsch_ConfigDedicated));
  physicalConfigDedicated2->pucch_ConfigDedicated         = CALLOC(1,sizeof(*physicalConfigDedicated2->pucch_ConfigDedicated));
  physicalConfigDedicated2->pusch_ConfigDedicated         = CALLOC(1,sizeof(*physicalConfigDedicated2->pusch_ConfigDedicated));
  physicalConfigDedicated2->uplinkPowerControlDedicated   = CALLOC(1,sizeof(*physicalConfigDedicated2->uplinkPowerControlDedicated));
  physicalConfigDedicated2->tpc_PDCCH_ConfigPUCCH         = CALLOC(1,sizeof(*physicalConfigDedicated2->tpc_PDCCH_ConfigPUCCH));
  physicalConfigDedicated2->tpc_PDCCH_ConfigPUSCH         = CALLOC(1,sizeof(*physicalConfigDedicated2->tpc_PDCCH_ConfigPUSCH));
  physicalConfigDedicated2->cqi_ReportConfig              = CALLOC(1,sizeof(*physicalConfigDedicated2->cqi_ReportConfig));
  if (rrc->srs_enable[CC_id]==1)
    physicalConfigDedicated2->soundingRS_UL_ConfigDedicated = CALLOC(1,sizeof(*physicalConfigDedicated2->soundingRS_UL_ConfigDedicated));
  else
    physicalConfigDedicated2->soundingRS_UL_ConfigDedicated = NULL;
  physicalConfigDedicated2->antennaInfo                   = CALLOC(1,sizeof(*physicalConfigDedicated2->antennaInfo));
  physicalConfigDedicated2->schedulingRequestConfig       = CALLOC(1,sizeof(*physicalConfigDedicated2->schedulingRequestConfig));

  // PDSCH
  //assign_enum(&physicalConfigDedicated2->pdsch_ConfigDedicated->p_a,
  //        PDSCH_ConfigDedicated__p_a_dB0);
  if (carrier->p_eNB==2)
    physicalConfigDedicated2->pdsch_ConfigDedicated->p_a=   LTE_PDSCH_ConfigDedicated__p_a_dB_3;
  else
    physicalConfigDedicated2->pdsch_ConfigDedicated->p_a=   LTE_PDSCH_ConfigDedicated__p_a_dB0;

  // PUCCH
  physicalConfigDedicated2->pucch_ConfigDedicated->ackNackRepetition.present=LTE_PUCCH_ConfigDedicated__ackNackRepetition_PR_release;
  physicalConfigDedicated2->pucch_ConfigDedicated->ackNackRepetition.choice.release=0;

  if (carrier->sib1->tdd_Config == NULL) {
    physicalConfigDedicated2->pucch_ConfigDedicated->tdd_AckNackFeedbackMode=NULL;//PUCCH_ConfigDedicated__tdd_AckNackFeedbackMode_multiplexing;
  } else { //TDD
    physicalConfigDedicated2->pucch_ConfigDedicated->tdd_AckNackFeedbackMode= CALLOC(1,sizeof(long));
    *(physicalConfigDedicated2->pucch_ConfigDedicated->tdd_AckNackFeedbackMode) =
      LTE_PUCCH_ConfigDedicated__tdd_AckNackFeedbackMode_bundling;//PUCCH_ConfigDedicated__tdd_AckNackFeedbackMode_multiplexing;
  }

  // Pusch_config_dedicated
  physicalConfigDedicated2->pusch_ConfigDedicated->betaOffset_ACK_Index = 0; // 2.00
  physicalConfigDedicated2->pusch_ConfigDedicated->betaOffset_RI_Index  = 0; // 1.25
  physicalConfigDedicated2->pusch_ConfigDedicated->betaOffset_CQI_Index = 8; // 2.25

  // UplinkPowerControlDedicated
  physicalConfigDedicated2->uplinkPowerControlDedicated->p0_UE_PUSCH = 0; // 0 dB
  //assign_enum(&physicalConfigDedicated2->uplinkPowerControlDedicated->deltaMCS_Enabled,
  // UplinkPowerControlDedicated__deltaMCS_Enabled_en1);
  physicalConfigDedicated2->uplinkPowerControlDedicated->deltaMCS_Enabled= LTE_UplinkPowerControlDedicated__deltaMCS_Enabled_en1;
  physicalConfigDedicated2->uplinkPowerControlDedicated->accumulationEnabled = 1;  // TRUE
  physicalConfigDedicated2->uplinkPowerControlDedicated->p0_UE_PUCCH = 0; // 0 dB
  physicalConfigDedicated2->uplinkPowerControlDedicated->pSRS_Offset = 0; // 0 dB
  physicalConfigDedicated2->uplinkPowerControlDedicated->filterCoefficient = CALLOC(1,
      sizeof(*physicalConfigDedicated2->uplinkPowerControlDedicated->filterCoefficient));
  //  assign_enum(physicalConfigDedicated2->uplinkPowerControlDedicated->filterCoefficient,FilterCoefficient_fc4); // fc4 dB
  *physicalConfigDedicated2->uplinkPowerControlDedicated->filterCoefficient=LTE_FilterCoefficient_fc4; // fc4 dB

  // TPC-PDCCH-Config

  physicalConfigDedicated2->tpc_PDCCH_ConfigPUCCH->present=LTE_TPC_PDCCH_Config_PR_setup;
  physicalConfigDedicated2->tpc_PDCCH_ConfigPUCCH->choice.setup.tpc_Index.present = LTE_TPC_Index_PR_indexOfFormat3;
  physicalConfigDedicated2->tpc_PDCCH_ConfigPUCCH->choice.setup.tpc_Index.choice.indexOfFormat3 = 1;
  physicalConfigDedicated2->tpc_PDCCH_ConfigPUCCH->choice.setup.tpc_RNTI.buf=CALLOC(1,2);
  physicalConfigDedicated2->tpc_PDCCH_ConfigPUCCH->choice.setup.tpc_RNTI.size=2;
  physicalConfigDedicated2->tpc_PDCCH_ConfigPUCCH->choice.setup.tpc_RNTI.buf[0]=0x12;
  physicalConfigDedicated2->tpc_PDCCH_ConfigPUCCH->choice.setup.tpc_RNTI.buf[1]=0x34+ue_context_pP->local_uid;
  physicalConfigDedicated2->tpc_PDCCH_ConfigPUCCH->choice.setup.tpc_RNTI.bits_unused=0;

  physicalConfigDedicated2->tpc_PDCCH_ConfigPUSCH->present=LTE_TPC_PDCCH_Config_PR_setup;
  physicalConfigDedicated2->tpc_PDCCH_ConfigPUSCH->choice.setup.tpc_Index.present = LTE_TPC_Index_PR_indexOfFormat3;
  physicalConfigDedicated2->tpc_PDCCH_ConfigPUSCH->choice.setup.tpc_Index.choice.indexOfFormat3 = 1;
  physicalConfigDedicated2->tpc_PDCCH_ConfigPUSCH->choice.setup.tpc_RNTI.buf=CALLOC(1,2);
  physicalConfigDedicated2->tpc_PDCCH_ConfigPUSCH->choice.setup.tpc_RNTI.size=2;
  physicalConfigDedicated2->tpc_PDCCH_ConfigPUSCH->choice.setup.tpc_RNTI.buf[0]=0x22;
  physicalConfigDedicated2->tpc_PDCCH_ConfigPUSCH->choice.setup.tpc_RNTI.buf[1]=0x34+ue_context_pP->local_uid;
  physicalConfigDedicated2->tpc_PDCCH_ConfigPUSCH->choice.setup.tpc_RNTI.bits_unused=0;

  // CQI ReportConfig

  physicalConfigDedicated2->cqi_ReportConfig->cqi_ReportModeAperiodic=CALLOC(1,sizeof(*physicalConfigDedicated2->cqi_ReportConfig->cqi_ReportModeAperiodic));
#if (LTE_RRC_VERSION >= MAKE_VERSION(10, 0, 0))
  *physicalConfigDedicated2->cqi_ReportConfig->cqi_ReportModeAperiodic= LTE_CQI_ReportModeAperiodic_rm30;
#else
  *physicalConfigDedicated2->cqi_ReportConfig->cqi_ReportModeAperiodic=LTE_CQI_ReportConfig__cqi_ReportModeAperiodic_rm30; // HLC CQI, no PMI
#endif
  physicalConfigDedicated2->cqi_ReportConfig->nomPDSCH_RS_EPRE_Offset = 0; // 0 dB
  //physicalConfigDedicated2->cqi_ReportConfig->cqi_ReportPeriodic=NULL;
  
  physicalConfigDedicated2->cqi_ReportConfig->cqi_ReportPeriodic=CALLOC(1,sizeof(*physicalConfigDedicated2->cqi_ReportConfig->cqi_ReportPeriodic));
  physicalConfigDedicated2->cqi_ReportConfig->cqi_ReportPeriodic->present =  LTE_CQI_ReportPeriodic_PR_release;
    /*
    physicalConfigDedicated2->cqi_ReportConfig->cqi_ReportPeriodic->present =  CQI_ReportPeriodic_PR_setup;
    physicalConfigDedicated2->cqi_ReportConfig->cqi_ReportPeriodic->choice.setup.cqi_PUCCH_ResourceIndex = 0;  // n2_pucch
    physicalConfigDedicated2->cqi_ReportConfig->cqi_ReportPeriodic->choice.setup.cqi_pmi_ConfigIndex = 0;  // Icqi/pmi
    physicalConfigDedicated2->cqi_ReportConfig->cqi_ReportPeriodic->choice.setup.cqi_FormatIndicatorPeriodic.present = CQI_ReportPeriodic__setup__cqi_FormatIndicatorPeriodic_PR_subbandCQI;  // subband CQI
    physicalConfigDedicated2->cqi_ReportConfig->cqi_ReportPeriodic->choice.setup.cqi_FormatIndicatorPeriodic.choice.subbandCQI.k=4;

    physicalConfigDedicated2->cqi_ReportConfig->cqi_ReportPeriodic->choice.setup.ri_ConfigIndex=NULL;
    physicalConfigDedicated2->cqi_ReportConfig->cqi_ReportPeriodic->choice.setup.simultaneousAckNackAndCQI=0;
    */

  //soundingRS-UL-ConfigDedicated
  if (rrc->srs_enable[CC_id]==1) {
    physicalConfigDedicated2->soundingRS_UL_ConfigDedicated->present = LTE_SoundingRS_UL_ConfigDedicated_PR_setup;
    physicalConfigDedicated2->soundingRS_UL_ConfigDedicated->choice.setup.srs_Bandwidth =
                                                             LTE_SoundingRS_UL_ConfigDedicated__setup__srs_Bandwidth_bw0;
    physicalConfigDedicated2->soundingRS_UL_ConfigDedicated->choice.setup.srs_HoppingBandwidth =
          LTE_SoundingRS_UL_ConfigDedicated__setup__srs_HoppingBandwidth_hbw0;
    physicalConfigDedicated2->soundingRS_UL_ConfigDedicated->choice.setup.freqDomainPosition=0;
    physicalConfigDedicated2->soundingRS_UL_ConfigDedicated->choice.setup.duration=1;
    if (carrier->sib1->tdd_Config==NULL) { // FDD
      if (carrier->sib2->radioResourceConfigCommon.soundingRS_UL_ConfigCommon.present
	  == LTE_SoundingRS_UL_ConfigCommon_PR_setup)
	if (carrier->sib2->radioResourceConfigCommon.soundingRS_UL_ConfigCommon.choice.setup.srs_SubframeConfig!=0) 
	  LOG_W(RRC,"This code has been optimized for SRS Subframe Config 0, but current config is %zd. Expect undefined behaviour!\n",
		carrier->sib2->radioResourceConfigCommon.soundingRS_UL_ConfigCommon.choice.setup.srs_SubframeConfig);
      if (ue_context_pP->local_uid >=20) 
	LOG_W(RRC,"This code has been optimized for up to 10 UEs, but current UE_id is %d. Expect undefined behaviour!\n",
	      ue_context_pP->local_uid);
      //the current code will allow for 20 UEs - to be revised for more
      physicalConfigDedicated2->soundingRS_UL_ConfigDedicated->choice.setup.srs_ConfigIndex=7+ue_context_pP->local_uid/2;
      physicalConfigDedicated2->soundingRS_UL_ConfigDedicated->choice.setup.transmissionComb= ue_context_pP->local_uid%2;
    }
    else {
      if (carrier->sib2->radioResourceConfigCommon.soundingRS_UL_ConfigCommon.present
	  == LTE_SoundingRS_UL_ConfigCommon_PR_setup)
	if (carrier->sib2->radioResourceConfigCommon.soundingRS_UL_ConfigCommon.choice.setup.srs_SubframeConfig!=7) {
	  LOG_W(RRC,"This code has been optimized for SRS Subframe Config 7 and TDD config 3, but current configs are %zd and %zd. Expect undefined behaviour!\n",
		carrier->sib2->radioResourceConfigCommon.soundingRS_UL_ConfigCommon.choice.setup.srs_SubframeConfig,
		carrier->sib1->tdd_Config->subframeAssignment);
	}
      if (ue_context_pP->local_uid >=6) 
	LOG_W(RRC,"This code has been optimized for up to 6 UEs, but current UE_id is %d. Expect undefined behaviour!\n",
	      ue_context_pP->local_uid);
      physicalConfigDedicated2->soundingRS_UL_ConfigDedicated->choice.setup.srs_ConfigIndex=17+ue_context_pP->local_uid/2;
      physicalConfigDedicated2->soundingRS_UL_ConfigDedicated->choice.setup.transmissionComb= ue_context_pP->local_uid%2;
    }
    LOG_W(RRC,"local UID %d, srs ConfigIndex %zd, TransmissionComb %zd\n",ue_context_pP->local_uid,
	  physicalConfigDedicated2->soundingRS_UL_ConfigDedicated->choice.setup.srs_ConfigIndex,
	  physicalConfigDedicated2->soundingRS_UL_ConfigDedicated->choice.setup.transmissionComb);

    physicalConfigDedicated2->soundingRS_UL_ConfigDedicated->choice.setup.cyclicShift=
          LTE_SoundingRS_UL_ConfigDedicated__setup__cyclicShift_cs0;
  }


  //AntennaInfoDedicated
  physicalConfigDedicated2->antennaInfo = CALLOC(1,sizeof(*physicalConfigDedicated2->antennaInfo));
  physicalConfigDedicated2->antennaInfo->present = LTE_PhysicalConfigDedicated__antennaInfo_PR_explicitValue;
  //assign_enum(&physicalConfigDedicated2->antennaInfo->choice.explicitValue.transmissionMode,
  //     AntennaInfoDedicated__transmissionMode_tm2);

  switch (transmission_mode) {
  default:
    LOG_W(RRC,"At RRCConnectionSetup Transmission mode can only take values 1 or 2! Defaulting to 1!\n");
  case 1:
    physicalConfigDedicated2->antennaInfo->choice.explicitValue.transmissionMode=     LTE_AntennaInfoDedicated__transmissionMode_tm1;
    break;

  case 2:
    physicalConfigDedicated2->antennaInfo->choice.explicitValue.transmissionMode=     LTE_AntennaInfoDedicated__transmissionMode_tm2;
    break;
    /*
  case 3:
    physicalConfigDedicated2->antennaInfo->choice.explicitValue.transmissionMode=     AntennaInfoDedicated__transmissionMode_tm3;
    physicalConfigDedicated2->antennaInfo->choice.explicitValue.codebookSubsetRestriction=     CALLOC(1,
        sizeof(*physicalConfigDedicated2->antennaInfo->choice.explicitValue.codebookSubsetRestriction));
    physicalConfigDedicated2->antennaInfo->choice.explicitValue.codebookSubsetRestriction->present =
      AntennaInfoDedicated__codebookSubsetRestriction_PR_n2TxAntenna_tm3;
    physicalConfigDedicated2->antennaInfo->choice.explicitValue.codebookSubsetRestriction->choice.n2TxAntenna_tm3.buf= MALLOC(1);
    physicalConfigDedicated2->antennaInfo->choice.explicitValue.codebookSubsetRestriction->choice.n2TxAntenna_tm3.buf[0] = 0xc0;
    physicalConfigDedicated2->antennaInfo->choice.explicitValue.codebookSubsetRestriction->choice.n2TxAntenna_tm3.size=1;
    physicalConfigDedicated2->antennaInfo->choice.explicitValue.codebookSubsetRestriction->choice.n2TxAntenna_tm3.bits_unused=6;

    break;

  case 4:
    physicalConfigDedicated2->antennaInfo->choice.explicitValue.transmissionMode=     AntennaInfoDedicated__transmissionMode_tm4;
    break;

  case 5:
    physicalConfigDedicated2->antennaInfo->choice.explicitValue.transmissionMode=     AntennaInfoDedicated__transmissionMode_tm5;
    break;

  case 6:
    physicalConfigDedicated2->antennaInfo->choice.explicitValue.transmissionMode=     AntennaInfoDedicated__transmissionMode_tm6;
    break;

  case 7:
    physicalConfigDedicated2->antennaInfo->choice.explicitValue.transmissionMode=     AntennaInfoDedicated__transmissionMode_tm7;
    break;
    */
  }


  physicalConfigDedicated2->antennaInfo->choice.explicitValue.ue_TransmitAntennaSelection.present = LTE_AntennaInfoDedicated__ue_TransmitAntennaSelection_PR_release;
  physicalConfigDedicated2->antennaInfo->choice.explicitValue.ue_TransmitAntennaSelection.choice.release = 0;

  // SchedulingRequestConfig

  physicalConfigDedicated2->schedulingRequestConfig->present = LTE_SchedulingRequestConfig_PR_setup;
  if (carrier->sib1->tdd_Config == NULL) {
    physicalConfigDedicated2->schedulingRequestConfig->choice.setup.sr_PUCCH_ResourceIndex = 71 - ue_context_pP->local_uid/10;//ue_context_pP->local_uid;
  } else {
      switch (carrier->sib1->tdd_Config->subframeAssignment) {
      case 1:
          switch(frame_parms->N_RB_UL){
          case 25:
              physicalConfigDedicated2->schedulingRequestConfig->choice.setup.sr_PUCCH_ResourceIndex = 15 - ue_context_pP->local_uid/4;
              break;
          case 50:
              physicalConfigDedicated2->schedulingRequestConfig->choice.setup.sr_PUCCH_ResourceIndex = 31 - ue_context_pP->local_uid/4;
              break;
          case 100:
              physicalConfigDedicated2->schedulingRequestConfig->choice.setup.sr_PUCCH_ResourceIndex = 63 - ue_context_pP->local_uid/4;
              break;
          }
          break;
      default:
          physicalConfigDedicated2->schedulingRequestConfig->choice.setup.sr_PUCCH_ResourceIndex = 71 - ue_context_pP->local_uid/10;//ue_context_pP->local_uid;
          break;
      }
  }

  if (carrier->sib1->tdd_Config == NULL) { // FDD
    physicalConfigDedicated2->schedulingRequestConfig->choice.setup.sr_ConfigIndex = 5+(ue_context_pP->local_uid%10);  // Isr = 5 (every 10 subframes, offset=2+UE_id mod3)
  } else {
    switch (carrier->sib1->tdd_Config->subframeAssignment) {
    case 1:
      physicalConfigDedicated2->schedulingRequestConfig->choice.setup.sr_ConfigIndex = 7+(ue_context_pP->local_uid&1)+((
            ue_context_pP->local_uid&3)>>1)*5;  // Isr = 5 (every 10 subframes, offset=2 for UE0, 3 for UE1, 7 for UE2, 8 for UE3 , 2 for UE4 etc..)
      break;

    case 3:
      physicalConfigDedicated2->schedulingRequestConfig->choice.setup.sr_ConfigIndex = 7+
          (ue_context_pP->local_uid%3);  // Isr = 5 (every 10 subframes, offset=2 for UE0, 3 for UE1, 3 for UE2, 2 for UE3 , etc..)
      break;

    case 4:
      physicalConfigDedicated2->schedulingRequestConfig->choice.setup.sr_ConfigIndex = 7+
          (ue_context_pP->local_uid&1);  // Isr = 5 (every 10 subframes, offset=2 for UE0, 3 for UE1, 3 for UE2, 2 for UE3 , etc..)
      break;

    default:
      physicalConfigDedicated2->schedulingRequestConfig->choice.setup.sr_ConfigIndex = 7;  // Isr = 5 (every 10 subframes, offset=2 for all UE0 etc..)
      break;
    }
  }

  //  assign_enum(&physicalConfigDedicated2->schedulingRequestConfig->choice.setup.dsr_TransMax,
  //SchedulingRequestConfig__setup__dsr_TransMax_n4);
  //  assign_enum(&physicalConfigDedicated2->schedulingRequestConfig->choice.setup.dsr_TransMax = SchedulingRequestConfig__setup__dsr_TransMax_n4;
  physicalConfigDedicated2->schedulingRequestConfig->choice.setup.dsr_TransMax = LTE_SchedulingRequestConfig__setup__dsr_TransMax_n4;

  rrcConnectionSetup->rrc_TransactionIdentifier = Transaction_id;
  rrcConnectionSetup->criticalExtensions.present = LTE_RRCConnectionSetup__criticalExtensions_PR_c1;
  rrcConnectionSetup->criticalExtensions.choice.c1.present = LTE_RRCConnectionSetup__criticalExtensions__c1_PR_rrcConnectionSetup_r8 ;
  rrcConnectionSetup->criticalExtensions.choice.c1.choice.rrcConnectionSetup_r8.radioResourceConfigDedicated.srb_ToAddModList = *SRB_configList;
  rrcConnectionSetup->criticalExtensions.choice.c1.choice.rrcConnectionSetup_r8.radioResourceConfigDedicated.drb_ToAddModList = NULL;
  rrcConnectionSetup->criticalExtensions.choice.c1.choice.rrcConnectionSetup_r8.radioResourceConfigDedicated.drb_ToReleaseList = NULL;
  rrcConnectionSetup->criticalExtensions.choice.c1.choice.rrcConnectionSetup_r8.radioResourceConfigDedicated.sps_Config = NULL;
  rrcConnectionSetup->criticalExtensions.choice.c1.choice.rrcConnectionSetup_r8.radioResourceConfigDedicated.physicalConfigDedicated = physicalConfigDedicated2;
  rrcConnectionSetup->criticalExtensions.choice.c1.choice.rrcConnectionSetup_r8.radioResourceConfigDedicated.mac_MainConfig = NULL;
#ifdef CBA
  betaOffset_CBA_Index = CALLOC(1,sizeof(long));
  cShift_CBA = CALLOC(1,sizeof(long));
  *betaOffset_CBA_Index=10; // need to be changed by Kaijie
  *cShift_CBA=4;
  physicalConfigDedicated2->pusch_CBAConfigDedicated_vlola->betaOffset_CBA_Index=betaOffset_CBA_Index;
  physicalConfigDedicated2->pusch_CBAConfigDedicated_vlola->cShift_CBA=cShift_CBA;
  rrcConnectionSetup->criticalExtensions.choice.c1.choice.rrcConnectionSetup_r8.radioResourceConfigDedicated.sps_CBA_ConfigList_vlola = NULL;
#endif


  if ( LOG_DEBUGFLAG(DEBUG_ASN1) ) {
     xer_fprint(stdout, &asn_DEF_LTE_DL_CCCH_Message, (void*)&dl_ccch_msg);
  }
  enc_rval = uper_encode_to_buffer(&asn_DEF_LTE_DL_CCCH_Message,
                                   NULL,
                                   (void*)&dl_ccch_msg,
                                   buffer,
                                   100);
  if(enc_rval.encoded == -1)
  {
     LOG_I(RRC, "[eNB AssertFatal]ASN1 message encoding failed (%s, %lu)!\n",
           enc_rval.failed_type->name, enc_rval.encoded);
     return -1;
  }
#if defined(ENABLE_ITTI)
# if !defined(DISABLE_XER_SPRINT)
  {
    char        message_string[20000];
    size_t      message_string_size;

    if ((message_string_size = xer_sprint(message_string, sizeof(message_string), &asn_DEF_LTE_DL_CCCH_Message, (void *) &dl_ccch_msg)) > 0) {
      MessageDef *msg_p;

      msg_p = itti_alloc_new_message_sized (TASK_RRC_ENB, RRC_DL_CCCH, message_string_size + sizeof (IttiMsgText));
      msg_p->ittiMsg.rrc_dl_ccch.size = message_string_size;
      memcpy(&msg_p->ittiMsg.rrc_dl_ccch.text, message_string, message_string_size);

      itti_send_msg_to_task(TASK_UNKNOWN, ctxt_pP->instance, msg_p);
    }
  }
# endif
#endif

  LOG_D(RRC,"RRCConnectionSetup Encoded %zd bits (%zd bytes) \n",
        enc_rval.encoded,(enc_rval.encoded+7)/8);

  //  FREEMEM(SRB_list);
  //  free(SRB1_config);
  //  free(SRB1_rlc_config);
  //  free(SRB1_lchan_config);
  //  free(SRB1_ul_SpecificParameters);

  return((enc_rval.encoded+7)/8);
}

//------------------------------------------------------------------------------
uint8_t
do_SecurityModeCommand(
  const protocol_ctxt_t* const ctxt_pP,
  uint8_t* const buffer,
  const uint8_t Transaction_id,
  const uint8_t cipheringAlgorithm,
  const uint8_t integrityProtAlgorithm
)
//------------------------------------------------------------------------------
{
  LTE_DL_DCCH_Message_t dl_dcch_msg;
  asn_enc_rval_t enc_rval;

  memset(&dl_dcch_msg,0,sizeof(LTE_DL_DCCH_Message_t));

  dl_dcch_msg.message.present           = LTE_DL_DCCH_MessageType_PR_c1;
  dl_dcch_msg.message.choice.c1.present = LTE_DL_DCCH_MessageType__c1_PR_securityModeCommand;

  dl_dcch_msg.message.choice.c1.choice.securityModeCommand.rrc_TransactionIdentifier = Transaction_id;
  dl_dcch_msg.message.choice.c1.choice.securityModeCommand.criticalExtensions.present = LTE_SecurityModeCommand__criticalExtensions_PR_c1;

  dl_dcch_msg.message.choice.c1.choice.securityModeCommand.criticalExtensions.choice.c1.present =
    LTE_SecurityModeCommand__criticalExtensions__c1_PR_securityModeCommand_r8;
  // the two following information could be based on the mod_id
  dl_dcch_msg.message.choice.c1.choice.securityModeCommand.criticalExtensions.choice.c1.choice.securityModeCommand_r8.securityConfigSMC.securityAlgorithmConfig.cipheringAlgorithm
    = (LTE_CipheringAlgorithm_r12_t)cipheringAlgorithm;
  dl_dcch_msg.message.choice.c1.choice.securityModeCommand.criticalExtensions.choice.c1.choice.securityModeCommand_r8.securityConfigSMC.securityAlgorithmConfig.integrityProtAlgorithm
    = (e_LTE_SecurityAlgorithmConfig__integrityProtAlgorithm)integrityProtAlgorithm;

  if ( LOG_DEBUGFLAG(DEBUG_ASN1) ) {
     xer_fprint(stdout, &asn_DEF_LTE_DL_DCCH_Message, (void*)&dl_dcch_msg);
  }
  enc_rval = uper_encode_to_buffer(&asn_DEF_LTE_DL_DCCH_Message,
                                   NULL,
                                   (void*)&dl_dcch_msg,
                                   buffer,
                                   100);
  if(enc_rval.encoded == -1)
  {
     LOG_I(RRC, "[eNB AssertFatal]ASN1 message encoding failed (%s, %lu)!\n",
           enc_rval.failed_type->name, enc_rval.encoded);
     return -1;
  }
#if defined(ENABLE_ITTI)
# if !defined(DISABLE_XER_SPRINT)
  {
    char        message_string[20000];
    size_t      message_string_size;

    if ((message_string_size = xer_sprint(message_string, sizeof(message_string), &asn_DEF_LTE_DL_DCCH_Message, (void *) &dl_dcch_msg)) > 0) {
      MessageDef *msg_p;

      msg_p = itti_alloc_new_message_sized (TASK_RRC_ENB, RRC_DL_DCCH, message_string_size + sizeof (IttiMsgText));
      msg_p->ittiMsg.rrc_dl_dcch.size = message_string_size;
      memcpy(&msg_p->ittiMsg.rrc_dl_dcch.text, message_string, message_string_size);

      itti_send_msg_to_task(TASK_UNKNOWN, ctxt_pP->instance, msg_p);
    }
  }
# endif
#endif

  LOG_D(RRC,"[eNB %d] securityModeCommand for UE %x Encoded %zd bits (%zd bytes)\n",
        ctxt_pP->module_id,
        ctxt_pP->rnti,
        enc_rval.encoded,
        (enc_rval.encoded+7)/8);

  if (enc_rval.encoded==-1) {
    LOG_E(RRC,"[eNB %d] ASN1 : securityModeCommand encoding failed for UE %x\n",
          ctxt_pP->module_id,
          ctxt_pP->rnti);
    return(-1);
  }

  //  rrc_ue_process_ueCapabilityEnquiry(0,1000,&dl_dcch_msg.message.choice.c1.choice.ueCapabilityEnquiry,0);
  //  exit(-1);
  return((enc_rval.encoded+7)/8);
}

//------------------------------------------------------------------------------
uint8_t
do_UECapabilityEnquiry(
  const protocol_ctxt_t* const ctxt_pP,
  uint8_t*               const buffer,
  const uint8_t                Transaction_id
)
//------------------------------------------------------------------------------
{

  LTE_DL_DCCH_Message_t dl_dcch_msg;

  LTE_RAT_Type_t rat=LTE_RAT_Type_eutra;
  asn_enc_rval_t enc_rval;

  memset(&dl_dcch_msg,0,sizeof(LTE_DL_DCCH_Message_t));

  dl_dcch_msg.message.present           = LTE_DL_DCCH_MessageType_PR_c1;
  dl_dcch_msg.message.choice.c1.present = LTE_DL_DCCH_MessageType__c1_PR_ueCapabilityEnquiry;

  dl_dcch_msg.message.choice.c1.choice.ueCapabilityEnquiry.rrc_TransactionIdentifier = Transaction_id;

  dl_dcch_msg.message.choice.c1.choice.ueCapabilityEnquiry.criticalExtensions.present = LTE_UECapabilityEnquiry__criticalExtensions_PR_c1;
  dl_dcch_msg.message.choice.c1.choice.ueCapabilityEnquiry.criticalExtensions.choice.c1.present =
    LTE_UECapabilityEnquiry__criticalExtensions__c1_PR_ueCapabilityEnquiry_r8;
  dl_dcch_msg.message.choice.c1.choice.ueCapabilityEnquiry.criticalExtensions.choice.c1.choice.ueCapabilityEnquiry_r8.ue_CapabilityRequest.list.count=0;
  ASN_SEQUENCE_ADD(&dl_dcch_msg.message.choice.c1.choice.ueCapabilityEnquiry.criticalExtensions.choice.c1.choice.ueCapabilityEnquiry_r8.ue_CapabilityRequest.list,
                   &rat);

  if ( LOG_DEBUGFLAG(DEBUG_ASN1) ) {
     xer_fprint(stdout, &asn_DEF_LTE_DL_DCCH_Message, (void*)&dl_dcch_msg);
  }
  enc_rval = uper_encode_to_buffer(&asn_DEF_LTE_DL_DCCH_Message,
                                   NULL,
                                   (void*)&dl_dcch_msg,
                                   buffer,
                                   100);
  if(enc_rval.encoded == -1)
  {
     LOG_I(RRC, "[eNB AssertFatal]ASN1 message encoding failed (%s, %lu)!\n",
           enc_rval.failed_type->name, enc_rval.encoded);
     return -1;
  }
#if defined(ENABLE_ITTI)
# if !defined(DISABLE_XER_SPRINT)
  {
    char        message_string[20000];
    size_t      message_string_size;

    if ((message_string_size = xer_sprint(message_string, sizeof(message_string), &asn_DEF_LTE_DL_DCCH_Message, (void *) &dl_dcch_msg)) > 0) {
      MessageDef *msg_p;

      msg_p = itti_alloc_new_message_sized (TASK_RRC_ENB, RRC_DL_CCCH, message_string_size + sizeof (IttiMsgText));
      msg_p->ittiMsg.rrc_dl_ccch.size = message_string_size;
      memcpy(&msg_p->ittiMsg.rrc_dl_ccch.text, message_string, message_string_size);

      itti_send_msg_to_task(TASK_UNKNOWN, ctxt_pP->instance, msg_p);
    }
  }
# endif
#endif

  LOG_D(RRC,"[eNB %d] UECapabilityRequest for UE %x Encoded %zd bits (%zd bytes)\n",
        ctxt_pP->module_id,
        ctxt_pP->rnti,
        enc_rval.encoded,
        (enc_rval.encoded+7)/8);

  if (enc_rval.encoded==-1) {
    LOG_E(RRC,"[eNB %d] ASN1 : UECapabilityRequest encoding failed for UE %x\n",
          ctxt_pP->module_id,
          ctxt_pP->rnti);
    return(-1);
  }

  return((enc_rval.encoded+7)/8);
}

//------------------------------------------------------------------------------
uint16_t
do_RRCConnectionReconfiguration(
  const protocol_ctxt_t*        const ctxt_pP,
  uint8_t                            *buffer,
  uint8_t                             Transaction_id,
  LTE_SRB_ToAddModList_t                 *SRB_list,
  LTE_DRB_ToAddModList_t                 *DRB_list,
  LTE_DRB_ToReleaseList_t                *DRB_list2,
  struct LTE_SPS_Config                  *sps_Config,
  struct LTE_PhysicalConfigDedicated     *physicalConfigDedicated,
  LTE_MeasObjectToAddModList_t           *MeasObj_list,
  LTE_ReportConfigToAddModList_t         *ReportConfig_list,
  LTE_QuantityConfig_t                   *quantityConfig,
  LTE_MeasIdToAddModList_t               *MeasId_list,
  LTE_MAC_MainConfig_t                   *mac_MainConfig,
  LTE_MeasGapConfig_t                    *measGapConfig,
  LTE_MobilityControlInfo_t              *mobilityInfo,
  struct LTE_MeasConfig__speedStatePars  *speedStatePars,
  LTE_RSRP_Range_t                       *rsrp,
  LTE_C_RNTI_t                           *cba_rnti,
  struct LTE_RRCConnectionReconfiguration_r8_IEs__dedicatedInfoNASList
  *dedicatedInfoNASList,
  LTE_SL_CommConfig_r12_t                *sl_CommConfig,
  LTE_SL_DiscConfig_r12_t                *sl_DiscConfig
#if (LTE_RRC_VERSION >= MAKE_VERSION(10, 0, 0))
  , LTE_SCellToAddMod_r10_t  *SCell_config
#endif

)
//------------------------------------------------------------------------------
{

  asn_enc_rval_t enc_rval;

  LTE_DL_DCCH_Message_t dl_dcch_msg;
  LTE_RRCConnectionReconfiguration_t *rrcConnectionReconfiguration;


  memset(&dl_dcch_msg,0,sizeof(LTE_DL_DCCH_Message_t));

  dl_dcch_msg.message.present           = LTE_DL_DCCH_MessageType_PR_c1;
  dl_dcch_msg.message.choice.c1.present = LTE_DL_DCCH_MessageType__c1_PR_rrcConnectionReconfiguration;
  rrcConnectionReconfiguration          = &dl_dcch_msg.message.choice.c1.choice.rrcConnectionReconfiguration;

  // RRCConnectionReconfiguration
  rrcConnectionReconfiguration->rrc_TransactionIdentifier = Transaction_id;
  rrcConnectionReconfiguration->criticalExtensions.present = LTE_RRCConnectionReconfiguration__criticalExtensions_PR_c1;
  rrcConnectionReconfiguration->criticalExtensions.choice.c1.present = LTE_RRCConnectionReconfiguration__criticalExtensions__c1_PR_rrcConnectionReconfiguration_r8 ;

  rrcConnectionReconfiguration->criticalExtensions.choice.c1.choice.rrcConnectionReconfiguration_r8.radioResourceConfigDedicated = CALLOC(1,
      sizeof(*rrcConnectionReconfiguration->criticalExtensions.choice.c1.choice.rrcConnectionReconfiguration_r8.radioResourceConfigDedicated));
  rrcConnectionReconfiguration->criticalExtensions.choice.c1.choice.rrcConnectionReconfiguration_r8.radioResourceConfigDedicated->srb_ToAddModList = SRB_list;
  rrcConnectionReconfiguration->criticalExtensions.choice.c1.choice.rrcConnectionReconfiguration_r8.radioResourceConfigDedicated->drb_ToAddModList = DRB_list;
  rrcConnectionReconfiguration->criticalExtensions.choice.c1.choice.rrcConnectionReconfiguration_r8.radioResourceConfigDedicated->drb_ToReleaseList = DRB_list2;
  rrcConnectionReconfiguration->criticalExtensions.choice.c1.choice.rrcConnectionReconfiguration_r8.radioResourceConfigDedicated->sps_Config = sps_Config;
  rrcConnectionReconfiguration->criticalExtensions.choice.c1.choice.rrcConnectionReconfiguration_r8.radioResourceConfigDedicated->physicalConfigDedicated = physicalConfigDedicated;
#ifdef CBA
  rrcConnectionReconfiguration->criticalExtensions.choice.c1.choice.rrcConnectionReconfiguration_r8.radioResourceConfigDedicated->cba_RNTI_vlola= cba_rnti;
#endif

  if (mac_MainConfig!=NULL) {
    rrcConnectionReconfiguration->criticalExtensions.choice.c1.choice.rrcConnectionReconfiguration_r8.radioResourceConfigDedicated->mac_MainConfig = CALLOC(1,
        sizeof(*rrcConnectionReconfiguration->criticalExtensions.choice.c1.choice.rrcConnectionReconfiguration_r8.radioResourceConfigDedicated->mac_MainConfig));
    rrcConnectionReconfiguration->criticalExtensions.choice.c1.choice.rrcConnectionReconfiguration_r8.radioResourceConfigDedicated->mac_MainConfig->present
      =LTE_RadioResourceConfigDedicated__mac_MainConfig_PR_explicitValue;
    memcpy(&rrcConnectionReconfiguration->criticalExtensions.choice.c1.choice.rrcConnectionReconfiguration_r8.radioResourceConfigDedicated->mac_MainConfig->choice.explicitValue,
           mac_MainConfig,
           sizeof(*mac_MainConfig));
  } else {
    rrcConnectionReconfiguration->criticalExtensions.choice.c1.choice.rrcConnectionReconfiguration_r8.radioResourceConfigDedicated->mac_MainConfig=NULL;
  }

  if (MeasId_list != NULL) {
    rrcConnectionReconfiguration->criticalExtensions.choice.c1.choice.rrcConnectionReconfiguration_r8.measConfig           = CALLOC(1,
        sizeof(*rrcConnectionReconfiguration->criticalExtensions.choice.c1.choice.rrcConnectionReconfiguration_r8.measConfig));
    memset((void*)rrcConnectionReconfiguration->criticalExtensions.choice.c1.choice.rrcConnectionReconfiguration_r8.measConfig,
           0, sizeof(*rrcConnectionReconfiguration->criticalExtensions.choice.c1.choice.rrcConnectionReconfiguration_r8.measConfig));

    rrcConnectionReconfiguration->criticalExtensions.choice.c1.choice.rrcConnectionReconfiguration_r8.measConfig->reportConfigToAddModList = ReportConfig_list;
    rrcConnectionReconfiguration->criticalExtensions.choice.c1.choice.rrcConnectionReconfiguration_r8.measConfig->measIdToAddModList       = MeasId_list;
    rrcConnectionReconfiguration->criticalExtensions.choice.c1.choice.rrcConnectionReconfiguration_r8.measConfig->measObjectToAddModList   = MeasObj_list;

    if (quantityConfig!=NULL) {
      rrcConnectionReconfiguration->criticalExtensions.choice.c1.choice.rrcConnectionReconfiguration_r8.measConfig->quantityConfig = CALLOC(1,
          sizeof(*rrcConnectionReconfiguration->criticalExtensions.choice.c1.choice.rrcConnectionReconfiguration_r8.measConfig->quantityConfig));
      memcpy((void *)rrcConnectionReconfiguration->criticalExtensions.choice.c1.choice.rrcConnectionReconfiguration_r8.measConfig->quantityConfig,
             (void *)quantityConfig,
             sizeof(*rrcConnectionReconfiguration->criticalExtensions.choice.c1.choice.rrcConnectionReconfiguration_r8.measConfig->quantityConfig));
    } else {
      rrcConnectionReconfiguration->criticalExtensions.choice.c1.choice.rrcConnectionReconfiguration_r8.measConfig->quantityConfig = NULL;
    }

    if(speedStatePars != NULL) {
      rrcConnectionReconfiguration->criticalExtensions.choice.c1.choice.rrcConnectionReconfiguration_r8.measConfig->speedStatePars = CALLOC(1,
          sizeof(*rrcConnectionReconfiguration->criticalExtensions.choice.c1.choice.rrcConnectionReconfiguration_r8.measConfig->speedStatePars));
      memcpy((void *)rrcConnectionReconfiguration->criticalExtensions.choice.c1.choice.rrcConnectionReconfiguration_r8.measConfig->speedStatePars,
             (void *)speedStatePars,sizeof(*speedStatePars));
    } else {
      rrcConnectionReconfiguration->criticalExtensions.choice.c1.choice.rrcConnectionReconfiguration_r8.measConfig->speedStatePars = NULL;
    }

    rrcConnectionReconfiguration->criticalExtensions.choice.c1.choice.rrcConnectionReconfiguration_r8.measConfig->s_Measure= rsrp;
  } else {
    rrcConnectionReconfiguration->criticalExtensions.choice.c1.choice.rrcConnectionReconfiguration_r8.measConfig = NULL;
  }

  if (mobilityInfo !=NULL) {
    rrcConnectionReconfiguration->criticalExtensions.choice.c1.choice.rrcConnectionReconfiguration_r8.mobilityControlInfo = CALLOC(1,
        sizeof(*rrcConnectionReconfiguration->criticalExtensions.choice.c1.choice.rrcConnectionReconfiguration_r8.mobilityControlInfo));
    memcpy((void*)rrcConnectionReconfiguration->criticalExtensions.choice.c1.choice.rrcConnectionReconfiguration_r8.mobilityControlInfo, (void*)mobilityInfo,
           sizeof(LTE_MobilityControlInfo_t));

  } else {
    rrcConnectionReconfiguration->criticalExtensions.choice.c1.choice.rrcConnectionReconfiguration_r8.mobilityControlInfo  = NULL;
  }

  rrcConnectionReconfiguration->criticalExtensions.choice.c1.choice.rrcConnectionReconfiguration_r8.dedicatedInfoNASList = dedicatedInfoNASList;
  rrcConnectionReconfiguration->criticalExtensions.choice.c1.choice.rrcConnectionReconfiguration_r8.securityConfigHO     = NULL;

  //TTN for D2D
  //allocate dedicated resource pools for SL communication (sl_CommConfig_r12)
  if (sl_CommConfig != NULL) {
     LOG_I(RRC,"[RRCConnectionReconfiguration] allocating a dedicated resource pool for SL communication \n");
     rrcConnectionReconfiguration->criticalExtensions.choice.c1.choice.rrcConnectionReconfiguration_r8.nonCriticalExtension = CALLOC(1,
           sizeof(*rrcConnectionReconfiguration->criticalExtensions.choice.c1.choice.rrcConnectionReconfiguration_r8.nonCriticalExtension));
     rrcConnectionReconfiguration->criticalExtensions.choice.c1.choice.rrcConnectionReconfiguration_r8.nonCriticalExtension->nonCriticalExtension = CALLOC(1,
           sizeof(*rrcConnectionReconfiguration->criticalExtensions.choice.c1.choice.rrcConnectionReconfiguration_r8.nonCriticalExtension->nonCriticalExtension));
     rrcConnectionReconfiguration->criticalExtensions.choice.c1.choice.rrcConnectionReconfiguration_r8.nonCriticalExtension->nonCriticalExtension->nonCriticalExtension = CALLOC(1,
           sizeof(*rrcConnectionReconfiguration->criticalExtensions.choice.c1.choice.rrcConnectionReconfiguration_r8.nonCriticalExtension->nonCriticalExtension->nonCriticalExtension));
     rrcConnectionReconfiguration->criticalExtensions.choice.c1.choice.rrcConnectionReconfiguration_r8.nonCriticalExtension->nonCriticalExtension->nonCriticalExtension->nonCriticalExtension = CALLOC(1,
           sizeof(*rrcConnectionReconfiguration->criticalExtensions.choice.c1.choice.rrcConnectionReconfiguration_r8.nonCriticalExtension->nonCriticalExtension->nonCriticalExtension->nonCriticalExtension));
     rrcConnectionReconfiguration->criticalExtensions.choice.c1.choice.rrcConnectionReconfiguration_r8.nonCriticalExtension->nonCriticalExtension->nonCriticalExtension->nonCriticalExtension->nonCriticalExtension = CALLOC(1,
           sizeof(*rrcConnectionReconfiguration->criticalExtensions.choice.c1.choice.rrcConnectionReconfiguration_r8.nonCriticalExtension->nonCriticalExtension->nonCriticalExtension->nonCriticalExtension->nonCriticalExtension));
     rrcConnectionReconfiguration->criticalExtensions.choice.c1.choice.rrcConnectionReconfiguration_r8.nonCriticalExtension->nonCriticalExtension->nonCriticalExtension->nonCriticalExtension->nonCriticalExtension->sl_CommConfig_r12 = CALLOC(1,
           sizeof(*rrcConnectionReconfiguration->criticalExtensions.choice.c1.choice.rrcConnectionReconfiguration_r8.nonCriticalExtension->nonCriticalExtension->nonCriticalExtension->nonCriticalExtension->nonCriticalExtension->sl_CommConfig_r12));
     memcpy((void*)rrcConnectionReconfiguration->criticalExtensions.choice.c1.choice.rrcConnectionReconfiguration_r8.nonCriticalExtension->nonCriticalExtension->nonCriticalExtension->nonCriticalExtension->nonCriticalExtension->sl_CommConfig_r12, (void*)sl_CommConfig,
               sizeof(LTE_SL_CommConfig_r12_t));
  }

  //allocate dedicated resource pools for SL discovery (sl_DiscConfig)
  if (sl_DiscConfig != NULL){
     LOG_I(RRC,"[RRCConnectionReconfiguration] allocating a dedicated resource pool for SL discovery \n");
     rrcConnectionReconfiguration->criticalExtensions.choice.c1.choice.rrcConnectionReconfiguration_r8.nonCriticalExtension = CALLOC(1,
            sizeof(*rrcConnectionReconfiguration->criticalExtensions.choice.c1.choice.rrcConnectionReconfiguration_r8.nonCriticalExtension));
     rrcConnectionReconfiguration->criticalExtensions.choice.c1.choice.rrcConnectionReconfiguration_r8.nonCriticalExtension->nonCriticalExtension = CALLOC(1,
            sizeof(*rrcConnectionReconfiguration->criticalExtensions.choice.c1.choice.rrcConnectionReconfiguration_r8.nonCriticalExtension->nonCriticalExtension));
     rrcConnectionReconfiguration->criticalExtensions.choice.c1.choice.rrcConnectionReconfiguration_r8.nonCriticalExtension->nonCriticalExtension->nonCriticalExtension = CALLOC(1,
            sizeof(*rrcConnectionReconfiguration->criticalExtensions.choice.c1.choice.rrcConnectionReconfiguration_r8.nonCriticalExtension->nonCriticalExtension->nonCriticalExtension));
     rrcConnectionReconfiguration->criticalExtensions.choice.c1.choice.rrcConnectionReconfiguration_r8.nonCriticalExtension->nonCriticalExtension->nonCriticalExtension->nonCriticalExtension = CALLOC(1,
            sizeof(*rrcConnectionReconfiguration->criticalExtensions.choice.c1.choice.rrcConnectionReconfiguration_r8.nonCriticalExtension->nonCriticalExtension->nonCriticalExtension->nonCriticalExtension));
     rrcConnectionReconfiguration->criticalExtensions.choice.c1.choice.rrcConnectionReconfiguration_r8.nonCriticalExtension->nonCriticalExtension->nonCriticalExtension->nonCriticalExtension->nonCriticalExtension = CALLOC(1,
            sizeof(*rrcConnectionReconfiguration->criticalExtensions.choice.c1.choice.rrcConnectionReconfiguration_r8.nonCriticalExtension->nonCriticalExtension->nonCriticalExtension->nonCriticalExtension->nonCriticalExtension));
     rrcConnectionReconfiguration->criticalExtensions.choice.c1.choice.rrcConnectionReconfiguration_r8.nonCriticalExtension->nonCriticalExtension->nonCriticalExtension->nonCriticalExtension->nonCriticalExtension->sl_DiscConfig_r12 = CALLOC(1,
            sizeof(*rrcConnectionReconfiguration->criticalExtensions.choice.c1.choice.rrcConnectionReconfiguration_r8.nonCriticalExtension->nonCriticalExtension->nonCriticalExtension->nonCriticalExtension->nonCriticalExtension->sl_DiscConfig_r12));
     memcpy((void*)rrcConnectionReconfiguration->criticalExtensions.choice.c1.choice.rrcConnectionReconfiguration_r8.nonCriticalExtension->nonCriticalExtension->nonCriticalExtension->nonCriticalExtension->nonCriticalExtension->sl_DiscConfig_r12, (void*)sl_DiscConfig,
            sizeof(LTE_SL_DiscConfig_r12_t));
  }

  enc_rval = uper_encode_to_buffer(&asn_DEF_LTE_DL_DCCH_Message,
                                   NULL,
                                   (void*)&dl_dcch_msg,
                                   buffer,
                                   RRC_BUF_SIZE);
  if(enc_rval.encoded == -1)
  {
     LOG_I(RRC, "[eNB AssertFatal]ASN1 message encoding failed (%s, %lu)!\n",
           enc_rval.failed_type->name, enc_rval.encoded);
     return -1;
  }
  if ( LOG_DEBUGFLAG(DEBUG_ASN1) ) {
     xer_fprint(stdout,&asn_DEF_LTE_DL_DCCH_Message,(void*)&dl_dcch_msg);
  }

#if defined(ENABLE_ITTI)
# if !defined(DISABLE_XER_SPRINT)
  {
    char        message_string[30000];
    size_t      message_string_size;

    if ((message_string_size = xer_sprint(message_string, sizeof(message_string), &asn_DEF_LTE_DL_DCCH_Message, (void *) &dl_dcch_msg)) > 0) {
      MessageDef *msg_p;

      msg_p = itti_alloc_new_message_sized (TASK_RRC_ENB, RRC_DL_DCCH, message_string_size + sizeof (IttiMsgText));
      msg_p->ittiMsg.rrc_dl_dcch.size = message_string_size;
      memcpy(&msg_p->ittiMsg.rrc_dl_dcch.text, message_string, message_string_size);

      itti_send_msg_to_task(TASK_UNKNOWN, ctxt_pP->instance, msg_p);
    }
  }
# endif
#endif

  LOG_I(RRC,"RRCConnectionReconfiguration Encoded %zd bits (%zd bytes)\n",enc_rval.encoded,(enc_rval.encoded+7)/8);
  // for (i=0;i<30;i++)
  //    msg("%x.",buffer[i]);
  // msg("\n");


  return((enc_rval.encoded+7)/8);
}

//------------------------------------------------------------------------------
uint8_t
do_RRCConnectionReestablishment(
  const protocol_ctxt_t*     const ctxt_pP,
  rrc_eNB_ue_context_t*      const ue_context_pP,
  int                              CC_id,
  uint8_t*                   const buffer,
  const uint8_t                    transmission_mode,
  const uint8_t                    Transaction_id,
  LTE_SRB_ToAddModList_t               **SRB_configList,
  struct LTE_PhysicalConfigDedicated   **physicalConfigDedicated)
{
  asn_enc_rval_t enc_rval;

  long* logicalchannelgroup = NULL;
  struct LTE_SRB_ToAddMod* SRB1_config = NULL;
  struct LTE_SRB_ToAddMod* SRB2_config = NULL;
  struct LTE_SRB_ToAddMod__rlc_Config* SRB1_rlc_config = NULL;
  struct LTE_SRB_ToAddMod__logicalChannelConfig* SRB1_lchan_config = NULL;
  struct LTE_LogicalChannelConfig__ul_SpecificParameters* SRB1_ul_SpecificParameters = NULL;
  eNB_RRC_INST *rrc               = RC.rrc[ctxt_pP->module_id];

#ifdef CBA
  struct LTE_PUSCH_CBAConfigDedicated_vlola* pusch_CBAConfigDedicated_vlola = NULL;
  long* betaOffset_CBA_Index = NULL;
  long* cShift_CBA = NULL;
#endif
  LTE_PhysicalConfigDedicated_t* physicalConfigDedicated2 = NULL;

  LTE_DL_CCCH_Message_t dl_ccch_msg;

  LTE_RRCConnectionReestablishment_t* rrcConnectionReestablishment = NULL;

  int i = 0;
  LTE_SRB_ToAddModList_t **SRB_configList2 = NULL;
  SRB_configList2 = &ue_context_pP->ue_context.SRB_configList2[Transaction_id];
  if (*SRB_configList2) {
    free(*SRB_configList2);
  }
  *SRB_configList2 = CALLOC(1, sizeof(LTE_SRB_ToAddModList_t));

  memset((void *)&dl_ccch_msg, 0, sizeof(LTE_DL_CCCH_Message_t));
  dl_ccch_msg.message.present           = LTE_DL_CCCH_MessageType_PR_c1;
  dl_ccch_msg.message.choice.c1.present = LTE_DL_CCCH_MessageType__c1_PR_rrcConnectionReestablishment;
  rrcConnectionReestablishment          = &dl_ccch_msg.message.choice.c1.choice.rrcConnectionReestablishment;

  // RRCConnectionReestablishment
  // Configure SRB1


  // get old configuration of SRB2
  if (*SRB_configList != NULL) {
    for (i = 0; (i < (*SRB_configList)->list.count) && (i < 3); i++) {
      LOG_D(RRC, "(*SRB_configList)->list.array[%d]->srb_Identity=%ld\n",
          i, (*SRB_configList)->list.array[i]->srb_Identity);
      if ((*SRB_configList)->list.array[i]->srb_Identity == 2 ){
        SRB2_config = (*SRB_configList)->list.array[i];
      } else if ((*SRB_configList)->list.array[i]->srb_Identity == 1 ){
        SRB1_config = (*SRB_configList)->list.array[i];
      }
    }
  }

  if (SRB1_config == NULL) {
    // default SRB1 configuration
    LOG_W(RRC,"SRB1 configuration does not exist in SRB configuration list, use default\n");
    /// SRB1
    SRB1_config = CALLOC(1, sizeof(*SRB1_config));

    SRB1_config->srb_Identity = 1;
    SRB1_rlc_config = CALLOC(1, sizeof(*SRB1_rlc_config));
    SRB1_config->rlc_Config   = SRB1_rlc_config;

    SRB1_rlc_config->present = LTE_SRB_ToAddMod__rlc_Config_PR_explicitValue;
    SRB1_rlc_config->choice.explicitValue.present=LTE_RLC_Config_PR_am;
  #if defined(ENABLE_ITTI)
    SRB1_rlc_config->choice.explicitValue.choice.am.ul_AM_RLC.t_PollRetransmit = rrc->srb1_timer_poll_retransmit;
    SRB1_rlc_config->choice.explicitValue.choice.am.ul_AM_RLC.pollPDU          = rrc->srb1_poll_pdu;
    SRB1_rlc_config->choice.explicitValue.choice.am.ul_AM_RLC.pollByte         = rrc->srb1_poll_byte;
    SRB1_rlc_config->choice.explicitValue.choice.am.ul_AM_RLC.maxRetxThreshold = rrc->srb1_max_retx_threshold;
    SRB1_rlc_config->choice.explicitValue.choice.am.dl_AM_RLC.t_Reordering     = rrc->srb1_timer_reordering;
    SRB1_rlc_config->choice.explicitValue.choice.am.dl_AM_RLC.t_StatusProhibit = rrc->srb1_timer_status_prohibit;
  #else
    SRB1_rlc_config->choice.explicitValue.choice.am.ul_AM_RLC.t_PollRetransmit = LTE_T_PollRetransmit_ms20;;
    SRB1_rlc_config->choice.explicitValue.choice.am.ul_AM_RLC.pollPDU          = LTE_PollPDU_p4;;
    SRB1_rlc_config->choice.explicitValue.choice.am.ul_AM_RLC.pollByte         = LTE_PollByte_kBinfinity;
    SRB1_rlc_config->choice.explicitValue.choice.am.ul_AM_RLC.maxRetxThreshold = LTE_UL_AM_RLC__maxRetxThreshold_t8;
    SRB1_rlc_config->choice.explicitValue.choice.am.dl_AM_RLC.t_Reordering     = LTE_T_Reordering_ms35;
    SRB1_rlc_config->choice.explicitValue.choice.am.dl_AM_RLC.t_StatusProhibit = LTE_T_StatusProhibit_ms0;
  #endif

    SRB1_lchan_config = CALLOC(1, sizeof(*SRB1_lchan_config));
    SRB1_config->logicalChannelConfig = SRB1_lchan_config;

    SRB1_lchan_config->present = LTE_SRB_ToAddMod__logicalChannelConfig_PR_explicitValue;
    SRB1_ul_SpecificParameters = CALLOC(1, sizeof(*SRB1_ul_SpecificParameters));

    SRB1_lchan_config->choice.explicitValue.ul_SpecificParameters = SRB1_ul_SpecificParameters;
    SRB1_ul_SpecificParameters->priority = 1;

    //assign_enum(&SRB1_ul_SpecificParameters->prioritisedBitRate,LogicalChannelConfig__ul_SpecificParameters__prioritisedBitRate_infinity);
    SRB1_ul_SpecificParameters->prioritisedBitRate=LTE_LogicalChannelConfig__ul_SpecificParameters__prioritisedBitRate_infinity;

    //assign_enum(&SRB1_ul_SpecificParameters->bucketSizeDuration,LogicalChannelConfig__ul_SpecificParameters__bucketSizeDuration_ms50);
    SRB1_ul_SpecificParameters->bucketSizeDuration=LTE_LogicalChannelConfig__ul_SpecificParameters__bucketSizeDuration_ms50;

    logicalchannelgroup = CALLOC(1, sizeof(long));
    *logicalchannelgroup = 0;
    SRB1_ul_SpecificParameters->logicalChannelGroup = logicalchannelgroup;
  }

  if (SRB2_config == NULL) {
    LOG_W(RRC,"SRB2 configuration does not exist in SRB configuration list\n");
  } else {
    ASN_SEQUENCE_ADD(&(*SRB_configList2)->list, SRB2_config);
  }

  if (*SRB_configList) {
    free(*SRB_configList);
  }

  *SRB_configList = CALLOC(1, sizeof(LTE_SRB_ToAddModList_t));

  ASN_SEQUENCE_ADD(&(*SRB_configList)->list,SRB1_config);

  physicalConfigDedicated2 = *physicalConfigDedicated;

  rrcConnectionReestablishment->rrc_TransactionIdentifier = Transaction_id;
  rrcConnectionReestablishment->criticalExtensions.present = LTE_RRCConnectionReestablishment__criticalExtensions_PR_c1;
  rrcConnectionReestablishment->criticalExtensions.choice.c1.present = LTE_RRCConnectionReestablishment__criticalExtensions__c1_PR_rrcConnectionReestablishment_r8;
  rrcConnectionReestablishment->criticalExtensions.choice.c1.choice.rrcConnectionReestablishment_r8.radioResourceConfigDedicated.srb_ToAddModList = *SRB_configList;
  rrcConnectionReestablishment->criticalExtensions.choice.c1.choice.rrcConnectionReestablishment_r8.radioResourceConfigDedicated.drb_ToAddModList = NULL;
  rrcConnectionReestablishment->criticalExtensions.choice.c1.choice.rrcConnectionReestablishment_r8.radioResourceConfigDedicated.drb_ToReleaseList = NULL;
  rrcConnectionReestablishment->criticalExtensions.choice.c1.choice.rrcConnectionReestablishment_r8.radioResourceConfigDedicated.sps_Config = NULL;
  rrcConnectionReestablishment->criticalExtensions.choice.c1.choice.rrcConnectionReestablishment_r8.radioResourceConfigDedicated.physicalConfigDedicated = physicalConfigDedicated2;
  rrcConnectionReestablishment->criticalExtensions.choice.c1.choice.rrcConnectionReestablishment_r8.radioResourceConfigDedicated.mac_MainConfig = NULL;

  uint8_t KeNB_star[32] = { 0 };
  uint16_t pci = rrc->carrier[CC_id].physCellId;
  uint32_t earfcn_dl = (uint32_t)freq_to_arfcn10(RC.mac[ctxt_pP->module_id]->common_channels[CC_id].eutra_band,
                  rrc->carrier[CC_id].dl_CarrierFreq);
  bool     is_rel8_only = true;
  if (earfcn_dl > 65535) {
    is_rel8_only = false;
  }

  LOG_D(RRC, "pci=%d, eutra_band=%d, downlink_frequency=%d, earfcn_dl=%u, is_rel8_only=%s\n",
      pci,
      RC.mac[ctxt_pP->module_id]->common_channels[CC_id].eutra_band,
      rrc->carrier[CC_id].dl_CarrierFreq,
      earfcn_dl,
      is_rel8_only == true ? "true": "false");
#if defined(ENABLE_SECURITY)
  if (ue_context_pP->ue_context.nh_ncc >= 0) {
    derive_keNB_star(ue_context_pP->ue_context.nh, pci, earfcn_dl, is_rel8_only, KeNB_star);
    rrcConnectionReestablishment->criticalExtensions.choice.c1.choice.rrcConnectionReestablishment_r8.nextHopChainingCount = ue_context_pP->ue_context.nh_ncc;
  } else { // first HO 
    derive_keNB_star (ue_context_pP->ue_context.kenb, pci, earfcn_dl, is_rel8_only, KeNB_star);
    // LG: really 1
    rrcConnectionReestablishment->criticalExtensions.choice.c1.choice.rrcConnectionReestablishment_r8.nextHopChainingCount = 0;
  }

  // copy KeNB_star to ue_context_pP->ue_context.kenb
  memcpy (ue_context_pP->ue_context.kenb, KeNB_star, 32);
  ue_context_pP->ue_context.kenb_ncc = 0;
#else
  rrcConnectionReestablishment->criticalExtensions.choice.c1.choice.rrcConnectionReestablishment_r8.nextHopChainingCount = 0;
#endif

  rrcConnectionReestablishment->criticalExtensions.choice.c1.choice.rrcConnectionReestablishment_r8.nonCriticalExtension = NULL;

  if ( LOG_DEBUGFLAG(DEBUG_ASN1) ) {
     xer_fprint(stdout, &asn_DEF_LTE_DL_CCCH_Message, (void*)&dl_ccch_msg);
  }
  enc_rval = uper_encode_to_buffer(&asn_DEF_LTE_DL_CCCH_Message,
                                   NULL,
                                   (void*)&dl_ccch_msg,
                                   buffer,
                                   100);
  if(enc_rval.encoded == -1)
  {
     LOG_I(RRC, "[eNB AssertFatal]ASN1 message encoding failed (%s, %lu)!\n",
           enc_rval.failed_type->name, enc_rval.encoded);
     return -1;
  }
#if defined(ENABLE_ITTI)
# if !defined(DISABLE_XER_SPRINT)
  {
    char        message_string[20000];
    size_t      message_string_size;

    if ((message_string_size = xer_sprint(message_string, sizeof(message_string), &asn_DEF_LTE_DL_CCCH_Message, (void *) &dl_ccch_msg)) > 0) {
      MessageDef *msg_p;

      msg_p = itti_alloc_new_message_sized (TASK_RRC_ENB, RRC_DL_CCCH, message_string_size + sizeof (IttiMsgText));
      msg_p->ittiMsg.rrc_dl_ccch.size = message_string_size;
      memcpy(&msg_p->ittiMsg.rrc_dl_ccch.text, message_string, message_string_size);

      itti_send_msg_to_task(TASK_UNKNOWN, ctxt_pP->instance, msg_p);
    }
  }
# endif
#endif

#ifdef USER_MODE
  LOG_D(RRC,"RRCConnectionReestablishment Encoded %zd bits (%zd bytes)\n",
        enc_rval.encoded,(enc_rval.encoded+7)/8);
#endif

  return((enc_rval.encoded+7)/8);
}

//------------------------------------------------------------------------------
uint8_t
do_RRCConnectionReestablishmentReject(
  uint8_t                    Mod_id,
  uint8_t*                   const buffer)
//------------------------------------------------------------------------------
{

  asn_enc_rval_t enc_rval;

  LTE_DL_CCCH_Message_t dl_ccch_msg;
  LTE_RRCConnectionReestablishmentReject_t *rrcConnectionReestablishmentReject;

  memset((void *)&dl_ccch_msg,0,sizeof(LTE_DL_CCCH_Message_t));
  dl_ccch_msg.message.present           = LTE_DL_CCCH_MessageType_PR_c1;
  dl_ccch_msg.message.choice.c1.present = LTE_DL_CCCH_MessageType__c1_PR_rrcConnectionReestablishmentReject;
  rrcConnectionReestablishmentReject    = &dl_ccch_msg.message.choice.c1.choice.rrcConnectionReestablishmentReject;

  // RRCConnectionReestablishmentReject
  rrcConnectionReestablishmentReject->criticalExtensions.present = LTE_RRCConnectionReestablishmentReject__criticalExtensions_PR_rrcConnectionReestablishmentReject_r8;

  if ( LOG_DEBUGFLAG(DEBUG_ASN1) ) {
     xer_fprint(stdout, &asn_DEF_LTE_DL_CCCH_Message, (void*)&dl_ccch_msg);
  }
  enc_rval = uper_encode_to_buffer(&asn_DEF_LTE_DL_CCCH_Message,
                                   NULL,
                                   (void*)&dl_ccch_msg,
                                   buffer,
                                   100);
  if(enc_rval.encoded == -1)
  {
     LOG_I(RRC, "[eNB AssertFatal]ASN1 message encoding failed (%s, %lu)!\n",
           enc_rval.failed_type->name, enc_rval.encoded);
     return -1;
  }
#if defined(ENABLE_ITTI)
# if !defined(DISABLE_XER_SPRINT)
  {
    char        message_string[20000];
    size_t      message_string_size;

    if ((message_string_size = xer_sprint(message_string, sizeof(message_string), &asn_DEF_LTE_DL_CCCH_Message, (void *) &dl_ccch_msg)) > 0) {
      MessageDef *msg_p;

      msg_p = itti_alloc_new_message_sized (TASK_RRC_ENB, RRC_DL_CCCH, message_string_size + sizeof (IttiMsgText));
      msg_p->ittiMsg.rrc_dl_ccch.size = message_string_size;
      memcpy(&msg_p->ittiMsg.rrc_dl_ccch.text, message_string, message_string_size);

      itti_send_msg_to_task(TASK_UNKNOWN, Mod_id, msg_p);
    }
  }
# endif
#endif

  LOG_D(RRC,"RRCConnectionReestablishmentReject Encoded %zd bits (%zd bytes)\n",
        enc_rval.encoded,(enc_rval.encoded+7)/8);

  return((enc_rval.encoded+7)/8);
}

//------------------------------------------------------------------------------
uint8_t
do_RRCConnectionReject(
  uint8_t                    Mod_id,
  uint8_t*                   const buffer)
//------------------------------------------------------------------------------
{

  asn_enc_rval_t enc_rval;

  LTE_DL_CCCH_Message_t dl_ccch_msg;
  LTE_RRCConnectionReject_t *rrcConnectionReject;

  memset((void *)&dl_ccch_msg,0,sizeof(LTE_DL_CCCH_Message_t));
  dl_ccch_msg.message.present           = LTE_DL_CCCH_MessageType_PR_c1;
  dl_ccch_msg.message.choice.c1.present = LTE_DL_CCCH_MessageType__c1_PR_rrcConnectionReject;
  rrcConnectionReject                   = &dl_ccch_msg.message.choice.c1.choice.rrcConnectionReject;

  // RRCConnectionReject
  rrcConnectionReject->criticalExtensions.present = LTE_RRCConnectionReject__criticalExtensions_PR_c1;
  rrcConnectionReject->criticalExtensions.choice.c1.present = LTE_RRCConnectionReject__criticalExtensions__c1_PR_rrcConnectionReject_r8;
  /* let's put a wait time of 1s for the moment */
  rrcConnectionReject->criticalExtensions.choice.c1.choice.rrcConnectionReject_r8.waitTime = 1;

  if ( LOG_DEBUGFLAG(DEBUG_ASN1) ) {
     xer_fprint(stdout, &asn_DEF_LTE_DL_CCCH_Message, (void*)&dl_ccch_msg);
  }
  enc_rval = uper_encode_to_buffer(&asn_DEF_LTE_DL_CCCH_Message,
                                   NULL,
                                   (void*)&dl_ccch_msg,
                                   buffer,
                                   100);
  if(enc_rval.encoded == -1)
  {
     LOG_I(RRC, "[eNB AssertFatal]ASN1 message encoding failed (%s, %lu)!\n",
           enc_rval.failed_type->name, enc_rval.encoded);
     return -1;
  }
#if defined(ENABLE_ITTI)
# if !defined(DISABLE_XER_SPRINT)
  {
    char        message_string[20000];
    size_t      message_string_size;

    if ((message_string_size = xer_sprint(message_string, sizeof(message_string), &asn_DEF_LTE_DL_CCCH_Message, (void *) &dl_ccch_msg)) > 0) {
      MessageDef *msg_p;

      msg_p = itti_alloc_new_message_sized (TASK_RRC_ENB, RRC_DL_CCCH, message_string_size + sizeof (IttiMsgText));
      msg_p->ittiMsg.rrc_dl_ccch.size = message_string_size;
      memcpy(&msg_p->ittiMsg.rrc_dl_ccch.text, message_string, message_string_size);

      itti_send_msg_to_task(TASK_UNKNOWN, Mod_id, msg_p);
    }
  }
# endif
#endif

  LOG_D(RRC,"RRCConnectionReject Encoded %zd bits (%zd bytes)\n",
        enc_rval.encoded,(enc_rval.encoded+7)/8);

  return((enc_rval.encoded+7)/8);
}

uint8_t do_RRCConnectionRelease(
  uint8_t                             Mod_id,
  uint8_t                            *buffer,
  uint8_t                             Transaction_id)
{

  asn_enc_rval_t enc_rval;

  LTE_DL_DCCH_Message_t dl_dcch_msg;
  LTE_RRCConnectionRelease_t *rrcConnectionRelease;


  memset(&dl_dcch_msg,0,sizeof(LTE_DL_DCCH_Message_t));

  dl_dcch_msg.message.present           = LTE_DL_DCCH_MessageType_PR_c1;
  dl_dcch_msg.message.choice.c1.present = LTE_DL_DCCH_MessageType__c1_PR_rrcConnectionRelease;
  rrcConnectionRelease                  = &dl_dcch_msg.message.choice.c1.choice.rrcConnectionRelease;

  // RRCConnectionRelease
  rrcConnectionRelease->rrc_TransactionIdentifier = Transaction_id;
  rrcConnectionRelease->criticalExtensions.present = LTE_RRCConnectionRelease__criticalExtensions_PR_c1;
  rrcConnectionRelease->criticalExtensions.choice.c1.present =LTE_RRCConnectionRelease__criticalExtensions__c1_PR_rrcConnectionRelease_r8 ;

  rrcConnectionRelease->criticalExtensions.choice.c1.choice.rrcConnectionRelease_r8.releaseCause = LTE_ReleaseCause_other;
  rrcConnectionRelease->criticalExtensions.choice.c1.choice.rrcConnectionRelease_r8.redirectedCarrierInfo = NULL;
  rrcConnectionRelease->criticalExtensions.choice.c1.choice.rrcConnectionRelease_r8.idleModeMobilityControlInfo = NULL;

  rrcConnectionRelease->criticalExtensions.choice.c1.choice.rrcConnectionRelease_r8.nonCriticalExtension=CALLOC(1,
      sizeof(*rrcConnectionRelease->criticalExtensions.choice.c1.choice.rrcConnectionRelease_r8.nonCriticalExtension));

  enc_rval = uper_encode_to_buffer(&asn_DEF_LTE_DL_DCCH_Message,
                                   NULL,
                                   (void*)&dl_dcch_msg,
                                   buffer,
                                   RRC_BUF_SIZE);

  return((enc_rval.encoded+7)/8);
}

uint8_t TMGI[5] = {4,3,2,1,0};//TMGI is a string of octet, ref. TS 24.008 fig. 10.5.4a


#if (LTE_RRC_VERSION >= MAKE_VERSION(10, 0, 0))
uint8_t do_MBSFNAreaConfig(uint8_t Mod_id,
                           uint8_t sync_area,
                           uint8_t *buffer,
                           LTE_MCCH_Message_t *mcch_message,
                           LTE_MBSFNAreaConfiguration_r9_t **mbsfnAreaConfiguration)
{

  asn_enc_rval_t enc_rval;
  LTE_MBSFN_SubframeConfig_t *mbsfn_SubframeConfig1;
  LTE_PMCH_Info_r9_t *pmch_Info_1;
  LTE_MBMS_SessionInfo_r9_t *mbms_Session_1;
  // MBMS_SessionInfo_r9_t *mbms_Session_2;
  eNB_RRC_INST *rrc               = RC.rrc[Mod_id];
  rrc_eNB_carrier_data_t *carrier = &rrc->carrier[0];
 

  memset(mcch_message,0,sizeof(LTE_MCCH_Message_t));
  mcch_message->message.present = LTE_MCCH_MessageType_PR_c1;
  mcch_message->message.choice.c1.present = LTE_MCCH_MessageType__c1_PR_mbsfnAreaConfiguration_r9;
  *mbsfnAreaConfiguration = &mcch_message->message.choice.c1.choice.mbsfnAreaConfiguration_r9;

  // Common Subframe Allocation (CommonSF-Alloc-r9)

  mbsfn_SubframeConfig1= CALLOC(1,sizeof(*mbsfn_SubframeConfig1));
  memset((void*)mbsfn_SubframeConfig1,0,sizeof(*mbsfn_SubframeConfig1));
  //
  mbsfn_SubframeConfig1->radioframeAllocationPeriod= LTE_MBSFN_SubframeConfig__radioframeAllocationPeriod_n4;
  mbsfn_SubframeConfig1->radioframeAllocationOffset= 1;
  mbsfn_SubframeConfig1->subframeAllocation.present= LTE_MBSFN_SubframeConfig__subframeAllocation_PR_oneFrame;
  mbsfn_SubframeConfig1->subframeAllocation.choice.oneFrame.buf= MALLOC(1);
  mbsfn_SubframeConfig1->subframeAllocation.choice.oneFrame.size= 1;
  mbsfn_SubframeConfig1->subframeAllocation.choice.oneFrame.bits_unused= 2;

  // CURRENTLY WE ARE SUPPORITNG ONLY ONE sf ALLOCATION
  switch (sync_area) {
  case 0:
    if (carrier->sib1->tdd_Config != NULL) {// pattern 001110 for TDD
      mbsfn_SubframeConfig1->subframeAllocation.choice.oneFrame.buf[0]=0x08<<2;// shift 2bits cuz 2last bits are unused.
    } else { //111000
      mbsfn_SubframeConfig1->subframeAllocation.choice.oneFrame.buf[0]=0x38<<2;
    }

    break;

  case 1:
    if (carrier->sib1->tdd_Config != NULL) {
      mbsfn_SubframeConfig1->subframeAllocation.choice.oneFrame.buf[0]=0x08<<2;// shift 2bits cuz 2last bits are unused.
    } else { // 000111
      mbsfn_SubframeConfig1->subframeAllocation.choice.oneFrame.buf[0]=0x07<<2;
    }

  default :
    break;
  }

  ASN_SEQUENCE_ADD(&(*mbsfnAreaConfiguration)->commonSF_Alloc_r9.list,mbsfn_SubframeConfig1);

  //  commonSF-AllocPeriod-r9
  (*mbsfnAreaConfiguration)->commonSF_AllocPeriod_r9= LTE_MBSFNAreaConfiguration_r9__commonSF_AllocPeriod_r9_rf16;

  // PMCHs Information List (PMCH-InfoList-r9)
  // PMCH_1  Config
  pmch_Info_1 = CALLOC(1,sizeof(LTE_PMCH_Info_r9_t));
  memset((void*)pmch_Info_1,0,sizeof(LTE_PMCH_Info_r9_t));

  /*
   * take the value of last mbsfn subframe in this CSA period because there is only one PMCH in this mbsfn area
   * Note: this has to be set based on the subframeAllocation and CSA
   */
  pmch_Info_1->pmch_Config_r9.sf_AllocEnd_r9= 3;
  pmch_Info_1->pmch_Config_r9.dataMCS_r9= 7;
  pmch_Info_1->pmch_Config_r9.mch_SchedulingPeriod_r9= LTE_PMCH_Config_r9__mch_SchedulingPeriod_r9_rf16;

  // MBMSs-SessionInfoList-r9
  //  pmch_Info_1->mbms_SessionInfoList_r9 = CALLOC(1,sizeof(struct MBMS_SessionInfoList_r9));
  //  Session 1
  mbms_Session_1 = CALLOC(1,sizeof(LTE_MBMS_SessionInfo_r9_t));
  memset(mbms_Session_1,0,sizeof(LTE_MBMS_SessionInfo_r9_t));
  // TMGI value
  mbms_Session_1->tmgi_r9.plmn_Id_r9.present= LTE_TMGI_r9__plmn_Id_r9_PR_plmn_Index_r9;
  mbms_Session_1->tmgi_r9.plmn_Id_r9.choice.plmn_Index_r9= 1;
  // Service ID
  memset(&mbms_Session_1->tmgi_r9.serviceId_r9,0,sizeof(OCTET_STRING_t));// need to check
  OCTET_STRING_fromBuf(&mbms_Session_1->tmgi_r9.serviceId_r9,(const char*)&TMGI[2],3);
  // Session ID is still missing here, it can be used as an rab id or mrb id
  mbms_Session_1->sessionId_r9 = CALLOC(1,sizeof(OCTET_STRING_t));
  mbms_Session_1->sessionId_r9->buf= MALLOC(1);
  mbms_Session_1->sessionId_r9->size= 1;
  mbms_Session_1->sessionId_r9->buf[0]= MTCH;
  // Logical Channel ID
  mbms_Session_1->logicalChannelIdentity_r9= MTCH;
  ASN_SEQUENCE_ADD(&pmch_Info_1->mbms_SessionInfoList_r9.list,mbms_Session_1);

  /*    //  Session 2
  //mbms_Session_2 = CALLOC(1,sizeof(MBMS_SessionInfo_r9_t));
  memset(mbms_Session_2,0,sizeof(MBMS_SessionInfo_r9_t));
  // TMGI value
  mbms_Session_2->tmgi_r9.plmn_Id_r9.present= TMGI_r9__plmn_Id_r9_PR_plmn_Index_r9;
  mbms_Session_2->tmgi_r9.plmn_Id_r9.choice.plmn_Index_r9= 1;
  // Service ID
  memset(&mbms_Session_2->tmgi_r9.serviceId_r9,0,sizeof(OCTET_STRING_t));// need to check
  OCTET_STRING_fromBuf(&mbms_Session_2->tmgi_r9.serviceId_r9,(const char*)&TMGI[3],3);
  // Session ID is still missing here
  mbms_Session_2->sessionID_r9->buf= MALLOC(1);
  mbms_Session_2->sessionID_r9->size= 1;
  mbms_Session_2->sessionID_r9->buf[0]= 0x11;
  // Logical Channel ID
  mbms_Session_2->logicalChannelIdentity_r9= 2;
  ASN_SEQUENCE_ADD(&pmch_Info_1->mbms_SessionInfoList_r9.list,mbms_Session_2);
  */
  ASN_SEQUENCE_ADD(&(*mbsfnAreaConfiguration)->pmch_InfoList_r9.list,pmch_Info_1);

  if ( LOG_DEBUGFLAG(DEBUG_ASN1) ) {
     xer_fprint(stdout,&asn_DEF_LTE_MCCH_Message,(void*)mcch_message);
  }
  enc_rval = uper_encode_to_buffer(&asn_DEF_LTE_MCCH_Message,
                                   NULL,
                                   (void*)mcch_message,
                                   buffer,
                                   100);
  if(enc_rval.encoded == -1)
  {
     LOG_I(RRC, "[eNB AssertFatal]ASN1 message encoding failed (%s, %lu)!\n",
           enc_rval.failed_type->name, enc_rval.encoded);
     return -1;
  }
#if defined(ENABLE_ITTI)
# if !defined(DISABLE_XER_SPRINT)
  {
    char        message_string[20000];
    size_t      message_string_size;

    if ((message_string_size = xer_sprint(message_string, sizeof(message_string), &asn_DEF_LTE_MCCH_Message, (void *) &mcch_message)) > 0) {
      MessageDef *msg_p;

      msg_p = itti_alloc_new_message_sized (TASK_RRC_ENB, RRC_DL_MCCH, message_string_size);
      msg_p->ittiMsg.rrc_dl_mcch.size = message_string_size;
      memcpy(&msg_p->ittiMsg.rrc_dl_mcch.text, message_string, message_string_size);

      itti_send_msg_to_task(TASK_UNKNOWN, Mod_id, msg_p);
    }
  }
# endif
#endif

  LOG_D(RRC,"[eNB] MCCH Message Encoded %zd bits (%zd bytes)\n",enc_rval.encoded,(enc_rval.encoded+7)/8);

  if (enc_rval.encoded==-1) {
    msg("[RRC] ASN1 : MCCH  encoding failed for MBSFNAreaConfiguration\n");
    return(-1);
  }

  return((enc_rval.encoded+7)/8);
}
#endif

uint8_t do_MeasurementReport(uint8_t Mod_id, uint8_t *buffer,int measid,int phy_id,long rsrp_s,long rsrq_s,long rsrp_t,long rsrq_t)
{

  asn_enc_rval_t enc_rval;

  LTE_UL_DCCH_Message_t ul_dcch_msg;

  LTE_MeasurementReport_t  *measurementReport;

  ul_dcch_msg.message.present                     = LTE_UL_DCCH_MessageType_PR_c1;
  ul_dcch_msg.message.choice.c1.present           = LTE_UL_DCCH_MessageType__c1_PR_measurementReport;
  measurementReport            = &ul_dcch_msg.message.choice.c1.choice.measurementReport;

  measurementReport->criticalExtensions.present=LTE_MeasurementReport__criticalExtensions_PR_c1;
  measurementReport->criticalExtensions.choice.c1.present=LTE_MeasurementReport__criticalExtensions__c1_PR_measurementReport_r8;
  measurementReport->criticalExtensions.choice.c1.choice.measurementReport_r8.nonCriticalExtension=CALLOC(1,
      sizeof(*measurementReport->criticalExtensions.choice.c1.choice.measurementReport_r8.nonCriticalExtension));

  measurementReport->criticalExtensions.choice.c1.choice.measurementReport_r8.measResults.measId=measid;
#if (LTE_RRC_VERSION >= MAKE_VERSION(10, 0, 0))
  measurementReport->criticalExtensions.choice.c1.choice.measurementReport_r8.measResults.measResultPCell.rsrpResult=rsrp_s;
  measurementReport->criticalExtensions.choice.c1.choice.measurementReport_r8.measResults.measResultPCell.rsrqResult=rsrq_s;
#else
  measurementReport->criticalExtensions.choice.c1.choice.measurementReport_r8.measResults.measResultServCell.rsrpResult=rsrp_s;
  measurementReport->criticalExtensions.choice.c1.choice.measurementReport_r8.measResults.measResultServCell.rsrqResult=rsrq_s;
#endif
  measurementReport->criticalExtensions.choice.c1.choice.measurementReport_r8.measResults.measResultNeighCells=CALLOC(1,
      sizeof(*measurementReport->criticalExtensions.choice.c1.choice.measurementReport_r8.measResults.measResultNeighCells));
  measurementReport->criticalExtensions.choice.c1.choice.measurementReport_r8.measResults.measResultNeighCells->present=LTE_MeasResults__measResultNeighCells_PR_measResultListEUTRA;

  LTE_MeasResultListEUTRA_t  *measResultListEUTRA2;
  measResultListEUTRA2 = CALLOC(1,sizeof(*measResultListEUTRA2));

  struct LTE_MeasResultEUTRA *measresulteutra2;
  measresulteutra2 = CALLOC(1,sizeof(*measresulteutra2));
  measresulteutra2->physCellId=phy_id;//1;

  struct LTE_MeasResultEUTRA__cgi_Info *measresult_cgi2;
  measresult_cgi2 = CALLOC(1,sizeof(*measresult_cgi2));

  memset(&measresult_cgi2->cellGlobalId.plmn_Identity,0,sizeof(measresult_cgi2->cellGlobalId.plmn_Identity));

  // measresult_cgi2->cellGlobalId.plmn_Identity.mcc=CALLOC(1,sizeof(measresult_cgi2->cellGlobalId.plmn_Identity.mcc));
  measresult_cgi2->cellGlobalId.plmn_Identity.mcc = CALLOC(1, sizeof(*measresult_cgi2->cellGlobalId.plmn_Identity.mcc));

  asn_set_empty(&measresult_cgi2->cellGlobalId.plmn_Identity.mcc->list);//.size=0;

  LTE_MCC_MNC_Digit_t dummy;
  dummy=2;
  ASN_SEQUENCE_ADD(&measresult_cgi2->cellGlobalId.plmn_Identity.mcc->list,&dummy);
  dummy=6;
  ASN_SEQUENCE_ADD(&measresult_cgi2->cellGlobalId.plmn_Identity.mcc->list,&dummy);
  dummy=2;
  ASN_SEQUENCE_ADD(&measresult_cgi2->cellGlobalId.plmn_Identity.mcc->list,&dummy);

  measresult_cgi2->cellGlobalId.plmn_Identity.mnc.list.size=0;
  measresult_cgi2->cellGlobalId.plmn_Identity.mnc.list.count=0;
  dummy=8;
  ASN_SEQUENCE_ADD(&measresult_cgi2->cellGlobalId.plmn_Identity.mnc.list,&dummy);
  dummy=0;
  ASN_SEQUENCE_ADD(&measresult_cgi2->cellGlobalId.plmn_Identity.mnc.list,&dummy);

  measresult_cgi2->cellGlobalId.cellIdentity.buf=MALLOC(8);
  measresult_cgi2->cellGlobalId.cellIdentity.buf[0]=0x01;
  measresult_cgi2->cellGlobalId.cellIdentity.buf[1]=0x48;
  measresult_cgi2->cellGlobalId.cellIdentity.buf[2]=0x0f;
  measresult_cgi2->cellGlobalId.cellIdentity.buf[3]=0x03;
  measresult_cgi2->cellGlobalId.cellIdentity.size=4;
  measresult_cgi2->cellGlobalId.cellIdentity.bits_unused=4;

  measresult_cgi2->trackingAreaCode.buf = MALLOC(2);
  measresult_cgi2->trackingAreaCode.buf[0]=0x00;
  measresult_cgi2->trackingAreaCode.buf[1]=0x10;
  measresult_cgi2->trackingAreaCode.size=2;
  measresult_cgi2->trackingAreaCode.bits_unused=0;


  measresulteutra2->cgi_Info=measresult_cgi2;

  struct LTE_MeasResultEUTRA__measResult meas2;
  //    int rsrp_va=10;

  meas2.rsrpResult=&(rsrp_t);
  //&rsrp_va;
  meas2.rsrqResult=&(rsrq_t);

  measresulteutra2->measResult=meas2;

  ASN_SEQUENCE_ADD(&measResultListEUTRA2->list,measresulteutra2);

  measurementReport->criticalExtensions.choice.c1.choice.measurementReport_r8.measResults.measResultNeighCells->choice.measResultListEUTRA=*(measResultListEUTRA2);

  enc_rval = uper_encode_to_buffer(&asn_DEF_LTE_UL_DCCH_Message,
                                   NULL,
                                   (void*)&ul_dcch_msg,
                                   buffer,
                                   100);
  if(enc_rval.encoded == -1)
  {
     LOG_I(RRC, "[eNB AssertFatal]ASN1 message encoding failed (%s, %lu)!\n",
           enc_rval.failed_type->name, enc_rval.encoded);
     return -1;
  }
#if defined(ENABLE_ITTI)
# if !defined(DISABLE_XER_SPRINT)
  {
    char        message_string[20000];
    size_t      message_string_size;

    if ((message_string_size = xer_sprint(message_string, sizeof(message_string), &asn_DEF_LTE_UL_DCCH_Message, (void *) &ul_dcch_msg)) > 0) {
      MessageDef *msg_p;

      msg_p = itti_alloc_new_message_sized (TASK_RRC_UE, RRC_DL_DCCH, message_string_size + sizeof (IttiMsgText));
      msg_p->ittiMsg.rrc_dl_dcch.size = message_string_size;
      memcpy(&msg_p->ittiMsg.rrc_dl_dcch.text, message_string, message_string_size);

      itti_send_msg_to_task(TASK_UNKNOWN, NB_eNB_INST + Mod_id, msg_p);
    }
  }
# endif
#endif

  printf("Measurement Report Encoded %zu bits (%zu bytes)\n",enc_rval.encoded,(enc_rval.encoded+7)/8);

  return((enc_rval.encoded+7)/8);
}

uint8_t do_DLInformationTransfer(uint8_t Mod_id, uint8_t **buffer, uint8_t transaction_id, uint32_t pdu_length, uint8_t *pdu_buffer)
{
  ssize_t encoded;

  LTE_DL_DCCH_Message_t dl_dcch_msg;

  memset(&dl_dcch_msg, 0, sizeof(LTE_DL_DCCH_Message_t));

  dl_dcch_msg.message.present           = LTE_DL_DCCH_MessageType_PR_c1;
  dl_dcch_msg.message.choice.c1.present = LTE_DL_DCCH_MessageType__c1_PR_dlInformationTransfer;
  dl_dcch_msg.message.choice.c1.choice.dlInformationTransfer.rrc_TransactionIdentifier = transaction_id;
  dl_dcch_msg.message.choice.c1.choice.dlInformationTransfer.criticalExtensions.present = LTE_DLInformationTransfer__criticalExtensions_PR_c1;
  dl_dcch_msg.message.choice.c1.choice.dlInformationTransfer.criticalExtensions.choice.c1.present = LTE_DLInformationTransfer__criticalExtensions__c1_PR_dlInformationTransfer_r8;
  dl_dcch_msg.message.choice.c1.choice.dlInformationTransfer.criticalExtensions.choice.c1.choice.dlInformationTransfer_r8.dedicatedInfoType.present =
    LTE_DLInformationTransfer_r8_IEs__dedicatedInfoType_PR_dedicatedInfoNAS;
  dl_dcch_msg.message.choice.c1.choice.dlInformationTransfer.criticalExtensions.choice.c1.choice.dlInformationTransfer_r8.dedicatedInfoType.choice.dedicatedInfoNAS.size = pdu_length;
  dl_dcch_msg.message.choice.c1.choice.dlInformationTransfer.criticalExtensions.choice.c1.choice.dlInformationTransfer_r8.dedicatedInfoType.choice.dedicatedInfoNAS.buf = pdu_buffer;

  encoded = uper_encode_to_new_buffer (&asn_DEF_LTE_DL_DCCH_Message, NULL, (void*) &dl_dcch_msg, (void **) buffer);

  /*
#if defined(ENABLE_ITTI)
# if !defined(DISABLE_XER_SPRINT)
  {
    char        message_string[10000];
    size_t      message_string_size;

    if ((message_string_size = xer_sprint(message_string, sizeof(message_string), &asn_DEF_DL_DCCH_Message, (void *)&dl_dcch_msg)) > 0) {
      MessageDef *msg_p;

      msg_p = itti_alloc_new_message_sized (TASK_RRC_ENB, RRC_DL_DCCH, message_string_size + sizeof (IttiMsgText));
      msg_p->ittiMsg.rrc_dl_dcch.size = message_string_size;
      memcpy(&msg_p->ittiMsg.rrc_dl_dcch.text, message_string, message_string_size);

      itti_send_msg_to_task(TASK_UNKNOWN, Mod_id, msg_p);
    }
  }
# endif
#endif
  */

  return encoded;
}

uint8_t do_Paging(uint8_t Mod_id, uint8_t *buffer, ue_paging_identity_t ue_paging_identity, cn_domain_t cn_domain)
{
  LOG_D(RRC, "[eNB %d] do_Paging start\n", Mod_id);
  asn_enc_rval_t enc_rval;

  LTE_PCCH_Message_t pcch_msg;
  LTE_PagingRecord_t *paging_record_p;
  int j;

  pcch_msg.message.present           = LTE_PCCH_MessageType_PR_c1;
  pcch_msg.message.choice.c1.present = LTE_PCCH_MessageType__c1_PR_paging;

  pcch_msg.message.choice.c1.choice.paging.pagingRecordList = CALLOC(1,sizeof(*pcch_msg.message.choice.c1.choice.paging.pagingRecordList));

  pcch_msg.message.choice.c1.choice.paging.systemInfoModification = NULL;
  pcch_msg.message.choice.c1.choice.paging.etws_Indication = NULL;
  pcch_msg.message.choice.c1.choice.paging.nonCriticalExtension = NULL;

  asn_set_empty(&pcch_msg.message.choice.c1.choice.paging.pagingRecordList->list);
  pcch_msg.message.choice.c1.choice.paging.pagingRecordList->list.count = 0;

  if ((paging_record_p = calloc(1, sizeof(LTE_PagingRecord_t))) == NULL) {
    /* Possible error on calloc */
    return (-1);
  }

  memset(paging_record_p, 0, sizeof(LTE_PagingRecord_t));

  /* convert ue_paging_identity_t to PagingUE_Identity_t */
  if (ue_paging_identity.presenceMask == UE_PAGING_IDENTITY_s_tmsi) {
    paging_record_p->ue_Identity.present = LTE_PagingUE_Identity_PR_s_TMSI;
    MME_CODE_TO_OCTET_STRING(ue_paging_identity.choice.s_tmsi.mme_code,
                             &paging_record_p->ue_Identity.choice.s_TMSI.mmec);
    paging_record_p->ue_Identity.choice.s_TMSI.mmec.bits_unused = 0;
    M_TMSI_TO_OCTET_STRING(ue_paging_identity.choice.s_tmsi.m_tmsi,
                             &paging_record_p->ue_Identity.choice.s_TMSI.m_TMSI);
    paging_record_p->ue_Identity.choice.s_TMSI.m_TMSI.bits_unused = 0;
  } else if (ue_paging_identity.presenceMask == UE_PAGING_IDENTITY_imsi) {
    paging_record_p->ue_Identity.present = LTE_PagingUE_Identity_PR_imsi;
    LTE_IMSI_Digit_t imsi_digit[21];
    for (j = 0; j< ue_paging_identity.choice.imsi.length; j++) {  /* IMSI size */
      imsi_digit[j] = (LTE_IMSI_Digit_t)ue_paging_identity.choice.imsi.buffer[j];
      ASN_SEQUENCE_ADD(&paging_record_p->ue_Identity.choice.imsi.list, &imsi_digit[j]);
    }
  }

  /* set cn_domain */
  if (cn_domain == CN_DOMAIN_PS) {
    paging_record_p->cn_Domain = LTE_PagingRecord__cn_Domain_ps;
  } else {
    paging_record_p->cn_Domain = LTE_PagingRecord__cn_Domain_cs;
  }
  /* add to list */
  ASN_SEQUENCE_ADD(&pcch_msg.message.choice.c1.choice.paging.pagingRecordList->list, paging_record_p);
  LOG_D(RRC, "[eNB %d] do_Paging paging_record: cn_Domain %ld, ue_paging_identity.presenceMask %d, PagingRecordList.count %d\n",
          Mod_id, paging_record_p->cn_Domain, ue_paging_identity.presenceMask, pcch_msg.message.choice.c1.choice.paging.pagingRecordList->list.count);

  enc_rval = uper_encode_to_buffer(&asn_DEF_LTE_PCCH_Message, NULL, (void*)&pcch_msg, buffer, RRC_BUF_SIZE);
  if(enc_rval.encoded == -1)
  {
     LOG_I(RRC, "[eNB AssertFatal]ASN1 message encoding failed (%s, %lu)!\n",
           enc_rval.failed_type->name, enc_rval.encoded);
     return -1;
  }
  if ( LOG_DEBUGFLAG(DEBUG_ASN1) ) {
     xer_fprint(stdout, &asn_DEF_LTE_PCCH_Message, (void*)&pcch_msg);
  }

  return((enc_rval.encoded+7)/8);
}

uint8_t do_ULInformationTransfer(uint8_t **buffer, uint32_t pdu_length, uint8_t *pdu_buffer)
{
  ssize_t encoded;

  LTE_UL_DCCH_Message_t ul_dcch_msg;

  memset(&ul_dcch_msg, 0, sizeof(LTE_UL_DCCH_Message_t));

  ul_dcch_msg.message.present           = LTE_UL_DCCH_MessageType_PR_c1;
  ul_dcch_msg.message.choice.c1.present = LTE_UL_DCCH_MessageType__c1_PR_ulInformationTransfer;
  ul_dcch_msg.message.choice.c1.choice.ulInformationTransfer.criticalExtensions.present = LTE_ULInformationTransfer__criticalExtensions_PR_c1;
  ul_dcch_msg.message.choice.c1.choice.ulInformationTransfer.criticalExtensions.choice.c1.present = LTE_DLInformationTransfer__criticalExtensions__c1_PR_dlInformationTransfer_r8;
  ul_dcch_msg.message.choice.c1.choice.ulInformationTransfer.criticalExtensions.choice.c1.choice.ulInformationTransfer_r8.dedicatedInfoType.present =
    LTE_ULInformationTransfer_r8_IEs__dedicatedInfoType_PR_dedicatedInfoNAS;
  ul_dcch_msg.message.choice.c1.choice.ulInformationTransfer.criticalExtensions.choice.c1.choice.ulInformationTransfer_r8.dedicatedInfoType.choice.dedicatedInfoNAS.size = pdu_length;
  ul_dcch_msg.message.choice.c1.choice.ulInformationTransfer.criticalExtensions.choice.c1.choice.ulInformationTransfer_r8.dedicatedInfoType.choice.dedicatedInfoNAS.buf = pdu_buffer;

  encoded = uper_encode_to_new_buffer (&asn_DEF_LTE_UL_DCCH_Message, NULL, (void*) &ul_dcch_msg, (void **) buffer);

  return encoded;
}

OAI_UECapability_t *fill_ue_capability(char *UE_EUTRA_Capability_xer_fname)
{
  static OAI_UECapability_t UECapability; /* TODO declared static to allow returning this has an address should be allocated in a cleaner way. */
  static LTE_SupportedBandEUTRA_t Bandlist[4]; // the macro ASN_SEQUENCE_ADD() does not copy the source, but only stores a reference to it
  static LTE_InterFreqBandInfo_t InterFreqBandInfo[4][4]; // the macro ASN_SEQUENCE_ADD() does not copy the source, but only stores a reference to it
  static LTE_BandInfoEUTRA_t BandInfoEUTRA[4]; // the macro ASN_SEQUENCE_ADD() does not copy the source, but only stores a reference to it

  asn_enc_rval_t enc_rval;
  asn_dec_rval_t dec_rval;

  long maxNumberROHC_ContextSessions = LTE_PDCP_Parameters__maxNumberROHC_ContextSessions_cs16;
  int i;

  LTE_UE_EUTRA_Capability_t *UE_EUTRA_Capability;
  char UE_EUTRA_Capability_xer[8192];
  size_t size;

  LOG_I(RRC,"Allocating %zu bytes for UE_EUTRA_Capability\n",sizeof(*UE_EUTRA_Capability));

  UE_EUTRA_Capability = CALLOC(1, sizeof(*UE_EUTRA_Capability));

  assert(UE_EUTRA_Capability);

  if (!UE_EUTRA_Capability_xer_fname)  {
    Bandlist[0].bandEUTRA  = 3;  // UL 1710-1785, DL 1805-1880 FDD
    Bandlist[0].halfDuplex = 0;
    Bandlist[1].bandEUTRA  = 20;  // UL 824-849 , DL 869-894 FDD
    Bandlist[1].halfDuplex = 0;
    Bandlist[2].bandEUTRA  = 7;   // UL 2500-2570, DL 2620-2690 FDD
    Bandlist[2].halfDuplex = 0;
    Bandlist[3].bandEUTRA  = 38;  // UL/DL 2570-2620, TDD
    Bandlist[3].halfDuplex = 0;

    memset((void*)InterFreqBandInfo, 0, sizeof(InterFreqBandInfo));
    memset((void*)BandInfoEUTRA, 0, sizeof(BandInfoEUTRA));

    InterFreqBandInfo[0][0].interFreqNeedForGaps = 0;
    InterFreqBandInfo[0][1].interFreqNeedForGaps = 1;
    InterFreqBandInfo[0][2].interFreqNeedForGaps = 1;
    InterFreqBandInfo[0][3].interFreqNeedForGaps = 1;
    InterFreqBandInfo[1][0].interFreqNeedForGaps = 1;
    InterFreqBandInfo[1][1].interFreqNeedForGaps = 0;
    InterFreqBandInfo[1][2].interFreqNeedForGaps = 1;
    InterFreqBandInfo[1][3].interFreqNeedForGaps = 1;
    InterFreqBandInfo[2][0].interFreqNeedForGaps = 1;
    InterFreqBandInfo[2][1].interFreqNeedForGaps = 1;
    InterFreqBandInfo[2][2].interFreqNeedForGaps = 0;
    InterFreqBandInfo[2][3].interFreqNeedForGaps = 1;
    InterFreqBandInfo[3][0].interFreqNeedForGaps = 1;
    InterFreqBandInfo[3][1].interFreqNeedForGaps = 1;
    InterFreqBandInfo[3][2].interFreqNeedForGaps = 1;
    InterFreqBandInfo[3][3].interFreqNeedForGaps = 0;


    UE_EUTRA_Capability->accessStratumRelease = 0;//AccessStratumRelease_rel8;
    UE_EUTRA_Capability->ue_Category          = 4;
    UE_EUTRA_Capability->pdcp_Parameters.supportedROHC_Profiles.profile0x0001=0;
    UE_EUTRA_Capability->pdcp_Parameters.supportedROHC_Profiles.profile0x0002=0;
    UE_EUTRA_Capability->pdcp_Parameters.supportedROHC_Profiles.profile0x0003=0;
    UE_EUTRA_Capability->pdcp_Parameters.supportedROHC_Profiles.profile0x0004=0;
    UE_EUTRA_Capability->pdcp_Parameters.supportedROHC_Profiles.profile0x0006=0;
    UE_EUTRA_Capability->pdcp_Parameters.supportedROHC_Profiles.profile0x0101=0;
    UE_EUTRA_Capability->pdcp_Parameters.supportedROHC_Profiles.profile0x0102=0;
    UE_EUTRA_Capability->pdcp_Parameters.supportedROHC_Profiles.profile0x0103=0;
    UE_EUTRA_Capability->pdcp_Parameters.supportedROHC_Profiles.profile0x0104=0;

    UE_EUTRA_Capability->pdcp_Parameters.maxNumberROHC_ContextSessions = &maxNumberROHC_ContextSessions;

    UE_EUTRA_Capability->phyLayerParameters.ue_TxAntennaSelectionSupported = 0;
    UE_EUTRA_Capability->phyLayerParameters.ue_SpecificRefSigsSupported    = 0;
    UE_EUTRA_Capability->rf_Parameters.supportedBandListEUTRA.list.count                          = 0;
    ASN_SEQUENCE_ADD(&UE_EUTRA_Capability->rf_Parameters.supportedBandListEUTRA.list,(void*)&Bandlist[0]);
    ASN_SEQUENCE_ADD(&UE_EUTRA_Capability->rf_Parameters.supportedBandListEUTRA.list,(void*)&Bandlist[1]);
    ASN_SEQUENCE_ADD(&UE_EUTRA_Capability->rf_Parameters.supportedBandListEUTRA.list,(void*)&Bandlist[2]);
    ASN_SEQUENCE_ADD(&UE_EUTRA_Capability->rf_Parameters.supportedBandListEUTRA.list,(void*)&Bandlist[3]);

    ASN_SEQUENCE_ADD(&UE_EUTRA_Capability->measParameters.bandListEUTRA.list,(void*)&BandInfoEUTRA[0]);
    ASN_SEQUENCE_ADD(&UE_EUTRA_Capability->measParameters.bandListEUTRA.list,(void*)&BandInfoEUTRA[1]);
    ASN_SEQUENCE_ADD(&UE_EUTRA_Capability->measParameters.bandListEUTRA.list,(void*)&BandInfoEUTRA[2]);
    ASN_SEQUENCE_ADD(&UE_EUTRA_Capability->measParameters.bandListEUTRA.list,(void*)&BandInfoEUTRA[3]);

    ASN_SEQUENCE_ADD(&UE_EUTRA_Capability->measParameters.bandListEUTRA.list.array[0]->interFreqBandList.list,(void*)&InterFreqBandInfo[0][0]);
    ASN_SEQUENCE_ADD(&UE_EUTRA_Capability->measParameters.bandListEUTRA.list.array[0]->interFreqBandList.list,(void*)&InterFreqBandInfo[0][1]);
    ASN_SEQUENCE_ADD(&UE_EUTRA_Capability->measParameters.bandListEUTRA.list.array[0]->interFreqBandList.list,(void*)&InterFreqBandInfo[0][2]);
    ASN_SEQUENCE_ADD(&UE_EUTRA_Capability->measParameters.bandListEUTRA.list.array[0]->interFreqBandList.list,(void*)&InterFreqBandInfo[0][3]);

    ASN_SEQUENCE_ADD(&UE_EUTRA_Capability->measParameters.bandListEUTRA.list.array[1]->interFreqBandList.list,(void*)&InterFreqBandInfo[1][0]);
    ASN_SEQUENCE_ADD(&UE_EUTRA_Capability->measParameters.bandListEUTRA.list.array[1]->interFreqBandList.list,(void*)&InterFreqBandInfo[1][1]);
    ASN_SEQUENCE_ADD(&UE_EUTRA_Capability->measParameters.bandListEUTRA.list.array[1]->interFreqBandList.list,(void*)&InterFreqBandInfo[1][2]);
    ASN_SEQUENCE_ADD(&UE_EUTRA_Capability->measParameters.bandListEUTRA.list.array[1]->interFreqBandList.list,(void*)&InterFreqBandInfo[1][3]);

    ASN_SEQUENCE_ADD(&UE_EUTRA_Capability->measParameters.bandListEUTRA.list.array[2]->interFreqBandList.list,(void*)&InterFreqBandInfo[2][0]);
    ASN_SEQUENCE_ADD(&UE_EUTRA_Capability->measParameters.bandListEUTRA.list.array[2]->interFreqBandList.list,(void*)&InterFreqBandInfo[2][1]);
    ASN_SEQUENCE_ADD(&UE_EUTRA_Capability->measParameters.bandListEUTRA.list.array[2]->interFreqBandList.list,(void*)&InterFreqBandInfo[2][2]);
    ASN_SEQUENCE_ADD(&UE_EUTRA_Capability->measParameters.bandListEUTRA.list.array[2]->interFreqBandList.list,(void*)&InterFreqBandInfo[2][3]);

    ASN_SEQUENCE_ADD(&UE_EUTRA_Capability->measParameters.bandListEUTRA.list.array[3]->interFreqBandList.list,(void*)&InterFreqBandInfo[3][0]);
    ASN_SEQUENCE_ADD(&UE_EUTRA_Capability->measParameters.bandListEUTRA.list.array[3]->interFreqBandList.list,(void*)&InterFreqBandInfo[3][1]);
    ASN_SEQUENCE_ADD(&UE_EUTRA_Capability->measParameters.bandListEUTRA.list.array[3]->interFreqBandList.list,(void*)&InterFreqBandInfo[3][2]);
    ASN_SEQUENCE_ADD(&UE_EUTRA_Capability->measParameters.bandListEUTRA.list.array[3]->interFreqBandList.list,(void*)&InterFreqBandInfo[3][3]);

    // UE_EUTRA_Capability->measParameters.bandListEUTRA.list.count                         = 0;  // no measurements on other bands
    // UE_EUTRA_Capability->featureGroupIndicators  // null

    if(usim_test == 1)
    {
      // featureGroup is mandatory for CMW tests
      // featureGroup is filled only for usim-test mode
      BIT_STRING_t *bit_string = CALLOC(1, sizeof(*bit_string));
      char featrG[4]           = { 0x00, 0x08, 0x00, 0x04 };
      bit_string->buf          = CALLOC(1, 4);
      memcpy(bit_string->buf, featrG, 4);
      bit_string->size         = 4;
      bit_string->bits_unused  = 0;
      UE_EUTRA_Capability->featureGroupIndicators = bit_string;
    }

    // UE_EUTRA_Capability->interRAT_Parameters     // null
  } else {

    FILE* f = fopen(UE_EUTRA_Capability_xer_fname, "r");
    assert(f);
    size = fread(UE_EUTRA_Capability_xer, 1, sizeof UE_EUTRA_Capability_xer, f);
    fclose(f);

    if (size == 0 || size == sizeof UE_EUTRA_Capability_xer) {
      LOG_E(RRC,"UE Capabilities XER file %s is too large\n", UE_EUTRA_Capability_xer_fname);
      free( UE_EUTRA_Capability);
      return(NULL);
    }

    dec_rval = xer_decode(0, &asn_DEF_LTE_UE_EUTRA_Capability, (void*)UE_EUTRA_Capability, UE_EUTRA_Capability_xer, size);
    assert(dec_rval.code == RC_OK);
  }

  UECapability.UE_EUTRA_Capability = UE_EUTRA_Capability;
  if ( LOG_DEBUGFLAG(DEBUG_ASN1) ) {
     xer_fprint(stdout,&asn_DEF_LTE_UE_EUTRA_Capability,(void *)UE_EUTRA_Capability);
  }
  enc_rval = uper_encode_to_buffer(&asn_DEF_LTE_UE_EUTRA_Capability,
                                   NULL,
                                   (void*)UE_EUTRA_Capability,
                                   &UECapability.sdu[0],
                                   MAX_UE_CAPABILITY_SIZE);
  AssertFatal (enc_rval.encoded > 0, "ASN1 message encoding failed (%s, %lu)!\n",
               enc_rval.failed_type->name, enc_rval.encoded);

#if defined(ENABLE_ITTI)
# if defined(DISABLE_XER_SPRINT)
  {
    MessageDef *msg_p;

    msg_p = itti_alloc_new_message (TASK_RRC_UE, RRC_UE_EUTRA_CAPABILITY);
    memcpy (&msg_p->ittiMsg, (void *) UE_EUTRA_Capability, sizeof(RrcUeEutraCapability));

    itti_send_msg_to_task (TASK_UNKNOWN, NB_eNB_INST, msg_p);
  }
# else
  {
    char        message_string[10000];
    size_t      message_string_size;

    if ((message_string_size = xer_sprint(message_string, sizeof(message_string), &asn_DEF_LTE_UE_EUTRA_Capability, (void *)UE_EUTRA_Capability)) > 0) {
      MessageDef *msg_p;

      msg_p = itti_alloc_new_message_sized (TASK_RRC_UE, RRC_UE_EUTRA_CAPABILITY, message_string_size + sizeof (IttiMsgText));
      msg_p->ittiMsg.rrc_ue_eutra_capability.size = message_string_size;
      memcpy(&msg_p->ittiMsg.rrc_ue_eutra_capability.text, message_string, message_string_size);

      itti_send_msg_to_task(TASK_UNKNOWN, INSTANCE_DEFAULT, msg_p);
    }
  }
# endif
#endif

  UECapability.sdu_size = (enc_rval.encoded + 7) / 8;
  LOG_I(PHY, "[RRC]UE Capability encoded, %d bytes (%zd bits)\n",
        UECapability.sdu_size, enc_rval.encoded + 7);
  {
    char *sdu;
    sdu = malloc (3 * UECapability.sdu_size + 1 /* For '\0' */);

    for (i = 0; i < UECapability.sdu_size; i++) {
      sprintf (&sdu[3 * i], "%02x.", UECapability.sdu[i]);
    }

    LOG_D(PHY, "[RRC]UE Capability encoded, %s\n", sdu);
    free(sdu);
  }

  return(&UECapability);
}
<|MERGE_RESOLUTION|>--- conflicted
+++ resolved
@@ -182,18 +182,13 @@
 {
 
   asn_enc_rval_t enc_rval;
-<<<<<<< HEAD
-  BCCH_BCH_Message_t *mib = &carrier->mib;
-=======
   LTE_BCCH_BCH_Message_t *mib=&carrier->mib ;
->>>>>>> c1f7678e
   uint8_t sfn = (uint8_t)((frame>>2)&0xff);
   uint16_t *spare = calloc(1, sizeof(uint16_t));
   if (spare == NULL) abort();
 
   switch (N_RB_DL) {
 
-<<<<<<< HEAD
     case 6:
       mib->message.dl_Bandwidth = MasterInformationBlock__dl_Bandwidth_n6;
       break;
@@ -219,33 +214,6 @@
       break;
     default:
       AssertFatal(1==0,"Unknown dl_Bandwidth %d\n",N_RB_DL);
-=======
-  case 6:
-    mib->message.dl_Bandwidth = LTE_MasterInformationBlock__dl_Bandwidth_n6;
-    break;
-
-  case 15:
-    mib->message.dl_Bandwidth = LTE_MasterInformationBlock__dl_Bandwidth_n15;
-    break;
-
-  case 25:
-    mib->message.dl_Bandwidth = LTE_MasterInformationBlock__dl_Bandwidth_n25;
-    break;
-
-  case 50:
-    mib->message.dl_Bandwidth = LTE_MasterInformationBlock__dl_Bandwidth_n50;
-    break;
-
-  case 75:
-    mib->message.dl_Bandwidth = LTE_MasterInformationBlock__dl_Bandwidth_n75;
-    break;
-
-  case 100:
-    mib->message.dl_Bandwidth = LTE_MasterInformationBlock__dl_Bandwidth_n100;
-    break;
-  default:
-    AssertFatal(1==0,"Unknown dl_Bandwidth %d\n",N_RB_DL);
->>>>>>> c1f7678e
   }
 
   AssertFatal(phich_Resource <= LTE_PHICH_Config__phich_Resource_two,"Illegal phich_Resource\n");
