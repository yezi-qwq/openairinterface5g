--- conflicted
+++ resolved
@@ -48,25 +48,15 @@
 #include "LTE_DL-DCCH-Message.h"
 #include "LTE_PCCH-Message.h"
 #include "openair3/UTILS/conversions.h"
-<<<<<<< HEAD
-#include "EstablishmentCause.h"
-#include "RRCConnectionSetup.h"
-#include "SRB-ToAddModList.h"
-#include "DRB-ToAddModList.h"
-#include "HandoverPreparationInformation.h"
-#include "HandoverCommand.h"
-#if (RRC_VERSION >= MAKE_VERSION(10, 0, 0))
-#include "MCCH-Message.h"
-//#define MRB1 1
-=======
 #include "LTE_EstablishmentCause.h"
 #include "LTE_RRCConnectionSetup.h"
 #include "LTE_SRB-ToAddModList.h"
 #include "LTE_DRB-ToAddModList.h"
+#include "LTE_HandoverPreparationInformation.h"
+#include "LTE_HandoverCommand.h"
 #if (LTE_RRC_VERSION >= MAKE_VERSION(10, 0, 0))
   #include "LTE_MCCH-Message.h"
   //#define MRB1 1
->>>>>>> fd971839
 #endif
 
 #include "RRC/LTE/rrc_defs.h"
@@ -2016,25 +2006,6 @@
   const protocol_ctxt_t        *const ctxt_pP,
   uint8_t                            *buffer,
   uint8_t                             Transaction_id,
-<<<<<<< HEAD
-  SRB_ToAddModList_t                 *SRB_list,
-  DRB_ToAddModList_t                 *DRB_list,
-  DRB_ToReleaseList_t                *DRB_list2,
-  struct SPS_Config                  *sps_Config,
-  struct PhysicalConfigDedicated     *physicalConfigDedicated,
-  MeasObjectToAddModList_t           *MeasObj_list,
-  ReportConfigToAddModList_t         *ReportConfig_list,
-  QuantityConfig_t                   *quantityConfig,
-  MeasIdToAddModList_t               *MeasId_list,
-  MAC_MainConfig_t                   *mac_MainConfig,
-  MeasGapConfig_t                    *measGapConfig,
-  MobilityControlInfo_t              *mobilityInfo,
-  SecurityConfigHO_t                 *securityConfigHO,
-  struct MeasConfig__speedStatePars  *speedStatePars,
-  RSRP_Range_t                       *rsrp,
-  C_RNTI_t                           *cba_rnti,
-  struct RRCConnectionReconfiguration_r8_IEs__dedicatedInfoNASList
-=======
   LTE_SRB_ToAddModList_t                 *SRB_list,
   LTE_DRB_ToAddModList_t                 *DRB_list,
   LTE_DRB_ToReleaseList_t                *DRB_list2,
@@ -2047,11 +2018,11 @@
   LTE_MAC_MainConfig_t                   *mac_MainConfig,
   LTE_MeasGapConfig_t                    *measGapConfig,
   LTE_MobilityControlInfo_t              *mobilityInfo,
+  LTE_SecurityConfigHO_t                 *securityConfigHO,
   struct LTE_MeasConfig__speedStatePars  *speedStatePars,
   LTE_RSRP_Range_t                       *rsrp,
   LTE_C_RNTI_t                           *cba_rnti,
   struct LTE_RRCConnectionReconfiguration_r8_IEs__dedicatedInfoNASList
->>>>>>> fd971839
   *dedicatedInfoNASList,
   LTE_SL_CommConfig_r12_t                *sl_CommConfig,
   LTE_SL_DiscConfig_r12_t                *sl_DiscConfig
@@ -2142,7 +2113,7 @@
     rrcConnectionReconfiguration->criticalExtensions.choice.c1.choice.rrcConnectionReconfiguration_r8.securityConfigHO     = CALLOC(1,
         sizeof(*rrcConnectionReconfiguration->criticalExtensions.choice.c1.choice.rrcConnectionReconfiguration_r8.securityConfigHO));
     memcpy((void*)rrcConnectionReconfiguration->criticalExtensions.choice.c1.choice.rrcConnectionReconfiguration_r8.securityConfigHO, (void*)securityConfigHO,
-           sizeof(SecurityConfigHO_t));
+           sizeof(LTE_SecurityConfigHO_t));
   } else {
     rrcConnectionReconfiguration->criticalExtensions.choice.c1.choice.rrcConnectionReconfiguration_r8.securityConfigHO     = NULL;
   }
@@ -2201,27 +2172,6 @@
                                    (void *)&dl_dcch_msg,
                                    buffer,
                                    RRC_BUF_SIZE);
-<<<<<<< HEAD
-  if(enc_rval.encoded == -1)
-  {
-     LOG_I(RRC, "[eNB AssertFatal]ASN1 message encoding failed (%s, %lu)!\n",
-           enc_rval.failed_type->name, enc_rval.encoded);
-     return -1;
-  }
-  if ( LOG_DEBUGFLAG(DEBUG_ASN1) ) {
-     xer_fprint(stdout,&asn_DEF_DL_DCCH_Message,(void*)&dl_dcch_msg);
-  }
-
-#if defined(ENABLE_ITTI)
-# if !defined(DISABLE_XER_SPRINT)
-  {
-    char        message_string[40000];
-    size_t      message_string_size;
-
-    if ((message_string_size = xer_sprint(message_string, sizeof(message_string), &asn_DEF_DL_DCCH_Message, (void *) &dl_dcch_msg)) > 0) {
-      MessageDef *msg_p;
-=======
->>>>>>> fd971839
 
   if(enc_rval.encoded == -1) {
     LOG_I(RRC, "[eNB AssertFatal]ASN1 message encoding failed (%s, %lu)!\n",
@@ -2842,19 +2792,18 @@
   return encoded;
 }
 
-<<<<<<< HEAD
-int do_HandoverPreparation(char *ho_buf, int ho_size, UE_EUTRA_Capability_t *ue_eutra_cap, int rrc_size)
+int do_HandoverPreparation(char *ho_buf, int ho_size, LTE_UE_EUTRA_Capability_t *ue_eutra_cap, int rrc_size)
 {
   asn_enc_rval_t enc_rval;
-  HandoverPreparationInformation_t ho;
-  HandoverPreparationInformation_r8_IEs_t *ho_info;
-  UE_CapabilityRAT_Container_t *ue_cap_rat_container;
+  LTE_HandoverPreparationInformation_t ho;
+  LTE_HandoverPreparationInformation_r8_IEs_t *ho_info;
+  LTE_UE_CapabilityRAT_Container_t *ue_cap_rat_container;
 
   char rrc_buf[rrc_size];
 
   memset(rrc_buf, 0, rrc_size);
 
-  enc_rval = uper_encode_to_buffer(&asn_DEF_UE_EUTRA_Capability,
+  enc_rval = uper_encode_to_buffer(&asn_DEF_LTE_UE_EUTRA_Capability,
                                    NULL,
                                    ue_eutra_cap,
                                    rrc_buf,
@@ -2868,13 +2817,13 @@
 
   memset(&ho, 0, sizeof(ho));
 
-  ho.criticalExtensions.present = HandoverPreparationInformation__criticalExtensions_PR_c1;
-  ho.criticalExtensions.choice.c1.present = HandoverPreparationInformation__criticalExtensions__c1_PR_handoverPreparationInformation_r8;
+  ho.criticalExtensions.present = LTE_HandoverPreparationInformation__criticalExtensions_PR_c1;
+  ho.criticalExtensions.choice.c1.present = LTE_HandoverPreparationInformation__criticalExtensions__c1_PR_handoverPreparationInformation_r8;
 
   ho_info = &ho.criticalExtensions.choice.c1.choice.handoverPreparationInformation_r8;
   {
-      ue_cap_rat_container = (UE_CapabilityRAT_Container_t *)calloc(1,sizeof(UE_CapabilityRAT_Container_t));
-      ue_cap_rat_container->rat_Type = RAT_Type_eutra;
+      ue_cap_rat_container = (LTE_UE_CapabilityRAT_Container_t *)calloc(1,sizeof(LTE_UE_CapabilityRAT_Container_t));
+      ue_cap_rat_container->rat_Type = LTE_RAT_Type_eutra;
 
       AssertFatal (OCTET_STRING_fromBuf(
                    &ue_cap_rat_container->ueCapabilityRAT_Container,
@@ -2883,7 +2832,7 @@
       ASN_SEQUENCE_ADD(&ho_info->ue_RadioAccessCapabilityInfo.list, ue_cap_rat_container);
   }
 
-  enc_rval = uper_encode_to_buffer(&asn_DEF_HandoverPreparationInformation,
+  enc_rval = uper_encode_to_buffer(&asn_DEF_LTE_HandoverPreparationInformation,
                                    NULL,
                                    &ho,
                                    ho_buf,
@@ -2900,18 +2849,18 @@
 int do_HandoverCommand(char *ho_buf, int ho_size, char *rrc_buf, int rrc_size)
 {
   asn_enc_rval_t enc_rval;
-  HandoverCommand_t ho;
+  LTE_HandoverCommand_t ho;
 
   memset(&ho, 0, sizeof(ho));
 
-  ho.criticalExtensions.present = HandoverCommand__criticalExtensions_PR_c1;
-  ho.criticalExtensions.choice.c1.present = HandoverCommand__criticalExtensions__c1_PR_handoverCommand_r8;
+  ho.criticalExtensions.present = LTE_HandoverCommand__criticalExtensions_PR_c1;
+  ho.criticalExtensions.choice.c1.present = LTE_HandoverCommand__criticalExtensions__c1_PR_handoverCommand_r8;
 
   AssertFatal (OCTET_STRING_fromBuf(
                &ho.criticalExtensions.choice.c1.choice.handoverCommand_r8.handoverCommandMessage,
                rrc_buf, rrc_size) != -1, "fatal: OCTET_STRING_fromBuf failed\n");
 
-  enc_rval = uper_encode_to_buffer(&asn_DEF_HandoverCommand,
+  enc_rval = uper_encode_to_buffer(&asn_DEF_LTE_HandoverCommand,
                                    NULL,
                                    &ho,
                                    ho_buf,
@@ -2925,11 +2874,7 @@
   return((enc_rval.encoded+7)/8);
 }
 
-OAI_UECapability_t *fill_ue_capability(char *UE_EUTRA_Capability_xer_fname)
-{
-=======
 OAI_UECapability_t *fill_ue_capability(char *UE_EUTRA_Capability_xer_fname) {
->>>>>>> fd971839
   static OAI_UECapability_t UECapability; /* TODO declared static to allow returning this has an address should be allocated in a cleaner way. */
   static LTE_SupportedBandEUTRA_t Bandlist[4]; // the macro ASN_SEQUENCE_ADD() does not copy the source, but only stores a reference to it
   static LTE_InterFreqBandInfo_t InterFreqBandInfo[4][4]; // the macro ASN_SEQUENCE_ADD() does not copy the source, but only stores a reference to it
