--- conflicted
+++ resolved
@@ -240,12 +240,8 @@
   mib->message.schedulingInfoSIB1_BR_r13 = 0; // turn off eMTC
 #endif
 
-<<<<<<< HEAD
-  enc_rval = uper_encode_to_buffer(&asn_DEF_BCCH_BCH_Message, NULL,
-=======
   enc_rval = uper_encode_to_buffer(&asn_DEF_BCCH_BCH_Message,
                                    NULL,
->>>>>>> 24c1c6e1
                                    (void*)mib,
                                    carrier->MIB,
                                    24);
@@ -324,12 +320,8 @@
   LOG_I(RRC,"[MIB-SL] sfn %x, subframe %x\n", (uint32_t)sfn, (uint8_t)subframe);
 
 
-<<<<<<< HEAD
-  enc_rval = uper_encode_to_buffer(&asn_DEF_SBCCH_SL_BCH_Message, NULL,
-=======
   enc_rval = uper_encode_to_buffer(&asn_DEF_SBCCH_SL_BCH_Message,
                                    NULL,
->>>>>>> 24c1c6e1
                                    (void*)mib_sl,
                                    UE_rrc_inst[ctxt_pP->module_id].MIB,
                                    24);
@@ -518,12 +510,8 @@
 #ifdef XER_PRINT
   xer_fprint(stdout, &asn_DEF_BCCH_DL_SCH_Message, (void*)bcch_message);
 #endif
-<<<<<<< HEAD
-  enc_rval = uper_encode_to_buffer(&asn_DEF_BCCH_DL_SCH_Message, NULL,
-=======
   enc_rval = uper_encode_to_buffer(&asn_DEF_BCCH_DL_SCH_Message,
                                    NULL,
->>>>>>> 24c1c6e1
                                    (void*)bcch_message,
                                    buffer,
                                    100);
@@ -1368,12 +1356,8 @@
 #ifdef XER_PRINT
   xer_fprint(stdout, &asn_DEF_BCCH_DL_SCH_Message, (void*)bcch_message);
 #endif
-<<<<<<< HEAD
-  enc_rval = uper_encode_to_buffer(&asn_DEF_BCCH_DL_SCH_Message, NULL,
-=======
   enc_rval = uper_encode_to_buffer(&asn_DEF_BCCH_DL_SCH_Message,
                                    NULL,
->>>>>>> 24c1c6e1
                                    (void*)bcch_message,
                                    buffer,
                                    900);
@@ -1460,12 +1444,8 @@
   rrcConnectionRequest->criticalExtensions.choice.rrcConnectionRequest_r8.spare.bits_unused = 7;
 
 
-<<<<<<< HEAD
-  enc_rval = uper_encode_to_buffer(&asn_DEF_UL_CCCH_Message, NULL,
-=======
   enc_rval = uper_encode_to_buffer(&asn_DEF_UL_CCCH_Message,
                                    NULL,
->>>>>>> 24c1c6e1
                                    (void*)&ul_ccch_msg,
                                    buffer,
                                    100);
@@ -1632,12 +1612,8 @@
 #endif
 
 
-<<<<<<< HEAD
-   enc_rval = uper_encode_to_buffer(&asn_DEF_UL_DCCH_Message, NULL,
-=======
    enc_rval = uper_encode_to_buffer(&asn_DEF_UL_DCCH_Message,
          NULL,                                   
->>>>>>> 24c1c6e1
          (void*)&ul_dcch_msg,
          buffer,
          100);
@@ -1721,12 +1697,8 @@
     rrcConnectionSetupComplete->criticalExtensions.choice.c1.choice.rrcConnectionSetupComplete_r8.registeredMME->mmec.bits_unused=0;
   */
 
-<<<<<<< HEAD
-  enc_rval = uper_encode_to_buffer(&asn_DEF_UL_DCCH_Message, NULL,
-=======
   enc_rval = uper_encode_to_buffer(&asn_DEF_UL_DCCH_Message,
                                    NULL,
->>>>>>> 24c1c6e1
                                    (void*)&ul_dcch_msg,
                                    buffer,
                                    100);
@@ -1786,12 +1758,8 @@
     RRCConnectionReconfigurationComplete__criticalExtensions_PR_rrcConnectionReconfigurationComplete_r8;
   rrcConnectionReconfigurationComplete->criticalExtensions.choice.rrcConnectionReconfigurationComplete_r8.nonCriticalExtension=NULL;
 
-<<<<<<< HEAD
-  enc_rval = uper_encode_to_buffer(&asn_DEF_UL_DCCH_Message, NULL,
-=======
   enc_rval = uper_encode_to_buffer(&asn_DEF_UL_DCCH_Message,
                                    NULL,
->>>>>>> 24c1c6e1
                                    (void*)&ul_dcch_msg,
                                    buffer,
                                    100);
@@ -2200,12 +2168,8 @@
 #ifdef XER_PRINT
   xer_fprint(stdout, &asn_DEF_DL_CCCH_Message, (void*)&dl_ccch_msg);
 #endif
-<<<<<<< HEAD
-  enc_rval = uper_encode_to_buffer(&asn_DEF_DL_CCCH_Message, NULL,
-=======
   enc_rval = uper_encode_to_buffer(&asn_DEF_DL_CCCH_Message,
                                    NULL,
->>>>>>> 24c1c6e1
                                    (void*)&dl_ccch_msg,
                                    buffer,
                                    100);
@@ -2279,12 +2243,8 @@
 #ifdef XER_PRINT
   xer_fprint(stdout, &asn_DEF_DL_DCCH_Message, (void*)&dl_dcch_msg);
 #endif
-<<<<<<< HEAD
-  enc_rval = uper_encode_to_buffer(&asn_DEF_DL_DCCH_Message, NULL,
-=======
   enc_rval = uper_encode_to_buffer(&asn_DEF_DL_DCCH_Message,
                                    NULL,
->>>>>>> 24c1c6e1
                                    (void*)&dl_dcch_msg,
                                    buffer,
                                    100);
@@ -2363,12 +2323,8 @@
 #ifdef XER_PRINT
   xer_fprint(stdout, &asn_DEF_DL_DCCH_Message, (void*)&dl_dcch_msg);
 #endif
-<<<<<<< HEAD
-  enc_rval = uper_encode_to_buffer(&asn_DEF_DL_DCCH_Message, NULL,
-=======
   enc_rval = uper_encode_to_buffer(&asn_DEF_DL_DCCH_Message,
                                    NULL,
->>>>>>> 24c1c6e1
                                    (void*)&dl_dcch_msg,
                                    buffer,
                                    100);
@@ -2572,12 +2528,8 @@
             sizeof(SL_DiscConfig_r12_t));
   }
 
-<<<<<<< HEAD
-  enc_rval = uper_encode_to_buffer(&asn_DEF_DL_DCCH_Message, NULL,
-=======
   enc_rval = uper_encode_to_buffer(&asn_DEF_DL_DCCH_Message,
                                    NULL,
->>>>>>> 24c1c6e1
                                    (void*)&dl_dcch_msg,
                                    buffer,
                                    RRC_BUF_SIZE);
@@ -2855,12 +2807,8 @@
 #ifdef XER_PRINT
   xer_fprint(stdout, &asn_DEF_DL_CCCH_Message, (void*)&dl_ccch_msg);
 #endif
-<<<<<<< HEAD
-  enc_rval = uper_encode_to_buffer(&asn_DEF_DL_CCCH_Message, NULL,
-=======
   enc_rval = uper_encode_to_buffer(&asn_DEF_DL_CCCH_Message,
                                    NULL,
->>>>>>> 24c1c6e1
                                    (void*)&dl_ccch_msg,
                                    buffer,
                                    100);
@@ -2922,12 +2870,8 @@
 #ifdef XER_PRINT
   xer_fprint(stdout, &asn_DEF_DL_CCCH_Message, (void*)&dl_ccch_msg);
 #endif
-<<<<<<< HEAD
-  enc_rval = uper_encode_to_buffer(&asn_DEF_DL_CCCH_Message, NULL,
-=======
   enc_rval = uper_encode_to_buffer(&asn_DEF_DL_CCCH_Message,
                                    NULL,
->>>>>>> 24c1c6e1
                                    (void*)&dl_ccch_msg,
                                    buffer,
                                    100);
@@ -2992,12 +2936,8 @@
   rrcConnectionRelease->criticalExtensions.choice.c1.choice.rrcConnectionRelease_r8.nonCriticalExtension=CALLOC(1,
       sizeof(*rrcConnectionRelease->criticalExtensions.choice.c1.choice.rrcConnectionRelease_r8.nonCriticalExtension));
 
-<<<<<<< HEAD
-  enc_rval = uper_encode_to_buffer(&asn_DEF_DL_DCCH_Message, NULL,
-=======
   enc_rval = uper_encode_to_buffer(&asn_DEF_DL_DCCH_Message,
                                    NULL,
->>>>>>> 24c1c6e1
                                    (void*)&dl_dcch_msg,
                                    buffer,
                                    RRC_BUF_SIZE);
@@ -3124,12 +3064,8 @@
 #ifdef XER_PRINT
   xer_fprint(stdout,&asn_DEF_MCCH_Message,(void*)mcch_message);
 #endif
-<<<<<<< HEAD
-  enc_rval = uper_encode_to_buffer(&asn_DEF_MCCH_Message, NULL,
-=======
   enc_rval = uper_encode_to_buffer(&asn_DEF_MCCH_Message,
                                    NULL,
->>>>>>> 24c1c6e1
                                    (void*)mcch_message,
                                    buffer,
                                    100);
@@ -3261,12 +3197,8 @@
 
   measurementReport->criticalExtensions.choice.c1.choice.measurementReport_r8.measResults.measResultNeighCells->choice.measResultListEUTRA=*(measResultListEUTRA2);
 
-<<<<<<< HEAD
-  enc_rval = uper_encode_to_buffer(&asn_DEF_UL_DCCH_Message, NULL,
-=======
   enc_rval = uper_encode_to_buffer(&asn_DEF_UL_DCCH_Message,
                                    NULL,
->>>>>>> 24c1c6e1
                                    (void*)&ul_dcch_msg,
                                    buffer,
                                    100);
@@ -3401,18 +3333,12 @@
           Mod_id, paging_record_p->cn_Domain, ue_paging_identity.presenceMask, pcch_msg.message.choice.c1.choice.paging.pagingRecordList->list.count);
 
   enc_rval = uper_encode_to_buffer(&asn_DEF_PCCH_Message, NULL, (void*)&pcch_msg, buffer, RRC_BUF_SIZE);
-<<<<<<< HEAD
-
-  AssertFatal (enc_rval.encoded > 0, "ASN1 message encoding failed (%s, %lu)!\n",
-               enc_rval.failed_type->name, enc_rval.encoded);
-=======
   if(enc_rval.encoded == -1)
   {
      LOG_I(RRC, "[eNB AssertFatal]ASN1 message encoding failed (%s, %lu)!\n",
            enc_rval.failed_type->name, enc_rval.encoded);
      return -1;
   }
->>>>>>> 24c1c6e1
 #ifdef XER_PRINT
   xer_fprint(stdout, &asn_DEF_PCCH_Message, (void*)&pcch_msg);
 #endif
@@ -3581,12 +3507,8 @@
 #ifdef XER_PRINT
   xer_fprint(stdout,&asn_DEF_UE_EUTRA_Capability,(void *)UE_EUTRA_Capability);
 #endif
-<<<<<<< HEAD
-  enc_rval = uper_encode_to_buffer(&asn_DEF_UE_EUTRA_Capability, NULL,
-=======
   enc_rval = uper_encode_to_buffer(&asn_DEF_UE_EUTRA_Capability,
                                    NULL,
->>>>>>> 24c1c6e1
                                    (void*)UE_EUTRA_Capability,
                                    &UECapability.sdu[0],
                                    MAX_UE_CAPABILITY_SIZE);
