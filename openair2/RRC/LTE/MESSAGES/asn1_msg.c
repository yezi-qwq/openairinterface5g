--- conflicted
+++ resolved
@@ -1502,7 +1502,6 @@
 //------------------------------------------------------------------------------
 uint8_t
 do_RRCConnectionSetup(
-<<<<<<< HEAD
   const protocol_ctxt_t     *const ctxt_pP,
   rrc_eNB_ue_context_t      *const ue_context_pP,
   int                        CC_id,
@@ -1511,18 +1510,6 @@
   const uint8_t              Transaction_id,
   LTE_SRB_ToAddModList_t  **SRB_configList,
   struct LTE_PhysicalConfigDedicated  **physicalConfigDedicated) {
-=======
-		      const protocol_ctxt_t*     const ctxt_pP,
-		      rrc_eNB_ue_context_t*      const ue_context_pP,
-		      int                        CC_id,
-		      uint8_t*                   const buffer,
-		      const uint8_t              transmission_mode,
-		      const uint8_t              Transaction_id,
-		      LTE_SRB_ToAddModList_t  **SRB_configList,
-		      struct LTE_PhysicalConfigDedicated  **physicalConfigDedicated)
-{
-
->>>>>>> b89f9284
   asn_enc_rval_t enc_rval;
   eNB_RRC_INST *rrc               = RC.rrc[ctxt_pP->module_id];
   rrc_eNB_carrier_data_t *carrier = &rrc->carrier[CC_id];
@@ -1540,11 +1527,6 @@
   LTE_DL_CCCH_Message_t dl_ccch_msg;
   LTE_RRCConnectionSetup_t *rrcConnectionSetup = NULL;
   LTE_DL_FRAME_PARMS *frame_parms = &RC.eNB[ctxt_pP->module_id][CC_id]->frame_parms;
-<<<<<<< HEAD
-=======
-
-
->>>>>>> b89f9284
   memset((void *)&dl_ccch_msg,0,sizeof(LTE_DL_CCCH_Message_t));
   dl_ccch_msg.message.present           = LTE_DL_CCCH_MessageType_PR_c1;
   dl_ccch_msg.message.choice.c1.present = LTE_DL_CCCH_MessageType__c1_PR_rrcConnectionSetup;
@@ -1855,17 +1837,10 @@
   rrcConnectionSetup->criticalExtensions.choice.c1.choice.rrcConnectionSetup_r8.radioResourceConfigDedicated.drb_ToReleaseList = NULL;
   rrcConnectionSetup->criticalExtensions.choice.c1.choice.rrcConnectionSetup_r8.radioResourceConfigDedicated.sps_Config = NULL;
   rrcConnectionSetup->criticalExtensions.choice.c1.choice.rrcConnectionSetup_r8.radioResourceConfigDedicated.physicalConfigDedicated = physicalConfigDedicated2;
-
-<<<<<<< HEAD
-=======
-
   rrcConnectionSetup->criticalExtensions.choice.c1.choice.rrcConnectionSetup_r8.radioResourceConfigDedicated.mac_MainConfig = CALLOC(1,sizeof(struct LTE_RadioResourceConfigDedicated__mac_MainConfig));
   rrcConnectionSetup->criticalExtensions.choice.c1.choice.rrcConnectionSetup_r8.radioResourceConfigDedicated.mac_MainConfig->present = LTE_RadioResourceConfigDedicated__mac_MainConfig_PR_explicitValue;
-
   LTE_MAC_MainConfig_t *mac_MainConfig = &rrcConnectionSetup->criticalExtensions.choice.c1.choice.rrcConnectionSetup_r8.radioResourceConfigDedicated.mac_MainConfig->choice.explicitValue;
-
   mac_MainConfig->ul_SCH_Config = CALLOC(1, sizeof(*mac_MainConfig->ul_SCH_Config));
-
   long *maxHARQ_Tx = CALLOC(1, sizeof(long));
   *maxHARQ_Tx = LTE_MAC_MainConfig__ul_SCH_Config__maxHARQ_Tx_n5;
   long *periodicBSR_Timer = CALLOC(1, sizeof(long));
@@ -1882,7 +1857,6 @@
   mac_MainConfig->phr_Config->choice.setup.prohibitPHR_Timer = LTE_MAC_MainConfig__phr_Config__setup__prohibitPHR_Timer_sf20; // sf20 = 20 subframes
   mac_MainConfig->phr_Config->choice.setup.dl_PathlossChange = LTE_MAC_MainConfig__phr_Config__setup__dl_PathlossChange_dB1;  // Value dB1 =1 dB, dB3 = 3 dB
 
->>>>>>> b89f9284
   if ( LOG_DEBUGFLAG(DEBUG_ASN1) ) {
     xer_fprint(stdout, &asn_DEF_LTE_DL_CCCH_Message, (void *)&dl_ccch_msg);
   }
