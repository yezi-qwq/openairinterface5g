--- conflicted
+++ resolved
@@ -75,12 +75,8 @@
 @param carrier pointer to Carrier information
 @param Mod_id Instance of eNB
 @param Component carrier Component carrier to configure
-<<<<<<< HEAD
 @param configuration Pointer Configuration Request structure  
 @param br_flag Do for BL/CE UE configuration
-=======
-@param configuration Pointer Configuration Request structure
->>>>>>> 1e0d8161
 @return size of encoded bit stream in bytes*/
 
 uint8_t do_SIB1(rrc_eNB_carrier_data_t *carrier,int Mod_id,int CC_id
