/* Licensed to the OpenAirInterface (OAI) Software Alliance under one or more
 * contributor license agreements.  See the NOTICE file distributed with
 * this work for additional information regarding copyright ownership.
 * The OpenAirInterface Software Alliance licenses this file to You under
 * the OAI Public License, Version 1.1  (the "License"); you may not use this file
 * except in compliance with the License.
 * You may obtain a copy of the License at
 *
 *      http://www.openairinterface.org/?page_id=698
 *
 * Unless required by applicable law or agreed to in writing, software
 * distributed under the License is distributed on an "AS IS" BASIS,
 * WITHOUT WARRANTIES OR CONDITIONS OF ANY KIND, either express or implied.
 * See the License for the specific language governing permissions and
 * limitations under the License.
 *-------------------------------------------------------------------------------
 * For more information about the OpenAirInterface (OAI) Software Alliance:
 *      contact@openairinterface.org
 */

/*! \file asn1_msg.c
* \brief primitives to build the asn1 messages
* \author Raymond Knopp, Navid Nikaein and Michele Paffetti
* \date 2011, 2017
* \version 1.0
* \company Eurecom
* \email: raymond.knopp@eurecom.fr, navid.nikaein@eurecom.fr, michele.paffetti@studio.unibo.it
*/

#include <stdio.h>
#include <sys/types.h>
#include <stdlib.h> /* for atoi(3) */
#include <unistd.h> /* for getopt(3) */
#include <string.h> /* for strerror(3) */
#include <sysexits.h> /* for EX_* exit codes */
#include <errno.h>  /* for errno */
#include "common/utils/LOG/log.h"
#include <asn_application.h>
#include <asn_internal.h> /* for _ASN_DEFAULT_STACK_MAX */
#include <per_encoder.h>
#include "asn1_msg.h"



//#include for NB-IoT-------------------
#include "RRCConnectionRequest-NB.h"
#include "BCCH-DL-SCH-Message-NB.h"
#include "UL-CCCH-Message-NB.h"
#include "UL-DCCH-Message-NB.h"
#include "DL-CCCH-Message-NB.h"
#include "DL-DCCH-Message-NB.h"
#include "EstablishmentCause-NB-r13.h"
#include "RRCConnectionSetup-NB.h"
#include "SRB-ToAddModList-NB-r13.h"
#include "DRB-ToAddModList-NB-r13.h"
#include "RRC/LTE/defs_NB_IoT.h"
#include "RRCConnectionSetupComplete-NB.h"
#include "RRCConnectionReconfigurationComplete-NB.h"
#include "RRCConnectionReconfiguration-NB.h"
#include "MasterInformationBlock-NB.h"
#include "SystemInformation-NB.h"
#include "SystemInformationBlockType1.h"
#include "SIB-Type-NB-r13.h"
#include "RRCConnectionResume-NB.h"
#include "RRCConnectionReestablishment-NB.h"
#include "../defs_NB_IoT.h"
//----------------------------------------

//#include "PHY/defs.h"
#include "enb_config.h"

#if defined(ENABLE_ITTI)
# include "intertask_interface.h"
#endif




/*do_MIB_NB_NB_IoT*/
uint8_t do_MIB_NB_IoT(
		rrc_eNB_carrier_data_NB_IoT_t *carrier,
		uint16_t N_RB_DL,//may not needed--> for NB_IoT only 1 PRB is used
		uint32_t frame,
    uint32_t hyper_frame)
{
  asn_enc_rval_t enc_rval;
  BCCH_BCH_Message_NB_t *mib_NB_IoT = &(carrier->mib_NB_IoT);

  /*
   * systemFrameNumber-MSB: (TS 36.331 pag 576)
   * define the 4 MSB of the SFN (10 bits). The last significant 6 bits will be acquired implicitly by decoding the NPBCH
   * NOTE: 6 LSB will be used for counting the 64 radio frames in the TTI period (640 ms) that is exactly the MIB period
   *
   * hyperSFN-LSB:
   * indicates the 2 least significant bits of the HSFN. The remaining 8 bits are present in SIB1-NB
   * NOTE: with the 2 bits we count the 4 HSFN (is 1 SIB1-Nb modification period) while the other 6 count the number of modification periods
   *
   *
   * NOTE: in OAI never modify the SIB messages!!??
   */

  //XXX check if correct the bit assignment
  uint8_t sfn_MSB = (uint8_t)((frame>>6) & 0x0f); // all the 4 bits are set to 1
  uint8_t hsfn_LSB = (uint8_t)(hyper_frame & 0x03); //2 bits set to 1 (0x3 = 0011)
  uint16_t spare=0; //11 bits --> use uint16

  mib_NB_IoT->message.systemFrameNumber_MSB_r13.buf = &sfn_MSB;
  mib_NB_IoT->message.systemFrameNumber_MSB_r13.size = 1; //if expressed in byte
  mib_NB_IoT->message.systemFrameNumber_MSB_r13.bits_unused = 4; //is byte based (so how many bits you don't use of the 8 bits of a bite

  mib_NB_IoT->message.hyperSFN_LSB_r13.buf= &hsfn_LSB;
  mib_NB_IoT->message.hyperSFN_LSB_r13.size= 1;
  mib_NB_IoT->message.hyperSFN_LSB_r13.bits_unused = 6;

  //XXX to be set??
  mib_NB_IoT->message.spare.buf = (uint8_t *)&spare;
  mib_NB_IoT->message.spare.size = 2;
  mib_NB_IoT->message.spare.bits_unused = 5;

  //decide how to set it
  mib_NB_IoT->message.schedulingInfoSIB1_r13 =11; //see TS 36.213-->tables 16.4.1.3-3 ecc...
  mib_NB_IoT->message.systemInfoValueTag_r13= 0;
  mib_NB_IoT->message.ab_Enabled_r13 = 0;

  //to be decided
  mib_NB_IoT->message.operationModeInfo_r13.present = MasterInformationBlock_NB__operationModeInfo_r13_PR_inband_SamePCI_r13;
  mib_NB_IoT->message.operationModeInfo_r13.choice.inband_SamePCI_r13.eutra_CRS_SequenceInfo_r13 = 0;

  printf("[MIB] Initialization of frame information,sfn_MSB %x, hsfn_LSB %x\n",
         (uint32_t)sfn_MSB,
		 (uint32_t)hsfn_LSB);

  enc_rval = uper_encode_to_buffer(&asn_DEF_BCCH_BCH_Message_NB,
                                   NULL,
                                   (void*)mib_NB_IoT,
                                   carrier->MIB_NB_IoT,
                                   100);
  if(enc_rval.encoded <= 0) {
      LOG_F(RRC, "ASN1 message encoding failed (%s, %lu)!\n",
               enc_rval.failed_type->name, enc_rval.encoded);
  }

  if (enc_rval.encoded==-1) {
    return(-1);
  }

  return((enc_rval.encoded+7)/8);

}

/*do_SIB1_NB*/
uint8_t do_SIB1_NB_IoT(uint8_t Mod_id, int CC_id,
				rrc_eNB_carrier_data_NB_IoT_t *carrier,
                NbIoTRrcConfigurationReq *configuration,
				uint32_t frame
               )
{
  BCCH_DL_SCH_Message_NB_t *bcch_message= &(carrier->siblock1_NB_IoT);
  SystemInformationBlockType1_NB_t **sib1_NB_IoT= &(carrier->sib1_NB_IoT);
  

  asn_enc_rval_t enc_rval;

  PLMN_IdentityInfo_NB_r13_t PLMN_identity_info_NB_IoT;
  MCC_MNC_Digit_t dummy_mcc[3],dummy_mnc[3];
  SchedulingInfo_NB_r13_t *schedulingInfo_NB_IoT;
  SIB_Type_NB_r13_t *sib_type_NB_IoT;


  long* attachWithoutPDN_Connectivity = NULL;
  attachWithoutPDN_Connectivity = CALLOC(1,sizeof(long));
  long *nrs_CRS_PowerOffset=NULL;
  nrs_CRS_PowerOffset = CALLOC(1, sizeof(long));
  long *eutraControlRegionSize=NULL; //this parameter should be set only if we are considering in-band operating mode (samePCI or differentPCI)
   eutraControlRegionSize = CALLOC(1,sizeof(long));
  long systemInfoValueTagSI = 0;

  memset(bcch_message,0,sizeof(BCCH_DL_SCH_Message_NB_t));
  bcch_message->message.present = BCCH_DL_SCH_MessageType_NB_PR_c1;
  bcch_message->message.choice.c1.present = BCCH_DL_SCH_MessageType_NB__c1_PR_systemInformationBlockType1_r13;

  //allocation
  *sib1_NB_IoT = &bcch_message->message.choice.c1.choice.systemInformationBlockType1_r13;


  /*TS 36.331 v14.2.0 pag 589
   * hyperSFN-MSB
   * Indicates the 8 most significant bits of the hyper-SFN. Together with the hyper-LSB in MIB-NB the complete HSFN is build up
   */
  //FIXME see if correct
  uint8_t hyperSFN_MSB = (uint8_t) ((frame>>2)& 0xff);

  //XXX to be checked
  (*sib1_NB_IoT)->hyperSFN_MSB_r13.buf = &hyperSFN_MSB;
  (*sib1_NB_IoT)->hyperSFN_MSB_r13.size = 1;
  (*sib1_NB_IoT)->hyperSFN_MSB_r13.bits_unused = 0;

  memset(&PLMN_identity_info_NB_IoT,0,sizeof(PLMN_IdentityInfo_NB_r13_t));

  PLMN_identity_info_NB_IoT.plmn_Identity_r13.mcc = CALLOC(1,sizeof(*PLMN_identity_info_NB_IoT.plmn_Identity_r13.mcc));
  memset(PLMN_identity_info_NB_IoT.plmn_Identity_r13.mcc,0,sizeof(*PLMN_identity_info_NB_IoT.plmn_Identity_r13.mcc));

  asn_set_empty(&PLMN_identity_info_NB_IoT.plmn_Identity_r13.mcc->list);//.size=0;

  //left as it is???
#if defined(ENABLE_ITTI)
  dummy_mcc[0] = (configuration->mcc / 100) % 10;
  dummy_mcc[1] = (configuration->mcc / 10) % 10;
  dummy_mcc[2] = (configuration->mcc / 1) % 10;
#else
  dummy_mcc[0] = 0;
  dummy_mcc[1] = 0;
  dummy_mcc[2] = 1;
#endif
  ASN_SEQUENCE_ADD(&PLMN_identity_info_NB_IoT.plmn_Identity_r13.mcc->list,&dummy_mcc[0]);
  ASN_SEQUENCE_ADD(&PLMN_identity_info_NB_IoT.plmn_Identity_r13.mcc->list,&dummy_mcc[1]);
  ASN_SEQUENCE_ADD(&PLMN_identity_info_NB_IoT.plmn_Identity_r13.mcc->list,&dummy_mcc[2]);

  PLMN_identity_info_NB_IoT.plmn_Identity_r13.mnc.list.size=0;
  PLMN_identity_info_NB_IoT.plmn_Identity_r13.mnc.list.count=0;


#if defined(ENABLE_ITTI)

  if (configuration->mnc >= 100) {
    dummy_mnc[0] = (configuration->mnc / 100) % 10;
    dummy_mnc[1] = (configuration->mnc / 10) % 10;
    dummy_mnc[2] = (configuration->mnc / 1) % 10;
  } else {
    if (configuration->mnc_digit_length == 2) {
      dummy_mnc[0] = (configuration->mnc / 10) % 10;
      dummy_mnc[1] = (configuration->mnc / 1) % 10;
      dummy_mnc[2] = 0xf;
    } else {
      dummy_mnc[0] = (configuration->mnc / 100) % 100;
      dummy_mnc[1] = (configuration->mnc / 10) % 10;
      dummy_mnc[2] = (configuration->mnc / 1) % 10;
    }
  }

#else
  dummy_mnc[0] = 0;
  dummy_mnc[1] = 1;
  dummy_mnc[2] = 0xf;
#endif
  ASN_SEQUENCE_ADD(&PLMN_identity_info_NB_IoT.plmn_Identity_r13.mnc.list,&dummy_mnc[0]);
  ASN_SEQUENCE_ADD(&PLMN_identity_info_NB_IoT.plmn_Identity_r13.mnc.list,&dummy_mnc[1]);

  if (dummy_mnc[2] != 0xf) {
    ASN_SEQUENCE_ADD(&PLMN_identity_info_NB_IoT.plmn_Identity_r13.mnc.list,&dummy_mnc[2]);
  }

  //still set to "notReserved" as in the previous case
  PLMN_identity_info_NB_IoT.cellReservedForOperatorUse_r13=PLMN_IdentityInfo_NB_r13__cellReservedForOperatorUse_r13_notReserved;

  *attachWithoutPDN_Connectivity = 0;
  PLMN_identity_info_NB_IoT.attachWithoutPDN_Connectivity_r13 = attachWithoutPDN_Connectivity;

  ASN_SEQUENCE_ADD(&(*sib1_NB_IoT)->cellAccessRelatedInfo_r13.plmn_IdentityList_r13.list,&PLMN_identity_info_NB_IoT);

  // 16 bits = 2 byte
  (*sib1_NB_IoT)->cellAccessRelatedInfo_r13.trackingAreaCode_r13.buf = MALLOC(2); //MALLOC works in byte

  //lefts as it is?
#if defined(ENABLE_ITTI)
  (*sib1_NB_IoT)->cellAccessRelatedInfo_r13.trackingAreaCode_r13.buf[0] = (configuration->tac >> 8) & 0xff;
  (*sib1_NB_IoT)->cellAccessRelatedInfo_r13.trackingAreaCode_r13.buf[1] = (configuration->tac >> 0) & 0xff;
#else
  (*sib1_NB_IoT)->cellAccessRelatedInfo_r13.trackingAreaCode_r13.buf[0] = 0x00;
  (*sib1_NB_IoT)->cellAccessRelatedInfo_r13.trackingAreaCode_r13.buf[1] = 0x01;
#endif
  (*sib1_NB_IoT)->cellAccessRelatedInfo_r13.trackingAreaCode_r13.size=2;
  (*sib1_NB_IoT)->cellAccessRelatedInfo_r13.trackingAreaCode_r13.bits_unused=0;

  // 28 bits --> i have to use 32 bits = 4 byte
  (*sib1_NB_IoT)->cellAccessRelatedInfo_r13.cellIdentity_r13.buf = MALLOC(8); // why allocate 8 byte?
#if defined(ENABLE_ITTI)
  (*sib1_NB_IoT)->cellAccessRelatedInfo_r13.cellIdentity_r13.buf[0] = (configuration->cell_identity >> 20) & 0xff;
  (*sib1_NB_IoT)->cellAccessRelatedInfo_r13.cellIdentity_r13.buf[1] = (configuration->cell_identity >> 12) & 0xff;
  (*sib1_NB_IoT)->cellAccessRelatedInfo_r13.cellIdentity_r13.buf[2] = (configuration->cell_identity >>  4) & 0xff;
  (*sib1_NB_IoT)->cellAccessRelatedInfo_r13.cellIdentity_r13.buf[3] = (configuration->cell_identity <<  4) & 0xf0;
#else
  (*sib1_NB_IoT)->cellAccessRelatedInfo_r13.cellIdentity_r13.buf[0] = 0x00;
  (*sib1_NB_IoT)->cellAccessRelatedInfo_r13.cellIdentity_r13.buf[1] = 0x00;
  (*sib1_NB_IoT)->cellAccessRelatedInfo_r13.cellIdentity_r13.buf[2] = 0x00;
  (*sib1_NB_IoT)->cellAccessRelatedInfo_r13.cellIdentity_r13.buf[3] = 0x10;
#endif
  (*sib1_NB_IoT)->cellAccessRelatedInfo_r13.cellIdentity_r13.size=4;
  (*sib1_NB_IoT)->cellAccessRelatedInfo_r13.cellIdentity_r13.bits_unused=4;

  //Still set to "notBarred" as in the previous case
  (*sib1_NB_IoT)->cellAccessRelatedInfo_r13.cellBarred_r13=SystemInformationBlockType1_NB__cellAccessRelatedInfo_r13__cellBarred_r13_notBarred;

  //Still Set to "notAllowed" like in the previous case
  (*sib1_NB_IoT)->cellAccessRelatedInfo_r13.intraFreqReselection_r13=SystemInformationBlockType1_NB__cellAccessRelatedInfo_r13__intraFreqReselection_r13_notAllowed;


  (*sib1_NB_IoT)->cellSelectionInfo_r13.q_RxLevMin_r13=-65; //which value?? TS 36.331 V14.2.1 pag. 589
  (*sib1_NB_IoT)->cellSelectionInfo_r13.q_QualMin_r13 = 0; //FIXME new parameter for SIB1-NB, not present in SIB1 (for cell reselection but if not used the UE should apply the default value)

  (*sib1_NB_IoT)->p_Max_r13 = CALLOC(1, sizeof(P_Max_t));
  *((*sib1_NB_IoT)->p_Max_r13) = 23;

  //FIXME
  (*sib1_NB_IoT)->freqBandIndicator_r13 =
#if defined(ENABLE_ITTI)
    configuration->eutra_band;
#else
    5; //if not configured we use band 5 (UL: 824 MHz - 849MHz / DL: 869 MHz - 894 MHz  FDD mode)
#endif

    //OPTIONAL new parameters, to be used?
      /*
       * freqBandInfo_r13
       * multiBandInfoList_r13
       * nrs_CRS_PowerOffset_r13
       * sib1_NB_IoT->downlinkBitmap_r13.choice.subframePattern10_r13 =(is a BIT_STRING)
       */


   (*sib1_NB_IoT)->downlinkBitmap_r13 = CALLOC(1, sizeof(struct DL_Bitmap_NB_r13));
   ((*sib1_NB_IoT)->downlinkBitmap_r13)->present= DL_Bitmap_NB_r13_PR_NOTHING;

   *eutraControlRegionSize = 1;
   (*sib1_NB_IoT)->eutraControlRegionSize_r13 = eutraControlRegionSize;


   *nrs_CRS_PowerOffset= 0;
   (*sib1_NB_IoT)->nrs_CRS_PowerOffset_r13 = nrs_CRS_PowerOffset;

   schedulingInfo_NB_IoT = (SchedulingInfo_NB_r13_t*) malloc (3*sizeof(SchedulingInfo_NB_r13_t));
   sib_type_NB_IoT = (SIB_Type_NB_r13_t *) malloc (3*sizeof(SIB_Type_NB_r13_t));

  memset(&schedulingInfo_NB_IoT[0],0,sizeof(SchedulingInfo_NB_r13_t));
  memset(&schedulingInfo_NB_IoT[1],0,sizeof(SchedulingInfo_NB_r13_t));
  memset(&schedulingInfo_NB_IoT[2],0,sizeof(SchedulingInfo_NB_r13_t));    
  memset(&sib_type_NB_IoT[0],0,sizeof(SIB_Type_NB_r13_t));
  memset(&sib_type_NB_IoT[1],0,sizeof(SIB_Type_NB_r13_t));
  memset(&sib_type_NB_IoT[2],0,sizeof(SIB_Type_NB_r13_t));


  // Now, follow the scheduler SIB configuration
  // There is only one sib2+sib3 common setting
  schedulingInfo_NB_IoT[0].si_Periodicity_r13=SchedulingInfo_NB_r13__si_Periodicity_r13_rf4096;
  schedulingInfo_NB_IoT[0].si_RepetitionPattern_r13=SchedulingInfo_NB_r13__si_RepetitionPattern_r13_every2ndRF; //This Indicates the starting radio frames within the SI window used for SI message transmission.
  schedulingInfo_NB_IoT[0].si_TB_r13= SchedulingInfo_NB_r13__si_TB_r13_b680;//208 bits
  

  // This is for SIB2/3
  /*SIB3 --> There is no mapping information of SIB2 since it is always present
    *  in the first SystemInformation message
    * listed in the schedulingInfoList list.
    * */
  sib_type_NB_IoT[0]=SIB_Type_NB_r13_sibType3_NB_r13;

  ASN_SEQUENCE_ADD(&schedulingInfo_NB_IoT[0].sib_MappingInfo_r13.list,&sib_type_NB_IoT[0]);
  ASN_SEQUENCE_ADD(&(*sib1_NB_IoT)->schedulingInfoList_r13.list,&schedulingInfo_NB_IoT[0]);

  //printf("[ASN Debug] SI P: %ld\n",(*sib1_NB_IoT)->schedulingInfoList_r13.list.array[0]->si_Periodicity_r13);

#if defined(ENABLE_ITTI)

  if (configuration->frame_type == TDD)
#endif
  {
	//FIXME in NB-IoT mandatory to be FDD --> so must give an error
	  LOG_E(RRC,"[NB-IoT %d] Frame Type is TDD --> not supported by NB-IoT, exiting\n", Mod_id); //correct?
	  exit(-1);
  }

  //FIXME which value chose for the following parameter
  (*sib1_NB_IoT)->si_WindowLength_r13=SystemInformationBlockType1_NB__si_WindowLength_r13_ms160;
  (*sib1_NB_IoT)->si_RadioFrameOffset_r13= 0;

  /*In Nb-IoT change/update of specific SI message can additionally be indicated by a SI message specific value tag
   * systemInfoValueTagSI (there is no SystemInfoValueTag in SIB1-NB but only in MIB-NB)
   *contained in systemInfoValueTagList_r13
   **/
  //FIXME correct?
  (*sib1_NB_IoT)->systemInfoValueTagList_r13 = CALLOC(1, sizeof(struct SystemInfoValueTagList_NB_r13));
  asn_set_empty(&(*sib1_NB_IoT)->systemInfoValueTagList_r13->list);
  ASN_SEQUENCE_ADD(&(*sib1_NB_IoT)->systemInfoValueTagList_r13->list,&systemInfoValueTagSI);


#ifdef XER_PRINT //generate xml files
  xer_fprint(stdout, &asn_DEF_BCCH_DL_SCH_Message_NB, (void*)bcch_message);
#endif


  enc_rval = uper_encode_to_buffer(&asn_DEF_BCCH_DL_SCH_Message_NB,
                                   NULL,
                                   (void*)bcch_message,
                                   carrier->SIB1_NB_IoT,
                                   100);

  if (enc_rval.encoded > 0){ 
       LOG_F(RRC,"ASN1 message encoding failed (%s, %lu)!\n",
               enc_rval.failed_type->name, enc_rval.encoded);
  }


#ifdef USER_MODE
  LOG_D(RRC,"[NB-IoT] SystemInformationBlockType1-NB Encoded %zd bits (%zd bytes)\n",enc_rval.encoded,(enc_rval.encoded+7)/8);
#endif

  if (enc_rval.encoded==-1) {
    return(-1);
  }

  return((enc_rval.encoded+7)/8);
}

/*SIB23_NB_IoT*/
//to be clarified is it is possible to carry SIB2 and SIB3  in the same SI message for NB-IoT?
uint8_t do_SIB23_NB_IoT(uint8_t Mod_id,
                        int CC_id,
                        rrc_eNB_carrier_data_NB_IoT_t *carrier,//MP: this is already a carrier[CC_id]
                        NbIoTRrcConfigurationReq *configuration ) //openair2/COMMON/rrc_messages_types.h
{
  struct SystemInformation_NB_r13_IEs__sib_TypeAndInfo_r13__Member *sib2_NB_part;
  struct SystemInformation_NB_r13_IEs__sib_TypeAndInfo_r13__Member *sib3_NB_part;

  BCCH_DL_SCH_Message_NB_t *bcch_message = &(carrier->systemInformation_NB_IoT); //is the systeminformation-->BCCH_DL_SCH_Message_NB
  SystemInformationBlockType2_NB_r13_t *sib2_NB_IoT;
  SystemInformationBlockType3_NB_r13_t *sib3_NB_IoT;

  asn_enc_rval_t enc_rval;
  RACH_Info_NB_r13_t rach_Info_NB_IoT;
  NPRACH_Parameters_NB_r13_t *nprach_parameters;

  //optional
  long *connEstFailOffset = NULL;
  connEstFailOffset = CALLOC(1, sizeof(long));

//  RSRP_ThresholdsNPRACH_InfoList_NB_r13_t *rsrp_ThresholdsPrachInfoList;
//  RSRP_Range_t rsrp_range;

  ACK_NACK_NumRepetitions_NB_r13_t ack_nack_repetition;
  struct NPUSCH_ConfigCommon_NB_r13__dmrs_Config_r13 *dmrs_config;
  struct DL_GapConfig_NB_r13	*dl_Gap;

  long *srs_SubframeConfig;
  srs_SubframeConfig= CALLOC(1, sizeof(long));


  if (bcch_message) {
    memset(bcch_message,0,sizeof(BCCH_DL_SCH_Message_NB_t));
  } else {
    LOG_E(RRC,"[NB-IoT %d] BCCH_MESSAGE_NB is null, exiting\n", Mod_id);
    exit(-1);
  }

  //before schould be allocated memory somewhere?
//  if (!carrier->sib2_NB_IoT) {
//    LOG_E(RRC,"[NB-IoT %d] sib2_NB_IoT is null, exiting\n", Mod_id);
//    exit(-1);
//  }
//
//  if (!carrier->sib3_NB_IoT) {
//    LOG_E(RRC,"[NB-IoT %d] sib3_NB_IoT is null, exiting\n", Mod_id);
//    exit(-1);
//  }


  LOG_I(RRC,"[NB-IoT %d] Configuration SIB2/3\n", Mod_id);

  sib2_NB_part = CALLOC(1,sizeof(struct SystemInformation_NB_r13_IEs__sib_TypeAndInfo_r13__Member));
  sib3_NB_part = CALLOC(1,sizeof(struct SystemInformation_NB_r13_IEs__sib_TypeAndInfo_r13__Member));
  memset(sib2_NB_part,0,sizeof(struct SystemInformation_NB_r13_IEs__sib_TypeAndInfo_r13__Member));
  memset(sib3_NB_part,0,sizeof(struct SystemInformation_NB_r13_IEs__sib_TypeAndInfo_r13__Member));

  sib2_NB_part->present = SystemInformation_NB_r13_IEs__sib_TypeAndInfo_r13__Member_PR_sib2_r13;
  sib3_NB_part->present = SystemInformation_NB_r13_IEs__sib_TypeAndInfo_r13__Member_PR_sib3_r13;

  //may bug if not correct allocation of memory
  carrier->sib2_NB_IoT = &sib2_NB_part->choice.sib2_r13;
  carrier->sib3_NB_IoT = &sib3_NB_part->choice.sib3_r13;
  sib2_NB_IoT = carrier->sib2_NB_IoT;
  sib3_NB_IoT = carrier->sib3_NB_IoT;

  nprach_parameters = (NPRACH_Parameters_NB_r13_t *) malloc (3*sizeof(NPRACH_Parameters_NB_r13_t));

  memset(&nprach_parameters[0],0,sizeof(NPRACH_Parameters_NB_r13_t));
  memset(&nprach_parameters[1],0,sizeof(NPRACH_Parameters_NB_r13_t));
  memset(&nprach_parameters[2],0,sizeof(NPRACH_Parameters_NB_r13_t));

/// SIB2-NB-----------------------------------------

  //Barring is manage by ab-Enabled in MIB-NB (but is not a struct as ac-BarringInfo in LTE legacy)

  //RACH Config. Common--------------------------------------------------------------
  sib2_NB_IoT->radioResourceConfigCommon_r13.rach_ConfigCommon_r13.preambleTransMax_CE_r13 =
   		  configuration->rach_preambleTransMax_CE_NB;
  sib2_NB_IoT->radioResourceConfigCommon_r13.rach_ConfigCommon_r13.powerRampingParameters_r13.powerRampingStep =
	configuration->rach_powerRampingStep_NB;
  sib2_NB_IoT->radioResourceConfigCommon_r13.rach_ConfigCommon_r13.powerRampingParameters_r13.preambleInitialReceivedTargetPower =
    configuration->rach_preambleInitialReceivedTargetPower_NB;

  rach_Info_NB_IoT.ra_ResponseWindowSize_r13 = configuration->rach_raResponseWindowSize_NB;
  rach_Info_NB_IoT.mac_ContentionResolutionTimer_r13 = configuration-> rach_macContentionResolutionTimer_NB;
  //rach_infoList max size = maxNPRACH-Resources-NB-r13 = 3
  ASN_SEQUENCE_ADD(&sib2_NB_IoT->radioResourceConfigCommon_r13.rach_ConfigCommon_r13.rach_InfoList_r13.list,&rach_Info_NB_IoT);

  //TS 36.331 pag 614 --> if not present the value to infinity sould be used
  *connEstFailOffset = 0;
  
  sib2_NB_IoT->radioResourceConfigCommon_r13.rach_ConfigCommon_r13.connEstFailOffset_r13 = connEstFailOffset; /*OPTIONAL*/


  // BCCH-Config-NB-IoT----------------------------------------------------------------
  sib2_NB_IoT->radioResourceConfigCommon_r13.bcch_Config_r13.modificationPeriodCoeff_r13
    = configuration->bcch_modificationPeriodCoeff_NB;

  // PCCH-Config-NB-IoT-----------------------------------------------------------------
  sib2_NB_IoT->radioResourceConfigCommon_r13.pcch_Config_r13.defaultPagingCycle_r13
    = configuration->pcch_defaultPagingCycle_NB;
  sib2_NB_IoT->radioResourceConfigCommon_r13.pcch_Config_r13.nB_r13 = configuration->pcch_nB_NB;
  sib2_NB_IoT->radioResourceConfigCommon_r13.pcch_Config_r13.npdcch_NumRepetitionPaging_r13 = configuration-> pcch_npdcch_NumRepetitionPaging_NB;

  //NPRACH-Config-NB-IoT-----------------------------------------------------------------

  sib2_NB_IoT->radioResourceConfigCommon_r13.nprach_Config_r13.rsrp_ThresholdsPrachInfoList_r13 = NULL; 
  sib2_NB_IoT->radioResourceConfigCommon_r13.nprach_Config_r13.nprach_CP_Length_r13 = configuration->nprach_CP_Length;
  /*OPTIONAL*/
//   =CALLOC(1, sizeof(struct RSRP_ThresholdsNPRACH_InfoList_NB_r13)); //fatto uguale dopo
//   rsrp_ThresholdsPrachInfoList = sib2_NB_IoT->radioResourceConfigCommon_r13.nprach_Config_r13.rsrp_ThresholdsPrachInfoList_r13;
//   rsrp_range = configuration->nprach_rsrp_range_NB;
//   ASN_SEQUENCE_ADD(&rsrp_ThresholdsPrachInfoList->list,rsrp_range);

  // According configuration to set the 3 CE level configuration setting

  nprach_parameters[0].nprach_Periodicity_r13               = configuration->nprach_Periodicity[0];
  nprach_parameters[0].nprach_StartTime_r13                 = configuration->nprach_StartTime[0];
  nprach_parameters[0].nprach_SubcarrierOffset_r13          = configuration->nprach_SubcarrierOffset[0];
  nprach_parameters[0].nprach_NumSubcarriers_r13            = configuration->nprach_NumSubcarriers[0];
  nprach_parameters[0].numRepetitionsPerPreambleAttempt_r13 = configuration->numRepetitionsPerPreambleAttempt_NB[0];
  nprach_parameters[0].nprach_SubcarrierMSG3_RangeStart_r13 = configuration->nprach_SubcarrierMSG3_RangeStart;
  nprach_parameters[0].maxNumPreambleAttemptCE_r13          = configuration->maxNumPreambleAttemptCE_NB;
  nprach_parameters[0].npdcch_NumRepetitions_RA_r13         = configuration->npdcch_NumRepetitions_RA[0];
  nprach_parameters[0].npdcch_StartSF_CSS_RA_r13            = configuration->npdcch_StartSF_CSS_RA[0];
  nprach_parameters[0].npdcch_Offset_RA_r13                 = configuration->npdcch_Offset_RA[0];

  nprach_parameters[1].nprach_Periodicity_r13               = configuration->nprach_Periodicity[1];
  nprach_parameters[1].nprach_StartTime_r13                 = configuration->nprach_StartTime[1];
  nprach_parameters[1].nprach_SubcarrierOffset_r13          = configuration->nprach_SubcarrierOffset[1];
  nprach_parameters[1].nprach_NumSubcarriers_r13            = configuration->nprach_NumSubcarriers[1];
  nprach_parameters[1].numRepetitionsPerPreambleAttempt_r13 = configuration->numRepetitionsPerPreambleAttempt_NB[1];
  nprach_parameters[1].nprach_SubcarrierMSG3_RangeStart_r13 = configuration->nprach_SubcarrierMSG3_RangeStart;
  nprach_parameters[1].maxNumPreambleAttemptCE_r13          = configuration->maxNumPreambleAttemptCE_NB;
  nprach_parameters[1].npdcch_NumRepetitions_RA_r13         = configuration->npdcch_NumRepetitions_RA[1];
  nprach_parameters[1].npdcch_StartSF_CSS_RA_r13            = configuration->npdcch_StartSF_CSS_RA[1];
  nprach_parameters[1].npdcch_Offset_RA_r13                 = configuration->npdcch_Offset_RA[1];

  nprach_parameters[2].nprach_Periodicity_r13               = configuration->nprach_Periodicity[2];
  nprach_parameters[2].nprach_StartTime_r13                 = configuration->nprach_StartTime[2];
  nprach_parameters[2].nprach_SubcarrierOffset_r13          = configuration->nprach_SubcarrierOffset[2];
  nprach_parameters[2].nprach_NumSubcarriers_r13            = configuration->nprach_NumSubcarriers[2];
  nprach_parameters[2].numRepetitionsPerPreambleAttempt_r13 = configuration->numRepetitionsPerPreambleAttempt_NB[2];
  nprach_parameters[2].nprach_SubcarrierMSG3_RangeStart_r13 = configuration->nprach_SubcarrierMSG3_RangeStart;
  nprach_parameters[2].maxNumPreambleAttemptCE_r13          = configuration->maxNumPreambleAttemptCE_NB;
  nprach_parameters[2].npdcch_NumRepetitions_RA_r13         = configuration->npdcch_NumRepetitions_RA[2];
  nprach_parameters[2].npdcch_StartSF_CSS_RA_r13            = configuration->npdcch_StartSF_CSS_RA[2];
  nprach_parameters[2].npdcch_Offset_RA_r13                 = configuration->npdcch_Offset_RA[2];


  //nprach_parameterList have a max size of 3 possible nprach configuration (see maxNPRACH_Resources_NB_r13)
  ASN_SEQUENCE_ADD(&sib2_NB_IoT->radioResourceConfigCommon_r13.nprach_Config_r13.nprach_ParametersList_r13.list,&nprach_parameters[0]);
  ASN_SEQUENCE_ADD(&sib2_NB_IoT->radioResourceConfigCommon_r13.nprach_Config_r13.nprach_ParametersList_r13.list,&nprach_parameters[1]);
  ASN_SEQUENCE_ADD(&sib2_NB_IoT->radioResourceConfigCommon_r13.nprach_Config_r13.nprach_ParametersList_r13.list,&nprach_parameters[2]);
  
  // NPDSCH-Config NB-IOT
  sib2_NB_IoT->radioResourceConfigCommon_r13.npdsch_ConfigCommon_r13.nrs_Power_r13= configuration->npdsch_nrs_Power;


  //NPUSCH-Config NB-IoT----------------------------------------------------------------
  //list of size 3 (see maxNPRACH_Resources_NB_r13)
  ack_nack_repetition = configuration-> npusch_ack_nack_numRepetitions_NB; //is an enumerative
  ASN_SEQUENCE_ADD(&(sib2_NB_IoT->radioResourceConfigCommon_r13.npusch_ConfigCommon_r13.ack_NACK_NumRepetitions_Msg4_r13.list) ,&ack_nack_repetition);

  *srs_SubframeConfig = configuration->npusch_srs_SubframeConfig_NB;
  sib2_NB_IoT->radioResourceConfigCommon_r13.npusch_ConfigCommon_r13.srs_SubframeConfig_r13= srs_SubframeConfig; /*OPTIONAL*/


  /*OPTIONAL*/
  dmrs_config = CALLOC(1,sizeof(struct NPUSCH_ConfigCommon_NB_r13__dmrs_Config_r13));
  dmrs_config->threeTone_CyclicShift_r13 = configuration->npusch_threeTone_CyclicShift_r13;
  dmrs_config->sixTone_CyclicShift_r13 = configuration->npusch_sixTone_CyclicShift_r13;

  /*OPTIONAL
   * -define the base sequence for a DMRS sequence in a cell with multi tone transmission (3,6,12) see TS 36.331 NPUSCH-Config-NB
   * -if not defined will be calculated based on the cellID once we configure the phy layer (rrc_mac_config_req) through the config_sib2 */
  dmrs_config->threeTone_BaseSequence_r13 = NULL;
  dmrs_config->sixTone_BaseSequence_r13 = NULL;
  dmrs_config->twelveTone_BaseSequence_r13 = NULL;

  sib2_NB_IoT->radioResourceConfigCommon_r13.npusch_ConfigCommon_r13.dmrs_Config_r13 = dmrs_config;

  //ulReferenceSignalsNPUSCH
  /*Reference Signal (RS) for UL in NB-IoT is called DRS (Demodulation Reference Signal)
   * sequence-group hopping can be enabled or disabled by means of the cell-specific parameter groupHoppingEnabled_r13
   * sequence-group hopping can be disabled for certain specific UE through the parameter groupHoppingDisabled (physicalConfigDedicated)
   * groupAssignmentNPUSCH--> is used for generate the sequence-shift pattern
   */
  sib2_NB_IoT->radioResourceConfigCommon_r13.npusch_ConfigCommon_r13.ul_ReferenceSignalsNPUSCH_r13.groupHoppingEnabled_r13= configuration->npusch_groupHoppingEnabled;
  sib2_NB_IoT->radioResourceConfigCommon_r13.npusch_ConfigCommon_r13.ul_ReferenceSignalsNPUSCH_r13.groupAssignmentNPUSCH_r13 =configuration->npusch_groupAssignmentNPUSCH_r13;


  //dl_GAP---------------------------------------------------------------------------------/*OPTIONAL*/
  dl_Gap = CALLOC(1,sizeof(struct DL_GapConfig_NB_r13));
  dl_Gap->dl_GapDurationCoeff_r13= configuration-> dl_GapDurationCoeff_NB;
  dl_Gap->dl_GapPeriodicity_r13= configuration->dl_GapPeriodicity_NB;
  dl_Gap->dl_GapThreshold_r13= configuration->dl_GapThreshold_NB;
  sib2_NB_IoT->radioResourceConfigCommon_r13.dl_Gap_r13 = dl_Gap;


  // uplinkPowerControlCommon - NB-IoT------------------------------------------------------
  sib2_NB_IoT->radioResourceConfigCommon_r13.uplinkPowerControlCommon_r13.p0_NominalNPUSCH_r13 = configuration->npusch_p0_NominalNPUSCH;
  sib2_NB_IoT->radioResourceConfigCommon_r13.uplinkPowerControlCommon_r13.deltaPreambleMsg3_r13 = configuration->deltaPreambleMsg3;
  sib2_NB_IoT->radioResourceConfigCommon_r13.uplinkPowerControlCommon_r13.alpha_r13 = configuration->npusch_alpha;
  //no deltaFlist_PUCCH and no UL cyclic prefix

  // UE Timers and Constants -NB-IoT--------------------------------------------------------
  sib2_NB_IoT->ue_TimersAndConstants_r13.t300_r13 = configuration-> ue_TimersAndConstants_t300_NB;
  sib2_NB_IoT->ue_TimersAndConstants_r13.t301_r13 = configuration-> ue_TimersAndConstants_t301_NB;
  sib2_NB_IoT->ue_TimersAndConstants_r13.t310_r13 = configuration-> ue_TimersAndConstants_t310_NB;
  sib2_NB_IoT->ue_TimersAndConstants_r13.t311_r13 = configuration-> ue_TimersAndConstants_t311_NB;
  sib2_NB_IoT->ue_TimersAndConstants_r13.n310_r13 = configuration-> ue_TimersAndConstants_n310_NB;
  sib2_NB_IoT->ue_TimersAndConstants_r13.n311_r13 = configuration-> ue_TimersAndConstants_n311_NB;

  //other SIB2-NB Parameters--------------------------------------------------------------------------------
  sib2_NB_IoT->freqInfo_r13.additionalSpectrumEmission_r13 = 1;
  sib2_NB_IoT->freqInfo_r13.ul_CarrierFreq_r13 = NULL; /*OPTIONAL*/

  sib2_NB_IoT->timeAlignmentTimerCommon_r13=TimeAlignmentTimer_infinity;//TimeAlignmentTimer_sf5120;

  /*OPTIONAL*/
  sib2_NB_IoT->multiBandInfoList_r13 = NULL;

/// SIB3-NB-------------------------------------------------------

  sib3_NB_IoT->cellReselectionInfoCommon_r13.q_Hyst_r13=SystemInformationBlockType3_NB_r13__cellReselectionInfoCommon_r13__q_Hyst_r13_dB4;
  sib3_NB_IoT->cellReselectionServingFreqInfo_r13.s_NonIntraSearch_r13=0; //or define in configuration?

  sib3_NB_IoT->intraFreqCellReselectionInfo_r13.q_RxLevMin_r13 = -70;
  //new
  sib3_NB_IoT->intraFreqCellReselectionInfo_r13.q_QualMin_r13 = CALLOC(1,sizeof(*sib3_NB_IoT->intraFreqCellReselectionInfo_r13.q_QualMin_r13));
  *(sib3_NB_IoT->intraFreqCellReselectionInfo_r13.q_QualMin_r13)= 10; //a caso

  sib3_NB_IoT->intraFreqCellReselectionInfo_r13.p_Max_r13 = NULL;
  sib3_NB_IoT->intraFreqCellReselectionInfo_r13.s_IntraSearchP_r13 = 31; // s_intraSearch --> s_intraSearchP!!! (they call in a different way)
  sib3_NB_IoT->intraFreqCellReselectionInfo_r13.t_Reselection_r13=1;

  //how to manage?
  sib3_NB_IoT->freqBandInfo_r13 = NULL;
  sib3_NB_IoT->multiBandInfoList_r13 = NULL;


///BCCH message (generate the SI message)
  bcch_message->message.present = BCCH_DL_SCH_MessageType_NB_PR_c1;
  bcch_message->message.choice.c1.present = BCCH_DL_SCH_MessageType_NB__c1_PR_systemInformation_r13;

  bcch_message->message.choice.c1.choice.systemInformation_r13.criticalExtensions.present = SystemInformation_NB__criticalExtensions_PR_systemInformation_r13;
  bcch_message->message.choice.c1.choice.systemInformation_r13.criticalExtensions.choice.systemInformation_r13.sib_TypeAndInfo_r13.list.count=0;

  ASN_SEQUENCE_ADD(&bcch_message->message.choice.c1.choice.systemInformation_r13.criticalExtensions.choice.systemInformation_r13.sib_TypeAndInfo_r13.list,
                   sib2_NB_part);
  ASN_SEQUENCE_ADD(&bcch_message->message.choice.c1.choice.systemInformation_r13.criticalExtensions.choice.systemInformation_r13.sib_TypeAndInfo_r13.list,
                   sib3_NB_part);

#ifdef XER_PRINT
  xer_fprint(stdout, &asn_DEF_BCCH_DL_SCH_Message_NB, (void*)bcch_message);
#endif
  enc_rval = uper_encode_to_buffer(&asn_DEF_BCCH_DL_SCH_Message_NB,
                                   NULL,
                                   (void*)bcch_message,
                                   carrier->SIB23_NB_IoT,
                                   900);
//  AssertFatal (enc_rval.encoded > 0, "ASN1 message encoding failed (%s, %lu)!\n",
//               enc_rval.failed_type->name, enc_rval.encoded);

//#if defined(ENABLE_ITTI).....


#ifdef USER_MODE
  LOG_D(RRC,"[NB-IoT] SystemInformation-NB Encoded %zd bits (%zd bytes)\n",enc_rval.encoded,(enc_rval.encoded+7)/8);
#endif

  if (enc_rval.encoded==-1) {
    msg("[RRC] ASN1 : SI-NB encoding failed for SIB23_NB_IoT\n");
    return(-1);
  }

  carrier->sib2_NB_IoT = sib2_NB_IoT;
  carrier->sib3_NB_IoT = sib3_NB_IoT;

  return((enc_rval.encoded+7)/8);
}

/*do_RRCConnectionSetup_NB_IoT--> the aim is to establish SRB1 and SRB1bis(implicitly)*/
uint8_t do_RRCConnectionSetup_NB_IoT(
  const protocol_ctxt_t*     const ctxt_pP,
  rrc_eNB_ue_context_NB_IoT_t*      const ue_context_pP,
  int                              CC_id,
  uint8_t*                   const buffer, //Srb0.Tx_buffer.Payload
  const uint8_t                    Transaction_id,
  const NB_IoT_DL_FRAME_PARMS* const frame_parms, // maybe not used
  SRB_ToAddModList_NB_r13_t**             SRB_configList_NB_IoT, //for both SRB1bis and SRB1
  struct PhysicalConfigDedicated_NB_r13** physicalConfigDedicated_NB_IoT
)

{

 asn_enc_rval_t enc_rval;


 //MP:logical channel group not defined for Nb-IoT

 //MP: logical channel priority pag 605 (is 1 for SRB1 and for SRB1bis should be the same)
 //long* prioritySRB1 = NULL;
 long* prioritySRB1bis = NULL;
 BOOLEAN_t* logicalChannelSR_Prohibit =NULL; //pag 605
 BOOLEAN_t* npusch_AllSymbols= NULL;

// struct SRB_ToAddMod_NB_r13* SRB1_config_NB = NULL;
// struct SRB_ToAddMod_NB_r13__rlc_Config_r13* SRB1_rlc_config_NB = NULL;
// struct SRB_ToAddMod_NB_r13__logicalChannelConfig_r13* SRB1_lchan_config_NB = NULL;

 struct SRB_ToAddMod_NB_r13* SRB1bis_config_NB_IoT = NULL;
 struct SRB_ToAddMod_NB_r13__rlc_Config_r13* SRB1bis_rlc_config_NB_IoT = NULL;
 struct SRB_ToAddMod_NB_r13__logicalChannelConfig_r13* SRB1bis_lchan_config_NB_IoT = NULL;

 //No UL_specific parameters for NB-IoT in LogicalChanelConfig-NB

 PhysicalConfigDedicated_NB_r13_t* physicalConfigDedicated2_NB_IoT = NULL;
 DL_CCCH_Message_NB_t dl_ccch_msg_NB_IoT;
 RRCConnectionSetup_NB_t* rrcConnectionSetup_NB_IoT = NULL;

 memset((void *)&dl_ccch_msg_NB_IoT,0,sizeof(DL_CCCH_Message_NB_t));
 dl_ccch_msg_NB_IoT.message.present = DL_CCCH_MessageType_NB_PR_c1;
 dl_ccch_msg_NB_IoT.message.choice.c1.present = DL_CCCH_MessageType_NB__c1_PR_rrcConnectionSetup_r13;
 rrcConnectionSetup_NB_IoT = &dl_ccch_msg_NB_IoT.message.choice.c1.choice.rrcConnectionSetup_r13;


 if (*SRB_configList_NB_IoT) {
   free(*SRB_configList_NB_IoT);
 }
 *SRB_configList_NB_IoT = CALLOC(1,sizeof(SRB_ToAddModList_NB_r13_t));

/// SRB1--------------------
 {
// SRB1_config_NB = CALLOC(1,sizeof(*SRB1_config_NB));
//
// //no srb_Identity in SRB_ToAddMod_NB
//
// SRB1_rlc_config_NB = CALLOC(1,sizeof(*SRB1_rlc_config_NB));
// SRB1_config_NB->rlc_Config_r13   = SRB1_rlc_config_NB;
//
// SRB1_rlc_config_NB->present = SRB_ToAddMod_NB_r13__rlc_Config_r13_PR_explicitValue;
// SRB1_rlc_config_NB->choice.explicitValue.present=RLC_Config_NB_r13_PR_am;//the only possible in NB_IoT
//
//// SRB1_rlc_config_NB->choice.explicitValue.choice.am.ul_AM_RLC_r13.t_PollRetransmit_r13 = enb_properties.properties[ctxt_pP->module_id]->srb1_timer_poll_retransmit_r13;
//// SRB1_rlc_config_NB->choice.explicitValue.choice.am.ul_AM_RLC_r13.maxRetxThreshold_r13 = enb_properties.properties[ctxt_pP->module_id]->srb1_max_retx_threshold_r13;
//// //(musT be disabled--> SRB1 config pag 640 specs )
//// SRB1_rlc_config_NB->choice.explicitValue.choice.am.dl_AM_RLC_r13.enableStatusReportSN_Gap_r13 =NULL;
//
//
// SRB1_rlc_config_NB->choice.explicitValue.choice.am.ul_AM_RLC_r13.t_PollRetransmit_r13 = T_PollRetransmit_NB_r13_ms25000;
// SRB1_rlc_config_NB->choice.explicitValue.choice.am.ul_AM_RLC_r13.maxRetxThreshold_r13 = UL_AM_RLC_NB_r13__maxRetxThreshold_r13_t8;
// //(musT be disabled--> SRB1 config pag 640 specs )
// SRB1_rlc_config_NB->choice.explicitValue.choice.am.dl_AM_RLC_r13.enableStatusReportSN_Gap_r13 = NULL;
//
// SRB1_lchan_config_NB = CALLOC(1,sizeof(*SRB1_lchan_config_NB));
// SRB1_config_NB->logicalChannelConfig_r13  = SRB1_lchan_config_NB;
//
// SRB1_lchan_config_NB->present = SRB_ToAddMod_NB_r13__logicalChannelConfig_r13_PR_explicitValue;
//
//
// prioritySRB1 = CALLOC(1, sizeof(long));
// *prioritySRB1 = 1;
// SRB1_lchan_config_NB->choice.explicitValue.priority_r13 = prioritySRB1;
//
// logicalChannelSR_Prohibit = CALLOC(1, sizeof(BOOLEAN_t));
// *logicalChannelSR_Prohibit = 1;
// //schould be set to TRUE (specs pag 641)
// SRB1_lchan_config_NB->choice.explicitValue.logicalChannelSR_Prohibit_r13 = logicalChannelSR_Prohibit;
//
// //ADD SRB1
// ASN_SEQUENCE_ADD(&(*SRB_configList_NB_IoT)->list,SRB1_config_NB);
 }

///SRB1bis (The configuration for SRB1 and SRB1bis is the same) the only difference is the logical channel identity = 3 but not set here

		 SRB1bis_config_NB_IoT = CALLOC(1,sizeof(*SRB1bis_config_NB_IoT));

		 //no srb_Identity in SRB_ToAddMod_NB
		 SRB1bis_rlc_config_NB_IoT = CALLOC(1,sizeof(*SRB1bis_rlc_config_NB_IoT));
		 SRB1bis_config_NB_IoT->rlc_Config_r13   = SRB1bis_rlc_config_NB_IoT;

		 SRB1bis_rlc_config_NB_IoT->present = SRB_ToAddMod_NB_r13__rlc_Config_r13_PR_explicitValue;
		 SRB1bis_rlc_config_NB_IoT->choice.explicitValue.present=RLC_Config_NB_r13_PR_am;//MP: the only possible RLC config in NB_IoT

		 SRB1bis_rlc_config_NB_IoT->choice.explicitValue.choice.am.ul_AM_RLC_r13.t_PollRetransmit_r13 = T_PollRetransmit_NB_r13_ms25000;
		 SRB1bis_rlc_config_NB_IoT->choice.explicitValue.choice.am.ul_AM_RLC_r13.maxRetxThreshold_r13 = UL_AM_RLC_NB_r13__maxRetxThreshold_r13_t8;
		 //(musT be disabled--> SRB1 config pag 640 specs )
		 SRB1bis_rlc_config_NB_IoT->choice.explicitValue.choice.am.dl_AM_RLC_r13.enableStatusReportSN_Gap_r13 =NULL;

		 SRB1bis_lchan_config_NB_IoT = CALLOC(1,sizeof(*SRB1bis_lchan_config_NB_IoT));
		 SRB1bis_config_NB_IoT->logicalChannelConfig_r13  = SRB1bis_lchan_config_NB_IoT;

		 SRB1bis_lchan_config_NB_IoT->present = SRB_ToAddMod_NB_r13__logicalChannelConfig_r13_PR_explicitValue;

		 prioritySRB1bis = CALLOC(1, sizeof(long));
		 *prioritySRB1bis = 1; //same as SRB1?
		 SRB1bis_lchan_config_NB_IoT->choice.explicitValue.priority_r13 = prioritySRB1bis;

		 logicalChannelSR_Prohibit = CALLOC(1, sizeof(BOOLEAN_t));
		 *logicalChannelSR_Prohibit = 1; //schould be set to TRUE (specs pag 641)
		 SRB1bis_lchan_config_NB_IoT->choice.explicitValue.logicalChannelSR_Prohibit_r13 = logicalChannelSR_Prohibit;

		 //ADD SRB1bis
		 //MP: Actually there is no way to distinguish SRB1 and SRB1bis once put in the list
		 //MP: SRB_ToAddModList_NB_r13_t size = 1
		 ASN_SEQUENCE_ADD(&(*SRB_configList_NB_IoT)->list,SRB1bis_config_NB_IoT);


 // PhysicalConfigDedicated (NPDCCH, NPUSCH, CarrierConfig, UplinkPowerControl)

 physicalConfigDedicated2_NB_IoT = CALLOC(1,sizeof(*physicalConfigDedicated2_NB_IoT));
 *physicalConfigDedicated_NB_IoT = physicalConfigDedicated2_NB_IoT;

 physicalConfigDedicated2_NB_IoT->carrierConfigDedicated_r13= CALLOC(1, sizeof(*physicalConfigDedicated2_NB_IoT->carrierConfigDedicated_r13));
 physicalConfigDedicated2_NB_IoT->npdcch_ConfigDedicated_r13 = CALLOC(1,sizeof(*physicalConfigDedicated2_NB_IoT->npdcch_ConfigDedicated_r13));
 physicalConfigDedicated2_NB_IoT->npusch_ConfigDedicated_r13 = CALLOC(1,sizeof(*physicalConfigDedicated2_NB_IoT->npusch_ConfigDedicated_r13));
 physicalConfigDedicated2_NB_IoT->uplinkPowerControlDedicated_r13 = CALLOC(1,sizeof(*physicalConfigDedicated2_NB_IoT->uplinkPowerControlDedicated_r13));

 //no tpc, no cqi and no pucch, no pdsch, no soundingRS, no AntennaInfo, no scheduling request config

 /*
  * NB-IoT supports the operation with either one or two antenna ports, AP0 and AP1.
  * For the latter case, Space Frequency Block Coding (SFBC) is applied.
  * Once selected, the same transmission scheme applies to NPBCH, NPDCCH, and NPDSCH.
  * */

 //FIXME: MP: CarrierConfigDedicated check the set values ----------------------------------------------

  //DL

 physicalConfigDedicated2_NB_IoT->carrierConfigDedicated_r13->dl_CarrierConfig_r13.dl_CarrierFreq_r13.carrierFreq_r13=0;//random value set
 physicalConfigDedicated2_NB_IoT->carrierConfigDedicated_r13->dl_CarrierConfig_r13.downlinkBitmapNonAnchor_r13= CALLOC(1,sizeof(struct DL_CarrierConfigDedicated_NB_r13__downlinkBitmapNonAnchor_r13));
		 physicalConfigDedicated2_NB_IoT->carrierConfigDedicated_r13->dl_CarrierConfig_r13.downlinkBitmapNonAnchor_r13->present=
				 	 	 	 	 	 	 	 	 DL_CarrierConfigDedicated_NB_r13__downlinkBitmapNonAnchor_r13_PR_useNoBitmap_r13;

 physicalConfigDedicated2_NB_IoT->carrierConfigDedicated_r13->dl_CarrierConfig_r13.dl_GapNonAnchor_r13 = CALLOC(1,sizeof(struct DL_CarrierConfigDedicated_NB_r13__dl_GapNonAnchor_r13));
 physicalConfigDedicated2_NB_IoT->carrierConfigDedicated_r13->dl_CarrierConfig_r13.dl_GapNonAnchor_r13->present =
		  	  	  	  	  	  	  	  	  	  	  DL_CarrierConfigDedicated_NB_r13__dl_GapNonAnchor_r13_PR_useNoGap_r13;

 physicalConfigDedicated2_NB_IoT->carrierConfigDedicated_r13->dl_CarrierConfig_r13.inbandCarrierInfo_r13= NULL;

  //UL
 physicalConfigDedicated2_NB_IoT->carrierConfigDedicated_r13->ul_CarrierConfig_r13.ul_CarrierFreq_r13= NULL;

 // NPDCCH
 physicalConfigDedicated2_NB_IoT->npdcch_ConfigDedicated_r13->npdcch_NumRepetitions_r13 =0;
 physicalConfigDedicated2_NB_IoT->npdcch_ConfigDedicated_r13->npdcch_Offset_USS_r13 =0;
 physicalConfigDedicated2_NB_IoT->npdcch_ConfigDedicated_r13->npdcch_StartSF_USS_r13=0;

 // NPUSCH //(specs TS 36.331 v14.2.1 pag 643) /* OPTIONAL */
 physicalConfigDedicated2_NB_IoT->npusch_ConfigDedicated_r13->ack_NACK_NumRepetitions_r13= NULL;
 npusch_AllSymbols= CALLOC(1, sizeof(BOOLEAN_t));
 *npusch_AllSymbols= 1; //TRUE
 physicalConfigDedicated2_NB_IoT->npusch_ConfigDedicated_r13->npusch_AllSymbols_r13= npusch_AllSymbols; /* OPTIONAL */
 physicalConfigDedicated2_NB_IoT->npusch_ConfigDedicated_r13->groupHoppingDisabled_r13=NULL; /* OPTIONAL */

 // UplinkPowerControlDedicated
 physicalConfigDedicated2_NB_IoT->uplinkPowerControlDedicated_r13->p0_UE_NPUSCH_r13 = 0; // 0 dB (specs TS36.331 v14.2.1 pag 643)


 //Fill the rrcConnectionSetup-NB message
 rrcConnectionSetup_NB_IoT->rrc_TransactionIdentifier = Transaction_id; //input value
 rrcConnectionSetup_NB_IoT->criticalExtensions.present = RRCConnectionSetup_NB__criticalExtensions_PR_c1;
 rrcConnectionSetup_NB_IoT->criticalExtensions.choice.c1.present =RRCConnectionSetup_NB__criticalExtensions__c1_PR_rrcConnectionSetup_r13 ;
 //MP: carry only SRB1bis at the moment and phyConfigDedicated
 rrcConnectionSetup_NB_IoT->criticalExtensions.choice.c1.choice.rrcConnectionSetup_r13.radioResourceConfigDedicated_r13.srb_ToAddModList_r13 = *SRB_configList_NB_IoT;
 rrcConnectionSetup_NB_IoT->criticalExtensions.choice.c1.choice.rrcConnectionSetup_r13.radioResourceConfigDedicated_r13.drb_ToAddModList_r13 = NULL;
 rrcConnectionSetup_NB_IoT->criticalExtensions.choice.c1.choice.rrcConnectionSetup_r13.radioResourceConfigDedicated_r13.drb_ToReleaseList_r13 = NULL;
 rrcConnectionSetup_NB_IoT->criticalExtensions.choice.c1.choice.rrcConnectionSetup_r13.radioResourceConfigDedicated_r13.rlf_TimersAndConstants_r13 = NULL;
 rrcConnectionSetup_NB_IoT->criticalExtensions.choice.c1.choice.rrcConnectionSetup_r13.radioResourceConfigDedicated_r13.physicalConfigDedicated_r13 = physicalConfigDedicated2_NB_IoT;
 rrcConnectionSetup_NB_IoT->criticalExtensions.choice.c1.choice.rrcConnectionSetup_r13.radioResourceConfigDedicated_r13.mac_MainConfig_r13 = NULL;

#ifdef XER_PRINT
 xer_fprint(stdout, &asn_DEF_DL_CCCH_Message, (void*)&dl_ccch_msg);
#endif
 enc_rval = uper_encode_to_buffer(&asn_DEF_DL_CCCH_Message_NB,
                                  NULL,
                                  (void*)&dl_ccch_msg_NB_IoT,
                                  buffer,
                                  100);

 if (enc_rval.encoded <= 0) {
     LOG_F(RRC, "ASN1 message encoding failed (%s, %lu)!\n",
              enc_rval.failed_type->name, enc_rval.encoded);
 }

#ifdef USER_MODE
 LOG_D(RRC,"RRCConnectionSetup-NB Encoded %zd bits (%zd bytes), ecause %d\n",
       enc_rval.encoded,(enc_rval.encoded+7)/8,ecause);
#endif

 return((enc_rval.encoded+7)/8);
}

/*do_SecurityModeCommand - exactly the same as previous implementation*/
uint8_t do_SecurityModeCommand_NB_IoT(
  const protocol_ctxt_t* const ctxt_pP,
  uint8_t* const buffer,
  const uint8_t Transaction_id,
  const uint8_t cipheringAlgorithm,
  const uint8_t integrityProtAlgorithm)
{
  DL_DCCH_Message_NB_t dl_dcch_msg_NB_IoT;
  asn_enc_rval_t enc_rval;

  memset(&dl_dcch_msg_NB_IoT,0,sizeof(DL_DCCH_Message_NB_t));

  dl_dcch_msg_NB_IoT.message.present = DL_DCCH_MessageType_NB_PR_c1;
  dl_dcch_msg_NB_IoT.message.choice.c1.present = DL_DCCH_MessageType_NB__c1_PR_securityModeCommand_r13;

  dl_dcch_msg_NB_IoT.message.choice.c1.choice.securityModeCommand_r13.rrc_TransactionIdentifier = Transaction_id;
  dl_dcch_msg_NB_IoT.message.choice.c1.choice.securityModeCommand_r13.criticalExtensions.present = SecurityModeCommand__criticalExtensions_PR_c1;

  dl_dcch_msg_NB_IoT.message.choice.c1.choice.securityModeCommand_r13.criticalExtensions.choice.c1.present =
		  SecurityModeCommand__criticalExtensions__c1_PR_securityModeCommand_r8;

  // the two following information could be based on the mod_id
  dl_dcch_msg_NB_IoT.message.choice.c1.choice.securityModeCommand_r13.criticalExtensions.choice.c1.choice.securityModeCommand_r8.securityConfigSMC.securityAlgorithmConfig.cipheringAlgorithm
    = (CipheringAlgorithm_r12_t)cipheringAlgorithm; //bug solved

  dl_dcch_msg_NB_IoT.message.choice.c1.choice.securityModeCommand_r13.criticalExtensions.choice.c1.choice.securityModeCommand_r8.securityConfigSMC.securityAlgorithmConfig.integrityProtAlgorithm
    = (e_SecurityAlgorithmConfig__integrityProtAlgorithm)integrityProtAlgorithm;

//only changed "asn_DEF_DL_DCCH_Message_NB"
#ifdef XER_PRINT
  xer_fprint(stdout, &asn_DEF_DL_DCCH_Message_NB, (void*)&dl_dcch_msg_NB_IoT);
#endif
  enc_rval = uper_encode_to_buffer(&asn_DEF_DL_DCCH_Message_NB,
                                   NULL,
                                   (void*)&dl_dcch_msg_NB_IoT,
                                   buffer,
                                   100);
  if (enc_rval.encoded <= 0) {
      LOG_F(RRC, "ASN1 message encoding failed (%s, %lu)!\n",
               enc_rval.failed_type->name, enc_rval.encoded);
  }


//#if defined(ENABLE_ITTI)
//# if !defined(DISABLE_XER_SPRINT)....

#ifdef USER_MODE
  LOG_D(RRC,"[NB-IoT %d] securityModeCommand-NB for UE %x Encoded %zd bits (%zd bytes)\n",
        ctxt_pP->module_id,
        ctxt_pP->rnti,
        enc_rval.encoded,
        (enc_rval.encoded+7)/8);
#endif

  if (enc_rval.encoded==-1) {
    LOG_E(RRC,"[NB-IoT %d] ASN1 : securityModeCommand-NB encoding failed for UE %x\n",
          ctxt_pP->module_id,
          ctxt_pP->rnti);
    return(-1);
  }

  return((enc_rval.encoded+7)/8);
}

/*do_UECapabilityEnquiry_NB_IoT - very similar to legacy lte*/
uint8_t do_UECapabilityEnquiry_NB_IoT(
  const protocol_ctxt_t* const ctxt_pP,
  uint8_t*               const buffer,
  const uint8_t                Transaction_id
)

{

  DL_DCCH_Message_NB_t dl_dcch_msg_NB_IoT;
  //no RAT type in NB-IoT
  asn_enc_rval_t enc_rval;

  memset(&dl_dcch_msg_NB_IoT,0,sizeof(DL_DCCH_Message_NB_t));

  dl_dcch_msg_NB_IoT.message.present           = DL_DCCH_MessageType_NB_PR_c1;
  dl_dcch_msg_NB_IoT.message.choice.c1.present = DL_DCCH_MessageType_NB__c1_PR_ueCapabilityEnquiry_r13;

  dl_dcch_msg_NB_IoT.message.choice.c1.choice.ueCapabilityEnquiry_r13.rrc_TransactionIdentifier = Transaction_id;

  dl_dcch_msg_NB_IoT.message.choice.c1.choice.ueCapabilityEnquiry_r13.criticalExtensions.present = UECapabilityEnquiry_NB__criticalExtensions_PR_c1;
  dl_dcch_msg_NB_IoT.message.choice.c1.choice.ueCapabilityEnquiry_r13.criticalExtensions.choice.c1.present =
		  UECapabilityEnquiry_NB__criticalExtensions__c1_PR_ueCapabilityEnquiry_r13;

  //no ue_CapabilityRequest (list of RAT_Type)

//only changed "asn_DEF_DL_DCCH_Message_NB"
#ifdef XER_PRINT
  xer_fprint(stdout, &asn_DEF_DL_DCCH_Message_NB, (void*)&dl_dcch_msg_NB_IoT);
#endif
  enc_rval = uper_encode_to_buffer(&asn_DEF_DL_DCCH_Message_NB,
                                   NULL,
                                   (void*)&dl_dcch_msg_NB_IoT,
                                   buffer,
                                   100);
  if (enc_rval.encoded <= 0) {
     LOG_F(RRC, "ASN1 message encoding failed (%s, %lu)!\n",
               enc_rval.failed_type->name, enc_rval.encoded);
    }

//#if defined(ENABLE_ITTI)
//# if !defined(DISABLE_XER_SPRINT)....

#ifdef USER_MODE
  LOG_D(RRC,"[NB-IoT %d] UECapabilityEnquiry-NB for UE %x Encoded %zd bits (%zd bytes)\n",
        ctxt_pP->module_id,
        ctxt_pP->rnti,
        enc_rval.encoded,
        (enc_rval.encoded+7)/8);
#endif

  if (enc_rval.encoded==-1) {
    LOG_E(RRC,"[NB-IoT %d] ASN1 : UECapabilityEnquiry-NB encoding failed for UE %x\n",
          ctxt_pP->module_id,
          ctxt_pP->rnti);
    return(-1);
  }

  return((enc_rval.encoded+7)/8);
}

/*do_RRCConnectionReconfiguration_NB_IoT-->may convey information for resource configuration
 * (including RBs, MAC main configuration and physical channel configuration)
 * including any associated dedicated NAS information.*/
uint16_t do_RRCConnectionReconfiguration_NB_IoT(
  const protocol_ctxt_t*        const ctxt_pP,
    uint8_t                            *buffer,
    uint8_t                             Transaction_id,
    SRB_ToAddModList_NB_r13_t          *SRB1_list_NB, //SRB_ConfigList2 (default)--> only SRB1
    DRB_ToAddModList_NB_r13_t          *DRB_list_NB_IoT, //DRB_ConfigList (default)
    DRB_ToReleaseList_NB_r13_t         *DRB_list2_NB_IoT, //is NULL when passed
    struct PhysicalConfigDedicated_NB_r13     *physicalConfigDedicated_NB_IoT,
	MAC_MainConfig_NB_r13_t                   *mac_MainConfig_NB_IoT,
  struct RRCConnectionReconfiguration_NB_r13_IEs__dedicatedInfoNASList_r13* dedicatedInfoNASList_NB_IoT)

{

 //check on DRB_list if contains more than 2 DRB?

  asn_enc_rval_t enc_rval;
  DL_DCCH_Message_NB_t dl_dcch_msg_NB_IoT;
  RRCConnectionReconfiguration_NB_t *rrcConnectionReconfiguration_NB;


  memset(&dl_dcch_msg_NB_IoT,0,sizeof(DL_DCCH_Message_NB_t));

  dl_dcch_msg_NB_IoT.message.present           = DL_DCCH_MessageType_NB_PR_c1;
  dl_dcch_msg_NB_IoT.message.choice.c1.present = DL_DCCH_MessageType_NB__c1_PR_rrcConnectionReconfiguration_r13;
  rrcConnectionReconfiguration_NB          = &dl_dcch_msg_NB_IoT.message.choice.c1.choice.rrcConnectionReconfiguration_r13;

  // RRCConnectionReconfiguration
  rrcConnectionReconfiguration_NB->rrc_TransactionIdentifier = Transaction_id;
  rrcConnectionReconfiguration_NB->criticalExtensions.present = RRCConnectionReconfiguration_NB__criticalExtensions_PR_c1;
  rrcConnectionReconfiguration_NB->criticalExtensions.choice.c1.present =RRCConnectionReconfiguration_NB__criticalExtensions__c1_PR_rrcConnectionReconfiguration_r13 ;

  //RAdioResourceconfigDedicated
  rrcConnectionReconfiguration_NB->criticalExtensions.choice.c1.choice.rrcConnectionReconfiguration_r13.radioResourceConfigDedicated_r13 =
		  CALLOC(1,sizeof(*rrcConnectionReconfiguration_NB->criticalExtensions.choice.c1.choice.rrcConnectionReconfiguration_r13.radioResourceConfigDedicated_r13));
  rrcConnectionReconfiguration_NB->criticalExtensions.choice.c1.choice.rrcConnectionReconfiguration_r13.radioResourceConfigDedicated_r13->srb_ToAddModList_r13 = SRB1_list_NB; //only SRB1
  rrcConnectionReconfiguration_NB->criticalExtensions.choice.c1.choice.rrcConnectionReconfiguration_r13.radioResourceConfigDedicated_r13->drb_ToAddModList_r13 = DRB_list_NB_IoT;
  rrcConnectionReconfiguration_NB->criticalExtensions.choice.c1.choice.rrcConnectionReconfiguration_r13.radioResourceConfigDedicated_r13->drb_ToReleaseList_r13 = DRB_list2_NB_IoT; //NULL
  rrcConnectionReconfiguration_NB->criticalExtensions.choice.c1.choice.rrcConnectionReconfiguration_r13.radioResourceConfigDedicated_r13->physicalConfigDedicated_r13 = physicalConfigDedicated_NB_IoT;
  //FIXME may not used now
  //rrcConnectionReconfiguration_NB->criticalExtensions.choice.c1.choice.rrcConnectionReconfiguration_r13.radioResourceConfigDedicated_r13->rlf_TimersAndConstants_r13

  if (mac_MainConfig_NB_IoT!=NULL) {
    rrcConnectionReconfiguration_NB->criticalExtensions.choice.c1.choice.rrcConnectionReconfiguration_r13.radioResourceConfigDedicated_r13->mac_MainConfig_r13 =
    		CALLOC(1, sizeof(*rrcConnectionReconfiguration_NB->criticalExtensions.choice.c1.choice.rrcConnectionReconfiguration_r13.radioResourceConfigDedicated_r13->mac_MainConfig_r13));
    rrcConnectionReconfiguration_NB->criticalExtensions.choice.c1.choice.rrcConnectionReconfiguration_r13.radioResourceConfigDedicated_r13->mac_MainConfig_r13->present
      =RadioResourceConfigDedicated_NB_r13__mac_MainConfig_r13_PR_explicitValue_r13;
   //why memcopy only this one?
    memcpy(&rrcConnectionReconfiguration_NB->criticalExtensions.choice.c1.choice.rrcConnectionReconfiguration_r13.radioResourceConfigDedicated_r13->mac_MainConfig_r13->choice.explicitValue_r13,
           mac_MainConfig_NB_IoT, sizeof(*mac_MainConfig_NB_IoT));

  } else {
	  rrcConnectionReconfiguration_NB->criticalExtensions.choice.c1.choice.rrcConnectionReconfiguration_r13.radioResourceConfigDedicated_r13->mac_MainConfig_r13=NULL;
  }

  //no measConfig, measIDlist
  //no mobilityControlInfo

  rrcConnectionReconfiguration_NB->criticalExtensions.choice.c1.choice.rrcConnectionReconfiguration_r13.dedicatedInfoNASList_r13 = dedicatedInfoNASList_NB_IoT;
  //mainly used for cell-reselection/handover purposes??
  rrcConnectionReconfiguration_NB->criticalExtensions.choice.c1.choice.rrcConnectionReconfiguration_r13.fullConfig_r13 = NULL;

  enc_rval = uper_encode_to_buffer(&asn_DEF_DL_DCCH_Message_NB,
                                   NULL,
                                   (void*)&dl_dcch_msg_NB_IoT,
                                   buffer,
                                   RRC_BUF_SIZE);
  if (enc_rval.encoded <= 0) {
     LOG_F(RRC, "ASN1 message encoding failed %s, %li\n",
               enc_rval.failed_type->name, enc_rval.encoded);
  }

  //changed only asn_DEF_DL_DCCH_Message_NB
#ifdef XER_PRINT
  xer_fprint(stdout,&asn_DEF_DL_DCCH_Message_NB,(void*)&dl_dcch_msg_NB_IoT);
#endif

//#if defined(ENABLE_ITTI)
//# if !defined(DISABLE_XER_SPRINT)...


  LOG_I(RRC,"RRCConnectionReconfiguration-NB Encoded %zd bits (%zd bytes)\n",enc_rval.encoded,(enc_rval.encoded+7)/8);

  return((enc_rval.encoded+7)/8);
}

/*do_RRCConnectionReestablishmentReject - exactly the same as legacy LTE*/
uint8_t do_RRCConnectionReestablishmentReject_NB_IoT(
    uint8_t                    Mod_id,
    uint8_t*                   const buffer)
{

  asn_enc_rval_t enc_rval;

  DL_CCCH_Message_NB_t dl_ccch_msg_NB_IoT;
  RRCConnectionReestablishmentReject_t *rrcConnectionReestablishmentReject;

  memset((void *)&dl_ccch_msg_NB_IoT,0,sizeof(DL_CCCH_Message_NB_t));
  dl_ccch_msg_NB_IoT.message.present = DL_CCCH_MessageType_NB_PR_c1;
  dl_ccch_msg_NB_IoT.message.choice.c1.present = DL_CCCH_MessageType_NB__c1_PR_rrcConnectionReestablishmentReject_r13;
  rrcConnectionReestablishmentReject    = &dl_ccch_msg_NB_IoT.message.choice.c1.choice.rrcConnectionReestablishmentReject_r13;

  // RRCConnectionReestablishmentReject //exactly the same as LTE
  rrcConnectionReestablishmentReject->criticalExtensions.present = RRCConnectionReestablishmentReject__criticalExtensions_PR_rrcConnectionReestablishmentReject_r8;

  //Only change in "asn_DEF_DL_CCCH_Message_NB"
#ifdef XER_PRINT
  xer_fprint(stdout, &asn_DEF_DL_CCCH_Message_NB, (void*)&dl_ccch_msg_NB_IoT);
#endif
  enc_rval = uper_encode_to_buffer(&asn_DEF_DL_CCCH_Message_NB,
                                   NULL,
                                   (void*)&dl_ccch_msg_NB_IoT,
                                   buffer,
                                   100);
  if (enc_rval.encoded <= 0) {
     LOG_F(RRC,"ASN1 message encoding failed (%s, %lu)!\n",
               enc_rval.failed_type->name, enc_rval.encoded);
  }

  //Only change in "asn_DEF_DL_CCCH_Message_NB"
#if defined(ENABLE_ITTI)
# if !defined(DISABLE_XER_SPRINT)
  {
    char        message_string[20000];
    size_t      message_string_size;

    if ((message_string_size = xer_sprint(message_string, sizeof(message_string), &asn_DEF_DL_CCCH_Message_NB, (void *) &dl_ccch_msg_NB_IoT)) > 0) {
      MessageDef *msg_p;

      msg_p = itti_alloc_new_message_sized (TASK_RRC_ENB_NB_IoT, RRC_DL_CCCH, message_string_size + sizeof (IttiMsgText));
      msg_p->ittiMsg.rrc_dl_ccch.size = message_string_size;
      memcpy(&msg_p->ittiMsg.rrc_dl_ccch.text, message_string, message_string_size);

      itti_send_msg_to_task(TASK_UNKNOWN, Mod_id, msg_p);
    }
  }
# endif
#endif

#ifdef USER_MODE
  LOG_D(RRC,"RRCConnectionReestablishmentReject Encoded %zd bits (%zd bytes)\n",
        enc_rval.encoded,(enc_rval.encoded+7)/8);
#endif

  return((enc_rval.encoded+7)/8);
}

/*do_RRCConnectionReject_NB_IoT*/
uint8_t do_RRCConnectionReject_NB_IoT(
    uint8_t                    Mod_id,
    uint8_t*                   const buffer)

{

  asn_enc_rval_t enc_rval;

  DL_CCCH_Message_NB_t          dl_ccch_msg_NB_IoT;
  RRCConnectionReject_NB_t      *rrcConnectionReject_NB_IoT;

  memset((void *)&dl_ccch_msg_NB_IoT,0,sizeof(DL_CCCH_Message_NB_t));
  dl_ccch_msg_NB_IoT.message.present           = DL_CCCH_MessageType_NB_PR_c1;
  dl_ccch_msg_NB_IoT.message.choice.c1.present = DL_CCCH_MessageType_NB__c1_PR_rrcConnectionReject_r13;
  rrcConnectionReject_NB_IoT = &dl_ccch_msg_NB_IoT.message.choice.c1.choice.rrcConnectionReject_r13;

  // RRCConnectionReject-NB_IoT
  rrcConnectionReject_NB_IoT->criticalExtensions.present = RRCConnectionReject_NB__criticalExtensions_PR_c1;
  rrcConnectionReject_NB_IoT->criticalExtensions.choice.c1.present = RRCConnectionReject_NB__criticalExtensions__c1_PR_rrcConnectionReject_r13;
  /* let's put an extended wait time of 1s for the moment */
  rrcConnectionReject_NB_IoT->criticalExtensions.choice.c1.choice.rrcConnectionReject_r13.extendedWaitTime_r13 = 1;
  //new-use of suspend indication
  //If present, this field indicates that the UE should remain suspended and not release its stored context.
  rrcConnectionReject_NB_IoT->criticalExtensions.choice.c1.choice.rrcConnectionReject_r13.rrc_SuspendIndication_r13=
		  CALLOC(1, sizeof(long));
  *(rrcConnectionReject_NB_IoT->criticalExtensions.choice.c1.choice.rrcConnectionReject_r13.rrc_SuspendIndication_r13)=
		  RRCConnectionReject_NB_r13_IEs__rrc_SuspendIndication_r13_true;

  //Only Modified "asn_DEF_DL_CCCH_Message_NB"
#ifdef XER_PRINT
  xer_fprint(stdout, &asn_DEF_DL_CCCH_Message_NB, (void*)&dl_ccch_msg);
#endif
  enc_rval = uper_encode_to_buffer(&asn_DEF_DL_CCCH_Message_NB,
                                   NULL,
                                   (void*)&dl_ccch_msg_NB_IoT,
                                   buffer,
                                   100);
  if (enc_rval.encoded <= 0) {
     LOG_F(RRC, "ASN1 message encoding failed (%s, %ld)!\n",
               enc_rval.failed_type->name, enc_rval.encoded);
  }

#if defined(ENABLE_ITTI)
# if !defined(DISABLE_XER_SPRINT)
  {
    char        message_string[20000];
    size_t      message_string_size;

    if ((message_string_size = xer_sprint(message_string, sizeof(message_string), &asn_DEF_DL_CCCH_Message_NB, (void *) &dl_ccch_msg_NB_IoT)) > 0) {
      MessageDef *msg_p;

      msg_p = itti_alloc_new_message_sized (TASK_RRC_ENB_NB_IoT, RRC_DL_CCCH, message_string_size + sizeof (IttiMsgText));
      msg_p->ittiMsg.rrc_dl_ccch.size = message_string_size;
      memcpy(&msg_p->ittiMsg.rrc_dl_ccch.text, message_string, message_string_size);

      itti_send_msg_to_task(TASK_UNKNOWN, Mod_id, msg_p);
    }
  }
# endif
#endif

#ifdef USER_MODE
  LOG_D(RRC,"RRCConnectionReject-NB Encoded %zd bits (%zd bytes)\n",
        enc_rval.encoded,(enc_rval.encoded+7)/8);
#endif

  return((enc_rval.encoded+7)/8);
}


//no do_MBSFNAreaConfig(..) in NB-IoT
//no do_MeasurementReport(..) in NB-IoT

/*do_DLInformationTransfer_NB*/
uint8_t do_DLInformationTransfer_NB_IoT(
		uint8_t Mod_id,
		uint8_t **buffer,
		uint8_t transaction_id,
		uint32_t pdu_length,
		uint8_t *pdu_buffer)

{
  ssize_t encoded;

  DL_DCCH_Message_NB_t dl_dcch_msg_NB_IoT;

  memset(&dl_dcch_msg_NB_IoT, 0, sizeof(DL_DCCH_Message_NB_t));

  dl_dcch_msg_NB_IoT.message.present           = DL_DCCH_MessageType_NB_PR_c1;
  dl_dcch_msg_NB_IoT.message.choice.c1.present = DL_DCCH_MessageType_NB__c1_PR_dlInformationTransfer_r13;
  dl_dcch_msg_NB_IoT.message.choice.c1.choice.dlInformationTransfer_r13.rrc_TransactionIdentifier = transaction_id;
  dl_dcch_msg_NB_IoT.message.choice.c1.choice.dlInformationTransfer_r13.criticalExtensions.present = DLInformationTransfer_NB__criticalExtensions_PR_c1;
  dl_dcch_msg_NB_IoT.message.choice.c1.choice.dlInformationTransfer_r13.criticalExtensions.choice.c1.present = DLInformationTransfer_NB__criticalExtensions__c1_PR_dlInformationTransfer_r13;
  dl_dcch_msg_NB_IoT.message.choice.c1.choice.dlInformationTransfer_r13.criticalExtensions.choice.c1.choice.dlInformationTransfer_r13.dedicatedInfoNAS_r13.size = pdu_length;
  dl_dcch_msg_NB_IoT.message.choice.c1.choice.dlInformationTransfer_r13.criticalExtensions.choice.c1.choice.dlInformationTransfer_r13.dedicatedInfoNAS_r13.buf = pdu_buffer;

  encoded = uper_encode_to_new_buffer (&asn_DEF_DL_DCCH_Message_NB, NULL, (void*) &dl_dcch_msg_NB_IoT, (void **) buffer);

  //only change in "asn_DEF_DL_DCCH_Message_NB"
#if defined(ENABLE_ITTI)
# if !defined(DISABLE_XER_SPRINT)
  {
    char        message_string[10000];
    size_t      message_string_size;

    if ((message_string_size = xer_sprint(message_string, sizeof(message_string), &asn_DEF_DL_DCCH_Message_NB, (void *)&dl_dcch_msg_NB_IoT)) > 0) {
      MessageDef *msg_p;

      msg_p = itti_alloc_new_message_sized (TASK_RRC_ENB_NB_IoT, RRC_DL_DCCH, message_string_size + sizeof (IttiMsgText));
      msg_p->ittiMsg.rrc_dl_dcch.size = message_string_size;
      memcpy(&msg_p->ittiMsg.rrc_dl_dcch.text, message_string, message_string_size);

      itti_send_msg_to_task(TASK_UNKNOWN, Mod_id, msg_p);
    }
  }
# endif
#endif

  return encoded;
}

/*do_ULInformationTransfer*/
//for the moment is not needed (UE-SIDE)

/*OAI_UECapability_t *fill_ue_capability*/

/*do_RRCConnectionReestablishment_NB-->used to re-establish SRB1*/ //which parameter to use?
uint8_t do_RRCConnectionReestablishment_NB_IoT(
		uint8_t Mod_id,
		uint8_t* const buffer,
		const uint8_t     Transaction_id,
		const NB_IoT_DL_FRAME_PARMS* const frame_parms, //to be changed
		SRB_ToAddModList_NB_r13_t*      SRB_list_NB_IoT) //should contain SRB1 already configured?
{

	asn_enc_rval_t enc_rval;
	DL_CCCH_Message_NB_t dl_ccch_msg_NB_IoT;
	RRCConnectionReestablishment_NB_t* rrcConnectionReestablishment_NB_IoT;

	memset(&dl_ccch_msg_NB_IoT, 0, sizeof(DL_CCCH_Message_NB_t));

	dl_ccch_msg_NB_IoT.message.present = DL_CCCH_MessageType_NB_PR_c1;
	dl_ccch_msg_NB_IoT.message.choice.c1.present = DL_CCCH_MessageType_NB__c1_PR_rrcConnectionReestablishment_r13;
	rrcConnectionReestablishment_NB_IoT = &dl_ccch_msg_NB_IoT.message.choice.c1.choice.rrcConnectionReestablishment_r13;

	//rrcConnectionReestablishment_NB
	rrcConnectionReestablishment_NB_IoT->rrc_TransactionIdentifier = Transaction_id;
	rrcConnectionReestablishment_NB_IoT->criticalExtensions.present = RRCConnectionReestablishment_NB__criticalExtensions_PR_c1;
	rrcConnectionReestablishment_NB_IoT->criticalExtensions.choice.c1.present = RRCConnectionReestablishment_NB__criticalExtensions__c1_PR_rrcConnectionReestablishment_r13;

	rrcConnectionReestablishment_NB_IoT->criticalExtensions.choice.c1.choice.rrcConnectionReestablishment_r13.radioResourceConfigDedicated_r13.srb_ToAddModList_r13 = SRB_list_NB_IoT;
	rrcConnectionReestablishment_NB_IoT->criticalExtensions.choice.c1.choice.rrcConnectionReestablishment_r13.radioResourceConfigDedicated_r13.drb_ToAddModList_r13 = NULL;
	rrcConnectionReestablishment_NB_IoT->criticalExtensions.choice.c1.choice.rrcConnectionReestablishment_r13.radioResourceConfigDedicated_r13.drb_ToReleaseList_r13 = NULL;
	rrcConnectionReestablishment_NB_IoT->criticalExtensions.choice.c1.choice.rrcConnectionReestablishment_r13.radioResourceConfigDedicated_r13.rlf_TimersAndConstants_r13= NULL;
	rrcConnectionReestablishment_NB_IoT->criticalExtensions.choice.c1.choice.rrcConnectionReestablishment_r13.radioResourceConfigDedicated_r13.mac_MainConfig_r13= NULL;
	rrcConnectionReestablishment_NB_IoT->criticalExtensions.choice.c1.choice.rrcConnectionReestablishment_r13.radioResourceConfigDedicated_r13.physicalConfigDedicated_r13 = NULL;

	rrcConnectionReestablishment_NB_IoT->criticalExtensions.choice.c1.choice.rrcConnectionReestablishment_r13.nextHopChainingCount_r13=0;

	enc_rval = uper_encode_to_buffer(&asn_DEF_DL_CCCH_Message_NB,
<<<<<<< HEAD
                                         NULL,
=======
                                           NULL,
>>>>>>> 24c1c6e1
	                                   (void*)&dl_ccch_msg_NB_IoT,
	                                   buffer,
	                                   RRC_BUF_SIZE);

	if (enc_rval.encoded <= 0) {
           LOG_F(RRC, "ASN1 message encoding failed (%s, %li)!\n",
	               enc_rval.failed_type->name, enc_rval.encoded);
        }

#ifdef XER_PRINT
  xer_fprint(stdout,&asn_DEF_DL_CCCH_Message_NB,(void*)&dl_ccch_msg_NB_IoT);
#endif

#if defined(ENABLE_ITTI)
# if !defined(DISABLE_XER_SPRINT)
  {
    char        message_string[30000];
    size_t      message_string_size;

    if ((message_string_size = xer_sprint(message_string, sizeof(message_string), &asn_DEF_DL_CCCH_Message_NB, (void *) &dl_ccch_msg_NB_IoT)) > 0) {
      MessageDef *msg_p;

      msg_p = itti_alloc_new_message_sized (TASK_RRC_ENB_NB_IoT, RRC_DL_CCCH, message_string_size + sizeof (IttiMsgText));
      msg_p->ittiMsg.rrc_dl_ccch.size = message_string_size;
      memcpy(&msg_p->ittiMsg.rrc_dl_ccch.text, message_string, message_string_size);

      itti_send_msg_to_task(TASK_UNKNOWN, Mod_id, msg_p);
    }
  }
# endif
#endif

  LOG_I(RRC,"RRCConnectionReestablishment-NB Encoded %zd bits (%zd bytes)\n",enc_rval.encoded,(enc_rval.encoded+7)/8);
  return 0;
}

/*do_RRCConnectionRelease_NB--> is used to command the release of an RRC connection*/
uint8_t do_RRCConnectionRelease_NB_IoT(
  uint8_t                             Mod_id,
  uint8_t                            *buffer,
 const uint8_t                             Transaction_id)
{

  asn_enc_rval_t enc_rval;

  DL_DCCH_Message_NB_t dl_dcch_msg_NB_IoT;
  RRCConnectionRelease_NB_t *rrcConnectionRelease_NB_IoT;


  memset(&dl_dcch_msg_NB_IoT,0,sizeof(DL_DCCH_Message_NB_t));

  dl_dcch_msg_NB_IoT.message.present           = DL_DCCH_MessageType_NB_PR_c1;
  dl_dcch_msg_NB_IoT.message.choice.c1.present = DL_DCCH_MessageType_NB__c1_PR_rrcConnectionRelease_r13;
  rrcConnectionRelease_NB_IoT                  = &dl_dcch_msg_NB_IoT.message.choice.c1.choice.rrcConnectionRelease_r13;

  // RRCConnectionRelease
  rrcConnectionRelease_NB_IoT->rrc_TransactionIdentifier = Transaction_id;
  rrcConnectionRelease_NB_IoT->criticalExtensions.present = RRCConnectionRelease_NB__criticalExtensions_PR_c1;
  rrcConnectionRelease_NB_IoT->criticalExtensions.choice.c1.present =RRCConnectionRelease_NB__criticalExtensions__c1_PR_rrcConnectionRelease_r13 ;

  rrcConnectionRelease_NB_IoT->criticalExtensions.choice.c1.choice.rrcConnectionRelease_r13.releaseCause_r13 = ReleaseCause_NB_r13_other;
  rrcConnectionRelease_NB_IoT->criticalExtensions.choice.c1.choice.rrcConnectionRelease_r13.redirectedCarrierInfo_r13 = NULL;
  rrcConnectionRelease_NB_IoT->criticalExtensions.choice.c1.choice.rrcConnectionRelease_r13.extendedWaitTime_r13 = NULL;

  //Why allocate memory for non critical extension?
  rrcConnectionRelease_NB_IoT->criticalExtensions.choice.c1.choice.rrcConnectionRelease_r13.nonCriticalExtension=CALLOC(1,
      sizeof(*rrcConnectionRelease_NB_IoT->criticalExtensions.choice.c1.choice.rrcConnectionRelease_r13.nonCriticalExtension));

  enc_rval = uper_encode_to_buffer(&asn_DEF_DL_DCCH_Message_NB,
                                   NULL,
                                   (void*)&dl_dcch_msg_NB_IoT,
                                   buffer,
                                   RRC_BUF_SIZE);//check

  return((enc_rval.encoded+7)/8);
}



<|MERGE_RESOLUTION|>--- conflicted
+++ resolved
@@ -1345,11 +1345,7 @@
 	rrcConnectionReestablishment_NB_IoT->criticalExtensions.choice.c1.choice.rrcConnectionReestablishment_r13.nextHopChainingCount_r13=0;
 
 	enc_rval = uper_encode_to_buffer(&asn_DEF_DL_CCCH_Message_NB,
-<<<<<<< HEAD
-                                         NULL,
-=======
                                            NULL,
->>>>>>> 24c1c6e1
 	                                   (void*)&dl_ccch_msg_NB_IoT,
 	                                   buffer,
 	                                   RRC_BUF_SIZE);
