/* Licensed to the OpenAirInterface (OAI) Software Alliance under one or more
 * contributor license agreements.  See the NOTICE file distributed with
 * this work for additional information regarding copyright ownership.
 * The OpenAirInterface Software Alliance licenses this file to You under
 * the OAI Public License, Version 1.1  (the "License"); you may not use this file
 * except in compliance with the License.
 * You may obtain a copy of the License at
 *
 *      http://www.openairinterface.org/?page_id=698
 *
 * Unless required by applicable law or agreed to in writing, software
 * distributed under the License is distributed on an "AS IS" BASIS,
 * WITHOUT WARRANTIES OR CONDITIONS OF ANY KIND, either express or implied.
 * See the License for the specific language governing permissions and
 * limitations under the License.
 *-------------------------------------------------------------------------------
 * For more information about the OpenAirInterface (OAI) Software Alliance:
 *      contact@openairinterface.org
 */

/*! \file asn1_msg.c
* \brief primitives to build the asn1 messages
* \author Raymond Knopp, Navid Nikaein and Michele Paffetti
* \date 2011, 2017
* \version 1.0
* \company Eurecom
* \email: raymond.knopp@eurecom.fr, navid.nikaein@eurecom.fr, michele.paffetti@studio.unibo.it
*/

#include <stdio.h>
#include <sys/types.h>
#include <stdlib.h> /* for atoi(3) */
#include <unistd.h> /* for getopt(3) */
#include <string.h> /* for strerror(3) */
#include <sysexits.h> /* for EX_* exit codes */
#include <errno.h>  /* for errno */
#include "UTIL/LOG/log.h"
#include <asn_application.h>
#include <asn_internal.h> /* for _ASN_DEFAULT_STACK_MAX */
#include <per_encoder.h>
#include "asn1_msg.h"



//#include for NB-IoT-------------------
#include "RRCConnectionRequest-NB.h"
#include "BCCH-DL-SCH-Message-NB.h"
#include "UL-CCCH-Message-NB.h"
#include "UL-DCCH-Message-NB.h"
#include "DL-CCCH-Message-NB.h"
#include "DL-DCCH-Message-NB.h"
#include "EstablishmentCause-NB-r13.h"
#include "RRCConnectionSetup-NB.h"
#include "SRB-ToAddModList-NB-r13.h"
#include "DRB-ToAddModList-NB-r13.h"
#include "RRC/LTE/defs_NB_IoT.h"
#include "RRCConnectionSetupComplete-NB.h"
#include "RRCConnectionReconfigurationComplete-NB.h"
#include "RRCConnectionReconfiguration-NB.h"
#include "MasterInformationBlock-NB.h"
#include "SystemInformation-NB.h"
#include "SystemInformationBlockType1.h"
#include "SIB-Type-NB-r13.h"
#include "RRCConnectionResume-NB.h"
#include "RRCConnectionReestablishment-NB.h"
#include "../defs_NB_IoT.h"
//----------------------------------------

//#include "PHY/defs.h"
#include "enb_config.h"

#if defined(ENABLE_ITTI)
# include "intertask_interface.h"
#endif




/*do_MIB_NB_NB_IoT*/
uint8_t do_MIB_NB_IoT(
  rrc_eNB_carrier_data_NB_IoT_t *carrier,
  uint16_t N_RB_DL,//may not needed--> for NB_IoT only 1 PRB is used
  uint32_t frame,
  uint32_t hyper_frame)
{
  asn_enc_rval_t enc_rval;
  BCCH_BCH_Message_NB_t *mib_NB_IoT = &(carrier->mib_NB_IoT);
  /*
   * systemFrameNumber-MSB: (TS 36.331 pag 576)
   * define the 4 MSB of the SFN (10 bits). The last significant 6 bits will be acquired implicitly by decoding the NPBCH
   * NOTE: 6 LSB will be used for counting the 64 radio frames in the TTI period (640 ms) that is exactly the MIB period
   *
   * hyperSFN-LSB:
   * indicates the 2 least significant bits of the HSFN. The remaining 8 bits are present in SIB1-NB
   * NOTE: with the 2 bits we count the 4 HSFN (is 1 SIB1-Nb modification period) while the other 6 count the number of modification periods
   *
   *
   * NOTE: in OAI never modify the SIB messages!!??
   */
  //XXX check if correct the bit assignment
  uint8_t sfn_MSB = (uint8_t)((frame>>6) & 0x0f); // all the 4 bits are set to 1
  uint8_t hsfn_LSB = (uint8_t)(hyper_frame & 0x03); //2 bits set to 1 (0x3 = 0011)
  uint16_t spare=0; //11 bits --> use uint16
  mib_NB_IoT->message.systemFrameNumber_MSB_r13.buf = &sfn_MSB;
  mib_NB_IoT->message.systemFrameNumber_MSB_r13.size = 1; //if expressed in byte
  mib_NB_IoT->message.systemFrameNumber_MSB_r13.bits_unused = 4; //is byte based (so how many bits you don't use of the 8 bits of a bite
  mib_NB_IoT->message.hyperSFN_LSB_r13.buf= &hsfn_LSB;
  mib_NB_IoT->message.hyperSFN_LSB_r13.size= 1;
  mib_NB_IoT->message.hyperSFN_LSB_r13.bits_unused = 6;
  //XXX to be set??
  mib_NB_IoT->message.spare.buf = (uint8_t *)&spare;
  mib_NB_IoT->message.spare.size = 2;
  mib_NB_IoT->message.spare.bits_unused = 5;
  //decide how to set it
  mib_NB_IoT->message.schedulingInfoSIB1_r13 =11; //see TS 36.213-->tables 16.4.1.3-3 ecc...
  mib_NB_IoT->message.systemInfoValueTag_r13= 0;
  mib_NB_IoT->message.ab_Enabled_r13 = 0;
  //to be decided
  mib_NB_IoT->message.operationModeInfo_r13.present = MasterInformationBlock_NB__operationModeInfo_r13_PR_inband_SamePCI_r13;
  mib_NB_IoT->message.operationModeInfo_r13.choice.inband_SamePCI_r13.eutra_CRS_SequenceInfo_r13 = 0;
  printf("[MIB] Initialization of frame information,sfn_MSB %x, hsfn_LSB %x\n",
         (uint32_t)sfn_MSB,
         (uint32_t)hsfn_LSB);
  enc_rval = uper_encode_to_buffer(&asn_DEF_BCCH_BCH_Message_NB,
                                   NULL,
<<<<<<< HEAD
                                   (void *)mib_NB_IoT,
=======
                                   (void*)mib_NB_IoT,
>>>>>>> 35ff6111
                                   carrier->MIB_NB_IoT,
                                   100);

  if(enc_rval.encoded <= 0) {
    LOG_F(RRC, "ASN1 message encoding failed (%s, %lu)!\n",
          enc_rval.failed_type->name, enc_rval.encoded);
  }

  if (enc_rval.encoded==-1) {
    return(-1);
  }

  return((enc_rval.encoded+7)/8);
}

/*do_SIB1_NB*/
uint8_t do_SIB1_NB_IoT(uint8_t Mod_id, int CC_id,
                       rrc_eNB_carrier_data_NB_IoT_t *carrier,
                       NbIoTRrcConfigurationReq *configuration,
                       uint32_t frame
                      )
{
  BCCH_DL_SCH_Message_NB_t *bcch_message= &(carrier->siblock1_NB_IoT);
  SystemInformationBlockType1_NB_t **sib1_NB_IoT= &(carrier->sib1_NB_IoT);
  asn_enc_rval_t enc_rval;
  PLMN_IdentityInfo_NB_r13_t PLMN_identity_info_NB_IoT;
  MCC_MNC_Digit_t dummy_mcc[3],dummy_mnc[3];
  SchedulingInfo_NB_r13_t *schedulingInfo_NB_IoT;
  SIB_Type_NB_r13_t *sib_type_NB_IoT;
  long *attachWithoutPDN_Connectivity = NULL;
  attachWithoutPDN_Connectivity = CALLOC(1,sizeof(long));
  long *nrs_CRS_PowerOffset=NULL;
  nrs_CRS_PowerOffset = CALLOC(1, sizeof(long));
  long *eutraControlRegionSize=NULL; //this parameter should be set only if we are considering in-band operating mode (samePCI or differentPCI)
  eutraControlRegionSize = CALLOC(1,sizeof(long));
  long systemInfoValueTagSI = 0;
  memset(bcch_message,0,sizeof(BCCH_DL_SCH_Message_NB_t));
  bcch_message->message.present = BCCH_DL_SCH_MessageType_NB_PR_c1;
  bcch_message->message.choice.c1.present = BCCH_DL_SCH_MessageType_NB__c1_PR_systemInformationBlockType1_r13;
  //allocation
  *sib1_NB_IoT = &bcch_message->message.choice.c1.choice.systemInformationBlockType1_r13;
  /*TS 36.331 v14.2.0 pag 589
   * hyperSFN-MSB
   * Indicates the 8 most significant bits of the hyper-SFN. Together with the hyper-LSB in MIB-NB the complete HSFN is build up
   */
  //FIXME see if correct
  uint8_t hyperSFN_MSB = (uint8_t) ((frame>>2)& 0xff);
  //XXX to be checked
  (*sib1_NB_IoT)->hyperSFN_MSB_r13.buf = &hyperSFN_MSB;
  (*sib1_NB_IoT)->hyperSFN_MSB_r13.size = 1;
  (*sib1_NB_IoT)->hyperSFN_MSB_r13.bits_unused = 0;
  memset(&PLMN_identity_info_NB_IoT,0,sizeof(PLMN_IdentityInfo_NB_r13_t));
  PLMN_identity_info_NB_IoT.plmn_Identity_r13.mcc = CALLOC(1,sizeof(*PLMN_identity_info_NB_IoT.plmn_Identity_r13.mcc));
  memset(PLMN_identity_info_NB_IoT.plmn_Identity_r13.mcc,0,sizeof(*PLMN_identity_info_NB_IoT.plmn_Identity_r13.mcc));
  asn_set_empty(&PLMN_identity_info_NB_IoT.plmn_Identity_r13.mcc->list);//.size=0;
  //left as it is???
#if defined(ENABLE_ITTI)
  dummy_mcc[0] = (configuration->mcc / 100) % 10;
  dummy_mcc[1] = (configuration->mcc / 10) % 10;
  dummy_mcc[2] = (configuration->mcc / 1) % 10;
#else
  dummy_mcc[0] = 0;
  dummy_mcc[1] = 0;
  dummy_mcc[2] = 1;
#endif
  ASN_SEQUENCE_ADD(&PLMN_identity_info_NB_IoT.plmn_Identity_r13.mcc->list,&dummy_mcc[0]);
  ASN_SEQUENCE_ADD(&PLMN_identity_info_NB_IoT.plmn_Identity_r13.mcc->list,&dummy_mcc[1]);
  ASN_SEQUENCE_ADD(&PLMN_identity_info_NB_IoT.plmn_Identity_r13.mcc->list,&dummy_mcc[2]);
  PLMN_identity_info_NB_IoT.plmn_Identity_r13.mnc.list.size=0;
  PLMN_identity_info_NB_IoT.plmn_Identity_r13.mnc.list.count=0;
#if defined(ENABLE_ITTI)

  if (configuration->mnc >= 100) {
    dummy_mnc[0] = (configuration->mnc / 100) % 10;
    dummy_mnc[1] = (configuration->mnc / 10) % 10;
    dummy_mnc[2] = (configuration->mnc / 1) % 10;
  } else {
    if (configuration->mnc_digit_length == 2) {
      dummy_mnc[0] = (configuration->mnc / 10) % 10;
      dummy_mnc[1] = (configuration->mnc / 1) % 10;
      dummy_mnc[2] = 0xf;
    } else {
      dummy_mnc[0] = (configuration->mnc / 100) % 100;
      dummy_mnc[1] = (configuration->mnc / 10) % 10;
      dummy_mnc[2] = (configuration->mnc / 1) % 10;
    }
  }

#else
  dummy_mnc[0] = 0;
  dummy_mnc[1] = 1;
  dummy_mnc[2] = 0xf;
#endif
  ASN_SEQUENCE_ADD(&PLMN_identity_info_NB_IoT.plmn_Identity_r13.mnc.list,&dummy_mnc[0]);
  ASN_SEQUENCE_ADD(&PLMN_identity_info_NB_IoT.plmn_Identity_r13.mnc.list,&dummy_mnc[1]);

  if (dummy_mnc[2] != 0xf) {
    ASN_SEQUENCE_ADD(&PLMN_identity_info_NB_IoT.plmn_Identity_r13.mnc.list,&dummy_mnc[2]);
  }

  //still set to "notReserved" as in the previous case
  PLMN_identity_info_NB_IoT.cellReservedForOperatorUse_r13=PLMN_IdentityInfo_NB_r13__cellReservedForOperatorUse_r13_notReserved;
  *attachWithoutPDN_Connectivity = 0;
  PLMN_identity_info_NB_IoT.attachWithoutPDN_Connectivity_r13 = attachWithoutPDN_Connectivity;
  ASN_SEQUENCE_ADD(&(*sib1_NB_IoT)->cellAccessRelatedInfo_r13.plmn_IdentityList_r13.list,&PLMN_identity_info_NB_IoT);
  // 16 bits = 2 byte
  (*sib1_NB_IoT)->cellAccessRelatedInfo_r13.trackingAreaCode_r13.buf = MALLOC(2); //MALLOC works in byte
  //lefts as it is?
#if defined(ENABLE_ITTI)
  (*sib1_NB_IoT)->cellAccessRelatedInfo_r13.trackingAreaCode_r13.buf[0] = (configuration->tac >> 8) & 0xff;
  (*sib1_NB_IoT)->cellAccessRelatedInfo_r13.trackingAreaCode_r13.buf[1] = (configuration->tac >> 0) & 0xff;
#else
  (*sib1_NB_IoT)->cellAccessRelatedInfo_r13.trackingAreaCode_r13.buf[0] = 0x00;
  (*sib1_NB_IoT)->cellAccessRelatedInfo_r13.trackingAreaCode_r13.buf[1] = 0x01;
#endif
  (*sib1_NB_IoT)->cellAccessRelatedInfo_r13.trackingAreaCode_r13.size=2;
  (*sib1_NB_IoT)->cellAccessRelatedInfo_r13.trackingAreaCode_r13.bits_unused=0;
  // 28 bits --> i have to use 32 bits = 4 byte
  (*sib1_NB_IoT)->cellAccessRelatedInfo_r13.cellIdentity_r13.buf = MALLOC(8); // why allocate 8 byte?
#if defined(ENABLE_ITTI)
  (*sib1_NB_IoT)->cellAccessRelatedInfo_r13.cellIdentity_r13.buf[0] = (configuration->cell_identity >> 20) & 0xff;
  (*sib1_NB_IoT)->cellAccessRelatedInfo_r13.cellIdentity_r13.buf[1] = (configuration->cell_identity >> 12) & 0xff;
  (*sib1_NB_IoT)->cellAccessRelatedInfo_r13.cellIdentity_r13.buf[2] = (configuration->cell_identity >>  4) & 0xff;
  (*sib1_NB_IoT)->cellAccessRelatedInfo_r13.cellIdentity_r13.buf[3] = (configuration->cell_identity <<  4) & 0xf0;
#else
  (*sib1_NB_IoT)->cellAccessRelatedInfo_r13.cellIdentity_r13.buf[0] = 0x00;
  (*sib1_NB_IoT)->cellAccessRelatedInfo_r13.cellIdentity_r13.buf[1] = 0x00;
  (*sib1_NB_IoT)->cellAccessRelatedInfo_r13.cellIdentity_r13.buf[2] = 0x00;
  (*sib1_NB_IoT)->cellAccessRelatedInfo_r13.cellIdentity_r13.buf[3] = 0x10;
#endif
  (*sib1_NB_IoT)->cellAccessRelatedInfo_r13.cellIdentity_r13.size=4;
  (*sib1_NB_IoT)->cellAccessRelatedInfo_r13.cellIdentity_r13.bits_unused=4;
  //Still set to "notBarred" as in the previous case
  (*sib1_NB_IoT)->cellAccessRelatedInfo_r13.cellBarred_r13=SystemInformationBlockType1_NB__cellAccessRelatedInfo_r13__cellBarred_r13_notBarred;
  //Still Set to "notAllowed" like in the previous case
  (*sib1_NB_IoT)->cellAccessRelatedInfo_r13.intraFreqReselection_r13=SystemInformationBlockType1_NB__cellAccessRelatedInfo_r13__intraFreqReselection_r13_notAllowed;
  (*sib1_NB_IoT)->cellSelectionInfo_r13.q_RxLevMin_r13=-65; //which value?? TS 36.331 V14.2.1 pag. 589
  (*sib1_NB_IoT)->cellSelectionInfo_r13.q_QualMin_r13 = 0; //FIXME new parameter for SIB1-NB, not present in SIB1 (for cell reselection but if not used the UE should apply the default value)
  (*sib1_NB_IoT)->p_Max_r13 = CALLOC(1, sizeof(P_Max_t));
  *((*sib1_NB_IoT)->p_Max_r13) = 23;
  //FIXME
  (*sib1_NB_IoT)->freqBandIndicator_r13 =
#if defined(ENABLE_ITTI)
    configuration->eutra_band;
#else
    5; //if not configured we use band 5 (UL: 824 MHz - 849MHz / DL: 869 MHz - 894 MHz  FDD mode)
#endif
  //OPTIONAL new parameters, to be used?
  /*
   * freqBandInfo_r13
   * multiBandInfoList_r13
   * nrs_CRS_PowerOffset_r13
   * sib1_NB_IoT->downlinkBitmap_r13.choice.subframePattern10_r13 =(is a BIT_STRING)
   */
  (*sib1_NB_IoT)->downlinkBitmap_r13 = CALLOC(1, sizeof(struct DL_Bitmap_NB_r13));
  ((*sib1_NB_IoT)->downlinkBitmap_r13)->present= DL_Bitmap_NB_r13_PR_NOTHING;
  *eutraControlRegionSize = 1;
  (*sib1_NB_IoT)->eutraControlRegionSize_r13 = eutraControlRegionSize;
  *nrs_CRS_PowerOffset= 0;
  (*sib1_NB_IoT)->nrs_CRS_PowerOffset_r13 = nrs_CRS_PowerOffset;
  schedulingInfo_NB_IoT = (SchedulingInfo_NB_r13_t *) malloc (3*sizeof(SchedulingInfo_NB_r13_t));
  sib_type_NB_IoT = (SIB_Type_NB_r13_t *) malloc (3*sizeof(SIB_Type_NB_r13_t));
  memset(&schedulingInfo_NB_IoT[0],0,sizeof(SchedulingInfo_NB_r13_t));
  memset(&schedulingInfo_NB_IoT[1],0,sizeof(SchedulingInfo_NB_r13_t));
  memset(&schedulingInfo_NB_IoT[2],0,sizeof(SchedulingInfo_NB_r13_t));
  memset(&sib_type_NB_IoT[0],0,sizeof(SIB_Type_NB_r13_t));
  memset(&sib_type_NB_IoT[1],0,sizeof(SIB_Type_NB_r13_t));
  memset(&sib_type_NB_IoT[2],0,sizeof(SIB_Type_NB_r13_t));
  // Now, follow the scheduler SIB configuration
  // There is only one sib2+sib3 common setting
  schedulingInfo_NB_IoT[0].si_Periodicity_r13=SchedulingInfo_NB_r13__si_Periodicity_r13_rf4096;
  schedulingInfo_NB_IoT[0].si_RepetitionPattern_r13=SchedulingInfo_NB_r13__si_RepetitionPattern_r13_every2ndRF; //This Indicates the starting radio frames within the SI window used for SI message transmission.
  schedulingInfo_NB_IoT[0].si_TB_r13= SchedulingInfo_NB_r13__si_TB_r13_b680;//208 bits
  // This is for SIB2/3
  /*SIB3 --> There is no mapping information of SIB2 since it is always present
    *  in the first SystemInformation message
    * listed in the schedulingInfoList list.
    * */
  sib_type_NB_IoT[0]=SIB_Type_NB_r13_sibType3_NB_r13;
  ASN_SEQUENCE_ADD(&schedulingInfo_NB_IoT[0].sib_MappingInfo_r13.list,&sib_type_NB_IoT[0]);
  ASN_SEQUENCE_ADD(&(*sib1_NB_IoT)->schedulingInfoList_r13.list,&schedulingInfo_NB_IoT[0]);
  //printf("[ASN Debug] SI P: %ld\n",(*sib1_NB_IoT)->schedulingInfoList_r13.list.array[0]->si_Periodicity_r13);
#if defined(ENABLE_ITTI)

  if (configuration->frame_type == TDD)
#endif
  {
    //FIXME in NB-IoT mandatory to be FDD --> so must give an error
    LOG_E(RRC,"[NB-IoT %d] Frame Type is TDD --> not supported by NB-IoT, exiting\n", Mod_id); //correct?
    exit(-1);
  }

  //FIXME which value chose for the following parameter
  (*sib1_NB_IoT)->si_WindowLength_r13=SystemInformationBlockType1_NB__si_WindowLength_r13_ms160;
  (*sib1_NB_IoT)->si_RadioFrameOffset_r13= 0;
  /*In Nb-IoT change/update of specific SI message can additionally be indicated by a SI message specific value tag
   * systemInfoValueTagSI (there is no SystemInfoValueTag in SIB1-NB but only in MIB-NB)
   *contained in systemInfoValueTagList_r13
   **/
  //FIXME correct?
  (*sib1_NB_IoT)->systemInfoValueTagList_r13 = CALLOC(1, sizeof(struct SystemInfoValueTagList_NB_r13));
  asn_set_empty(&(*sib1_NB_IoT)->systemInfoValueTagList_r13->list);
  ASN_SEQUENCE_ADD(&(*sib1_NB_IoT)->systemInfoValueTagList_r13->list,&systemInfoValueTagSI);
#ifdef XER_PRINT //generate xml files
  xer_fprint(stdout, &asn_DEF_BCCH_DL_SCH_Message_NB, (void *)bcch_message);
#endif
  enc_rval = uper_encode_to_buffer(&asn_DEF_BCCH_DL_SCH_Message_NB,
                                   NULL,
<<<<<<< HEAD
                                   (void *)bcch_message,
=======
                                   (void*)bcch_message,
>>>>>>> 35ff6111
                                   carrier->SIB1_NB_IoT,
                                   100);

  if (enc_rval.encoded > 0) {
    LOG_F(RRC,"ASN1 message encoding failed (%s, %lu)!\n",
          enc_rval.failed_type->name, enc_rval.encoded);
  }

#ifdef USER_MODE
  LOG_D(RRC,"[NB-IoT] SystemInformationBlockType1-NB Encoded %zd bits (%zd bytes)\n",enc_rval.encoded,(enc_rval.encoded+7)/8);
#endif

  if (enc_rval.encoded==-1) {
    return(-1);
  }

  return((enc_rval.encoded+7)/8);
}

/*SIB23_NB_IoT*/
//to be clarified is it is possible to carry SIB2 and SIB3  in the same SI message for NB-IoT?
uint8_t do_SIB23_NB_IoT(uint8_t Mod_id,
                        int CC_id,
                        rrc_eNB_carrier_data_NB_IoT_t *carrier,//MP: this is already a carrier[CC_id]
                        NbIoTRrcConfigurationReq *configuration ) //openair2/COMMON/rrc_messages_types.h
{
  struct SystemInformation_NB_r13_IEs__sib_TypeAndInfo_r13__Member *sib2_NB_part;
  struct SystemInformation_NB_r13_IEs__sib_TypeAndInfo_r13__Member *sib3_NB_part;
  BCCH_DL_SCH_Message_NB_t *bcch_message = &(carrier->systemInformation_NB_IoT); //is the systeminformation-->BCCH_DL_SCH_Message_NB
  SystemInformationBlockType2_NB_r13_t *sib2_NB_IoT;
  SystemInformationBlockType3_NB_r13_t *sib3_NB_IoT;
  asn_enc_rval_t enc_rval;
  RACH_Info_NB_r13_t rach_Info_NB_IoT;
  NPRACH_Parameters_NB_r13_t *nprach_parameters;
  //optional
  long *connEstFailOffset = NULL;
  connEstFailOffset = CALLOC(1, sizeof(long));
  //  RSRP_ThresholdsNPRACH_InfoList_NB_r13_t *rsrp_ThresholdsPrachInfoList;
  //  RSRP_Range_t rsrp_range;
  ACK_NACK_NumRepetitions_NB_r13_t ack_nack_repetition;
  struct NPUSCH_ConfigCommon_NB_r13__dmrs_Config_r13 *dmrs_config;
  struct DL_GapConfig_NB_r13  *dl_Gap;
  long *srs_SubframeConfig;
  srs_SubframeConfig= CALLOC(1, sizeof(long));

  if (bcch_message) {
    memset(bcch_message,0,sizeof(BCCH_DL_SCH_Message_NB_t));
  } else {
    LOG_E(RRC,"[NB-IoT %d] BCCH_MESSAGE_NB is null, exiting\n", Mod_id);
    exit(-1);
  }

  //before schould be allocated memory somewhere?
  //  if (!carrier->sib2_NB_IoT) {
  //    LOG_E(RRC,"[NB-IoT %d] sib2_NB_IoT is null, exiting\n", Mod_id);
  //    exit(-1);
  //  }
  //
  //  if (!carrier->sib3_NB_IoT) {
  //    LOG_E(RRC,"[NB-IoT %d] sib3_NB_IoT is null, exiting\n", Mod_id);
  //    exit(-1);
  //  }
  LOG_I(RRC,"[NB-IoT %d] Configuration SIB2/3\n", Mod_id);
  sib2_NB_part = CALLOC(1,sizeof(struct SystemInformation_NB_r13_IEs__sib_TypeAndInfo_r13__Member));
  sib3_NB_part = CALLOC(1,sizeof(struct SystemInformation_NB_r13_IEs__sib_TypeAndInfo_r13__Member));
  memset(sib2_NB_part,0,sizeof(struct SystemInformation_NB_r13_IEs__sib_TypeAndInfo_r13__Member));
  memset(sib3_NB_part,0,sizeof(struct SystemInformation_NB_r13_IEs__sib_TypeAndInfo_r13__Member));
  sib2_NB_part->present = SystemInformation_NB_r13_IEs__sib_TypeAndInfo_r13__Member_PR_sib2_r13;
  sib3_NB_part->present = SystemInformation_NB_r13_IEs__sib_TypeAndInfo_r13__Member_PR_sib3_r13;
  //may bug if not correct allocation of memory
  carrier->sib2_NB_IoT = &sib2_NB_part->choice.sib2_r13;
  carrier->sib3_NB_IoT = &sib3_NB_part->choice.sib3_r13;
  sib2_NB_IoT = carrier->sib2_NB_IoT;
  sib3_NB_IoT = carrier->sib3_NB_IoT;
  nprach_parameters = (NPRACH_Parameters_NB_r13_t *) malloc (3*sizeof(NPRACH_Parameters_NB_r13_t));
  memset(&nprach_parameters[0],0,sizeof(NPRACH_Parameters_NB_r13_t));
  memset(&nprach_parameters[1],0,sizeof(NPRACH_Parameters_NB_r13_t));
  memset(&nprach_parameters[2],0,sizeof(NPRACH_Parameters_NB_r13_t));
  /// SIB2-NB-----------------------------------------
  //Barring is manage by ab-Enabled in MIB-NB (but is not a struct as ac-BarringInfo in LTE legacy)
  //RACH Config. Common--------------------------------------------------------------
  sib2_NB_IoT->radioResourceConfigCommon_r13.rach_ConfigCommon_r13.preambleTransMax_CE_r13 =
    configuration->rach_preambleTransMax_CE_NB;
  sib2_NB_IoT->radioResourceConfigCommon_r13.rach_ConfigCommon_r13.powerRampingParameters_r13.powerRampingStep =
    configuration->rach_powerRampingStep_NB;
  sib2_NB_IoT->radioResourceConfigCommon_r13.rach_ConfigCommon_r13.powerRampingParameters_r13.preambleInitialReceivedTargetPower =
    configuration->rach_preambleInitialReceivedTargetPower_NB;
  rach_Info_NB_IoT.ra_ResponseWindowSize_r13 = configuration->rach_raResponseWindowSize_NB;
  rach_Info_NB_IoT.mac_ContentionResolutionTimer_r13 = configuration-> rach_macContentionResolutionTimer_NB;
  //rach_infoList max size = maxNPRACH-Resources-NB-r13 = 3
  ASN_SEQUENCE_ADD(&sib2_NB_IoT->radioResourceConfigCommon_r13.rach_ConfigCommon_r13.rach_InfoList_r13.list,&rach_Info_NB_IoT);
  //TS 36.331 pag 614 --> if not present the value to infinity sould be used
  *connEstFailOffset = 0;
  sib2_NB_IoT->radioResourceConfigCommon_r13.rach_ConfigCommon_r13.connEstFailOffset_r13 = connEstFailOffset; /*OPTIONAL*/
  // BCCH-Config-NB-IoT----------------------------------------------------------------
  sib2_NB_IoT->radioResourceConfigCommon_r13.bcch_Config_r13.modificationPeriodCoeff_r13
    = configuration->bcch_modificationPeriodCoeff_NB;
  // PCCH-Config-NB-IoT-----------------------------------------------------------------
  sib2_NB_IoT->radioResourceConfigCommon_r13.pcch_Config_r13.defaultPagingCycle_r13
    = configuration->pcch_defaultPagingCycle_NB;
  sib2_NB_IoT->radioResourceConfigCommon_r13.pcch_Config_r13.nB_r13 = configuration->pcch_nB_NB;
  sib2_NB_IoT->radioResourceConfigCommon_r13.pcch_Config_r13.npdcch_NumRepetitionPaging_r13 = configuration-> pcch_npdcch_NumRepetitionPaging_NB;
  //NPRACH-Config-NB-IoT-----------------------------------------------------------------
  sib2_NB_IoT->radioResourceConfigCommon_r13.nprach_Config_r13.rsrp_ThresholdsPrachInfoList_r13 = NULL;
  sib2_NB_IoT->radioResourceConfigCommon_r13.nprach_Config_r13.nprach_CP_Length_r13 = configuration->nprach_CP_Length;
  /*OPTIONAL*/
  //   =CALLOC(1, sizeof(struct RSRP_ThresholdsNPRACH_InfoList_NB_r13)); //fatto uguale dopo
  //   rsrp_ThresholdsPrachInfoList = sib2_NB_IoT->radioResourceConfigCommon_r13.nprach_Config_r13.rsrp_ThresholdsPrachInfoList_r13;
  //   rsrp_range = configuration->nprach_rsrp_range_NB;
  //   ASN_SEQUENCE_ADD(&rsrp_ThresholdsPrachInfoList->list,rsrp_range);
  // According configuration to set the 3 CE level configuration setting
  nprach_parameters[0].nprach_Periodicity_r13               = configuration->nprach_Periodicity[0];
  nprach_parameters[0].nprach_StartTime_r13                 = configuration->nprach_StartTime[0];
  nprach_parameters[0].nprach_SubcarrierOffset_r13          = configuration->nprach_SubcarrierOffset[0];
  nprach_parameters[0].nprach_NumSubcarriers_r13            = configuration->nprach_NumSubcarriers[0];
  nprach_parameters[0].numRepetitionsPerPreambleAttempt_r13 = configuration->numRepetitionsPerPreambleAttempt_NB[0];
  nprach_parameters[0].nprach_SubcarrierMSG3_RangeStart_r13 = configuration->nprach_SubcarrierMSG3_RangeStart;
  nprach_parameters[0].maxNumPreambleAttemptCE_r13          = configuration->maxNumPreambleAttemptCE_NB;
  nprach_parameters[0].npdcch_NumRepetitions_RA_r13         = configuration->npdcch_NumRepetitions_RA[0];
  nprach_parameters[0].npdcch_StartSF_CSS_RA_r13            = configuration->npdcch_StartSF_CSS_RA[0];
  nprach_parameters[0].npdcch_Offset_RA_r13                 = configuration->npdcch_Offset_RA[0];
  nprach_parameters[1].nprach_Periodicity_r13               = configuration->nprach_Periodicity[1];
  nprach_parameters[1].nprach_StartTime_r13                 = configuration->nprach_StartTime[1];
  nprach_parameters[1].nprach_SubcarrierOffset_r13          = configuration->nprach_SubcarrierOffset[1];
  nprach_parameters[1].nprach_NumSubcarriers_r13            = configuration->nprach_NumSubcarriers[1];
  nprach_parameters[1].numRepetitionsPerPreambleAttempt_r13 = configuration->numRepetitionsPerPreambleAttempt_NB[1];
  nprach_parameters[1].nprach_SubcarrierMSG3_RangeStart_r13 = configuration->nprach_SubcarrierMSG3_RangeStart;
  nprach_parameters[1].maxNumPreambleAttemptCE_r13          = configuration->maxNumPreambleAttemptCE_NB;
  nprach_parameters[1].npdcch_NumRepetitions_RA_r13         = configuration->npdcch_NumRepetitions_RA[1];
  nprach_parameters[1].npdcch_StartSF_CSS_RA_r13            = configuration->npdcch_StartSF_CSS_RA[1];
  nprach_parameters[1].npdcch_Offset_RA_r13                 = configuration->npdcch_Offset_RA[1];
  nprach_parameters[2].nprach_Periodicity_r13               = configuration->nprach_Periodicity[2];
  nprach_parameters[2].nprach_StartTime_r13                 = configuration->nprach_StartTime[2];
  nprach_parameters[2].nprach_SubcarrierOffset_r13          = configuration->nprach_SubcarrierOffset[2];
  nprach_parameters[2].nprach_NumSubcarriers_r13            = configuration->nprach_NumSubcarriers[2];
  nprach_parameters[2].numRepetitionsPerPreambleAttempt_r13 = configuration->numRepetitionsPerPreambleAttempt_NB[2];
  nprach_parameters[2].nprach_SubcarrierMSG3_RangeStart_r13 = configuration->nprach_SubcarrierMSG3_RangeStart;
  nprach_parameters[2].maxNumPreambleAttemptCE_r13          = configuration->maxNumPreambleAttemptCE_NB;
  nprach_parameters[2].npdcch_NumRepetitions_RA_r13         = configuration->npdcch_NumRepetitions_RA[2];
  nprach_parameters[2].npdcch_StartSF_CSS_RA_r13            = configuration->npdcch_StartSF_CSS_RA[2];
  nprach_parameters[2].npdcch_Offset_RA_r13                 = configuration->npdcch_Offset_RA[2];
  //nprach_parameterList have a max size of 3 possible nprach configuration (see maxNPRACH_Resources_NB_r13)
  ASN_SEQUENCE_ADD(&sib2_NB_IoT->radioResourceConfigCommon_r13.nprach_Config_r13.nprach_ParametersList_r13.list,&nprach_parameters[0]);
  ASN_SEQUENCE_ADD(&sib2_NB_IoT->radioResourceConfigCommon_r13.nprach_Config_r13.nprach_ParametersList_r13.list,&nprach_parameters[1]);
  ASN_SEQUENCE_ADD(&sib2_NB_IoT->radioResourceConfigCommon_r13.nprach_Config_r13.nprach_ParametersList_r13.list,&nprach_parameters[2]);
  // NPDSCH-Config NB-IOT
  sib2_NB_IoT->radioResourceConfigCommon_r13.npdsch_ConfigCommon_r13.nrs_Power_r13= configuration->npdsch_nrs_Power;
  //NPUSCH-Config NB-IoT----------------------------------------------------------------
  //list of size 3 (see maxNPRACH_Resources_NB_r13)
  ack_nack_repetition = configuration-> npusch_ack_nack_numRepetitions_NB; //is an enumerative
  ASN_SEQUENCE_ADD(&(sib2_NB_IoT->radioResourceConfigCommon_r13.npusch_ConfigCommon_r13.ack_NACK_NumRepetitions_Msg4_r13.list),&ack_nack_repetition);
  *srs_SubframeConfig = configuration->npusch_srs_SubframeConfig_NB;
  sib2_NB_IoT->radioResourceConfigCommon_r13.npusch_ConfigCommon_r13.srs_SubframeConfig_r13= srs_SubframeConfig; /*OPTIONAL*/
  /*OPTIONAL*/
  dmrs_config = CALLOC(1,sizeof(struct NPUSCH_ConfigCommon_NB_r13__dmrs_Config_r13));
  dmrs_config->threeTone_CyclicShift_r13 = configuration->npusch_threeTone_CyclicShift_r13;
  dmrs_config->sixTone_CyclicShift_r13 = configuration->npusch_sixTone_CyclicShift_r13;
  /*OPTIONAL
   * -define the base sequence for a DMRS sequence in a cell with multi tone transmission (3,6,12) see TS 36.331 NPUSCH-Config-NB
   * -if not defined will be calculated based on the cellID once we configure the phy layer (rrc_mac_config_req) through the config_sib2 */
  dmrs_config->threeTone_BaseSequence_r13 = NULL;
  dmrs_config->sixTone_BaseSequence_r13 = NULL;
  dmrs_config->twelveTone_BaseSequence_r13 = NULL;
  sib2_NB_IoT->radioResourceConfigCommon_r13.npusch_ConfigCommon_r13.dmrs_Config_r13 = dmrs_config;
  //ulReferenceSignalsNPUSCH
  /*Reference Signal (RS) for UL in NB-IoT is called DRS (Demodulation Reference Signal)
   * sequence-group hopping can be enabled or disabled by means of the cell-specific parameter groupHoppingEnabled_r13
   * sequence-group hopping can be disabled for certain specific UE through the parameter groupHoppingDisabled (physicalConfigDedicated)
   * groupAssignmentNPUSCH--> is used for generate the sequence-shift pattern
   */
  sib2_NB_IoT->radioResourceConfigCommon_r13.npusch_ConfigCommon_r13.ul_ReferenceSignalsNPUSCH_r13.groupHoppingEnabled_r13= configuration->npusch_groupHoppingEnabled;
  sib2_NB_IoT->radioResourceConfigCommon_r13.npusch_ConfigCommon_r13.ul_ReferenceSignalsNPUSCH_r13.groupAssignmentNPUSCH_r13 =configuration->npusch_groupAssignmentNPUSCH_r13;
  //dl_GAP---------------------------------------------------------------------------------/*OPTIONAL*/
  dl_Gap = CALLOC(1,sizeof(struct DL_GapConfig_NB_r13));
  dl_Gap->dl_GapDurationCoeff_r13= configuration-> dl_GapDurationCoeff_NB;
  dl_Gap->dl_GapPeriodicity_r13= configuration->dl_GapPeriodicity_NB;
  dl_Gap->dl_GapThreshold_r13= configuration->dl_GapThreshold_NB;
  sib2_NB_IoT->radioResourceConfigCommon_r13.dl_Gap_r13 = dl_Gap;
  // uplinkPowerControlCommon - NB-IoT------------------------------------------------------
  sib2_NB_IoT->radioResourceConfigCommon_r13.uplinkPowerControlCommon_r13.p0_NominalNPUSCH_r13 = configuration->npusch_p0_NominalNPUSCH;
  sib2_NB_IoT->radioResourceConfigCommon_r13.uplinkPowerControlCommon_r13.deltaPreambleMsg3_r13 = configuration->deltaPreambleMsg3;
  sib2_NB_IoT->radioResourceConfigCommon_r13.uplinkPowerControlCommon_r13.alpha_r13 = configuration->npusch_alpha;
  //no deltaFlist_PUCCH and no UL cyclic prefix
  // UE Timers and Constants -NB-IoT--------------------------------------------------------
  sib2_NB_IoT->ue_TimersAndConstants_r13.t300_r13 = configuration-> ue_TimersAndConstants_t300_NB;
  sib2_NB_IoT->ue_TimersAndConstants_r13.t301_r13 = configuration-> ue_TimersAndConstants_t301_NB;
  sib2_NB_IoT->ue_TimersAndConstants_r13.t310_r13 = configuration-> ue_TimersAndConstants_t310_NB;
  sib2_NB_IoT->ue_TimersAndConstants_r13.t311_r13 = configuration-> ue_TimersAndConstants_t311_NB;
  sib2_NB_IoT->ue_TimersAndConstants_r13.n310_r13 = configuration-> ue_TimersAndConstants_n310_NB;
  sib2_NB_IoT->ue_TimersAndConstants_r13.n311_r13 = configuration-> ue_TimersAndConstants_n311_NB;
  //other SIB2-NB Parameters--------------------------------------------------------------------------------
  sib2_NB_IoT->freqInfo_r13.additionalSpectrumEmission_r13 = 1;
  sib2_NB_IoT->freqInfo_r13.ul_CarrierFreq_r13 = NULL; /*OPTIONAL*/
  sib2_NB_IoT->timeAlignmentTimerCommon_r13=TimeAlignmentTimer_infinity;//TimeAlignmentTimer_sf5120;
  /*OPTIONAL*/
  sib2_NB_IoT->multiBandInfoList_r13 = NULL;
  /// SIB3-NB-------------------------------------------------------
  sib3_NB_IoT->cellReselectionInfoCommon_r13.q_Hyst_r13=SystemInformationBlockType3_NB_r13__cellReselectionInfoCommon_r13__q_Hyst_r13_dB4;
  sib3_NB_IoT->cellReselectionServingFreqInfo_r13.s_NonIntraSearch_r13=0; //or define in configuration?
  sib3_NB_IoT->intraFreqCellReselectionInfo_r13.q_RxLevMin_r13 = -70;
  //new
  sib3_NB_IoT->intraFreqCellReselectionInfo_r13.q_QualMin_r13 = CALLOC(1,sizeof(*sib3_NB_IoT->intraFreqCellReselectionInfo_r13.q_QualMin_r13));
  *(sib3_NB_IoT->intraFreqCellReselectionInfo_r13.q_QualMin_r13)= 10; //a caso
  sib3_NB_IoT->intraFreqCellReselectionInfo_r13.p_Max_r13 = NULL;
  sib3_NB_IoT->intraFreqCellReselectionInfo_r13.s_IntraSearchP_r13 = 31; // s_intraSearch --> s_intraSearchP!!! (they call in a different way)
  sib3_NB_IoT->intraFreqCellReselectionInfo_r13.t_Reselection_r13=1;
  //how to manage?
  sib3_NB_IoT->freqBandInfo_r13 = NULL;
  sib3_NB_IoT->multiBandInfoList_r13 = NULL;
  ///BCCH message (generate the SI message)
  bcch_message->message.present = BCCH_DL_SCH_MessageType_NB_PR_c1;
  bcch_message->message.choice.c1.present = BCCH_DL_SCH_MessageType_NB__c1_PR_systemInformation_r13;
  bcch_message->message.choice.c1.choice.systemInformation_r13.criticalExtensions.present = SystemInformation_NB__criticalExtensions_PR_systemInformation_r13;
  bcch_message->message.choice.c1.choice.systemInformation_r13.criticalExtensions.choice.systemInformation_r13.sib_TypeAndInfo_r13.list.count=0;
  ASN_SEQUENCE_ADD(&bcch_message->message.choice.c1.choice.systemInformation_r13.criticalExtensions.choice.systemInformation_r13.sib_TypeAndInfo_r13.list,
                   sib2_NB_part);
  ASN_SEQUENCE_ADD(&bcch_message->message.choice.c1.choice.systemInformation_r13.criticalExtensions.choice.systemInformation_r13.sib_TypeAndInfo_r13.list,
                   sib3_NB_part);
#ifdef XER_PRINT
  xer_fprint(stdout, &asn_DEF_BCCH_DL_SCH_Message_NB, (void *)bcch_message);
#endif
  enc_rval = uper_encode_to_buffer(&asn_DEF_BCCH_DL_SCH_Message_NB,
                                   NULL,
<<<<<<< HEAD
                                   (void *)bcch_message,
=======
                                   (void*)bcch_message,
>>>>>>> 35ff6111
                                   carrier->SIB23_NB_IoT,
                                   900);
  //  AssertFatal (enc_rval.encoded > 0, "ASN1 message encoding failed (%s, %lu)!\n",
  //               enc_rval.failed_type->name, enc_rval.encoded);
  //#if defined(ENABLE_ITTI).....
#ifdef USER_MODE
  LOG_D(RRC,"[NB-IoT] SystemInformation-NB Encoded %zd bits (%zd bytes)\n",enc_rval.encoded,(enc_rval.encoded+7)/8);
#endif

  if (enc_rval.encoded==-1) {
    msg("[RRC] ASN1 : SI-NB encoding failed for SIB23_NB_IoT\n");
    return(-1);
  }

  carrier->sib2_NB_IoT = sib2_NB_IoT;
  carrier->sib3_NB_IoT = sib3_NB_IoT;
  return((enc_rval.encoded+7)/8);
}

/*do_RRCConnectionSetup_NB_IoT--> the aim is to establish SRB1 and SRB1bis(implicitly)*/
uint8_t do_RRCConnectionSetup_NB_IoT(
  const protocol_ctxt_t     *const ctxt_pP,
  rrc_eNB_ue_context_NB_IoT_t      *const ue_context_pP,
  int                              CC_id,
  uint8_t                   *const buffer, //Srb0.Tx_buffer.Payload
  const uint8_t                    Transaction_id,
  const NB_IoT_DL_FRAME_PARMS *const frame_parms, // maybe not used
  SRB_ToAddModList_NB_r13_t             **SRB_configList_NB_IoT, //for both SRB1bis and SRB1
  struct PhysicalConfigDedicated_NB_r13 **physicalConfigDedicated_NB_IoT
)

{
  asn_enc_rval_t enc_rval;
  //MP:logical channel group not defined for Nb-IoT
  //MP: logical channel priority pag 605 (is 1 for SRB1 and for SRB1bis should be the same)
  //long* prioritySRB1 = NULL;
  long *prioritySRB1bis = NULL;
  BOOLEAN_t *logicalChannelSR_Prohibit =NULL; //pag 605
  BOOLEAN_t *npusch_AllSymbols= NULL;
  // struct SRB_ToAddMod_NB_r13* SRB1_config_NB = NULL;
  // struct SRB_ToAddMod_NB_r13__rlc_Config_r13* SRB1_rlc_config_NB = NULL;
  // struct SRB_ToAddMod_NB_r13__logicalChannelConfig_r13* SRB1_lchan_config_NB = NULL;
  struct SRB_ToAddMod_NB_r13 *SRB1bis_config_NB_IoT = NULL;
  struct SRB_ToAddMod_NB_r13__rlc_Config_r13 *SRB1bis_rlc_config_NB_IoT = NULL;
  struct SRB_ToAddMod_NB_r13__logicalChannelConfig_r13 *SRB1bis_lchan_config_NB_IoT = NULL;
  //No UL_specific parameters for NB-IoT in LogicalChanelConfig-NB
  PhysicalConfigDedicated_NB_r13_t *physicalConfigDedicated2_NB_IoT = NULL;
  DL_CCCH_Message_NB_t dl_ccch_msg_NB_IoT;
  RRCConnectionSetup_NB_t *rrcConnectionSetup_NB_IoT = NULL;
  memset((void *)&dl_ccch_msg_NB_IoT,0,sizeof(DL_CCCH_Message_NB_t));
  dl_ccch_msg_NB_IoT.message.present = DL_CCCH_MessageType_NB_PR_c1;
  dl_ccch_msg_NB_IoT.message.choice.c1.present = DL_CCCH_MessageType_NB__c1_PR_rrcConnectionSetup_r13;
  rrcConnectionSetup_NB_IoT = &dl_ccch_msg_NB_IoT.message.choice.c1.choice.rrcConnectionSetup_r13;

  if (*SRB_configList_NB_IoT) {
    free(*SRB_configList_NB_IoT);
  }

  *SRB_configList_NB_IoT = CALLOC(1,sizeof(SRB_ToAddModList_NB_r13_t));
  /// SRB1--------------------
  {
    // SRB1_config_NB = CALLOC(1,sizeof(*SRB1_config_NB));
    //
    // //no srb_Identity in SRB_ToAddMod_NB
    //
    // SRB1_rlc_config_NB = CALLOC(1,sizeof(*SRB1_rlc_config_NB));
    // SRB1_config_NB->rlc_Config_r13   = SRB1_rlc_config_NB;
    //
    // SRB1_rlc_config_NB->present = SRB_ToAddMod_NB_r13__rlc_Config_r13_PR_explicitValue;
    // SRB1_rlc_config_NB->choice.explicitValue.present=RLC_Config_NB_r13_PR_am;//the only possible in NB_IoT
    //
    //// SRB1_rlc_config_NB->choice.explicitValue.choice.am.ul_AM_RLC_r13.t_PollRetransmit_r13 = enb_properties.properties[ctxt_pP->module_id]->srb1_timer_poll_retransmit_r13;
    //// SRB1_rlc_config_NB->choice.explicitValue.choice.am.ul_AM_RLC_r13.maxRetxThreshold_r13 = enb_properties.properties[ctxt_pP->module_id]->srb1_max_retx_threshold_r13;
    //// //(musT be disabled--> SRB1 config pag 640 specs )
    //// SRB1_rlc_config_NB->choice.explicitValue.choice.am.dl_AM_RLC_r13.enableStatusReportSN_Gap_r13 =NULL;
    //
    //
    // SRB1_rlc_config_NB->choice.explicitValue.choice.am.ul_AM_RLC_r13.t_PollRetransmit_r13 = T_PollRetransmit_NB_r13_ms25000;
    // SRB1_rlc_config_NB->choice.explicitValue.choice.am.ul_AM_RLC_r13.maxRetxThreshold_r13 = UL_AM_RLC_NB_r13__maxRetxThreshold_r13_t8;
    // //(musT be disabled--> SRB1 config pag 640 specs )
    // SRB1_rlc_config_NB->choice.explicitValue.choice.am.dl_AM_RLC_r13.enableStatusReportSN_Gap_r13 = NULL;
    //
    // SRB1_lchan_config_NB = CALLOC(1,sizeof(*SRB1_lchan_config_NB));
    // SRB1_config_NB->logicalChannelConfig_r13  = SRB1_lchan_config_NB;
    //
    // SRB1_lchan_config_NB->present = SRB_ToAddMod_NB_r13__logicalChannelConfig_r13_PR_explicitValue;
    //
    //
    // prioritySRB1 = CALLOC(1, sizeof(long));
    // *prioritySRB1 = 1;
    // SRB1_lchan_config_NB->choice.explicitValue.priority_r13 = prioritySRB1;
    //
    // logicalChannelSR_Prohibit = CALLOC(1, sizeof(BOOLEAN_t));
    // *logicalChannelSR_Prohibit = 1;
    // //schould be set to TRUE (specs pag 641)
    // SRB1_lchan_config_NB->choice.explicitValue.logicalChannelSR_Prohibit_r13 = logicalChannelSR_Prohibit;
    //
    // //ADD SRB1
    // ASN_SEQUENCE_ADD(&(*SRB_configList_NB_IoT)->list,SRB1_config_NB);
  }
  ///SRB1bis (The configuration for SRB1 and SRB1bis is the same) the only difference is the logical channel identity = 3 but not set here
  SRB1bis_config_NB_IoT = CALLOC(1,sizeof(*SRB1bis_config_NB_IoT));
  //no srb_Identity in SRB_ToAddMod_NB
  SRB1bis_rlc_config_NB_IoT = CALLOC(1,sizeof(*SRB1bis_rlc_config_NB_IoT));
  SRB1bis_config_NB_IoT->rlc_Config_r13   = SRB1bis_rlc_config_NB_IoT;
  SRB1bis_rlc_config_NB_IoT->present = SRB_ToAddMod_NB_r13__rlc_Config_r13_PR_explicitValue;
  SRB1bis_rlc_config_NB_IoT->choice.explicitValue.present=RLC_Config_NB_r13_PR_am;//MP: the only possible RLC config in NB_IoT
  SRB1bis_rlc_config_NB_IoT->choice.explicitValue.choice.am.ul_AM_RLC_r13.t_PollRetransmit_r13 = T_PollRetransmit_NB_r13_ms25000;
  SRB1bis_rlc_config_NB_IoT->choice.explicitValue.choice.am.ul_AM_RLC_r13.maxRetxThreshold_r13 = UL_AM_RLC_NB_r13__maxRetxThreshold_r13_t8;
  //(musT be disabled--> SRB1 config pag 640 specs )
  SRB1bis_rlc_config_NB_IoT->choice.explicitValue.choice.am.dl_AM_RLC_r13.enableStatusReportSN_Gap_r13 =NULL;
  SRB1bis_lchan_config_NB_IoT = CALLOC(1,sizeof(*SRB1bis_lchan_config_NB_IoT));
  SRB1bis_config_NB_IoT->logicalChannelConfig_r13  = SRB1bis_lchan_config_NB_IoT;
  SRB1bis_lchan_config_NB_IoT->present = SRB_ToAddMod_NB_r13__logicalChannelConfig_r13_PR_explicitValue;
  prioritySRB1bis = CALLOC(1, sizeof(long));
  *prioritySRB1bis = 1; //same as SRB1?
  SRB1bis_lchan_config_NB_IoT->choice.explicitValue.priority_r13 = prioritySRB1bis;
  logicalChannelSR_Prohibit = CALLOC(1, sizeof(BOOLEAN_t));
  *logicalChannelSR_Prohibit = 1; //schould be set to TRUE (specs pag 641)
  SRB1bis_lchan_config_NB_IoT->choice.explicitValue.logicalChannelSR_Prohibit_r13 = logicalChannelSR_Prohibit;
  //ADD SRB1bis
  //MP: Actually there is no way to distinguish SRB1 and SRB1bis once put in the list
  //MP: SRB_ToAddModList_NB_r13_t size = 1
  ASN_SEQUENCE_ADD(&(*SRB_configList_NB_IoT)->list,SRB1bis_config_NB_IoT);
  // PhysicalConfigDedicated (NPDCCH, NPUSCH, CarrierConfig, UplinkPowerControl)
  physicalConfigDedicated2_NB_IoT = CALLOC(1,sizeof(*physicalConfigDedicated2_NB_IoT));
  *physicalConfigDedicated_NB_IoT = physicalConfigDedicated2_NB_IoT;
  physicalConfigDedicated2_NB_IoT->carrierConfigDedicated_r13= CALLOC(1, sizeof(*physicalConfigDedicated2_NB_IoT->carrierConfigDedicated_r13));
  physicalConfigDedicated2_NB_IoT->npdcch_ConfigDedicated_r13 = CALLOC(1,sizeof(*physicalConfigDedicated2_NB_IoT->npdcch_ConfigDedicated_r13));
  physicalConfigDedicated2_NB_IoT->npusch_ConfigDedicated_r13 = CALLOC(1,sizeof(*physicalConfigDedicated2_NB_IoT->npusch_ConfigDedicated_r13));
  physicalConfigDedicated2_NB_IoT->uplinkPowerControlDedicated_r13 = CALLOC(1,sizeof(*physicalConfigDedicated2_NB_IoT->uplinkPowerControlDedicated_r13));
  //no tpc, no cqi and no pucch, no pdsch, no soundingRS, no AntennaInfo, no scheduling request config
  /*
   * NB-IoT supports the operation with either one or two antenna ports, AP0 and AP1.
   * For the latter case, Space Frequency Block Coding (SFBC) is applied.
   * Once selected, the same transmission scheme applies to NPBCH, NPDCCH, and NPDSCH.
   * */
  //FIXME: MP: CarrierConfigDedicated check the set values ----------------------------------------------
  //DL
  physicalConfigDedicated2_NB_IoT->carrierConfigDedicated_r13->dl_CarrierConfig_r13.dl_CarrierFreq_r13.carrierFreq_r13=0;//random value set
  physicalConfigDedicated2_NB_IoT->carrierConfigDedicated_r13->dl_CarrierConfig_r13.downlinkBitmapNonAnchor_r13= CALLOC(1,sizeof(struct DL_CarrierConfigDedicated_NB_r13__downlinkBitmapNonAnchor_r13));
  physicalConfigDedicated2_NB_IoT->carrierConfigDedicated_r13->dl_CarrierConfig_r13.downlinkBitmapNonAnchor_r13->present=
    DL_CarrierConfigDedicated_NB_r13__downlinkBitmapNonAnchor_r13_PR_useNoBitmap_r13;
  physicalConfigDedicated2_NB_IoT->carrierConfigDedicated_r13->dl_CarrierConfig_r13.dl_GapNonAnchor_r13 = CALLOC(1,sizeof(struct DL_CarrierConfigDedicated_NB_r13__dl_GapNonAnchor_r13));
  physicalConfigDedicated2_NB_IoT->carrierConfigDedicated_r13->dl_CarrierConfig_r13.dl_GapNonAnchor_r13->present =
    DL_CarrierConfigDedicated_NB_r13__dl_GapNonAnchor_r13_PR_useNoGap_r13;
  physicalConfigDedicated2_NB_IoT->carrierConfigDedicated_r13->dl_CarrierConfig_r13.inbandCarrierInfo_r13= NULL;
  //UL
  physicalConfigDedicated2_NB_IoT->carrierConfigDedicated_r13->ul_CarrierConfig_r13.ul_CarrierFreq_r13= NULL;
  // NPDCCH
  physicalConfigDedicated2_NB_IoT->npdcch_ConfigDedicated_r13->npdcch_NumRepetitions_r13 =0;
  physicalConfigDedicated2_NB_IoT->npdcch_ConfigDedicated_r13->npdcch_Offset_USS_r13 =0;
  physicalConfigDedicated2_NB_IoT->npdcch_ConfigDedicated_r13->npdcch_StartSF_USS_r13=0;
  // NPUSCH //(specs TS 36.331 v14.2.1 pag 643) /* OPTIONAL */
  physicalConfigDedicated2_NB_IoT->npusch_ConfigDedicated_r13->ack_NACK_NumRepetitions_r13= NULL;
  npusch_AllSymbols= CALLOC(1, sizeof(BOOLEAN_t));
  *npusch_AllSymbols= 1; //TRUE
  physicalConfigDedicated2_NB_IoT->npusch_ConfigDedicated_r13->npusch_AllSymbols_r13= npusch_AllSymbols; /* OPTIONAL */
  physicalConfigDedicated2_NB_IoT->npusch_ConfigDedicated_r13->groupHoppingDisabled_r13=NULL; /* OPTIONAL */
  // UplinkPowerControlDedicated
  physicalConfigDedicated2_NB_IoT->uplinkPowerControlDedicated_r13->p0_UE_NPUSCH_r13 = 0; // 0 dB (specs TS36.331 v14.2.1 pag 643)
  //Fill the rrcConnectionSetup-NB message
  rrcConnectionSetup_NB_IoT->rrc_TransactionIdentifier = Transaction_id; //input value
  rrcConnectionSetup_NB_IoT->criticalExtensions.present = RRCConnectionSetup_NB__criticalExtensions_PR_c1;
  rrcConnectionSetup_NB_IoT->criticalExtensions.choice.c1.present =RRCConnectionSetup_NB__criticalExtensions__c1_PR_rrcConnectionSetup_r13 ;
  //MP: carry only SRB1bis at the moment and phyConfigDedicated
  rrcConnectionSetup_NB_IoT->criticalExtensions.choice.c1.choice.rrcConnectionSetup_r13.radioResourceConfigDedicated_r13.srb_ToAddModList_r13 = *SRB_configList_NB_IoT;
  rrcConnectionSetup_NB_IoT->criticalExtensions.choice.c1.choice.rrcConnectionSetup_r13.radioResourceConfigDedicated_r13.drb_ToAddModList_r13 = NULL;
  rrcConnectionSetup_NB_IoT->criticalExtensions.choice.c1.choice.rrcConnectionSetup_r13.radioResourceConfigDedicated_r13.drb_ToReleaseList_r13 = NULL;
  rrcConnectionSetup_NB_IoT->criticalExtensions.choice.c1.choice.rrcConnectionSetup_r13.radioResourceConfigDedicated_r13.rlf_TimersAndConstants_r13 = NULL;
  rrcConnectionSetup_NB_IoT->criticalExtensions.choice.c1.choice.rrcConnectionSetup_r13.radioResourceConfigDedicated_r13.physicalConfigDedicated_r13 = physicalConfigDedicated2_NB_IoT;
  rrcConnectionSetup_NB_IoT->criticalExtensions.choice.c1.choice.rrcConnectionSetup_r13.radioResourceConfigDedicated_r13.mac_MainConfig_r13 = NULL;
#ifdef XER_PRINT
  xer_fprint(stdout, &asn_DEF_DL_CCCH_Message, (void *)&dl_ccch_msg);
#endif
<<<<<<< HEAD
  enc_rval = uper_encode_to_buffer(&asn_DEF_DL_CCCH_Message_NB,
                                   NULL,
                                   (void *)&dl_ccch_msg_NB_IoT,
                                   buffer,
                                   100);
=======
 enc_rval = uper_encode_to_buffer(&asn_DEF_DL_CCCH_Message_NB,
                                  NULL,
                                  (void*)&dl_ccch_msg_NB_IoT,
                                  buffer,
                                  100);
>>>>>>> 35ff6111

  if (enc_rval.encoded <= 0) {
    LOG_F(RRC, "ASN1 message encoding failed (%s, %lu)!\n",
          enc_rval.failed_type->name, enc_rval.encoded);
  }

#ifdef USER_MODE
  LOG_D(RRC,"RRCConnectionSetup-NB Encoded %zd bits (%zd bytes), ecause %d\n",
        enc_rval.encoded,(enc_rval.encoded+7)/8,ecause);
#endif
  return((enc_rval.encoded+7)/8);
}

/*do_SecurityModeCommand - exactly the same as previous implementation*/
uint8_t do_SecurityModeCommand_NB_IoT(
  const protocol_ctxt_t *const ctxt_pP,
  uint8_t *const buffer,
  const uint8_t Transaction_id,
  const uint8_t cipheringAlgorithm,
  const uint8_t integrityProtAlgorithm)
{
  DL_DCCH_Message_NB_t dl_dcch_msg_NB_IoT;
  asn_enc_rval_t enc_rval;
  memset(&dl_dcch_msg_NB_IoT,0,sizeof(DL_DCCH_Message_NB_t));
  dl_dcch_msg_NB_IoT.message.present = DL_DCCH_MessageType_NB_PR_c1;
  dl_dcch_msg_NB_IoT.message.choice.c1.present = DL_DCCH_MessageType_NB__c1_PR_securityModeCommand_r13;
  dl_dcch_msg_NB_IoT.message.choice.c1.choice.securityModeCommand_r13.rrc_TransactionIdentifier = Transaction_id;
  dl_dcch_msg_NB_IoT.message.choice.c1.choice.securityModeCommand_r13.criticalExtensions.present = SecurityModeCommand__criticalExtensions_PR_c1;
  dl_dcch_msg_NB_IoT.message.choice.c1.choice.securityModeCommand_r13.criticalExtensions.choice.c1.present =
    SecurityModeCommand__criticalExtensions__c1_PR_securityModeCommand_r8;
  // the two following information could be based on the mod_id
  dl_dcch_msg_NB_IoT.message.choice.c1.choice.securityModeCommand_r13.criticalExtensions.choice.c1.choice.securityModeCommand_r8.securityConfigSMC.securityAlgorithmConfig.cipheringAlgorithm
    = (CipheringAlgorithm_r12_t)cipheringAlgorithm; //bug solved
  dl_dcch_msg_NB_IoT.message.choice.c1.choice.securityModeCommand_r13.criticalExtensions.choice.c1.choice.securityModeCommand_r8.securityConfigSMC.securityAlgorithmConfig.integrityProtAlgorithm
    = (e_SecurityAlgorithmConfig__integrityProtAlgorithm)integrityProtAlgorithm;
  //only changed "asn_DEF_DL_DCCH_Message_NB"
#ifdef XER_PRINT
  xer_fprint(stdout, &asn_DEF_DL_DCCH_Message_NB, (void *)&dl_dcch_msg_NB_IoT);
#endif
  enc_rval = uper_encode_to_buffer(&asn_DEF_DL_DCCH_Message_NB,
                                   NULL,
<<<<<<< HEAD
                                   (void *)&dl_dcch_msg_NB_IoT,
=======
                                   (void*)&dl_dcch_msg_NB_IoT,
>>>>>>> 35ff6111
                                   buffer,
                                   100);

  if (enc_rval.encoded <= 0) {
    LOG_F(RRC, "ASN1 message encoding failed (%s, %lu)!\n",
          enc_rval.failed_type->name, enc_rval.encoded);
  }

  //#if defined(ENABLE_ITTI)
  //# if !defined(DISABLE_XER_SPRINT)....
#ifdef USER_MODE
  LOG_D(RRC,"[NB-IoT %d] securityModeCommand-NB for UE %x Encoded %zd bits (%zd bytes)\n",
        ctxt_pP->module_id,
        ctxt_pP->rnti,
        enc_rval.encoded,
        (enc_rval.encoded+7)/8);
#endif

  if (enc_rval.encoded==-1) {
    LOG_E(RRC,"[NB-IoT %d] ASN1 : securityModeCommand-NB encoding failed for UE %x\n",
          ctxt_pP->module_id,
          ctxt_pP->rnti);
    return(-1);
  }

  return((enc_rval.encoded+7)/8);
}

/*do_UECapabilityEnquiry_NB_IoT - very similar to legacy lte*/
uint8_t do_UECapabilityEnquiry_NB_IoT(
  const protocol_ctxt_t *const ctxt_pP,
  uint8_t               *const buffer,
  const uint8_t                Transaction_id
)

{
  DL_DCCH_Message_NB_t dl_dcch_msg_NB_IoT;
  //no RAT type in NB-IoT
  asn_enc_rval_t enc_rval;
  memset(&dl_dcch_msg_NB_IoT,0,sizeof(DL_DCCH_Message_NB_t));
  dl_dcch_msg_NB_IoT.message.present           = DL_DCCH_MessageType_NB_PR_c1;
  dl_dcch_msg_NB_IoT.message.choice.c1.present = DL_DCCH_MessageType_NB__c1_PR_ueCapabilityEnquiry_r13;
  dl_dcch_msg_NB_IoT.message.choice.c1.choice.ueCapabilityEnquiry_r13.rrc_TransactionIdentifier = Transaction_id;
  dl_dcch_msg_NB_IoT.message.choice.c1.choice.ueCapabilityEnquiry_r13.criticalExtensions.present = UECapabilityEnquiry_NB__criticalExtensions_PR_c1;
  dl_dcch_msg_NB_IoT.message.choice.c1.choice.ueCapabilityEnquiry_r13.criticalExtensions.choice.c1.present =
    UECapabilityEnquiry_NB__criticalExtensions__c1_PR_ueCapabilityEnquiry_r13;
  //no ue_CapabilityRequest (list of RAT_Type)
  //only changed "asn_DEF_DL_DCCH_Message_NB"
#ifdef XER_PRINT
  xer_fprint(stdout, &asn_DEF_DL_DCCH_Message_NB, (void *)&dl_dcch_msg_NB_IoT);
#endif
  enc_rval = uper_encode_to_buffer(&asn_DEF_DL_DCCH_Message_NB,
                                   NULL,
<<<<<<< HEAD
                                   (void *)&dl_dcch_msg_NB_IoT,
=======
                                   (void*)&dl_dcch_msg_NB_IoT,
>>>>>>> 35ff6111
                                   buffer,
                                   100);

  if (enc_rval.encoded <= 0) {
    LOG_F(RRC, "ASN1 message encoding failed (%s, %lu)!\n",
          enc_rval.failed_type->name, enc_rval.encoded);
  }

  //#if defined(ENABLE_ITTI)
  //# if !defined(DISABLE_XER_SPRINT)....
#ifdef USER_MODE
  LOG_D(RRC,"[NB-IoT %d] UECapabilityEnquiry-NB for UE %x Encoded %zd bits (%zd bytes)\n",
        ctxt_pP->module_id,
        ctxt_pP->rnti,
        enc_rval.encoded,
        (enc_rval.encoded+7)/8);
#endif

  if (enc_rval.encoded==-1) {
    LOG_E(RRC,"[NB-IoT %d] ASN1 : UECapabilityEnquiry-NB encoding failed for UE %x\n",
          ctxt_pP->module_id,
          ctxt_pP->rnti);
    return(-1);
  }

  return((enc_rval.encoded+7)/8);
}

/*do_RRCConnectionReconfiguration_NB_IoT-->may convey information for resource configuration
 * (including RBs, MAC main configuration and physical channel configuration)
 * including any associated dedicated NAS information.*/
uint16_t do_RRCConnectionReconfiguration_NB_IoT(
  const protocol_ctxt_t        *const ctxt_pP,
  uint8_t                            *buffer,
  uint8_t                             Transaction_id,
  SRB_ToAddModList_NB_r13_t          *SRB1_list_NB, //SRB_ConfigList2 (default)--> only SRB1
  DRB_ToAddModList_NB_r13_t          *DRB_list_NB_IoT, //DRB_ConfigList (default)
  DRB_ToReleaseList_NB_r13_t         *DRB_list2_NB_IoT, //is NULL when passed
  struct PhysicalConfigDedicated_NB_r13     *physicalConfigDedicated_NB_IoT,
  MAC_MainConfig_NB_r13_t                   *mac_MainConfig_NB_IoT,
  struct RRCConnectionReconfiguration_NB_r13_IEs__dedicatedInfoNASList_r13 *dedicatedInfoNASList_NB_IoT)

{
  //check on DRB_list if contains more than 2 DRB?
  asn_enc_rval_t enc_rval;
  DL_DCCH_Message_NB_t dl_dcch_msg_NB_IoT;
  RRCConnectionReconfiguration_NB_t *rrcConnectionReconfiguration_NB;
  memset(&dl_dcch_msg_NB_IoT,0,sizeof(DL_DCCH_Message_NB_t));
  dl_dcch_msg_NB_IoT.message.present           = DL_DCCH_MessageType_NB_PR_c1;
  dl_dcch_msg_NB_IoT.message.choice.c1.present = DL_DCCH_MessageType_NB__c1_PR_rrcConnectionReconfiguration_r13;
  rrcConnectionReconfiguration_NB          = &dl_dcch_msg_NB_IoT.message.choice.c1.choice.rrcConnectionReconfiguration_r13;
  // RRCConnectionReconfiguration
  rrcConnectionReconfiguration_NB->rrc_TransactionIdentifier = Transaction_id;
  rrcConnectionReconfiguration_NB->criticalExtensions.present = RRCConnectionReconfiguration_NB__criticalExtensions_PR_c1;
  rrcConnectionReconfiguration_NB->criticalExtensions.choice.c1.present =RRCConnectionReconfiguration_NB__criticalExtensions__c1_PR_rrcConnectionReconfiguration_r13 ;
  //RAdioResourceconfigDedicated
  rrcConnectionReconfiguration_NB->criticalExtensions.choice.c1.choice.rrcConnectionReconfiguration_r13.radioResourceConfigDedicated_r13 =
    CALLOC(1,sizeof(*rrcConnectionReconfiguration_NB->criticalExtensions.choice.c1.choice.rrcConnectionReconfiguration_r13.radioResourceConfigDedicated_r13));
  rrcConnectionReconfiguration_NB->criticalExtensions.choice.c1.choice.rrcConnectionReconfiguration_r13.radioResourceConfigDedicated_r13->srb_ToAddModList_r13 = SRB1_list_NB; //only SRB1
  rrcConnectionReconfiguration_NB->criticalExtensions.choice.c1.choice.rrcConnectionReconfiguration_r13.radioResourceConfigDedicated_r13->drb_ToAddModList_r13 = DRB_list_NB_IoT;
  rrcConnectionReconfiguration_NB->criticalExtensions.choice.c1.choice.rrcConnectionReconfiguration_r13.radioResourceConfigDedicated_r13->drb_ToReleaseList_r13 = DRB_list2_NB_IoT; //NULL
  rrcConnectionReconfiguration_NB->criticalExtensions.choice.c1.choice.rrcConnectionReconfiguration_r13.radioResourceConfigDedicated_r13->physicalConfigDedicated_r13 = physicalConfigDedicated_NB_IoT;
  //FIXME may not used now
  //rrcConnectionReconfiguration_NB->criticalExtensions.choice.c1.choice.rrcConnectionReconfiguration_r13.radioResourceConfigDedicated_r13->rlf_TimersAndConstants_r13

  if (mac_MainConfig_NB_IoT!=NULL) {
    rrcConnectionReconfiguration_NB->criticalExtensions.choice.c1.choice.rrcConnectionReconfiguration_r13.radioResourceConfigDedicated_r13->mac_MainConfig_r13 =
      CALLOC(1, sizeof(*rrcConnectionReconfiguration_NB->criticalExtensions.choice.c1.choice.rrcConnectionReconfiguration_r13.radioResourceConfigDedicated_r13->mac_MainConfig_r13));
    rrcConnectionReconfiguration_NB->criticalExtensions.choice.c1.choice.rrcConnectionReconfiguration_r13.radioResourceConfigDedicated_r13->mac_MainConfig_r13->present
      =RadioResourceConfigDedicated_NB_r13__mac_MainConfig_r13_PR_explicitValue_r13;
    //why memcopy only this one?
    memcpy(&rrcConnectionReconfiguration_NB->criticalExtensions.choice.c1.choice.rrcConnectionReconfiguration_r13.radioResourceConfigDedicated_r13->mac_MainConfig_r13->choice.explicitValue_r13,
           mac_MainConfig_NB_IoT, sizeof(*mac_MainConfig_NB_IoT));
  } else {
    rrcConnectionReconfiguration_NB->criticalExtensions.choice.c1.choice.rrcConnectionReconfiguration_r13.radioResourceConfigDedicated_r13->mac_MainConfig_r13=NULL;
  }

  //no measConfig, measIDlist
  //no mobilityControlInfo
  rrcConnectionReconfiguration_NB->criticalExtensions.choice.c1.choice.rrcConnectionReconfiguration_r13.dedicatedInfoNASList_r13 = dedicatedInfoNASList_NB_IoT;
  //mainly used for cell-reselection/handover purposes??
  rrcConnectionReconfiguration_NB->criticalExtensions.choice.c1.choice.rrcConnectionReconfiguration_r13.fullConfig_r13 = NULL;
  enc_rval = uper_encode_to_buffer(&asn_DEF_DL_DCCH_Message_NB,
                                   NULL,
<<<<<<< HEAD
                                   (void *)&dl_dcch_msg_NB_IoT,
=======
                                   (void*)&dl_dcch_msg_NB_IoT,
>>>>>>> 35ff6111
                                   buffer,
                                   RRC_BUF_SIZE);

  if (enc_rval.encoded <= 0) {
    LOG_F(RRC, "ASN1 message encoding failed %s, %li\n",
          enc_rval.failed_type->name, enc_rval.encoded);
  }

  //changed only asn_DEF_DL_DCCH_Message_NB
#ifdef XER_PRINT
  xer_fprint(stdout,&asn_DEF_DL_DCCH_Message_NB,(void *)&dl_dcch_msg_NB_IoT);
#endif
  //#if defined(ENABLE_ITTI)
  //# if !defined(DISABLE_XER_SPRINT)...
  LOG_I(RRC,"RRCConnectionReconfiguration-NB Encoded %zd bits (%zd bytes)\n",enc_rval.encoded,(enc_rval.encoded+7)/8);
  return((enc_rval.encoded+7)/8);
}

/*do_RRCConnectionReestablishmentReject - exactly the same as legacy LTE*/
uint8_t do_RRCConnectionReestablishmentReject_NB_IoT(
  uint8_t                    Mod_id,
  uint8_t                   *const buffer)
{
  asn_enc_rval_t enc_rval;
  DL_CCCH_Message_NB_t dl_ccch_msg_NB_IoT;
  RRCConnectionReestablishmentReject_t *rrcConnectionReestablishmentReject;
  memset((void *)&dl_ccch_msg_NB_IoT,0,sizeof(DL_CCCH_Message_NB_t));
  dl_ccch_msg_NB_IoT.message.present = DL_CCCH_MessageType_NB_PR_c1;
  dl_ccch_msg_NB_IoT.message.choice.c1.present = DL_CCCH_MessageType_NB__c1_PR_rrcConnectionReestablishmentReject_r13;
  rrcConnectionReestablishmentReject    = &dl_ccch_msg_NB_IoT.message.choice.c1.choice.rrcConnectionReestablishmentReject_r13;
  // RRCConnectionReestablishmentReject //exactly the same as LTE
  rrcConnectionReestablishmentReject->criticalExtensions.present = RRCConnectionReestablishmentReject__criticalExtensions_PR_rrcConnectionReestablishmentReject_r8;
  //Only change in "asn_DEF_DL_CCCH_Message_NB"
#ifdef XER_PRINT
  xer_fprint(stdout, &asn_DEF_DL_CCCH_Message_NB, (void *)&dl_ccch_msg_NB_IoT);
#endif
  enc_rval = uper_encode_to_buffer(&asn_DEF_DL_CCCH_Message_NB,
                                   NULL,
<<<<<<< HEAD
                                   (void *)&dl_ccch_msg_NB_IoT,
=======
                                   (void*)&dl_ccch_msg_NB_IoT,
>>>>>>> 35ff6111
                                   buffer,
                                   100);

  if (enc_rval.encoded <= 0) {
    LOG_F(RRC,"ASN1 message encoding failed (%s, %lu)!\n",
          enc_rval.failed_type->name, enc_rval.encoded);
  }

  //Only change in "asn_DEF_DL_CCCH_Message_NB"
#if defined(ENABLE_ITTI)
# if !defined(DISABLE_XER_SPRINT)
  {
    char        message_string[20000];
    size_t      message_string_size;

    if ((message_string_size = xer_sprint(message_string, sizeof(message_string), &asn_DEF_DL_CCCH_Message_NB, (void *) &dl_ccch_msg_NB_IoT)) > 0) {
      MessageDef *msg_p;
      msg_p = itti_alloc_new_message_sized (TASK_RRC_ENB_NB_IoT, RRC_DL_CCCH, message_string_size + sizeof (IttiMsgText));
      msg_p->ittiMsg.rrc_dl_ccch.size = message_string_size;
      memcpy(&msg_p->ittiMsg.rrc_dl_ccch.text, message_string, message_string_size);
      itti_send_msg_to_task(TASK_UNKNOWN, Mod_id, msg_p);
    }
  }
# endif
#endif
#ifdef USER_MODE
  LOG_D(RRC,"RRCConnectionReestablishmentReject Encoded %zd bits (%zd bytes)\n",
        enc_rval.encoded,(enc_rval.encoded+7)/8);
#endif
  return((enc_rval.encoded+7)/8);
}

/*do_RRCConnectionReject_NB_IoT*/
uint8_t do_RRCConnectionReject_NB_IoT(
  uint8_t                    Mod_id,
  uint8_t                   *const buffer)

{
  asn_enc_rval_t enc_rval;
  DL_CCCH_Message_NB_t          dl_ccch_msg_NB_IoT;
  RRCConnectionReject_NB_t      *rrcConnectionReject_NB_IoT;
  memset((void *)&dl_ccch_msg_NB_IoT,0,sizeof(DL_CCCH_Message_NB_t));
  dl_ccch_msg_NB_IoT.message.present           = DL_CCCH_MessageType_NB_PR_c1;
  dl_ccch_msg_NB_IoT.message.choice.c1.present = DL_CCCH_MessageType_NB__c1_PR_rrcConnectionReject_r13;
  rrcConnectionReject_NB_IoT = &dl_ccch_msg_NB_IoT.message.choice.c1.choice.rrcConnectionReject_r13;
  // RRCConnectionReject-NB_IoT
  rrcConnectionReject_NB_IoT->criticalExtensions.present = RRCConnectionReject_NB__criticalExtensions_PR_c1;
  rrcConnectionReject_NB_IoT->criticalExtensions.choice.c1.present = RRCConnectionReject_NB__criticalExtensions__c1_PR_rrcConnectionReject_r13;
  /* let's put an extended wait time of 1s for the moment */
  rrcConnectionReject_NB_IoT->criticalExtensions.choice.c1.choice.rrcConnectionReject_r13.extendedWaitTime_r13 = 1;
  //new-use of suspend indication
  //If present, this field indicates that the UE should remain suspended and not release its stored context.
  rrcConnectionReject_NB_IoT->criticalExtensions.choice.c1.choice.rrcConnectionReject_r13.rrc_SuspendIndication_r13=
    CALLOC(1, sizeof(long));
  *(rrcConnectionReject_NB_IoT->criticalExtensions.choice.c1.choice.rrcConnectionReject_r13.rrc_SuspendIndication_r13)=
    RRCConnectionReject_NB_r13_IEs__rrc_SuspendIndication_r13_true;
  //Only Modified "asn_DEF_DL_CCCH_Message_NB"
#ifdef XER_PRINT
  xer_fprint(stdout, &asn_DEF_DL_CCCH_Message_NB, (void *)&dl_ccch_msg);
#endif
  enc_rval = uper_encode_to_buffer(&asn_DEF_DL_CCCH_Message_NB,
                                   NULL,
<<<<<<< HEAD
                                   (void *)&dl_ccch_msg_NB_IoT,
=======
                                   (void*)&dl_ccch_msg_NB_IoT,
>>>>>>> 35ff6111
                                   buffer,
                                   100);

  if (enc_rval.encoded <= 0) {
    LOG_F(RRC, "ASN1 message encoding failed (%s, %ld)!\n",
          enc_rval.failed_type->name, enc_rval.encoded);
  }

#if defined(ENABLE_ITTI)
# if !defined(DISABLE_XER_SPRINT)
  {
    char        message_string[20000];
    size_t      message_string_size;

    if ((message_string_size = xer_sprint(message_string, sizeof(message_string), &asn_DEF_DL_CCCH_Message_NB, (void *) &dl_ccch_msg_NB_IoT)) > 0) {
      MessageDef *msg_p;
      msg_p = itti_alloc_new_message_sized (TASK_RRC_ENB_NB_IoT, RRC_DL_CCCH, message_string_size + sizeof (IttiMsgText));
      msg_p->ittiMsg.rrc_dl_ccch.size = message_string_size;
      memcpy(&msg_p->ittiMsg.rrc_dl_ccch.text, message_string, message_string_size);
      itti_send_msg_to_task(TASK_UNKNOWN, Mod_id, msg_p);
    }
  }
# endif
#endif
#ifdef USER_MODE
  LOG_D(RRC,"RRCConnectionReject-NB Encoded %zd bits (%zd bytes)\n",
        enc_rval.encoded,(enc_rval.encoded+7)/8);
#endif
  return((enc_rval.encoded+7)/8);
}


//no do_MBSFNAreaConfig(..) in NB-IoT
//no do_MeasurementReport(..) in NB-IoT

/*do_DLInformationTransfer_NB*/
uint8_t do_DLInformationTransfer_NB_IoT(
  uint8_t Mod_id,
  uint8_t **buffer,
  uint8_t transaction_id,
  uint32_t pdu_length,
  uint8_t *pdu_buffer)

{
  ssize_t encoded;
  DL_DCCH_Message_NB_t dl_dcch_msg_NB_IoT;
  memset(&dl_dcch_msg_NB_IoT, 0, sizeof(DL_DCCH_Message_NB_t));
  dl_dcch_msg_NB_IoT.message.present           = DL_DCCH_MessageType_NB_PR_c1;
  dl_dcch_msg_NB_IoT.message.choice.c1.present = DL_DCCH_MessageType_NB__c1_PR_dlInformationTransfer_r13;
  dl_dcch_msg_NB_IoT.message.choice.c1.choice.dlInformationTransfer_r13.rrc_TransactionIdentifier = transaction_id;
  dl_dcch_msg_NB_IoT.message.choice.c1.choice.dlInformationTransfer_r13.criticalExtensions.present = DLInformationTransfer_NB__criticalExtensions_PR_c1;
  dl_dcch_msg_NB_IoT.message.choice.c1.choice.dlInformationTransfer_r13.criticalExtensions.choice.c1.present = DLInformationTransfer_NB__criticalExtensions__c1_PR_dlInformationTransfer_r13;
  dl_dcch_msg_NB_IoT.message.choice.c1.choice.dlInformationTransfer_r13.criticalExtensions.choice.c1.choice.dlInformationTransfer_r13.dedicatedInfoNAS_r13.size = pdu_length;
  dl_dcch_msg_NB_IoT.message.choice.c1.choice.dlInformationTransfer_r13.criticalExtensions.choice.c1.choice.dlInformationTransfer_r13.dedicatedInfoNAS_r13.buf = pdu_buffer;
  encoded = uper_encode_to_new_buffer (&asn_DEF_DL_DCCH_Message_NB, NULL, (void *) &dl_dcch_msg_NB_IoT, (void **) buffer);
  //only change in "asn_DEF_DL_DCCH_Message_NB"
#if defined(ENABLE_ITTI)
# if !defined(DISABLE_XER_SPRINT)
  {
    char        message_string[10000];
    size_t      message_string_size;

    if ((message_string_size = xer_sprint(message_string, sizeof(message_string), &asn_DEF_DL_DCCH_Message_NB, (void *)&dl_dcch_msg_NB_IoT)) > 0) {
      MessageDef *msg_p;
      msg_p = itti_alloc_new_message_sized (TASK_RRC_ENB_NB_IoT, RRC_DL_DCCH, message_string_size + sizeof (IttiMsgText));
      msg_p->ittiMsg.rrc_dl_dcch.size = message_string_size;
      memcpy(&msg_p->ittiMsg.rrc_dl_dcch.text, message_string, message_string_size);
      itti_send_msg_to_task(TASK_UNKNOWN, Mod_id, msg_p);
    }
  }
# endif
#endif
  return encoded;
}

/*do_ULInformationTransfer*/
//for the moment is not needed (UE-SIDE)

/*OAI_UECapability_t *fill_ue_capability*/

/*do_RRCConnectionReestablishment_NB-->used to re-establish SRB1*/ //which parameter to use?
uint8_t do_RRCConnectionReestablishment_NB_IoT(
  uint8_t Mod_id,
  uint8_t *const buffer,
  const uint8_t     Transaction_id,
  const NB_IoT_DL_FRAME_PARMS *const frame_parms, //to be changed
  SRB_ToAddModList_NB_r13_t      *SRB_list_NB_IoT) //should contain SRB1 already configured?
{
  asn_enc_rval_t enc_rval;
  DL_CCCH_Message_NB_t dl_ccch_msg_NB_IoT;
  RRCConnectionReestablishment_NB_t *rrcConnectionReestablishment_NB_IoT;
  memset(&dl_ccch_msg_NB_IoT, 0, sizeof(DL_CCCH_Message_NB_t));
  dl_ccch_msg_NB_IoT.message.present = DL_CCCH_MessageType_NB_PR_c1;
  dl_ccch_msg_NB_IoT.message.choice.c1.present = DL_CCCH_MessageType_NB__c1_PR_rrcConnectionReestablishment_r13;
  rrcConnectionReestablishment_NB_IoT = &dl_ccch_msg_NB_IoT.message.choice.c1.choice.rrcConnectionReestablishment_r13;
  //rrcConnectionReestablishment_NB
  rrcConnectionReestablishment_NB_IoT->rrc_TransactionIdentifier = Transaction_id;
  rrcConnectionReestablishment_NB_IoT->criticalExtensions.present = RRCConnectionReestablishment_NB__criticalExtensions_PR_c1;
  rrcConnectionReestablishment_NB_IoT->criticalExtensions.choice.c1.present = RRCConnectionReestablishment_NB__criticalExtensions__c1_PR_rrcConnectionReestablishment_r13;
  rrcConnectionReestablishment_NB_IoT->criticalExtensions.choice.c1.choice.rrcConnectionReestablishment_r13.radioResourceConfigDedicated_r13.srb_ToAddModList_r13 = SRB_list_NB_IoT;
  rrcConnectionReestablishment_NB_IoT->criticalExtensions.choice.c1.choice.rrcConnectionReestablishment_r13.radioResourceConfigDedicated_r13.drb_ToAddModList_r13 = NULL;
  rrcConnectionReestablishment_NB_IoT->criticalExtensions.choice.c1.choice.rrcConnectionReestablishment_r13.radioResourceConfigDedicated_r13.drb_ToReleaseList_r13 = NULL;
  rrcConnectionReestablishment_NB_IoT->criticalExtensions.choice.c1.choice.rrcConnectionReestablishment_r13.radioResourceConfigDedicated_r13.rlf_TimersAndConstants_r13= NULL;
  rrcConnectionReestablishment_NB_IoT->criticalExtensions.choice.c1.choice.rrcConnectionReestablishment_r13.radioResourceConfigDedicated_r13.mac_MainConfig_r13= NULL;
  rrcConnectionReestablishment_NB_IoT->criticalExtensions.choice.c1.choice.rrcConnectionReestablishment_r13.radioResourceConfigDedicated_r13.physicalConfigDedicated_r13 = NULL;
  rrcConnectionReestablishment_NB_IoT->criticalExtensions.choice.c1.choice.rrcConnectionReestablishment_r13.nextHopChainingCount_r13=0;
  enc_rval = uper_encode_to_buffer(&asn_DEF_DL_CCCH_Message_NB,
                                   NULL,
                                   (void *)&dl_ccch_msg_NB_IoT,
                                   buffer,
                                   RRC_BUF_SIZE);

<<<<<<< HEAD
  if (enc_rval.encoded <= 0) {
    LOG_F(RRC, "ASN1 message encoding failed (%s, %li)!\n",
          enc_rval.failed_type->name, enc_rval.encoded);
  }
=======
	asn_enc_rval_t enc_rval;
	DL_CCCH_Message_NB_t dl_ccch_msg_NB_IoT;
	RRCConnectionReestablishment_NB_t* rrcConnectionReestablishment_NB_IoT;

	memset(&dl_ccch_msg_NB_IoT, 0, sizeof(DL_CCCH_Message_NB_t));

	dl_ccch_msg_NB_IoT.message.present = DL_CCCH_MessageType_NB_PR_c1;
	dl_ccch_msg_NB_IoT.message.choice.c1.present = DL_CCCH_MessageType_NB__c1_PR_rrcConnectionReestablishment_r13;
	rrcConnectionReestablishment_NB_IoT = &dl_ccch_msg_NB_IoT.message.choice.c1.choice.rrcConnectionReestablishment_r13;

	//rrcConnectionReestablishment_NB
	rrcConnectionReestablishment_NB_IoT->rrc_TransactionIdentifier = Transaction_id;
	rrcConnectionReestablishment_NB_IoT->criticalExtensions.present = RRCConnectionReestablishment_NB__criticalExtensions_PR_c1;
	rrcConnectionReestablishment_NB_IoT->criticalExtensions.choice.c1.present = RRCConnectionReestablishment_NB__criticalExtensions__c1_PR_rrcConnectionReestablishment_r13;

	rrcConnectionReestablishment_NB_IoT->criticalExtensions.choice.c1.choice.rrcConnectionReestablishment_r13.radioResourceConfigDedicated_r13.srb_ToAddModList_r13 = SRB_list_NB_IoT;
	rrcConnectionReestablishment_NB_IoT->criticalExtensions.choice.c1.choice.rrcConnectionReestablishment_r13.radioResourceConfigDedicated_r13.drb_ToAddModList_r13 = NULL;
	rrcConnectionReestablishment_NB_IoT->criticalExtensions.choice.c1.choice.rrcConnectionReestablishment_r13.radioResourceConfigDedicated_r13.drb_ToReleaseList_r13 = NULL;
	rrcConnectionReestablishment_NB_IoT->criticalExtensions.choice.c1.choice.rrcConnectionReestablishment_r13.radioResourceConfigDedicated_r13.rlf_TimersAndConstants_r13= NULL;
	rrcConnectionReestablishment_NB_IoT->criticalExtensions.choice.c1.choice.rrcConnectionReestablishment_r13.radioResourceConfigDedicated_r13.mac_MainConfig_r13= NULL;
	rrcConnectionReestablishment_NB_IoT->criticalExtensions.choice.c1.choice.rrcConnectionReestablishment_r13.radioResourceConfigDedicated_r13.physicalConfigDedicated_r13 = NULL;

	rrcConnectionReestablishment_NB_IoT->criticalExtensions.choice.c1.choice.rrcConnectionReestablishment_r13.nextHopChainingCount_r13=0;

	enc_rval = uper_encode_to_buffer(&asn_DEF_DL_CCCH_Message_NB,
                                           NULL,
	                                   (void*)&dl_ccch_msg_NB_IoT,
	                                   buffer,
	                                   RRC_BUF_SIZE);

	if (enc_rval.encoded <= 0) {
           LOG_F(RRC, "ASN1 message encoding failed (%s, %li)!\n",
	               enc_rval.failed_type->name, enc_rval.encoded);
        }
>>>>>>> 35ff6111

#ifdef XER_PRINT
  xer_fprint(stdout,&asn_DEF_DL_CCCH_Message_NB,(void *)&dl_ccch_msg_NB_IoT);
#endif
#if defined(ENABLE_ITTI)
# if !defined(DISABLE_XER_SPRINT)
  {
    char        message_string[30000];
    size_t      message_string_size;

    if ((message_string_size = xer_sprint(message_string, sizeof(message_string), &asn_DEF_DL_CCCH_Message_NB, (void *) &dl_ccch_msg_NB_IoT)) > 0) {
      MessageDef *msg_p;
      msg_p = itti_alloc_new_message_sized (TASK_RRC_ENB_NB_IoT, RRC_DL_CCCH, message_string_size + sizeof (IttiMsgText));
      msg_p->ittiMsg.rrc_dl_ccch.size = message_string_size;
      memcpy(&msg_p->ittiMsg.rrc_dl_ccch.text, message_string, message_string_size);
      itti_send_msg_to_task(TASK_UNKNOWN, Mod_id, msg_p);
    }
  }
# endif
#endif
  LOG_I(RRC,"RRCConnectionReestablishment-NB Encoded %zd bits (%zd bytes)\n",enc_rval.encoded,(enc_rval.encoded+7)/8);
  return 0;
}

/*do_RRCConnectionRelease_NB--> is used to command the release of an RRC connection*/
uint8_t do_RRCConnectionRelease_NB_IoT(
  uint8_t                             Mod_id,
  uint8_t                            *buffer,
  const uint8_t                             Transaction_id)
{
  asn_enc_rval_t enc_rval;
  DL_DCCH_Message_NB_t dl_dcch_msg_NB_IoT;
  RRCConnectionRelease_NB_t *rrcConnectionRelease_NB_IoT;
  memset(&dl_dcch_msg_NB_IoT,0,sizeof(DL_DCCH_Message_NB_t));
  dl_dcch_msg_NB_IoT.message.present           = DL_DCCH_MessageType_NB_PR_c1;
  dl_dcch_msg_NB_IoT.message.choice.c1.present = DL_DCCH_MessageType_NB__c1_PR_rrcConnectionRelease_r13;
  rrcConnectionRelease_NB_IoT                  = &dl_dcch_msg_NB_IoT.message.choice.c1.choice.rrcConnectionRelease_r13;
  // RRCConnectionRelease
  rrcConnectionRelease_NB_IoT->rrc_TransactionIdentifier = Transaction_id;
  rrcConnectionRelease_NB_IoT->criticalExtensions.present = RRCConnectionRelease_NB__criticalExtensions_PR_c1;
  rrcConnectionRelease_NB_IoT->criticalExtensions.choice.c1.present =RRCConnectionRelease_NB__criticalExtensions__c1_PR_rrcConnectionRelease_r13 ;
  rrcConnectionRelease_NB_IoT->criticalExtensions.choice.c1.choice.rrcConnectionRelease_r13.releaseCause_r13 = ReleaseCause_NB_r13_other;
  rrcConnectionRelease_NB_IoT->criticalExtensions.choice.c1.choice.rrcConnectionRelease_r13.redirectedCarrierInfo_r13 = NULL;
  rrcConnectionRelease_NB_IoT->criticalExtensions.choice.c1.choice.rrcConnectionRelease_r13.extendedWaitTime_r13 = NULL;
  //Why allocate memory for non critical extension?
  rrcConnectionRelease_NB_IoT->criticalExtensions.choice.c1.choice.rrcConnectionRelease_r13.nonCriticalExtension=CALLOC(1,
      sizeof(*rrcConnectionRelease_NB_IoT->criticalExtensions.choice.c1.choice.rrcConnectionRelease_r13.nonCriticalExtension));
  enc_rval = uper_encode_to_buffer(&asn_DEF_DL_DCCH_Message_NB,
                                   NULL,
<<<<<<< HEAD
                                   (void *)&dl_dcch_msg_NB_IoT,
=======
                                   (void*)&dl_dcch_msg_NB_IoT,
>>>>>>> 35ff6111
                                   buffer,
                                   RRC_BUF_SIZE);//check
  return((enc_rval.encoded+7)/8);
}



<|MERGE_RESOLUTION|>--- conflicted
+++ resolved
@@ -78,13 +78,14 @@
 
 /*do_MIB_NB_NB_IoT*/
 uint8_t do_MIB_NB_IoT(
-  rrc_eNB_carrier_data_NB_IoT_t *carrier,
-  uint16_t N_RB_DL,//may not needed--> for NB_IoT only 1 PRB is used
-  uint32_t frame,
-  uint32_t hyper_frame)
+		rrc_eNB_carrier_data_NB_IoT_t *carrier,
+		uint16_t N_RB_DL,//may not needed--> for NB_IoT only 1 PRB is used
+		uint32_t frame,
+    uint32_t hyper_frame)
 {
   asn_enc_rval_t enc_rval;
   BCCH_BCH_Message_NB_t *mib_NB_IoT = &(carrier->mib_NB_IoT);
+
   /*
    * systemFrameNumber-MSB: (TS 36.331 pag 576)
    * define the 4 MSB of the SFN (10 bits). The last significant 6 bits will be acquired implicitly by decoding the NPBCH
@@ -97,43 +98,46 @@
    *
    * NOTE: in OAI never modify the SIB messages!!??
    */
+
   //XXX check if correct the bit assignment
   uint8_t sfn_MSB = (uint8_t)((frame>>6) & 0x0f); // all the 4 bits are set to 1
   uint8_t hsfn_LSB = (uint8_t)(hyper_frame & 0x03); //2 bits set to 1 (0x3 = 0011)
   uint16_t spare=0; //11 bits --> use uint16
+
   mib_NB_IoT->message.systemFrameNumber_MSB_r13.buf = &sfn_MSB;
   mib_NB_IoT->message.systemFrameNumber_MSB_r13.size = 1; //if expressed in byte
   mib_NB_IoT->message.systemFrameNumber_MSB_r13.bits_unused = 4; //is byte based (so how many bits you don't use of the 8 bits of a bite
+
   mib_NB_IoT->message.hyperSFN_LSB_r13.buf= &hsfn_LSB;
   mib_NB_IoT->message.hyperSFN_LSB_r13.size= 1;
   mib_NB_IoT->message.hyperSFN_LSB_r13.bits_unused = 6;
+
   //XXX to be set??
   mib_NB_IoT->message.spare.buf = (uint8_t *)&spare;
   mib_NB_IoT->message.spare.size = 2;
   mib_NB_IoT->message.spare.bits_unused = 5;
+
   //decide how to set it
   mib_NB_IoT->message.schedulingInfoSIB1_r13 =11; //see TS 36.213-->tables 16.4.1.3-3 ecc...
   mib_NB_IoT->message.systemInfoValueTag_r13= 0;
   mib_NB_IoT->message.ab_Enabled_r13 = 0;
+
   //to be decided
   mib_NB_IoT->message.operationModeInfo_r13.present = MasterInformationBlock_NB__operationModeInfo_r13_PR_inband_SamePCI_r13;
   mib_NB_IoT->message.operationModeInfo_r13.choice.inband_SamePCI_r13.eutra_CRS_SequenceInfo_r13 = 0;
+
   printf("[MIB] Initialization of frame information,sfn_MSB %x, hsfn_LSB %x\n",
          (uint32_t)sfn_MSB,
-         (uint32_t)hsfn_LSB);
+		 (uint32_t)hsfn_LSB);
+
   enc_rval = uper_encode_to_buffer(&asn_DEF_BCCH_BCH_Message_NB,
                                    NULL,
-<<<<<<< HEAD
-                                   (void *)mib_NB_IoT,
-=======
                                    (void*)mib_NB_IoT,
->>>>>>> 35ff6111
                                    carrier->MIB_NB_IoT,
                                    100);
-
   if(enc_rval.encoded <= 0) {
-    LOG_F(RRC, "ASN1 message encoding failed (%s, %lu)!\n",
-          enc_rval.failed_type->name, enc_rval.encoded);
+      LOG_F(RRC, "ASN1 message encoding failed (%s, %lu)!\n",
+               enc_rval.failed_type->name, enc_rval.encoded);
   }
 
   if (enc_rval.encoded==-1) {
@@ -141,48 +145,63 @@
   }
 
   return((enc_rval.encoded+7)/8);
+
 }
 
 /*do_SIB1_NB*/
 uint8_t do_SIB1_NB_IoT(uint8_t Mod_id, int CC_id,
-                       rrc_eNB_carrier_data_NB_IoT_t *carrier,
-                       NbIoTRrcConfigurationReq *configuration,
-                       uint32_t frame
-                      )
+				rrc_eNB_carrier_data_NB_IoT_t *carrier,
+                NbIoTRrcConfigurationReq *configuration,
+				uint32_t frame
+               )
 {
   BCCH_DL_SCH_Message_NB_t *bcch_message= &(carrier->siblock1_NB_IoT);
   SystemInformationBlockType1_NB_t **sib1_NB_IoT= &(carrier->sib1_NB_IoT);
+  
+
   asn_enc_rval_t enc_rval;
+
   PLMN_IdentityInfo_NB_r13_t PLMN_identity_info_NB_IoT;
   MCC_MNC_Digit_t dummy_mcc[3],dummy_mnc[3];
   SchedulingInfo_NB_r13_t *schedulingInfo_NB_IoT;
   SIB_Type_NB_r13_t *sib_type_NB_IoT;
-  long *attachWithoutPDN_Connectivity = NULL;
+
+
+  long* attachWithoutPDN_Connectivity = NULL;
   attachWithoutPDN_Connectivity = CALLOC(1,sizeof(long));
   long *nrs_CRS_PowerOffset=NULL;
   nrs_CRS_PowerOffset = CALLOC(1, sizeof(long));
   long *eutraControlRegionSize=NULL; //this parameter should be set only if we are considering in-band operating mode (samePCI or differentPCI)
-  eutraControlRegionSize = CALLOC(1,sizeof(long));
+   eutraControlRegionSize = CALLOC(1,sizeof(long));
   long systemInfoValueTagSI = 0;
+
   memset(bcch_message,0,sizeof(BCCH_DL_SCH_Message_NB_t));
   bcch_message->message.present = BCCH_DL_SCH_MessageType_NB_PR_c1;
   bcch_message->message.choice.c1.present = BCCH_DL_SCH_MessageType_NB__c1_PR_systemInformationBlockType1_r13;
+
   //allocation
   *sib1_NB_IoT = &bcch_message->message.choice.c1.choice.systemInformationBlockType1_r13;
+
+
   /*TS 36.331 v14.2.0 pag 589
    * hyperSFN-MSB
    * Indicates the 8 most significant bits of the hyper-SFN. Together with the hyper-LSB in MIB-NB the complete HSFN is build up
    */
   //FIXME see if correct
   uint8_t hyperSFN_MSB = (uint8_t) ((frame>>2)& 0xff);
+
   //XXX to be checked
   (*sib1_NB_IoT)->hyperSFN_MSB_r13.buf = &hyperSFN_MSB;
   (*sib1_NB_IoT)->hyperSFN_MSB_r13.size = 1;
   (*sib1_NB_IoT)->hyperSFN_MSB_r13.bits_unused = 0;
+
   memset(&PLMN_identity_info_NB_IoT,0,sizeof(PLMN_IdentityInfo_NB_r13_t));
+
   PLMN_identity_info_NB_IoT.plmn_Identity_r13.mcc = CALLOC(1,sizeof(*PLMN_identity_info_NB_IoT.plmn_Identity_r13.mcc));
   memset(PLMN_identity_info_NB_IoT.plmn_Identity_r13.mcc,0,sizeof(*PLMN_identity_info_NB_IoT.plmn_Identity_r13.mcc));
+
   asn_set_empty(&PLMN_identity_info_NB_IoT.plmn_Identity_r13.mcc->list);//.size=0;
+
   //left as it is???
 #if defined(ENABLE_ITTI)
   dummy_mcc[0] = (configuration->mcc / 100) % 10;
@@ -196,8 +215,11 @@
   ASN_SEQUENCE_ADD(&PLMN_identity_info_NB_IoT.plmn_Identity_r13.mcc->list,&dummy_mcc[0]);
   ASN_SEQUENCE_ADD(&PLMN_identity_info_NB_IoT.plmn_Identity_r13.mcc->list,&dummy_mcc[1]);
   ASN_SEQUENCE_ADD(&PLMN_identity_info_NB_IoT.plmn_Identity_r13.mcc->list,&dummy_mcc[2]);
+
   PLMN_identity_info_NB_IoT.plmn_Identity_r13.mnc.list.size=0;
   PLMN_identity_info_NB_IoT.plmn_Identity_r13.mnc.list.count=0;
+
+
 #if defined(ENABLE_ITTI)
 
   if (configuration->mnc >= 100) {
@@ -230,11 +252,15 @@
 
   //still set to "notReserved" as in the previous case
   PLMN_identity_info_NB_IoT.cellReservedForOperatorUse_r13=PLMN_IdentityInfo_NB_r13__cellReservedForOperatorUse_r13_notReserved;
+
   *attachWithoutPDN_Connectivity = 0;
   PLMN_identity_info_NB_IoT.attachWithoutPDN_Connectivity_r13 = attachWithoutPDN_Connectivity;
+
   ASN_SEQUENCE_ADD(&(*sib1_NB_IoT)->cellAccessRelatedInfo_r13.plmn_IdentityList_r13.list,&PLMN_identity_info_NB_IoT);
+
   // 16 bits = 2 byte
   (*sib1_NB_IoT)->cellAccessRelatedInfo_r13.trackingAreaCode_r13.buf = MALLOC(2); //MALLOC works in byte
+
   //lefts as it is?
 #if defined(ENABLE_ITTI)
   (*sib1_NB_IoT)->cellAccessRelatedInfo_r13.trackingAreaCode_r13.buf[0] = (configuration->tac >> 8) & 0xff;
@@ -245,6 +271,7 @@
 #endif
   (*sib1_NB_IoT)->cellAccessRelatedInfo_r13.trackingAreaCode_r13.size=2;
   (*sib1_NB_IoT)->cellAccessRelatedInfo_r13.trackingAreaCode_r13.bits_unused=0;
+
   // 28 bits --> i have to use 32 bits = 4 byte
   (*sib1_NB_IoT)->cellAccessRelatedInfo_r13.cellIdentity_r13.buf = MALLOC(8); // why allocate 8 byte?
 #if defined(ENABLE_ITTI)
@@ -260,14 +287,20 @@
 #endif
   (*sib1_NB_IoT)->cellAccessRelatedInfo_r13.cellIdentity_r13.size=4;
   (*sib1_NB_IoT)->cellAccessRelatedInfo_r13.cellIdentity_r13.bits_unused=4;
+
   //Still set to "notBarred" as in the previous case
   (*sib1_NB_IoT)->cellAccessRelatedInfo_r13.cellBarred_r13=SystemInformationBlockType1_NB__cellAccessRelatedInfo_r13__cellBarred_r13_notBarred;
+
   //Still Set to "notAllowed" like in the previous case
   (*sib1_NB_IoT)->cellAccessRelatedInfo_r13.intraFreqReselection_r13=SystemInformationBlockType1_NB__cellAccessRelatedInfo_r13__intraFreqReselection_r13_notAllowed;
+
+
   (*sib1_NB_IoT)->cellSelectionInfo_r13.q_RxLevMin_r13=-65; //which value?? TS 36.331 V14.2.1 pag. 589
   (*sib1_NB_IoT)->cellSelectionInfo_r13.q_QualMin_r13 = 0; //FIXME new parameter for SIB1-NB, not present in SIB1 (for cell reselection but if not used the UE should apply the default value)
+
   (*sib1_NB_IoT)->p_Max_r13 = CALLOC(1, sizeof(P_Max_t));
   *((*sib1_NB_IoT)->p_Max_r13) = 23;
+
   //FIXME
   (*sib1_NB_IoT)->freqBandIndicator_r13 =
 #if defined(ENABLE_ITTI)
@@ -275,54 +308,70 @@
 #else
     5; //if not configured we use band 5 (UL: 824 MHz - 849MHz / DL: 869 MHz - 894 MHz  FDD mode)
 #endif
-  //OPTIONAL new parameters, to be used?
-  /*
-   * freqBandInfo_r13
-   * multiBandInfoList_r13
-   * nrs_CRS_PowerOffset_r13
-   * sib1_NB_IoT->downlinkBitmap_r13.choice.subframePattern10_r13 =(is a BIT_STRING)
-   */
-  (*sib1_NB_IoT)->downlinkBitmap_r13 = CALLOC(1, sizeof(struct DL_Bitmap_NB_r13));
-  ((*sib1_NB_IoT)->downlinkBitmap_r13)->present= DL_Bitmap_NB_r13_PR_NOTHING;
-  *eutraControlRegionSize = 1;
-  (*sib1_NB_IoT)->eutraControlRegionSize_r13 = eutraControlRegionSize;
-  *nrs_CRS_PowerOffset= 0;
-  (*sib1_NB_IoT)->nrs_CRS_PowerOffset_r13 = nrs_CRS_PowerOffset;
-  schedulingInfo_NB_IoT = (SchedulingInfo_NB_r13_t *) malloc (3*sizeof(SchedulingInfo_NB_r13_t));
-  sib_type_NB_IoT = (SIB_Type_NB_r13_t *) malloc (3*sizeof(SIB_Type_NB_r13_t));
+
+    //OPTIONAL new parameters, to be used?
+      /*
+       * freqBandInfo_r13
+       * multiBandInfoList_r13
+       * nrs_CRS_PowerOffset_r13
+       * sib1_NB_IoT->downlinkBitmap_r13.choice.subframePattern10_r13 =(is a BIT_STRING)
+       */
+
+
+   (*sib1_NB_IoT)->downlinkBitmap_r13 = CALLOC(1, sizeof(struct DL_Bitmap_NB_r13));
+   ((*sib1_NB_IoT)->downlinkBitmap_r13)->present= DL_Bitmap_NB_r13_PR_NOTHING;
+
+   *eutraControlRegionSize = 1;
+   (*sib1_NB_IoT)->eutraControlRegionSize_r13 = eutraControlRegionSize;
+
+
+   *nrs_CRS_PowerOffset= 0;
+   (*sib1_NB_IoT)->nrs_CRS_PowerOffset_r13 = nrs_CRS_PowerOffset;
+
+   schedulingInfo_NB_IoT = (SchedulingInfo_NB_r13_t*) malloc (3*sizeof(SchedulingInfo_NB_r13_t));
+   sib_type_NB_IoT = (SIB_Type_NB_r13_t *) malloc (3*sizeof(SIB_Type_NB_r13_t));
+
   memset(&schedulingInfo_NB_IoT[0],0,sizeof(SchedulingInfo_NB_r13_t));
   memset(&schedulingInfo_NB_IoT[1],0,sizeof(SchedulingInfo_NB_r13_t));
-  memset(&schedulingInfo_NB_IoT[2],0,sizeof(SchedulingInfo_NB_r13_t));
+  memset(&schedulingInfo_NB_IoT[2],0,sizeof(SchedulingInfo_NB_r13_t));    
   memset(&sib_type_NB_IoT[0],0,sizeof(SIB_Type_NB_r13_t));
   memset(&sib_type_NB_IoT[1],0,sizeof(SIB_Type_NB_r13_t));
   memset(&sib_type_NB_IoT[2],0,sizeof(SIB_Type_NB_r13_t));
+
+
   // Now, follow the scheduler SIB configuration
   // There is only one sib2+sib3 common setting
   schedulingInfo_NB_IoT[0].si_Periodicity_r13=SchedulingInfo_NB_r13__si_Periodicity_r13_rf4096;
   schedulingInfo_NB_IoT[0].si_RepetitionPattern_r13=SchedulingInfo_NB_r13__si_RepetitionPattern_r13_every2ndRF; //This Indicates the starting radio frames within the SI window used for SI message transmission.
   schedulingInfo_NB_IoT[0].si_TB_r13= SchedulingInfo_NB_r13__si_TB_r13_b680;//208 bits
+  
+
   // This is for SIB2/3
   /*SIB3 --> There is no mapping information of SIB2 since it is always present
     *  in the first SystemInformation message
     * listed in the schedulingInfoList list.
     * */
   sib_type_NB_IoT[0]=SIB_Type_NB_r13_sibType3_NB_r13;
+
   ASN_SEQUENCE_ADD(&schedulingInfo_NB_IoT[0].sib_MappingInfo_r13.list,&sib_type_NB_IoT[0]);
   ASN_SEQUENCE_ADD(&(*sib1_NB_IoT)->schedulingInfoList_r13.list,&schedulingInfo_NB_IoT[0]);
+
   //printf("[ASN Debug] SI P: %ld\n",(*sib1_NB_IoT)->schedulingInfoList_r13.list.array[0]->si_Periodicity_r13);
+
 #if defined(ENABLE_ITTI)
 
   if (configuration->frame_type == TDD)
 #endif
   {
-    //FIXME in NB-IoT mandatory to be FDD --> so must give an error
-    LOG_E(RRC,"[NB-IoT %d] Frame Type is TDD --> not supported by NB-IoT, exiting\n", Mod_id); //correct?
-    exit(-1);
+	//FIXME in NB-IoT mandatory to be FDD --> so must give an error
+	  LOG_E(RRC,"[NB-IoT %d] Frame Type is TDD --> not supported by NB-IoT, exiting\n", Mod_id); //correct?
+	  exit(-1);
   }
 
   //FIXME which value chose for the following parameter
   (*sib1_NB_IoT)->si_WindowLength_r13=SystemInformationBlockType1_NB__si_WindowLength_r13_ms160;
   (*sib1_NB_IoT)->si_RadioFrameOffset_r13= 0;
+
   /*In Nb-IoT change/update of specific SI message can additionally be indicated by a SI message specific value tag
    * systemInfoValueTagSI (there is no SystemInfoValueTag in SIB1-NB but only in MIB-NB)
    *contained in systemInfoValueTagList_r13
@@ -331,23 +380,24 @@
   (*sib1_NB_IoT)->systemInfoValueTagList_r13 = CALLOC(1, sizeof(struct SystemInfoValueTagList_NB_r13));
   asn_set_empty(&(*sib1_NB_IoT)->systemInfoValueTagList_r13->list);
   ASN_SEQUENCE_ADD(&(*sib1_NB_IoT)->systemInfoValueTagList_r13->list,&systemInfoValueTagSI);
+
+
 #ifdef XER_PRINT //generate xml files
-  xer_fprint(stdout, &asn_DEF_BCCH_DL_SCH_Message_NB, (void *)bcch_message);
-#endif
+  xer_fprint(stdout, &asn_DEF_BCCH_DL_SCH_Message_NB, (void*)bcch_message);
+#endif
+
+
   enc_rval = uper_encode_to_buffer(&asn_DEF_BCCH_DL_SCH_Message_NB,
                                    NULL,
-<<<<<<< HEAD
-                                   (void *)bcch_message,
-=======
                                    (void*)bcch_message,
->>>>>>> 35ff6111
                                    carrier->SIB1_NB_IoT,
                                    100);
 
-  if (enc_rval.encoded > 0) {
-    LOG_F(RRC,"ASN1 message encoding failed (%s, %lu)!\n",
-          enc_rval.failed_type->name, enc_rval.encoded);
-  }
+  if (enc_rval.encoded > 0){ 
+       LOG_F(RRC,"ASN1 message encoding failed (%s, %lu)!\n",
+               enc_rval.failed_type->name, enc_rval.encoded);
+  }
+
 
 #ifdef USER_MODE
   LOG_D(RRC,"[NB-IoT] SystemInformationBlockType1-NB Encoded %zd bits (%zd bytes)\n",enc_rval.encoded,(enc_rval.encoded+7)/8);
@@ -369,22 +419,29 @@
 {
   struct SystemInformation_NB_r13_IEs__sib_TypeAndInfo_r13__Member *sib2_NB_part;
   struct SystemInformation_NB_r13_IEs__sib_TypeAndInfo_r13__Member *sib3_NB_part;
+
   BCCH_DL_SCH_Message_NB_t *bcch_message = &(carrier->systemInformation_NB_IoT); //is the systeminformation-->BCCH_DL_SCH_Message_NB
   SystemInformationBlockType2_NB_r13_t *sib2_NB_IoT;
   SystemInformationBlockType3_NB_r13_t *sib3_NB_IoT;
+
   asn_enc_rval_t enc_rval;
   RACH_Info_NB_r13_t rach_Info_NB_IoT;
   NPRACH_Parameters_NB_r13_t *nprach_parameters;
+
   //optional
   long *connEstFailOffset = NULL;
   connEstFailOffset = CALLOC(1, sizeof(long));
-  //  RSRP_ThresholdsNPRACH_InfoList_NB_r13_t *rsrp_ThresholdsPrachInfoList;
-  //  RSRP_Range_t rsrp_range;
+
+//  RSRP_ThresholdsNPRACH_InfoList_NB_r13_t *rsrp_ThresholdsPrachInfoList;
+//  RSRP_Range_t rsrp_range;
+
   ACK_NACK_NumRepetitions_NB_r13_t ack_nack_repetition;
   struct NPUSCH_ConfigCommon_NB_r13__dmrs_Config_r13 *dmrs_config;
-  struct DL_GapConfig_NB_r13  *dl_Gap;
+  struct DL_GapConfig_NB_r13	*dl_Gap;
+
   long *srs_SubframeConfig;
   srs_SubframeConfig= CALLOC(1, sizeof(long));
+
 
   if (bcch_message) {
     memset(bcch_message,0,sizeof(BCCH_DL_SCH_Message_NB_t));
@@ -394,64 +451,84 @@
   }
 
   //before schould be allocated memory somewhere?
-  //  if (!carrier->sib2_NB_IoT) {
-  //    LOG_E(RRC,"[NB-IoT %d] sib2_NB_IoT is null, exiting\n", Mod_id);
-  //    exit(-1);
-  //  }
-  //
-  //  if (!carrier->sib3_NB_IoT) {
-  //    LOG_E(RRC,"[NB-IoT %d] sib3_NB_IoT is null, exiting\n", Mod_id);
-  //    exit(-1);
-  //  }
+//  if (!carrier->sib2_NB_IoT) {
+//    LOG_E(RRC,"[NB-IoT %d] sib2_NB_IoT is null, exiting\n", Mod_id);
+//    exit(-1);
+//  }
+//
+//  if (!carrier->sib3_NB_IoT) {
+//    LOG_E(RRC,"[NB-IoT %d] sib3_NB_IoT is null, exiting\n", Mod_id);
+//    exit(-1);
+//  }
+
+
   LOG_I(RRC,"[NB-IoT %d] Configuration SIB2/3\n", Mod_id);
+
   sib2_NB_part = CALLOC(1,sizeof(struct SystemInformation_NB_r13_IEs__sib_TypeAndInfo_r13__Member));
   sib3_NB_part = CALLOC(1,sizeof(struct SystemInformation_NB_r13_IEs__sib_TypeAndInfo_r13__Member));
   memset(sib2_NB_part,0,sizeof(struct SystemInformation_NB_r13_IEs__sib_TypeAndInfo_r13__Member));
   memset(sib3_NB_part,0,sizeof(struct SystemInformation_NB_r13_IEs__sib_TypeAndInfo_r13__Member));
+
   sib2_NB_part->present = SystemInformation_NB_r13_IEs__sib_TypeAndInfo_r13__Member_PR_sib2_r13;
   sib3_NB_part->present = SystemInformation_NB_r13_IEs__sib_TypeAndInfo_r13__Member_PR_sib3_r13;
+
   //may bug if not correct allocation of memory
   carrier->sib2_NB_IoT = &sib2_NB_part->choice.sib2_r13;
   carrier->sib3_NB_IoT = &sib3_NB_part->choice.sib3_r13;
   sib2_NB_IoT = carrier->sib2_NB_IoT;
   sib3_NB_IoT = carrier->sib3_NB_IoT;
+
   nprach_parameters = (NPRACH_Parameters_NB_r13_t *) malloc (3*sizeof(NPRACH_Parameters_NB_r13_t));
+
   memset(&nprach_parameters[0],0,sizeof(NPRACH_Parameters_NB_r13_t));
   memset(&nprach_parameters[1],0,sizeof(NPRACH_Parameters_NB_r13_t));
   memset(&nprach_parameters[2],0,sizeof(NPRACH_Parameters_NB_r13_t));
-  /// SIB2-NB-----------------------------------------
+
+/// SIB2-NB-----------------------------------------
+
   //Barring is manage by ab-Enabled in MIB-NB (but is not a struct as ac-BarringInfo in LTE legacy)
+
   //RACH Config. Common--------------------------------------------------------------
   sib2_NB_IoT->radioResourceConfigCommon_r13.rach_ConfigCommon_r13.preambleTransMax_CE_r13 =
-    configuration->rach_preambleTransMax_CE_NB;
+   		  configuration->rach_preambleTransMax_CE_NB;
   sib2_NB_IoT->radioResourceConfigCommon_r13.rach_ConfigCommon_r13.powerRampingParameters_r13.powerRampingStep =
-    configuration->rach_powerRampingStep_NB;
+	configuration->rach_powerRampingStep_NB;
   sib2_NB_IoT->radioResourceConfigCommon_r13.rach_ConfigCommon_r13.powerRampingParameters_r13.preambleInitialReceivedTargetPower =
     configuration->rach_preambleInitialReceivedTargetPower_NB;
+
   rach_Info_NB_IoT.ra_ResponseWindowSize_r13 = configuration->rach_raResponseWindowSize_NB;
   rach_Info_NB_IoT.mac_ContentionResolutionTimer_r13 = configuration-> rach_macContentionResolutionTimer_NB;
   //rach_infoList max size = maxNPRACH-Resources-NB-r13 = 3
   ASN_SEQUENCE_ADD(&sib2_NB_IoT->radioResourceConfigCommon_r13.rach_ConfigCommon_r13.rach_InfoList_r13.list,&rach_Info_NB_IoT);
+
   //TS 36.331 pag 614 --> if not present the value to infinity sould be used
   *connEstFailOffset = 0;
+  
   sib2_NB_IoT->radioResourceConfigCommon_r13.rach_ConfigCommon_r13.connEstFailOffset_r13 = connEstFailOffset; /*OPTIONAL*/
+
+
   // BCCH-Config-NB-IoT----------------------------------------------------------------
   sib2_NB_IoT->radioResourceConfigCommon_r13.bcch_Config_r13.modificationPeriodCoeff_r13
     = configuration->bcch_modificationPeriodCoeff_NB;
+
   // PCCH-Config-NB-IoT-----------------------------------------------------------------
   sib2_NB_IoT->radioResourceConfigCommon_r13.pcch_Config_r13.defaultPagingCycle_r13
     = configuration->pcch_defaultPagingCycle_NB;
   sib2_NB_IoT->radioResourceConfigCommon_r13.pcch_Config_r13.nB_r13 = configuration->pcch_nB_NB;
   sib2_NB_IoT->radioResourceConfigCommon_r13.pcch_Config_r13.npdcch_NumRepetitionPaging_r13 = configuration-> pcch_npdcch_NumRepetitionPaging_NB;
+
   //NPRACH-Config-NB-IoT-----------------------------------------------------------------
-  sib2_NB_IoT->radioResourceConfigCommon_r13.nprach_Config_r13.rsrp_ThresholdsPrachInfoList_r13 = NULL;
+
+  sib2_NB_IoT->radioResourceConfigCommon_r13.nprach_Config_r13.rsrp_ThresholdsPrachInfoList_r13 = NULL; 
   sib2_NB_IoT->radioResourceConfigCommon_r13.nprach_Config_r13.nprach_CP_Length_r13 = configuration->nprach_CP_Length;
   /*OPTIONAL*/
-  //   =CALLOC(1, sizeof(struct RSRP_ThresholdsNPRACH_InfoList_NB_r13)); //fatto uguale dopo
-  //   rsrp_ThresholdsPrachInfoList = sib2_NB_IoT->radioResourceConfigCommon_r13.nprach_Config_r13.rsrp_ThresholdsPrachInfoList_r13;
-  //   rsrp_range = configuration->nprach_rsrp_range_NB;
-  //   ASN_SEQUENCE_ADD(&rsrp_ThresholdsPrachInfoList->list,rsrp_range);
+//   =CALLOC(1, sizeof(struct RSRP_ThresholdsNPRACH_InfoList_NB_r13)); //fatto uguale dopo
+//   rsrp_ThresholdsPrachInfoList = sib2_NB_IoT->radioResourceConfigCommon_r13.nprach_Config_r13.rsrp_ThresholdsPrachInfoList_r13;
+//   rsrp_range = configuration->nprach_rsrp_range_NB;
+//   ASN_SEQUENCE_ADD(&rsrp_ThresholdsPrachInfoList->list,rsrp_range);
+
   // According configuration to set the 3 CE level configuration setting
+
   nprach_parameters[0].nprach_Periodicity_r13               = configuration->nprach_Periodicity[0];
   nprach_parameters[0].nprach_StartTime_r13                 = configuration->nprach_StartTime[0];
   nprach_parameters[0].nprach_SubcarrierOffset_r13          = configuration->nprach_SubcarrierOffset[0];
@@ -462,6 +539,7 @@
   nprach_parameters[0].npdcch_NumRepetitions_RA_r13         = configuration->npdcch_NumRepetitions_RA[0];
   nprach_parameters[0].npdcch_StartSF_CSS_RA_r13            = configuration->npdcch_StartSF_CSS_RA[0];
   nprach_parameters[0].npdcch_Offset_RA_r13                 = configuration->npdcch_Offset_RA[0];
+
   nprach_parameters[1].nprach_Periodicity_r13               = configuration->nprach_Periodicity[1];
   nprach_parameters[1].nprach_StartTime_r13                 = configuration->nprach_StartTime[1];
   nprach_parameters[1].nprach_SubcarrierOffset_r13          = configuration->nprach_SubcarrierOffset[1];
@@ -472,6 +550,7 @@
   nprach_parameters[1].npdcch_NumRepetitions_RA_r13         = configuration->npdcch_NumRepetitions_RA[1];
   nprach_parameters[1].npdcch_StartSF_CSS_RA_r13            = configuration->npdcch_StartSF_CSS_RA[1];
   nprach_parameters[1].npdcch_Offset_RA_r13                 = configuration->npdcch_Offset_RA[1];
+
   nprach_parameters[2].nprach_Periodicity_r13               = configuration->nprach_Periodicity[2];
   nprach_parameters[2].nprach_StartTime_r13                 = configuration->nprach_StartTime[2];
   nprach_parameters[2].nprach_SubcarrierOffset_r13          = configuration->nprach_SubcarrierOffset[2];
@@ -482,29 +561,40 @@
   nprach_parameters[2].npdcch_NumRepetitions_RA_r13         = configuration->npdcch_NumRepetitions_RA[2];
   nprach_parameters[2].npdcch_StartSF_CSS_RA_r13            = configuration->npdcch_StartSF_CSS_RA[2];
   nprach_parameters[2].npdcch_Offset_RA_r13                 = configuration->npdcch_Offset_RA[2];
+
+
   //nprach_parameterList have a max size of 3 possible nprach configuration (see maxNPRACH_Resources_NB_r13)
   ASN_SEQUENCE_ADD(&sib2_NB_IoT->radioResourceConfigCommon_r13.nprach_Config_r13.nprach_ParametersList_r13.list,&nprach_parameters[0]);
   ASN_SEQUENCE_ADD(&sib2_NB_IoT->radioResourceConfigCommon_r13.nprach_Config_r13.nprach_ParametersList_r13.list,&nprach_parameters[1]);
   ASN_SEQUENCE_ADD(&sib2_NB_IoT->radioResourceConfigCommon_r13.nprach_Config_r13.nprach_ParametersList_r13.list,&nprach_parameters[2]);
+  
   // NPDSCH-Config NB-IOT
   sib2_NB_IoT->radioResourceConfigCommon_r13.npdsch_ConfigCommon_r13.nrs_Power_r13= configuration->npdsch_nrs_Power;
+
+
   //NPUSCH-Config NB-IoT----------------------------------------------------------------
   //list of size 3 (see maxNPRACH_Resources_NB_r13)
   ack_nack_repetition = configuration-> npusch_ack_nack_numRepetitions_NB; //is an enumerative
-  ASN_SEQUENCE_ADD(&(sib2_NB_IoT->radioResourceConfigCommon_r13.npusch_ConfigCommon_r13.ack_NACK_NumRepetitions_Msg4_r13.list),&ack_nack_repetition);
+  ASN_SEQUENCE_ADD(&(sib2_NB_IoT->radioResourceConfigCommon_r13.npusch_ConfigCommon_r13.ack_NACK_NumRepetitions_Msg4_r13.list) ,&ack_nack_repetition);
+
   *srs_SubframeConfig = configuration->npusch_srs_SubframeConfig_NB;
   sib2_NB_IoT->radioResourceConfigCommon_r13.npusch_ConfigCommon_r13.srs_SubframeConfig_r13= srs_SubframeConfig; /*OPTIONAL*/
+
+
   /*OPTIONAL*/
   dmrs_config = CALLOC(1,sizeof(struct NPUSCH_ConfigCommon_NB_r13__dmrs_Config_r13));
   dmrs_config->threeTone_CyclicShift_r13 = configuration->npusch_threeTone_CyclicShift_r13;
   dmrs_config->sixTone_CyclicShift_r13 = configuration->npusch_sixTone_CyclicShift_r13;
+
   /*OPTIONAL
    * -define the base sequence for a DMRS sequence in a cell with multi tone transmission (3,6,12) see TS 36.331 NPUSCH-Config-NB
    * -if not defined will be calculated based on the cellID once we configure the phy layer (rrc_mac_config_req) through the config_sib2 */
   dmrs_config->threeTone_BaseSequence_r13 = NULL;
   dmrs_config->sixTone_BaseSequence_r13 = NULL;
   dmrs_config->twelveTone_BaseSequence_r13 = NULL;
+
   sib2_NB_IoT->radioResourceConfigCommon_r13.npusch_ConfigCommon_r13.dmrs_Config_r13 = dmrs_config;
+
   //ulReferenceSignalsNPUSCH
   /*Reference Signal (RS) for UL in NB-IoT is called DRS (Demodulation Reference Signal)
    * sequence-group hopping can be enabled or disabled by means of the cell-specific parameter groupHoppingEnabled_r13
@@ -513,17 +603,22 @@
    */
   sib2_NB_IoT->radioResourceConfigCommon_r13.npusch_ConfigCommon_r13.ul_ReferenceSignalsNPUSCH_r13.groupHoppingEnabled_r13= configuration->npusch_groupHoppingEnabled;
   sib2_NB_IoT->radioResourceConfigCommon_r13.npusch_ConfigCommon_r13.ul_ReferenceSignalsNPUSCH_r13.groupAssignmentNPUSCH_r13 =configuration->npusch_groupAssignmentNPUSCH_r13;
+
+
   //dl_GAP---------------------------------------------------------------------------------/*OPTIONAL*/
   dl_Gap = CALLOC(1,sizeof(struct DL_GapConfig_NB_r13));
   dl_Gap->dl_GapDurationCoeff_r13= configuration-> dl_GapDurationCoeff_NB;
   dl_Gap->dl_GapPeriodicity_r13= configuration->dl_GapPeriodicity_NB;
   dl_Gap->dl_GapThreshold_r13= configuration->dl_GapThreshold_NB;
   sib2_NB_IoT->radioResourceConfigCommon_r13.dl_Gap_r13 = dl_Gap;
+
+
   // uplinkPowerControlCommon - NB-IoT------------------------------------------------------
   sib2_NB_IoT->radioResourceConfigCommon_r13.uplinkPowerControlCommon_r13.p0_NominalNPUSCH_r13 = configuration->npusch_p0_NominalNPUSCH;
   sib2_NB_IoT->radioResourceConfigCommon_r13.uplinkPowerControlCommon_r13.deltaPreambleMsg3_r13 = configuration->deltaPreambleMsg3;
   sib2_NB_IoT->radioResourceConfigCommon_r13.uplinkPowerControlCommon_r13.alpha_r13 = configuration->npusch_alpha;
   //no deltaFlist_PUCCH and no UL cyclic prefix
+
   // UE Timers and Constants -NB-IoT--------------------------------------------------------
   sib2_NB_IoT->ue_TimersAndConstants_r13.t300_r13 = configuration-> ue_TimersAndConstants_t300_NB;
   sib2_NB_IoT->ue_TimersAndConstants_r13.t301_r13 = configuration-> ue_TimersAndConstants_t301_NB;
@@ -531,49 +626,61 @@
   sib2_NB_IoT->ue_TimersAndConstants_r13.t311_r13 = configuration-> ue_TimersAndConstants_t311_NB;
   sib2_NB_IoT->ue_TimersAndConstants_r13.n310_r13 = configuration-> ue_TimersAndConstants_n310_NB;
   sib2_NB_IoT->ue_TimersAndConstants_r13.n311_r13 = configuration-> ue_TimersAndConstants_n311_NB;
+
   //other SIB2-NB Parameters--------------------------------------------------------------------------------
   sib2_NB_IoT->freqInfo_r13.additionalSpectrumEmission_r13 = 1;
   sib2_NB_IoT->freqInfo_r13.ul_CarrierFreq_r13 = NULL; /*OPTIONAL*/
+
   sib2_NB_IoT->timeAlignmentTimerCommon_r13=TimeAlignmentTimer_infinity;//TimeAlignmentTimer_sf5120;
+
   /*OPTIONAL*/
   sib2_NB_IoT->multiBandInfoList_r13 = NULL;
-  /// SIB3-NB-------------------------------------------------------
+
+/// SIB3-NB-------------------------------------------------------
+
   sib3_NB_IoT->cellReselectionInfoCommon_r13.q_Hyst_r13=SystemInformationBlockType3_NB_r13__cellReselectionInfoCommon_r13__q_Hyst_r13_dB4;
   sib3_NB_IoT->cellReselectionServingFreqInfo_r13.s_NonIntraSearch_r13=0; //or define in configuration?
+
   sib3_NB_IoT->intraFreqCellReselectionInfo_r13.q_RxLevMin_r13 = -70;
   //new
   sib3_NB_IoT->intraFreqCellReselectionInfo_r13.q_QualMin_r13 = CALLOC(1,sizeof(*sib3_NB_IoT->intraFreqCellReselectionInfo_r13.q_QualMin_r13));
   *(sib3_NB_IoT->intraFreqCellReselectionInfo_r13.q_QualMin_r13)= 10; //a caso
+
   sib3_NB_IoT->intraFreqCellReselectionInfo_r13.p_Max_r13 = NULL;
   sib3_NB_IoT->intraFreqCellReselectionInfo_r13.s_IntraSearchP_r13 = 31; // s_intraSearch --> s_intraSearchP!!! (they call in a different way)
   sib3_NB_IoT->intraFreqCellReselectionInfo_r13.t_Reselection_r13=1;
+
   //how to manage?
   sib3_NB_IoT->freqBandInfo_r13 = NULL;
   sib3_NB_IoT->multiBandInfoList_r13 = NULL;
-  ///BCCH message (generate the SI message)
+
+
+///BCCH message (generate the SI message)
   bcch_message->message.present = BCCH_DL_SCH_MessageType_NB_PR_c1;
   bcch_message->message.choice.c1.present = BCCH_DL_SCH_MessageType_NB__c1_PR_systemInformation_r13;
+
   bcch_message->message.choice.c1.choice.systemInformation_r13.criticalExtensions.present = SystemInformation_NB__criticalExtensions_PR_systemInformation_r13;
   bcch_message->message.choice.c1.choice.systemInformation_r13.criticalExtensions.choice.systemInformation_r13.sib_TypeAndInfo_r13.list.count=0;
+
   ASN_SEQUENCE_ADD(&bcch_message->message.choice.c1.choice.systemInformation_r13.criticalExtensions.choice.systemInformation_r13.sib_TypeAndInfo_r13.list,
                    sib2_NB_part);
   ASN_SEQUENCE_ADD(&bcch_message->message.choice.c1.choice.systemInformation_r13.criticalExtensions.choice.systemInformation_r13.sib_TypeAndInfo_r13.list,
                    sib3_NB_part);
+
 #ifdef XER_PRINT
-  xer_fprint(stdout, &asn_DEF_BCCH_DL_SCH_Message_NB, (void *)bcch_message);
+  xer_fprint(stdout, &asn_DEF_BCCH_DL_SCH_Message_NB, (void*)bcch_message);
 #endif
   enc_rval = uper_encode_to_buffer(&asn_DEF_BCCH_DL_SCH_Message_NB,
                                    NULL,
-<<<<<<< HEAD
-                                   (void *)bcch_message,
-=======
                                    (void*)bcch_message,
->>>>>>> 35ff6111
                                    carrier->SIB23_NB_IoT,
                                    900);
-  //  AssertFatal (enc_rval.encoded > 0, "ASN1 message encoding failed (%s, %lu)!\n",
-  //               enc_rval.failed_type->name, enc_rval.encoded);
-  //#if defined(ENABLE_ITTI).....
+//  AssertFatal (enc_rval.encoded > 0, "ASN1 message encoding failed (%s, %lu)!\n",
+//               enc_rval.failed_type->name, enc_rval.encoded);
+
+//#if defined(ENABLE_ITTI).....
+
+
 #ifdef USER_MODE
   LOG_D(RRC,"[NB-IoT] SystemInformation-NB Encoded %zd bits (%zd bytes)\n",enc_rval.encoded,(enc_rval.encoded+7)/8);
 #endif
@@ -585,234 +692,270 @@
 
   carrier->sib2_NB_IoT = sib2_NB_IoT;
   carrier->sib3_NB_IoT = sib3_NB_IoT;
+
   return((enc_rval.encoded+7)/8);
 }
 
 /*do_RRCConnectionSetup_NB_IoT--> the aim is to establish SRB1 and SRB1bis(implicitly)*/
 uint8_t do_RRCConnectionSetup_NB_IoT(
-  const protocol_ctxt_t     *const ctxt_pP,
-  rrc_eNB_ue_context_NB_IoT_t      *const ue_context_pP,
+  const protocol_ctxt_t*     const ctxt_pP,
+  rrc_eNB_ue_context_NB_IoT_t*      const ue_context_pP,
   int                              CC_id,
-  uint8_t                   *const buffer, //Srb0.Tx_buffer.Payload
+  uint8_t*                   const buffer, //Srb0.Tx_buffer.Payload
   const uint8_t                    Transaction_id,
-  const NB_IoT_DL_FRAME_PARMS *const frame_parms, // maybe not used
-  SRB_ToAddModList_NB_r13_t             **SRB_configList_NB_IoT, //for both SRB1bis and SRB1
-  struct PhysicalConfigDedicated_NB_r13 **physicalConfigDedicated_NB_IoT
+  const NB_IoT_DL_FRAME_PARMS* const frame_parms, // maybe not used
+  SRB_ToAddModList_NB_r13_t**             SRB_configList_NB_IoT, //for both SRB1bis and SRB1
+  struct PhysicalConfigDedicated_NB_r13** physicalConfigDedicated_NB_IoT
 )
 
 {
-  asn_enc_rval_t enc_rval;
-  //MP:logical channel group not defined for Nb-IoT
-  //MP: logical channel priority pag 605 (is 1 for SRB1 and for SRB1bis should be the same)
-  //long* prioritySRB1 = NULL;
-  long *prioritySRB1bis = NULL;
-  BOOLEAN_t *logicalChannelSR_Prohibit =NULL; //pag 605
-  BOOLEAN_t *npusch_AllSymbols= NULL;
-  // struct SRB_ToAddMod_NB_r13* SRB1_config_NB = NULL;
-  // struct SRB_ToAddMod_NB_r13__rlc_Config_r13* SRB1_rlc_config_NB = NULL;
-  // struct SRB_ToAddMod_NB_r13__logicalChannelConfig_r13* SRB1_lchan_config_NB = NULL;
-  struct SRB_ToAddMod_NB_r13 *SRB1bis_config_NB_IoT = NULL;
-  struct SRB_ToAddMod_NB_r13__rlc_Config_r13 *SRB1bis_rlc_config_NB_IoT = NULL;
-  struct SRB_ToAddMod_NB_r13__logicalChannelConfig_r13 *SRB1bis_lchan_config_NB_IoT = NULL;
-  //No UL_specific parameters for NB-IoT in LogicalChanelConfig-NB
-  PhysicalConfigDedicated_NB_r13_t *physicalConfigDedicated2_NB_IoT = NULL;
-  DL_CCCH_Message_NB_t dl_ccch_msg_NB_IoT;
-  RRCConnectionSetup_NB_t *rrcConnectionSetup_NB_IoT = NULL;
-  memset((void *)&dl_ccch_msg_NB_IoT,0,sizeof(DL_CCCH_Message_NB_t));
-  dl_ccch_msg_NB_IoT.message.present = DL_CCCH_MessageType_NB_PR_c1;
-  dl_ccch_msg_NB_IoT.message.choice.c1.present = DL_CCCH_MessageType_NB__c1_PR_rrcConnectionSetup_r13;
-  rrcConnectionSetup_NB_IoT = &dl_ccch_msg_NB_IoT.message.choice.c1.choice.rrcConnectionSetup_r13;
-
-  if (*SRB_configList_NB_IoT) {
-    free(*SRB_configList_NB_IoT);
-  }
-
-  *SRB_configList_NB_IoT = CALLOC(1,sizeof(SRB_ToAddModList_NB_r13_t));
-  /// SRB1--------------------
-  {
-    // SRB1_config_NB = CALLOC(1,sizeof(*SRB1_config_NB));
-    //
-    // //no srb_Identity in SRB_ToAddMod_NB
-    //
-    // SRB1_rlc_config_NB = CALLOC(1,sizeof(*SRB1_rlc_config_NB));
-    // SRB1_config_NB->rlc_Config_r13   = SRB1_rlc_config_NB;
-    //
-    // SRB1_rlc_config_NB->present = SRB_ToAddMod_NB_r13__rlc_Config_r13_PR_explicitValue;
-    // SRB1_rlc_config_NB->choice.explicitValue.present=RLC_Config_NB_r13_PR_am;//the only possible in NB_IoT
-    //
-    //// SRB1_rlc_config_NB->choice.explicitValue.choice.am.ul_AM_RLC_r13.t_PollRetransmit_r13 = enb_properties.properties[ctxt_pP->module_id]->srb1_timer_poll_retransmit_r13;
-    //// SRB1_rlc_config_NB->choice.explicitValue.choice.am.ul_AM_RLC_r13.maxRetxThreshold_r13 = enb_properties.properties[ctxt_pP->module_id]->srb1_max_retx_threshold_r13;
-    //// //(musT be disabled--> SRB1 config pag 640 specs )
-    //// SRB1_rlc_config_NB->choice.explicitValue.choice.am.dl_AM_RLC_r13.enableStatusReportSN_Gap_r13 =NULL;
-    //
-    //
-    // SRB1_rlc_config_NB->choice.explicitValue.choice.am.ul_AM_RLC_r13.t_PollRetransmit_r13 = T_PollRetransmit_NB_r13_ms25000;
-    // SRB1_rlc_config_NB->choice.explicitValue.choice.am.ul_AM_RLC_r13.maxRetxThreshold_r13 = UL_AM_RLC_NB_r13__maxRetxThreshold_r13_t8;
-    // //(musT be disabled--> SRB1 config pag 640 specs )
-    // SRB1_rlc_config_NB->choice.explicitValue.choice.am.dl_AM_RLC_r13.enableStatusReportSN_Gap_r13 = NULL;
-    //
-    // SRB1_lchan_config_NB = CALLOC(1,sizeof(*SRB1_lchan_config_NB));
-    // SRB1_config_NB->logicalChannelConfig_r13  = SRB1_lchan_config_NB;
-    //
-    // SRB1_lchan_config_NB->present = SRB_ToAddMod_NB_r13__logicalChannelConfig_r13_PR_explicitValue;
-    //
-    //
-    // prioritySRB1 = CALLOC(1, sizeof(long));
-    // *prioritySRB1 = 1;
-    // SRB1_lchan_config_NB->choice.explicitValue.priority_r13 = prioritySRB1;
-    //
-    // logicalChannelSR_Prohibit = CALLOC(1, sizeof(BOOLEAN_t));
-    // *logicalChannelSR_Prohibit = 1;
-    // //schould be set to TRUE (specs pag 641)
-    // SRB1_lchan_config_NB->choice.explicitValue.logicalChannelSR_Prohibit_r13 = logicalChannelSR_Prohibit;
-    //
-    // //ADD SRB1
-    // ASN_SEQUENCE_ADD(&(*SRB_configList_NB_IoT)->list,SRB1_config_NB);
-  }
-  ///SRB1bis (The configuration for SRB1 and SRB1bis is the same) the only difference is the logical channel identity = 3 but not set here
-  SRB1bis_config_NB_IoT = CALLOC(1,sizeof(*SRB1bis_config_NB_IoT));
-  //no srb_Identity in SRB_ToAddMod_NB
-  SRB1bis_rlc_config_NB_IoT = CALLOC(1,sizeof(*SRB1bis_rlc_config_NB_IoT));
-  SRB1bis_config_NB_IoT->rlc_Config_r13   = SRB1bis_rlc_config_NB_IoT;
-  SRB1bis_rlc_config_NB_IoT->present = SRB_ToAddMod_NB_r13__rlc_Config_r13_PR_explicitValue;
-  SRB1bis_rlc_config_NB_IoT->choice.explicitValue.present=RLC_Config_NB_r13_PR_am;//MP: the only possible RLC config in NB_IoT
-  SRB1bis_rlc_config_NB_IoT->choice.explicitValue.choice.am.ul_AM_RLC_r13.t_PollRetransmit_r13 = T_PollRetransmit_NB_r13_ms25000;
-  SRB1bis_rlc_config_NB_IoT->choice.explicitValue.choice.am.ul_AM_RLC_r13.maxRetxThreshold_r13 = UL_AM_RLC_NB_r13__maxRetxThreshold_r13_t8;
-  //(musT be disabled--> SRB1 config pag 640 specs )
-  SRB1bis_rlc_config_NB_IoT->choice.explicitValue.choice.am.dl_AM_RLC_r13.enableStatusReportSN_Gap_r13 =NULL;
-  SRB1bis_lchan_config_NB_IoT = CALLOC(1,sizeof(*SRB1bis_lchan_config_NB_IoT));
-  SRB1bis_config_NB_IoT->logicalChannelConfig_r13  = SRB1bis_lchan_config_NB_IoT;
-  SRB1bis_lchan_config_NB_IoT->present = SRB_ToAddMod_NB_r13__logicalChannelConfig_r13_PR_explicitValue;
-  prioritySRB1bis = CALLOC(1, sizeof(long));
-  *prioritySRB1bis = 1; //same as SRB1?
-  SRB1bis_lchan_config_NB_IoT->choice.explicitValue.priority_r13 = prioritySRB1bis;
-  logicalChannelSR_Prohibit = CALLOC(1, sizeof(BOOLEAN_t));
-  *logicalChannelSR_Prohibit = 1; //schould be set to TRUE (specs pag 641)
-  SRB1bis_lchan_config_NB_IoT->choice.explicitValue.logicalChannelSR_Prohibit_r13 = logicalChannelSR_Prohibit;
-  //ADD SRB1bis
-  //MP: Actually there is no way to distinguish SRB1 and SRB1bis once put in the list
-  //MP: SRB_ToAddModList_NB_r13_t size = 1
-  ASN_SEQUENCE_ADD(&(*SRB_configList_NB_IoT)->list,SRB1bis_config_NB_IoT);
-  // PhysicalConfigDedicated (NPDCCH, NPUSCH, CarrierConfig, UplinkPowerControl)
-  physicalConfigDedicated2_NB_IoT = CALLOC(1,sizeof(*physicalConfigDedicated2_NB_IoT));
-  *physicalConfigDedicated_NB_IoT = physicalConfigDedicated2_NB_IoT;
-  physicalConfigDedicated2_NB_IoT->carrierConfigDedicated_r13= CALLOC(1, sizeof(*physicalConfigDedicated2_NB_IoT->carrierConfigDedicated_r13));
-  physicalConfigDedicated2_NB_IoT->npdcch_ConfigDedicated_r13 = CALLOC(1,sizeof(*physicalConfigDedicated2_NB_IoT->npdcch_ConfigDedicated_r13));
-  physicalConfigDedicated2_NB_IoT->npusch_ConfigDedicated_r13 = CALLOC(1,sizeof(*physicalConfigDedicated2_NB_IoT->npusch_ConfigDedicated_r13));
-  physicalConfigDedicated2_NB_IoT->uplinkPowerControlDedicated_r13 = CALLOC(1,sizeof(*physicalConfigDedicated2_NB_IoT->uplinkPowerControlDedicated_r13));
-  //no tpc, no cqi and no pucch, no pdsch, no soundingRS, no AntennaInfo, no scheduling request config
-  /*
-   * NB-IoT supports the operation with either one or two antenna ports, AP0 and AP1.
-   * For the latter case, Space Frequency Block Coding (SFBC) is applied.
-   * Once selected, the same transmission scheme applies to NPBCH, NPDCCH, and NPDSCH.
-   * */
-  //FIXME: MP: CarrierConfigDedicated check the set values ----------------------------------------------
+
+ asn_enc_rval_t enc_rval;
+
+
+ //MP:logical channel group not defined for Nb-IoT
+
+ //MP: logical channel priority pag 605 (is 1 for SRB1 and for SRB1bis should be the same)
+ //long* prioritySRB1 = NULL;
+ long* prioritySRB1bis = NULL;
+ BOOLEAN_t* logicalChannelSR_Prohibit =NULL; //pag 605
+ BOOLEAN_t* npusch_AllSymbols= NULL;
+
+// struct SRB_ToAddMod_NB_r13* SRB1_config_NB = NULL;
+// struct SRB_ToAddMod_NB_r13__rlc_Config_r13* SRB1_rlc_config_NB = NULL;
+// struct SRB_ToAddMod_NB_r13__logicalChannelConfig_r13* SRB1_lchan_config_NB = NULL;
+
+ struct SRB_ToAddMod_NB_r13* SRB1bis_config_NB_IoT = NULL;
+ struct SRB_ToAddMod_NB_r13__rlc_Config_r13* SRB1bis_rlc_config_NB_IoT = NULL;
+ struct SRB_ToAddMod_NB_r13__logicalChannelConfig_r13* SRB1bis_lchan_config_NB_IoT = NULL;
+
+ //No UL_specific parameters for NB-IoT in LogicalChanelConfig-NB
+
+ PhysicalConfigDedicated_NB_r13_t* physicalConfigDedicated2_NB_IoT = NULL;
+ DL_CCCH_Message_NB_t dl_ccch_msg_NB_IoT;
+ RRCConnectionSetup_NB_t* rrcConnectionSetup_NB_IoT = NULL;
+
+ memset((void *)&dl_ccch_msg_NB_IoT,0,sizeof(DL_CCCH_Message_NB_t));
+ dl_ccch_msg_NB_IoT.message.present = DL_CCCH_MessageType_NB_PR_c1;
+ dl_ccch_msg_NB_IoT.message.choice.c1.present = DL_CCCH_MessageType_NB__c1_PR_rrcConnectionSetup_r13;
+ rrcConnectionSetup_NB_IoT = &dl_ccch_msg_NB_IoT.message.choice.c1.choice.rrcConnectionSetup_r13;
+
+
+ if (*SRB_configList_NB_IoT) {
+   free(*SRB_configList_NB_IoT);
+ }
+ *SRB_configList_NB_IoT = CALLOC(1,sizeof(SRB_ToAddModList_NB_r13_t));
+
+/// SRB1--------------------
+ {
+// SRB1_config_NB = CALLOC(1,sizeof(*SRB1_config_NB));
+//
+// //no srb_Identity in SRB_ToAddMod_NB
+//
+// SRB1_rlc_config_NB = CALLOC(1,sizeof(*SRB1_rlc_config_NB));
+// SRB1_config_NB->rlc_Config_r13   = SRB1_rlc_config_NB;
+//
+// SRB1_rlc_config_NB->present = SRB_ToAddMod_NB_r13__rlc_Config_r13_PR_explicitValue;
+// SRB1_rlc_config_NB->choice.explicitValue.present=RLC_Config_NB_r13_PR_am;//the only possible in NB_IoT
+//
+//// SRB1_rlc_config_NB->choice.explicitValue.choice.am.ul_AM_RLC_r13.t_PollRetransmit_r13 = enb_properties.properties[ctxt_pP->module_id]->srb1_timer_poll_retransmit_r13;
+//// SRB1_rlc_config_NB->choice.explicitValue.choice.am.ul_AM_RLC_r13.maxRetxThreshold_r13 = enb_properties.properties[ctxt_pP->module_id]->srb1_max_retx_threshold_r13;
+//// //(musT be disabled--> SRB1 config pag 640 specs )
+//// SRB1_rlc_config_NB->choice.explicitValue.choice.am.dl_AM_RLC_r13.enableStatusReportSN_Gap_r13 =NULL;
+//
+//
+// SRB1_rlc_config_NB->choice.explicitValue.choice.am.ul_AM_RLC_r13.t_PollRetransmit_r13 = T_PollRetransmit_NB_r13_ms25000;
+// SRB1_rlc_config_NB->choice.explicitValue.choice.am.ul_AM_RLC_r13.maxRetxThreshold_r13 = UL_AM_RLC_NB_r13__maxRetxThreshold_r13_t8;
+// //(musT be disabled--> SRB1 config pag 640 specs )
+// SRB1_rlc_config_NB->choice.explicitValue.choice.am.dl_AM_RLC_r13.enableStatusReportSN_Gap_r13 = NULL;
+//
+// SRB1_lchan_config_NB = CALLOC(1,sizeof(*SRB1_lchan_config_NB));
+// SRB1_config_NB->logicalChannelConfig_r13  = SRB1_lchan_config_NB;
+//
+// SRB1_lchan_config_NB->present = SRB_ToAddMod_NB_r13__logicalChannelConfig_r13_PR_explicitValue;
+//
+//
+// prioritySRB1 = CALLOC(1, sizeof(long));
+// *prioritySRB1 = 1;
+// SRB1_lchan_config_NB->choice.explicitValue.priority_r13 = prioritySRB1;
+//
+// logicalChannelSR_Prohibit = CALLOC(1, sizeof(BOOLEAN_t));
+// *logicalChannelSR_Prohibit = 1;
+// //schould be set to TRUE (specs pag 641)
+// SRB1_lchan_config_NB->choice.explicitValue.logicalChannelSR_Prohibit_r13 = logicalChannelSR_Prohibit;
+//
+// //ADD SRB1
+// ASN_SEQUENCE_ADD(&(*SRB_configList_NB_IoT)->list,SRB1_config_NB);
+ }
+
+///SRB1bis (The configuration for SRB1 and SRB1bis is the same) the only difference is the logical channel identity = 3 but not set here
+
+		 SRB1bis_config_NB_IoT = CALLOC(1,sizeof(*SRB1bis_config_NB_IoT));
+
+		 //no srb_Identity in SRB_ToAddMod_NB
+		 SRB1bis_rlc_config_NB_IoT = CALLOC(1,sizeof(*SRB1bis_rlc_config_NB_IoT));
+		 SRB1bis_config_NB_IoT->rlc_Config_r13   = SRB1bis_rlc_config_NB_IoT;
+
+		 SRB1bis_rlc_config_NB_IoT->present = SRB_ToAddMod_NB_r13__rlc_Config_r13_PR_explicitValue;
+		 SRB1bis_rlc_config_NB_IoT->choice.explicitValue.present=RLC_Config_NB_r13_PR_am;//MP: the only possible RLC config in NB_IoT
+
+		 SRB1bis_rlc_config_NB_IoT->choice.explicitValue.choice.am.ul_AM_RLC_r13.t_PollRetransmit_r13 = T_PollRetransmit_NB_r13_ms25000;
+		 SRB1bis_rlc_config_NB_IoT->choice.explicitValue.choice.am.ul_AM_RLC_r13.maxRetxThreshold_r13 = UL_AM_RLC_NB_r13__maxRetxThreshold_r13_t8;
+		 //(musT be disabled--> SRB1 config pag 640 specs )
+		 SRB1bis_rlc_config_NB_IoT->choice.explicitValue.choice.am.dl_AM_RLC_r13.enableStatusReportSN_Gap_r13 =NULL;
+
+		 SRB1bis_lchan_config_NB_IoT = CALLOC(1,sizeof(*SRB1bis_lchan_config_NB_IoT));
+		 SRB1bis_config_NB_IoT->logicalChannelConfig_r13  = SRB1bis_lchan_config_NB_IoT;
+
+		 SRB1bis_lchan_config_NB_IoT->present = SRB_ToAddMod_NB_r13__logicalChannelConfig_r13_PR_explicitValue;
+
+		 prioritySRB1bis = CALLOC(1, sizeof(long));
+		 *prioritySRB1bis = 1; //same as SRB1?
+		 SRB1bis_lchan_config_NB_IoT->choice.explicitValue.priority_r13 = prioritySRB1bis;
+
+		 logicalChannelSR_Prohibit = CALLOC(1, sizeof(BOOLEAN_t));
+		 *logicalChannelSR_Prohibit = 1; //schould be set to TRUE (specs pag 641)
+		 SRB1bis_lchan_config_NB_IoT->choice.explicitValue.logicalChannelSR_Prohibit_r13 = logicalChannelSR_Prohibit;
+
+		 //ADD SRB1bis
+		 //MP: Actually there is no way to distinguish SRB1 and SRB1bis once put in the list
+		 //MP: SRB_ToAddModList_NB_r13_t size = 1
+		 ASN_SEQUENCE_ADD(&(*SRB_configList_NB_IoT)->list,SRB1bis_config_NB_IoT);
+
+
+ // PhysicalConfigDedicated (NPDCCH, NPUSCH, CarrierConfig, UplinkPowerControl)
+
+ physicalConfigDedicated2_NB_IoT = CALLOC(1,sizeof(*physicalConfigDedicated2_NB_IoT));
+ *physicalConfigDedicated_NB_IoT = physicalConfigDedicated2_NB_IoT;
+
+ physicalConfigDedicated2_NB_IoT->carrierConfigDedicated_r13= CALLOC(1, sizeof(*physicalConfigDedicated2_NB_IoT->carrierConfigDedicated_r13));
+ physicalConfigDedicated2_NB_IoT->npdcch_ConfigDedicated_r13 = CALLOC(1,sizeof(*physicalConfigDedicated2_NB_IoT->npdcch_ConfigDedicated_r13));
+ physicalConfigDedicated2_NB_IoT->npusch_ConfigDedicated_r13 = CALLOC(1,sizeof(*physicalConfigDedicated2_NB_IoT->npusch_ConfigDedicated_r13));
+ physicalConfigDedicated2_NB_IoT->uplinkPowerControlDedicated_r13 = CALLOC(1,sizeof(*physicalConfigDedicated2_NB_IoT->uplinkPowerControlDedicated_r13));
+
+ //no tpc, no cqi and no pucch, no pdsch, no soundingRS, no AntennaInfo, no scheduling request config
+
+ /*
+  * NB-IoT supports the operation with either one or two antenna ports, AP0 and AP1.
+  * For the latter case, Space Frequency Block Coding (SFBC) is applied.
+  * Once selected, the same transmission scheme applies to NPBCH, NPDCCH, and NPDSCH.
+  * */
+
+ //FIXME: MP: CarrierConfigDedicated check the set values ----------------------------------------------
+
   //DL
-  physicalConfigDedicated2_NB_IoT->carrierConfigDedicated_r13->dl_CarrierConfig_r13.dl_CarrierFreq_r13.carrierFreq_r13=0;//random value set
-  physicalConfigDedicated2_NB_IoT->carrierConfigDedicated_r13->dl_CarrierConfig_r13.downlinkBitmapNonAnchor_r13= CALLOC(1,sizeof(struct DL_CarrierConfigDedicated_NB_r13__downlinkBitmapNonAnchor_r13));
-  physicalConfigDedicated2_NB_IoT->carrierConfigDedicated_r13->dl_CarrierConfig_r13.downlinkBitmapNonAnchor_r13->present=
-    DL_CarrierConfigDedicated_NB_r13__downlinkBitmapNonAnchor_r13_PR_useNoBitmap_r13;
-  physicalConfigDedicated2_NB_IoT->carrierConfigDedicated_r13->dl_CarrierConfig_r13.dl_GapNonAnchor_r13 = CALLOC(1,sizeof(struct DL_CarrierConfigDedicated_NB_r13__dl_GapNonAnchor_r13));
-  physicalConfigDedicated2_NB_IoT->carrierConfigDedicated_r13->dl_CarrierConfig_r13.dl_GapNonAnchor_r13->present =
-    DL_CarrierConfigDedicated_NB_r13__dl_GapNonAnchor_r13_PR_useNoGap_r13;
-  physicalConfigDedicated2_NB_IoT->carrierConfigDedicated_r13->dl_CarrierConfig_r13.inbandCarrierInfo_r13= NULL;
+
+ physicalConfigDedicated2_NB_IoT->carrierConfigDedicated_r13->dl_CarrierConfig_r13.dl_CarrierFreq_r13.carrierFreq_r13=0;//random value set
+ physicalConfigDedicated2_NB_IoT->carrierConfigDedicated_r13->dl_CarrierConfig_r13.downlinkBitmapNonAnchor_r13= CALLOC(1,sizeof(struct DL_CarrierConfigDedicated_NB_r13__downlinkBitmapNonAnchor_r13));
+		 physicalConfigDedicated2_NB_IoT->carrierConfigDedicated_r13->dl_CarrierConfig_r13.downlinkBitmapNonAnchor_r13->present=
+				 	 	 	 	 	 	 	 	 DL_CarrierConfigDedicated_NB_r13__downlinkBitmapNonAnchor_r13_PR_useNoBitmap_r13;
+
+ physicalConfigDedicated2_NB_IoT->carrierConfigDedicated_r13->dl_CarrierConfig_r13.dl_GapNonAnchor_r13 = CALLOC(1,sizeof(struct DL_CarrierConfigDedicated_NB_r13__dl_GapNonAnchor_r13));
+ physicalConfigDedicated2_NB_IoT->carrierConfigDedicated_r13->dl_CarrierConfig_r13.dl_GapNonAnchor_r13->present =
+		  	  	  	  	  	  	  	  	  	  	  DL_CarrierConfigDedicated_NB_r13__dl_GapNonAnchor_r13_PR_useNoGap_r13;
+
+ physicalConfigDedicated2_NB_IoT->carrierConfigDedicated_r13->dl_CarrierConfig_r13.inbandCarrierInfo_r13= NULL;
+
   //UL
-  physicalConfigDedicated2_NB_IoT->carrierConfigDedicated_r13->ul_CarrierConfig_r13.ul_CarrierFreq_r13= NULL;
-  // NPDCCH
-  physicalConfigDedicated2_NB_IoT->npdcch_ConfigDedicated_r13->npdcch_NumRepetitions_r13 =0;
-  physicalConfigDedicated2_NB_IoT->npdcch_ConfigDedicated_r13->npdcch_Offset_USS_r13 =0;
-  physicalConfigDedicated2_NB_IoT->npdcch_ConfigDedicated_r13->npdcch_StartSF_USS_r13=0;
-  // NPUSCH //(specs TS 36.331 v14.2.1 pag 643) /* OPTIONAL */
-  physicalConfigDedicated2_NB_IoT->npusch_ConfigDedicated_r13->ack_NACK_NumRepetitions_r13= NULL;
-  npusch_AllSymbols= CALLOC(1, sizeof(BOOLEAN_t));
-  *npusch_AllSymbols= 1; //TRUE
-  physicalConfigDedicated2_NB_IoT->npusch_ConfigDedicated_r13->npusch_AllSymbols_r13= npusch_AllSymbols; /* OPTIONAL */
-  physicalConfigDedicated2_NB_IoT->npusch_ConfigDedicated_r13->groupHoppingDisabled_r13=NULL; /* OPTIONAL */
-  // UplinkPowerControlDedicated
-  physicalConfigDedicated2_NB_IoT->uplinkPowerControlDedicated_r13->p0_UE_NPUSCH_r13 = 0; // 0 dB (specs TS36.331 v14.2.1 pag 643)
-  //Fill the rrcConnectionSetup-NB message
-  rrcConnectionSetup_NB_IoT->rrc_TransactionIdentifier = Transaction_id; //input value
-  rrcConnectionSetup_NB_IoT->criticalExtensions.present = RRCConnectionSetup_NB__criticalExtensions_PR_c1;
-  rrcConnectionSetup_NB_IoT->criticalExtensions.choice.c1.present =RRCConnectionSetup_NB__criticalExtensions__c1_PR_rrcConnectionSetup_r13 ;
-  //MP: carry only SRB1bis at the moment and phyConfigDedicated
-  rrcConnectionSetup_NB_IoT->criticalExtensions.choice.c1.choice.rrcConnectionSetup_r13.radioResourceConfigDedicated_r13.srb_ToAddModList_r13 = *SRB_configList_NB_IoT;
-  rrcConnectionSetup_NB_IoT->criticalExtensions.choice.c1.choice.rrcConnectionSetup_r13.radioResourceConfigDedicated_r13.drb_ToAddModList_r13 = NULL;
-  rrcConnectionSetup_NB_IoT->criticalExtensions.choice.c1.choice.rrcConnectionSetup_r13.radioResourceConfigDedicated_r13.drb_ToReleaseList_r13 = NULL;
-  rrcConnectionSetup_NB_IoT->criticalExtensions.choice.c1.choice.rrcConnectionSetup_r13.radioResourceConfigDedicated_r13.rlf_TimersAndConstants_r13 = NULL;
-  rrcConnectionSetup_NB_IoT->criticalExtensions.choice.c1.choice.rrcConnectionSetup_r13.radioResourceConfigDedicated_r13.physicalConfigDedicated_r13 = physicalConfigDedicated2_NB_IoT;
-  rrcConnectionSetup_NB_IoT->criticalExtensions.choice.c1.choice.rrcConnectionSetup_r13.radioResourceConfigDedicated_r13.mac_MainConfig_r13 = NULL;
+ physicalConfigDedicated2_NB_IoT->carrierConfigDedicated_r13->ul_CarrierConfig_r13.ul_CarrierFreq_r13= NULL;
+
+ // NPDCCH
+ physicalConfigDedicated2_NB_IoT->npdcch_ConfigDedicated_r13->npdcch_NumRepetitions_r13 =0;
+ physicalConfigDedicated2_NB_IoT->npdcch_ConfigDedicated_r13->npdcch_Offset_USS_r13 =0;
+ physicalConfigDedicated2_NB_IoT->npdcch_ConfigDedicated_r13->npdcch_StartSF_USS_r13=0;
+
+ // NPUSCH //(specs TS 36.331 v14.2.1 pag 643) /* OPTIONAL */
+ physicalConfigDedicated2_NB_IoT->npusch_ConfigDedicated_r13->ack_NACK_NumRepetitions_r13= NULL;
+ npusch_AllSymbols= CALLOC(1, sizeof(BOOLEAN_t));
+ *npusch_AllSymbols= 1; //TRUE
+ physicalConfigDedicated2_NB_IoT->npusch_ConfigDedicated_r13->npusch_AllSymbols_r13= npusch_AllSymbols; /* OPTIONAL */
+ physicalConfigDedicated2_NB_IoT->npusch_ConfigDedicated_r13->groupHoppingDisabled_r13=NULL; /* OPTIONAL */
+
+ // UplinkPowerControlDedicated
+ physicalConfigDedicated2_NB_IoT->uplinkPowerControlDedicated_r13->p0_UE_NPUSCH_r13 = 0; // 0 dB (specs TS36.331 v14.2.1 pag 643)
+
+
+ //Fill the rrcConnectionSetup-NB message
+ rrcConnectionSetup_NB_IoT->rrc_TransactionIdentifier = Transaction_id; //input value
+ rrcConnectionSetup_NB_IoT->criticalExtensions.present = RRCConnectionSetup_NB__criticalExtensions_PR_c1;
+ rrcConnectionSetup_NB_IoT->criticalExtensions.choice.c1.present =RRCConnectionSetup_NB__criticalExtensions__c1_PR_rrcConnectionSetup_r13 ;
+ //MP: carry only SRB1bis at the moment and phyConfigDedicated
+ rrcConnectionSetup_NB_IoT->criticalExtensions.choice.c1.choice.rrcConnectionSetup_r13.radioResourceConfigDedicated_r13.srb_ToAddModList_r13 = *SRB_configList_NB_IoT;
+ rrcConnectionSetup_NB_IoT->criticalExtensions.choice.c1.choice.rrcConnectionSetup_r13.radioResourceConfigDedicated_r13.drb_ToAddModList_r13 = NULL;
+ rrcConnectionSetup_NB_IoT->criticalExtensions.choice.c1.choice.rrcConnectionSetup_r13.radioResourceConfigDedicated_r13.drb_ToReleaseList_r13 = NULL;
+ rrcConnectionSetup_NB_IoT->criticalExtensions.choice.c1.choice.rrcConnectionSetup_r13.radioResourceConfigDedicated_r13.rlf_TimersAndConstants_r13 = NULL;
+ rrcConnectionSetup_NB_IoT->criticalExtensions.choice.c1.choice.rrcConnectionSetup_r13.radioResourceConfigDedicated_r13.physicalConfigDedicated_r13 = physicalConfigDedicated2_NB_IoT;
+ rrcConnectionSetup_NB_IoT->criticalExtensions.choice.c1.choice.rrcConnectionSetup_r13.radioResourceConfigDedicated_r13.mac_MainConfig_r13 = NULL;
+
 #ifdef XER_PRINT
-  xer_fprint(stdout, &asn_DEF_DL_CCCH_Message, (void *)&dl_ccch_msg);
-#endif
-<<<<<<< HEAD
-  enc_rval = uper_encode_to_buffer(&asn_DEF_DL_CCCH_Message_NB,
-                                   NULL,
-                                   (void *)&dl_ccch_msg_NB_IoT,
-                                   buffer,
-                                   100);
-=======
+ xer_fprint(stdout, &asn_DEF_DL_CCCH_Message, (void*)&dl_ccch_msg);
+#endif
  enc_rval = uper_encode_to_buffer(&asn_DEF_DL_CCCH_Message_NB,
                                   NULL,
                                   (void*)&dl_ccch_msg_NB_IoT,
                                   buffer,
                                   100);
->>>>>>> 35ff6111
-
-  if (enc_rval.encoded <= 0) {
-    LOG_F(RRC, "ASN1 message encoding failed (%s, %lu)!\n",
-          enc_rval.failed_type->name, enc_rval.encoded);
-  }
+
+ if (enc_rval.encoded <= 0) {
+     LOG_F(RRC, "ASN1 message encoding failed (%s, %lu)!\n",
+              enc_rval.failed_type->name, enc_rval.encoded);
+ }
 
 #ifdef USER_MODE
-  LOG_D(RRC,"RRCConnectionSetup-NB Encoded %zd bits (%zd bytes), ecause %d\n",
-        enc_rval.encoded,(enc_rval.encoded+7)/8,ecause);
-#endif
-  return((enc_rval.encoded+7)/8);
+ LOG_D(RRC,"RRCConnectionSetup-NB Encoded %zd bits (%zd bytes), ecause %d\n",
+       enc_rval.encoded,(enc_rval.encoded+7)/8,ecause);
+#endif
+
+ return((enc_rval.encoded+7)/8);
 }
 
 /*do_SecurityModeCommand - exactly the same as previous implementation*/
 uint8_t do_SecurityModeCommand_NB_IoT(
-  const protocol_ctxt_t *const ctxt_pP,
-  uint8_t *const buffer,
+  const protocol_ctxt_t* const ctxt_pP,
+  uint8_t* const buffer,
   const uint8_t Transaction_id,
   const uint8_t cipheringAlgorithm,
   const uint8_t integrityProtAlgorithm)
 {
   DL_DCCH_Message_NB_t dl_dcch_msg_NB_IoT;
   asn_enc_rval_t enc_rval;
+
   memset(&dl_dcch_msg_NB_IoT,0,sizeof(DL_DCCH_Message_NB_t));
+
   dl_dcch_msg_NB_IoT.message.present = DL_DCCH_MessageType_NB_PR_c1;
   dl_dcch_msg_NB_IoT.message.choice.c1.present = DL_DCCH_MessageType_NB__c1_PR_securityModeCommand_r13;
+
   dl_dcch_msg_NB_IoT.message.choice.c1.choice.securityModeCommand_r13.rrc_TransactionIdentifier = Transaction_id;
   dl_dcch_msg_NB_IoT.message.choice.c1.choice.securityModeCommand_r13.criticalExtensions.present = SecurityModeCommand__criticalExtensions_PR_c1;
+
   dl_dcch_msg_NB_IoT.message.choice.c1.choice.securityModeCommand_r13.criticalExtensions.choice.c1.present =
-    SecurityModeCommand__criticalExtensions__c1_PR_securityModeCommand_r8;
+		  SecurityModeCommand__criticalExtensions__c1_PR_securityModeCommand_r8;
+
   // the two following information could be based on the mod_id
   dl_dcch_msg_NB_IoT.message.choice.c1.choice.securityModeCommand_r13.criticalExtensions.choice.c1.choice.securityModeCommand_r8.securityConfigSMC.securityAlgorithmConfig.cipheringAlgorithm
     = (CipheringAlgorithm_r12_t)cipheringAlgorithm; //bug solved
+
   dl_dcch_msg_NB_IoT.message.choice.c1.choice.securityModeCommand_r13.criticalExtensions.choice.c1.choice.securityModeCommand_r8.securityConfigSMC.securityAlgorithmConfig.integrityProtAlgorithm
     = (e_SecurityAlgorithmConfig__integrityProtAlgorithm)integrityProtAlgorithm;
-  //only changed "asn_DEF_DL_DCCH_Message_NB"
+
+//only changed "asn_DEF_DL_DCCH_Message_NB"
 #ifdef XER_PRINT
-  xer_fprint(stdout, &asn_DEF_DL_DCCH_Message_NB, (void *)&dl_dcch_msg_NB_IoT);
+  xer_fprint(stdout, &asn_DEF_DL_DCCH_Message_NB, (void*)&dl_dcch_msg_NB_IoT);
 #endif
   enc_rval = uper_encode_to_buffer(&asn_DEF_DL_DCCH_Message_NB,
                                    NULL,
-<<<<<<< HEAD
-                                   (void *)&dl_dcch_msg_NB_IoT,
-=======
                                    (void*)&dl_dcch_msg_NB_IoT,
->>>>>>> 35ff6111
                                    buffer,
                                    100);
-
   if (enc_rval.encoded <= 0) {
-    LOG_F(RRC, "ASN1 message encoding failed (%s, %lu)!\n",
-          enc_rval.failed_type->name, enc_rval.encoded);
-  }
-
-  //#if defined(ENABLE_ITTI)
-  //# if !defined(DISABLE_XER_SPRINT)....
+      LOG_F(RRC, "ASN1 message encoding failed (%s, %lu)!\n",
+               enc_rval.failed_type->name, enc_rval.encoded);
+  }
+
+
+//#if defined(ENABLE_ITTI)
+//# if !defined(DISABLE_XER_SPRINT)....
+
 #ifdef USER_MODE
   LOG_D(RRC,"[NB-IoT %d] securityModeCommand-NB for UE %x Encoded %zd bits (%zd bytes)\n",
         ctxt_pP->module_id,
@@ -833,44 +976,47 @@
 
 /*do_UECapabilityEnquiry_NB_IoT - very similar to legacy lte*/
 uint8_t do_UECapabilityEnquiry_NB_IoT(
-  const protocol_ctxt_t *const ctxt_pP,
-  uint8_t               *const buffer,
+  const protocol_ctxt_t* const ctxt_pP,
+  uint8_t*               const buffer,
   const uint8_t                Transaction_id
 )
 
 {
+
   DL_DCCH_Message_NB_t dl_dcch_msg_NB_IoT;
   //no RAT type in NB-IoT
   asn_enc_rval_t enc_rval;
+
   memset(&dl_dcch_msg_NB_IoT,0,sizeof(DL_DCCH_Message_NB_t));
+
   dl_dcch_msg_NB_IoT.message.present           = DL_DCCH_MessageType_NB_PR_c1;
   dl_dcch_msg_NB_IoT.message.choice.c1.present = DL_DCCH_MessageType_NB__c1_PR_ueCapabilityEnquiry_r13;
+
   dl_dcch_msg_NB_IoT.message.choice.c1.choice.ueCapabilityEnquiry_r13.rrc_TransactionIdentifier = Transaction_id;
+
   dl_dcch_msg_NB_IoT.message.choice.c1.choice.ueCapabilityEnquiry_r13.criticalExtensions.present = UECapabilityEnquiry_NB__criticalExtensions_PR_c1;
   dl_dcch_msg_NB_IoT.message.choice.c1.choice.ueCapabilityEnquiry_r13.criticalExtensions.choice.c1.present =
-    UECapabilityEnquiry_NB__criticalExtensions__c1_PR_ueCapabilityEnquiry_r13;
+		  UECapabilityEnquiry_NB__criticalExtensions__c1_PR_ueCapabilityEnquiry_r13;
+
   //no ue_CapabilityRequest (list of RAT_Type)
-  //only changed "asn_DEF_DL_DCCH_Message_NB"
+
+//only changed "asn_DEF_DL_DCCH_Message_NB"
 #ifdef XER_PRINT
-  xer_fprint(stdout, &asn_DEF_DL_DCCH_Message_NB, (void *)&dl_dcch_msg_NB_IoT);
+  xer_fprint(stdout, &asn_DEF_DL_DCCH_Message_NB, (void*)&dl_dcch_msg_NB_IoT);
 #endif
   enc_rval = uper_encode_to_buffer(&asn_DEF_DL_DCCH_Message_NB,
                                    NULL,
-<<<<<<< HEAD
-                                   (void *)&dl_dcch_msg_NB_IoT,
-=======
                                    (void*)&dl_dcch_msg_NB_IoT,
->>>>>>> 35ff6111
                                    buffer,
                                    100);
-
   if (enc_rval.encoded <= 0) {
-    LOG_F(RRC, "ASN1 message encoding failed (%s, %lu)!\n",
-          enc_rval.failed_type->name, enc_rval.encoded);
-  }
-
-  //#if defined(ENABLE_ITTI)
-  //# if !defined(DISABLE_XER_SPRINT)....
+     LOG_F(RRC, "ASN1 message encoding failed (%s, %lu)!\n",
+               enc_rval.failed_type->name, enc_rval.encoded);
+    }
+
+//#if defined(ENABLE_ITTI)
+//# if !defined(DISABLE_XER_SPRINT)....
+
 #ifdef USER_MODE
   LOG_D(RRC,"[NB-IoT %d] UECapabilityEnquiry-NB for UE %x Encoded %zd bits (%zd bytes)\n",
         ctxt_pP->module_id,
@@ -893,32 +1039,39 @@
  * (including RBs, MAC main configuration and physical channel configuration)
  * including any associated dedicated NAS information.*/
 uint16_t do_RRCConnectionReconfiguration_NB_IoT(
-  const protocol_ctxt_t        *const ctxt_pP,
-  uint8_t                            *buffer,
-  uint8_t                             Transaction_id,
-  SRB_ToAddModList_NB_r13_t          *SRB1_list_NB, //SRB_ConfigList2 (default)--> only SRB1
-  DRB_ToAddModList_NB_r13_t          *DRB_list_NB_IoT, //DRB_ConfigList (default)
-  DRB_ToReleaseList_NB_r13_t         *DRB_list2_NB_IoT, //is NULL when passed
-  struct PhysicalConfigDedicated_NB_r13     *physicalConfigDedicated_NB_IoT,
-  MAC_MainConfig_NB_r13_t                   *mac_MainConfig_NB_IoT,
-  struct RRCConnectionReconfiguration_NB_r13_IEs__dedicatedInfoNASList_r13 *dedicatedInfoNASList_NB_IoT)
+  const protocol_ctxt_t*        const ctxt_pP,
+    uint8_t                            *buffer,
+    uint8_t                             Transaction_id,
+    SRB_ToAddModList_NB_r13_t          *SRB1_list_NB, //SRB_ConfigList2 (default)--> only SRB1
+    DRB_ToAddModList_NB_r13_t          *DRB_list_NB_IoT, //DRB_ConfigList (default)
+    DRB_ToReleaseList_NB_r13_t         *DRB_list2_NB_IoT, //is NULL when passed
+    struct PhysicalConfigDedicated_NB_r13     *physicalConfigDedicated_NB_IoT,
+	MAC_MainConfig_NB_r13_t                   *mac_MainConfig_NB_IoT,
+  struct RRCConnectionReconfiguration_NB_r13_IEs__dedicatedInfoNASList_r13* dedicatedInfoNASList_NB_IoT)
 
 {
-  //check on DRB_list if contains more than 2 DRB?
+
+ //check on DRB_list if contains more than 2 DRB?
+
   asn_enc_rval_t enc_rval;
   DL_DCCH_Message_NB_t dl_dcch_msg_NB_IoT;
   RRCConnectionReconfiguration_NB_t *rrcConnectionReconfiguration_NB;
+
+
   memset(&dl_dcch_msg_NB_IoT,0,sizeof(DL_DCCH_Message_NB_t));
+
   dl_dcch_msg_NB_IoT.message.present           = DL_DCCH_MessageType_NB_PR_c1;
   dl_dcch_msg_NB_IoT.message.choice.c1.present = DL_DCCH_MessageType_NB__c1_PR_rrcConnectionReconfiguration_r13;
   rrcConnectionReconfiguration_NB          = &dl_dcch_msg_NB_IoT.message.choice.c1.choice.rrcConnectionReconfiguration_r13;
+
   // RRCConnectionReconfiguration
   rrcConnectionReconfiguration_NB->rrc_TransactionIdentifier = Transaction_id;
   rrcConnectionReconfiguration_NB->criticalExtensions.present = RRCConnectionReconfiguration_NB__criticalExtensions_PR_c1;
   rrcConnectionReconfiguration_NB->criticalExtensions.choice.c1.present =RRCConnectionReconfiguration_NB__criticalExtensions__c1_PR_rrcConnectionReconfiguration_r13 ;
+
   //RAdioResourceconfigDedicated
   rrcConnectionReconfiguration_NB->criticalExtensions.choice.c1.choice.rrcConnectionReconfiguration_r13.radioResourceConfigDedicated_r13 =
-    CALLOC(1,sizeof(*rrcConnectionReconfiguration_NB->criticalExtensions.choice.c1.choice.rrcConnectionReconfiguration_r13.radioResourceConfigDedicated_r13));
+		  CALLOC(1,sizeof(*rrcConnectionReconfiguration_NB->criticalExtensions.choice.c1.choice.rrcConnectionReconfiguration_r13.radioResourceConfigDedicated_r13));
   rrcConnectionReconfiguration_NB->criticalExtensions.choice.c1.choice.rrcConnectionReconfiguration_r13.radioResourceConfigDedicated_r13->srb_ToAddModList_r13 = SRB1_list_NB; //only SRB1
   rrcConnectionReconfiguration_NB->criticalExtensions.choice.c1.choice.rrcConnectionReconfiguration_r13.radioResourceConfigDedicated_r13->drb_ToAddModList_r13 = DRB_list_NB_IoT;
   rrcConnectionReconfiguration_NB->criticalExtensions.choice.c1.choice.rrcConnectionReconfiguration_r13.radioResourceConfigDedicated_r13->drb_ToReleaseList_r13 = DRB_list2_NB_IoT; //NULL
@@ -928,77 +1081,79 @@
 
   if (mac_MainConfig_NB_IoT!=NULL) {
     rrcConnectionReconfiguration_NB->criticalExtensions.choice.c1.choice.rrcConnectionReconfiguration_r13.radioResourceConfigDedicated_r13->mac_MainConfig_r13 =
-      CALLOC(1, sizeof(*rrcConnectionReconfiguration_NB->criticalExtensions.choice.c1.choice.rrcConnectionReconfiguration_r13.radioResourceConfigDedicated_r13->mac_MainConfig_r13));
+    		CALLOC(1, sizeof(*rrcConnectionReconfiguration_NB->criticalExtensions.choice.c1.choice.rrcConnectionReconfiguration_r13.radioResourceConfigDedicated_r13->mac_MainConfig_r13));
     rrcConnectionReconfiguration_NB->criticalExtensions.choice.c1.choice.rrcConnectionReconfiguration_r13.radioResourceConfigDedicated_r13->mac_MainConfig_r13->present
       =RadioResourceConfigDedicated_NB_r13__mac_MainConfig_r13_PR_explicitValue_r13;
-    //why memcopy only this one?
+   //why memcopy only this one?
     memcpy(&rrcConnectionReconfiguration_NB->criticalExtensions.choice.c1.choice.rrcConnectionReconfiguration_r13.radioResourceConfigDedicated_r13->mac_MainConfig_r13->choice.explicitValue_r13,
            mac_MainConfig_NB_IoT, sizeof(*mac_MainConfig_NB_IoT));
+
   } else {
-    rrcConnectionReconfiguration_NB->criticalExtensions.choice.c1.choice.rrcConnectionReconfiguration_r13.radioResourceConfigDedicated_r13->mac_MainConfig_r13=NULL;
+	  rrcConnectionReconfiguration_NB->criticalExtensions.choice.c1.choice.rrcConnectionReconfiguration_r13.radioResourceConfigDedicated_r13->mac_MainConfig_r13=NULL;
   }
 
   //no measConfig, measIDlist
   //no mobilityControlInfo
+
   rrcConnectionReconfiguration_NB->criticalExtensions.choice.c1.choice.rrcConnectionReconfiguration_r13.dedicatedInfoNASList_r13 = dedicatedInfoNASList_NB_IoT;
   //mainly used for cell-reselection/handover purposes??
   rrcConnectionReconfiguration_NB->criticalExtensions.choice.c1.choice.rrcConnectionReconfiguration_r13.fullConfig_r13 = NULL;
+
   enc_rval = uper_encode_to_buffer(&asn_DEF_DL_DCCH_Message_NB,
                                    NULL,
-<<<<<<< HEAD
-                                   (void *)&dl_dcch_msg_NB_IoT,
-=======
                                    (void*)&dl_dcch_msg_NB_IoT,
->>>>>>> 35ff6111
                                    buffer,
                                    RRC_BUF_SIZE);
-
   if (enc_rval.encoded <= 0) {
-    LOG_F(RRC, "ASN1 message encoding failed %s, %li\n",
-          enc_rval.failed_type->name, enc_rval.encoded);
+     LOG_F(RRC, "ASN1 message encoding failed %s, %li\n",
+               enc_rval.failed_type->name, enc_rval.encoded);
   }
 
   //changed only asn_DEF_DL_DCCH_Message_NB
 #ifdef XER_PRINT
-  xer_fprint(stdout,&asn_DEF_DL_DCCH_Message_NB,(void *)&dl_dcch_msg_NB_IoT);
-#endif
-  //#if defined(ENABLE_ITTI)
-  //# if !defined(DISABLE_XER_SPRINT)...
+  xer_fprint(stdout,&asn_DEF_DL_DCCH_Message_NB,(void*)&dl_dcch_msg_NB_IoT);
+#endif
+
+//#if defined(ENABLE_ITTI)
+//# if !defined(DISABLE_XER_SPRINT)...
+
+
   LOG_I(RRC,"RRCConnectionReconfiguration-NB Encoded %zd bits (%zd bytes)\n",enc_rval.encoded,(enc_rval.encoded+7)/8);
+
   return((enc_rval.encoded+7)/8);
 }
 
 /*do_RRCConnectionReestablishmentReject - exactly the same as legacy LTE*/
 uint8_t do_RRCConnectionReestablishmentReject_NB_IoT(
-  uint8_t                    Mod_id,
-  uint8_t                   *const buffer)
+    uint8_t                    Mod_id,
+    uint8_t*                   const buffer)
 {
+
   asn_enc_rval_t enc_rval;
+
   DL_CCCH_Message_NB_t dl_ccch_msg_NB_IoT;
   RRCConnectionReestablishmentReject_t *rrcConnectionReestablishmentReject;
+
   memset((void *)&dl_ccch_msg_NB_IoT,0,sizeof(DL_CCCH_Message_NB_t));
   dl_ccch_msg_NB_IoT.message.present = DL_CCCH_MessageType_NB_PR_c1;
   dl_ccch_msg_NB_IoT.message.choice.c1.present = DL_CCCH_MessageType_NB__c1_PR_rrcConnectionReestablishmentReject_r13;
   rrcConnectionReestablishmentReject    = &dl_ccch_msg_NB_IoT.message.choice.c1.choice.rrcConnectionReestablishmentReject_r13;
+
   // RRCConnectionReestablishmentReject //exactly the same as LTE
   rrcConnectionReestablishmentReject->criticalExtensions.present = RRCConnectionReestablishmentReject__criticalExtensions_PR_rrcConnectionReestablishmentReject_r8;
+
   //Only change in "asn_DEF_DL_CCCH_Message_NB"
 #ifdef XER_PRINT
-  xer_fprint(stdout, &asn_DEF_DL_CCCH_Message_NB, (void *)&dl_ccch_msg_NB_IoT);
+  xer_fprint(stdout, &asn_DEF_DL_CCCH_Message_NB, (void*)&dl_ccch_msg_NB_IoT);
 #endif
   enc_rval = uper_encode_to_buffer(&asn_DEF_DL_CCCH_Message_NB,
                                    NULL,
-<<<<<<< HEAD
-                                   (void *)&dl_ccch_msg_NB_IoT,
-=======
                                    (void*)&dl_ccch_msg_NB_IoT,
->>>>>>> 35ff6111
                                    buffer,
                                    100);
-
   if (enc_rval.encoded <= 0) {
-    LOG_F(RRC,"ASN1 message encoding failed (%s, %lu)!\n",
-          enc_rval.failed_type->name, enc_rval.encoded);
+     LOG_F(RRC,"ASN1 message encoding failed (%s, %lu)!\n",
+               enc_rval.failed_type->name, enc_rval.encoded);
   }
 
   //Only change in "asn_DEF_DL_CCCH_Message_NB"
@@ -1010,34 +1165,42 @@
 
     if ((message_string_size = xer_sprint(message_string, sizeof(message_string), &asn_DEF_DL_CCCH_Message_NB, (void *) &dl_ccch_msg_NB_IoT)) > 0) {
       MessageDef *msg_p;
+
       msg_p = itti_alloc_new_message_sized (TASK_RRC_ENB_NB_IoT, RRC_DL_CCCH, message_string_size + sizeof (IttiMsgText));
       msg_p->ittiMsg.rrc_dl_ccch.size = message_string_size;
       memcpy(&msg_p->ittiMsg.rrc_dl_ccch.text, message_string, message_string_size);
+
       itti_send_msg_to_task(TASK_UNKNOWN, Mod_id, msg_p);
     }
   }
 # endif
 #endif
+
 #ifdef USER_MODE
   LOG_D(RRC,"RRCConnectionReestablishmentReject Encoded %zd bits (%zd bytes)\n",
         enc_rval.encoded,(enc_rval.encoded+7)/8);
 #endif
+
   return((enc_rval.encoded+7)/8);
 }
 
 /*do_RRCConnectionReject_NB_IoT*/
 uint8_t do_RRCConnectionReject_NB_IoT(
-  uint8_t                    Mod_id,
-  uint8_t                   *const buffer)
+    uint8_t                    Mod_id,
+    uint8_t*                   const buffer)
 
 {
+
   asn_enc_rval_t enc_rval;
+
   DL_CCCH_Message_NB_t          dl_ccch_msg_NB_IoT;
   RRCConnectionReject_NB_t      *rrcConnectionReject_NB_IoT;
+
   memset((void *)&dl_ccch_msg_NB_IoT,0,sizeof(DL_CCCH_Message_NB_t));
   dl_ccch_msg_NB_IoT.message.present           = DL_CCCH_MessageType_NB_PR_c1;
   dl_ccch_msg_NB_IoT.message.choice.c1.present = DL_CCCH_MessageType_NB__c1_PR_rrcConnectionReject_r13;
   rrcConnectionReject_NB_IoT = &dl_ccch_msg_NB_IoT.message.choice.c1.choice.rrcConnectionReject_r13;
+
   // RRCConnectionReject-NB_IoT
   rrcConnectionReject_NB_IoT->criticalExtensions.present = RRCConnectionReject_NB__criticalExtensions_PR_c1;
   rrcConnectionReject_NB_IoT->criticalExtensions.choice.c1.present = RRCConnectionReject_NB__criticalExtensions__c1_PR_rrcConnectionReject_r13;
@@ -1046,26 +1209,22 @@
   //new-use of suspend indication
   //If present, this field indicates that the UE should remain suspended and not release its stored context.
   rrcConnectionReject_NB_IoT->criticalExtensions.choice.c1.choice.rrcConnectionReject_r13.rrc_SuspendIndication_r13=
-    CALLOC(1, sizeof(long));
+		  CALLOC(1, sizeof(long));
   *(rrcConnectionReject_NB_IoT->criticalExtensions.choice.c1.choice.rrcConnectionReject_r13.rrc_SuspendIndication_r13)=
-    RRCConnectionReject_NB_r13_IEs__rrc_SuspendIndication_r13_true;
+		  RRCConnectionReject_NB_r13_IEs__rrc_SuspendIndication_r13_true;
+
   //Only Modified "asn_DEF_DL_CCCH_Message_NB"
 #ifdef XER_PRINT
-  xer_fprint(stdout, &asn_DEF_DL_CCCH_Message_NB, (void *)&dl_ccch_msg);
+  xer_fprint(stdout, &asn_DEF_DL_CCCH_Message_NB, (void*)&dl_ccch_msg);
 #endif
   enc_rval = uper_encode_to_buffer(&asn_DEF_DL_CCCH_Message_NB,
                                    NULL,
-<<<<<<< HEAD
-                                   (void *)&dl_ccch_msg_NB_IoT,
-=======
                                    (void*)&dl_ccch_msg_NB_IoT,
->>>>>>> 35ff6111
                                    buffer,
                                    100);
-
   if (enc_rval.encoded <= 0) {
-    LOG_F(RRC, "ASN1 message encoding failed (%s, %ld)!\n",
-          enc_rval.failed_type->name, enc_rval.encoded);
+     LOG_F(RRC, "ASN1 message encoding failed (%s, %ld)!\n",
+               enc_rval.failed_type->name, enc_rval.encoded);
   }
 
 #if defined(ENABLE_ITTI)
@@ -1076,18 +1235,22 @@
 
     if ((message_string_size = xer_sprint(message_string, sizeof(message_string), &asn_DEF_DL_CCCH_Message_NB, (void *) &dl_ccch_msg_NB_IoT)) > 0) {
       MessageDef *msg_p;
+
       msg_p = itti_alloc_new_message_sized (TASK_RRC_ENB_NB_IoT, RRC_DL_CCCH, message_string_size + sizeof (IttiMsgText));
       msg_p->ittiMsg.rrc_dl_ccch.size = message_string_size;
       memcpy(&msg_p->ittiMsg.rrc_dl_ccch.text, message_string, message_string_size);
+
       itti_send_msg_to_task(TASK_UNKNOWN, Mod_id, msg_p);
     }
   }
 # endif
 #endif
+
 #ifdef USER_MODE
   LOG_D(RRC,"RRCConnectionReject-NB Encoded %zd bits (%zd bytes)\n",
         enc_rval.encoded,(enc_rval.encoded+7)/8);
 #endif
+
   return((enc_rval.encoded+7)/8);
 }
 
@@ -1097,16 +1260,19 @@
 
 /*do_DLInformationTransfer_NB*/
 uint8_t do_DLInformationTransfer_NB_IoT(
-  uint8_t Mod_id,
-  uint8_t **buffer,
-  uint8_t transaction_id,
-  uint32_t pdu_length,
-  uint8_t *pdu_buffer)
+		uint8_t Mod_id,
+		uint8_t **buffer,
+		uint8_t transaction_id,
+		uint32_t pdu_length,
+		uint8_t *pdu_buffer)
 
 {
   ssize_t encoded;
+
   DL_DCCH_Message_NB_t dl_dcch_msg_NB_IoT;
+
   memset(&dl_dcch_msg_NB_IoT, 0, sizeof(DL_DCCH_Message_NB_t));
+
   dl_dcch_msg_NB_IoT.message.present           = DL_DCCH_MessageType_NB_PR_c1;
   dl_dcch_msg_NB_IoT.message.choice.c1.present = DL_DCCH_MessageType_NB__c1_PR_dlInformationTransfer_r13;
   dl_dcch_msg_NB_IoT.message.choice.c1.choice.dlInformationTransfer_r13.rrc_TransactionIdentifier = transaction_id;
@@ -1114,7 +1280,9 @@
   dl_dcch_msg_NB_IoT.message.choice.c1.choice.dlInformationTransfer_r13.criticalExtensions.choice.c1.present = DLInformationTransfer_NB__criticalExtensions__c1_PR_dlInformationTransfer_r13;
   dl_dcch_msg_NB_IoT.message.choice.c1.choice.dlInformationTransfer_r13.criticalExtensions.choice.c1.choice.dlInformationTransfer_r13.dedicatedInfoNAS_r13.size = pdu_length;
   dl_dcch_msg_NB_IoT.message.choice.c1.choice.dlInformationTransfer_r13.criticalExtensions.choice.c1.choice.dlInformationTransfer_r13.dedicatedInfoNAS_r13.buf = pdu_buffer;
-  encoded = uper_encode_to_new_buffer (&asn_DEF_DL_DCCH_Message_NB, NULL, (void *) &dl_dcch_msg_NB_IoT, (void **) buffer);
+
+  encoded = uper_encode_to_new_buffer (&asn_DEF_DL_DCCH_Message_NB, NULL, (void*) &dl_dcch_msg_NB_IoT, (void **) buffer);
+
   //only change in "asn_DEF_DL_DCCH_Message_NB"
 #if defined(ENABLE_ITTI)
 # if !defined(DISABLE_XER_SPRINT)
@@ -1124,14 +1292,17 @@
 
     if ((message_string_size = xer_sprint(message_string, sizeof(message_string), &asn_DEF_DL_DCCH_Message_NB, (void *)&dl_dcch_msg_NB_IoT)) > 0) {
       MessageDef *msg_p;
+
       msg_p = itti_alloc_new_message_sized (TASK_RRC_ENB_NB_IoT, RRC_DL_DCCH, message_string_size + sizeof (IttiMsgText));
       msg_p->ittiMsg.rrc_dl_dcch.size = message_string_size;
       memcpy(&msg_p->ittiMsg.rrc_dl_dcch.text, message_string, message_string_size);
+
       itti_send_msg_to_task(TASK_UNKNOWN, Mod_id, msg_p);
     }
   }
 # endif
 #endif
+
   return encoded;
 }
 
@@ -1142,42 +1313,13 @@
 
 /*do_RRCConnectionReestablishment_NB-->used to re-establish SRB1*/ //which parameter to use?
 uint8_t do_RRCConnectionReestablishment_NB_IoT(
-  uint8_t Mod_id,
-  uint8_t *const buffer,
-  const uint8_t     Transaction_id,
-  const NB_IoT_DL_FRAME_PARMS *const frame_parms, //to be changed
-  SRB_ToAddModList_NB_r13_t      *SRB_list_NB_IoT) //should contain SRB1 already configured?
+		uint8_t Mod_id,
+		uint8_t* const buffer,
+		const uint8_t     Transaction_id,
+		const NB_IoT_DL_FRAME_PARMS* const frame_parms, //to be changed
+		SRB_ToAddModList_NB_r13_t*      SRB_list_NB_IoT) //should contain SRB1 already configured?
 {
-  asn_enc_rval_t enc_rval;
-  DL_CCCH_Message_NB_t dl_ccch_msg_NB_IoT;
-  RRCConnectionReestablishment_NB_t *rrcConnectionReestablishment_NB_IoT;
-  memset(&dl_ccch_msg_NB_IoT, 0, sizeof(DL_CCCH_Message_NB_t));
-  dl_ccch_msg_NB_IoT.message.present = DL_CCCH_MessageType_NB_PR_c1;
-  dl_ccch_msg_NB_IoT.message.choice.c1.present = DL_CCCH_MessageType_NB__c1_PR_rrcConnectionReestablishment_r13;
-  rrcConnectionReestablishment_NB_IoT = &dl_ccch_msg_NB_IoT.message.choice.c1.choice.rrcConnectionReestablishment_r13;
-  //rrcConnectionReestablishment_NB
-  rrcConnectionReestablishment_NB_IoT->rrc_TransactionIdentifier = Transaction_id;
-  rrcConnectionReestablishment_NB_IoT->criticalExtensions.present = RRCConnectionReestablishment_NB__criticalExtensions_PR_c1;
-  rrcConnectionReestablishment_NB_IoT->criticalExtensions.choice.c1.present = RRCConnectionReestablishment_NB__criticalExtensions__c1_PR_rrcConnectionReestablishment_r13;
-  rrcConnectionReestablishment_NB_IoT->criticalExtensions.choice.c1.choice.rrcConnectionReestablishment_r13.radioResourceConfigDedicated_r13.srb_ToAddModList_r13 = SRB_list_NB_IoT;
-  rrcConnectionReestablishment_NB_IoT->criticalExtensions.choice.c1.choice.rrcConnectionReestablishment_r13.radioResourceConfigDedicated_r13.drb_ToAddModList_r13 = NULL;
-  rrcConnectionReestablishment_NB_IoT->criticalExtensions.choice.c1.choice.rrcConnectionReestablishment_r13.radioResourceConfigDedicated_r13.drb_ToReleaseList_r13 = NULL;
-  rrcConnectionReestablishment_NB_IoT->criticalExtensions.choice.c1.choice.rrcConnectionReestablishment_r13.radioResourceConfigDedicated_r13.rlf_TimersAndConstants_r13= NULL;
-  rrcConnectionReestablishment_NB_IoT->criticalExtensions.choice.c1.choice.rrcConnectionReestablishment_r13.radioResourceConfigDedicated_r13.mac_MainConfig_r13= NULL;
-  rrcConnectionReestablishment_NB_IoT->criticalExtensions.choice.c1.choice.rrcConnectionReestablishment_r13.radioResourceConfigDedicated_r13.physicalConfigDedicated_r13 = NULL;
-  rrcConnectionReestablishment_NB_IoT->criticalExtensions.choice.c1.choice.rrcConnectionReestablishment_r13.nextHopChainingCount_r13=0;
-  enc_rval = uper_encode_to_buffer(&asn_DEF_DL_CCCH_Message_NB,
-                                   NULL,
-                                   (void *)&dl_ccch_msg_NB_IoT,
-                                   buffer,
-                                   RRC_BUF_SIZE);
-
-<<<<<<< HEAD
-  if (enc_rval.encoded <= 0) {
-    LOG_F(RRC, "ASN1 message encoding failed (%s, %li)!\n",
-          enc_rval.failed_type->name, enc_rval.encoded);
-  }
-=======
+
 	asn_enc_rval_t enc_rval;
 	DL_CCCH_Message_NB_t dl_ccch_msg_NB_IoT;
 	RRCConnectionReestablishment_NB_t* rrcConnectionReestablishment_NB_IoT;
@@ -1212,11 +1354,11 @@
            LOG_F(RRC, "ASN1 message encoding failed (%s, %li)!\n",
 	               enc_rval.failed_type->name, enc_rval.encoded);
         }
->>>>>>> 35ff6111
 
 #ifdef XER_PRINT
-  xer_fprint(stdout,&asn_DEF_DL_CCCH_Message_NB,(void *)&dl_ccch_msg_NB_IoT);
-#endif
+  xer_fprint(stdout,&asn_DEF_DL_CCCH_Message_NB,(void*)&dl_ccch_msg_NB_IoT);
+#endif
+
 #if defined(ENABLE_ITTI)
 # if !defined(DISABLE_XER_SPRINT)
   {
@@ -1225,14 +1367,17 @@
 
     if ((message_string_size = xer_sprint(message_string, sizeof(message_string), &asn_DEF_DL_CCCH_Message_NB, (void *) &dl_ccch_msg_NB_IoT)) > 0) {
       MessageDef *msg_p;
+
       msg_p = itti_alloc_new_message_sized (TASK_RRC_ENB_NB_IoT, RRC_DL_CCCH, message_string_size + sizeof (IttiMsgText));
       msg_p->ittiMsg.rrc_dl_ccch.size = message_string_size;
       memcpy(&msg_p->ittiMsg.rrc_dl_ccch.text, message_string, message_string_size);
+
       itti_send_msg_to_task(TASK_UNKNOWN, Mod_id, msg_p);
     }
   }
 # endif
 #endif
+
   LOG_I(RRC,"RRCConnectionReestablishment-NB Encoded %zd bits (%zd bytes)\n",enc_rval.encoded,(enc_rval.encoded+7)/8);
   return 0;
 }
@@ -1241,34 +1386,40 @@
 uint8_t do_RRCConnectionRelease_NB_IoT(
   uint8_t                             Mod_id,
   uint8_t                            *buffer,
-  const uint8_t                             Transaction_id)
+ const uint8_t                             Transaction_id)
 {
+
   asn_enc_rval_t enc_rval;
+
   DL_DCCH_Message_NB_t dl_dcch_msg_NB_IoT;
   RRCConnectionRelease_NB_t *rrcConnectionRelease_NB_IoT;
+
+
   memset(&dl_dcch_msg_NB_IoT,0,sizeof(DL_DCCH_Message_NB_t));
+
   dl_dcch_msg_NB_IoT.message.present           = DL_DCCH_MessageType_NB_PR_c1;
   dl_dcch_msg_NB_IoT.message.choice.c1.present = DL_DCCH_MessageType_NB__c1_PR_rrcConnectionRelease_r13;
   rrcConnectionRelease_NB_IoT                  = &dl_dcch_msg_NB_IoT.message.choice.c1.choice.rrcConnectionRelease_r13;
+
   // RRCConnectionRelease
   rrcConnectionRelease_NB_IoT->rrc_TransactionIdentifier = Transaction_id;
   rrcConnectionRelease_NB_IoT->criticalExtensions.present = RRCConnectionRelease_NB__criticalExtensions_PR_c1;
   rrcConnectionRelease_NB_IoT->criticalExtensions.choice.c1.present =RRCConnectionRelease_NB__criticalExtensions__c1_PR_rrcConnectionRelease_r13 ;
+
   rrcConnectionRelease_NB_IoT->criticalExtensions.choice.c1.choice.rrcConnectionRelease_r13.releaseCause_r13 = ReleaseCause_NB_r13_other;
   rrcConnectionRelease_NB_IoT->criticalExtensions.choice.c1.choice.rrcConnectionRelease_r13.redirectedCarrierInfo_r13 = NULL;
   rrcConnectionRelease_NB_IoT->criticalExtensions.choice.c1.choice.rrcConnectionRelease_r13.extendedWaitTime_r13 = NULL;
+
   //Why allocate memory for non critical extension?
   rrcConnectionRelease_NB_IoT->criticalExtensions.choice.c1.choice.rrcConnectionRelease_r13.nonCriticalExtension=CALLOC(1,
       sizeof(*rrcConnectionRelease_NB_IoT->criticalExtensions.choice.c1.choice.rrcConnectionRelease_r13.nonCriticalExtension));
+
   enc_rval = uper_encode_to_buffer(&asn_DEF_DL_DCCH_Message_NB,
                                    NULL,
-<<<<<<< HEAD
-                                   (void *)&dl_dcch_msg_NB_IoT,
-=======
                                    (void*)&dl_dcch_msg_NB_IoT,
->>>>>>> 35ff6111
                                    buffer,
                                    RRC_BUF_SIZE);//check
+
   return((enc_rval.encoded+7)/8);
 }
 
