/* Licensed to the OpenAirInterface (OAI) Software Alliance under one or more
 * contributor license agreements.  See the NOTICE file distributed with
 * this work for additional information regarding copyright ownership.
 * The OpenAirInterface Software Alliance licenses this file to You under
 * the OAI Public License, Version 1.1  (the "License"); you may not use this file
 * except in compliance with the License.
 * You may obtain a copy of the License at
 *
 *      http://www.openairinterface.org/?page_id=698
 *
 * Unless required by applicable law or agreed to in writing, software
 * distributed under the License is distributed on an "AS IS" BASIS,
 * WITHOUT WARRANTIES OR CONDITIONS OF ANY KIND, either express or implied.
 * See the License for the specific language governing permissions and
 * limitations under the License.
 *-------------------------------------------------------------------------------
 * For more information about the OpenAirInterface (OAI) Software Alliance:
 *      contact@openairinterface.org
 */

/*! \file asn1_msg.c
* \brief primitives to build the asn1 messages
* \author Raymond Knopp, Navid Nikaein and Michele Paffetti
* \date 2011, 2017
* \version 1.0
* \company Eurecom
* \email: raymond.knopp@eurecom.fr, navid.nikaein@eurecom.fr, michele.paffetti@studio.unibo.it
*/

#include <stdio.h>
#include <sys/types.h>
#include <stdlib.h> /* for atoi(3) */
#include <unistd.h> /* for getopt(3) */
#include <string.h> /* for strerror(3) */
#include <sysexits.h> /* for EX_* exit codes */
#include <errno.h>  /* for errno */
#include "common/utils/LOG/log.h"
#include <asn_application.h>
#include <asn_internal.h> /* for _ASN_DEFAULT_STACK_MAX */
#include <per_encoder.h>
#include "asn1_msg.h"



//#include for NB-IoT-------------------
#include "RRCConnectionRequest-NB.h"
#include "BCCH-DL-SCH-Message-NB.h"
#include "UL-CCCH-Message-NB.h"
#include "UL-DCCH-Message-NB.h"
#include "DL-CCCH-Message-NB.h"
#include "DL-DCCH-Message-NB.h"
#include "EstablishmentCause-NB-r13.h"
#include "RRCConnectionSetup-NB.h"
#include "SRB-ToAddModList-NB-r13.h"
#include "DRB-ToAddModList-NB-r13.h"
#include "RRC/LTE/defs_NB_IoT.h"
#include "RRCConnectionSetupComplete-NB.h"
#include "RRCConnectionReconfigurationComplete-NB.h"
#include "RRCConnectionReconfiguration-NB.h"
#include "MasterInformationBlock-NB.h"
#include "SystemInformation-NB.h"
#include "SystemInformationBlockType1.h"
#include "SIB-Type-NB-r13.h"
#include "RRCConnectionResume-NB.h"
#include "RRCConnectionReestablishment-NB.h"
#include "../defs_NB_IoT.h"
//----------------------------------------

//#include "PHY/defs.h"
#include "enb_config.h"

#if defined(ENABLE_ITTI)
# include "intertask_interface.h"
#endif




/*do_MIB_NB_NB_IoT*/
uint8_t do_MIB_NB_IoT(
		rrc_eNB_carrier_data_NB_IoT_t *carrier,
		uint16_t N_RB_DL,//may not needed--> for NB_IoT only 1 PRB is used
		uint32_t frame,
    uint32_t hyper_frame)
{
  asn_enc_rval_t enc_rval;
  BCCH_BCH_Message_NB_t *mib_NB_IoT = &(carrier->mib_NB_IoT);

  /*
   * systemFrameNumber-MSB: (TS 36.331 pag 576)
   * define the 4 MSB of the SFN (10 bits). The last significant 6 bits will be acquired implicitly by decoding the NPBCH
   * NOTE: 6 LSB will be used for counting the 64 radio frames in the TTI period (640 ms) that is exactly the MIB period
   *
   * hyperSFN-LSB:
   * indicates the 2 least significant bits of the HSFN. The remaining 8 bits are present in SIB1-NB
   * NOTE: with the 2 bits we count the 4 HSFN (is 1 SIB1-Nb modification period) while the other 6 count the number of modification periods
   *
   *
   * NOTE: in OAI never modify the SIB messages!!??
   */

  //XXX check if correct the bit assignment
  uint8_t sfn_MSB = (uint8_t)((frame>>6) & 0x0f); // all the 4 bits are set to 1
  uint8_t hsfn_LSB = (uint8_t)(hyper_frame & 0x03); //2 bits set to 1 (0x3 = 0011)
  uint16_t spare=0; //11 bits --> use uint16

  mib_NB_IoT->message.systemFrameNumber_MSB_r13.buf = &sfn_MSB;
  mib_NB_IoT->message.systemFrameNumber_MSB_r13.size = 1; //if expressed in byte
  mib_NB_IoT->message.systemFrameNumber_MSB_r13.bits_unused = 4; //is byte based (so how many bits you don't use of the 8 bits of a bite

  mib_NB_IoT->message.hyperSFN_LSB_r13.buf= &hsfn_LSB;
  mib_NB_IoT->message.hyperSFN_LSB_r13.size= 1;
  mib_NB_IoT->message.hyperSFN_LSB_r13.bits_unused = 6;

  //XXX to be set??
  mib_NB_IoT->message.spare.buf = (uint8_t *)&spare;
  mib_NB_IoT->message.spare.size = 2;
  mib_NB_IoT->message.spare.bits_unused = 5;

  //decide how to set it
  mib_NB_IoT->message.schedulingInfoSIB1_r13 =11; //see TS 36.213-->tables 16.4.1.3-3 ecc...
  mib_NB_IoT->message.systemInfoValueTag_r13= 0;
  mib_NB_IoT->message.ab_Enabled_r13 = 0;

  //to be decided
  mib_NB_IoT->message.operationModeInfo_r13.present = MasterInformationBlock_NB__operationModeInfo_r13_PR_inband_SamePCI_r13;
  mib_NB_IoT->message.operationModeInfo_r13.choice.inband_SamePCI_r13.eutra_CRS_SequenceInfo_r13 = 0;

  printf("[MIB] Initialization of frame information,sfn_MSB %x, hsfn_LSB %x\n",
         (uint32_t)sfn_MSB,
		 (uint32_t)hsfn_LSB);

  enc_rval = uper_encode_to_buffer(&asn_DEF_BCCH_BCH_Message_NB,
                                   NULL,
                                   (void*)mib_NB_IoT,
                                   carrier->MIB_NB_IoT,
                                   100);
  if(enc_rval.encoded <= 0) {
      LOG_F(RRC, "ASN1 message encoding failed (%s, %lu)!\n",
               enc_rval.failed_type->name, enc_rval.encoded);
  }

  if (enc_rval.encoded==-1) {
    return(-1);
  }

  return((enc_rval.encoded+7)/8);

}

/*do_SIB1_NB*/
uint8_t do_SIB1_NB_IoT(uint8_t Mod_id, int CC_id,
				rrc_eNB_carrier_data_NB_IoT_t *carrier,
                NbIoTRrcConfigurationReq *configuration,
				uint32_t frame
               )
{
  BCCH_DL_SCH_Message_NB_t *bcch_message= &(carrier->siblock1_NB_IoT);
  SystemInformationBlockType1_NB_t **sib1_NB_IoT= &(carrier->sib1_NB_IoT);
  

  asn_enc_rval_t enc_rval;

  PLMN_IdentityInfo_NB_r13_t PLMN_identity_info_NB_IoT;
  MCC_MNC_Digit_t dummy_mcc[3],dummy_mnc[3];
  SchedulingInfo_NB_r13_t *schedulingInfo_NB_IoT;
  SIB_Type_NB_r13_t *sib_type_NB_IoT;


  long* attachWithoutPDN_Connectivity = NULL;
  attachWithoutPDN_Connectivity = CALLOC(1,sizeof(long));
  long *nrs_CRS_PowerOffset=NULL;
  nrs_CRS_PowerOffset = CALLOC(1, sizeof(long));
  long *eutraControlRegionSize=NULL; //this parameter should be set only if we are considering in-band operating mode (samePCI or differentPCI)
   eutraControlRegionSize = CALLOC(1,sizeof(long));
  long systemInfoValueTagSI = 0;

  memset(bcch_message,0,sizeof(BCCH_DL_SCH_Message_NB_t));
  bcch_message->message.present = BCCH_DL_SCH_MessageType_NB_PR_c1;
  bcch_message->message.choice.c1.present = BCCH_DL_SCH_MessageType_NB__c1_PR_systemInformationBlockType1_r13;

  //allocation
  *sib1_NB_IoT = &bcch_message->message.choice.c1.choice.systemInformationBlockType1_r13;


  /*TS 36.331 v14.2.0 pag 589
   * hyperSFN-MSB
   * Indicates the 8 most significant bits of the hyper-SFN. Together with the hyper-LSB in MIB-NB the complete HSFN is build up
   */
  //FIXME see if correct
  uint8_t hyperSFN_MSB = (uint8_t) ((frame>>2)& 0xff);

  //XXX to be checked
  (*sib1_NB_IoT)->hyperSFN_MSB_r13.buf = &hyperSFN_MSB;
  (*sib1_NB_IoT)->hyperSFN_MSB_r13.size = 1;
  (*sib1_NB_IoT)->hyperSFN_MSB_r13.bits_unused = 0;

  memset(&PLMN_identity_info_NB_IoT,0,sizeof(PLMN_IdentityInfo_NB_r13_t));

  PLMN_identity_info_NB_IoT.plmn_Identity_r13.mcc = CALLOC(1,sizeof(*PLMN_identity_info_NB_IoT.plmn_Identity_r13.mcc));
  memset(PLMN_identity_info_NB_IoT.plmn_Identity_r13.mcc,0,sizeof(*PLMN_identity_info_NB_IoT.plmn_Identity_r13.mcc));

  asn_set_empty(&PLMN_identity_info_NB_IoT.plmn_Identity_r13.mcc->list);//.size=0;

  //left as it is???
#if defined(ENABLE_ITTI)
  dummy_mcc[0] = (configuration->mcc / 100) % 10;
  dummy_mcc[1] = (configuration->mcc / 10) % 10;
  dummy_mcc[2] = (configuration->mcc / 1) % 10;
#else
  dummy_mcc[0] = 0;
  dummy_mcc[1] = 0;
  dummy_mcc[2] = 1;
#endif
  ASN_SEQUENCE_ADD(&PLMN_identity_info_NB_IoT.plmn_Identity_r13.mcc->list,&dummy_mcc[0]);
  ASN_SEQUENCE_ADD(&PLMN_identity_info_NB_IoT.plmn_Identity_r13.mcc->list,&dummy_mcc[1]);
  ASN_SEQUENCE_ADD(&PLMN_identity_info_NB_IoT.plmn_Identity_r13.mcc->list,&dummy_mcc[2]);

  PLMN_identity_info_NB_IoT.plmn_Identity_r13.mnc.list.size=0;
  PLMN_identity_info_NB_IoT.plmn_Identity_r13.mnc.list.count=0;


#if defined(ENABLE_ITTI)

  if (configuration->mnc >= 100) {
    dummy_mnc[0] = (configuration->mnc / 100) % 10;
    dummy_mnc[1] = (configuration->mnc / 10) % 10;
    dummy_mnc[2] = (configuration->mnc / 1) % 10;
  } else {
    if (configuration->mnc_digit_length == 2) {
      dummy_mnc[0] = (configuration->mnc / 10) % 10;
      dummy_mnc[1] = (configuration->mnc / 1) % 10;
      dummy_mnc[2] = 0xf;
    } else {
      dummy_mnc[0] = (configuration->mnc / 100) % 100;
      dummy_mnc[1] = (configuration->mnc / 10) % 10;
      dummy_mnc[2] = (configuration->mnc / 1) % 10;
    }
  }

#else
  dummy_mnc[0] = 0;
  dummy_mnc[1] = 1;
  dummy_mnc[2] = 0xf;
#endif
  ASN_SEQUENCE_ADD(&PLMN_identity_info_NB_IoT.plmn_Identity_r13.mnc.list,&dummy_mnc[0]);
  ASN_SEQUENCE_ADD(&PLMN_identity_info_NB_IoT.plmn_Identity_r13.mnc.list,&dummy_mnc[1]);

  if (dummy_mnc[2] != 0xf) {
    ASN_SEQUENCE_ADD(&PLMN_identity_info_NB_IoT.plmn_Identity_r13.mnc.list,&dummy_mnc[2]);
  }

  //still set to "notReserved" as in the previous case
  PLMN_identity_info_NB_IoT.cellReservedForOperatorUse_r13=PLMN_IdentityInfo_NB_r13__cellReservedForOperatorUse_r13_notReserved;

  *attachWithoutPDN_Connectivity = 0;
  PLMN_identity_info_NB_IoT.attachWithoutPDN_Connectivity_r13 = attachWithoutPDN_Connectivity;

  ASN_SEQUENCE_ADD(&(*sib1_NB_IoT)->cellAccessRelatedInfo_r13.plmn_IdentityList_r13.list,&PLMN_identity_info_NB_IoT);

  // 16 bits = 2 byte
  (*sib1_NB_IoT)->cellAccessRelatedInfo_r13.trackingAreaCode_r13.buf = MALLOC(2); //MALLOC works in byte

  //lefts as it is?
#if defined(ENABLE_ITTI)
  (*sib1_NB_IoT)->cellAccessRelatedInfo_r13.trackingAreaCode_r13.buf[0] = (configuration->tac >> 8) & 0xff;
  (*sib1_NB_IoT)->cellAccessRelatedInfo_r13.trackingAreaCode_r13.buf[1] = (configuration->tac >> 0) & 0xff;
#else
  (*sib1_NB_IoT)->cellAccessRelatedInfo_r13.trackingAreaCode_r13.buf[0] = 0x00;
  (*sib1_NB_IoT)->cellAccessRelatedInfo_r13.trackingAreaCode_r13.buf[1] = 0x01;
#endif
  (*sib1_NB_IoT)->cellAccessRelatedInfo_r13.trackingAreaCode_r13.size=2;
  (*sib1_NB_IoT)->cellAccessRelatedInfo_r13.trackingAreaCode_r13.bits_unused=0;

  // 28 bits --> i have to use 32 bits = 4 byte
  (*sib1_NB_IoT)->cellAccessRelatedInfo_r13.cellIdentity_r13.buf = MALLOC(8); // why allocate 8 byte?
#if defined(ENABLE_ITTI)
  (*sib1_NB_IoT)->cellAccessRelatedInfo_r13.cellIdentity_r13.buf[0] = (configuration->cell_identity >> 20) & 0xff;
  (*sib1_NB_IoT)->cellAccessRelatedInfo_r13.cellIdentity_r13.buf[1] = (configuration->cell_identity >> 12) & 0xff;
  (*sib1_NB_IoT)->cellAccessRelatedInfo_r13.cellIdentity_r13.buf[2] = (configuration->cell_identity >>  4) & 0xff;
  (*sib1_NB_IoT)->cellAccessRelatedInfo_r13.cellIdentity_r13.buf[3] = (configuration->cell_identity <<  4) & 0xf0;
#else
  (*sib1_NB_IoT)->cellAccessRelatedInfo_r13.cellIdentity_r13.buf[0] = 0x00;
  (*sib1_NB_IoT)->cellAccessRelatedInfo_r13.cellIdentity_r13.buf[1] = 0x00;
  (*sib1_NB_IoT)->cellAccessRelatedInfo_r13.cellIdentity_r13.buf[2] = 0x00;
  (*sib1_NB_IoT)->cellAccessRelatedInfo_r13.cellIdentity_r13.buf[3] = 0x10;
#endif
  (*sib1_NB_IoT)->cellAccessRelatedInfo_r13.cellIdentity_r13.size=4;
  (*sib1_NB_IoT)->cellAccessRelatedInfo_r13.cellIdentity_r13.bits_unused=4;

  //Still set to "notBarred" as in the previous case
  (*sib1_NB_IoT)->cellAccessRelatedInfo_r13.cellBarred_r13=SystemInformationBlockType1_NB__cellAccessRelatedInfo_r13__cellBarred_r13_notBarred;

  //Still Set to "notAllowed" like in the previous case
  (*sib1_NB_IoT)->cellAccessRelatedInfo_r13.intraFreqReselection_r13=SystemInformationBlockType1_NB__cellAccessRelatedInfo_r13__intraFreqReselection_r13_notAllowed;


  (*sib1_NB_IoT)->cellSelectionInfo_r13.q_RxLevMin_r13=-65; //which value?? TS 36.331 V14.2.1 pag. 589
  (*sib1_NB_IoT)->cellSelectionInfo_r13.q_QualMin_r13 = 0; //FIXME new parameter for SIB1-NB, not present in SIB1 (for cell reselection but if not used the UE should apply the default value)

  (*sib1_NB_IoT)->p_Max_r13 = CALLOC(1, sizeof(P_Max_t));
  *((*sib1_NB_IoT)->p_Max_r13) = 23;

  //FIXME
  (*sib1_NB_IoT)->freqBandIndicator_r13 =
#if defined(ENABLE_ITTI)
    configuration->eutra_band;
#else
    5; //if not configured we use band 5 (UL: 824 MHz - 849MHz / DL: 869 MHz - 894 MHz  FDD mode)
#endif

    //OPTIONAL new parameters, to be used?
      /*
       * freqBandInfo_r13
       * multiBandInfoList_r13
       * nrs_CRS_PowerOffset_r13
       * sib1_NB_IoT->downlinkBitmap_r13.choice.subframePattern10_r13 =(is a BIT_STRING)
       */


   (*sib1_NB_IoT)->downlinkBitmap_r13 = CALLOC(1, sizeof(struct DL_Bitmap_NB_r13));
   ((*sib1_NB_IoT)->downlinkBitmap_r13)->present= DL_Bitmap_NB_r13_PR_NOTHING;

   *eutraControlRegionSize = 1;
   (*sib1_NB_IoT)->eutraControlRegionSize_r13 = eutraControlRegionSize;


   *nrs_CRS_PowerOffset= 0;
   (*sib1_NB_IoT)->nrs_CRS_PowerOffset_r13 = nrs_CRS_PowerOffset;

   schedulingInfo_NB_IoT = (SchedulingInfo_NB_r13_t*) malloc (3*sizeof(SchedulingInfo_NB_r13_t));
   sib_type_NB_IoT = (SIB_Type_NB_r13_t *) malloc (3*sizeof(SIB_Type_NB_r13_t));

  memset(&schedulingInfo_NB_IoT[0],0,sizeof(SchedulingInfo_NB_r13_t));
  memset(&schedulingInfo_NB_IoT[1],0,sizeof(SchedulingInfo_NB_r13_t));
  memset(&schedulingInfo_NB_IoT[2],0,sizeof(SchedulingInfo_NB_r13_t));    
  memset(&sib_type_NB_IoT[0],0,sizeof(SIB_Type_NB_r13_t));
  memset(&sib_type_NB_IoT[1],0,sizeof(SIB_Type_NB_r13_t));
  memset(&sib_type_NB_IoT[2],0,sizeof(SIB_Type_NB_r13_t));


  // Now, follow the scheduler SIB configuration
  // There is only one sib2+sib3 common setting
  schedulingInfo_NB_IoT[0].si_Periodicity_r13=SchedulingInfo_NB_r13__si_Periodicity_r13_rf4096;
  schedulingInfo_NB_IoT[0].si_RepetitionPattern_r13=SchedulingInfo_NB_r13__si_RepetitionPattern_r13_every2ndRF; //This Indicates the starting radio frames within the SI window used for SI message transmission.
  schedulingInfo_NB_IoT[0].si_TB_r13= SchedulingInfo_NB_r13__si_TB_r13_b680;//208 bits
  

  // This is for SIB2/3
  /*SIB3 --> There is no mapping information of SIB2 since it is always present
    *  in the first SystemInformation message
    * listed in the schedulingInfoList list.
    * */
  sib_type_NB_IoT[0]=SIB_Type_NB_r13_sibType3_NB_r13;

  ASN_SEQUENCE_ADD(&schedulingInfo_NB_IoT[0].sib_MappingInfo_r13.list,&sib_type_NB_IoT[0]);
  ASN_SEQUENCE_ADD(&(*sib1_NB_IoT)->schedulingInfoList_r13.list,&schedulingInfo_NB_IoT[0]);

  //printf("[ASN Debug] SI P: %ld\n",(*sib1_NB_IoT)->schedulingInfoList_r13.list.array[0]->si_Periodicity_r13);

#if defined(ENABLE_ITTI)

  if (configuration->frame_type == TDD)
#endif
  {
	//FIXME in NB-IoT mandatory to be FDD --> so must give an error
	  LOG_E(RRC,"[NB-IoT %d] Frame Type is TDD --> not supported by NB-IoT, exiting\n", Mod_id); //correct?
	  exit(-1);
  }

  //FIXME which value chose for the following parameter
  (*sib1_NB_IoT)->si_WindowLength_r13=SystemInformationBlockType1_NB__si_WindowLength_r13_ms160;
  (*sib1_NB_IoT)->si_RadioFrameOffset_r13= 0;

  /*In Nb-IoT change/update of specific SI message can additionally be indicated by a SI message specific value tag
   * systemInfoValueTagSI (there is no SystemInfoValueTag in SIB1-NB but only in MIB-NB)
   *contained in systemInfoValueTagList_r13
   **/
  //FIXME correct?
  (*sib1_NB_IoT)->systemInfoValueTagList_r13 = CALLOC(1, sizeof(struct SystemInfoValueTagList_NB_r13));
  asn_set_empty(&(*sib1_NB_IoT)->systemInfoValueTagList_r13->list);
  ASN_SEQUENCE_ADD(&(*sib1_NB_IoT)->systemInfoValueTagList_r13->list,&systemInfoValueTagSI);


#ifdef XER_PRINT //generate xml files
  xer_fprint(stdout, &asn_DEF_BCCH_DL_SCH_Message_NB, (void*)bcch_message);
#endif


  enc_rval = uper_encode_to_buffer(&asn_DEF_BCCH_DL_SCH_Message_NB,
                                   NULL,
                                   (void*)bcch_message,
                                   carrier->SIB1_NB_IoT,
                                   100);

  if (enc_rval.encoded > 0){ 
       LOG_F(RRC,"ASN1 message encoding failed (%s, %lu)!\n",
               enc_rval.failed_type->name, enc_rval.encoded);
  }


#ifdef USER_MODE
  LOG_D(RRC,"[NB-IoT] SystemInformationBlockType1-NB Encoded %zd bits (%zd bytes)\n",enc_rval.encoded,(enc_rval.encoded+7)/8);
#endif

  if (enc_rval.encoded==-1) {
    return(-1);
  }

  return((enc_rval.encoded+7)/8);
}

/*SIB23_NB_IoT*/
//to be clarified is it is possible to carry SIB2 and SIB3  in the same SI message for NB-IoT?
uint8_t do_SIB23_NB_IoT(uint8_t Mod_id,
                        int CC_id,
                        rrc_eNB_carrier_data_NB_IoT_t *carrier,//MP: this is already a carrier[CC_id]
                        NbIoTRrcConfigurationReq *configuration ) //openair2/COMMON/rrc_messages_types.h
{
  struct SystemInformation_NB_r13_IEs__sib_TypeAndInfo_r13__Member *sib2_NB_part;
  struct SystemInformation_NB_r13_IEs__sib_TypeAndInfo_r13__Member *sib3_NB_part;

  BCCH_DL_SCH_Message_NB_t *bcch_message = &(carrier->systemInformation_NB_IoT); //is the systeminformation-->BCCH_DL_SCH_Message_NB
  SystemInformationBlockType2_NB_r13_t *sib2_NB_IoT;
  SystemInformationBlockType3_NB_r13_t *sib3_NB_IoT;

  asn_enc_rval_t enc_rval;
  RACH_Info_NB_r13_t rach_Info_NB_IoT;
  NPRACH_Parameters_NB_r13_t *nprach_parameters;

  //optional
  long *connEstFailOffset = NULL;
  connEstFailOffset = CALLOC(1, sizeof(long));

//  RSRP_ThresholdsNPRACH_InfoList_NB_r13_t *rsrp_ThresholdsPrachInfoList;
//  RSRP_Range_t rsrp_range;

  ACK_NACK_NumRepetitions_NB_r13_t ack_nack_repetition;
  struct NPUSCH_ConfigCommon_NB_r13__dmrs_Config_r13 *dmrs_config;
  struct DL_GapConfig_NB_r13	*dl_Gap;

  long *srs_SubframeConfig;
  srs_SubframeConfig= CALLOC(1, sizeof(long));


  if (bcch_message) {
    memset(bcch_message,0,sizeof(BCCH_DL_SCH_Message_NB_t));
  } else {
    LOG_E(RRC,"[NB-IoT %d] BCCH_MESSAGE_NB is null, exiting\n", Mod_id);
    exit(-1);
  }

  //before schould be allocated memory somewhere?
//  if (!carrier->sib2_NB_IoT) {
//    LOG_E(RRC,"[NB-IoT %d] sib2_NB_IoT is null, exiting\n", Mod_id);
//    exit(-1);
//  }
//
//  if (!carrier->sib3_NB_IoT) {
//    LOG_E(RRC,"[NB-IoT %d] sib3_NB_IoT is null, exiting\n", Mod_id);
//    exit(-1);
//  }


  LOG_I(RRC,"[NB-IoT %d] Configuration SIB2/3\n", Mod_id);

  sib2_NB_part = CALLOC(1,sizeof(struct SystemInformation_NB_r13_IEs__sib_TypeAndInfo_r13__Member));
  sib3_NB_part = CALLOC(1,sizeof(struct SystemInformation_NB_r13_IEs__sib_TypeAndInfo_r13__Member));
  memset(sib2_NB_part,0,sizeof(struct SystemInformation_NB_r13_IEs__sib_TypeAndInfo_r13__Member));
  memset(sib3_NB_part,0,sizeof(struct SystemInformation_NB_r13_IEs__sib_TypeAndInfo_r13__Member));

  sib2_NB_part->present = SystemInformation_NB_r13_IEs__sib_TypeAndInfo_r13__Member_PR_sib2_r13;
  sib3_NB_part->present = SystemInformation_NB_r13_IEs__sib_TypeAndInfo_r13__Member_PR_sib3_r13;

  //may bug if not correct allocation of memory
  carrier->sib2_NB_IoT = &sib2_NB_part->choice.sib2_r13;
  carrier->sib3_NB_IoT = &sib3_NB_part->choice.sib3_r13;
  sib2_NB_IoT = carrier->sib2_NB_IoT;
  sib3_NB_IoT = carrier->sib3_NB_IoT;

  nprach_parameters = (NPRACH_Parameters_NB_r13_t *) malloc (3*sizeof(NPRACH_Parameters_NB_r13_t));

  memset(&nprach_parameters[0],0,sizeof(NPRACH_Parameters_NB_r13_t));
  memset(&nprach_parameters[1],0,sizeof(NPRACH_Parameters_NB_r13_t));
  memset(&nprach_parameters[2],0,sizeof(NPRACH_Parameters_NB_r13_t));

/// SIB2-NB-----------------------------------------

  //Barring is manage by ab-Enabled in MIB-NB (but is not a struct as ac-BarringInfo in LTE legacy)

  //RACH Config. Common--------------------------------------------------------------
  sib2_NB_IoT->radioResourceConfigCommon_r13.rach_ConfigCommon_r13.preambleTransMax_CE_r13 =
   		  configuration->rach_preambleTransMax_CE_NB;
  sib2_NB_IoT->radioResourceConfigCommon_r13.rach_ConfigCommon_r13.powerRampingParameters_r13.powerRampingStep =
	configuration->rach_powerRampingStep_NB;
  sib2_NB_IoT->radioResourceConfigCommon_r13.rach_ConfigCommon_r13.powerRampingParameters_r13.preambleInitialReceivedTargetPower =
    configuration->rach_preambleInitialReceivedTargetPower_NB;

  rach_Info_NB_IoT.ra_ResponseWindowSize_r13 = configuration->rach_raResponseWindowSize_NB;
  rach_Info_NB_IoT.mac_ContentionResolutionTimer_r13 = configuration-> rach_macContentionResolutionTimer_NB;
  //rach_infoList max size = maxNPRACH-Resources-NB-r13 = 3
  ASN_SEQUENCE_ADD(&sib2_NB_IoT->radioResourceConfigCommon_r13.rach_ConfigCommon_r13.rach_InfoList_r13.list,&rach_Info_NB_IoT);

  //TS 36.331 pag 614 --> if not present the value to infinity sould be used
  *connEstFailOffset = 0;
  
  sib2_NB_IoT->radioResourceConfigCommon_r13.rach_ConfigCommon_r13.connEstFailOffset_r13 = connEstFailOffset; /*OPTIONAL*/


  // BCCH-Config-NB-IoT----------------------------------------------------------------
  sib2_NB_IoT->radioResourceConfigCommon_r13.bcch_Config_r13.modificationPeriodCoeff_r13
    = configuration->bcch_modificationPeriodCoeff_NB;

  // PCCH-Config-NB-IoT-----------------------------------------------------------------
  sib2_NB_IoT->radioResourceConfigCommon_r13.pcch_Config_r13.defaultPagingCycle_r13
    = configuration->pcch_defaultPagingCycle_NB;
  sib2_NB_IoT->radioResourceConfigCommon_r13.pcch_Config_r13.nB_r13 = configuration->pcch_nB_NB;
  sib2_NB_IoT->radioResourceConfigCommon_r13.pcch_Config_r13.npdcch_NumRepetitionPaging_r13 = configuration-> pcch_npdcch_NumRepetitionPaging_NB;

  //NPRACH-Config-NB-IoT-----------------------------------------------------------------

  sib2_NB_IoT->radioResourceConfigCommon_r13.nprach_Config_r13.rsrp_ThresholdsPrachInfoList_r13 = NULL; 
  sib2_NB_IoT->radioResourceConfigCommon_r13.nprach_Config_r13.nprach_CP_Length_r13 = configuration->nprach_CP_Length;
  /*OPTIONAL*/
//   =CALLOC(1, sizeof(struct RSRP_ThresholdsNPRACH_InfoList_NB_r13)); //fatto uguale dopo
//   rsrp_ThresholdsPrachInfoList = sib2_NB_IoT->radioResourceConfigCommon_r13.nprach_Config_r13.rsrp_ThresholdsPrachInfoList_r13;
//   rsrp_range = configuration->nprach_rsrp_range_NB;
//   ASN_SEQUENCE_ADD(&rsrp_ThresholdsPrachInfoList->list,rsrp_range);

  // According configuration to set the 3 CE level configuration setting

  nprach_parameters[0].nprach_Periodicity_r13               = configuration->nprach_Periodicity[0];
  nprach_parameters[0].nprach_StartTime_r13                 = configuration->nprach_StartTime[0];
  nprach_parameters[0].nprach_SubcarrierOffset_r13          = configuration->nprach_SubcarrierOffset[0];
  nprach_parameters[0].nprach_NumSubcarriers_r13            = configuration->nprach_NumSubcarriers[0];
  nprach_parameters[0].numRepetitionsPerPreambleAttempt_r13 = configuration->numRepetitionsPerPreambleAttempt_NB[0];
  nprach_parameters[0].nprach_SubcarrierMSG3_RangeStart_r13 = configuration->nprach_SubcarrierMSG3_RangeStart;
  nprach_parameters[0].maxNumPreambleAttemptCE_r13          = configuration->maxNumPreambleAttemptCE_NB;
  nprach_parameters[0].npdcch_NumRepetitions_RA_r13         = configuration->npdcch_NumRepetitions_RA[0];
  nprach_parameters[0].npdcch_StartSF_CSS_RA_r13            = configuration->npdcch_StartSF_CSS_RA[0];
  nprach_parameters[0].npdcch_Offset_RA_r13                 = configuration->npdcch_Offset_RA[0];

  nprach_parameters[1].nprach_Periodicity_r13               = configuration->nprach_Periodicity[1];
  nprach_parameters[1].nprach_StartTime_r13                 = configuration->nprach_StartTime[1];
  nprach_parameters[1].nprach_SubcarrierOffset_r13          = configuration->nprach_SubcarrierOffset[1];
  nprach_parameters[1].nprach_NumSubcarriers_r13            = configuration->nprach_NumSubcarriers[1];
  nprach_parameters[1].numRepetitionsPerPreambleAttempt_r13 = configuration->numRepetitionsPerPreambleAttempt_NB[1];
  nprach_parameters[1].nprach_SubcarrierMSG3_RangeStart_r13 = configuration->nprach_SubcarrierMSG3_RangeStart;
  nprach_parameters[1].maxNumPreambleAttemptCE_r13          = configuration->maxNumPreambleAttemptCE_NB;
  nprach_parameters[1].npdcch_NumRepetitions_RA_r13         = configuration->npdcch_NumRepetitions_RA[1];
  nprach_parameters[1].npdcch_StartSF_CSS_RA_r13            = configuration->npdcch_StartSF_CSS_RA[1];
  nprach_parameters[1].npdcch_Offset_RA_r13                 = configuration->npdcch_Offset_RA[1];

  nprach_parameters[2].nprach_Periodicity_r13               = configuration->nprach_Periodicity[2];
  nprach_parameters[2].nprach_StartTime_r13                 = configuration->nprach_StartTime[2];
  nprach_parameters[2].nprach_SubcarrierOffset_r13          = configuration->nprach_SubcarrierOffset[2];
  nprach_parameters[2].nprach_NumSubcarriers_r13            = configuration->nprach_NumSubcarriers[2];
  nprach_parameters[2].numRepetitionsPerPreambleAttempt_r13 = configuration->numRepetitionsPerPreambleAttempt_NB[2];
  nprach_parameters[2].nprach_SubcarrierMSG3_RangeStart_r13 = configuration->nprach_SubcarrierMSG3_RangeStart;
  nprach_parameters[2].maxNumPreambleAttemptCE_r13          = configuration->maxNumPreambleAttemptCE_NB;
  nprach_parameters[2].npdcch_NumRepetitions_RA_r13         = configuration->npdcch_NumRepetitions_RA[2];
  nprach_parameters[2].npdcch_StartSF_CSS_RA_r13            = configuration->npdcch_StartSF_CSS_RA[2];
  nprach_parameters[2].npdcch_Offset_RA_r13                 = configuration->npdcch_Offset_RA[2];


  //nprach_parameterList have a max size of 3 possible nprach configuration (see maxNPRACH_Resources_NB_r13)
  ASN_SEQUENCE_ADD(&sib2_NB_IoT->radioResourceConfigCommon_r13.nprach_Config_r13.nprach_ParametersList_r13.list,&nprach_parameters[0]);
  ASN_SEQUENCE_ADD(&sib2_NB_IoT->radioResourceConfigCommon_r13.nprach_Config_r13.nprach_ParametersList_r13.list,&nprach_parameters[1]);
  ASN_SEQUENCE_ADD(&sib2_NB_IoT->radioResourceConfigCommon_r13.nprach_Config_r13.nprach_ParametersList_r13.list,&nprach_parameters[2]);
  
  // NPDSCH-Config NB-IOT
  sib2_NB_IoT->radioResourceConfigCommon_r13.npdsch_ConfigCommon_r13.nrs_Power_r13= configuration->npdsch_nrs_Power;


  //NPUSCH-Config NB-IoT----------------------------------------------------------------
  //list of size 3 (see maxNPRACH_Resources_NB_r13)
  ack_nack_repetition = configuration-> npusch_ack_nack_numRepetitions_NB; //is an enumerative
  ASN_SEQUENCE_ADD(&(sib2_NB_IoT->radioResourceConfigCommon_r13.npusch_ConfigCommon_r13.ack_NACK_NumRepetitions_Msg4_r13.list) ,&ack_nack_repetition);

  *srs_SubframeConfig = configuration->npusch_srs_SubframeConfig_NB;
  sib2_NB_IoT->radioResourceConfigCommon_r13.npusch_ConfigCommon_r13.srs_SubframeConfig_r13= srs_SubframeConfig; /*OPTIONAL*/


  /*OPTIONAL*/
  dmrs_config = CALLOC(1,sizeof(struct NPUSCH_ConfigCommon_NB_r13__dmrs_Config_r13));
  dmrs_config->threeTone_CyclicShift_r13 = configuration->npusch_threeTone_CyclicShift_r13;
  dmrs_config->sixTone_CyclicShift_r13 = configuration->npusch_sixTone_CyclicShift_r13;

  /*OPTIONAL
   * -define the base sequence for a DMRS sequence in a cell with multi tone transmission (3,6,12) see TS 36.331 NPUSCH-Config-NB
   * -if not defined will be calculated based on the cellID once we configure the phy layer (rrc_mac_config_req) through the config_sib2 */
  dmrs_config->threeTone_BaseSequence_r13 = NULL;
  dmrs_config->sixTone_BaseSequence_r13 = NULL;
  dmrs_config->twelveTone_BaseSequence_r13 = NULL;

  sib2_NB_IoT->radioResourceConfigCommon_r13.npusch_ConfigCommon_r13.dmrs_Config_r13 = dmrs_config;

  //ulReferenceSignalsNPUSCH
  /*Reference Signal (RS) for UL in NB-IoT is called DRS (Demodulation Reference Signal)
   * sequence-group hopping can be enabled or disabled by means of the cell-specific parameter groupHoppingEnabled_r13
   * sequence-group hopping can be disabled for certain specific UE through the parameter groupHoppingDisabled (physicalConfigDedicated)
   * groupAssignmentNPUSCH--> is used for generate the sequence-shift pattern
   */
  sib2_NB_IoT->radioResourceConfigCommon_r13.npusch_ConfigCommon_r13.ul_ReferenceSignalsNPUSCH_r13.groupHoppingEnabled_r13= configuration->npusch_groupHoppingEnabled;
  sib2_NB_IoT->radioResourceConfigCommon_r13.npusch_ConfigCommon_r13.ul_ReferenceSignalsNPUSCH_r13.groupAssignmentNPUSCH_r13 =configuration->npusch_groupAssignmentNPUSCH_r13;


  //dl_GAP---------------------------------------------------------------------------------/*OPTIONAL*/
  dl_Gap = CALLOC(1,sizeof(struct DL_GapConfig_NB_r13));
  dl_Gap->dl_GapDurationCoeff_r13= configuration-> dl_GapDurationCoeff_NB;
  dl_Gap->dl_GapPeriodicity_r13= configuration->dl_GapPeriodicity_NB;
  dl_Gap->dl_GapThreshold_r13= configuration->dl_GapThreshold_NB;
  sib2_NB_IoT->radioResourceConfigCommon_r13.dl_Gap_r13 = dl_Gap;


  // uplinkPowerControlCommon - NB-IoT------------------------------------------------------
  sib2_NB_IoT->radioResourceConfigCommon_r13.uplinkPowerControlCommon_r13.p0_NominalNPUSCH_r13 = configuration->npusch_p0_NominalNPUSCH;
  sib2_NB_IoT->radioResourceConfigCommon_r13.uplinkPowerControlCommon_r13.deltaPreambleMsg3_r13 = configuration->deltaPreambleMsg3;
  sib2_NB_IoT->radioResourceConfigCommon_r13.uplinkPowerControlCommon_r13.alpha_r13 = configuration->npusch_alpha;
  //no deltaFlist_PUCCH and no UL cyclic prefix

  // UE Timers and Constants -NB-IoT--------------------------------------------------------
  sib2_NB_IoT->ue_TimersAndConstants_r13.t300_r13 = configuration-> ue_TimersAndConstants_t300_NB;
  sib2_NB_IoT->ue_TimersAndConstants_r13.t301_r13 = configuration-> ue_TimersAndConstants_t301_NB;
  sib2_NB_IoT->ue_TimersAndConstants_r13.t310_r13 = configuration-> ue_TimersAndConstants_t310_NB;
  sib2_NB_IoT->ue_TimersAndConstants_r13.t311_r13 = configuration-> ue_TimersAndConstants_t311_NB;
  sib2_NB_IoT->ue_TimersAndConstants_r13.n310_r13 = configuration-> ue_TimersAndConstants_n310_NB;
  sib2_NB_IoT->ue_TimersAndConstants_r13.n311_r13 = configuration-> ue_TimersAndConstants_n311_NB;

  //other SIB2-NB Parameters--------------------------------------------------------------------------------
  sib2_NB_IoT->freqInfo_r13.additionalSpectrumEmission_r13 = 1;
  sib2_NB_IoT->freqInfo_r13.ul_CarrierFreq_r13 = NULL; /*OPTIONAL*/

  sib2_NB_IoT->timeAlignmentTimerCommon_r13=TimeAlignmentTimer_infinity;//TimeAlignmentTimer_sf5120;

  /*OPTIONAL*/
  sib2_NB_IoT->multiBandInfoList_r13 = NULL;

/// SIB3-NB-------------------------------------------------------

  sib3_NB_IoT->cellReselectionInfoCommon_r13.q_Hyst_r13=SystemInformationBlockType3_NB_r13__cellReselectionInfoCommon_r13__q_Hyst_r13_dB4;
  sib3_NB_IoT->cellReselectionServingFreqInfo_r13.s_NonIntraSearch_r13=0; //or define in configuration?

  sib3_NB_IoT->intraFreqCellReselectionInfo_r13.q_RxLevMin_r13 = -70;
  //new
  sib3_NB_IoT->intraFreqCellReselectionInfo_r13.q_QualMin_r13 = CALLOC(1,sizeof(*sib3_NB_IoT->intraFreqCellReselectionInfo_r13.q_QualMin_r13));
  *(sib3_NB_IoT->intraFreqCellReselectionInfo_r13.q_QualMin_r13)= 10; //a caso

  sib3_NB_IoT->intraFreqCellReselectionInfo_r13.p_Max_r13 = NULL;
  sib3_NB_IoT->intraFreqCellReselectionInfo_r13.s_IntraSearchP_r13 = 31; // s_intraSearch --> s_intraSearchP!!! (they call in a different way)
  sib3_NB_IoT->intraFreqCellReselectionInfo_r13.t_Reselection_r13=1;

  //how to manage?
  sib3_NB_IoT->freqBandInfo_r13 = NULL;
  sib3_NB_IoT->multiBandInfoList_r13 = NULL;


///BCCH message (generate the SI message)
  bcch_message->message.present = BCCH_DL_SCH_MessageType_NB_PR_c1;
  bcch_message->message.choice.c1.present = BCCH_DL_SCH_MessageType_NB__c1_PR_systemInformation_r13;

  bcch_message->message.choice.c1.choice.systemInformation_r13.criticalExtensions.present = SystemInformation_NB__criticalExtensions_PR_systemInformation_r13;
  bcch_message->message.choice.c1.choice.systemInformation_r13.criticalExtensions.choice.systemInformation_r13.sib_TypeAndInfo_r13.list.count=0;

  ASN_SEQUENCE_ADD(&bcch_message->message.choice.c1.choice.systemInformation_r13.criticalExtensions.choice.systemInformation_r13.sib_TypeAndInfo_r13.list,
                   sib2_NB_part);
  ASN_SEQUENCE_ADD(&bcch_message->message.choice.c1.choice.systemInformation_r13.criticalExtensions.choice.systemInformation_r13.sib_TypeAndInfo_r13.list,
                   sib3_NB_part);

#ifdef XER_PRINT
  xer_fprint(stdout, &asn_DEF_BCCH_DL_SCH_Message_NB, (void*)bcch_message);
#endif
  enc_rval = uper_encode_to_buffer(&asn_DEF_BCCH_DL_SCH_Message_NB,
                                   NULL,
                                   (void*)bcch_message,
                                   carrier->SIB23_NB_IoT,
                                   900);
//  AssertFatal (enc_rval.encoded > 0, "ASN1 message encoding failed (%s, %lu)!\n",
//               enc_rval.failed_type->name, enc_rval.encoded);

//#if defined(ENABLE_ITTI).....


#ifdef USER_MODE
  LOG_D(RRC,"[NB-IoT] SystemInformation-NB Encoded %zd bits (%zd bytes)\n",enc_rval.encoded,(enc_rval.encoded+7)/8);
#endif

  if (enc_rval.encoded==-1) {
    msg("[RRC] ASN1 : SI-NB encoding failed for SIB23_NB_IoT\n");
    return(-1);
  }

  carrier->sib2_NB_IoT = sib2_NB_IoT;
  carrier->sib3_NB_IoT = sib3_NB_IoT;

  return((enc_rval.encoded+7)/8);
}

/*do_RRCConnectionSetup_NB_IoT--> the aim is to establish SRB1 and SRB1bis(implicitly)*/
uint8_t do_RRCConnectionSetup_NB_IoT(
  const protocol_ctxt_t*     const ctxt_pP,
  rrc_eNB_ue_context_NB_IoT_t*      const ue_context_pP,
  int                              CC_id,
  uint8_t*                   const buffer, //Srb0.Tx_buffer.Payload
  const uint8_t                    Transaction_id,
  const NB_IoT_DL_FRAME_PARMS* const frame_parms, // maybe not used
  SRB_ToAddModList_NB_r13_t**             SRB_configList_NB_IoT, //for both SRB1bis and SRB1
  struct PhysicalConfigDedicated_NB_r13** physicalConfigDedicated_NB_IoT
)

{

 asn_enc_rval_t enc_rval;


 //MP:logical channel group not defined for Nb-IoT

 //MP: logical channel priority pag 605 (is 1 for SRB1 and for SRB1bis should be the same)
 //long* prioritySRB1 = NULL;
 long* prioritySRB1bis = NULL;
 BOOLEAN_t* logicalChannelSR_Prohibit =NULL; //pag 605
 BOOLEAN_t* npusch_AllSymbols= NULL;

// struct SRB_ToAddMod_NB_r13* SRB1_config_NB = NULL;
// struct SRB_ToAddMod_NB_r13__rlc_Config_r13* SRB1_rlc_config_NB = NULL;
// struct SRB_ToAddMod_NB_r13__logicalChannelConfig_r13* SRB1_lchan_config_NB = NULL;

 struct SRB_ToAddMod_NB_r13* SRB1bis_config_NB_IoT = NULL;
 struct SRB_ToAddMod_NB_r13__rlc_Config_r13* SRB1bis_rlc_config_NB_IoT = NULL;
 struct SRB_ToAddMod_NB_r13__logicalChannelConfig_r13* SRB1bis_lchan_config_NB_IoT = NULL;

 //No UL_specific parameters for NB-IoT in LogicalChanelConfig-NB

 PhysicalConfigDedicated_NB_r13_t* physicalConfigDedicated2_NB_IoT = NULL;
 DL_CCCH_Message_NB_t dl_ccch_msg_NB_IoT;
 RRCConnectionSetup_NB_t* rrcConnectionSetup_NB_IoT = NULL;

 memset((void *)&dl_ccch_msg_NB_IoT,0,sizeof(DL_CCCH_Message_NB_t));
 dl_ccch_msg_NB_IoT.message.present = DL_CCCH_MessageType_NB_PR_c1;
 dl_ccch_msg_NB_IoT.message.choice.c1.present = DL_CCCH_MessageType_NB__c1_PR_rrcConnectionSetup_r13;
 rrcConnectionSetup_NB_IoT = &dl_ccch_msg_NB_IoT.message.choice.c1.choice.rrcConnectionSetup_r13;


 if (*SRB_configList_NB_IoT) {
   free(*SRB_configList_NB_IoT);
 }
 *SRB_configList_NB_IoT = CALLOC(1,sizeof(SRB_ToAddModList_NB_r13_t));

/// SRB1--------------------
 {
// SRB1_config_NB = CALLOC(1,sizeof(*SRB1_config_NB));
//
// //no srb_Identity in SRB_ToAddMod_NB
//
// SRB1_rlc_config_NB = CALLOC(1,sizeof(*SRB1_rlc_config_NB));
// SRB1_config_NB->rlc_Config_r13   = SRB1_rlc_config_NB;
//
// SRB1_rlc_config_NB->present = SRB_ToAddMod_NB_r13__rlc_Config_r13_PR_explicitValue;
// SRB1_rlc_config_NB->choice.explicitValue.present=RLC_Config_NB_r13_PR_am;//the only possible in NB_IoT
//
//// SRB1_rlc_config_NB->choice.explicitValue.choice.am.ul_AM_RLC_r13.t_PollRetransmit_r13 = enb_properties.properties[ctxt_pP->module_id]->srb1_timer_poll_retransmit_r13;
//// SRB1_rlc_config_NB->choice.explicitValue.choice.am.ul_AM_RLC_r13.maxRetxThreshold_r13 = enb_properties.properties[ctxt_pP->module_id]->srb1_max_retx_threshold_r13;
//// //(musT be disabled--> SRB1 config pag 640 specs )
//// SRB1_rlc_config_NB->choice.explicitValue.choice.am.dl_AM_RLC_r13.enableStatusReportSN_Gap_r13 =NULL;
//
//
// SRB1_rlc_config_NB->choice.explicitValue.choice.am.ul_AM_RLC_r13.t_PollRetransmit_r13 = T_PollRetransmit_NB_r13_ms25000;
// SRB1_rlc_config_NB->choice.explicitValue.choice.am.ul_AM_RLC_r13.maxRetxThreshold_r13 = UL_AM_RLC_NB_r13__maxRetxThreshold_r13_t8;
// //(musT be disabled--> SRB1 config pag 640 specs )
// SRB1_rlc_config_NB->choice.explicitValue.choice.am.dl_AM_RLC_r13.enableStatusReportSN_Gap_r13 = NULL;
//
// SRB1_lchan_config_NB = CALLOC(1,sizeof(*SRB1_lchan_config_NB));
// SRB1_config_NB->logicalChannelConfig_r13  = SRB1_lchan_config_NB;
//
// SRB1_lchan_config_NB->present = SRB_ToAddMod_NB_r13__logicalChannelConfig_r13_PR_explicitValue;
//
//
// prioritySRB1 = CALLOC(1, sizeof(long));
// *prioritySRB1 = 1;
// SRB1_lchan_config_NB->choice.explicitValue.priority_r13 = prioritySRB1;
//
// logicalChannelSR_Prohibit = CALLOC(1, sizeof(BOOLEAN_t));
// *logicalChannelSR_Prohibit = 1;
// //schould be set to TRUE (specs pag 641)
// SRB1_lchan_config_NB->choice.explicitValue.logicalChannelSR_Prohibit_r13 = logicalChannelSR_Prohibit;
//
// //ADD SRB1
// ASN_SEQUENCE_ADD(&(*SRB_configList_NB_IoT)->list,SRB1_config_NB);
 }

///SRB1bis (The configuration for SRB1 and SRB1bis is the same) the only difference is the logical channel identity = 3 but not set here

		 SRB1bis_config_NB_IoT = CALLOC(1,sizeof(*SRB1bis_config_NB_IoT));

		 //no srb_Identity in SRB_ToAddMod_NB
		 SRB1bis_rlc_config_NB_IoT = CALLOC(1,sizeof(*SRB1bis_rlc_config_NB_IoT));
		 SRB1bis_config_NB_IoT->rlc_Config_r13   = SRB1bis_rlc_config_NB_IoT;

		 SRB1bis_rlc_config_NB_IoT->present = SRB_ToAddMod_NB_r13__rlc_Config_r13_PR_explicitValue;
		 SRB1bis_rlc_config_NB_IoT->choice.explicitValue.present=RLC_Config_NB_r13_PR_am;//MP: the only possible RLC config in NB_IoT

		 SRB1bis_rlc_config_NB_IoT->choice.explicitValue.choice.am.ul_AM_RLC_r13.t_PollRetransmit_r13 = T_PollRetransmit_NB_r13_ms25000;
		 SRB1bis_rlc_config_NB_IoT->choice.explicitValue.choice.am.ul_AM_RLC_r13.maxRetxThreshold_r13 = UL_AM_RLC_NB_r13__maxRetxThreshold_r13_t8;
		 //(musT be disabled--> SRB1 config pag 640 specs )
		 SRB1bis_rlc_config_NB_IoT->choice.explicitValue.choice.am.dl_AM_RLC_r13.enableStatusReportSN_Gap_r13 =NULL;

		 SRB1bis_lchan_config_NB_IoT = CALLOC(1,sizeof(*SRB1bis_lchan_config_NB_IoT));
		 SRB1bis_config_NB_IoT->logicalChannelConfig_r13  = SRB1bis_lchan_config_NB_IoT;

		 SRB1bis_lchan_config_NB_IoT->present = SRB_ToAddMod_NB_r13__logicalChannelConfig_r13_PR_explicitValue;

		 prioritySRB1bis = CALLOC(1, sizeof(long));
		 *prioritySRB1bis = 1; //same as SRB1?
		 SRB1bis_lchan_config_NB_IoT->choice.explicitValue.priority_r13 = prioritySRB1bis;

		 logicalChannelSR_Prohibit = CALLOC(1, sizeof(BOOLEAN_t));
		 *logicalChannelSR_Prohibit = 1; //schould be set to TRUE (specs pag 641)
		 SRB1bis_lchan_config_NB_IoT->choice.explicitValue.logicalChannelSR_Prohibit_r13 = logicalChannelSR_Prohibit;

		 //ADD SRB1bis
		 //MP: Actually there is no way to distinguish SRB1 and SRB1bis once put in the list
		 //MP: SRB_ToAddModList_NB_r13_t size = 1
		 ASN_SEQUENCE_ADD(&(*SRB_configList_NB_IoT)->list,SRB1bis_config_NB_IoT);


 // PhysicalConfigDedicated (NPDCCH, NPUSCH, CarrierConfig, UplinkPowerControl)

 physicalConfigDedicated2_NB_IoT = CALLOC(1,sizeof(*physicalConfigDedicated2_NB_IoT));
 *physicalConfigDedicated_NB_IoT = physicalConfigDedicated2_NB_IoT;

 physicalConfigDedicated2_NB_IoT->carrierConfigDedicated_r13= CALLOC(1, sizeof(*physicalConfigDedicated2_NB_IoT->carrierConfigDedicated_r13));
 physicalConfigDedicated2_NB_IoT->npdcch_ConfigDedicated_r13 = CALLOC(1,sizeof(*physicalConfigDedicated2_NB_IoT->npdcch_ConfigDedicated_r13));
 physicalConfigDedicated2_NB_IoT->npusch_ConfigDedicated_r13 = CALLOC(1,sizeof(*physicalConfigDedicated2_NB_IoT->npusch_ConfigDedicated_r13));
 physicalConfigDedicated2_NB_IoT->uplinkPowerControlDedicated_r13 = CALLOC(1,sizeof(*physicalConfigDedicated2_NB_IoT->uplinkPowerControlDedicated_r13));

 //no tpc, no cqi and no pucch, no pdsch, no soundingRS, no AntennaInfo, no scheduling request config

 /*
  * NB-IoT supports the operation with either one or two antenna ports, AP0 and AP1.
  * For the latter case, Space Frequency Block Coding (SFBC) is applied.
  * Once selected, the same transmission scheme applies to NPBCH, NPDCCH, and NPDSCH.
  * */

 //FIXME: MP: CarrierConfigDedicated check the set values ----------------------------------------------

  //DL

 physicalConfigDedicated2_NB_IoT->carrierConfigDedicated_r13->dl_CarrierConfig_r13.dl_CarrierFreq_r13.carrierFreq_r13=0;//random value set
 physicalConfigDedicated2_NB_IoT->carrierConfigDedicated_r13->dl_CarrierConfig_r13.downlinkBitmapNonAnchor_r13= CALLOC(1,sizeof(struct DL_CarrierConfigDedicated_NB_r13__downlinkBitmapNonAnchor_r13));
		 physicalConfigDedicated2_NB_IoT->carrierConfigDedicated_r13->dl_CarrierConfig_r13.downlinkBitmapNonAnchor_r13->present=
				 	 	 	 	 	 	 	 	 DL_CarrierConfigDedicated_NB_r13__downlinkBitmapNonAnchor_r13_PR_useNoBitmap_r13;

 physicalConfigDedicated2_NB_IoT->carrierConfigDedicated_r13->dl_CarrierConfig_r13.dl_GapNonAnchor_r13 = CALLOC(1,sizeof(struct DL_CarrierConfigDedicated_NB_r13__dl_GapNonAnchor_r13));
 physicalConfigDedicated2_NB_IoT->carrierConfigDedicated_r13->dl_CarrierConfig_r13.dl_GapNonAnchor_r13->present =
		  	  	  	  	  	  	  	  	  	  	  DL_CarrierConfigDedicated_NB_r13__dl_GapNonAnchor_r13_PR_useNoGap_r13;

 physicalConfigDedicated2_NB_IoT->carrierConfigDedicated_r13->dl_CarrierConfig_r13.inbandCarrierInfo_r13= NULL;

  //UL
 physicalConfigDedicated2_NB_IoT->carrierConfigDedicated_r13->ul_CarrierConfig_r13.ul_CarrierFreq_r13= NULL;

 // NPDCCH
 physicalConfigDedicated2_NB_IoT->npdcch_ConfigDedicated_r13->npdcch_NumRepetitions_r13 =0;
 physicalConfigDedicated2_NB_IoT->npdcch_ConfigDedicated_r13->npdcch_Offset_USS_r13 =0;
 physicalConfigDedicated2_NB_IoT->npdcch_ConfigDedicated_r13->npdcch_StartSF_USS_r13=0;

 // NPUSCH //(specs TS 36.331 v14.2.1 pag 643) /* OPTIONAL */
 physicalConfigDedicated2_NB_IoT->npusch_ConfigDedicated_r13->ack_NACK_NumRepetitions_r13= NULL;
 npusch_AllSymbols= CALLOC(1, sizeof(BOOLEAN_t));
 *npusch_AllSymbols= 1; //TRUE
 physicalConfigDedicated2_NB_IoT->npusch_ConfigDedicated_r13->npusch_AllSymbols_r13= npusch_AllSymbols; /* OPTIONAL */
 physicalConfigDedicated2_NB_IoT->npusch_ConfigDedicated_r13->groupHoppingDisabled_r13=NULL; /* OPTIONAL */

 // UplinkPowerControlDedicated
 physicalConfigDedicated2_NB_IoT->uplinkPowerControlDedicated_r13->p0_UE_NPUSCH_r13 = 0; // 0 dB (specs TS36.331 v14.2.1 pag 643)


 //Fill the rrcConnectionSetup-NB message
 rrcConnectionSetup_NB_IoT->rrc_TransactionIdentifier = Transaction_id; //input value
 rrcConnectionSetup_NB_IoT->criticalExtensions.present = RRCConnectionSetup_NB__criticalExtensions_PR_c1;
 rrcConnectionSetup_NB_IoT->criticalExtensions.choice.c1.present =RRCConnectionSetup_NB__criticalExtensions__c1_PR_rrcConnectionSetup_r13 ;
 //MP: carry only SRB1bis at the moment and phyConfigDedicated
 rrcConnectionSetup_NB_IoT->criticalExtensions.choice.c1.choice.rrcConnectionSetup_r13.radioResourceConfigDedicated_r13.srb_ToAddModList_r13 = *SRB_configList_NB_IoT;
 rrcConnectionSetup_NB_IoT->criticalExtensions.choice.c1.choice.rrcConnectionSetup_r13.radioResourceConfigDedicated_r13.drb_ToAddModList_r13 = NULL;
 rrcConnectionSetup_NB_IoT->criticalExtensions.choice.c1.choice.rrcConnectionSetup_r13.radioResourceConfigDedicated_r13.drb_ToReleaseList_r13 = NULL;
 rrcConnectionSetup_NB_IoT->criticalExtensions.choice.c1.choice.rrcConnectionSetup_r13.radioResourceConfigDedicated_r13.rlf_TimersAndConstants_r13 = NULL;
 rrcConnectionSetup_NB_IoT->criticalExtensions.choice.c1.choice.rrcConnectionSetup_r13.radioResourceConfigDedicated_r13.physicalConfigDedicated_r13 = physicalConfigDedicated2_NB_IoT;
 rrcConnectionSetup_NB_IoT->criticalExtensions.choice.c1.choice.rrcConnectionSetup_r13.radioResourceConfigDedicated_r13.mac_MainConfig_r13 = NULL;

#ifdef XER_PRINT
 xer_fprint(stdout, &asn_DEF_DL_CCCH_Message, (void*)&dl_ccch_msg);
#endif
 enc_rval = uper_encode_to_buffer(&asn_DEF_DL_CCCH_Message_NB,
                                  NULL,
                                  (void*)&dl_ccch_msg_NB_IoT,
                                  buffer,
                                  100);

 if (enc_rval.encoded <= 0) {
     LOG_F(RRC, "ASN1 message encoding failed (%s, %lu)!\n",
              enc_rval.failed_type->name, enc_rval.encoded);
 }

#ifdef USER_MODE
 LOG_D(RRC,"RRCConnectionSetup-NB Encoded %zd bits (%zd bytes), ecause %d\n",
       enc_rval.encoded,(enc_rval.encoded+7)/8,ecause);
#endif

 return((enc_rval.encoded+7)/8);
}

/*do_SecurityModeCommand - exactly the same as previous implementation*/
uint8_t do_SecurityModeCommand_NB_IoT(
  const protocol_ctxt_t* const ctxt_pP,
  uint8_t* const buffer,
  const uint8_t Transaction_id,
  const uint8_t cipheringAlgorithm,
  const uint8_t integrityProtAlgorithm)
{
  DL_DCCH_Message_NB_t dl_dcch_msg_NB_IoT;
  asn_enc_rval_t enc_rval;

  memset(&dl_dcch_msg_NB_IoT,0,sizeof(DL_DCCH_Message_NB_t));

  dl_dcch_msg_NB_IoT.message.present = DL_DCCH_MessageType_NB_PR_c1;
  dl_dcch_msg_NB_IoT.message.choice.c1.present = DL_DCCH_MessageType_NB__c1_PR_securityModeCommand_r13;

  dl_dcch_msg_NB_IoT.message.choice.c1.choice.securityModeCommand_r13.rrc_TransactionIdentifier = Transaction_id;
  dl_dcch_msg_NB_IoT.message.choice.c1.choice.securityModeCommand_r13.criticalExtensions.present = SecurityModeCommand__criticalExtensions_PR_c1;

  dl_dcch_msg_NB_IoT.message.choice.c1.choice.securityModeCommand_r13.criticalExtensions.choice.c1.present =
		  SecurityModeCommand__criticalExtensions__c1_PR_securityModeCommand_r8;

  // the two following information could be based on the mod_id
  dl_dcch_msg_NB_IoT.message.choice.c1.choice.securityModeCommand_r13.criticalExtensions.choice.c1.choice.securityModeCommand_r8.securityConfigSMC.securityAlgorithmConfig.cipheringAlgorithm
    = (CipheringAlgorithm_r12_t)cipheringAlgorithm; //bug solved

  dl_dcch_msg_NB_IoT.message.choice.c1.choice.securityModeCommand_r13.criticalExtensions.choice.c1.choice.securityModeCommand_r8.securityConfigSMC.securityAlgorithmConfig.integrityProtAlgorithm
    = (e_SecurityAlgorithmConfig__integrityProtAlgorithm)integrityProtAlgorithm;

//only changed "asn_DEF_DL_DCCH_Message_NB"
#ifdef XER_PRINT
  xer_fprint(stdout, &asn_DEF_DL_DCCH_Message_NB, (void*)&dl_dcch_msg_NB_IoT);
#endif
  enc_rval = uper_encode_to_buffer(&asn_DEF_DL_DCCH_Message_NB,
                                   NULL,
                                   (void*)&dl_dcch_msg_NB_IoT,
                                   buffer,
                                   100);
  if (enc_rval.encoded <= 0) {
      LOG_F(RRC, "ASN1 message encoding failed (%s, %lu)!\n",
               enc_rval.failed_type->name, enc_rval.encoded);
  }


//#if defined(ENABLE_ITTI)
//# if !defined(DISABLE_XER_SPRINT)....

#ifdef USER_MODE
  LOG_D(RRC,"[NB-IoT %d] securityModeCommand-NB for UE %x Encoded %zd bits (%zd bytes)\n",
        ctxt_pP->module_id,
        ctxt_pP->rnti,
        enc_rval.encoded,
        (enc_rval.encoded+7)/8);
#endif

  if (enc_rval.encoded==-1) {
    LOG_E(RRC,"[NB-IoT %d] ASN1 : securityModeCommand-NB encoding failed for UE %x\n",
          ctxt_pP->module_id,
          ctxt_pP->rnti);
    return(-1);
  }

  return((enc_rval.encoded+7)/8);
}

/*do_UECapabilityEnquiry_NB_IoT - very similar to legacy lte*/
uint8_t do_UECapabilityEnquiry_NB_IoT(
  const protocol_ctxt_t* const ctxt_pP,
  uint8_t*               const buffer,
  const uint8_t                Transaction_id
)

{

  DL_DCCH_Message_NB_t dl_dcch_msg_NB_IoT;
  //no RAT type in NB-IoT
  asn_enc_rval_t enc_rval;

  memset(&dl_dcch_msg_NB_IoT,0,sizeof(DL_DCCH_Message_NB_t));

  dl_dcch_msg_NB_IoT.message.present           = DL_DCCH_MessageType_NB_PR_c1;
  dl_dcch_msg_NB_IoT.message.choice.c1.present = DL_DCCH_MessageType_NB__c1_PR_ueCapabilityEnquiry_r13;

  dl_dcch_msg_NB_IoT.message.choice.c1.choice.ueCapabilityEnquiry_r13.rrc_TransactionIdentifier = Transaction_id;

  dl_dcch_msg_NB_IoT.message.choice.c1.choice.ueCapabilityEnquiry_r13.criticalExtensions.present = UECapabilityEnquiry_NB__criticalExtensions_PR_c1;
  dl_dcch_msg_NB_IoT.message.choice.c1.choice.ueCapabilityEnquiry_r13.criticalExtensions.choice.c1.present =
		  UECapabilityEnquiry_NB__criticalExtensions__c1_PR_ueCapabilityEnquiry_r13;

  //no ue_CapabilityRequest (list of RAT_Type)

//only changed "asn_DEF_DL_DCCH_Message_NB"
#ifdef XER_PRINT
  xer_fprint(stdout, &asn_DEF_DL_DCCH_Message_NB, (void*)&dl_dcch_msg_NB_IoT);
#endif
  enc_rval = uper_encode_to_buffer(&asn_DEF_DL_DCCH_Message_NB,
                                   NULL,
                                   (void*)&dl_dcch_msg_NB_IoT,
                                   buffer,
                                   100);
  if (enc_rval.encoded <= 0) {
     LOG_F(RRC, "ASN1 message encoding failed (%s, %lu)!\n",
               enc_rval.failed_type->name, enc_rval.encoded);
    }

//#if defined(ENABLE_ITTI)
//# if !defined(DISABLE_XER_SPRINT)....

#ifdef USER_MODE
  LOG_D(RRC,"[NB-IoT %d] UECapabilityEnquiry-NB for UE %x Encoded %zd bits (%zd bytes)\n",
        ctxt_pP->module_id,
        ctxt_pP->rnti,
        enc_rval.encoded,
        (enc_rval.encoded+7)/8);
#endif

  if (enc_rval.encoded==-1) {
    LOG_E(RRC,"[NB-IoT %d] ASN1 : UECapabilityEnquiry-NB encoding failed for UE %x\n",
          ctxt_pP->module_id,
          ctxt_pP->rnti);
    return(-1);
  }

  return((enc_rval.encoded+7)/8);
}

/*do_RRCConnectionReconfiguration_NB_IoT-->may convey information for resource configuration
 * (including RBs, MAC main configuration and physical channel configuration)
 * including any associated dedicated NAS information.*/
uint16_t do_RRCConnectionReconfiguration_NB_IoT(
  const protocol_ctxt_t*        const ctxt_pP,
    uint8_t                            *buffer,
    uint8_t                             Transaction_id,
    SRB_ToAddModList_NB_r13_t          *SRB1_list_NB, //SRB_ConfigList2 (default)--> only SRB1
    DRB_ToAddModList_NB_r13_t          *DRB_list_NB_IoT, //DRB_ConfigList (default)
    DRB_ToReleaseList_NB_r13_t         *DRB_list2_NB_IoT, //is NULL when passed
    struct PhysicalConfigDedicated_NB_r13     *physicalConfigDedicated_NB_IoT,
	MAC_MainConfig_NB_r13_t                   *mac_MainConfig_NB_IoT,
  struct RRCConnectionReconfiguration_NB_r13_IEs__dedicatedInfoNASList_r13* dedicatedInfoNASList_NB_IoT)

{

 //check on DRB_list if contains more than 2 DRB?

  asn_enc_rval_t enc_rval;
  DL_DCCH_Message_NB_t dl_dcch_msg_NB_IoT;
  RRCConnectionReconfiguration_NB_t *rrcConnectionReconfiguration_NB;


  memset(&dl_dcch_msg_NB_IoT,0,sizeof(DL_DCCH_Message_NB_t));

  dl_dcch_msg_NB_IoT.message.present           = DL_DCCH_MessageType_NB_PR_c1;
  dl_dcch_msg_NB_IoT.message.choice.c1.present = DL_DCCH_MessageType_NB__c1_PR_rrcConnectionReconfiguration_r13;
  rrcConnectionReconfiguration_NB          = &dl_dcch_msg_NB_IoT.message.choice.c1.choice.rrcConnectionReconfiguration_r13;

  // RRCConnectionReconfiguration
  rrcConnectionReconfiguration_NB->rrc_TransactionIdentifier = Transaction_id;
  rrcConnectionReconfiguration_NB->criticalExtensions.present = RRCConnectionReconfiguration_NB__criticalExtensions_PR_c1;
  rrcConnectionReconfiguration_NB->criticalExtensions.choice.c1.present =RRCConnectionReconfiguration_NB__criticalExtensions__c1_PR_rrcConnectionReconfiguration_r13 ;

  //RAdioResourceconfigDedicated
  rrcConnectionReconfiguration_NB->criticalExtensions.choice.c1.choice.rrcConnectionReconfiguration_r13.radioResourceConfigDedicated_r13 =
		  CALLOC(1,sizeof(*rrcConnectionReconfiguration_NB->criticalExtensions.choice.c1.choice.rrcConnectionReconfiguration_r13.radioResourceConfigDedicated_r13));
  rrcConnectionReconfiguration_NB->criticalExtensions.choice.c1.choice.rrcConnectionReconfiguration_r13.radioResourceConfigDedicated_r13->srb_ToAddModList_r13 = SRB1_list_NB; //only SRB1
  rrcConnectionReconfiguration_NB->criticalExtensions.choice.c1.choice.rrcConnectionReconfiguration_r13.radioResourceConfigDedicated_r13->drb_ToAddModList_r13 = DRB_list_NB_IoT;
  rrcConnectionReconfiguration_NB->criticalExtensions.choice.c1.choice.rrcConnectionReconfiguration_r13.radioResourceConfigDedicated_r13->drb_ToReleaseList_r13 = DRB_list2_NB_IoT; //NULL
  rrcConnectionReconfiguration_NB->criticalExtensions.choice.c1.choice.rrcConnectionReconfiguration_r13.radioResourceConfigDedicated_r13->physicalConfigDedicated_r13 = physicalConfigDedicated_NB_IoT;
  //FIXME may not used now
  //rrcConnectionReconfiguration_NB->criticalExtensions.choice.c1.choice.rrcConnectionReconfiguration_r13.radioResourceConfigDedicated_r13->rlf_TimersAndConstants_r13

  if (mac_MainConfig_NB_IoT!=NULL) {
    rrcConnectionReconfiguration_NB->criticalExtensions.choice.c1.choice.rrcConnectionReconfiguration_r13.radioResourceConfigDedicated_r13->mac_MainConfig_r13 =
    		CALLOC(1, sizeof(*rrcConnectionReconfiguration_NB->criticalExtensions.choice.c1.choice.rrcConnectionReconfiguration_r13.radioResourceConfigDedicated_r13->mac_MainConfig_r13));
    rrcConnectionReconfiguration_NB->criticalExtensions.choice.c1.choice.rrcConnectionReconfiguration_r13.radioResourceConfigDedicated_r13->mac_MainConfig_r13->present
      =RadioResourceConfigDedicated_NB_r13__mac_MainConfig_r13_PR_explicitValue_r13;
   //why memcopy only this one?
    memcpy(&rrcConnectionReconfiguration_NB->criticalExtensions.choice.c1.choice.rrcConnectionReconfiguration_r13.radioResourceConfigDedicated_r13->mac_MainConfig_r13->choice.explicitValue_r13,
           mac_MainConfig_NB_IoT, sizeof(*mac_MainConfig_NB_IoT));

  } else {
	  rrcConnectionReconfiguration_NB->criticalExtensions.choice.c1.choice.rrcConnectionReconfiguration_r13.radioResourceConfigDedicated_r13->mac_MainConfig_r13=NULL;
  }

  //no measConfig, measIDlist
  //no mobilityControlInfo

  rrcConnectionReconfiguration_NB->criticalExtensions.choice.c1.choice.rrcConnectionReconfiguration_r13.dedicatedInfoNASList_r13 = dedicatedInfoNASList_NB_IoT;
  //mainly used for cell-reselection/handover purposes??
  rrcConnectionReconfiguration_NB->criticalExtensions.choice.c1.choice.rrcConnectionReconfiguration_r13.fullConfig_r13 = NULL;

  enc_rval = uper_encode_to_buffer(&asn_DEF_DL_DCCH_Message_NB,
                                   NULL,
                                   (void*)&dl_dcch_msg_NB_IoT,
                                   buffer,
                                   RRC_BUF_SIZE);
  if (enc_rval.encoded <= 0) {
     LOG_F(RRC, "ASN1 message encoding failed %s, %li\n",
               enc_rval.failed_type->name, enc_rval.encoded);
  }

  //changed only asn_DEF_DL_DCCH_Message_NB
#ifdef XER_PRINT
  xer_fprint(stdout,&asn_DEF_DL_DCCH_Message_NB,(void*)&dl_dcch_msg_NB_IoT);
#endif

//#if defined(ENABLE_ITTI)
//# if !defined(DISABLE_XER_SPRINT)...


  LOG_I(RRC,"RRCConnectionReconfiguration-NB Encoded %zd bits (%zd bytes)\n",enc_rval.encoded,(enc_rval.encoded+7)/8);

  return((enc_rval.encoded+7)/8);
}

/*do_RRCConnectionReestablishmentReject - exactly the same as legacy LTE*/
uint8_t do_RRCConnectionReestablishmentReject_NB_IoT(
    uint8_t                    Mod_id,
    uint8_t*                   const buffer)
{

  asn_enc_rval_t enc_rval;

  DL_CCCH_Message_NB_t dl_ccch_msg_NB_IoT;
  RRCConnectionReestablishmentReject_t *rrcConnectionReestablishmentReject;

  memset((void *)&dl_ccch_msg_NB_IoT,0,sizeof(DL_CCCH_Message_NB_t));
  dl_ccch_msg_NB_IoT.message.present = DL_CCCH_MessageType_NB_PR_c1;
  dl_ccch_msg_NB_IoT.message.choice.c1.present = DL_CCCH_MessageType_NB__c1_PR_rrcConnectionReestablishmentReject_r13;
  rrcConnectionReestablishmentReject    = &dl_ccch_msg_NB_IoT.message.choice.c1.choice.rrcConnectionReestablishmentReject_r13;

  // RRCConnectionReestablishmentReject //exactly the same as LTE
  rrcConnectionReestablishmentReject->criticalExtensions.present = RRCConnectionReestablishmentReject__criticalExtensions_PR_rrcConnectionReestablishmentReject_r8;

  //Only change in "asn_DEF_DL_CCCH_Message_NB"
#ifdef XER_PRINT
  xer_fprint(stdout, &asn_DEF_DL_CCCH_Message_NB, (void*)&dl_ccch_msg_NB_IoT);
#endif
  enc_rval = uper_encode_to_buffer(&asn_DEF_DL_CCCH_Message_NB,
                                   NULL,
                                   (void*)&dl_ccch_msg_NB_IoT,
                                   buffer,
                                   100);
  if (enc_rval.encoded <= 0) {
     LOG_F(RRC,"ASN1 message encoding failed (%s, %lu)!\n",
               enc_rval.failed_type->name, enc_rval.encoded);
  }

  //Only change in "asn_DEF_DL_CCCH_Message_NB"
#if defined(ENABLE_ITTI)
# if !defined(DISABLE_XER_SPRINT)
  {
    char        message_string[20000];
    size_t      message_string_size;

    if ((message_string_size = xer_sprint(message_string, sizeof(message_string), &asn_DEF_DL_CCCH_Message_NB, (void *) &dl_ccch_msg_NB_IoT)) > 0) {
      MessageDef *msg_p;

      msg_p = itti_alloc_new_message_sized (TASK_RRC_ENB_NB_IoT, RRC_DL_CCCH, message_string_size + sizeof (IttiMsgText));
      msg_p->ittiMsg.rrc_dl_ccch.size = message_string_size;
      memcpy(&msg_p->ittiMsg.rrc_dl_ccch.text, message_string, message_string_size);

      itti_send_msg_to_task(TASK_UNKNOWN, Mod_id, msg_p);
    }
  }
# endif
#endif

#ifdef USER_MODE
  LOG_D(RRC,"RRCConnectionReestablishmentReject Encoded %zd bits (%zd bytes)\n",
        enc_rval.encoded,(enc_rval.encoded+7)/8);
#endif

  return((enc_rval.encoded+7)/8);
}

/*do_RRCConnectionReject_NB_IoT*/
uint8_t do_RRCConnectionReject_NB_IoT(
    uint8_t                    Mod_id,
    uint8_t*                   const buffer)

{

  asn_enc_rval_t enc_rval;

  DL_CCCH_Message_NB_t          dl_ccch_msg_NB_IoT;
  RRCConnectionReject_NB_t      *rrcConnectionReject_NB_IoT;

  memset((void *)&dl_ccch_msg_NB_IoT,0,sizeof(DL_CCCH_Message_NB_t));
  dl_ccch_msg_NB_IoT.message.present           = DL_CCCH_MessageType_NB_PR_c1;
  dl_ccch_msg_NB_IoT.message.choice.c1.present = DL_CCCH_MessageType_NB__c1_PR_rrcConnectionReject_r13;
  rrcConnectionReject_NB_IoT = &dl_ccch_msg_NB_IoT.message.choice.c1.choice.rrcConnectionReject_r13;

  // RRCConnectionReject-NB_IoT
  rrcConnectionReject_NB_IoT->criticalExtensions.present = RRCConnectionReject_NB__criticalExtensions_PR_c1;
  rrcConnectionReject_NB_IoT->criticalExtensions.choice.c1.present = RRCConnectionReject_NB__criticalExtensions__c1_PR_rrcConnectionReject_r13;
  /* let's put an extended wait time of 1s for the moment */
  rrcConnectionReject_NB_IoT->criticalExtensions.choice.c1.choice.rrcConnectionReject_r13.extendedWaitTime_r13 = 1;
  //new-use of suspend indication
  //If present, this field indicates that the UE should remain suspended and not release its stored context.
  rrcConnectionReject_NB_IoT->criticalExtensions.choice.c1.choice.rrcConnectionReject_r13.rrc_SuspendIndication_r13=
		  CALLOC(1, sizeof(long));
  *(rrcConnectionReject_NB_IoT->criticalExtensions.choice.c1.choice.rrcConnectionReject_r13.rrc_SuspendIndication_r13)=
		  RRCConnectionReject_NB_r13_IEs__rrc_SuspendIndication_r13_true;

  //Only Modified "asn_DEF_DL_CCCH_Message_NB"
#ifdef XER_PRINT
  xer_fprint(stdout, &asn_DEF_DL_CCCH_Message_NB, (void*)&dl_ccch_msg);
#endif
  enc_rval = uper_encode_to_buffer(&asn_DEF_DL_CCCH_Message_NB,
                                   NULL,
                                   (void*)&dl_ccch_msg_NB_IoT,
                                   buffer,
                                   100);
  if (enc_rval.encoded <= 0) {
     LOG_F(RRC, "ASN1 message encoding failed (%s, %ld)!\n",
               enc_rval.failed_type->name, enc_rval.encoded);
  }

#if defined(ENABLE_ITTI)
# if !defined(DISABLE_XER_SPRINT)
  {
    char        message_string[20000];
    size_t      message_string_size;

    if ((message_string_size = xer_sprint(message_string, sizeof(message_string), &asn_DEF_DL_CCCH_Message_NB, (void *) &dl_ccch_msg_NB_IoT)) > 0) {
      MessageDef *msg_p;

      msg_p = itti_alloc_new_message_sized (TASK_RRC_ENB_NB_IoT, RRC_DL_CCCH, message_string_size + sizeof (IttiMsgText));
      msg_p->ittiMsg.rrc_dl_ccch.size = message_string_size;
      memcpy(&msg_p->ittiMsg.rrc_dl_ccch.text, message_string, message_string_size);

      itti_send_msg_to_task(TASK_UNKNOWN, Mod_id, msg_p);
    }
  }
# endif
#endif

#ifdef USER_MODE
  LOG_D(RRC,"RRCConnectionReject-NB Encoded %zd bits (%zd bytes)\n",
        enc_rval.encoded,(enc_rval.encoded+7)/8);
#endif

  return((enc_rval.encoded+7)/8);
}


//no do_MBSFNAreaConfig(..) in NB-IoT
//no do_MeasurementReport(..) in NB-IoT

/*do_DLInformationTransfer_NB*/
uint8_t do_DLInformationTransfer_NB_IoT(
		uint8_t Mod_id,
		uint8_t **buffer,
		uint8_t transaction_id,
		uint32_t pdu_length,
		uint8_t *pdu_buffer)

{
  ssize_t encoded;

  DL_DCCH_Message_NB_t dl_dcch_msg_NB_IoT;

  memset(&dl_dcch_msg_NB_IoT, 0, sizeof(DL_DCCH_Message_NB_t));

  dl_dcch_msg_NB_IoT.message.present           = DL_DCCH_MessageType_NB_PR_c1;
  dl_dcch_msg_NB_IoT.message.choice.c1.present = DL_DCCH_MessageType_NB__c1_PR_dlInformationTransfer_r13;
  dl_dcch_msg_NB_IoT.message.choice.c1.choice.dlInformationTransfer_r13.rrc_TransactionIdentifier = transaction_id;
  dl_dcch_msg_NB_IoT.message.choice.c1.choice.dlInformationTransfer_r13.criticalExtensions.present = DLInformationTransfer_NB__criticalExtensions_PR_c1;
  dl_dcch_msg_NB_IoT.message.choice.c1.choice.dlInformationTransfer_r13.criticalExtensions.choice.c1.present = DLInformationTransfer_NB__criticalExtensions__c1_PR_dlInformationTransfer_r13;
  dl_dcch_msg_NB_IoT.message.choice.c1.choice.dlInformationTransfer_r13.criticalExtensions.choice.c1.choice.dlInformationTransfer_r13.dedicatedInfoNAS_r13.size = pdu_length;
  dl_dcch_msg_NB_IoT.message.choice.c1.choice.dlInformationTransfer_r13.criticalExtensions.choice.c1.choice.dlInformationTransfer_r13.dedicatedInfoNAS_r13.buf = pdu_buffer;

  encoded = uper_encode_to_new_buffer (&asn_DEF_DL_DCCH_Message_NB, NULL, (void*) &dl_dcch_msg_NB_IoT, (void **) buffer);

  //only change in "asn_DEF_DL_DCCH_Message_NB"
#if defined(ENABLE_ITTI)
# if !defined(DISABLE_XER_SPRINT)
  {
    char        message_string[10000];
    size_t      message_string_size;

    if ((message_string_size = xer_sprint(message_string, sizeof(message_string), &asn_DEF_DL_DCCH_Message_NB, (void *)&dl_dcch_msg_NB_IoT)) > 0) {
      MessageDef *msg_p;

      msg_p = itti_alloc_new_message_sized (TASK_RRC_ENB_NB_IoT, RRC_DL_DCCH, message_string_size + sizeof (IttiMsgText));
      msg_p->ittiMsg.rrc_dl_dcch.size = message_string_size;
      memcpy(&msg_p->ittiMsg.rrc_dl_dcch.text, message_string, message_string_size);

      itti_send_msg_to_task(TASK_UNKNOWN, Mod_id, msg_p);
    }
  }
# endif
#endif

  return encoded;
}

/*do_ULInformationTransfer*/
//for the moment is not needed (UE-SIDE)

/*OAI_UECapability_t *fill_ue_capability*/

/*do_RRCConnectionReestablishment_NB-->used to re-establish SRB1*/ //which parameter to use?
uint8_t do_RRCConnectionReestablishment_NB_IoT(
		uint8_t Mod_id,
		uint8_t* const buffer,
		const uint8_t     Transaction_id,
		const NB_IoT_DL_FRAME_PARMS* const frame_parms, //to be changed
		SRB_ToAddModList_NB_r13_t*      SRB_list_NB_IoT) //should contain SRB1 already configured?
{

<<<<<<< HEAD
	asn_enc_rval_t enc_rval;
	DL_CCCH_Message_NB_t dl_ccch_msg_NB_IoT;
	RRCConnectionReestablishment_NB_t* rrcConnectionReestablishment_NB_IoT;

	memset(&dl_ccch_msg_NB_IoT, 0, sizeof(DL_CCCH_Message_NB_t));

	dl_ccch_msg_NB_IoT.message.present = DL_CCCH_MessageType_NB_PR_c1;
	dl_ccch_msg_NB_IoT.message.choice.c1.present = DL_CCCH_MessageType_NB__c1_PR_rrcConnectionReestablishment_r13;
	rrcConnectionReestablishment_NB_IoT = &dl_ccch_msg_NB_IoT.message.choice.c1.choice.rrcConnectionReestablishment_r13;

	//rrcConnectionReestablishment_NB
	rrcConnectionReestablishment_NB_IoT->rrc_TransactionIdentifier = Transaction_id;
	rrcConnectionReestablishment_NB_IoT->criticalExtensions.present = RRCConnectionReestablishment_NB__criticalExtensions_PR_c1;
	rrcConnectionReestablishment_NB_IoT->criticalExtensions.choice.c1.present = RRCConnectionReestablishment_NB__criticalExtensions__c1_PR_rrcConnectionReestablishment_r13;

	rrcConnectionReestablishment_NB_IoT->criticalExtensions.choice.c1.choice.rrcConnectionReestablishment_r13.radioResourceConfigDedicated_r13.srb_ToAddModList_r13 = SRB_list_NB_IoT;
	rrcConnectionReestablishment_NB_IoT->criticalExtensions.choice.c1.choice.rrcConnectionReestablishment_r13.radioResourceConfigDedicated_r13.drb_ToAddModList_r13 = NULL;
	rrcConnectionReestablishment_NB_IoT->criticalExtensions.choice.c1.choice.rrcConnectionReestablishment_r13.radioResourceConfigDedicated_r13.drb_ToReleaseList_r13 = NULL;
	rrcConnectionReestablishment_NB_IoT->criticalExtensions.choice.c1.choice.rrcConnectionReestablishment_r13.radioResourceConfigDedicated_r13.rlf_TimersAndConstants_r13= NULL;
	rrcConnectionReestablishment_NB_IoT->criticalExtensions.choice.c1.choice.rrcConnectionReestablishment_r13.radioResourceConfigDedicated_r13.mac_MainConfig_r13= NULL;
	rrcConnectionReestablishment_NB_IoT->criticalExtensions.choice.c1.choice.rrcConnectionReestablishment_r13.radioResourceConfigDedicated_r13.physicalConfigDedicated_r13 = NULL;

	rrcConnectionReestablishment_NB_IoT->criticalExtensions.choice.c1.choice.rrcConnectionReestablishment_r13.nextHopChainingCount_r13=0;

	enc_rval = uper_encode_to_buffer(&asn_DEF_DL_CCCH_Message_NB,
                                           NULL,
	                                   (void*)&dl_ccch_msg_NB_IoT,
	                                   buffer,
	                                   RRC_BUF_SIZE);

	if (enc_rval.encoded <= 0) {
           LOG_F(RRC, "ASN1 message encoding failed (%s, %li)!\n",
	               enc_rval.failed_type->name, enc_rval.encoded);
        }
=======

  if (enc_rval.encoded <= 0) {
    LOG_F(RRC, "ASN1 message encoding failed (%s, %li)!\n",
	  enc_rval.failed_type->name, enc_rval.encoded);
  }
>>>>>>> a9cf09ec

#ifdef XER_PRINT
  xer_fprint(stdout,&asn_DEF_DL_CCCH_Message_NB,(void*)&dl_ccch_msg_NB_IoT);
#endif

#if defined(ENABLE_ITTI)
# if !defined(DISABLE_XER_SPRINT)
  {
    char        message_string[30000];
    size_t      message_string_size;

    if ((message_string_size = xer_sprint(message_string, sizeof(message_string), &asn_DEF_DL_CCCH_Message_NB, (void *) &dl_ccch_msg_NB_IoT)) > 0) {
      MessageDef *msg_p;

      msg_p = itti_alloc_new_message_sized (TASK_RRC_ENB_NB_IoT, RRC_DL_CCCH, message_string_size + sizeof (IttiMsgText));
      msg_p->ittiMsg.rrc_dl_ccch.size = message_string_size;
      memcpy(&msg_p->ittiMsg.rrc_dl_ccch.text, message_string, message_string_size);

      itti_send_msg_to_task(TASK_UNKNOWN, Mod_id, msg_p);
    }
  }
# endif
#endif

  LOG_I(RRC,"RRCConnectionReestablishment-NB Encoded %zd bits (%zd bytes)\n",enc_rval.encoded,(enc_rval.encoded+7)/8);
  return 0;
}

/*do_RRCConnectionRelease_NB--> is used to command the release of an RRC connection*/
uint8_t do_RRCConnectionRelease_NB_IoT(
  uint8_t                             Mod_id,
  uint8_t                            *buffer,
 const uint8_t                             Transaction_id)
{

  asn_enc_rval_t enc_rval;

  DL_DCCH_Message_NB_t dl_dcch_msg_NB_IoT;
  RRCConnectionRelease_NB_t *rrcConnectionRelease_NB_IoT;


  memset(&dl_dcch_msg_NB_IoT,0,sizeof(DL_DCCH_Message_NB_t));

  dl_dcch_msg_NB_IoT.message.present           = DL_DCCH_MessageType_NB_PR_c1;
  dl_dcch_msg_NB_IoT.message.choice.c1.present = DL_DCCH_MessageType_NB__c1_PR_rrcConnectionRelease_r13;
  rrcConnectionRelease_NB_IoT                  = &dl_dcch_msg_NB_IoT.message.choice.c1.choice.rrcConnectionRelease_r13;

  // RRCConnectionRelease
  rrcConnectionRelease_NB_IoT->rrc_TransactionIdentifier = Transaction_id;
  rrcConnectionRelease_NB_IoT->criticalExtensions.present = RRCConnectionRelease_NB__criticalExtensions_PR_c1;
  rrcConnectionRelease_NB_IoT->criticalExtensions.choice.c1.present =RRCConnectionRelease_NB__criticalExtensions__c1_PR_rrcConnectionRelease_r13 ;

  rrcConnectionRelease_NB_IoT->criticalExtensions.choice.c1.choice.rrcConnectionRelease_r13.releaseCause_r13 = ReleaseCause_NB_r13_other;
  rrcConnectionRelease_NB_IoT->criticalExtensions.choice.c1.choice.rrcConnectionRelease_r13.redirectedCarrierInfo_r13 = NULL;
  rrcConnectionRelease_NB_IoT->criticalExtensions.choice.c1.choice.rrcConnectionRelease_r13.extendedWaitTime_r13 = NULL;

  //Why allocate memory for non critical extension?
  rrcConnectionRelease_NB_IoT->criticalExtensions.choice.c1.choice.rrcConnectionRelease_r13.nonCriticalExtension=CALLOC(1,
      sizeof(*rrcConnectionRelease_NB_IoT->criticalExtensions.choice.c1.choice.rrcConnectionRelease_r13.nonCriticalExtension));

  enc_rval = uper_encode_to_buffer(&asn_DEF_DL_DCCH_Message_NB,
                                   NULL,
                                   (void*)&dl_dcch_msg_NB_IoT,
                                   buffer,
                                   RRC_BUF_SIZE);//check

  return((enc_rval.encoded+7)/8);
}



<|MERGE_RESOLUTION|>--- conflicted
+++ resolved
@@ -1320,7 +1320,6 @@
 		SRB_ToAddModList_NB_r13_t*      SRB_list_NB_IoT) //should contain SRB1 already configured?
 {
 
-<<<<<<< HEAD
 	asn_enc_rval_t enc_rval;
 	DL_CCCH_Message_NB_t dl_ccch_msg_NB_IoT;
 	RRCConnectionReestablishment_NB_t* rrcConnectionReestablishment_NB_IoT;
@@ -1355,13 +1354,6 @@
            LOG_F(RRC, "ASN1 message encoding failed (%s, %li)!\n",
 	               enc_rval.failed_type->name, enc_rval.encoded);
         }
-=======
-
-  if (enc_rval.encoded <= 0) {
-    LOG_F(RRC, "ASN1 message encoding failed (%s, %li)!\n",
-	  enc_rval.failed_type->name, enc_rval.encoded);
-  }
->>>>>>> a9cf09ec
 
 #ifdef XER_PRINT
   xer_fprint(stdout,&asn_DEF_DL_CCCH_Message_NB,(void*)&dl_ccch_msg_NB_IoT);
