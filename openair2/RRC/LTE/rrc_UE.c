/*
 * Licensed to the OpenAirInterface (OAI) Software Alliance under one or more
 * contributor license agreements.  See the NOTICE file distributed with
 * this work for additional information regarding copyright ownership.
 * The OpenAirInterface Software Alliance licenses this file to You under
 * the OAI Public License, Version 1.1  (the "License"); you may not use this file
 * except in compliance with the License.
 * You may obtain a copy of the License at
 *
 *      http://www.openairinterface.org/?page_id=698
 *
 * Unless required by applicable law or agreed to in writing, software
 * distributed under the License is distributed on an "AS IS" BASIS,
 * WITHOUT WARRANTIES OR CONDITIONS OF ANY KIND, either express or implied.
 * See the License for the specific language governing permissions and
 * limitations under the License.
 *-------------------------------------------------------------------------------
 * For more information about the OpenAirInterface (OAI) Software Alliance:
 *      contact@openairinterface.org
 */

/*! \file rrc_UE.c
 * \brief rrc procedures for UE / rrc procedures for FeMBMS UE
 * \author Navid Nikaein, Raymond Knopp and Javier Morgade
 * \date 2011 - 2014 / FeMBMS 2019
 * \version 1.0
 * \company Eurecom, Vicomtech
 * \email: navid.nikaein@eurecom.fr, raymond.knopp@eurecom.fr and javier.morgade@ieee.org
 */

#define RRC_UE
#define RRC_UE_C
#define _GNU_SOURCE

#include "assertions.h"
#include "hashtable.h"
#include "asn1_conversions.h"
#include "rrc_defs.h"
#include "rrc_extern.h"
#include "RRC/L2_INTERFACE/openair_rrc_L2_interface.h"
#include "openair1/PHY/LTE_ESTIMATION/lte_estimation.h"
#include "LAYER2/RLC/rlc.h"
#include "COMMON/mac_rrc_primitives.h"
#include "common/utils/LOG/log.h"
#include "common/utils/LOG/vcd_signal_dumper.h"
#ifndef CELLULAR
  #include "RRC/LTE/MESSAGES/asn1_msg.h"
#endif
#include "LTE_RRCConnectionRequest.h"
#include "LTE_RRCConnectionReconfiguration.h"
#include "LTE_UL-CCCH-Message.h"
#include "LTE_DL-CCCH-Message.h"
#include "LTE_UL-DCCH-Message.h"
#include "LTE_DL-DCCH-Message.h"
#include "LTE_BCCH-DL-SCH-Message.h"
#include "LTE_PCCH-Message.h"
#include "LTE_MCCH-Message.h"
#include "LTE_MeasConfig.h"
#include "LTE_MeasGapConfig.h"
#include "LTE_MeasObjectEUTRA.h"
#include "LTE_TDD-Config.h"
#include "LTE_UECapabilityEnquiry.h"
#include "LTE_UE-CapabilityRequest.h"
#include "RRC/NAS/nas_config.h"
#include "RRC/NAS/rb_config.h"
#if ENABLE_RAL
  #include "rrc_UE_ral.h"
#endif

#include "UTIL/OSA/osa_defs.h"

#include "pdcp.h"
#include "plmn_data.h"
#include "msc.h"
#include <common/utils/system.h>

#include "intertask_interface.h"
#include "targets/RT/USER/lte-softmodem.h"

#include "SIMULATION/TOOLS/sim.h" // for taus

#include "openair2/LAYER2/MAC/mac_extern.h"

#include "LTE_BCCH-BCH-Message-MBMS.h"
#include "LTE_BCCH-DL-SCH-Message-MBMS.h"
#include "LTE_SystemInformation-MBMS-r14.h"
#include "LTE_SystemInformationBlockType1-MBMS-r14.h"
#include "LTE_NonMBSFN-SubframeConfig-r14.h"


#include "LTE_SL-Preconfiguration-r12.h"

//for D2D
int ctrl_sock_fd;
struct sockaddr_in prose_app_addr;
static const char nsa_ipaddr[] = "127.0.0.1";
static int from_nr_ue_fd = -1;
static int to_nr_ue_fd = -1;
int slrb_id;
int send_ue_information = 0;

// for malloc_clear
#include "PHY/defs_UE.h"

extern void pdcp_config_set_security(
  const protocol_ctxt_t *const  ctxt_pP,
  pdcp_t          *const pdcp_pP,
  const rb_id_t         rb_idP,
  const uint16_t        lc_idP,
  const uint8_t         security_modeP,
  uint8_t         *const kRRCenc,
  uint8_t         *const kRRCint,
  uint8_t         *const  kUPenc);

// internal prototypes

void rrc_ue_process_securityModeCommand( const protocol_ctxt_t *const ctxt_pP, LTE_SecurityModeCommand_t *const securityModeCommand, const uint8_t eNB_index );

static int decode_SI( const protocol_ctxt_t *const ctxt_pP, const uint8_t eNB_index );

static int decode_SI_MBMS( const protocol_ctxt_t *const ctxt_pP, const uint8_t eNB_index );


static int decode_SIB1( const protocol_ctxt_t *const ctxt_pP, const uint8_t eNB_index, const uint8_t rsrq, const uint8_t rsrp );

static int decode_SIB1_MBMS( const protocol_ctxt_t *const ctxt_pP, const uint8_t eNB_index, const uint8_t rsrq, const uint8_t rsrp );

typedef struct rrc_dcch_data_copy_t
{
    LTE_DL_DCCH_Message_t *dl_dcch_msg;
} rrc_dcch_data_copy_t;

typedef struct rrc_nrue_cap_info_t
{
    uint8_t mesg[RRC_BUF_SIZE];
    size_t mesg_len;
    LTE_DL_DCCH_Message_t *dl_dcch_msg;
} rrc_nrue_cap_info_t;

static void rrc_ue_process_ueCapabilityEnquiry(const protocol_ctxt_t *const ctxt_pP,
                                               LTE_UECapabilityEnquiry_t *UECapabilityEnquiry,
                                               uint8_t eNB_index);

static void rrc_ue_process_nrueCapabilityEnquiry(const protocol_ctxt_t *const ctxt_pP,
                                                 LTE_UECapabilityEnquiry_t *UECapabilityEnquiry,
                                                 rrc_nrue_cap_info_t *nrue_cap_info,
                                                 uint8_t eNB_index);

/** \brief Generates/Encodes RRCConnnectionSetupComplete message at UE
 *  \param ctxt_pP Running context
 *  \param eNB_index Index of corresponding eNB/CH
 *  \param Transaction_id Transaction identifier
 *  \param sel_plmn_id selected PLMN Identity
 */
static void rrc_ue_generate_RRCConnectionSetupComplete(
    const protocol_ctxt_t *const ctxt_pP,
    const uint8_t eNB_index,
    const uint8_t Transaction_id,
    uint8_t sel_plmn_id);

/** \brief Generates/Encodes RRCConnectionReconfigurationComplete message at UE
 *  \param ctxt_pP Running context
 *  \param eNB_index Index of corresponding eNB/CH
 *  \param Transaction_id RRC transaction identifier
 */
static void rrc_ue_generate_RRCConnectionReconfigurationComplete(const protocol_ctxt_t *const ctxt_pP,
                                                                 const uint8_t eNB_index,
                                                                 const uint8_t Transaction_id,
                                                                 OCTET_STRING_t *str);

static void rrc_ue_generate_MeasurementReport(protocol_ctxt_t *const ctxt_pP, uint8_t eNB_index );

static void rrc_ue_generate_nrMeasurementReport(protocol_ctxt_t *const ctxt_pP, uint8_t eNB_index );

static uint8_t check_trigger_meas_event(
  module_id_t module_idP,
  frame_t frameP,
  uint8_t eNB_index,
  uint8_t ue_cnx_index,
  uint8_t meas_index,
  LTE_Q_OffsetRange_t ofn, LTE_Q_OffsetRange_t ocn, LTE_Hysteresis_t hys,
  LTE_Q_OffsetRange_t ofs, LTE_Q_OffsetRange_t ocs, long a3_offset, LTE_TimeToTrigger_t ttt);

static void decode_MBSFNAreaConfiguration(module_id_t module_idP, uint8_t eNB_index, frame_t frameP,uint8_t mbsfn_sync_area);
static void decode_MBMSCountingRequest(module_id_t module_idP, uint8_t eNB_index, frame_t frameP,uint8_t mbsfn_sync_area);

uint8_t rrc_ue_generate_SidelinkUEInformation( const protocol_ctxt_t *const ctxt_pP, const uint8_t eNB_index,LTE_SL_DestinationInfoList_r12_t  *destinationInfoList, long *discTxResourceReq,
    SL_TRIGGER_t mode);

void
rrc_ue_process_MBMSCountingRequest(
  const protocol_ctxt_t *const ctxt_pP,
  LTE_MBMSCountingRequest_r10_t *MBMSCountingRequest,
  uint8_t eNB_index
		);

static void process_nr_nsa_msg(nsa_msg_t *msg, int msg_len);
static void nsa_sendmsg_to_nrue(const void *message, size_t msg_len, Rrc_Msg_Type_t msg_type);
protocol_ctxt_t ctxt_pP_local;


/*------------------------------------------------------------------------------*/

static Rrc_State_t rrc_get_state (module_id_t ue_mod_idP) {
  return UE_rrc_inst[ue_mod_idP].RrcState;
}


static Rrc_Sub_State_t rrc_get_sub_state (module_id_t ue_mod_idP) {
  return UE_rrc_inst[ue_mod_idP].RrcSubState;
}

static int rrc_set_state (module_id_t ue_mod_idP, Rrc_State_t state) {
  AssertFatal ((RRC_STATE_FIRST <= state) && (state <= RRC_STATE_LAST),
               "Invalid state %d!\n", state);

  if (UE_rrc_inst[ue_mod_idP].RrcState != state) {
    UE_rrc_inst[ue_mod_idP].RrcState = state;
    return (1);
  }

  return (0);
}

//-----------------------------------------------------------------------------
static int rrc_set_sub_state( module_id_t ue_mod_idP, Rrc_Sub_State_t subState ) {
  if (EPC_MODE_ENABLED) {
    switch (UE_rrc_inst[ue_mod_idP].RrcState) {
      case RRC_STATE_INACTIVE:
        AssertFatal ((RRC_SUB_STATE_INACTIVE_FIRST <= subState) && (subState <= RRC_SUB_STATE_INACTIVE_LAST),
                     "Invalid sub state %d for state %d!\n", subState, UE_rrc_inst[ue_mod_idP].RrcState);
        break;

      case RRC_STATE_IDLE:
        AssertFatal ((RRC_SUB_STATE_IDLE_FIRST <= subState) && (subState <= RRC_SUB_STATE_IDLE_LAST),
                     "Invalid sub state %d for state %d!\n", subState, UE_rrc_inst[ue_mod_idP].RrcState);
        break;

      case RRC_STATE_CONNECTED:
        AssertFatal ((RRC_SUB_STATE_CONNECTED_FIRST <= subState) && (subState <= RRC_SUB_STATE_CONNECTED_LAST),
                     "Invalid sub state %d for state %d!\n", subState, UE_rrc_inst[ue_mod_idP].RrcState);
        break;
    }
  }

  if (UE_rrc_inst[ue_mod_idP].RrcSubState != subState) {
    UE_rrc_inst[ue_mod_idP].RrcSubState = subState;
    return (1);
  }

  return (0);
}

//-----------------------------------------------------------------------------
void
openair_rrc_on_ue(
  const protocol_ctxt_t *const ctxt_pP
)
//-----------------------------------------------------------------------------
{
  unsigned short i;
  LOG_I(RRC, PROTOCOL_RRC_CTXT_FMT" UE?:OPENAIR RRC IN....\n",
        PROTOCOL_RRC_CTXT_ARGS(ctxt_pP));

  for (i = 0; i < NB_eNB_INST; i++) {
    LOG_D(RRC, PROTOCOL_RRC_CTXT_FMT" Activating CCCH (eNB %d)\n",
          PROTOCOL_RRC_CTXT_ARGS(ctxt_pP), i);
    UE_rrc_inst[ctxt_pP->module_id].Srb0[i].Srb_id = CCCH;
    memcpy (&UE_rrc_inst[ctxt_pP->module_id].Srb0[i].Lchan_desc[0], &CCCH_LCHAN_DESC, LCHAN_DESC_SIZE);
    memcpy (&UE_rrc_inst[ctxt_pP->module_id].Srb0[i].Lchan_desc[1], &CCCH_LCHAN_DESC, LCHAN_DESC_SIZE);
    rrc_config_buffer (&UE_rrc_inst[ctxt_pP->module_id].Srb0[i], CCCH, 1);
    UE_rrc_inst[ctxt_pP->module_id].Srb0[i].Active = 1;
  }
}

//-----------------------------------------------------------------------------
static void init_SI_UE(  protocol_ctxt_t const *ctxt_pP, const uint8_t eNB_index ) {
  UE_rrc_inst[ctxt_pP->module_id].sizeof_SIB1[eNB_index] = 0;
  UE_rrc_inst[ctxt_pP->module_id].sizeof_SI[eNB_index] = 0;
  UE_rrc_inst[ctxt_pP->module_id].SIB1[eNB_index] = (uint8_t *)malloc16_clear( 32 );
  UE_rrc_inst[ctxt_pP->module_id].sib1[eNB_index] = malloc16_clear( sizeof(LTE_SystemInformationBlockType1_t) );
  UE_rrc_inst[ctxt_pP->module_id].sizeof_SIB1_MBMS[eNB_index] = 0;
  UE_rrc_inst[ctxt_pP->module_id].sizeof_SI_MBMS[eNB_index] = 0;
  UE_rrc_inst[ctxt_pP->module_id].SIB1_MBMS[eNB_index] = (uint8_t *)malloc16_clear( 32 );
  UE_rrc_inst[ctxt_pP->module_id].sib1_MBMS[eNB_index] = malloc16_clear( sizeof(LTE_SystemInformationBlockType1_MBMS_r14_t) );
  UE_rrc_inst[ctxt_pP->module_id].sib2[eNB_index] = malloc16_clear( sizeof(LTE_SystemInformationBlockType2_t) );
  UE_rrc_inst[ctxt_pP->module_id].sib3[eNB_index] = malloc16_clear( sizeof(LTE_SystemInformationBlockType3_t) );
  UE_rrc_inst[ctxt_pP->module_id].sib4[eNB_index] = malloc16_clear( sizeof(LTE_SystemInformationBlockType4_t) );
  UE_rrc_inst[ctxt_pP->module_id].sib5[eNB_index] = malloc16_clear( sizeof(LTE_SystemInformationBlockType5_t) );
  UE_rrc_inst[ctxt_pP->module_id].sib6[eNB_index] = malloc16_clear( sizeof(LTE_SystemInformationBlockType6_t) );
  UE_rrc_inst[ctxt_pP->module_id].sib7[eNB_index] = malloc16_clear( sizeof(LTE_SystemInformationBlockType7_t) );
  UE_rrc_inst[ctxt_pP->module_id].sib8[eNB_index] = malloc16_clear( sizeof(LTE_SystemInformationBlockType8_t) );
  UE_rrc_inst[ctxt_pP->module_id].sib9[eNB_index] = malloc16_clear( sizeof(LTE_SystemInformationBlockType9_t) );
  UE_rrc_inst[ctxt_pP->module_id].sib10[eNB_index] = malloc16_clear( sizeof(LTE_SystemInformationBlockType10_t) );
  UE_rrc_inst[ctxt_pP->module_id].sib11[eNB_index] = malloc16_clear( sizeof(LTE_SystemInformationBlockType11_t) );
  UE_rrc_inst[ctxt_pP->module_id].sib12[eNB_index] = malloc16_clear( sizeof(LTE_SystemInformationBlockType12_r9_t) );
  UE_rrc_inst[ctxt_pP->module_id].sib13[eNB_index] = malloc16_clear( sizeof(LTE_SystemInformationBlockType13_r9_t) );
  UE_rrc_inst[ctxt_pP->module_id].sib18[eNB_index] = malloc16_clear( sizeof(LTE_SystemInformationBlockType18_r12_t) );
  UE_rrc_inst[ctxt_pP->module_id].sib19[eNB_index] = malloc16_clear( sizeof(LTE_SystemInformationBlockType19_r12_t) );
  UE_rrc_inst[ctxt_pP->module_id].sib21[eNB_index] = malloc16_clear( sizeof(LTE_SystemInformationBlockType21_r14_t) );
  UE_rrc_inst[ctxt_pP->module_id].SI[eNB_index] = (uint8_t *)malloc16_clear( 64 );
  UE_rrc_inst[ctxt_pP->module_id].si[eNB_index] = (LTE_SystemInformation_t *)malloc16_clear( sizeof(LTE_SystemInformation_t) );
  UE_rrc_inst[ctxt_pP->module_id].Info[eNB_index].SIStatus = 0;
  UE_rrc_inst[ctxt_pP->module_id].Info[eNB_index].SIcnt    = 0;
  UE_rrc_inst[ctxt_pP->module_id].SI_MBMS[eNB_index] = (uint8_t *)malloc16_clear( 64 );
  UE_rrc_inst[ctxt_pP->module_id].si_MBMS[eNB_index] = (LTE_SystemInformation_MBMS_r14_t *)malloc16_clear( sizeof(LTE_SystemInformation_MBMS_r14_t) );
  UE_rrc_inst[ctxt_pP->module_id].Info[eNB_index].SIStatus_MBMS = 0;
  UE_rrc_inst[ctxt_pP->module_id].Info[eNB_index].SIcnt_MBMS    = 0;
}

void init_SL_preconfig(UE_RRC_INST *UE, const uint8_t eNB_index ) {
  LOG_I(RRC,"Initializing Sidelink Pre-configuration for UE\n");
  UE->SL_Preconfiguration[eNB_index] = malloc16_clear( sizeof(struct LTE_SL_Preconfiguration_r12) );
  UE->SL_Preconfiguration[eNB_index]->preconfigGeneral_r12.rohc_Profiles_r12.profile0x0001_r12       = true;
  UE->SL_Preconfiguration[eNB_index]->preconfigGeneral_r12.carrierFreq_r12                           = 3350;
  UE->SL_Preconfiguration[eNB_index]->preconfigGeneral_r12.maxTxPower_r12                            = 0;
  UE->SL_Preconfiguration[eNB_index]->preconfigGeneral_r12.additionalSpectrumEmission_r12            = 0;
  UE->SL_Preconfiguration[eNB_index]->preconfigGeneral_r12.sl_bandwidth_r12                          = LTE_SL_PreconfigGeneral_r12__sl_bandwidth_r12_n50;
  UE->SL_Preconfiguration[eNB_index]->preconfigGeneral_r12.tdd_ConfigSL_r12.subframeAssignmentSL_r12 = LTE_TDD_ConfigSL_r12__subframeAssignmentSL_r12_none;
  UE->SL_Preconfiguration[eNB_index]->preconfigSync_r12.syncCP_Len_r12            = LTE_SL_CP_Len_r12_normal;
  UE->SL_Preconfiguration[eNB_index]->preconfigSync_r12.syncOffsetIndicator1_r12  = 0;
  UE->SL_Preconfiguration[eNB_index]->preconfigSync_r12.syncOffsetIndicator2_r12  = 0;
  UE->SL_Preconfiguration[eNB_index]->preconfigSync_r12.syncTxParameters_r12      = 0;
  UE->SL_Preconfiguration[eNB_index]->preconfigSync_r12.syncTxThreshOoC_r12       = 0;
  UE->SL_Preconfiguration[eNB_index]->preconfigSync_r12.filterCoefficient_r12     = LTE_FilterCoefficient_fc0;
  UE->SL_Preconfiguration[eNB_index]->preconfigSync_r12.syncRefMinHyst_r12        = LTE_SL_PreconfigSync_r12__syncRefMinHyst_r12_dB0;
  UE->SL_Preconfiguration[eNB_index]->preconfigSync_r12.syncRefDiffHyst_r12       = LTE_SL_PreconfigSync_r12__syncRefDiffHyst_r12_dB0;
  UE->SL_Preconfiguration[eNB_index]->preconfigSync_r12.ext1                      = malloc16_clear(sizeof(struct LTE_SL_PreconfigSync_r12__ext1));
  UE->SL_Preconfiguration[eNB_index]->preconfigSync_r12.ext1->syncTxPeriodic_r13  = NULL;
  struct LTE_SL_PreconfigCommPool_r12 *preconfigpool = malloc16_clear(sizeof(struct LTE_SL_PreconfigCommPool_r12));
  preconfigpool->sc_CP_Len_r12                                                    = LTE_SL_CP_Len_r12_normal;
  preconfigpool->sc_Period_r12                                                    = LTE_SL_PeriodComm_r12_sf40;
  // 20 PRBs for SL communications
  preconfigpool->sc_TF_ResourceConfig_r12.prb_Num_r12                             = 20;
  preconfigpool->sc_TF_ResourceConfig_r12.prb_Start_r12                           = 5;
  preconfigpool->sc_TF_ResourceConfig_r12.prb_End_r12                             = 44;
  // Offset set to 0 subframes
  preconfigpool->sc_TF_ResourceConfig_r12.offsetIndicator_r12.present             = LTE_SL_OffsetIndicator_r12_PR_small_r12;
  preconfigpool->sc_TF_ResourceConfig_r12.offsetIndicator_r12.choice.small_r12    = 0;
  // 40 ms SL Period
  preconfigpool->sc_TF_ResourceConfig_r12.subframeBitmap_r12.present              = LTE_SubframeBitmapSL_r12_PR_bs40_r12;
  preconfigpool->sc_TF_ResourceConfig_r12.subframeBitmap_r12.choice.bs40_r12.buf         = CALLOC(1,5);
  preconfigpool->sc_TF_ResourceConfig_r12.subframeBitmap_r12.choice.bs40_r12.size        = 5;
  preconfigpool->sc_TF_ResourceConfig_r12.subframeBitmap_r12.choice.bs40_r12.bits_unused = 0;
  // 1st 4 subframes for PSCCH
  preconfigpool->sc_TF_ResourceConfig_r12.subframeBitmap_r12.choice.bs40_r12.buf[0]      = 0xF;
  preconfigpool->sc_TF_ResourceConfig_r12.subframeBitmap_r12.choice.bs40_r12.buf[1]      = 0;
  preconfigpool->sc_TF_ResourceConfig_r12.subframeBitmap_r12.choice.bs40_r12.buf[2]      = 0;
  preconfigpool->sc_TF_ResourceConfig_r12.subframeBitmap_r12.choice.bs40_r12.buf[3]      = 0;
  preconfigpool->sc_TF_ResourceConfig_r12.subframeBitmap_r12.choice.bs40_r12.buf[4]      = 0;
  preconfigpool->sc_TxParameters_r12                                              = 0;
  preconfigpool->data_CP_Len_r12                                                  = LTE_SL_CP_Len_r12_normal;
  // 20 PRBs for SL communications
  preconfigpool->data_TF_ResourceConfig_r12.prb_Num_r12                             = 20;
  preconfigpool->data_TF_ResourceConfig_r12.prb_Start_r12                           = 5;
  preconfigpool->data_TF_ResourceConfig_r12.prb_End_r12                             = 44;
  // Offset set to 0 subframes
  preconfigpool->data_TF_ResourceConfig_r12.offsetIndicator_r12.present             = LTE_SL_OffsetIndicator_r12_PR_small_r12;
  preconfigpool->data_TF_ResourceConfig_r12.offsetIndicator_r12.choice.small_r12    = 0;
  // 40 ms SL Period
  preconfigpool->data_TF_ResourceConfig_r12.subframeBitmap_r12.present              = LTE_SubframeBitmapSL_r12_PR_bs40_r12;
  preconfigpool->data_TF_ResourceConfig_r12.subframeBitmap_r12.choice.bs40_r12.buf         = CALLOC(5,1);
  preconfigpool->data_TF_ResourceConfig_r12.subframeBitmap_r12.choice.bs40_r12.size        = 5;
  preconfigpool->data_TF_ResourceConfig_r12.subframeBitmap_r12.choice.bs40_r12.bits_unused = 0;
  // last 36 subframes for PSCCH
  preconfigpool->data_TF_ResourceConfig_r12.subframeBitmap_r12.choice.bs40_r12.buf[0]      = 0xF0;
  preconfigpool->data_TF_ResourceConfig_r12.subframeBitmap_r12.choice.bs40_r12.buf[1]      = 0xFF;
  preconfigpool->data_TF_ResourceConfig_r12.subframeBitmap_r12.choice.bs40_r12.buf[2]      = 0xFF;
  preconfigpool->data_TF_ResourceConfig_r12.subframeBitmap_r12.choice.bs40_r12.buf[3]      = 0xFF;
  preconfigpool->data_TF_ResourceConfig_r12.subframeBitmap_r12.choice.bs40_r12.buf[4]      = 0xFF;
  preconfigpool->dataHoppingConfig_r12.hoppingParameter_r12                         = 0;
  preconfigpool->dataHoppingConfig_r12.numSubbands_r12                              = LTE_SL_HoppingConfigComm_r12__numSubbands_r12_ns1;
  preconfigpool->dataHoppingConfig_r12.rb_Offset_r12                                = 0;
  preconfigpool->dataTxParameters_r12                                               = 0;
  ASN_SEQUENCE_ADD(&UE->SL_Preconfiguration[eNB_index]->preconfigComm_r12.list,preconfigpool);
  // Rel13 extensions
  UE->SL_Preconfiguration[eNB_index]->ext1 = NULL;
}



//-----------------------------------------------------------------------------
void openair_rrc_ue_init_security( const protocol_ctxt_t *const ctxt_pP ) {
  //    uint8_t *kRRCenc;
  //    uint8_t *kRRCint;
  char ascii_buffer[65];
  uint8_t i;
  memset(UE_rrc_inst[ctxt_pP->module_id].kenb, ctxt_pP->module_id, 32);

  for (i = 0; i < 32; i++) {
    sprintf(&ascii_buffer[2 * i], "%02X", UE_rrc_inst[ctxt_pP->module_id].kenb[i]);
  }

  LOG_T(RRC, PROTOCOL_RRC_CTXT_FMT"[OSA] kenb    = %s\n",
        PROTOCOL_RRC_CTXT_ARGS(ctxt_pP),
        ascii_buffer);
}

//-----------------------------------------------------------------------------
char openair_rrc_ue_init( const module_id_t ue_mod_idP, const unsigned char eNB_index ) {
  protocol_ctxt_t ctxt;
  PROTOCOL_CTXT_SET_BY_MODULE_ID(&ctxt, ue_mod_idP, ENB_FLAG_NO, NOT_A_RNTI, 0, 0,eNB_index);
  LOG_I(RRC,
        PROTOCOL_RRC_CTXT_FMT" Init...\n",
        PROTOCOL_RRC_CTXT_ARGS(&ctxt));
  rrc_set_state (ue_mod_idP, RRC_STATE_INACTIVE);
  rrc_set_sub_state (ue_mod_idP, RRC_SUB_STATE_INACTIVE);
  LOG_I(RRC,"[UE %d] INIT State = RRC_IDLE (eNB %d)\n",ctxt.module_id,eNB_index);
  UE_rrc_inst[ctxt.module_id].selected_plmn_identity = 1;
  UE_rrc_inst[ctxt.module_id].Info[eNB_index].State=RRC_IDLE;
  UE_rrc_inst[ctxt.module_id].Info[eNB_index].T300_active = 0;
  UE_rrc_inst[ctxt.module_id].Info[eNB_index].T304_active = 0;
  UE_rrc_inst[ctxt.module_id].Info[eNB_index].T310_active = 0;
  UE_rrc_inst[ctxt.module_id].Info[eNB_index].UE_index=0xffff;
  UE_rrc_inst[ctxt.module_id].Srb0[eNB_index].Active=0;
  UE_rrc_inst[ctxt.module_id].Srb1[eNB_index].Active=0;
  UE_rrc_inst[ctxt.module_id].Srb2[eNB_index].Active=0;
  UE_rrc_inst[ctxt.module_id].HandoverInfoUe.measFlag=1;
  UE_rrc_inst[ctxt.module_id].ciphering_algorithm = LTE_CipheringAlgorithm_r12_eea0;
  UE_rrc_inst[ctxt.module_id].integrity_algorithm = LTE_SecurityAlgorithmConfig__integrityProtAlgorithm_eia0_v920;
  openair_rrc_ue_init_security(&ctxt);
  init_SI_UE(&ctxt,eNB_index);
  LOG_D(RRC,PROTOCOL_RRC_CTXT_FMT"  INIT: phy_sync_2_ch_ind\n",
        PROTOCOL_RRC_CTXT_ARGS(&ctxt));
  openair_rrc_on_ue(&ctxt);
  return 0;
}

//-----------------------------------------------------------------------------
void rrc_ue_generate_RRCConnectionRequest( const protocol_ctxt_t *const ctxt_pP, const uint8_t eNB_index ) {
  uint8_t rv[6];

  if(UE_rrc_inst[ctxt_pP->module_id].Srb0[eNB_index].Tx_buffer.payload_size ==0) {
    // Get RRCConnectionRequest, fill random for now
    // Generate random byte stream for contention resolution
    for (int i=0; i<6; i++) {
#ifdef SMBV
      // if SMBV is configured the contention resolution needs to be fix for the connection procedure to succeed
      rv[i]=i;
#else
      rv[i]=taus()&0xff;
#endif
      LOG_T(RRC,"%x.",rv[i]);
    }

    LOG_T(RRC,"\n");
    UE_rrc_inst[ctxt_pP->module_id].Srb0[eNB_index].Tx_buffer.payload_size =
      do_RRCConnectionRequest(
        ctxt_pP->module_id,
        (uint8_t *)UE_rrc_inst[ctxt_pP->module_id].Srb0[eNB_index].Tx_buffer.Payload,
        sizeof(UE_rrc_inst[ctxt_pP->module_id].Srb0[eNB_index].Tx_buffer.Payload),
        rv);
    LOG_I(RRC,"[UE %d] : Frame %d, Logical Channel UL-CCCH (SRB0), Generating RRCConnectionRequest (bytes %d, eNB %d)\n",
          ctxt_pP->module_id, ctxt_pP->frame, UE_rrc_inst[ctxt_pP->module_id].Srb0[eNB_index].Tx_buffer.payload_size, eNB_index);

    for (int i=0; i<UE_rrc_inst[ctxt_pP->module_id].Srb0[eNB_index].Tx_buffer.payload_size; i++) {
      LOG_T(RRC,"%x.\n",UE_rrc_inst[ctxt_pP->module_id].Srb0[eNB_index].Tx_buffer.Payload[i]);
    }

    LOG_T(RRC,"\n");
    /*UE_rrc_inst[ue_mod_idP].Srb0[Idx].Tx_buffer.Payload[i] = taus()&0xff;
    UE_rrc_inst[ue_mod_idP].Srb0[Idx].Tx_buffer.payload_size =i; */
  }
}


mui_t rrc_mui=0;


/* NAS Attach request with IMSI */
static const char  nas_attach_req_imsi[] = {
  0x07, 0x41,
  /* EPS Mobile identity = IMSI */
  0x71, 0x08, 0x29, 0x80, 0x43, 0x21, 0x43, 0x65, 0x87,
  0xF9,
  /* End of EPS Mobile Identity */
  0x02, 0xE0, 0xE0, 0x00, 0x20, 0x02, 0x03,
  0xD0, 0x11, 0x27, 0x1A, 0x80, 0x80, 0x21, 0x10, 0x01, 0x00, 0x00,
  0x10, 0x81, 0x06, 0x00, 0x00, 0x00, 0x00, 0x83, 0x06, 0x00, 0x00,
  0x00, 0x00, 0x00, 0x0D, 0x00, 0x00, 0x0A, 0x00, 0x52, 0x12, 0xF2,
  0x01, 0x27, 0x11,
};


//-----------------------------------------------------------------------------
void
rrc_t310_expiration(
  const protocol_ctxt_t *const ctxt_pP,
  const uint8_t                 eNB_index
)
//-----------------------------------------------------------------------------
{
  if (UE_rrc_inst[ctxt_pP->module_id].Info[eNB_index].State != RRC_CONNECTED) {
    LOG_D(RRC, "Timer 310 expired, going to RRC_IDLE\n");
    UE_rrc_inst[ctxt_pP->module_id].Info[eNB_index].State = RRC_IDLE;
    UE_rrc_inst[ctxt_pP->module_id].Info[eNB_index].UE_index = 0xffff;
    UE_rrc_inst[ctxt_pP->module_id].Srb0[eNB_index].Rx_buffer.payload_size = 0;
    UE_rrc_inst[ctxt_pP->module_id].Srb0[eNB_index].Tx_buffer.payload_size = 0;
    UE_rrc_inst[ctxt_pP->module_id].Srb1[eNB_index].Srb_info.Rx_buffer.payload_size = 0;
    UE_rrc_inst[ctxt_pP->module_id].Srb1[eNB_index].Srb_info.Tx_buffer.payload_size = 0;

    if (UE_rrc_inst[ctxt_pP->module_id].Srb2[eNB_index].Active == 1) {
      LOG_D (RRC,"[Inst %d] eNB_index %d, Remove RB %d\n ", ctxt_pP->module_id, eNB_index,
             UE_rrc_inst[ctxt_pP->module_id].Srb2[eNB_index].Srb_info.Srb_id);
      rrc_pdcp_config_req (ctxt_pP,
                           SRB_FLAG_YES,
                           CONFIG_ACTION_REMOVE,
                           UE_rrc_inst[ctxt_pP->module_id].Srb2[eNB_index].Srb_info.Srb_id,
                           0);
      rrc_rlc_config_req (ctxt_pP,
                          SRB_FLAG_YES,
                          MBMS_FLAG_NO,
                          CONFIG_ACTION_REMOVE,
                          UE_rrc_inst[ctxt_pP->module_id].Srb2[eNB_index].Srb_info.Srb_id,
                          Rlc_info_um);
      UE_rrc_inst[ctxt_pP->module_id].Srb2[eNB_index].Active = 0;
      UE_rrc_inst[ctxt_pP->module_id].Srb2[eNB_index].StatusSrb = IDLE;
      UE_rrc_inst[ctxt_pP->module_id].Srb2[eNB_index].Next_check_frame = 0;
    }
  } else { // Restablishment procedure
    LOG_D(RRC, "Timer 310 expired, trying RRCRestablishment ...\n");
  }
}

//-----------------------------------------------------------------------------
static void rrc_ue_generate_RRCConnectionSetupComplete(
    const protocol_ctxt_t *const ctxt_pP,
    const uint8_t eNB_index,
    const uint8_t Transaction_id,
    uint8_t sel_plmn_id) {
  uint8_t    buffer[100];
  uint8_t    size;
  const char *nas_msg;
  int   nas_msg_length;

  if (EPC_MODE_ENABLED) {
    nas_msg         = (char *) UE_rrc_inst[ctxt_pP->module_id].initialNasMsg.data;
    nas_msg_length  = UE_rrc_inst[ctxt_pP->module_id].initialNasMsg.length;
  } else {
    nas_msg         = nas_attach_req_imsi;
    nas_msg_length  = sizeof(nas_attach_req_imsi);
  }

  size = do_RRCConnectionSetupComplete(ctxt_pP->module_id, buffer, Transaction_id, sel_plmn_id, nas_msg_length, nas_msg);
  LOG_I(RRC,"[UE %d][RAPROC] Frame %d : Logical Channel UL-DCCH (SRB1), Generating RRCConnectionSetupComplete (bytes%d, eNB %d)\n",
        ctxt_pP->module_id,ctxt_pP->frame, size, eNB_index);
  LOG_D(RLC,
        "[FRAME %05d][RRC_UE][MOD %02d][][--- PDCP_DATA_REQ/%d Bytes (RRCConnectionSetupComplete to eNB %d MUI %d) --->][PDCP][MOD %02d][RB %02d]\n",
        ctxt_pP->frame, ctxt_pP->module_id+NB_eNB_INST, size, eNB_index, rrc_mui, ctxt_pP->module_id+NB_eNB_INST, DCCH);
  ctxt_pP_local.rnti = ctxt_pP->rnti;
  rrc_data_req_ue (
    ctxt_pP,
    DCCH,
    rrc_mui++,
    SDU_CONFIRM_NO,
    size,
    buffer,
    PDCP_TRANSMISSION_MODE_CONTROL);
}

//-----------------------------------------------------------------------------
void rrc_ue_generate_RRCConnectionReconfigurationComplete(const protocol_ctxt_t *const ctxt_pP,
                                                          const uint8_t eNB_index,
                                                          const uint8_t Transaction_id,
                                                          OCTET_STRING_t *str) {
  uint8_t buffer[RRC_BUF_SIZE];
  size_t size = do_RRCConnectionReconfigurationComplete(ctxt_pP, buffer, sizeof(buffer), Transaction_id, str);
  LOG_I(RRC,PROTOCOL_RRC_CTXT_UE_FMT" Logical Channel UL-DCCH (SRB1), Generating RRCConnectionReconfigurationComplete (bytes %zu, eNB_index %d)\n",
        PROTOCOL_RRC_CTXT_UE_ARGS(ctxt_pP), size, eNB_index);
  LOG_D(RLC,
        "[FRAME %05d][RRC_UE][INST %02d][][--- PDCP_DATA_REQ/%zu Bytes (RRCConnectionReconfigurationComplete to eNB %d MUI %d) --->][PDCP][INST %02d][RB %02d]\n",
        ctxt_pP->frame,
        UE_MODULE_ID_TO_INSTANCE(ctxt_pP->module_id),
        size,
        eNB_index,
        rrc_mui,
        UE_MODULE_ID_TO_INSTANCE(ctxt_pP->module_id),
        DCCH);
  rrc_data_req_ue (
    ctxt_pP,
    DCCH,
    rrc_mui++,
    SDU_CONFIRM_NO,
    size,
    buffer,
    PDCP_TRANSMISSION_MODE_CONTROL);
}


//-----------------------------------------------------------------------------
// Called by L2 interface (MAC)
int rrc_ue_decode_ccch( const protocol_ctxt_t *const ctxt_pP, const SRB_INFO *const Srb_info, const uint8_t eNB_index ) {
  LTE_DL_CCCH_Message_t *dl_ccch_msg=NULL;
  asn_dec_rval_t dec_rval;
  int rval=0;
  VCD_SIGNAL_DUMPER_DUMP_FUNCTION_BY_NAME(VCD_SIGNAL_DUMPER_FUNCTIONS_UE_DECODE_CCCH, VCD_FUNCTION_IN);
  //  LOG_D(RRC,"[UE %d] Decoding DL-CCCH message (%d bytes), State %d\n",ue_mod_idP,Srb_info->Rx_buffer.payload_size,
  //  UE_rrc_inst[ue_mod_idP].Info[eNB_index].State);
  dec_rval = uper_decode(NULL,
                         &asn_DEF_LTE_DL_CCCH_Message,
                         (void **)&dl_ccch_msg,
                         (uint8_t *)Srb_info->Rx_buffer.Payload,
                         100,0,0);

  if ( LOG_DEBUGFLAG(DEBUG_ASN1) ) {
    xer_fprint(stdout,&asn_DEF_LTE_DL_CCCH_Message,(void *)dl_ccch_msg);
  }

  if ((dec_rval.code != RC_OK) && (dec_rval.consumed==0)) {
    LOG_E(RRC,"[UE %d] Frame %d : Failed to decode DL-CCCH-Message (%zu bytes)\n",ctxt_pP->module_id,ctxt_pP->frame,dec_rval.consumed);
    VCD_SIGNAL_DUMPER_DUMP_FUNCTION_BY_NAME(VCD_SIGNAL_DUMPER_FUNCTIONS_UE_DECODE_CCCH, VCD_FUNCTION_OUT);
    return -1;
  }

  if (dl_ccch_msg->message.present == LTE_DL_CCCH_MessageType_PR_c1) {
    if (UE_rrc_inst[ctxt_pP->module_id].Info[eNB_index].State == RRC_SI_RECEIVED) {
      switch (dl_ccch_msg->message.choice.c1.present) {
        case LTE_DL_CCCH_MessageType__c1_PR_NOTHING:
          LOG_I(RRC, "[UE%d] Frame %d : Received PR_NOTHING on DL-CCCH-Message\n",
                ctxt_pP->module_id,
                ctxt_pP->frame);
          rval = 0;
          break;

        case LTE_DL_CCCH_MessageType__c1_PR_rrcConnectionReestablishment:
          LOG_I(RRC,
                "[UE%d] Frame %d : Logical Channel DL-CCCH (SRB0), Received RRCConnectionReestablishment\n",
                ctxt_pP->module_id,
                ctxt_pP->frame);
          rval = 0;
          break;

        case LTE_DL_CCCH_MessageType__c1_PR_rrcConnectionReestablishmentReject:
          LOG_I(RRC,
                "[UE%d] Frame %d : Logical Channel DL-CCCH (SRB0), Received RRCConnectionReestablishmentReject\n",
                ctxt_pP->module_id,
                ctxt_pP->frame);
          rval = 0;
          break;

        case LTE_DL_CCCH_MessageType__c1_PR_rrcConnectionReject:
          LOG_I(RRC,
                "[UE%d] Frame %d : Logical Channel DL-CCCH (SRB0), Received RRCConnectionReject \n",
                ctxt_pP->module_id,
                ctxt_pP->frame);
          rval = 0;
          break;

        case LTE_DL_CCCH_MessageType__c1_PR_rrcConnectionSetup:
          LOG_A(RRC,
                "[UE%d][RAPROC] Frame %d : Logical Channel DL-CCCH (SRB0), Received RRCConnectionSetup RNTI %x\n",
                ctxt_pP->module_id,
                ctxt_pP->frame,
                ctxt_pP->rnti);
          // Get configuration
          // Release T300 timer
          UE_rrc_inst[ctxt_pP->module_id].Info[eNB_index].T300_active = 0;
          rrc_ue_process_radioResourceConfigDedicated(
            ctxt_pP,
            eNB_index,
            &dl_ccch_msg->message.choice.c1.choice.rrcConnectionSetup.criticalExtensions.choice.c1.choice.rrcConnectionSetup_r8.radioResourceConfigDedicated);
          rrc_set_state (ctxt_pP->module_id, RRC_STATE_CONNECTED);
          rrc_set_sub_state (ctxt_pP->module_id, RRC_SUB_STATE_CONNECTED);
          UE_rrc_inst[ctxt_pP->module_id].Info[eNB_index].rnti = ctxt_pP->rnti;
          rrc_ue_generate_RRCConnectionSetupComplete(
            ctxt_pP,
            eNB_index,
            dl_ccch_msg->message.choice.c1.choice.rrcConnectionSetup.rrc_TransactionIdentifier,
            UE_rrc_inst[ctxt_pP->module_id].selected_plmn_identity);
          rval = 0;
          break;

        default:
          LOG_E(RRC, "[UE%d] Frame %d : Unknown message\n",
                ctxt_pP->module_id,
                ctxt_pP->frame);
          rval = -1;
          break;
      }
    }
  }

  VCD_SIGNAL_DUMPER_DUMP_FUNCTION_BY_NAME(VCD_SIGNAL_DUMPER_FUNCTIONS_UE_DECODE_CCCH, VCD_FUNCTION_OUT);
  return rval;
}

//-----------------------------------------------------------------------------
int32_t
rrc_ue_establish_srb1(
  module_id_t ue_mod_idP,
  frame_t frameP,
  uint8_t eNB_index,
  struct LTE_SRB_ToAddMod *SRB_config
)
//-----------------------------------------------------------------------------
{
  // add descriptor from RRC PDU
  UE_rrc_inst[ue_mod_idP].Srb1[eNB_index].Active = 1;
  UE_rrc_inst[ue_mod_idP].Srb1[eNB_index].StatusSrb = RADIO_CONFIG_OK;//RADIO CFG
  UE_rrc_inst[ue_mod_idP].Srb1[eNB_index].Srb_info.Srb_id = 1;
  // copy default configuration for now
  //  memcpy(&UE_rrc_inst[ue_mod_idP].Srb1[eNB_index].Srb_info.Lchan_desc[0],&DCCH_LCHAN_DESC,LCHAN_DESC_SIZE);
  //  memcpy(&UE_rrc_inst[ue_mod_idP].Srb1[eNB_index].Srb_info.Lchan_desc[1],&DCCH_LCHAN_DESC,LCHAN_DESC_SIZE);
  LOG_I(RRC,"[UE %d], CONFIG_SRB1 %d corresponding to eNB_index %d\n", ue_mod_idP,DCCH,eNB_index);
  //rrc_pdcp_config_req (ue_mod_idP+NB_eNB_INST, frameP, 0, CONFIG_ACTION_ADD, lchan_id,UNDEF_SECURITY_MODE);
  //  rrc_rlc_config_req(ue_mod_idP+NB_eNB_INST,frameP,0,CONFIG_ACTION_ADD,lchan_id,SIGNALLING_RADIO_BEARER,Rlc_info_am_config);
  //  UE_rrc_inst[ue_mod_idP].Srb1[eNB_index].Srb_info.Tx_buffer.payload_size=DEFAULT_MEAS_IND_SIZE+1;
  return(0);
}

//-----------------------------------------------------------------------------
int32_t
rrc_ue_establish_srb2(
  module_id_t ue_mod_idP,
  frame_t frameP,
  uint8_t eNB_index,
  struct LTE_SRB_ToAddMod *SRB_config
)
//-----------------------------------------------------------------------------
{
  // add descriptor from RRC PDU
  UE_rrc_inst[ue_mod_idP].Srb2[eNB_index].Active = 1;
  UE_rrc_inst[ue_mod_idP].Srb2[eNB_index].StatusSrb = RADIO_CONFIG_OK;//RADIO CFG
  UE_rrc_inst[ue_mod_idP].Srb2[eNB_index].Srb_info.Srb_id = 2;
  // copy default configuration for now
  //  memcpy(&UE_rrc_inst[ue_mod_idP].Srb2[eNB_index].Srb_info.Lchan_desc[0],&DCCH_LCHAN_DESC,LCHAN_DESC_SIZE);
  //  memcpy(&UE_rrc_inst[ue_mod_idP].Srb2[eNB_index].Srb_info.Lchan_desc[1],&DCCH_LCHAN_DESC,LCHAN_DESC_SIZE);
  LOG_I(RRC,"[UE %d], CONFIG_SRB2 %d corresponding to eNB_index %d\n",ue_mod_idP,DCCH1,eNB_index);
  //rrc_pdcp_config_req (ue_mod_idP+NB_eNB_INST, frameP, 0, CONFIG_ACTION_ADD, lchan_id, UNDEF_SECURITY_MODE);
  //  rrc_rlc_config_req(ue_mod_idP+NB_eNB_INST,frameP,0,CONFIG_ACTION_ADD,lchan_id,SIGNALLING_RADIO_BEARER,Rlc_info_am_config);
  //  UE_rrc_inst[ue_mod_idP].Srb1[eNB_index].Srb_info.Tx_buffer.payload_size=DEFAULT_MEAS_IND_SIZE+1;
  return(0);
}

//-----------------------------------------------------------------------------
int32_t
rrc_ue_establish_drb(
  module_id_t ue_mod_idP,
  frame_t frameP,
  uint8_t eNB_index,
  struct LTE_DRB_ToAddMod *DRB_config
)
//-----------------------------------------------------------------------------
{
  // add descriptor from RRC PDU
  int oip_ifup=0,ip_addr_offset3=0,ip_addr_offset4=0;
  /* avoid gcc warnings */
  (void)oip_ifup;
  (void)ip_addr_offset3;
  (void)ip_addr_offset4;
  LOG_I(RRC,"[UE %d] Frame %d: processing RRCConnectionReconfiguration: reconfiguring DRB %ld/LCID %d\n",
        ue_mod_idP, frameP, DRB_config->drb_Identity, (int)*DRB_config->logicalChannelIdentity);

  if(!EPC_MODE_ENABLED) {
    ip_addr_offset3 = 0;
    ip_addr_offset4 = 1;
    LOG_I(OIP,"[UE %d] trying to bring up the OAI interface %d, IP X.Y.%d.%d\n", ue_mod_idP, ip_addr_offset3+ue_mod_idP,
          ip_addr_offset3+ue_mod_idP+1,ip_addr_offset4+ue_mod_idP+1);
    oip_ifup=nas_config(ip_addr_offset3+ue_mod_idP+1,   // interface_id
                        UE_NAS_USE_TUN?1:(ip_addr_offset3+ue_mod_idP+1), // third_octet
                        ip_addr_offset4+ue_mod_idP+1, // fourth_octet
                        "oip");                        // interface suffix (when using kernel module)

    if (oip_ifup == 0 && (!UE_NAS_USE_TUN)) { // interface is up --> send a config the DRB
      LOG_I(OIP,"[UE %d] Config the ue net interface %d to send/receive pkt on DRB %ld to/from the protocol stack\n",
            ue_mod_idP,
            ip_addr_offset3+ue_mod_idP,
            (long int)((eNB_index * LTE_maxDRB) + DRB_config->drb_Identity));
      rb_conf_ipv4(0,//add
                   ue_mod_idP,//cx align with the UE index
                   ip_addr_offset3+ue_mod_idP,//inst num_enb+ue_index
                   (eNB_index * LTE_maxDRB) + DRB_config->drb_Identity,//rb
                   0,//dscp
                   ipv4_address(ip_addr_offset3+ue_mod_idP+1,ip_addr_offset4+ue_mod_idP+1),//saddr
                   ipv4_address(ip_addr_offset3+ue_mod_idP+1,eNB_index+1));//daddr
      LOG_D(RRC,"[UE %d] State = Attached (eNB %d)\n",ue_mod_idP,eNB_index);
    }
  } // !EPC_MODE_ENABLED

  return(0);
}


//-----------------------------------------------------------------------------
void
rrc_ue_process_measConfig(
  const protocol_ctxt_t *const       ctxt_pP,
  const uint8_t                      eNB_index,
  LTE_MeasConfig_t *const               measConfig
)
//-----------------------------------------------------------------------------
{
  // This is the procedure described in 36.331 Section 5.5.2.1
  int i;
  long ind;
  LTE_MeasObjectToAddMod_t *measObj;
  UE_RRC_INST *ue = &UE_rrc_inst[ctxt_pP->module_id];

  if (measConfig->measObjectToRemoveList != NULL) {
    for (i = 0; i < measConfig->measObjectToRemoveList->list.count; i++) {
      ind = *measConfig->measObjectToRemoveList->list.array[i];
      free(ue->MeasObj[eNB_index][ind-1]);
      ue->MeasObj[eNB_index][ind-1] = NULL;
    }
  }

  if (measConfig->measObjectToAddModList != NULL) {
    LOG_I(RRC,"Measurement Object List is present\n");

    for (i = 0; i < measConfig->measObjectToAddModList->list.count; i++) {
      measObj = measConfig->measObjectToAddModList->list.array[i];
      ind = measConfig->measObjectToAddModList->list.array[i]->measObjectId;
      AssertFatal(ind > 0 && ind <= MAX_MEAS_OBJ && eNB_index >= 0 && eNB_index < NB_CNX_UE,
                 "measObjectId is out of bounds. ind = %ld, eNB_index = %d, i = %d.\n", ind, eNB_index, i);
      if (ue->MeasObj[eNB_index][ind-1]) {
        LOG_D(RRC, "Modifying measurement object [%d][%ld]\n", eNB_index, ind);
        memcpy((char *)ue->MeasObj[eNB_index][ind-1],
               (char *)measObj,
               sizeof(LTE_MeasObjectToAddMod_t));
      } else {
          if (measObj->measObject.present == LTE_MeasObjectToAddMod__measObject_PR_measObjectEUTRA) {
            LOG_I(RRC,"EUTRA Measurement : carrierFreq %ld, allowedMeasBandwidth %ld,presenceAntennaPort1 %d, neighCellConfig %d\n",
                  measObj->measObject.choice.measObjectEUTRA.carrierFreq,
                  measObj->measObject.choice.measObjectEUTRA.allowedMeasBandwidth,
                  measObj->measObject.choice.measObjectEUTRA.presenceAntennaPort1,
                  measObj->measObject.choice.measObjectEUTRA.neighCellConfig.buf[0]);
          } else if (measObj->measObject.present == LTE_MeasObjectToAddMod__measObject_PR_measObjectNR_r15) {
            ue->subframeCount = 0;
            LOG_I(RRC, "NR_r15 Measurement: carrierFreq: %ld\n",
                  measObj->measObject.choice.measObjectNR_r15.carrierFreq_r15);
            if (!get_softmodem_params()->nsa) {
              LOG_E(RRC, "Not in NSA mode but attempting to send measurement request to NR-UE\n");
              return;
            }
            uint8_t buffer[RRC_BUF_SIZE];
            asn_enc_rval_t enc_rval = uper_encode_to_buffer(&asn_DEF_LTE_MeasObjectToAddMod,
                                                            NULL,
                                                            measObj,
                                                            buffer,
                                                            sizeof(buffer));
            AssertFatal (enc_rval.encoded > 0, "ASN1 message encoding failed (%s, %zu)!\n",
                          enc_rval.failed_type->name, enc_rval.encoded);
            nsa_sendmsg_to_nrue(buffer, (enc_rval.encoded + 7)/8, RRC_MEASUREMENT_PROCEDURE);
            LOG_A(RRC, "Encoded measurement object %zu bits (%zu bytes) and sent to NR UE\n",
                  enc_rval.encoded, (enc_rval.encoded + 7)/8);
          }
          LOG_D(RRC, "Adding measurement object [%d][%ld]\n", eNB_index, ind);
          ue->MeasObj[eNB_index][ind-1]=measObj;
        }
        measConfig->measObjectToAddModList->list.array[i] = NULL;
    }

    LOG_I(RRC,"call rrc_mac_config_req \n");
    rrc_mac_config_req_ue(ctxt_pP->module_id,0,eNB_index,
                          (LTE_RadioResourceConfigCommonSIB_t *)NULL,
                          (struct LTE_PhysicalConfigDedicated *)NULL,
                          (LTE_SCellToAddMod_r10_t *)NULL,
                          ue->MeasObj[eNB_index],
                          (LTE_MAC_MainConfig_t *)NULL,
                          0,
                          (struct LTE_LogicalChannelConfig *)NULL,
                          (LTE_MeasGapConfig_t *)NULL,
                          (LTE_TDD_Config_t *)NULL,
                          (LTE_MobilityControlInfo_t *)NULL,
                          NULL,
                          NULL,
                          NULL,
                          NULL,
                          NULL,
                          NULL,
                          0,
                          (LTE_MBSFN_AreaInfoList_r9_t *)NULL,
                          (LTE_PMCH_InfoList_r9_t *)NULL,
                          0,
                          NULL,
                          NULL,
                          0,
                          (struct LTE_NonMBSFN_SubframeConfig_r14 *)NULL,
                          (LTE_MBSFN_AreaInfoList_r9_t *)NULL
                         );
  }

  if (measConfig->reportConfigToRemoveList != NULL) {
    for (i=0; i<measConfig->reportConfigToRemoveList->list.count; i++) {
      ind   = *measConfig->reportConfigToRemoveList->list.array[i];
      free(ue->ReportConfig[eNB_index][ind-1]);
      ue->ReportConfig[eNB_index][ind-1] = NULL;
    }
  }

  if (measConfig->reportConfigToAddModList != NULL) {
    LOG_I(RRC,"Report Configuration List is present\n");

    for (i=0; i < measConfig->reportConfigToAddModList->list.count; i++) {
      ind = measConfig->reportConfigToAddModList->list.array[i]->reportConfigId;
      AssertFatal(ind > 0 && ind <= MAX_MEAS_CONFIG && eNB_index >= 0 && eNB_index < NB_CNX_UE,
                 "ReportConfigId is out of bounds. ind = %ld, eNB_index = %d, i = %d.\n", ind, eNB_index, i);
      if (ue->ReportConfig[eNB_index][ind-1]) {
        LOG_D(RRC,"Modifying ReportConfig [%d][%ld]\n", eNB_index, ind-1);
        memcpy((char *)ue->ReportConfig[eNB_index][ind-1],
               (char *)measConfig->reportConfigToAddModList->list.array[i],
               sizeof(LTE_ReportConfigToAddMod_t));
      } else {
        LOG_D(RRC,"Adding ReportConfig [%d][%ld]\n", eNB_index, ind-1);
        ue->ReportConfig[eNB_index][ind-1] = measConfig->reportConfigToAddModList->list.array[i];
      }
      measConfig->reportConfigToAddModList->list.array[i] = NULL;
    }
  }

  if (measConfig->quantityConfig != NULL) {
    if (ue->QuantityConfig[eNB_index]) {
      LOG_D(RRC,"Modifying Quantity Configuration \n");
      memcpy((char *)ue->QuantityConfig[eNB_index],
             (char *)measConfig->quantityConfig,
             sizeof(LTE_QuantityConfig_t));
    } else {
      LOG_D(RRC,"Adding Quantity configuration\n");
      ue->QuantityConfig[eNB_index] = measConfig->quantityConfig;
    }
    measConfig->quantityConfig = NULL;
  }

  if (measConfig->measIdToRemoveList != NULL) {
    for (i=0; i<measConfig->measIdToRemoveList->list.count; i++) {
      ind   = *measConfig->measIdToRemoveList->list.array[i];
      free(ue->MeasId[eNB_index][ind-1]);
      ue->MeasId[eNB_index][ind-1] = NULL;
    }
  }

  if (measConfig->measIdToAddModList != NULL) {
    for (i=0; i<measConfig->measIdToAddModList->list.count; i++) {
      ind   = measConfig->measIdToAddModList->list.array[i]->measId;
      AssertFatal(ind > 0 && ind <= MAX_MEAS_ID && eNB_index >= 0 && eNB_index < NB_CNX_UE,
                 "measId is out of bounds. ind = %ld, eNB_index = %d, i = %d.\n", ind, eNB_index, i);
      if (ue->MeasId[eNB_index][ind-1]) {
        LOG_I(RRC,"Modifying Measurement ID [%d][%ld]\n", eNB_index, ind-1);
        memcpy((char *)ue->MeasId[eNB_index][ind-1],
               (char *)measConfig->measIdToAddModList->list.array[i],
               sizeof(LTE_MeasIdToAddMod_t));
      } else {
        LOG_I(RRC,"Adding Measurement ID [%d][%ld]\n", eNB_index, ind-1);
        ue->MeasId[eNB_index][ind-1] = measConfig->measIdToAddModList->list.array[i];
      }
      measConfig->measIdToAddModList->list.array[i] = NULL;
    }
  }

  if (measConfig->measGapConfig !=NULL) {
    if (ue->measGapConfig[eNB_index]) {
      memcpy((char *)ue->measGapConfig[eNB_index],
             (char *)measConfig->measGapConfig,
             sizeof(LTE_MeasGapConfig_t));
    } else {
      ue->measGapConfig[eNB_index] = measConfig->measGapConfig;
    }
    measConfig->measGapConfig = NULL;
  }

  if (measConfig->quantityConfig != NULL) {
    if (ue->QuantityConfig[eNB_index]) {
      LOG_I(RRC,"Modifying Quantity Configuration \n");
      memcpy((char *)ue->QuantityConfig[eNB_index],
             (char *)measConfig->quantityConfig,
             sizeof(LTE_QuantityConfig_t));
    } else {
      LOG_I(RRC,"Adding Quantity configuration\n");
      ue->QuantityConfig[eNB_index] = measConfig->quantityConfig;
    }
    measConfig->quantityConfig = NULL;

    ue->filter_coeff_rsrp = 1./pow(2,
        (*ue->QuantityConfig[eNB_index]->quantityConfigEUTRA->filterCoefficientRSRP)/4);
    ue->filter_coeff_rsrq = 1./pow(2,
        (*ue->QuantityConfig[eNB_index]->quantityConfigEUTRA->filterCoefficientRSRQ)/4);
    LOG_I(RRC,"[UE %d] set rsrp-coeff for eNB %d: %ld rsrq-coeff: %ld rsrp_factor: %f rsrq_factor: %f \n",
          ctxt_pP->module_id, eNB_index, // UE_rrc_inst[ue_mod_idP].Info[eNB_index].UE_index,
          *ue->QuantityConfig[eNB_index]->quantityConfigEUTRA->filterCoefficientRSRP,
          *ue->QuantityConfig[eNB_index]->quantityConfigEUTRA->filterCoefficientRSRQ,
          ue->filter_coeff_rsrp,
          ue->filter_coeff_rsrq);
  }

  if (measConfig->s_Measure != NULL) {
    ue->s_measure = *measConfig->s_Measure;
  }
  measConfig->s_Measure = NULL;

  if (measConfig->speedStatePars != NULL) {
    if (ue->speedStatePars) {
      memcpy((char *)ue->speedStatePars,(char *)measConfig->speedStatePars,sizeof(struct LTE_MeasConfig__speedStatePars));
    } else {
      ue->speedStatePars = measConfig->speedStatePars;
    }
    measConfig->speedStatePars = NULL;

    LOG_I(RRC,"[UE %d] Configuring mobility optimization params for UE %d \n",
          ctxt_pP->module_id,ue->Info[0].UE_index);
  }
}


void
rrc_ue_update_radioResourceConfigDedicated(LTE_RadioResourceConfigDedicated_t *radioResourceConfigDedicated,
    const protocol_ctxt_t *const ctxt_pP,
    uint8_t eNB_index) {
  LTE_PhysicalConfigDedicated_t *physicalConfigDedicated2 = NULL;
  physicalConfigDedicated2 = CALLOC(1,sizeof(*physicalConfigDedicated2));
  physicalConfigDedicated2->pdsch_ConfigDedicated         = CALLOC(1,sizeof(*physicalConfigDedicated2->pdsch_ConfigDedicated));
  physicalConfigDedicated2->pusch_ConfigDedicated         = CALLOC(1,sizeof(*physicalConfigDedicated2->pusch_ConfigDedicated));
  physicalConfigDedicated2->pucch_ConfigDedicated         = CALLOC(1,sizeof(*physicalConfigDedicated2->pucch_ConfigDedicated));
  physicalConfigDedicated2->cqi_ReportConfig              = CALLOC(1,sizeof(*physicalConfigDedicated2->cqi_ReportConfig));
  physicalConfigDedicated2->cqi_ReportConfig->cqi_ReportPeriodic
    = CALLOC(1,sizeof(*physicalConfigDedicated2->cqi_ReportConfig->cqi_ReportPeriodic));
  physicalConfigDedicated2->soundingRS_UL_ConfigDedicated = CALLOC(1,sizeof(*physicalConfigDedicated2->soundingRS_UL_ConfigDedicated));
  physicalConfigDedicated2->schedulingRequestConfig       = CALLOC(1,sizeof(*physicalConfigDedicated2->schedulingRequestConfig));
  physicalConfigDedicated2->antennaInfo                   = CALLOC(1,sizeof(*physicalConfigDedicated2->antennaInfo));
  physicalConfigDedicated2->uplinkPowerControlDedicated   = CALLOC(1,sizeof(*physicalConfigDedicated2->uplinkPowerControlDedicated));
  physicalConfigDedicated2->tpc_PDCCH_ConfigPUSCH         = CALLOC(1,sizeof(*physicalConfigDedicated2->tpc_PDCCH_ConfigPUSCH));
  physicalConfigDedicated2->tpc_PDCCH_ConfigPUCCH         = CALLOC(1,sizeof(*physicalConfigDedicated2->tpc_PDCCH_ConfigPUCCH));

  // Update pdsch_ConfigDedicated
  if(radioResourceConfigDedicated->physicalConfigDedicated->pdsch_ConfigDedicated != NULL) {
    LOG_I(RRC,"Update pdsch_ConfigDedicated config \n");

    if(UE_rrc_inst[ctxt_pP->module_id].physicalConfigDedicated[eNB_index]->pdsch_ConfigDedicated == NULL)
      UE_rrc_inst[ctxt_pP->module_id].physicalConfigDedicated[eNB_index]->pdsch_ConfigDedicated = CALLOC(1,sizeof(LTE_PDSCH_ConfigDedicated_t));

    memcpy((char *)UE_rrc_inst[ctxt_pP->module_id].physicalConfigDedicated[eNB_index]->pdsch_ConfigDedicated,
           (char *)radioResourceConfigDedicated->physicalConfigDedicated->pdsch_ConfigDedicated,
           sizeof(physicalConfigDedicated2->pdsch_ConfigDedicated));
  } else {
    LOG_I(RRC,"Keep old config for pdsch_ConfigDedicated\n");
  }

  // Update pusch_ConfigDedicated
  if(radioResourceConfigDedicated->physicalConfigDedicated->pusch_ConfigDedicated != NULL) {
    LOG_I(RRC,"Update pusch_ConfigDedicated config \n");

    if(UE_rrc_inst[ctxt_pP->module_id].physicalConfigDedicated[eNB_index]->pusch_ConfigDedicated == NULL)
      UE_rrc_inst[ctxt_pP->module_id].physicalConfigDedicated[eNB_index]->pusch_ConfigDedicated = CALLOC(1,sizeof(LTE_PUSCH_ConfigDedicated_t));

    memcpy((char *)UE_rrc_inst[ctxt_pP->module_id].physicalConfigDedicated[eNB_index]->pusch_ConfigDedicated,
           (char *)radioResourceConfigDedicated->physicalConfigDedicated->pusch_ConfigDedicated,
           sizeof(physicalConfigDedicated2->pusch_ConfigDedicated));
  } else {
    LOG_I(RRC,"Keep old config for pusch_ConfigDedicated\n");
  }

  // Update pucch_ConfigDedicated
  if(radioResourceConfigDedicated->physicalConfigDedicated->pucch_ConfigDedicated != NULL) {
    LOG_I(RRC,"Update pucch_ConfigDedicated config \n");

    if(UE_rrc_inst[ctxt_pP->module_id].physicalConfigDedicated[eNB_index]->pucch_ConfigDedicated == NULL)
      UE_rrc_inst[ctxt_pP->module_id].physicalConfigDedicated[eNB_index]->pucch_ConfigDedicated = CALLOC(1,sizeof(LTE_PUCCH_ConfigDedicated_t));

    memcpy((char *)UE_rrc_inst[ctxt_pP->module_id].physicalConfigDedicated[eNB_index]->pucch_ConfigDedicated,
           (char *)radioResourceConfigDedicated->physicalConfigDedicated->pucch_ConfigDedicated,
           sizeof(physicalConfigDedicated2->pucch_ConfigDedicated));
  } else {
    LOG_I(RRC,"Keep old config for pucch_ConfigDedicated\n");
  }

  // Update cqi_ReportConfig
  if(radioResourceConfigDedicated->physicalConfigDedicated->cqi_ReportConfig != NULL) {
    LOG_I(RRC,"Update cqi_ReportConfig config (size=%zu,%zu)\n", sizeof(*physicalConfigDedicated2->cqi_ReportConfig), sizeof(LTE_CQI_ReportConfig_t));

    if(UE_rrc_inst[ctxt_pP->module_id].physicalConfigDedicated[eNB_index]->cqi_ReportConfig == NULL)
      UE_rrc_inst[ctxt_pP->module_id].physicalConfigDedicated[eNB_index]->cqi_ReportConfig = CALLOC(1,sizeof(LTE_CQI_ReportConfig_t));

    memcpy((char *)UE_rrc_inst[ctxt_pP->module_id].physicalConfigDedicated[eNB_index]->cqi_ReportConfig,
           (char *)radioResourceConfigDedicated->physicalConfigDedicated->cqi_ReportConfig,
           sizeof(*physicalConfigDedicated2->cqi_ReportConfig));

    if (radioResourceConfigDedicated->physicalConfigDedicated->cqi_ReportConfig->cqi_ReportPeriodic != NULL) {
      LOG_I(RRC,"Update cqi_ReportPeriodic config (size=%zu,%zu)\n", sizeof(*physicalConfigDedicated2->cqi_ReportConfig->cqi_ReportPeriodic), sizeof(LTE_CQI_ReportPeriodic_t));

      if(UE_rrc_inst[ctxt_pP->module_id].physicalConfigDedicated[eNB_index]->cqi_ReportConfig->cqi_ReportPeriodic == NULL)
        UE_rrc_inst[ctxt_pP->module_id].physicalConfigDedicated[eNB_index]->cqi_ReportConfig->cqi_ReportPeriodic = CALLOC(1,sizeof(LTE_CQI_ReportPeriodic_t));

      memcpy((char *)UE_rrc_inst[ctxt_pP->module_id].physicalConfigDedicated[eNB_index]->cqi_ReportConfig->cqi_ReportPeriodic,
             (char *)radioResourceConfigDedicated->physicalConfigDedicated->cqi_ReportConfig->cqi_ReportPeriodic,
             sizeof(*physicalConfigDedicated2->cqi_ReportConfig->cqi_ReportPeriodic));
    }
  } else {
    LOG_I(RRC,"Keep old config for cqi_ReportConfig\n");
  }

  // Update schedulingRequestConfig
  if(radioResourceConfigDedicated->physicalConfigDedicated->schedulingRequestConfig != NULL) {
    LOG_I(RRC,"Update schedulingRequestConfig config \n");

    if(UE_rrc_inst[ctxt_pP->module_id].physicalConfigDedicated[eNB_index]->schedulingRequestConfig == NULL)
      UE_rrc_inst[ctxt_pP->module_id].physicalConfigDedicated[eNB_index]->schedulingRequestConfig = CALLOC(1,sizeof(LTE_SchedulingRequestConfig_t));

    memcpy((char *)UE_rrc_inst[ctxt_pP->module_id].physicalConfigDedicated[eNB_index]->schedulingRequestConfig,
           (char *)radioResourceConfigDedicated->physicalConfigDedicated->schedulingRequestConfig,
           sizeof(physicalConfigDedicated2->schedulingRequestConfig));
  } else {
    LOG_I(RRC,"Keep old config for schedulingRequestConfig\n");
  }

  // Update soundingRS_UL_ConfigDedicated
  if(radioResourceConfigDedicated->physicalConfigDedicated->soundingRS_UL_ConfigDedicated != NULL) {
    LOG_I(RRC,"Update soundingRS_UL_ConfigDedicated config \n");

    if(UE_rrc_inst[ctxt_pP->module_id].physicalConfigDedicated[eNB_index]->soundingRS_UL_ConfigDedicated == NULL)
      UE_rrc_inst[ctxt_pP->module_id].physicalConfigDedicated[eNB_index]->soundingRS_UL_ConfigDedicated = CALLOC(1,sizeof(LTE_SoundingRS_UL_ConfigDedicated_t));

    memcpy((char *)UE_rrc_inst[ctxt_pP->module_id].physicalConfigDedicated[eNB_index]->soundingRS_UL_ConfigDedicated,
           (char *)radioResourceConfigDedicated->physicalConfigDedicated->soundingRS_UL_ConfigDedicated,
           sizeof(physicalConfigDedicated2->soundingRS_UL_ConfigDedicated));
  } else {
    LOG_I(RRC,"Keep old config for soundingRS_UL_ConfigDedicated\n");
  }

  // Update antennaInfo
  if(radioResourceConfigDedicated->physicalConfigDedicated->antennaInfo != NULL) {
    LOG_I(RRC,"Update antennaInfo config \n");

    if(UE_rrc_inst[ctxt_pP->module_id].physicalConfigDedicated[eNB_index]->antennaInfo == NULL)
      UE_rrc_inst[ctxt_pP->module_id].physicalConfigDedicated[eNB_index]->antennaInfo = CALLOC(1,sizeof(struct LTE_PhysicalConfigDedicated__antennaInfo));

    memcpy((char *)UE_rrc_inst[ctxt_pP->module_id].physicalConfigDedicated[eNB_index]->antennaInfo,
           (char *)radioResourceConfigDedicated->physicalConfigDedicated->antennaInfo,
           sizeof(physicalConfigDedicated2->antennaInfo));
    UE_rrc_inst[ctxt_pP->module_id].physicalConfigDedicated[eNB_index]->antennaInfo->choice.explicitValue.transmissionMode =
      radioResourceConfigDedicated->physicalConfigDedicated->antennaInfo->choice.explicitValue.transmissionMode;
    UE_rrc_inst[ctxt_pP->module_id].physicalConfigDedicated[eNB_index]->antennaInfo->choice.explicitValue.codebookSubsetRestriction =
      radioResourceConfigDedicated->physicalConfigDedicated->antennaInfo->choice.explicitValue.codebookSubsetRestriction;
    UE_rrc_inst[ctxt_pP->module_id].physicalConfigDedicated[eNB_index]->antennaInfo->choice.explicitValue.ue_TransmitAntennaSelection =
      radioResourceConfigDedicated->physicalConfigDedicated->antennaInfo->choice.explicitValue.ue_TransmitAntennaSelection;
    LOG_I(PHY,"New Transmission Mode %ld \n",radioResourceConfigDedicated->physicalConfigDedicated->antennaInfo->choice.explicitValue.transmissionMode);
    LOG_I(PHY,"Configured Transmission Mode %ld \n",UE_rrc_inst[ctxt_pP->module_id].physicalConfigDedicated[eNB_index]->antennaInfo->choice.explicitValue.transmissionMode);
  } else {
    LOG_I(RRC,"Keep old config for antennaInfo\n");
  }

  // Update uplinkPowerControlDedicated
  if(radioResourceConfigDedicated->physicalConfigDedicated->uplinkPowerControlDedicated != NULL) {
    LOG_I(RRC,"Update uplinkPowerControlDedicated config \n");

    if(UE_rrc_inst[ctxt_pP->module_id].physicalConfigDedicated[eNB_index]->uplinkPowerControlDedicated == NULL)
      UE_rrc_inst[ctxt_pP->module_id].physicalConfigDedicated[eNB_index]->uplinkPowerControlDedicated = CALLOC(1,sizeof(LTE_UplinkPowerControlDedicated_t));

    memcpy((char *)UE_rrc_inst[ctxt_pP->module_id].physicalConfigDedicated[eNB_index]->uplinkPowerControlDedicated,
           (char *)radioResourceConfigDedicated->physicalConfigDedicated->uplinkPowerControlDedicated,
           sizeof(physicalConfigDedicated2->uplinkPowerControlDedicated));
  } else {
    LOG_I(RRC,"Keep old config for uplinkPowerControlDedicated\n");
  }

  // Update tpc_PDCCH_ConfigPUCCH
  if(radioResourceConfigDedicated->physicalConfigDedicated->tpc_PDCCH_ConfigPUCCH != NULL) {
    LOG_I(RRC,"Update tpc_PDCCH_ConfigPUCCH config \n");

    if(UE_rrc_inst[ctxt_pP->module_id].physicalConfigDedicated[eNB_index]->tpc_PDCCH_ConfigPUCCH == NULL)
      UE_rrc_inst[ctxt_pP->module_id].physicalConfigDedicated[eNB_index]->tpc_PDCCH_ConfigPUCCH = CALLOC(1,sizeof(LTE_TPC_PDCCH_Config_t));

    memcpy((char *)UE_rrc_inst[ctxt_pP->module_id].physicalConfigDedicated[eNB_index]->tpc_PDCCH_ConfigPUCCH,
           (char *)radioResourceConfigDedicated->physicalConfigDedicated->tpc_PDCCH_ConfigPUCCH,
           sizeof(physicalConfigDedicated2->tpc_PDCCH_ConfigPUCCH));
  } else {
    LOG_I(RRC,"Keep old config for tpc_PDCCH_ConfigPUCCH\n");
  }

  // Update tpc_PDCCH_ConfigPUSCH
  if(radioResourceConfigDedicated->physicalConfigDedicated->tpc_PDCCH_ConfigPUSCH != NULL) {
    LOG_I(RRC,"Update tpc_PDCCH_ConfigPUSCH config \n");

    if(UE_rrc_inst[ctxt_pP->module_id].physicalConfigDedicated[eNB_index]->tpc_PDCCH_ConfigPUSCH == NULL)
      UE_rrc_inst[ctxt_pP->module_id].physicalConfigDedicated[eNB_index]->tpc_PDCCH_ConfigPUSCH = CALLOC(1,sizeof(LTE_TPC_PDCCH_Config_t));

    memcpy((char *)UE_rrc_inst[ctxt_pP->module_id].physicalConfigDedicated[eNB_index]->tpc_PDCCH_ConfigPUSCH,
           (char *)radioResourceConfigDedicated->physicalConfigDedicated->tpc_PDCCH_ConfigPUSCH,
           sizeof(physicalConfigDedicated2->tpc_PDCCH_ConfigPUSCH));
  } else {
    LOG_I(RRC,"Keep old config for tpc_PDCCH_ConfigPUSCH\n");
  }
}
//-----------------------------------------------------------------------------
void
rrc_ue_process_radioResourceConfigDedicated(
  const protocol_ctxt_t *const ctxt_pP,
  uint8_t eNB_index,
  LTE_RadioResourceConfigDedicated_t *radioResourceConfigDedicated
)
//-----------------------------------------------------------------------------
{
  long SRB_id,DRB_id;
  int i,cnt;
  LTE_LogicalChannelConfig_t *SRB1_logicalChannelConfig,*SRB2_logicalChannelConfig;

  // Save physicalConfigDedicated if present
  if (radioResourceConfigDedicated->physicalConfigDedicated) {
    LOG_I(RRC,"Save physicalConfigDedicated if present \n");

    if (UE_rrc_inst[ctxt_pP->module_id].physicalConfigDedicated[eNB_index]) {
#if 1
      rrc_ue_update_radioResourceConfigDedicated(radioResourceConfigDedicated, ctxt_pP, eNB_index);
#else
      memcpy((char *)UE_rrc_inst[ctxt_pP->module_id].physicalConfigDedicated[eNB_index],(char *)radioResourceConfigDedicated->physicalConfigDedicated,
             sizeof(struct PhysicalConfigDedicated));
#endif
    } else {
      LOG_I(RRC,"Init physicalConfigDedicated UE_rrc_inst to radioResourceConfigDedicated->physicalConfigDedicated\n");
      UE_rrc_inst[ctxt_pP->module_id].physicalConfigDedicated[eNB_index] = radioResourceConfigDedicated->physicalConfigDedicated;
    }
    radioResourceConfigDedicated->physicalConfigDedicated = NULL;
  }

  // Apply macMainConfig if present
  if (radioResourceConfigDedicated->mac_MainConfig) {
    if (radioResourceConfigDedicated->mac_MainConfig->present == LTE_RadioResourceConfigDedicated__mac_MainConfig_PR_explicitValue) {
      if (UE_rrc_inst[ctxt_pP->module_id].mac_MainConfig[eNB_index]) {
        memcpy((char *)UE_rrc_inst[ctxt_pP->module_id].mac_MainConfig[eNB_index],(char *)&radioResourceConfigDedicated->mac_MainConfig->choice.explicitValue,
               sizeof(LTE_MAC_MainConfig_t));
      } else {
        UE_rrc_inst[ctxt_pP->module_id].mac_MainConfig[eNB_index] = &radioResourceConfigDedicated->mac_MainConfig->choice.explicitValue;
      }
    }
  }

  // Apply spsConfig if present
  if (radioResourceConfigDedicated->sps_Config) {
    if (UE_rrc_inst[ctxt_pP->module_id].sps_Config[eNB_index]) {
      memcpy(UE_rrc_inst[ctxt_pP->module_id].sps_Config[eNB_index],radioResourceConfigDedicated->sps_Config,
             sizeof(struct LTE_SPS_Config));
    } else {
      UE_rrc_inst[ctxt_pP->module_id].sps_Config[eNB_index] = radioResourceConfigDedicated->sps_Config;
    }
    radioResourceConfigDedicated->sps_Config = NULL;
  }

  // Establish SRBs if present
  // loop through SRBToAddModList
  if (radioResourceConfigDedicated->srb_ToAddModList) {
    uint8_t *kRRCenc = NULL;
    uint8_t *kRRCint = NULL;
    derive_key_rrc_enc(UE_rrc_inst[ctxt_pP->module_id].ciphering_algorithm,
                       UE_rrc_inst[ctxt_pP->module_id].kenb, &kRRCenc);
    derive_key_rrc_int(UE_rrc_inst[ctxt_pP->module_id].integrity_algorithm,
                       UE_rrc_inst[ctxt_pP->module_id].kenb, &kRRCint);
    // Refresh SRBs
    rrc_pdcp_config_asn1_req(ctxt_pP,
                             radioResourceConfigDedicated->srb_ToAddModList,
                             (LTE_DRB_ToAddModList_t *)NULL,
                             (LTE_DRB_ToReleaseList_t *)NULL,
                             UE_rrc_inst[ctxt_pP->module_id].ciphering_algorithm |
                             (UE_rrc_inst[ctxt_pP->module_id].integrity_algorithm << 4),
                             kRRCenc,
                             kRRCint,
                             NULL,
                             (LTE_PMCH_InfoList_r9_t *)NULL,
                             NULL);
    // Refresh SRBs
    rrc_rlc_config_asn1_req(ctxt_pP,
                            radioResourceConfigDedicated->srb_ToAddModList,
                            (LTE_DRB_ToAddModList_t *)NULL,
                            (LTE_DRB_ToReleaseList_t *)NULL,
                            (LTE_PMCH_InfoList_r9_t *)NULL,
                            0, 0
                           );
#if ENABLE_RAL
    // first msg that includes srb config
    UE_rrc_inst[ctxt_pP->module_id].num_srb=radioResourceConfigDedicated->srb_ToAddModList->list.count;
#endif

    for (cnt=0; cnt<radioResourceConfigDedicated->srb_ToAddModList->list.count; cnt++) {
      //  connection_reestablishment_ind.num_srb+=1;
      SRB_id = radioResourceConfigDedicated->srb_ToAddModList->list.array[cnt]->srb_Identity;
      LOG_D(RRC,"[UE %d]: Frame %d SRB config cnt %d (SRB%ld)\n",ctxt_pP->module_id,ctxt_pP->frame,cnt,SRB_id);

      if (SRB_id == 1) {
        if (UE_rrc_inst[ctxt_pP->module_id].SRB1_config[eNB_index]) {
          memcpy(UE_rrc_inst[ctxt_pP->module_id].SRB1_config[eNB_index],radioResourceConfigDedicated->srb_ToAddModList->list.array[cnt],
                 sizeof(struct LTE_SRB_ToAddMod));
        } else {
          UE_rrc_inst[ctxt_pP->module_id].SRB1_config[eNB_index] = radioResourceConfigDedicated->srb_ToAddModList->list.array[cnt];
          rrc_ue_establish_srb1(ctxt_pP->module_id,ctxt_pP->frame,eNB_index,radioResourceConfigDedicated->srb_ToAddModList->list.array[cnt]);
          radioResourceConfigDedicated->srb_ToAddModList->list.array[cnt] = NULL;
          if (UE_rrc_inst[ctxt_pP->module_id].SRB1_config[eNB_index]->logicalChannelConfig) {
            if (UE_rrc_inst[ctxt_pP->module_id].SRB1_config[eNB_index]->logicalChannelConfig->present == LTE_SRB_ToAddMod__logicalChannelConfig_PR_explicitValue) {
              SRB1_logicalChannelConfig = &UE_rrc_inst[ctxt_pP->module_id].SRB1_config[eNB_index]->logicalChannelConfig->choice.explicitValue;
            } else {
              SRB1_logicalChannelConfig = &SRB1_logicalChannelConfig_defaultValue;
            }
          } else {
            SRB1_logicalChannelConfig = &SRB1_logicalChannelConfig_defaultValue;
          }

          LOG_I(RRC, "[FRAME %05d][RRC_UE][MOD %02d][][--- MAC_CONFIG_REQ  (SRB1 eNB %d) --->][MAC_UE][MOD %02d][]\n",
                ctxt_pP->frame, ctxt_pP->module_id, eNB_index, ctxt_pP->module_id);
          rrc_mac_config_req_ue(ctxt_pP->module_id,0,eNB_index,
                                (LTE_RadioResourceConfigCommonSIB_t *)NULL,
                                UE_rrc_inst[ctxt_pP->module_id].physicalConfigDedicated[eNB_index],
                                (LTE_SCellToAddMod_r10_t *)NULL,
                                (LTE_MeasObjectToAddMod_t **)NULL,
                                UE_rrc_inst[ctxt_pP->module_id].mac_MainConfig[eNB_index],
                                1,
                                SRB1_logicalChannelConfig,
                                (LTE_MeasGapConfig_t *)NULL,
                                NULL,
                                NULL,
                                NULL,
                                NULL,
                                NULL,
                                NULL,
                                NULL,
                                NULL,
                                0,
                                (LTE_MBSFN_AreaInfoList_r9_t *)NULL,
                                (LTE_PMCH_InfoList_r9_t *)NULL,
                                0,
                                NULL,
                                NULL,
                                0,
                                (struct LTE_NonMBSFN_SubframeConfig_r14 *)NULL,
                                (LTE_MBSFN_AreaInfoList_r9_t *)NULL
                               );
        }
      } else {
        if (UE_rrc_inst[ctxt_pP->module_id].SRB2_config[eNB_index]) {
          memcpy(UE_rrc_inst[ctxt_pP->module_id].SRB2_config[eNB_index],radioResourceConfigDedicated->srb_ToAddModList->list.array[cnt],
                 sizeof(struct LTE_SRB_ToAddMod));
        } else {
          UE_rrc_inst[ctxt_pP->module_id].SRB2_config[eNB_index] = radioResourceConfigDedicated->srb_ToAddModList->list.array[cnt];
          rrc_ue_establish_srb2(ctxt_pP->module_id,ctxt_pP->frame,eNB_index,radioResourceConfigDedicated->srb_ToAddModList->list.array[cnt]);
          radioResourceConfigDedicated->srb_ToAddModList->list.array[cnt] = NULL;
          if (UE_rrc_inst[ctxt_pP->module_id].SRB2_config[eNB_index]->logicalChannelConfig) {
            if (UE_rrc_inst[ctxt_pP->module_id].SRB2_config[eNB_index]->logicalChannelConfig->present == LTE_SRB_ToAddMod__logicalChannelConfig_PR_explicitValue) {
              LOG_I(RRC,"Applying Explicit SRB2 logicalChannelConfig\n");
              SRB2_logicalChannelConfig = &UE_rrc_inst[ctxt_pP->module_id].SRB2_config[eNB_index]->logicalChannelConfig->choice.explicitValue;
            } else {
              LOG_I(RRC,"Applying default SRB2 logicalChannelConfig\n");
              SRB2_logicalChannelConfig = &SRB2_logicalChannelConfig_defaultValue;
            }
          } else {
            SRB2_logicalChannelConfig = &SRB2_logicalChannelConfig_defaultValue;
          }

          LOG_I(RRC, "[FRAME %05d][RRC_UE][MOD %02d][][--- MAC_CONFIG_REQ  (SRB2 eNB %d) --->][MAC_UE][MOD %02d][]\n",
                ctxt_pP->frame,
                ctxt_pP->module_id,
                eNB_index,
                ctxt_pP->module_id);
          rrc_mac_config_req_ue(ctxt_pP->module_id,0,eNB_index,
                                (LTE_RadioResourceConfigCommonSIB_t *)NULL,
                                UE_rrc_inst[ctxt_pP->module_id].physicalConfigDedicated[eNB_index],
                                (LTE_SCellToAddMod_r10_t *)NULL,
                                (LTE_MeasObjectToAddMod_t **)NULL,
                                UE_rrc_inst[ctxt_pP->module_id].mac_MainConfig[eNB_index],
                                2,
                                SRB2_logicalChannelConfig,
                                UE_rrc_inst[ctxt_pP->module_id].measGapConfig[eNB_index],
                                (LTE_TDD_Config_t *)NULL,
                                (LTE_MobilityControlInfo_t *)NULL,
                                NULL,
                                NULL,
                                NULL,
                                NULL,
                                NULL,
                                NULL,
                                0,
                                (LTE_MBSFN_AreaInfoList_r9_t *)NULL,
                                (LTE_PMCH_InfoList_r9_t *)NULL,
                                0,
                                NULL,
                                NULL,
                                0,
                                (struct LTE_NonMBSFN_SubframeConfig_r14 *)NULL,
                                (LTE_MBSFN_AreaInfoList_r9_t *)NULL
                               );
        }
      }
    }
  }

  // Establish DRBs if present
  if (radioResourceConfigDedicated->drb_ToAddModList) {
    if ( (UE_rrc_inst[ctxt_pP->module_id].defaultDRB == NULL) &&
         (radioResourceConfigDedicated->drb_ToAddModList->list.count >= 1) ) {
      // configure the first DRB ID as the default DRB ID
      UE_rrc_inst[ctxt_pP->module_id].defaultDRB = malloc(sizeof(rb_id_t));
      *UE_rrc_inst[ctxt_pP->module_id].defaultDRB = radioResourceConfigDedicated->drb_ToAddModList->list.array[0]->drb_Identity;
      LOG_I(RRC,"[UE %d] default DRB = %ld\n",ctxt_pP->module_id, *UE_rrc_inst[ctxt_pP->module_id].defaultDRB);
    }

    uint8_t *kUPenc = NULL;
    derive_key_up_enc(UE_rrc_inst[ctxt_pP->module_id].integrity_algorithm,
                      UE_rrc_inst[ctxt_pP->module_id].kenb, &kUPenc);
    MSC_LOG_TX_MESSAGE(
      MSC_RRC_UE,
      MSC_PDCP_UE,
      NULL,
      0,
      MSC_AS_TIME_FMT" CONFIG_REQ UE %x DRB (security %X)",
      MSC_AS_TIME_ARGS(ctxt_pP),
      ctxt_pP->rnti,
      UE_rrc_inst[ctxt_pP->module_id].ciphering_algorithm |
      (UE_rrc_inst[ctxt_pP->module_id].integrity_algorithm << 4));
    // Refresh DRBs
    rrc_pdcp_config_asn1_req(ctxt_pP,
                             (LTE_SRB_ToAddModList_t *)NULL,
                             radioResourceConfigDedicated->drb_ToAddModList,
                             (LTE_DRB_ToReleaseList_t *)NULL,
                             UE_rrc_inst[ctxt_pP->module_id].ciphering_algorithm |
                             (UE_rrc_inst[ctxt_pP->module_id].integrity_algorithm << 4),
                             NULL,
                             NULL,
                             kUPenc,
                             (LTE_PMCH_InfoList_r9_t *)NULL,
                             UE_rrc_inst[ctxt_pP->module_id].defaultDRB);
    // Refresh DRBs
    rrc_rlc_config_asn1_req(ctxt_pP,
                            (LTE_SRB_ToAddModList_t *)NULL,
                            radioResourceConfigDedicated->drb_ToAddModList,
                            (LTE_DRB_ToReleaseList_t *)NULL,
                            (LTE_PMCH_InfoList_r9_t *)NULL, 0, 0
                           );

    for (i=0; i<radioResourceConfigDedicated->drb_ToAddModList->list.count; i++) {
      DRB_id   = radioResourceConfigDedicated->drb_ToAddModList->list.array[i]->drb_Identity-1;

      if (UE_rrc_inst[ctxt_pP->module_id].DRB_config[eNB_index][DRB_id]) {
        memcpy(UE_rrc_inst[ctxt_pP->module_id].DRB_config[eNB_index][DRB_id],
               radioResourceConfigDedicated->drb_ToAddModList->list.array[i],
               sizeof(struct LTE_DRB_ToAddMod));
      } else {
        UE_rrc_inst[ctxt_pP->module_id].DRB_config[eNB_index][DRB_id] = radioResourceConfigDedicated->drb_ToAddModList->list.array[i];
        rrc_ue_establish_drb(ctxt_pP->module_id,ctxt_pP->frame,eNB_index,radioResourceConfigDedicated->drb_ToAddModList->list.array[i]);
        // MAC/PHY Configuration
        LOG_I(RRC, "[FRAME %05d][RRC_UE][MOD %02d][][--- MAC_CONFIG_REQ (DRB %ld eNB %d) --->][MAC_UE][MOD %02d][]\n",
              ctxt_pP->frame, ctxt_pP->module_id,
              radioResourceConfigDedicated->drb_ToAddModList->list.array[i]->drb_Identity,
              eNB_index,
              ctxt_pP->module_id);
        radioResourceConfigDedicated->drb_ToAddModList->list.array[i] = NULL;
        rrc_mac_config_req_ue(ctxt_pP->module_id,0,eNB_index,
                              (LTE_RadioResourceConfigCommonSIB_t *)NULL,
                              UE_rrc_inst[ctxt_pP->module_id].physicalConfigDedicated[eNB_index],
                              (LTE_SCellToAddMod_r10_t *)NULL,
                              (LTE_MeasObjectToAddMod_t **)NULL,
                              UE_rrc_inst[ctxt_pP->module_id].mac_MainConfig[eNB_index],
                              *UE_rrc_inst[ctxt_pP->module_id].DRB_config[eNB_index][DRB_id]->logicalChannelIdentity,
                              UE_rrc_inst[ctxt_pP->module_id].DRB_config[eNB_index][DRB_id]->logicalChannelConfig,
                              UE_rrc_inst[ctxt_pP->module_id].measGapConfig[eNB_index],
                              (LTE_TDD_Config_t *)NULL,
                              (LTE_MobilityControlInfo_t *)NULL,
                              NULL,
                              NULL,
                              NULL,
                              NULL,
                              NULL,
                              NULL,
                              0,
                              (LTE_MBSFN_AreaInfoList_r9_t *)NULL,
                              (LTE_PMCH_InfoList_r9_t *)NULL,
                              0,
                              NULL,
                              NULL,
                              0,
                              (struct LTE_NonMBSFN_SubframeConfig_r14 *)NULL,
                              (LTE_MBSFN_AreaInfoList_r9_t *)NULL
                             );
      }
    }
  }

  UE_rrc_inst[ctxt_pP->module_id].Info[eNB_index].State = RRC_CONNECTED;
  LOG_I(RRC,"[UE %d] State = RRC_CONNECTED (eNB %d)\n",ctxt_pP->module_id,eNB_index);
}


//-----------------------------------------------------------------------------
void
rrc_ue_process_securityModeCommand(
  const protocol_ctxt_t *const ctxt_pP,
  LTE_SecurityModeCommand_t *const securityModeCommand,
  const uint8_t                eNB_index
)
//-----------------------------------------------------------------------------
{
  asn_enc_rval_t enc_rval;
  LTE_UL_DCCH_Message_t ul_dcch_msg;
  // SecurityModeCommand_t SecurityModeCommand;
  uint8_t buffer[200];
  int i, securityMode;
  LOG_I(RRC,"[UE %d] SFN/SF %d/%d: Receiving from SRB1 (DL-DCCH), Processing securityModeCommand (eNB %d)\n",
        ctxt_pP->module_id,ctxt_pP->frame, ctxt_pP->subframe, eNB_index);

  switch (securityModeCommand->criticalExtensions.choice.c1.choice.securityModeCommand_r8.securityConfigSMC.securityAlgorithmConfig.cipheringAlgorithm) {
    case LTE_CipheringAlgorithm_r12_eea0:
      LOG_I(RRC,"[UE %d] Security algorithm is set to eea0\n",
            ctxt_pP->module_id);
      securityMode= LTE_CipheringAlgorithm_r12_eea0;
      break;

    case LTE_CipheringAlgorithm_r12_eea1:
      LOG_I(RRC,"[UE %d] Security algorithm is set to eea1\n",ctxt_pP->module_id);
      securityMode= LTE_CipheringAlgorithm_r12_eea1;
      break;

    case LTE_CipheringAlgorithm_r12_eea2:
      LOG_I(RRC,"[UE %d] Security algorithm is set to eea2\n",
            ctxt_pP->module_id);
      securityMode = LTE_CipheringAlgorithm_r12_eea2;
      break;

    default:
      LOG_I(RRC,"[UE %d] Security algorithm is set to none\n",ctxt_pP->module_id);
      securityMode = LTE_CipheringAlgorithm_r12_spare1;
      break;
  }

  switch (securityModeCommand->criticalExtensions.choice.c1.choice.securityModeCommand_r8.securityConfigSMC.securityAlgorithmConfig.integrityProtAlgorithm) {
    case LTE_SecurityAlgorithmConfig__integrityProtAlgorithm_eia1:
      LOG_I(RRC,"[UE %d] Integrity protection algorithm is set to eia1\n",ctxt_pP->module_id);
      securityMode |= 1 << 5;
      break;

    case LTE_SecurityAlgorithmConfig__integrityProtAlgorithm_eia2:
      LOG_I(RRC,"[UE %d] Integrity protection algorithm is set to eia2\n",ctxt_pP->module_id);
      securityMode |= 1 << 6;
      break;

    default:
      LOG_I(RRC,"[UE %d] Integrity protection algorithm is set to none\n",ctxt_pP->module_id);
      securityMode |= 0x70 ;
      break;
  }

  LOG_D(RRC,"[UE %d] security mode is %x \n",ctxt_pP->module_id, securityMode);
  /* Store the parameters received */
  UE_rrc_inst[ctxt_pP->module_id].ciphering_algorithm =
    securityModeCommand->criticalExtensions.choice.c1.choice.securityModeCommand_r8.securityConfigSMC.securityAlgorithmConfig.cipheringAlgorithm;
  UE_rrc_inst[ctxt_pP->module_id].integrity_algorithm =
    securityModeCommand->criticalExtensions.choice.c1.choice.securityModeCommand_r8.securityConfigSMC.securityAlgorithmConfig.integrityProtAlgorithm;
  memset((void *)&ul_dcch_msg,0,sizeof(LTE_UL_DCCH_Message_t));
  //memset((void *)&SecurityModeCommand,0,sizeof(SecurityModeCommand_t));
  ul_dcch_msg.message.present           = LTE_UL_DCCH_MessageType_PR_c1;

  if (securityMode >= NO_SECURITY_MODE) {
    LOG_I(RRC, "rrc_ue_process_securityModeCommand, security mode complete case \n");
    ul_dcch_msg.message.choice.c1.present = LTE_UL_DCCH_MessageType__c1_PR_securityModeComplete;
  } else {
    LOG_I(RRC, "rrc_ue_process_securityModeCommand, security mode failure case \n");
    ul_dcch_msg.message.choice.c1.present = LTE_UL_DCCH_MessageType__c1_PR_securityModeFailure;
  }

  uint8_t *kRRCenc = NULL;
  uint8_t *kUPenc = NULL;
  uint8_t *kRRCint = NULL;
  pdcp_t *pdcp_p = NULL;
  hash_key_t key = HASHTABLE_NOT_A_KEY_VALUE;
  hashtable_rc_t h_rc;
  key = PDCP_COLL_KEY_VALUE(ctxt_pP->module_id, ctxt_pP->rnti,
                            ctxt_pP->enb_flag, DCCH, SRB_FLAG_YES);
  h_rc = hashtable_get(pdcp_coll_p, key, (void **) &pdcp_p);

  if (h_rc == HASH_TABLE_OK) {
    LOG_D(RRC, "PDCP_COLL_KEY_VALUE() returns valid key = %ld\n", key);
    LOG_D(RRC, "driving kRRCenc, kRRCint and kUPenc from KeNB="
          "%02x%02x%02x%02x"
          "%02x%02x%02x%02x"
          "%02x%02x%02x%02x"
          "%02x%02x%02x%02x"
          "%02x%02x%02x%02x"
          "%02x%02x%02x%02x"
          "%02x%02x%02x%02x"
          "%02x%02x%02x%02x\n",
          UE_rrc_inst[ctxt_pP->module_id].kenb[0],  UE_rrc_inst[ctxt_pP->module_id].kenb[1],  UE_rrc_inst[ctxt_pP->module_id].kenb[2],  UE_rrc_inst[ctxt_pP->module_id].kenb[3],
          UE_rrc_inst[ctxt_pP->module_id].kenb[4],  UE_rrc_inst[ctxt_pP->module_id].kenb[5],  UE_rrc_inst[ctxt_pP->module_id].kenb[6],  UE_rrc_inst[ctxt_pP->module_id].kenb[7],
          UE_rrc_inst[ctxt_pP->module_id].kenb[8],  UE_rrc_inst[ctxt_pP->module_id].kenb[9],  UE_rrc_inst[ctxt_pP->module_id].kenb[10], UE_rrc_inst[ctxt_pP->module_id].kenb[11],
          UE_rrc_inst[ctxt_pP->module_id].kenb[12], UE_rrc_inst[ctxt_pP->module_id].kenb[13], UE_rrc_inst[ctxt_pP->module_id].kenb[14], UE_rrc_inst[ctxt_pP->module_id].kenb[15],
          UE_rrc_inst[ctxt_pP->module_id].kenb[16], UE_rrc_inst[ctxt_pP->module_id].kenb[17], UE_rrc_inst[ctxt_pP->module_id].kenb[18], UE_rrc_inst[ctxt_pP->module_id].kenb[19],
          UE_rrc_inst[ctxt_pP->module_id].kenb[20], UE_rrc_inst[ctxt_pP->module_id].kenb[21], UE_rrc_inst[ctxt_pP->module_id].kenb[22], UE_rrc_inst[ctxt_pP->module_id].kenb[23],
          UE_rrc_inst[ctxt_pP->module_id].kenb[24], UE_rrc_inst[ctxt_pP->module_id].kenb[25], UE_rrc_inst[ctxt_pP->module_id].kenb[26], UE_rrc_inst[ctxt_pP->module_id].kenb[27],
          UE_rrc_inst[ctxt_pP->module_id].kenb[28], UE_rrc_inst[ctxt_pP->module_id].kenb[29], UE_rrc_inst[ctxt_pP->module_id].kenb[30], UE_rrc_inst[ctxt_pP->module_id].kenb[31]);
    derive_key_rrc_enc(UE_rrc_inst[ctxt_pP->module_id].ciphering_algorithm,
                       UE_rrc_inst[ctxt_pP->module_id].kenb, &kRRCenc);
    derive_key_rrc_int(UE_rrc_inst[ctxt_pP->module_id].integrity_algorithm,
                       UE_rrc_inst[ctxt_pP->module_id].kenb, &kRRCint);
    derive_key_up_enc(UE_rrc_inst[ctxt_pP->module_id].ciphering_algorithm,
                      UE_rrc_inst[ctxt_pP->module_id].kenb, &kUPenc);

    if (securityMode != 0xff) {
      pdcp_config_set_security(ctxt_pP, pdcp_p, 0, 0,
                               UE_rrc_inst[ctxt_pP->module_id].ciphering_algorithm
                               | (UE_rrc_inst[ctxt_pP->module_id].integrity_algorithm << 4),
                               kRRCenc, kRRCint, kUPenc);
    } else {
      LOG_I(RRC, "skipped pdcp_config_set_security() as securityMode == 0x%02x",
            securityMode);
    }
  } else {
    LOG_I(RRC, "Could not get PDCP instance where key=0x%ld\n", key);
  }

  if (securityModeCommand->criticalExtensions.present == LTE_SecurityModeCommand__criticalExtensions_PR_c1) {
    if (securityModeCommand->criticalExtensions.choice.c1.present != LTE_SecurityModeCommand__criticalExtensions__c1_PR_securityModeCommand_r8)
      LOG_W(RRC,"securityModeCommand->criticalExtensions.choice.c1.present (%d) != SecurityModeCommand__criticalExtensions__c1_PR_securityModeCommand_r8\n",
            securityModeCommand->criticalExtensions.choice.c1.present);

    ul_dcch_msg.message.choice.c1.choice.securityModeComplete.rrc_TransactionIdentifier = securityModeCommand->rrc_TransactionIdentifier;
    ul_dcch_msg.message.choice.c1.choice.securityModeComplete.criticalExtensions.present = LTE_SecurityModeCommand__criticalExtensions_PR_c1;
    ul_dcch_msg.message.choice.c1.choice.securityModeComplete.criticalExtensions.choice.securityModeComplete_r8.nonCriticalExtension =NULL;
    LOG_I(RRC,"[UE %d] SFN/SF %d/%d: Receiving from SRB1 (DL-DCCH), encoding securityModeComplete (eNB %d), rrc_TransactionIdentifier: %ld\n",
          ctxt_pP->module_id,ctxt_pP->frame, ctxt_pP->subframe, eNB_index, securityModeCommand->rrc_TransactionIdentifier);
    enc_rval = uper_encode_to_buffer(&asn_DEF_LTE_UL_DCCH_Message,
                                     NULL,
                                     (void *)&ul_dcch_msg,
                                     buffer,
                                     100);
    AssertFatal (enc_rval.encoded > 0, "ASN1 message encoding failed (%s, %jd)!\n",
                 enc_rval.failed_type->name, enc_rval.encoded);

    if ( LOG_DEBUGFLAG(DEBUG_ASN1) ) {
      xer_fprint(stdout, &asn_DEF_LTE_UL_DCCH_Message, (void *)&ul_dcch_msg);
    }

    LOG_D(RRC, "securityModeComplete Encoded %zd bits (%zd bytes)\n", enc_rval.encoded, (enc_rval.encoded+7)/8);

    for (i = 0; i < (enc_rval.encoded + 7) / 8; i++) {
      LOG_T(RRC, "%02x.", buffer[i]);
    }

    LOG_T(RRC, "\n");
    rrc_data_req (
      ctxt_pP,
      DCCH,
      rrc_mui++,
      SDU_CONFIRM_NO,
      (enc_rval.encoded + 7) / 8,
      buffer,
      PDCP_TRANSMISSION_MODE_CONTROL);
  } else LOG_W(RRC,"securityModeCommand->criticalExtensions.present (%d) != SecurityModeCommand__criticalExtensions_PR_c1\n",
                 securityModeCommand->criticalExtensions.present);
}

void
rrc_ue_process_MBMSCountingRequest(
  const protocol_ctxt_t *const ctxt_pP,
  LTE_MBMSCountingRequest_r10_t *MBMSCountingRequest,
  uint8_t eNB_index
)
{
  asn_enc_rval_t enc_rval;
  LTE_UL_DCCH_Message_t ul_dcch_msg;
  struct LTE_CountingResponseInfo_r10 CountingResponse;
  uint8_t buffer[200];
  //int i;
  LOG_I(RRC,"[UE %d] Frame %d: Receiving from (MCCH), Processing MBMSCoutingRequest (eNB %d)\n",
        ctxt_pP->module_id,
        ctxt_pP->frame,
        eNB_index);
  memset((void *)&ul_dcch_msg,0,sizeof(LTE_UL_DCCH_Message_t));
  memset((void *)&CountingResponse,0,sizeof(struct LTE_CountingResponseInfo_r10));


  ul_dcch_msg.message.present           = LTE_UL_DCCH_MessageType_PR_c1;
  ul_dcch_msg.message.choice.c1.present = LTE_UL_DCCH_MessageType__c1_PR_mbmsCountingResponse_r10;
  LTE_MBMSCountingResponse_r10_t *MBMSCountingResponse = &ul_dcch_msg.message.choice.c1.choice.mbmsCountingResponse_r10;

  MBMSCountingResponse->criticalExtensions.present = LTE_MBMSCountingResponse_r10__criticalExtensions_PR_c1;
  MBMSCountingResponse->criticalExtensions.choice.c1.present = LTE_MBMSCountingResponse_r10__criticalExtensions__c1_PR_countingResponse_r10; 
  LTE_MBMSCountingResponse_r10_IEs_t *MBMSCountingResponse_r10_IEs = &MBMSCountingResponse->criticalExtensions.choice.c1.choice.countingResponse_r10;

  MBMSCountingResponse_r10_IEs->mbsfn_AreaIndex_r10 = calloc(1,sizeof(long));
 // MBMSCountingResponse_r10_IEs->countingResponseList_r10 = calloc(1,sizeof(struct LTE_CountingResponseList_r10));
//
//  ASN_SEQUENCE_ADD(
//        &MBMSCountingResponse->criticalExtensions.choice.c1.choice.countingResponse_r10.countingResponseList_r10.list,
//        &CountingResponse);
//

  enc_rval = uper_encode_to_buffer(&asn_DEF_LTE_UL_DCCH_Message, NULL, (void *) &ul_dcch_msg, buffer, 100);
      AssertFatal (enc_rval.encoded > 0, "ASN1 message encoding failed (%s, %jd)!\n",
                   enc_rval.failed_type->name, enc_rval.encoded);

      if ( LOG_DEBUGFLAG(DEBUG_ASN1) ) {
        xer_fprint(stdout, &asn_DEF_LTE_UL_DCCH_Message, (void *)&ul_dcch_msg);
      }
        xer_fprint(stdout, &asn_DEF_LTE_UL_DCCH_Message, (void *)&ul_dcch_msg);


 LOG_I(RRC,"MBMSCountingResponse Encoded %zd bits (%zd bytes)\n",enc_rval.encoded,(enc_rval.encoded+7)/8);
      rrc_data_req_ue (
        &ctxt_pP_local,
        DCCH,
        rrc_mui++,
        SDU_CONFIRM_NO,
        (enc_rval.encoded + 7) / 8,
        buffer,
        PDCP_TRANSMISSION_MODE_CONTROL);

}


//-----------------------------------------------------------------------------
void
rrc_ue_process_nrueCapabilityEnquiry(
  const protocol_ctxt_t *const ctxt_pP,
  LTE_UECapabilityEnquiry_t *UECapabilityEnquiry,
  rrc_nrue_cap_info_t *nrue_cap_info,
  uint8_t eNB_index
)
//-----------------------------------------------------------------------------
{
  asn_enc_rval_t enc_rval;
  uint8_t buffer[RRC_BUF_SIZE];
  LOG_I(RRC,"[UE %d] Frame %d: Receiving from SRB1 (DL-DCCH), Processing NRUECapabilityEnquiry (eNB %d)\n",
        ctxt_pP->module_id,
        ctxt_pP->frame,
        eNB_index);
  LTE_UL_DCCH_Message_t ul_dcch_msg;
  memset(&ul_dcch_msg, 0, sizeof(ul_dcch_msg));
  LTE_UECapabilityInformation_t *ue_cap = &ul_dcch_msg.message.choice.c1.choice.ueCapabilityInformation;
  ul_dcch_msg.message.present = LTE_UL_DCCH_MessageType_PR_c1;
  ul_dcch_msg.message.choice.c1.present = LTE_UL_DCCH_MessageType__c1_PR_ueCapabilityInformation;
  ue_cap->rrc_TransactionIdentifier = UECapabilityEnquiry->rrc_TransactionIdentifier;

  NR_UE_CapabilityRAT_Container_t ue_CapabilityRAT_Container;
  memset(&ue_CapabilityRAT_Container, 0, sizeof(ue_CapabilityRAT_Container));
  ue_CapabilityRAT_Container.rat_Type = NR_RAT_Type_nr;
  OCTET_STRING_fromBuf(&ue_CapabilityRAT_Container.ue_CapabilityRAT_Container,
                       (const char *)nrue_cap_info->mesg,
                       nrue_cap_info->mesg_len);
  # if(1) // TODO: The MRDC capabilites should be filled in the NR UE
  NR_UE_CapabilityRAT_Container_t ue_CapabilityRAT_Container_mrdc;
  memset(&ue_CapabilityRAT_Container_mrdc, 0, sizeof(ue_CapabilityRAT_Container_mrdc));
  uint8_t buffer_mrdc[RRC_BUF_SIZE];
  NR_UE_MRDC_Capability_t *UE_Capability_MRDC = CALLOC(1, sizeof(NR_UE_MRDC_Capability_t));
  asn_enc_rval_t enc_rval_mrdc = uper_encode_to_buffer(&asn_DEF_NR_UE_MRDC_Capability,
                                   NULL,
                                   (void *)UE_Capability_MRDC,
                                   &buffer_mrdc,
                                   sizeof(buffer_mrdc));
  AssertFatal (enc_rval_mrdc.encoded > 0, "ASN1 message encoding failed (%s, %lu)!\n",
               enc_rval_mrdc.failed_type->name, enc_rval_mrdc.encoded);
  LOG_I(RRC, "[NR_RRC] NRUE MRDC Capability encoded, %ld bytes (%ld bits)\n",
        (enc_rval_mrdc.encoded + 7) / 8, enc_rval_mrdc.encoded + 7);

  ue_CapabilityRAT_Container_mrdc.rat_Type = NR_RAT_Type_eutra_nr;
  OCTET_STRING_fromBuf(&ue_CapabilityRAT_Container_mrdc.ue_CapabilityRAT_Container,
                       (const char *)buffer_mrdc,
                       (enc_rval_mrdc.encoded + 7) / 8);
  #endif

  ue_cap->criticalExtensions.present           = LTE_UECapabilityInformation__criticalExtensions_PR_c1;
  ue_cap->criticalExtensions.choice.c1.present = LTE_UECapabilityInformation__criticalExtensions__c1_PR_ueCapabilityInformation_r8;
  ue_cap->criticalExtensions.choice.c1.choice.ueCapabilityInformation_r8.ue_CapabilityRAT_ContainerList.list.count = 0;
  int count = UECapabilityEnquiry->criticalExtensions.choice.c1.choice.ueCapabilityEnquiry_r8.ue_CapabilityRequest.list.count;
  xer_fprint(stdout, &asn_DEF_NR_UE_CapabilityRAT_Container, (void *)&ue_CapabilityRAT_Container);
  LTE_UE_CapabilityRequest_t *cap_req = &UECapabilityEnquiry->criticalExtensions.choice.c1.choice.ueCapabilityEnquiry_r8.ue_CapabilityRequest;
  for (int i = 0; i < count; i++) {
    enc_rval.encoded = 0;
    if (*cap_req->list.array[i] == LTE_RAT_Type_nr) {
        ASN_SEQUENCE_ADD(&ue_cap->criticalExtensions.choice.c1.choice.ueCapabilityInformation_r8.ue_CapabilityRAT_ContainerList.list,
                         &ue_CapabilityRAT_Container);
        ue_cap->criticalExtensions.choice.c1.choice.ueCapabilityInformation_r8.ue_CapabilityRAT_ContainerList.list.array[i]->rat_Type = LTE_RAT_Type_nr;
        asn_enc_rval_t enc_rval_nr = uper_encode_to_buffer(&asn_DEF_LTE_UL_DCCH_Message, NULL, (void *) &ul_dcch_msg, buffer, sizeof(buffer));
        AssertFatal (enc_rval_nr.encoded > 0, "ASN1 message encoding failed (%s, %jd)!\n",
                     enc_rval_nr.failed_type->name, enc_rval_nr.encoded);
        enc_rval.encoded = enc_rval.encoded + enc_rval_nr.encoded;
        xer_fprint(stdout, &asn_DEF_LTE_UL_DCCH_Message, (void *)&ul_dcch_msg);
        LOG_A(RRC, "%s: NR_UECapInfo LTE_RAT_Type_nr Encoded %zd bits (%zd bytes)\n",
              __FUNCTION__, enc_rval.encoded, (enc_rval.encoded+7)/8);
    }
    else if (*cap_req->list.array[i] == LTE_RAT_Type_eutra_nr) {
        ASN_SEQUENCE_ADD(&ue_cap->criticalExtensions.choice.c1.choice.ueCapabilityInformation_r8.ue_CapabilityRAT_ContainerList.list,
                         &ue_CapabilityRAT_Container_mrdc);
        ue_cap->criticalExtensions.choice.c1.choice.ueCapabilityInformation_r8.ue_CapabilityRAT_ContainerList.list.array[i]->rat_Type = LTE_RAT_Type_eutra_nr;
        asn_enc_rval_t enc_rval_eutra_nr = uper_encode_to_buffer(&asn_DEF_LTE_UL_DCCH_Message, NULL, (void *) &ul_dcch_msg, buffer, sizeof(buffer));
        AssertFatal (enc_rval_eutra_nr.encoded > 0, "ASN1 message encoding failed (%s, %jd)!\n",
                     enc_rval_eutra_nr.failed_type->name, enc_rval_eutra_nr.encoded);
        enc_rval.encoded = enc_rval.encoded + enc_rval_eutra_nr.encoded;
        xer_fprint(stdout, &asn_DEF_LTE_UL_DCCH_Message, (void *)&ul_dcch_msg);
        LOG_A(RRC, "%s: NR_UECapInfo LTE_RAT_Type_eutra_nr Encoded %zd bits (%zd bytes)\n",
              __FUNCTION__, enc_rval.encoded, (enc_rval.encoded+7)/8);
    }
    rrc_data_req_ue (
      ctxt_pP,
      DCCH,
      rrc_mui++,
      SDU_CONFIRM_NO,
      (enc_rval.encoded + 7) / 8,
      buffer,
      PDCP_TRANSMISSION_MODE_CONTROL);
  }
}



//-----------------------------------------------------------------------------
void
rrc_ue_process_ueCapabilityEnquiry(
  const protocol_ctxt_t *const ctxt_pP,
  LTE_UECapabilityEnquiry_t *UECapabilityEnquiry,
  uint8_t eNB_index
)
//-----------------------------------------------------------------------------
{
  asn_enc_rval_t enc_rval;
  LTE_UL_DCCH_Message_t ul_dcch_msg;
  LTE_UE_CapabilityRAT_Container_t ue_CapabilityRAT_Container;
  uint8_t buffer[200];
  int i;
  LOG_I(RRC,"[UE %d] Frame %d: Receiving from SRB1 (DL-DCCH), Processing UECapabilityEnquiry (eNB %d)\n",
        ctxt_pP->module_id,
        ctxt_pP->frame,
        eNB_index);
  memset((void *)&ul_dcch_msg,0,sizeof(LTE_UL_DCCH_Message_t));
  memset((void *)&ue_CapabilityRAT_Container,0,sizeof(LTE_UE_CapabilityRAT_Container_t));
  ul_dcch_msg.message.present           = LTE_UL_DCCH_MessageType_PR_c1;
  ul_dcch_msg.message.choice.c1.present = LTE_UL_DCCH_MessageType__c1_PR_ueCapabilityInformation;
  ul_dcch_msg.message.choice.c1.choice.ueCapabilityInformation.rrc_TransactionIdentifier = UECapabilityEnquiry->rrc_TransactionIdentifier;
  ue_CapabilityRAT_Container.rat_Type = LTE_RAT_Type_eutra;
  OCTET_STRING_fromBuf(&ue_CapabilityRAT_Container.ueCapabilityRAT_Container,
                       (const char *)UE_rrc_inst[ctxt_pP->module_id].UECapability,
                       UE_rrc_inst[ctxt_pP->module_id].UECapability_size);
  //  ue_CapabilityRAT_Container.ueCapabilityRAT_Container.buf  = UE_rrc_inst[ue_mod_idP].UECapability;
  // ue_CapabilityRAT_Container.ueCapabilityRAT_Container.size = UE_rrc_inst[ue_mod_idP].UECapability_size;
  AssertFatal(UECapabilityEnquiry->criticalExtensions.present == LTE_UECapabilityEnquiry__criticalExtensions_PR_c1,
              "UECapabilityEnquiry->criticalExtensions.present (%d) != UECapabilityEnquiry__criticalExtensions_PR_c1 (%d)\n",
              UECapabilityEnquiry->criticalExtensions.present,LTE_UECapabilityEnquiry__criticalExtensions_PR_c1);

  if (UECapabilityEnquiry->criticalExtensions.choice.c1.present != LTE_UECapabilityEnquiry__criticalExtensions__c1_PR_ueCapabilityEnquiry_r8)
    LOG_I(RRC,"UECapabilityEnquiry->criticalExtensions.choice.c1.present (%d) != UECapabilityEnquiry__criticalExtensions__c1_PR_ueCapabilityEnquiry_r8)\n",
          UECapabilityEnquiry->criticalExtensions.choice.c1.present);

  ul_dcch_msg.message.choice.c1.choice.ueCapabilityInformation.criticalExtensions.present           = LTE_UECapabilityInformation__criticalExtensions_PR_c1;
  ul_dcch_msg.message.choice.c1.choice.ueCapabilityInformation.criticalExtensions.choice.c1.present =
    LTE_UECapabilityInformation__criticalExtensions__c1_PR_ueCapabilityInformation_r8;
  ul_dcch_msg.message.choice.c1.choice.ueCapabilityInformation.criticalExtensions.choice.c1.choice.ueCapabilityInformation_r8.ue_CapabilityRAT_ContainerList.list.count
    =0;

  for (i=0; i<UECapabilityEnquiry->criticalExtensions.choice.c1.choice.ueCapabilityEnquiry_r8.ue_CapabilityRequest.list.count; i++) {
    if (*UECapabilityEnquiry->criticalExtensions.choice.c1.choice.ueCapabilityEnquiry_r8.ue_CapabilityRequest.list.array[i]
        == LTE_RAT_Type_eutra) {
      ASN_SEQUENCE_ADD(
        &ul_dcch_msg.message.choice.c1.choice.ueCapabilityInformation.criticalExtensions.choice.c1.choice.ueCapabilityInformation_r8.ue_CapabilityRAT_ContainerList.list,
        &ue_CapabilityRAT_Container);
      enc_rval = uper_encode_to_buffer(&asn_DEF_LTE_UL_DCCH_Message, NULL, (void *) &ul_dcch_msg, buffer, 100);
      AssertFatal (enc_rval.encoded > 0, "ASN1 message encoding failed (%s, %jd)!\n",
                   enc_rval.failed_type->name, enc_rval.encoded);

      if ( LOG_DEBUGFLAG(DEBUG_ASN1) ) {
        xer_fprint(stdout, &asn_DEF_LTE_UL_DCCH_Message, (void *)&ul_dcch_msg);
      }

      LOG_A(RRC, "%s: UECapabilityInformation Encoded %zd bits (%zd bytes)\n",
            __FUNCTION__, enc_rval.encoded,(enc_rval.encoded+7)/8);
      rrc_data_req_ue (
        ctxt_pP,
        DCCH,
        rrc_mui++,
        SDU_CONFIRM_NO,
        (enc_rval.encoded + 7) / 8,
        buffer,
        PDCP_TRANSMISSION_MODE_CONTROL);
    }
    else if (*UECapabilityEnquiry->criticalExtensions.choice.c1.choice.ueCapabilityEnquiry_r8.ue_CapabilityRequest.list.array[i]
            == LTE_RAT_Type_nr) {
        ASN_SEQUENCE_ADD(
          &ul_dcch_msg.message.choice.c1.choice.ueCapabilityInformation.criticalExtensions.choice.c1.choice.ueCapabilityInformation_r8.ue_CapabilityRAT_ContainerList.list,
          &ue_CapabilityRAT_Container);
        enc_rval = uper_encode_to_buffer(&asn_DEF_LTE_UL_DCCH_Message, NULL, (void *) &ul_dcch_msg, buffer, 100);
        AssertFatal (enc_rval.encoded > 0, "ASN1 message encoding failed (%s, %jd)!\n",
                    enc_rval.failed_type->name, enc_rval.encoded);

        if ( LOG_DEBUGFLAG(DEBUG_ASN1) ) {
          xer_fprint(stdout, &asn_DEF_LTE_UL_DCCH_Message, (void *)&ul_dcch_msg);
        }

        LOG_A(RRC, "%s: NR_UECapabilityInformation Encoded %zd bits (%zd bytes)\n",
              __FUNCTION__, enc_rval.encoded,(enc_rval.encoded+7)/8);
        rrc_data_req_ue (
          ctxt_pP,
          DCCH,
          rrc_mui++,
          SDU_CONFIRM_NO,
          (enc_rval.encoded + 7) / 8,
          buffer,
          PDCP_TRANSMISSION_MODE_CONTROL);
        }
  }
}

static bool is_nr_r15_config_present(LTE_RRCConnectionReconfiguration_r8_IEs_t *c)
{
#define NCE nonCriticalExtension
#define chk(x) do { \
  if ((x) == NULL) { \
    LOG_I(RRC, "NULL at %d\n", __LINE__); \
    return false; \
  } \
} while(0)
  chk(c);
  chk(c->NCE);
  chk(c->NCE->NCE);
  chk(c->NCE->NCE->NCE);
  chk(c->NCE->NCE->NCE->NCE);
  chk(c->NCE->NCE->NCE->NCE->NCE);
  chk(c->NCE->NCE->NCE->NCE->NCE->NCE);
  chk(c->NCE->NCE->NCE->NCE->NCE->NCE->NCE);
  chk(c->NCE->NCE->NCE->NCE->NCE->NCE->NCE->NCE);
  return c->NCE->NCE->NCE->NCE->NCE->NCE->NCE->NCE->nr_Config_r15->present ==
         LTE_RRCConnectionReconfiguration_v1510_IEs__nr_Config_r15_PR_setup;

#undef NCE
#undef chk
}

//-----------------------------------------------------------------------------
void
rrc_ue_process_rrcConnectionReconfiguration(
  const protocol_ctxt_t *const       ctxt_pP,
  LTE_RRCConnectionReconfiguration_t *rrcConnectionReconfiguration,
  uint8_t eNB_index
)
//-----------------------------------------------------------------------------
{
  LOG_I(RRC,"[UE %d] Frame %d: Receiving from SRB1 (DL-DCCH), Processing RRCConnectionReconfiguration (eNB %d)\n",
        ctxt_pP->module_id,ctxt_pP->frame,eNB_index);

  if (rrcConnectionReconfiguration->criticalExtensions.present ==
      LTE_RRCConnectionReconfiguration__criticalExtensions_PR_c1) {
    if (rrcConnectionReconfiguration->criticalExtensions.choice.c1.present ==
        LTE_RRCConnectionReconfiguration__criticalExtensions__c1_PR_rrcConnectionReconfiguration_r8) {
      LTE_RRCConnectionReconfiguration_r8_IEs_t *r_r8 = &rrcConnectionReconfiguration->
                                                         criticalExtensions.choice.c1.
                                                         choice.rrcConnectionReconfiguration_r8;

      if (is_nr_r15_config_present(r_r8)) {
          OCTET_STRING_t *nr_RadioBearer = r_r8->nonCriticalExtension->nonCriticalExtension->
                                            nonCriticalExtension->nonCriticalExtension->nonCriticalExtension->
                                            nonCriticalExtension->nonCriticalExtension->nonCriticalExtension->
                                            nr_RadioBearerConfig1_r15;
          OCTET_STRING_t *nr_SecondaryCellGroup = r_r8->nonCriticalExtension->nonCriticalExtension->
                                            nonCriticalExtension->nonCriticalExtension->nonCriticalExtension->
                                            nonCriticalExtension->nonCriticalExtension->nonCriticalExtension->
                                            nr_Config_r15->choice.setup.nr_SecondaryCellGroupConfig_r15;
          uint32_t total_size = nr_RadioBearer->size + nr_SecondaryCellGroup->size;
          struct msg {
                uint32_t RadioBearer_size;
                uint32_t SecondaryCellGroup_size;
                uint8_t trans_id;
                uint8_t padding[3];
                uint8_t buffer[total_size];
          } msg;

          msg.RadioBearer_size = nr_RadioBearer->size;
          msg.SecondaryCellGroup_size = nr_SecondaryCellGroup->size;
          msg.trans_id = rrcConnectionReconfiguration->rrc_TransactionIdentifier;
          memcpy(msg.buffer, nr_RadioBearer->buf, nr_RadioBearer->size);
          memcpy(msg.buffer + nr_RadioBearer->size, nr_SecondaryCellGroup->buf, nr_SecondaryCellGroup->size);

          LOG_D(RRC, "nr_RadioBearerConfig1_r15 size %ld nr_SecondaryCellGroupConfig_r15 size %ld, sizeof(msg) = %zu\n",
                      nr_RadioBearer->size,
                      nr_SecondaryCellGroup->size,
                      sizeof(msg));

          nsa_sendmsg_to_nrue(&msg, sizeof(msg), RRC_CONFIG_COMPLETE_REQ);
          LOG_A(RRC, "Sent RRC_CONFIG_COMPLETE_REQ to the NR UE\n");
      }

      if (r_r8->mobilityControlInfo) {
        LOG_I(RRC,"Mobility Control Information is present\n");
        rrc_ue_process_mobilityControlInfo(
          ctxt_pP,
          eNB_index,
          r_r8->mobilityControlInfo);
      }

      if (r_r8->measConfig != NULL) {
        LOG_I(RRC,"Measurement Configuration is present\n");
        rrc_ue_process_measConfig(ctxt_pP,
                                  eNB_index,
                                  r_r8->measConfig);
        r_r8->measConfig = NULL;
      }

      if (r_r8->radioResourceConfigDedicated) {
        LOG_I(RRC,"Radio Resource Configuration is present\n");
        rrc_ue_process_radioResourceConfigDedicated(ctxt_pP,
                                                    eNB_index,
                                                    r_r8->radioResourceConfigDedicated);
        r_r8->radioResourceConfigDedicated = NULL;
      }

      //TTN for D2D
      //if RRCConnectionReconfiguration message includes the sl-CommConfig
      if ((r_r8->nonCriticalExtension != NULL)
          && (r_r8->nonCriticalExtension->nonCriticalExtension != NULL)
          && (r_r8->nonCriticalExtension->nonCriticalExtension->nonCriticalExtension != NULL)
          && (r_r8->nonCriticalExtension->nonCriticalExtension->nonCriticalExtension->nonCriticalExtension != NULL)
          && (r_r8->nonCriticalExtension->nonCriticalExtension->nonCriticalExtension->nonCriticalExtension->nonCriticalExtension
              != NULL)
          && (r_r8->nonCriticalExtension->nonCriticalExtension->nonCriticalExtension->nonCriticalExtension->nonCriticalExtension->sl_CommConfig_r12
              != NULL)) {
        if (r_r8->nonCriticalExtension->nonCriticalExtension->nonCriticalExtension->nonCriticalExtension->nonCriticalExtension->sl_CommConfig_r12->commTxResources_r12->present !=
            LTE_SL_CommConfig_r12__commTxResources_r12_PR_NOTHING) {
          LOG_I(RRC,"sl-CommConfig is present\n");
          //process sl-CommConfig
          rrc_ue_process_sidelink_radioResourceConfig(ctxt_pP->module_id,eNB_index,
              (LTE_SystemInformationBlockType18_r12_t *)NULL,
              (LTE_SystemInformationBlockType19_r12_t *)NULL,
              r_r8->nonCriticalExtension->nonCriticalExtension->nonCriticalExtension->nonCriticalExtension->nonCriticalExtension->sl_CommConfig_r12,
              (LTE_SL_DiscConfig_r12_t *)NULL
                                                     );
        }
      }

      /*
            //if RRCConnectionReconfiguration message includes the sl-DiscConfig
            if (r_r8->nonCriticalExtension->nonCriticalExtension->nonCriticalExtension->nonCriticalExtension->nonCriticalExtension->sl_DiscConfig_r12->discTxResources_r12->present != SL_DiscConfig_r12__discTxResources_r12_PR_NOTHING ){
               LOG_I(RRC,"sl-DiscConfig is present\n");
               //process sl-DiscConfig
               rrc_ue_process_sidelink_radioResourceConfig(ctxt_pP->module_id,eNB_index,
                     (SystemInformationBlockType18_r12_t *)NULL,
                     (SystemInformationBlockType19_r12_t *)NULL,
                     (SL_CommConfig_r12_t* )NULL,
                     r_r8->nonCriticalExtension->nonCriticalExtension->nonCriticalExtension->nonCriticalExtension->nonCriticalExtension->sl_DiscConfig_r12
                     );
            }
      */

      /* Check if there is dedicated NAS information to forward to NAS */
      if (r_r8->dedicatedInfoNASList != NULL) {
        int list_count;
        uint32_t pdu_length;
        uint8_t *pdu_buffer;
        MessageDef *msg_p;

        for (list_count = 0; list_count < r_r8->dedicatedInfoNASList->list.count; list_count++) {
          pdu_length = r_r8->dedicatedInfoNASList->list.array[list_count]->size;
          pdu_buffer = r_r8->dedicatedInfoNASList->list.array[list_count]->buf;
          msg_p = itti_alloc_new_message(TASK_RRC_UE, 0, NAS_CONN_ESTABLI_CNF);
          NAS_CONN_ESTABLI_CNF(msg_p).errCode = AS_SUCCESS;
          NAS_CONN_ESTABLI_CNF(msg_p).nasMsg.length = pdu_length;
          NAS_CONN_ESTABLI_CNF(msg_p).nasMsg.data = pdu_buffer;
          itti_send_msg_to_task(TASK_NAS_UE, ctxt_pP->instance, msg_p);
        }
        LOG_D(RRC, "Sent NAS_CONN_ESTABLI_CNF to NAS layer via itti!\n");

        free (r_r8->dedicatedInfoNASList);
      }

#if ENABLE_RAL
      {
        MessageDef                                 *message_ral_p = NULL;
        rrc_ral_connection_reestablishment_ind_t    connection_reestablishment_ind;
        int                                         i;
        message_ral_p = itti_alloc_new_message (TASK_RRC_UE, 0, RRC_RAL_CONNECTION_REESTABLISHMENT_IND);
        memset(&connection_reestablishment_ind, 0, sizeof(rrc_ral_connection_reestablishment_ind_t));
        // TO DO ral_si_ind.plmn_id        = 0;
        connection_reestablishment_ind.ue_id            = ctxt_pP->rnti;

        if (rrcConnectionReconfiguration->criticalExtensions.choice.c1.choice.rrcConnectionReconfiguration_r8.radioResourceConfigDedicated->drb_ToAddModList != NULL) {
          connection_reestablishment_ind.num_drb      =
            rrcConnectionReconfiguration->criticalExtensions.choice.c1.choice.rrcConnectionReconfiguration_r8.radioResourceConfigDedicated->drb_ToAddModList->list.count;

          for (i=0; (
                 i<rrcConnectionReconfiguration->criticalExtensions.choice.c1.choice.rrcConnectionReconfiguration_r8.radioResourceConfigDedicated->drb_ToAddModList->list.count)
               && (i < LTE_maxDRB); i++) {
            // why minus 1 in RRC code for drb_identity ?
            connection_reestablishment_ind.drb_id[i]   =
              rrcConnectionReconfiguration->criticalExtensions.choice.c1.choice.rrcConnectionReconfiguration_r8.radioResourceConfigDedicated->drb_ToAddModList->list.array[i]->drb_Identity;
          }
        } else {
          connection_reestablishment_ind.num_drb      = 0;
        }

        if (rrcConnectionReconfiguration->criticalExtensions.choice.c1.choice.rrcConnectionReconfiguration_r8.radioResourceConfigDedicated->srb_ToAddModList != NULL) {
          connection_reestablishment_ind.num_srb      =
            rrcConnectionReconfiguration->criticalExtensions.choice.c1.choice.rrcConnectionReconfiguration_r8.radioResourceConfigDedicated->srb_ToAddModList->list.count +
            UE_rrc_inst[ctxt_pP->module_id].num_srb;
        } else {
          connection_reestablishment_ind.num_srb      += UE_rrc_inst[ctxt_pP->module_id].num_srb;
        }

        if (connection_reestablishment_ind.num_srb > 2) { // fixme: only 2 srbs can exist, adjust the value
          connection_reestablishment_ind.num_srb =2;
        }

        memcpy (&message_ral_p->ittiMsg, (void *) &connection_reestablishment_ind, sizeof(rrc_ral_connection_reestablishment_ind_t));
        //#warning "ue_mod_idP ? for instance ? => YES"
        LOG_I(RRC, "Sending RRC_RAL_CONNECTION_REESTABLISHMENT_IND to mRAL\n");
        itti_send_msg_to_task (TASK_RAL_UE, ctxt_pP->instance, message_ral_p);
      }
#endif
    } // c1 present
  } // critical extensions present
}

/* 36.331, 5.3.5.4      Reception of an RRCConnectionReconfiguration including the mobilityControlInfo by the UE (handover) */
//-----------------------------------------------------------------------------
void
rrc_ue_process_mobilityControlInfo(
  const protocol_ctxt_t *const       ctxt_pP,
  const uint8_t                      eNB_index,
  struct LTE_MobilityControlInfo *const mobilityControlInfo
)
//-----------------------------------------------------------------------------
{
  /*
  DRB_ToReleaseList_t*  drb2release_list;
  DRB_Identity_t *lcid;
   */
  LOG_I(RRC,"Note: This function needs some updates\n");

  if(UE_rrc_inst[ctxt_pP->module_id].Info[eNB_index].T310_active == 1) {
    UE_rrc_inst[ctxt_pP->module_id].Info[eNB_index].T310_active = 0;
  }

  UE_rrc_inst[ctxt_pP->module_id].Info[eNB_index].T304_active = 1;
  UE_rrc_inst[ctxt_pP->module_id].Info[eNB_index].T304_cnt = T304[mobilityControlInfo->t304];
  /*
  drb2release_list = CALLOC (1, sizeof (*drb2release_list));
  lcid= CALLOC (1, sizeof (DRB_Identity_t)); // long
  for (*lcid=0;*lcid<NB_RB_MAX;*lcid++)
  {
    ASN_SEQUENCE_ADD (&(drb2release_list)->list,lcid);
  }
   */
  //Removing SRB1 and SRB2 and DRB0
  LOG_I(RRC,"[UE %d] : Update needed for rrc_pdcp_config_req (deprecated) and rrc_rlc_config_req commands(deprecated)\n", ctxt_pP->module_id);
  rrc_pdcp_config_req (ctxt_pP, SRB_FLAG_YES, CONFIG_ACTION_REMOVE, DCCH,UNDEF_SECURITY_MODE);
  rrc_rlc_config_req(ctxt_pP, SRB_FLAG_YES, MBMS_FLAG_NO, CONFIG_ACTION_REMOVE,ctxt_pP->module_id+DCCH,Rlc_info_am_config);
  rrc_pdcp_config_req (ctxt_pP, SRB_FLAG_YES, CONFIG_ACTION_REMOVE, DCCH1,UNDEF_SECURITY_MODE);
  rrc_rlc_config_req(ctxt_pP, SRB_FLAG_YES,CONFIG_ACTION_REMOVE, MBMS_FLAG_NO,ctxt_pP->module_id+DCCH1,Rlc_info_am_config);
  rrc_pdcp_config_req (ctxt_pP, SRB_FLAG_NO, CONFIG_ACTION_REMOVE, DTCH,UNDEF_SECURITY_MODE);
  rrc_rlc_config_req(ctxt_pP, SRB_FLAG_NO,CONFIG_ACTION_REMOVE, MBMS_FLAG_NO,ctxt_pP->module_id+DTCH,Rlc_info_um);
  //Synchronisation to DL of target cell
  LOG_I(RRC,
        "HO: Reset PDCP and RLC for configured RBs.. \n[FRAME %05d][RRC_UE][MOD %02d][][--- MAC_CONFIG_REQ  (SRB2 eNB %d) --->][MAC_UE][MOD %02d][]\n",
        ctxt_pP->frame, ctxt_pP->module_id, eNB_index, ctxt_pP->module_id);
  // Reset MAC and configure PHY
  rrc_mac_config_req_ue(ctxt_pP->module_id,
                        0,
                        eNB_index,
                        (LTE_RadioResourceConfigCommonSIB_t *)NULL,
                        (struct LTE_PhysicalConfigDedicated *)NULL,
                        (LTE_SCellToAddMod_r10_t *)NULL,
                        (LTE_MeasObjectToAddMod_t **)NULL,
                        (LTE_MAC_MainConfig_t *)NULL,
                        0,
                        (struct LTE_LogicalChannelConfig *)NULL,
                        (LTE_MeasGapConfig_t *)NULL,
                        (LTE_TDD_Config_t *)NULL,
                        mobilityControlInfo,
                        (uint8_t *)NULL,
                        (uint16_t *)NULL,
                        NULL,
                        NULL,
                        NULL,
                        NULL,
                        0,
                        (LTE_MBSFN_AreaInfoList_r9_t *)NULL,
                        (LTE_PMCH_InfoList_r9_t *)NULL,
                        0,
                        NULL,
                        NULL,
                        0,
                        (struct LTE_NonMBSFN_SubframeConfig_r14 *)NULL,
                        (LTE_MBSFN_AreaInfoList_r9_t *)NULL
                       );
  // Re-establish PDCP for all RBs that are established
  // rrc_pdcp_config_req (ue_mod_idP+NB_eNB_INST, frameP, 0, CONFIG_ACTION_ADD, ue_mod_idP+DCCH);
  // rrc_pdcp_config_req (ue_mod_idP+NB_eNB_INST, frameP, 0, CONFIG_ACTION_ADD, ue_mod_idP+DCCH1);
  // rrc_pdcp_config_req (ue_mod_idP+NB_eNB_INST, frameP, 0, CONFIG_ACTION_ADD, ue_mod_idP+DTCH);
  // Re-establish RLC for all RBs that are established
  // rrc_rlc_config_req(ue_mod_idP+NB_eNB_INST,frameP,0,CONFIG_ACTION_ADD,ue_mod_idP+DCCH,SIGNALLING_RADIO_BEARER,Rlc_info_am_config);
  // rrc_rlc_config_req(ue_mod_idP+NB_eNB_INST,frameP,0,CONFIG_ACTION_ADD,ue_mod_idP+DCCH1,SIGNALLING_RADIO_BEARER,Rlc_info_am_config);
  // rrc_rlc_config_req(ue_mod_idP+NB_eNB_INST,frameP,0,CONFIG_ACTION_ADD,ue_mod_idP+DTCH,RADIO_ACCESS_BEARER,Rlc_info_um);
  UE_rrc_inst[ctxt_pP->module_id].Info[eNB_index].State = RRC_SI_RECEIVED;
}

//-----------------------------------------------------------------------------
void
rrc_detach_from_eNB(
  module_id_t ue_mod_idP,
  uint8_t eNB_index
)
//-----------------------------------------------------------------------------
{
  //UE_rrc_inst[ue_mod_idP].DRB_config[eNB_index]
}

//-----------------------------------------------------------------------------
void
rrc_ue_decode_dcch(
  const protocol_ctxt_t *const ctxt_pP,
  const rb_id_t                Srb_id,
  const uint8_t         *const Buffer,
  const uint32_t               Buffer_size,
  const uint8_t                eNB_indexP
)
//-----------------------------------------------------------------------------
{
  //DL_DCCH_Message_t dldcchmsg;
  LTE_DL_DCCH_Message_t *dl_dcch_msg=NULL;//&dldcchmsg;
  //  asn_dec_rval_t dec_rval;
  // int i;
  uint8_t target_eNB_index=0xFF;
  MessageDef *msg_p;

  if (Srb_id != 1) {
    LOG_E(RRC,"[UE %d] Frame %d: Received message on DL-DCCH (SRB%ld), should not have ...\n",
          ctxt_pP->module_id, ctxt_pP->frame, Srb_id);
    return;
  }

  asn_dec_rval_t dec_rval = uper_decode(NULL,
              &asn_DEF_LTE_DL_DCCH_Message,
              (void **)&dl_dcch_msg,
              (uint8_t *)Buffer,
              Buffer_size, 0, 0);

  if (dec_rval.code != RC_OK && dec_rval.consumed == 0)
  {
    LOG_E(RRC, "%s: Failed to decode LTE_DL_DCC_Msg\n", __FUNCTION__);
    SEQUENCE_free(&asn_DEF_LTE_DL_DCCH_Message, dl_dcch_msg, ASFM_FREE_EVERYTHING);
    return;
  }

  if ( LOG_DEBUGFLAG(DEBUG_ASN1) ) {
    xer_fprint(stdout,&asn_DEF_LTE_DL_DCCH_Message,(void *)dl_dcch_msg);
  }

  if (dl_dcch_msg->message.present == LTE_DL_DCCH_MessageType_PR_c1) {
    if (UE_rrc_inst[ctxt_pP->module_id].Info[eNB_indexP].State >= RRC_CONNECTED) {
      switch (dl_dcch_msg->message.choice.c1.present) {
        case LTE_DL_DCCH_MessageType__c1_PR_NOTHING:
          LOG_I(RRC, "[UE %d] Frame %d : Received PR_NOTHING on DL-DCCH-Message\n",
                ctxt_pP->module_id, ctxt_pP->frame);
          return;

        case LTE_DL_DCCH_MessageType__c1_PR_csfbParametersResponseCDMA2000:
          break;

        case LTE_DL_DCCH_MessageType__c1_PR_dlInformationTransfer: {
          LTE_DLInformationTransfer_t *dlInformationTransfer = &dl_dcch_msg->message.choice.c1.choice.dlInformationTransfer;

          if ((dlInformationTransfer->criticalExtensions.present == LTE_DLInformationTransfer__criticalExtensions_PR_c1)
              && (dlInformationTransfer->criticalExtensions.choice.c1.present
                  == LTE_DLInformationTransfer__criticalExtensions__c1_PR_dlInformationTransfer_r8)
              && (dlInformationTransfer->criticalExtensions.choice.c1.choice.dlInformationTransfer_r8.dedicatedInfoType.present
                  == LTE_DLInformationTransfer_r8_IEs__dedicatedInfoType_PR_dedicatedInfoNAS)) {
            /* This message hold a dedicated info NAS payload, forward it to NAS */
            struct LTE_DLInformationTransfer_r8_IEs__dedicatedInfoType *dedicatedInfoType =
                &dlInformationTransfer->criticalExtensions.choice.c1.choice.dlInformationTransfer_r8.dedicatedInfoType;
            uint32_t pdu_length;
            uint8_t *pdu_buffer;
            MessageDef *msg_p;
            pdu_length = dedicatedInfoType->choice.dedicatedInfoNAS.size;
            pdu_buffer = dedicatedInfoType->choice.dedicatedInfoNAS.buf;
            msg_p = itti_alloc_new_message(TASK_RRC_UE, 0, NAS_DOWNLINK_DATA_IND);
            NAS_DOWNLINK_DATA_IND(msg_p).UEid = ctxt_pP->module_id; // TODO set the UEid to something else ?
            NAS_DOWNLINK_DATA_IND(msg_p).nasMsg.length = pdu_length;
            NAS_DOWNLINK_DATA_IND(msg_p).nasMsg.data = pdu_buffer;
            itti_send_msg_to_task(TASK_NAS_UE, ctxt_pP->instance, msg_p);
          }

          break;
        }

        case LTE_DL_DCCH_MessageType__c1_PR_handoverFromEUTRAPreparationRequest:
          break;

        case LTE_DL_DCCH_MessageType__c1_PR_mobilityFromEUTRACommand:
          break;

        case LTE_DL_DCCH_MessageType__c1_PR_rrcConnectionReconfiguration:

          // first check if mobilityControlInfo  is present
          if (dl_dcch_msg->message.choice.c1.choice.rrcConnectionReconfiguration.criticalExtensions.choice.c1.choice.rrcConnectionReconfiguration_r8.mobilityControlInfo
              != NULL) {
            /* 36.331, 5.3.5.4 Reception of an RRCConnectionReconfiguration including the mobilityControlInfo by the UE (handover)*/
            if (UE_rrc_inst[ctxt_pP->module_id].HandoverInfoUe.targetCellId
                != dl_dcch_msg->message.choice.c1.choice.rrcConnectionReconfiguration.criticalExtensions.choice.c1.choice.rrcConnectionReconfiguration_r8.mobilityControlInfo->targetPhysCellId) {
              LOG_W(RRC,
                    "[UE %d] Frame %d: Handover target (%ld) is different from RSRP measured target (%ld)..\n",
                    ctxt_pP->module_id,
                    ctxt_pP->frame,
                    dl_dcch_msg->message.choice.c1.choice.rrcConnectionReconfiguration.criticalExtensions.choice.c1.choice.rrcConnectionReconfiguration_r8.mobilityControlInfo->targetPhysCellId,
                    UE_rrc_inst[ctxt_pP->module_id].HandoverInfoUe.targetCellId);
              return;
            } else if ((target_eNB_index = get_adjacent_cell_mod_id(UE_rrc_inst[ctxt_pP->module_id].HandoverInfoUe.targetCellId))
                       == 0xFF) {
              LOG_W(RRC,
                    "[UE %d] Frame %d: ue_mod_idP of the target eNB not found, check the network topology\n",
                    ctxt_pP->module_id,
                    ctxt_pP->frame);
              return;
            } else {
              LOG_I(RRC,
                    "[UE% d] Frame %d: Received rrcConnectionReconfiguration with mobilityControlInfo \n",
                    ctxt_pP->module_id,
                    ctxt_pP->frame);
              UE_rrc_inst[ctxt_pP->module_id].HandoverInfoUe.measFlag = 1; // Ready to send more MeasReports if required
            }
          }

          rrc_ue_process_rrcConnectionReconfiguration(
            ctxt_pP,
            &dl_dcch_msg->message.choice.c1.choice.rrcConnectionReconfiguration,
            eNB_indexP);

          if (target_eNB_index != 0xFF) {
            rrc_ue_generate_RRCConnectionReconfigurationComplete(
              ctxt_pP,
              target_eNB_index,
              dl_dcch_msg->message.choice.c1.choice.rrcConnectionReconfiguration.rrc_TransactionIdentifier,
              NULL);
            UE_rrc_inst[ctxt_pP->module_id].Info[eNB_indexP].State = RRC_HO_EXECUTION;
            UE_rrc_inst[ctxt_pP->module_id].Info[target_eNB_index].State = RRC_RECONFIGURED;
            LOG_I(RRC, "[UE %d] State = RRC_RECONFIGURED during HO (eNB %d)\n",
                  ctxt_pP->module_id, target_eNB_index);
#if ENABLE_RAL
            {
              MessageDef                                 *message_ral_p = NULL;
              rrc_ral_connection_reconfiguration_ho_ind_t connection_reconfiguration_ho_ind;
              int                                         i;
              message_ral_p = itti_alloc_new_message (TASK_RRC_UE, 0, RRC_RAL_CONNECTION_RECONFIGURATION_HO_IND);
              memset(&connection_reconfiguration_ho_ind, 0, sizeof(rrc_ral_connection_reconfiguration_ho_ind_t));
              connection_reconfiguration_ho_ind.ue_id = ctxt_pP->module_id;

              if (dl_dcch_msg->message.choice.c1.choice.rrcConnectionReconfiguration.criticalExtensions.choice.c1.choice.rrcConnectionReconfiguration_r8.radioResourceConfigDedicated->drb_ToAddModList
                  != NULL) {
                connection_reconfiguration_ho_ind.num_drb      =
                  dl_dcch_msg->message.choice.c1.choice.rrcConnectionReconfiguration.criticalExtensions.choice.c1.choice.rrcConnectionReconfiguration_r8.radioResourceConfigDedicated->drb_ToAddModList->list.count;

                for (i=0; (
                       i<dl_dcch_msg->message.choice.c1.choice.rrcConnectionReconfiguration.criticalExtensions.choice.c1.choice.rrcConnectionReconfiguration_r8.radioResourceConfigDedicated->drb_ToAddModList->list.count)
                     && (i < LTE_maxDRB); i++) {
                  // why minus 1 in RRC code for drb_identity ?
                  connection_reconfiguration_ho_ind.drb_id[i]   =
                    dl_dcch_msg->message.choice.c1.choice.rrcConnectionReconfiguration.criticalExtensions.choice.c1.choice.rrcConnectionReconfiguration_r8.radioResourceConfigDedicated->drb_ToAddModList->list.array[i]->drb_Identity;
                }
              } else {
                connection_reconfiguration_ho_ind.num_drb      = 0;
              }

              if (dl_dcch_msg->message.choice.c1.choice.rrcConnectionReconfiguration.criticalExtensions.choice.c1.choice.rrcConnectionReconfiguration_r8.radioResourceConfigDedicated->srb_ToAddModList
                  != NULL) {
                connection_reconfiguration_ho_ind.num_srb      =
                  dl_dcch_msg->message.choice.c1.choice.rrcConnectionReconfiguration.criticalExtensions.choice.c1.choice.rrcConnectionReconfiguration_r8.radioResourceConfigDedicated->srb_ToAddModList->list.count
                  +
                  UE_rrc_inst[ctxt_pP->module_id].num_srb;
              } else {
                connection_reconfiguration_ho_ind.num_srb      += UE_rrc_inst[ctxt_pP->module_id].num_srb;
              }

              if (connection_reconfiguration_ho_ind.num_srb > 2 ) {
                connection_reconfiguration_ho_ind.num_srb =2;
              }

              memcpy (&message_ral_p->ittiMsg, (void *) &connection_reconfiguration_ho_ind, sizeof(rrc_ral_connection_reconfiguration_ho_ind_t));
              //#warning "ue_mod_idP ? for instance ? => YES"
              LOG_I(RRC, "Sending RRC_RAL_CONNECTION_RECONFIGURATION_HO_IND to mRAL\n");
              itti_send_msg_to_task (TASK_RAL_UE, ctxt_pP->instance, message_ral_p);
            }
#endif
          } else {
            rrc_ue_generate_RRCConnectionReconfigurationComplete(
              ctxt_pP,
              eNB_indexP,
              dl_dcch_msg->message.choice.c1.choice.rrcConnectionReconfiguration.rrc_TransactionIdentifier,
              NULL);
            UE_rrc_inst[ctxt_pP->module_id].Info[eNB_indexP].State = RRC_RECONFIGURED;
            LOG_I(RRC, "[UE %d] State = RRC_RECONFIGURED (eNB %d)\n",
                  ctxt_pP->module_id,
                  eNB_indexP);
#if ENABLE_RAL
            {
              MessageDef                                 *message_ral_p = NULL;
              rrc_ral_connection_reconfiguration_ind_t    connection_reconfiguration_ind;
              int                                         i;
              message_ral_p = itti_alloc_new_message (TASK_RRC_UE, 0, RRC_RAL_CONNECTION_RECONFIGURATION_IND);
              memset(&connection_reconfiguration_ind, 0, sizeof(rrc_ral_connection_reconfiguration_ind_t));
              connection_reconfiguration_ind.ue_id = ctxt_pP->module_id;

              if (dl_dcch_msg->message.choice.c1.choice.rrcConnectionReconfiguration.criticalExtensions.choice.c1.choice.rrcConnectionReconfiguration_r8.radioResourceConfigDedicated->drb_ToAddModList
                  != NULL) {
                connection_reconfiguration_ind.num_drb      =
                  dl_dcch_msg->message.choice.c1.choice.rrcConnectionReconfiguration.criticalExtensions.choice.c1.choice.rrcConnectionReconfiguration_r8.radioResourceConfigDedicated->drb_ToAddModList->list.count;

                for (i=0; (
                       i<dl_dcch_msg->message.choice.c1.choice.rrcConnectionReconfiguration.criticalExtensions.choice.c1.choice.rrcConnectionReconfiguration_r8.radioResourceConfigDedicated->drb_ToAddModList->list.count)
                     && (i < LTE_maxDRB); i++) {
                  // why minus 1 in RRC code for drb_identity ?
                  connection_reconfiguration_ind.drb_id[i]   =
                    dl_dcch_msg->message.choice.c1.choice.rrcConnectionReconfiguration.criticalExtensions.choice.c1.choice.rrcConnectionReconfiguration_r8.radioResourceConfigDedicated->drb_ToAddModList->list.array[i]->drb_Identity;
                }
              } else {
                connection_reconfiguration_ind.num_drb      = 0;
              }

              if (dl_dcch_msg->message.choice.c1.choice.rrcConnectionReconfiguration.criticalExtensions.choice.c1.choice.rrcConnectionReconfiguration_r8.radioResourceConfigDedicated->srb_ToAddModList
                  != NULL) {
                connection_reconfiguration_ind.num_srb      =
                  dl_dcch_msg->message.choice.c1.choice.rrcConnectionReconfiguration.criticalExtensions.choice.c1.choice.rrcConnectionReconfiguration_r8.radioResourceConfigDedicated->srb_ToAddModList->list.count
                  +
                  UE_rrc_inst[ctxt_pP->module_id].num_srb;
              } else {
                connection_reconfiguration_ind.num_srb      +=UE_rrc_inst[ctxt_pP->module_id].num_srb;
              }

              if (connection_reconfiguration_ind.num_srb > 2 ) {
                connection_reconfiguration_ind.num_srb =2;
              }

              memcpy (&message_ral_p->ittiMsg, (void *) &connection_reconfiguration_ind, sizeof(rrc_ral_connection_reconfiguration_ind_t));
              //#warning "ue_mod_idP ? for instance ? => YES"
              LOG_I(RRC, "Sending RRC_RAL_CONNECTION_RECONFIGURATION_IND to mRAL\n");
              itti_send_msg_to_task (TASK_RAL_UE, ctxt_pP->instance, message_ral_p);
            }
#endif
          }

          //TTN test D2D (should not be here - in reality, this message will be triggered from ProSeApp)
          if (send_ue_information == 0) {
            LOG_I(RRC, "TEST SidelinkUEInformation [UE %d] Received  (eNB %d)\n",
                  ctxt_pP->module_id, eNB_indexP);
            LTE_SL_DestinationInfoList_r12_t *destinationInfoList = CALLOC(1, sizeof(LTE_SL_DestinationInfoList_r12_t));
            LTE_SL_DestinationIdentity_r12_t *sl_destination_identity = CALLOC(1, sizeof(LTE_SL_DestinationIdentity_r12_t));
            sl_destination_identity->size = 3;
            sl_destination_identity->buf = CALLOC(1,3);
            sl_destination_identity->buf[0] = 0x00;
            sl_destination_identity->buf[1] = 0x00;
            sl_destination_identity->buf[2] = 0x01;
            sl_destination_identity->bits_unused = 0;
            ASN_SEQUENCE_ADD(&destinationInfoList->list,sl_destination_identity);
            rrc_ue_generate_SidelinkUEInformation(ctxt_pP, eNB_indexP, destinationInfoList, NULL, SL_TRANSMIT_NON_RELAY_ONE_TO_ONE);
            send_ue_information ++;
          }

          UE_RRC_INFO *info = &UE_rrc_inst[ctxt_pP->module_id].Info[eNB_indexP];
          if (info->dl_dcch_msg != NULL) {
              SEQUENCE_free(&asn_DEF_LTE_DL_DCCH_Message, info->dl_dcch_msg, ASFM_FREE_EVERYTHING);
          }
          info->dl_dcch_msg = dl_dcch_msg;
          dl_dcch_msg = NULL;
          break;

        case LTE_DL_DCCH_MessageType__c1_PR_rrcConnectionRelease:
          msg_p = itti_alloc_new_message(TASK_RRC_UE, 0, NAS_CONN_RELEASE_IND);

          if ((dl_dcch_msg->message.choice.c1.choice.rrcConnectionRelease.criticalExtensions.present
               == LTE_RRCConnectionRelease__criticalExtensions_PR_c1)
              && (dl_dcch_msg->message.choice.c1.choice.rrcConnectionRelease.criticalExtensions.choice.c1.present
                  == LTE_RRCConnectionRelease__criticalExtensions__c1_PR_rrcConnectionRelease_r8)) {
            NAS_CONN_RELEASE_IND(msg_p).cause =
              dl_dcch_msg->message.choice.c1.choice.rrcConnectionRelease.criticalExtensions.choice.c1.choice.rrcConnectionRelease_r8.releaseCause;
          }

          itti_send_msg_to_task(TASK_NAS_UE, ctxt_pP->instance, msg_p);
#if ENABLE_RAL
          msg_p = itti_alloc_new_message(TASK_RRC_UE, 0, RRC_RAL_CONNECTION_RELEASE_IND);
          RRC_RAL_CONNECTION_RELEASE_IND(msg_p).ue_id = ctxt_pP->module_id;
          itti_send_msg_to_task(TASK_RAL_UE, ctxt_pP->instance, msg_p);
#endif
          break;

        case LTE_DL_DCCH_MessageType__c1_PR_securityModeCommand:
          LOG_I(RRC, "[UE %d] Received securityModeCommand (eNB %d)\n",
                ctxt_pP->module_id, eNB_indexP);
          rrc_ue_process_securityModeCommand(
            ctxt_pP,
            &dl_dcch_msg->message.choice.c1.choice.securityModeCommand,
            eNB_indexP);
          break;

        case LTE_DL_DCCH_MessageType__c1_PR_ueCapabilityEnquiry:
          LOG_I(RRC, "[UE %d] Received Capability Enquiry (eNB %d)\n",
                ctxt_pP->module_id,
                eNB_indexP);

          LTE_UE_CapabilityRequest_t *ue_cap = &dl_dcch_msg->message.choice.c1.choice.ueCapabilityEnquiry.criticalExtensions.
                                                choice.c1.choice.ueCapabilityEnquiry_r8.ue_CapabilityRequest;
          bool have_received_nrue_cap = false;
          for (int i = 0; i < ue_cap->list.count; i++) {
            if (*ue_cap->list.array[i] == LTE_RAT_Type_nr || *ue_cap->list.array[i] == LTE_RAT_Type_eutra_nr) {
                have_received_nrue_cap = true;
                break;
            }
          }
          if (have_received_nrue_cap) {
                LTE_UECapabilityEnquiry_t *ueCapabilityEnquiry_nsa = &dl_dcch_msg->message.choice.c1.choice.ueCapabilityEnquiry;
                OCTET_STRING_t * requestedFreqBandsNR = ueCapabilityEnquiry_nsa->
                                      criticalExtensions.choice.c1.choice.ueCapabilityEnquiry_r8.nonCriticalExtension->
                                      nonCriticalExtension->nonCriticalExtension->nonCriticalExtension->
                                      nonCriticalExtension->requestedFreqBandsNR_MRDC_r15;
                nsa_sendmsg_to_nrue(requestedFreqBandsNR->buf, requestedFreqBandsNR->size, NRUE_CAPABILITY_ENQUIRY);
                LOG_A(RRC, "Second ueCapabilityEnquiry (request for NR capabilities) sent to NR UE with size %zu\n",
                      requestedFreqBandsNR->size);
                // Save ueCapabilityEnquiry so we can use in nsa mode after nrUE response is received
                UE_RRC_INFO *info = &UE_rrc_inst[ctxt_pP->module_id].Info[eNB_indexP];
                if (info->dl_dcch_msg != NULL) {
                  info->dl_dcch_msg = NULL;
                }
                info->dl_dcch_msg = dl_dcch_msg;
                dl_dcch_msg = NULL;
          } else if (get_softmodem_params()->nsa && !have_received_nrue_cap) {
              LTE_UECapabilityEnquiry_t *ueCapabilityEnquiry_nsa = &dl_dcch_msg->message.choice.c1.choice.ueCapabilityEnquiry;
              OCTET_STRING_t * requestedFreqBandsNR = ueCapabilityEnquiry_nsa->
                                    criticalExtensions.choice.c1.choice.ueCapabilityEnquiry_r8.nonCriticalExtension->
                                    nonCriticalExtension->nonCriticalExtension->nonCriticalExtension->
                                    nonCriticalExtension->requestedFreqBandsNR_MRDC_r15;
              nsa_sendmsg_to_nrue(requestedFreqBandsNR->buf, requestedFreqBandsNR->size, UE_CAPABILITY_ENQUIRY);
              LOG_A(RRC, "Initial ueCapabilityEnquiry sent to NR UE with size %zu\n", requestedFreqBandsNR->size);
              // Save ueCapabilityEnquiry so we can use in nsa mode after nrUE response is received
              UE_RRC_INFO *info = &UE_rrc_inst[ctxt_pP->module_id].Info[eNB_indexP];
              if (info->dl_dcch_msg != NULL) {
                info->dl_dcch_msg = NULL;
              }
              info->dl_dcch_msg = dl_dcch_msg;
              dl_dcch_msg = NULL;
          } else {
            rrc_ue_process_ueCapabilityEnquiry(
              ctxt_pP,
              &dl_dcch_msg->message.choice.c1.choice.ueCapabilityEnquiry,
              eNB_indexP);
          }
          break;

        case LTE_DL_DCCH_MessageType__c1_PR_counterCheck:
          break;

        case LTE_DL_DCCH_MessageType__c1_PR_ueInformationRequest_r9:
          break;

        case LTE_DL_DCCH_MessageType__c1_PR_loggedMeasurementConfiguration_r10:
          break;

        case LTE_DL_DCCH_MessageType__c1_PR_rnReconfiguration_r10:
          break;

        case LTE_DL_DCCH_MessageType__c1_PR_spare1:
        case LTE_DL_DCCH_MessageType__c1_PR_spare2:
        case LTE_DL_DCCH_MessageType__c1_PR_spare3:
          break;

        default:
          break;
      }
    }
  }

<<<<<<< HEAD
#ifndef NO_RRM
  send_msg(&S_rrc,msg_rrc_end_scan_req(ctxt_pP->module_id,eNB_indexP));
#endif
  if (0) //We're not done with underlying members of dl_dcch_msg (Use after free error when enabled)
  {
    SEQUENCE_free(&asn_DEF_LTE_DL_DCCH_Message, dl_dcch_msg, ASFM_FREE_EVERYTHING);
  }
=======
>>>>>>> 6e5527e0
}

const char siWindowLength[9][5] = {"1ms","2ms","5ms","10ms","15ms","20ms","40ms","80ms","ERR"};
const char siWindowLength_int[8] = {1,2,5,10,15,20,40,80};

const char SIBType[12][6] = {"SIB3","SIB4","SIB5","SIB6","SIB7","SIB8","SIB9","SIB10","SIB11","SIB12","SIB13","Spare"};
const char SIBPeriod[8][6]= {"rf8","rf16","rf32","rf64","rf128","rf256","rf512","ERR"};
int siPeriod_int[7] = {80,160,320,640,1280,2560,5120};

const char *SIBreserved( long value ) {
  if (value < 0 || value > 1)
    return "ERR";

  if (value)
    return "notReserved";

  return "reserved";
}
const char *SIBbarred( long value ) {
  if (value < 0 || value > 1)
    return "ERR";

  if (value)
    return "notBarred";

  return "barred";
}
const char *SIBallowed( long value ) {
  if (value < 0 || value > 1)
    return "ERR";

  if (value)
    return "notAllowed";

  return "allowed";
}
const char *SIB2SoundingPresent( int value ) {
  switch (value) {
    case LTE_SoundingRS_UL_ConfigCommon_PR_NOTHING:
      return "NOTHING";

    case LTE_SoundingRS_UL_ConfigCommon_PR_release:
      return "release";

    case LTE_SoundingRS_UL_ConfigCommon_PR_setup:
      return "setup";
  }

  return "ERR";
}
const char *SIB2numberOfRA_Preambles( long value ) {
  static char temp[4] = {0};

  if (value < 0 || value > 15)
    return "ERR";

  snprintf( temp, sizeof(temp), "n%ld", value*4 + 4 );
  temp[3] = 0; // terminate string
  return temp;
}
const char *SIB2powerRampingStep( long value ) {
  if (value < 0 || value > 3)
    return "ERR";

  static const char str[4][4] = {"dB0","dB2","dB4","dB6"};
  return str[value];
}
const char *SIB2preambleInitialReceivedTargetPower( long value ) {
  static char temp[8] = {0};

  if (value < 0 || value > 15)
    return "ERR";

  snprintf( temp, sizeof(temp), "dBm-%ld", 120 - value*2 );
  temp[7] = 0; // terminate string
  return temp;
}
const char *SIB2preambleTransMax( long value ) {
  static char temp[5] = {0};

  if (value < 0 || value > 10)
    return "ERR";

  if (value <= 5) {
    snprintf( temp, sizeof(temp), "n%ld", value+3 );
    return temp;
  }

  switch (value) {
    case 6:
      return "n10";

    case 7:
      return "n20";

    case 8:
      return "n50";

    case 9:
      return "n100";

    case 10:
      return "n200";
  }

  /* unreachable but gcc warns... */
  return "ERR";
}
const char *SIB2ra_ResponseWindowSize( long value ) {
  static char temp[4] = {0};

  if (value < 0 || value > 7)
    return "ERR";

  if (value == 7)
    return "sf10";

  snprintf( temp, sizeof(temp), "sf%ld", value+2 );
  return temp;
}
const char *SIB2mac_ContentionResolutionTimer( long value ) {
  static char temp[5] = {0};

  if (value < 0 || value > 7)
    return "ERR";

  snprintf( temp, sizeof(temp), "sf%ld", 8 + value*8 );
  return temp;
}
const char *SIB2modificationPeriodCoeff( long value ) {
  static char temp[32] = {0};

  if (value < 0 || value > 3)
    return "ERR";

  snprintf( temp, sizeof(temp), "n%d", (int)pow(2,value+1) );
  return temp;
}
const char *SIB2defaultPagingCycle( long value ) {
  static char temp[32] = {0};

  if (value < 0 || value > 3)
    return "ERR";

  snprintf( temp, sizeof(temp), "rf%d", (int)pow(2,value+4) );
  return temp;
}
const char *SIB2nB( long value ) {
  if (value < 0 || value > 7)
    return "ERR";

  static const char str[8][17] = {"fourT","twoT","oneT","halfT","quarterT","oneEigthT","oneSixteenthT","oneThirtySecondT"};
  return str[value];
}

int decode_BCCH_MBMS_DLSCH_Message(
  const protocol_ctxt_t *const ctxt_pP,
  const uint8_t                eNB_index,
  uint8_t               *const Sdu,
  const uint8_t                Sdu_len,
  const uint8_t                rsrq,
  const uint8_t                rsrp ) {
  LTE_BCCH_DL_SCH_Message_MBMS_t *bcch_message = NULL;
  //LTE_SystemInformationBlockType1_MBMS_r14_t *sib1_mbms = UE_rrc_inst[ctxt_pP->module_id].sib1_MBMS[eNB_index];
  VCD_SIGNAL_DUMPER_DUMP_FUNCTION_BY_NAME( VCD_SIGNAL_DUMPER_FUNCTIONS_UE_DECODE_BCCH, VCD_FUNCTION_IN );
  /*if (((UE_rrc_inst[ctxt_pP->module_id].Info[eNB_index].SIStatus_MBMS&1) == 1) &&  // SIB1 received
      (UE_rrc_inst[ctxt_pP->module_id].Info[eNB_index].SIcnt_MBMS == sib1->schedulingInfoList_MBMS_r14.list.count)) {
    // Avoid decoding  SystemInformationBlockType1_t* sib1_MBMS = UE_rrc_inst[ctxt_pP->module_id].sib1_MBMS[eNB_index];
    // to prevent memory bloating
    VCD_SIGNAL_DUMPER_DUMP_FUNCTION_BY_NAME( VCD_SIGNAL_DUMPER_FUNCTIONS_UE_DECODE_BCCH, VCD_FUNCTION_OUT );
    return 0;
  }*/
  rrc_set_sub_state( ctxt_pP->module_id, RRC_SUB_STATE_IDLE_RECEIVING_SIB );
  //if ( LOG_DEBUGFLAG(DEBUG_ASN1) ) {
  //xer_fprint(stdout, &asn_DEF_LTE_BCCH_DL_SCH_Message_MBMS,(void *)bcch_message );
  //}
  asn_dec_rval_t dec_rval = uper_decode_complete( NULL,
                            &asn_DEF_LTE_BCCH_DL_SCH_Message_MBMS,
                            (void **)&bcch_message,
                            (const void *)Sdu,
                            Sdu_len );

  if ((dec_rval.code != RC_OK) && (dec_rval.consumed == 0)) {
    LOG_E( RRC, "[UE %"PRIu8"] Failed to decode BCCH_DLSCH_MBMS_MESSAGE (%zu bits)\n",
           ctxt_pP->module_id,
           dec_rval.consumed );
    log_dump(RRC, Sdu, Sdu_len, LOG_DUMP_CHAR,"   Received bytes:\n" );
    // free the memory
    SEQUENCE_free( &asn_DEF_LTE_BCCH_DL_SCH_Message_MBMS, (void *)bcch_message, 1 );
    VCD_SIGNAL_DUMPER_DUMP_FUNCTION_BY_NAME( VCD_SIGNAL_DUMPER_FUNCTIONS_UE_DECODE_BCCH, VCD_FUNCTION_OUT );
    return -1;
  }

  //if ( LOG_DEBUGFLAG(DEBUG_ASN1) ) {
  //xer_fprint(stdout, &asn_DEF_LTE_BCCH_DL_SCH_Message_MBMS,(void *)bcch_message );
  //}

  if (bcch_message->message.present == LTE_BCCH_DL_SCH_MessageType_MBMS_r14_PR_c1) {
    switch (bcch_message->message.choice.c1.present) {
      case LTE_BCCH_DL_SCH_MessageType_MBMS_r14__c1_PR_systemInformationBlockType1_MBMS_r14:
        if ((ctxt_pP->frame % 4) == 0) {
          // every 4 frame
          if ((UE_rrc_inst[ctxt_pP->module_id].Info[eNB_index].SIStatus_MBMS&1) == 0) {
            LTE_SystemInformationBlockType1_MBMS_r14_t *sib1_mbms = UE_rrc_inst[ctxt_pP->module_id].sib1_MBMS[eNB_index];
            memcpy( (void *)sib1_mbms,
                    (void *)&bcch_message->message.choice.c1.choice.systemInformationBlockType1_MBMS_r14,
                    sizeof(LTE_SystemInformationBlockType1_MBMS_r14_t) );
            LOG_D( RRC, "[UE %"PRIu8"] Decoding \"First\" SIB1-MBMS\n", ctxt_pP->module_id );
            decode_SIB1_MBMS( ctxt_pP, eNB_index, rsrq, rsrp );
          }
        }

        break;

      case LTE_BCCH_DL_SCH_MessageType_MBMS_r14__c1_PR_systemInformation_MBMS_r14:
        if ((ctxt_pP->frame % 4) == 0) {
          //if ((UE_rrc_inst[ctxt_pP->module_id].Info[eNB_index].SIStatus&1) == 1) {
          // SIB1 with schedulingInfoList is available
          // you miss this on the eNB!!!!
          LTE_SystemInformation_MBMS_r14_t *si_mbms = UE_rrc_inst[ctxt_pP->module_id].si_MBMS[eNB_index];
          memcpy( si_mbms,
                  &bcch_message->message.choice.c1.choice.systemInformation_MBMS_r14,
                  sizeof(LTE_SystemInformation_MBMS_r14_t) );
          LOG_W( RRC, "[UE %"PRIu8"] Decoding MBMS SI for frameP %"PRIu32"\n",
                 ctxt_pP->module_id,
                 ctxt_pP->frame );
          decode_SI_MBMS( ctxt_pP, eNB_index ); //TODO
          //UE_mac_inst[ctxt_pP->module_id].SI_Decoded = 1;
          //}
        }

        break;

      case LTE_BCCH_DL_SCH_MessageType__c1_PR_NOTHING:
      default:
        break;
    }
  }

  /*if (bcch_message->message.present == LTE_BCCH_DL_SCH_MessageType_PR_c1) {
    switch (bcch_message->message.choice.c1.present) {
      case LTE_BCCH_DL_SCH_MessageType__c1_PR_systemInformationBlockType1:
        if ((ctxt_pP->frame % 2) == 0) {
          // even frame
          if ((UE_rrc_inst[ctxt_pP->module_id].Info[eNB_index].SIStatus&1) == 0) {
            LTE_SystemInformationBlockType1_t *sib1 = UE_rrc_inst[ctxt_pP->module_id].sib1[eNB_index];
            memcpy( (void *)sib1,
                    (void *)&bcch_message->message.choice.c1.choice.systemInformationBlockType1,
                    sizeof(LTE_SystemInformationBlockType1_t) );
            LOG_D( RRC, "[UE %"PRIu8"] Decoding First SIB1\n", ctxt_pP->module_id );
            decode_SIB1( ctxt_pP, eNB_index, rsrq, rsrp );
          }
        }

        break;

      case LTE_BCCH_DL_SCH_MessageType__c1_PR_systemInformation:
        if ((UE_rrc_inst[ctxt_pP->module_id].Info[eNB_index].SIStatus&1) == 1) {
          // SIB1 with schedulingInfoList is available
          LTE_SystemInformation_t *si = UE_rrc_inst[ctxt_pP->module_id].si[eNB_index];
          memcpy( si,
                  &bcch_message->message.choice.c1.choice.systemInformation,
                  sizeof(LTE_SystemInformation_t) );
          LOG_I( RRC, "[UE %"PRIu8"] Decoding SI for frameP %"PRIu32"\n",
                 ctxt_pP->module_id,
                 ctxt_pP->frame );
          decode_SI( ctxt_pP, eNB_index );
          //if (nfapi_mode == 3)
          UE_mac_inst[ctxt_pP->module_id].SI_Decoded = 1;
        }

        break;

      case LTE_BCCH_DL_SCH_MessageType__c1_PR_NOTHING:
      default:
        break;
    }
  }*/
  VCD_SIGNAL_DUMPER_DUMP_FUNCTION_BY_NAME( VCD_SIGNAL_DUMPER_FUNCTIONS_UE_DECODE_BCCH, VCD_FUNCTION_OUT );
  return 0;
}



//-----------------------------------------------------------------------------
int decode_BCCH_DLSCH_Message(
  const protocol_ctxt_t *const ctxt_pP,
  const uint8_t                eNB_index,
  uint8_t               *const Sdu,
  const uint8_t                Sdu_len,
  const uint8_t                rsrq,
  const uint8_t                rsrp ) {
  LTE_BCCH_DL_SCH_Message_t *bcch_message = NULL;
  LTE_SystemInformationBlockType1_t *sib1 = UE_rrc_inst[ctxt_pP->module_id].sib1[eNB_index];
  VCD_SIGNAL_DUMPER_DUMP_FUNCTION_BY_NAME( VCD_SIGNAL_DUMPER_FUNCTIONS_UE_DECODE_BCCH, VCD_FUNCTION_IN );

  if (((UE_rrc_inst[ctxt_pP->module_id].Info[eNB_index].SIStatus&1) == 1) &&  // SIB1 received
      (UE_rrc_inst[ctxt_pP->module_id].Info[eNB_index].SIcnt == sib1->schedulingInfoList.list.count)) {
    // Avoid decoding  SystemInformationBlockType1_t* sib1 = UE_rrc_inst[ctxt_pP->module_id].sib1[eNB_index];
    // to prevent memory bloating
    VCD_SIGNAL_DUMPER_DUMP_FUNCTION_BY_NAME( VCD_SIGNAL_DUMPER_FUNCTIONS_UE_DECODE_BCCH, VCD_FUNCTION_OUT );
    return 0;
  }

  rrc_set_sub_state( ctxt_pP->module_id, RRC_SUB_STATE_IDLE_RECEIVING_SIB );

  if ( LOG_DEBUGFLAG(DEBUG_ASN1) ) {
    xer_fprint(stdout, &asn_DEF_LTE_BCCH_DL_SCH_Message,(void *)bcch_message );
  }

  asn_dec_rval_t dec_rval = uper_decode_complete( NULL,
                            &asn_DEF_LTE_BCCH_DL_SCH_Message,
                            (void **)&bcch_message,
                            (const void *)Sdu,
                            Sdu_len );

  if ((dec_rval.code != RC_OK) && (dec_rval.consumed == 0)) {
    LOG_E( RRC, "[UE %"PRIu8"] Failed to decode BCCH_DLSCH_MESSAGE (%zu bits)\n",
           ctxt_pP->module_id,
           dec_rval.consumed );
    log_dump(RRC, Sdu, Sdu_len, LOG_DUMP_CHAR,"   Received bytes:\n" );
    // free the memory
    SEQUENCE_free( &asn_DEF_LTE_BCCH_DL_SCH_Message, (void *)bcch_message, 1 );
    VCD_SIGNAL_DUMPER_DUMP_FUNCTION_BY_NAME( VCD_SIGNAL_DUMPER_FUNCTIONS_UE_DECODE_BCCH, VCD_FUNCTION_OUT );
    return -1;
  }

  if (bcch_message->message.present == LTE_BCCH_DL_SCH_MessageType_PR_c1) {
    switch (bcch_message->message.choice.c1.present) {
      case LTE_BCCH_DL_SCH_MessageType__c1_PR_systemInformationBlockType1:
        if ((ctxt_pP->frame % 2) == 0) {
          // even frame
          if ((UE_rrc_inst[ctxt_pP->module_id].Info[eNB_index].SIStatus&1) == 0) {
            LTE_SystemInformationBlockType1_t *sib1 = UE_rrc_inst[ctxt_pP->module_id].sib1[eNB_index];
            memcpy( (void *)sib1,
                    (void *)&bcch_message->message.choice.c1.choice.systemInformationBlockType1,
                    sizeof(LTE_SystemInformationBlockType1_t) );
            LOG_D( RRC, "[UE %"PRIu8"] Decoding First SIB1\n", ctxt_pP->module_id );
            decode_SIB1( ctxt_pP, eNB_index, rsrq, rsrp );
          }
        }

        break;

      case LTE_BCCH_DL_SCH_MessageType__c1_PR_systemInformation:
        if ((UE_rrc_inst[ctxt_pP->module_id].Info[eNB_index].SIStatus&1) == 1) {
          // SIB1 with schedulingInfoList is available
          LTE_SystemInformation_t *si = UE_rrc_inst[ctxt_pP->module_id].si[eNB_index];
          memcpy( si,
                  &bcch_message->message.choice.c1.choice.systemInformation,
                  sizeof(LTE_SystemInformation_t) );
          LOG_I( RRC, "[UE %"PRIu8"] Decoding SI for frameP %"PRIu32"\n",
                 ctxt_pP->module_id,
                 ctxt_pP->frame );
          decode_SI( ctxt_pP, eNB_index );
          //if (nfapi_mode == 3)
          UE_mac_inst[ctxt_pP->module_id].SI_Decoded = 1;
        }

        break;

      case LTE_BCCH_DL_SCH_MessageType__c1_PR_NOTHING:
      default:
        break;
    }
  }

  if (rrc_get_sub_state(ctxt_pP->module_id) == RRC_SUB_STATE_IDLE_SIB_COMPLETE) {
    if ( (UE_rrc_inst[ctxt_pP->module_id].initialNasMsg.data != NULL) || (!EPC_MODE_ENABLED)) {
      rrc_ue_generate_RRCConnectionRequest(ctxt_pP, 0);
      rrc_set_sub_state( ctxt_pP->module_id, RRC_SUB_STATE_IDLE_CONNECTING );
    }
  }

  VCD_SIGNAL_DUMPER_DUMP_FUNCTION_BY_NAME( VCD_SIGNAL_DUMPER_FUNCTIONS_UE_DECODE_BCCH, VCD_FUNCTION_OUT );
  return 0;
}

//-----------------------------------------------------------------------------
int decode_PCCH_DLSCH_Message(
  const protocol_ctxt_t *const ctxt_pP,
  const uint8_t                eNB_index,
  uint8_t               *const Sdu,
  const uint8_t                Sdu_len) {
  LTE_PCCH_Message_t *pcch_message = NULL;
  int i;
  VCD_SIGNAL_DUMPER_DUMP_FUNCTION_BY_NAME( VCD_SIGNAL_DUMPER_FUNCTIONS_UE_DECODE_PCCH, VCD_FUNCTION_IN );
  asn_dec_rval_t dec_rval = uper_decode_complete( NULL,
                            &asn_DEF_LTE_PCCH_Message,
                            (void **)&pcch_message,
                            (const void *)Sdu,
                            Sdu_len );

  if ((dec_rval.code != RC_OK) && (dec_rval.consumed == 0)) {
    LOG_E( RRC, "[UE %"PRIu8"] Failed to decode PCCH_MESSAGE (%zu bits)\n",
           ctxt_pP->module_id,
           dec_rval.consumed );

    for (i=0; i<Sdu_len; i++)
      printf("%02x ",Sdu[i]);

    printf("\n");
    // free the memory
    SEQUENCE_free( &asn_DEF_LTE_PCCH_Message, (void *)pcch_message, 1 );
    VCD_SIGNAL_DUMPER_DUMP_FUNCTION_BY_NAME( VCD_SIGNAL_DUMPER_FUNCTIONS_UE_DECODE_PCCH, VCD_FUNCTION_OUT );
    return -1;
  }

  return(0);
}

int decode_SIB1_MBMS( const protocol_ctxt_t *const ctxt_pP, const uint8_t eNB_index, const uint8_t rsrq, const uint8_t rsrp ) {
  LTE_SystemInformationBlockType1_MBMS_r14_t *sib1_MBMS = UE_rrc_inst[ctxt_pP->module_id].sib1_MBMS[eNB_index];
  VCD_SIGNAL_DUMPER_DUMP_FUNCTION_BY_NAME( VCD_SIGNAL_DUMPER_FUNCTIONS_RRC_UE_DECODE_SIB1, VCD_FUNCTION_IN );
  LOG_I( RRC, "[UE %d] : Dumping SIB 1 SIB1-MBMS\n", ctxt_pP->module_id );
  //cannot parse ! ... TODO
  /*LTE_PLMN_Identity_t *PLMN_identity = ((LTE_PLMN_Identity_t*)(&sib1_MBMS->cellAccessRelatedInfo_r14.plmn_IdentityList_r14.list.array[0]))->plmn_Identity;
  int mccdigits = PLMN_identity->mcc->list.count;
  int mncdigits = PLMN_identity->mnc.list.count;
  int mcc;

  if (mccdigits == 2) {
    mcc = *PLMN_identity->mcc->list.array[0]*10 + *PLMN_identity->mcc->list.array[1];
  } else {
    mcc = *PLMN_identity->mcc->list.array[0]*100 + *PLMN_identity->mcc->list.array[1]*10 + *PLMN_identity->mcc->list.array[2];
  }

  int mnc;

  if (mncdigits == 2) {
    mnc = *PLMN_identity->mnc.list.array[0]*10 + *PLMN_identity->mnc.list.array[1];
  } else {
    mnc = *PLMN_identity->mnc.list.array[0]*100 + *PLMN_identity->mnc.list.array[1]*10 + *PLMN_identity->mnc.list.array[2];
  }

  LOG_I( RRC, "PLMN MCC %0*d, MNC %0*d, TAC 0x%04x\n", mccdigits, mcc, mncdigits, mnc,
         ((sib1_MBMS->cellAccessRelatedInfo_r14.trackingAreaCode_r14.size == 2)?((sib1_MBMS->cellAccessRelatedInfo_r14.trackingAreaCode_r14.buf[0]<<8) + sib1_MBMS->cellAccessRelatedInfo_r14.trackingAreaCode_r14.buf[1]):0));
  LOG_I( RRC, "cellReservedForOperatorUse                 : raw:%ld decoded:%s\n", ((LTE_PLMN_IndentityInfo_t*)sib1_MBMS->cellAccessRelatedInfo_r14.plmn_IdentityList_r14.list.array[0])->cellReservedForOperatorUse,
         SIBreserved(((LTE_PLMN_IdentityInfo_t*)sib1_MBMS->cellAccessRelatedInfo_r14.plmn_IdentityList_r14.list.array[0])->cellReservedForOperatorUse) );
  // search internal table for provider name
  int plmn_ind = 0;

  while (plmn_data[plmn_ind].mcc > 0) {
    if ((plmn_data[plmn_ind].mcc == mcc) && (plmn_data[plmn_ind].mnc == mnc)) {
      LOG_I( RRC, "Found %s (name from internal table)\n", plmn_data[plmn_ind].oper_short );
      break;
    }

    plmn_ind++;
  }

  if (plmn_data[plmn_ind].mcc < 0) {
    LOG_I( RRC, "Found Unknown operator (no entry in internal table)\n" );
  }
  */
  LOG_I( RRC, "cellAccessRelatedInfo.cellIdentity         : raw:%"PRIu32" decoded:%02x.%02x.%02x.%02x\n",
         BIT_STRING_to_uint32( &sib1_MBMS->cellAccessRelatedInfo_r14.cellIdentity_r14 ),
         sib1_MBMS->cellAccessRelatedInfo_r14.cellIdentity_r14.buf[0],
         sib1_MBMS->cellAccessRelatedInfo_r14.cellIdentity_r14.buf[1],
         sib1_MBMS->cellAccessRelatedInfo_r14.cellIdentity_r14.buf[2],
         sib1_MBMS->cellAccessRelatedInfo_r14.cellIdentity_r14.buf[3] >> sib1_MBMS->cellAccessRelatedInfo_r14.cellIdentity_r14.bits_unused);
  //LOG_I( RRC, "cellAccessRelatedInfo.cellBarred           : raw:%ld decoded:%s\n", sib1_MBMS->cellAccessRelatedInfo_r14.cellBarred, SIBbarred(sib1_MBMS->cellAccessRelatedInfo_r14.cellBarred) );
  //LOG_I( RRC, "cellAccessRelatedInfo.intraFreqReselection : raw:%ld decoded:%s\n", sib1->cellAccessRelatedInfo.intraFreqReselection, SIBallowed(sib1->cellAccessRelatedInfo.intraFreqReselection) );
  //LOG_I( RRC, "cellAccessRelatedInfo.csg_Indication       : %d\n", sib1->cellAccessRelatedInfo.csg_Indication );
  //if (sib1->cellAccessRelatedInfo.csg_Identity)
  //LOG_I( RRC, "cellAccessRelatedInfo.csg_Identity         : %"PRIu32"\n", BIT_STRING_to_uint32(sib1->cellAccessRelatedInfo.csg_Identity) );
  //else
  //LOG_I( RRC, "cellAccessRelatedInfo.csg_Identity         : not defined\n" );
  //
  //LOG_I( RRC, "cellSelectionInfo.q_RxLevMin               : %ld\n", sib1->cellSelectionInfo.q_RxLevMin );
  //if (sib1->cellSelectionInfo.q_RxLevMinOffset)
  //LOG_I( RRC, "cellSelectionInfo.q_RxLevMinOffset         : %ld\n", *sib1->cellSelectionInfo.q_RxLevMinOffset );
  //else
  //LOG_I( RRC, "cellSelectionInfo.q_RxLevMinOffset         : not defined\n" );
  //if (sib1->p_Max)
  //LOG_I( RRC, "p_Max                                      : %ld\n", *sib1->p_Max );
  //else
  //LOG_I( RRC, "p_Max                                      : not defined\n" );
  LOG_I( RRC, "freqBandIndicator                          : %ld\n", sib1_MBMS->freqBandIndicator_r14 );

  if (sib1_MBMS->schedulingInfoList_MBMS_r14.list.count > 0) {
    for (int i=0; i<sib1_MBMS->schedulingInfoList_MBMS_r14.list.count; i++) {
      LOG_I( RRC, "si_Periodicity[%d]                          : %s\n", i, SIBPeriod[min(sib1_MBMS->schedulingInfoList_MBMS_r14.list.array[i]->si_Periodicity_r14,7)]);

      if (sib1_MBMS->schedulingInfoList_MBMS_r14.list.array[i]->sib_MappingInfo_r14.list.count > 0) {
        char temp[32 * sizeof(SIBType[0])] = {0}; // maxSIB==32

        for (int j=0; j<sib1_MBMS->schedulingInfoList_MBMS_r14.list.array[i]->sib_MappingInfo_r14.list.count; j++) {
          sprintf( temp + j*sizeof(SIBType[0]), "%*s ", (int)sizeof(SIBType[0])-1, SIBType[min(*sib1_MBMS->schedulingInfoList_MBMS_r14.list.array[i]->sib_MappingInfo_r14.list.array[0],11)] );
        }

        LOG_I( RRC, "siSchedulingInfoSIBType[%d]                 : %s\n", i, temp );
      } else {
        LOG_I( RRC, "mapping list %d is null\n", i );
      }
    }
  } else {
    LOG_E( RRC, "siSchedulingInfoPeriod[0]                  : PROBLEM!!!\n" );
    return -1;
  }

  //if (sib1_MBMS->tdd_Config) {
  //LOG_I( RRC, "TDD subframeAssignment                     : %ld\n", sib1_MBMS->tdd_Config->subframeAssignment );
  //LOG_I( RRC, "TDD specialSubframePatterns                : %ld\n", sib1_MBMS->tdd_Config->specialSubframePatterns );
  //}
  LOG_I( RRC, "siWindowLength                             : %s\n", siWindowLength[min(sib1_MBMS->si_WindowLength_r14,8)] );
  LOG_I( RRC, "systemInfoValueTag                         : %ld\n", sib1_MBMS->systemInfoValueTag_r14 );
  UE_rrc_inst[ctxt_pP->module_id].Info[eNB_index].SIperiod_MBMS     = siPeriod_int[sib1_MBMS->schedulingInfoList_MBMS_r14.list.array[0]->si_Periodicity_r14];
  UE_rrc_inst[ctxt_pP->module_id].Info[eNB_index].SIwindowsize_MBMS = siWindowLength_int[sib1_MBMS->si_WindowLength_r14];
  LOG_I( RRC, "[FRAME unknown][RRC_UE][MOD %02"PRIu8"][][--- MAC_CONFIG_REQ (SIB1-MBMS params eNB %"PRIu8") --->][MAC_UE][MOD %02"PRIu8"][]\n",
         ctxt_pP->module_id, eNB_index, ctxt_pP->module_id );
  rrc_mac_config_req_ue(ctxt_pP->module_id, 0, eNB_index,
                        (LTE_RadioResourceConfigCommonSIB_t *)NULL,
                        (struct LTE_PhysicalConfigDedicated *)NULL,
                        (LTE_SCellToAddMod_r10_t *)NULL,
                        (LTE_MeasObjectToAddMod_t **)NULL,
                        (LTE_MAC_MainConfig_t *)NULL,
                        0,
                        (struct LTE_LogicalChannelConfig *)NULL,
                        (LTE_MeasGapConfig_t *)NULL,
                        (LTE_TDD_Config_t *)NULL,//UE_rrc_inst[ctxt_pP->module_id].sib1[eNB_index]->tdd_Config,
                        (LTE_MobilityControlInfo_t *) NULL,
                        NULL,//&UE_rrc_inst[ctxt_pP->module_id].Info[eNB_index].SIwindowsize,
                        NULL,//&UE_rrc_inst[ctxt_pP->module_id].Info[eNB_index].SIperiod,
                        NULL,
                        NULL,
                        NULL,
                        (LTE_MBSFN_SubframeConfigList_t *)NULL,0,
                        (sib1_MBMS->systemInformationBlockType13_r14==NULL?(LTE_MBSFN_AreaInfoList_r9_t *)NULL:&(sib1_MBMS->systemInformationBlockType13_r14)->mbsfn_AreaInfoList_r9),//(LTE_MBSFN_AreaInfoList_r9_t *)NULL,
                        (LTE_PMCH_InfoList_r9_t *)NULL,
                        0,
                        NULL,
                        NULL,
                        0,
                        (sib1_MBMS->nonMBSFN_SubframeConfig_r14==NULL?(struct LTE_NonMBSFN_SubframeConfig_r14 *)NULL:sib1_MBMS->nonMBSFN_SubframeConfig_r14),//(struct LTE_NonMBSFN_SubframeConfig_r14 *)NULL,
                        (LTE_MBSFN_AreaInfoList_r9_t *)NULL
                       );
  LOG_I(RRC,"Setting SIStatus bit 0 to 1\n");
  UE_rrc_inst[ctxt_pP->module_id].Info[eNB_index].SIStatus_MBMS = 1;
  UE_rrc_inst[ctxt_pP->module_id].Info[eNB_index].SIB1systemInfoValueTag_MBMS = sib1_MBMS->systemInfoValueTag_r14;

  /*
  if (EPC_MODE_ENABLED) 
    {
      int cell_valid = 0;

      if (sib1->cellAccessRelatedInfo.cellBarred == LTE_SystemInformationBlockType1__cellAccessRelatedInfo__cellBarred_notBarred) {
        int plmn;
        int plmn_number;
        plmn_number = sib1->cellAccessRelatedInfo.plmn_IdentityList.list.count;

        for (plmn = 0; plmn < plmn_number; plmn++) {
          LTE_PLMN_Identity_t *plmn_Identity;
          plmn_Identity = &sib1->cellAccessRelatedInfo.plmn_IdentityList.list.array[plmn]->plmn_Identity;

          if (
            (
              (plmn_Identity->mcc == NULL)
              ||
              (
                (UE_rrc_inst[ctxt_pP->module_id].plmnID.MCCdigit1 == *(plmn_Identity->mcc->list.array[0])) &&
                (UE_rrc_inst[ctxt_pP->module_id].plmnID.MCCdigit2 == *(plmn_Identity->mcc->list.array[1])) &&
                (UE_rrc_inst[ctxt_pP->module_id].plmnID.MCCdigit3 == *(plmn_Identity->mcc->list.array[2]))
              )
            )
            &&
            (UE_rrc_inst[ctxt_pP->module_id].plmnID.MNCdigit1 == *(plmn_Identity->mnc.list.array[0]))
            &&
            (UE_rrc_inst[ctxt_pP->module_id].plmnID.MNCdigit2 == *(plmn_Identity->mnc.list.array[1]))
            &&
            (
              ((UE_rrc_inst[ctxt_pP->module_id].plmnID.MNCdigit3 == 0xf) && (plmn_Identity->mnc.list.count == 2))
              ||
              (UE_rrc_inst[ctxt_pP->module_id].plmnID.MNCdigit3 == *(plmn_Identity->mnc.list.array[2]))
            )
          ) {
            MessageDef  *msg_p;
            msg_p = itti_alloc_new_message(TASK_RRC_UE, 0, NAS_CELL_SELECTION_CNF);
            NAS_CELL_SELECTION_CNF (msg_p).errCode = AS_SUCCESS;
            NAS_CELL_SELECTION_CNF (msg_p).cellID = BIT_STRING_to_uint32(&sib1->cellAccessRelatedInfo.cellIdentity);
            NAS_CELL_SELECTION_CNF (msg_p).tac = BIT_STRING_to_uint16(&sib1->cellAccessRelatedInfo.trackingAreaCode);
            NAS_CELL_SELECTION_CNF (msg_p).rat = 0xFF;
            NAS_CELL_SELECTION_CNF (msg_p).rsrq = rsrq;
            NAS_CELL_SELECTION_CNF (msg_p).rsrp = rsrp;
            itti_send_msg_to_task(TASK_NAS_UE, ctxt_pP->instance, msg_p);
            cell_valid = 1;
            break;
          }
        }
      }

      if (cell_valid == 0) {
        MessageDef  *msg_p;
        msg_p = itti_alloc_new_message(TASK_RRC_UE, 0, PHY_FIND_NEXT_CELL_REQ);
        itti_send_msg_to_task(TASK_PHY_UE, ctxt_pP->instance, msg_p);
        LOG_E(RRC, "Synched with a cell, but PLMN doesn't match our SIM, the message PHY_FIND_NEXT_CELL_REQ is sent but lost in current UE implementation! \n");
      }
    }
  }
  */
  VCD_SIGNAL_DUMPER_DUMP_FUNCTION_BY_NAME( VCD_SIGNAL_DUMPER_FUNCTIONS_RRC_UE_DECODE_SIB1, VCD_FUNCTION_OUT );
  return 0;
}


//-----------------------------------------------------------------------------
int decode_SIB1( const protocol_ctxt_t *const ctxt_pP, const uint8_t eNB_index, const uint8_t rsrq, const uint8_t rsrp ) {
  LTE_SystemInformationBlockType1_t *sib1 = UE_rrc_inst[ctxt_pP->module_id].sib1[eNB_index];
  VCD_SIGNAL_DUMPER_DUMP_FUNCTION_BY_NAME( VCD_SIGNAL_DUMPER_FUNCTIONS_RRC_UE_DECODE_SIB1, VCD_FUNCTION_IN );
  LOG_I( RRC, "[UE %d] : Dumping SIB 1\n", ctxt_pP->module_id );
  const int n = sib1->cellAccessRelatedInfo.plmn_IdentityList.list.count;
  for (int i = 0; i < n; ++i) {
    LTE_PLMN_Identity_t *PLMN_identity = &sib1->cellAccessRelatedInfo.plmn_IdentityList.list.array[i]->plmn_Identity;
    int mccdigits = PLMN_identity->mcc->list.count;
    int mncdigits = PLMN_identity->mnc.list.count;

    int mcc;
    if (mccdigits == 2) {
      mcc = *PLMN_identity->mcc->list.array[0]*10 + *PLMN_identity->mcc->list.array[1];
    } else {
      mcc = *PLMN_identity->mcc->list.array[0]*100 + *PLMN_identity->mcc->list.array[1]*10 + *PLMN_identity->mcc->list.array[2];
    }

    int mnc;
    if (mncdigits == 2) {
      mnc = *PLMN_identity->mnc.list.array[0]*10 + *PLMN_identity->mnc.list.array[1];
    } else {
      mnc = *PLMN_identity->mnc.list.array[0]*100 + *PLMN_identity->mnc.list.array[1]*10 + *PLMN_identity->mnc.list.array[2];
    }

    LOG_I( RRC, "PLMN %d MCC %0*d, MNC %0*d\n", i + 1, mccdigits, mcc, mncdigits, mnc);

    // search internal table for provider name
    const size_t num_plmn_data = sizeof(plmn_data) / sizeof(plmn_data[0]);
    for (size_t plmn_ind = 0;; ++plmn_ind) {
      if (plmn_ind == num_plmn_data) {
        LOG_E( RRC, "Did not find name from internal table for %u %u\n", mcc, mnc);
        break;
      }
      if ((plmn_data[plmn_ind].mcc == mcc) && (plmn_data[plmn_ind].mnc == mnc)) {
        LOG_I( RRC, "Found %s (name from internal table)\n", plmn_data[plmn_ind].oper_short );
        break;
      }
    }
  }
  LOG_I( RRC, "TAC 0x%04x\n",
         ((sib1->cellAccessRelatedInfo.trackingAreaCode.size == 2)?((sib1->cellAccessRelatedInfo.trackingAreaCode.buf[0]<<8) + sib1->cellAccessRelatedInfo.trackingAreaCode.buf[1]):0));
  LOG_I( RRC, "cellReservedForOperatorUse                 : raw:%ld decoded:%s\n", sib1->cellAccessRelatedInfo.plmn_IdentityList.list.array[0]->cellReservedForOperatorUse,
         SIBreserved(sib1->cellAccessRelatedInfo.plmn_IdentityList.list.array[0]->cellReservedForOperatorUse) );

  LOG_I( RRC, "cellAccessRelatedInfo.cellIdentity         : raw:%"PRIu32" decoded:%02x.%02x.%02x.%02x\n",
         BIT_STRING_to_uint32( &sib1->cellAccessRelatedInfo.cellIdentity ),
         sib1->cellAccessRelatedInfo.cellIdentity.buf[0],
         sib1->cellAccessRelatedInfo.cellIdentity.buf[1],
         sib1->cellAccessRelatedInfo.cellIdentity.buf[2],
         sib1->cellAccessRelatedInfo.cellIdentity.buf[3] >> sib1->cellAccessRelatedInfo.cellIdentity.bits_unused);
  LOG_I( RRC, "cellAccessRelatedInfo.cellBarred           : raw:%ld decoded:%s\n", sib1->cellAccessRelatedInfo.cellBarred, SIBbarred(sib1->cellAccessRelatedInfo.cellBarred) );
  LOG_I( RRC, "cellAccessRelatedInfo.intraFreqReselection : raw:%ld decoded:%s\n", sib1->cellAccessRelatedInfo.intraFreqReselection, SIBallowed(sib1->cellAccessRelatedInfo.intraFreqReselection) );
  LOG_I( RRC, "cellAccessRelatedInfo.csg_Indication       : %d\n", sib1->cellAccessRelatedInfo.csg_Indication );

  if (sib1->cellAccessRelatedInfo.csg_Identity)
    LOG_I( RRC, "cellAccessRelatedInfo.csg_Identity         : %"PRIu32"\n", BIT_STRING_to_uint32(sib1->cellAccessRelatedInfo.csg_Identity) );
  else
    LOG_I( RRC, "cellAccessRelatedInfo.csg_Identity         : not defined\n" );

  LOG_I( RRC, "cellSelectionInfo.q_RxLevMin               : %ld\n", sib1->cellSelectionInfo.q_RxLevMin );

  if (sib1->cellSelectionInfo.q_RxLevMinOffset)
    LOG_I( RRC, "cellSelectionInfo.q_RxLevMinOffset         : %ld\n", *sib1->cellSelectionInfo.q_RxLevMinOffset );
  else
    LOG_I( RRC, "cellSelectionInfo.q_RxLevMinOffset         : not defined\n" );

  if (sib1->p_Max)
    LOG_I( RRC, "p_Max                                      : %ld\n", *sib1->p_Max );
  else
    LOG_I( RRC, "p_Max                                      : not defined\n" );

  LOG_I( RRC, "freqBandIndicator                          : %ld\n", sib1->freqBandIndicator );

  if (sib1->schedulingInfoList.list.count > 0) {
    for (int i=0; i<sib1->schedulingInfoList.list.count; i++) {
      LOG_I( RRC, "si_Periodicity[%d]                          : %s\n", i, SIBPeriod[min(sib1->schedulingInfoList.list.array[i]->si_Periodicity,7)]);

      if (sib1->schedulingInfoList.list.array[i]->sib_MappingInfo.list.count > 0) {
        char temp[32 * sizeof(SIBType[0])] = {0}; // maxSIB==32

        for (int j=0; j<sib1->schedulingInfoList.list.array[i]->sib_MappingInfo.list.count; j++) {
          sprintf( temp + j*sizeof(SIBType[0]), "%*s ", (int)sizeof(SIBType[0])-1, SIBType[min(*sib1->schedulingInfoList.list.array[i]->sib_MappingInfo.list.array[0],11)] );
        }

        LOG_I( RRC, "siSchedulingInfoSIBType[%d]                 : %s\n", i, temp );
      } else {
        LOG_I( RRC, "mapping list %d is null\n", i );
      }
    }
  } else {
    LOG_E( RRC, "siSchedulingInfoPeriod[0]                  : PROBLEM!!!\n" );
    return -1;
  }

  if (sib1->tdd_Config) {
    LOG_I( RRC, "TDD subframeAssignment                     : %ld\n", sib1->tdd_Config->subframeAssignment );
    LOG_I( RRC, "TDD specialSubframePatterns                : %ld\n", sib1->tdd_Config->specialSubframePatterns );
  }

  LOG_I( RRC, "siWindowLength                             : %s\n", siWindowLength[min(sib1->si_WindowLength,8)] );
  LOG_I( RRC, "systemInfoValueTag                         : %ld\n", sib1->systemInfoValueTag );
  UE_rrc_inst[ctxt_pP->module_id].Info[eNB_index].SIperiod     = siPeriod_int[sib1->schedulingInfoList.list.array[0]->si_Periodicity];
  UE_rrc_inst[ctxt_pP->module_id].Info[eNB_index].SIwindowsize = siWindowLength_int[sib1->si_WindowLength];
  LOG_I( RRC, "[FRAME unknown][RRC_UE][MOD %02"PRIu8"][][--- MAC_CONFIG_REQ (SIB1 params eNB %"PRIu8") --->][MAC_UE][MOD %02"PRIu8"][]\n",
         ctxt_pP->module_id, eNB_index, ctxt_pP->module_id );
  /* pointers to  SIperiod inthe Info struct points to a packed structure
 * Using these possibly unaligned pointers in a function call may trigger alignment errors at run time and
 * gcc, from v9,  now warns about it. fix these warnings by removing the indirection on data
 * Not sure if SiPeriod can be modified, reassign after function call for security
 */
  uint16_t Aligned_SIperiod = UE_rrc_inst[ctxt_pP->module_id].Info[eNB_index].SIperiod;
  rrc_mac_config_req_ue(ctxt_pP->module_id, 0, eNB_index,
                        (LTE_RadioResourceConfigCommonSIB_t *)NULL,
                        (struct LTE_PhysicalConfigDedicated *)NULL,
                        (LTE_SCellToAddMod_r10_t *)NULL,
                        (LTE_MeasObjectToAddMod_t **)NULL,
                        (LTE_MAC_MainConfig_t *)NULL,
                        0,
                        (struct LTE_LogicalChannelConfig *)NULL,
                        (LTE_MeasGapConfig_t *)NULL,
                        UE_rrc_inst[ctxt_pP->module_id].sib1[eNB_index]->tdd_Config,
                        (LTE_MobilityControlInfo_t *) NULL,
                        &UE_rrc_inst[ctxt_pP->module_id].Info[eNB_index].SIwindowsize,
                        &Aligned_SIperiod,
                        NULL,
                        NULL,
                        NULL,
                        (LTE_MBSFN_SubframeConfigList_t *)NULL,0,
                        (LTE_MBSFN_AreaInfoList_r9_t *)NULL,
                        (LTE_PMCH_InfoList_r9_t *)NULL,
                        0,
                        NULL,
                        NULL,
                        0,
                        (struct LTE_NonMBSFN_SubframeConfig_r14 *)NULL,
                        (LTE_MBSFN_AreaInfoList_r9_t *)NULL
                       );
  UE_rrc_inst[ctxt_pP->module_id].Info[eNB_index].SIperiod=Aligned_SIperiod;
  LOG_I(RRC,"Setting SIStatus bit 0 to 1\n");
  UE_rrc_inst[ctxt_pP->module_id].Info[eNB_index].SIStatus = 1;
  UE_rrc_inst[ctxt_pP->module_id].Info[eNB_index].SIB1systemInfoValueTag = sib1->systemInfoValueTag;

  if (EPC_MODE_ENABLED) {
    int cell_valid = 0;

    if (sib1->cellAccessRelatedInfo.cellBarred == LTE_SystemInformationBlockType1__cellAccessRelatedInfo__cellBarred_notBarred) {
      /* Cell is not barred */
      int plmn;
      int plmn_number;
      plmn_number = sib1->cellAccessRelatedInfo.plmn_IdentityList.list.count;

      /* Compare requested PLMN and PLMNs from SIB1*/
      for (plmn = 0; plmn < plmn_number; plmn++) {
        LTE_PLMN_Identity_t *plmn_Identity;
        plmn_Identity = &sib1->cellAccessRelatedInfo.plmn_IdentityList.list.array[plmn]->plmn_Identity;

        if (
          (
            (plmn_Identity->mcc == NULL)
            ||
            (
              (UE_rrc_inst[ctxt_pP->module_id].plmnID.MCCdigit1 == *(plmn_Identity->mcc->list.array[0])) &&
              (UE_rrc_inst[ctxt_pP->module_id].plmnID.MCCdigit2 == *(plmn_Identity->mcc->list.array[1])) &&
              (UE_rrc_inst[ctxt_pP->module_id].plmnID.MCCdigit3 == *(plmn_Identity->mcc->list.array[2]))
            )
          )
          &&
          (UE_rrc_inst[ctxt_pP->module_id].plmnID.MNCdigit1 == *(plmn_Identity->mnc.list.array[0]))
          &&
          (UE_rrc_inst[ctxt_pP->module_id].plmnID.MNCdigit2 == *(plmn_Identity->mnc.list.array[1]))
          &&
          (
            ((UE_rrc_inst[ctxt_pP->module_id].plmnID.MNCdigit3 == 0xf) && (plmn_Identity->mnc.list.count == 2))
            ||
            (UE_rrc_inst[ctxt_pP->module_id].plmnID.MNCdigit3 == *(plmn_Identity->mnc.list.array[2]))
          )
        ) {
          /* PLMN match, send a confirmation to NAS */
          MessageDef  *msg_p;
          msg_p = itti_alloc_new_message(TASK_RRC_UE, 0, NAS_CELL_SELECTION_CNF);
          NAS_CELL_SELECTION_CNF (msg_p).errCode = AS_SUCCESS;
          NAS_CELL_SELECTION_CNF (msg_p).cellID = BIT_STRING_to_uint32(&sib1->cellAccessRelatedInfo.cellIdentity);
          NAS_CELL_SELECTION_CNF (msg_p).tac = BIT_STRING_to_uint16(&sib1->cellAccessRelatedInfo.trackingAreaCode);
          NAS_CELL_SELECTION_CNF (msg_p).rat = 0xFF;
          NAS_CELL_SELECTION_CNF (msg_p).rsrq = rsrq;
          NAS_CELL_SELECTION_CNF (msg_p).rsrp = rsrp;
          itti_send_msg_to_task(TASK_NAS_UE, ctxt_pP->instance, msg_p);
          cell_valid = 1;
          UE_rrc_inst[ctxt_pP->module_id].selected_plmn_identity = plmn + 1;
          break;
        }
      }
    }

    if (cell_valid == 0) {
      /* Cell can not be used, ask PHY to try the next one */
      MessageDef  *msg_p;
      msg_p = itti_alloc_new_message(TASK_RRC_UE, 0, PHY_FIND_NEXT_CELL_REQ);
      itti_send_msg_to_task(TASK_PHY_UE, ctxt_pP->instance, msg_p);
      LOG_E(RRC,
            "Synched with a cell, but PLMN doesn't match our SIM "
            "(selected_plmn_identity %d), the message PHY_FIND_NEXT_CELL_REQ "
            "is sent but lost in current UE implementation!\n",
            UE_rrc_inst[ctxt_pP->module_id].selected_plmn_identity);
    }
  }

  VCD_SIGNAL_DUMPER_DUMP_FUNCTION_BY_NAME( VCD_SIGNAL_DUMPER_FUNCTIONS_RRC_UE_DECODE_SIB1, VCD_FUNCTION_OUT );
  return 0;
}


//-----------------------------------------------------------------------------
void dump_sib2( LTE_SystemInformationBlockType2_t *sib2 ) {
  // ac_BarringInfo
  if (sib2->ac_BarringInfo) {
    LOG_I( RRC, "ac_BarringInfo->ac_BarringForEmergency : %d\n",
           sib2->ac_BarringInfo->ac_BarringForEmergency );

    if (sib2->ac_BarringInfo->ac_BarringForMO_Signalling) {
      LOG_I( RRC, "ac_BarringInfo->ac_BarringForMO_Signalling->ac_BarringFactor       : %ld\n",
             sib2->ac_BarringInfo->ac_BarringForMO_Signalling->ac_BarringFactor );
      LOG_I( RRC, "ac_BarringInfo->ac_BarringForMO_Signalling->ac_BarringTime         : %ld\n",
             sib2->ac_BarringInfo->ac_BarringForMO_Signalling->ac_BarringTime );
      LOG_I( RRC, "ac_BarringInfo->ac_BarringForMO_Signalling->ac_BarringForSpecialAC : %"PRIu32"\n",
             BIT_STRING_to_uint32(&sib2->ac_BarringInfo->ac_BarringForMO_Signalling->ac_BarringForSpecialAC) );
    } else
      LOG_I( RRC, "ac_BarringInfo->ac_BarringForMO_Signalling : not defined\n" );

    if (sib2->ac_BarringInfo->ac_BarringForMO_Data) {
      LOG_I( RRC, "ac_BarringInfo->ac_BarringForMO_Data->ac_BarringFactor       : %ld\n",
             sib2->ac_BarringInfo->ac_BarringForMO_Data->ac_BarringFactor );
      LOG_I( RRC, "ac_BarringInfo->ac_BarringForMO_Data->ac_BarringTime         : %ld\n",
             sib2->ac_BarringInfo->ac_BarringForMO_Data->ac_BarringTime );
      LOG_I( RRC, "ac_BarringInfo->ac_BarringForMO_Data->ac_BarringForSpecialAC : %"PRIu32"\n",
             BIT_STRING_to_uint32(&sib2->ac_BarringInfo->ac_BarringForMO_Data->ac_BarringForSpecialAC) );
    } else
      LOG_I( RRC, "ac_BarringInfo->ac_BarringForMO_Data : not defined\n" );
  } else
    LOG_I( RRC, "ac_BarringInfo : not defined\n" );

  // RACH
  LOG_I( RRC, "radioResourceConfigCommon.rach_ConfigCommon.preambleInfo.numberOfRA_Preambles  : raw:%ld decoded:%s\n",
         sib2->radioResourceConfigCommon.rach_ConfigCommon.preambleInfo.numberOfRA_Preambles,
         SIB2numberOfRA_Preambles(sib2->radioResourceConfigCommon.rach_ConfigCommon.preambleInfo.numberOfRA_Preambles) );

  if (sib2->radioResourceConfigCommon.rach_ConfigCommon.preambleInfo.preamblesGroupAConfig) {
    LOG_I( RRC, "radioResourceConfigCommon.rach_ConfigCommon.preambleInfo.preamblesGroupAConfig->sizeOfRA_PreamblesGroupA : %ld\n",
           sib2->radioResourceConfigCommon.rach_ConfigCommon.preambleInfo.preamblesGroupAConfig->sizeOfRA_PreamblesGroupA );
    LOG_I( RRC, "radioResourceConfigCommon.rach_ConfigCommon.preambleInfo.preamblesGroupAConfig->messageSizeGroupA        : %ld\n",
           sib2->radioResourceConfigCommon.rach_ConfigCommon.preambleInfo.preamblesGroupAConfig->messageSizeGroupA );
    LOG_I( RRC, "radioResourceConfigCommon.rach_ConfigCommon.preambleInfo.preamblesGroupAConfig->messagePowerOffsetGroupB : %ld\n",
           sib2->radioResourceConfigCommon.rach_ConfigCommon.preambleInfo.preamblesGroupAConfig->messagePowerOffsetGroupB );
  } else {
    LOG_I( RRC, "radioResourceConfigCommon.rach_ConfigCommon.preambleInfo.preamblesGroupAConfig : not defined\n" );
  }

  LOG_I( RRC, "radioResourceConfigCommon.rach_ConfigCommon.powerRampingParameters.powerRampingStep                   : raw:%ld decoded:%s\n",
         sib2->radioResourceConfigCommon.rach_ConfigCommon.powerRampingParameters.powerRampingStep,
         SIB2powerRampingStep(sib2->radioResourceConfigCommon.rach_ConfigCommon.powerRampingParameters.powerRampingStep) );
  LOG_I( RRC, "radioResourceConfigCommon.rach_ConfigCommon.powerRampingParameters.preambleInitialReceivedTargetPower : raw:%ld decoded:%s\n",
         sib2->radioResourceConfigCommon.rach_ConfigCommon.powerRampingParameters.preambleInitialReceivedTargetPower,
         SIB2preambleInitialReceivedTargetPower(sib2->radioResourceConfigCommon.rach_ConfigCommon.powerRampingParameters.preambleInitialReceivedTargetPower) );
  LOG_I( RRC, "radioResourceConfigCommon.rach_ConfigCommon.ra_SupervisionInfo.preambleTransMax              : raw:%ld decoded:%s\n",
         sib2->radioResourceConfigCommon.rach_ConfigCommon.ra_SupervisionInfo.preambleTransMax,
         SIB2preambleTransMax(sib2->radioResourceConfigCommon.rach_ConfigCommon.ra_SupervisionInfo.preambleTransMax) );
  LOG_I( RRC, "radioResourceConfigCommon.rach_ConfigCommon.ra_SupervisionInfo.ra_ResponseWindowSize         : raw:%ld decoded:%s\n",
         sib2->radioResourceConfigCommon.rach_ConfigCommon.ra_SupervisionInfo.ra_ResponseWindowSize,
         SIB2ra_ResponseWindowSize(sib2->radioResourceConfigCommon.rach_ConfigCommon.ra_SupervisionInfo.ra_ResponseWindowSize) );
  LOG_I( RRC, "radioResourceConfigCommon.rach_ConfigCommon.ra_SupervisionInfo.mac_ContentionResolutionTimer : raw:%ld decoded:%s\n",
         sib2->radioResourceConfigCommon.rach_ConfigCommon.ra_SupervisionInfo.mac_ContentionResolutionTimer,
         SIB2mac_ContentionResolutionTimer(sib2->radioResourceConfigCommon.rach_ConfigCommon.ra_SupervisionInfo.mac_ContentionResolutionTimer) );
  LOG_I( RRC, "radioResourceConfigCommon.rach_ConfigCommon.maxHARQ_Msg3Tx : %ld\n",
         sib2->radioResourceConfigCommon.rach_ConfigCommon.maxHARQ_Msg3Tx );
  // BCCH
  LOG_I( RRC, "radioResourceConfigCommon.bcch_Config.modificationPeriodCoeff : raw:%ld decoded:%s\n",
         sib2->radioResourceConfigCommon.bcch_Config.modificationPeriodCoeff,
         SIB2modificationPeriodCoeff(sib2->radioResourceConfigCommon.bcch_Config.modificationPeriodCoeff) );
  // PCCH
  LOG_I( RRC, "radioResourceConfigCommon.pcch_Config.defaultPagingCycle : raw:%ld decoded:%s\n",
         sib2->radioResourceConfigCommon.pcch_Config.defaultPagingCycle,
         SIB2defaultPagingCycle(sib2->radioResourceConfigCommon.pcch_Config.defaultPagingCycle) );
  LOG_I( RRC, "radioResourceConfigCommon.pcch_Config.nB                 : raw:%ld decoded:%s\n",
         sib2->radioResourceConfigCommon.pcch_Config.nB,
         SIB2nB(sib2->radioResourceConfigCommon.pcch_Config.nB) );
  // PRACH
  LOG_I( RRC, "radioResourceConfigCommon.prach_Config.rootSequenceIndex                          : %ld\n",
         sib2->radioResourceConfigCommon.prach_Config.rootSequenceIndex );
  LOG_I( RRC, "radioResourceConfigCommon.prach_Config.prach_ConfigInfo.prach_ConfigIndex         : %ld\n",
         sib2->radioResourceConfigCommon.prach_Config.prach_ConfigInfo.prach_ConfigIndex );
  LOG_I( RRC, "radioResourceConfigCommon.prach_Config.prach_ConfigInfo.highSpeedFlag             : %d\n",
         sib2->radioResourceConfigCommon.prach_Config.prach_ConfigInfo.highSpeedFlag );
  LOG_I( RRC, "radioResourceConfigCommon.prach_Config.prach_ConfigInfo.zeroCorrelationZoneConfig : %ld\n",
         sib2->radioResourceConfigCommon.prach_Config.prach_ConfigInfo.zeroCorrelationZoneConfig );
  LOG_I( RRC, "radioResourceConfigCommon.prach_Config.prach_ConfigInfo.prach_FreqOffset          : %ld\n",
         sib2->radioResourceConfigCommon.prach_Config.prach_ConfigInfo.prach_FreqOffset );
  // PDSCH-Config
  LOG_I( RRC, "radioResourceConfigCommon.pdsch_ConfigCommon.referenceSignalPower : %ld\n",
         sib2->radioResourceConfigCommon.pdsch_ConfigCommon.referenceSignalPower );
  LOG_I( RRC, "radioResourceConfigCommon.pdsch_ConfigCommon.p_b                  : %ld\n",
         sib2->radioResourceConfigCommon.pdsch_ConfigCommon.p_b );
  // PUSCH-Config
  LOG_I( RRC, "radioResourceConfigCommon.pusch_ConfigCommon.pusch_ConfigBasic.n_SB                : %ld\n",
         sib2->radioResourceConfigCommon.pusch_ConfigCommon.pusch_ConfigBasic.n_SB );
  LOG_I( RRC, "radioResourceConfigCommon.pusch_ConfigCommon.pusch_ConfigBasic.hoppingMode         : %ld\n",
         sib2->radioResourceConfigCommon.pusch_ConfigCommon.pusch_ConfigBasic.hoppingMode );
  LOG_I( RRC, "radioResourceConfigCommon.pusch_ConfigCommon.pusch_ConfigBasic.pusch_HoppingOffset : %ld\n",
         sib2->radioResourceConfigCommon.pusch_ConfigCommon.pusch_ConfigBasic.pusch_HoppingOffset );
  LOG_I( RRC, "radioResourceConfigCommon.pusch_ConfigCommon.pusch_ConfigBasic.enable64QAM         : %d\n",
         sib2->radioResourceConfigCommon.pusch_ConfigCommon.pusch_ConfigBasic.enable64QAM );
  LOG_I( RRC, "radioResourceConfigCommon.pusch_ConfigCommon.ul_ReferenceSignalsPUSCH.groupHoppingEnabled    : %d\n",
         sib2->radioResourceConfigCommon.pusch_ConfigCommon.ul_ReferenceSignalsPUSCH.groupHoppingEnabled );
  LOG_I( RRC, "radioResourceConfigCommon.pusch_ConfigCommon.ul_ReferenceSignalsPUSCH.groupAssignmentPUSCH   : %ld\n",
         sib2->radioResourceConfigCommon.pusch_ConfigCommon.ul_ReferenceSignalsPUSCH.groupAssignmentPUSCH );
  LOG_I( RRC, "radioResourceConfigCommon.pusch_ConfigCommon.ul_ReferenceSignalsPUSCH.sequenceHoppingEnabled : %d\n",
         sib2->radioResourceConfigCommon.pusch_ConfigCommon.ul_ReferenceSignalsPUSCH.sequenceHoppingEnabled );
  LOG_I( RRC, "radioResourceConfigCommon.pusch_ConfigCommon.ul_ReferenceSignalsPUSCH.cyclicShift            : %ld\n",
         sib2->radioResourceConfigCommon.pusch_ConfigCommon.ul_ReferenceSignalsPUSCH.cyclicShift );
  // PUCCH-Config
  LOG_I( RRC, "radioResourceConfigCommon.pucch_ConfigCommon.deltaPUCCH_Shift : %ld\n",
         sib2->radioResourceConfigCommon.pucch_ConfigCommon.deltaPUCCH_Shift );
  LOG_I( RRC, "radioResourceConfigCommon.pucch_ConfigCommon.nRB_CQI          : %ld\n",
         sib2->radioResourceConfigCommon.pucch_ConfigCommon.nRB_CQI );
  LOG_I( RRC, "radioResourceConfigCommon.pucch_ConfigCommon.nCS_AN           : %ld\n",
         sib2->radioResourceConfigCommon.pucch_ConfigCommon.nCS_AN );
  LOG_I( RRC, "radioResourceConfigCommon.pucch_ConfigCommon.n1PUCCH_AN       : %ld\n",
         sib2->radioResourceConfigCommon.pucch_ConfigCommon.n1PUCCH_AN );
  // SoundingRS_UL_Config
  LOG_I( RRC, "radioResourceConfigCommon.soundingRS_UL_ConfigCommon.present : raw:%d decoded:%s\n",
         sib2->radioResourceConfigCommon.soundingRS_UL_ConfigCommon.present,
         SIB2SoundingPresent(sib2->radioResourceConfigCommon.soundingRS_UL_ConfigCommon.present) );

  if (sib2->radioResourceConfigCommon.soundingRS_UL_ConfigCommon.present == LTE_SoundingRS_UL_ConfigCommon_PR_setup) {
    LOG_I( RRC, "radioResourceConfigCommon.soundingRS_UL_ConfigCommon.choice.setup.srs_BandwidthConfig                 : %ld\n",
           sib2->radioResourceConfigCommon.soundingRS_UL_ConfigCommon.choice.setup.srs_BandwidthConfig );
    LOG_I( RRC, "radioResourceConfigCommon.soundingRS_UL_ConfigCommon.choice.setup.srs_SubframeConfig                  : %ld\n",
           sib2->radioResourceConfigCommon.soundingRS_UL_ConfigCommon.choice.setup.srs_SubframeConfig );
    LOG_I( RRC, "radioResourceConfigCommon.soundingRS_UL_ConfigCommon.choice.setup.ackNackSRS_SimultaneousTransmission : %d\n",
           sib2->radioResourceConfigCommon.soundingRS_UL_ConfigCommon.choice.setup.ackNackSRS_SimultaneousTransmission );

    if(sib2->radioResourceConfigCommon.soundingRS_UL_ConfigCommon.choice.setup.srs_MaxUpPts) {
      LOG_I( RRC, "radioResourceConfigCommon.soundingRS_UL_ConfigCommon.choice.setup.srs_MaxUpPts                        : %ld\n",
             /* TODO: check that it's okay to access [0] */
             sib2->radioResourceConfigCommon.soundingRS_UL_ConfigCommon.choice.setup.srs_MaxUpPts[0] );
    }
  }

  // uplinkPowerControlCommon
  LOG_I( RRC, "radioResourceConfigCommon.uplinkPowerControlCommon.p0_NominalPUSCH   : %ld\n",
         sib2->radioResourceConfigCommon.uplinkPowerControlCommon.p0_NominalPUSCH );
  LOG_I( RRC, "radioResourceConfigCommon.uplinkPowerControlCommon.alpha             : %ld\n",
         sib2->radioResourceConfigCommon.uplinkPowerControlCommon.alpha );
  LOG_I( RRC, "radioResourceConfigCommon.uplinkPowerControlCommon.p0_NominalPUCCH   : %ld\n",
         sib2->radioResourceConfigCommon.uplinkPowerControlCommon.p0_NominalPUCCH );
  LOG_I( RRC, "radioResourceConfigCommon.uplinkPowerControlCommon.deltaFList_PUCCH.deltaF_PUCCH_Format1  : %ld\n",
         sib2->radioResourceConfigCommon.uplinkPowerControlCommon.deltaFList_PUCCH.deltaF_PUCCH_Format1 );
  LOG_I( RRC, "radioResourceConfigCommon.uplinkPowerControlCommon.deltaFList_PUCCH.deltaF_PUCCH_Format1b : %ld\n",
         sib2->radioResourceConfigCommon.uplinkPowerControlCommon.deltaFList_PUCCH.deltaF_PUCCH_Format1b );
  LOG_I( RRC, "radioResourceConfigCommon.uplinkPowerControlCommon.deltaFList_PUCCH.deltaF_PUCCH_Format2  : %ld\n",
         sib2->radioResourceConfigCommon.uplinkPowerControlCommon.deltaFList_PUCCH.deltaF_PUCCH_Format2 );
  LOG_I( RRC, "radioResourceConfigCommon.uplinkPowerControlCommon.deltaFList_PUCCH.deltaF_PUCCH_Format2a : %ld\n",
         sib2->radioResourceConfigCommon.uplinkPowerControlCommon.deltaFList_PUCCH.deltaF_PUCCH_Format2a );
  LOG_I( RRC, "radioResourceConfigCommon.uplinkPowerControlCommon.deltaFList_PUCCH.deltaF_PUCCH_Format2b : %ld\n",
         sib2->radioResourceConfigCommon.uplinkPowerControlCommon.deltaFList_PUCCH.deltaF_PUCCH_Format2b );
  LOG_I( RRC, "radioResourceConfigCommon.uplinkPowerControlCommon.deltaPreambleMsg3 : %ld\n",
         sib2->radioResourceConfigCommon.uplinkPowerControlCommon.deltaPreambleMsg3 );
  LOG_I( RRC, "radioResourceConfigCommon.ul_CyclicPrefixLength : %ld\n",
         sib2->radioResourceConfigCommon.ul_CyclicPrefixLength );
  LOG_I( RRC, "ue_TimersAndConstants.t300 : %ld\n", sib2->ue_TimersAndConstants.t300 );
  LOG_I( RRC, "ue_TimersAndConstants.t301 : %ld\n", sib2->ue_TimersAndConstants.t301 );
  LOG_I( RRC, "ue_TimersAndConstants.t310 : %ld\n", sib2->ue_TimersAndConstants.t310 );
  LOG_I( RRC, "ue_TimersAndConstants.n310 : %ld\n", sib2->ue_TimersAndConstants.n310 );
  LOG_I( RRC, "ue_TimersAndConstants.t311 : %ld\n", sib2->ue_TimersAndConstants.t311 );
  LOG_I( RRC, "ue_TimersAndConstants.n311 : %ld\n", sib2->ue_TimersAndConstants.n311 );

  if (sib2->freqInfo.ul_CarrierFreq)
    LOG_I( RRC, "freqInfo.ul_CarrierFreq             : %ld\n", *sib2->freqInfo.ul_CarrierFreq );
  else
    LOG_I( RRC, "freqInfo.ul_CarrierFreq             : not defined\n" );

  if (sib2->freqInfo.ul_Bandwidth)
    LOG_I( RRC, "freqInfo.ul_Bandwidth               : %ld\n", *sib2->freqInfo.ul_Bandwidth );
  else
    LOG_I( RRC, "freqInfo.ul_Bandwidth               : not defined\n" );

  LOG_I( RRC, "freqInfo.additionalSpectrumEmission : %ld\n", sib2->freqInfo.additionalSpectrumEmission );

  if (sib2->mbsfn_SubframeConfigList) {
    LOG_I( RRC, "mbsfn_SubframeConfigList : %p\n", sib2->mbsfn_SubframeConfigList );
    // FIXME
  } else
    LOG_I( RRC, "mbsfn_SubframeConfigList : not defined\n" );

  LOG_I( RRC, "timeAlignmentTimerCommon : %ld\n", sib2->timeAlignmentTimerCommon );

  if (sib2->lateNonCriticalExtension) {
    LOG_I( RRC, "lateNonCriticalExtension : %p\n", sib2->lateNonCriticalExtension );
  } else
    LOG_I( RRC, "lateNonCriticalExtension : not defined\n" );

  if (sib2->ext1 && sib2->ext1->ssac_BarringForMMTEL_Voice_r9) {
    LOG_I( RRC, "ssac_BarringForMMTEL_Voice_r9->ac_BarringFactor       : %ld\n",
           sib2->ext1->ssac_BarringForMMTEL_Voice_r9->ac_BarringFactor );
    LOG_I( RRC, "ssac_BarringForMMTEL_Voice_r9->ac_BarringTime         : %ld\n",
           sib2->ext1->ssac_BarringForMMTEL_Voice_r9->ac_BarringTime );
    LOG_I( RRC, "ssac_BarringForMMTEL_Voice_r9->ac_BarringForSpecialAC : %"PRIu32"\n",
           BIT_STRING_to_uint32(&sib2->ext1->ssac_BarringForMMTEL_Voice_r9->ac_BarringForSpecialAC) );
  } else
    LOG_I( RRC, "ssac_BarringForMMTEL_Voice_r9 : not defined\n" );

  if (sib2->ext1 && sib2->ext1->ssac_BarringForMMTEL_Video_r9) {
    LOG_I( RRC, "ssac_BarringForMMTEL_Video_r9->ac_BarringFactor       : %ld\n",
           sib2->ext1->ssac_BarringForMMTEL_Video_r9->ac_BarringFactor );
    LOG_I( RRC, "ssac_BarringForMMTEL_Video_r9->ac_BarringTime         : %ld\n",
           sib2->ext1->ssac_BarringForMMTEL_Video_r9->ac_BarringTime );
    LOG_I( RRC, "ssac_BarringForMMTEL_Video_r9->ac_BarringForSpecialAC : %"PRIu32"\n",
           BIT_STRING_to_uint32(&sib2->ext1->ssac_BarringForMMTEL_Video_r9->ac_BarringForSpecialAC) );
  } else
    LOG_I( RRC, "ssac_BarringForMMTEL_Video_r9 : not defined\n" );

  if (sib2->ext2 && sib2->ext2->ac_BarringForCSFB_r10) {
    LOG_I( RRC, "ac_BarringForCSFB_r10->ac_BarringFactor       : %ld\n",
           sib2->ext2->ac_BarringForCSFB_r10->ac_BarringFactor );
    LOG_I( RRC, "ac_BarringForCSFB_r10->ac_BarringTime         : %ld\n",
           sib2->ext2->ac_BarringForCSFB_r10->ac_BarringTime );
    LOG_I( RRC, "ac_BarringForCSFB_r10->ac_BarringForSpecialAC : %"PRIu32"\n",
           BIT_STRING_to_uint32(&sib2->ext2->ac_BarringForCSFB_r10->ac_BarringForSpecialAC) );
  } else
    LOG_I( RRC, "ac_BarringForCSFB_r10 : not defined\n" );
}

//-----------------------------------------------------------------------------
void dump_sib3( LTE_SystemInformationBlockType3_t *sib3 ) {
  LOG_I( RRC, "Dumping SIB3 (see TS36.331 V8.21.0)\n" );
  int q_Hyst_dB = sib3->cellReselectionInfoCommon.q_Hyst; // sib3->cellReselectionInfoCommon.q_Hyst is a enumerated value

  if (q_Hyst_dB > 6)
    q_Hyst_dB = (q_Hyst_dB-6) * 2 + 6;

  LOG_I( RRC, "cellReselectionInfoCommon.q_Hyst : raw:%ld  decoded:%d dB\n", sib3->cellReselectionInfoCommon.q_Hyst, q_Hyst_dB );

  if (sib3->cellReselectionInfoCommon.speedStateReselectionPars) {
    LOG_I( RRC, "cellReselectionInfoCommon.speedStateReselectionPars->mobilityStateParameters.t_Evaluation : %ld\n",
           sib3->cellReselectionInfoCommon.speedStateReselectionPars->mobilityStateParameters.t_Evaluation );
    LOG_I( RRC, "cellReselectionInfoCommon.speedStateReselectionPars->mobilityStateParameters.t_HystNormal : %ld\n",
           sib3->cellReselectionInfoCommon.speedStateReselectionPars->mobilityStateParameters.t_HystNormal );
    LOG_I( RRC, "cellReselectionInfoCommon.speedStateReselectionPars->mobilityStateParameters.n_CellChangeMedium : %ld\n",
           sib3->cellReselectionInfoCommon.speedStateReselectionPars->mobilityStateParameters.n_CellChangeMedium );
    LOG_I( RRC, "cellReselectionInfoCommon.speedStateReselectionPars->mobilityStateParameters.n_CellChangeHigh : %ld\n",
           sib3->cellReselectionInfoCommon.speedStateReselectionPars->mobilityStateParameters.n_CellChangeHigh );
    LOG_I( RRC, "cellReselectionInfoCommon.speedStateReselectionPars->q_HystSF.sf_Medium : raw:%ld decoded:%ld dB\n", sib3->cellReselectionInfoCommon.speedStateReselectionPars->q_HystSF.sf_Medium,
           6 - 2 * sib3->cellReselectionInfoCommon.speedStateReselectionPars->q_HystSF.sf_Medium );
    LOG_I( RRC, "cellReselectionInfoCommon.speedStateReselectionPars->q_HystSF.sf_High : raw:%ld decoded:%ld dB\n", sib3->cellReselectionInfoCommon.speedStateReselectionPars->q_HystSF.sf_High,
           6 - 2 * sib3->cellReselectionInfoCommon.speedStateReselectionPars->q_HystSF.sf_High );
  } else {
    LOG_I( RRC, "cellReselectionInfoCommon.speedStateReselectionPars : not defined\n" );
  }

  if (sib3->cellReselectionServingFreqInfo.s_NonIntraSearch) {
    LOG_I( RRC, "cellReselectionServingFreqInfo.s_NonIntraSearch : %ld\n", *(sib3->cellReselectionServingFreqInfo.s_NonIntraSearch) );
  } else {
    LOG_I( RRC, "cellReselectionServingFreqInfo.s_NonIntraSearch : not defined\n" );
  }

  LOG_I( RRC, "cellReselectionServingFreqInfo.threshServingLow : %ld\n", sib3->cellReselectionServingFreqInfo.threshServingLow );
  LOG_I( RRC, "cellReselectionServingFreqInfo.cellReselectionPriority : %ld\n", sib3->cellReselectionServingFreqInfo.cellReselectionPriority );
  LOG_I( RRC, "intraFreqCellReselectionInfo.q_RxLevMin : %ld\n", sib3->intraFreqCellReselectionInfo.q_RxLevMin );

  if (sib3->intraFreqCellReselectionInfo.p_Max) {
    LOG_I( RRC, "intraFreqCellReselectionInfo.p_Max : %ld\n", *(sib3->intraFreqCellReselectionInfo.p_Max) );
  } else {
    LOG_I( RRC, "intraFreqCellReselectionInfo.p_Max : not defined\n" );
  }

  if (sib3->intraFreqCellReselectionInfo.s_IntraSearch) {
    LOG_I( RRC, "intraFreqCellReselectionInfo.s_IntraSearch : %ld\n", *(sib3->intraFreqCellReselectionInfo.s_IntraSearch) );
  } else {
    LOG_I( RRC, "intraFreqCellReselectionInfo.s_IntraSearch : not defined\n" );
  }

  if (sib3->intraFreqCellReselectionInfo.allowedMeasBandwidth) {
    LOG_I( RRC, "intraFreqCellReselectionInfo.allowedMeasBandwidth : %ld\n", *(sib3->intraFreqCellReselectionInfo.allowedMeasBandwidth) );
  } else {
    LOG_I( RRC, "intraFreqCellReselectionInfo.allowedMeasBandwidth : not defined\n" );
  }

  LOG_I( RRC, "intraFreqCellReselectionInfo.presenceAntennaPort1 : %d\n", sib3->intraFreqCellReselectionInfo.presenceAntennaPort1 );
  LOG_I( RRC, "intraFreqCellReselectionInfo.neighCellConfig : %"PRIu8"\n", BIT_STRING_to_uint8( &(sib3->intraFreqCellReselectionInfo.neighCellConfig) ) );
  LOG_I( RRC, "intraFreqCellReselectionInfo.t_ReselectionEUTRA : %ld\n", sib3->intraFreqCellReselectionInfo.t_ReselectionEUTRA );

  if (sib3->intraFreqCellReselectionInfo.t_ReselectionEUTRA_SF) {
    LOG_I( RRC, "intraFreqCellReselectionInfo.t_ReselectionEUTRA_SF->sf_Medium : %ld\n", sib3->intraFreqCellReselectionInfo.t_ReselectionEUTRA_SF->sf_Medium );
    LOG_I( RRC, "intraFreqCellReselectionInfo.t_ReselectionEUTRA_SF->sf_High : %ld\n", sib3->intraFreqCellReselectionInfo.t_ReselectionEUTRA_SF->sf_High );
  } else {
    LOG_I( RRC, "intraFreqCellReselectionInfo.t_ReselectionEUTRA_SF : not defined\n" );
  }
}

int Qoffsettab[31] = {-24,-22,-20,-18,-16,-14,-12,-10,-8,-6,-5,-4,-3,-2,-1,0,1,2,3,4,5,6,8,10,12,14,16,18,20,22,24};
int PhysCellIdRange[16] = {4,8,12,16,24,32,48,64,84,96,128,168,252,504,0,0};

uint64_t arfcn_to_freq(long arfcn) {
  if (arfcn < 600)  // Band 1
    return((uint64_t)2110000000 + (arfcn*100000));
  else if (arfcn <1200) // Band 2
    return((uint64_t)1930000000 + ((arfcn-600)*100000));
  else if (arfcn <1950) // Band 3
    return((uint64_t)1805000000 + ((arfcn-1200)*100000));
  else if (arfcn <2400) // Band 4
    return((uint64_t)2110000000 + ((arfcn-1950)*100000));
  else if (arfcn <2650) // Band 5
    return((uint64_t)869000000 + ((arfcn-2400)*100000));
  else if (arfcn <2750) // Band 6
    return((uint64_t)875000000 + ((arfcn-2650)*100000));
  else if (arfcn <3450) // Band 7
    return((uint64_t)2620000000 + ((arfcn-2750)*100000));
  else if (arfcn <3800) // Band 8
    return((uint64_t)925000000 + ((arfcn-3450)*100000));
  else if (arfcn <4150) // Band 9
    return((uint64_t)1844900000 + ((arfcn-3800)*100000));
  else if (arfcn <4650) // Band 10
    return((uint64_t)2110000000 + ((arfcn-4150)*100000));
  else if (arfcn <5010) // Band 11
    return((uint64_t)1475900000 + ((arfcn-4750)*100000));
  else if (arfcn <5180) // Band 12
    return((uint64_t)729000000 + ((arfcn-5010)*100000));
  else if (arfcn <5280) // Band 13
    return((uint64_t)746000000 + ((arfcn-5180)*100000));
  else if (arfcn <5730) // Band 14
    return((uint64_t)758000000 + ((arfcn-5280)*100000));
  else if (arfcn <5850) // Band 17
    return((uint64_t)734000000 + ((arfcn-5730)*100000));
  else if (arfcn <6000) // Band 18
    return((uint64_t)860000000 + ((arfcn-5850)*100000));
  else if (arfcn <6150) // Band 19
    return((uint64_t)875000000 + ((arfcn-6000)*100000));
  else if (arfcn <6450) // Band 20
    return((uint64_t)791000000 + ((arfcn-6150)*100000));
  else if (arfcn <6600) // Band 21
    return((uint64_t)1495900000 + ((arfcn-6450)*100000));
  else if (arfcn <7500) // Band 22
    return((uint64_t)351000000 + ((arfcn-6600)*100000));
  else if (arfcn <7700) // Band 23
    return((uint64_t)2180000000 + ((arfcn-7500)*100000));
  else if (arfcn <8040) // Band 24
    return((uint64_t)1525000000 + ((arfcn-7700)*100000));
  else if (arfcn <8690) // Band 25
    return((uint64_t)1930000000 + ((arfcn-8040)*100000));
  else if (arfcn <36200) // Band 33
    return((uint64_t)1900000000 + ((arfcn-36000)*100000));
  else if (arfcn <36350) // Band 34
    return((uint64_t)2010000000 + ((arfcn-36200)*100000));
  else if (arfcn <36950) // Band 35
    return((uint64_t)1850000000 + ((arfcn-36350)*100000));
  else if (arfcn <37550) // Band 36
    return((uint64_t)1930000000 + ((arfcn-36950)*100000));
  else if (arfcn <37750) // Band 37
    return((uint64_t)1910000000 + ((arfcn-37550)*100000));
  else if (arfcn <38250) // Band 38
    return((uint64_t)2570000000 + ((arfcn-37750)*100000));
  else if (arfcn <38650) // Band 39
    return((uint64_t)1880000000 + ((arfcn-38250)*100000));
  else if (arfcn <39650) // Band 40
    return((uint64_t)2300000000 + ((arfcn-38650)*100000));
  else if (arfcn <41590) // Band 41
    return((uint64_t)2496000000 + ((arfcn-39650)*100000));
  else if (arfcn <43590) // Band 42
    return((uint64_t)3400000000 + ((arfcn-41590)*100000));
  else if (arfcn <45590) // Band 43
    return((uint64_t)3600000000 + ((arfcn-43950)*100000));
  else {
    LOG_E(RRC,"Unknown EARFCN %ld\n",arfcn);
    exit(1);
  }
}
void dump_sib5( LTE_SystemInformationBlockType5_t *sib5 ) {
  LTE_InterFreqCarrierFreqList_t interFreqCarrierFreqList = sib5->interFreqCarrierFreqList;
  int i,j;
  LTE_InterFreqCarrierFreqInfo_t *ifcfInfo;
  LOG_I( RRC, "Dumping SIB5 (see TS36.331 V8.21.0)\n" );

  for (i=0; i<interFreqCarrierFreqList.list.count; i++) {
    LOG_I(RRC, "SIB5 InterFreqCarrierFreq element %d/%d\n",i,interFreqCarrierFreqList.list.count);
    ifcfInfo = interFreqCarrierFreqList.list.array[i];
    LOG_I(RRC, "   DL Carrier Frequency/ARFCN : %ld/%ld\n",
          arfcn_to_freq(ifcfInfo->dl_CarrierFreq),
          ifcfInfo->dl_CarrierFreq);
    LOG_I(RRC,"   Q_RXLevMin : %ld\n", ifcfInfo->q_RxLevMin);

    if (ifcfInfo->p_Max != NULL)
      LOG_I(RRC,"   P_max : %ld\n", *ifcfInfo->p_Max);

    LOG_I(RRC,"   T_ReselectionEUTRA : %ld\n",ifcfInfo->t_ReselectionEUTRA);

    if (ifcfInfo->t_ReselectionEUTRA_SF) {
      LOG_I(RRC,"   t_ReselectionEUTRA_SF.sf_Medium %ld, t_ReselectionEUTRA_SF.sf_High %ld",
            ifcfInfo->t_ReselectionEUTRA_SF->sf_Medium,
            ifcfInfo->t_ReselectionEUTRA_SF->sf_High);
    }

    LOG_I(RRC,"   threshX_High : %ld\n",ifcfInfo->threshX_High);
    LOG_I(RRC,"   threshX_Low : %ld\n",ifcfInfo->threshX_Low);

    switch(ifcfInfo->allowedMeasBandwidth) {
      case LTE_AllowedMeasBandwidth_mbw6:
        LOG_I(RRC,"   AllowedMeasBandwidth : 6\n");
        break;

      case LTE_AllowedMeasBandwidth_mbw15:
        LOG_I(RRC,"   AllowedMeasBandwidth : 15\n");
        break;

      case LTE_AllowedMeasBandwidth_mbw25:
        LOG_I(RRC,"   AllowedMeasBandwidth : 25\n");
        break;

      case LTE_AllowedMeasBandwidth_mbw50:
        LOG_I(RRC,"   AllowedMeasBandwidth : 50\n");
        break;

      case LTE_AllowedMeasBandwidth_mbw75:
        LOG_I(RRC,"   AllowedMeasBandwidth : 75\n");
        break;

      case LTE_AllowedMeasBandwidth_mbw100:
        LOG_I(RRC,"   AllowedMeasBandwidth : 100\n");
        break;
    }

    if (ifcfInfo->presenceAntennaPort1)
      LOG_I(RRC,"   PresenceAntennaPort1 : True\n");
    else
      LOG_I(RRC,"   PresenceAntennaPort1 : False\n");

    if (ifcfInfo->cellReselectionPriority) {
      LOG_I(RRC,"   CellReselectionPriority : %ld\n",
            *ifcfInfo->cellReselectionPriority);
    }

    LOG_I(RRC,"   NeighCellConfig  : ");

    for (j=0; j<ifcfInfo->neighCellConfig.size; j++) {
      printf("%2x ",ifcfInfo->neighCellConfig.buf[j]);
    }

    printf("\n");

    if (ifcfInfo->q_OffsetFreq)
      LOG_I(RRC,"   Q_OffsetFreq : %d\n",Qoffsettab[*ifcfInfo->q_OffsetFreq]);

    if (ifcfInfo->interFreqNeighCellList) {
      for (j=0; j<ifcfInfo->interFreqNeighCellList->list.count; j++) {
        LOG_I(RRC,"   Cell %d\n", j);
        LOG_I(RRC,"      PhysCellId : %ld\n",ifcfInfo->interFreqNeighCellList->list.array[j]->physCellId);
        LOG_I(RRC,"      Q_OffsetRange : %ld\n",ifcfInfo->interFreqNeighCellList->list.array[j]->q_OffsetCell);
      }
    }

    if (ifcfInfo->interFreqBlackCellList) {
      for (j=0; j<ifcfInfo->interFreqBlackCellList->list.count; j++) {
        LOG_I(RRC,"   Cell %d\n", j);
        LOG_I(RRC,"      PhysCellId start: %ld\n",ifcfInfo->interFreqBlackCellList->list.array[j]->start);

        if (ifcfInfo->interFreqBlackCellList->list.array[i]->range) {
          LOG_I(RRC,"      PhysCellId Range : %ld\n",*ifcfInfo->interFreqBlackCellList->list.array[j]->range);
        }
      }
    }

    if (ifcfInfo->ext1 && ifcfInfo->ext1->q_QualMin_r9)
      LOG_I(RRC,"   Q_QualMin_r9 : %ld\n",*ifcfInfo->ext1->q_QualMin_r9);

    if (ifcfInfo->ext1 && ifcfInfo->ext1->threshX_Q_r9) {
      LOG_I(RRC,"   threshX_HighQ_r9 : %ld\n",ifcfInfo->ext1->threshX_Q_r9->threshX_HighQ_r9);
      LOG_I(RRC,"   threshX_LowQ_r9: %ld\n",ifcfInfo->ext1->threshX_Q_r9->threshX_LowQ_r9);
    }
  }
}


void dump_sib13( LTE_SystemInformationBlockType13_r9_t *sib13 ) {
  LOG_I( RRC, "[UE] Dumping SIB13\n" );
  LOG_I( RRC, "[UE] dumping sib13 second time\n" );
  LOG_I( RRC, "[UE] NotificationRepetitionCoeff-r9 : %ld\n", sib13->notificationConfig_r9.notificationRepetitionCoeff_r9 );
  LOG_I( RRC, "[UE] NotificationOffset-r9 : %d\n", (int)sib13->notificationConfig_r9.notificationOffset_r9 );
  LOG_I( RRC, "[UE] NotificationSF-Index-r9 : %d\n", (int)sib13->notificationConfig_r9.notificationSF_Index_r9 );
}


//TTN - SIB18
//-----------------------------------------------------------------------------
void dump_sib18(LTE_SystemInformationBlockType18_r12_t *sib18) {
  LOG_I( RRC, "[UE] Dumping SIB18\n" );

  for (int i = 0; i < sib18->commConfig_r12->commRxPool_r12.list.count; i++) {
    LOG_I(RRC, " Contents of SIB18 %d/%d \n", i+1, sib18->commConfig_r12->commRxPool_r12.list.count);
    LOG_I(RRC, " SIB18 rxPool_sc_CP_Len: %ld \n", sib18->commConfig_r12->commRxPool_r12.list.array[i]->sc_CP_Len_r12);
    LOG_I(RRC, " SIB18 sc_Period_r12: %ld \n", sib18->commConfig_r12->commRxPool_r12.list.array[i]->sc_Period_r12);
    LOG_I(RRC, " SIB18 data_CP_Len_r12: %ld \n", sib18->commConfig_r12->commRxPool_r12.list.array[i]->data_CP_Len_r12);
    LOG_I(RRC, " SIB18 prb_Num_r12: %ld \n", sib18->commConfig_r12->commRxPool_r12.list.array[i]->sc_TF_ResourceConfig_r12.prb_Num_r12);
    LOG_I(RRC, " SIB18 prb_Start_r12: %ld \n", sib18->commConfig_r12->commRxPool_r12.list.array[i]->sc_TF_ResourceConfig_r12.prb_Start_r12);
    LOG_I(RRC, " SIB18 prb_End_r12: %ld \n", sib18->commConfig_r12->commRxPool_r12.list.array[i]->sc_TF_ResourceConfig_r12.prb_End_r12);
    //to add more log
  }
}

//TTN -  SIB19
//-----------------------------------------------------------------------------
void dump_sib19(LTE_SystemInformationBlockType19_r12_t *sib19) {
  LOG_I( RRC, "[UE] Dumping SIB19\n" );

  for (int i = 0; i < sib19->discConfig_r12->discRxPool_r12.list.count; i++) {
    LOG_I(RRC, " Contents of SIB19 %d/%d \n", i+1, sib19->discConfig_r12->discRxPool_r12.list.count);
    LOG_I(RRC, " SIB19 cp_Len_r12: %ld \n", sib19->discConfig_r12->discRxPool_r12.list.array[i]->cp_Len_r12);
    LOG_I(RRC, " SIB19 discPeriod_r12: %ld \n", sib19->discConfig_r12->discRxPool_r12.list.array[i]->discPeriod_r12);
    LOG_I(RRC, " SIB19 numRetx_r12: %ld \n", sib19->discConfig_r12->discRxPool_r12.list.array[i]->numRetx_r12);
    LOG_I(RRC, " SIB19 numRepetition_r12: %ld \n", sib19->discConfig_r12->discRxPool_r12.list.array[i]->numRepetition_r12);
    LOG_I(RRC, " SIB19 prb_Num_r12: %ld \n", sib19->discConfig_r12->discRxPool_r12.list.array[i]->tf_ResourceConfig_r12.prb_Num_r12);
    LOG_I(RRC, " SIB19 prb_Start_r12: %ld \n", sib19->discConfig_r12->discRxPool_r12.list.array[i]->tf_ResourceConfig_r12.prb_Start_r12);
    LOG_I(RRC, " SIB19 prb_End_r12: %ld \n", sib19->discConfig_r12->discRxPool_r12.list.array[i]->tf_ResourceConfig_r12.prb_End_r12);
    //to add more log
  }
}

void dump_sib21(LTE_SystemInformationBlockType21_r14_t *sib21) {
  if ((sib21->sl_V2X_ConfigCommon_r14 != NULL) && (sib21->sl_V2X_ConfigCommon_r14->v2x_CommRxPool_r14 !=NULL) ) {
    for (int i = 0; i < sib21->sl_V2X_ConfigCommon_r14->v2x_CommRxPool_r14->list.count; i++) {
      LOG_I(RRC, " Contents of SIB21 %d/%d \n", i+1, sib21->sl_V2X_ConfigCommon_r14->v2x_CommRxPool_r14->list.count);
      LOG_I(RRC, " SIB21 sl_Subframe_r14: %d \n", sib21->sl_V2X_ConfigCommon_r14->v2x_CommRxPool_r14->list.array[i]->sl_Subframe_r14.present);
      LOG_I(RRC, " SIB21 adjacencyPSCCH_PSSCH_r14: %d \n", sib21->sl_V2X_ConfigCommon_r14->v2x_CommRxPool_r14->list.array[i]->adjacencyPSCCH_PSSCH_r14);
      LOG_I(RRC, " SIB21 sizeSubchannel_r14: %ld \n", sib21->sl_V2X_ConfigCommon_r14->v2x_CommRxPool_r14->list.array[i]->sizeSubchannel_r14);
      LOG_I(RRC, " SIB21 numSubchannel_r14: %ld \n", sib21->sl_V2X_ConfigCommon_r14->v2x_CommRxPool_r14->list.array[i]->numSubchannel_r14);
      LOG_I(RRC, " SIB21 startRB_Subchannel_r14: %ld \n", sib21->sl_V2X_ConfigCommon_r14->v2x_CommRxPool_r14->list.array[i]->startRB_Subchannel_r14);
      //to add more log
    }
  }
}

//-----------------------------------------------------------------------------
int decode_SI_MBMS( const protocol_ctxt_t *const ctxt_pP, const uint8_t eNB_index ) {
  return 0;
}


//-----------------------------------------------------------------------------
int decode_SI( const protocol_ctxt_t *const ctxt_pP, const uint8_t eNB_index ) {
  LTE_SystemInformation_t **si = &UE_rrc_inst[ctxt_pP->module_id].si[eNB_index];
  int new_sib = 0;
  LTE_SystemInformationBlockType1_t *sib1 = UE_rrc_inst[ctxt_pP->module_id].sib1[eNB_index];
  VCD_SIGNAL_DUMPER_DUMP_FUNCTION_BY_NAME( VCD_SIGNAL_DUMPER_FUNCTIONS_RRC_UE_DECODE_SI, VCD_FUNCTION_IN );

  // Dump contents
  if ((*si)->criticalExtensions.present == LTE_SystemInformation__criticalExtensions_PR_systemInformation_r8 ||
      (*si)->criticalExtensions.present == LTE_SystemInformation__criticalExtensions_PR_criticalExtensionsFuture_r15) {
    LOG_D( RRC, "[UE] (*si)->criticalExtensions.choice.systemInformation_r8.sib_TypeAndInfo.list.count %d\n",
           (*si)->criticalExtensions.choice.systemInformation_r8.sib_TypeAndInfo.list.count );
  } else {
    LOG_D( RRC, "[UE] Unknown criticalExtension version (not Rel8)\n" );
    return -1;
  }

  for (int i=0; i<(*si)->criticalExtensions.choice.systemInformation_r8.sib_TypeAndInfo.list.count; i++) {
    struct LTE_SystemInformation_r8_IEs__sib_TypeAndInfo__Member *typeandinfo;
    typeandinfo = (*si)->criticalExtensions.choice.systemInformation_r8.sib_TypeAndInfo.list.array[i];

    switch(typeandinfo->present) {
      case LTE_SystemInformation_r8_IEs__sib_TypeAndInfo__Member_PR_sib2:
        if ((UE_rrc_inst[ctxt_pP->module_id].Info[eNB_index].SIStatus&2) == 0) {
          UE_rrc_inst[ctxt_pP->module_id].Info[eNB_index].SIStatus|=2;
          //new_sib=1;
          memcpy( UE_rrc_inst[ctxt_pP->module_id].sib2[eNB_index], &typeandinfo->choice.sib2, sizeof(LTE_SystemInformationBlockType2_t) );
          LOG_I( RRC, "[UE %"PRIu8"] Frame %"PRIu32" Found SIB2 from eNB %"PRIu8"\n", ctxt_pP->module_id, ctxt_pP->frame, eNB_index );
          dump_sib2( UE_rrc_inst[ctxt_pP->module_id].sib2[eNB_index] );
          LOG_I( RRC, "[FRAME %05"PRIu32"][RRC_UE][MOD %02"PRIu8"][][--- MAC_CONFIG_REQ (SIB2 params  eNB %"PRIu8") --->][MAC_UE][MOD %02"PRIu8"][]\n",
                 ctxt_pP->frame, ctxt_pP->module_id, eNB_index, ctxt_pP->module_id );
          rrc_mac_config_req_ue(ctxt_pP->module_id, 0, eNB_index,
                                &UE_rrc_inst[ctxt_pP->module_id].sib2[eNB_index]->radioResourceConfigCommon,
                                (struct LTE_PhysicalConfigDedicated *)NULL,
                                (LTE_SCellToAddMod_r10_t *)NULL,
                                (LTE_MeasObjectToAddMod_t **)NULL,
                                (LTE_MAC_MainConfig_t *)NULL,
                                0,
                                (struct LTE_LogicalChannelConfig *)NULL,
                                (LTE_MeasGapConfig_t *)NULL,
                                (LTE_TDD_Config_t *)NULL,
                                (LTE_MobilityControlInfo_t *)NULL,
                                NULL,
                                NULL,
                                UE_rrc_inst[ctxt_pP->module_id].sib2[eNB_index]->freqInfo.ul_CarrierFreq,
                                UE_rrc_inst[ctxt_pP->module_id].sib2[eNB_index]->freqInfo.ul_Bandwidth,
                                &UE_rrc_inst[ctxt_pP->module_id].sib2[eNB_index]->freqInfo.additionalSpectrumEmission,
                                UE_rrc_inst[ctxt_pP->module_id].sib2[eNB_index]->mbsfn_SubframeConfigList,0,
                                (LTE_MBSFN_AreaInfoList_r9_t *)NULL,
                                (LTE_PMCH_InfoList_r9_t *)NULL,
                                0,
                                NULL,
                                NULL,
                                0,
                                (struct LTE_NonMBSFN_SubframeConfig_r14 *)NULL,
                                (LTE_MBSFN_AreaInfoList_r9_t *)NULL
                               );

          // After SI is received, prepare RRCConnectionRequest
          if (UE_rrc_inst[ctxt_pP->module_id].MBMS_flag < 3) // see -Q option
            if (EPC_MODE_ENABLED) {
              rrc_ue_generate_RRCConnectionRequest( ctxt_pP, eNB_index );
            }

          if (UE_rrc_inst[ctxt_pP->module_id].Info[eNB_index].State == RRC_IDLE) {
            LOG_I( RRC, "[UE %d] Received SIB1/SIB2/SIB3 Switching to RRC_SI_RECEIVED\n", ctxt_pP->module_id );
            UE_rrc_inst[ctxt_pP->module_id].Info[eNB_index].State = RRC_SI_RECEIVED;
#if ENABLE_RAL
            {
              MessageDef                            *message_ral_p = NULL;
              rrc_ral_system_information_ind_t       ral_si_ind;
              message_ral_p = itti_alloc_new_message (TASK_RRC_UE, 0, RRC_RAL_SYSTEM_INFORMATION_IND);
              memset(&ral_si_ind, 0, sizeof(rrc_ral_system_information_ind_t));
              ral_si_ind.plmn_id.MCCdigit2 = '0';
              ral_si_ind.plmn_id.MCCdigit1 = '2';
              ral_si_ind.plmn_id.MNCdigit3 = '0';
              ral_si_ind.plmn_id.MCCdigit3 = '8';
              ral_si_ind.plmn_id.MNCdigit2 = '9';
              ral_si_ind.plmn_id.MNCdigit1 = '9';
              ral_si_ind.cell_id        = 1;
              ral_si_ind.dbm            = 0;
              //ral_si_ind.dbm            = fifo_dump_emos_UE.PHY_measurements->rx_rssi_dBm[eNB_index];
              // TO DO
              ral_si_ind.sinr           = 0;
              //ral_si_ind.sinr           = fifo_dump_emos_UE.PHY_measurements->subband_cqi_dB[eNB_index][phy_vars_ue->lte_frame_parms.nb_antennas_rx][0];
              // TO DO
              ral_si_ind.link_data_rate = 0;
              memcpy (&message_ral_p->ittiMsg, (void *) &ral_si_ind, sizeof(rrc_ral_system_information_ind_t));
#warning "ue_mod_idP ? for instance ?"
              itti_send_msg_to_task (TASK_RAL_UE, UE_MODULE_ID_TO_INSTANCE(ctxt_pP->module_id), message_ral_p);
            }
#endif
          }
        }else{
                       //LOG_W( RRC, "[UE %d] Received new SIB1/SIB2/SIB3 with MBMSs %d\n", ctxt_pP->module_id, ((&typeandinfo->choice.sib2)->mbsfn_SubframeConfigList == NULL ? 0:1) );
               if((&typeandinfo->choice.sib2)->mbsfn_SubframeConfigList != NULL && (UE_rrc_inst[ctxt_pP->module_id].Info[eNB_index].SIStatus&4096) == 0){
                       LOG_W( RRC, "[UE %d] Received SIB2 with MBSFN SF Config\n", ctxt_pP->module_id );

                       memcpy( UE_rrc_inst[ctxt_pP->module_id].sib2[eNB_index], &typeandinfo->choice.sib2, sizeof(LTE_SystemInformationBlockType2_t) );
                       LOG_I( RRC, "[FRAME %05"PRIu32"][RRC_UE][MOD %02"PRIu8"][][--- MAC_CONFIG_REQ (SIB2 params  eNB %"PRIu8") --->][MAC_UE][MOD %02"PRIu8"][]\n",
                               ctxt_pP->frame, ctxt_pP->module_id, eNB_index, ctxt_pP->module_id );
                       rrc_mac_config_req_ue(ctxt_pP->module_id, 0, eNB_index,
                               (LTE_RadioResourceConfigCommonSIB_t *)NULL,
                                (struct LTE_PhysicalConfigDedicated *)NULL,
                                (LTE_SCellToAddMod_r10_t *)NULL,
                                (LTE_MeasObjectToAddMod_t **)NULL,
                                (LTE_MAC_MainConfig_t *)NULL,
                                0,
                                (struct LTE_LogicalChannelConfig *)NULL,
                                (LTE_MeasGapConfig_t *)NULL,
                                (LTE_TDD_Config_t *)NULL,
                                (LTE_MobilityControlInfo_t *)NULL,
                                NULL,
                                NULL,
                               NULL,
                               NULL,
                               NULL,
                                UE_rrc_inst[ctxt_pP->module_id].sib2[eNB_index]->mbsfn_SubframeConfigList
                                ,0,
                                (LTE_MBSFN_AreaInfoList_r9_t *)NULL,
                                (LTE_PMCH_InfoList_r9_t *)NULL,
#ifdef CBA
                                0,0,
#endif
                                0,
                                NULL,
                                NULL,
                        0,
                        (struct LTE_NonMBSFN_SubframeConfig_r14 *)NULL,
                        (LTE_MBSFN_AreaInfoList_r9_t *)NULL
                               );

               }
       }

        break; // case SystemInformation_r8_IEs__sib_TypeAndInfo__Member_PR_sib2

      case LTE_SystemInformation_r8_IEs__sib_TypeAndInfo__Member_PR_sib3:
        if ((UE_rrc_inst[ctxt_pP->module_id].Info[eNB_index].SIStatus&4) == 0) {
          UE_rrc_inst[ctxt_pP->module_id].Info[eNB_index].SIStatus|=4;
          new_sib=1;
          memcpy( UE_rrc_inst[ctxt_pP->module_id].sib3[eNB_index], &typeandinfo->choice.sib3, sizeof(LTE_SystemInformationBlockType3_t) );
          LOG_I( RRC, "[UE %"PRIu8"] Frame %"PRIu32" Found SIB3 from eNB %"PRIu8"\n", ctxt_pP->module_id, ctxt_pP->frame, eNB_index );
          dump_sib3( UE_rrc_inst[ctxt_pP->module_id].sib3[eNB_index] );
        }

        break;

      case LTE_SystemInformation_r8_IEs__sib_TypeAndInfo__Member_PR_sib4:
        if ((UE_rrc_inst[ctxt_pP->module_id].Info[eNB_index].SIStatus&8) == 0) {
          UE_rrc_inst[ctxt_pP->module_id].Info[eNB_index].SIStatus|=8;
          new_sib=1;
          memcpy( UE_rrc_inst[ctxt_pP->module_id].sib4[eNB_index], &typeandinfo->choice.sib4, sizeof(LTE_SystemInformationBlockType4_t) );
          LOG_I( RRC, "[UE %"PRIu8"] Frame %"PRIu32" Found SIB4 from eNB %"PRIu8"\n", ctxt_pP->module_id, ctxt_pP->frame, eNB_index );
        }

        break;

      case LTE_SystemInformation_r8_IEs__sib_TypeAndInfo__Member_PR_sib5:
        if ((UE_rrc_inst[ctxt_pP->module_id].Info[eNB_index].SIStatus&16) == 0) {
          UE_rrc_inst[ctxt_pP->module_id].Info[eNB_index].SIStatus|=16;
          new_sib=1;
          memcpy( UE_rrc_inst[ctxt_pP->module_id].sib5[eNB_index], &typeandinfo->choice.sib5, sizeof(LTE_SystemInformationBlockType5_t) );
          LOG_I( RRC, "[UE %"PRIu8"] Frame %"PRIu32" Found SIB5 from eNB %"PRIu8"\n", ctxt_pP->module_id, ctxt_pP->frame, eNB_index );
          dump_sib5(UE_rrc_inst[ctxt_pP->module_id].sib5[eNB_index]);
        }

        break;

      case LTE_SystemInformation_r8_IEs__sib_TypeAndInfo__Member_PR_sib6:
        if ((UE_rrc_inst[ctxt_pP->module_id].Info[eNB_index].SIStatus&32) == 0) {
          UE_rrc_inst[ctxt_pP->module_id].Info[eNB_index].SIStatus|=32;
          new_sib=1;
          memcpy( UE_rrc_inst[ctxt_pP->module_id].sib6[eNB_index], &typeandinfo->choice.sib6, sizeof(LTE_SystemInformationBlockType6_t) );
          LOG_I( RRC, "[UE %"PRIu8"] Frame %"PRIu32" Found SIB6 from eNB %"PRIu8"\n", ctxt_pP->module_id, ctxt_pP->frame, eNB_index );
        }

        break;

      case LTE_SystemInformation_r8_IEs__sib_TypeAndInfo__Member_PR_sib7:
        if ((UE_rrc_inst[ctxt_pP->module_id].Info[eNB_index].SIStatus&64) == 0) {
          UE_rrc_inst[ctxt_pP->module_id].Info[eNB_index].SIStatus|=64;
          new_sib=1;
          memcpy( UE_rrc_inst[ctxt_pP->module_id].sib7[eNB_index], &typeandinfo->choice.sib7, sizeof(LTE_SystemInformationBlockType7_t) );
          LOG_I( RRC, "[UE %"PRIu8"] Frame %"PRIu32" Found SIB7 from eNB %"PRIu8"\n", ctxt_pP->module_id, ctxt_pP->frame, eNB_index );
        }

        break;

      case LTE_SystemInformation_r8_IEs__sib_TypeAndInfo__Member_PR_sib8:
        if ((UE_rrc_inst[ctxt_pP->module_id].Info[eNB_index].SIStatus&128) == 0) {
          UE_rrc_inst[ctxt_pP->module_id].Info[eNB_index].SIStatus|=128;
          new_sib=1;
          memcpy( UE_rrc_inst[ctxt_pP->module_id].sib8[eNB_index], &typeandinfo->choice.sib8, sizeof(LTE_SystemInformationBlockType8_t) );
          LOG_I( RRC, "[UE %"PRIu8"] Frame %"PRIu32" Found SIB8 from eNB %"PRIu8"\n", ctxt_pP->module_id, ctxt_pP->frame, eNB_index );
        }

        break;

      case LTE_SystemInformation_r8_IEs__sib_TypeAndInfo__Member_PR_sib9:
        if ((UE_rrc_inst[ctxt_pP->module_id].Info[eNB_index].SIStatus&256) == 0) {
          UE_rrc_inst[ctxt_pP->module_id].Info[eNB_index].SIStatus|=256;
          new_sib=1;
          memcpy( UE_rrc_inst[ctxt_pP->module_id].sib9[eNB_index], &typeandinfo->choice.sib9, sizeof(LTE_SystemInformationBlockType9_t) );
          LOG_I( RRC, "[UE %"PRIu8"] Frame %"PRIu32" Found SIB9 from eNB %"PRIu8"\n", ctxt_pP->module_id, ctxt_pP->frame, eNB_index );
        }

        break;

      case LTE_SystemInformation_r8_IEs__sib_TypeAndInfo__Member_PR_sib10:
        if ((UE_rrc_inst[ctxt_pP->module_id].Info[eNB_index].SIStatus&512) == 0) {
          UE_rrc_inst[ctxt_pP->module_id].Info[eNB_index].SIStatus|=512;
          new_sib=1;
          memcpy( UE_rrc_inst[ctxt_pP->module_id].sib10[eNB_index], &typeandinfo->choice.sib10, sizeof(LTE_SystemInformationBlockType10_t) );
          LOG_I( RRC, "[UE %"PRIu8"] Frame %"PRIu32" Found SIB10 from eNB %"PRIu8"\n", ctxt_pP->module_id, ctxt_pP->frame, eNB_index );
        }

        break;

      case LTE_SystemInformation_r8_IEs__sib_TypeAndInfo__Member_PR_sib11:
        if ((UE_rrc_inst[ctxt_pP->module_id].Info[eNB_index].SIStatus&1024) == 0) {
          UE_rrc_inst[ctxt_pP->module_id].Info[eNB_index].SIStatus|=1024;
          new_sib=1;
          memcpy( UE_rrc_inst[ctxt_pP->module_id].sib11[eNB_index], &typeandinfo->choice.sib11, sizeof(LTE_SystemInformationBlockType11_t) );
          LOG_I( RRC, "[UE %"PRIu8"] Frame %"PRIu32" Found SIB11 from eNB %"PRIu8"\n", ctxt_pP->module_id, ctxt_pP->frame, eNB_index );
        }

        break;

      case LTE_SystemInformation_r8_IEs__sib_TypeAndInfo__Member_PR_sib12_v920:
        if ((UE_rrc_inst[ctxt_pP->module_id].Info[eNB_index].SIStatus&2048) == 0) {
          UE_rrc_inst[ctxt_pP->module_id].Info[eNB_index].SIStatus|=2048;
          new_sib=1;
          memcpy( UE_rrc_inst[ctxt_pP->module_id].sib12[eNB_index], &typeandinfo->choice.sib12_v920, sizeof(LTE_SystemInformationBlockType12_r9_t) );
          LOG_I( RRC, "[UE %"PRIu8"] Frame %"PRIu32" Found SIB12 from eNB %"PRIu8"\n", ctxt_pP->module_id, ctxt_pP->frame, eNB_index );
        }

        break;

      case LTE_SystemInformation_r8_IEs__sib_TypeAndInfo__Member_PR_sib13_v920:
        if ((UE_rrc_inst[ctxt_pP->module_id].Info[eNB_index].SIStatus&4096) == 0) {
          UE_rrc_inst[ctxt_pP->module_id].Info[eNB_index].SIStatus|=4096;
          new_sib=1;
          memcpy( UE_rrc_inst[ctxt_pP->module_id].sib13[eNB_index], &typeandinfo->choice.sib13_v920, sizeof(LTE_SystemInformationBlockType13_r9_t) );
          LOG_I( RRC, "[UE %"PRIu8"] Frame %"PRIu32" Found SIB13 from eNB %"PRIu8"\n", ctxt_pP->module_id, ctxt_pP->frame, eNB_index );
          dump_sib13( UE_rrc_inst[ctxt_pP->module_id].sib13[eNB_index] );
          // adding here function to store necessary parameters for using in decode_MCCH_Message + maybe transfer to PHY layer
          LOG_I( RRC, "[FRAME %05"PRIu32"][RRC_UE][MOD %02"PRIu8"][][--- MAC_CONFIG_REQ (SIB13 params eNB %"PRIu8") --->][MAC_UE][MOD %02"PRIu8"][]\n",
                 ctxt_pP->frame, ctxt_pP->module_id, eNB_index, ctxt_pP->module_id);
          rrc_mac_config_req_ue(ctxt_pP->module_id,0,eNB_index,
                                (LTE_RadioResourceConfigCommonSIB_t *)NULL,
                                (struct LTE_PhysicalConfigDedicated *)NULL,
                                (LTE_SCellToAddMod_r10_t *)NULL,
                                (LTE_MeasObjectToAddMod_t **)NULL,
                                (LTE_MAC_MainConfig_t *)NULL,
                                0,
                                (struct LTE_LogicalChannelConfig *)NULL,
                                (LTE_MeasGapConfig_t *)NULL,
                                (LTE_TDD_Config_t *)NULL,
                                (LTE_MobilityControlInfo_t *)NULL,
                                NULL,
                                NULL,
                                NULL,
                                NULL,
                                NULL,
                                (LTE_MBSFN_SubframeConfigList_t *)NULL,
                                0,
                                &UE_rrc_inst[ctxt_pP->module_id].sib13[eNB_index]->mbsfn_AreaInfoList_r9,
                                (LTE_PMCH_InfoList_r9_t *)NULL,
                                0,
                                NULL,
                                NULL,
                                0,
                                (struct LTE_NonMBSFN_SubframeConfig_r14 *)NULL,
                                (LTE_MBSFN_AreaInfoList_r9_t *)NULL
                               );
        }
        break;

      //SIB18
      case LTE_SystemInformation_r8_IEs__sib_TypeAndInfo__Member_PR_sib18_v1250:
        if ((UE_rrc_inst[ctxt_pP->module_id].Info[eNB_index].SIStatus&8192) == 0) {
          UE_rrc_inst[ctxt_pP->module_id].Info[eNB_index].SIStatus|=8192;
          new_sib=1;
          memcpy( UE_rrc_inst[ctxt_pP->module_id].sib18[eNB_index], &typeandinfo->choice.sib18_v1250, sizeof(LTE_SystemInformationBlockType18_r12_t) );
          LOG_I( RRC, "[UE %"PRIu8"] Frame %"PRIu32" Found SIB18 from eNB %"PRIu8"\n", ctxt_pP->module_id, ctxt_pP->frame, eNB_index );
          dump_sib18( UE_rrc_inst[ctxt_pP->module_id].sib18[eNB_index] );
          // adding here function to store necessary parameters to transfer to PHY layer
          LOG_I( RRC, "[FRAME %05"PRIu32"][RRC_UE][MOD %02"PRIu8"][][--- MAC_CONFIG_REQ (SIB18 params eNB %"PRIu8") --->][MAC_UE][MOD %02"PRIu8"][]\n",
                 ctxt_pP->frame, ctxt_pP->module_id, eNB_index, ctxt_pP->module_id);
          //process SIB18 to transfer SL-related parameters to PHY
          rrc_ue_process_sidelink_radioResourceConfig(ctxt_pP->module_id,eNB_index,
              UE_rrc_inst[ctxt_pP->module_id].sib18[eNB_index],
              (LTE_SystemInformationBlockType19_r12_t *)NULL,
              (LTE_SL_CommConfig_r12_t *)NULL,
              (LTE_SL_DiscConfig_r12_t *)NULL
                                                     );
        }

        break;

      //SIB19
      case LTE_SystemInformation_r8_IEs__sib_TypeAndInfo__Member_PR_sib19_v1250:
        if ((UE_rrc_inst[ctxt_pP->module_id].Info[eNB_index].SIStatus&16384) == 0) {
          UE_rrc_inst[ctxt_pP->module_id].Info[eNB_index].SIStatus|=16384;
          new_sib=1;
          memcpy( UE_rrc_inst[ctxt_pP->module_id].sib19[eNB_index], &typeandinfo->choice.sib19_v1250, sizeof(LTE_SystemInformationBlockType19_r12_t) );
          LOG_I( RRC, "[UE %"PRIu8"] Frame %"PRIu32" Found SIB19 from eNB %"PRIu8"\n", ctxt_pP->module_id, ctxt_pP->frame, eNB_index );
          dump_sib19( UE_rrc_inst[ctxt_pP->module_id].sib19[eNB_index] );
          // adding here function to store necessary parameters to transfer to PHY layer
          LOG_I( RRC, "[FRAME %05"PRIu32"][RRC_UE][MOD %02"PRIu8"][][--- MAC_CONFIG_REQ (SIB19 params eNB %"PRIu8") --->][MAC_UE][MOD %02"PRIu8"][]\n",
                 ctxt_pP->frame, ctxt_pP->module_id, eNB_index, ctxt_pP->module_id);
          //process SIB19 to transfer SL-related parameters to PHY
          rrc_ue_process_sidelink_radioResourceConfig(ctxt_pP->module_id,eNB_index,
              (LTE_SystemInformationBlockType18_r12_t *)NULL,
              UE_rrc_inst[ctxt_pP->module_id].sib19[eNB_index],
              (LTE_SL_CommConfig_r12_t *)NULL,
              (LTE_SL_DiscConfig_r12_t *)NULL
                                                     );
        }

        break;

      //SIB21
      case LTE_SystemInformation_r8_IEs__sib_TypeAndInfo__Member_PR_sib21_v1430:
        if ((UE_rrc_inst[ctxt_pP->module_id].Info[eNB_index].SIStatus&32768) == 0) {
          UE_rrc_inst[ctxt_pP->module_id].Info[eNB_index].SIStatus|=32768;
          new_sib=1;
          memcpy( UE_rrc_inst[ctxt_pP->module_id].sib21[eNB_index], &typeandinfo->choice.sib21_v1430, sizeof(LTE_SystemInformationBlockType21_r14_t) );
          LOG_I( RRC, "[UE %"PRIu8"] Frame %"PRIu32" Found SIB21 from eNB %"PRIu8"\n", ctxt_pP->module_id, ctxt_pP->frame, eNB_index );
          dump_sib21( UE_rrc_inst[ctxt_pP->module_id].sib21[eNB_index] );
          // adding here function to store necessary parameters to transfer to PHY layer
          LOG_I( RRC, "[FRAME %05"PRIu32"][RRC_UE][MOD %02"PRIu8"][][--- MAC_CONFIG_REQ (SIB21 params eNB %"PRIu8") --->][MAC_UE][MOD %02"PRIu8"][]\n",
                 ctxt_pP->frame, ctxt_pP->module_id, eNB_index, ctxt_pP->module_id);
          //process SIB21
          //TODO
        }

        break;

      default:
        break;
    }
    if (new_sib == 1) {
      UE_rrc_inst[ctxt_pP->module_id].Info[eNB_index].SIcnt++;
  
      if (UE_rrc_inst[ctxt_pP->module_id].Info[eNB_index].SIcnt == sib1->schedulingInfoList.list.count)
        rrc_set_sub_state( ctxt_pP->module_id, RRC_SUB_STATE_IDLE_SIB_COMPLETE );
  
      LOG_I(RRC,"SIStatus %x, SIcnt %d/%d\n",
            UE_rrc_inst[ctxt_pP->module_id].Info[eNB_index].SIStatus,
            UE_rrc_inst[ctxt_pP->module_id].Info[eNB_index].SIcnt,
            sib1->schedulingInfoList.list.count);
    }
  }

  //if (new_sib == 1) {
  //  UE_rrc_inst[ctxt_pP->module_id].Info[eNB_index].SIcnt++;

  //  if (UE_rrc_inst[ctxt_pP->module_id].Info[eNB_index].SIcnt == sib1->schedulingInfoList.list.count)
  //    rrc_set_sub_state( ctxt_pP->module_id, RRC_SUB_STATE_IDLE_SIB_COMPLETE );

  //  LOG_I(RRC,"SIStatus %x, SIcnt %d/%d\n",
  //        UE_rrc_inst[ctxt_pP->module_id].Info[eNB_index].SIStatus,
  //        UE_rrc_inst[ctxt_pP->module_id].Info[eNB_index].SIcnt,
  //        sib1->schedulingInfoList.list.count);
  //}

  VCD_SIGNAL_DUMPER_DUMP_FUNCTION_BY_NAME(VCD_SIGNAL_DUMPER_FUNCTIONS_RRC_UE_DECODE_SI, VCD_FUNCTION_OUT);
  return 0;
}

// layer 3 filtering of RSRP (EUTRA) measurements: 36.331, Sec. 5.5.3.2
//-----------------------------------------------------------------------------
void ue_meas_filtering( const protocol_ctxt_t *const ctxt_pP, const uint8_t eNB_index ) {
  float a  = UE_rrc_inst[ctxt_pP->module_id].filter_coeff_rsrp; // 'a' in 36.331 Sec. 5.5.3.2
  float a1 = UE_rrc_inst[ctxt_pP->module_id].filter_coeff_rsrq;
  //float rsrp_db, rsrq_db;
  uint8_t    eNB_offset;

  if(UE_rrc_inst[ctxt_pP->module_id].QuantityConfig[0] != NULL) { // Only consider 1 serving cell (index: 0)
    if (UE_rrc_inst[ctxt_pP->module_id].QuantityConfig[0]->quantityConfigEUTRA != NULL) {
      if(UE_rrc_inst[ctxt_pP->module_id].QuantityConfig[0]->quantityConfigEUTRA->filterCoefficientRSRP != NULL) {
        for (eNB_offset = 0; eNB_offset<1+get_n_adj_cells(ctxt_pP->module_id,0); eNB_offset++) {
          UE_rrc_inst[ctxt_pP->module_id].rsrp_db[eNB_offset] = get_RSRP(ctxt_pP->module_id,0,eNB_offset);
          /*
          (dB_fixed_times10(get_RSRP(ctxt_pP->module_id,0,eNB_offset))/10.0) -
          get_rx_total_gain_dB(ctxt_pP->module_id,0) -
          get_bw_gain_dB(ctxt_pP->module_id);
          */
          UE_rrc_inst[ctxt_pP->module_id].rsrp_db_filtered[eNB_offset] =
            (1.0-a)*UE_rrc_inst[ctxt_pP->module_id].rsrp_db_filtered[eNB_offset] +
            a*UE_rrc_inst[ctxt_pP->module_id].rsrp_db[eNB_offset];
          LOG_D(RRC,"RSRP_dBm: %3.2f \n",get_RSRP(ctxt_pP->module_id,0,eNB_offset));;
          /*          LOG_D(RRC,"gain_loss_dB: %d \n",get_rx_total_gain_dB(ctxt_pP->module_id,0));
                LOG_D(RRC,"gain_fixed_dB: %d \n",dB_fixed(frame_parms->N_RB_DL*12));*/
          LOG_D(PHY,"[UE %d] Frame %d, RRC Measurements => rssi %3.1f dBm (digital: %3.1f dB)\n",
                ctxt_pP->module_id,
                ctxt_pP->frame,
                10*log10(get_RSSI(ctxt_pP->module_id,0))-get_rx_total_gain_dB(ctxt_pP->module_id,0),
                10*log10(get_RSSI(ctxt_pP->module_id,0)));
          LOG_D(RRC,"[UE %d] Frame %d: Meas RSRP: eNB_offset: %d rsrp_coef: %3.1f filter_coef: %ld before L3 filtering: rsrp: %3.1f after L3 filtering: rsrp: %3.1f \n ",
                ctxt_pP->module_id,
                ctxt_pP->frame, eNB_offset,a,
                *UE_rrc_inst->QuantityConfig[0]->quantityConfigEUTRA->filterCoefficientRSRP,
                UE_rrc_inst[ctxt_pP->module_id].rsrp_db[eNB_offset],
                UE_rrc_inst[ctxt_pP->module_id].rsrp_db_filtered[eNB_offset]);
        }
      }
    } else {
      for (eNB_offset = 0; eNB_offset<1+get_n_adj_cells(ctxt_pP->module_id,0); eNB_offset++) {
        UE_rrc_inst[ctxt_pP->module_id].rsrp_db_filtered[eNB_offset]= get_RSRP(ctxt_pP->module_id,0,eNB_offset);
      }
    }

    if (UE_rrc_inst[ctxt_pP->module_id].QuantityConfig[0]->quantityConfigEUTRA != NULL) {
      if(UE_rrc_inst[ctxt_pP->module_id].QuantityConfig[0]->quantityConfigEUTRA->filterCoefficientRSRQ != NULL) {
        for (eNB_offset = 0; eNB_offset<1+get_n_adj_cells(ctxt_pP->module_id,0); eNB_offset++) {
          UE_rrc_inst[ctxt_pP->module_id].rsrq_db[eNB_offset] = (10*log10(get_RSRQ(ctxt_pP->module_id,0,eNB_offset)))-20;
          UE_rrc_inst[ctxt_pP->module_id].rsrq_db_filtered[eNB_offset]=(1-a1)*UE_rrc_inst[ctxt_pP->module_id].rsrq_db_filtered[eNB_offset] +
              a1 *UE_rrc_inst[ctxt_pP->module_id].rsrq_db[eNB_offset];
        }
      }
    } else {
      for (eNB_offset = 0; eNB_offset<1+get_n_adj_cells(ctxt_pP->module_id,0); eNB_offset++) {
        UE_rrc_inst[ctxt_pP->module_id].rsrq_db_filtered[eNB_offset]= get_RSRQ(ctxt_pP->module_id,0,eNB_offset);
      }
    }
  }
}
//Below routine implements Measurement Reporting procedure from 36.331 Section 5.5.5
//-----------------------------------------------------------------------------
void rrc_ue_generate_nrMeasurementReport(protocol_ctxt_t *const ctxt_pP, uint8_t eNB_index ) {
  uint8_t buffer[RRC_BUF_SIZE];
  UE_RRC_INST *ue = &UE_rrc_inst[ctxt_pP->module_id];
  uint8_t target_eNB_offset = ue->Info[0].handoverTarget;
  LTE_PhysCellId_t targetCellId = ue->HandoverInfoUe.targetCellId;

  for (int i = 0; i < MAX_MEAS_ID; i++) {
    if (ue->measReportList[eNB_index][i] != NULL) {
      LTE_MeasId_t measId = ue->measReportList[eNB_index][i]->measId;
      long rsrp_s = binary_search_float(RSRP_meas_mapping, 98, ue->rsrp_db_filtered[eNB_index]);
      long rsrq_s = binary_search_float(RSRQ_meas_mapping, 35, ue->rsrq_db_filtered[eNB_index]);
      long rsrp_tar = binary_search_float(RSRP_meas_mapping, 98, ue->rsrp_db_filtered[target_eNB_offset]);
      long rsrq_tar = binary_search_float(RSRQ_meas_mapping, 35, ue->rsrq_db_filtered[target_eNB_offset]);

      LOG_I(RRC,"[UE %d] Frame %d: source eNB: %d target eNB: %d servingCell(%d) targetCell(%ld)\n",
            ctxt_pP->module_id,
            ctxt_pP->frame,
            eNB_index,
            target_eNB_offset,
            get_adjacent_cell_id(ctxt_pP->module_id, eNB_index),
            targetCellId);

      if (ctxt_pP->frame != 0) {
        LOG_I(RRC, "measId %ld, targetCellId %ld, rsrp_s %ld, rsrq_s %ld, rsrp_t %ld, rsrq_t %ld\n",
                    measId, targetCellId, rsrp_s, rsrq_s, rsrp_tar, rsrq_tar);
        ssize_t size = do_nrMeasurementReport(buffer, sizeof(buffer), measId, targetCellId, rsrp_s, rsrq_s, rsrp_tar, rsrq_tar);
        AssertFatal(size >= 0, "do_nrMeasurementReport failed \n");
        LOG_I(RRC, "[UE %d] Frame %d : Generating Measurement Report for eNB %d\n",
              ctxt_pP->module_id, ctxt_pP->frame, eNB_index);
        int result = pdcp_data_req(ctxt_pP,  SRB_FLAG_YES, DCCH, rrc_mui++, 0, size, buffer, PDCP_TRANSMISSION_MODE_DATA,NULL, NULL);
        AssertFatal (result == TRUE, "PDCP data request failed!\n");
      }
    }
  }
}

//Below routine implements Measurement Reporting procedure from 36.331 Section 5.5.5
//-----------------------------------------------------------------------------
void rrc_ue_generate_MeasurementReport(protocol_ctxt_t *const ctxt_pP, uint8_t eNB_index ) {
  uint8_t             buffer[RRC_BUF_SIZE];
  uint8_t             target_eNB_offset;
  LTE_MeasId_t        measId;
  LTE_PhysCellId_t    targetCellId;
  long             rsrp_t,rsrq_t;
  long             rsrp_s,rsrq_s;
  long             nElem, nElem1;
  float            rsrp_filtered, rsrq_filtered;
  static frame_t   pframe=0;
  int              result;
  nElem = 98;
  nElem1 = 35;
  target_eNB_offset = UE_rrc_inst[ctxt_pP->module_id].Info[0].handoverTarget; // eNB_offset of target eNB: used to obtain the mod_id of target eNB

  for (int i = 0; i < MAX_MEAS_ID; i++) {
    if (UE_rrc_inst[ctxt_pP->module_id].measReportList[0][i] != NULL) {
      measId = UE_rrc_inst[ctxt_pP->module_id].measReportList[0][i]->measId;
      // Note: Values in the meas report have to be the mapped values...to implement binary search for LUT
      rsrp_filtered = UE_rrc_inst[ctxt_pP->module_id].rsrp_db_filtered[eNB_index];//nid_cell];
      rsrp_s = binary_search_float(RSRP_meas_mapping,nElem, rsrp_filtered);
      rsrq_filtered = UE_rrc_inst[ctxt_pP->module_id].rsrq_db_filtered[eNB_index];//nid_cell]; //RSRQ of serving cell
      rsrq_s = binary_search_float(RSRQ_meas_mapping,nElem1,rsrq_filtered);//mapped RSRQ of serving cell
      LOG_I(RRC,"[UE %d] Frame %d: source eNB %d :rsrp_s: %ld rsrq_s: %ld rsrp_filtered: %f rsrq_filtered: %f \n",
            ctxt_pP->module_id,
            ctxt_pP->frame,
            eNB_index,
            rsrp_s,
            rsrq_s,
            rsrp_filtered,
            rsrq_filtered);
      rsrp_t = binary_search_float(RSRP_meas_mapping,nElem,UE_rrc_inst[ctxt_pP->module_id].rsrp_db_filtered[target_eNB_offset]); //RSRP of target cell
      rsrq_t = binary_search_float(RSRQ_meas_mapping,nElem1,UE_rrc_inst[ctxt_pP->module_id].rsrq_db_filtered[target_eNB_offset]); //RSRQ of target cell
      LOG_I(RRC,"[UE %d] Frame %d: target eNB %d :rsrp_t: %ld rsrq_t: %ld rsrp_filtered: %f rsrq_filtered: %f \n",
            ctxt_pP->module_id,
            ctxt_pP->frame,
            target_eNB_offset,
            rsrp_t,
            rsrq_t,
            UE_rrc_inst[ctxt_pP->module_id].rsrp_db_filtered[target_eNB_offset],
            UE_rrc_inst[ctxt_pP->module_id].rsrq_db_filtered[target_eNB_offset]);
      //  if (measFlag == 1) {
      targetCellId = UE_rrc_inst[ctxt_pP->module_id].HandoverInfoUe.targetCellId ;//get_adjacent_cell_id(ue_mod_idP,target_eNB_offset); //PhycellId of target cell

      if (pframe!=ctxt_pP->frame) {
        pframe=ctxt_pP->frame;
        LOG_I(RRC, "[UE %d] Frame %ld: doing MeasReport: servingCell(%ld) targetCell(%ld) rsrp_s(%ld) rsrq_s(%ld) rsrp_t(%ld) rsrq_t(%ld) \n",
              ctxt_pP->module_id,
              (long int)ctxt_pP->frame,
              (long int)get_adjacent_cell_id(ctxt_pP->module_id, eNB_index),
              (long int)targetCellId,
              (long int)rsrp_s,
              (long int)rsrq_s,
              (long int)rsrp_t,
              (long int)rsrq_t);
        ssize_t size = do_MeasurementReport(ctxt_pP->module_id, buffer, sizeof(buffer),
                                            measId, targetCellId, rsrp_s, rsrq_s, rsrp_t, rsrq_t);
        AssertFatal(size >= 0, "do_MeasurementReport failed \n");
        LOG_I(RRC, "[UE %d] Frame %d : Generating Measurement Report for eNB %d. Size is %zu\n",
              ctxt_pP->module_id, ctxt_pP->frame, eNB_index, size);
        result = pdcp_data_req(ctxt_pP,  SRB_FLAG_YES, DCCH, rrc_mui++, 0, size, buffer, PDCP_TRANSMISSION_MODE_DATA,NULL, NULL);
        AssertFatal (result == TRUE, "PDCP data request failed!\n");
        //LOG_D(RRC, "[UE %d] Frame %d Sending MeasReport (%d bytes) through DCCH%d to PDCP \n",ue_mod_idP,frameP, size, DCCH);
      }

      //          measFlag = 0; //re-setting measFlag so that no more MeasReports are sent in this frameP
      //          }
    }
  }
}

static bool does_rrcConnReconfig_have_nr(const UE_RRC_INST *ue) {
  for (int i = 0; i < NB_CNX_UE; i++) {
    for (int j = 0; j < MAX_MEAS_ID; j++) {
      LTE_ReportConfigId_t reportConfigId = ue->MeasId[i][j]->reportConfigId;
      AssertFatal(reportConfigId >= 1 && reportConfigId <= MAX_MEAS_CONFIG, "Bad index\n");
      const LTE_ReportConfigToAddMod_t *rc = ue->ReportConfig[i][reportConfigId-1];
      if (rc == NULL) {
        LOG_D(RRC, "UE_rrc_inst[ctxt_pP->module_id]->ReportConfig[%d][%ld] = NULL\n", i, reportConfigId-1);
        continue;
      }
      if (rc->reportConfig.present != LTE_ReportConfigToAddMod__reportConfig_PR_reportConfigInterRAT) {
        LOG_D(RRC, "reportConfig.present = %d, not LTE_ReportConfigToAddMod__reportConfig_PR_reportConfigInterRAT\n",
              rc->reportConfig.present);
        continue;
      }
      LTE_ReportConfigInterRAT_t irat = rc->reportConfig.choice.reportConfigInterRAT;
      if (irat.triggerType.present != LTE_ReportConfigInterRAT__triggerType_PR_event) {
        LOG_D(RRC, "irat.triggerType.present = %d, not LTE_ReportConfigInterRAT__triggerType_PR_event\n",
              irat.triggerType.present);
        continue;
      }
      if (irat.triggerType.choice.event.eventId.present != LTE_ReportConfigInterRAT__triggerType__event__eventId_PR_eventB1_NR_r15) {
        LOG_D(RRC, "irat.triggerType.choice.event.eventId.present = %d\n",
              irat.triggerType.choice.event.eventId.present);
        continue;
      }
      return true;
    }
  }
  return false;
}


// Measurement report triggering, described in 36.331 Section 5.5.4.1: called periodically
//-----------------------------------------------------------------------------
void ue_measurement_report_triggering(protocol_ctxt_t *const ctxt_pP, const uint8_t eNB_index ) {
  uint8_t               i,j;
  LTE_Hysteresis_t     hys;
  LTE_TimeToTrigger_t  ttt_ms;
  LTE_Q_OffsetRange_t  ofn;
  LTE_Q_OffsetRange_t  ocn;
  LTE_Q_OffsetRange_t  ofs = 0;
  LTE_Q_OffsetRange_t  ocs = 0;
  long             a3_offset;
  LTE_MeasObjectId_t   measObjId;
  LTE_ReportConfigId_t reportConfigId;
  UE_RRC_INST *ue = &UE_rrc_inst[ctxt_pP->module_id];
  for(i=0 ; i<NB_CNX_UE ; i++) {
    for(j=0 ; j<MAX_MEAS_ID ; j++) {
      if(ue->MeasId[i][j] != NULL) {
        measObjId = ue->MeasId[i][j]->measObjectId;
        reportConfigId = ue->MeasId[i][j]->reportConfigId;

        if(ue->MeasObj[i][measObjId-1] != NULL) {
          if(ue->MeasObj[i][measObjId-1]->measObject.present == LTE_MeasObjectToAddMod__measObject_PR_measObjectEUTRA) {
            /* consider any neighboring cell detected on the associated frequency to be
             * applicable when the concerned cell is not included in the blackCellsToAddModList
             * defined within the VarMeasConfig for this measId */
            //    LOG_I(RRC,"event %d %d %p \n", measObjId,reportConfigId, ue->ReportConfig[i][reportConfigId-1]);
            if((ue->ReportConfig[i][reportConfigId-1] != NULL) &&
                (ue->ReportConfig[i][reportConfigId-1]->reportConfig.present == LTE_ReportConfigToAddMod__reportConfig_PR_reportConfigEUTRA) &&
                (ue->ReportConfig[i][reportConfigId-1]->reportConfig.choice.reportConfigEUTRA.triggerType.present ==
                 LTE_ReportConfigEUTRA__triggerType_PR_event)) {
              hys = ue->ReportConfig[i][reportConfigId-1]->reportConfig.choice.reportConfigEUTRA.triggerType.choice.event.hysteresis;
              ttt_ms = timeToTrigger_ms[ue->ReportConfig[i][reportConfigId
                                        -1]->reportConfig.choice.reportConfigEUTRA.triggerType.choice.event.timeToTrigger];
              // Freq specific offset of neighbor cell freq
              ofn = 5;//((ue->MeasObj[i][measObjId-1]->measObject.choice.measObjectEUTRA.offsetFreq != NULL) ?
              // *ue->MeasObj[i][measObjId-1]->measObject.choice.measObjectEUTRA.offsetFreq : 15); //  /* 15 is the Default */
              // cellIndividualOffset of neighbor cell - not defined yet
              ocn = 0;
              a3_offset = ue->ReportConfig[i][reportConfigId-1]->reportConfig.choice.reportConfigEUTRA.triggerType.choice.event.eventId.choice.eventA3.a3_Offset;

              switch (ue->ReportConfig[i][reportConfigId-1]->reportConfig.choice.reportConfigEUTRA.triggerType.choice.event.eventId.present) {
                case LTE_ReportConfigEUTRA__triggerType__event__eventId_PR_eventA1:
                  LOG_D(RRC,"[UE %d] Frame %d : A1 event: check if serving becomes better than threshold\n",
                        ctxt_pP->module_id, ctxt_pP->frame);
                  break;

                case LTE_ReportConfigEUTRA__triggerType__event__eventId_PR_eventA2:
                  LOG_D(RRC,"[UE %d] Frame %d : A2 event, check if serving becomes worse than a threshold\n",
                        ctxt_pP->module_id, ctxt_pP->frame);
                  break;

                case LTE_ReportConfigEUTRA__triggerType__event__eventId_PR_eventA3:
                  LOG_D(RRC,"[UE %d] Frame %d : A3 event: check if a neighboring cell becomes offset better than serving to trigger a measurement event \n",
                        ctxt_pP->module_id, ctxt_pP->frame);

                  if ((check_trigger_meas_event(
                         ctxt_pP->module_id,
                         ctxt_pP->frame,
                         eNB_index,
                         i,j,ofn,ocn,hys,ofs,ocs,a3_offset,ttt_ms)) &&
                      (ue->Info[0].State >= RRC_CONNECTED) &&
                      (ue->Info[0].T304_active == 0 )      &&
                      (ue->HandoverInfoUe.measFlag == 1)) {
                    //trigger measurement reporting procedure (36.331, section 5.5.5)
                    if (ue->measReportList[i][j] == NULL) {
                      ue->measReportList[i][j] = malloc(sizeof(MEAS_REPORT_LIST));
                    }

                    ue->measReportList[i][j]->measId = ue->MeasId[i][j]->measId;
                    ue->measReportList[i][j]->numberOfReportsSent = 0;
                    rrc_ue_generate_MeasurementReport(
                      ctxt_pP,
                      eNB_index);
                    ue->HandoverInfoUe.measFlag = 1;
                  } else {
                    if(ue->measReportList[i][j] != NULL) {
                      free(ue->measReportList[i][j]);
                    }
                    ue->measReportList[i][j] = NULL;
                  }

                  break;

                case LTE_ReportConfigEUTRA__triggerType__event__eventId_PR_eventA4:
                  LOG_D(RRC,"[UE %d] Frame %d : received an A4 event, neighbor becomes offset better than a threshold\n",
                        ctxt_pP->module_id, ctxt_pP->frame);
                  break;

                case LTE_ReportConfigEUTRA__triggerType__event__eventId_PR_eventA5:
                  LOG_D(RRC,"[UE %d] Frame %d: received an A5 event, serving becomes worse than threshold 1 and neighbor becomes better than threshold 2\n",
                        ctxt_pP->module_id, ctxt_pP->frame);
                  break;

                default:
                  LOG_D(RRC,"Invalid ReportConfigEUTRA__triggerType__event__eventId: %d",
                        ue->ReportConfig[i][j]->reportConfig.choice.reportConfigEUTRA.triggerType.present);
                  break;
              }
            }
          }

          if (ue->MeasObj[i][measObjId-1]->measObject.present == LTE_MeasObjectToAddMod__measObject_PR_measObjectNR_r15) {
            if (!does_rrcConnReconfig_have_nr(ue))
              break;
            LTE_ReportConfigInterRAT_t *rc = &ue->ReportConfig[i][reportConfigId-1]->reportConfig.choice.reportConfigInterRAT;
            LTE_TimeToTrigger_t trig_per = rc->triggerType.choice.event.timeToTrigger;
            ttt_ms = timeToTrigger_ms[trig_per];
            LOG_D(RRC, "[UE %d] Frame %d: B1_NR_r15 event. count %d, ttt %ld\n",
                  ctxt_pP->module_id, ctxt_pP->frame, ue->subframeCount, ttt_ms);
            if (ue->subframeCount < ttt_ms) {
              ++ue->subframeCount;
              break;
            }
            ue->subframeCount = 0;
            bool is_state_connected = false;
            bool is_t304_inactive = false;
            bool have_meas_flag = false;
            if (ue->Info[0].State >= RRC_CONNECTED)
              is_state_connected = true;
            if (ue->Info[0].T304_active == 0)
              is_t304_inactive = true;
            if (ue->HandoverInfoUe.measFlag == 1)
              have_meas_flag = true;

            if (is_state_connected && is_t304_inactive && have_meas_flag) {
              LOG_I(RRC,"[UE %d] Frame %d: Triggering generation of Meas Report for NR_r15. count = %d\n",
                    ctxt_pP->module_id, ctxt_pP->frame, ue->subframeCount);
              if (ue->measReportList[i][j] == NULL) {
                ue->measReportList[i][j] = malloc(sizeof(MEAS_REPORT_LIST));
              }
              ue->measReportList[i][j]->measId = ue->MeasId[i][j]->measId;
              ue->measReportList[i][j]->numberOfReportsSent = 0;
              rrc_ue_generate_nrMeasurementReport(ctxt_pP, eNB_index);
              ue->HandoverInfoUe.measFlag = 1;
              LOG_I(RRC,"[UE %d] Frame %d: RSRB detected, state: %d \n",
                    ctxt_pP->module_id, ctxt_pP->frame, ue->Info[0].State);
            } else {
                if(ue->measReportList[i][j] != NULL) {
                  free(ue->measReportList[i][j]);
                }
                ue->measReportList[i][j] = NULL;
            }
          }
        }
      }
    }
  }
}

//check_trigger_meas_event(ue_mod_idP, frameP, eNB_index, i,j,ofn,ocn,hys,ofs,ocs,a3_offset,ttt_ms)
//-----------------------------------------------------------------------------

uint8_t check_trigger_meas_event(
  module_id_t     ue_mod_idP,
  frame_t         frameP,
  uint8_t         eNB_index,
  uint8_t         ue_cnx_index,
  uint8_t         meas_index,
  LTE_Q_OffsetRange_t ofn,
  LTE_Q_OffsetRange_t ocn,
  LTE_Hysteresis_t    hys,
  LTE_Q_OffsetRange_t ofs,
  LTE_Q_OffsetRange_t ocs,
  long            a3_offset,
  LTE_TimeToTrigger_t ttt ) {
  uint8_t eNB_offset;
  //  uint8_t currentCellIndex = frame_parms->Nid_cell;
  uint8_t tmp_offset;
  LOG_D(RRC,"[UE %d] ofn(%ld) ocn(%ld) hys(%ld) ofs(%ld) ocs(%ld) ttt(%ld) rssi %3.1f\n",
        ue_mod_idP,
        ofn,ocn,hys,ofs,ocs,ttt,
        10*log10(get_RSSI(ue_mod_idP,0))-get_rx_total_gain_dB(ue_mod_idP,0));
  LOG_D(RRC, "[UE %d] Frame %d: num_adj: %d eNB_idx: %d, NB_eNB_INST: %d\n",
        ue_mod_idP, frameP, get_n_adj_cells(ue_mod_idP,0), eNB_index, NB_eNB_INST);

  for (eNB_offset = 0; eNB_offset<1+get_n_adj_cells(ue_mod_idP,0); eNB_offset++) {
    /* RHS: Verify that idx 0 corresponds to currentCellIndex in rsrp array */
    if((eNB_offset!=eNB_index)&&(eNB_offset<NB_eNB_INST)) {
      if(eNB_offset<eNB_index) {
        tmp_offset = eNB_offset;
      } else {
        tmp_offset = eNB_offset-1;
      }

      if(UE_rrc_inst[ue_mod_idP].rsrp_db_filtered[eNB_offset]+ofn+ocn-hys > UE_rrc_inst[ue_mod_idP].rsrp_db_filtered[eNB_index]+ofs+ocs-1/*+a3_offset*/) {
        UE_rrc_inst->measTimer[ue_cnx_index][meas_index][tmp_offset] += 2; //Called every subframe = 2ms
        LOG_D(RRC,"[UE %d] Frame %d: Entry measTimer[%d][%d][%d]: %d currentCell: %d betterCell: %d \n",
              ue_mod_idP, frameP, ue_cnx_index,meas_index,tmp_offset,UE_rrc_inst->measTimer[ue_cnx_index][meas_index][tmp_offset],0,eNB_offset);
      } else {
        UE_rrc_inst->measTimer[ue_cnx_index][meas_index][tmp_offset] = 0; //Exit condition: Resetting the measurement timer
        LOG_D(RRC,"[UE %d] Frame %d: Exit measTimer[%d][%d][%d]: %d currentCell: %d betterCell: %d \n",
              ue_mod_idP, frameP, ue_cnx_index,meas_index,tmp_offset,UE_rrc_inst->measTimer[ue_cnx_index][meas_index][tmp_offset],0,eNB_offset);
      }

      if (UE_rrc_inst->measTimer[ue_cnx_index][meas_index][tmp_offset] >= ttt) {
        UE_rrc_inst->HandoverInfoUe.targetCellId = get_adjacent_cell_id(ue_mod_idP,tmp_offset); //WARNING!!!...check this!
        LOG_D(RRC,"[UE %d] Frame %d eNB %d: Handover triggered: targetCellId: %ld currentCellId: %d eNB_offset: %d rsrp source: %3.1f rsrp target: %3.1f\n",
              ue_mod_idP, frameP, eNB_index,
              UE_rrc_inst->HandoverInfoUe.targetCellId,ue_cnx_index,eNB_offset,
              get_RSRP(ue_mod_idP,0,0),
              get_RSRP(ue_mod_idP,0,1));
        UE_rrc_inst->Info[0].handoverTarget = eNB_offset;
        //LOG_D(RRC,"PHY_ID: %d \n",UE_rrc_inst->HandoverInfoUe.targetCellId);
        return 1;
      }

      // else{
      //  LOG_D(RRC,"Condition does not hold\n");
      // }
    }
  }

  return 0;
}

//-----------------------------------------------------------------------------
int decode_MCCH_Message( const protocol_ctxt_t *const ctxt_pP, const uint8_t eNB_index, const uint8_t *const Sdu, const uint8_t Sdu_len, const uint8_t mbsfn_sync_area ) {
  LTE_MCCH_Message_t               *mcch=NULL;
  LTE_MBSFNAreaConfiguration_r9_t **mcch_message=&UE_rrc_inst[ctxt_pP->module_id].mcch_message[eNB_index];
  asn_dec_rval_t                dec_rval;

  if (UE_rrc_inst[ctxt_pP->module_id].Info[eNB_index].MCCHStatus[mbsfn_sync_area] == 1) {
    LOG_D(RRC,"[UE %d] Frame %d: MCCH MESSAGE for MBSFN sync area %d has been already received!\n",
          ctxt_pP->module_id,
          ctxt_pP->frame,
          mbsfn_sync_area);
    return 0; // avoid decoding to prevent memory bloating
  } else if(1/*UE_rrc_inst[ctxt_pP->module_id].Info[eNB_index].State >= RRC_CONNECTED*/ /*|| UE_rrc_inst[ctxt_pP->module_id].Info[eNB_index].State == RRC_RECONFIGURED*/){
    dec_rval = uper_decode_complete(NULL,
                                    &asn_DEF_LTE_MCCH_Message,
                                    (void **)&mcch,
                                    (const void *)Sdu,
                                    Sdu_len);

    if ((dec_rval.code != RC_OK) && (dec_rval.consumed==0)) {
      LOG_E(RRC,"[UE %d] Failed to decode MCCH__MESSAGE (%lu bits)\n",
            ctxt_pP->module_id,
            dec_rval.consumed);
      //free the memory
      SEQUENCE_free(&asn_DEF_LTE_MCCH_Message, (void *)mcch, 1);
      return -1;
    }

    if ( LOG_DEBUGFLAG(DEBUG_ASN1) ) {
      xer_fprint(stdout, &asn_DEF_LTE_MCCH_Message, (void *)mcch);
    }
      xer_fprint(stdout, &asn_DEF_LTE_MCCH_Message, (void *)mcch);

    if (mcch->message.present == LTE_MCCH_MessageType_PR_c1) {
      LOG_D(RRC,"[UE %d] Found mcch message \n",
            ctxt_pP->module_id);

      if(mcch->message.choice.c1.present == LTE_MCCH_MessageType__c1_PR_mbsfnAreaConfiguration_r9) {
        /*
        memcpy((void*)*mcch_message,
         (void*)&mcch->message.choice.c1.choice.mbsfnAreaConfiguration_r9,
         sizeof(MBSFNAreaConfiguration_r9_t)); */
        *mcch_message = &mcch->message.choice.c1.choice.mbsfnAreaConfiguration_r9;
        LOG_I(RRC,"[UE %d] Frame %d : Found MBSFNAreaConfiguration from eNB %d \n",
              ctxt_pP->module_id,
              ctxt_pP->frame,
              eNB_index);
        decode_MBSFNAreaConfiguration(
          ctxt_pP->module_id,
          eNB_index,
          ctxt_pP->frame,
          mbsfn_sync_area);
      }
    }else if(mcch->message.present == LTE_MCCH_MessageType_PR_later){
      LOG_D(RRC,"[UE %d] Found mcch message \n",
            ctxt_pP->module_id);
        if(mcch->message.choice.later.present == LTE_MCCH_MessageType__later_PR_c2){
		if(mcch->message.choice.later.choice.c2.present == LTE_MCCH_MessageType__later__c2_PR_mbmsCountingRequest_r10){
        		LOG_I(RRC,"[UE %d] Frame %d : Found MBMSCountingRequest from eNB %d %p\n",
              			ctxt_pP->module_id,
              			ctxt_pP->frame,
              			eNB_index,&mcch->message.choice.later.choice.c2.choice.mbmsCountingRequest_r10);

  			rrc_ue_process_MBMSCountingRequest(ctxt_pP,&mcch->message.choice.later.choice.c2.choice.mbmsCountingRequest_r10,eNB_index);

			decode_MBMSCountingRequest(
          			ctxt_pP->module_id,
          			eNB_index,
          			ctxt_pP->frame,
          			mbsfn_sync_area);


		}
	}
    }

  }

  return 0;
}

//-----------------------------------------------------------------------------
void decode_MBSFNAreaConfiguration( module_id_t ue_mod_idP, uint8_t eNB_index, frame_t frameP, uint8_t mbsfn_sync_area ) {
  uint8_t i;
  protocol_ctxt_t               ctxt;
  LOG_I(RRC,"[UE %d] Frame %d : Number of MCH(s) in the MBSFN Sync Area %d  is %d\n",
        ue_mod_idP, frameP, mbsfn_sync_area, UE_rrc_inst[ue_mod_idP].mcch_message[eNB_index]->pmch_InfoList_r9.list.count);

  // Configure commonSF_Alloc
  for(i=0; i< UE_rrc_inst[ue_mod_idP].mcch_message[eNB_index]->commonSF_Alloc_r9.list.count; i++) {
    LOG_W(RRC,"[UE %d] Frame %d, commonSF_Alloc_r9: radioframeAllocationPeriod(%ldn),radioframeAllocationOffset(%ld), subframeAllocation(%x,%x,%x)\n",
          ue_mod_idP, frameP,
          UE_rrc_inst[ue_mod_idP].mcch_message[eNB_index]->commonSF_Alloc_r9.list.array[i]->radioframeAllocationPeriod<<1,
          UE_rrc_inst[ue_mod_idP].mcch_message[eNB_index]->commonSF_Alloc_r9.list.array[i]->radioframeAllocationOffset,
          UE_rrc_inst[ue_mod_idP].mcch_message[eNB_index]->commonSF_Alloc_r9.list.array[i]->subframeAllocation.choice.oneFrame.buf[0],
          UE_rrc_inst[ue_mod_idP].mcch_message[eNB_index]->commonSF_Alloc_r9.list.array[i]->subframeAllocation.choice.oneFrame.buf[1],
          UE_rrc_inst[ue_mod_idP].mcch_message[eNB_index]->commonSF_Alloc_r9.list.array[i]->subframeAllocation.choice.oneFrame.buf[2]);
    UE_mac_inst[ue_mod_idP].commonSF_Alloc_r9_mbsfn_SubframeConfig[i] = UE_rrc_inst[ue_mod_idP].mcch_message[eNB_index]->commonSF_Alloc_r9.list.array[i];
  }

  LOG_W(RRC,"[UE %d] Frame %d, commonSF_AllocPeriod_r9 %drf \n",
        ue_mod_idP, frameP,
        4<<UE_rrc_inst[ue_mod_idP].mcch_message[eNB_index]->commonSF_AllocPeriod_r9);
  // Configure commonSF_AllocPeriod
  UE_mac_inst[ue_mod_idP].commonSF_AllocPeriod_r9 = UE_rrc_inst[ue_mod_idP].mcch_message[eNB_index]->commonSF_AllocPeriod_r9;
  //  store to MAC/PHY necessary parameters for receiving MTCHs
  rrc_mac_config_req_ue(ue_mod_idP,0,eNB_index,
                        (LTE_RadioResourceConfigCommonSIB_t *)NULL,
                        (struct LTE_PhysicalConfigDedicated *)NULL,
                        (LTE_SCellToAddMod_r10_t *)NULL,
                        (LTE_MeasObjectToAddMod_t **)NULL,
                        (LTE_MAC_MainConfig_t *)NULL,
                        0,
                        (struct LTE_LogicalChannelConfig *)NULL,
                        (LTE_MeasGapConfig_t *)NULL,
                        (LTE_TDD_Config_t *)NULL,
                        (LTE_MobilityControlInfo_t *)NULL,
                        NULL,
                        NULL,
                        NULL,
                        NULL,
                        NULL,
                        (LTE_MBSFN_SubframeConfigList_t *)NULL,
                        0,
                        (LTE_MBSFN_AreaInfoList_r9_t *)NULL,
                        &UE_rrc_inst[ue_mod_idP].mcch_message[eNB_index]->pmch_InfoList_r9,
                        0,
                        NULL,
                        NULL,
                        0,
                        (struct LTE_NonMBSFN_SubframeConfig_r14 *)NULL,
                        (LTE_MBSFN_AreaInfoList_r9_t *)NULL
                       );
  if(1/*UE_rrc_inst[ue_mod_idP].Info[eNB_index].State >= RRC_CONNECTED*/ /*|| UE_rrc_inst[ue_mod_idP].Info[eNB_index].State == RRC_RECONFIGURED*/)
  	UE_rrc_inst[ue_mod_idP].Info[eNB_index].MCCHStatus[mbsfn_sync_area] = 1;
  PROTOCOL_CTXT_SET_BY_MODULE_ID(&ctxt, ue_mod_idP, ENB_FLAG_NO, UE_rrc_inst[ue_mod_idP].Info[eNB_index].rnti, frameP, 0,eNB_index);
  // Config Radio Bearer for MBMS user data (similar way to configure for eNB side in init_MBMS function)
  rrc_pdcp_config_asn1_req(&ctxt,
                           NULL, // SRB_ToAddModList
                           NULL, // DRB_ToAddModList
                           (LTE_DRB_ToReleaseList_t *)NULL,
                           0, // security mode
                           NULL, // key rrc encryption
                           NULL, // key rrc integrity
                           NULL, // key encryption
                           &(UE_rrc_inst[ue_mod_idP].mcch_message[eNB_index]->pmch_InfoList_r9),
                           NULL
                          );
  rrc_rlc_config_asn1_req(&ctxt,
                          NULL,// SRB_ToAddModList
                          NULL,// DRB_ToAddModList
                          NULL,// DRB_ToReleaseList
                          &(UE_rrc_inst[ue_mod_idP].mcch_message[eNB_index]->pmch_InfoList_r9), 0, 0
                         );
  // */
}

void decode_MBMSCountingRequest( module_id_t ue_mod_idP, uint8_t eNB_index, frame_t frameP, uint8_t mbsfn_sync_area ) {
  //uint8_t i;
  //protocol_ctxt_t               ctxt;



}

//-----------------------------------------------------------------------------
void *rrc_ue_task( void *args_p ) {
  MessageDef   *msg_p;
  instance_t    instance;
  unsigned int  ue_mod_id;
  int           result;
  SRB_INFO     *srb_info_p;
  protocol_ctxt_t  ctxt;
  itti_mark_task_ready (TASK_RRC_UE);

  while(1) {
    // Wait for a message
    itti_receive_msg (TASK_RRC_UE, &msg_p);
    instance = ITTI_MSG_DESTINATION_INSTANCE (msg_p);
    ue_mod_id = UE_INSTANCE_TO_MODULE_ID(instance);

    /* TODO: Add case to handle nr-UE messages we want from nrUE RRC layer */
    switch (ITTI_MSG_ID(msg_p)) {
      case TERMINATE_MESSAGE:
        LOG_W(RRC, " *** Exiting RRC thread\n");
        itti_exit_task ();
        break;

      case MESSAGE_TEST:
        LOG_D(RRC, "[UE %d] Received %s\n", ue_mod_id, ITTI_MSG_NAME (msg_p));
        break;

      /* MAC messages */
      case RRC_MAC_IN_SYNC_IND:
        LOG_D(RRC, "[UE %d] Received %s: frameP %d, eNB %d\n", ue_mod_id, ITTI_MSG_NAME (msg_p),
              RRC_MAC_IN_SYNC_IND (msg_p).frame, RRC_MAC_IN_SYNC_IND (msg_p).enb_index);
        UE_rrc_inst[ue_mod_id].Info[RRC_MAC_IN_SYNC_IND (msg_p).enb_index].N310_cnt = 0;

        if (UE_rrc_inst[ue_mod_id].Info[RRC_MAC_IN_SYNC_IND (msg_p).enb_index].T310_active == 1) {
          UE_rrc_inst[ue_mod_id].Info[RRC_MAC_IN_SYNC_IND (msg_p).enb_index].N311_cnt++;
        }

        break;

      case RRC_MAC_OUT_OF_SYNC_IND:
        LOG_D(RRC, "[UE %d] Received %s: frameP %d, eNB %d\n", ue_mod_id, ITTI_MSG_NAME (msg_p),
              RRC_MAC_OUT_OF_SYNC_IND (msg_p).frame, RRC_MAC_OUT_OF_SYNC_IND (msg_p).enb_index);
        UE_rrc_inst[ue_mod_id].Info[RRC_MAC_OUT_OF_SYNC_IND (msg_p).enb_index].N310_cnt ++;
        break;

      case RRC_MAC_BCCH_DATA_IND:
        LOG_D(RRC, "[UE %d] Received %s: frameP %d, eNB %d\n", ue_mod_id, ITTI_MSG_NAME (msg_p),
              RRC_MAC_BCCH_DATA_IND (msg_p).frame, RRC_MAC_BCCH_DATA_IND (msg_p).enb_index);
        //      PROTOCOL_CTXT_SET_BY_INSTANCE(&ctxt, instance, ENB_FLAG_NO, NOT_A_RNTI, RRC_MAC_BCCH_DATA_IND (msg_p).frame, 0);
        PROTOCOL_CTXT_SET_BY_MODULE_ID(&ctxt, ue_mod_id, ENB_FLAG_NO, NOT_A_RNTI, RRC_MAC_BCCH_DATA_IND (msg_p).frame, 0,RRC_MAC_BCCH_DATA_IND (msg_p).enb_index);
        decode_BCCH_DLSCH_Message (&ctxt,
                                   RRC_MAC_BCCH_DATA_IND (msg_p).enb_index,
                                   RRC_MAC_BCCH_DATA_IND (msg_p).sdu,
                                   RRC_MAC_BCCH_DATA_IND (msg_p).sdu_size,
                                   RRC_MAC_BCCH_DATA_IND (msg_p).rsrq,
                                   RRC_MAC_BCCH_DATA_IND (msg_p).rsrp);
        break;

      case RRC_MAC_BCCH_MBMS_DATA_IND:
        LOG_D(RRC, "[UE %d] Received %s: frameP %d, eNB %d\n", ue_mod_id, ITTI_MSG_NAME (msg_p),
              RRC_MAC_BCCH_MBMS_DATA_IND (msg_p).frame, RRC_MAC_BCCH_MBMS_DATA_IND (msg_p).enb_index);
        //      PROTOCOL_CTXT_SET_BY_INSTANCE(&ctxt, instance, ENB_FLAG_NO, NOT_A_RNTI, RRC_MAC_BCCH_DATA_IND (msg_p).frame, 0);
        PROTOCOL_CTXT_SET_BY_MODULE_ID(&ctxt, ue_mod_id, ENB_FLAG_NO, NOT_A_RNTI, RRC_MAC_BCCH_MBMS_DATA_IND (msg_p).frame, 0,RRC_MAC_BCCH_MBMS_DATA_IND (msg_p).enb_index);
        decode_BCCH_MBMS_DLSCH_Message (&ctxt,
                                        RRC_MAC_BCCH_MBMS_DATA_IND (msg_p).enb_index,
                                        RRC_MAC_BCCH_MBMS_DATA_IND (msg_p).sdu,
                                        RRC_MAC_BCCH_MBMS_DATA_IND (msg_p).sdu_size,
                                        RRC_MAC_BCCH_MBMS_DATA_IND (msg_p).rsrq,
                                        RRC_MAC_BCCH_MBMS_DATA_IND (msg_p).rsrp);
        break;

      case RRC_MAC_CCCH_DATA_CNF:
        LOG_D(RRC, "[UE %d] Received %s: eNB %d\n", ue_mod_id, ITTI_MSG_NAME (msg_p),
              RRC_MAC_CCCH_DATA_CNF (msg_p).enb_index);
        // reset the tx buffer to indicate RRC that ccch was successfully transmitted (for example if contention resolution succeeds)
        UE_rrc_inst[ue_mod_id].Srb0[RRC_MAC_CCCH_DATA_CNF (msg_p).enb_index].Tx_buffer.payload_size = 0;
        break;

      case RRC_MAC_CCCH_DATA_IND:
        LOG_D(RRC, "[UE %d] RNTI %x Received %s: frameP %d, eNB %d\n",
              ue_mod_id,
              RRC_MAC_CCCH_DATA_IND (msg_p).rnti,
              ITTI_MSG_NAME (msg_p),
              RRC_MAC_CCCH_DATA_IND (msg_p).frame,
              RRC_MAC_CCCH_DATA_IND (msg_p).enb_index);
        srb_info_p = &UE_rrc_inst[ue_mod_id].Srb0[RRC_MAC_CCCH_DATA_IND (msg_p).enb_index];
        memcpy (srb_info_p->Rx_buffer.Payload, RRC_MAC_CCCH_DATA_IND (msg_p).sdu,
                RRC_MAC_CCCH_DATA_IND (msg_p).sdu_size);
        srb_info_p->Rx_buffer.payload_size = RRC_MAC_CCCH_DATA_IND (msg_p).sdu_size;
        //      PROTOCOL_CTXT_SET_BY_INSTANCE(&ctxt, instance, ENB_FLAG_NO, RRC_MAC_CCCH_DATA_IND (msg_p).rnti, RRC_MAC_CCCH_DATA_IND (msg_p).frame, 0);
        PROTOCOL_CTXT_SET_BY_MODULE_ID(&ctxt, ue_mod_id, ENB_FLAG_NO, RRC_MAC_CCCH_DATA_IND (msg_p).rnti, RRC_MAC_CCCH_DATA_IND (msg_p).frame, 0, RRC_MAC_CCCH_DATA_IND (msg_p).enb_index);
        rrc_ue_decode_ccch (&ctxt,
                            srb_info_p,
                            RRC_MAC_CCCH_DATA_IND (msg_p).enb_index);
        break;

      case RRC_MAC_MCCH_DATA_IND:
        LOG_D(RRC, "[UE %d] Received %s: frameP %d, eNB %d, mbsfn SA %d\n", ue_mod_id, ITTI_MSG_NAME (msg_p),
              RRC_MAC_MCCH_DATA_IND (msg_p).frame, RRC_MAC_MCCH_DATA_IND (msg_p).enb_index, RRC_MAC_MCCH_DATA_IND (msg_p).mbsfn_sync_area);
        //PROTOCOL_CTXT_SET_BY_INSTANCE(&ctxt, instance, ENB_FLAG_NO, M_RNTI, RRC_MAC_MCCH_DATA_IND (msg_p).frame, 0);
        PROTOCOL_CTXT_SET_BY_MODULE_ID(&ctxt, ue_mod_id, ENB_FLAG_NO, M_RNTI, RRC_MAC_MCCH_DATA_IND (msg_p).frame, 0,RRC_MAC_MCCH_DATA_IND (msg_p).enb_index);
        decode_MCCH_Message (
          &ctxt,
          RRC_MAC_MCCH_DATA_IND (msg_p).enb_index,
          RRC_MAC_MCCH_DATA_IND (msg_p).sdu,
          RRC_MAC_MCCH_DATA_IND (msg_p).sdu_size,
          RRC_MAC_MCCH_DATA_IND (msg_p).mbsfn_sync_area);
        break;

      /*  //TTN (for D2D)
        case RRC_MAC_SL_DISCOVERY_DATA_IND:
           LOG_D(RRC, "[UE %d] Received %s: frameP %d, eNB %d\n", ue_mod_id, ITTI_MSG_NAME (msg_p),
                 RRC_MAC_SL_DISCOVERY_DATA_IND (msg_p).frame, RRC_MAC_SL_DISCOVERY_DATA_IND (msg_p).enb_index);
           PROTOCOL_CTXT_SET_BY_MODULE_ID(&ctxt, ue_mod_id, ENB_FLAG_NO, M_RNTI, RRC_MAC_SL_DISCOVERY_DATA_IND (msg_p).frame, 0,RRC_MAC_SL_DISCOVERY_DATA_IND (msg_p).enb_index);
           //send to ProSeApp
           break;
      */

      /* PDCP messages */
      case RRC_DCCH_DATA_IND:
        PROTOCOL_CTXT_SET_BY_MODULE_ID(&ctxt, RRC_DCCH_DATA_IND (msg_p).module_id, ENB_FLAG_NO, RRC_DCCH_DATA_IND (msg_p).rnti, RRC_DCCH_DATA_IND (msg_p).frame, 0,RRC_DCCH_DATA_IND (msg_p).eNB_index);
        LOG_D(RRC, "[UE %d] Received %s: frameP %d, DCCH %d, eNB %d\n",
              RRC_DCCH_DATA_IND (msg_p).module_id,
              ITTI_MSG_NAME (msg_p),
              RRC_DCCH_DATA_IND (msg_p).frame,
              RRC_DCCH_DATA_IND (msg_p).dcch_index,
              RRC_DCCH_DATA_IND (msg_p).eNB_index);
        LOG_D(RRC, PROTOCOL_RRC_CTXT_UE_FMT"Received %s DCCH %d, eNB %d\n",
              PROTOCOL_RRC_CTXT_UE_ARGS(&ctxt),
              ITTI_MSG_NAME (msg_p),
              RRC_DCCH_DATA_IND (msg_p).dcch_index,
              RRC_DCCH_DATA_IND (msg_p).eNB_index);
        rrc_ue_decode_dcch (
          &ctxt,
          RRC_DCCH_DATA_IND (msg_p).dcch_index,
          RRC_DCCH_DATA_IND (msg_p).sdu_p,
          RRC_DCCH_DATA_IND (msg_p).sdu_size,
          RRC_DCCH_DATA_IND (msg_p).eNB_index);
        // Message buffer has been processed, free it now.
        result = itti_free (ITTI_MSG_ORIGIN_ID(msg_p), RRC_DCCH_DATA_IND (msg_p).sdu_p);
        AssertFatal (result == EXIT_SUCCESS, "Failed to free memory (%d)!\n", result);
        break;

      case RRC_DCCH_DATA_COPY_IND:
      {
        PROTOCOL_CTXT_SET_BY_MODULE_ID(&ctxt, RRC_DCCH_DATA_COPY_IND (msg_p).module_id,
                                       ENB_FLAG_NO, RRC_DCCH_DATA_COPY_IND (msg_p).rnti,
                                       RRC_DCCH_DATA_COPY_IND (msg_p).frame,
                                       0,
                                       RRC_DCCH_DATA_COPY_IND (msg_p).eNB_index);
        LOG_I(RRC, "[UE %d] Received %s. Now calling rrc_ue_process_ueCapabilityEnquiry\n",
              ue_mod_id, ITTI_MSG_NAME (msg_p));
        rrc_dcch_data_copy_t *dl_dcch_buffer = (void *)RRC_DCCH_DATA_COPY_IND (msg_p).sdu_p;
        AssertFatal(RRC_DCCH_DATA_COPY_IND (msg_p).sdu_size == sizeof(*dl_dcch_buffer), "Size of dl_dcch_buffer incorrect\n");
        rrc_ue_process_ueCapabilityEnquiry(
              &ctxt,
              &dl_dcch_buffer->dl_dcch_msg->message.choice.c1.choice.ueCapabilityEnquiry,
              RRC_DCCH_DATA_COPY_IND (msg_p).eNB_index);
        SEQUENCE_free(&asn_DEF_LTE_DL_DCCH_Message, dl_dcch_buffer->dl_dcch_msg, ASFM_FREE_EVERYTHING);
        result = itti_free (ITTI_MSG_ORIGIN_ID(msg_p), RRC_DCCH_DATA_COPY_IND (msg_p).sdu_p);
        AssertFatal (result == EXIT_SUCCESS, "Failed to free memory (%d)!\n", result);
        break;
      }

      case RRC_NRUE_CAP_INFO_IND:
      {
        PROTOCOL_CTXT_SET_BY_MODULE_ID(&ctxt, RRC_NRUE_CAP_INFO_IND (msg_p).module_id,
                                       ENB_FLAG_NO, RRC_NRUE_CAP_INFO_IND (msg_p).rnti,
                                       RRC_NRUE_CAP_INFO_IND (msg_p).frame,
                                       0,
                                       RRC_NRUE_CAP_INFO_IND (msg_p).eNB_index);
        LOG_I(RRC, "[UE %d] Received %s. Now calling rrc_ue_process_nrueCapabilityEnquiry\n",
              ue_mod_id, ITTI_MSG_NAME (msg_p));
        rrc_nrue_cap_info_t *nrue_cap_info = (void *)RRC_NRUE_CAP_INFO_IND (msg_p).sdu_p;
        AssertFatal(RRC_NRUE_CAP_INFO_IND (msg_p).sdu_size == sizeof(*nrue_cap_info), "Size of nrue_cap_info incorrect\n");
        rrc_ue_process_nrueCapabilityEnquiry(
              &ctxt,
              &nrue_cap_info->dl_dcch_msg->message.choice.c1.choice.ueCapabilityEnquiry,
              nrue_cap_info,
              RRC_NRUE_CAP_INFO_IND (msg_p).eNB_index);
        SEQUENCE_free(&asn_DEF_LTE_DL_DCCH_Message, nrue_cap_info->dl_dcch_msg, ASFM_FREE_EVERYTHING);
        result = itti_free (ITTI_MSG_ORIGIN_ID(msg_p), RRC_NRUE_CAP_INFO_IND (msg_p).sdu_p);
        AssertFatal (result == EXIT_SUCCESS, "Failed to free memory (%d)!\n", result);
        break;
      }
      case NAS_OAI_TUN_NSA:
      {
        LOG_D(NAS, "Received %s: length %lu. About to send this to the NR UE\n", ITTI_MSG_NAME (msg_p),
              sizeof(NAS_OAI_TUN_NSA (msg_p).buffer));
        char buffer[RRC_BUF_SIZE];
        memcpy(buffer, NAS_OAI_TUN_NSA(msg_p).buffer, sizeof(buffer));
        nsa_sendmsg_to_nrue(buffer, sizeof(buffer), OAI_TUN_IFACE_NSA);
        break;
      }


      case NAS_KENB_REFRESH_REQ:
        memcpy((void *)UE_rrc_inst[ue_mod_id].kenb, (void *)NAS_KENB_REFRESH_REQ(msg_p).kenb, sizeof(UE_rrc_inst[ue_mod_id].kenb));
        LOG_D(RRC, "[UE %d] Received %s: refreshed RRC::KeNB = "
              "%02x%02x%02x%02x"
              "%02x%02x%02x%02x"
              "%02x%02x%02x%02x"
              "%02x%02x%02x%02x"
              "%02x%02x%02x%02x"
              "%02x%02x%02x%02x"
              "%02x%02x%02x%02x"
              "%02x%02x%02x%02x\n",
              ue_mod_id, ITTI_MSG_NAME (msg_p),
              UE_rrc_inst[ue_mod_id].kenb[0],  UE_rrc_inst[ue_mod_id].kenb[1],  UE_rrc_inst[ue_mod_id].kenb[2],  UE_rrc_inst[ue_mod_id].kenb[3],
              UE_rrc_inst[ue_mod_id].kenb[4],  UE_rrc_inst[ue_mod_id].kenb[5],  UE_rrc_inst[ue_mod_id].kenb[6],  UE_rrc_inst[ue_mod_id].kenb[7],
              UE_rrc_inst[ue_mod_id].kenb[8],  UE_rrc_inst[ue_mod_id].kenb[9],  UE_rrc_inst[ue_mod_id].kenb[10], UE_rrc_inst[ue_mod_id].kenb[11],
              UE_rrc_inst[ue_mod_id].kenb[12], UE_rrc_inst[ue_mod_id].kenb[13], UE_rrc_inst[ue_mod_id].kenb[14], UE_rrc_inst[ue_mod_id].kenb[15],
              UE_rrc_inst[ue_mod_id].kenb[16], UE_rrc_inst[ue_mod_id].kenb[17], UE_rrc_inst[ue_mod_id].kenb[18], UE_rrc_inst[ue_mod_id].kenb[19],
              UE_rrc_inst[ue_mod_id].kenb[20], UE_rrc_inst[ue_mod_id].kenb[21], UE_rrc_inst[ue_mod_id].kenb[22], UE_rrc_inst[ue_mod_id].kenb[23],
              UE_rrc_inst[ue_mod_id].kenb[24], UE_rrc_inst[ue_mod_id].kenb[25], UE_rrc_inst[ue_mod_id].kenb[26], UE_rrc_inst[ue_mod_id].kenb[27],
              UE_rrc_inst[ue_mod_id].kenb[28], UE_rrc_inst[ue_mod_id].kenb[29], UE_rrc_inst[ue_mod_id].kenb[30], UE_rrc_inst[ue_mod_id].kenb[31]);
        break;

      /* NAS messages */
      case NAS_CELL_SELECTION_REQ:
        LOG_D(RRC, "[UE %d] Received %s: state %d, plmnID (%d%d%d.%d%d%d), rat %x\n", ue_mod_id, ITTI_MSG_NAME (msg_p), rrc_get_state(ue_mod_id),
              NAS_CELL_SELECTION_REQ (msg_p).plmnID.MCCdigit1,
              NAS_CELL_SELECTION_REQ (msg_p).plmnID.MCCdigit2,
              NAS_CELL_SELECTION_REQ (msg_p).plmnID.MCCdigit3,
              NAS_CELL_SELECTION_REQ (msg_p).plmnID.MNCdigit1,
              NAS_CELL_SELECTION_REQ (msg_p).plmnID.MNCdigit2,
              NAS_CELL_SELECTION_REQ (msg_p).plmnID.MNCdigit3,
              NAS_CELL_SELECTION_REQ (msg_p).rat);

        if (rrc_get_state(ue_mod_id) == RRC_STATE_INACTIVE) {
          // have a look at MAC/main.c void dl_phy_sync_success(...)
          openair_rrc_ue_init(ue_mod_id,0);
        }

        /* Save cell selection criterion */
        {
          UE_rrc_inst[ue_mod_id].plmnID = NAS_CELL_SELECTION_REQ (msg_p).plmnID;
          UE_rrc_inst[ue_mod_id].rat = NAS_CELL_SELECTION_REQ (msg_p).rat;
          LOG_D(RRC, "[UE %d] Save cell selection criterion MCC %X%X%X MNC %X%X%X\n",
                ue_mod_id,
                UE_rrc_inst[ue_mod_id].plmnID.MCCdigit1,
                UE_rrc_inst[ue_mod_id].plmnID.MCCdigit2,
                UE_rrc_inst[ue_mod_id].plmnID.MCCdigit3,
                UE_rrc_inst[ue_mod_id].plmnID.MNCdigit1,
                UE_rrc_inst[ue_mod_id].plmnID.MNCdigit2,
                UE_rrc_inst[ue_mod_id].plmnID.MNCdigit3);
        }

        switch (rrc_get_state(ue_mod_id)) {
          case RRC_STATE_INACTIVE: {
            rrc_set_state (ue_mod_id, RRC_STATE_IDLE);
            /* Fall through to next case */
          }

          case RRC_STATE_IDLE: {
            /* Ask to layer 1 to find a cell matching the criterion */
            MessageDef *message_p;
            message_p = itti_alloc_new_message(TASK_RRC_UE, 0, PHY_FIND_CELL_REQ);
            PHY_FIND_CELL_REQ (message_p).earfcn_start = 1;
            PHY_FIND_CELL_REQ (message_p).earfcn_end = 1;
            itti_send_msg_to_task(TASK_PHY_UE, UE_MODULE_ID_TO_INSTANCE(ue_mod_id), message_p);
            rrc_set_sub_state (ue_mod_id, RRC_SUB_STATE_IDLE_SEARCHING);
            break;
          }

          case RRC_STATE_CONNECTED:
            /* should not happen */
            LOG_E(RRC, "[UE %d] request %s in RRC state %d\n", ue_mod_id, ITTI_MSG_NAME (msg_p), rrc_get_state(ue_mod_id));
            break;

          default:
            LOG_E(RRC, "[UE %d] Invalid RRC state %d\n", ue_mod_id, rrc_get_state(ue_mod_id));
            break;
        }

        break;

      case NAS_CONN_ESTABLI_REQ:
        LOG_D(RRC, "[UE %d] Received %s: cause %d, type %d, s_tmsi (mme code %"PRIu8", m-tmsi %"PRIu32"), plmnID (%d%d%d.%d%d%d)\n", ue_mod_id, ITTI_MSG_NAME (msg_p), NAS_CONN_ESTABLI_REQ (msg_p).cause,
              NAS_CONN_ESTABLI_REQ (msg_p).type,
              NAS_CONN_ESTABLI_REQ (msg_p).s_tmsi.MMEcode,
              NAS_CONN_ESTABLI_REQ (msg_p).s_tmsi.m_tmsi,
              NAS_CONN_ESTABLI_REQ (msg_p).plmnID.MCCdigit1,
              NAS_CONN_ESTABLI_REQ (msg_p).plmnID.MCCdigit2,
              NAS_CONN_ESTABLI_REQ (msg_p).plmnID.MCCdigit3,
              NAS_CONN_ESTABLI_REQ (msg_p).plmnID.MNCdigit1,
              NAS_CONN_ESTABLI_REQ (msg_p).plmnID.MNCdigit2,
              NAS_CONN_ESTABLI_REQ (msg_p).plmnID.MNCdigit3);
        //PROTOCOL_CTXT_SET_BY_INSTANCE(&ctxt, instance, ENB_FLAG_NO, NOT_A_RNTI, 0, 0);
        PROTOCOL_CTXT_SET_BY_MODULE_ID(&ctxt, ue_mod_id, ENB_FLAG_NO, NOT_A_RNTI, 0, 0, 0);
        UE_rrc_inst[ue_mod_id].initialNasMsg = NAS_CONN_ESTABLI_REQ (msg_p).initialNasMsg;

        switch (rrc_get_state(ue_mod_id)) {
          case RRC_STATE_IDLE: {
            if (rrc_get_sub_state(ue_mod_id) == RRC_SUB_STATE_IDLE_SIB_COMPLETE) {
              rrc_ue_generate_RRCConnectionRequest(&ctxt, 0);
              LOG_D(RRC, "not sending connection request\n");
              rrc_set_sub_state (ue_mod_id, RRC_SUB_STATE_IDLE_CONNECTING);
            }

            break;
          }

          case RRC_STATE_INACTIVE:
          case RRC_STATE_CONNECTED:
            /* should not happen */
            LOG_E(RRC, "[UE %d] request %s in RRC state %d\n", ue_mod_id, ITTI_MSG_NAME (msg_p), rrc_get_state(ue_mod_id));
            break;

          default:
            LOG_E(RRC, "[UE %d] Invalid RRC state %d\n", ue_mod_id, rrc_get_state(ue_mod_id));
            break;
        }

        break;

      case NAS_UPLINK_DATA_REQ: {
        uint32_t length;
        uint8_t *buffer;
        LOG_D(RRC, "[UE %d] Received %s: UEid %d\n", ue_mod_id, ITTI_MSG_NAME (msg_p), NAS_UPLINK_DATA_REQ (msg_p).UEid);
        /* Create message for PDCP (ULInformationTransfer_t) */
        length = do_ULInformationTransfer(&buffer, NAS_UPLINK_DATA_REQ (msg_p).nasMsg.length, NAS_UPLINK_DATA_REQ (msg_p).nasMsg.data);
        /* Transfer data to PDCP */
        PROTOCOL_CTXT_SET_BY_MODULE_ID(&ctxt, ue_mod_id, ENB_FLAG_NO, UE_rrc_inst[ue_mod_id].Info[0].rnti, 0, 0,0);

        // check if SRB2 is created, if yes request data_req on DCCH1 (SRB2)
        if(UE_rrc_inst[ue_mod_id].SRB2_config[0] == NULL) {
          rrc_data_req_ue (&ctxt,
                           DCCH,
                           rrc_mui++,
                           SDU_CONFIRM_NO,
                           length, buffer,
                           PDCP_TRANSMISSION_MODE_CONTROL);
        } else {
          rrc_data_req_ue (&ctxt,
                           DCCH1,
                           rrc_mui++,
                           SDU_CONFIRM_NO,
                           length, buffer,
                           PDCP_TRANSMISSION_MODE_CONTROL);
        }

        break;
      }

# if ENABLE_RAL

      case RRC_RAL_SCAN_REQ:
        LOG_D(RRC, "[UE %d] Received %s: state %d\n", ue_mod_id,ITTI_MSG_NAME (msg_p) );

        switch (rrc_get_state(ue_mod_id)) {
          case RRC_STATE_INACTIVE: {
            rrc_set_state (ue_mod_id, RRC_STATE_IDLE);
            /* Fall through to next case */
          }

          case RRC_STATE_IDLE: {
            if (rrc_get_sub_state(ue_mod_id) != RRC_SUB_STATE_IDLE_SEARCHING) {
              /* Ask to layer 1 to find a cell matching the criterion */
              MessageDef *message_p;
              message_p = itti_alloc_new_message(TASK_RRC_UE, 0, PHY_FIND_CELL_REQ);
              rrc_set_sub_state (ue_mod_id, RRC_SUB_STATE_IDLE_SEARCHING);
              PHY_FIND_CELL_REQ (message_p).transaction_id = RRC_RAL_SCAN_REQ (msg_p).transaction_id;
              PHY_FIND_CELL_REQ (message_p).earfcn_start   = 1;
              PHY_FIND_CELL_REQ (message_p).earfcn_end     = 1; //44
              itti_send_msg_to_task(TASK_PHY_UE, instance, message_p);
            }

            break;
          }

          case RRC_STATE_CONNECTED:
            /* should not happen */
            LOG_E(RRC, "[UE %d] request %s in RRC state %d\n", ue_mod_id, ITTI_MSG_NAME (msg_p), rrc_get_state(ue_mod_id));
            break;

          default:
            LOG_E(RRC, "[UE %d] Invalid RRC state %d\n", ue_mod_id, rrc_get_state(ue_mod_id));
            break;
        }

        break;

      case PHY_FIND_CELL_IND:
        LOG_D(RRC, "[UE %d] Received %s: state %d\n", ue_mod_id, ITTI_MSG_NAME (msg_p), rrc_get_state(ue_mod_id));

        switch (rrc_get_state(ue_mod_id)) {
          case RRC_STATE_IDLE:
            switch (rrc_get_sub_state(ue_mod_id)) {
              case RRC_SUB_STATE_IDLE_SEARCHING: {
                MessageDef *message_p;
                int         i;
                message_p = itti_alloc_new_message(TASK_RRC_UE, 0, RRC_RAL_SCAN_CONF);
                RRC_RAL_SCAN_CONF (message_p).transaction_id = PHY_FIND_CELL_IND(msg_p).transaction_id;
                RRC_RAL_SCAN_CONF (message_p).num_scan_resp  = PHY_FIND_CELL_IND(msg_p).cell_nb;

                for (i = 0 ; i < PHY_FIND_CELL_IND(msg_p).cell_nb; i++) {
                  // TO DO
                  memset(&RRC_RAL_SCAN_CONF (message_p).link_scan_resp[i].link_addr,  0, sizeof(ral_link_addr_t));
                  // TO DO
                  memset(&RRC_RAL_SCAN_CONF (message_p).link_scan_resp[i].network_id, 0, sizeof(ral_network_id_t));
                  RRC_RAL_SCAN_CONF (message_p).link_scan_resp[i].sig_strength.choice     = RAL_SIG_STRENGTH_CHOICE_DBM;
                  RRC_RAL_SCAN_CONF (message_p).link_scan_resp[i].sig_strength._union.dbm = PHY_FIND_CELL_IND(msg_p).cells[i].rsrp;
                }

                rrc_set_sub_state (ue_mod_id, RRC_SUB_STATE_IDLE);
                itti_send_msg_to_task(TASK_RAL_UE, instance, message_p);
                break;
              }

              default:
                LOG_E(RRC, "[UE %d] Invalid RRC state %d substate %d\n",
                      ue_mod_id,
                      rrc_get_state(ue_mod_id),
                      rrc_get_sub_state(ue_mod_id));
            }

            break;

          case RRC_STATE_INACTIVE:
          case RRC_STATE_CONNECTED:
            /* should not happen */
            LOG_E(RRC, "[UE %d] indication %s in RRC state %d\n", ue_mod_id, ITTI_MSG_NAME (msg_p), rrc_get_state(ue_mod_id));
            break;

          default:
            LOG_E(RRC, "[UE %d] Invalid RRC state %d\n", ue_mod_id, rrc_get_state(ue_mod_id));
            break;
        }

        break; // PHY_FIND_CELL_IND

      case PHY_MEAS_REPORT_IND: {
        LOG_D(RRC, "[UE %d] Received %s\n", ue_mod_id, ITTI_MSG_NAME (msg_p));
        MessageDef *message_p;
        message_p = itti_alloc_new_message(TASK_RRC_UE, 0, RRC_RAL_MEASUREMENT_REPORT_IND);
        memcpy(&RRC_RAL_MEASUREMENT_REPORT_IND (message_p).threshold,
               &PHY_MEAS_REPORT_IND(msg_p).threshold,
               sizeof(RRC_RAL_MEASUREMENT_REPORT_IND (message_p).threshold));
        memcpy(&RRC_RAL_MEASUREMENT_REPORT_IND (message_p).link_param,
               &PHY_MEAS_REPORT_IND(msg_p).link_param,
               sizeof(RRC_RAL_MEASUREMENT_REPORT_IND (message_p).link_param));
        LOG_D(RRC, "[UE %d] PHY_MEAS_REPORT_IN: sending msg %s to %s \n", ue_mod_id, "RRC_RAL_MEASUREMENT_REPORT_IND", "TASK_RAL_UE");
        itti_send_msg_to_task(TASK_RAL_UE, instance, message_p);
        break;
      }

      case RRC_RAL_CONFIGURE_THRESHOLD_REQ:
        LOG_D(RRC, "[UE %d] Received %s\n", ue_mod_id, ITTI_MSG_NAME (msg_p));
        rrc_ue_ral_handle_configure_threshold_request(ue_mod_id, msg_p);
        break;

      case RRC_RAL_CONNECTION_ESTABLISHMENT_REQ:
        LOG_D(RRC, "[UE %d] Received %s\n", ue_mod_id, ITTI_MSG_NAME (msg_p));

        switch (rrc_get_state(ue_mod_id)) {
          case RRC_STATE_IDLE: {
            if (rrc_get_sub_state(ue_mod_id) == RRC_SUB_STATE_IDLE_SIB_COMPLETE) {
              PROTOCOL_CTXT_SET_BY_MODULE_ID(&ctxt, ue_mod_id, ENB_FLAG_NO, UE_rrc_inst[ue_mod_id].Info[0].rnti, 0, 0, 0);
              rrc_ue_generate_RRCConnectionRequest(&ctxt, 0);
              LOG_D(RRC, "not sending connection request\n");
              rrc_set_sub_state (ue_mod_id, RRC_SUB_STATE_IDLE_CONNECTING);
            }

            break;
          }

          case RRC_STATE_INACTIVE:
          case RRC_STATE_CONNECTED:
            /* should not happen */
            LOG_E(RRC, "[UE %d] request %s in RRC state %d\n", ue_mod_id, ITTI_MSG_NAME (msg_p), rrc_get_state(ue_mod_id));
            break;

          default:
            LOG_E(RRC, "[UE %d] Invalid RRC state %d\n", ue_mod_id, rrc_get_state(ue_mod_id));
            break;
        }

        break;

      case RRC_RAL_CONNECTION_RELEASE_REQ:
        LOG_D(RRC, "[UE %d] Received %s\n", ue_mod_id, ITTI_MSG_NAME (msg_p));
        break;
#endif

      default:
        LOG_E(RRC, "[UE %d] Received unexpected message %s\n", ue_mod_id, ITTI_MSG_NAME (msg_p));
        break;
    }

    result = itti_free (ITTI_MSG_ORIGIN_ID(msg_p), msg_p);
    AssertFatal (result == EXIT_SUCCESS, "Failed to free memory (%d)!\n", result);
    AssertFatal (result == EXIT_SUCCESS, "Failed to free memory (%d)!\n", result);
    msg_p = NULL;
  }
}






/*------------------------------------------------------------------------------*/
void
openair_rrc_top_init_ue(
  int eMBMS_active,
  char *uecap_xer,
  uint8_t cba_group_active,
  uint8_t HO_active
)
//-----------------------------------------------------------------------------
{
  module_id_t         module_id;
  OAI_UECapability_t *UECap     = NULL;
  int                 CC_id;
  /* for no gcc warnings */
  (void)CC_id;
  LOG_D(RRC, "[OPENAIR][INIT] Init function start: NB_UE_INST=%d, NB_eNB_INST=%d\n", NB_UE_INST, NB_eNB_INST);

  if (NB_UE_INST > 0) {
    UE_rrc_inst = (UE_RRC_INST *) malloc16(NB_UE_INST*sizeof(UE_RRC_INST));
    memset (UE_rrc_inst, 0, NB_UE_INST * sizeof(UE_RRC_INST));
    LOG_D(RRC, "ALLOCATE %d Bytes for UE_RRC_INST @ %p\n", (unsigned int)(NB_UE_INST*sizeof(UE_RRC_INST)), UE_rrc_inst);
    // fill UE capability
    bool received_nr_msg = false;
    UECap = fill_ue_capability (uecap_xer, received_nr_msg);

    for (module_id = 0; module_id < NB_UE_INST; module_id++) {
      UE_rrc_inst[module_id].UECap = UECap;
      UE_rrc_inst[module_id].UECapability = UECap->sdu;
      UE_rrc_inst[module_id].UECapability_size = UECap->sdu_size;
    }

    LOG_I(RRC,"[UE] eMBMS active state is %d \n", eMBMS_active);

    for (module_id=0; module_id<NB_UE_INST; module_id++) {
      UE_rrc_inst[module_id].MBMS_flag = (uint8_t)eMBMS_active;
    }

    /* TODO: this is disabled for the moment because the standard UE
     * crashes when calling this function.
     */
    //init_SL_preconfig(&UE_rrc_inst[module_id],0);
  } else {
    UE_rrc_inst = NULL;
  }
}

//-----------------------------------------------------------------------------
void
rrc_top_cleanup_ue(
  void
)
//-----------------------------------------------------------------------------
{
  if (NB_UE_INST > 0) free (UE_rrc_inst);
}


//-----------------------------------------------------------------------------
uint8_t rrc_ue_generate_SidelinkUEInformation( const protocol_ctxt_t *const ctxt_pP, const uint8_t eNB_index,LTE_SL_DestinationInfoList_r12_t  *destinationInfoList, long *discTxResourceReq,
    SL_TRIGGER_t mode) {
  uint8_t    size=0;
  uint8_t buffer[100];

  //Generate SidelinkUEInformation
  if (((UE_rrc_inst[ctxt_pP->module_id].Info[eNB_index].SIStatus&8192) > 0) && (destinationInfoList != NULL)) {//if SIB18 is available
    size = do_SidelinkUEInformation(ctxt_pP->module_id, buffer, destinationInfoList, NULL, mode);
    LOG_I(RRC,"[UE %d][RRC_UE] Frame %d : Logical Channel UL-DCCH, Generating SidelinkUEInformation (bytes%d, eNB %d)\n",
          ctxt_pP->module_id,ctxt_pP->frame, size, eNB_index);
    //return size;
  }

  if (((UE_rrc_inst[ctxt_pP->module_id].Info[eNB_index].SIStatus&16384) > 0) && (discTxResourceReq != NULL)) {//if SIB19 is available
    size = do_SidelinkUEInformation(ctxt_pP->module_id, buffer, NULL, discTxResourceReq, mode);
    LOG_I(RRC,"[UE %d][RRC_UE] Frame %d : Logical Channel UL-DCCH, Generating SidelinkUEInformation (bytes%d, eNB %d)\n",
          ctxt_pP->module_id,ctxt_pP->frame, size, eNB_index);
    //return size;
  }

  rrc_data_req_ue (
    ctxt_pP,
    DCCH,
    rrc_mui++,
    SDU_CONFIRM_NO,
    size,
    buffer,
    PDCP_TRANSMISSION_MODE_CONTROL);
  return size;
}


// 3GPP 36.331 (Section 5.10.7.3)
uint8_t fill_SLSS(const protocol_ctxt_t *const ctxt_pP, const uint8_t eNB_index, LTE_SLSSID_r12_t *slss_id, uint8_t *subframe, uint8_t mode) {
  long syncOffsetIndicator = 0;

  switch(mode) {
    case 1: //if triggered by SL discovery announcement and in-coverage
      //discSyncConfig_r12 contains only one element
      *slss_id = UE_rrc_inst[ctxt_pP->module_id].sib19[eNB_index]->discConfig_r12->discSyncConfig_r12->list.array[0]->slssid_r12;
      syncOffsetIndicator = UE_rrc_inst[ctxt_pP->module_id].sib19[eNB_index]->discConfig_r12->discSyncConfig_r12->list.array[0]->syncOffsetIndicator_r12;
      //select subframe for SLSS
      break;

    case 2: //if triggered by SL communication and in-coverage
      if (UE_rrc_inst[ctxt_pP->module_id].sib18[eNB_index]->commConfig_r12->commSyncConfig_r12->list.array[0]->txParameters_r12) {
        *slss_id = UE_rrc_inst[ctxt_pP->module_id].sib18[eNB_index]->commConfig_r12->commSyncConfig_r12->list.array[0]->slssid_r12;
        syncOffsetIndicator = UE_rrc_inst[ctxt_pP->module_id].sib18[eNB_index]->commConfig_r12->commSyncConfig_r12->list.array[0]->syncOffsetIndicator_r12;

        //if RRC_CONNECTED (Todo: and if networkControlledSyncTx (RRCConnectionReconfiguration) is configured and set to On)
        if (UE_rrc_inst[ctxt_pP->module_id].Info[eNB_index].State == RRC_CONNECTED) {
          //select subframe(s) indicated by syncOffsetIndicator
          *subframe = syncOffsetIndicator;
        } else {
          //select subframe(s) indicated by syncOffsetIndicator within SC period
        }

        break;

      case 3: //if triggered by V2X communication and in coverage
        break;

      case 4: //if triggered by V2X communication and out-of-coverage
        break;

      case 5: //if triggered by V2X communication and UE has GNSS as the synchronization reference
      default:
        //if UE has a selected SyncRefUE
        //TODO
        //else (no SyncRefUE Selected)
        //Todo  if trigger by V2X
        //else randomly select an SLSSID from the set defined for out-of-coverage
        *slss_id = 170;//hardcoded
        //select the subframe according to syncOffsetIndicator1/2 from the preconfigured parameters
        break;
      }
  }

  return 0;
}


//-----------------------------------------------------------------------------
void
rrc_ue_process_sidelink_radioResourceConfig(
  module_id_t                      Mod_idP,
  uint8_t                          eNB_index,
  LTE_SystemInformationBlockType18_r12_t     *sib18,
  LTE_SystemInformationBlockType19_r12_t     *sib19,
  LTE_SL_CommConfig_r12_t *sl_CommConfig,
  LTE_SL_DiscConfig_r12_t *sl_DiscConfig
)
//-----------------------------------------------------------------------------
{
  //process SIB18, configure MAC/PHY for receiving SL communication (RRC_IDLE and RRC_CONNECTED), for transmitting SL communication (RRC_IDLE)
  if (sib18 != NULL) {
    if (sib18->commConfig_r12 != NULL) {
      //do not consider commTXPoolExceptional for the moment
      //configure PHY/MAC to receive SL communication by using the RPs indicated by commRxPool
      //sib18->commConfig_r12->commRxPool_r12
      //TODO
      if (sib18->commConfig_r12->commTxPoolNormalCommon_r12 !=NULL) { //commTxPoolNormalCommon - to transmit SL communication in RRC_IDLE
        //maybe we don't consider this case for the moment since UE will immediately establish a RRC connection after receiving SIB messages
        //configure PHY/MAC to transmit SL communication using the RPs indicated by the first entry in commTxPoolNormalCommon
        //SL_CommResourcePool_r12_t sl_CommResourcePool = sib18->commConfig_r12->commTxPoolNormalCommon_r12->list.array[0];
      }
    }
  }

  //process SIB19, configure MAC/PHY for receiving SL discovery (RRC_IDLE and RRC_CONNECTED), for transmitting SL discovery (RRC_IDLE)
  if (sib19 != NULL) {
    //to receive non-PS related discovery announcements (discRxPool)
    //sib19->discConfig_r12->discRxPool_r12;
    //to receive PS related discovery announcements (discRxPoolPS)
    //sib19->ext1->discConfigPS_13->discRxPoolPS_r13;
    //to transmit non-PS related discovery in RRC_IDLE
    //sib19->discConfig_r12->discTxPoolCommon_r12;
    //to transmit PS related discovery in RRC_IDLE
    //sib19->ext1->discConfigPS_13->discTxPoolPS_Common_r13;
  }

  //process sl_CommConfig, configure MAC/PHY for transmitting SL communication (RRC_CONNECTED)
  if (sl_CommConfig != NULL) {
    if (sl_CommConfig->commTxResources_r12 != NULL) {
      switch (sl_CommConfig->commTxResources_r12->present) {
        case LTE_SL_CommConfig_r12__commTxResources_r12_PR_setup:
          if (sl_CommConfig->commTxResources_r12->choice.setup.present == LTE_SL_CommConfig_r12__commTxResources_r12__setup_PR_scheduled_r12 ) {
            LOG_I(RRC,"[UE %d][RRC_UE] scheduled resource for SL, sl_RNTI size %lu  \n",
                  Mod_idP, sl_CommConfig->commTxResources_r12->choice.setup.choice.scheduled_r12.sl_RNTI_r12.size );
            LOG_I(RRC,"[UE %d][RRC_UE] scheduled resource for SL, sl_RNTI buf 0x%p \n",
                  Mod_idP, sl_CommConfig->commTxResources_r12->choice.setup.choice.scheduled_r12.sl_RNTI_r12.buf );
            LOG_I(RRC,"[UE %d][RRC_UE] scheduled resource for SL, Mac_MainConfig_r12.retx_BSR_TimerSL %ld \n",
                  Mod_idP, sl_CommConfig->commTxResources_r12->choice.setup.choice.scheduled_r12.mac_MainConfig_r12.retx_BSR_TimerSL );
            LOG_I(RRC,"[UE %d][RRC_UE] scheduled resource for SL, sc_CommTxConfig %ld \n",
                  Mod_idP, sl_CommConfig->commTxResources_r12->choice.setup.choice.scheduled_r12.mac_MainConfig_r12.retx_BSR_TimerSL );
            //configure scheduled resource for SL
            //TODO
          } else if (sl_CommConfig->commTxResources_r12->choice.setup.present == LTE_SL_CommConfig_r12__commTxResources_r12__setup_PR_ue_Selected_r12) {
            //configure dedicated resources (commTxPoolNormalDedicated) for SL from which UE can autonomously select
            //sl_CommConfig->commTxResources_r12->choice.setup.choice.ue_Selected_r12.commTxPoolNormalDedicated_r12;
            //for the moment, only pass the first entry (e.g., do not consider priorityList in commTxPoolNormalDedicated (3GPP 36.331 Section 5.10.4 1>2>3>4))
            //sl_CommConfig->commTxResources_r12->choice.setup.choice.ue_Selected_r12.commTxPoolNormalDedicated_r12.poolToAddModList_r12->list.array[0];
          } else {
            //SL_CommConfig_r12__commTxResources_r12__setup_PR_NOTHING /* No components present */
          }

          break;

        case LTE_SL_CommConfig_r12__commTxResources_r12_PR_release:
          //release dedicated resources for SL communication
          break;

        case LTE_SL_CommConfig_r12__commTxResources_r12_PR_NOTHING: /* No components present */
          break;

        default:
          break;
      }
    }
  }

  //process sl_DiscConfig, configure MAC/PHY for transmitting SL discovery announcements (RRC_CONNECTED)
  if (sl_DiscConfig != NULL) {
    //dedicated resources for transmitting non-PS related discovery
    if (sl_DiscConfig->discTxResources_r12 != NULL) {
      switch (sl_DiscConfig->discTxResources_r12->present) {
        case LTE_SL_DiscConfig_r12__discTxResources_r12_PR_setup:
          if (sl_DiscConfig->discTxResources_r12->choice.setup.present == LTE_SL_DiscConfig_r12__discTxResources_r12__setup_PR_scheduled_r12) {
            //sl_DiscConfig->discTxResources_r12->choice.setup.choice.scheduled_r12.discHoppingConfig_r12;
            //sl_DiscConfig->discTxResources_r12->choice.setup.choice.scheduled_r12.discTF_IndexList_r12;
            //sl_DiscConfig->discTxResources_r12->choice.setup.choice.scheduled_r12.discTxConfig_r12;
          } else if (sl_DiscConfig->discTxResources_r12->choice.setup.present == LTE_SL_DiscConfig_r12__discTxResources_r12__setup_PR_ue_Selected_r12) {
            //sl_DiscConfig->discTxResources_r12->choice.setup.choice.ue_Selected_r12.discTxPoolDedicated_r12;
          } else {
            //SL_DiscConfig_r12__discTxResources_r12__setup_PR_NOTHING,   /* No components present */
          }

          break;

        case LTE_SL_DiscConfig_r12__discTxResources_r12_PR_release:
          //release dedicated resources for SL discovery
          break;

        case LTE_SL_DiscConfig_r12__discTxResources_r12_PR_NOTHING: /* No components present */
          break;

        default:
          break;
      }
    }

    //dedicated resources for transmitting PS related discovery
    if (sl_DiscConfig->ext2->discTxResourcesPS_r13 != NULL) {
      switch (sl_DiscConfig->ext2->discTxResourcesPS_r13->present) {
        case LTE_SL_DiscConfig_r12__ext2__discTxResourcesPS_r13_PR_setup:
          if (sl_DiscConfig->ext2->discTxResourcesPS_r13->choice.setup.present == LTE_SL_DiscConfig_r12__ext2__discTxResourcesPS_r13__setup_PR_scheduled_r13) {
            //sl_DiscConfig->ext2->discTxResourcesPS_r13->choice.setup.choice.scheduled_r13.discHoppingConfig_r13;
            //sl_DiscConfig->ext2->discTxResourcesPS_r13->choice.setup.choice.scheduled_r13.discTxConfig_r13
          } else if (sl_DiscConfig->ext2->discTxResourcesPS_r13->choice.setup.present == LTE_SL_DiscConfig_r12__ext2__discTxResourcesPS_r13__setup_PR_ue_Selected_r13) {
            //sl_DiscConfig->ext2->discTxResourcesPS_r13->choice.setup.choice.ue_Selected_r13.discTxPoolPS_Dedicated_r13;
          } else {
            //SL_DiscConfig_r12__ext2__discTxResourcesPS_r13__setup_PR_NOTHING, /* No components present */
          }

          break;

        case LTE_SL_DiscConfig_r12__ext2__discTxResourcesPS_r13_PR_release:
          break;

        case LTE_SL_DiscConfig_r12__ext2__discTxResourcesPS_r13_PR_NOTHING:
          /* No components present */
          break;

        default:
          break;
      }
    }
  }
}


//-----------------------------------------------------------
void rrc_control_socket_init() {
  struct sockaddr_in rrc_ctrl_socket_addr;
  int optval; // flag value for setsockopt
  //int n; // message byte size
  // create the control socket
  ctrl_sock_fd = socket(AF_INET, SOCK_DGRAM, 0);

  if (ctrl_sock_fd == -1) {
    LOG_E(RRC,"[rrc_control_socket_init] :Error opening socket %d (%d:%s)\n", ctrl_sock_fd, errno, strerror(errno));
    exit(EXIT_FAILURE);
  }

  //   if (ctrl_sock_fd < 0)
  //      error("ERROR: Failed on opening socket");
  optval = 1;
  setsockopt(ctrl_sock_fd, SOL_SOCKET, SO_REUSEADDR, (const void *)&optval, sizeof(int));
  //build the server's address
  bzero((char *) &rrc_ctrl_socket_addr, sizeof(rrc_ctrl_socket_addr));
  rrc_ctrl_socket_addr.sin_family = AF_INET;
  rrc_ctrl_socket_addr.sin_addr.s_addr = htonl(INADDR_ANY);
  rrc_ctrl_socket_addr.sin_port = htons(CONTROL_SOCKET_PORT_NO);

  // associate the parent socket with a port
  if (bind(ctrl_sock_fd, (struct sockaddr *) &rrc_ctrl_socket_addr, sizeof(rrc_ctrl_socket_addr)) < 0) {
    LOG_E(RRC,"[rrc_control_socket_init] ERROR: Failed on binding the socket\n");
    exit(1);
  }

  pthread_t rrc_control_socket_thread;
  threadCreate(&rrc_control_socket_thread, rrc_control_socket_thread_fct, NULL, "RRC/ProSeApp", -1, OAI_PRIORITY_RT);
}

//--------------------------------------------------------
void *rrc_control_socket_thread_fct(void *arg) {
  //int optval;
  int n;
  struct sidelink_ctrl_element *sl_ctrl_msg_recv = NULL;
  struct sidelink_ctrl_element *sl_ctrl_msg_send = NULL;
  uint32_t sourceL2Id, groupL2Id, destinationL2Id;
  module_id_t         module_id = 0; //hardcoded for testing only
  uint8_t type;
  UE_RRC_INST *UE  = NULL;
  protocol_ctxt_t ctxt;
  struct LTE_RLC_Config                  *DRB_rlc_config                   = NULL;
  struct LTE_PDCP_Config                 *DRB_pdcp_config                  = NULL;
  struct LTE_PDCP_Config__rlc_UM         *PDCP_rlc_UM                      = NULL;
  struct LTE_LogicalChannelConfig        *DRB_lchan_config                 = NULL;
  struct LTE_LogicalChannelConfig__ul_SpecificParameters  *DRB_ul_SpecificParameters = NULL;
  long                               *logicalchannelgroup_drb          = NULL;
  int j = 0;
  int i = 0;
  //from the main program, listen for the incoming messages from control socket (ProSe App)

  //int enable_notification = 1;
  while (1) {
    LOG_I(RRC,"Listening to incoming connection from ProSe App \n");
    // receive a message from ProSe App
    char receive_buf[MAX_MESSAGE_SIZE];
    memset(receive_buf, 0, sizeof(receive_buf));
    socklen_t prose_addr_len = sizeof(prose_app_addr);
    n = recvfrom(ctrl_sock_fd, receive_buf, sizeof(receive_buf), MSG_TRUNC,
                 (struct sockaddr *) &prose_app_addr, &prose_addr_len);

    if (n < 0) {
      LOG_E(RRC, "ERROR: Failed to receive from ProSe App\n");
      exit(EXIT_FAILURE);
    }
    if (n == 0) {
      LOG_E(RRC, "%s(%d). EOF for ctrl_sock_fd\n", __FUNCTION__, __LINE__);
    }
    if (n > MAX_MESSAGE_SIZE) {
      LOG_E(RRC, "%s(%d). Message truncated. %d\n", __FUNCTION__, __LINE__, n);
      exit(EXIT_FAILURE);
    }

    //TODO: should store the address of ProSeApp [UE_rrc_inst] to be able to send UE state notification to the App
    //sl_ctrl_msg_recv = (struct sidelink_ctrl_element *) receive_buf;
    sl_ctrl_msg_recv = calloc(1, sizeof(struct sidelink_ctrl_element));
    memcpy((void *)sl_ctrl_msg_recv, (void *)receive_buf, sizeof(struct sidelink_ctrl_element));

    //process the message
    char send_buf[MAX_MESSAGE_SIZE];
    switch (sl_ctrl_msg_recv->type) {
      case SESSION_INIT_REQ:
        if (LOG_DEBUGFLAG(DEBUG_CTRLSOCKET)) {
          LOG_UI(RRC,"Received SessionInitializationRequest on socket from ProSe App (msg type: %d)\n", sl_ctrl_msg_recv->type);
        }

        //TODO: get SL_UE_STATE from lower layer
        LOG_I(RRC,"Send UEStateInformation to ProSe App \n");
        memset(send_buf, 0, MAX_MESSAGE_SIZE);
        sl_ctrl_msg_send = calloc(1, sizeof(struct sidelink_ctrl_element));
        sl_ctrl_msg_send->type = UE_STATUS_INFO;
        sl_ctrl_msg_send->sidelinkPrimitive.ue_state = UE_STATE_OFF_NETWORK; //off-network
        memcpy((void *)send_buf, (void *)sl_ctrl_msg_send, sizeof(struct sidelink_ctrl_element));
        free(sl_ctrl_msg_send);
        n = sendto(ctrl_sock_fd, (char *)send_buf, sizeof(struct sidelink_ctrl_element), 0,
                   (struct sockaddr *)&prose_app_addr, sizeof(prose_app_addr));

        if (n < 0) {
          LOG_E(RRC, "ERROR: Failed to send to ProSe App\n");
          exit(EXIT_FAILURE);
        }

        if (LOG_DEBUGFLAG(DEBUG_CTRLSOCKET)) {
          struct sidelink_ctrl_element *ptr_ctrl_msg = NULL;
          ptr_ctrl_msg = (struct sidelink_ctrl_element *) send_buf;
          LOG_UI(RRC,"[UEStateInformation] msg type: %d\n",ptr_ctrl_msg->type);
          LOG_UI(RRC,"[UEStateInformation] UE state: %d\n",ptr_ctrl_msg->sidelinkPrimitive.ue_state);
        }

        /*  if (enable_notification > 0) {
             //create thread to send status notification (for testing purpose, status notification will be sent e.g., every 20 seconds)
             pthread_t notification_thread;
             if( pthread_create( &notification_thread , NULL ,  send_UE_status_notification , (void*) &sockfd) < 0)
                error("ERROR: could not create thread");
          }
          enable_notification = 0;
         */
        break;

      case GROUP_COMMUNICATION_ESTABLISH_REQ:
        sourceL2Id = sl_ctrl_msg_recv->sidelinkPrimitive.group_comm_establish_req.sourceL2Id;
        groupL2Id = sl_ctrl_msg_recv->sidelinkPrimitive.group_comm_establish_req.groupL2Id;

        if (LOG_DEBUGFLAG(DEBUG_CTRLSOCKET)) {
          LOG_UI(RRC,"[GroupCommunicationEstablishReq] Received on socket from ProSe App (msg type: %d)\n",sl_ctrl_msg_recv->type);
          LOG_UI(RRC,"[GroupCommunicationEstablishReq] source Id: 0x%08x\n",sl_ctrl_msg_recv->sidelinkPrimitive.group_comm_establish_req.sourceL2Id);
          LOG_UI(RRC,"[GroupCommunicationEstablishReq] group Id: 0x%08x\n",sl_ctrl_msg_recv->sidelinkPrimitive.group_comm_establish_req.groupL2Id);
          LOG_UI(RRC,"[GroupCommunicationEstablishReq] group IP Address: " IPV4_ADDR "\n",IPV4_ADDR_FORMAT(sl_ctrl_msg_recv->sidelinkPrimitive.group_comm_establish_req.groupIpAddress));
        }

        //store sourceL2Id/groupL2Id
        UE_rrc_inst[module_id].sourceL2Id = sourceL2Id;
        UE_rrc_inst[module_id].groupL2Id = groupL2Id;
        j = 0;
        i = 0;

        for (i=0; i< MAX_NUM_DEST; i++) {
          if ((UE_rrc_inst[module_id].destinationList[i] == 0) && (j == 0)) j = i+1;

          if (UE_rrc_inst[module_id].destinationList[i] == groupL2Id) break; //group already exists!
        }

        if ((i == MAX_NUM_DEST) && (j > 0))  UE_mac_inst[module_id].destinationList[j-1] = groupL2Id;

        // configure lower layers PDCP/MAC/PHY for this communication
        //Establish a new RBID/LCID for this communication
        // Establish a SLRB (using DRB 3 for now)
        UE  = &UE_rrc_inst[module_id];
        PROTOCOL_CTXT_SET_BY_MODULE_ID(&ctxt, 0, ENB_FLAG_NO, 0x1234, 0, 0,0);
        UE->DRB_config[0][0] = CALLOC(1,sizeof(struct LTE_DRB_ToAddMod));
        UE->DRB_config[0][0]->eps_BearerIdentity = CALLOC(1, sizeof(long));
        UE->DRB_config[0][0]->drb_Identity =  3;
        UE->DRB_config[0][0]->eps_BearerIdentity = CALLOC(1, sizeof(long));
        // allowed value 5..15, value : x+4
        *(UE->DRB_config[0][0]->eps_BearerIdentity) = 3;
        UE->DRB_config[0][0]->logicalChannelIdentity = CALLOC(1, sizeof(long));
        *(UE->DRB_config[0][0]->logicalChannelIdentity) = UE->DRB_config[0][0]->drb_Identity; //(long) (ue_context_pP->ue_context.e_rab[i].param.e_rab_id + 2); // value : x+2
        DRB_rlc_config                   = CALLOC(1,sizeof(struct LTE_RLC_Config));
        DRB_pdcp_config                  = CALLOC(1,sizeof(struct LTE_PDCP_Config));
        PDCP_rlc_UM                      = CALLOC(1,sizeof(struct LTE_PDCP_Config__rlc_UM));
        DRB_lchan_config                 = CALLOC(1,sizeof(struct LTE_LogicalChannelConfig));
        DRB_ul_SpecificParameters                                         = CALLOC(1, sizeof(struct LTE_LogicalChannelConfig__ul_SpecificParameters));
        logicalchannelgroup_drb          = CALLOC(1, sizeof(long));
        DRB_rlc_config->present = LTE_RLC_Config_PR_um_Bi_Directional;
        DRB_rlc_config->choice.um_Bi_Directional.ul_UM_RLC.sn_FieldLength = LTE_SN_FieldLength_size10;
        DRB_rlc_config->choice.um_Bi_Directional.dl_UM_RLC.sn_FieldLength = LTE_SN_FieldLength_size10;
        DRB_rlc_config->choice.um_Bi_Directional.dl_UM_RLC.t_Reordering = LTE_T_Reordering_ms35;
        UE->DRB_config[0][0]->rlc_Config = DRB_rlc_config;
        DRB_pdcp_config = CALLOC(1, sizeof(*DRB_pdcp_config));
        UE->DRB_config[0][0]->pdcp_Config = DRB_pdcp_config;
        DRB_pdcp_config->discardTimer = CALLOC(1, sizeof(long));
        *DRB_pdcp_config->discardTimer = LTE_PDCP_Config__discardTimer_infinity;
        DRB_pdcp_config->rlc_AM = NULL;
        DRB_pdcp_config->rlc_UM = NULL;
        /* avoid gcc warnings */
        (void)PDCP_rlc_UM;
        DRB_pdcp_config->rlc_UM = PDCP_rlc_UM;
        PDCP_rlc_UM->pdcp_SN_Size = LTE_PDCP_Config__rlc_UM__pdcp_SN_Size_len12bits;
        DRB_pdcp_config->headerCompression.present = LTE_PDCP_Config__headerCompression_PR_notUsed;
        UE->DRB_config[0][0]->logicalChannelConfig = DRB_lchan_config;
        DRB_ul_SpecificParameters = CALLOC(1, sizeof(*DRB_ul_SpecificParameters));
        DRB_lchan_config->ul_SpecificParameters = DRB_ul_SpecificParameters;
        DRB_ul_SpecificParameters->priority = 12;    // lower priority than srb1, srb2 and other dedicated bearer
        DRB_ul_SpecificParameters->prioritisedBitRate =LTE_LogicalChannelConfig__ul_SpecificParameters__prioritisedBitRate_kBps8 ;
        //LogicalChannelConfig__ul_SpecificParameters__prioritisedBitRate_infinity;
        DRB_ul_SpecificParameters->bucketSizeDuration =
          LTE_LogicalChannelConfig__ul_SpecificParameters__bucketSizeDuration_ms50;
        // LCG for DTCH can take the value from 1 to 3 as defined in 36331: normally controlled by upper layers (like RRM)
        *logicalchannelgroup_drb = 1;
        DRB_ul_SpecificParameters->logicalChannelGroup = logicalchannelgroup_drb;
        UE->DRB_configList = CALLOC(1,sizeof(LTE_DRB_ToAddModList_t));
        ASN_SEQUENCE_ADD(&UE->DRB_configList->list,UE->DRB_config[0][0]);
        rrc_pdcp_config_asn1_req(&ctxt,
                                 (LTE_SRB_ToAddModList_t *) NULL,
                                 UE->DRB_configList,
                                 (LTE_DRB_ToReleaseList_t *) NULL,
                                 0xff, NULL, NULL, NULL,
                                 (LTE_PMCH_InfoList_r9_t *) NULL
                                 ,NULL);
        rrc_rlc_config_asn1_req(&ctxt,
                                (LTE_SRB_ToAddModList_t *)NULL,
                                UE->DRB_configList,
                                (LTE_DRB_ToReleaseList_t *)NULL,
                                (LTE_PMCH_InfoList_r9_t *)NULL
                                , 0, 0
                               );
        rrc_rlc_config_asn1_req(&ctxt,
                                (LTE_SRB_ToAddModList_t *)NULL,
                                UE->DRB_configList,
                                (LTE_DRB_ToReleaseList_t *)NULL,
                                (LTE_PMCH_InfoList_r9_t *)NULL,
                                sourceL2Id, groupL2Id
                               );
        //configure MAC with sourceL2Id/groupL2ID
        rrc_mac_config_req_ue(module_id,0,0, //eNB_index =0
                              (LTE_RadioResourceConfigCommonSIB_t *)NULL,
                              (struct LTE_PhysicalConfigDedicated *)NULL,
                              (LTE_SCellToAddMod_r10_t *)NULL,
                              (LTE_MeasObjectToAddMod_t **)NULL,
                              (LTE_MAC_MainConfig_t *)NULL,
                              3, //LCID
                              (struct LTE_LogicalChannelConfig *)NULL,
                              (LTE_MeasGapConfig_t *)NULL,
                              (LTE_TDD_Config_t *)NULL,
                              (LTE_MobilityControlInfo_t *)NULL,
                              NULL,
                              NULL,
                              NULL,
                              NULL,
                              NULL,
                              NULL,0,
                              (LTE_MBSFN_AreaInfoList_r9_t *)NULL,
                              (LTE_PMCH_InfoList_r9_t *)NULL,
                              CONFIG_ACTION_ADD,
                              &sourceL2Id,
                              &groupL2Id,
                              0,
                              (struct LTE_NonMBSFN_SubframeConfig_r14 *)NULL,
                              (LTE_MBSFN_AreaInfoList_r9_t *)NULL
                             );
        LOG_I(RRC,"Send GroupCommunicationEstablishResp to ProSe App\n");
        memset(send_buf, 0, MAX_MESSAGE_SIZE);
        sl_ctrl_msg_send = calloc(1, sizeof(struct sidelink_ctrl_element));
        sl_ctrl_msg_send->type = GROUP_COMMUNICATION_ESTABLISH_RSP;
        sl_ctrl_msg_send->sidelinkPrimitive.slrb_id = 3; //slrb_id
        memcpy((void *)send_buf, (void *)sl_ctrl_msg_send, sizeof(struct sidelink_ctrl_element));
        free(sl_ctrl_msg_send);
        n = sendto(ctrl_sock_fd, (char *)send_buf, sizeof(struct sidelink_ctrl_element), 0,
                   (struct sockaddr *)&prose_app_addr, sizeof(prose_app_addr));

        if (n < 0) {
          LOG_E(RRC, "ERROR: Failed to send to ProSe App\n");
          exit(EXIT_FAILURE);
        }

        if (LOG_DEBUGFLAG(DEBUG_CTRLSOCKET)) {
          struct sidelink_ctrl_element *ptr_ctrl_msg = NULL;
          ptr_ctrl_msg = (struct sidelink_ctrl_element *) send_buf;
          LOG_UI(RRC,"[GroupCommunicationEstablishResponse]  msg type: %d\n",ptr_ctrl_msg->type);
          LOG_UI(RRC,"[GroupCommunicationEstablishResponse]  slrb_id: %d\n",ptr_ctrl_msg->sidelinkPrimitive.slrb_id);
        }

        break;

      case GROUP_COMMUNICATION_RELEASE_REQ:
        printf("-----------------------------------\n");

        if (LOG_DEBUGFLAG(DEBUG_CTRLSOCKET)) {
          LOG_UI(RRC,"[GroupCommunicationReleaseRequest] Received on socket from ProSe App (msg type: %d)\n",sl_ctrl_msg_recv->type);
          LOG_UI(RRC,"[GroupCommunicationReleaseRequest] Slrb Id: %i\n",sl_ctrl_msg_recv->sidelinkPrimitive.slrb_id);
        }

        //reset groupL2ID from MAC LAYER
        UE_rrc_inst[module_id].groupL2Id = 0x00000000;
        sourceL2Id = UE_rrc_inst[module_id].sourceL2Id;
        rrc_mac_config_req_ue(module_id,0,0, //eNB_index =0
                              (LTE_RadioResourceConfigCommonSIB_t *)NULL,
                              (struct LTE_PhysicalConfigDedicated *)NULL,
                              (LTE_SCellToAddMod_r10_t *)NULL,
                              (LTE_MeasObjectToAddMod_t **)NULL,
                              (LTE_MAC_MainConfig_t *)NULL,
                              0,
                              (struct LTE_LogicalChannelConfig *)NULL,
                              (LTE_MeasGapConfig_t *)NULL,
                              (LTE_TDD_Config_t *)NULL,
                              (LTE_MobilityControlInfo_t *)NULL,
                              NULL,
                              NULL,
                              NULL,
                              NULL,
                              NULL,
                              NULL,0,
                              (LTE_MBSFN_AreaInfoList_r9_t *)NULL,
                              (LTE_PMCH_InfoList_r9_t *)NULL
                              ,CONFIG_ACTION_REMOVE,
                              &sourceL2Id,
                              &destinationL2Id,
                              0,
                              (struct LTE_NonMBSFN_SubframeConfig_r14 *)NULL,
                              (LTE_MBSFN_AreaInfoList_r9_t *)NULL
                             );
        LOG_I(RRC,"Send GroupCommunicationReleaseResponse to ProSe App \n");
        memset(send_buf, 0, MAX_MESSAGE_SIZE);
        sl_ctrl_msg_send = calloc(1, sizeof(struct sidelink_ctrl_element));
        sl_ctrl_msg_send->type = GROUP_COMMUNICATION_RELEASE_RSP;

        //if the requested id exists -> release this ID
        if (sl_ctrl_msg_recv->sidelinkPrimitive.slrb_id == slrb_id) {
          sl_ctrl_msg_send->sidelinkPrimitive.group_comm_release_rsp = GROUP_COMMUNICATION_RELEASE_OK;
          slrb_id = 0; //Reset slrb_id
        } else {
          sl_ctrl_msg_send->sidelinkPrimitive.group_comm_release_rsp = GROUP_COMMUNICATION_RELEASE_FAILURE;
        }

        memcpy((void *)send_buf, (void *)sl_ctrl_msg_send, sizeof(struct sidelink_ctrl_element));
        free(sl_ctrl_msg_send);
        n = sendto(ctrl_sock_fd, (char *)send_buf, sizeof(struct sidelink_ctrl_element), 0,
                   (struct sockaddr *)&prose_app_addr, sizeof(prose_app_addr));

        if (n < 0) {
          LOG_E(RRC, "ERROR: Failed to send to ProSe App\n");
          exit(EXIT_FAILURE);
        }

        break;

      case DIRECT_COMMUNICATION_ESTABLISH_REQ:
        sourceL2Id = sl_ctrl_msg_recv->sidelinkPrimitive.direct_comm_establish_req.sourceL2Id;
        destinationL2Id = sl_ctrl_msg_recv->sidelinkPrimitive.direct_comm_establish_req.destinationL2Id;

        if (LOG_DEBUGFLAG(DEBUG_CTRLSOCKET)) {
          LOG_UI(RRC,"[DirectCommunicationEstablishReq] Received on socket from ProSe App (msg type: %d)\n",sl_ctrl_msg_recv->type);
          LOG_UI(RRC,"[DirectCommunicationEstablishReq] source Id: 0x%08x\n",sl_ctrl_msg_recv->sidelinkPrimitive.group_comm_establish_req.sourceL2Id);
          LOG_UI(RRC,"[DirectCommunicationEstablishReq] destination Id: 0x%08x\n",sl_ctrl_msg_recv->sidelinkPrimitive.group_comm_establish_req.groupL2Id);
        }

        //store sourceL2Id/destinationL2Id
        UE_rrc_inst[module_id].sourceL2Id = sourceL2Id;
        i = 0;
        j = 0;

        for (i=0; i< MAX_NUM_DEST; i++) {
          if ((UE_rrc_inst[module_id].destinationList[i] == 0) && (j == 0)) j = i+1;

          if (UE_rrc_inst[module_id].destinationList[i] == destinationL2Id) break; //destination already exists!
        }

        if ((i == MAX_NUM_DEST) && (j > 0))  UE_mac_inst[module_id].destinationList[j-1] = destinationL2Id;

        // configure lower layers PDCP/MAC/PHY for this communication
        //Establish a new RBID/LCID for this communication
        // Establish a SLRB (using DRB 3 for now)
        UE  = &UE_rrc_inst[module_id];
        PROTOCOL_CTXT_SET_BY_MODULE_ID(&ctxt, 0, ENB_FLAG_NO, 0x1234, 0, 0,0);
        UE->DRB_config[0][0] = CALLOC(1,sizeof(struct LTE_DRB_ToAddMod));
        UE->DRB_config[0][0]->eps_BearerIdentity = CALLOC(1, sizeof(long));
        UE->DRB_config[0][0]->drb_Identity =  3;
        UE->DRB_config[0][0]->eps_BearerIdentity = CALLOC(1, sizeof(long));
        // allowed value 5..15, value : x+4
        *(UE->DRB_config[0][0]->eps_BearerIdentity) = 3;
        UE->DRB_config[0][0]->logicalChannelIdentity = CALLOC(1, sizeof(long));
        *(UE->DRB_config[0][0]->logicalChannelIdentity) = UE->DRB_config[0][0]->drb_Identity; //(long) (ue_context_pP->ue_context.e_rab[i].param.e_rab_id + 2); // value : x+2
        DRB_rlc_config                   = CALLOC(1,sizeof(struct LTE_RLC_Config));
        DRB_pdcp_config                  = CALLOC(1,sizeof(struct LTE_PDCP_Config));
        PDCP_rlc_UM                      = CALLOC(1,sizeof(struct LTE_PDCP_Config__rlc_UM));
        DRB_lchan_config                 = CALLOC(1,sizeof(struct LTE_LogicalChannelConfig));
        DRB_ul_SpecificParameters                                         = CALLOC(1, sizeof(struct LTE_LogicalChannelConfig__ul_SpecificParameters));
        logicalchannelgroup_drb          = CALLOC(1, sizeof(long));
        DRB_rlc_config->present = LTE_RLC_Config_PR_um_Bi_Directional;
        DRB_rlc_config->choice.um_Bi_Directional.ul_UM_RLC.sn_FieldLength = LTE_SN_FieldLength_size10;
        DRB_rlc_config->choice.um_Bi_Directional.dl_UM_RLC.sn_FieldLength = LTE_SN_FieldLength_size10;
        DRB_rlc_config->choice.um_Bi_Directional.dl_UM_RLC.t_Reordering = LTE_T_Reordering_ms35;
        UE->DRB_config[0][0]->rlc_Config = DRB_rlc_config;
        DRB_pdcp_config = CALLOC(1, sizeof(*DRB_pdcp_config));
        UE->DRB_config[0][0]->pdcp_Config = DRB_pdcp_config;
        DRB_pdcp_config->discardTimer = CALLOC(1, sizeof(long));
        *DRB_pdcp_config->discardTimer = LTE_PDCP_Config__discardTimer_infinity;
        DRB_pdcp_config->rlc_AM = NULL;
        DRB_pdcp_config->rlc_UM = NULL;
        /* avoid gcc warnings */
        (void)PDCP_rlc_UM;
        DRB_pdcp_config->rlc_UM = PDCP_rlc_UM;
        PDCP_rlc_UM->pdcp_SN_Size = LTE_PDCP_Config__rlc_UM__pdcp_SN_Size_len12bits;
        DRB_pdcp_config->headerCompression.present = LTE_PDCP_Config__headerCompression_PR_notUsed;
        UE->DRB_config[0][0]->logicalChannelConfig = DRB_lchan_config;
        DRB_ul_SpecificParameters = CALLOC(1, sizeof(*DRB_ul_SpecificParameters));
        DRB_lchan_config->ul_SpecificParameters = DRB_ul_SpecificParameters;
        DRB_ul_SpecificParameters->priority = 12;    // lower priority than srb1, srb2 and other dedicated bearer
        DRB_ul_SpecificParameters->prioritisedBitRate =LTE_LogicalChannelConfig__ul_SpecificParameters__prioritisedBitRate_kBps8 ;
        //LogicalChannelConfig__ul_SpecificParameters__prioritisedBitRate_infinity;
        DRB_ul_SpecificParameters->bucketSizeDuration =
          LTE_LogicalChannelConfig__ul_SpecificParameters__bucketSizeDuration_ms50;
        // LCG for DTCH can take the value from 1 to 3 as defined in 36331: normally controlled by upper layers (like RRM)
        *logicalchannelgroup_drb = 1;
        DRB_ul_SpecificParameters->logicalChannelGroup = logicalchannelgroup_drb;
        UE->DRB_configList = CALLOC(1,sizeof(LTE_DRB_ToAddModList_t));
        ASN_SEQUENCE_ADD(&UE->DRB_configList->list,UE->DRB_config[0][0]);
        rrc_pdcp_config_asn1_req(&ctxt,
                                 (LTE_SRB_ToAddModList_t *) NULL,
                                 UE->DRB_configList,
                                 (LTE_DRB_ToReleaseList_t *) NULL,
                                 0xff, NULL, NULL, NULL,
                                 (LTE_PMCH_InfoList_r9_t *) NULL,NULL);
        rrc_rlc_config_asn1_req(&ctxt,
                                (LTE_SRB_ToAddModList_t *)NULL,
                                UE->DRB_configList,
                                (LTE_DRB_ToReleaseList_t *)NULL,
                                (LTE_PMCH_InfoList_r9_t *)NULL
                                , 0, 0
                               );
        rrc_rlc_config_asn1_req(&ctxt,
                                (LTE_SRB_ToAddModList_t *)NULL,
                                UE->DRB_configList,
                                (LTE_DRB_ToReleaseList_t *)NULL,
                                (LTE_PMCH_InfoList_r9_t *)NULL
                                , sourceL2Id, destinationL2Id
                               );
        //configure MAC with sourceL2Id/destinationL2Id
        rrc_mac_config_req_ue(module_id,0,0, //eNB_index =0
                              (LTE_RadioResourceConfigCommonSIB_t *)NULL,
                              (struct LTE_PhysicalConfigDedicated *)NULL,
                              (LTE_SCellToAddMod_r10_t *)NULL,
                              (LTE_MeasObjectToAddMod_t **)NULL,
                              (LTE_MAC_MainConfig_t *)NULL,
                              3, //LCID
                              (struct LTE_LogicalChannelConfig *)NULL,
                              (LTE_MeasGapConfig_t *)NULL,
                              (LTE_TDD_Config_t *)NULL,
                              (LTE_MobilityControlInfo_t *)NULL,
                              NULL,
                              NULL,
                              NULL,
                              NULL,
                              NULL,
                              NULL,0,
                              (LTE_MBSFN_AreaInfoList_r9_t *)NULL,
                              (LTE_PMCH_InfoList_r9_t *)NULL,
                              CONFIG_ACTION_ADD,
                              &sourceL2Id,
                              &destinationL2Id,
                              0,
                              (struct LTE_NonMBSFN_SubframeConfig_r14 *)NULL,
                              (LTE_MBSFN_AreaInfoList_r9_t *)NULL
                             );
        LOG_I(RRC,"Send DirectCommunicationEstablishResp to ProSe App\n");
        memset(send_buf, 0, MAX_MESSAGE_SIZE);
        sl_ctrl_msg_send = calloc(1, sizeof(struct sidelink_ctrl_element));
        sl_ctrl_msg_send->type = DIRECT_COMMUNICATION_ESTABLISH_RSP;
        sl_ctrl_msg_send->sidelinkPrimitive.slrb_id = 3; //slrb_id
        memcpy((void *)send_buf, (void *)sl_ctrl_msg_send, sizeof(struct sidelink_ctrl_element));
        free(sl_ctrl_msg_send);
        n = sendto(ctrl_sock_fd, (char *)send_buf, sizeof(struct sidelink_ctrl_element), 0,
                   (struct sockaddr *)&prose_app_addr, sizeof(prose_app_addr));

        if (n < 0) {
          LOG_E(RRC, "ERROR: Failed to send to ProSe App\n");
          exit(EXIT_FAILURE);
        }

        if (LOG_DEBUGFLAG(DEBUG_CTRLSOCKET)) {
          struct sidelink_ctrl_element *ptr_ctrl_msg = NULL;
          ptr_ctrl_msg = (struct sidelink_ctrl_element *) send_buf;
          LOG_UI(RRC,"[DirectCommunicationEstablishResponse]  msg type: %d\n",ptr_ctrl_msg->type);
          LOG_UI(RRC,"[DirectCommunicationEstablishResponse]  slrb_id: %d\n",ptr_ctrl_msg->sidelinkPrimitive.slrb_id);
        }

        break;

      case PC5S_ESTABLISH_REQ:
        type =  sl_ctrl_msg_recv->sidelinkPrimitive.pc5s_establish_req.type;
        sourceL2Id = sl_ctrl_msg_recv->sidelinkPrimitive.pc5s_establish_req.sourceL2Id;

        if (LOG_DEBUGFLAG(DEBUG_CTRLSOCKET)) {
          LOG_UI(RRC,"[PC5EstablishReq] Received on socket from ProSe App (msg type: %d)\n",sl_ctrl_msg_recv->type);
          LOG_UI(RRC,"[PC5EstablishReq] type: %d\n",sl_ctrl_msg_recv->sidelinkPrimitive.pc5s_establish_req.type); //RX/TX
          LOG_UI(RRC,"[PC5EstablishReq] source Id: 0x%08x \n",sl_ctrl_msg_recv->sidelinkPrimitive.pc5s_establish_req.sourceL2Id);
        }

        if (type > 0) {
          destinationL2Id = sl_ctrl_msg_recv->sidelinkPrimitive.pc5s_establish_req.destinationL2Id;

          if (LOG_DEBUGFLAG(DEBUG_CTRLSOCKET)) {
            LOG_UI(RRC,"[PC5EstablishReq] destination Id: 0x%08x \n",sl_ctrl_msg_recv->sidelinkPrimitive.pc5s_establish_req.destinationL2Id);
          }
        }

        //store sourceL2Id/destinationL2Id
        if (type > 0) { //TX
          UE_rrc_inst[module_id].sourceL2Id = sourceL2Id;
          j = 0;
          i = 0;

          for (i=0; i< MAX_NUM_DEST; i++) {
            if ((UE_rrc_inst[module_id].destinationList[i] == 0) && (j == 0)) j = i+1;

            if (UE_rrc_inst[module_id].destinationList[i] == destinationL2Id) break; //group already exists!
          }

          if ((i == MAX_NUM_DEST) && (j > 0))  UE_mac_inst[module_id].destinationList[j-1] = destinationL2Id;
        } else {//RX
          UE_rrc_inst[module_id].sourceL2Id = sourceL2Id;
        }

        // configure lower layers PDCP/MAC/PHY for this communication
        //Establish a new RBID/LCID for this communication
        // Establish a SLRB (using DRB 10 for now)
        UE  = &UE_rrc_inst[module_id];
        PROTOCOL_CTXT_SET_BY_MODULE_ID(&ctxt, 0, ENB_FLAG_NO, 0x1234, 0, 0,0);
        UE->DRB_config[0][0] = CALLOC(1,sizeof(struct LTE_DRB_ToAddMod));
        UE->DRB_config[0][0]->eps_BearerIdentity = CALLOC(1, sizeof(long));
        UE->DRB_config[0][0]->drb_Identity =  10;
        UE->DRB_config[0][0]->eps_BearerIdentity = CALLOC(1, sizeof(long));
        // allowed value 5..15, value : x+4
        *(UE->DRB_config[0][0]->eps_BearerIdentity) = 10;
        UE->DRB_config[0][0]->logicalChannelIdentity = CALLOC(1, sizeof(long));
        *(UE->DRB_config[0][0]->logicalChannelIdentity) = UE->DRB_config[0][0]->drb_Identity; //(long) (ue_context_pP->ue_context.e_rab[i].param.e_rab_id + 2); // value : x+2
        DRB_rlc_config                   = CALLOC(1,sizeof(struct LTE_RLC_Config));
        DRB_pdcp_config                  = CALLOC(1,sizeof(struct LTE_PDCP_Config));
        PDCP_rlc_UM                      = CALLOC(1,sizeof(struct LTE_PDCP_Config__rlc_UM));
        DRB_lchan_config                 = CALLOC(1,sizeof(struct LTE_LogicalChannelConfig));
        DRB_ul_SpecificParameters                                         = CALLOC(1, sizeof(struct LTE_LogicalChannelConfig__ul_SpecificParameters));
        logicalchannelgroup_drb          = CALLOC(1, sizeof(long));
        DRB_rlc_config->present = LTE_RLC_Config_PR_um_Bi_Directional;
        DRB_rlc_config->choice.um_Bi_Directional.ul_UM_RLC.sn_FieldLength = LTE_SN_FieldLength_size10;
        DRB_rlc_config->choice.um_Bi_Directional.dl_UM_RLC.sn_FieldLength = LTE_SN_FieldLength_size10;
        DRB_rlc_config->choice.um_Bi_Directional.dl_UM_RLC.t_Reordering = LTE_T_Reordering_ms35;
        UE->DRB_config[0][0]->rlc_Config = DRB_rlc_config;
        DRB_pdcp_config = CALLOC(1, sizeof(*DRB_pdcp_config));
        UE->DRB_config[0][0]->pdcp_Config = DRB_pdcp_config;
        DRB_pdcp_config->discardTimer = CALLOC(1, sizeof(long));
        *DRB_pdcp_config->discardTimer = LTE_PDCP_Config__discardTimer_infinity;
        DRB_pdcp_config->rlc_AM = NULL;
        DRB_pdcp_config->rlc_UM = NULL;
        /* avoid gcc warnings */
        (void)PDCP_rlc_UM;
        DRB_pdcp_config->rlc_UM = PDCP_rlc_UM;
        PDCP_rlc_UM->pdcp_SN_Size = LTE_PDCP_Config__rlc_UM__pdcp_SN_Size_len12bits;
        DRB_pdcp_config->headerCompression.present = LTE_PDCP_Config__headerCompression_PR_notUsed;
        UE->DRB_config[0][0]->logicalChannelConfig = DRB_lchan_config;
        DRB_ul_SpecificParameters = CALLOC(1, sizeof(*DRB_ul_SpecificParameters));
        DRB_lchan_config->ul_SpecificParameters = DRB_ul_SpecificParameters;
        DRB_ul_SpecificParameters->priority = 12;    // lower priority than srb1, srb2 and other dedicated bearer
        DRB_ul_SpecificParameters->prioritisedBitRate = LTE_LogicalChannelConfig__ul_SpecificParameters__prioritisedBitRate_kBps8 ;
        //LogicalChannelConfig__ul_SpecificParameters__prioritisedBitRate_infinity;
        DRB_ul_SpecificParameters->bucketSizeDuration =
          LTE_LogicalChannelConfig__ul_SpecificParameters__bucketSizeDuration_ms50;
        // LCG for DTCH can take the value from 1 to 3 as defined in 36331: normally controlled by upper layers (like RRM)
        *logicalchannelgroup_drb = 1;
        DRB_ul_SpecificParameters->logicalChannelGroup = logicalchannelgroup_drb;
        UE->DRB_configList = CALLOC(1,sizeof(LTE_DRB_ToAddModList_t));
        ASN_SEQUENCE_ADD(&UE->DRB_configList->list,UE->DRB_config[0][0]);
        rrc_pdcp_config_asn1_req(&ctxt,
                                 (LTE_SRB_ToAddModList_t *) NULL,
                                 UE->DRB_configList,
                                 (LTE_DRB_ToReleaseList_t *) NULL,
                                 0xff, NULL, NULL, NULL,
                                 (LTE_PMCH_InfoList_r9_t *) NULL,NULL);
        rrc_rlc_config_asn1_req(&ctxt,
                                (LTE_SRB_ToAddModList_t *)NULL,
                                UE->DRB_configList,
                                (LTE_DRB_ToReleaseList_t *)NULL,
                                (LTE_PMCH_InfoList_r9_t *)NULL, 0, 0
                               );

        //TX
        if (type > 0) {
          rrc_rlc_config_asn1_req(&ctxt,
                                  (LTE_SRB_ToAddModList_t *)NULL,
                                  UE->DRB_configList,
                                  (LTE_DRB_ToReleaseList_t *)NULL,
                                  (LTE_PMCH_InfoList_r9_t *)NULL,
                                  sourceL2Id, destinationL2Id
                                 );
          //configure MAC with sourceL2Id/groupL2ID
          rrc_mac_config_req_ue(module_id,0,0, //eNB_index =0
                                (LTE_RadioResourceConfigCommonSIB_t *)NULL,
                                (struct LTE_PhysicalConfigDedicated *)NULL,
                                (LTE_SCellToAddMod_r10_t *)NULL,
                                (LTE_MeasObjectToAddMod_t **)NULL,
                                (LTE_MAC_MainConfig_t *)NULL,
                                10, //LCID
                                (struct LTE_LogicalChannelConfig *)NULL,
                                (LTE_MeasGapConfig_t *)NULL,
                                (LTE_TDD_Config_t *)NULL,
                                (LTE_MobilityControlInfo_t *)NULL,
                                NULL,
                                NULL,
                                NULL,
                                NULL,
                                NULL,
                                NULL,
                                0,
                                (LTE_MBSFN_AreaInfoList_r9_t *)NULL,
                                (LTE_PMCH_InfoList_r9_t *)NULL,
                                CONFIG_ACTION_ADD,
                                &sourceL2Id,
                                &destinationL2Id,
                                0,
                                (struct LTE_NonMBSFN_SubframeConfig_r14 *)NULL,
                                (LTE_MBSFN_AreaInfoList_r9_t *)NULL
                               );
        } else {//RX
          //configure MAC with sourceL2Id/groupL2ID
          rrc_mac_config_req_ue(module_id,0,0, //eNB_index =0
                                (LTE_RadioResourceConfigCommonSIB_t *)NULL,
                                (struct LTE_PhysicalConfigDedicated *)NULL,
                                (LTE_SCellToAddMod_r10_t *)NULL,
                                (LTE_MeasObjectToAddMod_t **)NULL,
                                (LTE_MAC_MainConfig_t *)NULL,
                                10, //LCID
                                (struct LTE_LogicalChannelConfig *)NULL,
                                (LTE_MeasGapConfig_t *)NULL,
                                (LTE_TDD_Config_t *)NULL,
                                (LTE_MobilityControlInfo_t *)NULL,
                                NULL,
                                NULL,
                                NULL,
                                NULL,
                                NULL,
                                NULL,0,
                                (LTE_MBSFN_AreaInfoList_r9_t *)NULL,
                                (LTE_PMCH_InfoList_r9_t *)NULL,
                                CONFIG_ACTION_ADD,
                                &sourceL2Id,
                                NULL,
                                0,
                                (struct LTE_NonMBSFN_SubframeConfig_r14 *)NULL,
                                (LTE_MBSFN_AreaInfoList_r9_t *)NULL
                               );
        }

        LOG_I(RRC,"Send PC5EstablishRsp to ProSe App\n");
        memset(send_buf, 0, MAX_MESSAGE_SIZE);
        sl_ctrl_msg_send = calloc(1, sizeof(struct sidelink_ctrl_element));
        sl_ctrl_msg_send->type = PC5S_ESTABLISH_RSP;
        sl_ctrl_msg_send->sidelinkPrimitive.pc5s_establish_rsp.slrbid_lcid28 = 10;
        sl_ctrl_msg_send->sidelinkPrimitive.pc5s_establish_rsp.slrbid_lcid29 = 10;
        sl_ctrl_msg_send->sidelinkPrimitive.pc5s_establish_rsp.slrbid_lcid30 = 10;
        memcpy((void *)send_buf, (void *)sl_ctrl_msg_send, sizeof(struct sidelink_ctrl_element));
        n = sendto(ctrl_sock_fd, (char *)send_buf, sizeof(struct sidelink_ctrl_element), 0,
                   (struct sockaddr *)&prose_app_addr, sizeof(prose_app_addr));

        //         free(sl_ctrl_msg_send);
        if (n < 0) {
          LOG_E(RRC, "ERROR: Failed to send to ProSe App\n");
          exit(EXIT_FAILURE);
        }

        break;

      case PC5_DISCOVERY_MESSAGE:
        if (LOG_DEBUGFLAG(DEBUG_CTRLSOCKET)) {
          LOG_UI(RRC,"[PC5DiscoveryMessage] Received on socket from ProSe App (msg type: %d)\n",sl_ctrl_msg_recv->type);
        }

        //prepare SL_Discovery buffer
        if (UE_rrc_inst) {
          memcpy((void *)&UE_rrc_inst[module_id].SL_Discovery[0].Tx_buffer.Payload[0], (void *)&sl_ctrl_msg_recv->sidelinkPrimitive.pc5_discovery_message.payload[0], PC5_DISCOVERY_PAYLOAD_SIZE);
          UE_rrc_inst[module_id].SL_Discovery[0].Tx_buffer.payload_size = PC5_DISCOVERY_PAYLOAD_SIZE;
          LOG_I(RRC,"[PC5DiscoveryMessage] Copied %d bytes\n",PC5_DISCOVERY_PAYLOAD_SIZE);
        }

        break;

      default:
        break;
    }
  }

  free (sl_ctrl_msg_recv);
  return 0;
}


//-----------------------------------------------------------------------------
int decode_SL_Discovery_Message(
  const protocol_ctxt_t *const ctxt_pP,
  const uint8_t                eNB_index,
  const uint8_t               *Sdu,
  const uint8_t                Sdu_len) {
  char send_buf[MAX_MESSAGE_SIZE];
  int n;
  struct sidelink_ctrl_element *sl_ctrl_msg_send = NULL;
  //from the main program, listen for the incoming messages from control socket (ProSe App)
  //Store in Rx_buffer
  memcpy((void *)&UE_rrc_inst[ctxt_pP->module_id].SL_Discovery[0].Rx_buffer.Payload[0], (void *)Sdu, Sdu_len);
  UE_rrc_inst[ctxt_pP->module_id].SL_Discovery[0].Rx_buffer.payload_size = Sdu_len;
  memset(send_buf, 0, MAX_MESSAGE_SIZE);
  //send to ProSeApp
  memcpy((void *)send_buf, (void *)Sdu, Sdu_len);
  sl_ctrl_msg_send = calloc(1, sizeof(struct sidelink_ctrl_element));
  sl_ctrl_msg_send->type = PC5_DISCOVERY_MESSAGE;
  // TODO:  Add a check for the SDU size.
  memcpy((void *)&sl_ctrl_msg_send->sidelinkPrimitive.pc5_discovery_message.payload[0], (void *) Sdu,  PC5_DISCOVERY_PAYLOAD_SIZE);
  memcpy((void *)send_buf, (void *)sl_ctrl_msg_send, sizeof(struct sidelink_ctrl_element));
  free(sl_ctrl_msg_send);
  n = sendto(ctrl_sock_fd, (char *)send_buf, sizeof(struct sidelink_ctrl_element), 0,
             (struct sockaddr *)&prose_app_addr, sizeof(prose_app_addr));

  if (n < 0) {
    // TODO:  We should not just exit if the Prose App has not yet attached.  It creates a race condition.
    LOG_I(RRC, "ERROR: Failed to send to ProSe App\n");
    //exit(EXIT_FAILURE);
  }

  return(0);
}


//-----------------------------------------------------------------------------
RRC_status_t
rrc_rx_tx_ue(
  protocol_ctxt_t *const ctxt_pP,
  const uint8_t      enb_indexP,
  const int          CC_id
)
//-----------------------------------------------------------------------------
{
#ifdef LOCALIZATION
  double                         estimated_distance;
  protocol_ctxt_t                ctxt;
#endif
  VCD_SIGNAL_DUMPER_DUMP_FUNCTION_BY_NAME(VCD_SIGNAL_DUMPER_FUNCTIONS_RRC_RX_TX,VCD_FUNCTION_IN);

  // check timers

  if (UE_rrc_inst[ctxt_pP->module_id].Info[enb_indexP].T300_active == 1) {
    if ((UE_rrc_inst[ctxt_pP->module_id].Info[enb_indexP].T300_cnt % 10) == 0)
      LOG_D(RRC,
            "[UE %d][RAPROC] Frame %d T300 Count %d ms\n", ctxt_pP->module_id, ctxt_pP->frame, UE_rrc_inst[ctxt_pP->module_id].Info[enb_indexP].T300_cnt);

    if (UE_rrc_inst[ctxt_pP->module_id].Info[enb_indexP].T300_cnt
        == T300[UE_rrc_inst[ctxt_pP->module_id].sib2[enb_indexP]->ue_TimersAndConstants.t300]) {
      UE_rrc_inst[ctxt_pP->module_id].Info[enb_indexP].T300_active = 0;
      // ALLOW CCCH to be used
      UE_rrc_inst[ctxt_pP->module_id].Srb0[enb_indexP].Tx_buffer.payload_size = 0;
      rrc_ue_generate_RRCConnectionRequest (ctxt_pP, enb_indexP);
      VCD_SIGNAL_DUMPER_DUMP_FUNCTION_BY_NAME(VCD_SIGNAL_DUMPER_FUNCTIONS_RRC_RX_TX,VCD_FUNCTION_OUT);
      return (RRC_ConnSetup_failed);
    }

    UE_rrc_inst[ctxt_pP->module_id].Info[enb_indexP].T300_cnt++;
  }

  if ((UE_rrc_inst[ctxt_pP->module_id].Info[enb_indexP].SIStatus&2)>0) {
    if (UE_rrc_inst[ctxt_pP->module_id].Info[enb_indexP].N310_cnt
        == N310[UE_rrc_inst[ctxt_pP->module_id].sib2[enb_indexP]->ue_TimersAndConstants.n310]) {
      LOG_I(RRC,"Activating T310\n");
      UE_rrc_inst[ctxt_pP->module_id].Info[enb_indexP].T310_active = 1;
    }
  } else { // in case we have not received SIB2 yet
    /*      if (UE_rrc_inst[ctxt_pP->module_id].Info[enb_indexP].N310_cnt == 100) {
      UE_rrc_inst[ctxt_pP->module_id].Info[enb_indexP].N310_cnt = 0;

    }*/
    VCD_SIGNAL_DUMPER_DUMP_FUNCTION_BY_NAME(VCD_SIGNAL_DUMPER_FUNCTIONS_RRC_RX_TX,VCD_FUNCTION_OUT);
    return RRC_OK;
  }

  if (UE_rrc_inst[ctxt_pP->module_id].Info[enb_indexP].T310_active == 1) {
    if (UE_rrc_inst[ctxt_pP->module_id].Info[enb_indexP].N311_cnt
        == N311[UE_rrc_inst[ctxt_pP->module_id].sib2[enb_indexP]->ue_TimersAndConstants.n311]) {
      UE_rrc_inst[ctxt_pP->module_id].Info[enb_indexP].T310_active = 0;
      UE_rrc_inst[ctxt_pP->module_id].Info[enb_indexP].N311_cnt = 0;
    }

    if ((UE_rrc_inst[ctxt_pP->module_id].Info[enb_indexP].T310_cnt % 10) == 0) {
      LOG_D(RRC, "[UE %d] Frame %d T310 Count %d ms\n", ctxt_pP->module_id, ctxt_pP->frame, UE_rrc_inst[ctxt_pP->module_id].Info[enb_indexP].T310_cnt);
    }

    if (UE_rrc_inst[ctxt_pP->module_id].Info[enb_indexP].T310_cnt    == T310[UE_rrc_inst[ctxt_pP->module_id].sib2[enb_indexP]->ue_TimersAndConstants.t310]) {
      UE_rrc_inst[ctxt_pP->module_id].Info[enb_indexP].T310_active = 0;
      rrc_t310_expiration (ctxt_pP, enb_indexP);
      VCD_SIGNAL_DUMPER_DUMP_FUNCTION_BY_NAME(VCD_SIGNAL_DUMPER_FUNCTIONS_RRC_RX_TX,VCD_FUNCTION_OUT);
      LOG_I(RRC,"Returning RRC_PHY_RESYNCH: T310 expired\n");
      return RRC_PHY_RESYNCH;
    }

    UE_rrc_inst[ctxt_pP->module_id].Info[enb_indexP].T310_cnt++;
  }

  if (UE_rrc_inst[ctxt_pP->module_id].Info[enb_indexP].T304_active==1) {
    if ((UE_rrc_inst[ctxt_pP->module_id].Info[enb_indexP].T304_cnt % 10) == 0)
      LOG_D(RRC,"[UE %d][RAPROC] Frame %d T304 Count %d ms\n",ctxt_pP->module_id,ctxt_pP->frame,
            UE_rrc_inst[ctxt_pP->module_id].Info[enb_indexP].T304_cnt);

    if (UE_rrc_inst[ctxt_pP->module_id].Info[enb_indexP].T304_cnt == 0) {
      UE_rrc_inst[ctxt_pP->module_id].Info[enb_indexP].T304_active = 0;
      UE_rrc_inst[ctxt_pP->module_id].HandoverInfoUe.measFlag = 1;
      LOG_E(RRC,"[UE %d] Handover failure..initiating connection re-establishment procedure... \n",
            ctxt_pP->module_id);
      //Implement 36.331, section 5.3.5.6 here
      VCD_SIGNAL_DUMPER_DUMP_FUNCTION_BY_NAME(VCD_SIGNAL_DUMPER_FUNCTIONS_RRC_RX_TX,VCD_FUNCTION_OUT);
      return(RRC_Handover_failed);
    }

    UE_rrc_inst[ctxt_pP->module_id].Info[enb_indexP].T304_cnt--;
  }

  // Layer 3 filtering of RRC measurements
  if (UE_rrc_inst[ctxt_pP->module_id].QuantityConfig[0] != NULL) {
    ue_meas_filtering(ctxt_pP,enb_indexP);
  }

  ue_measurement_report_triggering(ctxt_pP,enb_indexP);

  if (UE_rrc_inst[ctxt_pP->module_id].Info[0].handoverTarget > 0) {
    LOG_I(RRC,"[UE %d] Frame %d : RRC handover initiated\n", ctxt_pP->module_id, ctxt_pP->frame);
  }

  if((UE_rrc_inst[ctxt_pP->module_id].Info[enb_indexP].State == RRC_HO_EXECUTION)   &&
      (UE_rrc_inst[ctxt_pP->module_id].HandoverInfoUe.targetCellId != 0xFF)) {
    UE_rrc_inst[ctxt_pP->module_id].Info[enb_indexP].State= RRC_IDLE;
    VCD_SIGNAL_DUMPER_DUMP_FUNCTION_BY_NAME(VCD_SIGNAL_DUMPER_FUNCTIONS_RRC_RX_TX,VCD_FUNCTION_OUT);
    return(RRC_HO_STARTED);
  }

  VCD_SIGNAL_DUMPER_DUMP_FUNCTION_BY_NAME(VCD_SIGNAL_DUMPER_FUNCTIONS_RRC_RX_TX,VCD_FUNCTION_OUT);
  return (RRC_OK);
}

void *recv_msgs_from_nr_ue(void *args_p)
{
    itti_mark_task_ready (TASK_RRC_NSA_UE);
    for (;;)
    {
        nsa_msg_t msg;
        int recvLen = recvfrom(from_nr_ue_fd, &msg, sizeof(msg),
                               MSG_WAITALL | MSG_TRUNC, NULL, NULL);
        if (recvLen == -1)
        {
            LOG_E(RRC, "%s: recvfrom: %s\n", __func__, strerror(errno));
            continue;
        }
        if (recvLen > sizeof(msg))
        {
            LOG_E(NR_RRC, "%s: Received a truncated message %d\n", __func__, recvLen);
            continue;
        }
        LOG_D(RRC, "We have received a %d msg (%d bytes). Calling process_nr_nsa_msg\n", msg.msg_type, recvLen);
        process_nr_nsa_msg(&msg, recvLen);
    }

}

void nsa_sendmsg_to_nrue(const void *message, size_t msg_len, Rrc_Msg_Type_t msg_type)
{
    LOG_I(RRC, "Entered %s \n", __FUNCTION__);
    nsa_msg_t n_msg;
    if (msg_len > sizeof(n_msg.msg_buffer))
    {
        LOG_E(RRC, "%s: message too big: %zu\n", __func__, msg_len);
        abort();
    }
    n_msg.msg_type = msg_type;
    memcpy(n_msg.msg_buffer, message, msg_len);
    size_t to_send = sizeof(n_msg.msg_type) + msg_len;

    struct sockaddr_in sa =
    {
        .sin_family = AF_INET,
        .sin_port = htons(6008 + ue_id_g * 2),
    };
    int sent = sendto(to_nr_ue_fd, &n_msg, to_send, 0,
                      (struct sockaddr *)&sa, sizeof(sa));
    if (sent == -1)
    {
        LOG_E(RRC, "%s: sendto: %s\n", __func__, strerror(errno));
        return;
    }
    if (sent != to_send)
    {
        LOG_E(RRC, "%s: Short send %d != %zu\n", __func__, sent, to_send);
        return;
    }
    LOG_I(RRC, "Sent a %d message to the nrUE (%d bytes) \n", msg_type, sent);
}

void init_connections_with_nr_ue()
{
    struct sockaddr_in sa =
    {
        .sin_family = AF_INET,
        .sin_port = htons(6007 + ue_id_g * 2),
    };
    AssertFatal(from_nr_ue_fd == -1, "from_nr_ue_fd was assigned already");
    from_nr_ue_fd = socket(AF_INET, SOCK_DGRAM, 0);
    if (from_nr_ue_fd == -1)
    {
        LOG_E(RRC, "%s: Error opening socket %d (%d:%s)\n", __FUNCTION__, from_nr_ue_fd, errno, strerror(errno));
        abort();
    }

    if (inet_aton(nsa_ipaddr, &sa.sin_addr) == 0)
    {
        LOG_E(RRC, "Bad nsa_ipaddr '%s'\n", nsa_ipaddr);
        abort();
    }

    if (bind(from_nr_ue_fd, (struct sockaddr *) &sa, sizeof(sa)) == -1)
    {
        LOG_E(RRC,"%s: Failed to bind the socket\n", __FUNCTION__);
        abort();
    }

    AssertFatal(to_nr_ue_fd == -1, "to_nr_ue_fd was assigned already");
    to_nr_ue_fd = socket(AF_INET, SOCK_DGRAM, 0);
    if (to_nr_ue_fd == -1)
    {
        LOG_E(RRC, "%s: Error opening socket %d (%d:%s)\n", __FUNCTION__, to_nr_ue_fd, errno, strerror(errno));
        abort();
    }

}

void process_nr_nsa_msg(nsa_msg_t *msg, int msg_len)
{
    if (msg_len < sizeof(msg->msg_type))
    {
        LOG_E(RRC, "Msg_len = %d\n", msg_len);
        return;
    }
    LOG_D(RRC, "We are processing an NSA message %d \n", msg->msg_type);
    Rrc_Msg_Type_t msg_type = msg->msg_type;
    uint8_t *const msg_buffer = msg->msg_buffer;
    msg_len -= sizeof(msg->msg_type);
    bool received_nr_msg = true;
    protocol_ctxt_t ctxt;
    module_id_t module_id = 0;
    eNB_index_t eNB_index = 0;

    switch (msg_type)
    {
        case NRUE_CAPABILITY_INFO:
        {
            LOG_I(RRC, "Create itti msg to send received NRUE_CAPABILITY_INFO to eNB\n");

            MessageDef *message_p;
            rrc_nrue_cap_info_t *nrue_cap_buf = itti_malloc (TASK_RRC_NSA_UE,
                                                             TASK_RRC_UE,
                                                             sizeof(rrc_nrue_cap_info_t));
            AssertFatal(msg_len <= sizeof(nrue_cap_buf->mesg), "msg_len = %d\n", msg_len);
            memcpy(nrue_cap_buf->mesg, msg_buffer, msg_len);
            nrue_cap_buf->mesg_len = msg_len;
            UE_RRC_INFO *info = &UE_rrc_inst[module_id].Info[eNB_index];
            nrue_cap_buf->dl_dcch_msg = info->dl_dcch_msg;
            info->dl_dcch_msg = NULL;
            message_p = itti_alloc_new_message (TASK_RRC_UE, 0, RRC_NRUE_CAP_INFO_IND);
            RRC_NRUE_CAP_INFO_IND (message_p).sdu_p = (void *)nrue_cap_buf;
            RRC_NRUE_CAP_INFO_IND (message_p).sdu_size = sizeof(*nrue_cap_buf);
            RRC_NRUE_CAP_INFO_IND (message_p).module_id = module_id;
            RRC_NRUE_CAP_INFO_IND (message_p).rnti = info->rnti;
            RRC_NRUE_CAP_INFO_IND (message_p).eNB_index = eNB_index;
            itti_send_msg_to_task (TASK_RRC_UE, 0, message_p);
            LOG_I(RRC, "Sent itti RRC_NRUE_CAP_INFO_IND\n");
            break;
        }
        case UE_CAPABILITY_DUMMY:
        {
            fill_ue_capability(NULL, received_nr_msg);
            UE_rrc_inst[module_id].UECap = UE_rrc_inst->UECap;
            UE_rrc_inst[module_id].UECapability = UE_rrc_inst->UECap->sdu;
            UE_rrc_inst[module_id].UECapability_size = UE_rrc_inst->UECap->sdu_size;

            if (!is_en_dc_supported(UE_rrc_inst->UECap->UE_EUTRA_Capability))
            {
              LOG_E(RRC, "en_dc is NOT supported! Not sending RRC_DCCH_DATA_COPY_IND to update UE_Capability_INFO\n");
              break;
            }

            LOG_I(RRC, "Send itti msg to trigger processing of capabilites b/c we have a UE_CAPABILITY_DUMMY\n");
            MessageDef *message_p;
            rrc_dcch_data_copy_t *dl_dcch_buffer = itti_malloc (TASK_RRC_NSA_UE,
                                                                TASK_RRC_UE,
                                                                sizeof(rrc_dcch_data_copy_t));
            UE_RRC_INFO *info = &UE_rrc_inst[module_id].Info[eNB_index];
            dl_dcch_buffer->dl_dcch_msg = info->dl_dcch_msg;
            info->dl_dcch_msg = NULL;
            message_p = itti_alloc_new_message (TASK_RRC_UE, 0, RRC_DCCH_DATA_COPY_IND);
            RRC_DCCH_DATA_COPY_IND (message_p).sdu_p = (void *)dl_dcch_buffer;
            RRC_DCCH_DATA_COPY_IND (message_p).sdu_size = sizeof(rrc_dcch_data_copy_t);
            RRC_DCCH_DATA_COPY_IND (message_p).module_id = module_id;
            RRC_DCCH_DATA_COPY_IND (message_p).rnti = info->rnti;
            RRC_DCCH_DATA_COPY_IND (message_p).eNB_index = eNB_index;
            itti_send_msg_to_task (TASK_RRC_UE, 0, message_p);
            LOG_I(RRC, "Sent itti RRC_DCCH_DATA_COPY_IND\n");
            break;
        }

        case NR_UE_RRC_MEASUREMENT:
        {
            nfapi_p7_message_header_t header;
            if (nfapi_p7_message_header_unpack((void *)msg_buffer, msg_len, &header, sizeof(header), NULL) < 0)
            {
                LOG_E(MAC, "Header unpack failed in %s \n", __FUNCTION__);
                break;
            }
            if (header.message_id != NFAPI_NR_PHY_MSG_TYPE_DL_TTI_REQUEST)
            {
                LOG_E(MAC, "%s: Unexpected nfapi message type: %d\n", __FUNCTION__, header.message_id);
                break;
            }

            nfapi_nr_dl_tti_request_t dl_tti_request;
            int unpack_len = nfapi_nr_p7_message_unpack((void *)msg_buffer,
                                                         msg_len,
                                                         &dl_tti_request,
                                                         sizeof(nfapi_nr_dl_tti_request_t),
                                                         NULL);
            if (unpack_len < 0)
            {
                LOG_E(RRC, "%s: SSB PDU unpack failed \n", __FUNCTION__);
                break;
            }
            int num_pdus = dl_tti_request.dl_tti_request_body.nPDUs;
            if (num_pdus <= 0)
            {
                LOG_E(RRC, "%s: dl_tti_request number of PDUS <= 0\n", __FUNCTION__);
                abort();
            }
            for (int i = 0; i < num_pdus; i++)
            {
                nfapi_nr_dl_tti_request_pdu_t *pdu_list = &dl_tti_request.dl_tti_request_body.dl_tti_pdu_list[i];
                if (pdu_list->PDUType == NFAPI_NR_DL_TTI_SSB_PDU_TYPE)
                {
                    LOG_I(RRC, "Got an NR_UE_RRC_MEASUREMENT. pdulist[%d].ssbRsrp = %d\n",
                         i, pdu_list->ssb_pdu.ssb_pdu_rel15.ssbRsrp);
                }
            }
            break;
        }

        case NR_RRC_CONFIG_COMPLETE_REQ:
        {
            LOG_I(RRC, "Got an NR_RRC_CONFIG_COMPLETE_REQ. Now make octet string and call below!\n");
            OCTET_STRING_t rrcConfigurationComplete;
            memset(&rrcConfigurationComplete, 0, sizeof(rrcConfigurationComplete));
            OCTET_STRING_fromBuf(&rrcConfigurationComplete,
                                (const char *)msg_buffer,
                                msg_len);
            UE_RRC_INFO *info = &UE_rrc_inst[module_id].Info[eNB_index];
            uint8_t t_id = info->dl_dcch_msg->message.choice.c1.choice.
                           rrcConnectionReconfiguration.rrc_TransactionIdentifier;
            PROTOCOL_CTXT_SET_BY_MODULE_ID(&ctxt, module_id,
                                           ENB_FLAG_NO, info->rnti,
                                           0, 0, eNB_index);
            rrc_ue_generate_RRCConnectionReconfigurationComplete(&ctxt, ctxt.eNB_index, t_id, &rrcConfigurationComplete);
            break;
        }
        default:
            LOG_E(RRC, "No NSA Message Found\n");
    }
}<|MERGE_RESOLUTION|>--- conflicted
+++ resolved
@@ -2550,16 +2550,6 @@
     }
   }
 
-<<<<<<< HEAD
-#ifndef NO_RRM
-  send_msg(&S_rrc,msg_rrc_end_scan_req(ctxt_pP->module_id,eNB_indexP));
-#endif
-  if (0) //We're not done with underlying members of dl_dcch_msg (Use after free error when enabled)
-  {
-    SEQUENCE_free(&asn_DEF_LTE_DL_DCCH_Message, dl_dcch_msg, ASFM_FREE_EVERYTHING);
-  }
-=======
->>>>>>> 6e5527e0
 }
 
 const char siWindowLength[9][5] = {"1ms","2ms","5ms","10ms","15ms","20ms","40ms","80ms","ERR"};
