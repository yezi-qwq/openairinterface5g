/*
 * Licensed to the OpenAirInterface (OAI) Software Alliance under one or more
 * contributor license agreements.  See the NOTICE file distributed with
 * this work for additional information regarding copyright ownership.
 * The OpenAirInterface Software Alliance licenses this file to You under
 * the OAI Public License, Version 1.1  (the "License"); you may not use this file
 * except in compliance with the License.
 * You may obtain a copy of the License at
 *
 *      http://www.openairinterface.org/?page_id=698
 *
 * Unless required by applicable law or agreed to in writing, software
 * distributed under the License is distributed on an "AS IS" BASIS,
 * WITHOUT WARRANTIES OR CONDITIONS OF ANY KIND, either express or implied.
 * See the License for the specific language governing permissions and
 * limitations under the License.
 *-------------------------------------------------------------------------------
 * For more information about the OpenAirInterface (OAI) Software Alliance:
 *      contact@openairinterface.org
 */

/*! \file rrc_UE.c
 * \brief rrc procedures for UE / rrc procedures for FeMBMS UE
 * \author Navid Nikaein, Raymond Knopp and Javier Morgade
 * \date 2011 - 2014 / FeMBMS 2019
 * \version 1.0
 * \company Eurecom, Vicomtech
 * \email: navid.nikaein@eurecom.fr, raymond.knopp@eurecom.fr and javier.morgade@ieee.org
 */

#define RRC_UE
#define RRC_UE_C
#define _GNU_SOURCE

#include "assertions.h"
#include "hashtable.h"
#include "asn1_conversions.h"
#include "rrc_defs.h"
#include "rrc_extern.h"
#include "RRC/L2_INTERFACE/openair_rrc_L2_interface.h"
#include "openair1/PHY/LTE_ESTIMATION/lte_estimation.h"
#include "LAYER2/RLC/rlc.h"
#include "COMMON/mac_rrc_primitives.h"
#include "common/utils/LOG/log.h"
#include "common/utils/LOG/vcd_signal_dumper.h"
#ifndef CELLULAR
  #include "RRC/LTE/MESSAGES/asn1_msg.h"
#endif
#include "LTE_RRCConnectionRequest.h"
#include "LTE_RRCConnectionReconfiguration.h"
#include "LTE_UL-CCCH-Message.h"
#include "LTE_DL-CCCH-Message.h"
#include "LTE_UL-DCCH-Message.h"
#include "LTE_DL-DCCH-Message.h"
#include "LTE_BCCH-DL-SCH-Message.h"
#include "LTE_PCCH-Message.h"
#include "LTE_MCCH-Message.h"
#include "LTE_MeasConfig.h"
#include "LTE_MeasGapConfig.h"
#include "LTE_MeasObjectEUTRA.h"
#include "LTE_TDD-Config.h"
#include "LTE_UECapabilityEnquiry.h"
#include "LTE_UE-CapabilityRequest.h"
#include "RRC/NAS/nas_config.h"
#include "RRC/NAS/rb_config.h"
#if ENABLE_RAL
  #include "rrc_UE_ral.h"
#endif

#include "UTIL/OSA/osa_defs.h"

#include "pdcp.h"
#include "plmn_data.h"
#include "msc.h"
#include <common/utils/system.h>

#include "intertask_interface.h"


#include "SIMULATION/TOOLS/sim.h" // for taus

#include "openair2/LAYER2/MAC/mac_extern.h"

#include "LTE_BCCH-BCH-Message-MBMS.h"
#include "LTE_BCCH-DL-SCH-Message-MBMS.h"
#include "LTE_SystemInformation-MBMS-r14.h"
#include "LTE_SystemInformationBlockType1-MBMS-r14.h"
#include "LTE_NonMBSFN-SubframeConfig-r14.h"


#include "LTE_SL-Preconfiguration-r12.h"

//for D2D
int ctrl_sock_fd;
#define BUFSIZE 1024
struct sockaddr_in prose_app_addr;
int slrb_id;
int send_ue_information = 0;

// for malloc_clear
#include "PHY/defs_UE.h"

extern void pdcp_config_set_security(
  const protocol_ctxt_t *const  ctxt_pP,
  pdcp_t          *const pdcp_pP,
  const rb_id_t         rb_idP,
  const uint16_t        lc_idP,
  const uint8_t         security_modeP,
  uint8_t         *const kRRCenc,
  uint8_t         *const kRRCint,
  uint8_t         *const  kUPenc);

// internal prototypes

void rrc_ue_process_securityModeCommand( const protocol_ctxt_t *const ctxt_pP, LTE_SecurityModeCommand_t *const securityModeCommand, const uint8_t eNB_index );

static int decode_SI( const protocol_ctxt_t *const ctxt_pP, const uint8_t eNB_index );

static int decode_SI_MBMS( const protocol_ctxt_t *const ctxt_pP, const uint8_t eNB_index );


static int decode_SIB1( const protocol_ctxt_t *const ctxt_pP, const uint8_t eNB_index, const uint8_t rsrq, const uint8_t rsrp );

static int decode_SIB1_MBMS( const protocol_ctxt_t *const ctxt_pP, const uint8_t eNB_index, const uint8_t rsrq, const uint8_t rsrp );


/** \brief Generates/Encodes RRCConnnectionSetupComplete message at UE
 *  \param ctxt_pP Running context
 *  \param eNB_index Index of corresponding eNB/CH
 *  \param Transaction_id Transaction identifier
 */
static void rrc_ue_generate_RRCConnectionSetupComplete( const protocol_ctxt_t *const ctxt_pP, const uint8_t eNB_index, const uint8_t Transaction_id );

/** \brief Generates/Encodes RRCConnectionReconfigurationComplete message at UE
 *  \param ctxt_pP Running context
 *  \param eNB_index Index of corresponding eNB/CH
 *  \param Transaction_id RRC transaction identifier
 */
static void rrc_ue_generate_RRCConnectionReconfigurationComplete( const protocol_ctxt_t *const ctxt_pP, const uint8_t eNB_index, const uint8_t Transaction_id );

static void rrc_ue_generate_MeasurementReport(protocol_ctxt_t *const ctxt_pP, uint8_t eNB_index );

static uint8_t check_trigger_meas_event(
  module_id_t module_idP,
  frame_t frameP,
  uint8_t eNB_index,
  uint8_t ue_cnx_index,
  uint8_t meas_index,
  LTE_Q_OffsetRange_t ofn, LTE_Q_OffsetRange_t ocn, LTE_Hysteresis_t hys,
  LTE_Q_OffsetRange_t ofs, LTE_Q_OffsetRange_t ocs, long a3_offset, LTE_TimeToTrigger_t ttt);

static void decode_MBSFNAreaConfiguration(module_id_t module_idP, uint8_t eNB_index, frame_t frameP,uint8_t mbsfn_sync_area);
uint8_t rrc_ue_generate_SidelinkUEInformation( const protocol_ctxt_t *const ctxt_pP, const uint8_t eNB_index,LTE_SL_DestinationInfoList_r12_t  *destinationInfoList, long *discTxResourceReq,
    SL_TRIGGER_t mode);








/*------------------------------------------------------------------------------*/

static Rrc_State_t rrc_get_state (module_id_t ue_mod_idP) {
  return UE_rrc_inst[ue_mod_idP].RrcState;
}


static Rrc_Sub_State_t rrc_get_sub_state (module_id_t ue_mod_idP) {
  return UE_rrc_inst[ue_mod_idP].RrcSubState;
}

static int rrc_set_state (module_id_t ue_mod_idP, Rrc_State_t state) {
  AssertFatal ((RRC_STATE_FIRST <= state) && (state <= RRC_STATE_LAST),
               "Invalid state %d!\n", state);

  if (UE_rrc_inst[ue_mod_idP].RrcState != state) {
    UE_rrc_inst[ue_mod_idP].RrcState = state;
    return (1);
  }

  return (0);
}

//-----------------------------------------------------------------------------
static int rrc_set_sub_state( module_id_t ue_mod_idP, Rrc_Sub_State_t subState ) {
  if (EPC_MODE_ENABLED) {
    switch (UE_rrc_inst[ue_mod_idP].RrcState) {
      case RRC_STATE_INACTIVE:
        AssertFatal ((RRC_SUB_STATE_INACTIVE_FIRST <= subState) && (subState <= RRC_SUB_STATE_INACTIVE_LAST),
                     "Invalid sub state %d for state %d!\n", subState, UE_rrc_inst[ue_mod_idP].RrcState);
        break;

      case RRC_STATE_IDLE:
        AssertFatal ((RRC_SUB_STATE_IDLE_FIRST <= subState) && (subState <= RRC_SUB_STATE_IDLE_LAST),
                     "Invalid sub state %d for state %d!\n", subState, UE_rrc_inst[ue_mod_idP].RrcState);
        break;

      case RRC_STATE_CONNECTED:
        AssertFatal ((RRC_SUB_STATE_CONNECTED_FIRST <= subState) && (subState <= RRC_SUB_STATE_CONNECTED_LAST),
                     "Invalid sub state %d for state %d!\n", subState, UE_rrc_inst[ue_mod_idP].RrcState);
        break;
    }
  }

  if (UE_rrc_inst[ue_mod_idP].RrcSubState != subState) {
    UE_rrc_inst[ue_mod_idP].RrcSubState = subState;
    return (1);
  }

  return (0);
}

//-----------------------------------------------------------------------------
void
openair_rrc_on_ue(
  const protocol_ctxt_t *const ctxt_pP
)
//-----------------------------------------------------------------------------
{
  unsigned short i;
  LOG_I(RRC, PROTOCOL_RRC_CTXT_FMT" UE?:OPENAIR RRC IN....\n",
        PROTOCOL_RRC_CTXT_ARGS(ctxt_pP));

  for (i = 0; i < NB_eNB_INST; i++) {
    LOG_D(RRC, PROTOCOL_RRC_CTXT_FMT" Activating CCCH (eNB %d)\n",
          PROTOCOL_RRC_CTXT_ARGS(ctxt_pP), i);
    UE_rrc_inst[ctxt_pP->module_id].Srb0[i].Srb_id = CCCH;
    memcpy (&UE_rrc_inst[ctxt_pP->module_id].Srb0[i].Lchan_desc[0], &CCCH_LCHAN_DESC, LCHAN_DESC_SIZE);
    memcpy (&UE_rrc_inst[ctxt_pP->module_id].Srb0[i].Lchan_desc[1], &CCCH_LCHAN_DESC, LCHAN_DESC_SIZE);
    rrc_config_buffer (&UE_rrc_inst[ctxt_pP->module_id].Srb0[i], CCCH, 1);
    UE_rrc_inst[ctxt_pP->module_id].Srb0[i].Active = 1;
  }
}

//-----------------------------------------------------------------------------
static void init_SI_UE(  protocol_ctxt_t const *ctxt_pP, const uint8_t eNB_index ) {
  UE_rrc_inst[ctxt_pP->module_id].sizeof_SIB1[eNB_index] = 0;
  UE_rrc_inst[ctxt_pP->module_id].sizeof_SI[eNB_index] = 0;
  UE_rrc_inst[ctxt_pP->module_id].SIB1[eNB_index] = (uint8_t *)malloc16_clear( 32 );
  UE_rrc_inst[ctxt_pP->module_id].sib1[eNB_index] = malloc16_clear( sizeof(LTE_SystemInformationBlockType1_t) );
  UE_rrc_inst[ctxt_pP->module_id].sizeof_SIB1_MBMS[eNB_index] = 0;
  UE_rrc_inst[ctxt_pP->module_id].sizeof_SI_MBMS[eNB_index] = 0;
  UE_rrc_inst[ctxt_pP->module_id].SIB1_MBMS[eNB_index] = (uint8_t *)malloc16_clear( 32 );
  UE_rrc_inst[ctxt_pP->module_id].sib1_MBMS[eNB_index] = malloc16_clear( sizeof(LTE_SystemInformationBlockType1_MBMS_r14_t) );
  UE_rrc_inst[ctxt_pP->module_id].sib2[eNB_index] = malloc16_clear( sizeof(LTE_SystemInformationBlockType2_t) );
  UE_rrc_inst[ctxt_pP->module_id].sib3[eNB_index] = malloc16_clear( sizeof(LTE_SystemInformationBlockType3_t) );
  UE_rrc_inst[ctxt_pP->module_id].sib4[eNB_index] = malloc16_clear( sizeof(LTE_SystemInformationBlockType4_t) );
  UE_rrc_inst[ctxt_pP->module_id].sib5[eNB_index] = malloc16_clear( sizeof(LTE_SystemInformationBlockType5_t) );
  UE_rrc_inst[ctxt_pP->module_id].sib6[eNB_index] = malloc16_clear( sizeof(LTE_SystemInformationBlockType6_t) );
  UE_rrc_inst[ctxt_pP->module_id].sib7[eNB_index] = malloc16_clear( sizeof(LTE_SystemInformationBlockType7_t) );
  UE_rrc_inst[ctxt_pP->module_id].sib8[eNB_index] = malloc16_clear( sizeof(LTE_SystemInformationBlockType8_t) );
  UE_rrc_inst[ctxt_pP->module_id].sib9[eNB_index] = malloc16_clear( sizeof(LTE_SystemInformationBlockType9_t) );
  UE_rrc_inst[ctxt_pP->module_id].sib10[eNB_index] = malloc16_clear( sizeof(LTE_SystemInformationBlockType10_t) );
  UE_rrc_inst[ctxt_pP->module_id].sib11[eNB_index] = malloc16_clear( sizeof(LTE_SystemInformationBlockType11_t) );
  UE_rrc_inst[ctxt_pP->module_id].sib12[eNB_index] = malloc16_clear( sizeof(LTE_SystemInformationBlockType12_r9_t) );
  UE_rrc_inst[ctxt_pP->module_id].sib13[eNB_index] = malloc16_clear( sizeof(LTE_SystemInformationBlockType13_r9_t) );
  UE_rrc_inst[ctxt_pP->module_id].sib18[eNB_index] = malloc16_clear( sizeof(LTE_SystemInformationBlockType18_r12_t) );
  UE_rrc_inst[ctxt_pP->module_id].sib19[eNB_index] = malloc16_clear( sizeof(LTE_SystemInformationBlockType19_r12_t) );
  UE_rrc_inst[ctxt_pP->module_id].sib21[eNB_index] = malloc16_clear( sizeof(LTE_SystemInformationBlockType21_r14_t) );
  UE_rrc_inst[ctxt_pP->module_id].SI[eNB_index] = (uint8_t *)malloc16_clear( 64 );
  UE_rrc_inst[ctxt_pP->module_id].si[eNB_index] = (LTE_SystemInformation_t *)malloc16_clear( sizeof(LTE_SystemInformation_t) );
  UE_rrc_inst[ctxt_pP->module_id].Info[eNB_index].SIStatus = 0;
  UE_rrc_inst[ctxt_pP->module_id].Info[eNB_index].SIcnt    = 0;
  UE_rrc_inst[ctxt_pP->module_id].SI_MBMS[eNB_index] = (uint8_t *)malloc16_clear( 64 );
  UE_rrc_inst[ctxt_pP->module_id].si_MBMS[eNB_index] = (LTE_SystemInformation_MBMS_r14_t *)malloc16_clear( sizeof(LTE_SystemInformation_MBMS_r14_t) );
  UE_rrc_inst[ctxt_pP->module_id].Info[eNB_index].SIStatus_MBMS = 0;
  UE_rrc_inst[ctxt_pP->module_id].Info[eNB_index].SIcnt_MBMS    = 0;
}

void init_SL_preconfig(UE_RRC_INST *UE, const uint8_t eNB_index ) {
  LOG_I(RRC,"Initializing Sidelink Pre-configuration for UE\n");
  UE->SL_Preconfiguration[eNB_index] = malloc16_clear( sizeof(struct LTE_SL_Preconfiguration_r12) );
  UE->SL_Preconfiguration[eNB_index]->preconfigGeneral_r12.rohc_Profiles_r12.profile0x0001_r12       = true;
  UE->SL_Preconfiguration[eNB_index]->preconfigGeneral_r12.carrierFreq_r12                           = 3350;
  UE->SL_Preconfiguration[eNB_index]->preconfigGeneral_r12.maxTxPower_r12                            = 0;
  UE->SL_Preconfiguration[eNB_index]->preconfigGeneral_r12.additionalSpectrumEmission_r12            = 0;
  UE->SL_Preconfiguration[eNB_index]->preconfigGeneral_r12.sl_bandwidth_r12                          = LTE_SL_PreconfigGeneral_r12__sl_bandwidth_r12_n50;
  UE->SL_Preconfiguration[eNB_index]->preconfigGeneral_r12.tdd_ConfigSL_r12.subframeAssignmentSL_r12 = LTE_TDD_ConfigSL_r12__subframeAssignmentSL_r12_none;
  UE->SL_Preconfiguration[eNB_index]->preconfigSync_r12.syncCP_Len_r12            = LTE_SL_CP_Len_r12_normal;
  UE->SL_Preconfiguration[eNB_index]->preconfigSync_r12.syncOffsetIndicator1_r12  = 0;
  UE->SL_Preconfiguration[eNB_index]->preconfigSync_r12.syncOffsetIndicator2_r12  = 0;
  UE->SL_Preconfiguration[eNB_index]->preconfigSync_r12.syncTxParameters_r12      = 0;
  UE->SL_Preconfiguration[eNB_index]->preconfigSync_r12.syncTxThreshOoC_r12       = 0;
  UE->SL_Preconfiguration[eNB_index]->preconfigSync_r12.filterCoefficient_r12     = LTE_FilterCoefficient_fc0;
  UE->SL_Preconfiguration[eNB_index]->preconfigSync_r12.syncRefMinHyst_r12        = LTE_SL_PreconfigSync_r12__syncRefMinHyst_r12_dB0;
  UE->SL_Preconfiguration[eNB_index]->preconfigSync_r12.syncRefDiffHyst_r12       = LTE_SL_PreconfigSync_r12__syncRefDiffHyst_r12_dB0;
  UE->SL_Preconfiguration[eNB_index]->preconfigSync_r12.ext1                      = malloc16_clear(sizeof(struct LTE_SL_PreconfigSync_r12__ext1));
  UE->SL_Preconfiguration[eNB_index]->preconfigSync_r12.ext1->syncTxPeriodic_r13  = NULL;
  struct LTE_SL_PreconfigCommPool_r12 *preconfigpool = malloc16_clear(sizeof(struct LTE_SL_PreconfigCommPool_r12));
  preconfigpool->sc_CP_Len_r12                                                    = LTE_SL_CP_Len_r12_normal;
  preconfigpool->sc_Period_r12                                                    = LTE_SL_PeriodComm_r12_sf40;
  // 20 PRBs for SL communications
  preconfigpool->sc_TF_ResourceConfig_r12.prb_Num_r12                             = 20;
  preconfigpool->sc_TF_ResourceConfig_r12.prb_Start_r12                           = 5;
  preconfigpool->sc_TF_ResourceConfig_r12.prb_End_r12                             = 44;
  // Offset set to 0 subframes
  preconfigpool->sc_TF_ResourceConfig_r12.offsetIndicator_r12.present             = LTE_SL_OffsetIndicator_r12_PR_small_r12;
  preconfigpool->sc_TF_ResourceConfig_r12.offsetIndicator_r12.choice.small_r12    = 0;
  // 40 ms SL Period
  preconfigpool->sc_TF_ResourceConfig_r12.subframeBitmap_r12.present              = LTE_SubframeBitmapSL_r12_PR_bs40_r12;
  preconfigpool->sc_TF_ResourceConfig_r12.subframeBitmap_r12.choice.bs40_r12.buf         = CALLOC(1,5);
  preconfigpool->sc_TF_ResourceConfig_r12.subframeBitmap_r12.choice.bs40_r12.size        = 5;
  preconfigpool->sc_TF_ResourceConfig_r12.subframeBitmap_r12.choice.bs40_r12.bits_unused = 0;
  // 1st 4 subframes for PSCCH
  preconfigpool->sc_TF_ResourceConfig_r12.subframeBitmap_r12.choice.bs40_r12.buf[0]      = 0xF;
  preconfigpool->sc_TF_ResourceConfig_r12.subframeBitmap_r12.choice.bs40_r12.buf[1]      = 0;
  preconfigpool->sc_TF_ResourceConfig_r12.subframeBitmap_r12.choice.bs40_r12.buf[2]      = 0;
  preconfigpool->sc_TF_ResourceConfig_r12.subframeBitmap_r12.choice.bs40_r12.buf[3]      = 0;
  preconfigpool->sc_TF_ResourceConfig_r12.subframeBitmap_r12.choice.bs40_r12.buf[4]      = 0;
  preconfigpool->sc_TxParameters_r12                                              = 0;
  preconfigpool->data_CP_Len_r12                                                  = LTE_SL_CP_Len_r12_normal;
  // 20 PRBs for SL communications
  preconfigpool->data_TF_ResourceConfig_r12.prb_Num_r12                             = 20;
  preconfigpool->data_TF_ResourceConfig_r12.prb_Start_r12                           = 5;
  preconfigpool->data_TF_ResourceConfig_r12.prb_End_r12                             = 44;
  // Offset set to 0 subframes
  preconfigpool->data_TF_ResourceConfig_r12.offsetIndicator_r12.present             = LTE_SL_OffsetIndicator_r12_PR_small_r12;
  preconfigpool->data_TF_ResourceConfig_r12.offsetIndicator_r12.choice.small_r12    = 0;
  // 40 ms SL Period
  preconfigpool->data_TF_ResourceConfig_r12.subframeBitmap_r12.present              = LTE_SubframeBitmapSL_r12_PR_bs40_r12;
  preconfigpool->data_TF_ResourceConfig_r12.subframeBitmap_r12.choice.bs40_r12.buf         = CALLOC(1,5);
  preconfigpool->data_TF_ResourceConfig_r12.subframeBitmap_r12.choice.bs40_r12.size        = 5;
  preconfigpool->data_TF_ResourceConfig_r12.subframeBitmap_r12.choice.bs40_r12.bits_unused = 0;
  // last 36 subframes for PSCCH
  preconfigpool->data_TF_ResourceConfig_r12.subframeBitmap_r12.choice.bs40_r12.buf[0]      = 0xF0;
  preconfigpool->data_TF_ResourceConfig_r12.subframeBitmap_r12.choice.bs40_r12.buf[1]      = 0xFF;
  preconfigpool->data_TF_ResourceConfig_r12.subframeBitmap_r12.choice.bs40_r12.buf[2]      = 0xFF;
  preconfigpool->data_TF_ResourceConfig_r12.subframeBitmap_r12.choice.bs40_r12.buf[3]      = 0xFF;
  preconfigpool->data_TF_ResourceConfig_r12.subframeBitmap_r12.choice.bs40_r12.buf[5]      = 0xFF;
  preconfigpool->dataHoppingConfig_r12.hoppingParameter_r12                         = 0;
  preconfigpool->dataHoppingConfig_r12.numSubbands_r12                              = LTE_SL_HoppingConfigComm_r12__numSubbands_r12_ns1;
  preconfigpool->dataHoppingConfig_r12.rb_Offset_r12                                = 0;
  preconfigpool->dataTxParameters_r12                                               = 0;
  ASN_SEQUENCE_ADD(&UE->SL_Preconfiguration[eNB_index]->preconfigComm_r12.list,preconfigpool);
  // Rel13 extensions
  UE->SL_Preconfiguration[eNB_index]->ext1 = NULL;
}



//-----------------------------------------------------------------------------
void openair_rrc_ue_init_security( const protocol_ctxt_t *const ctxt_pP ) {
  //    uint8_t *kRRCenc;
  //    uint8_t *kRRCint;
  char ascii_buffer[65];
  uint8_t i;
  memset(UE_rrc_inst[ctxt_pP->module_id].kenb, ctxt_pP->module_id, 32);

  for (i = 0; i < 32; i++) {
    sprintf(&ascii_buffer[2 * i], "%02X", UE_rrc_inst[ctxt_pP->module_id].kenb[i]);
  }

  LOG_T(RRC, PROTOCOL_RRC_CTXT_FMT"[OSA] kenb    = %s\n",
        PROTOCOL_RRC_CTXT_ARGS(ctxt_pP),
        ascii_buffer);
}

//-----------------------------------------------------------------------------
char openair_rrc_ue_init( const module_id_t ue_mod_idP, const unsigned char eNB_index ) {
  protocol_ctxt_t ctxt;
  PROTOCOL_CTXT_SET_BY_MODULE_ID(&ctxt, ue_mod_idP, ENB_FLAG_NO, NOT_A_RNTI, 0, 0,eNB_index);
  LOG_I(RRC,
        PROTOCOL_RRC_CTXT_FMT" Init...\n",
        PROTOCOL_RRC_CTXT_ARGS(&ctxt));
  rrc_set_state (ue_mod_idP, RRC_STATE_INACTIVE);
  rrc_set_sub_state (ue_mod_idP, RRC_SUB_STATE_INACTIVE);
  LOG_I(RRC,"[UE %d] INIT State = RRC_IDLE (eNB %d)\n",ctxt.module_id,eNB_index);
  UE_rrc_inst[ctxt.module_id].Info[eNB_index].State=RRC_IDLE;
  UE_rrc_inst[ctxt.module_id].Info[eNB_index].T300_active = 0;
  UE_rrc_inst[ctxt.module_id].Info[eNB_index].T304_active = 0;
  UE_rrc_inst[ctxt.module_id].Info[eNB_index].T310_active = 0;
  UE_rrc_inst[ctxt.module_id].Info[eNB_index].UE_index=0xffff;
  UE_rrc_inst[ctxt.module_id].Srb0[eNB_index].Active=0;
  UE_rrc_inst[ctxt.module_id].Srb1[eNB_index].Active=0;
  UE_rrc_inst[ctxt.module_id].Srb2[eNB_index].Active=0;
  UE_rrc_inst[ctxt.module_id].HandoverInfoUe.measFlag=1;
  UE_rrc_inst[ctxt.module_id].ciphering_algorithm = LTE_CipheringAlgorithm_r12_eea0;
  UE_rrc_inst[ctxt.module_id].integrity_algorithm = LTE_SecurityAlgorithmConfig__integrityProtAlgorithm_eia0_v920;
  openair_rrc_ue_init_security(&ctxt);
  init_SI_UE(&ctxt,eNB_index);
  LOG_D(RRC,PROTOCOL_RRC_CTXT_FMT"  INIT: phy_sync_2_ch_ind\n",
        PROTOCOL_RRC_CTXT_ARGS(&ctxt));
#ifndef NO_RRM
  send_msg(&S_rrc,msg_rrc_phy_synch_to_CH_ind(ctxt.module_id,eNB_index,UE_rrc_inst[ctxt.module_id].Mac_id));
#endif
#ifndef NO_RRM
  send_msg(&S_rrc,msg_rrc_phy_synch_to_CH_ind(ctxt.module_id,eNB_index,UE_rrc_inst[ctxt.module_id].Mac_id));
#endif
#ifdef NO_RRM //init ch SRB0, SRB1 & BDTCH
  openair_rrc_on_ue(&ctxt);
#endif
  return 0;
}

//-----------------------------------------------------------------------------
void rrc_ue_generate_RRCConnectionRequest( const protocol_ctxt_t *const ctxt_pP, const uint8_t eNB_index ) {
  uint8_t i=0,rv[6];

  if(UE_rrc_inst[ctxt_pP->module_id].Srb0[eNB_index].Tx_buffer.payload_size ==0) {
    // Get RRCConnectionRequest, fill random for now
    // Generate random byte stream for contention resolution
    for (i=0; i<6; i++) {
#ifdef SMBV
      // if SMBV is configured the contention resolution needs to be fix for the connection procedure to succeed
      rv[i]=i;
#else
      rv[i]=taus()&0xff;
#endif
      LOG_T(RRC,"%x.",rv[i]);
    }

    LOG_T(RRC,"\n");
    UE_rrc_inst[ctxt_pP->module_id].Srb0[eNB_index].Tx_buffer.payload_size =
      do_RRCConnectionRequest(
        ctxt_pP->module_id,
        (uint8_t *)UE_rrc_inst[ctxt_pP->module_id].Srb0[eNB_index].Tx_buffer.Payload,
        rv);
    LOG_I(RRC,"[UE %d] : Frame %d, Logical Channel UL-CCCH (SRB0), Generating RRCConnectionRequest (bytes %d, eNB %d)\n",
          ctxt_pP->module_id, ctxt_pP->frame, UE_rrc_inst[ctxt_pP->module_id].Srb0[eNB_index].Tx_buffer.payload_size, eNB_index);

    for (i=0; i<UE_rrc_inst[ctxt_pP->module_id].Srb0[eNB_index].Tx_buffer.payload_size; i++) {
      LOG_T(RRC,"%x.",UE_rrc_inst[ctxt_pP->module_id].Srb0[eNB_index].Tx_buffer.Payload[i]);
    }

    LOG_T(RRC,"\n");
    /*UE_rrc_inst[ue_mod_idP].Srb0[Idx].Tx_buffer.Payload[i] = taus()&0xff;
    UE_rrc_inst[ue_mod_idP].Srb0[Idx].Tx_buffer.payload_size =i; */
  }
}


mui_t rrc_mui=0;


/* NAS Attach request with IMSI */
static const char  nas_attach_req_imsi[] = {
  0x07, 0x41,
  /* EPS Mobile identity = IMSI */
  0x71, 0x08, 0x29, 0x80, 0x43, 0x21, 0x43, 0x65, 0x87,
  0xF9,
  /* End of EPS Mobile Identity */
  0x02, 0xE0, 0xE0, 0x00, 0x20, 0x02, 0x03,
  0xD0, 0x11, 0x27, 0x1A, 0x80, 0x80, 0x21, 0x10, 0x01, 0x00, 0x00,
  0x10, 0x81, 0x06, 0x00, 0x00, 0x00, 0x00, 0x83, 0x06, 0x00, 0x00,
  0x00, 0x00, 0x00, 0x0D, 0x00, 0x00, 0x0A, 0x00, 0x52, 0x12, 0xF2,
  0x01, 0x27, 0x11,
};


//-----------------------------------------------------------------------------
void
rrc_t310_expiration(
  const protocol_ctxt_t *const ctxt_pP,
  const uint8_t                 eNB_index
)
//-----------------------------------------------------------------------------
{
  if (UE_rrc_inst[ctxt_pP->module_id].Info[eNB_index].State != RRC_CONNECTED) {
    LOG_D(RRC, "Timer 310 expired, going to RRC_IDLE\n");
    UE_rrc_inst[ctxt_pP->module_id].Info[eNB_index].State = RRC_IDLE;
    UE_rrc_inst[ctxt_pP->module_id].Info[eNB_index].UE_index = 0xffff;
    UE_rrc_inst[ctxt_pP->module_id].Srb0[eNB_index].Rx_buffer.payload_size = 0;
    UE_rrc_inst[ctxt_pP->module_id].Srb0[eNB_index].Tx_buffer.payload_size = 0;
    UE_rrc_inst[ctxt_pP->module_id].Srb1[eNB_index].Srb_info.Rx_buffer.payload_size = 0;
    UE_rrc_inst[ctxt_pP->module_id].Srb1[eNB_index].Srb_info.Tx_buffer.payload_size = 0;

    if (UE_rrc_inst[ctxt_pP->module_id].Srb2[eNB_index].Active == 1) {
      LOG_D (RRC,"[Inst %d] eNB_index %d, Remove RB %d\n ", ctxt_pP->module_id, eNB_index,
             UE_rrc_inst[ctxt_pP->module_id].Srb2[eNB_index].Srb_info.Srb_id);
      rrc_pdcp_config_req (ctxt_pP,
                           SRB_FLAG_YES,
                           CONFIG_ACTION_REMOVE,
                           UE_rrc_inst[ctxt_pP->module_id].Srb2[eNB_index].Srb_info.Srb_id,
                           0);
      rrc_rlc_config_req (ctxt_pP,
                          SRB_FLAG_YES,
                          MBMS_FLAG_NO,
                          CONFIG_ACTION_REMOVE,
                          UE_rrc_inst[ctxt_pP->module_id].Srb2[eNB_index].Srb_info.Srb_id,
                          Rlc_info_um);
      UE_rrc_inst[ctxt_pP->module_id].Srb2[eNB_index].Active = 0;
      UE_rrc_inst[ctxt_pP->module_id].Srb2[eNB_index].Status = IDLE;
      UE_rrc_inst[ctxt_pP->module_id].Srb2[eNB_index].Next_check_frame = 0;
    }
  } else { // Restablishment procedure
    LOG_D(RRC, "Timer 310 expired, trying RRCRestablishment ...\n");
  }
}

//-----------------------------------------------------------------------------
static void rrc_ue_generate_RRCConnectionSetupComplete( const protocol_ctxt_t *const ctxt_pP, const uint8_t eNB_index, const uint8_t Transaction_id ) {
  uint8_t    buffer[100];
  uint8_t    size;
  const char *nas_msg;
  int   nas_msg_length;

  if (EPC_MODE_ENABLED) {
    nas_msg         = (char *) UE_rrc_inst[ctxt_pP->module_id].initialNasMsg.data;
    nas_msg_length  = UE_rrc_inst[ctxt_pP->module_id].initialNasMsg.length;
  } else {
    nas_msg         = nas_attach_req_imsi;
    nas_msg_length  = sizeof(nas_attach_req_imsi);
  }

  size = do_RRCConnectionSetupComplete(ctxt_pP->module_id, buffer, Transaction_id, nas_msg_length, nas_msg);
  LOG_I(RRC,"[UE %d][RAPROC] Frame %d : Logical Channel UL-DCCH (SRB1), Generating RRCConnectionSetupComplete (bytes%d, eNB %d)\n",
        ctxt_pP->module_id,ctxt_pP->frame, size, eNB_index);
  LOG_D(RLC,
        "[FRAME %05d][RRC_UE][MOD %02d][][--- PDCP_DATA_REQ/%d Bytes (RRCConnectionSetupComplete to eNB %d MUI %d) --->][PDCP][MOD %02d][RB %02d]\n",
        ctxt_pP->frame, ctxt_pP->module_id+NB_eNB_INST, size, eNB_index, rrc_mui, ctxt_pP->module_id+NB_eNB_INST, DCCH);
  rrc_data_req_ue (
    ctxt_pP,
    DCCH,
    rrc_mui++,
    SDU_CONFIRM_NO,
    size,
    buffer,
    PDCP_TRANSMISSION_MODE_CONTROL);
}

//-----------------------------------------------------------------------------
void rrc_ue_generate_RRCConnectionReconfigurationComplete( const protocol_ctxt_t *const ctxt_pP, const uint8_t eNB_index, const uint8_t Transaction_id ) {
  uint8_t buffer[32], size;
  size = do_RRCConnectionReconfigurationComplete(ctxt_pP, buffer, Transaction_id);
  LOG_I(RRC,PROTOCOL_RRC_CTXT_UE_FMT" Logical Channel UL-DCCH (SRB1), Generating RRCConnectionReconfigurationComplete (bytes %d, eNB_index %d)\n",
        PROTOCOL_RRC_CTXT_UE_ARGS(ctxt_pP), size, eNB_index);
  LOG_D(RLC,
        "[FRAME %05d][RRC_UE][INST %02d][][--- PDCP_DATA_REQ/%d Bytes (RRCConnectionReconfigurationComplete to eNB %d MUI %d) --->][PDCP][INST %02d][RB %02d]\n",
        ctxt_pP->frame,
        UE_MODULE_ID_TO_INSTANCE(ctxt_pP->module_id),
        size,
        eNB_index,
        rrc_mui,
        UE_MODULE_ID_TO_INSTANCE(ctxt_pP->module_id),
        DCCH);
  rrc_data_req_ue (
    ctxt_pP,
    DCCH,
    rrc_mui++,
    SDU_CONFIRM_NO,
    size,
    buffer,
    PDCP_TRANSMISSION_MODE_CONTROL);
}


//-----------------------------------------------------------------------------
// Called by L2 interface (MAC)
int rrc_ue_decode_ccch( const protocol_ctxt_t *const ctxt_pP, const SRB_INFO *const Srb_info, const uint8_t eNB_index ) {
  LTE_DL_CCCH_Message_t *dl_ccch_msg=NULL;
  asn_dec_rval_t dec_rval;
  int rval=0;
  VCD_SIGNAL_DUMPER_DUMP_FUNCTION_BY_NAME(VCD_SIGNAL_DUMPER_FUNCTIONS_UE_DECODE_CCCH, VCD_FUNCTION_IN);
  //  LOG_D(RRC,"[UE %d] Decoding DL-CCCH message (%d bytes), State %d\n",ue_mod_idP,Srb_info->Rx_buffer.payload_size,
  //  UE_rrc_inst[ue_mod_idP].Info[eNB_index].State);
  dec_rval = uper_decode(NULL,
                         &asn_DEF_LTE_DL_CCCH_Message,
                         (void **)&dl_ccch_msg,
                         (uint8_t *)Srb_info->Rx_buffer.Payload,
                         100,0,0);

  if ( LOG_DEBUGFLAG(DEBUG_ASN1) ) {
    xer_fprint(stdout,&asn_DEF_LTE_DL_CCCH_Message,(void *)dl_ccch_msg);
  }

  if ((dec_rval.code != RC_OK) && (dec_rval.consumed==0)) {
    LOG_E(RRC,"[UE %d] Frame %d : Failed to decode DL-CCCH-Message (%zu bytes)\n",ctxt_pP->module_id,ctxt_pP->frame,dec_rval.consumed);
    VCD_SIGNAL_DUMPER_DUMP_FUNCTION_BY_NAME(VCD_SIGNAL_DUMPER_FUNCTIONS_UE_DECODE_CCCH, VCD_FUNCTION_OUT);
    return -1;
  }

  if (dl_ccch_msg->message.present == LTE_DL_CCCH_MessageType_PR_c1) {
    if (UE_rrc_inst[ctxt_pP->module_id].Info[eNB_index].State == RRC_SI_RECEIVED) {
      switch (dl_ccch_msg->message.choice.c1.present) {
        case LTE_DL_CCCH_MessageType__c1_PR_NOTHING:
          LOG_I(RRC, "[UE%d] Frame %d : Received PR_NOTHING on DL-CCCH-Message\n",
                ctxt_pP->module_id,
                ctxt_pP->frame);
          rval = 0;
          break;

        case LTE_DL_CCCH_MessageType__c1_PR_rrcConnectionReestablishment:
          LOG_I(RRC,
                "[UE%d] Frame %d : Logical Channel DL-CCCH (SRB0), Received RRCConnectionReestablishment\n",
                ctxt_pP->module_id,
                ctxt_pP->frame);
          rval = 0;
          break;

        case LTE_DL_CCCH_MessageType__c1_PR_rrcConnectionReestablishmentReject:
          LOG_I(RRC,
                "[UE%d] Frame %d : Logical Channel DL-CCCH (SRB0), Received RRCConnectionReestablishmentReject\n",
                ctxt_pP->module_id,
                ctxt_pP->frame);
          rval = 0;
          break;

        case LTE_DL_CCCH_MessageType__c1_PR_rrcConnectionReject:
          LOG_I(RRC,
                "[UE%d] Frame %d : Logical Channel DL-CCCH (SRB0), Received RRCConnectionReject \n",
                ctxt_pP->module_id,
                ctxt_pP->frame);
          rval = 0;
          break;

        case LTE_DL_CCCH_MessageType__c1_PR_rrcConnectionSetup:
          LOG_I(RRC,
                "[UE%d][RAPROC] Frame %d : Logical Channel DL-CCCH (SRB0), Received RRCConnectionSetup RNTI %x\n",
                ctxt_pP->module_id,
                ctxt_pP->frame,
                ctxt_pP->rnti);
          // Get configuration
          // Release T300 timer
          UE_rrc_inst[ctxt_pP->module_id].Info[eNB_index].T300_active = 0;
          rrc_ue_process_radioResourceConfigDedicated(
            ctxt_pP,
            eNB_index,
            &dl_ccch_msg->message.choice.c1.choice.rrcConnectionSetup.criticalExtensions.choice.c1.choice.rrcConnectionSetup_r8.radioResourceConfigDedicated);
          rrc_set_state (ctxt_pP->module_id, RRC_STATE_CONNECTED);
          rrc_set_sub_state (ctxt_pP->module_id, RRC_SUB_STATE_CONNECTED);
          UE_rrc_inst[ctxt_pP->module_id].Info[eNB_index].rnti = ctxt_pP->rnti;
          rrc_ue_generate_RRCConnectionSetupComplete(
            ctxt_pP,
            eNB_index,
            dl_ccch_msg->message.choice.c1.choice.rrcConnectionSetup.rrc_TransactionIdentifier);
          rval = 0;
          break;

        default:
          LOG_E(RRC, "[UE%d] Frame %d : Unknown message\n",
                ctxt_pP->module_id,
                ctxt_pP->frame);
          rval = -1;
          break;
      }
    }
  }

  VCD_SIGNAL_DUMPER_DUMP_FUNCTION_BY_NAME(VCD_SIGNAL_DUMPER_FUNCTIONS_UE_DECODE_CCCH, VCD_FUNCTION_OUT);
  return rval;
}

//-----------------------------------------------------------------------------
int32_t
rrc_ue_establish_srb1(
  module_id_t ue_mod_idP,
  frame_t frameP,
  uint8_t eNB_index,
  struct LTE_SRB_ToAddMod *SRB_config
)
//-----------------------------------------------------------------------------
{
  // add descriptor from RRC PDU
  UE_rrc_inst[ue_mod_idP].Srb1[eNB_index].Active = 1;
  UE_rrc_inst[ue_mod_idP].Srb1[eNB_index].Status = RADIO_CONFIG_OK;//RADIO CFG
  UE_rrc_inst[ue_mod_idP].Srb1[eNB_index].Srb_info.Srb_id = 1;
  // copy default configuration for now
  //  memcpy(&UE_rrc_inst[ue_mod_idP].Srb1[eNB_index].Srb_info.Lchan_desc[0],&DCCH_LCHAN_DESC,LCHAN_DESC_SIZE);
  //  memcpy(&UE_rrc_inst[ue_mod_idP].Srb1[eNB_index].Srb_info.Lchan_desc[1],&DCCH_LCHAN_DESC,LCHAN_DESC_SIZE);
  LOG_I(RRC,"[UE %d], CONFIG_SRB1 %d corresponding to eNB_index %d\n", ue_mod_idP,DCCH,eNB_index);
  //rrc_pdcp_config_req (ue_mod_idP+NB_eNB_INST, frameP, 0, CONFIG_ACTION_ADD, lchan_id,UNDEF_SECURITY_MODE);
  //  rrc_rlc_config_req(ue_mod_idP+NB_eNB_INST,frameP,0,CONFIG_ACTION_ADD,lchan_id,SIGNALLING_RADIO_BEARER,Rlc_info_am_config);
  //  UE_rrc_inst[ue_mod_idP].Srb1[eNB_index].Srb_info.Tx_buffer.payload_size=DEFAULT_MEAS_IND_SIZE+1;
  return(0);
}

//-----------------------------------------------------------------------------
int32_t
rrc_ue_establish_srb2(
  module_id_t ue_mod_idP,
  frame_t frameP,
  uint8_t eNB_index,
  struct LTE_SRB_ToAddMod *SRB_config
)
//-----------------------------------------------------------------------------
{
  // add descriptor from RRC PDU
  UE_rrc_inst[ue_mod_idP].Srb2[eNB_index].Active = 1;
  UE_rrc_inst[ue_mod_idP].Srb2[eNB_index].Status = RADIO_CONFIG_OK;//RADIO CFG
  UE_rrc_inst[ue_mod_idP].Srb2[eNB_index].Srb_info.Srb_id = 2;
  // copy default configuration for now
  //  memcpy(&UE_rrc_inst[ue_mod_idP].Srb2[eNB_index].Srb_info.Lchan_desc[0],&DCCH_LCHAN_DESC,LCHAN_DESC_SIZE);
  //  memcpy(&UE_rrc_inst[ue_mod_idP].Srb2[eNB_index].Srb_info.Lchan_desc[1],&DCCH_LCHAN_DESC,LCHAN_DESC_SIZE);
  LOG_I(RRC,"[UE %d], CONFIG_SRB2 %d corresponding to eNB_index %d\n",ue_mod_idP,DCCH1,eNB_index);
  //rrc_pdcp_config_req (ue_mod_idP+NB_eNB_INST, frameP, 0, CONFIG_ACTION_ADD, lchan_id, UNDEF_SECURITY_MODE);
  //  rrc_rlc_config_req(ue_mod_idP+NB_eNB_INST,frameP,0,CONFIG_ACTION_ADD,lchan_id,SIGNALLING_RADIO_BEARER,Rlc_info_am_config);
  //  UE_rrc_inst[ue_mod_idP].Srb1[eNB_index].Srb_info.Tx_buffer.payload_size=DEFAULT_MEAS_IND_SIZE+1;
  return(0);
}

//-----------------------------------------------------------------------------
int32_t
rrc_ue_establish_drb(
  module_id_t ue_mod_idP,
  frame_t frameP,
  uint8_t eNB_index,
  struct LTE_DRB_ToAddMod *DRB_config
)
//-----------------------------------------------------------------------------
{
  // add descriptor from RRC PDU
  int oip_ifup=0,ip_addr_offset3=0,ip_addr_offset4=0;
  /* avoid gcc warnings */
  (void)oip_ifup;
  (void)ip_addr_offset3;
  (void)ip_addr_offset4;
  LOG_I(RRC,"[UE %d] Frame %d: processing RRCConnectionReconfiguration: reconfiguring DRB %ld/LCID %d\n",
        ue_mod_idP, frameP, DRB_config->drb_Identity, (int)*DRB_config->logicalChannelIdentity);

  if(!EPC_MODE_ENABLED) {
    ip_addr_offset3 = 0;
    ip_addr_offset4 = 1;
    LOG_I(OIP,"[UE %d] trying to bring up the OAI interface %d, IP X.Y.%d.%d\n", ue_mod_idP, ip_addr_offset3+ue_mod_idP,
          ip_addr_offset3+ue_mod_idP+1,ip_addr_offset4+ue_mod_idP+1);
    oip_ifup=nas_config(ip_addr_offset3+ue_mod_idP+1,   // interface_id
                        UE_NAS_USE_TUN?1:(ip_addr_offset3+ue_mod_idP+1), // third_octet
                        ip_addr_offset4+ue_mod_idP+1, // fourth_octet
                        "oip");                        // interface suffix (when using kernel module)

    if (oip_ifup == 0 && (!UE_NAS_USE_TUN)) { // interface is up --> send a config the DRB
      LOG_I(OIP,"[UE %d] Config the ue net interface %d to send/receive pkt on DRB %ld to/from the protocol stack\n",
            ue_mod_idP,
            ip_addr_offset3+ue_mod_idP,
            (long int)((eNB_index * LTE_maxDRB) + DRB_config->drb_Identity));
      rb_conf_ipv4(0,//add
                   ue_mod_idP,//cx align with the UE index
                   ip_addr_offset3+ue_mod_idP,//inst num_enb+ue_index
                   (eNB_index * LTE_maxDRB) + DRB_config->drb_Identity,//rb
                   0,//dscp
                   ipv4_address(ip_addr_offset3+ue_mod_idP+1,ip_addr_offset4+ue_mod_idP+1),//saddr
                   ipv4_address(ip_addr_offset3+ue_mod_idP+1,eNB_index+1));//daddr
      LOG_D(RRC,"[UE %d] State = Attached (eNB %d)\n",ue_mod_idP,eNB_index);
    }
  } // !EPC_MODE_ENABLED

  return(0);
}


//-----------------------------------------------------------------------------
void
rrc_ue_process_measConfig(
  const protocol_ctxt_t *const       ctxt_pP,
  const uint8_t                      eNB_index,
  LTE_MeasConfig_t *const               measConfig
)
//-----------------------------------------------------------------------------
{
  // This is the procedure described in 36.331 Section 5.5.2.1
  int i;
  long ind;
  LTE_MeasObjectToAddMod_t *measObj;

  if (measConfig->measObjectToRemoveList != NULL) {
    for (i=0; i<measConfig->measObjectToRemoveList->list.count; i++) {
      ind   = *measConfig->measObjectToRemoveList->list.array[i];
      free(UE_rrc_inst[ctxt_pP->module_id].MeasObj[eNB_index][ind-1]);
    }
  }

  if (measConfig->measObjectToAddModList != NULL) {
    LOG_D(RRC,"Measurement Object List is present\n");

    for (i=0; i<measConfig->measObjectToAddModList->list.count; i++) {
      measObj = measConfig->measObjectToAddModList->list.array[i];
      ind   = measConfig->measObjectToAddModList->list.array[i]->measObjectId;

      if (UE_rrc_inst[ctxt_pP->module_id].MeasObj[eNB_index][ind-1]) {
        LOG_D(RRC,"Modifying measurement object %ld\n",ind);
        memcpy((char *)UE_rrc_inst[ctxt_pP->module_id].MeasObj[eNB_index][ind-1],
               (char *)measObj,
               sizeof(LTE_MeasObjectToAddMod_t));
      } else {
        LOG_I(RRC,"Adding measurement object %ld\n",ind);

        if (measObj->measObject.present == LTE_MeasObjectToAddMod__measObject_PR_measObjectEUTRA) {
          LOG_I(RRC,"EUTRA Measurement : carrierFreq %ld, allowedMeasBandwidth %ld,presenceAntennaPort1 %d, neighCellConfig %d\n",
                measObj->measObject.choice.measObjectEUTRA.carrierFreq,
                measObj->measObject.choice.measObjectEUTRA.allowedMeasBandwidth,
                measObj->measObject.choice.measObjectEUTRA.presenceAntennaPort1,
                measObj->measObject.choice.measObjectEUTRA.neighCellConfig.buf[0]);
          UE_rrc_inst[ctxt_pP->module_id].MeasObj[eNB_index][ind-1]=measObj;
        }
      }
    }

    LOG_I(RRC,"call rrc_mac_config_req \n");
    rrc_mac_config_req_ue(ctxt_pP->module_id,0,eNB_index,
                          (LTE_RadioResourceConfigCommonSIB_t *)NULL,
                          (struct LTE_PhysicalConfigDedicated *)NULL,
                          (LTE_SCellToAddMod_r10_t *)NULL,
                          UE_rrc_inst[ctxt_pP->module_id].MeasObj[eNB_index],
                          (LTE_MAC_MainConfig_t *)NULL,
                          0,
                          (struct LTE_LogicalChannelConfig *)NULL,
                          (LTE_MeasGapConfig_t *)NULL,
                          (LTE_TDD_Config_t *)NULL,
                          (LTE_MobilityControlInfo_t *)NULL,
                          NULL,
                          NULL,
                          NULL,
                          NULL,
                          NULL,
                          NULL,
                          0,
                          (LTE_MBSFN_AreaInfoList_r9_t *)NULL,
                          (LTE_PMCH_InfoList_r9_t *)NULL,
                          0,
                          NULL,
                          NULL,
                          0,
                          (struct LTE_NonMBSFN_SubframeConfig_r14 *)NULL,
                          (LTE_MBSFN_AreaInfoList_r9_t *)NULL
                         );
  }

  if (measConfig->reportConfigToRemoveList != NULL) {
    for (i=0; i<measConfig->reportConfigToRemoveList->list.count; i++) {
      ind   = *measConfig->reportConfigToRemoveList->list.array[i];
      free(UE_rrc_inst[ctxt_pP->module_id].ReportConfig[eNB_index][ind-1]);
    }
  }

  if (measConfig->reportConfigToAddModList != NULL) {
    LOG_I(RRC,"Report Configuration List is present\n");

    for (i=0; i<measConfig->reportConfigToAddModList->list.count; i++) {
      ind   = measConfig->reportConfigToAddModList->list.array[i]->reportConfigId;

      if (UE_rrc_inst[ctxt_pP->module_id].ReportConfig[eNB_index][ind-1]) {
        LOG_I(RRC,"Modifying Report Configuration %ld\n",ind-1);
        memcpy((char *)UE_rrc_inst[ctxt_pP->module_id].ReportConfig[eNB_index][ind-1],
               (char *)measConfig->reportConfigToAddModList->list.array[i],
               sizeof(LTE_ReportConfigToAddMod_t));
      } else {
        LOG_D(RRC,"Adding Report Configuration %ld %p \n",ind-1,measConfig->reportConfigToAddModList->list.array[i]);
        UE_rrc_inst[ctxt_pP->module_id].ReportConfig[eNB_index][ind-1] = measConfig->reportConfigToAddModList->list.array[i];
      }
    }
  }

  if (measConfig->quantityConfig != NULL) {
    if (UE_rrc_inst[ctxt_pP->module_id].QuantityConfig[eNB_index]) {
      LOG_D(RRC,"Modifying Quantity Configuration \n");
      memcpy((char *)UE_rrc_inst[ctxt_pP->module_id].QuantityConfig[eNB_index],
             (char *)measConfig->quantityConfig,
             sizeof(LTE_QuantityConfig_t));
    } else {
      LOG_D(RRC,"Adding Quantity configuration\n");
      UE_rrc_inst[ctxt_pP->module_id].QuantityConfig[eNB_index] = measConfig->quantityConfig;
    }
  }

  if (measConfig->measIdToRemoveList != NULL) {
    for (i=0; i<measConfig->measIdToRemoveList->list.count; i++) {
      ind   = *measConfig->measIdToRemoveList->list.array[i];
      free(UE_rrc_inst[ctxt_pP->module_id].MeasId[eNB_index][ind-1]);
    }
  }

  if (measConfig->measIdToAddModList != NULL) {
    for (i=0; i<measConfig->measIdToAddModList->list.count; i++) {
      ind   = measConfig->measIdToAddModList->list.array[i]->measId;

      if (UE_rrc_inst[ctxt_pP->module_id].MeasId[eNB_index][ind-1]) {
        LOG_D(RRC,"Modifying Measurement ID %ld\n",ind-1);
        memcpy((char *)UE_rrc_inst[ctxt_pP->module_id].MeasId[eNB_index][ind-1],
               (char *)measConfig->measIdToAddModList->list.array[i],
               sizeof(LTE_MeasIdToAddMod_t));
      } else {
        LOG_D(RRC,"Adding Measurement ID %ld %p\n",ind-1,measConfig->measIdToAddModList->list.array[i]);
        UE_rrc_inst[ctxt_pP->module_id].MeasId[eNB_index][ind-1] = measConfig->measIdToAddModList->list.array[i];
      }
    }
  }

  if (measConfig->measGapConfig !=NULL) {
    if (UE_rrc_inst[ctxt_pP->module_id].measGapConfig[eNB_index]) {
      memcpy((char *)UE_rrc_inst[ctxt_pP->module_id].measGapConfig[eNB_index],
             (char *)measConfig->measGapConfig,
             sizeof(LTE_MeasGapConfig_t));
    } else {
      UE_rrc_inst[ctxt_pP->module_id].measGapConfig[eNB_index] = measConfig->measGapConfig;
    }
  }

  if (measConfig->quantityConfig != NULL) {
    if (UE_rrc_inst[ctxt_pP->module_id].QuantityConfig[eNB_index]) {
      LOG_I(RRC,"Modifying Quantity Configuration \n");
      memcpy((char *)UE_rrc_inst[ctxt_pP->module_id].QuantityConfig[eNB_index],
             (char *)measConfig->quantityConfig,
             sizeof(LTE_QuantityConfig_t));
    } else {
      LOG_I(RRC,"Adding Quantity configuration\n");
      UE_rrc_inst[ctxt_pP->module_id].QuantityConfig[eNB_index] = measConfig->quantityConfig;
    }

    UE_rrc_inst[ctxt_pP->module_id].filter_coeff_rsrp = 1./pow(2,
        (*UE_rrc_inst[ctxt_pP->module_id].QuantityConfig[eNB_index]->quantityConfigEUTRA->filterCoefficientRSRP)/4);
    UE_rrc_inst[ctxt_pP->module_id].filter_coeff_rsrq = 1./pow(2,
        (*UE_rrc_inst[ctxt_pP->module_id].QuantityConfig[eNB_index]->quantityConfigEUTRA->filterCoefficientRSRQ)/4);
    LOG_I(RRC,"[UE %d] set rsrp-coeff for eNB %d: %ld rsrq-coeff: %ld rsrp_factor: %f rsrq_factor: %f \n",
          ctxt_pP->module_id, eNB_index, // UE_rrc_inst[ue_mod_idP].Info[eNB_index].UE_index,
          *UE_rrc_inst[ctxt_pP->module_id].QuantityConfig[eNB_index]->quantityConfigEUTRA->filterCoefficientRSRP,
          *UE_rrc_inst[ctxt_pP->module_id].QuantityConfig[eNB_index]->quantityConfigEUTRA->filterCoefficientRSRQ,
          UE_rrc_inst[ctxt_pP->module_id].filter_coeff_rsrp,
          UE_rrc_inst[ctxt_pP->module_id].filter_coeff_rsrq);
  }

  if (measConfig->s_Measure != NULL) {
    UE_rrc_inst[ctxt_pP->module_id].s_measure = *measConfig->s_Measure;
  }

  if (measConfig->speedStatePars != NULL) {
    if (UE_rrc_inst[ctxt_pP->module_id].speedStatePars) {
      memcpy((char *)UE_rrc_inst[ctxt_pP->module_id].speedStatePars,(char *)measConfig->speedStatePars,sizeof(struct LTE_MeasConfig__speedStatePars));
    } else {
      UE_rrc_inst[ctxt_pP->module_id].speedStatePars = measConfig->speedStatePars;
    }

    LOG_I(RRC,"[UE %d] Configuring mobility optimization params for UE %d \n",
          ctxt_pP->module_id,UE_rrc_inst[ctxt_pP->module_id].Info[0].UE_index);
  }
}


void
rrc_ue_update_radioResourceConfigDedicated(LTE_RadioResourceConfigDedicated_t *radioResourceConfigDedicated,
    const protocol_ctxt_t *const ctxt_pP,
    uint8_t eNB_index) {
  LTE_PhysicalConfigDedicated_t *physicalConfigDedicated2 = NULL;
  physicalConfigDedicated2 = CALLOC(1,sizeof(*physicalConfigDedicated2));
  physicalConfigDedicated2->pdsch_ConfigDedicated         = CALLOC(1,sizeof(*physicalConfigDedicated2->pdsch_ConfigDedicated));
  physicalConfigDedicated2->pusch_ConfigDedicated         = CALLOC(1,sizeof(*physicalConfigDedicated2->pusch_ConfigDedicated));
  physicalConfigDedicated2->pucch_ConfigDedicated         = CALLOC(1,sizeof(*physicalConfigDedicated2->pucch_ConfigDedicated));
  physicalConfigDedicated2->cqi_ReportConfig              = CALLOC(1,sizeof(*physicalConfigDedicated2->cqi_ReportConfig));
  physicalConfigDedicated2->cqi_ReportConfig->cqi_ReportPeriodic
    = CALLOC(1,sizeof(*physicalConfigDedicated2->cqi_ReportConfig->cqi_ReportPeriodic));
  physicalConfigDedicated2->soundingRS_UL_ConfigDedicated = CALLOC(1,sizeof(*physicalConfigDedicated2->soundingRS_UL_ConfigDedicated));
  physicalConfigDedicated2->schedulingRequestConfig       = CALLOC(1,sizeof(*physicalConfigDedicated2->schedulingRequestConfig));
  physicalConfigDedicated2->antennaInfo                   = CALLOC(1,sizeof(*physicalConfigDedicated2->antennaInfo));
  physicalConfigDedicated2->uplinkPowerControlDedicated   = CALLOC(1,sizeof(*physicalConfigDedicated2->uplinkPowerControlDedicated));
  physicalConfigDedicated2->tpc_PDCCH_ConfigPUSCH         = CALLOC(1,sizeof(*physicalConfigDedicated2->tpc_PDCCH_ConfigPUSCH));
  physicalConfigDedicated2->tpc_PDCCH_ConfigPUCCH         = CALLOC(1,sizeof(*physicalConfigDedicated2->tpc_PDCCH_ConfigPUCCH));

  // Update pdsch_ConfigDedicated
  if(radioResourceConfigDedicated->physicalConfigDedicated->pdsch_ConfigDedicated != NULL) {
    LOG_I(RRC,"Update pdsch_ConfigDedicated config \n");

    if(UE_rrc_inst[ctxt_pP->module_id].physicalConfigDedicated[eNB_index]->pdsch_ConfigDedicated == NULL)
      UE_rrc_inst[ctxt_pP->module_id].physicalConfigDedicated[eNB_index]->pdsch_ConfigDedicated = CALLOC(1,sizeof(LTE_PDSCH_ConfigDedicated_t));

    memcpy((char *)UE_rrc_inst[ctxt_pP->module_id].physicalConfigDedicated[eNB_index]->pdsch_ConfigDedicated,
           (char *)radioResourceConfigDedicated->physicalConfigDedicated->pdsch_ConfigDedicated,
           sizeof(physicalConfigDedicated2->pdsch_ConfigDedicated));
  } else {
    LOG_I(RRC,"Keep old config for pdsch_ConfigDedicated\n");
  }

  // Update pusch_ConfigDedicated
  if(radioResourceConfigDedicated->physicalConfigDedicated->pusch_ConfigDedicated != NULL) {
    LOG_I(RRC,"Update pusch_ConfigDedicated config \n");

    if(UE_rrc_inst[ctxt_pP->module_id].physicalConfigDedicated[eNB_index]->pusch_ConfigDedicated == NULL)
      UE_rrc_inst[ctxt_pP->module_id].physicalConfigDedicated[eNB_index]->pusch_ConfigDedicated = CALLOC(1,sizeof(LTE_PUSCH_ConfigDedicated_t));

    memcpy((char *)UE_rrc_inst[ctxt_pP->module_id].physicalConfigDedicated[eNB_index]->pusch_ConfigDedicated,
           (char *)radioResourceConfigDedicated->physicalConfigDedicated->pusch_ConfigDedicated,
           sizeof(physicalConfigDedicated2->pusch_ConfigDedicated));
  } else {
    LOG_I(RRC,"Keep old config for pusch_ConfigDedicated\n");
  }

  // Update pucch_ConfigDedicated
  if(radioResourceConfigDedicated->physicalConfigDedicated->pucch_ConfigDedicated != NULL) {
    LOG_I(RRC,"Update pucch_ConfigDedicated config \n");

    if(UE_rrc_inst[ctxt_pP->module_id].physicalConfigDedicated[eNB_index]->pucch_ConfigDedicated == NULL)
      UE_rrc_inst[ctxt_pP->module_id].physicalConfigDedicated[eNB_index]->pucch_ConfigDedicated = CALLOC(1,sizeof(LTE_PUCCH_ConfigDedicated_t));

    memcpy((char *)UE_rrc_inst[ctxt_pP->module_id].physicalConfigDedicated[eNB_index]->pucch_ConfigDedicated,
           (char *)radioResourceConfigDedicated->physicalConfigDedicated->pucch_ConfigDedicated,
           sizeof(physicalConfigDedicated2->pucch_ConfigDedicated));
  } else {
    LOG_I(RRC,"Keep old config for pucch_ConfigDedicated\n");
  }

  // Update cqi_ReportConfig
  if(radioResourceConfigDedicated->physicalConfigDedicated->cqi_ReportConfig != NULL) {
    LOG_I(RRC,"Update cqi_ReportConfig config (size=%zu,%zu)\n", sizeof(*physicalConfigDedicated2->cqi_ReportConfig), sizeof(LTE_CQI_ReportConfig_t));

    if(UE_rrc_inst[ctxt_pP->module_id].physicalConfigDedicated[eNB_index]->cqi_ReportConfig == NULL)
      UE_rrc_inst[ctxt_pP->module_id].physicalConfigDedicated[eNB_index]->cqi_ReportConfig = CALLOC(1,sizeof(LTE_CQI_ReportConfig_t));

    memcpy((char *)UE_rrc_inst[ctxt_pP->module_id].physicalConfigDedicated[eNB_index]->cqi_ReportConfig,
           (char *)radioResourceConfigDedicated->physicalConfigDedicated->cqi_ReportConfig,
           sizeof(*physicalConfigDedicated2->cqi_ReportConfig));

    if (radioResourceConfigDedicated->physicalConfigDedicated->cqi_ReportConfig->cqi_ReportPeriodic != NULL) {
      LOG_I(RRC,"Update cqi_ReportPeriodic config (size=%zu,%zu)\n", sizeof(*physicalConfigDedicated2->cqi_ReportConfig->cqi_ReportPeriodic), sizeof(LTE_CQI_ReportPeriodic_t));

      if(UE_rrc_inst[ctxt_pP->module_id].physicalConfigDedicated[eNB_index]->cqi_ReportConfig->cqi_ReportPeriodic == NULL)
        UE_rrc_inst[ctxt_pP->module_id].physicalConfigDedicated[eNB_index]->cqi_ReportConfig->cqi_ReportPeriodic = CALLOC(1,sizeof(LTE_CQI_ReportPeriodic_t));

      memcpy((char *)UE_rrc_inst[ctxt_pP->module_id].physicalConfigDedicated[eNB_index]->cqi_ReportConfig->cqi_ReportPeriodic,
             (char *)radioResourceConfigDedicated->physicalConfigDedicated->cqi_ReportConfig->cqi_ReportPeriodic,
             sizeof(*physicalConfigDedicated2->cqi_ReportConfig->cqi_ReportPeriodic));
    }
  } else {
    LOG_I(RRC,"Keep old config for cqi_ReportConfig\n");
  }

  // Update schedulingRequestConfig
  if(radioResourceConfigDedicated->physicalConfigDedicated->schedulingRequestConfig != NULL) {
    LOG_I(RRC,"Update schedulingRequestConfig config \n");

    if(UE_rrc_inst[ctxt_pP->module_id].physicalConfigDedicated[eNB_index]->schedulingRequestConfig == NULL)
      UE_rrc_inst[ctxt_pP->module_id].physicalConfigDedicated[eNB_index]->schedulingRequestConfig = CALLOC(1,sizeof(LTE_SchedulingRequestConfig_t));

    memcpy((char *)UE_rrc_inst[ctxt_pP->module_id].physicalConfigDedicated[eNB_index]->schedulingRequestConfig,
           (char *)radioResourceConfigDedicated->physicalConfigDedicated->schedulingRequestConfig,
           sizeof(physicalConfigDedicated2->schedulingRequestConfig));
  } else {
    LOG_I(RRC,"Keep old config for schedulingRequestConfig\n");
  }

  // Update soundingRS_UL_ConfigDedicated
  if(radioResourceConfigDedicated->physicalConfigDedicated->soundingRS_UL_ConfigDedicated != NULL) {
    LOG_I(RRC,"Update soundingRS_UL_ConfigDedicated config \n");

    if(UE_rrc_inst[ctxt_pP->module_id].physicalConfigDedicated[eNB_index]->soundingRS_UL_ConfigDedicated == NULL)
      UE_rrc_inst[ctxt_pP->module_id].physicalConfigDedicated[eNB_index]->soundingRS_UL_ConfigDedicated = CALLOC(1,sizeof(LTE_SoundingRS_UL_ConfigDedicated_t));

    memcpy((char *)UE_rrc_inst[ctxt_pP->module_id].physicalConfigDedicated[eNB_index]->soundingRS_UL_ConfigDedicated,
           (char *)radioResourceConfigDedicated->physicalConfigDedicated->soundingRS_UL_ConfigDedicated,
           sizeof(physicalConfigDedicated2->soundingRS_UL_ConfigDedicated));
  } else {
    LOG_I(RRC,"Keep old config for soundingRS_UL_ConfigDedicated\n");
  }

  // Update antennaInfo
  if(radioResourceConfigDedicated->physicalConfigDedicated->antennaInfo != NULL) {
    LOG_I(RRC,"Update antennaInfo config \n");

    if(UE_rrc_inst[ctxt_pP->module_id].physicalConfigDedicated[eNB_index]->antennaInfo == NULL)
      UE_rrc_inst[ctxt_pP->module_id].physicalConfigDedicated[eNB_index]->antennaInfo = CALLOC(1,sizeof(struct LTE_PhysicalConfigDedicated__antennaInfo));

    memcpy((char *)UE_rrc_inst[ctxt_pP->module_id].physicalConfigDedicated[eNB_index]->antennaInfo,
           (char *)radioResourceConfigDedicated->physicalConfigDedicated->antennaInfo,
           sizeof(physicalConfigDedicated2->antennaInfo));
    UE_rrc_inst[ctxt_pP->module_id].physicalConfigDedicated[eNB_index]->antennaInfo->choice.explicitValue.transmissionMode =
      radioResourceConfigDedicated->physicalConfigDedicated->antennaInfo->choice.explicitValue.transmissionMode;
    UE_rrc_inst[ctxt_pP->module_id].physicalConfigDedicated[eNB_index]->antennaInfo->choice.explicitValue.codebookSubsetRestriction =
      radioResourceConfigDedicated->physicalConfigDedicated->antennaInfo->choice.explicitValue.codebookSubsetRestriction;
    UE_rrc_inst[ctxt_pP->module_id].physicalConfigDedicated[eNB_index]->antennaInfo->choice.explicitValue.ue_TransmitAntennaSelection =
      radioResourceConfigDedicated->physicalConfigDedicated->antennaInfo->choice.explicitValue.ue_TransmitAntennaSelection;
    LOG_I(PHY,"New Transmission Mode %ld \n",radioResourceConfigDedicated->physicalConfigDedicated->antennaInfo->choice.explicitValue.transmissionMode);
    LOG_I(PHY,"Configured Transmission Mode %ld \n",UE_rrc_inst[ctxt_pP->module_id].physicalConfigDedicated[eNB_index]->antennaInfo->choice.explicitValue.transmissionMode);
  } else {
    LOG_I(RRC,"Keep old config for antennaInfo\n");
  }

  // Update uplinkPowerControlDedicated
  if(radioResourceConfigDedicated->physicalConfigDedicated->uplinkPowerControlDedicated != NULL) {
    LOG_I(RRC,"Update uplinkPowerControlDedicated config \n");

    if(UE_rrc_inst[ctxt_pP->module_id].physicalConfigDedicated[eNB_index]->uplinkPowerControlDedicated == NULL)
      UE_rrc_inst[ctxt_pP->module_id].physicalConfigDedicated[eNB_index]->uplinkPowerControlDedicated = CALLOC(1,sizeof(LTE_UplinkPowerControlDedicated_t));

    memcpy((char *)UE_rrc_inst[ctxt_pP->module_id].physicalConfigDedicated[eNB_index]->uplinkPowerControlDedicated,
           (char *)radioResourceConfigDedicated->physicalConfigDedicated->uplinkPowerControlDedicated,
           sizeof(physicalConfigDedicated2->uplinkPowerControlDedicated));
  } else {
    LOG_I(RRC,"Keep old config for uplinkPowerControlDedicated\n");
  }

  // Update tpc_PDCCH_ConfigPUCCH
  if(radioResourceConfigDedicated->physicalConfigDedicated->tpc_PDCCH_ConfigPUCCH != NULL) {
    LOG_I(RRC,"Update tpc_PDCCH_ConfigPUCCH config \n");

    if(UE_rrc_inst[ctxt_pP->module_id].physicalConfigDedicated[eNB_index]->tpc_PDCCH_ConfigPUCCH == NULL)
      UE_rrc_inst[ctxt_pP->module_id].physicalConfigDedicated[eNB_index]->tpc_PDCCH_ConfigPUCCH = CALLOC(1,sizeof(LTE_TPC_PDCCH_Config_t));

    memcpy((char *)UE_rrc_inst[ctxt_pP->module_id].physicalConfigDedicated[eNB_index]->tpc_PDCCH_ConfigPUCCH,
           (char *)radioResourceConfigDedicated->physicalConfigDedicated->tpc_PDCCH_ConfigPUCCH,
           sizeof(physicalConfigDedicated2->tpc_PDCCH_ConfigPUCCH));
  } else {
    LOG_I(RRC,"Keep old config for tpc_PDCCH_ConfigPUCCH\n");
  }

  // Update tpc_PDCCH_ConfigPUSCH
  if(radioResourceConfigDedicated->physicalConfigDedicated->tpc_PDCCH_ConfigPUSCH != NULL) {
    LOG_I(RRC,"Update tpc_PDCCH_ConfigPUSCH config \n");

    if(UE_rrc_inst[ctxt_pP->module_id].physicalConfigDedicated[eNB_index]->tpc_PDCCH_ConfigPUSCH == NULL)
      UE_rrc_inst[ctxt_pP->module_id].physicalConfigDedicated[eNB_index]->tpc_PDCCH_ConfigPUSCH = CALLOC(1,sizeof(LTE_TPC_PDCCH_Config_t));

    memcpy((char *)UE_rrc_inst[ctxt_pP->module_id].physicalConfigDedicated[eNB_index]->tpc_PDCCH_ConfigPUSCH,
           (char *)radioResourceConfigDedicated->physicalConfigDedicated->tpc_PDCCH_ConfigPUSCH,
           sizeof(physicalConfigDedicated2->tpc_PDCCH_ConfigPUSCH));
  } else {
    LOG_I(RRC,"Keep old config for tpc_PDCCH_ConfigPUSCH\n");
  }
}
//-----------------------------------------------------------------------------
void
rrc_ue_process_radioResourceConfigDedicated(
  const protocol_ctxt_t *const ctxt_pP,
  uint8_t eNB_index,
  LTE_RadioResourceConfigDedicated_t *radioResourceConfigDedicated
)
//-----------------------------------------------------------------------------
{
  long SRB_id,DRB_id;
  int i,cnt;
  LTE_LogicalChannelConfig_t *SRB1_logicalChannelConfig,*SRB2_logicalChannelConfig;

  // Save physicalConfigDedicated if present
  if (radioResourceConfigDedicated->physicalConfigDedicated) {
    LOG_I(RRC,"Save physicalConfigDedicated if present \n");

    if (UE_rrc_inst[ctxt_pP->module_id].physicalConfigDedicated[eNB_index]) {
#if 1
      rrc_ue_update_radioResourceConfigDedicated(radioResourceConfigDedicated, ctxt_pP, eNB_index);
#else
      memcpy((char *)UE_rrc_inst[ctxt_pP->module_id].physicalConfigDedicated[eNB_index],(char *)radioResourceConfigDedicated->physicalConfigDedicated,
             sizeof(struct PhysicalConfigDedicated));
#endif
    } else {
      LOG_I(RRC,"Init physicalConfigDedicated UE_rrc_inst to radioResourceConfigDedicated->physicalConfigDedicated\n");
      UE_rrc_inst[ctxt_pP->module_id].physicalConfigDedicated[eNB_index] = radioResourceConfigDedicated->physicalConfigDedicated;
    }
  }

  // Apply macMainConfig if present
  if (radioResourceConfigDedicated->mac_MainConfig) {
    if (radioResourceConfigDedicated->mac_MainConfig->present == LTE_RadioResourceConfigDedicated__mac_MainConfig_PR_explicitValue) {
      if (UE_rrc_inst[ctxt_pP->module_id].mac_MainConfig[eNB_index]) {
        memcpy((char *)UE_rrc_inst[ctxt_pP->module_id].mac_MainConfig[eNB_index],(char *)&radioResourceConfigDedicated->mac_MainConfig->choice.explicitValue,
               sizeof(LTE_MAC_MainConfig_t));
      } else {
        UE_rrc_inst[ctxt_pP->module_id].mac_MainConfig[eNB_index] = &radioResourceConfigDedicated->mac_MainConfig->choice.explicitValue;
      }
    }
  }

  // Apply spsConfig if present
  if (radioResourceConfigDedicated->sps_Config) {
    if (UE_rrc_inst[ctxt_pP->module_id].sps_Config[eNB_index]) {
      memcpy(UE_rrc_inst[ctxt_pP->module_id].sps_Config[eNB_index],radioResourceConfigDedicated->sps_Config,
             sizeof(struct LTE_SPS_Config));
    } else {
      UE_rrc_inst[ctxt_pP->module_id].sps_Config[eNB_index] = radioResourceConfigDedicated->sps_Config;
    }
  }

  // Establish SRBs if present
  // loop through SRBToAddModList
  if (radioResourceConfigDedicated->srb_ToAddModList) {
    uint8_t *kRRCenc = NULL;
    uint8_t *kRRCint = NULL;
    derive_key_rrc_enc(UE_rrc_inst[ctxt_pP->module_id].ciphering_algorithm,
                       UE_rrc_inst[ctxt_pP->module_id].kenb, &kRRCenc);
    derive_key_rrc_int(UE_rrc_inst[ctxt_pP->module_id].integrity_algorithm,
                       UE_rrc_inst[ctxt_pP->module_id].kenb, &kRRCint);
    // Refresh SRBs
    rrc_pdcp_config_asn1_req(ctxt_pP,
                             radioResourceConfigDedicated->srb_ToAddModList,
                             (LTE_DRB_ToAddModList_t *)NULL,
                             (LTE_DRB_ToReleaseList_t *)NULL,
                             UE_rrc_inst[ctxt_pP->module_id].ciphering_algorithm |
                             (UE_rrc_inst[ctxt_pP->module_id].integrity_algorithm << 4),
                             kRRCenc,
                             kRRCint,
                             NULL,
                             (LTE_PMCH_InfoList_r9_t *)NULL,
                             NULL);
    // Refresh SRBs
    rrc_rlc_config_asn1_req(ctxt_pP,
                            radioResourceConfigDedicated->srb_ToAddModList,
                            (LTE_DRB_ToAddModList_t *)NULL,
                            (LTE_DRB_ToReleaseList_t *)NULL,
                            (LTE_PMCH_InfoList_r9_t *)NULL,
                            0, 0
                           );
#if ENABLE_RAL
    // first msg that includes srb config
    UE_rrc_inst[ctxt_pP->module_id].num_srb=radioResourceConfigDedicated->srb_ToAddModList->list.count;
#endif

    for (cnt=0; cnt<radioResourceConfigDedicated->srb_ToAddModList->list.count; cnt++) {
      //  connection_reestablishment_ind.num_srb+=1;
      SRB_id = radioResourceConfigDedicated->srb_ToAddModList->list.array[cnt]->srb_Identity;
      LOG_D(RRC,"[UE %d]: Frame %d SRB config cnt %d (SRB%ld)\n",ctxt_pP->module_id,ctxt_pP->frame,cnt,SRB_id);

      if (SRB_id == 1) {
        if (UE_rrc_inst[ctxt_pP->module_id].SRB1_config[eNB_index]) {
          memcpy(UE_rrc_inst[ctxt_pP->module_id].SRB1_config[eNB_index],radioResourceConfigDedicated->srb_ToAddModList->list.array[cnt],
                 sizeof(struct LTE_SRB_ToAddMod));
        } else {
          UE_rrc_inst[ctxt_pP->module_id].SRB1_config[eNB_index] = radioResourceConfigDedicated->srb_ToAddModList->list.array[cnt];
          rrc_ue_establish_srb1(ctxt_pP->module_id,ctxt_pP->frame,eNB_index,radioResourceConfigDedicated->srb_ToAddModList->list.array[cnt]);

          if (UE_rrc_inst[ctxt_pP->module_id].SRB1_config[eNB_index]->logicalChannelConfig) {
            if (UE_rrc_inst[ctxt_pP->module_id].SRB1_config[eNB_index]->logicalChannelConfig->present == LTE_SRB_ToAddMod__logicalChannelConfig_PR_explicitValue) {
              SRB1_logicalChannelConfig = &UE_rrc_inst[ctxt_pP->module_id].SRB1_config[eNB_index]->logicalChannelConfig->choice.explicitValue;
            } else {
              SRB1_logicalChannelConfig = &SRB1_logicalChannelConfig_defaultValue;
            }
          } else {
            SRB1_logicalChannelConfig = &SRB1_logicalChannelConfig_defaultValue;
          }

          LOG_I(RRC, "[FRAME %05d][RRC_UE][MOD %02d][][--- MAC_CONFIG_REQ  (SRB1 eNB %d) --->][MAC_UE][MOD %02d][]\n",
                ctxt_pP->frame, ctxt_pP->module_id, eNB_index, ctxt_pP->module_id);
          rrc_mac_config_req_ue(ctxt_pP->module_id,0,eNB_index,
                                (LTE_RadioResourceConfigCommonSIB_t *)NULL,
                                UE_rrc_inst[ctxt_pP->module_id].physicalConfigDedicated[eNB_index],
                                (LTE_SCellToAddMod_r10_t *)NULL,
                                (LTE_MeasObjectToAddMod_t **)NULL,
                                UE_rrc_inst[ctxt_pP->module_id].mac_MainConfig[eNB_index],
                                1,
                                SRB1_logicalChannelConfig,
                                (LTE_MeasGapConfig_t *)NULL,
                                NULL,
                                NULL,
                                NULL,
                                NULL,
                                NULL,
                                NULL,
                                NULL,
                                NULL,
                                0,
                                (LTE_MBSFN_AreaInfoList_r9_t *)NULL,
                                (LTE_PMCH_InfoList_r9_t *)NULL,
                                0,
                                NULL,
                                NULL,
                                0,
                                (struct LTE_NonMBSFN_SubframeConfig_r14 *)NULL,
                                (LTE_MBSFN_AreaInfoList_r9_t *)NULL
                               );
        }
      } else {
        if (UE_rrc_inst[ctxt_pP->module_id].SRB2_config[eNB_index]) {
          memcpy(UE_rrc_inst[ctxt_pP->module_id].SRB2_config[eNB_index],radioResourceConfigDedicated->srb_ToAddModList->list.array[cnt],
                 sizeof(struct LTE_SRB_ToAddMod));
        } else {
          UE_rrc_inst[ctxt_pP->module_id].SRB2_config[eNB_index] = radioResourceConfigDedicated->srb_ToAddModList->list.array[cnt];
          rrc_ue_establish_srb2(ctxt_pP->module_id,ctxt_pP->frame,eNB_index,radioResourceConfigDedicated->srb_ToAddModList->list.array[cnt]);

          if (UE_rrc_inst[ctxt_pP->module_id].SRB2_config[eNB_index]->logicalChannelConfig) {
            if (UE_rrc_inst[ctxt_pP->module_id].SRB2_config[eNB_index]->logicalChannelConfig->present == LTE_SRB_ToAddMod__logicalChannelConfig_PR_explicitValue) {
              LOG_I(RRC,"Applying Explicit SRB2 logicalChannelConfig\n");
              SRB2_logicalChannelConfig = &UE_rrc_inst[ctxt_pP->module_id].SRB2_config[eNB_index]->logicalChannelConfig->choice.explicitValue;
            } else {
              LOG_I(RRC,"Applying default SRB2 logicalChannelConfig\n");
              SRB2_logicalChannelConfig = &SRB2_logicalChannelConfig_defaultValue;
            }
          } else {
            SRB2_logicalChannelConfig = &SRB2_logicalChannelConfig_defaultValue;
          }

          LOG_I(RRC, "[FRAME %05d][RRC_UE][MOD %02d][][--- MAC_CONFIG_REQ  (SRB2 eNB %d) --->][MAC_UE][MOD %02d][]\n",
                ctxt_pP->frame,
                ctxt_pP->module_id,
                eNB_index,
                ctxt_pP->module_id);
          rrc_mac_config_req_ue(ctxt_pP->module_id,0,eNB_index,
                                (LTE_RadioResourceConfigCommonSIB_t *)NULL,
                                UE_rrc_inst[ctxt_pP->module_id].physicalConfigDedicated[eNB_index],
                                (LTE_SCellToAddMod_r10_t *)NULL,
                                (LTE_MeasObjectToAddMod_t **)NULL,
                                UE_rrc_inst[ctxt_pP->module_id].mac_MainConfig[eNB_index],
                                2,
                                SRB2_logicalChannelConfig,
                                UE_rrc_inst[ctxt_pP->module_id].measGapConfig[eNB_index],
                                (LTE_TDD_Config_t *)NULL,
                                (LTE_MobilityControlInfo_t *)NULL,
                                NULL,
                                NULL,
                                NULL,
                                NULL,
                                NULL,
                                NULL,
                                0,
                                (LTE_MBSFN_AreaInfoList_r9_t *)NULL,
                                (LTE_PMCH_InfoList_r9_t *)NULL,
                                0,
                                NULL,
                                NULL,
                                0,
                                (struct LTE_NonMBSFN_SubframeConfig_r14 *)NULL,
                                (LTE_MBSFN_AreaInfoList_r9_t *)NULL
                               );
        }
      }
    }
  }

  // Establish DRBs if present
  if (radioResourceConfigDedicated->drb_ToAddModList) {
    if ( (UE_rrc_inst[ctxt_pP->module_id].defaultDRB == NULL) &&
         (radioResourceConfigDedicated->drb_ToAddModList->list.count >= 1) ) {
      // configure the first DRB ID as the default DRB ID
      UE_rrc_inst[ctxt_pP->module_id].defaultDRB = malloc(sizeof(rb_id_t));
      *UE_rrc_inst[ctxt_pP->module_id].defaultDRB = radioResourceConfigDedicated->drb_ToAddModList->list.array[0]->drb_Identity;
      LOG_I(RRC,"[UE %d] default DRB = %ld\n",ctxt_pP->module_id, *UE_rrc_inst[ctxt_pP->module_id].defaultDRB);
    }

    uint8_t *kUPenc = NULL;
    derive_key_up_enc(UE_rrc_inst[ctxt_pP->module_id].integrity_algorithm,
                      UE_rrc_inst[ctxt_pP->module_id].kenb, &kUPenc);
    MSC_LOG_TX_MESSAGE(
      MSC_RRC_UE,
      MSC_PDCP_UE,
      NULL,
      0,
      MSC_AS_TIME_FMT" CONFIG_REQ UE %x DRB (security %X)",
      MSC_AS_TIME_ARGS(ctxt_pP),
      ctxt_pP->rnti,
      UE_rrc_inst[ctxt_pP->module_id].ciphering_algorithm |
      (UE_rrc_inst[ctxt_pP->module_id].integrity_algorithm << 4));
    // Refresh DRBs
    rrc_pdcp_config_asn1_req(ctxt_pP,
                             (LTE_SRB_ToAddModList_t *)NULL,
                             radioResourceConfigDedicated->drb_ToAddModList,
                             (LTE_DRB_ToReleaseList_t *)NULL,
                             UE_rrc_inst[ctxt_pP->module_id].ciphering_algorithm |
                             (UE_rrc_inst[ctxt_pP->module_id].integrity_algorithm << 4),
                             NULL,
                             NULL,
                             kUPenc,
                             (LTE_PMCH_InfoList_r9_t *)NULL,
                             UE_rrc_inst[ctxt_pP->module_id].defaultDRB);
    // Refresh DRBs
    rrc_rlc_config_asn1_req(ctxt_pP,
                            (LTE_SRB_ToAddModList_t *)NULL,
                            radioResourceConfigDedicated->drb_ToAddModList,
                            (LTE_DRB_ToReleaseList_t *)NULL,
                            (LTE_PMCH_InfoList_r9_t *)NULL, 0, 0
                           );

    for (i=0; i<radioResourceConfigDedicated->drb_ToAddModList->list.count; i++) {
      DRB_id   = radioResourceConfigDedicated->drb_ToAddModList->list.array[i]->drb_Identity-1;

      if (UE_rrc_inst[ctxt_pP->module_id].DRB_config[eNB_index][DRB_id]) {
        memcpy(UE_rrc_inst[ctxt_pP->module_id].DRB_config[eNB_index][DRB_id],
               radioResourceConfigDedicated->drb_ToAddModList->list.array[i],
               sizeof(struct LTE_DRB_ToAddMod));
      } else {
        UE_rrc_inst[ctxt_pP->module_id].DRB_config[eNB_index][DRB_id] = radioResourceConfigDedicated->drb_ToAddModList->list.array[i];
        rrc_ue_establish_drb(ctxt_pP->module_id,ctxt_pP->frame,eNB_index,radioResourceConfigDedicated->drb_ToAddModList->list.array[i]);
        // MAC/PHY Configuration
        LOG_I(RRC, "[FRAME %05d][RRC_UE][MOD %02d][][--- MAC_CONFIG_REQ (DRB %ld eNB %d) --->][MAC_UE][MOD %02d][]\n",
              ctxt_pP->frame, ctxt_pP->module_id,
              radioResourceConfigDedicated->drb_ToAddModList->list.array[i]->drb_Identity,
              eNB_index,
              ctxt_pP->module_id);
        rrc_mac_config_req_ue(ctxt_pP->module_id,0,eNB_index,
                              (LTE_RadioResourceConfigCommonSIB_t *)NULL,
                              UE_rrc_inst[ctxt_pP->module_id].physicalConfigDedicated[eNB_index],
                              (LTE_SCellToAddMod_r10_t *)NULL,
                              (LTE_MeasObjectToAddMod_t **)NULL,
                              UE_rrc_inst[ctxt_pP->module_id].mac_MainConfig[eNB_index],
                              *UE_rrc_inst[ctxt_pP->module_id].DRB_config[eNB_index][DRB_id]->logicalChannelIdentity,
                              UE_rrc_inst[ctxt_pP->module_id].DRB_config[eNB_index][DRB_id]->logicalChannelConfig,
                              UE_rrc_inst[ctxt_pP->module_id].measGapConfig[eNB_index],
                              (LTE_TDD_Config_t *)NULL,
                              (LTE_MobilityControlInfo_t *)NULL,
                              NULL,
                              NULL,
                              NULL,
                              NULL,
                              NULL,
                              NULL,
                              0,
                              (LTE_MBSFN_AreaInfoList_r9_t *)NULL,
                              (LTE_PMCH_InfoList_r9_t *)NULL,
                              0,
                              NULL,
                              NULL,
                              0,
                              (struct LTE_NonMBSFN_SubframeConfig_r14 *)NULL,
                              (LTE_MBSFN_AreaInfoList_r9_t *)NULL
                             );
      }
    }
  }

  UE_rrc_inst[ctxt_pP->module_id].Info[eNB_index].State = RRC_CONNECTED;
  LOG_I(RRC,"[UE %d] State = RRC_CONNECTED (eNB %d)\n",ctxt_pP->module_id,eNB_index);
}


//-----------------------------------------------------------------------------
void
rrc_ue_process_securityModeCommand(
  const protocol_ctxt_t *const ctxt_pP,
  LTE_SecurityModeCommand_t *const securityModeCommand,
  const uint8_t                eNB_index
)
//-----------------------------------------------------------------------------
{
  asn_enc_rval_t enc_rval;
  LTE_UL_DCCH_Message_t ul_dcch_msg;
  // SecurityModeCommand_t SecurityModeCommand;
  uint8_t buffer[200];
  int i, securityMode;
  LOG_I(RRC,"[UE %d] SFN/SF %d/%d: Receiving from SRB1 (DL-DCCH), Processing securityModeCommand (eNB %d)\n",
        ctxt_pP->module_id,ctxt_pP->frame, ctxt_pP->subframe, eNB_index);

  switch (securityModeCommand->criticalExtensions.choice.c1.choice.securityModeCommand_r8.securityConfigSMC.securityAlgorithmConfig.cipheringAlgorithm) {
    case LTE_CipheringAlgorithm_r12_eea0:
      LOG_I(RRC,"[UE %d] Security algorithm is set to eea0\n",
            ctxt_pP->module_id);
      securityMode= LTE_CipheringAlgorithm_r12_eea0;
      break;

    case LTE_CipheringAlgorithm_r12_eea1:
      LOG_I(RRC,"[UE %d] Security algorithm is set to eea1\n",ctxt_pP->module_id);
      securityMode= LTE_CipheringAlgorithm_r12_eea1;
      break;

    case LTE_CipheringAlgorithm_r12_eea2:
      LOG_I(RRC,"[UE %d] Security algorithm is set to eea2\n",
            ctxt_pP->module_id);
      securityMode = LTE_CipheringAlgorithm_r12_eea2;
      break;

    default:
      LOG_I(RRC,"[UE %d] Security algorithm is set to none\n",ctxt_pP->module_id);
      securityMode = LTE_CipheringAlgorithm_r12_spare1;
      break;
  }

  switch (securityModeCommand->criticalExtensions.choice.c1.choice.securityModeCommand_r8.securityConfigSMC.securityAlgorithmConfig.integrityProtAlgorithm) {
    case LTE_SecurityAlgorithmConfig__integrityProtAlgorithm_eia1:
      LOG_I(RRC,"[UE %d] Integrity protection algorithm is set to eia1\n",ctxt_pP->module_id);
      securityMode |= 1 << 5;
      break;

    case LTE_SecurityAlgorithmConfig__integrityProtAlgorithm_eia2:
      LOG_I(RRC,"[UE %d] Integrity protection algorithm is set to eia2\n",ctxt_pP->module_id);
      securityMode |= 1 << 6;
      break;

    default:
      LOG_I(RRC,"[UE %d] Integrity protection algorithm is set to none\n",ctxt_pP->module_id);
      securityMode |= 0x70 ;
      break;
  }

  LOG_D(RRC,"[UE %d] security mode is %x \n",ctxt_pP->module_id, securityMode);
  /* Store the parameters received */
  UE_rrc_inst[ctxt_pP->module_id].ciphering_algorithm =
    securityModeCommand->criticalExtensions.choice.c1.choice.securityModeCommand_r8.securityConfigSMC.securityAlgorithmConfig.cipheringAlgorithm;
  UE_rrc_inst[ctxt_pP->module_id].integrity_algorithm =
    securityModeCommand->criticalExtensions.choice.c1.choice.securityModeCommand_r8.securityConfigSMC.securityAlgorithmConfig.integrityProtAlgorithm;
  memset((void *)&ul_dcch_msg,0,sizeof(LTE_UL_DCCH_Message_t));
  //memset((void *)&SecurityModeCommand,0,sizeof(SecurityModeCommand_t));
  ul_dcch_msg.message.present           = LTE_UL_DCCH_MessageType_PR_c1;

  if (securityMode >= NO_SECURITY_MODE) {
    LOG_I(RRC, "rrc_ue_process_securityModeCommand, security mode complete case \n");
    ul_dcch_msg.message.choice.c1.present = LTE_UL_DCCH_MessageType__c1_PR_securityModeComplete;
  } else {
    LOG_I(RRC, "rrc_ue_process_securityModeCommand, security mode failure case \n");
    ul_dcch_msg.message.choice.c1.present = LTE_UL_DCCH_MessageType__c1_PR_securityModeFailure;
  }

  uint8_t *kRRCenc = NULL;
  uint8_t *kUPenc = NULL;
  uint8_t *kRRCint = NULL;
  pdcp_t *pdcp_p = NULL;
  hash_key_t key = HASHTABLE_NOT_A_KEY_VALUE;
  hashtable_rc_t h_rc;
  key = PDCP_COLL_KEY_VALUE(ctxt_pP->module_id, ctxt_pP->rnti,
                            ctxt_pP->enb_flag, DCCH, SRB_FLAG_YES);
  h_rc = hashtable_get(pdcp_coll_p, key, (void **) &pdcp_p);

  if (h_rc == HASH_TABLE_OK) {
    LOG_D(RRC, "PDCP_COLL_KEY_VALUE() returns valid key = %ld\n", key);
    LOG_D(RRC, "driving kRRCenc, kRRCint and kUPenc from KeNB="
          "%02x%02x%02x%02x"
          "%02x%02x%02x%02x"
          "%02x%02x%02x%02x"
          "%02x%02x%02x%02x"
          "%02x%02x%02x%02x"
          "%02x%02x%02x%02x"
          "%02x%02x%02x%02x"
          "%02x%02x%02x%02x\n",
          UE_rrc_inst[ctxt_pP->module_id].kenb[0],  UE_rrc_inst[ctxt_pP->module_id].kenb[1],  UE_rrc_inst[ctxt_pP->module_id].kenb[2],  UE_rrc_inst[ctxt_pP->module_id].kenb[3],
          UE_rrc_inst[ctxt_pP->module_id].kenb[4],  UE_rrc_inst[ctxt_pP->module_id].kenb[5],  UE_rrc_inst[ctxt_pP->module_id].kenb[6],  UE_rrc_inst[ctxt_pP->module_id].kenb[7],
          UE_rrc_inst[ctxt_pP->module_id].kenb[8],  UE_rrc_inst[ctxt_pP->module_id].kenb[9],  UE_rrc_inst[ctxt_pP->module_id].kenb[10], UE_rrc_inst[ctxt_pP->module_id].kenb[11],
          UE_rrc_inst[ctxt_pP->module_id].kenb[12], UE_rrc_inst[ctxt_pP->module_id].kenb[13], UE_rrc_inst[ctxt_pP->module_id].kenb[14], UE_rrc_inst[ctxt_pP->module_id].kenb[15],
          UE_rrc_inst[ctxt_pP->module_id].kenb[16], UE_rrc_inst[ctxt_pP->module_id].kenb[17], UE_rrc_inst[ctxt_pP->module_id].kenb[18], UE_rrc_inst[ctxt_pP->module_id].kenb[19],
          UE_rrc_inst[ctxt_pP->module_id].kenb[20], UE_rrc_inst[ctxt_pP->module_id].kenb[21], UE_rrc_inst[ctxt_pP->module_id].kenb[22], UE_rrc_inst[ctxt_pP->module_id].kenb[23],
          UE_rrc_inst[ctxt_pP->module_id].kenb[24], UE_rrc_inst[ctxt_pP->module_id].kenb[25], UE_rrc_inst[ctxt_pP->module_id].kenb[26], UE_rrc_inst[ctxt_pP->module_id].kenb[27],
          UE_rrc_inst[ctxt_pP->module_id].kenb[28], UE_rrc_inst[ctxt_pP->module_id].kenb[29], UE_rrc_inst[ctxt_pP->module_id].kenb[30], UE_rrc_inst[ctxt_pP->module_id].kenb[31]);
    derive_key_rrc_enc(UE_rrc_inst[ctxt_pP->module_id].ciphering_algorithm,
                       UE_rrc_inst[ctxt_pP->module_id].kenb, &kRRCenc);
    derive_key_rrc_int(UE_rrc_inst[ctxt_pP->module_id].integrity_algorithm,
                       UE_rrc_inst[ctxt_pP->module_id].kenb, &kRRCint);
    derive_key_up_enc(UE_rrc_inst[ctxt_pP->module_id].ciphering_algorithm,
                      UE_rrc_inst[ctxt_pP->module_id].kenb, &kUPenc);

    if (securityMode != 0xff) {
      pdcp_config_set_security(ctxt_pP, pdcp_p, 0, 0,
                               UE_rrc_inst[ctxt_pP->module_id].ciphering_algorithm
                               | (UE_rrc_inst[ctxt_pP->module_id].integrity_algorithm << 4),
                               kRRCenc, kRRCint, kUPenc);
    } else {
      LOG_I(RRC, "skipped pdcp_config_set_security() as securityMode == 0x%02x",
            securityMode);
    }
  } else {
    LOG_I(RRC, "Could not get PDCP instance where key=0x%ld\n", key);
  }

  if (securityModeCommand->criticalExtensions.present == LTE_SecurityModeCommand__criticalExtensions_PR_c1) {
    if (securityModeCommand->criticalExtensions.choice.c1.present != LTE_SecurityModeCommand__criticalExtensions__c1_PR_securityModeCommand_r8)
      LOG_W(RRC,"securityModeCommand->criticalExtensions.choice.c1.present (%d) != SecurityModeCommand__criticalExtensions__c1_PR_securityModeCommand_r8\n",
            securityModeCommand->criticalExtensions.choice.c1.present);

    ul_dcch_msg.message.choice.c1.choice.securityModeComplete.rrc_TransactionIdentifier = securityModeCommand->rrc_TransactionIdentifier;
    ul_dcch_msg.message.choice.c1.choice.securityModeComplete.criticalExtensions.present = LTE_SecurityModeCommand__criticalExtensions_PR_c1;
    ul_dcch_msg.message.choice.c1.choice.securityModeComplete.criticalExtensions.choice.securityModeComplete_r8.nonCriticalExtension =NULL;
    LOG_I(RRC,"[UE %d] SFN/SF %d/%d: Receiving from SRB1 (DL-DCCH), encoding securityModeComplete (eNB %d), rrc_TransactionIdentifier: %ld\n",
          ctxt_pP->module_id,ctxt_pP->frame, ctxt_pP->subframe, eNB_index, securityModeCommand->rrc_TransactionIdentifier);
    enc_rval = uper_encode_to_buffer(&asn_DEF_LTE_UL_DCCH_Message,
                                     NULL,
                                     (void *)&ul_dcch_msg,
                                     buffer,
                                     100);
    AssertFatal (enc_rval.encoded > 0, "ASN1 message encoding failed (%s, %jd)!\n",
                 enc_rval.failed_type->name, enc_rval.encoded);

    if ( LOG_DEBUGFLAG(DEBUG_ASN1) ) {
      xer_fprint(stdout, &asn_DEF_LTE_UL_DCCH_Message, (void *)&ul_dcch_msg);
    }

    LOG_D(RRC, "securityModeComplete Encoded %zd bits (%zd bytes)\n", enc_rval.encoded, (enc_rval.encoded+7)/8);

    for (i = 0; i < (enc_rval.encoded + 7) / 8; i++) {
      LOG_T(RRC, "%02x.", buffer[i]);
    }

    LOG_T(RRC, "\n");
    rrc_data_req (
      ctxt_pP,
      DCCH,
      rrc_mui++,
      SDU_CONFIRM_NO,
      (enc_rval.encoded + 7) / 8,
      buffer,
      PDCP_TRANSMISSION_MODE_CONTROL);
  } else LOG_W(RRC,"securityModeCommand->criticalExtensions.present (%d) != SecurityModeCommand__criticalExtensions_PR_c1\n",
                 securityModeCommand->criticalExtensions.present);
}

//-----------------------------------------------------------------------------
void
rrc_ue_process_ueCapabilityEnquiry(
  const protocol_ctxt_t *const ctxt_pP,
  LTE_UECapabilityEnquiry_t *UECapabilityEnquiry,
  uint8_t eNB_index
)
//-----------------------------------------------------------------------------
{
  asn_enc_rval_t enc_rval;
  LTE_UL_DCCH_Message_t ul_dcch_msg;
  LTE_UE_CapabilityRAT_Container_t ue_CapabilityRAT_Container;
  uint8_t buffer[200];
  int i;
  LOG_I(RRC,"[UE %d] Frame %d: Receiving from SRB1 (DL-DCCH), Processing UECapabilityEnquiry (eNB %d)\n",
        ctxt_pP->module_id,
        ctxt_pP->frame,
        eNB_index);
  memset((void *)&ul_dcch_msg,0,sizeof(LTE_UL_DCCH_Message_t));
  memset((void *)&ue_CapabilityRAT_Container,0,sizeof(LTE_UE_CapabilityRAT_Container_t));
  ul_dcch_msg.message.present           = LTE_UL_DCCH_MessageType_PR_c1;
  ul_dcch_msg.message.choice.c1.present = LTE_UL_DCCH_MessageType__c1_PR_ueCapabilityInformation;
  ul_dcch_msg.message.choice.c1.choice.ueCapabilityInformation.rrc_TransactionIdentifier = UECapabilityEnquiry->rrc_TransactionIdentifier;
  ue_CapabilityRAT_Container.rat_Type = LTE_RAT_Type_eutra;
  OCTET_STRING_fromBuf(&ue_CapabilityRAT_Container.ueCapabilityRAT_Container,
                       (const char *)UE_rrc_inst[ctxt_pP->module_id].UECapability,
                       UE_rrc_inst[ctxt_pP->module_id].UECapability_size);
  //  ue_CapabilityRAT_Container.ueCapabilityRAT_Container.buf  = UE_rrc_inst[ue_mod_idP].UECapability;
  // ue_CapabilityRAT_Container.ueCapabilityRAT_Container.size = UE_rrc_inst[ue_mod_idP].UECapability_size;
  AssertFatal(UECapabilityEnquiry->criticalExtensions.present == LTE_UECapabilityEnquiry__criticalExtensions_PR_c1,
              "UECapabilityEnquiry->criticalExtensions.present (%d) != UECapabilityEnquiry__criticalExtensions_PR_c1 (%d)\n",
              UECapabilityEnquiry->criticalExtensions.present,LTE_UECapabilityEnquiry__criticalExtensions_PR_c1);

  if (UECapabilityEnquiry->criticalExtensions.choice.c1.present != LTE_UECapabilityEnquiry__criticalExtensions__c1_PR_ueCapabilityEnquiry_r8)
    LOG_I(RRC,"UECapabilityEnquiry->criticalExtensions.choice.c1.present (%d) != UECapabilityEnquiry__criticalExtensions__c1_PR_ueCapabilityEnquiry_r8)\n",
          UECapabilityEnquiry->criticalExtensions.choice.c1.present);

  ul_dcch_msg.message.choice.c1.choice.ueCapabilityInformation.criticalExtensions.present           = LTE_UECapabilityInformation__criticalExtensions_PR_c1;
  ul_dcch_msg.message.choice.c1.choice.ueCapabilityInformation.criticalExtensions.choice.c1.present =
    LTE_UECapabilityInformation__criticalExtensions__c1_PR_ueCapabilityInformation_r8;
  ul_dcch_msg.message.choice.c1.choice.ueCapabilityInformation.criticalExtensions.choice.c1.choice.ueCapabilityInformation_r8.ue_CapabilityRAT_ContainerList.list.count
    =0;

  for (i=0; i<UECapabilityEnquiry->criticalExtensions.choice.c1.choice.ueCapabilityEnquiry_r8.ue_CapabilityRequest.list.count; i++) {
    if (*UECapabilityEnquiry->criticalExtensions.choice.c1.choice.ueCapabilityEnquiry_r8.ue_CapabilityRequest.list.array[i]
        == LTE_RAT_Type_eutra) {
      ASN_SEQUENCE_ADD(
        &ul_dcch_msg.message.choice.c1.choice.ueCapabilityInformation.criticalExtensions.choice.c1.choice.ueCapabilityInformation_r8.ue_CapabilityRAT_ContainerList.list,
        &ue_CapabilityRAT_Container);
      enc_rval = uper_encode_to_buffer(&asn_DEF_LTE_UL_DCCH_Message, NULL, (void *) &ul_dcch_msg, buffer, 100);
      AssertFatal (enc_rval.encoded > 0, "ASN1 message encoding failed (%s, %jd)!\n",
                   enc_rval.failed_type->name, enc_rval.encoded);

      if ( LOG_DEBUGFLAG(DEBUG_ASN1) ) {
        xer_fprint(stdout, &asn_DEF_LTE_UL_DCCH_Message, (void *)&ul_dcch_msg);
      }

      LOG_I(RRC,"UECapabilityInformation Encoded %zd bits (%zd bytes)\n",enc_rval.encoded,(enc_rval.encoded+7)/8);
      rrc_data_req_ue (
        ctxt_pP,
        DCCH,
        rrc_mui++,
        SDU_CONFIRM_NO,
        (enc_rval.encoded + 7) / 8,
        buffer,
        PDCP_TRANSMISSION_MODE_CONTROL);
    }
  }
}


//-----------------------------------------------------------------------------
void
rrc_ue_process_rrcConnectionReconfiguration(
  const protocol_ctxt_t *const       ctxt_pP,
  LTE_RRCConnectionReconfiguration_t *rrcConnectionReconfiguration,
  uint8_t eNB_index
)
//-----------------------------------------------------------------------------
{
  LOG_I(RRC,"[UE %d] Frame %d: Receiving from SRB1 (DL-DCCH), Processing RRCConnectionReconfiguration (eNB %d)\n",
        ctxt_pP->module_id,ctxt_pP->frame,eNB_index);

  if (rrcConnectionReconfiguration->criticalExtensions.present == LTE_RRCConnectionReconfiguration__criticalExtensions_PR_c1) {
    if (rrcConnectionReconfiguration->criticalExtensions.choice.c1.present ==
        LTE_RRCConnectionReconfiguration__criticalExtensions__c1_PR_rrcConnectionReconfiguration_r8) {
      LTE_RRCConnectionReconfiguration_r8_IEs_t *rrcConnectionReconfiguration_r8 =
        &rrcConnectionReconfiguration->criticalExtensions.choice.c1.choice.rrcConnectionReconfiguration_r8;

      if (rrcConnectionReconfiguration_r8->mobilityControlInfo) {
        LOG_I(RRC,"Mobility Control Information is present\n");
        rrc_ue_process_mobilityControlInfo(
          ctxt_pP,
          eNB_index,
          rrcConnectionReconfiguration_r8->mobilityControlInfo);
      }

      if (rrcConnectionReconfiguration_r8->measConfig != NULL) {
        LOG_I(RRC,"Measurement Configuration is present\n");
        rrc_ue_process_measConfig(ctxt_pP,
                                  eNB_index,
                                  rrcConnectionReconfiguration_r8->measConfig);
      }

      if (rrcConnectionReconfiguration_r8->radioResourceConfigDedicated) {
        LOG_I(RRC,"Radio Resource Configuration is present\n");
        rrc_ue_process_radioResourceConfigDedicated(ctxt_pP,eNB_index, rrcConnectionReconfiguration_r8->radioResourceConfigDedicated);
      }

      //TTN for D2D
      //if RRCConnectionReconfiguration message includes the sl-CommConfig
      if ((rrcConnectionReconfiguration_r8->nonCriticalExtension != NULL)
          && (rrcConnectionReconfiguration_r8->nonCriticalExtension->nonCriticalExtension
              != NULL)
          && (rrcConnectionReconfiguration_r8->nonCriticalExtension->nonCriticalExtension->nonCriticalExtension
              != NULL)
          && (rrcConnectionReconfiguration_r8->nonCriticalExtension->nonCriticalExtension->nonCriticalExtension->nonCriticalExtension
              != NULL)
          && (rrcConnectionReconfiguration_r8->nonCriticalExtension->nonCriticalExtension->nonCriticalExtension->nonCriticalExtension->nonCriticalExtension
              != NULL)
          && (rrcConnectionReconfiguration_r8->nonCriticalExtension->nonCriticalExtension->nonCriticalExtension->nonCriticalExtension->nonCriticalExtension->sl_CommConfig_r12
              != NULL)) {
        if (rrcConnectionReconfiguration_r8->nonCriticalExtension->nonCriticalExtension->nonCriticalExtension->nonCriticalExtension->nonCriticalExtension->sl_CommConfig_r12->commTxResources_r12->present !=
            LTE_SL_CommConfig_r12__commTxResources_r12_PR_NOTHING) {
          LOG_I(RRC,"sl-CommConfig is present\n");
          //process sl-CommConfig
          rrc_ue_process_sidelink_radioResourceConfig(ctxt_pP->module_id,eNB_index,
              (LTE_SystemInformationBlockType18_r12_t *)NULL,
              (LTE_SystemInformationBlockType19_r12_t *)NULL,
              rrcConnectionReconfiguration_r8->nonCriticalExtension->nonCriticalExtension->nonCriticalExtension->nonCriticalExtension->nonCriticalExtension->sl_CommConfig_r12,
              (LTE_SL_DiscConfig_r12_t *)NULL
                                                     );
        }
      }

      /*
            //if RRCConnectionReconfiguration message includes the sl-DiscConfig
            if (rrcConnectionReconfiguration_r8->nonCriticalExtension->nonCriticalExtension->nonCriticalExtension->nonCriticalExtension->nonCriticalExtension->sl_DiscConfig_r12->discTxResources_r12->present != SL_DiscConfig_r12__discTxResources_r12_PR_NOTHING ){
               LOG_I(RRC,"sl-DiscConfig is present\n");
               //process sl-DiscConfig
               rrc_ue_process_sidelink_radioResourceConfig(ctxt_pP->module_id,eNB_index,
                     (SystemInformationBlockType18_r12_t *)NULL,
                     (SystemInformationBlockType19_r12_t *)NULL,
                     (SL_CommConfig_r12_t* )NULL,
                     rrcConnectionReconfiguration_r8->nonCriticalExtension->nonCriticalExtension->nonCriticalExtension->nonCriticalExtension->nonCriticalExtension->sl_DiscConfig_r12
                     );
            }
      */

      /* Check if there is dedicated NAS information to forward to NAS */
      if (rrcConnectionReconfiguration_r8->dedicatedInfoNASList != NULL) {
        int list_count;
        uint32_t pdu_length;
        uint8_t *pdu_buffer;
        MessageDef *msg_p;

        for (list_count = 0; list_count < rrcConnectionReconfiguration_r8->dedicatedInfoNASList->list.count; list_count++) {
          pdu_length = rrcConnectionReconfiguration_r8->dedicatedInfoNASList->list.array[list_count]->size;
          pdu_buffer = rrcConnectionReconfiguration_r8->dedicatedInfoNASList->list.array[list_count]->buf;
          msg_p = itti_alloc_new_message(TASK_RRC_UE, NAS_CONN_ESTABLI_CNF);
          NAS_CONN_ESTABLI_CNF(msg_p).errCode = AS_SUCCESS;
          NAS_CONN_ESTABLI_CNF(msg_p).nasMsg.length = pdu_length;
          NAS_CONN_ESTABLI_CNF(msg_p).nasMsg.data = pdu_buffer;
          itti_send_msg_to_task(TASK_NAS_UE, ctxt_pP->instance, msg_p);
        }

        free (rrcConnectionReconfiguration_r8->dedicatedInfoNASList);
      }

#if ENABLE_RAL
      {
        MessageDef                                 *message_ral_p = NULL;
        rrc_ral_connection_reestablishment_ind_t    connection_reestablishment_ind;
        int                                         i;
        message_ral_p = itti_alloc_new_message (TASK_RRC_UE, RRC_RAL_CONNECTION_REESTABLISHMENT_IND);
        memset(&connection_reestablishment_ind, 0, sizeof(rrc_ral_connection_reestablishment_ind_t));
        // TO DO ral_si_ind.plmn_id        = 0;
        connection_reestablishment_ind.ue_id            = ctxt_pP->rnti;

        if (rrcConnectionReconfiguration->criticalExtensions.choice.c1.choice.rrcConnectionReconfiguration_r8.radioResourceConfigDedicated->drb_ToAddModList != NULL) {
          connection_reestablishment_ind.num_drb      =
            rrcConnectionReconfiguration->criticalExtensions.choice.c1.choice.rrcConnectionReconfiguration_r8.radioResourceConfigDedicated->drb_ToAddModList->list.count;

          for (i=0; (
                 i<rrcConnectionReconfiguration->criticalExtensions.choice.c1.choice.rrcConnectionReconfiguration_r8.radioResourceConfigDedicated->drb_ToAddModList->list.count)
               && (i < LTE_maxDRB); i++) {
            // why minus 1 in RRC code for drb_identity ?
            connection_reestablishment_ind.drb_id[i]   =
              rrcConnectionReconfiguration->criticalExtensions.choice.c1.choice.rrcConnectionReconfiguration_r8.radioResourceConfigDedicated->drb_ToAddModList->list.array[i]->drb_Identity;
          }
        } else {
          connection_reestablishment_ind.num_drb      = 0;
        }

        if (rrcConnectionReconfiguration->criticalExtensions.choice.c1.choice.rrcConnectionReconfiguration_r8.radioResourceConfigDedicated->srb_ToAddModList != NULL) {
          connection_reestablishment_ind.num_srb      =
            rrcConnectionReconfiguration->criticalExtensions.choice.c1.choice.rrcConnectionReconfiguration_r8.radioResourceConfigDedicated->srb_ToAddModList->list.count +
            UE_rrc_inst[ctxt_pP->module_id].num_srb;
        } else {
          connection_reestablishment_ind.num_srb      += UE_rrc_inst[ctxt_pP->module_id].num_srb;
        }

        if (connection_reestablishment_ind.num_srb > 2) { // fixme: only 2 srbs can exist, adjust the value
          connection_reestablishment_ind.num_srb =2;
        }

        memcpy (&message_ral_p->ittiMsg, (void *) &connection_reestablishment_ind, sizeof(rrc_ral_connection_reestablishment_ind_t));
        //#warning "ue_mod_idP ? for instance ? => YES"
        LOG_I(RRC, "Sending RRC_RAL_CONNECTION_REESTABLISHMENT_IND to mRAL\n");
        itti_send_msg_to_task (TASK_RAL_UE, ctxt_pP->instance, message_ral_p);
      }
#endif
    } // c1 present
  } // critical extensions present
}

/* 36.331, 5.3.5.4      Reception of an RRCConnectionReconfiguration including the mobilityControlInfo by the UE (handover) */
//-----------------------------------------------------------------------------
void
rrc_ue_process_mobilityControlInfo(
  const protocol_ctxt_t *const       ctxt_pP,
  const uint8_t                      eNB_index,
  struct LTE_MobilityControlInfo *const mobilityControlInfo
)
//-----------------------------------------------------------------------------
{
  /*
  DRB_ToReleaseList_t*  drb2release_list;
  DRB_Identity_t *lcid;
   */
  LOG_I(RRC,"Note: This function needs some updates\n");

  if(UE_rrc_inst[ctxt_pP->module_id].Info[eNB_index].T310_active == 1) {
    UE_rrc_inst[ctxt_pP->module_id].Info[eNB_index].T310_active = 0;
  }

  UE_rrc_inst[ctxt_pP->module_id].Info[eNB_index].T304_active = 1;
  UE_rrc_inst[ctxt_pP->module_id].Info[eNB_index].T304_cnt = T304[mobilityControlInfo->t304];
  /*
  drb2release_list = CALLOC (1, sizeof (*drb2release_list));
  lcid= CALLOC (1, sizeof (DRB_Identity_t)); // long
  for (*lcid=0;*lcid<NB_RB_MAX;*lcid++)
  {
    ASN_SEQUENCE_ADD (&(drb2release_list)->list,lcid);
  }
   */
  //Removing SRB1 and SRB2 and DRB0
  LOG_I(RRC,"[UE %d] : Update needed for rrc_pdcp_config_req (deprecated) and rrc_rlc_config_req commands(deprecated)\n", ctxt_pP->module_id);
  rrc_pdcp_config_req (ctxt_pP, SRB_FLAG_YES, CONFIG_ACTION_REMOVE, DCCH,UNDEF_SECURITY_MODE);
  rrc_rlc_config_req(ctxt_pP, SRB_FLAG_YES, MBMS_FLAG_NO, CONFIG_ACTION_REMOVE,ctxt_pP->module_id+DCCH,Rlc_info_am_config);
  rrc_pdcp_config_req (ctxt_pP, SRB_FLAG_YES, CONFIG_ACTION_REMOVE, DCCH1,UNDEF_SECURITY_MODE);
  rrc_rlc_config_req(ctxt_pP, SRB_FLAG_YES,CONFIG_ACTION_REMOVE, MBMS_FLAG_NO,ctxt_pP->module_id+DCCH1,Rlc_info_am_config);
  rrc_pdcp_config_req (ctxt_pP, SRB_FLAG_NO, CONFIG_ACTION_REMOVE, DTCH,UNDEF_SECURITY_MODE);
  rrc_rlc_config_req(ctxt_pP, SRB_FLAG_NO,CONFIG_ACTION_REMOVE, MBMS_FLAG_NO,ctxt_pP->module_id+DTCH,Rlc_info_um);
  //Synchronisation to DL of target cell
  LOG_I(RRC,
        "HO: Reset PDCP and RLC for configured RBs.. \n[FRAME %05d][RRC_UE][MOD %02d][][--- MAC_CONFIG_REQ  (SRB2 eNB %d) --->][MAC_UE][MOD %02d][]\n",
        ctxt_pP->frame, ctxt_pP->module_id, eNB_index, ctxt_pP->module_id);
  // Reset MAC and configure PHY
  rrc_mac_config_req_ue(ctxt_pP->module_id,
                        0,
                        eNB_index,
                        (LTE_RadioResourceConfigCommonSIB_t *)NULL,
                        (struct LTE_PhysicalConfigDedicated *)NULL,
                        (LTE_SCellToAddMod_r10_t *)NULL,
                        (LTE_MeasObjectToAddMod_t **)NULL,
                        (LTE_MAC_MainConfig_t *)NULL,
                        0,
                        (struct LTE_LogicalChannelConfig *)NULL,
                        (LTE_MeasGapConfig_t *)NULL,
                        (LTE_TDD_Config_t *)NULL,
                        mobilityControlInfo,
                        (uint8_t *)NULL,
                        (uint16_t *)NULL,
                        NULL,
                        NULL,
                        NULL,
                        NULL,
                        0,
                        (LTE_MBSFN_AreaInfoList_r9_t *)NULL,
                        (LTE_PMCH_InfoList_r9_t *)NULL,
                        0,
                        NULL,
                        NULL,
                        0,
                        (struct LTE_NonMBSFN_SubframeConfig_r14 *)NULL,
                        (LTE_MBSFN_AreaInfoList_r9_t *)NULL
                       );
  // Re-establish PDCP for all RBs that are established
  // rrc_pdcp_config_req (ue_mod_idP+NB_eNB_INST, frameP, 0, CONFIG_ACTION_ADD, ue_mod_idP+DCCH);
  // rrc_pdcp_config_req (ue_mod_idP+NB_eNB_INST, frameP, 0, CONFIG_ACTION_ADD, ue_mod_idP+DCCH1);
  // rrc_pdcp_config_req (ue_mod_idP+NB_eNB_INST, frameP, 0, CONFIG_ACTION_ADD, ue_mod_idP+DTCH);
  // Re-establish RLC for all RBs that are established
  // rrc_rlc_config_req(ue_mod_idP+NB_eNB_INST,frameP,0,CONFIG_ACTION_ADD,ue_mod_idP+DCCH,SIGNALLING_RADIO_BEARER,Rlc_info_am_config);
  // rrc_rlc_config_req(ue_mod_idP+NB_eNB_INST,frameP,0,CONFIG_ACTION_ADD,ue_mod_idP+DCCH1,SIGNALLING_RADIO_BEARER,Rlc_info_am_config);
  // rrc_rlc_config_req(ue_mod_idP+NB_eNB_INST,frameP,0,CONFIG_ACTION_ADD,ue_mod_idP+DTCH,RADIO_ACCESS_BEARER,Rlc_info_um);
  UE_rrc_inst[ctxt_pP->module_id].Info[eNB_index].State = RRC_SI_RECEIVED;
}

//-----------------------------------------------------------------------------
void
rrc_detach_from_eNB(
  module_id_t ue_mod_idP,
  uint8_t eNB_index
)
//-----------------------------------------------------------------------------
{
  //UE_rrc_inst[ue_mod_idP].DRB_config[eNB_index]
}

//-----------------------------------------------------------------------------
void
rrc_ue_decode_dcch(
  const protocol_ctxt_t *const ctxt_pP,
  const rb_id_t                Srb_id,
  const uint8_t         *const Buffer,
  const uint8_t                eNB_indexP
)
//-----------------------------------------------------------------------------
{
  //DL_DCCH_Message_t dldcchmsg;
  LTE_DL_DCCH_Message_t *dl_dcch_msg=NULL;//&dldcchmsg;
  //  asn_dec_rval_t dec_rval;
  // int i;
  uint8_t target_eNB_index=0xFF;
  MessageDef *msg_p;

  if (Srb_id != 1) {
    LOG_E(RRC,"[UE %d] Frame %d: Received message on DL-DCCH (SRB%ld), should not have ...\n",
          ctxt_pP->module_id, ctxt_pP->frame, Srb_id);
    return;
  }

  uper_decode(NULL,
              &asn_DEF_LTE_DL_DCCH_Message,
              (void **)&dl_dcch_msg,
              (uint8_t *)Buffer,
              RRC_BUF_SIZE,0,0);

  if ( LOG_DEBUGFLAG(DEBUG_ASN1) ) {
    xer_fprint(stdout,&asn_DEF_LTE_DL_DCCH_Message,(void *)dl_dcch_msg);
  }

  if (dl_dcch_msg->message.present == LTE_DL_DCCH_MessageType_PR_c1) {
    if (UE_rrc_inst[ctxt_pP->module_id].Info[eNB_indexP].State >= RRC_CONNECTED) {
      switch (dl_dcch_msg->message.choice.c1.present) {
        case LTE_DL_DCCH_MessageType__c1_PR_NOTHING:
          LOG_I(RRC, "[UE %d] Frame %d : Received PR_NOTHING on DL-DCCH-Message\n",
                ctxt_pP->module_id, ctxt_pP->frame);
          return;

        case LTE_DL_DCCH_MessageType__c1_PR_csfbParametersResponseCDMA2000:
          break;

        case LTE_DL_DCCH_MessageType__c1_PR_dlInformationTransfer: {
          LTE_DLInformationTransfer_t *dlInformationTransfer = &dl_dcch_msg->message.choice.c1.choice.dlInformationTransfer;

          if ((dlInformationTransfer->criticalExtensions.present == LTE_DLInformationTransfer__criticalExtensions_PR_c1)
              && (dlInformationTransfer->criticalExtensions.choice.c1.present
                  == LTE_DLInformationTransfer__criticalExtensions__c1_PR_dlInformationTransfer_r8)
              && (dlInformationTransfer->criticalExtensions.choice.c1.choice.dlInformationTransfer_r8.dedicatedInfoType.present
                  == LTE_DLInformationTransfer_r8_IEs__dedicatedInfoType_PR_dedicatedInfoNAS)) {
            /* This message hold a dedicated info NAS payload, forward it to NAS */
            struct LTE_DLInformationTransfer_r8_IEs__dedicatedInfoType *dedicatedInfoType =
                &dlInformationTransfer->criticalExtensions.choice.c1.choice.dlInformationTransfer_r8.dedicatedInfoType;
            uint32_t pdu_length;
            uint8_t *pdu_buffer;
            MessageDef *msg_p;
            pdu_length = dedicatedInfoType->choice.dedicatedInfoNAS.size;
            pdu_buffer = dedicatedInfoType->choice.dedicatedInfoNAS.buf;
            msg_p = itti_alloc_new_message(TASK_RRC_UE, NAS_DOWNLINK_DATA_IND);
            NAS_DOWNLINK_DATA_IND(msg_p).UEid = ctxt_pP->module_id; // TODO set the UEid to something else ?
            NAS_DOWNLINK_DATA_IND(msg_p).nasMsg.length = pdu_length;
            NAS_DOWNLINK_DATA_IND(msg_p).nasMsg.data = pdu_buffer;
            itti_send_msg_to_task(TASK_NAS_UE, ctxt_pP->instance, msg_p);
          }

          break;
        }

        case LTE_DL_DCCH_MessageType__c1_PR_handoverFromEUTRAPreparationRequest:
          break;

        case LTE_DL_DCCH_MessageType__c1_PR_mobilityFromEUTRACommand:
          break;

        case LTE_DL_DCCH_MessageType__c1_PR_rrcConnectionReconfiguration:

          // first check if mobilityControlInfo  is present
          if (dl_dcch_msg->message.choice.c1.choice.rrcConnectionReconfiguration.criticalExtensions.choice.c1.choice.rrcConnectionReconfiguration_r8.mobilityControlInfo
              != NULL) {
            /* 36.331, 5.3.5.4 Reception of an RRCConnectionReconfiguration including the mobilityControlInfo by the UE (handover)*/
            if (UE_rrc_inst[ctxt_pP->module_id].HandoverInfoUe.targetCellId
                != dl_dcch_msg->message.choice.c1.choice.rrcConnectionReconfiguration.criticalExtensions.choice.c1.choice.rrcConnectionReconfiguration_r8.mobilityControlInfo->targetPhysCellId) {
              LOG_W(RRC,
                    "[UE %d] Frame %d: Handover target (%ld) is different from RSRP measured target (%ld)..\n",
                    ctxt_pP->module_id,
                    ctxt_pP->frame,
                    dl_dcch_msg->message.choice.c1.choice.rrcConnectionReconfiguration.criticalExtensions.choice.c1.choice.rrcConnectionReconfiguration_r8.mobilityControlInfo->targetPhysCellId,
                    UE_rrc_inst[ctxt_pP->module_id].HandoverInfoUe.targetCellId);
              return;
            } else if ((target_eNB_index = get_adjacent_cell_mod_id(UE_rrc_inst[ctxt_pP->module_id].HandoverInfoUe.targetCellId))
                       == 0xFF) {
              LOG_W(RRC,
                    "[UE %d] Frame %d: ue_mod_idP of the target eNB not found, check the network topology\n",
                    ctxt_pP->module_id,
                    ctxt_pP->frame);
              return;
            } else {
              LOG_I(RRC,
                    "[UE% d] Frame %d: Received rrcConnectionReconfiguration with mobilityControlInfo \n",
                    ctxt_pP->module_id,
                    ctxt_pP->frame);
              UE_rrc_inst[ctxt_pP->module_id].HandoverInfoUe.measFlag = 1; // Ready to send more MeasReports if required
            }
          }

          rrc_ue_process_rrcConnectionReconfiguration(
            ctxt_pP,
            &dl_dcch_msg->message.choice.c1.choice.rrcConnectionReconfiguration,
            eNB_indexP);

          if (target_eNB_index != 0xFF) {
            rrc_ue_generate_RRCConnectionReconfigurationComplete(
              ctxt_pP,
              target_eNB_index,
              dl_dcch_msg->message.choice.c1.choice.rrcConnectionReconfiguration.rrc_TransactionIdentifier);
            UE_rrc_inst[ctxt_pP->module_id].Info[eNB_indexP].State = RRC_HO_EXECUTION;
            UE_rrc_inst[ctxt_pP->module_id].Info[target_eNB_index].State = RRC_RECONFIGURED;
            LOG_I(RRC, "[UE %d] State = RRC_RECONFIGURED during HO (eNB %d)\n",
                  ctxt_pP->module_id, target_eNB_index);
#if ENABLE_RAL
            {
              MessageDef                                 *message_ral_p = NULL;
              rrc_ral_connection_reconfiguration_ho_ind_t connection_reconfiguration_ho_ind;
              int                                         i;
              message_ral_p = itti_alloc_new_message (TASK_RRC_UE, RRC_RAL_CONNECTION_RECONFIGURATION_HO_IND);
              memset(&connection_reconfiguration_ho_ind, 0, sizeof(rrc_ral_connection_reconfiguration_ho_ind_t));
              connection_reconfiguration_ho_ind.ue_id = ctxt_pP->module_id;

              if (dl_dcch_msg->message.choice.c1.choice.rrcConnectionReconfiguration.criticalExtensions.choice.c1.choice.rrcConnectionReconfiguration_r8.radioResourceConfigDedicated->drb_ToAddModList
                  != NULL) {
                connection_reconfiguration_ho_ind.num_drb      =
                  dl_dcch_msg->message.choice.c1.choice.rrcConnectionReconfiguration.criticalExtensions.choice.c1.choice.rrcConnectionReconfiguration_r8.radioResourceConfigDedicated->drb_ToAddModList->list.count;

                for (i=0; (
                       i<dl_dcch_msg->message.choice.c1.choice.rrcConnectionReconfiguration.criticalExtensions.choice.c1.choice.rrcConnectionReconfiguration_r8.radioResourceConfigDedicated->drb_ToAddModList->list.count)
                     && (i < LTE_maxDRB); i++) {
                  // why minus 1 in RRC code for drb_identity ?
                  connection_reconfiguration_ho_ind.drb_id[i]   =
                    dl_dcch_msg->message.choice.c1.choice.rrcConnectionReconfiguration.criticalExtensions.choice.c1.choice.rrcConnectionReconfiguration_r8.radioResourceConfigDedicated->drb_ToAddModList->list.array[i]->drb_Identity;
                }
              } else {
                connection_reconfiguration_ho_ind.num_drb      = 0;
              }

              if (dl_dcch_msg->message.choice.c1.choice.rrcConnectionReconfiguration.criticalExtensions.choice.c1.choice.rrcConnectionReconfiguration_r8.radioResourceConfigDedicated->srb_ToAddModList
                  != NULL) {
                connection_reconfiguration_ho_ind.num_srb      =
                  dl_dcch_msg->message.choice.c1.choice.rrcConnectionReconfiguration.criticalExtensions.choice.c1.choice.rrcConnectionReconfiguration_r8.radioResourceConfigDedicated->srb_ToAddModList->list.count
                  +
                  UE_rrc_inst[ctxt_pP->module_id].num_srb;
              } else {
                connection_reconfiguration_ho_ind.num_srb      += UE_rrc_inst[ctxt_pP->module_id].num_srb;
              }

              if (connection_reconfiguration_ho_ind.num_srb > 2 ) {
                connection_reconfiguration_ho_ind.num_srb =2;
              }

              memcpy (&message_ral_p->ittiMsg, (void *) &connection_reconfiguration_ho_ind, sizeof(rrc_ral_connection_reconfiguration_ho_ind_t));
              //#warning "ue_mod_idP ? for instance ? => YES"
              LOG_I(RRC, "Sending RRC_RAL_CONNECTION_RECONFIGURATION_HO_IND to mRAL\n");
              itti_send_msg_to_task (TASK_RAL_UE, ctxt_pP->instance, message_ral_p);
            }
#endif
          } else {
            rrc_ue_generate_RRCConnectionReconfigurationComplete(
              ctxt_pP,
              eNB_indexP,
              dl_dcch_msg->message.choice.c1.choice.rrcConnectionReconfiguration.rrc_TransactionIdentifier);
            UE_rrc_inst[ctxt_pP->module_id].Info[eNB_indexP].State = RRC_RECONFIGURED;
            LOG_I(RRC, "[UE %d] State = RRC_RECONFIGURED (eNB %d)\n",
                  ctxt_pP->module_id,
                  eNB_indexP);
#if ENABLE_RAL
            {
              MessageDef                                 *message_ral_p = NULL;
              rrc_ral_connection_reconfiguration_ind_t    connection_reconfiguration_ind;
              int                                         i;
              message_ral_p = itti_alloc_new_message (TASK_RRC_UE, RRC_RAL_CONNECTION_RECONFIGURATION_IND);
              memset(&connection_reconfiguration_ind, 0, sizeof(rrc_ral_connection_reconfiguration_ind_t));
              connection_reconfiguration_ind.ue_id = ctxt_pP->module_id;

              if (dl_dcch_msg->message.choice.c1.choice.rrcConnectionReconfiguration.criticalExtensions.choice.c1.choice.rrcConnectionReconfiguration_r8.radioResourceConfigDedicated->drb_ToAddModList
                  != NULL) {
                connection_reconfiguration_ind.num_drb      =
                  dl_dcch_msg->message.choice.c1.choice.rrcConnectionReconfiguration.criticalExtensions.choice.c1.choice.rrcConnectionReconfiguration_r8.radioResourceConfigDedicated->drb_ToAddModList->list.count;

                for (i=0; (
                       i<dl_dcch_msg->message.choice.c1.choice.rrcConnectionReconfiguration.criticalExtensions.choice.c1.choice.rrcConnectionReconfiguration_r8.radioResourceConfigDedicated->drb_ToAddModList->list.count)
                     && (i < LTE_maxDRB); i++) {
                  // why minus 1 in RRC code for drb_identity ?
                  connection_reconfiguration_ind.drb_id[i]   =
                    dl_dcch_msg->message.choice.c1.choice.rrcConnectionReconfiguration.criticalExtensions.choice.c1.choice.rrcConnectionReconfiguration_r8.radioResourceConfigDedicated->drb_ToAddModList->list.array[i]->drb_Identity;
                }
              } else {
                connection_reconfiguration_ind.num_drb      = 0;
              }

              if (dl_dcch_msg->message.choice.c1.choice.rrcConnectionReconfiguration.criticalExtensions.choice.c1.choice.rrcConnectionReconfiguration_r8.radioResourceConfigDedicated->srb_ToAddModList
                  != NULL) {
                connection_reconfiguration_ind.num_srb      =
                  dl_dcch_msg->message.choice.c1.choice.rrcConnectionReconfiguration.criticalExtensions.choice.c1.choice.rrcConnectionReconfiguration_r8.radioResourceConfigDedicated->srb_ToAddModList->list.count
                  +
                  UE_rrc_inst[ctxt_pP->module_id].num_srb;
              } else {
                connection_reconfiguration_ind.num_srb      +=UE_rrc_inst[ctxt_pP->module_id].num_srb;
              }

              if (connection_reconfiguration_ind.num_srb > 2 ) {
                connection_reconfiguration_ind.num_srb =2;
              }

              memcpy (&message_ral_p->ittiMsg, (void *) &connection_reconfiguration_ind, sizeof(rrc_ral_connection_reconfiguration_ind_t));
              //#warning "ue_mod_idP ? for instance ? => YES"
              LOG_I(RRC, "Sending RRC_RAL_CONNECTION_RECONFIGURATION_IND to mRAL\n");
              itti_send_msg_to_task (TASK_RAL_UE, ctxt_pP->instance, message_ral_p);
            }
#endif
          }

          //TTN test D2D (should not be here - in reality, this message will be triggered from ProSeApp)
          if (send_ue_information == 0) {
            LOG_I(RRC, "TEST SidelinkUEInformation [UE %d] Received  (eNB %d)\n",
                  ctxt_pP->module_id, eNB_indexP);
            LTE_SL_DestinationInfoList_r12_t *destinationInfoList = CALLOC(1, sizeof(LTE_SL_DestinationInfoList_r12_t));
            LTE_SL_DestinationIdentity_r12_t *sl_destination_identity = CALLOC(1, sizeof(LTE_SL_DestinationIdentity_r12_t));
            sl_destination_identity->size = 3;
            sl_destination_identity->buf = CALLOC(1,3);
            sl_destination_identity->buf[0] = 0x00;
            sl_destination_identity->buf[1] = 0x00;
            sl_destination_identity->buf[2] = 0x01;
            sl_destination_identity->bits_unused = 0;
            ASN_SEQUENCE_ADD(&destinationInfoList->list,sl_destination_identity);
            rrc_ue_generate_SidelinkUEInformation(ctxt_pP, eNB_indexP, destinationInfoList, NULL, SL_TRANSMIT_NON_RELAY_ONE_TO_ONE);
            send_ue_information ++;
          }

          break;

        case LTE_DL_DCCH_MessageType__c1_PR_rrcConnectionRelease:
          msg_p = itti_alloc_new_message(TASK_RRC_UE, NAS_CONN_RELEASE_IND);

          if ((dl_dcch_msg->message.choice.c1.choice.rrcConnectionRelease.criticalExtensions.present
               == LTE_RRCConnectionRelease__criticalExtensions_PR_c1)
              && (dl_dcch_msg->message.choice.c1.choice.rrcConnectionRelease.criticalExtensions.choice.c1.present
                  == LTE_RRCConnectionRelease__criticalExtensions__c1_PR_rrcConnectionRelease_r8)) {
            NAS_CONN_RELEASE_IND(msg_p).cause =
              dl_dcch_msg->message.choice.c1.choice.rrcConnectionRelease.criticalExtensions.choice.c1.choice.rrcConnectionRelease_r8.releaseCause;
          }

          itti_send_msg_to_task(TASK_NAS_UE, ctxt_pP->instance, msg_p);
#if ENABLE_RAL
          msg_p = itti_alloc_new_message(TASK_RRC_UE, RRC_RAL_CONNECTION_RELEASE_IND);
          RRC_RAL_CONNECTION_RELEASE_IND(msg_p).ue_id = ctxt_pP->module_id;
          itti_send_msg_to_task(TASK_RAL_UE, ctxt_pP->instance, msg_p);
#endif
          break;

        case LTE_DL_DCCH_MessageType__c1_PR_securityModeCommand:
          LOG_I(RRC, "[UE %d] Received securityModeCommand (eNB %d)\n",
                ctxt_pP->module_id, eNB_indexP);
          rrc_ue_process_securityModeCommand(
            ctxt_pP,
            &dl_dcch_msg->message.choice.c1.choice.securityModeCommand,
            eNB_indexP);
          break;

        case LTE_DL_DCCH_MessageType__c1_PR_ueCapabilityEnquiry:
          LOG_I(RRC, "[UE %d] Received Capability Enquiry (eNB %d)\n",
                ctxt_pP->module_id,
                eNB_indexP);
          rrc_ue_process_ueCapabilityEnquiry(
            ctxt_pP,
            &dl_dcch_msg->message.choice.c1.choice.ueCapabilityEnquiry,
            eNB_indexP);
          break;

        case LTE_DL_DCCH_MessageType__c1_PR_counterCheck:
          break;

        case LTE_DL_DCCH_MessageType__c1_PR_ueInformationRequest_r9:
          break;

        case LTE_DL_DCCH_MessageType__c1_PR_loggedMeasurementConfiguration_r10:
          break;

        case LTE_DL_DCCH_MessageType__c1_PR_rnReconfiguration_r10:
          break;

        case LTE_DL_DCCH_MessageType__c1_PR_spare1:
        case LTE_DL_DCCH_MessageType__c1_PR_spare2:
        case LTE_DL_DCCH_MessageType__c1_PR_spare3:
          break;

        default:
          break;
      }
    }
  }

#ifndef NO_RRM
  send_msg(&S_rrc,msg_rrc_end_scan_req(ctxt_pP->module_id,eNB_indexP));
#endif
}

const char siWindowLength[8][5] = {"1ms","2ms","5ms","10ms","15ms","20ms","40ms","ERR"};
const char siWindowLength_int[7] = {1,2,5,10,15,20,40};

const char SIBType[12][6] = {"SIB3","SIB4","SIB5","SIB6","SIB7","SIB8","SIB9","SIB10","SIB11","SIB12","SIB13","Spare"};
const char SIBPeriod[8][6]= {"rf8","rf16","rf32","rf64","rf128","rf256","rf512","ERR"};
int siPeriod_int[7] = {80,160,320,640,1280,2560,5120};

const char *SIBreserved( long value ) {
  if (value < 0 || value > 1)
    return "ERR";

  if (value)
    return "notReserved";

  return "reserved";
}
const char *SIBbarred( long value ) {
  if (value < 0 || value > 1)
    return "ERR";

  if (value)
    return "notBarred";

  return "barred";
}
const char *SIBallowed( long value ) {
  if (value < 0 || value > 1)
    return "ERR";

  if (value)
    return "notAllowed";

  return "allowed";
}
const char *SIB2SoundingPresent( int value ) {
  switch (value) {
    case LTE_SoundingRS_UL_ConfigCommon_PR_NOTHING:
      return "NOTHING";

    case LTE_SoundingRS_UL_ConfigCommon_PR_release:
      return "release";

    case LTE_SoundingRS_UL_ConfigCommon_PR_setup:
      return "setup";
  }

  return "ERR";
}
const char *SIB2numberOfRA_Preambles( long value ) {
  static char temp[4] = {0};

  if (value < 0 || value > 15)
    return "ERR";

  snprintf( temp, sizeof(temp), "n%ld", value*4 + 4 );
  temp[3] = 0; // terminate string
  return temp;
}
const char *SIB2powerRampingStep( long value ) {
  if (value < 0 || value > 3)
    return "ERR";

  static const char str[4][4] = {"dB0","dB2","dB4","dB6"};
  return str[value];
}
const char *SIB2preambleInitialReceivedTargetPower( long value ) {
  static char temp[8] = {0};

  if (value < 0 || value > 15)
    return "ERR";

  snprintf( temp, sizeof(temp), "dBm-%ld", 120 - value*2 );
  temp[7] = 0; // terminate string
  return temp;
}
const char *SIB2preambleTransMax( long value ) {
  static char temp[5] = {0};

  if (value < 0 || value > 10)
    return "ERR";

  if (value <= 5) {
    snprintf( temp, sizeof(temp), "n%ld", value+3 );
    return temp;
  }

  switch (value) {
    case 6:
      return "n10";

    case 7:
      return "n20";

    case 8:
      return "n50";

    case 9:
      return "n100";

    case 10:
      return "n200";
  }

  /* unreachable but gcc warns... */
  return "ERR";
}
const char *SIB2ra_ResponseWindowSize( long value ) {
  static char temp[4] = {0};

  if (value < 0 || value > 7)
    return "ERR";

  if (value == 7)
    return "sf10";

  snprintf( temp, sizeof(temp), "sf%ld", value+2 );
  return temp;
}
const char *SIB2mac_ContentionResolutionTimer( long value ) {
  static char temp[5] = {0};

  if (value < 0 || value > 7)
    return "ERR";

  snprintf( temp, sizeof(temp), "sf%ld", 8 + value*8 );
  return temp;
}
const char *SIB2modificationPeriodCoeff( long value ) {
  static char temp[32] = {0};

  if (value < 0 || value > 3)
    return "ERR";

  snprintf( temp, sizeof(temp), "n%d", (int)pow(2,value+1) );
  return temp;
}
const char *SIB2defaultPagingCycle( long value ) {
  static char temp[32] = {0};

  if (value < 0 || value > 3)
    return "ERR";

  snprintf( temp, sizeof(temp), "rf%d", (int)pow(2,value+4) );
  return temp;
}
const char *SIB2nB( long value ) {
  if (value < 0 || value > 7)
    return "ERR";

  static const char str[8][17] = {"fourT","twoT","oneT","halfT","quarterT","oneEigthT","oneSixteenthT","oneThirtySecondT"};
  return str[value];
}

int decode_BCCH_MBMS_DLSCH_Message(
  const protocol_ctxt_t *const ctxt_pP,
  const uint8_t                eNB_index,
  uint8_t               *const Sdu,
  const uint8_t                Sdu_len,
  const uint8_t                rsrq,
  const uint8_t                rsrp ) {
  LTE_BCCH_DL_SCH_Message_MBMS_t *bcch_message = NULL;
  //LTE_SystemInformationBlockType1_MBMS_r14_t *sib1_mbms = UE_rrc_inst[ctxt_pP->module_id].sib1_MBMS[eNB_index];
  VCD_SIGNAL_DUMPER_DUMP_FUNCTION_BY_NAME( VCD_SIGNAL_DUMPER_FUNCTIONS_UE_DECODE_BCCH, VCD_FUNCTION_IN );
  /*if (((UE_rrc_inst[ctxt_pP->module_id].Info[eNB_index].SIStatus_MBMS&1) == 1) &&  // SIB1 received
      (UE_rrc_inst[ctxt_pP->module_id].Info[eNB_index].SIcnt_MBMS == sib1->schedulingInfoList_MBMS_r14.list.count)) {
    // Avoid decoding  SystemInformationBlockType1_t* sib1_MBMS = UE_rrc_inst[ctxt_pP->module_id].sib1_MBMS[eNB_index];
    // to prevent memory bloating
    VCD_SIGNAL_DUMPER_DUMP_FUNCTION_BY_NAME( VCD_SIGNAL_DUMPER_FUNCTIONS_UE_DECODE_BCCH, VCD_FUNCTION_OUT );
    return 0;
  }*/
  rrc_set_sub_state( ctxt_pP->module_id, RRC_SUB_STATE_IDLE_RECEIVING_SIB );
  //if ( LOG_DEBUGFLAG(DEBUG_ASN1) ) {
  //xer_fprint(stdout, &asn_DEF_LTE_BCCH_DL_SCH_Message_MBMS,(void *)bcch_message );
  //}
  asn_dec_rval_t dec_rval = uper_decode_complete( NULL,
                            &asn_DEF_LTE_BCCH_DL_SCH_Message_MBMS,
                            (void **)&bcch_message,
                            (const void *)Sdu,
                            Sdu_len );

  if ((dec_rval.code != RC_OK) && (dec_rval.consumed == 0)) {
    LOG_E( RRC, "[UE %"PRIu8"] Failed to decode BCCH_DLSCH_MBMS_MESSAGE (%zu bits)\n",
           ctxt_pP->module_id,
           dec_rval.consumed );
    log_dump(RRC, Sdu, Sdu_len, LOG_DUMP_CHAR,"   Received bytes:\n" );
    // free the memory
    SEQUENCE_free( &asn_DEF_LTE_BCCH_DL_SCH_Message_MBMS, (void *)bcch_message, 1 );
    VCD_SIGNAL_DUMPER_DUMP_FUNCTION_BY_NAME( VCD_SIGNAL_DUMPER_FUNCTIONS_UE_DECODE_BCCH, VCD_FUNCTION_OUT );
    return -1;
  }

  //if ( LOG_DEBUGFLAG(DEBUG_ASN1) ) {
  //xer_fprint(stdout, &asn_DEF_LTE_BCCH_DL_SCH_Message_MBMS,(void *)bcch_message );
  //}

  if (bcch_message->message.present == LTE_BCCH_DL_SCH_MessageType_MBMS_r14_PR_c1) {
    switch (bcch_message->message.choice.c1.present) {
      case LTE_BCCH_DL_SCH_MessageType_MBMS_r14__c1_PR_systemInformationBlockType1_MBMS_r14:
        if ((ctxt_pP->frame % 4) == 0) {
          // every 4 frame
          if ((UE_rrc_inst[ctxt_pP->module_id].Info[eNB_index].SIStatus_MBMS&1) == 0) {
            LTE_SystemInformationBlockType1_MBMS_r14_t *sib1_mbms = UE_rrc_inst[ctxt_pP->module_id].sib1_MBMS[eNB_index];
            memcpy( (void *)sib1_mbms,
                    (void *)&bcch_message->message.choice.c1.choice.systemInformationBlockType1_MBMS_r14,
                    sizeof(LTE_SystemInformationBlockType1_MBMS_r14_t) );
            LOG_D( RRC, "[UE %"PRIu8"] Decoding \"First\" SIB1-MBMS\n", ctxt_pP->module_id );
            decode_SIB1_MBMS( ctxt_pP, eNB_index, rsrq, rsrp );
          }
        }

        break;

      case LTE_BCCH_DL_SCH_MessageType_MBMS_r14__c1_PR_systemInformation_MBMS_r14:
        if ((ctxt_pP->frame % 4) == 0) {
          //if ((UE_rrc_inst[ctxt_pP->module_id].Info[eNB_index].SIStatus&1) == 1) {
          // SIB1 with schedulingInfoList is available
          // you miss this on the eNB!!!!
          LTE_SystemInformation_MBMS_r14_t *si_mbms = UE_rrc_inst[ctxt_pP->module_id].si_MBMS[eNB_index];
          memcpy( si_mbms,
                  &bcch_message->message.choice.c1.choice.systemInformation_MBMS_r14,
                  sizeof(LTE_SystemInformation_MBMS_r14_t) );
          LOG_W( RRC, "[UE %"PRIu8"] Decoding MBMS SI for frameP %"PRIu32"\n",
                 ctxt_pP->module_id,
                 ctxt_pP->frame );
          decode_SI_MBMS( ctxt_pP, eNB_index ); //TODO
          //UE_mac_inst[ctxt_pP->module_id].SI_Decoded = 1;
          //}
        }

        break;

      case LTE_BCCH_DL_SCH_MessageType__c1_PR_NOTHING:
      default:
        break;
    }
  }

  /*if (bcch_message->message.present == LTE_BCCH_DL_SCH_MessageType_PR_c1) {
    switch (bcch_message->message.choice.c1.present) {
      case LTE_BCCH_DL_SCH_MessageType__c1_PR_systemInformationBlockType1:
        if ((ctxt_pP->frame % 2) == 0) {
          // even frame
          if ((UE_rrc_inst[ctxt_pP->module_id].Info[eNB_index].SIStatus&1) == 0) {
            LTE_SystemInformationBlockType1_t *sib1 = UE_rrc_inst[ctxt_pP->module_id].sib1[eNB_index];
            memcpy( (void *)sib1,
                    (void *)&bcch_message->message.choice.c1.choice.systemInformationBlockType1,
                    sizeof(LTE_SystemInformationBlockType1_t) );
            LOG_D( RRC, "[UE %"PRIu8"] Decoding First SIB1\n", ctxt_pP->module_id );
            decode_SIB1( ctxt_pP, eNB_index, rsrq, rsrp );
          }
        }

        break;

      case LTE_BCCH_DL_SCH_MessageType__c1_PR_systemInformation:
        if ((UE_rrc_inst[ctxt_pP->module_id].Info[eNB_index].SIStatus&1) == 1) {
          // SIB1 with schedulingInfoList is available
          LTE_SystemInformation_t *si = UE_rrc_inst[ctxt_pP->module_id].si[eNB_index];
          memcpy( si,
                  &bcch_message->message.choice.c1.choice.systemInformation,
                  sizeof(LTE_SystemInformation_t) );
          LOG_I( RRC, "[UE %"PRIu8"] Decoding SI for frameP %"PRIu32"\n",
                 ctxt_pP->module_id,
                 ctxt_pP->frame );
          decode_SI( ctxt_pP, eNB_index );
          //if (nfapi_mode == 3)
          UE_mac_inst[ctxt_pP->module_id].SI_Decoded = 1;
        }

        break;

      case LTE_BCCH_DL_SCH_MessageType__c1_PR_NOTHING:
      default:
        break;
    }
  }*/
  /*if ((rrc_get_sub_state(ctxt_pP->module_id) == RRC_SUB_STATE_IDLE_SIB_COMPLETE)
  #if defined(ENABLE_USE_MME)
      && (UE_rrc_inst[ctxt_pP->module_id].initialNasMsg.data != NULL)
  #endif
     ) {
    rrc_ue_generate_RRCConnectionRequest(ctxt_pP, 0);
    rrc_set_sub_state( ctxt_pP->module_id, RRC_SUB_STATE_IDLE_CONNECTING );
  }*/
  VCD_SIGNAL_DUMPER_DUMP_FUNCTION_BY_NAME( VCD_SIGNAL_DUMPER_FUNCTIONS_UE_DECODE_BCCH, VCD_FUNCTION_OUT );
  return 0;
}



//-----------------------------------------------------------------------------
int decode_BCCH_DLSCH_Message(
  const protocol_ctxt_t *const ctxt_pP,
  const uint8_t                eNB_index,
  uint8_t               *const Sdu,
  const uint8_t                Sdu_len,
  const uint8_t                rsrq,
  const uint8_t                rsrp ) {
  LTE_BCCH_DL_SCH_Message_t *bcch_message = NULL;
  LTE_SystemInformationBlockType1_t *sib1 = UE_rrc_inst[ctxt_pP->module_id].sib1[eNB_index];
  VCD_SIGNAL_DUMPER_DUMP_FUNCTION_BY_NAME( VCD_SIGNAL_DUMPER_FUNCTIONS_UE_DECODE_BCCH, VCD_FUNCTION_IN );

  if (((UE_rrc_inst[ctxt_pP->module_id].Info[eNB_index].SIStatus&1) == 1) &&  // SIB1 received
      (UE_rrc_inst[ctxt_pP->module_id].Info[eNB_index].SIcnt == sib1->schedulingInfoList.list.count)) {
    // Avoid decoding  SystemInformationBlockType1_t* sib1 = UE_rrc_inst[ctxt_pP->module_id].sib1[eNB_index];
    // to prevent memory bloating
    VCD_SIGNAL_DUMPER_DUMP_FUNCTION_BY_NAME( VCD_SIGNAL_DUMPER_FUNCTIONS_UE_DECODE_BCCH, VCD_FUNCTION_OUT );
    return 0;
  }

  rrc_set_sub_state( ctxt_pP->module_id, RRC_SUB_STATE_IDLE_RECEIVING_SIB );

  if ( LOG_DEBUGFLAG(DEBUG_ASN1) ) {
    xer_fprint(stdout, &asn_DEF_LTE_BCCH_DL_SCH_Message,(void *)bcch_message );
  }

  asn_dec_rval_t dec_rval = uper_decode_complete( NULL,
                            &asn_DEF_LTE_BCCH_DL_SCH_Message,
                            (void **)&bcch_message,
                            (const void *)Sdu,
                            Sdu_len );

  if ((dec_rval.code != RC_OK) && (dec_rval.consumed == 0)) {
    LOG_E( RRC, "[UE %"PRIu8"] Failed to decode BCCH_DLSCH_MESSAGE (%zu bits)\n",
           ctxt_pP->module_id,
           dec_rval.consumed );
    log_dump(RRC, Sdu, Sdu_len, LOG_DUMP_CHAR,"   Received bytes:\n" );
    // free the memory
    SEQUENCE_free( &asn_DEF_LTE_BCCH_DL_SCH_Message, (void *)bcch_message, 1 );
    VCD_SIGNAL_DUMPER_DUMP_FUNCTION_BY_NAME( VCD_SIGNAL_DUMPER_FUNCTIONS_UE_DECODE_BCCH, VCD_FUNCTION_OUT );
    return -1;
  }

  if (bcch_message->message.present == LTE_BCCH_DL_SCH_MessageType_PR_c1) {
    switch (bcch_message->message.choice.c1.present) {
      case LTE_BCCH_DL_SCH_MessageType__c1_PR_systemInformationBlockType1:
        if ((ctxt_pP->frame % 2) == 0) {
          // even frame
          if ((UE_rrc_inst[ctxt_pP->module_id].Info[eNB_index].SIStatus&1) == 0) {
            LTE_SystemInformationBlockType1_t *sib1 = UE_rrc_inst[ctxt_pP->module_id].sib1[eNB_index];
            memcpy( (void *)sib1,
                    (void *)&bcch_message->message.choice.c1.choice.systemInformationBlockType1,
                    sizeof(LTE_SystemInformationBlockType1_t) );
            LOG_D( RRC, "[UE %"PRIu8"] Decoding First SIB1\n", ctxt_pP->module_id );
            decode_SIB1( ctxt_pP, eNB_index, rsrq, rsrp );
          }
        }

        break;

      case LTE_BCCH_DL_SCH_MessageType__c1_PR_systemInformation:
        if ((UE_rrc_inst[ctxt_pP->module_id].Info[eNB_index].SIStatus&1) == 1) {
          // SIB1 with schedulingInfoList is available
          LTE_SystemInformation_t *si = UE_rrc_inst[ctxt_pP->module_id].si[eNB_index];
          memcpy( si,
                  &bcch_message->message.choice.c1.choice.systemInformation,
                  sizeof(LTE_SystemInformation_t) );
          LOG_I( RRC, "[UE %"PRIu8"] Decoding SI for frameP %"PRIu32"\n",
                 ctxt_pP->module_id,
                 ctxt_pP->frame );
          decode_SI( ctxt_pP, eNB_index );
          //if (nfapi_mode == 3)
          UE_mac_inst[ctxt_pP->module_id].SI_Decoded = 1;
        }

        break;

      case LTE_BCCH_DL_SCH_MessageType__c1_PR_NOTHING:
      default:
        break;
    }
  }

  if (rrc_get_sub_state(ctxt_pP->module_id) == RRC_SUB_STATE_IDLE_SIB_COMPLETE) {
    if ( (UE_rrc_inst[ctxt_pP->module_id].initialNasMsg.data != NULL) || (!EPC_MODE_ENABLED)) {
      rrc_ue_generate_RRCConnectionRequest(ctxt_pP, 0);
      rrc_set_sub_state( ctxt_pP->module_id, RRC_SUB_STATE_IDLE_CONNECTING );
    }
  }

  VCD_SIGNAL_DUMPER_DUMP_FUNCTION_BY_NAME( VCD_SIGNAL_DUMPER_FUNCTIONS_UE_DECODE_BCCH, VCD_FUNCTION_OUT );
  return 0;
}

//-----------------------------------------------------------------------------
int decode_PCCH_DLSCH_Message(
  const protocol_ctxt_t *const ctxt_pP,
  const uint8_t                eNB_index,
  uint8_t               *const Sdu,
  const uint8_t                Sdu_len) {
  LTE_PCCH_Message_t *pcch_message = NULL;
  int i;
  VCD_SIGNAL_DUMPER_DUMP_FUNCTION_BY_NAME( VCD_SIGNAL_DUMPER_FUNCTIONS_UE_DECODE_PCCH, VCD_FUNCTION_IN );
  asn_dec_rval_t dec_rval = uper_decode_complete( NULL,
                            &asn_DEF_LTE_PCCH_Message,
                            (void **)&pcch_message,
                            (const void *)Sdu,
                            Sdu_len );

  if ((dec_rval.code != RC_OK) && (dec_rval.consumed == 0)) {
    LOG_E( RRC, "[UE %"PRIu8"] Failed to decode PCCH_MESSAGE (%zu bits)\n",
           ctxt_pP->module_id,
           dec_rval.consumed );

    for (i=0; i<Sdu_len; i++)
      printf("%02x ",Sdu[i]);

    printf("\n");
    // free the memory
    SEQUENCE_free( &asn_DEF_LTE_PCCH_Message, (void *)pcch_message, 1 );
    VCD_SIGNAL_DUMPER_DUMP_FUNCTION_BY_NAME( VCD_SIGNAL_DUMPER_FUNCTIONS_UE_DECODE_PCCH, VCD_FUNCTION_OUT );
    return -1;
  }

  return(0);
}

int decode_SIB1_MBMS( const protocol_ctxt_t *const ctxt_pP, const uint8_t eNB_index, const uint8_t rsrq, const uint8_t rsrp ) {
  LTE_SystemInformationBlockType1_MBMS_r14_t *sib1_MBMS = UE_rrc_inst[ctxt_pP->module_id].sib1_MBMS[eNB_index];
  VCD_SIGNAL_DUMPER_DUMP_FUNCTION_BY_NAME( VCD_SIGNAL_DUMPER_FUNCTIONS_RRC_UE_DECODE_SIB1, VCD_FUNCTION_IN );
  LOG_I( RRC, "[UE %d] : Dumping SIB 1 SIB1-MBMS\n", ctxt_pP->module_id );
  //cannot parse ! ... TODO
  /*LTE_PLMN_Identity_t *PLMN_identity = ((LTE_PLMN_Identity_t*)(&sib1_MBMS->cellAccessRelatedInfo_r14.plmn_IdentityList_r14.list.array[0]))->plmn_Identity;
  int mccdigits = PLMN_identity->mcc->list.count;
  int mncdigits = PLMN_identity->mnc.list.count;
  int mcc;

  if (mccdigits == 2) {
    mcc = *PLMN_identity->mcc->list.array[0]*10 + *PLMN_identity->mcc->list.array[1];
  } else {
    mcc = *PLMN_identity->mcc->list.array[0]*100 + *PLMN_identity->mcc->list.array[1]*10 + *PLMN_identity->mcc->list.array[2];
  }

  int mnc;

  if (mncdigits == 2) {
    mnc = *PLMN_identity->mnc.list.array[0]*10 + *PLMN_identity->mnc.list.array[1];
  } else {
    mnc = *PLMN_identity->mnc.list.array[0]*100 + *PLMN_identity->mnc.list.array[1]*10 + *PLMN_identity->mnc.list.array[2];
  }

  LOG_I( RRC, "PLMN MCC %0*d, MNC %0*d, TAC 0x%04x\n", mccdigits, mcc, mncdigits, mnc,
         ((sib1_MBMS->cellAccessRelatedInfo_r14.trackingAreaCode_r14.size == 2)?((sib1_MBMS->cellAccessRelatedInfo_r14.trackingAreaCode_r14.buf[0]<<8) + sib1_MBMS->cellAccessRelatedInfo_r14.trackingAreaCode_r14.buf[1]):0));
  LOG_I( RRC, "cellReservedForOperatorUse                 : raw:%ld decoded:%s\n", ((LTE_PLMN_IndentityInfo_t*)sib1_MBMS->cellAccessRelatedInfo_r14.plmn_IdentityList_r14.list.array[0])->cellReservedForOperatorUse,
         SIBreserved(((LTE_PLMN_IdentityInfo_t*)sib1_MBMS->cellAccessRelatedInfo_r14.plmn_IdentityList_r14.list.array[0])->cellReservedForOperatorUse) );
  // search internal table for provider name
  int plmn_ind = 0;

  while (plmn_data[plmn_ind].mcc > 0) {
    if ((plmn_data[plmn_ind].mcc == mcc) && (plmn_data[plmn_ind].mnc == mnc)) {
      LOG_I( RRC, "Found %s (name from internal table)\n", plmn_data[plmn_ind].oper_short );
      break;
    }

    plmn_ind++;
  }

  if (plmn_data[plmn_ind].mcc < 0) {
    LOG_I( RRC, "Found Unknown operator (no entry in internal table)\n" );
  }
  */
  LOG_I( RRC, "cellAccessRelatedInfo.cellIdentity         : raw:%"PRIu32" decoded:%02x.%02x.%02x.%02x\n",
         BIT_STRING_to_uint32( &sib1_MBMS->cellAccessRelatedInfo_r14.cellIdentity_r14 ),
         sib1_MBMS->cellAccessRelatedInfo_r14.cellIdentity_r14.buf[0],
         sib1_MBMS->cellAccessRelatedInfo_r14.cellIdentity_r14.buf[1],
         sib1_MBMS->cellAccessRelatedInfo_r14.cellIdentity_r14.buf[2],
         sib1_MBMS->cellAccessRelatedInfo_r14.cellIdentity_r14.buf[3] >> sib1_MBMS->cellAccessRelatedInfo_r14.cellIdentity_r14.bits_unused);
  //LOG_I( RRC, "cellAccessRelatedInfo.cellBarred           : raw:%ld decoded:%s\n", sib1_MBMS->cellAccessRelatedInfo_r14.cellBarred, SIBbarred(sib1_MBMS->cellAccessRelatedInfo_r14.cellBarred) );
  //LOG_I( RRC, "cellAccessRelatedInfo.intraFreqReselection : raw:%ld decoded:%s\n", sib1->cellAccessRelatedInfo.intraFreqReselection, SIBallowed(sib1->cellAccessRelatedInfo.intraFreqReselection) );
  //LOG_I( RRC, "cellAccessRelatedInfo.csg_Indication       : %d\n", sib1->cellAccessRelatedInfo.csg_Indication );
  //if (sib1->cellAccessRelatedInfo.csg_Identity)
  //LOG_I( RRC, "cellAccessRelatedInfo.csg_Identity         : %"PRIu32"\n", BIT_STRING_to_uint32(sib1->cellAccessRelatedInfo.csg_Identity) );
  //else
  //LOG_I( RRC, "cellAccessRelatedInfo.csg_Identity         : not defined\n" );
  //
  //LOG_I( RRC, "cellSelectionInfo.q_RxLevMin               : %ld\n", sib1->cellSelectionInfo.q_RxLevMin );
  //if (sib1->cellSelectionInfo.q_RxLevMinOffset)
  //LOG_I( RRC, "cellSelectionInfo.q_RxLevMinOffset         : %ld\n", *sib1->cellSelectionInfo.q_RxLevMinOffset );
  //else
  //LOG_I( RRC, "cellSelectionInfo.q_RxLevMinOffset         : not defined\n" );
  //if (sib1->p_Max)
  //LOG_I( RRC, "p_Max                                      : %ld\n", *sib1->p_Max );
  //else
  //LOG_I( RRC, "p_Max                                      : not defined\n" );
  LOG_I( RRC, "freqBandIndicator                          : %ld\n", sib1_MBMS->freqBandIndicator_r14 );

  if (sib1_MBMS->schedulingInfoList_MBMS_r14.list.count > 0) {
    for (int i=0; i<sib1_MBMS->schedulingInfoList_MBMS_r14.list.count; i++) {
      LOG_I( RRC, "si_Periodicity[%d]                          : %s\n", i, SIBPeriod[min(sib1_MBMS->schedulingInfoList_MBMS_r14.list.array[i]->si_Periodicity_r14,7)]);

      if (sib1_MBMS->schedulingInfoList_MBMS_r14.list.array[i]->sib_MappingInfo_r14.list.count > 0) {
        char temp[32 * sizeof(SIBType[0])] = {0}; // maxSIB==32

        for (int j=0; j<sib1_MBMS->schedulingInfoList_MBMS_r14.list.array[i]->sib_MappingInfo_r14.list.count; j++) {
          sprintf( temp + j*sizeof(SIBType[0]), "%*s ", (int)sizeof(SIBType[0])-1, SIBType[min(*sib1_MBMS->schedulingInfoList_MBMS_r14.list.array[i]->sib_MappingInfo_r14.list.array[0],11)] );
        }

        LOG_I( RRC, "siSchedulingInfoSIBType[%d]                 : %s\n", i, temp );
      } else {
        LOG_I( RRC, "mapping list %d is null\n", i );
      }
    }
  } else {
    LOG_E( RRC, "siSchedulingInfoPeriod[0]                  : PROBLEM!!!\n" );
    return -1;
  }

  //if (sib1_MBMS->tdd_Config) {
  //LOG_I( RRC, "TDD subframeAssignment                     : %ld\n", sib1_MBMS->tdd_Config->subframeAssignment );
  //LOG_I( RRC, "TDD specialSubframePatterns                : %ld\n", sib1_MBMS->tdd_Config->specialSubframePatterns );
  //}
  LOG_I( RRC, "siWindowLength                             : %s\n", siWindowLength[min(sib1_MBMS->si_WindowLength_r14,7)] );
  LOG_I( RRC, "systemInfoValueTag                         : %ld\n", sib1_MBMS->systemInfoValueTag_r14 );
  UE_rrc_inst[ctxt_pP->module_id].Info[eNB_index].SIperiod_MBMS     = siPeriod_int[sib1_MBMS->schedulingInfoList_MBMS_r14.list.array[0]->si_Periodicity_r14];
  UE_rrc_inst[ctxt_pP->module_id].Info[eNB_index].SIwindowsize_MBMS = siWindowLength_int[sib1_MBMS->si_WindowLength_r14];
  LOG_I( RRC, "[FRAME unknown][RRC_UE][MOD %02"PRIu8"][][--- MAC_CONFIG_REQ (SIB1-MBMS params eNB %"PRIu8") --->][MAC_UE][MOD %02"PRIu8"][]\n",
         ctxt_pP->module_id, eNB_index, ctxt_pP->module_id );
  rrc_mac_config_req_ue(ctxt_pP->module_id, 0, eNB_index,
                        (LTE_RadioResourceConfigCommonSIB_t *)NULL,
                        (struct LTE_PhysicalConfigDedicated *)NULL,
                        (LTE_SCellToAddMod_r10_t *)NULL,
                        (LTE_MeasObjectToAddMod_t **)NULL,
                        (LTE_MAC_MainConfig_t *)NULL,
                        0,
                        (struct LTE_LogicalChannelConfig *)NULL,
                        (LTE_MeasGapConfig_t *)NULL,
                        (LTE_TDD_Config_t *)NULL,//UE_rrc_inst[ctxt_pP->module_id].sib1[eNB_index]->tdd_Config,
                        (LTE_MobilityControlInfo_t *) NULL,
                        NULL,//&UE_rrc_inst[ctxt_pP->module_id].Info[eNB_index].SIwindowsize,
                        NULL,//&UE_rrc_inst[ctxt_pP->module_id].Info[eNB_index].SIperiod,
                        NULL,
                        NULL,
                        NULL,
                        (LTE_MBSFN_SubframeConfigList_t *)NULL,0,
                        (sib1_MBMS->systemInformationBlockType13_r14==NULL?(LTE_MBSFN_AreaInfoList_r9_t *)NULL:&(sib1_MBMS->systemInformationBlockType13_r14)->mbsfn_AreaInfoList_r9),//(LTE_MBSFN_AreaInfoList_r9_t *)NULL,
                        (LTE_PMCH_InfoList_r9_t *)NULL,
                        0,
                        NULL,
                        NULL,
                        0,
                        (sib1_MBMS->nonMBSFN_SubframeConfig_r14==NULL?(struct LTE_NonMBSFN_SubframeConfig_r14 *)NULL:sib1_MBMS->nonMBSFN_SubframeConfig_r14),//(struct LTE_NonMBSFN_SubframeConfig_r14 *)NULL,
                        (LTE_MBSFN_AreaInfoList_r9_t *)NULL
                       );
  LOG_I(RRC,"Setting SIStatus bit 0 to 1\n");
  UE_rrc_inst[ctxt_pP->module_id].Info[eNB_index].SIStatus_MBMS = 1;
  UE_rrc_inst[ctxt_pP->module_id].Info[eNB_index].SIB1systemInfoValueTag_MBMS = sib1_MBMS->systemInfoValueTag_r14;
#if defined(ENABLE_ITTI) && defined(ENABLE_USE_MME)
  /*
    {
      int cell_valid = 0;

      if (sib1->cellAccessRelatedInfo.cellBarred == LTE_SystemInformationBlockType1__cellAccessRelatedInfo__cellBarred_notBarred) {
        int plmn;
        int plmn_number;
        plmn_number = sib1->cellAccessRelatedInfo.plmn_IdentityList.list.count;

        for (plmn = 0; plmn < plmn_number; plmn++) {
          LTE_PLMN_Identity_t *plmn_Identity;
          plmn_Identity = &sib1->cellAccessRelatedInfo.plmn_IdentityList.list.array[plmn]->plmn_Identity;

          if (
            (
              (plmn_Identity->mcc == NULL)
              ||
              (
                (UE_rrc_inst[ctxt_pP->module_id].plmnID.MCCdigit1 == *(plmn_Identity->mcc->list.array[0])) &&
                (UE_rrc_inst[ctxt_pP->module_id].plmnID.MCCdigit2 == *(plmn_Identity->mcc->list.array[1])) &&
                (UE_rrc_inst[ctxt_pP->module_id].plmnID.MCCdigit3 == *(plmn_Identity->mcc->list.array[2]))
              )
            )
            &&
            (UE_rrc_inst[ctxt_pP->module_id].plmnID.MNCdigit1 == *(plmn_Identity->mnc.list.array[0]))
            &&
            (UE_rrc_inst[ctxt_pP->module_id].plmnID.MNCdigit2 == *(plmn_Identity->mnc.list.array[1]))
            &&
            (
              ((UE_rrc_inst[ctxt_pP->module_id].plmnID.MNCdigit3 == 0xf) && (plmn_Identity->mnc.list.count == 2))
              ||
              (UE_rrc_inst[ctxt_pP->module_id].plmnID.MNCdigit3 == *(plmn_Identity->mnc.list.array[2]))
            )
          ) {
            MessageDef  *msg_p;
            msg_p = itti_alloc_new_message(TASK_RRC_UE, NAS_CELL_SELECTION_CNF);
            NAS_CELL_SELECTION_CNF (msg_p).errCode = AS_SUCCESS;
            NAS_CELL_SELECTION_CNF (msg_p).cellID = BIT_STRING_to_uint32(&sib1->cellAccessRelatedInfo.cellIdentity);
            NAS_CELL_SELECTION_CNF (msg_p).tac = BIT_STRING_to_uint16(&sib1->cellAccessRelatedInfo.trackingAreaCode);
            NAS_CELL_SELECTION_CNF (msg_p).rat = 0xFF;
            NAS_CELL_SELECTION_CNF (msg_p).rsrq = rsrq;
            NAS_CELL_SELECTION_CNF (msg_p).rsrp = rsrp;
            itti_send_msg_to_task(TASK_NAS_UE, ctxt_pP->instance, msg_p);
            cell_valid = 1;
            break;
          }
        }
      }

      if (cell_valid == 0) {
        MessageDef  *msg_p;
        msg_p = itti_alloc_new_message(TASK_RRC_UE, PHY_FIND_NEXT_CELL_REQ);
        itti_send_msg_to_task(TASK_PHY_UE, ctxt_pP->instance, msg_p);
        LOG_E(RRC, "Synched with a cell, but PLMN doesn't match our SIM, the message PHY_FIND_NEXT_CELL_REQ is sent but lost in current UE implementation! \n");
      }
    }
  */
#endif
  VCD_SIGNAL_DUMPER_DUMP_FUNCTION_BY_NAME( VCD_SIGNAL_DUMPER_FUNCTIONS_RRC_UE_DECODE_SIB1, VCD_FUNCTION_OUT );
  return 0;
}


//-----------------------------------------------------------------------------
int decode_SIB1( const protocol_ctxt_t *const ctxt_pP, const uint8_t eNB_index, const uint8_t rsrq, const uint8_t rsrp ) {
  LTE_SystemInformationBlockType1_t *sib1 = UE_rrc_inst[ctxt_pP->module_id].sib1[eNB_index];
  VCD_SIGNAL_DUMPER_DUMP_FUNCTION_BY_NAME( VCD_SIGNAL_DUMPER_FUNCTIONS_RRC_UE_DECODE_SIB1, VCD_FUNCTION_IN );
  LOG_I( RRC, "[UE %d] : Dumping SIB 1\n", ctxt_pP->module_id );
  LTE_PLMN_Identity_t *PLMN_identity = &sib1->cellAccessRelatedInfo.plmn_IdentityList.list.array[0]->plmn_Identity;
  int mccdigits = PLMN_identity->mcc->list.count;
  int mncdigits = PLMN_identity->mnc.list.count;
  int mcc;

  if (mccdigits == 2) {
    mcc = *PLMN_identity->mcc->list.array[0]*10 + *PLMN_identity->mcc->list.array[1];
  } else {
    mcc = *PLMN_identity->mcc->list.array[0]*100 + *PLMN_identity->mcc->list.array[1]*10 + *PLMN_identity->mcc->list.array[2];
  }

  int mnc;

  if (mncdigits == 2) {
    mnc = *PLMN_identity->mnc.list.array[0]*10 + *PLMN_identity->mnc.list.array[1];
  } else {
    mnc = *PLMN_identity->mnc.list.array[0]*100 + *PLMN_identity->mnc.list.array[1]*10 + *PLMN_identity->mnc.list.array[2];
  }

  LOG_I( RRC, "PLMN MCC %0*d, MNC %0*d, TAC 0x%04x\n", mccdigits, mcc, mncdigits, mnc,
         ((sib1->cellAccessRelatedInfo.trackingAreaCode.size == 2)?((sib1->cellAccessRelatedInfo.trackingAreaCode.buf[0]<<8) + sib1->cellAccessRelatedInfo.trackingAreaCode.buf[1]):0));
  LOG_I( RRC, "cellReservedForOperatorUse                 : raw:%ld decoded:%s\n", sib1->cellAccessRelatedInfo.plmn_IdentityList.list.array[0]->cellReservedForOperatorUse,
         SIBreserved(sib1->cellAccessRelatedInfo.plmn_IdentityList.list.array[0]->cellReservedForOperatorUse) );
  // search internal table for provider name
  int plmn_ind = 0;

  while (plmn_data[plmn_ind].mcc > 0) {
    if ((plmn_data[plmn_ind].mcc == mcc) && (plmn_data[plmn_ind].mnc == mnc)) {
      LOG_I( RRC, "Found %s (name from internal table)\n", plmn_data[plmn_ind].oper_short );
      break;
    }

    plmn_ind++;
  }

  if (plmn_data[plmn_ind].mcc < 0) {
    LOG_I( RRC, "Found Unknown operator (no entry in internal table)\n" );
  }

  LOG_I( RRC, "cellAccessRelatedInfo.cellIdentity         : raw:%"PRIu32" decoded:%02x.%02x.%02x.%02x\n",
         BIT_STRING_to_uint32( &sib1->cellAccessRelatedInfo.cellIdentity ),
         sib1->cellAccessRelatedInfo.cellIdentity.buf[0],
         sib1->cellAccessRelatedInfo.cellIdentity.buf[1],
         sib1->cellAccessRelatedInfo.cellIdentity.buf[2],
         sib1->cellAccessRelatedInfo.cellIdentity.buf[3] >> sib1->cellAccessRelatedInfo.cellIdentity.bits_unused);
  LOG_I( RRC, "cellAccessRelatedInfo.cellBarred           : raw:%ld decoded:%s\n", sib1->cellAccessRelatedInfo.cellBarred, SIBbarred(sib1->cellAccessRelatedInfo.cellBarred) );
  LOG_I( RRC, "cellAccessRelatedInfo.intraFreqReselection : raw:%ld decoded:%s\n", sib1->cellAccessRelatedInfo.intraFreqReselection, SIBallowed(sib1->cellAccessRelatedInfo.intraFreqReselection) );
  LOG_I( RRC, "cellAccessRelatedInfo.csg_Indication       : %d\n", sib1->cellAccessRelatedInfo.csg_Indication );

  if (sib1->cellAccessRelatedInfo.csg_Identity)
    LOG_I( RRC, "cellAccessRelatedInfo.csg_Identity         : %"PRIu32"\n", BIT_STRING_to_uint32(sib1->cellAccessRelatedInfo.csg_Identity) );
  else
    LOG_I( RRC, "cellAccessRelatedInfo.csg_Identity         : not defined\n" );

  LOG_I( RRC, "cellSelectionInfo.q_RxLevMin               : %ld\n", sib1->cellSelectionInfo.q_RxLevMin );

  if (sib1->cellSelectionInfo.q_RxLevMinOffset)
    LOG_I( RRC, "cellSelectionInfo.q_RxLevMinOffset         : %ld\n", *sib1->cellSelectionInfo.q_RxLevMinOffset );
  else
    LOG_I( RRC, "cellSelectionInfo.q_RxLevMinOffset         : not defined\n" );

  if (sib1->p_Max)
    LOG_I( RRC, "p_Max                                      : %ld\n", *sib1->p_Max );
  else
    LOG_I( RRC, "p_Max                                      : not defined\n" );

  LOG_I( RRC, "freqBandIndicator                          : %ld\n", sib1->freqBandIndicator );

  if (sib1->schedulingInfoList.list.count > 0) {
    for (int i=0; i<sib1->schedulingInfoList.list.count; i++) {
      LOG_I( RRC, "si_Periodicity[%d]                          : %s\n", i, SIBPeriod[min(sib1->schedulingInfoList.list.array[i]->si_Periodicity,7)]);

      if (sib1->schedulingInfoList.list.array[i]->sib_MappingInfo.list.count > 0) {
        char temp[32 * sizeof(SIBType[0])] = {0}; // maxSIB==32

        for (int j=0; j<sib1->schedulingInfoList.list.array[i]->sib_MappingInfo.list.count; j++) {
          sprintf( temp + j*sizeof(SIBType[0]), "%*s ", (int)sizeof(SIBType[0])-1, SIBType[min(*sib1->schedulingInfoList.list.array[i]->sib_MappingInfo.list.array[0],11)] );
        }

        LOG_I( RRC, "siSchedulingInfoSIBType[%d]                 : %s\n", i, temp );
      } else {
        LOG_I( RRC, "mapping list %d is null\n", i );
      }
    }
  } else {
    LOG_E( RRC, "siSchedulingInfoPeriod[0]                  : PROBLEM!!!\n" );
    return -1;
  }

  if (sib1->tdd_Config) {
    LOG_I( RRC, "TDD subframeAssignment                     : %ld\n", sib1->tdd_Config->subframeAssignment );
    LOG_I( RRC, "TDD specialSubframePatterns                : %ld\n", sib1->tdd_Config->specialSubframePatterns );
  }

  LOG_I( RRC, "siWindowLength                             : %s\n", siWindowLength[min(sib1->si_WindowLength,7)] );
  LOG_I( RRC, "systemInfoValueTag                         : %ld\n", sib1->systemInfoValueTag );
  UE_rrc_inst[ctxt_pP->module_id].Info[eNB_index].SIperiod     = siPeriod_int[sib1->schedulingInfoList.list.array[0]->si_Periodicity];
  UE_rrc_inst[ctxt_pP->module_id].Info[eNB_index].SIwindowsize = siWindowLength_int[sib1->si_WindowLength];
  LOG_I( RRC, "[FRAME unknown][RRC_UE][MOD %02"PRIu8"][][--- MAC_CONFIG_REQ (SIB1 params eNB %"PRIu8") --->][MAC_UE][MOD %02"PRIu8"][]\n",
         ctxt_pP->module_id, eNB_index, ctxt_pP->module_id );
  rrc_mac_config_req_ue(ctxt_pP->module_id, 0, eNB_index,
                        (LTE_RadioResourceConfigCommonSIB_t *)NULL,
                        (struct LTE_PhysicalConfigDedicated *)NULL,
                        (LTE_SCellToAddMod_r10_t *)NULL,
                        (LTE_MeasObjectToAddMod_t **)NULL,
                        (LTE_MAC_MainConfig_t *)NULL,
                        0,
                        (struct LTE_LogicalChannelConfig *)NULL,
                        (LTE_MeasGapConfig_t *)NULL,
                        UE_rrc_inst[ctxt_pP->module_id].sib1[eNB_index]->tdd_Config,
                        (LTE_MobilityControlInfo_t *) NULL,
                        &UE_rrc_inst[ctxt_pP->module_id].Info[eNB_index].SIwindowsize,
                        &UE_rrc_inst[ctxt_pP->module_id].Info[eNB_index].SIperiod,
                        NULL,
                        NULL,
                        NULL,
                        (LTE_MBSFN_SubframeConfigList_t *)NULL,0,
                        (LTE_MBSFN_AreaInfoList_r9_t *)NULL,
                        (LTE_PMCH_InfoList_r9_t *)NULL,
                        0,
                        NULL,
                        NULL,
                        0,
                        (struct LTE_NonMBSFN_SubframeConfig_r14 *)NULL,
                        (LTE_MBSFN_AreaInfoList_r9_t *)NULL
                       );
  LOG_I(RRC,"Setting SIStatus bit 0 to 1\n");
  UE_rrc_inst[ctxt_pP->module_id].Info[eNB_index].SIStatus = 1;
  UE_rrc_inst[ctxt_pP->module_id].Info[eNB_index].SIB1systemInfoValueTag = sib1->systemInfoValueTag;
#if defined(ENABLE_ITTI) && defined(ENABLE_USE_MME)
  {
    int cell_valid = 0;

    if (sib1->cellAccessRelatedInfo.cellBarred == LTE_SystemInformationBlockType1__cellAccessRelatedInfo__cellBarred_notBarred) {
      /* Cell is not barred */
      int plmn;
      int plmn_number;
      plmn_number = sib1->cellAccessRelatedInfo.plmn_IdentityList.list.count;

      /* Compare requested PLMN and PLMNs from SIB1*/
      for (plmn = 0; plmn < plmn_number; plmn++) {
        LTE_PLMN_Identity_t *plmn_Identity;
        plmn_Identity = &sib1->cellAccessRelatedInfo.plmn_IdentityList.list.array[plmn]->plmn_Identity;

        if (
          (
            (plmn_Identity->mcc == NULL)
            ||
            (
              (UE_rrc_inst[ctxt_pP->module_id].plmnID.MCCdigit1 == *(plmn_Identity->mcc->list.array[0])) &&
              (UE_rrc_inst[ctxt_pP->module_id].plmnID.MCCdigit2 == *(plmn_Identity->mcc->list.array[1])) &&
              (UE_rrc_inst[ctxt_pP->module_id].plmnID.MCCdigit3 == *(plmn_Identity->mcc->list.array[2]))
            )
          )
          &&
          (UE_rrc_inst[ctxt_pP->module_id].plmnID.MNCdigit1 == *(plmn_Identity->mnc.list.array[0]))
          &&
          (UE_rrc_inst[ctxt_pP->module_id].plmnID.MNCdigit2 == *(plmn_Identity->mnc.list.array[1]))
          &&
          (
            ((UE_rrc_inst[ctxt_pP->module_id].plmnID.MNCdigit3 == 0xf) && (plmn_Identity->mnc.list.count == 2))
            ||
            (UE_rrc_inst[ctxt_pP->module_id].plmnID.MNCdigit3 == *(plmn_Identity->mnc.list.array[2]))
          )
        ) {
          /* PLMN match, send a confirmation to NAS */
          MessageDef  *msg_p;
          msg_p = itti_alloc_new_message(TASK_RRC_UE, NAS_CELL_SELECTION_CNF);
          NAS_CELL_SELECTION_CNF (msg_p).errCode = AS_SUCCESS;
          NAS_CELL_SELECTION_CNF (msg_p).cellID = BIT_STRING_to_uint32(&sib1->cellAccessRelatedInfo.cellIdentity);
          NAS_CELL_SELECTION_CNF (msg_p).tac = BIT_STRING_to_uint16(&sib1->cellAccessRelatedInfo.trackingAreaCode);
          NAS_CELL_SELECTION_CNF (msg_p).rat = 0xFF;
          NAS_CELL_SELECTION_CNF (msg_p).rsrq = rsrq;
          NAS_CELL_SELECTION_CNF (msg_p).rsrp = rsrp;
          itti_send_msg_to_task(TASK_NAS_UE, ctxt_pP->instance, msg_p);
          cell_valid = 1;
          break;
        }
      }
    }

    if (cell_valid == 0) {
      /* Cell can not be used, ask PHY to try the next one */
      MessageDef  *msg_p;
      msg_p = itti_alloc_new_message(TASK_RRC_UE, PHY_FIND_NEXT_CELL_REQ);
      itti_send_msg_to_task(TASK_PHY_UE, ctxt_pP->instance, msg_p);
      LOG_E(RRC, "Synched with a cell, but PLMN doesn't match our SIM, the message PHY_FIND_NEXT_CELL_REQ is sent but lost in current UE implementation! \n");
    }
  }
#endif
  VCD_SIGNAL_DUMPER_DUMP_FUNCTION_BY_NAME( VCD_SIGNAL_DUMPER_FUNCTIONS_RRC_UE_DECODE_SIB1, VCD_FUNCTION_OUT );
  return 0;
}


//-----------------------------------------------------------------------------
void dump_sib2( LTE_SystemInformationBlockType2_t *sib2 ) {
  // ac_BarringInfo
  if (sib2->ac_BarringInfo) {
    LOG_I( RRC, "ac_BarringInfo->ac_BarringForEmergency : %d\n",
           sib2->ac_BarringInfo->ac_BarringForEmergency );

    if (sib2->ac_BarringInfo->ac_BarringForMO_Signalling) {
      LOG_I( RRC, "ac_BarringInfo->ac_BarringForMO_Signalling->ac_BarringFactor       : %ld\n",
             sib2->ac_BarringInfo->ac_BarringForMO_Signalling->ac_BarringFactor );
      LOG_I( RRC, "ac_BarringInfo->ac_BarringForMO_Signalling->ac_BarringTime         : %ld\n",
             sib2->ac_BarringInfo->ac_BarringForMO_Signalling->ac_BarringTime );
      LOG_I( RRC, "ac_BarringInfo->ac_BarringForMO_Signalling->ac_BarringForSpecialAC : %"PRIu32"\n",
             BIT_STRING_to_uint32(&sib2->ac_BarringInfo->ac_BarringForMO_Signalling->ac_BarringForSpecialAC) );
    } else
      LOG_I( RRC, "ac_BarringInfo->ac_BarringForMO_Signalling : not defined\n" );

    if (sib2->ac_BarringInfo->ac_BarringForMO_Data) {
      LOG_I( RRC, "ac_BarringInfo->ac_BarringForMO_Data->ac_BarringFactor       : %ld\n",
             sib2->ac_BarringInfo->ac_BarringForMO_Data->ac_BarringFactor );
      LOG_I( RRC, "ac_BarringInfo->ac_BarringForMO_Data->ac_BarringTime         : %ld\n",
             sib2->ac_BarringInfo->ac_BarringForMO_Data->ac_BarringTime );
      LOG_I( RRC, "ac_BarringInfo->ac_BarringForMO_Data->ac_BarringForSpecialAC : %"PRIu32"\n",
             BIT_STRING_to_uint32(&sib2->ac_BarringInfo->ac_BarringForMO_Data->ac_BarringForSpecialAC) );
    } else
      LOG_I( RRC, "ac_BarringInfo->ac_BarringForMO_Data : not defined\n" );
  } else
    LOG_I( RRC, "ac_BarringInfo : not defined\n" );

  // RACH
  LOG_I( RRC, "radioResourceConfigCommon.rach_ConfigCommon.preambleInfo.numberOfRA_Preambles  : raw:%ld decoded:%s\n",
         sib2->radioResourceConfigCommon.rach_ConfigCommon.preambleInfo.numberOfRA_Preambles,
         SIB2numberOfRA_Preambles(sib2->radioResourceConfigCommon.rach_ConfigCommon.preambleInfo.numberOfRA_Preambles) );

  if (sib2->radioResourceConfigCommon.rach_ConfigCommon.preambleInfo.preamblesGroupAConfig) {
    LOG_I( RRC, "radioResourceConfigCommon.rach_ConfigCommon.preambleInfo.preamblesGroupAConfig->sizeOfRA_PreamblesGroupA : %ld\n",
           sib2->radioResourceConfigCommon.rach_ConfigCommon.preambleInfo.preamblesGroupAConfig->sizeOfRA_PreamblesGroupA );
    LOG_I( RRC, "radioResourceConfigCommon.rach_ConfigCommon.preambleInfo.preamblesGroupAConfig->messageSizeGroupA        : %ld\n",
           sib2->radioResourceConfigCommon.rach_ConfigCommon.preambleInfo.preamblesGroupAConfig->messageSizeGroupA );
    LOG_I( RRC, "radioResourceConfigCommon.rach_ConfigCommon.preambleInfo.preamblesGroupAConfig->messagePowerOffsetGroupB : %ld\n",
           sib2->radioResourceConfigCommon.rach_ConfigCommon.preambleInfo.preamblesGroupAConfig->messagePowerOffsetGroupB );
  } else {
    LOG_I( RRC, "radioResourceConfigCommon.rach_ConfigCommon.preambleInfo.preamblesGroupAConfig : not defined\n" );
  }

  LOG_I( RRC, "radioResourceConfigCommon.rach_ConfigCommon.powerRampingParameters.powerRampingStep                   : raw:%ld decoded:%s\n",
         sib2->radioResourceConfigCommon.rach_ConfigCommon.powerRampingParameters.powerRampingStep,
         SIB2powerRampingStep(sib2->radioResourceConfigCommon.rach_ConfigCommon.powerRampingParameters.powerRampingStep) );
  LOG_I( RRC, "radioResourceConfigCommon.rach_ConfigCommon.powerRampingParameters.preambleInitialReceivedTargetPower : raw:%ld decoded:%s\n",
         sib2->radioResourceConfigCommon.rach_ConfigCommon.powerRampingParameters.preambleInitialReceivedTargetPower,
         SIB2preambleInitialReceivedTargetPower(sib2->radioResourceConfigCommon.rach_ConfigCommon.powerRampingParameters.preambleInitialReceivedTargetPower) );
  LOG_I( RRC, "radioResourceConfigCommon.rach_ConfigCommon.ra_SupervisionInfo.preambleTransMax              : raw:%ld decoded:%s\n",
         sib2->radioResourceConfigCommon.rach_ConfigCommon.ra_SupervisionInfo.preambleTransMax,
         SIB2preambleTransMax(sib2->radioResourceConfigCommon.rach_ConfigCommon.ra_SupervisionInfo.preambleTransMax) );
  LOG_I( RRC, "radioResourceConfigCommon.rach_ConfigCommon.ra_SupervisionInfo.ra_ResponseWindowSize         : raw:%ld decoded:%s\n",
         sib2->radioResourceConfigCommon.rach_ConfigCommon.ra_SupervisionInfo.ra_ResponseWindowSize,
         SIB2ra_ResponseWindowSize(sib2->radioResourceConfigCommon.rach_ConfigCommon.ra_SupervisionInfo.ra_ResponseWindowSize) );
  LOG_I( RRC, "radioResourceConfigCommon.rach_ConfigCommon.ra_SupervisionInfo.mac_ContentionResolutionTimer : raw:%ld decoded:%s\n",
         sib2->radioResourceConfigCommon.rach_ConfigCommon.ra_SupervisionInfo.mac_ContentionResolutionTimer,
         SIB2mac_ContentionResolutionTimer(sib2->radioResourceConfigCommon.rach_ConfigCommon.ra_SupervisionInfo.mac_ContentionResolutionTimer) );
  LOG_I( RRC, "radioResourceConfigCommon.rach_ConfigCommon.maxHARQ_Msg3Tx : %ld\n",
         sib2->radioResourceConfigCommon.rach_ConfigCommon.maxHARQ_Msg3Tx );
  // BCCH
  LOG_I( RRC, "radioResourceConfigCommon.bcch_Config.modificationPeriodCoeff : raw:%ld decoded:%s\n",
         sib2->radioResourceConfigCommon.bcch_Config.modificationPeriodCoeff,
         SIB2modificationPeriodCoeff(sib2->radioResourceConfigCommon.bcch_Config.modificationPeriodCoeff) );
  // PCCH
  LOG_I( RRC, "radioResourceConfigCommon.pcch_Config.defaultPagingCycle : raw:%ld decoded:%s\n",
         sib2->radioResourceConfigCommon.pcch_Config.defaultPagingCycle,
         SIB2defaultPagingCycle(sib2->radioResourceConfigCommon.pcch_Config.defaultPagingCycle) );
  LOG_I( RRC, "radioResourceConfigCommon.pcch_Config.nB                 : raw:%ld decoded:%s\n",
         sib2->radioResourceConfigCommon.pcch_Config.nB,
         SIB2nB(sib2->radioResourceConfigCommon.pcch_Config.nB) );
  // PRACH
  LOG_I( RRC, "radioResourceConfigCommon.prach_Config.rootSequenceIndex                          : %ld\n",
         sib2->radioResourceConfigCommon.prach_Config.rootSequenceIndex );
  LOG_I( RRC, "radioResourceConfigCommon.prach_Config.prach_ConfigInfo.prach_ConfigIndex         : %ld\n",
         sib2->radioResourceConfigCommon.prach_Config.prach_ConfigInfo.prach_ConfigIndex );
  LOG_I( RRC, "radioResourceConfigCommon.prach_Config.prach_ConfigInfo.highSpeedFlag             : %d\n",
         sib2->radioResourceConfigCommon.prach_Config.prach_ConfigInfo.highSpeedFlag );
  LOG_I( RRC, "radioResourceConfigCommon.prach_Config.prach_ConfigInfo.zeroCorrelationZoneConfig : %ld\n",
         sib2->radioResourceConfigCommon.prach_Config.prach_ConfigInfo.zeroCorrelationZoneConfig );
  LOG_I( RRC, "radioResourceConfigCommon.prach_Config.prach_ConfigInfo.prach_FreqOffset          : %ld\n",
         sib2->radioResourceConfigCommon.prach_Config.prach_ConfigInfo.prach_FreqOffset );
  // PDSCH-Config
  LOG_I( RRC, "radioResourceConfigCommon.pdsch_ConfigCommon.referenceSignalPower : %ld\n",
         sib2->radioResourceConfigCommon.pdsch_ConfigCommon.referenceSignalPower );
  LOG_I( RRC, "radioResourceConfigCommon.pdsch_ConfigCommon.p_b                  : %ld\n",
         sib2->radioResourceConfigCommon.pdsch_ConfigCommon.p_b );
  // PUSCH-Config
  LOG_I( RRC, "radioResourceConfigCommon.pusch_ConfigCommon.pusch_ConfigBasic.n_SB                : %ld\n",
         sib2->radioResourceConfigCommon.pusch_ConfigCommon.pusch_ConfigBasic.n_SB );
  LOG_I( RRC, "radioResourceConfigCommon.pusch_ConfigCommon.pusch_ConfigBasic.hoppingMode         : %ld\n",
         sib2->radioResourceConfigCommon.pusch_ConfigCommon.pusch_ConfigBasic.hoppingMode );
  LOG_I( RRC, "radioResourceConfigCommon.pusch_ConfigCommon.pusch_ConfigBasic.pusch_HoppingOffset : %ld\n",
         sib2->radioResourceConfigCommon.pusch_ConfigCommon.pusch_ConfigBasic.pusch_HoppingOffset );
  LOG_I( RRC, "radioResourceConfigCommon.pusch_ConfigCommon.pusch_ConfigBasic.enable64QAM         : %d\n",
         sib2->radioResourceConfigCommon.pusch_ConfigCommon.pusch_ConfigBasic.enable64QAM );
  LOG_I( RRC, "radioResourceConfigCommon.pusch_ConfigCommon.ul_ReferenceSignalsPUSCH.groupHoppingEnabled    : %d\n",
         sib2->radioResourceConfigCommon.pusch_ConfigCommon.ul_ReferenceSignalsPUSCH.groupHoppingEnabled );
  LOG_I( RRC, "radioResourceConfigCommon.pusch_ConfigCommon.ul_ReferenceSignalsPUSCH.groupAssignmentPUSCH   : %ld\n",
         sib2->radioResourceConfigCommon.pusch_ConfigCommon.ul_ReferenceSignalsPUSCH.groupAssignmentPUSCH );
  LOG_I( RRC, "radioResourceConfigCommon.pusch_ConfigCommon.ul_ReferenceSignalsPUSCH.sequenceHoppingEnabled : %d\n",
         sib2->radioResourceConfigCommon.pusch_ConfigCommon.ul_ReferenceSignalsPUSCH.sequenceHoppingEnabled );
  LOG_I( RRC, "radioResourceConfigCommon.pusch_ConfigCommon.ul_ReferenceSignalsPUSCH.cyclicShift            : %ld\n",
         sib2->radioResourceConfigCommon.pusch_ConfigCommon.ul_ReferenceSignalsPUSCH.cyclicShift );
  // PUCCH-Config
  LOG_I( RRC, "radioResourceConfigCommon.pucch_ConfigCommon.deltaPUCCH_Shift : %ld\n",
         sib2->radioResourceConfigCommon.pucch_ConfigCommon.deltaPUCCH_Shift );
  LOG_I( RRC, "radioResourceConfigCommon.pucch_ConfigCommon.nRB_CQI          : %ld\n",
         sib2->radioResourceConfigCommon.pucch_ConfigCommon.nRB_CQI );
  LOG_I( RRC, "radioResourceConfigCommon.pucch_ConfigCommon.nCS_AN           : %ld\n",
         sib2->radioResourceConfigCommon.pucch_ConfigCommon.nCS_AN );
  LOG_I( RRC, "radioResourceConfigCommon.pucch_ConfigCommon.n1PUCCH_AN       : %ld\n",
         sib2->radioResourceConfigCommon.pucch_ConfigCommon.n1PUCCH_AN );
  // SoundingRS_UL_Config
  LOG_I( RRC, "radioResourceConfigCommon.soundingRS_UL_ConfigCommon.present : raw:%d decoded:%s\n",
         sib2->radioResourceConfigCommon.soundingRS_UL_ConfigCommon.present,
         SIB2SoundingPresent(sib2->radioResourceConfigCommon.soundingRS_UL_ConfigCommon.present) );

  if (sib2->radioResourceConfigCommon.soundingRS_UL_ConfigCommon.present == LTE_SoundingRS_UL_ConfigCommon_PR_setup) {
    LOG_I( RRC, "radioResourceConfigCommon.soundingRS_UL_ConfigCommon.choice.setup.srs_BandwidthConfig                 : %ld\n",
           sib2->radioResourceConfigCommon.soundingRS_UL_ConfigCommon.choice.setup.srs_BandwidthConfig );
    LOG_I( RRC, "radioResourceConfigCommon.soundingRS_UL_ConfigCommon.choice.setup.srs_SubframeConfig                  : %ld\n",
           sib2->radioResourceConfigCommon.soundingRS_UL_ConfigCommon.choice.setup.srs_SubframeConfig );
    LOG_I( RRC, "radioResourceConfigCommon.soundingRS_UL_ConfigCommon.choice.setup.ackNackSRS_SimultaneousTransmission : %d\n",
           sib2->radioResourceConfigCommon.soundingRS_UL_ConfigCommon.choice.setup.ackNackSRS_SimultaneousTransmission );

    if(sib2->radioResourceConfigCommon.soundingRS_UL_ConfigCommon.choice.setup.srs_MaxUpPts) {
      LOG_I( RRC, "radioResourceConfigCommon.soundingRS_UL_ConfigCommon.choice.setup.srs_MaxUpPts                        : %ld\n",
             /* TODO: check that it's okay to access [0] */
             sib2->radioResourceConfigCommon.soundingRS_UL_ConfigCommon.choice.setup.srs_MaxUpPts[0] );
    }
  }

  // uplinkPowerControlCommon
  LOG_I( RRC, "radioResourceConfigCommon.uplinkPowerControlCommon.p0_NominalPUSCH   : %ld\n",
         sib2->radioResourceConfigCommon.uplinkPowerControlCommon.p0_NominalPUSCH );
  LOG_I( RRC, "radioResourceConfigCommon.uplinkPowerControlCommon.alpha             : %ld\n",
         sib2->radioResourceConfigCommon.uplinkPowerControlCommon.alpha );
  LOG_I( RRC, "radioResourceConfigCommon.uplinkPowerControlCommon.p0_NominalPUCCH   : %ld\n",
         sib2->radioResourceConfigCommon.uplinkPowerControlCommon.p0_NominalPUCCH );
  LOG_I( RRC, "radioResourceConfigCommon.uplinkPowerControlCommon.deltaFList_PUCCH.deltaF_PUCCH_Format1  : %ld\n",
         sib2->radioResourceConfigCommon.uplinkPowerControlCommon.deltaFList_PUCCH.deltaF_PUCCH_Format1 );
  LOG_I( RRC, "radioResourceConfigCommon.uplinkPowerControlCommon.deltaFList_PUCCH.deltaF_PUCCH_Format1b : %ld\n",
         sib2->radioResourceConfigCommon.uplinkPowerControlCommon.deltaFList_PUCCH.deltaF_PUCCH_Format1b );
  LOG_I( RRC, "radioResourceConfigCommon.uplinkPowerControlCommon.deltaFList_PUCCH.deltaF_PUCCH_Format2  : %ld\n",
         sib2->radioResourceConfigCommon.uplinkPowerControlCommon.deltaFList_PUCCH.deltaF_PUCCH_Format2 );
  LOG_I( RRC, "radioResourceConfigCommon.uplinkPowerControlCommon.deltaFList_PUCCH.deltaF_PUCCH_Format2a : %ld\n",
         sib2->radioResourceConfigCommon.uplinkPowerControlCommon.deltaFList_PUCCH.deltaF_PUCCH_Format2a );
  LOG_I( RRC, "radioResourceConfigCommon.uplinkPowerControlCommon.deltaFList_PUCCH.deltaF_PUCCH_Format2b : %ld\n",
         sib2->radioResourceConfigCommon.uplinkPowerControlCommon.deltaFList_PUCCH.deltaF_PUCCH_Format2b );
  LOG_I( RRC, "radioResourceConfigCommon.uplinkPowerControlCommon.deltaPreambleMsg3 : %ld\n",
         sib2->radioResourceConfigCommon.uplinkPowerControlCommon.deltaPreambleMsg3 );
  LOG_I( RRC, "radioResourceConfigCommon.ul_CyclicPrefixLength : %ld\n",
         sib2->radioResourceConfigCommon.ul_CyclicPrefixLength );
  LOG_I( RRC, "ue_TimersAndConstants.t300 : %ld\n", sib2->ue_TimersAndConstants.t300 );
  LOG_I( RRC, "ue_TimersAndConstants.t301 : %ld\n", sib2->ue_TimersAndConstants.t301 );
  LOG_I( RRC, "ue_TimersAndConstants.t310 : %ld\n", sib2->ue_TimersAndConstants.t310 );
  LOG_I( RRC, "ue_TimersAndConstants.n310 : %ld\n", sib2->ue_TimersAndConstants.n310 );
  LOG_I( RRC, "ue_TimersAndConstants.t311 : %ld\n", sib2->ue_TimersAndConstants.t311 );
  LOG_I( RRC, "ue_TimersAndConstants.n311 : %ld\n", sib2->ue_TimersAndConstants.n311 );

  if (sib2->freqInfo.ul_CarrierFreq)
    LOG_I( RRC, "freqInfo.ul_CarrierFreq             : %ld\n", *sib2->freqInfo.ul_CarrierFreq );
  else
    LOG_I( RRC, "freqInfo.ul_CarrierFreq             : not defined\n" );

  if (sib2->freqInfo.ul_Bandwidth)
    LOG_I( RRC, "freqInfo.ul_Bandwidth               : %ld\n", *sib2->freqInfo.ul_Bandwidth );
  else
    LOG_I( RRC, "freqInfo.ul_Bandwidth               : not defined\n" );

  LOG_I( RRC, "freqInfo.additionalSpectrumEmission : %ld\n", sib2->freqInfo.additionalSpectrumEmission );

  if (sib2->mbsfn_SubframeConfigList) {
    LOG_I( RRC, "mbsfn_SubframeConfigList : %p\n", sib2->mbsfn_SubframeConfigList );
    // FIXME
  } else
    LOG_I( RRC, "mbsfn_SubframeConfigList : not defined\n" );

  LOG_I( RRC, "timeAlignmentTimerCommon : %ld\n", sib2->timeAlignmentTimerCommon );

  if (sib2->lateNonCriticalExtension) {
    LOG_I( RRC, "lateNonCriticalExtension : %p\n", sib2->lateNonCriticalExtension );
  } else
    LOG_I( RRC, "lateNonCriticalExtension : not defined\n" );

  if (sib2->ext1 && sib2->ext1->ssac_BarringForMMTEL_Voice_r9) {
    LOG_I( RRC, "ssac_BarringForMMTEL_Voice_r9->ac_BarringFactor       : %ld\n",
           sib2->ext1->ssac_BarringForMMTEL_Voice_r9->ac_BarringFactor );
    LOG_I( RRC, "ssac_BarringForMMTEL_Voice_r9->ac_BarringTime         : %ld\n",
           sib2->ext1->ssac_BarringForMMTEL_Voice_r9->ac_BarringTime );
    LOG_I( RRC, "ssac_BarringForMMTEL_Voice_r9->ac_BarringForSpecialAC : %"PRIu32"\n",
           BIT_STRING_to_uint32(&sib2->ext1->ssac_BarringForMMTEL_Voice_r9->ac_BarringForSpecialAC) );
  } else
    LOG_I( RRC, "ssac_BarringForMMTEL_Voice_r9 : not defined\n" );

  if (sib2->ext1 && sib2->ext1->ssac_BarringForMMTEL_Video_r9) {
    LOG_I( RRC, "ssac_BarringForMMTEL_Video_r9->ac_BarringFactor       : %ld\n",
           sib2->ext1->ssac_BarringForMMTEL_Video_r9->ac_BarringFactor );
    LOG_I( RRC, "ssac_BarringForMMTEL_Video_r9->ac_BarringTime         : %ld\n",
           sib2->ext1->ssac_BarringForMMTEL_Video_r9->ac_BarringTime );
    LOG_I( RRC, "ssac_BarringForMMTEL_Video_r9->ac_BarringForSpecialAC : %"PRIu32"\n",
           BIT_STRING_to_uint32(&sib2->ext1->ssac_BarringForMMTEL_Video_r9->ac_BarringForSpecialAC) );
  } else
    LOG_I( RRC, "ssac_BarringForMMTEL_Video_r9 : not defined\n" );

  if (sib2->ext2 && sib2->ext2->ac_BarringForCSFB_r10) {
    LOG_I( RRC, "ac_BarringForCSFB_r10->ac_BarringFactor       : %ld\n",
           sib2->ext2->ac_BarringForCSFB_r10->ac_BarringFactor );
    LOG_I( RRC, "ac_BarringForCSFB_r10->ac_BarringTime         : %ld\n",
           sib2->ext2->ac_BarringForCSFB_r10->ac_BarringTime );
    LOG_I( RRC, "ac_BarringForCSFB_r10->ac_BarringForSpecialAC : %"PRIu32"\n",
           BIT_STRING_to_uint32(&sib2->ext2->ac_BarringForCSFB_r10->ac_BarringForSpecialAC) );
  } else
    LOG_I( RRC, "ac_BarringForCSFB_r10 : not defined\n" );
}

//-----------------------------------------------------------------------------
void dump_sib3( LTE_SystemInformationBlockType3_t *sib3 ) {
  LOG_I( RRC, "Dumping SIB3 (see TS36.331 V8.21.0)\n" );
  int q_Hyst_dB = sib3->cellReselectionInfoCommon.q_Hyst; // sib3->cellReselectionInfoCommon.q_Hyst is a enumerated value

  if (q_Hyst_dB > 6)
    q_Hyst_dB = (q_Hyst_dB-6) * 2 + 6;

  LOG_I( RRC, "cellReselectionInfoCommon.q_Hyst : raw:%ld  decoded:%d dB\n", sib3->cellReselectionInfoCommon.q_Hyst, q_Hyst_dB );

  if (sib3->cellReselectionInfoCommon.speedStateReselectionPars) {
    LOG_I( RRC, "cellReselectionInfoCommon.speedStateReselectionPars->mobilityStateParameters.t_Evaluation : %ld\n",
           sib3->cellReselectionInfoCommon.speedStateReselectionPars->mobilityStateParameters.t_Evaluation );
    LOG_I( RRC, "cellReselectionInfoCommon.speedStateReselectionPars->mobilityStateParameters.t_HystNormal : %ld\n",
           sib3->cellReselectionInfoCommon.speedStateReselectionPars->mobilityStateParameters.t_HystNormal );
    LOG_I( RRC, "cellReselectionInfoCommon.speedStateReselectionPars->mobilityStateParameters.n_CellChangeMedium : %ld\n",
           sib3->cellReselectionInfoCommon.speedStateReselectionPars->mobilityStateParameters.n_CellChangeMedium );
    LOG_I( RRC, "cellReselectionInfoCommon.speedStateReselectionPars->mobilityStateParameters.n_CellChangeHigh : %ld\n",
           sib3->cellReselectionInfoCommon.speedStateReselectionPars->mobilityStateParameters.n_CellChangeHigh );
    LOG_I( RRC, "cellReselectionInfoCommon.speedStateReselectionPars->q_HystSF.sf_Medium : raw:%ld decoded:%ld dB\n", sib3->cellReselectionInfoCommon.speedStateReselectionPars->q_HystSF.sf_Medium,
           6 - 2 * sib3->cellReselectionInfoCommon.speedStateReselectionPars->q_HystSF.sf_Medium );
    LOG_I( RRC, "cellReselectionInfoCommon.speedStateReselectionPars->q_HystSF.sf_High : raw:%ld decoded:%ld dB\n", sib3->cellReselectionInfoCommon.speedStateReselectionPars->q_HystSF.sf_High,
           6 - 2 * sib3->cellReselectionInfoCommon.speedStateReselectionPars->q_HystSF.sf_High );
  } else {
    LOG_I( RRC, "cellReselectionInfoCommon.speedStateReselectionPars : not defined\n" );
  }

  if (sib3->cellReselectionServingFreqInfo.s_NonIntraSearch) {
    LOG_I( RRC, "cellReselectionServingFreqInfo.s_NonIntraSearch : %ld\n", *(sib3->cellReselectionServingFreqInfo.s_NonIntraSearch) );
  } else {
    LOG_I( RRC, "cellReselectionServingFreqInfo.s_NonIntraSearch : not defined\n" );
  }

  LOG_I( RRC, "cellReselectionServingFreqInfo.threshServingLow : %ld\n", sib3->cellReselectionServingFreqInfo.threshServingLow );
  LOG_I( RRC, "cellReselectionServingFreqInfo.cellReselectionPriority : %ld\n", sib3->cellReselectionServingFreqInfo.cellReselectionPriority );
  LOG_I( RRC, "intraFreqCellReselectionInfo.q_RxLevMin : %ld\n", sib3->intraFreqCellReselectionInfo.q_RxLevMin );

  if (sib3->intraFreqCellReselectionInfo.p_Max) {
    LOG_I( RRC, "intraFreqCellReselectionInfo.p_Max : %ld\n", *(sib3->intraFreqCellReselectionInfo.p_Max) );
  } else {
    LOG_I( RRC, "intraFreqCellReselectionInfo.p_Max : not defined\n" );
  }

  if (sib3->intraFreqCellReselectionInfo.s_IntraSearch) {
    LOG_I( RRC, "intraFreqCellReselectionInfo.s_IntraSearch : %ld\n", *(sib3->intraFreqCellReselectionInfo.s_IntraSearch) );
  } else {
    LOG_I( RRC, "intraFreqCellReselectionInfo.s_IntraSearch : not defined\n" );
  }

  if (sib3->intraFreqCellReselectionInfo.allowedMeasBandwidth) {
    LOG_I( RRC, "intraFreqCellReselectionInfo.allowedMeasBandwidth : %ld\n", *(sib3->intraFreqCellReselectionInfo.allowedMeasBandwidth) );
  } else {
    LOG_I( RRC, "intraFreqCellReselectionInfo.allowedMeasBandwidth : not defined\n" );
  }

  LOG_I( RRC, "intraFreqCellReselectionInfo.presenceAntennaPort1 : %d\n", sib3->intraFreqCellReselectionInfo.presenceAntennaPort1 );
  LOG_I( RRC, "intraFreqCellReselectionInfo.neighCellConfig : %"PRIu8"\n", BIT_STRING_to_uint8( &(sib3->intraFreqCellReselectionInfo.neighCellConfig) ) );
  LOG_I( RRC, "intraFreqCellReselectionInfo.t_ReselectionEUTRA : %ld\n", sib3->intraFreqCellReselectionInfo.t_ReselectionEUTRA );

  if (sib3->intraFreqCellReselectionInfo.t_ReselectionEUTRA_SF) {
    LOG_I( RRC, "intraFreqCellReselectionInfo.t_ReselectionEUTRA_SF->sf_Medium : %ld\n", sib3->intraFreqCellReselectionInfo.t_ReselectionEUTRA_SF->sf_Medium );
    LOG_I( RRC, "intraFreqCellReselectionInfo.t_ReselectionEUTRA_SF->sf_High : %ld\n", sib3->intraFreqCellReselectionInfo.t_ReselectionEUTRA_SF->sf_High );
  } else {
    LOG_I( RRC, "intraFreqCellReselectionInfo.t_ReselectionEUTRA_SF : not defined\n" );
  }
}

int Qoffsettab[31] = {-24,-22,-20,-18,-16,-14,-12,-10,-8,-6,-5,-4,-3,-2,-1,0,1,2,3,4,5,6,8,10,12,14,16,18,20,22,24};
int PhysCellIdRange[16] = {4,8,12,16,24,32,48,64,84,96,128,168,252,504,0,0};

uint64_t arfcn_to_freq(long arfcn) {
  if (arfcn < 600)  // Band 1
    return((uint64_t)2110000000 + (arfcn*100000));
  else if (arfcn <1200) // Band 2
    return((uint64_t)1930000000 + ((arfcn-600)*100000));
  else if (arfcn <1950) // Band 3
    return((uint64_t)1805000000 + ((arfcn-1200)*100000));
  else if (arfcn <2400) // Band 4
    return((uint64_t)2110000000 + ((arfcn-1950)*100000));
  else if (arfcn <2650) // Band 5
    return((uint64_t)869000000 + ((arfcn-2400)*100000));
  else if (arfcn <2750) // Band 6
    return((uint64_t)875000000 + ((arfcn-2650)*100000));
  else if (arfcn <3450) // Band 7
    return((uint64_t)2620000000 + ((arfcn-2750)*100000));
  else if (arfcn <3800) // Band 8
    return((uint64_t)925000000 + ((arfcn-3450)*100000));
  else if (arfcn <4150) // Band 9
    return((uint64_t)1844900000 + ((arfcn-3800)*100000));
  else if (arfcn <4650) // Band 10
    return((uint64_t)2110000000 + ((arfcn-4150)*100000));
  else if (arfcn <5010) // Band 11
    return((uint64_t)1475900000 + ((arfcn-4750)*100000));
  else if (arfcn <5180) // Band 12
    return((uint64_t)729000000 + ((arfcn-5010)*100000));
  else if (arfcn <5280) // Band 13
    return((uint64_t)746000000 + ((arfcn-5180)*100000));
  else if (arfcn <5730) // Band 14
    return((uint64_t)758000000 + ((arfcn-5280)*100000));
  else if (arfcn <5850) // Band 17
    return((uint64_t)734000000 + ((arfcn-5730)*100000));
  else if (arfcn <6000) // Band 18
    return((uint64_t)860000000 + ((arfcn-5850)*100000));
  else if (arfcn <6150) // Band 19
    return((uint64_t)875000000 + ((arfcn-6000)*100000));
  else if (arfcn <6450) // Band 20
    return((uint64_t)791000000 + ((arfcn-6150)*100000));
  else if (arfcn <6600) // Band 21
    return((uint64_t)1495900000 + ((arfcn-6450)*100000));
  else if (arfcn <7500) // Band 22
    return((uint64_t)351000000 + ((arfcn-6600)*100000));
  else if (arfcn <7700) // Band 23
    return((uint64_t)2180000000 + ((arfcn-7500)*100000));
  else if (arfcn <8040) // Band 24
    return((uint64_t)1525000000 + ((arfcn-7700)*100000));
  else if (arfcn <8690) // Band 25
    return((uint64_t)1930000000 + ((arfcn-8040)*100000));
  else if (arfcn <36200) // Band 33
    return((uint64_t)1900000000 + ((arfcn-36000)*100000));
  else if (arfcn <36350) // Band 34
    return((uint64_t)2010000000 + ((arfcn-36200)*100000));
  else if (arfcn <36950) // Band 35
    return((uint64_t)1850000000 + ((arfcn-36350)*100000));
  else if (arfcn <37550) // Band 36
    return((uint64_t)1930000000 + ((arfcn-36950)*100000));
  else if (arfcn <37750) // Band 37
    return((uint64_t)1910000000 + ((arfcn-37550)*100000));
  else if (arfcn <38250) // Band 38
    return((uint64_t)2570000000 + ((arfcn-37750)*100000));
  else if (arfcn <38650) // Band 39
    return((uint64_t)1880000000 + ((arfcn-38250)*100000));
  else if (arfcn <39650) // Band 40
    return((uint64_t)2300000000 + ((arfcn-38650)*100000));
  else if (arfcn <41590) // Band 41
    return((uint64_t)2496000000 + ((arfcn-39650)*100000));
  else if (arfcn <43590) // Band 42
    return((uint64_t)3400000000 + ((arfcn-41590)*100000));
  else if (arfcn <45590) // Band 43
    return((uint64_t)3600000000 + ((arfcn-43950)*100000));
  else {
    LOG_E(RRC,"Unknown EARFCN %ld\n",arfcn);
    exit(1);
  }
}
void dump_sib5( LTE_SystemInformationBlockType5_t *sib5 ) {
  LTE_InterFreqCarrierFreqList_t interFreqCarrierFreqList = sib5->interFreqCarrierFreqList;
  int i,j;
  LTE_InterFreqCarrierFreqInfo_t *ifcfInfo;
  LOG_I( RRC, "Dumping SIB5 (see TS36.331 V8.21.0)\n" );

  for (i=0; i<interFreqCarrierFreqList.list.count; i++) {
    LOG_I(RRC, "SIB5 InterFreqCarrierFreq element %d/%d\n",i,interFreqCarrierFreqList.list.count);
    ifcfInfo = interFreqCarrierFreqList.list.array[i];
    LOG_I(RRC, "   DL Carrier Frequency/ARFCN : %ld/%ld\n",
          arfcn_to_freq(ifcfInfo->dl_CarrierFreq),
          ifcfInfo->dl_CarrierFreq);
    LOG_I(RRC,"   Q_RXLevMin : %ld\n", ifcfInfo->q_RxLevMin);

    if (ifcfInfo->p_Max != NULL)
      LOG_I(RRC,"   P_max : %ld\n", *ifcfInfo->p_Max);

    LOG_I(RRC,"   T_ReselectionEUTRA : %ld\n",ifcfInfo->t_ReselectionEUTRA);

    if (ifcfInfo->t_ReselectionEUTRA_SF) {
      LOG_I(RRC,"   t_ReselectionEUTRA_SF.sf_Medium %ld, t_ReselectionEUTRA_SF.sf_High %ld",
            ifcfInfo->t_ReselectionEUTRA_SF->sf_Medium,
            ifcfInfo->t_ReselectionEUTRA_SF->sf_High);
    }

    LOG_I(RRC,"   threshX_High : %ld\n",ifcfInfo->threshX_High);
    LOG_I(RRC,"   threshX_Low : %ld\n",ifcfInfo->threshX_Low);

    switch(ifcfInfo->allowedMeasBandwidth) {
      case LTE_AllowedMeasBandwidth_mbw6:
        LOG_I(RRC,"   AllowedMeasBandwidth : 6\n");
        break;

      case LTE_AllowedMeasBandwidth_mbw15:
        LOG_I(RRC,"   AllowedMeasBandwidth : 15\n");
        break;

      case LTE_AllowedMeasBandwidth_mbw25:
        LOG_I(RRC,"   AllowedMeasBandwidth : 25\n");
        break;

      case LTE_AllowedMeasBandwidth_mbw50:
        LOG_I(RRC,"   AllowedMeasBandwidth : 50\n");
        break;

      case LTE_AllowedMeasBandwidth_mbw75:
        LOG_I(RRC,"   AllowedMeasBandwidth : 75\n");
        break;

      case LTE_AllowedMeasBandwidth_mbw100:
        LOG_I(RRC,"   AllowedMeasBandwidth : 100\n");
        break;
    }

    if (ifcfInfo->presenceAntennaPort1)
      LOG_I(RRC,"   PresenceAntennaPort1 : True\n");
    else
      LOG_I(RRC,"   PresenceAntennaPort1 : False\n");

    if (ifcfInfo->cellReselectionPriority) {
      LOG_I(RRC,"   CellReselectionPriority : %ld\n",
            *ifcfInfo->cellReselectionPriority);
    }

    LOG_I(RRC,"   NeighCellConfig  : ");

    for (j=0; j<ifcfInfo->neighCellConfig.size; j++) {
      printf("%2x ",ifcfInfo->neighCellConfig.buf[j]);
    }

    printf("\n");

    if (ifcfInfo->q_OffsetFreq)
      LOG_I(RRC,"   Q_OffsetFreq : %d\n",Qoffsettab[*ifcfInfo->q_OffsetFreq]);

    if (ifcfInfo->interFreqNeighCellList) {
      for (j=0; j<ifcfInfo->interFreqNeighCellList->list.count; j++) {
        LOG_I(RRC,"   Cell %d\n", j);
        LOG_I(RRC,"      PhysCellId : %ld\n",ifcfInfo->interFreqNeighCellList->list.array[j]->physCellId);
        LOG_I(RRC,"      Q_OffsetRange : %ld\n",ifcfInfo->interFreqNeighCellList->list.array[j]->q_OffsetCell);
      }
    }

    if (ifcfInfo->interFreqBlackCellList) {
      for (j=0; j<ifcfInfo->interFreqBlackCellList->list.count; j++) {
        LOG_I(RRC,"   Cell %d\n", j);
        LOG_I(RRC,"      PhysCellId start: %ld\n",ifcfInfo->interFreqBlackCellList->list.array[j]->start);

        if (ifcfInfo->interFreqBlackCellList->list.array[i]->range) {
          LOG_I(RRC,"      PhysCellId Range : %ld\n",*ifcfInfo->interFreqBlackCellList->list.array[j]->range);
        }
      }
    }

    if (ifcfInfo->ext1 && ifcfInfo->ext1->q_QualMin_r9)
      LOG_I(RRC,"   Q_QualMin_r9 : %ld\n",*ifcfInfo->ext1->q_QualMin_r9);

    if (ifcfInfo->ext1 && ifcfInfo->ext1->threshX_Q_r9) {
      LOG_I(RRC,"   threshX_HighQ_r9 : %ld\n",ifcfInfo->ext1->threshX_Q_r9->threshX_HighQ_r9);
      LOG_I(RRC,"   threshX_LowQ_r9: %ld\n",ifcfInfo->ext1->threshX_Q_r9->threshX_LowQ_r9);
    }
  }
}


void dump_sib13( LTE_SystemInformationBlockType13_r9_t *sib13 ) {
  LOG_I( RRC, "[UE] Dumping SIB13\n" );
  LOG_I( RRC, "[UE] dumping sib13 second time\n" );
  LOG_I( RRC, "[UE] NotificationRepetitionCoeff-r9 : %ld\n", sib13->notificationConfig_r9.notificationRepetitionCoeff_r9 );
  LOG_I( RRC, "[UE] NotificationOffset-r9 : %d\n", (int)sib13->notificationConfig_r9.notificationOffset_r9 );
  LOG_I( RRC, "[UE] NotificationSF-Index-r9 : %d\n", (int)sib13->notificationConfig_r9.notificationSF_Index_r9 );
}


//TTN - SIB18
//-----------------------------------------------------------------------------
void dump_sib18(LTE_SystemInformationBlockType18_r12_t *sib18) {
  LOG_I( RRC, "[UE] Dumping SIB18\n" );

  for (int i = 0; i < sib18->commConfig_r12->commRxPool_r12.list.count; i++) {
    LOG_I(RRC, " Contents of SIB18 %d/%d \n", i+1, sib18->commConfig_r12->commRxPool_r12.list.count);
    LOG_I(RRC, " SIB18 rxPool_sc_CP_Len: %ld \n", sib18->commConfig_r12->commRxPool_r12.list.array[i]->sc_CP_Len_r12);
    LOG_I(RRC, " SIB18 sc_Period_r12: %ld \n", sib18->commConfig_r12->commRxPool_r12.list.array[i]->sc_Period_r12);
    LOG_I(RRC, " SIB18 data_CP_Len_r12: %ld \n", sib18->commConfig_r12->commRxPool_r12.list.array[i]->data_CP_Len_r12);
    LOG_I(RRC, " SIB18 prb_Num_r12: %ld \n", sib18->commConfig_r12->commRxPool_r12.list.array[i]->sc_TF_ResourceConfig_r12.prb_Num_r12);
    LOG_I(RRC, " SIB18 prb_Start_r12: %ld \n", sib18->commConfig_r12->commRxPool_r12.list.array[i]->sc_TF_ResourceConfig_r12.prb_Start_r12);
    LOG_I(RRC, " SIB18 prb_End_r12: %ld \n", sib18->commConfig_r12->commRxPool_r12.list.array[i]->sc_TF_ResourceConfig_r12.prb_End_r12);
    //to add more log
  }
}

//TTN -  SIB19
//-----------------------------------------------------------------------------
void dump_sib19(LTE_SystemInformationBlockType19_r12_t *sib19) {
  LOG_I( RRC, "[UE] Dumping SIB19\n" );

  for (int i = 0; i < sib19->discConfig_r12->discRxPool_r12.list.count; i++) {
    LOG_I(RRC, " Contents of SIB19 %d/%d \n", i+1, sib19->discConfig_r12->discRxPool_r12.list.count);
    LOG_I(RRC, " SIB19 cp_Len_r12: %ld \n", sib19->discConfig_r12->discRxPool_r12.list.array[i]->cp_Len_r12);
    LOG_I(RRC, " SIB19 discPeriod_r12: %ld \n", sib19->discConfig_r12->discRxPool_r12.list.array[i]->discPeriod_r12);
    LOG_I(RRC, " SIB19 numRetx_r12: %ld \n", sib19->discConfig_r12->discRxPool_r12.list.array[i]->numRetx_r12);
    LOG_I(RRC, " SIB19 numRepetition_r12: %ld \n", sib19->discConfig_r12->discRxPool_r12.list.array[i]->numRepetition_r12);
    LOG_I(RRC, " SIB19 prb_Num_r12: %ld \n", sib19->discConfig_r12->discRxPool_r12.list.array[i]->tf_ResourceConfig_r12.prb_Num_r12);
    LOG_I(RRC, " SIB19 prb_Start_r12: %ld \n", sib19->discConfig_r12->discRxPool_r12.list.array[i]->tf_ResourceConfig_r12.prb_Start_r12);
    LOG_I(RRC, " SIB19 prb_End_r12: %ld \n", sib19->discConfig_r12->discRxPool_r12.list.array[i]->tf_ResourceConfig_r12.prb_End_r12);
    //to add more log
  }
}

void dump_sib21(LTE_SystemInformationBlockType21_r14_t *sib21) {
  if ((sib21->sl_V2X_ConfigCommon_r14 != NULL) && (sib21->sl_V2X_ConfigCommon_r14->v2x_CommRxPool_r14 !=NULL) ) {
    for (int i = 0; i < sib21->sl_V2X_ConfigCommon_r14->v2x_CommRxPool_r14->list.count; i++) {
      LOG_I(RRC, " Contents of SIB21 %d/%d \n", i+1, sib21->sl_V2X_ConfigCommon_r14->v2x_CommRxPool_r14->list.count);
      LOG_I(RRC, " SIB21 sl_Subframe_r14: %d \n", sib21->sl_V2X_ConfigCommon_r14->v2x_CommRxPool_r14->list.array[i]->sl_Subframe_r14.present);
      LOG_I(RRC, " SIB21 adjacencyPSCCH_PSSCH_r14: %d \n", sib21->sl_V2X_ConfigCommon_r14->v2x_CommRxPool_r14->list.array[i]->adjacencyPSCCH_PSSCH_r14);
      LOG_I(RRC, " SIB21 sizeSubchannel_r14: %ld \n", sib21->sl_V2X_ConfigCommon_r14->v2x_CommRxPool_r14->list.array[i]->sizeSubchannel_r14);
      LOG_I(RRC, " SIB21 numSubchannel_r14: %ld \n", sib21->sl_V2X_ConfigCommon_r14->v2x_CommRxPool_r14->list.array[i]->numSubchannel_r14);
      LOG_I(RRC, " SIB21 startRB_Subchannel_r14: %ld \n", sib21->sl_V2X_ConfigCommon_r14->v2x_CommRxPool_r14->list.array[i]->startRB_Subchannel_r14);
      //to add more log
    }
  }
}

//-----------------------------------------------------------------------------
int decode_SI_MBMS( const protocol_ctxt_t *const ctxt_pP, const uint8_t eNB_index ) {
  return 0;
}


//-----------------------------------------------------------------------------
int decode_SI( const protocol_ctxt_t *const ctxt_pP, const uint8_t eNB_index ) {
  LTE_SystemInformation_t **si = &UE_rrc_inst[ctxt_pP->module_id].si[eNB_index];
  int new_sib = 0;
  LTE_SystemInformationBlockType1_t *sib1 = UE_rrc_inst[ctxt_pP->module_id].sib1[eNB_index];
  VCD_SIGNAL_DUMPER_DUMP_FUNCTION_BY_NAME( VCD_SIGNAL_DUMPER_FUNCTIONS_RRC_UE_DECODE_SI, VCD_FUNCTION_IN );

  // Dump contents
  if ((*si)->criticalExtensions.present == LTE_SystemInformation__criticalExtensions_PR_systemInformation_r8 ||
      (*si)->criticalExtensions.present == LTE_SystemInformation__criticalExtensions_PR_criticalExtensionsFuture_r15) {
    LOG_D( RRC, "[UE] (*si)->criticalExtensions.choice.systemInformation_r8.sib_TypeAndInfo.list.count %d\n",
           (*si)->criticalExtensions.choice.systemInformation_r8.sib_TypeAndInfo.list.count );
  } else {
    LOG_D( RRC, "[UE] Unknown criticalExtension version (not Rel8)\n" );
    return -1;
  }

  for (int i=0; i<(*si)->criticalExtensions.choice.systemInformation_r8.sib_TypeAndInfo.list.count; i++) {
    struct LTE_SystemInformation_r8_IEs__sib_TypeAndInfo__Member *typeandinfo;
    typeandinfo = (*si)->criticalExtensions.choice.systemInformation_r8.sib_TypeAndInfo.list.array[i];

    switch(typeandinfo->present) {
      case LTE_SystemInformation_r8_IEs__sib_TypeAndInfo__Member_PR_sib2:
        if ((UE_rrc_inst[ctxt_pP->module_id].Info[eNB_index].SIStatus&2) == 0) {
          UE_rrc_inst[ctxt_pP->module_id].Info[eNB_index].SIStatus|=2;
          new_sib=1;
          memcpy( UE_rrc_inst[ctxt_pP->module_id].sib2[eNB_index], &typeandinfo->choice.sib2, sizeof(LTE_SystemInformationBlockType2_t) );
          LOG_I( RRC, "[UE %"PRIu8"] Frame %"PRIu32" Found SIB2 from eNB %"PRIu8"\n", ctxt_pP->module_id, ctxt_pP->frame, eNB_index );
          dump_sib2( UE_rrc_inst[ctxt_pP->module_id].sib2[eNB_index] );
          LOG_I( RRC, "[FRAME %05"PRIu32"][RRC_UE][MOD %02"PRIu8"][][--- MAC_CONFIG_REQ (SIB2 params  eNB %"PRIu8") --->][MAC_UE][MOD %02"PRIu8"][]\n",
                 ctxt_pP->frame, ctxt_pP->module_id, eNB_index, ctxt_pP->module_id );
          rrc_mac_config_req_ue(ctxt_pP->module_id, 0, eNB_index,
                                &UE_rrc_inst[ctxt_pP->module_id].sib2[eNB_index]->radioResourceConfigCommon,
                                (struct LTE_PhysicalConfigDedicated *)NULL,
                                (LTE_SCellToAddMod_r10_t *)NULL,
                                (LTE_MeasObjectToAddMod_t **)NULL,
                                (LTE_MAC_MainConfig_t *)NULL,
                                0,
                                (struct LTE_LogicalChannelConfig *)NULL,
                                (LTE_MeasGapConfig_t *)NULL,
                                (LTE_TDD_Config_t *)NULL,
                                (LTE_MobilityControlInfo_t *)NULL,
                                NULL,
                                NULL,
                                UE_rrc_inst[ctxt_pP->module_id].sib2[eNB_index]->freqInfo.ul_CarrierFreq,
                                UE_rrc_inst[ctxt_pP->module_id].sib2[eNB_index]->freqInfo.ul_Bandwidth,
                                &UE_rrc_inst[ctxt_pP->module_id].sib2[eNB_index]->freqInfo.additionalSpectrumEmission,
                                UE_rrc_inst[ctxt_pP->module_id].sib2[eNB_index]->mbsfn_SubframeConfigList,0,
                                (LTE_MBSFN_AreaInfoList_r9_t *)NULL,
                                (LTE_PMCH_InfoList_r9_t *)NULL,
                                0,
                                NULL,
                                NULL,
                                0,
                                (struct LTE_NonMBSFN_SubframeConfig_r14 *)NULL,
                                (LTE_MBSFN_AreaInfoList_r9_t *)NULL
                               );

          // After SI is received, prepare RRCConnectionRequest
          if (UE_rrc_inst[ctxt_pP->module_id].MBMS_flag < 3) // see -Q option
            if (EPC_MODE_ENABLED) {
              rrc_ue_generate_RRCConnectionRequest( ctxt_pP, eNB_index );
            }

          if (UE_rrc_inst[ctxt_pP->module_id].Info[eNB_index].State == RRC_IDLE) {
            LOG_I( RRC, "[UE %d] Received SIB1/SIB2/SIB3 Switching to RRC_SI_RECEIVED\n", ctxt_pP->module_id );
            UE_rrc_inst[ctxt_pP->module_id].Info[eNB_index].State = RRC_SI_RECEIVED;
#if ENABLE_RAL
            {
              MessageDef                            *message_ral_p = NULL;
              rrc_ral_system_information_ind_t       ral_si_ind;
              message_ral_p = itti_alloc_new_message (TASK_RRC_UE, RRC_RAL_SYSTEM_INFORMATION_IND);
              memset(&ral_si_ind, 0, sizeof(rrc_ral_system_information_ind_t));
              ral_si_ind.plmn_id.MCCdigit2 = '0';
              ral_si_ind.plmn_id.MCCdigit1 = '2';
              ral_si_ind.plmn_id.MNCdigit3 = '0';
              ral_si_ind.plmn_id.MCCdigit3 = '8';
              ral_si_ind.plmn_id.MNCdigit2 = '9';
              ral_si_ind.plmn_id.MNCdigit1 = '9';
              ral_si_ind.cell_id        = 1;
              ral_si_ind.dbm            = 0;
              //ral_si_ind.dbm            = fifo_dump_emos_UE.PHY_measurements->rx_rssi_dBm[eNB_index];
              // TO DO
              ral_si_ind.sinr           = 0;
              //ral_si_ind.sinr           = fifo_dump_emos_UE.PHY_measurements->subband_cqi_dB[eNB_index][phy_vars_ue->lte_frame_parms.nb_antennas_rx][0];
              // TO DO
              ral_si_ind.link_data_rate = 0;
              memcpy (&message_ral_p->ittiMsg, (void *) &ral_si_ind, sizeof(rrc_ral_system_information_ind_t));
#warning "ue_mod_idP ? for instance ?"
              itti_send_msg_to_task (TASK_RAL_UE, UE_MODULE_ID_TO_INSTANCE(ctxt_pP->module_id), message_ral_p);
            }
#endif
          }
        }

        break; // case SystemInformation_r8_IEs__sib_TypeAndInfo__Member_PR_sib2

      case LTE_SystemInformation_r8_IEs__sib_TypeAndInfo__Member_PR_sib3:
        if ((UE_rrc_inst[ctxt_pP->module_id].Info[eNB_index].SIStatus&4) == 0) {
          UE_rrc_inst[ctxt_pP->module_id].Info[eNB_index].SIStatus|=4;
          new_sib=1;
          memcpy( UE_rrc_inst[ctxt_pP->module_id].sib3[eNB_index], &typeandinfo->choice.sib3, sizeof(LTE_SystemInformationBlockType3_t) );
          LOG_I( RRC, "[UE %"PRIu8"] Frame %"PRIu32" Found SIB3 from eNB %"PRIu8"\n", ctxt_pP->module_id, ctxt_pP->frame, eNB_index );
          dump_sib3( UE_rrc_inst[ctxt_pP->module_id].sib3[eNB_index] );
        }

        break;

      case LTE_SystemInformation_r8_IEs__sib_TypeAndInfo__Member_PR_sib4:
        if ((UE_rrc_inst[ctxt_pP->module_id].Info[eNB_index].SIStatus&8) == 0) {
          UE_rrc_inst[ctxt_pP->module_id].Info[eNB_index].SIStatus|=8;
          new_sib=1;
          memcpy( UE_rrc_inst[ctxt_pP->module_id].sib4[eNB_index], &typeandinfo->choice.sib4, sizeof(LTE_SystemInformationBlockType4_t) );
          LOG_I( RRC, "[UE %"PRIu8"] Frame %"PRIu32" Found SIB4 from eNB %"PRIu8"\n", ctxt_pP->module_id, ctxt_pP->frame, eNB_index );
        }

        break;

      case LTE_SystemInformation_r8_IEs__sib_TypeAndInfo__Member_PR_sib5:
        if ((UE_rrc_inst[ctxt_pP->module_id].Info[eNB_index].SIStatus&16) == 0) {
          UE_rrc_inst[ctxt_pP->module_id].Info[eNB_index].SIStatus|=16;
          new_sib=1;
          memcpy( UE_rrc_inst[ctxt_pP->module_id].sib5[eNB_index], &typeandinfo->choice.sib5, sizeof(LTE_SystemInformationBlockType5_t) );
          LOG_I( RRC, "[UE %"PRIu8"] Frame %"PRIu32" Found SIB5 from eNB %"PRIu8"\n", ctxt_pP->module_id, ctxt_pP->frame, eNB_index );
          dump_sib5(UE_rrc_inst[ctxt_pP->module_id].sib5[eNB_index]);
        }

        break;

      case LTE_SystemInformation_r8_IEs__sib_TypeAndInfo__Member_PR_sib6:
        if ((UE_rrc_inst[ctxt_pP->module_id].Info[eNB_index].SIStatus&32) == 0) {
          UE_rrc_inst[ctxt_pP->module_id].Info[eNB_index].SIStatus|=32;
          new_sib=1;
          memcpy( UE_rrc_inst[ctxt_pP->module_id].sib6[eNB_index], &typeandinfo->choice.sib6, sizeof(LTE_SystemInformationBlockType6_t) );
          LOG_I( RRC, "[UE %"PRIu8"] Frame %"PRIu32" Found SIB6 from eNB %"PRIu8"\n", ctxt_pP->module_id, ctxt_pP->frame, eNB_index );
        }

        break;

      case LTE_SystemInformation_r8_IEs__sib_TypeAndInfo__Member_PR_sib7:
        if ((UE_rrc_inst[ctxt_pP->module_id].Info[eNB_index].SIStatus&64) == 0) {
          UE_rrc_inst[ctxt_pP->module_id].Info[eNB_index].SIStatus|=64;
          new_sib=1;
          memcpy( UE_rrc_inst[ctxt_pP->module_id].sib7[eNB_index], &typeandinfo->choice.sib7, sizeof(LTE_SystemInformationBlockType7_t) );
          LOG_I( RRC, "[UE %"PRIu8"] Frame %"PRIu32" Found SIB7 from eNB %"PRIu8"\n", ctxt_pP->module_id, ctxt_pP->frame, eNB_index );
        }

        break;

      case LTE_SystemInformation_r8_IEs__sib_TypeAndInfo__Member_PR_sib8:
        if ((UE_rrc_inst[ctxt_pP->module_id].Info[eNB_index].SIStatus&128) == 0) {
          UE_rrc_inst[ctxt_pP->module_id].Info[eNB_index].SIStatus|=128;
          new_sib=1;
          memcpy( UE_rrc_inst[ctxt_pP->module_id].sib8[eNB_index], &typeandinfo->choice.sib8, sizeof(LTE_SystemInformationBlockType8_t) );
          LOG_I( RRC, "[UE %"PRIu8"] Frame %"PRIu32" Found SIB8 from eNB %"PRIu8"\n", ctxt_pP->module_id, ctxt_pP->frame, eNB_index );
        }

        break;

      case LTE_SystemInformation_r8_IEs__sib_TypeAndInfo__Member_PR_sib9:
        if ((UE_rrc_inst[ctxt_pP->module_id].Info[eNB_index].SIStatus&256) == 0) {
          UE_rrc_inst[ctxt_pP->module_id].Info[eNB_index].SIStatus|=256;
          new_sib=1;
          memcpy( UE_rrc_inst[ctxt_pP->module_id].sib9[eNB_index], &typeandinfo->choice.sib9, sizeof(LTE_SystemInformationBlockType9_t) );
          LOG_I( RRC, "[UE %"PRIu8"] Frame %"PRIu32" Found SIB9 from eNB %"PRIu8"\n", ctxt_pP->module_id, ctxt_pP->frame, eNB_index );
        }

        break;

      case LTE_SystemInformation_r8_IEs__sib_TypeAndInfo__Member_PR_sib10:
        if ((UE_rrc_inst[ctxt_pP->module_id].Info[eNB_index].SIStatus&512) == 0) {
          UE_rrc_inst[ctxt_pP->module_id].Info[eNB_index].SIStatus|=512;
          new_sib=1;
          memcpy( UE_rrc_inst[ctxt_pP->module_id].sib10[eNB_index], &typeandinfo->choice.sib10, sizeof(LTE_SystemInformationBlockType10_t) );
          LOG_I( RRC, "[UE %"PRIu8"] Frame %"PRIu32" Found SIB10 from eNB %"PRIu8"\n", ctxt_pP->module_id, ctxt_pP->frame, eNB_index );
        }

        break;

      case LTE_SystemInformation_r8_IEs__sib_TypeAndInfo__Member_PR_sib11:
        if ((UE_rrc_inst[ctxt_pP->module_id].Info[eNB_index].SIStatus&1024) == 0) {
          UE_rrc_inst[ctxt_pP->module_id].Info[eNB_index].SIStatus|=1024;
          new_sib=1;
          memcpy( UE_rrc_inst[ctxt_pP->module_id].sib11[eNB_index], &typeandinfo->choice.sib11, sizeof(LTE_SystemInformationBlockType11_t) );
          LOG_I( RRC, "[UE %"PRIu8"] Frame %"PRIu32" Found SIB11 from eNB %"PRIu8"\n", ctxt_pP->module_id, ctxt_pP->frame, eNB_index );
        }

        break;

      case LTE_SystemInformation_r8_IEs__sib_TypeAndInfo__Member_PR_sib12_v920:
        if ((UE_rrc_inst[ctxt_pP->module_id].Info[eNB_index].SIStatus&2048) == 0) {
          UE_rrc_inst[ctxt_pP->module_id].Info[eNB_index].SIStatus|=2048;
          new_sib=1;
          memcpy( UE_rrc_inst[ctxt_pP->module_id].sib12[eNB_index], &typeandinfo->choice.sib12_v920, sizeof(LTE_SystemInformationBlockType12_r9_t) );
          LOG_I( RRC, "[UE %"PRIu8"] Frame %"PRIu32" Found SIB12 from eNB %"PRIu8"\n", ctxt_pP->module_id, ctxt_pP->frame, eNB_index );
        }

        break;

      case LTE_SystemInformation_r8_IEs__sib_TypeAndInfo__Member_PR_sib13_v920:
        if ((UE_rrc_inst[ctxt_pP->module_id].Info[eNB_index].SIStatus&4096) == 0) {
          UE_rrc_inst[ctxt_pP->module_id].Info[eNB_index].SIStatus|=4096;
          new_sib=1;
          memcpy( UE_rrc_inst[ctxt_pP->module_id].sib13[eNB_index], &typeandinfo->choice.sib13_v920, sizeof(LTE_SystemInformationBlockType13_r9_t) );
          LOG_I( RRC, "[UE %"PRIu8"] Frame %"PRIu32" Found SIB13 from eNB %"PRIu8"\n", ctxt_pP->module_id, ctxt_pP->frame, eNB_index );
          dump_sib13( UE_rrc_inst[ctxt_pP->module_id].sib13[eNB_index] );
          // adding here function to store necessary parameters for using in decode_MCCH_Message + maybe transfer to PHY layer
          LOG_I( RRC, "[FRAME %05"PRIu32"][RRC_UE][MOD %02"PRIu8"][][--- MAC_CONFIG_REQ (SIB13 params eNB %"PRIu8") --->][MAC_UE][MOD %02"PRIu8"][]\n",
                 ctxt_pP->frame, ctxt_pP->module_id, eNB_index, ctxt_pP->module_id);
          rrc_mac_config_req_ue(ctxt_pP->module_id,0,eNB_index,
                                (LTE_RadioResourceConfigCommonSIB_t *)NULL,
                                (struct LTE_PhysicalConfigDedicated *)NULL,
                                (LTE_SCellToAddMod_r10_t *)NULL,
                                (LTE_MeasObjectToAddMod_t **)NULL,
                                (LTE_MAC_MainConfig_t *)NULL,
                                0,
                                (struct LTE_LogicalChannelConfig *)NULL,
                                (LTE_MeasGapConfig_t *)NULL,
                                (LTE_TDD_Config_t *)NULL,
                                (LTE_MobilityControlInfo_t *)NULL,
                                NULL,
                                NULL,
                                NULL,
                                NULL,
                                NULL,
                                (LTE_MBSFN_SubframeConfigList_t *)NULL,
                                0,
                                &UE_rrc_inst[ctxt_pP->module_id].sib13[eNB_index]->mbsfn_AreaInfoList_r9,
                                (LTE_PMCH_InfoList_r9_t *)NULL,
                                0,
                                NULL,
                                NULL,
                                0,
                                (struct LTE_NonMBSFN_SubframeConfig_r14 *)NULL,
                                (LTE_MBSFN_AreaInfoList_r9_t *)NULL
                               );
          break;
        }

      //SIB18
      case LTE_SystemInformation_r8_IEs__sib_TypeAndInfo__Member_PR_sib18_v1250:
        if ((UE_rrc_inst[ctxt_pP->module_id].Info[eNB_index].SIStatus&8192) == 0) {
          UE_rrc_inst[ctxt_pP->module_id].Info[eNB_index].SIStatus|=8192;
          new_sib=1;
          memcpy( UE_rrc_inst[ctxt_pP->module_id].sib18[eNB_index], &typeandinfo->choice.sib18_v1250, sizeof(LTE_SystemInformationBlockType18_r12_t) );
          LOG_I( RRC, "[UE %"PRIu8"] Frame %"PRIu32" Found SIB18 from eNB %"PRIu8"\n", ctxt_pP->module_id, ctxt_pP->frame, eNB_index );
          dump_sib18( UE_rrc_inst[ctxt_pP->module_id].sib18[eNB_index] );
          // adding here function to store necessary parameters to transfer to PHY layer
          LOG_I( RRC, "[FRAME %05"PRIu32"][RRC_UE][MOD %02"PRIu8"][][--- MAC_CONFIG_REQ (SIB18 params eNB %"PRIu8") --->][MAC_UE][MOD %02"PRIu8"][]\n",
                 ctxt_pP->frame, ctxt_pP->module_id, eNB_index, ctxt_pP->module_id);
          //process SIB18 to transfer SL-related parameters to PHY
          rrc_ue_process_sidelink_radioResourceConfig(ctxt_pP->module_id,eNB_index,
              UE_rrc_inst[ctxt_pP->module_id].sib18[eNB_index],
              (LTE_SystemInformationBlockType19_r12_t *)NULL,
              (LTE_SL_CommConfig_r12_t *)NULL,
              (LTE_SL_DiscConfig_r12_t *)NULL
                                                     );
        }

        break;

      //SIB19
      case LTE_SystemInformation_r8_IEs__sib_TypeAndInfo__Member_PR_sib19_v1250:
        if ((UE_rrc_inst[ctxt_pP->module_id].Info[eNB_index].SIStatus&16384) == 0) {
          UE_rrc_inst[ctxt_pP->module_id].Info[eNB_index].SIStatus|=16384;
          new_sib=1;
          memcpy( UE_rrc_inst[ctxt_pP->module_id].sib19[eNB_index], &typeandinfo->choice.sib19_v1250, sizeof(LTE_SystemInformationBlockType19_r12_t) );
          LOG_I( RRC, "[UE %"PRIu8"] Frame %"PRIu32" Found SIB19 from eNB %"PRIu8"\n", ctxt_pP->module_id, ctxt_pP->frame, eNB_index );
          dump_sib19( UE_rrc_inst[ctxt_pP->module_id].sib19[eNB_index] );
          // adding here function to store necessary parameters to transfer to PHY layer
          LOG_I( RRC, "[FRAME %05"PRIu32"][RRC_UE][MOD %02"PRIu8"][][--- MAC_CONFIG_REQ (SIB19 params eNB %"PRIu8") --->][MAC_UE][MOD %02"PRIu8"][]\n",
                 ctxt_pP->frame, ctxt_pP->module_id, eNB_index, ctxt_pP->module_id);
          //process SIB19 to transfer SL-related parameters to PHY
          rrc_ue_process_sidelink_radioResourceConfig(ctxt_pP->module_id,eNB_index,
              (LTE_SystemInformationBlockType18_r12_t *)NULL,
              UE_rrc_inst[ctxt_pP->module_id].sib19[eNB_index],
              (LTE_SL_CommConfig_r12_t *)NULL,
              (LTE_SL_DiscConfig_r12_t *)NULL
                                                     );
        }

        break;

      //SIB21
      case LTE_SystemInformation_r8_IEs__sib_TypeAndInfo__Member_PR_sib21_v1430:
        if ((UE_rrc_inst[ctxt_pP->module_id].Info[eNB_index].SIStatus&32768) == 0) {
          UE_rrc_inst[ctxt_pP->module_id].Info[eNB_index].SIStatus|=32768;
          new_sib=1;
          memcpy( UE_rrc_inst[ctxt_pP->module_id].sib21[eNB_index], &typeandinfo->choice.sib21_v1430, sizeof(LTE_SystemInformationBlockType21_r14_t) );
          LOG_I( RRC, "[UE %"PRIu8"] Frame %"PRIu32" Found SIB21 from eNB %"PRIu8"\n", ctxt_pP->module_id, ctxt_pP->frame, eNB_index );
          dump_sib21( UE_rrc_inst[ctxt_pP->module_id].sib21[eNB_index] );
          // adding here function to store necessary parameters to transfer to PHY layer
          LOG_I( RRC, "[FRAME %05"PRIu32"][RRC_UE][MOD %02"PRIu8"][][--- MAC_CONFIG_REQ (SIB21 params eNB %"PRIu8") --->][MAC_UE][MOD %02"PRIu8"][]\n",
                 ctxt_pP->frame, ctxt_pP->module_id, eNB_index, ctxt_pP->module_id);
          //process SIB21
          //TODO
        }

        break;

      default:
        break;
    }
  }

  if (new_sib == 1) {
    UE_rrc_inst[ctxt_pP->module_id].Info[eNB_index].SIcnt++;

    if (UE_rrc_inst[ctxt_pP->module_id].Info[eNB_index].SIcnt == sib1->schedulingInfoList.list.count)
      rrc_set_sub_state( ctxt_pP->module_id, RRC_SUB_STATE_IDLE_SIB_COMPLETE );

    LOG_I(RRC,"SIStatus %x, SIcnt %d/%d\n",
          UE_rrc_inst[ctxt_pP->module_id].Info[eNB_index].SIStatus,
          UE_rrc_inst[ctxt_pP->module_id].Info[eNB_index].SIcnt,
          sib1->schedulingInfoList.list.count);
  }

<<<<<<< HEAD
=======
  VCD_SIGNAL_DUMPER_DUMP_FUNCTION_BY_NAME(VCD_SIGNAL_DUMPER_FUNCTIONS_RRC_UE_DECODE_SI  , VCD_FUNCTION_OUT);*/
  return 0;
}


#endif

//-----------------------------------------------------------------------------
int decode_SI( const protocol_ctxt_t *const ctxt_pP, const uint8_t eNB_index ) {
  LTE_SystemInformation_t **si = &UE_rrc_inst[ctxt_pP->module_id].si[eNB_index];
  int new_sib = 0;
  LTE_SystemInformationBlockType1_t *sib1 = UE_rrc_inst[ctxt_pP->module_id].sib1[eNB_index];
  VCD_SIGNAL_DUMPER_DUMP_FUNCTION_BY_NAME( VCD_SIGNAL_DUMPER_FUNCTIONS_RRC_UE_DECODE_SI, VCD_FUNCTION_IN );

  // Dump contents
  if ((*si)->criticalExtensions.present == LTE_SystemInformation__criticalExtensions_PR_systemInformation_r8 ||
#if (LTE_RRC_VERSION >= MAKE_VERSION(15, 3, 0))
      (*si)->criticalExtensions.present == LTE_SystemInformation__criticalExtensions_PR_criticalExtensionsFuture_r15) {
#else
      (*si)->criticalExtensions.present == LTE_SystemInformation__criticalExtensions_PR_criticalExtensionsFuture) {
#endif
    LOG_D( RRC, "[UE] (*si)->criticalExtensions.choice.systemInformation_r8.sib_TypeAndInfo.list.count %d\n",
           (*si)->criticalExtensions.choice.systemInformation_r8.sib_TypeAndInfo.list.count );
  } else {
    LOG_D( RRC, "[UE] Unknown criticalExtension version (not Rel8)\n" );
    return -1;
  }

  for (int i=0; i<(*si)->criticalExtensions.choice.systemInformation_r8.sib_TypeAndInfo.list.count; i++) {
    struct LTE_SystemInformation_r8_IEs__sib_TypeAndInfo__Member *typeandinfo;
    typeandinfo = (*si)->criticalExtensions.choice.systemInformation_r8.sib_TypeAndInfo.list.array[i];

    switch(typeandinfo->present) {
      case LTE_SystemInformation_r8_IEs__sib_TypeAndInfo__Member_PR_sib2:
        if ((UE_rrc_inst[ctxt_pP->module_id].Info[eNB_index].SIStatus&2) == 0) {
          UE_rrc_inst[ctxt_pP->module_id].Info[eNB_index].SIStatus|=2;
          //new_sib=1;
          memcpy( UE_rrc_inst[ctxt_pP->module_id].sib2[eNB_index], &typeandinfo->choice.sib2, sizeof(LTE_SystemInformationBlockType2_t) );
          LOG_I( RRC, "[UE %"PRIu8"] Frame %"PRIu32" Found SIB2 from eNB %"PRIu8"\n", ctxt_pP->module_id, ctxt_pP->frame, eNB_index );
          dump_sib2( UE_rrc_inst[ctxt_pP->module_id].sib2[eNB_index] );
          LOG_I( RRC, "[FRAME %05"PRIu32"][RRC_UE][MOD %02"PRIu8"][][--- MAC_CONFIG_REQ (SIB2 params  eNB %"PRIu8") --->][MAC_UE][MOD %02"PRIu8"][]\n",
                 ctxt_pP->frame, ctxt_pP->module_id, eNB_index, ctxt_pP->module_id );
          rrc_mac_config_req_ue(ctxt_pP->module_id, 0, eNB_index,
                                &UE_rrc_inst[ctxt_pP->module_id].sib2[eNB_index]->radioResourceConfigCommon,
                                (struct LTE_PhysicalConfigDedicated *)NULL,
#if (LTE_RRC_VERSION >= MAKE_VERSION(10, 0, 0))
                                (LTE_SCellToAddMod_r10_t *)NULL,
#endif
                                (LTE_MeasObjectToAddMod_t **)NULL,
                                (LTE_MAC_MainConfig_t *)NULL,
                                0,
                                (struct LTE_LogicalChannelConfig *)NULL,
                                (LTE_MeasGapConfig_t *)NULL,
                                (LTE_TDD_Config_t *)NULL,
                                (LTE_MobilityControlInfo_t *)NULL,
                                NULL,
                                NULL,
                                UE_rrc_inst[ctxt_pP->module_id].sib2[eNB_index]->freqInfo.ul_CarrierFreq,
                                UE_rrc_inst[ctxt_pP->module_id].sib2[eNB_index]->freqInfo.ul_Bandwidth,
                                &UE_rrc_inst[ctxt_pP->module_id].sib2[eNB_index]->freqInfo.additionalSpectrumEmission,
                                UE_rrc_inst[ctxt_pP->module_id].sib2[eNB_index]->mbsfn_SubframeConfigList
#if (LTE_RRC_VERSION >= MAKE_VERSION(9, 0, 0))
                                ,0,
                                (LTE_MBSFN_AreaInfoList_r9_t *)NULL,
                                (LTE_PMCH_InfoList_r9_t *)NULL
#endif
#ifdef CBA
                                ,0,
                                0
#endif
#if (LTE_RRC_VERSION >= MAKE_VERSION(14, 0, 0))
                                ,
                                0,
                                NULL,
                                NULL
#endif
#if (LTE_RRC_VERSION >= MAKE_VERSION(14, 0, 0))
			 ,
			 0,
			 (struct LTE_NonMBSFN_SubframeConfig_r14 *)NULL,
			 (LTE_MBSFN_AreaInfoList_r9_t *)NULL
#endif
                               );
          // After SI is received, prepare RRCConnectionRequest
#if (LTE_RRC_VERSION >= MAKE_VERSION(10, 0, 0))

          if (UE_rrc_inst[ctxt_pP->module_id].MBMS_flag < 3) // see -Q option
#endif
            if (EPC_MODE_ENABLED) {
              rrc_ue_generate_RRCConnectionRequest( ctxt_pP, eNB_index );
            }

          if (UE_rrc_inst[ctxt_pP->module_id].Info[eNB_index].State == RRC_IDLE) {
            LOG_I( RRC, "[UE %d] Received SIB1/SIB2/SIB3 Switching to RRC_SI_RECEIVED\n", ctxt_pP->module_id );
            UE_rrc_inst[ctxt_pP->module_id].Info[eNB_index].State = RRC_SI_RECEIVED;
#if ENABLE_RAL
            {
              MessageDef                            *message_ral_p = NULL;
              rrc_ral_system_information_ind_t       ral_si_ind;
              message_ral_p = itti_alloc_new_message (TASK_RRC_UE, RRC_RAL_SYSTEM_INFORMATION_IND);
              memset(&ral_si_ind, 0, sizeof(rrc_ral_system_information_ind_t));
              ral_si_ind.plmn_id.MCCdigit2 = '0';
              ral_si_ind.plmn_id.MCCdigit1 = '2';
              ral_si_ind.plmn_id.MNCdigit3 = '0';
              ral_si_ind.plmn_id.MCCdigit3 = '8';
              ral_si_ind.plmn_id.MNCdigit2 = '9';
              ral_si_ind.plmn_id.MNCdigit1 = '9';
              ral_si_ind.cell_id        = 1;
              ral_si_ind.dbm            = 0;
              //ral_si_ind.dbm            = fifo_dump_emos_UE.PHY_measurements->rx_rssi_dBm[eNB_index];
              // TO DO
              ral_si_ind.sinr           = 0;
              //ral_si_ind.sinr           = fifo_dump_emos_UE.PHY_measurements->subband_cqi_dB[eNB_index][phy_vars_ue->lte_frame_parms.nb_antennas_rx][0];
              // TO DO
              ral_si_ind.link_data_rate = 0;
              memcpy (&message_ral_p->ittiMsg, (void *) &ral_si_ind, sizeof(rrc_ral_system_information_ind_t));
#warning "ue_mod_idP ? for instance ?"
              itti_send_msg_to_task (TASK_RAL_UE, UE_MODULE_ID_TO_INSTANCE(ctxt_pP->module_id), message_ral_p);
            }
#endif
          }
        }else{
                       //LOG_W( RRC, "[UE %d] Received new SIB1/SIB2/SIB3 with MBMSs %d\n", ctxt_pP->module_id, ((&typeandinfo->choice.sib2)->mbsfn_SubframeConfigList == NULL ? 0:1) );
               if((&typeandinfo->choice.sib2)->mbsfn_SubframeConfigList != NULL && (UE_rrc_inst[ctxt_pP->module_id].Info[eNB_index].SIStatus&4096) == 0){
                       LOG_W( RRC, "[UE %d] Received SIB2 with MBSFN SF Config\n", ctxt_pP->module_id );

                       memcpy( UE_rrc_inst[ctxt_pP->module_id].sib2[eNB_index], &typeandinfo->choice.sib2, sizeof(LTE_SystemInformationBlockType2_t) );
                       LOG_I( RRC, "[FRAME %05"PRIu32"][RRC_UE][MOD %02"PRIu8"][][--- MAC_CONFIG_REQ (SIB2 params  eNB %"PRIu8") --->][MAC_UE][MOD %02"PRIu8"][]\n",
                               ctxt_pP->frame, ctxt_pP->module_id, eNB_index, ctxt_pP->module_id );
                       rrc_mac_config_req_ue(ctxt_pP->module_id, 0, eNB_index,
                               (LTE_RadioResourceConfigCommonSIB_t *)NULL,
                                (struct LTE_PhysicalConfigDedicated *)NULL,
#if (LTE_RRC_VERSION >= MAKE_VERSION(10, 0, 0))
                                (LTE_SCellToAddMod_r10_t *)NULL,
#endif
                                (LTE_MeasObjectToAddMod_t **)NULL,
                                (LTE_MAC_MainConfig_t *)NULL,
                                0,
                                (struct LTE_LogicalChannelConfig *)NULL,
                                (LTE_MeasGapConfig_t *)NULL,
                                (LTE_TDD_Config_t *)NULL,
                                (LTE_MobilityControlInfo_t *)NULL,
                                NULL,
                                NULL,
                               NULL,
                               NULL,
                               NULL,
                                UE_rrc_inst[ctxt_pP->module_id].sib2[eNB_index]->mbsfn_SubframeConfigList
#if (LTE_RRC_VERSION >= MAKE_VERSION(9, 0, 0))
                                ,0,
                                (LTE_MBSFN_AreaInfoList_r9_t *)NULL,
                                (LTE_PMCH_InfoList_r9_t *)NULL
#endif
#ifdef CBA
                                ,0,
                                0
#endif
#if (LTE_RRC_VERSION >= MAKE_VERSION(14, 0, 0))
                                ,
                                0,
                                NULL,
                                NULL
#endif
#if (LTE_RRC_VERSION >= MAKE_VERSION(14, 0, 0))
                        ,
                        0,
                        (struct LTE_NonMBSFN_SubframeConfig_r14 *)NULL,
                        (LTE_MBSFN_AreaInfoList_r9_t *)NULL
#endif
                               );

               }
       }

        break; // case SystemInformation_r8_IEs__sib_TypeAndInfo__Member_PR_sib2

      case LTE_SystemInformation_r8_IEs__sib_TypeAndInfo__Member_PR_sib3:
        if ((UE_rrc_inst[ctxt_pP->module_id].Info[eNB_index].SIStatus&4) == 0) {
          UE_rrc_inst[ctxt_pP->module_id].Info[eNB_index].SIStatus|=4;
          new_sib=1;
          memcpy( UE_rrc_inst[ctxt_pP->module_id].sib3[eNB_index], &typeandinfo->choice.sib3, sizeof(LTE_SystemInformationBlockType3_t) );
          LOG_I( RRC, "[UE %"PRIu8"] Frame %"PRIu32" Found SIB3 from eNB %"PRIu8"\n", ctxt_pP->module_id, ctxt_pP->frame, eNB_index );
          dump_sib3( UE_rrc_inst[ctxt_pP->module_id].sib3[eNB_index] );
        }

        break;

      case LTE_SystemInformation_r8_IEs__sib_TypeAndInfo__Member_PR_sib4:
        if ((UE_rrc_inst[ctxt_pP->module_id].Info[eNB_index].SIStatus&8) == 0) {
          UE_rrc_inst[ctxt_pP->module_id].Info[eNB_index].SIStatus|=8;
          new_sib=1;
          memcpy( UE_rrc_inst[ctxt_pP->module_id].sib4[eNB_index], &typeandinfo->choice.sib4, sizeof(LTE_SystemInformationBlockType4_t) );
          LOG_I( RRC, "[UE %"PRIu8"] Frame %"PRIu32" Found SIB4 from eNB %"PRIu8"\n", ctxt_pP->module_id, ctxt_pP->frame, eNB_index );
        }

        break;

      case LTE_SystemInformation_r8_IEs__sib_TypeAndInfo__Member_PR_sib5:
        if ((UE_rrc_inst[ctxt_pP->module_id].Info[eNB_index].SIStatus&16) == 0) {
          UE_rrc_inst[ctxt_pP->module_id].Info[eNB_index].SIStatus|=16;
          new_sib=1;
          memcpy( UE_rrc_inst[ctxt_pP->module_id].sib5[eNB_index], &typeandinfo->choice.sib5, sizeof(LTE_SystemInformationBlockType5_t) );
          LOG_I( RRC, "[UE %"PRIu8"] Frame %"PRIu32" Found SIB5 from eNB %"PRIu8"\n", ctxt_pP->module_id, ctxt_pP->frame, eNB_index );
          dump_sib5(UE_rrc_inst[ctxt_pP->module_id].sib5[eNB_index]);
        }

        break;

      case LTE_SystemInformation_r8_IEs__sib_TypeAndInfo__Member_PR_sib6:
        if ((UE_rrc_inst[ctxt_pP->module_id].Info[eNB_index].SIStatus&32) == 0) {
          UE_rrc_inst[ctxt_pP->module_id].Info[eNB_index].SIStatus|=32;
          new_sib=1;
          memcpy( UE_rrc_inst[ctxt_pP->module_id].sib6[eNB_index], &typeandinfo->choice.sib6, sizeof(LTE_SystemInformationBlockType6_t) );
          LOG_I( RRC, "[UE %"PRIu8"] Frame %"PRIu32" Found SIB6 from eNB %"PRIu8"\n", ctxt_pP->module_id, ctxt_pP->frame, eNB_index );
        }

        break;

      case LTE_SystemInformation_r8_IEs__sib_TypeAndInfo__Member_PR_sib7:
        if ((UE_rrc_inst[ctxt_pP->module_id].Info[eNB_index].SIStatus&64) == 0) {
          UE_rrc_inst[ctxt_pP->module_id].Info[eNB_index].SIStatus|=64;
          new_sib=1;
          memcpy( UE_rrc_inst[ctxt_pP->module_id].sib7[eNB_index], &typeandinfo->choice.sib7, sizeof(LTE_SystemInformationBlockType7_t) );
          LOG_I( RRC, "[UE %"PRIu8"] Frame %"PRIu32" Found SIB7 from eNB %"PRIu8"\n", ctxt_pP->module_id, ctxt_pP->frame, eNB_index );
        }

        break;

      case LTE_SystemInformation_r8_IEs__sib_TypeAndInfo__Member_PR_sib8:
        if ((UE_rrc_inst[ctxt_pP->module_id].Info[eNB_index].SIStatus&128) == 0) {
          UE_rrc_inst[ctxt_pP->module_id].Info[eNB_index].SIStatus|=128;
          new_sib=1;
          memcpy( UE_rrc_inst[ctxt_pP->module_id].sib8[eNB_index], &typeandinfo->choice.sib8, sizeof(LTE_SystemInformationBlockType8_t) );
          LOG_I( RRC, "[UE %"PRIu8"] Frame %"PRIu32" Found SIB8 from eNB %"PRIu8"\n", ctxt_pP->module_id, ctxt_pP->frame, eNB_index );
        }

        break;

      case LTE_SystemInformation_r8_IEs__sib_TypeAndInfo__Member_PR_sib9:
        if ((UE_rrc_inst[ctxt_pP->module_id].Info[eNB_index].SIStatus&256) == 0) {
          UE_rrc_inst[ctxt_pP->module_id].Info[eNB_index].SIStatus|=256;
          new_sib=1;
          memcpy( UE_rrc_inst[ctxt_pP->module_id].sib9[eNB_index], &typeandinfo->choice.sib9, sizeof(LTE_SystemInformationBlockType9_t) );
          LOG_I( RRC, "[UE %"PRIu8"] Frame %"PRIu32" Found SIB9 from eNB %"PRIu8"\n", ctxt_pP->module_id, ctxt_pP->frame, eNB_index );
        }

        break;

      case LTE_SystemInformation_r8_IEs__sib_TypeAndInfo__Member_PR_sib10:
        if ((UE_rrc_inst[ctxt_pP->module_id].Info[eNB_index].SIStatus&512) == 0) {
          UE_rrc_inst[ctxt_pP->module_id].Info[eNB_index].SIStatus|=512;
          new_sib=1;
          memcpy( UE_rrc_inst[ctxt_pP->module_id].sib10[eNB_index], &typeandinfo->choice.sib10, sizeof(LTE_SystemInformationBlockType10_t) );
          LOG_I( RRC, "[UE %"PRIu8"] Frame %"PRIu32" Found SIB10 from eNB %"PRIu8"\n", ctxt_pP->module_id, ctxt_pP->frame, eNB_index );
        }

        break;

      case LTE_SystemInformation_r8_IEs__sib_TypeAndInfo__Member_PR_sib11:
        if ((UE_rrc_inst[ctxt_pP->module_id].Info[eNB_index].SIStatus&1024) == 0) {
          UE_rrc_inst[ctxt_pP->module_id].Info[eNB_index].SIStatus|=1024;
          new_sib=1;
          memcpy( UE_rrc_inst[ctxt_pP->module_id].sib11[eNB_index], &typeandinfo->choice.sib11, sizeof(LTE_SystemInformationBlockType11_t) );
          LOG_I( RRC, "[UE %"PRIu8"] Frame %"PRIu32" Found SIB11 from eNB %"PRIu8"\n", ctxt_pP->module_id, ctxt_pP->frame, eNB_index );
        }

        break;
#if (LTE_RRC_VERSION >= MAKE_VERSION(9, 2, 0))

      case LTE_SystemInformation_r8_IEs__sib_TypeAndInfo__Member_PR_sib12_v920:
        if ((UE_rrc_inst[ctxt_pP->module_id].Info[eNB_index].SIStatus&2048) == 0) {
          UE_rrc_inst[ctxt_pP->module_id].Info[eNB_index].SIStatus|=2048;
          new_sib=1;
          memcpy( UE_rrc_inst[ctxt_pP->module_id].sib12[eNB_index], &typeandinfo->choice.sib12_v920, sizeof(LTE_SystemInformationBlockType12_r9_t) );
          LOG_I( RRC, "[UE %"PRIu8"] Frame %"PRIu32" Found SIB12 from eNB %"PRIu8"\n", ctxt_pP->module_id, ctxt_pP->frame, eNB_index );
        }

        break;

      case LTE_SystemInformation_r8_IEs__sib_TypeAndInfo__Member_PR_sib13_v920:
        if ((UE_rrc_inst[ctxt_pP->module_id].Info[eNB_index].SIStatus&4096) == 0) {
          UE_rrc_inst[ctxt_pP->module_id].Info[eNB_index].SIStatus|=4096;
          new_sib=1;
          memcpy( UE_rrc_inst[ctxt_pP->module_id].sib13[eNB_index], &typeandinfo->choice.sib13_v920, sizeof(LTE_SystemInformationBlockType13_r9_t) );
          LOG_I( RRC, "[UE %"PRIu8"] Frame %"PRIu32" Found SIB13 from eNB %"PRIu8"\n", ctxt_pP->module_id, ctxt_pP->frame, eNB_index );
          dump_sib13( UE_rrc_inst[ctxt_pP->module_id].sib13[eNB_index] );
          // adding here function to store necessary parameters for using in decode_MCCH_Message + maybe transfer to PHY layer
          LOG_I( RRC, "[FRAME %05"PRIu32"][RRC_UE][MOD %02"PRIu8"][][--- MAC_CONFIG_REQ (SIB13 params eNB %"PRIu8") --->][MAC_UE][MOD %02"PRIu8"][]\n",
                 ctxt_pP->frame, ctxt_pP->module_id, eNB_index, ctxt_pP->module_id);
          rrc_mac_config_req_ue(ctxt_pP->module_id,0,eNB_index,
                                (LTE_RadioResourceConfigCommonSIB_t *)NULL,
                                (struct LTE_PhysicalConfigDedicated *)NULL,
                                (LTE_SCellToAddMod_r10_t *)NULL,
                                (LTE_MeasObjectToAddMod_t **)NULL,
                                (LTE_MAC_MainConfig_t *)NULL,
                                0,
                                (struct LTE_LogicalChannelConfig *)NULL,
                                (LTE_MeasGapConfig_t *)NULL,
                                (LTE_TDD_Config_t *)NULL,
                                (LTE_MobilityControlInfo_t *)NULL,
                                NULL,
                                NULL,
                                NULL,
                                NULL,
                                NULL,
                                (LTE_MBSFN_SubframeConfigList_t *)NULL,
                                0,
                                &UE_rrc_inst[ctxt_pP->module_id].sib13[eNB_index]->mbsfn_AreaInfoList_r9,
                                (LTE_PMCH_InfoList_r9_t *)NULL
#ifdef CBA
                                ,0,
                                0
#endif
#if (LTE_RRC_VERSION >= MAKE_VERSION(14, 0, 0))
                                ,
                                0,
                                NULL,
                                NULL
#endif
#if (LTE_RRC_VERSION >= MAKE_VERSION(14, 0, 0))
			 ,
			 0,
			 (struct LTE_NonMBSFN_SubframeConfig_r14 *)NULL,
			 (LTE_MBSFN_AreaInfoList_r9_t *)NULL
#endif
                               );
        }
        break;

#endif
#if (LTE_RRC_VERSION >= MAKE_VERSION(10, 0, 0))

      //SIB18
      case LTE_SystemInformation_r8_IEs__sib_TypeAndInfo__Member_PR_sib18_v1250:
        if ((UE_rrc_inst[ctxt_pP->module_id].Info[eNB_index].SIStatus&8192) == 0) {
          UE_rrc_inst[ctxt_pP->module_id].Info[eNB_index].SIStatus|=8192;
          new_sib=1;
          memcpy( UE_rrc_inst[ctxt_pP->module_id].sib18[eNB_index], &typeandinfo->choice.sib18_v1250, sizeof(LTE_SystemInformationBlockType18_r12_t) );
          LOG_I( RRC, "[UE %"PRIu8"] Frame %"PRIu32" Found SIB18 from eNB %"PRIu8"\n", ctxt_pP->module_id, ctxt_pP->frame, eNB_index );
          dump_sib18( UE_rrc_inst[ctxt_pP->module_id].sib18[eNB_index] );
          // adding here function to store necessary parameters to transfer to PHY layer
          LOG_I( RRC, "[FRAME %05"PRIu32"][RRC_UE][MOD %02"PRIu8"][][--- MAC_CONFIG_REQ (SIB18 params eNB %"PRIu8") --->][MAC_UE][MOD %02"PRIu8"][]\n",
                 ctxt_pP->frame, ctxt_pP->module_id, eNB_index, ctxt_pP->module_id);
          //process SIB18 to transfer SL-related parameters to PHY
          rrc_ue_process_sidelink_radioResourceConfig(ctxt_pP->module_id,eNB_index,
              UE_rrc_inst[ctxt_pP->module_id].sib18[eNB_index],
              (LTE_SystemInformationBlockType19_r12_t *)NULL,
              (LTE_SL_CommConfig_r12_t *)NULL,
              (LTE_SL_DiscConfig_r12_t *)NULL
                                                     );
        }

        break;

      //SIB19
      case LTE_SystemInformation_r8_IEs__sib_TypeAndInfo__Member_PR_sib19_v1250:
        if ((UE_rrc_inst[ctxt_pP->module_id].Info[eNB_index].SIStatus&16384) == 0) {
          UE_rrc_inst[ctxt_pP->module_id].Info[eNB_index].SIStatus|=16384;
          new_sib=1;
          memcpy( UE_rrc_inst[ctxt_pP->module_id].sib19[eNB_index], &typeandinfo->choice.sib19_v1250, sizeof(LTE_SystemInformationBlockType19_r12_t) );
          LOG_I( RRC, "[UE %"PRIu8"] Frame %"PRIu32" Found SIB19 from eNB %"PRIu8"\n", ctxt_pP->module_id, ctxt_pP->frame, eNB_index );
          dump_sib19( UE_rrc_inst[ctxt_pP->module_id].sib19[eNB_index] );
          // adding here function to store necessary parameters to transfer to PHY layer
          LOG_I( RRC, "[FRAME %05"PRIu32"][RRC_UE][MOD %02"PRIu8"][][--- MAC_CONFIG_REQ (SIB19 params eNB %"PRIu8") --->][MAC_UE][MOD %02"PRIu8"][]\n",
                 ctxt_pP->frame, ctxt_pP->module_id, eNB_index, ctxt_pP->module_id);
          //process SIB19 to transfer SL-related parameters to PHY
          rrc_ue_process_sidelink_radioResourceConfig(ctxt_pP->module_id,eNB_index,
              (LTE_SystemInformationBlockType18_r12_t *)NULL,
              UE_rrc_inst[ctxt_pP->module_id].sib19[eNB_index],
              (LTE_SL_CommConfig_r12_t *)NULL,
              (LTE_SL_DiscConfig_r12_t *)NULL
                                                     );
        }

        break;

      //SIB21
      case LTE_SystemInformation_r8_IEs__sib_TypeAndInfo__Member_PR_sib21_v1430:
        if ((UE_rrc_inst[ctxt_pP->module_id].Info[eNB_index].SIStatus&32768) == 0) {
          UE_rrc_inst[ctxt_pP->module_id].Info[eNB_index].SIStatus|=32768;
          new_sib=1;
          memcpy( UE_rrc_inst[ctxt_pP->module_id].sib21[eNB_index], &typeandinfo->choice.sib21_v1430, sizeof(LTE_SystemInformationBlockType21_r14_t) );
          LOG_I( RRC, "[UE %"PRIu8"] Frame %"PRIu32" Found SIB21 from eNB %"PRIu8"\n", ctxt_pP->module_id, ctxt_pP->frame, eNB_index );
          dump_sib21( UE_rrc_inst[ctxt_pP->module_id].sib21[eNB_index] );
          // adding here function to store necessary parameters to transfer to PHY layer
          LOG_I( RRC, "[FRAME %05"PRIu32"][RRC_UE][MOD %02"PRIu8"][][--- MAC_CONFIG_REQ (SIB21 params eNB %"PRIu8") --->][MAC_UE][MOD %02"PRIu8"][]\n",
                 ctxt_pP->frame, ctxt_pP->module_id, eNB_index, ctxt_pP->module_id);
          //process SIB21
          //TODO
        }

        break;
#endif

      default:
        break;
    }
    if (new_sib == 1) {
      UE_rrc_inst[ctxt_pP->module_id].Info[eNB_index].SIcnt++;
  
      if (UE_rrc_inst[ctxt_pP->module_id].Info[eNB_index].SIcnt == sib1->schedulingInfoList.list.count)
        rrc_set_sub_state( ctxt_pP->module_id, RRC_SUB_STATE_IDLE_SIB_COMPLETE );
  
      LOG_I(RRC,"SIStatus %x, SIcnt %d/%d\n",
            UE_rrc_inst[ctxt_pP->module_id].Info[eNB_index].SIStatus,
            UE_rrc_inst[ctxt_pP->module_id].Info[eNB_index].SIcnt,
            sib1->schedulingInfoList.list.count);
    }
  }

  //if (new_sib == 1) {
  //  UE_rrc_inst[ctxt_pP->module_id].Info[eNB_index].SIcnt++;

  //  if (UE_rrc_inst[ctxt_pP->module_id].Info[eNB_index].SIcnt == sib1->schedulingInfoList.list.count)
  //    rrc_set_sub_state( ctxt_pP->module_id, RRC_SUB_STATE_IDLE_SIB_COMPLETE );

  //  LOG_I(RRC,"SIStatus %x, SIcnt %d/%d\n",
  //        UE_rrc_inst[ctxt_pP->module_id].Info[eNB_index].SIStatus,
  //        UE_rrc_inst[ctxt_pP->module_id].Info[eNB_index].SIcnt,
  //        sib1->schedulingInfoList.list.count);
  //}

>>>>>>> c256932f
  VCD_SIGNAL_DUMPER_DUMP_FUNCTION_BY_NAME(VCD_SIGNAL_DUMPER_FUNCTIONS_RRC_UE_DECODE_SI, VCD_FUNCTION_OUT);
  return 0;
}

// layer 3 filtering of RSRP (EUTRA) measurements: 36.331, Sec. 5.5.3.2
//-----------------------------------------------------------------------------
void ue_meas_filtering( const protocol_ctxt_t *const ctxt_pP, const uint8_t eNB_index ) {
  float a  = UE_rrc_inst[ctxt_pP->module_id].filter_coeff_rsrp; // 'a' in 36.331 Sec. 5.5.3.2
  float a1 = UE_rrc_inst[ctxt_pP->module_id].filter_coeff_rsrq;
  //float rsrp_db, rsrq_db;
  uint8_t    eNB_offset;

  if(UE_rrc_inst[ctxt_pP->module_id].QuantityConfig[0] != NULL) { // Only consider 1 serving cell (index: 0)
    if (UE_rrc_inst[ctxt_pP->module_id].QuantityConfig[0]->quantityConfigEUTRA != NULL) {
      if(UE_rrc_inst[ctxt_pP->module_id].QuantityConfig[0]->quantityConfigEUTRA->filterCoefficientRSRP != NULL) {
        for (eNB_offset = 0; eNB_offset<1+get_n_adj_cells(ctxt_pP->module_id,0); eNB_offset++) {
          UE_rrc_inst[ctxt_pP->module_id].rsrp_db[eNB_offset] = get_RSRP(ctxt_pP->module_id,0,eNB_offset);
          /*
          (dB_fixed_times10(get_RSRP(ctxt_pP->module_id,0,eNB_offset))/10.0) -
          get_rx_total_gain_dB(ctxt_pP->module_id,0) -
          get_bw_gain_dB(ctxt_pP->module_id);
          */
          UE_rrc_inst[ctxt_pP->module_id].rsrp_db_filtered[eNB_offset] =
            (1.0-a)*UE_rrc_inst[ctxt_pP->module_id].rsrp_db_filtered[eNB_offset] +
            a*UE_rrc_inst[ctxt_pP->module_id].rsrp_db[eNB_offset];
          LOG_D(RRC,"RSRP_dBm: %3.2f \n",get_RSRP(ctxt_pP->module_id,0,eNB_offset));;
          /*          LOG_D(RRC,"gain_loss_dB: %d \n",get_rx_total_gain_dB(ctxt_pP->module_id,0));
                LOG_D(RRC,"gain_fixed_dB: %d \n",dB_fixed(frame_parms->N_RB_DL*12));*/
          LOG_D(PHY,"[UE %d] Frame %d, RRC Measurements => rssi %3.1f dBm (digital: %3.1f dB)\n",
                ctxt_pP->module_id,
                ctxt_pP->frame,
                10*log10(get_RSSI(ctxt_pP->module_id,0))-get_rx_total_gain_dB(ctxt_pP->module_id,0),
                10*log10(get_RSSI(ctxt_pP->module_id,0)));
          LOG_D(RRC,"[UE %d] Frame %d: Meas RSRP: eNB_offset: %d rsrp_coef: %3.1f filter_coef: %ld before L3 filtering: rsrp: %3.1f after L3 filtering: rsrp: %3.1f \n ",
                ctxt_pP->module_id,
                ctxt_pP->frame, eNB_offset,a,
                *UE_rrc_inst->QuantityConfig[0]->quantityConfigEUTRA->filterCoefficientRSRP,
                UE_rrc_inst[ctxt_pP->module_id].rsrp_db[eNB_offset],
                UE_rrc_inst[ctxt_pP->module_id].rsrp_db_filtered[eNB_offset]);
        }
      }
    } else {
      for (eNB_offset = 0; eNB_offset<1+get_n_adj_cells(ctxt_pP->module_id,0); eNB_offset++) {
        UE_rrc_inst[ctxt_pP->module_id].rsrp_db_filtered[eNB_offset]= get_RSRP(ctxt_pP->module_id,0,eNB_offset);
      }
    }

    if (UE_rrc_inst[ctxt_pP->module_id].QuantityConfig[0]->quantityConfigEUTRA != NULL) {
      if(UE_rrc_inst[ctxt_pP->module_id].QuantityConfig[0]->quantityConfigEUTRA->filterCoefficientRSRQ != NULL) {
        for (eNB_offset = 0; eNB_offset<1+get_n_adj_cells(ctxt_pP->module_id,0); eNB_offset++) {
          UE_rrc_inst[ctxt_pP->module_id].rsrq_db[eNB_offset] = (10*log10(get_RSRQ(ctxt_pP->module_id,0,eNB_offset)))-20;
          UE_rrc_inst[ctxt_pP->module_id].rsrq_db_filtered[eNB_offset]=(1-a1)*UE_rrc_inst[ctxt_pP->module_id].rsrq_db_filtered[eNB_offset] +
              a1 *UE_rrc_inst[ctxt_pP->module_id].rsrq_db[eNB_offset];
        }
      }
    } else {
      for (eNB_offset = 0; eNB_offset<1+get_n_adj_cells(ctxt_pP->module_id,0); eNB_offset++) {
        UE_rrc_inst[ctxt_pP->module_id].rsrq_db_filtered[eNB_offset]= get_RSRQ(ctxt_pP->module_id,0,eNB_offset);
      }
    }
  }
}

//Below routine implements Measurement Reporting procedure from 36.331 Section 5.5.5
//-----------------------------------------------------------------------------
void rrc_ue_generate_MeasurementReport(protocol_ctxt_t *const ctxt_pP, uint8_t eNB_index ) {
  uint8_t             buffer[32], size;
  uint8_t             i;
  uint8_t             target_eNB_offset;
  LTE_MeasId_t        measId;
  LTE_PhysCellId_t    targetCellId;
  long             rsrp_t,rsrq_t;
  long             rsrp_s,rsrq_s;
  long             nElem, nElem1;
  float            rsrp_filtered, rsrq_filtered;
  static frame_t   pframe=0;
  int              result;
  nElem = 98;
  nElem1 = 35;
  target_eNB_offset = UE_rrc_inst[ctxt_pP->module_id].Info[0].handoverTarget; // eNB_offset of target eNB: used to obtain the mod_id of target eNB

  for (i=0; i<MAX_MEAS_ID; i++) {
    if (UE_rrc_inst[ctxt_pP->module_id].measReportList[0][i] != NULL) {
      measId = UE_rrc_inst[ctxt_pP->module_id].measReportList[0][i]->measId;
      // Note: Values in the meas report have to be the mapped values...to implement binary search for LUT
      rsrp_filtered = UE_rrc_inst[ctxt_pP->module_id].rsrp_db_filtered[eNB_index];//nid_cell];
      rsrp_s = binary_search_float(RSRP_meas_mapping,nElem, rsrp_filtered);
      rsrq_filtered = UE_rrc_inst[ctxt_pP->module_id].rsrq_db_filtered[eNB_index];//nid_cell]; //RSRQ of serving cell
      rsrq_s = binary_search_float(RSRQ_meas_mapping,nElem1,rsrq_filtered);//mapped RSRQ of serving cell
      LOG_D(RRC,"[UE %d] Frame %d: source eNB %d :rsrp_s: %ld rsrq_s: %ld rsrp_filtered: %f rsrq_filtered: %f \n",
            ctxt_pP->module_id,
            ctxt_pP->frame,
            eNB_index,
            rsrp_s,
            rsrq_s,
            rsrp_filtered,
            rsrq_filtered);
      rsrp_t = binary_search_float(RSRP_meas_mapping,nElem,UE_rrc_inst[ctxt_pP->module_id].rsrp_db_filtered[target_eNB_offset]); //RSRP of target cell
      rsrq_t = binary_search_float(RSRQ_meas_mapping,nElem1,UE_rrc_inst[ctxt_pP->module_id].rsrq_db_filtered[target_eNB_offset]); //RSRQ of target cell
      LOG_D(RRC,"[UE %d] Frame %d: target eNB %d :rsrp_t: %ld rsrq_t: %ld rsrp_filtered: %f rsrq_filtered: %f \n",
            ctxt_pP->module_id,
            ctxt_pP->frame,
            target_eNB_offset,
            rsrp_t,
            rsrq_t,
            UE_rrc_inst[ctxt_pP->module_id].rsrp_db_filtered[target_eNB_offset],
            UE_rrc_inst[ctxt_pP->module_id].rsrq_db_filtered[target_eNB_offset]);
      //  if (measFlag == 1) {
      targetCellId = UE_rrc_inst[ctxt_pP->module_id].HandoverInfoUe.targetCellId ;//get_adjacent_cell_id(ue_mod_idP,target_eNB_offset); //PhycellId of target cell

      if (pframe!=ctxt_pP->frame) {
        pframe=ctxt_pP->frame;
        LOG_D(RRC, "[UE %d] Frame %ld: doing MeasReport: servingCell(%ld) targetCell(%ld) rsrp_s(%ld) rsrq_s(%ld) rsrp_t(%ld) rsrq_t(%ld) \n",
              ctxt_pP->module_id,
              (long int)ctxt_pP->frame,
              (long int)get_adjacent_cell_id(ctxt_pP->module_id, eNB_index),
              (long int)targetCellId,
              (long int)rsrp_s,
              (long int)rsrq_s,
              (long int)rsrp_t,
              (long int)rsrq_t);
        size = do_MeasurementReport(ctxt_pP->module_id, buffer,measId,targetCellId,rsrp_s,rsrq_s,rsrp_t,rsrq_t);
        LOG_I(RRC, "[UE %d] Frame %d : Generating Measurement Report for eNB %d\n",
              ctxt_pP->module_id, ctxt_pP->frame, eNB_index);
        result = pdcp_data_req(ctxt_pP,  SRB_FLAG_YES, DCCH, rrc_mui++, 0, size, buffer, PDCP_TRANSMISSION_MODE_DATA,NULL, NULL);
        AssertFatal (result == TRUE, "PDCP data request failed!\n");
        //LOG_D(RRC, "[UE %d] Frame %d Sending MeasReport (%d bytes) through DCCH%d to PDCP \n",ue_mod_idP,frameP, size, DCCH);
      }

      //          measFlag = 0; //re-setting measFlag so that no more MeasReports are sent in this frameP
      //          }
    }
  }
}

// Measurement report triggering, described in 36.331 Section 5.5.4.1: called periodically
//-----------------------------------------------------------------------------
void ue_measurement_report_triggering(protocol_ctxt_t *const ctxt_pP, const uint8_t eNB_index ) {
  uint8_t               i,j;
  LTE_Hysteresis_t     hys;
  LTE_TimeToTrigger_t  ttt_ms;
  LTE_Q_OffsetRange_t  ofn;
  LTE_Q_OffsetRange_t  ocn;
  LTE_Q_OffsetRange_t  ofs = 0;
  LTE_Q_OffsetRange_t  ocs = 0;
  long             a3_offset;
  LTE_MeasObjectId_t   measObjId;
  LTE_ReportConfigId_t reportConfigId;

  for(i=0 ; i<NB_CNX_UE ; i++) {
    for(j=0 ; j<MAX_MEAS_ID ; j++) {
      if(UE_rrc_inst[ctxt_pP->module_id].MeasId[i][j] != NULL) {
        measObjId = UE_rrc_inst[ctxt_pP->module_id].MeasId[i][j]->measObjectId;
        reportConfigId = UE_rrc_inst[ctxt_pP->module_id].MeasId[i][j]->reportConfigId;

        if( /*UE_rrc_inst[ctxt_pP->module_id].MeasId[i][j] != NULL && */ UE_rrc_inst[ctxt_pP->module_id].MeasObj[i][measObjId-1] != NULL) {
          if(UE_rrc_inst[ctxt_pP->module_id].MeasObj[i][measObjId-1]->measObject.present == LTE_MeasObjectToAddMod__measObject_PR_measObjectEUTRA) {
            /* consider any neighboring cell detected on the associated frequency to be
             * applicable when the concerned cell is not included in the blackCellsToAddModList
             * defined within the VarMeasConfig for this measId */
            //    LOG_I(RRC,"event %d %d %p \n", measObjId,reportConfigId, UE_rrc_inst[ctxt_pP->module_id].ReportConfig[i][reportConfigId-1]);
            if((UE_rrc_inst[ctxt_pP->module_id].ReportConfig[i][reportConfigId-1] != NULL) &&
                (UE_rrc_inst[ctxt_pP->module_id].ReportConfig[i][reportConfigId-1]->reportConfig.present == LTE_ReportConfigToAddMod__reportConfig_PR_reportConfigEUTRA) &&
                (UE_rrc_inst[ctxt_pP->module_id].ReportConfig[i][reportConfigId-1]->reportConfig.choice.reportConfigEUTRA.triggerType.present ==
                 LTE_ReportConfigEUTRA__triggerType_PR_event)) {
              hys = UE_rrc_inst[ctxt_pP->module_id].ReportConfig[i][reportConfigId-1]->reportConfig.choice.reportConfigEUTRA.triggerType.choice.event.hysteresis;
              ttt_ms = timeToTrigger_ms[UE_rrc_inst[ctxt_pP->module_id].ReportConfig[i][reportConfigId
                                        -1]->reportConfig.choice.reportConfigEUTRA.triggerType.choice.event.timeToTrigger];
              // Freq specific offset of neighbor cell freq
              ofn = 5;//((UE_rrc_inst[ctxt_pP->module_id].MeasObj[i][measObjId-1]->measObject.choice.measObjectEUTRA.offsetFreq != NULL) ?
              // *UE_rrc_inst[ctxt_pP->module_id].MeasObj[i][measObjId-1]->measObject.choice.measObjectEUTRA.offsetFreq : 15); //  /* 15 is the Default */
              // cellIndividualOffset of neighbor cell - not defined yet
              ocn = 0;
              a3_offset = UE_rrc_inst[ctxt_pP->module_id].ReportConfig[i][reportConfigId
                          -1]->reportConfig.choice.reportConfigEUTRA.triggerType.choice.event.eventId.choice.eventA3.a3_Offset;

              switch (UE_rrc_inst[ctxt_pP->module_id].ReportConfig[i][reportConfigId-1]->reportConfig.choice.reportConfigEUTRA.triggerType.choice.event.eventId.present) {
                case LTE_ReportConfigEUTRA__triggerType__event__eventId_PR_eventA1:
                  LOG_D(RRC,"[UE %d] Frame %d : A1 event: check if serving becomes better than threshold\n",
                        ctxt_pP->module_id, ctxt_pP->frame);
                  break;

                case LTE_ReportConfigEUTRA__triggerType__event__eventId_PR_eventA2:
                  LOG_D(RRC,"[UE %d] Frame %d : A2 event, check if serving becomes worse than a threshold\n",
                        ctxt_pP->module_id, ctxt_pP->frame);
                  break;

                case LTE_ReportConfigEUTRA__triggerType__event__eventId_PR_eventA3:
                  LOG_D(RRC,"[UE %d] Frame %d : A3 event: check if a neighboring cell becomes offset better than serving to trigger a measurement event \n",
                        ctxt_pP->module_id, ctxt_pP->frame);

                  if ((check_trigger_meas_event(
                         ctxt_pP->module_id,
                         ctxt_pP->frame,
                         eNB_index,
                         i,j,ofn,ocn,hys,ofs,ocs,a3_offset,ttt_ms)) &&
                      (UE_rrc_inst[ctxt_pP->module_id].Info[0].State >= RRC_CONNECTED) &&
                      (UE_rrc_inst[ctxt_pP->module_id].Info[0].T304_active == 0 )      &&
                      (UE_rrc_inst[ctxt_pP->module_id].HandoverInfoUe.measFlag == 1)) {
                    //trigger measurement reporting procedure (36.331, section 5.5.5)
                    if (UE_rrc_inst[ctxt_pP->module_id].measReportList[i][j] == NULL) {
                      UE_rrc_inst[ctxt_pP->module_id].measReportList[i][j] = malloc(sizeof(MEAS_REPORT_LIST));
                    }

                    UE_rrc_inst[ctxt_pP->module_id].measReportList[i][j]->measId = UE_rrc_inst[ctxt_pP->module_id].MeasId[i][j]->measId;
                    UE_rrc_inst[ctxt_pP->module_id].measReportList[i][j]->numberOfReportsSent = 0;
                    rrc_ue_generate_MeasurementReport(
                      ctxt_pP,
                      eNB_index);
                    UE_rrc_inst[ctxt_pP->module_id].HandoverInfoUe.measFlag = 1;
                    LOG_I(RRC,"[UE %d] Frame %d: A3 event detected, state: %d \n",
                          ctxt_pP->module_id, ctxt_pP->frame, UE_rrc_inst[ctxt_pP->module_id].Info[0].State);
                  } else {
                    if(UE_rrc_inst[ctxt_pP->module_id].measReportList[i][j] != NULL) {
                      free(UE_rrc_inst[ctxt_pP->module_id].measReportList[i][j]);
                    }

                    UE_rrc_inst[ctxt_pP->module_id].measReportList[i][j] = NULL;
                  }

                  break;

                case LTE_ReportConfigEUTRA__triggerType__event__eventId_PR_eventA4:
                  LOG_D(RRC,"[UE %d] Frame %d : received an A4 event, neighbor becomes offset better than a threshold\n",
                        ctxt_pP->module_id, ctxt_pP->frame);
                  break;

                case LTE_ReportConfigEUTRA__triggerType__event__eventId_PR_eventA5:
                  LOG_D(RRC,"[UE %d] Frame %d: received an A5 event, serving becomes worse than threshold 1 and neighbor becomes better than threshold 2\n",
                        ctxt_pP->module_id, ctxt_pP->frame);
                  break;

                default:
                  LOG_D(RRC,"Invalid ReportConfigEUTRA__triggerType__event__eventId: %d",
                        UE_rrc_inst[ctxt_pP->module_id].ReportConfig[i][j]->reportConfig.choice.reportConfigEUTRA.triggerType.present);
                  break;
              }
            }
          }
        }
      }
    }
  }
}

//check_trigger_meas_event(ue_mod_idP, frameP, eNB_index, i,j,ofn,ocn,hys,ofs,ocs,a3_offset,ttt_ms)
//-----------------------------------------------------------------------------

uint8_t check_trigger_meas_event(
  module_id_t     ue_mod_idP,
  frame_t         frameP,
  uint8_t         eNB_index,
  uint8_t         ue_cnx_index,
  uint8_t         meas_index,
  LTE_Q_OffsetRange_t ofn,
  LTE_Q_OffsetRange_t ocn,
  LTE_Hysteresis_t    hys,
  LTE_Q_OffsetRange_t ofs,
  LTE_Q_OffsetRange_t ocs,
  long            a3_offset,
  LTE_TimeToTrigger_t ttt ) {
  uint8_t eNB_offset;
  //  uint8_t currentCellIndex = frame_parms->Nid_cell;
  uint8_t tmp_offset;
  LOG_D(RRC,"[UE %d] ofn(%ld) ocn(%ld) hys(%ld) ofs(%ld) ocs(%ld) a3_offset(%ld) ttt(%ld) rssi %3.1f\n",
        ue_mod_idP,
        ofn,ocn,hys,ofs,ocs,a3_offset,ttt,
        10*log10(get_RSSI(ue_mod_idP,0))-get_rx_total_gain_dB(ue_mod_idP,0));

  for (eNB_offset = 0; eNB_offset<1+get_n_adj_cells(ue_mod_idP,0); eNB_offset++) {
    /* RHS: Verify that idx 0 corresponds to currentCellIndex in rsrp array */
    if((eNB_offset!=eNB_index)&&(eNB_offset<NB_eNB_INST)) {
      if(eNB_offset<eNB_index) {
        tmp_offset = eNB_offset;
      } else {
        tmp_offset = eNB_offset-1;
      }

      if(UE_rrc_inst[ue_mod_idP].rsrp_db_filtered[eNB_offset]+ofn+ocn-hys > UE_rrc_inst[ue_mod_idP].rsrp_db_filtered[eNB_index]+ofs+ocs-1/*+a3_offset*/) {
        UE_rrc_inst->measTimer[ue_cnx_index][meas_index][tmp_offset] += 2; //Called every subframe = 2ms
        LOG_D(RRC,"[UE %d] Frame %d: Entry measTimer[%d][%d][%d]: %d currentCell: %d betterCell: %d \n",
              ue_mod_idP, frameP, ue_cnx_index,meas_index,tmp_offset,UE_rrc_inst->measTimer[ue_cnx_index][meas_index][tmp_offset],0,eNB_offset);
      } else {
        UE_rrc_inst->measTimer[ue_cnx_index][meas_index][tmp_offset] = 0; //Exit condition: Resetting the measurement timer
        LOG_D(RRC,"[UE %d] Frame %d: Exit measTimer[%d][%d][%d]: %d currentCell: %d betterCell: %d \n",
              ue_mod_idP, frameP, ue_cnx_index,meas_index,tmp_offset,UE_rrc_inst->measTimer[ue_cnx_index][meas_index][tmp_offset],0,eNB_offset);
      }

      if (UE_rrc_inst->measTimer[ue_cnx_index][meas_index][tmp_offset] >= ttt) {
        UE_rrc_inst->HandoverInfoUe.targetCellId = get_adjacent_cell_id(ue_mod_idP,tmp_offset); //WARNING!!!...check this!
        LOG_D(RRC,"[UE %d] Frame %d eNB %d: Handover triggered: targetCellId: %ld currentCellId: %d eNB_offset: %d rsrp source: %3.1f rsrp target: %3.1f\n",
              ue_mod_idP, frameP, eNB_index,
              UE_rrc_inst->HandoverInfoUe.targetCellId,ue_cnx_index,eNB_offset,
              get_RSRP(ue_mod_idP,0,0),
              get_RSRP(ue_mod_idP,0,1));
        UE_rrc_inst->Info[0].handoverTarget = eNB_offset;
        //LOG_D(RRC,"PHY_ID: %d \n",UE_rrc_inst->HandoverInfoUe.targetCellId);
        return 1;
      }

      // else{
      //  LOG_D(RRC,"Condition does not hold\n");
      // }
    }
  }

  return 0;
}

//-----------------------------------------------------------------------------
int decode_MCCH_Message( const protocol_ctxt_t *const ctxt_pP, const uint8_t eNB_index, const uint8_t *const Sdu, const uint8_t Sdu_len, const uint8_t mbsfn_sync_area ) {
  LTE_MCCH_Message_t               *mcch=NULL;
  LTE_MBSFNAreaConfiguration_r9_t **mcch_message=&UE_rrc_inst[ctxt_pP->module_id].mcch_message[eNB_index];
  asn_dec_rval_t                dec_rval;

  if (UE_rrc_inst[ctxt_pP->module_id].Info[eNB_index].MCCHStatus[mbsfn_sync_area] == 1) {
    LOG_D(RRC,"[UE %d] Frame %d: MCCH MESSAGE for MBSFN sync area %d has been already received!\n",
          ctxt_pP->module_id,
          ctxt_pP->frame,
          mbsfn_sync_area);
    return 0; // avoid decoding to prevent memory bloating
  } else if(UE_rrc_inst[ctxt_pP->module_id].Info[eNB_index].State >= RRC_CONNECTED /*|| UE_rrc_inst[ctxt_pP->module_id].Info[eNB_index].State == RRC_RECONFIGURED*/){
    dec_rval = uper_decode_complete(NULL,
                                    &asn_DEF_LTE_MCCH_Message,
                                    (void **)&mcch,
                                    (const void *)Sdu,
                                    Sdu_len);

    if ((dec_rval.code != RC_OK) && (dec_rval.consumed==0)) {
      LOG_E(RRC,"[UE %d] Failed to decode MCCH__MESSAGE (%lu bits)\n",
            ctxt_pP->module_id,
            dec_rval.consumed);
      //free the memory
      SEQUENCE_free(&asn_DEF_LTE_MCCH_Message, (void *)mcch, 1);
      return -1;
    }

    if ( LOG_DEBUGFLAG(DEBUG_ASN1) ) {
      xer_fprint(stdout, &asn_DEF_LTE_MCCH_Message, (void *)mcch);
    }

    if (mcch->message.present == LTE_MCCH_MessageType_PR_c1) {
      LOG_D(RRC,"[UE %d] Found mcch message \n",
            ctxt_pP->module_id);

      if(mcch->message.choice.c1.present == LTE_MCCH_MessageType__c1_PR_mbsfnAreaConfiguration_r9) {
        /*
        memcpy((void*)*mcch_message,
         (void*)&mcch->message.choice.c1.choice.mbsfnAreaConfiguration_r9,
         sizeof(MBSFNAreaConfiguration_r9_t)); */
        *mcch_message = &mcch->message.choice.c1.choice.mbsfnAreaConfiguration_r9;
        LOG_I(RRC,"[UE %d] Frame %d : Found MBSFNAreaConfiguration from eNB %d \n",
              ctxt_pP->module_id,
              ctxt_pP->frame,
              eNB_index);
        decode_MBSFNAreaConfiguration(
          ctxt_pP->module_id,
          eNB_index,
          ctxt_pP->frame,
          mbsfn_sync_area);
      }
    }
  }

  return 0;
}

//-----------------------------------------------------------------------------
void decode_MBSFNAreaConfiguration( module_id_t ue_mod_idP, uint8_t eNB_index, frame_t frameP, uint8_t mbsfn_sync_area ) {
  uint8_t i;
  protocol_ctxt_t               ctxt;
  LOG_I(RRC,"[UE %d] Frame %d : Number of MCH(s) in the MBSFN Sync Area %d  is %d\n",
        ue_mod_idP, frameP, mbsfn_sync_area, UE_rrc_inst[ue_mod_idP].mcch_message[eNB_index]->pmch_InfoList_r9.list.count);

  // Configure commonSF_Alloc
  for(i=0; i< UE_rrc_inst[ue_mod_idP].mcch_message[eNB_index]->commonSF_Alloc_r9.list.count; i++) {
    LOG_W(RRC,"[UE %d] Frame %d, commonSF_Alloc_r9: radioframeAllocationPeriod(%ldn),radioframeAllocationOffset(%ld), subframeAllocation(%x,%x,%x)\n",
          ue_mod_idP, frameP,
          UE_rrc_inst[ue_mod_idP].mcch_message[eNB_index]->commonSF_Alloc_r9.list.array[i]->radioframeAllocationPeriod<<1,
          UE_rrc_inst[ue_mod_idP].mcch_message[eNB_index]->commonSF_Alloc_r9.list.array[i]->radioframeAllocationOffset,
          UE_rrc_inst[ue_mod_idP].mcch_message[eNB_index]->commonSF_Alloc_r9.list.array[i]->subframeAllocation.choice.oneFrame.buf[0],
          UE_rrc_inst[ue_mod_idP].mcch_message[eNB_index]->commonSF_Alloc_r9.list.array[i]->subframeAllocation.choice.oneFrame.buf[1],
          UE_rrc_inst[ue_mod_idP].mcch_message[eNB_index]->commonSF_Alloc_r9.list.array[i]->subframeAllocation.choice.oneFrame.buf[2]);
    UE_mac_inst[ue_mod_idP].commonSF_Alloc_r9_mbsfn_SubframeConfig[i] = UE_rrc_inst[ue_mod_idP].mcch_message[eNB_index]->commonSF_Alloc_r9.list.array[i];
  }

  LOG_W(RRC,"[UE %d] Frame %d, commonSF_AllocPeriod_r9 %drf \n",
        ue_mod_idP, frameP,
        4<<UE_rrc_inst[ue_mod_idP].mcch_message[eNB_index]->commonSF_AllocPeriod_r9);
  // Configure commonSF_AllocPeriod
  UE_mac_inst[ue_mod_idP].commonSF_AllocPeriod_r9 = UE_rrc_inst[ue_mod_idP].mcch_message[eNB_index]->commonSF_AllocPeriod_r9;
  //  store to MAC/PHY necessary parameters for receiving MTCHs
  rrc_mac_config_req_ue(ue_mod_idP,0,eNB_index,
                        (LTE_RadioResourceConfigCommonSIB_t *)NULL,
                        (struct LTE_PhysicalConfigDedicated *)NULL,
                        (LTE_SCellToAddMod_r10_t *)NULL,
                        (LTE_MeasObjectToAddMod_t **)NULL,
                        (LTE_MAC_MainConfig_t *)NULL,
                        0,
                        (struct LTE_LogicalChannelConfig *)NULL,
                        (LTE_MeasGapConfig_t *)NULL,
                        (LTE_TDD_Config_t *)NULL,
                        (LTE_MobilityControlInfo_t *)NULL,
                        NULL,
                        NULL,
                        NULL,
                        NULL,
                        NULL,
                        (LTE_MBSFN_SubframeConfigList_t *)NULL,
                        0,
                        (LTE_MBSFN_AreaInfoList_r9_t *)NULL,
                        &UE_rrc_inst[ue_mod_idP].mcch_message[eNB_index]->pmch_InfoList_r9,
                        0,
                        NULL,
                        NULL,
                        0,
                        (struct LTE_NonMBSFN_SubframeConfig_r14 *)NULL,
                        (LTE_MBSFN_AreaInfoList_r9_t *)NULL
                       );
  if(UE_rrc_inst[ue_mod_idP].Info[eNB_index].State >= RRC_CONNECTED /*|| UE_rrc_inst[ue_mod_idP].Info[eNB_index].State == RRC_RECONFIGURED*/)
  	UE_rrc_inst[ue_mod_idP].Info[eNB_index].MCCHStatus[mbsfn_sync_area] = 1;
  PROTOCOL_CTXT_SET_BY_MODULE_ID(&ctxt, ue_mod_idP, ENB_FLAG_NO, UE_rrc_inst[ue_mod_idP].Info[eNB_index].rnti, frameP, 0,eNB_index);
  // Config Radio Bearer for MBMS user data (similar way to configure for eNB side in init_MBMS function)
  rrc_pdcp_config_asn1_req(&ctxt,
                           NULL, // SRB_ToAddModList
                           NULL, // DRB_ToAddModList
                           (LTE_DRB_ToReleaseList_t *)NULL,
                           0, // security mode
                           NULL, // key rrc encryption
                           NULL, // key rrc integrity
                           NULL, // key encryption
                           &(UE_rrc_inst[ue_mod_idP].mcch_message[eNB_index]->pmch_InfoList_r9),
                           NULL
                          );
  rrc_rlc_config_asn1_req(&ctxt,
                          NULL,// SRB_ToAddModList
                          NULL,// DRB_ToAddModList
                          NULL,// DRB_ToReleaseList
                          &(UE_rrc_inst[ue_mod_idP].mcch_message[eNB_index]->pmch_InfoList_r9), 0, 0
                         );
  // */
}


//-----------------------------------------------------------------------------
void *rrc_ue_task( void *args_p ) {
  MessageDef   *msg_p;
  instance_t    instance;
  unsigned int  ue_mod_id;
  int           result;
  SRB_INFO     *srb_info_p;
  protocol_ctxt_t  ctxt;
  itti_mark_task_ready (TASK_RRC_UE);

  while(1) {
    // Wait for a message
    itti_receive_msg (TASK_RRC_UE, &msg_p);
    instance = ITTI_MSG_INSTANCE (msg_p);
    ue_mod_id = UE_INSTANCE_TO_MODULE_ID(instance);

    switch (ITTI_MSG_ID(msg_p)) {
      case TERMINATE_MESSAGE:
        LOG_W(RRC, " *** Exiting RRC thread\n");
        itti_exit_task ();
        break;

      case MESSAGE_TEST:
        LOG_D(RRC, "[UE %d] Received %s\n", ue_mod_id, ITTI_MSG_NAME (msg_p));
        break;

      /* MAC messages */
      case RRC_MAC_IN_SYNC_IND:
        LOG_D(RRC, "[UE %d] Received %s: frameP %d, eNB %d\n", ue_mod_id, ITTI_MSG_NAME (msg_p),
              RRC_MAC_IN_SYNC_IND (msg_p).frame, RRC_MAC_IN_SYNC_IND (msg_p).enb_index);
        UE_rrc_inst[ue_mod_id].Info[RRC_MAC_IN_SYNC_IND (msg_p).enb_index].N310_cnt = 0;

        if (UE_rrc_inst[ue_mod_id].Info[RRC_MAC_IN_SYNC_IND (msg_p).enb_index].T310_active == 1) {
          UE_rrc_inst[ue_mod_id].Info[RRC_MAC_IN_SYNC_IND (msg_p).enb_index].N311_cnt++;
        }

        break;

      case RRC_MAC_OUT_OF_SYNC_IND:
        LOG_D(RRC, "[UE %d] Received %s: frameP %d, eNB %d\n", ue_mod_id, ITTI_MSG_NAME (msg_p),
              RRC_MAC_OUT_OF_SYNC_IND (msg_p).frame, RRC_MAC_OUT_OF_SYNC_IND (msg_p).enb_index);
        UE_rrc_inst[ue_mod_id].Info[RRC_MAC_OUT_OF_SYNC_IND (msg_p).enb_index].N310_cnt ++;
        break;

      case RRC_MAC_BCCH_DATA_IND:
        LOG_D(RRC, "[UE %d] Received %s: frameP %d, eNB %d\n", ue_mod_id, ITTI_MSG_NAME (msg_p),
              RRC_MAC_BCCH_DATA_IND (msg_p).frame, RRC_MAC_BCCH_DATA_IND (msg_p).enb_index);
        //      PROTOCOL_CTXT_SET_BY_INSTANCE(&ctxt, instance, ENB_FLAG_NO, NOT_A_RNTI, RRC_MAC_BCCH_DATA_IND (msg_p).frame, 0);
        PROTOCOL_CTXT_SET_BY_MODULE_ID(&ctxt, ue_mod_id, ENB_FLAG_NO, NOT_A_RNTI, RRC_MAC_BCCH_DATA_IND (msg_p).frame, 0,RRC_MAC_BCCH_DATA_IND (msg_p).enb_index);
        decode_BCCH_DLSCH_Message (&ctxt,
                                   RRC_MAC_BCCH_DATA_IND (msg_p).enb_index,
                                   RRC_MAC_BCCH_DATA_IND (msg_p).sdu,
                                   RRC_MAC_BCCH_DATA_IND (msg_p).sdu_size,
                                   RRC_MAC_BCCH_DATA_IND (msg_p).rsrq,
                                   RRC_MAC_BCCH_DATA_IND (msg_p).rsrp);
        break;

      case RRC_MAC_BCCH_MBMS_DATA_IND:
        LOG_D(RRC, "[UE %d] Received %s: frameP %d, eNB %d\n", ue_mod_id, ITTI_MSG_NAME (msg_p),
              RRC_MAC_BCCH_MBMS_DATA_IND (msg_p).frame, RRC_MAC_BCCH_MBMS_DATA_IND (msg_p).enb_index);
        //      PROTOCOL_CTXT_SET_BY_INSTANCE(&ctxt, instance, ENB_FLAG_NO, NOT_A_RNTI, RRC_MAC_BCCH_DATA_IND (msg_p).frame, 0);
        PROTOCOL_CTXT_SET_BY_MODULE_ID(&ctxt, ue_mod_id, ENB_FLAG_NO, NOT_A_RNTI, RRC_MAC_BCCH_MBMS_DATA_IND (msg_p).frame, 0,RRC_MAC_BCCH_MBMS_DATA_IND (msg_p).enb_index);
        decode_BCCH_MBMS_DLSCH_Message (&ctxt,
                                        RRC_MAC_BCCH_MBMS_DATA_IND (msg_p).enb_index,
                                        RRC_MAC_BCCH_MBMS_DATA_IND (msg_p).sdu,
                                        RRC_MAC_BCCH_MBMS_DATA_IND (msg_p).sdu_size,
                                        RRC_MAC_BCCH_MBMS_DATA_IND (msg_p).rsrq,
                                        RRC_MAC_BCCH_MBMS_DATA_IND (msg_p).rsrp);
        break;

      case RRC_MAC_CCCH_DATA_CNF:
        LOG_D(RRC, "[UE %d] Received %s: eNB %d\n", ue_mod_id, ITTI_MSG_NAME (msg_p),
              RRC_MAC_CCCH_DATA_CNF (msg_p).enb_index);
        // reset the tx buffer to indicate RRC that ccch was successfully transmitted (for example if contention resolution succeeds)
        UE_rrc_inst[ue_mod_id].Srb0[RRC_MAC_CCCH_DATA_CNF (msg_p).enb_index].Tx_buffer.payload_size = 0;
        break;

      case RRC_MAC_CCCH_DATA_IND:
        LOG_D(RRC, "[UE %d] RNTI %x Received %s: frameP %d, eNB %d\n",
              ue_mod_id,
              RRC_MAC_CCCH_DATA_IND (msg_p).rnti,
              ITTI_MSG_NAME (msg_p),
              RRC_MAC_CCCH_DATA_IND (msg_p).frame,
              RRC_MAC_CCCH_DATA_IND (msg_p).enb_index);
        srb_info_p = &UE_rrc_inst[ue_mod_id].Srb0[RRC_MAC_CCCH_DATA_IND (msg_p).enb_index];
        memcpy (srb_info_p->Rx_buffer.Payload, RRC_MAC_CCCH_DATA_IND (msg_p).sdu,
                RRC_MAC_CCCH_DATA_IND (msg_p).sdu_size);
        srb_info_p->Rx_buffer.payload_size = RRC_MAC_CCCH_DATA_IND (msg_p).sdu_size;
        //      PROTOCOL_CTXT_SET_BY_INSTANCE(&ctxt, instance, ENB_FLAG_NO, RRC_MAC_CCCH_DATA_IND (msg_p).rnti, RRC_MAC_CCCH_DATA_IND (msg_p).frame, 0);
        PROTOCOL_CTXT_SET_BY_MODULE_ID(&ctxt, ue_mod_id, ENB_FLAG_NO, RRC_MAC_CCCH_DATA_IND (msg_p).rnti, RRC_MAC_CCCH_DATA_IND (msg_p).frame, 0, RRC_MAC_CCCH_DATA_IND (msg_p).enb_index);
        rrc_ue_decode_ccch (&ctxt,
                            srb_info_p,
                            RRC_MAC_CCCH_DATA_IND (msg_p).enb_index);
        break;

      case RRC_MAC_MCCH_DATA_IND:
        LOG_D(RRC, "[UE %d] Received %s: frameP %d, eNB %d, mbsfn SA %d\n", ue_mod_id, ITTI_MSG_NAME (msg_p),
              RRC_MAC_MCCH_DATA_IND (msg_p).frame, RRC_MAC_MCCH_DATA_IND (msg_p).enb_index, RRC_MAC_MCCH_DATA_IND (msg_p).mbsfn_sync_area);
        //PROTOCOL_CTXT_SET_BY_INSTANCE(&ctxt, instance, ENB_FLAG_NO, M_RNTI, RRC_MAC_MCCH_DATA_IND (msg_p).frame, 0);
        PROTOCOL_CTXT_SET_BY_MODULE_ID(&ctxt, ue_mod_id, ENB_FLAG_NO, M_RNTI, RRC_MAC_MCCH_DATA_IND (msg_p).frame, 0,RRC_MAC_MCCH_DATA_IND (msg_p).enb_index);
        decode_MCCH_Message (
          &ctxt,
          RRC_MAC_MCCH_DATA_IND (msg_p).enb_index,
          RRC_MAC_MCCH_DATA_IND (msg_p).sdu,
          RRC_MAC_MCCH_DATA_IND (msg_p).sdu_size,
          RRC_MAC_MCCH_DATA_IND (msg_p).mbsfn_sync_area);
        break;

      /*  //TTN (for D2D)
        case RRC_MAC_SL_DISCOVERY_DATA_IND:
           LOG_D(RRC, "[UE %d] Received %s: frameP %d, eNB %d\n", ue_mod_id, ITTI_MSG_NAME (msg_p),
                 RRC_MAC_SL_DISCOVERY_DATA_IND (msg_p).frame, RRC_MAC_SL_DISCOVERY_DATA_IND (msg_p).enb_index);
           PROTOCOL_CTXT_SET_BY_MODULE_ID(&ctxt, ue_mod_id, ENB_FLAG_NO, M_RNTI, RRC_MAC_SL_DISCOVERY_DATA_IND (msg_p).frame, 0,RRC_MAC_SL_DISCOVERY_DATA_IND (msg_p).enb_index);
           //send to ProSeApp
           break;
      */

      /* PDCP messages */
      case RRC_DCCH_DATA_IND:
        PROTOCOL_CTXT_SET_BY_MODULE_ID(&ctxt, RRC_DCCH_DATA_IND (msg_p).module_id, ENB_FLAG_NO, RRC_DCCH_DATA_IND (msg_p).rnti, RRC_DCCH_DATA_IND (msg_p).frame, 0,RRC_DCCH_DATA_IND (msg_p).eNB_index);
        LOG_D(RRC, "[UE %d] Received %s: frameP %d, DCCH %d, eNB %d\n",
              RRC_DCCH_DATA_IND (msg_p).module_id,
              ITTI_MSG_NAME (msg_p),
              RRC_DCCH_DATA_IND (msg_p).frame,
              RRC_DCCH_DATA_IND (msg_p).dcch_index,
              RRC_DCCH_DATA_IND (msg_p).eNB_index);
        LOG_D(RRC, PROTOCOL_RRC_CTXT_UE_FMT"Received %s DCCH %d, eNB %d\n",
              PROTOCOL_RRC_CTXT_UE_ARGS(&ctxt),
              ITTI_MSG_NAME (msg_p),
              RRC_DCCH_DATA_IND (msg_p).dcch_index,
              RRC_DCCH_DATA_IND (msg_p).eNB_index);
        rrc_ue_decode_dcch (
          &ctxt,
          RRC_DCCH_DATA_IND (msg_p).dcch_index,
          RRC_DCCH_DATA_IND (msg_p).sdu_p,
          RRC_DCCH_DATA_IND (msg_p).eNB_index);
        // Message buffer has been processed, free it now.
        result = itti_free (ITTI_MSG_ORIGIN_ID(msg_p), RRC_DCCH_DATA_IND (msg_p).sdu_p);
        AssertFatal (result == EXIT_SUCCESS, "Failed to free memory (%d)!\n", result);
        break;

      case NAS_KENB_REFRESH_REQ:
        memcpy((void *)UE_rrc_inst[ue_mod_id].kenb, (void *)NAS_KENB_REFRESH_REQ(msg_p).kenb, sizeof(UE_rrc_inst[ue_mod_id].kenb));
        LOG_D(RRC, "[UE %d] Received %s: refreshed RRC::KeNB = "
              "%02x%02x%02x%02x"
              "%02x%02x%02x%02x"
              "%02x%02x%02x%02x"
              "%02x%02x%02x%02x"
              "%02x%02x%02x%02x"
              "%02x%02x%02x%02x"
              "%02x%02x%02x%02x"
              "%02x%02x%02x%02x\n",
              ue_mod_id, ITTI_MSG_NAME (msg_p),
              UE_rrc_inst[ue_mod_id].kenb[0],  UE_rrc_inst[ue_mod_id].kenb[1],  UE_rrc_inst[ue_mod_id].kenb[2],  UE_rrc_inst[ue_mod_id].kenb[3],
              UE_rrc_inst[ue_mod_id].kenb[4],  UE_rrc_inst[ue_mod_id].kenb[5],  UE_rrc_inst[ue_mod_id].kenb[6],  UE_rrc_inst[ue_mod_id].kenb[7],
              UE_rrc_inst[ue_mod_id].kenb[8],  UE_rrc_inst[ue_mod_id].kenb[9],  UE_rrc_inst[ue_mod_id].kenb[10], UE_rrc_inst[ue_mod_id].kenb[11],
              UE_rrc_inst[ue_mod_id].kenb[12], UE_rrc_inst[ue_mod_id].kenb[13], UE_rrc_inst[ue_mod_id].kenb[14], UE_rrc_inst[ue_mod_id].kenb[15],
              UE_rrc_inst[ue_mod_id].kenb[16], UE_rrc_inst[ue_mod_id].kenb[17], UE_rrc_inst[ue_mod_id].kenb[18], UE_rrc_inst[ue_mod_id].kenb[19],
              UE_rrc_inst[ue_mod_id].kenb[20], UE_rrc_inst[ue_mod_id].kenb[21], UE_rrc_inst[ue_mod_id].kenb[22], UE_rrc_inst[ue_mod_id].kenb[23],
              UE_rrc_inst[ue_mod_id].kenb[24], UE_rrc_inst[ue_mod_id].kenb[25], UE_rrc_inst[ue_mod_id].kenb[26], UE_rrc_inst[ue_mod_id].kenb[27],
              UE_rrc_inst[ue_mod_id].kenb[28], UE_rrc_inst[ue_mod_id].kenb[29], UE_rrc_inst[ue_mod_id].kenb[30], UE_rrc_inst[ue_mod_id].kenb[31]);
        break;

      /* NAS messages */
      case NAS_CELL_SELECTION_REQ:
        LOG_D(RRC, "[UE %d] Received %s: state %d, plmnID (%d%d%d.%d%d%d), rat %x\n", ue_mod_id, ITTI_MSG_NAME (msg_p), rrc_get_state(ue_mod_id),
              NAS_CELL_SELECTION_REQ (msg_p).plmnID.MCCdigit1,
              NAS_CELL_SELECTION_REQ (msg_p).plmnID.MCCdigit2,
              NAS_CELL_SELECTION_REQ (msg_p).plmnID.MCCdigit3,
              NAS_CELL_SELECTION_REQ (msg_p).plmnID.MNCdigit1,
              NAS_CELL_SELECTION_REQ (msg_p).plmnID.MNCdigit2,
              NAS_CELL_SELECTION_REQ (msg_p).plmnID.MNCdigit3,
              NAS_CELL_SELECTION_REQ (msg_p).rat);

        if (rrc_get_state(ue_mod_id) == RRC_STATE_INACTIVE) {
          // have a look at MAC/main.c void dl_phy_sync_success(...)
          openair_rrc_ue_init(ue_mod_id,0);
        }

        /* Save cell selection criterion */
        {
          UE_rrc_inst[ue_mod_id].plmnID = NAS_CELL_SELECTION_REQ (msg_p).plmnID;
          UE_rrc_inst[ue_mod_id].rat = NAS_CELL_SELECTION_REQ (msg_p).rat;
          LOG_D(RRC, "[UE %d] Save cell selection criterion MCC %X%X%X MNC %X%X%X\n",
                ue_mod_id,
                UE_rrc_inst[ue_mod_id].plmnID.MCCdigit1,
                UE_rrc_inst[ue_mod_id].plmnID.MCCdigit2,
                UE_rrc_inst[ue_mod_id].plmnID.MCCdigit3,
                UE_rrc_inst[ue_mod_id].plmnID.MNCdigit1,
                UE_rrc_inst[ue_mod_id].plmnID.MNCdigit2,
                UE_rrc_inst[ue_mod_id].plmnID.MNCdigit3);
        }

        switch (rrc_get_state(ue_mod_id)) {
          case RRC_STATE_INACTIVE: {
            rrc_set_state (ue_mod_id, RRC_STATE_IDLE);
            /* Fall through to next case */
          }

          case RRC_STATE_IDLE: {
            /* Ask to layer 1 to find a cell matching the criterion */
            MessageDef *message_p;
            message_p = itti_alloc_new_message(TASK_RRC_UE, PHY_FIND_CELL_REQ);
            PHY_FIND_CELL_REQ (message_p).earfcn_start = 1;
            PHY_FIND_CELL_REQ (message_p).earfcn_end = 1;
            itti_send_msg_to_task(TASK_PHY_UE, UE_MODULE_ID_TO_INSTANCE(ue_mod_id), message_p);
            rrc_set_sub_state (ue_mod_id, RRC_SUB_STATE_IDLE_SEARCHING);
            break;
          }

          case RRC_STATE_CONNECTED:
            /* should not happen */
            LOG_E(RRC, "[UE %d] request %s in RRC state %d\n", ue_mod_id, ITTI_MSG_NAME (msg_p), rrc_get_state(ue_mod_id));
            break;

          default:
            LOG_E(RRC, "[UE %d] Invalid RRC state %d\n", ue_mod_id, rrc_get_state(ue_mod_id));
            break;
        }

        break;

      case NAS_CONN_ESTABLI_REQ:
        LOG_D(RRC, "[UE %d] Received %s: cause %d, type %d, s_tmsi (mme code %"PRIu8", m-tmsi %"PRIu32"), plmnID (%d%d%d.%d%d%d)\n", ue_mod_id, ITTI_MSG_NAME (msg_p), NAS_CONN_ESTABLI_REQ (msg_p).cause,
              NAS_CONN_ESTABLI_REQ (msg_p).type,
              NAS_CONN_ESTABLI_REQ (msg_p).s_tmsi.MMEcode,
              NAS_CONN_ESTABLI_REQ (msg_p).s_tmsi.m_tmsi,
              NAS_CONN_ESTABLI_REQ (msg_p).plmnID.MCCdigit1,
              NAS_CONN_ESTABLI_REQ (msg_p).plmnID.MCCdigit2,
              NAS_CONN_ESTABLI_REQ (msg_p).plmnID.MCCdigit3,
              NAS_CONN_ESTABLI_REQ (msg_p).plmnID.MNCdigit1,
              NAS_CONN_ESTABLI_REQ (msg_p).plmnID.MNCdigit2,
              NAS_CONN_ESTABLI_REQ (msg_p).plmnID.MNCdigit3);
        //PROTOCOL_CTXT_SET_BY_INSTANCE(&ctxt, instance, ENB_FLAG_NO, NOT_A_RNTI, 0, 0);
        PROTOCOL_CTXT_SET_BY_MODULE_ID(&ctxt, ue_mod_id, ENB_FLAG_NO, NOT_A_RNTI, 0, 0, 0);
        UE_rrc_inst[ue_mod_id].initialNasMsg = NAS_CONN_ESTABLI_REQ (msg_p).initialNasMsg;

        switch (rrc_get_state(ue_mod_id)) {
          case RRC_STATE_IDLE: {
            if (rrc_get_sub_state(ue_mod_id) == RRC_SUB_STATE_IDLE_SIB_COMPLETE) {
              rrc_ue_generate_RRCConnectionRequest(&ctxt, 0);
              LOG_D(RRC, "not sending connection request\n");
              rrc_set_sub_state (ue_mod_id, RRC_SUB_STATE_IDLE_CONNECTING);
            }

            break;
          }

          case RRC_STATE_INACTIVE:
          case RRC_STATE_CONNECTED:
            /* should not happen */
            LOG_E(RRC, "[UE %d] request %s in RRC state %d\n", ue_mod_id, ITTI_MSG_NAME (msg_p), rrc_get_state(ue_mod_id));
            break;

          default:
            LOG_E(RRC, "[UE %d] Invalid RRC state %d\n", ue_mod_id, rrc_get_state(ue_mod_id));
            break;
        }

        break;

      case NAS_UPLINK_DATA_REQ: {
        uint32_t length;
        uint8_t *buffer;
        LOG_D(RRC, "[UE %d] Received %s: UEid %d\n", ue_mod_id, ITTI_MSG_NAME (msg_p), NAS_UPLINK_DATA_REQ (msg_p).UEid);
        /* Create message for PDCP (ULInformationTransfer_t) */
        length = do_ULInformationTransfer(&buffer, NAS_UPLINK_DATA_REQ (msg_p).nasMsg.length, NAS_UPLINK_DATA_REQ (msg_p).nasMsg.data);
        /* Transfer data to PDCP */
        PROTOCOL_CTXT_SET_BY_MODULE_ID(&ctxt, ue_mod_id, ENB_FLAG_NO, UE_rrc_inst[ue_mod_id].Info[0].rnti, 0, 0,0);

        // check if SRB2 is created, if yes request data_req on DCCH1 (SRB2)
        if(UE_rrc_inst[ue_mod_id].SRB2_config[0] == NULL) {
          rrc_data_req_ue (&ctxt,
                           DCCH,
                           rrc_mui++,
                           SDU_CONFIRM_NO,
                           length, buffer,
                           PDCP_TRANSMISSION_MODE_CONTROL);
        } else {
          rrc_data_req_ue (&ctxt,
                           DCCH1,
                           rrc_mui++,
                           SDU_CONFIRM_NO,
                           length, buffer,
                           PDCP_TRANSMISSION_MODE_CONTROL);
        }

        break;
      }

# if ENABLE_RAL

      case RRC_RAL_SCAN_REQ:
        LOG_D(RRC, "[UE %d] Received %s: state %d\n", ue_mod_id,ITTI_MSG_NAME (msg_p) );

        switch (rrc_get_state(ue_mod_id)) {
          case RRC_STATE_INACTIVE: {
            rrc_set_state (ue_mod_id, RRC_STATE_IDLE);
            /* Fall through to next case */
          }

          case RRC_STATE_IDLE: {
            if (rrc_get_sub_state(ue_mod_id) != RRC_SUB_STATE_IDLE_SEARCHING) {
              /* Ask to layer 1 to find a cell matching the criterion */
              MessageDef *message_p;
              message_p = itti_alloc_new_message(TASK_RRC_UE, PHY_FIND_CELL_REQ);
              rrc_set_sub_state (ue_mod_id, RRC_SUB_STATE_IDLE_SEARCHING);
              PHY_FIND_CELL_REQ (message_p).transaction_id = RRC_RAL_SCAN_REQ (msg_p).transaction_id;
              PHY_FIND_CELL_REQ (message_p).earfcn_start   = 1;
              PHY_FIND_CELL_REQ (message_p).earfcn_end     = 1; //44
              itti_send_msg_to_task(TASK_PHY_UE, instance, message_p);
            }

            break;
          }

          case RRC_STATE_CONNECTED:
            /* should not happen */
            LOG_E(RRC, "[UE %d] request %s in RRC state %d\n", ue_mod_id, ITTI_MSG_NAME (msg_p), rrc_get_state(ue_mod_id));
            break;

          default:
            LOG_E(RRC, "[UE %d] Invalid RRC state %d\n", ue_mod_id, rrc_get_state(ue_mod_id));
            break;
        }

        break;

      case PHY_FIND_CELL_IND:
        LOG_D(RRC, "[UE %d] Received %s: state %d\n", ue_mod_id, ITTI_MSG_NAME (msg_p), rrc_get_state(ue_mod_id));

        switch (rrc_get_state(ue_mod_id)) {
          case RRC_STATE_IDLE:
            switch (rrc_get_sub_state(ue_mod_id)) {
              case RRC_SUB_STATE_IDLE_SEARCHING: {
                MessageDef *message_p;
                int         i;
                message_p = itti_alloc_new_message(TASK_RRC_UE, RRC_RAL_SCAN_CONF);
                RRC_RAL_SCAN_CONF (message_p).transaction_id = PHY_FIND_CELL_IND(msg_p).transaction_id;
                RRC_RAL_SCAN_CONF (message_p).num_scan_resp  = PHY_FIND_CELL_IND(msg_p).cell_nb;

                for (i = 0 ; i < PHY_FIND_CELL_IND(msg_p).cell_nb; i++) {
                  // TO DO
                  memset(&RRC_RAL_SCAN_CONF (message_p).link_scan_resp[i].link_addr,  0, sizeof(ral_link_addr_t));
                  // TO DO
                  memset(&RRC_RAL_SCAN_CONF (message_p).link_scan_resp[i].network_id, 0, sizeof(ral_network_id_t));
                  RRC_RAL_SCAN_CONF (message_p).link_scan_resp[i].sig_strength.choice     = RAL_SIG_STRENGTH_CHOICE_DBM;
                  RRC_RAL_SCAN_CONF (message_p).link_scan_resp[i].sig_strength._union.dbm = PHY_FIND_CELL_IND(msg_p).cells[i].rsrp;
                }

                rrc_set_sub_state (ue_mod_id, RRC_SUB_STATE_IDLE);
                itti_send_msg_to_task(TASK_RAL_UE, instance, message_p);
                break;
              }

              default:
                LOG_E(RRC, "[UE %d] Invalid RRC state %d substate %d\n",
                      ue_mod_id,
                      rrc_get_state(ue_mod_id),
                      rrc_get_sub_state(ue_mod_id));
            }

            break;

          case RRC_STATE_INACTIVE:
          case RRC_STATE_CONNECTED:
            /* should not happen */
            LOG_E(RRC, "[UE %d] indication %s in RRC state %d\n", ue_mod_id, ITTI_MSG_NAME (msg_p), rrc_get_state(ue_mod_id));
            break;

          default:
            LOG_E(RRC, "[UE %d] Invalid RRC state %d\n", ue_mod_id, rrc_get_state(ue_mod_id));
            break;
        }

        break; // PHY_FIND_CELL_IND

      case PHY_MEAS_REPORT_IND: {
        LOG_D(RRC, "[UE %d] Received %s\n", ue_mod_id, ITTI_MSG_NAME (msg_p));
        MessageDef *message_p;
        message_p = itti_alloc_new_message(TASK_RRC_UE, RRC_RAL_MEASUREMENT_REPORT_IND);
        memcpy(&RRC_RAL_MEASUREMENT_REPORT_IND (message_p).threshold,
               &PHY_MEAS_REPORT_IND(msg_p).threshold,
               sizeof(RRC_RAL_MEASUREMENT_REPORT_IND (message_p).threshold));
        memcpy(&RRC_RAL_MEASUREMENT_REPORT_IND (message_p).link_param,
               &PHY_MEAS_REPORT_IND(msg_p).link_param,
               sizeof(RRC_RAL_MEASUREMENT_REPORT_IND (message_p).link_param));
        LOG_D(RRC, "[UE %d] PHY_MEAS_REPORT_IN: sending msg %s to %s \n", ue_mod_id, "RRC_RAL_MEASUREMENT_REPORT_IND", "TASK_RAL_UE");
        itti_send_msg_to_task(TASK_RAL_UE, instance, message_p);
        break;
      }

      case RRC_RAL_CONFIGURE_THRESHOLD_REQ:
        LOG_D(RRC, "[UE %d] Received %s\n", ue_mod_id, ITTI_MSG_NAME (msg_p));
        rrc_ue_ral_handle_configure_threshold_request(ue_mod_id, msg_p);
        break;

      case RRC_RAL_CONNECTION_ESTABLISHMENT_REQ:
        LOG_D(RRC, "[UE %d] Received %s\n", ue_mod_id, ITTI_MSG_NAME (msg_p));

        switch (rrc_get_state(ue_mod_id)) {
          case RRC_STATE_IDLE: {
            if (rrc_get_sub_state(ue_mod_id) == RRC_SUB_STATE_IDLE_SIB_COMPLETE) {
              PROTOCOL_CTXT_SET_BY_MODULE_ID(&ctxt, ue_mod_id, ENB_FLAG_NO, UE_rrc_inst[ue_mod_id].Info[0].rnti, 0, 0, 0);
              rrc_ue_generate_RRCConnectionRequest(&ctxt, 0);
              LOG_D(RRC, "not sending connection request\n");
              rrc_set_sub_state (ue_mod_id, RRC_SUB_STATE_IDLE_CONNECTING);
            }

            break;
          }

          case RRC_STATE_INACTIVE:
          case RRC_STATE_CONNECTED:
            /* should not happen */
            LOG_E(RRC, "[UE %d] request %s in RRC state %d\n", ue_mod_id, ITTI_MSG_NAME (msg_p), rrc_get_state(ue_mod_id));
            break;

          default:
            LOG_E(RRC, "[UE %d] Invalid RRC state %d\n", ue_mod_id, rrc_get_state(ue_mod_id));
            break;
        }

        break;

      case RRC_RAL_CONNECTION_RELEASE_REQ:
        LOG_D(RRC, "[UE %d] Received %s\n", ue_mod_id, ITTI_MSG_NAME (msg_p));
        break;
#endif

      default:
        LOG_E(RRC, "[UE %d] Received unexpected message %s\n", ue_mod_id, ITTI_MSG_NAME (msg_p));
        break;
    }

    result = itti_free (ITTI_MSG_ORIGIN_ID(msg_p), msg_p);
    AssertFatal (result == EXIT_SUCCESS, "Failed to free memory (%d)!\n", result);
    AssertFatal (result == EXIT_SUCCESS, "Failed to free memory (%d)!\n", result);
    msg_p = NULL;
  }
}






/*------------------------------------------------------------------------------*/
void
openair_rrc_top_init_ue(
  int eMBMS_active,
  char *uecap_xer,
  uint8_t cba_group_active,
  uint8_t HO_active
)
//-----------------------------------------------------------------------------
{
  module_id_t         module_id;
  OAI_UECapability_t *UECap     = NULL;
  int                 CC_id;
  /* for no gcc warnings */
  (void)CC_id;
  LOG_D(RRC, "[OPENAIR][INIT] Init function start: NB_UE_INST=%d, NB_eNB_INST=%d\n", NB_UE_INST, NB_eNB_INST);

  if (NB_UE_INST > 0) {
    UE_rrc_inst = (UE_RRC_INST *) malloc16(NB_UE_INST*sizeof(UE_RRC_INST));
    memset (UE_rrc_inst, 0, NB_UE_INST * sizeof(UE_RRC_INST));
    LOG_D(RRC, "ALLOCATE %d Bytes for UE_RRC_INST @ %p\n", (unsigned int)(NB_UE_INST*sizeof(UE_RRC_INST)), UE_rrc_inst);
    // fill UE capability
    UECap = fill_ue_capability (uecap_xer);

    for (module_id = 0; module_id < NB_UE_INST; module_id++) {
      UE_rrc_inst[module_id].UECap = UECap;
      UE_rrc_inst[module_id].UECapability = UECap->sdu;
      UE_rrc_inst[module_id].UECapability_size = UECap->sdu_size;
    }

    LOG_I(RRC,"[UE] eMBMS active state is %d \n", eMBMS_active);

    for (module_id=0; module_id<NB_UE_INST; module_id++) {
      UE_rrc_inst[module_id].MBMS_flag = (uint8_t)eMBMS_active;
    }

    /* TODO: this is disabled for the moment because the standard UE
     * crashes when calling this function.
     */
    //init_SL_preconfig(&UE_rrc_inst[module_id],0);
  } else {
    UE_rrc_inst = NULL;
  }
}

//-----------------------------------------------------------------------------
void
rrc_top_cleanup_ue(
  void
)
//-----------------------------------------------------------------------------
{
  if (NB_UE_INST > 0) free (UE_rrc_inst);
}


//-----------------------------------------------------------------------------
uint8_t rrc_ue_generate_SidelinkUEInformation( const protocol_ctxt_t *const ctxt_pP, const uint8_t eNB_index,LTE_SL_DestinationInfoList_r12_t  *destinationInfoList, long *discTxResourceReq,
    SL_TRIGGER_t mode) {
  uint8_t    size=0;
  uint8_t buffer[100];

  //Generate SidelinkUEInformation
  if (((UE_rrc_inst[ctxt_pP->module_id].Info[eNB_index].SIStatus&8192) > 0) && (destinationInfoList != NULL)) {//if SIB18 is available
    size = do_SidelinkUEInformation(ctxt_pP->module_id, buffer, destinationInfoList, NULL, mode);
    LOG_I(RRC,"[UE %d][RRC_UE] Frame %d : Logical Channel UL-DCCH, Generating SidelinkUEInformation (bytes%d, eNB %d)\n",
          ctxt_pP->module_id,ctxt_pP->frame, size, eNB_index);
    //return size;
  }

  if (((UE_rrc_inst[ctxt_pP->module_id].Info[eNB_index].SIStatus&16384) > 0) && (discTxResourceReq != NULL)) {//if SIB19 is available
    size = do_SidelinkUEInformation(ctxt_pP->module_id, buffer, NULL, discTxResourceReq, mode);
    LOG_I(RRC,"[UE %d][RRC_UE] Frame %d : Logical Channel UL-DCCH, Generating SidelinkUEInformation (bytes%d, eNB %d)\n",
          ctxt_pP->module_id,ctxt_pP->frame, size, eNB_index);
    //return size;
  }

  rrc_data_req_ue (
    ctxt_pP,
    DCCH,
    rrc_mui++,
    SDU_CONFIRM_NO,
    size,
    buffer,
    PDCP_TRANSMISSION_MODE_CONTROL);
  return size;
}


// 3GPP 36.331 (Section 5.10.7.3)
uint8_t fill_SLSS(const protocol_ctxt_t *const ctxt_pP, const uint8_t eNB_index, LTE_SLSSID_r12_t *slss_id, uint8_t *subframe, uint8_t mode) {
  long syncOffsetIndicator = 0;

  switch(mode) {
    case 1: //if triggered by SL discovery announcement and in-coverage
      //discSyncConfig_r12 contains only one element
      *slss_id = UE_rrc_inst[ctxt_pP->module_id].sib19[eNB_index]->discConfig_r12->discSyncConfig_r12->list.array[0]->slssid_r12;
      syncOffsetIndicator = UE_rrc_inst[ctxt_pP->module_id].sib19[eNB_index]->discConfig_r12->discSyncConfig_r12->list.array[0]->syncOffsetIndicator_r12;
      //select subframe for SLSS
      break;

    case 2: //if triggered by SL communication and in-coverage
      if (UE_rrc_inst[ctxt_pP->module_id].sib18[eNB_index]->commConfig_r12->commSyncConfig_r12->list.array[0]->txParameters_r12) {
        *slss_id = UE_rrc_inst[ctxt_pP->module_id].sib18[eNB_index]->commConfig_r12->commSyncConfig_r12->list.array[0]->slssid_r12;
        syncOffsetIndicator = UE_rrc_inst[ctxt_pP->module_id].sib18[eNB_index]->commConfig_r12->commSyncConfig_r12->list.array[0]->syncOffsetIndicator_r12;

        //if RRC_CONNECTED (Todo: and if networkControlledSyncTx (RRCConnectionReconfiguration) is configured and set to On)
        if (UE_rrc_inst[ctxt_pP->module_id].Info[eNB_index].State == RRC_CONNECTED) {
          //select subframe(s) indicated by syncOffsetIndicator
          *subframe = syncOffsetIndicator;
        } else {
          //select subframe(s) indicated by syncOffsetIndicator within SC period
        }

        break;

      case 3: //if triggered by V2X communication and in coverage
        break;

      case 4: //if triggered by V2X communication and out-of-coverage
        break;

      case 5: //if triggered by V2X communication and UE has GNSS as the synchronization reference
      default:
        //if UE has a selected SyncRefUE
        //TODO
        //else (no SyncRefUE Selected)
        //Todo  if trigger by V2X
        //else randomly select an SLSSID from the set defined for out-of-coverage
        *slss_id = 170;//hardcoded
        //select the subframe according to syncOffsetIndicator1/2 from the preconfigured parameters
        break;
      }
  }

  return 0;
}


//-----------------------------------------------------------------------------
void
rrc_ue_process_sidelink_radioResourceConfig(
  module_id_t                      Mod_idP,
  uint8_t                          eNB_index,
  LTE_SystemInformationBlockType18_r12_t     *sib18,
  LTE_SystemInformationBlockType19_r12_t     *sib19,
  LTE_SL_CommConfig_r12_t *sl_CommConfig,
  LTE_SL_DiscConfig_r12_t *sl_DiscConfig
)
//-----------------------------------------------------------------------------
{
  //process SIB18, configure MAC/PHY for receiving SL communication (RRC_IDLE and RRC_CONNECTED), for transmitting SL communication (RRC_IDLE)
  if (sib18 != NULL) {
    if (sib18->commConfig_r12 != NULL) {
      //do not consider commTXPoolExceptional for the moment
      //configure PHY/MAC to receive SL communication by using the RPs indicated by commRxPool
      //sib18->commConfig_r12->commRxPool_r12
      //TODO
      if (sib18->commConfig_r12->commTxPoolNormalCommon_r12 !=NULL) { //commTxPoolNormalCommon - to transmit SL communication in RRC_IDLE
        //maybe we don't consider this case for the moment since UE will immediately establish a RRC connection after receiving SIB messages
        //configure PHY/MAC to transmit SL communication using the RPs indicated by the first entry in commTxPoolNormalCommon
        //SL_CommResourcePool_r12_t sl_CommResourcePool = sib18->commConfig_r12->commTxPoolNormalCommon_r12->list.array[0];
      }
    }
  }

  //process SIB19, configure MAC/PHY for receiving SL discovery (RRC_IDLE and RRC_CONNECTED), for transmitting SL discovery (RRC_IDLE)
  if (sib19 != NULL) {
    //to receive non-PS related discovery announcements (discRxPool)
    //sib19->discConfig_r12->discRxPool_r12;
    //to receive PS related discovery announcements (discRxPoolPS)
    //sib19->ext1->discConfigPS_13->discRxPoolPS_r13;
    //to transmit non-PS related discovery in RRC_IDLE
    //sib19->discConfig_r12->discTxPoolCommon_r12;
    //to transmit PS related discovery in RRC_IDLE
    //sib19->ext1->discConfigPS_13->discTxPoolPS_Common_r13;
  }

  //process sl_CommConfig, configure MAC/PHY for transmitting SL communication (RRC_CONNECTED)
  if (sl_CommConfig != NULL) {
    if (sl_CommConfig->commTxResources_r12 != NULL) {
      switch (sl_CommConfig->commTxResources_r12->present) {
        case LTE_SL_CommConfig_r12__commTxResources_r12_PR_setup:
          if (sl_CommConfig->commTxResources_r12->choice.setup.present == LTE_SL_CommConfig_r12__commTxResources_r12__setup_PR_scheduled_r12 ) {
            LOG_I(RRC,"[UE %d][RRC_UE] scheduled resource for SL, sl_RNTI size %lu  \n",
                  Mod_idP, sl_CommConfig->commTxResources_r12->choice.setup.choice.scheduled_r12.sl_RNTI_r12.size );
            LOG_I(RRC,"[UE %d][RRC_UE] scheduled resource for SL, sl_RNTI buf 0x%p \n",
                  Mod_idP, sl_CommConfig->commTxResources_r12->choice.setup.choice.scheduled_r12.sl_RNTI_r12.buf );
            LOG_I(RRC,"[UE %d][RRC_UE] scheduled resource for SL, Mac_MainConfig_r12.retx_BSR_TimerSL %ld \n",
                  Mod_idP, sl_CommConfig->commTxResources_r12->choice.setup.choice.scheduled_r12.mac_MainConfig_r12.retx_BSR_TimerSL );
            LOG_I(RRC,"[UE %d][RRC_UE] scheduled resource for SL, sc_CommTxConfig %ld \n",
                  Mod_idP, sl_CommConfig->commTxResources_r12->choice.setup.choice.scheduled_r12.mac_MainConfig_r12.retx_BSR_TimerSL );
            //configure scheduled resource for SL
            //TODO
          } else if (sl_CommConfig->commTxResources_r12->choice.setup.present == LTE_SL_CommConfig_r12__commTxResources_r12__setup_PR_ue_Selected_r12) {
            //configure dedicated resources (commTxPoolNormalDedicated) for SL from which UE can autonomously select
            //sl_CommConfig->commTxResources_r12->choice.setup.choice.ue_Selected_r12.commTxPoolNormalDedicated_r12;
            //for the moment, only pass the first entry (e.g., do not consider priorityList in commTxPoolNormalDedicated (3GPP 36.331 Section 5.10.4 1>2>3>4))
            //sl_CommConfig->commTxResources_r12->choice.setup.choice.ue_Selected_r12.commTxPoolNormalDedicated_r12.poolToAddModList_r12->list.array[0];
          } else {
            //SL_CommConfig_r12__commTxResources_r12__setup_PR_NOTHING /* No components present */
          }

          break;

        case LTE_SL_CommConfig_r12__commTxResources_r12_PR_release:
          //release dedicated resources for SL communication
          break;

        case LTE_SL_CommConfig_r12__commTxResources_r12_PR_NOTHING: /* No components present */
          break;

        default:
          break;
      }
    }
  }

  //process sl_DiscConfig, configure MAC/PHY for transmitting SL discovery announcements (RRC_CONNECTED)
  if (sl_DiscConfig != NULL) {
    //dedicated resources for transmitting non-PS related discovery
    if (sl_DiscConfig->discTxResources_r12 != NULL) {
      switch (sl_DiscConfig->discTxResources_r12->present) {
        case LTE_SL_DiscConfig_r12__discTxResources_r12_PR_setup:
          if (sl_DiscConfig->discTxResources_r12->choice.setup.present == LTE_SL_DiscConfig_r12__discTxResources_r12__setup_PR_scheduled_r12) {
            //sl_DiscConfig->discTxResources_r12->choice.setup.choice.scheduled_r12.discHoppingConfig_r12;
            //sl_DiscConfig->discTxResources_r12->choice.setup.choice.scheduled_r12.discTF_IndexList_r12;
            //sl_DiscConfig->discTxResources_r12->choice.setup.choice.scheduled_r12.discTxConfig_r12;
          } else if (sl_DiscConfig->discTxResources_r12->choice.setup.present == LTE_SL_DiscConfig_r12__discTxResources_r12__setup_PR_ue_Selected_r12) {
            //sl_DiscConfig->discTxResources_r12->choice.setup.choice.ue_Selected_r12.discTxPoolDedicated_r12;
          } else {
            //SL_DiscConfig_r12__discTxResources_r12__setup_PR_NOTHING,   /* No components present */
          }

          break;

        case LTE_SL_DiscConfig_r12__discTxResources_r12_PR_release:
          //release dedicated resources for SL discovery
          break;

        case LTE_SL_DiscConfig_r12__discTxResources_r12_PR_NOTHING: /* No components present */
          break;

        default:
          break;
      }
    }

    //dedicated resources for transmitting PS related discovery
    if (sl_DiscConfig->ext2->discTxResourcesPS_r13 != NULL) {
      switch (sl_DiscConfig->ext2->discTxResourcesPS_r13->present) {
        case LTE_SL_DiscConfig_r12__ext2__discTxResourcesPS_r13_PR_setup:
          if (sl_DiscConfig->ext2->discTxResourcesPS_r13->choice.setup.present == LTE_SL_DiscConfig_r12__ext2__discTxResourcesPS_r13__setup_PR_scheduled_r13) {
            //sl_DiscConfig->ext2->discTxResourcesPS_r13->choice.setup.choice.scheduled_r13.discHoppingConfig_r13;
            //sl_DiscConfig->ext2->discTxResourcesPS_r13->choice.setup.choice.scheduled_r13.discTxConfig_r13
          } else if (sl_DiscConfig->ext2->discTxResourcesPS_r13->choice.setup.present == LTE_SL_DiscConfig_r12__ext2__discTxResourcesPS_r13__setup_PR_ue_Selected_r13) {
            //sl_DiscConfig->ext2->discTxResourcesPS_r13->choice.setup.choice.ue_Selected_r13.discTxPoolPS_Dedicated_r13;
          } else {
            //SL_DiscConfig_r12__ext2__discTxResourcesPS_r13__setup_PR_NOTHING, /* No components present */
          }

          break;

        case LTE_SL_DiscConfig_r12__ext2__discTxResourcesPS_r13_PR_release:
          break;

        case LTE_SL_DiscConfig_r12__ext2__discTxResourcesPS_r13_PR_NOTHING:
          /* No components present */
          break;

        default:
          break;
      }
    }
  }
}


//-----------------------------------------------------------
void rrc_control_socket_init() {
  struct sockaddr_in rrc_ctrl_socket_addr;
  int optval; // flag value for setsockopt
  //int n; // message byte size
  // create the control socket
  ctrl_sock_fd = socket(AF_INET, SOCK_DGRAM, 0);

  if (ctrl_sock_fd == -1) {
    LOG_E(RRC,"[rrc_control_socket_init] :Error opening socket %d (%d:%s)\n", ctrl_sock_fd, errno, strerror(errno));
    exit(EXIT_FAILURE);
  }

  //   if (ctrl_sock_fd < 0)
  //      error("ERROR: Failed on opening socket");
  optval = 1;
  setsockopt(ctrl_sock_fd, SOL_SOCKET, SO_REUSEADDR, (const void *)&optval, sizeof(int));
  //build the server's address
  bzero((char *) &rrc_ctrl_socket_addr, sizeof(rrc_ctrl_socket_addr));
  rrc_ctrl_socket_addr.sin_family = AF_INET;
  rrc_ctrl_socket_addr.sin_addr.s_addr = htonl(INADDR_ANY);
  rrc_ctrl_socket_addr.sin_port = htons(CONTROL_SOCKET_PORT_NO);

  // associate the parent socket with a port
  if (bind(ctrl_sock_fd, (struct sockaddr *) &rrc_ctrl_socket_addr, sizeof(rrc_ctrl_socket_addr)) < 0) {
    LOG_E(RRC,"[rrc_control_socket_init] ERROR: Failed on binding the socket\n");
    exit(1);
  }

  pthread_t rrc_control_socket_thread;
  threadCreate(&rrc_control_socket_thread, rrc_control_socket_thread_fct, NULL, "RRC/ProSeApp", -1, OAI_PRIORITY_RT);
}

//--------------------------------------------------------
void *rrc_control_socket_thread_fct(void *arg) {
  int prose_addr_len;
  char send_buf[BUFSIZE];
  char receive_buf[BUFSIZE];
  //int optval;
  int n;
  struct sidelink_ctrl_element *sl_ctrl_msg_recv = NULL;
  struct sidelink_ctrl_element *sl_ctrl_msg_send = NULL;
  uint32_t sourceL2Id, groupL2Id, destinationL2Id;
  module_id_t         module_id = 0; //hardcoded for testing only
  uint8_t type;
  UE_RRC_INST *UE  = NULL;
  protocol_ctxt_t ctxt;
  struct LTE_RLC_Config                  *DRB_rlc_config                   = NULL;
  struct LTE_PDCP_Config                 *DRB_pdcp_config                  = NULL;
  struct LTE_PDCP_Config__rlc_UM         *PDCP_rlc_UM                      = NULL;
  struct LTE_LogicalChannelConfig        *DRB_lchan_config                 = NULL;
  struct LTE_LogicalChannelConfig__ul_SpecificParameters  *DRB_ul_SpecificParameters = NULL;
  long                               *logicalchannelgroup_drb          = NULL;
  int j = 0;
  int i = 0;
  //from the main program, listen for the incoming messages from control socket (ProSe App)
  prose_addr_len = sizeof(prose_app_addr);

  //int enable_notification = 1;
  while (1) {
    LOG_I(RRC,"Listening to incoming connection from ProSe App \n");
    // receive a message from ProSe App
    memset(receive_buf, 0, BUFSIZE);
    n = recvfrom(ctrl_sock_fd, receive_buf, BUFSIZE, 0,
                 (struct sockaddr *) &prose_app_addr, (socklen_t *)&prose_addr_len);

    if (n < 0) {
      LOG_E(RRC, "ERROR: Failed to receive from ProSe App\n");
      exit(EXIT_FAILURE);
    }

    //TODO: should store the address of ProSeApp [UE_rrc_inst] to be able to send UE state notification to the App
    //sl_ctrl_msg_recv = (struct sidelink_ctrl_element *) receive_buf;
    sl_ctrl_msg_recv = calloc(1, sizeof(struct sidelink_ctrl_element));
    memcpy((void *)sl_ctrl_msg_recv, (void *)receive_buf, sizeof(struct sidelink_ctrl_element));

    //process the message
    switch (sl_ctrl_msg_recv->type) {
      case SESSION_INIT_REQ:
        if (LOG_DEBUGFLAG(DEBUG_CTRLSOCKET)) {
          LOG_UI(RRC,"Received SessionInitializationRequest on socket from ProSe App (msg type: %d)\n", sl_ctrl_msg_recv->type);
        }

        //TODO: get SL_UE_STATE from lower layer
        LOG_I(RRC,"Send UEStateInformation to ProSe App \n");
        memset(send_buf, 0, BUFSIZE);
        sl_ctrl_msg_send = calloc(1, sizeof(struct sidelink_ctrl_element));
        sl_ctrl_msg_send->type = UE_STATUS_INFO;
        sl_ctrl_msg_send->sidelinkPrimitive.ue_state = UE_STATE_OFF_NETWORK; //off-network
        memcpy((void *)send_buf, (void *)sl_ctrl_msg_send, sizeof(struct sidelink_ctrl_element));
        free(sl_ctrl_msg_send);
        prose_addr_len = sizeof(prose_app_addr);
        n = sendto(ctrl_sock_fd, (char *)send_buf, sizeof(struct sidelink_ctrl_element), 0, (struct sockaddr *)&prose_app_addr, prose_addr_len);

        if (n < 0) {
          LOG_E(RRC, "ERROR: Failed to send to ProSe App\n");
          exit(EXIT_FAILURE);
        }

        if (LOG_DEBUGFLAG(DEBUG_CTRLSOCKET)) {
          struct sidelink_ctrl_element *ptr_ctrl_msg = NULL;
          ptr_ctrl_msg = (struct sidelink_ctrl_element *) send_buf;
          LOG_UI(RRC,"[UEStateInformation] msg type: %d\n",ptr_ctrl_msg->type);
          LOG_UI(RRC,"[UEStateInformation] UE state: %d\n",ptr_ctrl_msg->sidelinkPrimitive.ue_state);
        }

        /*  if (enable_notification > 0) {
             //create thread to send status notification (for testing purpose, status notification will be sent e.g., every 20 seconds)
             pthread_t notification_thread;
             if( pthread_create( &notification_thread , NULL ,  send_UE_status_notification , (void*) &sockfd) < 0)
                error("ERROR: could not create thread");
          }
          enable_notification = 0;
         */
        break;

      case GROUP_COMMUNICATION_ESTABLISH_REQ:
        sourceL2Id = sl_ctrl_msg_recv->sidelinkPrimitive.group_comm_establish_req.sourceL2Id;
        groupL2Id = sl_ctrl_msg_recv->sidelinkPrimitive.group_comm_establish_req.groupL2Id;

        if (LOG_DEBUGFLAG(DEBUG_CTRLSOCKET)) {
          LOG_UI(RRC,"[GroupCommunicationEstablishReq] Received on socket from ProSe App (msg type: %d)\n",sl_ctrl_msg_recv->type);
          LOG_UI(RRC,"[GroupCommunicationEstablishReq] source Id: 0x%08x\n",sl_ctrl_msg_recv->sidelinkPrimitive.group_comm_establish_req.sourceL2Id);
          LOG_UI(RRC,"[GroupCommunicationEstablishReq] group Id: 0x%08x\n",sl_ctrl_msg_recv->sidelinkPrimitive.group_comm_establish_req.groupL2Id);
          LOG_UI(RRC,"[GroupCommunicationEstablishReq] group IP Address: " IPV4_ADDR "\n",IPV4_ADDR_FORMAT(sl_ctrl_msg_recv->sidelinkPrimitive.group_comm_establish_req.groupIpAddress));
        }

        //store sourceL2Id/groupL2Id
        UE_rrc_inst[module_id].sourceL2Id = sourceL2Id;
        UE_rrc_inst[module_id].groupL2Id = groupL2Id;
        j = 0;
        i = 0;

        for (i=0; i< MAX_NUM_DEST; i++) {
          if ((UE_rrc_inst[module_id].destinationList[i] == 0) && (j == 0)) j = i+1;

          if (UE_rrc_inst[module_id].destinationList[i] == groupL2Id) break; //group already exists!
        }

        if ((i == MAX_NUM_DEST) && (j > 0))  UE_mac_inst[module_id].destinationList[j-1] = groupL2Id;

        // configure lower layers PDCP/MAC/PHY for this communication
        //Establish a new RBID/LCID for this communication
        // Establish a SLRB (using DRB 3 for now)
        UE  = &UE_rrc_inst[module_id];
        PROTOCOL_CTXT_SET_BY_MODULE_ID(&ctxt, 0, ENB_FLAG_NO, 0x1234, 0, 0,0);
        UE->DRB_config[0][0] = CALLOC(1,sizeof(struct LTE_DRB_ToAddMod));
        UE->DRB_config[0][0]->eps_BearerIdentity = CALLOC(1, sizeof(long));
        UE->DRB_config[0][0]->drb_Identity =  3;
        UE->DRB_config[0][0]->eps_BearerIdentity = CALLOC(1, sizeof(long));
        // allowed value 5..15, value : x+4
        *(UE->DRB_config[0][0]->eps_BearerIdentity) = 3;
        UE->DRB_config[0][0]->logicalChannelIdentity = CALLOC(1, sizeof(long));
        *(UE->DRB_config[0][0]->logicalChannelIdentity) = UE->DRB_config[0][0]->drb_Identity; //(long) (ue_context_pP->ue_context.e_rab[i].param.e_rab_id + 2); // value : x+2
        DRB_rlc_config                   = CALLOC(1,sizeof(struct LTE_RLC_Config));
        DRB_pdcp_config                  = CALLOC(1,sizeof(struct LTE_PDCP_Config));
        PDCP_rlc_UM                      = CALLOC(1,sizeof(struct LTE_PDCP_Config__rlc_UM));
        DRB_lchan_config                 = CALLOC(1,sizeof(struct LTE_LogicalChannelConfig));
        DRB_ul_SpecificParameters                                         = CALLOC(1, sizeof(struct LTE_LogicalChannelConfig__ul_SpecificParameters));
        logicalchannelgroup_drb          = CALLOC(1, sizeof(long));
        DRB_rlc_config->present = LTE_RLC_Config_PR_um_Bi_Directional;
        DRB_rlc_config->choice.um_Bi_Directional.ul_UM_RLC.sn_FieldLength = LTE_SN_FieldLength_size10;
        DRB_rlc_config->choice.um_Bi_Directional.dl_UM_RLC.sn_FieldLength = LTE_SN_FieldLength_size10;
        DRB_rlc_config->choice.um_Bi_Directional.dl_UM_RLC.t_Reordering = LTE_T_Reordering_ms35;
        UE->DRB_config[0][0]->rlc_Config = DRB_rlc_config;
        DRB_pdcp_config = CALLOC(1, sizeof(*DRB_pdcp_config));
        UE->DRB_config[0][0]->pdcp_Config = DRB_pdcp_config;
        DRB_pdcp_config->discardTimer = CALLOC(1, sizeof(long));
        *DRB_pdcp_config->discardTimer = LTE_PDCP_Config__discardTimer_infinity;
        DRB_pdcp_config->rlc_AM = NULL;
        DRB_pdcp_config->rlc_UM = NULL;
        /* avoid gcc warnings */
        (void)PDCP_rlc_UM;
        DRB_pdcp_config->rlc_UM = PDCP_rlc_UM;
        PDCP_rlc_UM->pdcp_SN_Size = LTE_PDCP_Config__rlc_UM__pdcp_SN_Size_len12bits;
        DRB_pdcp_config->headerCompression.present = LTE_PDCP_Config__headerCompression_PR_notUsed;
        UE->DRB_config[0][0]->logicalChannelConfig = DRB_lchan_config;
        DRB_ul_SpecificParameters = CALLOC(1, sizeof(*DRB_ul_SpecificParameters));
        DRB_lchan_config->ul_SpecificParameters = DRB_ul_SpecificParameters;
        DRB_ul_SpecificParameters->priority = 12;    // lower priority than srb1, srb2 and other dedicated bearer
        DRB_ul_SpecificParameters->prioritisedBitRate =LTE_LogicalChannelConfig__ul_SpecificParameters__prioritisedBitRate_kBps8 ;
        //LogicalChannelConfig__ul_SpecificParameters__prioritisedBitRate_infinity;
        DRB_ul_SpecificParameters->bucketSizeDuration =
          LTE_LogicalChannelConfig__ul_SpecificParameters__bucketSizeDuration_ms50;
        // LCG for DTCH can take the value from 1 to 3 as defined in 36331: normally controlled by upper layers (like RRM)
        *logicalchannelgroup_drb = 1;
        DRB_ul_SpecificParameters->logicalChannelGroup = logicalchannelgroup_drb;
        UE->DRB_configList = CALLOC(1,sizeof(LTE_DRB_ToAddModList_t));
        ASN_SEQUENCE_ADD(&UE->DRB_configList->list,UE->DRB_config[0][0]);
        rrc_pdcp_config_asn1_req(&ctxt,
                                 (LTE_SRB_ToAddModList_t *) NULL,
                                 UE->DRB_configList,
                                 (LTE_DRB_ToReleaseList_t *) NULL,
                                 0xff, NULL, NULL, NULL,
                                 (LTE_PMCH_InfoList_r9_t *) NULL
                                 ,NULL);
        rrc_rlc_config_asn1_req(&ctxt,
                                (LTE_SRB_ToAddModList_t *)NULL,
                                UE->DRB_configList,
                                (LTE_DRB_ToReleaseList_t *)NULL,
                                (LTE_PMCH_InfoList_r9_t *)NULL
                                , 0, 0
                               );
        rrc_rlc_config_asn1_req(&ctxt,
                                (LTE_SRB_ToAddModList_t *)NULL,
                                UE->DRB_configList,
                                (LTE_DRB_ToReleaseList_t *)NULL,
                                (LTE_PMCH_InfoList_r9_t *)NULL,
                                sourceL2Id, groupL2Id
                               );
        //configure MAC with sourceL2Id/groupL2ID
        rrc_mac_config_req_ue(module_id,0,0, //eNB_index =0
                              (LTE_RadioResourceConfigCommonSIB_t *)NULL,
                              (struct LTE_PhysicalConfigDedicated *)NULL,
                              (LTE_SCellToAddMod_r10_t *)NULL,
                              (LTE_MeasObjectToAddMod_t **)NULL,
                              (LTE_MAC_MainConfig_t *)NULL,
                              3, //LCID
                              (struct LTE_LogicalChannelConfig *)NULL,
                              (LTE_MeasGapConfig_t *)NULL,
                              (LTE_TDD_Config_t *)NULL,
                              (LTE_MobilityControlInfo_t *)NULL,
                              NULL,
                              NULL,
                              NULL,
                              NULL,
                              NULL,
                              NULL,0,
                              (LTE_MBSFN_AreaInfoList_r9_t *)NULL,
                              (LTE_PMCH_InfoList_r9_t *)NULL,
                              CONFIG_ACTION_ADD,
                              &sourceL2Id,
                              &groupL2Id,
                              0,
                              (struct LTE_NonMBSFN_SubframeConfig_r14 *)NULL,
                              (LTE_MBSFN_AreaInfoList_r9_t *)NULL
                             );
        LOG_I(RRC,"Send GroupCommunicationEstablishResp to ProSe App\n");
        memset(send_buf, 0, BUFSIZE);
        sl_ctrl_msg_send = calloc(1, sizeof(struct sidelink_ctrl_element));
        sl_ctrl_msg_send->type = GROUP_COMMUNICATION_ESTABLISH_RSP;
        sl_ctrl_msg_send->sidelinkPrimitive.slrb_id = 3; //slrb_id
        memcpy((void *)send_buf, (void *)sl_ctrl_msg_send, sizeof(struct sidelink_ctrl_element));
        free(sl_ctrl_msg_send);
        prose_addr_len = sizeof(prose_app_addr);
        n = sendto(ctrl_sock_fd, (char *)send_buf, sizeof(struct sidelink_ctrl_element), 0, (struct sockaddr *)&prose_app_addr, prose_addr_len);

        if (n < 0) {
          LOG_E(RRC, "ERROR: Failed to send to ProSe App\n");
          exit(EXIT_FAILURE);
        }

        if (LOG_DEBUGFLAG(DEBUG_CTRLSOCKET)) {
          struct sidelink_ctrl_element *ptr_ctrl_msg = NULL;
          ptr_ctrl_msg = (struct sidelink_ctrl_element *) send_buf;
          LOG_UI(RRC,"[GroupCommunicationEstablishResponse]  msg type: %d\n",ptr_ctrl_msg->type);
          LOG_UI(RRC,"[GroupCommunicationEstablishResponse]  slrb_id: %d\n",ptr_ctrl_msg->sidelinkPrimitive.slrb_id);
        }

        break;

      case GROUP_COMMUNICATION_RELEASE_REQ:
        printf("-----------------------------------\n");

        if (LOG_DEBUGFLAG(DEBUG_CTRLSOCKET)) {
          LOG_UI(RRC,"[GroupCommunicationReleaseRequest] Received on socket from ProSe App (msg type: %d)\n",sl_ctrl_msg_recv->type);
          LOG_UI(RRC,"[GroupCommunicationReleaseRequest] Slrb Id: %i\n",sl_ctrl_msg_recv->sidelinkPrimitive.slrb_id);
        }

        //reset groupL2ID from MAC LAYER
        UE_rrc_inst[module_id].groupL2Id = 0x00000000;
        sourceL2Id = UE_rrc_inst[module_id].sourceL2Id;
        rrc_mac_config_req_ue(module_id,0,0, //eNB_index =0
                              (LTE_RadioResourceConfigCommonSIB_t *)NULL,
                              (struct LTE_PhysicalConfigDedicated *)NULL,
                              (LTE_SCellToAddMod_r10_t *)NULL,
                              (LTE_MeasObjectToAddMod_t **)NULL,
                              (LTE_MAC_MainConfig_t *)NULL,
                              0,
                              (struct LTE_LogicalChannelConfig *)NULL,
                              (LTE_MeasGapConfig_t *)NULL,
                              (LTE_TDD_Config_t *)NULL,
                              (LTE_MobilityControlInfo_t *)NULL,
                              NULL,
                              NULL,
                              NULL,
                              NULL,
                              NULL,
                              NULL,0,
                              (LTE_MBSFN_AreaInfoList_r9_t *)NULL,
                              (LTE_PMCH_InfoList_r9_t *)NULL
                              ,CONFIG_ACTION_REMOVE,
                              &sourceL2Id,
                              &destinationL2Id,
                              0,
                              (struct LTE_NonMBSFN_SubframeConfig_r14 *)NULL,
                              (LTE_MBSFN_AreaInfoList_r9_t *)NULL
                             );
        LOG_I(RRC,"Send GroupCommunicationReleaseResponse to ProSe App \n");
        memset(send_buf, 0, BUFSIZE);
        sl_ctrl_msg_send = calloc(1, sizeof(struct sidelink_ctrl_element));
        sl_ctrl_msg_send->type = GROUP_COMMUNICATION_RELEASE_RSP;

        //if the requested id exists -> release this ID
        if (sl_ctrl_msg_recv->sidelinkPrimitive.slrb_id == slrb_id) {
          sl_ctrl_msg_send->sidelinkPrimitive.group_comm_release_rsp = GROUP_COMMUNICATION_RELEASE_OK;
          slrb_id = 0; //Reset slrb_id
        } else {
          sl_ctrl_msg_send->sidelinkPrimitive.group_comm_release_rsp = GROUP_COMMUNICATION_RELEASE_FAILURE;
        }

        memcpy((void *)send_buf, (void *)sl_ctrl_msg_send, sizeof(struct sidelink_ctrl_element));
        free(sl_ctrl_msg_send);
        prose_addr_len = sizeof(prose_app_addr);
        n = sendto(ctrl_sock_fd, (char *)send_buf, sizeof(struct sidelink_ctrl_element), 0, (struct sockaddr *)&prose_app_addr, prose_addr_len);

        if (n < 0) {
          LOG_E(RRC, "ERROR: Failed to send to ProSe App\n");
          exit(EXIT_FAILURE);
        }

        break;

      case DIRECT_COMMUNICATION_ESTABLISH_REQ:
        sourceL2Id = sl_ctrl_msg_recv->sidelinkPrimitive.direct_comm_establish_req.sourceL2Id;
        destinationL2Id = sl_ctrl_msg_recv->sidelinkPrimitive.direct_comm_establish_req.destinationL2Id;

        if (LOG_DEBUGFLAG(DEBUG_CTRLSOCKET)) {
          LOG_UI(RRC,"[DirectCommunicationEstablishReq] Received on socket from ProSe App (msg type: %d)\n",sl_ctrl_msg_recv->type);
          LOG_UI(RRC,"[DirectCommunicationEstablishReq] source Id: 0x%08x\n",sl_ctrl_msg_recv->sidelinkPrimitive.group_comm_establish_req.sourceL2Id);
          LOG_UI(RRC,"[DirectCommunicationEstablishReq] destination Id: 0x%08x\n",sl_ctrl_msg_recv->sidelinkPrimitive.group_comm_establish_req.groupL2Id);
        }

        //store sourceL2Id/destinationL2Id
        UE_rrc_inst[module_id].sourceL2Id = sourceL2Id;
        i = 0;
        j = 0;

        for (i=0; i< MAX_NUM_DEST; i++) {
          if ((UE_rrc_inst[module_id].destinationList[i] == 0) && (j == 0)) j = i+1;

          if (UE_rrc_inst[module_id].destinationList[i] == destinationL2Id) break; //destination already exists!
        }

        if ((i == MAX_NUM_DEST) && (j > 0))  UE_mac_inst[module_id].destinationList[j-1] = destinationL2Id;

        // configure lower layers PDCP/MAC/PHY for this communication
        //Establish a new RBID/LCID for this communication
        // Establish a SLRB (using DRB 3 for now)
        UE  = &UE_rrc_inst[module_id];
        PROTOCOL_CTXT_SET_BY_MODULE_ID(&ctxt, 0, ENB_FLAG_NO, 0x1234, 0, 0,0);
        UE->DRB_config[0][0] = CALLOC(1,sizeof(struct LTE_DRB_ToAddMod));
        UE->DRB_config[0][0]->eps_BearerIdentity = CALLOC(1, sizeof(long));
        UE->DRB_config[0][0]->drb_Identity =  3;
        UE->DRB_config[0][0]->eps_BearerIdentity = CALLOC(1, sizeof(long));
        // allowed value 5..15, value : x+4
        *(UE->DRB_config[0][0]->eps_BearerIdentity) = 3;
        UE->DRB_config[0][0]->logicalChannelIdentity = CALLOC(1, sizeof(long));
        *(UE->DRB_config[0][0]->logicalChannelIdentity) = UE->DRB_config[0][0]->drb_Identity; //(long) (ue_context_pP->ue_context.e_rab[i].param.e_rab_id + 2); // value : x+2
        DRB_rlc_config                   = CALLOC(1,sizeof(struct LTE_RLC_Config));
        DRB_pdcp_config                  = CALLOC(1,sizeof(struct LTE_PDCP_Config));
        PDCP_rlc_UM                      = CALLOC(1,sizeof(struct LTE_PDCP_Config__rlc_UM));
        DRB_lchan_config                 = CALLOC(1,sizeof(struct LTE_LogicalChannelConfig));
        DRB_ul_SpecificParameters                                         = CALLOC(1, sizeof(struct LTE_LogicalChannelConfig__ul_SpecificParameters));
        logicalchannelgroup_drb          = CALLOC(1, sizeof(long));
        DRB_rlc_config->present = LTE_RLC_Config_PR_um_Bi_Directional;
        DRB_rlc_config->choice.um_Bi_Directional.ul_UM_RLC.sn_FieldLength = LTE_SN_FieldLength_size10;
        DRB_rlc_config->choice.um_Bi_Directional.dl_UM_RLC.sn_FieldLength = LTE_SN_FieldLength_size10;
        DRB_rlc_config->choice.um_Bi_Directional.dl_UM_RLC.t_Reordering = LTE_T_Reordering_ms35;
        UE->DRB_config[0][0]->rlc_Config = DRB_rlc_config;
        DRB_pdcp_config = CALLOC(1, sizeof(*DRB_pdcp_config));
        UE->DRB_config[0][0]->pdcp_Config = DRB_pdcp_config;
        DRB_pdcp_config->discardTimer = CALLOC(1, sizeof(long));
        *DRB_pdcp_config->discardTimer = LTE_PDCP_Config__discardTimer_infinity;
        DRB_pdcp_config->rlc_AM = NULL;
        DRB_pdcp_config->rlc_UM = NULL;
        /* avoid gcc warnings */
        (void)PDCP_rlc_UM;
        DRB_pdcp_config->rlc_UM = PDCP_rlc_UM;
        PDCP_rlc_UM->pdcp_SN_Size = LTE_PDCP_Config__rlc_UM__pdcp_SN_Size_len12bits;
        DRB_pdcp_config->headerCompression.present = LTE_PDCP_Config__headerCompression_PR_notUsed;
        UE->DRB_config[0][0]->logicalChannelConfig = DRB_lchan_config;
        DRB_ul_SpecificParameters = CALLOC(1, sizeof(*DRB_ul_SpecificParameters));
        DRB_lchan_config->ul_SpecificParameters = DRB_ul_SpecificParameters;
        DRB_ul_SpecificParameters->priority = 12;    // lower priority than srb1, srb2 and other dedicated bearer
        DRB_ul_SpecificParameters->prioritisedBitRate =LTE_LogicalChannelConfig__ul_SpecificParameters__prioritisedBitRate_kBps8 ;
        //LogicalChannelConfig__ul_SpecificParameters__prioritisedBitRate_infinity;
        DRB_ul_SpecificParameters->bucketSizeDuration =
          LTE_LogicalChannelConfig__ul_SpecificParameters__bucketSizeDuration_ms50;
        // LCG for DTCH can take the value from 1 to 3 as defined in 36331: normally controlled by upper layers (like RRM)
        *logicalchannelgroup_drb = 1;
        DRB_ul_SpecificParameters->logicalChannelGroup = logicalchannelgroup_drb;
        UE->DRB_configList = CALLOC(1,sizeof(LTE_DRB_ToAddModList_t));
        ASN_SEQUENCE_ADD(&UE->DRB_configList->list,UE->DRB_config[0][0]);
        rrc_pdcp_config_asn1_req(&ctxt,
                                 (LTE_SRB_ToAddModList_t *) NULL,
                                 UE->DRB_configList,
                                 (LTE_DRB_ToReleaseList_t *) NULL,
                                 0xff, NULL, NULL, NULL,
                                 (LTE_PMCH_InfoList_r9_t *) NULL,NULL);
        rrc_rlc_config_asn1_req(&ctxt,
                                (LTE_SRB_ToAddModList_t *)NULL,
                                UE->DRB_configList,
                                (LTE_DRB_ToReleaseList_t *)NULL,
                                (LTE_PMCH_InfoList_r9_t *)NULL
                                , 0, 0
                               );
        rrc_rlc_config_asn1_req(&ctxt,
                                (LTE_SRB_ToAddModList_t *)NULL,
                                UE->DRB_configList,
                                (LTE_DRB_ToReleaseList_t *)NULL,
                                (LTE_PMCH_InfoList_r9_t *)NULL
                                , sourceL2Id, destinationL2Id
                               );
        //configure MAC with sourceL2Id/destinationL2Id
        rrc_mac_config_req_ue(module_id,0,0, //eNB_index =0
                              (LTE_RadioResourceConfigCommonSIB_t *)NULL,
                              (struct LTE_PhysicalConfigDedicated *)NULL,
                              (LTE_SCellToAddMod_r10_t *)NULL,
                              (LTE_MeasObjectToAddMod_t **)NULL,
                              (LTE_MAC_MainConfig_t *)NULL,
                              3, //LCID
                              (struct LTE_LogicalChannelConfig *)NULL,
                              (LTE_MeasGapConfig_t *)NULL,
                              (LTE_TDD_Config_t *)NULL,
                              (LTE_MobilityControlInfo_t *)NULL,
                              NULL,
                              NULL,
                              NULL,
                              NULL,
                              NULL,
                              NULL,0,
                              (LTE_MBSFN_AreaInfoList_r9_t *)NULL,
                              (LTE_PMCH_InfoList_r9_t *)NULL,
                              CONFIG_ACTION_ADD,
                              &sourceL2Id,
                              &destinationL2Id,
                              0,
                              (struct LTE_NonMBSFN_SubframeConfig_r14 *)NULL,
                              (LTE_MBSFN_AreaInfoList_r9_t *)NULL
                             );
        LOG_I(RRC,"Send DirectCommunicationEstablishResp to ProSe App\n");
        memset(send_buf, 0, BUFSIZE);
        sl_ctrl_msg_send = calloc(1, sizeof(struct sidelink_ctrl_element));
        sl_ctrl_msg_send->type = DIRECT_COMMUNICATION_ESTABLISH_RSP;
        sl_ctrl_msg_send->sidelinkPrimitive.slrb_id = 3; //slrb_id
        memcpy((void *)send_buf, (void *)sl_ctrl_msg_send, sizeof(struct sidelink_ctrl_element));
        free(sl_ctrl_msg_send);
        prose_addr_len = sizeof(prose_app_addr);
        n = sendto(ctrl_sock_fd, (char *)send_buf, sizeof(struct sidelink_ctrl_element), 0, (struct sockaddr *)&prose_app_addr, prose_addr_len);

        if (n < 0) {
          LOG_E(RRC, "ERROR: Failed to send to ProSe App\n");
          exit(EXIT_FAILURE);
        }

        if (LOG_DEBUGFLAG(DEBUG_CTRLSOCKET)) {
          struct sidelink_ctrl_element *ptr_ctrl_msg = NULL;
          ptr_ctrl_msg = (struct sidelink_ctrl_element *) send_buf;
          LOG_UI(RRC,"[DirectCommunicationEstablishResponse]  msg type: %d\n",ptr_ctrl_msg->type);
          LOG_UI(RRC,"[DirectCommunicationEstablishResponse]  slrb_id: %d\n",ptr_ctrl_msg->sidelinkPrimitive.slrb_id);
        }

        break;

      case PC5S_ESTABLISH_REQ:
        type =  sl_ctrl_msg_recv->sidelinkPrimitive.pc5s_establish_req.type;
        sourceL2Id = sl_ctrl_msg_recv->sidelinkPrimitive.pc5s_establish_req.sourceL2Id;

        if (LOG_DEBUGFLAG(DEBUG_CTRLSOCKET)) {
          LOG_UI(RRC,"[PC5EstablishReq] Received on socket from ProSe App (msg type: %d)\n",sl_ctrl_msg_recv->type);
          LOG_UI(RRC,"[PC5EstablishReq] type: %d\n",sl_ctrl_msg_recv->sidelinkPrimitive.pc5s_establish_req.type); //RX/TX
          LOG_UI(RRC,"[PC5EstablishReq] source Id: 0x%08x \n",sl_ctrl_msg_recv->sidelinkPrimitive.pc5s_establish_req.sourceL2Id);
        }

        if (type > 0) {
          destinationL2Id = sl_ctrl_msg_recv->sidelinkPrimitive.pc5s_establish_req.destinationL2Id;

          if (LOG_DEBUGFLAG(DEBUG_CTRLSOCKET)) {
            LOG_UI(RRC,"[PC5EstablishReq] destination Id: 0x%08x \n",sl_ctrl_msg_recv->sidelinkPrimitive.pc5s_establish_req.destinationL2Id);
          }
        }

        //store sourceL2Id/destinationL2Id
        if (type > 0) { //TX
          UE_rrc_inst[module_id].sourceL2Id = sourceL2Id;
          j = 0;
          i = 0;

          for (i=0; i< MAX_NUM_DEST; i++) {
            if ((UE_rrc_inst[module_id].destinationList[i] == 0) && (j == 0)) j = i+1;

            if (UE_rrc_inst[module_id].destinationList[i] == destinationL2Id) break; //group already exists!
          }

          if ((i == MAX_NUM_DEST) && (j > 0))  UE_mac_inst[module_id].destinationList[j-1] = destinationL2Id;
        } else {//RX
          UE_rrc_inst[module_id].sourceL2Id = sourceL2Id;
        }

        // configure lower layers PDCP/MAC/PHY for this communication
        //Establish a new RBID/LCID for this communication
        // Establish a SLRB (using DRB 10 for now)
        UE  = &UE_rrc_inst[module_id];
        PROTOCOL_CTXT_SET_BY_MODULE_ID(&ctxt, 0, ENB_FLAG_NO, 0x1234, 0, 0,0);
        UE->DRB_config[0][0] = CALLOC(1,sizeof(struct LTE_DRB_ToAddMod));
        UE->DRB_config[0][0]->eps_BearerIdentity = CALLOC(1, sizeof(long));
        UE->DRB_config[0][0]->drb_Identity =  10;
        UE->DRB_config[0][0]->eps_BearerIdentity = CALLOC(1, sizeof(long));
        // allowed value 5..15, value : x+4
        *(UE->DRB_config[0][0]->eps_BearerIdentity) = 10;
        UE->DRB_config[0][0]->logicalChannelIdentity = CALLOC(1, sizeof(long));
        *(UE->DRB_config[0][0]->logicalChannelIdentity) = UE->DRB_config[0][0]->drb_Identity; //(long) (ue_context_pP->ue_context.e_rab[i].param.e_rab_id + 2); // value : x+2
        DRB_rlc_config                   = CALLOC(1,sizeof(struct LTE_RLC_Config));
        DRB_pdcp_config                  = CALLOC(1,sizeof(struct LTE_PDCP_Config));
        PDCP_rlc_UM                      = CALLOC(1,sizeof(struct LTE_PDCP_Config__rlc_UM));
        DRB_lchan_config                 = CALLOC(1,sizeof(struct LTE_LogicalChannelConfig));
        DRB_ul_SpecificParameters                                         = CALLOC(1, sizeof(struct LTE_LogicalChannelConfig__ul_SpecificParameters));
        logicalchannelgroup_drb          = CALLOC(1, sizeof(long));
        DRB_rlc_config->present = LTE_RLC_Config_PR_um_Bi_Directional;
        DRB_rlc_config->choice.um_Bi_Directional.ul_UM_RLC.sn_FieldLength = LTE_SN_FieldLength_size10;
        DRB_rlc_config->choice.um_Bi_Directional.dl_UM_RLC.sn_FieldLength = LTE_SN_FieldLength_size10;
        DRB_rlc_config->choice.um_Bi_Directional.dl_UM_RLC.t_Reordering = LTE_T_Reordering_ms35;
        UE->DRB_config[0][0]->rlc_Config = DRB_rlc_config;
        DRB_pdcp_config = CALLOC(1, sizeof(*DRB_pdcp_config));
        UE->DRB_config[0][0]->pdcp_Config = DRB_pdcp_config;
        DRB_pdcp_config->discardTimer = CALLOC(1, sizeof(long));
        *DRB_pdcp_config->discardTimer = LTE_PDCP_Config__discardTimer_infinity;
        DRB_pdcp_config->rlc_AM = NULL;
        DRB_pdcp_config->rlc_UM = NULL;
        /* avoid gcc warnings */
        (void)PDCP_rlc_UM;
        DRB_pdcp_config->rlc_UM = PDCP_rlc_UM;
        PDCP_rlc_UM->pdcp_SN_Size = LTE_PDCP_Config__rlc_UM__pdcp_SN_Size_len12bits;
        DRB_pdcp_config->headerCompression.present = LTE_PDCP_Config__headerCompression_PR_notUsed;
        UE->DRB_config[0][0]->logicalChannelConfig = DRB_lchan_config;
        DRB_ul_SpecificParameters = CALLOC(1, sizeof(*DRB_ul_SpecificParameters));
        DRB_lchan_config->ul_SpecificParameters = DRB_ul_SpecificParameters;
        DRB_ul_SpecificParameters->priority = 12;    // lower priority than srb1, srb2 and other dedicated bearer
        DRB_ul_SpecificParameters->prioritisedBitRate = LTE_LogicalChannelConfig__ul_SpecificParameters__prioritisedBitRate_kBps8 ;
        //LogicalChannelConfig__ul_SpecificParameters__prioritisedBitRate_infinity;
        DRB_ul_SpecificParameters->bucketSizeDuration =
          LTE_LogicalChannelConfig__ul_SpecificParameters__bucketSizeDuration_ms50;
        // LCG for DTCH can take the value from 1 to 3 as defined in 36331: normally controlled by upper layers (like RRM)
        *logicalchannelgroup_drb = 1;
        DRB_ul_SpecificParameters->logicalChannelGroup = logicalchannelgroup_drb;
        UE->DRB_configList = CALLOC(1,sizeof(LTE_DRB_ToAddModList_t));
        ASN_SEQUENCE_ADD(&UE->DRB_configList->list,UE->DRB_config[0][0]);
        rrc_pdcp_config_asn1_req(&ctxt,
                                 (LTE_SRB_ToAddModList_t *) NULL,
                                 UE->DRB_configList,
                                 (LTE_DRB_ToReleaseList_t *) NULL,
                                 0xff, NULL, NULL, NULL,
                                 (LTE_PMCH_InfoList_r9_t *) NULL,NULL);
        rrc_rlc_config_asn1_req(&ctxt,
                                (LTE_SRB_ToAddModList_t *)NULL,
                                UE->DRB_configList,
                                (LTE_DRB_ToReleaseList_t *)NULL,
                                (LTE_PMCH_InfoList_r9_t *)NULL, 0, 0
                               );

        //TX
        if (type > 0) {
          rrc_rlc_config_asn1_req(&ctxt,
                                  (LTE_SRB_ToAddModList_t *)NULL,
                                  UE->DRB_configList,
                                  (LTE_DRB_ToReleaseList_t *)NULL,
                                  (LTE_PMCH_InfoList_r9_t *)NULL,
                                  sourceL2Id, destinationL2Id
                                 );
          //configure MAC with sourceL2Id/groupL2ID
          rrc_mac_config_req_ue(module_id,0,0, //eNB_index =0
                                (LTE_RadioResourceConfigCommonSIB_t *)NULL,
                                (struct LTE_PhysicalConfigDedicated *)NULL,
                                (LTE_SCellToAddMod_r10_t *)NULL,
                                (LTE_MeasObjectToAddMod_t **)NULL,
                                (LTE_MAC_MainConfig_t *)NULL,
                                10, //LCID
                                (struct LTE_LogicalChannelConfig *)NULL,
                                (LTE_MeasGapConfig_t *)NULL,
                                (LTE_TDD_Config_t *)NULL,
                                (LTE_MobilityControlInfo_t *)NULL,
                                NULL,
                                NULL,
                                NULL,
                                NULL,
                                NULL,
                                NULL,
                                0,
                                (LTE_MBSFN_AreaInfoList_r9_t *)NULL,
                                (LTE_PMCH_InfoList_r9_t *)NULL,
                                CONFIG_ACTION_ADD,
                                &sourceL2Id,
                                &destinationL2Id,
                                0,
                                (struct LTE_NonMBSFN_SubframeConfig_r14 *)NULL,
                                (LTE_MBSFN_AreaInfoList_r9_t *)NULL
                               );
        } else {//RX
          //configure MAC with sourceL2Id/groupL2ID
          rrc_mac_config_req_ue(module_id,0,0, //eNB_index =0
                                (LTE_RadioResourceConfigCommonSIB_t *)NULL,
                                (struct LTE_PhysicalConfigDedicated *)NULL,
                                (LTE_SCellToAddMod_r10_t *)NULL,
                                (LTE_MeasObjectToAddMod_t **)NULL,
                                (LTE_MAC_MainConfig_t *)NULL,
                                10, //LCID
                                (struct LTE_LogicalChannelConfig *)NULL,
                                (LTE_MeasGapConfig_t *)NULL,
                                (LTE_TDD_Config_t *)NULL,
                                (LTE_MobilityControlInfo_t *)NULL,
                                NULL,
                                NULL,
                                NULL,
                                NULL,
                                NULL,
                                NULL,0,
                                (LTE_MBSFN_AreaInfoList_r9_t *)NULL,
                                (LTE_PMCH_InfoList_r9_t *)NULL,
                                CONFIG_ACTION_ADD,
                                &sourceL2Id,
                                NULL,
                                0,
                                (struct LTE_NonMBSFN_SubframeConfig_r14 *)NULL,
                                (LTE_MBSFN_AreaInfoList_r9_t *)NULL
                               );
        }

        LOG_I(RRC,"Send PC5EstablishRsp to ProSe App\n");
        memset(send_buf, 0, BUFSIZE);
        sl_ctrl_msg_send = calloc(1, sizeof(struct sidelink_ctrl_element));
        sl_ctrl_msg_send->type = PC5S_ESTABLISH_RSP;
        sl_ctrl_msg_send->sidelinkPrimitive.pc5s_establish_rsp.slrbid_lcid28 = 10;
        sl_ctrl_msg_send->sidelinkPrimitive.pc5s_establish_rsp.slrbid_lcid29 = 10;
        sl_ctrl_msg_send->sidelinkPrimitive.pc5s_establish_rsp.slrbid_lcid30 = 10;
        memcpy((void *)send_buf, (void *)sl_ctrl_msg_send, sizeof(struct sidelink_ctrl_element));
        prose_addr_len = sizeof(prose_app_addr);
        n = sendto(ctrl_sock_fd, (char *)send_buf, sizeof(struct sidelink_ctrl_element), 0, (struct sockaddr *)&prose_app_addr, prose_addr_len);

        //         free(sl_ctrl_msg_send);
        if (n < 0) {
          LOG_E(RRC, "ERROR: Failed to send to ProSe App\n");
          exit(EXIT_FAILURE);
        }

        break;

      case PC5_DISCOVERY_MESSAGE:
        if (LOG_DEBUGFLAG(DEBUG_CTRLSOCKET)) {
          LOG_UI(RRC,"[PC5DiscoveryMessage] Received on socket from ProSe App (msg type: %d)\n",sl_ctrl_msg_recv->type);
        }

        //prepare SL_Discovery buffer
        if (UE_rrc_inst) {
          memcpy((void *)&UE_rrc_inst[module_id].SL_Discovery[0].Tx_buffer.Payload[0], (void *)&sl_ctrl_msg_recv->sidelinkPrimitive.pc5_discovery_message.payload[0], PC5_DISCOVERY_PAYLOAD_SIZE);
          UE_rrc_inst[module_id].SL_Discovery[0].Tx_buffer.payload_size = PC5_DISCOVERY_PAYLOAD_SIZE;
          LOG_I(RRC,"[PC5DiscoveryMessage] Copied %d bytes\n",PC5_DISCOVERY_PAYLOAD_SIZE);
        }

        break;

      default:
        break;
    }
  }

  free (sl_ctrl_msg_recv);
  return 0;
}


//-----------------------------------------------------------------------------
int decode_SL_Discovery_Message(
  const protocol_ctxt_t *const ctxt_pP,
  const uint8_t                eNB_index,
  const uint8_t               *Sdu,
  const uint8_t                Sdu_len) {
  int prose_addr_len;
  char send_buf[BUFSIZE];
  int n;
  struct sidelink_ctrl_element *sl_ctrl_msg_send = NULL;
  //from the main program, listen for the incoming messages from control socket (ProSe App)
  prose_addr_len = sizeof(prose_app_addr);
  //Store in Rx_buffer
  memcpy((void *)&UE_rrc_inst[ctxt_pP->module_id].SL_Discovery[0].Rx_buffer.Payload[0], (void *)Sdu, Sdu_len);
  UE_rrc_inst[ctxt_pP->module_id].SL_Discovery[0].Rx_buffer.payload_size = Sdu_len;
  memset(send_buf, 0, BUFSIZE);
  //send to ProSeApp
  memcpy((void *)send_buf, (void *)Sdu, Sdu_len);
  prose_addr_len = sizeof(prose_app_addr);
  sl_ctrl_msg_send = calloc(1, sizeof(struct sidelink_ctrl_element));
  sl_ctrl_msg_send->type = PC5_DISCOVERY_MESSAGE;
  // TODO:  Add a check for the SDU size.
  memcpy((void *)&sl_ctrl_msg_send->sidelinkPrimitive.pc5_discovery_message.payload[0], (void *) Sdu,  PC5_DISCOVERY_PAYLOAD_SIZE);
  memcpy((void *)send_buf, (void *)sl_ctrl_msg_send, sizeof(struct sidelink_ctrl_element));
  free(sl_ctrl_msg_send);
  prose_addr_len = sizeof(prose_app_addr);
  n = sendto(ctrl_sock_fd, (char *)send_buf, sizeof(struct sidelink_ctrl_element), 0, (struct sockaddr *)&prose_app_addr, prose_addr_len);

  if (n < 0) {
    // TODO:  We should not just exit if the Prose App has not yet attached.  It creates a race condition.
    LOG_I(RRC, "ERROR: Failed to send to ProSe App\n");
    //exit(EXIT_FAILURE);
  }

  return(0);
}


//-----------------------------------------------------------------------------
RRC_status_t
rrc_rx_tx_ue(
  protocol_ctxt_t *const ctxt_pP,
  const uint8_t      enb_indexP,
  const int          CC_id
)
//-----------------------------------------------------------------------------
{
#ifdef LOCALIZATION
  double                         estimated_distance;
  protocol_ctxt_t                ctxt;
#endif
  VCD_SIGNAL_DUMPER_DUMP_FUNCTION_BY_NAME(VCD_SIGNAL_DUMPER_FUNCTIONS_RRC_RX_TX,VCD_FUNCTION_IN);

  // check timers

  if (UE_rrc_inst[ctxt_pP->module_id].Info[enb_indexP].T300_active == 1) {
    if ((UE_rrc_inst[ctxt_pP->module_id].Info[enb_indexP].T300_cnt % 10) == 0)
      LOG_D(RRC,
            "[UE %d][RAPROC] Frame %d T300 Count %d ms\n", ctxt_pP->module_id, ctxt_pP->frame, UE_rrc_inst[ctxt_pP->module_id].Info[enb_indexP].T300_cnt);

    if (UE_rrc_inst[ctxt_pP->module_id].Info[enb_indexP].T300_cnt
        == T300[UE_rrc_inst[ctxt_pP->module_id].sib2[enb_indexP]->ue_TimersAndConstants.t300]) {
      UE_rrc_inst[ctxt_pP->module_id].Info[enb_indexP].T300_active = 0;
      // ALLOW CCCH to be used
      UE_rrc_inst[ctxt_pP->module_id].Srb0[enb_indexP].Tx_buffer.payload_size = 0;
      rrc_ue_generate_RRCConnectionRequest (ctxt_pP, enb_indexP);
      VCD_SIGNAL_DUMPER_DUMP_FUNCTION_BY_NAME(VCD_SIGNAL_DUMPER_FUNCTIONS_RRC_RX_TX,VCD_FUNCTION_OUT);
      return (RRC_ConnSetup_failed);
    }

    UE_rrc_inst[ctxt_pP->module_id].Info[enb_indexP].T300_cnt++;
  }

  if ((UE_rrc_inst[ctxt_pP->module_id].Info[enb_indexP].SIStatus&2)>0) {
    if (UE_rrc_inst[ctxt_pP->module_id].Info[enb_indexP].N310_cnt
        == N310[UE_rrc_inst[ctxt_pP->module_id].sib2[enb_indexP]->ue_TimersAndConstants.n310]) {
      LOG_I(RRC,"Activating T310\n");
      UE_rrc_inst[ctxt_pP->module_id].Info[enb_indexP].T310_active = 1;
    }
  } else { // in case we have not received SIB2 yet
    /*      if (UE_rrc_inst[ctxt_pP->module_id].Info[enb_indexP].N310_cnt == 100) {
      UE_rrc_inst[ctxt_pP->module_id].Info[enb_indexP].N310_cnt = 0;

    }*/
    VCD_SIGNAL_DUMPER_DUMP_FUNCTION_BY_NAME(VCD_SIGNAL_DUMPER_FUNCTIONS_RRC_RX_TX,VCD_FUNCTION_OUT);
    return RRC_OK;
  }

  if (UE_rrc_inst[ctxt_pP->module_id].Info[enb_indexP].T310_active == 1) {
    if (UE_rrc_inst[ctxt_pP->module_id].Info[enb_indexP].N311_cnt
        == N311[UE_rrc_inst[ctxt_pP->module_id].sib2[enb_indexP]->ue_TimersAndConstants.n311]) {
      UE_rrc_inst[ctxt_pP->module_id].Info[enb_indexP].T310_active = 0;
      UE_rrc_inst[ctxt_pP->module_id].Info[enb_indexP].N311_cnt = 0;
    }

    if ((UE_rrc_inst[ctxt_pP->module_id].Info[enb_indexP].T310_cnt % 10) == 0) {
      LOG_D(RRC, "[UE %d] Frame %d T310 Count %d ms\n", ctxt_pP->module_id, ctxt_pP->frame, UE_rrc_inst[ctxt_pP->module_id].Info[enb_indexP].T310_cnt);
    }

    if (UE_rrc_inst[ctxt_pP->module_id].Info[enb_indexP].T310_cnt    == T310[UE_rrc_inst[ctxt_pP->module_id].sib2[enb_indexP]->ue_TimersAndConstants.t310]) {
      UE_rrc_inst[ctxt_pP->module_id].Info[enb_indexP].T310_active = 0;
      rrc_t310_expiration (ctxt_pP, enb_indexP);
      VCD_SIGNAL_DUMPER_DUMP_FUNCTION_BY_NAME(VCD_SIGNAL_DUMPER_FUNCTIONS_RRC_RX_TX,VCD_FUNCTION_OUT);
      LOG_I(RRC,"Returning RRC_PHY_RESYNCH: T310 expired\n");
      return RRC_PHY_RESYNCH;
    }

    UE_rrc_inst[ctxt_pP->module_id].Info[enb_indexP].T310_cnt++;
  }

  if (UE_rrc_inst[ctxt_pP->module_id].Info[enb_indexP].T304_active==1) {
    if ((UE_rrc_inst[ctxt_pP->module_id].Info[enb_indexP].T304_cnt % 10) == 0)
      LOG_D(RRC,"[UE %d][RAPROC] Frame %d T304 Count %d ms\n",ctxt_pP->module_id,ctxt_pP->frame,
            UE_rrc_inst[ctxt_pP->module_id].Info[enb_indexP].T304_cnt);

    if (UE_rrc_inst[ctxt_pP->module_id].Info[enb_indexP].T304_cnt == 0) {
      UE_rrc_inst[ctxt_pP->module_id].Info[enb_indexP].T304_active = 0;
      UE_rrc_inst[ctxt_pP->module_id].HandoverInfoUe.measFlag = 1;
      LOG_E(RRC,"[UE %d] Handover failure..initiating connection re-establishment procedure... \n",
            ctxt_pP->module_id);
      //Implement 36.331, section 5.3.5.6 here
      VCD_SIGNAL_DUMPER_DUMP_FUNCTION_BY_NAME(VCD_SIGNAL_DUMPER_FUNCTIONS_RRC_RX_TX,VCD_FUNCTION_OUT);
      return(RRC_Handover_failed);
    }

    UE_rrc_inst[ctxt_pP->module_id].Info[enb_indexP].T304_cnt--;
  }

  // Layer 3 filtering of RRC measurements
  if (UE_rrc_inst[ctxt_pP->module_id].QuantityConfig[0] != NULL) {
    ue_meas_filtering(ctxt_pP,enb_indexP);
  }

  ue_measurement_report_triggering(ctxt_pP,enb_indexP);

  if (UE_rrc_inst[ctxt_pP->module_id].Info[0].handoverTarget > 0) {
    LOG_I(RRC,"[UE %d] Frame %d : RRC handover initiated\n", ctxt_pP->module_id, ctxt_pP->frame);
  }

  if((UE_rrc_inst[ctxt_pP->module_id].Info[enb_indexP].State == RRC_HO_EXECUTION)   &&
      (UE_rrc_inst[ctxt_pP->module_id].HandoverInfoUe.targetCellId != 0xFF)) {
    UE_rrc_inst[ctxt_pP->module_id].Info[enb_indexP].State= RRC_IDLE;
    VCD_SIGNAL_DUMPER_DUMP_FUNCTION_BY_NAME(VCD_SIGNAL_DUMPER_FUNCTIONS_RRC_RX_TX,VCD_FUNCTION_OUT);
    return(RRC_HO_STARTED);
  }

  VCD_SIGNAL_DUMPER_DUMP_FUNCTION_BY_NAME(VCD_SIGNAL_DUMPER_FUNCTIONS_RRC_RX_TX,VCD_FUNCTION_OUT);
  return (RRC_OK);
}
<|MERGE_RESOLUTION|>--- conflicted
+++ resolved
@@ -3545,7 +3545,7 @@
       case LTE_SystemInformation_r8_IEs__sib_TypeAndInfo__Member_PR_sib2:
         if ((UE_rrc_inst[ctxt_pP->module_id].Info[eNB_index].SIStatus&2) == 0) {
           UE_rrc_inst[ctxt_pP->module_id].Info[eNB_index].SIStatus|=2;
-          new_sib=1;
+          //new_sib=1;
           memcpy( UE_rrc_inst[ctxt_pP->module_id].sib2[eNB_index], &typeandinfo->choice.sib2, sizeof(LTE_SystemInformationBlockType2_t) );
           LOG_I( RRC, "[UE %"PRIu8"] Frame %"PRIu32" Found SIB2 from eNB %"PRIu8"\n", ctxt_pP->module_id, ctxt_pP->frame, eNB_index );
           dump_sib2( UE_rrc_inst[ctxt_pP->module_id].sib2[eNB_index] );
@@ -3580,353 +3580,6 @@
 
           // After SI is received, prepare RRCConnectionRequest
           if (UE_rrc_inst[ctxt_pP->module_id].MBMS_flag < 3) // see -Q option
-            if (EPC_MODE_ENABLED) {
-              rrc_ue_generate_RRCConnectionRequest( ctxt_pP, eNB_index );
-            }
-
-          if (UE_rrc_inst[ctxt_pP->module_id].Info[eNB_index].State == RRC_IDLE) {
-            LOG_I( RRC, "[UE %d] Received SIB1/SIB2/SIB3 Switching to RRC_SI_RECEIVED\n", ctxt_pP->module_id );
-            UE_rrc_inst[ctxt_pP->module_id].Info[eNB_index].State = RRC_SI_RECEIVED;
-#if ENABLE_RAL
-            {
-              MessageDef                            *message_ral_p = NULL;
-              rrc_ral_system_information_ind_t       ral_si_ind;
-              message_ral_p = itti_alloc_new_message (TASK_RRC_UE, RRC_RAL_SYSTEM_INFORMATION_IND);
-              memset(&ral_si_ind, 0, sizeof(rrc_ral_system_information_ind_t));
-              ral_si_ind.plmn_id.MCCdigit2 = '0';
-              ral_si_ind.plmn_id.MCCdigit1 = '2';
-              ral_si_ind.plmn_id.MNCdigit3 = '0';
-              ral_si_ind.plmn_id.MCCdigit3 = '8';
-              ral_si_ind.plmn_id.MNCdigit2 = '9';
-              ral_si_ind.plmn_id.MNCdigit1 = '9';
-              ral_si_ind.cell_id        = 1;
-              ral_si_ind.dbm            = 0;
-              //ral_si_ind.dbm            = fifo_dump_emos_UE.PHY_measurements->rx_rssi_dBm[eNB_index];
-              // TO DO
-              ral_si_ind.sinr           = 0;
-              //ral_si_ind.sinr           = fifo_dump_emos_UE.PHY_measurements->subband_cqi_dB[eNB_index][phy_vars_ue->lte_frame_parms.nb_antennas_rx][0];
-              // TO DO
-              ral_si_ind.link_data_rate = 0;
-              memcpy (&message_ral_p->ittiMsg, (void *) &ral_si_ind, sizeof(rrc_ral_system_information_ind_t));
-#warning "ue_mod_idP ? for instance ?"
-              itti_send_msg_to_task (TASK_RAL_UE, UE_MODULE_ID_TO_INSTANCE(ctxt_pP->module_id), message_ral_p);
-            }
-#endif
-          }
-        }
-
-        break; // case SystemInformation_r8_IEs__sib_TypeAndInfo__Member_PR_sib2
-
-      case LTE_SystemInformation_r8_IEs__sib_TypeAndInfo__Member_PR_sib3:
-        if ((UE_rrc_inst[ctxt_pP->module_id].Info[eNB_index].SIStatus&4) == 0) {
-          UE_rrc_inst[ctxt_pP->module_id].Info[eNB_index].SIStatus|=4;
-          new_sib=1;
-          memcpy( UE_rrc_inst[ctxt_pP->module_id].sib3[eNB_index], &typeandinfo->choice.sib3, sizeof(LTE_SystemInformationBlockType3_t) );
-          LOG_I( RRC, "[UE %"PRIu8"] Frame %"PRIu32" Found SIB3 from eNB %"PRIu8"\n", ctxt_pP->module_id, ctxt_pP->frame, eNB_index );
-          dump_sib3( UE_rrc_inst[ctxt_pP->module_id].sib3[eNB_index] );
-        }
-
-        break;
-
-      case LTE_SystemInformation_r8_IEs__sib_TypeAndInfo__Member_PR_sib4:
-        if ((UE_rrc_inst[ctxt_pP->module_id].Info[eNB_index].SIStatus&8) == 0) {
-          UE_rrc_inst[ctxt_pP->module_id].Info[eNB_index].SIStatus|=8;
-          new_sib=1;
-          memcpy( UE_rrc_inst[ctxt_pP->module_id].sib4[eNB_index], &typeandinfo->choice.sib4, sizeof(LTE_SystemInformationBlockType4_t) );
-          LOG_I( RRC, "[UE %"PRIu8"] Frame %"PRIu32" Found SIB4 from eNB %"PRIu8"\n", ctxt_pP->module_id, ctxt_pP->frame, eNB_index );
-        }
-
-        break;
-
-      case LTE_SystemInformation_r8_IEs__sib_TypeAndInfo__Member_PR_sib5:
-        if ((UE_rrc_inst[ctxt_pP->module_id].Info[eNB_index].SIStatus&16) == 0) {
-          UE_rrc_inst[ctxt_pP->module_id].Info[eNB_index].SIStatus|=16;
-          new_sib=1;
-          memcpy( UE_rrc_inst[ctxt_pP->module_id].sib5[eNB_index], &typeandinfo->choice.sib5, sizeof(LTE_SystemInformationBlockType5_t) );
-          LOG_I( RRC, "[UE %"PRIu8"] Frame %"PRIu32" Found SIB5 from eNB %"PRIu8"\n", ctxt_pP->module_id, ctxt_pP->frame, eNB_index );
-          dump_sib5(UE_rrc_inst[ctxt_pP->module_id].sib5[eNB_index]);
-        }
-
-        break;
-
-      case LTE_SystemInformation_r8_IEs__sib_TypeAndInfo__Member_PR_sib6:
-        if ((UE_rrc_inst[ctxt_pP->module_id].Info[eNB_index].SIStatus&32) == 0) {
-          UE_rrc_inst[ctxt_pP->module_id].Info[eNB_index].SIStatus|=32;
-          new_sib=1;
-          memcpy( UE_rrc_inst[ctxt_pP->module_id].sib6[eNB_index], &typeandinfo->choice.sib6, sizeof(LTE_SystemInformationBlockType6_t) );
-          LOG_I( RRC, "[UE %"PRIu8"] Frame %"PRIu32" Found SIB6 from eNB %"PRIu8"\n", ctxt_pP->module_id, ctxt_pP->frame, eNB_index );
-        }
-
-        break;
-
-      case LTE_SystemInformation_r8_IEs__sib_TypeAndInfo__Member_PR_sib7:
-        if ((UE_rrc_inst[ctxt_pP->module_id].Info[eNB_index].SIStatus&64) == 0) {
-          UE_rrc_inst[ctxt_pP->module_id].Info[eNB_index].SIStatus|=64;
-          new_sib=1;
-          memcpy( UE_rrc_inst[ctxt_pP->module_id].sib7[eNB_index], &typeandinfo->choice.sib7, sizeof(LTE_SystemInformationBlockType7_t) );
-          LOG_I( RRC, "[UE %"PRIu8"] Frame %"PRIu32" Found SIB7 from eNB %"PRIu8"\n", ctxt_pP->module_id, ctxt_pP->frame, eNB_index );
-        }
-
-        break;
-
-      case LTE_SystemInformation_r8_IEs__sib_TypeAndInfo__Member_PR_sib8:
-        if ((UE_rrc_inst[ctxt_pP->module_id].Info[eNB_index].SIStatus&128) == 0) {
-          UE_rrc_inst[ctxt_pP->module_id].Info[eNB_index].SIStatus|=128;
-          new_sib=1;
-          memcpy( UE_rrc_inst[ctxt_pP->module_id].sib8[eNB_index], &typeandinfo->choice.sib8, sizeof(LTE_SystemInformationBlockType8_t) );
-          LOG_I( RRC, "[UE %"PRIu8"] Frame %"PRIu32" Found SIB8 from eNB %"PRIu8"\n", ctxt_pP->module_id, ctxt_pP->frame, eNB_index );
-        }
-
-        break;
-
-      case LTE_SystemInformation_r8_IEs__sib_TypeAndInfo__Member_PR_sib9:
-        if ((UE_rrc_inst[ctxt_pP->module_id].Info[eNB_index].SIStatus&256) == 0) {
-          UE_rrc_inst[ctxt_pP->module_id].Info[eNB_index].SIStatus|=256;
-          new_sib=1;
-          memcpy( UE_rrc_inst[ctxt_pP->module_id].sib9[eNB_index], &typeandinfo->choice.sib9, sizeof(LTE_SystemInformationBlockType9_t) );
-          LOG_I( RRC, "[UE %"PRIu8"] Frame %"PRIu32" Found SIB9 from eNB %"PRIu8"\n", ctxt_pP->module_id, ctxt_pP->frame, eNB_index );
-        }
-
-        break;
-
-      case LTE_SystemInformation_r8_IEs__sib_TypeAndInfo__Member_PR_sib10:
-        if ((UE_rrc_inst[ctxt_pP->module_id].Info[eNB_index].SIStatus&512) == 0) {
-          UE_rrc_inst[ctxt_pP->module_id].Info[eNB_index].SIStatus|=512;
-          new_sib=1;
-          memcpy( UE_rrc_inst[ctxt_pP->module_id].sib10[eNB_index], &typeandinfo->choice.sib10, sizeof(LTE_SystemInformationBlockType10_t) );
-          LOG_I( RRC, "[UE %"PRIu8"] Frame %"PRIu32" Found SIB10 from eNB %"PRIu8"\n", ctxt_pP->module_id, ctxt_pP->frame, eNB_index );
-        }
-
-        break;
-
-      case LTE_SystemInformation_r8_IEs__sib_TypeAndInfo__Member_PR_sib11:
-        if ((UE_rrc_inst[ctxt_pP->module_id].Info[eNB_index].SIStatus&1024) == 0) {
-          UE_rrc_inst[ctxt_pP->module_id].Info[eNB_index].SIStatus|=1024;
-          new_sib=1;
-          memcpy( UE_rrc_inst[ctxt_pP->module_id].sib11[eNB_index], &typeandinfo->choice.sib11, sizeof(LTE_SystemInformationBlockType11_t) );
-          LOG_I( RRC, "[UE %"PRIu8"] Frame %"PRIu32" Found SIB11 from eNB %"PRIu8"\n", ctxt_pP->module_id, ctxt_pP->frame, eNB_index );
-        }
-
-        break;
-
-      case LTE_SystemInformation_r8_IEs__sib_TypeAndInfo__Member_PR_sib12_v920:
-        if ((UE_rrc_inst[ctxt_pP->module_id].Info[eNB_index].SIStatus&2048) == 0) {
-          UE_rrc_inst[ctxt_pP->module_id].Info[eNB_index].SIStatus|=2048;
-          new_sib=1;
-          memcpy( UE_rrc_inst[ctxt_pP->module_id].sib12[eNB_index], &typeandinfo->choice.sib12_v920, sizeof(LTE_SystemInformationBlockType12_r9_t) );
-          LOG_I( RRC, "[UE %"PRIu8"] Frame %"PRIu32" Found SIB12 from eNB %"PRIu8"\n", ctxt_pP->module_id, ctxt_pP->frame, eNB_index );
-        }
-
-        break;
-
-      case LTE_SystemInformation_r8_IEs__sib_TypeAndInfo__Member_PR_sib13_v920:
-        if ((UE_rrc_inst[ctxt_pP->module_id].Info[eNB_index].SIStatus&4096) == 0) {
-          UE_rrc_inst[ctxt_pP->module_id].Info[eNB_index].SIStatus|=4096;
-          new_sib=1;
-          memcpy( UE_rrc_inst[ctxt_pP->module_id].sib13[eNB_index], &typeandinfo->choice.sib13_v920, sizeof(LTE_SystemInformationBlockType13_r9_t) );
-          LOG_I( RRC, "[UE %"PRIu8"] Frame %"PRIu32" Found SIB13 from eNB %"PRIu8"\n", ctxt_pP->module_id, ctxt_pP->frame, eNB_index );
-          dump_sib13( UE_rrc_inst[ctxt_pP->module_id].sib13[eNB_index] );
-          // adding here function to store necessary parameters for using in decode_MCCH_Message + maybe transfer to PHY layer
-          LOG_I( RRC, "[FRAME %05"PRIu32"][RRC_UE][MOD %02"PRIu8"][][--- MAC_CONFIG_REQ (SIB13 params eNB %"PRIu8") --->][MAC_UE][MOD %02"PRIu8"][]\n",
-                 ctxt_pP->frame, ctxt_pP->module_id, eNB_index, ctxt_pP->module_id);
-          rrc_mac_config_req_ue(ctxt_pP->module_id,0,eNB_index,
-                                (LTE_RadioResourceConfigCommonSIB_t *)NULL,
-                                (struct LTE_PhysicalConfigDedicated *)NULL,
-                                (LTE_SCellToAddMod_r10_t *)NULL,
-                                (LTE_MeasObjectToAddMod_t **)NULL,
-                                (LTE_MAC_MainConfig_t *)NULL,
-                                0,
-                                (struct LTE_LogicalChannelConfig *)NULL,
-                                (LTE_MeasGapConfig_t *)NULL,
-                                (LTE_TDD_Config_t *)NULL,
-                                (LTE_MobilityControlInfo_t *)NULL,
-                                NULL,
-                                NULL,
-                                NULL,
-                                NULL,
-                                NULL,
-                                (LTE_MBSFN_SubframeConfigList_t *)NULL,
-                                0,
-                                &UE_rrc_inst[ctxt_pP->module_id].sib13[eNB_index]->mbsfn_AreaInfoList_r9,
-                                (LTE_PMCH_InfoList_r9_t *)NULL,
-                                0,
-                                NULL,
-                                NULL,
-                                0,
-                                (struct LTE_NonMBSFN_SubframeConfig_r14 *)NULL,
-                                (LTE_MBSFN_AreaInfoList_r9_t *)NULL
-                               );
-          break;
-        }
-
-      //SIB18
-      case LTE_SystemInformation_r8_IEs__sib_TypeAndInfo__Member_PR_sib18_v1250:
-        if ((UE_rrc_inst[ctxt_pP->module_id].Info[eNB_index].SIStatus&8192) == 0) {
-          UE_rrc_inst[ctxt_pP->module_id].Info[eNB_index].SIStatus|=8192;
-          new_sib=1;
-          memcpy( UE_rrc_inst[ctxt_pP->module_id].sib18[eNB_index], &typeandinfo->choice.sib18_v1250, sizeof(LTE_SystemInformationBlockType18_r12_t) );
-          LOG_I( RRC, "[UE %"PRIu8"] Frame %"PRIu32" Found SIB18 from eNB %"PRIu8"\n", ctxt_pP->module_id, ctxt_pP->frame, eNB_index );
-          dump_sib18( UE_rrc_inst[ctxt_pP->module_id].sib18[eNB_index] );
-          // adding here function to store necessary parameters to transfer to PHY layer
-          LOG_I( RRC, "[FRAME %05"PRIu32"][RRC_UE][MOD %02"PRIu8"][][--- MAC_CONFIG_REQ (SIB18 params eNB %"PRIu8") --->][MAC_UE][MOD %02"PRIu8"][]\n",
-                 ctxt_pP->frame, ctxt_pP->module_id, eNB_index, ctxt_pP->module_id);
-          //process SIB18 to transfer SL-related parameters to PHY
-          rrc_ue_process_sidelink_radioResourceConfig(ctxt_pP->module_id,eNB_index,
-              UE_rrc_inst[ctxt_pP->module_id].sib18[eNB_index],
-              (LTE_SystemInformationBlockType19_r12_t *)NULL,
-              (LTE_SL_CommConfig_r12_t *)NULL,
-              (LTE_SL_DiscConfig_r12_t *)NULL
-                                                     );
-        }
-
-        break;
-
-      //SIB19
-      case LTE_SystemInformation_r8_IEs__sib_TypeAndInfo__Member_PR_sib19_v1250:
-        if ((UE_rrc_inst[ctxt_pP->module_id].Info[eNB_index].SIStatus&16384) == 0) {
-          UE_rrc_inst[ctxt_pP->module_id].Info[eNB_index].SIStatus|=16384;
-          new_sib=1;
-          memcpy( UE_rrc_inst[ctxt_pP->module_id].sib19[eNB_index], &typeandinfo->choice.sib19_v1250, sizeof(LTE_SystemInformationBlockType19_r12_t) );
-          LOG_I( RRC, "[UE %"PRIu8"] Frame %"PRIu32" Found SIB19 from eNB %"PRIu8"\n", ctxt_pP->module_id, ctxt_pP->frame, eNB_index );
-          dump_sib19( UE_rrc_inst[ctxt_pP->module_id].sib19[eNB_index] );
-          // adding here function to store necessary parameters to transfer to PHY layer
-          LOG_I( RRC, "[FRAME %05"PRIu32"][RRC_UE][MOD %02"PRIu8"][][--- MAC_CONFIG_REQ (SIB19 params eNB %"PRIu8") --->][MAC_UE][MOD %02"PRIu8"][]\n",
-                 ctxt_pP->frame, ctxt_pP->module_id, eNB_index, ctxt_pP->module_id);
-          //process SIB19 to transfer SL-related parameters to PHY
-          rrc_ue_process_sidelink_radioResourceConfig(ctxt_pP->module_id,eNB_index,
-              (LTE_SystemInformationBlockType18_r12_t *)NULL,
-              UE_rrc_inst[ctxt_pP->module_id].sib19[eNB_index],
-              (LTE_SL_CommConfig_r12_t *)NULL,
-              (LTE_SL_DiscConfig_r12_t *)NULL
-                                                     );
-        }
-
-        break;
-
-      //SIB21
-      case LTE_SystemInformation_r8_IEs__sib_TypeAndInfo__Member_PR_sib21_v1430:
-        if ((UE_rrc_inst[ctxt_pP->module_id].Info[eNB_index].SIStatus&32768) == 0) {
-          UE_rrc_inst[ctxt_pP->module_id].Info[eNB_index].SIStatus|=32768;
-          new_sib=1;
-          memcpy( UE_rrc_inst[ctxt_pP->module_id].sib21[eNB_index], &typeandinfo->choice.sib21_v1430, sizeof(LTE_SystemInformationBlockType21_r14_t) );
-          LOG_I( RRC, "[UE %"PRIu8"] Frame %"PRIu32" Found SIB21 from eNB %"PRIu8"\n", ctxt_pP->module_id, ctxt_pP->frame, eNB_index );
-          dump_sib21( UE_rrc_inst[ctxt_pP->module_id].sib21[eNB_index] );
-          // adding here function to store necessary parameters to transfer to PHY layer
-          LOG_I( RRC, "[FRAME %05"PRIu32"][RRC_UE][MOD %02"PRIu8"][][--- MAC_CONFIG_REQ (SIB21 params eNB %"PRIu8") --->][MAC_UE][MOD %02"PRIu8"][]\n",
-                 ctxt_pP->frame, ctxt_pP->module_id, eNB_index, ctxt_pP->module_id);
-          //process SIB21
-          //TODO
-        }
-
-        break;
-
-      default:
-        break;
-    }
-  }
-
-  if (new_sib == 1) {
-    UE_rrc_inst[ctxt_pP->module_id].Info[eNB_index].SIcnt++;
-
-    if (UE_rrc_inst[ctxt_pP->module_id].Info[eNB_index].SIcnt == sib1->schedulingInfoList.list.count)
-      rrc_set_sub_state( ctxt_pP->module_id, RRC_SUB_STATE_IDLE_SIB_COMPLETE );
-
-    LOG_I(RRC,"SIStatus %x, SIcnt %d/%d\n",
-          UE_rrc_inst[ctxt_pP->module_id].Info[eNB_index].SIStatus,
-          UE_rrc_inst[ctxt_pP->module_id].Info[eNB_index].SIcnt,
-          sib1->schedulingInfoList.list.count);
-  }
-
-<<<<<<< HEAD
-=======
-  VCD_SIGNAL_DUMPER_DUMP_FUNCTION_BY_NAME(VCD_SIGNAL_DUMPER_FUNCTIONS_RRC_UE_DECODE_SI  , VCD_FUNCTION_OUT);*/
-  return 0;
-}
-
-
-#endif
-
-//-----------------------------------------------------------------------------
-int decode_SI( const protocol_ctxt_t *const ctxt_pP, const uint8_t eNB_index ) {
-  LTE_SystemInformation_t **si = &UE_rrc_inst[ctxt_pP->module_id].si[eNB_index];
-  int new_sib = 0;
-  LTE_SystemInformationBlockType1_t *sib1 = UE_rrc_inst[ctxt_pP->module_id].sib1[eNB_index];
-  VCD_SIGNAL_DUMPER_DUMP_FUNCTION_BY_NAME( VCD_SIGNAL_DUMPER_FUNCTIONS_RRC_UE_DECODE_SI, VCD_FUNCTION_IN );
-
-  // Dump contents
-  if ((*si)->criticalExtensions.present == LTE_SystemInformation__criticalExtensions_PR_systemInformation_r8 ||
-#if (LTE_RRC_VERSION >= MAKE_VERSION(15, 3, 0))
-      (*si)->criticalExtensions.present == LTE_SystemInformation__criticalExtensions_PR_criticalExtensionsFuture_r15) {
-#else
-      (*si)->criticalExtensions.present == LTE_SystemInformation__criticalExtensions_PR_criticalExtensionsFuture) {
-#endif
-    LOG_D( RRC, "[UE] (*si)->criticalExtensions.choice.systemInformation_r8.sib_TypeAndInfo.list.count %d\n",
-           (*si)->criticalExtensions.choice.systemInformation_r8.sib_TypeAndInfo.list.count );
-  } else {
-    LOG_D( RRC, "[UE] Unknown criticalExtension version (not Rel8)\n" );
-    return -1;
-  }
-
-  for (int i=0; i<(*si)->criticalExtensions.choice.systemInformation_r8.sib_TypeAndInfo.list.count; i++) {
-    struct LTE_SystemInformation_r8_IEs__sib_TypeAndInfo__Member *typeandinfo;
-    typeandinfo = (*si)->criticalExtensions.choice.systemInformation_r8.sib_TypeAndInfo.list.array[i];
-
-    switch(typeandinfo->present) {
-      case LTE_SystemInformation_r8_IEs__sib_TypeAndInfo__Member_PR_sib2:
-        if ((UE_rrc_inst[ctxt_pP->module_id].Info[eNB_index].SIStatus&2) == 0) {
-          UE_rrc_inst[ctxt_pP->module_id].Info[eNB_index].SIStatus|=2;
-          //new_sib=1;
-          memcpy( UE_rrc_inst[ctxt_pP->module_id].sib2[eNB_index], &typeandinfo->choice.sib2, sizeof(LTE_SystemInformationBlockType2_t) );
-          LOG_I( RRC, "[UE %"PRIu8"] Frame %"PRIu32" Found SIB2 from eNB %"PRIu8"\n", ctxt_pP->module_id, ctxt_pP->frame, eNB_index );
-          dump_sib2( UE_rrc_inst[ctxt_pP->module_id].sib2[eNB_index] );
-          LOG_I( RRC, "[FRAME %05"PRIu32"][RRC_UE][MOD %02"PRIu8"][][--- MAC_CONFIG_REQ (SIB2 params  eNB %"PRIu8") --->][MAC_UE][MOD %02"PRIu8"][]\n",
-                 ctxt_pP->frame, ctxt_pP->module_id, eNB_index, ctxt_pP->module_id );
-          rrc_mac_config_req_ue(ctxt_pP->module_id, 0, eNB_index,
-                                &UE_rrc_inst[ctxt_pP->module_id].sib2[eNB_index]->radioResourceConfigCommon,
-                                (struct LTE_PhysicalConfigDedicated *)NULL,
-#if (LTE_RRC_VERSION >= MAKE_VERSION(10, 0, 0))
-                                (LTE_SCellToAddMod_r10_t *)NULL,
-#endif
-                                (LTE_MeasObjectToAddMod_t **)NULL,
-                                (LTE_MAC_MainConfig_t *)NULL,
-                                0,
-                                (struct LTE_LogicalChannelConfig *)NULL,
-                                (LTE_MeasGapConfig_t *)NULL,
-                                (LTE_TDD_Config_t *)NULL,
-                                (LTE_MobilityControlInfo_t *)NULL,
-                                NULL,
-                                NULL,
-                                UE_rrc_inst[ctxt_pP->module_id].sib2[eNB_index]->freqInfo.ul_CarrierFreq,
-                                UE_rrc_inst[ctxt_pP->module_id].sib2[eNB_index]->freqInfo.ul_Bandwidth,
-                                &UE_rrc_inst[ctxt_pP->module_id].sib2[eNB_index]->freqInfo.additionalSpectrumEmission,
-                                UE_rrc_inst[ctxt_pP->module_id].sib2[eNB_index]->mbsfn_SubframeConfigList
-#if (LTE_RRC_VERSION >= MAKE_VERSION(9, 0, 0))
-                                ,0,
-                                (LTE_MBSFN_AreaInfoList_r9_t *)NULL,
-                                (LTE_PMCH_InfoList_r9_t *)NULL
-#endif
-#ifdef CBA
-                                ,0,
-                                0
-#endif
-#if (LTE_RRC_VERSION >= MAKE_VERSION(14, 0, 0))
-                                ,
-                                0,
-                                NULL,
-                                NULL
-#endif
-#if (LTE_RRC_VERSION >= MAKE_VERSION(14, 0, 0))
-			 ,
-			 0,
-			 (struct LTE_NonMBSFN_SubframeConfig_r14 *)NULL,
-			 (LTE_MBSFN_AreaInfoList_r9_t *)NULL
-#endif
-                               );
-          // After SI is received, prepare RRCConnectionRequest
-#if (LTE_RRC_VERSION >= MAKE_VERSION(10, 0, 0))
-
-          if (UE_rrc_inst[ctxt_pP->module_id].MBMS_flag < 3) // see -Q option
-#endif
             if (EPC_MODE_ENABLED) {
               rrc_ue_generate_RRCConnectionRequest( ctxt_pP, eNB_index );
             }
@@ -4106,7 +3759,6 @@
         }
 
         break;
-#if (LTE_RRC_VERSION >= MAKE_VERSION(9, 2, 0))
 
       case LTE_SystemInformation_r8_IEs__sib_TypeAndInfo__Member_PR_sib12_v920:
         if ((UE_rrc_inst[ctxt_pP->module_id].Info[eNB_index].SIStatus&2048) == 0) {
@@ -4147,29 +3799,16 @@
                                 (LTE_MBSFN_SubframeConfigList_t *)NULL,
                                 0,
                                 &UE_rrc_inst[ctxt_pP->module_id].sib13[eNB_index]->mbsfn_AreaInfoList_r9,
-                                (LTE_PMCH_InfoList_r9_t *)NULL
-#ifdef CBA
-                                ,0,
-                                0
-#endif
-#if (LTE_RRC_VERSION >= MAKE_VERSION(14, 0, 0))
-                                ,
+                                (LTE_PMCH_InfoList_r9_t *)NULL,
                                 0,
                                 NULL,
-                                NULL
-#endif
-#if (LTE_RRC_VERSION >= MAKE_VERSION(14, 0, 0))
-			 ,
-			 0,
-			 (struct LTE_NonMBSFN_SubframeConfig_r14 *)NULL,
-			 (LTE_MBSFN_AreaInfoList_r9_t *)NULL
-#endif
+                                NULL,
+                                0,
+                                (struct LTE_NonMBSFN_SubframeConfig_r14 *)NULL,
+                                (LTE_MBSFN_AreaInfoList_r9_t *)NULL
                                );
         }
         break;
-
-#endif
-#if (LTE_RRC_VERSION >= MAKE_VERSION(10, 0, 0))
 
       //SIB18
       case LTE_SystemInformation_r8_IEs__sib_TypeAndInfo__Member_PR_sib18_v1250:
@@ -4231,7 +3870,6 @@
         }
 
         break;
-#endif
 
       default:
         break;
@@ -4261,7 +3899,6 @@
   //        sib1->schedulingInfoList.list.count);
   //}
 
->>>>>>> c256932f
   VCD_SIGNAL_DUMPER_DUMP_FUNCTION_BY_NAME(VCD_SIGNAL_DUMPER_FUNCTIONS_RRC_UE_DECODE_SI, VCD_FUNCTION_OUT);
   return 0;
 }
