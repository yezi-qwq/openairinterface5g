--- conflicted
+++ resolved
@@ -503,10 +503,7 @@
         PROTOCOL_RRC_CTXT_ARGS(&ctxt));
   rrc_set_state (ue_mod_idP, RRC_STATE_INACTIVE);
   rrc_set_sub_state (ue_mod_idP, RRC_SUB_STATE_INACTIVE);
-<<<<<<< HEAD
-
-=======
->>>>>>> a9cf09ec
+
   LOG_I(RRC,"[UE %d] INIT State = RRC_IDLE (eNB %d)\n",ctxt.module_id,eNB_index);
   UE_rrc_inst[ctxt.module_id].Info[eNB_index].State=RRC_IDLE;
   UE_rrc_inst[ctxt.module_id].Info[eNB_index].T300_active = 0;
@@ -862,12 +859,9 @@
 //-----------------------------------------------------------------------------
 {
   // add descriptor from RRC PDU
-<<<<<<< HEAD
 
   uint8_t lchan_id = DCCH;
 
-=======
->>>>>>> a9cf09ec
   UE_rrc_inst[ue_mod_idP].Srb1[eNB_index].Active = 1;
   UE_rrc_inst[ue_mod_idP].Srb1[eNB_index].Status = RADIO_CONFIG_OK;//RADIO CFG
   UE_rrc_inst[ue_mod_idP].Srb1[eNB_index].Srb_info.Srb_id = 1;
@@ -876,12 +870,8 @@
   //  memcpy(&UE_rrc_inst[ue_mod_idP].Srb1[eNB_index].Srb_info.Lchan_desc[0],&DCCH_LCHAN_DESC,LCHAN_DESC_SIZE);
   //  memcpy(&UE_rrc_inst[ue_mod_idP].Srb1[eNB_index].Srb_info.Lchan_desc[1],&DCCH_LCHAN_DESC,LCHAN_DESC_SIZE);
 
-<<<<<<< HEAD
 
   LOG_I(RRC,"[UE %d], CONFIG_SRB1 %d corresponding to eNB_index %d\n", ue_mod_idP,lchan_id,eNB_index);
-=======
-  LOG_I(RRC,"[UE %d], CONFIG_SRB1 %d corresponding to eNB_index %d\n", ue_mod_idP,DCCH,eNB_index);
->>>>>>> a9cf09ec
 
   //rrc_pdcp_config_req (ue_mod_idP+NB_eNB_INST, frameP, 0, CONFIG_ACTION_ADD, lchan_id,UNDEF_SECURITY_MODE);
   //  rrc_rlc_config_req(ue_mod_idP+NB_eNB_INST,frameP,0,CONFIG_ACTION_ADD,lchan_id,SIGNALLING_RADIO_BEARER,Rlc_info_am_config);
@@ -904,11 +894,8 @@
 {
   // add descriptor from RRC PDU
 
-<<<<<<< HEAD
   uint8_t lchan_id = DCCH1;
 
-=======
->>>>>>> a9cf09ec
   UE_rrc_inst[ue_mod_idP].Srb2[eNB_index].Active = 1;
   UE_rrc_inst[ue_mod_idP].Srb2[eNB_index].Status = RADIO_CONFIG_OK;//RADIO CFG
   UE_rrc_inst[ue_mod_idP].Srb2[eNB_index].Srb_info.Srb_id = 2;
@@ -918,11 +905,7 @@
   //  memcpy(&UE_rrc_inst[ue_mod_idP].Srb2[eNB_index].Srb_info.Lchan_desc[1],&DCCH_LCHAN_DESC,LCHAN_DESC_SIZE);
 
 
-<<<<<<< HEAD
   LOG_I(RRC,"[UE %d], CONFIG_SRB2 %d corresponding to eNB_index %d\n",ue_mod_idP,lchan_id,eNB_index);
-=======
-  LOG_I(RRC,"[UE %d], CONFIG_SRB2 %d corresponding to eNB_index %d\n",ue_mod_idP,DCCH1,eNB_index);
->>>>>>> a9cf09ec
 
   //rrc_pdcp_config_req (ue_mod_idP+NB_eNB_INST, frameP, 0, CONFIG_ACTION_ADD, lchan_id, UNDEF_SECURITY_MODE);
   //  rrc_rlc_config_req(ue_mod_idP+NB_eNB_INST,frameP,0,CONFIG_ACTION_ADD,lchan_id,SIGNALLING_RADIO_BEARER,Rlc_info_am_config);
@@ -1667,11 +1650,7 @@
            NULL
 #endif
 				);
-<<<<<<< HEAD
         }
-=======
-	}
->>>>>>> a9cf09ec
       }
     }
   }
@@ -1811,23 +1790,6 @@
   // SecurityModeCommand_t SecurityModeCommand;
   uint8_t buffer[200];
   int i, securityMode;
-<<<<<<< HEAD
-=======
-  LOG_I(RRC,"[UE %d] SFN/SF %d/%d: Receiving from SRB1 (DL-DCCH), Processing securityModeCommand (eNB %d)\n",
-        ctxt_pP->module_id,ctxt_pP->frame, ctxt_pP->subframe, eNB_index);
-
-  switch (securityModeCommand->criticalExtensions.choice.c1.choice.securityModeCommand_r8.securityConfigSMC.securityAlgorithmConfig.cipheringAlgorithm) {
-    case CipheringAlgorithm_r12_eea0:
-      LOG_I(RRC,"[UE %d] Security algorithm is set to eea0\n",
-            ctxt_pP->module_id);
-      securityMode= CipheringAlgorithm_r12_eea0;
-      break;
-
-    case CipheringAlgorithm_r12_eea1:
-      LOG_I(RRC,"[UE %d] Security algorithm is set to eea1\n",ctxt_pP->module_id);
-      securityMode= CipheringAlgorithm_r12_eea1;
-      break;
->>>>>>> a9cf09ec
 
   LOG_I(RRC,"[UE %d] SFN/SF %d/%d: Receiving from SRB1 (DL-DCCH), Processing securityModeCommand (eNB %d)\n",
         ctxt_pP->module_id,ctxt_pP->frame, ctxt_pP->subframe, eNB_index);
@@ -1968,10 +1930,7 @@
 				     (void*)&ul_dcch_msg,
 				     buffer,
 				     100);
-<<<<<<< HEAD
-=======
-
->>>>>>> a9cf09ec
+
     AssertFatal (enc_rval.encoded > 0, "ASN1 message encoding failed (%s, %jd)!\n",
 		 enc_rval.failed_type->name, enc_rval.encoded);
     
@@ -2168,45 +2127,6 @@
         LOG_I(RRC,"Radio Resource Configuration is present\n");
         rrc_ue_process_radioResourceConfigDedicated(ctxt_pP,eNB_index, rrcConnectionReconfiguration_r8->radioResourceConfigDedicated);
       }
-
-      //TTN for D2D
-      //if RRCConnectionReconfiguration message includes the sl-CommConfig
-      if ((rrcConnectionReconfiguration_r8->nonCriticalExtension != NULL)
-            && (rrcConnectionReconfiguration_r8->nonCriticalExtension->nonCriticalExtension
-                  != NULL)
-                  && (rrcConnectionReconfiguration_r8->nonCriticalExtension->nonCriticalExtension->nonCriticalExtension
-                        != NULL)
-                        && (rrcConnectionReconfiguration_r8->nonCriticalExtension->nonCriticalExtension->nonCriticalExtension->nonCriticalExtension
-                              != NULL)
-                              && (rrcConnectionReconfiguration_r8->nonCriticalExtension->nonCriticalExtension->nonCriticalExtension->nonCriticalExtension->nonCriticalExtension
-                                    != NULL)
-                                    && (rrcConnectionReconfiguration_r8->nonCriticalExtension->nonCriticalExtension->nonCriticalExtension->nonCriticalExtension->nonCriticalExtension->sl_CommConfig_r12
-                                          != NULL)) {
-         if (rrcConnectionReconfiguration_r8->nonCriticalExtension->nonCriticalExtension->nonCriticalExtension->nonCriticalExtension->nonCriticalExtension->sl_CommConfig_r12->commTxResources_r12->present != SL_CommConfig_r12__commTxResources_r12_PR_NOTHING){
-            LOG_I(RRC,"sl-CommConfig is present\n");
-            //process sl-CommConfig
-            rrc_ue_process_sidelink_radioResourceConfig(ctxt_pP->module_id,eNB_index,
-                  (SystemInformationBlockType18_r12_t *)NULL,
-                  (SystemInformationBlockType19_r12_t *)NULL,
-                  rrcConnectionReconfiguration_r8->nonCriticalExtension->nonCriticalExtension->nonCriticalExtension->nonCriticalExtension->nonCriticalExtension->sl_CommConfig_r12,
-                  (SL_DiscConfig_r12_t *)NULL
-            );
-         }
-      }
-
-/*
-      //if RRCConnectionReconfiguration message includes the sl-DiscConfig
-      if (rrcConnectionReconfiguration_r8->nonCriticalExtension->nonCriticalExtension->nonCriticalExtension->nonCriticalExtension->nonCriticalExtension->sl_DiscConfig_r12->discTxResources_r12->present != SL_DiscConfig_r12__discTxResources_r12_PR_NOTHING ){
-         LOG_I(RRC,"sl-DiscConfig is present\n");
-         //process sl-DiscConfig
-         rrc_ue_process_sidelink_radioResourceConfig(ctxt_pP->module_id,eNB_index,
-               (SystemInformationBlockType18_r12_t *)NULL,
-               (SystemInformationBlockType19_r12_t *)NULL,
-               (SL_CommConfig_r12_t* )NULL,
-               rrcConnectionReconfiguration_r8->nonCriticalExtension->nonCriticalExtension->nonCriticalExtension->nonCriticalExtension->nonCriticalExtension->sl_DiscConfig_r12
-               );
-      }
-*/
 
       //TTN for D2D
       //if RRCConnectionReconfiguration message includes the sl-CommConfig
@@ -2741,13 +2661,8 @@
           }
 #endif
 #endif
-<<<<<<< HEAD
 
         }
-=======
-          }
-      
->>>>>>> a9cf09ec
 
         //TTN test D2D (should not be here - in reality, this message will be triggered from ProSeApp)
         if (send_ue_information == 0) {
@@ -2797,7 +2712,6 @@
           eNB_indexP);
         break;
 
-<<<<<<< HEAD
       case DL_DCCH_MessageType__c1_PR_ueCapabilityEnquiry:
         LOG_I(RRC, "[UE %d] Received Capability Enquiry (eNB %d)\n",
               ctxt_pP->module_id,
@@ -2811,8 +2725,6 @@
       case DL_DCCH_MessageType__c1_PR_counterCheck:
         break;
 
-=======
->>>>>>> a9cf09ec
 #if (RRC_VERSION >= MAKE_VERSION(9, 0, 0))
       case DL_DCCH_MessageType__c1_PR_ueInformationRequest_r9:
         break;
@@ -3100,22 +3012,13 @@
           decode_SIB1( ctxt_pP, eNB_index, rsrq, rsrp );
         }
       }
-<<<<<<< HEAD
-
-      break;
-
-    case BCCH_DL_SCH_MessageType__c1_PR_systemInformation:
-      if ((UE_rrc_inst[ctxt_pP->module_id].Info[eNB_index].SIStatus&1) == 1) {
-        // SIB1 with schedulingInfoList is available
-
-=======
+
       break;
       
     case BCCH_DL_SCH_MessageType__c1_PR_systemInformation:
       if ((UE_rrc_inst[ctxt_pP->module_id].Info[eNB_index].SIStatus&1) == 1) {
         // SIB1 with schedulingInfoList is available
 	
->>>>>>> a9cf09ec
         SystemInformation_t* si = UE_rrc_inst[ctxt_pP->module_id].si[eNB_index];
         memcpy( si,
                 &bcch_message->message.choice.c1.choice.systemInformation,
@@ -3128,15 +3031,9 @@
         //if (nfapi_mode == 3)
         	UE_mac_inst[ctxt_pP->module_id].SI_Decoded = 1;
       }
-<<<<<<< HEAD
 
       break;
 
-=======
-      
-      break;
-      
->>>>>>> a9cf09ec
     case BCCH_DL_SCH_MessageType__c1_PR_NOTHING:
     default:
       break;
@@ -3225,13 +3122,6 @@
        ((sib1->cellAccessRelatedInfo.trackingAreaCode.size == 2)?((sib1->cellAccessRelatedInfo.trackingAreaCode.buf[0]<<8) + sib1->cellAccessRelatedInfo.trackingAreaCode.buf[1]):0));
   LOG_I( RRC, "cellReservedForOperatorUse                 : raw:%ld decoded:%s\n", sib1->cellAccessRelatedInfo.plmn_IdentityList.list.array[0]->cellReservedForOperatorUse, SIBreserved(sib1->cellAccessRelatedInfo.plmn_IdentityList.list.array[0]->cellReservedForOperatorUse) );
 
-<<<<<<< HEAD
-  LOG_I( RRC, "PLMN MCC %0*d, MNC %0*d, TAC 0x%04x\n", mccdigits, mcc, mncdigits, mnc, tac );
-  long cellReservedForOperatorUse = sib1->cellAccessRelatedInfo.plmn_IdentityList.list.array[0]->cellReservedForOperatorUse;
-  LOG_I( RRC, "cellReservedForOperatorUse                 : raw:%ld decoded:%s\n", cellReservedForOperatorUse, SIBreserved(cellReservedForOperatorUse) );
-
-=======
->>>>>>> a9cf09ec
   // search internal table for provider name
   int plmn_ind = 0;
 
@@ -3254,16 +3144,8 @@
          sib1->cellAccessRelatedInfo.cellIdentity.buf[1],
          sib1->cellAccessRelatedInfo.cellIdentity.buf[2],
          sib1->cellAccessRelatedInfo.cellIdentity.buf[3] >> sib1->cellAccessRelatedInfo.cellIdentity.bits_unused);
-<<<<<<< HEAD
-
-  long cellBarred = sib1->cellAccessRelatedInfo.cellBarred;
-  LOG_I( RRC, "cellAccessRelatedInfo.cellBarred           : raw:%ld decoded:%s\n", cellBarred, SIBbarred(cellBarred) );
-  long intraFreqReselection = sib1->cellAccessRelatedInfo.intraFreqReselection;
-  LOG_I( RRC, "cellAccessRelatedInfo.intraFreqReselection : raw:%ld decoded:%s\n", intraFreqReselection, SIBallowed(intraFreqReselection) );
-=======
   LOG_I( RRC, "cellAccessRelatedInfo.cellBarred           : raw:%ld decoded:%s\n", sib1->cellAccessRelatedInfo.cellBarred, SIBbarred(sib1->cellAccessRelatedInfo.cellBarred) );
   LOG_I( RRC, "cellAccessRelatedInfo.intraFreqReselection : raw:%ld decoded:%s\n", sib1->cellAccessRelatedInfo.intraFreqReselection, SIBallowed(sib1->cellAccessRelatedInfo.intraFreqReselection) );
->>>>>>> a9cf09ec
   LOG_I( RRC, "cellAccessRelatedInfo.csg_Indication       : %d\n", sib1->cellAccessRelatedInfo.csg_Indication );
 
   if (sib1->cellAccessRelatedInfo.csg_Identity)
@@ -3603,10 +3485,7 @@
 
   LOG_I( RRC, "radioResourceConfigCommon.ul_CyclicPrefixLength : %ld\n",
          sib2->radioResourceConfigCommon.ul_CyclicPrefixLength );
-<<<<<<< HEAD
-
-=======
->>>>>>> a9cf09ec
+
 #if (RRC_VERSION >= MAKE_VERSION(10, 2, 0))
   // UplinkPowerControlCommon_v1020
   // ...
@@ -3638,10 +3517,7 @@
     LOG_I( RRC, "mbsfn_SubframeConfigList : not defined\n" );
 
   LOG_I( RRC, "timeAlignmentTimerCommon : %ld\n", sib2->timeAlignmentTimerCommon );
-<<<<<<< HEAD
-
-=======
->>>>>>> a9cf09ec
+
 #if (RRC_VERSION >= MAKE_VERSION(9, 0, 0))
   if (sib2->lateNonCriticalExtension) {
     LOG_I( RRC, "lateNonCriticalExtension : %p\n", sib2->lateNonCriticalExtension );
@@ -3894,25 +3770,14 @@
     if (ifcfInfo->q_OffsetFreq)
       LOG_I(RRC,"   Q_OffsetFreq : %d\n",Qoffsettab[*ifcfInfo->q_OffsetFreq]);
     if (ifcfInfo->interFreqNeighCellList) {
-<<<<<<< HEAD
-
-=======
->>>>>>> a9cf09ec
+
       for (j=0;j<ifcfInfo->interFreqNeighCellList->list.count;j++) {
 	LOG_I(RRC,"   Cell %d\n", j);
 	LOG_I(RRC,"      PhysCellId : %ld\n",ifcfInfo->interFreqNeighCellList->list.array[j]->physCellId);
 	LOG_I(RRC,"      Q_OffsetRange : %ld\n",ifcfInfo->interFreqNeighCellList->list.array[j]->q_OffsetCell);
-<<<<<<< HEAD
-
-=======
->>>>>>> a9cf09ec
       }
     }
     if (ifcfInfo->interFreqBlackCellList) {
-<<<<<<< HEAD
-
-=======
->>>>>>> a9cf09ec
       for (j=0;j<ifcfInfo->interFreqBlackCellList->list.count;j++) {
 	LOG_I(RRC,"   Cell %d\n", j);
 	LOG_I(RRC,"      PhysCellId start: %ld\n",ifcfInfo->interFreqBlackCellList->list.array[j]->start);
@@ -3931,7 +3796,6 @@
     }
 #endif
   }
-
 }
 
 #if (RRC_VERSION >= MAKE_VERSION(9, 0, 0))
@@ -4126,54 +3990,46 @@
 	LOG_I( RRC, "[UE %"PRIu8"] Frame %"PRIu32" Found SIB4 from eNB %"PRIu8"\n", ctxt_pP->module_id, ctxt_pP->frame, eNB_index );
       }
 
-<<<<<<< HEAD
       break;
 
-=======
-    case SystemInformation_r8_IEs__sib_TypeAndInfo__Member_PR_sib4:
-      if ((UE_rrc_inst[ctxt_pP->module_id].Info[eNB_index].SIStatus&8) == 0) {
-	UE_rrc_inst[ctxt_pP->module_id].Info[eNB_index].SIStatus|=8;
-	new_sib=1;
-	memcpy( UE_rrc_inst[ctxt_pP->module_id].sib4[eNB_index], &typeandinfo->choice.sib4, sizeof(SystemInformationBlockType4_t) );
-	LOG_I( RRC, "[UE %"PRIu8"] Frame %"PRIu32" Found SIB4 from eNB %"PRIu8"\n", ctxt_pP->module_id, ctxt_pP->frame, eNB_index );
-      }
-      
->>>>>>> a9cf09ec
     case SystemInformation_r8_IEs__sib_TypeAndInfo__Member_PR_sib5:
       if ((UE_rrc_inst[ctxt_pP->module_id].Info[eNB_index].SIStatus&16) == 0) {
 	UE_rrc_inst[ctxt_pP->module_id].Info[eNB_index].SIStatus|=16;
 	new_sib=1;
-<<<<<<< HEAD
-
-=======
 	
->>>>>>> a9cf09ec
 	memcpy( UE_rrc_inst[ctxt_pP->module_id].sib5[eNB_index], &typeandinfo->choice.sib5, sizeof(SystemInformationBlockType5_t) );
 	LOG_I( RRC, "[UE %"PRIu8"] Frame %"PRIu32" Found SIB5 from eNB %"PRIu8"\n", ctxt_pP->module_id, ctxt_pP->frame, eNB_index );
 	dump_sib5(UE_rrc_inst[ctxt_pP->module_id].sib5[eNB_index]);
       }
       break;
-<<<<<<< HEAD
-
-=======
       
->>>>>>> a9cf09ec
     case SystemInformation_r8_IEs__sib_TypeAndInfo__Member_PR_sib6:
       if ((UE_rrc_inst[ctxt_pP->module_id].Info[eNB_index].SIStatus&32) == 0) {
 	UE_rrc_inst[ctxt_pP->module_id].Info[eNB_index].SIStatus|=32;
 	new_sib=1;
-<<<<<<< HEAD
-
 	memcpy( UE_rrc_inst[ctxt_pP->module_id].sib6[eNB_index], &typeandinfo->choice.sib6, sizeof(SystemInformationBlockType6_t) );
 	LOG_I( RRC, "[UE %"PRIu8"] Frame %"PRIu32" Found SIB6 from eNB %"PRIu8"\n", ctxt_pP->module_id, ctxt_pP->frame, eNB_index );
       }
       break;
 
-=======
-	memcpy( UE_rrc_inst[ctxt_pP->module_id].sib6[eNB_index], &typeandinfo->choice.sib6, sizeof(SystemInformationBlockType6_t) );
-	LOG_I( RRC, "[UE %"PRIu8"] Frame %"PRIu32" Found SIB6 from eNB %"PRIu8"\n", ctxt_pP->module_id, ctxt_pP->frame, eNB_index );
-      }
-      
+    case SystemInformation_r8_IEs__sib_TypeAndInfo__Member_PR_sib7:
+      if ((UE_rrc_inst[ctxt_pP->module_id].Info[eNB_index].SIStatus&64) == 0) {
+	UE_rrc_inst[ctxt_pP->module_id].Info[eNB_index].SIStatus|=64;
+	new_sib=1;
+	memcpy( UE_rrc_inst[ctxt_pP->module_id].sib7[eNB_index], &typeandinfo->choice.sib7, sizeof(SystemInformationBlockType7_t) );
+	LOG_I( RRC, "[UE %"PRIu8"] Frame %"PRIu32" Found SIB7 from eNB %"PRIu8"\n", ctxt_pP->module_id, ctxt_pP->frame, eNB_index );
+      }
+      break;
+
+    case SystemInformation_r8_IEs__sib_TypeAndInfo__Member_PR_sib8:
+      if ((UE_rrc_inst[ctxt_pP->module_id].Info[eNB_index].SIStatus&128) == 0) {
+	UE_rrc_inst[ctxt_pP->module_id].Info[eNB_index].SIStatus|=128;
+	new_sib=1;
+	memcpy( UE_rrc_inst[ctxt_pP->module_id].sib8[eNB_index], &typeandinfo->choice.sib8, sizeof(SystemInformationBlockType8_t) );
+	LOG_I( RRC, "[UE %"PRIu8"] Frame %"PRIu32" Found SIB8 from eNB %"PRIu8"\n", ctxt_pP->module_id, ctxt_pP->frame, eNB_index );
+      }
+      break;
+
     case SystemInformation_r8_IEs__sib_TypeAndInfo__Member_PR_sib9:
       if ((UE_rrc_inst[ctxt_pP->module_id].Info[eNB_index].SIStatus&256) == 0) {
 	UE_rrc_inst[ctxt_pP->module_id].Info[eNB_index].SIStatus|=256;
@@ -4183,42 +4039,6 @@
 	LOG_I( RRC, "[UE %"PRIu8"] Frame %"PRIu32" Found SIB9 from eNB %"PRIu8"\n", ctxt_pP->module_id, ctxt_pP->frame, eNB_index );
       }
       break;
-      
->>>>>>> a9cf09ec
-    case SystemInformation_r8_IEs__sib_TypeAndInfo__Member_PR_sib7:
-      if ((UE_rrc_inst[ctxt_pP->module_id].Info[eNB_index].SIStatus&64) == 0) {
-	UE_rrc_inst[ctxt_pP->module_id].Info[eNB_index].SIStatus|=64;
-	new_sib=1;
-	memcpy( UE_rrc_inst[ctxt_pP->module_id].sib7[eNB_index], &typeandinfo->choice.sib7, sizeof(SystemInformationBlockType7_t) );
-	LOG_I( RRC, "[UE %"PRIu8"] Frame %"PRIu32" Found SIB7 from eNB %"PRIu8"\n", ctxt_pP->module_id, ctxt_pP->frame, eNB_index );
-      }
-<<<<<<< HEAD
-      break;
-
-=======
-      
-      break;
-      
->>>>>>> a9cf09ec
-    case SystemInformation_r8_IEs__sib_TypeAndInfo__Member_PR_sib8:
-      if ((UE_rrc_inst[ctxt_pP->module_id].Info[eNB_index].SIStatus&128) == 0) {
-	UE_rrc_inst[ctxt_pP->module_id].Info[eNB_index].SIStatus|=128;
-	new_sib=1;
-	memcpy( UE_rrc_inst[ctxt_pP->module_id].sib8[eNB_index], &typeandinfo->choice.sib8, sizeof(SystemInformationBlockType8_t) );
-	LOG_I( RRC, "[UE %"PRIu8"] Frame %"PRIu32" Found SIB8 from eNB %"PRIu8"\n", ctxt_pP->module_id, ctxt_pP->frame, eNB_index );
-      }
-<<<<<<< HEAD
-      break;
-
-    case SystemInformation_r8_IEs__sib_TypeAndInfo__Member_PR_sib9:
-      if ((UE_rrc_inst[ctxt_pP->module_id].Info[eNB_index].SIStatus&256) == 0) {
-	UE_rrc_inst[ctxt_pP->module_id].Info[eNB_index].SIStatus|=256;
-	new_sib=1;
-
-	memcpy( UE_rrc_inst[ctxt_pP->module_id].sib9[eNB_index], &typeandinfo->choice.sib9, sizeof(SystemInformationBlockType9_t) );
-	LOG_I( RRC, "[UE %"PRIu8"] Frame %"PRIu32" Found SIB9 from eNB %"PRIu8"\n", ctxt_pP->module_id, ctxt_pP->frame, eNB_index );
-      }
-      break;
 
     case SystemInformation_r8_IEs__sib_TypeAndInfo__Member_PR_sib10:
       if ((UE_rrc_inst[ctxt_pP->module_id].Info[eNB_index].SIStatus&512) == 0) {
@@ -4239,83 +4059,6 @@
       }
       break;
 
-#if (RRC_VERSION >= MAKE_VERSION(9, 2, 0))
-
-    case SystemInformation_r8_IEs__sib_TypeAndInfo__Member_PR_sib12_v920:
-      if ((UE_rrc_inst[ctxt_pP->module_id].Info[eNB_index].SIStatus&2048) == 0) {
-	UE_rrc_inst[ctxt_pP->module_id].Info[eNB_index].SIStatus|=2048;
-	new_sib=1;
-	memcpy( UE_rrc_inst[ctxt_pP->module_id].sib12[eNB_index], &typeandinfo->choice.sib12_v920, sizeof(SystemInformationBlockType12_r9_t) );
-	LOG_I( RRC, "[UE %"PRIu8"] Frame %"PRIu32" Found SIB12 from eNB %"PRIu8"\n", ctxt_pP->module_id, ctxt_pP->frame, eNB_index );
-      }
-      break;
-
-    case SystemInformation_r8_IEs__sib_TypeAndInfo__Member_PR_sib13_v920:
-      if ((UE_rrc_inst[ctxt_pP->module_id].Info[eNB_index].SIStatus&4096) == 0) {
-	UE_rrc_inst[ctxt_pP->module_id].Info[eNB_index].SIStatus|=4096;
-	new_sib=1;
-
-	memcpy( UE_rrc_inst[ctxt_pP->module_id].sib13[eNB_index], &typeandinfo->choice.sib13_v920, sizeof(SystemInformationBlockType13_r9_t) );
-	LOG_I( RRC, "[UE %"PRIu8"] Frame %"PRIu32" Found SIB13 from eNB %"PRIu8"\n", ctxt_pP->module_id, ctxt_pP->frame, eNB_index );
-	dump_sib13( UE_rrc_inst[ctxt_pP->module_id].sib13[eNB_index] );
-	// adding here function to store necessary parameters for using in decode_MCCH_Message + maybe transfer to PHY layer
-	LOG_I( RRC, "[FRAME %05"PRIu32"][RRC_UE][MOD %02"PRIu8"][][--- MAC_CONFIG_REQ (SIB13 params eNB %"PRIu8") --->][MAC_UE][MOD %02"PRIu8"][]\n",
-	       ctxt_pP->frame, ctxt_pP->module_id, eNB_index, ctxt_pP->module_id);
-	rrc_mac_config_req_ue(ctxt_pP->module_id,0,eNB_index,
-			      (RadioResourceConfigCommonSIB_t *)NULL,
-			      (struct PhysicalConfigDedicated *)NULL,
-			      (SCellToAddMod_r10_t *)NULL,
-			      (MeasObjectToAddMod_t **)NULL,
-			      (MAC_MainConfig_t *)NULL,
-			      0,
-			      (struct LogicalChannelConfig *)NULL,
-			      (MeasGapConfig_t *)NULL,
-			      (TDD_Config_t *)NULL,
-			      (MobilityControlInfo_t *)NULL,
-			      NULL,
-			      NULL,
-			      NULL,
-			      NULL,
-			      NULL,
-			      (MBSFN_SubframeConfigList_t *)NULL,
-			      0,
-			      &UE_rrc_inst[ctxt_pP->module_id].sib13[eNB_index]->mbsfn_AreaInfoList_r9,
-			      (PMCH_InfoList_r9_t *)NULL
-#ifdef CBA
-			      ,0,
-			      0
-#endif
-#if (RRC_VERSION >= MAKE_VERSION(14, 0, 0))
-           ,
-           0,
-           NULL,
-           NULL
-#endif
-			      );
-	break;
-      }
-#endif
-
-#if (RRC_VERSION >= MAKE_VERSION(10, 0, 0))
-      //SIB18
-    case SystemInformation_r8_IEs__sib_TypeAndInfo__Member_PR_sib18_v1250:
-       if ((UE_rrc_inst[ctxt_pP->module_id].Info[eNB_index].SIStatus&8192) == 0) {
-          UE_rrc_inst[ctxt_pP->module_id].Info[eNB_index].SIStatus|=8192;
-          new_sib=1;
-
-          memcpy( UE_rrc_inst[ctxt_pP->module_id].sib18[eNB_index], &typeandinfo->choice.sib18_v1250, sizeof(SystemInformationBlockType18_r12_t) );
-          LOG_I( RRC, "[UE %"PRIu8"] Frame %"PRIu32" Found SIB18 from eNB %"PRIu8"\n", ctxt_pP->module_id, ctxt_pP->frame, eNB_index );
-          dump_sib18( UE_rrc_inst[ctxt_pP->module_id].sib18[eNB_index] );
-          // adding here function to store necessary parameters to transfer to PHY layer
-          LOG_I( RRC, "[FRAME %05"PRIu32"][RRC_UE][MOD %02"PRIu8"][][--- MAC_CONFIG_REQ (SIB18 params eNB %"PRIu8") --->][MAC_UE][MOD %02"PRIu8"][]\n",
-                ctxt_pP->frame, ctxt_pP->module_id, eNB_index, ctxt_pP->module_id);
-
-          //process SIB18 to transfer SL-related parameters to PHY
-          rrc_ue_process_sidelink_radioResourceConfig(ctxt_pP->module_id,eNB_index,
-                UE_rrc_inst[ctxt_pP->module_id].sib18[eNB_index],
-                (SystemInformationBlockType19_r12_t *)NULL,
-=======
-      
 #if (RRC_VERSION >= MAKE_VERSION(9, 2, 0))
       
     case SystemInformation_r8_IEs__sib_TypeAndInfo__Member_PR_sib12_v920:
@@ -4359,8 +4102,8 @@
 			      &UE_rrc_inst[ctxt_pP->module_id].sib13[eNB_index]->mbsfn_AreaInfoList_r9,
 			      (PMCH_InfoList_r9_t *)NULL
 #ifdef CBA
-                                ,0,
-                                0
+			      ,0,
+			      0
 #endif
 #if (RRC_VERSION >= MAKE_VERSION(14, 0, 0))
            ,
@@ -4398,31 +4141,6 @@
        }
        break;
 
-       //SIB19
-    case SystemInformation_r8_IEs__sib_TypeAndInfo__Member_PR_sib19_v1250:
-       if ((UE_rrc_inst[ctxt_pP->module_id].Info[eNB_index].SIStatus&16384) == 0) {
-          UE_rrc_inst[ctxt_pP->module_id].Info[eNB_index].SIStatus|=16384;
-          new_sib=1;
-
-          memcpy( UE_rrc_inst[ctxt_pP->module_id].sib19[eNB_index], &typeandinfo->choice.sib19_v1250, sizeof(SystemInformationBlockType19_r12_t) );
-          LOG_I( RRC, "[UE %"PRIu8"] Frame %"PRIu32" Found SIB19 from eNB %"PRIu8"\n", ctxt_pP->module_id, ctxt_pP->frame, eNB_index );
-          dump_sib19( UE_rrc_inst[ctxt_pP->module_id].sib19[eNB_index] );
-          // adding here function to store necessary parameters to transfer to PHY layer
-          LOG_I( RRC, "[FRAME %05"PRIu32"][RRC_UE][MOD %02"PRIu8"][][--- MAC_CONFIG_REQ (SIB19 params eNB %"PRIu8") --->][MAC_UE][MOD %02"PRIu8"][]\n",
-                ctxt_pP->frame, ctxt_pP->module_id, eNB_index, ctxt_pP->module_id);
-          //process SIB19 to transfer SL-related parameters to PHY
-          rrc_ue_process_sidelink_radioResourceConfig(ctxt_pP->module_id,eNB_index,
-                (SystemInformationBlockType18_r12_t *)NULL,
-                UE_rrc_inst[ctxt_pP->module_id].sib19[eNB_index],
->>>>>>> a9cf09ec
-                (SL_CommConfig_r12_t *)NULL,
-                (SL_DiscConfig_r12_t *)NULL
-          );
-
-       }
-       break;
-
-<<<<<<< HEAD
        //SIB19
     case SystemInformation_r8_IEs__sib_TypeAndInfo__Member_PR_sib19_v1250:
        if ((UE_rrc_inst[ctxt_pP->module_id].Info[eNB_index].SIStatus&16384) == 0) {
@@ -4451,12 +4169,6 @@
        if ((UE_rrc_inst[ctxt_pP->module_id].Info[eNB_index].SIStatus&32768) == 0) {
           UE_rrc_inst[ctxt_pP->module_id].Info[eNB_index].SIStatus|=32768;
           new_sib=1;
-=======
-       //SIB21
-    case SystemInformation_r8_IEs__sib_TypeAndInfo__Member_PR_sib21_v1430:
-       if ((UE_rrc_inst[ctxt_pP->module_id].Info[eNB_index].SIStatus&32768) == 0) {
-          UE_rrc_inst[ctxt_pP->module_id].Info[eNB_index].SIStatus|=32768;
-          new_sib=1;
 
           memcpy( UE_rrc_inst[ctxt_pP->module_id].sib21[eNB_index], &typeandinfo->choice.sib21_v1430, sizeof(SystemInformationBlockType21_r14_t) );
           LOG_I( RRC, "[UE %"PRIu8"] Frame %"PRIu32" Found SIB21 from eNB %"PRIu8"\n", ctxt_pP->module_id, ctxt_pP->frame, eNB_index );
@@ -4469,28 +4181,12 @@
        }
        break;
 
->>>>>>> a9cf09ec
-
-          memcpy( UE_rrc_inst[ctxt_pP->module_id].sib21[eNB_index], &typeandinfo->choice.sib21_v1430, sizeof(SystemInformationBlockType21_r14_t) );
-          LOG_I( RRC, "[UE %"PRIu8"] Frame %"PRIu32" Found SIB21 from eNB %"PRIu8"\n", ctxt_pP->module_id, ctxt_pP->frame, eNB_index );
-          dump_sib21( UE_rrc_inst[ctxt_pP->module_id].sib21[eNB_index] );
-          // adding here function to store necessary parameters to transfer to PHY layer
-          LOG_I( RRC, "[FRAME %05"PRIu32"][RRC_UE][MOD %02"PRIu8"][][--- MAC_CONFIG_REQ (SIB21 params eNB %"PRIu8") --->][MAC_UE][MOD %02"PRIu8"][]\n",
-                ctxt_pP->frame, ctxt_pP->module_id, eNB_index, ctxt_pP->module_id);
-          //process SIB21
-          //TODO
-       }
-       break;
-
-<<<<<<< HEAD
-
-#endif
-=======
->>>>>>> a9cf09ec
+
+#endif
+
     default:
       break;
     }
-
   }
   if (new_sib == 1) {
     UE_rrc_inst[ctxt_pP->module_id].Info[eNB_index].SIcnt++;
@@ -4992,10 +4688,6 @@
     // Wait for a message
     itti_receive_msg (TASK_RRC_UE, &msg_p);
 
-<<<<<<< HEAD
-    msg_name = ITTI_MSG_NAME (msg_p);
-=======
->>>>>>> a9cf09ec
     instance = ITTI_MSG_INSTANCE (msg_p);
     ue_mod_id = UE_INSTANCE_TO_MODULE_ID(instance);
 
@@ -5006,20 +4698,12 @@
       break;
 
     case MESSAGE_TEST:
-<<<<<<< HEAD
-      LOG_D(RRC, "[UE %d] Received %s\n", ue_mod_id, msg_name);
-=======
       LOG_D(RRC, "[UE %d] Received %s\n", ue_mod_id, ITTI_MSG_NAME (msg_p));
->>>>>>> a9cf09ec
       break;
 
       /* MAC messages */
     case RRC_MAC_IN_SYNC_IND:
-<<<<<<< HEAD
-      LOG_D(RRC, "[UE %d] Received %s: frameP %d, eNB %d\n", ue_mod_id, msg_name,
-=======
       LOG_D(RRC, "[UE %d] Received %s: frameP %d, eNB %d\n", ue_mod_id, ITTI_MSG_NAME (msg_p),
->>>>>>> a9cf09ec
             RRC_MAC_IN_SYNC_IND (msg_p).frame, RRC_MAC_IN_SYNC_IND (msg_p).enb_index);
 
       UE_rrc_inst[ue_mod_id].Info[RRC_MAC_IN_SYNC_IND (msg_p).enb_index].N310_cnt = 0;
@@ -5031,22 +4715,14 @@
       break;
 
     case RRC_MAC_OUT_OF_SYNC_IND:
-<<<<<<< HEAD
-      LOG_D(RRC, "[UE %d] Received %s: frameP %d, eNB %d\n", ue_mod_id, msg_name,
-=======
       LOG_D(RRC, "[UE %d] Received %s: frameP %d, eNB %d\n", ue_mod_id, ITTI_MSG_NAME (msg_p),
->>>>>>> a9cf09ec
             RRC_MAC_OUT_OF_SYNC_IND (msg_p).frame, RRC_MAC_OUT_OF_SYNC_IND (msg_p).enb_index);
 
       UE_rrc_inst[ue_mod_id].Info[RRC_MAC_OUT_OF_SYNC_IND (msg_p).enb_index].N310_cnt ++;
       break;
 
     case RRC_MAC_BCCH_DATA_IND:
-<<<<<<< HEAD
-      LOG_D(RRC, "[UE %d] Received %s: frameP %d, eNB %d\n", ue_mod_id, msg_name,
-=======
       LOG_D(RRC, "[UE %d] Received %s: frameP %d, eNB %d\n", ue_mod_id, ITTI_MSG_NAME (msg_p),
->>>>>>> a9cf09ec
             RRC_MAC_BCCH_DATA_IND (msg_p).frame, RRC_MAC_BCCH_DATA_IND (msg_p).enb_index);
 
       //      PROTOCOL_CTXT_SET_BY_INSTANCE(&ctxt, instance, ENB_FLAG_NO, NOT_A_RNTI, RRC_MAC_BCCH_DATA_IND (msg_p).frame, 0);
@@ -5058,170 +4734,6 @@
                                  RRC_MAC_BCCH_DATA_IND (msg_p).rsrq,
                                  RRC_MAC_BCCH_DATA_IND (msg_p).rsrp);
       break;
-<<<<<<< HEAD
-
-    case RRC_MAC_CCCH_DATA_CNF:
-      LOG_D(RRC, "[UE %d] Received %s: eNB %d\n", ue_mod_id, msg_name,
-            RRC_MAC_CCCH_DATA_CNF (msg_p).enb_index);
-
-      // reset the tx buffer to indicate RRC that ccch was successfully transmitted (for example if contention resolution succeeds)
-      UE_rrc_inst[ue_mod_id].Srb0[RRC_MAC_CCCH_DATA_CNF (msg_p).enb_index].Tx_buffer.payload_size = 0;
-      break;
-
-    case RRC_MAC_CCCH_DATA_IND:
-      LOG_D(RRC, "[UE %d] RNTI %x Received %s: frameP %d, eNB %d\n",
-            ue_mod_id,
-            RRC_MAC_CCCH_DATA_IND (msg_p).rnti,
-            msg_name,
-            RRC_MAC_CCCH_DATA_IND (msg_p).frame,
-            RRC_MAC_CCCH_DATA_IND (msg_p).enb_index);
-
-      srb_info_p = &UE_rrc_inst[ue_mod_id].Srb0[RRC_MAC_CCCH_DATA_IND (msg_p).enb_index];
-
-      memcpy (srb_info_p->Rx_buffer.Payload, RRC_MAC_CCCH_DATA_IND (msg_p).sdu,
-              RRC_MAC_CCCH_DATA_IND (msg_p).sdu_size);
-      srb_info_p->Rx_buffer.payload_size = RRC_MAC_CCCH_DATA_IND (msg_p).sdu_size;
-      //      PROTOCOL_CTXT_SET_BY_INSTANCE(&ctxt, instance, ENB_FLAG_NO, RRC_MAC_CCCH_DATA_IND (msg_p).rnti, RRC_MAC_CCCH_DATA_IND (msg_p).frame, 0);
-      PROTOCOL_CTXT_SET_BY_MODULE_ID(&ctxt, ue_mod_id, ENB_FLAG_NO, RRC_MAC_CCCH_DATA_IND (msg_p).rnti, RRC_MAC_CCCH_DATA_IND (msg_p).frame, 0, RRC_MAC_CCCH_DATA_IND (msg_p).enb_index);
-      rrc_ue_decode_ccch (&ctxt,
-                          srb_info_p,
-                          RRC_MAC_CCCH_DATA_IND (msg_p).enb_index);
-      break;
-
-#if (RRC_VERSION >= MAKE_VERSION(10, 0, 0))
-
-    case RRC_MAC_MCCH_DATA_IND:
-      LOG_D(RRC, "[UE %d] Received %s: frameP %d, eNB %d, mbsfn SA %d\n", ue_mod_id, msg_name,
-            RRC_MAC_MCCH_DATA_IND (msg_p).frame, RRC_MAC_MCCH_DATA_IND (msg_p).enb_index, RRC_MAC_MCCH_DATA_IND (msg_p).mbsfn_sync_area);
-
-      //PROTOCOL_CTXT_SET_BY_INSTANCE(&ctxt, instance, ENB_FLAG_NO, M_RNTI, RRC_MAC_MCCH_DATA_IND (msg_p).frame, 0);
-      PROTOCOL_CTXT_SET_BY_MODULE_ID(&ctxt, ue_mod_id, ENB_FLAG_NO, M_RNTI, RRC_MAC_MCCH_DATA_IND (msg_p).frame, 0,RRC_MAC_MCCH_DATA_IND (msg_p).enb_index);
-      decode_MCCH_Message (
-        &ctxt,
-        RRC_MAC_MCCH_DATA_IND (msg_p).enb_index,
-        RRC_MAC_MCCH_DATA_IND (msg_p).sdu,
-        RRC_MAC_MCCH_DATA_IND (msg_p).sdu_size,
-        RRC_MAC_MCCH_DATA_IND (msg_p).mbsfn_sync_area);
-      break;
-
-  /*  //TTN (for D2D)
-    case RRC_MAC_SL_DISCOVERY_DATA_IND:
-       LOG_D(RRC, "[UE %d] Received %s: frameP %d, eNB %d\n", ue_mod_id, msg_name,
-             RRC_MAC_SL_DISCOVERY_DATA_IND (msg_p).frame, RRC_MAC_SL_DISCOVERY_DATA_IND (msg_p).enb_index);
-       PROTOCOL_CTXT_SET_BY_MODULE_ID(&ctxt, ue_mod_id, ENB_FLAG_NO, M_RNTI, RRC_MAC_SL_DISCOVERY_DATA_IND (msg_p).frame, 0,RRC_MAC_SL_DISCOVERY_DATA_IND (msg_p).enb_index);
-       //send to ProSeApp
-       break;
-*/
-# endif
-
-      /* PDCP messages */
-    case RRC_DCCH_DATA_IND:
-      PROTOCOL_CTXT_SET_BY_MODULE_ID(&ctxt, RRC_DCCH_DATA_IND (msg_p).module_id, ENB_FLAG_NO, RRC_DCCH_DATA_IND (msg_p).rnti, RRC_DCCH_DATA_IND (msg_p).frame, 0,RRC_DCCH_DATA_IND (msg_p).eNB_index);
-      LOG_D(RRC, "[UE %d] Received %s: frameP %d, DCCH %d, eNB %d\n",
-            RRC_DCCH_DATA_IND (msg_p).module_id,
-            msg_name,
-            RRC_DCCH_DATA_IND (msg_p).frame,
-            RRC_DCCH_DATA_IND (msg_p).dcch_index,
-            RRC_DCCH_DATA_IND (msg_p).eNB_index);
-
-      LOG_D(RRC, PROTOCOL_RRC_CTXT_UE_FMT"Received %s DCCH %d, eNB %d\n",
-            PROTOCOL_RRC_CTXT_UE_ARGS(&ctxt),
-            msg_name,
-            RRC_DCCH_DATA_IND (msg_p).dcch_index,
-            RRC_DCCH_DATA_IND (msg_p).eNB_index);
-      rrc_ue_decode_dcch (
-        &ctxt,
-        RRC_DCCH_DATA_IND (msg_p).dcch_index,
-        RRC_DCCH_DATA_IND (msg_p).sdu_p,
-        RRC_DCCH_DATA_IND (msg_p).eNB_index);
-      // Message buffer has been processed, free it now.
-      result = itti_free (ITTI_MSG_ORIGIN_ID(msg_p), RRC_DCCH_DATA_IND (msg_p).sdu_p);
-      AssertFatal (result == EXIT_SUCCESS, "Failed to free memory (%d)!\n", result);
-      break;
-
-# if defined(ENABLE_USE_MME)
-
-    case NAS_KENB_REFRESH_REQ:
-        memcpy((void*)UE_rrc_inst[ue_mod_id].kenb, (void*)NAS_KENB_REFRESH_REQ(msg_p).kenb, sizeof(UE_rrc_inst[ue_mod_id].kenb));
-
-        LOG_D(RRC, "[UE %d] Received %s: refreshed RRC::KeNB = "
-            "%02x%02x%02x%02x"
-            "%02x%02x%02x%02x"
-            "%02x%02x%02x%02x"
-            "%02x%02x%02x%02x"
-            "%02x%02x%02x%02x"
-            "%02x%02x%02x%02x"
-            "%02x%02x%02x%02x"
-            "%02x%02x%02x%02x\n",
-            ue_mod_id, msg_name,
-            UE_rrc_inst[ue_mod_id].kenb[0],  UE_rrc_inst[ue_mod_id].kenb[1],  UE_rrc_inst[ue_mod_id].kenb[2],  UE_rrc_inst[ue_mod_id].kenb[3],
-            UE_rrc_inst[ue_mod_id].kenb[4],  UE_rrc_inst[ue_mod_id].kenb[5],  UE_rrc_inst[ue_mod_id].kenb[6],  UE_rrc_inst[ue_mod_id].kenb[7],
-            UE_rrc_inst[ue_mod_id].kenb[8],  UE_rrc_inst[ue_mod_id].kenb[9],  UE_rrc_inst[ue_mod_id].kenb[10], UE_rrc_inst[ue_mod_id].kenb[11],
-            UE_rrc_inst[ue_mod_id].kenb[12], UE_rrc_inst[ue_mod_id].kenb[13], UE_rrc_inst[ue_mod_id].kenb[14], UE_rrc_inst[ue_mod_id].kenb[15],
-            UE_rrc_inst[ue_mod_id].kenb[16], UE_rrc_inst[ue_mod_id].kenb[17], UE_rrc_inst[ue_mod_id].kenb[18], UE_rrc_inst[ue_mod_id].kenb[19],
-            UE_rrc_inst[ue_mod_id].kenb[20], UE_rrc_inst[ue_mod_id].kenb[21], UE_rrc_inst[ue_mod_id].kenb[22], UE_rrc_inst[ue_mod_id].kenb[23],
-            UE_rrc_inst[ue_mod_id].kenb[24], UE_rrc_inst[ue_mod_id].kenb[25], UE_rrc_inst[ue_mod_id].kenb[26], UE_rrc_inst[ue_mod_id].kenb[27],
-            UE_rrc_inst[ue_mod_id].kenb[28], UE_rrc_inst[ue_mod_id].kenb[29], UE_rrc_inst[ue_mod_id].kenb[30], UE_rrc_inst[ue_mod_id].kenb[31]);
-
-      break;
-
-      /* NAS messages */
-    case NAS_CELL_SELECTION_REQ:
-
-      LOG_D(RRC, "[UE %d] Received %s: state %d, plmnID (%d%d%d.%d%d%d), rat %x\n", ue_mod_id, msg_name, rrc_get_state(ue_mod_id),
-            NAS_CELL_SELECTION_REQ (msg_p).plmnID.MCCdigit1,
-            NAS_CELL_SELECTION_REQ (msg_p).plmnID.MCCdigit2,
-            NAS_CELL_SELECTION_REQ (msg_p).plmnID.MCCdigit3,
-            NAS_CELL_SELECTION_REQ (msg_p).plmnID.MNCdigit1,
-            NAS_CELL_SELECTION_REQ (msg_p).plmnID.MNCdigit2,
-            NAS_CELL_SELECTION_REQ (msg_p).plmnID.MNCdigit3,
-            NAS_CELL_SELECTION_REQ (msg_p).rat);
-
-      if (rrc_get_state(ue_mod_id) == RRC_STATE_INACTIVE) {
-        // have a look at MAC/main.c void dl_phy_sync_success(...)
-        openair_rrc_ue_init(ue_mod_id,0);
-      }
-
-      /* Save cell selection criterion */
-      {
-        UE_rrc_inst[ue_mod_id].plmnID = NAS_CELL_SELECTION_REQ (msg_p).plmnID;
-        UE_rrc_inst[ue_mod_id].rat = NAS_CELL_SELECTION_REQ (msg_p).rat;
-        LOG_D(RRC, "[UE %d] Save cell selection criterion MCC %X%X%X MNC %X%X%X\n",
-              ue_mod_id,
-              UE_rrc_inst[ue_mod_id].plmnID.MCCdigit1,
-              UE_rrc_inst[ue_mod_id].plmnID.MCCdigit2,
-              UE_rrc_inst[ue_mod_id].plmnID.MCCdigit3,
-              UE_rrc_inst[ue_mod_id].plmnID.MNCdigit1,
-              UE_rrc_inst[ue_mod_id].plmnID.MNCdigit2,
-              UE_rrc_inst[ue_mod_id].plmnID.MNCdigit3);
-
-      }
-
-      switch (rrc_get_state(ue_mod_id)) {
-      case RRC_STATE_INACTIVE: {
-        /* Need to first activate lower layers */
-        MessageDef *message_p;
-
-        message_p = itti_alloc_new_message(TASK_RRC_UE, ACTIVATE_MESSAGE);
-
-        itti_send_msg_to_task(TASK_L2L1, UE_MODULE_ID_TO_INSTANCE(ue_mod_id), message_p);
-
-        rrc_set_state (ue_mod_id, RRC_STATE_IDLE);
-        /* Fall through to next case */
-      }
-
-      case RRC_STATE_IDLE: {
-        /* Ask to layer 1 to find a cell matching the criterion */
-        MessageDef *message_p;
-
-        message_p = itti_alloc_new_message(TASK_RRC_UE, PHY_FIND_CELL_REQ);
-
-        PHY_FIND_CELL_REQ (message_p).earfcn_start = 1;
-        PHY_FIND_CELL_REQ (message_p).earfcn_end = 1;
-
-        itti_send_msg_to_task(TASK_PHY_UE, UE_MODULE_ID_TO_INSTANCE(ue_mod_id), message_p);
-        rrc_set_sub_state (ue_mod_id, RRC_SUB_STATE_IDLE_SEARCHING);
-=======
 
     case RRC_MAC_CCCH_DATA_CNF:
       LOG_D(RRC, "[UE %d] Received %s: eNB %d\n", ue_mod_id, ITTI_MSG_NAME (msg_p),
@@ -5425,87 +4937,28 @@
 
           rrc_set_sub_state (ue_mod_id, RRC_SUB_STATE_IDLE_CONNECTING);
         }
->>>>>>> a9cf09ec
 
         break;
       }
 
-<<<<<<< HEAD
-      case RRC_STATE_CONNECTED:
-        /* should not happen */
-        LOG_E(RRC, "[UE %d] request %s in RRC state %d\n", ue_mod_id, msg_name, rrc_get_state(ue_mod_id));
-        break;
-
-      default:
-        LOG_C(RRC, "[UE %d] Invalid RRC state %d\n", ue_mod_id, rrc_get_state(ue_mod_id));
-        break;
-      }
-
-      break;
-
-    case NAS_CONN_ESTABLI_REQ:
-      LOG_D(RRC, "[UE %d] Received %s: cause %d, type %d, s_tmsi (mme code %"PRIu8", m-tmsi %"PRIu32"), plmnID (%d%d%d.%d%d%d)\n", ue_mod_id, msg_name, NAS_CONN_ESTABLI_REQ (msg_p).cause,
-            NAS_CONN_ESTABLI_REQ (msg_p).type,
-            NAS_CONN_ESTABLI_REQ (msg_p).s_tmsi.MMEcode,
-            NAS_CONN_ESTABLI_REQ (msg_p).s_tmsi.m_tmsi,
-            NAS_CONN_ESTABLI_REQ (msg_p).plmnID.MCCdigit1,
-            NAS_CONN_ESTABLI_REQ (msg_p).plmnID.MCCdigit2,
-            NAS_CONN_ESTABLI_REQ (msg_p).plmnID.MCCdigit3,
-            NAS_CONN_ESTABLI_REQ (msg_p).plmnID.MNCdigit1,
-            NAS_CONN_ESTABLI_REQ (msg_p).plmnID.MNCdigit2,
-            NAS_CONN_ESTABLI_REQ (msg_p).plmnID.MNCdigit3);
-
-      //PROTOCOL_CTXT_SET_BY_INSTANCE(&ctxt, instance, ENB_FLAG_NO, NOT_A_RNTI, 0, 0);
-      PROTOCOL_CTXT_SET_BY_MODULE_ID(&ctxt, ue_mod_id, ENB_FLAG_NO, NOT_A_RNTI, 0, 0, 0);
-
-      UE_rrc_inst[ue_mod_id].initialNasMsg = NAS_CONN_ESTABLI_REQ (msg_p).initialNasMsg;
-
-      switch (rrc_get_state(ue_mod_id)) {
-      case RRC_STATE_IDLE: {
-        if (rrc_get_sub_state(ue_mod_id) == RRC_SUB_STATE_IDLE_SIB_COMPLETE) {
-          rrc_ue_generate_RRCConnectionRequest(&ctxt, 0);
-          LOG_D(RRC, "not sending connection request\n");
-
-          rrc_set_sub_state (ue_mod_id, RRC_SUB_STATE_IDLE_CONNECTING);
-        }
-=======
       case RRC_STATE_INACTIVE:
       case RRC_STATE_CONNECTED:
         /* should not happen */
         LOG_E(RRC, "[UE %d] request %s in RRC state %d\n", ue_mod_id, ITTI_MSG_NAME (msg_p), rrc_get_state(ue_mod_id));
         break;
->>>>>>> a9cf09ec
 
       default:
         LOG_E(RRC, "[UE %d] Invalid RRC state %d\n", ue_mod_id, rrc_get_state(ue_mod_id));
         break;
       }
 
-<<<<<<< HEAD
-      case RRC_STATE_INACTIVE:
-      case RRC_STATE_CONNECTED:
-        /* should not happen */
-        LOG_E(RRC, "[UE %d] request %s in RRC state %d\n", ue_mod_id, msg_name, rrc_get_state(ue_mod_id));
-        break;
-
-      default:
-        LOG_C(RRC, "[UE %d] Invalid RRC state %d\n", ue_mod_id, rrc_get_state(ue_mod_id));
-        break;
-      }
-
-=======
->>>>>>> a9cf09ec
       break;
 
     case NAS_UPLINK_DATA_REQ: {
       uint32_t length;
       uint8_t *buffer;
 
-<<<<<<< HEAD
-      LOG_D(RRC, "[UE %d] Received %s: UEid %d\n", ue_mod_id, msg_name, NAS_UPLINK_DATA_REQ (msg_p).UEid);
-=======
       LOG_D(RRC, "[UE %d] Received %s: UEid %d\n", ue_mod_id, ITTI_MSG_NAME (msg_p), NAS_UPLINK_DATA_REQ (msg_p).UEid);
->>>>>>> a9cf09ec
 
       /* Create message for PDCP (ULInformationTransfer_t) */
       length = do_ULInformationTransfer(&buffer, NAS_UPLINK_DATA_REQ (msg_p).nasMsg.length, NAS_UPLINK_DATA_REQ (msg_p).nasMsg.data);
@@ -5540,11 +4993,7 @@
 # if ENABLE_RAL
 
     case RRC_RAL_SCAN_REQ:
-<<<<<<< HEAD
-      LOG_D(RRC, "[UE %d] Received %s: state %d\n", ue_mod_id, msg_name);
-=======
       LOG_D(RRC, "[UE %d] Received %s: state %d\n", ue_mod_id,ITTI_MSG_NAME (msg_p) );
->>>>>>> a9cf09ec
 
       switch (rrc_get_state(ue_mod_id)) {
       case RRC_STATE_INACTIVE: {
@@ -5580,30 +5029,18 @@
 
       case RRC_STATE_CONNECTED:
         /* should not happen */
-<<<<<<< HEAD
-        LOG_E(RRC, "[UE %d] request %s in RRC state %d\n", ue_mod_id, msg_name, rrc_get_state(ue_mod_id));
-        break;
-
-      default:
-        LOG_C(RRC, "[UE %d] Invalid RRC state %d\n", ue_mod_id, rrc_get_state(ue_mod_id));
-=======
         LOG_E(RRC, "[UE %d] request %s in RRC state %d\n", ue_mod_id, ITTI_MSG_NAME (msg_p), rrc_get_state(ue_mod_id));
         break;
 
       default:
         LOG_E(RRC, "[UE %d] Invalid RRC state %d\n", ue_mod_id, rrc_get_state(ue_mod_id));
->>>>>>> a9cf09ec
         break;
       }
 
       break;
 
     case PHY_FIND_CELL_IND:
-<<<<<<< HEAD
-      LOG_D(RRC, "[UE %d] Received %s: state %d\n", ue_mod_id, msg_name, rrc_get_state(ue_mod_id));
-=======
       LOG_D(RRC, "[UE %d] Received %s: state %d\n", ue_mod_id, ITTI_MSG_NAME (msg_p), rrc_get_state(ue_mod_id));
->>>>>>> a9cf09ec
 
       switch (rrc_get_state(ue_mod_id)) {
       case RRC_STATE_IDLE:
@@ -5634,11 +5071,7 @@
         }
 
         default:
-<<<<<<< HEAD
-          LOG_C(RRC, "[UE %d] Invalid RRC state %d substate %d\n",
-=======
           LOG_E(RRC, "[UE %d] Invalid RRC state %d substate %d\n",
->>>>>>> a9cf09ec
                 ue_mod_id,
                 rrc_get_state(ue_mod_id),
                 rrc_get_sub_state(ue_mod_id));
@@ -5649,19 +5082,11 @@
       case RRC_STATE_INACTIVE:
       case RRC_STATE_CONNECTED:
         /* should not happen */
-<<<<<<< HEAD
         LOG_E(RRC, "[UE %d] indication %s in RRC state %d\n", ue_mod_id, msg_name, rrc_get_state(ue_mod_id));
         break;
 
       default:
-        LOG_C(RRC, "[UE %d] Invalid RRC state %d\n", ue_mod_id, rrc_get_state(ue_mod_id));
-=======
-        LOG_E(RRC, "[UE %d] indication %s in RRC state %d\n", ue_mod_id, ITTI_MSG_NAME (msg_p), rrc_get_state(ue_mod_id));
-        break;
-
-      default:
         LOG_E(RRC, "[UE %d] Invalid RRC state %d\n", ue_mod_id, rrc_get_state(ue_mod_id));
->>>>>>> a9cf09ec
         break;
       }
 
@@ -5689,11 +5114,7 @@
       break;
 
     case RRC_RAL_CONNECTION_ESTABLISHMENT_REQ:
-<<<<<<< HEAD
-      LOG_D(RRC, "[UE %d] Received %s\n", ue_mod_id, msg_name);
-=======
       LOG_D(RRC, "[UE %d] Received %s\n", ue_mod_id, ITTI_MSG_NAME (msg_p));
->>>>>>> a9cf09ec
 
       switch (rrc_get_state(ue_mod_id)) {
       case RRC_STATE_IDLE: {
@@ -5710,39 +5131,23 @@
       case RRC_STATE_INACTIVE:
       case RRC_STATE_CONNECTED:
         /* should not happen */
-<<<<<<< HEAD
-        LOG_E(RRC, "[UE %d] request %s in RRC state %d\n", ue_mod_id, msg_name, rrc_get_state(ue_mod_id));
-        break;
-
-      default:
-        LOG_C(RRC, "[UE %d] Invalid RRC state %d\n", ue_mod_id, rrc_get_state(ue_mod_id));
-=======
         LOG_E(RRC, "[UE %d] request %s in RRC state %d\n", ue_mod_id, ITTI_MSG_NAME (msg_p), rrc_get_state(ue_mod_id));
         break;
 
       default:
         LOG_E(RRC, "[UE %d] Invalid RRC state %d\n", ue_mod_id, rrc_get_state(ue_mod_id));
->>>>>>> a9cf09ec
         break;
       }
 
       break;
 
     case RRC_RAL_CONNECTION_RELEASE_REQ:
-<<<<<<< HEAD
-      LOG_D(RRC, "[UE %d] Received %s\n", ue_mod_id, msg_name);
-=======
       LOG_D(RRC, "[UE %d] Received %s\n", ue_mod_id, ITTI_MSG_NAME (msg_p));
->>>>>>> a9cf09ec
       break;
 #endif
 
     default:
-<<<<<<< HEAD
-      LOG_E(RRC, "[UE %d] Received unexpected message %s\n", ue_mod_id, msg_name);
-=======
       LOG_E(RRC, "[UE %d] Received unexpected message %s\n", ue_mod_id, ITTI_MSG_NAME (msg_p));
->>>>>>> a9cf09ec
       break;
     }
 
@@ -5823,7 +5228,6 @@
 {
 
   if (NB_UE_INST > 0) free (UE_rrc_inst);
-
 
 }
 
@@ -5959,11 +5363,7 @@
          case SL_CommConfig_r12__commTxResources_r12_PR_setup:
             if (sl_CommConfig->commTxResources_r12->choice.setup.present == SL_CommConfig_r12__commTxResources_r12__setup_PR_scheduled_r12 ){
 
-<<<<<<< HEAD
-               LOG_I(RRC,"[UE %d][RRC_UE] scheduled resource for SL, sl_RNTI size %d  \n",
-=======
                LOG_I(RRC,"[UE %d][RRC_UE] scheduled resource for SL, sl_RNTI size %lu  \n",
->>>>>>> a9cf09ec
                      Mod_idP, sl_CommConfig->commTxResources_r12->choice.setup.choice.scheduled_r12.sl_RNTI_r12.size );
                LOG_I(RRC,"[UE %d][RRC_UE] scheduled resource for SL, sl_RNTI buf 0x%p \n",
                      Mod_idP, sl_CommConfig->commTxResources_r12->choice.setup.choice.scheduled_r12.sl_RNTI_r12.buf );
@@ -6053,12 +5453,7 @@
 
 #if (RRC_VERSION >= MAKE_VERSION(14, 0, 0))
 //-----------------------------------------------------------
-<<<<<<< HEAD
-void
-rrc_control_socket_init(){
-=======
 void rrc_control_socket_init(){
->>>>>>> a9cf09ec
 
    struct sockaddr_in rrc_ctrl_socket_addr;
    pthread_attr_t     attr;
@@ -6161,15 +5556,9 @@
       //process the message
       switch (sl_ctrl_msg_recv->type) {
       case SESSION_INIT_REQ:
-<<<<<<< HEAD
-#ifdef DEBUG_CTRL_SOCKET
-         LOG_I(RRC,"Received SessionInitializationRequest on socket from ProSe App (msg type: %d)\n", sl_ctrl_msg_recv->type);
-#endif
-=======
 LOG_DEBUG_BEGIN(DEBUG_CTRLSOCKET)
          LOG_UI(RRC,"Received SessionInitializationRequest on socket from ProSe App (msg type: %d)\n", sl_ctrl_msg_recv->type);
 LOG_DEBUG_END
->>>>>>> a9cf09ec
          //TODO: get SL_UE_STATE from lower layer
 
          LOG_I(RRC,"Send UEStateInformation to ProSe App \n");
@@ -6188,23 +5577,12 @@
             exit(EXIT_FAILURE);
          }
 
-<<<<<<< HEAD
-
-#ifdef DEBUG_CTRL_SOCKET
-         struct sidelink_ctrl_element *ptr_ctrl_msg = NULL;
-         ptr_ctrl_msg = (struct sidelink_ctrl_element *) send_buf;
-         LOG_I(RRC,"[UEStateInformation] msg type: %d\n",ptr_ctrl_msg->type);
-         LOG_I(RRC,"[UEStateInformation] UE state: %d\n",ptr_ctrl_msg->sidelinkPrimitive.ue_state);
-#endif
-
-=======
 LOG_DEBUG_BEGIN(DEBUG_CTRLSOCKET)
          struct sidelink_ctrl_element *ptr_ctrl_msg = NULL;
          ptr_ctrl_msg = (struct sidelink_ctrl_element *) send_buf;
          LOG_UI(RRC,"[UEStateInformation] msg type: %d\n",ptr_ctrl_msg->type);
          LOG_UI(RRC,"[UEStateInformation] UE state: %d\n",ptr_ctrl_msg->sidelinkPrimitive.ue_state);
 LOG_DEBUG_END
->>>>>>> a9cf09ec
          /*  if (enable_notification > 0) {
               //create thread to send status notification (for testing purpose, status notification will be sent e.g., every 20 seconds)
               pthread_t notification_thread;
@@ -6219,21 +5597,12 @@
          sourceL2Id = sl_ctrl_msg_recv->sidelinkPrimitive.group_comm_establish_req.sourceL2Id;
          groupL2Id = sl_ctrl_msg_recv->sidelinkPrimitive.group_comm_establish_req.groupL2Id;
 
-<<<<<<< HEAD
-#ifdef DEBUG_CTRL_SOCKET
-         LOG_I(RRC,"[GroupCommunicationEstablishReq] Received on socket from ProSe App (msg type: %d)\n",sl_ctrl_msg_recv->type);
-         LOG_I(RRC,"[GroupCommunicationEstablishReq] source Id: 0x%08x\n",sl_ctrl_msg_recv->sidelinkPrimitive.group_comm_establish_req.sourceL2Id);
-         LOG_I(RRC,"[GroupCommunicationEstablishReq] group Id: 0x%08x\n",sl_ctrl_msg_recv->sidelinkPrimitive.group_comm_establish_req.groupL2Id);
-         LOG_I(RRC,"[GroupCommunicationEstablishReq] group IP Address: " IPV4_ADDR "\n",IPV4_ADDR_FORMAT(sl_ctrl_msg_recv->sidelinkPrimitive.group_comm_establish_req.groupIpAddress));
-#endif
-=======
 LOG_DEBUG_BEGIN(DEBUG_CTRLSOCKET)
          LOG_UI(RRC,"[GroupCommunicationEstablishReq] Received on socket from ProSe App (msg type: %d)\n",sl_ctrl_msg_recv->type);
          LOG_UI(RRC,"[GroupCommunicationEstablishReq] source Id: 0x%08x\n",sl_ctrl_msg_recv->sidelinkPrimitive.group_comm_establish_req.sourceL2Id);
          LOG_UI(RRC,"[GroupCommunicationEstablishReq] group Id: 0x%08x\n",sl_ctrl_msg_recv->sidelinkPrimitive.group_comm_establish_req.groupL2Id);
          LOG_UI(RRC,"[GroupCommunicationEstablishReq] group IP Address: " IPV4_ADDR "\n",IPV4_ADDR_FORMAT(sl_ctrl_msg_recv->sidelinkPrimitive.group_comm_establish_req.groupIpAddress));
 LOG_DEBUG_END
->>>>>>> a9cf09ec
 
          //store sourceL2Id/groupL2Id
          UE_rrc_inst[module_id].sourceL2Id = sourceL2Id;
@@ -6393,36 +5762,20 @@
             exit(EXIT_FAILURE);
          }
 
-<<<<<<< HEAD
-
-#ifdef DEBUG_CTRL_SOCKET
-         ptr_ctrl_msg = (struct sidelink_ctrl_element *) send_buf;
-         LOG_I(RRC,"[GroupCommunicationEstablishResponse]  msg type: %d\n",ptr_ctrl_msg->type);
-         LOG_I(RRC,"[GroupCommunicationEstablishResponse]  slrb_id: %d\n",ptr_ctrl_msg->sidelinkPrimitive.slrb_id);
-#endif
-=======
 LOG_DEBUG_BEGIN(DEBUG_CTRLSOCKET)
          struct sidelink_ctrl_element *ptr_ctrl_msg = NULL;
          ptr_ctrl_msg = (struct sidelink_ctrl_element *) send_buf;
          LOG_UI(RRC,"[GroupCommunicationEstablishResponse]  msg type: %d\n",ptr_ctrl_msg->type);
          LOG_UI(RRC,"[GroupCommunicationEstablishResponse]  slrb_id: %d\n",ptr_ctrl_msg->sidelinkPrimitive.slrb_id);
 LOG_DEBUG_END
->>>>>>> a9cf09ec
          break;
 
       case GROUP_COMMUNICATION_RELEASE_REQ:
          printf("-----------------------------------\n");
-<<<<<<< HEAD
-#ifdef DEBUG_CTRL_SOCKET
-         LOG_I(RRC,"[GroupCommunicationReleaseRequest] Received on socket from ProSe App (msg type: %d)\n",sl_ctrl_msg_recv->type);
-         LOG_I(RRC,"[GroupCommunicationReleaseRequest] Slrb Id: %i\n",sl_ctrl_msg_recv->sidelinkPrimitive.slrb_id);
-#endif
-=======
 LOG_DEBUG_BEGIN(DEBUG_CTRLSOCKET)
          LOG_UI(RRC,"[GroupCommunicationReleaseRequest] Received on socket from ProSe App (msg type: %d)\n",sl_ctrl_msg_recv->type);
          LOG_UI(RRC,"[GroupCommunicationReleaseRequest] Slrb Id: %i\n",sl_ctrl_msg_recv->sidelinkPrimitive.slrb_id);
 LOG_DEBUG_END
->>>>>>> a9cf09ec
          //reset groupL2ID from MAC LAYER
          UE_rrc_inst[module_id].groupL2Id = 0x00000000;
          sourceL2Id = UE_rrc_inst[module_id].sourceL2Id;
@@ -6494,19 +5847,11 @@
          sourceL2Id = sl_ctrl_msg_recv->sidelinkPrimitive.direct_comm_establish_req.sourceL2Id;
          destinationL2Id = sl_ctrl_msg_recv->sidelinkPrimitive.direct_comm_establish_req.destinationL2Id;
 
-<<<<<<< HEAD
-#ifdef DEBUG_CTRL_SOCKET
-         LOG_I(RRC,"[DirectCommunicationEstablishReq] Received on socket from ProSe App (msg type: %d)\n",sl_ctrl_msg_recv->type);
-         LOG_I(RRC,"[DirectCommunicationEstablishReq] source Id: 0x%08x\n",sl_ctrl_msg_recv->sidelinkPrimitive.group_comm_establish_req.sourceL2Id);
-         LOG_I(RRC,"[DirectCommunicationEstablishReq] destination Id: 0x%08x\n",sl_ctrl_msg_recv->sidelinkPrimitive.group_comm_establish_req.groupL2Id);
-#endif
-=======
 LOG_DEBUG_BEGIN(DEBUG_CTRLSOCKET)
          LOG_UI(RRC,"[DirectCommunicationEstablishReq] Received on socket from ProSe App (msg type: %d)\n",sl_ctrl_msg_recv->type);
          LOG_UI(RRC,"[DirectCommunicationEstablishReq] source Id: 0x%08x\n",sl_ctrl_msg_recv->sidelinkPrimitive.group_comm_establish_req.sourceL2Id);
          LOG_UI(RRC,"[DirectCommunicationEstablishReq] destination Id: 0x%08x\n",sl_ctrl_msg_recv->sidelinkPrimitive.group_comm_establish_req.groupL2Id);
 LOG_DEBUG_END
->>>>>>> a9cf09ec
 
          //store sourceL2Id/destinationL2Id
          UE_rrc_inst[module_id].sourceL2Id = sourceL2Id;
@@ -6666,37 +6011,17 @@
          }
 
 
-<<<<<<< HEAD
-#ifdef DEBUG_CTRL_SOCKET
-         ptr_ctrl_msg = (struct sidelink_ctrl_element *) send_buf;
-         LOG_I(RRC,"[DirectCommunicationEstablishResponse]  msg type: %d\n",ptr_ctrl_msg->type);
-         LOG_I(RRC,"[DirectCommunicationEstablishResponse]  slrb_id: %d\n",ptr_ctrl_msg->sidelinkPrimitive.slrb_id);
-#endif
-=======
 LOG_DEBUG_BEGIN(DEBUG_CTRLSOCKET)
          struct sidelink_ctrl_element *ptr_ctrl_msg = NULL;
          ptr_ctrl_msg = (struct sidelink_ctrl_element *) send_buf;
          LOG_UI(RRC,"[DirectCommunicationEstablishResponse]  msg type: %d\n",ptr_ctrl_msg->type);
          LOG_UI(RRC,"[DirectCommunicationEstablishResponse]  slrb_id: %d\n",ptr_ctrl_msg->sidelinkPrimitive.slrb_id);
 LOG_DEBUG_END
->>>>>>> a9cf09ec
          break;
 
       case PC5S_ESTABLISH_REQ:
          type =  sl_ctrl_msg_recv->sidelinkPrimitive.pc5s_establish_req.type;
          sourceL2Id = sl_ctrl_msg_recv->sidelinkPrimitive.pc5s_establish_req.sourceL2Id;
-<<<<<<< HEAD
-#ifdef DEBUG_CTRL_SOCKET
-         LOG_I(RRC,"[PC5EstablishReq] Received on socket from ProSe App (msg type: %d)\n",sl_ctrl_msg_recv->type);
-         LOG_I(RRC,"[PC5EstablishReq] type: %d\n",sl_ctrl_msg_recv->sidelinkPrimitive.pc5s_establish_req.type); //RX/TX
-         LOG_I(RRC,"[PC5EstablishReq] source Id: 0x%08x \n",sl_ctrl_msg_recv->sidelinkPrimitive.pc5s_establish_req.sourceL2Id);
-#endif
-         if (type > 0) {
-            destinationL2Id = sl_ctrl_msg_recv->sidelinkPrimitive.pc5s_establish_req.destinationL2Id;
-#ifdef DEBUG_CTRL_SOCKET
-            LOG_I(RRC,"[PC5EstablishReq] destination Id: 0x%08x \n",sl_ctrl_msg_recv->sidelinkPrimitive.pc5s_establish_req.destinationL2Id);
-#endif
-=======
 LOG_DEBUG_BEGIN(DEBUG_CTRLSOCKET)
          LOG_UI(RRC,"[PC5EstablishReq] Received on socket from ProSe App (msg type: %d)\n",sl_ctrl_msg_recv->type);
          LOG_UI(RRC,"[PC5EstablishReq] type: %d\n",sl_ctrl_msg_recv->sidelinkPrimitive.pc5s_establish_req.type); //RX/TX
@@ -6707,7 +6032,6 @@
 LOG_DEBUG_BEGIN(DEBUG_CTRLSOCKET)
             LOG_UI(RRC,"[PC5EstablishReq] destination Id: 0x%08x \n",sl_ctrl_msg_recv->sidelinkPrimitive.pc5s_establish_req.destinationL2Id);
 LOG_DEBUG_END
->>>>>>> a9cf09ec
          }
 
          //store sourceL2Id/destinationL2Id
@@ -6918,15 +6242,9 @@
 
       case PC5_DISCOVERY_MESSAGE:
 
-<<<<<<< HEAD
- #ifdef DEBUG_CTRL_SOCKET
-           LOG_I(RRC,"[PC5DiscoveryMessage] Received on socket from ProSe App (msg type: %d)\n",sl_ctrl_msg_recv->type);
- #endif
-=======
 LOG_DEBUG_BEGIN(DEBUG_CTRLSOCKET)
            LOG_UI(RRC,"[PC5DiscoveryMessage] Received on socket from ProSe App (msg type: %d)\n",sl_ctrl_msg_recv->type);
 LOG_DEBUG_END
->>>>>>> a9cf09ec
         //prepare SL_Discovery buffer
          if (UE_rrc_inst) {
            memcpy((void*)&UE_rrc_inst[module_id].SL_Discovery[0].Tx_buffer.Payload[0], (void*)&sl_ctrl_msg_recv->sidelinkPrimitive.pc5_discovery_message.payload[0], PC5_DISCOVERY_PAYLOAD_SIZE);
