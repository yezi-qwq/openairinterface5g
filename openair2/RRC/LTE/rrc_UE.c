--- conflicted
+++ resolved
@@ -3051,19 +3051,11 @@
 #endif
                        );
   LOG_I(RRC,"Setting SIStatus bit 0 to 1\n");
-<<<<<<< HEAD
   UE_rrc_inst[ctxt_pP->module_id].Info[eNB_index].SIStatus_MBMS = 1;
   UE_rrc_inst[ctxt_pP->module_id].Info[eNB_index].SIB1systemInfoValueTag_MBMS = sib1_MBMS->systemInfoValueTag_r14;
 #if defined(ENABLE_ITTI) && defined(ENABLE_USE_MME)
 /*
   {
-=======
-  UE_rrc_inst[ctxt_pP->module_id].Info[eNB_index].SIStatus = 1;
-  UE_rrc_inst[ctxt_pP->module_id].Info[eNB_index].SIB1systemInfoValueTag = sib1->systemInfoValueTag;
-
-  //#if defined(ENABLE_ITTI) && defined(ENABLE_USE_MME)
-  if (EPC_MODE_ENABLED) {
->>>>>>> dfd5f316
     int cell_valid = 0;
 
     if (sib1->cellAccessRelatedInfo.cellBarred == LTE_SystemInformationBlockType1__cellAccessRelatedInfo__cellBarred_notBarred) {
@@ -3108,7 +3100,7 @@
           cell_valid = 1;
           break;
         }
-      } /* for plmn = 0;... */
+      } 
     }
 
     if (cell_valid == 0) {
@@ -3117,14 +3109,9 @@
       itti_send_msg_to_task(TASK_PHY_UE, ctxt_pP->instance, msg_p);
       LOG_E(RRC, "Synched with a cell, but PLMN doesn't match our SIM, the message PHY_FIND_NEXT_CELL_REQ is sent but lost in current UE implementation! \n");
     }
-<<<<<<< HEAD
   }
 */
 #endif
-=======
-  }/* EPC_MODE_ENABLED */
-
->>>>>>> dfd5f316
   VCD_SIGNAL_DUMPER_DUMP_FUNCTION_BY_NAME( VCD_SIGNAL_DUMPER_FUNCTIONS_RRC_UE_DECODE_SIB1, VCD_FUNCTION_OUT );
   return 0;
 }
