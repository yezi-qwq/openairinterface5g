/*
 * Licensed to the OpenAirInterface (OAI) Software Alliance under one or more
 * contributor license agreements.  See the NOTICE file distributed with
 * this work for additional information regarding copyright ownership.
 * The OpenAirInterface Software Alliance licenses this file to You under
 * the OAI Public License, Version 1.1  (the "License"); you may not use this file
 * except in compliance with the License.
 * You may obtain a copy of the License at
 *
 *      http://www.openairinterface.org/?page_id=698
 *
 * Unless required by applicable law or agreed to in writing, software
 * distributed under the License is distributed on an "AS IS" BASIS,
 * WITHOUT WARRANTIES OR CONDITIONS OF ANY KIND, either express or implied.
 * See the License for the specific language governing permissions and
 * limitations under the License.
 *-------------------------------------------------------------------------------
 * For more information about the OpenAirInterface (OAI) Software Alliance:
 *      contact@openairinterface.org
 */

/*! \file rrc_eNB.c
 * \brief rrc procedures for eNB
 * \author Navid Nikaein and  Raymond Knopp
 * \date 2011 - 2014
 * \version 1.0
 * \company Eurecom
 * \email: navid.nikaein@eurecom.fr and raymond.knopp@eurecom.fr
 */
#define RRC_ENB
#define RRC_ENB_C
#include <asn_application.h>
#include <asn_internal.h> /* for _ASN_DEFAULT_STACK_MAX */
#include <per_encoder.h>
#include "rrc_defs.h"
#include "rrc_extern.h"
#include "assertions.h"
#include "common/ran_context.h"
#include "asn1_conversions.h"
#include "asn_internal.h"
#include "RRC/L2_INTERFACE/openair_rrc_L2_interface.h"
#include "LAYER2/RLC/rlc.h"
#include "LAYER2/MAC/mac_proto.h"
#include "common/utils/LOG/log.h"
#include "COMMON/mac_rrc_primitives.h"
#include "RRC/LTE/MESSAGES/asn1_msg.h"
#include "LTE_RRCConnectionRequest.h"
#include "LTE_RRCConnectionReestablishmentRequest.h"
//#include "ReestablishmentCause.h"
#include "LTE_BCCH-BCH-Message.h"
#include "LTE_UL-CCCH-Message.h"
#include "LTE_DL-CCCH-Message.h"
#include "LTE_UL-DCCH-Message.h"
#include "LTE_DL-DCCH-Message.h"
#include "LTE_TDD-Config.h"
#include "LTE_HandoverCommand.h"
#include "rlc.h"
#include "rrc_eNB_UE_context.h"
#include "platform_types.h"
#include "msc.h"
#include "LTE_SL-CommConfig-r12.h"
#include "LTE_PeriodicBSR-Timer-r12.h"
#include "LTE_RetxBSR-Timer-r12.h"
#include "common/utils/LOG/vcd_signal_dumper.h"

#include "T.h"

//#if (LTE_RRC_VERSION >= MAKE_VERSION(10, 0, 0))
#include "LTE_MeasResults.h"
//#endif

#include "RRC/NAS/nas_config.h"
#include "RRC/NAS/rb_config.h"
#include "OCG.h"
#include "OCG_extern.h"

#if defined(ENABLE_SECURITY)
  #include "UTIL/OSA/osa_defs.h"
#endif

#if defined(ENABLE_USE_MME)
  #include "rrc_eNB_S1AP.h"
  #include "rrc_eNB_GTPV1U.h"
  #if defined(ENABLE_ITTI)
  #else
    #include "../../S1AP/s1ap_eNB.h"
  #endif
  /* temporary warning removale while implementing noS1 */
  /* as config option                                   */
#else
  #ifdef EPC_MODE_ENABLED
    #undef  EPC_MODE_ENABLED
  #endif
  #define EPC_MODE_ENABLED 0
#endif

#include "pdcp.h"
#include "gtpv1u_eNB_task.h"

#if defined(ENABLE_ITTI)
  #include "intertask_interface.h"
#endif

#if ENABLE_RAL
  #include "rrc_eNB_ral.h"
#endif

#include "SIMULATION/TOOLS/sim.h" // for taus


extern RAN_CONTEXT_t RC;

#ifdef PHY_EMUL
  extern EMULATION_VARS              *Emul_vars;
#endif
extern eNB_MAC_INST                *eNB_mac_inst;
extern UE_MAC_INST                 *UE_mac_inst;
#ifdef BIGPHYSAREA
  extern void                        *bigphys_malloc(int);
#endif

extern uint16_t                     two_tier_hexagonal_cellIds[7];

mui_t                               rrc_eNB_mui = 0;

void
openair_rrc_on(
  const protocol_ctxt_t *const ctxt_pP
)
//-----------------------------------------------------------------------------
{
  int            CC_id;
  LOG_I(RRC, PROTOCOL_RRC_CTXT_FMT" ENB:OPENAIR RRC IN....\n",
        PROTOCOL_RRC_CTXT_ARGS(ctxt_pP));

  for (CC_id = 0; CC_id < MAX_NUM_CCs; CC_id++) {
    rrc_config_buffer (&RC.rrc[ctxt_pP->module_id]->carrier[CC_id].SI, BCCH, 1);
    RC.rrc[ctxt_pP->module_id]->carrier[CC_id].SI.Active = 1;
    rrc_config_buffer (&RC.rrc[ctxt_pP->module_id]->carrier[CC_id].Srb0, CCCH, 1);
    RC.rrc[ctxt_pP->module_id]->carrier[CC_id].Srb0.Active = 1;
  }
}

//-----------------------------------------------------------------------------
static void
init_SI(
<<<<<<< HEAD
  const protocol_ctxt_t* const ctxt_pP,
  const int              CC_id,
  RrcConfigurationReq * configuration
=======
  const protocol_ctxt_t *const ctxt_pP,
  const int              CC_id
#if defined(ENABLE_ITTI)
  ,
  RrcConfigurationReq *configuration
#endif
>>>>>>> 1e0d8161
)
//-----------------------------------------------------------------------------
{
#if (LTE_RRC_VERSION >= MAKE_VERSION(10, 0, 0))
  int                                 i;
#endif
#if (LTE_RRC_VERSION >= MAKE_VERSION(13, 1, 0))
  LTE_SystemInformationBlockType1_v1310_IEs_t *sib1_v13ext=(LTE_SystemInformationBlockType1_v1310_IEs_t *)NULL;
#endif
  LOG_D(RRC,"%s()\n\n\n\n",__FUNCTION__);
  RC.rrc[ctxt_pP->module_id]->carrier[CC_id].MIB = (uint8_t *) malloc16(4);
  // copy basic parameters
  RC.rrc[ctxt_pP->module_id]->carrier[CC_id].physCellId      = configuration->Nid_cell[CC_id];
  RC.rrc[ctxt_pP->module_id]->carrier[CC_id].p_eNB           = configuration->nb_antenna_ports[CC_id];
  RC.rrc[ctxt_pP->module_id]->carrier[CC_id].Ncp             = configuration->prefix_type[CC_id];
  RC.rrc[ctxt_pP->module_id]->carrier[CC_id].dl_CarrierFreq  = configuration->downlink_frequency[CC_id];
  RC.rrc[ctxt_pP->module_id]->carrier[CC_id].ul_CarrierFreq  = configuration->downlink_frequency[CC_id]+ configuration->uplink_frequency_offset[CC_id];
#if (LTE_RRC_VERSION >= MAKE_VERSION(14, 0, 0))
  RC.rrc[ctxt_pP->module_id]->carrier[CC_id].pbch_repetition = configuration->pbch_repetition[CC_id];
#endif
<<<<<<< HEAD
  LOG_I(RRC, "Configuring MIB (N_RB_DL %d,phich_Resource %d,phich_Duration %d)\n", 
	configuration->N_RB_DL[CC_id],
	(int)configuration->radioresourceconfig[CC_id].phich_resource,
	(int)configuration->radioresourceconfig[CC_id].phich_duration);
#if (LTE_RRC_VERSION >= MAKE_VERSION(14, 0, 0))
  LOG_I(RRC, "configuration->schedulingInfoSIB1_BR_r13[CC_id] %d\n",(int)configuration->schedulingInfoSIB1_BR_r13[CC_id]);
#endif
  do_MIB(&RC.rrc[ctxt_pP->module_id]->carrier[CC_id],
	 configuration->N_RB_DL[CC_id],
	 (int)configuration->radioresourceconfig[CC_id].phich_resource,
	 (int)configuration->radioresourceconfig[CC_id].phich_duration,
	 0
#if (LTE_RRC_VERSION >= MAKE_VERSION(14, 0, 0))
	 ,configuration->schedulingInfoSIB1_BR_r13[CC_id]
#endif
	 );
  

=======
  LOG_I(RRC, "Configuring MIB (N_RB_DL %d,phich_Resource %d,phich_Duration %d)\n",
        (int)configuration->N_RB_DL[CC_id],
        (int)configuration->phich_resource[CC_id],
        (int)configuration->phich_duration[CC_id]);
  do_MIB(&RC.rrc[ctxt_pP->module_id]->carrier[CC_id],
#ifdef ENABLE_ITTI
         configuration->N_RB_DL[CC_id],
         configuration->phich_resource[CC_id],
         configuration->phich_duration[CC_id]
#else
         50,0,0
#endif
         ,0);
>>>>>>> 1e0d8161
  RC.rrc[ctxt_pP->module_id]->carrier[CC_id].sizeof_SIB1 = 0;
  RC.rrc[ctxt_pP->module_id]->carrier[CC_id].sizeof_SIB23 = 0;
  RC.rrc[ctxt_pP->module_id]->carrier[CC_id].SIB1 = (uint8_t *) malloc16(32);
  AssertFatal(RC.rrc[ctxt_pP->module_id]->carrier[CC_id].SIB1!=NULL,PROTOCOL_RRC_CTXT_FMT" init_SI: FATAL, no memory for SIB1 allocated\n",
<<<<<<< HEAD
	      PROTOCOL_RRC_CTXT_ARGS(ctxt_pP));

  RC.rrc[ctxt_pP->module_id]->carrier[CC_id].sizeof_SIB1 = do_SIB1(&RC.rrc[ctxt_pP->module_id]->carrier[CC_id],ctxt_pP->module_id,CC_id
#if (LTE_RRC_VERSION >= MAKE_VERSION(14, 0, 0))
								   ,FALSE
#endif
								   , configuration
								   );

  AssertFatal(RC.rrc[ctxt_pP->module_id]->carrier[CC_id].sizeof_SIB1 != 255,"FATAL, RC.rrc[enb_mod_idP].carrier[CC_id].sizeof_SIB1 == 255");

  
#if (LTE_RRC_VERSION >= MAKE_VERSION(14, 0, 0))
  RC.rrc[ctxt_pP->module_id]->carrier[CC_id].sizeof_SIB1_BR = 0;
  if (configuration->schedulingInfoSIB1_BR_r13[CC_id]>0) {
    RC.rrc[ctxt_pP->module_id]->carrier[CC_id].SIB1_BR = (uint8_t*) malloc16(32);
    RC.rrc[ctxt_pP->module_id]->carrier[CC_id].sizeof_SIB1_BR = do_SIB1(&RC.rrc[ctxt_pP->module_id]->carrier[CC_id],ctxt_pP->module_id,CC_id
									,TRUE
									, configuration
									);
  }
#endif
  
  RC.rrc[ctxt_pP->module_id]->carrier[CC_id].SIB23 = (uint8_t*) malloc16(64);
  AssertFatal(RC.rrc[ctxt_pP->module_id]->carrier[CC_id].SIB23!=NULL,"cannot allocate memory for SIB");
  RC.rrc[ctxt_pP->module_id]->carrier[CC_id].sizeof_SIB23 = do_SIB23(
								     ctxt_pP->module_id,
								     CC_id
#if (LTE_RRC_VERSION >= MAKE_VERSION(14, 0, 0))
								     ,FALSE
#endif
								     , configuration
								     );

  AssertFatal(RC.rrc[ctxt_pP->module_id]->carrier[CC_id].sizeof_SIB23 != 255,"FATAL, RC.rrc[mod].carrier[CC_id].sizeof_SIB23 == 255");

#if (LTE_RRC_VERSION >= MAKE_VERSION(14, 0, 0))
  RC.rrc[ctxt_pP->module_id]->carrier[CC_id].sizeof_SIB23_BR = 0;
  if (configuration->schedulingInfoSIB1_BR_r13[CC_id]>0) {
    RC.rrc[ctxt_pP->module_id]->carrier[CC_id].SIB23_BR = (uint8_t*) malloc16(64);
    AssertFatal(RC.rrc[ctxt_pP->module_id]->carrier[CC_id].SIB23_BR!=NULL,"cannot allocate memory for SIB");
    RC.rrc[ctxt_pP->module_id]->carrier[CC_id].sizeof_SIB23_BR = do_SIB23(
									  ctxt_pP->module_id,
                                      CC_id
#if (LTE_RRC_VERSION >= MAKE_VERSION(14, 0, 0))
                                      ,TRUE
#endif
                                      ,configuration
                );
  }
#endif

=======
              PROTOCOL_RRC_CTXT_ARGS(ctxt_pP));
  RC.rrc[ctxt_pP->module_id]->carrier[CC_id].sizeof_SIB1 = do_SIB1(&RC.rrc[ctxt_pP->module_id]->carrier[CC_id],ctxt_pP->module_id,CC_id
#if defined(ENABLE_ITTI)
      , configuration
#endif
                                                                  );
  AssertFatal(RC.rrc[ctxt_pP->module_id]->carrier[CC_id].sizeof_SIB1 != 255,"FATAL, RC.rrc[enb_mod_idP].carrier[CC_id].sizeof_SIB1 == 255");
  RC.rrc[ctxt_pP->module_id]->carrier[CC_id].SIB23 = (uint8_t *) malloc16(64);
  AssertFatal(RC.rrc[ctxt_pP->module_id]->carrier[CC_id].SIB23!=NULL,"cannot allocate memory for SIB");
  RC.rrc[ctxt_pP->module_id]->carrier[CC_id].sizeof_SIB23 = do_SIB23(
        ctxt_pP->module_id,
        CC_id
#if defined(ENABLE_ITTI)
        , configuration
#endif
      );
  AssertFatal(RC.rrc[ctxt_pP->module_id]->carrier[CC_id].sizeof_SIB23 != 255,"FATAL, RC.rrc[mod].carrier[CC_id].sizeof_SIB23 == 255");
>>>>>>> 1e0d8161
  LOG_T(RRC, PROTOCOL_RRC_CTXT_FMT" SIB2/3 Contents (partial)\n",
        PROTOCOL_RRC_CTXT_ARGS(ctxt_pP));
  LOG_T(RRC, PROTOCOL_RRC_CTXT_FMT" pusch_config_common.n_SB = %ld\n",
        PROTOCOL_RRC_CTXT_ARGS(ctxt_pP),
        RC.rrc[ctxt_pP->module_id]->carrier[CC_id].sib2->radioResourceConfigCommon.pusch_ConfigCommon.
        pusch_ConfigBasic.n_SB);
  LOG_T(RRC, PROTOCOL_RRC_CTXT_FMT" pusch_config_common.hoppingMode = %ld\n",
        PROTOCOL_RRC_CTXT_ARGS(ctxt_pP),
        RC.rrc[ctxt_pP->module_id]->carrier[CC_id].sib2->radioResourceConfigCommon.pusch_ConfigCommon.
        pusch_ConfigBasic.hoppingMode);
  LOG_T(RRC, PROTOCOL_RRC_CTXT_FMT" pusch_config_common.pusch_HoppingOffset = %ld\n",
        PROTOCOL_RRC_CTXT_ARGS(ctxt_pP),
        RC.rrc[ctxt_pP->module_id]->carrier[CC_id].sib2->radioResourceConfigCommon.pusch_ConfigCommon.
        pusch_ConfigBasic.pusch_HoppingOffset);
  LOG_T(RRC, PROTOCOL_RRC_CTXT_FMT" pusch_config_common.enable64QAM = %d\n",
        PROTOCOL_RRC_CTXT_ARGS(ctxt_pP),
        (int)RC.rrc[ctxt_pP->module_id]->carrier[CC_id].sib2->radioResourceConfigCommon.pusch_ConfigCommon.
        pusch_ConfigBasic.enable64QAM);
  LOG_T(RRC, PROTOCOL_RRC_CTXT_FMT" pusch_config_common.groupHoppingEnabled = %d\n",
        PROTOCOL_RRC_CTXT_ARGS(ctxt_pP),
        (int)RC.rrc[ctxt_pP->module_id]->carrier[CC_id].sib2->radioResourceConfigCommon.pusch_ConfigCommon.
        ul_ReferenceSignalsPUSCH.groupHoppingEnabled);
  LOG_T(RRC, PROTOCOL_RRC_CTXT_FMT" pusch_config_common.groupAssignmentPUSCH = %ld\n",
        PROTOCOL_RRC_CTXT_ARGS(ctxt_pP),
        RC.rrc[ctxt_pP->module_id]->carrier[CC_id].sib2->radioResourceConfigCommon.pusch_ConfigCommon.
        ul_ReferenceSignalsPUSCH.groupAssignmentPUSCH);
  LOG_T(RRC, PROTOCOL_RRC_CTXT_FMT" pusch_config_common.sequenceHoppingEnabled = %d\n",
        PROTOCOL_RRC_CTXT_ARGS(ctxt_pP),
        (int)RC.rrc[ctxt_pP->module_id]->carrier[CC_id].sib2->radioResourceConfigCommon.pusch_ConfigCommon.
        ul_ReferenceSignalsPUSCH.sequenceHoppingEnabled);
  LOG_T(RRC, PROTOCOL_RRC_CTXT_FMT" pusch_config_common.cyclicShift  = %ld\n",
<<<<<<< HEAD
	PROTOCOL_RRC_CTXT_ARGS(ctxt_pP),
	RC.rrc[ctxt_pP->module_id]->carrier[CC_id].sib2->radioResourceConfigCommon.pusch_ConfigCommon.
	ul_ReferenceSignalsPUSCH.cyclicShift);

#if (LTE_RRC_VERSION >= MAKE_VERSION(9, 0, 0))
=======
        PROTOCOL_RRC_CTXT_ARGS(ctxt_pP),
        RC.rrc[ctxt_pP->module_id]->carrier[CC_id].sib2->radioResourceConfigCommon.pusch_ConfigCommon.
        ul_ReferenceSignalsPUSCH.cyclicShift);
#if (LTE_RRC_VERSION >= MAKE_VERSION(10, 0, 0))
>>>>>>> 1e0d8161

  if (RC.rrc[ctxt_pP->module_id]->carrier[CC_id].MBMS_flag > 0) {
    for (i = 0; i < RC.rrc[ctxt_pP->module_id]->carrier[CC_id].sib2->mbsfn_SubframeConfigList->list.count; i++) {
      // SIB 2
      //   LOG_D(RRC, "[eNB %d] mbsfn_SubframeConfigList.list.count = %ld\n", enb_mod_idP, RC.rrc[enb_mod_idP].sib2->mbsfn_SubframeConfigList->list.count);
      LOG_D(RRC, PROTOCOL_RRC_CTXT_FMT" SIB13 contents for MBSFN subframe allocation %d/%d(partial)\n",
            PROTOCOL_RRC_CTXT_ARGS(ctxt_pP),
            i,
            RC.rrc[ctxt_pP->module_id]->carrier[CC_id].sib2->mbsfn_SubframeConfigList->list.count);
      LOG_D(RRC, PROTOCOL_RRC_CTXT_FMT" mbsfn_Subframe_pattern is  = %x\n",
            PROTOCOL_RRC_CTXT_ARGS(ctxt_pP),
            RC.rrc[ctxt_pP->module_id]->carrier[CC_id].sib2->mbsfn_SubframeConfigList->list.array[i]->subframeAllocation.choice.oneFrame.buf[0] >> 0);
      LOG_D(RRC, PROTOCOL_RRC_CTXT_FMT" radioframe_allocation_period  = %ld (just index number, not the real value)\n",
            PROTOCOL_RRC_CTXT_ARGS(ctxt_pP),
            RC.rrc[ctxt_pP->module_id]->carrier[CC_id].sib2->mbsfn_SubframeConfigList->list.array[i]->radioframeAllocationPeriod);   // need to display the real value, using array of char (like in dumping SIB2)
      LOG_D(RRC, PROTOCOL_RRC_CTXT_FMT" radioframe_allocation_offset  = %ld\n",
            PROTOCOL_RRC_CTXT_ARGS(ctxt_pP),
            RC.rrc[ctxt_pP->module_id]->carrier[CC_id].sib2->mbsfn_SubframeConfigList->list.array[i]->radioframeAllocationOffset);
    }

<<<<<<< HEAD
=======
#if (LTE_RRC_VERSION >= MAKE_VERSION(9, 0, 0))

>>>>>>> 1e0d8161
    //   SIB13
    for (i = 0; i < RC.rrc[ctxt_pP->module_id]->carrier[CC_id].sib13->mbsfn_AreaInfoList_r9.list.count; i++) {
      LOG_D(RRC, PROTOCOL_RRC_CTXT_FMT" SIB13 contents for MBSFN sync area %d/%d (partial)\n",
            PROTOCOL_RRC_CTXT_ARGS(ctxt_pP),
            i,
            RC.rrc[ctxt_pP->module_id]->carrier[CC_id].sib13->mbsfn_AreaInfoList_r9.list.count);
      LOG_D(RRC, PROTOCOL_RRC_CTXT_FMT" MCCH Repetition Period: %ld (just index number, not real value)\n",
            PROTOCOL_RRC_CTXT_ARGS(ctxt_pP),
            RC.rrc[ctxt_pP->module_id]->carrier[CC_id].sib13->mbsfn_AreaInfoList_r9.list.array[i]->mcch_Config_r9.mcch_RepetitionPeriod_r9);
      LOG_D(RRC, PROTOCOL_RRC_CTXT_FMT" MCCH Offset: %ld\n",
            PROTOCOL_RRC_CTXT_ARGS(ctxt_pP),
            RC.rrc[ctxt_pP->module_id]->carrier[CC_id].sib13->mbsfn_AreaInfoList_r9.list.array[i]->mcch_Config_r9.mcch_Offset_r9);
    }
<<<<<<< HEAD
  }
  else memset((void*)&RC.rrc[ctxt_pP->module_id]->carrier[CC_id].sib13,0,sizeof(RC.rrc[ctxt_pP->module_id]->carrier[CC_id].sib13));

  //TTN - SIB 18
  if (configuration->SL_configured>0) {
    for (int j = 0; j < RC.rrc[ctxt_pP->module_id]->carrier[CC_id].sib18->commConfig_r12->commRxPool_r12.list.count; j++) {
      LOG_I(RRC, PROTOCOL_RRC_CTXT_FMT" Contents of SIB18 %d/%d \n",
	    PROTOCOL_RRC_CTXT_ARGS(ctxt_pP),
	    j+1,
	    RC.rrc[ctxt_pP->module_id]->carrier[CC_id].sib18->commConfig_r12->commRxPool_r12.list.count);
      LOG_I(RRC, PROTOCOL_RRC_CTXT_FMT" SIB18 rxPool_sc_CP_Len: %ld \n",
	    PROTOCOL_RRC_CTXT_ARGS(ctxt_pP),
	    RC.rrc[ctxt_pP->module_id]->carrier[CC_id].sib18->commConfig_r12->commRxPool_r12.list.array[j]->sc_CP_Len_r12);
      LOG_I(RRC, PROTOCOL_RRC_CTXT_FMT" SIB18 sc_Period_r12: %ld \n",
	    PROTOCOL_RRC_CTXT_ARGS(ctxt_pP),
	    RC.rrc[ctxt_pP->module_id]->carrier[CC_id].sib18->commConfig_r12->commRxPool_r12.list.array[j]->sc_Period_r12);
      LOG_I(RRC, PROTOCOL_RRC_CTXT_FMT" SIB18 data_CP_Len_r12: %ld \n",
	    PROTOCOL_RRC_CTXT_ARGS(ctxt_pP),
	    RC.rrc[ctxt_pP->module_id]->carrier[CC_id].sib18->commConfig_r12->commRxPool_r12.list.array[j]->data_CP_Len_r12);
      LOG_I(RRC, PROTOCOL_RRC_CTXT_FMT" SIB18 prb_Num_r12: %ld \n",
	    PROTOCOL_RRC_CTXT_ARGS(ctxt_pP),
	    RC.rrc[ctxt_pP->module_id]->carrier[CC_id].sib18->commConfig_r12->commRxPool_r12.list.array[j]->sc_TF_ResourceConfig_r12.prb_Num_r12);
      LOG_I(RRC, PROTOCOL_RRC_CTXT_FMT" SIB18 prb_Start_r12: %ld \n",
	    PROTOCOL_RRC_CTXT_ARGS(ctxt_pP),
	    RC.rrc[ctxt_pP->module_id]->carrier[CC_id].sib18->commConfig_r12->commRxPool_r12.list.array[j]->sc_TF_ResourceConfig_r12.prb_Start_r12);
      LOG_I(RRC, PROTOCOL_RRC_CTXT_FMT" SIB18 prb_End_r12: %ld \n",
	    PROTOCOL_RRC_CTXT_ARGS(ctxt_pP),
	    RC.rrc[ctxt_pP->module_id]->carrier[CC_id].sib18->commConfig_r12->commRxPool_r12.list.array[j]->sc_TF_ResourceConfig_r12.prb_End_r12);
      LOG_I(RRC, PROTOCOL_RRC_CTXT_FMT" SIB18 offsetIndicator: %ld \n",
	    PROTOCOL_RRC_CTXT_ARGS(ctxt_pP),
	    RC.rrc[ctxt_pP->module_id]->carrier[CC_id].sib18->commConfig_r12->commRxPool_r12.list.array[j]->sc_TF_ResourceConfig_r12.offsetIndicator_r12.choice.small_r12);
      LOG_I(RRC, PROTOCOL_RRC_CTXT_FMT" SIB18 subframeBitmap_choice_bs_buf: %s \n",
	    PROTOCOL_RRC_CTXT_ARGS(ctxt_pP),
	    RC.rrc[ctxt_pP->module_id]->carrier[CC_id].sib18->commConfig_r12->commRxPool_r12.list.array[j]->sc_TF_ResourceConfig_r12.subframeBitmap_r12.choice.bs16_r12.buf);
      
    }




    for (int j = 0; j < RC.rrc[ctxt_pP->module_id]->carrier[CC_id].sib19->discConfig_r12->discRxPool_r12.list.count; j++) {
      LOG_I(RRC, PROTOCOL_RRC_CTXT_FMT" Contents of SIB19 %d/%d \n",
	    PROTOCOL_RRC_CTXT_ARGS(ctxt_pP),
	    j+1,
	    RC.rrc[ctxt_pP->module_id]->carrier[CC_id].sib19->discConfig_r12->discRxPool_r12.list.count);
      LOG_I(RRC, PROTOCOL_RRC_CTXT_FMT" SIB19 cp_Len_r12: %ld \n",
	    PROTOCOL_RRC_CTXT_ARGS(ctxt_pP),
	    RC.rrc[ctxt_pP->module_id]->carrier[CC_id].sib19->discConfig_r12->discRxPool_r12.list.array[j]->cp_Len_r12);
      LOG_I(RRC, PROTOCOL_RRC_CTXT_FMT" SIB19 discPeriod_r12: %ld \n",
	    PROTOCOL_RRC_CTXT_ARGS(ctxt_pP),
	    RC.rrc[ctxt_pP->module_id]->carrier[CC_id].sib19->discConfig_r12->discRxPool_r12.list.array[j]->discPeriod_r12);
      LOG_I(RRC, PROTOCOL_RRC_CTXT_FMT" SIB19 numRetx_r12: %ld \n",
	    PROTOCOL_RRC_CTXT_ARGS(ctxt_pP),
	    RC.rrc[ctxt_pP->module_id]->carrier[CC_id].sib19->discConfig_r12->discRxPool_r12.list.array[j]->numRetx_r12);
      LOG_I(RRC, PROTOCOL_RRC_CTXT_FMT" SIB19 numRepetition_r12: %ld \n",
	    PROTOCOL_RRC_CTXT_ARGS(ctxt_pP),
	    RC.rrc[ctxt_pP->module_id]->carrier[CC_id].sib19->discConfig_r12->discRxPool_r12.list.array[j]->numRepetition_r12);
      LOG_I(RRC, PROTOCOL_RRC_CTXT_FMT" SIB19 tf_ResourceConfig_r12 prb_Num_r12: %ld \n",
	    PROTOCOL_RRC_CTXT_ARGS(ctxt_pP),
	    RC.rrc[ctxt_pP->module_id]->carrier[CC_id].sib19->discConfig_r12->discRxPool_r12.list.array[j]->tf_ResourceConfig_r12.prb_Num_r12);
      LOG_I(RRC, PROTOCOL_RRC_CTXT_FMT" SIB19 tf_ResourceConfig_r12 prb_Start_r12: %ld \n",
	    PROTOCOL_RRC_CTXT_ARGS(ctxt_pP),
	    RC.rrc[ctxt_pP->module_id]->carrier[CC_id].sib19->discConfig_r12->discRxPool_r12.list.array[j]->tf_ResourceConfig_r12.prb_Start_r12);
      LOG_I(RRC, PROTOCOL_RRC_CTXT_FMT" SIB19 tf_ResourceConfig_r12 prb_End_r12: %ld \n",
	    PROTOCOL_RRC_CTXT_ARGS(ctxt_pP),
	    RC.rrc[ctxt_pP->module_id]->carrier[CC_id].sib19->discConfig_r12->discRxPool_r12.list.array[j]->tf_ResourceConfig_r12.prb_End_r12);
      LOG_I(RRC, PROTOCOL_RRC_CTXT_FMT" SIB19 tf_ResourceConfig_r12 offsetIndicator: %ld \n",
	    PROTOCOL_RRC_CTXT_ARGS(ctxt_pP),
	    RC.rrc[ctxt_pP->module_id]->carrier[CC_id].sib19->discConfig_r12->discRxPool_r12.list.array[j]->tf_ResourceConfig_r12.offsetIndicator_r12.choice.small_r12);
      LOG_I(RRC, PROTOCOL_RRC_CTXT_FMT" SIB19 tf_ResourceConfig_r12 subframeBitmap_choice_bs_buf: %s \n",
	    PROTOCOL_RRC_CTXT_ARGS(ctxt_pP),
	    RC.rrc[ctxt_pP->module_id]->carrier[CC_id].sib19->discConfig_r12->discRxPool_r12.list.array[j]->tf_ResourceConfig_r12.subframeBitmap_r12.choice.bs16_r12.buf);
      
    }
  }

#endif // (LTE_RRC_VERSION >= MAKE_VERSION(10, 0, 0))    

=======

#endif
  } else memset((void *)&RC.rrc[ctxt_pP->module_id]->carrier[CC_id].sib13,0,sizeof(RC.rrc[ctxt_pP->module_id]->carrier[CC_id].sib13));

  //TTN - SIB 18
  for (int j = 0; j < RC.rrc[ctxt_pP->module_id]->carrier[CC_id].sib18->commConfig_r12->commRxPool_r12.list.count; j++) {
    LOG_I(RRC, PROTOCOL_RRC_CTXT_FMT" Contents of SIB18 %d/%d \n",
          PROTOCOL_RRC_CTXT_ARGS(ctxt_pP),
          j+1,
          RC.rrc[ctxt_pP->module_id]->carrier[CC_id].sib18->commConfig_r12->commRxPool_r12.list.count);
    LOG_I(RRC, PROTOCOL_RRC_CTXT_FMT" SIB18 rxPool_sc_CP_Len: %ld \n",
          PROTOCOL_RRC_CTXT_ARGS(ctxt_pP),
          RC.rrc[ctxt_pP->module_id]->carrier[CC_id].sib18->commConfig_r12->commRxPool_r12.list.array[j]->sc_CP_Len_r12);
    LOG_I(RRC, PROTOCOL_RRC_CTXT_FMT" SIB18 sc_Period_r12: %ld \n",
          PROTOCOL_RRC_CTXT_ARGS(ctxt_pP),
          RC.rrc[ctxt_pP->module_id]->carrier[CC_id].sib18->commConfig_r12->commRxPool_r12.list.array[j]->sc_Period_r12);
    LOG_I(RRC, PROTOCOL_RRC_CTXT_FMT" SIB18 data_CP_Len_r12: %ld \n",
          PROTOCOL_RRC_CTXT_ARGS(ctxt_pP),
          RC.rrc[ctxt_pP->module_id]->carrier[CC_id].sib18->commConfig_r12->commRxPool_r12.list.array[j]->data_CP_Len_r12);
    LOG_I(RRC, PROTOCOL_RRC_CTXT_FMT" SIB18 prb_Num_r12: %ld \n",
          PROTOCOL_RRC_CTXT_ARGS(ctxt_pP),
          RC.rrc[ctxt_pP->module_id]->carrier[CC_id].sib18->commConfig_r12->commRxPool_r12.list.array[j]->sc_TF_ResourceConfig_r12.prb_Num_r12);
    LOG_I(RRC, PROTOCOL_RRC_CTXT_FMT" SIB18 prb_Start_r12: %ld \n",
          PROTOCOL_RRC_CTXT_ARGS(ctxt_pP),
          RC.rrc[ctxt_pP->module_id]->carrier[CC_id].sib18->commConfig_r12->commRxPool_r12.list.array[j]->sc_TF_ResourceConfig_r12.prb_Start_r12);
    LOG_I(RRC, PROTOCOL_RRC_CTXT_FMT" SIB18 prb_End_r12: %ld \n",
          PROTOCOL_RRC_CTXT_ARGS(ctxt_pP),
          RC.rrc[ctxt_pP->module_id]->carrier[CC_id].sib18->commConfig_r12->commRxPool_r12.list.array[j]->sc_TF_ResourceConfig_r12.prb_End_r12);
    LOG_I(RRC, PROTOCOL_RRC_CTXT_FMT" SIB18 offsetIndicator: %ld \n",
          PROTOCOL_RRC_CTXT_ARGS(ctxt_pP),
          RC.rrc[ctxt_pP->module_id]->carrier[CC_id].sib18->commConfig_r12->commRxPool_r12.list.array[j]->sc_TF_ResourceConfig_r12.offsetIndicator_r12.choice.small_r12);
    LOG_I(RRC, PROTOCOL_RRC_CTXT_FMT" SIB18 subframeBitmap_choice_bs_buf: %s \n",
          PROTOCOL_RRC_CTXT_ARGS(ctxt_pP),
          RC.rrc[ctxt_pP->module_id]->carrier[CC_id].sib18->commConfig_r12->commRxPool_r12.list.array[j]->sc_TF_ResourceConfig_r12.subframeBitmap_r12.choice.bs16_r12.buf);
  }

  //TTN - SIB 19
  for (int j = 0; j < RC.rrc[ctxt_pP->module_id]->carrier[CC_id].sib19->discConfig_r12->discRxPool_r12.list.count; j++) {
    LOG_I(RRC, PROTOCOL_RRC_CTXT_FMT" Contents of SIB19 %d/%d \n",
          PROTOCOL_RRC_CTXT_ARGS(ctxt_pP),
          j+1,
          RC.rrc[ctxt_pP->module_id]->carrier[CC_id].sib19->discConfig_r12->discRxPool_r12.list.count);
    LOG_I(RRC, PROTOCOL_RRC_CTXT_FMT" SIB19 cp_Len_r12: %ld \n",
          PROTOCOL_RRC_CTXT_ARGS(ctxt_pP),
          RC.rrc[ctxt_pP->module_id]->carrier[CC_id].sib19->discConfig_r12->discRxPool_r12.list.array[j]->cp_Len_r12);
    LOG_I(RRC, PROTOCOL_RRC_CTXT_FMT" SIB19 discPeriod_r12: %ld \n",
          PROTOCOL_RRC_CTXT_ARGS(ctxt_pP),
          RC.rrc[ctxt_pP->module_id]->carrier[CC_id].sib19->discConfig_r12->discRxPool_r12.list.array[j]->discPeriod_r12);
    LOG_I(RRC, PROTOCOL_RRC_CTXT_FMT" SIB19 numRetx_r12: %ld \n",
          PROTOCOL_RRC_CTXT_ARGS(ctxt_pP),
          RC.rrc[ctxt_pP->module_id]->carrier[CC_id].sib19->discConfig_r12->discRxPool_r12.list.array[j]->numRetx_r12);
    LOG_I(RRC, PROTOCOL_RRC_CTXT_FMT" SIB19 numRepetition_r12: %ld \n",
          PROTOCOL_RRC_CTXT_ARGS(ctxt_pP),
          RC.rrc[ctxt_pP->module_id]->carrier[CC_id].sib19->discConfig_r12->discRxPool_r12.list.array[j]->numRepetition_r12);
    LOG_I(RRC, PROTOCOL_RRC_CTXT_FMT" SIB19 tf_ResourceConfig_r12 prb_Num_r12: %ld \n",
          PROTOCOL_RRC_CTXT_ARGS(ctxt_pP),
          RC.rrc[ctxt_pP->module_id]->carrier[CC_id].sib19->discConfig_r12->discRxPool_r12.list.array[j]->tf_ResourceConfig_r12.prb_Num_r12);
    LOG_I(RRC, PROTOCOL_RRC_CTXT_FMT" SIB19 tf_ResourceConfig_r12 prb_Start_r12: %ld \n",
          PROTOCOL_RRC_CTXT_ARGS(ctxt_pP),
          RC.rrc[ctxt_pP->module_id]->carrier[CC_id].sib19->discConfig_r12->discRxPool_r12.list.array[j]->tf_ResourceConfig_r12.prb_Start_r12);
    LOG_I(RRC, PROTOCOL_RRC_CTXT_FMT" SIB19 tf_ResourceConfig_r12 prb_End_r12: %ld \n",
          PROTOCOL_RRC_CTXT_ARGS(ctxt_pP),
          RC.rrc[ctxt_pP->module_id]->carrier[CC_id].sib19->discConfig_r12->discRxPool_r12.list.array[j]->tf_ResourceConfig_r12.prb_End_r12);
    LOG_I(RRC, PROTOCOL_RRC_CTXT_FMT" SIB19 tf_ResourceConfig_r12 offsetIndicator: %ld \n",
          PROTOCOL_RRC_CTXT_ARGS(ctxt_pP),
          RC.rrc[ctxt_pP->module_id]->carrier[CC_id].sib19->discConfig_r12->discRxPool_r12.list.array[j]->tf_ResourceConfig_r12.offsetIndicator_r12.choice.small_r12);
    LOG_I(RRC, PROTOCOL_RRC_CTXT_FMT" SIB19 tf_ResourceConfig_r12 subframeBitmap_choice_bs_buf: %s \n",
          PROTOCOL_RRC_CTXT_ARGS(ctxt_pP),
          RC.rrc[ctxt_pP->module_id]->carrier[CC_id].sib19->discConfig_r12->discRxPool_r12.list.array[j]->tf_ResourceConfig_r12.subframeBitmap_r12.choice.bs16_r12.buf);
  }

#endif
>>>>>>> 1e0d8161
  LOG_D(RRC,
        PROTOCOL_RRC_CTXT_FMT" RRC_UE --- MAC_CONFIG_REQ (SIB1.tdd & SIB2 params) ---> MAC_UE\n",
        PROTOCOL_RRC_CTXT_ARGS(ctxt_pP));
#if (LTE_RRC_VERSION >= MAKE_VERSION(13, 0, 0))

  if ((RC.rrc[ctxt_pP->module_id]->carrier[CC_id].mib.message.schedulingInfoSIB1_BR_r13>0) &&
      (RC.rrc[ctxt_pP->module_id]->carrier[CC_id].sib1_BR!=NULL)) {
<<<<<<< HEAD
      AssertFatal(RC.rrc[ctxt_pP->module_id]->carrier[CC_id].sib1_BR->nonCriticalExtension!=NULL,
		  "sib2_br->nonCriticalExtension is null (v8.9)\n");
      AssertFatal(RC.rrc[ctxt_pP->module_id]->carrier[CC_id].sib1_BR->nonCriticalExtension->nonCriticalExtension!=NULL,
		  "sib2_br->nonCriticalExtension is null (v9.2)\n");
      AssertFatal(RC.rrc[ctxt_pP->module_id]->carrier[CC_id].sib1_BR->nonCriticalExtension->nonCriticalExtension->nonCriticalExtension!=NULL,
		  "sib2_br->nonCriticalExtension is null (v11.3)\n");
      AssertFatal(RC.rrc[ctxt_pP->module_id]->carrier[CC_id].sib1_BR->nonCriticalExtension->nonCriticalExtension->nonCriticalExtension->nonCriticalExtension!=NULL,
		  "sib2_br->nonCriticalExtension is null (v12.5)\n");
      AssertFatal(RC.rrc[ctxt_pP->module_id]->carrier[CC_id].sib1_BR->nonCriticalExtension->nonCriticalExtension->nonCriticalExtension->nonCriticalExtension->nonCriticalExtension!=NULL,
		  "sib2_br->nonCriticalExtension is null (v13.10)\n");
      sib1_v13ext = RC.rrc[ctxt_pP->module_id]->carrier[CC_id].sib1_BR->nonCriticalExtension->nonCriticalExtension->nonCriticalExtension->nonCriticalExtension->nonCriticalExtension;

      // Basic Asserts for CE_level0 PRACH configuration

      LTE_RadioResourceConfigCommonSIB_t *radioResourceConfigCommon_BR = &RC.rrc[ctxt_pP->module_id]->carrier[CC_id].sib2_BR->radioResourceConfigCommon;
      struct LTE_PRACH_ConfigSIB_v1310 *ext4_prach=radioResourceConfigCommon_BR->ext4->prach_ConfigCommon_v1310; 
      
      LTE_PRACH_ParametersListCE_r13_t	 *prach_ParametersListCE_r13 = &ext4_prach->prach_ParametersListCE_r13;
      AssertFatal(prach_ParametersListCE_r13->list.count>0,"prach_ParametersListCE_r13 is empty\n");
      LTE_PRACH_ParametersCE_r13_t *p = prach_ParametersListCE_r13->list.array[0];
      AssertFatal(p->prach_StartingSubframe_r13 != NULL, "prach_StartingSubframe_r13 celevel0 is null\n");
      AssertFatal((1<<p->numRepetitionPerPreambleAttempt_r13)<=(2<<*p->prach_StartingSubframe_r13),
		  "prachce0->numReptitionPerPreambleAttempt_r13 %d > prach_StartingSubframe_r13 %d\n",
		  1<<p->numRepetitionPerPreambleAttempt_r13,
		  2<<*p->prach_StartingSubframe_r13);
=======
    AssertFatal(RC.rrc[ctxt_pP->module_id]->carrier[CC_id].sib1_BR->nonCriticalExtension!=NULL,
                "sib2_br->nonCriticalExtension is null (v8.9)\n");
    AssertFatal(RC.rrc[ctxt_pP->module_id]->carrier[CC_id].sib1_BR->nonCriticalExtension->nonCriticalExtension!=NULL,
                "sib2_br->nonCriticalExtension is null (v9.2)\n");
    AssertFatal(RC.rrc[ctxt_pP->module_id]->carrier[CC_id].sib1_BR->nonCriticalExtension->nonCriticalExtension->nonCriticalExtension!=NULL,
                "sib2_br->nonCriticalExtension is null (v11.3)\n");
    AssertFatal(RC.rrc[ctxt_pP->module_id]->carrier[CC_id].sib1_BR->nonCriticalExtension->nonCriticalExtension->nonCriticalExtension->nonCriticalExtension!=NULL,
                "sib2_br->nonCriticalExtension is null (v12.5)\n");
    AssertFatal(RC.rrc[ctxt_pP->module_id]->carrier[CC_id].sib1_BR->nonCriticalExtension->nonCriticalExtension->nonCriticalExtension->nonCriticalExtension->nonCriticalExtension!=NULL,
                "sib2_br->nonCriticalExtension is null (v13.10)\n");
    sib1_v13ext = RC.rrc[ctxt_pP->module_id]->carrier[CC_id].sib1_BR->nonCriticalExtension->nonCriticalExtension->nonCriticalExtension->nonCriticalExtension->nonCriticalExtension;
>>>>>>> 1e0d8161
  }

#endif
  LOG_D(RRC, "About to call rrc_mac_config_req_eNB\n");
  rrc_mac_config_req_eNB(ctxt_pP->module_id, CC_id,
                         RC.rrc[ctxt_pP->module_id]->carrier[CC_id].physCellId,
                         RC.rrc[ctxt_pP->module_id]->carrier[CC_id].p_eNB,
                         RC.rrc[ctxt_pP->module_id]->carrier[CC_id].Ncp,
                         RC.rrc[ctxt_pP->module_id]->carrier[CC_id].sib1->freqBandIndicator,
                         RC.rrc[ctxt_pP->module_id]->carrier[CC_id].dl_CarrierFreq,
#if (LTE_RRC_VERSION >= MAKE_VERSION(14, 0, 0))
                         RC.rrc[ctxt_pP->module_id]->carrier[CC_id].pbch_repetition,
#endif
                         0, // rnti
                         (LTE_BCCH_BCH_Message_t *)
                         &RC.rrc[ctxt_pP->module_id]->carrier[CC_id].mib,
                         (LTE_RadioResourceConfigCommonSIB_t *) &
                         RC.rrc[ctxt_pP->module_id]->carrier[CC_id].sib2->radioResourceConfigCommon,
#if (LTE_RRC_VERSION >= MAKE_VERSION(14, 0, 0))
                         (LTE_RadioResourceConfigCommonSIB_t *) &
                         RC.rrc[ctxt_pP->module_id]->carrier[CC_id].sib2_BR->radioResourceConfigCommon,
#endif
                         (struct LTE_PhysicalConfigDedicated *)NULL,
#if (LTE_RRC_VERSION >= MAKE_VERSION(10, 0, 0))
                         (LTE_SCellToAddMod_r10_t *)NULL,
                         //(struct LTE_PhysicalConfigDedicatedSCell_r10 *)NULL,
#endif
                         (LTE_MeasObjectToAddMod_t **) NULL,
                         (LTE_MAC_MainConfig_t *) NULL, 0,
                         (struct LTE_LogicalChannelConfig *)NULL,
                         (LTE_MeasGapConfig_t *) NULL,
                         RC.rrc[ctxt_pP->module_id]->carrier[CC_id].sib1->tdd_Config,
                         NULL,
                         &RC.rrc[ctxt_pP->module_id]->carrier[CC_id].sib1->schedulingInfoList,
                         RC.rrc[ctxt_pP->module_id]->carrier[CC_id].ul_CarrierFreq,
                         RC.rrc[ctxt_pP->module_id]->carrier[CC_id].sib2->freqInfo.ul_Bandwidth,
                         &RC.rrc[ctxt_pP->module_id]->carrier[CC_id].sib2->freqInfo.additionalSpectrumEmission,
                         (LTE_MBSFN_SubframeConfigList_t *) RC.rrc[ctxt_pP->module_id]->carrier[CC_id].sib2->mbsfn_SubframeConfigList
#if (LTE_RRC_VERSION >= MAKE_VERSION(9, 0, 0))
                         ,
                         RC.rrc[ctxt_pP->module_id]->carrier[CC_id].MBMS_flag,
                         (LTE_MBSFN_AreaInfoList_r9_t *) & RC.rrc[ctxt_pP->module_id]->carrier[CC_id].sib13->mbsfn_AreaInfoList_r9,
                         (LTE_PMCH_InfoList_r9_t *) NULL
#endif
#if (LTE_RRC_VERSION >= MAKE_VERSION(13, 0, 0))
                         ,
                         sib1_v13ext
#endif
                        );
}

#if (LTE_RRC_VERSION >= MAKE_VERSION(10, 0, 0))
/*------------------------------------------------------------------------------*/
static void
init_MCCH(
  module_id_t enb_mod_idP,
  int CC_id
)
//-----------------------------------------------------------------------------
{
  int                                 sync_area = 0;
  // initialize RRC_eNB_INST MCCH entry
  RC.rrc[enb_mod_idP]->carrier[CC_id].MCCH_MESSAGE =
    malloc(RC.rrc[enb_mod_idP]->carrier[CC_id].num_mbsfn_sync_area * sizeof(uint8_t *));

  for (sync_area = 0; sync_area < RC.rrc[enb_mod_idP]->carrier[CC_id].num_mbsfn_sync_area; sync_area++) {
    RC.rrc[enb_mod_idP]->carrier[CC_id].sizeof_MCCH_MESSAGE[sync_area] = 0;
    RC.rrc[enb_mod_idP]->carrier[CC_id].MCCH_MESSAGE[sync_area] = (uint8_t *) malloc16(32);
    AssertFatal(RC.rrc[enb_mod_idP]->carrier[CC_id].MCCH_MESSAGE[sync_area] != NULL,
                "[eNB %d]init_MCCH: FATAL, no memory for MCCH MESSAGE allocated \n", enb_mod_idP);
    RC.rrc[enb_mod_idP]->carrier[CC_id].sizeof_MCCH_MESSAGE[sync_area] = do_MBSFNAreaConfig(enb_mod_idP,
        sync_area,
        (uint8_t *)RC.rrc[enb_mod_idP]->carrier[CC_id].MCCH_MESSAGE[sync_area],
        &RC.rrc[enb_mod_idP]->carrier[CC_id].mcch,
        &RC.rrc[enb_mod_idP]->carrier[CC_id].mcch_message);
    LOG_I(RRC, "mcch message pointer %p for sync area %d \n",
          RC.rrc[enb_mod_idP]->carrier[CC_id].MCCH_MESSAGE[sync_area],
          sync_area);
    LOG_D(RRC, "[eNB %d] MCCH_MESSAGE  contents for Sync Area %d (partial)\n", enb_mod_idP, sync_area);
    LOG_D(RRC, "[eNB %d] CommonSF_AllocPeriod_r9 %ld\n", enb_mod_idP,
          RC.rrc[enb_mod_idP]->carrier[CC_id].mcch_message->commonSF_AllocPeriod_r9);
    LOG_D(RRC,
          "[eNB %d] CommonSF_Alloc_r9.list.count (number of MBSFN Subframe Pattern) %d\n",
          enb_mod_idP, RC.rrc[enb_mod_idP]->carrier[CC_id].mcch_message->commonSF_Alloc_r9.list.count);
    LOG_D(RRC, "[eNB %d] MBSFN Subframe Pattern: %02x (in hex)\n",
          enb_mod_idP,
          RC.rrc[enb_mod_idP]->carrier[CC_id].mcch_message->commonSF_Alloc_r9.list.array[0]->subframeAllocation.
          choice.oneFrame.buf[0]);
    AssertFatal(RC.rrc[enb_mod_idP]->carrier[CC_id].sizeof_MCCH_MESSAGE[sync_area] != 255,
                "RC.rrc[enb_mod_idP]->carrier[CC_id].sizeof_MCCH_MESSAGE[sync_area] == 255");
    RC.rrc[enb_mod_idP]->carrier[CC_id].MCCH_MESS[sync_area].Active = 1;
  }

  //Set the RC.rrc[enb_mod_idP]->MCCH_MESS.Active to 1 (allow to  transfer MCCH message RRC->MAC in function mac_rrc_data_req)
  // ??Configure MCCH logical channel
  // call mac_config_req with appropriate structure from ASN.1 description
  //  LOG_I(RRC, "DUY: serviceID is %d\n",RC.rrc[enb_mod_idP]->mcch_message->pmch_InfoList_r9.list.array[0]->mbms_SessionInfoList_r9.list.array[0]->tmgi_r9.serviceId_r9.buf[2]);
  //  LOG_I(RRC, "DUY: session ID is %d\n",RC.rrc[enb_mod_idP]->mcch_message->pmch_InfoList_r9.list.array[0]->mbms_SessionInfoList_r9.list.array[0]->sessionId_r9->buf[0]);
  rrc_mac_config_req_eNB(enb_mod_idP, CC_id,
                         0,0,0,0,0,
#if (LTE_RRC_VERSION >= MAKE_VERSION(14, 0, 0))
                         0,
#endif
                         0,//rnti
                         (LTE_BCCH_BCH_Message_t *)NULL,
                         (LTE_RadioResourceConfigCommonSIB_t *) NULL,
#if (LTE_RRC_VERSION >= MAKE_VERSION(14, 0, 0))
                         (LTE_RadioResourceConfigCommonSIB_t *) NULL,
#endif
                         (struct LTE_PhysicalConfigDedicated *)NULL,
#if (LTE_RRC_VERSION >= MAKE_VERSION(10, 0, 0))
                         (LTE_SCellToAddMod_r10_t *)NULL,
                         //(struct LTE_PhysicalConfigDedicatedSCell_r10 *)NULL,
#endif
                         (LTE_MeasObjectToAddMod_t **) NULL,
                         (LTE_MAC_MainConfig_t *) NULL,
                         0,
                         (struct LTE_LogicalChannelConfig *)NULL,
                         (LTE_MeasGapConfig_t *) NULL,
                         (LTE_TDD_Config_t *) NULL,
                         (LTE_MobilityControlInfo_t *)NULL,
                         (LTE_SchedulingInfoList_t *) NULL,
                         0, NULL, NULL, (LTE_MBSFN_SubframeConfigList_t *) NULL
#if (LTE_RRC_VERSION >= MAKE_VERSION(9, 0, 0))
                         ,
                         0,
                         (LTE_MBSFN_AreaInfoList_r9_t *) NULL,
                         (LTE_PMCH_InfoList_r9_t *) & (RC.rrc[enb_mod_idP]->carrier[CC_id].mcch_message->pmch_InfoList_r9)
#endif
#if (LTE_RRC_VERSION >= MAKE_VERSION(13, 0, 0))
                         ,
                         (LTE_SystemInformationBlockType1_v1310_IEs_t *)NULL
#endif
                        );
  //LOG_I(RRC,"DUY: lcid after rrc_mac_config_req is %02d\n",RC.rrc[enb_mod_idP]->mcch_message->pmch_InfoList_r9.list.array[0]->mbms_SessionInfoList_r9.list.array[0]->logicalChannelIdentity_r9);
}

//-----------------------------------------------------------------------------
static void init_MBMS(
  module_id_t enb_mod_idP,
  int         CC_id,
  frame_t frameP
)
//-----------------------------------------------------------------------------
{
  // init the configuration for MTCH
  protocol_ctxt_t               ctxt;

  if (RC.rrc[enb_mod_idP]->carrier[CC_id].MBMS_flag > 0) {
    PROTOCOL_CTXT_SET_BY_MODULE_ID(&ctxt, enb_mod_idP, ENB_FLAG_YES, NOT_A_RNTI, frameP, 0,enb_mod_idP);
    LOG_D(RRC, "[eNB %d] Frame %d : Radio Bearer config request for MBMS\n", enb_mod_idP, frameP);   //check the lcid
    // Configuring PDCP and RLC for MBMS Radio Bearer
    rrc_pdcp_config_asn1_req(&ctxt,
                             (LTE_SRB_ToAddModList_t *)NULL,   // LTE_SRB_ToAddModList
                             (LTE_DRB_ToAddModList_t *)NULL,   // LTE_DRB_ToAddModList
                             (LTE_DRB_ToReleaseList_t *)NULL,
                             0,     // security mode
                             NULL,  // key rrc encryption
                             NULL,  // key rrc integrity
                             NULL   // key encryption
#if (LTE_RRC_VERSION >= MAKE_VERSION(9, 0, 0))
                             , &(RC.rrc[enb_mod_idP]->carrier[CC_id].mcch_message->pmch_InfoList_r9)
#endif
                             ,NULL);
    rrc_rlc_config_asn1_req(&ctxt,
                            NULL, // LTE_SRB_ToAddModList
                            NULL,   // LTE_DRB_ToAddModList
                            NULL,   // DRB_ToReleaseList
                            &(RC.rrc[enb_mod_idP]->carrier[CC_id].mcch_message->pmch_InfoList_r9)
#if (LTE_RRC_VERSION >= MAKE_VERSION(14, 0, 0))
                            ,0, 0
#endif
                           );
    //rrc_mac_config_req();
  }
}
#endif

//-----------------------------------------------------------------------------
uint8_t
rrc_eNB_get_next_transaction_identifier(
  module_id_t enb_mod_idP
)
//-----------------------------------------------------------------------------
{
  static uint8_t                      rrc_transaction_identifier[NUMBER_OF_eNB_MAX];
  rrc_transaction_identifier[enb_mod_idP] = (rrc_transaction_identifier[enb_mod_idP] + 1) % RRC_TRANSACTION_IDENTIFIER_NUMBER;
  LOG_T(RRC,"generated xid is %d\n",rrc_transaction_identifier[enb_mod_idP]);
  return rrc_transaction_identifier[enb_mod_idP];
}
/*------------------------------------------------------------------------------*/
/* Functions to handle UE index in eNB UE list */


////-----------------------------------------------------------------------------
//static module_id_t
//rrc_eNB_get_UE_index(
//                module_id_t enb_mod_idP,
//                uint64_t    UE_identity
//)
////-----------------------------------------------------------------------------
//{
//
//    boolean_t      reg = FALSE;
//    module_id_t    i;
//
//    AssertFatal(enb_mod_idP < NB_eNB_INST, "eNB index invalid (%d/%d)!", enb_mod_idP, NB_eNB_INST);
//
//    for (i = 0; i < MAX_MOBILES_PER_ENB; i++) {
//        if (RC.rrc[enb_mod_idP]->Info.UE_list[i] == UE_identity) {
//            // UE_identity already registered
//            reg = TRUE;
//            break;
//        }
//    }
//
//    if (reg == FALSE) {
//        return (UE_MODULE_INVALID);
//    } else
//        return (i);
//}


//-----------------------------------------------------------------------------
// return the ue context if there is already an UE with ue_identityP, NULL otherwise
static struct rrc_eNB_ue_context_s *
rrc_eNB_ue_context_random_exist(
  const protocol_ctxt_t *const ctxt_pP,
  const uint64_t               ue_identityP
)
//-----------------------------------------------------------------------------
{
  struct rrc_eNB_ue_context_s        *ue_context_p = NULL;
  RB_FOREACH(ue_context_p, rrc_ue_tree_s, &(RC.rrc[ctxt_pP->module_id]->rrc_ue_head)) {
    if (ue_context_p->ue_context.random_ue_identity == ue_identityP)
      return ue_context_p;
  }
  return NULL;
}
//-----------------------------------------------------------------------------
// return the ue context if there is already an UE with the same S-TMSI(MMEC+M-TMSI), NULL otherwise
static struct rrc_eNB_ue_context_s *
rrc_eNB_ue_context_stmsi_exist(
  const protocol_ctxt_t *const ctxt_pP,
  const mme_code_t             mme_codeP,
  const m_tmsi_t               m_tmsiP
)
//-----------------------------------------------------------------------------
{
  struct rrc_eNB_ue_context_s        *ue_context_p = NULL;
  RB_FOREACH(ue_context_p, rrc_ue_tree_s, &(RC.rrc[ctxt_pP->module_id]->rrc_ue_head)) {
    LOG_I(RRC,"checking for UE S-TMSI %x, mme %x (%p): rnti %x",
          m_tmsiP, mme_codeP, ue_context_p,
          ue_context_p->ue_context.rnti);

    if (ue_context_p->ue_context.Initialue_identity_s_TMSI.presence == TRUE) {
      printf("=> S-TMSI %x, MME %x\n",
             ue_context_p->ue_context.Initialue_identity_s_TMSI.m_tmsi,
             ue_context_p->ue_context.Initialue_identity_s_TMSI.mme_code);

      if (ue_context_p->ue_context.Initialue_identity_s_TMSI.m_tmsi == m_tmsiP)
        if (ue_context_p->ue_context.Initialue_identity_s_TMSI.mme_code == mme_codeP)
          return ue_context_p;
    } else
      printf("\n");
  }
  return NULL;
}

//-----------------------------------------------------------------------------
// return a new ue context structure if ue_identityP, ctxt_pP->rnti not found in collection
static struct rrc_eNB_ue_context_s *
rrc_eNB_get_next_free_ue_context(
  const protocol_ctxt_t *const ctxt_pP,
  const uint64_t               ue_identityP
)
//-----------------------------------------------------------------------------
{
  struct rrc_eNB_ue_context_s        *ue_context_p = NULL;
  ue_context_p = rrc_eNB_get_ue_context(
                   RC.rrc[ctxt_pP->module_id],
                   ctxt_pP->rnti);

  if (ue_context_p == NULL) {
    ue_context_p = rrc_eNB_allocate_new_UE_context(RC.rrc[ctxt_pP->module_id]);

    if (ue_context_p == NULL) {
      LOG_E(RRC,
            PROTOCOL_RRC_CTXT_UE_FMT" Cannot create new UE context, no memory\n",
            PROTOCOL_RRC_CTXT_UE_ARGS(ctxt_pP));
      return NULL;
    }

    ue_context_p->ue_id_rnti                    = ctxt_pP->rnti; // here ue_id_rnti is just a key, may be something else
    ue_context_p->ue_context.rnti               = ctxt_pP->rnti; // yes duplicate, 1 may be removed
    ue_context_p->ue_context.random_ue_identity = ue_identityP;
    RB_INSERT(rrc_ue_tree_s, &RC.rrc[ctxt_pP->module_id]->rrc_ue_head, ue_context_p);
    LOG_D(RRC,
          PROTOCOL_RRC_CTXT_UE_FMT" Created new UE context uid %u\n",
          PROTOCOL_RRC_CTXT_UE_ARGS(ctxt_pP),
          ue_context_p->local_uid);
    return ue_context_p;
  } else {
    LOG_E(RRC,
          PROTOCOL_RRC_CTXT_UE_FMT" Cannot create new UE context, already exist\n",
          PROTOCOL_RRC_CTXT_UE_ARGS(ctxt_pP));
    return NULL;
  }
}

//-----------------------------------------------------------------------------
void
rrc_eNB_free_mem_UE_context(
  const protocol_ctxt_t               *const ctxt_pP,
  struct rrc_eNB_ue_context_s         *const ue_context_pP
)
//-----------------------------------------------------------------------------
{
  int i;
  LOG_T(RRC,
        PROTOCOL_RRC_CTXT_UE_FMT" Clearing UE context 0x%p (free internal structs)\n",
        PROTOCOL_RRC_CTXT_UE_ARGS(ctxt_pP),
        ue_context_pP);
#if (LTE_RRC_VERSION >= MAKE_VERSION(10, 0, 0))
  ASN_STRUCT_FREE_CONTENTS_ONLY(asn_DEF_LTE_SCellToAddMod_r10, &ue_context_pP->ue_context.sCell_config[0]);
  ASN_STRUCT_FREE_CONTENTS_ONLY(asn_DEF_LTE_SCellToAddMod_r10, &ue_context_pP->ue_context.sCell_config[1]);
#endif

  if (ue_context_pP->ue_context.SRB_configList) {
    ASN_STRUCT_FREE(asn_DEF_LTE_SRB_ToAddModList, ue_context_pP->ue_context.SRB_configList);
    ue_context_pP->ue_context.SRB_configList = NULL;
  }

  for(i = 0; i < RRC_TRANSACTION_IDENTIFIER_NUMBER; i++) {
    if (ue_context_pP->ue_context.SRB_configList2[i]) {
      free(ue_context_pP->ue_context.SRB_configList2[i]);
      ue_context_pP->ue_context.SRB_configList2[i] = NULL;
    }
  }

  if (ue_context_pP->ue_context.DRB_configList) {
    ASN_STRUCT_FREE(asn_DEF_LTE_DRB_ToAddModList, ue_context_pP->ue_context.DRB_configList);
    ue_context_pP->ue_context.DRB_configList = NULL;
  }

  for(i = 0; i < RRC_TRANSACTION_IDENTIFIER_NUMBER; i++) {
    if (ue_context_pP->ue_context.DRB_configList2[i]) {
      free(ue_context_pP->ue_context.DRB_configList2[i]);
      ue_context_pP->ue_context.DRB_configList2[i] = NULL;
    }

    if (ue_context_pP->ue_context.DRB_Release_configList2[i]) {
      free(ue_context_pP->ue_context.DRB_Release_configList2[i]);
      ue_context_pP->ue_context.DRB_Release_configList2[i] = NULL;
    }
  }

  memset(ue_context_pP->ue_context.DRB_active, 0, sizeof(ue_context_pP->ue_context.DRB_active));

  if (ue_context_pP->ue_context.physicalConfigDedicated) {
    ASN_STRUCT_FREE(asn_DEF_LTE_PhysicalConfigDedicated, ue_context_pP->ue_context.physicalConfigDedicated);
    ue_context_pP->ue_context.physicalConfigDedicated = NULL;
  }

  if (ue_context_pP->ue_context.sps_Config) {
    ASN_STRUCT_FREE(asn_DEF_LTE_SPS_Config, ue_context_pP->ue_context.sps_Config);
    ue_context_pP->ue_context.sps_Config = NULL;
  }

  for (i=0; i < MAX_MEAS_OBJ; i++) {
    if (ue_context_pP->ue_context.MeasObj[i] != NULL) {
      ASN_STRUCT_FREE(asn_DEF_LTE_MeasObjectToAddMod, ue_context_pP->ue_context.MeasObj[i]);
      ue_context_pP->ue_context.MeasObj[i] = NULL;
    }
  }

  for (i=0; i < MAX_MEAS_CONFIG; i++) {
    if (ue_context_pP->ue_context.ReportConfig[i] != NULL) {
      ASN_STRUCT_FREE(asn_DEF_LTE_ReportConfigToAddMod, ue_context_pP->ue_context.ReportConfig[i]);
      ue_context_pP->ue_context.ReportConfig[i] = NULL;
    }
  }

  if (ue_context_pP->ue_context.QuantityConfig) {
    ASN_STRUCT_FREE(asn_DEF_LTE_QuantityConfig, ue_context_pP->ue_context.QuantityConfig);
    ue_context_pP->ue_context.QuantityConfig = NULL;
  }

  if (ue_context_pP->ue_context.mac_MainConfig) {
    ASN_STRUCT_FREE(asn_DEF_LTE_MAC_MainConfig, ue_context_pP->ue_context.mac_MainConfig);
    ue_context_pP->ue_context.mac_MainConfig = NULL;
  }

  /*  if (ue_context_pP->ue_context.measGapConfig) {
      ASN_STRUCT_FREE(asn_DEF_LTE_MeasGapConfig, ue_context_pP->ue_context.measGapConfig);
      ue_context_pP->ue_context.measGapConfig = NULL;
    }*/
  if (ue_context_pP->ue_context.handover_info) {
    ASN_STRUCT_FREE(asn_DEF_LTE_Handover, ue_context_pP->ue_context.handover_info);
    ue_context_pP->ue_context.handover_info = NULL;
  }

  //SRB_INFO                           SI;
  //SRB_INFO                           Srb0;
  //SRB_INFO_TABLE_ENTRY               Srb1;
  //SRB_INFO_TABLE_ENTRY               Srb2;
  if (ue_context_pP->ue_context.measConfig) {
    ASN_STRUCT_FREE(asn_DEF_LTE_MeasConfig, ue_context_pP->ue_context.measConfig);
    ue_context_pP->ue_context.measConfig = NULL;
  }

  if (ue_context_pP->ue_context.measConfig) {
    ASN_STRUCT_FREE(asn_DEF_LTE_MeasConfig, ue_context_pP->ue_context.measConfig);
    ue_context_pP->ue_context.measConfig = NULL;
  }

  //HANDOVER_INFO                     *handover_info;
#if defined(ENABLE_SECURITY)
  //uint8_t kenb[32];
#endif
  //e_SecurityAlgorithmConfig__cipheringAlgorithm     ciphering_algorithm;
  //e_SecurityAlgorithmConfig__integrityProtAlgorithm integrity_algorithm;
  //uint8_t                            Status;
  //rnti_t                             rnti;
  //uint64_t                           random_ue_identity;
#if defined(ENABLE_ITTI)
  //UE_S_TMSI                          Initialue_identity_s_TMSI;
  //EstablishmentCause_t               establishment_cause;
  //ReestablishmentCause_t             reestablishment_cause;
  //uint16_t                           ue_initial_id;
  //uint32_t                           eNB_ue_s1ap_id :24;
  //security_capabilities_t            security_capabilities;
  //uint8_t                            nb_of_e_rabs;
  //e_rab_param_t                      e_rab[S1AP_MAX_E_RAB];
  //uint32_t                           enb_gtp_teid[S1AP_MAX_E_RAB];
  //transport_layer_addr_t             enb_gtp_addrs[S1AP_MAX_E_RAB];
  //rb_id_t                            enb_gtp_ebi[S1AP_MAX_E_RAB];
#endif
}

//-----------------------------------------------------------------------------
/*
* Should be called when UE context in eNB should be released
* or when S1 command UE_CONTEXT_RELEASE_REQ should be sent
*/
void
rrc_eNB_free_UE(
  const module_id_t enb_mod_idP,
  const struct rrc_eNB_ue_context_s *const ue_context_pP)
//-----------------------------------------------------------------------------
{
  rnti_t rnti = ue_context_pP->ue_context.rnti;

  if (enb_mod_idP >= NB_eNB_INST) {
    LOG_E(RRC, "eNB instance invalid (%d/%d) for UE %x!\n",
          enb_mod_idP,
          NB_eNB_INST,
          rnti);
    return;
  }

  if (EPC_MODE_ENABLED) {
    if ((ue_context_pP->ue_context.ul_failure_timer >= 20000) && (mac_eNB_get_rrc_status(enb_mod_idP, rnti) >= RRC_CONNECTED)) {
      LOG_I(RRC, "[eNB %d] S1AP_UE_CONTEXT_RELEASE_REQ sent for RNTI %x, cause 21, radio connection with ue lost\n",
            enb_mod_idP,
            rnti);
      rrc_eNB_send_S1AP_UE_CONTEXT_RELEASE_REQ(enb_mod_idP, ue_context_pP, S1AP_CAUSE_RADIO_NETWORK, 21);
      // send cause 21: radio connection with ue lost
      /* From 3GPP 36300v10 p129 : 19.2.2.2.2 S1 UE Context Release Request (eNB triggered)
        * If the E-UTRAN internal reason is a radio link failure detected in the eNB, the eNB shall wait a sufficient time before
        *  triggering the S1 UE Context Release Request procedure in order to allow the UE to perform the NAS recovery
        *  procedure, see TS 23.401 [17].
        */
      return;
    }

    if((ue_context_pP->ue_context.ue_rrc_inactivity_timer >= RC.rrc[enb_mod_idP]->configuration.rrc_inactivity_timer_thres) &&
        (mac_eNB_get_rrc_status(enb_mod_idP, rnti) >= RRC_CONNECTED) &&
        (RC.rrc[enb_mod_idP]->configuration.rrc_inactivity_timer_thres > 0)) {
      LOG_I(RRC, "[eNB %d] S1AP_UE_CONTEXT_RELEASE_REQ sent for RNTI %x, cause 20, user inactivity\n",
            enb_mod_idP,
            rnti);
      rrc_eNB_send_S1AP_UE_CONTEXT_RELEASE_REQ(enb_mod_idP, ue_context_pP, S1AP_CAUSE_RADIO_NETWORK, 20);
      // send cause 20: user inactivity
      return;
    }
  }

  LOG_W(RRC, "[eNB %d] Removing UE RNTI %x\n",
        enb_mod_idP,
        rnti);
  // add UE info to freeList
  LOG_I(RRC, "Put UE %x into freeList\n",
        rnti);
  put_UE_in_freelist(enb_mod_idP, rnti, 1);
}

void remove_UE_from_freelist(module_id_t mod_id, rnti_t rnti) {
  eNB_MAC_INST                             *eNB_MAC = RC.mac[mod_id];
  pthread_mutex_lock(&lock_ue_freelist);
  UE_free_list_t                           *free_list = &eNB_MAC->UE_free_list;
  free_list->UE_free_ctrl[free_list->head_freelist].rnti = 0;
  free_list->head_freelist = (free_list->head_freelist + 1) % (NUMBER_OF_UE_MAX+1);
  free_list->num_UEs--;
  pthread_mutex_unlock(&lock_ue_freelist);
}

void put_UE_in_freelist(module_id_t mod_id, rnti_t rnti, boolean_t removeFlag) {
  UE_free_list_t                           *free_list = NULL;
  eNB_MAC_INST                             *eNB_MAC = RC.mac[mod_id];
  pthread_mutex_lock(&lock_ue_freelist);
  free_list = &eNB_MAC->UE_free_list;
  free_list->UE_free_ctrl[free_list->tail_freelist].rnti = rnti;
  free_list->UE_free_ctrl[free_list->tail_freelist].removeContextFlg = removeFlag;
  free_list->num_UEs++;
  free_list->tail_freelist = (free_list->tail_freelist + 1) % (NUMBER_OF_UE_MAX+1);
  pthread_mutex_unlock(&lock_ue_freelist);
}

void release_UE_in_freeList(module_id_t mod_id) {
  int i, j, CC_id, pdu_number;
  protocol_ctxt_t                           ctxt;
  LTE_eNB_ULSCH_t                          *ulsch = NULL;
  LTE_eNB_DLSCH_t                          *dlsch = NULL;
  nfapi_ul_config_request_body_t           *ul_req_tmp = NULL;
  PHY_VARS_eNB                             *eNB_PHY = NULL;
  struct rrc_eNB_ue_context_s              *ue_context_pP = NULL;
  eNB_MAC_INST                             *eNB_MAC = RC.mac[mod_id];
  boolean_t                                 remove_UEContext;
  rnti_t                                    rnti;
  int                                       head, tail, ue_num;
  pthread_mutex_lock(&lock_ue_freelist);
  head = eNB_MAC->UE_free_list.head_freelist;
  tail = eNB_MAC->UE_free_list.tail_freelist;

  if(head == tail) {
    pthread_mutex_unlock(&lock_ue_freelist);
    return;
  }

  if(tail < head) {
    tail = head + eNB_MAC->UE_free_list.num_UEs;
  }

  pthread_mutex_unlock(&lock_ue_freelist);

  for(ue_num = head; ue_num < tail; ue_num++) {
    ue_num = ue_num % (NUMBER_OF_UE_MAX+1);
    rnti = eNB_MAC->UE_free_list.UE_free_ctrl[ue_num].rnti;

    if(rnti != 0) {
      remove_UEContext = eNB_MAC->UE_free_list.UE_free_ctrl[ue_num].removeContextFlg;
      PROTOCOL_CTXT_SET_BY_MODULE_ID(&ctxt, mod_id, ENB_FLAG_YES, rnti, 0, 0,mod_id);

      for (CC_id = 0; CC_id < MAX_NUM_CCs; CC_id++) {
        eNB_PHY = RC.eNB[mod_id][CC_id];

        for (i=0; i<MAX_MOBILES_PER_ENB; i++) {
          ulsch = eNB_PHY->ulsch[i];

          if((ulsch != NULL) && (ulsch->rnti == rnti)) {
            void clean_eNb_ulsch(LTE_eNB_ULSCH_t *ulsch);
            LOG_I(RRC, "clean_eNb_ulsch ulsch[%d] UE %x\n", i, rnti);
            clean_eNb_ulsch(ulsch);
          }

          if(eNB_PHY->uci_vars[i].rnti == rnti) {
            LOG_I(MAC, "clean eNb uci_vars[%d] UE %x \n",i, rnti);
            memset(&eNB_PHY->uci_vars[i],0,sizeof(LTE_eNB_UCI));
          }
        }

        for (i=0; i<MAX_MOBILES_PER_ENB; i++) {
          dlsch = eNB_PHY->dlsch[i][0];

          if((dlsch != NULL) && (dlsch->rnti == rnti)) {
            void clean_eNb_dlsch(LTE_eNB_DLSCH_t *dlsch);
            LOG_I(RRC, "clean_eNb_dlsch dlsch[%d] UE %x \n", i, rnti);
            clean_eNb_dlsch(dlsch);
          }
        }

        if (rrc_agent_registered[mod_id]) {
          agent_rrc_xface[mod_id]->flexran_agent_notify_ue_state_change(mod_id,
              rnti, PROTOCOL__FLEX_UE_STATE_CHANGE_TYPE__FLUESC_DEACTIVATED);
        }

        for(j = 0; j < 10; j++) {
          ul_req_tmp = &eNB_MAC->UL_req_tmp[CC_id][j].ul_config_request_body;

          if(ul_req_tmp) {
            pdu_number = ul_req_tmp->number_of_pdus;

            for(int pdu_index = pdu_number-1; pdu_index >= 0; pdu_index--) {
              if((ul_req_tmp->ul_config_pdu_list[pdu_index].ulsch_pdu.ulsch_pdu_rel8.rnti == rnti) ||
                  (ul_req_tmp->ul_config_pdu_list[pdu_index].uci_harq_pdu.ue_information.ue_information_rel8.rnti == rnti) ||
                  (ul_req_tmp->ul_config_pdu_list[pdu_index].uci_cqi_pdu.ue_information.ue_information_rel8.rnti == rnti) ||
                  (ul_req_tmp->ul_config_pdu_list[pdu_index].uci_sr_pdu.ue_information.ue_information_rel8.rnti == rnti) ||
                  (ul_req_tmp->ul_config_pdu_list[pdu_index].srs_pdu.srs_pdu_rel8.rnti == rnti)) {
                LOG_I(RRC, "remove UE %x from ul_config_pdu_list %d/%d\n", rnti, pdu_index, pdu_number);

                if(pdu_index < pdu_number -1) {
                  memcpy(&ul_req_tmp->ul_config_pdu_list[pdu_index], &ul_req_tmp->ul_config_pdu_list[pdu_index+1], (pdu_number-1-pdu_index) * sizeof(nfapi_ul_config_request_pdu_t));
                }

                ul_req_tmp->number_of_pdus--;
              }
            }
          }
        }
      }

      rrc_mac_remove_ue(mod_id,rnti);
      rrc_rlc_remove_ue(&ctxt);
      pdcp_remove_UE(&ctxt);

      if(remove_UEContext) {
        ue_context_pP = rrc_eNB_get_ue_context(
                          RC.rrc[mod_id],rnti);

        if(ue_context_pP) {
          rrc_eNB_remove_ue_context(&ctxt,RC.rrc[mod_id],
                                    (struct rrc_eNB_ue_context_s *) ue_context_pP);
        }
      }

      LOG_I(RRC, "[release_UE_in_freeList] remove UE %x from freeList\n", rnti);
      remove_UE_from_freelist(mod_id, rnti);
    }
  }
}

//-----------------------------------------------------------------------------
/*
* Process the rrc connection setup complete message from UE (SRB1 Active)
*/
void
rrc_eNB_process_RRCConnectionSetupComplete(
  const protocol_ctxt_t *const ctxt_pP,
  rrc_eNB_ue_context_t *ue_context_pP,
  LTE_RRCConnectionSetupComplete_r8_IEs_t *rrcConnectionSetupComplete
)
//-----------------------------------------------------------------------------
{
  LOG_I(RRC,
        PROTOCOL_RRC_CTXT_UE_FMT" [RAPROC] Logical Channel UL-DCCH, " "processing LTE_RRCConnectionSetupComplete from UE (SRB1 Active)\n",
        PROTOCOL_RRC_CTXT_UE_ARGS(ctxt_pP));
  ue_context_pP->ue_context.Srb1.Active = 1;
  ue_context_pP->ue_context.Status = RRC_CONNECTED;
  ue_context_pP->ue_context.ue_rrc_inactivity_timer = 1; // set rrc inactivity when UE goes into RRC_CONNECTED
  T(T_ENB_RRC_CONNECTION_SETUP_COMPLETE, T_INT(ctxt_pP->module_id), T_INT(ctxt_pP->frame),
    T_INT(ctxt_pP->subframe), T_INT(ctxt_pP->rnti));

  if (EPC_MODE_ENABLED == 1) {
    // Forward message to S1AP layer
    rrc_eNB_send_S1AP_NAS_FIRST_REQ(ctxt_pP, ue_context_pP, rrcConnectionSetupComplete);
  } else {
    // RRC loop back (no S1AP), send SecurityModeCommand to UE
    rrc_eNB_generate_SecurityModeCommand(ctxt_pP, ue_context_pP);
  }
}

//-----------------------------------------------------------------------------
void
rrc_eNB_generate_SecurityModeCommand(
  const protocol_ctxt_t *const ctxt_pP,
  rrc_eNB_ue_context_t          *const ue_context_pP
)
//-----------------------------------------------------------------------------
{
  uint8_t                             buffer[100];
  uint8_t                             size;
  T(T_ENB_RRC_SECURITY_MODE_COMMAND, T_INT(ctxt_pP->module_id), T_INT(ctxt_pP->frame),
    T_INT(ctxt_pP->subframe), T_INT(ctxt_pP->rnti));
  size = do_SecurityModeCommand(
           ctxt_pP,
           buffer,
           rrc_eNB_get_next_transaction_identifier(ctxt_pP->module_id),
           ue_context_pP->ue_context.ciphering_algorithm,
           ue_context_pP->ue_context.integrity_algorithm);
  LOG_DUMPMSG(RRC,DEBUG_RRC,(char *)buffer,size,"[MSG] RRC Security Mode Command\n");
  LOG_I(RRC,
        PROTOCOL_RRC_CTXT_UE_FMT" Logical Channel DL-DCCH, Generate SecurityModeCommand (bytes %d)\n",
        PROTOCOL_RRC_CTXT_UE_ARGS(ctxt_pP),
        size);
  LOG_D(RRC,
        PROTOCOL_RRC_CTXT_UE_FMT" --- PDCP_DATA_REQ/%d Bytes (securityModeCommand to UE MUI %d) --->[PDCP][RB %02d]\n",
        PROTOCOL_RRC_CTXT_UE_ARGS(ctxt_pP),
        size,
        rrc_eNB_mui,
        DCCH);
  MSC_LOG_TX_MESSAGE(
    MSC_RRC_ENB,
    MSC_RRC_UE,
    buffer,
    size,
    MSC_AS_TIME_FMT" securityModeCommand UE %x MUI %d size %u",
    MSC_AS_TIME_ARGS(ctxt_pP),
    ue_context_pP->ue_context.rnti,
    rrc_eNB_mui,
    size);
  rrc_data_req(
    ctxt_pP,
    DCCH,
    rrc_eNB_mui++,
    SDU_CONFIRM_NO,
    size,
    buffer,
    PDCP_TRANSMISSION_MODE_CONTROL);
}

//-----------------------------------------------------------------------------
void
rrc_eNB_generate_UECapabilityEnquiry(
  const protocol_ctxt_t *const ctxt_pP,
  rrc_eNB_ue_context_t          *const ue_context_pP
)
//-----------------------------------------------------------------------------
{
  uint8_t                             buffer[100];
  uint8_t                             size;
  T(T_ENB_RRC_UE_CAPABILITY_ENQUIRY, T_INT(ctxt_pP->module_id), T_INT(ctxt_pP->frame),
    T_INT(ctxt_pP->subframe), T_INT(ctxt_pP->rnti));
  size = do_UECapabilityEnquiry(
           ctxt_pP,
           buffer,
           rrc_eNB_get_next_transaction_identifier(ctxt_pP->module_id));
  LOG_I(RRC,
        PROTOCOL_RRC_CTXT_UE_FMT" Logical Channel DL-DCCH, Generate UECapabilityEnquiry (bytes %d)\n",
        PROTOCOL_RRC_CTXT_UE_ARGS(ctxt_pP),
        size);
  LOG_D(RRC,
        PROTOCOL_RRC_CTXT_UE_FMT" --- PDCP_DATA_REQ/%d Bytes (UECapabilityEnquiry MUI %d) --->[PDCP][RB %02d]\n",
        PROTOCOL_RRC_CTXT_UE_ARGS(ctxt_pP),
        size,
        rrc_eNB_mui,
        DCCH);
  MSC_LOG_TX_MESSAGE(
    MSC_RRC_ENB,
    MSC_RRC_UE,
    buffer,
    size,
    MSC_AS_TIME_FMT" rrcUECapabilityEnquiry UE %x MUI %d size %u",
    MSC_AS_TIME_ARGS(ctxt_pP),
    ue_context_pP->ue_context.rnti,
    rrc_eNB_mui,
    size);
  rrc_data_req(
    ctxt_pP,
    DCCH,
    rrc_eNB_mui++,
    SDU_CONFIRM_NO,
    size,
    buffer,
    PDCP_TRANSMISSION_MODE_CONTROL);
}

//-----------------------------------------------------------------------------
void
rrc_eNB_generate_RRCConnectionReject(
  const protocol_ctxt_t *const ctxt_pP,
  rrc_eNB_ue_context_t          *const ue_context_pP,
  const int                    CC_id
)
//-----------------------------------------------------------------------------
{
  T(T_ENB_RRC_CONNECTION_REJECT, T_INT(ctxt_pP->module_id), T_INT(ctxt_pP->frame),
    T_INT(ctxt_pP->subframe), T_INT(ctxt_pP->rnti));
  RC.rrc[ctxt_pP->module_id]->carrier[CC_id].Srb0.Tx_buffer.payload_size =
    do_RRCConnectionReject(ctxt_pP->module_id,
                           (uint8_t *) RC.rrc[ctxt_pP->module_id]->carrier[CC_id].Srb0.Tx_buffer.Payload);
  LOG_DUMPMSG(RRC,DEBUG_RRC,
              (char *)(RC.rrc[ctxt_pP->module_id]->carrier[CC_id].Srb0.Tx_buffer.Payload),
              RC.rrc[ctxt_pP->module_id]->carrier[CC_id].Srb0.Tx_buffer.payload_size,
              "[MSG] RRCConnectionReject\n");
  MSC_LOG_TX_MESSAGE(
    MSC_RRC_ENB,
    MSC_RRC_UE,
    RC.rrc[ctxt_pP->module_id]->carrier[CC_id].Srb0.Tx_buffer.Header,
    RC.rrc[ctxt_pP->module_id]->carrier[CC_id].Srb0.Tx_buffer.payload_size,
    MSC_AS_TIME_FMT" LTE_RRCConnectionReject UE %x size %u",
    MSC_AS_TIME_ARGS(ctxt_pP),
    ue_context_pP == NULL ? -1 : ue_context_pP->ue_context.rnti,
    RC.rrc[ctxt_pP->module_id]->carrier[CC_id].Srb0.Tx_buffer.payload_size);
  LOG_I(RRC,
        PROTOCOL_RRC_CTXT_UE_FMT" [RAPROC] Logical Channel DL-CCCH, Generating LTE_RRCConnectionReject (bytes %d)\n",
        PROTOCOL_RRC_CTXT_UE_ARGS(ctxt_pP),
        RC.rrc[ctxt_pP->module_id]->carrier[CC_id].Srb0.Tx_buffer.payload_size);
}

//-----------------------------------------------------------------------------
void
rrc_eNB_generate_RRCConnectionReestablishment(
  const protocol_ctxt_t         *const ctxt_pP,
  rrc_eNB_ue_context_t          *const ue_context_pP,
  const int                            CC_id
)
//-----------------------------------------------------------------------------
{
  LTE_LogicalChannelConfig_t             *SRB1_logicalChannelConfig;
  LTE_SRB_ToAddModList_t                 **SRB_configList;
  LTE_SRB_ToAddMod_t                     *SRB1_config;
  int                                 cnt;
  T(T_ENB_RRC_CONNECTION_REESTABLISHMENT, T_INT(ctxt_pP->module_id), T_INT(ctxt_pP->frame),
    T_INT(ctxt_pP->subframe), T_INT(ctxt_pP->rnti));
  SRB_configList = &ue_context_pP->ue_context.SRB_configList;
  RC.rrc[ctxt_pP->module_id]->carrier[CC_id].Srb0.Tx_buffer.payload_size =
    do_RRCConnectionReestablishment(ctxt_pP,
                                    ue_context_pP,
                                    CC_id,
                                    (uint8_t *) RC.rrc[ctxt_pP->module_id]->carrier[CC_id].Srb0.Tx_buffer.Payload,
                                    (uint8_t) RC.rrc[ctxt_pP->module_id]->carrier[CC_id].p_eNB, //at this point we do not have the UE capability information, so it can only be TM1 or TM2
                                    rrc_eNB_get_next_transaction_identifier(ctxt_pP->module_id),
                                    SRB_configList,
                                    &ue_context_pP->ue_context.physicalConfigDedicated);
  LOG_DUMPMSG(RRC,DEBUG_RRC,
              (char *)(RC.rrc[ctxt_pP->module_id]->carrier[CC_id].Srb0.Tx_buffer.Payload),
              RC.rrc[ctxt_pP->module_id]->carrier[CC_id].Srb0.Tx_buffer.payload_size,
              "[MSG] RRCConnectionReestablishment\n"
             );
  // configure SRB1 for UE

  if (*SRB_configList != NULL) {
    for (cnt = 0; cnt < (*SRB_configList)->list.count; cnt++) {
      if ((*SRB_configList)->list.array[cnt]->srb_Identity == 1) {
        SRB1_config = (*SRB_configList)->list.array[cnt];

        if (SRB1_config->logicalChannelConfig) {
          if (SRB1_config->logicalChannelConfig->present ==
              LTE_SRB_ToAddMod__logicalChannelConfig_PR_explicitValue) {
            SRB1_logicalChannelConfig = &SRB1_config->logicalChannelConfig->choice.explicitValue;
          } else {
            SRB1_logicalChannelConfig = &SRB1_logicalChannelConfig_defaultValue;
          }
        } else {
          SRB1_logicalChannelConfig = &SRB1_logicalChannelConfig_defaultValue;
        }

        LOG_D(RRC,
              PROTOCOL_RRC_CTXT_UE_FMT" RRC_eNB --- MAC_CONFIG_REQ  (SRB1) ---> MAC_eNB\n",
              PROTOCOL_RRC_CTXT_UE_ARGS(ctxt_pP));
        rrc_mac_config_req_eNB(ctxt_pP->module_id,
                               ue_context_pP->ue_context.primaryCC_id,
                               0,0,0,0,0,
#if (LTE_RRC_VERSION >= MAKE_VERSION(14, 0, 0))
                               0,
#endif
                               ctxt_pP->rnti,
                               (LTE_BCCH_BCH_Message_t *) NULL,
                               (LTE_RadioResourceConfigCommonSIB_t *) NULL,
#if (LTE_RRC_VERSION >= MAKE_VERSION(14, 0, 0))
                               (LTE_RadioResourceConfigCommonSIB_t *) NULL,
#endif
                               (struct LTE_PhysicalConfigDedicated * ) ue_context_pP->ue_context.physicalConfigDedicated,
#if (LTE_RRC_VERSION >= MAKE_VERSION(10, 0, 0))
                               (LTE_SCellToAddMod_r10_t *)NULL,
                               //(struct LTE_PhysicalConfigDedicatedSCell_r10 *)NULL,
#endif
                               (LTE_MeasObjectToAddMod_t **) NULL,
                               ue_context_pP->ue_context.mac_MainConfig,
                               1,
                               SRB1_logicalChannelConfig,
                               ue_context_pP->ue_context.measGapConfig,
                               (LTE_TDD_Config_t *) NULL,
                               NULL,
                               (LTE_SchedulingInfoList_t *) NULL,
                               0, NULL, NULL, (LTE_MBSFN_SubframeConfigList_t *) NULL
#if (LTE_RRC_VERSION >= MAKE_VERSION(10, 0, 0))
                               , 0, (LTE_MBSFN_AreaInfoList_r9_t *) NULL, (LTE_PMCH_InfoList_r9_t *) NULL
#endif
#if (LTE_RRC_VERSION >= MAKE_VERSION(13, 0, 0))
                               ,(LTE_SystemInformationBlockType1_v1310_IEs_t *)NULL
#endif
                              );
        break;
      }
    }
  }

  MSC_LOG_TX_MESSAGE(MSC_RRC_ENB,
                     MSC_RRC_UE,
                     RC.rrc[ctxt_pP->module_id]->carrier[CC_id].Srb0.Tx_buffer.Header,
                     RC.rrc[ctxt_pP->module_id]->carrier[CC_id].Srb0.Tx_buffer.payload_size,
                     MSC_AS_TIME_FMT" LTE_RRCConnectionReestablishment UE %x size %u",
                     MSC_AS_TIME_ARGS(ctxt_pP),
                     ue_context_pP->ue_context.rnti,
                     RC.rrc[ctxt_pP->module_id]->carrier[CC_id].Srb0.Tx_buffer.payload_size);
  LOG_I(RRC,
        PROTOCOL_RRC_CTXT_UE_FMT" [RAPROC] Logical Channel DL-CCCH, Generating LTE_RRCConnectionReestablishment (bytes %d)\n",
        PROTOCOL_RRC_CTXT_UE_ARGS(ctxt_pP),
        RC.rrc[ctxt_pP->module_id]->carrier[CC_id].Srb0.Tx_buffer.payload_size);
  int UE_id = find_UE_id(ctxt_pP->module_id, ctxt_pP->rnti);

  if(UE_id != -1) {
    // activate release timer, if RRCComplete not received after 100 frames, remove UE
    RC.mac[ctxt_pP->module_id]->UE_list.UE_sched_ctrl[UE_id].ue_reestablishment_reject_timer = 1;
    // remove UE after 100 frames after LTE_RRCConnectionReestablishmentRelease is triggered
    RC.mac[ctxt_pP->module_id]->UE_list.UE_sched_ctrl[UE_id].ue_reestablishment_reject_timer_thres = 1000;
  } else {
    LOG_E(RRC,
          PROTOCOL_RRC_CTXT_UE_FMT" Generating LTE_RRCConnectionReestablishment without UE_id(MAC) rnti %x\n",
          PROTOCOL_RRC_CTXT_UE_ARGS(ctxt_pP),ctxt_pP->rnti);
  }

  // activate release timer, if RRCComplete not received after 100 frames, remove UE
  ue_context_pP->ue_context.ue_reestablishment_timer = 1;
  // remove UE after 100 frames after LTE_RRCConnectionReestablishmentRelease is triggered
  ue_context_pP->ue_context.ue_reestablishment_timer_thres = 1000;
}

//-----------------------------------------------------------------------------
void
rrc_eNB_process_RRCConnectionReestablishmentComplete(
  const protocol_ctxt_t *const ctxt_pP,
  const rnti_t reestablish_rnti,
  rrc_eNB_ue_context_t         *ue_context_pP,
  const uint8_t xid,
  LTE_RRCConnectionReestablishmentComplete_r8_IEs_t *LTE_RRCConnectionReestablishmentComplete
)
//-----------------------------------------------------------------------------
{
  LOG_I(RRC,
        PROTOCOL_RRC_CTXT_UE_FMT" [RAPROC] Logical Channel UL-DCCH, processing LTE_RRCConnectionReestablishmentComplete from UE (SRB1 Active)\n",
        PROTOCOL_RRC_CTXT_UE_ARGS(ctxt_pP));
  T(T_ENB_RRC_CONNECTION_REESTABLISHMENT_COMPLETE, T_INT(ctxt_pP->module_id), T_INT(ctxt_pP->frame),
    T_INT(ctxt_pP->subframe), T_INT(ctxt_pP->rnti));
  LTE_DRB_ToAddModList_t                 *DRB_configList = ue_context_pP->ue_context.DRB_configList;
  LTE_SRB_ToAddModList_t                 *SRB_configList = ue_context_pP->ue_context.SRB_configList;
  LTE_SRB_ToAddModList_t                **SRB_configList2 = NULL;
  LTE_DRB_ToAddModList_t                **DRB_configList2 = NULL;
  struct LTE_SRB_ToAddMod                *SRB2_config = NULL;
  struct LTE_DRB_ToAddMod                *DRB_config = NULL;
  int i = 0;
  uint8_t                             buffer[RRC_BUF_SIZE];
  uint16_t                            size;
  LTE_MeasObjectToAddModList_t       *MeasObj_list                     = NULL;
  LTE_MeasObjectToAddMod_t           *MeasObj                          = NULL;
  LTE_ReportConfigToAddModList_t     *ReportConfig_list                = NULL;
  LTE_ReportConfigToAddMod_t         *ReportConfig_per, *ReportConfig_A1,
                                     *ReportConfig_A2, *ReportConfig_A3, *ReportConfig_A4, *ReportConfig_A5;
  LTE_MeasIdToAddModList_t           *MeasId_list                      = NULL;
  LTE_MeasIdToAddMod_t               *MeasId0, *MeasId1, *MeasId2, *MeasId3, *MeasId4, *MeasId5;
  LTE_RSRP_Range_t                   *rsrp                             = NULL;
  struct LTE_MeasConfig__speedStatePars  *Sparams                          = NULL;
  LTE_QuantityConfig_t                   *quantityConfig                   = NULL;
  LTE_CellsToAddMod_t                    *CellToAdd                        = NULL;
  LTE_CellsToAddModList_t                *CellsToAddModList                = NULL;
  struct LTE_RRCConnectionReconfiguration_r8_IEs__dedicatedInfoNASList *dedicatedInfoNASList = NULL;
  LTE_DedicatedInfoNAS_t                 *dedicatedInfoNas                 = NULL;
  /* for no gcc warnings */
  (void)dedicatedInfoNas;
  LTE_C_RNTI_t                           *cba_RNTI                         = NULL;
  uint8_t next_xid = rrc_eNB_get_next_transaction_identifier(ctxt_pP->module_id);
  ue_context_pP->ue_context.Status = RRC_CONNECTED;
  ue_context_pP->ue_context.ue_rrc_inactivity_timer = 1; // set rrc inactivity when UE goes into RRC_CONNECTED
  ue_context_pP->ue_context.reestablishment_xid = next_xid;
  SRB_configList2 = &ue_context_pP->ue_context.SRB_configList2[xid];

  // get old configuration of SRB2
  if (*SRB_configList2 != NULL) {
    if((*SRB_configList2)->list.count!=0) {
      LOG_D(RRC, "SRB_configList2(%p) count is %d\n           SRB_configList2->list.array[0] addr is %p",
            SRB_configList2, (*SRB_configList2)->list.count,  (*SRB_configList2)->list.array[0]);
    }

    for (i = 0; (i < (*SRB_configList2)->list.count) && (i < 3); i++) {
      if ((*SRB_configList2)->list.array[i]->srb_Identity == 2 ) {
        LOG_D(RRC, "get SRB2_config from (ue_context_pP->ue_context.SRB_configList2[%d])\n", xid);
        SRB2_config = (*SRB_configList2)->list.array[i];
        break;
      }
    }
  }

  SRB_configList2 = &ue_context_pP->ue_context.SRB_configList2[next_xid];
  DRB_configList2 = &ue_context_pP->ue_context.DRB_configList2[next_xid];

  if(SRB_configList2!=NULL) {
    if (*SRB_configList2) {
      free(*SRB_configList2);
      LOG_D(RRC, "free(ue_context_pP->ue_context.SRB_configList2[%d])\n", next_xid);
    }
  } else {
    LOG_E(RRC, "SRB_configList2 is null\n");
  }

  *SRB_configList2 = CALLOC(1, sizeof(**SRB_configList2));

  if (SRB2_config != NULL) {
    // Add SRB2 to SRB configuration list
    ASN_SEQUENCE_ADD(&SRB_configList->list, SRB2_config);
    ASN_SEQUENCE_ADD(&(*SRB_configList2)->list, SRB2_config);
    LOG_D(RRC, "Add SRB2_config (srb_Identity:%ld) to ue_context_pP->ue_context.SRB_configList\n",
          SRB2_config->srb_Identity);
    LOG_D(RRC, "Add SRB2_config (srb_Identity:%ld) to ue_context_pP->ue_context.SRB_configList2[%d]\n",
          SRB2_config->srb_Identity, next_xid);
  } else {
    // SRB configuration list only contains SRB1.
    LOG_W(RRC,"SRB2 configuration does not exist in SRB configuration list\n");
  }

  if(DRB_configList2!=NULL) {
    if (*DRB_configList2) {
      free(*DRB_configList2);
      LOG_D(RRC, "free(ue_context_pP->ue_context.DRB_configList2[%d])\n", next_xid);
    }
  } else {
    LOG_E(RRC, "DRB_configList2 is null\n");
  }

  *DRB_configList2 = CALLOC(1, sizeof(**DRB_configList2));

  if (DRB_configList != NULL) {
    LOG_D(RRC, "get DRB_config from (ue_context_pP->ue_context.DRB_configList)\n");

    for (i = 0; (i < DRB_configList->list.count) && (i < 3); i++) {
      DRB_config = DRB_configList->list.array[i];
      // Add DRB to DRB configuration list, for LTE_RRCConnectionReconfigurationComplete
      ASN_SEQUENCE_ADD(&(*DRB_configList2)->list, DRB_config);
    }
  }

  ue_context_pP->ue_context.Srb1.Active = 1;
  //ue_context_pP->ue_context.Srb2.Srb_info.Srb_id = 2;
#if defined(ENABLE_USE_MME)
  hashtable_rc_t    h_rc;
  int               j;
  rrc_ue_s1ap_ids_t *rrc_ue_s1ap_ids_p = NULL;
  uint16_t ue_initial_id = ue_context_pP->ue_context.ue_initial_id;
  uint32_t eNB_ue_s1ap_id = ue_context_pP->ue_context.eNB_ue_s1ap_id;
  eNB_RRC_INST *rrc_instance_p = RC.rrc[ENB_INSTANCE_TO_MODULE_ID(ctxt_pP->instance)];

  if (eNB_ue_s1ap_id > 0) {
    h_rc = hashtable_get(rrc_instance_p->s1ap_id2_s1ap_ids, (hash_key_t)eNB_ue_s1ap_id, (void **)&rrc_ue_s1ap_ids_p);

    if  (h_rc == HASH_TABLE_OK) {
      rrc_ue_s1ap_ids_p->ue_rnti = ctxt_pP->rnti;
    }
  }

  if (ue_initial_id != 0) {
    h_rc = hashtable_get(rrc_instance_p->initial_id2_s1ap_ids, (hash_key_t)ue_initial_id, (void **)&rrc_ue_s1ap_ids_p);

    if  (h_rc == HASH_TABLE_OK) {
      rrc_ue_s1ap_ids_p->ue_rnti = ctxt_pP->rnti;
    }
  }

  gtpv1u_enb_create_tunnel_req_t  create_tunnel_req;
  /* Save e RAB information for later */
  memset(&create_tunnel_req, 0, sizeof(create_tunnel_req));

  for ( j = 0, i = 0; i < NB_RB_MAX; i++) {
    if (ue_context_pP->ue_context.e_rab[i].status == E_RAB_STATUS_ESTABLISHED || ue_context_pP->ue_context.e_rab[i].status == E_RAB_STATUS_DONE) {
      create_tunnel_req.eps_bearer_id[j]   = ue_context_pP->ue_context.e_rab[i].param.e_rab_id;
      create_tunnel_req.sgw_S1u_teid[j]  = ue_context_pP->ue_context.e_rab[i].param.gtp_teid;
      memcpy(&create_tunnel_req.sgw_addr[j],
             &ue_context_pP->ue_context.e_rab[i].param.sgw_addr,
             sizeof(transport_layer_addr_t));
      j++;
    }
  }

  create_tunnel_req.rnti       = ctxt_pP->rnti; // warning put zero above
  create_tunnel_req.num_tunnels    = j;
  gtpv1u_update_s1u_tunnel(
    ctxt_pP->instance,
    &create_tunnel_req,
    reestablish_rnti);
#endif
  /* Update RNTI in ue_context */
  ue_context_pP->ue_id_rnti                    = ctxt_pP->rnti; // here ue_id_rnti is just a key, may be something else
  ue_context_pP->ue_context.rnti               = ctxt_pP->rnti;
#if defined(ENABLE_USE_MME)
  uint8_t send_security_mode_command = FALSE;
  rrc_pdcp_config_security(
    ctxt_pP,
    ue_context_pP,
    send_security_mode_command);
  LOG_D(RRC, "set security successfully \n");
#endif
  // Measurement ID list
  MeasId_list = CALLOC(1, sizeof(*MeasId_list));
  memset((void *)MeasId_list, 0, sizeof(*MeasId_list));
  MeasId0 = CALLOC(1, sizeof(*MeasId0));
  MeasId0->measId = 1;
  MeasId0->measObjectId = 1;
  MeasId0->reportConfigId = 1;
  ASN_SEQUENCE_ADD(&MeasId_list->list, MeasId0);
  MeasId1 = CALLOC(1, sizeof(*MeasId1));
  MeasId1->measId = 2;
  MeasId1->measObjectId = 1;
  MeasId1->reportConfigId = 2;
  ASN_SEQUENCE_ADD(&MeasId_list->list, MeasId1);
  MeasId2 = CALLOC(1, sizeof(*MeasId2));
  MeasId2->measId = 3;
  MeasId2->measObjectId = 1;
  MeasId2->reportConfigId = 3;
  ASN_SEQUENCE_ADD(&MeasId_list->list, MeasId2);
  MeasId3 = CALLOC(1, sizeof(*MeasId3));
  MeasId3->measId = 4;
  MeasId3->measObjectId = 1;
  MeasId3->reportConfigId = 4;
  ASN_SEQUENCE_ADD(&MeasId_list->list, MeasId3);
  MeasId4 = CALLOC(1, sizeof(*MeasId4));
  MeasId4->measId = 5;
  MeasId4->measObjectId = 1;
  MeasId4->reportConfigId = 5;
  ASN_SEQUENCE_ADD(&MeasId_list->list, MeasId4);
  MeasId5 = CALLOC(1, sizeof(*MeasId5));
  MeasId5->measId = 6;
  MeasId5->measObjectId = 1;
  MeasId5->reportConfigId = 6;
  ASN_SEQUENCE_ADD(&MeasId_list->list, MeasId5);
  //  LTE_RRCConnectionReconfiguration->criticalExtensions.choice.c1.choice.rrcConnectionReconfiguration_r8.measConfig->measIdToAddModList = MeasId_list;
  // Add one EUTRA Measurement Object
  MeasObj_list = CALLOC(1, sizeof(*MeasObj_list));
  memset((void *)MeasObj_list, 0, sizeof(*MeasObj_list));
  // Configure MeasObject
  MeasObj = CALLOC(1, sizeof(*MeasObj));
  memset((void *)MeasObj, 0, sizeof(*MeasObj));
  MeasObj->measObjectId = 1;
  MeasObj->measObject.present = LTE_MeasObjectToAddMod__measObject_PR_measObjectEUTRA;
  MeasObj->measObject.choice.measObjectEUTRA.carrierFreq = 3350; //band 7, 2.68GHz
  //MeasObj->measObject.choice.measObjectEUTRA.carrierFreq = 36090; //band 33, 1.909GHz
  MeasObj->measObject.choice.measObjectEUTRA.allowedMeasBandwidth = LTE_AllowedMeasBandwidth_mbw25;
  MeasObj->measObject.choice.measObjectEUTRA.presenceAntennaPort1 = 1;
  MeasObj->measObject.choice.measObjectEUTRA.neighCellConfig.buf = CALLOC(1, sizeof(uint8_t));
  MeasObj->measObject.choice.measObjectEUTRA.neighCellConfig.buf[0] = 0;
  MeasObj->measObject.choice.measObjectEUTRA.neighCellConfig.size = 1;
  MeasObj->measObject.choice.measObjectEUTRA.neighCellConfig.bits_unused = 6;
  MeasObj->measObject.choice.measObjectEUTRA.offsetFreq = NULL;   // Default is 15 or 0dB
  MeasObj->measObject.choice.measObjectEUTRA.cellsToAddModList =
    (LTE_CellsToAddModList_t *) CALLOC(1, sizeof(*CellsToAddModList));
  CellsToAddModList = MeasObj->measObject.choice.measObjectEUTRA.cellsToAddModList;

  // Add adjacent cell lists (6 per eNB)
  for (i = 0; i < 6; i++) {
    CellToAdd = (LTE_CellsToAddMod_t *) CALLOC(1, sizeof(*CellToAdd));
    CellToAdd->cellIndex = i + 1;
    CellToAdd->physCellId = get_adjacent_cell_id(ctxt_pP->module_id, i);
    CellToAdd->cellIndividualOffset = LTE_Q_OffsetRange_dB0;
    ASN_SEQUENCE_ADD(&CellsToAddModList->list, CellToAdd);
  }

  ASN_SEQUENCE_ADD(&MeasObj_list->list, MeasObj);
  //  LTE_RRCConnectionReconfiguration->criticalExtensions.choice.c1.choice.rrcConnectionReconfiguration_r8.measConfig->measObjectToAddModList = MeasObj_list;
  // Report Configurations for periodical, A1-A5 events
  ReportConfig_list = CALLOC(1, sizeof(*ReportConfig_list));
  ReportConfig_per = CALLOC(1, sizeof(*ReportConfig_per));
  ReportConfig_A1 = CALLOC(1, sizeof(*ReportConfig_A1));
  ReportConfig_A2 = CALLOC(1, sizeof(*ReportConfig_A2));
  ReportConfig_A3 = CALLOC(1, sizeof(*ReportConfig_A3));
  ReportConfig_A4 = CALLOC(1, sizeof(*ReportConfig_A4));
  ReportConfig_A5 = CALLOC(1, sizeof(*ReportConfig_A5));
  ReportConfig_per->reportConfigId = 1;
  ReportConfig_per->reportConfig.present = LTE_ReportConfigToAddMod__reportConfig_PR_reportConfigEUTRA;
  ReportConfig_per->reportConfig.choice.reportConfigEUTRA.triggerType.present =
    LTE_ReportConfigEUTRA__triggerType_PR_periodical;
  ReportConfig_per->reportConfig.choice.reportConfigEUTRA.triggerType.choice.periodical.purpose =
    LTE_ReportConfigEUTRA__triggerType__periodical__purpose_reportStrongestCells;
  ReportConfig_per->reportConfig.choice.reportConfigEUTRA.triggerQuantity = LTE_ReportConfigEUTRA__triggerQuantity_rsrp;
  ReportConfig_per->reportConfig.choice.reportConfigEUTRA.reportQuantity = LTE_ReportConfigEUTRA__reportQuantity_both;
  ReportConfig_per->reportConfig.choice.reportConfigEUTRA.maxReportCells = 2;
  ReportConfig_per->reportConfig.choice.reportConfigEUTRA.reportInterval = LTE_ReportInterval_ms120;
  ReportConfig_per->reportConfig.choice.reportConfigEUTRA.reportAmount = LTE_ReportConfigEUTRA__reportAmount_infinity;
  ASN_SEQUENCE_ADD(&ReportConfig_list->list, ReportConfig_per);
  ReportConfig_A1->reportConfigId = 2;
  ReportConfig_A1->reportConfig.present = LTE_ReportConfigToAddMod__reportConfig_PR_reportConfigEUTRA;
  ReportConfig_A1->reportConfig.choice.reportConfigEUTRA.triggerType.present =
    LTE_ReportConfigEUTRA__triggerType_PR_event;
  ReportConfig_A1->reportConfig.choice.reportConfigEUTRA.triggerType.choice.event.eventId.present =
    LTE_ReportConfigEUTRA__triggerType__event__eventId_PR_eventA1;
  ReportConfig_A1->reportConfig.choice.reportConfigEUTRA.triggerType.choice.event.eventId.choice.eventA1.
  a1_Threshold.present = LTE_ThresholdEUTRA_PR_threshold_RSRP;
  ReportConfig_A1->reportConfig.choice.reportConfigEUTRA.triggerType.choice.event.eventId.choice.eventA1.
  a1_Threshold.choice.threshold_RSRP = 10;
  ReportConfig_A1->reportConfig.choice.reportConfigEUTRA.triggerQuantity = LTE_ReportConfigEUTRA__triggerQuantity_rsrp;
  ReportConfig_A1->reportConfig.choice.reportConfigEUTRA.reportQuantity = LTE_ReportConfigEUTRA__reportQuantity_both;
  ReportConfig_A1->reportConfig.choice.reportConfigEUTRA.maxReportCells = 2;
  ReportConfig_A1->reportConfig.choice.reportConfigEUTRA.reportInterval = LTE_ReportInterval_ms120;
  ReportConfig_A1->reportConfig.choice.reportConfigEUTRA.reportAmount = LTE_ReportConfigEUTRA__reportAmount_infinity;
  ASN_SEQUENCE_ADD(&ReportConfig_list->list, ReportConfig_A1);

  if (RC.rrc[ctxt_pP->module_id]->HO_flag == 1 /*HO_MEASURMENT */ ) {
    LOG_I(RRC, "[eNB %d] frame %d: requesting A2, A3, A4, A5, and A6 event reporting\n",
          ctxt_pP->module_id, ctxt_pP->frame);
    ReportConfig_A2->reportConfigId = 3;
    ReportConfig_A2->reportConfig.present = LTE_ReportConfigToAddMod__reportConfig_PR_reportConfigEUTRA;
    ReportConfig_A2->reportConfig.choice.reportConfigEUTRA.triggerType.present =
      LTE_ReportConfigEUTRA__triggerType_PR_event;
    ReportConfig_A2->reportConfig.choice.reportConfigEUTRA.triggerType.choice.event.eventId.present =
      LTE_ReportConfigEUTRA__triggerType__event__eventId_PR_eventA2;
    ReportConfig_A2->reportConfig.choice.reportConfigEUTRA.triggerType.choice.event.eventId.choice.
    eventA2.a2_Threshold.present = LTE_ThresholdEUTRA_PR_threshold_RSRP;
    ReportConfig_A2->reportConfig.choice.reportConfigEUTRA.triggerType.choice.event.eventId.choice.
    eventA2.a2_Threshold.choice.threshold_RSRP = 10;
    ReportConfig_A2->reportConfig.choice.reportConfigEUTRA.triggerQuantity =
      LTE_ReportConfigEUTRA__triggerQuantity_rsrp;
    ReportConfig_A2->reportConfig.choice.reportConfigEUTRA.reportQuantity = LTE_ReportConfigEUTRA__reportQuantity_both;
    ReportConfig_A2->reportConfig.choice.reportConfigEUTRA.maxReportCells = 2;
    ReportConfig_A2->reportConfig.choice.reportConfigEUTRA.reportInterval = LTE_ReportInterval_ms120;
    ReportConfig_A2->reportConfig.choice.reportConfigEUTRA.reportAmount = LTE_ReportConfigEUTRA__reportAmount_infinity;
    ASN_SEQUENCE_ADD(&ReportConfig_list->list, ReportConfig_A2);
    ReportConfig_A3->reportConfigId = 4;
    ReportConfig_A3->reportConfig.present = LTE_ReportConfigToAddMod__reportConfig_PR_reportConfigEUTRA;
    ReportConfig_A3->reportConfig.choice.reportConfigEUTRA.triggerType.present =
      LTE_ReportConfigEUTRA__triggerType_PR_event;
    ReportConfig_A3->reportConfig.choice.reportConfigEUTRA.triggerType.choice.event.eventId.present =
      LTE_ReportConfigEUTRA__triggerType__event__eventId_PR_eventA3;
    ReportConfig_A3->reportConfig.choice.reportConfigEUTRA.triggerType.choice.event.eventId.choice.eventA3.a3_Offset = 1;   //10;
    ReportConfig_A3->reportConfig.choice.reportConfigEUTRA.triggerType.choice.event.eventId.choice.
    eventA3.reportOnLeave = 1;
    ReportConfig_A3->reportConfig.choice.reportConfigEUTRA.triggerQuantity =
      LTE_ReportConfigEUTRA__triggerQuantity_rsrp;
    ReportConfig_A3->reportConfig.choice.reportConfigEUTRA.reportQuantity = LTE_ReportConfigEUTRA__reportQuantity_both;
    ReportConfig_A3->reportConfig.choice.reportConfigEUTRA.maxReportCells = 2;
    ReportConfig_A3->reportConfig.choice.reportConfigEUTRA.reportInterval = LTE_ReportInterval_ms120;
    ReportConfig_A3->reportConfig.choice.reportConfigEUTRA.reportAmount = LTE_ReportConfigEUTRA__reportAmount_infinity;
    ReportConfig_A3->reportConfig.choice.reportConfigEUTRA.triggerType.choice.event.hysteresis = 0.5; // FIXME ...hysteresis is of type long!
    ReportConfig_A3->reportConfig.choice.reportConfigEUTRA.triggerType.choice.event.timeToTrigger =
      LTE_TimeToTrigger_ms40;
    ASN_SEQUENCE_ADD(&ReportConfig_list->list, ReportConfig_A3);
    ReportConfig_A4->reportConfigId = 5;
    ReportConfig_A4->reportConfig.present = LTE_ReportConfigToAddMod__reportConfig_PR_reportConfigEUTRA;
    ReportConfig_A4->reportConfig.choice.reportConfigEUTRA.triggerType.present =
      LTE_ReportConfigEUTRA__triggerType_PR_event;
    ReportConfig_A4->reportConfig.choice.reportConfigEUTRA.triggerType.choice.event.eventId.present =
      LTE_ReportConfigEUTRA__triggerType__event__eventId_PR_eventA4;
    ReportConfig_A4->reportConfig.choice.reportConfigEUTRA.triggerType.choice.event.eventId.choice.
    eventA4.a4_Threshold.present = LTE_ThresholdEUTRA_PR_threshold_RSRP;
    ReportConfig_A4->reportConfig.choice.reportConfigEUTRA.triggerType.choice.event.eventId.choice.
    eventA4.a4_Threshold.choice.threshold_RSRP = 10;
    ReportConfig_A4->reportConfig.choice.reportConfigEUTRA.triggerQuantity =
      LTE_ReportConfigEUTRA__triggerQuantity_rsrp;
    ReportConfig_A4->reportConfig.choice.reportConfigEUTRA.reportQuantity = LTE_ReportConfigEUTRA__reportQuantity_both;
    ReportConfig_A4->reportConfig.choice.reportConfigEUTRA.maxReportCells = 2;
    ReportConfig_A4->reportConfig.choice.reportConfigEUTRA.reportInterval = LTE_ReportInterval_ms120;
    ReportConfig_A4->reportConfig.choice.reportConfigEUTRA.reportAmount = LTE_ReportConfigEUTRA__reportAmount_infinity;
    ASN_SEQUENCE_ADD(&ReportConfig_list->list, ReportConfig_A4);
    ReportConfig_A5->reportConfigId = 6;
    ReportConfig_A5->reportConfig.present = LTE_ReportConfigToAddMod__reportConfig_PR_reportConfigEUTRA;
    ReportConfig_A5->reportConfig.choice.reportConfigEUTRA.triggerType.present =
      LTE_ReportConfigEUTRA__triggerType_PR_event;
    ReportConfig_A5->reportConfig.choice.reportConfigEUTRA.triggerType.choice.event.eventId.present =
      LTE_ReportConfigEUTRA__triggerType__event__eventId_PR_eventA5;
    ReportConfig_A5->reportConfig.choice.reportConfigEUTRA.triggerType.choice.event.eventId.choice.
    eventA5.a5_Threshold1.present = LTE_ThresholdEUTRA_PR_threshold_RSRP;
    ReportConfig_A5->reportConfig.choice.reportConfigEUTRA.triggerType.choice.event.eventId.choice.
    eventA5.a5_Threshold2.present = LTE_ThresholdEUTRA_PR_threshold_RSRP;
    ReportConfig_A5->reportConfig.choice.reportConfigEUTRA.triggerType.choice.event.eventId.choice.
    eventA5.a5_Threshold1.choice.threshold_RSRP = 10;
    ReportConfig_A5->reportConfig.choice.reportConfigEUTRA.triggerType.choice.event.eventId.choice.
    eventA5.a5_Threshold2.choice.threshold_RSRP = 10;
    ReportConfig_A5->reportConfig.choice.reportConfigEUTRA.triggerQuantity =
      LTE_ReportConfigEUTRA__triggerQuantity_rsrp;
    ReportConfig_A5->reportConfig.choice.reportConfigEUTRA.reportQuantity = LTE_ReportConfigEUTRA__reportQuantity_both;
    ReportConfig_A5->reportConfig.choice.reportConfigEUTRA.maxReportCells = 2;
    ReportConfig_A5->reportConfig.choice.reportConfigEUTRA.reportInterval = LTE_ReportInterval_ms120;
    ReportConfig_A5->reportConfig.choice.reportConfigEUTRA.reportAmount = LTE_ReportConfigEUTRA__reportAmount_infinity;
    ASN_SEQUENCE_ADD(&ReportConfig_list->list, ReportConfig_A5);
    //  LTE_RRCConnectionReconfiguration->criticalExtensions.choice.c1.choice.rrcConnectionReconfiguration_r8.measConfig->reportConfigToAddModList = ReportConfig_list;
    rsrp = CALLOC(1, sizeof(LTE_RSRP_Range_t));
    *rsrp = 20;
    Sparams = CALLOC(1, sizeof(*Sparams));
    Sparams->present = LTE_MeasConfig__speedStatePars_PR_setup;
    Sparams->choice.setup.timeToTrigger_SF.sf_High = LTE_SpeedStateScaleFactors__sf_Medium_oDot75;
    Sparams->choice.setup.timeToTrigger_SF.sf_Medium = LTE_SpeedStateScaleFactors__sf_High_oDot5;
    Sparams->choice.setup.mobilityStateParameters.n_CellChangeHigh = 10;
    Sparams->choice.setup.mobilityStateParameters.n_CellChangeMedium = 5;
    Sparams->choice.setup.mobilityStateParameters.t_Evaluation = LTE_MobilityStateParameters__t_Evaluation_s60;
    Sparams->choice.setup.mobilityStateParameters.t_HystNormal = LTE_MobilityStateParameters__t_HystNormal_s120;
    quantityConfig = CALLOC(1, sizeof(*quantityConfig));
    memset((void *)quantityConfig, 0, sizeof(*quantityConfig));
    quantityConfig->quantityConfigEUTRA = CALLOC(1, sizeof(struct LTE_QuantityConfigEUTRA));
    memset((void *)quantityConfig->quantityConfigEUTRA, 0, sizeof(*quantityConfig->quantityConfigEUTRA));
    quantityConfig->quantityConfigCDMA2000 = NULL;
    quantityConfig->quantityConfigGERAN = NULL;
    quantityConfig->quantityConfigUTRA = NULL;
    quantityConfig->quantityConfigEUTRA->filterCoefficientRSRP =
      CALLOC(1, sizeof(*(quantityConfig->quantityConfigEUTRA->filterCoefficientRSRP)));
    quantityConfig->quantityConfigEUTRA->filterCoefficientRSRQ =
      CALLOC(1, sizeof(*(quantityConfig->quantityConfigEUTRA->filterCoefficientRSRQ)));
    *quantityConfig->quantityConfigEUTRA->filterCoefficientRSRP = LTE_FilterCoefficient_fc4;
    *quantityConfig->quantityConfigEUTRA->filterCoefficientRSRQ = LTE_FilterCoefficient_fc4;
    LOG_I(RRC,
          "[eNB %d] Frame %d: potential handover preparation: store the information in an intermediate structure in case of failure\n",
          ctxt_pP->module_id, ctxt_pP->frame);
    // store the information in an intermediate structure for Hanodver management
    //rrc_inst->handover_info.as_config.sourceRadioResourceConfig.srb_ToAddModList = CALLOC(1,sizeof());
    ue_context_pP->ue_context.handover_info = CALLOC(1, sizeof(*(ue_context_pP->ue_context.handover_info)));
    //memcpy((void *)rrc_inst->handover_info[ue_mod_idP]->as_config.sourceRadioResourceConfig.srb_ToAddModList,(void *)SRB_list,sizeof(LTE_SRB_ToAddModList_t));
    ue_context_pP->ue_context.handover_info->as_config.sourceRadioResourceConfig.srb_ToAddModList = *SRB_configList2;
    //memcpy((void *)rrc_inst->handover_info[ue_mod_idP]->as_config.sourceRadioResourceConfig.drb_ToAddModList,(void *)DRB_list,sizeof(LTE_DRB_ToAddModList_t));
    ue_context_pP->ue_context.handover_info->as_config.sourceRadioResourceConfig.drb_ToAddModList = DRB_configList;
    ue_context_pP->ue_context.handover_info->as_config.sourceRadioResourceConfig.drb_ToReleaseList = NULL;
    ue_context_pP->ue_context.handover_info->as_config.sourceRadioResourceConfig.mac_MainConfig =
      CALLOC(1, sizeof(*ue_context_pP->ue_context.handover_info->as_config.sourceRadioResourceConfig.mac_MainConfig));
    memcpy((void *)ue_context_pP->ue_context.handover_info->as_config.sourceRadioResourceConfig.mac_MainConfig,
           (void *)ue_context_pP->ue_context.mac_MainConfig, sizeof(LTE_MAC_MainConfig_t));
    ue_context_pP->ue_context.handover_info->as_config.sourceRadioResourceConfig.physicalConfigDedicated =
      CALLOC(1, sizeof(LTE_PhysicalConfigDedicated_t));
    memcpy((void *)ue_context_pP->ue_context.handover_info->as_config.sourceRadioResourceConfig.physicalConfigDedicated,
           (void *)ue_context_pP->ue_context.physicalConfigDedicated, sizeof(LTE_PhysicalConfigDedicated_t));
    ue_context_pP->ue_context.handover_info->as_config.sourceRadioResourceConfig.sps_Config = NULL;
    //memcpy((void *)rrc_inst->handover_info[ue_mod_idP]->as_config.sourceRadioResourceConfig.sps_Config,(void *)rrc_inst->sps_Config[ue_mod_idP],sizeof(SPS_Config_t));
  }

#ifdef CBA
  //struct PUSCH_CBAConfigDedicated_vlola  *pusch_CBAConfigDedicated_vlola;
  uint8_t                            *cba_RNTI_buf;
  cba_RNTI = CALLOC(1, sizeof(LTE_C_RNTI_t));
  cba_RNTI_buf = CALLOC(1, 2 * sizeof(uint8_t));
  cba_RNTI->buf = cba_RNTI_buf;
  cba_RNTI->size = 2;
  cba_RNTI->bits_unused = 0;

  // associate UEs to the CBa groups as a function of their UE id
  if (rrc_inst->num_active_cba_groups) {
    cba_RNTI->buf[0] = rrc_inst->cba_rnti[ue_mod_idP % rrc_inst->num_active_cba_groups] & 0xff;
    cba_RNTI->buf[1] = 0xff;
    LOG_D(RRC,
          "[eNB %d] Frame %d: cba_RNTI = %x in group %d is attribued to UE %d\n",
          enb_mod_idP, frameP,
          rrc_inst->cba_rnti[ue_mod_idP % rrc_inst->num_active_cba_groups],
          ue_mod_idP % rrc_inst->num_active_cba_groups, ue_mod_idP);
  } else {
    cba_RNTI->buf[0] = 0x0;
    cba_RNTI->buf[1] = 0x0;
    LOG_D(RRC, "[eNB %d] Frame %d: no cba_RNTI is configured for UE %d\n", enb_mod_idP, frameP, ue_mod_idP);
  }

#endif
#if defined(ENABLE_ITTI)
  /* Initialize NAS list */
  dedicatedInfoNASList = CALLOC(1, sizeof(struct LTE_RRCConnectionReconfiguration_r8_IEs__dedicatedInfoNASList));

  /* Add all NAS PDUs to the list */
  for (i = 0; i < ue_context_pP->ue_context.nb_of_e_rabs; i++) {
    if (ue_context_pP->ue_context.e_rab[i].param.nas_pdu.buffer != NULL) {
      dedicatedInfoNas = CALLOC(1, sizeof(LTE_DedicatedInfoNAS_t));
      memset(dedicatedInfoNas, 0, sizeof(OCTET_STRING_t));
      OCTET_STRING_fromBuf(dedicatedInfoNas,
                           (char *)ue_context_pP->ue_context.e_rab[i].param.nas_pdu.buffer,
                           ue_context_pP->ue_context.e_rab[i].param.nas_pdu.length);
      LOG_D(RRC, "Add LTE_DedicatedInfoNAS(%d) to LTE_DedicatedInfoNASList\n", i);
      ASN_SEQUENCE_ADD(&dedicatedInfoNASList->list, dedicatedInfoNas);
    }

    /* TODO parameters yet to process ... */
    {
      //      ue_context_pP->ue_context.e_rab[i].param.qos;
      //      ue_context_pP->ue_context.e_rab[i].param.sgw_addr;
      //      ue_context_pP->ue_context.e_rab[i].param.gtp_teid;
    }
    /* TODO should test if e RAB are Ok before! */
    ue_context_pP->ue_context.e_rab[i].status = E_RAB_STATUS_DONE;
    LOG_D(RRC, "setting the status for the default DRB (index %d) to (%d,%s)\n",
          i, ue_context_pP->ue_context.e_rab[i].status, "E_RAB_STATUS_DONE");
  }

  /* If list is empty free the list and reset the address */
  if (dedicatedInfoNASList->list.count == 0) {
    free(dedicatedInfoNASList);
    dedicatedInfoNASList = NULL;
  }

#endif
  // send LTE_RRCConnectionReconfiguration
  memset(buffer, 0, RRC_BUF_SIZE);
  size = do_RRCConnectionReconfiguration(ctxt_pP,
                                         buffer,
                                         next_xid,   //Transaction_id,
                                         (LTE_SRB_ToAddModList_t *)*SRB_configList2, // SRB_configList
                                         (LTE_DRB_ToAddModList_t *)DRB_configList,
                                         (LTE_DRB_ToReleaseList_t *)NULL, // DRB2_list,
                                         (struct LTE_SPS_Config *)NULL,   // maybe ue_context_pP->ue_context.sps_Config,
                                         (struct LTE_PhysicalConfigDedicated *)ue_context_pP->ue_context.physicalConfigDedicated,
#ifdef EXMIMO_IOT
                                         NULL, NULL, NULL,NULL,
#else
                                         (LTE_MeasObjectToAddModList_t *)MeasObj_list, // MeasObj_list,
                                         (LTE_ReportConfigToAddModList_t *)ReportConfig_list, // ReportConfig_list,
                                         (LTE_QuantityConfig_t *)quantityConfig, //quantityConfig,
                                         (LTE_MeasIdToAddModList_t *)NULL,
#endif
                                         (LTE_MAC_MainConfig_t *)ue_context_pP->ue_context.mac_MainConfig,
                                         (LTE_MeasGapConfig_t *)NULL,
                                         (LTE_MobilityControlInfo_t *)NULL,
                                         (struct LTE_MeasConfig__speedStatePars *)Sparams, // Sparams,
                                         (LTE_RSRP_Range_t *)rsrp, // rsrp,
                                         (LTE_C_RNTI_t *)cba_RNTI, // cba_RNTI
                                         (struct LTE_RRCConnectionReconfiguration_r8_IEs__dedicatedInfoNASList *)dedicatedInfoNASList, //dedicatedInfoNASList
                                         (LTE_SL_CommConfig_r12_t *)NULL,
                                         (LTE_SL_DiscConfig_r12_t *)NULL
#if (LTE_RRC_VERSION >= MAKE_VERSION(10, 0, 0))
                                         , (LTE_SCellToAddMod_r10_t *)NULL
#endif
                                        );
  LOG_DUMPMSG(RRC,DEBUG_RRC,(char *)buffer,size,
              "[MSG] RRC Connection Reconfiguration\n");
#if defined(ENABLE_ITTI)

  /* Free all NAS PDUs */
  for (i = 0; i < ue_context_pP->ue_context.nb_of_e_rabs; i++) {
    if (ue_context_pP->ue_context.e_rab[i].param.nas_pdu.buffer != NULL) {
      /* Free the NAS PDU buffer and invalidate it */
      free(ue_context_pP->ue_context.e_rab[i].param.nas_pdu.buffer);
      ue_context_pP->ue_context.e_rab[i].param.nas_pdu.buffer = NULL;
    }
  }

#endif

  if(size==65535) {
    LOG_E(RRC,"RRC decode err!!! do_RRCConnectionReconfiguration\n");
    put_UE_in_freelist(ctxt_pP->module_id, reestablish_rnti, 0);
    return;
  } else {
    LOG_I(RRC,
          "[eNB %d] Frame %d, Logical Channel DL-DCCH, Generate LTE_RRCConnectionReconfiguration (bytes %d, UE id %x)\n",
          ctxt_pP->module_id, ctxt_pP->frame, size, ue_context_pP->ue_context.rnti);
    LOG_D(RRC,
          "[FRAME %05d][RRC_eNB][MOD %u][][--- PDCP_DATA_REQ/%d Bytes (rrcConnectionReconfiguration to UE %x MUI %d) --->][PDCP][MOD %u][RB %u]\n",
          ctxt_pP->frame, ctxt_pP->module_id, size, ue_context_pP->ue_context.rnti, rrc_eNB_mui, ctxt_pP->module_id, DCCH);
    MSC_LOG_TX_MESSAGE(
      MSC_RRC_ENB,
      MSC_RRC_UE,
      buffer,
      size,
      MSC_AS_TIME_FMT" LTE_RRCConnectionReconfiguration UE %x MUI %d size %u",
      MSC_AS_TIME_ARGS(ctxt_pP),
      ue_context_pP->ue_context.rnti,
      rrc_eNB_mui,
      size);
    rrc_data_req(
      ctxt_pP,
      DCCH,
      rrc_eNB_mui++,
      SDU_CONFIRM_NO,
      size,
      buffer,
      PDCP_TRANSMISSION_MODE_CONTROL);
  }

  // delete UE data of prior RNTI.  UE use current RNTI.
  //  protocol_ctxt_t ctxt_prior = *ctxt_pP;
  //  ctxt_prior.rnti = reestablish_rnti;
  //
  //  LTE_eNB_ULSCH_t *ulsch = NULL;
  //  nfapi_ul_config_request_body_t *ul_req_tmp = NULL;
  //  PHY_VARS_eNB *eNB_PHY = NULL;
  //  eNB_MAC_INST *eNB_MAC = RC.mac[ctxt_prior.module_id];
  //  for (int CC_id = 0; CC_id < MAX_NUM_CCs; CC_id++) {
  //    eNB_PHY = RC.eNB[ctxt_prior.module_id][CC_id];
  //    for (int i=0; i<MAX_MOBILES_PER_ENB; i++) {
  //      ulsch = eNB_PHY->ulsch[i];
  //      if((ulsch != NULL) && (ulsch->rnti == ctxt_prior.rnti)){
  //        void clean_eNb_ulsch(LTE_eNB_ULSCH_t *ulsch);
  //        LOG_I(RRC, "clean_eNb_ulsch UE %x \n", ctxt_prior.rnti);
  //        clean_eNb_ulsch(ulsch);
  //        break;
  //      }
  //    }
  //
  //    for(int j = 0; j < 10; j++){
  //      ul_req_tmp = &eNB_MAC->UL_req_tmp[CC_id][j].ul_config_request_body;
  //      if(ul_req_tmp){
  //        int pdu_number = ul_req_tmp->number_of_pdus;
  //        for(int pdu_index = pdu_number-1; pdu_index >= 0; pdu_index--){
  //          if(ul_req_tmp->ul_config_pdu_list[pdu_index].ulsch_pdu.ulsch_pdu_rel8.rnti == ctxt_prior.rnti){
  //            LOG_I(RRC, "remove UE %x from ul_config_pdu_list %d/%d\n", ctxt_prior.rnti, pdu_index, pdu_number);
  //            if(pdu_index < pdu_number -1){
  //               memcpy(&ul_req_tmp->ul_config_pdu_list[pdu_index], &ul_req_tmp->ul_config_pdu_list[pdu_index+1], (pdu_number-1-pdu_index) * sizeof(nfapi_ul_config_request_pdu_t));
  //            }
  //            ul_req_tmp->number_of_pdus--;
  //          }
  //        }
  //      }
  //    }
  //  }
  //  rrc_mac_remove_ue(ctxt_prior.module_id, ctxt_prior.rnti);
  //  rrc_rlc_remove_ue(&ctxt_prior);
  //  pdcp_remove_UE(&ctxt_prior);
  // add UE info to freeList for RU_thread to remove the UE instead of remove it here
  LOG_I(RRC, "[RRCConnectionReestablishment]put UE %x into freeList\n", reestablish_rnti);
  put_UE_in_freelist(ctxt_pP->module_id, reestablish_rnti, 0);
}

//-----------------------------------------------------------------------------
void
rrc_eNB_generate_RRCConnectionReestablishmentReject(
  const protocol_ctxt_t *const ctxt_pP,
  rrc_eNB_ue_context_t          *const ue_context_pP,
  const int                    CC_id
)
//-----------------------------------------------------------------------------
{
  int UE_id = find_UE_id(ctxt_pP->module_id, ctxt_pP->rnti);

  if(UE_id != -1) {
    RC.mac[ctxt_pP->module_id]->UE_list.UE_sched_ctrl[UE_id].ue_reestablishment_reject_timer = 1;
    RC.mac[ctxt_pP->module_id]->UE_list.UE_sched_ctrl[UE_id].ue_reestablishment_reject_timer_thres = 20;
  } else {
    LOG_E(RRC,
          PROTOCOL_RRC_CTXT_UE_FMT" Generating LTE_RRCConnectionReestablishmentReject without UE_id(MAC) rnti %x\n",
          PROTOCOL_RRC_CTXT_UE_ARGS(ctxt_pP),ctxt_pP->rnti);
  }

  T(T_ENB_RRC_CONNECTION_REESTABLISHMENT_REJECT, T_INT(ctxt_pP->module_id), T_INT(ctxt_pP->frame),
    T_INT(ctxt_pP->subframe), T_INT(ctxt_pP->rnti));
  RC.rrc[ctxt_pP->module_id]->carrier[CC_id].Srb0.Tx_buffer.payload_size =
    do_RRCConnectionReestablishmentReject(ctxt_pP->module_id,
                                          (uint8_t *) RC.rrc[ctxt_pP->module_id]->carrier[CC_id].Srb0.Tx_buffer.Payload);
  LOG_DUMPMSG(RRC,DEBUG_RRC,
              (char *)(RC.rrc[ctxt_pP->module_id]->carrier[CC_id].Srb0.Tx_buffer.Payload),
              RC.rrc[ctxt_pP->module_id]->carrier[CC_id].Srb0.Tx_buffer.payload_size,
              "[MSG] RRCConnectionReestablishmentReject\n");
  MSC_LOG_TX_MESSAGE(
    MSC_RRC_ENB,
    MSC_RRC_UE,
    RC.rrc[ctxt_pP->module_id]->carrier[CC_id].Srb0.Tx_buffer.Header,
    RC.rrc[ctxt_pP->module_id]->carrier[CC_id].Srb0.Tx_buffer.payload_size,
    MSC_AS_TIME_FMT" LTE_RRCConnectionReestablishmentReject UE %x size %u",
    MSC_AS_TIME_ARGS(ctxt_pP),
    ue_context_pP == NULL ? -1 : ue_context_pP->ue_context.rnti,
    RC.rrc[ctxt_pP->module_id]->carrier[CC_id].Srb0.Tx_buffer.payload_size);
  LOG_I(RRC,
        PROTOCOL_RRC_CTXT_UE_FMT" [RAPROC] Logical Channel DL-CCCH, Generating LTE_RRCConnectionReestablishmentReject (bytes %d)\n",
        PROTOCOL_RRC_CTXT_UE_ARGS(ctxt_pP),
        RC.rrc[ctxt_pP->module_id]->carrier[CC_id].Srb0.Tx_buffer.payload_size);
}

//-----------------------------------------------------------------------------
/*
* Generate the RRC Connection Release to UE.
* If received, UE should switch to RRC_IDLE mode.
*/
void
rrc_eNB_generate_RRCConnectionRelease(
  const protocol_ctxt_t *const ctxt_pP,
  rrc_eNB_ue_context_t *const ue_context_pP
)
//-----------------------------------------------------------------------------
{
  uint8_t buffer[RRC_BUF_SIZE];
  uint16_t size = 0;
  memset(buffer, 0, RRC_BUF_SIZE);
  T(T_ENB_RRC_CONNECTION_RELEASE, T_INT(ctxt_pP->module_id), T_INT(ctxt_pP->frame),
    T_INT(ctxt_pP->subframe), T_INT(ctxt_pP->rnti));
  size = do_RRCConnectionRelease(ctxt_pP->module_id, buffer,rrc_eNB_get_next_transaction_identifier(ctxt_pP->module_id));
  ue_context_pP->ue_context.ue_reestablishment_timer = 0;
  ue_context_pP->ue_context.ue_release_timer = 0;
  ue_context_pP->ue_context.ue_rrc_inactivity_timer = 0;
  LOG_I(RRC,
        PROTOCOL_RRC_CTXT_UE_FMT" Logical Channel DL-DCCH, Generate RRCConnectionRelease (bytes %d)\n",
        PROTOCOL_RRC_CTXT_UE_ARGS(ctxt_pP),
        size);
  LOG_D(RRC,
        PROTOCOL_RRC_CTXT_UE_FMT" --- PDCP_DATA_REQ/%d Bytes (rrcConnectionRelease MUI %d) --->[PDCP][RB %u]\n",
        PROTOCOL_RRC_CTXT_UE_ARGS(ctxt_pP),
        size,
        rrc_eNB_mui,
        DCCH);
  MSC_LOG_TX_MESSAGE(
    MSC_RRC_ENB,
    MSC_RRC_UE,
    buffer,
    size,
    MSC_AS_TIME_FMT" LTE_RRCConnectionRelease UE %x MUI %d size %u",
    MSC_AS_TIME_ARGS(ctxt_pP),
    ue_context_pP->ue_context.rnti,
    rrc_eNB_mui,
    size);
  pthread_mutex_lock(&rrc_release_freelist);

  for (uint16_t release_num = 0; release_num < NUMBER_OF_UE_MAX; release_num++) {
    if (rrc_release_info.RRC_release_ctrl[release_num].flag == 0) {
      if (ue_context_pP->ue_context.ue_release_timer_s1 > 0) {
        rrc_release_info.RRC_release_ctrl[release_num].flag = 1;
      } else {
        rrc_release_info.RRC_release_ctrl[release_num].flag = 2;
      }

      rrc_release_info.RRC_release_ctrl[release_num].rnti = ctxt_pP->rnti;
      rrc_release_info.RRC_release_ctrl[release_num].rrc_eNB_mui = rrc_eNB_mui;
      rrc_release_info.num_UEs++;
      LOG_D(RRC, "Generate DLSCH Release send: index %d rnti %x mui %d flag %d \n",
            release_num,
            ctxt_pP->rnti,
            rrc_eNB_mui,
            rrc_release_info.RRC_release_ctrl[release_num].flag);
      break;
    }
  }

  pthread_mutex_unlock(&rrc_release_freelist);
  rrc_data_req(ctxt_pP,
               DCCH,
               rrc_eNB_mui++,
               SDU_CONFIRM_NO,
               size,
               buffer,
               PDCP_TRANSMISSION_MODE_CONTROL);
}

uint8_t qci_to_priority[9]= {2,4,3,5,1,6,7,8,9};

// TBD: this directive can be remived if we create a similar e_rab_param_t structure in RRC context
#if defined(ENABLE_ITTI)
//-----------------------------------------------------------------------------
void
rrc_eNB_generate_dedicatedRRCConnectionReconfiguration(const protocol_ctxt_t *const ctxt_pP,
    rrc_eNB_ue_context_t          *const ue_context_pP,
    const uint8_t                ho_state
                                                      )
//-----------------------------------------------------------------------------
{
  uint8_t                             buffer[RRC_BUF_SIZE];
  uint16_t                            size;
  int i;
  struct LTE_DRB_ToAddMod                *DRB_config                       = NULL;
  struct LTE_RLC_Config                  *DRB_rlc_config                   = NULL;
  struct LTE_PDCP_Config                 *DRB_pdcp_config                  = NULL;
  struct LTE_PDCP_Config__rlc_AM         *PDCP_rlc_AM                      = NULL;
  struct LTE_PDCP_Config__rlc_UM         *PDCP_rlc_UM                      = NULL;
  struct LTE_LogicalChannelConfig        *DRB_lchan_config                 = NULL;
  struct LTE_LogicalChannelConfig__ul_SpecificParameters
    *DRB_ul_SpecificParameters        = NULL;
  //  LTE_DRB_ToAddModList_t**                DRB_configList=&ue_context_pP->ue_context.DRB_configList;
  LTE_DRB_ToAddModList_t                *DRB_configList=ue_context_pP->ue_context.DRB_configList;
  LTE_DRB_ToAddModList_t                **DRB_configList2=NULL;
  //DRB_ToAddModList_t**                RRC_DRB_configList=&ue_context_pP->ue_context.DRB_configList;
  struct LTE_RRCConnectionReconfiguration_r8_IEs__dedicatedInfoNASList *dedicatedInfoNASList = NULL;
  LTE_DedicatedInfoNAS_t                 *dedicatedInfoNas                 = NULL;
  /* for no gcc warnings */
  (void)dedicatedInfoNas;
  long  *logicalchannelgroup_drb;
  //  int drb_identity_index=0;
  uint8_t xid = rrc_eNB_get_next_transaction_identifier(ctxt_pP->module_id);   //Transaction_id,
  DRB_configList2=&ue_context_pP->ue_context.DRB_configList2[xid];

  if (*DRB_configList2) {
    free(*DRB_configList2);
  }

  //*DRB_configList = CALLOC(1, sizeof(*DRB_configList));
  *DRB_configList2 = CALLOC(1, sizeof(**DRB_configList2));
  /* Initialize NAS list */
  dedicatedInfoNASList = CALLOC(1, sizeof(struct LTE_RRCConnectionReconfiguration_r8_IEs__dedicatedInfoNASList));
  int e_rab_done=0;

  for ( i = 0  ;
        i < ue_context_pP->ue_context.setup_e_rabs ;
        i++) {
    if (e_rab_done >= ue_context_pP->ue_context.nb_of_e_rabs) {
      break;
    }

    // bypass the new and already configured erabs
    if (ue_context_pP->ue_context.e_rab[i].status >= E_RAB_STATUS_DONE) {
      //      drb_identity_index++;
      continue;
    }

    DRB_config = CALLOC(1, sizeof(*DRB_config));
    DRB_config->eps_BearerIdentity = CALLOC(1, sizeof(long));
    // allowed value 5..15, value : x+4
    *(DRB_config->eps_BearerIdentity) = ue_context_pP->ue_context.e_rab[i].param.e_rab_id;//+ 4; // especial case generation
    //   DRB_config->drb_Identity =  1 + drb_identity_index + e_rab_done;// + i ;// (LTE_DRB_Identity_t) ue_context_pP->ue_context.e_rab[i].param.e_rab_id;
    // 1 + drb_identiy_index;
    DRB_config->drb_Identity = i+1;
    DRB_config->logicalChannelIdentity = CALLOC(1, sizeof(long));
    *(DRB_config->logicalChannelIdentity) = DRB_config->drb_Identity + 2; //(long) (ue_context_pP->ue_context.e_rab[i].param.e_rab_id + 2); // value : x+2
    DRB_rlc_config = CALLOC(1, sizeof(*DRB_rlc_config));
    DRB_config->rlc_Config = DRB_rlc_config;
    DRB_pdcp_config = CALLOC(1, sizeof(*DRB_pdcp_config));
    DRB_config->pdcp_Config = DRB_pdcp_config;
    DRB_pdcp_config->discardTimer = CALLOC(1, sizeof(long));
    *DRB_pdcp_config->discardTimer = LTE_PDCP_Config__discardTimer_infinity;
    DRB_pdcp_config->rlc_AM = NULL;
    DRB_pdcp_config->rlc_UM = NULL;

    switch (ue_context_pP->ue_context.e_rab[i].param.qos.qci) {
      /*
       * type: realtime data with medium packer error rate
       * action: swtich to RLC UM
       */
      case 1: // 100ms, 10^-2, p2, GBR
      case 2: // 150ms, 10^-3, p4, GBR
      case 3: // 50ms, 10^-3, p3, GBR
      case 4:  // 300ms, 10^-6, p5
      case 7: // 100ms, 10^-3, p7, GBR
      case 9: // 300ms, 10^-6, p9
      case 65: // 75ms, 10^-2, p0.7, mission critical voice, GBR
      case 66: // 100ms, 10^-2, p2, non-mission critical  voice , GBR
        // RLC
        DRB_rlc_config->present = LTE_RLC_Config_PR_um_Bi_Directional;
        DRB_rlc_config->choice.um_Bi_Directional.ul_UM_RLC.sn_FieldLength = LTE_SN_FieldLength_size10;
        DRB_rlc_config->choice.um_Bi_Directional.dl_UM_RLC.sn_FieldLength = LTE_SN_FieldLength_size10;
        DRB_rlc_config->choice.um_Bi_Directional.dl_UM_RLC.t_Reordering = LTE_T_Reordering_ms35;
        // PDCP
        PDCP_rlc_UM = CALLOC(1, sizeof(*PDCP_rlc_UM));
        DRB_pdcp_config->rlc_UM = PDCP_rlc_UM;
        PDCP_rlc_UM->pdcp_SN_Size = LTE_PDCP_Config__rlc_UM__pdcp_SN_Size_len12bits;
        break;

      /*
       * type: non-realtime data with low packer error rate
       * action: swtich to RLC AM
       */
      case 5:  // 100ms, 10^-6, p1 , IMS signaling
      case 6:  // 300ms, 10^-6, p6
      case 8: // 300ms, 10^-6, p8
      case 69: // 60ms, 10^-6, p0.5, mission critical delay sensitive data, Lowest Priority
      case 70: // 200ms, 10^-6, p5.5, mision critical data
        // RLC
        DRB_rlc_config->present = LTE_RLC_Config_PR_am;
        DRB_rlc_config->choice.am.ul_AM_RLC.t_PollRetransmit = LTE_T_PollRetransmit_ms50;
        DRB_rlc_config->choice.am.ul_AM_RLC.pollPDU = LTE_PollPDU_p16;
        DRB_rlc_config->choice.am.ul_AM_RLC.pollByte = LTE_PollByte_kBinfinity;
        DRB_rlc_config->choice.am.ul_AM_RLC.maxRetxThreshold = LTE_UL_AM_RLC__maxRetxThreshold_t8;
        DRB_rlc_config->choice.am.dl_AM_RLC.t_Reordering = LTE_T_Reordering_ms35;
        DRB_rlc_config->choice.am.dl_AM_RLC.t_StatusProhibit = LTE_T_StatusProhibit_ms25;
        // PDCP
        PDCP_rlc_AM = CALLOC(1, sizeof(*PDCP_rlc_AM));
        DRB_pdcp_config->rlc_AM = PDCP_rlc_AM;
        PDCP_rlc_AM->statusReportRequired = FALSE;
        break;

      default :
        LOG_E(RRC,"not supported qci %d\n", ue_context_pP->ue_context.e_rab[i].param.qos.qci);
        ue_context_pP->ue_context.e_rab[i].status = E_RAB_STATUS_FAILED;
        ue_context_pP->ue_context.e_rab[i].xid = xid;
        e_rab_done++;
        continue;
    }

    DRB_pdcp_config->headerCompression.present = LTE_PDCP_Config__headerCompression_PR_notUsed;
    DRB_lchan_config = CALLOC(1, sizeof(*DRB_lchan_config));
    DRB_config->logicalChannelConfig = DRB_lchan_config;
    DRB_ul_SpecificParameters = CALLOC(1, sizeof(*DRB_ul_SpecificParameters));
    DRB_lchan_config->ul_SpecificParameters = DRB_ul_SpecificParameters;

    if (ue_context_pP->ue_context.e_rab[i].param.qos.qci < 9 )
      DRB_ul_SpecificParameters->priority = qci_to_priority[ue_context_pP->ue_context.e_rab[i].param.qos.qci-1] + 3;
    // ue_context_pP->ue_context.e_rab[i].param.qos.allocation_retention_priority.priority_level;
    else
      DRB_ul_SpecificParameters->priority= 4;

    DRB_ul_SpecificParameters->prioritisedBitRate = LTE_LogicalChannelConfig__ul_SpecificParameters__prioritisedBitRate_kBps8;
    //LogicalChannelConfig__ul_SpecificParameters__prioritisedBitRate_infinity;
    DRB_ul_SpecificParameters->bucketSizeDuration =
      LTE_LogicalChannelConfig__ul_SpecificParameters__bucketSizeDuration_ms50;
    logicalchannelgroup_drb = CALLOC(1, sizeof(long));
    *logicalchannelgroup_drb = 1;//(i+1) % 3;
    DRB_ul_SpecificParameters->logicalChannelGroup = logicalchannelgroup_drb;
    ASN_SEQUENCE_ADD(&DRB_configList->list, DRB_config);
    ASN_SEQUENCE_ADD(&(*DRB_configList2)->list, DRB_config);
    //ue_context_pP->ue_context.DRB_configList2[drb_identity_index] = &(*DRB_configList);
    LOG_I(RRC,"EPS ID %ld, DRB ID %ld (index %d), QCI %d, priority %ld, LCID %ld LCGID %ld \n",
          *DRB_config->eps_BearerIdentity,
          DRB_config->drb_Identity, i,
          ue_context_pP->ue_context.e_rab[i].param.qos.qci,
          DRB_ul_SpecificParameters->priority,
          *(DRB_config->logicalChannelIdentity),
          *DRB_ul_SpecificParameters->logicalChannelGroup
         );
    e_rab_done++;
    ue_context_pP->ue_context.e_rab[i].status = E_RAB_STATUS_DONE;
    ue_context_pP->ue_context.e_rab[i].xid = xid;
    {
      if (ue_context_pP->ue_context.e_rab[i].param.nas_pdu.buffer != NULL) {
        dedicatedInfoNas = CALLOC(1, sizeof(LTE_DedicatedInfoNAS_t));
        memset(dedicatedInfoNas, 0, sizeof(OCTET_STRING_t));
        OCTET_STRING_fromBuf(dedicatedInfoNas,
                             (char *)ue_context_pP->ue_context.e_rab[i].param.nas_pdu.buffer,
                             ue_context_pP->ue_context.e_rab[i].param.nas_pdu.length);
        ASN_SEQUENCE_ADD(&dedicatedInfoNASList->list, dedicatedInfoNas);
        LOG_I(RRC,"add NAS info with size %d (rab id %d)\n",ue_context_pP->ue_context.e_rab[i].param.nas_pdu.length, i);
      } else {
        LOG_W(RRC,"Not received activate dedicated EPS bearer context request\n");
      }

      /* TODO parameters yet to process ... */
      {
        //      ue_context_pP->ue_context.e_rab[i].param.qos;
        //      ue_context_pP->ue_context.e_rab[i].param.sgw_addr;
        //      ue_context_pP->ue_context.e_rab[i].param.gtp_teid;
      }
    }
  }

  /* If list is empty free the list and reset the address */
  if (dedicatedInfoNASList != NULL) {
    if (dedicatedInfoNASList->list.count == 0) {
      free(dedicatedInfoNASList);
      dedicatedInfoNASList = NULL;
      LOG_W(RRC,"dedlicated NAS list is empty, free the list and reset the address\n");
    }
  } else {
    LOG_W(RRC,"dedlicated NAS list is empty\n");
  }

  memset(buffer, 0, RRC_BUF_SIZE);
  size = do_RRCConnectionReconfiguration(ctxt_pP,
                                         buffer,
                                         xid,
                                         (LTE_SRB_ToAddModList_t *)NULL,
                                         (LTE_DRB_ToAddModList_t *)*DRB_configList2,
                                         (LTE_DRB_ToReleaseList_t *)NULL, // DRB2_list,
                                         (struct LTE_SPS_Config *)NULL,   // *sps_Config,
                                         NULL, NULL, NULL, NULL,NULL,
                                         NULL, NULL,  NULL, NULL, NULL, NULL,
                                         (struct LTE_RRCConnectionReconfiguration_r8_IEs__dedicatedInfoNASList *)dedicatedInfoNASList,
                                         (LTE_SL_CommConfig_r12_t *)NULL,
                                         (LTE_SL_DiscConfig_r12_t *)NULL
#if (LTE_RRC_VERSION >= MAKE_VERSION(10, 0, 0))
                                         , (LTE_SCellToAddMod_r10_t *)NULL
#endif
                                        );
  LOG_DUMPMSG(RRC,DEBUG_RRC,(char *)buffer,size,"[MSG] RRC Connection Reconfiguration\n");
#if defined(ENABLE_ITTI)

  /* Free all NAS PDUs */
  for (i = 0; i < ue_context_pP->ue_context.nb_of_e_rabs; i++) {
    if (ue_context_pP->ue_context.e_rab[i].param.nas_pdu.buffer != NULL) {
      /* Free the NAS PDU buffer and invalidate it */
      free(ue_context_pP->ue_context.e_rab[i].param.nas_pdu.buffer);
      ue_context_pP->ue_context.e_rab[i].param.nas_pdu.buffer = NULL;
    }
  }

#endif
  LOG_I(RRC,
        "[eNB %d] Frame %d, Logical Channel DL-DCCH, Generate LTE_RRCConnectionReconfiguration (bytes %d, UE RNTI %x)\n",
        ctxt_pP->module_id, ctxt_pP->frame, size, ue_context_pP->ue_context.rnti);
  LOG_D(RRC,
        "[FRAME %05d][RRC_eNB][MOD %u][][--- PDCP_DATA_REQ/%d Bytes (rrcConnectionReconfiguration to UE %x MUI %d) --->][PDCP][MOD %u][RB %u]\n",
        ctxt_pP->frame, ctxt_pP->module_id, size, ue_context_pP->ue_context.rnti, rrc_eNB_mui, ctxt_pP->module_id, DCCH);
  MSC_LOG_TX_MESSAGE(
    MSC_RRC_ENB,
    MSC_RRC_UE,
    buffer,
    size,
    MSC_AS_TIME_FMT" dedicated LTE_RRCConnectionReconfiguration UE %x MUI %d size %u",
    MSC_AS_TIME_ARGS(ctxt_pP),
    ue_context_pP->ue_context.rnti,
    rrc_eNB_mui,
    size);
  rrc_data_req(
    ctxt_pP,
    DCCH,
    rrc_eNB_mui++,
    SDU_CONFIRM_NO,
    size,
    buffer,
    PDCP_TRANSMISSION_MODE_CONTROL);
}
int
rrc_eNB_modify_dedicatedRRCConnectionReconfiguration(const protocol_ctxt_t *const ctxt_pP,
    rrc_eNB_ue_context_t          *const ue_context_pP,
    const uint8_t                ho_state
                                                    )
//-----------------------------------------------------------------------------
{
  uint8_t                             buffer[RRC_BUF_SIZE];
  uint16_t                            size;
  int i, j;
  struct LTE_DRB_ToAddMod                *DRB_config                       = NULL;
  struct LTE_RLC_Config                  *DRB_rlc_config                   = NULL;
  struct LTE_PDCP_Config                 *DRB_pdcp_config                  = NULL;
  struct LTE_PDCP_Config__rlc_AM         *PDCP_rlc_AM                      = NULL;
  struct LTE_PDCP_Config__rlc_UM         *PDCP_rlc_UM                      = NULL;
  struct LTE_LogicalChannelConfig        *DRB_lchan_config                 = NULL;
  struct LTE_LogicalChannelConfig__ul_SpecificParameters
    *DRB_ul_SpecificParameters        = NULL;
  LTE_DRB_ToAddModList_t                 *DRB_configList = ue_context_pP->ue_context.DRB_configList;
  LTE_DRB_ToAddModList_t                *DRB_configList2 = NULL;
  struct LTE_RRCConnectionReconfiguration_r8_IEs__dedicatedInfoNASList *dedicatedInfoNASList = NULL;
  LTE_DedicatedInfoNAS_t                 *dedicatedInfoNas                 = NULL;
  /* for no gcc warnings */
  (void)dedicatedInfoNas;
  uint8_t xid = rrc_eNB_get_next_transaction_identifier(ctxt_pP->module_id);   // Transaction_id,
  DRB_configList2 = CALLOC(1, sizeof(*DRB_configList2));
  /* Initialize NAS list */
  dedicatedInfoNASList = CALLOC(1, sizeof(struct LTE_RRCConnectionReconfiguration_r8_IEs__dedicatedInfoNASList));

  for (i = 0; i < ue_context_pP->ue_context.nb_of_modify_e_rabs; i++) {
    // bypass the new and already configured erabs
    if (ue_context_pP->ue_context.modify_e_rab[i].status >= E_RAB_STATUS_DONE) {
      ue_context_pP->ue_context.modify_e_rab[i].xid = xid;
      continue;
    }

    if (ue_context_pP->ue_context.modify_e_rab[i].cause != S1AP_CAUSE_NOTHING) {
      // set xid of failure RAB
      ue_context_pP->ue_context.modify_e_rab[i].xid = xid;
      ue_context_pP->ue_context.modify_e_rab[i].status = E_RAB_STATUS_FAILED;
      continue;
    }

    DRB_config = NULL;

    // search exist DRB_config
    for (j = 0; j < DRB_configList->list.count; j++) {
      if((uint8_t)*(DRB_configList->list.array[j]->eps_BearerIdentity) == ue_context_pP->ue_context.modify_e_rab[i].param.e_rab_id) {
        DRB_config = DRB_configList->list.array[j];
        break;
      }
    }

    if (NULL == DRB_config) {
      ue_context_pP->ue_context.modify_e_rab[i].xid = xid;
      ue_context_pP->ue_context.modify_e_rab[i].status = E_RAB_STATUS_FAILED;
      // TODO use which cause
      ue_context_pP->ue_context.modify_e_rab[i].cause = S1AP_CAUSE_RADIO_NETWORK;
      ue_context_pP->ue_context.modify_e_rab[i].cause_value = 0;//S1ap_CauseRadioNetwork_unspecified;
      ue_context_pP->ue_context.nb_of_failed_e_rabs++;
      continue;
    }

    DRB_rlc_config = DRB_config->rlc_Config;
    DRB_pdcp_config = DRB_config->pdcp_Config;
    *DRB_pdcp_config->discardTimer = LTE_PDCP_Config__discardTimer_infinity;

    switch (ue_context_pP->ue_context.modify_e_rab[i].param.qos.qci) {
      /*
       * type: realtime data with medium packer error rate
       * action: swtich to RLC UM
       */
      case 1: // 100ms, 10^-2, p2, GBR
      case 2: // 150ms, 10^-3, p4, GBR
      case 3: // 50ms, 10^-3, p3, GBR
      case 4:  // 300ms, 10^-6, p5
      case 7: // 100ms, 10^-3, p7, GBR
      case 9: // 300ms, 10^-6, p9
      case 65: // 75ms, 10^-2, p0.7, mission critical voice, GBR
      case 66: // 100ms, 10^-2, p2, non-mission critical  voice , GBR
        // RLC
        DRB_rlc_config->present = LTE_RLC_Config_PR_um_Bi_Directional;
        DRB_rlc_config->choice.um_Bi_Directional.ul_UM_RLC.sn_FieldLength = LTE_SN_FieldLength_size10;
        DRB_rlc_config->choice.um_Bi_Directional.dl_UM_RLC.sn_FieldLength = LTE_SN_FieldLength_size10;
        DRB_rlc_config->choice.um_Bi_Directional.dl_UM_RLC.t_Reordering = LTE_T_Reordering_ms35;

        // PDCP
        if (DRB_pdcp_config->rlc_AM) {
          free(DRB_pdcp_config->rlc_AM);
          DRB_pdcp_config->rlc_AM = NULL;
        }

        if (DRB_pdcp_config->rlc_UM) {
          free(DRB_pdcp_config->rlc_UM);
          DRB_pdcp_config->rlc_UM = NULL;
        }

        PDCP_rlc_UM = CALLOC(1, sizeof(*PDCP_rlc_UM));
        DRB_pdcp_config->rlc_UM = PDCP_rlc_UM;
        PDCP_rlc_UM->pdcp_SN_Size = LTE_PDCP_Config__rlc_UM__pdcp_SN_Size_len12bits;
        break;

      /*
       * type: non-realtime data with low packer error rate
       * action: swtich to RLC AM
       */
      case 5:  // 100ms, 10^-6, p1 , IMS signaling
      case 6:  // 300ms, 10^-6, p6
      case 8: // 300ms, 10^-6, p8
      case 69: // 60ms, 10^-6, p0.5, mission critical delay sensitive data, Lowest Priority
      case 70: // 200ms, 10^-6, p5.5, mision critical data
        // RLC
        DRB_rlc_config->present = LTE_RLC_Config_PR_am;
        DRB_rlc_config->choice.am.ul_AM_RLC.t_PollRetransmit = LTE_T_PollRetransmit_ms50;
        DRB_rlc_config->choice.am.ul_AM_RLC.pollPDU = LTE_PollPDU_p16;
        DRB_rlc_config->choice.am.ul_AM_RLC.pollByte = LTE_PollByte_kBinfinity;
        DRB_rlc_config->choice.am.ul_AM_RLC.maxRetxThreshold = LTE_UL_AM_RLC__maxRetxThreshold_t8;
        DRB_rlc_config->choice.am.dl_AM_RLC.t_Reordering = LTE_T_Reordering_ms35;
        DRB_rlc_config->choice.am.dl_AM_RLC.t_StatusProhibit = LTE_T_StatusProhibit_ms25;

        // PDCP
        if (DRB_pdcp_config->rlc_AM) {
          free(DRB_pdcp_config->rlc_AM);
          DRB_pdcp_config->rlc_AM = NULL;
        }

        if (DRB_pdcp_config->rlc_UM) {
          free(DRB_pdcp_config->rlc_UM);
          DRB_pdcp_config->rlc_UM = NULL;
        }

        PDCP_rlc_AM = CALLOC(1, sizeof(*PDCP_rlc_AM));
        DRB_pdcp_config->rlc_AM = PDCP_rlc_AM;
        PDCP_rlc_AM->statusReportRequired = FALSE;
        break;

      default :
        LOG_E(RRC, "not supported qci %d\n", ue_context_pP->ue_context.modify_e_rab[i].param.qos.qci);
        ue_context_pP->ue_context.modify_e_rab[i].status = E_RAB_STATUS_FAILED;
        ue_context_pP->ue_context.modify_e_rab[i].xid = xid;
        ue_context_pP->ue_context.modify_e_rab[i].cause = S1AP_CAUSE_RADIO_NETWORK;
        ue_context_pP->ue_context.modify_e_rab[i].cause_value = 37;//S1ap_CauseRadioNetwork_not_supported_QCI_value;
        ue_context_pP->ue_context.nb_of_failed_e_rabs++;
        continue;
    }

    DRB_pdcp_config->headerCompression.present = LTE_PDCP_Config__headerCompression_PR_notUsed;
    DRB_lchan_config = DRB_config->logicalChannelConfig;
    DRB_ul_SpecificParameters = DRB_lchan_config->ul_SpecificParameters;

    if (ue_context_pP->ue_context.modify_e_rab[i].param.qos.qci < 9 )
      DRB_ul_SpecificParameters->priority = qci_to_priority[ue_context_pP->ue_context.modify_e_rab[i].param.qos.qci-1] + 3;
    else
      DRB_ul_SpecificParameters->priority= 4;

    DRB_ul_SpecificParameters->prioritisedBitRate = LTE_LogicalChannelConfig__ul_SpecificParameters__prioritisedBitRate_kBps8;
    DRB_ul_SpecificParameters->bucketSizeDuration =
      LTE_LogicalChannelConfig__ul_SpecificParameters__bucketSizeDuration_ms50;
    ASN_SEQUENCE_ADD(&(DRB_configList2)->list, DRB_config);
    LOG_I(RRC, "EPS ID %ld, DRB ID %ld (index %d), QCI %d, priority %ld, LCID %ld LCGID %ld \n",
          *DRB_config->eps_BearerIdentity,
          DRB_config->drb_Identity, i,
          ue_context_pP->ue_context.modify_e_rab[i].param.qos.qci,
          DRB_ul_SpecificParameters->priority,
          *(DRB_config->logicalChannelIdentity),
          *DRB_ul_SpecificParameters->logicalChannelGroup
         );
    //e_rab_done++;
    ue_context_pP->ue_context.modify_e_rab[i].status = E_RAB_STATUS_DONE;
    ue_context_pP->ue_context.modify_e_rab[i].xid = xid;
    {
      if (ue_context_pP->ue_context.modify_e_rab[i].param.nas_pdu.buffer != NULL) {
        dedicatedInfoNas = CALLOC(1, sizeof(LTE_DedicatedInfoNAS_t));
        memset(dedicatedInfoNas, 0, sizeof(OCTET_STRING_t));
        OCTET_STRING_fromBuf(dedicatedInfoNas,
                             (char *)ue_context_pP->ue_context.modify_e_rab[i].param.nas_pdu.buffer,
                             ue_context_pP->ue_context.modify_e_rab[i].param.nas_pdu.length);
        ASN_SEQUENCE_ADD(&dedicatedInfoNASList->list, dedicatedInfoNas);
        LOG_I(RRC, "add NAS info with size %d (rab id %d)\n",ue_context_pP->ue_context.modify_e_rab[i].param.nas_pdu.length, i);
      } else {
        LOG_W(RRC, "Not received activate dedicated EPS bearer context request\n");
      }
    }
  }

  /* If list is empty free the list and reset the address */
  if (dedicatedInfoNASList != NULL) {
    if (dedicatedInfoNASList->list.count == 0) {
      free(dedicatedInfoNASList);
      dedicatedInfoNASList = NULL;
      LOG_W(RRC,"dedlicated NAS list is empty, free the list and reset the address\n");
    }
  } else {
    LOG_W(RRC,"dedlicated NAS list is empty\n");
  }

  memset(buffer, 0, RRC_BUF_SIZE);
  size = do_RRCConnectionReconfiguration(ctxt_pP,
                                         buffer,
                                         xid,
                                         (LTE_SRB_ToAddModList_t *)NULL,
                                         (LTE_DRB_ToAddModList_t *)DRB_configList2,
                                         (LTE_DRB_ToReleaseList_t *)NULL, // DRB2_list,
                                         (struct LTE_SPS_Config *)NULL,   // *sps_Config,
                                         NULL, NULL, NULL, NULL,NULL,
                                         NULL, NULL,  NULL, NULL, NULL, NULL,
                                         (struct LTE_RRCConnectionReconfiguration_r8_IEs__dedicatedInfoNASList *)dedicatedInfoNASList,
                                         (LTE_SL_CommConfig_r12_t *)NULL,
                                         (LTE_SL_DiscConfig_r12_t *)NULL
#if (LTE_RRC_VERSION >= MAKE_VERSION(10, 0, 0))
                                         , (LTE_SCellToAddMod_r10_t *)NULL
#endif
                                        );
  LOG_DUMPMSG(RRC,DEBUG_RRC,(char *)buffer,size,
              "[MSG] RRC Connection Reconfiguration\n");
#if defined(ENABLE_ITTI)

  /* Free all NAS PDUs */
  for (i = 0; i < ue_context_pP->ue_context.nb_of_modify_e_rabs; i++) {
    if (ue_context_pP->ue_context.modify_e_rab[i].param.nas_pdu.buffer != NULL) {
      /* Free the NAS PDU buffer and invalidate it */
      free(ue_context_pP->ue_context.modify_e_rab[i].param.nas_pdu.buffer);
      ue_context_pP->ue_context.modify_e_rab[i].param.nas_pdu.buffer = NULL;
    }
  }

#endif
  LOG_I(RRC,
        "[eNB %d] Frame %d, Logical Channel DL-DCCH, Generate LTE_RRCConnectionReconfiguration (bytes %d, UE RNTI %x)\n",
        ctxt_pP->module_id, ctxt_pP->frame, size, ue_context_pP->ue_context.rnti);
  LOG_D(RRC,
        "[FRAME %05d][RRC_eNB][MOD %u][][--- PDCP_DATA_REQ/%d Bytes (rrcConnectionReconfiguration to UE %x MUI %d) --->][PDCP][MOD %u][RB %u]\n",
        ctxt_pP->frame, ctxt_pP->module_id, size, ue_context_pP->ue_context.rnti, rrc_eNB_mui, ctxt_pP->module_id, DCCH);
  MSC_LOG_TX_MESSAGE(
    MSC_RRC_ENB,
    MSC_RRC_UE,
    buffer,
    size,
    MSC_AS_TIME_FMT" dedicated LTE_RRCConnectionReconfiguration UE %x MUI %d size %u",
    MSC_AS_TIME_ARGS(ctxt_pP),
    ue_context_pP->ue_context.rnti,
    rrc_eNB_mui,
    size);
  rrc_data_req(
    ctxt_pP,
    DCCH,
    rrc_eNB_mui++,
    SDU_CONFIRM_NO,
    size,
    buffer,
    PDCP_TRANSMISSION_MODE_CONTROL);
  return 0;
}

//-----------------------------------------------------------------------------
void
rrc_eNB_generate_dedicatedRRCConnectionReconfiguration_release(  const protocol_ctxt_t   *const ctxt_pP,
    rrc_eNB_ue_context_t    *const ue_context_pP,
    uint8_t                  xid,
    uint32_t                 nas_length,
    uint8_t                 *nas_buffer)
//-----------------------------------------------------------------------------
{
  uint8_t                             buffer[RRC_BUF_SIZE];
  int                                 i;
  uint16_t                            size  = 0;
  LTE_DRB_ToReleaseList_t                **DRB_Release_configList2=NULL;
  LTE_DRB_Identity_t *DRB_release;
  struct LTE_RRCConnectionReconfiguration_r8_IEs__dedicatedInfoNASList *dedicatedInfoNASList = NULL;
  DRB_Release_configList2=&ue_context_pP->ue_context.DRB_Release_configList2[xid];

  if (*DRB_Release_configList2) {
    free(*DRB_Release_configList2);
  }

  *DRB_Release_configList2 = CALLOC(1, sizeof(**DRB_Release_configList2));

  for(i = 0; i < NB_RB_MAX; i++) {
    if((ue_context_pP->ue_context.e_rab[i].status == E_RAB_STATUS_TORELEASE) && ue_context_pP->ue_context.e_rab[i].xid == xid) {
      DRB_release = CALLOC(1, sizeof(LTE_DRB_Identity_t));
      *DRB_release = i+1;
      ASN_SEQUENCE_ADD(&(*DRB_Release_configList2)->list, DRB_release);
      //free(DRB_release);
    }
  }

  /* If list is empty free the list and reset the address */
  if (nas_length > 0) {
    LTE_DedicatedInfoNAS_t                 *dedicatedInfoNas                 = NULL;
    dedicatedInfoNASList = CALLOC(1, sizeof(struct LTE_RRCConnectionReconfiguration_r8_IEs__dedicatedInfoNASList));
    dedicatedInfoNas = CALLOC(1, sizeof(LTE_DedicatedInfoNAS_t));
    memset(dedicatedInfoNas, 0, sizeof(OCTET_STRING_t));
    OCTET_STRING_fromBuf(dedicatedInfoNas,
                         (char *)nas_buffer,
                         nas_length);
    ASN_SEQUENCE_ADD(&dedicatedInfoNASList->list, dedicatedInfoNas);
    LOG_I(RRC,"add NAS info with size %d\n",nas_length);
  } else {
    LOG_W(RRC,"dedlicated NAS list is empty\n");
  }

  memset(buffer, 0, RRC_BUF_SIZE);
  size = do_RRCConnectionReconfiguration(ctxt_pP,
                                         buffer,
                                         xid,
                                         NULL,
                                         NULL,
                                         (LTE_DRB_ToReleaseList_t *)*DRB_Release_configList2,
                                         NULL,
                                         NULL,
                                         NULL,
                                         NULL,
                                         NULL,
                                         NULL,
                                         NULL,
                                         NULL,
                                         NULL,
                                         NULL,
                                         NULL,
                                         NULL,
                                         (struct LTE_RRCConnectionReconfiguration_r8_IEs__dedicatedInfoNASList *)dedicatedInfoNASList,
                                         (LTE_SL_CommConfig_r12_t *)NULL,
                                         (LTE_SL_DiscConfig_r12_t *)NULL
#if (LTE_RRC_VERSION >= MAKE_VERSION(10, 0, 0))
                                         , (LTE_SCellToAddMod_r10_t *)NULL
#endif
                                        );
  ue_context_pP->ue_context.e_rab_release_command_flag = 1;
  LOG_DUMPMSG(RRC,DEBUG_RRC,(char *)buffer,size,
              "[MSG] RRC Connection Reconfiguration\n");
#if defined(ENABLE_ITTI)

  /* Free all NAS PDUs */
  if (nas_length > 0) {
    /* Free the NAS PDU buffer and invalidate it */
    free(nas_buffer);
  }

#endif
  LOG_I(RRC,
        "[eNB %d] Frame %d, Logical Channel DL-DCCH, Generate LTE_RRCConnectionReconfiguration (bytes %d, UE RNTI %x)\n",
        ctxt_pP->module_id, ctxt_pP->frame, size, ue_context_pP->ue_context.rnti);
  LOG_D(RRC,
        "[FRAME %05d][RRC_eNB][MOD %u][][--- PDCP_DATA_REQ/%d Bytes (rrcConnectionReconfiguration to UE %x MUI %d) --->][PDCP][MOD %u][RB %u]\n",
        ctxt_pP->frame, ctxt_pP->module_id, size, ue_context_pP->ue_context.rnti, rrc_eNB_mui, ctxt_pP->module_id, DCCH);
  MSC_LOG_TX_MESSAGE(
    MSC_RRC_ENB,
    MSC_RRC_UE,
    buffer,
    size,
    MSC_AS_TIME_FMT" dedicated LTE_RRCConnectionReconfiguration UE %x MUI %d size %u",
    MSC_AS_TIME_ARGS(ctxt_pP),
    ue_context_pP->ue_context.rnti,
    rrc_eNB_mui,
    size);
  rrc_data_req(
    ctxt_pP,
    DCCH,
    rrc_eNB_mui++,
    SDU_CONFIRM_NO,
    size,
    buffer,
    PDCP_TRANSMISSION_MODE_CONTROL);
}
#endif
//-----------------------------------------------------------------------------
void
rrc_eNB_generate_defaultRRCConnectionReconfiguration(const protocol_ctxt_t *const ctxt_pP,
    rrc_eNB_ue_context_t          *const ue_context_pP,
    const uint8_t                ho_state
                                                    )
//-----------------------------------------------------------------------------
{
  uint8_t                             buffer[RRC_BUF_SIZE];
  uint16_t                            size;
  int                                 i;
  // configure SRB1/SRB2, PhysicalConfigDedicated, LTE_MAC_MainConfig for UE
  eNB_RRC_INST                       *rrc_inst = RC.rrc[ctxt_pP->module_id];
  struct LTE_PhysicalConfigDedicated    **physicalConfigDedicated = &ue_context_pP->ue_context.physicalConfigDedicated;
  struct LTE_SRB_ToAddMod                *SRB2_config                      = NULL;
  struct LTE_SRB_ToAddMod__rlc_Config    *SRB2_rlc_config                  = NULL;
  struct LTE_SRB_ToAddMod__logicalChannelConfig *SRB2_lchan_config         = NULL;
  struct LTE_LogicalChannelConfig__ul_SpecificParameters
    *SRB2_ul_SpecificParameters       = NULL;
  LTE_SRB_ToAddModList_t                 *SRB_configList = ue_context_pP->ue_context.SRB_configList;
  LTE_SRB_ToAddModList_t                 **SRB_configList2                  = NULL;
  struct LTE_DRB_ToAddMod                *DRB_config                       = NULL;
  struct LTE_RLC_Config                  *DRB_rlc_config                   = NULL;
  struct LTE_PDCP_Config                 *DRB_pdcp_config                  = NULL;
  struct LTE_PDCP_Config__rlc_AM         *PDCP_rlc_AM                      = NULL;
  struct LTE_PDCP_Config__rlc_UM         *PDCP_rlc_UM                      = NULL;
  struct LTE_LogicalChannelConfig        *DRB_lchan_config                 = NULL;
  struct LTE_LogicalChannelConfig__ul_SpecificParameters
    *DRB_ul_SpecificParameters        = NULL;
  LTE_DRB_ToAddModList_t                **DRB_configList = &ue_context_pP->ue_context.DRB_configList;
  LTE_DRB_ToAddModList_t                **DRB_configList2 = NULL;
  LTE_MAC_MainConfig_t                   *mac_MainConfig                   = NULL;
  LTE_MeasObjectToAddModList_t           *MeasObj_list                     = NULL;
  LTE_MeasObjectToAddMod_t               *MeasObj                          = NULL;
  LTE_ReportConfigToAddModList_t         *ReportConfig_list                = NULL;
  LTE_ReportConfigToAddMod_t             *ReportConfig_per, *ReportConfig_A1,
                                         *ReportConfig_A2, *ReportConfig_A3, *ReportConfig_A4, *ReportConfig_A5;
  LTE_MeasIdToAddModList_t               *MeasId_list                      = NULL;
  LTE_MeasIdToAddMod_t                   *MeasId0, *MeasId1, *MeasId2, *MeasId3, *MeasId4, *MeasId5;
#if (LTE_RRC_VERSION >= MAKE_VERSION(9, 0, 0))
  long                               *sr_ProhibitTimer_r9              = NULL;
  //     uint8_t sCellIndexToAdd = rrc_find_free_SCell_index(enb_mod_idP, ue_mod_idP, 1);
  //uint8_t                            sCellIndexToAdd = 0;
#endif
  long                               *logicalchannelgroup, *logicalchannelgroup_drb;
  long                               *maxHARQ_Tx, *periodicBSR_Timer;
  LTE_RSRP_Range_t                       *rsrp                             = NULL;
  struct LTE_MeasConfig__speedStatePars  *Sparams                          = NULL;
  LTE_QuantityConfig_t                   *quantityConfig                   = NULL;
  LTE_CellsToAddMod_t                    *CellToAdd                        = NULL;
  LTE_CellsToAddModList_t                *CellsToAddModList                = NULL;
  struct LTE_RRCConnectionReconfiguration_r8_IEs__dedicatedInfoNASList *dedicatedInfoNASList = NULL;
  LTE_DedicatedInfoNAS_t                 *dedicatedInfoNas                 = NULL;
  /* for no gcc warnings */
  (void)dedicatedInfoNas;
  LTE_C_RNTI_t                           *cba_RNTI                         = NULL;
  uint8_t xid = rrc_eNB_get_next_transaction_identifier(ctxt_pP->module_id);   //Transaction_id,
#ifdef CBA
  //struct PUSCH_CBAConfigDedicated_vlola  *pusch_CBAConfigDedicated_vlola;
  uint8_t                            *cba_RNTI_buf;
  cba_RNTI = CALLOC(1, sizeof(LTE_C_RNTI_t));
  cba_RNTI_buf = CALLOC(1, 2 * sizeof(uint8_t));
  cba_RNTI->buf = cba_RNTI_buf;
  cba_RNTI->size = 2;
  cba_RNTI->bits_unused = 0;

  // associate UEs to the CBa groups as a function of their UE id
  if (rrc_inst->num_active_cba_groups) {
    cba_RNTI->buf[0] = rrc_inst->cba_rnti[ue_mod_idP % rrc_inst->num_active_cba_groups] & 0xff;
    cba_RNTI->buf[1] = 0xff;
    LOG_D(RRC,
          "[eNB %d] Frame %d: cba_RNTI = %x in group %d is attribued to UE %d\n",
          enb_mod_idP, frameP,
          rrc_inst->cba_rnti[ue_mod_idP % rrc_inst->num_active_cba_groups],
          ue_mod_idP % rrc_inst->num_active_cba_groups, ue_mod_idP);
  } else {
    cba_RNTI->buf[0] = 0x0;
    cba_RNTI->buf[1] = 0x0;
    LOG_D(RRC, "[eNB %d] Frame %d: no cba_RNTI is configured for UE %d\n", enb_mod_idP, frameP, ue_mod_idP);
  }

#endif
  T(T_ENB_RRC_CONNECTION_RECONFIGURATION, T_INT(ctxt_pP->module_id), T_INT(ctxt_pP->frame),
    T_INT(ctxt_pP->subframe), T_INT(ctxt_pP->rnti));
  // Configure SRB2
  /// SRB2
  SRB_configList2=&ue_context_pP->ue_context.SRB_configList2[xid];

  if (*SRB_configList2) {
    free(*SRB_configList2);
  }

  *SRB_configList2 = CALLOC(1, sizeof(**SRB_configList2));
  memset(*SRB_configList2, 0, sizeof(**SRB_configList2));
  SRB2_config = CALLOC(1, sizeof(*SRB2_config));
  SRB2_config->srb_Identity = 2;
  SRB2_rlc_config = CALLOC(1, sizeof(*SRB2_rlc_config));
  SRB2_config->rlc_Config = SRB2_rlc_config;
  SRB2_rlc_config->present = LTE_SRB_ToAddMod__rlc_Config_PR_explicitValue;
  SRB2_rlc_config->choice.explicitValue.present = LTE_RLC_Config_PR_am;
  SRB2_rlc_config->choice.explicitValue.choice.am.ul_AM_RLC.t_PollRetransmit = LTE_T_PollRetransmit_ms15;
  SRB2_rlc_config->choice.explicitValue.choice.am.ul_AM_RLC.pollPDU = LTE_PollPDU_p8;
  SRB2_rlc_config->choice.explicitValue.choice.am.ul_AM_RLC.pollByte = LTE_PollByte_kB1000;
  SRB2_rlc_config->choice.explicitValue.choice.am.ul_AM_RLC.maxRetxThreshold = LTE_UL_AM_RLC__maxRetxThreshold_t32;
  SRB2_rlc_config->choice.explicitValue.choice.am.dl_AM_RLC.t_Reordering = LTE_T_Reordering_ms35;
  SRB2_rlc_config->choice.explicitValue.choice.am.dl_AM_RLC.t_StatusProhibit = LTE_T_StatusProhibit_ms10;
  SRB2_lchan_config = CALLOC(1, sizeof(*SRB2_lchan_config));
  SRB2_config->logicalChannelConfig = SRB2_lchan_config;
  SRB2_lchan_config->present = LTE_SRB_ToAddMod__logicalChannelConfig_PR_explicitValue;
  SRB2_ul_SpecificParameters = CALLOC(1, sizeof(*SRB2_ul_SpecificParameters));
  SRB2_ul_SpecificParameters->priority = 3; // let some priority for SRB1 and dedicated DRBs
  SRB2_ul_SpecificParameters->prioritisedBitRate =
    LTE_LogicalChannelConfig__ul_SpecificParameters__prioritisedBitRate_infinity;
  SRB2_ul_SpecificParameters->bucketSizeDuration =
    LTE_LogicalChannelConfig__ul_SpecificParameters__bucketSizeDuration_ms50;
  // LCG for CCCH and DCCH is 0 as defined in 36331
  logicalchannelgroup = CALLOC(1, sizeof(long));
  *logicalchannelgroup = 0;
  SRB2_ul_SpecificParameters->logicalChannelGroup = logicalchannelgroup;
  SRB2_lchan_config->choice.explicitValue.ul_SpecificParameters = SRB2_ul_SpecificParameters;
  // this list has the configuration for SRB1 and SRB2
  ASN_SEQUENCE_ADD(&SRB_configList->list, SRB2_config);
  // this list has only the configuration for SRB2
  ASN_SEQUENCE_ADD(&(*SRB_configList2)->list, SRB2_config);

  // Configure DRB
  //*DRB_configList = CALLOC(1, sizeof(*DRB_configList));
  // list for all the configured DRB
  if (*DRB_configList) {
    free(*DRB_configList);
  }

  *DRB_configList = CALLOC(1, sizeof(**DRB_configList));
  memset(*DRB_configList, 0, sizeof(**DRB_configList));
  // list for the configured DRB for a this xid
  DRB_configList2=&ue_context_pP->ue_context.DRB_configList2[xid];

  if (*DRB_configList2) {
    free(*DRB_configList2);
  }

  *DRB_configList2 = CALLOC(1, sizeof(**DRB_configList2));
  memset(*DRB_configList2, 0, sizeof(**DRB_configList2));
  /// DRB
  DRB_config = CALLOC(1, sizeof(*DRB_config));
  DRB_config->eps_BearerIdentity = CALLOC(1, sizeof(long));
  *(DRB_config->eps_BearerIdentity) = 5L; // LW set to first value, allowed value 5..15, value : x+4
  // DRB_config->drb_Identity = (LTE_DRB_Identity_t) 1; //allowed values 1..32
  // NN: this is the 1st DRB for this ue, so set it to 1
  DRB_config->drb_Identity = (LTE_DRB_Identity_t) 1;  // (ue_mod_idP+1); //allowed values 1..32, value: x
  DRB_config->logicalChannelIdentity = CALLOC(1, sizeof(long));
  *(DRB_config->logicalChannelIdentity) = (long)3; // value : x+2
  DRB_rlc_config = CALLOC(1, sizeof(*DRB_rlc_config));
  DRB_config->rlc_Config = DRB_rlc_config;
#ifdef RRC_DEFAULT_RAB_IS_AM
  DRB_rlc_config->present = LTE_RLC_Config_PR_am;
  DRB_rlc_config->choice.am.ul_AM_RLC.t_PollRetransmit = LTE_T_PollRetransmit_ms50;
  DRB_rlc_config->choice.am.ul_AM_RLC.pollPDU = LTE_PollPDU_p16;
  DRB_rlc_config->choice.am.ul_AM_RLC.pollByte = LTE_PollByte_kBinfinity;
  DRB_rlc_config->choice.am.ul_AM_RLC.maxRetxThreshold = LTE_UL_AM_RLC__maxRetxThreshold_t8;
  DRB_rlc_config->choice.am.dl_AM_RLC.t_Reordering = LTE_T_Reordering_ms35;
  DRB_rlc_config->choice.am.dl_AM_RLC.t_StatusProhibit = LTE_T_StatusProhibit_ms25;
#else
  DRB_rlc_config->present = LTE_RLC_Config_PR_um_Bi_Directional;
  DRB_rlc_config->choice.um_Bi_Directional.ul_UM_RLC.sn_FieldLength = LTE_SN_FieldLength_size10;
  DRB_rlc_config->choice.um_Bi_Directional.dl_UM_RLC.sn_FieldLength = LTE_SN_FieldLength_size10;
#ifdef CBA
  DRB_rlc_config->choice.um_Bi_Directional.dl_UM_RLC.t_Reordering   = LTE_T_Reordering_ms5;//T_Reordering_ms25;
#else
  DRB_rlc_config->choice.um_Bi_Directional.dl_UM_RLC.t_Reordering = LTE_T_Reordering_ms35;
#endif
#endif
  DRB_pdcp_config = CALLOC(1, sizeof(*DRB_pdcp_config));
  DRB_config->pdcp_Config = DRB_pdcp_config;
  DRB_pdcp_config->discardTimer = CALLOC(1, sizeof(long));
  *DRB_pdcp_config->discardTimer = LTE_PDCP_Config__discardTimer_infinity;
  DRB_pdcp_config->rlc_AM = NULL;
  DRB_pdcp_config->rlc_UM = NULL;
  /* avoid gcc warnings */
  (void)PDCP_rlc_AM;
  (void)PDCP_rlc_UM;
#ifdef RRC_DEFAULT_RAB_IS_AM // EXMIMO_IOT
  PDCP_rlc_AM = CALLOC(1, sizeof(*PDCP_rlc_AM));
  DRB_pdcp_config->rlc_AM = PDCP_rlc_AM;
  PDCP_rlc_AM->statusReportRequired = FALSE;
#else
  PDCP_rlc_UM = CALLOC(1, sizeof(*PDCP_rlc_UM));
  DRB_pdcp_config->rlc_UM = PDCP_rlc_UM;
  PDCP_rlc_UM->pdcp_SN_Size = LTE_PDCP_Config__rlc_UM__pdcp_SN_Size_len12bits;
#endif
  DRB_pdcp_config->headerCompression.present = LTE_PDCP_Config__headerCompression_PR_notUsed;
  DRB_lchan_config = CALLOC(1, sizeof(*DRB_lchan_config));
  DRB_config->logicalChannelConfig = DRB_lchan_config;
  DRB_ul_SpecificParameters = CALLOC(1, sizeof(*DRB_ul_SpecificParameters));
  DRB_lchan_config->ul_SpecificParameters = DRB_ul_SpecificParameters;
  DRB_ul_SpecificParameters->priority = 12;    // lower priority than srb1, srb2 and other dedicated bearer
  DRB_ul_SpecificParameters->prioritisedBitRate =LTE_LogicalChannelConfig__ul_SpecificParameters__prioritisedBitRate_kBps8 ;
  //LogicalChannelConfig__ul_SpecificParameters__prioritisedBitRate_infinity;
  DRB_ul_SpecificParameters->bucketSizeDuration =
    LTE_LogicalChannelConfig__ul_SpecificParameters__bucketSizeDuration_ms50;
  // LCG for DTCH can take the value from 1 to 3 as defined in 36331: normally controlled by upper layers (like RRM)
  logicalchannelgroup_drb = CALLOC(1, sizeof(long));
  *logicalchannelgroup_drb = 1;
  DRB_ul_SpecificParameters->logicalChannelGroup = logicalchannelgroup_drb;
  ASN_SEQUENCE_ADD(&(*DRB_configList)->list, DRB_config);
  ASN_SEQUENCE_ADD(&(*DRB_configList2)->list, DRB_config);
  //ue_context_pP->ue_context.DRB_configList2[0] = &(*DRB_configList);
  mac_MainConfig = CALLOC(1, sizeof(*mac_MainConfig));
  ue_context_pP->ue_context.mac_MainConfig = mac_MainConfig;
  mac_MainConfig->ul_SCH_Config = CALLOC(1, sizeof(*mac_MainConfig->ul_SCH_Config));
  maxHARQ_Tx = CALLOC(1, sizeof(long));
  *maxHARQ_Tx = LTE_MAC_MainConfig__ul_SCH_Config__maxHARQ_Tx_n5;
  mac_MainConfig->ul_SCH_Config->maxHARQ_Tx = maxHARQ_Tx;
  periodicBSR_Timer = CALLOC(1, sizeof(long));
  *periodicBSR_Timer = LTE_PeriodicBSR_Timer_r12_sf64;
  mac_MainConfig->ul_SCH_Config->periodicBSR_Timer = periodicBSR_Timer;
  mac_MainConfig->ul_SCH_Config->retxBSR_Timer = LTE_RetxBSR_Timer_r12_sf320;
  mac_MainConfig->ul_SCH_Config->ttiBundling = 0; // FALSE
  mac_MainConfig->timeAlignmentTimerDedicated = LTE_TimeAlignmentTimer_infinity;
  mac_MainConfig->drx_Config = NULL;
  mac_MainConfig->phr_Config = CALLOC(1, sizeof(*mac_MainConfig->phr_Config));
  mac_MainConfig->phr_Config->present = LTE_MAC_MainConfig__phr_Config_PR_setup;
  mac_MainConfig->phr_Config->choice.setup.periodicPHR_Timer = LTE_MAC_MainConfig__phr_Config__setup__periodicPHR_Timer_sf20; // sf20 = 20 subframes
  mac_MainConfig->phr_Config->choice.setup.prohibitPHR_Timer = LTE_MAC_MainConfig__phr_Config__setup__prohibitPHR_Timer_sf20; // sf20 = 20 subframes
  mac_MainConfig->phr_Config->choice.setup.dl_PathlossChange = LTE_MAC_MainConfig__phr_Config__setup__dl_PathlossChange_dB1;  // Value dB1 =1 dB, dB3 = 3 dB
#if (LTE_RRC_VERSION >= MAKE_VERSION(9, 0, 0))
  sr_ProhibitTimer_r9 = CALLOC(1, sizeof(long));
  *sr_ProhibitTimer_r9 = 0;   // SR tx on PUCCH, Value in number of SR period(s). Value 0 = no timer for SR, Value 2= 2*SR
  mac_MainConfig->ext1 = CALLOC(1, sizeof(struct LTE_MAC_MainConfig__ext1));
  mac_MainConfig->ext1->sr_ProhibitTimer_r9 = sr_ProhibitTimer_r9;
  //sps_RA_ConfigList_rlola = NULL;
#endif

  //change the transmission mode for the primary component carrier
  //TODO: add codebook subset restriction here
  //TODO: change TM for secondary CC in SCelltoaddmodlist
  if (*physicalConfigDedicated) {
    if ((*physicalConfigDedicated)->antennaInfo) {
<<<<<<< HEAD
      (*physicalConfigDedicated)->antennaInfo->choice.explicitValue.transmissionMode = rrc_inst->configuration.radioresourceconfig[0].ue_TransmissionMode;
      LOG_D(RRC,"Setting transmission mode to %ld+1\n",rrc_inst->configuration.radioresourceconfig[0].ue_TransmissionMode);
      if (rrc_inst->configuration.radioresourceconfig[0].ue_TransmissionMode==LTE_AntennaInfoDedicated__transmissionMode_tm3) {
	(*physicalConfigDedicated)->antennaInfo->choice.explicitValue.codebookSubsetRestriction=     
	  CALLOC(1,sizeof(LTE_AntennaInfoDedicated__codebookSubsetRestriction_PR));
	(*physicalConfigDedicated)->antennaInfo->choice.explicitValue.codebookSubsetRestriction->present =
	  LTE_AntennaInfoDedicated__codebookSubsetRestriction_PR_n2TxAntenna_tm3;
	(*physicalConfigDedicated)->antennaInfo->choice.explicitValue.codebookSubsetRestriction->choice.n2TxAntenna_tm3.buf= MALLOC(1);
	(*physicalConfigDedicated)->antennaInfo->choice.explicitValue.codebookSubsetRestriction->choice.n2TxAntenna_tm3.buf[0] = 0xc0;
	(*physicalConfigDedicated)->antennaInfo->choice.explicitValue.codebookSubsetRestriction->choice.n2TxAntenna_tm3.size=1;
	(*physicalConfigDedicated)->antennaInfo->choice.explicitValue.codebookSubsetRestriction->choice.n2TxAntenna_tm3.bits_unused=6;
      }
      else if (rrc_inst->configuration.radioresourceconfig[0].ue_TransmissionMode==LTE_AntennaInfoDedicated__transmissionMode_tm4) {
	(*physicalConfigDedicated)->antennaInfo->choice.explicitValue.codebookSubsetRestriction=     
	  CALLOC(1,sizeof(LTE_AntennaInfoDedicated__codebookSubsetRestriction_PR));
	(*physicalConfigDedicated)->antennaInfo->choice.explicitValue.codebookSubsetRestriction->present =
	  LTE_AntennaInfoDedicated__codebookSubsetRestriction_PR_n2TxAntenna_tm4;
	(*physicalConfigDedicated)->antennaInfo->choice.explicitValue.codebookSubsetRestriction->choice.n2TxAntenna_tm4.buf= MALLOC(1);
	(*physicalConfigDedicated)->antennaInfo->choice.explicitValue.codebookSubsetRestriction->choice.n2TxAntenna_tm4.buf[0] = 0xfc;
	(*physicalConfigDedicated)->antennaInfo->choice.explicitValue.codebookSubsetRestriction->choice.n2TxAntenna_tm4.size=1;
	(*physicalConfigDedicated)->antennaInfo->choice.explicitValue.codebookSubsetRestriction->choice.n2TxAntenna_tm4.bits_unused=2;
=======
      (*physicalConfigDedicated)->antennaInfo->choice.explicitValue.transmissionMode = rrc_inst->configuration.ue_TransmissionMode[0];
      LOG_D(RRC,"Setting transmission mode to %ld+1\n",rrc_inst->configuration.ue_TransmissionMode[0]);
>>>>>>> 1e0d8161

      if (rrc_inst->configuration.ue_TransmissionMode[0] == LTE_AntennaInfoDedicated__transmissionMode_tm3) {
        (*physicalConfigDedicated)->antennaInfo->choice.explicitValue.codebookSubsetRestriction=
          CALLOC(1,sizeof(LTE_AntennaInfoDedicated__codebookSubsetRestriction_PR));
        (*physicalConfigDedicated)->antennaInfo->choice.explicitValue.codebookSubsetRestriction->present =
          LTE_AntennaInfoDedicated__codebookSubsetRestriction_PR_n2TxAntenna_tm3;
        (*physicalConfigDedicated)->antennaInfo->choice.explicitValue.codebookSubsetRestriction->choice.n2TxAntenna_tm3.buf= MALLOC(1);
        (*physicalConfigDedicated)->antennaInfo->choice.explicitValue.codebookSubsetRestriction->choice.n2TxAntenna_tm3.buf[0] = 0xc0;
        (*physicalConfigDedicated)->antennaInfo->choice.explicitValue.codebookSubsetRestriction->choice.n2TxAntenna_tm3.size=1;
        (*physicalConfigDedicated)->antennaInfo->choice.explicitValue.codebookSubsetRestriction->choice.n2TxAntenna_tm3.bits_unused=6;
      } else if (rrc_inst->configuration.ue_TransmissionMode[0] == LTE_AntennaInfoDedicated__transmissionMode_tm4) {
        (*physicalConfigDedicated)->antennaInfo->choice.explicitValue.codebookSubsetRestriction=
          CALLOC(1,sizeof(LTE_AntennaInfoDedicated__codebookSubsetRestriction_PR));
        (*physicalConfigDedicated)->antennaInfo->choice.explicitValue.codebookSubsetRestriction->present =
          LTE_AntennaInfoDedicated__codebookSubsetRestriction_PR_n2TxAntenna_tm4;
        (*physicalConfigDedicated)->antennaInfo->choice.explicitValue.codebookSubsetRestriction->choice.n2TxAntenna_tm4.buf= MALLOC(1);
        (*physicalConfigDedicated)->antennaInfo->choice.explicitValue.codebookSubsetRestriction->choice.n2TxAntenna_tm4.buf[0] = 0xfc;
        (*physicalConfigDedicated)->antennaInfo->choice.explicitValue.codebookSubsetRestriction->choice.n2TxAntenna_tm4.size=1;
        (*physicalConfigDedicated)->antennaInfo->choice.explicitValue.codebookSubsetRestriction->choice.n2TxAntenna_tm4.bits_unused=2;
      } else if (rrc_inst->configuration.ue_TransmissionMode[0] == LTE_AntennaInfoDedicated__transmissionMode_tm5) {
        (*physicalConfigDedicated)->antennaInfo->choice.explicitValue.codebookSubsetRestriction=
          CALLOC(1,sizeof(LTE_AntennaInfoDedicated__codebookSubsetRestriction_PR));
        (*physicalConfigDedicated)->antennaInfo->choice.explicitValue.codebookSubsetRestriction->present =
          LTE_AntennaInfoDedicated__codebookSubsetRestriction_PR_n2TxAntenna_tm5;
        (*physicalConfigDedicated)->antennaInfo->choice.explicitValue.codebookSubsetRestriction->choice.n2TxAntenna_tm5.buf= MALLOC(1);
        (*physicalConfigDedicated)->antennaInfo->choice.explicitValue.codebookSubsetRestriction->choice.n2TxAntenna_tm5.buf[0] = 0xf0;
        (*physicalConfigDedicated)->antennaInfo->choice.explicitValue.codebookSubsetRestriction->choice.n2TxAntenna_tm5.size=1;
        (*physicalConfigDedicated)->antennaInfo->choice.explicitValue.codebookSubsetRestriction->choice.n2TxAntenna_tm5.bits_unused=4;
      } else if (rrc_inst->configuration.ue_TransmissionMode[0] == LTE_AntennaInfoDedicated__transmissionMode_tm6) {
        (*physicalConfigDedicated)->antennaInfo->choice.explicitValue.codebookSubsetRestriction=
          CALLOC(1,sizeof(LTE_AntennaInfoDedicated__codebookSubsetRestriction_PR));
        (*physicalConfigDedicated)->antennaInfo->choice.explicitValue.codebookSubsetRestriction->present =
          LTE_AntennaInfoDedicated__codebookSubsetRestriction_PR_n2TxAntenna_tm6;
        (*physicalConfigDedicated)->antennaInfo->choice.explicitValue.codebookSubsetRestriction->choice.n2TxAntenna_tm6.buf= MALLOC(1);
        (*physicalConfigDedicated)->antennaInfo->choice.explicitValue.codebookSubsetRestriction->choice.n2TxAntenna_tm6.buf[0] = 0xf0;
        (*physicalConfigDedicated)->antennaInfo->choice.explicitValue.codebookSubsetRestriction->choice.n2TxAntenna_tm6.size=1;
        (*physicalConfigDedicated)->antennaInfo->choice.explicitValue.codebookSubsetRestriction->choice.n2TxAntenna_tm6.bits_unused=4;
      }
<<<<<<< HEAD
      else if (rrc_inst->configuration.radioresourceconfig[0].ue_TransmissionMode==LTE_AntennaInfoDedicated__transmissionMode_tm5) {
	(*physicalConfigDedicated)->antennaInfo->choice.explicitValue.codebookSubsetRestriction=     
	  CALLOC(1,sizeof(LTE_AntennaInfoDedicated__codebookSubsetRestriction_PR));
	(*physicalConfigDedicated)->antennaInfo->choice.explicitValue.codebookSubsetRestriction->present =
	  LTE_AntennaInfoDedicated__codebookSubsetRestriction_PR_n2TxAntenna_tm5;
	(*physicalConfigDedicated)->antennaInfo->choice.explicitValue.codebookSubsetRestriction->choice.n2TxAntenna_tm5.buf= MALLOC(1);
	(*physicalConfigDedicated)->antennaInfo->choice.explicitValue.codebookSubsetRestriction->choice.n2TxAntenna_tm5.buf[0] = 0xf0;
	(*physicalConfigDedicated)->antennaInfo->choice.explicitValue.codebookSubsetRestriction->choice.n2TxAntenna_tm5.size=1;
	(*physicalConfigDedicated)->antennaInfo->choice.explicitValue.codebookSubsetRestriction->choice.n2TxAntenna_tm5.bits_unused=4;
      }
      else if (rrc_inst->configuration.radioresourceconfig[0].ue_TransmissionMode==LTE_AntennaInfoDedicated__transmissionMode_tm6) {
	(*physicalConfigDedicated)->antennaInfo->choice.explicitValue.codebookSubsetRestriction=     
	  CALLOC(1,sizeof(LTE_AntennaInfoDedicated__codebookSubsetRestriction_PR));
	(*physicalConfigDedicated)->antennaInfo->choice.explicitValue.codebookSubsetRestriction->present =
	  LTE_AntennaInfoDedicated__codebookSubsetRestriction_PR_n2TxAntenna_tm6;
	(*physicalConfigDedicated)->antennaInfo->choice.explicitValue.codebookSubsetRestriction->choice.n2TxAntenna_tm6.buf= MALLOC(1);
	(*physicalConfigDedicated)->antennaInfo->choice.explicitValue.codebookSubsetRestriction->choice.n2TxAntenna_tm6.buf[0] = 0xf0;
	(*physicalConfigDedicated)->antennaInfo->choice.explicitValue.codebookSubsetRestriction->choice.n2TxAntenna_tm6.size=1;
	(*physicalConfigDedicated)->antennaInfo->choice.explicitValue.codebookSubsetRestriction->choice.n2TxAntenna_tm6.bits_unused=4;
      }
    }
    else {
=======
    } else {
>>>>>>> 1e0d8161
      LOG_E(RRC,"antenna_info not present in physical_config_dedicated. Not reconfiguring!\n");
    }

    if ((*physicalConfigDedicated)->cqi_ReportConfig) {
<<<<<<< HEAD
      if ((rrc_inst->configuration.radioresourceconfig[0].ue_TransmissionMode==LTE_AntennaInfoDedicated__transmissionMode_tm4) ||
	  (rrc_inst->configuration.radioresourceconfig[0].ue_TransmissionMode==LTE_AntennaInfoDedicated__transmissionMode_tm5) ||
	  (rrc_inst->configuration.radioresourceconfig[0].ue_TransmissionMode==LTE_AntennaInfoDedicated__transmissionMode_tm6)) {
	//feedback mode needs to be set as well
	//TODO: I think this is taken into account in the PHY automatically based on the transmission mode variable
	printf("setting cqi reporting mode to rm31\n");
=======
      if ((rrc_inst->configuration.ue_TransmissionMode[0] == LTE_AntennaInfoDedicated__transmissionMode_tm4) ||
          (rrc_inst->configuration.ue_TransmissionMode[0] == LTE_AntennaInfoDedicated__transmissionMode_tm5) ||
          (rrc_inst->configuration.ue_TransmissionMode[0] == LTE_AntennaInfoDedicated__transmissionMode_tm6)) {
        //feedback mode needs to be set as well
        //TODO: I think this is taken into account in the PHY automatically based on the transmission mode variable
        printf("setting cqi reporting mode to rm31\n");
>>>>>>> 1e0d8161
#if (LTE_RRC_VERSION >= MAKE_VERSION(10, 0, 0))
        *((*physicalConfigDedicated)->cqi_ReportConfig->cqi_ReportModeAperiodic)=LTE_CQI_ReportModeAperiodic_rm31;
#else
        *((*physicalConfigDedicated)->cqi_ReportConfig->cqi_ReportModeAperiodic)=LTE_CQI_ReportConfig__cqi_ReportModeAperiodic_rm31; // HLC CQI, no PMI
#endif
      }
    } else {
      LOG_E(RRC,"cqi_ReportConfig not present in physical_config_dedicated. Not reconfiguring!\n");
    }
  } else {
    LOG_E(RRC,"physical_config_dedicated not present in LTE_RRCConnectionReconfiguration. Not reconfiguring!\n");
  }

  // Measurement ID list
  MeasId_list = CALLOC(1, sizeof(*MeasId_list));
  memset((void *)MeasId_list, 0, sizeof(*MeasId_list));
  MeasId0 = CALLOC(1, sizeof(*MeasId0));
  MeasId0->measId = 1;
  MeasId0->measObjectId = 1;
  MeasId0->reportConfigId = 1;
  ASN_SEQUENCE_ADD(&MeasId_list->list, MeasId0);
  MeasId1 = CALLOC(1, sizeof(*MeasId1));
  MeasId1->measId = 2;
  MeasId1->measObjectId = 1;
  MeasId1->reportConfigId = 2;
  ASN_SEQUENCE_ADD(&MeasId_list->list, MeasId1);
  MeasId2 = CALLOC(1, sizeof(*MeasId2));
  MeasId2->measId = 3;
  MeasId2->measObjectId = 1;
  MeasId2->reportConfigId = 3;
  ASN_SEQUENCE_ADD(&MeasId_list->list, MeasId2);
  MeasId3 = CALLOC(1, sizeof(*MeasId3));
  MeasId3->measId = 4;
  MeasId3->measObjectId = 1;
  MeasId3->reportConfigId = 4;
  ASN_SEQUENCE_ADD(&MeasId_list->list, MeasId3);
  MeasId4 = CALLOC(1, sizeof(*MeasId4));
  MeasId4->measId = 5;
  MeasId4->measObjectId = 1;
  MeasId4->reportConfigId = 5;
  ASN_SEQUENCE_ADD(&MeasId_list->list, MeasId4);
  MeasId5 = CALLOC(1, sizeof(*MeasId5));
  MeasId5->measId = 6;
  MeasId5->measObjectId = 1;
  MeasId5->reportConfigId = 6;
  ASN_SEQUENCE_ADD(&MeasId_list->list, MeasId5);
  //  LTE_RRCConnectionReconfiguration->criticalExtensions.choice.c1.choice.rrcConnectionReconfiguration_r8.measConfig->measIdToAddModList = MeasId_list;
  // Add one EUTRA Measurement Object
  MeasObj_list = CALLOC(1, sizeof(*MeasObj_list));
  memset((void *)MeasObj_list, 0, sizeof(*MeasObj_list));
  // Configure MeasObject
  MeasObj = CALLOC(1, sizeof(*MeasObj));
  memset((void *)MeasObj, 0, sizeof(*MeasObj));
  MeasObj->measObjectId = 1;
  MeasObj->measObject.present = LTE_MeasObjectToAddMod__measObject_PR_measObjectEUTRA;
  MeasObj->measObject.choice.measObjectEUTRA.carrierFreq = 3350; //band 7, 2.68GHz
  //MeasObj->measObject.choice.measObjectEUTRA.carrierFreq = 36090; //band 33, 1.909GHz
  MeasObj->measObject.choice.measObjectEUTRA.allowedMeasBandwidth = LTE_AllowedMeasBandwidth_mbw25;
  MeasObj->measObject.choice.measObjectEUTRA.presenceAntennaPort1 = 1;
  MeasObj->measObject.choice.measObjectEUTRA.neighCellConfig.buf = CALLOC(1, sizeof(uint8_t));
  MeasObj->measObject.choice.measObjectEUTRA.neighCellConfig.buf[0] = 0;
  MeasObj->measObject.choice.measObjectEUTRA.neighCellConfig.size = 1;
  MeasObj->measObject.choice.measObjectEUTRA.neighCellConfig.bits_unused = 6;
  MeasObj->measObject.choice.measObjectEUTRA.offsetFreq = NULL;   // Default is 15 or 0dB
  MeasObj->measObject.choice.measObjectEUTRA.cellsToAddModList =
    (LTE_CellsToAddModList_t *) CALLOC(1, sizeof(*CellsToAddModList));
  CellsToAddModList = MeasObj->measObject.choice.measObjectEUTRA.cellsToAddModList;

  // Add adjacent cell lists (6 per eNB)
  for (i = 0; i < 6; i++) {
    CellToAdd = (LTE_CellsToAddMod_t *) CALLOC(1, sizeof(*CellToAdd));
    CellToAdd->cellIndex = i + 1;
    CellToAdd->physCellId = get_adjacent_cell_id(ctxt_pP->module_id, i);
    CellToAdd->cellIndividualOffset = LTE_Q_OffsetRange_dB0;
    ASN_SEQUENCE_ADD(&CellsToAddModList->list, CellToAdd);
  }

  ASN_SEQUENCE_ADD(&MeasObj_list->list, MeasObj);
  //  LTE_RRCConnectionReconfiguration->criticalExtensions.choice.c1.choice.rrcConnectionReconfiguration_r8.measConfig->measObjectToAddModList = MeasObj_list;
  // Report Configurations for periodical, A1-A5 events
  ReportConfig_list = CALLOC(1, sizeof(*ReportConfig_list));
  ReportConfig_per = CALLOC(1, sizeof(*ReportConfig_per));
  ReportConfig_A1 = CALLOC(1, sizeof(*ReportConfig_A1));
  ReportConfig_A2 = CALLOC(1, sizeof(*ReportConfig_A2));
  ReportConfig_A3 = CALLOC(1, sizeof(*ReportConfig_A3));
  ReportConfig_A4 = CALLOC(1, sizeof(*ReportConfig_A4));
  ReportConfig_A5 = CALLOC(1, sizeof(*ReportConfig_A5));
  ReportConfig_per->reportConfigId = 1;
  ReportConfig_per->reportConfig.present = LTE_ReportConfigToAddMod__reportConfig_PR_reportConfigEUTRA;
  ReportConfig_per->reportConfig.choice.reportConfigEUTRA.triggerType.present =
    LTE_ReportConfigEUTRA__triggerType_PR_periodical;
  ReportConfig_per->reportConfig.choice.reportConfigEUTRA.triggerType.choice.periodical.purpose =
    LTE_ReportConfigEUTRA__triggerType__periodical__purpose_reportStrongestCells;
  ReportConfig_per->reportConfig.choice.reportConfigEUTRA.triggerQuantity = LTE_ReportConfigEUTRA__triggerQuantity_rsrp;
  ReportConfig_per->reportConfig.choice.reportConfigEUTRA.reportQuantity = LTE_ReportConfigEUTRA__reportQuantity_both;
  ReportConfig_per->reportConfig.choice.reportConfigEUTRA.maxReportCells = 2;
  ReportConfig_per->reportConfig.choice.reportConfigEUTRA.reportInterval = LTE_ReportInterval_ms120;
  ReportConfig_per->reportConfig.choice.reportConfigEUTRA.reportAmount = LTE_ReportConfigEUTRA__reportAmount_infinity;
  ASN_SEQUENCE_ADD(&ReportConfig_list->list, ReportConfig_per);
  ReportConfig_A1->reportConfigId = 2;
  ReportConfig_A1->reportConfig.present = LTE_ReportConfigToAddMod__reportConfig_PR_reportConfigEUTRA;
  ReportConfig_A1->reportConfig.choice.reportConfigEUTRA.triggerType.present =
    LTE_ReportConfigEUTRA__triggerType_PR_event;
  ReportConfig_A1->reportConfig.choice.reportConfigEUTRA.triggerType.choice.event.eventId.present =
    LTE_ReportConfigEUTRA__triggerType__event__eventId_PR_eventA1;
  ReportConfig_A1->reportConfig.choice.reportConfigEUTRA.triggerType.choice.event.eventId.choice.eventA1.
  a1_Threshold.present = LTE_ThresholdEUTRA_PR_threshold_RSRP;
  ReportConfig_A1->reportConfig.choice.reportConfigEUTRA.triggerType.choice.event.eventId.choice.eventA1.
  a1_Threshold.choice.threshold_RSRP = 10;
  ReportConfig_A1->reportConfig.choice.reportConfigEUTRA.triggerQuantity = LTE_ReportConfigEUTRA__triggerQuantity_rsrp;
  ReportConfig_A1->reportConfig.choice.reportConfigEUTRA.reportQuantity = LTE_ReportConfigEUTRA__reportQuantity_both;
  ReportConfig_A1->reportConfig.choice.reportConfigEUTRA.maxReportCells = 2;
  ReportConfig_A1->reportConfig.choice.reportConfigEUTRA.reportInterval = LTE_ReportInterval_ms120;
  ReportConfig_A1->reportConfig.choice.reportConfigEUTRA.reportAmount = LTE_ReportConfigEUTRA__reportAmount_infinity;
  ASN_SEQUENCE_ADD(&ReportConfig_list->list, ReportConfig_A1);

  if (ho_state == 1 /*HO_MEASURMENT */ ) {
    LOG_I(RRC, "[eNB %d] frame %d: requesting A2, A3, A4, A5, and A6 event reporting\n",
          ctxt_pP->module_id, ctxt_pP->frame);
    ReportConfig_A2->reportConfigId = 3;
    ReportConfig_A2->reportConfig.present = LTE_ReportConfigToAddMod__reportConfig_PR_reportConfigEUTRA;
    ReportConfig_A2->reportConfig.choice.reportConfigEUTRA.triggerType.present =
      LTE_ReportConfigEUTRA__triggerType_PR_event;
    ReportConfig_A2->reportConfig.choice.reportConfigEUTRA.triggerType.choice.event.eventId.present =
      LTE_ReportConfigEUTRA__triggerType__event__eventId_PR_eventA2;
    ReportConfig_A2->reportConfig.choice.reportConfigEUTRA.triggerType.choice.event.eventId.choice.
    eventA2.a2_Threshold.present = LTE_ThresholdEUTRA_PR_threshold_RSRP;
    ReportConfig_A2->reportConfig.choice.reportConfigEUTRA.triggerType.choice.event.eventId.choice.
    eventA2.a2_Threshold.choice.threshold_RSRP = 10;
    ReportConfig_A2->reportConfig.choice.reportConfigEUTRA.triggerQuantity =
      LTE_ReportConfigEUTRA__triggerQuantity_rsrp;
    ReportConfig_A2->reportConfig.choice.reportConfigEUTRA.reportQuantity = LTE_ReportConfigEUTRA__reportQuantity_both;
    ReportConfig_A2->reportConfig.choice.reportConfigEUTRA.maxReportCells = 2;
    ReportConfig_A2->reportConfig.choice.reportConfigEUTRA.reportInterval = LTE_ReportInterval_ms120;
    ReportConfig_A2->reportConfig.choice.reportConfigEUTRA.reportAmount = LTE_ReportConfigEUTRA__reportAmount_infinity;
    ASN_SEQUENCE_ADD(&ReportConfig_list->list, ReportConfig_A2);
    ReportConfig_A3->reportConfigId = 4;
    ReportConfig_A3->reportConfig.present = LTE_ReportConfigToAddMod__reportConfig_PR_reportConfigEUTRA;
    ReportConfig_A3->reportConfig.choice.reportConfigEUTRA.triggerType.present =
      LTE_ReportConfigEUTRA__triggerType_PR_event;
    ReportConfig_A3->reportConfig.choice.reportConfigEUTRA.triggerType.choice.event.eventId.present =
      LTE_ReportConfigEUTRA__triggerType__event__eventId_PR_eventA3;
    ReportConfig_A3->reportConfig.choice.reportConfigEUTRA.triggerType.choice.event.eventId.choice.eventA3.a3_Offset = 1;   //10;
    ReportConfig_A3->reportConfig.choice.reportConfigEUTRA.triggerType.choice.event.eventId.choice.
    eventA3.reportOnLeave = 1;
    ReportConfig_A3->reportConfig.choice.reportConfigEUTRA.triggerQuantity =
      LTE_ReportConfigEUTRA__triggerQuantity_rsrp;
    ReportConfig_A3->reportConfig.choice.reportConfigEUTRA.reportQuantity = LTE_ReportConfigEUTRA__reportQuantity_both;
    ReportConfig_A3->reportConfig.choice.reportConfigEUTRA.maxReportCells = 2;
    ReportConfig_A3->reportConfig.choice.reportConfigEUTRA.reportInterval = LTE_ReportInterval_ms120;
    ReportConfig_A3->reportConfig.choice.reportConfigEUTRA.reportAmount = LTE_ReportConfigEUTRA__reportAmount_infinity;
    ReportConfig_A3->reportConfig.choice.reportConfigEUTRA.triggerType.choice.event.hysteresis = 0.5; // FIXME ...hysteresis is of type long!
    ReportConfig_A3->reportConfig.choice.reportConfigEUTRA.triggerType.choice.event.timeToTrigger =
      LTE_TimeToTrigger_ms40;
    ASN_SEQUENCE_ADD(&ReportConfig_list->list, ReportConfig_A3);
    ReportConfig_A4->reportConfigId = 5;
    ReportConfig_A4->reportConfig.present = LTE_ReportConfigToAddMod__reportConfig_PR_reportConfigEUTRA;
    ReportConfig_A4->reportConfig.choice.reportConfigEUTRA.triggerType.present =
      LTE_ReportConfigEUTRA__triggerType_PR_event;
    ReportConfig_A4->reportConfig.choice.reportConfigEUTRA.triggerType.choice.event.eventId.present =
      LTE_ReportConfigEUTRA__triggerType__event__eventId_PR_eventA4;
    ReportConfig_A4->reportConfig.choice.reportConfigEUTRA.triggerType.choice.event.eventId.choice.
    eventA4.a4_Threshold.present = LTE_ThresholdEUTRA_PR_threshold_RSRP;
    ReportConfig_A4->reportConfig.choice.reportConfigEUTRA.triggerType.choice.event.eventId.choice.
    eventA4.a4_Threshold.choice.threshold_RSRP = 10;
    ReportConfig_A4->reportConfig.choice.reportConfigEUTRA.triggerQuantity =
      LTE_ReportConfigEUTRA__triggerQuantity_rsrp;
    ReportConfig_A4->reportConfig.choice.reportConfigEUTRA.reportQuantity = LTE_ReportConfigEUTRA__reportQuantity_both;
    ReportConfig_A4->reportConfig.choice.reportConfigEUTRA.maxReportCells = 2;
    ReportConfig_A4->reportConfig.choice.reportConfigEUTRA.reportInterval = LTE_ReportInterval_ms120;
    ReportConfig_A4->reportConfig.choice.reportConfigEUTRA.reportAmount = LTE_ReportConfigEUTRA__reportAmount_infinity;
    ASN_SEQUENCE_ADD(&ReportConfig_list->list, ReportConfig_A4);
    ReportConfig_A5->reportConfigId = 6;
    ReportConfig_A5->reportConfig.present = LTE_ReportConfigToAddMod__reportConfig_PR_reportConfigEUTRA;
    ReportConfig_A5->reportConfig.choice.reportConfigEUTRA.triggerType.present =
      LTE_ReportConfigEUTRA__triggerType_PR_event;
    ReportConfig_A5->reportConfig.choice.reportConfigEUTRA.triggerType.choice.event.eventId.present =
      LTE_ReportConfigEUTRA__triggerType__event__eventId_PR_eventA5;
    ReportConfig_A5->reportConfig.choice.reportConfigEUTRA.triggerType.choice.event.eventId.choice.
    eventA5.a5_Threshold1.present = LTE_ThresholdEUTRA_PR_threshold_RSRP;
    ReportConfig_A5->reportConfig.choice.reportConfigEUTRA.triggerType.choice.event.eventId.choice.
    eventA5.a5_Threshold2.present = LTE_ThresholdEUTRA_PR_threshold_RSRP;
    ReportConfig_A5->reportConfig.choice.reportConfigEUTRA.triggerType.choice.event.eventId.choice.
    eventA5.a5_Threshold1.choice.threshold_RSRP = 10;
    ReportConfig_A5->reportConfig.choice.reportConfigEUTRA.triggerType.choice.event.eventId.choice.
    eventA5.a5_Threshold2.choice.threshold_RSRP = 10;
    ReportConfig_A5->reportConfig.choice.reportConfigEUTRA.triggerQuantity =
      LTE_ReportConfigEUTRA__triggerQuantity_rsrp;
    ReportConfig_A5->reportConfig.choice.reportConfigEUTRA.reportQuantity = LTE_ReportConfigEUTRA__reportQuantity_both;
    ReportConfig_A5->reportConfig.choice.reportConfigEUTRA.maxReportCells = 2;
    ReportConfig_A5->reportConfig.choice.reportConfigEUTRA.reportInterval = LTE_ReportInterval_ms120;
    ReportConfig_A5->reportConfig.choice.reportConfigEUTRA.reportAmount = LTE_ReportConfigEUTRA__reportAmount_infinity;
    ASN_SEQUENCE_ADD(&ReportConfig_list->list, ReportConfig_A5);
    //  LTE_RRCConnectionReconfiguration->criticalExtensions.choice.c1.choice.rrcConnectionReconfiguration_r8.measConfig->reportConfigToAddModList = ReportConfig_list;
    rsrp = CALLOC(1, sizeof(LTE_RSRP_Range_t));
    *rsrp = 20;
    Sparams = CALLOC(1, sizeof(*Sparams));
    Sparams->present = LTE_MeasConfig__speedStatePars_PR_setup;
    Sparams->choice.setup.timeToTrigger_SF.sf_High = LTE_SpeedStateScaleFactors__sf_Medium_oDot75;
    Sparams->choice.setup.timeToTrigger_SF.sf_Medium = LTE_SpeedStateScaleFactors__sf_High_oDot5;
    Sparams->choice.setup.mobilityStateParameters.n_CellChangeHigh = 10;
    Sparams->choice.setup.mobilityStateParameters.n_CellChangeMedium = 5;
    Sparams->choice.setup.mobilityStateParameters.t_Evaluation = LTE_MobilityStateParameters__t_Evaluation_s60;
    Sparams->choice.setup.mobilityStateParameters.t_HystNormal = LTE_MobilityStateParameters__t_HystNormal_s120;
    quantityConfig = CALLOC(1, sizeof(*quantityConfig));
    memset((void *)quantityConfig, 0, sizeof(*quantityConfig));
    quantityConfig->quantityConfigEUTRA = CALLOC(1, sizeof(struct LTE_QuantityConfigEUTRA));
    memset((void *)quantityConfig->quantityConfigEUTRA, 0, sizeof(*quantityConfig->quantityConfigEUTRA));
    quantityConfig->quantityConfigCDMA2000 = NULL;
    quantityConfig->quantityConfigGERAN = NULL;
    quantityConfig->quantityConfigUTRA = NULL;
    quantityConfig->quantityConfigEUTRA->filterCoefficientRSRP =
      CALLOC(1, sizeof(*(quantityConfig->quantityConfigEUTRA->filterCoefficientRSRP)));
    quantityConfig->quantityConfigEUTRA->filterCoefficientRSRQ =
      CALLOC(1, sizeof(*(quantityConfig->quantityConfigEUTRA->filterCoefficientRSRQ)));
    *quantityConfig->quantityConfigEUTRA->filterCoefficientRSRP = LTE_FilterCoefficient_fc4;
    *quantityConfig->quantityConfigEUTRA->filterCoefficientRSRQ = LTE_FilterCoefficient_fc4;
    LOG_I(RRC,
          "[eNB %d] Frame %d: potential handover preparation: store the information in an intermediate structure in case of failure\n",
          ctxt_pP->module_id, ctxt_pP->frame);
    // store the information in an intermediate structure for Hanodver management
    //rrc_inst->handover_info.as_config.sourceRadioResourceConfig.srb_ToAddModList = CALLOC(1,sizeof());
    ue_context_pP->ue_context.handover_info = CALLOC(1, sizeof(*(ue_context_pP->ue_context.handover_info)));
    //memcpy((void *)rrc_inst->handover_info[ue_mod_idP]->as_config.sourceRadioResourceConfig.srb_ToAddModList,(void *)SRB_list,sizeof(LTE_SRB_ToAddModList_t));
    ue_context_pP->ue_context.handover_info->as_config.sourceRadioResourceConfig.srb_ToAddModList = *SRB_configList2;
    //memcpy((void *)rrc_inst->handover_info[ue_mod_idP]->as_config.sourceRadioResourceConfig.drb_ToAddModList,(void *)DRB_list,sizeof(LTE_DRB_ToAddModList_t));
    ue_context_pP->ue_context.handover_info->as_config.sourceRadioResourceConfig.drb_ToAddModList = *DRB_configList;
    ue_context_pP->ue_context.handover_info->as_config.sourceRadioResourceConfig.drb_ToReleaseList = NULL;
    ue_context_pP->ue_context.handover_info->as_config.sourceRadioResourceConfig.mac_MainConfig =
      CALLOC(1, sizeof(*ue_context_pP->ue_context.handover_info->as_config.sourceRadioResourceConfig.mac_MainConfig));
    memcpy((void *)ue_context_pP->ue_context.handover_info->as_config.sourceRadioResourceConfig.mac_MainConfig,
           (void *)mac_MainConfig, sizeof(LTE_MAC_MainConfig_t));
    ue_context_pP->ue_context.handover_info->as_config.sourceRadioResourceConfig.physicalConfigDedicated =
      CALLOC(1, sizeof(LTE_PhysicalConfigDedicated_t));
    memcpy((void *)ue_context_pP->ue_context.handover_info->as_config.sourceRadioResourceConfig.physicalConfigDedicated,
           (void *)ue_context_pP->ue_context.physicalConfigDedicated, sizeof(LTE_PhysicalConfigDedicated_t));
    ue_context_pP->ue_context.handover_info->as_config.sourceRadioResourceConfig.sps_Config = NULL;
    //memcpy((void *)rrc_inst->handover_info[ue_mod_idP]->as_config.sourceRadioResourceConfig.sps_Config,(void *)rrc_inst->sps_Config[ue_mod_idP],sizeof(SPS_Config_t));
  }

#if defined(ENABLE_ITTI)
  /* Initialize NAS list */
  dedicatedInfoNASList = CALLOC(1, sizeof(struct LTE_RRCConnectionReconfiguration_r8_IEs__dedicatedInfoNASList));

  /* Add all NAS PDUs to the list */
  for (i = 0; i < ue_context_pP->ue_context.nb_of_e_rabs; i++) {
    if (ue_context_pP->ue_context.e_rab[i].param.nas_pdu.buffer != NULL) {
      dedicatedInfoNas = CALLOC(1, sizeof(LTE_DedicatedInfoNAS_t));
      memset(dedicatedInfoNas, 0, sizeof(OCTET_STRING_t));
      OCTET_STRING_fromBuf(dedicatedInfoNas,
                           (char *)ue_context_pP->ue_context.e_rab[i].param.nas_pdu.buffer,
                           ue_context_pP->ue_context.e_rab[i].param.nas_pdu.length);
      ASN_SEQUENCE_ADD(&dedicatedInfoNASList->list, dedicatedInfoNas);
    }

    /* TODO parameters yet to process ... */
    {
      //      ue_context_pP->ue_context.e_rab[i].param.qos;
      //      ue_context_pP->ue_context.e_rab[i].param.sgw_addr;
      //      ue_context_pP->ue_context.e_rab[i].param.gtp_teid;
    }
    /* TODO should test if e RAB are Ok before! */
    ue_context_pP->ue_context.e_rab[i].status = E_RAB_STATUS_DONE;
    LOG_D(RRC, "setting the status for the default DRB (index %d) to (%d,%s)\n",
          i, ue_context_pP->ue_context.e_rab[i].status, "E_RAB_STATUS_DONE");
  }

  /* If list is empty free the list and reset the address */
  if (dedicatedInfoNASList->list.count == 0) {
    free(dedicatedInfoNASList);
    dedicatedInfoNASList = NULL;
  }

#endif
  memset(buffer, 0, RRC_BUF_SIZE);
  size = do_RRCConnectionReconfiguration(ctxt_pP,
                                         buffer,
                                         xid,   //Transaction_id,
                                         (LTE_SRB_ToAddModList_t *)*SRB_configList2, // SRB_configList
                                         (LTE_DRB_ToAddModList_t *)*DRB_configList,
                                         (LTE_DRB_ToReleaseList_t *)NULL, // DRB2_list,
                                         (struct LTE_SPS_Config *)NULL,   // *sps_Config,
                                         (struct LTE_PhysicalConfigDedicated *)*physicalConfigDedicated,
#ifdef EXMIMO_IOT
                                         NULL, NULL, NULL,NULL,
#else
                                         (LTE_MeasObjectToAddModList_t *)MeasObj_list,
                                         (LTE_ReportConfigToAddModList_t *)ReportConfig_list,
                                         (LTE_QuantityConfig_t *)quantityConfig,
                                         (LTE_MeasIdToAddModList_t *)MeasId_list,
#endif
                                         (LTE_MAC_MainConfig_t *)mac_MainConfig,
                                         (LTE_MeasGapConfig_t *)NULL,
                                         (LTE_MobilityControlInfo_t *)NULL,
                                         (struct LTE_MeasConfig__speedStatePars *)Sparams,
                                         (LTE_RSRP_Range_t *)rsrp,
                                         (LTE_C_RNTI_t *)cba_RNTI,
                                         (struct LTE_RRCConnectionReconfiguration_r8_IEs__dedicatedInfoNASList *)dedicatedInfoNASList,
                                         (LTE_SL_CommConfig_r12_t *)NULL,
                                         (LTE_SL_DiscConfig_r12_t *)NULL
#if (LTE_RRC_VERSION >= MAKE_VERSION(10, 0, 0))
                                         , (LTE_SCellToAddMod_r10_t *)NULL
#endif
                                        );
  LOG_DUMPMSG(RRC,DEBUG_RRC,(char *)buffer,size,
              "[MSG] RRC Connection Reconfiguration\n");
#if defined(ENABLE_ITTI)

  /* Free all NAS PDUs */
  for (i = 0; i < ue_context_pP->ue_context.nb_of_e_rabs; i++) {
    if (ue_context_pP->ue_context.e_rab[i].param.nas_pdu.buffer != NULL) {
      /* Free the NAS PDU buffer and invalidate it */
      free(ue_context_pP->ue_context.e_rab[i].param.nas_pdu.buffer);
      ue_context_pP->ue_context.e_rab[i].param.nas_pdu.buffer = NULL;
    }
  }

#endif
  LOG_I(RRC,
        "[eNB %d] Frame %d, Logical Channel DL-DCCH, Generate LTE_RRCConnectionReconfiguration (bytes %d, UE id %x)\n",
        ctxt_pP->module_id, ctxt_pP->frame, size, ue_context_pP->ue_context.rnti);
  LOG_D(RRC,
        "[FRAME %05d][RRC_eNB][MOD %u][][--- PDCP_DATA_REQ/%d Bytes (rrcConnectionReconfiguration to UE %x MUI %d) --->][PDCP][MOD %u][RB %u]\n",
        ctxt_pP->frame, ctxt_pP->module_id, size, ue_context_pP->ue_context.rnti, rrc_eNB_mui, ctxt_pP->module_id, DCCH);
  MSC_LOG_TX_MESSAGE(
    MSC_RRC_ENB,
    MSC_RRC_UE,
    buffer,
    size,
    MSC_AS_TIME_FMT" LTE_RRCConnectionReconfiguration UE %x MUI %d size %u",
    MSC_AS_TIME_ARGS(ctxt_pP),
    ue_context_pP->ue_context.rnti,
    rrc_eNB_mui,
    size);
  rrc_data_req(
    ctxt_pP,
    DCCH,
    rrc_eNB_mui++,
    SDU_CONFIRM_NO,
    size,
    buffer,
    PDCP_TRANSMISSION_MODE_CONTROL);
}

//-----------------------------------------------------------------------------
void
flexran_rrc_eNB_generate_defaultRRCConnectionReconfiguration(const protocol_ctxt_t *const ctxt_pP,
    rrc_eNB_ue_context_t          *const ue_context_pP,
    const uint8_t                ho_state,
    agent_reconf_rrc *trig_param
                                                            )
//-----------------------------------------------------------------------------
{
  uint8_t                             buffer[RRC_BUF_SIZE];
  uint16_t                            size;
  int                                 i;
  // configure SRB1/SRB2, PhysicalConfigDedicated, LTE_MAC_MainConfig for UE
  eNB_RRC_INST                       *rrc_inst = RC.rrc[ctxt_pP->module_id];
  struct LTE_PhysicalConfigDedicated    **physicalConfigDedicated = &ue_context_pP->ue_context.physicalConfigDedicated;
  struct LTE_SRB_ToAddMod                *SRB2_config                      = NULL;
  struct LTE_SRB_ToAddMod__rlc_Config    *SRB2_rlc_config                  = NULL;
  struct LTE_SRB_ToAddMod__logicalChannelConfig *SRB2_lchan_config         = NULL;
  struct LTE_LogicalChannelConfig__ul_SpecificParameters
    *SRB2_ul_SpecificParameters       = NULL;
  LTE_SRB_ToAddModList_t                 *SRB_configList = ue_context_pP->ue_context.SRB_configList;
  LTE_SRB_ToAddModList_t                 **SRB_configList2                  = NULL;
  struct LTE_DRB_ToAddMod                *DRB_config                       = NULL;
  struct LTE_RLC_Config                  *DRB_rlc_config                   = NULL;
  struct LTE_PDCP_Config                 *DRB_pdcp_config                  = NULL;
  struct LTE_PDCP_Config__rlc_AM         *PDCP_rlc_AM                      = NULL;
  struct LTE_PDCP_Config__rlc_UM         *PDCP_rlc_UM                      = NULL;
  struct LTE_LogicalChannelConfig        *DRB_lchan_config                 = NULL;
  struct LTE_LogicalChannelConfig__ul_SpecificParameters
    *DRB_ul_SpecificParameters        = NULL;
  LTE_DRB_ToAddModList_t                **DRB_configList = &ue_context_pP->ue_context.DRB_configList;
  LTE_DRB_ToAddModList_t                **DRB_configList2 = NULL;
  LTE_MAC_MainConfig_t                   *mac_MainConfig                   = NULL;
  LTE_MeasObjectToAddModList_t           *MeasObj_list                     = NULL;
  LTE_MeasObjectToAddMod_t               *MeasObj                          = NULL;
  LTE_ReportConfigToAddModList_t         *ReportConfig_list                = NULL;
  LTE_ReportConfigToAddMod_t             *ReportConfig_per;//, *ReportConfig_A1,
  // *ReportConfig_A2, *ReportConfig_A3, *ReportConfig_A4, *ReportConfig_A5;
  LTE_MeasIdToAddModList_t               *MeasId_list                      = NULL;
  LTE_MeasIdToAddMod_t                   *MeasId0; //, *MeasId1, *MeasId2, *MeasId3, *MeasId4, *MeasId5;
#if (LTE_RRC_VERSION >= MAKE_VERSION(10, 0, 0))
  long                               *sr_ProhibitTimer_r9              = NULL;
  //     uint8_t sCellIndexToAdd = rrc_find_free_SCell_index(enb_mod_idP, ue_mod_idP, 1);
  //uint8_t                            sCellIndexToAdd = 0;
#endif
  long                               *logicalchannelgroup, *logicalchannelgroup_drb;
  long                               *maxHARQ_Tx, *periodicBSR_Timer;
  LTE_RSRP_Range_t                       *rsrp                             = NULL;
  struct LTE_MeasConfig__speedStatePars  *Sparams                          = NULL;
  LTE_QuantityConfig_t                   *quantityConfig                   = NULL;
  LTE_CellsToAddMod_t                    *CellToAdd                        = NULL;
  LTE_CellsToAddModList_t                *CellsToAddModList                = NULL;
  struct LTE_RRCConnectionReconfiguration_r8_IEs__dedicatedInfoNASList *dedicatedInfoNASList = NULL;
  LTE_DedicatedInfoNAS_t                 *dedicatedInfoNas                 = NULL;
  /* for no gcc warnings */
  (void)dedicatedInfoNas;
  LTE_C_RNTI_t                           *cba_RNTI                         = NULL;
  uint8_t xid = rrc_eNB_get_next_transaction_identifier(ctxt_pP->module_id);   //Transaction_id,
#ifdef CBA
  //struct PUSCH_CBAConfigDedicated_vlola  *pusch_CBAConfigDedicated_vlola;
  uint8_t                            *cba_RNTI_buf;
  cba_RNTI = CALLOC(1, sizeof(LTE_C_RNTI_t));
  cba_RNTI_buf = CALLOC(1, 2 * sizeof(uint8_t));
  cba_RNTI->buf = cba_RNTI_buf;
  cba_RNTI->size = 2;
  cba_RNTI->bits_unused = 0;

  // associate UEs to the CBa groups as a function of their UE id
  if (rrc_inst->num_active_cba_groups) {
    cba_RNTI->buf[0] = rrc_inst->cba_rnti[ue_mod_idP % rrc_inst->num_active_cba_groups] & 0xff;
    cba_RNTI->buf[1] = 0xff;
    LOG_D(RRC,
          "[eNB %d] Frame %d: cba_RNTI = %x in group %d is attribued to UE %d\n",
          enb_mod_idP, frameP,
          rrc_inst->cba_rnti[ue_mod_idP % rrc_inst->num_active_cba_groups],
          ue_mod_idP % rrc_inst->num_active_cba_groups, ue_mod_idP);
  } else {
    cba_RNTI->buf[0] = 0x0;
    cba_RNTI->buf[1] = 0x0;
    LOG_D(RRC, "[eNB %d] Frame %d: no cba_RNTI is configured for UE %d\n", enb_mod_idP, frameP, ue_mod_idP);
  }

#endif
  T(T_ENB_RRC_CONNECTION_RECONFIGURATION, T_INT(ctxt_pP->module_id), T_INT(ctxt_pP->frame),
    T_INT(ctxt_pP->subframe), T_INT(ctxt_pP->rnti));
  // Configure SRB2
  /// SRB2
  SRB_configList2=&ue_context_pP->ue_context.SRB_configList2[xid];

  if (*SRB_configList2) {
    free(*SRB_configList2);
  }

  *SRB_configList2 = CALLOC(1, sizeof(**SRB_configList2));
  memset(*SRB_configList2, 0, sizeof(**SRB_configList2));
  SRB2_config = CALLOC(1, sizeof(*SRB2_config));
  SRB2_config->srb_Identity = 2;
  SRB2_rlc_config = CALLOC(1, sizeof(*SRB2_rlc_config));
  SRB2_config->rlc_Config = SRB2_rlc_config;
  SRB2_rlc_config->present = LTE_SRB_ToAddMod__rlc_Config_PR_explicitValue;
  SRB2_rlc_config->choice.explicitValue.present = LTE_RLC_Config_PR_am;
  SRB2_rlc_config->choice.explicitValue.choice.am.ul_AM_RLC.t_PollRetransmit = LTE_T_PollRetransmit_ms15;
  SRB2_rlc_config->choice.explicitValue.choice.am.ul_AM_RLC.pollPDU = LTE_PollPDU_p8;
  SRB2_rlc_config->choice.explicitValue.choice.am.ul_AM_RLC.pollByte = LTE_PollByte_kB1000;
  SRB2_rlc_config->choice.explicitValue.choice.am.ul_AM_RLC.maxRetxThreshold = LTE_UL_AM_RLC__maxRetxThreshold_t32;
  SRB2_rlc_config->choice.explicitValue.choice.am.dl_AM_RLC.t_Reordering = LTE_T_Reordering_ms35;
  SRB2_rlc_config->choice.explicitValue.choice.am.dl_AM_RLC.t_StatusProhibit = LTE_T_StatusProhibit_ms10;
  SRB2_lchan_config = CALLOC(1, sizeof(*SRB2_lchan_config));
  SRB2_config->logicalChannelConfig = SRB2_lchan_config;
  SRB2_lchan_config->present = LTE_SRB_ToAddMod__logicalChannelConfig_PR_explicitValue;
  SRB2_ul_SpecificParameters = CALLOC(1, sizeof(*SRB2_ul_SpecificParameters));
  SRB2_ul_SpecificParameters->priority = 3; // let some priority for SRB1 and dedicated DRBs
  SRB2_ul_SpecificParameters->prioritisedBitRate =
    LTE_LogicalChannelConfig__ul_SpecificParameters__prioritisedBitRate_infinity;
  SRB2_ul_SpecificParameters->bucketSizeDuration =
    LTE_LogicalChannelConfig__ul_SpecificParameters__bucketSizeDuration_ms50;
  // LCG for CCCH and DCCH is 0 as defined in 36331
  logicalchannelgroup = CALLOC(1, sizeof(long));
  *logicalchannelgroup = 0;
  SRB2_ul_SpecificParameters->logicalChannelGroup = logicalchannelgroup;
  SRB2_lchan_config->choice.explicitValue.ul_SpecificParameters = SRB2_ul_SpecificParameters;
  // this list has the configuration for SRB1 and SRB2
  ASN_SEQUENCE_ADD(&SRB_configList->list, SRB2_config);
  // this list has only the configuration for SRB2
  ASN_SEQUENCE_ADD(&(*SRB_configList2)->list, SRB2_config);

  // Configure DRB
  //*DRB_configList = CALLOC(1, sizeof(*DRB_configList));
  // list for all the configured DRB
  if (*DRB_configList) {
    free(*DRB_configList);
  }

  *DRB_configList = CALLOC(1, sizeof(**DRB_configList));
  memset(*DRB_configList, 0, sizeof(**DRB_configList));
  // list for the configured DRB for a this xid
  DRB_configList2=&ue_context_pP->ue_context.DRB_configList2[xid];

  if (*DRB_configList2) {
    free(*DRB_configList2);
  }

  *DRB_configList2 = CALLOC(1, sizeof(**DRB_configList2));
  memset(*DRB_configList2, 0, sizeof(**DRB_configList2));
  /// DRB
  DRB_config = CALLOC(1, sizeof(*DRB_config));
  DRB_config->eps_BearerIdentity = CALLOC(1, sizeof(long));
  *(DRB_config->eps_BearerIdentity) = 5L; // LW set to first value, allowed value 5..15, value : x+4
  // DRB_config->drb_Identity = (LTE_DRB_Identity_t) 1; //allowed values 1..32
  // NN: this is the 1st DRB for this ue, so set it to 1
  DRB_config->drb_Identity = (LTE_DRB_Identity_t) 1;  // (ue_mod_idP+1); //allowed values 1..32, value: x
  DRB_config->logicalChannelIdentity = CALLOC(1, sizeof(long));
  *(DRB_config->logicalChannelIdentity) = (long)3; // value : x+2
  DRB_rlc_config = CALLOC(1, sizeof(*DRB_rlc_config));
  DRB_config->rlc_Config = DRB_rlc_config;
#ifdef RRC_DEFAULT_RAB_IS_AM
  DRB_rlc_config->present = LTE_RLC_Config_PR_am;
  DRB_rlc_config->choice.am.ul_AM_RLC.t_PollRetransmit = LTE_T_PollRetransmit_ms50;
  DRB_rlc_config->choice.am.ul_AM_RLC.pollPDU = LTE_PollPDU_p16;
  DRB_rlc_config->choice.am.ul_AM_RLC.pollByte = LTE_PollByte_kBinfinity;
  DRB_rlc_config->choice.am.ul_AM_RLC.maxRetxThreshold = LTE_UL_AM_RLC__maxRetxThreshold_t8;
  DRB_rlc_config->choice.am.dl_AM_RLC.t_Reordering = LTE_T_Reordering_ms35;
  DRB_rlc_config->choice.am.dl_AM_RLC.t_StatusProhibit = LTE_T_StatusProhibit_ms25;
#else
  DRB_rlc_config->present = LTE_RLC_Config_PR_um_Bi_Directional;
  DRB_rlc_config->choice.um_Bi_Directional.ul_UM_RLC.sn_FieldLength = LTE_SN_FieldLength_size10;
  DRB_rlc_config->choice.um_Bi_Directional.dl_UM_RLC.sn_FieldLength = LTE_SN_FieldLength_size10;
#ifdef CBA
  DRB_rlc_config->choice.um_Bi_Directional.dl_UM_RLC.t_Reordering   = LTE_T_Reordering_ms5;//T_Reordering_ms25;
#else
  DRB_rlc_config->choice.um_Bi_Directional.dl_UM_RLC.t_Reordering = LTE_T_Reordering_ms35;
#endif
#endif
  DRB_pdcp_config = CALLOC(1, sizeof(*DRB_pdcp_config));
  DRB_config->pdcp_Config = DRB_pdcp_config;
  DRB_pdcp_config->discardTimer = CALLOC(1, sizeof(long));
  *DRB_pdcp_config->discardTimer = LTE_PDCP_Config__discardTimer_infinity;
  DRB_pdcp_config->rlc_AM = NULL;
  DRB_pdcp_config->rlc_UM = NULL;
  /* avoid gcc warnings */
  (void)PDCP_rlc_AM;
  (void)PDCP_rlc_UM;
#ifdef RRC_DEFAULT_RAB_IS_AM // EXMIMO_IOT
  PDCP_rlc_AM = CALLOC(1, sizeof(*PDCP_rlc_AM));
  DRB_pdcp_config->rlc_AM = PDCP_rlc_AM;
  PDCP_rlc_AM->statusReportRequired = FALSE;
#else
  PDCP_rlc_UM = CALLOC(1, sizeof(*PDCP_rlc_UM));
  DRB_pdcp_config->rlc_UM = PDCP_rlc_UM;
  PDCP_rlc_UM->pdcp_SN_Size = LTE_PDCP_Config__rlc_UM__pdcp_SN_Size_len12bits;
#endif
  DRB_pdcp_config->headerCompression.present = LTE_PDCP_Config__headerCompression_PR_notUsed;
  DRB_lchan_config = CALLOC(1, sizeof(*DRB_lchan_config));
  DRB_config->logicalChannelConfig = DRB_lchan_config;
  DRB_ul_SpecificParameters = CALLOC(1, sizeof(*DRB_ul_SpecificParameters));
  DRB_lchan_config->ul_SpecificParameters = DRB_ul_SpecificParameters;
  DRB_ul_SpecificParameters->priority = 12;    // lower priority than srb1, srb2 and other dedicated bearer
  DRB_ul_SpecificParameters->prioritisedBitRate = LTE_LogicalChannelConfig__ul_SpecificParameters__prioritisedBitRate_kBps8 ;
  //LogicalChannelConfig__ul_SpecificParameters__prioritisedBitRate_infinity;
  DRB_ul_SpecificParameters->bucketSizeDuration =
    LTE_LogicalChannelConfig__ul_SpecificParameters__bucketSizeDuration_ms50;
  // LCG for DTCH can take the value from 1 to 3 as defined in 36331: normally controlled by upper layers (like RRM)
  logicalchannelgroup_drb = CALLOC(1, sizeof(long));
  *logicalchannelgroup_drb = 1;
  DRB_ul_SpecificParameters->logicalChannelGroup = logicalchannelgroup_drb;
  ASN_SEQUENCE_ADD(&(*DRB_configList)->list, DRB_config);
  ASN_SEQUENCE_ADD(&(*DRB_configList2)->list, DRB_config);
  //ue_context_pP->ue_context.DRB_configList2[0] = &(*DRB_configList);
  mac_MainConfig = CALLOC(1, sizeof(*mac_MainConfig));
  // ue_context_pP->ue_context.mac_MainConfig = LTE_MAC_MainConfig;
  mac_MainConfig->ul_SCH_Config = CALLOC(1, sizeof(*mac_MainConfig->ul_SCH_Config));
  maxHARQ_Tx = CALLOC(1, sizeof(long));
  *maxHARQ_Tx = LTE_MAC_MainConfig__ul_SCH_Config__maxHARQ_Tx_n5;
  mac_MainConfig->ul_SCH_Config->maxHARQ_Tx = maxHARQ_Tx;
  periodicBSR_Timer = CALLOC(1, sizeof(long));
  *periodicBSR_Timer = LTE_PeriodicBSR_Timer_r12_sf64;
  mac_MainConfig->ul_SCH_Config->periodicBSR_Timer = periodicBSR_Timer;
  mac_MainConfig->ul_SCH_Config->retxBSR_Timer = LTE_RetxBSR_Timer_r12_sf320;
  mac_MainConfig->ul_SCH_Config->ttiBundling = 0; // FALSE
  mac_MainConfig->timeAlignmentTimerDedicated = LTE_TimeAlignmentTimer_infinity;
  mac_MainConfig->drx_Config = NULL;
  mac_MainConfig->phr_Config = CALLOC(1, sizeof(*mac_MainConfig->phr_Config));
  mac_MainConfig->phr_Config->present = LTE_MAC_MainConfig__phr_Config_PR_setup;
  mac_MainConfig->phr_Config->choice.setup.periodicPHR_Timer = LTE_MAC_MainConfig__phr_Config__setup__periodicPHR_Timer_sf20; // sf20 = 20 subframes
  mac_MainConfig->phr_Config->choice.setup.prohibitPHR_Timer = LTE_MAC_MainConfig__phr_Config__setup__prohibitPHR_Timer_sf20; // sf20 = 20 subframes
  mac_MainConfig->phr_Config->choice.setup.dl_PathlossChange = LTE_MAC_MainConfig__phr_Config__setup__dl_PathlossChange_dB1;  // Value dB1 =1 dB, dB3 = 3 dB
#if (LTE_RRC_VERSION >= MAKE_VERSION(10, 0, 0))
  sr_ProhibitTimer_r9 = CALLOC(1, sizeof(long));
  *sr_ProhibitTimer_r9 = 0;   // SR tx on PUCCH, Value in number of SR period(s). Value 0 = no timer for SR, Value 2= 2*SR
  mac_MainConfig->ext1 = CALLOC(1, sizeof(struct LTE_MAC_MainConfig__ext1));
  mac_MainConfig->ext1->sr_ProhibitTimer_r9 = sr_ProhibitTimer_r9;
  //sps_RA_ConfigList_rlola = NULL;
#endif

  //change the transmission mode for the primary component carrier
  //TODO: add codebook subset restriction here
  //TODO: change TM for secondary CC in SCelltoaddmodlist
  if (*physicalConfigDedicated) {
    if ((*physicalConfigDedicated)->antennaInfo) {
<<<<<<< HEAD
      (*physicalConfigDedicated)->antennaInfo->choice.explicitValue.transmissionMode = rrc_inst->configuration.radioresourceconfig[0].ue_TransmissionMode;
      LOG_D(RRC,"Setting transmission mode to %ld+1\n",rrc_inst->configuration.radioresourceconfig[0].ue_TransmissionMode);
      if (rrc_inst->configuration.radioresourceconfig[0].ue_TransmissionMode==LTE_AntennaInfoDedicated__transmissionMode_tm3) {
  (*physicalConfigDedicated)->antennaInfo->choice.explicitValue.codebookSubsetRestriction=     
    CALLOC(1,sizeof(LTE_AntennaInfoDedicated__codebookSubsetRestriction_PR));
  (*physicalConfigDedicated)->antennaInfo->choice.explicitValue.codebookSubsetRestriction->present =
    LTE_AntennaInfoDedicated__codebookSubsetRestriction_PR_n2TxAntenna_tm3;
  (*physicalConfigDedicated)->antennaInfo->choice.explicitValue.codebookSubsetRestriction->choice.n2TxAntenna_tm3.buf= MALLOC(1);
  (*physicalConfigDedicated)->antennaInfo->choice.explicitValue.codebookSubsetRestriction->choice.n2TxAntenna_tm3.buf[0] = 0xc0;
  (*physicalConfigDedicated)->antennaInfo->choice.explicitValue.codebookSubsetRestriction->choice.n2TxAntenna_tm3.size=1;
  (*physicalConfigDedicated)->antennaInfo->choice.explicitValue.codebookSubsetRestriction->choice.n2TxAntenna_tm3.bits_unused=6;
      }
      else if (rrc_inst->configuration.radioresourceconfig[0].ue_TransmissionMode==LTE_AntennaInfoDedicated__transmissionMode_tm4) {
  (*physicalConfigDedicated)->antennaInfo->choice.explicitValue.codebookSubsetRestriction=     
    CALLOC(1,sizeof(LTE_AntennaInfoDedicated__codebookSubsetRestriction_PR));
  (*physicalConfigDedicated)->antennaInfo->choice.explicitValue.codebookSubsetRestriction->present =
    LTE_AntennaInfoDedicated__codebookSubsetRestriction_PR_n2TxAntenna_tm4;
  (*physicalConfigDedicated)->antennaInfo->choice.explicitValue.codebookSubsetRestriction->choice.n2TxAntenna_tm4.buf= MALLOC(1);
  (*physicalConfigDedicated)->antennaInfo->choice.explicitValue.codebookSubsetRestriction->choice.n2TxAntenna_tm4.buf[0] = 0xfc;
  (*physicalConfigDedicated)->antennaInfo->choice.explicitValue.codebookSubsetRestriction->choice.n2TxAntenna_tm4.size=1;
  (*physicalConfigDedicated)->antennaInfo->choice.explicitValue.codebookSubsetRestriction->choice.n2TxAntenna_tm4.bits_unused=2;
=======
      (*physicalConfigDedicated)->antennaInfo->choice.explicitValue.transmissionMode = rrc_inst->configuration.ue_TransmissionMode[0];
      LOG_D(RRC,"Setting transmission mode to %ld+1\n",rrc_inst->configuration.ue_TransmissionMode[0]);
>>>>>>> 1e0d8161

      if (rrc_inst->configuration.ue_TransmissionMode[0] == LTE_AntennaInfoDedicated__transmissionMode_tm3) {
        (*physicalConfigDedicated)->antennaInfo->choice.explicitValue.codebookSubsetRestriction=
          CALLOC(1,sizeof(LTE_AntennaInfoDedicated__codebookSubsetRestriction_PR));
        (*physicalConfigDedicated)->antennaInfo->choice.explicitValue.codebookSubsetRestriction->present =
          LTE_AntennaInfoDedicated__codebookSubsetRestriction_PR_n2TxAntenna_tm3;
        (*physicalConfigDedicated)->antennaInfo->choice.explicitValue.codebookSubsetRestriction->choice.n2TxAntenna_tm3.buf= MALLOC(1);
        (*physicalConfigDedicated)->antennaInfo->choice.explicitValue.codebookSubsetRestriction->choice.n2TxAntenna_tm3.buf[0] = 0xc0;
        (*physicalConfigDedicated)->antennaInfo->choice.explicitValue.codebookSubsetRestriction->choice.n2TxAntenna_tm3.size=1;
        (*physicalConfigDedicated)->antennaInfo->choice.explicitValue.codebookSubsetRestriction->choice.n2TxAntenna_tm3.bits_unused=6;
      } else if (rrc_inst->configuration.ue_TransmissionMode[0] == LTE_AntennaInfoDedicated__transmissionMode_tm4) {
        (*physicalConfigDedicated)->antennaInfo->choice.explicitValue.codebookSubsetRestriction=
          CALLOC(1,sizeof(LTE_AntennaInfoDedicated__codebookSubsetRestriction_PR));
        (*physicalConfigDedicated)->antennaInfo->choice.explicitValue.codebookSubsetRestriction->present =
          LTE_AntennaInfoDedicated__codebookSubsetRestriction_PR_n2TxAntenna_tm4;
        (*physicalConfigDedicated)->antennaInfo->choice.explicitValue.codebookSubsetRestriction->choice.n2TxAntenna_tm4.buf= MALLOC(1);
        (*physicalConfigDedicated)->antennaInfo->choice.explicitValue.codebookSubsetRestriction->choice.n2TxAntenna_tm4.buf[0] = 0xfc;
        (*physicalConfigDedicated)->antennaInfo->choice.explicitValue.codebookSubsetRestriction->choice.n2TxAntenna_tm4.size=1;
        (*physicalConfigDedicated)->antennaInfo->choice.explicitValue.codebookSubsetRestriction->choice.n2TxAntenna_tm4.bits_unused=2;
      } else if (rrc_inst->configuration.ue_TransmissionMode[0] == LTE_AntennaInfoDedicated__transmissionMode_tm5) {
        (*physicalConfigDedicated)->antennaInfo->choice.explicitValue.codebookSubsetRestriction=
          CALLOC(1,sizeof(LTE_AntennaInfoDedicated__codebookSubsetRestriction_PR));
        (*physicalConfigDedicated)->antennaInfo->choice.explicitValue.codebookSubsetRestriction->present =
          LTE_AntennaInfoDedicated__codebookSubsetRestriction_PR_n2TxAntenna_tm5;
        (*physicalConfigDedicated)->antennaInfo->choice.explicitValue.codebookSubsetRestriction->choice.n2TxAntenna_tm5.buf= MALLOC(1);
        (*physicalConfigDedicated)->antennaInfo->choice.explicitValue.codebookSubsetRestriction->choice.n2TxAntenna_tm5.buf[0] = 0xf0;
        (*physicalConfigDedicated)->antennaInfo->choice.explicitValue.codebookSubsetRestriction->choice.n2TxAntenna_tm5.size=1;
        (*physicalConfigDedicated)->antennaInfo->choice.explicitValue.codebookSubsetRestriction->choice.n2TxAntenna_tm5.bits_unused=4;
      } else if (rrc_inst->configuration.ue_TransmissionMode[0] == LTE_AntennaInfoDedicated__transmissionMode_tm6) {
        (*physicalConfigDedicated)->antennaInfo->choice.explicitValue.codebookSubsetRestriction=
          CALLOC(1,sizeof(LTE_AntennaInfoDedicated__codebookSubsetRestriction_PR));
        (*physicalConfigDedicated)->antennaInfo->choice.explicitValue.codebookSubsetRestriction->present =
          LTE_AntennaInfoDedicated__codebookSubsetRestriction_PR_n2TxAntenna_tm6;
        (*physicalConfigDedicated)->antennaInfo->choice.explicitValue.codebookSubsetRestriction->choice.n2TxAntenna_tm6.buf= MALLOC(1);
        (*physicalConfigDedicated)->antennaInfo->choice.explicitValue.codebookSubsetRestriction->choice.n2TxAntenna_tm6.buf[0] = 0xf0;
        (*physicalConfigDedicated)->antennaInfo->choice.explicitValue.codebookSubsetRestriction->choice.n2TxAntenna_tm6.size=1;
        (*physicalConfigDedicated)->antennaInfo->choice.explicitValue.codebookSubsetRestriction->choice.n2TxAntenna_tm6.bits_unused=4;
      }
<<<<<<< HEAD
      else if (rrc_inst->configuration.radioresourceconfig[0].ue_TransmissionMode==LTE_AntennaInfoDedicated__transmissionMode_tm5) {

  (*physicalConfigDedicated)->antennaInfo->choice.explicitValue.codebookSubsetRestriction=     
    CALLOC(1,sizeof(LTE_AntennaInfoDedicated__codebookSubsetRestriction_PR));
  (*physicalConfigDedicated)->antennaInfo->choice.explicitValue.codebookSubsetRestriction->present =
    LTE_AntennaInfoDedicated__codebookSubsetRestriction_PR_n2TxAntenna_tm5;
  (*physicalConfigDedicated)->antennaInfo->choice.explicitValue.codebookSubsetRestriction->choice.n2TxAntenna_tm5.buf= MALLOC(1);
  (*physicalConfigDedicated)->antennaInfo->choice.explicitValue.codebookSubsetRestriction->choice.n2TxAntenna_tm5.buf[0] = 0xf0;
  (*physicalConfigDedicated)->antennaInfo->choice.explicitValue.codebookSubsetRestriction->choice.n2TxAntenna_tm5.size=1;
  (*physicalConfigDedicated)->antennaInfo->choice.explicitValue.codebookSubsetRestriction->choice.n2TxAntenna_tm5.bits_unused=4;
      }

      else if (rrc_inst->configuration.radioresourceconfig[0].ue_TransmissionMode==LTE_AntennaInfoDedicated__transmissionMode_tm6) {
  (*physicalConfigDedicated)->antennaInfo->choice.explicitValue.codebookSubsetRestriction=     
    CALLOC(1,sizeof(LTE_AntennaInfoDedicated__codebookSubsetRestriction_PR));
  (*physicalConfigDedicated)->antennaInfo->choice.explicitValue.codebookSubsetRestriction->present =
    LTE_AntennaInfoDedicated__codebookSubsetRestriction_PR_n2TxAntenna_tm6;
  (*physicalConfigDedicated)->antennaInfo->choice.explicitValue.codebookSubsetRestriction->choice.n2TxAntenna_tm6.buf= MALLOC(1);
  (*physicalConfigDedicated)->antennaInfo->choice.explicitValue.codebookSubsetRestriction->choice.n2TxAntenna_tm6.buf[0] = 0xf0;
  (*physicalConfigDedicated)->antennaInfo->choice.explicitValue.codebookSubsetRestriction->choice.n2TxAntenna_tm6.size=1;
  (*physicalConfigDedicated)->antennaInfo->choice.explicitValue.codebookSubsetRestriction->choice.n2TxAntenna_tm6.bits_unused=4;

      }
    }
    else {
=======
    } else {
>>>>>>> 1e0d8161
      LOG_E(RRC,"antenna_info not present in physical_config_dedicated. Not reconfiguring!\n");
    }

    if ((*physicalConfigDedicated)->cqi_ReportConfig) {
<<<<<<< HEAD
      if ((rrc_inst->configuration.radioresourceconfig[0].ue_TransmissionMode==LTE_AntennaInfoDedicated__transmissionMode_tm4) ||
	  (rrc_inst->configuration.radioresourceconfig[0].ue_TransmissionMode==LTE_AntennaInfoDedicated__transmissionMode_tm5) ||
	  (rrc_inst->configuration.radioresourceconfig[0].ue_TransmissionMode==LTE_AntennaInfoDedicated__transmissionMode_tm6)) {

  //feedback mode needs to be set as well
  //TODO: I think this is taken into account in the PHY automatically based on the transmission mode variable
  printf("setting cqi reporting mode to rm31\n");
=======
      if ((rrc_inst->configuration.ue_TransmissionMode[0] == LTE_AntennaInfoDedicated__transmissionMode_tm4) ||
          (rrc_inst->configuration.ue_TransmissionMode[0] == LTE_AntennaInfoDedicated__transmissionMode_tm5) ||
          (rrc_inst->configuration.ue_TransmissionMode[0] == LTE_AntennaInfoDedicated__transmissionMode_tm6)) {
        //feedback mode needs to be set as well
        //TODO: I think this is taken into account in the PHY automatically based on the transmission mode variable
        printf("setting cqi reporting mode to rm31\n");
>>>>>>> 1e0d8161
#if (LTE_RRC_VERSION >= MAKE_VERSION(10, 0, 0))
        *((*physicalConfigDedicated)->cqi_ReportConfig->cqi_ReportModeAperiodic)=LTE_CQI_ReportModeAperiodic_rm31;
#else
        *((*physicalConfigDedicated)->cqi_ReportConfig->cqi_ReportModeAperiodic)=LTE_CQI_ReportConfig__cqi_ReportModeAperiodic_rm31; // HLC CQI, no PMI
#endif
      }
    } else {
      LOG_E(RRC,"cqi_ReportConfig not present in physical_config_dedicated. Not reconfiguring!\n");
    }
  } else {
    LOG_E(RRC,"physical_config_dedicated not present in LTE_RRCConnectionReconfiguration. Not reconfiguring!\n");
  }

  // Measurement ID list
  MeasId_list = CALLOC(1, sizeof(*MeasId_list));
  memset((void *)MeasId_list, 0, sizeof(*MeasId_list));
  MeasId0 = CALLOC(1, sizeof(*MeasId0));
  MeasId0->measId = 1;
  MeasId0->measObjectId = 1;
  MeasId0->reportConfigId = 1;
  ASN_SEQUENCE_ADD(&MeasId_list->list, MeasId0);
  /*
   * Add one EUTRA Measurement Object
  */
  MeasObj_list = CALLOC(1, sizeof(*MeasObj_list));
  memset((void *)MeasObj_list, 0, sizeof(*MeasObj_list));
  // Configure MeasObject
  MeasObj = CALLOC(1, sizeof(*MeasObj));
  memset((void *)MeasObj, 0, sizeof(*MeasObj));
  MeasObj->measObjectId = 1;
  MeasObj->measObject.present = LTE_MeasObjectToAddMod__measObject_PR_measObjectEUTRA;
  MeasObj->measObject.choice.measObjectEUTRA.carrierFreq = 3350; //band 7, 2.68GHz
  //MeasObj->measObject.choice.measObjectEUTRA.carrierFreq = 36090; //band 33, 1.909GHz
  MeasObj->measObject.choice.measObjectEUTRA.allowedMeasBandwidth = LTE_AllowedMeasBandwidth_mbw25;
  MeasObj->measObject.choice.measObjectEUTRA.presenceAntennaPort1 = 1;
  MeasObj->measObject.choice.measObjectEUTRA.neighCellConfig.buf = CALLOC(1, sizeof(uint8_t));
  MeasObj->measObject.choice.measObjectEUTRA.neighCellConfig.buf[0] = 0;
  MeasObj->measObject.choice.measObjectEUTRA.neighCellConfig.size = 1;
  MeasObj->measObject.choice.measObjectEUTRA.neighCellConfig.bits_unused = 6;
  MeasObj->measObject.choice.measObjectEUTRA.offsetFreq = NULL;   // Default is 15 or 0dB
  MeasObj->measObject.choice.measObjectEUTRA.cellsToAddModList =
    (LTE_CellsToAddModList_t *) CALLOC(1, sizeof(*CellsToAddModList));
  CellsToAddModList = MeasObj->measObject.choice.measObjectEUTRA.cellsToAddModList;

  // Add adjacent cell lists (6 per eNB)
  for (i = 0; i < 6; i++) {
    CellToAdd = (LTE_CellsToAddMod_t *) CALLOC(1, sizeof(*CellToAdd));
    CellToAdd->cellIndex = i + 1;
    CellToAdd->physCellId = get_adjacent_cell_id(ctxt_pP->module_id, i);
    CellToAdd->cellIndividualOffset = LTE_Q_OffsetRange_dB0;
    ASN_SEQUENCE_ADD(&CellsToAddModList->list, CellToAdd);
  }

  ASN_SEQUENCE_ADD(&MeasObj_list->list, MeasObj);
  //  LTE_RRCConnectionReconfiguration->criticalExtensions.choice.c1.choice.rrcConnectionReconfiguration_r8.measConfig->measObjectToAddModList = MeasObj_list;

  // Report Configurations for periodical, A1-A5 events

  /* RRC Strategy Measurement */

  if (strcmp("one_shot", trig_param->trigger_policy) == 0) {
    trig_param->report_interval = 0;
    trig_param->report_amount = 0;
  } else if (strcmp("event_driven", trig_param->trigger_policy) == 0) {
    trig_param->report_interval = 6;
    trig_param->report_amount = 2;
  } else if (strcmp("periodical", trig_param->trigger_policy) == 0) {
    trig_param->report_interval = 1;
    trig_param->report_amount = 7;
  } else {
    LOG_E(FLEXRAN_AGENT, "There is something wrong on RRC agent!");
  }

  ReportConfig_list = CALLOC(1, sizeof(*ReportConfig_list));
  ReportConfig_per = CALLOC(1, sizeof(*ReportConfig_per));
  // Periodical Measurement Report
  ReportConfig_per->reportConfigId = 1;
  ReportConfig_per->reportConfig.present = LTE_ReportConfigToAddMod__reportConfig_PR_reportConfigEUTRA;
  ReportConfig_per->reportConfig.choice.reportConfigEUTRA.triggerType.present =
    LTE_ReportConfigEUTRA__triggerType_PR_periodical;
  ReportConfig_per->reportConfig.choice.reportConfigEUTRA.triggerType.choice.periodical.purpose =
    LTE_ReportConfigEUTRA__triggerType__periodical__purpose_reportStrongestCells;
  // ReportConfig_per->reportConfig.choice.reportConfigEUTRA.triggerType.choice.event.timeToTrigger = TimeToTrigger_ms40;
  ReportConfig_per->reportConfig.choice.reportConfigEUTRA.triggerQuantity = LTE_ReportConfigEUTRA__triggerQuantity_rsrp;
  ReportConfig_per->reportConfig.choice.reportConfigEUTRA.reportQuantity = LTE_ReportConfigEUTRA__reportQuantity_both;
  ReportConfig_per->reportConfig.choice.reportConfigEUTRA.maxReportCells = 2;
  ReportConfig_per->reportConfig.choice.reportConfigEUTRA.reportInterval = trig_param->report_interval ;//ReportInterval_ms2048; // RRC counter frame- ms1024 is 1ms
  ReportConfig_per->reportConfig.choice.reportConfigEUTRA.reportAmount = trig_param->report_amount; //ReportConfigEUTRA__reportAmount_r2; // put r1 to see once, r2 for 2 times and ...
  ASN_SEQUENCE_ADD(&ReportConfig_list->list, ReportConfig_per);
  quantityConfig = CALLOC(1, sizeof(*quantityConfig));
  memset((void *)quantityConfig, 0, sizeof(*quantityConfig));
  quantityConfig->quantityConfigEUTRA = CALLOC(1, sizeof(struct LTE_QuantityConfigEUTRA));
  memset((void *)quantityConfig->quantityConfigEUTRA, 0, sizeof(*quantityConfig->quantityConfigEUTRA));
  quantityConfig->quantityConfigCDMA2000 = NULL;
  quantityConfig->quantityConfigGERAN = NULL;
  quantityConfig->quantityConfigUTRA = NULL;
  quantityConfig->quantityConfigEUTRA->filterCoefficientRSRP =
    CALLOC(1, sizeof(*(quantityConfig->quantityConfigEUTRA->filterCoefficientRSRP)));
  quantityConfig->quantityConfigEUTRA->filterCoefficientRSRQ =
    CALLOC(1, sizeof(*(quantityConfig->quantityConfigEUTRA->filterCoefficientRSRQ)));
  *quantityConfig->quantityConfigEUTRA->filterCoefficientRSRP = LTE_FilterCoefficient_fc4;
  *quantityConfig->quantityConfigEUTRA->filterCoefficientRSRQ = LTE_FilterCoefficient_fc4;
#if defined(ENABLE_ITTI)
  /* Initialize NAS list */
  dedicatedInfoNASList = CALLOC(1, sizeof(struct LTE_RRCConnectionReconfiguration_r8_IEs__dedicatedInfoNASList));

  /* Add all NAS PDUs to the list */
  for (i = 0; i < ue_context_pP->ue_context.nb_of_e_rabs; i++) {
    if (ue_context_pP->ue_context.e_rab[i].param.nas_pdu.buffer != NULL) {
      dedicatedInfoNas = CALLOC(1, sizeof(LTE_DedicatedInfoNAS_t));
      memset(dedicatedInfoNas, 0, sizeof(OCTET_STRING_t));
      OCTET_STRING_fromBuf(dedicatedInfoNas,
                           (char *)ue_context_pP->ue_context.e_rab[i].param.nas_pdu.buffer,
                           ue_context_pP->ue_context.e_rab[i].param.nas_pdu.length);
      ASN_SEQUENCE_ADD(&dedicatedInfoNASList->list, dedicatedInfoNas);
    }

    /* TODO parameters yet to process ... */
    // {
    //      ue_context_pP->ue_context.e_rab[i].param.qos;
    //      ue_context_pP->ue_context.e_rab[i].param.sgw_addr;
    //      ue_context_pP->ue_context.e_rab[i].param.gtp_teid;
    // }
    /* TODO should test if e RAB are Ok before! */
    ue_context_pP->ue_context.e_rab[i].status = E_RAB_STATUS_DONE;
    LOG_D(RRC, "setting the status for the default DRB (index %d) to (%d,%s)\n",
          i, ue_context_pP->ue_context.e_rab[i].status, "E_RAB_STATUS_DONE");
  }

  /* If list is empty free the list and reset the address */
  if (dedicatedInfoNASList->list.count == 0) {
    free(dedicatedInfoNASList);
    dedicatedInfoNASList = NULL;
  }

#endif
  memset(buffer, 0, RRC_BUF_SIZE);
  size = do_RRCConnectionReconfiguration(ctxt_pP,
                                         buffer,
                                         xid,   //Transaction_id,
                                         (LTE_SRB_ToAddModList_t *)NULL, // SRB_configList
                                         (LTE_DRB_ToAddModList_t *)NULL,
                                         (LTE_DRB_ToReleaseList_t *)NULL, // DRB2_list,
                                         (struct LTE_SPS_Config *)NULL,   // *sps_Config,
                                         (struct LTE_PhysicalConfigDedicated *)*physicalConfigDedicated,
                                         // #ifdef EXMIMO_IOT
                                         //                                          NULL, NULL, NULL,NULL,
                                         // #else
                                         (LTE_MeasObjectToAddModList_t *)MeasObj_list,
                                         (LTE_ReportConfigToAddModList_t *)ReportConfig_list,
                                         (LTE_QuantityConfig_t *)quantityConfig,
                                         (LTE_MeasIdToAddModList_t *)MeasId_list,
                                         // #endif
                                         (LTE_MAC_MainConfig_t *)mac_MainConfig,
                                         (LTE_MeasGapConfig_t *)NULL,
                                         (LTE_MobilityControlInfo_t *)NULL,
                                         (struct LTE_MeasConfig__speedStatePars *)Sparams,
                                         (LTE_RSRP_Range_t *)rsrp,
                                         (LTE_C_RNTI_t *)cba_RNTI,
                                         (struct LTE_RRCConnectionReconfiguration_r8_IEs__dedicatedInfoNASList *)dedicatedInfoNASList,
                                         (LTE_SL_CommConfig_r12_t *)NULL,
                                         (LTE_SL_DiscConfig_r12_t *)NULL
#if (LTE_RRC_VERSION >= MAKE_VERSION(10, 0, 0))
                                         , (LTE_SCellToAddMod_r10_t *)NULL
#endif
                                        );
  LOG_DUMPMSG(RRC,DEBUG_RRC,(char *)buffer,size,
              "[MSG] RRC Connection Reconfiguration\n");
#if defined(ENABLE_ITTI)

  /* Free all NAS PDUs */
  for (i = 0; i < ue_context_pP->ue_context.nb_of_e_rabs; i++) {
    if (ue_context_pP->ue_context.e_rab[i].param.nas_pdu.buffer != NULL) {
      /* Free the NAS PDU buffer and invalidate it */
      free(ue_context_pP->ue_context.e_rab[i].param.nas_pdu.buffer);
      ue_context_pP->ue_context.e_rab[i].param.nas_pdu.buffer = NULL;
    }
  }

#endif
  LOG_I(RRC,
        "[eNB %d] Frame %d, Logical Channel DL-DCCH, Generate LTE_RRCConnectionReconfiguration (bytes %d, UE id %x)\n",
        ctxt_pP->module_id, ctxt_pP->frame, size, ue_context_pP->ue_context.rnti);
  LOG_D(RRC,
        "[FRAME %05d][RRC_eNB][MOD %u][][--- PDCP_DATA_REQ/%d Bytes (rrcConnectionReconfiguration to UE %x MUI %d) --->][PDCP][MOD %u][RB %u]\n",
        ctxt_pP->frame, ctxt_pP->module_id, size, ue_context_pP->ue_context.rnti, rrc_eNB_mui, ctxt_pP->module_id, DCCH);
  MSC_LOG_TX_MESSAGE(
    MSC_RRC_ENB,
    MSC_RRC_UE,
    buffer,
    size,
    MSC_AS_TIME_FMT" LTE_RRCConnectionReconfiguration UE %x MUI %d size %u",
    MSC_AS_TIME_ARGS(ctxt_pP),
    ue_context_pP->ue_context.rnti,
    rrc_eNB_mui,
    size);
  rrc_data_req(
    ctxt_pP,
    DCCH,
    rrc_eNB_mui++,
    SDU_CONFIRM_NO,
    size,
    buffer,
    PDCP_TRANSMISSION_MODE_CONTROL);
}


//-----------------------------------------------------------------------------
int
rrc_eNB_generate_RRCConnectionReconfiguration_SCell(
  const protocol_ctxt_t *const ctxt_pP,
  rrc_eNB_ue_context_t *const ue_context_pP,
  uint32_t dl_CarrierFreq_r10
)
//-----------------------------------------------------------------------------
{
  uint8_t size;
  uint8_t buffer[100];
#if (LTE_RRC_VERSION >= MAKE_VERSION(10, 0, 0))
  uint8_t sCellIndexToAdd = 0; //one SCell so far

  //   uint8_t sCellIndexToAdd;
  //   sCellIndexToAdd = rrc_find_free_SCell_index(enb_mod_idP, ue_mod_idP, 1);
  //  if (RC.rrc[enb_mod_idP]->sCell_config[ue_mod_idP][sCellIndexToAdd] ) {
  if (ue_context_pP->ue_context.sCell_config != NULL) {
    ue_context_pP->ue_context.sCell_config[sCellIndexToAdd].cellIdentification_r10->dl_CarrierFreq_r10 = dl_CarrierFreq_r10;
  } else {
    LOG_E(RRC,"Scell not configured!\n");
    return(-1);
  }

#endif
  size = do_RRCConnectionReconfiguration(ctxt_pP,
                                         buffer,
                                         rrc_eNB_get_next_transaction_identifier(ctxt_pP->module_id),//Transaction_id,
                                         (LTE_SRB_ToAddModList_t *)NULL,
                                         (LTE_DRB_ToAddModList_t *)NULL,
                                         (LTE_DRB_ToReleaseList_t *)NULL,
                                         (struct LTE_SPS_Config *)NULL,
                                         (struct LTE_PhysicalConfigDedicated *)NULL,
                                         (LTE_MeasObjectToAddModList_t *)NULL,
                                         (LTE_ReportConfigToAddModList_t *)NULL,
                                         (LTE_QuantityConfig_t *)NULL,
                                         (LTE_MeasIdToAddModList_t *)NULL,
                                         (LTE_MAC_MainConfig_t *)NULL,
                                         (LTE_MeasGapConfig_t *)NULL,
                                         (LTE_MobilityControlInfo_t *)NULL,
                                         (struct LTE_MeasConfig__speedStatePars *)NULL,
                                         (LTE_RSRP_Range_t *)NULL,
                                         (LTE_C_RNTI_t *)NULL,
                                         (struct LTE_RRCConnectionReconfiguration_r8_IEs__dedicatedInfoNASList *)NULL,
                                         (LTE_SL_CommConfig_r12_t *)NULL,
                                         (LTE_SL_DiscConfig_r12_t *)NULL
#if (LTE_RRC_VERSION >= MAKE_VERSION(10, 0, 0))
                                         , ue_context_pP->ue_context.sCell_config
#endif
                                        );
  LOG_I(RRC,"[eNB %d] Frame %d, Logical Channel DL-DCCH, Generate LTE_RRCConnectionReconfiguration (bytes %d, UE id %x)\n",
        ctxt_pP->module_id,ctxt_pP->frame, size, ue_context_pP->ue_context.rnti);
  MSC_LOG_TX_MESSAGE(
    MSC_RRC_ENB,
    MSC_RRC_UE,
    buffer,
    size,
    MSC_AS_TIME_FMT" LTE_RRCConnectionReconfiguration UE %x MUI %d size %u",
    MSC_AS_TIME_ARGS(ctxt_pP),
    ue_context_pP->ue_context.rnti,
    rrc_eNB_mui,
    size);
  rrc_data_req(
    ctxt_pP,
    DCCH,
    rrc_eNB_mui++,
    SDU_CONFIRM_NO,
    size,
    buffer,
    PDCP_TRANSMISSION_MODE_CONTROL);
  return(0);
}


//-----------------------------------------------------------------------------
void
rrc_eNB_process_MeasurementReport(
  const protocol_ctxt_t *const ctxt_pP,
  rrc_eNB_ue_context_t         *ue_context_pP,
  const LTE_MeasResults_t   *const measResults2
)
//-----------------------------------------------------------------------------
{
  int i=0;
  int neighboring_cells=-1;
  T(T_ENB_RRC_MEASUREMENT_REPORT, T_INT(ctxt_pP->module_id), T_INT(ctxt_pP->frame),
    T_INT(ctxt_pP->subframe), T_INT(ctxt_pP->rnti));

  if (measResults2 == NULL )
    return;

  if (measResults2->measId > 0 ) {
    if (ue_context_pP->ue_context.measResults == NULL) {
      ue_context_pP->ue_context.measResults = CALLOC(1, sizeof(LTE_MeasResults_t));
    }

    ue_context_pP->ue_context.measResults->measId=measResults2->measId;
    ue_context_pP->ue_context.measResults->measResultPCell.rsrpResult=measResults2->measResultPCell.rsrpResult;
    ue_context_pP->ue_context.measResults->measResultPCell.rsrqResult=measResults2->measResultPCell.rsrqResult;
    LOG_D(RRC, "[eNB %d]Frame %d: UE %x (Measurement Id %d): RSRP of Source %ld\n", ctxt_pP->module_id, ctxt_pP->frame, ctxt_pP->rnti, (int)measResults2->measId,
          ue_context_pP->ue_context.measResults->measResultPCell.rsrpResult-140);
    LOG_D(RRC, "[eNB %d]Frame %d: UE %x (Measurement Id %d): RSRQ of Source %ld\n", ctxt_pP->module_id, ctxt_pP->frame, ctxt_pP->rnti, (int)measResults2->measId,
          ue_context_pP->ue_context.measResults->measResultPCell.rsrqResult/2 - 20);
  }

  if (measResults2->measResultNeighCells == NULL)
    return;

  if (measResults2->measResultNeighCells->choice.measResultListEUTRA.list.count > 0) {
    neighboring_cells = measResults2->measResultNeighCells->choice.measResultListEUTRA.list.count;

    if (ue_context_pP->ue_context.measResults->measResultNeighCells == NULL) {
      ue_context_pP->ue_context.measResults->measResultNeighCells = CALLOC(1, sizeof(*measResults2->measResultNeighCells)*neighboring_cells);
    }

    ue_context_pP->ue_context.measResults->measResultNeighCells->choice.measResultListEUTRA.list.count = neighboring_cells;

    for (i=0; i < neighboring_cells; i++) {
      memcpy (ue_context_pP->ue_context.measResults->measResultNeighCells->choice.measResultListEUTRA.list.array[i],
              measResults2->measResultNeighCells->choice.measResultListEUTRA.list.array[i],
              sizeof(LTE_MeasResultListEUTRA_t));
      LOG_D(RRC, "Physical Cell Id %d\n",
            (int)ue_context_pP->ue_context.measResults->measResultNeighCells->choice.measResultListEUTRA.list.array[i]->physCellId);
      LOG_D(RRC, "RSRP of Target %d\n",
            (int)*(ue_context_pP->ue_context.measResults->measResultNeighCells->choice.measResultListEUTRA.list.array[i]->measResult.rsrpResult));
      LOG_D(RRC, "RSRQ of Target %d\n",
            (int)*(ue_context_pP->ue_context.measResults->measResultNeighCells->choice.measResultListEUTRA.list.array[i]->measResult.rsrqResult));
    }
  }

  // #if (LTE_RRC_VERSION >= MAKE_VERSION(10, 0, 0))
  // #else
  // LOG_I(RRC, "RSRP of Source %d\n", measResults2->measResultServCell.rsrpResult);
  // LOG_I(RRC, "RSRQ of Source %d\n", measResults2->measResultServCell.rsrqResult);
  // #endif
  // if (ue_context_pP->ue_context.handover_info->ho_prepare != 0xF0) {
  //   rrc_eNB_generate_HandoverPreparationInformation(ctxt_pP,
  //       ue_context_pP,
  //       measResults2->measResultNeighCells->choice.
  //       measResultListEUTRA.list.array[0]->physCellId);
  // } else {
  //   LOG_D(RRC, "[eNB %d] Frame %d: Ignoring MeasReport from UE %x as Handover is in progress... \n", ctxt_pP->module_id, ctxt_pP->frame,
  //         ctxt_pP->rnti);
  // }
  //Look for IP address of the target eNB
  //Send Handover Request -> target eNB
  //Wait for Handover Acknowledgement <- target eNB
  //Send Handover Command
  //x2delay();
  //    handover_request_x2(ue_mod_idP,enb_mod_idP,measResults2->measResultNeighCells->choice.measResultListEUTRA.list.array[0]->physCellId);
  //    uint8_t buffer[100];
  //    int size=rrc_eNB_generate_Handover_Command_TeNB(0,0,buffer);
  //
  //      send_check_message((char*)buffer,size);
  //send_handover_command();
}

//-----------------------------------------------------------------------------
void
rrc_eNB_generate_HandoverPreparationInformation(
  const protocol_ctxt_t *const ctxt_pP,
  rrc_eNB_ue_context_t *const ue_context_pP,
  LTE_PhysCellId_t            targetPhyId
)
//-----------------------------------------------------------------------------
{
  struct rrc_eNB_ue_context_s        *ue_context_target_p = NULL;
  //uint8_t                             UE_id_target        = -1;
  uint8_t                             mod_id_target = get_adjacent_cell_mod_id(targetPhyId);
  HANDOVER_INFO                      *handoverInfo = CALLOC(1, sizeof(*handoverInfo));
  /*
     uint8_t buffer[100];
     uint8_t size;
     struct LTE_PhysicalConfigDedicated  **physicalConfigDedicated = &RC.rrc[enb_mod_idP]->physicalConfigDedicated[ue_mod_idP];
     RadioResourceConfigDedicated_t *radioResourceConfigDedicated = CALLOC(1,sizeof(RadioResourceConfigDedicated_t));
   */
  T(T_ENB_RRC_HANDOVER_PREPARATION_INFORMATION, T_INT(ctxt_pP->module_id), T_INT(ctxt_pP->frame),
    T_INT(ctxt_pP->subframe), T_INT(ctxt_pP->rnti));
  handoverInfo->as_config.antennaInfoCommon.antennaPortsCount = 0;    //Not used 0- but check value
  handoverInfo->as_config.sourceDl_CarrierFreq = 36090;   //Verify!
  memcpy((void *)&handoverInfo->as_config.sourceMasterInformationBlock,
         (void *)&RC.rrc[ctxt_pP->module_id]->carrier[0] /* CROUX TBC */.mib, sizeof(LTE_MasterInformationBlock_t));
  memcpy((void *)&handoverInfo->as_config.sourceMeasConfig,
         (void *)ue_context_pP->ue_context.measConfig, sizeof(LTE_MeasConfig_t));
  // FIXME handoverInfo not used...
  free( handoverInfo );
  handoverInfo = 0;
  //to be configured
  memset((void *)&ue_context_pP->ue_context.handover_info->as_config.sourceSecurityAlgorithmConfig,
         0, sizeof(LTE_SecurityAlgorithmConfig_t));
  memcpy((void *)&ue_context_pP->ue_context.handover_info->as_config.sourceSystemInformationBlockType1,
         (void *)&RC.rrc[ctxt_pP->module_id]->carrier[0] /* CROUX TBC */.SIB1, sizeof(LTE_SystemInformationBlockType1_t));
  memcpy((void *)&ue_context_pP->ue_context.handover_info->as_config.sourceSystemInformationBlockType2,
         (void *)&RC.rrc[ctxt_pP->module_id]->carrier[0] /* CROUX TBC */.SIB23, sizeof(LTE_SystemInformationBlockType2_t));
  ue_context_pP->ue_context.handover_info->as_context.reestablishmentInfo =
    CALLOC(1, sizeof(LTE_ReestablishmentInfo_t));
  ue_context_pP->ue_context.handover_info->as_context.reestablishmentInfo->sourcePhysCellId =
    RC.rrc[ctxt_pP->module_id]->carrier[0] /* CROUX TBC */.physCellId;
  ue_context_pP->ue_context.handover_info->as_context.reestablishmentInfo->targetCellShortMAC_I.buf = NULL;  // Check values later
  ue_context_pP->ue_context.handover_info->as_context.reestablishmentInfo->targetCellShortMAC_I.size = 0;
  ue_context_pP->ue_context.handover_info->as_context.reestablishmentInfo->targetCellShortMAC_I.bits_unused = 0;
  ue_context_pP->ue_context.handover_info->as_context.reestablishmentInfo->additionalReestabInfoList = NULL;
  ue_context_pP->ue_context.handover_info->ho_prepare = 0xFF;    //0xF0;
  ue_context_pP->ue_context.handover_info->ho_complete = 0;

  if (mod_id_target != 0xFF) {
    //UE_id_target = rrc_find_free_ue_index(modid_target);
    ue_context_target_p =
      rrc_eNB_get_ue_context(
        RC.rrc[mod_id_target],
        ue_context_pP->ue_context.rnti);

    /*UE_id_target = rrc_eNB_get_next_free_UE_index(
                    mod_id_target,
                    RC.rrc[ctxt_pP->module_id]->Info.UE_list[ue_mod_idP]);  //this should return a new index*/

    if (ue_context_target_p == NULL) { // if not already in target cell
      ue_context_target_p = rrc_eNB_allocate_new_UE_context(RC.rrc[ctxt_pP->module_id]);
      ue_context_target_p->ue_id_rnti      = ue_context_pP->ue_context.rnti;             // LG: should not be the same
      ue_context_target_p->ue_context.rnti = ue_context_target_p->ue_id_rnti; // idem
      LOG_I(RRC,
            "[eNB %d] Frame %d : Emulate sending HandoverPreparationInformation msg from eNB source %d to eNB target %ld: source UE_id %x target UE_id %x source_modId: %d target_modId: %d\n",
            ctxt_pP->module_id,
            ctxt_pP->frame,
            RC.rrc[ctxt_pP->module_id]->carrier[0] /* CROUX TBC */.physCellId,
            targetPhyId,
            ue_context_pP->ue_context.rnti,
            ue_context_target_p->ue_id_rnti,
            ctxt_pP->module_id,
            mod_id_target);
      ue_context_target_p->ue_context.handover_info =
        CALLOC(1, sizeof(*(ue_context_target_p->ue_context.handover_info)));
      memcpy((void *)&ue_context_target_p->ue_context.handover_info->as_context,
             (void *)&ue_context_pP->ue_context.handover_info->as_context,
             sizeof(LTE_AS_Context_t));
      memcpy((void *)&ue_context_target_p->ue_context.handover_info->as_config,
             (void *)&ue_context_pP->ue_context.handover_info->as_config,
             sizeof(LTE_AS_Config_t));
      ue_context_target_p->ue_context.handover_info->ho_prepare = 0x00;// 0xFF;
      ue_context_target_p->ue_context.handover_info->ho_complete = 0;
      ue_context_pP->ue_context.handover_info->modid_t = mod_id_target;
      ue_context_pP->ue_context.handover_info->ueid_s  = ue_context_pP->ue_context.rnti;
      ue_context_pP->ue_context.handover_info->modid_s = ctxt_pP->module_id;
      ue_context_target_p->ue_context.handover_info->modid_t = mod_id_target;
      ue_context_target_p->ue_context.handover_info->modid_s = ctxt_pP->module_id;
      ue_context_target_p->ue_context.handover_info->ueid_t  = ue_context_target_p->ue_context.rnti;
    } else {
      LOG_E(RRC, "\nError in obtaining free UE id in target eNB %ld for handover \n", targetPhyId);
    }
  } else {
    LOG_E(RRC, "\nError in obtaining Module ID of target eNB for handover \n");
  }
}

//-----------------------------------------------------------------------------
void
rrc_eNB_process_handoverPreparationInformation(
  const protocol_ctxt_t *const ctxt_pP,
  rrc_eNB_ue_context_t           *const ue_context_pP
)
//-----------------------------------------------------------------------------
{
  T(T_ENB_RRC_HANDOVER_PREPARATION_INFORMATION, T_INT(ctxt_pP->module_id), T_INT(ctxt_pP->frame),
    T_INT(ctxt_pP->subframe), T_INT(ctxt_pP->rnti));
  LOG_I(RRC,
        "[eNB %d] Frame %d : Logical Channel UL-DCCH, processing RRCHandoverPreparationInformation, sending LTE_RRCConnectionReconfiguration to UE %d \n",
        ctxt_pP->module_id, ctxt_pP->frame, ue_context_pP->ue_context.rnti);
  rrc_eNB_generate_RRCConnectionReconfiguration_handover(
    ctxt_pP,
    ue_context_pP,
    NULL,
    0);
}


//-----------------------------------------------------------------------------
void
check_handovers(
  protocol_ctxt_t *const ctxt_pP
)
//-----------------------------------------------------------------------------
{
  int                                 result;
  struct rrc_eNB_ue_context_s        *ue_context_p;
  RB_FOREACH(ue_context_p, rrc_ue_tree_s, &RC.rrc[ctxt_pP->module_id]->rrc_ue_head) {
    ctxt_pP->rnti  = ue_context_p->ue_id_rnti;

    if (ue_context_p->ue_context.handover_info != NULL) {
      if (ue_context_p->ue_context.handover_info->ho_prepare == 0xFF) {
        LOG_D(RRC,
              "[eNB %d] Frame %d: Incoming handover detected for new UE_idx %d (source eNB %d->target eNB %d) \n",
              ctxt_pP->module_id,
              ctxt_pP->frame,
              ctxt_pP->rnti,
              ctxt_pP->module_id,
              ue_context_p->ue_context.handover_info->modid_t);
        // source eNB generates LTE_RRCConnectionreconfiguration to prepare the HO
        rrc_eNB_process_handoverPreparationInformation(
          ctxt_pP,
          ue_context_p);
        ue_context_p->ue_context.handover_info->ho_prepare = 0xF1;
      }

      if (ue_context_p->ue_context.handover_info->ho_complete == 0xF1) {
        LOG_D(RRC,
              "[eNB %d] Frame %d: handover Command received for new UE_id  %x current eNB %d target eNB: %d \n",
              ctxt_pP->module_id,
              ctxt_pP->frame,
              ctxt_pP->rnti,
              ctxt_pP->module_id,
              ue_context_p->ue_context.handover_info->modid_t);
        //rrc_eNB_process_handoverPreparationInformation(enb_mod_idP,frameP,i);
        result = pdcp_data_req(ctxt_pP,
                               SRB_FLAG_YES,
                               DCCH,
                               rrc_eNB_mui++,
                               SDU_CONFIRM_NO,
                               ue_context_p->ue_context.handover_info->size,
                               ue_context_p->ue_context.handover_info->buf,
                               PDCP_TRANSMISSION_MODE_CONTROL
#if (LTE_RRC_VERSION >= MAKE_VERSION(14, 0, 0))
                               ,NULL, NULL
#endif
                              );

        //AssertFatal(result == TRUE, "PDCP data request failed!\n");
        if(result != TRUE) {
          LOG_I(RRC, "PDCP data request failed!\n");
          return;
        }

        ue_context_p->ue_context.handover_info->ho_complete = 0xF2;
      }
    }
  }
}

// 5.3.5.4 LTE_RRCConnectionReconfiguration including the mobilityControlInfo to prepare the UE handover
//-----------------------------------------------------------------------------
void
rrc_eNB_generate_RRCConnectionReconfiguration_handover(
  const protocol_ctxt_t *const ctxt_pP,
  rrc_eNB_ue_context_t           *const ue_context_pP,
  uint8_t                *const nas_pdu,
  const uint32_t                nas_length
)
//-----------------------------------------------------------------------------
{
  T(T_ENB_RRC_CONNECTION_RECONFIGURATION, T_INT(ctxt_pP->module_id), T_INT(ctxt_pP->frame),
    T_INT(ctxt_pP->subframe), T_INT(ctxt_pP->rnti));
  uint8_t                             buffer[RRC_BUF_SIZE];
  int                                 i;
  uint8_t                             rv[2];
  uint16_t                            Idx;
  // configure SRB1/SRB2, PhysicalConfigDedicated, LTE_MAC_MainConfig for UE
  eNB_RRC_INST                       *rrc_inst = RC.rrc[ctxt_pP->module_id];
  struct LTE_PhysicalConfigDedicated    **physicalConfigDedicated = &ue_context_pP->ue_context.physicalConfigDedicated;
  struct LTE_SRB_ToAddMod                *SRB2_config;
  struct LTE_SRB_ToAddMod__rlc_Config    *SRB2_rlc_config;
  struct LTE_SRB_ToAddMod__logicalChannelConfig *SRB2_lchan_config;
  struct LTE_LogicalChannelConfig__ul_SpecificParameters *SRB2_ul_SpecificParameters;
  LTE_LogicalChannelConfig_t             *SRB1_logicalChannelConfig = NULL;
  LTE_SRB_ToAddModList_t                 *SRB_configList = ue_context_pP->ue_context.SRB_configList;    // not used in this context: may be removed
  LTE_SRB_ToAddModList_t                 *SRB_configList2;
  struct LTE_DRB_ToAddMod                *DRB_config;
  struct LTE_RLC_Config                  *DRB_rlc_config;
  struct LTE_PDCP_Config                 *DRB_pdcp_config;
  struct LTE_PDCP_Config__rlc_UM         *PDCP_rlc_UM;
  struct LTE_LogicalChannelConfig        *DRB_lchan_config;
  struct LTE_LogicalChannelConfig__ul_SpecificParameters *DRB_ul_SpecificParameters;
  LTE_DRB_ToAddModList_t                 *DRB_configList2;
  LTE_MAC_MainConfig_t                   *mac_MainConfig;
  LTE_MeasObjectToAddModList_t           *MeasObj_list;
  LTE_MeasObjectToAddMod_t               *MeasObj;
  LTE_ReportConfigToAddModList_t         *ReportConfig_list;
  LTE_ReportConfigToAddMod_t             *ReportConfig_per, *ReportConfig_A1,
                                         *ReportConfig_A2, *ReportConfig_A3, *ReportConfig_A4, *ReportConfig_A5;
  LTE_MeasIdToAddModList_t               *MeasId_list;
  LTE_MeasIdToAddMod_t                   *MeasId0, *MeasId1, *MeasId2, *MeasId3, *MeasId4, *MeasId5;
  LTE_QuantityConfig_t                   *quantityConfig;
  LTE_MobilityControlInfo_t              *mobilityInfo;
  // HandoverCommand_t handoverCommand;
  //uint8_t                             sourceModId =
  //  get_adjacent_cell_mod_id(ue_context_pP->ue_context.handover_info->as_context.reestablishmentInfo->sourcePhysCellId);
#if (LTE_RRC_VERSION >= MAKE_VERSION(9, 0, 0))
  long                               *sr_ProhibitTimer_r9;
#endif
  long                               *logicalchannelgroup, *logicalchannelgroup_drb;
  long                               *maxHARQ_Tx, *periodicBSR_Timer;
  // LTE_RSRP_Range_t *rsrp;
  struct LTE_MeasConfig__speedStatePars  *Sparams;
  LTE_CellsToAddMod_t                    *CellToAdd;
  LTE_CellsToAddModList_t                *CellsToAddModList;
  // srb 1: for HO
  struct LTE_SRB_ToAddMod                *SRB1_config;
  struct LTE_SRB_ToAddMod__rlc_Config    *SRB1_rlc_config;
  struct LTE_SRB_ToAddMod__logicalChannelConfig *SRB1_lchan_config;
  struct LTE_LogicalChannelConfig__ul_SpecificParameters *SRB1_ul_SpecificParameters;
  // phy config dedicated
  LTE_PhysicalConfigDedicated_t          *physicalConfigDedicated2;
  struct LTE_RRCConnectionReconfiguration_r8_IEs__dedicatedInfoNASList *dedicatedInfoNASList;
  protocol_ctxt_t                     ctxt;
  LOG_D(RRC, "[eNB %d] Frame %d: handover preparation: get the newSourceUEIdentity (C-RNTI): ",
        ctxt_pP->module_id, ctxt_pP->frame);

  for (i = 0; i < 2; i++) {
    rv[i] = taus() & 0xff;
    LOG_D(RRC, " %x.", rv[i]);
  }

  LOG_D(RRC, "[eNB %d] Frame %d : handover reparation: add target eNB SRB1 and PHYConfigDedicated reconfiguration\n",
        ctxt_pP->module_id, ctxt_pP->frame);
  // 1st: reconfigure SRB
  SRB_configList2 = CALLOC(1, sizeof(*SRB_configList));
  SRB1_config = CALLOC(1, sizeof(*SRB1_config));
  SRB1_config->srb_Identity = 1;
  SRB1_rlc_config = CALLOC(1, sizeof(*SRB1_rlc_config));
  SRB1_config->rlc_Config = SRB1_rlc_config;
  SRB1_rlc_config->present = LTE_SRB_ToAddMod__rlc_Config_PR_explicitValue;
  SRB1_rlc_config->choice.explicitValue.present = LTE_RLC_Config_PR_am;
  SRB1_rlc_config->choice.explicitValue.choice.am.ul_AM_RLC.t_PollRetransmit = LTE_T_PollRetransmit_ms15;
  SRB1_rlc_config->choice.explicitValue.choice.am.ul_AM_RLC.pollPDU = LTE_PollPDU_p8;
  SRB1_rlc_config->choice.explicitValue.choice.am.ul_AM_RLC.pollByte = LTE_PollByte_kB1000;
  SRB1_rlc_config->choice.explicitValue.choice.am.ul_AM_RLC.maxRetxThreshold = LTE_UL_AM_RLC__maxRetxThreshold_t16;
  SRB1_rlc_config->choice.explicitValue.choice.am.dl_AM_RLC.t_Reordering = LTE_T_Reordering_ms35;
  SRB1_rlc_config->choice.explicitValue.choice.am.dl_AM_RLC.t_StatusProhibit = LTE_T_StatusProhibit_ms10;
  SRB1_lchan_config = CALLOC(1, sizeof(*SRB1_lchan_config));
  SRB1_config->logicalChannelConfig = SRB1_lchan_config;
  SRB1_lchan_config->present = LTE_SRB_ToAddMod__logicalChannelConfig_PR_explicitValue;
  SRB1_ul_SpecificParameters = CALLOC(1, sizeof(*SRB1_ul_SpecificParameters));
  SRB1_lchan_config->choice.explicitValue.ul_SpecificParameters = SRB1_ul_SpecificParameters;
  SRB1_ul_SpecificParameters->priority = 1;
  //assign_enum(&SRB1_ul_SpecificParameters->prioritisedBitRate,LogicalChannelConfig__ul_SpecificParameters__prioritisedBitRate_infinity);
  SRB1_ul_SpecificParameters->prioritisedBitRate =
    LTE_LogicalChannelConfig__ul_SpecificParameters__prioritisedBitRate_infinity;
  //assign_enum(&SRB1_ul_SpecificParameters->bucketSizeDuration,LogicalChannelConfig__ul_SpecificParameters__bucketSizeDuration_ms50);
  SRB1_ul_SpecificParameters->bucketSizeDuration =
    LTE_LogicalChannelConfig__ul_SpecificParameters__bucketSizeDuration_ms50;
  logicalchannelgroup = CALLOC(1, sizeof(long));
  *logicalchannelgroup = 0;
  SRB1_ul_SpecificParameters->logicalChannelGroup = logicalchannelgroup;
  ASN_SEQUENCE_ADD(&SRB_configList2->list, SRB1_config);
  //2nd: now reconfigure phy config dedicated
  physicalConfigDedicated2 = CALLOC(1, sizeof(*physicalConfigDedicated2));
  *physicalConfigDedicated = physicalConfigDedicated2;
  physicalConfigDedicated2->pdsch_ConfigDedicated =
    CALLOC(1, sizeof(*physicalConfigDedicated2->pdsch_ConfigDedicated));
  physicalConfigDedicated2->pucch_ConfigDedicated =
    CALLOC(1, sizeof(*physicalConfigDedicated2->pucch_ConfigDedicated));
  physicalConfigDedicated2->pusch_ConfigDedicated =
    CALLOC(1, sizeof(*physicalConfigDedicated2->pusch_ConfigDedicated));
  physicalConfigDedicated2->uplinkPowerControlDedicated =
    CALLOC(1, sizeof(*physicalConfigDedicated2->uplinkPowerControlDedicated));
  physicalConfigDedicated2->tpc_PDCCH_ConfigPUCCH =
    CALLOC(1, sizeof(*physicalConfigDedicated2->tpc_PDCCH_ConfigPUCCH));
  physicalConfigDedicated2->tpc_PDCCH_ConfigPUSCH =
    CALLOC(1, sizeof(*physicalConfigDedicated2->tpc_PDCCH_ConfigPUSCH));
  physicalConfigDedicated2->cqi_ReportConfig = NULL;  //CALLOC(1,sizeof(*physicalConfigDedicated2->cqi_ReportConfig));
  physicalConfigDedicated2->soundingRS_UL_ConfigDedicated = CALLOC(1,sizeof(*physicalConfigDedicated2->soundingRS_UL_ConfigDedicated));
  physicalConfigDedicated2->antennaInfo = CALLOC(1, sizeof(*physicalConfigDedicated2->antennaInfo));
  physicalConfigDedicated2->schedulingRequestConfig =
    CALLOC(1, sizeof(*physicalConfigDedicated2->schedulingRequestConfig));
  // PDSCH
  //assign_enum(&physicalConfigDedicated2->pdsch_ConfigDedicated->p_a,
  //          PDSCH_ConfigDedicated__p_a_dB0);
  physicalConfigDedicated2->pdsch_ConfigDedicated->p_a = LTE_PDSCH_ConfigDedicated__p_a_dB0;
  // PUCCH
  physicalConfigDedicated2->pucch_ConfigDedicated->ackNackRepetition.present =
    LTE_PUCCH_ConfigDedicated__ackNackRepetition_PR_release;
  physicalConfigDedicated2->pucch_ConfigDedicated->ackNackRepetition.choice.release = 0;
  physicalConfigDedicated2->pucch_ConfigDedicated->tdd_AckNackFeedbackMode = NULL;    //PUCCH_ConfigDedicated__tdd_AckNackFeedbackMode_multiplexing;
  // Pusch_config_dedicated
  physicalConfigDedicated2->pusch_ConfigDedicated->betaOffset_ACK_Index = 0;  // 2.00
  physicalConfigDedicated2->pusch_ConfigDedicated->betaOffset_RI_Index = 0;   // 1.25
  physicalConfigDedicated2->pusch_ConfigDedicated->betaOffset_CQI_Index = 8;  // 2.25
  // UplinkPowerControlDedicated
  physicalConfigDedicated2->uplinkPowerControlDedicated->p0_UE_PUSCH = 0; // 0 dB
  //assign_enum(&physicalConfigDedicated2->uplinkPowerControlDedicated->deltaMCS_Enabled,
  // UplinkPowerControlDedicated__deltaMCS_Enabled_en1);
  physicalConfigDedicated2->uplinkPowerControlDedicated->deltaMCS_Enabled =
    LTE_UplinkPowerControlDedicated__deltaMCS_Enabled_en1;
  physicalConfigDedicated2->uplinkPowerControlDedicated->accumulationEnabled = 1; // should be TRUE in order to have 0dB power offset
  physicalConfigDedicated2->uplinkPowerControlDedicated->p0_UE_PUCCH = 0; // 0 dB
  physicalConfigDedicated2->uplinkPowerControlDedicated->pSRS_Offset = 0; // 0 dB
  physicalConfigDedicated2->uplinkPowerControlDedicated->filterCoefficient =
    CALLOC(1, sizeof(*physicalConfigDedicated2->uplinkPowerControlDedicated->filterCoefficient));
  //  assign_enum(physicalConfigDedicated2->uplinkPowerControlDedicated->filterCoefficient,FilterCoefficient_fc4); // fc4 dB
  *physicalConfigDedicated2->uplinkPowerControlDedicated->filterCoefficient = LTE_FilterCoefficient_fc4;  // fc4 dB
  // TPC-PDCCH-Config
  physicalConfigDedicated2->tpc_PDCCH_ConfigPUCCH->present = LTE_TPC_PDCCH_Config_PR_setup;
  physicalConfigDedicated2->tpc_PDCCH_ConfigPUCCH->choice.setup.tpc_Index.present = LTE_TPC_Index_PR_indexOfFormat3;
  physicalConfigDedicated2->tpc_PDCCH_ConfigPUCCH->choice.setup.tpc_Index.choice.indexOfFormat3 = 1;
  physicalConfigDedicated2->tpc_PDCCH_ConfigPUCCH->choice.setup.tpc_RNTI.buf = CALLOC(1, 2);
  physicalConfigDedicated2->tpc_PDCCH_ConfigPUCCH->choice.setup.tpc_RNTI.size = 2;
  physicalConfigDedicated2->tpc_PDCCH_ConfigPUCCH->choice.setup.tpc_RNTI.buf[0] = 0x12;
  physicalConfigDedicated2->tpc_PDCCH_ConfigPUCCH->choice.setup.tpc_RNTI.buf[1] = 0x34 + ue_context_pP->local_uid;
  physicalConfigDedicated2->tpc_PDCCH_ConfigPUCCH->choice.setup.tpc_RNTI.bits_unused = 0;
  physicalConfigDedicated2->tpc_PDCCH_ConfigPUSCH->present = LTE_TPC_PDCCH_Config_PR_setup;
  physicalConfigDedicated2->tpc_PDCCH_ConfigPUSCH->choice.setup.tpc_Index.present = LTE_TPC_Index_PR_indexOfFormat3;
  physicalConfigDedicated2->tpc_PDCCH_ConfigPUSCH->choice.setup.tpc_Index.choice.indexOfFormat3 = 1;
  physicalConfigDedicated2->tpc_PDCCH_ConfigPUSCH->choice.setup.tpc_RNTI.buf = CALLOC(1, 2);
  physicalConfigDedicated2->tpc_PDCCH_ConfigPUSCH->choice.setup.tpc_RNTI.size = 2;
  physicalConfigDedicated2->tpc_PDCCH_ConfigPUSCH->choice.setup.tpc_RNTI.buf[0] = 0x22;
  physicalConfigDedicated2->tpc_PDCCH_ConfigPUSCH->choice.setup.tpc_RNTI.buf[1] = 0x34 + ue_context_pP->local_uid;
  physicalConfigDedicated2->tpc_PDCCH_ConfigPUSCH->choice.setup.tpc_RNTI.bits_unused = 0;
  // CQI ReportConfig
  /*
     physicalConfigDedicated2->cqi_ReportConfig->cqi_ReportModeAperiodic=CALLOC(1,sizeof(*physicalConfigDedicated2->cqi_ReportConfig->cqi_ReportModeAperiodic));
     assign_enum(physicalConfigDedicated2->cqi_ReportConfig->cqi_ReportModeAperiodic,
     CQI_ReportConfig__cqi_ReportModeAperiodic_rm30); // HLC CQI, no PMI
     physicalConfigDedicated2->cqi_ReportConfig->nomPDSCH_RS_EPRE_Offset = 0; // 0 dB
     physicalConfigDedicated2->cqi_ReportConfig->cqi_ReportPeriodic=CALLOC(1,sizeof(*physicalConfigDedicated2->cqi_ReportConfig->cqi_ReportPeriodic));
     physicalConfigDedicated2->cqi_ReportConfig->cqi_ReportPeriodic->present =  CQI_ReportPeriodic_PR_setup;
     physicalConfigDedicated2->cqi_ReportConfig->cqi_ReportPeriodic->choice.setup.cqi_PUCCH_ResourceIndex = 0;  // n2_pucch
     physicalConfigDedicated2->cqi_ReportConfig->cqi_ReportPeriodic->choice.setup.cqi_pmi_ConfigIndex = 0;  // Icqi/pmi
     physicalConfigDedicated2->cqi_ReportConfig->cqi_ReportPeriodic->choice.setup.cqi_FormatIndicatorPeriodic.present = CQI_ReportPeriodic__setup__cqi_FormatIndicatorPeriodic_PR_subbandCQI;  // subband CQI
     physicalConfigDedicated2->cqi_ReportConfig->cqi_ReportPeriodic->choice.setup.cqi_FormatIndicatorPeriodic.choice.subbandCQI.k=4;

     physicalConfigDedicated2->cqi_ReportConfig->cqi_ReportPeriodic->choice.setup.ri_ConfigIndex=NULL;
     physicalConfigDedicated2->cqi_ReportConfig->cqi_ReportPeriodic->choice.setup.simultaneousAckNackAndCQI=0;
   */
  //soundingRS-UL-ConfigDedicated
  /*
     physicalConfigDedicated2->soundingRS_UL_ConfigDedicated->present = SoundingRS_UL_ConfigDedicated_PR_setup;
     assign_enum(&physicalConfigDedicated2->soundingRS_UL_ConfigDedicated->choice.setup.srs_Bandwidth,
     SoundingRS_UL_ConfigDedicated__setup__srs_Bandwidth_bw0);
     assign_enum(&physicalConfigDedicated2->soundingRS_UL_ConfigDedicated->choice.setup.srs_HoppingBandwidth,
     SoundingRS_UL_ConfigDedicated__setup__srs_HoppingBandwidth_hbw0);
     physicalConfigDedicated2->soundingRS_UL_ConfigDedicated->choice.setup.freqDomainPosition=0;
     physicalConfigDedicated2->soundingRS_UL_ConfigDedicated->choice.setup.duration=1;
     physicalConfigDedicated2->soundingRS_UL_ConfigDedicated->choice.setup.srs_ConfigIndex=1;
     physicalConfigDedicated2->soundingRS_UL_ConfigDedicated->choice.setup.transmissionComb=0;
     assign_enum(&physicalConfigDedicated2->soundingRS_UL_ConfigDedicated->choice.setup.cyclicShift,
     SoundingRS_UL_ConfigDedicated__setup__cyclicShift_cs0);
   */
  //AntennaInfoDedicated
  physicalConfigDedicated2->antennaInfo = CALLOC(1, sizeof(*physicalConfigDedicated2->antennaInfo));
  physicalConfigDedicated2->antennaInfo->present = LTE_PhysicalConfigDedicated__antennaInfo_PR_explicitValue;
  //assign_enum(&physicalConfigDedicated2->antennaInfo->choice.explicitValue.transmissionMode,
  //     LTE_AntennaInfoDedicated__transmissionMode_tm2);
  /*
     switch (transmission_mode){
     case 1:
     physicalConfigDedicated2->antennaInfo->choice.explicitValue.transmissionMode=     LTE_AntennaInfoDedicated__transmissionMode_tm1;
     break;
     case 2:
     physicalConfigDedicated2->antennaInfo->choice.explicitValue.transmissionMode=     LTE_AntennaInfoDedicated__transmissionMode_tm2;
     break;
     case 4:
     physicalConfigDedicated2->antennaInfo->choice.explicitValue.transmissionMode=     LTE_AntennaInfoDedicated__transmissionMode_tm4;
     break;
     case 5:
     physicalConfigDedicated2->antennaInfo->choice.explicitValue.transmissionMode=     LTE_AntennaInfoDedicated__transmissionMode_tm5;
     break;
     case 6:
     physicalConfigDedicated2->antennaInfo->choice.explicitValue.transmissionMode=     LTE_AntennaInfoDedicated__transmissionMode_tm6;
     break;
     }
   */
  physicalConfigDedicated2->antennaInfo->choice.explicitValue.ue_TransmitAntennaSelection.present =
    LTE_AntennaInfoDedicated__ue_TransmitAntennaSelection_PR_release;
  physicalConfigDedicated2->antennaInfo->choice.explicitValue.ue_TransmitAntennaSelection.choice.release = 0;
  // SchedulingRequestConfig
  physicalConfigDedicated2->schedulingRequestConfig->present = LTE_SchedulingRequestConfig_PR_setup;
  physicalConfigDedicated2->schedulingRequestConfig->choice.setup.sr_PUCCH_ResourceIndex = ue_context_pP->local_uid;

  if (rrc_inst->carrier[0].sib1->tdd_Config==NULL) {  // FD
    physicalConfigDedicated2->schedulingRequestConfig->choice.setup.sr_ConfigIndex = 5 + (ue_context_pP->local_uid %
        10);   // Isr = 5 (every 10 subframes, offset=2+UE_id mod3)
  } else {
    switch (rrc_inst->carrier[0].sib1->tdd_Config->subframeAssignment) {
      case 1:
        physicalConfigDedicated2->schedulingRequestConfig->choice.setup.sr_ConfigIndex = 7 + (ue_context_pP->local_uid & 1) + ((
              ue_context_pP->local_uid & 3) >> 1) * 5;    // Isr = 5 (every 10 subframes, offset=2 for UE0, 3 for UE1, 7 for UE2, 8 for UE3 , 2 for UE4 etc..)
        break;

      case 3:
        physicalConfigDedicated2->schedulingRequestConfig->choice.setup.sr_ConfigIndex = 7 + (ue_context_pP->local_uid %
            3);    // Isr = 5 (every 10 subframes, offset=2 for UE0, 3 for UE1, 3 for UE2, 2 for UE3 , etc..)
        break;

      case 4:
        physicalConfigDedicated2->schedulingRequestConfig->choice.setup.sr_ConfigIndex = 7 + (ue_context_pP->local_uid &
            1);    // Isr = 5 (every 10 subframes, offset=2 for UE0, 3 for UE1, 3 for UE2, 2 for UE3 , etc..)
        break;

      default:
        physicalConfigDedicated2->schedulingRequestConfig->choice.setup.sr_ConfigIndex = 7; // Isr = 5 (every 10 subframes, offset=2 for all UE0 etc..)
        break;
    }
  }

  //  assign_enum(&physicalConfigDedicated2->schedulingRequestConfig->choice.setup.dsr_TransMax,
  //SchedulingRequestConfig__setup__dsr_TransMax_n4);
  //  assign_enum(&physicalConfigDedicated2->schedulingRequestConfig->choice.setup.dsr_TransMax = SchedulingRequestConfig__setup__dsr_TransMax_n4;
  physicalConfigDedicated2->schedulingRequestConfig->choice.setup.dsr_TransMax =
    LTE_SchedulingRequestConfig__setup__dsr_TransMax_n4;
  LOG_D(RRC,
        "handover_config [FRAME %05d][RRC_eNB][MOD %02d][][--- MAC_CONFIG_REQ  (SRB1 UE %x) --->][MAC_eNB][MOD %02d][]\n",
        ctxt_pP->frame, ctxt_pP->module_id, ue_context_pP->ue_context.rnti, ctxt_pP->module_id);
  rrc_mac_config_req_eNB(
    ctxt_pP->module_id,
    ue_context_pP->ue_context.primaryCC_id,
    0,0,0,0,0,
#if (LTE_RRC_VERSION >= MAKE_VERSION(14, 0, 0))
    0,
#endif
    ue_context_pP->ue_context.rnti,
    (LTE_BCCH_BCH_Message_t *) NULL,
    (LTE_RadioResourceConfigCommonSIB_t *) NULL,
#if (LTE_RRC_VERSION >= MAKE_VERSION(14, 0, 0))
    (LTE_RadioResourceConfigCommonSIB_t *) NULL,
#endif
    ue_context_pP->ue_context.physicalConfigDedicated,
#if (LTE_RRC_VERSION >= MAKE_VERSION(10, 0, 0))
    (LTE_SCellToAddMod_r10_t *)NULL,
    //(struct LTE_PhysicalConfigDedicatedSCell_r10 *)NULL,
#endif
    (LTE_MeasObjectToAddMod_t **) NULL,
    ue_context_pP->ue_context.mac_MainConfig,
    1,
    SRB1_logicalChannelConfig,
    ue_context_pP->ue_context.measGapConfig,
    (LTE_TDD_Config_t *) NULL,
    (LTE_MobilityControlInfo_t *) NULL,
    (LTE_SchedulingInfoList_t *) NULL,
    0,
    NULL,
    NULL,
    (LTE_MBSFN_SubframeConfigList_t *) NULL
#if (LTE_RRC_VERSION >= MAKE_VERSION(9, 0, 0))
    , 0, (LTE_MBSFN_AreaInfoList_r9_t *) NULL, (LTE_PMCH_InfoList_r9_t *) NULL
#endif
#if (LTE_RRC_VERSION >= MAKE_VERSION(13, 0, 0))
    ,
    (LTE_SystemInformationBlockType1_v1310_IEs_t *)NULL
#endif
  );
  // Configure target eNB SRB2
  /// SRB2
  SRB2_config = CALLOC(1, sizeof(*SRB2_config));
  SRB_configList2 = CALLOC(1, sizeof(*SRB_configList2));
  memset(SRB_configList2, 0, sizeof(*SRB_configList2));
  SRB2_config->srb_Identity = 2;
  SRB2_rlc_config = CALLOC(1, sizeof(*SRB2_rlc_config));
  SRB2_config->rlc_Config = SRB2_rlc_config;
  SRB2_rlc_config->present = LTE_SRB_ToAddMod__rlc_Config_PR_explicitValue;
  SRB2_rlc_config->choice.explicitValue.present = LTE_RLC_Config_PR_am;
  SRB2_rlc_config->choice.explicitValue.choice.am.ul_AM_RLC.t_PollRetransmit = LTE_T_PollRetransmit_ms15;
  SRB2_rlc_config->choice.explicitValue.choice.am.ul_AM_RLC.pollPDU = LTE_PollPDU_p8;
  SRB2_rlc_config->choice.explicitValue.choice.am.ul_AM_RLC.pollByte = LTE_PollByte_kB1000;
  SRB2_rlc_config->choice.explicitValue.choice.am.ul_AM_RLC.maxRetxThreshold = LTE_UL_AM_RLC__maxRetxThreshold_t32;
  SRB2_rlc_config->choice.explicitValue.choice.am.dl_AM_RLC.t_Reordering = LTE_T_Reordering_ms35;
  SRB2_rlc_config->choice.explicitValue.choice.am.dl_AM_RLC.t_StatusProhibit = LTE_T_StatusProhibit_ms10;
  SRB2_lchan_config = CALLOC(1, sizeof(*SRB2_lchan_config));
  SRB2_config->logicalChannelConfig = SRB2_lchan_config;
  SRB2_lchan_config->present = LTE_SRB_ToAddMod__logicalChannelConfig_PR_explicitValue;
  SRB2_ul_SpecificParameters = CALLOC(1, sizeof(*SRB2_ul_SpecificParameters));
  SRB2_ul_SpecificParameters->priority = 1;
  SRB2_ul_SpecificParameters->prioritisedBitRate =
    LTE_LogicalChannelConfig__ul_SpecificParameters__prioritisedBitRate_infinity;
  SRB2_ul_SpecificParameters->bucketSizeDuration =
    LTE_LogicalChannelConfig__ul_SpecificParameters__bucketSizeDuration_ms50;
  // LCG for CCCH and DCCH is 0 as defined in 36331
  logicalchannelgroup = CALLOC(1, sizeof(long));
  *logicalchannelgroup = 0;
  SRB2_ul_SpecificParameters->logicalChannelGroup = logicalchannelgroup;
  SRB2_lchan_config->choice.explicitValue.ul_SpecificParameters = SRB2_ul_SpecificParameters;
  ASN_SEQUENCE_ADD(&SRB_configList->list, SRB2_config);
  ASN_SEQUENCE_ADD(&SRB_configList2->list, SRB2_config);
  // Configure target eNB DRB
  DRB_configList2 = CALLOC(1, sizeof(*DRB_configList2));
  /// DRB
  DRB_config = CALLOC(1, sizeof(*DRB_config));
  //DRB_config->drb_Identity = (LTE_DRB_Identity_t) 1; //allowed values 1..32
  // NN: this is the 1st DRB for this ue, so set it to 1
  DRB_config->drb_Identity = (LTE_DRB_Identity_t) 1;  // (ue_mod_idP+1); //allowed values 1..32
  DRB_config->logicalChannelIdentity = CALLOC(1, sizeof(long));
  *(DRB_config->logicalChannelIdentity) = (long)3;
  DRB_rlc_config = CALLOC(1, sizeof(*DRB_rlc_config));
  DRB_config->rlc_Config = DRB_rlc_config;
  DRB_rlc_config->present = LTE_RLC_Config_PR_um_Bi_Directional;
  DRB_rlc_config->choice.um_Bi_Directional.ul_UM_RLC.sn_FieldLength = LTE_SN_FieldLength_size10;
  DRB_rlc_config->choice.um_Bi_Directional.dl_UM_RLC.sn_FieldLength = LTE_SN_FieldLength_size10;
  DRB_rlc_config->choice.um_Bi_Directional.dl_UM_RLC.t_Reordering = LTE_T_Reordering_ms35;
  DRB_pdcp_config = CALLOC(1, sizeof(*DRB_pdcp_config));
  DRB_config->pdcp_Config = DRB_pdcp_config;
  DRB_pdcp_config->discardTimer = NULL;
  DRB_pdcp_config->rlc_AM = NULL;
  PDCP_rlc_UM = CALLOC(1, sizeof(*PDCP_rlc_UM));
  DRB_pdcp_config->rlc_UM = PDCP_rlc_UM;
  PDCP_rlc_UM->pdcp_SN_Size = LTE_PDCP_Config__rlc_UM__pdcp_SN_Size_len12bits;
  DRB_pdcp_config->headerCompression.present = LTE_PDCP_Config__headerCompression_PR_notUsed;
  DRB_lchan_config = CALLOC(1, sizeof(*DRB_lchan_config));
  DRB_config->logicalChannelConfig = DRB_lchan_config;
  DRB_ul_SpecificParameters = CALLOC(1, sizeof(*DRB_ul_SpecificParameters));
  DRB_lchan_config->ul_SpecificParameters = DRB_ul_SpecificParameters;
  DRB_ul_SpecificParameters->priority = 2;    // lower priority than srb1, srb2
  DRB_ul_SpecificParameters->prioritisedBitRate =
    LTE_LogicalChannelConfig__ul_SpecificParameters__prioritisedBitRate_infinity;
  DRB_ul_SpecificParameters->bucketSizeDuration =
    LTE_LogicalChannelConfig__ul_SpecificParameters__bucketSizeDuration_ms50;
  // LCG for DTCH can take the value from 1 to 3 as defined in 36331: normally controlled by upper layers (like RRM)
  logicalchannelgroup_drb = CALLOC(1, sizeof(long));
  *logicalchannelgroup_drb = 1;
  DRB_ul_SpecificParameters->logicalChannelGroup = logicalchannelgroup_drb;
  ASN_SEQUENCE_ADD(&DRB_configList2->list, DRB_config);
  mac_MainConfig = CALLOC(1, sizeof(*mac_MainConfig));
  ue_context_pP->ue_context.mac_MainConfig = mac_MainConfig;
  mac_MainConfig->ul_SCH_Config = CALLOC(1, sizeof(*mac_MainConfig->ul_SCH_Config));
  maxHARQ_Tx = CALLOC(1, sizeof(long));
  *maxHARQ_Tx = LTE_MAC_MainConfig__ul_SCH_Config__maxHARQ_Tx_n5;
  mac_MainConfig->ul_SCH_Config->maxHARQ_Tx = maxHARQ_Tx;
  periodicBSR_Timer = CALLOC(1, sizeof(long));
  *periodicBSR_Timer = LTE_PeriodicBSR_Timer_r12_sf64;
  mac_MainConfig->ul_SCH_Config->periodicBSR_Timer = periodicBSR_Timer;
  mac_MainConfig->ul_SCH_Config->retxBSR_Timer = LTE_RetxBSR_Timer_r12_sf320;
  mac_MainConfig->ul_SCH_Config->ttiBundling = 0; // FALSE
  mac_MainConfig->drx_Config = NULL;
  mac_MainConfig->phr_Config = CALLOC(1, sizeof(*mac_MainConfig->phr_Config));
  mac_MainConfig->phr_Config->present = LTE_MAC_MainConfig__phr_Config_PR_setup;
  mac_MainConfig->phr_Config->choice.setup.periodicPHR_Timer = LTE_MAC_MainConfig__phr_Config__setup__periodicPHR_Timer_sf20; // sf20 = 20 subframes
  mac_MainConfig->phr_Config->choice.setup.prohibitPHR_Timer = LTE_MAC_MainConfig__phr_Config__setup__prohibitPHR_Timer_sf20; // sf20 = 20 subframes
  mac_MainConfig->phr_Config->choice.setup.dl_PathlossChange = LTE_MAC_MainConfig__phr_Config__setup__dl_PathlossChange_dB1;  // Value dB1 =1 dB, dB3 = 3 dB
#if (LTE_RRC_VERSION >= MAKE_VERSION(9, 0, 0))
  sr_ProhibitTimer_r9 = CALLOC(1, sizeof(long));
  *sr_ProhibitTimer_r9 = 0;   // SR tx on PUCCH, Value in number of SR period(s). Value 0 = no timer for SR, Value 2= 2*SR
  mac_MainConfig->ext1 = CALLOC(1, sizeof(struct LTE_MAC_MainConfig__ext1));
  mac_MainConfig->ext1->sr_ProhibitTimer_r9 = sr_ProhibitTimer_r9;
  //sps_RA_ConfigList_rlola = NULL;
#endif
  // Measurement ID list
  MeasId_list = CALLOC(1, sizeof(*MeasId_list));
  memset((void *)MeasId_list, 0, sizeof(*MeasId_list));
  MeasId0 = CALLOC(1, sizeof(*MeasId0));
  MeasId0->measId = 1;
  MeasId0->measObjectId = 1;
  MeasId0->reportConfigId = 1;
  ASN_SEQUENCE_ADD(&MeasId_list->list, MeasId0);
  MeasId1 = CALLOC(1, sizeof(*MeasId1));
  MeasId1->measId = 2;
  MeasId1->measObjectId = 1;
  MeasId1->reportConfigId = 2;
  ASN_SEQUENCE_ADD(&MeasId_list->list, MeasId1);
  MeasId2 = CALLOC(1, sizeof(*MeasId2));
  MeasId2->measId = 3;
  MeasId2->measObjectId = 1;
  MeasId2->reportConfigId = 3;
  ASN_SEQUENCE_ADD(&MeasId_list->list, MeasId2);
  MeasId3 = CALLOC(1, sizeof(*MeasId3));
  MeasId3->measId = 4;
  MeasId3->measObjectId = 1;
  MeasId3->reportConfigId = 4;
  ASN_SEQUENCE_ADD(&MeasId_list->list, MeasId3);
  MeasId4 = CALLOC(1, sizeof(*MeasId4));
  MeasId4->measId = 5;
  MeasId4->measObjectId = 1;
  MeasId4->reportConfigId = 5;
  ASN_SEQUENCE_ADD(&MeasId_list->list, MeasId4);
  MeasId5 = CALLOC(1, sizeof(*MeasId5));
  MeasId5->measId = 6;
  MeasId5->measObjectId = 1;
  MeasId5->reportConfigId = 6;
  ASN_SEQUENCE_ADD(&MeasId_list->list, MeasId5);
  //  LTE_RRCConnectionReconfiguration->criticalExtensions.choice.c1.choice.rrcConnectionReconfiguration_r8.measConfig->measIdToAddModList = MeasId_list;
  // Add one EUTRA Measurement Object
  MeasObj_list = CALLOC(1, sizeof(*MeasObj_list));
  memset((void *)MeasObj_list, 0, sizeof(*MeasObj_list));
  // Configure MeasObject
  MeasObj = CALLOC(1, sizeof(*MeasObj));
  memset((void *)MeasObj, 0, sizeof(*MeasObj));
  MeasObj->measObjectId = 1;
  MeasObj->measObject.present = LTE_MeasObjectToAddMod__measObject_PR_measObjectEUTRA;
  MeasObj->measObject.choice.measObjectEUTRA.carrierFreq = 36090;
  MeasObj->measObject.choice.measObjectEUTRA.allowedMeasBandwidth = LTE_AllowedMeasBandwidth_mbw25;
  MeasObj->measObject.choice.measObjectEUTRA.presenceAntennaPort1 = 1;
  MeasObj->measObject.choice.measObjectEUTRA.neighCellConfig.buf = CALLOC(1, sizeof(uint8_t));
  MeasObj->measObject.choice.measObjectEUTRA.neighCellConfig.buf[0] = 0;
  MeasObj->measObject.choice.measObjectEUTRA.neighCellConfig.size = 1;
  MeasObj->measObject.choice.measObjectEUTRA.neighCellConfig.bits_unused = 6;
  MeasObj->measObject.choice.measObjectEUTRA.offsetFreq = NULL;   // Default is 15 or 0dB
  MeasObj->measObject.choice.measObjectEUTRA.cellsToAddModList =
    (LTE_CellsToAddModList_t *) CALLOC(1, sizeof(*CellsToAddModList));
  CellsToAddModList = MeasObj->measObject.choice.measObjectEUTRA.cellsToAddModList;

  // Add adjacent cell lists (6 per eNB)
  for (i = 0; i < 6; i++) {
    CellToAdd = (LTE_CellsToAddMod_t *) CALLOC(1, sizeof(*CellToAdd));
    CellToAdd->cellIndex = i + 1;
    CellToAdd->physCellId = get_adjacent_cell_id(ctxt_pP->module_id, i);
    CellToAdd->cellIndividualOffset = LTE_Q_OffsetRange_dB0;
    ASN_SEQUENCE_ADD(&CellsToAddModList->list, CellToAdd);
  }

  ASN_SEQUENCE_ADD(&MeasObj_list->list, MeasObj);
  //  LTE_RRCConnectionReconfiguration->criticalExtensions.choice.c1.choice.rrcConnectionReconfiguration_r8.measConfig->measObjectToAddModList = MeasObj_list;
  // Report Configurations for periodical, A1-A5 events
  ReportConfig_list = CALLOC(1, sizeof(*ReportConfig_list));
  ReportConfig_per = CALLOC(1, sizeof(*ReportConfig_per));
  ReportConfig_A1 = CALLOC(1, sizeof(*ReportConfig_A1));
  ReportConfig_A2 = CALLOC(1, sizeof(*ReportConfig_A2));
  ReportConfig_A3 = CALLOC(1, sizeof(*ReportConfig_A3));
  ReportConfig_A4 = CALLOC(1, sizeof(*ReportConfig_A4));
  ReportConfig_A5 = CALLOC(1, sizeof(*ReportConfig_A5));
  ReportConfig_per->reportConfigId = 1;
  ReportConfig_per->reportConfig.present = LTE_ReportConfigToAddMod__reportConfig_PR_reportConfigEUTRA;
  ReportConfig_per->reportConfig.choice.reportConfigEUTRA.triggerType.present =
    LTE_ReportConfigEUTRA__triggerType_PR_periodical;
  ReportConfig_per->reportConfig.choice.reportConfigEUTRA.triggerType.choice.periodical.purpose =
    LTE_ReportConfigEUTRA__triggerType__periodical__purpose_reportStrongestCells;
  ReportConfig_per->reportConfig.choice.reportConfigEUTRA.triggerQuantity = LTE_ReportConfigEUTRA__triggerQuantity_rsrp;
  ReportConfig_per->reportConfig.choice.reportConfigEUTRA.reportQuantity = LTE_ReportConfigEUTRA__reportQuantity_both;
  ReportConfig_per->reportConfig.choice.reportConfigEUTRA.maxReportCells = 2;
  ReportConfig_per->reportConfig.choice.reportConfigEUTRA.reportInterval = LTE_ReportInterval_ms120;
  ReportConfig_per->reportConfig.choice.reportConfigEUTRA.reportAmount = LTE_ReportConfigEUTRA__reportAmount_infinity;
  ASN_SEQUENCE_ADD(&ReportConfig_list->list, ReportConfig_per);
  ReportConfig_A1->reportConfigId = 2;
  ReportConfig_A1->reportConfig.present = LTE_ReportConfigToAddMod__reportConfig_PR_reportConfigEUTRA;
  ReportConfig_A1->reportConfig.choice.reportConfigEUTRA.triggerType.present =
    LTE_ReportConfigEUTRA__triggerType_PR_event;
  ReportConfig_A1->reportConfig.choice.reportConfigEUTRA.triggerType.choice.event.eventId.present =
    LTE_ReportConfigEUTRA__triggerType__event__eventId_PR_eventA1;
  ReportConfig_A1->reportConfig.choice.reportConfigEUTRA.triggerType.choice.event.eventId.choice.eventA1.
  a1_Threshold.present = LTE_ThresholdEUTRA_PR_threshold_RSRP;
  ReportConfig_A1->reportConfig.choice.reportConfigEUTRA.triggerType.choice.event.eventId.choice.eventA1.
  a1_Threshold.choice.threshold_RSRP = 10;
  ReportConfig_A1->reportConfig.choice.reportConfigEUTRA.triggerQuantity = LTE_ReportConfigEUTRA__triggerQuantity_rsrp;
  ReportConfig_A1->reportConfig.choice.reportConfigEUTRA.reportQuantity = LTE_ReportConfigEUTRA__reportQuantity_both;
  ReportConfig_A1->reportConfig.choice.reportConfigEUTRA.maxReportCells = 2;
  ReportConfig_A1->reportConfig.choice.reportConfigEUTRA.reportInterval = LTE_ReportInterval_ms120;
  ReportConfig_A1->reportConfig.choice.reportConfigEUTRA.reportAmount = LTE_ReportConfigEUTRA__reportAmount_infinity;
  ASN_SEQUENCE_ADD(&ReportConfig_list->list, ReportConfig_A1);
  ReportConfig_A2->reportConfigId = 3;
  ReportConfig_A2->reportConfig.present = LTE_ReportConfigToAddMod__reportConfig_PR_reportConfigEUTRA;
  ReportConfig_A2->reportConfig.choice.reportConfigEUTRA.triggerType.present =
    LTE_ReportConfigEUTRA__triggerType_PR_event;
  ReportConfig_A2->reportConfig.choice.reportConfigEUTRA.triggerType.choice.event.eventId.present =
    LTE_ReportConfigEUTRA__triggerType__event__eventId_PR_eventA2;
  ReportConfig_A2->reportConfig.choice.reportConfigEUTRA.triggerType.choice.event.eventId.choice.eventA2.
  a2_Threshold.present = LTE_ThresholdEUTRA_PR_threshold_RSRP;
  ReportConfig_A2->reportConfig.choice.reportConfigEUTRA.triggerType.choice.event.eventId.choice.eventA2.
  a2_Threshold.choice.threshold_RSRP = 10;
  ReportConfig_A2->reportConfig.choice.reportConfigEUTRA.triggerQuantity = LTE_ReportConfigEUTRA__triggerQuantity_rsrp;
  ReportConfig_A2->reportConfig.choice.reportConfigEUTRA.reportQuantity = LTE_ReportConfigEUTRA__reportQuantity_both;
  ReportConfig_A2->reportConfig.choice.reportConfigEUTRA.maxReportCells = 2;
  ReportConfig_A2->reportConfig.choice.reportConfigEUTRA.reportInterval = LTE_ReportInterval_ms120;
  ReportConfig_A2->reportConfig.choice.reportConfigEUTRA.reportAmount = LTE_ReportConfigEUTRA__reportAmount_infinity;
  ASN_SEQUENCE_ADD(&ReportConfig_list->list, ReportConfig_A2);
  ReportConfig_A3->reportConfigId = 4;
  ReportConfig_A3->reportConfig.present = LTE_ReportConfigToAddMod__reportConfig_PR_reportConfigEUTRA;
  ReportConfig_A3->reportConfig.choice.reportConfigEUTRA.triggerType.present =
    LTE_ReportConfigEUTRA__triggerType_PR_event;
  ReportConfig_A3->reportConfig.choice.reportConfigEUTRA.triggerType.choice.event.eventId.present =
    LTE_ReportConfigEUTRA__triggerType__event__eventId_PR_eventA3;
  ReportConfig_A3->reportConfig.choice.reportConfigEUTRA.triggerType.choice.event.eventId.choice.eventA3.a3_Offset =
    10;
  ReportConfig_A3->reportConfig.choice.reportConfigEUTRA.triggerType.choice.event.eventId.choice.
  eventA3.reportOnLeave = 1;
  ReportConfig_A3->reportConfig.choice.reportConfigEUTRA.triggerQuantity = LTE_ReportConfigEUTRA__triggerQuantity_rsrp;
  ReportConfig_A3->reportConfig.choice.reportConfigEUTRA.reportQuantity = LTE_ReportConfigEUTRA__reportQuantity_both;
  ReportConfig_A3->reportConfig.choice.reportConfigEUTRA.maxReportCells = 2;
  ReportConfig_A3->reportConfig.choice.reportConfigEUTRA.reportInterval = LTE_ReportInterval_ms120;
  ReportConfig_A3->reportConfig.choice.reportConfigEUTRA.reportAmount = LTE_ReportConfigEUTRA__reportAmount_infinity;
  ASN_SEQUENCE_ADD(&ReportConfig_list->list, ReportConfig_A3);
  ReportConfig_A4->reportConfigId = 5;
  ReportConfig_A4->reportConfig.present = LTE_ReportConfigToAddMod__reportConfig_PR_reportConfigEUTRA;
  ReportConfig_A4->reportConfig.choice.reportConfigEUTRA.triggerType.present =
    LTE_ReportConfigEUTRA__triggerType_PR_event;
  ReportConfig_A4->reportConfig.choice.reportConfigEUTRA.triggerType.choice.event.eventId.present =
    LTE_ReportConfigEUTRA__triggerType__event__eventId_PR_eventA4;
  ReportConfig_A4->reportConfig.choice.reportConfigEUTRA.triggerType.choice.event.eventId.choice.eventA4.
  a4_Threshold.present = LTE_ThresholdEUTRA_PR_threshold_RSRP;
  ReportConfig_A4->reportConfig.choice.reportConfigEUTRA.triggerType.choice.event.eventId.choice.eventA4.
  a4_Threshold.choice.threshold_RSRP = 10;
  ReportConfig_A4->reportConfig.choice.reportConfigEUTRA.triggerQuantity = LTE_ReportConfigEUTRA__triggerQuantity_rsrp;
  ReportConfig_A4->reportConfig.choice.reportConfigEUTRA.reportQuantity = LTE_ReportConfigEUTRA__reportQuantity_both;
  ReportConfig_A4->reportConfig.choice.reportConfigEUTRA.maxReportCells = 2;
  ReportConfig_A4->reportConfig.choice.reportConfigEUTRA.reportInterval = LTE_ReportInterval_ms120;
  ReportConfig_A4->reportConfig.choice.reportConfigEUTRA.reportAmount = LTE_ReportConfigEUTRA__reportAmount_infinity;
  ASN_SEQUENCE_ADD(&ReportConfig_list->list, ReportConfig_A4);
  ReportConfig_A5->reportConfigId = 6;
  ReportConfig_A5->reportConfig.present = LTE_ReportConfigToAddMod__reportConfig_PR_reportConfigEUTRA;
  ReportConfig_A5->reportConfig.choice.reportConfigEUTRA.triggerType.present =
    LTE_ReportConfigEUTRA__triggerType_PR_event;
  ReportConfig_A5->reportConfig.choice.reportConfigEUTRA.triggerType.choice.event.eventId.present =
    LTE_ReportConfigEUTRA__triggerType__event__eventId_PR_eventA5;
  ReportConfig_A5->reportConfig.choice.reportConfigEUTRA.triggerType.choice.event.eventId.choice.
  eventA5.a5_Threshold1.present = LTE_ThresholdEUTRA_PR_threshold_RSRP;
  ReportConfig_A5->reportConfig.choice.reportConfigEUTRA.triggerType.choice.event.eventId.choice.
  eventA5.a5_Threshold2.present = LTE_ThresholdEUTRA_PR_threshold_RSRP;
  ReportConfig_A5->reportConfig.choice.reportConfigEUTRA.triggerType.choice.event.eventId.choice.
  eventA5.a5_Threshold1.choice.threshold_RSRP = 10;
  ReportConfig_A5->reportConfig.choice.reportConfigEUTRA.triggerType.choice.event.eventId.choice.
  eventA5.a5_Threshold2.choice.threshold_RSRP = 10;
  ReportConfig_A5->reportConfig.choice.reportConfigEUTRA.triggerQuantity = LTE_ReportConfigEUTRA__triggerQuantity_rsrp;
  ReportConfig_A5->reportConfig.choice.reportConfigEUTRA.reportQuantity = LTE_ReportConfigEUTRA__reportQuantity_both;
  ReportConfig_A5->reportConfig.choice.reportConfigEUTRA.maxReportCells = 2;
  ReportConfig_A5->reportConfig.choice.reportConfigEUTRA.reportInterval = LTE_ReportInterval_ms120;
  ReportConfig_A5->reportConfig.choice.reportConfigEUTRA.reportAmount = LTE_ReportConfigEUTRA__reportAmount_infinity;
  ASN_SEQUENCE_ADD(&ReportConfig_list->list, ReportConfig_A5);
  Sparams = CALLOC(1, sizeof(*Sparams));
  Sparams->present = LTE_MeasConfig__speedStatePars_PR_setup;
  Sparams->choice.setup.timeToTrigger_SF.sf_High = LTE_SpeedStateScaleFactors__sf_Medium_oDot75;
  Sparams->choice.setup.timeToTrigger_SF.sf_Medium = LTE_SpeedStateScaleFactors__sf_High_oDot5;
  Sparams->choice.setup.mobilityStateParameters.n_CellChangeHigh = 10;
  Sparams->choice.setup.mobilityStateParameters.n_CellChangeMedium = 5;
  Sparams->choice.setup.mobilityStateParameters.t_Evaluation = LTE_MobilityStateParameters__t_Evaluation_s60;
  Sparams->choice.setup.mobilityStateParameters.t_HystNormal = LTE_MobilityStateParameters__t_HystNormal_s120;
  quantityConfig = CALLOC(1, sizeof(*quantityConfig));
  memset((void *)quantityConfig, 0, sizeof(*quantityConfig));
  quantityConfig->quantityConfigEUTRA = CALLOC(1, sizeof(*quantityConfig->quantityConfigEUTRA));
  memset((void *)quantityConfig->quantityConfigEUTRA, 0, sizeof(*quantityConfig->quantityConfigEUTRA));
  quantityConfig->quantityConfigCDMA2000 = NULL;
  quantityConfig->quantityConfigGERAN = NULL;
  quantityConfig->quantityConfigUTRA = NULL;
  quantityConfig->quantityConfigEUTRA->filterCoefficientRSRP =
    CALLOC(1, sizeof(*quantityConfig->quantityConfigEUTRA->filterCoefficientRSRP));
  quantityConfig->quantityConfigEUTRA->filterCoefficientRSRQ =
    CALLOC(1, sizeof(*quantityConfig->quantityConfigEUTRA->filterCoefficientRSRQ));
  *quantityConfig->quantityConfigEUTRA->filterCoefficientRSRP = LTE_FilterCoefficient_fc4;
  *quantityConfig->quantityConfigEUTRA->filterCoefficientRSRQ = LTE_FilterCoefficient_fc4;
  /* mobilityinfo  */
  mobilityInfo = CALLOC(1, sizeof(*mobilityInfo));
  memset((void *)mobilityInfo, 0, sizeof(*mobilityInfo));
  mobilityInfo->targetPhysCellId =
    (LTE_PhysCellId_t) two_tier_hexagonal_cellIds[ue_context_pP->ue_context.handover_info->modid_t];
  LOG_D(RRC, "[eNB %d] Frame %d: handover preparation: targetPhysCellId: %ld mod_id: %d ue: %x \n",
        ctxt_pP->module_id,
        ctxt_pP->frame,
        mobilityInfo->targetPhysCellId,
        ctxt_pP->module_id,
        ue_context_pP->ue_context.rnti);
  mobilityInfo->additionalSpectrumEmission = CALLOC(1, sizeof(*mobilityInfo->additionalSpectrumEmission));
  *mobilityInfo->additionalSpectrumEmission = 1;  //Check this value!
  mobilityInfo->t304 = LTE_MobilityControlInfo__t304_ms50;    // need to configure an appropriate value here
  // New UE Identity (C-RNTI) to identify an UE uniquely in a cell
  mobilityInfo->newUE_Identity.size = 2;
  mobilityInfo->newUE_Identity.bits_unused = 0;
  mobilityInfo->newUE_Identity.buf = rv;
  mobilityInfo->newUE_Identity.buf[0] = rv[0];
  mobilityInfo->newUE_Identity.buf[1] = rv[1];
  //memset((void *)&mobilityInfo->radioResourceConfigCommon,(void *)&rrc_inst->sib2->radioResourceConfigCommon,sizeof(RadioResourceConfigCommon_t));
  //memset((void *)&mobilityInfo->radioResourceConfigCommon,0,sizeof(RadioResourceConfigCommon_t));
  // Configuring radioResourceConfigCommon
  mobilityInfo->radioResourceConfigCommon.rach_ConfigCommon =
    CALLOC(1, sizeof(*mobilityInfo->radioResourceConfigCommon.rach_ConfigCommon));
  memcpy((void *)mobilityInfo->radioResourceConfigCommon.rach_ConfigCommon,
         (void *)&rrc_inst->carrier[0] /* CROUX TBC */.sib2->radioResourceConfigCommon.rach_ConfigCommon, sizeof(LTE_RACH_ConfigCommon_t));
  mobilityInfo->radioResourceConfigCommon.prach_Config.prach_ConfigInfo =
    CALLOC(1, sizeof(*mobilityInfo->radioResourceConfigCommon.prach_Config.prach_ConfigInfo));
  memcpy((void *)mobilityInfo->radioResourceConfigCommon.prach_Config.prach_ConfigInfo,
         (void *)&rrc_inst->carrier[0] /* CROUX TBC */.sib2->radioResourceConfigCommon.prach_Config.prach_ConfigInfo,
         sizeof(LTE_PRACH_ConfigInfo_t));
  mobilityInfo->radioResourceConfigCommon.prach_Config.rootSequenceIndex =
    rrc_inst->carrier[0] /* CROUX TBC */.sib2->radioResourceConfigCommon.prach_Config.rootSequenceIndex;
  mobilityInfo->radioResourceConfigCommon.pdsch_ConfigCommon =
    CALLOC(1, sizeof(*mobilityInfo->radioResourceConfigCommon.pdsch_ConfigCommon));
  memcpy((void *)mobilityInfo->radioResourceConfigCommon.pdsch_ConfigCommon,
         (void *)&rrc_inst->carrier[0] /* CROUX TBC */.sib2->radioResourceConfigCommon.pdsch_ConfigCommon, sizeof(LTE_PDSCH_ConfigCommon_t));
  memcpy((void *)&mobilityInfo->radioResourceConfigCommon.pusch_ConfigCommon,
         (void *)&rrc_inst->carrier[0] /* CROUX TBC */.sib2->radioResourceConfigCommon.pusch_ConfigCommon, sizeof(LTE_PUSCH_ConfigCommon_t));
  mobilityInfo->radioResourceConfigCommon.phich_Config = NULL;
  mobilityInfo->radioResourceConfigCommon.pucch_ConfigCommon =
    CALLOC(1, sizeof(*mobilityInfo->radioResourceConfigCommon.pucch_ConfigCommon));
  memcpy((void *)mobilityInfo->radioResourceConfigCommon.pucch_ConfigCommon,
         (void *)&rrc_inst->carrier[0] /* CROUX TBC */.sib2->radioResourceConfigCommon.pucch_ConfigCommon, sizeof(LTE_PUCCH_ConfigCommon_t));
  mobilityInfo->radioResourceConfigCommon.soundingRS_UL_ConfigCommon =
    CALLOC(1, sizeof(*mobilityInfo->radioResourceConfigCommon.soundingRS_UL_ConfigCommon));
  memcpy((void *)mobilityInfo->radioResourceConfigCommon.soundingRS_UL_ConfigCommon,
         (void *)&rrc_inst->carrier[0] /* CROUX TBC */.sib2->radioResourceConfigCommon.soundingRS_UL_ConfigCommon,
         sizeof(LTE_SoundingRS_UL_ConfigCommon_t));
  mobilityInfo->radioResourceConfigCommon.uplinkPowerControlCommon =
    CALLOC(1, sizeof(*mobilityInfo->radioResourceConfigCommon.uplinkPowerControlCommon));
  memcpy((void *)mobilityInfo->radioResourceConfigCommon.uplinkPowerControlCommon,
         (void *)&rrc_inst->carrier[0] /* CROUX TBC */.sib2->radioResourceConfigCommon.uplinkPowerControlCommon,
         sizeof(LTE_UplinkPowerControlCommon_t));
  mobilityInfo->radioResourceConfigCommon.antennaInfoCommon = NULL;
  mobilityInfo->radioResourceConfigCommon.p_Max = NULL;   // CALLOC(1,sizeof(*mobilityInfo->radioResourceConfigCommon.p_Max));
  //memcpy((void *)mobilityInfo->radioResourceConfigCommon.p_Max,(void *)rrc_inst->sib1->p_Max,sizeof(P_Max_t));
  mobilityInfo->radioResourceConfigCommon.tdd_Config = NULL;  //CALLOC(1,sizeof(LTE_TDD_Config_t));
  //memcpy((void *)mobilityInfo->radioResourceConfigCommon.tdd_Config,(void *)rrc_inst->sib1->tdd_Config,sizeof(LTE_TDD_Config_t));
  mobilityInfo->radioResourceConfigCommon.ul_CyclicPrefixLength =
    rrc_inst->carrier[0] /* CROUX TBC */.sib2->radioResourceConfigCommon.ul_CyclicPrefixLength;
  //End of configuration of radioResourceConfigCommon
  mobilityInfo->carrierFreq = CALLOC(1, sizeof(*mobilityInfo->carrierFreq));  //CALLOC(1,sizeof(CarrierFreqEUTRA_t)); 36090
  mobilityInfo->carrierFreq->dl_CarrierFreq = 36090;
  mobilityInfo->carrierFreq->ul_CarrierFreq = NULL;
  mobilityInfo->carrierBandwidth = CALLOC(1, sizeof(
      *mobilityInfo->carrierBandwidth));    //CALLOC(1,sizeof(struct LTE_CarrierBandwidthEUTRA));  LTE_AllowedMeasBandwidth_mbw25
  mobilityInfo->carrierBandwidth->dl_Bandwidth = LTE_CarrierBandwidthEUTRA__dl_Bandwidth_n25;
  mobilityInfo->carrierBandwidth->ul_Bandwidth = NULL;
  mobilityInfo->rach_ConfigDedicated = NULL;
  // store the srb and drb list for ho management, mainly in case of failure
  memcpy(ue_context_pP->ue_context.handover_info->as_config.sourceRadioResourceConfig.srb_ToAddModList,
         (void *)SRB_configList2,
         sizeof(LTE_SRB_ToAddModList_t));
  memcpy((void *)ue_context_pP->ue_context.handover_info->as_config.sourceRadioResourceConfig.drb_ToAddModList,
         (void *)DRB_configList2,
         sizeof(LTE_DRB_ToAddModList_t));
  ue_context_pP->ue_context.handover_info->as_config.sourceRadioResourceConfig.drb_ToReleaseList = NULL;
  memcpy((void *)ue_context_pP->ue_context.handover_info->as_config.sourceRadioResourceConfig.mac_MainConfig,
         (void *)mac_MainConfig,
         sizeof(LTE_MAC_MainConfig_t));
  memcpy((void *)ue_context_pP->ue_context.handover_info->as_config.sourceRadioResourceConfig.physicalConfigDedicated,
         (void *)ue_context_pP->ue_context.physicalConfigDedicated,
         sizeof(LTE_PhysicalConfigDedicated_t));
  /*    memcpy((void *)rrc_inst->handover_info[ue_mod_idP]->as_config.sourceRadioResourceConfig.sps_Config,
     (void *)rrc_inst->sps_Config[ue_mod_idP],
     sizeof(SPS_Config_t));
   */
  LOG_I(RRC, "[eNB %d] Frame %d: adding new UE\n",
        ctxt_pP->module_id, ctxt_pP->frame);
  //Idx = (ue_mod_idP * NB_RB_MAX) + DCCH;
  Idx = DCCH;
  // SRB1
  ue_context_pP->ue_context.Srb1.Active = 1;
  ue_context_pP->ue_context.Srb1.Srb_info.Srb_id = Idx;
  memcpy(&ue_context_pP->ue_context.Srb1.Srb_info.Lchan_desc[0], &DCCH_LCHAN_DESC, LCHAN_DESC_SIZE);
  memcpy(&ue_context_pP->ue_context.Srb1.Srb_info.Lchan_desc[1], &DCCH_LCHAN_DESC, LCHAN_DESC_SIZE);
  // SRB2
  ue_context_pP->ue_context.Srb2.Active = 1;
  ue_context_pP->ue_context.Srb2.Srb_info.Srb_id = Idx;
  memcpy(&ue_context_pP->ue_context.Srb2.Srb_info.Lchan_desc[0], &DCCH_LCHAN_DESC, LCHAN_DESC_SIZE);
  memcpy(&ue_context_pP->ue_context.Srb2.Srb_info.Lchan_desc[1], &DCCH_LCHAN_DESC, LCHAN_DESC_SIZE);
  LOG_I(RRC, "[eNB %d] CALLING RLC CONFIG SRB1 (rbid %d) for UE %x\n",
        ctxt_pP->module_id, Idx, ue_context_pP->ue_context.rnti);
  //      rrc_pdcp_config_req (enb_mod_idP, frameP, 1, CONFIG_ACTION_ADD, idx, UNDEF_SECURITY_MODE);
  //      rrc_rlc_config_req(enb_mod_idP,frameP,1,CONFIG_ACTION_ADD,Idx,SIGNALLING_RADIO_BEARER,Rlc_info_am_config);
  rrc_pdcp_config_asn1_req(&ctxt,
                           ue_context_pP->ue_context.SRB_configList,
                           (LTE_DRB_ToAddModList_t *) NULL, (LTE_DRB_ToReleaseList_t *) NULL, 0xff, NULL, NULL, NULL
#if (LTE_RRC_VERSION >= MAKE_VERSION(9, 0, 0))
                           , (LTE_PMCH_InfoList_r9_t *) NULL
#endif
                           ,NULL);
  rrc_rlc_config_asn1_req(&ctxt,
                          ue_context_pP->ue_context.SRB_configList,
                          (LTE_DRB_ToAddModList_t *) NULL, (LTE_DRB_ToReleaseList_t *) NULL
#if (LTE_RRC_VERSION >= MAKE_VERSION(9, 0, 0))
                          , (LTE_PMCH_InfoList_r9_t *) NULL
                          , 0, 0
#endif
                         );
  /* Initialize NAS list */
  dedicatedInfoNASList = NULL;
  //  LTE_RRCConnectionReconfiguration->criticalExtensions.choice.c1.choice.rrcConnectionReconfiguration_r8.measConfig->reportConfigToAddModList = ReportConfig_list;
  memset(buffer, 0, RRC_BUF_SIZE);
  int size=do_RRCConnectionReconfiguration(
             ctxt_pP,
             buffer,
             rrc_eNB_get_next_transaction_identifier(ctxt_pP->module_id),   //Transaction_id,
             SRB_configList2,
             DRB_configList2,
             NULL,  // DRB2_list,
             NULL,    //*sps_Config,
             ue_context_pP->ue_context.physicalConfigDedicated,
             MeasObj_list,
             ReportConfig_list,
             NULL,    //quantityConfig,
             MeasId_list,
             mac_MainConfig,
             NULL,
             mobilityInfo,
             Sparams,
             NULL,
             NULL,
             dedicatedInfoNASList,
             (LTE_SL_CommConfig_r12_t *)NULL,
             (LTE_SL_DiscConfig_r12_t *)NULL
#if (LTE_RRC_VERSION >= MAKE_VERSION(10, 0, 0))
             , NULL   // SCellToAddMod_r10_t
#endif
           );

  if (size <= 0)
    LOG_E(RRC,
          "[eNB %d] Frame %d, Logical Channel DL-DCCH, Generate LTE_RRCConnectionReconfiguration for handover (bytes %d, UE rnti %x) failed\n",
          ctxt_pP->module_id, ctxt_pP->frame, size, ue_context_pP->ue_context.rnti);
  else
    LOG_I(RRC,
          "[eNB %d] Frame %d, Logical Channel DL-DCCH, Generate LTE_RRCConnectionReconfiguration for handover (bytes %d, UE rnti %x)\n",
          ctxt_pP->module_id, ctxt_pP->frame, size, ue_context_pP->ue_context.rnti);

  // to be updated if needed
  /*if (RC.rrc[ctxt_pP->module_id]->SRB1_config[ue_mod_idP]->logicalChannelConfig) {
     if (RC.rrc[ctxt_pP->module_id]->SRB1_config[ue_mod_idP]->logicalChannelConfig->present == LTE_SRB_ToAddMod__logicalChannelConfig_PR_explicitValue) {
     SRB1_logicalChannelConfig = &RC.rrc[ctxt_pP->module_id]->SRB1_config[ue_mod_idP]->logicalChannelConfig->choice.explicitValue;
     }
     else {
     SRB1_logicalChannelConfig = &SRB1_logicalChannelConfig_defaultValue;
     }
     }
     else {
     SRB1_logicalChannelConfig = &SRB1_logicalChannelConfig_defaultValue;
     }
   */
  LOG_D(RRC,
        "[FRAME %05d][RRC_eNB][MOD %02d][][--- PDCP_DATA_REQ/%d Bytes (rrcConnectionReconfiguration_handover to UE %x MUI %d) --->][PDCP][MOD %02d][RB %02d]\n",
        ctxt_pP->frame, ctxt_pP->module_id, size, ue_context_pP->ue_context.rnti, rrc_eNB_mui, ctxt_pP->module_id, DCCH);
  //rrc_rlc_data_req(ctxt_pP->module_id,frameP, 1,(ue_mod_idP*NB_RB_MAX)+DCCH,rrc_eNB_mui++,0,size,(char*)buffer);
  //pdcp_data_req (ctxt_pP->module_id, frameP, 1, (ue_mod_idP * NB_RB_MAX) + DCCH,rrc_eNB_mui++, 0, size, (char *) buffer, 1);
  rrc_mac_config_req_eNB(
    ctxt_pP->module_id,
    ue_context_pP->ue_context.primaryCC_id,
    0,0,0,0,0,
#if (LTE_RRC_VERSION >= MAKE_VERSION(14, 0, 0))
    0,
#endif
    ue_context_pP->ue_context.rnti,
    (LTE_BCCH_BCH_Message_t *) NULL,
    (LTE_RadioResourceConfigCommonSIB_t *) NULL,
#if (LTE_RRC_VERSION >= MAKE_VERSION(14, 0, 0))
    (LTE_RadioResourceConfigCommonSIB_t *) NULL,
#endif
    ue_context_pP->ue_context.physicalConfigDedicated,
#if (LTE_RRC_VERSION >= MAKE_VERSION(10, 0, 0))
    (LTE_SCellToAddMod_r10_t *)NULL,
    //(struct LTE_PhysicalConfigDedicatedSCell_r10 *)NULL,
#endif
    (LTE_MeasObjectToAddMod_t **) NULL,
    ue_context_pP->ue_context.mac_MainConfig,
    1,
    SRB1_logicalChannelConfig,
    ue_context_pP->ue_context.measGapConfig,
    (LTE_TDD_Config_t *) NULL,
    (LTE_MobilityControlInfo_t *) mobilityInfo,
    (LTE_SchedulingInfoList_t *) NULL, 0, NULL, NULL, (LTE_MBSFN_SubframeConfigList_t *) NULL
#if (LTE_RRC_VERSION >= MAKE_VERSION(9, 0, 0))
    , 0, (LTE_MBSFN_AreaInfoList_r9_t *) NULL, (LTE_PMCH_InfoList_r9_t *) NULL
#endif
#if (LTE_RRC_VERSION >= MAKE_VERSION(13, 0, 0))
    ,
    (LTE_SystemInformationBlockType1_v1310_IEs_t *)NULL
#endif
  );
  /*
     handoverCommand.criticalExtensions.present = HandoverCommand__criticalExtensions_PR_c1;
     handoverCommand.criticalExtensions.choice.c1.present = HandoverCommand__criticalExtensions__c1_PR_handoverCommand_r8;
     handoverCommand.criticalExtensions.choice.c1.choice.handoverCommand_r8.handoverCommandMessage.buf = buffer;
     handoverCommand.criticalExtensions.choice.c1.choice.handoverCommand_r8.handoverCommandMessage.size = size;
   */
  //#warning "COMPILATION PROBLEM"
#ifdef PROBLEM_COMPILATION_RESOLVED

  if (sourceModId != 0xFF) {
    memcpy(RC.rrc[sourceModId].handover_info[RC.rrc[ctxt_pP->module_id]->handover_info[ue_mod_idP]->ueid_s]->buf,
           (void *)buffer, size);
    RC.rrc[sourceModId].handover_info[RC.rrc[ctxt_pP->module_id]->handover_info[ue_mod_idP]->ueid_s]->size = size;
    RC.rrc[sourceModId].handover_info[RC.rrc[ctxt_pP->module_id]->handover_info[ue_mod_idP]->ueid_s]->ho_complete =
      0xF1;
    //RC.rrc[ctxt_pP->module_id]->handover_info[ue_mod_idP]->ho_complete = 0xFF;
    LOG_D(RRC, "[eNB %d] Frame %d: setting handover complete to 0xF1 for (%d,%d) and to 0xFF for (%d,%d)\n",
          ctxt_pP->module_id,
          ctxt_pP->frame,
          sourceModId,
          RC.rrc[ctxt_pP->module_id]->handover_info[ue_mod_idP]->ueid_s,
          ctxt_pP->module_id,
          ue_mod_idP);
  } else
    LOG_W(RRC,
          "[eNB %d] Frame %d: rrc_eNB_generate_RRCConnectionReconfiguration_handover: Could not find source eNB mod_id.\n",
          ctxt_pP->module_id, ctxt_pP->frame);

#endif
}

/*
  void ue_rrc_process_rrcConnectionReconfiguration(uint8_t enb_mod_idP,frame_t frameP,
  LTE_RRCConnectionReconfiguration_t *rrcConnectionReconfiguration,
  uint8_t CH_index) {

  if (rrcConnectionReconfiguration->criticalExtensions.present == LTE_RRCConnectionReconfiguration__criticalExtensions_PR_c1)
  if (rrcConnectionReconfiguration->criticalExtensions.choice.c1.present == LTE_RRCConnectionReconfiguration__criticalExtensions__c1_PR_rrcConnectionReconfiguration_r8) {

  if (rrcConnectionReconfiguration->criticalExtensions.choice.c1.choice.rrcConnectionReconfiguration_r8.radioResourceConfigDedicated) {
  rrc_ue_process_radioResourceConfigDedicated(enb_mod_idP,frameP,CH_index,
  LTE_RRCConnectionReconfiguration->criticalExtensions.choice.c1.choice.rrcConnectionReconfiguration_r8.radioResourceConfigDedicated);

  }

  // check other fields for
  }
  }
*/

//-----------------------------------------------------------------------------
/*
* TODO: * add function description
*       * format the function correctly
*/
void
rrc_eNB_process_RRCConnectionReconfigurationComplete(
  const protocol_ctxt_t *const ctxt_pP,
  rrc_eNB_ue_context_t        *ue_context_pP,
  const uint8_t xid
)
//-----------------------------------------------------------------------------
{
  int                                 i, drb_id;
#ifdef PDCP_USE_NETLINK
  int                                 oip_ifup = 0;
  int                                 dest_ip_offset = 0;
  /* avoid gcc warnings */
  (void)oip_ifup;
  (void)dest_ip_offset;
#endif
  uint8_t                            *kRRCenc = NULL;
  uint8_t                            *kRRCint = NULL;
  uint8_t                            *kUPenc = NULL;
  ue_context_pP->ue_context.ue_reestablishment_timer = 0;
  LTE_DRB_ToAddModList_t                 *DRB_configList = ue_context_pP->ue_context.DRB_configList2[xid];
  LTE_SRB_ToAddModList_t                 *SRB_configList = ue_context_pP->ue_context.SRB_configList2[xid];
  LTE_DRB_ToReleaseList_t                *DRB_Release_configList2 = ue_context_pP->ue_context.DRB_Release_configList2[xid];
  LTE_DRB_Identity_t                     *drb_id_p      = NULL;
  T(T_ENB_RRC_CONNECTION_RECONFIGURATION_COMPLETE, T_INT(ctxt_pP->module_id), T_INT(ctxt_pP->frame),
    T_INT(ctxt_pP->subframe), T_INT(ctxt_pP->rnti));
#if defined(ENABLE_SECURITY)

  /* Derive the keys from kenb */
  if (DRB_configList != NULL) {
    derive_key_up_enc(ue_context_pP->ue_context.ciphering_algorithm,
                      ue_context_pP->ue_context.kenb, &kUPenc);
  }

  derive_key_rrc_enc(ue_context_pP->ue_context.ciphering_algorithm,
                     ue_context_pP->ue_context.kenb, &kRRCenc);
  derive_key_rrc_int(ue_context_pP->ue_context.integrity_algorithm,
                     ue_context_pP->ue_context.kenb, &kRRCint);
#endif
  // Refresh SRBs/DRBs
  MSC_LOG_TX_MESSAGE(
    MSC_RRC_ENB,
    MSC_PDCP_ENB,
    NULL,
    0,
    MSC_AS_TIME_FMT" CONFIG_REQ UE %x DRB (security unchanged)",
    MSC_AS_TIME_ARGS(ctxt_pP),
    ue_context_pP->ue_context.rnti);
  rrc_pdcp_config_asn1_req(
    ctxt_pP,
    SRB_configList, //NULL,  //LG-RK 14/05/2014 SRB_configList,
    DRB_configList,
    //    (LTE_DRB_ToReleaseList_t *) NULL,
    DRB_Release_configList2,
    /*RC.rrc[ctxt_pP->module_id]->ciphering_algorithm[ue_mod_idP] |
             (RC.rrc[ctxt_pP->module_id]->integrity_algorithm[ue_mod_idP] << 4),
     */
    0xff, // already configured during the securitymodecommand
    kRRCenc,
    kRRCint,
    kUPenc
#if (LTE_RRC_VERSION >= MAKE_VERSION(9, 0, 0))
    , (LTE_PMCH_InfoList_r9_t *) NULL
#endif
    ,NULL);
  // Refresh SRBs/DRBs
  rrc_rlc_config_asn1_req(
    ctxt_pP,
    SRB_configList, // NULL,  //LG-RK 14/05/2014 SRB_configList,
    DRB_configList,
    //    (LTE_DRB_ToReleaseList_t *) NULL
    DRB_Release_configList2
#if (LTE_RRC_VERSION >= MAKE_VERSION(9, 0, 0))
    , (LTE_PMCH_InfoList_r9_t *) NULL
    , 0, 0
#endif
  );

  // set the SRB active in Ue context
  if (SRB_configList != NULL) {
    for (i = 0; (i < SRB_configList->list.count) && (i < 3); i++) {
      if (SRB_configList->list.array[i]->srb_Identity == 1 ) {
        ue_context_pP->ue_context.Srb1.Active=1;
      } else if (SRB_configList->list.array[i]->srb_Identity == 2 )  {
        ue_context_pP->ue_context.Srb2.Active=1;
        ue_context_pP->ue_context.Srb2.Srb_info.Srb_id=2;
        LOG_I(RRC,"[eNB %d] Frame  %d CC %d : SRB2 is now active\n",
              ctxt_pP->module_id,
              ctxt_pP->frame,
              ue_context_pP->ue_context.primaryCC_id);
      } else {
        LOG_W(RRC,"[eNB %d] Frame  %d CC %d : invalide SRB identity %ld\n",
              ctxt_pP->module_id,
              ctxt_pP->frame,
              ue_context_pP->ue_context.primaryCC_id,
              SRB_configList->list.array[i]->srb_Identity);
      }
    }

    free(SRB_configList);
    ue_context_pP->ue_context.SRB_configList2[xid] = NULL;
  }

  // Loop through DRBs and establish if necessary

  if (DRB_configList != NULL) {
    for (i = 0; i < DRB_configList->list.count; i++) {  // num max DRB (11-3-8)
      if (DRB_configList->list.array[i]) {
        drb_id = (int)DRB_configList->list.array[i]->drb_Identity;
        LOG_I(RRC,
              "[eNB %d] Frame  %d : Logical Channel UL-DCCH, Received LTE_RRCConnectionReconfigurationComplete from UE rnti %x, reconfiguring DRB %d/LCID %d\n",
              ctxt_pP->module_id,
              ctxt_pP->frame,
              ctxt_pP->rnti,
              (int)DRB_configList->list.array[i]->drb_Identity,
              (int)*DRB_configList->list.array[i]->logicalChannelIdentity);
        // for pre-ci tests
        LOG_I(RRC,
              "[eNB %d] Frame  %d : Logical Channel UL-DCCH, Received LTE_RRCConnectionReconfigurationComplete from UE %u, reconfiguring DRB %d/LCID %d\n",
              ctxt_pP->module_id,
              ctxt_pP->frame,
              oai_emulation.info.eNB_ue_local_uid_to_ue_module_id[ctxt_pP->module_id][ue_context_pP->local_uid],
              (int)DRB_configList->list.array[i]->drb_Identity,
              (int)*DRB_configList->list.array[i]->logicalChannelIdentity);

        if (ue_context_pP->ue_context.DRB_active[drb_id] == 0) {
          /*
             rrc_pdcp_config_req (ctxt_pP->module_id, frameP, 1, CONFIG_ACTION_ADD,
             (ue_mod_idP * NB_RB_MAX) + *DRB_configList->list.array[i]->logicalChannelIdentity,UNDEF_SECURITY_MODE);
             rrc_rlc_config_req(ctxt_pP->module_id,frameP,1,CONFIG_ACTION_ADD,
             (ue_mod_idP * NB_RB_MAX) + (int)*RC.rrc[ctxt_pP->module_id]->DRB_config[ue_mod_idP][i]->logicalChannelIdentity,
             RADIO_ACCESS_BEARER,Rlc_info_um);
           */
          ue_context_pP->ue_context.DRB_active[drb_id] = 1;
          LOG_D(RRC,
                "[eNB %d] Frame %d: Establish RLC UM Bidirectional, DRB %d Active\n",
                ctxt_pP->module_id, ctxt_pP->frame, (int)DRB_configList->list.array[i]->drb_Identity);
#if  defined(PDCP_USE_NETLINK) && !defined(LINK_ENB_PDCP_TO_GTPV1U)
          // can mean also IPV6 since ether -> ipv6 autoconf
#   if !defined(OAI_NW_DRIVER_TYPE_ETHERNET) && !defined(EXMIMO) && !defined(OAI_USRP) && !defined(OAI_BLADERF) && !defined(ETHERNET)
          LOG_I(OIP, "[eNB %d] trying to bring up the OAI interface oai%d\n",
                ctxt_pP->module_id,
                ctxt_pP->module_id);
          oip_ifup = nas_config(
                       ctxt_pP->module_id,   // interface index
                       ctxtReportConfigToAddMod__reportConfig_PR_reportConfigEUTRA_pP->module_id + 1,   // thrid octet
                       ctxt_pP->module_id + 1);  // fourth octet

          if (oip_ifup == 0) {    // interface is up --> send a config the DRB
            module_id_t ue_module_id;
            dest_ip_offset = 8;
            LOG_I(OIP,
                  "[eNB %d] Config the oai%d to send/receive pkt on DRB %ld to/from the protocol stack\n",
                  ctxt_pP->module_id, ctxt_pP->module_id,
                  (long int)((ue_context_pP->local_uid * maxDRB) + DRB_configList->list.array[i]->drb_Identity));
            ue_module_id = oai_emulation.info.eNB_ue_local_uid_to_ue_module_id[ctxt_pP->module_id][ue_context_pP->local_uid];
            rb_conf_ipv4(0, //add
                         ue_module_id,  //cx
                         ctxt_pP->module_id,    //inst
                         (ue_module_id * maxDRB) + DRB_configList->list.array[i]->drb_Identity, // RB
                         0,    //dscp
                         ipv4_address(ctxt_pP->module_id + 1, ctxt_pP->module_id + 1),  //saddr
                         ipv4_address(ctxt_pP->module_id + 1, dest_ip_offset + ue_module_id + 1));  //daddr
            LOG_D(RRC, "[eNB %d] State = Attached (UE rnti %x module id %u)\n",
                  ctxt_pP->module_id, ue_context_pP->ue_context.rnti, ue_module_id);
          }

#   endif
#endif
          LOG_D(RRC,
                PROTOCOL_RRC_CTXT_UE_FMT" RRC_eNB --- MAC_CONFIG_REQ  (DRB) ---> MAC_eNB\n",
                PROTOCOL_RRC_CTXT_UE_ARGS(ctxt_pP));

          if (DRB_configList->list.array[i]->logicalChannelIdentity) {
            DRB2LCHAN[i] = (uint8_t) * DRB_configList->list.array[i]->logicalChannelIdentity;
          }

          rrc_mac_config_req_eNB(
            ctxt_pP->module_id,
            ue_context_pP->ue_context.primaryCC_id,
            0,0,0,0,0,
#if (LTE_RRC_VERSION >= MAKE_VERSION(14, 0, 0))
            0,
#endif
            ue_context_pP->ue_context.rnti,
            (LTE_BCCH_BCH_Message_t *) NULL,
            (LTE_RadioResourceConfigCommonSIB_t *) NULL,
#if (LTE_RRC_VERSION >= MAKE_VERSION(14, 0, 0))
            (LTE_RadioResourceConfigCommonSIB_t *) NULL,
#endif
            ue_context_pP->ue_context.physicalConfigDedicated,
#if (LTE_RRC_VERSION >= MAKE_VERSION(10, 0, 0))
            (LTE_SCellToAddMod_r10_t *)NULL,
            //(struct LTE_PhysicalConfigDedicatedSCell_r10 *)NULL,
#endif
            (LTE_MeasObjectToAddMod_t **) NULL,
            ue_context_pP->ue_context.mac_MainConfig,
            DRB2LCHAN[i],
            DRB_configList->list.array[i]->logicalChannelConfig,
            ue_context_pP->ue_context.measGapConfig,
            (LTE_TDD_Config_t *) NULL,
            NULL,
            (LTE_SchedulingInfoList_t *) NULL,
            0, NULL, NULL, (LTE_MBSFN_SubframeConfigList_t *) NULL
#if (LTE_RRC_VERSION >= MAKE_VERSION(9, 0, 0))
            , 0, (LTE_MBSFN_AreaInfoList_r9_t *) NULL, (LTE_PMCH_InfoList_r9_t *) NULL
#endif
#if (LTE_RRC_VERSION >= MAKE_VERSION(13, 0, 0))
            ,
            (LTE_SystemInformationBlockType1_v1310_IEs_t *)NULL
#endif
          );
        } else {        // remove LCHAN from MAC/PHY
          if (ue_context_pP->ue_context.DRB_active[drb_id] == 1) {
            // DRB has just been removed so remove RLC + PDCP for DRB
            /*      rrc_pdcp_config_req (ctxt_pP->module_id, frameP, 1, CONFIG_ACTION_REMOVE,
               (ue_mod_idP * NB_RB_MAX) + DRB2LCHAN[i],UNDEF_SECURITY_MODE);
             */
            rrc_rlc_config_req(
              ctxt_pP,
              SRB_FLAG_NO,
              MBMS_FLAG_NO,
              CONFIG_ACTION_REMOVE,
              DRB2LCHAN[i],
              Rlc_info_um);
          }

          ue_context_pP->ue_context.DRB_active[drb_id] = 0;
          LOG_D(RRC,
                PROTOCOL_RRC_CTXT_UE_FMT" RRC_eNB --- MAC_CONFIG_REQ  (DRB) ---> MAC_eNB\n",
                PROTOCOL_RRC_CTXT_UE_ARGS(ctxt_pP));
          rrc_mac_config_req_eNB(ctxt_pP->module_id,
                                 ue_context_pP->ue_context.primaryCC_id,
                                 0,0,0,0,0,
#if (LTE_RRC_VERSION >= MAKE_VERSION(14, 0, 0))
                                 0,
#endif
                                 ue_context_pP->ue_context.rnti,
                                 (LTE_BCCH_BCH_Message_t *) NULL,
                                 (LTE_RadioResourceConfigCommonSIB_t *) NULL,
#if (LTE_RRC_VERSION >= MAKE_VERSION(14, 0, 0))
                                 (LTE_RadioResourceConfigCommonSIB_t *) NULL,
#endif
                                 ue_context_pP->ue_context.physicalConfigDedicated,
#if (LTE_RRC_VERSION >= MAKE_VERSION(10, 0, 0))
                                 (LTE_SCellToAddMod_r10_t *)NULL,
                                 //(struct LTE_PhysicalConfigDedicatedSCell_r10 *)NULL,
#endif
                                 (LTE_MeasObjectToAddMod_t **) NULL,
                                 ue_context_pP->ue_context.mac_MainConfig,
                                 DRB2LCHAN[i],
                                 (LTE_LogicalChannelConfig_t *) NULL,
                                 (LTE_MeasGapConfig_t *) NULL,
                                 (LTE_TDD_Config_t *) NULL,
                                 NULL,
                                 (LTE_SchedulingInfoList_t *) NULL,
                                 0, NULL, NULL, NULL
#if (LTE_RRC_VERSION >= MAKE_VERSION(9, 0, 0))
                                 , 0, (LTE_MBSFN_AreaInfoList_r9_t *) NULL, (LTE_PMCH_InfoList_r9_t *) NULL
#endif
#if (LTE_RRC_VERSION >= MAKE_VERSION(13, 0, 0))
                                 ,
                                 (LTE_SystemInformationBlockType1_v1310_IEs_t *)NULL
#endif
                                );
        }
      }
    }

    free(DRB_configList);
    ue_context_pP->ue_context.DRB_configList2[xid] = NULL;
  }

  if(DRB_Release_configList2 != NULL) {
    for (i = 0; i < DRB_Release_configList2->list.count; i++) {
      if (DRB_Release_configList2->list.array[i]) {
        drb_id_p = DRB_Release_configList2->list.array[i];
        drb_id = *drb_id_p;

        if (ue_context_pP->ue_context.DRB_active[drb_id] == 1) {
          ue_context_pP->ue_context.DRB_active[drb_id] = 0;
        }
      }
    }

    free(DRB_Release_configList2);
    ue_context_pP->ue_context.DRB_Release_configList2[xid] = NULL;
  }
}

//-----------------------------------------------------------------------------
void
rrc_eNB_generate_RRCConnectionSetup(
  const protocol_ctxt_t *const ctxt_pP,
  rrc_eNB_ue_context_t          *const ue_context_pP,
  const int                    CC_id
)
//-----------------------------------------------------------------------------
{
<<<<<<< HEAD
#if (LTE_RRC_VERSION >= MAKE_VERSION(14, 0, 0))
  boolean_t is_mtc = ctxt_pP->brOption;
#endif
=======
>>>>>>> 1e0d8161
  LTE_LogicalChannelConfig_t             *SRB1_logicalChannelConfig;  //,*SRB2_logicalChannelConfig;
  LTE_SRB_ToAddModList_t                **SRB_configList;
  LTE_SRB_ToAddMod_t                     *SRB1_config;

  int                                 cnt;
  T(T_ENB_RRC_CONNECTION_SETUP, T_INT(ctxt_pP->module_id), T_INT(ctxt_pP->frame),
    T_INT(ctxt_pP->subframe), T_INT(ctxt_pP->rnti));
  SRB_configList = &ue_context_pP->ue_context.SRB_configList;
#if (LTE_RRC_VERSION >= MAKE_VERSION(14, 0, 0))
  if (is_mtc) {
    RC.rrc[ctxt_pP->module_id]->carrier[CC_id].Srb0.Tx_buffer.payload_size =
      do_RRCConnectionSetup_BR(ctxt_pP,
			       ue_context_pP,
			       CC_id,
			       (uint8_t*) RC.rrc[ctxt_pP->module_id]->carrier[CC_id].Srb0.Tx_buffer.Payload,
			       (const uint8_t) RC.rrc[ctxt_pP->module_id]->carrier[CC_id].p_eNB, //at this point we do not have the UE capability information, so it can only be TM1 or TM2
			       rrc_eNB_get_next_transaction_identifier(ctxt_pP->module_id),
			       SRB_configList,
			       &ue_context_pP->ue_context.physicalConfigDedicated);
  } else 
#endif
  {
  RC.rrc[ctxt_pP->module_id]->carrier[CC_id].Srb0.Tx_buffer.payload_size =
    do_RRCConnectionSetup(ctxt_pP,
                          ue_context_pP,
                          CC_id,
<<<<<<< HEAD
                          (uint8_t*) RC.rrc[ctxt_pP->module_id]->carrier[CC_id].Srb0.Tx_buffer.Payload,
			  (const uint8_t) RC.rrc[ctxt_pP->module_id]->carrier[CC_id].p_eNB, //at this point we do not have the UE capability information, so it can only be TM1 or TM2
                          rrc_eNB_get_next_transaction_identifier(ctxt_pP->module_id),
                          SRB_configList,
                          &ue_context_pP->ue_context.physicalConfigDedicated);
  }

=======
                          (uint8_t *) RC.rrc[ctxt_pP->module_id]->carrier[CC_id].Srb0.Tx_buffer.Payload,
                          (uint8_t) RC.rrc[ctxt_pP->module_id]->carrier[CC_id].p_eNB, //at this point we do not have the UE capability information, so it can only be TM1 or TM2
                          rrc_eNB_get_next_transaction_identifier(ctxt_pP->module_id),
                          SRB_configList,
                          &ue_context_pP->ue_context.physicalConfigDedicated);
>>>>>>> 1e0d8161
  LOG_DUMPMSG(RRC,DEBUG_RRC,
              (char *)(RC.rrc[ctxt_pP->module_id]->carrier[CC_id].Srb0.Tx_buffer.Payload),
              RC.rrc[ctxt_pP->module_id]->carrier[CC_id].Srb0.Tx_buffer.payload_size,
              "[MSG] RRC Connection Setup\n");

  // configure SRB1/SRB2, PhysicalConfigDedicated, LTE_MAC_MainConfig for UE

  if (*SRB_configList != NULL) {
    for (cnt = 0; cnt < (*SRB_configList)->list.count; cnt++) {
      if ((*SRB_configList)->list.array[cnt]->srb_Identity == 1) {
        SRB1_config = (*SRB_configList)->list.array[cnt];

        if (SRB1_config->logicalChannelConfig) {
          if (SRB1_config->logicalChannelConfig->present ==
              LTE_SRB_ToAddMod__logicalChannelConfig_PR_explicitValue) {
            SRB1_logicalChannelConfig = &SRB1_config->logicalChannelConfig->choice.explicitValue;
          } else {
            SRB1_logicalChannelConfig = &SRB1_logicalChannelConfig_defaultValue;
          }
        } else {
          SRB1_logicalChannelConfig = &SRB1_logicalChannelConfig_defaultValue;
        }

        LOG_D(RRC,
              PROTOCOL_RRC_CTXT_UE_FMT" RRC_eNB --- MAC_CONFIG_REQ  (SRB1) ---> MAC_eNB\n",
              PROTOCOL_RRC_CTXT_UE_ARGS(ctxt_pP));
        rrc_mac_config_req_eNB(
          ctxt_pP->module_id,
          ue_context_pP->ue_context.primaryCC_id,
          0,0,0,0,0,
#if (LTE_RRC_VERSION >= MAKE_VERSION(14, 0, 0))
          0,
#endif
          ue_context_pP->ue_context.rnti,
          (LTE_BCCH_BCH_Message_t *) NULL,
          (LTE_RadioResourceConfigCommonSIB_t *) NULL,
#if (LTE_RRC_VERSION >= MAKE_VERSION(14, 0, 0))
          (LTE_RadioResourceConfigCommonSIB_t *) NULL,
#endif
          ue_context_pP->ue_context.physicalConfigDedicated,
#if (LTE_RRC_VERSION >= MAKE_VERSION(10, 0, 0))
          (LTE_SCellToAddMod_r10_t *)NULL,
          //(struct LTE_PhysicalConfigDedicatedSCell_r10 *)NULL,
#endif
          (LTE_MeasObjectToAddMod_t **) NULL,
          ue_context_pP->ue_context.mac_MainConfig,
          1,
          SRB1_logicalChannelConfig,
          ue_context_pP->ue_context.measGapConfig,
          (LTE_TDD_Config_t *) NULL,
          NULL,
          (LTE_SchedulingInfoList_t *) NULL,
          0, NULL, NULL, (LTE_MBSFN_SubframeConfigList_t *) NULL
#if (LTE_RRC_VERSION >= MAKE_VERSION(9, 0, 0))
          , 0, (LTE_MBSFN_AreaInfoList_r9_t *) NULL, (LTE_PMCH_InfoList_r9_t *) NULL
#endif
#if (LTE_RRC_VERSION >= MAKE_VERSION(13, 0, 0))
          ,
          (LTE_SystemInformationBlockType1_v1310_IEs_t *)NULL
#endif
        );
        break;
      }
    }
  }

  MSC_LOG_TX_MESSAGE(
    MSC_RRC_ENB,
    MSC_RRC_UE,
    RC.rrc[ctxt_pP->module_id]->carrier[CC_id].Srb0.Tx_buffer.Header, // LG WARNING
    RC.rrc[ctxt_pP->module_id]->carrier[CC_id].Srb0.Tx_buffer.payload_size,
    MSC_AS_TIME_FMT" LTE_RRCConnectionSetup UE %x size %u",
    MSC_AS_TIME_ARGS(ctxt_pP),
    ue_context_pP->ue_context.rnti,
    RC.rrc[ctxt_pP->module_id]->carrier[CC_id].Srb0.Tx_buffer.payload_size);
  LOG_I(RRC,
        PROTOCOL_RRC_CTXT_UE_FMT" [RAPROC] Logical Channel DL-CCCH, Generating LTE_RRCConnectionSetup (bytes %d)\n",
        PROTOCOL_RRC_CTXT_UE_ARGS(ctxt_pP),
        RC.rrc[ctxt_pP->module_id]->carrier[CC_id].Srb0.Tx_buffer.payload_size);
  //ue_context_pP->ue_context.ue_release_timer_thres=100;
  // activate release timer, if RRCSetupComplete not received after 100 frames, remove UE
  ue_context_pP->ue_context.ue_release_timer=1;
  // remove UE after 10 frames after LTE_RRCConnectionRelease is triggered
  ue_context_pP->ue_context.ue_release_timer_thres=1000;
}


#if defined(ENABLE_ITTI)
//-----------------------------------------------------------------------------
char
openair_rrc_eNB_configuration(
  const module_id_t enb_mod_idP,
  RrcConfigurationReq *configuration
)
#else
char
openair_rrc_eNB_init(
  const module_id_t enb_mod_idP
)
#endif
//-----------------------------------------------------------------------------
{
  protocol_ctxt_t ctxt;
  int             CC_id;
  PROTOCOL_CTXT_SET_BY_MODULE_ID(&ctxt, enb_mod_idP, ENB_FLAG_YES, NOT_A_RNTI, 0, 0,enb_mod_idP);
  LOG_I(RRC,
        PROTOCOL_RRC_CTXT_FMT" Init...\n",
        PROTOCOL_RRC_CTXT_ARGS(&ctxt));
#if OCP_FRAMEWORK

  while ( RC.rrc[enb_mod_idP] == NULL ) {
    LOG_E(RRC, "RC.rrc not yet initialized, waiting 1 second\n");
    sleep(1);
  }

#endif
  AssertFatal(RC.rrc[enb_mod_idP] != NULL, "RC.rrc not initialized!");
  AssertFatal(MAX_MOBILES_PER_ENB < (module_id_t)0xFFFFFFFFFFFFFFFF, " variable overflow");
#ifdef ENABLE_ITTI
  AssertFatal(configuration!=NULL,"configuration input is null\n");
#endif
  //    for (j = 0; j < MAX_MOBILES_PER_ENB; j++)
  //        RC.rrc[ctxt.module_id].Info.UE[j].Status = RRC_IDLE;  //CH_READY;
  //
  //#if defined(ENABLE_USE_MME)
  //    // Connect eNB to MME
  //    if (EPC_MODE_ENABLED <= 0)
  //#endif
  //    {
  //        /* Init security parameters */
  //        for (j = 0; j < MAX_MOBILES_PER_ENB; j++) {
  //            RC.rrc[ctxt.module_id].ciphering_algorithm[j] = SecurityAlgorithmConfig__cipheringAlgorithm_eea0;
  //            RC.rrc[ctxt.module_id].integrity_algorithm[j] = SecurityAlgorithmConfig__integrityProtAlgorithm_eia2;
  //            rrc_eNB_init_security(enb_mod_idP, j);
  //        }
  //    }
  RC.rrc[ctxt.module_id]->Nb_ue = 0;

  for (CC_id = 0; CC_id < MAX_NUM_CCs; CC_id++) {
    RC.rrc[ctxt.module_id]->carrier[CC_id].Srb0.Active = 0;
  }

  uid_linear_allocator_init(&RC.rrc[ctxt.module_id]->uid_allocator);
  RB_INIT(&RC.rrc[ctxt.module_id]->rrc_ue_head);
  //    for (j = 0; j < (MAX_MOBILES_PER_ENB + 1); j++) {
  //        RC.rrc[enb_mod_idP]->Srb2[j].Active = 0;
  //    }
  RC.rrc[ctxt.module_id]->initial_id2_s1ap_ids = hashtable_create (MAX_MOBILES_PER_ENB * 2, NULL, NULL);
  RC.rrc[ctxt.module_id]->s1ap_id2_s1ap_ids    = hashtable_create (MAX_MOBILES_PER_ENB * 2, NULL, NULL);
  memcpy(&RC.rrc[ctxt.module_id]->configuration,configuration,sizeof(RrcConfigurationReq));
  /// System Information INIT
  LOG_I(RRC, PROTOCOL_RRC_CTXT_FMT" Checking release \n",
        PROTOCOL_RRC_CTXT_ARGS(&ctxt));
#if (LTE_RRC_VERSION >= MAKE_VERSION(10, 0, 0))
  // can clear it at runtime
  RC.rrc[ctxt.module_id]->carrier[0].MBMS_flag = 0;
  // This has to come from some top-level configuration
  // only CC_id 0 is logged
#if (LTE_RRC_VERSION < MAKE_VERSION(10, 0, 0))
  LOG_I(RRC, PROTOCOL_RRC_CTXT_FMT" Rel10 RRC detected, MBMS flag %d\n",
#else
  LOG_I(RRC, PROTOCOL_RRC_CTXT_FMT" Rel14 RRC detected, MBMS flag %d\n",
#endif
        PROTOCOL_RRC_CTXT_ARGS(&ctxt),
        RC.rrc[ctxt.module_id]->carrier[0].MBMS_flag);
#else
  LOG_I(RRC, PROTOCOL_RRC_CTXT_FMT" Rel8 RRC\n", PROTOCOL_RRC_CTXT_ARGS(&ctxt));
#endif
#ifdef CBA

  for (CC_id = 0; CC_id < MAX_NUM_CCs; CC_id++) {
    for (j = 0; j < NUM_MAX_CBA_GROUP; j++) {
      RC.rrc[ctxt.module_id]->carrier[CC_id].cba_rnti[j] = CBA_OFFSET + j;
    }

    if (RC.rrc[ctxt.module_id]->carrier[CC_id].num_active_cba_groups > NUM_MAX_CBA_GROUP) {
      RC.rrc[ctxt.module_id]->carrier[CC_id].num_active_cba_groups = NUM_MAX_CBA_GROUP;
    }

    LOG_D(RRC,
          PROTOCOL_RRC_CTXT_FMT" Initialization of 4 cba_RNTI values (%x %x %x %x) num active groups %d\n",
          PROTOCOL_RRC_CTXT_ARGS(&ctxt),
          enb_mod_idP, RC.rrc[ctxt.module_id]->carrier[CC_id].cba_rnti[0],
          RC.rrc[ctxt.module_id]->carrier[CC_id].cba_rnti[1],
          RC.rrc[ctxt.module_id]->carrier[CC_id].cba_rnti[2],
          RC.rrc[ctxt.module_id]->carrier[CC_id].cba_rnti[3],
          RC.rrc[ctxt.module_id]->carrier[CC_id].num_active_cba_groups);
  }
#endif

  for (CC_id = 0; CC_id < MAX_NUM_CCs; CC_id++) {
    init_SI(&ctxt,
            CC_id
#if defined(ENABLE_ITTI)
            , configuration
#endif
           );

    for (int ue_id = 0; ue_id < MAX_MOBILES_PER_ENB; ue_id++) {
      RC.rrc[ctxt.module_id]->carrier[CC_id].sizeof_paging[ue_id] = 0;
      RC.rrc[ctxt.module_id]->carrier[CC_id].paging[ue_id] = (uint8_t *) malloc16(256);
    }
  }
  rrc_init_global_param();

  for (CC_id = 0; CC_id < MAX_NUM_CCs; CC_id++) {
#if (LTE_RRC_VERSION >= MAKE_VERSION(10, 0, 0))

    switch (RC.rrc[ctxt.module_id]->carrier[CC_id].MBMS_flag) {
      case 1:
      case 2:
      case 3:
        LOG_I(RRC, PROTOCOL_RRC_CTXT_FMT" Configuring 1 MBSFN sync area\n", PROTOCOL_RRC_CTXT_ARGS(&ctxt));
        RC.rrc[ctxt.module_id]->carrier[CC_id].num_mbsfn_sync_area = 1;
        break;

      case 4:
        LOG_I(RRC, PROTOCOL_RRC_CTXT_FMT" Configuring 2 MBSFN sync area\n", PROTOCOL_RRC_CTXT_ARGS(&ctxt));
        RC.rrc[ctxt.module_id]->carrier[CC_id].num_mbsfn_sync_area = 2;
        break;

      default:
        RC.rrc[ctxt.module_id]->carrier[CC_id].num_mbsfn_sync_area = 0;
        break;
    }

    // if we are here the RC.rrc[enb_mod_idP]->MBMS_flag > 0,
    /// MCCH INIT
    if (RC.rrc[ctxt.module_id]->carrier[CC_id].MBMS_flag > 0) {
      init_MCCH(ctxt.module_id, CC_id);
      /// MTCH data bearer init
      init_MBMS(ctxt.module_id, CC_id, 0);
    }

#endif
    openair_rrc_top_init_eNB(RC.rrc[ctxt.module_id]->carrier[CC_id].MBMS_flag,0);
  }
  openair_rrc_on(&ctxt);
  return 0;
}

/*------------------------------------------------------------------------------*/
int
rrc_eNB_decode_ccch(
  protocol_ctxt_t *const ctxt_pP,
  const SRB_INFO        *const Srb_info,
  const int              CC_id
)
//-----------------------------------------------------------------------------
{
  module_id_t                                       Idx;
  asn_dec_rval_t                                    dec_rval;
  LTE_UL_CCCH_Message_t                             *ul_ccch_msg = NULL;
  LTE_RRCConnectionRequest_r8_IEs_t                *rrcConnectionRequest = NULL;
  LTE_RRCConnectionReestablishmentRequest_r8_IEs_t *rrcConnectionReestablishmentRequest = NULL;
  int                                 i, rval;
  struct rrc_eNB_ue_context_s                  *ue_context_p = NULL;
  uint64_t                                      random_value = 0;
  int                                           stmsi_received = 0;
  T(T_ENB_RRC_UL_CCCH_DATA_IN, T_INT(ctxt_pP->module_id), T_INT(ctxt_pP->frame),
    T_INT(ctxt_pP->subframe), T_INT(ctxt_pP->rnti));
  //memset(ul_ccch_msg,0,sizeof(UL_CCCH_Message_t));
  LOG_I(RRC, PROTOCOL_RRC_CTXT_UE_FMT" Decoding UL CCCH %x.%x.%x.%x.%x.%x (%p)\n",
        PROTOCOL_RRC_CTXT_UE_ARGS(ctxt_pP),
        ((uint8_t *) Srb_info->Rx_buffer.Payload)[0],
        ((uint8_t *) Srb_info->Rx_buffer.Payload)[1],
        ((uint8_t *) Srb_info->Rx_buffer.Payload)[2],
        ((uint8_t *) Srb_info->Rx_buffer.Payload)[3],
        ((uint8_t *) Srb_info->Rx_buffer.Payload)[4],
        ((uint8_t *) Srb_info->Rx_buffer.Payload)[5], (uint8_t *) Srb_info->Rx_buffer.Payload);
  dec_rval = uper_decode(
               NULL,
               &asn_DEF_LTE_UL_CCCH_Message,
               (void **)&ul_ccch_msg,
               (uint8_t *) Srb_info->Rx_buffer.Payload,
               100,
               0,
               0);

  /*
  #if defined(ENABLE_ITTI)
  #   if defined(DISABLE_ITTI_XER_PRINT)
  {
    MessageDef                         *message_p;

    message_p = itti_alloc_new_message(TASK_RRC_ENB, RRC_UL_CCCH_MESSAGE);
    memcpy(&message_p->ittiMsg, (void *)ul_ccch_msg, sizeof(RrcUlCcchMessage));

    itti_send_msg_to_task(TASK_UNKNOWN, ctxt_pP->instance, message_p);
  }
  #   else
  {
    char                                message_string[10000];
    size_t                              message_string_size;

    if ((message_string_size =
           xer_sprint(message_string, sizeof(message_string), &asn_DEF_LTE_UL_CCCH_Message, (void *)ul_ccch_msg)) > 0) {
      MessageDef                         *msg_p;

      msg_p = itti_alloc_new_message_sized(TASK_RRC_ENB, RRC_UL_CCCH, message_string_size + sizeof(IttiMsgText));
      msg_p->ittiMsg.rrc_ul_ccch.size = message_string_size;
      memcpy(&msg_p->ittiMsg.rrc_ul_ccch.text, message_string, message_string_size);

      itti_send_msg_to_task(TASK_UNKNOWN, ctxt_pP->instance, msg_p);
    }
  }
  #   endif
  #endif
  */

  for (i = 0; i < 8; i++) {
    LOG_T(RRC, "%x.", ((uint8_t *) & ul_ccch_msg)[i]);
  }

  if (dec_rval.consumed == 0) {
    LOG_E(RRC,
          PROTOCOL_RRC_CTXT_UE_FMT" FATAL Error in receiving CCCH\n",
          PROTOCOL_RRC_CTXT_UE_ARGS(ctxt_pP));
    return -1;
  }

  if (ul_ccch_msg->message.present == LTE_UL_CCCH_MessageType_PR_c1) {
    switch (ul_ccch_msg->message.choice.c1.present) {
      case LTE_UL_CCCH_MessageType__c1_PR_NOTHING:
        LOG_I(RRC,
              PROTOCOL_RRC_CTXT_FMT" Received PR_NOTHING on UL-CCCH-Message\n",
              PROTOCOL_RRC_CTXT_ARGS(ctxt_pP));
        break;

      case LTE_UL_CCCH_MessageType__c1_PR_rrcConnectionReestablishmentRequest:
        T(T_ENB_RRC_CONNECTION_REESTABLISHMENT_REQUEST, T_INT(ctxt_pP->module_id), T_INT(ctxt_pP->frame),
          T_INT(ctxt_pP->subframe), T_INT(ctxt_pP->rnti));
        LOG_DUMPMSG(RRC,DEBUG_RRC,(char *)(Srb_info->Rx_buffer.Payload),
                    Srb_info->Rx_buffer.payload_size,
                    "[MSG] RRC Connection Reestablishment Request\n");
        LOG_D(RRC,
              PROTOCOL_RRC_CTXT_UE_FMT"MAC_eNB--- MAC_DATA_IND (rrcConnectionReestablishmentRequest on SRB0) --> RRC_eNB\n",
              PROTOCOL_RRC_CTXT_UE_ARGS(ctxt_pP));
        rrcConnectionReestablishmentRequest =
          &ul_ccch_msg->message.choice.c1.choice.rrcConnectionReestablishmentRequest.criticalExtensions.choice.rrcConnectionReestablishmentRequest_r8;
        LOG_I(RRC,
              PROTOCOL_RRC_CTXT_UE_FMT" LTE_RRCConnectionReestablishmentRequest cause %s\n",
              PROTOCOL_RRC_CTXT_UE_ARGS(ctxt_pP),
              ((rrcConnectionReestablishmentRequest->reestablishmentCause == LTE_ReestablishmentCause_otherFailure) ?    "Other Failure" :
               (rrcConnectionReestablishmentRequest->reestablishmentCause == LTE_ReestablishmentCause_handoverFailure) ? "Handover Failure" :
               "reconfigurationFailure"));
        /*{
        uint64_t                            c_rnti = 0;

        memcpy(((uint8_t *) & c_rnti) + 3, rrcConnectionReestablishmentRequest.UE_identity.c_RNTI.buf,
        rrcConnectionReestablishmentRequest.UE_identity.c_RNTI.size);
        ue_mod_id = rrc_eNB_get_UE_index(enb_mod_idP, c_rnti);
        }

        if ((RC.rrc[enb_mod_idP]->phyCellId == rrcConnectionReestablishmentRequest.UE_identity.physCellId) &&
        (ue_mod_id != UE_INDEX_INVALID)){
        rrc_eNB_generate_RRCConnectionReestablishment(enb_mod_idP, frameP, ue_mod_id);
        }else {
        rrc_eNB_generate_RRCConnectionReestablishmentReject(enb_mod_idP, frameP, ue_mod_id);
        }
        */
        /* reject all reestablishment attempts for the moment */
        //      rrc_eNB_generate_RRCConnectionReestablishmentReject(ctxt_pP,
        //                       rrc_eNB_get_ue_context(RC.rrc[ctxt_pP->module_id], ctxt_pP->rnti),
        //                       CC_id);
        {
          uint16_t                          c_rnti = 0;

          if (rrcConnectionReestablishmentRequest->ue_Identity.physCellId != RC.rrc[ctxt_pP->module_id]->carrier[CC_id].physCellId) {
            LOG_E(RRC,
                  PROTOCOL_RRC_CTXT_UE_FMT" LTE_RRCConnectionReestablishmentRequest ue_Identity.physCellId(%ld) is not equal to current physCellId(%d), let's reject the UE\n",
                  PROTOCOL_RRC_CTXT_UE_ARGS(ctxt_pP),
                  rrcConnectionReestablishmentRequest->ue_Identity.physCellId,
                  RC.rrc[ctxt_pP->module_id]->carrier[CC_id].physCellId);
            rrc_eNB_generate_RRCConnectionReestablishmentReject(ctxt_pP, ue_context_p, CC_id);
            break;
          }

          LOG_D(RRC, "physCellId is %ld\n", rrcConnectionReestablishmentRequest->ue_Identity.physCellId);

          for (i = 0; i < rrcConnectionReestablishmentRequest->ue_Identity.shortMAC_I.size; i++) {
            LOG_D(RRC, "rrcConnectionReestablishmentRequest->ue_Identity.shortMAC_I.buf[%d] = %x\n",
                  i, rrcConnectionReestablishmentRequest->ue_Identity.shortMAC_I.buf[i]);
          }

          if (rrcConnectionReestablishmentRequest->ue_Identity.c_RNTI.size == 0 ||
              rrcConnectionReestablishmentRequest->ue_Identity.c_RNTI.size > 2) {
            LOG_E(RRC,
                  PROTOCOL_RRC_CTXT_UE_FMT" LTE_RRCConnectionReestablishmentRequest c_RNTI range error, let's reject the UE\n",
                  PROTOCOL_RRC_CTXT_UE_ARGS(ctxt_pP));
            rrc_eNB_generate_RRCConnectionReestablishmentReject(ctxt_pP, ue_context_p, CC_id);
            break;
          }

          c_rnti = BIT_STRING_to_uint16(&rrcConnectionReestablishmentRequest->ue_Identity.c_RNTI);
          LOG_D(RRC, "c_rnti is %x\n", c_rnti);
          ue_context_p = rrc_eNB_get_ue_context(RC.rrc[ctxt_pP->module_id], c_rnti);

          if (ue_context_p == NULL) {
            LOG_E(RRC,
                  PROTOCOL_RRC_CTXT_UE_FMT" LTE_RRCConnectionReestablishmentRequest without UE context, let's reject the UE\n",
                  PROTOCOL_RRC_CTXT_UE_ARGS(ctxt_pP));
            rrc_eNB_generate_RRCConnectionReestablishmentReject(ctxt_pP, ue_context_p, CC_id);
            break;
          }

          int UE_id = find_UE_id(ctxt_pP->module_id, c_rnti);

          if(UE_id == -1) {
            LOG_E(RRC,
                  PROTOCOL_RRC_CTXT_UE_FMT" LTE_RRCConnectionReestablishmentRequest without UE_id(MAC) rnti %x, let's reject the UE\n",
                  PROTOCOL_RRC_CTXT_UE_ARGS(ctxt_pP),c_rnti);
            rrc_eNB_generate_RRCConnectionReestablishmentReject(ctxt_pP, ue_context_p, CC_id);
            break;
          }

          if((RC.mac[ctxt_pP->module_id]->UE_list.UE_sched_ctrl[UE_id].ue_reestablishment_reject_timer > 0) &&
              (RC.mac[ctxt_pP->module_id]->UE_list.UE_sched_ctrl[UE_id].ue_reestablishment_reject_timer_thres > 20)) {
            LOG_E(RRC,
                  PROTOCOL_RRC_CTXT_UE_FMT" RCConnectionReestablishmentComplete(Previous) don't receive, delete the Previous UE\n",
                  PROTOCOL_RRC_CTXT_UE_ARGS(ctxt_pP));
            RC.mac[ctxt_pP->module_id]->UE_list.UE_sched_ctrl[UE_id].ue_reestablishment_reject_timer = 1000;
            ue_context_p->ue_context.ue_reestablishment_timer = 0;
          }

          if(ue_context_p->ue_context.ue_reestablishment_timer > 0) {
            LOG_E(RRC,
                  PROTOCOL_RRC_CTXT_UE_FMT" RRRCConnectionReconfigurationComplete(Previous) don't receive, delete the Previous UE\n",
                  PROTOCOL_RRC_CTXT_UE_ARGS(ctxt_pP));
            ue_context_p->ue_context.Status = RRC_RECONFIGURED;
            protocol_ctxt_t  ctxt_old_p;
            PROTOCOL_CTXT_SET_BY_INSTANCE(&ctxt_old_p,
                                          ctxt_pP->instance,
                                          ENB_FLAG_YES,
                                          c_rnti,
                                          ctxt_pP->frame,
                                          ctxt_pP->subframe);
            rrc_eNB_process_RRCConnectionReconfigurationComplete(&ctxt_old_p,
                ue_context_p,
                ue_context_p->ue_context.reestablishment_xid);

            for (uint8_t e_rab = 0; e_rab < ue_context_p->ue_context.nb_of_e_rabs; e_rab++) {
              if (ue_context_p->ue_context.e_rab[e_rab].status == E_RAB_STATUS_DONE) {
                ue_context_p->ue_context.e_rab[e_rab].status = E_RAB_STATUS_ESTABLISHED;
              } else {
                ue_context_p->ue_context.e_rab[e_rab].status = E_RAB_STATUS_FAILED;
              }
            }
          }

          LOG_D(RRC,
                PROTOCOL_RRC_CTXT_UE_FMT" UE context: %p\n",
                PROTOCOL_RRC_CTXT_UE_ARGS(ctxt_pP),
                ue_context_p);
          /* reset timers */
          ue_context_p->ue_context.ul_failure_timer = 0;
          ue_context_p->ue_context.ue_release_timer = 0;
          ue_context_p->ue_context.ue_reestablishment_timer = 0;
          ue_context_p->ue_context.ue_release_timer_s1 = 0;
          ue_context_p->ue_context.ue_release_timer_rrc = 0;
          ue_context_p->ue_context.reestablishment_xid = -1;

          // insert C-RNTI to map
          for (i = 0; i < MAX_MOBILES_PER_ENB; i++) {
            if (reestablish_rnti_map[i][0] == 0) {
              reestablish_rnti_map[i][0] = ctxt_pP->rnti;
              reestablish_rnti_map[i][1] = c_rnti;
              break;
            }
          }

          LOG_D(RRC, "reestablish_rnti_map[%d] [0] %x, [1] %x\n",
                i, reestablish_rnti_map[i][0], reestablish_rnti_map[i][1]);
#if defined(ENABLE_ITTI)
          ue_context_p->ue_context.reestablishment_cause = rrcConnectionReestablishmentRequest->reestablishmentCause;
          LOG_D(RRC, PROTOCOL_RRC_CTXT_UE_FMT" Accept connection reestablishment request from UE physCellId %ld cause %ld\n",
                PROTOCOL_RRC_CTXT_UE_ARGS(ctxt_pP),
                rrcConnectionReestablishmentRequest->ue_Identity.physCellId,
                ue_context_p->ue_context.reestablishment_cause);
#else
          LOG_D(RRC, PROTOCOL_RRC_CTXT_UE_FMT" Accept connection restablishment request for UE\n",
                PROTOCOL_RRC_CTXT_UE_ARGS(ctxt_pP));
#endif
#ifndef NO_RRM
          send_msg(&S_rrc, msg_rrc_MR_attach_ind(ctxt_pP->module_id, Mac_id));
#else
          ue_context_p->ue_context.primaryCC_id = CC_id;
          //LG COMMENT Idx = (ue_mod_idP * NB_RB_MAX) + DCCH;
          Idx = DCCH;
          // SRB1
          ue_context_p->ue_context.Srb1.Active = 1;
          ue_context_p->ue_context.Srb1.Srb_info.Srb_id = Idx;
          memcpy(&ue_context_p->ue_context.Srb1.Srb_info.Lchan_desc[0],
                 &DCCH_LCHAN_DESC,
                 LCHAN_DESC_SIZE);
          memcpy(&ue_context_p->ue_context.Srb1.Srb_info.Lchan_desc[1],
                 &DCCH_LCHAN_DESC,
                 LCHAN_DESC_SIZE);
          // SRB2: set  it to go through SRB1 with id 1 (DCCH)
          ue_context_p->ue_context.Srb2.Active = 1;
          ue_context_p->ue_context.Srb2.Srb_info.Srb_id = Idx;
          memcpy(&ue_context_p->ue_context.Srb2.Srb_info.Lchan_desc[0],
                 &DCCH_LCHAN_DESC,
                 LCHAN_DESC_SIZE);
          memcpy(&ue_context_p->ue_context.Srb2.Srb_info.Lchan_desc[1],
                 &DCCH_LCHAN_DESC,
                 LCHAN_DESC_SIZE);
          rrc_eNB_generate_RRCConnectionReestablishment(ctxt_pP, ue_context_p, CC_id);
          LOG_I(RRC, PROTOCOL_RRC_CTXT_UE_FMT"CALLING RLC CONFIG SRB1 (rbid %d)\n",
                PROTOCOL_RRC_CTXT_UE_ARGS(ctxt_pP),
                Idx);
          MSC_LOG_TX_MESSAGE(MSC_RRC_ENB,
                             MSC_PDCP_ENB,
                             NULL,
                             0,
                             MSC_AS_TIME_FMT" CONFIG_REQ UE %x SRB",
                             MSC_AS_TIME_ARGS(ctxt_pP),
                             ue_context_p->ue_context.rnti);
          rrc_pdcp_config_asn1_req(ctxt_pP,
                                   ue_context_p->ue_context.SRB_configList,
                                   (LTE_DRB_ToAddModList_t *) NULL,
                                   (LTE_DRB_ToReleaseList_t *) NULL,
                                   0xff,
                                   NULL,
                                   NULL,
                                   NULL
#if (LTE_RRC_VERSION >= MAKE_VERSION(9, 0, 0))
                                   , (LTE_PMCH_InfoList_r9_t *) NULL
#endif
                                   ,NULL);
          rrc_rlc_config_asn1_req(ctxt_pP,
                                  ue_context_p->ue_context.SRB_configList,
                                  (LTE_DRB_ToAddModList_t *) NULL,
                                  (LTE_DRB_ToReleaseList_t *) NULL
#if (LTE_RRC_VERSION >= MAKE_VERSION(9, 0, 0))
                                  , (LTE_PMCH_InfoList_r9_t *) NULL,
                                  0,0
#   endif
                                 );
#endif //NO_RRM
        }
        break;

      case LTE_UL_CCCH_MessageType__c1_PR_rrcConnectionRequest:
        T(T_ENB_RRC_CONNECTION_REQUEST, T_INT(ctxt_pP->module_id), T_INT(ctxt_pP->frame),
          T_INT(ctxt_pP->subframe), T_INT(ctxt_pP->rnti));
        LOG_DUMPMSG(RRC,DEBUG_RRC,(char *)(Srb_info->Rx_buffer.Payload),
                    Srb_info->Rx_buffer.payload_size,
                    "[MSG] RRC Connection Request\n");
        LOG_D(RRC,
              PROTOCOL_RRC_CTXT_UE_FMT"MAC_eNB --- MAC_DATA_IND  (rrcConnectionRequest on SRB0) --> RRC_eNB\n",
              PROTOCOL_RRC_CTXT_UE_ARGS(ctxt_pP));
        ue_context_p = rrc_eNB_get_ue_context(
                         RC.rrc[ctxt_pP->module_id],
                         ctxt_pP->rnti);

        if (ue_context_p != NULL) {
          // erase content
          rrc_eNB_free_mem_UE_context(ctxt_pP, ue_context_p);
          MSC_LOG_RX_DISCARDED_MESSAGE(
            MSC_RRC_ENB,
            MSC_RRC_UE,
            Srb_info->Rx_buffer.Payload,
            dec_rval.consumed,
            MSC_AS_TIME_FMT" LTE_RRCConnectionRequest UE %x size %u (UE already in context)",
            MSC_AS_TIME_ARGS(ctxt_pP),
            ue_context_p->ue_context.rnti,
            dec_rval.consumed);
        } else {
          rrcConnectionRequest = &ul_ccch_msg->message.choice.c1.choice.rrcConnectionRequest.criticalExtensions.choice.rrcConnectionRequest_r8;
          {
            if (LTE_InitialUE_Identity_PR_randomValue == rrcConnectionRequest->ue_Identity.present) {
              if(rrcConnectionRequest->ue_Identity.choice.randomValue.size != 5) {
                LOG_I(RRC, "wrong InitialUE-Identity randomValue size, expected 5, provided %lu",
                      (long unsigned int)rrcConnectionRequest->ue_Identity.choice.randomValue.size);
                return -1;
              }

              memcpy(((uint8_t *) & random_value) + 3,
                     rrcConnectionRequest->ue_Identity.choice.randomValue.buf,
                     rrcConnectionRequest->ue_Identity.choice.randomValue.size);

              /* if there is already a registered UE (with another RNTI) with this random_value,
               * the current one must be removed from MAC/PHY (zombie UE)
               */
              if ((ue_context_p = rrc_eNB_ue_context_random_exist(ctxt_pP, random_value))) {
                LOG_W(RRC, "new UE rnti %x (coming with random value) is already there as UE %x, removing %x from MAC/PHY\n",
                      ctxt_pP->rnti, ue_context_p->ue_context.rnti, ue_context_p->ue_context.rnti);
                ue_context_p->ue_context.ul_failure_timer = 20000;
              }

              ue_context_p = rrc_eNB_get_next_free_ue_context(ctxt_pP, random_value);
            } else if (LTE_InitialUE_Identity_PR_s_TMSI == rrcConnectionRequest->ue_Identity.present) {
              /* Save s-TMSI */
              LTE_S_TMSI_t   s_TMSI = rrcConnectionRequest->ue_Identity.choice.s_TMSI;
              mme_code_t mme_code = BIT_STRING_to_uint8(&s_TMSI.mmec);
              m_tmsi_t   m_tmsi   = BIT_STRING_to_uint32(&s_TMSI.m_TMSI);
              random_value = (((uint64_t)mme_code) << 32) | m_tmsi;

              if ((ue_context_p = rrc_eNB_ue_context_stmsi_exist(ctxt_pP, mme_code, m_tmsi))) {
                LOG_I(RRC," S-TMSI exists, ue_context_p %p, old rnti %x => %x\n",ue_context_p,ue_context_p->ue_context.rnti,ctxt_pP->rnti);
                rrc_mac_remove_ue(ctxt_pP->module_id, ue_context_p->ue_context.rnti);
                stmsi_received=1;
                /* replace rnti in the context */
                /* for that, remove the context from the RB tree */
                RB_REMOVE(rrc_ue_tree_s, &RC.rrc[ctxt_pP->module_id]->rrc_ue_head, ue_context_p);
                /* and insert again, after changing rnti everywhere it has to be changed */
                ue_context_p->ue_id_rnti = ctxt_pP->rnti;
                ue_context_p->ue_context.rnti = ctxt_pP->rnti;
                RB_INSERT(rrc_ue_tree_s, &RC.rrc[ctxt_pP->module_id]->rrc_ue_head, ue_context_p);
                /* reset timers */
                ue_context_p->ue_context.ul_failure_timer = 0;
                ue_context_p->ue_context.ue_release_timer = 0;
                ue_context_p->ue_context.ue_reestablishment_timer = 0;
                ue_context_p->ue_context.ue_release_timer_s1 = 0;
                ue_context_p->ue_context.ue_release_timer_rrc = 0;
                ue_context_p->ue_context.reestablishment_xid = -1;
              } else {
                LOG_I(RRC," S-TMSI doesn't exist, setting Initialue_identity_s_TMSI.m_tmsi to %p => %x\n",ue_context_p,m_tmsi);
                //              ue_context_p = rrc_eNB_get_next_free_ue_context(ctxt_pP, NOT_A_RANDOM_UE_IDENTITY);
                ue_context_p = rrc_eNB_get_next_free_ue_context(ctxt_pP,random_value);

                if (ue_context_p == NULL)
                  LOG_E(RRC, "%s:%d:%s: rrc_eNB_get_next_free_ue_context returned NULL\n", __FILE__, __LINE__, __FUNCTION__);

                if (ue_context_p != NULL) {
                  ue_context_p->ue_context.Initialue_identity_s_TMSI.presence = TRUE;
                  ue_context_p->ue_context.Initialue_identity_s_TMSI.mme_code = mme_code;
                  ue_context_p->ue_context.Initialue_identity_s_TMSI.m_tmsi = m_tmsi;
                } else {
                  /* TODO: do we have to break here? */
                  //break;
                }
              }

              MSC_LOG_RX_MESSAGE(
                MSC_RRC_ENB,
                MSC_RRC_UE,
                Srb_info->Rx_buffer.Payload,
                dec_rval.consumed,
                MSC_AS_TIME_FMT" RRCConnectionRequest UE %x size %u (s-TMSI mmec %u m_TMSI %u random UE id (0x%" PRIx64 ")",
                MSC_AS_TIME_ARGS(ctxt_pP),
                ue_context_p->ue_context.rnti,
                dec_rval.consumed,
                ue_context_p->ue_context.Initialue_identity_s_TMSI.mme_code,
                ue_context_p->ue_context.Initialue_identity_s_TMSI.m_tmsi,
                ue_context_p->ue_context.random_ue_identity);
            } else {
              LOG_E(RRC,
                    PROTOCOL_RRC_CTXT_UE_FMT" RRCConnectionRequest without random UE identity or S-TMSI not supported, let's reject the UE\n",
                    PROTOCOL_RRC_CTXT_UE_ARGS(ctxt_pP));
              rrc_eNB_generate_RRCConnectionReject(ctxt_pP,
                                                   rrc_eNB_get_ue_context(RC.rrc[ctxt_pP->module_id], ctxt_pP->rnti),
                                                   CC_id);
              break;
            }
          }
          LOG_D(RRC,
                PROTOCOL_RRC_CTXT_UE_FMT" UE context: %p\n",
                PROTOCOL_RRC_CTXT_UE_ARGS(ctxt_pP),
                ue_context_p);

          if (ue_context_p != NULL) {
#if defined(ENABLE_ITTI)
            ue_context_p->ue_context.establishment_cause = rrcConnectionRequest->establishmentCause;
            ue_context_p->ue_context.reestablishment_cause = LTE_ReestablishmentCause_spare1;

            if (stmsi_received==0)
              LOG_I(RRC, PROTOCOL_RRC_CTXT_UE_FMT" Accept new connection from UE random UE identity (0x%" PRIx64 ") MME code %u TMSI %u cause %ld\n",
                    PROTOCOL_RRC_CTXT_UE_ARGS(ctxt_pP),
                    ue_context_p->ue_context.random_ue_identity,
                    ue_context_p->ue_context.Initialue_identity_s_TMSI.mme_code,
                    ue_context_p->ue_context.Initialue_identity_s_TMSI.m_tmsi,
                    ue_context_p->ue_context.establishment_cause);
            else
              LOG_I(RRC, PROTOCOL_RRC_CTXT_UE_FMT" Accept new connection from UE  MME code %u TMSI %u cause %ld\n",
                    PROTOCOL_RRC_CTXT_UE_ARGS(ctxt_pP),
                    ue_context_p->ue_context.Initialue_identity_s_TMSI.mme_code,
                    ue_context_p->ue_context.Initialue_identity_s_TMSI.m_tmsi,
                    ue_context_p->ue_context.establishment_cause);

#else
            LOG_I(RRC, PROTOCOL_RRC_CTXT_UE_FMT" Accept new connection for UE random UE identity (0x%" PRIx64 ")\n",
                  PROTOCOL_RRC_CTXT_UE_ARGS(ctxt_pP),
                  ue_context_p->ue_context.random_ue_identity);
#endif

            if (stmsi_received == 0)
              RC.rrc[ctxt_pP->module_id]->Nb_ue++;
          } else {
            // no context available
            if (rrc_agent_registered[ctxt_pP->module_id]) {
              agent_rrc_xface[ctxt_pP->module_id]->flexran_agent_notify_ue_state_change(ctxt_pP->module_id,
                  ctxt_pP->rnti,
                  PROTOCOL__FLEX_UE_STATE_CHANGE_TYPE__FLUESC_DEACTIVATED);
            }

            LOG_I(RRC, PROTOCOL_RRC_CTXT_UE_FMT" Can't create new context for UE random UE identity (0x%" PRIx64 ")\n",
                  PROTOCOL_RRC_CTXT_UE_ARGS(ctxt_pP),
                  random_value);
            rrc_mac_remove_ue(ctxt_pP->module_id,ctxt_pP->rnti);
            return -1;
          }
        }

#ifndef NO_RRM
        send_msg(&S_rrc, msg_rrc_MR_attach_ind(ctxt_pP->module_id, Mac_id));
#else
        ue_context_p->ue_context.primaryCC_id = CC_id;
        //LG COMMENT Idx = (ue_mod_idP * NB_RB_MAX) + DCCH;
        Idx = DCCH;
        // SRB1
        ue_context_p->ue_context.Srb1.Active = 1;
        ue_context_p->ue_context.Srb1.Srb_info.Srb_id = Idx;
        memcpy(&ue_context_p->ue_context.Srb1.Srb_info.Lchan_desc[0],
               &DCCH_LCHAN_DESC,
               LCHAN_DESC_SIZE);
        memcpy(&ue_context_p->ue_context.Srb1.Srb_info.Lchan_desc[1],
               &DCCH_LCHAN_DESC,
               LCHAN_DESC_SIZE);
        // SRB2: set  it to go through SRB1 with id 1 (DCCH)
        ue_context_p->ue_context.Srb2.Active = 1;
        ue_context_p->ue_context.Srb2.Srb_info.Srb_id = Idx;
        memcpy(&ue_context_p->ue_context.Srb2.Srb_info.Lchan_desc[0],
               &DCCH_LCHAN_DESC,
               LCHAN_DESC_SIZE);
        memcpy(&ue_context_p->ue_context.Srb2.Srb_info.Lchan_desc[1],
               &DCCH_LCHAN_DESC,
               LCHAN_DESC_SIZE);
        rrc_eNB_generate_RRCConnectionSetup(ctxt_pP, ue_context_p, CC_id);
        LOG_I(RRC, PROTOCOL_RRC_CTXT_UE_FMT"CALLING RLC CONFIG SRB1 (rbid %d)\n",
              PROTOCOL_RRC_CTXT_UE_ARGS(ctxt_pP),
              Idx);
        MSC_LOG_TX_MESSAGE(
          MSC_RRC_ENB,
          MSC_PDCP_ENB,
          NULL,
          0,
          MSC_AS_TIME_FMT" CONFIG_REQ UE %x SRB",
          MSC_AS_TIME_ARGS(ctxt_pP),
          ue_context_p->ue_context.rnti);
        rrc_pdcp_config_asn1_req(ctxt_pP,
                                 ue_context_p->ue_context.SRB_configList,
                                 (LTE_DRB_ToAddModList_t *) NULL,
                                 (LTE_DRB_ToReleaseList_t *) NULL,
                                 0xff,
                                 NULL,
                                 NULL,
                                 NULL
#if (LTE_RRC_VERSION >= MAKE_VERSION(9, 0, 0))
                                 , (LTE_PMCH_InfoList_r9_t *) NULL
#endif
                                 ,NULL);
        rrc_rlc_config_asn1_req(ctxt_pP,
                                ue_context_p->ue_context.SRB_configList,
                                (LTE_DRB_ToAddModList_t *) NULL,
                                (LTE_DRB_ToReleaseList_t *) NULL
#if (LTE_RRC_VERSION >= MAKE_VERSION(9, 0, 0))
                                , (LTE_PMCH_InfoList_r9_t *) NULL
                                , 0, 0
#endif
                               );
#endif //NO_RRM
        break;

      default:
        LOG_E(RRC, PROTOCOL_RRC_CTXT_UE_FMT" Unknown message\n",
              PROTOCOL_RRC_CTXT_UE_ARGS(ctxt_pP));
        rval = -1;
        break;
    }

    rval = 0;
  } else {
    LOG_E(RRC, PROTOCOL_RRC_CTXT_UE_FMT"  Unknown error \n",
          PROTOCOL_RRC_CTXT_UE_ARGS(ctxt_pP));
    rval = -1;
  }

  return rval;
}

//-----------------------------------------------------------------------------
int
rrc_eNB_decode_dcch(
  const protocol_ctxt_t *const ctxt_pP,
  const rb_id_t                Srb_id,
  const uint8_t    *const      Rx_sdu,
  const sdu_size_t             sdu_sizeP
)
//-----------------------------------------------------------------------------
{
  asn_dec_rval_t                      dec_rval;
  //UL_DCCH_Message_t uldcchmsg;
  LTE_UL_DCCH_Message_t               *ul_dcch_msg = NULL; //&uldcchmsg;
  int i;
  struct rrc_eNB_ue_context_s        *ue_context_p = NULL;
#if defined(ENABLE_ITTI)
#   if defined(ENABLE_USE_MME)
  MessageDef                         *msg_delete_tunnels_p = NULL;
  uint8_t                             xid;
#endif
#endif
  int dedicated_DRB=0;
  T(T_ENB_RRC_UL_DCCH_DATA_IN, T_INT(ctxt_pP->module_id), T_INT(ctxt_pP->frame),
    T_INT(ctxt_pP->subframe), T_INT(ctxt_pP->rnti));

  if ((Srb_id != 1) && (Srb_id != 2)) {
    LOG_E(RRC, PROTOCOL_RRC_CTXT_UE_FMT" Received message on SRB%d, should not have ...\n",
          PROTOCOL_RRC_CTXT_UE_ARGS(ctxt_pP),
          Srb_id);
  } else {
    LOG_D(RRC, PROTOCOL_RRC_CTXT_UE_FMT" Received message on SRB%d\n",
          PROTOCOL_RRC_CTXT_UE_ARGS(ctxt_pP),
          Srb_id);
  }

  //memset(ul_dcch_msg,0,sizeof(UL_DCCH_Message_t));
  LOG_D(RRC, PROTOCOL_RRC_CTXT_UE_FMT" Decoding UL-DCCH Message\n",
        PROTOCOL_RRC_CTXT_UE_ARGS(ctxt_pP));
  dec_rval = uper_decode(
               NULL,
               &asn_DEF_LTE_UL_DCCH_Message,
               (void **)&ul_dcch_msg,
               Rx_sdu,
               sdu_sizeP,
               0,
               0);
  {
    for (i = 0; i < sdu_sizeP; i++) {
      LOG_T(RRC, "%x.", Rx_sdu[i]);
    }

    LOG_T(RRC, "\n");
  }

  if ((dec_rval.code != RC_OK) && (dec_rval.consumed == 0)) {
    LOG_E(RRC, PROTOCOL_RRC_CTXT_UE_FMT" Failed to decode UL-DCCH (%zu bytes)\n",
          PROTOCOL_RRC_CTXT_UE_ARGS(ctxt_pP),
          dec_rval.consumed);
    return -1;
  }

  ue_context_p = rrc_eNB_get_ue_context(
                   RC.rrc[ctxt_pP->module_id],
                   ctxt_pP->rnti);

  if (ul_dcch_msg->message.present == LTE_UL_DCCH_MessageType_PR_c1) {
    switch (ul_dcch_msg->message.choice.c1.present) {
      case LTE_UL_DCCH_MessageType__c1_PR_NOTHING:   /* No components present */
        break;

      case LTE_UL_DCCH_MessageType__c1_PR_csfbParametersRequestCDMA2000:
        break;

      case LTE_UL_DCCH_MessageType__c1_PR_measurementReport:

        // to avoid segmentation fault
        if(!ue_context_p) {
          LOG_I(RRC, "Processing measurementReport UE %x, ue_context_p is NULL\n", ctxt_pP->rnti);
          break;
        }

        LOG_D(RRC,
              PROTOCOL_RRC_CTXT_UE_FMT" RLC RB %02d --- RLC_DATA_IND "
              "%d bytes (measurementReport) ---> RRC_eNB\n",
              PROTOCOL_RRC_CTXT_UE_ARGS(ctxt_pP),
              DCCH,
              sdu_sizeP);
        rrc_eNB_process_MeasurementReport(
          ctxt_pP,
          ue_context_p,
          &ul_dcch_msg->message.choice.c1.choice.measurementReport.
          criticalExtensions.choice.c1.choice.measurementReport_r8.measResults);
        break;

      case LTE_UL_DCCH_MessageType__c1_PR_rrcConnectionReconfigurationComplete:

        // to avoid segmentation fault
        if(!ue_context_p) {
          LOG_I(RRC, "Processing LTE_RRCConnectionReconfigurationComplete UE %x, ue_context_p is NULL\n", ctxt_pP->rnti);
          break;
        }

        LOG_DUMPMSG(RRC,DEBUG_RRC,(char *)(Rx_sdu),sdu_sizeP,
                    "[MSG] RRC Connection Reconfiguration Complete\n");
        MSC_LOG_RX_MESSAGE(
          MSC_RRC_ENB,
          MSC_RRC_UE,
          Rx_sdu,
          sdu_sizeP,
          MSC_AS_TIME_FMT" LTE_RRCConnectionReconfigurationComplete UE %x size %u",
          MSC_AS_TIME_ARGS(ctxt_pP),
          ue_context_p->ue_context.rnti,
          sdu_sizeP);
        LOG_D(RRC,
              PROTOCOL_RRC_CTXT_UE_FMT" RLC RB %02d --- RLC_DATA_IND %d bytes "
              "(RRCConnectionReconfigurationComplete) ---> RRC_eNB]\n",
              PROTOCOL_RRC_CTXT_UE_ARGS(ctxt_pP),
              DCCH,
              sdu_sizeP);

        if (ul_dcch_msg->message.choice.c1.choice.rrcConnectionReconfigurationComplete.criticalExtensions.
            present ==
            LTE_RRCConnectionReconfigurationComplete__criticalExtensions_PR_rrcConnectionReconfigurationComplete_r8) {
          /*NN: revise the condition */
          /*FK: left the condition as is for the case MME is used (S1 mode) but setting  dedicated_DRB = 1 otherwise (noS1 mode) so that no second RRCReconfiguration message activationg more DRB is sent as this causes problems with the nasmesh driver.*/
          if (EPC_MODE_ENABLED) {
            if (ue_context_p->ue_context.Status == RRC_RECONFIGURED) {
              dedicated_DRB = 1;
              LOG_I(RRC,
                    PROTOCOL_RRC_CTXT_UE_FMT" UE State = RRC_RECONFIGURED (dedicated DRB, xid %ld)\n",
                    PROTOCOL_RRC_CTXT_UE_ARGS(ctxt_pP),ul_dcch_msg->message.choice.c1.choice.rrcConnectionReconfigurationComplete.rrc_TransactionIdentifier);
              //clear
              int16_t UE_id = find_UE_id(ctxt_pP->module_id, ctxt_pP->rnti);

              if(UE_id == -1) {
                LOG_E(RRC,
                      PROTOCOL_RRC_CTXT_UE_FMT" RRCConnectionReconfigurationComplete without rnti %x, fault\n",
                      PROTOCOL_RRC_CTXT_UE_ARGS(ctxt_pP),ctxt_pP->rnti);
                break;
              }

              if(RC.mac[ctxt_pP->module_id]->UE_list.UE_sched_ctrl[UE_id].crnti_reconfigurationcomplete_flag == 1) {
                LOG_I(RRC,
                      PROTOCOL_RRC_CTXT_UE_FMT" UE State = RRC_RECONFIGURED (dedicated DRB, xid %ld) C-RNTI Complete\n",
                      PROTOCOL_RRC_CTXT_UE_ARGS(ctxt_pP),ul_dcch_msg->message.choice.c1.choice.rrcConnectionReconfigurationComplete.rrc_TransactionIdentifier);
                dedicated_DRB = 2;
                RC.mac[ctxt_pP->module_id]->UE_list.UE_sched_ctrl[UE_id].crnti_reconfigurationcomplete_flag = 0;
              }
            } else {
              dedicated_DRB = 0;
              ue_context_p->ue_context.Status = RRC_RECONFIGURED;
              LOG_I(RRC,
                    PROTOCOL_RRC_CTXT_UE_FMT" UE State = RRC_RECONFIGURED (default DRB, xid %ld)\n",
                    PROTOCOL_RRC_CTXT_UE_ARGS(ctxt_pP),ul_dcch_msg->message.choice.c1.choice.rrcConnectionReconfigurationComplete.rrc_TransactionIdentifier);
            }

            ue_context_p->ue_context.reestablishment_xid = -1;
          } else {
            dedicated_DRB = 1;
            ue_context_p->ue_context.Status = RRC_RECONFIGURED;
            LOG_I(RRC,
                  PROTOCOL_RRC_CTXT_UE_FMT" UE State = RRC_RECONFIGURED (dedicated DRB, xid %ld)\n",
                  PROTOCOL_RRC_CTXT_UE_ARGS(ctxt_pP),ul_dcch_msg->message.choice.c1.choice.rrcConnectionReconfigurationComplete.rrc_TransactionIdentifier);
          }

          rrc_eNB_process_RRCConnectionReconfigurationComplete(
            ctxt_pP,
            ue_context_p,
            ul_dcch_msg->message.choice.c1.choice.rrcConnectionReconfigurationComplete.rrc_TransactionIdentifier);

          //WARNING:Inform the controller about the UE activation. Should be moved to RRC agent in the future
          if (rrc_agent_registered[ctxt_pP->module_id]) {
            agent_rrc_xface[ctxt_pP->module_id]->flexran_agent_notify_ue_state_change(ctxt_pP->module_id,
                ue_context_p->ue_id_rnti,
                PROTOCOL__FLEX_UE_STATE_CHANGE_TYPE__FLUESC_UPDATED);
          }
        }

#if defined(ENABLE_ITTI)
#if defined(ENABLE_USE_MME)

        if (dedicated_DRB == 1) {
          //    rrc_eNB_send_S1AP_E_RAB_SETUP_RESP(ctxt_pP,
          //               ue_context_p,
          //               ul_dcch_msg->message.choice.c1.choice.rrcConnectionReconfigurationComplete.rrc_TransactionIdentifier);
          if (ue_context_p->ue_context.nb_of_modify_e_rabs > 0) {
            rrc_eNB_send_S1AP_E_RAB_MODIFY_RESP(ctxt_pP,
                                                ue_context_p,
                                                ul_dcch_msg->message.choice.c1.choice.rrcConnectionReconfigurationComplete.rrc_TransactionIdentifier);
            ue_context_p->ue_context.nb_of_modify_e_rabs = 0;
            ue_context_p->ue_context.nb_of_failed_e_rabs = 0;
            memset(ue_context_p->ue_context.modify_e_rab, 0, sizeof(ue_context_p->ue_context.modify_e_rab));

            for(int i = 0; i < NB_RB_MAX; i++) {
              ue_context_p->ue_context.modify_e_rab[i].xid = -1;
            }
          } else if(ue_context_p->ue_context.e_rab_release_command_flag == 1) {
            xid = ul_dcch_msg->message.choice.c1.choice.rrcConnectionReconfigurationComplete.rrc_TransactionIdentifier;
            ue_context_p->ue_context.e_rab_release_command_flag = 0;
            //gtp tunnel delete
            msg_delete_tunnels_p = itti_alloc_new_message(TASK_RRC_ENB, GTPV1U_ENB_DELETE_TUNNEL_REQ);
            memset(&GTPV1U_ENB_DELETE_TUNNEL_REQ(msg_delete_tunnels_p), 0, sizeof(GTPV1U_ENB_DELETE_TUNNEL_REQ(msg_delete_tunnels_p)));
            GTPV1U_ENB_DELETE_TUNNEL_REQ(msg_delete_tunnels_p).rnti = ue_context_p->ue_context.rnti;

            for(i = 0; i < NB_RB_MAX; i++) {
              if(xid == ue_context_p->ue_context.e_rab[i].xid) {
                GTPV1U_ENB_DELETE_TUNNEL_REQ(msg_delete_tunnels_p).eps_bearer_id[GTPV1U_ENB_DELETE_TUNNEL_REQ(msg_delete_tunnels_p).num_erab++] = ue_context_p->ue_context.enb_gtp_ebi[i];
                ue_context_p->ue_context.enb_gtp_teid[i] = 0;
                memset(&ue_context_p->ue_context.enb_gtp_addrs[i], 0, sizeof(ue_context_p->ue_context.enb_gtp_addrs[i]));
                ue_context_p->ue_context.enb_gtp_ebi[i]  = 0;
              }
            }

            itti_send_msg_to_task(TASK_GTPV1_U, ctxt_pP->instance, msg_delete_tunnels_p);
            //S1AP_E_RAB_RELEASE_RESPONSE
            rrc_eNB_send_S1AP_E_RAB_RELEASE_RESPONSE(ctxt_pP,
                ue_context_p,
                xid);
          } else {
            rrc_eNB_send_S1AP_E_RAB_SETUP_RESP(ctxt_pP,
                                               ue_context_p,
                                               ul_dcch_msg->message.choice.c1.choice.rrcConnectionReconfigurationComplete.rrc_TransactionIdentifier);
          }
        } else if(dedicated_DRB == 0) {
          if(ue_context_p->ue_context.reestablishment_cause == LTE_ReestablishmentCause_spare1) {
            rrc_eNB_send_S1AP_INITIAL_CONTEXT_SETUP_RESP(ctxt_pP,
                ue_context_p);
          } else {
            ue_context_p->ue_context.reestablishment_cause = LTE_ReestablishmentCause_spare1;

            for (uint8_t e_rab = 0; e_rab < ue_context_p->ue_context.nb_of_e_rabs; e_rab++) {
              if (ue_context_p->ue_context.e_rab[e_rab].status == E_RAB_STATUS_DONE) {
                ue_context_p->ue_context.e_rab[e_rab].status = E_RAB_STATUS_ESTABLISHED;
              } else {
                ue_context_p->ue_context.e_rab[e_rab].status = E_RAB_STATUS_FAILED;
              }
            }
          }
        } else if(dedicated_DRB == 2) {
          for (uint8_t e_rab = 0; e_rab < ue_context_p->ue_context.nb_of_e_rabs; e_rab++) {
            if (ue_context_p->ue_context.e_rab[e_rab].status == E_RAB_STATUS_DONE) {
              ue_context_p->ue_context.e_rab[e_rab].status = E_RAB_STATUS_ESTABLISHED;
            } else {
              ue_context_p->ue_context.e_rab[e_rab].status = E_RAB_STATUS_FAILED;
            }
          }
        }

#endif
#else  // establish a dedicated bearer 

        if (dedicated_DRB == 0 ) {
          //  ue_context_p->ue_context.e_rab[0].status = E_RAB_STATUS_ESTABLISHED;
          rrc_eNB_reconfigure_DRBs(ctxt_pP,ue_context_p);
        }

#endif
        break;

      case LTE_UL_DCCH_MessageType__c1_PR_rrcConnectionReestablishmentComplete:
        T(T_ENB_RRC_CONNECTION_REESTABLISHMENT_COMPLETE, T_INT(ctxt_pP->module_id), T_INT(ctxt_pP->frame),
          T_INT(ctxt_pP->subframe), T_INT(ctxt_pP->rnti));
        LOG_DUMPMSG(RRC,DEBUG_RRC,(char *)Rx_sdu,sdu_sizeP,
                    "[MSG] RRC Connection Reestablishment Complete\n");
        MSC_LOG_RX_MESSAGE(
          MSC_RRC_ENB,
          MSC_RRC_UE,
          Rx_sdu,
          sdu_sizeP,
          MSC_AS_TIME_FMT" LTE_RRCConnectionReestablishmentComplete UE %x size %u",
          MSC_AS_TIME_ARGS(ctxt_pP),
          ue_context_p->ue_context.rnti,
          sdu_sizeP);
        LOG_I(RRC,
              PROTOCOL_RRC_CTXT_UE_FMT" RLC RB %02d --- RLC_DATA_IND %d bytes "
              "(rrcConnectionReestablishmentComplete) ---> RRC_eNB\n",
              PROTOCOL_RRC_CTXT_UE_ARGS(ctxt_pP),
              DCCH,
              sdu_sizeP);
        {
          rnti_t reestablish_rnti = 0;

          // select C-RNTI from map
          for (i = 0; i < MAX_MOBILES_PER_ENB; i++) {
            if (reestablish_rnti_map[i][0] == ctxt_pP->rnti) {
              reestablish_rnti = reestablish_rnti_map[i][1];
              ue_context_p = rrc_eNB_get_ue_context(
                               RC.rrc[ctxt_pP->module_id],
                               reestablish_rnti);
              // clear currentC-RNTI from map
              reestablish_rnti_map[i][0] = 0;
              reestablish_rnti_map[i][1] = 0;
              break;
            }
          }

          LOG_D(RRC, "reestablish_rnti_map[%d] [0] %x, [1] %x\n",
                i, reestablish_rnti_map[i][0], reestablish_rnti_map[i][1]);

          if (!ue_context_p) {
            LOG_E(RRC,
                  PROTOCOL_RRC_CTXT_UE_FMT" LTE_RRCConnectionReestablishmentComplete without UE context, falt\n",
                  PROTOCOL_RRC_CTXT_UE_ARGS(ctxt_pP));
            break;
          }

          //clear
          int UE_id = find_UE_id(ctxt_pP->module_id, ctxt_pP->rnti);

          if(UE_id == -1) {
            LOG_E(RRC,
                  PROTOCOL_RRC_CTXT_UE_FMT" LTE_RRCConnectionReestablishmentComplete without UE_id(MAC) rnti %x, fault\n",
                  PROTOCOL_RRC_CTXT_UE_ARGS(ctxt_pP),ctxt_pP->rnti);
            break;
          }

          RC.mac[ctxt_pP->module_id]->UE_list.UE_sched_ctrl[UE_id].ue_reestablishment_reject_timer = 0;
          ue_context_p->ue_context.ue_reestablishment_timer = 0;

          if (ul_dcch_msg->message.choice.c1.choice.rrcConnectionReestablishmentComplete.criticalExtensions.present ==
              LTE_RRCConnectionReestablishmentComplete__criticalExtensions_PR_rrcConnectionReestablishmentComplete_r8) {
            rrc_eNB_process_RRCConnectionReestablishmentComplete(ctxt_pP, reestablish_rnti, ue_context_p,
                ul_dcch_msg->message.choice.c1.choice.rrcConnectionReestablishmentComplete.rrc_TransactionIdentifier,
                &ul_dcch_msg->message.choice.c1.choice.rrcConnectionReestablishmentComplete.criticalExtensions.choice.rrcConnectionReestablishmentComplete_r8);

            //WARNING:Inform the controller about the UE activation. Should be moved to RRC agent in the future
            if (mac_agent_registered[ctxt_pP->module_id]) {
              agent_rrc_xface[ctxt_pP->module_id]->flexran_agent_notify_ue_state_change(ctxt_pP->module_id,
                  ue_context_p->ue_id_rnti,
                  PROTOCOL__FLEX_UE_STATE_CHANGE_TYPE__FLUESC_ACTIVATED);
            }
          }

          //ue_context_p->ue_context.ue_release_timer = 0;
          ue_context_p->ue_context.ue_reestablishment_timer = 1;
          // remove UE after 100 frames after LTE_RRCConnectionReestablishmentRelease is triggered
          ue_context_p->ue_context.ue_reestablishment_timer_thres = 1000;
        }
        break;

      case LTE_UL_DCCH_MessageType__c1_PR_rrcConnectionSetupComplete:

        // to avoid segmentation fault
        if(!ue_context_p) {
          LOG_I(RRC, "Processing LTE_RRCConnectionSetupComplete UE %x, ue_context_p is NULL\n", ctxt_pP->rnti);
          break;
        }

        LOG_DUMPMSG(RRC,DEBUG_RRC,(char *)Rx_sdu,sdu_sizeP,
                    "[MSG] RRC Connection SetupComplete\n");
        MSC_LOG_RX_MESSAGE(
          MSC_RRC_ENB,
          MSC_RRC_UE,
          Rx_sdu,
          sdu_sizeP,
          MSC_AS_TIME_FMT" LTE_RRCConnectionSetupComplete UE %x size %u",
          MSC_AS_TIME_ARGS(ctxt_pP),
          ue_context_p->ue_context.rnti,
          sdu_sizeP);
        LOG_D(RRC,
              PROTOCOL_RRC_CTXT_UE_FMT" RLC RB %02d --- RLC_DATA_IND %d bytes "
              "(RRCConnectionSetupComplete) ---> RRC_eNB\n",
              PROTOCOL_RRC_CTXT_UE_ARGS(ctxt_pP),
              DCCH,
              sdu_sizeP);

        if (ul_dcch_msg->message.choice.c1.choice.rrcConnectionSetupComplete.criticalExtensions.present ==
            LTE_RRCConnectionSetupComplete__criticalExtensions_PR_c1) {
          if (ul_dcch_msg->message.choice.c1.choice.rrcConnectionSetupComplete.criticalExtensions.choice.c1.
              present ==
              LTE_RRCConnectionSetupComplete__criticalExtensions__c1_PR_rrcConnectionSetupComplete_r8) {
            rrc_eNB_process_RRCConnectionSetupComplete(
              ctxt_pP,
              ue_context_p,
              &ul_dcch_msg->message.choice.c1.choice.rrcConnectionSetupComplete.criticalExtensions.choice.c1.choice.rrcConnectionSetupComplete_r8);
            LOG_I(RRC, PROTOCOL_RRC_CTXT_UE_FMT" UE State = RRC_CONNECTED \n",
                  PROTOCOL_RRC_CTXT_UE_ARGS(ctxt_pP));

            //WARNING:Inform the controller about the UE activation. Should be moved to RRC agent in the future
            if (rrc_agent_registered[ctxt_pP->module_id]) {
              agent_rrc_xface[ctxt_pP->module_id]->flexran_agent_notify_ue_state_change(ctxt_pP->module_id,
                  ue_context_p->ue_id_rnti,
                  PROTOCOL__FLEX_UE_STATE_CHANGE_TYPE__FLUESC_ACTIVATED);
            }
          }
        }

        ue_context_p->ue_context.ue_release_timer=0;
        break;

      case LTE_UL_DCCH_MessageType__c1_PR_securityModeComplete:
        T(T_ENB_RRC_SECURITY_MODE_COMPLETE, T_INT(ctxt_pP->module_id), T_INT(ctxt_pP->frame),
          T_INT(ctxt_pP->subframe), T_INT(ctxt_pP->rnti));

        // to avoid segmentation fault
        if(!ue_context_p) {
          LOG_I(RRC, "Processing securityModeComplete UE %x, ue_context_p is NULL\n", ctxt_pP->rnti);
          break;
        }

        LOG_DUMPMSG(RRC,DEBUG_RRC,(char *)Rx_sdu,sdu_sizeP,
                    "[MSG] RRC Security Mode Complete\n");
        MSC_LOG_RX_MESSAGE(
          MSC_RRC_ENB,
          MSC_RRC_UE,
          Rx_sdu,
          sdu_sizeP,
          MSC_AS_TIME_FMT" securityModeComplete UE %x size %u",
          MSC_AS_TIME_ARGS(ctxt_pP),
          ue_context_p->ue_context.rnti,
          sdu_sizeP);
        LOG_I(RRC,
              PROTOCOL_RRC_CTXT_UE_FMT" received securityModeComplete on UL-DCCH %d from UE\n",
              PROTOCOL_RRC_CTXT_UE_ARGS(ctxt_pP),
              DCCH);
        LOG_D(RRC,
              PROTOCOL_RRC_CTXT_UE_FMT" RLC RB %02d --- RLC_DATA_IND %d bytes "
              "(securityModeComplete) ---> RRC_eNB\n",
              PROTOCOL_RRC_CTXT_UE_ARGS(ctxt_pP),
              DCCH,
              sdu_sizeP);

        if ( LOG_DEBUGFLAG(DEBUG_ASN1) ) {
          xer_fprint(stdout, &asn_DEF_LTE_UL_DCCH_Message, (void *)ul_dcch_msg);
        }

        // confirm with PDCP about the security mode for DCCH
        //rrc_pdcp_config_req (enb_mod_idP, frameP, 1,CONFIG_ACTION_SET_SECURITY_MODE, (ue_mod_idP * NB_RB_MAX) + DCCH, 0x77);
        // continue the procedure
        rrc_eNB_generate_UECapabilityEnquiry(
          ctxt_pP,
          ue_context_p);
        break;

      case LTE_UL_DCCH_MessageType__c1_PR_securityModeFailure:
        T(T_ENB_RRC_SECURITY_MODE_FAILURE, T_INT(ctxt_pP->module_id), T_INT(ctxt_pP->frame),
          T_INT(ctxt_pP->subframe), T_INT(ctxt_pP->rnti));
        LOG_DUMPMSG(RRC,DEBUG_RRC,(char *)Rx_sdu,sdu_sizeP,
                    "[MSG] RRC Security Mode Failure\n");
        MSC_LOG_RX_MESSAGE(
          MSC_RRC_ENB,
          MSC_RRC_UE,
          Rx_sdu,
          sdu_sizeP,
          MSC_AS_TIME_FMT" securityModeFailure UE %x size %u",
          MSC_AS_TIME_ARGS(ctxt_pP),
          ue_context_p->ue_context.rnti,
          sdu_sizeP);
        LOG_W(RRC,
              PROTOCOL_RRC_CTXT_UE_FMT" RLC RB %02d --- RLC_DATA_IND %d bytes "
              "(securityModeFailure) ---> RRC_eNB\n",
              PROTOCOL_RRC_CTXT_UE_ARGS(ctxt_pP),
              DCCH,
              sdu_sizeP);

        if ( LOG_DEBUGFLAG(DEBUG_ASN1) ) {
          xer_fprint(stdout, &asn_DEF_LTE_UL_DCCH_Message, (void *)ul_dcch_msg);
        }

        // cancel the security mode in PDCP
        // followup with the remaining procedure
        //#warning "LG Removed rrc_eNB_generate_UECapabilityEnquiry after receiving securityModeFailure"
        rrc_eNB_generate_UECapabilityEnquiry(ctxt_pP, ue_context_p);
        break;

      case LTE_UL_DCCH_MessageType__c1_PR_ueCapabilityInformation:
        T(T_ENB_RRC_UE_CAPABILITY_INFORMATION, T_INT(ctxt_pP->module_id), T_INT(ctxt_pP->frame),
          T_INT(ctxt_pP->subframe), T_INT(ctxt_pP->rnti));

        // to avoid segmentation fault
        if(!ue_context_p) {
          LOG_I(RRC, "Processing ueCapabilityInformation UE %x, ue_context_p is NULL\n", ctxt_pP->rnti);
          break;
        }

        LOG_DUMPMSG(RRC,DEBUG_RRC,(char *)Rx_sdu,sdu_sizeP,
                    "[MSG] RRC UECapablility Information\n");
        MSC_LOG_RX_MESSAGE(
          MSC_RRC_ENB,
          MSC_RRC_UE,
          Rx_sdu,
          sdu_sizeP,
          MSC_AS_TIME_FMT" ueCapabilityInformation UE %x size %u",
          MSC_AS_TIME_ARGS(ctxt_pP),
          ue_context_p->ue_context.rnti,
          sdu_sizeP);
        LOG_I(RRC,
              PROTOCOL_RRC_CTXT_UE_FMT" received ueCapabilityInformation on UL-DCCH %d from UE\n",
              PROTOCOL_RRC_CTXT_UE_ARGS(ctxt_pP),
              DCCH);
        LOG_D(RRC,
              PROTOCOL_RRC_CTXT_UE_FMT" RLC RB %02d --- RLC_DATA_IND %d bytes "
              "(UECapabilityInformation) ---> RRC_eNB\n",
              PROTOCOL_RRC_CTXT_UE_ARGS(ctxt_pP),
              DCCH,
              sdu_sizeP);

        if ( LOG_DEBUGFLAG(DEBUG_ASN1) ) {
          xer_fprint(stdout, &asn_DEF_LTE_UL_DCCH_Message, (void *)ul_dcch_msg);
        }

        LOG_I(RRC, "got UE capabilities for UE %x\n", ctxt_pP->rnti);

        if (ue_context_p->ue_context.UE_Capability) {
          LOG_I(RRC, "freeing old UE capabilities for UE %x\n", ctxt_pP->rnti);
          ASN_STRUCT_FREE(asn_DEF_LTE_UE_EUTRA_Capability,
                          ue_context_p->ue_context.UE_Capability);
          ue_context_p->ue_context.UE_Capability = 0;
        }

        dec_rval = uper_decode(NULL,
                               &asn_DEF_LTE_UE_EUTRA_Capability,
                               (void **)&ue_context_p->ue_context.UE_Capability,
                               ul_dcch_msg->message.choice.c1.choice.ueCapabilityInformation.criticalExtensions.
                               choice.c1.choice.ueCapabilityInformation_r8.ue_CapabilityRAT_ContainerList.list.
                               array[0]->ueCapabilityRAT_Container.buf,
                               ul_dcch_msg->message.choice.c1.choice.ueCapabilityInformation.criticalExtensions.
                               choice.c1.choice.ueCapabilityInformation_r8.ue_CapabilityRAT_ContainerList.list.
                               array[0]->ueCapabilityRAT_Container.size, 0, 0);

        if ( LOG_DEBUGFLAG(DEBUG_ASN1) ) {
          xer_fprint(stdout, &asn_DEF_LTE_UE_EUTRA_Capability, ue_context_p->ue_context.UE_Capability);
        }

        if ((dec_rval.code != RC_OK) && (dec_rval.consumed == 0)) {
          LOG_E(RRC, PROTOCOL_RRC_CTXT_UE_FMT" Failed to decode UE capabilities (%zu bytes)\n",
                PROTOCOL_RRC_CTXT_UE_ARGS(ctxt_pP),
                dec_rval.consumed);
          ASN_STRUCT_FREE(asn_DEF_LTE_UE_EUTRA_Capability,
                          ue_context_p->ue_context.UE_Capability);
          ue_context_p->ue_context.UE_Capability = 0;
        }

        if (EPC_MODE_ENABLED) {
          if (EPC_MODE_ENABLED == 1) {
            rrc_eNB_send_S1AP_UE_CAPABILITIES_IND(ctxt_pP,
                                                  ue_context_p,
                                                  ul_dcch_msg);
          }
        } else {
          ue_context_p->ue_context.nb_of_e_rabs = 1;

          for (i = 0; i < ue_context_p->ue_context.nb_of_e_rabs; i++) {
            ue_context_p->ue_context.e_rab[i].status = E_RAB_STATUS_NEW;
            ue_context_p->ue_context.e_rab[i].param.e_rab_id = 1+i;
            ue_context_p->ue_context.e_rab[i].param.qos.qci=9;
          }

          ue_context_p->ue_context.setup_e_rabs =ue_context_p->ue_context.nb_of_e_rabs;
        }

        rrc_eNB_generate_defaultRRCConnectionReconfiguration(ctxt_pP,
            ue_context_p,
            RC.rrc[ctxt_pP->module_id]->HO_flag);
        break;

      case LTE_UL_DCCH_MessageType__c1_PR_ulHandoverPreparationTransfer:
        T(T_ENB_RRC_UL_HANDOVER_PREPARATION_TRANSFER, T_INT(ctxt_pP->module_id), T_INT(ctxt_pP->frame),
          T_INT(ctxt_pP->subframe), T_INT(ctxt_pP->rnti));
        break;

      case LTE_UL_DCCH_MessageType__c1_PR_ulInformationTransfer:
        T(T_ENB_RRC_UL_INFORMATION_TRANSFER, T_INT(ctxt_pP->module_id), T_INT(ctxt_pP->frame),
          T_INT(ctxt_pP->subframe), T_INT(ctxt_pP->rnti));

        // to avoid segmentation fault
        if(!ue_context_p) {
          LOG_I(RRC, "Processing ulInformationTransfer UE %x, ue_context_p is NULL\n", ctxt_pP->rnti);
          break;
        }

        LOG_D(RRC,"[MSG] RRC UL Information Transfer \n");
        LOG_DUMPMSG(RRC,DEBUG_RRC,(char *)Rx_sdu,sdu_sizeP,
                    "[MSG] RRC UL Information Transfer \n");
        MSC_LOG_RX_MESSAGE(
          MSC_RRC_ENB,
          MSC_RRC_UE,
          Rx_sdu,
          sdu_sizeP,
          MSC_AS_TIME_FMT" ulInformationTransfer UE %x size %u",
          MSC_AS_TIME_ARGS(ctxt_pP),
          ue_context_p->ue_context.rnti,
          sdu_sizeP);

        if (EPC_MODE_ENABLED == 1) {
          rrc_eNB_send_S1AP_UPLINK_NAS(ctxt_pP,
                                       ue_context_p,
                                       ul_dcch_msg);
        }

        break;

      case LTE_UL_DCCH_MessageType__c1_PR_counterCheckResponse:
        T(T_ENB_RRC_COUNTER_CHECK_RESPONSE, T_INT(ctxt_pP->module_id), T_INT(ctxt_pP->frame),
          T_INT(ctxt_pP->subframe), T_INT(ctxt_pP->rnti));
        break;
#if (LTE_RRC_VERSION >= MAKE_VERSION(9, 0, 0))

      case LTE_UL_DCCH_MessageType__c1_PR_ueInformationResponse_r9:
        T(T_ENB_RRC_UE_INFORMATION_RESPONSE_R9, T_INT(ctxt_pP->module_id), T_INT(ctxt_pP->frame),
          T_INT(ctxt_pP->subframe), T_INT(ctxt_pP->rnti));
        break;

      case LTE_UL_DCCH_MessageType__c1_PR_proximityIndication_r9:
        T(T_ENB_RRC_PROXIMITY_INDICATION_R9, T_INT(ctxt_pP->module_id), T_INT(ctxt_pP->frame),
          T_INT(ctxt_pP->subframe), T_INT(ctxt_pP->rnti));
        break;
#endif
#if (LTE_RRC_VERSION >= MAKE_VERSION(10, 0, 0))

      case LTE_UL_DCCH_MessageType__c1_PR_rnReconfigurationComplete_r10:
        T(T_ENB_RRC_RECONFIGURATION_COMPLETE_R10, T_INT(ctxt_pP->module_id), T_INT(ctxt_pP->frame),
          T_INT(ctxt_pP->subframe), T_INT(ctxt_pP->rnti));
        break;

      case LTE_UL_DCCH_MessageType__c1_PR_mbmsCountingResponse_r10:
        T(T_ENB_RRC_MBMS_COUNTING_RESPONSE_R10, T_INT(ctxt_pP->module_id), T_INT(ctxt_pP->frame),
          T_INT(ctxt_pP->subframe), T_INT(ctxt_pP->rnti));
        break;

      case LTE_UL_DCCH_MessageType__c1_PR_interFreqRSTDMeasurementIndication_r10:
        T(T_ENB_RRC_INTER_FREQ_RSTD_MEASUREMENT_INDICATION, T_INT(ctxt_pP->module_id), T_INT(ctxt_pP->frame),
          T_INT(ctxt_pP->subframe), T_INT(ctxt_pP->rnti));
        break;
#endif

      default:
        T(T_ENB_RRC_UNKNOW_MESSAGE, T_INT(ctxt_pP->module_id), T_INT(ctxt_pP->frame),
          T_INT(ctxt_pP->subframe), T_INT(ctxt_pP->rnti));
        LOG_E(RRC, PROTOCOL_RRC_CTXT_UE_FMT" Unknown message %s:%u\n",
              PROTOCOL_RRC_CTXT_UE_ARGS(ctxt_pP),
              __FILE__, __LINE__);
        return -1;
    }

    return 0;
    //TTN for D2D
  } else if (ul_dcch_msg->message.present == LTE_UL_DCCH_MessageType_PR_messageClassExtension) {
    LOG_I(RRC, "THINH [UL_DCCH_MessageType_PR_messageClassExtension]\n");

    switch (ul_dcch_msg->message.choice.messageClassExtension.present) {
      case LTE_UL_DCCH_MessageType__messageClassExtension_PR_NOTHING: /* No components present */
        break;

      case LTE_UL_DCCH_MessageType__messageClassExtension_PR_c2: //SidelinkUEInformation
        //case UL_DCCH_MessageType__messageClassExtension__c2_PR_sidelinkUEInformation_r12: //SidelinkUEInformation
        LOG_I(RRC,"THINH [UL_DCCH_MessageType__messageClassExtension_PR_c2]\n");
        LOG_DUMPMSG(RRC,DEBUG_RRC,(char *)Rx_sdu,sdu_sizeP,
                    "[MSG] RRC SidelinkUEInformation \n");
        MSC_LOG_RX_MESSAGE(
          MSC_RRC_ENB,
          MSC_RRC_UE,
          Rx_sdu,
          sdu_sizeP,
          MSC_AS_TIME_FMT" SidelinkUEInformation UE %x size %u",
          MSC_AS_TIME_ARGS(ctxt_pP),
          ue_context_p->ue_context.rnti,
          sdu_sizeP);
        LOG_I(RRC,
              PROTOCOL_RRC_CTXT_UE_FMT" RLC RB %02d --- RLC_DATA_IND %d bytes "
              "(SidelinkUEInformation) ---> RRC_eNB\n",
              PROTOCOL_RRC_CTXT_UE_ARGS(ctxt_pP),
              DCCH,
              sdu_sizeP);
        rrc_eNB_process_SidelinkUEInformation(
          ctxt_pP,
          ue_context_p,
          &ul_dcch_msg->message.choice.messageClassExtension.choice.c2.choice.sidelinkUEInformation_r12);
        break;

      default:
        break;
    }

    //end TTN
  } else {
    LOG_E(RRC, PROTOCOL_RRC_CTXT_UE_FMT" Unknown error %s:%u\n",
          PROTOCOL_RRC_CTXT_UE_ARGS(ctxt_pP),
          __FILE__, __LINE__);
    return -1;
  }

  return 0;
}

#if defined(ENABLE_ITTI)
void rrc_eNB_reconfigure_DRBs (const protocol_ctxt_t *const ctxt_pP,
                               rrc_eNB_ue_context_t  *ue_context_pP) {
  int i;
  int e_rab_done=0;

  for (i = 0;
       i < 3;//NB_RB_MAX - 3;  // S1AP_MAX_E_RAB
       i++) {
    if ( ue_context_pP->ue_context.e_rab[i].status < E_RAB_STATUS_DONE) {
      ue_context_pP->ue_context.e_rab[i].status = E_RAB_STATUS_NEW;
      ue_context_pP->ue_context.e_rab[i].param.e_rab_id = i + 1;
      ue_context_pP->ue_context.e_rab[i].param.qos.qci = i % 9;
      ue_context_pP->ue_context.e_rab[i].param.qos.allocation_retention_priority.priority_level= i % PRIORITY_LEVEL_LOWEST;
      ue_context_pP->ue_context.e_rab[i].param.qos.allocation_retention_priority.pre_emp_capability= PRE_EMPTION_CAPABILITY_DISABLED;
      ue_context_pP->ue_context.e_rab[i].param.qos.allocation_retention_priority.pre_emp_vulnerability= PRE_EMPTION_VULNERABILITY_DISABLED;
      ue_context_pP->ue_context.e_rab[i].param.nas_pdu.buffer = NULL;
      ue_context_pP->ue_context.e_rab[i].param.nas_pdu.length = 0;
      //  memset (ue_context_pP->ue_context.e_rab[i].param.sgw_addr.buffer,0,20);
      ue_context_pP->ue_context.e_rab[i].param.sgw_addr.length = 0;
      ue_context_pP->ue_context.e_rab[i].param.gtp_teid=0;
      ue_context_pP->ue_context.nb_of_e_rabs++;
      e_rab_done++;
      LOG_I(RRC,"setting up the dedicated DRBs %d (index %d) status %d \n",
            ue_context_pP->ue_context.e_rab[i].param.e_rab_id, i, ue_context_pP->ue_context.e_rab[i].status);
    }
  }

  ue_context_pP->ue_context.setup_e_rabs+=e_rab_done;
  rrc_eNB_generate_dedicatedRRCConnectionReconfiguration(ctxt_pP, ue_context_pP, 0);
}

//-----------------------------------------------------------------------------
void rrc_enb_init(void) {
  pthread_mutex_init(&lock_ue_freelist, NULL);
  pthread_mutex_init(&rrc_release_freelist, NULL);
  memset(&rrc_release_info,0,sizeof(RRC_release_list_t));
}

//-----------------------------------------------------------------------------
void *rrc_enb_process_itti_msg(void *notUsed) {
  MessageDef                         *msg_p;
  const char                         *msg_name_p;
  instance_t                          instance;
  int                                 result;
  SRB_INFO                           *srb_info_p;
  int                                 CC_id;
  protocol_ctxt_t                     ctxt;
  // Wait for a message
  itti_receive_msg(TASK_RRC_ENB, &msg_p);
  msg_name_p = ITTI_MSG_NAME(msg_p);
  instance = ITTI_MSG_INSTANCE(msg_p);
  LOG_I(RRC,"Received message %s\n",msg_name_p);

  switch (ITTI_MSG_ID(msg_p)) {
    case TERMINATE_MESSAGE:
      LOG_W(RRC, " *** Exiting RRC thread\n");
      itti_exit_task();
      break;

    case MESSAGE_TEST:
      LOG_I(RRC, "[eNB %d] Received %s\n", instance, msg_name_p);
      break;

    /* Messages from MAC */
    case RRC_MAC_CCCH_DATA_IND:
      PROTOCOL_CTXT_SET_BY_INSTANCE(&ctxt,
                                    instance,
                                    ENB_FLAG_YES,
                                    RRC_MAC_CCCH_DATA_IND(msg_p).rnti,
                                    msg_p->ittiMsgHeader.lte_time.frame,
                                    msg_p->ittiMsgHeader.lte_time.slot);
      LOG_I(RRC, PROTOCOL_RRC_CTXT_UE_FMT" Received %s\n",
            PROTOCOL_RRC_CTXT_UE_ARGS(&ctxt),
            msg_name_p);
      CC_id = RRC_MAC_CCCH_DATA_IND(msg_p).CC_id;
      srb_info_p = &RC.rrc[instance]->carrier[CC_id].Srb0;
      LOG_I(RRC,"Decoding CCCH : inst %d, CC_id %d, ctxt %p, sib_info_p->Rx_buffer.payload_size %d\n",
            instance,CC_id,&ctxt, RRC_MAC_CCCH_DATA_IND(msg_p).sdu_size);

      if (RRC_MAC_CCCH_DATA_IND(msg_p).sdu_size >= RRC_BUFFER_SIZE_MAX) {
        LOG_I(RRC, "CCCH message has size %d > %d\n",RRC_MAC_CCCH_DATA_IND(msg_p).sdu_size,RRC_BUFFER_SIZE_MAX);
        break;
      }

      memcpy(srb_info_p->Rx_buffer.Payload,
             RRC_MAC_CCCH_DATA_IND(msg_p).sdu,
             RRC_MAC_CCCH_DATA_IND(msg_p).sdu_size);
      srb_info_p->Rx_buffer.payload_size = RRC_MAC_CCCH_DATA_IND(msg_p).sdu_size;
      rrc_eNB_decode_ccch(&ctxt, srb_info_p, CC_id);
      break;

    /* Messages from PDCP */
    case RRC_DCCH_DATA_IND:
      PROTOCOL_CTXT_SET_BY_INSTANCE(&ctxt,
                                    instance,
                                    ENB_FLAG_YES,
                                    RRC_DCCH_DATA_IND(msg_p).rnti,
                                    msg_p->ittiMsgHeader.lte_time.frame,
                                    msg_p->ittiMsgHeader.lte_time.slot);
      LOG_I(RRC, PROTOCOL_RRC_CTXT_UE_FMT" Received on DCCH %d %s\n",
            PROTOCOL_RRC_CTXT_UE_ARGS(&ctxt),
            RRC_DCCH_DATA_IND(msg_p).dcch_index,
            msg_name_p);
      rrc_eNB_decode_dcch(&ctxt,
                          RRC_DCCH_DATA_IND(msg_p).dcch_index,
                          RRC_DCCH_DATA_IND(msg_p).sdu_p,
                          RRC_DCCH_DATA_IND(msg_p).sdu_size);
      // Message buffer has been processed, free it now.
      result = itti_free(ITTI_MSG_ORIGIN_ID(msg_p), RRC_DCCH_DATA_IND(msg_p).sdu_p);

      if (result != EXIT_SUCCESS) {
        LOG_I(RRC, "Failed to free memory (%d)!\n",result);
        break;
      }

      break;
#   if defined(ENABLE_USE_MME)

    /* Messages from S1AP */
    case S1AP_DOWNLINK_NAS:
      rrc_eNB_process_S1AP_DOWNLINK_NAS(msg_p, msg_name_p, instance, &rrc_eNB_mui);
      break;

    case S1AP_INITIAL_CONTEXT_SETUP_REQ:
      rrc_eNB_process_S1AP_INITIAL_CONTEXT_SETUP_REQ(msg_p, msg_name_p, instance);
      break;

    case S1AP_UE_CTXT_MODIFICATION_REQ:
      rrc_eNB_process_S1AP_UE_CTXT_MODIFICATION_REQ(msg_p, msg_name_p, instance);
      break;

    case S1AP_PAGING_IND:
      LOG_D(RRC, "[eNB %d] Received Paging message from S1AP: %s\n", instance, msg_name_p);
      rrc_eNB_process_PAGING_IND(msg_p, msg_name_p, instance);
      break;

    case S1AP_E_RAB_SETUP_REQ:
      rrc_eNB_process_S1AP_E_RAB_SETUP_REQ(msg_p, msg_name_p, instance);
      LOG_D(RRC, "[eNB %d] Received the message %s\n", instance, msg_name_p);
      break;

    case S1AP_E_RAB_MODIFY_REQ:
      rrc_eNB_process_S1AP_E_RAB_MODIFY_REQ(msg_p, msg_name_p, instance);
      break;

    case S1AP_E_RAB_RELEASE_COMMAND:
      rrc_eNB_process_S1AP_E_RAB_RELEASE_COMMAND(msg_p, msg_name_p, instance);
      break;

    case S1AP_UE_CONTEXT_RELEASE_REQ:
      rrc_eNB_process_S1AP_UE_CONTEXT_RELEASE_REQ(msg_p, msg_name_p, instance);
      break;

    case S1AP_UE_CONTEXT_RELEASE_COMMAND:
      rrc_eNB_process_S1AP_UE_CONTEXT_RELEASE_COMMAND(msg_p, msg_name_p, instance);
      break;

    case GTPV1U_ENB_DELETE_TUNNEL_RESP:

      /* Nothing to do. Apparently everything is done in S1AP processing */
      //LOG_I(RRC, "[eNB %d] Received message %s, not processed because procedure not synched\n",
      //instance, msg_name_p);
      if (rrc_eNB_get_ue_context(RC.rrc[instance], GTPV1U_ENB_DELETE_TUNNEL_RESP(msg_p).rnti)
          && rrc_eNB_get_ue_context(RC.rrc[instance], GTPV1U_ENB_DELETE_TUNNEL_RESP(msg_p).rnti)->ue_context.ue_release_timer_rrc > 0) {
        rrc_eNB_get_ue_context(RC.rrc[instance], GTPV1U_ENB_DELETE_TUNNEL_RESP(msg_p).rnti)->ue_context.ue_release_timer_rrc =
          rrc_eNB_get_ue_context(RC.rrc[instance], GTPV1U_ENB_DELETE_TUNNEL_RESP(msg_p).rnti)->ue_context.ue_release_timer_thres_rrc;
      }

      break;
#   endif

    /* Messages from eNB app */
    case RRC_CONFIGURATION_REQ:
      LOG_I(RRC, "[eNB %d] Received %s : %p\n", instance, msg_name_p,&RRC_CONFIGURATION_REQ(msg_p));
      openair_rrc_eNB_configuration(ENB_INSTANCE_TO_MODULE_ID(instance), &RRC_CONFIGURATION_REQ(msg_p));
      break;

    default:
      LOG_E(RRC, "[eNB %d] Received unexpected message %s\n", instance, msg_name_p);
      break;
  }

  result = itti_free(ITTI_MSG_ORIGIN_ID(msg_p), msg_p);

  if (result != EXIT_SUCCESS) {
    LOG_I(RRC, "Failed to free memory (%d)!\n",result);
  }

  msg_p = NULL;
  return NULL;
}

//-----------------------------------------------------------------------------
void *
rrc_enb_task(
  void *args_p
)
//-----------------------------------------------------------------------------
{
  rrc_enb_init();
  itti_mark_task_ready(TASK_RRC_ENB);
  LOG_I(RRC,"Entering main loop of RRC message task\n");

  while (1) {
    (void) rrc_enb_process_itti_msg(NULL);
  }
}
#endif

/*------------------------------------------------------------------------------*/
void
openair_rrc_top_init_eNB(int eMBMS_active,uint8_t HO_active)
//-----------------------------------------------------------------------------
{
  module_id_t         module_id;
  int                 CC_id;
  /* for no gcc warnings */
  (void)CC_id;
  LOG_D(RRC, "[OPENAIR][INIT] Init function start: NB_eNB_INST=%d\n", RC.nb_inst);

  if (RC.nb_inst > 0) {
    LOG_I(RRC,"[eNB] handover active state is %d \n", HO_active);

    for (module_id=0; module_id<NB_eNB_INST; module_id++) {
      RC.rrc[module_id]->HO_flag   = (uint8_t)HO_active;
    }

#if (LTE_RRC_VERSION >= MAKE_VERSION(10, 0, 0))
    LOG_I(RRC,"[eNB] eMBMS active state is %d \n", eMBMS_active);

    for (module_id=0; module_id<NB_eNB_INST; module_id++) {
      for (CC_id = 0; CC_id < MAX_NUM_CCs; CC_id++) {
        RC.rrc[module_id]->carrier[CC_id].MBMS_flag = (uint8_t)eMBMS_active;
      }
    }

#endif
#ifdef CBA

    for (module_id=0; module_id<RC.nb_inst; module_id++) {
      for (CC_id = 0; CC_id < MAX_NUM_CCs; CC_id++) {
        RC.rrc[module_id]->carrier[CC_id].num_active_cba_groups = cba_group_active;
      }
    }

#endif
  }
}

//-----------------------------------------------------------------------------
void
rrc_top_cleanup_eNB(
  void
)
//-----------------------------------------------------------------------------
{
  for (int i=0; i<RC.nb_inst; i++) free (RC.rrc[i]);

  free(RC.rrc);
}


//-----------------------------------------------------------------------------
//TTN - for D2D
uint8_t
rrc_eNB_process_SidelinkUEInformation(
  const protocol_ctxt_t *const ctxt_pP,
  rrc_eNB_ue_context_t         *ue_context_pP,
  LTE_SidelinkUEInformation_r12_t *sidelinkUEInformation
)
//-----------------------------------------------------------------------------
{
  LTE_SL_DestinationInfoList_r12_t  *destinationInfoList;
  int n_destinations = 0;
  int n_discoveryMessages = 0;
  LOG_I(RRC,
        PROTOCOL_RRC_CTXT_UE_FMT" [RAPROC] Logical Channel UL-DCCH, " "processing SidelinkUEInformation from UE (SRB1 Active)\n",
        PROTOCOL_RRC_CTXT_UE_ARGS(ctxt_pP));

  //For SL Communication
  if (sidelinkUEInformation->criticalExtensions.present == LTE_SidelinkUEInformation_r12__criticalExtensions_PR_c1) {
    if (sidelinkUEInformation->criticalExtensions.choice.c1.present == LTE_SidelinkUEInformation_r12__criticalExtensions__c1_PR_sidelinkUEInformation_r12) {
      // express its interest to receive SL communication
      if (sidelinkUEInformation->criticalExtensions.choice.c1.choice.sidelinkUEInformation_r12.commRxInterestedFreq_r12 !=  NULL) {
      }

      // express its interest to transmit  non-relay one-to-many SL communication
      if ((sidelinkUEInformation->criticalExtensions.choice.c1.choice.sidelinkUEInformation_r12.commTxResourceReq_r12 != NULL) &&
          (sidelinkUEInformation->criticalExtensions.choice.c1.choice.sidelinkUEInformation_r12.commTxResourceReq_r12->carrierFreq_r12 != NULL)) {
        n_destinations = sidelinkUEInformation->criticalExtensions.choice.c1.choice.sidelinkUEInformation_r12.commTxResourceReq_r12->destinationInfoList_r12.list.count;
        destinationInfoList = CALLOC(1, sizeof(LTE_SL_DestinationInfoList_r12_t));

        for (int i=0; i< n_destinations; i++ ) {
          //sl_DestinationIdentityList[i] = *(sidelinkUEInformation->criticalExtensions.choice.c1.choice.sidelinkUEInformation_r12.commTxResourceReq_r12->destinationInfoList_r12.list.array[i]);
          ASN_SEQUENCE_ADD(&destinationInfoList->list, sidelinkUEInformation->criticalExtensions.choice.c1.choice.sidelinkUEInformation_r12.commTxResourceReq_r12->destinationInfoList_r12.list.array[i]);
        }

        //generate RRC Reconfiguration
        rrc_eNB_generate_RRCConnectionReconfiguration_Sidelink(ctxt_pP, ue_context_pP, destinationInfoList, 0);
        return 0;
      }

      // express its interest to transmit  non-relay one-to-one SL communication
      if ((sidelinkUEInformation->criticalExtensions.choice.c1.choice.sidelinkUEInformation_r12.nonCriticalExtension != NULL) &&
          (sidelinkUEInformation->criticalExtensions.choice.c1.choice.sidelinkUEInformation_r12.nonCriticalExtension->commTxResourceReqUC_r13 != NULL)) {
        if (sidelinkUEInformation->criticalExtensions.choice.c1.choice.sidelinkUEInformation_r12.nonCriticalExtension->commTxResourceReqUC_r13->carrierFreq_r12 != NULL) {
          n_destinations = sidelinkUEInformation->criticalExtensions.choice.c1.choice.sidelinkUEInformation_r12.nonCriticalExtension->commTxResourceReqUC_r13->destinationInfoList_r12.list.count;
          destinationInfoList = CALLOC(1, sizeof(LTE_SL_DestinationInfoList_r12_t));

          for (int i=0; i< n_destinations; i++ ) {
            //sl_DestinationIdentityList[i] = *(sidelinkUEInformation->criticalExtensions.choice.c1.choice.sidelinkUEInformation_r12.nonCriticalExtension->commTxResourceReqUC_r13->destinationInfoList_r12.list.array[i]);
            ASN_SEQUENCE_ADD(&destinationInfoList->list,
                             sidelinkUEInformation->criticalExtensions.choice.c1.choice.sidelinkUEInformation_r12.nonCriticalExtension->commTxResourceReqUC_r13->destinationInfoList_r12.list.array[i]);
          }

          //generate RRC Reconfiguration
          rrc_eNB_generate_RRCConnectionReconfiguration_Sidelink(ctxt_pP, ue_context_pP, destinationInfoList, 0);
          return 0;
        }
      }

      // express its interest to transmit relay related one-to-one SL communication
      if ((sidelinkUEInformation->criticalExtensions.choice.c1.choice.sidelinkUEInformation_r12.nonCriticalExtension != NULL) &&
          (sidelinkUEInformation->criticalExtensions.choice.c1.choice.sidelinkUEInformation_r12.nonCriticalExtension->commTxResourceInfoReqRelay_r13->commTxResourceReqRelayUC_r13 != NULL)) {
        if (sidelinkUEInformation->criticalExtensions.choice.c1.choice.sidelinkUEInformation_r12.nonCriticalExtension->commTxResourceInfoReqRelay_r13->commTxResourceReqRelayUC_r13->destinationInfoList_r12.list.count
            > 0) {
          n_destinations =
            sidelinkUEInformation->criticalExtensions.choice.c1.choice.sidelinkUEInformation_r12.nonCriticalExtension->commTxResourceInfoReqRelay_r13->commTxResourceReqRelayUC_r13->destinationInfoList_r12.list.count;
          destinationInfoList = CALLOC(1, sizeof(LTE_SL_DestinationInfoList_r12_t));

          for (int i=0; i< n_destinations; i++ ) {
            //sl_DestinationIdentityList[i] = *(sidelinkUEInformation->criticalExtensions.choice.c1.choice.sidelinkUEInformation_r12.nonCriticalExtension->commTxResourceInfoReqRelay_r13->commTxResourceReqRelayUC_r13->destinationInfoList_r12.list.array[i]);
            ASN_SEQUENCE_ADD(&destinationInfoList->list,
                             sidelinkUEInformation->criticalExtensions.choice.c1.choice.sidelinkUEInformation_r12.nonCriticalExtension->commTxResourceInfoReqRelay_r13->commTxResourceReqRelayUC_r13->destinationInfoList_r12.list.array[i]);
          }

          //generate RRC Reconfiguration
          rrc_eNB_generate_RRCConnectionReconfiguration_Sidelink(ctxt_pP, ue_context_pP, destinationInfoList, 0);
          return 0;
        }
      }

      //express its interest to transmit relay related one-to-many SL communication
      if ((sidelinkUEInformation->criticalExtensions.choice.c1.choice.sidelinkUEInformation_r12.nonCriticalExtension != NULL) &&
          (sidelinkUEInformation->criticalExtensions.choice.c1.choice.sidelinkUEInformation_r12.nonCriticalExtension->commTxResourceInfoReqRelay_r13 != NULL)) {
        if (sidelinkUEInformation->criticalExtensions.choice.c1.choice.sidelinkUEInformation_r12.nonCriticalExtension->commTxResourceInfoReqRelay_r13->commTxResourceReqRelay_r13->destinationInfoList_r12.list.count
            > 0) {
          n_destinations =
            sidelinkUEInformation->criticalExtensions.choice.c1.choice.sidelinkUEInformation_r12.nonCriticalExtension->commTxResourceInfoReqRelay_r13->commTxResourceReqRelay_r13->destinationInfoList_r12.list.count;
          destinationInfoList = CALLOC(1, sizeof(LTE_SL_DestinationInfoList_r12_t));

          for (int i=0; i< n_destinations; i++ ) {
            //sl_DestinationIdentityList[i] = *(sidelinkUEInformation->criticalExtensions.choice.c1.choice.sidelinkUEInformation_r12.nonCriticalExtension->commTxResourceInfoReqRelay_r13->commTxResourceReqRelay_r13->destinationInfoList_r12.list.array[i]);
            ASN_SEQUENCE_ADD(&destinationInfoList->list,
                             sidelinkUEInformation->criticalExtensions.choice.c1.choice.sidelinkUEInformation_r12.nonCriticalExtension->commTxResourceInfoReqRelay_r13->commTxResourceReqRelay_r13->destinationInfoList_r12.list.array[i]);
          }

          //generate RRC Reconfiguration
          rrc_eNB_generate_RRCConnectionReconfiguration_Sidelink(ctxt_pP, ue_context_pP, destinationInfoList, 0);
          return 0;
        }
      }

      //For SL Discovery
      //express its interest to receive SL discovery announcements
      //express its interest to transmit non-PS related discovery announcements
      if (sidelinkUEInformation->criticalExtensions.choice.c1.choice.sidelinkUEInformation_r12.discTxResourceReq_r12 != NULL) {
        n_discoveryMessages = *(sidelinkUEInformation->criticalExtensions.choice.c1.choice.sidelinkUEInformation_r12.discTxResourceReq_r12);
        //generate RRC Reconfiguration
        rrc_eNB_generate_RRCConnectionReconfiguration_Sidelink(ctxt_pP, ue_context_pP, NULL, n_discoveryMessages);
        return 0;
      }

      //express its interest to transmit PS related discovery announcements
      if ((sidelinkUEInformation->criticalExtensions.choice.c1.choice.sidelinkUEInformation_r12.nonCriticalExtension != NULL) &&
          (sidelinkUEInformation->criticalExtensions.choice.c1.choice.sidelinkUEInformation_r12.nonCriticalExtension->discTxResourceReqPS_r13 !=NULL)) {
        if (sidelinkUEInformation->criticalExtensions.choice.c1.choice.sidelinkUEInformation_r12.nonCriticalExtension->discTxResourceReqPS_r13->discTxResourceReq_r13 > 0) {
          n_discoveryMessages = sidelinkUEInformation->criticalExtensions.choice.c1.choice.sidelinkUEInformation_r12.nonCriticalExtension->discTxResourceReqPS_r13->discTxResourceReq_r13;
          //generate RRC Reconfiguration
          rrc_eNB_generate_RRCConnectionReconfiguration_Sidelink(ctxt_pP, ue_context_pP, NULL, n_discoveryMessages);
          return 0;
        }
      }
    }
  }

  return 0;
}

//-----------------------------------------------------------------------------
int
rrc_eNB_generate_RRCConnectionReconfiguration_Sidelink(
  const protocol_ctxt_t *const ctxt_pP,
  rrc_eNB_ue_context_t *const ue_context_pP,
  LTE_SL_DestinationInfoList_r12_t  *destinationInfoList,
  int n_discoveryMessages
)
//-----------------------------------------------------------------------------
{
  uint8_t                             buffer[RRC_BUF_SIZE];
  uint16_t                            size = -1;
  memset(buffer, 0, RRC_BUF_SIZE);

  // allocate dedicated pools for UE -sl-CommConfig/sl-DiscConfig (sl-V2X-ConfigDedicated)
  //populate dedicated resources for SL communication (sl-CommConfig)
  if ((destinationInfoList != NULL) && (destinationInfoList->list.count > 0)) {
    LOG_I(RRC,"[eNB %d] Frame %d, Generate LTE_RRCConnectionReconfiguration_Sidelink (bytes %d, UE id %x), number of destinations %d\n",
          ctxt_pP->module_id,ctxt_pP->frame, size, ue_context_pP->ue_context.rnti,destinationInfoList->list.count );
    //get dedicated resources from available pool and assign to the UE
    LTE_SL_CommConfig_r12_t  sl_CommConfig[destinationInfoList->list.count];
    //get a RP from the available RPs
    sl_CommConfig[0] = rrc_eNB_get_sidelink_commTXPool(ctxt_pP, ue_context_pP, destinationInfoList);
    size = do_RRCConnectionReconfiguration(ctxt_pP,
                                           buffer,
                                           rrc_eNB_get_next_transaction_identifier(ctxt_pP->module_id),   //Transaction_id
                                           (LTE_SRB_ToAddModList_t *)NULL,
                                           (LTE_DRB_ToAddModList_t *)NULL,
                                           (LTE_DRB_ToReleaseList_t *)NULL, // DRB2_list,
                                           (struct LTE_SPS_Config *)NULL,   // *sps_Config,
                                           NULL, NULL, NULL, NULL,NULL,
                                           NULL, NULL,  NULL, NULL, NULL, NULL,
                                           (struct LTE_RRCConnectionReconfiguration_r8_IEs__dedicatedInfoNASList *)NULL,
                                           (LTE_SL_CommConfig_r12_t *)&sl_CommConfig,
                                           (LTE_SL_DiscConfig_r12_t *)NULL
#if (LTE_RRC_VERSION >= MAKE_VERSION(10, 0, 0))
                                           , (LTE_SCellToAddMod_r10_t *)NULL
#endif
                                          );
    //
  }

  //populate dedicated resources for SL discovery (sl-DiscConfig)
  if (n_discoveryMessages > 0) {
    LTE_SL_DiscConfig_r12_t sl_DiscConfig[n_discoveryMessages];
    //get a RP from the available RPs
    sl_DiscConfig[0] = rrc_eNB_get_sidelink_discTXPool(ctxt_pP, ue_context_pP, n_discoveryMessages );
    size = do_RRCConnectionReconfiguration(ctxt_pP,
                                           buffer,
                                           rrc_eNB_get_next_transaction_identifier(ctxt_pP->module_id),   //Transaction_id
                                           (LTE_SRB_ToAddModList_t *)NULL,
                                           (LTE_DRB_ToAddModList_t *)NULL,
                                           (LTE_DRB_ToReleaseList_t *)NULL, // DRB2_list,
                                           (struct LTE_SPS_Config *)NULL,   // *sps_Config,
                                           NULL, NULL, NULL, NULL,NULL,
                                           NULL, NULL,  NULL, NULL, NULL, NULL,
                                           (struct LTE_RRCConnectionReconfiguration_r8_IEs__dedicatedInfoNASList *)NULL,
                                           (LTE_SL_CommConfig_r12_t *)NULL,
                                           (LTE_SL_DiscConfig_r12_t *)&sl_DiscConfig
#if (LTE_RRC_VERSION >= MAKE_VERSION(10, 0, 0))
                                           , (LTE_SCellToAddMod_r10_t *)NULL
#endif
                                          );
  }

  LOG_I(RRC,"[eNB %d] Frame %d, Logical Channel DL-DCCH, Generate LTE_RRCConnectionReconfiguration_Sidelink (bytes %d, UE id %x)\n",
        ctxt_pP->module_id,ctxt_pP->frame, size, ue_context_pP->ue_context.rnti);
  rrc_data_req(
    ctxt_pP,
    DCCH,
    rrc_eNB_mui++,
    SDU_CONFIRM_NO,
    size,
    buffer,
    PDCP_TRANSMISSION_MODE_CONTROL);
  // rrc_data_req();
  return size;
}

LTE_SL_CommConfig_r12_t rrc_eNB_get_sidelink_commTXPool( const protocol_ctxt_t *const ctxt_pP, rrc_eNB_ue_context_t *const ue_context_pP, LTE_SL_DestinationInfoList_r12_t  *destinationInfoList ) {
  // for the moment, use scheduled resource allocation
  LTE_SL_CommConfig_r12_t  *sl_CommConfig;
  LTE_SL_CommResourcePool_r12_t    *sc_CommTxConfig;
  sl_CommConfig = CALLOC(1, sizeof(struct LTE_SL_CommConfig_r12));
  sl_CommConfig->commTxResources_r12 = CALLOC(1, sizeof(*sl_CommConfig->commTxResources_r12));
  sl_CommConfig->commTxResources_r12->present = LTE_SL_CommConfig_r12__commTxResources_r12_PR_setup;
  sl_CommConfig->commTxResources_r12->choice.setup.present = LTE_SL_CommConfig_r12__commTxResources_r12__setup_PR_scheduled_r12;
  sl_CommConfig->commTxResources_r12->choice.setup.choice.scheduled_r12.sl_RNTI_r12.size = 2;
  sl_CommConfig->commTxResources_r12->choice.setup.choice.scheduled_r12.sl_RNTI_r12.buf = CALLOC(1,2);
  sl_CommConfig->commTxResources_r12->choice.setup.choice.scheduled_r12.sl_RNTI_r12.buf[0] = 0x00;
  sl_CommConfig->commTxResources_r12->choice.setup.choice.scheduled_r12.sl_RNTI_r12.buf[1] = 0x01;//ctxt_pP->rnti;//rnti
  sl_CommConfig->commTxResources_r12->choice.setup.choice.scheduled_r12.sl_RNTI_r12.bits_unused = 0;
  sl_CommConfig->commTxResources_r12->choice.setup.choice.scheduled_r12.mcs_r12 = CALLOC(1,sizeof(*sl_CommConfig->commTxResources_r12->choice.setup.choice.scheduled_r12.mcs_r12));
  //*sl_CommConfig_test->commTxResources_r12->choice.setup.choice.scheduled_r12.mcs_r12 = 12; //Msc
  sl_CommConfig->commTxResources_r12->choice.setup.choice.scheduled_r12.mac_MainConfig_r12.retx_BSR_TimerSL = LTE_RetxBSR_Timer_r12_sf320; //MacConfig, for testing only
  //sl_CommConfig_test->commTxResources_r12->choice.setup.choice.scheduled_r12.sc_CommTxConfig_r12;
  sc_CommTxConfig = & sl_CommConfig->commTxResources_r12->choice.setup.choice.scheduled_r12.sc_CommTxConfig_r12;
  sc_CommTxConfig->sc_CP_Len_r12 = LTE_SL_CP_Len_r12_normal;
  sc_CommTxConfig->sc_Period_r12 = LTE_SL_PeriodComm_r12_sf40;
  sc_CommTxConfig->data_CP_Len_r12 = LTE_SL_CP_Len_r12_normal;
  //sc_TF_ResourceConfig_r12
  sc_CommTxConfig->sc_TF_ResourceConfig_r12.prb_Num_r12 = 20;
  sc_CommTxConfig->sc_TF_ResourceConfig_r12.prb_Start_r12 = 5;
  sc_CommTxConfig->sc_TF_ResourceConfig_r12.prb_End_r12 = 44;
  sc_CommTxConfig->sc_TF_ResourceConfig_r12.offsetIndicator_r12.present = LTE_SL_OffsetIndicator_r12_PR_small_r12;
  sc_CommTxConfig->sc_TF_ResourceConfig_r12.offsetIndicator_r12.choice.small_r12 = 0;
  sc_CommTxConfig->sc_TF_ResourceConfig_r12.subframeBitmap_r12.present = LTE_SubframeBitmapSL_r12_PR_bs40_r12;
  sc_CommTxConfig->sc_TF_ResourceConfig_r12.subframeBitmap_r12.choice.bs40_r12.size = 5;
  sc_CommTxConfig->sc_TF_ResourceConfig_r12.subframeBitmap_r12.choice.bs40_r12.buf  = CALLOC(1,5);
  sc_CommTxConfig->sc_TF_ResourceConfig_r12.subframeBitmap_r12.choice.bs40_r12.bits_unused = 0;
  //dataHoppingConfig_r12
  sc_CommTxConfig->dataHoppingConfig_r12.hoppingParameter_r12 = 0;
  sc_CommTxConfig->dataHoppingConfig_r12.numSubbands_r12  = LTE_SL_HoppingConfigComm_r12__numSubbands_r12_ns1;
  sc_CommTxConfig->dataHoppingConfig_r12.rb_Offset_r12 = 0;
  //ue_SelectedResourceConfig_r12
  sc_CommTxConfig->ue_SelectedResourceConfig_r12 = CALLOC (1, sizeof (*sc_CommTxConfig->ue_SelectedResourceConfig_r12));
  sc_CommTxConfig->ue_SelectedResourceConfig_r12->data_TF_ResourceConfig_r12.prb_Num_r12 = 20;
  sc_CommTxConfig->ue_SelectedResourceConfig_r12->data_TF_ResourceConfig_r12.prb_Start_r12 = 5;
  sc_CommTxConfig->ue_SelectedResourceConfig_r12->data_TF_ResourceConfig_r12.prb_End_r12 = 44;
  sc_CommTxConfig->ue_SelectedResourceConfig_r12->data_TF_ResourceConfig_r12.offsetIndicator_r12.present = LTE_SL_OffsetIndicator_r12_PR_small_r12;
  sc_CommTxConfig->ue_SelectedResourceConfig_r12->data_TF_ResourceConfig_r12.offsetIndicator_r12.choice.small_r12 = 0 ;
  sc_CommTxConfig->ue_SelectedResourceConfig_r12->data_TF_ResourceConfig_r12.subframeBitmap_r12.present = LTE_SubframeBitmapSL_r12_PR_bs40_r12;
  sc_CommTxConfig->ue_SelectedResourceConfig_r12->data_TF_ResourceConfig_r12.subframeBitmap_r12.choice.bs4_r12.size = 5;
  sc_CommTxConfig->ue_SelectedResourceConfig_r12->data_TF_ResourceConfig_r12.subframeBitmap_r12.choice.bs4_r12.buf  = CALLOC(1,5);
  sc_CommTxConfig->ue_SelectedResourceConfig_r12->data_TF_ResourceConfig_r12.subframeBitmap_r12.choice.bs4_r12.bits_unused = 0;
  sc_CommTxConfig->ue_SelectedResourceConfig_r12->data_TF_ResourceConfig_r12.subframeBitmap_r12.choice.bs4_r12.buf[0] = 0xF0;
  sc_CommTxConfig->ue_SelectedResourceConfig_r12->data_TF_ResourceConfig_r12.subframeBitmap_r12.choice.bs4_r12.buf[1] = 0xFF;
  sc_CommTxConfig->ue_SelectedResourceConfig_r12->data_TF_ResourceConfig_r12.subframeBitmap_r12.choice.bs4_r12.buf[2] = 0xFF;
  sc_CommTxConfig->ue_SelectedResourceConfig_r12->data_TF_ResourceConfig_r12.subframeBitmap_r12.choice.bs4_r12.buf[3] = 0xFF;
  sc_CommTxConfig->ue_SelectedResourceConfig_r12->data_TF_ResourceConfig_r12.subframeBitmap_r12.choice.bs4_r12.buf[4] = 0xFF;
  //rxParametersNCell_r12
  sc_CommTxConfig->rxParametersNCell_r12 = CALLOC (1, sizeof (*sc_CommTxConfig->rxParametersNCell_r12));
  sc_CommTxConfig->rxParametersNCell_r12->tdd_Config_r12 = CALLOC (1, sizeof (*sc_CommTxConfig->rxParametersNCell_r12->tdd_Config_r12 ));
  sc_CommTxConfig->rxParametersNCell_r12->tdd_Config_r12->subframeAssignment = 0 ;
  sc_CommTxConfig->rxParametersNCell_r12->tdd_Config_r12->specialSubframePatterns = 0;
  sc_CommTxConfig->rxParametersNCell_r12->syncConfigIndex_r12 = 0;
  //txParameters_r12
  sc_CommTxConfig->txParameters_r12 = CALLOC (1, sizeof (*sc_CommTxConfig->txParameters_r12));
  sc_CommTxConfig->txParameters_r12->sc_TxParameters_r12.alpha_r12 = LTE_Alpha_r12_al0;
  sc_CommTxConfig->txParameters_r12->sc_TxParameters_r12.p0_r12 = 0;
  sc_CommTxConfig->ext1 = NULL ;
  return *sl_CommConfig;
}


LTE_SL_DiscConfig_r12_t rrc_eNB_get_sidelink_discTXPool( const protocol_ctxt_t *const ctxt_pP, rrc_eNB_ue_context_t *const ue_context_pP,  int n_discoveryMessages ) {
  //TODO
  LTE_SL_DiscConfig_r12_t  sl_DiscConfig;
  sl_DiscConfig.discTxResources_r12 = CALLOC(1,sizeof(*sl_DiscConfig.discTxResources_r12));
  sl_DiscConfig.discTxResources_r12->present = LTE_SL_DiscConfig_r12__discTxResources_r12_PR_setup;
  sl_DiscConfig.discTxResources_r12->choice.setup.present = LTE_SL_DiscConfig_r12__discTxResources_r12__setup_PR_scheduled_r12;
  //sl_DiscConfig.discTxResources_r12->choice.setup.choice.scheduled_r12.discHoppingConfig_r12;
  //sl_DiscConfig.discTxResources_r12->choice.setup.choice.scheduled_r12.discTF_IndexList_r12;
  //sl_DiscConfig.discTxResources_r12->choice.setup.choice.scheduled_r12.discTxConfig_r12;
  return sl_DiscConfig;
}

RRC_status_t
rrc_rx_tx(
  protocol_ctxt_t *const ctxt_pP,
  const int        CC_id
)
//-----------------------------------------------------------------------------
{
  int32_t current_timestamp_ms = 0;
  int32_t ref_timestamp_ms = 0;
  struct timeval ts;
  struct rrc_eNB_ue_context_s *ue_context_p = NULL;
  struct rrc_eNB_ue_context_s *ue_to_be_removed = NULL;
#ifdef LOCALIZATION
  double estimated_distance = 0;
  protocol_ctxt_t ctxt;
#endif
  VCD_SIGNAL_DUMPER_DUMP_FUNCTION_BY_NAME(VCD_SIGNAL_DUMPER_FUNCTIONS_RRC_RX_TX, VCD_FUNCTION_IN);
  check_handovers(ctxt_pP); // counter, get the value and aggregate
  // check for UL failure or for UE to be released
  RB_FOREACH(ue_context_p, rrc_ue_tree_s, &(RC.rrc[ctxt_pP->module_id]->rrc_ue_head)) {
    ctxt_pP->rnti = ue_context_p->ue_id_rnti;

    if ((ctxt_pP->frame == 0) && (ctxt_pP->subframe == 0)) {
      if (ue_context_p->ue_context.Initialue_identity_s_TMSI.presence == TRUE) {
        LOG_I(RRC, "UE rnti %x: S-TMSI %x failure timer %d/8\n",
              ue_context_p->ue_context.rnti,
              ue_context_p->ue_context.Initialue_identity_s_TMSI.m_tmsi,
              ue_context_p->ue_context.ul_failure_timer);
      } else {
        LOG_I(RRC, "UE rnti %x failure timer %d/8\n",
              ue_context_p->ue_context.rnti,
              ue_context_p->ue_context.ul_failure_timer);
      }
    }

    if (ue_context_p->ue_context.ul_failure_timer > 0) {
      ue_context_p->ue_context.ul_failure_timer++;

      if (ue_context_p->ue_context.ul_failure_timer >= 20000) {
        // remove UE after 20 seconds after MAC (or else) has indicated UL failure
        LOG_I(RRC, "Removing UE %x instance, because of uplink failure timer timeout\n",
              ue_context_p->ue_context.rnti);
        ue_to_be_removed = ue_context_p;
        break; // break RB_FOREACH
      }
    }

    if (ue_context_p->ue_context.ue_release_timer_s1 > 0) {
      ue_context_p->ue_context.ue_release_timer_s1++;

      if (ue_context_p->ue_context.ue_release_timer_s1 >= ue_context_p->ue_context.ue_release_timer_thres_s1) {
        LOG_I(RRC, "Removing UE %x instance, because of UE_CONTEXT_RELEASE_COMMAND not received after %d ms from sending request\n",
              ue_context_p->ue_context.rnti,
              ue_context_p->ue_context.ue_release_timer_thres_s1);
#if defined(ENABLE_USE_MME)
#if defined(ENABLE_ITTI)
        rrc_eNB_generate_RRCConnectionRelease(ctxt_pP, ue_context_p);
#endif
#else
        ue_to_be_removed = ue_context_p;
#endif
        ue_context_p->ue_context.ue_release_timer_s1 = 0;
        break; // break RB_FOREACH
      } // end if timer_s1 timeout
    } // end if timer_s1 > 0 (S1 UE_CONTEXT_RELEASE_REQ ongoing)

    if (ue_context_p->ue_context.ue_release_timer_rrc > 0) {
      ue_context_p->ue_context.ue_release_timer_rrc++;

      if (ue_context_p->ue_context.ue_release_timer_rrc >= ue_context_p->ue_context.ue_release_timer_thres_rrc) {
        LOG_I(RRC, "Removing UE %x instance after UE_CONTEXT_RELEASE_Complete (ue_release_timer_rrc timeout)\n",
              ue_context_p->ue_context.rnti);
        ue_context_p->ue_context.ue_release_timer_rrc = 0;
        ue_to_be_removed = ue_context_p;
        break; // break RB_FOREACH
      }
    }

    pthread_mutex_lock(&rrc_release_freelist);

    if (rrc_release_info.num_UEs > 0) {
      uint16_t release_total = 0;

      for (uint16_t release_num = 0; release_num < NUMBER_OF_UE_MAX; release_num++) {
        if (rrc_release_info.RRC_release_ctrl[release_num].flag > 0) {
          release_total++;
        }

        if ((rrc_release_info.RRC_release_ctrl[release_num].flag > 2) &&
            (rrc_release_info.RRC_release_ctrl[release_num].rnti == ue_context_p->ue_context.rnti)) {
          ue_context_p->ue_context.ue_release_timer_rrc = 1;
          ue_context_p->ue_context.ue_release_timer_thres_rrc = 100;
#if defined(ENABLE_USE_MME)
#if defined(ENABLE_ITTI)
          int e_rab = 0;
          MessageDef *msg_complete_p = NULL;
          MessageDef *msg_delete_tunnels_p = NULL;
          uint32_t eNB_ue_s1ap_id = ue_context_p->ue_context.eNB_ue_s1ap_id;

          if (rrc_release_info.RRC_release_ctrl[release_num].flag == 4) { // if timer_s1 == 0
            MSC_LOG_TX_MESSAGE(MSC_RRC_ENB, MSC_S1AP_ENB, NULL, 0,
                               "0 S1AP_UE_CONTEXT_RELEASE_COMPLETE eNB_ue_s1ap_id 0x%06"PRIX32" ",
                               eNB_ue_s1ap_id);
            msg_complete_p = itti_alloc_new_message(TASK_RRC_ENB, S1AP_UE_CONTEXT_RELEASE_COMPLETE);
            S1AP_UE_CONTEXT_RELEASE_COMPLETE(msg_complete_p).eNB_ue_s1ap_id = eNB_ue_s1ap_id;
            itti_send_msg_to_task(TASK_S1AP, ctxt_pP->module_id, msg_complete_p);
          }

          MSC_LOG_TX_MESSAGE(MSC_RRC_ENB, MSC_GTPU_ENB, NULL,0, "0 GTPV1U_ENB_DELETE_TUNNEL_REQ rnti %x ", eNB_ue_s1ap_id);
          msg_delete_tunnels_p = itti_alloc_new_message(TASK_RRC_ENB, GTPV1U_ENB_DELETE_TUNNEL_REQ);
          memset(&GTPV1U_ENB_DELETE_TUNNEL_REQ(msg_delete_tunnels_p), 0, sizeof(GTPV1U_ENB_DELETE_TUNNEL_REQ(msg_delete_tunnels_p)));
          // do not wait response
          GTPV1U_ENB_DELETE_TUNNEL_REQ(msg_delete_tunnels_p).rnti = ue_context_p->ue_context.rnti;

          for (e_rab = 0; e_rab < ue_context_p->ue_context.nb_of_e_rabs; e_rab++) {
            GTPV1U_ENB_DELETE_TUNNEL_REQ(msg_delete_tunnels_p).eps_bearer_id[GTPV1U_ENB_DELETE_TUNNEL_REQ(msg_delete_tunnels_p).num_erab++] =
              ue_context_p->ue_context.enb_gtp_ebi[e_rab];
            // erase data
            ue_context_p->ue_context.enb_gtp_teid[e_rab] = 0;
            memset(&ue_context_p->ue_context.enb_gtp_addrs[e_rab], 0, sizeof(ue_context_p->ue_context.enb_gtp_addrs[e_rab]));
            ue_context_p->ue_context.enb_gtp_ebi[e_rab] = 0;
          }

          itti_send_msg_to_task(TASK_GTPV1_U, ctxt_pP->module_id, msg_delete_tunnels_p);
          struct rrc_ue_s1ap_ids_s *rrc_ue_s1ap_ids = NULL;
          rrc_ue_s1ap_ids = rrc_eNB_S1AP_get_ue_ids(RC.rrc[ctxt_pP->module_id], 0, eNB_ue_s1ap_id);

          if (rrc_ue_s1ap_ids != NULL) {
            rrc_eNB_S1AP_remove_ue_ids(RC.rrc[ctxt_pP->module_id], rrc_ue_s1ap_ids);
          }

#endif
#endif
          rrc_release_info.RRC_release_ctrl[release_num].flag = 0;
          rrc_release_info.num_UEs--;
          break; // break for (release_num)
        } // end if ((rrc_release_info.RRC_release_ctrl[release_num].flag > 2) && ...

        if (release_total >= rrc_release_info.num_UEs) {
          break; // break for (release_num)
        }
      } // end for (release_num)
    } // end if (rrc_release_info.num_UEs > 0)

    pthread_mutex_unlock(&rrc_release_freelist);

    if ((ue_context_p->ue_context.ue_rrc_inactivity_timer > 0) && (RC.rrc[ctxt_pP->module_id]->configuration.rrc_inactivity_timer_thres > 0)) {
      ue_context_p->ue_context.ue_rrc_inactivity_timer++; // (un)comment this line to (de)activate the RRC inactivity timer

      if (ue_context_p->ue_context.ue_rrc_inactivity_timer >= RC.rrc[ctxt_pP->module_id]->configuration.rrc_inactivity_timer_thres) {
        LOG_I(RRC, "Removing UE %x instance because of rrc_inactivity_timer timeout\n",
              ue_context_p->ue_context.rnti);
        ue_to_be_removed = ue_context_p;
        break; // break RB_FOREACH
      }
    }

    if (ue_context_p->ue_context.ue_reestablishment_timer > 0) {
      ue_context_p->ue_context.ue_reestablishment_timer++;

      if (ue_context_p->ue_context.ue_reestablishment_timer >= ue_context_p->ue_context.ue_reestablishment_timer_thres) {
        LOG_I(RRC, "Removing UE %x instance because of reestablishment_timer timeout\n",
              ue_context_p->ue_context.rnti);
        ue_context_p->ue_context.ul_failure_timer = 20000; // lead to send S1 UE_CONTEXT_RELEASE_REQ
        ue_to_be_removed = ue_context_p;
        ue_context_p->ue_context.ue_reestablishment_timer = 0;
        break; // break RB_FOREACH
      }
    }

    if (ue_context_p->ue_context.ue_release_timer > 0) {
      ue_context_p->ue_context.ue_release_timer++;

      if (ue_context_p->ue_context.ue_release_timer >= ue_context_p->ue_context.ue_release_timer_thres) {
        LOG_I(RRC, "Removing UE %x instance because of RRC Connection Setup timer timeout\n",
              ue_context_p->ue_context.rnti);
        /*
        * TODO: Naming problem here: ue_release_timer seems to have been used when RRC Connection Release was sent.
        * It is no more the case.
        * The timer should be renamed.
        */
        ue_to_be_removed = ue_context_p;
        ue_context_p->ue_context.ue_release_timer = 0;
        break; // break RB_FOREACH
      }
    }
  } // end RB_FOREACH

  if (ue_to_be_removed) {
    if ((ue_to_be_removed->ue_context.ul_failure_timer >= 20000) ||
        ((ue_to_be_removed->ue_context.ue_rrc_inactivity_timer >= RC.rrc[ctxt_pP->module_id]->configuration.rrc_inactivity_timer_thres) &&
         (RC.rrc[ctxt_pP->module_id]->configuration.rrc_inactivity_timer_thres > 0))) {
      ue_to_be_removed->ue_context.ue_release_timer_s1 = 1;
      ue_to_be_removed->ue_context.ue_release_timer_thres_s1 = 100;
      ue_to_be_removed->ue_context.ue_release_timer = 0;
      ue_to_be_removed->ue_context.ue_reestablishment_timer = 0;
    }

    rrc_eNB_free_UE(ctxt_pP->module_id, ue_to_be_removed);

    if (ue_to_be_removed->ue_context.ul_failure_timer >= 20000) {
      ue_to_be_removed->ue_context.ul_failure_timer = 0;
    }

    if ((ue_to_be_removed->ue_context.ue_rrc_inactivity_timer >= RC.rrc[ctxt_pP->module_id]->configuration.rrc_inactivity_timer_thres) &&
        (RC.rrc[ctxt_pP->module_id]->configuration.rrc_inactivity_timer_thres > 0)) {
      ue_to_be_removed->ue_context.ue_rrc_inactivity_timer = 0; //reset timer after S1 command UE context release request is sent
    }
  }

#ifdef RRC_LOCALIZATION
  /* for the localization, only primary CC_id might be relevant*/
  gettimeofday(&ts, NULL);
  current_timestamp_ms = ts.tv_sec * 1000 + ts.tv_usec / 1000;
  ref_timestamp_ms = RC.rrc[ctxt_pP->module_id]->reference_timestamp_ms;
  RB_FOREACH(ue_context_p, rrc_ue_tree_s, &(RC.rrc[ctxt_pP->module_id]->rrc_ue_head)) {
    ctxt = *ctxt_pP;
    ctxt.rnti = ue_context_p->ue_context.rnti;
    estimated_distance = rrc_get_estimated_ue_distance(&ctxt, CC_id, RC.rrc[ctxt_pP->module_id]->loc_type);

    if ((current_timestamp_ms - ref_timestamp_ms > RC.rrc[ctxt_pP->module_id]->aggregation_period_ms) &&
        estimated_distance != -1) {
      LOG_D(LOCALIZE, "RRC [UE/id %d -> eNB/id %d] timestamp %d frame %d estimated r = %f\n",
            ctxt.rnti,
            ctxt_pP->module_id,
            current_timestamp_ms,
            ctxt_pP->frame,
            estimated_distance);
      LOG_D(LOCALIZE, "RRC status %d\n",
            ue_context_p->ue_context.Status);
      push_front(&RC.rrc[ctxt_pP->module_id]->loc_list, estimated_distance);
      RC.rrc[ctxt_pP->module_id]->reference_timestamp_ms = current_timestamp_ms;
    } // end if
  } // end RB_FOREACH
#endif
  (void)ts; /* remove gcc warning "unused variable" */
  (void)ref_timestamp_ms; /* remove gcc warning "unused variable" */
  (void)current_timestamp_ms; /* remove gcc warning "unused variable" */
  VCD_SIGNAL_DUMPER_DUMP_FUNCTION_BY_NAME(VCD_SIGNAL_DUMPER_FUNCTIONS_RRC_RX_TX, VCD_FUNCTION_OUT);
  return RRC_OK;
}
<|MERGE_RESOLUTION|>--- conflicted
+++ resolved
@@ -144,18 +144,9 @@
 //-----------------------------------------------------------------------------
 static void
 init_SI(
-<<<<<<< HEAD
   const protocol_ctxt_t* const ctxt_pP,
   const int              CC_id,
   RrcConfigurationReq * configuration
-=======
-  const protocol_ctxt_t *const ctxt_pP,
-  const int              CC_id
-#if defined(ENABLE_ITTI)
-  ,
-  RrcConfigurationReq *configuration
-#endif
->>>>>>> 1e0d8161
 )
 //-----------------------------------------------------------------------------
 {
@@ -176,7 +167,6 @@
 #if (LTE_RRC_VERSION >= MAKE_VERSION(14, 0, 0))
   RC.rrc[ctxt_pP->module_id]->carrier[CC_id].pbch_repetition = configuration->pbch_repetition[CC_id];
 #endif
-<<<<<<< HEAD
   LOG_I(RRC, "Configuring MIB (N_RB_DL %d,phich_Resource %d,phich_Duration %d)\n", 
 	configuration->N_RB_DL[CC_id],
 	(int)configuration->radioresourceconfig[CC_id].phich_resource,
@@ -195,26 +185,11 @@
 	 );
   
 
-=======
-  LOG_I(RRC, "Configuring MIB (N_RB_DL %d,phich_Resource %d,phich_Duration %d)\n",
-        (int)configuration->N_RB_DL[CC_id],
-        (int)configuration->phich_resource[CC_id],
-        (int)configuration->phich_duration[CC_id]);
-  do_MIB(&RC.rrc[ctxt_pP->module_id]->carrier[CC_id],
-#ifdef ENABLE_ITTI
-         configuration->N_RB_DL[CC_id],
-         configuration->phich_resource[CC_id],
-         configuration->phich_duration[CC_id]
-#else
-         50,0,0
-#endif
-         ,0);
->>>>>>> 1e0d8161
+
   RC.rrc[ctxt_pP->module_id]->carrier[CC_id].sizeof_SIB1 = 0;
   RC.rrc[ctxt_pP->module_id]->carrier[CC_id].sizeof_SIB23 = 0;
   RC.rrc[ctxt_pP->module_id]->carrier[CC_id].SIB1 = (uint8_t *) malloc16(32);
   AssertFatal(RC.rrc[ctxt_pP->module_id]->carrier[CC_id].SIB1!=NULL,PROTOCOL_RRC_CTXT_FMT" init_SI: FATAL, no memory for SIB1 allocated\n",
-<<<<<<< HEAD
 	      PROTOCOL_RRC_CTXT_ARGS(ctxt_pP));
 
   RC.rrc[ctxt_pP->module_id]->carrier[CC_id].sizeof_SIB1 = do_SIB1(&RC.rrc[ctxt_pP->module_id]->carrier[CC_id],ctxt_pP->module_id,CC_id
@@ -267,25 +242,6 @@
   }
 #endif
 
-=======
-              PROTOCOL_RRC_CTXT_ARGS(ctxt_pP));
-  RC.rrc[ctxt_pP->module_id]->carrier[CC_id].sizeof_SIB1 = do_SIB1(&RC.rrc[ctxt_pP->module_id]->carrier[CC_id],ctxt_pP->module_id,CC_id
-#if defined(ENABLE_ITTI)
-      , configuration
-#endif
-                                                                  );
-  AssertFatal(RC.rrc[ctxt_pP->module_id]->carrier[CC_id].sizeof_SIB1 != 255,"FATAL, RC.rrc[enb_mod_idP].carrier[CC_id].sizeof_SIB1 == 255");
-  RC.rrc[ctxt_pP->module_id]->carrier[CC_id].SIB23 = (uint8_t *) malloc16(64);
-  AssertFatal(RC.rrc[ctxt_pP->module_id]->carrier[CC_id].SIB23!=NULL,"cannot allocate memory for SIB");
-  RC.rrc[ctxt_pP->module_id]->carrier[CC_id].sizeof_SIB23 = do_SIB23(
-        ctxt_pP->module_id,
-        CC_id
-#if defined(ENABLE_ITTI)
-        , configuration
-#endif
-      );
-  AssertFatal(RC.rrc[ctxt_pP->module_id]->carrier[CC_id].sizeof_SIB23 != 255,"FATAL, RC.rrc[mod].carrier[CC_id].sizeof_SIB23 == 255");
->>>>>>> 1e0d8161
   LOG_T(RRC, PROTOCOL_RRC_CTXT_FMT" SIB2/3 Contents (partial)\n",
         PROTOCOL_RRC_CTXT_ARGS(ctxt_pP));
   LOG_T(RRC, PROTOCOL_RRC_CTXT_FMT" pusch_config_common.n_SB = %ld\n",
@@ -317,18 +273,11 @@
         (int)RC.rrc[ctxt_pP->module_id]->carrier[CC_id].sib2->radioResourceConfigCommon.pusch_ConfigCommon.
         ul_ReferenceSignalsPUSCH.sequenceHoppingEnabled);
   LOG_T(RRC, PROTOCOL_RRC_CTXT_FMT" pusch_config_common.cyclicShift  = %ld\n",
-<<<<<<< HEAD
 	PROTOCOL_RRC_CTXT_ARGS(ctxt_pP),
 	RC.rrc[ctxt_pP->module_id]->carrier[CC_id].sib2->radioResourceConfigCommon.pusch_ConfigCommon.
 	ul_ReferenceSignalsPUSCH.cyclicShift);
 
-#if (LTE_RRC_VERSION >= MAKE_VERSION(9, 0, 0))
-=======
-        PROTOCOL_RRC_CTXT_ARGS(ctxt_pP),
-        RC.rrc[ctxt_pP->module_id]->carrier[CC_id].sib2->radioResourceConfigCommon.pusch_ConfigCommon.
-        ul_ReferenceSignalsPUSCH.cyclicShift);
 #if (LTE_RRC_VERSION >= MAKE_VERSION(10, 0, 0))
->>>>>>> 1e0d8161
 
   if (RC.rrc[ctxt_pP->module_id]->carrier[CC_id].MBMS_flag > 0) {
     for (i = 0; i < RC.rrc[ctxt_pP->module_id]->carrier[CC_id].sib2->mbsfn_SubframeConfigList->list.count; i++) {
@@ -349,11 +298,8 @@
             RC.rrc[ctxt_pP->module_id]->carrier[CC_id].sib2->mbsfn_SubframeConfigList->list.array[i]->radioframeAllocationOffset);
     }
 
-<<<<<<< HEAD
-=======
-#if (LTE_RRC_VERSION >= MAKE_VERSION(9, 0, 0))
-
->>>>>>> 1e0d8161
+
+
     //   SIB13
     for (i = 0; i < RC.rrc[ctxt_pP->module_id]->carrier[CC_id].sib13->mbsfn_AreaInfoList_r9.list.count; i++) {
       LOG_D(RRC, PROTOCOL_RRC_CTXT_FMT" SIB13 contents for MBSFN sync area %d/%d (partial)\n",
@@ -367,7 +313,6 @@
             PROTOCOL_RRC_CTXT_ARGS(ctxt_pP),
             RC.rrc[ctxt_pP->module_id]->carrier[CC_id].sib13->mbsfn_AreaInfoList_r9.list.array[i]->mcch_Config_r9.mcch_Offset_r9);
     }
-<<<<<<< HEAD
   }
   else memset((void*)&RC.rrc[ctxt_pP->module_id]->carrier[CC_id].sib13,0,sizeof(RC.rrc[ctxt_pP->module_id]->carrier[CC_id].sib13));
 
@@ -446,80 +391,7 @@
 
 #endif // (LTE_RRC_VERSION >= MAKE_VERSION(10, 0, 0))    
 
-=======
-
-#endif
-  } else memset((void *)&RC.rrc[ctxt_pP->module_id]->carrier[CC_id].sib13,0,sizeof(RC.rrc[ctxt_pP->module_id]->carrier[CC_id].sib13));
-
-  //TTN - SIB 18
-  for (int j = 0; j < RC.rrc[ctxt_pP->module_id]->carrier[CC_id].sib18->commConfig_r12->commRxPool_r12.list.count; j++) {
-    LOG_I(RRC, PROTOCOL_RRC_CTXT_FMT" Contents of SIB18 %d/%d \n",
-          PROTOCOL_RRC_CTXT_ARGS(ctxt_pP),
-          j+1,
-          RC.rrc[ctxt_pP->module_id]->carrier[CC_id].sib18->commConfig_r12->commRxPool_r12.list.count);
-    LOG_I(RRC, PROTOCOL_RRC_CTXT_FMT" SIB18 rxPool_sc_CP_Len: %ld \n",
-          PROTOCOL_RRC_CTXT_ARGS(ctxt_pP),
-          RC.rrc[ctxt_pP->module_id]->carrier[CC_id].sib18->commConfig_r12->commRxPool_r12.list.array[j]->sc_CP_Len_r12);
-    LOG_I(RRC, PROTOCOL_RRC_CTXT_FMT" SIB18 sc_Period_r12: %ld \n",
-          PROTOCOL_RRC_CTXT_ARGS(ctxt_pP),
-          RC.rrc[ctxt_pP->module_id]->carrier[CC_id].sib18->commConfig_r12->commRxPool_r12.list.array[j]->sc_Period_r12);
-    LOG_I(RRC, PROTOCOL_RRC_CTXT_FMT" SIB18 data_CP_Len_r12: %ld \n",
-          PROTOCOL_RRC_CTXT_ARGS(ctxt_pP),
-          RC.rrc[ctxt_pP->module_id]->carrier[CC_id].sib18->commConfig_r12->commRxPool_r12.list.array[j]->data_CP_Len_r12);
-    LOG_I(RRC, PROTOCOL_RRC_CTXT_FMT" SIB18 prb_Num_r12: %ld \n",
-          PROTOCOL_RRC_CTXT_ARGS(ctxt_pP),
-          RC.rrc[ctxt_pP->module_id]->carrier[CC_id].sib18->commConfig_r12->commRxPool_r12.list.array[j]->sc_TF_ResourceConfig_r12.prb_Num_r12);
-    LOG_I(RRC, PROTOCOL_RRC_CTXT_FMT" SIB18 prb_Start_r12: %ld \n",
-          PROTOCOL_RRC_CTXT_ARGS(ctxt_pP),
-          RC.rrc[ctxt_pP->module_id]->carrier[CC_id].sib18->commConfig_r12->commRxPool_r12.list.array[j]->sc_TF_ResourceConfig_r12.prb_Start_r12);
-    LOG_I(RRC, PROTOCOL_RRC_CTXT_FMT" SIB18 prb_End_r12: %ld \n",
-          PROTOCOL_RRC_CTXT_ARGS(ctxt_pP),
-          RC.rrc[ctxt_pP->module_id]->carrier[CC_id].sib18->commConfig_r12->commRxPool_r12.list.array[j]->sc_TF_ResourceConfig_r12.prb_End_r12);
-    LOG_I(RRC, PROTOCOL_RRC_CTXT_FMT" SIB18 offsetIndicator: %ld \n",
-          PROTOCOL_RRC_CTXT_ARGS(ctxt_pP),
-          RC.rrc[ctxt_pP->module_id]->carrier[CC_id].sib18->commConfig_r12->commRxPool_r12.list.array[j]->sc_TF_ResourceConfig_r12.offsetIndicator_r12.choice.small_r12);
-    LOG_I(RRC, PROTOCOL_RRC_CTXT_FMT" SIB18 subframeBitmap_choice_bs_buf: %s \n",
-          PROTOCOL_RRC_CTXT_ARGS(ctxt_pP),
-          RC.rrc[ctxt_pP->module_id]->carrier[CC_id].sib18->commConfig_r12->commRxPool_r12.list.array[j]->sc_TF_ResourceConfig_r12.subframeBitmap_r12.choice.bs16_r12.buf);
-  }
-
-  //TTN - SIB 19
-  for (int j = 0; j < RC.rrc[ctxt_pP->module_id]->carrier[CC_id].sib19->discConfig_r12->discRxPool_r12.list.count; j++) {
-    LOG_I(RRC, PROTOCOL_RRC_CTXT_FMT" Contents of SIB19 %d/%d \n",
-          PROTOCOL_RRC_CTXT_ARGS(ctxt_pP),
-          j+1,
-          RC.rrc[ctxt_pP->module_id]->carrier[CC_id].sib19->discConfig_r12->discRxPool_r12.list.count);
-    LOG_I(RRC, PROTOCOL_RRC_CTXT_FMT" SIB19 cp_Len_r12: %ld \n",
-          PROTOCOL_RRC_CTXT_ARGS(ctxt_pP),
-          RC.rrc[ctxt_pP->module_id]->carrier[CC_id].sib19->discConfig_r12->discRxPool_r12.list.array[j]->cp_Len_r12);
-    LOG_I(RRC, PROTOCOL_RRC_CTXT_FMT" SIB19 discPeriod_r12: %ld \n",
-          PROTOCOL_RRC_CTXT_ARGS(ctxt_pP),
-          RC.rrc[ctxt_pP->module_id]->carrier[CC_id].sib19->discConfig_r12->discRxPool_r12.list.array[j]->discPeriod_r12);
-    LOG_I(RRC, PROTOCOL_RRC_CTXT_FMT" SIB19 numRetx_r12: %ld \n",
-          PROTOCOL_RRC_CTXT_ARGS(ctxt_pP),
-          RC.rrc[ctxt_pP->module_id]->carrier[CC_id].sib19->discConfig_r12->discRxPool_r12.list.array[j]->numRetx_r12);
-    LOG_I(RRC, PROTOCOL_RRC_CTXT_FMT" SIB19 numRepetition_r12: %ld \n",
-          PROTOCOL_RRC_CTXT_ARGS(ctxt_pP),
-          RC.rrc[ctxt_pP->module_id]->carrier[CC_id].sib19->discConfig_r12->discRxPool_r12.list.array[j]->numRepetition_r12);
-    LOG_I(RRC, PROTOCOL_RRC_CTXT_FMT" SIB19 tf_ResourceConfig_r12 prb_Num_r12: %ld \n",
-          PROTOCOL_RRC_CTXT_ARGS(ctxt_pP),
-          RC.rrc[ctxt_pP->module_id]->carrier[CC_id].sib19->discConfig_r12->discRxPool_r12.list.array[j]->tf_ResourceConfig_r12.prb_Num_r12);
-    LOG_I(RRC, PROTOCOL_RRC_CTXT_FMT" SIB19 tf_ResourceConfig_r12 prb_Start_r12: %ld \n",
-          PROTOCOL_RRC_CTXT_ARGS(ctxt_pP),
-          RC.rrc[ctxt_pP->module_id]->carrier[CC_id].sib19->discConfig_r12->discRxPool_r12.list.array[j]->tf_ResourceConfig_r12.prb_Start_r12);
-    LOG_I(RRC, PROTOCOL_RRC_CTXT_FMT" SIB19 tf_ResourceConfig_r12 prb_End_r12: %ld \n",
-          PROTOCOL_RRC_CTXT_ARGS(ctxt_pP),
-          RC.rrc[ctxt_pP->module_id]->carrier[CC_id].sib19->discConfig_r12->discRxPool_r12.list.array[j]->tf_ResourceConfig_r12.prb_End_r12);
-    LOG_I(RRC, PROTOCOL_RRC_CTXT_FMT" SIB19 tf_ResourceConfig_r12 offsetIndicator: %ld \n",
-          PROTOCOL_RRC_CTXT_ARGS(ctxt_pP),
-          RC.rrc[ctxt_pP->module_id]->carrier[CC_id].sib19->discConfig_r12->discRxPool_r12.list.array[j]->tf_ResourceConfig_r12.offsetIndicator_r12.choice.small_r12);
-    LOG_I(RRC, PROTOCOL_RRC_CTXT_FMT" SIB19 tf_ResourceConfig_r12 subframeBitmap_choice_bs_buf: %s \n",
-          PROTOCOL_RRC_CTXT_ARGS(ctxt_pP),
-          RC.rrc[ctxt_pP->module_id]->carrier[CC_id].sib19->discConfig_r12->discRxPool_r12.list.array[j]->tf_ResourceConfig_r12.subframeBitmap_r12.choice.bs16_r12.buf);
-  }
-
-#endif
->>>>>>> 1e0d8161
+
   LOG_D(RRC,
         PROTOCOL_RRC_CTXT_FMT" RRC_UE --- MAC_CONFIG_REQ (SIB1.tdd & SIB2 params) ---> MAC_UE\n",
         PROTOCOL_RRC_CTXT_ARGS(ctxt_pP));
@@ -527,7 +399,7 @@
 
   if ((RC.rrc[ctxt_pP->module_id]->carrier[CC_id].mib.message.schedulingInfoSIB1_BR_r13>0) &&
       (RC.rrc[ctxt_pP->module_id]->carrier[CC_id].sib1_BR!=NULL)) {
-<<<<<<< HEAD
+
       AssertFatal(RC.rrc[ctxt_pP->module_id]->carrier[CC_id].sib1_BR->nonCriticalExtension!=NULL,
 		  "sib2_br->nonCriticalExtension is null (v8.9)\n");
       AssertFatal(RC.rrc[ctxt_pP->module_id]->carrier[CC_id].sib1_BR->nonCriticalExtension->nonCriticalExtension!=NULL,
@@ -553,19 +425,6 @@
 		  "prachce0->numReptitionPerPreambleAttempt_r13 %d > prach_StartingSubframe_r13 %d\n",
 		  1<<p->numRepetitionPerPreambleAttempt_r13,
 		  2<<*p->prach_StartingSubframe_r13);
-=======
-    AssertFatal(RC.rrc[ctxt_pP->module_id]->carrier[CC_id].sib1_BR->nonCriticalExtension!=NULL,
-                "sib2_br->nonCriticalExtension is null (v8.9)\n");
-    AssertFatal(RC.rrc[ctxt_pP->module_id]->carrier[CC_id].sib1_BR->nonCriticalExtension->nonCriticalExtension!=NULL,
-                "sib2_br->nonCriticalExtension is null (v9.2)\n");
-    AssertFatal(RC.rrc[ctxt_pP->module_id]->carrier[CC_id].sib1_BR->nonCriticalExtension->nonCriticalExtension->nonCriticalExtension!=NULL,
-                "sib2_br->nonCriticalExtension is null (v11.3)\n");
-    AssertFatal(RC.rrc[ctxt_pP->module_id]->carrier[CC_id].sib1_BR->nonCriticalExtension->nonCriticalExtension->nonCriticalExtension->nonCriticalExtension!=NULL,
-                "sib2_br->nonCriticalExtension is null (v12.5)\n");
-    AssertFatal(RC.rrc[ctxt_pP->module_id]->carrier[CC_id].sib1_BR->nonCriticalExtension->nonCriticalExtension->nonCriticalExtension->nonCriticalExtension->nonCriticalExtension!=NULL,
-                "sib2_br->nonCriticalExtension is null (v13.10)\n");
-    sib1_v13ext = RC.rrc[ctxt_pP->module_id]->carrier[CC_id].sib1_BR->nonCriticalExtension->nonCriticalExtension->nonCriticalExtension->nonCriticalExtension->nonCriticalExtension;
->>>>>>> 1e0d8161
   }
 
 #endif
@@ -3028,7 +2887,7 @@
   //TODO: change TM for secondary CC in SCelltoaddmodlist
   if (*physicalConfigDedicated) {
     if ((*physicalConfigDedicated)->antennaInfo) {
-<<<<<<< HEAD
+
       (*physicalConfigDedicated)->antennaInfo->choice.explicitValue.transmissionMode = rrc_inst->configuration.radioresourceconfig[0].ue_TransmissionMode;
       LOG_D(RRC,"Setting transmission mode to %ld+1\n",rrc_inst->configuration.radioresourceconfig[0].ue_TransmissionMode);
       if (rrc_inst->configuration.radioresourceconfig[0].ue_TransmissionMode==LTE_AntennaInfoDedicated__transmissionMode_tm3) {
@@ -3050,49 +2909,7 @@
 	(*physicalConfigDedicated)->antennaInfo->choice.explicitValue.codebookSubsetRestriction->choice.n2TxAntenna_tm4.buf[0] = 0xfc;
 	(*physicalConfigDedicated)->antennaInfo->choice.explicitValue.codebookSubsetRestriction->choice.n2TxAntenna_tm4.size=1;
 	(*physicalConfigDedicated)->antennaInfo->choice.explicitValue.codebookSubsetRestriction->choice.n2TxAntenna_tm4.bits_unused=2;
-=======
-      (*physicalConfigDedicated)->antennaInfo->choice.explicitValue.transmissionMode = rrc_inst->configuration.ue_TransmissionMode[0];
-      LOG_D(RRC,"Setting transmission mode to %ld+1\n",rrc_inst->configuration.ue_TransmissionMode[0]);
->>>>>>> 1e0d8161
-
-      if (rrc_inst->configuration.ue_TransmissionMode[0] == LTE_AntennaInfoDedicated__transmissionMode_tm3) {
-        (*physicalConfigDedicated)->antennaInfo->choice.explicitValue.codebookSubsetRestriction=
-          CALLOC(1,sizeof(LTE_AntennaInfoDedicated__codebookSubsetRestriction_PR));
-        (*physicalConfigDedicated)->antennaInfo->choice.explicitValue.codebookSubsetRestriction->present =
-          LTE_AntennaInfoDedicated__codebookSubsetRestriction_PR_n2TxAntenna_tm3;
-        (*physicalConfigDedicated)->antennaInfo->choice.explicitValue.codebookSubsetRestriction->choice.n2TxAntenna_tm3.buf= MALLOC(1);
-        (*physicalConfigDedicated)->antennaInfo->choice.explicitValue.codebookSubsetRestriction->choice.n2TxAntenna_tm3.buf[0] = 0xc0;
-        (*physicalConfigDedicated)->antennaInfo->choice.explicitValue.codebookSubsetRestriction->choice.n2TxAntenna_tm3.size=1;
-        (*physicalConfigDedicated)->antennaInfo->choice.explicitValue.codebookSubsetRestriction->choice.n2TxAntenna_tm3.bits_unused=6;
-      } else if (rrc_inst->configuration.ue_TransmissionMode[0] == LTE_AntennaInfoDedicated__transmissionMode_tm4) {
-        (*physicalConfigDedicated)->antennaInfo->choice.explicitValue.codebookSubsetRestriction=
-          CALLOC(1,sizeof(LTE_AntennaInfoDedicated__codebookSubsetRestriction_PR));
-        (*physicalConfigDedicated)->antennaInfo->choice.explicitValue.codebookSubsetRestriction->present =
-          LTE_AntennaInfoDedicated__codebookSubsetRestriction_PR_n2TxAntenna_tm4;
-        (*physicalConfigDedicated)->antennaInfo->choice.explicitValue.codebookSubsetRestriction->choice.n2TxAntenna_tm4.buf= MALLOC(1);
-        (*physicalConfigDedicated)->antennaInfo->choice.explicitValue.codebookSubsetRestriction->choice.n2TxAntenna_tm4.buf[0] = 0xfc;
-        (*physicalConfigDedicated)->antennaInfo->choice.explicitValue.codebookSubsetRestriction->choice.n2TxAntenna_tm4.size=1;
-        (*physicalConfigDedicated)->antennaInfo->choice.explicitValue.codebookSubsetRestriction->choice.n2TxAntenna_tm4.bits_unused=2;
-      } else if (rrc_inst->configuration.ue_TransmissionMode[0] == LTE_AntennaInfoDedicated__transmissionMode_tm5) {
-        (*physicalConfigDedicated)->antennaInfo->choice.explicitValue.codebookSubsetRestriction=
-          CALLOC(1,sizeof(LTE_AntennaInfoDedicated__codebookSubsetRestriction_PR));
-        (*physicalConfigDedicated)->antennaInfo->choice.explicitValue.codebookSubsetRestriction->present =
-          LTE_AntennaInfoDedicated__codebookSubsetRestriction_PR_n2TxAntenna_tm5;
-        (*physicalConfigDedicated)->antennaInfo->choice.explicitValue.codebookSubsetRestriction->choice.n2TxAntenna_tm5.buf= MALLOC(1);
-        (*physicalConfigDedicated)->antennaInfo->choice.explicitValue.codebookSubsetRestriction->choice.n2TxAntenna_tm5.buf[0] = 0xf0;
-        (*physicalConfigDedicated)->antennaInfo->choice.explicitValue.codebookSubsetRestriction->choice.n2TxAntenna_tm5.size=1;
-        (*physicalConfigDedicated)->antennaInfo->choice.explicitValue.codebookSubsetRestriction->choice.n2TxAntenna_tm5.bits_unused=4;
-      } else if (rrc_inst->configuration.ue_TransmissionMode[0] == LTE_AntennaInfoDedicated__transmissionMode_tm6) {
-        (*physicalConfigDedicated)->antennaInfo->choice.explicitValue.codebookSubsetRestriction=
-          CALLOC(1,sizeof(LTE_AntennaInfoDedicated__codebookSubsetRestriction_PR));
-        (*physicalConfigDedicated)->antennaInfo->choice.explicitValue.codebookSubsetRestriction->present =
-          LTE_AntennaInfoDedicated__codebookSubsetRestriction_PR_n2TxAntenna_tm6;
-        (*physicalConfigDedicated)->antennaInfo->choice.explicitValue.codebookSubsetRestriction->choice.n2TxAntenna_tm6.buf= MALLOC(1);
-        (*physicalConfigDedicated)->antennaInfo->choice.explicitValue.codebookSubsetRestriction->choice.n2TxAntenna_tm6.buf[0] = 0xf0;
-        (*physicalConfigDedicated)->antennaInfo->choice.explicitValue.codebookSubsetRestriction->choice.n2TxAntenna_tm6.size=1;
-        (*physicalConfigDedicated)->antennaInfo->choice.explicitValue.codebookSubsetRestriction->choice.n2TxAntenna_tm6.bits_unused=4;
       }
-<<<<<<< HEAD
       else if (rrc_inst->configuration.radioresourceconfig[0].ue_TransmissionMode==LTE_AntennaInfoDedicated__transmissionMode_tm5) {
 	(*physicalConfigDedicated)->antennaInfo->choice.explicitValue.codebookSubsetRestriction=     
 	  CALLOC(1,sizeof(LTE_AntennaInfoDedicated__codebookSubsetRestriction_PR));
@@ -3115,28 +2932,17 @@
       }
     }
     else {
-=======
-    } else {
->>>>>>> 1e0d8161
       LOG_E(RRC,"antenna_info not present in physical_config_dedicated. Not reconfiguring!\n");
     }
 
     if ((*physicalConfigDedicated)->cqi_ReportConfig) {
-<<<<<<< HEAD
+
       if ((rrc_inst->configuration.radioresourceconfig[0].ue_TransmissionMode==LTE_AntennaInfoDedicated__transmissionMode_tm4) ||
 	  (rrc_inst->configuration.radioresourceconfig[0].ue_TransmissionMode==LTE_AntennaInfoDedicated__transmissionMode_tm5) ||
 	  (rrc_inst->configuration.radioresourceconfig[0].ue_TransmissionMode==LTE_AntennaInfoDedicated__transmissionMode_tm6)) {
 	//feedback mode needs to be set as well
 	//TODO: I think this is taken into account in the PHY automatically based on the transmission mode variable
 	printf("setting cqi reporting mode to rm31\n");
-=======
-      if ((rrc_inst->configuration.ue_TransmissionMode[0] == LTE_AntennaInfoDedicated__transmissionMode_tm4) ||
-          (rrc_inst->configuration.ue_TransmissionMode[0] == LTE_AntennaInfoDedicated__transmissionMode_tm5) ||
-          (rrc_inst->configuration.ue_TransmissionMode[0] == LTE_AntennaInfoDedicated__transmissionMode_tm6)) {
-        //feedback mode needs to be set as well
-        //TODO: I think this is taken into account in the PHY automatically based on the transmission mode variable
-        printf("setting cqi reporting mode to rm31\n");
->>>>>>> 1e0d8161
 #if (LTE_RRC_VERSION >= MAKE_VERSION(10, 0, 0))
         *((*physicalConfigDedicated)->cqi_ReportConfig->cqi_ReportModeAperiodic)=LTE_CQI_ReportModeAperiodic_rm31;
 #else
@@ -3720,119 +3526,63 @@
   //TODO: change TM for secondary CC in SCelltoaddmodlist
   if (*physicalConfigDedicated) {
     if ((*physicalConfigDedicated)->antennaInfo) {
-<<<<<<< HEAD
       (*physicalConfigDedicated)->antennaInfo->choice.explicitValue.transmissionMode = rrc_inst->configuration.radioresourceconfig[0].ue_TransmissionMode;
       LOG_D(RRC,"Setting transmission mode to %ld+1\n",rrc_inst->configuration.radioresourceconfig[0].ue_TransmissionMode);
       if (rrc_inst->configuration.radioresourceconfig[0].ue_TransmissionMode==LTE_AntennaInfoDedicated__transmissionMode_tm3) {
-  (*physicalConfigDedicated)->antennaInfo->choice.explicitValue.codebookSubsetRestriction=     
-    CALLOC(1,sizeof(LTE_AntennaInfoDedicated__codebookSubsetRestriction_PR));
-  (*physicalConfigDedicated)->antennaInfo->choice.explicitValue.codebookSubsetRestriction->present =
-    LTE_AntennaInfoDedicated__codebookSubsetRestriction_PR_n2TxAntenna_tm3;
-  (*physicalConfigDedicated)->antennaInfo->choice.explicitValue.codebookSubsetRestriction->choice.n2TxAntenna_tm3.buf= MALLOC(1);
-  (*physicalConfigDedicated)->antennaInfo->choice.explicitValue.codebookSubsetRestriction->choice.n2TxAntenna_tm3.buf[0] = 0xc0;
-  (*physicalConfigDedicated)->antennaInfo->choice.explicitValue.codebookSubsetRestriction->choice.n2TxAntenna_tm3.size=1;
-  (*physicalConfigDedicated)->antennaInfo->choice.explicitValue.codebookSubsetRestriction->choice.n2TxAntenna_tm3.bits_unused=6;
+	(*physicalConfigDedicated)->antennaInfo->choice.explicitValue.codebookSubsetRestriction=     
+	  CALLOC(1,sizeof(LTE_AntennaInfoDedicated__codebookSubsetRestriction_PR));
+	(*physicalConfigDedicated)->antennaInfo->choice.explicitValue.codebookSubsetRestriction->present =
+	  LTE_AntennaInfoDedicated__codebookSubsetRestriction_PR_n2TxAntenna_tm3;
+	(*physicalConfigDedicated)->antennaInfo->choice.explicitValue.codebookSubsetRestriction->choice.n2TxAntenna_tm3.buf= MALLOC(1);
+	(*physicalConfigDedicated)->antennaInfo->choice.explicitValue.codebookSubsetRestriction->choice.n2TxAntenna_tm3.buf[0] = 0xc0;
+	(*physicalConfigDedicated)->antennaInfo->choice.explicitValue.codebookSubsetRestriction->choice.n2TxAntenna_tm3.size=1;
+	(*physicalConfigDedicated)->antennaInfo->choice.explicitValue.codebookSubsetRestriction->choice.n2TxAntenna_tm3.bits_unused=6;
+      } else if (rrc_inst->configuration.radioresourceconfig[0].ue_TransmissionMode==LTE_AntennaInfoDedicated__transmissionMode_tm4) {
+	(*physicalConfigDedicated)->antennaInfo->choice.explicitValue.codebookSubsetRestriction=     
+	  CALLOC(1,sizeof(LTE_AntennaInfoDedicated__codebookSubsetRestriction_PR));
+	(*physicalConfigDedicated)->antennaInfo->choice.explicitValue.codebookSubsetRestriction->present =
+	  LTE_AntennaInfoDedicated__codebookSubsetRestriction_PR_n2TxAntenna_tm4;
+	(*physicalConfigDedicated)->antennaInfo->choice.explicitValue.codebookSubsetRestriction->choice.n2TxAntenna_tm4.buf= MALLOC(1);
+	(*physicalConfigDedicated)->antennaInfo->choice.explicitValue.codebookSubsetRestriction->choice.n2TxAntenna_tm4.buf[0] = 0xfc;
+	(*physicalConfigDedicated)->antennaInfo->choice.explicitValue.codebookSubsetRestriction->choice.n2TxAntenna_tm4.size=1;
+	(*physicalConfigDedicated)->antennaInfo->choice.explicitValue.codebookSubsetRestriction->choice.n2TxAntenna_tm4.bits_unused=2;
+      } 
+      else if (rrc_inst->configuration.radioresourceconfig[0].ue_TransmissionMode==LTE_AntennaInfoDedicated__transmissionMode_tm5) {
+
+	(*physicalConfigDedicated)->antennaInfo->choice.explicitValue.codebookSubsetRestriction=     
+	  CALLOC(1,sizeof(LTE_AntennaInfoDedicated__codebookSubsetRestriction_PR));
+	(*physicalConfigDedicated)->antennaInfo->choice.explicitValue.codebookSubsetRestriction->present =
+	  LTE_AntennaInfoDedicated__codebookSubsetRestriction_PR_n2TxAntenna_tm5;
+	(*physicalConfigDedicated)->antennaInfo->choice.explicitValue.codebookSubsetRestriction->choice.n2TxAntenna_tm5.buf= MALLOC(1);
+	(*physicalConfigDedicated)->antennaInfo->choice.explicitValue.codebookSubsetRestriction->choice.n2TxAntenna_tm5.buf[0] = 0xf0;
+	(*physicalConfigDedicated)->antennaInfo->choice.explicitValue.codebookSubsetRestriction->choice.n2TxAntenna_tm5.size=1;
+	(*physicalConfigDedicated)->antennaInfo->choice.explicitValue.codebookSubsetRestriction->choice.n2TxAntenna_tm5.bits_unused=4;
       }
-      else if (rrc_inst->configuration.radioresourceconfig[0].ue_TransmissionMode==LTE_AntennaInfoDedicated__transmissionMode_tm4) {
-  (*physicalConfigDedicated)->antennaInfo->choice.explicitValue.codebookSubsetRestriction=     
-    CALLOC(1,sizeof(LTE_AntennaInfoDedicated__codebookSubsetRestriction_PR));
-  (*physicalConfigDedicated)->antennaInfo->choice.explicitValue.codebookSubsetRestriction->present =
-    LTE_AntennaInfoDedicated__codebookSubsetRestriction_PR_n2TxAntenna_tm4;
-  (*physicalConfigDedicated)->antennaInfo->choice.explicitValue.codebookSubsetRestriction->choice.n2TxAntenna_tm4.buf= MALLOC(1);
-  (*physicalConfigDedicated)->antennaInfo->choice.explicitValue.codebookSubsetRestriction->choice.n2TxAntenna_tm4.buf[0] = 0xfc;
-  (*physicalConfigDedicated)->antennaInfo->choice.explicitValue.codebookSubsetRestriction->choice.n2TxAntenna_tm4.size=1;
-  (*physicalConfigDedicated)->antennaInfo->choice.explicitValue.codebookSubsetRestriction->choice.n2TxAntenna_tm4.bits_unused=2;
-=======
-      (*physicalConfigDedicated)->antennaInfo->choice.explicitValue.transmissionMode = rrc_inst->configuration.ue_TransmissionMode[0];
-      LOG_D(RRC,"Setting transmission mode to %ld+1\n",rrc_inst->configuration.ue_TransmissionMode[0]);
->>>>>>> 1e0d8161
-
-      if (rrc_inst->configuration.ue_TransmissionMode[0] == LTE_AntennaInfoDedicated__transmissionMode_tm3) {
-        (*physicalConfigDedicated)->antennaInfo->choice.explicitValue.codebookSubsetRestriction=
-          CALLOC(1,sizeof(LTE_AntennaInfoDedicated__codebookSubsetRestriction_PR));
-        (*physicalConfigDedicated)->antennaInfo->choice.explicitValue.codebookSubsetRestriction->present =
-          LTE_AntennaInfoDedicated__codebookSubsetRestriction_PR_n2TxAntenna_tm3;
-        (*physicalConfigDedicated)->antennaInfo->choice.explicitValue.codebookSubsetRestriction->choice.n2TxAntenna_tm3.buf= MALLOC(1);
-        (*physicalConfigDedicated)->antennaInfo->choice.explicitValue.codebookSubsetRestriction->choice.n2TxAntenna_tm3.buf[0] = 0xc0;
-        (*physicalConfigDedicated)->antennaInfo->choice.explicitValue.codebookSubsetRestriction->choice.n2TxAntenna_tm3.size=1;
-        (*physicalConfigDedicated)->antennaInfo->choice.explicitValue.codebookSubsetRestriction->choice.n2TxAntenna_tm3.bits_unused=6;
-      } else if (rrc_inst->configuration.ue_TransmissionMode[0] == LTE_AntennaInfoDedicated__transmissionMode_tm4) {
-        (*physicalConfigDedicated)->antennaInfo->choice.explicitValue.codebookSubsetRestriction=
-          CALLOC(1,sizeof(LTE_AntennaInfoDedicated__codebookSubsetRestriction_PR));
-        (*physicalConfigDedicated)->antennaInfo->choice.explicitValue.codebookSubsetRestriction->present =
-          LTE_AntennaInfoDedicated__codebookSubsetRestriction_PR_n2TxAntenna_tm4;
-        (*physicalConfigDedicated)->antennaInfo->choice.explicitValue.codebookSubsetRestriction->choice.n2TxAntenna_tm4.buf= MALLOC(1);
-        (*physicalConfigDedicated)->antennaInfo->choice.explicitValue.codebookSubsetRestriction->choice.n2TxAntenna_tm4.buf[0] = 0xfc;
-        (*physicalConfigDedicated)->antennaInfo->choice.explicitValue.codebookSubsetRestriction->choice.n2TxAntenna_tm4.size=1;
-        (*physicalConfigDedicated)->antennaInfo->choice.explicitValue.codebookSubsetRestriction->choice.n2TxAntenna_tm4.bits_unused=2;
-      } else if (rrc_inst->configuration.ue_TransmissionMode[0] == LTE_AntennaInfoDedicated__transmissionMode_tm5) {
-        (*physicalConfigDedicated)->antennaInfo->choice.explicitValue.codebookSubsetRestriction=
-          CALLOC(1,sizeof(LTE_AntennaInfoDedicated__codebookSubsetRestriction_PR));
-        (*physicalConfigDedicated)->antennaInfo->choice.explicitValue.codebookSubsetRestriction->present =
-          LTE_AntennaInfoDedicated__codebookSubsetRestriction_PR_n2TxAntenna_tm5;
-        (*physicalConfigDedicated)->antennaInfo->choice.explicitValue.codebookSubsetRestriction->choice.n2TxAntenna_tm5.buf= MALLOC(1);
-        (*physicalConfigDedicated)->antennaInfo->choice.explicitValue.codebookSubsetRestriction->choice.n2TxAntenna_tm5.buf[0] = 0xf0;
-        (*physicalConfigDedicated)->antennaInfo->choice.explicitValue.codebookSubsetRestriction->choice.n2TxAntenna_tm5.size=1;
-        (*physicalConfigDedicated)->antennaInfo->choice.explicitValue.codebookSubsetRestriction->choice.n2TxAntenna_tm5.bits_unused=4;
-      } else if (rrc_inst->configuration.ue_TransmissionMode[0] == LTE_AntennaInfoDedicated__transmissionMode_tm6) {
-        (*physicalConfigDedicated)->antennaInfo->choice.explicitValue.codebookSubsetRestriction=
-          CALLOC(1,sizeof(LTE_AntennaInfoDedicated__codebookSubsetRestriction_PR));
-        (*physicalConfigDedicated)->antennaInfo->choice.explicitValue.codebookSubsetRestriction->present =
-          LTE_AntennaInfoDedicated__codebookSubsetRestriction_PR_n2TxAntenna_tm6;
-        (*physicalConfigDedicated)->antennaInfo->choice.explicitValue.codebookSubsetRestriction->choice.n2TxAntenna_tm6.buf= MALLOC(1);
-        (*physicalConfigDedicated)->antennaInfo->choice.explicitValue.codebookSubsetRestriction->choice.n2TxAntenna_tm6.buf[0] = 0xf0;
-        (*physicalConfigDedicated)->antennaInfo->choice.explicitValue.codebookSubsetRestriction->choice.n2TxAntenna_tm6.size=1;
-        (*physicalConfigDedicated)->antennaInfo->choice.explicitValue.codebookSubsetRestriction->choice.n2TxAntenna_tm6.bits_unused=4;
+      
+      else if (rrc_inst->configuration.radioresourceconfig[0].ue_TransmissionMode==LTE_AntennaInfoDedicated__transmissionMode_tm6) {
+	(*physicalConfigDedicated)->antennaInfo->choice.explicitValue.codebookSubsetRestriction=     
+	  CALLOC(1,sizeof(LTE_AntennaInfoDedicated__codebookSubsetRestriction_PR));
+	(*physicalConfigDedicated)->antennaInfo->choice.explicitValue.codebookSubsetRestriction->present =
+	  LTE_AntennaInfoDedicated__codebookSubsetRestriction_PR_n2TxAntenna_tm6;
+	(*physicalConfigDedicated)->antennaInfo->choice.explicitValue.codebookSubsetRestriction->choice.n2TxAntenna_tm6.buf= MALLOC(1);
+	(*physicalConfigDedicated)->antennaInfo->choice.explicitValue.codebookSubsetRestriction->choice.n2TxAntenna_tm6.buf[0] = 0xf0;
+	(*physicalConfigDedicated)->antennaInfo->choice.explicitValue.codebookSubsetRestriction->choice.n2TxAntenna_tm6.size=1;
+	(*physicalConfigDedicated)->antennaInfo->choice.explicitValue.codebookSubsetRestriction->choice.n2TxAntenna_tm6.bits_unused=4;
+	
       }
-<<<<<<< HEAD
-      else if (rrc_inst->configuration.radioresourceconfig[0].ue_TransmissionMode==LTE_AntennaInfoDedicated__transmissionMode_tm5) {
-
-  (*physicalConfigDedicated)->antennaInfo->choice.explicitValue.codebookSubsetRestriction=     
-    CALLOC(1,sizeof(LTE_AntennaInfoDedicated__codebookSubsetRestriction_PR));
-  (*physicalConfigDedicated)->antennaInfo->choice.explicitValue.codebookSubsetRestriction->present =
-    LTE_AntennaInfoDedicated__codebookSubsetRestriction_PR_n2TxAntenna_tm5;
-  (*physicalConfigDedicated)->antennaInfo->choice.explicitValue.codebookSubsetRestriction->choice.n2TxAntenna_tm5.buf= MALLOC(1);
-  (*physicalConfigDedicated)->antennaInfo->choice.explicitValue.codebookSubsetRestriction->choice.n2TxAntenna_tm5.buf[0] = 0xf0;
-  (*physicalConfigDedicated)->antennaInfo->choice.explicitValue.codebookSubsetRestriction->choice.n2TxAntenna_tm5.size=1;
-  (*physicalConfigDedicated)->antennaInfo->choice.explicitValue.codebookSubsetRestriction->choice.n2TxAntenna_tm5.bits_unused=4;
-      }
-
-      else if (rrc_inst->configuration.radioresourceconfig[0].ue_TransmissionMode==LTE_AntennaInfoDedicated__transmissionMode_tm6) {
-  (*physicalConfigDedicated)->antennaInfo->choice.explicitValue.codebookSubsetRestriction=     
-    CALLOC(1,sizeof(LTE_AntennaInfoDedicated__codebookSubsetRestriction_PR));
-  (*physicalConfigDedicated)->antennaInfo->choice.explicitValue.codebookSubsetRestriction->present =
-    LTE_AntennaInfoDedicated__codebookSubsetRestriction_PR_n2TxAntenna_tm6;
-  (*physicalConfigDedicated)->antennaInfo->choice.explicitValue.codebookSubsetRestriction->choice.n2TxAntenna_tm6.buf= MALLOC(1);
-  (*physicalConfigDedicated)->antennaInfo->choice.explicitValue.codebookSubsetRestriction->choice.n2TxAntenna_tm6.buf[0] = 0xf0;
-  (*physicalConfigDedicated)->antennaInfo->choice.explicitValue.codebookSubsetRestriction->choice.n2TxAntenna_tm6.size=1;
-  (*physicalConfigDedicated)->antennaInfo->choice.explicitValue.codebookSubsetRestriction->choice.n2TxAntenna_tm6.bits_unused=4;
-
-      }
     }
     else {
-=======
-    } else {
->>>>>>> 1e0d8161
       LOG_E(RRC,"antenna_info not present in physical_config_dedicated. Not reconfiguring!\n");
     }
 
     if ((*physicalConfigDedicated)->cqi_ReportConfig) {
-<<<<<<< HEAD
       if ((rrc_inst->configuration.radioresourceconfig[0].ue_TransmissionMode==LTE_AntennaInfoDedicated__transmissionMode_tm4) ||
 	  (rrc_inst->configuration.radioresourceconfig[0].ue_TransmissionMode==LTE_AntennaInfoDedicated__transmissionMode_tm5) ||
 	  (rrc_inst->configuration.radioresourceconfig[0].ue_TransmissionMode==LTE_AntennaInfoDedicated__transmissionMode_tm6)) {
 
-  //feedback mode needs to be set as well
-  //TODO: I think this is taken into account in the PHY automatically based on the transmission mode variable
-  printf("setting cqi reporting mode to rm31\n");
-=======
-      if ((rrc_inst->configuration.ue_TransmissionMode[0] == LTE_AntennaInfoDedicated__transmissionMode_tm4) ||
-          (rrc_inst->configuration.ue_TransmissionMode[0] == LTE_AntennaInfoDedicated__transmissionMode_tm5) ||
-          (rrc_inst->configuration.ue_TransmissionMode[0] == LTE_AntennaInfoDedicated__transmissionMode_tm6)) {
-        //feedback mode needs to be set as well
-        //TODO: I think this is taken into account in the PHY automatically based on the transmission mode variable
-        printf("setting cqi reporting mode to rm31\n");
->>>>>>> 1e0d8161
+	//feedback mode needs to be set as well
+	//TODO: I think this is taken into account in the PHY automatically based on the transmission mode variable
+	printf("setting cqi reporting mode to rm31\n");
 #if (LTE_RRC_VERSION >= MAKE_VERSION(10, 0, 0))
         *((*physicalConfigDedicated)->cqi_ReportConfig->cqi_ReportModeAperiodic)=LTE_CQI_ReportModeAperiodic_rm31;
 #else
@@ -5521,20 +5271,17 @@
 }
 
 //-----------------------------------------------------------------------------
-void
-rrc_eNB_generate_RRCConnectionSetup(
-  const protocol_ctxt_t *const ctxt_pP,
-  rrc_eNB_ue_context_t          *const ue_context_pP,
-  const int                    CC_id
-)
+void rrc_eNB_generate_RRCConnectionSetup(const protocol_ctxt_t *const ctxt_pP,
+					 rrc_eNB_ue_context_t          *const ue_context_pP,
+					 const int                    CC_id
+					 )
 //-----------------------------------------------------------------------------
 {
-<<<<<<< HEAD
+
 #if (LTE_RRC_VERSION >= MAKE_VERSION(14, 0, 0))
   boolean_t is_mtc = ctxt_pP->brOption;
 #endif
-=======
->>>>>>> 1e0d8161
+
   LTE_LogicalChannelConfig_t             *SRB1_logicalChannelConfig;  //,*SRB2_logicalChannelConfig;
   LTE_SRB_ToAddModList_t                **SRB_configList;
   LTE_SRB_ToAddMod_t                     *SRB1_config;
@@ -5557,124 +5304,112 @@
   } else 
 #endif
   {
-  RC.rrc[ctxt_pP->module_id]->carrier[CC_id].Srb0.Tx_buffer.payload_size =
-    do_RRCConnectionSetup(ctxt_pP,
-                          ue_context_pP,
-                          CC_id,
-<<<<<<< HEAD
-                          (uint8_t*) RC.rrc[ctxt_pP->module_id]->carrier[CC_id].Srb0.Tx_buffer.Payload,
-			  (const uint8_t) RC.rrc[ctxt_pP->module_id]->carrier[CC_id].p_eNB, //at this point we do not have the UE capability information, so it can only be TM1 or TM2
-                          rrc_eNB_get_next_transaction_identifier(ctxt_pP->module_id),
-                          SRB_configList,
-                          &ue_context_pP->ue_context.physicalConfigDedicated);
-  }
-
-=======
-                          (uint8_t *) RC.rrc[ctxt_pP->module_id]->carrier[CC_id].Srb0.Tx_buffer.Payload,
-                          (uint8_t) RC.rrc[ctxt_pP->module_id]->carrier[CC_id].p_eNB, //at this point we do not have the UE capability information, so it can only be TM1 or TM2
-                          rrc_eNB_get_next_transaction_identifier(ctxt_pP->module_id),
-                          SRB_configList,
-                          &ue_context_pP->ue_context.physicalConfigDedicated);
->>>>>>> 1e0d8161
-  LOG_DUMPMSG(RRC,DEBUG_RRC,
-              (char *)(RC.rrc[ctxt_pP->module_id]->carrier[CC_id].Srb0.Tx_buffer.Payload),
-              RC.rrc[ctxt_pP->module_id]->carrier[CC_id].Srb0.Tx_buffer.payload_size,
-              "[MSG] RRC Connection Setup\n");
-
-  // configure SRB1/SRB2, PhysicalConfigDedicated, LTE_MAC_MainConfig for UE
-
-  if (*SRB_configList != NULL) {
-    for (cnt = 0; cnt < (*SRB_configList)->list.count; cnt++) {
-      if ((*SRB_configList)->list.array[cnt]->srb_Identity == 1) {
-        SRB1_config = (*SRB_configList)->list.array[cnt];
-
-        if (SRB1_config->logicalChannelConfig) {
-          if (SRB1_config->logicalChannelConfig->present ==
-              LTE_SRB_ToAddMod__logicalChannelConfig_PR_explicitValue) {
-            SRB1_logicalChannelConfig = &SRB1_config->logicalChannelConfig->choice.explicitValue;
-          } else {
-            SRB1_logicalChannelConfig = &SRB1_logicalChannelConfig_defaultValue;
-          }
-        } else {
-          SRB1_logicalChannelConfig = &SRB1_logicalChannelConfig_defaultValue;
-        }
-
-        LOG_D(RRC,
-              PROTOCOL_RRC_CTXT_UE_FMT" RRC_eNB --- MAC_CONFIG_REQ  (SRB1) ---> MAC_eNB\n",
-              PROTOCOL_RRC_CTXT_UE_ARGS(ctxt_pP));
-        rrc_mac_config_req_eNB(
-          ctxt_pP->module_id,
-          ue_context_pP->ue_context.primaryCC_id,
-          0,0,0,0,0,
+    RC.rrc[ctxt_pP->module_id]->carrier[CC_id].Srb0.Tx_buffer.payload_size =
+      do_RRCConnectionSetup(ctxt_pP,
+			    ue_context_pP,
+			    CC_id,
+			    (uint8_t *) RC.rrc[ctxt_pP->module_id]->carrier[CC_id].Srb0.Tx_buffer.Payload,
+			    (uint8_t) RC.rrc[ctxt_pP->module_id]->carrier[CC_id].p_eNB, //at this point we do not have the UE capability information, so it can only be TM1 or TM2
+			    rrc_eNB_get_next_transaction_identifier(ctxt_pP->module_id),
+			    SRB_configList,
+			    &ue_context_pP->ue_context.physicalConfigDedicated);
+    LOG_DUMPMSG(RRC,DEBUG_RRC,
+		(char *)(RC.rrc[ctxt_pP->module_id]->carrier[CC_id].Srb0.Tx_buffer.Payload),
+		RC.rrc[ctxt_pP->module_id]->carrier[CC_id].Srb0.Tx_buffer.payload_size,
+		"[MSG] RRC Connection Setup\n");
+    
+    // configure SRB1/SRB2, PhysicalConfigDedicated, LTE_MAC_MainConfig for UE
+    
+    if (*SRB_configList != NULL) {
+      for (cnt = 0; cnt < (*SRB_configList)->list.count; cnt++) {
+	if ((*SRB_configList)->list.array[cnt]->srb_Identity == 1) {
+	  SRB1_config = (*SRB_configList)->list.array[cnt];
+	  
+	  if (SRB1_config->logicalChannelConfig) {
+	    if (SRB1_config->logicalChannelConfig->present ==
+		LTE_SRB_ToAddMod__logicalChannelConfig_PR_explicitValue) {
+	      SRB1_logicalChannelConfig = &SRB1_config->logicalChannelConfig->choice.explicitValue;
+	    } else {
+	      SRB1_logicalChannelConfig = &SRB1_logicalChannelConfig_defaultValue;
+	    }
+	  } else {
+	    SRB1_logicalChannelConfig = &SRB1_logicalChannelConfig_defaultValue;
+	  }
+	  
+	  LOG_D(RRC,
+		PROTOCOL_RRC_CTXT_UE_FMT" RRC_eNB --- MAC_CONFIG_REQ  (SRB1) ---> MAC_eNB\n",
+		PROTOCOL_RRC_CTXT_UE_ARGS(ctxt_pP));
+	  rrc_mac_config_req_eNB(
+				 ctxt_pP->module_id,
+				 ue_context_pP->ue_context.primaryCC_id,
+				 0,0,0,0,0,
 #if (LTE_RRC_VERSION >= MAKE_VERSION(14, 0, 0))
-          0,
-#endif
-          ue_context_pP->ue_context.rnti,
-          (LTE_BCCH_BCH_Message_t *) NULL,
-          (LTE_RadioResourceConfigCommonSIB_t *) NULL,
+				 0,
+#endif
+				 ue_context_pP->ue_context.rnti,
+				 (LTE_BCCH_BCH_Message_t *) NULL,
+				 (LTE_RadioResourceConfigCommonSIB_t *) NULL,
 #if (LTE_RRC_VERSION >= MAKE_VERSION(14, 0, 0))
-          (LTE_RadioResourceConfigCommonSIB_t *) NULL,
-#endif
-          ue_context_pP->ue_context.physicalConfigDedicated,
+				 (LTE_RadioResourceConfigCommonSIB_t *) NULL,
+#endif
+				 ue_context_pP->ue_context.physicalConfigDedicated,
 #if (LTE_RRC_VERSION >= MAKE_VERSION(10, 0, 0))
-          (LTE_SCellToAddMod_r10_t *)NULL,
-          //(struct LTE_PhysicalConfigDedicatedSCell_r10 *)NULL,
-#endif
-          (LTE_MeasObjectToAddMod_t **) NULL,
-          ue_context_pP->ue_context.mac_MainConfig,
-          1,
-          SRB1_logicalChannelConfig,
-          ue_context_pP->ue_context.measGapConfig,
-          (LTE_TDD_Config_t *) NULL,
-          NULL,
-          (LTE_SchedulingInfoList_t *) NULL,
-          0, NULL, NULL, (LTE_MBSFN_SubframeConfigList_t *) NULL
+				 (LTE_SCellToAddMod_r10_t *)NULL,
+				 //(struct LTE_PhysicalConfigDedicatedSCell_r10 *)NULL,
+#endif
+				 (LTE_MeasObjectToAddMod_t **) NULL,
+				 ue_context_pP->ue_context.mac_MainConfig,
+				 1,
+				 SRB1_logicalChannelConfig,
+				 ue_context_pP->ue_context.measGapConfig,
+				 (LTE_TDD_Config_t *) NULL,
+				 NULL,
+				 (LTE_SchedulingInfoList_t *) NULL,
+				 0, NULL, NULL, (LTE_MBSFN_SubframeConfigList_t *) NULL
 #if (LTE_RRC_VERSION >= MAKE_VERSION(9, 0, 0))
-          , 0, (LTE_MBSFN_AreaInfoList_r9_t *) NULL, (LTE_PMCH_InfoList_r9_t *) NULL
+				 , 0, (LTE_MBSFN_AreaInfoList_r9_t *) NULL, (LTE_PMCH_InfoList_r9_t *) NULL
 #endif
 #if (LTE_RRC_VERSION >= MAKE_VERSION(13, 0, 0))
-          ,
-          (LTE_SystemInformationBlockType1_v1310_IEs_t *)NULL
-#endif
-        );
-        break;
+				 ,
+				 (LTE_SystemInformationBlockType1_v1310_IEs_t *)NULL
+#endif
+				 );
+	  break;
+	}
       }
     }
-  }
-
-  MSC_LOG_TX_MESSAGE(
-    MSC_RRC_ENB,
-    MSC_RRC_UE,
-    RC.rrc[ctxt_pP->module_id]->carrier[CC_id].Srb0.Tx_buffer.Header, // LG WARNING
-    RC.rrc[ctxt_pP->module_id]->carrier[CC_id].Srb0.Tx_buffer.payload_size,
-    MSC_AS_TIME_FMT" LTE_RRCConnectionSetup UE %x size %u",
-    MSC_AS_TIME_ARGS(ctxt_pP),
-    ue_context_pP->ue_context.rnti,
-    RC.rrc[ctxt_pP->module_id]->carrier[CC_id].Srb0.Tx_buffer.payload_size);
-  LOG_I(RRC,
-        PROTOCOL_RRC_CTXT_UE_FMT" [RAPROC] Logical Channel DL-CCCH, Generating LTE_RRCConnectionSetup (bytes %d)\n",
-        PROTOCOL_RRC_CTXT_UE_ARGS(ctxt_pP),
-        RC.rrc[ctxt_pP->module_id]->carrier[CC_id].Srb0.Tx_buffer.payload_size);
-  //ue_context_pP->ue_context.ue_release_timer_thres=100;
-  // activate release timer, if RRCSetupComplete not received after 100 frames, remove UE
-  ue_context_pP->ue_context.ue_release_timer=1;
-  // remove UE after 10 frames after LTE_RRCConnectionRelease is triggered
-  ue_context_pP->ue_context.ue_release_timer_thres=1000;
+    
+    MSC_LOG_TX_MESSAGE(
+		       MSC_RRC_ENB,
+		       MSC_RRC_UE,
+		       RC.rrc[ctxt_pP->module_id]->carrier[CC_id].Srb0.Tx_buffer.Header, // LG WARNING
+		       RC.rrc[ctxt_pP->module_id]->carrier[CC_id].Srb0.Tx_buffer.payload_size,
+		       MSC_AS_TIME_FMT" LTE_RRCConnectionSetup UE %x size %u",
+		       MSC_AS_TIME_ARGS(ctxt_pP),
+		       ue_context_pP->ue_context.rnti,
+		       RC.rrc[ctxt_pP->module_id]->carrier[CC_id].Srb0.Tx_buffer.payload_size);
+    LOG_I(RRC,
+	  PROTOCOL_RRC_CTXT_UE_FMT" [RAPROC] Logical Channel DL-CCCH, Generating LTE_RRCConnectionSetup (bytes %d)\n",
+	  PROTOCOL_RRC_CTXT_UE_ARGS(ctxt_pP),
+	  RC.rrc[ctxt_pP->module_id]->carrier[CC_id].Srb0.Tx_buffer.payload_size);
+    //ue_context_pP->ue_context.ue_release_timer_thres=100;
+    // activate release timer, if RRCSetupComplete not received after 100 frames, remove UE
+    ue_context_pP->ue_context.ue_release_timer=1;
+    // remove UE after 10 frames after LTE_RRCConnectionRelease is triggered
+    ue_context_pP->ue_context.ue_release_timer_thres=1000;
+  }
 }
-
-
+  
 #if defined(ENABLE_ITTI)
 //-----------------------------------------------------------------------------
-char
-openair_rrc_eNB_configuration(
-  const module_id_t enb_mod_idP,
-  RrcConfigurationReq *configuration
-)
+char openair_rrc_eNB_configuration(
+				   const module_id_t enb_mod_idP,
+				   RrcConfigurationReq *configuration
+				   )
 #else
-char
-openair_rrc_eNB_init(
-  const module_id_t enb_mod_idP
-)
+char openair_rrc_eNB_init(
+			  const module_id_t enb_mod_idP
+			  )
 #endif
 //-----------------------------------------------------------------------------
 {
