--- conflicted
+++ resolved
@@ -947,7 +947,6 @@
               // Very inefficient memory management, but simple
               if (pdu_index < pdu_number - 1) {
                 memcpy(pdu, pdu + 1, (pdu_number - 1 - pdu_index) * sizeof(nfapi_ul_config_request_pdu_t));
-<<<<<<< HEAD
 	      }
 	      
 	      ul_req_tmp->number_of_pdus--;
@@ -956,21 +955,6 @@
 	}
       }
     }
-=======
-                }
-
-                ul_req_tmp->number_of_pdus--;
-              }
-            }
-          }
-        }
-      }
-
-      if (!eNB_MAC->UE_free_ctrl[ue_num].raFlag)
-        rrc_mac_remove_ue(mod_id, rnti);
-      rrc_rlc_remove_ue(&ctxt);
-      pdcp_remove_UE(&ctxt);
->>>>>>> 646cec27
 
     if (!NODE_IS_CU(RC.rrc[mod_id]->node_type)) {
       if (!eNB_MAC->UE_free_ctrl[ue_num].raFlag)
