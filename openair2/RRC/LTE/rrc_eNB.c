/*
 * Licensed to the OpenAirInterface (OAI) Software Alliance under one or more
 * contributor license agreements.  See the NOTICE file distributed with
 * this work for additional information regarding copyright ownership.
 * The OpenAirInterface Software Alliance licenses this file to You under
 * the OAI Public License, Version 1.1  (the "License"); you may not use this file
 * except in compliance with the License.
 * You may obtain a copy of the License at
 *
 *      http://www.openairinterface.org/?page_id=698
 *
 * Unless required by applicable law or agreed to in writing, software
 * distributed under the License is distributed on an "AS IS" BASIS,
 * WITHOUT WARRANTIES OR CONDITIONS OF ANY KIND, either express or implied.
 * See the License for the specific language governing permissions and
 * limitations under the License.
 *-------------------------------------------------------------------------------
 * For more information about the OpenAirInterface (OAI) Software Alliance:
 *      contact@openairinterface.org
 */

/*! \file rrc_eNB.c
 * \brief rrc procedures for eNB
 * \author Navid Nikaein and  Raymond Knopp
 * \date 2011 - 2014
 * \version 1.0
 * \company Eurecom
 * \email: navid.nikaein@eurecom.fr and raymond.knopp@eurecom.fr
 */
#define RRC_ENB
#define RRC_ENB_C

#include "rrc_defs.h"
#include "rrc_extern.h"
#include "assertions.h"
#include "common/ran_context.h"
#include "asn1_conversions.h"
#include "RRC/L2_INTERFACE/openair_rrc_L2_interface.h"
#include "LAYER2/RLC/rlc.h"
#include "LAYER2/MAC/mac_proto.h"
#include "UTIL/LOG/log.h"
#include "COMMON/mac_rrc_primitives.h"
#include "RRC/LTE/MESSAGES/asn1_msg.h"
#include "RRCConnectionRequest.h"
#include "RRCConnectionReestablishmentRequest.h"
//#include "ReestablishmentCause.h"
#include "BCCH-BCH-Message.h"
#include "UL-CCCH-Message.h"
#include "DL-CCCH-Message.h"
#include "UL-DCCH-Message.h"
#include "DL-DCCH-Message.h"
#include "TDD-Config.h"
#include "HandoverCommand.h"
#include "rlc.h"
#include "rrc_eNB_UE_context.h"
#include "platform_types.h"
#include "msc.h"
#include "SL-CommConfig-r12.h"
#include "PeriodicBSR-Timer-r12.h"
#include "RetxBSR-Timer-r12.h"
#include "UTIL/LOG/vcd_signal_dumper.h"

#include "T.h"

//#if (RRC_VERSION >= MAKE_VERSION(10, 0, 0))
#include "MeasResults.h"
//#endif

#include "RRC/NAS/nas_config.h"
#include "RRC/NAS/rb_config.h"
#include "OCG.h"
#include "OCG_extern.h"

#if defined(ENABLE_SECURITY)
#   include "UTIL/OSA/osa_defs.h"
#endif

#if defined(ENABLE_USE_MME)
#   include "rrc_eNB_S1AP.h"
#   include "rrc_eNB_GTPV1U.h"
#   if defined(ENABLE_ITTI)
#   else
#      include "../../S1AP/s1ap_eNB.h"
#   endif
#endif

#include "pdcp.h"
#include "gtpv1u_eNB_task.h"

#if defined(ENABLE_ITTI)
#   include "intertask_interface.h"
#endif

#if ENABLE_RAL
#   include "rrc_eNB_ral.h"
#endif

#include "SIMULATION/TOOLS/sim.h" // for taus

//#define XER_PRINT

extern RAN_CONTEXT_t RC;

#ifdef PHY_EMUL
extern EMULATION_VARS              *Emul_vars;
#endif
extern eNB_MAC_INST                *eNB_mac_inst;
extern UE_MAC_INST                 *UE_mac_inst;
#ifdef BIGPHYSAREA
extern void*                        bigphys_malloc(int);
#endif

extern uint16_t                     two_tier_hexagonal_cellIds[7];

mui_t                               rrc_eNB_mui = 0;

void
openair_rrc_on(
  const protocol_ctxt_t* const ctxt_pP
)
//-----------------------------------------------------------------------------
{
  int            CC_id;

    LOG_I(RRC, PROTOCOL_RRC_CTXT_FMT" ENB:OPENAIR RRC IN....\n",
          PROTOCOL_RRC_CTXT_ARGS(ctxt_pP));
    for (CC_id = 0; CC_id < MAX_NUM_CCs; CC_id++) {
      rrc_config_buffer (&RC.rrc[ctxt_pP->module_id]->carrier[CC_id].SI, BCCH, 1);
      RC.rrc[ctxt_pP->module_id]->carrier[CC_id].SI.Active = 1;
      rrc_config_buffer (&RC.rrc[ctxt_pP->module_id]->carrier[CC_id].Srb0, CCCH, 1);
      RC.rrc[ctxt_pP->module_id]->carrier[CC_id].Srb0.Active = 1;
    }
}

//-----------------------------------------------------------------------------
static void
init_SI(
  const protocol_ctxt_t* const ctxt_pP,
  const int              CC_id
#if defined(ENABLE_ITTI)
  ,
  RrcConfigurationReq * configuration
#endif
)
//-----------------------------------------------------------------------------
{
#if (RRC_VERSION >= MAKE_VERSION(10, 0, 0))
  int                                 i;
#endif

#if (RRC_VERSION >= MAKE_VERSION(13, 1, 0))
  SystemInformationBlockType1_v1310_IEs_t *sib1_v13ext=(SystemInformationBlockType1_v1310_IEs_t *)NULL;
#endif

  LOG_D(RRC,"%s()\n\n\n\n",__FUNCTION__);

  RC.rrc[ctxt_pP->module_id]->carrier[CC_id].MIB = (uint8_t*) malloc16(4);
  // copy basic parameters
  RC.rrc[ctxt_pP->module_id]->carrier[CC_id].physCellId      = configuration->Nid_cell[CC_id];
  RC.rrc[ctxt_pP->module_id]->carrier[CC_id].p_eNB           = configuration->nb_antenna_ports[CC_id];
  RC.rrc[ctxt_pP->module_id]->carrier[CC_id].Ncp             = configuration->prefix_type[CC_id];
  RC.rrc[ctxt_pP->module_id]->carrier[CC_id].dl_CarrierFreq  = configuration->downlink_frequency[CC_id];
  RC.rrc[ctxt_pP->module_id]->carrier[CC_id].ul_CarrierFreq  = configuration->downlink_frequency[CC_id]+ configuration->uplink_frequency_offset[CC_id];
#if (RRC_VERSION >= MAKE_VERSION(14, 0, 0))
  RC.rrc[ctxt_pP->module_id]->carrier[CC_id].pbch_repetition = configuration->pbch_repetition[CC_id];
#endif
  LOG_I(RRC, "Configuring MIB (N_RB_DL %d,phich_Resource %d,phich_Duration %d)\n", 
	(int)configuration->N_RB_DL[CC_id],
	(int)configuration->phich_resource[CC_id],
	(int)configuration->phich_duration[CC_id]);
  do_MIB(&RC.rrc[ctxt_pP->module_id]->carrier[CC_id],
#ifdef ENABLE_ITTI
	 configuration->N_RB_DL[CC_id],
	 configuration->phich_resource[CC_id],
	 configuration->phich_duration[CC_id]
#else
	 50,0,0
#endif
	 ,0);
  

  RC.rrc[ctxt_pP->module_id]->carrier[CC_id].sizeof_SIB1 = 0;
  RC.rrc[ctxt_pP->module_id]->carrier[CC_id].sizeof_SIB23 = 0;
  RC.rrc[ctxt_pP->module_id]->carrier[CC_id].SIB1 = (uint8_t*) malloc16(32);

  AssertFatal(RC.rrc[ctxt_pP->module_id]->carrier[CC_id].SIB1!=NULL,PROTOCOL_RRC_CTXT_FMT" init_SI: FATAL, no memory for SIB1 allocated\n",
	      PROTOCOL_RRC_CTXT_ARGS(ctxt_pP));
  RC.rrc[ctxt_pP->module_id]->carrier[CC_id].sizeof_SIB1 = do_SIB1(&RC.rrc[ctxt_pP->module_id]->carrier[CC_id],ctxt_pP->module_id,CC_id
#if defined(ENABLE_ITTI)
								   , configuration
#endif
								   );

  AssertFatal(RC.rrc[ctxt_pP->module_id]->carrier[CC_id].sizeof_SIB1 != 255,"FATAL, RC.rrc[enb_mod_idP].carrier[CC_id].sizeof_SIB1 == 255");

  RC.rrc[ctxt_pP->module_id]->carrier[CC_id].SIB23 = (uint8_t*) malloc16(64);
  AssertFatal(RC.rrc[ctxt_pP->module_id]->carrier[CC_id].SIB23!=NULL,"cannot allocate memory for SIB");
  RC.rrc[ctxt_pP->module_id]->carrier[CC_id].sizeof_SIB23 = do_SIB23(
								     ctxt_pP->module_id,
								     
								     CC_id
#if defined(ENABLE_ITTI)
								     , configuration
#endif
								     );

  AssertFatal(RC.rrc[ctxt_pP->module_id]->carrier[CC_id].sizeof_SIB23 != 255,"FATAL, RC.rrc[mod].carrier[CC_id].sizeof_SIB23 == 255");
  

  LOG_T(RRC, PROTOCOL_RRC_CTXT_FMT" SIB2/3 Contents (partial)\n",
	PROTOCOL_RRC_CTXT_ARGS(ctxt_pP));
  LOG_T(RRC, PROTOCOL_RRC_CTXT_FMT" pusch_config_common.n_SB = %ld\n",
	PROTOCOL_RRC_CTXT_ARGS(ctxt_pP),
	RC.rrc[ctxt_pP->module_id]->carrier[CC_id].sib2->radioResourceConfigCommon.pusch_ConfigCommon.
	pusch_ConfigBasic.n_SB);
  LOG_T(RRC, PROTOCOL_RRC_CTXT_FMT" pusch_config_common.hoppingMode = %ld\n",
	PROTOCOL_RRC_CTXT_ARGS(ctxt_pP),
	RC.rrc[ctxt_pP->module_id]->carrier[CC_id].sib2->radioResourceConfigCommon.pusch_ConfigCommon.
	pusch_ConfigBasic.hoppingMode);
  LOG_T(RRC, PROTOCOL_RRC_CTXT_FMT" pusch_config_common.pusch_HoppingOffset = %ld\n",
	PROTOCOL_RRC_CTXT_ARGS(ctxt_pP),
	RC.rrc[ctxt_pP->module_id]->carrier[CC_id].sib2->radioResourceConfigCommon.pusch_ConfigCommon.
	pusch_ConfigBasic.pusch_HoppingOffset);
  LOG_T(RRC, PROTOCOL_RRC_CTXT_FMT" pusch_config_common.enable64QAM = %d\n",
	PROTOCOL_RRC_CTXT_ARGS(ctxt_pP),
	(int)RC.rrc[ctxt_pP->module_id]->carrier[CC_id].sib2->radioResourceConfigCommon.pusch_ConfigCommon.
	pusch_ConfigBasic.enable64QAM);
  LOG_T(RRC, PROTOCOL_RRC_CTXT_FMT" pusch_config_common.groupHoppingEnabled = %d\n",
	PROTOCOL_RRC_CTXT_ARGS(ctxt_pP),
	(int)RC.rrc[ctxt_pP->module_id]->carrier[CC_id].sib2->radioResourceConfigCommon.pusch_ConfigCommon.
	ul_ReferenceSignalsPUSCH.groupHoppingEnabled);
  LOG_T(RRC, PROTOCOL_RRC_CTXT_FMT" pusch_config_common.groupAssignmentPUSCH = %ld\n",
	PROTOCOL_RRC_CTXT_ARGS(ctxt_pP),
	RC.rrc[ctxt_pP->module_id]->carrier[CC_id].sib2->radioResourceConfigCommon.pusch_ConfigCommon.
	ul_ReferenceSignalsPUSCH.groupAssignmentPUSCH);
  LOG_T(RRC, PROTOCOL_RRC_CTXT_FMT" pusch_config_common.sequenceHoppingEnabled = %d\n",
	PROTOCOL_RRC_CTXT_ARGS(ctxt_pP),
	(int)RC.rrc[ctxt_pP->module_id]->carrier[CC_id].sib2->radioResourceConfigCommon.pusch_ConfigCommon.
	ul_ReferenceSignalsPUSCH.sequenceHoppingEnabled);
  LOG_T(RRC, PROTOCOL_RRC_CTXT_FMT" pusch_config_common.cyclicShift  = %ld\n",
	PROTOCOL_RRC_CTXT_ARGS(ctxt_pP),
	RC.rrc[ctxt_pP->module_id]->carrier[CC_id].sib2->radioResourceConfigCommon.pusch_ConfigCommon.
	ul_ReferenceSignalsPUSCH.cyclicShift);

#if (RRC_VERSION >= MAKE_VERSION(10, 0, 0))

  if (RC.rrc[ctxt_pP->module_id]->carrier[CC_id].MBMS_flag > 0) {
    for (i = 0; i < RC.rrc[ctxt_pP->module_id]->carrier[CC_id].sib2->mbsfn_SubframeConfigList->list.count; i++) {
      // SIB 2
      //   LOG_D(RRC, "[eNB %d] mbsfn_SubframeConfigList.list.count = %ld\n", enb_mod_idP, RC.rrc[enb_mod_idP].sib2->mbsfn_SubframeConfigList->list.count);
      LOG_D(RRC, PROTOCOL_RRC_CTXT_FMT" SIB13 contents for MBSFN subframe allocation %d/%d(partial)\n",
	    PROTOCOL_RRC_CTXT_ARGS(ctxt_pP),
	    i,
	    RC.rrc[ctxt_pP->module_id]->carrier[CC_id].sib2->mbsfn_SubframeConfigList->list.count);
      LOG_D(RRC, PROTOCOL_RRC_CTXT_FMT" mbsfn_Subframe_pattern is  = %x\n",
	    PROTOCOL_RRC_CTXT_ARGS(ctxt_pP),
	    RC.rrc[ctxt_pP->module_id]->carrier[CC_id].sib2->mbsfn_SubframeConfigList->list.array[i]->subframeAllocation.choice.oneFrame.buf[0] >> 0);
      LOG_D(RRC, PROTOCOL_RRC_CTXT_FMT" radioframe_allocation_period  = %ld (just index number, not the real value)\n",
	    PROTOCOL_RRC_CTXT_ARGS(ctxt_pP),
	    RC.rrc[ctxt_pP->module_id]->carrier[CC_id].sib2->mbsfn_SubframeConfigList->list.array[i]->radioframeAllocationPeriod);   // need to display the real value, using array of char (like in dumping SIB2)
      LOG_D(RRC, PROTOCOL_RRC_CTXT_FMT" radioframe_allocation_offset  = %ld\n",
	    PROTOCOL_RRC_CTXT_ARGS(ctxt_pP),
	    RC.rrc[ctxt_pP->module_id]->carrier[CC_id].sib2->mbsfn_SubframeConfigList->list.array[i]->radioframeAllocationOffset);
    }

#if (RRC_VERSION >= MAKE_VERSION(9, 0, 0))
    //   SIB13
    for (i = 0; i < RC.rrc[ctxt_pP->module_id]->carrier[CC_id].sib13->mbsfn_AreaInfoList_r9.list.count; i++) {
      LOG_D(RRC, PROTOCOL_RRC_CTXT_FMT" SIB13 contents for MBSFN sync area %d/%d (partial)\n",
	    PROTOCOL_RRC_CTXT_ARGS(ctxt_pP),
	    i,
	    RC.rrc[ctxt_pP->module_id]->carrier[CC_id].sib13->mbsfn_AreaInfoList_r9.list.count);
      LOG_D(RRC, PROTOCOL_RRC_CTXT_FMT" MCCH Repetition Period: %ld (just index number, not real value)\n",
	    PROTOCOL_RRC_CTXT_ARGS(ctxt_pP),
	    RC.rrc[ctxt_pP->module_id]->carrier[CC_id].sib13->mbsfn_AreaInfoList_r9.list.array[i]->mcch_Config_r9.mcch_RepetitionPeriod_r9);
      LOG_D(RRC, PROTOCOL_RRC_CTXT_FMT" MCCH Offset: %ld\n",
	    PROTOCOL_RRC_CTXT_ARGS(ctxt_pP),
	    RC.rrc[ctxt_pP->module_id]->carrier[CC_id].sib13->mbsfn_AreaInfoList_r9.list.array[i]->mcch_Config_r9.mcch_Offset_r9);
    }
#endif
  }
  else memset((void*)&RC.rrc[ctxt_pP->module_id]->carrier[CC_id].sib13,0,sizeof(RC.rrc[ctxt_pP->module_id]->carrier[CC_id].sib13));

  //TTN - SIB 18
  for (int j = 0; j < RC.rrc[ctxt_pP->module_id]->carrier[CC_id].sib18->commConfig_r12->commRxPool_r12.list.count; j++) {
     LOG_I(RRC, PROTOCOL_RRC_CTXT_FMT" Contents of SIB18 %d/%d \n",
           PROTOCOL_RRC_CTXT_ARGS(ctxt_pP),
           j+1,
           RC.rrc[ctxt_pP->module_id]->carrier[CC_id].sib18->commConfig_r12->commRxPool_r12.list.count);
     LOG_I(RRC, PROTOCOL_RRC_CTXT_FMT" SIB18 rxPool_sc_CP_Len: %ld \n",
           PROTOCOL_RRC_CTXT_ARGS(ctxt_pP),
           RC.rrc[ctxt_pP->module_id]->carrier[CC_id].sib18->commConfig_r12->commRxPool_r12.list.array[j]->sc_CP_Len_r12);
     LOG_I(RRC, PROTOCOL_RRC_CTXT_FMT" SIB18 sc_Period_r12: %ld \n",
           PROTOCOL_RRC_CTXT_ARGS(ctxt_pP),
           RC.rrc[ctxt_pP->module_id]->carrier[CC_id].sib18->commConfig_r12->commRxPool_r12.list.array[j]->sc_Period_r12);
     LOG_I(RRC, PROTOCOL_RRC_CTXT_FMT" SIB18 data_CP_Len_r12: %ld \n",
           PROTOCOL_RRC_CTXT_ARGS(ctxt_pP),
           RC.rrc[ctxt_pP->module_id]->carrier[CC_id].sib18->commConfig_r12->commRxPool_r12.list.array[j]->data_CP_Len_r12);
     LOG_I(RRC, PROTOCOL_RRC_CTXT_FMT" SIB18 prb_Num_r12: %ld \n",
           PROTOCOL_RRC_CTXT_ARGS(ctxt_pP),
           RC.rrc[ctxt_pP->module_id]->carrier[CC_id].sib18->commConfig_r12->commRxPool_r12.list.array[j]->sc_TF_ResourceConfig_r12.prb_Num_r12);
     LOG_I(RRC, PROTOCOL_RRC_CTXT_FMT" SIB18 prb_Start_r12: %ld \n",
           PROTOCOL_RRC_CTXT_ARGS(ctxt_pP),
           RC.rrc[ctxt_pP->module_id]->carrier[CC_id].sib18->commConfig_r12->commRxPool_r12.list.array[j]->sc_TF_ResourceConfig_r12.prb_Start_r12);
     LOG_I(RRC, PROTOCOL_RRC_CTXT_FMT" SIB18 prb_End_r12: %ld \n",
           PROTOCOL_RRC_CTXT_ARGS(ctxt_pP),
           RC.rrc[ctxt_pP->module_id]->carrier[CC_id].sib18->commConfig_r12->commRxPool_r12.list.array[j]->sc_TF_ResourceConfig_r12.prb_End_r12);
     LOG_I(RRC, PROTOCOL_RRC_CTXT_FMT" SIB18 offsetIndicator: %ld \n",
           PROTOCOL_RRC_CTXT_ARGS(ctxt_pP),
           RC.rrc[ctxt_pP->module_id]->carrier[CC_id].sib18->commConfig_r12->commRxPool_r12.list.array[j]->sc_TF_ResourceConfig_r12.offsetIndicator_r12.choice.small_r12);
     LOG_I(RRC, PROTOCOL_RRC_CTXT_FMT" SIB18 subframeBitmap_choice_bs_buf: %s \n",
           PROTOCOL_RRC_CTXT_ARGS(ctxt_pP),
           RC.rrc[ctxt_pP->module_id]->carrier[CC_id].sib18->commConfig_r12->commRxPool_r12.list.array[j]->sc_TF_ResourceConfig_r12.subframeBitmap_r12.choice.bs16_r12.buf);

  }

  //TTN - SIB 19
  for (int j = 0; j < RC.rrc[ctxt_pP->module_id]->carrier[CC_id].sib19->discConfig_r12->discRxPool_r12.list.count; j++) {
     LOG_I(RRC, PROTOCOL_RRC_CTXT_FMT" Contents of SIB19 %d/%d \n",
           PROTOCOL_RRC_CTXT_ARGS(ctxt_pP),
           j+1,
           RC.rrc[ctxt_pP->module_id]->carrier[CC_id].sib19->discConfig_r12->discRxPool_r12.list.count);
     LOG_I(RRC, PROTOCOL_RRC_CTXT_FMT" SIB19 cp_Len_r12: %ld \n",
           PROTOCOL_RRC_CTXT_ARGS(ctxt_pP),
           RC.rrc[ctxt_pP->module_id]->carrier[CC_id].sib19->discConfig_r12->discRxPool_r12.list.array[j]->cp_Len_r12);
     LOG_I(RRC, PROTOCOL_RRC_CTXT_FMT" SIB19 discPeriod_r12: %ld \n",
           PROTOCOL_RRC_CTXT_ARGS(ctxt_pP),
           RC.rrc[ctxt_pP->module_id]->carrier[CC_id].sib19->discConfig_r12->discRxPool_r12.list.array[j]->discPeriod_r12);
     LOG_I(RRC, PROTOCOL_RRC_CTXT_FMT" SIB19 numRetx_r12: %ld \n",
           PROTOCOL_RRC_CTXT_ARGS(ctxt_pP),
           RC.rrc[ctxt_pP->module_id]->carrier[CC_id].sib19->discConfig_r12->discRxPool_r12.list.array[j]->numRetx_r12);
     LOG_I(RRC, PROTOCOL_RRC_CTXT_FMT" SIB19 numRepetition_r12: %ld \n",
           PROTOCOL_RRC_CTXT_ARGS(ctxt_pP),
           RC.rrc[ctxt_pP->module_id]->carrier[CC_id].sib19->discConfig_r12->discRxPool_r12.list.array[j]->numRepetition_r12);
     LOG_I(RRC, PROTOCOL_RRC_CTXT_FMT" SIB19 tf_ResourceConfig_r12 prb_Num_r12: %ld \n",
           PROTOCOL_RRC_CTXT_ARGS(ctxt_pP),
           RC.rrc[ctxt_pP->module_id]->carrier[CC_id].sib19->discConfig_r12->discRxPool_r12.list.array[j]->tf_ResourceConfig_r12.prb_Num_r12);
     LOG_I(RRC, PROTOCOL_RRC_CTXT_FMT" SIB19 tf_ResourceConfig_r12 prb_Start_r12: %ld \n",
           PROTOCOL_RRC_CTXT_ARGS(ctxt_pP),
           RC.rrc[ctxt_pP->module_id]->carrier[CC_id].sib19->discConfig_r12->discRxPool_r12.list.array[j]->tf_ResourceConfig_r12.prb_Start_r12);
     LOG_I(RRC, PROTOCOL_RRC_CTXT_FMT" SIB19 tf_ResourceConfig_r12 prb_End_r12: %ld \n",
           PROTOCOL_RRC_CTXT_ARGS(ctxt_pP),
           RC.rrc[ctxt_pP->module_id]->carrier[CC_id].sib19->discConfig_r12->discRxPool_r12.list.array[j]->tf_ResourceConfig_r12.prb_End_r12);
     LOG_I(RRC, PROTOCOL_RRC_CTXT_FMT" SIB19 tf_ResourceConfig_r12 offsetIndicator: %ld \n",
           PROTOCOL_RRC_CTXT_ARGS(ctxt_pP),
           RC.rrc[ctxt_pP->module_id]->carrier[CC_id].sib19->discConfig_r12->discRxPool_r12.list.array[j]->tf_ResourceConfig_r12.offsetIndicator_r12.choice.small_r12);
     LOG_I(RRC, PROTOCOL_RRC_CTXT_FMT" SIB19 tf_ResourceConfig_r12 subframeBitmap_choice_bs_buf: %s \n",
           PROTOCOL_RRC_CTXT_ARGS(ctxt_pP),
           RC.rrc[ctxt_pP->module_id]->carrier[CC_id].sib19->discConfig_r12->discRxPool_r12.list.array[j]->tf_ResourceConfig_r12.subframeBitmap_r12.choice.bs16_r12.buf);

  }

#endif

  LOG_D(RRC,
	PROTOCOL_RRC_CTXT_FMT" RRC_UE --- MAC_CONFIG_REQ (SIB1.tdd & SIB2 params) ---> MAC_UE\n",
	PROTOCOL_RRC_CTXT_ARGS(ctxt_pP));

#if (RRC_VERSION >= MAKE_VERSION(13, 0, 0))
  if ((RC.rrc[ctxt_pP->module_id]->carrier[CC_id].mib.message.schedulingInfoSIB1_BR_r13>0) && 
      (RC.rrc[ctxt_pP->module_id]->carrier[CC_id].sib1_BR!=NULL)) {
      AssertFatal(RC.rrc[ctxt_pP->module_id]->carrier[CC_id].sib1_BR->nonCriticalExtension!=NULL,
		  "sib2_br->nonCriticalExtension is null (v8.9)\n");
      AssertFatal(RC.rrc[ctxt_pP->module_id]->carrier[CC_id].sib1_BR->nonCriticalExtension->nonCriticalExtension!=NULL,
		  "sib2_br->nonCriticalExtension is null (v9.2)\n");
      AssertFatal(RC.rrc[ctxt_pP->module_id]->carrier[CC_id].sib1_BR->nonCriticalExtension->nonCriticalExtension->nonCriticalExtension!=NULL,
		  "sib2_br->nonCriticalExtension is null (v11.3)\n");
      AssertFatal(RC.rrc[ctxt_pP->module_id]->carrier[CC_id].sib1_BR->nonCriticalExtension->nonCriticalExtension->nonCriticalExtension->nonCriticalExtension!=NULL,
		  "sib2_br->nonCriticalExtension is null (v12.5)\n");
      AssertFatal(RC.rrc[ctxt_pP->module_id]->carrier[CC_id].sib1_BR->nonCriticalExtension->nonCriticalExtension->nonCriticalExtension->nonCriticalExtension->nonCriticalExtension!=NULL,
		  "sib2_br->nonCriticalExtension is null (v13.10)\n");
      sib1_v13ext = RC.rrc[ctxt_pP->module_id]->carrier[CC_id].sib1_BR->nonCriticalExtension->nonCriticalExtension->nonCriticalExtension->nonCriticalExtension->nonCriticalExtension;
  }
#endif

  LOG_D(RRC, "About to call rrc_mac_config_req_eNB\n");

  rrc_mac_config_req_eNB(ctxt_pP->module_id, CC_id,
			 RC.rrc[ctxt_pP->module_id]->carrier[CC_id].physCellId,
			 RC.rrc[ctxt_pP->module_id]->carrier[CC_id].p_eNB,
			 RC.rrc[ctxt_pP->module_id]->carrier[CC_id].Ncp,
			 RC.rrc[ctxt_pP->module_id]->carrier[CC_id].sib1->freqBandIndicator,
			 RC.rrc[ctxt_pP->module_id]->carrier[CC_id].dl_CarrierFreq,
#if (RRC_VERSION >= MAKE_VERSION(14, 0, 0))
			 RC.rrc[ctxt_pP->module_id]->carrier[CC_id].pbch_repetition,
#endif
			 0, // rnti
			 (BCCH_BCH_Message_t *)
			 &RC.rrc[ctxt_pP->module_id]->carrier[CC_id].mib,
			 (RadioResourceConfigCommonSIB_t *) &
			 RC.rrc[ctxt_pP->module_id]->carrier[CC_id].sib2->radioResourceConfigCommon,
#if (RRC_VERSION >= MAKE_VERSION(14, 0, 0))
			 (RadioResourceConfigCommonSIB_t *) &
			 RC.rrc[ctxt_pP->module_id]->carrier[CC_id].sib2_BR->radioResourceConfigCommon,
#endif
			 (struct PhysicalConfigDedicated *)NULL,
#if (RRC_VERSION >= MAKE_VERSION(10, 0, 0))
			 (SCellToAddMod_r10_t *)NULL,
			 //(struct PhysicalConfigDedicatedSCell_r10 *)NULL,
#endif
			 (MeasObjectToAddMod_t **) NULL,
			 (MAC_MainConfig_t *) NULL, 0,
			 (struct LogicalChannelConfig *)NULL,
			 (MeasGapConfig_t *) NULL,
			 RC.rrc[ctxt_pP->module_id]->carrier[CC_id].sib1->tdd_Config,
			 NULL,
			 &RC.rrc[ctxt_pP->module_id]->carrier[CC_id].sib1->schedulingInfoList,
			 RC.rrc[ctxt_pP->module_id]->carrier[CC_id].ul_CarrierFreq,
			 RC.rrc[ctxt_pP->module_id]->carrier[CC_id].sib2->freqInfo.ul_Bandwidth,
			 &RC.rrc[ctxt_pP->module_id]->carrier[CC_id].sib2->freqInfo.additionalSpectrumEmission,
			 (MBSFN_SubframeConfigList_t*) RC.rrc[ctxt_pP->module_id]->carrier[CC_id].sib2->mbsfn_SubframeConfigList
#if (RRC_VERSION >= MAKE_VERSION(9, 0, 0))
			 ,
			 RC.rrc[ctxt_pP->module_id]->carrier[CC_id].MBMS_flag,
			 (MBSFN_AreaInfoList_r9_t*) & RC.rrc[ctxt_pP->module_id]->carrier[CC_id].sib13->mbsfn_AreaInfoList_r9,
			 (PMCH_InfoList_r9_t *) NULL
#endif
#if (RRC_VERSION >= MAKE_VERSION(13, 0, 0))
			 , 
			 sib1_v13ext
#endif
			 );
}

#if (RRC_VERSION >= MAKE_VERSION(10, 0, 0))
/*------------------------------------------------------------------------------*/
static void
init_MCCH(
  module_id_t enb_mod_idP,
  int CC_id
)
//-----------------------------------------------------------------------------
{

  int                                 sync_area = 0;
  // initialize RRC_eNB_INST MCCH entry
  RC.rrc[enb_mod_idP]->carrier[CC_id].MCCH_MESSAGE =
    malloc(RC.rrc[enb_mod_idP]->carrier[CC_id].num_mbsfn_sync_area * sizeof(uint8_t*));

  for (sync_area = 0; sync_area < RC.rrc[enb_mod_idP]->carrier[CC_id].num_mbsfn_sync_area; sync_area++) {

    RC.rrc[enb_mod_idP]->carrier[CC_id].sizeof_MCCH_MESSAGE[sync_area] = 0;
    RC.rrc[enb_mod_idP]->carrier[CC_id].MCCH_MESSAGE[sync_area] = (uint8_t *) malloc16(32);

    AssertFatal(RC.rrc[enb_mod_idP]->carrier[CC_id].MCCH_MESSAGE[sync_area] != NULL,
		"[eNB %d]init_MCCH: FATAL, no memory for MCCH MESSAGE allocated \n", enb_mod_idP);
    RC.rrc[enb_mod_idP]->carrier[CC_id].sizeof_MCCH_MESSAGE[sync_area] = do_MBSFNAreaConfig(enb_mod_idP,
											    sync_area,
											    (uint8_t *)RC.rrc[enb_mod_idP]->carrier[CC_id].MCCH_MESSAGE[sync_area],
											    &RC.rrc[enb_mod_idP]->carrier[CC_id].mcch,
											    &RC.rrc[enb_mod_idP]->carrier[CC_id].mcch_message);
    
    LOG_I(RRC, "mcch message pointer %p for sync area %d \n",
	  RC.rrc[enb_mod_idP]->carrier[CC_id].MCCH_MESSAGE[sync_area],
	  sync_area);
    LOG_D(RRC, "[eNB %d] MCCH_MESSAGE  contents for Sync Area %d (partial)\n", enb_mod_idP, sync_area);
    LOG_D(RRC, "[eNB %d] CommonSF_AllocPeriod_r9 %ld\n", enb_mod_idP,
	  RC.rrc[enb_mod_idP]->carrier[CC_id].mcch_message->commonSF_AllocPeriod_r9);
    LOG_D(RRC,
	  "[eNB %d] CommonSF_Alloc_r9.list.count (number of MBSFN Subframe Pattern) %d\n",
	  enb_mod_idP, RC.rrc[enb_mod_idP]->carrier[CC_id].mcch_message->commonSF_Alloc_r9.list.count);
    LOG_D(RRC, "[eNB %d] MBSFN Subframe Pattern: %02x (in hex)\n",
	  enb_mod_idP,
	  RC.rrc[enb_mod_idP]->carrier[CC_id].mcch_message->commonSF_Alloc_r9.list.array[0]->subframeAllocation.
	  choice.oneFrame.buf[0]);
    
    AssertFatal(RC.rrc[enb_mod_idP]->carrier[CC_id].sizeof_MCCH_MESSAGE[sync_area] != 255,
		"RC.rrc[enb_mod_idP]->carrier[CC_id].sizeof_MCCH_MESSAGE[sync_area] == 255");
    RC.rrc[enb_mod_idP]->carrier[CC_id].MCCH_MESS[sync_area].Active = 1;
  }
  

  //Set the RC.rrc[enb_mod_idP]->MCCH_MESS.Active to 1 (allow to  transfer MCCH message RRC->MAC in function mac_rrc_data_req)

  // ??Configure MCCH logical channel
  // call mac_config_req with appropriate structure from ASN.1 description


  //  LOG_I(RRC, "DUY: serviceID is %d\n",RC.rrc[enb_mod_idP]->mcch_message->pmch_InfoList_r9.list.array[0]->mbms_SessionInfoList_r9.list.array[0]->tmgi_r9.serviceId_r9.buf[2]);
  //  LOG_I(RRC, "DUY: session ID is %d\n",RC.rrc[enb_mod_idP]->mcch_message->pmch_InfoList_r9.list.array[0]->mbms_SessionInfoList_r9.list.array[0]->sessionId_r9->buf[0]);
  rrc_mac_config_req_eNB(enb_mod_idP, CC_id,
			 0,0,0,0,0,
#if (RRC_VERSION >= MAKE_VERSION(14, 0, 0))
			 0,
#endif
			 0,//rnti
			 (BCCH_BCH_Message_t *)NULL,
			 (RadioResourceConfigCommonSIB_t *) NULL,
#if (RRC_VERSION >= MAKE_VERSION(14, 0, 0))
			 (RadioResourceConfigCommonSIB_t *) NULL,
#endif
			 (struct PhysicalConfigDedicated *)NULL,
#if (RRC_VERSION >= MAKE_VERSION(10, 0, 0))
			 (SCellToAddMod_r10_t *)NULL,
			 //(struct PhysicalConfigDedicatedSCell_r10 *)NULL,
#endif
			 (MeasObjectToAddMod_t **) NULL,
			 (MAC_MainConfig_t *) NULL,
			 0,
			 (struct LogicalChannelConfig *)NULL,
			 (MeasGapConfig_t *) NULL,
			 (TDD_Config_t *) NULL,
			 (MobilityControlInfo_t *)NULL, 
			 (SchedulingInfoList_t *) NULL, 
			 0, NULL, NULL, (MBSFN_SubframeConfigList_t *) NULL
#if (RRC_VERSION >= MAKE_VERSION(9, 0, 0))
			 ,
			 0,
			 (MBSFN_AreaInfoList_r9_t *) NULL,
			 (PMCH_InfoList_r9_t *) & (RC.rrc[enb_mod_idP]->carrier[CC_id].mcch_message->pmch_InfoList_r9)
#endif
#if (RRC_VERSION >= MAKE_VERSION(13, 0, 0))
			 ,
			 (SystemInformationBlockType1_v1310_IEs_t *)NULL
#endif
			 );
  
  //LOG_I(RRC,"DUY: lcid after rrc_mac_config_req is %02d\n",RC.rrc[enb_mod_idP]->mcch_message->pmch_InfoList_r9.list.array[0]->mbms_SessionInfoList_r9.list.array[0]->logicalChannelIdentity_r9);

}

//-----------------------------------------------------------------------------
static void init_MBMS(
  module_id_t enb_mod_idP,
  int         CC_id,
  frame_t frameP
)
//-----------------------------------------------------------------------------
{
  // init the configuration for MTCH
  protocol_ctxt_t               ctxt;

  if (RC.rrc[enb_mod_idP]->carrier[CC_id].MBMS_flag > 0) {
    PROTOCOL_CTXT_SET_BY_MODULE_ID(&ctxt, enb_mod_idP, ENB_FLAG_YES, NOT_A_RNTI, frameP, 0,enb_mod_idP);

    LOG_D(RRC, "[eNB %d] Frame %d : Radio Bearer config request for MBMS\n", enb_mod_idP, frameP);   //check the lcid
    // Configuring PDCP and RLC for MBMS Radio Bearer

    rrc_pdcp_config_asn1_req(&ctxt,
                             (SRB_ToAddModList_t  *)NULL,  // SRB_ToAddModList
                             (DRB_ToAddModList_t  *)NULL,  // DRB_ToAddModList
                             (DRB_ToReleaseList_t *)NULL,
                             0,     // security mode
                             NULL,  // key rrc encryption
                             NULL,  // key rrc integrity
                             NULL   // key encryption
#if (RRC_VERSION >= MAKE_VERSION(9, 0, 0))
                             , &(RC.rrc[enb_mod_idP]->carrier[CC_id].mcch_message->pmch_InfoList_r9)
#endif
                             ,NULL);

    rrc_rlc_config_asn1_req(&ctxt,
                            NULL, // SRB_ToAddModList
                            NULL,   // DRB_ToAddModList
                            NULL,   // DRB_ToReleaseList
                            &(RC.rrc[enb_mod_idP]->carrier[CC_id].mcch_message->pmch_InfoList_r9)

#ifdef Rel14
                            ,0, 0
#endif
                            );

    //rrc_mac_config_req();
  }
}
#endif

//-----------------------------------------------------------------------------
uint8_t
rrc_eNB_get_next_transaction_identifier(
  module_id_t enb_mod_idP
)
//-----------------------------------------------------------------------------
{
  static uint8_t                      rrc_transaction_identifier[NUMBER_OF_eNB_MAX];
  rrc_transaction_identifier[enb_mod_idP] = (rrc_transaction_identifier[enb_mod_idP] + 1) % RRC_TRANSACTION_IDENTIFIER_NUMBER;
  LOG_T(RRC,"generated xid is %d\n",rrc_transaction_identifier[enb_mod_idP]);
  return rrc_transaction_identifier[enb_mod_idP];
}
/*------------------------------------------------------------------------------*/
/* Functions to handle UE index in eNB UE list */


////-----------------------------------------------------------------------------
//static module_id_t
//rrc_eNB_get_UE_index(
//                module_id_t enb_mod_idP,
//                uint64_t    UE_identity
//)
////-----------------------------------------------------------------------------
//{
//
//    boolean_t      reg = FALSE;
//    module_id_t    i;
//
//    AssertFatal(enb_mod_idP < NB_eNB_INST, "eNB index invalid (%d/%d)!", enb_mod_idP, NB_eNB_INST);
//
//    for (i = 0; i < MAX_MOBILES_PER_ENB; i++) {
//        if (RC.rrc[enb_mod_idP]->Info.UE_list[i] == UE_identity) {
//            // UE_identity already registered
//            reg = TRUE;
//            break;
//        }
//    }
//
//    if (reg == FALSE) {
//        return (UE_MODULE_INVALID);
//    } else
//        return (i);
//}


//-----------------------------------------------------------------------------
// return the ue context if there is already an UE with ue_identityP, NULL otherwise
static struct rrc_eNB_ue_context_s*
rrc_eNB_ue_context_random_exist(
  const protocol_ctxt_t* const ctxt_pP,
  const uint64_t               ue_identityP
)
//-----------------------------------------------------------------------------
{
  struct rrc_eNB_ue_context_s*        ue_context_p = NULL;
  RB_FOREACH(ue_context_p, rrc_ue_tree_s, &(RC.rrc[ctxt_pP->module_id]->rrc_ue_head)) {
    if (ue_context_p->ue_context.random_ue_identity == ue_identityP)
      return ue_context_p;
  }
  return NULL;
}
//-----------------------------------------------------------------------------
// return the ue context if there is already an UE with the same S-TMSI(MMEC+M-TMSI), NULL otherwise
static struct rrc_eNB_ue_context_s*
rrc_eNB_ue_context_stmsi_exist(
  const protocol_ctxt_t* const ctxt_pP,
  const mme_code_t             mme_codeP,
  const m_tmsi_t               m_tmsiP
)
//-----------------------------------------------------------------------------
{
  struct rrc_eNB_ue_context_s*        ue_context_p = NULL;
  RB_FOREACH(ue_context_p, rrc_ue_tree_s, &(RC.rrc[ctxt_pP->module_id]->rrc_ue_head)) {
    LOG_I(RRC,"checking for UE S-TMSI %x, mme %x (%p): rnti %x",
	  m_tmsiP, mme_codeP, ue_context_p, 
	  ue_context_p->ue_context.rnti);
    if (ue_context_p->ue_context.Initialue_identity_s_TMSI.presence == TRUE) {
      printf("=> S-TMSI %x, MME %x\n",
	    ue_context_p->ue_context.Initialue_identity_s_TMSI.m_tmsi,
	    ue_context_p->ue_context.Initialue_identity_s_TMSI.mme_code);
      if (ue_context_p->ue_context.Initialue_identity_s_TMSI.m_tmsi == m_tmsiP)
        if (ue_context_p->ue_context.Initialue_identity_s_TMSI.mme_code == mme_codeP)
          return ue_context_p;
    }
    else
      printf("\n");

  }
  return NULL;
}

//-----------------------------------------------------------------------------
// return a new ue context structure if ue_identityP, ctxt_pP->rnti not found in collection
static struct rrc_eNB_ue_context_s*
rrc_eNB_get_next_free_ue_context(
  const protocol_ctxt_t* const ctxt_pP,
  const uint64_t               ue_identityP
)
//-----------------------------------------------------------------------------
{
  struct rrc_eNB_ue_context_s*        ue_context_p = NULL;
  ue_context_p = rrc_eNB_get_ue_context(
					RC.rrc[ctxt_pP->module_id],
					ctxt_pP->rnti);

  if (ue_context_p == NULL) {
    ue_context_p = rrc_eNB_allocate_new_UE_context(RC.rrc[ctxt_pP->module_id]);

    if (ue_context_p == NULL) {
      LOG_E(RRC,
            PROTOCOL_RRC_CTXT_UE_FMT" Cannot create new UE context, no memory\n",
            PROTOCOL_RRC_CTXT_UE_ARGS(ctxt_pP));
      return NULL;
    }

    ue_context_p->ue_id_rnti                    = ctxt_pP->rnti; // here ue_id_rnti is just a key, may be something else
    ue_context_p->ue_context.rnti               = ctxt_pP->rnti; // yes duplicate, 1 may be removed
    ue_context_p->ue_context.random_ue_identity = ue_identityP;
    RB_INSERT(rrc_ue_tree_s, &RC.rrc[ctxt_pP->module_id]->rrc_ue_head, ue_context_p);
    LOG_D(RRC,
          PROTOCOL_RRC_CTXT_UE_FMT" Created new UE context uid %u\n",
          PROTOCOL_RRC_CTXT_UE_ARGS(ctxt_pP),
          ue_context_p->local_uid);
    return ue_context_p;

  } else {
    LOG_E(RRC,
          PROTOCOL_RRC_CTXT_UE_FMT" Cannot create new UE context, already exist\n",
          PROTOCOL_RRC_CTXT_UE_ARGS(ctxt_pP));
    return NULL;
  }
}

#if 0 //!defined(ENABLE_USE_MME)
void rrc_eNB_emulation_notify_ue_module_id(
  const module_id_t ue_module_idP,
  const rnti_t      rntiP,
  const uint8_t     cell_identity_byte0P,
  const uint8_t     cell_identity_byte1P,
  const uint8_t     cell_identity_byte2P,
  const uint8_t     cell_identity_byte3P)
{
	LOG_I(RRC, "Panos-D: rrc_eNB_emulation_notify_ue_module_id 1 \n");
  module_id_t                         enb_module_id;
  struct rrc_eNB_ue_context_s*        ue_context_p = NULL;
  int                                 CC_id;

  // find enb_module_id
  for (enb_module_id = 0; enb_module_id < NUMBER_OF_eNB_MAX; enb_module_id++) {
    if(enb_module_id>0){ /*FIX LATER*/
      return;
    }
    for (CC_id = 0; CC_id < MAX_NUM_CCs; CC_id++) {
      if (&RC.rrc[enb_module_id]->carrier[CC_id].sib1 != NULL) {
        if (
          (&RC.rrc[enb_module_id]->carrier[CC_id].sib1->cellAccessRelatedInfo.cellIdentity.buf[0] == cell_identity_byte0P) &&
          (&RC.rrc[enb_module_id]->carrier[CC_id].sib1->cellAccessRelatedInfo.cellIdentity.buf[1] == cell_identity_byte1P) &&
          (&RC.rrc[enb_module_id]->carrier[CC_id].sib1->cellAccessRelatedInfo.cellIdentity.buf[2] == cell_identity_byte2P) &&
          (&RC.rrc[enb_module_id]->carrier[CC_id].sib1->cellAccessRelatedInfo.cellIdentity.buf[3] == cell_identity_byte3P)
        ) {
          ue_context_p = rrc_eNB_get_ue_context(
                           RC.rrc[enb_module_id],
                           rntiP
                         );

          if (NULL != ue_context_p) {
            oai_emulation.info.eNB_ue_local_uid_to_ue_module_id[enb_module_id][ue_context_p->local_uid] = ue_module_idP;
          }

          //return;
        }
      }
    }
    oai_emulation.info.eNB_ue_module_id_to_rnti[enb_module_id][ue_module_idP] = rntiP;
  }

  AssertFatal(enb_module_id == NUMBER_OF_eNB_MAX,
              "Cell identity not found for ue module id %u rnti %x",
              ue_module_idP, rntiP);
}
#endif

//-----------------------------------------------------------------------------
void
rrc_eNB_free_mem_UE_context(
  const protocol_ctxt_t*               const ctxt_pP,
  struct rrc_eNB_ue_context_s*         const ue_context_pP
)
//-----------------------------------------------------------------------------
{
  int i;
  LOG_T(RRC,
        PROTOCOL_RRC_CTXT_UE_FMT" Clearing UE context 0x%p (free internal structs)\n",
        PROTOCOL_RRC_CTXT_UE_ARGS(ctxt_pP),
        ue_context_pP);
#if (RRC_VERSION >= MAKE_VERSION(10, 0, 0))
  ASN_STRUCT_FREE_CONTENTS_ONLY(asn_DEF_SCellToAddMod_r10, &ue_context_pP->ue_context.sCell_config[0]);
  ASN_STRUCT_FREE_CONTENTS_ONLY(asn_DEF_SCellToAddMod_r10, &ue_context_pP->ue_context.sCell_config[1]);
#endif

  if (ue_context_pP->ue_context.SRB_configList) {
    ASN_STRUCT_FREE(asn_DEF_SRB_ToAddModList, ue_context_pP->ue_context.SRB_configList);
    ue_context_pP->ue_context.SRB_configList = NULL;
  }

  for(i = 0;i < RRC_TRANSACTION_IDENTIFIER_NUMBER;i++){
      if (ue_context_pP->ue_context.SRB_configList2[i]) {
          free(ue_context_pP->ue_context.SRB_configList2[i]);
          ue_context_pP->ue_context.SRB_configList2[i] = NULL;
      }
  }

  if (ue_context_pP->ue_context.DRB_configList) {
    ASN_STRUCT_FREE(asn_DEF_DRB_ToAddModList, ue_context_pP->ue_context.DRB_configList);
    ue_context_pP->ue_context.DRB_configList = NULL;
  }

  for(i = 0;i < RRC_TRANSACTION_IDENTIFIER_NUMBER;i++){
      if (ue_context_pP->ue_context.DRB_configList2[i]) {
          free(ue_context_pP->ue_context.DRB_configList2[i]);
          ue_context_pP->ue_context.DRB_configList2[i] = NULL;
      }
      if (ue_context_pP->ue_context.DRB_Release_configList2[i]) {
          free(ue_context_pP->ue_context.DRB_Release_configList2[i]);
          ue_context_pP->ue_context.DRB_Release_configList2[i] = NULL;
      }
  }

  memset(ue_context_pP->ue_context.DRB_active, 0, sizeof(ue_context_pP->ue_context.DRB_active));

  if (ue_context_pP->ue_context.physicalConfigDedicated) {
    ASN_STRUCT_FREE(asn_DEF_PhysicalConfigDedicated, ue_context_pP->ue_context.physicalConfigDedicated);
    ue_context_pP->ue_context.physicalConfigDedicated = NULL;
  }

  if (ue_context_pP->ue_context.sps_Config) {
    ASN_STRUCT_FREE(asn_DEF_SPS_Config, ue_context_pP->ue_context.sps_Config);
    ue_context_pP->ue_context.sps_Config = NULL;
  }

  for (i=0; i < MAX_MEAS_OBJ; i++) {
    if (ue_context_pP->ue_context.MeasObj[i] != NULL) {
      ASN_STRUCT_FREE(asn_DEF_MeasObjectToAddMod, ue_context_pP->ue_context.MeasObj[i]);
      ue_context_pP->ue_context.MeasObj[i] = NULL;
    }
  }

  for (i=0; i < MAX_MEAS_CONFIG; i++) {
    if (ue_context_pP->ue_context.ReportConfig[i] != NULL) {
      ASN_STRUCT_FREE(asn_DEF_ReportConfigToAddMod, ue_context_pP->ue_context.ReportConfig[i]);
      ue_context_pP->ue_context.ReportConfig[i] = NULL;
    }
  }

  if (ue_context_pP->ue_context.QuantityConfig) {
    ASN_STRUCT_FREE(asn_DEF_QuantityConfig, ue_context_pP->ue_context.QuantityConfig);
    ue_context_pP->ue_context.QuantityConfig = NULL;
  }

  if (ue_context_pP->ue_context.mac_MainConfig) {
    ASN_STRUCT_FREE(asn_DEF_MAC_MainConfig, ue_context_pP->ue_context.mac_MainConfig);
    ue_context_pP->ue_context.mac_MainConfig = NULL;
  }

/*  if (ue_context_pP->ue_context.measGapConfig) {
    ASN_STRUCT_FREE(asn_DEF_MeasGapConfig, ue_context_pP->ue_context.measGapConfig);
    ue_context_pP->ue_context.measGapConfig = NULL;
  }*/
    if (ue_context_pP->ue_context.handover_info) {
      ASN_STRUCT_FREE(asn_DEF_Handover, ue_context_pP->ue_context.handover_info);
      ue_context_pP->ue_context.handover_info = NULL;
    }

  //SRB_INFO                           SI;
  //SRB_INFO                           Srb0;
  //SRB_INFO_TABLE_ENTRY               Srb1;
  //SRB_INFO_TABLE_ENTRY               Srb2;
  if (ue_context_pP->ue_context.measConfig) {
    ASN_STRUCT_FREE(asn_DEF_MeasConfig, ue_context_pP->ue_context.measConfig);
    ue_context_pP->ue_context.measConfig = NULL;
  }

  if (ue_context_pP->ue_context.measConfig) {
    ASN_STRUCT_FREE(asn_DEF_MeasConfig, ue_context_pP->ue_context.measConfig);
    ue_context_pP->ue_context.measConfig = NULL;
  }

  //HANDOVER_INFO                     *handover_info;
#if defined(ENABLE_SECURITY)
  //uint8_t kenb[32];
#endif
  //e_SecurityAlgorithmConfig__cipheringAlgorithm     ciphering_algorithm;
  //e_SecurityAlgorithmConfig__integrityProtAlgorithm integrity_algorithm;
  //uint8_t                            Status;
  //rnti_t                             rnti;
  //uint64_t                           random_ue_identity;
#if defined(ENABLE_ITTI)
  //UE_S_TMSI                          Initialue_identity_s_TMSI;
  //EstablishmentCause_t               establishment_cause;
  //ReestablishmentCause_t             reestablishment_cause;
  //uint16_t                           ue_initial_id;
  //uint32_t                           eNB_ue_s1ap_id :24;
  //security_capabilities_t            security_capabilities;
  //uint8_t                            nb_of_e_rabs;
  //e_rab_param_t                      e_rab[S1AP_MAX_E_RAB];
  //uint32_t                           enb_gtp_teid[S1AP_MAX_E_RAB];
  //transport_layer_addr_t             enb_gtp_addrs[S1AP_MAX_E_RAB];
  //rb_id_t                            enb_gtp_ebi[S1AP_MAX_E_RAB];
#endif
}

//-----------------------------------------------------------------------------
// should be called when UE is lost by eNB
void
rrc_eNB_free_UE(const module_id_t enb_mod_idP,const struct rrc_eNB_ue_context_s*        const ue_context_pP)
//-----------------------------------------------------------------------------
{


  protocol_ctxt_t                     ctxt;
#if !defined(ENABLE_USE_MME)
  module_id_t                         ue_module_id;
  /* avoid gcc warnings */
  (void)ue_module_id;
#endif
  rnti_t rnti = ue_context_pP->ue_context.rnti;
  if (enb_mod_idP >= NB_eNB_INST) {
      LOG_I(RRC, "eNB inst invalid (%d/%d) for UE %x!\n",enb_mod_idP, NB_eNB_INST,rnti);
      return;
  }
  /*  ue_context_p = rrc_eNB_get_ue_context(
                   &RC.rrc[enb_mod_idP],
                   rntiP
                 );
  */
  if (NULL != ue_context_pP) {
    PROTOCOL_CTXT_SET_BY_MODULE_ID(&ctxt, enb_mod_idP, ENB_FLAG_YES, rnti, 0, 0,enb_mod_idP);
    LOG_W(RRC, "[eNB %d] Removing UE RNTI %x\n", enb_mod_idP, rnti);

#if defined(ENABLE_USE_MME)
   if((ue_context_pP->ue_context.ul_failure_timer >= 20000) &&
      (mac_eNB_get_rrc_status(enb_mod_idP,rnti) >= RRC_CONNECTED)) {
    LOG_I(RRC, "[eNB %d] S1AP_UE_CONTEXT_RELEASE_REQ RNTI %x\n", enb_mod_idP, rnti);
    rrc_eNB_send_S1AP_UE_CONTEXT_RELEASE_REQ(enb_mod_idP, ue_context_pP, S1AP_CAUSE_RADIO_NETWORK, 21); // send cause 21: connection with ue lost
    /* From 3GPP 36300v10 p129 : 19.2.2.2.2 S1 UE Context Release Request (eNB triggered)
     * If the E-UTRAN internal reason is a radio link failure detected in the eNB, the eNB shall wait a sufficient time before
     *  triggering the S1 UE Context Release Request procedure
     *  in order to allow the UE to perform the NAS recovery
     *  procedure, see TS 23.401 [17].
     */
     return;
    }
#endif
    // add UE info to freeList
    LOG_I(RRC, "put UE %x into freeList\n", rnti);
    put_UE_in_freelist(enb_mod_idP, rnti, 1);
  }
}

void remove_UE_from_freelist(module_id_t mod_id, rnti_t rnti)
{

    eNB_MAC_INST                             *eNB_MAC = RC.mac[mod_id];
    pthread_mutex_lock(&lock_ue_freelist);
    UE_free_list_t                           *free_list = &eNB_MAC->UE_free_list;
    free_list->UE_free_ctrl[free_list->head_freelist].rnti = 0;
    free_list->head_freelist = (free_list->head_freelist + 1) % (NUMBER_OF_UE_MAX+1);
    free_list->num_UEs--;
    pthread_mutex_unlock(&lock_ue_freelist);
}

void put_UE_in_freelist(module_id_t mod_id, rnti_t rnti, boolean_t removeFlag)
{
    UE_free_list_t                           *free_list = NULL;
    eNB_MAC_INST                             *eNB_MAC = RC.mac[mod_id];
    pthread_mutex_lock(&lock_ue_freelist);
    free_list = &eNB_MAC->UE_free_list;
    free_list->UE_free_ctrl[free_list->tail_freelist].rnti = rnti;
    free_list->UE_free_ctrl[free_list->tail_freelist].removeContextFlg = removeFlag;
    free_list->num_UEs++;
    free_list->tail_freelist = (free_list->tail_freelist + 1) % (NUMBER_OF_UE_MAX+1);
    pthread_mutex_unlock(&lock_ue_freelist);
}

void release_UE_in_freeList(module_id_t mod_id)
{
    int i, j , CC_id, pdu_number;
    protocol_ctxt_t                           ctxt;
    LTE_eNB_ULSCH_t                          *ulsch = NULL;
    LTE_eNB_DLSCH_t                          *dlsch = NULL;
    nfapi_ul_config_request_body_t           *ul_req_tmp = NULL;
    PHY_VARS_eNB                             *eNB_PHY = NULL;
    struct rrc_eNB_ue_context_s              *ue_context_pP = NULL;
    eNB_MAC_INST                             *eNB_MAC = RC.mac[mod_id];
    boolean_t                                 remove_UEContext;
    rnti_t                                    rnti;
    int                                       head, tail, ue_num;

    pthread_mutex_lock(&lock_ue_freelist);
    head = eNB_MAC->UE_free_list.head_freelist;
    tail = eNB_MAC->UE_free_list.tail_freelist;
    if(head == tail){
        pthread_mutex_unlock(&lock_ue_freelist);
        return;
    }
    if(tail < head){
        tail = head + eNB_MAC->UE_free_list.num_UEs;
    }
    pthread_mutex_unlock(&lock_ue_freelist);

    for(ue_num = head; ue_num < tail; ue_num++){
        ue_num = ue_num % (NUMBER_OF_UE_MAX+1);
        rnti = eNB_MAC->UE_free_list.UE_free_ctrl[ue_num].rnti;
        if(rnti != 0){
            remove_UEContext = eNB_MAC->UE_free_list.UE_free_ctrl[ue_num].removeContextFlg;
            PROTOCOL_CTXT_SET_BY_MODULE_ID(&ctxt, mod_id, ENB_FLAG_YES, rnti, 0, 0,mod_id);
            for (CC_id = 0; CC_id < MAX_NUM_CCs; CC_id++) {
              eNB_PHY = RC.eNB[mod_id][CC_id];
              for (i=0; i<MAX_MOBILES_PER_ENB; i++) {
                ulsch = eNB_PHY->ulsch[i];
                if((ulsch != NULL) && (ulsch->rnti == rnti)){
                  void clean_eNb_ulsch(LTE_eNB_ULSCH_t *ulsch);
                  LOG_I(RRC, "clean_eNb_ulsch ulsch[%d] UE %x\n", i, rnti);
                  clean_eNb_ulsch(ulsch);
                }
                if(eNB_PHY->uci_vars[i].rnti == rnti){
                  LOG_I(MAC, "clean eNb uci_vars[%d] UE %x \n",i, rnti);
                  memset(&eNB_PHY->uci_vars[i],0,sizeof(LTE_eNB_UCI));
                }
              }
              for (i=0; i<MAX_MOBILES_PER_ENB; i++) {
                dlsch = eNB_PHY->dlsch[i][0];
                if((dlsch != NULL) && (dlsch->rnti == rnti)){
                  void clean_eNb_dlsch(LTE_eNB_DLSCH_t *dlsch);
                  LOG_I(RRC, "clean_eNb_dlsch dlsch[%d] UE %x \n", i, rnti);
                  clean_eNb_dlsch(dlsch);
                }
              }

              if (rrc_agent_registered[mod_id]) {
                agent_rrc_xface[mod_id]->flexran_agent_notify_ue_state_change(mod_id,
                            rnti, PROTOCOL__FLEX_UE_STATE_CHANGE_TYPE__FLUESC_DEACTIVATED);
              }

              for(j = 0; j < 10; j++){
                ul_req_tmp = &eNB_MAC->UL_req_tmp[CC_id][j].ul_config_request_body;
                if(ul_req_tmp){
                  pdu_number = ul_req_tmp->number_of_pdus;
                  for(int pdu_index = pdu_number-1; pdu_index >= 0; pdu_index--){
                    if((ul_req_tmp->ul_config_pdu_list[pdu_index].ulsch_pdu.ulsch_pdu_rel8.rnti == rnti) ||
                       (ul_req_tmp->ul_config_pdu_list[pdu_index].uci_harq_pdu.ue_information.ue_information_rel8.rnti == rnti) ||
                       (ul_req_tmp->ul_config_pdu_list[pdu_index].uci_cqi_pdu.ue_information.ue_information_rel8.rnti == rnti) ||
                       (ul_req_tmp->ul_config_pdu_list[pdu_index].uci_sr_pdu.ue_information.ue_information_rel8.rnti == rnti) ||
                       (ul_req_tmp->ul_config_pdu_list[pdu_index].srs_pdu.srs_pdu_rel8.rnti == rnti)){
                        LOG_I(RRC, "remove UE %x from ul_config_pdu_list %d/%d\n", rnti, pdu_index, pdu_number);
                        if(pdu_index < pdu_number -1){
                          memcpy(&ul_req_tmp->ul_config_pdu_list[pdu_index], &ul_req_tmp->ul_config_pdu_list[pdu_index+1], (pdu_number-1-pdu_index) * sizeof(nfapi_ul_config_request_pdu_t));
                        }
                        ul_req_tmp->number_of_pdus--;
                    }
                  }
                }
              }
            }
            rrc_mac_remove_ue(mod_id,rnti);
            rrc_rlc_remove_ue(&ctxt);
            pdcp_remove_UE(&ctxt);

            if(remove_UEContext){
                ue_context_pP = rrc_eNB_get_ue_context(
                                 RC.rrc[mod_id],rnti);
                if(ue_context_pP){
                    rrc_eNB_remove_ue_context(&ctxt,RC.rrc[mod_id],
                        (struct rrc_eNB_ue_context_s*) ue_context_pP);
                }
            }
            LOG_I(RRC, "[release_UE_in_freeList] remove UE %x from freeList\n", rnti);
            remove_UE_from_freelist(mod_id, rnti);
        }
    }
}

//-----------------------------------------------------------------------------
void
rrc_eNB_process_RRCConnectionSetupComplete(
  const protocol_ctxt_t* const ctxt_pP,
  rrc_eNB_ue_context_t*         ue_context_pP,
  RRCConnectionSetupComplete_r8_IEs_t * rrcConnectionSetupComplete
)
//-----------------------------------------------------------------------------
{
  LOG_I(RRC,
        PROTOCOL_RRC_CTXT_UE_FMT" [RAPROC] Logical Channel UL-DCCH, " "processing RRCConnectionSetupComplete from UE (SRB1 Active)\n",
        PROTOCOL_RRC_CTXT_UE_ARGS(ctxt_pP));

  ue_context_pP->ue_context.Srb1.Active=1;  
  T(T_ENB_RRC_CONNECTION_SETUP_COMPLETE, T_INT(ctxt_pP->module_id), T_INT(ctxt_pP->frame),
    T_INT(ctxt_pP->subframe), T_INT(ctxt_pP->rnti));

#if defined(ENABLE_USE_MME)

  if (EPC_MODE_ENABLED == 1) {
    // Forward message to S1AP layer
    rrc_eNB_send_S1AP_NAS_FIRST_REQ(
      ctxt_pP,
      ue_context_pP,
      rrcConnectionSetupComplete);
  } else
#endif
  {
    // RRC loop back (no S1AP), send SecurityModeCommand to UE
    rrc_eNB_generate_SecurityModeCommand(
      ctxt_pP,
      ue_context_pP);
    // rrc_eNB_generate_UECapabilityEnquiry(enb_mod_idP,frameP,ue_mod_idP);
  }
}

//-----------------------------------------------------------------------------
void
rrc_eNB_generate_SecurityModeCommand(
  const protocol_ctxt_t* const ctxt_pP,
  rrc_eNB_ue_context_t*          const ue_context_pP
)
//-----------------------------------------------------------------------------
{
  uint8_t                             buffer[100];
  uint8_t                             size;

  T(T_ENB_RRC_SECURITY_MODE_COMMAND, T_INT(ctxt_pP->module_id), T_INT(ctxt_pP->frame),
    T_INT(ctxt_pP->subframe), T_INT(ctxt_pP->rnti));

  size = do_SecurityModeCommand(
           ctxt_pP,
           buffer,
           rrc_eNB_get_next_transaction_identifier(ctxt_pP->module_id),
           ue_context_pP->ue_context.ciphering_algorithm,
           ue_context_pP->ue_context.integrity_algorithm);

#ifdef RRC_MSG_PRINT
  uint16_t i=0;
  LOG_F(RRC,"[MSG] RRC Security Mode Command\n");

  for (i = 0; i < size; i++) {
    LOG_F(RRC,"%02x ", ((uint8_t*)buffer)[i]);
  }

  LOG_F(RRC,"\n");
#endif

  LOG_I(RRC,
        PROTOCOL_RRC_CTXT_UE_FMT" Logical Channel DL-DCCH, Generate SecurityModeCommand (bytes %d)\n",
        PROTOCOL_RRC_CTXT_UE_ARGS(ctxt_pP),
        size);

  LOG_D(RRC,
        PROTOCOL_RRC_CTXT_UE_FMT" --- PDCP_DATA_REQ/%d Bytes (securityModeCommand to UE MUI %d) --->[PDCP][RB %02d]\n",
        PROTOCOL_RRC_CTXT_UE_ARGS(ctxt_pP),
        size,
        rrc_eNB_mui,
        DCCH);

  MSC_LOG_TX_MESSAGE(
    MSC_RRC_ENB,
    MSC_RRC_UE,
    buffer,
    size,
    MSC_AS_TIME_FMT" securityModeCommand UE %x MUI %d size %u",
    MSC_AS_TIME_ARGS(ctxt_pP),
    ue_context_pP->ue_context.rnti,
    rrc_eNB_mui,
    size);

  rrc_data_req(
	       ctxt_pP,
	       DCCH,
	       rrc_eNB_mui++,
	       SDU_CONFIRM_NO,
	       size,
	       buffer,
	       PDCP_TRANSMISSION_MODE_CONTROL);

}

//-----------------------------------------------------------------------------
void
rrc_eNB_generate_UECapabilityEnquiry(
  const protocol_ctxt_t* const ctxt_pP,
  rrc_eNB_ue_context_t*          const ue_context_pP
)
//-----------------------------------------------------------------------------
{

  uint8_t                             buffer[100];
  uint8_t                             size;

  T(T_ENB_RRC_UE_CAPABILITY_ENQUIRY, T_INT(ctxt_pP->module_id), T_INT(ctxt_pP->frame),
    T_INT(ctxt_pP->subframe), T_INT(ctxt_pP->rnti));

  size = do_UECapabilityEnquiry(
           ctxt_pP,
           buffer,
           rrc_eNB_get_next_transaction_identifier(ctxt_pP->module_id));

  LOG_I(RRC,
        PROTOCOL_RRC_CTXT_UE_FMT" Logical Channel DL-DCCH, Generate UECapabilityEnquiry (bytes %d)\n",
        PROTOCOL_RRC_CTXT_UE_ARGS(ctxt_pP),
        size);

  LOG_D(RRC,
        PROTOCOL_RRC_CTXT_UE_FMT" --- PDCP_DATA_REQ/%d Bytes (UECapabilityEnquiry MUI %d) --->[PDCP][RB %02d]\n",
        PROTOCOL_RRC_CTXT_UE_ARGS(ctxt_pP),
        size,
        rrc_eNB_mui,
        DCCH);

  MSC_LOG_TX_MESSAGE(
    MSC_RRC_ENB,
    MSC_RRC_UE,
    buffer,
    size,
    MSC_AS_TIME_FMT" rrcUECapabilityEnquiry UE %x MUI %d size %u",
    MSC_AS_TIME_ARGS(ctxt_pP),
    ue_context_pP->ue_context.rnti,
    rrc_eNB_mui,
    size);

  rrc_data_req(
	       ctxt_pP,
	       DCCH,
	       rrc_eNB_mui++,
	       SDU_CONFIRM_NO,
	       size,
	       buffer,
	       PDCP_TRANSMISSION_MODE_CONTROL);

}

//-----------------------------------------------------------------------------
void
rrc_eNB_generate_RRCConnectionReject(
  const protocol_ctxt_t* const ctxt_pP,
  rrc_eNB_ue_context_t*          const ue_context_pP,
  const int                    CC_id
)
//-----------------------------------------------------------------------------
{
#ifdef RRC_MSG_PRINT
  int                                 cnt;
#endif

  T(T_ENB_RRC_CONNECTION_REJECT, T_INT(ctxt_pP->module_id), T_INT(ctxt_pP->frame),
    T_INT(ctxt_pP->subframe), T_INT(ctxt_pP->rnti));

  RC.rrc[ctxt_pP->module_id]->carrier[CC_id].Srb0.Tx_buffer.payload_size =
    do_RRCConnectionReject(ctxt_pP->module_id,
                          (uint8_t*) RC.rrc[ctxt_pP->module_id]->carrier[CC_id].Srb0.Tx_buffer.Payload);

#ifdef RRC_MSG_PRINT
  LOG_F(RRC,"[MSG] RRCConnectionReject\n");

  for (cnt = 0; cnt < RC.rrc[ctxt_pP->module_id]->carrier[CC_id].Srb0.Tx_buffer.payload_size; cnt++) {
    LOG_F(RRC,"%02x ", ((uint8_t*)RC.rrc[ctxt_pP->module_id]->Srb0.Tx_buffer.Payload)[cnt]);
  }

  LOG_F(RRC,"\n");
#endif

  MSC_LOG_TX_MESSAGE(
    MSC_RRC_ENB,
    MSC_RRC_UE,
    RC.rrc[ctxt_pP->module_id]->carrier[CC_id].Srb0.Tx_buffer.Header,
    RC.rrc[ctxt_pP->module_id]->carrier[CC_id].Srb0.Tx_buffer.payload_size,
    MSC_AS_TIME_FMT" RRCConnectionReject UE %x size %u",
    MSC_AS_TIME_ARGS(ctxt_pP),
    ue_context_pP == NULL ? -1 : ue_context_pP->ue_context.rnti,
    RC.rrc[ctxt_pP->module_id]->carrier[CC_id].Srb0.Tx_buffer.payload_size);

  LOG_I(RRC,
        PROTOCOL_RRC_CTXT_UE_FMT" [RAPROC] Logical Channel DL-CCCH, Generating RRCConnectionReject (bytes %d)\n",
        PROTOCOL_RRC_CTXT_UE_ARGS(ctxt_pP),
        RC.rrc[ctxt_pP->module_id]->carrier[CC_id].Srb0.Tx_buffer.payload_size);
}

//-----------------------------------------------------------------------------
void
rrc_eNB_generate_RRCConnectionReestablishment(
  const protocol_ctxt_t*         const ctxt_pP,
  rrc_eNB_ue_context_t*          const ue_context_pP,
  const int                            CC_id
)
//-----------------------------------------------------------------------------
{
  LogicalChannelConfig_t             *SRB1_logicalChannelConfig;
  SRB_ToAddModList_t                 **SRB_configList;
  SRB_ToAddMod_t                     *SRB1_config;
  int                                 cnt;

  T(T_ENB_RRC_CONNECTION_REESTABLISHMENT, T_INT(ctxt_pP->module_id), T_INT(ctxt_pP->frame),
    T_INT(ctxt_pP->subframe), T_INT(ctxt_pP->rnti));

  SRB_configList = &ue_context_pP->ue_context.SRB_configList;
  RC.rrc[ctxt_pP->module_id]->carrier[CC_id].Srb0.Tx_buffer.payload_size =
    do_RRCConnectionReestablishment(ctxt_pP,
                                    ue_context_pP,
                                    CC_id,
                                    (uint8_t*) RC.rrc[ctxt_pP->module_id]->carrier[CC_id].Srb0.Tx_buffer.Payload,
                                    (uint8_t) RC.rrc[ctxt_pP->module_id]->carrier[CC_id].p_eNB, //at this point we do not have the UE capability information, so it can only be TM1 or TM2
                                    rrc_eNB_get_next_transaction_identifier(ctxt_pP->module_id),
                                    SRB_configList,
                                    &ue_context_pP->ue_context.physicalConfigDedicated);

#ifdef RRC_MSG_PRINT
  LOG_F(RRC,"[MSG] RRCConnectionReestablishment\n");

  for (cnt = 0; cnt < RC.rrc[ctxt_pP->module_id]->carrier[CC_id].Srb0.Tx_buffer.payload_size; cnt++) {
    LOG_F(RRC,"%02x ", ((uint8_t*)RC.rrc[ctxt_pP->module_id]->carrier[CC_id].Srb0.Tx_buffer.Payload)[cnt]);
  }

  LOG_F(RRC,"\n");
#endif

  // configure SRB1 for UE

  if (*SRB_configList != NULL) {
    for (cnt = 0; cnt < (*SRB_configList)->list.count; cnt++) {
      if ((*SRB_configList)->list.array[cnt]->srb_Identity == 1) {
        SRB1_config = (*SRB_configList)->list.array[cnt];

        if (SRB1_config->logicalChannelConfig) {
          if (SRB1_config->logicalChannelConfig->present ==
              SRB_ToAddMod__logicalChannelConfig_PR_explicitValue) {
            SRB1_logicalChannelConfig = &SRB1_config->logicalChannelConfig->choice.explicitValue;
          } else {
            SRB1_logicalChannelConfig = &SRB1_logicalChannelConfig_defaultValue;
          }
        } else {
          SRB1_logicalChannelConfig = &SRB1_logicalChannelConfig_defaultValue;
        }

        LOG_D(RRC,
              PROTOCOL_RRC_CTXT_UE_FMT" RRC_eNB --- MAC_CONFIG_REQ  (SRB1) ---> MAC_eNB\n",
              PROTOCOL_RRC_CTXT_UE_ARGS(ctxt_pP));
        rrc_mac_config_req_eNB(ctxt_pP->module_id,
                           ue_context_pP->ue_context.primaryCC_id,
                           0,0,0,0,0,
#if (RRC_VERSION >= MAKE_VERSION(14, 0, 0))
			 0,
#endif
                           ctxt_pP->rnti,
                           (BCCH_BCH_Message_t *) NULL, 
                           (RadioResourceConfigCommonSIB_t *) NULL,
#if (RRC_VERSION >= MAKE_VERSION(14, 0, 0))
                           (RadioResourceConfigCommonSIB_t *) NULL,
#endif
                           (struct PhysicalConfigDedicated* ) ue_context_pP->ue_context.physicalConfigDedicated,
#if (RRC_VERSION >= MAKE_VERSION(10, 0, 0))
                           (SCellToAddMod_r10_t *)NULL,
                           //(struct PhysicalConfigDedicatedSCell_r10 *)NULL,
#endif
                           (MeasObjectToAddMod_t **) NULL,
                           ue_context_pP->ue_context.mac_MainConfig,
                           1,
                           SRB1_logicalChannelConfig,
                           ue_context_pP->ue_context.measGapConfig,
                           (TDD_Config_t *) NULL,
                           NULL,
                           (SchedulingInfoList_t *) NULL,
                           0, NULL, NULL, (MBSFN_SubframeConfigList_t *) NULL
#if (RRC_VERSION >= MAKE_VERSION(10, 0, 0))
                           , 0, (MBSFN_AreaInfoList_r9_t *) NULL, (PMCH_InfoList_r9_t *) NULL
#endif
#if (RRC_VERSION >= MAKE_VERSION(13, 0, 0))
                           ,(SystemInformationBlockType1_v1310_IEs_t *)NULL 
#endif
        );
        break;
      }
    }
  }

  MSC_LOG_TX_MESSAGE(MSC_RRC_ENB,
                     MSC_RRC_UE,
                     RC.rrc[ctxt_pP->module_id]->carrier[CC_id].Srb0.Tx_buffer.Header,
                     RC.rrc[ctxt_pP->module_id]->carrier[CC_id].Srb0.Tx_buffer.payload_size,
                     MSC_AS_TIME_FMT" RRCConnectionReestablishment UE %x size %u",
                     MSC_AS_TIME_ARGS(ctxt_pP),
                     ue_context_pP->ue_context.rnti,
                     RC.rrc[ctxt_pP->module_id]->carrier[CC_id].Srb0.Tx_buffer.payload_size);

  LOG_I(RRC,
        PROTOCOL_RRC_CTXT_UE_FMT" [RAPROC] Logical Channel DL-CCCH, Generating RRCConnectionReestablishment (bytes %d)\n",
        PROTOCOL_RRC_CTXT_UE_ARGS(ctxt_pP),
        RC.rrc[ctxt_pP->module_id]->carrier[CC_id].Srb0.Tx_buffer.payload_size);

  int UE_id = find_UE_id(ctxt_pP->module_id, ctxt_pP->rnti);
  if(UE_id != -1){
    // activate release timer, if RRCComplete not received after 100 frames, remove UE
    RC.mac[ctxt_pP->module_id]->UE_list.UE_sched_ctrl[UE_id].ue_reestablishment_reject_timer = 1;
    // remove UE after 100 frames after RRCConnectionReestablishmentRelease is triggered
    RC.mac[ctxt_pP->module_id]->UE_list.UE_sched_ctrl[UE_id].ue_reestablishment_reject_timer_thres = 1000;
  }else{
    LOG_E(RRC,
             PROTOCOL_RRC_CTXT_UE_FMT" Generating RRCConnectionReestablishment without UE_id(MAC) rnti %x\n",
            PROTOCOL_RRC_CTXT_UE_ARGS(ctxt_pP),ctxt_pP->rnti);
  }
  // activate release timer, if RRCComplete not received after 100 frames, remove UE
  ue_context_pP->ue_context.ue_reestablishment_timer = 1;
  // remove UE after 100 frames after RRCConnectionReestablishmentRelease is triggered
  ue_context_pP->ue_context.ue_reestablishment_timer_thres = 1000;
}

//-----------------------------------------------------------------------------
void
rrc_eNB_process_RRCConnectionReestablishmentComplete(
  const protocol_ctxt_t* const ctxt_pP,
  const rnti_t reestablish_rnti,
  rrc_eNB_ue_context_t*         ue_context_pP,
  const uint8_t xid,
  RRCConnectionReestablishmentComplete_r8_IEs_t * rrcConnectionReestablishmentComplete
)
//-----------------------------------------------------------------------------
{
  LOG_I(RRC,
        PROTOCOL_RRC_CTXT_UE_FMT" [RAPROC] Logical Channel UL-DCCH, processing RRCConnectionReestablishmentComplete from UE (SRB1 Active)\n",
        PROTOCOL_RRC_CTXT_UE_ARGS(ctxt_pP));

  T(T_ENB_RRC_CONNECTION_REESTABLISHMENT_COMPLETE, T_INT(ctxt_pP->module_id), T_INT(ctxt_pP->frame),
    T_INT(ctxt_pP->subframe), T_INT(ctxt_pP->rnti));

  DRB_ToAddModList_t*                 DRB_configList = ue_context_pP->ue_context.DRB_configList;
  SRB_ToAddModList_t*                 SRB_configList = ue_context_pP->ue_context.SRB_configList;
  SRB_ToAddModList_t**                SRB_configList2 = NULL;
  DRB_ToAddModList_t**                DRB_configList2 = NULL;
  struct SRB_ToAddMod                *SRB2_config = NULL;
  struct DRB_ToAddMod                *DRB_config = NULL;
  int i = 0;
# if defined(ENABLE_USE_MME)
  int j = 0;
  hashtable_rc_t                      h_rc;
#endif
  uint8_t                             buffer[RRC_BUF_SIZE];
  uint16_t                            size;
  MeasObjectToAddModList_t           *MeasObj_list                     = NULL;
  MeasObjectToAddMod_t               *MeasObj                          = NULL;
  ReportConfigToAddModList_t         *ReportConfig_list                = NULL;
  ReportConfigToAddMod_t             *ReportConfig_per, *ReportConfig_A1,
                                     *ReportConfig_A2, *ReportConfig_A3, *ReportConfig_A4, *ReportConfig_A5;
  MeasIdToAddModList_t               *MeasId_list                      = NULL;
  MeasIdToAddMod_t                   *MeasId0, *MeasId1, *MeasId2, *MeasId3, *MeasId4, *MeasId5;
  RSRP_Range_t                       *rsrp                             = NULL;
  struct MeasConfig__speedStatePars  *Sparams                          = NULL;
  QuantityConfig_t                   *quantityConfig                   = NULL;
  CellsToAddMod_t                    *CellToAdd                        = NULL;
  CellsToAddModList_t                *CellsToAddModList                = NULL;
  struct RRCConnectionReconfiguration_r8_IEs__dedicatedInfoNASList *dedicatedInfoNASList = NULL;
  DedicatedInfoNAS_t                 *dedicatedInfoNas                 = NULL;
  /* for no gcc warnings */
  (void)dedicatedInfoNas;
  C_RNTI_t                           *cba_RNTI                         = NULL;
  uint8_t next_xid = rrc_eNB_get_next_transaction_identifier(ctxt_pP->module_id);

  ue_context_pP->ue_context.Status = RRC_CONNECTED;
  ue_context_pP->ue_context.reestablishment_xid = next_xid;

  SRB_configList2 = &ue_context_pP->ue_context.SRB_configList2[xid];
  // get old configuration of SRB2
  if (*SRB_configList2 != NULL) {
    if((*SRB_configList2)->list.count!=0){
      LOG_D(RRC, "SRB_configList2(%p) count is %d\n           SRB_configList2->list.array[0] addr is %p",
          SRB_configList2, (*SRB_configList2)->list.count,  (*SRB_configList2)->list.array[0]);
    }
    for (i = 0; (i < (*SRB_configList2)->list.count) && (i < 3); i++) {
      if ((*SRB_configList2)->list.array[i]->srb_Identity == 2 ){
        LOG_D(RRC, "get SRB2_config from (ue_context_pP->ue_context.SRB_configList2[%d])\n", xid);
        SRB2_config = (*SRB_configList2)->list.array[i];
        break;
      }
    }
  }
  SRB_configList2 = &ue_context_pP->ue_context.SRB_configList2[next_xid];
  DRB_configList2 = &ue_context_pP->ue_context.DRB_configList2[next_xid];

  if(SRB_configList2!=NULL){
    if (*SRB_configList2) {
      free(*SRB_configList2);
      LOG_D(RRC, "free(ue_context_pP->ue_context.SRB_configList2[%d])\n", next_xid);
    }
  }else{
      LOG_E(RRC, "SRB_configList2 is null\n");
  }
  *SRB_configList2 = CALLOC(1, sizeof(**SRB_configList2));
  if (SRB2_config != NULL) {
    // Add SRB2 to SRB configuration list

    ASN_SEQUENCE_ADD(&SRB_configList->list, SRB2_config);
    ASN_SEQUENCE_ADD(&(*SRB_configList2)->list, SRB2_config);

    LOG_D(RRC, "Add SRB2_config (srb_Identity:%ld) to ue_context_pP->ue_context.SRB_configList\n",
            SRB2_config->srb_Identity);
    LOG_D(RRC, "Add SRB2_config (srb_Identity:%ld) to ue_context_pP->ue_context.SRB_configList2[%d]\n",
                SRB2_config->srb_Identity, next_xid);
  } else {
    // SRB configuration list only contains SRB1.
    LOG_W(RRC,"SRB2 configuration does not exist in SRB configuration list\n");
  }



  if(DRB_configList2!=NULL){
    if (*DRB_configList2) {
      free(*DRB_configList2);
      LOG_D(RRC, "free(ue_context_pP->ue_context.DRB_configList2[%d])\n", next_xid);
    }
  }else{
      LOG_E(RRC, "DRB_configList2 is null\n");
  }
  *DRB_configList2 = CALLOC(1, sizeof(**DRB_configList2));

  if (DRB_configList != NULL) {
    LOG_D(RRC, "get DRB_config from (ue_context_pP->ue_context.DRB_configList)\n");
    for (i = 0; (i < DRB_configList->list.count) && (i < 3); i++) {
      DRB_config = DRB_configList->list.array[i];

      // Add DRB to DRB configuration list, for RRCConnectionReconfigurationComplete
      ASN_SEQUENCE_ADD(&(*DRB_configList2)->list, DRB_config);
    }
  }
  ue_context_pP->ue_context.Srb1.Active = 1;
  //ue_context_pP->ue_context.Srb2.Srb_info.Srb_id = 2;

# if defined(ENABLE_USE_MME)
  rrc_ue_s1ap_ids_t* rrc_ue_s1ap_ids_p = NULL;
  uint16_t ue_initial_id = ue_context_pP->ue_context.ue_initial_id;
  uint32_t eNB_ue_s1ap_id = ue_context_pP->ue_context.eNB_ue_s1ap_id;
  eNB_RRC_INST *rrc_instance_p = RC.rrc[ENB_INSTANCE_TO_MODULE_ID(ctxt_pP->instance)];
  if (eNB_ue_s1ap_id > 0) {
    h_rc = hashtable_get(rrc_instance_p->s1ap_id2_s1ap_ids, (hash_key_t)eNB_ue_s1ap_id, (void**)&rrc_ue_s1ap_ids_p);
    if  (h_rc == HASH_TABLE_OK) {
      rrc_ue_s1ap_ids_p->ue_rnti = ctxt_pP->rnti;
    }
  }
  if (ue_initial_id != 0) {
    h_rc = hashtable_get(rrc_instance_p->initial_id2_s1ap_ids, (hash_key_t)ue_initial_id, (void**)&rrc_ue_s1ap_ids_p);
    if  (h_rc == HASH_TABLE_OK) {
      rrc_ue_s1ap_ids_p->ue_rnti = ctxt_pP->rnti;
    }
  }

  gtpv1u_enb_create_tunnel_req_t  create_tunnel_req;

  /* Save e RAB information for later */
  memset(&create_tunnel_req, 0 , sizeof(create_tunnel_req));

  for (j = 0, i = 0; i < NB_RB_MAX; i++) {
    if (ue_context_pP->ue_context.e_rab[i].status == E_RAB_STATUS_ESTABLISHED || ue_context_pP->ue_context.e_rab[i].status == E_RAB_STATUS_DONE) {
      create_tunnel_req.eps_bearer_id[j]       = ue_context_pP->ue_context.e_rab[i].param.e_rab_id;
      create_tunnel_req.sgw_S1u_teid[j]        = ue_context_pP->ue_context.e_rab[i].param.gtp_teid;

      memcpy(&create_tunnel_req.sgw_addr[j],
             &ue_context_pP->ue_context.e_rab[i].param.sgw_addr,
             sizeof(transport_layer_addr_t));
      j++;
    }
  }

  create_tunnel_req.rnti       = ctxt_pP->rnti; // warning put zero above
  create_tunnel_req.num_tunnels    = j;

  gtpv1u_update_s1u_tunnel(
            ctxt_pP->instance,
            &create_tunnel_req,
            reestablish_rnti);
#endif
  /* Update RNTI in ue_context */
  ue_context_pP->ue_id_rnti                    = ctxt_pP->rnti; // here ue_id_rnti is just a key, may be something else
  ue_context_pP->ue_context.rnti               = ctxt_pP->rnti;
# if defined(ENABLE_USE_MME)
  uint8_t send_security_mode_command = FALSE;
  rrc_pdcp_config_security(
      ctxt_pP,
      ue_context_pP,
      send_security_mode_command);
  LOG_D(RRC, "set security successfully \n");
#endif
  // Measurement ID list
  MeasId_list = CALLOC(1, sizeof(*MeasId_list));
  memset((void *)MeasId_list, 0, sizeof(*MeasId_list));

  MeasId0 = CALLOC(1, sizeof(*MeasId0));
  MeasId0->measId = 1;
  MeasId0->measObjectId = 1;
  MeasId0->reportConfigId = 1;
  ASN_SEQUENCE_ADD(&MeasId_list->list, MeasId0);

  MeasId1 = CALLOC(1, sizeof(*MeasId1));
  MeasId1->measId = 2;
  MeasId1->measObjectId = 1;
  MeasId1->reportConfigId = 2;
  ASN_SEQUENCE_ADD(&MeasId_list->list, MeasId1);

  MeasId2 = CALLOC(1, sizeof(*MeasId2));
  MeasId2->measId = 3;
  MeasId2->measObjectId = 1;
  MeasId2->reportConfigId = 3;
  ASN_SEQUENCE_ADD(&MeasId_list->list, MeasId2);

  MeasId3 = CALLOC(1, sizeof(*MeasId3));
  MeasId3->measId = 4;
  MeasId3->measObjectId = 1;
  MeasId3->reportConfigId = 4;
  ASN_SEQUENCE_ADD(&MeasId_list->list, MeasId3);

  MeasId4 = CALLOC(1, sizeof(*MeasId4));
  MeasId4->measId = 5;
  MeasId4->measObjectId = 1;
  MeasId4->reportConfigId = 5;
  ASN_SEQUENCE_ADD(&MeasId_list->list, MeasId4);

  MeasId5 = CALLOC(1, sizeof(*MeasId5));
  MeasId5->measId = 6;
  MeasId5->measObjectId = 1;
  MeasId5->reportConfigId = 6;
  ASN_SEQUENCE_ADD(&MeasId_list->list, MeasId5);

  //  rrcConnectionReconfiguration->criticalExtensions.choice.c1.choice.rrcConnectionReconfiguration_r8.measConfig->measIdToAddModList = MeasId_list;

  // Add one EUTRA Measurement Object
  MeasObj_list = CALLOC(1, sizeof(*MeasObj_list));
  memset((void *)MeasObj_list, 0, sizeof(*MeasObj_list));

  // Configure MeasObject

  MeasObj = CALLOC(1, sizeof(*MeasObj));
  memset((void *)MeasObj, 0, sizeof(*MeasObj));

  MeasObj->measObjectId = 1;
  MeasObj->measObject.present = MeasObjectToAddMod__measObject_PR_measObjectEUTRA;
  MeasObj->measObject.choice.measObjectEUTRA.carrierFreq = 3350; //band 7, 2.68GHz
  //MeasObj->measObject.choice.measObjectEUTRA.carrierFreq = 36090; //band 33, 1.909GHz
  MeasObj->measObject.choice.measObjectEUTRA.allowedMeasBandwidth = AllowedMeasBandwidth_mbw25;
  MeasObj->measObject.choice.measObjectEUTRA.presenceAntennaPort1 = 1;
  MeasObj->measObject.choice.measObjectEUTRA.neighCellConfig.buf = CALLOC(1, sizeof(uint8_t));
  MeasObj->measObject.choice.measObjectEUTRA.neighCellConfig.buf[0] = 0;
  MeasObj->measObject.choice.measObjectEUTRA.neighCellConfig.size = 1;
  MeasObj->measObject.choice.measObjectEUTRA.neighCellConfig.bits_unused = 6;
  MeasObj->measObject.choice.measObjectEUTRA.offsetFreq = NULL;   // Default is 15 or 0dB

  MeasObj->measObject.choice.measObjectEUTRA.cellsToAddModList =
    (CellsToAddModList_t *) CALLOC(1, sizeof(*CellsToAddModList));

  CellsToAddModList = MeasObj->measObject.choice.measObjectEUTRA.cellsToAddModList;

  // Add adjacent cell lists (6 per eNB)
  for (i = 0; i < 6; i++) {
    CellToAdd = (CellsToAddMod_t *) CALLOC(1, sizeof(*CellToAdd));
    CellToAdd->cellIndex = i + 1;
    CellToAdd->physCellId = get_adjacent_cell_id(ctxt_pP->module_id, i);
    CellToAdd->cellIndividualOffset = Q_OffsetRange_dB0;

    ASN_SEQUENCE_ADD(&CellsToAddModList->list, CellToAdd);
  }

  ASN_SEQUENCE_ADD(&MeasObj_list->list, MeasObj);
  //  rrcConnectionReconfiguration->criticalExtensions.choice.c1.choice.rrcConnectionReconfiguration_r8.measConfig->measObjectToAddModList = MeasObj_list;

  // Report Configurations for periodical, A1-A5 events
  ReportConfig_list = CALLOC(1, sizeof(*ReportConfig_list));

  ReportConfig_per = CALLOC(1, sizeof(*ReportConfig_per));

  ReportConfig_A1 = CALLOC(1, sizeof(*ReportConfig_A1));

  ReportConfig_A2 = CALLOC(1, sizeof(*ReportConfig_A2));

  ReportConfig_A3 = CALLOC(1, sizeof(*ReportConfig_A3));

  ReportConfig_A4 = CALLOC(1, sizeof(*ReportConfig_A4));

  ReportConfig_A5 = CALLOC(1, sizeof(*ReportConfig_A5));

  ReportConfig_per->reportConfigId = 1;
  ReportConfig_per->reportConfig.present = ReportConfigToAddMod__reportConfig_PR_reportConfigEUTRA;
  ReportConfig_per->reportConfig.choice.reportConfigEUTRA.triggerType.present =
    ReportConfigEUTRA__triggerType_PR_periodical;
  ReportConfig_per->reportConfig.choice.reportConfigEUTRA.triggerType.choice.periodical.purpose =
    ReportConfigEUTRA__triggerType__periodical__purpose_reportStrongestCells;
  ReportConfig_per->reportConfig.choice.reportConfigEUTRA.triggerQuantity = ReportConfigEUTRA__triggerQuantity_rsrp;
  ReportConfig_per->reportConfig.choice.reportConfigEUTRA.reportQuantity = ReportConfigEUTRA__reportQuantity_both;
  ReportConfig_per->reportConfig.choice.reportConfigEUTRA.maxReportCells = 2;
  ReportConfig_per->reportConfig.choice.reportConfigEUTRA.reportInterval = ReportInterval_ms120;
  ReportConfig_per->reportConfig.choice.reportConfigEUTRA.reportAmount = ReportConfigEUTRA__reportAmount_infinity;

  ASN_SEQUENCE_ADD(&ReportConfig_list->list, ReportConfig_per);

  ReportConfig_A1->reportConfigId = 2;
  ReportConfig_A1->reportConfig.present = ReportConfigToAddMod__reportConfig_PR_reportConfigEUTRA;
  ReportConfig_A1->reportConfig.choice.reportConfigEUTRA.triggerType.present =
    ReportConfigEUTRA__triggerType_PR_event;
  ReportConfig_A1->reportConfig.choice.reportConfigEUTRA.triggerType.choice.event.eventId.present =
    ReportConfigEUTRA__triggerType__event__eventId_PR_eventA1;
  ReportConfig_A1->reportConfig.choice.reportConfigEUTRA.triggerType.choice.event.eventId.choice.eventA1.
  a1_Threshold.present = ThresholdEUTRA_PR_threshold_RSRP;
  ReportConfig_A1->reportConfig.choice.reportConfigEUTRA.triggerType.choice.event.eventId.choice.eventA1.
  a1_Threshold.choice.threshold_RSRP = 10;

  ReportConfig_A1->reportConfig.choice.reportConfigEUTRA.triggerQuantity = ReportConfigEUTRA__triggerQuantity_rsrp;
  ReportConfig_A1->reportConfig.choice.reportConfigEUTRA.reportQuantity = ReportConfigEUTRA__reportQuantity_both;
  ReportConfig_A1->reportConfig.choice.reportConfigEUTRA.maxReportCells = 2;
  ReportConfig_A1->reportConfig.choice.reportConfigEUTRA.reportInterval = ReportInterval_ms120;
  ReportConfig_A1->reportConfig.choice.reportConfigEUTRA.reportAmount = ReportConfigEUTRA__reportAmount_infinity;

  ASN_SEQUENCE_ADD(&ReportConfig_list->list, ReportConfig_A1);

  if (RC.rrc[ctxt_pP->module_id]->HO_flag == 1 /*HO_MEASURMENT */ ) {
    LOG_I(RRC, "[eNB %d] frame %d: requesting A2, A3, A4, A5, and A6 event reporting\n",
          ctxt_pP->module_id, ctxt_pP->frame);
    ReportConfig_A2->reportConfigId = 3;
    ReportConfig_A2->reportConfig.present = ReportConfigToAddMod__reportConfig_PR_reportConfigEUTRA;
    ReportConfig_A2->reportConfig.choice.reportConfigEUTRA.triggerType.present =
      ReportConfigEUTRA__triggerType_PR_event;
    ReportConfig_A2->reportConfig.choice.reportConfigEUTRA.triggerType.choice.event.eventId.present =
      ReportConfigEUTRA__triggerType__event__eventId_PR_eventA2;
    ReportConfig_A2->reportConfig.choice.reportConfigEUTRA.triggerType.choice.event.eventId.choice.
    eventA2.a2_Threshold.present = ThresholdEUTRA_PR_threshold_RSRP;
    ReportConfig_A2->reportConfig.choice.reportConfigEUTRA.triggerType.choice.event.eventId.choice.
    eventA2.a2_Threshold.choice.threshold_RSRP = 10;

    ReportConfig_A2->reportConfig.choice.reportConfigEUTRA.triggerQuantity =
      ReportConfigEUTRA__triggerQuantity_rsrp;
    ReportConfig_A2->reportConfig.choice.reportConfigEUTRA.reportQuantity = ReportConfigEUTRA__reportQuantity_both;
    ReportConfig_A2->reportConfig.choice.reportConfigEUTRA.maxReportCells = 2;
    ReportConfig_A2->reportConfig.choice.reportConfigEUTRA.reportInterval = ReportInterval_ms120;
    ReportConfig_A2->reportConfig.choice.reportConfigEUTRA.reportAmount = ReportConfigEUTRA__reportAmount_infinity;

    ASN_SEQUENCE_ADD(&ReportConfig_list->list, ReportConfig_A2);

    ReportConfig_A3->reportConfigId = 4;
    ReportConfig_A3->reportConfig.present = ReportConfigToAddMod__reportConfig_PR_reportConfigEUTRA;
    ReportConfig_A3->reportConfig.choice.reportConfigEUTRA.triggerType.present =
      ReportConfigEUTRA__triggerType_PR_event;
    ReportConfig_A3->reportConfig.choice.reportConfigEUTRA.triggerType.choice.event.eventId.present =
      ReportConfigEUTRA__triggerType__event__eventId_PR_eventA3;

    ReportConfig_A3->reportConfig.choice.reportConfigEUTRA.triggerType.choice.event.eventId.choice.eventA3.a3_Offset = 1;   //10;
    ReportConfig_A3->reportConfig.choice.reportConfigEUTRA.triggerType.choice.event.eventId.choice.
    eventA3.reportOnLeave = 1;

    ReportConfig_A3->reportConfig.choice.reportConfigEUTRA.triggerQuantity =
      ReportConfigEUTRA__triggerQuantity_rsrp;
    ReportConfig_A3->reportConfig.choice.reportConfigEUTRA.reportQuantity = ReportConfigEUTRA__reportQuantity_both;
    ReportConfig_A3->reportConfig.choice.reportConfigEUTRA.maxReportCells = 2;
    ReportConfig_A3->reportConfig.choice.reportConfigEUTRA.reportInterval = ReportInterval_ms120;
    ReportConfig_A3->reportConfig.choice.reportConfigEUTRA.reportAmount = ReportConfigEUTRA__reportAmount_infinity;

    ReportConfig_A3->reportConfig.choice.reportConfigEUTRA.triggerType.choice.event.hysteresis = 0.5; // FIXME ...hysteresis is of type long!
    ReportConfig_A3->reportConfig.choice.reportConfigEUTRA.triggerType.choice.event.timeToTrigger =
      TimeToTrigger_ms40;
    ASN_SEQUENCE_ADD(&ReportConfig_list->list, ReportConfig_A3);

    ReportConfig_A4->reportConfigId = 5;
    ReportConfig_A4->reportConfig.present = ReportConfigToAddMod__reportConfig_PR_reportConfigEUTRA;
    ReportConfig_A4->reportConfig.choice.reportConfigEUTRA.triggerType.present =
      ReportConfigEUTRA__triggerType_PR_event;
    ReportConfig_A4->reportConfig.choice.reportConfigEUTRA.triggerType.choice.event.eventId.present =
      ReportConfigEUTRA__triggerType__event__eventId_PR_eventA4;
    ReportConfig_A4->reportConfig.choice.reportConfigEUTRA.triggerType.choice.event.eventId.choice.
    eventA4.a4_Threshold.present = ThresholdEUTRA_PR_threshold_RSRP;
    ReportConfig_A4->reportConfig.choice.reportConfigEUTRA.triggerType.choice.event.eventId.choice.
    eventA4.a4_Threshold.choice.threshold_RSRP = 10;

    ReportConfig_A4->reportConfig.choice.reportConfigEUTRA.triggerQuantity =
      ReportConfigEUTRA__triggerQuantity_rsrp;
    ReportConfig_A4->reportConfig.choice.reportConfigEUTRA.reportQuantity = ReportConfigEUTRA__reportQuantity_both;
    ReportConfig_A4->reportConfig.choice.reportConfigEUTRA.maxReportCells = 2;
    ReportConfig_A4->reportConfig.choice.reportConfigEUTRA.reportInterval = ReportInterval_ms120;
    ReportConfig_A4->reportConfig.choice.reportConfigEUTRA.reportAmount = ReportConfigEUTRA__reportAmount_infinity;

    ASN_SEQUENCE_ADD(&ReportConfig_list->list, ReportConfig_A4);

    ReportConfig_A5->reportConfigId = 6;
    ReportConfig_A5->reportConfig.present = ReportConfigToAddMod__reportConfig_PR_reportConfigEUTRA;
    ReportConfig_A5->reportConfig.choice.reportConfigEUTRA.triggerType.present =
      ReportConfigEUTRA__triggerType_PR_event;
    ReportConfig_A5->reportConfig.choice.reportConfigEUTRA.triggerType.choice.event.eventId.present =
      ReportConfigEUTRA__triggerType__event__eventId_PR_eventA5;
    ReportConfig_A5->reportConfig.choice.reportConfigEUTRA.triggerType.choice.event.eventId.choice.
    eventA5.a5_Threshold1.present = ThresholdEUTRA_PR_threshold_RSRP;
    ReportConfig_A5->reportConfig.choice.reportConfigEUTRA.triggerType.choice.event.eventId.choice.
    eventA5.a5_Threshold2.present = ThresholdEUTRA_PR_threshold_RSRP;
    ReportConfig_A5->reportConfig.choice.reportConfigEUTRA.triggerType.choice.event.eventId.choice.
    eventA5.a5_Threshold1.choice.threshold_RSRP = 10;
    ReportConfig_A5->reportConfig.choice.reportConfigEUTRA.triggerType.choice.event.eventId.choice.
    eventA5.a5_Threshold2.choice.threshold_RSRP = 10;

    ReportConfig_A5->reportConfig.choice.reportConfigEUTRA.triggerQuantity =
      ReportConfigEUTRA__triggerQuantity_rsrp;
    ReportConfig_A5->reportConfig.choice.reportConfigEUTRA.reportQuantity = ReportConfigEUTRA__reportQuantity_both;
    ReportConfig_A5->reportConfig.choice.reportConfigEUTRA.maxReportCells = 2;
    ReportConfig_A5->reportConfig.choice.reportConfigEUTRA.reportInterval = ReportInterval_ms120;
    ReportConfig_A5->reportConfig.choice.reportConfigEUTRA.reportAmount = ReportConfigEUTRA__reportAmount_infinity;

    ASN_SEQUENCE_ADD(&ReportConfig_list->list, ReportConfig_A5);
    //  rrcConnectionReconfiguration->criticalExtensions.choice.c1.choice.rrcConnectionReconfiguration_r8.measConfig->reportConfigToAddModList = ReportConfig_list;

    rsrp = CALLOC(1, sizeof(RSRP_Range_t));
    *rsrp = 20;

    Sparams = CALLOC(1, sizeof(*Sparams));
    Sparams->present = MeasConfig__speedStatePars_PR_setup;
    Sparams->choice.setup.timeToTrigger_SF.sf_High = SpeedStateScaleFactors__sf_Medium_oDot75;
    Sparams->choice.setup.timeToTrigger_SF.sf_Medium = SpeedStateScaleFactors__sf_High_oDot5;
    Sparams->choice.setup.mobilityStateParameters.n_CellChangeHigh = 10;
    Sparams->choice.setup.mobilityStateParameters.n_CellChangeMedium = 5;
    Sparams->choice.setup.mobilityStateParameters.t_Evaluation = MobilityStateParameters__t_Evaluation_s60;
    Sparams->choice.setup.mobilityStateParameters.t_HystNormal = MobilityStateParameters__t_HystNormal_s120;

    quantityConfig = CALLOC(1, sizeof(*quantityConfig));
    memset((void *)quantityConfig, 0, sizeof(*quantityConfig));
    quantityConfig->quantityConfigEUTRA = CALLOC(1, sizeof(struct QuantityConfigEUTRA));
    memset((void *)quantityConfig->quantityConfigEUTRA, 0, sizeof(*quantityConfig->quantityConfigEUTRA));
    quantityConfig->quantityConfigCDMA2000 = NULL;
    quantityConfig->quantityConfigGERAN = NULL;
    quantityConfig->quantityConfigUTRA = NULL;
    quantityConfig->quantityConfigEUTRA->filterCoefficientRSRP =
      CALLOC(1, sizeof(*(quantityConfig->quantityConfigEUTRA->filterCoefficientRSRP)));
    quantityConfig->quantityConfigEUTRA->filterCoefficientRSRQ =
      CALLOC(1, sizeof(*(quantityConfig->quantityConfigEUTRA->filterCoefficientRSRQ)));
    *quantityConfig->quantityConfigEUTRA->filterCoefficientRSRP = FilterCoefficient_fc4;
    *quantityConfig->quantityConfigEUTRA->filterCoefficientRSRQ = FilterCoefficient_fc4;

    LOG_I(RRC,
          "[eNB %d] Frame %d: potential handover preparation: store the information in an intermediate structure in case of failure\n",
          ctxt_pP->module_id, ctxt_pP->frame);
    // store the information in an intermediate structure for Hanodver management
    //rrc_inst->handover_info.as_config.sourceRadioResourceConfig.srb_ToAddModList = CALLOC(1,sizeof());
    ue_context_pP->ue_context.handover_info = CALLOC(1, sizeof(*(ue_context_pP->ue_context.handover_info)));
    //memcpy((void *)rrc_inst->handover_info[ue_mod_idP]->as_config.sourceRadioResourceConfig.srb_ToAddModList,(void *)SRB_list,sizeof(SRB_ToAddModList_t));
    ue_context_pP->ue_context.handover_info->as_config.sourceRadioResourceConfig.srb_ToAddModList = *SRB_configList2;
    //memcpy((void *)rrc_inst->handover_info[ue_mod_idP]->as_config.sourceRadioResourceConfig.drb_ToAddModList,(void *)DRB_list,sizeof(DRB_ToAddModList_t));
    ue_context_pP->ue_context.handover_info->as_config.sourceRadioResourceConfig.drb_ToAddModList = DRB_configList;
    ue_context_pP->ue_context.handover_info->as_config.sourceRadioResourceConfig.drb_ToReleaseList = NULL;
    ue_context_pP->ue_context.handover_info->as_config.sourceRadioResourceConfig.mac_MainConfig =
      CALLOC(1, sizeof(*ue_context_pP->ue_context.handover_info->as_config.sourceRadioResourceConfig.mac_MainConfig));
    memcpy((void*)ue_context_pP->ue_context.handover_info->as_config.sourceRadioResourceConfig.mac_MainConfig,
           (void *)ue_context_pP->ue_context.mac_MainConfig, sizeof(MAC_MainConfig_t));
    ue_context_pP->ue_context.handover_info->as_config.sourceRadioResourceConfig.physicalConfigDedicated =
      CALLOC(1, sizeof(PhysicalConfigDedicated_t));
    memcpy((void*)ue_context_pP->ue_context.handover_info->as_config.sourceRadioResourceConfig.physicalConfigDedicated,
           (void*)ue_context_pP->ue_context.physicalConfigDedicated, sizeof(PhysicalConfigDedicated_t));
    ue_context_pP->ue_context.handover_info->as_config.sourceRadioResourceConfig.sps_Config = NULL;
    //memcpy((void *)rrc_inst->handover_info[ue_mod_idP]->as_config.sourceRadioResourceConfig.sps_Config,(void *)rrc_inst->sps_Config[ue_mod_idP],sizeof(SPS_Config_t));

  }

#ifdef CBA
  //struct PUSCH_CBAConfigDedicated_vlola  *pusch_CBAConfigDedicated_vlola;
  uint8_t                            *cba_RNTI_buf;
  cba_RNTI = CALLOC(1, sizeof(C_RNTI_t));
  cba_RNTI_buf = CALLOC(1, 2 * sizeof(uint8_t));
  cba_RNTI->buf = cba_RNTI_buf;
  cba_RNTI->size = 2;
  cba_RNTI->bits_unused = 0;

  // associate UEs to the CBa groups as a function of their UE id
  if (rrc_inst->num_active_cba_groups) {
    cba_RNTI->buf[0] = rrc_inst->cba_rnti[ue_mod_idP % rrc_inst->num_active_cba_groups] & 0xff;
    cba_RNTI->buf[1] = 0xff;
    LOG_D(RRC,
          "[eNB %d] Frame %d: cba_RNTI = %x in group %d is attribued to UE %d\n",
          enb_mod_idP, frameP,
          rrc_inst->cba_rnti[ue_mod_idP % rrc_inst->num_active_cba_groups],
          ue_mod_idP % rrc_inst->num_active_cba_groups, ue_mod_idP);
  } else {
    cba_RNTI->buf[0] = 0x0;
    cba_RNTI->buf[1] = 0x0;
    LOG_D(RRC, "[eNB %d] Frame %d: no cba_RNTI is configured for UE %d\n", enb_mod_idP, frameP, ue_mod_idP);
  }

#endif

#if defined(ENABLE_ITTI)
  /* Initialize NAS list */
  dedicatedInfoNASList = CALLOC(1, sizeof(struct RRCConnectionReconfiguration_r8_IEs__dedicatedInfoNASList));

  /* Add all NAS PDUs to the list */
  for (i = 0; i < ue_context_pP->ue_context.nb_of_e_rabs; i++) {
    if (ue_context_pP->ue_context.e_rab[i].param.nas_pdu.buffer != NULL) {
      dedicatedInfoNas = CALLOC(1, sizeof(DedicatedInfoNAS_t));
      memset(dedicatedInfoNas, 0, sizeof(OCTET_STRING_t));
      OCTET_STRING_fromBuf(dedicatedInfoNas,
         (char*)ue_context_pP->ue_context.e_rab[i].param.nas_pdu.buffer,
                           ue_context_pP->ue_context.e_rab[i].param.nas_pdu.length);
      LOG_D(RRC, "Add dedicatedInfoNas(%d) to dedicatedInfoNASList\n", i);
      ASN_SEQUENCE_ADD(&dedicatedInfoNASList->list, dedicatedInfoNas);
    }

    /* TODO parameters yet to process ... */
    {
      //      ue_context_pP->ue_context.e_rab[i].param.qos;
      //      ue_context_pP->ue_context.e_rab[i].param.sgw_addr;
      //      ue_context_pP->ue_context.e_rab[i].param.gtp_teid;
    }

    /* TODO should test if e RAB are Ok before! */
    ue_context_pP->ue_context.e_rab[i].status = E_RAB_STATUS_DONE;
    LOG_D(RRC, "setting the status for the default DRB (index %d) to (%d,%s)\n",
    i, ue_context_pP->ue_context.e_rab[i].status, "E_RAB_STATUS_DONE");
  }

  /* If list is empty free the list and reset the address */
  if (dedicatedInfoNASList->list.count == 0) {
    free(dedicatedInfoNASList);
    dedicatedInfoNASList = NULL;
  }

#endif

  // send RRCConnectionReconfiguration
  memset(buffer, 0, RRC_BUF_SIZE);

  size = do_RRCConnectionReconfiguration(ctxt_pP,
                                         buffer,
                                         next_xid,   //Transaction_id,
                                         (SRB_ToAddModList_t*)*SRB_configList2, // SRB_configList
                                         (DRB_ToAddModList_t*)DRB_configList,
                                         (DRB_ToReleaseList_t*)NULL,  // DRB2_list,
                                         (struct SPS_Config*)NULL,    // maybe ue_context_pP->ue_context.sps_Config,
                                         (struct PhysicalConfigDedicated*)ue_context_pP->ue_context.physicalConfigDedicated,
#ifdef EXMIMO_IOT
                                         NULL, NULL, NULL,NULL,
#else
                                         (MeasObjectToAddModList_t*)MeasObj_list,  // MeasObj_list,
                                         (ReportConfigToAddModList_t*)ReportConfig_list,  // ReportConfig_list,
                                         (QuantityConfig_t*)quantityConfig,  //quantityConfig,
                                         (MeasIdToAddModList_t*)NULL,
#endif
                                         (MAC_MainConfig_t*)ue_context_pP->ue_context.mac_MainConfig,
                                         (MeasGapConfig_t*)NULL,
                                         (MobilityControlInfo_t*)NULL,
                                         (struct MeasConfig__speedStatePars*)Sparams, // Sparams,
                                         (RSRP_Range_t*)rsrp, // rsrp,
                                         (C_RNTI_t*)cba_RNTI,  // cba_RNTI
                                         (struct RRCConnectionReconfiguration_r8_IEs__dedicatedInfoNASList*)dedicatedInfoNASList, //dedicatedInfoNASList
                                         (SL_CommConfig_r12_t*)NULL,
                                         (SL_DiscConfig_r12_t*)NULL
#if (RRC_VERSION >= MAKE_VERSION(10, 0, 0))
                                         , (SCellToAddMod_r10_t*)NULL
#endif
                                        );

#ifdef RRC_MSG_PRINT
  LOG_F(RRC,"[MSG] RRC Connection Reconfiguration\n");
  for (i = 0; i < size; i++) {
    LOG_F(RRC,"%02x ", ((uint8_t*)buffer)[i]);
  }
  LOG_F(RRC,"\n");
  ////////////////////////////////////////
#endif

#if defined(ENABLE_ITTI)

  /* Free all NAS PDUs */
  for (i = 0; i < ue_context_pP->ue_context.nb_of_e_rabs; i++) {
    if (ue_context_pP->ue_context.e_rab[i].param.nas_pdu.buffer != NULL) {
      /* Free the NAS PDU buffer and invalidate it */
      free(ue_context_pP->ue_context.e_rab[i].param.nas_pdu.buffer);
      ue_context_pP->ue_context.e_rab[i].param.nas_pdu.buffer = NULL;
    }
  }

#endif
  if(size==65535){
    LOG_E(RRC,"RRC decode err!!! do_RRCConnectionReconfiguration\n");
    put_UE_in_freelist(ctxt_pP->module_id, reestablish_rnti, 0);
    return;
  }else{
    LOG_I(RRC,
          "[eNB %d] Frame %d, Logical Channel DL-DCCH, Generate RRCConnectionReconfiguration (bytes %d, UE id %x)\n",
          ctxt_pP->module_id, ctxt_pP->frame, size, ue_context_pP->ue_context.rnti);

    LOG_D(RRC,
          "[FRAME %05d][RRC_eNB][MOD %u][][--- PDCP_DATA_REQ/%d Bytes (rrcConnectionReconfiguration to UE %x MUI %d) --->][PDCP][MOD %u][RB %u]\n",
          ctxt_pP->frame, ctxt_pP->module_id, size, ue_context_pP->ue_context.rnti, rrc_eNB_mui, ctxt_pP->module_id, DCCH);

    MSC_LOG_TX_MESSAGE(
      MSC_RRC_ENB,
      MSC_RRC_UE,
      buffer,
      size,
      MSC_AS_TIME_FMT" rrcConnectionReconfiguration UE %x MUI %d size %u",
      MSC_AS_TIME_ARGS(ctxt_pP),
      ue_context_pP->ue_context.rnti,
      rrc_eNB_mui,
      size);

    rrc_data_req(
           ctxt_pP,
           DCCH,
           rrc_eNB_mui++,
           SDU_CONFIRM_NO,
           size,
           buffer,
           PDCP_TRANSMISSION_MODE_CONTROL);
  }
  // delete UE data of prior RNTI.  UE use current RNTI.
//  protocol_ctxt_t ctxt_prior = *ctxt_pP;
//  ctxt_prior.rnti = reestablish_rnti;
//
//  LTE_eNB_ULSCH_t *ulsch = NULL;
//  nfapi_ul_config_request_body_t *ul_req_tmp = NULL;
//  PHY_VARS_eNB *eNB_PHY = NULL;
//  eNB_MAC_INST *eNB_MAC = RC.mac[ctxt_prior.module_id];
//  for (int CC_id = 0; CC_id < MAX_NUM_CCs; CC_id++) {
//    eNB_PHY = RC.eNB[ctxt_prior.module_id][CC_id];
//    for (int i=0; i<MAX_MOBILES_PER_ENB; i++) {
//      ulsch = eNB_PHY->ulsch[i];
//      if((ulsch != NULL) && (ulsch->rnti == ctxt_prior.rnti)){
//        void clean_eNb_ulsch(LTE_eNB_ULSCH_t *ulsch);
//        LOG_I(RRC, "clean_eNb_ulsch UE %x \n", ctxt_prior.rnti);
//        clean_eNb_ulsch(ulsch);
//        break;
//      }
//    }
//
//    for(int j = 0; j < 10; j++){
//      ul_req_tmp = &eNB_MAC->UL_req_tmp[CC_id][j].ul_config_request_body;
//      if(ul_req_tmp){
//        int pdu_number = ul_req_tmp->number_of_pdus;
//        for(int pdu_index = pdu_number-1; pdu_index >= 0; pdu_index--){
//          if(ul_req_tmp->ul_config_pdu_list[pdu_index].ulsch_pdu.ulsch_pdu_rel8.rnti == ctxt_prior.rnti){
//            LOG_I(RRC, "remove UE %x from ul_config_pdu_list %d/%d\n", ctxt_prior.rnti, pdu_index, pdu_number);
//            if(pdu_index < pdu_number -1){
//               memcpy(&ul_req_tmp->ul_config_pdu_list[pdu_index], &ul_req_tmp->ul_config_pdu_list[pdu_index+1], (pdu_number-1-pdu_index) * sizeof(nfapi_ul_config_request_pdu_t));
//            }
//            ul_req_tmp->number_of_pdus--;
//          }
//        }
//      }
//    }
//  }
//  rrc_mac_remove_ue(ctxt_prior.module_id, ctxt_prior.rnti);
//  rrc_rlc_remove_ue(&ctxt_prior);
//  pdcp_remove_UE(&ctxt_prior);
  // add UE info to freeList for RU_thread to remove the UE instead of remove it here
  LOG_I(RRC, "[RRCConnectionReestablishment]put UE %x into freeList\n", reestablish_rnti);
  put_UE_in_freelist(ctxt_pP->module_id, reestablish_rnti, 0);
}

//-----------------------------------------------------------------------------
void
rrc_eNB_generate_RRCConnectionReestablishmentReject(
  const protocol_ctxt_t* const ctxt_pP,
  rrc_eNB_ue_context_t*          const ue_context_pP,
  const int                    CC_id
)
//-----------------------------------------------------------------------------
{
#ifdef RRC_MSG_PRINT
  int                                 cnt;
#endif
  int UE_id = find_UE_id(ctxt_pP->module_id, ctxt_pP->rnti);
  if(UE_id != -1){
    RC.mac[ctxt_pP->module_id]->UE_list.UE_sched_ctrl[UE_id].ue_reestablishment_reject_timer = 1;
    RC.mac[ctxt_pP->module_id]->UE_list.UE_sched_ctrl[UE_id].ue_reestablishment_reject_timer_thres = 20;
  }else{
    LOG_E(RRC,
            PROTOCOL_RRC_CTXT_UE_FMT" Generating RRCConnectionReestablishmentReject without UE_id(MAC) rnti %x\n",
            PROTOCOL_RRC_CTXT_UE_ARGS(ctxt_pP),ctxt_pP->rnti);
  }

  T(T_ENB_RRC_CONNECTION_REESTABLISHMENT_REJECT, T_INT(ctxt_pP->module_id), T_INT(ctxt_pP->frame),
    T_INT(ctxt_pP->subframe), T_INT(ctxt_pP->rnti));

  RC.rrc[ctxt_pP->module_id]->carrier[CC_id].Srb0.Tx_buffer.payload_size =
    do_RRCConnectionReestablishmentReject(ctxt_pP->module_id,
                          (uint8_t*) RC.rrc[ctxt_pP->module_id]->carrier[CC_id].Srb0.Tx_buffer.Payload);

#ifdef RRC_MSG_PRINT
  LOG_F(RRC,"[MSG] RRCConnectionReestablishmentReject\n");

  for (cnt = 0; cnt < RC.rrc[ctxt_pP->module_id]->carrier[CC_id].Srb0.Tx_buffer.payload_size; cnt++) {
    LOG_F(RRC,"%02x ", ((uint8_t*)RC.rrc[ctxt_pP->module_id]->carrier[CC_id].Srb0.Tx_buffer.Payload)[cnt]);
  }

  LOG_F(RRC,"\n");
#endif

  MSC_LOG_TX_MESSAGE(
    MSC_RRC_ENB,
    MSC_RRC_UE,
    RC.rrc[ctxt_pP->module_id]->carrier[CC_id].Srb0.Tx_buffer.Header,
    RC.rrc[ctxt_pP->module_id]->carrier[CC_id].Srb0.Tx_buffer.payload_size,
    MSC_AS_TIME_FMT" RRCConnectionReestablishmentReject UE %x size %u",
    MSC_AS_TIME_ARGS(ctxt_pP),
    ue_context_pP == NULL ? -1 : ue_context_pP->ue_context.rnti,
    RC.rrc[ctxt_pP->module_id]->carrier[CC_id].Srb0.Tx_buffer.payload_size);

  LOG_I(RRC,
        PROTOCOL_RRC_CTXT_UE_FMT" [RAPROC] Logical Channel DL-CCCH, Generating RRCConnectionReestablishmentReject (bytes %d)\n",
        PROTOCOL_RRC_CTXT_UE_ARGS(ctxt_pP),
        RC.rrc[ctxt_pP->module_id]->carrier[CC_id].Srb0.Tx_buffer.payload_size);
}

//-----------------------------------------------------------------------------
void
rrc_eNB_generate_RRCConnectionRelease(
  const protocol_ctxt_t* const ctxt_pP,
  rrc_eNB_ue_context_t*          const ue_context_pP
)
//-----------------------------------------------------------------------------
{

  uint8_t                             buffer[RRC_BUF_SIZE];
  uint16_t                            size;

  T(T_ENB_RRC_CONNECTION_RELEASE, T_INT(ctxt_pP->module_id), T_INT(ctxt_pP->frame),
    T_INT(ctxt_pP->subframe), T_INT(ctxt_pP->rnti));

  memset(buffer, 0, RRC_BUF_SIZE);
  size = do_RRCConnectionRelease(ctxt_pP->module_id, buffer,rrc_eNB_get_next_transaction_identifier(ctxt_pP->module_id));
  // set release timer
  //ue_context_pP->ue_context.ue_release_timer=1;
  // remove UE after 10 frames after RRCConnectionRelease is triggered
  //ue_context_pP->ue_context.ue_release_timer_thres=100;
    // set release timer
//  ue_context_pP->ue_context.ue_release_timer_rrc = 1;
  // remove UE after 10 frames after RRCConnectionRelease is triggered
//  ue_context_pP->ue_context.ue_release_timer_thres_rrc = 100;
  ue_context_pP->ue_context.ue_reestablishment_timer = 0;
  ue_context_pP->ue_context.ue_release_timer = 0;
  //ue_context_pP->ue_context.ue_release_timer_s1 = 0;
  LOG_I(RRC,
        PROTOCOL_RRC_CTXT_UE_FMT" Logical Channel DL-DCCH, Generate RRCConnectionRelease (bytes %d)\n",
        PROTOCOL_RRC_CTXT_UE_ARGS(ctxt_pP),
        size);

  LOG_D(RRC,
        PROTOCOL_RRC_CTXT_UE_FMT" --- PDCP_DATA_REQ/%d Bytes (rrcConnectionRelease MUI %d) --->[PDCP][RB %u]\n",
        PROTOCOL_RRC_CTXT_UE_ARGS(ctxt_pP),
        size,
        rrc_eNB_mui,
        DCCH);

  MSC_LOG_TX_MESSAGE(
    MSC_RRC_ENB,
    MSC_RRC_UE,
    buffer,
    size,
    MSC_AS_TIME_FMT" rrcConnectionRelease UE %x MUI %d size %u",
    MSC_AS_TIME_ARGS(ctxt_pP),
    ue_context_pP->ue_context.rnti,
    rrc_eNB_mui,
    size);
  pthread_mutex_lock(&rrc_release_freelist);
  for(uint16_t release_num = 0;release_num < NUMBER_OF_UE_MAX;release_num++){
    if(rrc_release_info.RRC_release_ctrl[release_num].flag == 0){
      if(ue_context_pP->ue_context.ue_release_timer_s1 > 0){
        rrc_release_info.RRC_release_ctrl[release_num].flag = 1;
      }else{
        rrc_release_info.RRC_release_ctrl[release_num].flag = 2;
      }
      rrc_release_info.RRC_release_ctrl[release_num].rnti = ctxt_pP->rnti;
      rrc_release_info.RRC_release_ctrl[release_num].rrc_eNB_mui = rrc_eNB_mui;
      rrc_release_info.num_UEs++;
      LOG_D(RRC,"Generate DLSCH Release send: index %d rnti %x mui %d flag %d \n",release_num,
             ctxt_pP->rnti, rrc_eNB_mui,rrc_release_info.RRC_release_ctrl[release_num].flag);
      break;
    }
  }
  pthread_mutex_unlock(&rrc_release_freelist);
  rrc_data_req(
	       ctxt_pP,
	       DCCH,
	       rrc_eNB_mui++,
	       SDU_CONFIRM_NO,
	       size,
	       buffer,
	       PDCP_TRANSMISSION_MODE_CONTROL);
}

uint8_t qci_to_priority[9]={2,4,3,5,1,6,7,8,9};

// TBD: this directive can be remived if we create a similar e_rab_param_t structure in RRC context
#if defined(ENABLE_ITTI) 
//-----------------------------------------------------------------------------
void
rrc_eNB_generate_dedicatedRRCConnectionReconfiguration(const protocol_ctxt_t* const ctxt_pP,
						     rrc_eNB_ue_context_t*          const ue_context_pP,
						     const uint8_t                ho_state
						     )
//-----------------------------------------------------------------------------
{
  
  uint8_t                             buffer[RRC_BUF_SIZE];
  uint16_t                            size;
  int i;
  
  struct DRB_ToAddMod                *DRB_config                       = NULL;
  struct RLC_Config                  *DRB_rlc_config                   = NULL;
  struct PDCP_Config                 *DRB_pdcp_config                  = NULL;
  struct PDCP_Config__rlc_AM         *PDCP_rlc_AM                      = NULL;
  struct PDCP_Config__rlc_UM         *PDCP_rlc_UM                      = NULL;
  struct LogicalChannelConfig        *DRB_lchan_config                 = NULL;
  struct LogicalChannelConfig__ul_SpecificParameters
    *DRB_ul_SpecificParameters        = NULL;
  //  DRB_ToAddModList_t**                DRB_configList=&ue_context_pP->ue_context.DRB_configList; 
  DRB_ToAddModList_t*                DRB_configList=ue_context_pP->ue_context.DRB_configList; 
  DRB_ToAddModList_t**                DRB_configList2=NULL;
  //DRB_ToAddModList_t**                RRC_DRB_configList=&ue_context_pP->ue_context.DRB_configList;

  struct RRCConnectionReconfiguration_r8_IEs__dedicatedInfoNASList *dedicatedInfoNASList = NULL;
  DedicatedInfoNAS_t                 *dedicatedInfoNas                 = NULL;
  /* for no gcc warnings */
  (void)dedicatedInfoNas;

  long  *logicalchannelgroup_drb;
//  int drb_identity_index=0;

  uint8_t xid = rrc_eNB_get_next_transaction_identifier(ctxt_pP->module_id);   //Transaction_id,
  DRB_configList2=&ue_context_pP->ue_context.DRB_configList2[xid];
  if (*DRB_configList2) {
    free(*DRB_configList2);
  }
  //*DRB_configList = CALLOC(1, sizeof(*DRB_configList));
  *DRB_configList2 = CALLOC(1, sizeof(**DRB_configList2)); 
  /* Initialize NAS list */
  dedicatedInfoNASList = CALLOC(1, sizeof(struct RRCConnectionReconfiguration_r8_IEs__dedicatedInfoNASList));

  int e_rab_done=0;
  
  for ( i = 0  ;
	i < ue_context_pP->ue_context.setup_e_rabs ;
	i++){

    if (e_rab_done >= ue_context_pP->ue_context.nb_of_e_rabs){
        break;
    }
    
    // bypass the new and already configured erabs
    if (ue_context_pP->ue_context.e_rab[i].status >= E_RAB_STATUS_DONE) {
//      drb_identity_index++;
      continue;
    }
        
    DRB_config = CALLOC(1, sizeof(*DRB_config));

    DRB_config->eps_BearerIdentity = CALLOC(1, sizeof(long));
    // allowed value 5..15, value : x+4
    *(DRB_config->eps_BearerIdentity) = ue_context_pP->ue_context.e_rab[i].param.e_rab_id;//+ 4; // especial case generation  

 //   DRB_config->drb_Identity =  1 + drb_identity_index + e_rab_done;// + i ;// (DRB_Identity_t) ue_context_pP->ue_context.e_rab[i].param.e_rab_id;
    // 1 + drb_identiy_index;  
    DRB_config->drb_Identity = i+1;

    DRB_config->logicalChannelIdentity = CALLOC(1, sizeof(long));
    *(DRB_config->logicalChannelIdentity) = DRB_config->drb_Identity + 2; //(long) (ue_context_pP->ue_context.e_rab[i].param.e_rab_id + 2); // value : x+2
    
    DRB_rlc_config = CALLOC(1, sizeof(*DRB_rlc_config));
    DRB_config->rlc_Config = DRB_rlc_config;

    DRB_pdcp_config = CALLOC(1, sizeof(*DRB_pdcp_config));
    DRB_config->pdcp_Config = DRB_pdcp_config;
    DRB_pdcp_config->discardTimer = CALLOC(1, sizeof(long));
    *DRB_pdcp_config->discardTimer = PDCP_Config__discardTimer_infinity;
    DRB_pdcp_config->rlc_AM = NULL;
    DRB_pdcp_config->rlc_UM = NULL;


    switch (ue_context_pP->ue_context.e_rab[i].param.qos.qci){
      /*
       * type: realtime data with medium packer error rate
       * action: swtich to RLC UM
       */
    case 1: // 100ms, 10^-2, p2, GBR
    case 2: // 150ms, 10^-3, p4, GBR
    case 3: // 50ms, 10^-3, p3, GBR
    case 4:  // 300ms, 10^-6, p5 
    case 7: // 100ms, 10^-3, p7, GBR
    case 9: // 300ms, 10^-6, p9
    case 65: // 75ms, 10^-2, p0.7, mission critical voice, GBR
    case 66: // 100ms, 10^-2, p2, non-mission critical  voice , GBR
      // RLC 
      DRB_rlc_config->present = RLC_Config_PR_um_Bi_Directional;
      DRB_rlc_config->choice.um_Bi_Directional.ul_UM_RLC.sn_FieldLength = SN_FieldLength_size10;
      DRB_rlc_config->choice.um_Bi_Directional.dl_UM_RLC.sn_FieldLength = SN_FieldLength_size10;
      DRB_rlc_config->choice.um_Bi_Directional.dl_UM_RLC.t_Reordering = T_Reordering_ms35;
      // PDCP
      PDCP_rlc_UM = CALLOC(1, sizeof(*PDCP_rlc_UM));
      DRB_pdcp_config->rlc_UM = PDCP_rlc_UM;
      PDCP_rlc_UM->pdcp_SN_Size = PDCP_Config__rlc_UM__pdcp_SN_Size_len12bits;
      break;
      
      /*
       * type: non-realtime data with low packer error rate
       * action: swtich to RLC AM
       */
    case 5:  // 100ms, 10^-6, p1 , IMS signaling 
    case 6:  // 300ms, 10^-6, p6 
    case 8: // 300ms, 10^-6, p8 
    case 69: // 60ms, 10^-6, p0.5, mission critical delay sensitive data, Lowest Priority 
    case 70: // 200ms, 10^-6, p5.5, mision critical data 
      // RLC
       DRB_rlc_config->present = RLC_Config_PR_am;
       DRB_rlc_config->choice.am.ul_AM_RLC.t_PollRetransmit = T_PollRetransmit_ms50;
       DRB_rlc_config->choice.am.ul_AM_RLC.pollPDU = PollPDU_p16;
       DRB_rlc_config->choice.am.ul_AM_RLC.pollByte = PollByte_kBinfinity;
       DRB_rlc_config->choice.am.ul_AM_RLC.maxRetxThreshold = UL_AM_RLC__maxRetxThreshold_t8;
       DRB_rlc_config->choice.am.dl_AM_RLC.t_Reordering = T_Reordering_ms35;
       DRB_rlc_config->choice.am.dl_AM_RLC.t_StatusProhibit = T_StatusProhibit_ms25;

       // PDCP
       PDCP_rlc_AM = CALLOC(1, sizeof(*PDCP_rlc_AM));
       DRB_pdcp_config->rlc_AM = PDCP_rlc_AM;
       PDCP_rlc_AM->statusReportRequired = FALSE;
       
       break;
    default :
      LOG_E(RRC,"not supported qci %d\n", ue_context_pP->ue_context.e_rab[i].param.qos.qci);
      ue_context_pP->ue_context.e_rab[i].status = E_RAB_STATUS_FAILED; 
      ue_context_pP->ue_context.e_rab[i].xid = xid;
      e_rab_done++;
      continue;
    }

    DRB_pdcp_config->headerCompression.present = PDCP_Config__headerCompression_PR_notUsed;
    
    DRB_lchan_config = CALLOC(1, sizeof(*DRB_lchan_config));
    DRB_config->logicalChannelConfig = DRB_lchan_config;
    DRB_ul_SpecificParameters = CALLOC(1, sizeof(*DRB_ul_SpecificParameters));
    DRB_lchan_config->ul_SpecificParameters = DRB_ul_SpecificParameters;

    if (ue_context_pP->ue_context.e_rab[i].param.qos.qci < 9 )
      DRB_ul_SpecificParameters->priority = qci_to_priority[ue_context_pP->ue_context.e_rab[i].param.qos.qci-1] + 3; 
    // ue_context_pP->ue_context.e_rab[i].param.qos.allocation_retention_priority.priority_level;
    else 
      DRB_ul_SpecificParameters->priority= 4;

    DRB_ul_SpecificParameters->prioritisedBitRate = LogicalChannelConfig__ul_SpecificParameters__prioritisedBitRate_kBps8;
      //LogicalChannelConfig__ul_SpecificParameters__prioritisedBitRate_infinity;
    DRB_ul_SpecificParameters->bucketSizeDuration =
      LogicalChannelConfig__ul_SpecificParameters__bucketSizeDuration_ms50;
    
    logicalchannelgroup_drb = CALLOC(1, sizeof(long));
    *logicalchannelgroup_drb = 1;//(i+1) % 3;
    DRB_ul_SpecificParameters->logicalChannelGroup = logicalchannelgroup_drb;

    ASN_SEQUENCE_ADD(&DRB_configList->list, DRB_config);
    ASN_SEQUENCE_ADD(&(*DRB_configList2)->list, DRB_config);
    //ue_context_pP->ue_context.DRB_configList2[drb_identity_index] = &(*DRB_configList);
    
    LOG_I(RRC,"EPS ID %ld, DRB ID %ld (index %d), QCI %d, priority %ld, LCID %ld LCGID %ld \n",
	  *DRB_config->eps_BearerIdentity,
	  DRB_config->drb_Identity, i,
	  ue_context_pP->ue_context.e_rab[i].param.qos.qci,
	  DRB_ul_SpecificParameters->priority,
	  *(DRB_config->logicalChannelIdentity),
	  *DRB_ul_SpecificParameters->logicalChannelGroup	  
	  );

    e_rab_done++;
    ue_context_pP->ue_context.e_rab[i].status = E_RAB_STATUS_DONE; 
    ue_context_pP->ue_context.e_rab[i].xid = xid;
    
    {
      if (ue_context_pP->ue_context.e_rab[i].param.nas_pdu.buffer != NULL) {
	dedicatedInfoNas = CALLOC(1, sizeof(DedicatedInfoNAS_t));
	memset(dedicatedInfoNas, 0, sizeof(OCTET_STRING_t));
	OCTET_STRING_fromBuf(dedicatedInfoNas, 
			     (char*)ue_context_pP->ue_context.e_rab[i].param.nas_pdu.buffer,
			     ue_context_pP->ue_context.e_rab[i].param.nas_pdu.length);
	ASN_SEQUENCE_ADD(&dedicatedInfoNASList->list, dedicatedInfoNas);
	LOG_I(RRC,"add NAS info with size %d (rab id %d)\n",ue_context_pP->ue_context.e_rab[i].param.nas_pdu.length, i);
      } 
      else {
	LOG_W(RRC,"Not received activate dedicated EPS bearer context request\n");
      }
      /* TODO parameters yet to process ... */
      {
	//      ue_context_pP->ue_context.e_rab[i].param.qos;
	//      ue_context_pP->ue_context.e_rab[i].param.sgw_addr;
	//      ue_context_pP->ue_context.e_rab[i].param.gtp_teid;
      }
    }
    
  }

  /* If list is empty free the list and reset the address */
  if (dedicatedInfoNASList != NULL) {
    if (dedicatedInfoNASList->list.count == 0) {
      free(dedicatedInfoNASList);
      dedicatedInfoNASList = NULL;
      LOG_W(RRC,"dedlicated NAS list is empty, free the list and reset the address\n");
    }				
  } else {
    LOG_W(RRC,"dedlicated NAS list is empty\n");
  }

  memset(buffer, 0, RRC_BUF_SIZE);

   size = do_RRCConnectionReconfiguration(ctxt_pP,
					  buffer,
					  xid,
					  (SRB_ToAddModList_t*)NULL, 
					  (DRB_ToAddModList_t*)*DRB_configList2,
					  (DRB_ToReleaseList_t*)NULL,  // DRB2_list,
                                         (struct SPS_Config*)NULL,    // *sps_Config,
					  NULL, NULL, NULL, NULL,NULL,
					  NULL, NULL,  NULL, NULL, NULL, NULL, 
					  (struct RRCConnectionReconfiguration_r8_IEs__dedicatedInfoNASList*)dedicatedInfoNASList,
					  (SL_CommConfig_r12_t*)NULL,
					  (SL_DiscConfig_r12_t*)NULL
#if (RRC_VERSION >= MAKE_VERSION(10, 0, 0))
                                         , (SCellToAddMod_r10_t*)NULL
#endif
                                        );
 

#ifdef RRC_MSG_PRINT
  LOG_F(RRC,"[MSG] RRC Connection Reconfiguration\n");
  for (i = 0; i < size; i++) {
    LOG_F(RRC,"%02x ", ((uint8_t*)buffer)[i]);
  }
  LOG_F(RRC,"\n");
  ////////////////////////////////////////
#endif

#if defined(ENABLE_ITTI)

  /* Free all NAS PDUs */
  for (i = 0; i < ue_context_pP->ue_context.nb_of_e_rabs; i++) {
    if (ue_context_pP->ue_context.e_rab[i].param.nas_pdu.buffer != NULL) {
      /* Free the NAS PDU buffer and invalidate it */
      free(ue_context_pP->ue_context.e_rab[i].param.nas_pdu.buffer);
      ue_context_pP->ue_context.e_rab[i].param.nas_pdu.buffer = NULL;
    }
  }
#endif

 LOG_I(RRC,
        "[eNB %d] Frame %d, Logical Channel DL-DCCH, Generate RRCConnectionReconfiguration (bytes %d, UE RNTI %x)\n",
        ctxt_pP->module_id, ctxt_pP->frame, size, ue_context_pP->ue_context.rnti);

  LOG_D(RRC,
        "[FRAME %05d][RRC_eNB][MOD %u][][--- PDCP_DATA_REQ/%d Bytes (rrcConnectionReconfiguration to UE %x MUI %d) --->][PDCP][MOD %u][RB %u]\n",
        ctxt_pP->frame, ctxt_pP->module_id, size, ue_context_pP->ue_context.rnti, rrc_eNB_mui, ctxt_pP->module_id, DCCH);

  MSC_LOG_TX_MESSAGE(
    MSC_RRC_ENB,
    MSC_RRC_UE,
    buffer,
    size,
    MSC_AS_TIME_FMT" dedicated rrcConnectionReconfiguration UE %x MUI %d size %u",
    MSC_AS_TIME_ARGS(ctxt_pP),
    ue_context_pP->ue_context.rnti,
    rrc_eNB_mui,
    size);

  rrc_data_req(
    ctxt_pP,
    DCCH,
    rrc_eNB_mui++,
    SDU_CONFIRM_NO,
    size,
    buffer,
    PDCP_TRANSMISSION_MODE_CONTROL);


}
int
rrc_eNB_modify_dedicatedRRCConnectionReconfiguration(const protocol_ctxt_t* const ctxt_pP,
                             rrc_eNB_ue_context_t*          const ue_context_pP,
                             const uint8_t                ho_state
                             )
//-----------------------------------------------------------------------------
{
  uint8_t                             buffer[RRC_BUF_SIZE];
  uint16_t                            size;
  int i, j;

  struct DRB_ToAddMod                *DRB_config                       = NULL;
  struct RLC_Config                  *DRB_rlc_config                   = NULL;
  struct PDCP_Config                 *DRB_pdcp_config                  = NULL;
  struct PDCP_Config__rlc_AM         *PDCP_rlc_AM                      = NULL;
  struct PDCP_Config__rlc_UM         *PDCP_rlc_UM                      = NULL;
  struct LogicalChannelConfig        *DRB_lchan_config                 = NULL;
  struct LogicalChannelConfig__ul_SpecificParameters
  *DRB_ul_SpecificParameters        = NULL;
  DRB_ToAddModList_t*                 DRB_configList = ue_context_pP->ue_context.DRB_configList;
  DRB_ToAddModList_t*                DRB_configList2 = NULL;

  struct RRCConnectionReconfiguration_r8_IEs__dedicatedInfoNASList *dedicatedInfoNASList = NULL;
  DedicatedInfoNAS_t                 *dedicatedInfoNas                 = NULL;
  /* for no gcc warnings */
  (void)dedicatedInfoNas;

  uint8_t xid = rrc_eNB_get_next_transaction_identifier(ctxt_pP->module_id);   // Transaction_id,
  DRB_configList2 = CALLOC(1, sizeof(*DRB_configList2));
  /* Initialize NAS list */
  dedicatedInfoNASList = CALLOC(1, sizeof(struct RRCConnectionReconfiguration_r8_IEs__dedicatedInfoNASList));

  for (i = 0; i < ue_context_pP->ue_context.nb_of_modify_e_rabs; i++) {
    // bypass the new and already configured erabs
    if (ue_context_pP->ue_context.modify_e_rab[i].status >= E_RAB_STATUS_DONE) {
      ue_context_pP->ue_context.modify_e_rab[i].xid = xid;
      continue;
    }

    if (ue_context_pP->ue_context.modify_e_rab[i].cause != S1AP_CAUSE_NOTHING) {
      // set xid of failure RAB
      ue_context_pP->ue_context.modify_e_rab[i].xid = xid;
      ue_context_pP->ue_context.modify_e_rab[i].status = E_RAB_STATUS_FAILED;
      continue;
    }

    DRB_config = NULL;
    // search exist DRB_config
    for (j = 0; j < DRB_configList->list.count; j++) {
      if((uint8_t)*(DRB_configList->list.array[j]->eps_BearerIdentity) == ue_context_pP->ue_context.modify_e_rab[i].param.e_rab_id) {
        DRB_config = DRB_configList->list.array[j];
        break;
      }
    }
    if (NULL == DRB_config) {
      ue_context_pP->ue_context.modify_e_rab[i].xid = xid;
      ue_context_pP->ue_context.modify_e_rab[i].status = E_RAB_STATUS_FAILED;
      // TODO use which cause
      ue_context_pP->ue_context.modify_e_rab[i].cause = S1AP_CAUSE_RADIO_NETWORK;
      ue_context_pP->ue_context.modify_e_rab[i].cause_value = 0;//S1ap_CauseRadioNetwork_unspecified;
      ue_context_pP->ue_context.nb_of_failed_e_rabs++;
      continue;
    }

    DRB_rlc_config = DRB_config->rlc_Config;

    DRB_pdcp_config = DRB_config->pdcp_Config;
    *DRB_pdcp_config->discardTimer = PDCP_Config__discardTimer_infinity;
    switch (ue_context_pP->ue_context.modify_e_rab[i].param.qos.qci) {
    /*
     * type: realtime data with medium packer error rate
     * action: swtich to RLC UM
     */
    case 1: // 100ms, 10^-2, p2, GBR
    case 2: // 150ms, 10^-3, p4, GBR
    case 3: // 50ms, 10^-3, p3, GBR
    case 4:  // 300ms, 10^-6, p5
    case 7: // 100ms, 10^-3, p7, GBR
    case 9: // 300ms, 10^-6, p9
    case 65: // 75ms, 10^-2, p0.7, mission critical voice, GBR
    case 66: // 100ms, 10^-2, p2, non-mission critical  voice , GBR
      // RLC
      DRB_rlc_config->present = RLC_Config_PR_um_Bi_Directional;
      DRB_rlc_config->choice.um_Bi_Directional.ul_UM_RLC.sn_FieldLength = SN_FieldLength_size10;
      DRB_rlc_config->choice.um_Bi_Directional.dl_UM_RLC.sn_FieldLength = SN_FieldLength_size10;
      DRB_rlc_config->choice.um_Bi_Directional.dl_UM_RLC.t_Reordering = T_Reordering_ms35;
      // PDCP
      if (DRB_pdcp_config->rlc_AM) {
        free(DRB_pdcp_config->rlc_AM);
        DRB_pdcp_config->rlc_AM = NULL;
      }
      if (DRB_pdcp_config->rlc_UM) {
        free(DRB_pdcp_config->rlc_UM);
        DRB_pdcp_config->rlc_UM = NULL;
      }
      PDCP_rlc_UM = CALLOC(1, sizeof(*PDCP_rlc_UM));
      DRB_pdcp_config->rlc_UM = PDCP_rlc_UM;
      PDCP_rlc_UM->pdcp_SN_Size = PDCP_Config__rlc_UM__pdcp_SN_Size_len12bits;
      break;

    /*
     * type: non-realtime data with low packer error rate
     * action: swtich to RLC AM
     */
    case 5:  // 100ms, 10^-6, p1 , IMS signaling
    case 6:  // 300ms, 10^-6, p6
    case 8: // 300ms, 10^-6, p8
    case 69: // 60ms, 10^-6, p0.5, mission critical delay sensitive data, Lowest Priority
    case 70: // 200ms, 10^-6, p5.5, mision critical data
       // RLC
       DRB_rlc_config->present = RLC_Config_PR_am;
       DRB_rlc_config->choice.am.ul_AM_RLC.t_PollRetransmit = T_PollRetransmit_ms50;
       DRB_rlc_config->choice.am.ul_AM_RLC.pollPDU = PollPDU_p16;
       DRB_rlc_config->choice.am.ul_AM_RLC.pollByte = PollByte_kBinfinity;
       DRB_rlc_config->choice.am.ul_AM_RLC.maxRetxThreshold = UL_AM_RLC__maxRetxThreshold_t8;
       DRB_rlc_config->choice.am.dl_AM_RLC.t_Reordering = T_Reordering_ms35;
       DRB_rlc_config->choice.am.dl_AM_RLC.t_StatusProhibit = T_StatusProhibit_ms25;

       // PDCP
       if (DRB_pdcp_config->rlc_AM) {
         free(DRB_pdcp_config->rlc_AM);
         DRB_pdcp_config->rlc_AM = NULL;
       }
       if (DRB_pdcp_config->rlc_UM) {
         free(DRB_pdcp_config->rlc_UM);
         DRB_pdcp_config->rlc_UM = NULL;
       }
       PDCP_rlc_AM = CALLOC(1, sizeof(*PDCP_rlc_AM));
       DRB_pdcp_config->rlc_AM = PDCP_rlc_AM;
       PDCP_rlc_AM->statusReportRequired = FALSE;

       break;
    default :
      LOG_E(RRC, "not supported qci %d\n", ue_context_pP->ue_context.modify_e_rab[i].param.qos.qci);
      ue_context_pP->ue_context.modify_e_rab[i].status = E_RAB_STATUS_FAILED;
      ue_context_pP->ue_context.modify_e_rab[i].xid = xid;
      ue_context_pP->ue_context.modify_e_rab[i].cause = S1AP_CAUSE_RADIO_NETWORK;
      ue_context_pP->ue_context.modify_e_rab[i].cause_value = 37;//S1ap_CauseRadioNetwork_not_supported_QCI_value;
      ue_context_pP->ue_context.nb_of_failed_e_rabs++;
      continue;
    }

    DRB_pdcp_config->headerCompression.present = PDCP_Config__headerCompression_PR_notUsed;

    DRB_lchan_config = DRB_config->logicalChannelConfig;
    DRB_ul_SpecificParameters = DRB_lchan_config->ul_SpecificParameters;

    if (ue_context_pP->ue_context.modify_e_rab[i].param.qos.qci < 9 )
      DRB_ul_SpecificParameters->priority = qci_to_priority[ue_context_pP->ue_context.modify_e_rab[i].param.qos.qci-1] + 3;
    else
      DRB_ul_SpecificParameters->priority= 4;

    DRB_ul_SpecificParameters->prioritisedBitRate = LogicalChannelConfig__ul_SpecificParameters__prioritisedBitRate_kBps8;

    DRB_ul_SpecificParameters->bucketSizeDuration =
      LogicalChannelConfig__ul_SpecificParameters__bucketSizeDuration_ms50;

    ASN_SEQUENCE_ADD(&(DRB_configList2)->list, DRB_config);

    LOG_I(RRC, "EPS ID %ld, DRB ID %ld (index %d), QCI %d, priority %ld, LCID %ld LCGID %ld \n",
      *DRB_config->eps_BearerIdentity,
      DRB_config->drb_Identity, i,
      ue_context_pP->ue_context.modify_e_rab[i].param.qos.qci,
      DRB_ul_SpecificParameters->priority,
      *(DRB_config->logicalChannelIdentity),
      *DRB_ul_SpecificParameters->logicalChannelGroup
      );

    //e_rab_done++;
    ue_context_pP->ue_context.modify_e_rab[i].status = E_RAB_STATUS_DONE;
    ue_context_pP->ue_context.modify_e_rab[i].xid = xid;

    {
      if (ue_context_pP->ue_context.modify_e_rab[i].param.nas_pdu.buffer != NULL) {
        dedicatedInfoNas = CALLOC(1, sizeof(DedicatedInfoNAS_t));
        memset(dedicatedInfoNas, 0, sizeof(OCTET_STRING_t));
        OCTET_STRING_fromBuf(dedicatedInfoNas,
                 (char*)ue_context_pP->ue_context.modify_e_rab[i].param.nas_pdu.buffer,
                 ue_context_pP->ue_context.modify_e_rab[i].param.nas_pdu.length);
        ASN_SEQUENCE_ADD(&dedicatedInfoNASList->list, dedicatedInfoNas);
        LOG_I(RRC, "add NAS info with size %d (rab id %d)\n",ue_context_pP->ue_context.modify_e_rab[i].param.nas_pdu.length, i);
      }
      else {
        LOG_W(RRC, "Not received activate dedicated EPS bearer context request\n");
      }
    }
  }

  /* If list is empty free the list and reset the address */
  if (dedicatedInfoNASList != NULL) {
    if (dedicatedInfoNASList->list.count == 0) {
      free(dedicatedInfoNASList);
      dedicatedInfoNASList = NULL;
      LOG_W(RRC,"dedlicated NAS list is empty, free the list and reset the address\n");
    }
  } else {
    LOG_W(RRC,"dedlicated NAS list is empty\n");
  }

  memset(buffer, 0, RRC_BUF_SIZE);

   size = do_RRCConnectionReconfiguration(ctxt_pP,
					  buffer,
					  xid,
					  (SRB_ToAddModList_t*)NULL, 
					  (DRB_ToAddModList_t*)DRB_configList2,
					  (DRB_ToReleaseList_t*)NULL,  // DRB2_list,
                                         (struct SPS_Config*)NULL,    // *sps_Config,
					  NULL, NULL, NULL, NULL,NULL,
					  NULL, NULL,  NULL, NULL, NULL, NULL, 
					  (struct RRCConnectionReconfiguration_r8_IEs__dedicatedInfoNASList*)dedicatedInfoNASList,
					  (SL_CommConfig_r12_t*)NULL,
					  (SL_DiscConfig_r12_t*)NULL
#if (RRC_VERSION >= MAKE_VERSION(10, 0, 0))
					  , (SCellToAddMod_r10_t*)NULL
#endif
   	   	   	   	   	  );


#ifdef RRC_MSG_PRINT
  LOG_F(RRC,"[MSG] RRC Connection Reconfiguration\n");
  for (i = 0; i < size; i++) {
    LOG_F(RRC,"%02x ", ((uint8_t*)buffer)[i]);
  }
  LOG_F(RRC,"\n");
  ////////////////////////////////////////
#endif

#if defined(ENABLE_ITTI)

  /* Free all NAS PDUs */
  for (i = 0; i < ue_context_pP->ue_context.nb_of_modify_e_rabs; i++) {
    if (ue_context_pP->ue_context.modify_e_rab[i].param.nas_pdu.buffer != NULL) {
      /* Free the NAS PDU buffer and invalidate it */
      free(ue_context_pP->ue_context.modify_e_rab[i].param.nas_pdu.buffer);
      ue_context_pP->ue_context.modify_e_rab[i].param.nas_pdu.buffer = NULL;
    }
  }
#endif

 LOG_I(RRC,
        "[eNB %d] Frame %d, Logical Channel DL-DCCH, Generate RRCConnectionReconfiguration (bytes %d, UE RNTI %x)\n",
        ctxt_pP->module_id, ctxt_pP->frame, size, ue_context_pP->ue_context.rnti);

  LOG_D(RRC,
        "[FRAME %05d][RRC_eNB][MOD %u][][--- PDCP_DATA_REQ/%d Bytes (rrcConnectionReconfiguration to UE %x MUI %d) --->][PDCP][MOD %u][RB %u]\n",
        ctxt_pP->frame, ctxt_pP->module_id, size, ue_context_pP->ue_context.rnti, rrc_eNB_mui, ctxt_pP->module_id, DCCH);

  MSC_LOG_TX_MESSAGE(
    MSC_RRC_ENB,
    MSC_RRC_UE,
    buffer,
    size,
    MSC_AS_TIME_FMT" dedicated rrcConnectionReconfiguration UE %x MUI %d size %u",
    MSC_AS_TIME_ARGS(ctxt_pP),
    ue_context_pP->ue_context.rnti,
    rrc_eNB_mui,
    size);

  rrc_data_req(
    ctxt_pP,
    DCCH,
    rrc_eNB_mui++,
    SDU_CONFIRM_NO,
    size,
    buffer,
    PDCP_TRANSMISSION_MODE_CONTROL);
  return 0;
}

//-----------------------------------------------------------------------------
void
rrc_eNB_generate_dedicatedRRCConnectionReconfiguration_release(  const protocol_ctxt_t*   const ctxt_pP,
        rrc_eNB_ue_context_t*    const ue_context_pP,
        uint8_t                  xid,
        uint32_t                 nas_length,
        uint8_t*                 nas_buffer)
//-----------------------------------------------------------------------------
{
    uint8_t                             buffer[RRC_BUF_SIZE];
    int                                 i;
    uint16_t                            size  = 0;
    DRB_ToReleaseList_t**                DRB_Release_configList2=NULL;
    DRB_Identity_t* DRB_release;
    struct RRCConnectionReconfiguration_r8_IEs__dedicatedInfoNASList *dedicatedInfoNASList = NULL;

    DRB_Release_configList2=&ue_context_pP->ue_context.DRB_Release_configList2[xid];
    if (*DRB_Release_configList2) {
      free(*DRB_Release_configList2);
    }
    *DRB_Release_configList2 = CALLOC(1, sizeof(**DRB_Release_configList2));

    for(i = 0; i < NB_RB_MAX; i++){
        if((ue_context_pP->ue_context.e_rab[i].status == E_RAB_STATUS_TORELEASE) && ue_context_pP->ue_context.e_rab[i].xid == xid){
            DRB_release = CALLOC(1, sizeof(DRB_Identity_t));
            *DRB_release = i+1;
            ASN_SEQUENCE_ADD(&(*DRB_Release_configList2)->list, DRB_release);
            //free(DRB_release);
        }
    }

    /* If list is empty free the list and reset the address */
    if (nas_length > 0) {
        DedicatedInfoNAS_t                 *dedicatedInfoNas                 = NULL;
        dedicatedInfoNASList = CALLOC(1, sizeof(struct RRCConnectionReconfiguration_r8_IEs__dedicatedInfoNASList));
        dedicatedInfoNas = CALLOC(1, sizeof(DedicatedInfoNAS_t));
        memset(dedicatedInfoNas, 0, sizeof(OCTET_STRING_t));
                       OCTET_STRING_fromBuf(dedicatedInfoNas,
                              (char*)nas_buffer,
                              nas_length);
        ASN_SEQUENCE_ADD(&dedicatedInfoNASList->list, dedicatedInfoNas);
        LOG_I(RRC,"add NAS info with size %d\n",nas_length);
    } else {
      LOG_W(RRC,"dedlicated NAS list is empty\n");
    }

    memset(buffer, 0, RRC_BUF_SIZE);
    size = do_RRCConnectionReconfiguration(ctxt_pP,
                                    buffer,
                                    xid,
                                    NULL,
                                    NULL,
                                    (DRB_ToReleaseList_t*)*DRB_Release_configList2,
                                    NULL,
                                    NULL,
                                    NULL,
                                    NULL,
                                    NULL,
                                    NULL,
                                    NULL,
                                    NULL,
                                    NULL,
                                    NULL,
                                    NULL,
                                    NULL,
                                    (struct RRCConnectionReconfiguration_r8_IEs__dedicatedInfoNASList*)dedicatedInfoNASList,
                                    (SL_CommConfig_r12_t*)NULL,
                                    (SL_DiscConfig_r12_t*)NULL
#if (RRC_VERSION >= MAKE_VERSION(10, 0, 0))
                                    , (SCellToAddMod_r10_t*)NULL
#endif
                                   );
    ue_context_pP->ue_context.e_rab_release_command_flag = 1;

#ifdef RRC_MSG_PRINT
  LOG_F(RRC,"[MSG] RRC Connection Reconfiguration\n");
  for (i = 0; i < size; i++) {
    LOG_F(RRC,"%02x ", ((uint8_t*)buffer)[i]);
  }
  LOG_F(RRC,"\n");
  ////////////////////////////////////////
#endif

#if defined(ENABLE_ITTI)
  /* Free all NAS PDUs */
  if (nas_length > 0) {
      /* Free the NAS PDU buffer and invalidate it */
      free(nas_buffer);
  }
#endif

  LOG_I(RRC,
        "[eNB %d] Frame %d, Logical Channel DL-DCCH, Generate RRCConnectionReconfiguration (bytes %d, UE RNTI %x)\n",
        ctxt_pP->module_id, ctxt_pP->frame, size, ue_context_pP->ue_context.rnti);

  LOG_D(RRC,
        "[FRAME %05d][RRC_eNB][MOD %u][][--- PDCP_DATA_REQ/%d Bytes (rrcConnectionReconfiguration to UE %x MUI %d) --->][PDCP][MOD %u][RB %u]\n",
        ctxt_pP->frame, ctxt_pP->module_id, size, ue_context_pP->ue_context.rnti, rrc_eNB_mui, ctxt_pP->module_id, DCCH);

  MSC_LOG_TX_MESSAGE(
    MSC_RRC_ENB,
    MSC_RRC_UE,
    buffer,
    size,
    MSC_AS_TIME_FMT" dedicated rrcConnectionReconfiguration UE %x MUI %d size %u",
    MSC_AS_TIME_ARGS(ctxt_pP),
    ue_context_pP->ue_context.rnti,
    rrc_eNB_mui,
    size);

  rrc_data_req(
    ctxt_pP,
    DCCH,
    rrc_eNB_mui++,
    SDU_CONFIRM_NO,
    size,
    buffer,
    PDCP_TRANSMISSION_MODE_CONTROL);

}
#endif 
//-----------------------------------------------------------------------------
void
rrc_eNB_generate_defaultRRCConnectionReconfiguration(const protocol_ctxt_t* const ctxt_pP,
						     rrc_eNB_ue_context_t*          const ue_context_pP,
						     const uint8_t                ho_state
						     )
//-----------------------------------------------------------------------------
{
  uint8_t                             buffer[RRC_BUF_SIZE];
  uint16_t                            size;
  int                                 i;

  // configure SRB1/SRB2, PhysicalConfigDedicated, MAC_MainConfig for UE
  eNB_RRC_INST*                       rrc_inst = RC.rrc[ctxt_pP->module_id];
  struct PhysicalConfigDedicated**    physicalConfigDedicated = &ue_context_pP->ue_context.physicalConfigDedicated;

  struct SRB_ToAddMod                *SRB2_config                      = NULL;
  struct SRB_ToAddMod__rlc_Config    *SRB2_rlc_config                  = NULL;
  struct SRB_ToAddMod__logicalChannelConfig *SRB2_lchan_config         = NULL;
  struct LogicalChannelConfig__ul_SpecificParameters
      *SRB2_ul_SpecificParameters       = NULL;
  SRB_ToAddModList_t*                 SRB_configList = ue_context_pP->ue_context.SRB_configList;
  SRB_ToAddModList_t                 **SRB_configList2                  = NULL;

  struct DRB_ToAddMod                *DRB_config                       = NULL;
  struct RLC_Config                  *DRB_rlc_config                   = NULL;
  struct PDCP_Config                 *DRB_pdcp_config                  = NULL;
  struct PDCP_Config__rlc_AM         *PDCP_rlc_AM                      = NULL;
  struct PDCP_Config__rlc_UM         *PDCP_rlc_UM                      = NULL;
  struct LogicalChannelConfig        *DRB_lchan_config                 = NULL;
  struct LogicalChannelConfig__ul_SpecificParameters
      *DRB_ul_SpecificParameters        = NULL;
  DRB_ToAddModList_t**                DRB_configList = &ue_context_pP->ue_context.DRB_configList;
  DRB_ToAddModList_t**                DRB_configList2 = NULL;
   MAC_MainConfig_t                   *mac_MainConfig                   = NULL;
  MeasObjectToAddModList_t           *MeasObj_list                     = NULL;
  MeasObjectToAddMod_t               *MeasObj                          = NULL;
  ReportConfigToAddModList_t         *ReportConfig_list                = NULL;
  ReportConfigToAddMod_t             *ReportConfig_per, *ReportConfig_A1,
                                     *ReportConfig_A2, *ReportConfig_A3, *ReportConfig_A4, *ReportConfig_A5;
  MeasIdToAddModList_t               *MeasId_list                      = NULL;
  MeasIdToAddMod_t                   *MeasId0, *MeasId1, *MeasId2, *MeasId3, *MeasId4, *MeasId5;
#if (RRC_VERSION >= MAKE_VERSION(9, 0, 0))
  long                               *sr_ProhibitTimer_r9              = NULL;
  //     uint8_t sCellIndexToAdd = rrc_find_free_SCell_index(enb_mod_idP, ue_mod_idP, 1);
  //uint8_t                            sCellIndexToAdd = 0;
#endif

  long                               *logicalchannelgroup, *logicalchannelgroup_drb;
  long                               *maxHARQ_Tx, *periodicBSR_Timer;

  RSRP_Range_t                       *rsrp                             = NULL;
  struct MeasConfig__speedStatePars  *Sparams                          = NULL;
  QuantityConfig_t                   *quantityConfig                   = NULL;
  CellsToAddMod_t                    *CellToAdd                        = NULL;
  CellsToAddModList_t                *CellsToAddModList                = NULL;
  struct RRCConnectionReconfiguration_r8_IEs__dedicatedInfoNASList *dedicatedInfoNASList = NULL;
  DedicatedInfoNAS_t                 *dedicatedInfoNas                 = NULL;
  /* for no gcc warnings */
  (void)dedicatedInfoNas;

  C_RNTI_t                           *cba_RNTI                         = NULL;

  uint8_t xid = rrc_eNB_get_next_transaction_identifier(ctxt_pP->module_id);   //Transaction_id,

#ifdef CBA
  //struct PUSCH_CBAConfigDedicated_vlola  *pusch_CBAConfigDedicated_vlola;
  uint8_t                            *cba_RNTI_buf;
  cba_RNTI = CALLOC(1, sizeof(C_RNTI_t));
  cba_RNTI_buf = CALLOC(1, 2 * sizeof(uint8_t));
  cba_RNTI->buf = cba_RNTI_buf;
  cba_RNTI->size = 2;
  cba_RNTI->bits_unused = 0;

  // associate UEs to the CBa groups as a function of their UE id
  if (rrc_inst->num_active_cba_groups) {
    cba_RNTI->buf[0] = rrc_inst->cba_rnti[ue_mod_idP % rrc_inst->num_active_cba_groups] & 0xff;
    cba_RNTI->buf[1] = 0xff;
    LOG_D(RRC,
          "[eNB %d] Frame %d: cba_RNTI = %x in group %d is attribued to UE %d\n",
          enb_mod_idP, frameP,
          rrc_inst->cba_rnti[ue_mod_idP % rrc_inst->num_active_cba_groups],
          ue_mod_idP % rrc_inst->num_active_cba_groups, ue_mod_idP);
  } else {
    cba_RNTI->buf[0] = 0x0;
    cba_RNTI->buf[1] = 0x0;
    LOG_D(RRC, "[eNB %d] Frame %d: no cba_RNTI is configured for UE %d\n", enb_mod_idP, frameP, ue_mod_idP);
  }

#endif

  T(T_ENB_RRC_CONNECTION_RECONFIGURATION, T_INT(ctxt_pP->module_id), T_INT(ctxt_pP->frame),
    T_INT(ctxt_pP->subframe), T_INT(ctxt_pP->rnti));

  // Configure SRB2
  /// SRB2
  SRB_configList2=&ue_context_pP->ue_context.SRB_configList2[xid];
  if (*SRB_configList2) {
    free(*SRB_configList2);
  }
  *SRB_configList2 = CALLOC(1, sizeof(**SRB_configList2));
  memset(*SRB_configList2, 0, sizeof(**SRB_configList2));
  SRB2_config = CALLOC(1, sizeof(*SRB2_config));

  SRB2_config->srb_Identity = 2;
  SRB2_rlc_config = CALLOC(1, sizeof(*SRB2_rlc_config));
  SRB2_config->rlc_Config = SRB2_rlc_config;

  SRB2_rlc_config->present = SRB_ToAddMod__rlc_Config_PR_explicitValue;
  SRB2_rlc_config->choice.explicitValue.present = RLC_Config_PR_am;
  SRB2_rlc_config->choice.explicitValue.choice.am.ul_AM_RLC.t_PollRetransmit = T_PollRetransmit_ms15;
  SRB2_rlc_config->choice.explicitValue.choice.am.ul_AM_RLC.pollPDU = PollPDU_p8;
  SRB2_rlc_config->choice.explicitValue.choice.am.ul_AM_RLC.pollByte = PollByte_kB1000;
  SRB2_rlc_config->choice.explicitValue.choice.am.ul_AM_RLC.maxRetxThreshold = UL_AM_RLC__maxRetxThreshold_t32;
  SRB2_rlc_config->choice.explicitValue.choice.am.dl_AM_RLC.t_Reordering = T_Reordering_ms35;
  SRB2_rlc_config->choice.explicitValue.choice.am.dl_AM_RLC.t_StatusProhibit = T_StatusProhibit_ms10;

  SRB2_lchan_config = CALLOC(1, sizeof(*SRB2_lchan_config));
  SRB2_config->logicalChannelConfig = SRB2_lchan_config;

  SRB2_lchan_config->present = SRB_ToAddMod__logicalChannelConfig_PR_explicitValue;

  SRB2_ul_SpecificParameters = CALLOC(1, sizeof(*SRB2_ul_SpecificParameters));

  SRB2_ul_SpecificParameters->priority = 3; // let some priority for SRB1 and dedicated DRBs
  SRB2_ul_SpecificParameters->prioritisedBitRate =
    LogicalChannelConfig__ul_SpecificParameters__prioritisedBitRate_infinity;
  SRB2_ul_SpecificParameters->bucketSizeDuration =
    LogicalChannelConfig__ul_SpecificParameters__bucketSizeDuration_ms50;

  // LCG for CCCH and DCCH is 0 as defined in 36331
  logicalchannelgroup = CALLOC(1, sizeof(long));
  *logicalchannelgroup = 0;

  SRB2_ul_SpecificParameters->logicalChannelGroup = logicalchannelgroup;

  SRB2_lchan_config->choice.explicitValue.ul_SpecificParameters = SRB2_ul_SpecificParameters;
  // this list has the configuration for SRB1 and SRB2
  ASN_SEQUENCE_ADD(&SRB_configList->list, SRB2_config);
  // this list has only the configuration for SRB2
  ASN_SEQUENCE_ADD(&(*SRB_configList2)->list, SRB2_config);

  // Configure DRB
  //*DRB_configList = CALLOC(1, sizeof(*DRB_configList));
  // list for all the configured DRB
  if (*DRB_configList) {
    free(*DRB_configList);
  }
  *DRB_configList = CALLOC(1, sizeof(**DRB_configList));
  memset(*DRB_configList, 0, sizeof(**DRB_configList));

  // list for the configured DRB for a this xid
  DRB_configList2=&ue_context_pP->ue_context.DRB_configList2[xid];
  if (*DRB_configList2) {
    free(*DRB_configList2);
  }
  *DRB_configList2 = CALLOC(1, sizeof(**DRB_configList2));
  memset(*DRB_configList2, 0, sizeof(**DRB_configList2));


  /// DRB
  DRB_config = CALLOC(1, sizeof(*DRB_config));

  DRB_config->eps_BearerIdentity = CALLOC(1, sizeof(long));
  *(DRB_config->eps_BearerIdentity) = 5L; // LW set to first value, allowed value 5..15, value : x+4
  // DRB_config->drb_Identity = (DRB_Identity_t) 1; //allowed values 1..32
  // NN: this is the 1st DRB for this ue, so set it to 1
  DRB_config->drb_Identity = (DRB_Identity_t) 1;  // (ue_mod_idP+1); //allowed values 1..32, value: x
  DRB_config->logicalChannelIdentity = CALLOC(1, sizeof(long));
  *(DRB_config->logicalChannelIdentity) = (long)3; // value : x+2
  DRB_rlc_config = CALLOC(1, sizeof(*DRB_rlc_config));
  DRB_config->rlc_Config = DRB_rlc_config;

#ifdef RRC_DEFAULT_RAB_IS_AM
  DRB_rlc_config->present = RLC_Config_PR_am;
  DRB_rlc_config->choice.am.ul_AM_RLC.t_PollRetransmit = T_PollRetransmit_ms50;
  DRB_rlc_config->choice.am.ul_AM_RLC.pollPDU = PollPDU_p16;
  DRB_rlc_config->choice.am.ul_AM_RLC.pollByte = PollByte_kBinfinity;
  DRB_rlc_config->choice.am.ul_AM_RLC.maxRetxThreshold = UL_AM_RLC__maxRetxThreshold_t8;
  DRB_rlc_config->choice.am.dl_AM_RLC.t_Reordering = T_Reordering_ms35;
  DRB_rlc_config->choice.am.dl_AM_RLC.t_StatusProhibit = T_StatusProhibit_ms25;
#else
  DRB_rlc_config->present = RLC_Config_PR_um_Bi_Directional;
  DRB_rlc_config->choice.um_Bi_Directional.ul_UM_RLC.sn_FieldLength = SN_FieldLength_size10;
  DRB_rlc_config->choice.um_Bi_Directional.dl_UM_RLC.sn_FieldLength = SN_FieldLength_size10;
#ifdef CBA
  DRB_rlc_config->choice.um_Bi_Directional.dl_UM_RLC.t_Reordering   = T_Reordering_ms5;//T_Reordering_ms25;
#else
  DRB_rlc_config->choice.um_Bi_Directional.dl_UM_RLC.t_Reordering = T_Reordering_ms35;
#endif
#endif

  DRB_pdcp_config = CALLOC(1, sizeof(*DRB_pdcp_config));
  DRB_config->pdcp_Config = DRB_pdcp_config;
  DRB_pdcp_config->discardTimer = CALLOC(1, sizeof(long));
  *DRB_pdcp_config->discardTimer = PDCP_Config__discardTimer_infinity;
  DRB_pdcp_config->rlc_AM = NULL;
  DRB_pdcp_config->rlc_UM = NULL;

  /* avoid gcc warnings */
  (void)PDCP_rlc_AM;
  (void)PDCP_rlc_UM;

#ifdef RRC_DEFAULT_RAB_IS_AM // EXMIMO_IOT
  PDCP_rlc_AM = CALLOC(1, sizeof(*PDCP_rlc_AM));
  DRB_pdcp_config->rlc_AM = PDCP_rlc_AM;
  PDCP_rlc_AM->statusReportRequired = FALSE;
#else
  PDCP_rlc_UM = CALLOC(1, sizeof(*PDCP_rlc_UM));
  DRB_pdcp_config->rlc_UM = PDCP_rlc_UM;
  PDCP_rlc_UM->pdcp_SN_Size = PDCP_Config__rlc_UM__pdcp_SN_Size_len12bits;
#endif
  DRB_pdcp_config->headerCompression.present = PDCP_Config__headerCompression_PR_notUsed;

  DRB_lchan_config = CALLOC(1, sizeof(*DRB_lchan_config));
  DRB_config->logicalChannelConfig = DRB_lchan_config;
  DRB_ul_SpecificParameters = CALLOC(1, sizeof(*DRB_ul_SpecificParameters));
  DRB_lchan_config->ul_SpecificParameters = DRB_ul_SpecificParameters;

  DRB_ul_SpecificParameters->priority = 12;    // lower priority than srb1, srb2 and other dedicated bearer
  DRB_ul_SpecificParameters->prioritisedBitRate =LogicalChannelConfig__ul_SpecificParameters__prioritisedBitRate_kBps8 ;
    //LogicalChannelConfig__ul_SpecificParameters__prioritisedBitRate_infinity;
  DRB_ul_SpecificParameters->bucketSizeDuration =
    LogicalChannelConfig__ul_SpecificParameters__bucketSizeDuration_ms50;

  // LCG for DTCH can take the value from 1 to 3 as defined in 36331: normally controlled by upper layers (like RRM)
  logicalchannelgroup_drb = CALLOC(1, sizeof(long));
  *logicalchannelgroup_drb = 1;
  DRB_ul_SpecificParameters->logicalChannelGroup = logicalchannelgroup_drb;

  ASN_SEQUENCE_ADD(&(*DRB_configList)->list, DRB_config);
  ASN_SEQUENCE_ADD(&(*DRB_configList2)->list, DRB_config);

  //ue_context_pP->ue_context.DRB_configList2[0] = &(*DRB_configList);

  mac_MainConfig = CALLOC(1, sizeof(*mac_MainConfig));
  ue_context_pP->ue_context.mac_MainConfig = mac_MainConfig;

  mac_MainConfig->ul_SCH_Config = CALLOC(1, sizeof(*mac_MainConfig->ul_SCH_Config));

  maxHARQ_Tx = CALLOC(1, sizeof(long));
  *maxHARQ_Tx = MAC_MainConfig__ul_SCH_Config__maxHARQ_Tx_n5;
  mac_MainConfig->ul_SCH_Config->maxHARQ_Tx = maxHARQ_Tx;
  periodicBSR_Timer = CALLOC(1, sizeof(long));
  *periodicBSR_Timer = PeriodicBSR_Timer_r12_sf64;
  mac_MainConfig->ul_SCH_Config->periodicBSR_Timer = periodicBSR_Timer;
  mac_MainConfig->ul_SCH_Config->retxBSR_Timer = RetxBSR_Timer_r12_sf320;
  mac_MainConfig->ul_SCH_Config->ttiBundling = 0; // FALSE

  mac_MainConfig->timeAlignmentTimerDedicated = TimeAlignmentTimer_infinity;

  mac_MainConfig->drx_Config = NULL;

  mac_MainConfig->phr_Config = CALLOC(1, sizeof(*mac_MainConfig->phr_Config));

  mac_MainConfig->phr_Config->present = MAC_MainConfig__phr_Config_PR_setup;
  mac_MainConfig->phr_Config->choice.setup.periodicPHR_Timer = MAC_MainConfig__phr_Config__setup__periodicPHR_Timer_sf20; // sf20 = 20 subframes

  mac_MainConfig->phr_Config->choice.setup.prohibitPHR_Timer = MAC_MainConfig__phr_Config__setup__prohibitPHR_Timer_sf20; // sf20 = 20 subframes

  mac_MainConfig->phr_Config->choice.setup.dl_PathlossChange = MAC_MainConfig__phr_Config__setup__dl_PathlossChange_dB1;  // Value dB1 =1 dB, dB3 = 3 dB

#if (RRC_VERSION >= MAKE_VERSION(9, 0, 0))
  sr_ProhibitTimer_r9 = CALLOC(1, sizeof(long));
  *sr_ProhibitTimer_r9 = 0;   // SR tx on PUCCH, Value in number of SR period(s). Value 0 = no timer for SR, Value 2= 2*SR
  mac_MainConfig->ext1 = CALLOC(1, sizeof(struct MAC_MainConfig__ext1));
  mac_MainConfig->ext1->sr_ProhibitTimer_r9 = sr_ProhibitTimer_r9;
  //sps_RA_ConfigList_rlola = NULL;
#endif

  //change the transmission mode for the primary component carrier
  //TODO: add codebook subset restriction here
  //TODO: change TM for secondary CC in SCelltoaddmodlist
  if (*physicalConfigDedicated) {
    if ((*physicalConfigDedicated)->antennaInfo) {
      (*physicalConfigDedicated)->antennaInfo->choice.explicitValue.transmissionMode = rrc_inst->configuration.ue_TransmissionMode[0];
      LOG_D(RRC,"Setting transmission mode to %ld+1\n",rrc_inst->configuration.ue_TransmissionMode[0]);
      if (rrc_inst->configuration.ue_TransmissionMode[0]==AntennaInfoDedicated__transmissionMode_tm3) {
	(*physicalConfigDedicated)->antennaInfo->choice.explicitValue.codebookSubsetRestriction=     
	  CALLOC(1,sizeof(AntennaInfoDedicated__codebookSubsetRestriction_PR));
	(*physicalConfigDedicated)->antennaInfo->choice.explicitValue.codebookSubsetRestriction->present =
	  AntennaInfoDedicated__codebookSubsetRestriction_PR_n2TxAntenna_tm3;
	(*physicalConfigDedicated)->antennaInfo->choice.explicitValue.codebookSubsetRestriction->choice.n2TxAntenna_tm3.buf= MALLOC(1);
	(*physicalConfigDedicated)->antennaInfo->choice.explicitValue.codebookSubsetRestriction->choice.n2TxAntenna_tm3.buf[0] = 0xc0;
	(*physicalConfigDedicated)->antennaInfo->choice.explicitValue.codebookSubsetRestriction->choice.n2TxAntenna_tm3.size=1;
	(*physicalConfigDedicated)->antennaInfo->choice.explicitValue.codebookSubsetRestriction->choice.n2TxAntenna_tm3.bits_unused=6;
      }
      else if (rrc_inst->configuration.ue_TransmissionMode[0]==AntennaInfoDedicated__transmissionMode_tm4) {
	(*physicalConfigDedicated)->antennaInfo->choice.explicitValue.codebookSubsetRestriction=     
	  CALLOC(1,sizeof(AntennaInfoDedicated__codebookSubsetRestriction_PR));
	(*physicalConfigDedicated)->antennaInfo->choice.explicitValue.codebookSubsetRestriction->present =
	  AntennaInfoDedicated__codebookSubsetRestriction_PR_n2TxAntenna_tm4;
	(*physicalConfigDedicated)->antennaInfo->choice.explicitValue.codebookSubsetRestriction->choice.n2TxAntenna_tm4.buf= MALLOC(1);
	(*physicalConfigDedicated)->antennaInfo->choice.explicitValue.codebookSubsetRestriction->choice.n2TxAntenna_tm4.buf[0] = 0xfc;
	(*physicalConfigDedicated)->antennaInfo->choice.explicitValue.codebookSubsetRestriction->choice.n2TxAntenna_tm4.size=1;
	(*physicalConfigDedicated)->antennaInfo->choice.explicitValue.codebookSubsetRestriction->choice.n2TxAntenna_tm4.bits_unused=2;

      }
      else if (rrc_inst->configuration.ue_TransmissionMode[0]==AntennaInfoDedicated__transmissionMode_tm5) {
	(*physicalConfigDedicated)->antennaInfo->choice.explicitValue.codebookSubsetRestriction=     
	  CALLOC(1,sizeof(AntennaInfoDedicated__codebookSubsetRestriction_PR));
	(*physicalConfigDedicated)->antennaInfo->choice.explicitValue.codebookSubsetRestriction->present =
	  AntennaInfoDedicated__codebookSubsetRestriction_PR_n2TxAntenna_tm5;
	(*physicalConfigDedicated)->antennaInfo->choice.explicitValue.codebookSubsetRestriction->choice.n2TxAntenna_tm5.buf= MALLOC(1);
	(*physicalConfigDedicated)->antennaInfo->choice.explicitValue.codebookSubsetRestriction->choice.n2TxAntenna_tm5.buf[0] = 0xf0;
	(*physicalConfigDedicated)->antennaInfo->choice.explicitValue.codebookSubsetRestriction->choice.n2TxAntenna_tm5.size=1;
	(*physicalConfigDedicated)->antennaInfo->choice.explicitValue.codebookSubsetRestriction->choice.n2TxAntenna_tm5.bits_unused=4;
      }
      else if (rrc_inst->configuration.ue_TransmissionMode[0]==AntennaInfoDedicated__transmissionMode_tm6) {
	(*physicalConfigDedicated)->antennaInfo->choice.explicitValue.codebookSubsetRestriction=     
	  CALLOC(1,sizeof(AntennaInfoDedicated__codebookSubsetRestriction_PR));
	(*physicalConfigDedicated)->antennaInfo->choice.explicitValue.codebookSubsetRestriction->present =
	  AntennaInfoDedicated__codebookSubsetRestriction_PR_n2TxAntenna_tm6;
	(*physicalConfigDedicated)->antennaInfo->choice.explicitValue.codebookSubsetRestriction->choice.n2TxAntenna_tm6.buf= MALLOC(1);
	(*physicalConfigDedicated)->antennaInfo->choice.explicitValue.codebookSubsetRestriction->choice.n2TxAntenna_tm6.buf[0] = 0xf0;
	(*physicalConfigDedicated)->antennaInfo->choice.explicitValue.codebookSubsetRestriction->choice.n2TxAntenna_tm6.size=1;
	(*physicalConfigDedicated)->antennaInfo->choice.explicitValue.codebookSubsetRestriction->choice.n2TxAntenna_tm6.bits_unused=4;
      }
    }
    else {
      LOG_E(RRC,"antenna_info not present in physical_config_dedicated. Not reconfiguring!\n");
    }
    if ((*physicalConfigDedicated)->cqi_ReportConfig) {
      if ((rrc_inst->configuration.ue_TransmissionMode[0]==AntennaInfoDedicated__transmissionMode_tm4) ||
	  (rrc_inst->configuration.ue_TransmissionMode[0]==AntennaInfoDedicated__transmissionMode_tm5) ||
	  (rrc_inst->configuration.ue_TransmissionMode[0]==AntennaInfoDedicated__transmissionMode_tm6)) {
	//feedback mode needs to be set as well
	//TODO: I think this is taken into account in the PHY automatically based on the transmission mode variable
	printf("setting cqi reporting mode to rm31\n");
#if (RRC_VERSION >= MAKE_VERSION(10, 0, 0))
	*((*physicalConfigDedicated)->cqi_ReportConfig->cqi_ReportModeAperiodic)=CQI_ReportModeAperiodic_rm31;
#else
	*((*physicalConfigDedicated)->cqi_ReportConfig->cqi_ReportModeAperiodic)=CQI_ReportConfig__cqi_ReportModeAperiodic_rm31; // HLC CQI, no PMI
#endif
      }
    }
    else {
      LOG_E(RRC,"cqi_ReportConfig not present in physical_config_dedicated. Not reconfiguring!\n");
    }
  }
  else {
    LOG_E(RRC,"physical_config_dedicated not present in RRCConnectionReconfiguration. Not reconfiguring!\n");
  }

  // Measurement ID list
  MeasId_list = CALLOC(1, sizeof(*MeasId_list));
  memset((void *)MeasId_list, 0, sizeof(*MeasId_list));

  MeasId0 = CALLOC(1, sizeof(*MeasId0));
  MeasId0->measId = 1;
  MeasId0->measObjectId = 1;
  MeasId0->reportConfigId = 1;
  ASN_SEQUENCE_ADD(&MeasId_list->list, MeasId0);

  MeasId1 = CALLOC(1, sizeof(*MeasId1));
  MeasId1->measId = 2;
  MeasId1->measObjectId = 1;
  MeasId1->reportConfigId = 2;
  ASN_SEQUENCE_ADD(&MeasId_list->list, MeasId1);

  MeasId2 = CALLOC(1, sizeof(*MeasId2));
  MeasId2->measId = 3;
  MeasId2->measObjectId = 1;
  MeasId2->reportConfigId = 3;
  ASN_SEQUENCE_ADD(&MeasId_list->list, MeasId2);

  MeasId3 = CALLOC(1, sizeof(*MeasId3));
  MeasId3->measId = 4;
  MeasId3->measObjectId = 1;
  MeasId3->reportConfigId = 4;
  ASN_SEQUENCE_ADD(&MeasId_list->list, MeasId3);

  MeasId4 = CALLOC(1, sizeof(*MeasId4));
  MeasId4->measId = 5;
  MeasId4->measObjectId = 1;
  MeasId4->reportConfigId = 5;
  ASN_SEQUENCE_ADD(&MeasId_list->list, MeasId4);

  MeasId5 = CALLOC(1, sizeof(*MeasId5));
  MeasId5->measId = 6;
  MeasId5->measObjectId = 1;
  MeasId5->reportConfigId = 6;
  ASN_SEQUENCE_ADD(&MeasId_list->list, MeasId5);

  //  rrcConnectionReconfiguration->criticalExtensions.choice.c1.choice.rrcConnectionReconfiguration_r8.measConfig->measIdToAddModList = MeasId_list;

  // Add one EUTRA Measurement Object
  MeasObj_list = CALLOC(1, sizeof(*MeasObj_list));
  memset((void *)MeasObj_list, 0, sizeof(*MeasObj_list));

  // Configure MeasObject

  MeasObj = CALLOC(1, sizeof(*MeasObj));
  memset((void *)MeasObj, 0, sizeof(*MeasObj));

  MeasObj->measObjectId = 1;
  MeasObj->measObject.present = MeasObjectToAddMod__measObject_PR_measObjectEUTRA;
  MeasObj->measObject.choice.measObjectEUTRA.carrierFreq = 3350; //band 7, 2.68GHz
  //MeasObj->measObject.choice.measObjectEUTRA.carrierFreq = 36090; //band 33, 1.909GHz
  MeasObj->measObject.choice.measObjectEUTRA.allowedMeasBandwidth = AllowedMeasBandwidth_mbw25;
  MeasObj->measObject.choice.measObjectEUTRA.presenceAntennaPort1 = 1;
  MeasObj->measObject.choice.measObjectEUTRA.neighCellConfig.buf = CALLOC(1, sizeof(uint8_t));
  MeasObj->measObject.choice.measObjectEUTRA.neighCellConfig.buf[0] = 0;
  MeasObj->measObject.choice.measObjectEUTRA.neighCellConfig.size = 1;
  MeasObj->measObject.choice.measObjectEUTRA.neighCellConfig.bits_unused = 6;
  MeasObj->measObject.choice.measObjectEUTRA.offsetFreq = NULL;   // Default is 15 or 0dB

  MeasObj->measObject.choice.measObjectEUTRA.cellsToAddModList =
    (CellsToAddModList_t *) CALLOC(1, sizeof(*CellsToAddModList));

  CellsToAddModList = MeasObj->measObject.choice.measObjectEUTRA.cellsToAddModList;

  // Add adjacent cell lists (6 per eNB)
  for (i = 0; i < 6; i++) {
    CellToAdd = (CellsToAddMod_t *) CALLOC(1, sizeof(*CellToAdd));
    CellToAdd->cellIndex = i + 1;
    CellToAdd->physCellId = get_adjacent_cell_id(ctxt_pP->module_id, i);
    CellToAdd->cellIndividualOffset = Q_OffsetRange_dB0;

    ASN_SEQUENCE_ADD(&CellsToAddModList->list, CellToAdd);
  }

  ASN_SEQUENCE_ADD(&MeasObj_list->list, MeasObj);
  //  rrcConnectionReconfiguration->criticalExtensions.choice.c1.choice.rrcConnectionReconfiguration_r8.measConfig->measObjectToAddModList = MeasObj_list;

  // Report Configurations for periodical, A1-A5 events
  ReportConfig_list = CALLOC(1, sizeof(*ReportConfig_list));

  ReportConfig_per = CALLOC(1, sizeof(*ReportConfig_per));

  ReportConfig_A1 = CALLOC(1, sizeof(*ReportConfig_A1));

  ReportConfig_A2 = CALLOC(1, sizeof(*ReportConfig_A2));

  ReportConfig_A3 = CALLOC(1, sizeof(*ReportConfig_A3));

  ReportConfig_A4 = CALLOC(1, sizeof(*ReportConfig_A4));

  ReportConfig_A5 = CALLOC(1, sizeof(*ReportConfig_A5));

  ReportConfig_per->reportConfigId = 1;
  ReportConfig_per->reportConfig.present = ReportConfigToAddMod__reportConfig_PR_reportConfigEUTRA;
  ReportConfig_per->reportConfig.choice.reportConfigEUTRA.triggerType.present =
    ReportConfigEUTRA__triggerType_PR_periodical;
  ReportConfig_per->reportConfig.choice.reportConfigEUTRA.triggerType.choice.periodical.purpose =
    ReportConfigEUTRA__triggerType__periodical__purpose_reportStrongestCells;
  ReportConfig_per->reportConfig.choice.reportConfigEUTRA.triggerQuantity = ReportConfigEUTRA__triggerQuantity_rsrp;
  ReportConfig_per->reportConfig.choice.reportConfigEUTRA.reportQuantity = ReportConfigEUTRA__reportQuantity_both;
  ReportConfig_per->reportConfig.choice.reportConfigEUTRA.maxReportCells = 2;
  ReportConfig_per->reportConfig.choice.reportConfigEUTRA.reportInterval = ReportInterval_ms120;
  ReportConfig_per->reportConfig.choice.reportConfigEUTRA.reportAmount = ReportConfigEUTRA__reportAmount_infinity;

  ASN_SEQUENCE_ADD(&ReportConfig_list->list, ReportConfig_per);

  ReportConfig_A1->reportConfigId = 2;
  ReportConfig_A1->reportConfig.present = ReportConfigToAddMod__reportConfig_PR_reportConfigEUTRA;
  ReportConfig_A1->reportConfig.choice.reportConfigEUTRA.triggerType.present =
    ReportConfigEUTRA__triggerType_PR_event;
  ReportConfig_A1->reportConfig.choice.reportConfigEUTRA.triggerType.choice.event.eventId.present =
    ReportConfigEUTRA__triggerType__event__eventId_PR_eventA1;
  ReportConfig_A1->reportConfig.choice.reportConfigEUTRA.triggerType.choice.event.eventId.choice.eventA1.
  a1_Threshold.present = ThresholdEUTRA_PR_threshold_RSRP;
  ReportConfig_A1->reportConfig.choice.reportConfigEUTRA.triggerType.choice.event.eventId.choice.eventA1.
  a1_Threshold.choice.threshold_RSRP = 10;

  ReportConfig_A1->reportConfig.choice.reportConfigEUTRA.triggerQuantity = ReportConfigEUTRA__triggerQuantity_rsrp;
  ReportConfig_A1->reportConfig.choice.reportConfigEUTRA.reportQuantity = ReportConfigEUTRA__reportQuantity_both;
  ReportConfig_A1->reportConfig.choice.reportConfigEUTRA.maxReportCells = 2;
  ReportConfig_A1->reportConfig.choice.reportConfigEUTRA.reportInterval = ReportInterval_ms120;
  ReportConfig_A1->reportConfig.choice.reportConfigEUTRA.reportAmount = ReportConfigEUTRA__reportAmount_infinity;

  ASN_SEQUENCE_ADD(&ReportConfig_list->list, ReportConfig_A1);
  
  if (ho_state == 1 /*HO_MEASURMENT */ ) {
    LOG_I(RRC, "[eNB %d] frame %d: requesting A2, A3, A4, A5, and A6 event reporting\n",
          ctxt_pP->module_id, ctxt_pP->frame);
    ReportConfig_A2->reportConfigId = 3;
    ReportConfig_A2->reportConfig.present = ReportConfigToAddMod__reportConfig_PR_reportConfigEUTRA;
    ReportConfig_A2->reportConfig.choice.reportConfigEUTRA.triggerType.present =
      ReportConfigEUTRA__triggerType_PR_event;
    ReportConfig_A2->reportConfig.choice.reportConfigEUTRA.triggerType.choice.event.eventId.present =
      ReportConfigEUTRA__triggerType__event__eventId_PR_eventA2;
    ReportConfig_A2->reportConfig.choice.reportConfigEUTRA.triggerType.choice.event.eventId.choice.
    eventA2.a2_Threshold.present = ThresholdEUTRA_PR_threshold_RSRP;
    ReportConfig_A2->reportConfig.choice.reportConfigEUTRA.triggerType.choice.event.eventId.choice.
    eventA2.a2_Threshold.choice.threshold_RSRP = 10;

    ReportConfig_A2->reportConfig.choice.reportConfigEUTRA.triggerQuantity =
      ReportConfigEUTRA__triggerQuantity_rsrp;
    ReportConfig_A2->reportConfig.choice.reportConfigEUTRA.reportQuantity = ReportConfigEUTRA__reportQuantity_both;
    ReportConfig_A2->reportConfig.choice.reportConfigEUTRA.maxReportCells = 2;
    ReportConfig_A2->reportConfig.choice.reportConfigEUTRA.reportInterval = ReportInterval_ms120;
    ReportConfig_A2->reportConfig.choice.reportConfigEUTRA.reportAmount = ReportConfigEUTRA__reportAmount_infinity;

    ASN_SEQUENCE_ADD(&ReportConfig_list->list, ReportConfig_A2);

    ReportConfig_A3->reportConfigId = 4;
    ReportConfig_A3->reportConfig.present = ReportConfigToAddMod__reportConfig_PR_reportConfigEUTRA;
    ReportConfig_A3->reportConfig.choice.reportConfigEUTRA.triggerType.present =
      ReportConfigEUTRA__triggerType_PR_event;
    ReportConfig_A3->reportConfig.choice.reportConfigEUTRA.triggerType.choice.event.eventId.present =
      ReportConfigEUTRA__triggerType__event__eventId_PR_eventA3;

    ReportConfig_A3->reportConfig.choice.reportConfigEUTRA.triggerType.choice.event.eventId.choice.eventA3.a3_Offset = 1;   //10;
    ReportConfig_A3->reportConfig.choice.reportConfigEUTRA.triggerType.choice.event.eventId.choice.
    eventA3.reportOnLeave = 1;

    ReportConfig_A3->reportConfig.choice.reportConfigEUTRA.triggerQuantity =
      ReportConfigEUTRA__triggerQuantity_rsrp;
    ReportConfig_A3->reportConfig.choice.reportConfigEUTRA.reportQuantity = ReportConfigEUTRA__reportQuantity_both;
    ReportConfig_A3->reportConfig.choice.reportConfigEUTRA.maxReportCells = 2;
    ReportConfig_A3->reportConfig.choice.reportConfigEUTRA.reportInterval = ReportInterval_ms120;
    ReportConfig_A3->reportConfig.choice.reportConfigEUTRA.reportAmount = ReportConfigEUTRA__reportAmount_infinity;

    ReportConfig_A3->reportConfig.choice.reportConfigEUTRA.triggerType.choice.event.hysteresis = 0.5; // FIXME ...hysteresis is of type long!
    ReportConfig_A3->reportConfig.choice.reportConfigEUTRA.triggerType.choice.event.timeToTrigger =
      TimeToTrigger_ms40;
    ASN_SEQUENCE_ADD(&ReportConfig_list->list, ReportConfig_A3);

    ReportConfig_A4->reportConfigId = 5;
    ReportConfig_A4->reportConfig.present = ReportConfigToAddMod__reportConfig_PR_reportConfigEUTRA;
    ReportConfig_A4->reportConfig.choice.reportConfigEUTRA.triggerType.present =
      ReportConfigEUTRA__triggerType_PR_event;
    ReportConfig_A4->reportConfig.choice.reportConfigEUTRA.triggerType.choice.event.eventId.present =
      ReportConfigEUTRA__triggerType__event__eventId_PR_eventA4;
    ReportConfig_A4->reportConfig.choice.reportConfigEUTRA.triggerType.choice.event.eventId.choice.
    eventA4.a4_Threshold.present = ThresholdEUTRA_PR_threshold_RSRP;
    ReportConfig_A4->reportConfig.choice.reportConfigEUTRA.triggerType.choice.event.eventId.choice.
    eventA4.a4_Threshold.choice.threshold_RSRP = 10;

    ReportConfig_A4->reportConfig.choice.reportConfigEUTRA.triggerQuantity =
      ReportConfigEUTRA__triggerQuantity_rsrp;
    ReportConfig_A4->reportConfig.choice.reportConfigEUTRA.reportQuantity = ReportConfigEUTRA__reportQuantity_both;
    ReportConfig_A4->reportConfig.choice.reportConfigEUTRA.maxReportCells = 2;
    ReportConfig_A4->reportConfig.choice.reportConfigEUTRA.reportInterval = ReportInterval_ms120;
    ReportConfig_A4->reportConfig.choice.reportConfigEUTRA.reportAmount = ReportConfigEUTRA__reportAmount_infinity;

    ASN_SEQUENCE_ADD(&ReportConfig_list->list, ReportConfig_A4);

    ReportConfig_A5->reportConfigId = 6;
    ReportConfig_A5->reportConfig.present = ReportConfigToAddMod__reportConfig_PR_reportConfigEUTRA;
    ReportConfig_A5->reportConfig.choice.reportConfigEUTRA.triggerType.present =
      ReportConfigEUTRA__triggerType_PR_event;
    ReportConfig_A5->reportConfig.choice.reportConfigEUTRA.triggerType.choice.event.eventId.present =
      ReportConfigEUTRA__triggerType__event__eventId_PR_eventA5;
    ReportConfig_A5->reportConfig.choice.reportConfigEUTRA.triggerType.choice.event.eventId.choice.
    eventA5.a5_Threshold1.present = ThresholdEUTRA_PR_threshold_RSRP;
    ReportConfig_A5->reportConfig.choice.reportConfigEUTRA.triggerType.choice.event.eventId.choice.
    eventA5.a5_Threshold2.present = ThresholdEUTRA_PR_threshold_RSRP;
    ReportConfig_A5->reportConfig.choice.reportConfigEUTRA.triggerType.choice.event.eventId.choice.
    eventA5.a5_Threshold1.choice.threshold_RSRP = 10;
    ReportConfig_A5->reportConfig.choice.reportConfigEUTRA.triggerType.choice.event.eventId.choice.
    eventA5.a5_Threshold2.choice.threshold_RSRP = 10;

    ReportConfig_A5->reportConfig.choice.reportConfigEUTRA.triggerQuantity =
      ReportConfigEUTRA__triggerQuantity_rsrp;
    ReportConfig_A5->reportConfig.choice.reportConfigEUTRA.reportQuantity = ReportConfigEUTRA__reportQuantity_both;
    ReportConfig_A5->reportConfig.choice.reportConfigEUTRA.maxReportCells = 2;
    ReportConfig_A5->reportConfig.choice.reportConfigEUTRA.reportInterval = ReportInterval_ms120;
    ReportConfig_A5->reportConfig.choice.reportConfigEUTRA.reportAmount = ReportConfigEUTRA__reportAmount_infinity;

    ASN_SEQUENCE_ADD(&ReportConfig_list->list, ReportConfig_A5);
    //  rrcConnectionReconfiguration->criticalExtensions.choice.c1.choice.rrcConnectionReconfiguration_r8.measConfig->reportConfigToAddModList = ReportConfig_list;

    rsrp = CALLOC(1, sizeof(RSRP_Range_t));
    *rsrp = 20;

    Sparams = CALLOC(1, sizeof(*Sparams));
    Sparams->present = MeasConfig__speedStatePars_PR_setup;
    Sparams->choice.setup.timeToTrigger_SF.sf_High = SpeedStateScaleFactors__sf_Medium_oDot75;
    Sparams->choice.setup.timeToTrigger_SF.sf_Medium = SpeedStateScaleFactors__sf_High_oDot5;
    Sparams->choice.setup.mobilityStateParameters.n_CellChangeHigh = 10;
    Sparams->choice.setup.mobilityStateParameters.n_CellChangeMedium = 5;
    Sparams->choice.setup.mobilityStateParameters.t_Evaluation = MobilityStateParameters__t_Evaluation_s60;
    Sparams->choice.setup.mobilityStateParameters.t_HystNormal = MobilityStateParameters__t_HystNormal_s120;

    quantityConfig = CALLOC(1, sizeof(*quantityConfig));
    memset((void *)quantityConfig, 0, sizeof(*quantityConfig));
    quantityConfig->quantityConfigEUTRA = CALLOC(1, sizeof(struct QuantityConfigEUTRA));
    memset((void *)quantityConfig->quantityConfigEUTRA, 0, sizeof(*quantityConfig->quantityConfigEUTRA));
    quantityConfig->quantityConfigCDMA2000 = NULL;
    quantityConfig->quantityConfigGERAN = NULL;
    quantityConfig->quantityConfigUTRA = NULL;
    quantityConfig->quantityConfigEUTRA->filterCoefficientRSRP =
      CALLOC(1, sizeof(*(quantityConfig->quantityConfigEUTRA->filterCoefficientRSRP)));
    quantityConfig->quantityConfigEUTRA->filterCoefficientRSRQ =
      CALLOC(1, sizeof(*(quantityConfig->quantityConfigEUTRA->filterCoefficientRSRQ)));
    *quantityConfig->quantityConfigEUTRA->filterCoefficientRSRP = FilterCoefficient_fc4;
    *quantityConfig->quantityConfigEUTRA->filterCoefficientRSRQ = FilterCoefficient_fc4;

    LOG_I(RRC,
          "[eNB %d] Frame %d: potential handover preparation: store the information in an intermediate structure in case of failure\n",
          ctxt_pP->module_id, ctxt_pP->frame);
    // store the information in an intermediate structure for Hanodver management
    //rrc_inst->handover_info.as_config.sourceRadioResourceConfig.srb_ToAddModList = CALLOC(1,sizeof());
    ue_context_pP->ue_context.handover_info = CALLOC(1, sizeof(*(ue_context_pP->ue_context.handover_info)));
    //memcpy((void *)rrc_inst->handover_info[ue_mod_idP]->as_config.sourceRadioResourceConfig.srb_ToAddModList,(void *)SRB_list,sizeof(SRB_ToAddModList_t));
    ue_context_pP->ue_context.handover_info->as_config.sourceRadioResourceConfig.srb_ToAddModList = *SRB_configList2;
    //memcpy((void *)rrc_inst->handover_info[ue_mod_idP]->as_config.sourceRadioResourceConfig.drb_ToAddModList,(void *)DRB_list,sizeof(DRB_ToAddModList_t));
    ue_context_pP->ue_context.handover_info->as_config.sourceRadioResourceConfig.drb_ToAddModList = *DRB_configList;
    ue_context_pP->ue_context.handover_info->as_config.sourceRadioResourceConfig.drb_ToReleaseList = NULL;
    ue_context_pP->ue_context.handover_info->as_config.sourceRadioResourceConfig.mac_MainConfig =
      CALLOC(1, sizeof(*ue_context_pP->ue_context.handover_info->as_config.sourceRadioResourceConfig.mac_MainConfig));
    memcpy((void*)ue_context_pP->ue_context.handover_info->as_config.sourceRadioResourceConfig.mac_MainConfig,
           (void *)mac_MainConfig, sizeof(MAC_MainConfig_t));
    ue_context_pP->ue_context.handover_info->as_config.sourceRadioResourceConfig.physicalConfigDedicated =
      CALLOC(1, sizeof(PhysicalConfigDedicated_t));
    memcpy((void*)ue_context_pP->ue_context.handover_info->as_config.sourceRadioResourceConfig.physicalConfigDedicated,
           (void*)ue_context_pP->ue_context.physicalConfigDedicated, sizeof(PhysicalConfigDedicated_t));
    ue_context_pP->ue_context.handover_info->as_config.sourceRadioResourceConfig.sps_Config = NULL;
    //memcpy((void *)rrc_inst->handover_info[ue_mod_idP]->as_config.sourceRadioResourceConfig.sps_Config,(void *)rrc_inst->sps_Config[ue_mod_idP],sizeof(SPS_Config_t));

  }

#if defined(ENABLE_ITTI)
  /* Initialize NAS list */
  dedicatedInfoNASList = CALLOC(1, sizeof(struct RRCConnectionReconfiguration_r8_IEs__dedicatedInfoNASList));

  /* Add all NAS PDUs to the list */
  for (i = 0; i < ue_context_pP->ue_context.nb_of_e_rabs; i++) {
    if (ue_context_pP->ue_context.e_rab[i].param.nas_pdu.buffer != NULL) {
      dedicatedInfoNas = CALLOC(1, sizeof(DedicatedInfoNAS_t));
      memset(dedicatedInfoNas, 0, sizeof(OCTET_STRING_t));
      OCTET_STRING_fromBuf(dedicatedInfoNas, 
			   (char*)ue_context_pP->ue_context.e_rab[i].param.nas_pdu.buffer,
                           ue_context_pP->ue_context.e_rab[i].param.nas_pdu.length);
      ASN_SEQUENCE_ADD(&dedicatedInfoNASList->list, dedicatedInfoNas);
    }

    /* TODO parameters yet to process ... */
    {
      //      ue_context_pP->ue_context.e_rab[i].param.qos;
      //      ue_context_pP->ue_context.e_rab[i].param.sgw_addr;
      //      ue_context_pP->ue_context.e_rab[i].param.gtp_teid;
    }

    /* TODO should test if e RAB are Ok before! */
    ue_context_pP->ue_context.e_rab[i].status = E_RAB_STATUS_DONE;
    LOG_D(RRC, "setting the status for the default DRB (index %d) to (%d,%s)\n", 
	  i, ue_context_pP->ue_context.e_rab[i].status, "E_RAB_STATUS_DONE");
  }

  /* If list is empty free the list and reset the address */
  if (dedicatedInfoNASList->list.count == 0) {
    free(dedicatedInfoNASList);
    dedicatedInfoNASList = NULL;
  }

#endif

  memset(buffer, 0, RRC_BUF_SIZE);

  size = do_RRCConnectionReconfiguration(ctxt_pP,
                                         buffer,
                                         xid,   //Transaction_id,
                                         (SRB_ToAddModList_t*)*SRB_configList2, // SRB_configList
                                         (DRB_ToAddModList_t*)*DRB_configList,
                                         (DRB_ToReleaseList_t*)NULL,  // DRB2_list,
                                         (struct SPS_Config*)NULL,    // *sps_Config,
                                         (struct PhysicalConfigDedicated*)*physicalConfigDedicated,
#ifdef EXMIMO_IOT
                                         NULL, NULL, NULL,NULL,
#else
                                         (MeasObjectToAddModList_t*)MeasObj_list,
                                         (ReportConfigToAddModList_t*)ReportConfig_list,
                                         (QuantityConfig_t*)quantityConfig,
                                         (MeasIdToAddModList_t*)MeasId_list,
#endif
                                         (MAC_MainConfig_t*)mac_MainConfig,
                                         (MeasGapConfig_t*)NULL,
                                         (MobilityControlInfo_t*)NULL,
                                         (struct MeasConfig__speedStatePars*)Sparams,
                                         (RSRP_Range_t*)rsrp,
                                         (C_RNTI_t*)cba_RNTI,
                                         (struct RRCConnectionReconfiguration_r8_IEs__dedicatedInfoNASList*)dedicatedInfoNASList,
                                         (SL_CommConfig_r12_t*)NULL,
                                         (SL_DiscConfig_r12_t*)NULL
#if (RRC_VERSION >= MAKE_VERSION(10, 0, 0))
                                         , (SCellToAddMod_r10_t*)NULL
#endif
                                        );

#ifdef RRC_MSG_PRINT
  LOG_F(RRC,"[MSG] RRC Connection Reconfiguration\n");
  for (i = 0; i < size; i++) {
    LOG_F(RRC,"%02x ", ((uint8_t*)buffer)[i]);
  }
  LOG_F(RRC,"\n");
  ////////////////////////////////////////
#endif

#if defined(ENABLE_ITTI)

  /* Free all NAS PDUs */
  for (i = 0; i < ue_context_pP->ue_context.nb_of_e_rabs; i++) {
    if (ue_context_pP->ue_context.e_rab[i].param.nas_pdu.buffer != NULL) {
      /* Free the NAS PDU buffer and invalidate it */
      free(ue_context_pP->ue_context.e_rab[i].param.nas_pdu.buffer);
      ue_context_pP->ue_context.e_rab[i].param.nas_pdu.buffer = NULL;
    }
  }

#endif

  LOG_I(RRC,
        "[eNB %d] Frame %d, Logical Channel DL-DCCH, Generate RRCConnectionReconfiguration (bytes %d, UE id %x)\n",
        ctxt_pP->module_id, ctxt_pP->frame, size, ue_context_pP->ue_context.rnti);

  LOG_D(RRC,
        "[FRAME %05d][RRC_eNB][MOD %u][][--- PDCP_DATA_REQ/%d Bytes (rrcConnectionReconfiguration to UE %x MUI %d) --->][PDCP][MOD %u][RB %u]\n",
        ctxt_pP->frame, ctxt_pP->module_id, size, ue_context_pP->ue_context.rnti, rrc_eNB_mui, ctxt_pP->module_id, DCCH);

  MSC_LOG_TX_MESSAGE(
    MSC_RRC_ENB,
    MSC_RRC_UE,
    buffer,
    size,
    MSC_AS_TIME_FMT" rrcConnectionReconfiguration UE %x MUI %d size %u",
    MSC_AS_TIME_ARGS(ctxt_pP),
    ue_context_pP->ue_context.rnti,
    rrc_eNB_mui,
    size);

  rrc_data_req(
	       ctxt_pP,
	       DCCH,
	       rrc_eNB_mui++,
	       SDU_CONFIRM_NO,
	       size,
	       buffer,
	       PDCP_TRANSMISSION_MODE_CONTROL);
}

//-----------------------------------------------------------------------------
void
flexran_rrc_eNB_generate_defaultRRCConnectionReconfiguration(const protocol_ctxt_t* const ctxt_pP,
                 rrc_eNB_ue_context_t*          const ue_context_pP,
                 const uint8_t                ho_state,
                 agent_reconf_rrc * trig_param
                 )
//-----------------------------------------------------------------------------
{
  uint8_t                             buffer[RRC_BUF_SIZE];
  uint16_t                            size;
  int                                 i;
 
  // configure SRB1/SRB2, PhysicalConfigDedicated, MAC_MainConfig for UE
  eNB_RRC_INST*                       rrc_inst = RC.rrc[ctxt_pP->module_id];
  struct PhysicalConfigDedicated**    physicalConfigDedicated = &ue_context_pP->ue_context.physicalConfigDedicated;

  struct SRB_ToAddMod                *SRB2_config                      = NULL;
  struct SRB_ToAddMod__rlc_Config    *SRB2_rlc_config                  = NULL;
  struct SRB_ToAddMod__logicalChannelConfig *SRB2_lchan_config         = NULL;
  struct LogicalChannelConfig__ul_SpecificParameters
      *SRB2_ul_SpecificParameters       = NULL;
  SRB_ToAddModList_t*                 SRB_configList = ue_context_pP->ue_context.SRB_configList;
  SRB_ToAddModList_t                 **SRB_configList2                  = NULL;

  struct DRB_ToAddMod                *DRB_config                       = NULL;
  struct RLC_Config                  *DRB_rlc_config                   = NULL;
  struct PDCP_Config                 *DRB_pdcp_config                  = NULL;
  struct PDCP_Config__rlc_AM         *PDCP_rlc_AM                      = NULL;
  struct PDCP_Config__rlc_UM         *PDCP_rlc_UM                      = NULL;
  struct LogicalChannelConfig        *DRB_lchan_config                 = NULL;
  struct LogicalChannelConfig__ul_SpecificParameters
      *DRB_ul_SpecificParameters        = NULL;
  DRB_ToAddModList_t**                DRB_configList = &ue_context_pP->ue_context.DRB_configList;
  DRB_ToAddModList_t**                DRB_configList2 = NULL;
   MAC_MainConfig_t                   *mac_MainConfig                   = NULL;
  MeasObjectToAddModList_t           *MeasObj_list                     = NULL;
  MeasObjectToAddMod_t               *MeasObj                          = NULL;
  ReportConfigToAddModList_t         *ReportConfig_list                = NULL;
  ReportConfigToAddMod_t             *ReportConfig_per;//, *ReportConfig_A1,
                                     // *ReportConfig_A2, *ReportConfig_A3, *ReportConfig_A4, *ReportConfig_A5;
  MeasIdToAddModList_t               *MeasId_list                      = NULL;
  MeasIdToAddMod_t                   *MeasId0; //, *MeasId1, *MeasId2, *MeasId3, *MeasId4, *MeasId5;
#if Rel10
  long                               *sr_ProhibitTimer_r9              = NULL;
  //     uint8_t sCellIndexToAdd = rrc_find_free_SCell_index(enb_mod_idP, ue_mod_idP, 1);
  //uint8_t                            sCellIndexToAdd = 0;
#endif

  long                               *logicalchannelgroup, *logicalchannelgroup_drb;
  long                               *maxHARQ_Tx, *periodicBSR_Timer;

  RSRP_Range_t                       *rsrp                             = NULL;
  struct MeasConfig__speedStatePars  *Sparams                          = NULL;
  QuantityConfig_t                   *quantityConfig                   = NULL;
  CellsToAddMod_t                    *CellToAdd                        = NULL;
  CellsToAddModList_t                *CellsToAddModList                = NULL;
  struct RRCConnectionReconfiguration_r8_IEs__dedicatedInfoNASList *dedicatedInfoNASList = NULL;
  DedicatedInfoNAS_t                 *dedicatedInfoNas                 = NULL;
  /* for no gcc warnings */
  (void)dedicatedInfoNas;

  C_RNTI_t                           *cba_RNTI                         = NULL;

  uint8_t xid = rrc_eNB_get_next_transaction_identifier(ctxt_pP->module_id);   //Transaction_id,

#ifdef CBA
  //struct PUSCH_CBAConfigDedicated_vlola  *pusch_CBAConfigDedicated_vlola;
  uint8_t                            *cba_RNTI_buf;
  cba_RNTI = CALLOC(1, sizeof(C_RNTI_t));
  cba_RNTI_buf = CALLOC(1, 2 * sizeof(uint8_t));
  cba_RNTI->buf = cba_RNTI_buf;
  cba_RNTI->size = 2;
  cba_RNTI->bits_unused = 0;

  // associate UEs to the CBa groups as a function of their UE id
  if (rrc_inst->num_active_cba_groups) {
    cba_RNTI->buf[0] = rrc_inst->cba_rnti[ue_mod_idP % rrc_inst->num_active_cba_groups] & 0xff;
    cba_RNTI->buf[1] = 0xff;
    LOG_D(RRC,
          "[eNB %d] Frame %d: cba_RNTI = %x in group %d is attribued to UE %d\n",
          enb_mod_idP, frameP,
          rrc_inst->cba_rnti[ue_mod_idP % rrc_inst->num_active_cba_groups],
          ue_mod_idP % rrc_inst->num_active_cba_groups, ue_mod_idP);
  } else {
    cba_RNTI->buf[0] = 0x0;
    cba_RNTI->buf[1] = 0x0;
    LOG_D(RRC, "[eNB %d] Frame %d: no cba_RNTI is configured for UE %d\n", enb_mod_idP, frameP, ue_mod_idP);
  }

#endif

  T(T_ENB_RRC_CONNECTION_RECONFIGURATION, T_INT(ctxt_pP->module_id), T_INT(ctxt_pP->frame),
    T_INT(ctxt_pP->subframe), T_INT(ctxt_pP->rnti));

  // Configure SRB2
  /// SRB2
  SRB_configList2=&ue_context_pP->ue_context.SRB_configList2[xid];
  if (*SRB_configList2) {
    free(*SRB_configList2);
  }
  *SRB_configList2 = CALLOC(1, sizeof(**SRB_configList2));
  memset(*SRB_configList2, 0, sizeof(**SRB_configList2));
  SRB2_config = CALLOC(1, sizeof(*SRB2_config));

  SRB2_config->srb_Identity = 2;
  SRB2_rlc_config = CALLOC(1, sizeof(*SRB2_rlc_config));
  SRB2_config->rlc_Config = SRB2_rlc_config;

  SRB2_rlc_config->present = SRB_ToAddMod__rlc_Config_PR_explicitValue;
  SRB2_rlc_config->choice.explicitValue.present = RLC_Config_PR_am;
  SRB2_rlc_config->choice.explicitValue.choice.am.ul_AM_RLC.t_PollRetransmit = T_PollRetransmit_ms15;
  SRB2_rlc_config->choice.explicitValue.choice.am.ul_AM_RLC.pollPDU = PollPDU_p8;
  SRB2_rlc_config->choice.explicitValue.choice.am.ul_AM_RLC.pollByte = PollByte_kB1000;
  SRB2_rlc_config->choice.explicitValue.choice.am.ul_AM_RLC.maxRetxThreshold = UL_AM_RLC__maxRetxThreshold_t32;
  SRB2_rlc_config->choice.explicitValue.choice.am.dl_AM_RLC.t_Reordering = T_Reordering_ms35;
  SRB2_rlc_config->choice.explicitValue.choice.am.dl_AM_RLC.t_StatusProhibit = T_StatusProhibit_ms10;

  SRB2_lchan_config = CALLOC(1, sizeof(*SRB2_lchan_config));
  SRB2_config->logicalChannelConfig = SRB2_lchan_config;

  SRB2_lchan_config->present = SRB_ToAddMod__logicalChannelConfig_PR_explicitValue;

  SRB2_ul_SpecificParameters = CALLOC(1, sizeof(*SRB2_ul_SpecificParameters));

  SRB2_ul_SpecificParameters->priority = 3; // let some priority for SRB1 and dedicated DRBs
  SRB2_ul_SpecificParameters->prioritisedBitRate =
    LogicalChannelConfig__ul_SpecificParameters__prioritisedBitRate_infinity;
  SRB2_ul_SpecificParameters->bucketSizeDuration =
    LogicalChannelConfig__ul_SpecificParameters__bucketSizeDuration_ms50;

  // LCG for CCCH and DCCH is 0 as defined in 36331
  logicalchannelgroup = CALLOC(1, sizeof(long));
  *logicalchannelgroup = 0;

  SRB2_ul_SpecificParameters->logicalChannelGroup = logicalchannelgroup;

  SRB2_lchan_config->choice.explicitValue.ul_SpecificParameters = SRB2_ul_SpecificParameters;
  // this list has the configuration for SRB1 and SRB2
  ASN_SEQUENCE_ADD(&SRB_configList->list, SRB2_config);
  // this list has only the configuration for SRB2
  ASN_SEQUENCE_ADD(&(*SRB_configList2)->list, SRB2_config);

  // Configure DRB
  //*DRB_configList = CALLOC(1, sizeof(*DRB_configList));
  // list for all the configured DRB
  if (*DRB_configList) {
    free(*DRB_configList);
  }
  *DRB_configList = CALLOC(1, sizeof(**DRB_configList));
  memset(*DRB_configList, 0, sizeof(**DRB_configList));

  // list for the configured DRB for a this xid
  DRB_configList2=&ue_context_pP->ue_context.DRB_configList2[xid];
  if (*DRB_configList2) {
    free(*DRB_configList2);
  }
  *DRB_configList2 = CALLOC(1, sizeof(**DRB_configList2));
  memset(*DRB_configList2, 0, sizeof(**DRB_configList2));


  /// DRB
  DRB_config = CALLOC(1, sizeof(*DRB_config));

  DRB_config->eps_BearerIdentity = CALLOC(1, sizeof(long));
  *(DRB_config->eps_BearerIdentity) = 5L; // LW set to first value, allowed value 5..15, value : x+4
  // DRB_config->drb_Identity = (DRB_Identity_t) 1; //allowed values 1..32
  // NN: this is the 1st DRB for this ue, so set it to 1
  DRB_config->drb_Identity = (DRB_Identity_t) 1;  // (ue_mod_idP+1); //allowed values 1..32, value: x
  DRB_config->logicalChannelIdentity = CALLOC(1, sizeof(long));
  *(DRB_config->logicalChannelIdentity) = (long)3; // value : x+2
  DRB_rlc_config = CALLOC(1, sizeof(*DRB_rlc_config));
  DRB_config->rlc_Config = DRB_rlc_config;

#ifdef RRC_DEFAULT_RAB_IS_AM
  DRB_rlc_config->present = RLC_Config_PR_am;
  DRB_rlc_config->choice.am.ul_AM_RLC.t_PollRetransmit = T_PollRetransmit_ms50;
  DRB_rlc_config->choice.am.ul_AM_RLC.pollPDU = PollPDU_p16;
  DRB_rlc_config->choice.am.ul_AM_RLC.pollByte = PollByte_kBinfinity;
  DRB_rlc_config->choice.am.ul_AM_RLC.maxRetxThreshold = UL_AM_RLC__maxRetxThreshold_t8;
  DRB_rlc_config->choice.am.dl_AM_RLC.t_Reordering = T_Reordering_ms35;
  DRB_rlc_config->choice.am.dl_AM_RLC.t_StatusProhibit = T_StatusProhibit_ms25;
#else
  DRB_rlc_config->present = RLC_Config_PR_um_Bi_Directional;
  DRB_rlc_config->choice.um_Bi_Directional.ul_UM_RLC.sn_FieldLength = SN_FieldLength_size10;
  DRB_rlc_config->choice.um_Bi_Directional.dl_UM_RLC.sn_FieldLength = SN_FieldLength_size10;
#ifdef CBA
  DRB_rlc_config->choice.um_Bi_Directional.dl_UM_RLC.t_Reordering   = T_Reordering_ms5;//T_Reordering_ms25;
#else
  DRB_rlc_config->choice.um_Bi_Directional.dl_UM_RLC.t_Reordering = T_Reordering_ms35;
#endif
#endif

  DRB_pdcp_config = CALLOC(1, sizeof(*DRB_pdcp_config));
  DRB_config->pdcp_Config = DRB_pdcp_config;
  DRB_pdcp_config->discardTimer = CALLOC(1, sizeof(long));
  *DRB_pdcp_config->discardTimer = PDCP_Config__discardTimer_infinity;
  DRB_pdcp_config->rlc_AM = NULL;
  DRB_pdcp_config->rlc_UM = NULL;

  /* avoid gcc warnings */
  (void)PDCP_rlc_AM;
  (void)PDCP_rlc_UM;

#ifdef RRC_DEFAULT_RAB_IS_AM // EXMIMO_IOT
  PDCP_rlc_AM = CALLOC(1, sizeof(*PDCP_rlc_AM));
  DRB_pdcp_config->rlc_AM = PDCP_rlc_AM;
  PDCP_rlc_AM->statusReportRequired = FALSE;
#else
  PDCP_rlc_UM = CALLOC(1, sizeof(*PDCP_rlc_UM));
  DRB_pdcp_config->rlc_UM = PDCP_rlc_UM;
  PDCP_rlc_UM->pdcp_SN_Size = PDCP_Config__rlc_UM__pdcp_SN_Size_len12bits;
#endif
  DRB_pdcp_config->headerCompression.present = PDCP_Config__headerCompression_PR_notUsed;

  DRB_lchan_config = CALLOC(1, sizeof(*DRB_lchan_config));
  DRB_config->logicalChannelConfig = DRB_lchan_config;
  DRB_ul_SpecificParameters = CALLOC(1, sizeof(*DRB_ul_SpecificParameters));
  DRB_lchan_config->ul_SpecificParameters = DRB_ul_SpecificParameters;

  DRB_ul_SpecificParameters->priority = 12;    // lower priority than srb1, srb2 and other dedicated bearer
  DRB_ul_SpecificParameters->prioritisedBitRate =LogicalChannelConfig__ul_SpecificParameters__prioritisedBitRate_kBps8 ;
    //LogicalChannelConfig__ul_SpecificParameters__prioritisedBitRate_infinity;
  DRB_ul_SpecificParameters->bucketSizeDuration =
    LogicalChannelConfig__ul_SpecificParameters__bucketSizeDuration_ms50;

  // LCG for DTCH can take the value from 1 to 3 as defined in 36331: normally controlled by upper layers (like RRM)
  logicalchannelgroup_drb = CALLOC(1, sizeof(long));
  *logicalchannelgroup_drb = 1;
  DRB_ul_SpecificParameters->logicalChannelGroup = logicalchannelgroup_drb;

  ASN_SEQUENCE_ADD(&(*DRB_configList)->list, DRB_config);
  ASN_SEQUENCE_ADD(&(*DRB_configList2)->list, DRB_config);

  //ue_context_pP->ue_context.DRB_configList2[0] = &(*DRB_configList);

  mac_MainConfig = CALLOC(1, sizeof(*mac_MainConfig));
  // ue_context_pP->ue_context.mac_MainConfig = mac_MainConfig;

  mac_MainConfig->ul_SCH_Config = CALLOC(1, sizeof(*mac_MainConfig->ul_SCH_Config));

  maxHARQ_Tx = CALLOC(1, sizeof(long));
  *maxHARQ_Tx = MAC_MainConfig__ul_SCH_Config__maxHARQ_Tx_n5;
  mac_MainConfig->ul_SCH_Config->maxHARQ_Tx = maxHARQ_Tx;
  periodicBSR_Timer = CALLOC(1, sizeof(long));
  *periodicBSR_Timer = PeriodicBSR_Timer_r12_sf64;
  mac_MainConfig->ul_SCH_Config->periodicBSR_Timer = periodicBSR_Timer;
  mac_MainConfig->ul_SCH_Config->retxBSR_Timer = RetxBSR_Timer_r12_sf320;
  mac_MainConfig->ul_SCH_Config->ttiBundling = 0; // FALSE

  mac_MainConfig->timeAlignmentTimerDedicated = TimeAlignmentTimer_infinity;

  mac_MainConfig->drx_Config = NULL;

  mac_MainConfig->phr_Config = CALLOC(1, sizeof(*mac_MainConfig->phr_Config));

  mac_MainConfig->phr_Config->present = MAC_MainConfig__phr_Config_PR_setup;
  mac_MainConfig->phr_Config->choice.setup.periodicPHR_Timer = MAC_MainConfig__phr_Config__setup__periodicPHR_Timer_sf20; // sf20 = 20 subframes

  mac_MainConfig->phr_Config->choice.setup.prohibitPHR_Timer = MAC_MainConfig__phr_Config__setup__prohibitPHR_Timer_sf20; // sf20 = 20 subframes

  mac_MainConfig->phr_Config->choice.setup.dl_PathlossChange = MAC_MainConfig__phr_Config__setup__dl_PathlossChange_dB1;  // Value dB1 =1 dB, dB3 = 3 dB

#ifdef Rel10
  sr_ProhibitTimer_r9 = CALLOC(1, sizeof(long));
  *sr_ProhibitTimer_r9 = 0;   // SR tx on PUCCH, Value in number of SR period(s). Value 0 = no timer for SR, Value 2= 2*SR
  mac_MainConfig->ext1 = CALLOC(1, sizeof(struct MAC_MainConfig__ext1));
  mac_MainConfig->ext1->sr_ProhibitTimer_r9 = sr_ProhibitTimer_r9;
  //sps_RA_ConfigList_rlola = NULL;
#endif

  //change the transmission mode for the primary component carrier
  //TODO: add codebook subset restriction here
  //TODO: change TM for secondary CC in SCelltoaddmodlist
  if (*physicalConfigDedicated) {
    if ((*physicalConfigDedicated)->antennaInfo) {
      (*physicalConfigDedicated)->antennaInfo->choice.explicitValue.transmissionMode = rrc_inst->configuration.ue_TransmissionMode[0];
      LOG_D(RRC,"Setting transmission mode to %ld+1\n",rrc_inst->configuration.ue_TransmissionMode[0]);
      if (rrc_inst->configuration.ue_TransmissionMode[0]==AntennaInfoDedicated__transmissionMode_tm3) {
  (*physicalConfigDedicated)->antennaInfo->choice.explicitValue.codebookSubsetRestriction=     
    CALLOC(1,sizeof(AntennaInfoDedicated__codebookSubsetRestriction_PR));
  (*physicalConfigDedicated)->antennaInfo->choice.explicitValue.codebookSubsetRestriction->present =
    AntennaInfoDedicated__codebookSubsetRestriction_PR_n2TxAntenna_tm3;
  (*physicalConfigDedicated)->antennaInfo->choice.explicitValue.codebookSubsetRestriction->choice.n2TxAntenna_tm3.buf= MALLOC(1);
  (*physicalConfigDedicated)->antennaInfo->choice.explicitValue.codebookSubsetRestriction->choice.n2TxAntenna_tm3.buf[0] = 0xc0;
  (*physicalConfigDedicated)->antennaInfo->choice.explicitValue.codebookSubsetRestriction->choice.n2TxAntenna_tm3.size=1;
  (*physicalConfigDedicated)->antennaInfo->choice.explicitValue.codebookSubsetRestriction->choice.n2TxAntenna_tm3.bits_unused=6;
      }
      else if (rrc_inst->configuration.ue_TransmissionMode[0]==AntennaInfoDedicated__transmissionMode_tm4) {
  (*physicalConfigDedicated)->antennaInfo->choice.explicitValue.codebookSubsetRestriction=     
    CALLOC(1,sizeof(AntennaInfoDedicated__codebookSubsetRestriction_PR));
  (*physicalConfigDedicated)->antennaInfo->choice.explicitValue.codebookSubsetRestriction->present =
    AntennaInfoDedicated__codebookSubsetRestriction_PR_n2TxAntenna_tm4;
  (*physicalConfigDedicated)->antennaInfo->choice.explicitValue.codebookSubsetRestriction->choice.n2TxAntenna_tm4.buf= MALLOC(1);
  (*physicalConfigDedicated)->antennaInfo->choice.explicitValue.codebookSubsetRestriction->choice.n2TxAntenna_tm4.buf[0] = 0xfc;
  (*physicalConfigDedicated)->antennaInfo->choice.explicitValue.codebookSubsetRestriction->choice.n2TxAntenna_tm4.size=1;
  (*physicalConfigDedicated)->antennaInfo->choice.explicitValue.codebookSubsetRestriction->choice.n2TxAntenna_tm4.bits_unused=2;

      }
      else if (rrc_inst->configuration.ue_TransmissionMode[0]==AntennaInfoDedicated__transmissionMode_tm5) {
  (*physicalConfigDedicated)->antennaInfo->choice.explicitValue.codebookSubsetRestriction=     
    CALLOC(1,sizeof(AntennaInfoDedicated__codebookSubsetRestriction_PR));
  (*physicalConfigDedicated)->antennaInfo->choice.explicitValue.codebookSubsetRestriction->present =
    AntennaInfoDedicated__codebookSubsetRestriction_PR_n2TxAntenna_tm5;
  (*physicalConfigDedicated)->antennaInfo->choice.explicitValue.codebookSubsetRestriction->choice.n2TxAntenna_tm5.buf= MALLOC(1);
  (*physicalConfigDedicated)->antennaInfo->choice.explicitValue.codebookSubsetRestriction->choice.n2TxAntenna_tm5.buf[0] = 0xf0;
  (*physicalConfigDedicated)->antennaInfo->choice.explicitValue.codebookSubsetRestriction->choice.n2TxAntenna_tm5.size=1;
  (*physicalConfigDedicated)->antennaInfo->choice.explicitValue.codebookSubsetRestriction->choice.n2TxAntenna_tm5.bits_unused=4;
      }
      else if (rrc_inst->configuration.ue_TransmissionMode[0]==AntennaInfoDedicated__transmissionMode_tm6) {
  (*physicalConfigDedicated)->antennaInfo->choice.explicitValue.codebookSubsetRestriction=     
    CALLOC(1,sizeof(AntennaInfoDedicated__codebookSubsetRestriction_PR));
  (*physicalConfigDedicated)->antennaInfo->choice.explicitValue.codebookSubsetRestriction->present =
    AntennaInfoDedicated__codebookSubsetRestriction_PR_n2TxAntenna_tm6;
  (*physicalConfigDedicated)->antennaInfo->choice.explicitValue.codebookSubsetRestriction->choice.n2TxAntenna_tm6.buf= MALLOC(1);
  (*physicalConfigDedicated)->antennaInfo->choice.explicitValue.codebookSubsetRestriction->choice.n2TxAntenna_tm6.buf[0] = 0xf0;
  (*physicalConfigDedicated)->antennaInfo->choice.explicitValue.codebookSubsetRestriction->choice.n2TxAntenna_tm6.size=1;
  (*physicalConfigDedicated)->antennaInfo->choice.explicitValue.codebookSubsetRestriction->choice.n2TxAntenna_tm6.bits_unused=4;
      }
    }
    else {
      LOG_E(RRC,"antenna_info not present in physical_config_dedicated. Not reconfiguring!\n");
    }
    if ((*physicalConfigDedicated)->cqi_ReportConfig) {
      if ((rrc_inst->configuration.ue_TransmissionMode[0]==AntennaInfoDedicated__transmissionMode_tm4) ||
    (rrc_inst->configuration.ue_TransmissionMode[0]==AntennaInfoDedicated__transmissionMode_tm5) ||
    (rrc_inst->configuration.ue_TransmissionMode[0]==AntennaInfoDedicated__transmissionMode_tm6)) {
  //feedback mode needs to be set as well
  //TODO: I think this is taken into account in the PHY automatically based on the transmission mode variable
  printf("setting cqi reporting mode to rm31\n");
#if (RRC_VERSION >= MAKE_VERSION(10, 0, 0))
  *((*physicalConfigDedicated)->cqi_ReportConfig->cqi_ReportModeAperiodic)=CQI_ReportModeAperiodic_rm31;
#else
  *((*physicalConfigDedicated)->cqi_ReportConfig->cqi_ReportModeAperiodic)=CQI_ReportConfig__cqi_ReportModeAperiodic_rm31; // HLC CQI, no PMI
#endif
      }
    }
    else {
      LOG_E(RRC,"cqi_ReportConfig not present in physical_config_dedicated. Not reconfiguring!\n");
    }
  }
  else {
    LOG_E(RRC,"physical_config_dedicated not present in RRCConnectionReconfiguration. Not reconfiguring!\n");
  }

  // Measurement ID list
  MeasId_list = CALLOC(1, sizeof(*MeasId_list));
  memset((void *)MeasId_list, 0, sizeof(*MeasId_list));

  MeasId0 = CALLOC(1, sizeof(*MeasId0));
  MeasId0->measId = 1;
  MeasId0->measObjectId = 1;
  MeasId0->reportConfigId = 1;
  ASN_SEQUENCE_ADD(&MeasId_list->list, MeasId0);

  /*
   * Add one EUTRA Measurement Object
  */

  MeasObj_list = CALLOC(1, sizeof(*MeasObj_list));
  memset((void *)MeasObj_list, 0, sizeof(*MeasObj_list));

  // Configure MeasObject 

  MeasObj = CALLOC(1, sizeof(*MeasObj));
  memset((void *)MeasObj, 0, sizeof(*MeasObj));

  MeasObj->measObjectId = 1;
  MeasObj->measObject.present = MeasObjectToAddMod__measObject_PR_measObjectEUTRA;
  MeasObj->measObject.choice.measObjectEUTRA.carrierFreq = 3350; //band 7, 2.68GHz
  //MeasObj->measObject.choice.measObjectEUTRA.carrierFreq = 36090; //band 33, 1.909GHz
  MeasObj->measObject.choice.measObjectEUTRA.allowedMeasBandwidth = AllowedMeasBandwidth_mbw25;
  MeasObj->measObject.choice.measObjectEUTRA.presenceAntennaPort1 = 1;
  MeasObj->measObject.choice.measObjectEUTRA.neighCellConfig.buf = CALLOC(1, sizeof(uint8_t));
  MeasObj->measObject.choice.measObjectEUTRA.neighCellConfig.buf[0] = 0;
  MeasObj->measObject.choice.measObjectEUTRA.neighCellConfig.size = 1;
  MeasObj->measObject.choice.measObjectEUTRA.neighCellConfig.bits_unused = 6;
  MeasObj->measObject.choice.measObjectEUTRA.offsetFreq = NULL;   // Default is 15 or 0dB

  MeasObj->measObject.choice.measObjectEUTRA.cellsToAddModList =
    (CellsToAddModList_t *) CALLOC(1, sizeof(*CellsToAddModList));

  CellsToAddModList = MeasObj->measObject.choice.measObjectEUTRA.cellsToAddModList;

  // Add adjacent cell lists (6 per eNB)
  for (i = 0; i < 6; i++) {
    CellToAdd = (CellsToAddMod_t *) CALLOC(1, sizeof(*CellToAdd));
    CellToAdd->cellIndex = i + 1;
    CellToAdd->physCellId = get_adjacent_cell_id(ctxt_pP->module_id, i);
    CellToAdd->cellIndividualOffset = Q_OffsetRange_dB0;

    ASN_SEQUENCE_ADD(&CellsToAddModList->list, CellToAdd);
  }

  ASN_SEQUENCE_ADD(&MeasObj_list->list, MeasObj);
  //  rrcConnectionReconfiguration->criticalExtensions.choice.c1.choice.rrcConnectionReconfiguration_r8.measConfig->measObjectToAddModList = MeasObj_list;

  // Report Configurations for periodical, A1-A5 events

  /* RRC Strategy Measurement */


  if (strcmp("one_shot", trig_param->trigger_policy) == 0){

      trig_param->report_interval = 0;
      trig_param->report_amount = 0;

  }

  else if (strcmp("event_driven", trig_param->trigger_policy) == 0){

      trig_param->report_interval = 6;
      trig_param->report_amount = 2;

  }

  else if (strcmp("periodical", trig_param->trigger_policy) == 0){

      trig_param->report_interval = 1;
      trig_param->report_amount = 7;

  }

  else {

     LOG_E(FLEXRAN_AGENT, "There is something wrong on RRC agent!");
  }



  ReportConfig_list = CALLOC(1, sizeof(*ReportConfig_list));

  ReportConfig_per = CALLOC(1, sizeof(*ReportConfig_per));

    // Periodical Measurement Report

  ReportConfig_per->reportConfigId = 1;
  ReportConfig_per->reportConfig.present = ReportConfigToAddMod__reportConfig_PR_reportConfigEUTRA;

    ReportConfig_per->reportConfig.choice.reportConfigEUTRA.triggerType.present =
      ReportConfigEUTRA__triggerType_PR_periodical;

    ReportConfig_per->reportConfig.choice.reportConfigEUTRA.triggerType.choice.periodical.purpose =
      ReportConfigEUTRA__triggerType__periodical__purpose_reportStrongestCells;

    // ReportConfig_per->reportConfig.choice.reportConfigEUTRA.triggerType.choice.event.timeToTrigger = TimeToTrigger_ms40;  
    ReportConfig_per->reportConfig.choice.reportConfigEUTRA.triggerQuantity = ReportConfigEUTRA__triggerQuantity_rsrp;
   ReportConfig_per->reportConfig.choice.reportConfigEUTRA.reportQuantity = ReportConfigEUTRA__reportQuantity_both;
   ReportConfig_per->reportConfig.choice.reportConfigEUTRA.maxReportCells = 2;
   ReportConfig_per->reportConfig.choice.reportConfigEUTRA.reportInterval = trig_param->report_interval ;//ReportInterval_ms2048; // RRC counter frame- ms1024 is 1ms   

   ReportConfig_per->reportConfig.choice.reportConfigEUTRA.reportAmount = trig_param->report_amount; //ReportConfigEUTRA__reportAmount_r2; // put r1 to see once, r2 for 2 times and ...


  ASN_SEQUENCE_ADD(&ReportConfig_list->list, ReportConfig_per);



    quantityConfig = CALLOC(1, sizeof(*quantityConfig));
    memset((void *)quantityConfig, 0, sizeof(*quantityConfig));
    quantityConfig->quantityConfigEUTRA = CALLOC(1, sizeof(struct QuantityConfigEUTRA));
    memset((void *)quantityConfig->quantityConfigEUTRA, 0, sizeof(*quantityConfig->quantityConfigEUTRA));
    quantityConfig->quantityConfigCDMA2000 = NULL;
    quantityConfig->quantityConfigGERAN = NULL;
    quantityConfig->quantityConfigUTRA = NULL;
    quantityConfig->quantityConfigEUTRA->filterCoefficientRSRP =
      CALLOC(1, sizeof(*(quantityConfig->quantityConfigEUTRA->filterCoefficientRSRP)));
    quantityConfig->quantityConfigEUTRA->filterCoefficientRSRQ =
      CALLOC(1, sizeof(*(quantityConfig->quantityConfigEUTRA->filterCoefficientRSRQ)));
    *quantityConfig->quantityConfigEUTRA->filterCoefficientRSRP = FilterCoefficient_fc4;
    *quantityConfig->quantityConfigEUTRA->filterCoefficientRSRQ = FilterCoefficient_fc4;

  
#if defined(ENABLE_ITTI)
  /* Initialize NAS list */
  dedicatedInfoNASList = CALLOC(1, sizeof(struct RRCConnectionReconfiguration_r8_IEs__dedicatedInfoNASList));

  /* Add all NAS PDUs to the list */
  for (i = 0; i < ue_context_pP->ue_context.nb_of_e_rabs; i++) {
    if (ue_context_pP->ue_context.e_rab[i].param.nas_pdu.buffer != NULL) {
      dedicatedInfoNas = CALLOC(1, sizeof(DedicatedInfoNAS_t));
      memset(dedicatedInfoNas, 0, sizeof(OCTET_STRING_t));
      OCTET_STRING_fromBuf(dedicatedInfoNas, 
         (char*)ue_context_pP->ue_context.e_rab[i].param.nas_pdu.buffer,
                           ue_context_pP->ue_context.e_rab[i].param.nas_pdu.length);
      ASN_SEQUENCE_ADD(&dedicatedInfoNASList->list, dedicatedInfoNas);
    }

    /* TODO parameters yet to process ... */
    // {
      //      ue_context_pP->ue_context.e_rab[i].param.qos;
      //      ue_context_pP->ue_context.e_rab[i].param.sgw_addr;
      //      ue_context_pP->ue_context.e_rab[i].param.gtp_teid;
    // }

    /* TODO should test if e RAB are Ok before! */
    ue_context_pP->ue_context.e_rab[i].status = E_RAB_STATUS_DONE;
    LOG_D(RRC, "setting the status for the default DRB (index %d) to (%d,%s)\n", 
    i, ue_context_pP->ue_context.e_rab[i].status, "E_RAB_STATUS_DONE");
  }

  /* If list is empty free the list and reset the address */
  if (dedicatedInfoNASList->list.count == 0) {
    free(dedicatedInfoNASList);
    dedicatedInfoNASList = NULL;
  }

#endif

  memset(buffer, 0, RRC_BUF_SIZE);
  
  size = do_RRCConnectionReconfiguration(ctxt_pP,
                                         buffer,
                                         xid,   //Transaction_id,
                                         (SRB_ToAddModList_t*)NULL, // SRB_configList
                                         (DRB_ToAddModList_t*)NULL,
                                         (DRB_ToReleaseList_t*)NULL,  // DRB2_list,
                                         (struct SPS_Config*)NULL,    // *sps_Config,
                                         (struct PhysicalConfigDedicated*)*physicalConfigDedicated,
// #ifdef EXMIMO_IOT
//                                          NULL, NULL, NULL,NULL,
// #else
                                         (MeasObjectToAddModList_t*)MeasObj_list,
                                         (ReportConfigToAddModList_t*)ReportConfig_list,
                                         (QuantityConfig_t*)quantityConfig,
                                         (MeasIdToAddModList_t*)MeasId_list,
// #endif
                                         (MAC_MainConfig_t*)mac_MainConfig,
                                         (MeasGapConfig_t*)NULL,
                                         (MobilityControlInfo_t*)NULL,
                                         (struct MeasConfig__speedStatePars*)Sparams,
                                         (RSRP_Range_t*)rsrp,
                                         (C_RNTI_t*)cba_RNTI,
                                         (struct RRCConnectionReconfiguration_r8_IEs__dedicatedInfoNASList*)dedicatedInfoNASList,
                                         (SL_CommConfig_r12_t*)NULL,
                                         (SL_DiscConfig_r12_t*)NULL
#if (RRC_VERSION >= MAKE_VERSION(10, 0, 0))
                                         , (SCellToAddMod_r10_t*)NULL
#endif
                                        );

#ifdef RRC_MSG_PRINT
  LOG_F(RRC,"[MSG] RRC Connection Reconfiguration\n");
  for (i = 0; i < size; i++) {
    LOG_F(RRC,"%02x ", ((uint8_t*)buffer)[i]);
  }
  LOG_F(RRC,"\n");
  ////////////////////////////////////////
#endif

#if defined(ENABLE_ITTI)

  /* Free all NAS PDUs */
  for (i = 0; i < ue_context_pP->ue_context.nb_of_e_rabs; i++) {
    if (ue_context_pP->ue_context.e_rab[i].param.nas_pdu.buffer != NULL) {
      /* Free the NAS PDU buffer and invalidate it */
      free(ue_context_pP->ue_context.e_rab[i].param.nas_pdu.buffer);
      ue_context_pP->ue_context.e_rab[i].param.nas_pdu.buffer = NULL;
    }
  }

#endif

  LOG_I(RRC,
        "[eNB %d] Frame %d, Logical Channel DL-DCCH, Generate RRCConnectionReconfiguration (bytes %d, UE id %x)\n",
        ctxt_pP->module_id, ctxt_pP->frame, size, ue_context_pP->ue_context.rnti);

  LOG_D(RRC,
        "[FRAME %05d][RRC_eNB][MOD %u][][--- PDCP_DATA_REQ/%d Bytes (rrcConnectionReconfiguration to UE %x MUI %d) --->][PDCP][MOD %u][RB %u]\n",
        ctxt_pP->frame, ctxt_pP->module_id, size, ue_context_pP->ue_context.rnti, rrc_eNB_mui, ctxt_pP->module_id, DCCH);

  MSC_LOG_TX_MESSAGE(
    MSC_RRC_ENB,
    MSC_RRC_UE,
    buffer,
    size,
    MSC_AS_TIME_FMT" rrcConnectionReconfiguration UE %x MUI %d size %u",
    MSC_AS_TIME_ARGS(ctxt_pP),
    ue_context_pP->ue_context.rnti,
    rrc_eNB_mui,
    size);

  rrc_data_req(
         ctxt_pP,
         DCCH,
         rrc_eNB_mui++,
         SDU_CONFIRM_NO,
         size,
         buffer,
         PDCP_TRANSMISSION_MODE_CONTROL);
}


//-----------------------------------------------------------------------------
int
rrc_eNB_generate_RRCConnectionReconfiguration_SCell(
  const protocol_ctxt_t* const ctxt_pP,
  rrc_eNB_ue_context_t* const ue_context_pP,
  uint32_t dl_CarrierFreq_r10
)
//-----------------------------------------------------------------------------
{

  uint8_t size;
  uint8_t buffer[100];

#if (RRC_VERSION >= MAKE_VERSION(10, 0, 0))
  uint8_t sCellIndexToAdd = 0; //one SCell so far

  //   uint8_t sCellIndexToAdd;
  //   sCellIndexToAdd = rrc_find_free_SCell_index(enb_mod_idP, ue_mod_idP, 1);
  //  if (RC.rrc[enb_mod_idP]->sCell_config[ue_mod_idP][sCellIndexToAdd] ) {
  if (ue_context_pP->ue_context.sCell_config != NULL) {
    ue_context_pP->ue_context.sCell_config[sCellIndexToAdd].cellIdentification_r10->dl_CarrierFreq_r10 = dl_CarrierFreq_r10;
  } else {
    LOG_E(RRC,"Scell not configured!\n");
    return(-1);
  }

#endif
  size = do_RRCConnectionReconfiguration(ctxt_pP,
                                         buffer,
                                         rrc_eNB_get_next_transaction_identifier(ctxt_pP->module_id),//Transaction_id,
                                         (SRB_ToAddModList_t*)NULL,
                                         (DRB_ToAddModList_t*)NULL,
                                         (DRB_ToReleaseList_t*)NULL,
                                         (struct SPS_Config*)NULL,
                                         (struct PhysicalConfigDedicated*)NULL,
                                         (MeasObjectToAddModList_t*)NULL,
                                         (ReportConfigToAddModList_t*)NULL,
                                         (QuantityConfig_t*)NULL,
                                         (MeasIdToAddModList_t*)NULL,
                                         (MAC_MainConfig_t*)NULL,
                                         (MeasGapConfig_t*)NULL,
                                         (MobilityControlInfo_t*)NULL,
                                         (struct MeasConfig__speedStatePars*)NULL,
                                         (RSRP_Range_t*)NULL,
                                         (C_RNTI_t*)NULL,
                                         (struct RRCConnectionReconfiguration_r8_IEs__dedicatedInfoNASList*)NULL,
                                         (SL_CommConfig_r12_t*)NULL,
                                         (SL_DiscConfig_r12_t*)NULL

#if (RRC_VERSION >= MAKE_VERSION(10, 0, 0))
                                         , ue_context_pP->ue_context.sCell_config
#endif
                                        );
  LOG_I(RRC,"[eNB %d] Frame %d, Logical Channel DL-DCCH, Generate RRCConnectionReconfiguration (bytes %d, UE id %x)\n",
        ctxt_pP->module_id,ctxt_pP->frame, size, ue_context_pP->ue_context.rnti);

  MSC_LOG_TX_MESSAGE(
    MSC_RRC_ENB,
    MSC_RRC_UE,
    buffer,
    size,
    MSC_AS_TIME_FMT" rrcConnectionReconfiguration UE %x MUI %d size %u",
    MSC_AS_TIME_ARGS(ctxt_pP),
    ue_context_pP->ue_context.rnti,
    rrc_eNB_mui,
    size);

  rrc_data_req(
	       ctxt_pP,
	       DCCH,
	       rrc_eNB_mui++,
	       SDU_CONFIRM_NO,
	       size,
	       buffer,
	       PDCP_TRANSMISSION_MODE_CONTROL);
  return(0);
}


//-----------------------------------------------------------------------------
void
rrc_eNB_process_MeasurementReport(
  const protocol_ctxt_t* const ctxt_pP,
  rrc_eNB_ue_context_t*         ue_context_pP,
  const MeasResults_t*   const measResults2
)
//-----------------------------------------------------------------------------
{
  int i=0;
  int neighboring_cells=-1;
  
  T(T_ENB_RRC_MEASUREMENT_REPORT, T_INT(ctxt_pP->module_id), T_INT(ctxt_pP->frame),
    T_INT(ctxt_pP->subframe), T_INT(ctxt_pP->rnti));

  if (measResults2 == NULL )
    return;
  
  if (measResults2->measId > 0 ){
     if (ue_context_pP->ue_context.measResults == NULL) {
       ue_context_pP->ue_context.measResults = CALLOC(1, sizeof(MeasResults_t));
     }
     ue_context_pP->ue_context.measResults->measId=measResults2->measId; 
     ue_context_pP->ue_context.measResults->measResultPCell.rsrpResult=measResults2->measResultPCell.rsrpResult;
     ue_context_pP->ue_context.measResults->measResultPCell.rsrqResult=measResults2->measResultPCell.rsrqResult;
     LOG_D(RRC, "[eNB %d]Frame %d: UE %x (Measurement Id %d): RSRP of Source %ld\n", ctxt_pP->module_id, ctxt_pP->frame, ctxt_pP->rnti, (int)measResults2->measId, ue_context_pP->ue_context.measResults->measResultPCell.rsrpResult-140);
     LOG_D(RRC, "[eNB %d]Frame %d: UE %x (Measurement Id %d): RSRQ of Source %ld\n", ctxt_pP->module_id, ctxt_pP->frame, ctxt_pP->rnti, (int)measResults2->measId, ue_context_pP->ue_context.measResults->measResultPCell.rsrqResult/2 - 20);
   }
   if (measResults2->measResultNeighCells == NULL)
     return;

   if (measResults2->measResultNeighCells->choice.measResultListEUTRA.list.count > 0) {
     neighboring_cells = measResults2->measResultNeighCells->choice.measResultListEUTRA.list.count;
     
     if (ue_context_pP->ue_context.measResults->measResultNeighCells == NULL) {
       
       ue_context_pP->ue_context.measResults->measResultNeighCells = CALLOC(1, sizeof(*measResults2->measResultNeighCells)*neighboring_cells);
     }
     ue_context_pP->ue_context.measResults->measResultNeighCells->choice.measResultListEUTRA.list.count = neighboring_cells;
     for (i=0; i < neighboring_cells; i++){
       memcpy (ue_context_pP->ue_context.measResults->measResultNeighCells->choice.measResultListEUTRA.list.array[i],
	       measResults2->measResultNeighCells->choice.measResultListEUTRA.list.array[i],
	       sizeof(MeasResultListEUTRA_t));
       
       LOG_D(RRC, "Physical Cell Id %d\n",
	     (int)ue_context_pP->ue_context.measResults->measResultNeighCells->choice.measResultListEUTRA.list.array[i]->physCellId);
       LOG_D(RRC, "RSRP of Target %d\n",
	     (int)*(ue_context_pP->ue_context.measResults->measResultNeighCells->choice.measResultListEUTRA.list.array[i]->measResult.rsrpResult));
       LOG_D(RRC, "RSRQ of Target %d\n",
	     (int)*(ue_context_pP->ue_context.measResults->measResultNeighCells->choice.measResultListEUTRA.list.array[i]->measResult.rsrqResult));
     }
   }

// #if (RRC_VERSION >= MAKE_VERSION(10, 0, 0))

  
// #else
  // LOG_I(RRC, "RSRP of Source %d\n", measResults2->measResultServCell.rsrpResult);
  // LOG_I(RRC, "RSRQ of Source %d\n", measResults2->measResultServCell.rsrqResult);
// #endif

  // if (ue_context_pP->ue_context.handover_info->ho_prepare != 0xF0) {
  //   rrc_eNB_generate_HandoverPreparationInformation(ctxt_pP,
  //       ue_context_pP,
  //       measResults2->measResultNeighCells->choice.
  //       measResultListEUTRA.list.array[0]->physCellId);
  // } else {
  //   LOG_D(RRC, "[eNB %d] Frame %d: Ignoring MeasReport from UE %x as Handover is in progress... \n", ctxt_pP->module_id, ctxt_pP->frame,
  //         ctxt_pP->rnti);
  // }

  //Look for IP address of the target eNB
  //Send Handover Request -> target eNB
  //Wait for Handover Acknowledgement <- target eNB
  //Send Handover Command

  //x2delay();
  //    handover_request_x2(ue_mod_idP,enb_mod_idP,measResults2->measResultNeighCells->choice.measResultListEUTRA.list.array[0]->physCellId);

  //    uint8_t buffer[100];
  //    int size=rrc_eNB_generate_Handover_Command_TeNB(0,0,buffer);
  //
  //      send_check_message((char*)buffer,size);
  //send_handover_command();

}

//-----------------------------------------------------------------------------
void
rrc_eNB_generate_HandoverPreparationInformation(
  const protocol_ctxt_t* const ctxt_pP,
  rrc_eNB_ue_context_t* const ue_context_pP,
  PhysCellId_t                 targetPhyId
)
//-----------------------------------------------------------------------------
{
  struct rrc_eNB_ue_context_s*        ue_context_target_p = NULL;
  //uint8_t                             UE_id_target        = -1;
  uint8_t                             mod_id_target = get_adjacent_cell_mod_id(targetPhyId);
  HANDOVER_INFO                      *handoverInfo = CALLOC(1, sizeof(*handoverInfo));
  /*
     uint8_t buffer[100];
     uint8_t size;
     struct PhysicalConfigDedicated  **physicalConfigDedicated = &RC.rrc[enb_mod_idP]->physicalConfigDedicated[ue_mod_idP];
     RadioResourceConfigDedicated_t *radioResourceConfigDedicated = CALLOC(1,sizeof(RadioResourceConfigDedicated_t));
   */

  T(T_ENB_RRC_HANDOVER_PREPARATION_INFORMATION, T_INT(ctxt_pP->module_id), T_INT(ctxt_pP->frame),
    T_INT(ctxt_pP->subframe), T_INT(ctxt_pP->rnti));

  handoverInfo->as_config.antennaInfoCommon.antennaPortsCount = 0;    //Not used 0- but check value
  handoverInfo->as_config.sourceDl_CarrierFreq = 36090;   //Verify!

  memcpy((void *)&handoverInfo->as_config.sourceMasterInformationBlock,
         (void*)&RC.rrc[ctxt_pP->module_id]->carrier[0] /* CROUX TBC */.mib, sizeof(MasterInformationBlock_t));
  memcpy((void *)&handoverInfo->as_config.sourceMeasConfig,
         (void*)ue_context_pP->ue_context.measConfig, sizeof(MeasConfig_t));

  // FIXME handoverInfo not used...
  free( handoverInfo );
  handoverInfo = 0;

  //to be configured
  memset((void*)&ue_context_pP->ue_context.handover_info->as_config.sourceSecurityAlgorithmConfig,
         0, sizeof(SecurityAlgorithmConfig_t));

  memcpy((void*)&ue_context_pP->ue_context.handover_info->as_config.sourceSystemInformationBlockType1,
         (void*)&RC.rrc[ctxt_pP->module_id]->carrier[0] /* CROUX TBC */.SIB1, sizeof(SystemInformationBlockType1_t));
  memcpy((void*)&ue_context_pP->ue_context.handover_info->as_config.sourceSystemInformationBlockType2,
         (void*)&RC.rrc[ctxt_pP->module_id]->carrier[0] /* CROUX TBC */.SIB23, sizeof(SystemInformationBlockType2_t));
  ue_context_pP->ue_context.handover_info->as_context.reestablishmentInfo =
    CALLOC(1, sizeof(ReestablishmentInfo_t));
  ue_context_pP->ue_context.handover_info->as_context.reestablishmentInfo->sourcePhysCellId =
    RC.rrc[ctxt_pP->module_id]->carrier[0] /* CROUX TBC */.physCellId;
  ue_context_pP->ue_context.handover_info->as_context.reestablishmentInfo->targetCellShortMAC_I.buf = NULL;  // Check values later
  ue_context_pP->ue_context.handover_info->as_context.reestablishmentInfo->targetCellShortMAC_I.size = 0;
  ue_context_pP->ue_context.handover_info->as_context.reestablishmentInfo->targetCellShortMAC_I.bits_unused = 0;
  ue_context_pP->ue_context.handover_info->as_context.reestablishmentInfo->additionalReestabInfoList = NULL;
  ue_context_pP->ue_context.handover_info->ho_prepare = 0xFF;    //0xF0;
  ue_context_pP->ue_context.handover_info->ho_complete = 0;

  if (mod_id_target != 0xFF) {
    //UE_id_target = rrc_find_free_ue_index(modid_target);
    ue_context_target_p =
      rrc_eNB_get_ue_context(
        RC.rrc[mod_id_target],
        ue_context_pP->ue_context.rnti);

    /*UE_id_target = rrc_eNB_get_next_free_UE_index(
                    mod_id_target,
                    RC.rrc[ctxt_pP->module_id]->Info.UE_list[ue_mod_idP]);  //this should return a new index*/

    if (ue_context_target_p == NULL) { // if not already in target cell
      ue_context_target_p = rrc_eNB_allocate_new_UE_context(RC.rrc[ctxt_pP->module_id]);
      ue_context_target_p->ue_id_rnti      = ue_context_pP->ue_context.rnti;             // LG: should not be the same
      ue_context_target_p->ue_context.rnti = ue_context_target_p->ue_id_rnti; // idem
      LOG_N(RRC,
            "[eNB %d] Frame %d : Emulate sending HandoverPreparationInformation msg from eNB source %d to eNB target %ld: source UE_id %x target UE_id %x source_modId: %d target_modId: %d\n",
            ctxt_pP->module_id,
            ctxt_pP->frame,
            RC.rrc[ctxt_pP->module_id]->carrier[0] /* CROUX TBC */.physCellId,
            targetPhyId,
            ue_context_pP->ue_context.rnti,
            ue_context_target_p->ue_id_rnti,
            ctxt_pP->module_id,
            mod_id_target);
      ue_context_target_p->ue_context.handover_info =
        CALLOC(1, sizeof(*(ue_context_target_p->ue_context.handover_info)));
      memcpy((void*)&ue_context_target_p->ue_context.handover_info->as_context,
             (void*)&ue_context_pP->ue_context.handover_info->as_context,
             sizeof(AS_Context_t));
      memcpy((void*)&ue_context_target_p->ue_context.handover_info->as_config,
             (void*)&ue_context_pP->ue_context.handover_info->as_config,
             sizeof(AS_Config_t));
      ue_context_target_p->ue_context.handover_info->ho_prepare = 0x00;// 0xFF;
      ue_context_target_p->ue_context.handover_info->ho_complete = 0;
      ue_context_pP->ue_context.handover_info->modid_t = mod_id_target;
      ue_context_pP->ue_context.handover_info->ueid_s  = ue_context_pP->ue_context.rnti;
      ue_context_pP->ue_context.handover_info->modid_s = ctxt_pP->module_id;
      ue_context_target_p->ue_context.handover_info->modid_t = mod_id_target;
      ue_context_target_p->ue_context.handover_info->modid_s = ctxt_pP->module_id;
      ue_context_target_p->ue_context.handover_info->ueid_t  = ue_context_target_p->ue_context.rnti;

    } else {
      LOG_E(RRC, "\nError in obtaining free UE id in target eNB %ld for handover \n", targetPhyId);
    }

  } else {
    LOG_E(RRC, "\nError in obtaining Module ID of target eNB for handover \n");
  }
}

//-----------------------------------------------------------------------------
void
rrc_eNB_process_handoverPreparationInformation(
  const protocol_ctxt_t* const ctxt_pP,
  rrc_eNB_ue_context_t*           const ue_context_pP
)
//-----------------------------------------------------------------------------
{
  T(T_ENB_RRC_HANDOVER_PREPARATION_INFORMATION, T_INT(ctxt_pP->module_id), T_INT(ctxt_pP->frame),
    T_INT(ctxt_pP->subframe), T_INT(ctxt_pP->rnti));


  LOG_I(RRC,
        "[eNB %d] Frame %d : Logical Channel UL-DCCH, processing RRCHandoverPreparationInformation, sending RRCConnectionReconfiguration to UE %d \n",
        ctxt_pP->module_id, ctxt_pP->frame, ue_context_pP->ue_context.rnti);
  rrc_eNB_generate_RRCConnectionReconfiguration_handover(
    ctxt_pP,
    ue_context_pP,
    NULL,
    0);
}


//-----------------------------------------------------------------------------
void
check_handovers(
  protocol_ctxt_t* const ctxt_pP
)
//-----------------------------------------------------------------------------
{
  int                                 result;
  struct rrc_eNB_ue_context_s*        ue_context_p;
  RB_FOREACH(ue_context_p, rrc_ue_tree_s, &RC.rrc[ctxt_pP->module_id]->rrc_ue_head) {
    ctxt_pP->rnti  = ue_context_p->ue_id_rnti;

    if (ue_context_p->ue_context.handover_info != NULL) {
      if (ue_context_p->ue_context.handover_info->ho_prepare == 0xFF) {
        LOG_D(RRC,
              "[eNB %d] Frame %d: Incoming handover detected for new UE_idx %d (source eNB %d->target eNB %d) \n",
              ctxt_pP->module_id,
              ctxt_pP->frame,
              ctxt_pP->rnti,
              ctxt_pP->module_id,
              ue_context_p->ue_context.handover_info->modid_t);
        // source eNB generates rrcconnectionreconfiguration to prepare the HO
        rrc_eNB_process_handoverPreparationInformation(
          ctxt_pP,
          ue_context_p);
        ue_context_p->ue_context.handover_info->ho_prepare = 0xF1;
      }

      if (ue_context_p->ue_context.handover_info->ho_complete == 0xF1) {
        LOG_D(RRC,
              "[eNB %d] Frame %d: handover Command received for new UE_id  %x current eNB %d target eNB: %d \n",
              ctxt_pP->module_id,
              ctxt_pP->frame,
              ctxt_pP->rnti,
              ctxt_pP->module_id,
              ue_context_p->ue_context.handover_info->modid_t);
        //rrc_eNB_process_handoverPreparationInformation(enb_mod_idP,frameP,i);
        result = pdcp_data_req(ctxt_pP,
                               SRB_FLAG_YES,
                               DCCH,
                               rrc_eNB_mui++,
                               SDU_CONFIRM_NO,
                               ue_context_p->ue_context.handover_info->size,
                               ue_context_p->ue_context.handover_info->buf,
                               PDCP_TRANSMISSION_MODE_CONTROL
#ifdef Rel14
                               ,NULL, NULL
#endif
                               );
        //AssertFatal(result == TRUE, "PDCP data request failed!\n");
        if(result != TRUE)
        {
          LOG_I(RRC, "PDCP data request failed!\n");
          return;
        }
        ue_context_p->ue_context.handover_info->ho_complete = 0xF2;
      }
    }
  }
}

// 5.3.5.4 RRCConnectionReconfiguration including the mobilityControlInfo to prepare the UE handover
//-----------------------------------------------------------------------------
void
rrc_eNB_generate_RRCConnectionReconfiguration_handover(
  const protocol_ctxt_t* const ctxt_pP,
  rrc_eNB_ue_context_t*           const ue_context_pP,
  uint8_t*                const nas_pdu,
  const uint32_t                nas_length
)
//-----------------------------------------------------------------------------
{
  T(T_ENB_RRC_CONNECTION_RECONFIGURATION, T_INT(ctxt_pP->module_id), T_INT(ctxt_pP->frame),
    T_INT(ctxt_pP->subframe), T_INT(ctxt_pP->rnti));


  uint8_t                             buffer[RRC_BUF_SIZE];
  uint16_t                            size;
  int                                 i;
  uint8_t                             rv[2];
  uint16_t                            Idx;
  // configure SRB1/SRB2, PhysicalConfigDedicated, MAC_MainConfig for UE
  eNB_RRC_INST*                       rrc_inst = RC.rrc[ctxt_pP->module_id];
  struct PhysicalConfigDedicated**    physicalConfigDedicated = &ue_context_pP->ue_context.physicalConfigDedicated;

  struct SRB_ToAddMod                *SRB2_config;
  struct SRB_ToAddMod__rlc_Config    *SRB2_rlc_config;
  struct SRB_ToAddMod__logicalChannelConfig *SRB2_lchan_config;
  struct LogicalChannelConfig__ul_SpecificParameters *SRB2_ul_SpecificParameters;
  LogicalChannelConfig_t             *SRB1_logicalChannelConfig = NULL;
  SRB_ToAddModList_t*                 SRB_configList = ue_context_pP->ue_context.SRB_configList;    // not used in this context: may be removed
  SRB_ToAddModList_t                 *SRB_configList2;

  struct DRB_ToAddMod                *DRB_config;
  struct RLC_Config                  *DRB_rlc_config;
  struct PDCP_Config                 *DRB_pdcp_config;
  struct PDCP_Config__rlc_UM         *PDCP_rlc_UM;
  struct LogicalChannelConfig        *DRB_lchan_config;
  struct LogicalChannelConfig__ul_SpecificParameters *DRB_ul_SpecificParameters;
  DRB_ToAddModList_t                 *DRB_configList2;

  MAC_MainConfig_t                   *mac_MainConfig;
  MeasObjectToAddModList_t           *MeasObj_list;
  MeasObjectToAddMod_t               *MeasObj;
  ReportConfigToAddModList_t         *ReportConfig_list;
  ReportConfigToAddMod_t             *ReportConfig_per, *ReportConfig_A1,
                                     *ReportConfig_A2, *ReportConfig_A3, *ReportConfig_A4, *ReportConfig_A5;
  MeasIdToAddModList_t               *MeasId_list;
  MeasIdToAddMod_t                   *MeasId0, *MeasId1, *MeasId2, *MeasId3, *MeasId4, *MeasId5;
  QuantityConfig_t                   *quantityConfig;
  MobilityControlInfo_t              *mobilityInfo;
  // HandoverCommand_t handoverCommand;
  //uint8_t                             sourceModId =
  //  get_adjacent_cell_mod_id(ue_context_pP->ue_context.handover_info->as_context.reestablishmentInfo->sourcePhysCellId);
#if (RRC_VERSION >= MAKE_VERSION(9, 0, 0))
  long                               *sr_ProhibitTimer_r9;
#endif

  long                               *logicalchannelgroup, *logicalchannelgroup_drb;
  long                               *maxHARQ_Tx, *periodicBSR_Timer;

  // RSRP_Range_t *rsrp;
  struct MeasConfig__speedStatePars  *Sparams;
  CellsToAddMod_t                    *CellToAdd;
  CellsToAddModList_t                *CellsToAddModList;
  // srb 1: for HO
  struct SRB_ToAddMod                *SRB1_config;
  struct SRB_ToAddMod__rlc_Config    *SRB1_rlc_config;
  struct SRB_ToAddMod__logicalChannelConfig *SRB1_lchan_config;
  struct LogicalChannelConfig__ul_SpecificParameters *SRB1_ul_SpecificParameters;
  // phy config dedicated
  PhysicalConfigDedicated_t          *physicalConfigDedicated2;
  struct RRCConnectionReconfiguration_r8_IEs__dedicatedInfoNASList *dedicatedInfoNASList;
  protocol_ctxt_t                     ctxt;

  LOG_D(RRC, "[eNB %d] Frame %d: handover preparation: get the newSourceUEIdentity (C-RNTI): ",
        ctxt_pP->module_id, ctxt_pP->frame);

  for (i = 0; i < 2; i++) {
    rv[i] = taus() & 0xff;
    LOG_D(RRC, " %x.", rv[i]);
  }

  LOG_D(RRC, "[eNB %d] Frame %d : handover reparation: add target eNB SRB1 and PHYConfigDedicated reconfiguration\n",
        ctxt_pP->module_id, ctxt_pP->frame);
  // 1st: reconfigure SRB
  SRB_configList2 = CALLOC(1, sizeof(*SRB_configList));
  SRB1_config = CALLOC(1, sizeof(*SRB1_config));
  SRB1_config->srb_Identity = 1;
  SRB1_rlc_config = CALLOC(1, sizeof(*SRB1_rlc_config));
  SRB1_config->rlc_Config = SRB1_rlc_config;

  SRB1_rlc_config->present = SRB_ToAddMod__rlc_Config_PR_explicitValue;
  SRB1_rlc_config->choice.explicitValue.present = RLC_Config_PR_am;
  SRB1_rlc_config->choice.explicitValue.choice.am.ul_AM_RLC.t_PollRetransmit = T_PollRetransmit_ms15;
  SRB1_rlc_config->choice.explicitValue.choice.am.ul_AM_RLC.pollPDU = PollPDU_p8;
  SRB1_rlc_config->choice.explicitValue.choice.am.ul_AM_RLC.pollByte = PollByte_kB1000;
  SRB1_rlc_config->choice.explicitValue.choice.am.ul_AM_RLC.maxRetxThreshold = UL_AM_RLC__maxRetxThreshold_t16;
  SRB1_rlc_config->choice.explicitValue.choice.am.dl_AM_RLC.t_Reordering = T_Reordering_ms35;
  SRB1_rlc_config->choice.explicitValue.choice.am.dl_AM_RLC.t_StatusProhibit = T_StatusProhibit_ms10;

  SRB1_lchan_config = CALLOC(1, sizeof(*SRB1_lchan_config));
  SRB1_config->logicalChannelConfig = SRB1_lchan_config;

  SRB1_lchan_config->present = SRB_ToAddMod__logicalChannelConfig_PR_explicitValue;
  SRB1_ul_SpecificParameters = CALLOC(1, sizeof(*SRB1_ul_SpecificParameters));

  SRB1_lchan_config->choice.explicitValue.ul_SpecificParameters = SRB1_ul_SpecificParameters;

  SRB1_ul_SpecificParameters->priority = 1;

  //assign_enum(&SRB1_ul_SpecificParameters->prioritisedBitRate,LogicalChannelConfig__ul_SpecificParameters__prioritisedBitRate_infinity);
  SRB1_ul_SpecificParameters->prioritisedBitRate =
    LogicalChannelConfig__ul_SpecificParameters__prioritisedBitRate_infinity;

  //assign_enum(&SRB1_ul_SpecificParameters->bucketSizeDuration,LogicalChannelConfig__ul_SpecificParameters__bucketSizeDuration_ms50);
  SRB1_ul_SpecificParameters->bucketSizeDuration =
    LogicalChannelConfig__ul_SpecificParameters__bucketSizeDuration_ms50;

  logicalchannelgroup = CALLOC(1, sizeof(long));
  *logicalchannelgroup = 0;
  SRB1_ul_SpecificParameters->logicalChannelGroup = logicalchannelgroup;

  ASN_SEQUENCE_ADD(&SRB_configList2->list, SRB1_config);

  //2nd: now reconfigure phy config dedicated
  physicalConfigDedicated2 = CALLOC(1, sizeof(*physicalConfigDedicated2));
  *physicalConfigDedicated = physicalConfigDedicated2;

  physicalConfigDedicated2->pdsch_ConfigDedicated =
    CALLOC(1, sizeof(*physicalConfigDedicated2->pdsch_ConfigDedicated));
  physicalConfigDedicated2->pucch_ConfigDedicated =
    CALLOC(1, sizeof(*physicalConfigDedicated2->pucch_ConfigDedicated));
  physicalConfigDedicated2->pusch_ConfigDedicated =
    CALLOC(1, sizeof(*physicalConfigDedicated2->pusch_ConfigDedicated));
  physicalConfigDedicated2->uplinkPowerControlDedicated =
    CALLOC(1, sizeof(*physicalConfigDedicated2->uplinkPowerControlDedicated));
  physicalConfigDedicated2->tpc_PDCCH_ConfigPUCCH =
    CALLOC(1, sizeof(*physicalConfigDedicated2->tpc_PDCCH_ConfigPUCCH));
  physicalConfigDedicated2->tpc_PDCCH_ConfigPUSCH =
    CALLOC(1, sizeof(*physicalConfigDedicated2->tpc_PDCCH_ConfigPUSCH));
  physicalConfigDedicated2->cqi_ReportConfig = NULL;  //CALLOC(1,sizeof(*physicalConfigDedicated2->cqi_ReportConfig));
  physicalConfigDedicated2->soundingRS_UL_ConfigDedicated = CALLOC(1,sizeof(*physicalConfigDedicated2->soundingRS_UL_ConfigDedicated));
  physicalConfigDedicated2->antennaInfo = CALLOC(1, sizeof(*physicalConfigDedicated2->antennaInfo));
  physicalConfigDedicated2->schedulingRequestConfig =
    CALLOC(1, sizeof(*physicalConfigDedicated2->schedulingRequestConfig));
  // PDSCH
  //assign_enum(&physicalConfigDedicated2->pdsch_ConfigDedicated->p_a,
  //          PDSCH_ConfigDedicated__p_a_dB0);
  physicalConfigDedicated2->pdsch_ConfigDedicated->p_a = PDSCH_ConfigDedicated__p_a_dB0;

  // PUCCH
  physicalConfigDedicated2->pucch_ConfigDedicated->ackNackRepetition.present =
    PUCCH_ConfigDedicated__ackNackRepetition_PR_release;
  physicalConfigDedicated2->pucch_ConfigDedicated->ackNackRepetition.choice.release = 0;
  physicalConfigDedicated2->pucch_ConfigDedicated->tdd_AckNackFeedbackMode = NULL;    //PUCCH_ConfigDedicated__tdd_AckNackFeedbackMode_multiplexing;

  // Pusch_config_dedicated
  physicalConfigDedicated2->pusch_ConfigDedicated->betaOffset_ACK_Index = 0;  // 2.00
  physicalConfigDedicated2->pusch_ConfigDedicated->betaOffset_RI_Index = 0;   // 1.25
  physicalConfigDedicated2->pusch_ConfigDedicated->betaOffset_CQI_Index = 8;  // 2.25

  // UplinkPowerControlDedicated
  physicalConfigDedicated2->uplinkPowerControlDedicated->p0_UE_PUSCH = 0; // 0 dB
  //assign_enum(&physicalConfigDedicated2->uplinkPowerControlDedicated->deltaMCS_Enabled,
  // UplinkPowerControlDedicated__deltaMCS_Enabled_en1);
  physicalConfigDedicated2->uplinkPowerControlDedicated->deltaMCS_Enabled =
    UplinkPowerControlDedicated__deltaMCS_Enabled_en1;
  physicalConfigDedicated2->uplinkPowerControlDedicated->accumulationEnabled = 1; // should be TRUE in order to have 0dB power offset
  physicalConfigDedicated2->uplinkPowerControlDedicated->p0_UE_PUCCH = 0; // 0 dB
  physicalConfigDedicated2->uplinkPowerControlDedicated->pSRS_Offset = 0; // 0 dB
  physicalConfigDedicated2->uplinkPowerControlDedicated->filterCoefficient =
    CALLOC(1, sizeof(*physicalConfigDedicated2->uplinkPowerControlDedicated->filterCoefficient));
  //  assign_enum(physicalConfigDedicated2->uplinkPowerControlDedicated->filterCoefficient,FilterCoefficient_fc4); // fc4 dB
  *physicalConfigDedicated2->uplinkPowerControlDedicated->filterCoefficient = FilterCoefficient_fc4;  // fc4 dB

  // TPC-PDCCH-Config
  physicalConfigDedicated2->tpc_PDCCH_ConfigPUCCH->present = TPC_PDCCH_Config_PR_setup;
  physicalConfigDedicated2->tpc_PDCCH_ConfigPUCCH->choice.setup.tpc_Index.present = TPC_Index_PR_indexOfFormat3;
  physicalConfigDedicated2->tpc_PDCCH_ConfigPUCCH->choice.setup.tpc_Index.choice.indexOfFormat3 = 1;
  physicalConfigDedicated2->tpc_PDCCH_ConfigPUCCH->choice.setup.tpc_RNTI.buf = CALLOC(1, 2);
  physicalConfigDedicated2->tpc_PDCCH_ConfigPUCCH->choice.setup.tpc_RNTI.size = 2;
  physicalConfigDedicated2->tpc_PDCCH_ConfigPUCCH->choice.setup.tpc_RNTI.buf[0] = 0x12;
  physicalConfigDedicated2->tpc_PDCCH_ConfigPUCCH->choice.setup.tpc_RNTI.buf[1] = 0x34 + ue_context_pP->local_uid;
  physicalConfigDedicated2->tpc_PDCCH_ConfigPUCCH->choice.setup.tpc_RNTI.bits_unused = 0;

  physicalConfigDedicated2->tpc_PDCCH_ConfigPUSCH->present = TPC_PDCCH_Config_PR_setup;
  physicalConfigDedicated2->tpc_PDCCH_ConfigPUSCH->choice.setup.tpc_Index.present = TPC_Index_PR_indexOfFormat3;
  physicalConfigDedicated2->tpc_PDCCH_ConfigPUSCH->choice.setup.tpc_Index.choice.indexOfFormat3 = 1;
  physicalConfigDedicated2->tpc_PDCCH_ConfigPUSCH->choice.setup.tpc_RNTI.buf = CALLOC(1, 2);
  physicalConfigDedicated2->tpc_PDCCH_ConfigPUSCH->choice.setup.tpc_RNTI.size = 2;
  physicalConfigDedicated2->tpc_PDCCH_ConfigPUSCH->choice.setup.tpc_RNTI.buf[0] = 0x22;
  physicalConfigDedicated2->tpc_PDCCH_ConfigPUSCH->choice.setup.tpc_RNTI.buf[1] = 0x34 + ue_context_pP->local_uid;
  physicalConfigDedicated2->tpc_PDCCH_ConfigPUSCH->choice.setup.tpc_RNTI.bits_unused = 0;

  // CQI ReportConfig
  /*
     physicalConfigDedicated2->cqi_ReportConfig->cqi_ReportModeAperiodic=CALLOC(1,sizeof(*physicalConfigDedicated2->cqi_ReportConfig->cqi_ReportModeAperiodic));
     assign_enum(physicalConfigDedicated2->cqi_ReportConfig->cqi_ReportModeAperiodic,
     CQI_ReportConfig__cqi_ReportModeAperiodic_rm30); // HLC CQI, no PMI
     physicalConfigDedicated2->cqi_ReportConfig->nomPDSCH_RS_EPRE_Offset = 0; // 0 dB
     physicalConfigDedicated2->cqi_ReportConfig->cqi_ReportPeriodic=CALLOC(1,sizeof(*physicalConfigDedicated2->cqi_ReportConfig->cqi_ReportPeriodic));
     physicalConfigDedicated2->cqi_ReportConfig->cqi_ReportPeriodic->present =  CQI_ReportPeriodic_PR_setup;
     physicalConfigDedicated2->cqi_ReportConfig->cqi_ReportPeriodic->choice.setup.cqi_PUCCH_ResourceIndex = 0;  // n2_pucch
     physicalConfigDedicated2->cqi_ReportConfig->cqi_ReportPeriodic->choice.setup.cqi_pmi_ConfigIndex = 0;  // Icqi/pmi
     physicalConfigDedicated2->cqi_ReportConfig->cqi_ReportPeriodic->choice.setup.cqi_FormatIndicatorPeriodic.present = CQI_ReportPeriodic__setup__cqi_FormatIndicatorPeriodic_PR_subbandCQI;  // subband CQI
     physicalConfigDedicated2->cqi_ReportConfig->cqi_ReportPeriodic->choice.setup.cqi_FormatIndicatorPeriodic.choice.subbandCQI.k=4;

     physicalConfigDedicated2->cqi_ReportConfig->cqi_ReportPeriodic->choice.setup.ri_ConfigIndex=NULL;
     physicalConfigDedicated2->cqi_ReportConfig->cqi_ReportPeriodic->choice.setup.simultaneousAckNackAndCQI=0;
   */

  //soundingRS-UL-ConfigDedicated
  /*
     physicalConfigDedicated2->soundingRS_UL_ConfigDedicated->present = SoundingRS_UL_ConfigDedicated_PR_setup;
     assign_enum(&physicalConfigDedicated2->soundingRS_UL_ConfigDedicated->choice.setup.srs_Bandwidth,
     SoundingRS_UL_ConfigDedicated__setup__srs_Bandwidth_bw0);
     assign_enum(&physicalConfigDedicated2->soundingRS_UL_ConfigDedicated->choice.setup.srs_HoppingBandwidth,
     SoundingRS_UL_ConfigDedicated__setup__srs_HoppingBandwidth_hbw0);
     physicalConfigDedicated2->soundingRS_UL_ConfigDedicated->choice.setup.freqDomainPosition=0;
     physicalConfigDedicated2->soundingRS_UL_ConfigDedicated->choice.setup.duration=1;
     physicalConfigDedicated2->soundingRS_UL_ConfigDedicated->choice.setup.srs_ConfigIndex=1;
     physicalConfigDedicated2->soundingRS_UL_ConfigDedicated->choice.setup.transmissionComb=0;
     assign_enum(&physicalConfigDedicated2->soundingRS_UL_ConfigDedicated->choice.setup.cyclicShift,
     SoundingRS_UL_ConfigDedicated__setup__cyclicShift_cs0);
   */

  //AntennaInfoDedicated
  physicalConfigDedicated2->antennaInfo = CALLOC(1, sizeof(*physicalConfigDedicated2->antennaInfo));
  physicalConfigDedicated2->antennaInfo->present = PhysicalConfigDedicated__antennaInfo_PR_explicitValue;
  //assign_enum(&physicalConfigDedicated2->antennaInfo->choice.explicitValue.transmissionMode,
  //     AntennaInfoDedicated__transmissionMode_tm2);
  /*
     switch (transmission_mode){
     case 1:
     physicalConfigDedicated2->antennaInfo->choice.explicitValue.transmissionMode=     AntennaInfoDedicated__transmissionMode_tm1;
     break;
     case 2:
     physicalConfigDedicated2->antennaInfo->choice.explicitValue.transmissionMode=     AntennaInfoDedicated__transmissionMode_tm2;
     break;
     case 4:
     physicalConfigDedicated2->antennaInfo->choice.explicitValue.transmissionMode=     AntennaInfoDedicated__transmissionMode_tm4;
     break;
     case 5:
     physicalConfigDedicated2->antennaInfo->choice.explicitValue.transmissionMode=     AntennaInfoDedicated__transmissionMode_tm5;
     break;
     case 6:
     physicalConfigDedicated2->antennaInfo->choice.explicitValue.transmissionMode=     AntennaInfoDedicated__transmissionMode_tm6;
     break;
     }
   */
  physicalConfigDedicated2->antennaInfo->choice.explicitValue.ue_TransmitAntennaSelection.present =
    AntennaInfoDedicated__ue_TransmitAntennaSelection_PR_release;
  physicalConfigDedicated2->antennaInfo->choice.explicitValue.ue_TransmitAntennaSelection.choice.release = 0;

  // SchedulingRequestConfig
  physicalConfigDedicated2->schedulingRequestConfig->present = SchedulingRequestConfig_PR_setup;
  physicalConfigDedicated2->schedulingRequestConfig->choice.setup.sr_PUCCH_ResourceIndex = ue_context_pP->local_uid;

  if (rrc_inst->carrier[0].sib1->tdd_Config==NULL) {  // FD
    physicalConfigDedicated2->schedulingRequestConfig->choice.setup.sr_ConfigIndex = 5 + (ue_context_pP->local_uid %
        10);   // Isr = 5 (every 10 subframes, offset=2+UE_id mod3)
  } else {
    switch (rrc_inst->carrier[0].sib1->tdd_Config->subframeAssignment) {
    case 1:
      physicalConfigDedicated2->schedulingRequestConfig->choice.setup.sr_ConfigIndex = 7 + (ue_context_pP->local_uid & 1) + ((
            ue_context_pP->local_uid & 3) >> 1) * 5;    // Isr = 5 (every 10 subframes, offset=2 for UE0, 3 for UE1, 7 for UE2, 8 for UE3 , 2 for UE4 etc..)
      break;

    case 3:
      physicalConfigDedicated2->schedulingRequestConfig->choice.setup.sr_ConfigIndex = 7 + (ue_context_pP->local_uid %
          3);    // Isr = 5 (every 10 subframes, offset=2 for UE0, 3 for UE1, 3 for UE2, 2 for UE3 , etc..)
      break;

    case 4:
      physicalConfigDedicated2->schedulingRequestConfig->choice.setup.sr_ConfigIndex = 7 + (ue_context_pP->local_uid &
          1);    // Isr = 5 (every 10 subframes, offset=2 for UE0, 3 for UE1, 3 for UE2, 2 for UE3 , etc..)
      break;

    default:
      physicalConfigDedicated2->schedulingRequestConfig->choice.setup.sr_ConfigIndex = 7; // Isr = 5 (every 10 subframes, offset=2 for all UE0 etc..)
      break;
    }
  }

  //  assign_enum(&physicalConfigDedicated2->schedulingRequestConfig->choice.setup.dsr_TransMax,
  //SchedulingRequestConfig__setup__dsr_TransMax_n4);
  //  assign_enum(&physicalConfigDedicated2->schedulingRequestConfig->choice.setup.dsr_TransMax = SchedulingRequestConfig__setup__dsr_TransMax_n4;
  physicalConfigDedicated2->schedulingRequestConfig->choice.setup.dsr_TransMax =
    SchedulingRequestConfig__setup__dsr_TransMax_n4;

  LOG_D(RRC,
        "handover_config [FRAME %05d][RRC_eNB][MOD %02d][][--- MAC_CONFIG_REQ  (SRB1 UE %x) --->][MAC_eNB][MOD %02d][]\n",
        ctxt_pP->frame, ctxt_pP->module_id, ue_context_pP->ue_context.rnti, ctxt_pP->module_id);
  rrc_mac_config_req_eNB(
			 ctxt_pP->module_id,
			 ue_context_pP->ue_context.primaryCC_id,
			 0,0,0,0,0,
#if (RRC_VERSION >= MAKE_VERSION(14, 0, 0))
0,
#endif 
			 ue_context_pP->ue_context.rnti,
			 (BCCH_BCH_Message_t *) NULL,
			 (RadioResourceConfigCommonSIB_t*) NULL,
#if (RRC_VERSION >= MAKE_VERSION(14, 0, 0))
			 (RadioResourceConfigCommonSIB_t*) NULL,
#endif
			 ue_context_pP->ue_context.physicalConfigDedicated,
#if (RRC_VERSION >= MAKE_VERSION(10, 0, 0))
			 (SCellToAddMod_r10_t *)NULL,
			 //(struct PhysicalConfigDedicatedSCell_r10 *)NULL,
#endif
			 (MeasObjectToAddMod_t **) NULL,
			 ue_context_pP->ue_context.mac_MainConfig,
			 1,
			 SRB1_logicalChannelConfig,
			 ue_context_pP->ue_context.measGapConfig,
			 (TDD_Config_t*) NULL,
			 (MobilityControlInfo_t*) NULL,
			 (SchedulingInfoList_t*) NULL,
			 0,
			 NULL,
			 NULL,
			 (MBSFN_SubframeConfigList_t *) NULL
#if (RRC_VERSION >= MAKE_VERSION(9, 0, 0))
			 , 0, (MBSFN_AreaInfoList_r9_t *) NULL, (PMCH_InfoList_r9_t *) NULL
#endif
#if (RRC_VERSION >= MAKE_VERSION(13, 0, 0))
			 ,
			 (SystemInformationBlockType1_v1310_IEs_t *)NULL
#endif
			 );
  
  // Configure target eNB SRB2
  /// SRB2
  SRB2_config = CALLOC(1, sizeof(*SRB2_config));
  SRB_configList2 = CALLOC(1, sizeof(*SRB_configList2));
  memset(SRB_configList2, 0, sizeof(*SRB_configList2));

  SRB2_config->srb_Identity = 2;
  SRB2_rlc_config = CALLOC(1, sizeof(*SRB2_rlc_config));
  SRB2_config->rlc_Config = SRB2_rlc_config;

  SRB2_rlc_config->present = SRB_ToAddMod__rlc_Config_PR_explicitValue;
  SRB2_rlc_config->choice.explicitValue.present = RLC_Config_PR_am;
  SRB2_rlc_config->choice.explicitValue.choice.am.ul_AM_RLC.t_PollRetransmit = T_PollRetransmit_ms15;
  SRB2_rlc_config->choice.explicitValue.choice.am.ul_AM_RLC.pollPDU = PollPDU_p8;
  SRB2_rlc_config->choice.explicitValue.choice.am.ul_AM_RLC.pollByte = PollByte_kB1000;
  SRB2_rlc_config->choice.explicitValue.choice.am.ul_AM_RLC.maxRetxThreshold = UL_AM_RLC__maxRetxThreshold_t32;
  SRB2_rlc_config->choice.explicitValue.choice.am.dl_AM_RLC.t_Reordering = T_Reordering_ms35;
  SRB2_rlc_config->choice.explicitValue.choice.am.dl_AM_RLC.t_StatusProhibit = T_StatusProhibit_ms10;

  SRB2_lchan_config = CALLOC(1, sizeof(*SRB2_lchan_config));
  SRB2_config->logicalChannelConfig = SRB2_lchan_config;

  SRB2_lchan_config->present = SRB_ToAddMod__logicalChannelConfig_PR_explicitValue;

  SRB2_ul_SpecificParameters = CALLOC(1, sizeof(*SRB2_ul_SpecificParameters));

  SRB2_ul_SpecificParameters->priority = 1;
  SRB2_ul_SpecificParameters->prioritisedBitRate =
    LogicalChannelConfig__ul_SpecificParameters__prioritisedBitRate_infinity;
  SRB2_ul_SpecificParameters->bucketSizeDuration =
    LogicalChannelConfig__ul_SpecificParameters__bucketSizeDuration_ms50;

  // LCG for CCCH and DCCH is 0 as defined in 36331
  logicalchannelgroup = CALLOC(1, sizeof(long));
  *logicalchannelgroup = 0;

  SRB2_ul_SpecificParameters->logicalChannelGroup = logicalchannelgroup;
  SRB2_lchan_config->choice.explicitValue.ul_SpecificParameters = SRB2_ul_SpecificParameters;
  ASN_SEQUENCE_ADD(&SRB_configList->list, SRB2_config);
  ASN_SEQUENCE_ADD(&SRB_configList2->list, SRB2_config);

  // Configure target eNB DRB
  DRB_configList2 = CALLOC(1, sizeof(*DRB_configList2));
  /// DRB
  DRB_config = CALLOC(1, sizeof(*DRB_config));

  //DRB_config->drb_Identity = (DRB_Identity_t) 1; //allowed values 1..32
  // NN: this is the 1st DRB for this ue, so set it to 1
  DRB_config->drb_Identity = (DRB_Identity_t) 1;  // (ue_mod_idP+1); //allowed values 1..32
  DRB_config->logicalChannelIdentity = CALLOC(1, sizeof(long));
  *(DRB_config->logicalChannelIdentity) = (long)3;
  DRB_rlc_config = CALLOC(1, sizeof(*DRB_rlc_config));
  DRB_config->rlc_Config = DRB_rlc_config;
  DRB_rlc_config->present = RLC_Config_PR_um_Bi_Directional;
  DRB_rlc_config->choice.um_Bi_Directional.ul_UM_RLC.sn_FieldLength = SN_FieldLength_size10;
  DRB_rlc_config->choice.um_Bi_Directional.dl_UM_RLC.sn_FieldLength = SN_FieldLength_size10;
  DRB_rlc_config->choice.um_Bi_Directional.dl_UM_RLC.t_Reordering = T_Reordering_ms35;

  DRB_pdcp_config = CALLOC(1, sizeof(*DRB_pdcp_config));
  DRB_config->pdcp_Config = DRB_pdcp_config;
  DRB_pdcp_config->discardTimer = NULL;
  DRB_pdcp_config->rlc_AM = NULL;
  PDCP_rlc_UM = CALLOC(1, sizeof(*PDCP_rlc_UM));
  DRB_pdcp_config->rlc_UM = PDCP_rlc_UM;
  PDCP_rlc_UM->pdcp_SN_Size = PDCP_Config__rlc_UM__pdcp_SN_Size_len12bits;
  DRB_pdcp_config->headerCompression.present = PDCP_Config__headerCompression_PR_notUsed;

  DRB_lchan_config = CALLOC(1, sizeof(*DRB_lchan_config));
  DRB_config->logicalChannelConfig = DRB_lchan_config;
  DRB_ul_SpecificParameters = CALLOC(1, sizeof(*DRB_ul_SpecificParameters));
  DRB_lchan_config->ul_SpecificParameters = DRB_ul_SpecificParameters;

  DRB_ul_SpecificParameters->priority = 2;    // lower priority than srb1, srb2
  DRB_ul_SpecificParameters->prioritisedBitRate =
    LogicalChannelConfig__ul_SpecificParameters__prioritisedBitRate_infinity;
  DRB_ul_SpecificParameters->bucketSizeDuration =
    LogicalChannelConfig__ul_SpecificParameters__bucketSizeDuration_ms50;

  // LCG for DTCH can take the value from 1 to 3 as defined in 36331: normally controlled by upper layers (like RRM)
  logicalchannelgroup_drb = CALLOC(1, sizeof(long));
  *logicalchannelgroup_drb = 1;
  DRB_ul_SpecificParameters->logicalChannelGroup = logicalchannelgroup_drb;

  ASN_SEQUENCE_ADD(&DRB_configList2->list, DRB_config);

  mac_MainConfig = CALLOC(1, sizeof(*mac_MainConfig));
  ue_context_pP->ue_context.mac_MainConfig = mac_MainConfig;

  mac_MainConfig->ul_SCH_Config = CALLOC(1, sizeof(*mac_MainConfig->ul_SCH_Config));

  maxHARQ_Tx = CALLOC(1, sizeof(long));
  *maxHARQ_Tx = MAC_MainConfig__ul_SCH_Config__maxHARQ_Tx_n5;
  mac_MainConfig->ul_SCH_Config->maxHARQ_Tx = maxHARQ_Tx;

  periodicBSR_Timer = CALLOC(1, sizeof(long));
  *periodicBSR_Timer = PeriodicBSR_Timer_r12_sf64;
  mac_MainConfig->ul_SCH_Config->periodicBSR_Timer = periodicBSR_Timer;

  mac_MainConfig->ul_SCH_Config->retxBSR_Timer = RetxBSR_Timer_r12_sf320;

  mac_MainConfig->ul_SCH_Config->ttiBundling = 0; // FALSE

  mac_MainConfig->drx_Config = NULL;

  mac_MainConfig->phr_Config = CALLOC(1, sizeof(*mac_MainConfig->phr_Config));

  mac_MainConfig->phr_Config->present = MAC_MainConfig__phr_Config_PR_setup;
  mac_MainConfig->phr_Config->choice.setup.periodicPHR_Timer = MAC_MainConfig__phr_Config__setup__periodicPHR_Timer_sf20; // sf20 = 20 subframes

  mac_MainConfig->phr_Config->choice.setup.prohibitPHR_Timer = MAC_MainConfig__phr_Config__setup__prohibitPHR_Timer_sf20; // sf20 = 20 subframes

  mac_MainConfig->phr_Config->choice.setup.dl_PathlossChange = MAC_MainConfig__phr_Config__setup__dl_PathlossChange_dB1;  // Value dB1 =1 dB, dB3 = 3 dB

#if (RRC_VERSION >= MAKE_VERSION(9, 0, 0))
  sr_ProhibitTimer_r9 = CALLOC(1, sizeof(long));
  *sr_ProhibitTimer_r9 = 0;   // SR tx on PUCCH, Value in number of SR period(s). Value 0 = no timer for SR, Value 2= 2*SR
  mac_MainConfig->ext1 = CALLOC(1, sizeof(struct MAC_MainConfig__ext1));
  mac_MainConfig->ext1->sr_ProhibitTimer_r9 = sr_ProhibitTimer_r9;
  //sps_RA_ConfigList_rlola = NULL;
#endif
  // Measurement ID list
  MeasId_list = CALLOC(1, sizeof(*MeasId_list));
  memset((void *)MeasId_list, 0, sizeof(*MeasId_list));

  MeasId0 = CALLOC(1, sizeof(*MeasId0));
  MeasId0->measId = 1;
  MeasId0->measObjectId = 1;
  MeasId0->reportConfigId = 1;
  ASN_SEQUENCE_ADD(&MeasId_list->list, MeasId0);

  MeasId1 = CALLOC(1, sizeof(*MeasId1));
  MeasId1->measId = 2;
  MeasId1->measObjectId = 1;
  MeasId1->reportConfigId = 2;
  ASN_SEQUENCE_ADD(&MeasId_list->list, MeasId1);

  MeasId2 = CALLOC(1, sizeof(*MeasId2));
  MeasId2->measId = 3;
  MeasId2->measObjectId = 1;
  MeasId2->reportConfigId = 3;
  ASN_SEQUENCE_ADD(&MeasId_list->list, MeasId2);

  MeasId3 = CALLOC(1, sizeof(*MeasId3));
  MeasId3->measId = 4;
  MeasId3->measObjectId = 1;
  MeasId3->reportConfigId = 4;
  ASN_SEQUENCE_ADD(&MeasId_list->list, MeasId3);

  MeasId4 = CALLOC(1, sizeof(*MeasId4));
  MeasId4->measId = 5;
  MeasId4->measObjectId = 1;
  MeasId4->reportConfigId = 5;
  ASN_SEQUENCE_ADD(&MeasId_list->list, MeasId4);

  MeasId5 = CALLOC(1, sizeof(*MeasId5));
  MeasId5->measId = 6;
  MeasId5->measObjectId = 1;
  MeasId5->reportConfigId = 6;
  ASN_SEQUENCE_ADD(&MeasId_list->list, MeasId5);

  //  rrcConnectionReconfiguration->criticalExtensions.choice.c1.choice.rrcConnectionReconfiguration_r8.measConfig->measIdToAddModList = MeasId_list;

  // Add one EUTRA Measurement Object
  MeasObj_list = CALLOC(1, sizeof(*MeasObj_list));
  memset((void *)MeasObj_list, 0, sizeof(*MeasObj_list));

  // Configure MeasObject

  MeasObj = CALLOC(1, sizeof(*MeasObj));
  memset((void *)MeasObj, 0, sizeof(*MeasObj));

  MeasObj->measObjectId = 1;
  MeasObj->measObject.present = MeasObjectToAddMod__measObject_PR_measObjectEUTRA;
  MeasObj->measObject.choice.measObjectEUTRA.carrierFreq = 36090;
  MeasObj->measObject.choice.measObjectEUTRA.allowedMeasBandwidth = AllowedMeasBandwidth_mbw25;
  MeasObj->measObject.choice.measObjectEUTRA.presenceAntennaPort1 = 1;
  MeasObj->measObject.choice.measObjectEUTRA.neighCellConfig.buf = CALLOC(1, sizeof(uint8_t));
  MeasObj->measObject.choice.measObjectEUTRA.neighCellConfig.buf[0] = 0;
  MeasObj->measObject.choice.measObjectEUTRA.neighCellConfig.size = 1;
  MeasObj->measObject.choice.measObjectEUTRA.neighCellConfig.bits_unused = 6;
  MeasObj->measObject.choice.measObjectEUTRA.offsetFreq = NULL;   // Default is 15 or 0dB

  MeasObj->measObject.choice.measObjectEUTRA.cellsToAddModList =
    (CellsToAddModList_t *) CALLOC(1, sizeof(*CellsToAddModList));
  CellsToAddModList = MeasObj->measObject.choice.measObjectEUTRA.cellsToAddModList;

  // Add adjacent cell lists (6 per eNB)
  for (i = 0; i < 6; i++) {
    CellToAdd = (CellsToAddMod_t *) CALLOC(1, sizeof(*CellToAdd));
    CellToAdd->cellIndex = i + 1;
    CellToAdd->physCellId = get_adjacent_cell_id(ctxt_pP->module_id, i);
    CellToAdd->cellIndividualOffset = Q_OffsetRange_dB0;

    ASN_SEQUENCE_ADD(&CellsToAddModList->list, CellToAdd);
  }

  ASN_SEQUENCE_ADD(&MeasObj_list->list, MeasObj);
  //  rrcConnectionReconfiguration->criticalExtensions.choice.c1.choice.rrcConnectionReconfiguration_r8.measConfig->measObjectToAddModList = MeasObj_list;

  // Report Configurations for periodical, A1-A5 events
  ReportConfig_list = CALLOC(1, sizeof(*ReportConfig_list));

  ReportConfig_per = CALLOC(1, sizeof(*ReportConfig_per));

  ReportConfig_A1 = CALLOC(1, sizeof(*ReportConfig_A1));

  ReportConfig_A2 = CALLOC(1, sizeof(*ReportConfig_A2));

  ReportConfig_A3 = CALLOC(1, sizeof(*ReportConfig_A3));

  ReportConfig_A4 = CALLOC(1, sizeof(*ReportConfig_A4));

  ReportConfig_A5 = CALLOC(1, sizeof(*ReportConfig_A5));

  ReportConfig_per->reportConfigId = 1;
  ReportConfig_per->reportConfig.present = ReportConfigToAddMod__reportConfig_PR_reportConfigEUTRA;
  ReportConfig_per->reportConfig.choice.reportConfigEUTRA.triggerType.present =
    ReportConfigEUTRA__triggerType_PR_periodical;
  ReportConfig_per->reportConfig.choice.reportConfigEUTRA.triggerType.choice.periodical.purpose =
    ReportConfigEUTRA__triggerType__periodical__purpose_reportStrongestCells;
  ReportConfig_per->reportConfig.choice.reportConfigEUTRA.triggerQuantity = ReportConfigEUTRA__triggerQuantity_rsrp;
  ReportConfig_per->reportConfig.choice.reportConfigEUTRA.reportQuantity = ReportConfigEUTRA__reportQuantity_both;
  ReportConfig_per->reportConfig.choice.reportConfigEUTRA.maxReportCells = 2;
  ReportConfig_per->reportConfig.choice.reportConfigEUTRA.reportInterval = ReportInterval_ms120;
  ReportConfig_per->reportConfig.choice.reportConfigEUTRA.reportAmount = ReportConfigEUTRA__reportAmount_infinity;

  ASN_SEQUENCE_ADD(&ReportConfig_list->list, ReportConfig_per);

  ReportConfig_A1->reportConfigId = 2;
  ReportConfig_A1->reportConfig.present = ReportConfigToAddMod__reportConfig_PR_reportConfigEUTRA;
  ReportConfig_A1->reportConfig.choice.reportConfigEUTRA.triggerType.present =
    ReportConfigEUTRA__triggerType_PR_event;
  ReportConfig_A1->reportConfig.choice.reportConfigEUTRA.triggerType.choice.event.eventId.present =
    ReportConfigEUTRA__triggerType__event__eventId_PR_eventA1;
  ReportConfig_A1->reportConfig.choice.reportConfigEUTRA.triggerType.choice.event.eventId.choice.eventA1.
  a1_Threshold.present = ThresholdEUTRA_PR_threshold_RSRP;
  ReportConfig_A1->reportConfig.choice.reportConfigEUTRA.triggerType.choice.event.eventId.choice.eventA1.
  a1_Threshold.choice.threshold_RSRP = 10;

  ReportConfig_A1->reportConfig.choice.reportConfigEUTRA.triggerQuantity = ReportConfigEUTRA__triggerQuantity_rsrp;
  ReportConfig_A1->reportConfig.choice.reportConfigEUTRA.reportQuantity = ReportConfigEUTRA__reportQuantity_both;
  ReportConfig_A1->reportConfig.choice.reportConfigEUTRA.maxReportCells = 2;
  ReportConfig_A1->reportConfig.choice.reportConfigEUTRA.reportInterval = ReportInterval_ms120;
  ReportConfig_A1->reportConfig.choice.reportConfigEUTRA.reportAmount = ReportConfigEUTRA__reportAmount_infinity;

  ASN_SEQUENCE_ADD(&ReportConfig_list->list, ReportConfig_A1);

  ReportConfig_A2->reportConfigId = 3;
  ReportConfig_A2->reportConfig.present = ReportConfigToAddMod__reportConfig_PR_reportConfigEUTRA;
  ReportConfig_A2->reportConfig.choice.reportConfigEUTRA.triggerType.present =
    ReportConfigEUTRA__triggerType_PR_event;
  ReportConfig_A2->reportConfig.choice.reportConfigEUTRA.triggerType.choice.event.eventId.present =
    ReportConfigEUTRA__triggerType__event__eventId_PR_eventA2;
  ReportConfig_A2->reportConfig.choice.reportConfigEUTRA.triggerType.choice.event.eventId.choice.eventA2.
  a2_Threshold.present = ThresholdEUTRA_PR_threshold_RSRP;
  ReportConfig_A2->reportConfig.choice.reportConfigEUTRA.triggerType.choice.event.eventId.choice.eventA2.
  a2_Threshold.choice.threshold_RSRP = 10;

  ReportConfig_A2->reportConfig.choice.reportConfigEUTRA.triggerQuantity = ReportConfigEUTRA__triggerQuantity_rsrp;
  ReportConfig_A2->reportConfig.choice.reportConfigEUTRA.reportQuantity = ReportConfigEUTRA__reportQuantity_both;
  ReportConfig_A2->reportConfig.choice.reportConfigEUTRA.maxReportCells = 2;
  ReportConfig_A2->reportConfig.choice.reportConfigEUTRA.reportInterval = ReportInterval_ms120;
  ReportConfig_A2->reportConfig.choice.reportConfigEUTRA.reportAmount = ReportConfigEUTRA__reportAmount_infinity;

  ASN_SEQUENCE_ADD(&ReportConfig_list->list, ReportConfig_A2);

  ReportConfig_A3->reportConfigId = 4;
  ReportConfig_A3->reportConfig.present = ReportConfigToAddMod__reportConfig_PR_reportConfigEUTRA;
  ReportConfig_A3->reportConfig.choice.reportConfigEUTRA.triggerType.present =
    ReportConfigEUTRA__triggerType_PR_event;
  ReportConfig_A3->reportConfig.choice.reportConfigEUTRA.triggerType.choice.event.eventId.present =
    ReportConfigEUTRA__triggerType__event__eventId_PR_eventA3;
  ReportConfig_A3->reportConfig.choice.reportConfigEUTRA.triggerType.choice.event.eventId.choice.eventA3.a3_Offset =
    10;
  ReportConfig_A3->reportConfig.choice.reportConfigEUTRA.triggerType.choice.event.eventId.choice.
  eventA3.reportOnLeave = 1;

  ReportConfig_A3->reportConfig.choice.reportConfigEUTRA.triggerQuantity = ReportConfigEUTRA__triggerQuantity_rsrp;
  ReportConfig_A3->reportConfig.choice.reportConfigEUTRA.reportQuantity = ReportConfigEUTRA__reportQuantity_both;
  ReportConfig_A3->reportConfig.choice.reportConfigEUTRA.maxReportCells = 2;
  ReportConfig_A3->reportConfig.choice.reportConfigEUTRA.reportInterval = ReportInterval_ms120;
  ReportConfig_A3->reportConfig.choice.reportConfigEUTRA.reportAmount = ReportConfigEUTRA__reportAmount_infinity;

  ASN_SEQUENCE_ADD(&ReportConfig_list->list, ReportConfig_A3);

  ReportConfig_A4->reportConfigId = 5;
  ReportConfig_A4->reportConfig.present = ReportConfigToAddMod__reportConfig_PR_reportConfigEUTRA;
  ReportConfig_A4->reportConfig.choice.reportConfigEUTRA.triggerType.present =
    ReportConfigEUTRA__triggerType_PR_event;
  ReportConfig_A4->reportConfig.choice.reportConfigEUTRA.triggerType.choice.event.eventId.present =
    ReportConfigEUTRA__triggerType__event__eventId_PR_eventA4;
  ReportConfig_A4->reportConfig.choice.reportConfigEUTRA.triggerType.choice.event.eventId.choice.eventA4.
  a4_Threshold.present = ThresholdEUTRA_PR_threshold_RSRP;
  ReportConfig_A4->reportConfig.choice.reportConfigEUTRA.triggerType.choice.event.eventId.choice.eventA4.
  a4_Threshold.choice.threshold_RSRP = 10;

  ReportConfig_A4->reportConfig.choice.reportConfigEUTRA.triggerQuantity = ReportConfigEUTRA__triggerQuantity_rsrp;
  ReportConfig_A4->reportConfig.choice.reportConfigEUTRA.reportQuantity = ReportConfigEUTRA__reportQuantity_both;
  ReportConfig_A4->reportConfig.choice.reportConfigEUTRA.maxReportCells = 2;
  ReportConfig_A4->reportConfig.choice.reportConfigEUTRA.reportInterval = ReportInterval_ms120;
  ReportConfig_A4->reportConfig.choice.reportConfigEUTRA.reportAmount = ReportConfigEUTRA__reportAmount_infinity;

  ASN_SEQUENCE_ADD(&ReportConfig_list->list, ReportConfig_A4);

  ReportConfig_A5->reportConfigId = 6;
  ReportConfig_A5->reportConfig.present = ReportConfigToAddMod__reportConfig_PR_reportConfigEUTRA;
  ReportConfig_A5->reportConfig.choice.reportConfigEUTRA.triggerType.present =
    ReportConfigEUTRA__triggerType_PR_event;
  ReportConfig_A5->reportConfig.choice.reportConfigEUTRA.triggerType.choice.event.eventId.present =
    ReportConfigEUTRA__triggerType__event__eventId_PR_eventA5;
  ReportConfig_A5->reportConfig.choice.reportConfigEUTRA.triggerType.choice.event.eventId.choice.
  eventA5.a5_Threshold1.present = ThresholdEUTRA_PR_threshold_RSRP;
  ReportConfig_A5->reportConfig.choice.reportConfigEUTRA.triggerType.choice.event.eventId.choice.
  eventA5.a5_Threshold2.present = ThresholdEUTRA_PR_threshold_RSRP;
  ReportConfig_A5->reportConfig.choice.reportConfigEUTRA.triggerType.choice.event.eventId.choice.
  eventA5.a5_Threshold1.choice.threshold_RSRP = 10;
  ReportConfig_A5->reportConfig.choice.reportConfigEUTRA.triggerType.choice.event.eventId.choice.
  eventA5.a5_Threshold2.choice.threshold_RSRP = 10;

  ReportConfig_A5->reportConfig.choice.reportConfigEUTRA.triggerQuantity = ReportConfigEUTRA__triggerQuantity_rsrp;
  ReportConfig_A5->reportConfig.choice.reportConfigEUTRA.reportQuantity = ReportConfigEUTRA__reportQuantity_both;
  ReportConfig_A5->reportConfig.choice.reportConfigEUTRA.maxReportCells = 2;
  ReportConfig_A5->reportConfig.choice.reportConfigEUTRA.reportInterval = ReportInterval_ms120;
  ReportConfig_A5->reportConfig.choice.reportConfigEUTRA.reportAmount = ReportConfigEUTRA__reportAmount_infinity;

  ASN_SEQUENCE_ADD(&ReportConfig_list->list, ReportConfig_A5);

  Sparams = CALLOC(1, sizeof(*Sparams));
  Sparams->present = MeasConfig__speedStatePars_PR_setup;
  Sparams->choice.setup.timeToTrigger_SF.sf_High = SpeedStateScaleFactors__sf_Medium_oDot75;
  Sparams->choice.setup.timeToTrigger_SF.sf_Medium = SpeedStateScaleFactors__sf_High_oDot5;
  Sparams->choice.setup.mobilityStateParameters.n_CellChangeHigh = 10;
  Sparams->choice.setup.mobilityStateParameters.n_CellChangeMedium = 5;
  Sparams->choice.setup.mobilityStateParameters.t_Evaluation = MobilityStateParameters__t_Evaluation_s60;
  Sparams->choice.setup.mobilityStateParameters.t_HystNormal = MobilityStateParameters__t_HystNormal_s120;

  quantityConfig = CALLOC(1, sizeof(*quantityConfig));
  memset((void *)quantityConfig, 0, sizeof(*quantityConfig));
  quantityConfig->quantityConfigEUTRA = CALLOC(1, sizeof(*quantityConfig->quantityConfigEUTRA));
  memset((void *)quantityConfig->quantityConfigEUTRA, 0, sizeof(*quantityConfig->quantityConfigEUTRA));
  quantityConfig->quantityConfigCDMA2000 = NULL;
  quantityConfig->quantityConfigGERAN = NULL;
  quantityConfig->quantityConfigUTRA = NULL;
  quantityConfig->quantityConfigEUTRA->filterCoefficientRSRP =
    CALLOC(1, sizeof(*quantityConfig->quantityConfigEUTRA->filterCoefficientRSRP));
  quantityConfig->quantityConfigEUTRA->filterCoefficientRSRQ =
    CALLOC(1, sizeof(*quantityConfig->quantityConfigEUTRA->filterCoefficientRSRQ));
  *quantityConfig->quantityConfigEUTRA->filterCoefficientRSRP = FilterCoefficient_fc4;
  *quantityConfig->quantityConfigEUTRA->filterCoefficientRSRQ = FilterCoefficient_fc4;

  /* mobilityinfo  */

  mobilityInfo = CALLOC(1, sizeof(*mobilityInfo));
  memset((void *)mobilityInfo, 0, sizeof(*mobilityInfo));
  mobilityInfo->targetPhysCellId =
    (PhysCellId_t) two_tier_hexagonal_cellIds[ue_context_pP->ue_context.handover_info->modid_t];
  LOG_D(RRC, "[eNB %d] Frame %d: handover preparation: targetPhysCellId: %ld mod_id: %d ue: %x \n",
        ctxt_pP->module_id,
        ctxt_pP->frame,
        mobilityInfo->targetPhysCellId,
        ctxt_pP->module_id,
        ue_context_pP->ue_context.rnti);

  mobilityInfo->additionalSpectrumEmission = CALLOC(1, sizeof(*mobilityInfo->additionalSpectrumEmission));
  *mobilityInfo->additionalSpectrumEmission = 1;  //Check this value!

  mobilityInfo->t304 = MobilityControlInfo__t304_ms50;    // need to configure an appropriate value here

  // New UE Identity (C-RNTI) to identify an UE uniquely in a cell
  mobilityInfo->newUE_Identity.size = 2;
  mobilityInfo->newUE_Identity.bits_unused = 0;
  mobilityInfo->newUE_Identity.buf = rv;
  mobilityInfo->newUE_Identity.buf[0] = rv[0];
  mobilityInfo->newUE_Identity.buf[1] = rv[1];

  //memset((void *)&mobilityInfo->radioResourceConfigCommon,(void *)&rrc_inst->sib2->radioResourceConfigCommon,sizeof(RadioResourceConfigCommon_t));
  //memset((void *)&mobilityInfo->radioResourceConfigCommon,0,sizeof(RadioResourceConfigCommon_t));

  // Configuring radioResourceConfigCommon
  mobilityInfo->radioResourceConfigCommon.rach_ConfigCommon =
    CALLOC(1, sizeof(*mobilityInfo->radioResourceConfigCommon.rach_ConfigCommon));
  memcpy((void *)mobilityInfo->radioResourceConfigCommon.rach_ConfigCommon,
         (void *)&rrc_inst->carrier[0] /* CROUX TBC */.sib2->radioResourceConfigCommon.rach_ConfigCommon, sizeof(RACH_ConfigCommon_t));
  mobilityInfo->radioResourceConfigCommon.prach_Config.prach_ConfigInfo =
    CALLOC(1, sizeof(*mobilityInfo->radioResourceConfigCommon.prach_Config.prach_ConfigInfo));
  memcpy((void *)mobilityInfo->radioResourceConfigCommon.prach_Config.prach_ConfigInfo,
         (void *)&rrc_inst->carrier[0] /* CROUX TBC */.sib2->radioResourceConfigCommon.prach_Config.prach_ConfigInfo,
         sizeof(PRACH_ConfigInfo_t));

  mobilityInfo->radioResourceConfigCommon.prach_Config.rootSequenceIndex =
    rrc_inst->carrier[0] /* CROUX TBC */.sib2->radioResourceConfigCommon.prach_Config.rootSequenceIndex;
  mobilityInfo->radioResourceConfigCommon.pdsch_ConfigCommon =
    CALLOC(1, sizeof(*mobilityInfo->radioResourceConfigCommon.pdsch_ConfigCommon));
  memcpy((void *)mobilityInfo->radioResourceConfigCommon.pdsch_ConfigCommon,
         (void *)&rrc_inst->carrier[0] /* CROUX TBC */.sib2->radioResourceConfigCommon.pdsch_ConfigCommon, sizeof(PDSCH_ConfigCommon_t));
  memcpy((void *)&mobilityInfo->radioResourceConfigCommon.pusch_ConfigCommon,
         (void *)&rrc_inst->carrier[0] /* CROUX TBC */.sib2->radioResourceConfigCommon.pusch_ConfigCommon, sizeof(PUSCH_ConfigCommon_t));
  mobilityInfo->radioResourceConfigCommon.phich_Config = NULL;
  mobilityInfo->radioResourceConfigCommon.pucch_ConfigCommon =
    CALLOC(1, sizeof(*mobilityInfo->radioResourceConfigCommon.pucch_ConfigCommon));
  memcpy((void *)mobilityInfo->radioResourceConfigCommon.pucch_ConfigCommon,
         (void *)&rrc_inst->carrier[0] /* CROUX TBC */.sib2->radioResourceConfigCommon.pucch_ConfigCommon, sizeof(PUCCH_ConfigCommon_t));
  mobilityInfo->radioResourceConfigCommon.soundingRS_UL_ConfigCommon =
    CALLOC(1, sizeof(*mobilityInfo->radioResourceConfigCommon.soundingRS_UL_ConfigCommon));
  memcpy((void *)mobilityInfo->radioResourceConfigCommon.soundingRS_UL_ConfigCommon,
         (void *)&rrc_inst->carrier[0] /* CROUX TBC */.sib2->radioResourceConfigCommon.soundingRS_UL_ConfigCommon,
         sizeof(SoundingRS_UL_ConfigCommon_t));
  mobilityInfo->radioResourceConfigCommon.uplinkPowerControlCommon =
    CALLOC(1, sizeof(*mobilityInfo->radioResourceConfigCommon.uplinkPowerControlCommon));
  memcpy((void *)mobilityInfo->radioResourceConfigCommon.uplinkPowerControlCommon,
         (void *)&rrc_inst->carrier[0] /* CROUX TBC */.sib2->radioResourceConfigCommon.uplinkPowerControlCommon,
         sizeof(UplinkPowerControlCommon_t));
  mobilityInfo->radioResourceConfigCommon.antennaInfoCommon = NULL;
  mobilityInfo->radioResourceConfigCommon.p_Max = NULL;   // CALLOC(1,sizeof(*mobilityInfo->radioResourceConfigCommon.p_Max));
  //memcpy((void *)mobilityInfo->radioResourceConfigCommon.p_Max,(void *)rrc_inst->sib1->p_Max,sizeof(P_Max_t));
  mobilityInfo->radioResourceConfigCommon.tdd_Config = NULL;  //CALLOC(1,sizeof(TDD_Config_t));
  //memcpy((void *)mobilityInfo->radioResourceConfigCommon.tdd_Config,(void *)rrc_inst->sib1->tdd_Config,sizeof(TDD_Config_t));
  mobilityInfo->radioResourceConfigCommon.ul_CyclicPrefixLength =
    rrc_inst->carrier[0] /* CROUX TBC */.sib2->radioResourceConfigCommon.ul_CyclicPrefixLength;
  //End of configuration of radioResourceConfigCommon

  mobilityInfo->carrierFreq = CALLOC(1, sizeof(*mobilityInfo->carrierFreq));  //CALLOC(1,sizeof(CarrierFreqEUTRA_t)); 36090
  mobilityInfo->carrierFreq->dl_CarrierFreq = 36090;
  mobilityInfo->carrierFreq->ul_CarrierFreq = NULL;

  mobilityInfo->carrierBandwidth = CALLOC(1, sizeof(
      *mobilityInfo->carrierBandwidth));    //CALLOC(1,sizeof(struct CarrierBandwidthEUTRA));  AllowedMeasBandwidth_mbw25
  mobilityInfo->carrierBandwidth->dl_Bandwidth = CarrierBandwidthEUTRA__dl_Bandwidth_n25;
  mobilityInfo->carrierBandwidth->ul_Bandwidth = NULL;
  mobilityInfo->rach_ConfigDedicated = NULL;

  // store the srb and drb list for ho management, mainly in case of failure

  memcpy(ue_context_pP->ue_context.handover_info->as_config.sourceRadioResourceConfig.srb_ToAddModList,
         (void*)SRB_configList2,
         sizeof(SRB_ToAddModList_t));
  memcpy((void*)ue_context_pP->ue_context.handover_info->as_config.sourceRadioResourceConfig.drb_ToAddModList,
         (void*)DRB_configList2,
         sizeof(DRB_ToAddModList_t));
  ue_context_pP->ue_context.handover_info->as_config.sourceRadioResourceConfig.drb_ToReleaseList = NULL;
  memcpy((void*)ue_context_pP->ue_context.handover_info->as_config.sourceRadioResourceConfig.mac_MainConfig,
         (void*)mac_MainConfig,
         sizeof(MAC_MainConfig_t));
  memcpy((void*)ue_context_pP->ue_context.handover_info->as_config.sourceRadioResourceConfig.physicalConfigDedicated,
         (void*)ue_context_pP->ue_context.physicalConfigDedicated,
         sizeof(PhysicalConfigDedicated_t));
  /*    memcpy((void *)rrc_inst->handover_info[ue_mod_idP]->as_config.sourceRadioResourceConfig.sps_Config,
     (void *)rrc_inst->sps_Config[ue_mod_idP],
     sizeof(SPS_Config_t));
   */
  LOG_I(RRC, "[eNB %d] Frame %d: adding new UE\n",
        ctxt_pP->module_id, ctxt_pP->frame);
  //Idx = (ue_mod_idP * NB_RB_MAX) + DCCH;
  Idx = DCCH;
  // SRB1
  ue_context_pP->ue_context.Srb1.Active = 1;
  ue_context_pP->ue_context.Srb1.Srb_info.Srb_id = Idx;
  memcpy(&ue_context_pP->ue_context.Srb1.Srb_info.Lchan_desc[0], &DCCH_LCHAN_DESC, LCHAN_DESC_SIZE);
  memcpy(&ue_context_pP->ue_context.Srb1.Srb_info.Lchan_desc[1], &DCCH_LCHAN_DESC, LCHAN_DESC_SIZE);

  // SRB2 
  ue_context_pP->ue_context.Srb2.Active = 1;
  ue_context_pP->ue_context.Srb2.Srb_info.Srb_id = Idx;
  memcpy(&ue_context_pP->ue_context.Srb2.Srb_info.Lchan_desc[0], &DCCH_LCHAN_DESC, LCHAN_DESC_SIZE);
  memcpy(&ue_context_pP->ue_context.Srb2.Srb_info.Lchan_desc[1], &DCCH_LCHAN_DESC, LCHAN_DESC_SIZE);

  LOG_I(RRC, "[eNB %d] CALLING RLC CONFIG SRB1 (rbid %d) for UE %x\n",
        ctxt_pP->module_id, Idx, ue_context_pP->ue_context.rnti);

  //      rrc_pdcp_config_req (enb_mod_idP, frameP, 1, CONFIG_ACTION_ADD, idx, UNDEF_SECURITY_MODE);
  //      rrc_rlc_config_req(enb_mod_idP,frameP,1,CONFIG_ACTION_ADD,Idx,SIGNALLING_RADIO_BEARER,Rlc_info_am_config);

  rrc_pdcp_config_asn1_req(&ctxt,
                           ue_context_pP->ue_context.SRB_configList,
                           (DRB_ToAddModList_t *) NULL, (DRB_ToReleaseList_t *) NULL, 0xff, NULL, NULL, NULL
#if (RRC_VERSION >= MAKE_VERSION(9, 0, 0))
                           , (PMCH_InfoList_r9_t *) NULL
#endif
                           ,NULL);

  rrc_rlc_config_asn1_req(&ctxt,
                          ue_context_pP->ue_context.SRB_configList,
                          (DRB_ToAddModList_t *) NULL, (DRB_ToReleaseList_t *) NULL
#if (RRC_VERSION >= MAKE_VERSION(9, 0, 0))
                          , (PMCH_InfoList_r9_t *) NULL
                          , 0, 0
#endif
                         );

  /* Initialize NAS list */
  dedicatedInfoNASList = NULL;

  //  rrcConnectionReconfiguration->criticalExtensions.choice.c1.choice.rrcConnectionReconfiguration_r8.measConfig->reportConfigToAddModList = ReportConfig_list;
  memset(buffer, 0, RRC_BUF_SIZE);

  size = do_RRCConnectionReconfiguration(
           ctxt_pP,
           buffer,
           rrc_eNB_get_next_transaction_identifier(ctxt_pP->module_id),   //Transaction_id,
           SRB_configList2,
           DRB_configList2,
           NULL,  // DRB2_list,
           NULL,    //*sps_Config,
           ue_context_pP->ue_context.physicalConfigDedicated,
           MeasObj_list,
           ReportConfig_list,
           NULL,    //quantityConfig,
           MeasId_list,
           mac_MainConfig,
           NULL,
           mobilityInfo,
           Sparams,
           NULL,
           NULL,
           dedicatedInfoNASList,
           (SL_CommConfig_r12_t*)NULL,
           (SL_DiscConfig_r12_t*)NULL
#if (RRC_VERSION >= MAKE_VERSION(10, 0, 0))
           , NULL   // SCellToAddMod_r10_t
#endif
         );

  LOG_I(RRC,
        "[eNB %d] Frame %d, Logical Channel DL-DCCH, Generate RRCConnectionReconfiguration for handover (bytes %d, UE rnti %x)\n",
        ctxt_pP->module_id, ctxt_pP->frame, size, ue_context_pP->ue_context.rnti);
  // to be updated if needed
  /*if (RC.rrc[ctxt_pP->module_id]->SRB1_config[ue_mod_idP]->logicalChannelConfig) {
     if (RC.rrc[ctxt_pP->module_id]->SRB1_config[ue_mod_idP]->logicalChannelConfig->present == SRB_ToAddMod__logicalChannelConfig_PR_explicitValue) {
     SRB1_logicalChannelConfig = &RC.rrc[ctxt_pP->module_id]->SRB1_config[ue_mod_idP]->logicalChannelConfig->choice.explicitValue;
     }
     else {
     SRB1_logicalChannelConfig = &SRB1_logicalChannelConfig_defaultValue;
     }
     }
     else {
     SRB1_logicalChannelConfig = &SRB1_logicalChannelConfig_defaultValue;
     }
   */

  LOG_D(RRC,
        "[FRAME %05d][RRC_eNB][MOD %02d][][--- PDCP_DATA_REQ/%d Bytes (rrcConnectionReconfiguration_handover to UE %x MUI %d) --->][PDCP][MOD %02d][RB %02d]\n",
        ctxt_pP->frame, ctxt_pP->module_id, size, ue_context_pP->ue_context.rnti, rrc_eNB_mui, ctxt_pP->module_id, DCCH);
  //rrc_rlc_data_req(ctxt_pP->module_id,frameP, 1,(ue_mod_idP*NB_RB_MAX)+DCCH,rrc_eNB_mui++,0,size,(char*)buffer);
  //pdcp_data_req (ctxt_pP->module_id, frameP, 1, (ue_mod_idP * NB_RB_MAX) + DCCH,rrc_eNB_mui++, 0, size, (char *) buffer, 1);

  rrc_mac_config_req_eNB(
			 ctxt_pP->module_id,
			 ue_context_pP->ue_context.primaryCC_id,
			 0,0,0,0,0,
#if (RRC_VERSION >= MAKE_VERSION(14, 0, 0))
			 0,
#endif
			 ue_context_pP->ue_context.rnti,
			 (BCCH_BCH_Message_t *) NULL,
			 (RadioResourceConfigCommonSIB_t *) NULL,
#if (RRC_VERSION >= MAKE_VERSION(14, 0, 0))
			 (RadioResourceConfigCommonSIB_t *) NULL,
#endif
			 ue_context_pP->ue_context.physicalConfigDedicated,
#if (RRC_VERSION >= MAKE_VERSION(10, 0, 0))
			 (SCellToAddMod_r10_t *)NULL,
			 //(struct PhysicalConfigDedicatedSCell_r10 *)NULL,
#endif
			 (MeasObjectToAddMod_t **) NULL,
			 ue_context_pP->ue_context.mac_MainConfig,
			 1,
			 SRB1_logicalChannelConfig,
			 ue_context_pP->ue_context.measGapConfig,
			 (TDD_Config_t *) NULL,
			 (MobilityControlInfo_t *) mobilityInfo,
			 (SchedulingInfoList_t *) NULL, 0, NULL, NULL, (MBSFN_SubframeConfigList_t *) NULL
#if (RRC_VERSION >= MAKE_VERSION(9, 0, 0))
			 , 0, (MBSFN_AreaInfoList_r9_t *) NULL, (PMCH_InfoList_r9_t *) NULL
#endif
#if (RRC_VERSION >= MAKE_VERSION(13, 0, 0))
			 ,
			 (SystemInformationBlockType1_v1310_IEs_t *)NULL
#endif
			 );
  
  /*
     handoverCommand.criticalExtensions.present = HandoverCommand__criticalExtensions_PR_c1;
     handoverCommand.criticalExtensions.choice.c1.present = HandoverCommand__criticalExtensions__c1_PR_handoverCommand_r8;
     handoverCommand.criticalExtensions.choice.c1.choice.handoverCommand_r8.handoverCommandMessage.buf = buffer;
     handoverCommand.criticalExtensions.choice.c1.choice.handoverCommand_r8.handoverCommandMessage.size = size;
   */
//#warning "COMPILATION PROBLEM"
#ifdef PROBLEM_COMPILATION_RESOLVED

  if (sourceModId != 0xFF) {
    memcpy(RC.rrc[sourceModId].handover_info[RC.rrc[ctxt_pP->module_id]->handover_info[ue_mod_idP]->ueid_s]->buf,
           (void *)buffer, size);
    RC.rrc[sourceModId].handover_info[RC.rrc[ctxt_pP->module_id]->handover_info[ue_mod_idP]->ueid_s]->size = size;
    RC.rrc[sourceModId].handover_info[RC.rrc[ctxt_pP->module_id]->handover_info[ue_mod_idP]->ueid_s]->ho_complete =
      0xF1;
    //RC.rrc[ctxt_pP->module_id]->handover_info[ue_mod_idP]->ho_complete = 0xFF;
    LOG_D(RRC, "[eNB %d] Frame %d: setting handover complete to 0xF1 for (%d,%d) and to 0xFF for (%d,%d)\n",
          ctxt_pP->module_id,
          ctxt_pP->frame,
          sourceModId,
          RC.rrc[ctxt_pP->module_id]->handover_info[ue_mod_idP]->ueid_s,
          ctxt_pP->module_id,
          ue_mod_idP);
  } else
    LOG_W(RRC,
          "[eNB %d] Frame %d: rrc_eNB_generate_RRCConnectionReconfiguration_handover: Could not find source eNB mod_id.\n",
          ctxt_pP->module_id, ctxt_pP->frame);

#endif
}

/*
  void ue_rrc_process_rrcConnectionReconfiguration(uint8_t enb_mod_idP,frame_t frameP,
  RRCConnectionReconfiguration_t *rrcConnectionReconfiguration,
  uint8_t CH_index) {

  if (rrcConnectionReconfiguration->criticalExtensions.present == RRCConnectionReconfiguration__criticalExtensions_PR_c1)
  if (rrcConnectionReconfiguration->criticalExtensions.choice.c1.present == RRCConnectionReconfiguration__criticalExtensions__c1_PR_rrcConnectionReconfiguration_r8) {

  if (rrcConnectionReconfiguration->criticalExtensions.choice.c1.choice.rrcConnectionReconfiguration_r8.radioResourceConfigDedicated) {
  rrc_ue_process_radioResourceConfigDedicated(enb_mod_idP,frameP,CH_index,
  rrcConnectionReconfiguration->criticalExtensions.choice.c1.choice.rrcConnectionReconfiguration_r8.radioResourceConfigDedicated);

  }

  // check other fields for
  }
  }
*/

//-----------------------------------------------------------------------------
void
rrc_eNB_process_RRCConnectionReconfigurationComplete(
  const protocol_ctxt_t* const ctxt_pP,
  rrc_eNB_ue_context_t*        ue_context_pP,
  const uint8_t xid
)
//-----------------------------------------------------------------------------
{
  int                                 i, drb_id;
#ifdef PDCP_USE_NETLINK
  int                                 oip_ifup = 0;
  int                                 dest_ip_offset = 0;
  module_id_t                         ue_module_id   = -1;
  /* avoid gcc warnings */
  (void)oip_ifup;
  (void)dest_ip_offset;
  (void)ue_module_id;
#endif

  uint8_t                            *kRRCenc = NULL;
  uint8_t                            *kRRCint = NULL;
  uint8_t                            *kUPenc = NULL;
  ue_context_pP->ue_context.ue_reestablishment_timer = 0;

  DRB_ToAddModList_t*                 DRB_configList = ue_context_pP->ue_context.DRB_configList2[xid];
  SRB_ToAddModList_t*                 SRB_configList = ue_context_pP->ue_context.SRB_configList2[xid];
  DRB_ToReleaseList_t*                DRB_Release_configList2 = ue_context_pP->ue_context.DRB_Release_configList2[xid];
  DRB_Identity_t*                     drb_id_p      = NULL;

  T(T_ENB_RRC_CONNECTION_RECONFIGURATION_COMPLETE, T_INT(ctxt_pP->module_id), T_INT(ctxt_pP->frame),
    T_INT(ctxt_pP->subframe), T_INT(ctxt_pP->rnti));

#if defined(ENABLE_SECURITY)

  /* Derive the keys from kenb */
  if (DRB_configList != NULL) {
    derive_key_up_enc(ue_context_pP->ue_context.ciphering_algorithm,
                      ue_context_pP->ue_context.kenb, &kUPenc);
  }

  derive_key_rrc_enc(ue_context_pP->ue_context.ciphering_algorithm,
                     ue_context_pP->ue_context.kenb, &kRRCenc);
  derive_key_rrc_int(ue_context_pP->ue_context.integrity_algorithm,
                     ue_context_pP->ue_context.kenb, &kRRCint);

#endif

  // Refresh SRBs/DRBs
  MSC_LOG_TX_MESSAGE(
    MSC_RRC_ENB,
    MSC_PDCP_ENB,
    NULL,
    0,
    MSC_AS_TIME_FMT" CONFIG_REQ UE %x DRB (security unchanged)",
    MSC_AS_TIME_ARGS(ctxt_pP),
    ue_context_pP->ue_context.rnti);

  rrc_pdcp_config_asn1_req(
    ctxt_pP,
    SRB_configList, //NULL,  //LG-RK 14/05/2014 SRB_configList,
    DRB_configList, 
//    (DRB_ToReleaseList_t *) NULL,
    DRB_Release_configList2,
    /*RC.rrc[ctxt_pP->module_id]->ciphering_algorithm[ue_mod_idP] |
             (RC.rrc[ctxt_pP->module_id]->integrity_algorithm[ue_mod_idP] << 4),
     */
    0xff, // already configured during the securitymodecommand
    kRRCenc,
    kRRCint,
    kUPenc
#if (RRC_VERSION >= MAKE_VERSION(9, 0, 0))
    , (PMCH_InfoList_r9_t *) NULL
#endif
    ,NULL);
  // Refresh SRBs/DRBs
  rrc_rlc_config_asn1_req(
    ctxt_pP,
    SRB_configList, // NULL,  //LG-RK 14/05/2014 SRB_configList,
    DRB_configList,
//    (DRB_ToReleaseList_t *) NULL
    DRB_Release_configList2
#if (RRC_VERSION >= MAKE_VERSION(9, 0, 0))
    , (PMCH_InfoList_r9_t *) NULL
    , 0, 0
#endif
  );
  
  // set the SRB active in Ue context
  if (SRB_configList != NULL) {
    for (i = 0; (i < SRB_configList->list.count) && (i < 3); i++) {
      if (SRB_configList->list.array[i]->srb_Identity == 1 ){
	ue_context_pP->ue_context.Srb1.Active=1;
      }
      else if (SRB_configList->list.array[i]->srb_Identity == 2 )  {
	  ue_context_pP->ue_context.Srb2.Active=1;
	  ue_context_pP->ue_context.Srb2.Srb_info.Srb_id=2;
	     LOG_I(RRC,"[eNB %d] Frame  %d CC %d : SRB2 is now active\n",
		ctxt_pP->module_id,
		ctxt_pP->frame,
		ue_context_pP->ue_context.primaryCC_id);
      } else {
	LOG_W(RRC,"[eNB %d] Frame  %d CC %d : invalide SRB identity %ld\n",
	      ctxt_pP->module_id,
	      ctxt_pP->frame,
              ue_context_pP->ue_context.primaryCC_id,
	      SRB_configList->list.array[i]->srb_Identity);
      }
    }
    free(SRB_configList);
    ue_context_pP->ue_context.SRB_configList2[xid] = NULL;
  }
  
  // Loop through DRBs and establish if necessary

  if (DRB_configList != NULL) {
    for (i = 0; i < DRB_configList->list.count; i++) {  // num max DRB (11-3-8)
      if (DRB_configList->list.array[i]) {
	drb_id = (int)DRB_configList->list.array[i]->drb_Identity;
        LOG_I(RRC,
              "[eNB %d] Frame  %d : Logical Channel UL-DCCH, Received RRCConnectionReconfigurationComplete from UE rnti %x, reconfiguring DRB %d/LCID %d\n",
              ctxt_pP->module_id,
              ctxt_pP->frame,
              ctxt_pP->rnti,
              (int)DRB_configList->list.array[i]->drb_Identity,
              (int)*DRB_configList->list.array[i]->logicalChannelIdentity);
        // for pre-ci tests
        LOG_I(RRC,
              "[eNB %d] Frame  %d : Logical Channel UL-DCCH, Received RRCConnectionReconfigurationComplete from UE %u, reconfiguring DRB %d/LCID %d\n",
              ctxt_pP->module_id,
              ctxt_pP->frame,
              oai_emulation.info.eNB_ue_local_uid_to_ue_module_id[ctxt_pP->module_id][ue_context_pP->local_uid],
              (int)DRB_configList->list.array[i]->drb_Identity,
              (int)*DRB_configList->list.array[i]->logicalChannelIdentity);

        if (ue_context_pP->ue_context.DRB_active[drb_id] == 0) {
          /*
             rrc_pdcp_config_req (ctxt_pP->module_id, frameP, 1, CONFIG_ACTION_ADD,
             (ue_mod_idP * NB_RB_MAX) + *DRB_configList->list.array[i]->logicalChannelIdentity,UNDEF_SECURITY_MODE);
             rrc_rlc_config_req(ctxt_pP->module_id,frameP,1,CONFIG_ACTION_ADD,
             (ue_mod_idP * NB_RB_MAX) + (int)*RC.rrc[ctxt_pP->module_id]->DRB_config[ue_mod_idP][i]->logicalChannelIdentity,
             RADIO_ACCESS_BEARER,Rlc_info_um);
           */
          ue_context_pP->ue_context.DRB_active[drb_id] = 1;

          LOG_D(RRC,
                "[eNB %d] Frame %d: Establish RLC UM Bidirectional, DRB %d Active\n",
                ctxt_pP->module_id, ctxt_pP->frame, (int)DRB_configList->list.array[i]->drb_Identity);
#if  defined(PDCP_USE_NETLINK) && !defined(LINK_ENB_PDCP_TO_GTPV1U)
          // can mean also IPV6 since ether -> ipv6 autoconf
#   if !defined(OAI_NW_DRIVER_TYPE_ETHERNET) && !defined(EXMIMO) && !defined(OAI_USRP) && !defined(OAI_BLADERF) && !defined(ETHERNET)
          LOG_I(OIP, "[eNB %d] trying to bring up the OAI interface oai%d\n",
                ctxt_pP->module_id,
                ctxt_pP->module_id);
          oip_ifup = nas_config(
                       ctxt_pP->module_id,   // interface index
                       ctxt_pP->module_id + 1,   // thrid octet
                       ctxt_pP->module_id + 1);  // fourth octet

          if (oip_ifup == 0) {    // interface is up --> send a config the DRB
            dest_ip_offset = 8;
            LOG_I(OIP,
                  "[eNB %d] Config the oai%d to send/receive pkt on DRB %ld to/from the protocol stack\n",
                  ctxt_pP->module_id, ctxt_pP->module_id,
                  (long int)((ue_context_pP->local_uid * maxDRB) + DRB_configList->list.array[i]->drb_Identity));
            ue_module_id = oai_emulation.info.eNB_ue_local_uid_to_ue_module_id[ctxt_pP->module_id][ue_context_pP->local_uid];
            rb_conf_ipv4(0, //add
                         ue_module_id,  //cx
                         ctxt_pP->module_id,    //inst
                         (ue_module_id * maxDRB) + DRB_configList->list.array[i]->drb_Identity, // RB
                         0,    //dscp
                         ipv4_address(ctxt_pP->module_id + 1, ctxt_pP->module_id + 1),  //saddr
                         ipv4_address(ctxt_pP->module_id + 1, dest_ip_offset + ue_module_id + 1));  //daddr
            LOG_D(RRC, "[eNB %d] State = Attached (UE rnti %x module id %u)\n",
                  ctxt_pP->module_id, ue_context_pP->ue_context.rnti, ue_module_id);
          }

#   endif
#endif

          LOG_D(RRC,
                PROTOCOL_RRC_CTXT_UE_FMT" RRC_eNB --- MAC_CONFIG_REQ  (DRB) ---> MAC_eNB\n",
                PROTOCOL_RRC_CTXT_UE_ARGS(ctxt_pP));

          if (DRB_configList->list.array[i]->logicalChannelIdentity) {
            DRB2LCHAN[i] = (uint8_t) * DRB_configList->list.array[i]->logicalChannelIdentity;
          }

          rrc_mac_config_req_eNB(
				 ctxt_pP->module_id,
				 ue_context_pP->ue_context.primaryCC_id,
				 0,0,0,0,0,
#if (RRC_VERSION >= MAKE_VERSION(14, 0, 0))
				 0,
#endif
				 ue_context_pP->ue_context.rnti,
				 (BCCH_BCH_Message_t *) NULL,
				 (RadioResourceConfigCommonSIB_t *) NULL,
#if (RRC_VERSION >= MAKE_VERSION(14, 0, 0))
				 (RadioResourceConfigCommonSIB_t *) NULL,
#endif
				 ue_context_pP->ue_context.physicalConfigDedicated,
#if (RRC_VERSION >= MAKE_VERSION(10, 0, 0))
				 (SCellToAddMod_r10_t *)NULL,
				 //(struct PhysicalConfigDedicatedSCell_r10 *)NULL,
#endif
				 (MeasObjectToAddMod_t **) NULL,
				 ue_context_pP->ue_context.mac_MainConfig,
				 DRB2LCHAN[i],
				 DRB_configList->list.array[i]->logicalChannelConfig,
				 ue_context_pP->ue_context.measGapConfig,
				 (TDD_Config_t *) NULL,
				 NULL,
				 (SchedulingInfoList_t *) NULL,
				 0, NULL, NULL, (MBSFN_SubframeConfigList_t *) NULL
#if (RRC_VERSION >= MAKE_VERSION(9, 0, 0))
				 , 0, (MBSFN_AreaInfoList_r9_t *) NULL, (PMCH_InfoList_r9_t *) NULL
#endif
#if (RRC_VERSION >= MAKE_VERSION(13, 0, 0))
				 ,
				 (SystemInformationBlockType1_v1310_IEs_t *)NULL
#endif
				 );
	  
        } else {        // remove LCHAN from MAC/PHY

          if (ue_context_pP->ue_context.DRB_active[drb_id] == 1) {
            // DRB has just been removed so remove RLC + PDCP for DRB
            /*      rrc_pdcp_config_req (ctxt_pP->module_id, frameP, 1, CONFIG_ACTION_REMOVE,
               (ue_mod_idP * NB_RB_MAX) + DRB2LCHAN[i],UNDEF_SECURITY_MODE);
             */
            rrc_rlc_config_req(
              ctxt_pP,
              SRB_FLAG_NO,
              MBMS_FLAG_NO,
              CONFIG_ACTION_REMOVE,
              DRB2LCHAN[i],
              Rlc_info_um);
          }

          ue_context_pP->ue_context.DRB_active[drb_id] = 0;
          LOG_D(RRC,
                PROTOCOL_RRC_CTXT_UE_FMT" RRC_eNB --- MAC_CONFIG_REQ  (DRB) ---> MAC_eNB\n",
                PROTOCOL_RRC_CTXT_UE_ARGS(ctxt_pP));
          rrc_mac_config_req_eNB(ctxt_pP->module_id,
				 ue_context_pP->ue_context.primaryCC_id,
				 0,0,0,0,0,
#if (RRC_VERSION >= MAKE_VERSION(14, 0, 0))
				 0,
#endif
				 ue_context_pP->ue_context.rnti,
				 (BCCH_BCH_Message_t *) NULL,
				 (RadioResourceConfigCommonSIB_t *) NULL,
#if (RRC_VERSION >= MAKE_VERSION(14, 0, 0))
				 (RadioResourceConfigCommonSIB_t *) NULL,
#endif
				 ue_context_pP->ue_context.physicalConfigDedicated,
#if (RRC_VERSION >= MAKE_VERSION(10, 0, 0))
				 (SCellToAddMod_r10_t *)NULL,
				 //(struct PhysicalConfigDedicatedSCell_r10 *)NULL,
#endif
				 (MeasObjectToAddMod_t **) NULL,
				 ue_context_pP->ue_context.mac_MainConfig,
				 DRB2LCHAN[i],
				 (LogicalChannelConfig_t *) NULL,
				 (MeasGapConfig_t *) NULL,
				 (TDD_Config_t *) NULL,
				 NULL, 
				 (SchedulingInfoList_t *) NULL,
				 0, NULL, NULL, NULL
#if (RRC_VERSION >= MAKE_VERSION(9, 0, 0))
				 , 0, (MBSFN_AreaInfoList_r9_t *) NULL, (PMCH_InfoList_r9_t *) NULL
#endif
#if (RRC_VERSION >= MAKE_VERSION(13, 0, 0))
				 ,
				 (SystemInformationBlockType1_v1310_IEs_t *)NULL
#endif
				 );
        }
      }
    }
   free(DRB_configList);
    ue_context_pP->ue_context.DRB_configList2[xid] = NULL;
  }

  if(DRB_Release_configList2 != NULL){
      for (i = 0; i < DRB_Release_configList2->list.count; i++) {
          if (DRB_Release_configList2->list.array[i]) {
              drb_id_p = DRB_Release_configList2->list.array[i];
              drb_id = *drb_id_p;
              if (ue_context_pP->ue_context.DRB_active[drb_id] == 1) {
                  ue_context_pP->ue_context.DRB_active[drb_id] = 0;
              }
          }
      }
      free(DRB_Release_configList2);
      ue_context_pP->ue_context.DRB_Release_configList2[xid] = NULL;
  }
}

//-----------------------------------------------------------------------------
void
rrc_eNB_generate_RRCConnectionSetup(
  const protocol_ctxt_t* const ctxt_pP,
  rrc_eNB_ue_context_t*          const ue_context_pP,
  const int                    CC_id
)
//-----------------------------------------------------------------------------
{

  LogicalChannelConfig_t             *SRB1_logicalChannelConfig;  //,*SRB2_logicalChannelConfig;
  SRB_ToAddModList_t                **SRB_configList;
  SRB_ToAddMod_t                     *SRB1_config;
  int                                 cnt;

  T(T_ENB_RRC_CONNECTION_SETUP, T_INT(ctxt_pP->module_id), T_INT(ctxt_pP->frame),
    T_INT(ctxt_pP->subframe), T_INT(ctxt_pP->rnti));

  SRB_configList = &ue_context_pP->ue_context.SRB_configList;
  RC.rrc[ctxt_pP->module_id]->carrier[CC_id].Srb0.Tx_buffer.payload_size =
    do_RRCConnectionSetup(ctxt_pP,
                          ue_context_pP,
                          CC_id,
                          (uint8_t*) RC.rrc[ctxt_pP->module_id]->carrier[CC_id].Srb0.Tx_buffer.Payload,
			  (uint8_t) RC.rrc[ctxt_pP->module_id]->carrier[CC_id].p_eNB, //at this point we do not have the UE capability information, so it can only be TM1 or TM2
                          rrc_eNB_get_next_transaction_identifier(ctxt_pP->module_id),
                          SRB_configList,
                          &ue_context_pP->ue_context.physicalConfigDedicated);

#ifdef RRC_MSG_PRINT
  LOG_F(RRC,"[MSG] RRC Connection Setup\n");

  for (cnt = 0; cnt < RC.rrc[ctxt_pP->module_id]->carrier[CC_id].Srb0.Tx_buffer.payload_size; cnt++) {
    LOG_F(RRC,"%02x ", ((uint8_t*)RC.rrc[ctxt_pP->module_id]->Srb0.Tx_buffer.Payload)[cnt]);
  }

  LOG_F(RRC,"\n");
  //////////////////////////////////
#endif

  // configure SRB1/SRB2, PhysicalConfigDedicated, MAC_MainConfig for UE

  if (*SRB_configList != NULL) {
    for (cnt = 0; cnt < (*SRB_configList)->list.count; cnt++) {
      if ((*SRB_configList)->list.array[cnt]->srb_Identity == 1) {
        SRB1_config = (*SRB_configList)->list.array[cnt];

        if (SRB1_config->logicalChannelConfig) {
          if (SRB1_config->logicalChannelConfig->present ==
              SRB_ToAddMod__logicalChannelConfig_PR_explicitValue) {
            SRB1_logicalChannelConfig = &SRB1_config->logicalChannelConfig->choice.explicitValue;
          } else {
            SRB1_logicalChannelConfig = &SRB1_logicalChannelConfig_defaultValue;
          }
        } else {
          SRB1_logicalChannelConfig = &SRB1_logicalChannelConfig_defaultValue;
        }

        LOG_D(RRC,
              PROTOCOL_RRC_CTXT_UE_FMT" RRC_eNB --- MAC_CONFIG_REQ  (SRB1) ---> MAC_eNB\n",
              PROTOCOL_RRC_CTXT_UE_ARGS(ctxt_pP));
        rrc_mac_config_req_eNB(
			       ctxt_pP->module_id,
			       ue_context_pP->ue_context.primaryCC_id,
			       0,0,0,0,0,
#if (RRC_VERSION >= MAKE_VERSION(14, 0, 0))
			       0,
#endif
			       ue_context_pP->ue_context.rnti,
			       (BCCH_BCH_Message_t *) NULL,
			       (RadioResourceConfigCommonSIB_t *) NULL,
#if (RRC_VERSION >= MAKE_VERSION(14, 0, 0))
			       (RadioResourceConfigCommonSIB_t *) NULL,
#endif
			       ue_context_pP->ue_context.physicalConfigDedicated,
#if (RRC_VERSION >= MAKE_VERSION(10, 0, 0))
			       (SCellToAddMod_r10_t *)NULL,
			       //(struct PhysicalConfigDedicatedSCell_r10 *)NULL,
#endif
			       (MeasObjectToAddMod_t **) NULL,
			       ue_context_pP->ue_context.mac_MainConfig,
			       1,
			       SRB1_logicalChannelConfig,
			       ue_context_pP->ue_context.measGapConfig,
			       (TDD_Config_t *) NULL,
			       NULL,
			       (SchedulingInfoList_t *) NULL,
			       0, NULL, NULL, (MBSFN_SubframeConfigList_t *) NULL
#if (RRC_VERSION >= MAKE_VERSION(9, 0, 0))
			       , 0, (MBSFN_AreaInfoList_r9_t *) NULL, (PMCH_InfoList_r9_t *) NULL
#endif
#if (RRC_VERSION >= MAKE_VERSION(13, 0, 0))
			       ,
			       (SystemInformationBlockType1_v1310_IEs_t *)NULL
#endif
			       );
        break;
      }
    }
  }

  MSC_LOG_TX_MESSAGE(
    MSC_RRC_ENB,
    MSC_RRC_UE,
    RC.rrc[ctxt_pP->module_id]->carrier[CC_id].Srb0.Tx_buffer.Header, // LG WARNING
    RC.rrc[ctxt_pP->module_id]->carrier[CC_id].Srb0.Tx_buffer.payload_size,
    MSC_AS_TIME_FMT" RRCConnectionSetup UE %x size %u",
    MSC_AS_TIME_ARGS(ctxt_pP),
    ue_context_pP->ue_context.rnti,
    RC.rrc[ctxt_pP->module_id]->carrier[CC_id].Srb0.Tx_buffer.payload_size);


  LOG_I(RRC,
        PROTOCOL_RRC_CTXT_UE_FMT" [RAPROC] Logical Channel DL-CCCH, Generating RRCConnectionSetup (bytes %d)\n",
        PROTOCOL_RRC_CTXT_UE_ARGS(ctxt_pP),
        RC.rrc[ctxt_pP->module_id]->carrier[CC_id].Srb0.Tx_buffer.payload_size);

  //ue_context_pP->ue_context.ue_release_timer_thres=100;
     // activate release timer, if RRCSetupComplete not received after 100 frames, remove UE
   ue_context_pP->ue_context.ue_release_timer=1;
   // remove UE after 10 frames after RRCConnectionRelease is triggered
   ue_context_pP->ue_context.ue_release_timer_thres=1000;
}


#if defined(ENABLE_ITTI)
//-----------------------------------------------------------------------------
char
openair_rrc_eNB_configuration(
  const module_id_t enb_mod_idP,
  RrcConfigurationReq* configuration
)
#else
char
openair_rrc_eNB_init(
  const module_id_t enb_mod_idP
)
#endif
//-----------------------------------------------------------------------------
{
  protocol_ctxt_t ctxt;
  int             CC_id;

  PROTOCOL_CTXT_SET_BY_MODULE_ID(&ctxt, enb_mod_idP, ENB_FLAG_YES, NOT_A_RNTI, 0, 0,enb_mod_idP);
  LOG_I(RRC,
        PROTOCOL_RRC_CTXT_FMT" Init...\n",
        PROTOCOL_RRC_CTXT_ARGS(&ctxt));

#if OCP_FRAMEWORK
  while ( RC.rrc[enb_mod_idP] == NULL ) {
    LOG_E(RRC, "RC.rrc not yet initialized, waiting 1 second\n");
    sleep(1);
  }
#endif 
  AssertFatal(RC.rrc[enb_mod_idP] != NULL, "RC.rrc not initialized!");
  AssertFatal(MAX_MOBILES_PER_ENB < (module_id_t)0xFFFFFFFFFFFFFFFF, " variable overflow");
#ifdef ENABLE_ITTI
  AssertFatal(configuration!=NULL,"configuration input is null\n");
#endif
  //    for (j = 0; j < MAX_MOBILES_PER_ENB; j++)
  //        RC.rrc[ctxt.module_id].Info.UE[j].Status = RRC_IDLE;  //CH_READY;
  //
  //#if defined(ENABLE_USE_MME)
  //    // Connect eNB to MME
  //    if (EPC_MODE_ENABLED <= 0)
  //#endif
  //    {
  //        /* Init security parameters */
  //        for (j = 0; j < MAX_MOBILES_PER_ENB; j++) {
  //            RC.rrc[ctxt.module_id].ciphering_algorithm[j] = SecurityAlgorithmConfig__cipheringAlgorithm_eea0;
  //            RC.rrc[ctxt.module_id].integrity_algorithm[j] = SecurityAlgorithmConfig__integrityProtAlgorithm_eia2;
  //            rrc_eNB_init_security(enb_mod_idP, j);
  //        }
  //    }
  RC.rrc[ctxt.module_id]->Nb_ue = 0;

  for (CC_id = 0; CC_id < MAX_NUM_CCs; CC_id++) {
    RC.rrc[ctxt.module_id]->carrier[CC_id].Srb0.Active = 0;
  }

  uid_linear_allocator_init(&RC.rrc[ctxt.module_id]->uid_allocator);
  RB_INIT(&RC.rrc[ctxt.module_id]->rrc_ue_head);
  //    for (j = 0; j < (MAX_MOBILES_PER_ENB + 1); j++) {
  //        RC.rrc[enb_mod_idP]->Srb2[j].Active = 0;
  //    }


  RC.rrc[ctxt.module_id]->initial_id2_s1ap_ids = hashtable_create (MAX_MOBILES_PER_ENB * 2, NULL, NULL);
  RC.rrc[ctxt.module_id]->s1ap_id2_s1ap_ids    = hashtable_create (MAX_MOBILES_PER_ENB * 2, NULL, NULL);

  memcpy(&RC.rrc[ctxt.module_id]->configuration,configuration,sizeof(RrcConfigurationReq));

  /// System Information INIT

  LOG_I(RRC, PROTOCOL_RRC_CTXT_FMT" Checking release \n",
        PROTOCOL_RRC_CTXT_ARGS(&ctxt));
#if (RRC_VERSION >= MAKE_VERSION(10, 0, 0))

  // can clear it at runtime
  RC.rrc[ctxt.module_id]->carrier[0].MBMS_flag = 0;

  // This has to come from some top-level configuration
  // only CC_id 0 is logged
#if (RRC_VERSION < MAKE_VERSION(10, 0, 0))
  LOG_I(RRC, PROTOCOL_RRC_CTXT_FMT" Rel10 RRC detected, MBMS flag %d\n",
#else
  LOG_I(RRC, PROTOCOL_RRC_CTXT_FMT" Rel14 RRC detected, MBMS flag %d\n",
#endif
        PROTOCOL_RRC_CTXT_ARGS(&ctxt),
        RC.rrc[ctxt.module_id]->carrier[0].MBMS_flag);

#else
  LOG_I(RRC, PROTOCOL_RRC_CTXT_FMT" Rel8 RRC\n", PROTOCOL_RRC_CTXT_ARGS(&ctxt));
#endif
#ifdef CBA

  for (CC_id = 0; CC_id < MAX_NUM_CCs; CC_id++) {
    for (j = 0; j < NUM_MAX_CBA_GROUP; j++) {
      RC.rrc[ctxt.module_id]->carrier[CC_id].cba_rnti[j] = CBA_OFFSET + j;
    }

    if (RC.rrc[ctxt.module_id]->carrier[CC_id].num_active_cba_groups > NUM_MAX_CBA_GROUP) {
      RC.rrc[ctxt.module_id]->carrier[CC_id].num_active_cba_groups = NUM_MAX_CBA_GROUP;
    }

    LOG_D(RRC,
          PROTOCOL_RRC_CTXT_FMT" Initialization of 4 cba_RNTI values (%x %x %x %x) num active groups %d\n",
          PROTOCOL_RRC_CTXT_ARGS(&ctxt),
          enb_mod_idP, RC.rrc[ctxt.module_id]->carrier[CC_id].cba_rnti[0],
          RC.rrc[ctxt.module_id]->carrier[CC_id].cba_rnti[1],
          RC.rrc[ctxt.module_id]->carrier[CC_id].cba_rnti[2],
          RC.rrc[ctxt.module_id]->carrier[CC_id].cba_rnti[3],
          RC.rrc[ctxt.module_id]->carrier[CC_id].num_active_cba_groups);
  }

#endif

  for (CC_id = 0; CC_id < MAX_NUM_CCs; CC_id++) {
    init_SI(&ctxt,
            CC_id
#if defined(ENABLE_ITTI)
            , configuration
#endif
           );
    for (int ue_id = 0; ue_id < MAX_MOBILES_PER_ENB; ue_id++) {
        RC.rrc[ctxt.module_id]->carrier[CC_id].sizeof_paging[ue_id] = 0;
        RC.rrc[ctxt.module_id]->carrier[CC_id].paging[ue_id] = (uint8_t*) malloc16(256);
    }
  }

  rrc_init_global_param();
  for (CC_id = 0; CC_id < MAX_NUM_CCs; CC_id++) {

#if (RRC_VERSION >= MAKE_VERSION(10, 0, 0))
    switch (RC.rrc[ctxt.module_id]->carrier[CC_id].MBMS_flag) {
    case 1:
    case 2:
    case 3:
      LOG_I(RRC, PROTOCOL_RRC_CTXT_FMT" Configuring 1 MBSFN sync area\n", PROTOCOL_RRC_CTXT_ARGS(&ctxt));
      RC.rrc[ctxt.module_id]->carrier[CC_id].num_mbsfn_sync_area = 1;
      break;

    case 4:
      LOG_I(RRC, PROTOCOL_RRC_CTXT_FMT" Configuring 2 MBSFN sync area\n", PROTOCOL_RRC_CTXT_ARGS(&ctxt));
      RC.rrc[ctxt.module_id]->carrier[CC_id].num_mbsfn_sync_area = 2;
      break;

    default:
      RC.rrc[ctxt.module_id]->carrier[CC_id].num_mbsfn_sync_area = 0;
      break;
    }

    // if we are here the RC.rrc[enb_mod_idP]->MBMS_flag > 0,
    /// MCCH INIT
    if (RC.rrc[ctxt.module_id]->carrier[CC_id].MBMS_flag > 0) {
      init_MCCH(ctxt.module_id, CC_id);
      /// MTCH data bearer init
      init_MBMS(ctxt.module_id, CC_id, 0);
    }
#endif

    openair_rrc_top_init_eNB(RC.rrc[ctxt.module_id]->carrier[CC_id].MBMS_flag,0);
  }
  openair_rrc_on(&ctxt);

  return 0;

}

/*------------------------------------------------------------------------------*/
int
rrc_eNB_decode_ccch(
  protocol_ctxt_t* const ctxt_pP,
  const SRB_INFO*        const Srb_info,
  const int              CC_id
)
//-----------------------------------------------------------------------------
{
  module_id_t                                   Idx;
  asn_dec_rval_t                      dec_rval;
  UL_CCCH_Message_t                  *ul_ccch_msg = NULL;
  RRCConnectionRequest_r8_IEs_t*                rrcConnectionRequest = NULL;
  RRCConnectionReestablishmentRequest_r8_IEs_t* rrcConnectionReestablishmentRequest = NULL;
  int                                 i, rval;
  struct rrc_eNB_ue_context_s*                  ue_context_p = NULL;
  uint64_t                                      random_value = 0;
  int                                           stmsi_received = 0;

  T(T_ENB_RRC_UL_CCCH_DATA_IN, T_INT(ctxt_pP->module_id), T_INT(ctxt_pP->frame),
    T_INT(ctxt_pP->subframe), T_INT(ctxt_pP->rnti));

  //memset(ul_ccch_msg,0,sizeof(UL_CCCH_Message_t));

  LOG_I(RRC, PROTOCOL_RRC_CTXT_UE_FMT" Decoding UL CCCH %x.%x.%x.%x.%x.%x (%p)\n",
        PROTOCOL_RRC_CTXT_UE_ARGS(ctxt_pP),
        ((uint8_t*) Srb_info->Rx_buffer.Payload)[0],
        ((uint8_t *) Srb_info->Rx_buffer.Payload)[1],
        ((uint8_t *) Srb_info->Rx_buffer.Payload)[2],
        ((uint8_t *) Srb_info->Rx_buffer.Payload)[3],
        ((uint8_t *) Srb_info->Rx_buffer.Payload)[4],
        ((uint8_t *) Srb_info->Rx_buffer.Payload)[5], (uint8_t *) Srb_info->Rx_buffer.Payload);
  dec_rval = uper_decode(
               NULL,
               &asn_DEF_UL_CCCH_Message,
               (void**)&ul_ccch_msg,
               (uint8_t*) Srb_info->Rx_buffer.Payload,
               100,
               0,
               0);

  /*
#if defined(ENABLE_ITTI)
#   if defined(DISABLE_ITTI_XER_PRINT)
  {
    MessageDef                         *message_p;

    message_p = itti_alloc_new_message(TASK_RRC_ENB, RRC_UL_CCCH_MESSAGE);
    memcpy(&message_p->ittiMsg, (void *)ul_ccch_msg, sizeof(RrcUlCcchMessage));

    itti_send_msg_to_task(TASK_UNKNOWN, ctxt_pP->instance, message_p);
  }
#   else
  {
    char                                message_string[10000];
    size_t                              message_string_size;

    if ((message_string_size =
           xer_sprint(message_string, sizeof(message_string), &asn_DEF_UL_CCCH_Message, (void *)ul_ccch_msg)) > 0) {
      MessageDef                         *msg_p;

      msg_p = itti_alloc_new_message_sized(TASK_RRC_ENB, RRC_UL_CCCH, message_string_size + sizeof(IttiMsgText));
      msg_p->ittiMsg.rrc_ul_ccch.size = message_string_size;
      memcpy(&msg_p->ittiMsg.rrc_ul_ccch.text, message_string, message_string_size);

      itti_send_msg_to_task(TASK_UNKNOWN, ctxt_pP->instance, msg_p);
    }
  }
#   endif
#endif
  */

  for (i = 0; i < 8; i++) {
    LOG_T(RRC, "%x.", ((uint8_t *) & ul_ccch_msg)[i]);
  }

  if (dec_rval.consumed == 0) {
    LOG_E(RRC,
          PROTOCOL_RRC_CTXT_UE_FMT" FATAL Error in receiving CCCH\n",
          PROTOCOL_RRC_CTXT_UE_ARGS(ctxt_pP));
    return -1;
  }

  if (ul_ccch_msg->message.present == UL_CCCH_MessageType_PR_c1) {

    switch (ul_ccch_msg->message.choice.c1.present) {

    case UL_CCCH_MessageType__c1_PR_NOTHING:
      LOG_I(RRC,
            PROTOCOL_RRC_CTXT_FMT" Received PR_NOTHING on UL-CCCH-Message\n",
            PROTOCOL_RRC_CTXT_ARGS(ctxt_pP));
      break;

    case UL_CCCH_MessageType__c1_PR_rrcConnectionReestablishmentRequest:
      T(T_ENB_RRC_CONNECTION_REESTABLISHMENT_REQUEST, T_INT(ctxt_pP->module_id), T_INT(ctxt_pP->frame),
        T_INT(ctxt_pP->subframe), T_INT(ctxt_pP->rnti));

#ifdef RRC_MSG_PRINT
      LOG_F(RRC,"[MSG] RRC Connection Reestablishment Request\n");

      for (i = 0; i < Srb_info->Rx_buffer.payload_size; i++) {
        LOG_F(RRC,"%02x ", ((uint8_t*)Srb_info->Rx_buffer.Payload)[i]);
      }

      LOG_F(RRC,"\n");
#endif
      LOG_D(RRC,
            PROTOCOL_RRC_CTXT_UE_FMT"MAC_eNB--- MAC_DATA_IND (rrcConnectionReestablishmentRequest on SRB0) --> RRC_eNB\n",
            PROTOCOL_RRC_CTXT_UE_ARGS(ctxt_pP));
      rrcConnectionReestablishmentRequest =
        &ul_ccch_msg->message.choice.c1.choice.rrcConnectionReestablishmentRequest.criticalExtensions.choice.rrcConnectionReestablishmentRequest_r8;
      LOG_I(RRC,
            PROTOCOL_RRC_CTXT_UE_FMT" RRCConnectionReestablishmentRequest cause %s\n",
            PROTOCOL_RRC_CTXT_UE_ARGS(ctxt_pP),
            ((rrcConnectionReestablishmentRequest->reestablishmentCause == ReestablishmentCause_otherFailure) ?    "Other Failure" :
             (rrcConnectionReestablishmentRequest->reestablishmentCause == ReestablishmentCause_handoverFailure) ? "Handover Failure" :
             "reconfigurationFailure"));
      /*{
      uint64_t                            c_rnti = 0;

      memcpy(((uint8_t *) & c_rnti) + 3, rrcConnectionReestablishmentRequest.UE_identity.c_RNTI.buf,
      rrcConnectionReestablishmentRequest.UE_identity.c_RNTI.size);
      ue_mod_id = rrc_eNB_get_UE_index(enb_mod_idP, c_rnti);
      }

      if ((RC.rrc[enb_mod_idP]->phyCellId == rrcConnectionReestablishmentRequest.UE_identity.physCellId) &&
      (ue_mod_id != UE_INDEX_INVALID)){
      rrc_eNB_generate_RRCConnectionReestablishment(enb_mod_idP, frameP, ue_mod_id);
      }else {
      rrc_eNB_generate_RRCConnectionReestablishmentReject(enb_mod_idP, frameP, ue_mod_id);
      }
      */
      /* reject all reestablishment attempts for the moment */
//      rrc_eNB_generate_RRCConnectionReestablishmentReject(ctxt_pP,
//                       rrc_eNB_get_ue_context(RC.rrc[ctxt_pP->module_id], ctxt_pP->rnti),
//                       CC_id);
{
      uint16_t                          c_rnti = 0;

      if (rrcConnectionReestablishmentRequest->ue_Identity.physCellId != RC.rrc[ctxt_pP->module_id]->carrier[CC_id].physCellId) {
        LOG_E(RRC,
              PROTOCOL_RRC_CTXT_UE_FMT" RRCConnectionReestablishmentRequest ue_Identity.physCellId(%ld) is not equal to current physCellId(%d), let's reject the UE\n",
              PROTOCOL_RRC_CTXT_UE_ARGS(ctxt_pP),
              rrcConnectionReestablishmentRequest->ue_Identity.physCellId,
              RC.rrc[ctxt_pP->module_id]->carrier[CC_id].physCellId);
        rrc_eNB_generate_RRCConnectionReestablishmentReject(ctxt_pP, ue_context_p, CC_id);
        break;
      }
      LOG_D(RRC, "physCellId is %ld\n", rrcConnectionReestablishmentRequest->ue_Identity.physCellId);

      for (i = 0; i < rrcConnectionReestablishmentRequest->ue_Identity.shortMAC_I.size; i++) {
        LOG_D(RRC, "rrcConnectionReestablishmentRequest->ue_Identity.shortMAC_I.buf[%d] = %x\n",
            i, rrcConnectionReestablishmentRequest->ue_Identity.shortMAC_I.buf[i]);
      }

      if (rrcConnectionReestablishmentRequest->ue_Identity.c_RNTI.size == 0 ||
          rrcConnectionReestablishmentRequest->ue_Identity.c_RNTI.size > 2) {
        LOG_E(RRC,
              PROTOCOL_RRC_CTXT_UE_FMT" RRCConnectionReestablishmentRequest c_RNTI range error, let's reject the UE\n",
              PROTOCOL_RRC_CTXT_UE_ARGS(ctxt_pP));
        rrc_eNB_generate_RRCConnectionReestablishmentReject(ctxt_pP, ue_context_p, CC_id);
        break;

      }

      c_rnti = BIT_STRING_to_uint16(&rrcConnectionReestablishmentRequest->ue_Identity.c_RNTI);
      LOG_D(RRC, "c_rnti is %x\n", c_rnti);

      ue_context_p = rrc_eNB_get_ue_context(RC.rrc[ctxt_pP->module_id], c_rnti);
      if (ue_context_p == NULL) {
        LOG_E(RRC,
              PROTOCOL_RRC_CTXT_UE_FMT" RRCConnectionReestablishmentRequest without UE context, let's reject the UE\n",
              PROTOCOL_RRC_CTXT_UE_ARGS(ctxt_pP));
        rrc_eNB_generate_RRCConnectionReestablishmentReject(ctxt_pP, ue_context_p, CC_id);
        break;
      }
      int UE_id = find_UE_id(ctxt_pP->module_id, c_rnti);
      if(UE_id == -1){
          LOG_E(RRC,
                PROTOCOL_RRC_CTXT_UE_FMT" RRCConnectionReestablishmentRequest without UE_id(MAC) rnti %x, let's reject the UE\n",
                PROTOCOL_RRC_CTXT_UE_ARGS(ctxt_pP),c_rnti);
          rrc_eNB_generate_RRCConnectionReestablishmentReject(ctxt_pP, ue_context_p, CC_id);
          break;
      }

      if((RC.mac[ctxt_pP->module_id]->UE_list.UE_sched_ctrl[UE_id].ue_reestablishment_reject_timer > 0) &&
         (RC.mac[ctxt_pP->module_id]->UE_list.UE_sched_ctrl[UE_id].ue_reestablishment_reject_timer_thres > 20)){
    	  LOG_E(RRC,
                PROTOCOL_RRC_CTXT_UE_FMT" RCConnectionReestablishmentComplete(Previous) don't receive, delete the Previous UE\n",
                PROTOCOL_RRC_CTXT_UE_ARGS(ctxt_pP));
          RC.mac[ctxt_pP->module_id]->UE_list.UE_sched_ctrl[UE_id].ue_reestablishment_reject_timer = 1000;
          ue_context_p->ue_context.ue_reestablishment_timer = 0;
      }

      if(ue_context_p->ue_context.ue_reestablishment_timer > 0){
    	  LOG_E(RRC,
                PROTOCOL_RRC_CTXT_UE_FMT" RRRCConnectionReconfigurationComplete(Previous) don't receive, delete the Previous UE\n",
                PROTOCOL_RRC_CTXT_UE_ARGS(ctxt_pP));
          ue_context_p->ue_context.Status = RRC_RECONFIGURED;
          protocol_ctxt_t  ctxt_old_p;
          PROTOCOL_CTXT_SET_BY_INSTANCE(&ctxt_old_p,
                                        ctxt_pP->instance,
                                        ENB_FLAG_YES,
                                        c_rnti,
                                        ctxt_pP->frame,
                                        ctxt_pP->subframe);
          rrc_eNB_process_RRCConnectionReconfigurationComplete(&ctxt_old_p,
                                                                ue_context_p,
                                                                ue_context_p->ue_context.reestablishment_xid);
          for (uint8_t e_rab = 0; e_rab < ue_context_p->ue_context.nb_of_e_rabs; e_rab++) {
            if (ue_context_p->ue_context.e_rab[e_rab].status == E_RAB_STATUS_DONE) {
              ue_context_p->ue_context.e_rab[e_rab].status = E_RAB_STATUS_ESTABLISHED;
            } else {
              ue_context_p->ue_context.e_rab[e_rab].status = E_RAB_STATUS_FAILED;
            }
          }
      }
      LOG_D(RRC,
            PROTOCOL_RRC_CTXT_UE_FMT" UE context: %p\n",
            PROTOCOL_RRC_CTXT_UE_ARGS(ctxt_pP),
            ue_context_p);
      /* reset timers */
      ue_context_p->ue_context.ul_failure_timer = 0;
      ue_context_p->ue_context.ue_release_timer = 0;
      ue_context_p->ue_context.ue_reestablishment_timer = 0;
      ue_context_p->ue_context.ue_release_timer_s1 = 0;
      ue_context_p->ue_context.ue_release_timer_rrc = 0;
      ue_context_p->ue_context.reestablishment_xid = -1;

      // insert C-RNTI to map
      for (i = 0; i < MAX_MOBILES_PER_ENB; i++) {
        if (reestablish_rnti_map[i][0] == 0) {
          reestablish_rnti_map[i][0] = ctxt_pP->rnti;
          reestablish_rnti_map[i][1] = c_rnti;
          break;
        }
      }
      LOG_D(RRC, "reestablish_rnti_map[%d] [0] %x, [1] %x\n",
            i, reestablish_rnti_map[i][0], reestablish_rnti_map[i][1]);

#if defined(ENABLE_ITTI)
      ue_context_p->ue_context.reestablishment_cause = rrcConnectionReestablishmentRequest->reestablishmentCause;
      LOG_D(RRC, PROTOCOL_RRC_CTXT_UE_FMT" Accept connection reestablishment request from UE physCellId %ld cause %ld\n",
            PROTOCOL_RRC_CTXT_UE_ARGS(ctxt_pP),
            rrcConnectionReestablishmentRequest->ue_Identity.physCellId,
            ue_context_p->ue_context.reestablishment_cause);
#else
        LOG_D(RRC, PROTOCOL_RRC_CTXT_UE_FMT" Accept connection restablishment request for UE\n",
              PROTOCOL_RRC_CTXT_UE_ARGS(ctxt_pP));
#endif

#ifndef NO_RRM
      send_msg(&S_rrc, msg_rrc_MR_attach_ind(ctxt_pP->module_id, Mac_id));
#else

      ue_context_p->ue_context.primaryCC_id = CC_id;

      //LG COMMENT Idx = (ue_mod_idP * NB_RB_MAX) + DCCH;
      Idx = DCCH;
      // SRB1
      ue_context_p->ue_context.Srb1.Active = 1;
      ue_context_p->ue_context.Srb1.Srb_info.Srb_id = Idx;
      memcpy(&ue_context_p->ue_context.Srb1.Srb_info.Lchan_desc[0],
             &DCCH_LCHAN_DESC,
             LCHAN_DESC_SIZE);
      memcpy(&ue_context_p->ue_context.Srb1.Srb_info.Lchan_desc[1],
             &DCCH_LCHAN_DESC,
             LCHAN_DESC_SIZE);

      // SRB2: set  it to go through SRB1 with id 1 (DCCH)
      ue_context_p->ue_context.Srb2.Active = 1;
      ue_context_p->ue_context.Srb2.Srb_info.Srb_id = Idx;
      memcpy(&ue_context_p->ue_context.Srb2.Srb_info.Lchan_desc[0],
             &DCCH_LCHAN_DESC,
             LCHAN_DESC_SIZE);
      memcpy(&ue_context_p->ue_context.Srb2.Srb_info.Lchan_desc[1],
             &DCCH_LCHAN_DESC,
             LCHAN_DESC_SIZE);

      rrc_eNB_generate_RRCConnectionReestablishment(ctxt_pP, ue_context_p, CC_id);
      LOG_I(RRC, PROTOCOL_RRC_CTXT_UE_FMT"CALLING RLC CONFIG SRB1 (rbid %d)\n",
            PROTOCOL_RRC_CTXT_UE_ARGS(ctxt_pP),
            Idx);

      MSC_LOG_TX_MESSAGE(MSC_RRC_ENB,
                         MSC_PDCP_ENB,
                         NULL,
                         0,
                         MSC_AS_TIME_FMT" CONFIG_REQ UE %x SRB",
                         MSC_AS_TIME_ARGS(ctxt_pP),
                         ue_context_p->ue_context.rnti);

      rrc_pdcp_config_asn1_req(ctxt_pP,
                               ue_context_p->ue_context.SRB_configList,
                               (DRB_ToAddModList_t *) NULL,
                               (DRB_ToReleaseList_t*) NULL,
                               0xff,
                               NULL,
                               NULL,
                               NULL
#if (RRC_VERSION >= MAKE_VERSION(9, 0, 0))
                               , (PMCH_InfoList_r9_t *) NULL
#endif
                               ,NULL);

      rrc_rlc_config_asn1_req(ctxt_pP,
                              ue_context_p->ue_context.SRB_configList,
                              (DRB_ToAddModList_t*) NULL,
                              (DRB_ToReleaseList_t*) NULL
#if (RRC_VERSION >= MAKE_VERSION(9, 0, 0))
                              , (PMCH_InfoList_r9_t *) NULL,
                              0,0
#   endif
                             );
#endif //NO_RRM
      }
      break;

    case UL_CCCH_MessageType__c1_PR_rrcConnectionRequest:
      T(T_ENB_RRC_CONNECTION_REQUEST, T_INT(ctxt_pP->module_id), T_INT(ctxt_pP->frame),
        T_INT(ctxt_pP->subframe), T_INT(ctxt_pP->rnti));

#ifdef RRC_MSG_PRINT
      LOG_F(RRC,"[MSG] RRC Connection Request\n");

      for (i = 0; i < Srb_info->Rx_buffer.payload_size; i++) {
        LOG_F(RRC,"%02x ", ((uint8_t*)Srb_info->Rx_buffer.Payload)[i]);
      }

      LOG_F(RRC,"\n");
#endif
      LOG_D(RRC,
            PROTOCOL_RRC_CTXT_UE_FMT"MAC_eNB --- MAC_DATA_IND  (rrcConnectionRequest on SRB0) --> RRC_eNB\n",
            PROTOCOL_RRC_CTXT_UE_ARGS(ctxt_pP));
      ue_context_p = rrc_eNB_get_ue_context(
                       RC.rrc[ctxt_pP->module_id],
                       ctxt_pP->rnti);

      if (ue_context_p != NULL) {
        // erase content
        rrc_eNB_free_mem_UE_context(ctxt_pP, ue_context_p);

        MSC_LOG_RX_DISCARDED_MESSAGE(
          MSC_RRC_ENB,
          MSC_RRC_UE,
          Srb_info->Rx_buffer.Payload,
          dec_rval.consumed,
          MSC_AS_TIME_FMT" RRCConnectionRequest UE %x size %u (UE already in context)",
          MSC_AS_TIME_ARGS(ctxt_pP),
          ue_context_p->ue_context.rnti,
          dec_rval.consumed);
      } else {
        rrcConnectionRequest = &ul_ccch_msg->message.choice.c1.choice.rrcConnectionRequest.criticalExtensions.choice.rrcConnectionRequest_r8;
        {
          if (InitialUE_Identity_PR_randomValue == rrcConnectionRequest->ue_Identity.present) {
          if(rrcConnectionRequest->ue_Identity.choice.randomValue.size != 5)
          {
            LOG_I(RRC, "wrong InitialUE-Identity randomValue size, expected 5, provided %d",
                         rrcConnectionRequest->ue_Identity.choice.randomValue.size);
            return -1;
          }
            memcpy(((uint8_t*) & random_value) + 3,
                   rrcConnectionRequest->ue_Identity.choice.randomValue.buf,
                   rrcConnectionRequest->ue_Identity.choice.randomValue.size);
            /* if there is already a registered UE (with another RNTI) with this random_value,
             * the current one must be removed from MAC/PHY (zombie UE)
             */
            if ((ue_context_p = rrc_eNB_ue_context_random_exist(ctxt_pP, random_value))) {
              LOG_W(RRC, "new UE rnti %x (coming with random value) is already there as UE %x, removing %x from MAC/PHY\n",
                    ctxt_pP->rnti, ue_context_p->ue_context.rnti, ue_context_p->ue_context.rnti);
              ue_context_p->ue_context.ul_failure_timer = 20000;
            }
            ue_context_p = rrc_eNB_get_next_free_ue_context(ctxt_pP, random_value);
          } else if (InitialUE_Identity_PR_s_TMSI == rrcConnectionRequest->ue_Identity.present) {
            /* Save s-TMSI */
            S_TMSI_t   s_TMSI = rrcConnectionRequest->ue_Identity.choice.s_TMSI;
            mme_code_t mme_code = BIT_STRING_to_uint8(&s_TMSI.mmec);
            m_tmsi_t   m_tmsi   = BIT_STRING_to_uint32(&s_TMSI.m_TMSI);
            random_value = (((uint64_t)mme_code) << 32) | m_tmsi;
            if ((ue_context_p = rrc_eNB_ue_context_stmsi_exist(ctxt_pP, mme_code, m_tmsi))) {
	      LOG_I(RRC," S-TMSI exists, ue_context_p %p, old rnti %x => %x\n",ue_context_p,ue_context_p->ue_context.rnti,ctxt_pP->rnti);
	      rrc_mac_remove_ue(ctxt_pP->module_id, ue_context_p->ue_context.rnti);
	      stmsi_received=1;
              /* replace rnti in the context */
              /* for that, remove the context from the RB tree */
              RB_REMOVE(rrc_ue_tree_s, &RC.rrc[ctxt_pP->module_id]->rrc_ue_head, ue_context_p);
              /* and insert again, after changing rnti everywhere it has to be changed */
              ue_context_p->ue_id_rnti = ctxt_pP->rnti;
	      ue_context_p->ue_context.rnti = ctxt_pP->rnti;
              RB_INSERT(rrc_ue_tree_s, &RC.rrc[ctxt_pP->module_id]->rrc_ue_head, ue_context_p);
              /* reset timers */
              ue_context_p->ue_context.ul_failure_timer = 0;
              ue_context_p->ue_context.ue_release_timer = 0;
              ue_context_p->ue_context.ue_reestablishment_timer = 0;
              ue_context_p->ue_context.ue_release_timer_s1 = 0;
              ue_context_p->ue_context.ue_release_timer_rrc = 0;
              ue_context_p->ue_context.reestablishment_xid = -1;
            } else {
	      LOG_I(RRC," S-TMSI doesn't exist, setting Initialue_identity_s_TMSI.m_tmsi to %p => %x\n",ue_context_p,m_tmsi);
//              ue_context_p = rrc_eNB_get_next_free_ue_context(ctxt_pP, NOT_A_RANDOM_UE_IDENTITY);
              ue_context_p = rrc_eNB_get_next_free_ue_context(ctxt_pP,random_value);
              if (ue_context_p == NULL)
                LOG_E(RRC, "%s:%d:%s: rrc_eNB_get_next_free_ue_context returned NULL\n", __FILE__, __LINE__, __FUNCTION__);
              if (ue_context_p != NULL) {
	        ue_context_p->ue_context.Initialue_identity_s_TMSI.presence = TRUE;
	        ue_context_p->ue_context.Initialue_identity_s_TMSI.mme_code = mme_code;
	        ue_context_p->ue_context.Initialue_identity_s_TMSI.m_tmsi = m_tmsi;
              } else {
                /* TODO: do we have to break here? */
                //break;
              }
            }

            MSC_LOG_RX_MESSAGE(
              MSC_RRC_ENB,
              MSC_RRC_UE,
              Srb_info->Rx_buffer.Payload,
              dec_rval.consumed,
              MSC_AS_TIME_FMT" RRCConnectionRequest UE %x size %u (s-TMSI mmec %u m_TMSI %u random UE id (0x%" PRIx64 ")",
              MSC_AS_TIME_ARGS(ctxt_pP),
              ue_context_p->ue_context.rnti,
              dec_rval.consumed,
              ue_context_p->ue_context.Initialue_identity_s_TMSI.mme_code,
              ue_context_p->ue_context.Initialue_identity_s_TMSI.m_tmsi,
              ue_context_p->ue_context.random_ue_identity);
          } else {
            LOG_E(RRC,
                  PROTOCOL_RRC_CTXT_UE_FMT" RRCConnectionRequest without random UE identity or S-TMSI not supported, let's reject the UE\n",
                  PROTOCOL_RRC_CTXT_UE_ARGS(ctxt_pP));
            rrc_eNB_generate_RRCConnectionReject(ctxt_pP,
                             rrc_eNB_get_ue_context(RC.rrc[ctxt_pP->module_id], ctxt_pP->rnti),
                             CC_id);
            break;
          }

        }
        LOG_D(RRC,
              PROTOCOL_RRC_CTXT_UE_FMT" UE context: %p\n",
              PROTOCOL_RRC_CTXT_UE_ARGS(ctxt_pP),
              ue_context_p);

        if (ue_context_p != NULL) {


#if defined(ENABLE_ITTI)
          ue_context_p->ue_context.establishment_cause = rrcConnectionRequest->establishmentCause;
          ue_context_p->ue_context.reestablishment_cause = ReestablishmentCause_spare1;
	  if (stmsi_received==0)
	    LOG_I(RRC, PROTOCOL_RRC_CTXT_UE_FMT" Accept new connection from UE random UE identity (0x%" PRIx64 ") MME code %u TMSI %u cause %ld\n",
		  PROTOCOL_RRC_CTXT_UE_ARGS(ctxt_pP),
		  ue_context_p->ue_context.random_ue_identity,
		  ue_context_p->ue_context.Initialue_identity_s_TMSI.mme_code,
		  ue_context_p->ue_context.Initialue_identity_s_TMSI.m_tmsi,
		  ue_context_p->ue_context.establishment_cause);
	  else
	    LOG_I(RRC, PROTOCOL_RRC_CTXT_UE_FMT" Accept new connection from UE  MME code %u TMSI %u cause %ld\n",
		  PROTOCOL_RRC_CTXT_UE_ARGS(ctxt_pP),
		  ue_context_p->ue_context.Initialue_identity_s_TMSI.mme_code,
		  ue_context_p->ue_context.Initialue_identity_s_TMSI.m_tmsi,
		  ue_context_p->ue_context.establishment_cause);
#else
          LOG_I(RRC, PROTOCOL_RRC_CTXT_UE_FMT" Accept new connection for UE random UE identity (0x%" PRIx64 ")\n",
                PROTOCOL_RRC_CTXT_UE_ARGS(ctxt_pP),
                ue_context_p->ue_context.random_ue_identity);
#endif
          if (stmsi_received == 0)
	    RC.rrc[ctxt_pP->module_id]->Nb_ue++;

        } else {
          // no context available
	  if (rrc_agent_registered[ctxt_pP->module_id]) {
	    agent_rrc_xface[ctxt_pP->module_id]->flexran_agent_notify_ue_state_change(ctxt_pP->module_id,
										      ctxt_pP->rnti,
										      PROTOCOL__FLEX_UE_STATE_CHANGE_TYPE__FLUESC_DEACTIVATED);
	  }
          LOG_I(RRC, PROTOCOL_RRC_CTXT_UE_FMT" Can't create new context for UE random UE identity (0x%" PRIx64 ")\n",
                PROTOCOL_RRC_CTXT_UE_ARGS(ctxt_pP),
                random_value);
	  rrc_mac_remove_ue(ctxt_pP->module_id,ctxt_pP->rnti);
          return -1;
        }
      }

#ifndef NO_RRM
      send_msg(&S_rrc, msg_rrc_MR_attach_ind(ctxt_pP->module_id, Mac_id));
#else

      ue_context_p->ue_context.primaryCC_id = CC_id;

      //LG COMMENT Idx = (ue_mod_idP * NB_RB_MAX) + DCCH;
      Idx = DCCH;
      // SRB1
      ue_context_p->ue_context.Srb1.Active = 1;
      ue_context_p->ue_context.Srb1.Srb_info.Srb_id = Idx;
      memcpy(&ue_context_p->ue_context.Srb1.Srb_info.Lchan_desc[0],
             &DCCH_LCHAN_DESC,
             LCHAN_DESC_SIZE);
      memcpy(&ue_context_p->ue_context.Srb1.Srb_info.Lchan_desc[1],
             &DCCH_LCHAN_DESC,
             LCHAN_DESC_SIZE);

      // SRB2: set  it to go through SRB1 with id 1 (DCCH)
      ue_context_p->ue_context.Srb2.Active = 1;
      ue_context_p->ue_context.Srb2.Srb_info.Srb_id = Idx;
      memcpy(&ue_context_p->ue_context.Srb2.Srb_info.Lchan_desc[0],
             &DCCH_LCHAN_DESC,
             LCHAN_DESC_SIZE);
      memcpy(&ue_context_p->ue_context.Srb2.Srb_info.Lchan_desc[1],
             &DCCH_LCHAN_DESC,
             LCHAN_DESC_SIZE);
      
      rrc_eNB_generate_RRCConnectionSetup(ctxt_pP, ue_context_p, CC_id);
      LOG_I(RRC, PROTOCOL_RRC_CTXT_UE_FMT"CALLING RLC CONFIG SRB1 (rbid %d)\n",
            PROTOCOL_RRC_CTXT_UE_ARGS(ctxt_pP),
            Idx);

      MSC_LOG_TX_MESSAGE(
        MSC_RRC_ENB,
        MSC_PDCP_ENB,
        NULL,
        0,
        MSC_AS_TIME_FMT" CONFIG_REQ UE %x SRB",
        MSC_AS_TIME_ARGS(ctxt_pP),
        ue_context_p->ue_context.rnti);

      rrc_pdcp_config_asn1_req(ctxt_pP,
                               ue_context_p->ue_context.SRB_configList,
                               (DRB_ToAddModList_t *) NULL,
                               (DRB_ToReleaseList_t*) NULL,
                               0xff,
                               NULL,
                               NULL,
                               NULL
#if (RRC_VERSION >= MAKE_VERSION(9, 0, 0))
                               , (PMCH_InfoList_r9_t *) NULL
#endif
                               ,NULL);

      rrc_rlc_config_asn1_req(ctxt_pP,
                              ue_context_p->ue_context.SRB_configList,
                              (DRB_ToAddModList_t*) NULL,
                              (DRB_ToReleaseList_t*) NULL
#if (RRC_VERSION >= MAKE_VERSION(9, 0, 0))
                              , (PMCH_InfoList_r9_t *) NULL
                              , 0, 0
#endif
                             );
#endif //NO_RRM

      break;

    default:
      LOG_E(RRC, PROTOCOL_RRC_CTXT_UE_FMT" Unknown message\n",
            PROTOCOL_RRC_CTXT_UE_ARGS(ctxt_pP));
      rval = -1;
      break;
    }

    rval = 0;
  } else {
    LOG_E(RRC, PROTOCOL_RRC_CTXT_UE_FMT"  Unknown error \n",
          PROTOCOL_RRC_CTXT_UE_ARGS(ctxt_pP));
    rval = -1;
  }

  return rval;
}

//-----------------------------------------------------------------------------
int
rrc_eNB_decode_dcch(
  const protocol_ctxt_t* const ctxt_pP,
  const rb_id_t                Srb_id,
  const uint8_t*    const      Rx_sdu,
  const sdu_size_t             sdu_sizeP
)
//-----------------------------------------------------------------------------
{

  asn_dec_rval_t                      dec_rval;
  //UL_DCCH_Message_t uldcchmsg;
  UL_DCCH_Message_t                  *ul_dcch_msg = NULL; //&uldcchmsg;
  int i;
  struct rrc_eNB_ue_context_s*        ue_context_p = NULL;
#if defined(ENABLE_ITTI)
#   if defined(ENABLE_USE_MME)
  MessageDef *                        msg_delete_tunnels_p = NULL;
  uint8_t                             xid;
#endif
#endif

  int dedicated_DRB=0; 

  T(T_ENB_RRC_UL_DCCH_DATA_IN, T_INT(ctxt_pP->module_id), T_INT(ctxt_pP->frame),
    T_INT(ctxt_pP->subframe), T_INT(ctxt_pP->rnti));

  if ((Srb_id != 1) && (Srb_id != 2)) {
    LOG_E(RRC, PROTOCOL_RRC_CTXT_UE_FMT" Received message on SRB%d, should not have ...\n",
          PROTOCOL_RRC_CTXT_UE_ARGS(ctxt_pP),
          Srb_id);
  } else {
    LOG_D(RRC, PROTOCOL_RRC_CTXT_UE_FMT" Received message on SRB%d\n",
          PROTOCOL_RRC_CTXT_UE_ARGS(ctxt_pP),
          Srb_id);
  }
  //memset(ul_dcch_msg,0,sizeof(UL_DCCH_Message_t));

  LOG_D(RRC, PROTOCOL_RRC_CTXT_UE_FMT" Decoding UL-DCCH Message\n",
        PROTOCOL_RRC_CTXT_UE_ARGS(ctxt_pP));
  dec_rval = uper_decode(
               NULL,
               &asn_DEF_UL_DCCH_Message,
               (void**)&ul_dcch_msg,
               Rx_sdu,
               sdu_sizeP,
               0,
               0);
  /*
#if defined(ENABLE_ITTI)
#   if defined(DISABLE_ITTI_XER_PRINT)
  {
    MessageDef                         *message_p;

    message_p = itti_alloc_new_message(TASK_RRC_ENB, RRC_UL_DCCH_MESSAGE);
    memcpy(&message_p->ittiMsg, (void *)ul_dcch_msg, sizeof(RrcUlDcchMessage));

    itti_send_msg_to_task(TASK_UNKNOWN, ctxt_pP->instance, message_p);
  }
#   else
  {
    char                                message_string[10000];
    size_t                              message_string_size;

    if ((message_string_size =
           xer_sprint(message_string, sizeof(message_string), &asn_DEF_UL_DCCH_Message, (void *)ul_dcch_msg)) >= 0) {
      MessageDef                         *msg_p;

      msg_p = itti_alloc_new_message_sized(TASK_RRC_ENB, RRC_UL_DCCH, message_string_size + sizeof(IttiMsgText));
      msg_p->ittiMsg.rrc_ul_dcch.size = message_string_size;
      memcpy(&msg_p->ittiMsg.rrc_ul_dcch.text, message_string, message_string_size);

      itti_send_msg_to_task(TASK_UNKNOWN, ctxt_pP->instance, msg_p);
    }
  }
#   endif
#endif
  */
  {
    for (i = 0; i < sdu_sizeP; i++) {
      LOG_T(RRC, "%x.", Rx_sdu[i]);
    }

    LOG_T(RRC, "\n");
  }

  if ((dec_rval.code != RC_OK) && (dec_rval.consumed == 0)) {
    LOG_E(RRC, PROTOCOL_RRC_CTXT_UE_FMT" Failed to decode UL-DCCH (%zu bytes)\n",
          PROTOCOL_RRC_CTXT_UE_ARGS(ctxt_pP),
          dec_rval.consumed);
    return -1;
  }

  ue_context_p = rrc_eNB_get_ue_context(
                   RC.rrc[ctxt_pP->module_id],
                   ctxt_pP->rnti);

  if (ul_dcch_msg->message.present == UL_DCCH_MessageType_PR_c1) {

    switch (ul_dcch_msg->message.choice.c1.present) {
    case UL_DCCH_MessageType__c1_PR_NOTHING:   /* No components present */
      break;

    case UL_DCCH_MessageType__c1_PR_csfbParametersRequestCDMA2000:
      break;

    case UL_DCCH_MessageType__c1_PR_measurementReport:
      // to avoid segmentation fault
      if(!ue_context_p){
        LOG_I(RRC, "Processing measurementReport UE %x, ue_context_p is NULL\n", ctxt_pP->rnti);
        break;
      }
      LOG_D(RRC,
            PROTOCOL_RRC_CTXT_UE_FMT" RLC RB %02d --- RLC_DATA_IND "
            "%d bytes (measurementReport) ---> RRC_eNB\n",
            PROTOCOL_RRC_CTXT_UE_ARGS(ctxt_pP),
            DCCH,
            sdu_sizeP);
      rrc_eNB_process_MeasurementReport(
        ctxt_pP,
        ue_context_p,
        &ul_dcch_msg->message.choice.c1.choice.measurementReport.
        criticalExtensions.choice.c1.choice.measurementReport_r8.measResults);
      break;

    case UL_DCCH_MessageType__c1_PR_rrcConnectionReconfigurationComplete:
      // to avoid segmentation fault
      if(!ue_context_p){
        LOG_I(RRC, "Processing RRCConnectionReconfigurationComplete UE %x, ue_context_p is NULL\n", ctxt_pP->rnti);
        break;
      }
#ifdef RRC_MSG_PRINT
      LOG_F(RRC,"[MSG] RRC Connection Reconfiguration Complete\n");

      for (i = 0; i < sdu_sizeP; i++) {
        LOG_F(RRC,"%02x ", ((uint8_t*)Rx_sdu)[i]);
      }

      LOG_F(RRC,"\n");
#endif
      MSC_LOG_RX_MESSAGE(
        MSC_RRC_ENB,
        MSC_RRC_UE,
        Rx_sdu,
        sdu_sizeP,
        MSC_AS_TIME_FMT" RRCConnectionReconfigurationComplete UE %x size %u",
        MSC_AS_TIME_ARGS(ctxt_pP),
        ue_context_p->ue_context.rnti,
        sdu_sizeP);

      LOG_D(RRC,
            PROTOCOL_RRC_CTXT_UE_FMT" RLC RB %02d --- RLC_DATA_IND %d bytes "
            "(RRCConnectionReconfigurationComplete) ---> RRC_eNB]\n",
            PROTOCOL_RRC_CTXT_UE_ARGS(ctxt_pP),
            DCCH,
            sdu_sizeP);

      if (ul_dcch_msg->message.choice.c1.choice.rrcConnectionReconfigurationComplete.criticalExtensions.
          present ==
          RRCConnectionReconfigurationComplete__criticalExtensions_PR_rrcConnectionReconfigurationComplete_r8) {
	/*NN: revise the condition */
	/*FK: left the condition as is for the case MME is used (S1 mode) but setting  dedicated_DRB = 1 otherwise (noS1 mode) so that no second RRCReconfiguration message activationg more DRB is sent as this causes problems with the nasmesh driver.*/
#if defined(ENABLE_USE_MME)
        if (ue_context_p->ue_context.Status == RRC_RECONFIGURED){
	  dedicated_DRB = 1;
<<<<<<< HEAD
	  LOG_I(RRC,
		PROTOCOL_RRC_CTXT_UE_FMT" UE State = RRC_RECONFIGURED (dedicated DRB, xid %ld)\n",
		PROTOCOL_RRC_CTXT_UE_ARGS(ctxt_pP),ul_dcch_msg->message.choice.c1.choice.rrcConnectionReconfigurationComplete.rrc_TransactionIdentifier);
      //clear
      int16_t UE_id = find_UE_id(ctxt_pP->module_id, ctxt_pP->rnti);
      if(UE_id == -1){
        LOG_E(RRC,
              PROTOCOL_RRC_CTXT_UE_FMT" RRCConnectionReconfigurationComplete without rnti %x, fault\n",
              PROTOCOL_RRC_CTXT_UE_ARGS(ctxt_pP),ctxt_pP->rnti);
        break;
      }
      if(RC.mac[ctxt_pP->module_id]->UE_list.UE_sched_ctrl[UE_id].crnti_reconfigurationcomplete_flag == 1){
        LOG_I(RRC,
              PROTOCOL_RRC_CTXT_UE_FMT" UE State = RRC_RECONFIGURED (dedicated DRB, xid %ld) C-RNTI Complete\n",
              PROTOCOL_RRC_CTXT_UE_ARGS(ctxt_pP),ul_dcch_msg->message.choice.c1.choice.rrcConnectionReconfigurationComplete.rrc_TransactionIdentifier);
        dedicated_DRB = 2;
        RC.mac[ctxt_pP->module_id]->UE_list.UE_sched_ctrl[UE_id].crnti_reconfigurationcomplete_flag = 0;
      }
	}else {
=======
	} else {
>>>>>>> 9edcd9b9
	  dedicated_DRB = 0;
	  ue_context_p->ue_context.Status = RRC_RECONFIGURED;
	}
<<<<<<< HEAD
        ue_context_p->ue_context.reestablishment_xid = -1;
=======
#else
	dedicated_DRB = 1;
	ue_context_p->ue_context.Status = RRC_RECONFIGURED;
#endif
	LOG_I(RRC,
	    PROTOCOL_RRC_CTXT_UE_FMT" UE State = RRC_RECONFIGURED (dedicated DRB, xid %ld)\n",
	    PROTOCOL_RRC_CTXT_UE_ARGS(ctxt_pP),ul_dcch_msg->message.choice.c1.choice.rrcConnectionReconfigurationComplete.rrc_TransactionIdentifier);
	
>>>>>>> 9edcd9b9
	rrc_eNB_process_RRCConnectionReconfigurationComplete(
          ctxt_pP,
          ue_context_p,
	  ul_dcch_msg->message.choice.c1.choice.rrcConnectionReconfigurationComplete.rrc_TransactionIdentifier);

	//WARNING:Inform the controller about the UE activation. Should be moved to RRC agent in the future
	if (rrc_agent_registered[ctxt_pP->module_id]) {
	  agent_rrc_xface[ctxt_pP->eNB_index]->flexran_agent_notify_ue_state_change(ctxt_pP->module_id,
										ue_context_p->ue_id_rnti,
										PROTOCOL__FLEX_UE_STATE_CHANGE_TYPE__FLUESC_UPDATED);
	}
      }
#if defined(ENABLE_ITTI)
#   if defined(ENABLE_USE_MME)
      if (EPC_MODE_ENABLED == 1) {
	if (dedicated_DRB == 1){
//	  rrc_eNB_send_S1AP_E_RAB_SETUP_RESP(ctxt_pP,
//					     ue_context_p,
//					     ul_dcch_msg->message.choice.c1.choice.rrcConnectionReconfigurationComplete.rrc_TransactionIdentifier);
if (ue_context_p->ue_context.nb_of_modify_e_rabs > 0) {
            rrc_eNB_send_S1AP_E_RAB_MODIFY_RESP(ctxt_pP,
                             ue_context_p,
                             ul_dcch_msg->message.choice.c1.choice.rrcConnectionReconfigurationComplete.rrc_TransactionIdentifier);

            ue_context_p->ue_context.nb_of_modify_e_rabs = 0;
            ue_context_p->ue_context.nb_of_failed_e_rabs = 0;
            memset(ue_context_p->ue_context.modify_e_rab, 0, sizeof(ue_context_p->ue_context.modify_e_rab));
            for(int i = 0; i < NB_RB_MAX; i++) {
              ue_context_p->ue_context.modify_e_rab[i].xid = -1;
            }

          } else if(ue_context_p->ue_context.e_rab_release_command_flag == 1){
            xid = ul_dcch_msg->message.choice.c1.choice.rrcConnectionReconfigurationComplete.rrc_TransactionIdentifier;
            ue_context_p->ue_context.e_rab_release_command_flag = 0;
            //gtp tunnel delete
            msg_delete_tunnels_p = itti_alloc_new_message(TASK_RRC_ENB, GTPV1U_ENB_DELETE_TUNNEL_REQ);
            memset(&GTPV1U_ENB_DELETE_TUNNEL_REQ(msg_delete_tunnels_p), 0, sizeof(GTPV1U_ENB_DELETE_TUNNEL_REQ(msg_delete_tunnels_p)));
            GTPV1U_ENB_DELETE_TUNNEL_REQ(msg_delete_tunnels_p).rnti = ue_context_p->ue_context.rnti;
            for(i = 0; i < NB_RB_MAX; i++){
               if(xid == ue_context_p->ue_context.e_rab[i].xid){
                 GTPV1U_ENB_DELETE_TUNNEL_REQ(msg_delete_tunnels_p).eps_bearer_id[GTPV1U_ENB_DELETE_TUNNEL_REQ(msg_delete_tunnels_p).num_erab++] = ue_context_p->ue_context.enb_gtp_ebi[i];
                 ue_context_p->ue_context.enb_gtp_teid[i] = 0;
                 memset(&ue_context_p->ue_context.enb_gtp_addrs[i], 0, sizeof(ue_context_p->ue_context.enb_gtp_addrs[i]));
                 ue_context_p->ue_context.enb_gtp_ebi[i]  = 0;
               }
            }
            itti_send_msg_to_task(TASK_GTPV1_U, ctxt_pP->instance, msg_delete_tunnels_p);
            //S1AP_E_RAB_RELEASE_RESPONSE
            rrc_eNB_send_S1AP_E_RAB_RELEASE_RESPONSE(ctxt_pP,
                    ue_context_p,
                    xid);
          } else {
              rrc_eNB_send_S1AP_E_RAB_SETUP_RESP(ctxt_pP,
                             ue_context_p,
                             ul_dcch_msg->message.choice.c1.choice.rrcConnectionReconfigurationComplete.rrc_TransactionIdentifier);
          }
  }else if(dedicated_DRB == 0){
          if(ue_context_p->ue_context.reestablishment_cause == ReestablishmentCause_spare1){
	    rrc_eNB_send_S1AP_INITIAL_CONTEXT_SETUP_RESP(ctxt_pP,
						       ue_context_p);
          } else {
            ue_context_p->ue_context.reestablishment_cause = ReestablishmentCause_spare1;
            for (uint8_t e_rab = 0; e_rab < ue_context_p->ue_context.nb_of_e_rabs; e_rab++) {
              if (ue_context_p->ue_context.e_rab[e_rab].status == E_RAB_STATUS_DONE) {
                ue_context_p->ue_context.e_rab[e_rab].status = E_RAB_STATUS_ESTABLISHED;
              } else {
                ue_context_p->ue_context.e_rab[e_rab].status = E_RAB_STATUS_FAILED;
              }
            }
          }
  }else if(dedicated_DRB == 2){
             for (uint8_t e_rab = 0; e_rab < ue_context_p->ue_context.nb_of_e_rabs; e_rab++) {
               if (ue_context_p->ue_context.e_rab[e_rab].status == E_RAB_STATUS_DONE) {
                 ue_context_p->ue_context.e_rab[e_rab].status = E_RAB_STATUS_ESTABLISHED;
               } else {
                 ue_context_p->ue_context.e_rab[e_rab].status = E_RAB_STATUS_FAILED;
               }
             }
         }
      }    
#else  // establish a dedicated bearer 
      if (dedicated_DRB == 0 ) {
	//	ue_context_p->ue_context.e_rab[0].status = E_RAB_STATUS_ESTABLISHED;
	rrc_eNB_reconfigure_DRBs(ctxt_pP,ue_context_p);
      }
      
#endif
#endif 
      break;

    case UL_DCCH_MessageType__c1_PR_rrcConnectionReestablishmentComplete:
      T(T_ENB_RRC_CONNECTION_REESTABLISHMENT_COMPLETE, T_INT(ctxt_pP->module_id), T_INT(ctxt_pP->frame),
        T_INT(ctxt_pP->subframe), T_INT(ctxt_pP->rnti));

#ifdef RRC_MSG_PRINT
      LOG_F(RRC,"[MSG] RRC Connection Reestablishment Complete\n");

      for (i = 0; i < sdu_sizeP; i++) {
        LOG_F(RRC,"%02x ", ((uint8_t*)Rx_sdu)[i]);
      }

      LOG_F(RRC,"\n");
#endif

      MSC_LOG_RX_MESSAGE(
        MSC_RRC_ENB,
        MSC_RRC_UE,
        Rx_sdu,
        sdu_sizeP,
        MSC_AS_TIME_FMT" rrcConnectionReestablishmentComplete UE %x size %u",
        MSC_AS_TIME_ARGS(ctxt_pP),
        ue_context_p->ue_context.rnti,
        sdu_sizeP);

      LOG_I(RRC,
            PROTOCOL_RRC_CTXT_UE_FMT" RLC RB %02d --- RLC_DATA_IND %d bytes "
            "(rrcConnectionReestablishmentComplete) ---> RRC_eNB\n",
            PROTOCOL_RRC_CTXT_UE_ARGS(ctxt_pP),
            DCCH,
            sdu_sizeP);
       {
        rnti_t reestablish_rnti = 0;
        // select C-RNTI from map
        for (i = 0; i < MAX_MOBILES_PER_ENB; i++) {
          if (reestablish_rnti_map[i][0] == ctxt_pP->rnti) {
            reestablish_rnti = reestablish_rnti_map[i][1];
            ue_context_p = rrc_eNB_get_ue_context(
                              RC.rrc[ctxt_pP->module_id],
                              reestablish_rnti);
            // clear currentC-RNTI from map
            reestablish_rnti_map[i][0] = 0;
            reestablish_rnti_map[i][1] = 0;
            break;
          }
        }
        LOG_D(RRC, "reestablish_rnti_map[%d] [0] %x, [1] %x\n",
              i, reestablish_rnti_map[i][0], reestablish_rnti_map[i][1]);

        if (!ue_context_p) {
          LOG_E(RRC,
                PROTOCOL_RRC_CTXT_UE_FMT" RRCConnectionReestablishmentComplete without UE context, falt\n",
                PROTOCOL_RRC_CTXT_UE_ARGS(ctxt_pP));
          break;
        }
        //clear
        int UE_id = find_UE_id(ctxt_pP->module_id, ctxt_pP->rnti);
        if(UE_id == -1){
          LOG_E(RRC,
                PROTOCOL_RRC_CTXT_UE_FMT" RRCConnectionReestablishmentComplete without UE_id(MAC) rnti %x, fault\n",
                PROTOCOL_RRC_CTXT_UE_ARGS(ctxt_pP),ctxt_pP->rnti);
          break;
        }
        RC.mac[ctxt_pP->module_id]->UE_list.UE_sched_ctrl[UE_id].ue_reestablishment_reject_timer = 0;
        ue_context_p->ue_context.ue_reestablishment_timer = 0;

        if (ul_dcch_msg->message.choice.c1.choice.rrcConnectionReestablishmentComplete.criticalExtensions.present ==
            RRCConnectionReestablishmentComplete__criticalExtensions_PR_rrcConnectionReestablishmentComplete_r8) {
          rrc_eNB_process_RRCConnectionReestablishmentComplete(ctxt_pP, reestablish_rnti, ue_context_p,
              ul_dcch_msg->message.choice.c1.choice.rrcConnectionReestablishmentComplete.rrc_TransactionIdentifier,
              &ul_dcch_msg->message.choice.c1.choice.rrcConnectionReestablishmentComplete.criticalExtensions.choice.rrcConnectionReestablishmentComplete_r8);

          //WARNING:Inform the controller about the UE activation. Should be moved to RRC agent in the future
          if (mac_agent_registered[ctxt_pP->module_id]) {
            agent_rrc_xface[ctxt_pP->eNB_index]->flexran_agent_notify_ue_state_change(ctxt_pP->module_id,
                                                                                      ue_context_p->ue_id_rnti,
                                                                                      PROTOCOL__FLEX_UE_STATE_CHANGE_TYPE__FLUESC_ACTIVATED);
          }
        }
        //ue_context_p->ue_context.ue_release_timer = 0;
        ue_context_p->ue_context.ue_reestablishment_timer = 1;
        // remove UE after 100 frames after RRCConnectionReestablishmentRelease is triggered
        ue_context_p->ue_context.ue_reestablishment_timer_thres = 1000;
      }
      break;

    case UL_DCCH_MessageType__c1_PR_rrcConnectionSetupComplete:
      // to avoid segmentation fault
      if(!ue_context_p){
        LOG_I(RRC, "Processing RRCConnectionSetupComplete UE %x, ue_context_p is NULL\n", ctxt_pP->rnti);
        break;
      }
#ifdef RRC_MSG_PRINT
      LOG_F(RRC,"[MSG] RRC Connection SetupComplete\n");

      for (i = 0; i < sdu_sizeP; i++) {
        LOG_F(RRC,"%02x ", ((uint8_t*)Rx_sdu)[i]);
      }

      LOG_F(RRC,"\n");
#endif

      MSC_LOG_RX_MESSAGE(
        MSC_RRC_ENB,
        MSC_RRC_UE,
        Rx_sdu,
        sdu_sizeP,
        MSC_AS_TIME_FMT" RRCConnectionSetupComplete UE %x size %u",
        MSC_AS_TIME_ARGS(ctxt_pP),
        ue_context_p->ue_context.rnti,
        sdu_sizeP);

      LOG_D(RRC,
            PROTOCOL_RRC_CTXT_UE_FMT" RLC RB %02d --- RLC_DATA_IND %d bytes "
            "(RRCConnectionSetupComplete) ---> RRC_eNB\n",
            PROTOCOL_RRC_CTXT_UE_ARGS(ctxt_pP),
            DCCH,
            sdu_sizeP);

      if (ul_dcch_msg->message.choice.c1.choice.rrcConnectionSetupComplete.criticalExtensions.present ==
          RRCConnectionSetupComplete__criticalExtensions_PR_c1) {
        if (ul_dcch_msg->message.choice.c1.choice.rrcConnectionSetupComplete.criticalExtensions.choice.c1.
            present ==
            RRCConnectionSetupComplete__criticalExtensions__c1_PR_rrcConnectionSetupComplete_r8) {
          rrc_eNB_process_RRCConnectionSetupComplete(
            ctxt_pP,
            ue_context_p,
            &ul_dcch_msg->message.choice.c1.choice.rrcConnectionSetupComplete.criticalExtensions.choice.c1.choice.rrcConnectionSetupComplete_r8);
          ue_context_p->ue_context.Status = RRC_CONNECTED;
          LOG_I(RRC, PROTOCOL_RRC_CTXT_UE_FMT" UE State = RRC_CONNECTED \n",
                PROTOCOL_RRC_CTXT_UE_ARGS(ctxt_pP));
	  
	  //WARNING:Inform the controller about the UE activation. Should be moved to RRC agent in the future
	  if (rrc_agent_registered[ctxt_pP->module_id]) {
	    agent_rrc_xface[ctxt_pP->eNB_index]->flexran_agent_notify_ue_state_change(ctxt_pP->module_id,
										  ue_context_p->ue_id_rnti,
										  PROTOCOL__FLEX_UE_STATE_CHANGE_TYPE__FLUESC_ACTIVATED);
	  }
        }
      }

      ue_context_p->ue_context.ue_release_timer=0;
      break;

    case UL_DCCH_MessageType__c1_PR_securityModeComplete:
      T(T_ENB_RRC_SECURITY_MODE_COMPLETE, T_INT(ctxt_pP->module_id), T_INT(ctxt_pP->frame),
        T_INT(ctxt_pP->subframe), T_INT(ctxt_pP->rnti));
      // to avoid segmentation fault
      if(!ue_context_p){
        LOG_I(RRC, "Processing securityModeComplete UE %x, ue_context_p is NULL\n", ctxt_pP->rnti);
        break;
      }
#ifdef RRC_MSG_PRINT
      LOG_F(RRC,"[MSG] RRC Security Mode Complete\n");

      for (i = 0; i < sdu_sizeP; i++) eNB->pusch_vars[UE_id]{
        LOG_F(RRC,"%02x ", ((uint8_t*)Rx_sdu)[i]);
      }

      LOG_F(RRC,"\n");
#endif

      MSC_LOG_RX_MESSAGE(
        MSC_RRC_ENB,
        MSC_RRC_UE,
        Rx_sdu,
        sdu_sizeP,
        MSC_AS_TIME_FMT" securityModeComplete UE %x size %u",
        MSC_AS_TIME_ARGS(ctxt_pP),
        ue_context_p->ue_context.rnti,
        sdu_sizeP);

      LOG_I(RRC,
            PROTOCOL_RRC_CTXT_UE_FMT" received securityModeComplete on UL-DCCH %d from UE\n",
            PROTOCOL_RRC_CTXT_UE_ARGS(ctxt_pP),
            DCCH);
      LOG_D(RRC,
            PROTOCOL_RRC_CTXT_UE_FMT" RLC RB %02d --- RLC_DATA_IND %d bytes "
            "(securityModeComplete) ---> RRC_eNB\n",
            PROTOCOL_RRC_CTXT_UE_ARGS(ctxt_pP),
            DCCH,
            sdu_sizeP);
#ifdef XER_PRINT
      xer_fprint(stdout, &asn_DEF_UL_DCCH_Message, (void *)ul_dcch_msg);
#endif
      // confirm with PDCP about the security mode for DCCH
      //rrc_pdcp_config_req (enb_mod_idP, frameP, 1,CONFIG_ACTION_SET_SECURITY_MODE, (ue_mod_idP * NB_RB_MAX) + DCCH, 0x77);
      // continue the procedure
      rrc_eNB_generate_UECapabilityEnquiry(
        ctxt_pP,
        ue_context_p);
      break;

    case UL_DCCH_MessageType__c1_PR_securityModeFailure:
      T(T_ENB_RRC_SECURITY_MODE_FAILURE, T_INT(ctxt_pP->module_id), T_INT(ctxt_pP->frame),
        T_INT(ctxt_pP->subframe), T_INT(ctxt_pP->rnti));

#ifdef RRC_MSG_PRINT
      LOG_F(RRC,"[MSG] RRC Security Mode Failure\n");

      for (i = 0; i < sdu_sizeP; i++) {
        LOG_F(RRC,"%02x ", ((uint8_t*)Rx_sdu)[i]);
      }

      LOG_F(RRC,"\n");
#endif

      MSC_LOG_RX_MESSAGE(
        MSC_RRC_ENB,
        MSC_RRC_UE,
        Rx_sdu,
        sdu_sizeP,
        MSC_AS_TIME_FMT" securityModeFailure UE %x size %u",
        MSC_AS_TIME_ARGS(ctxt_pP),
        ue_context_p->ue_context.rnti,
        sdu_sizeP);

      LOG_W(RRC,
            PROTOCOL_RRC_CTXT_UE_FMT" RLC RB %02d --- RLC_DATA_IND %d bytes "
            "(securityModeFailure) ---> RRC_eNB\n",
            PROTOCOL_RRC_CTXT_UE_ARGS(ctxt_pP),
            DCCH,
            sdu_sizeP);
#ifdef XER_PRINT
      xer_fprint(stdout, &asn_DEF_UL_DCCH_Message, (void *)ul_dcch_msg);
#endif
      // cancel the security mode in PDCP

      // followup with the remaining procedure
//#warning "LG Removed rrc_eNB_generate_UECapabilityEnquiry after receiving securityModeFailure"
      rrc_eNB_generate_UECapabilityEnquiry(ctxt_pP, ue_context_p);
      break;

    case UL_DCCH_MessageType__c1_PR_ueCapabilityInformation:
      T(T_ENB_RRC_UE_CAPABILITY_INFORMATION, T_INT(ctxt_pP->module_id), T_INT(ctxt_pP->frame),
        T_INT(ctxt_pP->subframe), T_INT(ctxt_pP->rnti));
      // to avoid segmentation fault
      if(!ue_context_p){
          LOG_I(RRC, "Processing ueCapabilityInformation UE %x, ue_context_p is NULL\n", ctxt_pP->rnti);
          break;
      }
#ifdef RRC_MSG_PRINT
      LOG_F(RRC,"[MSG] RRC UECapablility Information \n");

      for (i = 0; i < sdu_sizeP; i++) {
        LOG_F(RRC,"%02x ", ((uint8_t*)Rx_sdu)[i]);
      }

      LOG_F(RRC,"\n");
#endif

      MSC_LOG_RX_MESSAGE(
        MSC_RRC_ENB,
        MSC_RRC_UE,
        Rx_sdu,
        sdu_sizeP,
        MSC_AS_TIME_FMT" ueCapabilityInformation UE %x size %u",
        MSC_AS_TIME_ARGS(ctxt_pP),
        ue_context_p->ue_context.rnti,
        sdu_sizeP);

      LOG_I(RRC,
            PROTOCOL_RRC_CTXT_UE_FMT" received ueCapabilityInformation on UL-DCCH %d from UE\n",
            PROTOCOL_RRC_CTXT_UE_ARGS(ctxt_pP),
            DCCH);
      LOG_D(RRC,
            PROTOCOL_RRC_CTXT_UE_FMT" RLC RB %02d --- RLC_DATA_IND %d bytes "
            "(UECapabilityInformation) ---> RRC_eNB\n",
            PROTOCOL_RRC_CTXT_UE_ARGS(ctxt_pP),
            DCCH,
            sdu_sizeP);
#ifdef XER_PRINT
      xer_fprint(stdout, &asn_DEF_UL_DCCH_Message, (void *)ul_dcch_msg);
#endif
      LOG_I(RRC, "got UE capabilities for UE %x\n", ctxt_pP->rnti);
      if (ue_context_p->ue_context.UE_Capability) {
        LOG_I(RRC, "freeing old UE capabilities for UE %x\n", ctxt_pP->rnti);
        asn_DEF_UE_EUTRA_Capability.free_struct(&asn_DEF_UE_EUTRA_Capability,
              ue_context_p->ue_context.UE_Capability, 0);
        ue_context_p->ue_context.UE_Capability = 0;
      }
      dec_rval = uper_decode(NULL,
                             &asn_DEF_UE_EUTRA_Capability,
                             (void **)&ue_context_p->ue_context.UE_Capability,
                             ul_dcch_msg->message.choice.c1.choice.ueCapabilityInformation.criticalExtensions.
                             choice.c1.choice.ueCapabilityInformation_r8.ue_CapabilityRAT_ContainerList.list.
                             array[0]->ueCapabilityRAT_Container.buf,
                             ul_dcch_msg->message.choice.c1.choice.ueCapabilityInformation.criticalExtensions.
                             choice.c1.choice.ueCapabilityInformation_r8.ue_CapabilityRAT_ContainerList.list.
                             array[0]->ueCapabilityRAT_Container.size, 0, 0);
#ifdef XER_PRINT
      xer_fprint(stdout, &asn_DEF_UE_EUTRA_Capability, ue_context_p->ue_context.UE_Capability);
#endif

      if ((dec_rval.code != RC_OK) && (dec_rval.consumed == 0)) {
        LOG_E(RRC, PROTOCOL_RRC_CTXT_UE_FMT" Failed to decode UE capabilities (%zu bytes)\n",
              PROTOCOL_RRC_CTXT_UE_ARGS(ctxt_pP),
              dec_rval.consumed);
        asn_DEF_UE_EUTRA_Capability.free_struct(&asn_DEF_UE_EUTRA_Capability,
              ue_context_p->ue_context.UE_Capability, 0);
        ue_context_p->ue_context.UE_Capability = 0;
      }

#if defined(ENABLE_USE_MME)

      if (EPC_MODE_ENABLED == 1) {
        rrc_eNB_send_S1AP_UE_CAPABILITIES_IND(ctxt_pP,
                                              ue_context_p,
                                              ul_dcch_msg);
      }
#else 
      ue_context_p->ue_context.nb_of_e_rabs = 1;
      for (i = 0; i < ue_context_p->ue_context.nb_of_e_rabs; i++){
	ue_context_p->ue_context.e_rab[i].status = E_RAB_STATUS_NEW;
	ue_context_p->ue_context.e_rab[i].param.e_rab_id = 1+i;
	ue_context_p->ue_context.e_rab[i].param.qos.qci=9;
      }
      ue_context_p->ue_context.setup_e_rabs =ue_context_p->ue_context.nb_of_e_rabs;
#endif

      rrc_eNB_generate_defaultRRCConnectionReconfiguration(ctxt_pP,
          ue_context_p,
          RC.rrc[ctxt_pP->module_id]->HO_flag);
      break;

    case UL_DCCH_MessageType__c1_PR_ulHandoverPreparationTransfer:
      T(T_ENB_RRC_UL_HANDOVER_PREPARATION_TRANSFER, T_INT(ctxt_pP->module_id), T_INT(ctxt_pP->frame),
        T_INT(ctxt_pP->subframe), T_INT(ctxt_pP->rnti));

      break;

    case UL_DCCH_MessageType__c1_PR_ulInformationTransfer:
      T(T_ENB_RRC_UL_INFORMATION_TRANSFER, T_INT(ctxt_pP->module_id), T_INT(ctxt_pP->frame),
        T_INT(ctxt_pP->subframe), T_INT(ctxt_pP->rnti));
      // to avoid segmentation fault
      if(!ue_context_p){
          LOG_I(RRC, "Processing ulInformationTransfer UE %x, ue_context_p is NULL\n", ctxt_pP->rnti);
          break;
      }

      LOG_D(RRC,"[MSG] RRC UL Information Transfer \n");
#ifdef RRC_MSG_PRINT
      LOG_F(RRC,"[MSG] RRC UL Information Transfer \n");

      for (i = 0; i < sdu_sizeP; i++) {
        LOG_F(RRC,"%02x ", ((uint8_t*)Rx_sdu)[i]);
      }

      LOG_F(RRC,"\n");
#endif


      MSC_LOG_RX_MESSAGE(
        MSC_RRC_ENB,
        MSC_RRC_UE,
        Rx_sdu,
        sdu_sizeP,
        MSC_AS_TIME_FMT" ulInformationTransfer UE %x size %u",
        MSC_AS_TIME_ARGS(ctxt_pP),
        ue_context_p->ue_context.rnti,
        sdu_sizeP);

#if defined(ENABLE_USE_MME)

      if (EPC_MODE_ENABLED == 1) {
        rrc_eNB_send_S1AP_UPLINK_NAS(ctxt_pP,
                                     ue_context_p,
                                     ul_dcch_msg);
      }

#endif
      break;

    case UL_DCCH_MessageType__c1_PR_counterCheckResponse:
      T(T_ENB_RRC_COUNTER_CHECK_RESPONSE, T_INT(ctxt_pP->module_id), T_INT(ctxt_pP->frame),
        T_INT(ctxt_pP->subframe), T_INT(ctxt_pP->rnti));

      break;

#if (RRC_VERSION >= MAKE_VERSION(9, 0, 0))

    case UL_DCCH_MessageType__c1_PR_ueInformationResponse_r9:
      T(T_ENB_RRC_UE_INFORMATION_RESPONSE_R9, T_INT(ctxt_pP->module_id), T_INT(ctxt_pP->frame),
        T_INT(ctxt_pP->subframe), T_INT(ctxt_pP->rnti));

      break;

    case UL_DCCH_MessageType__c1_PR_proximityIndication_r9:
      T(T_ENB_RRC_PROXIMITY_INDICATION_R9, T_INT(ctxt_pP->module_id), T_INT(ctxt_pP->frame),
        T_INT(ctxt_pP->subframe), T_INT(ctxt_pP->rnti));

      break;
#endif

#if (RRC_VERSION >= MAKE_VERSION(10, 0, 0))
    case UL_DCCH_MessageType__c1_PR_rnReconfigurationComplete_r10:
      T(T_ENB_RRC_RECONFIGURATION_COMPLETE_R10, T_INT(ctxt_pP->module_id), T_INT(ctxt_pP->frame),
        T_INT(ctxt_pP->subframe), T_INT(ctxt_pP->rnti));

      break;

    case UL_DCCH_MessageType__c1_PR_mbmsCountingResponse_r10:
      T(T_ENB_RRC_MBMS_COUNTING_RESPONSE_R10, T_INT(ctxt_pP->module_id), T_INT(ctxt_pP->frame),
        T_INT(ctxt_pP->subframe), T_INT(ctxt_pP->rnti));

      break;

    case UL_DCCH_MessageType__c1_PR_interFreqRSTDMeasurementIndication_r10:
      T(T_ENB_RRC_INTER_FREQ_RSTD_MEASUREMENT_INDICATION, T_INT(ctxt_pP->module_id), T_INT(ctxt_pP->frame),
        T_INT(ctxt_pP->subframe), T_INT(ctxt_pP->rnti));

      break;
#endif

    default:
      T(T_ENB_RRC_UNKNOW_MESSAGE, T_INT(ctxt_pP->module_id), T_INT(ctxt_pP->frame),
        T_INT(ctxt_pP->subframe), T_INT(ctxt_pP->rnti));

      LOG_E(RRC, PROTOCOL_RRC_CTXT_UE_FMT" Unknown message %s:%u\n",
            PROTOCOL_RRC_CTXT_UE_ARGS(ctxt_pP),
            __FILE__, __LINE__);
      return -1;
    }

    return 0;
    //TTN for D2D
  } else if (ul_dcch_msg->message.present == UL_DCCH_MessageType_PR_messageClassExtension){
     LOG_I(RRC, "THINH [UL_DCCH_MessageType_PR_messageClassExtension]\n");

     switch (ul_dcch_msg->message.choice.messageClassExtension.present) {
     case UL_DCCH_MessageType__messageClassExtension_PR_NOTHING: /* No components present */
        break;
     case UL_DCCH_MessageType__messageClassExtension_PR_c2: //SidelinkUEInformation
     //case UL_DCCH_MessageType__messageClassExtension__c2_PR_sidelinkUEInformation_r12: //SidelinkUEInformation
        LOG_I(RRC,"THINH [UL_DCCH_MessageType__messageClassExtension_PR_c2]\n");

#ifdef RRC_MSG_PRINT
        LOG_F(RRC,"[MSG] SidelinkUEInformation\n");

        for (i = 0; i < sdu_sizeP; i++) {
           LOG_F(RRC,"%02x ", ((uint8_t*)Rx_sdu)[i]);
        }

        LOG_F(RRC,"\n");
#endif

        MSC_LOG_RX_MESSAGE(
              MSC_RRC_ENB,
              MSC_RRC_UE,
              Rx_sdu,
              sdu_sizeP,
              MSC_AS_TIME_FMT" SidelinkUEInformation UE %x size %u",
              MSC_AS_TIME_ARGS(ctxt_pP),
              ue_context_p->ue_context.rnti,
              sdu_sizeP);

        LOG_I(RRC,
              PROTOCOL_RRC_CTXT_UE_FMT" RLC RB %02d --- RLC_DATA_IND %d bytes "
              "(SidelinkUEInformation) ---> RRC_eNB\n",
              PROTOCOL_RRC_CTXT_UE_ARGS(ctxt_pP),
              DCCH,
              sdu_sizeP);

        rrc_eNB_process_SidelinkUEInformation(
              ctxt_pP,
              ue_context_p,
              &ul_dcch_msg->message.choice.messageClassExtension.choice.c2.choice.sidelinkUEInformation_r12);
        break;
     default:
        break;
     }
     //end TTN
  } else {
    LOG_E(RRC, PROTOCOL_RRC_CTXT_UE_FMT" Unknown error %s:%u\n",
          PROTOCOL_RRC_CTXT_UE_ARGS(ctxt_pP),
          __FILE__, __LINE__);
    return -1;
  }

  return 0;
}

#if defined(ENABLE_ITTI)
void rrc_eNB_reconfigure_DRBs (const protocol_ctxt_t* const ctxt_pP,
			       rrc_eNB_ue_context_t*  ue_context_pP){

  int i;
  int e_rab_done=0;
  for (i = 0; 
       i < 3;//NB_RB_MAX - 3;  // S1AP_MAX_E_RAB
       i++) {
    
    if ( ue_context_pP->ue_context.e_rab[i].status < E_RAB_STATUS_DONE){ 
      ue_context_pP->ue_context.e_rab[i].status = E_RAB_STATUS_NEW;
      ue_context_pP->ue_context.e_rab[i].param.e_rab_id = i + 1;
      ue_context_pP->ue_context.e_rab[i].param.qos.qci = i % 9;
      ue_context_pP->ue_context.e_rab[i].param.qos.allocation_retention_priority.priority_level= i % PRIORITY_LEVEL_LOWEST;
      ue_context_pP->ue_context.e_rab[i].param.qos.allocation_retention_priority.pre_emp_capability= PRE_EMPTION_CAPABILITY_DISABLED;
      ue_context_pP->ue_context.e_rab[i].param.qos.allocation_retention_priority.pre_emp_vulnerability= PRE_EMPTION_VULNERABILITY_DISABLED;
      ue_context_pP->ue_context.e_rab[i].param.nas_pdu.buffer = NULL;
      ue_context_pP->ue_context.e_rab[i].param.nas_pdu.length = 0;
      //	memset (ue_context_pP->ue_context.e_rab[i].param.sgw_addr.buffer,0,20);
      ue_context_pP->ue_context.e_rab[i].param.sgw_addr.length = 0;
      ue_context_pP->ue_context.e_rab[i].param.gtp_teid=0;
      
      ue_context_pP->ue_context.nb_of_e_rabs++;
      e_rab_done++;
      LOG_I(RRC,"setting up the dedicated DRBs %d (index %d) status %d \n", 
	    ue_context_pP->ue_context.e_rab[i].param.e_rab_id, i, ue_context_pP->ue_context.e_rab[i].status);
    }
  }
  ue_context_pP->ue_context.setup_e_rabs+=e_rab_done;
 
  rrc_eNB_generate_dedicatedRRCConnectionReconfiguration(ctxt_pP, ue_context_pP, 0);
}


//-----------------------------------------------------------------------------
void*
rrc_enb_task(
  void* args_p
)
//-----------------------------------------------------------------------------
{
  MessageDef                         *msg_p;
  const char                         *msg_name_p;
  instance_t                          instance;
  int                                 result;
  SRB_INFO                           *srb_info_p;
  int                                 CC_id;

  protocol_ctxt_t                     ctxt;

  pthread_mutex_init(&lock_ue_freelist, NULL);
  pthread_mutex_init(&rrc_release_freelist, NULL);
  memset(&rrc_release_info,0,sizeof(RRC_release_list_t));
  itti_mark_task_ready(TASK_RRC_ENB);
  LOG_I(RRC,"Entering main loop of RRC message task\n");
  while (1) {
    // Wait for a message
    itti_receive_msg(TASK_RRC_ENB, &msg_p);

    msg_name_p = ITTI_MSG_NAME(msg_p);
    instance = ITTI_MSG_INSTANCE(msg_p);
    LOG_I(RRC,"Received message %s\n",msg_name_p);

    switch (ITTI_MSG_ID(msg_p)) {
    case TERMINATE_MESSAGE:
      LOG_W(RRC, " *** Exiting RRC thread\n");
      itti_exit_task();
      break;

    case MESSAGE_TEST:
      LOG_I(RRC, "[eNB %d] Received %s\n", instance, msg_name_p);
      break;

      /* Messages from MAC */
    case RRC_MAC_CCCH_DATA_IND:
      PROTOCOL_CTXT_SET_BY_INSTANCE(&ctxt,
                                    instance,
                                    ENB_FLAG_YES,
                                    RRC_MAC_CCCH_DATA_IND(msg_p).rnti,
                                    msg_p->ittiMsgHeader.lte_time.frame,
                                    msg_p->ittiMsgHeader.lte_time.slot);
      LOG_I(RRC, PROTOCOL_RRC_CTXT_UE_FMT" Received %s\n",
            PROTOCOL_RRC_CTXT_UE_ARGS(&ctxt),
            msg_name_p);

      CC_id = RRC_MAC_CCCH_DATA_IND(msg_p).CC_id;
      srb_info_p = &RC.rrc[instance]->carrier[CC_id].Srb0;

      LOG_I(RRC,"Decoding CCCH : inst %d, CC_id %d, ctxt %p, sib_info_p->Rx_buffer.payload_size %d\n",
	    instance,CC_id,&ctxt, RRC_MAC_CCCH_DATA_IND(msg_p).sdu_size);
      if (RRC_MAC_CCCH_DATA_IND(msg_p).sdu_size >= RRC_BUFFER_SIZE_MAX) {
          LOG_I(RRC, "CCCH message has size %d > %d\n",RRC_MAC_CCCH_DATA_IND(msg_p).sdu_size,RRC_BUFFER_SIZE_MAX);
          break;
      }
      memcpy(srb_info_p->Rx_buffer.Payload,
             RRC_MAC_CCCH_DATA_IND(msg_p).sdu,
             RRC_MAC_CCCH_DATA_IND(msg_p).sdu_size);
      srb_info_p->Rx_buffer.payload_size = RRC_MAC_CCCH_DATA_IND(msg_p).sdu_size;

      rrc_eNB_decode_ccch(&ctxt, srb_info_p, CC_id);
      break;
	    
      /* Messages from PDCP */
    case RRC_DCCH_DATA_IND:
      PROTOCOL_CTXT_SET_BY_INSTANCE(&ctxt,
                                    instance,
                                    ENB_FLAG_YES,
                                    RRC_DCCH_DATA_IND(msg_p).rnti,
                                    msg_p->ittiMsgHeader.lte_time.frame,
                                    msg_p->ittiMsgHeader.lte_time.slot);
      LOG_I(RRC, PROTOCOL_RRC_CTXT_UE_FMT" Received on DCCH %d %s\n",
            PROTOCOL_RRC_CTXT_UE_ARGS(&ctxt),
            RRC_DCCH_DATA_IND(msg_p).dcch_index,
            msg_name_p);
      rrc_eNB_decode_dcch(&ctxt,
                          RRC_DCCH_DATA_IND(msg_p).dcch_index,
                          RRC_DCCH_DATA_IND(msg_p).sdu_p,
                          RRC_DCCH_DATA_IND(msg_p).sdu_size);

      // Message buffer has been processed, free it now.
      result = itti_free(ITTI_MSG_ORIGIN_ID(msg_p), RRC_DCCH_DATA_IND(msg_p).sdu_p);
      if (result != EXIT_SUCCESS) {
          LOG_I(RRC, "Failed to free memory (%d)!\n",result);
          break;
      }
      break;

#   if defined(ENABLE_USE_MME)

      /* Messages from S1AP */
    case S1AP_DOWNLINK_NAS:
      rrc_eNB_process_S1AP_DOWNLINK_NAS(msg_p, msg_name_p, instance, &rrc_eNB_mui);
      break;

    case S1AP_INITIAL_CONTEXT_SETUP_REQ:
      rrc_eNB_process_S1AP_INITIAL_CONTEXT_SETUP_REQ(msg_p, msg_name_p, instance);
      break;

    case S1AP_UE_CTXT_MODIFICATION_REQ:
      rrc_eNB_process_S1AP_UE_CTXT_MODIFICATION_REQ(msg_p, msg_name_p, instance);
      break;

    case S1AP_PAGING_IND:
      LOG_D(RRC, "[eNB %d] Received Paging message from S1AP: %s\n", instance, msg_name_p);
      rrc_eNB_process_PAGING_IND(msg_p, msg_name_p, instance);
      break;
  
    case S1AP_E_RAB_SETUP_REQ: 
      rrc_eNB_process_S1AP_E_RAB_SETUP_REQ(msg_p, msg_name_p, instance);
      LOG_D(RRC, "[eNB %d] Received the message %s\n", instance, msg_name_p);
      break;

    case S1AP_E_RAB_MODIFY_REQ:
      rrc_eNB_process_S1AP_E_RAB_MODIFY_REQ(msg_p, msg_name_p, instance);
      break;

    case S1AP_E_RAB_RELEASE_COMMAND:
      rrc_eNB_process_S1AP_E_RAB_RELEASE_COMMAND(msg_p, msg_name_p, instance);
      break;
    
    case S1AP_UE_CONTEXT_RELEASE_REQ:
      rrc_eNB_process_S1AP_UE_CONTEXT_RELEASE_REQ(msg_p, msg_name_p, instance);
      break;

    case S1AP_UE_CONTEXT_RELEASE_COMMAND:
      rrc_eNB_process_S1AP_UE_CONTEXT_RELEASE_COMMAND(msg_p, msg_name_p, instance);
      break;

    case GTPV1U_ENB_DELETE_TUNNEL_RESP:
      /* Nothing to do. Apparently everything is done in S1AP processing */
      //LOG_I(RRC, "[eNB %d] Received message %s, not processed because procedure not synched\n",
      //instance, msg_name_p);
     if (rrc_eNB_get_ue_context(RC.rrc[instance], GTPV1U_ENB_DELETE_TUNNEL_RESP(msg_p).rnti)
         && rrc_eNB_get_ue_context(RC.rrc[instance], GTPV1U_ENB_DELETE_TUNNEL_RESP(msg_p).rnti)->ue_context.ue_release_timer_rrc > 0) {
        rrc_eNB_get_ue_context(RC.rrc[instance], GTPV1U_ENB_DELETE_TUNNEL_RESP(msg_p).rnti)->ue_context.ue_release_timer_rrc =
        rrc_eNB_get_ue_context(RC.rrc[instance], GTPV1U_ENB_DELETE_TUNNEL_RESP(msg_p).rnti)->ue_context.ue_release_timer_thres_rrc;
      }
      break;

#   endif

      /* Messages from eNB app */
    case RRC_CONFIGURATION_REQ:
      LOG_I(RRC, "[eNB %d] Received %s : %p\n", instance, msg_name_p,&RRC_CONFIGURATION_REQ(msg_p));
      openair_rrc_eNB_configuration(ENB_INSTANCE_TO_MODULE_ID(instance), &RRC_CONFIGURATION_REQ(msg_p));
      break;

    default:
      LOG_E(RRC, "[eNB %d] Received unexpected message %s\n", instance, msg_name_p);
      break;
    }

    result = itti_free(ITTI_MSG_ORIGIN_ID(msg_p), msg_p);
    if (result != EXIT_SUCCESS) {
        LOG_I(RRC, "Failed to free memory (%d)!\n",result);
        continue;
    }
    msg_p = NULL;
  }
}
#endif

/*------------------------------------------------------------------------------*/
void
openair_rrc_top_init_eNB(int eMBMS_active,uint8_t HO_active)
//-----------------------------------------------------------------------------
{

  module_id_t         module_id;
  int                 CC_id;

  /* for no gcc warnings */
  (void)CC_id;

  LOG_D(RRC, "[OPENAIR][INIT] Init function start: NB_eNB_INST=%d\n", RC.nb_inst);

  if (RC.nb_inst > 0) {
    LOG_I(RRC,"[eNB] handover active state is %d \n", HO_active);

    for (module_id=0; module_id<NB_eNB_INST; module_id++) {
      RC.rrc[module_id]->HO_flag   = (uint8_t)HO_active;
    }

#if (RRC_VERSION >= MAKE_VERSION(10, 0, 0))
    LOG_I(RRC,"[eNB] eMBMS active state is %d \n", eMBMS_active);

    for (module_id=0; module_id<NB_eNB_INST; module_id++) {
      for (CC_id = 0; CC_id < MAX_NUM_CCs; CC_id++) {
        RC.rrc[module_id]->carrier[CC_id].MBMS_flag = (uint8_t)eMBMS_active;
      }
    }

#endif
#ifdef CBA

    for (module_id=0; module_id<RC.nb_inst; module_id++) {
      for (CC_id = 0; CC_id < MAX_NUM_CCs; CC_id++) {
        RC.rrc[module_id]->carrier[CC_id].num_active_cba_groups = cba_group_active;
      }
    }

#endif
  } 


}

//-----------------------------------------------------------------------------
void
rrc_top_cleanup_eNB(
  void
)
//-----------------------------------------------------------------------------
{

  for (int i=0;i<RC.nb_inst;i++) free (RC.rrc[i]);
  free(RC.rrc);
}


//-----------------------------------------------------------------------------
//TTN - for D2D
uint8_t
rrc_eNB_process_SidelinkUEInformation(
      const protocol_ctxt_t* const ctxt_pP,
      rrc_eNB_ue_context_t*         ue_context_pP,
      SidelinkUEInformation_r12_t * sidelinkUEInformation
)
//-----------------------------------------------------------------------------
{
   SL_DestinationInfoList_r12_t  *destinationInfoList;
   int n_destinations = 0;
   int ue_type = 0;
   int n_discoveryMessages = 0;

   LOG_I(RRC,
         PROTOCOL_RRC_CTXT_UE_FMT" [RAPROC] Logical Channel UL-DCCH, " "processing SidelinkUEInformation from UE (SRB1 Active)\n",
         PROTOCOL_RRC_CTXT_UE_ARGS(ctxt_pP));

   //For SL Communication
   if (sidelinkUEInformation->criticalExtensions.present ==  SidelinkUEInformation_r12__criticalExtensions_PR_c1){
      if (sidelinkUEInformation->criticalExtensions.choice.c1.present == SidelinkUEInformation_r12__criticalExtensions__c1_PR_sidelinkUEInformation_r12){
         // express its interest to receive SL communication
         if (sidelinkUEInformation->criticalExtensions.choice.c1.choice.sidelinkUEInformation_r12.commRxInterestedFreq_r12 !=  NULL){

         }

         // express its interest to transmit  non-relay one-to-many SL communication
         if ((sidelinkUEInformation->criticalExtensions.choice.c1.choice.sidelinkUEInformation_r12.commTxResourceReq_r12 != NULL) && (sidelinkUEInformation->criticalExtensions.choice.c1.choice.sidelinkUEInformation_r12.commTxResourceReq_r12->carrierFreq_r12 != NULL)){
            n_destinations = sidelinkUEInformation->criticalExtensions.choice.c1.choice.sidelinkUEInformation_r12.commTxResourceReq_r12->destinationInfoList_r12.list.count;
            destinationInfoList = CALLOC(1, sizeof(SL_DestinationInfoList_r12_t));
            for (int i=0; i< n_destinations; i++ ){
               //sl_DestinationIdentityList[i] = *(sidelinkUEInformation->criticalExtensions.choice.c1.choice.sidelinkUEInformation_r12.commTxResourceReq_r12->destinationInfoList_r12.list.array[i]);
               ASN_SEQUENCE_ADD(&destinationInfoList->list, sidelinkUEInformation->criticalExtensions.choice.c1.choice.sidelinkUEInformation_r12.commTxResourceReq_r12->destinationInfoList_r12.list.array[i]);
            }
            //generate RRC Reconfiguration
            rrc_eNB_generate_RRCConnectionReconfiguration_Sidelink(ctxt_pP, ue_context_pP, destinationInfoList, 0);
            return 0;

         }

         // express its interest to transmit  non-relay one-to-one SL communication
         if ((sidelinkUEInformation->criticalExtensions.choice.c1.choice.sidelinkUEInformation_r12.nonCriticalExtension != NULL) && (sidelinkUEInformation->criticalExtensions.choice.c1.choice.sidelinkUEInformation_r12.nonCriticalExtension->commTxResourceReqUC_r13 != NULL)) {
            if (sidelinkUEInformation->criticalExtensions.choice.c1.choice.sidelinkUEInformation_r12.nonCriticalExtension->commTxResourceReqUC_r13->carrierFreq_r12 != NULL){
               n_destinations = sidelinkUEInformation->criticalExtensions.choice.c1.choice.sidelinkUEInformation_r12.nonCriticalExtension->commTxResourceReqUC_r13->destinationInfoList_r12.list.count;
               destinationInfoList = CALLOC(1, sizeof(SL_DestinationInfoList_r12_t));
               for (int i=0; i< n_destinations; i++ ){
                  //sl_DestinationIdentityList[i] = *(sidelinkUEInformation->criticalExtensions.choice.c1.choice.sidelinkUEInformation_r12.nonCriticalExtension->commTxResourceReqUC_r13->destinationInfoList_r12.list.array[i]);
                  ASN_SEQUENCE_ADD(&destinationInfoList->list,sidelinkUEInformation->criticalExtensions.choice.c1.choice.sidelinkUEInformation_r12.nonCriticalExtension->commTxResourceReqUC_r13->destinationInfoList_r12.list.array[i]);
               }
               //generate RRC Reconfiguration
               rrc_eNB_generate_RRCConnectionReconfiguration_Sidelink(ctxt_pP, ue_context_pP, destinationInfoList, 0);
               return 0;
            }
         }

         // express its interest to transmit relay related one-to-one SL communication
         if ((sidelinkUEInformation->criticalExtensions.choice.c1.choice.sidelinkUEInformation_r12.nonCriticalExtension != NULL) &&(sidelinkUEInformation->criticalExtensions.choice.c1.choice.sidelinkUEInformation_r12.nonCriticalExtension->commTxResourceInfoReqRelay_r13->commTxResourceReqRelayUC_r13 != NULL)) {
            if (sidelinkUEInformation->criticalExtensions.choice.c1.choice.sidelinkUEInformation_r12.nonCriticalExtension->commTxResourceInfoReqRelay_r13->commTxResourceReqRelayUC_r13->destinationInfoList_r12.list.count > 0) {
               n_destinations = sidelinkUEInformation->criticalExtensions.choice.c1.choice.sidelinkUEInformation_r12.nonCriticalExtension->commTxResourceInfoReqRelay_r13->commTxResourceReqRelayUC_r13->destinationInfoList_r12.list.count;
               ue_type = sidelinkUEInformation->criticalExtensions.choice.c1.choice.sidelinkUEInformation_r12.nonCriticalExtension->commTxResourceInfoReqRelay_r13->ue_Type_r13;
               destinationInfoList = CALLOC(1, sizeof(SL_DestinationInfoList_r12_t));
               for (int i=0; i< n_destinations; i++ ){
                  //sl_DestinationIdentityList[i] = *(sidelinkUEInformation->criticalExtensions.choice.c1.choice.sidelinkUEInformation_r12.nonCriticalExtension->commTxResourceInfoReqRelay_r13->commTxResourceReqRelayUC_r13->destinationInfoList_r12.list.array[i]);
                  ASN_SEQUENCE_ADD(&destinationInfoList->list, sidelinkUEInformation->criticalExtensions.choice.c1.choice.sidelinkUEInformation_r12.nonCriticalExtension->commTxResourceInfoReqRelay_r13->commTxResourceReqRelayUC_r13->destinationInfoList_r12.list.array[i]);
               }
               //generate RRC Reconfiguration
               rrc_eNB_generate_RRCConnectionReconfiguration_Sidelink(ctxt_pP, ue_context_pP, destinationInfoList, 0);
               return 0;
            }
         }

         //express its interest to transmit relay related one-to-many SL communication
         if ((sidelinkUEInformation->criticalExtensions.choice.c1.choice.sidelinkUEInformation_r12.nonCriticalExtension != NULL) && (sidelinkUEInformation->criticalExtensions.choice.c1.choice.sidelinkUEInformation_r12.nonCriticalExtension->commTxResourceInfoReqRelay_r13 != NULL)) {
            if (sidelinkUEInformation->criticalExtensions.choice.c1.choice.sidelinkUEInformation_r12.nonCriticalExtension->commTxResourceInfoReqRelay_r13->commTxResourceReqRelay_r13->destinationInfoList_r12.list.count > 0){
               n_destinations = sidelinkUEInformation->criticalExtensions.choice.c1.choice.sidelinkUEInformation_r12.nonCriticalExtension->commTxResourceInfoReqRelay_r13->commTxResourceReqRelay_r13->destinationInfoList_r12.list.count;
               ue_type = sidelinkUEInformation->criticalExtensions.choice.c1.choice.sidelinkUEInformation_r12.nonCriticalExtension->commTxResourceInfoReqRelay_r13->ue_Type_r13;
               destinationInfoList = CALLOC(1, sizeof(SL_DestinationInfoList_r12_t));
               for (int i=0; i< n_destinations; i++ ){
                  //sl_DestinationIdentityList[i] = *(sidelinkUEInformation->criticalExtensions.choice.c1.choice.sidelinkUEInformation_r12.nonCriticalExtension->commTxResourceInfoReqRelay_r13->commTxResourceReqRelay_r13->destinationInfoList_r12.list.array[i]);
                  ASN_SEQUENCE_ADD(&destinationInfoList->list,sidelinkUEInformation->criticalExtensions.choice.c1.choice.sidelinkUEInformation_r12.nonCriticalExtension->commTxResourceInfoReqRelay_r13->commTxResourceReqRelay_r13->destinationInfoList_r12.list.array[i]);
               }
               //generate RRC Reconfiguration
               rrc_eNB_generate_RRCConnectionReconfiguration_Sidelink(ctxt_pP, ue_context_pP, destinationInfoList, 0);
               return 0;
            }
         }

         //For SL Discovery
         //express its interest to receive SL discovery announcements
         //express its interest to transmit non-PS related discovery announcements
         if (sidelinkUEInformation->criticalExtensions.choice.c1.choice.sidelinkUEInformation_r12.discTxResourceReq_r12 != NULL){
            n_discoveryMessages = *(sidelinkUEInformation->criticalExtensions.choice.c1.choice.sidelinkUEInformation_r12.discTxResourceReq_r12);
            //generate RRC Reconfiguration
            rrc_eNB_generate_RRCConnectionReconfiguration_Sidelink(ctxt_pP, ue_context_pP, NULL, n_discoveryMessages);
            return 0;
         }
         //express its interest to transmit PS related discovery announcements
         if ((sidelinkUEInformation->criticalExtensions.choice.c1.choice.sidelinkUEInformation_r12.nonCriticalExtension != NULL) && (sidelinkUEInformation->criticalExtensions.choice.c1.choice.sidelinkUEInformation_r12.nonCriticalExtension->discTxResourceReqPS_r13 !=NULL)) {
            if (sidelinkUEInformation->criticalExtensions.choice.c1.choice.sidelinkUEInformation_r12.nonCriticalExtension->discTxResourceReqPS_r13->discTxResourceReq_r13 > 0){
               n_discoveryMessages = sidelinkUEInformation->criticalExtensions.choice.c1.choice.sidelinkUEInformation_r12.nonCriticalExtension->discTxResourceReqPS_r13->discTxResourceReq_r13;
               //generate RRC Reconfiguration
               rrc_eNB_generate_RRCConnectionReconfiguration_Sidelink(ctxt_pP, ue_context_pP, NULL, n_discoveryMessages);
               return 0;
            }
         }
      }
   }
   return 0;
}

//-----------------------------------------------------------------------------
int
rrc_eNB_generate_RRCConnectionReconfiguration_Sidelink(
  const protocol_ctxt_t* const ctxt_pP,
  rrc_eNB_ue_context_t* const ue_context_pP,
  SL_DestinationInfoList_r12_t  *destinationInfoList,
  int n_discoveryMessages
)
//-----------------------------------------------------------------------------
{

  uint8_t                             buffer[RRC_BUF_SIZE];
  uint16_t                            size = -1;
  memset(buffer, 0, RRC_BUF_SIZE);

  // allocate dedicated pools for UE -sl-CommConfig/sl-DiscConfig (sl-V2X-ConfigDedicated)
  //populate dedicated resources for SL communication (sl-CommConfig)
  if ((destinationInfoList != NULL) && (destinationInfoList->list.count > 0)) {

     LOG_I(RRC,"[eNB %d] Frame %d, Generate RRCConnectionReconfiguration_Sidelink (bytes %d, UE id %x), number of destinations %d\n",
            ctxt_pP->module_id,ctxt_pP->frame, size, ue_context_pP->ue_context.rnti,destinationInfoList->list.count );
     //get dedicated resources from available pool and assign to the UE
     SL_CommConfig_r12_t  sl_CommConfig[destinationInfoList->list.count];
     //get a RP from the available RPs
     sl_CommConfig[0] = rrc_eNB_get_sidelink_commTXPool(ctxt_pP, ue_context_pP, destinationInfoList);

     size = do_RRCConnectionReconfiguration(ctxt_pP,
                   buffer,
                   rrc_eNB_get_next_transaction_identifier(ctxt_pP->module_id),   //Transaction_id
                   (SRB_ToAddModList_t*)NULL,
                   (DRB_ToAddModList_t*)NULL,
                   (DRB_ToReleaseList_t*)NULL,  // DRB2_list,
                   (struct SPS_Config*)NULL,    // *sps_Config,
                   NULL, NULL, NULL, NULL,NULL,
                   NULL, NULL,  NULL, NULL, NULL, NULL,
                   (struct RRCConnectionReconfiguration_r8_IEs__dedicatedInfoNASList*)NULL,
                   (SL_CommConfig_r12_t*)&sl_CommConfig,
                   (SL_DiscConfig_r12_t*)NULL
  #if defined(Rel10) || defined(Rel14)
                                           , (SCellToAddMod_r10_t*)NULL
  #endif
                                           );
     //
  }
  //populate dedicated resources for SL discovery (sl-DiscConfig)
  if (n_discoveryMessages > 0) {
     SL_DiscConfig_r12_t sl_DiscConfig[n_discoveryMessages];
     //get a RP from the available RPs
     sl_DiscConfig[0] = rrc_eNB_get_sidelink_discTXPool(ctxt_pP, ue_context_pP, n_discoveryMessages );
     size = do_RRCConnectionReconfiguration(ctxt_pP,
                   buffer,
                   rrc_eNB_get_next_transaction_identifier(ctxt_pP->module_id),   //Transaction_id
                   (SRB_ToAddModList_t*)NULL,
                   (DRB_ToAddModList_t*)NULL,
                   (DRB_ToReleaseList_t*)NULL,  // DRB2_list,
                   (struct SPS_Config*)NULL,    // *sps_Config,
                   NULL, NULL, NULL, NULL,NULL,
                   NULL, NULL,  NULL, NULL, NULL, NULL,
                   (struct RRCConnectionReconfiguration_r8_IEs__dedicatedInfoNASList*)NULL,
                   (SL_CommConfig_r12_t*)NULL,
                   (SL_DiscConfig_r12_t*)&sl_DiscConfig
  #if defined(Rel10) || defined(Rel14)
                                           , (SCellToAddMod_r10_t*)NULL
  #endif
                                           );
  }

  LOG_I(RRC,"[eNB %d] Frame %d, Logical Channel DL-DCCH, Generate RRCConnectionReconfiguration_Sidelink (bytes %d, UE id %x)\n",
        ctxt_pP->module_id,ctxt_pP->frame, size, ue_context_pP->ue_context.rnti);

  rrc_data_req(
    ctxt_pP,
    DCCH,
    rrc_eNB_mui++,
    SDU_CONFIRM_NO,
    size,
    buffer,
    PDCP_TRANSMISSION_MODE_CONTROL);

  // rrc_data_req();

  return size;
}

SL_CommConfig_r12_t rrc_eNB_get_sidelink_commTXPool( const protocol_ctxt_t* const ctxt_pP, rrc_eNB_ue_context_t* const ue_context_pP,  SL_DestinationInfoList_r12_t  *destinationInfoList ){
   // for the moment, use scheduled resource allocation
   SL_CommConfig_r12_t  *sl_CommConfig;
   SL_CommResourcePool_r12_t    *sc_CommTxConfig;

   sl_CommConfig = CALLOC(1, sizeof(struct SL_CommConfig_r12));
   sl_CommConfig->commTxResources_r12 = CALLOC(1, sizeof(*sl_CommConfig->commTxResources_r12));
   sl_CommConfig->commTxResources_r12->present = SL_CommConfig_r12__commTxResources_r12_PR_setup;

   sl_CommConfig->commTxResources_r12->choice.setup.present = SL_CommConfig_r12__commTxResources_r12__setup_PR_scheduled_r12;
   sl_CommConfig->commTxResources_r12->choice.setup.choice.scheduled_r12.sl_RNTI_r12.size = 2;
   sl_CommConfig->commTxResources_r12->choice.setup.choice.scheduled_r12.sl_RNTI_r12.buf = CALLOC(1,2);
   sl_CommConfig->commTxResources_r12->choice.setup.choice.scheduled_r12.sl_RNTI_r12.buf[0] = 0x00;
   sl_CommConfig->commTxResources_r12->choice.setup.choice.scheduled_r12.sl_RNTI_r12.buf[1] = 0x01;//ctxt_pP->rnti;//rnti
   sl_CommConfig->commTxResources_r12->choice.setup.choice.scheduled_r12.sl_RNTI_r12.bits_unused = 0;
   sl_CommConfig->commTxResources_r12->choice.setup.choice.scheduled_r12.mcs_r12 = CALLOC(1,sizeof(*sl_CommConfig->commTxResources_r12->choice.setup.choice.scheduled_r12.mcs_r12));
   //*sl_CommConfig_test->commTxResources_r12->choice.setup.choice.scheduled_r12.mcs_r12 = 12; //Msc
   sl_CommConfig->commTxResources_r12->choice.setup.choice.scheduled_r12.mac_MainConfig_r12.retx_BSR_TimerSL = RetxBSR_Timer_r12_sf320; //MacConfig, for testing only
   //sl_CommConfig_test->commTxResources_r12->choice.setup.choice.scheduled_r12.sc_CommTxConfig_r12;

   sc_CommTxConfig = & sl_CommConfig->commTxResources_r12->choice.setup.choice.scheduled_r12.sc_CommTxConfig_r12;

   sc_CommTxConfig->sc_CP_Len_r12 = SL_CP_Len_r12_normal;
   sc_CommTxConfig->sc_Period_r12 = SL_PeriodComm_r12_sf40;
   sc_CommTxConfig->data_CP_Len_r12  = SL_CP_Len_r12_normal;
   //sc_TF_ResourceConfig_r12
   sc_CommTxConfig->sc_TF_ResourceConfig_r12.prb_Num_r12 = 20;
   sc_CommTxConfig->sc_TF_ResourceConfig_r12.prb_Start_r12 = 5;
   sc_CommTxConfig->sc_TF_ResourceConfig_r12.prb_End_r12 = 44;
   sc_CommTxConfig->sc_TF_ResourceConfig_r12.offsetIndicator_r12.present = SL_OffsetIndicator_r12_PR_small_r12;
   sc_CommTxConfig->sc_TF_ResourceConfig_r12.offsetIndicator_r12.choice.small_r12 = 0;

   sc_CommTxConfig->sc_TF_ResourceConfig_r12.subframeBitmap_r12.present = SubframeBitmapSL_r12_PR_bs40_r12;
   sc_CommTxConfig->sc_TF_ResourceConfig_r12.subframeBitmap_r12.choice.bs40_r12.size = 5;
   sc_CommTxConfig->sc_TF_ResourceConfig_r12.subframeBitmap_r12.choice.bs40_r12.buf  = CALLOC(1,5);
   sc_CommTxConfig->sc_TF_ResourceConfig_r12.subframeBitmap_r12.choice.bs40_r12.bits_unused = 0;
   //dataHoppingConfig_r12
   sc_CommTxConfig->dataHoppingConfig_r12.hoppingParameter_r12 = 0;
   sc_CommTxConfig->dataHoppingConfig_r12.numSubbands_r12  =  SL_HoppingConfigComm_r12__numSubbands_r12_ns1;
   sc_CommTxConfig->dataHoppingConfig_r12.rb_Offset_r12 = 0;
   //ue_SelectedResourceConfig_r12
   sc_CommTxConfig->ue_SelectedResourceConfig_r12 = CALLOC (1, sizeof (*sc_CommTxConfig->ue_SelectedResourceConfig_r12));
   sc_CommTxConfig->ue_SelectedResourceConfig_r12->data_TF_ResourceConfig_r12.prb_Num_r12 = 20;
   sc_CommTxConfig->ue_SelectedResourceConfig_r12->data_TF_ResourceConfig_r12.prb_Start_r12 = 5;
   sc_CommTxConfig->ue_SelectedResourceConfig_r12->data_TF_ResourceConfig_r12.prb_End_r12 = 44;
   sc_CommTxConfig->ue_SelectedResourceConfig_r12->data_TF_ResourceConfig_r12.offsetIndicator_r12.present = SL_OffsetIndicator_r12_PR_small_r12;
   sc_CommTxConfig->ue_SelectedResourceConfig_r12->data_TF_ResourceConfig_r12.offsetIndicator_r12.choice.small_r12 = 0 ;
   sc_CommTxConfig->ue_SelectedResourceConfig_r12->data_TF_ResourceConfig_r12.subframeBitmap_r12.present = SubframeBitmapSL_r12_PR_bs40_r12;
   sc_CommTxConfig->ue_SelectedResourceConfig_r12->data_TF_ResourceConfig_r12.subframeBitmap_r12.choice.bs4_r12.size = 5;
   sc_CommTxConfig->ue_SelectedResourceConfig_r12->data_TF_ResourceConfig_r12.subframeBitmap_r12.choice.bs4_r12.buf  = CALLOC(1,5);
   sc_CommTxConfig->ue_SelectedResourceConfig_r12->data_TF_ResourceConfig_r12.subframeBitmap_r12.choice.bs4_r12.bits_unused = 0;
   sc_CommTxConfig->ue_SelectedResourceConfig_r12->data_TF_ResourceConfig_r12.subframeBitmap_r12.choice.bs4_r12.buf[0] = 0xF0;
   sc_CommTxConfig->ue_SelectedResourceConfig_r12->data_TF_ResourceConfig_r12.subframeBitmap_r12.choice.bs4_r12.buf[1] = 0xFF;
   sc_CommTxConfig->ue_SelectedResourceConfig_r12->data_TF_ResourceConfig_r12.subframeBitmap_r12.choice.bs4_r12.buf[2] = 0xFF;
   sc_CommTxConfig->ue_SelectedResourceConfig_r12->data_TF_ResourceConfig_r12.subframeBitmap_r12.choice.bs4_r12.buf[3] = 0xFF;
   sc_CommTxConfig->ue_SelectedResourceConfig_r12->data_TF_ResourceConfig_r12.subframeBitmap_r12.choice.bs4_r12.buf[4] = 0xFF;
   //rxParametersNCell_r12
   sc_CommTxConfig->rxParametersNCell_r12 = CALLOC (1, sizeof (*sc_CommTxConfig->rxParametersNCell_r12));
   sc_CommTxConfig->rxParametersNCell_r12->tdd_Config_r12 = CALLOC (1, sizeof (*sc_CommTxConfig->rxParametersNCell_r12->tdd_Config_r12 ));
   sc_CommTxConfig->rxParametersNCell_r12->tdd_Config_r12->subframeAssignment = 0 ;
   sc_CommTxConfig->rxParametersNCell_r12->tdd_Config_r12->specialSubframePatterns = 0;
   sc_CommTxConfig->rxParametersNCell_r12->syncConfigIndex_r12 = 0;
   //txParameters_r12
   sc_CommTxConfig->txParameters_r12 = CALLOC (1, sizeof (*sc_CommTxConfig->txParameters_r12));
   sc_CommTxConfig->txParameters_r12->sc_TxParameters_r12.alpha_r12 = Alpha_r12_al0;
   sc_CommTxConfig->txParameters_r12->sc_TxParameters_r12.p0_r12 = 0;
   sc_CommTxConfig->ext1 = NULL ;

   return *sl_CommConfig;
}


SL_DiscConfig_r12_t rrc_eNB_get_sidelink_discTXPool( const protocol_ctxt_t* const ctxt_pP, rrc_eNB_ue_context_t* const ue_context_pP,  int n_discoveryMessages ){
   //TODO
   SL_DiscConfig_r12_t  sl_DiscConfig;
   sl_DiscConfig.discTxResources_r12 = CALLOC(1,sizeof(*sl_DiscConfig.discTxResources_r12));
   sl_DiscConfig.discTxResources_r12->present = SL_DiscConfig_r12__discTxResources_r12_PR_setup;
   sl_DiscConfig.discTxResources_r12->choice.setup.present = SL_DiscConfig_r12__discTxResources_r12__setup_PR_scheduled_r12;
   //sl_DiscConfig.discTxResources_r12->choice.setup.choice.scheduled_r12.discHoppingConfig_r12;
   //sl_DiscConfig.discTxResources_r12->choice.setup.choice.scheduled_r12.discTF_IndexList_r12;
   //sl_DiscConfig.discTxResources_r12->choice.setup.choice.scheduled_r12.discTxConfig_r12;
   return sl_DiscConfig;
}
RRC_status_t
rrc_rx_tx(
  protocol_ctxt_t* const ctxt_pP,
  const int          CC_id
)
//-----------------------------------------------------------------------------
{
  //uint8_t        UE_id;
  int32_t        current_timestamp_ms, ref_timestamp_ms;
  struct timeval ts;
  struct rrc_eNB_ue_context_s   *ue_context_p = NULL,*ue_to_be_removed = NULL;

#ifdef LOCALIZATION
  double                         estimated_distance;
  protocol_ctxt_t                ctxt;
#endif
  VCD_SIGNAL_DUMPER_DUMP_FUNCTION_BY_NAME(VCD_SIGNAL_DUMPER_FUNCTIONS_RRC_RX_TX,VCD_FUNCTION_IN);

    check_handovers(ctxt_pP);
    // counetr, and get the value and aggregate

    // check for UL failure
    RB_FOREACH(ue_context_p, rrc_ue_tree_s, &(RC.rrc[ctxt_pP->module_id]->rrc_ue_head)) {
      ctxt_pP->rnti = ue_context_p->ue_id_rnti;
      if ((ctxt_pP->frame == 0) && (ctxt_pP->subframe==0)) {
	if (ue_context_p->ue_context.Initialue_identity_s_TMSI.presence == TRUE) {
	  LOG_I(RRC,"UE rnti %x:S-TMSI %x failure timer %d/8\n",
		ue_context_p->ue_context.rnti,
		ue_context_p->ue_context.Initialue_identity_s_TMSI.m_tmsi,
		ue_context_p->ue_context.ul_failure_timer);
	}
	else {
	  LOG_I(RRC,"UE rnti %x failure timer %d/8\n",
		ue_context_p->ue_context.rnti,
		ue_context_p->ue_context.ul_failure_timer);
	}
      }
      if (ue_context_p->ue_context.ul_failure_timer>0) {
	ue_context_p->ue_context.ul_failure_timer++;
	if (ue_context_p->ue_context.ul_failure_timer >= 20000) {
	  // remove UE after 20 seconds after MAC has indicated UL failure
	  LOG_I(RRC,"Removing UE %x instance\n",ue_context_p->ue_context.rnti);
	  ue_to_be_removed = ue_context_p;
	  break;
	}
      }
      if (ue_context_p->ue_context.ue_release_timer_s1>0) {
        ue_context_p->ue_context.ue_release_timer_s1++;
        if (ue_context_p->ue_context.ue_release_timer_s1 >=
            ue_context_p->ue_context.ue_release_timer_thres_s1) {
          LOG_I(RRC,"Removing UE %x instance Because of UE_CONTEXT_RELEASE_COMMAND not received after %d ms from sending request\n",
                         ue_context_p->ue_context.rnti, ue_context_p->ue_context.ue_release_timer_thres_s1);
//          ue_context_p->ue_context.ue_release_timer_s1 = 0;
#if defined(ENABLE_USE_MME)
#if defined(ENABLE_ITTI)
          rrc_eNB_generate_RRCConnectionRelease(ctxt_pP, ue_context_p);
#if 0
          {
            int      e_rab;
            MessageDef *msg_delete_tunnels_p = NULL;
            uint32_t eNB_ue_s1ap_id = ue_context_p->ue_context.eNB_ue_s1ap_id;
            MSC_LOG_TX_MESSAGE(MSC_RRC_ENB, MSC_GTPU_ENB, NULL,0, "0 GTPV1U_ENB_DELETE_TUNNEL_REQ rnti %x ", eNB_ue_s1ap_id);
            msg_delete_tunnels_p = itti_alloc_new_message(TASK_RRC_ENB, GTPV1U_ENB_DELETE_TUNNEL_REQ);
            memset(&GTPV1U_ENB_DELETE_TUNNEL_REQ(msg_delete_tunnels_p), 0, sizeof(GTPV1U_ENB_DELETE_TUNNEL_REQ(msg_delete_tunnels_p)));
            // do not wait response
            GTPV1U_ENB_DELETE_TUNNEL_REQ(msg_delete_tunnels_p).rnti = ue_context_p->ue_context.rnti;
            for (e_rab = 0; e_rab < ue_context_p->ue_context.nb_of_e_rabs; e_rab++) {
              GTPV1U_ENB_DELETE_TUNNEL_REQ(msg_delete_tunnels_p).eps_bearer_id[GTPV1U_ENB_DELETE_TUNNEL_REQ(msg_delete_tunnels_p).num_erab++] =
                ue_context_p->ue_context.enb_gtp_ebi[e_rab];
              // erase data
              ue_context_p->ue_context.enb_gtp_teid[e_rab] = 0;
              memset(&ue_context_p->ue_context.enb_gtp_addrs[e_rab], 0, sizeof(ue_context_p->ue_context.enb_gtp_addrs[e_rab]));
              ue_context_p->ue_context.enb_gtp_ebi[e_rab]  = 0;
            }
            itti_send_msg_to_task(TASK_GTPV1_U, ctxt_pP->module_id, msg_delete_tunnels_p);
            MSC_LOG_TX_MESSAGE(
                    MSC_RRC_ENB,
                    MSC_S1AP_ENB,
                    NULL,0,
                    "0 S1AP_UE_CONTEXT_RELEASE_COMPLETE eNB_ue_s1ap_id 0x%06"PRIX32" ",
                    eNB_ue_s1ap_id);

            struct rrc_ue_s1ap_ids_s    *rrc_ue_s1ap_ids = NULL;
            rrc_ue_s1ap_ids = rrc_eNB_S1AP_get_ue_ids(
                    RC.rrc[ctxt_pP->module_id],
                    0,
                    eNB_ue_s1ap_id);
            if (NULL != rrc_ue_s1ap_ids) {
              rrc_eNB_S1AP_remove_ue_ids(
                         RC.rrc[ctxt_pP->module_id],
                         rrc_ue_s1ap_ids);
            }
          }
#endif
#endif
#else
          ue_to_be_removed = ue_context_p;
#endif
          ue_context_p->ue_context.ue_release_timer_s1 = 0;
          break;
        }
      }

      if (ue_context_p->ue_context.ue_release_timer_rrc>0) {
        ue_context_p->ue_context.ue_release_timer_rrc++;
        if (ue_context_p->ue_context.ue_release_timer_rrc >=
          ue_context_p->ue_context.ue_release_timer_thres_rrc) {
          LOG_I(RRC,"Removing UE %x instance After UE_CONTEXT_RELEASE_Complete\n", ue_context_p->ue_context.rnti);
          ue_context_p->ue_context.ue_release_timer_rrc = 0;
          ue_to_be_removed = ue_context_p;
          ue_context_p->ue_context.ue_release_timer_rrc = 0;
          break;
        }
      }
       pthread_mutex_lock(&rrc_release_freelist);
      if(rrc_release_info.num_UEs > 0){
        uint16_t release_total = 0;
        for(uint16_t release_num = 0;release_num < NUMBER_OF_UE_MAX;release_num++){
          if(rrc_release_info.RRC_release_ctrl[release_num].flag > 0){
            release_total++;
          }
          if( (rrc_release_info.RRC_release_ctrl[release_num].flag > 2) &&
            (rrc_release_info.RRC_release_ctrl[release_num].rnti == ue_context_p->ue_context.rnti)){
           ue_context_p->ue_context.ue_release_timer_rrc = 1;
           ue_context_p->ue_context.ue_release_timer_thres_rrc = 100;
#if defined(ENABLE_USE_MME)
#if defined(ENABLE_ITTI)
           int      e_rab;
           MessageDef *msg_complete_p = NULL;
           MessageDef *msg_delete_tunnels_p = NULL;
           uint32_t eNB_ue_s1ap_id = ue_context_p->ue_context.eNB_ue_s1ap_id;
           if(rrc_release_info.RRC_release_ctrl[release_num].flag == 4){
             MSC_LOG_TX_MESSAGE(
                    MSC_RRC_ENB,
                    MSC_S1AP_ENB,
                     NULL,0,
                    "0 S1AP_UE_CONTEXT_RELEASE_COMPLETE eNB_ue_s1ap_id 0x%06"PRIX32" ",
                     eNB_ue_s1ap_id);
             msg_complete_p = itti_alloc_new_message(TASK_RRC_ENB, S1AP_UE_CONTEXT_RELEASE_COMPLETE);
             S1AP_UE_CONTEXT_RELEASE_COMPLETE(msg_complete_p).eNB_ue_s1ap_id = eNB_ue_s1ap_id;
             itti_send_msg_to_task(TASK_S1AP, ctxt_pP->module_id, msg_complete_p);
           }
           MSC_LOG_TX_MESSAGE(MSC_RRC_ENB, MSC_GTPU_ENB, NULL,0, "0 GTPV1U_ENB_DELETE_TUNNEL_REQ rnti %x ", eNB_ue_s1ap_id);
           msg_delete_tunnels_p = itti_alloc_new_message(TASK_RRC_ENB, GTPV1U_ENB_DELETE_TUNNEL_REQ);
           memset(&GTPV1U_ENB_DELETE_TUNNEL_REQ(msg_delete_tunnels_p), 0, sizeof(GTPV1U_ENB_DELETE_TUNNEL_REQ(msg_delete_tunnels_p)));
           // do not wait response
           GTPV1U_ENB_DELETE_TUNNEL_REQ(msg_delete_tunnels_p).rnti = ue_context_p->ue_context.rnti;
           for (e_rab = 0; e_rab < ue_context_p->ue_context.nb_of_e_rabs; e_rab++) {
             GTPV1U_ENB_DELETE_TUNNEL_REQ(msg_delete_tunnels_p).eps_bearer_id[GTPV1U_ENB_DELETE_TUNNEL_REQ(msg_delete_tunnels_p).num_erab++] =
               ue_context_p->ue_context.enb_gtp_ebi[e_rab];
             // erase data
             ue_context_p->ue_context.enb_gtp_teid[e_rab] = 0;
             memset(&ue_context_p->ue_context.enb_gtp_addrs[e_rab], 0, sizeof(ue_context_p->ue_context.enb_gtp_addrs[e_rab]));
             ue_context_p->ue_context.enb_gtp_ebi[e_rab]  = 0;
           }
           itti_send_msg_to_task(TASK_GTPV1_U, ctxt_pP->module_id, msg_delete_tunnels_p);
           struct rrc_ue_s1ap_ids_s    *rrc_ue_s1ap_ids = NULL;
           rrc_ue_s1ap_ids = rrc_eNB_S1AP_get_ue_ids(
                  RC.rrc[ctxt_pP->module_id],
                  0,
                  eNB_ue_s1ap_id);
           if (NULL != rrc_ue_s1ap_ids) {
             rrc_eNB_S1AP_remove_ue_ids(
                        RC.rrc[ctxt_pP->module_id],
                        rrc_ue_s1ap_ids);
           }
#endif
#endif
           rrc_release_info.RRC_release_ctrl[release_num].flag = 0;
           rrc_release_info.num_UEs--;
           break;
         }
         if(release_total >= rrc_release_info.num_UEs)
           break;
         }
       }
       pthread_mutex_unlock(&rrc_release_freelist);

      if (ue_context_p->ue_context.ue_reestablishment_timer>0) {
        ue_context_p->ue_context.ue_reestablishment_timer++;
        if (ue_context_p->ue_context.ue_reestablishment_timer >=
            ue_context_p->ue_context.ue_reestablishment_timer_thres) {
          LOG_I(RRC,"UE %d reestablishment_timer max\n",ue_context_p->ue_context.rnti);
          ue_context_p->ue_context.ul_failure_timer = 20000;
          ue_to_be_removed = ue_context_p;
          ue_context_p->ue_context.ue_reestablishment_timer = 0;
          break;
        }
      }

      if (ue_context_p->ue_context.ue_release_timer>0) {
	ue_context_p->ue_context.ue_release_timer++;
	if (ue_context_p->ue_context.ue_release_timer >= 
	    ue_context_p->ue_context.ue_release_timer_thres) {
          LOG_I(RRC,"Removing UE %x instance\n",ue_context_p->ue_context.rnti);
	  ue_to_be_removed = ue_context_p;
          ue_context_p->ue_context.ue_release_timer = 0;
	  break;
	}
      }
    }
    if (ue_to_be_removed) {
      if(ue_to_be_removed->ue_context.ul_failure_timer >= 20000) {
          ue_to_be_removed->ue_context.ue_release_timer_s1 = 1;
          ue_to_be_removed->ue_context.ue_release_timer_thres_s1 = 100;
          ue_to_be_removed->ue_context.ue_release_timer = 0;
          ue_to_be_removed->ue_context.ue_reestablishment_timer = 0;
      }
      rrc_eNB_free_UE(ctxt_pP->module_id,ue_to_be_removed);
      if(ue_to_be_removed->ue_context.ul_failure_timer >= 20000){
        ue_to_be_removed->ue_context.ul_failure_timer = 0;
      }
    }

#ifdef RRC_LOCALIZATION

    /* for the localization, only primary CC_id might be relevant*/
    gettimeofday(&ts, NULL);
    current_timestamp_ms = ts.tv_sec * 1000 + ts.tv_usec / 1000;
    ref_timestamp_ms = RC.rrc[ctxt_pP->module_id]->reference_timestamp_ms;
    RB_FOREACH(ue_context_p, rrc_ue_tree_s, &(RC.rrc[ctxt_pP->module_id]->rrc_ue_head)) {
      ctxt = *ctxt_pP;
      ctxt.rnti = ue_context_p->ue_context.rnti;
      estimated_distance = rrc_get_estimated_ue_distance(
                             &ctxt,
                             CC_id,
                             RC.rrc[ctxt_pP->module_id]->loc_type);

      if ((current_timestamp_ms - ref_timestamp_ms > RC.rrc[ctxt_pP->module_id]->aggregation_period_ms) &&
          estimated_distance != -1) {
        LOG_D(LOCALIZE, " RRC [UE/id %d -> eNB/id %d] timestamp %d frame %d estimated r = %f\n",
              ctxt.rnti,
              ctxt_pP->module_id,
              current_timestamp_ms,
              ctxt_pP->frame,
              estimated_distance);
        LOG_D(LOCALIZE, " RRC status %d\n", ue_context_p->ue_context.Status);
        push_front(&RC.rrc[ctxt_pP->module_id]->loc_list,
                   estimated_distance);
        RC.rrc[ctxt_pP->module_id]->reference_timestamp_ms = current_timestamp_ms;
      }
    }

#endif
    (void)ts; /* remove gcc warning "unused variable" */
    (void)ref_timestamp_ms; /* remove gcc warning "unused variable" */
    (void)current_timestamp_ms; /* remove gcc warning "unused variable" */

  VCD_SIGNAL_DUMPER_DUMP_FUNCTION_BY_NAME(VCD_SIGNAL_DUMPER_FUNCTIONS_RRC_RX_TX,VCD_FUNCTION_OUT);
  return (RRC_OK);
}
<|MERGE_RESOLUTION|>--- conflicted
+++ resolved
@@ -6791,44 +6791,40 @@
 #if defined(ENABLE_USE_MME)
         if (ue_context_p->ue_context.Status == RRC_RECONFIGURED){
 	  dedicated_DRB = 1;
-<<<<<<< HEAD
 	  LOG_I(RRC,
 		PROTOCOL_RRC_CTXT_UE_FMT" UE State = RRC_RECONFIGURED (dedicated DRB, xid %ld)\n",
 		PROTOCOL_RRC_CTXT_UE_ARGS(ctxt_pP),ul_dcch_msg->message.choice.c1.choice.rrcConnectionReconfigurationComplete.rrc_TransactionIdentifier);
-      //clear
-      int16_t UE_id = find_UE_id(ctxt_pP->module_id, ctxt_pP->rnti);
-      if(UE_id == -1){
-        LOG_E(RRC,
-              PROTOCOL_RRC_CTXT_UE_FMT" RRCConnectionReconfigurationComplete without rnti %x, fault\n",
-              PROTOCOL_RRC_CTXT_UE_ARGS(ctxt_pP),ctxt_pP->rnti);
-        break;
-      }
-      if(RC.mac[ctxt_pP->module_id]->UE_list.UE_sched_ctrl[UE_id].crnti_reconfigurationcomplete_flag == 1){
-        LOG_I(RRC,
-              PROTOCOL_RRC_CTXT_UE_FMT" UE State = RRC_RECONFIGURED (dedicated DRB, xid %ld) C-RNTI Complete\n",
-              PROTOCOL_RRC_CTXT_UE_ARGS(ctxt_pP),ul_dcch_msg->message.choice.c1.choice.rrcConnectionReconfigurationComplete.rrc_TransactionIdentifier);
-        dedicated_DRB = 2;
-        RC.mac[ctxt_pP->module_id]->UE_list.UE_sched_ctrl[UE_id].crnti_reconfigurationcomplete_flag = 0;
-      }
-	}else {
-=======
+          //clear
+          int16_t UE_id = find_UE_id(ctxt_pP->module_id, ctxt_pP->rnti);
+          if(UE_id == -1){
+            LOG_E(RRC,
+                  PROTOCOL_RRC_CTXT_UE_FMT" RRCConnectionReconfigurationComplete without rnti %x, fault\n",
+                  PROTOCOL_RRC_CTXT_UE_ARGS(ctxt_pP),ctxt_pP->rnti);
+            break;
+          }
+          if(RC.mac[ctxt_pP->module_id]->UE_list.UE_sched_ctrl[UE_id].crnti_reconfigurationcomplete_flag == 1){
+            LOG_I(RRC,
+                  PROTOCOL_RRC_CTXT_UE_FMT" UE State = RRC_RECONFIGURED (dedicated DRB, xid %ld) C-RNTI Complete\n",
+                  PROTOCOL_RRC_CTXT_UE_ARGS(ctxt_pP),ul_dcch_msg->message.choice.c1.choice.rrcConnectionReconfigurationComplete.rrc_TransactionIdentifier);
+            dedicated_DRB = 2;
+            RC.mac[ctxt_pP->module_id]->UE_list.UE_sched_ctrl[UE_id].crnti_reconfigurationcomplete_flag = 0;
+          }
 	} else {
->>>>>>> 9edcd9b9
 	  dedicated_DRB = 0;
 	  ue_context_p->ue_context.Status = RRC_RECONFIGURED;
+          LOG_I(RRC,
+                PROTOCOL_RRC_CTXT_UE_FMT" UE State = RRC_RECONFIGURED (default DRB, xid %ld)\n",
+                PROTOCOL_RRC_CTXT_UE_ARGS(ctxt_pP),ul_dcch_msg->message.choice.c1.choice.rrcConnectionReconfigurationComplete.rrc_TransactionIdentifier);
 	}
-<<<<<<< HEAD
         ue_context_p->ue_context.reestablishment_xid = -1;
-=======
 #else
 	dedicated_DRB = 1;
 	ue_context_p->ue_context.Status = RRC_RECONFIGURED;
-#endif
 	LOG_I(RRC,
 	    PROTOCOL_RRC_CTXT_UE_FMT" UE State = RRC_RECONFIGURED (dedicated DRB, xid %ld)\n",
 	    PROTOCOL_RRC_CTXT_UE_ARGS(ctxt_pP),ul_dcch_msg->message.choice.c1.choice.rrcConnectionReconfigurationComplete.rrc_TransactionIdentifier);
+#endif
 	
->>>>>>> 9edcd9b9
 	rrc_eNB_process_RRCConnectionReconfigurationComplete(
           ctxt_pP,
           ue_context_p,
