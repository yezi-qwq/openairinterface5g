--- conflicted
+++ resolved
@@ -926,44 +926,37 @@
   }
 
    if(EPC_MODE_ENABLED) {
-     if((ue_context_pP->ue_context.ul_failure_timer >= 20000) && (mac_eNB_get_rrc_status(enb_mod_idP, rnti) >= RRC_CONNECTED)) {
-      if (RC.rrc[enb_mod_idP]->node_type == ngran_eNB
-          || RC.rrc[enb_mod_idP]->node_type == ngran_eNB_CU
-          || RC.rrc[enb_mod_idP]->node_type == ngran_gNB_CU) {
-        LOG_I(RRC, "[eNB %d] S1AP_UE_CONTEXT_RELEASE_REQ RNTI %x\n", enb_mod_idP, rnti);
-        rrc_eNB_send_S1AP_UE_CONTEXT_RELEASE_REQ(
-            enb_mod_idP,
-<<<<<<< HEAD
-            ue_context_pP,
-            S1AP_CAUSE_RADIO_NETWORK,
-            21); // send cause 21: connection with ue lost
+     if (RC.rrc[enb_mod_idP]->node_type == ngran_eNB
+         || RC.rrc[enb_mod_idP]->node_type == ngran_eNB_CU
+         || RC.rrc[enb_mod_idP]->node_type == ngran_gNB_CU) {
+       if((ue_context_pP->ue_context.ul_failure_timer >= 20000) && (mac_eNB_get_rrc_status(enb_mod_idP, rnti) >= RRC_CONNECTED)) {
+         LOG_I(RRC, "[eNB %d] S1AP_UE_CONTEXT_RELEASE_REQ sent for RNTI %x, cause 21, radio connection with ue lost\n",
+               enb_mod_idP,
+               rnti);
+         rrc_eNB_send_S1AP_UE_CONTEXT_RELEASE_REQ(enb_mod_idP,
+                                                  ue_context_pP,
+                                                  S1AP_CAUSE_RADIO_NETWORK,
+                                                  21); // send cause 21: radio connection with ue lost
+        /* From 3GPP 36300v10 p129 : 19.2.2.2.2 S1 UE Context Release Request (eNB triggered)
+         * If the E-UTRAN internal reason is a radio link failure detected in the eNB, the eNB shall wait a sufficient time before
+         *  triggering the S1 UE Context Release Request procedure in order to allow the UE to perform the NAS recovery
+         *  procedure, see TS 23.401 [17].
+         */
+        return;
       }
-=======
-            rnti);
-#if defined(ENABLE_USE_MME)
-      rrc_eNB_send_S1AP_UE_CONTEXT_RELEASE_REQ(enb_mod_idP, ue_context_pP, S1AP_CAUSE_RADIO_NETWORK, 21);
-#endif
-      // send cause 21: radio connection with ue lost
->>>>>>> e1d40791
-      /* From 3GPP 36300v10 p129 : 19.2.2.2.2 S1 UE Context Release Request (eNB triggered)
-        * If the E-UTRAN internal reason is a radio link failure detected in the eNB, the eNB shall wait a sufficient time before
-        *  triggering the S1 UE Context Release Request procedure in order to allow the UE to perform the NAS recovery
-        *  procedure, see TS 23.401 [17].
-        */
-      return;
-    }
-
-    if((ue_context_pP->ue_context.ue_rrc_inactivity_timer >= RC.rrc[enb_mod_idP]->configuration.rrc_inactivity_timer_thres) &&
-        (mac_eNB_get_rrc_status(enb_mod_idP, rnti) >= RRC_CONNECTED) &&
-        (RC.rrc[enb_mod_idP]->configuration.rrc_inactivity_timer_thres > 0)) {
-      LOG_I(RRC, "[eNB %d] S1AP_UE_CONTEXT_RELEASE_REQ sent for RNTI %x, cause 20, user inactivity\n",
-            enb_mod_idP,
-            rnti);
-#if defined(ENABLE_USE_MME)
-      rrc_eNB_send_S1AP_UE_CONTEXT_RELEASE_REQ(enb_mod_idP, ue_context_pP, S1AP_CAUSE_RADIO_NETWORK, 20);
-#endif
-      // send cause 20: user inactivity
-      return;
+
+      if((ue_context_pP->ue_context.ue_rrc_inactivity_timer >= RC.rrc[enb_mod_idP]->configuration.rrc_inactivity_timer_thres) &&
+          (mac_eNB_get_rrc_status(enb_mod_idP, rnti) >= RRC_CONNECTED) &&
+          (RC.rrc[enb_mod_idP]->configuration.rrc_inactivity_timer_thres > 0)) {
+        LOG_I(RRC, "[eNB %d] S1AP_UE_CONTEXT_RELEASE_REQ sent for RNTI %x, cause 20, user inactivity\n",
+              enb_mod_idP,
+              rnti);
+        rrc_eNB_send_S1AP_UE_CONTEXT_RELEASE_REQ(enb_mod_idP,
+                                                 ue_context_pP,
+                                                 S1AP_CAUSE_RADIO_NETWORK,
+                                                 20); // send cause 20: user inactivity
+        return;
+      }
     }
   }
 
@@ -4330,11 +4323,11 @@
               ctxt_pP->module_id, ctxt_pP->frame, ue_context_p->ue_context.rnti);
         rrc_data_req(
           ctxt_pP,
-          DCCH,
-          rrc_eNB_mui++,
-          SDU_CONFIRM_NO,
-          ue_context_p->ue_context.handover_info->size,
-          ue_context_p->ue_context.handover_info->buf,
+                               DCCH,
+                               rrc_eNB_mui++,
+                               SDU_CONFIRM_NO,
+                               ue_context_p->ue_context.handover_info->size,
+                               ue_context_p->ue_context.handover_info->buf,
           PDCP_TRANSMISSION_MODE_CONTROL);
 
         ue_context_p->ue_context.handover_info->state = HO_COMPLETE;
@@ -6303,17 +6296,15 @@
                 "[eNB %d] Frame %d: Establish RLC UM Bidirectional, DRB %d Active\n",
                 ctxt_pP->module_id, ctxt_pP->frame, (int)DRB_configList->list.array[i]->drb_Identity);
 
-<<<<<<< HEAD
-          if (PDCP_USE_NETLINK && (!LINK_ENB_PDCP_TO_GTPV1U)) {
-          // can mean also IPV6 since ether -> ipv6 autoconf
-#   if !defined(OAI_NW_DRIVER_TYPE_ETHERNET) && !defined(EXMIMO) && !defined(OAI_USRP) && !defined(OAI_BLADERF) && !defined(ETHERNET)
+          if (!EPC_MODE_ENABLED && !ENB_NAS_USE_TUN) {
           LOG_I(OIP, "[eNB %d] trying to bring up the OAI interface oai%d\n",
                 ctxt_pP->module_id,
                 ctxt_pP->module_id);
           oip_ifup = nas_config(
                        ctxt_pP->module_id,   // interface index
-                       ctxtReportConfigToAddMod__reportConfig_PR_reportConfigEUTRA_pP->module_id + 1,   // thrid octet
-                       ctxt_pP->module_id + 1);  // fourth octet
+                         ctxt_pP->module_id + 1,   // thrid octet
+                         ctxt_pP->module_id + 1,   // fourth octet
+                         "oai");
 
           if (oip_ifup == 0) {    // interface is up --> send a config the DRB
             module_id_t ue_module_id;
@@ -6321,52 +6312,19 @@
             LOG_I(OIP,
                   "[eNB %d] Config the oai%d to send/receive pkt on DRB %ld to/from the protocol stack\n",
                   ctxt_pP->module_id, ctxt_pP->module_id,
-                  (long int)((ue_context_pP->local_uid * maxDRB) + DRB_configList->list.array[i]->drb_Identity));
+                    (long int)((ue_context_pP->local_uid * LTE_maxDRB) + DRB_configList->list.array[i]->drb_Identity));
             ue_module_id = oai_emulation.info.eNB_ue_local_uid_to_ue_module_id[ctxt_pP->module_id][ue_context_pP->local_uid];
             rb_conf_ipv4(0, //add
                          ue_module_id,  //cx
                          ctxt_pP->module_id,    //inst
-                         (ue_module_id * maxDRB) + DRB_configList->list.array[i]->drb_Identity, // RB
+                           (ue_module_id * LTE_maxDRB) + DRB_configList->list.array[i]->drb_Identity, // RB
                          0,    //dscp
                          ipv4_address(ctxt_pP->module_id + 1, ctxt_pP->module_id + 1),  //saddr
                          ipv4_address(ctxt_pP->module_id + 1, dest_ip_offset + ue_module_id + 1));  //daddr
             LOG_D(RRC, "[eNB %d] State = Attached (UE rnti %x module id %u)\n",
                   ctxt_pP->module_id, ue_context_pP->ue_context.rnti, ue_module_id);
-          }
-
-#   endif
-          }
-=======
-          if (!EPC_MODE_ENABLED && !ENB_NAS_USE_TUN) {
-            LOG_I(OIP, "[eNB %d] trying to bring up the OAI interface oai%d\n",
-                  ctxt_pP->module_id,
-                  ctxt_pP->module_id);
-            oip_ifup = nas_config(
-                         ctxt_pP->module_id,   // interface index
-                         ctxt_pP->module_id + 1,   // thrid octet
-                         ctxt_pP->module_id + 1,   // fourth octet
-                         "oai");
-
-            if (oip_ifup == 0) {    // interface is up --> send a config the DRB
-              module_id_t ue_module_id;
-              dest_ip_offset = 8;
-              LOG_I(OIP,
-                    "[eNB %d] Config the oai%d to send/receive pkt on DRB %ld to/from the protocol stack\n",
-                    ctxt_pP->module_id, ctxt_pP->module_id,
-                    (long int)((ue_context_pP->local_uid * LTE_maxDRB) + DRB_configList->list.array[i]->drb_Identity));
-              ue_module_id = oai_emulation.info.eNB_ue_local_uid_to_ue_module_id[ctxt_pP->module_id][ue_context_pP->local_uid];
-              rb_conf_ipv4(0, //add
-                           ue_module_id,  //cx
-                           ctxt_pP->module_id,    //inst
-                           (ue_module_id * LTE_maxDRB) + DRB_configList->list.array[i]->drb_Identity, // RB
-                           0,    //dscp
-                           ipv4_address(ctxt_pP->module_id + 1, ctxt_pP->module_id + 1),  //saddr
-                           ipv4_address(ctxt_pP->module_id + 1, dest_ip_offset + ue_module_id + 1));  //daddr
-              LOG_D(RRC, "[eNB %d] State = Attached (UE rnti %x module id %u)\n",
-                    ctxt_pP->module_id, ue_context_pP->ue_context.rnti, ue_module_id);
             } /* oip_ifup */
           } /* !EPC_MODE_ENABLED && ENB_NAS_USE_TUN*/
->>>>>>> e1d40791
 
           LOG_D(RRC,
                 PROTOCOL_RRC_CTXT_UE_FMT" RRC_eNB --- MAC_CONFIG_REQ  (DRB) ---> MAC_eNB\n",
@@ -8191,47 +8149,6 @@
 }
 
 //-----------------------------------------------------------------------------
-<<<<<<< HEAD
-void *rrc_enb_process_itti_msg(void *notUsed) {
-  MessageDef                         *msg_p;
-  const char                         *msg_name_p;
-  instance_t                          instance;
-  int                                 rrc_inst;
-  int                                 result;
-  protocol_ctxt_t                     ctxt;
-  // Wait for a message
-  itti_receive_msg(TASK_RRC_ENB, &msg_p);
-  msg_name_p = ITTI_MSG_NAME(msg_p);
-  instance = ITTI_MSG_INSTANCE(msg_p);
-  LOG_I(RRC,"Received message %s\n",msg_name_p);
-
-  switch (ITTI_MSG_ID(msg_p)) {
-    case TERMINATE_MESSAGE:
-      LOG_W(RRC, " *** Exiting RRC thread\n");
-      itti_exit_task();
-      break;
-
-    case MESSAGE_TEST:
-      LOG_I(RRC, "[eNB %d] Received %s\n", instance, msg_name_p);
-      break;
-
-    /* Messages from MAC */
-    case RRC_MAC_CCCH_DATA_IND:
-
-      rrc_inst = RRC_MAC_CCCH_DATA_IND(msg_p).enb_index;
-
-      PROTOCOL_CTXT_SET_BY_INSTANCE(&ctxt,
-                                    rrc_inst,
-                                    ENB_FLAG_YES,
-                                    RRC_MAC_CCCH_DATA_IND(msg_p).rnti,
-                                    msg_p->ittiMsgHeader.lte_time.frame,
-                                    msg_p->ittiMsgHeader.lte_time.slot);
-
-      if (RRC_MAC_CCCH_DATA_IND(msg_p).sdu_size >= RRC_BUFFER_SIZE_MAX) {
-        LOG_I(RRC, "CCCH message has size %d > %d\n",
-              RRC_MAC_CCCH_DATA_IND(msg_p).sdu_size,RRC_BUFFER_SIZE_MAX);
-        break;
-=======
 void rrc_subframe_process(protocol_ctxt_t *const ctxt_pP, const int CC_id)
 {
   int32_t current_timestamp_ms = 0;
@@ -8241,7 +8158,7 @@
   struct rrc_eNB_ue_context_s *ue_to_be_removed = NULL;
 #ifdef LOCALIZATION
   double estimated_distance = 0;
-  protocol_ctxt_t ctxt;
+  protocol_ctxt_t                     ctxt;
 #endif
   VCD_SIGNAL_DUMPER_DUMP_FUNCTION_BY_NAME(VCD_SIGNAL_DUMPER_FUNCTIONS_RRC_RX_TX, VCD_FUNCTION_IN);
   check_handovers(ctxt_pP); // counter, get the value and aggregate
@@ -8259,16 +8176,277 @@
         LOG_I(RRC, "UE rnti %x failure timer %d/8\n",
               ue_context_p->ue_context.rnti,
               ue_context_p->ue_context.ul_failure_timer);
->>>>>>> e1d40791
       }
     }
 
-<<<<<<< HEAD
+    if (ue_context_p->ue_context.ul_failure_timer > 0) {
+      ue_context_p->ue_context.ul_failure_timer++;
+
+      if (ue_context_p->ue_context.ul_failure_timer >= 20000) {
+        // remove UE after 20 seconds after MAC (or else) has indicated UL failure
+        LOG_I(RRC, "Removing UE %x instance, because of uplink failure timer timeout\n",
+              ue_context_p->ue_context.rnti);
+        ue_to_be_removed = ue_context_p;
+        break; // break RB_FOREACH
+      }
+    }
+
+    if (ue_context_p->ue_context.ue_release_timer_s1 > 0) {
+      ue_context_p->ue_context.ue_release_timer_s1++;
+
+      if (ue_context_p->ue_context.ue_release_timer_s1 >= ue_context_p->ue_context.ue_release_timer_thres_s1) {
+        LOG_I(RRC, "Removing UE %x instance, because of UE_CONTEXT_RELEASE_COMMAND not received after %d ms from sending request\n",
+              ue_context_p->ue_context.rnti,
+              ue_context_p->ue_context.ue_release_timer_thres_s1);
+
+        if (EPC_MODE_ENABLED)
+          rrc_eNB_generate_RRCConnectionRelease(ctxt_pP, ue_context_p);
+        else
+          ue_to_be_removed = ue_context_p;
+
+        ue_context_p->ue_context.ue_release_timer_s1 = 0;
+        break; // break RB_FOREACH
+      } // end if timer_s1 timeout
+    } // end if timer_s1 > 0 (S1 UE_CONTEXT_RELEASE_REQ ongoing)
+
+    if (ue_context_p->ue_context.ue_release_timer_rrc > 0) {
+      ue_context_p->ue_context.ue_release_timer_rrc++;
+
+      if (ue_context_p->ue_context.ue_release_timer_rrc >= ue_context_p->ue_context.ue_release_timer_thres_rrc) {
+        LOG_I(RRC, "Removing UE %x instance after UE_CONTEXT_RELEASE_Complete (ue_release_timer_rrc timeout)\n",
+              ue_context_p->ue_context.rnti);
+        ue_context_p->ue_context.ue_release_timer_rrc = 0;
+        ue_to_be_removed = ue_context_p;
+        break; // break RB_FOREACH
+      }
+    }
+
+#if defined(ENABLE_USE_MME)
+    if (ue_context_p->ue_context.handover_info != NULL) {
+      if (ue_context_p->ue_context.handover_info->state == HO_RELEASE) {
+        ue_to_be_removed = ue_context_p;
+        rrc_eNB_handover_ue_context_release(ctxt_pP, ue_context_p);
+        break; //break RB_FOREACH (why to break ?)
+      }
+    }
+#endif
+
+    pthread_mutex_lock(&rrc_release_freelist);
+
+    if (rrc_release_info.num_UEs > 0) {
+      uint16_t release_total = 0;
+
+      for (uint16_t release_num = 0; release_num < NUMBER_OF_UE_MAX; release_num++) {
+        if (rrc_release_info.RRC_release_ctrl[release_num].flag > 0) {
+          release_total++;
+        }
+
+        if ((rrc_release_info.RRC_release_ctrl[release_num].flag > 2) &&
+            (rrc_release_info.RRC_release_ctrl[release_num].rnti == ue_context_p->ue_context.rnti)) {
+          ue_context_p->ue_context.ue_release_timer_rrc = 1;
+          ue_context_p->ue_context.ue_release_timer_thres_rrc = 100;
+
+          if (EPC_MODE_ENABLED) {
+            int e_rab = 0;
+            MessageDef *msg_complete_p = NULL;
+            MessageDef *msg_delete_tunnels_p = NULL;
+            uint32_t eNB_ue_s1ap_id = ue_context_p->ue_context.eNB_ue_s1ap_id;
+
+            if (rrc_release_info.RRC_release_ctrl[release_num].flag == 4) { // if timer_s1 == 0
+              MSC_LOG_TX_MESSAGE(MSC_RRC_ENB, MSC_S1AP_ENB, NULL, 0,
+                                 "0 S1AP_UE_CONTEXT_RELEASE_COMPLETE eNB_ue_s1ap_id 0x%06"PRIX32" ",
+                                 eNB_ue_s1ap_id);
+              msg_complete_p = itti_alloc_new_message(TASK_RRC_ENB, S1AP_UE_CONTEXT_RELEASE_COMPLETE);
+              S1AP_UE_CONTEXT_RELEASE_COMPLETE(msg_complete_p).eNB_ue_s1ap_id = eNB_ue_s1ap_id;
+              itti_send_msg_to_task(TASK_S1AP, ctxt_pP->module_id, msg_complete_p);
+            }
+
+            MSC_LOG_TX_MESSAGE(MSC_RRC_ENB, MSC_GTPU_ENB, NULL,0, "0 GTPV1U_ENB_DELETE_TUNNEL_REQ rnti %x ", eNB_ue_s1ap_id);
+            msg_delete_tunnels_p = itti_alloc_new_message(TASK_RRC_ENB, GTPV1U_ENB_DELETE_TUNNEL_REQ);
+            memset(&GTPV1U_ENB_DELETE_TUNNEL_REQ(msg_delete_tunnels_p), 0, sizeof(GTPV1U_ENB_DELETE_TUNNEL_REQ(msg_delete_tunnels_p)));
+            // do not wait response
+            GTPV1U_ENB_DELETE_TUNNEL_REQ(msg_delete_tunnels_p).rnti = ue_context_p->ue_context.rnti;
+
+            for (e_rab = 0; e_rab < ue_context_p->ue_context.nb_of_e_rabs; e_rab++) {
+              GTPV1U_ENB_DELETE_TUNNEL_REQ(msg_delete_tunnels_p).eps_bearer_id[GTPV1U_ENB_DELETE_TUNNEL_REQ(msg_delete_tunnels_p).num_erab++] =
+                ue_context_p->ue_context.enb_gtp_ebi[e_rab];
+              // erase data
+              ue_context_p->ue_context.enb_gtp_teid[e_rab] = 0;
+              memset(&ue_context_p->ue_context.enb_gtp_addrs[e_rab], 0, sizeof(ue_context_p->ue_context.enb_gtp_addrs[e_rab]));
+              ue_context_p->ue_context.enb_gtp_ebi[e_rab] = 0;
+            }
+
+            itti_send_msg_to_task(TASK_GTPV1_U, ctxt_pP->module_id, msg_delete_tunnels_p);
+            struct rrc_ue_s1ap_ids_s *rrc_ue_s1ap_ids = NULL;
+            rrc_ue_s1ap_ids = rrc_eNB_S1AP_get_ue_ids(RC.rrc[ctxt_pP->module_id], 0, eNB_ue_s1ap_id);
+
+            if (rrc_ue_s1ap_ids != NULL) {
+              rrc_eNB_S1AP_remove_ue_ids(RC.rrc[ctxt_pP->module_id], rrc_ue_s1ap_ids);
+            }
+          } /* EPC_MODE_ENABLED */
+
+          rrc_release_info.RRC_release_ctrl[release_num].flag = 0;
+          rrc_release_info.num_UEs--;
+          break; // break for (release_num)
+        } // end if ((rrc_release_info.RRC_release_ctrl[release_num].flag > 2) && ...
+
+        if (release_total >= rrc_release_info.num_UEs) {
+          break; // break for (release_num)
+        }
+      } // end for (release_num)
+    } // end if (rrc_release_info.num_UEs > 0)
+
+    pthread_mutex_unlock(&rrc_release_freelist);
+
+    if ((ue_context_p->ue_context.ue_rrc_inactivity_timer > 0) && (RC.rrc[ctxt_pP->module_id]->configuration.rrc_inactivity_timer_thres > 0)) {
+      ue_context_p->ue_context.ue_rrc_inactivity_timer++; // (un)comment this line to (de)activate the RRC inactivity timer
+
+      if (ue_context_p->ue_context.ue_rrc_inactivity_timer >= RC.rrc[ctxt_pP->module_id]->configuration.rrc_inactivity_timer_thres) {
+        LOG_I(RRC, "Removing UE %x instance because of rrc_inactivity_timer timeout\n",
+              ue_context_p->ue_context.rnti);
+        ue_to_be_removed = ue_context_p;
+        break; // break RB_FOREACH
+      }
+    }
+
+    if (ue_context_p->ue_context.ue_reestablishment_timer > 0) {
+      ue_context_p->ue_context.ue_reestablishment_timer++;
+
+      if (ue_context_p->ue_context.ue_reestablishment_timer >= ue_context_p->ue_context.ue_reestablishment_timer_thres) {
+        LOG_I(RRC, "Removing UE %x instance because of reestablishment_timer timeout\n",
+              ue_context_p->ue_context.rnti);
+        ue_context_p->ue_context.ul_failure_timer = 20000; // lead to send S1 UE_CONTEXT_RELEASE_REQ
+        ue_to_be_removed = ue_context_p;
+        ue_context_p->ue_context.ue_reestablishment_timer = 0;
+        break; // break RB_FOREACH
+      }
+    }
+
+    if (ue_context_p->ue_context.ue_release_timer > 0) {
+      ue_context_p->ue_context.ue_release_timer++;
+
+      if (ue_context_p->ue_context.ue_release_timer >= ue_context_p->ue_context.ue_release_timer_thres) {
+        LOG_I(RRC, "Removing UE %x instance because of RRC Connection Setup timer timeout\n",
+              ue_context_p->ue_context.rnti);
+        /*
+        * TODO: Naming problem here: ue_release_timer seems to have been used when RRC Connection Release was sent.
+        * It is no more the case.
+        * The timer should be renamed.
+        */
+        ue_to_be_removed = ue_context_p;
+        ue_context_p->ue_context.ue_release_timer = 0;
+        break; // break RB_FOREACH
+      }
+    }
+  } // end RB_FOREACH
+
+  if (ue_to_be_removed) {
+    if ((ue_to_be_removed->ue_context.ul_failure_timer >= 20000) ||
+        ((ue_to_be_removed->ue_context.ue_rrc_inactivity_timer >= RC.rrc[ctxt_pP->module_id]->configuration.rrc_inactivity_timer_thres) &&
+         (RC.rrc[ctxt_pP->module_id]->configuration.rrc_inactivity_timer_thres > 0))) {
+      ue_to_be_removed->ue_context.ue_release_timer_s1 = 1;
+      ue_to_be_removed->ue_context.ue_release_timer_thres_s1 = 100;
+      ue_to_be_removed->ue_context.ue_release_timer = 0;
+      ue_to_be_removed->ue_context.ue_reestablishment_timer = 0;
+    }
+
+    rrc_eNB_free_UE(ctxt_pP->module_id, ue_to_be_removed);
+
+    if (ue_to_be_removed->ue_context.ul_failure_timer >= 20000) {
+      ue_to_be_removed->ue_context.ul_failure_timer = 0;
+    }
+
+    if ((ue_to_be_removed->ue_context.ue_rrc_inactivity_timer >= RC.rrc[ctxt_pP->module_id]->configuration.rrc_inactivity_timer_thres) &&
+        (RC.rrc[ctxt_pP->module_id]->configuration.rrc_inactivity_timer_thres > 0)) {
+      ue_to_be_removed->ue_context.ue_rrc_inactivity_timer = 0; //reset timer after S1 command UE context release request is sent
+    }
+  }
+
+#ifdef RRC_LOCALIZATION
+  /* for the localization, only primary CC_id might be relevant*/
+  gettimeofday(&ts, NULL);
+  current_timestamp_ms = ts.tv_sec * 1000 + ts.tv_usec / 1000;
+  ref_timestamp_ms = RC.rrc[ctxt_pP->module_id]->reference_timestamp_ms;
+  RB_FOREACH(ue_context_p, rrc_ue_tree_s, &(RC.rrc[ctxt_pP->module_id]->rrc_ue_head)) {
+    ctxt = *ctxt_pP;
+    ctxt.rnti = ue_context_p->ue_context.rnti;
+    estimated_distance = rrc_get_estimated_ue_distance(&ctxt, CC_id, RC.rrc[ctxt_pP->module_id]->loc_type);
+
+    if ((current_timestamp_ms - ref_timestamp_ms > RC.rrc[ctxt_pP->module_id]->aggregation_period_ms) &&
+        estimated_distance != -1) {
+      LOG_D(LOCALIZE, "RRC [UE/id %d -> eNB/id %d] timestamp %d frame %d estimated r = %f\n",
+            ctxt.rnti,
+            ctxt_pP->module_id,
+            current_timestamp_ms,
+            ctxt_pP->frame,
+            estimated_distance);
+      LOG_D(LOCALIZE, "RRC status %d\n",
+            ue_context_p->ue_context.Status);
+      push_front(&RC.rrc[ctxt_pP->module_id]->loc_list, estimated_distance);
+      RC.rrc[ctxt_pP->module_id]->reference_timestamp_ms = current_timestamp_ms;
+    } // end if
+  } // end RB_FOREACH
+#endif
+  (void)ts; /* remove gcc warning "unused variable" */
+  (void)ref_timestamp_ms; /* remove gcc warning "unused variable" */
+  (void)current_timestamp_ms; /* remove gcc warning "unused variable" */
+  VCD_SIGNAL_DUMPER_DUMP_FUNCTION_BY_NAME(VCD_SIGNAL_DUMPER_FUNCTIONS_RRC_RX_TX, VCD_FUNCTION_OUT);
+}
+
+//-----------------------------------------------------------------------------
+void *rrc_enb_process_itti_msg(void *notUsed) {
+  MessageDef                         *msg_p;
+  const char                         *msg_name_p;
+  instance_t                          instance;
+  int                                 result;
+  SRB_INFO                           *srb_info_p;
+  int                                 CC_id;
+  protocol_ctxt_t                     ctxt;
+
+  memset(&ctxt, 0, sizeof(ctxt));
+
+  // Wait for a message
+  itti_receive_msg(TASK_RRC_ENB, &msg_p);
+  msg_name_p = ITTI_MSG_NAME(msg_p);
+  instance = ITTI_MSG_INSTANCE(msg_p);
+  /* RRC_SUBFRAME_PROCESS is sent every subframe, do not log it */
+  if (ITTI_MSG_ID(msg_p) != RRC_SUBFRAME_PROCESS)
+    LOG_I(RRC,"Received message %s\n",msg_name_p);
+
+  switch (ITTI_MSG_ID(msg_p)) {
+    case TERMINATE_MESSAGE:
+      LOG_W(RRC, " *** Exiting RRC thread\n");
+      itti_exit_task();
+      break;
+
+    case MESSAGE_TEST:
+      LOG_I(RRC, "[eNB %d] Received %s\n", instance, msg_name_p);
+      break;
+
+    /* Messages from MAC */
+    case RRC_MAC_CCCH_DATA_IND:
+      PROTOCOL_CTXT_SET_BY_INSTANCE(&ctxt,
+                                    RRC_MAC_CCCH_DATA_IND(msg_p).enb_index,
+                                    ENB_FLAG_YES,
+                                    RRC_MAC_CCCH_DATA_IND(msg_p).rnti,
+                                    msg_p->ittiMsgHeader.lte_time.frame,
+                                    msg_p->ittiMsgHeader.lte_time.slot);
+
+      LOG_I(RRC,"Decoding CCCH : inst %d, CC_id %d, ctxt %p, sib_info_p->Rx_buffer.payload_size %d\n",
+            instance,CC_id,&ctxt, RRC_MAC_CCCH_DATA_IND(msg_p).sdu_size);
+
+      if (RRC_MAC_CCCH_DATA_IND(msg_p).sdu_size >= RRC_BUFFER_SIZE_MAX) {
+        LOG_I(RRC, "CCCH message has size %d > %d\n",
+              RRC_MAC_CCCH_DATA_IND(msg_p).sdu_size,RRC_BUFFER_SIZE_MAX);
+        break;
+      }
+
       rrc_eNB_decode_ccch(&ctxt,
                           (uint8_t*)RRC_MAC_CCCH_DATA_IND(msg_p).sdu,
                           RRC_MAC_CCCH_DATA_IND(msg_p).sdu_size,
                           RRC_MAC_CCCH_DATA_IND(msg_p).CC_id);
       break;
+
 
     /* Messages from PDCP */
     case RRC_DCCH_DATA_IND:
@@ -8288,298 +8466,6 @@
                           RRC_DCCH_DATA_IND(msg_p).sdu_size);
       // Message buffer has been processed, free it now.
       result = itti_free(ITTI_MSG_ORIGIN_ID(msg_p), RRC_DCCH_DATA_IND(msg_p).sdu_p);
-=======
-    if (ue_context_p->ue_context.ul_failure_timer > 0) {
-      ue_context_p->ue_context.ul_failure_timer++;
->>>>>>> e1d40791
-
-      if (ue_context_p->ue_context.ul_failure_timer >= 20000) {
-        // remove UE after 20 seconds after MAC (or else) has indicated UL failure
-        LOG_I(RRC, "Removing UE %x instance, because of uplink failure timer timeout\n",
-              ue_context_p->ue_context.rnti);
-        ue_to_be_removed = ue_context_p;
-        break; // break RB_FOREACH
-      }
-    }
-
-    if (ue_context_p->ue_context.ue_release_timer_s1 > 0) {
-      ue_context_p->ue_context.ue_release_timer_s1++;
-
-      if (ue_context_p->ue_context.ue_release_timer_s1 >= ue_context_p->ue_context.ue_release_timer_thres_s1) {
-        LOG_I(RRC, "Removing UE %x instance, because of UE_CONTEXT_RELEASE_COMMAND not received after %d ms from sending request\n",
-              ue_context_p->ue_context.rnti,
-              ue_context_p->ue_context.ue_release_timer_thres_s1);
-
-        if (EPC_MODE_ENABLED)
-          rrc_eNB_generate_RRCConnectionRelease(ctxt_pP, ue_context_p);
-        else
-          ue_to_be_removed = ue_context_p;
-
-        ue_context_p->ue_context.ue_release_timer_s1 = 0;
-        break; // break RB_FOREACH
-      } // end if timer_s1 timeout
-    } // end if timer_s1 > 0 (S1 UE_CONTEXT_RELEASE_REQ ongoing)
-
-    if (ue_context_p->ue_context.ue_release_timer_rrc > 0) {
-      ue_context_p->ue_context.ue_release_timer_rrc++;
-
-      if (ue_context_p->ue_context.ue_release_timer_rrc >= ue_context_p->ue_context.ue_release_timer_thres_rrc) {
-        LOG_I(RRC, "Removing UE %x instance after UE_CONTEXT_RELEASE_Complete (ue_release_timer_rrc timeout)\n",
-              ue_context_p->ue_context.rnti);
-        ue_context_p->ue_context.ue_release_timer_rrc = 0;
-        ue_to_be_removed = ue_context_p;
-        break; // break RB_FOREACH
-      }
-    }
-
-#if defined(ENABLE_USE_MME)
-    if (ue_context_p->ue_context.handover_info != NULL) {
-      if (ue_context_p->ue_context.handover_info->state == HO_RELEASE) {
-        ue_to_be_removed = ue_context_p;
-        rrc_eNB_handover_ue_context_release(ctxt_pP, ue_context_p);
-        break; //break RB_FOREACH (why to break ?)
-      }
-    }
-#endif
-
-    pthread_mutex_lock(&rrc_release_freelist);
-
-    if (rrc_release_info.num_UEs > 0) {
-      uint16_t release_total = 0;
-
-      for (uint16_t release_num = 0; release_num < NUMBER_OF_UE_MAX; release_num++) {
-        if (rrc_release_info.RRC_release_ctrl[release_num].flag > 0) {
-          release_total++;
-        }
-
-        if ((rrc_release_info.RRC_release_ctrl[release_num].flag > 2) &&
-            (rrc_release_info.RRC_release_ctrl[release_num].rnti == ue_context_p->ue_context.rnti)) {
-          ue_context_p->ue_context.ue_release_timer_rrc = 1;
-          ue_context_p->ue_context.ue_release_timer_thres_rrc = 100;
-
-          if (EPC_MODE_ENABLED) {
-            int e_rab = 0;
-            MessageDef *msg_complete_p = NULL;
-            MessageDef *msg_delete_tunnels_p = NULL;
-            uint32_t eNB_ue_s1ap_id = ue_context_p->ue_context.eNB_ue_s1ap_id;
-
-            if (rrc_release_info.RRC_release_ctrl[release_num].flag == 4) { // if timer_s1 == 0
-              MSC_LOG_TX_MESSAGE(MSC_RRC_ENB, MSC_S1AP_ENB, NULL, 0,
-                                 "0 S1AP_UE_CONTEXT_RELEASE_COMPLETE eNB_ue_s1ap_id 0x%06"PRIX32" ",
-                                 eNB_ue_s1ap_id);
-              msg_complete_p = itti_alloc_new_message(TASK_RRC_ENB, S1AP_UE_CONTEXT_RELEASE_COMPLETE);
-              S1AP_UE_CONTEXT_RELEASE_COMPLETE(msg_complete_p).eNB_ue_s1ap_id = eNB_ue_s1ap_id;
-              itti_send_msg_to_task(TASK_S1AP, ctxt_pP->module_id, msg_complete_p);
-            }
-
-            MSC_LOG_TX_MESSAGE(MSC_RRC_ENB, MSC_GTPU_ENB, NULL,0, "0 GTPV1U_ENB_DELETE_TUNNEL_REQ rnti %x ", eNB_ue_s1ap_id);
-            msg_delete_tunnels_p = itti_alloc_new_message(TASK_RRC_ENB, GTPV1U_ENB_DELETE_TUNNEL_REQ);
-            memset(&GTPV1U_ENB_DELETE_TUNNEL_REQ(msg_delete_tunnels_p), 0, sizeof(GTPV1U_ENB_DELETE_TUNNEL_REQ(msg_delete_tunnels_p)));
-            // do not wait response
-            GTPV1U_ENB_DELETE_TUNNEL_REQ(msg_delete_tunnels_p).rnti = ue_context_p->ue_context.rnti;
-
-            for (e_rab = 0; e_rab < ue_context_p->ue_context.nb_of_e_rabs; e_rab++) {
-              GTPV1U_ENB_DELETE_TUNNEL_REQ(msg_delete_tunnels_p).eps_bearer_id[GTPV1U_ENB_DELETE_TUNNEL_REQ(msg_delete_tunnels_p).num_erab++] =
-                ue_context_p->ue_context.enb_gtp_ebi[e_rab];
-              // erase data
-              ue_context_p->ue_context.enb_gtp_teid[e_rab] = 0;
-              memset(&ue_context_p->ue_context.enb_gtp_addrs[e_rab], 0, sizeof(ue_context_p->ue_context.enb_gtp_addrs[e_rab]));
-              ue_context_p->ue_context.enb_gtp_ebi[e_rab] = 0;
-            }
-
-            itti_send_msg_to_task(TASK_GTPV1_U, ctxt_pP->module_id, msg_delete_tunnels_p);
-            struct rrc_ue_s1ap_ids_s *rrc_ue_s1ap_ids = NULL;
-            rrc_ue_s1ap_ids = rrc_eNB_S1AP_get_ue_ids(RC.rrc[ctxt_pP->module_id], 0, eNB_ue_s1ap_id);
-
-            if (rrc_ue_s1ap_ids != NULL) {
-              rrc_eNB_S1AP_remove_ue_ids(RC.rrc[ctxt_pP->module_id], rrc_ue_s1ap_ids);
-            }
-          } /* EPC_MODE_ENABLED */
-
-          rrc_release_info.RRC_release_ctrl[release_num].flag = 0;
-          rrc_release_info.num_UEs--;
-          break; // break for (release_num)
-        } // end if ((rrc_release_info.RRC_release_ctrl[release_num].flag > 2) && ...
-
-        if (release_total >= rrc_release_info.num_UEs) {
-          break; // break for (release_num)
-        }
-      } // end for (release_num)
-    } // end if (rrc_release_info.num_UEs > 0)
-
-    pthread_mutex_unlock(&rrc_release_freelist);
-
-    if ((ue_context_p->ue_context.ue_rrc_inactivity_timer > 0) && (RC.rrc[ctxt_pP->module_id]->configuration.rrc_inactivity_timer_thres > 0)) {
-      ue_context_p->ue_context.ue_rrc_inactivity_timer++; // (un)comment this line to (de)activate the RRC inactivity timer
-
-      if (ue_context_p->ue_context.ue_rrc_inactivity_timer >= RC.rrc[ctxt_pP->module_id]->configuration.rrc_inactivity_timer_thres) {
-        LOG_I(RRC, "Removing UE %x instance because of rrc_inactivity_timer timeout\n",
-              ue_context_p->ue_context.rnti);
-        ue_to_be_removed = ue_context_p;
-        break; // break RB_FOREACH
-      }
-    }
-
-    if (ue_context_p->ue_context.ue_reestablishment_timer > 0) {
-      ue_context_p->ue_context.ue_reestablishment_timer++;
-
-      if (ue_context_p->ue_context.ue_reestablishment_timer >= ue_context_p->ue_context.ue_reestablishment_timer_thres) {
-        LOG_I(RRC, "Removing UE %x instance because of reestablishment_timer timeout\n",
-              ue_context_p->ue_context.rnti);
-        ue_context_p->ue_context.ul_failure_timer = 20000; // lead to send S1 UE_CONTEXT_RELEASE_REQ
-        ue_to_be_removed = ue_context_p;
-        ue_context_p->ue_context.ue_reestablishment_timer = 0;
-        break; // break RB_FOREACH
-      }
-    }
-
-    if (ue_context_p->ue_context.ue_release_timer > 0) {
-      ue_context_p->ue_context.ue_release_timer++;
-
-      if (ue_context_p->ue_context.ue_release_timer >= ue_context_p->ue_context.ue_release_timer_thres) {
-        LOG_I(RRC, "Removing UE %x instance because of RRC Connection Setup timer timeout\n",
-              ue_context_p->ue_context.rnti);
-        /*
-        * TODO: Naming problem here: ue_release_timer seems to have been used when RRC Connection Release was sent.
-        * It is no more the case.
-        * The timer should be renamed.
-        */
-        ue_to_be_removed = ue_context_p;
-        ue_context_p->ue_context.ue_release_timer = 0;
-        break; // break RB_FOREACH
-      }
-    }
-  } // end RB_FOREACH
-
-  if (ue_to_be_removed) {
-    if ((ue_to_be_removed->ue_context.ul_failure_timer >= 20000) ||
-        ((ue_to_be_removed->ue_context.ue_rrc_inactivity_timer >= RC.rrc[ctxt_pP->module_id]->configuration.rrc_inactivity_timer_thres) &&
-         (RC.rrc[ctxt_pP->module_id]->configuration.rrc_inactivity_timer_thres > 0))) {
-      ue_to_be_removed->ue_context.ue_release_timer_s1 = 1;
-      ue_to_be_removed->ue_context.ue_release_timer_thres_s1 = 100;
-      ue_to_be_removed->ue_context.ue_release_timer = 0;
-      ue_to_be_removed->ue_context.ue_reestablishment_timer = 0;
-    }
-
-    rrc_eNB_free_UE(ctxt_pP->module_id, ue_to_be_removed);
-
-    if (ue_to_be_removed->ue_context.ul_failure_timer >= 20000) {
-      ue_to_be_removed->ue_context.ul_failure_timer = 0;
-    }
-
-    if ((ue_to_be_removed->ue_context.ue_rrc_inactivity_timer >= RC.rrc[ctxt_pP->module_id]->configuration.rrc_inactivity_timer_thres) &&
-        (RC.rrc[ctxt_pP->module_id]->configuration.rrc_inactivity_timer_thres > 0)) {
-      ue_to_be_removed->ue_context.ue_rrc_inactivity_timer = 0; //reset timer after S1 command UE context release request is sent
-    }
-  }
-
-#ifdef RRC_LOCALIZATION
-  /* for the localization, only primary CC_id might be relevant*/
-  gettimeofday(&ts, NULL);
-  current_timestamp_ms = ts.tv_sec * 1000 + ts.tv_usec / 1000;
-  ref_timestamp_ms = RC.rrc[ctxt_pP->module_id]->reference_timestamp_ms;
-  RB_FOREACH(ue_context_p, rrc_ue_tree_s, &(RC.rrc[ctxt_pP->module_id]->rrc_ue_head)) {
-    ctxt = *ctxt_pP;
-    ctxt.rnti = ue_context_p->ue_context.rnti;
-    estimated_distance = rrc_get_estimated_ue_distance(&ctxt, CC_id, RC.rrc[ctxt_pP->module_id]->loc_type);
-
-    if ((current_timestamp_ms - ref_timestamp_ms > RC.rrc[ctxt_pP->module_id]->aggregation_period_ms) &&
-        estimated_distance != -1) {
-      LOG_D(LOCALIZE, "RRC [UE/id %d -> eNB/id %d] timestamp %d frame %d estimated r = %f\n",
-            ctxt.rnti,
-            ctxt_pP->module_id,
-            current_timestamp_ms,
-            ctxt_pP->frame,
-            estimated_distance);
-      LOG_D(LOCALIZE, "RRC status %d\n",
-            ue_context_p->ue_context.Status);
-      push_front(&RC.rrc[ctxt_pP->module_id]->loc_list, estimated_distance);
-      RC.rrc[ctxt_pP->module_id]->reference_timestamp_ms = current_timestamp_ms;
-    } // end if
-  } // end RB_FOREACH
-#endif
-  (void)ts; /* remove gcc warning "unused variable" */
-  (void)ref_timestamp_ms; /* remove gcc warning "unused variable" */
-  (void)current_timestamp_ms; /* remove gcc warning "unused variable" */
-  VCD_SIGNAL_DUMPER_DUMP_FUNCTION_BY_NAME(VCD_SIGNAL_DUMPER_FUNCTIONS_RRC_RX_TX, VCD_FUNCTION_OUT);
-}
-
-//-----------------------------------------------------------------------------
-void *rrc_enb_process_itti_msg(void *notUsed) {
-  MessageDef                         *msg_p;
-  const char                         *msg_name_p;
-  instance_t                          instance;
-  int                                 result;
-  SRB_INFO                           *srb_info_p;
-  int                                 CC_id;
-  protocol_ctxt_t                     ctxt;
-
-  memset(&ctxt, 0, sizeof(ctxt));
-
-  // Wait for a message
-  itti_receive_msg(TASK_RRC_ENB, &msg_p);
-  msg_name_p = ITTI_MSG_NAME(msg_p);
-  instance = ITTI_MSG_INSTANCE(msg_p);
-  /* RRC_SUBFRAME_PROCESS is sent every subframe, do not log it */
-  if (ITTI_MSG_ID(msg_p) != RRC_SUBFRAME_PROCESS)
-    LOG_I(RRC,"Received message %s\n",msg_name_p);
-
-  switch (ITTI_MSG_ID(msg_p)) {
-    case TERMINATE_MESSAGE:
-      LOG_W(RRC, " *** Exiting RRC thread\n");
-      itti_exit_task();
-      break;
-
-    case MESSAGE_TEST:
-      LOG_I(RRC, "[eNB %d] Received %s\n", instance, msg_name_p);
-      break;
-
-    /* Messages from MAC */
-    case RRC_MAC_CCCH_DATA_IND:
-      PROTOCOL_CTXT_SET_BY_INSTANCE(&ctxt,
-                                    instance,
-                                    ENB_FLAG_YES,
-                                    RRC_MAC_CCCH_DATA_IND(msg_p).rnti,
-                                    msg_p->ittiMsgHeader.lte_time.frame,
-                                    msg_p->ittiMsgHeader.lte_time.slot);
-      LOG_I(RRC, PROTOCOL_RRC_CTXT_UE_FMT" Received %s\n",
-            PROTOCOL_RRC_CTXT_UE_ARGS(&ctxt),
-            msg_name_p);
-      CC_id = RRC_MAC_CCCH_DATA_IND(msg_p).CC_id;
-      srb_info_p = &RC.rrc[instance]->carrier[CC_id].Srb0;
-      LOG_I(RRC,"Decoding CCCH : inst %d, CC_id %d, ctxt %p, sib_info_p->Rx_buffer.payload_size %d\n",
-            instance,CC_id,&ctxt, RRC_MAC_CCCH_DATA_IND(msg_p).sdu_size);
-
-      if (RRC_MAC_CCCH_DATA_IND(msg_p).sdu_size >= RRC_BUFFER_SIZE_MAX) {
-        LOG_I(RRC, "CCCH message has size %d > %d\n",RRC_MAC_CCCH_DATA_IND(msg_p).sdu_size,RRC_BUFFER_SIZE_MAX);
-        break;
-      }
-
-      memcpy(srb_info_p->Rx_buffer.Payload,
-             RRC_MAC_CCCH_DATA_IND(msg_p).sdu,
-             RRC_MAC_CCCH_DATA_IND(msg_p).sdu_size);
-      srb_info_p->Rx_buffer.payload_size = RRC_MAC_CCCH_DATA_IND(msg_p).sdu_size;
-      rrc_eNB_decode_ccch(&ctxt, srb_info_p, CC_id);
-      break;
-
-    /* Messages from PDCP */
-    case RRC_DCCH_DATA_IND:
-      PROTOCOL_CTXT_SET_BY_INSTANCE(&ctxt,
-                                    instance,
-                                    ENB_FLAG_YES,
-                                    RRC_DCCH_DATA_IND(msg_p).rnti,
-                                    msg_p->ittiMsgHeader.lte_time.frame,
-                                    msg_p->ittiMsgHeader.lte_time.slot);
-      LOG_I(RRC, PROTOCOL_RRC_CTXT_UE_FMT" Received on DCCH %d %s\n",
-            PROTOCOL_RRC_CTXT_UE_ARGS(&ctxt),
-            RRC_DCCH_DATA_IND(msg_p).dcch_index,
-            msg_name_p);
-      rrc_eNB_decode_dcch(&ctxt,
-                          RRC_DCCH_DATA_IND(msg_p).dcch_index,
-                          RRC_DCCH_DATA_IND(msg_p).sdu_p,
-                          RRC_DCCH_DATA_IND(msg_p).sdu_size);
-      // Message buffer has been processed, free it now.
-      result = itti_free(ITTI_MSG_ORIGIN_ID(msg_p), RRC_DCCH_DATA_IND(msg_p).sdu_p);
 
       if (result != EXIT_SUCCESS) {
         LOG_I(RRC, "Failed to free memory (%d)!\n",result);
@@ -8685,23 +8571,19 @@
       LOG_I(RRC, "[eNB %d] Received %s : %p\n", instance, msg_name_p, &RRC_CONFIGURATION_REQ(msg_p));
       openair_rrc_eNB_configuration(ENB_INSTANCE_TO_MODULE_ID(instance), &RRC_CONFIGURATION_REQ(msg_p));
       break;
-      /* Messages from F1AP task */
+
+    /* Messages from F1AP task */
     case F1AP_SETUP_REQ:
       AssertFatal(RC.rrc[0]->node_type == ngran_eNB_CU || RC.rrc[0]->node_type == ngran_ng_eNB_CU,
 		  "should not receive F1AP_SETUP_REQUEST, need call by CU!\n");
       LOG_I(RRC,"[eNB %d] Received %s : %p\n", instance, msg_name_p, &F1AP_SETUP_REQ(msg_p));
-      
-      
       handle_f1_setup_req(&F1AP_SETUP_REQ(msg_p));
-
-<<<<<<< HEAD
       break;
-=======
+
     case RRC_SUBFRAME_PROCESS:
       rrc_subframe_process(&RRC_SUBFRAME_PROCESS(msg_p).ctxt, RRC_SUBFRAME_PROCESS(msg_p).CC_id);
       break;
 
->>>>>>> e1d40791
     default:
       LOG_E(RRC, "[eNB %d] Received unexpected message %s\n", instance, msg_name_p);
       break;
@@ -9077,229 +8959,10 @@
 )
 //-----------------------------------------------------------------------------
 {
-<<<<<<< HEAD
-  int32_t current_timestamp_ms = 0;
-  int32_t ref_timestamp_ms = 0;
-  struct timeval ts;
-  struct rrc_eNB_ue_context_s *ue_context_p = NULL;
-  struct rrc_eNB_ue_context_s *ue_to_be_removed = NULL;
-#ifdef LOCALIZATION
-  double estimated_distance = 0;
-  protocol_ctxt_t ctxt;
-#endif
-  VCD_SIGNAL_DUMPER_DUMP_FUNCTION_BY_NAME(VCD_SIGNAL_DUMPER_FUNCTIONS_RRC_RX_TX, VCD_FUNCTION_IN);
-  check_handovers(ctxt_pP); // counter, get the value and aggregate
-  // check for UL failure or for UE to be released
-  RB_FOREACH(ue_context_p, rrc_ue_tree_s, &(RC.rrc[ctxt_pP->module_id]->rrc_ue_head)) {
-    ctxt_pP->rnti = ue_context_p->ue_id_rnti;
-
-    if ((ctxt_pP->frame == 0) && (ctxt_pP->subframe == 0)) {
-      if (ue_context_p->ue_context.Initialue_identity_s_TMSI.presence == TRUE) {
-        LOG_I(RRC, "UE rnti %x: S-TMSI %x failure timer %d/8\n",
-              ue_context_p->ue_context.rnti,
-              ue_context_p->ue_context.Initialue_identity_s_TMSI.m_tmsi,
-              ue_context_p->ue_context.ul_failure_timer);
-      } else {
-        LOG_I(RRC, "UE rnti %x failure timer %d/8\n",
-              ue_context_p->ue_context.rnti,
-              ue_context_p->ue_context.ul_failure_timer);
-      }
-    }
-
-    if (ue_context_p->ue_context.ul_failure_timer > 0) {
-      ue_context_p->ue_context.ul_failure_timer++;
-
-      if (ue_context_p->ue_context.ul_failure_timer >= 20000) {
-        // remove UE after 20 seconds after MAC (or else) has indicated UL failure
-        LOG_I(RRC, "Removing UE %x instance, because of uplink failure timer timeout\n",
-              ue_context_p->ue_context.rnti);
-        ue_to_be_removed = ue_context_p;
-        break; // break RB_FOREACH
-      }
-    }
-
-    if (ue_context_p->ue_context.ue_release_timer_s1 > 0) {
-      ue_context_p->ue_context.ue_release_timer_s1++;
-
-      if (ue_context_p->ue_context.ue_release_timer_s1 >= ue_context_p->ue_context.ue_release_timer_thres_s1) {
-        LOG_I(RRC, "Removing UE %x instance, because of UE_CONTEXT_RELEASE_COMMAND not received after %d ms from sending request\n",
-              ue_context_p->ue_context.rnti,
-              ue_context_p->ue_context.ue_release_timer_thres_s1);
-
-        if (EPC_MODE_ENABLED && RC.rrc[ctxt_pP->module_id]->node_type != ngran_eNB_DU)
-          rrc_eNB_generate_RRCConnectionRelease(ctxt_pP, ue_context_p);
-        else
-          ue_to_be_removed = ue_context_p;
-
-        ue_context_p->ue_context.ue_release_timer_s1 = 0;
-        break; // break RB_FOREACH
-      } // end if timer_s1 timeout
-    } // end if timer_s1 > 0 (S1 UE_CONTEXT_RELEASE_REQ ongoing)
-
-    if (ue_context_p->ue_context.ue_release_timer_rrc > 0) {
-      ue_context_p->ue_context.ue_release_timer_rrc++;
-
-      if (ue_context_p->ue_context.ue_release_timer_rrc >= ue_context_p->ue_context.ue_release_timer_thres_rrc) {
-        LOG_I(RRC, "Removing UE %x instance after UE_CONTEXT_RELEASE_Complete (ue_release_timer_rrc timeout)\n",
-              ue_context_p->ue_context.rnti);
-        ue_context_p->ue_context.ue_release_timer_rrc = 0;
-        ue_to_be_removed = ue_context_p;
-        break; // break RB_FOREACH
-      }
-    }
-
-    pthread_mutex_lock(&rrc_release_freelist);
-
-    if (rrc_release_info.num_UEs > 0) {
-      uint16_t release_total = 0;
-
-      for (uint16_t release_num = 0; release_num < NUMBER_OF_UE_MAX; release_num++) {
-        if (rrc_release_info.RRC_release_ctrl[release_num].flag > 0) {
-          release_total++;
-        }
-
-        if ((rrc_release_info.RRC_release_ctrl[release_num].flag > 2) &&
-            (rrc_release_info.RRC_release_ctrl[release_num].rnti == ue_context_p->ue_context.rnti)) {
-          ue_context_p->ue_context.ue_release_timer_rrc = 1;
-          ue_context_p->ue_context.ue_release_timer_thres_rrc = 100;
-
-          if (EPC_MODE_ENABLED && RC.rrc[ctxt_pP->module_id]->node_type != ngran_eNB_DU) {
-            if (rrc_release_info.RRC_release_ctrl[release_num].flag == 4) { // if timer_s1 == 0
-              rrc_eNB_send_S1AP_UE_CONTEXT_RELEASE_CPLT(ctxt_pP->module_id,
-                  ue_context_p->ue_context.eNB_ue_s1ap_id);
-            }
-
-            rrc_eNB_send_GTPV1U_ENB_DELETE_TUNNEL_REQ(ctxt_pP->module_id,
-                  ue_context_p);
-            // erase data of GTP tunnels in UE context
-            for (int e_rab = 0; e_rab < ue_context_p->ue_context.nb_of_e_rabs; e_rab++) {
-              ue_context_p->ue_context.enb_gtp_teid[e_rab] = 0;
-              memset(&ue_context_p->ue_context.enb_gtp_addrs[e_rab],
-                  0, sizeof(ue_context_p->ue_context.enb_gtp_addrs[e_rab]));
-              ue_context_p->ue_context.enb_gtp_ebi[e_rab]  = 0;
-            }
-
-            struct rrc_ue_s1ap_ids_s *rrc_ue_s1ap_ids = NULL;
-            rrc_ue_s1ap_ids = rrc_eNB_S1AP_get_ue_ids(RC.rrc[ctxt_pP->module_id], 0,
-                                                      ue_context_p->ue_context.eNB_ue_s1ap_id);
-
-            if (rrc_ue_s1ap_ids != NULL) {
-              rrc_eNB_S1AP_remove_ue_ids(RC.rrc[ctxt_pP->module_id], rrc_ue_s1ap_ids);
-            }
-          } /* EPC_MODE_ENABLED && node_type != ngran_eNB_DU */
-
-          rrc_release_info.RRC_release_ctrl[release_num].flag = 0;
-          rrc_release_info.num_UEs--;
-          break; // break for (release_num)
-        } // end if ((rrc_release_info.RRC_release_ctrl[release_num].flag > 2) && ...
-
-        if (release_total >= rrc_release_info.num_UEs) {
-          break; // break for (release_num)
-        }
-      } // end for (release_num)
-    } // end if (rrc_release_info.num_UEs > 0)
-
-    pthread_mutex_unlock(&rrc_release_freelist);
-
-    if ((ue_context_p->ue_context.ue_rrc_inactivity_timer > 0) && (RC.rrc[ctxt_pP->module_id]->configuration.rrc_inactivity_timer_thres > 0)) {
-      ue_context_p->ue_context.ue_rrc_inactivity_timer++; // (un)comment this line to (de)activate the RRC inactivity timer
-
-      if (ue_context_p->ue_context.ue_rrc_inactivity_timer >= RC.rrc[ctxt_pP->module_id]->configuration.rrc_inactivity_timer_thres) {
-        LOG_I(RRC, "Removing UE %x instance because of rrc_inactivity_timer timeout\n",
-              ue_context_p->ue_context.rnti);
-        ue_to_be_removed = ue_context_p;
-        break; // break RB_FOREACH
-      }
-    }
-
-    if (ue_context_p->ue_context.ue_reestablishment_timer > 0) {
-      ue_context_p->ue_context.ue_reestablishment_timer++;
-
-      if (ue_context_p->ue_context.ue_reestablishment_timer >= ue_context_p->ue_context.ue_reestablishment_timer_thres) {
-        LOG_I(RRC, "Removing UE %x instance because of reestablishment_timer timeout\n",
-              ue_context_p->ue_context.rnti);
-        ue_context_p->ue_context.ul_failure_timer = 20000; // lead to send S1 UE_CONTEXT_RELEASE_REQ
-        ue_to_be_removed = ue_context_p;
-        ue_context_p->ue_context.ue_reestablishment_timer = 0;
-        break; // break RB_FOREACH
-      }
-    }
-
-    if (ue_context_p->ue_context.ue_release_timer > 0) {
-      ue_context_p->ue_context.ue_release_timer++;
-
-      if (ue_context_p->ue_context.ue_release_timer >= ue_context_p->ue_context.ue_release_timer_thres) {
-        LOG_I(RRC, "Removing UE %x instance because of RRC Connection Setup timer timeout\n",
-              ue_context_p->ue_context.rnti);
-        /*
-        * TODO: Naming problem here: ue_release_timer seems to have been used when RRC Connection Release was sent.
-        * It is no more the case.
-        * The timer should be renamed.
-        */
-        ue_to_be_removed = ue_context_p;
-        ue_context_p->ue_context.ue_release_timer = 0;
-        break; // break RB_FOREACH
-      }
-    }
-  } // end RB_FOREACH
-
-  if (ue_to_be_removed) {
-    if ((ue_to_be_removed->ue_context.ul_failure_timer >= 20000) ||
-        ((ue_to_be_removed->ue_context.ue_rrc_inactivity_timer >= RC.rrc[ctxt_pP->module_id]->configuration.rrc_inactivity_timer_thres) &&
-         (RC.rrc[ctxt_pP->module_id]->configuration.rrc_inactivity_timer_thres > 0))) {
-      ue_to_be_removed->ue_context.ue_release_timer_s1 = 1;
-      ue_to_be_removed->ue_context.ue_release_timer_thres_s1 = 100;
-      ue_to_be_removed->ue_context.ue_release_timer = 0;
-      ue_to_be_removed->ue_context.ue_reestablishment_timer = 0;
-    }
-
-    rrc_eNB_free_UE(ctxt_pP->module_id, ue_to_be_removed);
-
-    if (ue_to_be_removed->ue_context.ul_failure_timer >= 20000) {
-      ue_to_be_removed->ue_context.ul_failure_timer = 0;
-    }
-
-    if ((ue_to_be_removed->ue_context.ue_rrc_inactivity_timer >= RC.rrc[ctxt_pP->module_id]->configuration.rrc_inactivity_timer_thres) &&
-        (RC.rrc[ctxt_pP->module_id]->configuration.rrc_inactivity_timer_thres > 0)) {
-      ue_to_be_removed->ue_context.ue_rrc_inactivity_timer = 0; //reset timer after S1 command UE context release request is sent
-    }
-  }
-
-#ifdef RRC_LOCALIZATION
-  /* for the localization, only primary CC_id might be relevant*/
-  gettimeofday(&ts, NULL);
-  current_timestamp_ms = ts.tv_sec * 1000 + ts.tv_usec / 1000;
-  ref_timestamp_ms = RC.rrc[ctxt_pP->module_id]->reference_timestamp_ms;
-  RB_FOREACH(ue_context_p, rrc_ue_tree_s, &(RC.rrc[ctxt_pP->module_id]->rrc_ue_head)) {
-    ctxt = *ctxt_pP;
-    ctxt.rnti = ue_context_p->ue_context.rnti;
-    estimated_distance = rrc_get_estimated_ue_distance(&ctxt, CC_id, RC.rrc[ctxt_pP->module_id]->loc_type);
-
-    if ((current_timestamp_ms - ref_timestamp_ms > RC.rrc[ctxt_pP->module_id]->aggregation_period_ms) &&
-        estimated_distance != -1) {
-      LOG_D(LOCALIZE, "RRC [UE/id %d -> eNB/id %d] timestamp %d frame %d estimated r = %f\n",
-            ctxt.rnti,
-            ctxt_pP->module_id,
-            current_timestamp_ms,
-            ctxt_pP->frame,
-            estimated_distance);
-      LOG_D(LOCALIZE, "RRC status %d\n",
-            ue_context_p->ue_context.Status);
-      push_front(&RC.rrc[ctxt_pP->module_id]->loc_list, estimated_distance);
-      RC.rrc[ctxt_pP->module_id]->reference_timestamp_ms = current_timestamp_ms;
-    } // end if
-  } // end RB_FOREACH
-#endif
-  (void)ts; /* remove gcc warning "unused variable" */
-  (void)ref_timestamp_ms; /* remove gcc warning "unused variable" */
-  (void)current_timestamp_ms; /* remove gcc warning "unused variable" */
-  VCD_SIGNAL_DUMPER_DUMP_FUNCTION_BY_NAME(VCD_SIGNAL_DUMPER_FUNCTIONS_RRC_RX_TX, VCD_FUNCTION_OUT);
-=======
   MessageDef *message_p;
   message_p = itti_alloc_new_message(TASK_RRC_ENB, RRC_SUBFRAME_PROCESS);
   RRC_SUBFRAME_PROCESS(message_p).ctxt  = *ctxt_pP;
   RRC_SUBFRAME_PROCESS(message_p).CC_id = CC_id;
   itti_send_msg_to_task(TASK_RRC_ENB, ctxt_pP->module_id, message_p);
->>>>>>> e1d40791
   return RRC_OK;
-}
+}