--- conflicted
+++ resolved
@@ -169,7 +169,7 @@
 	configuration->N_RB_DL[CC_id],
 	(int)configuration->radioresourceconfig[CC_id].phich_resource,
 	(int)configuration->radioresourceconfig[CC_id].phich_duration);
-#if (RRC_VERSION >= MAKE_VERSION(14, 0, 0))
+#if (LTE_RRC_VERSION >= MAKE_VERSION(14, 0, 0))
   LOG_I(RRC, "configuration->schedulingInfoSIB1_BR_r13[CC_id] %d\n",(int)configuration->schedulingInfoSIB1_BR_r13[CC_id]);
 #endif
   do_MIB(&RC.rrc[ctxt_pP->module_id]->carrier[CC_id],
@@ -177,7 +177,7 @@
 	 (int)configuration->radioresourceconfig[CC_id].phich_resource,
 	 (int)configuration->radioresourceconfig[CC_id].phich_duration,
 	 0
-#if (RRC_VERSION >= MAKE_VERSION(14, 0, 0))
+#if (LTE_RRC_VERSION >= MAKE_VERSION(14, 0, 0))
 	 ,configuration->schedulingInfoSIB1_BR_r13[CC_id]
 #endif
 	 );
@@ -191,7 +191,7 @@
 	      PROTOCOL_RRC_CTXT_ARGS(ctxt_pP));
 
   RC.rrc[ctxt_pP->module_id]->carrier[CC_id].sizeof_SIB1 = do_SIB1(&RC.rrc[ctxt_pP->module_id]->carrier[CC_id],ctxt_pP->module_id,CC_id
-#if (RRC_VERSION >= MAKE_VERSION(14, 0, 0))
+#if (LTE_RRC_VERSION >= MAKE_VERSION(14, 0, 0))
 								   ,FALSE
 #endif
 								   , configuration
@@ -200,7 +200,7 @@
   AssertFatal(RC.rrc[ctxt_pP->module_id]->carrier[CC_id].sizeof_SIB1 != 255,"FATAL, RC.rrc[enb_mod_idP].carrier[CC_id].sizeof_SIB1 == 255");
 
   
-#if (RRC_VERSION >= MAKE_VERSION(14, 0, 0))
+#if (LTE_RRC_VERSION >= MAKE_VERSION(14, 0, 0))
   RC.rrc[ctxt_pP->module_id]->carrier[CC_id].sizeof_SIB1_BR = 0;
   if (configuration->schedulingInfoSIB1_BR_r13[CC_id]>0) {
     RC.rrc[ctxt_pP->module_id]->carrier[CC_id].SIB1_BR = (uint8_t*) malloc16(32);
@@ -216,7 +216,7 @@
   RC.rrc[ctxt_pP->module_id]->carrier[CC_id].sizeof_SIB23 = do_SIB23(
 								     ctxt_pP->module_id,
 								     CC_id
-#if (RRC_VERSION >= MAKE_VERSION(14, 0, 0))
+#if (LTE_RRC_VERSION >= MAKE_VERSION(14, 0, 0))
 								     ,FALSE
 #endif
 								     , configuration
@@ -224,7 +224,7 @@
 
   AssertFatal(RC.rrc[ctxt_pP->module_id]->carrier[CC_id].sizeof_SIB23 != 255,"FATAL, RC.rrc[mod].carrier[CC_id].sizeof_SIB23 == 255");
 
-#if (RRC_VERSION >= MAKE_VERSION(14, 0, 0))
+#if (LTE_RRC_VERSION >= MAKE_VERSION(14, 0, 0))
   RC.rrc[ctxt_pP->module_id]->carrier[CC_id].sizeof_SIB23_BR = 0;
   if (configuration->schedulingInfoSIB1_BR_r13[CC_id]>0) {
     RC.rrc[ctxt_pP->module_id]->carrier[CC_id].SIB23_BR = (uint8_t*) malloc16(64);
@@ -232,7 +232,7 @@
     RC.rrc[ctxt_pP->module_id]->carrier[CC_id].sizeof_SIB23_BR = do_SIB23(
 									  ctxt_pP->module_id,
                                       CC_id
-#if (RRC_VERSION >= MAKE_VERSION(14, 0, 0))
+#if (LTE_RRC_VERSION >= MAKE_VERSION(14, 0, 0))
                                       ,TRUE
 #endif
                                       ,configuration
@@ -275,7 +275,7 @@
 	RC.rrc[ctxt_pP->module_id]->carrier[CC_id].sib2->radioResourceConfigCommon.pusch_ConfigCommon.
 	ul_ReferenceSignalsPUSCH.cyclicShift);
 
-#if (LTE_RRC_VERSION >= MAKE_VERSION(10, 0, 0))
+#if (LTE_RRC_VERSION >= MAKE_VERSION(9, 0, 0))
 
   if (RC.rrc[ctxt_pP->module_id]->carrier[CC_id].MBMS_flag > 0) {
     for (i = 0; i < RC.rrc[ctxt_pP->module_id]->carrier[CC_id].sib2->mbsfn_SubframeConfigList->list.count; i++) {
@@ -296,10 +296,6 @@
 	    RC.rrc[ctxt_pP->module_id]->carrier[CC_id].sib2->mbsfn_SubframeConfigList->list.array[i]->radioframeAllocationOffset);
     }
 
-<<<<<<< HEAD
-=======
-#if (LTE_RRC_VERSION >= MAKE_VERSION(9, 0, 0))
->>>>>>> c1f7678e
     //   SIB13
     for (i = 0; i < RC.rrc[ctxt_pP->module_id]->carrier[CC_id].sib13->mbsfn_AreaInfoList_r9.list.count; i++) {
       LOG_D(RRC, PROTOCOL_RRC_CTXT_FMT" SIB13 contents for MBSFN sync area %d/%d (partial)\n",
@@ -389,7 +385,7 @@
     }
   }
 
-#endif // (RRC_VERSION >= MAKE_VERSION(10, 0, 0))    
+#endif // (LTE_RRC_VERSION >= MAKE_VERSION(10, 0, 0))    
 
   LOG_D(RRC,
 	PROTOCOL_RRC_CTXT_FMT" RRC_UE --- MAC_CONFIG_REQ (SIB1.tdd & SIB2 params) ---> MAC_UE\n",
@@ -412,12 +408,12 @@
 
       // Basic Asserts for CE_level0 PRACH configuration
 
-      RadioResourceConfigCommonSIB_t *radioResourceConfigCommon_BR = &RC.rrc[ctxt_pP->module_id]->carrier[CC_id].sib2_BR->radioResourceConfigCommon;
-      struct PRACH_ConfigSIB_v1310 *ext4_prach=radioResourceConfigCommon_BR->ext4->prach_ConfigCommon_v1310; 
+      LTE_RadioResourceConfigCommonSIB_t *radioResourceConfigCommon_BR = &RC.rrc[ctxt_pP->module_id]->carrier[CC_id].sib2_BR->radioResourceConfigCommon;
+      struct LTE_PRACH_ConfigSIB_v1310 *ext4_prach=radioResourceConfigCommon_BR->ext4->prach_ConfigCommon_v1310; 
       
-      PRACH_ParametersListCE_r13_t	 *prach_ParametersListCE_r13 = &ext4_prach->prach_ParametersListCE_r13;
+      LTE_PRACH_ParametersListCE_r13_t	 *prach_ParametersListCE_r13 = &ext4_prach->prach_ParametersListCE_r13;
       AssertFatal(prach_ParametersListCE_r13->list.count>0,"prach_ParametersListCE_r13 is empty\n");
-      PRACH_ParametersCE_r13_t *p = prach_ParametersListCE_r13->list.array[0];
+      LTE_PRACH_ParametersCE_r13_t *p = prach_ParametersListCE_r13->list.array[0];
       AssertFatal(p->prach_StartingSubframe_r13 != NULL, "prach_StartingSubframe_r13 celevel0 is null\n");
       AssertFatal((1<<p->numRepetitionPerPreambleAttempt_r13)<=(2<<*p->prach_StartingSubframe_r13),
 		  "prachce0->numReptitionPerPreambleAttempt_r13 %d > prach_StartingSubframe_r13 %d\n",
@@ -3037,15 +3033,9 @@
   //TODO: change TM for secondary CC in SCelltoaddmodlist
   if (*physicalConfigDedicated) {
     if ((*physicalConfigDedicated)->antennaInfo) {
-<<<<<<< HEAD
       (*physicalConfigDedicated)->antennaInfo->choice.explicitValue.transmissionMode = rrc_inst->configuration.radioresourceconfig[0].ue_TransmissionMode;
       LOG_D(RRC,"Setting transmission mode to %ld+1\n",rrc_inst->configuration.radioresourceconfig[0].ue_TransmissionMode);
-      if (rrc_inst->configuration.radioresourceconfig[0].ue_TransmissionMode==AntennaInfoDedicated__transmissionMode_tm3) {
-=======
-      (*physicalConfigDedicated)->antennaInfo->choice.explicitValue.transmissionMode = rrc_inst->configuration.ue_TransmissionMode[0];
-      LOG_D(RRC,"Setting transmission mode to %ld+1\n",rrc_inst->configuration.ue_TransmissionMode[0]);
-      if (rrc_inst->configuration.ue_TransmissionMode[0] == LTE_AntennaInfoDedicated__transmissionMode_tm3) {
->>>>>>> c1f7678e
+      if (rrc_inst->configuration.radioresourceconfig[0].ue_TransmissionMode==LTE_AntennaInfoDedicated__transmissionMode_tm3) {
 	(*physicalConfigDedicated)->antennaInfo->choice.explicitValue.codebookSubsetRestriction=     
 	  CALLOC(1,sizeof(LTE_AntennaInfoDedicated__codebookSubsetRestriction_PR));
 	(*physicalConfigDedicated)->antennaInfo->choice.explicitValue.codebookSubsetRestriction->present =
@@ -3055,11 +3045,7 @@
 	(*physicalConfigDedicated)->antennaInfo->choice.explicitValue.codebookSubsetRestriction->choice.n2TxAntenna_tm3.size=1;
 	(*physicalConfigDedicated)->antennaInfo->choice.explicitValue.codebookSubsetRestriction->choice.n2TxAntenna_tm3.bits_unused=6;
       }
-<<<<<<< HEAD
-      else if (rrc_inst->configuration.radioresourceconfig[0].ue_TransmissionMode==AntennaInfoDedicated__transmissionMode_tm4) {
-=======
-      else if (rrc_inst->configuration.ue_TransmissionMode[0] == LTE_AntennaInfoDedicated__transmissionMode_tm4) {
->>>>>>> c1f7678e
+      else if (rrc_inst->configuration.radioresourceconfig[0].ue_TransmissionMode==LTE_AntennaInfoDedicated__transmissionMode_tm4) {
 	(*physicalConfigDedicated)->antennaInfo->choice.explicitValue.codebookSubsetRestriction=     
 	  CALLOC(1,sizeof(LTE_AntennaInfoDedicated__codebookSubsetRestriction_PR));
 	(*physicalConfigDedicated)->antennaInfo->choice.explicitValue.codebookSubsetRestriction->present =
@@ -3070,11 +3056,7 @@
 	(*physicalConfigDedicated)->antennaInfo->choice.explicitValue.codebookSubsetRestriction->choice.n2TxAntenna_tm4.bits_unused=2;
 
       }
-<<<<<<< HEAD
-      else if (rrc_inst->configuration.radioresourceconfig[0].ue_TransmissionMode==AntennaInfoDedicated__transmissionMode_tm5) {
-=======
-      else if (rrc_inst->configuration.ue_TransmissionMode[0] == LTE_AntennaInfoDedicated__transmissionMode_tm5) {
->>>>>>> c1f7678e
+      else if (rrc_inst->configuration.radioresourceconfig[0].ue_TransmissionMode==LTE_AntennaInfoDedicated__transmissionMode_tm5) {
 	(*physicalConfigDedicated)->antennaInfo->choice.explicitValue.codebookSubsetRestriction=     
 	  CALLOC(1,sizeof(LTE_AntennaInfoDedicated__codebookSubsetRestriction_PR));
 	(*physicalConfigDedicated)->antennaInfo->choice.explicitValue.codebookSubsetRestriction->present =
@@ -3084,11 +3066,7 @@
 	(*physicalConfigDedicated)->antennaInfo->choice.explicitValue.codebookSubsetRestriction->choice.n2TxAntenna_tm5.size=1;
 	(*physicalConfigDedicated)->antennaInfo->choice.explicitValue.codebookSubsetRestriction->choice.n2TxAntenna_tm5.bits_unused=4;
       }
-<<<<<<< HEAD
-      else if (rrc_inst->configuration.radioresourceconfig[0].ue_TransmissionMode==AntennaInfoDedicated__transmissionMode_tm6) {
-=======
-      else if (rrc_inst->configuration.ue_TransmissionMode[0] == LTE_AntennaInfoDedicated__transmissionMode_tm6) {
->>>>>>> c1f7678e
+      else if (rrc_inst->configuration.radioresourceconfig[0].ue_TransmissionMode==LTE_AntennaInfoDedicated__transmissionMode_tm6) {
 	(*physicalConfigDedicated)->antennaInfo->choice.explicitValue.codebookSubsetRestriction=     
 	  CALLOC(1,sizeof(LTE_AntennaInfoDedicated__codebookSubsetRestriction_PR));
 	(*physicalConfigDedicated)->antennaInfo->choice.explicitValue.codebookSubsetRestriction->present =
@@ -3103,15 +3081,9 @@
       LOG_E(RRC,"antenna_info not present in physical_config_dedicated. Not reconfiguring!\n");
     }
     if ((*physicalConfigDedicated)->cqi_ReportConfig) {
-<<<<<<< HEAD
-      if ((rrc_inst->configuration.radioresourceconfig[0].ue_TransmissionMode==AntennaInfoDedicated__transmissionMode_tm4) ||
-	  (rrc_inst->configuration.radioresourceconfig[0].ue_TransmissionMode==AntennaInfoDedicated__transmissionMode_tm5) ||
-	  (rrc_inst->configuration.radioresourceconfig[0].ue_TransmissionMode==AntennaInfoDedicated__transmissionMode_tm6)) {
-=======
-      if ((rrc_inst->configuration.ue_TransmissionMode[0] == LTE_AntennaInfoDedicated__transmissionMode_tm4) ||
-	  (rrc_inst->configuration.ue_TransmissionMode[0] == LTE_AntennaInfoDedicated__transmissionMode_tm5) ||
-	  (rrc_inst->configuration.ue_TransmissionMode[0] == LTE_AntennaInfoDedicated__transmissionMode_tm6)) {
->>>>>>> c1f7678e
+      if ((rrc_inst->configuration.radioresourceconfig[0].ue_TransmissionMode==LTE_AntennaInfoDedicated__transmissionMode_tm4) ||
+	  (rrc_inst->configuration.radioresourceconfig[0].ue_TransmissionMode==LTE_AntennaInfoDedicated__transmissionMode_tm5) ||
+	  (rrc_inst->configuration.radioresourceconfig[0].ue_TransmissionMode==LTE_AntennaInfoDedicated__transmissionMode_tm6)) {
 	//feedback mode needs to be set as well
 	//TODO: I think this is taken into account in the PHY automatically based on the transmission mode variable
 	printf("setting cqi reporting mode to rm31\n");
@@ -3788,15 +3760,9 @@
   //TODO: change TM for secondary CC in SCelltoaddmodlist
   if (*physicalConfigDedicated) {
     if ((*physicalConfigDedicated)->antennaInfo) {
-<<<<<<< HEAD
       (*physicalConfigDedicated)->antennaInfo->choice.explicitValue.transmissionMode = rrc_inst->configuration.radioresourceconfig[0].ue_TransmissionMode;
       LOG_D(RRC,"Setting transmission mode to %ld+1\n",rrc_inst->configuration.radioresourceconfig[0].ue_TransmissionMode);
-      if (rrc_inst->configuration.radioresourceconfig[0].ue_TransmissionMode==AntennaInfoDedicated__transmissionMode_tm3) {
-=======
-      (*physicalConfigDedicated)->antennaInfo->choice.explicitValue.transmissionMode = rrc_inst->configuration.ue_TransmissionMode[0];
-      LOG_D(RRC,"Setting transmission mode to %ld+1\n",rrc_inst->configuration.ue_TransmissionMode[0]);
-      if (rrc_inst->configuration.ue_TransmissionMode[0] == LTE_AntennaInfoDedicated__transmissionMode_tm3) {
->>>>>>> c1f7678e
+      if (rrc_inst->configuration.radioresourceconfig[0].ue_TransmissionMode==LTE_AntennaInfoDedicated__transmissionMode_tm3) {
   (*physicalConfigDedicated)->antennaInfo->choice.explicitValue.codebookSubsetRestriction=     
     CALLOC(1,sizeof(LTE_AntennaInfoDedicated__codebookSubsetRestriction_PR));
   (*physicalConfigDedicated)->antennaInfo->choice.explicitValue.codebookSubsetRestriction->present =
@@ -3806,11 +3772,7 @@
   (*physicalConfigDedicated)->antennaInfo->choice.explicitValue.codebookSubsetRestriction->choice.n2TxAntenna_tm3.size=1;
   (*physicalConfigDedicated)->antennaInfo->choice.explicitValue.codebookSubsetRestriction->choice.n2TxAntenna_tm3.bits_unused=6;
       }
-<<<<<<< HEAD
-      else if (rrc_inst->configuration.radioresourceconfig[0].ue_TransmissionMode==AntennaInfoDedicated__transmissionMode_tm4) {
-=======
-      else if (rrc_inst->configuration.ue_TransmissionMode[0] == LTE_AntennaInfoDedicated__transmissionMode_tm4) {
->>>>>>> c1f7678e
+      else if (rrc_inst->configuration.radioresourceconfig[0].ue_TransmissionMode==LTE_AntennaInfoDedicated__transmissionMode_tm4) {
   (*physicalConfigDedicated)->antennaInfo->choice.explicitValue.codebookSubsetRestriction=     
     CALLOC(1,sizeof(LTE_AntennaInfoDedicated__codebookSubsetRestriction_PR));
   (*physicalConfigDedicated)->antennaInfo->choice.explicitValue.codebookSubsetRestriction->present =
@@ -3821,11 +3783,8 @@
   (*physicalConfigDedicated)->antennaInfo->choice.explicitValue.codebookSubsetRestriction->choice.n2TxAntenna_tm4.bits_unused=2;
 
       }
-<<<<<<< HEAD
-      else if (rrc_inst->configuration.radioresourceconfig[0].ue_TransmissionMode==AntennaInfoDedicated__transmissionMode_tm5) {
-=======
-      else if (rrc_inst->configuration.ue_TransmissionMode[0] == LTE_AntennaInfoDedicated__transmissionMode_tm5) {
->>>>>>> c1f7678e
+      else if (rrc_inst->configuration.radioresourceconfig[0].ue_TransmissionMode==LTE_AntennaInfoDedicated__transmissionMode_tm5) {
+
   (*physicalConfigDedicated)->antennaInfo->choice.explicitValue.codebookSubsetRestriction=     
     CALLOC(1,sizeof(LTE_AntennaInfoDedicated__codebookSubsetRestriction_PR));
   (*physicalConfigDedicated)->antennaInfo->choice.explicitValue.codebookSubsetRestriction->present =
@@ -3835,11 +3794,8 @@
   (*physicalConfigDedicated)->antennaInfo->choice.explicitValue.codebookSubsetRestriction->choice.n2TxAntenna_tm5.size=1;
   (*physicalConfigDedicated)->antennaInfo->choice.explicitValue.codebookSubsetRestriction->choice.n2TxAntenna_tm5.bits_unused=4;
       }
-<<<<<<< HEAD
-      else if (rrc_inst->configuration.radioresourceconfig[0].ue_TransmissionMode==AntennaInfoDedicated__transmissionMode_tm6) {
-=======
-      else if (rrc_inst->configuration.ue_TransmissionMode[0] == LTE_AntennaInfoDedicated__transmissionMode_tm6) {
->>>>>>> c1f7678e
+
+      else if (rrc_inst->configuration.radioresourceconfig[0].ue_TransmissionMode==LTE_AntennaInfoDedicated__transmissionMode_tm6) {
   (*physicalConfigDedicated)->antennaInfo->choice.explicitValue.codebookSubsetRestriction=     
     CALLOC(1,sizeof(LTE_AntennaInfoDedicated__codebookSubsetRestriction_PR));
   (*physicalConfigDedicated)->antennaInfo->choice.explicitValue.codebookSubsetRestriction->present =
@@ -3855,15 +3811,10 @@
       LOG_E(RRC,"antenna_info not present in physical_config_dedicated. Not reconfiguring!\n");
     }
     if ((*physicalConfigDedicated)->cqi_ReportConfig) {
-<<<<<<< HEAD
-      if ((rrc_inst->configuration.radioresourceconfig[0].ue_TransmissionMode==AntennaInfoDedicated__transmissionMode_tm4) ||
-    (rrc_inst->configuration.radioresourceconfig[0].ue_TransmissionMode==AntennaInfoDedicated__transmissionMode_tm5) ||
-    (rrc_inst->configuration.radioresourceconfig[0].ue_TransmissionMode==AntennaInfoDedicated__transmissionMode_tm6)) {
-=======
-      if ((rrc_inst->configuration.ue_TransmissionMode[0] == LTE_AntennaInfoDedicated__transmissionMode_tm4) ||
-    (rrc_inst->configuration.ue_TransmissionMode[0] == LTE_AntennaInfoDedicated__transmissionMode_tm5) ||
-    (rrc_inst->configuration.ue_TransmissionMode[0] == LTE_AntennaInfoDedicated__transmissionMode_tm6)) {
->>>>>>> c1f7678e
+      if ((rrc_inst->configuration.radioresourceconfig[0].ue_TransmissionMode==LTE_AntennaInfoDedicated__transmissionMode_tm4) ||
+	  (rrc_inst->configuration.radioresourceconfig[0].ue_TransmissionMode==LTE_AntennaInfoDedicated__transmissionMode_tm5) ||
+	  (rrc_inst->configuration.radioresourceconfig[0].ue_TransmissionMode==LTE_AntennaInfoDedicated__transmissionMode_tm6)) {
+
   //feedback mode needs to be set as well
   //TODO: I think this is taken into account in the PHY automatically based on the transmission mode variable
   printf("setting cqi reporting mode to rm31\n");
@@ -5751,26 +5702,20 @@
 )
 //-----------------------------------------------------------------------------
 {
-<<<<<<< HEAD
-#if (RRC_VERSION >= MAKE_VERSION(14, 0, 0))
+#if (LTE_RRC_VERSION >= MAKE_VERSION(14, 0, 0))
   boolean_t is_mtc = ctxt_pP->brOption;
 #endif
-  LogicalChannelConfig_t             *SRB1_logicalChannelConfig;  //,*SRB2_logicalChannelConfig;
-  SRB_ToAddModList_t                **SRB_configList;
-  SRB_ToAddMod_t                     *SRB1_config;
-=======
-
   LTE_LogicalChannelConfig_t             *SRB1_logicalChannelConfig;  //,*SRB2_logicalChannelConfig;
   LTE_SRB_ToAddModList_t                **SRB_configList;
   LTE_SRB_ToAddMod_t                     *SRB1_config;
->>>>>>> c1f7678e
+
   int                                 cnt;
 
   T(T_ENB_RRC_CONNECTION_SETUP, T_INT(ctxt_pP->module_id), T_INT(ctxt_pP->frame),
     T_INT(ctxt_pP->subframe), T_INT(ctxt_pP->rnti));
 
   SRB_configList = &ue_context_pP->ue_context.SRB_configList;
-#if (RRC_VERSION >= MAKE_VERSION(14, 0, 0))
+#if (LTE_RRC_VERSION >= MAKE_VERSION(14, 0, 0))
   if (is_mtc) {
     RC.rrc[ctxt_pP->module_id]->carrier[CC_id].Srb0.Tx_buffer.payload_size =
       do_RRCConnectionSetup_BR(ctxt_pP,
