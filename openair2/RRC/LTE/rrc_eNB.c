--- conflicted
+++ resolved
@@ -6869,13 +6869,8 @@
 	  ul_dcch_msg->message.choice.c1.choice.rrcConnectionReconfigurationComplete.rrc_TransactionIdentifier);
 
 	//WARNING:Inform the controller about the UE activation. Should be moved to RRC agent in the future
-<<<<<<< HEAD
 	if (flexran_agent_get_rrc_xface(ctxt_pP->module_id)) {
 	  flexran_agent_get_rrc_xface(ctxt_pP->module_id)->flexran_agent_notify_ue_state_change(ctxt_pP->module_id,
-=======
-	if (rrc_agent_registered[ctxt_pP->module_id]) {
-	  agent_rrc_xface[ctxt_pP->module_id]->flexran_agent_notify_ue_state_change(ctxt_pP->module_id,
->>>>>>> 09187015
 										ue_context_p->ue_id_rnti,
 										PROTOCOL__FLEX_UE_STATE_CHANGE_TYPE__FLUESC_UPDATED);
 	}
@@ -7027,14 +7022,8 @@
               ul_dcch_msg->message.choice.c1.choice.rrcConnectionReestablishmentComplete.rrc_TransactionIdentifier,
               &ul_dcch_msg->message.choice.c1.choice.rrcConnectionReestablishmentComplete.criticalExtensions.choice.rrcConnectionReestablishmentComplete_r8);
 
-<<<<<<< HEAD
           if (flexran_agent_get_rrc_xface(ctxt_pP->module_id)) {
             flexran_agent_get_rrc_xface(ctxt_pP->module_id)->flexran_agent_notify_ue_state_change(ctxt_pP->module_id,
-=======
-          //WARNING:Inform the controller about the UE activation. Should be moved to RRC agent in the future
-          if (mac_agent_registered[ctxt_pP->module_id]) {
-            agent_rrc_xface[ctxt_pP->module_id]->flexran_agent_notify_ue_state_change(ctxt_pP->module_id,
->>>>>>> 09187015
                                                                                       ue_context_p->ue_id_rnti,
                                                                                       PROTOCOL__FLEX_UE_STATE_CHANGE_TYPE__FLUESC_ACTIVATED);
           }
@@ -7101,13 +7090,8 @@
                 PROTOCOL_RRC_CTXT_UE_ARGS(ctxt_pP));
 	     }
 	  //WARNING:Inform the controller about the UE activation. Should be moved to RRC agent in the future
-<<<<<<< HEAD
 	  if (flexran_agent_get_rrc_xface(ctxt_pP->module_id)) {
 	    flexran_agent_get_rrc_xface(ctxt_pP->module_id)->flexran_agent_notify_ue_state_change(ctxt_pP->module_id,
-=======
-	  if (rrc_agent_registered[ctxt_pP->module_id]) {
-	    agent_rrc_xface[ctxt_pP->module_id]->flexran_agent_notify_ue_state_change(ctxt_pP->module_id,
->>>>>>> 09187015
 										  ue_context_p->ue_id_rnti,
 										  PROTOCOL__FLEX_UE_STATE_CHANGE_TYPE__FLUESC_ACTIVATED);
 	  }
@@ -7451,7 +7435,6 @@
   rrc_eNB_generate_dedicatedRRCConnectionReconfiguration(ctxt_pP, ue_context_pP, 0);
 }
 
-<<<<<<< HEAD
 void handle_f1_setup_req(f1ap_setup_req_t *f1_setup_req) { 
 
   
@@ -7469,8 +7452,8 @@
     int found_cell=0;
     for (int j=0;j<RC.nb_inst;j++) {
       eNB_RRC_INST *rrc = RC.rrc[j];
-      if (rrc->mcc == f1_setup_req->mcc[i] && 
-	  rrc->mnc == f1_setup_req->mnc[i] && 
+      if (rrc->configuration.mcc == f1_setup_req->mcc[i] &&
+	  rrc->configuration.mnc == f1_setup_req->mnc[i] &&
 	  rrc->nr_cellid == f1_setup_req->nr_cellid[i]) {
         // check that CU rrc instance corresponds to mcc/mnc/cgi (normally cgi should be enough, but just in case)
 
@@ -7521,9 +7504,9 @@
           msg_p = itti_alloc_new_message (TASK_CU_F1,F1AP_SETUP_RESP); 						 
         }
         F1AP_SETUP_RESP (msg_p).gNB_CU_name                                = rrc->node_name;
-        F1AP_SETUP_RESP (msg_p).mcc[cu_cell_ind]                           = rrc->mcc;
-        F1AP_SETUP_RESP (msg_p).mnc[cu_cell_ind]                           = rrc->mnc;
-        F1AP_SETUP_RESP (msg_p).mnc_digit_length[cu_cell_ind]              = rrc->mnc_digit_length;
+        F1AP_SETUP_RESP (msg_p).mcc[cu_cell_ind]                           = rrc->configuration.mcc;
+        F1AP_SETUP_RESP (msg_p).mnc[cu_cell_ind]                           = rrc->configuration.mnc;
+        F1AP_SETUP_RESP (msg_p).mnc_digit_length[cu_cell_ind]              = rrc->configuration.mnc_digit_length;
 	F1AP_SETUP_RESP (msg_p).nr_cellid[cu_cell_ind]                     = rrc->nr_cellid;
         F1AP_SETUP_RESP (msg_p).nrpci[cu_cell_ind]                         = f1_setup_req->nr_pci[i];
         int num_SI= 0;
@@ -7547,7 +7530,7 @@
       } else {// setup_req mcc/mnc match rrc internal list element
         
         LOG_W(RRC,"[Inst %d] No matching MCC/MNC: rrc->mcc/f1_setup_req->mcc %d/%d rrc->mnc/f1_setup_req->mnc %d/%d \n", 
-            j, rrc->mcc, f1_setup_req->mcc[i],rrc->mnc, f1_setup_req->mnc[i]);
+            j, rrc->configuration.mcc, f1_setup_req->mcc[i],rrc->configuration.mnc, f1_setup_req->mnc[i]);
 
       }
     }// for (int j=0;j<RC.nb_inst;j++)
@@ -7565,24 +7548,8 @@
 
   // ignore 5GNR fields for now, just take MIB and SIB1
 //-----------------------------------------------------------------------------
-void*
-rrc_enb_task(
-  void* args_p
-)
-//-----------------------------------------------------------------------------
-{
-  MessageDef                         *msg_p;
-  const char                         *msg_name_p;
-  instance_t                          instance;
-  int                                rrc_inst;
-  int                                 result;
-
-  protocol_ctxt_t                     ctxt;
-
-=======
 //-----------------------------------------------------------------------------
 void rrc_enb_init(void) {
->>>>>>> 09187015
   pthread_mutex_init(&lock_ue_freelist, NULL);
   pthread_mutex_init(&rrc_release_freelist, NULL);
   memset(&rrc_release_info,0,sizeof(RRC_release_list_t));
@@ -7593,10 +7560,11 @@
     MessageDef                         *msg_p;
     const char                         *msg_name_p;
     instance_t                          instance;
+    int                                rrc_inst;
     int                                 result;
     SRB_INFO                           *srb_info_p;
     int                                 CC_id;
-    
+
     protocol_ctxt_t                     ctxt;
 
     // Wait for a message
@@ -7788,7 +7756,7 @@
   itti_mark_task_ready(TASK_RRC_ENB);
   LOG_I(RRC,"Entering main loop of RRC message task\n");
 
-  
+
   while (1) {
 
     (void) rrc_enb_process_itti_msg(NULL);
