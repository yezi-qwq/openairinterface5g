/*
 * Licensed to the OpenAirInterface (OAI) Software Alliance under one or more
 * contributor license agreements.  See the NOTICE file distributed with
 * this work for additional information regarding copyright ownership.
 * The OpenAirInterface Software Alliance licenses this file to You under
 * the OAI Public License, Version 1.1  (the "License"); you may not use this file
 * except in compliance with the License.
 * You may obtain a copy of the License at
 *
 *      http://www.openairinterface.org/?page_id=698
 *
 * Unless required by applicable law or agreed to in writing, software
 * distributed under the License is distributed on an "AS IS" BASIS,
 * WITHOUT WARRANTIES OR CONDITIONS OF ANY KIND, either express or implied.
 * See the License for the specific language governing permissions and
 * limitations under the License.
 *-------------------------------------------------------------------------------
 * For more information about the OpenAirInterface (OAI) Software Alliance:
 *      contact@openairinterface.org
 */

/*! \file rrc_eNB.c
 * \brief rrc procedures for eNB
 * \author Navid Nikaein and  Raymond Knopp
 * \date 2011 - 2014
 * \version 1.0
 * \company Eurecom
 * \email: navid.nikaein@eurecom.fr and raymond.knopp@eurecom.fr
 */
#define RRC_ENB
#define RRC_ENB_C
#include <asn_application.h>
#include <asn_internal.h> /* for _ASN_DEFAULT_STACK_MAX */
#include <per_encoder.h>
#include "rrc_defs.h"
#include "rrc_extern.h"
#include "assertions.h"
#include "common/ran_context.h"
#include "asn1_conversions.h"
#include "asn_internal.h"
#include "RRC/L2_INTERFACE/openair_rrc_L2_interface.h"
#include "LAYER2/RLC/rlc.h"
#include "LAYER2/MAC/mac_proto.h"
#include "common/utils/LOG/log.h"
#include "COMMON/mac_rrc_primitives.h"
#include "RRC/LTE/MESSAGES/asn1_msg.h"
#include "LTE_RRCConnectionRequest.h"
#include "LTE_RRCConnectionReestablishmentRequest.h"
//#include "ReestablishmentCause.h"
#include "LTE_BCCH-BCH-Message.h"
#include "LTE_UL-CCCH-Message.h"
#include "LTE_DL-CCCH-Message.h"
#include "LTE_UL-DCCH-Message.h"
#include "LTE_DL-DCCH-Message.h"
#include "LTE_TDD-Config.h"
#include "LTE_HandoverPreparationInformation.h"
#include "LTE_HandoverCommand.h"
#include "rlc.h"
#include "rrc_eNB_UE_context.h"
#include "platform_types.h"
#include "msc.h"
#include "LTE_SL-CommConfig-r12.h"
#include "LTE_PeriodicBSR-Timer-r12.h"
#include "LTE_RetxBSR-Timer-r12.h"
#include "common/utils/LOG/vcd_signal_dumper.h"

#include "T.h"

//#if (LTE_RRC_VERSION >= MAKE_VERSION(10, 0, 0))
#include "LTE_MeasResults.h"
//#endif

#include "RRC/NAS/nas_config.h"
#include "RRC/NAS/rb_config.h"
#include "OCG.h"
#include "OCG_extern.h"

#include "UTIL/OSA/osa_defs.h"

#include "rrc_eNB_S1AP.h"
#include "rrc_eNB_GTPV1U.h"

#include "pdcp.h"
#include "gtpv1u_eNB_task.h"

#include "intertask_interface.h"

#if ENABLE_RAL
  #include "rrc_eNB_ral.h"
#endif

#include "SIMULATION/TOOLS/sim.h" // for taus


extern RAN_CONTEXT_t RC;

#ifdef PHY_EMUL
  extern EMULATION_VARS              *Emul_vars;
#endif
extern eNB_MAC_INST                *eNB_mac_inst;
extern UE_MAC_INST                 *UE_mac_inst;

extern uint16_t                     two_tier_hexagonal_cellIds[7];

mui_t                               rrc_eNB_mui = 0;

extern uint32_t to_earfcn_DL(int eutra_bandP, uint32_t dl_CarrierFreq, uint32_t bw);

void
openair_rrc_on(
  const protocol_ctxt_t *const ctxt_pP
)
//-----------------------------------------------------------------------------
{
  int            CC_id;
  LOG_I(RRC, PROTOCOL_RRC_CTXT_FMT" ENB:OPENAIR RRC IN....\n",
        PROTOCOL_RRC_CTXT_ARGS(ctxt_pP));

  for (CC_id = 0; CC_id < MAX_NUM_CCs; CC_id++) {
    rrc_config_buffer (&RC.rrc[ctxt_pP->module_id]->carrier[CC_id].SI, BCCH, 1);
    RC.rrc[ctxt_pP->module_id]->carrier[CC_id].SI.Active = 1;
    rrc_config_buffer (&RC.rrc[ctxt_pP->module_id]->carrier[CC_id].Srb0, CCCH, 1);
    RC.rrc[ctxt_pP->module_id]->carrier[CC_id].Srb0.Active = 1;
  }
}

//-----------------------------------------------------------------------------
static void
init_SI(
  const protocol_ctxt_t *const ctxt_pP,
  const int              CC_id,
  RrcConfigurationReq *configuration
)
//-----------------------------------------------------------------------------
{
#if (LTE_RRC_VERSION >= MAKE_VERSION(10, 0, 0))
  int                                 i;
#endif
#if (LTE_RRC_VERSION >= MAKE_VERSION(13, 1, 0))
  LTE_SystemInformationBlockType1_v1310_IEs_t *sib1_v13ext=(LTE_SystemInformationBlockType1_v1310_IEs_t *)NULL;
#endif
  LOG_D(RRC,"%s()\n\n\n\n",__FUNCTION__);
  RC.rrc[ctxt_pP->module_id]->carrier[CC_id].MIB = (uint8_t *) malloc16(4);
  // copy basic parameters
  RC.rrc[ctxt_pP->module_id]->carrier[CC_id].physCellId      = configuration->Nid_cell[CC_id];
  RC.rrc[ctxt_pP->module_id]->carrier[CC_id].p_eNB           = configuration->nb_antenna_ports[CC_id];
  RC.rrc[ctxt_pP->module_id]->carrier[CC_id].Ncp             = configuration->prefix_type[CC_id];
  RC.rrc[ctxt_pP->module_id]->carrier[CC_id].dl_CarrierFreq  = configuration->downlink_frequency[CC_id];
  RC.rrc[ctxt_pP->module_id]->carrier[CC_id].ul_CarrierFreq  = configuration->downlink_frequency[CC_id]+ configuration->uplink_frequency_offset[CC_id];
  RC.rrc[ctxt_pP->module_id]->carrier[CC_id].eutra_band      = configuration->eutra_band[CC_id];
  RC.rrc[ctxt_pP->module_id]->carrier[CC_id].N_RB_DL         = configuration->N_RB_DL[CC_id];
#if (LTE_RRC_VERSION >= MAKE_VERSION(14, 0, 0))
  RC.rrc[ctxt_pP->module_id]->carrier[CC_id].pbch_repetition = configuration->pbch_repetition[CC_id];
#endif
  LOG_I(RRC, "Configuring MIB (N_RB_DL %d,phich_Resource %d,phich_Duration %d)\n",
        configuration->N_RB_DL[CC_id],
        (int)configuration->radioresourceconfig[CC_id].phich_resource,
        (int)configuration->radioresourceconfig[CC_id].phich_duration);
#if (LTE_RRC_VERSION >= MAKE_VERSION(14, 0, 0))
  LOG_I(RRC, "configuration->schedulingInfoSIB1_BR_r13[CC_id] %d\n",(int)configuration->schedulingInfoSIB1_BR_r13[CC_id]);
#endif
  do_MIB(&RC.rrc[ctxt_pP->module_id]->carrier[CC_id],
         configuration->N_RB_DL[CC_id],
         (int)configuration->radioresourceconfig[CC_id].phich_resource,
         (int)configuration->radioresourceconfig[CC_id].phich_duration,
         0
#if (LTE_RRC_VERSION >= MAKE_VERSION(14, 0, 0))
         ,configuration->schedulingInfoSIB1_BR_r13[CC_id]
#endif
        );
  RC.rrc[ctxt_pP->module_id]->carrier[CC_id].sizeof_SIB1 = 0;
  RC.rrc[ctxt_pP->module_id]->carrier[CC_id].sizeof_SIB23 = 0;
  RC.rrc[ctxt_pP->module_id]->carrier[CC_id].SIB1 = (uint8_t *) malloc16(32);
  AssertFatal(RC.rrc[ctxt_pP->module_id]->carrier[CC_id].SIB1!=NULL,PROTOCOL_RRC_CTXT_FMT" init_SI: FATAL, no memory for SIB1 allocated\n",
              PROTOCOL_RRC_CTXT_ARGS(ctxt_pP));
  RC.rrc[ctxt_pP->module_id]->carrier[CC_id].sizeof_SIB1 = do_SIB1(&RC.rrc[ctxt_pP->module_id]->carrier[CC_id],ctxt_pP->module_id,CC_id
#if (LTE_RRC_VERSION >= MAKE_VERSION(14, 0, 0))
      ,FALSE
#endif
      , configuration
                                                                  );
  AssertFatal(RC.rrc[ctxt_pP->module_id]->carrier[CC_id].sizeof_SIB1 != 255,"FATAL, RC.rrc[enb_mod_idP].carrier[CC_id].sizeof_SIB1 == 255");
#if (LTE_RRC_VERSION >= MAKE_VERSION(14, 0, 0))
  RC.rrc[ctxt_pP->module_id]->carrier[CC_id].sizeof_SIB1_BR = 0;

  if (configuration->schedulingInfoSIB1_BR_r13[CC_id]>0) {
    RC.rrc[ctxt_pP->module_id]->carrier[CC_id].SIB1_BR = (uint8_t *) malloc16(32);
    RC.rrc[ctxt_pP->module_id]->carrier[CC_id].sizeof_SIB1_BR = do_SIB1(&RC.rrc[ctxt_pP->module_id]->carrier[CC_id],ctxt_pP->module_id,CC_id
        ,TRUE
        , configuration
                                                                       );
  }

#endif
  RC.rrc[ctxt_pP->module_id]->carrier[CC_id].SIB23 = (uint8_t *) malloc16(64);
  AssertFatal(RC.rrc[ctxt_pP->module_id]->carrier[CC_id].SIB23!=NULL,"cannot allocate memory for SIB");
  RC.rrc[ctxt_pP->module_id]->carrier[CC_id].sizeof_SIB23 = do_SIB23(
        ctxt_pP->module_id,
        CC_id
#if (LTE_RRC_VERSION >= MAKE_VERSION(14, 0, 0))
        ,FALSE
#endif
        , configuration
      );
  AssertFatal(RC.rrc[ctxt_pP->module_id]->carrier[CC_id].sizeof_SIB23 != 255,"FATAL, RC.rrc[mod].carrier[CC_id].sizeof_SIB23 == 255");
#if (LTE_RRC_VERSION >= MAKE_VERSION(14, 0, 0))
  RC.rrc[ctxt_pP->module_id]->carrier[CC_id].sizeof_SIB23_BR = 0;

  if (configuration->schedulingInfoSIB1_BR_r13[CC_id]>0) {
    RC.rrc[ctxt_pP->module_id]->carrier[CC_id].SIB23_BR = (uint8_t *) malloc16(64);
    AssertFatal(RC.rrc[ctxt_pP->module_id]->carrier[CC_id].SIB23_BR!=NULL,"cannot allocate memory for SIB");
    RC.rrc[ctxt_pP->module_id]->carrier[CC_id].sizeof_SIB23_BR = do_SIB23(
          ctxt_pP->module_id,
          CC_id,
          TRUE,
          configuration
        );
  }

#endif
  LOG_T(RRC, PROTOCOL_RRC_CTXT_FMT" SIB2/3 Contents (partial)\n",
        PROTOCOL_RRC_CTXT_ARGS(ctxt_pP));
  LOG_T(RRC, PROTOCOL_RRC_CTXT_FMT" pusch_config_common.n_SB = %ld\n",
        PROTOCOL_RRC_CTXT_ARGS(ctxt_pP),
        RC.rrc[ctxt_pP->module_id]->carrier[CC_id].sib2->radioResourceConfigCommon.pusch_ConfigCommon.
        pusch_ConfigBasic.n_SB);
  LOG_T(RRC, PROTOCOL_RRC_CTXT_FMT" pusch_config_common.hoppingMode = %ld\n",
        PROTOCOL_RRC_CTXT_ARGS(ctxt_pP),
        RC.rrc[ctxt_pP->module_id]->carrier[CC_id].sib2->radioResourceConfigCommon.pusch_ConfigCommon.
        pusch_ConfigBasic.hoppingMode);
  LOG_T(RRC, PROTOCOL_RRC_CTXT_FMT" pusch_config_common.pusch_HoppingOffset = %ld\n",
        PROTOCOL_RRC_CTXT_ARGS(ctxt_pP),
        RC.rrc[ctxt_pP->module_id]->carrier[CC_id].sib2->radioResourceConfigCommon.pusch_ConfigCommon.
        pusch_ConfigBasic.pusch_HoppingOffset);
  LOG_T(RRC, PROTOCOL_RRC_CTXT_FMT" pusch_config_common.enable64QAM = %d\n",
        PROTOCOL_RRC_CTXT_ARGS(ctxt_pP),
        (int)RC.rrc[ctxt_pP->module_id]->carrier[CC_id].sib2->radioResourceConfigCommon.pusch_ConfigCommon.
        pusch_ConfigBasic.enable64QAM);
  LOG_T(RRC, PROTOCOL_RRC_CTXT_FMT" pusch_config_common.groupHoppingEnabled = %d\n",
        PROTOCOL_RRC_CTXT_ARGS(ctxt_pP),
        (int)RC.rrc[ctxt_pP->module_id]->carrier[CC_id].sib2->radioResourceConfigCommon.pusch_ConfigCommon.
        ul_ReferenceSignalsPUSCH.groupHoppingEnabled);
  LOG_T(RRC, PROTOCOL_RRC_CTXT_FMT" pusch_config_common.groupAssignmentPUSCH = %ld\n",
        PROTOCOL_RRC_CTXT_ARGS(ctxt_pP),
        RC.rrc[ctxt_pP->module_id]->carrier[CC_id].sib2->radioResourceConfigCommon.pusch_ConfigCommon.
        ul_ReferenceSignalsPUSCH.groupAssignmentPUSCH);
  LOG_T(RRC, PROTOCOL_RRC_CTXT_FMT" pusch_config_common.sequenceHoppingEnabled = %d\n",
        PROTOCOL_RRC_CTXT_ARGS(ctxt_pP),
        (int)RC.rrc[ctxt_pP->module_id]->carrier[CC_id].sib2->radioResourceConfigCommon.pusch_ConfigCommon.
        ul_ReferenceSignalsPUSCH.sequenceHoppingEnabled);
  LOG_T(RRC, PROTOCOL_RRC_CTXT_FMT" pusch_config_common.cyclicShift  = %ld\n",
        PROTOCOL_RRC_CTXT_ARGS(ctxt_pP),
        RC.rrc[ctxt_pP->module_id]->carrier[CC_id].sib2->radioResourceConfigCommon.pusch_ConfigCommon.
        ul_ReferenceSignalsPUSCH.cyclicShift);
#if (LTE_RRC_VERSION >= MAKE_VERSION(10, 0, 0))

  if (RC.rrc[ctxt_pP->module_id]->carrier[CC_id].MBMS_flag > 0) {
    for (i = 0; i < RC.rrc[ctxt_pP->module_id]->carrier[CC_id].sib2->mbsfn_SubframeConfigList->list.count; i++) {
      // SIB 2
      //   LOG_D(RRC, "[eNB %d] mbsfn_SubframeConfigList.list.count = %ld\n", enb_mod_idP, RC.rrc[enb_mod_idP].sib2->mbsfn_SubframeConfigList->list.count);
      LOG_D(RRC, PROTOCOL_RRC_CTXT_FMT" SIB13 contents for MBSFN subframe allocation %d/%d(partial)\n",
            PROTOCOL_RRC_CTXT_ARGS(ctxt_pP),
            i,
            RC.rrc[ctxt_pP->module_id]->carrier[CC_id].sib2->mbsfn_SubframeConfigList->list.count);
      LOG_D(RRC, PROTOCOL_RRC_CTXT_FMT" mbsfn_Subframe_pattern is  = %x\n",
            PROTOCOL_RRC_CTXT_ARGS(ctxt_pP),
            RC.rrc[ctxt_pP->module_id]->carrier[CC_id].sib2->mbsfn_SubframeConfigList->list.array[i]->subframeAllocation.choice.oneFrame.buf[0] >> 0);
      LOG_D(RRC, PROTOCOL_RRC_CTXT_FMT" radioframe_allocation_period  = %ld (just index number, not the real value)\n",
            PROTOCOL_RRC_CTXT_ARGS(ctxt_pP),
            RC.rrc[ctxt_pP->module_id]->carrier[CC_id].sib2->mbsfn_SubframeConfigList->list.array[i]->radioframeAllocationPeriod);   // need to display the real value, using array of char (like in dumping SIB2)
      LOG_D(RRC, PROTOCOL_RRC_CTXT_FMT" radioframe_allocation_offset  = %ld\n",
            PROTOCOL_RRC_CTXT_ARGS(ctxt_pP),
            RC.rrc[ctxt_pP->module_id]->carrier[CC_id].sib2->mbsfn_SubframeConfigList->list.array[i]->radioframeAllocationOffset);
    }

    //   SIB13
    for (i = 0; i < RC.rrc[ctxt_pP->module_id]->carrier[CC_id].sib13->mbsfn_AreaInfoList_r9.list.count; i++) {
      LOG_D(RRC, PROTOCOL_RRC_CTXT_FMT" SIB13 contents for MBSFN sync area %d/%d (partial)\n",
            PROTOCOL_RRC_CTXT_ARGS(ctxt_pP),
            i,
            RC.rrc[ctxt_pP->module_id]->carrier[CC_id].sib13->mbsfn_AreaInfoList_r9.list.count);
      LOG_D(RRC, PROTOCOL_RRC_CTXT_FMT" MCCH Repetition Period: %ld (just index number, not real value)\n",
            PROTOCOL_RRC_CTXT_ARGS(ctxt_pP),
            RC.rrc[ctxt_pP->module_id]->carrier[CC_id].sib13->mbsfn_AreaInfoList_r9.list.array[i]->mcch_Config_r9.mcch_RepetitionPeriod_r9);
      LOG_D(RRC, PROTOCOL_RRC_CTXT_FMT" MCCH Offset: %ld\n",
            PROTOCOL_RRC_CTXT_ARGS(ctxt_pP),
            RC.rrc[ctxt_pP->module_id]->carrier[CC_id].sib13->mbsfn_AreaInfoList_r9.list.array[i]->mcch_Config_r9.mcch_Offset_r9);
    }
  } else memset((void *)&RC.rrc[ctxt_pP->module_id]->carrier[CC_id].sib13,0,sizeof(RC.rrc[ctxt_pP->module_id]->carrier[CC_id].sib13));

  //TTN - SIB 18
  if (configuration->SL_configured>0) {
    for (int j = 0; j < RC.rrc[ctxt_pP->module_id]->carrier[CC_id].sib18->commConfig_r12->commRxPool_r12.list.count; j++) {
      LOG_I(RRC, PROTOCOL_RRC_CTXT_FMT" Contents of SIB18 %d/%d \n",
            PROTOCOL_RRC_CTXT_ARGS(ctxt_pP),
            j+1,
            RC.rrc[ctxt_pP->module_id]->carrier[CC_id].sib18->commConfig_r12->commRxPool_r12.list.count);
      LOG_I(RRC, PROTOCOL_RRC_CTXT_FMT" SIB18 rxPool_sc_CP_Len: %ld \n",
            PROTOCOL_RRC_CTXT_ARGS(ctxt_pP),
            RC.rrc[ctxt_pP->module_id]->carrier[CC_id].sib18->commConfig_r12->commRxPool_r12.list.array[j]->sc_CP_Len_r12);
      LOG_I(RRC, PROTOCOL_RRC_CTXT_FMT" SIB18 sc_Period_r12: %ld \n",
            PROTOCOL_RRC_CTXT_ARGS(ctxt_pP),
            RC.rrc[ctxt_pP->module_id]->carrier[CC_id].sib18->commConfig_r12->commRxPool_r12.list.array[j]->sc_Period_r12);
      LOG_I(RRC, PROTOCOL_RRC_CTXT_FMT" SIB18 data_CP_Len_r12: %ld \n",
            PROTOCOL_RRC_CTXT_ARGS(ctxt_pP),
            RC.rrc[ctxt_pP->module_id]->carrier[CC_id].sib18->commConfig_r12->commRxPool_r12.list.array[j]->data_CP_Len_r12);
      LOG_I(RRC, PROTOCOL_RRC_CTXT_FMT" SIB18 prb_Num_r12: %ld \n",
            PROTOCOL_RRC_CTXT_ARGS(ctxt_pP),
            RC.rrc[ctxt_pP->module_id]->carrier[CC_id].sib18->commConfig_r12->commRxPool_r12.list.array[j]->sc_TF_ResourceConfig_r12.prb_Num_r12);
      LOG_I(RRC, PROTOCOL_RRC_CTXT_FMT" SIB18 prb_Start_r12: %ld \n",
            PROTOCOL_RRC_CTXT_ARGS(ctxt_pP),
            RC.rrc[ctxt_pP->module_id]->carrier[CC_id].sib18->commConfig_r12->commRxPool_r12.list.array[j]->sc_TF_ResourceConfig_r12.prb_Start_r12);
      LOG_I(RRC, PROTOCOL_RRC_CTXT_FMT" SIB18 prb_End_r12: %ld \n",
            PROTOCOL_RRC_CTXT_ARGS(ctxt_pP),
            RC.rrc[ctxt_pP->module_id]->carrier[CC_id].sib18->commConfig_r12->commRxPool_r12.list.array[j]->sc_TF_ResourceConfig_r12.prb_End_r12);
      LOG_I(RRC, PROTOCOL_RRC_CTXT_FMT" SIB18 offsetIndicator: %ld \n",
            PROTOCOL_RRC_CTXT_ARGS(ctxt_pP),
            RC.rrc[ctxt_pP->module_id]->carrier[CC_id].sib18->commConfig_r12->commRxPool_r12.list.array[j]->sc_TF_ResourceConfig_r12.offsetIndicator_r12.choice.small_r12);
      LOG_I(RRC, PROTOCOL_RRC_CTXT_FMT" SIB18 subframeBitmap_choice_bs_buf: %s \n",
            PROTOCOL_RRC_CTXT_ARGS(ctxt_pP),
            RC.rrc[ctxt_pP->module_id]->carrier[CC_id].sib18->commConfig_r12->commRxPool_r12.list.array[j]->sc_TF_ResourceConfig_r12.subframeBitmap_r12.choice.bs16_r12.buf);
    }

    for (int j = 0; j < RC.rrc[ctxt_pP->module_id]->carrier[CC_id].sib19->discConfig_r12->discRxPool_r12.list.count; j++) {
      LOG_I(RRC, PROTOCOL_RRC_CTXT_FMT" Contents of SIB19 %d/%d \n",
            PROTOCOL_RRC_CTXT_ARGS(ctxt_pP),
            j+1,
            RC.rrc[ctxt_pP->module_id]->carrier[CC_id].sib19->discConfig_r12->discRxPool_r12.list.count);
      LOG_I(RRC, PROTOCOL_RRC_CTXT_FMT" SIB19 cp_Len_r12: %ld \n",
            PROTOCOL_RRC_CTXT_ARGS(ctxt_pP),
            RC.rrc[ctxt_pP->module_id]->carrier[CC_id].sib19->discConfig_r12->discRxPool_r12.list.array[j]->cp_Len_r12);
      LOG_I(RRC, PROTOCOL_RRC_CTXT_FMT" SIB19 discPeriod_r12: %ld \n",
            PROTOCOL_RRC_CTXT_ARGS(ctxt_pP),
            RC.rrc[ctxt_pP->module_id]->carrier[CC_id].sib19->discConfig_r12->discRxPool_r12.list.array[j]->discPeriod_r12);
      LOG_I(RRC, PROTOCOL_RRC_CTXT_FMT" SIB19 numRetx_r12: %ld \n",
            PROTOCOL_RRC_CTXT_ARGS(ctxt_pP),
            RC.rrc[ctxt_pP->module_id]->carrier[CC_id].sib19->discConfig_r12->discRxPool_r12.list.array[j]->numRetx_r12);
      LOG_I(RRC, PROTOCOL_RRC_CTXT_FMT" SIB19 numRepetition_r12: %ld \n",
            PROTOCOL_RRC_CTXT_ARGS(ctxt_pP),
            RC.rrc[ctxt_pP->module_id]->carrier[CC_id].sib19->discConfig_r12->discRxPool_r12.list.array[j]->numRepetition_r12);
      LOG_I(RRC, PROTOCOL_RRC_CTXT_FMT" SIB19 tf_ResourceConfig_r12 prb_Num_r12: %ld \n",
            PROTOCOL_RRC_CTXT_ARGS(ctxt_pP),
            RC.rrc[ctxt_pP->module_id]->carrier[CC_id].sib19->discConfig_r12->discRxPool_r12.list.array[j]->tf_ResourceConfig_r12.prb_Num_r12);
      LOG_I(RRC, PROTOCOL_RRC_CTXT_FMT" SIB19 tf_ResourceConfig_r12 prb_Start_r12: %ld \n",
            PROTOCOL_RRC_CTXT_ARGS(ctxt_pP),
            RC.rrc[ctxt_pP->module_id]->carrier[CC_id].sib19->discConfig_r12->discRxPool_r12.list.array[j]->tf_ResourceConfig_r12.prb_Start_r12);
      LOG_I(RRC, PROTOCOL_RRC_CTXT_FMT" SIB19 tf_ResourceConfig_r12 prb_End_r12: %ld \n",
            PROTOCOL_RRC_CTXT_ARGS(ctxt_pP),
            RC.rrc[ctxt_pP->module_id]->carrier[CC_id].sib19->discConfig_r12->discRxPool_r12.list.array[j]->tf_ResourceConfig_r12.prb_End_r12);
      LOG_I(RRC, PROTOCOL_RRC_CTXT_FMT" SIB19 tf_ResourceConfig_r12 offsetIndicator: %ld \n",
            PROTOCOL_RRC_CTXT_ARGS(ctxt_pP),
            RC.rrc[ctxt_pP->module_id]->carrier[CC_id].sib19->discConfig_r12->discRxPool_r12.list.array[j]->tf_ResourceConfig_r12.offsetIndicator_r12.choice.small_r12);
      LOG_I(RRC, PROTOCOL_RRC_CTXT_FMT" SIB19 tf_ResourceConfig_r12 subframeBitmap_choice_bs_buf: %s \n",
            PROTOCOL_RRC_CTXT_ARGS(ctxt_pP),
            RC.rrc[ctxt_pP->module_id]->carrier[CC_id].sib19->discConfig_r12->discRxPool_r12.list.array[j]->tf_ResourceConfig_r12.subframeBitmap_r12.choice.bs16_r12.buf);
    }
  }

#endif // (LTE_RRC_VERSION >= MAKE_VERSION(10, 0, 0))    
  LOG_D(RRC,
        PROTOCOL_RRC_CTXT_FMT" RRC_UE --- MAC_CONFIG_REQ (SIB1.tdd & SIB2 params) ---> MAC_UE\n",
        PROTOCOL_RRC_CTXT_ARGS(ctxt_pP));
#if (LTE_RRC_VERSION >= MAKE_VERSION(13, 0, 0))

  if ((RC.rrc[ctxt_pP->module_id]->carrier[CC_id].mib.message.schedulingInfoSIB1_BR_r13>0) &&
      (RC.rrc[ctxt_pP->module_id]->carrier[CC_id].sib1_BR!=NULL)) {
    AssertFatal(RC.rrc[ctxt_pP->module_id]->carrier[CC_id].sib1_BR->nonCriticalExtension!=NULL,
                "sib2_br->nonCriticalExtension is null (v8.9)\n");
    AssertFatal(RC.rrc[ctxt_pP->module_id]->carrier[CC_id].sib1_BR->nonCriticalExtension->nonCriticalExtension!=NULL,
                "sib2_br->nonCriticalExtension is null (v9.2)\n");
    AssertFatal(RC.rrc[ctxt_pP->module_id]->carrier[CC_id].sib1_BR->nonCriticalExtension->nonCriticalExtension->nonCriticalExtension!=NULL,
                "sib2_br->nonCriticalExtension is null (v11.3)\n");
    AssertFatal(RC.rrc[ctxt_pP->module_id]->carrier[CC_id].sib1_BR->nonCriticalExtension->nonCriticalExtension->nonCriticalExtension->nonCriticalExtension!=NULL,
                "sib2_br->nonCriticalExtension is null (v12.5)\n");
    AssertFatal(RC.rrc[ctxt_pP->module_id]->carrier[CC_id].sib1_BR->nonCriticalExtension->nonCriticalExtension->nonCriticalExtension->nonCriticalExtension->nonCriticalExtension!=NULL,
                "sib2_br->nonCriticalExtension is null (v13.10)\n");
    sib1_v13ext = RC.rrc[ctxt_pP->module_id]->carrier[CC_id].sib1_BR->nonCriticalExtension->nonCriticalExtension->nonCriticalExtension->nonCriticalExtension->nonCriticalExtension;
    // Basic Asserts for CE_level0 PRACH configuration
    LTE_RadioResourceConfigCommonSIB_t *radioResourceConfigCommon_BR = &RC.rrc[ctxt_pP->module_id]->carrier[CC_id].sib2_BR->radioResourceConfigCommon;
    struct LTE_PRACH_ConfigSIB_v1310 *ext4_prach=radioResourceConfigCommon_BR->ext4->prach_ConfigCommon_v1310;
    LTE_PRACH_ParametersListCE_r13_t   *prach_ParametersListCE_r13 = &ext4_prach->prach_ParametersListCE_r13;
    AssertFatal(prach_ParametersListCE_r13->list.count>0,"prach_ParametersListCE_r13 is empty\n");
    LTE_PRACH_ParametersCE_r13_t *p = prach_ParametersListCE_r13->list.array[0];
    AssertFatal(p->prach_StartingSubframe_r13 != NULL, "prach_StartingSubframe_r13 celevel0 is null\n");
    AssertFatal((1<<p->numRepetitionPerPreambleAttempt_r13)<=(2<<*p->prach_StartingSubframe_r13),
                "prachce0->numReptitionPerPreambleAttempt_r13 %d > prach_StartingSubframe_r13 %d\n",
                1<<p->numRepetitionPerPreambleAttempt_r13,
                2<<*p->prach_StartingSubframe_r13);
  }

#endif
  LOG_D(RRC, "About to call rrc_mac_config_req_eNB\n");
  rrc_mac_config_req_eNB(ctxt_pP->module_id, CC_id,
                         RC.rrc[ctxt_pP->module_id]->carrier[CC_id].physCellId,
                         RC.rrc[ctxt_pP->module_id]->carrier[CC_id].p_eNB,
                         RC.rrc[ctxt_pP->module_id]->carrier[CC_id].Ncp,
                         RC.rrc[ctxt_pP->module_id]->carrier[CC_id].sib1->freqBandIndicator,
                         RC.rrc[ctxt_pP->module_id]->carrier[CC_id].dl_CarrierFreq,
#if (LTE_RRC_VERSION >= MAKE_VERSION(14, 0, 0))
                         RC.rrc[ctxt_pP->module_id]->carrier[CC_id].pbch_repetition,
#endif
                         0, // rnti
                         (LTE_BCCH_BCH_Message_t *)
                         &RC.rrc[ctxt_pP->module_id]->carrier[CC_id].mib,
                         (LTE_RadioResourceConfigCommonSIB_t *) &
                         RC.rrc[ctxt_pP->module_id]->carrier[CC_id].sib2->radioResourceConfigCommon,
#if (LTE_RRC_VERSION >= MAKE_VERSION(14, 0, 0))
                         (LTE_RadioResourceConfigCommonSIB_t *) &
                         RC.rrc[ctxt_pP->module_id]->carrier[CC_id].sib2_BR->radioResourceConfigCommon,
#endif
                         (struct LTE_PhysicalConfigDedicated *)NULL,
#if (LTE_RRC_VERSION >= MAKE_VERSION(10, 0, 0))
                         (LTE_SCellToAddMod_r10_t *)NULL,
                         //(struct LTE_PhysicalConfigDedicatedSCell_r10 *)NULL,
#endif
                         (LTE_MeasObjectToAddMod_t **) NULL,
                         (LTE_MAC_MainConfig_t *) NULL, 0,
                         (struct LTE_LogicalChannelConfig *)NULL,
                         (LTE_MeasGapConfig_t *) NULL,
                         RC.rrc[ctxt_pP->module_id]->carrier[CC_id].sib1->tdd_Config,
                         NULL,
                         &RC.rrc[ctxt_pP->module_id]->carrier[CC_id].sib1->schedulingInfoList,
                         RC.rrc[ctxt_pP->module_id]->carrier[CC_id].ul_CarrierFreq,
                         RC.rrc[ctxt_pP->module_id]->carrier[CC_id].sib2->freqInfo.ul_Bandwidth,
                         &RC.rrc[ctxt_pP->module_id]->carrier[CC_id].sib2->freqInfo.additionalSpectrumEmission,
                         (LTE_MBSFN_SubframeConfigList_t *) RC.rrc[ctxt_pP->module_id]->carrier[CC_id].sib2->mbsfn_SubframeConfigList
#if (LTE_RRC_VERSION >= MAKE_VERSION(9, 0, 0))
                         ,
                         RC.rrc[ctxt_pP->module_id]->carrier[CC_id].MBMS_flag,
                         (LTE_MBSFN_AreaInfoList_r9_t *) & RC.rrc[ctxt_pP->module_id]->carrier[CC_id].sib13->mbsfn_AreaInfoList_r9,
                         (LTE_PMCH_InfoList_r9_t *) NULL
#endif
#if (LTE_RRC_VERSION >= MAKE_VERSION(13, 0, 0))
                         ,
                         sib1_v13ext
#endif
                        );
}

#if (LTE_RRC_VERSION >= MAKE_VERSION(10, 0, 0))
/*------------------------------------------------------------------------------*/
static void
init_MCCH(
  module_id_t enb_mod_idP,
  int CC_id
)
//-----------------------------------------------------------------------------
{
  int                                 sync_area = 0;
  // initialize RRC_eNB_INST MCCH entry
  RC.rrc[enb_mod_idP]->carrier[CC_id].MCCH_MESSAGE =
    malloc(RC.rrc[enb_mod_idP]->carrier[CC_id].num_mbsfn_sync_area * sizeof(uint8_t *));

  for (sync_area = 0; sync_area < RC.rrc[enb_mod_idP]->carrier[CC_id].num_mbsfn_sync_area; sync_area++) {
    RC.rrc[enb_mod_idP]->carrier[CC_id].sizeof_MCCH_MESSAGE[sync_area] = 0;
    RC.rrc[enb_mod_idP]->carrier[CC_id].MCCH_MESSAGE[sync_area] = (uint8_t *) malloc16(32);
    AssertFatal(RC.rrc[enb_mod_idP]->carrier[CC_id].MCCH_MESSAGE[sync_area] != NULL,
                "[eNB %d]init_MCCH: FATAL, no memory for MCCH MESSAGE allocated \n", enb_mod_idP);
    RC.rrc[enb_mod_idP]->carrier[CC_id].sizeof_MCCH_MESSAGE[sync_area] = do_MBSFNAreaConfig(enb_mod_idP,
        sync_area,
        (uint8_t *)RC.rrc[enb_mod_idP]->carrier[CC_id].MCCH_MESSAGE[sync_area],
        &RC.rrc[enb_mod_idP]->carrier[CC_id].mcch,
        &RC.rrc[enb_mod_idP]->carrier[CC_id].mcch_message);
    LOG_I(RRC, "mcch message pointer %p for sync area %d \n",
          RC.rrc[enb_mod_idP]->carrier[CC_id].MCCH_MESSAGE[sync_area],
          sync_area);
    LOG_D(RRC, "[eNB %d] MCCH_MESSAGE  contents for Sync Area %d (partial)\n", enb_mod_idP, sync_area);
    LOG_D(RRC, "[eNB %d] CommonSF_AllocPeriod_r9 %ld\n", enb_mod_idP,
          RC.rrc[enb_mod_idP]->carrier[CC_id].mcch_message->commonSF_AllocPeriod_r9);
    LOG_D(RRC,
          "[eNB %d] CommonSF_Alloc_r9.list.count (number of MBSFN Subframe Pattern) %d\n",
          enb_mod_idP, RC.rrc[enb_mod_idP]->carrier[CC_id].mcch_message->commonSF_Alloc_r9.list.count);
    LOG_D(RRC, "[eNB %d] MBSFN Subframe Pattern: %02x (in hex)\n",
          enb_mod_idP,
          RC.rrc[enb_mod_idP]->carrier[CC_id].mcch_message->commonSF_Alloc_r9.list.array[0]->subframeAllocation.
          choice.oneFrame.buf[0]);
    AssertFatal(RC.rrc[enb_mod_idP]->carrier[CC_id].sizeof_MCCH_MESSAGE[sync_area] != 255,
                "RC.rrc[enb_mod_idP]->carrier[CC_id].sizeof_MCCH_MESSAGE[sync_area] == 255");
    RC.rrc[enb_mod_idP]->carrier[CC_id].MCCH_MESS[sync_area].Active = 1;
  }

  //Set the RC.rrc[enb_mod_idP]->MCCH_MESS.Active to 1 (allow to  transfer MCCH message RRC->MAC in function mac_rrc_data_req)
  // ??Configure MCCH logical channel
  // call mac_config_req with appropriate structure from ASN.1 description
  //  LOG_I(RRC, "DUY: serviceID is %d\n",RC.rrc[enb_mod_idP]->mcch_message->pmch_InfoList_r9.list.array[0]->mbms_SessionInfoList_r9.list.array[0]->tmgi_r9.serviceId_r9.buf[2]);
  //  LOG_I(RRC, "DUY: session ID is %d\n",RC.rrc[enb_mod_idP]->mcch_message->pmch_InfoList_r9.list.array[0]->mbms_SessionInfoList_r9.list.array[0]->sessionId_r9->buf[0]);
  rrc_mac_config_req_eNB(enb_mod_idP, CC_id,
                         0,0,0,0,0,
#if (LTE_RRC_VERSION >= MAKE_VERSION(14, 0, 0))
                         0,
#endif
                         0,//rnti
                         (LTE_BCCH_BCH_Message_t *)NULL,
                         (LTE_RadioResourceConfigCommonSIB_t *) NULL,
#if (LTE_RRC_VERSION >= MAKE_VERSION(14, 0, 0))
                         (LTE_RadioResourceConfigCommonSIB_t *) NULL,
#endif
                         (struct LTE_PhysicalConfigDedicated *)NULL,
                         (LTE_SCellToAddMod_r10_t *)NULL,
                         //(struct LTE_PhysicalConfigDedicatedSCell_r10 *)NULL,
                         (LTE_MeasObjectToAddMod_t **) NULL,
                         (LTE_MAC_MainConfig_t *) NULL,
                         0,
                         (struct LTE_LogicalChannelConfig *)NULL,
                         (LTE_MeasGapConfig_t *) NULL,
                         (LTE_TDD_Config_t *) NULL,
                         (LTE_MobilityControlInfo_t *)NULL,
                         (LTE_SchedulingInfoList_t *) NULL,
                         0, NULL, NULL, (LTE_MBSFN_SubframeConfigList_t *) NULL
                         ,
                         0,
                         (LTE_MBSFN_AreaInfoList_r9_t *) NULL,
                         (LTE_PMCH_InfoList_r9_t *) & (RC.rrc[enb_mod_idP]->carrier[CC_id].mcch_message->pmch_InfoList_r9)
#if (LTE_RRC_VERSION >= MAKE_VERSION(13, 0, 0))
                         ,
                         (LTE_SystemInformationBlockType1_v1310_IEs_t *)NULL
#endif
                        );
  //LOG_I(RRC,"DUY: lcid after rrc_mac_config_req is %02d\n",RC.rrc[enb_mod_idP]->mcch_message->pmch_InfoList_r9.list.array[0]->mbms_SessionInfoList_r9.list.array[0]->logicalChannelIdentity_r9);
}

//-----------------------------------------------------------------------------
static void init_MBMS(
  module_id_t enb_mod_idP,
  int         CC_id,
  frame_t frameP
)
//-----------------------------------------------------------------------------
{
  // init the configuration for MTCH
  protocol_ctxt_t               ctxt;

  if (RC.rrc[enb_mod_idP]->carrier[CC_id].MBMS_flag > 0) {
    PROTOCOL_CTXT_SET_BY_MODULE_ID(&ctxt, enb_mod_idP, ENB_FLAG_YES, NOT_A_RNTI, frameP, 0,enb_mod_idP);
    LOG_D(RRC, "[eNB %d] Frame %d : Radio Bearer config request for MBMS\n", enb_mod_idP, frameP);   //check the lcid
    // Configuring PDCP and RLC for MBMS Radio Bearer
    rrc_pdcp_config_asn1_req(&ctxt,
                             (LTE_SRB_ToAddModList_t *)NULL,   // LTE_SRB_ToAddModList
                             (LTE_DRB_ToAddModList_t *)NULL,   // LTE_DRB_ToAddModList
                             (LTE_DRB_ToReleaseList_t *)NULL,
                             0,     // security mode
                             NULL,  // key rrc encryption
                             NULL,  // key rrc integrity
                             NULL   // key encryption
                             , &(RC.rrc[enb_mod_idP]->carrier[CC_id].mcch_message->pmch_InfoList_r9)
                             ,NULL);
    rrc_rlc_config_asn1_req(&ctxt,
                            NULL, // LTE_SRB_ToAddModList
                            NULL,   // LTE_DRB_ToAddModList
                            NULL,   // DRB_ToReleaseList
                            &(RC.rrc[enb_mod_idP]->carrier[CC_id].mcch_message->pmch_InfoList_r9)
#if (LTE_RRC_VERSION >= MAKE_VERSION(14, 0, 0))
                            ,0, 0
#endif
                           );
    //rrc_mac_config_req();
  }
}
#endif

//-----------------------------------------------------------------------------
uint8_t
rrc_eNB_get_next_transaction_identifier(
  module_id_t enb_mod_idP
)
//-----------------------------------------------------------------------------
{
  static uint8_t                      rrc_transaction_identifier[NUMBER_OF_eNB_MAX];
  rrc_transaction_identifier[enb_mod_idP] = (rrc_transaction_identifier[enb_mod_idP] + 1) % RRC_TRANSACTION_IDENTIFIER_NUMBER;
  LOG_T(RRC,"generated xid is %d\n",rrc_transaction_identifier[enb_mod_idP]);
  return rrc_transaction_identifier[enb_mod_idP];
}
/*------------------------------------------------------------------------------*/
/* Functions to handle UE index in eNB UE list */


////-----------------------------------------------------------------------------
//static module_id_t
//rrc_eNB_get_UE_index(
//                module_id_t enb_mod_idP,
//                uint64_t    UE_identity
//)
////-----------------------------------------------------------------------------
//{
//
//    boolean_t      reg = FALSE;
//    module_id_t    i;
//
//    AssertFatal(enb_mod_idP < NB_eNB_INST, "eNB index invalid (%d/%d)!", enb_mod_idP, NB_eNB_INST);
//
//    for (i = 0; i < MAX_MOBILES_PER_ENB; i++) {
//        if (RC.rrc[enb_mod_idP]->Info.UE_list[i] == UE_identity) {
//            // UE_identity already registered
//            reg = TRUE;
//            break;
//        }
//    }
//
//    if (reg == FALSE) {
//        return (UE_MODULE_INVALID);
//    } else
//        return (i);
//}


//-----------------------------------------------------------------------------
// return the ue context if there is already an UE with ue_identityP, NULL otherwise
static struct rrc_eNB_ue_context_s *
rrc_eNB_ue_context_random_exist(
  const protocol_ctxt_t *const ctxt_pP,
  const uint64_t               ue_identityP
)
//-----------------------------------------------------------------------------
{
  struct rrc_eNB_ue_context_s        *ue_context_p = NULL;
  RB_FOREACH(ue_context_p, rrc_ue_tree_s, &(RC.rrc[ctxt_pP->module_id]->rrc_ue_head)) {
    if (ue_context_p->ue_context.random_ue_identity == ue_identityP)
      return ue_context_p;
  }
  return NULL;
}
//-----------------------------------------------------------------------------
// return the ue context if there is already an UE with the same S-TMSI(MMEC+M-TMSI), NULL otherwise
static struct rrc_eNB_ue_context_s *
rrc_eNB_ue_context_stmsi_exist(
  const protocol_ctxt_t *const ctxt_pP,
  const mme_code_t             mme_codeP,
  const m_tmsi_t               m_tmsiP
)
//-----------------------------------------------------------------------------
{
  struct rrc_eNB_ue_context_s        *ue_context_p = NULL;
  RB_FOREACH(ue_context_p, rrc_ue_tree_s, &(RC.rrc[ctxt_pP->module_id]->rrc_ue_head)) {
    LOG_I(RRC,"checking for UE S-TMSI %x, mme %x (%p): rnti %x",
          m_tmsiP, mme_codeP, ue_context_p,
          ue_context_p->ue_context.rnti);

    if (ue_context_p->ue_context.Initialue_identity_s_TMSI.presence == TRUE) {
      printf("=> S-TMSI %x, MME %x\n",
             ue_context_p->ue_context.Initialue_identity_s_TMSI.m_tmsi,
             ue_context_p->ue_context.Initialue_identity_s_TMSI.mme_code);

      if (ue_context_p->ue_context.Initialue_identity_s_TMSI.m_tmsi == m_tmsiP)
        if (ue_context_p->ue_context.Initialue_identity_s_TMSI.mme_code == mme_codeP)
          return ue_context_p;
    } else
      printf("\n");
  }
  return NULL;
}

//-----------------------------------------------------------------------------
// return a new ue context structure if ue_identityP, ctxt_pP->rnti not found in collection
static struct rrc_eNB_ue_context_s *
rrc_eNB_get_next_free_ue_context(
  const protocol_ctxt_t *const ctxt_pP,
  const uint64_t               ue_identityP
)
//-----------------------------------------------------------------------------
{
  struct rrc_eNB_ue_context_s        *ue_context_p = NULL;
  ue_context_p = rrc_eNB_get_ue_context(
                   RC.rrc[ctxt_pP->module_id],
                   ctxt_pP->rnti);

  if (ue_context_p == NULL) {
    ue_context_p = rrc_eNB_allocate_new_UE_context(RC.rrc[ctxt_pP->module_id]);

    if (ue_context_p == NULL) {
      LOG_E(RRC,
            PROTOCOL_RRC_CTXT_UE_FMT" Cannot create new UE context, no memory\n",
            PROTOCOL_RRC_CTXT_UE_ARGS(ctxt_pP));
      return NULL;
    }

    ue_context_p->ue_id_rnti                    = ctxt_pP->rnti; // here ue_id_rnti is just a key, may be something else
    ue_context_p->ue_context.rnti               = ctxt_pP->rnti; // yes duplicate, 1 may be removed
    ue_context_p->ue_context.random_ue_identity = ue_identityP;
    RB_INSERT(rrc_ue_tree_s, &RC.rrc[ctxt_pP->module_id]->rrc_ue_head, ue_context_p);
    LOG_D(RRC,
          PROTOCOL_RRC_CTXT_UE_FMT" Created new UE context uid %u\n",
          PROTOCOL_RRC_CTXT_UE_ARGS(ctxt_pP),
          ue_context_p->local_uid);
    return ue_context_p;
  } else {
    LOG_E(RRC,
          PROTOCOL_RRC_CTXT_UE_FMT" Cannot create new UE context, already exist\n",
          PROTOCOL_RRC_CTXT_UE_ARGS(ctxt_pP));
    return NULL;
  }
}

//-----------------------------------------------------------------------------
void
rrc_eNB_free_mem_UE_context(
  const protocol_ctxt_t               *const ctxt_pP,
  struct rrc_eNB_ue_context_s         *const ue_context_pP
)
//-----------------------------------------------------------------------------
{
  int i;
  LOG_T(RRC,
        PROTOCOL_RRC_CTXT_UE_FMT" Clearing UE context 0x%p (free internal structs)\n",
        PROTOCOL_RRC_CTXT_UE_ARGS(ctxt_pP),
        ue_context_pP);
#if (LTE_RRC_VERSION >= MAKE_VERSION(10, 0, 0))
  ASN_STRUCT_FREE_CONTENTS_ONLY(asn_DEF_LTE_SCellToAddMod_r10, &ue_context_pP->ue_context.sCell_config[0]);
  ASN_STRUCT_FREE_CONTENTS_ONLY(asn_DEF_LTE_SCellToAddMod_r10, &ue_context_pP->ue_context.sCell_config[1]);
#endif

  if (ue_context_pP->ue_context.SRB_configList) {
    ASN_STRUCT_FREE(asn_DEF_LTE_SRB_ToAddModList, ue_context_pP->ue_context.SRB_configList);
    ue_context_pP->ue_context.SRB_configList = NULL;
  }

  for(i = 0; i < RRC_TRANSACTION_IDENTIFIER_NUMBER; i++) {
    if (ue_context_pP->ue_context.SRB_configList2[i]) {
      free(ue_context_pP->ue_context.SRB_configList2[i]);
      ue_context_pP->ue_context.SRB_configList2[i] = NULL;
    }
  }

  if (ue_context_pP->ue_context.DRB_configList) {
    ASN_STRUCT_FREE(asn_DEF_LTE_DRB_ToAddModList, ue_context_pP->ue_context.DRB_configList);
    ue_context_pP->ue_context.DRB_configList = NULL;
  }

  for(i = 0; i < RRC_TRANSACTION_IDENTIFIER_NUMBER; i++) {
    if (ue_context_pP->ue_context.DRB_configList2[i]) {
      free(ue_context_pP->ue_context.DRB_configList2[i]);
      ue_context_pP->ue_context.DRB_configList2[i] = NULL;
    }

    if (ue_context_pP->ue_context.DRB_Release_configList2[i]) {
      free(ue_context_pP->ue_context.DRB_Release_configList2[i]);
      ue_context_pP->ue_context.DRB_Release_configList2[i] = NULL;
    }
  }

  memset(ue_context_pP->ue_context.DRB_active, 0, sizeof(ue_context_pP->ue_context.DRB_active));

  if (ue_context_pP->ue_context.physicalConfigDedicated) {
    ASN_STRUCT_FREE(asn_DEF_LTE_PhysicalConfigDedicated, ue_context_pP->ue_context.physicalConfigDedicated);
    ue_context_pP->ue_context.physicalConfigDedicated = NULL;
  }

  if (ue_context_pP->ue_context.sps_Config) {
    ASN_STRUCT_FREE(asn_DEF_LTE_SPS_Config, ue_context_pP->ue_context.sps_Config);
    ue_context_pP->ue_context.sps_Config = NULL;
  }

  for (i=0; i < MAX_MEAS_OBJ; i++) {
    if (ue_context_pP->ue_context.MeasObj[i] != NULL) {
      ASN_STRUCT_FREE(asn_DEF_LTE_MeasObjectToAddMod, ue_context_pP->ue_context.MeasObj[i]);
      ue_context_pP->ue_context.MeasObj[i] = NULL;
    }
  }

  for (i=0; i < MAX_MEAS_CONFIG; i++) {
    if (ue_context_pP->ue_context.ReportConfig[i] != NULL) {
      ASN_STRUCT_FREE(asn_DEF_LTE_ReportConfigToAddMod, ue_context_pP->ue_context.ReportConfig[i]);
      ue_context_pP->ue_context.ReportConfig[i] = NULL;
    }
  }

  if (ue_context_pP->ue_context.QuantityConfig) {
    ASN_STRUCT_FREE(asn_DEF_LTE_QuantityConfig, ue_context_pP->ue_context.QuantityConfig);
    ue_context_pP->ue_context.QuantityConfig = NULL;
  }

  if (ue_context_pP->ue_context.mac_MainConfig) {
    ASN_STRUCT_FREE(asn_DEF_LTE_MAC_MainConfig, ue_context_pP->ue_context.mac_MainConfig);
    ue_context_pP->ue_context.mac_MainConfig = NULL;
  }

  /*  if (ue_context_pP->ue_context.measGapConfig) {
      ASN_STRUCT_FREE(asn_DEF_LTE_MeasGapConfig, ue_context_pP->ue_context.measGapConfig);
      ue_context_pP->ue_context.measGapConfig = NULL;
    }*/
  if (ue_context_pP->ue_context.handover_info) {
    ASN_STRUCT_FREE(asn_DEF_LTE_Handover, ue_context_pP->ue_context.handover_info);
    ue_context_pP->ue_context.handover_info = NULL;
  }

  //SRB_INFO                           SI;
  //SRB_INFO                           Srb0;
  //SRB_INFO_TABLE_ENTRY               Srb1;
  //SRB_INFO_TABLE_ENTRY               Srb2;
  if (ue_context_pP->ue_context.measConfig) {
    ASN_STRUCT_FREE(asn_DEF_LTE_MeasConfig, ue_context_pP->ue_context.measConfig);
    ue_context_pP->ue_context.measConfig = NULL;
  }

  if (ue_context_pP->ue_context.measConfig) {
    ASN_STRUCT_FREE(asn_DEF_LTE_MeasConfig, ue_context_pP->ue_context.measConfig);
    ue_context_pP->ue_context.measConfig = NULL;
  }

#if 0
  //HANDOVER_INFO                     *handover_info;
  //uint8_t kenb[32];
  //e_SecurityAlgorithmConfig__cipheringAlgorithm     ciphering_algorithm;
  //e_SecurityAlgorithmConfig__integrityProtAlgorithm integrity_algorithm;
  //uint8_t                            Status;
  //rnti_t                             rnti;
  //uint64_t                           random_ue_identity;
#if defined(ENABLE_ITTI)
  //UE_S_TMSI                          Initialue_identity_s_TMSI;
  //EstablishmentCause_t               establishment_cause;
  //ReestablishmentCause_t             reestablishment_cause;
  //uint16_t                           ue_initial_id;
  //uint32_t                           eNB_ue_s1ap_id :24;
  //security_capabilities_t            security_capabilities;
  //uint8_t                            nb_of_e_rabs;
  //e_rab_param_t                      e_rab[S1AP_MAX_E_RAB];
  //uint32_t                           enb_gtp_teid[S1AP_MAX_E_RAB];
  //transport_layer_addr_t             enb_gtp_addrs[S1AP_MAX_E_RAB];
  //rb_id_t                            enb_gtp_ebi[S1AP_MAX_E_RAB];
#endif
#endif
}

//-----------------------------------------------------------------------------
/*
* Should be called when UE context in eNB should be released
* or when S1 command UE_CONTEXT_RELEASE_REQ should be sent
*/
void
rrc_eNB_free_UE(
  const module_id_t enb_mod_idP,
  const struct rrc_eNB_ue_context_s *const ue_context_pP)
//-----------------------------------------------------------------------------
{
  rnti_t rnti = ue_context_pP->ue_context.rnti;

  if (enb_mod_idP >= NB_eNB_INST) {
    LOG_E(RRC, "eNB instance invalid (%d/%d) for UE %x!\n",
          enb_mod_idP,
          NB_eNB_INST,
          rnti);
    return;
  }

  if (EPC_MODE_ENABLED) {
    if ((ue_context_pP->ue_context.ul_failure_timer >= 20000) && (mac_eNB_get_rrc_status(enb_mod_idP, rnti) >= RRC_CONNECTED)) {
      LOG_I(RRC, "[eNB %d] S1AP_UE_CONTEXT_RELEASE_REQ sent for RNTI %x, cause 21, radio connection with ue lost\n",
            enb_mod_idP,
            rnti);
      rrc_eNB_send_S1AP_UE_CONTEXT_RELEASE_REQ(enb_mod_idP, ue_context_pP, S1AP_CAUSE_RADIO_NETWORK, 21);
      // send cause 21: radio connection with ue lost
      /* From 3GPP 36300v10 p129 : 19.2.2.2.2 S1 UE Context Release Request (eNB triggered)
        * If the E-UTRAN internal reason is a radio link failure detected in the eNB, the eNB shall wait a sufficient time before
        *  triggering the S1 UE Context Release Request procedure in order to allow the UE to perform the NAS recovery
        *  procedure, see TS 23.401 [17].
        */
      return;
    }

    if((ue_context_pP->ue_context.ue_rrc_inactivity_timer >= RC.rrc[enb_mod_idP]->configuration.rrc_inactivity_timer_thres) &&
        (mac_eNB_get_rrc_status(enb_mod_idP, rnti) >= RRC_CONNECTED) &&
        (RC.rrc[enb_mod_idP]->configuration.rrc_inactivity_timer_thres > 0)) {
      LOG_I(RRC, "[eNB %d] S1AP_UE_CONTEXT_RELEASE_REQ sent for RNTI %x, cause 20, user inactivity\n",
            enb_mod_idP,
            rnti);
      rrc_eNB_send_S1AP_UE_CONTEXT_RELEASE_REQ(enb_mod_idP, ue_context_pP, S1AP_CAUSE_RADIO_NETWORK, 20);
      // send cause 20: user inactivity
      return;
    }
  }

  LOG_W(RRC, "[eNB %d] Removing UE RNTI %x\n",
        enb_mod_idP,
        rnti);
  // add UE info to freeList
  LOG_I(RRC, "Put UE %x into freeList\n",
        rnti);
  put_UE_in_freelist(enb_mod_idP, rnti, 1);
}

void remove_UE_from_freelist(module_id_t mod_id, rnti_t rnti) {
  eNB_MAC_INST                             *eNB_MAC = RC.mac[mod_id];
  pthread_mutex_lock(&lock_ue_freelist);
  UE_free_list_t                           *free_list = &eNB_MAC->UE_free_list;
  free_list->UE_free_ctrl[free_list->head_freelist].rnti = 0;
  free_list->head_freelist = (free_list->head_freelist + 1) % (NUMBER_OF_UE_MAX+1);
  free_list->num_UEs--;
  pthread_mutex_unlock(&lock_ue_freelist);
}

void put_UE_in_freelist(module_id_t mod_id, rnti_t rnti, boolean_t removeFlag) {
  UE_free_list_t                           *free_list = NULL;
  eNB_MAC_INST                             *eNB_MAC = RC.mac[mod_id];
  pthread_mutex_lock(&lock_ue_freelist);
  free_list = &eNB_MAC->UE_free_list;
  free_list->UE_free_ctrl[free_list->tail_freelist].rnti = rnti;
  free_list->UE_free_ctrl[free_list->tail_freelist].removeContextFlg = removeFlag;
  free_list->num_UEs++;
  free_list->tail_freelist = (free_list->tail_freelist + 1) % (NUMBER_OF_UE_MAX+1);
  pthread_mutex_unlock(&lock_ue_freelist);
}

void release_UE_in_freeList(module_id_t mod_id) {
  int i, j, CC_id, pdu_number;
  protocol_ctxt_t                           ctxt;
  LTE_eNB_ULSCH_t                          *ulsch = NULL;
  LTE_eNB_DLSCH_t                          *dlsch = NULL;
  nfapi_ul_config_request_body_t           *ul_req_tmp = NULL;
  PHY_VARS_eNB                             *eNB_PHY = NULL;
  struct rrc_eNB_ue_context_s              *ue_context_pP = NULL;
  eNB_MAC_INST                             *eNB_MAC = RC.mac[mod_id];
  boolean_t                                 remove_UEContext;
  rnti_t                                    rnti;
  int                                       head, tail, ue_num;
  pthread_mutex_lock(&lock_ue_freelist);
  head = eNB_MAC->UE_free_list.head_freelist;
  tail = eNB_MAC->UE_free_list.tail_freelist;

  if(head == tail) {
    pthread_mutex_unlock(&lock_ue_freelist);
    return;
  }

  if(tail < head) {
    tail = head + eNB_MAC->UE_free_list.num_UEs;
  }

  pthread_mutex_unlock(&lock_ue_freelist);

  for(ue_num = head; ue_num < tail; ue_num++) {
    ue_num = ue_num % (NUMBER_OF_UE_MAX+1);
    rnti = eNB_MAC->UE_free_list.UE_free_ctrl[ue_num].rnti;

    if(rnti != 0) {
      remove_UEContext = eNB_MAC->UE_free_list.UE_free_ctrl[ue_num].removeContextFlg;
      PROTOCOL_CTXT_SET_BY_MODULE_ID(&ctxt, mod_id, ENB_FLAG_YES, rnti, 0, 0,mod_id);

      for (CC_id = 0; CC_id < MAX_NUM_CCs; CC_id++) {
        eNB_PHY = RC.eNB[mod_id][CC_id];

        for (i=0; i<MAX_MOBILES_PER_ENB; i++) {
          ulsch = eNB_PHY->ulsch[i];

          if((ulsch != NULL) && (ulsch->rnti == rnti)) {
            void clean_eNb_ulsch(LTE_eNB_ULSCH_t *ulsch);
            LOG_I(RRC, "clean_eNb_ulsch ulsch[%d] UE %x\n", i, rnti);
            clean_eNb_ulsch(ulsch);
          }

          if(eNB_PHY->uci_vars[i].rnti == rnti) {
            LOG_I(MAC, "clean eNb uci_vars[%d] UE %x \n",i, rnti);
            memset(&eNB_PHY->uci_vars[i],0,sizeof(LTE_eNB_UCI));
          }
        }

        for (i=0; i<MAX_MOBILES_PER_ENB; i++) {
          dlsch = eNB_PHY->dlsch[i][0];

          if((dlsch != NULL) && (dlsch->rnti == rnti)) {
            void clean_eNb_dlsch(LTE_eNB_DLSCH_t *dlsch);
            LOG_I(RRC, "clean_eNb_dlsch dlsch[%d] UE %x \n", i, rnti);
            clean_eNb_dlsch(dlsch);
          }
        }

        if (rrc_agent_registered[mod_id]) {
          agent_rrc_xface[mod_id]->flexran_agent_notify_ue_state_change(mod_id,
              rnti, PROTOCOL__FLEX_UE_STATE_CHANGE_TYPE__FLUESC_DEACTIVATED);
        }

        for(j = 0; j < 10; j++) {
          ul_req_tmp = &eNB_MAC->UL_req_tmp[CC_id][j].ul_config_request_body;

          if(ul_req_tmp) {
            pdu_number = ul_req_tmp->number_of_pdus;

            for(int pdu_index = pdu_number-1; pdu_index >= 0; pdu_index--) {
              if((ul_req_tmp->ul_config_pdu_list[pdu_index].ulsch_pdu.ulsch_pdu_rel8.rnti == rnti) ||
                  (ul_req_tmp->ul_config_pdu_list[pdu_index].uci_harq_pdu.ue_information.ue_information_rel8.rnti == rnti) ||
                  (ul_req_tmp->ul_config_pdu_list[pdu_index].uci_cqi_pdu.ue_information.ue_information_rel8.rnti == rnti) ||
                  (ul_req_tmp->ul_config_pdu_list[pdu_index].uci_sr_pdu.ue_information.ue_information_rel8.rnti == rnti) ||
                  (ul_req_tmp->ul_config_pdu_list[pdu_index].srs_pdu.srs_pdu_rel8.rnti == rnti)) {
                LOG_I(RRC, "remove UE %x from ul_config_pdu_list %d/%d\n", rnti, pdu_index, pdu_number);

                if(pdu_index < pdu_number -1) {
                  memcpy(&ul_req_tmp->ul_config_pdu_list[pdu_index], &ul_req_tmp->ul_config_pdu_list[pdu_index+1], (pdu_number-1-pdu_index) * sizeof(nfapi_ul_config_request_pdu_t));
                }

                ul_req_tmp->number_of_pdus--;
              }
            }
          }
        }
      }

      rrc_mac_remove_ue(mod_id,rnti);
      rrc_rlc_remove_ue(&ctxt);
      pdcp_remove_UE(&ctxt);

      if(remove_UEContext) {
        ue_context_pP = rrc_eNB_get_ue_context(
                          RC.rrc[mod_id],rnti);

        if(ue_context_pP) {
          rrc_eNB_remove_ue_context(&ctxt,RC.rrc[mod_id],
                                    (struct rrc_eNB_ue_context_s *) ue_context_pP);
        }
      }

      LOG_I(RRC, "[release_UE_in_freeList] remove UE %x from freeList\n", rnti);
      remove_UE_from_freelist(mod_id, rnti);
    }
  }
}

//-----------------------------------------------------------------------------
/*
* Process the rrc connection setup complete message from UE (SRB1 Active)
*/
void
rrc_eNB_process_RRCConnectionSetupComplete(
  const protocol_ctxt_t *const ctxt_pP,
  rrc_eNB_ue_context_t *ue_context_pP,
  LTE_RRCConnectionSetupComplete_r8_IEs_t *rrcConnectionSetupComplete
)
//-----------------------------------------------------------------------------
{
  LOG_I(RRC,
        PROTOCOL_RRC_CTXT_UE_FMT" [RAPROC] Logical Channel UL-DCCH, " "processing LTE_RRCConnectionSetupComplete from UE (SRB1 Active)\n",
        PROTOCOL_RRC_CTXT_UE_ARGS(ctxt_pP));
  ue_context_pP->ue_context.Srb1.Active = 1;
  ue_context_pP->ue_context.Status = RRC_CONNECTED;
  ue_context_pP->ue_context.ue_rrc_inactivity_timer = 1; // set rrc inactivity when UE goes into RRC_CONNECTED
  T(T_ENB_RRC_CONNECTION_SETUP_COMPLETE, T_INT(ctxt_pP->module_id), T_INT(ctxt_pP->frame),
    T_INT(ctxt_pP->subframe), T_INT(ctxt_pP->rnti));

  if (EPC_MODE_ENABLED == 1) {
    // Forward message to S1AP layer
    rrc_eNB_send_S1AP_NAS_FIRST_REQ(ctxt_pP, ue_context_pP, rrcConnectionSetupComplete);
  } else {
    // RRC loop back (no S1AP), send SecurityModeCommand to UE
    rrc_eNB_generate_SecurityModeCommand(ctxt_pP, ue_context_pP);
  }
}

//-----------------------------------------------------------------------------
void
rrc_eNB_generate_SecurityModeCommand(
  const protocol_ctxt_t *const ctxt_pP,
  rrc_eNB_ue_context_t          *const ue_context_pP
)
//-----------------------------------------------------------------------------
{
  uint8_t                             buffer[100];
  uint8_t                             size;
  T(T_ENB_RRC_SECURITY_MODE_COMMAND, T_INT(ctxt_pP->module_id), T_INT(ctxt_pP->frame),
    T_INT(ctxt_pP->subframe), T_INT(ctxt_pP->rnti));
  size = do_SecurityModeCommand(
           ctxt_pP,
           buffer,
           rrc_eNB_get_next_transaction_identifier(ctxt_pP->module_id),
           ue_context_pP->ue_context.ciphering_algorithm,
           ue_context_pP->ue_context.integrity_algorithm);
  LOG_DUMPMSG(RRC,DEBUG_RRC,(char *)buffer,size,"[MSG] RRC Security Mode Command\n");
  LOG_I(RRC,
        PROTOCOL_RRC_CTXT_UE_FMT" Logical Channel DL-DCCH, Generate SecurityModeCommand (bytes %d)\n",
        PROTOCOL_RRC_CTXT_UE_ARGS(ctxt_pP),
        size);
  LOG_D(RRC,
        PROTOCOL_RRC_CTXT_UE_FMT" --- PDCP_DATA_REQ/%d Bytes (securityModeCommand to UE MUI %d) --->[PDCP][RB %02d]\n",
        PROTOCOL_RRC_CTXT_UE_ARGS(ctxt_pP),
        size,
        rrc_eNB_mui,
        DCCH);
  MSC_LOG_TX_MESSAGE(
    MSC_RRC_ENB,
    MSC_RRC_UE,
    buffer,
    size,
    MSC_AS_TIME_FMT" securityModeCommand UE %x MUI %d size %u",
    MSC_AS_TIME_ARGS(ctxt_pP),
    ue_context_pP->ue_context.rnti,
    rrc_eNB_mui,
    size);
  rrc_data_req(
    ctxt_pP,
    DCCH,
    rrc_eNB_mui++,
    SDU_CONFIRM_NO,
    size,
    buffer,
    PDCP_TRANSMISSION_MODE_CONTROL);
}

//-----------------------------------------------------------------------------
void
rrc_eNB_generate_UECapabilityEnquiry(
  const protocol_ctxt_t *const ctxt_pP,
  rrc_eNB_ue_context_t          *const ue_context_pP
)
//-----------------------------------------------------------------------------
{
  uint8_t                             buffer[100];
  uint8_t                             size;
  T(T_ENB_RRC_UE_CAPABILITY_ENQUIRY, T_INT(ctxt_pP->module_id), T_INT(ctxt_pP->frame),
    T_INT(ctxt_pP->subframe), T_INT(ctxt_pP->rnti));
  size = do_UECapabilityEnquiry(
           ctxt_pP,
           buffer,
           rrc_eNB_get_next_transaction_identifier(ctxt_pP->module_id));
  LOG_I(RRC,
        PROTOCOL_RRC_CTXT_UE_FMT" Logical Channel DL-DCCH, Generate UECapabilityEnquiry (bytes %d)\n",
        PROTOCOL_RRC_CTXT_UE_ARGS(ctxt_pP),
        size);
  LOG_D(RRC,
        PROTOCOL_RRC_CTXT_UE_FMT" --- PDCP_DATA_REQ/%d Bytes (UECapabilityEnquiry MUI %d) --->[PDCP][RB %02d]\n",
        PROTOCOL_RRC_CTXT_UE_ARGS(ctxt_pP),
        size,
        rrc_eNB_mui,
        DCCH);
  MSC_LOG_TX_MESSAGE(
    MSC_RRC_ENB,
    MSC_RRC_UE,
    buffer,
    size,
    MSC_AS_TIME_FMT" rrcUECapabilityEnquiry UE %x MUI %d size %u",
    MSC_AS_TIME_ARGS(ctxt_pP),
    ue_context_pP->ue_context.rnti,
    rrc_eNB_mui,
    size);
  rrc_data_req(
    ctxt_pP,
    DCCH,
    rrc_eNB_mui++,
    SDU_CONFIRM_NO,
    size,
    buffer,
    PDCP_TRANSMISSION_MODE_CONTROL);
}

//-----------------------------------------------------------------------------
void
rrc_eNB_generate_RRCConnectionReject(
  const protocol_ctxt_t *const ctxt_pP,
  rrc_eNB_ue_context_t          *const ue_context_pP,
  const int                    CC_id
)
//-----------------------------------------------------------------------------
{
  T(T_ENB_RRC_CONNECTION_REJECT, T_INT(ctxt_pP->module_id), T_INT(ctxt_pP->frame),
    T_INT(ctxt_pP->subframe), T_INT(ctxt_pP->rnti));
  RC.rrc[ctxt_pP->module_id]->carrier[CC_id].Srb0.Tx_buffer.payload_size =
    do_RRCConnectionReject(ctxt_pP->module_id,
                           (uint8_t *) RC.rrc[ctxt_pP->module_id]->carrier[CC_id].Srb0.Tx_buffer.Payload);
  LOG_DUMPMSG(RRC,DEBUG_RRC,
              (char *)(RC.rrc[ctxt_pP->module_id]->carrier[CC_id].Srb0.Tx_buffer.Payload),
              RC.rrc[ctxt_pP->module_id]->carrier[CC_id].Srb0.Tx_buffer.payload_size,
              "[MSG] RRCConnectionReject\n");
  MSC_LOG_TX_MESSAGE(
    MSC_RRC_ENB,
    MSC_RRC_UE,
    RC.rrc[ctxt_pP->module_id]->carrier[CC_id].Srb0.Tx_buffer.Header,
    RC.rrc[ctxt_pP->module_id]->carrier[CC_id].Srb0.Tx_buffer.payload_size,
    MSC_AS_TIME_FMT" LTE_RRCConnectionReject UE %x size %u",
    MSC_AS_TIME_ARGS(ctxt_pP),
    ue_context_pP == NULL ? -1 : ue_context_pP->ue_context.rnti,
    RC.rrc[ctxt_pP->module_id]->carrier[CC_id].Srb0.Tx_buffer.payload_size);
  LOG_I(RRC,
        PROTOCOL_RRC_CTXT_UE_FMT" [RAPROC] Logical Channel DL-CCCH, Generating LTE_RRCConnectionReject (bytes %d)\n",
        PROTOCOL_RRC_CTXT_UE_ARGS(ctxt_pP),
        RC.rrc[ctxt_pP->module_id]->carrier[CC_id].Srb0.Tx_buffer.payload_size);
}

//-----------------------------------------------------------------------------
void
rrc_eNB_generate_RRCConnectionReestablishment(
  const protocol_ctxt_t         *const ctxt_pP,
  rrc_eNB_ue_context_t          *const ue_context_pP,
  const int                            CC_id
)
//-----------------------------------------------------------------------------
{
  LTE_LogicalChannelConfig_t             *SRB1_logicalChannelConfig;
  LTE_SRB_ToAddModList_t                 **SRB_configList;
  LTE_SRB_ToAddMod_t                     *SRB1_config;
  int                                 cnt;
  T(T_ENB_RRC_CONNECTION_REESTABLISHMENT, T_INT(ctxt_pP->module_id), T_INT(ctxt_pP->frame),
    T_INT(ctxt_pP->subframe), T_INT(ctxt_pP->rnti));
  SRB_configList = &ue_context_pP->ue_context.SRB_configList;
  RC.rrc[ctxt_pP->module_id]->carrier[CC_id].Srb0.Tx_buffer.payload_size =
    do_RRCConnectionReestablishment(ctxt_pP,
                                    ue_context_pP,
                                    CC_id,
                                    (uint8_t *) RC.rrc[ctxt_pP->module_id]->carrier[CC_id].Srb0.Tx_buffer.Payload,
                                    (uint8_t) RC.rrc[ctxt_pP->module_id]->carrier[CC_id].p_eNB, //at this point we do not have the UE capability information, so it can only be TM1 or TM2
                                    rrc_eNB_get_next_transaction_identifier(ctxt_pP->module_id),
                                    SRB_configList,
                                    &ue_context_pP->ue_context.physicalConfigDedicated);
  LOG_DUMPMSG(RRC,DEBUG_RRC,
              (char *)(RC.rrc[ctxt_pP->module_id]->carrier[CC_id].Srb0.Tx_buffer.Payload),
              RC.rrc[ctxt_pP->module_id]->carrier[CC_id].Srb0.Tx_buffer.payload_size,
              "[MSG] RRCConnectionReestablishment\n"
             );
  // configure SRB1 for UE

  if (*SRB_configList != NULL) {
    for (cnt = 0; cnt < (*SRB_configList)->list.count; cnt++) {
      if ((*SRB_configList)->list.array[cnt]->srb_Identity == 1) {
        SRB1_config = (*SRB_configList)->list.array[cnt];

        if (SRB1_config->logicalChannelConfig) {
          if (SRB1_config->logicalChannelConfig->present ==
              LTE_SRB_ToAddMod__logicalChannelConfig_PR_explicitValue) {
            SRB1_logicalChannelConfig = &SRB1_config->logicalChannelConfig->choice.explicitValue;
          } else {
            SRB1_logicalChannelConfig = &SRB1_logicalChannelConfig_defaultValue;
          }
        } else {
          SRB1_logicalChannelConfig = &SRB1_logicalChannelConfig_defaultValue;
        }

        LOG_D(RRC,
              PROTOCOL_RRC_CTXT_UE_FMT" RRC_eNB --- MAC_CONFIG_REQ  (SRB1) ---> MAC_eNB\n",
              PROTOCOL_RRC_CTXT_UE_ARGS(ctxt_pP));
        rrc_mac_config_req_eNB(ctxt_pP->module_id,
                               ue_context_pP->ue_context.primaryCC_id,
                               0,0,0,0,0,
#if (LTE_RRC_VERSION >= MAKE_VERSION(14, 0, 0))
                               0,
#endif
                               ctxt_pP->rnti,
                               (LTE_BCCH_BCH_Message_t *) NULL,
                               (LTE_RadioResourceConfigCommonSIB_t *) NULL,
#if (LTE_RRC_VERSION >= MAKE_VERSION(14, 0, 0))
                               (LTE_RadioResourceConfigCommonSIB_t *) NULL,
#endif
                               (struct LTE_PhysicalConfigDedicated * ) ue_context_pP->ue_context.physicalConfigDedicated,
#if (LTE_RRC_VERSION >= MAKE_VERSION(10, 0, 0))
                               (LTE_SCellToAddMod_r10_t *)NULL,
                               //(struct LTE_PhysicalConfigDedicatedSCell_r10 *)NULL,
#endif
                               (LTE_MeasObjectToAddMod_t **) NULL,
                               ue_context_pP->ue_context.mac_MainConfig,
                               1,
                               SRB1_logicalChannelConfig,
                               ue_context_pP->ue_context.measGapConfig,
                               (LTE_TDD_Config_t *) NULL,
                               NULL,
                               (LTE_SchedulingInfoList_t *) NULL,
                               0, NULL, NULL, (LTE_MBSFN_SubframeConfigList_t *) NULL
#if (LTE_RRC_VERSION >= MAKE_VERSION(10, 0, 0))
                               , 0, (LTE_MBSFN_AreaInfoList_r9_t *) NULL, (LTE_PMCH_InfoList_r9_t *) NULL
#endif
#if (LTE_RRC_VERSION >= MAKE_VERSION(13, 0, 0))
                               ,(LTE_SystemInformationBlockType1_v1310_IEs_t *)NULL
#endif
                              );
        break;
      }
    }
  }

  MSC_LOG_TX_MESSAGE(MSC_RRC_ENB,
                     MSC_RRC_UE,
                     RC.rrc[ctxt_pP->module_id]->carrier[CC_id].Srb0.Tx_buffer.Header,
                     RC.rrc[ctxt_pP->module_id]->carrier[CC_id].Srb0.Tx_buffer.payload_size,
                     MSC_AS_TIME_FMT" LTE_RRCConnectionReestablishment UE %x size %u",
                     MSC_AS_TIME_ARGS(ctxt_pP),
                     ue_context_pP->ue_context.rnti,
                     RC.rrc[ctxt_pP->module_id]->carrier[CC_id].Srb0.Tx_buffer.payload_size);
  LOG_I(RRC,
        PROTOCOL_RRC_CTXT_UE_FMT" [RAPROC] Logical Channel DL-CCCH, Generating LTE_RRCConnectionReestablishment (bytes %d)\n",
        PROTOCOL_RRC_CTXT_UE_ARGS(ctxt_pP),
        RC.rrc[ctxt_pP->module_id]->carrier[CC_id].Srb0.Tx_buffer.payload_size);
  int UE_id = find_UE_id(ctxt_pP->module_id, ctxt_pP->rnti);

  if(UE_id != -1) {
    // activate release timer, if RRCComplete not received after 100 frames, remove UE
    RC.mac[ctxt_pP->module_id]->UE_list.UE_sched_ctrl[UE_id].ue_reestablishment_reject_timer = 1;
    // remove UE after 100 frames after LTE_RRCConnectionReestablishmentRelease is triggered
    RC.mac[ctxt_pP->module_id]->UE_list.UE_sched_ctrl[UE_id].ue_reestablishment_reject_timer_thres = 1000;
  } else {
    LOG_E(RRC,
          PROTOCOL_RRC_CTXT_UE_FMT" Generating LTE_RRCConnectionReestablishment without UE_id(MAC) rnti %x\n",
          PROTOCOL_RRC_CTXT_UE_ARGS(ctxt_pP),ctxt_pP->rnti);
  }

  // activate release timer, if RRCComplete not received after 100 frames, remove UE
  ue_context_pP->ue_context.ue_reestablishment_timer = 1;
  // remove UE after 100 frames after LTE_RRCConnectionReestablishmentRelease is triggered
  ue_context_pP->ue_context.ue_reestablishment_timer_thres = 1000;
}

//-----------------------------------------------------------------------------
void
rrc_eNB_process_RRCConnectionReestablishmentComplete(
  const protocol_ctxt_t *const ctxt_pP,
  const rnti_t reestablish_rnti,
  rrc_eNB_ue_context_t         *ue_context_pP,
  const uint8_t xid,
  LTE_RRCConnectionReestablishmentComplete_r8_IEs_t *LTE_RRCConnectionReestablishmentComplete
)
//-----------------------------------------------------------------------------
{
  LOG_I(RRC,
        PROTOCOL_RRC_CTXT_UE_FMT" [RAPROC] Logical Channel UL-DCCH, processing LTE_RRCConnectionReestablishmentComplete from UE (SRB1 Active)\n",
        PROTOCOL_RRC_CTXT_UE_ARGS(ctxt_pP));
  T(T_ENB_RRC_CONNECTION_REESTABLISHMENT_COMPLETE, T_INT(ctxt_pP->module_id), T_INT(ctxt_pP->frame),
    T_INT(ctxt_pP->subframe), T_INT(ctxt_pP->rnti));
  LTE_DRB_ToAddModList_t                 *DRB_configList = ue_context_pP->ue_context.DRB_configList;
  LTE_SRB_ToAddModList_t                 *SRB_configList = ue_context_pP->ue_context.SRB_configList;
  LTE_SRB_ToAddModList_t                **SRB_configList2 = NULL;
  LTE_DRB_ToAddModList_t                **DRB_configList2 = NULL;
  struct LTE_SRB_ToAddMod                *SRB2_config = NULL;
  struct LTE_DRB_ToAddMod                *DRB_config = NULL;
  int i = 0;
  uint8_t                             buffer[RRC_BUF_SIZE];
  uint16_t                            size;
  LTE_MeasObjectToAddModList_t       *MeasObj_list                     = NULL;
  LTE_MeasObjectToAddMod_t           *MeasObj                          = NULL;
  LTE_ReportConfigToAddModList_t     *ReportConfig_list                = NULL;
  LTE_ReportConfigToAddMod_t         *ReportConfig_per, *ReportConfig_A1,
                                     *ReportConfig_A2, *ReportConfig_A3, *ReportConfig_A4, *ReportConfig_A5;
  LTE_MeasIdToAddModList_t           *MeasId_list                      = NULL;
  LTE_MeasIdToAddMod_t               *MeasId0, *MeasId1, *MeasId2, *MeasId3, *MeasId4, *MeasId5;
  LTE_RSRP_Range_t                   *rsrp                             = NULL;
  struct LTE_MeasConfig__speedStatePars  *Sparams                          = NULL;
  LTE_QuantityConfig_t                   *quantityConfig                   = NULL;
  LTE_CellsToAddMod_t                    *CellToAdd                        = NULL;
  LTE_CellsToAddModList_t                *CellsToAddModList                = NULL;
  struct LTE_RRCConnectionReconfiguration_r8_IEs__dedicatedInfoNASList *dedicatedInfoNASList = NULL;
  LTE_DedicatedInfoNAS_t                 *dedicatedInfoNas                 = NULL;
  /* for no gcc warnings */
  (void)dedicatedInfoNas;
  LTE_C_RNTI_t                           *cba_RNTI                         = NULL;
  uint8_t next_xid = rrc_eNB_get_next_transaction_identifier(ctxt_pP->module_id);
  ue_context_pP->ue_context.Status = RRC_CONNECTED;
  ue_context_pP->ue_context.ue_rrc_inactivity_timer = 1; // set rrc inactivity when UE goes into RRC_CONNECTED
  ue_context_pP->ue_context.reestablishment_xid = next_xid;
  SRB_configList2 = &ue_context_pP->ue_context.SRB_configList2[xid];

  // get old configuration of SRB2
  if (*SRB_configList2 != NULL) {
    if((*SRB_configList2)->list.count!=0) {
      LOG_D(RRC, "SRB_configList2(%p) count is %d\n           SRB_configList2->list.array[0] addr is %p",
            SRB_configList2, (*SRB_configList2)->list.count,  (*SRB_configList2)->list.array[0]);
    }

    for (i = 0; (i < (*SRB_configList2)->list.count) && (i < 3); i++) {
      if ((*SRB_configList2)->list.array[i]->srb_Identity == 2 ) {
        LOG_D(RRC, "get SRB2_config from (ue_context_pP->ue_context.SRB_configList2[%d])\n", xid);
        SRB2_config = (*SRB_configList2)->list.array[i];
        break;
      }
    }
  }

  SRB_configList2 = &(ue_context_pP->ue_context.SRB_configList2[next_xid]);
  DRB_configList2 = &(ue_context_pP->ue_context.DRB_configList2[next_xid]);

  if (*SRB_configList2) {
    free(*SRB_configList2);
    LOG_D(RRC, "free(ue_context_pP->ue_context.SRB_configList2[%d])\n", next_xid);
  }

  *SRB_configList2 = CALLOC(1, sizeof(**SRB_configList2));

  if (SRB2_config != NULL) {
    // Add SRB2 to SRB configuration list
    ASN_SEQUENCE_ADD(&SRB_configList->list, SRB2_config);
    ASN_SEQUENCE_ADD(&(*SRB_configList2)->list, SRB2_config);
    LOG_D(RRC, "Add SRB2_config (srb_Identity:%ld) to ue_context_pP->ue_context.SRB_configList\n",
          SRB2_config->srb_Identity);
    LOG_D(RRC, "Add SRB2_config (srb_Identity:%ld) to ue_context_pP->ue_context.SRB_configList2[%d]\n",
          SRB2_config->srb_Identity, next_xid);
  } else {
    // SRB configuration list only contains SRB1.
    LOG_W(RRC,"SRB2 configuration does not exist in SRB configuration list\n");
  }

  if (*DRB_configList2) {
    free(*DRB_configList2);
    LOG_D(RRC, "free(ue_context_pP->ue_context.DRB_configList2[%d])\n", next_xid);
  }

  *DRB_configList2 = CALLOC(1, sizeof(**DRB_configList2));

  if (DRB_configList != NULL) {
    LOG_D(RRC, "get DRB_config from (ue_context_pP->ue_context.DRB_configList)\n");

    for (i = 0; (i < DRB_configList->list.count) && (i < 3); i++) {
      DRB_config = DRB_configList->list.array[i];
      // Add DRB to DRB configuration list, for LTE_RRCConnectionReconfigurationComplete
      ASN_SEQUENCE_ADD(&(*DRB_configList2)->list, DRB_config);
    }
  }

  ue_context_pP->ue_context.Srb1.Active = 1;
  //ue_context_pP->ue_context.Srb2.Srb_info.Srb_id = 2;

  if (EPC_MODE_ENABLED) {
    hashtable_rc_t    h_rc;
    int               j;
    rrc_ue_s1ap_ids_t *rrc_ue_s1ap_ids_p = NULL;
    uint16_t ue_initial_id = ue_context_pP->ue_context.ue_initial_id;
    uint32_t eNB_ue_s1ap_id = ue_context_pP->ue_context.eNB_ue_s1ap_id;
    eNB_RRC_INST *rrc_instance_p = RC.rrc[ENB_INSTANCE_TO_MODULE_ID(ctxt_pP->instance)];

    if (eNB_ue_s1ap_id > 0) {
      h_rc = hashtable_get(rrc_instance_p->s1ap_id2_s1ap_ids, (hash_key_t)eNB_ue_s1ap_id, (void **)&rrc_ue_s1ap_ids_p);

      if  (h_rc == HASH_TABLE_OK) {
        rrc_ue_s1ap_ids_p->ue_rnti = ctxt_pP->rnti;
      }
    }

    if (ue_initial_id != 0) {
      h_rc = hashtable_get(rrc_instance_p->initial_id2_s1ap_ids, (hash_key_t)ue_initial_id, (void **)&rrc_ue_s1ap_ids_p);

      if  (h_rc == HASH_TABLE_OK) {
        rrc_ue_s1ap_ids_p->ue_rnti = ctxt_pP->rnti;
      }
    }

    gtpv1u_enb_create_tunnel_req_t  create_tunnel_req;
    /* Save e RAB information for later */
    memset(&create_tunnel_req, 0, sizeof(create_tunnel_req));

    for ( j = 0, i = 0; i < NB_RB_MAX; i++) {
      if (ue_context_pP->ue_context.e_rab[i].status == E_RAB_STATUS_ESTABLISHED || ue_context_pP->ue_context.e_rab[i].status == E_RAB_STATUS_DONE) {
        create_tunnel_req.eps_bearer_id[j]   = ue_context_pP->ue_context.e_rab[i].param.e_rab_id;
        create_tunnel_req.sgw_S1u_teid[j]  = ue_context_pP->ue_context.e_rab[i].param.gtp_teid;
        memcpy(&create_tunnel_req.sgw_addr[j],
               &ue_context_pP->ue_context.e_rab[i].param.sgw_addr,
               sizeof(transport_layer_addr_t));
        j++;
      }
    }

    create_tunnel_req.rnti       = ctxt_pP->rnti; // warning put zero above
    create_tunnel_req.num_tunnels    = j;
    gtpv1u_update_s1u_tunnel(
      ctxt_pP->instance,
      &create_tunnel_req,
      reestablish_rnti);
  } /* EPC_MODE_ENABLED */

  /* Update RNTI in ue_context */
  ue_context_pP->ue_id_rnti                    = ctxt_pP->rnti; // here ue_id_rnti is just a key, may be something else
  ue_context_pP->ue_context.rnti               = ctxt_pP->rnti;

  if (EPC_MODE_ENABLED) {
    uint8_t send_security_mode_command = FALSE;
    rrc_pdcp_config_security(
      ctxt_pP,
      ue_context_pP,
      send_security_mode_command);
    LOG_D(RRC, "set security successfully \n");
  }

  // Measurement ID list
  MeasId_list = CALLOC(1, sizeof(*MeasId_list));
  memset((void *)MeasId_list, 0, sizeof(*MeasId_list));
  MeasId0 = CALLOC(1, sizeof(*MeasId0));
  MeasId0->measId = 1;
  MeasId0->measObjectId = 1;
  MeasId0->reportConfigId = 1;
  ASN_SEQUENCE_ADD(&MeasId_list->list, MeasId0);
  MeasId1 = CALLOC(1, sizeof(*MeasId1));
  MeasId1->measId = 2;
  MeasId1->measObjectId = 1;
  MeasId1->reportConfigId = 2;
  ASN_SEQUENCE_ADD(&MeasId_list->list, MeasId1);
  MeasId2 = CALLOC(1, sizeof(*MeasId2));
  MeasId2->measId = 3;
  MeasId2->measObjectId = 1;
  MeasId2->reportConfigId = 3;
  ASN_SEQUENCE_ADD(&MeasId_list->list, MeasId2);
  MeasId3 = CALLOC(1, sizeof(*MeasId3));
  MeasId3->measId = 4;
  MeasId3->measObjectId = 1;
  MeasId3->reportConfigId = 4;
  ASN_SEQUENCE_ADD(&MeasId_list->list, MeasId3);
  MeasId4 = CALLOC(1, sizeof(*MeasId4));
  MeasId4->measId = 5;
  MeasId4->measObjectId = 1;
  MeasId4->reportConfigId = 5;
  ASN_SEQUENCE_ADD(&MeasId_list->list, MeasId4);
  MeasId5 = CALLOC(1, sizeof(*MeasId5));
  MeasId5->measId = 6;
  MeasId5->measObjectId = 1;
  MeasId5->reportConfigId = 6;
  ASN_SEQUENCE_ADD(&MeasId_list->list, MeasId5);
  //  LTE_RRCConnectionReconfiguration->criticalExtensions.choice.c1.choice.rrcConnectionReconfiguration_r8.measConfig->measIdToAddModList = MeasId_list;
  // Add one EUTRA Measurement Object
  MeasObj_list = CALLOC(1, sizeof(*MeasObj_list));
  memset((void *)MeasObj_list, 0, sizeof(*MeasObj_list));
  // Configure MeasObject
  MeasObj = CALLOC(1, sizeof(*MeasObj));
  memset((void *)MeasObj, 0, sizeof(*MeasObj));
  MeasObj->measObjectId = 1;
  MeasObj->measObject.present = LTE_MeasObjectToAddMod__measObject_PR_measObjectEUTRA;
  MeasObj->measObject.choice.measObjectEUTRA.carrierFreq = 3350; //band 7, 2.68GHz
  //MeasObj->measObject.choice.measObjectEUTRA.carrierFreq = 36090; //band 33, 1.909GHz
  MeasObj->measObject.choice.measObjectEUTRA.allowedMeasBandwidth = LTE_AllowedMeasBandwidth_mbw25;
  MeasObj->measObject.choice.measObjectEUTRA.presenceAntennaPort1 = 1;
  MeasObj->measObject.choice.measObjectEUTRA.neighCellConfig.buf = CALLOC(1, sizeof(uint8_t));
  MeasObj->measObject.choice.measObjectEUTRA.neighCellConfig.buf[0] = 0;
  MeasObj->measObject.choice.measObjectEUTRA.neighCellConfig.size = 1;
  MeasObj->measObject.choice.measObjectEUTRA.neighCellConfig.bits_unused = 6;
  MeasObj->measObject.choice.measObjectEUTRA.offsetFreq = NULL;   // Default is 15 or 0dB
  MeasObj->measObject.choice.measObjectEUTRA.cellsToAddModList =
    (LTE_CellsToAddModList_t *) CALLOC(1, sizeof(*CellsToAddModList));
  CellsToAddModList = MeasObj->measObject.choice.measObjectEUTRA.cellsToAddModList;

  // Add adjacent cell lists (6 per eNB)
  for (i = 0; i < 6; i++) {
    CellToAdd = (LTE_CellsToAddMod_t *) CALLOC(1, sizeof(*CellToAdd));
    CellToAdd->cellIndex = i + 1;
    CellToAdd->physCellId = get_adjacent_cell_id(ctxt_pP->module_id, i);
    CellToAdd->cellIndividualOffset = LTE_Q_OffsetRange_dB0;
    ASN_SEQUENCE_ADD(&CellsToAddModList->list, CellToAdd);
  }

  ASN_SEQUENCE_ADD(&MeasObj_list->list, MeasObj);
  //  LTE_RRCConnectionReconfiguration->criticalExtensions.choice.c1.choice.rrcConnectionReconfiguration_r8.measConfig->measObjectToAddModList = MeasObj_list;
  // Report Configurations for periodical, A1-A5 events
  ReportConfig_list = CALLOC(1, sizeof(*ReportConfig_list));
  ReportConfig_per = CALLOC(1, sizeof(*ReportConfig_per));
  ReportConfig_A1 = CALLOC(1, sizeof(*ReportConfig_A1));
  ReportConfig_A2 = CALLOC(1, sizeof(*ReportConfig_A2));
  ReportConfig_A3 = CALLOC(1, sizeof(*ReportConfig_A3));
  ReportConfig_A4 = CALLOC(1, sizeof(*ReportConfig_A4));
  ReportConfig_A5 = CALLOC(1, sizeof(*ReportConfig_A5));
  ReportConfig_per->reportConfigId = 1;
  ReportConfig_per->reportConfig.present = LTE_ReportConfigToAddMod__reportConfig_PR_reportConfigEUTRA;
  ReportConfig_per->reportConfig.choice.reportConfigEUTRA.triggerType.present =
    LTE_ReportConfigEUTRA__triggerType_PR_periodical;
  ReportConfig_per->reportConfig.choice.reportConfigEUTRA.triggerType.choice.periodical.purpose =
    LTE_ReportConfigEUTRA__triggerType__periodical__purpose_reportStrongestCells;
  ReportConfig_per->reportConfig.choice.reportConfigEUTRA.triggerQuantity = LTE_ReportConfigEUTRA__triggerQuantity_rsrp;
  ReportConfig_per->reportConfig.choice.reportConfigEUTRA.reportQuantity = LTE_ReportConfigEUTRA__reportQuantity_both;
  ReportConfig_per->reportConfig.choice.reportConfigEUTRA.maxReportCells = 2;
  ReportConfig_per->reportConfig.choice.reportConfigEUTRA.reportInterval = LTE_ReportInterval_ms120;
  ReportConfig_per->reportConfig.choice.reportConfigEUTRA.reportAmount = LTE_ReportConfigEUTRA__reportAmount_infinity;
  ASN_SEQUENCE_ADD(&ReportConfig_list->list, ReportConfig_per);
  ReportConfig_A1->reportConfigId = 2;
  ReportConfig_A1->reportConfig.present = LTE_ReportConfigToAddMod__reportConfig_PR_reportConfigEUTRA;
  ReportConfig_A1->reportConfig.choice.reportConfigEUTRA.triggerType.present =
    LTE_ReportConfigEUTRA__triggerType_PR_event;
  ReportConfig_A1->reportConfig.choice.reportConfigEUTRA.triggerType.choice.event.eventId.present =
    LTE_ReportConfigEUTRA__triggerType__event__eventId_PR_eventA1;
  ReportConfig_A1->reportConfig.choice.reportConfigEUTRA.triggerType.choice.event.eventId.choice.eventA1.
  a1_Threshold.present = LTE_ThresholdEUTRA_PR_threshold_RSRP;
  ReportConfig_A1->reportConfig.choice.reportConfigEUTRA.triggerType.choice.event.eventId.choice.eventA1.
  a1_Threshold.choice.threshold_RSRP = 10;
  ReportConfig_A1->reportConfig.choice.reportConfigEUTRA.triggerQuantity = LTE_ReportConfigEUTRA__triggerQuantity_rsrp;
  ReportConfig_A1->reportConfig.choice.reportConfigEUTRA.reportQuantity = LTE_ReportConfigEUTRA__reportQuantity_both;
  ReportConfig_A1->reportConfig.choice.reportConfigEUTRA.maxReportCells = 2;
  ReportConfig_A1->reportConfig.choice.reportConfigEUTRA.reportInterval = LTE_ReportInterval_ms120;
  ReportConfig_A1->reportConfig.choice.reportConfigEUTRA.reportAmount = LTE_ReportConfigEUTRA__reportAmount_infinity;
  ASN_SEQUENCE_ADD(&ReportConfig_list->list, ReportConfig_A1);

  if (RC.rrc[ctxt_pP->module_id]->HO_flag == 1 /*HO_MEASUREMENT */ ) {
    LOG_I(RRC, "[eNB %d] frame %d: requesting A2, A3, A4, A5, and A6 event reporting\n",
          ctxt_pP->module_id, ctxt_pP->frame);
    ReportConfig_A2->reportConfigId = 3;
    ReportConfig_A2->reportConfig.present = LTE_ReportConfigToAddMod__reportConfig_PR_reportConfigEUTRA;
    ReportConfig_A2->reportConfig.choice.reportConfigEUTRA.triggerType.present =
      LTE_ReportConfigEUTRA__triggerType_PR_event;
    ReportConfig_A2->reportConfig.choice.reportConfigEUTRA.triggerType.choice.event.eventId.present =
      LTE_ReportConfigEUTRA__triggerType__event__eventId_PR_eventA2;
    ReportConfig_A2->reportConfig.choice.reportConfigEUTRA.triggerType.choice.event.eventId.choice.
    eventA2.a2_Threshold.present = LTE_ThresholdEUTRA_PR_threshold_RSRP;
    ReportConfig_A2->reportConfig.choice.reportConfigEUTRA.triggerType.choice.event.eventId.choice.
    eventA2.a2_Threshold.choice.threshold_RSRP = 10;
    ReportConfig_A2->reportConfig.choice.reportConfigEUTRA.triggerQuantity =
      LTE_ReportConfigEUTRA__triggerQuantity_rsrp;
    ReportConfig_A2->reportConfig.choice.reportConfigEUTRA.reportQuantity = LTE_ReportConfigEUTRA__reportQuantity_both;
    ReportConfig_A2->reportConfig.choice.reportConfigEUTRA.maxReportCells = 2;
    ReportConfig_A2->reportConfig.choice.reportConfigEUTRA.reportInterval = LTE_ReportInterval_ms120;
    ReportConfig_A2->reportConfig.choice.reportConfigEUTRA.reportAmount = LTE_ReportConfigEUTRA__reportAmount_infinity;
    ASN_SEQUENCE_ADD(&ReportConfig_list->list, ReportConfig_A2);
    ReportConfig_A3->reportConfigId = 4;
    ReportConfig_A3->reportConfig.present = LTE_ReportConfigToAddMod__reportConfig_PR_reportConfigEUTRA;
    ReportConfig_A3->reportConfig.choice.reportConfigEUTRA.triggerType.present =
      LTE_ReportConfigEUTRA__triggerType_PR_event;
    ReportConfig_A3->reportConfig.choice.reportConfigEUTRA.triggerType.choice.event.eventId.present =
      LTE_ReportConfigEUTRA__triggerType__event__eventId_PR_eventA3;
    ReportConfig_A3->reportConfig.choice.reportConfigEUTRA.triggerType.choice.event.eventId.choice.eventA3.a3_Offset = 1;   //10;
    ReportConfig_A3->reportConfig.choice.reportConfigEUTRA.triggerType.choice.event.eventId.choice.
    eventA3.reportOnLeave = 1;
    ReportConfig_A3->reportConfig.choice.reportConfigEUTRA.triggerQuantity =
      LTE_ReportConfigEUTRA__triggerQuantity_rsrp;
    ReportConfig_A3->reportConfig.choice.reportConfigEUTRA.reportQuantity = LTE_ReportConfigEUTRA__reportQuantity_both;
    ReportConfig_A3->reportConfig.choice.reportConfigEUTRA.maxReportCells = 2;
    ReportConfig_A3->reportConfig.choice.reportConfigEUTRA.reportInterval = LTE_ReportInterval_ms120;
    ReportConfig_A3->reportConfig.choice.reportConfigEUTRA.reportAmount = LTE_ReportConfigEUTRA__reportAmount_infinity;
    ReportConfig_A3->reportConfig.choice.reportConfigEUTRA.triggerType.choice.event.hysteresis = 0.5; // FIXME ...hysteresis is of type long!
    ReportConfig_A3->reportConfig.choice.reportConfigEUTRA.triggerType.choice.event.timeToTrigger =
      LTE_TimeToTrigger_ms40;
    ASN_SEQUENCE_ADD(&ReportConfig_list->list, ReportConfig_A3);
    ReportConfig_A4->reportConfigId = 5;
    ReportConfig_A4->reportConfig.present = LTE_ReportConfigToAddMod__reportConfig_PR_reportConfigEUTRA;
    ReportConfig_A4->reportConfig.choice.reportConfigEUTRA.triggerType.present =
      LTE_ReportConfigEUTRA__triggerType_PR_event;
    ReportConfig_A4->reportConfig.choice.reportConfigEUTRA.triggerType.choice.event.eventId.present =
      LTE_ReportConfigEUTRA__triggerType__event__eventId_PR_eventA4;
    ReportConfig_A4->reportConfig.choice.reportConfigEUTRA.triggerType.choice.event.eventId.choice.
    eventA4.a4_Threshold.present = LTE_ThresholdEUTRA_PR_threshold_RSRP;
    ReportConfig_A4->reportConfig.choice.reportConfigEUTRA.triggerType.choice.event.eventId.choice.
    eventA4.a4_Threshold.choice.threshold_RSRP = 10;
    ReportConfig_A4->reportConfig.choice.reportConfigEUTRA.triggerQuantity =
      LTE_ReportConfigEUTRA__triggerQuantity_rsrp;
    ReportConfig_A4->reportConfig.choice.reportConfigEUTRA.reportQuantity = LTE_ReportConfigEUTRA__reportQuantity_both;
    ReportConfig_A4->reportConfig.choice.reportConfigEUTRA.maxReportCells = 2;
    ReportConfig_A4->reportConfig.choice.reportConfigEUTRA.reportInterval = LTE_ReportInterval_ms120;
    ReportConfig_A4->reportConfig.choice.reportConfigEUTRA.reportAmount = LTE_ReportConfigEUTRA__reportAmount_infinity;
    ASN_SEQUENCE_ADD(&ReportConfig_list->list, ReportConfig_A4);
    ReportConfig_A5->reportConfigId = 6;
    ReportConfig_A5->reportConfig.present = LTE_ReportConfigToAddMod__reportConfig_PR_reportConfigEUTRA;
    ReportConfig_A5->reportConfig.choice.reportConfigEUTRA.triggerType.present =
      LTE_ReportConfigEUTRA__triggerType_PR_event;
    ReportConfig_A5->reportConfig.choice.reportConfigEUTRA.triggerType.choice.event.eventId.present =
      LTE_ReportConfigEUTRA__triggerType__event__eventId_PR_eventA5;
    ReportConfig_A5->reportConfig.choice.reportConfigEUTRA.triggerType.choice.event.eventId.choice.
    eventA5.a5_Threshold1.present = LTE_ThresholdEUTRA_PR_threshold_RSRP;
    ReportConfig_A5->reportConfig.choice.reportConfigEUTRA.triggerType.choice.event.eventId.choice.
    eventA5.a5_Threshold2.present = LTE_ThresholdEUTRA_PR_threshold_RSRP;
    ReportConfig_A5->reportConfig.choice.reportConfigEUTRA.triggerType.choice.event.eventId.choice.
    eventA5.a5_Threshold1.choice.threshold_RSRP = 10;
    ReportConfig_A5->reportConfig.choice.reportConfigEUTRA.triggerType.choice.event.eventId.choice.
    eventA5.a5_Threshold2.choice.threshold_RSRP = 10;
    ReportConfig_A5->reportConfig.choice.reportConfigEUTRA.triggerQuantity =
      LTE_ReportConfigEUTRA__triggerQuantity_rsrp;
    ReportConfig_A5->reportConfig.choice.reportConfigEUTRA.reportQuantity = LTE_ReportConfigEUTRA__reportQuantity_both;
    ReportConfig_A5->reportConfig.choice.reportConfigEUTRA.maxReportCells = 2;
    ReportConfig_A5->reportConfig.choice.reportConfigEUTRA.reportInterval = LTE_ReportInterval_ms120;
    ReportConfig_A5->reportConfig.choice.reportConfigEUTRA.reportAmount = LTE_ReportConfigEUTRA__reportAmount_infinity;
    ASN_SEQUENCE_ADD(&ReportConfig_list->list, ReportConfig_A5);
    //  LTE_RRCConnectionReconfiguration->criticalExtensions.choice.c1.choice.rrcConnectionReconfiguration_r8.measConfig->reportConfigToAddModList = ReportConfig_list;
    rsrp = CALLOC(1, sizeof(LTE_RSRP_Range_t));
    *rsrp = 20;
    Sparams = CALLOC(1, sizeof(*Sparams));
    Sparams->present = LTE_MeasConfig__speedStatePars_PR_setup;
    Sparams->choice.setup.timeToTrigger_SF.sf_High = LTE_SpeedStateScaleFactors__sf_Medium_oDot75;
    Sparams->choice.setup.timeToTrigger_SF.sf_Medium = LTE_SpeedStateScaleFactors__sf_High_oDot5;
    Sparams->choice.setup.mobilityStateParameters.n_CellChangeHigh = 10;
    Sparams->choice.setup.mobilityStateParameters.n_CellChangeMedium = 5;
    Sparams->choice.setup.mobilityStateParameters.t_Evaluation = LTE_MobilityStateParameters__t_Evaluation_s60;
    Sparams->choice.setup.mobilityStateParameters.t_HystNormal = LTE_MobilityStateParameters__t_HystNormal_s120;
    quantityConfig = CALLOC(1, sizeof(*quantityConfig));
    memset((void *)quantityConfig, 0, sizeof(*quantityConfig));
    quantityConfig->quantityConfigEUTRA = CALLOC(1, sizeof(struct LTE_QuantityConfigEUTRA));
    memset((void *)quantityConfig->quantityConfigEUTRA, 0, sizeof(*quantityConfig->quantityConfigEUTRA));
    quantityConfig->quantityConfigCDMA2000 = NULL;
    quantityConfig->quantityConfigGERAN = NULL;
    quantityConfig->quantityConfigUTRA = NULL;
    quantityConfig->quantityConfigEUTRA->filterCoefficientRSRP =
      CALLOC(1, sizeof(*(quantityConfig->quantityConfigEUTRA->filterCoefficientRSRP)));
    quantityConfig->quantityConfigEUTRA->filterCoefficientRSRQ =
      CALLOC(1, sizeof(*(quantityConfig->quantityConfigEUTRA->filterCoefficientRSRQ)));
    *quantityConfig->quantityConfigEUTRA->filterCoefficientRSRP = LTE_FilterCoefficient_fc4;
    *quantityConfig->quantityConfigEUTRA->filterCoefficientRSRQ = LTE_FilterCoefficient_fc4;
    LOG_I(RRC,
          "[eNB %d] Frame %d: potential handover preparation: store the information in an intermediate structure in case of failure\n",
          ctxt_pP->module_id, ctxt_pP->frame);
    // store the information in an intermediate structure for Hanodver management
    //rrc_inst->handover_info.as_config.sourceRadioResourceConfig.srb_ToAddModList = CALLOC(1,sizeof());
    ue_context_pP->ue_context.handover_info = CALLOC(1, sizeof(*(ue_context_pP->ue_context.handover_info)));
    //memcpy((void *)rrc_inst->handover_info[ue_mod_idP]->as_config.sourceRadioResourceConfig.srb_ToAddModList,(void *)SRB_list,sizeof(LTE_SRB_ToAddModList_t));
    ue_context_pP->ue_context.handover_info->as_config.sourceRadioResourceConfig.srb_ToAddModList = *SRB_configList2;
    //memcpy((void *)rrc_inst->handover_info[ue_mod_idP]->as_config.sourceRadioResourceConfig.drb_ToAddModList,(void *)DRB_list,sizeof(LTE_DRB_ToAddModList_t));
    ue_context_pP->ue_context.handover_info->as_config.sourceRadioResourceConfig.drb_ToAddModList = DRB_configList;
    ue_context_pP->ue_context.handover_info->as_config.sourceRadioResourceConfig.drb_ToReleaseList = NULL;
    ue_context_pP->ue_context.handover_info->as_config.sourceRadioResourceConfig.mac_MainConfig =
      CALLOC(1, sizeof(*ue_context_pP->ue_context.handover_info->as_config.sourceRadioResourceConfig.mac_MainConfig));
    memcpy((void *)ue_context_pP->ue_context.handover_info->as_config.sourceRadioResourceConfig.mac_MainConfig,
           (void *)ue_context_pP->ue_context.mac_MainConfig, sizeof(LTE_MAC_MainConfig_t));
    ue_context_pP->ue_context.handover_info->as_config.sourceRadioResourceConfig.physicalConfigDedicated =
      CALLOC(1, sizeof(LTE_PhysicalConfigDedicated_t));
    memcpy((void *)ue_context_pP->ue_context.handover_info->as_config.sourceRadioResourceConfig.physicalConfigDedicated,
           (void *)ue_context_pP->ue_context.physicalConfigDedicated, sizeof(LTE_PhysicalConfigDedicated_t));
    ue_context_pP->ue_context.handover_info->as_config.sourceRadioResourceConfig.sps_Config = NULL;
    //memcpy((void *)rrc_inst->handover_info[ue_mod_idP]->as_config.sourceRadioResourceConfig.sps_Config,(void *)rrc_inst->sps_Config[ue_mod_idP],sizeof(SPS_Config_t));
  }

#ifdef CBA
  //struct PUSCH_CBAConfigDedicated_vlola  *pusch_CBAConfigDedicated_vlola;
  uint8_t                            *cba_RNTI_buf;
  cba_RNTI = CALLOC(1, sizeof(LTE_C_RNTI_t));
  cba_RNTI_buf = CALLOC(1, 2 * sizeof(uint8_t));
  cba_RNTI->buf = cba_RNTI_buf;
  cba_RNTI->size = 2;
  cba_RNTI->bits_unused = 0;

  // associate UEs to the CBa groups as a function of their UE id
  if (rrc_inst->num_active_cba_groups) {
    cba_RNTI->buf[0] = rrc_inst->cba_rnti[ue_mod_idP % rrc_inst->num_active_cba_groups] & 0xff;
    cba_RNTI->buf[1] = 0xff;
    LOG_D(RRC,
          "[eNB %d] Frame %d: cba_RNTI = %x in group %d is attribued to UE %d\n",
          enb_mod_idP, frameP,
          rrc_inst->cba_rnti[ue_mod_idP % rrc_inst->num_active_cba_groups],
          ue_mod_idP % rrc_inst->num_active_cba_groups, ue_mod_idP);
  } else {
    cba_RNTI->buf[0] = 0x0;
    cba_RNTI->buf[1] = 0x0;
    LOG_D(RRC, "[eNB %d] Frame %d: no cba_RNTI is configured for UE %d\n", enb_mod_idP, frameP, ue_mod_idP);
  }

#endif
  /* Initialize NAS list */
  dedicatedInfoNASList = CALLOC(1, sizeof(struct LTE_RRCConnectionReconfiguration_r8_IEs__dedicatedInfoNASList));

  /* Add all NAS PDUs to the list */
  for (i = 0; i < ue_context_pP->ue_context.nb_of_e_rabs; i++) {
    if (ue_context_pP->ue_context.e_rab[i].param.nas_pdu.buffer != NULL) {
      dedicatedInfoNas = CALLOC(1, sizeof(LTE_DedicatedInfoNAS_t));
      memset(dedicatedInfoNas, 0, sizeof(OCTET_STRING_t));
      OCTET_STRING_fromBuf(dedicatedInfoNas,
                           (char *)ue_context_pP->ue_context.e_rab[i].param.nas_pdu.buffer,
                           ue_context_pP->ue_context.e_rab[i].param.nas_pdu.length);
      LOG_D(RRC, "Add LTE_DedicatedInfoNAS(%d) to LTE_DedicatedInfoNASList\n", i);
      ASN_SEQUENCE_ADD(&dedicatedInfoNASList->list, dedicatedInfoNas);
    }

    /* TODO parameters yet to process ... */
    {
      //      ue_context_pP->ue_context.e_rab[i].param.qos;
      //      ue_context_pP->ue_context.e_rab[i].param.sgw_addr;
      //      ue_context_pP->ue_context.e_rab[i].param.gtp_teid;
    }
    /* TODO should test if e RAB are Ok before! */
    ue_context_pP->ue_context.e_rab[i].status = E_RAB_STATUS_DONE;
    LOG_D(RRC, "setting the status for the default DRB (index %d) to (%d,%s)\n",
          i, ue_context_pP->ue_context.e_rab[i].status, "E_RAB_STATUS_DONE");
  }

  /* If list is empty free the list and reset the address */
  if (dedicatedInfoNASList->list.count == 0) {
    free(dedicatedInfoNASList);
    dedicatedInfoNASList = NULL;
  }

  // send LTE_RRCConnectionReconfiguration
  memset(buffer, 0, RRC_BUF_SIZE);
  size = do_RRCConnectionReconfiguration(ctxt_pP,
                                         buffer,
                                         next_xid,   //Transaction_id,
                                         (LTE_SRB_ToAddModList_t *)*SRB_configList2, // SRB_configList
                                         (LTE_DRB_ToAddModList_t *)DRB_configList,
                                         (LTE_DRB_ToReleaseList_t *)NULL, // DRB2_list,
                                         (struct LTE_SPS_Config *)NULL,   // maybe ue_context_pP->ue_context.sps_Config,
                                         (struct LTE_PhysicalConfigDedicated *)ue_context_pP->ue_context.physicalConfigDedicated,
#ifdef EXMIMO_IOT
                                         NULL, NULL, NULL,NULL,
#else
                                         (LTE_MeasObjectToAddModList_t *)MeasObj_list, // MeasObj_list,
                                         (LTE_ReportConfigToAddModList_t *)ReportConfig_list, // ReportConfig_list,
                                         (LTE_QuantityConfig_t *)quantityConfig, //quantityConfig,
                                         (LTE_MeasIdToAddModList_t *)NULL,
#endif
                                         (LTE_MAC_MainConfig_t *)ue_context_pP->ue_context.mac_MainConfig,
                                         (LTE_MeasGapConfig_t *)NULL,
                                         (LTE_MobilityControlInfo_t *)NULL,
                                         (LTE_SecurityConfigHO_t *)NULL,
                                         (struct LTE_MeasConfig__speedStatePars *)Sparams, // Sparams,
                                         (LTE_RSRP_Range_t *)rsrp, // rsrp,
                                         (LTE_C_RNTI_t *)cba_RNTI, // cba_RNTI
                                         (struct LTE_RRCConnectionReconfiguration_r8_IEs__dedicatedInfoNASList *)dedicatedInfoNASList, //dedicatedInfoNASList
                                         (LTE_SL_CommConfig_r12_t *)NULL,
                                         (LTE_SL_DiscConfig_r12_t *)NULL
#if (LTE_RRC_VERSION >= MAKE_VERSION(10, 0, 0))
                                         , (LTE_SCellToAddMod_r10_t *)NULL
#endif
                                        );
  LOG_DUMPMSG(RRC,DEBUG_RRC,(char *)buffer,size,
              "[MSG] RRC Connection Reconfiguration\n");

  /* Free all NAS PDUs */
  for (i = 0; i < ue_context_pP->ue_context.nb_of_e_rabs; i++) {
    if (ue_context_pP->ue_context.e_rab[i].param.nas_pdu.buffer != NULL) {
      /* Free the NAS PDU buffer and invalidate it */
      free(ue_context_pP->ue_context.e_rab[i].param.nas_pdu.buffer);
      ue_context_pP->ue_context.e_rab[i].param.nas_pdu.buffer = NULL;
    }
  }

  if(size==65535) {
    LOG_E(RRC,"RRC decode err!!! do_RRCConnectionReconfiguration\n");
    put_UE_in_freelist(ctxt_pP->module_id, reestablish_rnti, 0);
    return;
  } else {
    LOG_I(RRC,
          "[eNB %d] Frame %d, Logical Channel DL-DCCH, Generate LTE_RRCConnectionReconfiguration (bytes %d, UE id %x)\n",
          ctxt_pP->module_id, ctxt_pP->frame, size, ue_context_pP->ue_context.rnti);
    LOG_D(RRC,
          "[FRAME %05d][RRC_eNB][MOD %u][][--- PDCP_DATA_REQ/%d Bytes (rrcConnectionReconfiguration to UE %x MUI %d) --->][PDCP][MOD %u][RB %u]\n",
          ctxt_pP->frame, ctxt_pP->module_id, size, ue_context_pP->ue_context.rnti, rrc_eNB_mui, ctxt_pP->module_id, DCCH);
    MSC_LOG_TX_MESSAGE(
      MSC_RRC_ENB,
      MSC_RRC_UE,
      buffer,
      size,
      MSC_AS_TIME_FMT" LTE_RRCConnectionReconfiguration UE %x MUI %d size %u",
      MSC_AS_TIME_ARGS(ctxt_pP),
      ue_context_pP->ue_context.rnti,
      rrc_eNB_mui,
      size);
    rrc_data_req(
      ctxt_pP,
      DCCH,
      rrc_eNB_mui++,
      SDU_CONFIRM_NO,
      size,
      buffer,
      PDCP_TRANSMISSION_MODE_CONTROL);
  }

  // delete UE data of prior RNTI.  UE use current RNTI.
  //  protocol_ctxt_t ctxt_prior = *ctxt_pP;
  //  ctxt_prior.rnti = reestablish_rnti;
  //
  //  LTE_eNB_ULSCH_t *ulsch = NULL;
  //  nfapi_ul_config_request_body_t *ul_req_tmp = NULL;
  //  PHY_VARS_eNB *eNB_PHY = NULL;
  //  eNB_MAC_INST *eNB_MAC = RC.mac[ctxt_prior.module_id];
  //  for (int CC_id = 0; CC_id < MAX_NUM_CCs; CC_id++) {
  //    eNB_PHY = RC.eNB[ctxt_prior.module_id][CC_id];
  //    for (int i=0; i<MAX_MOBILES_PER_ENB; i++) {
  //      ulsch = eNB_PHY->ulsch[i];
  //      if((ulsch != NULL) && (ulsch->rnti == ctxt_prior.rnti)){
  //        void clean_eNb_ulsch(LTE_eNB_ULSCH_t *ulsch);
  //        LOG_I(RRC, "clean_eNb_ulsch UE %x \n", ctxt_prior.rnti);
  //        clean_eNb_ulsch(ulsch);
  //        break;
  //      }
  //    }
  //
  //    for(int j = 0; j < 10; j++){
  //      ul_req_tmp = &eNB_MAC->UL_req_tmp[CC_id][j].ul_config_request_body;
  //      if(ul_req_tmp){
  //        int pdu_number = ul_req_tmp->number_of_pdus;
  //        for(int pdu_index = pdu_number-1; pdu_index >= 0; pdu_index--){
  //          if(ul_req_tmp->ul_config_pdu_list[pdu_index].ulsch_pdu.ulsch_pdu_rel8.rnti == ctxt_prior.rnti){
  //            LOG_I(RRC, "remove UE %x from ul_config_pdu_list %d/%d\n", ctxt_prior.rnti, pdu_index, pdu_number);
  //            if(pdu_index < pdu_number -1){
  //               memcpy(&ul_req_tmp->ul_config_pdu_list[pdu_index], &ul_req_tmp->ul_config_pdu_list[pdu_index+1], (pdu_number-1-pdu_index) * sizeof(nfapi_ul_config_request_pdu_t));
  //            }
  //            ul_req_tmp->number_of_pdus--;
  //          }
  //        }
  //      }
  //    }
  //  }
  //  rrc_mac_remove_ue(ctxt_prior.module_id, ctxt_prior.rnti);
  //  rrc_rlc_remove_ue(&ctxt_prior);
  //  pdcp_remove_UE(&ctxt_prior);
  // add UE info to freeList for RU_thread to remove the UE instead of remove it here
  LOG_I(RRC, "[RRCConnectionReestablishment]put UE %x into freeList\n", reestablish_rnti);
  put_UE_in_freelist(ctxt_pP->module_id, reestablish_rnti, 0);
}

//-----------------------------------------------------------------------------
void
rrc_eNB_generate_RRCConnectionReestablishmentReject(
  const protocol_ctxt_t *const ctxt_pP,
  rrc_eNB_ue_context_t          *const ue_context_pP,
  const int                    CC_id
)
//-----------------------------------------------------------------------------
{
  int UE_id = find_UE_id(ctxt_pP->module_id, ctxt_pP->rnti);

  if(UE_id != -1) {
    RC.mac[ctxt_pP->module_id]->UE_list.UE_sched_ctrl[UE_id].ue_reestablishment_reject_timer = 1;
    RC.mac[ctxt_pP->module_id]->UE_list.UE_sched_ctrl[UE_id].ue_reestablishment_reject_timer_thres = 20;
  } else {
    LOG_E(RRC,
          PROTOCOL_RRC_CTXT_UE_FMT" Generating LTE_RRCConnectionReestablishmentReject without UE_id(MAC) rnti %x\n",
          PROTOCOL_RRC_CTXT_UE_ARGS(ctxt_pP),ctxt_pP->rnti);
  }

  T(T_ENB_RRC_CONNECTION_REESTABLISHMENT_REJECT, T_INT(ctxt_pP->module_id), T_INT(ctxt_pP->frame),
    T_INT(ctxt_pP->subframe), T_INT(ctxt_pP->rnti));
  RC.rrc[ctxt_pP->module_id]->carrier[CC_id].Srb0.Tx_buffer.payload_size =
    do_RRCConnectionReestablishmentReject(ctxt_pP->module_id,
                                          (uint8_t *) RC.rrc[ctxt_pP->module_id]->carrier[CC_id].Srb0.Tx_buffer.Payload);
  LOG_DUMPMSG(RRC,DEBUG_RRC,
              (char *)(RC.rrc[ctxt_pP->module_id]->carrier[CC_id].Srb0.Tx_buffer.Payload),
              RC.rrc[ctxt_pP->module_id]->carrier[CC_id].Srb0.Tx_buffer.payload_size,
              "[MSG] RRCConnectionReestablishmentReject\n");
  MSC_LOG_TX_MESSAGE(
    MSC_RRC_ENB,
    MSC_RRC_UE,
    RC.rrc[ctxt_pP->module_id]->carrier[CC_id].Srb0.Tx_buffer.Header,
    RC.rrc[ctxt_pP->module_id]->carrier[CC_id].Srb0.Tx_buffer.payload_size,
    MSC_AS_TIME_FMT" LTE_RRCConnectionReestablishmentReject UE %x size %u",
    MSC_AS_TIME_ARGS(ctxt_pP),
    ue_context_pP == NULL ? -1 : ue_context_pP->ue_context.rnti,
    RC.rrc[ctxt_pP->module_id]->carrier[CC_id].Srb0.Tx_buffer.payload_size);
  LOG_I(RRC,
        PROTOCOL_RRC_CTXT_UE_FMT" [RAPROC] Logical Channel DL-CCCH, Generating LTE_RRCConnectionReestablishmentReject (bytes %d)\n",
        PROTOCOL_RRC_CTXT_UE_ARGS(ctxt_pP),
        RC.rrc[ctxt_pP->module_id]->carrier[CC_id].Srb0.Tx_buffer.payload_size);
}

//-----------------------------------------------------------------------------
/*
* Generate the RRC Connection Release to UE.
* If received, UE should switch to RRC_IDLE mode.
*/
void
rrc_eNB_generate_RRCConnectionRelease(
  const protocol_ctxt_t *const ctxt_pP,
  rrc_eNB_ue_context_t *const ue_context_pP
)
//-----------------------------------------------------------------------------
{
  uint8_t buffer[RRC_BUF_SIZE];
  uint16_t size = 0;
  memset(buffer, 0, RRC_BUF_SIZE);
  T(T_ENB_RRC_CONNECTION_RELEASE, T_INT(ctxt_pP->module_id), T_INT(ctxt_pP->frame),
    T_INT(ctxt_pP->subframe), T_INT(ctxt_pP->rnti));
  size = do_RRCConnectionRelease(ctxt_pP->module_id, buffer,rrc_eNB_get_next_transaction_identifier(ctxt_pP->module_id));
  ue_context_pP->ue_context.ue_reestablishment_timer = 0;
  ue_context_pP->ue_context.ue_release_timer = 0;
  ue_context_pP->ue_context.ue_rrc_inactivity_timer = 0;
  LOG_I(RRC,
        PROTOCOL_RRC_CTXT_UE_FMT" Logical Channel DL-DCCH, Generate RRCConnectionRelease (bytes %d)\n",
        PROTOCOL_RRC_CTXT_UE_ARGS(ctxt_pP),
        size);
  LOG_D(RRC,
        PROTOCOL_RRC_CTXT_UE_FMT" --- PDCP_DATA_REQ/%d Bytes (rrcConnectionRelease MUI %d) --->[PDCP][RB %u]\n",
        PROTOCOL_RRC_CTXT_UE_ARGS(ctxt_pP),
        size,
        rrc_eNB_mui,
        DCCH);
  MSC_LOG_TX_MESSAGE(
    MSC_RRC_ENB,
    MSC_RRC_UE,
    buffer,
    size,
    MSC_AS_TIME_FMT" LTE_RRCConnectionRelease UE %x MUI %d size %u",
    MSC_AS_TIME_ARGS(ctxt_pP),
    ue_context_pP->ue_context.rnti,
    rrc_eNB_mui,
    size);
  pthread_mutex_lock(&rrc_release_freelist);

  for (uint16_t release_num = 0; release_num < NUMBER_OF_UE_MAX; release_num++) {
    if (rrc_release_info.RRC_release_ctrl[release_num].flag == 0) {
      if (ue_context_pP->ue_context.ue_release_timer_s1 > 0) {
        rrc_release_info.RRC_release_ctrl[release_num].flag = 1;
      } else {
        rrc_release_info.RRC_release_ctrl[release_num].flag = 2;
      }

      rrc_release_info.RRC_release_ctrl[release_num].rnti = ctxt_pP->rnti;
      rrc_release_info.RRC_release_ctrl[release_num].rrc_eNB_mui = rrc_eNB_mui;
      rrc_release_info.num_UEs++;
      LOG_D(RRC, "Generate DLSCH Release send: index %d rnti %x mui %d flag %d \n",
            release_num,
            ctxt_pP->rnti,
            rrc_eNB_mui,
            rrc_release_info.RRC_release_ctrl[release_num].flag);
      break;
    }
  }

  pthread_mutex_unlock(&rrc_release_freelist);
  rrc_data_req(ctxt_pP,
               DCCH,
               rrc_eNB_mui++,
               SDU_CONFIRM_NO,
               size,
               buffer,
               PDCP_TRANSMISSION_MODE_CONTROL);
}

uint8_t qci_to_priority[9]= {2,4,3,5,1,6,7,8,9};

// TBD: this directive can be remived if we create a similar e_rab_param_t structure in RRC context
//-----------------------------------------------------------------------------
void
rrc_eNB_generate_dedicatedRRCConnectionReconfiguration(const protocol_ctxt_t *const ctxt_pP,
    rrc_eNB_ue_context_t          *const ue_context_pP,
    const uint8_t                ho_state
                                                      )
//-----------------------------------------------------------------------------
{
  uint8_t                             buffer[RRC_BUF_SIZE];
  uint16_t                            size;
  int i;
  struct LTE_DRB_ToAddMod                *DRB_config                       = NULL;
  struct LTE_RLC_Config                  *DRB_rlc_config                   = NULL;
  struct LTE_PDCP_Config                 *DRB_pdcp_config                  = NULL;
  struct LTE_PDCP_Config__rlc_AM         *PDCP_rlc_AM                      = NULL;
  struct LTE_PDCP_Config__rlc_UM         *PDCP_rlc_UM                      = NULL;
  struct LTE_LogicalChannelConfig        *DRB_lchan_config                 = NULL;
  struct LTE_LogicalChannelConfig__ul_SpecificParameters
    *DRB_ul_SpecificParameters        = NULL;
  //  LTE_DRB_ToAddModList_t**                DRB_configList=&ue_context_pP->ue_context.DRB_configList;
  LTE_DRB_ToAddModList_t                *DRB_configList=ue_context_pP->ue_context.DRB_configList;
  LTE_DRB_ToAddModList_t                **DRB_configList2=NULL;
  //DRB_ToAddModList_t**                RRC_DRB_configList=&ue_context_pP->ue_context.DRB_configList;
  struct LTE_RRCConnectionReconfiguration_r8_IEs__dedicatedInfoNASList *dedicatedInfoNASList = NULL;
  LTE_DedicatedInfoNAS_t                 *dedicatedInfoNas                 = NULL;
  /* for no gcc warnings */
  (void)dedicatedInfoNas;
  long  *logicalchannelgroup_drb;
  //  int drb_identity_index=0;
  uint8_t xid = rrc_eNB_get_next_transaction_identifier(ctxt_pP->module_id);   //Transaction_id,
  DRB_configList2=&ue_context_pP->ue_context.DRB_configList2[xid];

  if (*DRB_configList2) {
    free(*DRB_configList2);
  }

  //*DRB_configList = CALLOC(1, sizeof(*DRB_configList));
  *DRB_configList2 = CALLOC(1, sizeof(**DRB_configList2));
  /* Initialize NAS list */
  dedicatedInfoNASList = CALLOC(1, sizeof(struct LTE_RRCConnectionReconfiguration_r8_IEs__dedicatedInfoNASList));
  int e_rab_done=0;

  for ( i = 0  ;
        i < ue_context_pP->ue_context.setup_e_rabs ;
        i++) {
    if (e_rab_done >= ue_context_pP->ue_context.nb_of_e_rabs) {
      break;
    }

    // bypass the new and already configured erabs
    if (ue_context_pP->ue_context.e_rab[i].status >= E_RAB_STATUS_DONE) {
      //      drb_identity_index++;
      continue;
    }

    DRB_config = CALLOC(1, sizeof(*DRB_config));
    DRB_config->eps_BearerIdentity = CALLOC(1, sizeof(long));
    // allowed value 5..15, value : x+4
    *(DRB_config->eps_BearerIdentity) = ue_context_pP->ue_context.e_rab[i].param.e_rab_id;//+ 4; // especial case generation
    //   DRB_config->drb_Identity =  1 + drb_identity_index + e_rab_done;// + i ;// (LTE_DRB_Identity_t) ue_context_pP->ue_context.e_rab[i].param.e_rab_id;
    // 1 + drb_identiy_index;
    DRB_config->drb_Identity = i+1;
    DRB_config->logicalChannelIdentity = CALLOC(1, sizeof(long));
    *(DRB_config->logicalChannelIdentity) = DRB_config->drb_Identity + 2; //(long) (ue_context_pP->ue_context.e_rab[i].param.e_rab_id + 2); // value : x+2
    DRB_rlc_config = CALLOC(1, sizeof(*DRB_rlc_config));
    DRB_config->rlc_Config = DRB_rlc_config;
    DRB_pdcp_config = CALLOC(1, sizeof(*DRB_pdcp_config));
    DRB_config->pdcp_Config = DRB_pdcp_config;
    DRB_pdcp_config->discardTimer = CALLOC(1, sizeof(long));
    *DRB_pdcp_config->discardTimer = LTE_PDCP_Config__discardTimer_infinity;
    DRB_pdcp_config->rlc_AM = NULL;
    DRB_pdcp_config->rlc_UM = NULL;

    switch (ue_context_pP->ue_context.e_rab[i].param.qos.qci) {
      /*
       * type: realtime data with medium packer error rate
       * action: swtich to RLC UM
       */
      case 1: // 100ms, 10^-2, p2, GBR
      case 2: // 150ms, 10^-3, p4, GBR
      case 3: // 50ms, 10^-3, p3, GBR
      case 4:  // 300ms, 10^-6, p5
      case 7: // 100ms, 10^-3, p7, GBR
      case 9: // 300ms, 10^-6, p9
      case 65: // 75ms, 10^-2, p0.7, mission critical voice, GBR
      case 66: // 100ms, 10^-2, p2, non-mission critical  voice , GBR
        // RLC
        DRB_rlc_config->present = LTE_RLC_Config_PR_um_Bi_Directional;
        DRB_rlc_config->choice.um_Bi_Directional.ul_UM_RLC.sn_FieldLength = LTE_SN_FieldLength_size10;
        DRB_rlc_config->choice.um_Bi_Directional.dl_UM_RLC.sn_FieldLength = LTE_SN_FieldLength_size10;
        DRB_rlc_config->choice.um_Bi_Directional.dl_UM_RLC.t_Reordering = LTE_T_Reordering_ms35;
        // PDCP
        PDCP_rlc_UM = CALLOC(1, sizeof(*PDCP_rlc_UM));
        DRB_pdcp_config->rlc_UM = PDCP_rlc_UM;
        PDCP_rlc_UM->pdcp_SN_Size = LTE_PDCP_Config__rlc_UM__pdcp_SN_Size_len12bits;
        break;

      /*
       * type: non-realtime data with low packer error rate
       * action: swtich to RLC AM
       */
      case 5:  // 100ms, 10^-6, p1 , IMS signaling
      case 6:  // 300ms, 10^-6, p6
      case 8: // 300ms, 10^-6, p8
      case 69: // 60ms, 10^-6, p0.5, mission critical delay sensitive data, Lowest Priority
      case 70: // 200ms, 10^-6, p5.5, mision critical data
        // RLC
        DRB_rlc_config->present = LTE_RLC_Config_PR_am;
        DRB_rlc_config->choice.am.ul_AM_RLC.t_PollRetransmit = LTE_T_PollRetransmit_ms50;
        DRB_rlc_config->choice.am.ul_AM_RLC.pollPDU = LTE_PollPDU_p16;
        DRB_rlc_config->choice.am.ul_AM_RLC.pollByte = LTE_PollByte_kBinfinity;
        DRB_rlc_config->choice.am.ul_AM_RLC.maxRetxThreshold = LTE_UL_AM_RLC__maxRetxThreshold_t8;
        DRB_rlc_config->choice.am.dl_AM_RLC.t_Reordering = LTE_T_Reordering_ms35;
        DRB_rlc_config->choice.am.dl_AM_RLC.t_StatusProhibit = LTE_T_StatusProhibit_ms25;
        // PDCP
        PDCP_rlc_AM = CALLOC(1, sizeof(*PDCP_rlc_AM));
        DRB_pdcp_config->rlc_AM = PDCP_rlc_AM;
        PDCP_rlc_AM->statusReportRequired = FALSE;
        break;

      default :
        LOG_E(RRC,"not supported qci %d\n", ue_context_pP->ue_context.e_rab[i].param.qos.qci);
        ue_context_pP->ue_context.e_rab[i].status = E_RAB_STATUS_FAILED;
        ue_context_pP->ue_context.e_rab[i].xid = xid;
        e_rab_done++;
        continue;
    }

    DRB_pdcp_config->headerCompression.present = LTE_PDCP_Config__headerCompression_PR_notUsed;
    DRB_lchan_config = CALLOC(1, sizeof(*DRB_lchan_config));
    DRB_config->logicalChannelConfig = DRB_lchan_config;
    DRB_ul_SpecificParameters = CALLOC(1, sizeof(*DRB_ul_SpecificParameters));
    DRB_lchan_config->ul_SpecificParameters = DRB_ul_SpecificParameters;

    if (ue_context_pP->ue_context.e_rab[i].param.qos.qci < 9 )
      DRB_ul_SpecificParameters->priority = qci_to_priority[ue_context_pP->ue_context.e_rab[i].param.qos.qci-1] + 3;
    // ue_context_pP->ue_context.e_rab[i].param.qos.allocation_retention_priority.priority_level;
    else
      DRB_ul_SpecificParameters->priority= 4;

    DRB_ul_SpecificParameters->prioritisedBitRate = LTE_LogicalChannelConfig__ul_SpecificParameters__prioritisedBitRate_kBps8;
    //LogicalChannelConfig__ul_SpecificParameters__prioritisedBitRate_infinity;
    DRB_ul_SpecificParameters->bucketSizeDuration =
      LTE_LogicalChannelConfig__ul_SpecificParameters__bucketSizeDuration_ms50;
    logicalchannelgroup_drb = CALLOC(1, sizeof(long));
    *logicalchannelgroup_drb = 1;//(i+1) % 3;
    DRB_ul_SpecificParameters->logicalChannelGroup = logicalchannelgroup_drb;
    ASN_SEQUENCE_ADD(&DRB_configList->list, DRB_config);
    ASN_SEQUENCE_ADD(&(*DRB_configList2)->list, DRB_config);
    //ue_context_pP->ue_context.DRB_configList2[drb_identity_index] = &(*DRB_configList);
    LOG_I(RRC,"EPS ID %ld, DRB ID %ld (index %d), QCI %d, priority %ld, LCID %ld LCGID %ld \n",
          *DRB_config->eps_BearerIdentity,
          DRB_config->drb_Identity, i,
          ue_context_pP->ue_context.e_rab[i].param.qos.qci,
          DRB_ul_SpecificParameters->priority,
          *(DRB_config->logicalChannelIdentity),
          *DRB_ul_SpecificParameters->logicalChannelGroup
         );
    e_rab_done++;
    ue_context_pP->ue_context.e_rab[i].status = E_RAB_STATUS_DONE;
    ue_context_pP->ue_context.e_rab[i].xid = xid;
    {
      if (ue_context_pP->ue_context.e_rab[i].param.nas_pdu.buffer != NULL) {
        dedicatedInfoNas = CALLOC(1, sizeof(LTE_DedicatedInfoNAS_t));
        memset(dedicatedInfoNas, 0, sizeof(OCTET_STRING_t));
        OCTET_STRING_fromBuf(dedicatedInfoNas,
                             (char *)ue_context_pP->ue_context.e_rab[i].param.nas_pdu.buffer,
                             ue_context_pP->ue_context.e_rab[i].param.nas_pdu.length);
        ASN_SEQUENCE_ADD(&dedicatedInfoNASList->list, dedicatedInfoNas);
        LOG_I(RRC,"add NAS info with size %d (rab id %d)\n",ue_context_pP->ue_context.e_rab[i].param.nas_pdu.length, i);
      } else {
        LOG_W(RRC,"Not received activate dedicated EPS bearer context request\n");
      }

      /* TODO parameters yet to process ... */
      {
        //      ue_context_pP->ue_context.e_rab[i].param.qos;
        //      ue_context_pP->ue_context.e_rab[i].param.sgw_addr;
        //      ue_context_pP->ue_context.e_rab[i].param.gtp_teid;
      }
    }
  }

  /* If list is empty free the list and reset the address */
  if (dedicatedInfoNASList != NULL) {
    if (dedicatedInfoNASList->list.count == 0) {
      free(dedicatedInfoNASList);
      dedicatedInfoNASList = NULL;
      LOG_W(RRC,"dedlicated NAS list is empty, free the list and reset the address\n");
    }
  } else {
    LOG_W(RRC,"dedlicated NAS list is empty\n");
  }

  memset(buffer, 0, RRC_BUF_SIZE);
  size = do_RRCConnectionReconfiguration(ctxt_pP,
                                         buffer,
                                         xid,
                                         (LTE_SRB_ToAddModList_t *)NULL,
                                         (LTE_DRB_ToAddModList_t *)*DRB_configList2,
                                         (LTE_DRB_ToReleaseList_t *)NULL, // DRB2_list,
                                         (struct LTE_SPS_Config *)NULL,   // *sps_Config,
                                         NULL, NULL, NULL, NULL,NULL,
                                         NULL, NULL,  NULL, NULL, NULL, NULL, NULL,
                                         (struct LTE_RRCConnectionReconfiguration_r8_IEs__dedicatedInfoNASList *)dedicatedInfoNASList,
                                         (LTE_SL_CommConfig_r12_t *)NULL,
                                         (LTE_SL_DiscConfig_r12_t *)NULL
#if (LTE_RRC_VERSION >= MAKE_VERSION(10, 0, 0))
                                         , (LTE_SCellToAddMod_r10_t *)NULL
#endif
                                        );
  LOG_DUMPMSG(RRC,DEBUG_RRC,(char *)buffer,size,"[MSG] RRC Connection Reconfiguration\n");

  /* Free all NAS PDUs */
  for (i = 0; i < ue_context_pP->ue_context.nb_of_e_rabs; i++) {
    if (ue_context_pP->ue_context.e_rab[i].param.nas_pdu.buffer != NULL) {
      /* Free the NAS PDU buffer and invalidate it */
      free(ue_context_pP->ue_context.e_rab[i].param.nas_pdu.buffer);
      ue_context_pP->ue_context.e_rab[i].param.nas_pdu.buffer = NULL;
    }
  }

  LOG_I(RRC,
        "[eNB %d] Frame %d, Logical Channel DL-DCCH, Generate LTE_RRCConnectionReconfiguration (bytes %d, UE RNTI %x)\n",
        ctxt_pP->module_id, ctxt_pP->frame, size, ue_context_pP->ue_context.rnti);
  LOG_D(RRC,
        "[FRAME %05d][RRC_eNB][MOD %u][][--- PDCP_DATA_REQ/%d Bytes (rrcConnectionReconfiguration to UE %x MUI %d) --->][PDCP][MOD %u][RB %u]\n",
        ctxt_pP->frame, ctxt_pP->module_id, size, ue_context_pP->ue_context.rnti, rrc_eNB_mui, ctxt_pP->module_id, DCCH);
  MSC_LOG_TX_MESSAGE(
    MSC_RRC_ENB,
    MSC_RRC_UE,
    buffer,
    size,
    MSC_AS_TIME_FMT" dedicated LTE_RRCConnectionReconfiguration UE %x MUI %d size %u",
    MSC_AS_TIME_ARGS(ctxt_pP),
    ue_context_pP->ue_context.rnti,
    rrc_eNB_mui,
    size);
  rrc_data_req(
    ctxt_pP,
    DCCH,
    rrc_eNB_mui++,
    SDU_CONFIRM_NO,
    size,
    buffer,
    PDCP_TRANSMISSION_MODE_CONTROL);
}
int
rrc_eNB_modify_dedicatedRRCConnectionReconfiguration(const protocol_ctxt_t *const ctxt_pP,
    rrc_eNB_ue_context_t          *const ue_context_pP,
    const uint8_t                ho_state
                                                    )
//-----------------------------------------------------------------------------
{
  uint8_t                             buffer[RRC_BUF_SIZE];
  uint16_t                            size;
  int i, j;
  struct LTE_DRB_ToAddMod                *DRB_config                       = NULL;
  struct LTE_RLC_Config                  *DRB_rlc_config                   = NULL;
  struct LTE_PDCP_Config                 *DRB_pdcp_config                  = NULL;
  struct LTE_PDCP_Config__rlc_AM         *PDCP_rlc_AM                      = NULL;
  struct LTE_PDCP_Config__rlc_UM         *PDCP_rlc_UM                      = NULL;
  struct LTE_LogicalChannelConfig        *DRB_lchan_config                 = NULL;
  struct LTE_LogicalChannelConfig__ul_SpecificParameters
    *DRB_ul_SpecificParameters        = NULL;
  LTE_DRB_ToAddModList_t                 *DRB_configList = ue_context_pP->ue_context.DRB_configList;
  LTE_DRB_ToAddModList_t                *DRB_configList2 = NULL;
  struct LTE_RRCConnectionReconfiguration_r8_IEs__dedicatedInfoNASList *dedicatedInfoNASList = NULL;
  LTE_DedicatedInfoNAS_t                 *dedicatedInfoNas                 = NULL;
  /* for no gcc warnings */
  (void)dedicatedInfoNas;
  uint8_t xid = rrc_eNB_get_next_transaction_identifier(ctxt_pP->module_id);   // Transaction_id,
  DRB_configList2 = CALLOC(1, sizeof(*DRB_configList2));
  /* Initialize NAS list */
  dedicatedInfoNASList = CALLOC(1, sizeof(struct LTE_RRCConnectionReconfiguration_r8_IEs__dedicatedInfoNASList));

  for (i = 0; i < ue_context_pP->ue_context.nb_of_modify_e_rabs; i++) {
    // bypass the new and already configured erabs
    if (ue_context_pP->ue_context.modify_e_rab[i].status >= E_RAB_STATUS_DONE) {
      ue_context_pP->ue_context.modify_e_rab[i].xid = xid;
      continue;
    }

    if (ue_context_pP->ue_context.modify_e_rab[i].cause != S1AP_CAUSE_NOTHING) {
      // set xid of failure RAB
      ue_context_pP->ue_context.modify_e_rab[i].xid = xid;
      ue_context_pP->ue_context.modify_e_rab[i].status = E_RAB_STATUS_FAILED;
      continue;
    }

    DRB_config = NULL;

    // search exist DRB_config
    for (j = 0; j < DRB_configList->list.count; j++) {
      if((uint8_t)*(DRB_configList->list.array[j]->eps_BearerIdentity) == ue_context_pP->ue_context.modify_e_rab[i].param.e_rab_id) {
        DRB_config = DRB_configList->list.array[j];
        break;
      }
    }

    if (NULL == DRB_config) {
      ue_context_pP->ue_context.modify_e_rab[i].xid = xid;
      ue_context_pP->ue_context.modify_e_rab[i].status = E_RAB_STATUS_FAILED;
      // TODO use which cause
      ue_context_pP->ue_context.modify_e_rab[i].cause = S1AP_CAUSE_RADIO_NETWORK;
      ue_context_pP->ue_context.modify_e_rab[i].cause_value = 0;//S1ap_CauseRadioNetwork_unspecified;
      ue_context_pP->ue_context.nb_of_failed_e_rabs++;
      continue;
    }

    DRB_rlc_config = DRB_config->rlc_Config;
    DRB_pdcp_config = DRB_config->pdcp_Config;
    *DRB_pdcp_config->discardTimer = LTE_PDCP_Config__discardTimer_infinity;

    switch (ue_context_pP->ue_context.modify_e_rab[i].param.qos.qci) {
      /*
       * type: realtime data with medium packer error rate
       * action: swtich to RLC UM
       */
      case 1: // 100ms, 10^-2, p2, GBR
      case 2: // 150ms, 10^-3, p4, GBR
      case 3: // 50ms, 10^-3, p3, GBR
      case 4:  // 300ms, 10^-6, p5
      case 7: // 100ms, 10^-3, p7, GBR
      case 9: // 300ms, 10^-6, p9
      case 65: // 75ms, 10^-2, p0.7, mission critical voice, GBR
      case 66: // 100ms, 10^-2, p2, non-mission critical  voice , GBR
        // RLC
        DRB_rlc_config->present = LTE_RLC_Config_PR_um_Bi_Directional;
        DRB_rlc_config->choice.um_Bi_Directional.ul_UM_RLC.sn_FieldLength = LTE_SN_FieldLength_size10;
        DRB_rlc_config->choice.um_Bi_Directional.dl_UM_RLC.sn_FieldLength = LTE_SN_FieldLength_size10;
        DRB_rlc_config->choice.um_Bi_Directional.dl_UM_RLC.t_Reordering = LTE_T_Reordering_ms35;

        // PDCP
        if (DRB_pdcp_config->rlc_AM) {
          free(DRB_pdcp_config->rlc_AM);
          DRB_pdcp_config->rlc_AM = NULL;
        }

        if (DRB_pdcp_config->rlc_UM) {
          free(DRB_pdcp_config->rlc_UM);
          DRB_pdcp_config->rlc_UM = NULL;
        }

        PDCP_rlc_UM = CALLOC(1, sizeof(*PDCP_rlc_UM));
        DRB_pdcp_config->rlc_UM = PDCP_rlc_UM;
        PDCP_rlc_UM->pdcp_SN_Size = LTE_PDCP_Config__rlc_UM__pdcp_SN_Size_len12bits;
        break;

      /*
       * type: non-realtime data with low packer error rate
       * action: swtich to RLC AM
       */
      case 5:  // 100ms, 10^-6, p1 , IMS signaling
      case 6:  // 300ms, 10^-6, p6
      case 8: // 300ms, 10^-6, p8
      case 69: // 60ms, 10^-6, p0.5, mission critical delay sensitive data, Lowest Priority
      case 70: // 200ms, 10^-6, p5.5, mision critical data
        // RLC
        DRB_rlc_config->present = LTE_RLC_Config_PR_am;
        DRB_rlc_config->choice.am.ul_AM_RLC.t_PollRetransmit = LTE_T_PollRetransmit_ms50;
        DRB_rlc_config->choice.am.ul_AM_RLC.pollPDU = LTE_PollPDU_p16;
        DRB_rlc_config->choice.am.ul_AM_RLC.pollByte = LTE_PollByte_kBinfinity;
        DRB_rlc_config->choice.am.ul_AM_RLC.maxRetxThreshold = LTE_UL_AM_RLC__maxRetxThreshold_t8;
        DRB_rlc_config->choice.am.dl_AM_RLC.t_Reordering = LTE_T_Reordering_ms35;
        DRB_rlc_config->choice.am.dl_AM_RLC.t_StatusProhibit = LTE_T_StatusProhibit_ms25;

        // PDCP
        if (DRB_pdcp_config->rlc_AM) {
          free(DRB_pdcp_config->rlc_AM);
          DRB_pdcp_config->rlc_AM = NULL;
        }

        if (DRB_pdcp_config->rlc_UM) {
          free(DRB_pdcp_config->rlc_UM);
          DRB_pdcp_config->rlc_UM = NULL;
        }

        PDCP_rlc_AM = CALLOC(1, sizeof(*PDCP_rlc_AM));
        DRB_pdcp_config->rlc_AM = PDCP_rlc_AM;
        PDCP_rlc_AM->statusReportRequired = FALSE;
        break;

      default :
        LOG_E(RRC, "not supported qci %d\n", ue_context_pP->ue_context.modify_e_rab[i].param.qos.qci);
        ue_context_pP->ue_context.modify_e_rab[i].status = E_RAB_STATUS_FAILED;
        ue_context_pP->ue_context.modify_e_rab[i].xid = xid;
        ue_context_pP->ue_context.modify_e_rab[i].cause = S1AP_CAUSE_RADIO_NETWORK;
        ue_context_pP->ue_context.modify_e_rab[i].cause_value = 37;//S1ap_CauseRadioNetwork_not_supported_QCI_value;
        ue_context_pP->ue_context.nb_of_failed_e_rabs++;
        continue;
    }

    DRB_pdcp_config->headerCompression.present = LTE_PDCP_Config__headerCompression_PR_notUsed;
    DRB_lchan_config = DRB_config->logicalChannelConfig;
    DRB_ul_SpecificParameters = DRB_lchan_config->ul_SpecificParameters;

    if (ue_context_pP->ue_context.modify_e_rab[i].param.qos.qci < 9 )
      DRB_ul_SpecificParameters->priority = qci_to_priority[ue_context_pP->ue_context.modify_e_rab[i].param.qos.qci-1] + 3;
    else
      DRB_ul_SpecificParameters->priority= 4;

    DRB_ul_SpecificParameters->prioritisedBitRate = LTE_LogicalChannelConfig__ul_SpecificParameters__prioritisedBitRate_kBps8;
    DRB_ul_SpecificParameters->bucketSizeDuration =
      LTE_LogicalChannelConfig__ul_SpecificParameters__bucketSizeDuration_ms50;
    ASN_SEQUENCE_ADD(&(DRB_configList2)->list, DRB_config);
    LOG_I(RRC, "EPS ID %ld, DRB ID %ld (index %d), QCI %d, priority %ld, LCID %ld LCGID %ld \n",
          *DRB_config->eps_BearerIdentity,
          DRB_config->drb_Identity, i,
          ue_context_pP->ue_context.modify_e_rab[i].param.qos.qci,
          DRB_ul_SpecificParameters->priority,
          *(DRB_config->logicalChannelIdentity),
          *DRB_ul_SpecificParameters->logicalChannelGroup
         );
    //e_rab_done++;
    ue_context_pP->ue_context.modify_e_rab[i].status = E_RAB_STATUS_DONE;
    ue_context_pP->ue_context.modify_e_rab[i].xid = xid;
    {
      if (ue_context_pP->ue_context.modify_e_rab[i].param.nas_pdu.buffer != NULL) {
        dedicatedInfoNas = CALLOC(1, sizeof(LTE_DedicatedInfoNAS_t));
        memset(dedicatedInfoNas, 0, sizeof(OCTET_STRING_t));
        OCTET_STRING_fromBuf(dedicatedInfoNas,
                             (char *)ue_context_pP->ue_context.modify_e_rab[i].param.nas_pdu.buffer,
                             ue_context_pP->ue_context.modify_e_rab[i].param.nas_pdu.length);
        ASN_SEQUENCE_ADD(&dedicatedInfoNASList->list, dedicatedInfoNas);
        LOG_I(RRC, "add NAS info with size %d (rab id %d)\n",ue_context_pP->ue_context.modify_e_rab[i].param.nas_pdu.length, i);
      } else {
        LOG_W(RRC, "Not received activate dedicated EPS bearer context request\n");
      }
    }
  }

  /* If list is empty free the list and reset the address */
  if (dedicatedInfoNASList != NULL) {
    if (dedicatedInfoNASList->list.count == 0) {
      free(dedicatedInfoNASList);
      dedicatedInfoNASList = NULL;
      LOG_W(RRC,"dedlicated NAS list is empty, free the list and reset the address\n");
    }
  } else {
    LOG_W(RRC,"dedlicated NAS list is empty\n");
  }

  memset(buffer, 0, RRC_BUF_SIZE);
  size = do_RRCConnectionReconfiguration(ctxt_pP,
                                         buffer,
                                         xid,
                                         (LTE_SRB_ToAddModList_t *)NULL,
                                         (LTE_DRB_ToAddModList_t *)DRB_configList2,
                                         (LTE_DRB_ToReleaseList_t *)NULL, // DRB2_list,
                                         (struct LTE_SPS_Config *)NULL,   // *sps_Config,
                                         NULL, NULL, NULL, NULL,NULL,
                                         NULL, NULL,  NULL, NULL, NULL, NULL, NULL,
                                         (struct LTE_RRCConnectionReconfiguration_r8_IEs__dedicatedInfoNASList *)dedicatedInfoNASList,
                                         (LTE_SL_CommConfig_r12_t *)NULL,
                                         (LTE_SL_DiscConfig_r12_t *)NULL
#if (LTE_RRC_VERSION >= MAKE_VERSION(10, 0, 0))
                                         , (LTE_SCellToAddMod_r10_t *)NULL
#endif
                                        );
  LOG_DUMPMSG(RRC,DEBUG_RRC,(char *)buffer,size,
              "[MSG] RRC Connection Reconfiguration\n");

  /* Free all NAS PDUs */
  for (i = 0; i < ue_context_pP->ue_context.nb_of_modify_e_rabs; i++) {
    if (ue_context_pP->ue_context.modify_e_rab[i].param.nas_pdu.buffer != NULL) {
      /* Free the NAS PDU buffer and invalidate it */
      free(ue_context_pP->ue_context.modify_e_rab[i].param.nas_pdu.buffer);
      ue_context_pP->ue_context.modify_e_rab[i].param.nas_pdu.buffer = NULL;
    }
  }

  LOG_I(RRC,
        "[eNB %d] Frame %d, Logical Channel DL-DCCH, Generate LTE_RRCConnectionReconfiguration (bytes %d, UE RNTI %x)\n",
        ctxt_pP->module_id, ctxt_pP->frame, size, ue_context_pP->ue_context.rnti);
  LOG_D(RRC,
        "[FRAME %05d][RRC_eNB][MOD %u][][--- PDCP_DATA_REQ/%d Bytes (rrcConnectionReconfiguration to UE %x MUI %d) --->][PDCP][MOD %u][RB %u]\n",
        ctxt_pP->frame, ctxt_pP->module_id, size, ue_context_pP->ue_context.rnti, rrc_eNB_mui, ctxt_pP->module_id, DCCH);
  MSC_LOG_TX_MESSAGE(
    MSC_RRC_ENB,
    MSC_RRC_UE,
    buffer,
    size,
    MSC_AS_TIME_FMT" dedicated LTE_RRCConnectionReconfiguration UE %x MUI %d size %u",
    MSC_AS_TIME_ARGS(ctxt_pP),
    ue_context_pP->ue_context.rnti,
    rrc_eNB_mui,
    size);
  rrc_data_req(
    ctxt_pP,
    DCCH,
    rrc_eNB_mui++,
    SDU_CONFIRM_NO,
    size,
    buffer,
    PDCP_TRANSMISSION_MODE_CONTROL);
  return 0;
}

//-----------------------------------------------------------------------------
void
rrc_eNB_generate_dedicatedRRCConnectionReconfiguration_release(  const protocol_ctxt_t   *const ctxt_pP,
    rrc_eNB_ue_context_t    *const ue_context_pP,
    uint8_t                  xid,
    uint32_t                 nas_length,
    uint8_t                 *nas_buffer)
//-----------------------------------------------------------------------------
{
  uint8_t                             buffer[RRC_BUF_SIZE];
  int                                 i;
  uint16_t                            size  = 0;
  LTE_DRB_ToReleaseList_t                **DRB_Release_configList2=NULL;
  LTE_DRB_Identity_t *DRB_release;
  struct LTE_RRCConnectionReconfiguration_r8_IEs__dedicatedInfoNASList *dedicatedInfoNASList = NULL;
  DRB_Release_configList2=&ue_context_pP->ue_context.DRB_Release_configList2[xid];

  if (*DRB_Release_configList2) {
    free(*DRB_Release_configList2);
  }

  *DRB_Release_configList2 = CALLOC(1, sizeof(**DRB_Release_configList2));

  for(i = 0; i < NB_RB_MAX; i++) {
    if((ue_context_pP->ue_context.e_rab[i].status == E_RAB_STATUS_TORELEASE) && ue_context_pP->ue_context.e_rab[i].xid == xid) {
      DRB_release = CALLOC(1, sizeof(LTE_DRB_Identity_t));
      *DRB_release = i+1;
      ASN_SEQUENCE_ADD(&(*DRB_Release_configList2)->list, DRB_release);
      //free(DRB_release);
    }
  }

  /* If list is empty free the list and reset the address */
  if (nas_length > 0) {
    LTE_DedicatedInfoNAS_t                 *dedicatedInfoNas                 = NULL;
    dedicatedInfoNASList = CALLOC(1, sizeof(struct LTE_RRCConnectionReconfiguration_r8_IEs__dedicatedInfoNASList));
    dedicatedInfoNas = CALLOC(1, sizeof(LTE_DedicatedInfoNAS_t));
    memset(dedicatedInfoNas, 0, sizeof(OCTET_STRING_t));
    OCTET_STRING_fromBuf(dedicatedInfoNas,
                         (char *)nas_buffer,
                         nas_length);
    ASN_SEQUENCE_ADD(&dedicatedInfoNASList->list, dedicatedInfoNas);
    LOG_I(RRC,"add NAS info with size %d\n",nas_length);
  } else {
    LOG_W(RRC,"dedlicated NAS list is empty\n");
  }

  memset(buffer, 0, RRC_BUF_SIZE);
  size = do_RRCConnectionReconfiguration(ctxt_pP,
                                         buffer,
                                         xid,
                                         NULL,
                                         NULL,
                                         (LTE_DRB_ToReleaseList_t *)*DRB_Release_configList2,
                                         NULL,
                                         NULL,
                                         NULL,
                                         NULL,
                                         NULL,
                                         NULL,
                                         NULL,
                                         NULL,
                                         NULL,
                                         NULL,
                                         NULL,
                                         NULL,
                                         NULL,
                                         (struct LTE_RRCConnectionReconfiguration_r8_IEs__dedicatedInfoNASList *)dedicatedInfoNASList,
                                         (LTE_SL_CommConfig_r12_t *)NULL,
                                         (LTE_SL_DiscConfig_r12_t *)NULL
#if (LTE_RRC_VERSION >= MAKE_VERSION(10, 0, 0))
                                         , (LTE_SCellToAddMod_r10_t *)NULL
#endif
                                        );
  ue_context_pP->ue_context.e_rab_release_command_flag = 1;
  LOG_DUMPMSG(RRC,DEBUG_RRC,(char *)buffer,size,
              "[MSG] RRC Connection Reconfiguration\n");

  /* Free all NAS PDUs */
  if (nas_length > 0) {
    /* Free the NAS PDU buffer and invalidate it */
    free(nas_buffer);
  }

  LOG_I(RRC,
        "[eNB %d] Frame %d, Logical Channel DL-DCCH, Generate LTE_RRCConnectionReconfiguration (bytes %d, UE RNTI %x)\n",
        ctxt_pP->module_id, ctxt_pP->frame, size, ue_context_pP->ue_context.rnti);
  LOG_D(RRC,
        "[FRAME %05d][RRC_eNB][MOD %u][][--- PDCP_DATA_REQ/%d Bytes (rrcConnectionReconfiguration to UE %x MUI %d) --->][PDCP][MOD %u][RB %u]\n",
        ctxt_pP->frame, ctxt_pP->module_id, size, ue_context_pP->ue_context.rnti, rrc_eNB_mui, ctxt_pP->module_id, DCCH);
  MSC_LOG_TX_MESSAGE(
    MSC_RRC_ENB,
    MSC_RRC_UE,
    buffer,
    size,
    MSC_AS_TIME_FMT" dedicated LTE_RRCConnectionReconfiguration UE %x MUI %d size %u",
    MSC_AS_TIME_ARGS(ctxt_pP),
    ue_context_pP->ue_context.rnti,
    rrc_eNB_mui,
    size);
  rrc_data_req(
    ctxt_pP,
    DCCH,
    rrc_eNB_mui++,
    SDU_CONFIRM_NO,
    size,
    buffer,
    PDCP_TRANSMISSION_MODE_CONTROL);
}
//-----------------------------------------------------------------------------
void
rrc_eNB_generate_defaultRRCConnectionReconfiguration(const protocol_ctxt_t *const ctxt_pP,
    rrc_eNB_ue_context_t          *const ue_context_pP,
    const uint8_t                ho_state
                                                    )
//-----------------------------------------------------------------------------
{
  uint8_t                             buffer[RRC_BUF_SIZE];
  uint16_t                            size;
  int                                 i;
  // configure SRB1/SRB2, PhysicalConfigDedicated, LTE_MAC_MainConfig for UE
  eNB_RRC_INST                       *rrc_inst = RC.rrc[ctxt_pP->module_id];
  struct LTE_PhysicalConfigDedicated    **physicalConfigDedicated = &ue_context_pP->ue_context.physicalConfigDedicated;
  struct LTE_SRB_ToAddMod                *SRB2_config                      = NULL;
  struct LTE_SRB_ToAddMod__rlc_Config    *SRB2_rlc_config                  = NULL;
  struct LTE_SRB_ToAddMod__logicalChannelConfig *SRB2_lchan_config         = NULL;
  struct LTE_LogicalChannelConfig__ul_SpecificParameters
    *SRB2_ul_SpecificParameters       = NULL;
  LTE_SRB_ToAddModList_t                 *SRB_configList = ue_context_pP->ue_context.SRB_configList;
  LTE_SRB_ToAddModList_t                 **SRB_configList2                  = NULL;
  struct LTE_DRB_ToAddMod                *DRB_config                       = NULL;
  struct LTE_RLC_Config                  *DRB_rlc_config                   = NULL;
  struct LTE_PDCP_Config                 *DRB_pdcp_config                  = NULL;
  struct LTE_PDCP_Config__rlc_AM         *PDCP_rlc_AM                      = NULL;
  struct LTE_PDCP_Config__rlc_UM         *PDCP_rlc_UM                      = NULL;
  struct LTE_LogicalChannelConfig        *DRB_lchan_config                 = NULL;
  struct LTE_LogicalChannelConfig__ul_SpecificParameters
    *DRB_ul_SpecificParameters        = NULL;
  LTE_DRB_ToAddModList_t                **DRB_configList = &ue_context_pP->ue_context.DRB_configList;
  LTE_DRB_ToAddModList_t                **DRB_configList2 = NULL;
  LTE_MAC_MainConfig_t                   *mac_MainConfig                   = NULL;
  LTE_MeasObjectToAddModList_t           *MeasObj_list                     = NULL;
  LTE_MeasObjectToAddMod_t               *MeasObj                          = NULL;
  LTE_ReportConfigToAddModList_t         *ReportConfig_list                = NULL;
  LTE_ReportConfigToAddMod_t             *ReportConfig_per, *ReportConfig_A1,
                                         *ReportConfig_A2, *ReportConfig_A3, *ReportConfig_A4, *ReportConfig_A5;
  LTE_MeasIdToAddModList_t               *MeasId_list                      = NULL;
  LTE_MeasIdToAddMod_t                   *MeasId0, *MeasId1, *MeasId2, *MeasId3, *MeasId4, *MeasId5;
#if (LTE_RRC_VERSION >= MAKE_VERSION(9, 0, 0))
  long                               *sr_ProhibitTimer_r9              = NULL;
  //     uint8_t sCellIndexToAdd = rrc_find_free_SCell_index(enb_mod_idP, ue_mod_idP, 1);
  //uint8_t                            sCellIndexToAdd = 0;
#endif
  long                               *logicalchannelgroup, *logicalchannelgroup_drb;
  long                               *maxHARQ_Tx, *periodicBSR_Timer;
  LTE_RSRP_Range_t                       *rsrp                             = NULL;
  struct LTE_MeasConfig__speedStatePars  *Sparams                          = NULL;
  LTE_QuantityConfig_t                   *quantityConfig                   = NULL;
  //LTE_CellsToAddMod_t                    *CellToAdd                        = NULL;
  //LTE_CellsToAddModList_t                *CellsToAddModList                = NULL;
  struct LTE_RRCConnectionReconfiguration_r8_IEs__dedicatedInfoNASList *dedicatedInfoNASList = NULL;
  LTE_DedicatedInfoNAS_t                 *dedicatedInfoNas                 = NULL;
  /* for no gcc warnings */
  (void)dedicatedInfoNas;
  LTE_C_RNTI_t                           *cba_RNTI                         = NULL;
  uint8_t xid = rrc_eNB_get_next_transaction_identifier(ctxt_pP->module_id);   //Transaction_id,
#ifdef CBA
  //struct PUSCH_CBAConfigDedicated_vlola  *pusch_CBAConfigDedicated_vlola;
  uint8_t                            *cba_RNTI_buf;
  cba_RNTI = CALLOC(1, sizeof(LTE_C_RNTI_t));
  cba_RNTI_buf = CALLOC(1, 2 * sizeof(uint8_t));
  cba_RNTI->buf = cba_RNTI_buf;
  cba_RNTI->size = 2;
  cba_RNTI->bits_unused = 0;

  // associate UEs to the CBa groups as a function of their UE id
  if (rrc_inst->num_active_cba_groups) {
    cba_RNTI->buf[0] = rrc_inst->cba_rnti[ue_mod_idP % rrc_inst->num_active_cba_groups] & 0xff;
    cba_RNTI->buf[1] = 0xff;
    LOG_D(RRC,
          "[eNB %d] Frame %d: cba_RNTI = %x in group %d is attribued to UE %d\n",
          enb_mod_idP, frameP,
          rrc_inst->cba_rnti[ue_mod_idP % rrc_inst->num_active_cba_groups],
          ue_mod_idP % rrc_inst->num_active_cba_groups, ue_mod_idP);
  } else {
    cba_RNTI->buf[0] = 0x0;
    cba_RNTI->buf[1] = 0x0;
    LOG_D(RRC, "[eNB %d] Frame %d: no cba_RNTI is configured for UE %d\n", enb_mod_idP, frameP, ue_mod_idP);
  }

#endif
  T(T_ENB_RRC_CONNECTION_RECONFIGURATION, T_INT(ctxt_pP->module_id), T_INT(ctxt_pP->frame),
    T_INT(ctxt_pP->subframe), T_INT(ctxt_pP->rnti));
  // Configure SRB2
  /// SRB2
  SRB_configList2=&ue_context_pP->ue_context.SRB_configList2[xid];

  if (*SRB_configList2) {
    free(*SRB_configList2);
  }

  *SRB_configList2 = CALLOC(1, sizeof(**SRB_configList2));
  memset(*SRB_configList2, 0, sizeof(**SRB_configList2));
  SRB2_config = CALLOC(1, sizeof(*SRB2_config));
  SRB2_config->srb_Identity = 2;
  SRB2_rlc_config = CALLOC(1, sizeof(*SRB2_rlc_config));
  SRB2_config->rlc_Config = SRB2_rlc_config;
  SRB2_rlc_config->present = LTE_SRB_ToAddMod__rlc_Config_PR_explicitValue;
  SRB2_rlc_config->choice.explicitValue.present = LTE_RLC_Config_PR_am;
  SRB2_rlc_config->choice.explicitValue.choice.am.ul_AM_RLC.t_PollRetransmit = LTE_T_PollRetransmit_ms15;
  SRB2_rlc_config->choice.explicitValue.choice.am.ul_AM_RLC.pollPDU = LTE_PollPDU_p8;
  SRB2_rlc_config->choice.explicitValue.choice.am.ul_AM_RLC.pollByte = LTE_PollByte_kB1000;
  SRB2_rlc_config->choice.explicitValue.choice.am.ul_AM_RLC.maxRetxThreshold = LTE_UL_AM_RLC__maxRetxThreshold_t32;
  SRB2_rlc_config->choice.explicitValue.choice.am.dl_AM_RLC.t_Reordering = LTE_T_Reordering_ms35;
  SRB2_rlc_config->choice.explicitValue.choice.am.dl_AM_RLC.t_StatusProhibit = LTE_T_StatusProhibit_ms10;
  SRB2_lchan_config = CALLOC(1, sizeof(*SRB2_lchan_config));
  SRB2_config->logicalChannelConfig = SRB2_lchan_config;
  SRB2_lchan_config->present = LTE_SRB_ToAddMod__logicalChannelConfig_PR_explicitValue;
  SRB2_ul_SpecificParameters = CALLOC(1, sizeof(*SRB2_ul_SpecificParameters));
  SRB2_ul_SpecificParameters->priority = 3; // let some priority for SRB1 and dedicated DRBs
  SRB2_ul_SpecificParameters->prioritisedBitRate =
    LTE_LogicalChannelConfig__ul_SpecificParameters__prioritisedBitRate_infinity;
  SRB2_ul_SpecificParameters->bucketSizeDuration =
    LTE_LogicalChannelConfig__ul_SpecificParameters__bucketSizeDuration_ms50;
  // LCG for CCCH and DCCH is 0 as defined in 36331
  logicalchannelgroup = CALLOC(1, sizeof(long));
  *logicalchannelgroup = 0;
  SRB2_ul_SpecificParameters->logicalChannelGroup = logicalchannelgroup;
  SRB2_lchan_config->choice.explicitValue.ul_SpecificParameters = SRB2_ul_SpecificParameters;
  // this list has the configuration for SRB1 and SRB2
  ASN_SEQUENCE_ADD(&SRB_configList->list, SRB2_config);
  // this list has only the configuration for SRB2
  ASN_SEQUENCE_ADD(&(*SRB_configList2)->list, SRB2_config);

  // Configure DRB
  //*DRB_configList = CALLOC(1, sizeof(*DRB_configList));
  // list for all the configured DRB
  if (*DRB_configList) {
    free(*DRB_configList);
  }

  *DRB_configList = CALLOC(1, sizeof(**DRB_configList));
  memset(*DRB_configList, 0, sizeof(**DRB_configList));
  // list for the configured DRB for a this xid
  DRB_configList2=&ue_context_pP->ue_context.DRB_configList2[xid];

  if (*DRB_configList2) {
    free(*DRB_configList2);
  }

  *DRB_configList2 = CALLOC(1, sizeof(**DRB_configList2));
  memset(*DRB_configList2, 0, sizeof(**DRB_configList2));
  /// DRB
  DRB_config = CALLOC(1, sizeof(*DRB_config));
  DRB_config->eps_BearerIdentity = CALLOC(1, sizeof(long));
  *(DRB_config->eps_BearerIdentity) = 5L; // LW set to first value, allowed value 5..15, value : x+4
  // DRB_config->drb_Identity = (LTE_DRB_Identity_t) 1; //allowed values 1..32
  // NN: this is the 1st DRB for this ue, so set it to 1
  DRB_config->drb_Identity = (LTE_DRB_Identity_t) 1;  // (ue_mod_idP+1); //allowed values 1..32, value: x
  DRB_config->logicalChannelIdentity = CALLOC(1, sizeof(long));
  *(DRB_config->logicalChannelIdentity) = (long)3; // value : x+2
  DRB_rlc_config = CALLOC(1, sizeof(*DRB_rlc_config));
  DRB_config->rlc_Config = DRB_rlc_config;
#ifdef RRC_DEFAULT_RAB_IS_AM
  DRB_rlc_config->present = LTE_RLC_Config_PR_am;
  DRB_rlc_config->choice.am.ul_AM_RLC.t_PollRetransmit = LTE_T_PollRetransmit_ms50;
  DRB_rlc_config->choice.am.ul_AM_RLC.pollPDU = LTE_PollPDU_p16;
  DRB_rlc_config->choice.am.ul_AM_RLC.pollByte = LTE_PollByte_kBinfinity;
  DRB_rlc_config->choice.am.ul_AM_RLC.maxRetxThreshold = LTE_UL_AM_RLC__maxRetxThreshold_t8;
  DRB_rlc_config->choice.am.dl_AM_RLC.t_Reordering = LTE_T_Reordering_ms35;
  DRB_rlc_config->choice.am.dl_AM_RLC.t_StatusProhibit = LTE_T_StatusProhibit_ms25;
#else
  DRB_rlc_config->present = LTE_RLC_Config_PR_um_Bi_Directional;
  DRB_rlc_config->choice.um_Bi_Directional.ul_UM_RLC.sn_FieldLength = LTE_SN_FieldLength_size10;
  DRB_rlc_config->choice.um_Bi_Directional.dl_UM_RLC.sn_FieldLength = LTE_SN_FieldLength_size10;
#ifdef CBA
  DRB_rlc_config->choice.um_Bi_Directional.dl_UM_RLC.t_Reordering   = LTE_T_Reordering_ms5;//T_Reordering_ms25;
#else
  DRB_rlc_config->choice.um_Bi_Directional.dl_UM_RLC.t_Reordering = LTE_T_Reordering_ms35;
#endif
#endif
  DRB_pdcp_config = CALLOC(1, sizeof(*DRB_pdcp_config));
  DRB_config->pdcp_Config = DRB_pdcp_config;
  DRB_pdcp_config->discardTimer = CALLOC(1, sizeof(long));
  *DRB_pdcp_config->discardTimer = LTE_PDCP_Config__discardTimer_infinity;
  DRB_pdcp_config->rlc_AM = NULL;
  DRB_pdcp_config->rlc_UM = NULL;
  /* avoid gcc warnings */
  (void)PDCP_rlc_AM;
  (void)PDCP_rlc_UM;
#ifdef RRC_DEFAULT_RAB_IS_AM // EXMIMO_IOT
  PDCP_rlc_AM = CALLOC(1, sizeof(*PDCP_rlc_AM));
  DRB_pdcp_config->rlc_AM = PDCP_rlc_AM;
  PDCP_rlc_AM->statusReportRequired = FALSE;
#else
  PDCP_rlc_UM = CALLOC(1, sizeof(*PDCP_rlc_UM));
  DRB_pdcp_config->rlc_UM = PDCP_rlc_UM;
  PDCP_rlc_UM->pdcp_SN_Size = LTE_PDCP_Config__rlc_UM__pdcp_SN_Size_len12bits;
#endif
  DRB_pdcp_config->headerCompression.present = LTE_PDCP_Config__headerCompression_PR_notUsed;
  DRB_lchan_config = CALLOC(1, sizeof(*DRB_lchan_config));
  DRB_config->logicalChannelConfig = DRB_lchan_config;
  DRB_ul_SpecificParameters = CALLOC(1, sizeof(*DRB_ul_SpecificParameters));
  DRB_lchan_config->ul_SpecificParameters = DRB_ul_SpecificParameters;
  DRB_ul_SpecificParameters->priority = 12;    // lower priority than srb1, srb2 and other dedicated bearer
  DRB_ul_SpecificParameters->prioritisedBitRate =LTE_LogicalChannelConfig__ul_SpecificParameters__prioritisedBitRate_kBps8 ;
  //LogicalChannelConfig__ul_SpecificParameters__prioritisedBitRate_infinity;
  DRB_ul_SpecificParameters->bucketSizeDuration =
    LTE_LogicalChannelConfig__ul_SpecificParameters__bucketSizeDuration_ms50;
  // LCG for DTCH can take the value from 1 to 3 as defined in 36331: normally controlled by upper layers (like RRM)
  logicalchannelgroup_drb = CALLOC(1, sizeof(long));
  *logicalchannelgroup_drb = 1;
  DRB_ul_SpecificParameters->logicalChannelGroup = logicalchannelgroup_drb;
  ASN_SEQUENCE_ADD(&(*DRB_configList)->list, DRB_config);
  ASN_SEQUENCE_ADD(&(*DRB_configList2)->list, DRB_config);
  //ue_context_pP->ue_context.DRB_configList2[0] = &(*DRB_configList);
  mac_MainConfig = CALLOC(1, sizeof(*mac_MainConfig));
  ue_context_pP->ue_context.mac_MainConfig = mac_MainConfig;
  mac_MainConfig->ul_SCH_Config = CALLOC(1, sizeof(*mac_MainConfig->ul_SCH_Config));
  maxHARQ_Tx = CALLOC(1, sizeof(long));
  *maxHARQ_Tx = LTE_MAC_MainConfig__ul_SCH_Config__maxHARQ_Tx_n5;
  mac_MainConfig->ul_SCH_Config->maxHARQ_Tx = maxHARQ_Tx;
  periodicBSR_Timer = CALLOC(1, sizeof(long));
  *periodicBSR_Timer = LTE_PeriodicBSR_Timer_r12_sf64;
  mac_MainConfig->ul_SCH_Config->periodicBSR_Timer = periodicBSR_Timer;
  mac_MainConfig->ul_SCH_Config->retxBSR_Timer = LTE_RetxBSR_Timer_r12_sf320;
  mac_MainConfig->ul_SCH_Config->ttiBundling = 0; // FALSE
  mac_MainConfig->timeAlignmentTimerDedicated = LTE_TimeAlignmentTimer_infinity;
  mac_MainConfig->drx_Config = NULL;
  mac_MainConfig->phr_Config = CALLOC(1, sizeof(*mac_MainConfig->phr_Config));
  mac_MainConfig->phr_Config->present = LTE_MAC_MainConfig__phr_Config_PR_setup;
  mac_MainConfig->phr_Config->choice.setup.periodicPHR_Timer = LTE_MAC_MainConfig__phr_Config__setup__periodicPHR_Timer_sf20; // sf20 = 20 subframes
  mac_MainConfig->phr_Config->choice.setup.prohibitPHR_Timer = LTE_MAC_MainConfig__phr_Config__setup__prohibitPHR_Timer_sf20; // sf20 = 20 subframes
  mac_MainConfig->phr_Config->choice.setup.dl_PathlossChange = LTE_MAC_MainConfig__phr_Config__setup__dl_PathlossChange_dB1;  // Value dB1 =1 dB, dB3 = 3 dB
#if (LTE_RRC_VERSION >= MAKE_VERSION(9, 0, 0))
  sr_ProhibitTimer_r9 = CALLOC(1, sizeof(long));
  *sr_ProhibitTimer_r9 = 0;   // SR tx on PUCCH, Value in number of SR period(s). Value 0 = no timer for SR, Value 2= 2*SR
  mac_MainConfig->ext1 = CALLOC(1, sizeof(struct LTE_MAC_MainConfig__ext1));
  mac_MainConfig->ext1->sr_ProhibitTimer_r9 = sr_ProhibitTimer_r9;
  //sps_RA_ConfigList_rlola = NULL;
#endif

  //change the transmission mode for the primary component carrier
  //TODO: add codebook subset restriction here
  //TODO: change TM for secondary CC in SCelltoaddmodlist
  if (*physicalConfigDedicated) {
    if ((*physicalConfigDedicated)->antennaInfo) {
      (*physicalConfigDedicated)->antennaInfo->choice.explicitValue.transmissionMode = rrc_inst->configuration.radioresourceconfig[0].ue_TransmissionMode;
      LOG_D(RRC,"Setting transmission mode to %ld+1\n",rrc_inst->configuration.radioresourceconfig[0].ue_TransmissionMode);

      if (rrc_inst->configuration.radioresourceconfig[0].ue_TransmissionMode==LTE_AntennaInfoDedicated__transmissionMode_tm3) {
        (*physicalConfigDedicated)->antennaInfo->choice.explicitValue.codebookSubsetRestriction=
          CALLOC(1,sizeof(LTE_AntennaInfoDedicated__codebookSubsetRestriction_PR));
        (*physicalConfigDedicated)->antennaInfo->choice.explicitValue.codebookSubsetRestriction->present =
          LTE_AntennaInfoDedicated__codebookSubsetRestriction_PR_n2TxAntenna_tm3;
        (*physicalConfigDedicated)->antennaInfo->choice.explicitValue.codebookSubsetRestriction->choice.n2TxAntenna_tm3.buf= MALLOC(1);
        (*physicalConfigDedicated)->antennaInfo->choice.explicitValue.codebookSubsetRestriction->choice.n2TxAntenna_tm3.buf[0] = 0xc0;
        (*physicalConfigDedicated)->antennaInfo->choice.explicitValue.codebookSubsetRestriction->choice.n2TxAntenna_tm3.size=1;
        (*physicalConfigDedicated)->antennaInfo->choice.explicitValue.codebookSubsetRestriction->choice.n2TxAntenna_tm3.bits_unused=6;
      } else if (rrc_inst->configuration.radioresourceconfig[0].ue_TransmissionMode==LTE_AntennaInfoDedicated__transmissionMode_tm4) {
        (*physicalConfigDedicated)->antennaInfo->choice.explicitValue.codebookSubsetRestriction=
          CALLOC(1,sizeof(LTE_AntennaInfoDedicated__codebookSubsetRestriction_PR));
        (*physicalConfigDedicated)->antennaInfo->choice.explicitValue.codebookSubsetRestriction->present =
          LTE_AntennaInfoDedicated__codebookSubsetRestriction_PR_n2TxAntenna_tm4;
        (*physicalConfigDedicated)->antennaInfo->choice.explicitValue.codebookSubsetRestriction->choice.n2TxAntenna_tm4.buf= MALLOC(1);
        (*physicalConfigDedicated)->antennaInfo->choice.explicitValue.codebookSubsetRestriction->choice.n2TxAntenna_tm4.buf[0] = 0xfc;
        (*physicalConfigDedicated)->antennaInfo->choice.explicitValue.codebookSubsetRestriction->choice.n2TxAntenna_tm4.size=1;
        (*physicalConfigDedicated)->antennaInfo->choice.explicitValue.codebookSubsetRestriction->choice.n2TxAntenna_tm4.bits_unused=2;
      } else if (rrc_inst->configuration.radioresourceconfig[0].ue_TransmissionMode==LTE_AntennaInfoDedicated__transmissionMode_tm5) {
        (*physicalConfigDedicated)->antennaInfo->choice.explicitValue.codebookSubsetRestriction=
          CALLOC(1,sizeof(LTE_AntennaInfoDedicated__codebookSubsetRestriction_PR));
        (*physicalConfigDedicated)->antennaInfo->choice.explicitValue.codebookSubsetRestriction->present =
          LTE_AntennaInfoDedicated__codebookSubsetRestriction_PR_n2TxAntenna_tm5;
        (*physicalConfigDedicated)->antennaInfo->choice.explicitValue.codebookSubsetRestriction->choice.n2TxAntenna_tm5.buf= MALLOC(1);
        (*physicalConfigDedicated)->antennaInfo->choice.explicitValue.codebookSubsetRestriction->choice.n2TxAntenna_tm5.buf[0] = 0xf0;
        (*physicalConfigDedicated)->antennaInfo->choice.explicitValue.codebookSubsetRestriction->choice.n2TxAntenna_tm5.size=1;
        (*physicalConfigDedicated)->antennaInfo->choice.explicitValue.codebookSubsetRestriction->choice.n2TxAntenna_tm5.bits_unused=4;
      } else if (rrc_inst->configuration.radioresourceconfig[0].ue_TransmissionMode==LTE_AntennaInfoDedicated__transmissionMode_tm6) {
        (*physicalConfigDedicated)->antennaInfo->choice.explicitValue.codebookSubsetRestriction=
          CALLOC(1,sizeof(LTE_AntennaInfoDedicated__codebookSubsetRestriction_PR));
        (*physicalConfigDedicated)->antennaInfo->choice.explicitValue.codebookSubsetRestriction->present =
          LTE_AntennaInfoDedicated__codebookSubsetRestriction_PR_n2TxAntenna_tm6;
        (*physicalConfigDedicated)->antennaInfo->choice.explicitValue.codebookSubsetRestriction->choice.n2TxAntenna_tm6.buf= MALLOC(1);
        (*physicalConfigDedicated)->antennaInfo->choice.explicitValue.codebookSubsetRestriction->choice.n2TxAntenna_tm6.buf[0] = 0xf0;
        (*physicalConfigDedicated)->antennaInfo->choice.explicitValue.codebookSubsetRestriction->choice.n2TxAntenna_tm6.size=1;
        (*physicalConfigDedicated)->antennaInfo->choice.explicitValue.codebookSubsetRestriction->choice.n2TxAntenna_tm6.bits_unused=4;
      }
    } else {
      LOG_E(RRC,"antenna_info not present in physical_config_dedicated. Not reconfiguring!\n");
    }

    if ((*physicalConfigDedicated)->cqi_ReportConfig) {
      if ((rrc_inst->configuration.radioresourceconfig[0].ue_TransmissionMode==LTE_AntennaInfoDedicated__transmissionMode_tm4) ||
          (rrc_inst->configuration.radioresourceconfig[0].ue_TransmissionMode==LTE_AntennaInfoDedicated__transmissionMode_tm5) ||
          (rrc_inst->configuration.radioresourceconfig[0].ue_TransmissionMode==LTE_AntennaInfoDedicated__transmissionMode_tm6)) {
        //feedback mode needs to be set as well
        //TODO: I think this is taken into account in the PHY automatically based on the transmission mode variable
        printf("setting cqi reporting mode to rm31\n");
#if (LTE_RRC_VERSION >= MAKE_VERSION(10, 0, 0))
        *((*physicalConfigDedicated)->cqi_ReportConfig->cqi_ReportModeAperiodic)=LTE_CQI_ReportModeAperiodic_rm31;
#else
        *((*physicalConfigDedicated)->cqi_ReportConfig->cqi_ReportModeAperiodic)=LTE_CQI_ReportConfig__cqi_ReportModeAperiodic_rm31; // HLC CQI, no PMI
#endif
      }
    } else {
      LOG_E(RRC,"cqi_ReportConfig not present in physical_config_dedicated. Not reconfiguring!\n");
    }
  } else {
    LOG_E(RRC,"physical_config_dedicated not present in LTE_RRCConnectionReconfiguration. Not reconfiguring!\n");
  }

  // Measurement ID list
  MeasId_list = CALLOC(1, sizeof(*MeasId_list));
  memset((void *)MeasId_list, 0, sizeof(*MeasId_list));
  MeasId0 = CALLOC(1, sizeof(*MeasId0));
  MeasId0->measId = 1;
  MeasId0->measObjectId = 1;
  MeasId0->reportConfigId = 1;
  ASN_SEQUENCE_ADD(&MeasId_list->list, MeasId0);
  MeasId1 = CALLOC(1, sizeof(*MeasId1));
  MeasId1->measId = 2;
  MeasId1->measObjectId = 1;
  MeasId1->reportConfigId = 2;
  ASN_SEQUENCE_ADD(&MeasId_list->list, MeasId1);
  MeasId2 = CALLOC(1, sizeof(*MeasId2));
  MeasId2->measId = 3;
  MeasId2->measObjectId = 1;
  MeasId2->reportConfigId = 3;
  ASN_SEQUENCE_ADD(&MeasId_list->list, MeasId2);
  MeasId3 = CALLOC(1, sizeof(*MeasId3));
  MeasId3->measId = 4;
  MeasId3->measObjectId = 1;
  MeasId3->reportConfigId = 4;
  ASN_SEQUENCE_ADD(&MeasId_list->list, MeasId3);
  MeasId4 = CALLOC(1, sizeof(*MeasId4));
  MeasId4->measId = 5;
  MeasId4->measObjectId = 1;
  MeasId4->reportConfigId = 5;
  ASN_SEQUENCE_ADD(&MeasId_list->list, MeasId4);
  MeasId5 = CALLOC(1, sizeof(*MeasId5));
  MeasId5->measId = 6;
  MeasId5->measObjectId = 1;
  MeasId5->reportConfigId = 6;
  ASN_SEQUENCE_ADD(&MeasId_list->list, MeasId5);
  //  LTE_RRCConnectionReconfiguration->criticalExtensions.choice.c1.choice.rrcConnectionReconfiguration_r8.measConfig->measIdToAddModList = MeasId_list;
  // Add one EUTRA Measurement Object
  MeasObj_list = CALLOC(1, sizeof(*MeasObj_list));
  memset((void *)MeasObj_list, 0, sizeof(*MeasObj_list));
  // Configure MeasObject
  MeasObj = CALLOC(1, sizeof(*MeasObj));
  memset((void *)MeasObj, 0, sizeof(*MeasObj));
  MeasObj->measObjectId = 1;
  MeasObj->measObject.present = LTE_MeasObjectToAddMod__measObject_PR_measObjectEUTRA;
  MeasObj->measObject.choice.measObjectEUTRA.carrierFreq = (LTE_ARFCN_ValueEUTRA_t)to_earfcn_DL(RC.rrc[ctxt_pP->module_id]->carrier[0].eutra_band, RC.rrc[ctxt_pP->module_id]->carrier[0].dl_CarrierFreq,
      RC.rrc[ctxt_pP->module_id]->carrier[0].N_RB_DL);
  MeasObj->measObject.choice.measObjectEUTRA.allowedMeasBandwidth = LTE_AllowedMeasBandwidth_mbw25;
  MeasObj->measObject.choice.measObjectEUTRA.presenceAntennaPort1 = 1;
  MeasObj->measObject.choice.measObjectEUTRA.neighCellConfig.buf = CALLOC(1, sizeof(uint8_t));
  MeasObj->measObject.choice.measObjectEUTRA.neighCellConfig.buf[0] = 0;
  MeasObj->measObject.choice.measObjectEUTRA.neighCellConfig.size = 1;
  MeasObj->measObject.choice.measObjectEUTRA.neighCellConfig.bits_unused = 6;
  MeasObj->measObject.choice.measObjectEUTRA.offsetFreq = NULL;   // Default is 15 or 0dB
  //  MeasObj->measObject.choice.measObjectEUTRA.cellsToAddModList =
  //    (LTE_CellsToAddModList_t *) CALLOC(1, sizeof(*CellsToAddModList));
  //  CellsToAddModList = MeasObj->measObject.choice.measObjectEUTRA.cellsToAddModList;
  //
  //  // Add adjacent cell lists (6 per eNB)
  //  for (i = 0; i < 6; i++) {
  //    CellToAdd = (LTE_CellsToAddMod_t *) CALLOC(1, sizeof(*CellToAdd));
  //    CellToAdd->cellIndex = i + 1;
  //    CellToAdd->physCellId = get_adjacent_cell_id(ctxt_pP->module_id, i);
  //    CellToAdd->cellIndividualOffset = LTE_Q_OffsetRange_dB0;
  //    ASN_SEQUENCE_ADD(&CellsToAddModList->list, CellToAdd);
  //  }
  ASN_SEQUENCE_ADD(&MeasObj_list->list, MeasObj);
  //  LTE_RRCConnectionReconfiguration->criticalExtensions.choice.c1.choice.rrcConnectionReconfiguration_r8.measConfig->measObjectToAddModList = MeasObj_list;
  // Report Configurations for periodical, A1-A5 events
  ReportConfig_list = CALLOC(1, sizeof(*ReportConfig_list));
  ReportConfig_per = CALLOC(1, sizeof(*ReportConfig_per));
  ReportConfig_A1 = CALLOC(1, sizeof(*ReportConfig_A1));
  ReportConfig_A2 = CALLOC(1, sizeof(*ReportConfig_A2));
  ReportConfig_A3 = CALLOC(1, sizeof(*ReportConfig_A3));
  ReportConfig_A4 = CALLOC(1, sizeof(*ReportConfig_A4));
  ReportConfig_A5 = CALLOC(1, sizeof(*ReportConfig_A5));
  ReportConfig_per->reportConfigId = 1;
  ReportConfig_per->reportConfig.present = LTE_ReportConfigToAddMod__reportConfig_PR_reportConfigEUTRA;
  ReportConfig_per->reportConfig.choice.reportConfigEUTRA.triggerType.present =
    LTE_ReportConfigEUTRA__triggerType_PR_periodical;
  ReportConfig_per->reportConfig.choice.reportConfigEUTRA.triggerType.choice.periodical.purpose =
    LTE_ReportConfigEUTRA__triggerType__periodical__purpose_reportStrongestCells;
  ReportConfig_per->reportConfig.choice.reportConfigEUTRA.triggerQuantity = LTE_ReportConfigEUTRA__triggerQuantity_rsrp;
  ReportConfig_per->reportConfig.choice.reportConfigEUTRA.reportQuantity = LTE_ReportConfigEUTRA__reportQuantity_both;
  ReportConfig_per->reportConfig.choice.reportConfigEUTRA.maxReportCells = 2;
  ReportConfig_per->reportConfig.choice.reportConfigEUTRA.reportInterval = LTE_ReportInterval_ms120;
  ReportConfig_per->reportConfig.choice.reportConfigEUTRA.reportAmount = LTE_ReportConfigEUTRA__reportAmount_infinity;
  ASN_SEQUENCE_ADD(&ReportConfig_list->list, ReportConfig_per);
  ReportConfig_A1->reportConfigId = 2;
  ReportConfig_A1->reportConfig.present = LTE_ReportConfigToAddMod__reportConfig_PR_reportConfigEUTRA;
  ReportConfig_A1->reportConfig.choice.reportConfigEUTRA.triggerType.present =
    LTE_ReportConfigEUTRA__triggerType_PR_event;
  ReportConfig_A1->reportConfig.choice.reportConfigEUTRA.triggerType.choice.event.eventId.present =
    LTE_ReportConfigEUTRA__triggerType__event__eventId_PR_eventA1;
  ReportConfig_A1->reportConfig.choice.reportConfigEUTRA.triggerType.choice.event.eventId.choice.eventA1.
  a1_Threshold.present = LTE_ThresholdEUTRA_PR_threshold_RSRP;
  ReportConfig_A1->reportConfig.choice.reportConfigEUTRA.triggerType.choice.event.eventId.choice.eventA1.
  a1_Threshold.choice.threshold_RSRP = 10;
  ReportConfig_A1->reportConfig.choice.reportConfigEUTRA.triggerQuantity = LTE_ReportConfigEUTRA__triggerQuantity_rsrp;
  ReportConfig_A1->reportConfig.choice.reportConfigEUTRA.reportQuantity = LTE_ReportConfigEUTRA__reportQuantity_both;
  ReportConfig_A1->reportConfig.choice.reportConfigEUTRA.maxReportCells = 2;
  ReportConfig_A1->reportConfig.choice.reportConfigEUTRA.reportInterval = LTE_ReportInterval_ms120;
  ReportConfig_A1->reportConfig.choice.reportConfigEUTRA.reportAmount = LTE_ReportConfigEUTRA__reportAmount_infinity;
  ASN_SEQUENCE_ADD(&ReportConfig_list->list, ReportConfig_A1);
  //if (ho_state == 1 /*HO_MEASURMENT */ ) {
  LOG_I(RRC, "[eNB %d] frame %d: requesting A2, A3, A4, and A5 event reporting\n",
        ctxt_pP->module_id, ctxt_pP->frame);
  ReportConfig_A2->reportConfigId = 3;
  ReportConfig_A2->reportConfig.present = LTE_ReportConfigToAddMod__reportConfig_PR_reportConfigEUTRA;
  ReportConfig_A2->reportConfig.choice.reportConfigEUTRA.triggerType.present =
    LTE_ReportConfigEUTRA__triggerType_PR_event;
  ReportConfig_A2->reportConfig.choice.reportConfigEUTRA.triggerType.choice.event.eventId.present =
    LTE_ReportConfigEUTRA__triggerType__event__eventId_PR_eventA2;
  ReportConfig_A2->reportConfig.choice.reportConfigEUTRA.triggerType.choice.event.eventId.choice.
  eventA2.a2_Threshold.present = LTE_ThresholdEUTRA_PR_threshold_RSRP;
  ReportConfig_A2->reportConfig.choice.reportConfigEUTRA.triggerType.choice.event.eventId.choice.
  eventA2.a2_Threshold.choice.threshold_RSRP = 10;
  ReportConfig_A2->reportConfig.choice.reportConfigEUTRA.triggerQuantity =
    LTE_ReportConfigEUTRA__triggerQuantity_rsrp;
  ReportConfig_A2->reportConfig.choice.reportConfigEUTRA.reportQuantity = LTE_ReportConfigEUTRA__reportQuantity_both;
  ReportConfig_A2->reportConfig.choice.reportConfigEUTRA.maxReportCells = 2;
  ReportConfig_A2->reportConfig.choice.reportConfigEUTRA.reportInterval = LTE_ReportInterval_ms120;
  ReportConfig_A2->reportConfig.choice.reportConfigEUTRA.reportAmount = LTE_ReportConfigEUTRA__reportAmount_infinity;
  ASN_SEQUENCE_ADD(&ReportConfig_list->list, ReportConfig_A2);
  ReportConfig_A3->reportConfigId = 4;
  ReportConfig_A3->reportConfig.present = LTE_ReportConfigToAddMod__reportConfig_PR_reportConfigEUTRA;
  ReportConfig_A3->reportConfig.choice.reportConfigEUTRA.triggerType.present =
    LTE_ReportConfigEUTRA__triggerType_PR_event;
  ReportConfig_A3->reportConfig.choice.reportConfigEUTRA.triggerType.choice.event.eventId.present =
    LTE_ReportConfigEUTRA__triggerType__event__eventId_PR_eventA3;
  ReportConfig_A3->reportConfig.choice.reportConfigEUTRA.triggerType.choice.event.eventId.choice.eventA3.a3_Offset = 0;   //10;
  ReportConfig_A3->reportConfig.choice.reportConfigEUTRA.triggerType.choice.event.eventId.choice.
  eventA3.reportOnLeave = 1;
  ReportConfig_A3->reportConfig.choice.reportConfigEUTRA.triggerQuantity =
    LTE_ReportConfigEUTRA__triggerQuantity_rsrp;
  ReportConfig_A3->reportConfig.choice.reportConfigEUTRA.reportQuantity = LTE_ReportConfigEUTRA__reportQuantity_both;
  ReportConfig_A3->reportConfig.choice.reportConfigEUTRA.maxReportCells = 2;
  ReportConfig_A3->reportConfig.choice.reportConfigEUTRA.reportInterval = LTE_ReportInterval_ms120;
  ReportConfig_A3->reportConfig.choice.reportConfigEUTRA.reportAmount = LTE_ReportConfigEUTRA__reportAmount_infinity;
  ReportConfig_A3->reportConfig.choice.reportConfigEUTRA.triggerType.choice.event.hysteresis = 0; // FIXME ...hysteresis is of type long!
  ReportConfig_A3->reportConfig.choice.reportConfigEUTRA.triggerType.choice.event.timeToTrigger =
    LTE_TimeToTrigger_ms40;
  ASN_SEQUENCE_ADD(&ReportConfig_list->list, ReportConfig_A3);
  ReportConfig_A4->reportConfigId = 5;
  ReportConfig_A4->reportConfig.present = LTE_ReportConfigToAddMod__reportConfig_PR_reportConfigEUTRA;
  ReportConfig_A4->reportConfig.choice.reportConfigEUTRA.triggerType.present =
    LTE_ReportConfigEUTRA__triggerType_PR_event;
  ReportConfig_A4->reportConfig.choice.reportConfigEUTRA.triggerType.choice.event.eventId.present =
    LTE_ReportConfigEUTRA__triggerType__event__eventId_PR_eventA4;
  ReportConfig_A4->reportConfig.choice.reportConfigEUTRA.triggerType.choice.event.eventId.choice.
  eventA4.a4_Threshold.present = LTE_ThresholdEUTRA_PR_threshold_RSRP;
  ReportConfig_A4->reportConfig.choice.reportConfigEUTRA.triggerType.choice.event.eventId.choice.
  eventA4.a4_Threshold.choice.threshold_RSRP = 10;
  ReportConfig_A4->reportConfig.choice.reportConfigEUTRA.triggerQuantity =
    LTE_ReportConfigEUTRA__triggerQuantity_rsrp;
  ReportConfig_A4->reportConfig.choice.reportConfigEUTRA.reportQuantity = LTE_ReportConfigEUTRA__reportQuantity_both;
  ReportConfig_A4->reportConfig.choice.reportConfigEUTRA.maxReportCells = 2;
  ReportConfig_A4->reportConfig.choice.reportConfigEUTRA.reportInterval = LTE_ReportInterval_ms120;
  ReportConfig_A4->reportConfig.choice.reportConfigEUTRA.reportAmount = LTE_ReportConfigEUTRA__reportAmount_infinity;
  ASN_SEQUENCE_ADD(&ReportConfig_list->list, ReportConfig_A4);
  ReportConfig_A5->reportConfigId = 6;
  ReportConfig_A5->reportConfig.present = LTE_ReportConfigToAddMod__reportConfig_PR_reportConfigEUTRA;
  ReportConfig_A5->reportConfig.choice.reportConfigEUTRA.triggerType.present =
    LTE_ReportConfigEUTRA__triggerType_PR_event;
  ReportConfig_A5->reportConfig.choice.reportConfigEUTRA.triggerType.choice.event.eventId.present =
    LTE_ReportConfigEUTRA__triggerType__event__eventId_PR_eventA5;
  ReportConfig_A5->reportConfig.choice.reportConfigEUTRA.triggerType.choice.event.eventId.choice.
  eventA5.a5_Threshold1.present = LTE_ThresholdEUTRA_PR_threshold_RSRP;
  ReportConfig_A5->reportConfig.choice.reportConfigEUTRA.triggerType.choice.event.eventId.choice.
  eventA5.a5_Threshold2.present = LTE_ThresholdEUTRA_PR_threshold_RSRP;
  ReportConfig_A5->reportConfig.choice.reportConfigEUTRA.triggerType.choice.event.eventId.choice.
  eventA5.a5_Threshold1.choice.threshold_RSRP = 10;
  ReportConfig_A5->reportConfig.choice.reportConfigEUTRA.triggerType.choice.event.eventId.choice.
  eventA5.a5_Threshold2.choice.threshold_RSRP = 10;
  ReportConfig_A5->reportConfig.choice.reportConfigEUTRA.triggerQuantity =
    LTE_ReportConfigEUTRA__triggerQuantity_rsrp;
  ReportConfig_A5->reportConfig.choice.reportConfigEUTRA.reportQuantity = LTE_ReportConfigEUTRA__reportQuantity_both;
  ReportConfig_A5->reportConfig.choice.reportConfigEUTRA.maxReportCells = 2;
  ReportConfig_A5->reportConfig.choice.reportConfigEUTRA.reportInterval = LTE_ReportInterval_ms120;
  ReportConfig_A5->reportConfig.choice.reportConfigEUTRA.reportAmount = LTE_ReportConfigEUTRA__reportAmount_infinity;
  ASN_SEQUENCE_ADD(&ReportConfig_list->list, ReportConfig_A5);
  //  LTE_RRCConnectionReconfiguration->criticalExtensions.choice.c1.choice.rrcConnectionReconfiguration_r8.measConfig->reportConfigToAddModList = ReportConfig_list;
  rsrp = CALLOC(1, sizeof(LTE_RSRP_Range_t));
  *rsrp = 20;
  Sparams = CALLOC(1, sizeof(*Sparams));
  Sparams->present = LTE_MeasConfig__speedStatePars_PR_setup;
  Sparams->choice.setup.timeToTrigger_SF.sf_High = LTE_SpeedStateScaleFactors__sf_Medium_oDot75;
  Sparams->choice.setup.timeToTrigger_SF.sf_Medium = LTE_SpeedStateScaleFactors__sf_High_oDot5;
  Sparams->choice.setup.mobilityStateParameters.n_CellChangeHigh = 10;
  Sparams->choice.setup.mobilityStateParameters.n_CellChangeMedium = 5;
  Sparams->choice.setup.mobilityStateParameters.t_Evaluation = LTE_MobilityStateParameters__t_Evaluation_s60;
  Sparams->choice.setup.mobilityStateParameters.t_HystNormal = LTE_MobilityStateParameters__t_HystNormal_s120;
  quantityConfig = CALLOC(1, sizeof(*quantityConfig));
  memset((void *)quantityConfig, 0, sizeof(*quantityConfig));
  quantityConfig->quantityConfigEUTRA = CALLOC(1, sizeof(struct LTE_QuantityConfigEUTRA));
  memset((void *)quantityConfig->quantityConfigEUTRA, 0, sizeof(*quantityConfig->quantityConfigEUTRA));
  quantityConfig->quantityConfigCDMA2000 = NULL;
  quantityConfig->quantityConfigGERAN = NULL;
  quantityConfig->quantityConfigUTRA = NULL;
  quantityConfig->quantityConfigEUTRA->filterCoefficientRSRP =
    CALLOC(1, sizeof(*(quantityConfig->quantityConfigEUTRA->filterCoefficientRSRP)));
  quantityConfig->quantityConfigEUTRA->filterCoefficientRSRQ =
    CALLOC(1, sizeof(*(quantityConfig->quantityConfigEUTRA->filterCoefficientRSRQ)));
  *quantityConfig->quantityConfigEUTRA->filterCoefficientRSRP = LTE_FilterCoefficient_fc4;
  *quantityConfig->quantityConfigEUTRA->filterCoefficientRSRQ = LTE_FilterCoefficient_fc4;
#if 0
  LOG_I(RRC,
        "[eNB %d] Frame %d: potential handover preparation: store the information in an intermediate structure in case of failure\n",
        ctxt_pP->module_id, ctxt_pP->frame);
  // store the information in an intermediate structure for Hanodver management
  //rrc_inst->handover_info.as_config.sourceRadioResourceConfig.srb_ToAddModList = CALLOC(1,sizeof());
  ue_context_pP->ue_context.handover_info = CALLOC(1, sizeof(*(ue_context_pP->ue_context.handover_info)));
  //memcpy((void *)rrc_inst->handover_info[ue_mod_idP]->as_config.sourceRadioResourceConfig.srb_ToAddModList,(void *)SRB_list,sizeof(LTE_SRB_ToAddModList_t));
  ue_context_pP->ue_context.handover_info->as_config.sourceRadioResourceConfig.srb_ToAddModList = *SRB_configList2;
  //memcpy((void *)rrc_inst->handover_info[ue_mod_idP]->as_config.sourceRadioResourceConfig.drb_ToAddModList,(void *)DRB_list,sizeof(LTE_DRB_ToAddModList_t));
  ue_context_pP->ue_context.handover_info->as_config.sourceRadioResourceConfig.drb_ToAddModList = *DRB_configList;
  ue_context_pP->ue_context.handover_info->as_config.sourceRadioResourceConfig.drb_ToReleaseList = NULL;
  ue_context_pP->ue_context.handover_info->as_config.sourceRadioResourceConfig.mac_MainConfig =
    CALLOC(1, sizeof(*ue_context_pP->ue_context.handover_info->as_config.sourceRadioResourceConfig.mac_MainConfig));
  memcpy((void *)ue_context_pP->ue_context.handover_info->as_config.sourceRadioResourceConfig.mac_MainConfig,
         (void *)mac_MainConfig, sizeof(LTE_MAC_MainConfig_t));
  ue_context_pP->ue_context.handover_info->as_config.sourceRadioResourceConfig.physicalConfigDedicated =
    CALLOC(1, sizeof(LTE_PhysicalConfigDedicated_t));
  memcpy((void *)ue_context_pP->ue_context.handover_info->as_config.sourceRadioResourceConfig.physicalConfigDedicated,
         (void *)ue_context_pP->ue_context.physicalConfigDedicated, sizeof(LTE_PhysicalConfigDedicated_t));
  ue_context_pP->ue_context.handover_info->as_config.sourceRadioResourceConfig.sps_Config = NULL;
  //memcpy((void *)rrc_inst->handover_info[ue_mod_idP]->as_config.sourceRadioResourceConfig.sps_Config,(void *)rrc_inst->sps_Config[ue_mod_idP],sizeof(SPS_Config_t));
#endif
  //}
  /* Initialize NAS list */
  dedicatedInfoNASList = CALLOC(1, sizeof(struct LTE_RRCConnectionReconfiguration_r8_IEs__dedicatedInfoNASList));

  /* Add all NAS PDUs to the list */
  for (i = 0; i < ue_context_pP->ue_context.nb_of_e_rabs; i++) {
    if (ue_context_pP->ue_context.e_rab[i].param.nas_pdu.buffer != NULL) {
      dedicatedInfoNas = CALLOC(1, sizeof(LTE_DedicatedInfoNAS_t));
      memset(dedicatedInfoNas, 0, sizeof(OCTET_STRING_t));
      OCTET_STRING_fromBuf(dedicatedInfoNas,
                           (char *)ue_context_pP->ue_context.e_rab[i].param.nas_pdu.buffer,
                           ue_context_pP->ue_context.e_rab[i].param.nas_pdu.length);
      ASN_SEQUENCE_ADD(&dedicatedInfoNASList->list, dedicatedInfoNas);
    }

    /* TODO parameters yet to process ... */
    {
      //      ue_context_pP->ue_context.e_rab[i].param.qos;
      //      ue_context_pP->ue_context.e_rab[i].param.sgw_addr;
      //      ue_context_pP->ue_context.e_rab[i].param.gtp_teid;
    }
    /* TODO should test if e RAB are Ok before! */
    ue_context_pP->ue_context.e_rab[i].status = E_RAB_STATUS_DONE;
    LOG_D(RRC, "setting the status for the default DRB (index %d) to (%d,%s)\n",
          i, ue_context_pP->ue_context.e_rab[i].status, "E_RAB_STATUS_DONE");
  }

  /* If list is empty free the list and reset the address */
  if (dedicatedInfoNASList->list.count == 0) {
    free(dedicatedInfoNASList);
    dedicatedInfoNASList = NULL;
  }

  memset(buffer, 0, RRC_BUF_SIZE);
  size = do_RRCConnectionReconfiguration(ctxt_pP,
                                         buffer,
                                         xid,   //Transaction_id,
                                         (LTE_SRB_ToAddModList_t *)*SRB_configList2, // SRB_configList
                                         (LTE_DRB_ToAddModList_t *)*DRB_configList,
                                         (LTE_DRB_ToReleaseList_t *)NULL, // DRB2_list,
                                         (struct LTE_SPS_Config *)NULL,   // *sps_Config,
                                         (struct LTE_PhysicalConfigDedicated *)*physicalConfigDedicated,
                                         //#ifdef EXMIMO_IOT
                                         //                                         NULL, NULL, NULL,NULL,
                                         //#else
                                         (LTE_MeasObjectToAddModList_t *)MeasObj_list,
                                         (LTE_ReportConfigToAddModList_t *)ReportConfig_list,
                                         (LTE_QuantityConfig_t *)quantityConfig,
                                         (LTE_MeasIdToAddModList_t *)MeasId_list,
                                         //#endif
                                         (LTE_MAC_MainConfig_t *)mac_MainConfig,
                                         (LTE_MeasGapConfig_t *)NULL,
                                         (LTE_MobilityControlInfo_t *)NULL,
                                         (LTE_SecurityConfigHO_t *)NULL,
                                         (struct LTE_MeasConfig__speedStatePars *)Sparams,
                                         (LTE_RSRP_Range_t *)rsrp,
                                         (LTE_C_RNTI_t *)cba_RNTI,
                                         (struct LTE_RRCConnectionReconfiguration_r8_IEs__dedicatedInfoNASList *)dedicatedInfoNASList,
                                         (LTE_SL_CommConfig_r12_t *)NULL,
                                         (LTE_SL_DiscConfig_r12_t *)NULL
#if (LTE_RRC_VERSION >= MAKE_VERSION(10, 0, 0))
                                         , (LTE_SCellToAddMod_r10_t *)NULL
#endif
                                        );
  LOG_DUMPMSG(RRC,DEBUG_RRC,(char *)buffer,size,
              "[MSG] RRC Connection Reconfiguration\n");

  /* Free all NAS PDUs */
  for (i = 0; i < ue_context_pP->ue_context.nb_of_e_rabs; i++) {
    if (ue_context_pP->ue_context.e_rab[i].param.nas_pdu.buffer != NULL) {
      /* Free the NAS PDU buffer and invalidate it */
      free(ue_context_pP->ue_context.e_rab[i].param.nas_pdu.buffer);
      ue_context_pP->ue_context.e_rab[i].param.nas_pdu.buffer = NULL;
    }
  }

  LOG_I(RRC,
        "[eNB %d] Frame %d, Hello there! Logical Channel DL-DCCH, Generate LTE_RRCConnectionReconfiguration (bytes %d, UE id %x)\n",
        ctxt_pP->module_id, ctxt_pP->frame, size, ue_context_pP->ue_context.rnti);
  LOG_D(RRC,
        "[FRAME %05d][RRC_eNB][MOD %u][][--- PDCP_DATA_REQ/%d Bytes (rrcConnectionReconfiguration to UE %x MUI %d) --->][PDCP][MOD %u][RB %u]\n",
        ctxt_pP->frame, ctxt_pP->module_id, size, ue_context_pP->ue_context.rnti, rrc_eNB_mui, ctxt_pP->module_id, DCCH);
  MSC_LOG_TX_MESSAGE(
    MSC_RRC_ENB,
    MSC_RRC_UE,
    buffer,
    size,
    MSC_AS_TIME_FMT" LTE_RRCConnectionReconfiguration UE %x MUI %d size %u",
    MSC_AS_TIME_ARGS(ctxt_pP),
    ue_context_pP->ue_context.rnti,
    rrc_eNB_mui,
    size);
  rrc_data_req(
    ctxt_pP,
    DCCH,
    rrc_eNB_mui++,
    SDU_CONFIRM_NO,
    size,
    buffer,
    PDCP_TRANSMISSION_MODE_CONTROL);
}

//-----------------------------------------------------------------------------
void
flexran_rrc_eNB_generate_defaultRRCConnectionReconfiguration(const protocol_ctxt_t *const ctxt_pP,
    rrc_eNB_ue_context_t          *const ue_context_pP,
    const uint8_t                ho_state,
    agent_reconf_rrc *trig_param
                                                            )
//-----------------------------------------------------------------------------
{
  uint8_t                             buffer[RRC_BUF_SIZE];
  uint16_t                            size;
  int                                 i;
  // configure SRB1/SRB2, PhysicalConfigDedicated, LTE_MAC_MainConfig for UE
  eNB_RRC_INST                       *rrc_inst = RC.rrc[ctxt_pP->module_id];
  struct LTE_PhysicalConfigDedicated    **physicalConfigDedicated = &ue_context_pP->ue_context.physicalConfigDedicated;
  struct LTE_SRB_ToAddMod                *SRB2_config                      = NULL;
  struct LTE_SRB_ToAddMod__rlc_Config    *SRB2_rlc_config                  = NULL;
  struct LTE_SRB_ToAddMod__logicalChannelConfig *SRB2_lchan_config         = NULL;
  struct LTE_LogicalChannelConfig__ul_SpecificParameters
    *SRB2_ul_SpecificParameters       = NULL;
  LTE_SRB_ToAddModList_t                 *SRB_configList = ue_context_pP->ue_context.SRB_configList;
  LTE_SRB_ToAddModList_t                 **SRB_configList2                  = NULL;
  struct LTE_DRB_ToAddMod                *DRB_config                       = NULL;
  struct LTE_RLC_Config                  *DRB_rlc_config                   = NULL;
  struct LTE_PDCP_Config                 *DRB_pdcp_config                  = NULL;
  struct LTE_PDCP_Config__rlc_AM         *PDCP_rlc_AM                      = NULL;
  struct LTE_PDCP_Config__rlc_UM         *PDCP_rlc_UM                      = NULL;
  struct LTE_LogicalChannelConfig        *DRB_lchan_config                 = NULL;
  struct LTE_LogicalChannelConfig__ul_SpecificParameters
    *DRB_ul_SpecificParameters        = NULL;
  LTE_DRB_ToAddModList_t                **DRB_configList = &ue_context_pP->ue_context.DRB_configList;
  LTE_DRB_ToAddModList_t                **DRB_configList2 = NULL;
  LTE_MAC_MainConfig_t                   *mac_MainConfig                   = NULL;
  LTE_MeasObjectToAddModList_t           *MeasObj_list                     = NULL;
  LTE_MeasObjectToAddMod_t               *MeasObj                          = NULL;
  LTE_ReportConfigToAddModList_t         *ReportConfig_list                = NULL;
  LTE_ReportConfigToAddMod_t             *ReportConfig_per;//, *ReportConfig_A1,
  // *ReportConfig_A2, *ReportConfig_A3, *ReportConfig_A4, *ReportConfig_A5;
  LTE_MeasIdToAddModList_t               *MeasId_list                      = NULL;
  LTE_MeasIdToAddMod_t                   *MeasId0; //, *MeasId1, *MeasId2, *MeasId3, *MeasId4, *MeasId5;
#if (LTE_RRC_VERSION >= MAKE_VERSION(10, 0, 0))
  long                               *sr_ProhibitTimer_r9              = NULL;
  //     uint8_t sCellIndexToAdd = rrc_find_free_SCell_index(enb_mod_idP, ue_mod_idP, 1);
  //uint8_t                            sCellIndexToAdd = 0;
#endif
  long                               *logicalchannelgroup, *logicalchannelgroup_drb;
  long                               *maxHARQ_Tx, *periodicBSR_Timer;
  LTE_RSRP_Range_t                       *rsrp                             = NULL;
  struct LTE_MeasConfig__speedStatePars  *Sparams                          = NULL;
  LTE_QuantityConfig_t                   *quantityConfig                   = NULL;
  LTE_CellsToAddMod_t                    *CellToAdd                        = NULL;
  LTE_CellsToAddModList_t                *CellsToAddModList                = NULL;
  struct LTE_RRCConnectionReconfiguration_r8_IEs__dedicatedInfoNASList *dedicatedInfoNASList = NULL;
  LTE_DedicatedInfoNAS_t                 *dedicatedInfoNas                 = NULL;
  /* for no gcc warnings */
  (void)dedicatedInfoNas;
  LTE_C_RNTI_t                           *cba_RNTI                         = NULL;
  uint8_t xid = rrc_eNB_get_next_transaction_identifier(ctxt_pP->module_id);   //Transaction_id,
#ifdef CBA
  //struct PUSCH_CBAConfigDedicated_vlola  *pusch_CBAConfigDedicated_vlola;
  uint8_t                            *cba_RNTI_buf;
  cba_RNTI = CALLOC(1, sizeof(LTE_C_RNTI_t));
  cba_RNTI_buf = CALLOC(1, 2 * sizeof(uint8_t));
  cba_RNTI->buf = cba_RNTI_buf;
  cba_RNTI->size = 2;
  cba_RNTI->bits_unused = 0;

  // associate UEs to the CBa groups as a function of their UE id
  if (rrc_inst->num_active_cba_groups) {
    cba_RNTI->buf[0] = rrc_inst->cba_rnti[ue_mod_idP % rrc_inst->num_active_cba_groups] & 0xff;
    cba_RNTI->buf[1] = 0xff;
    LOG_D(RRC,
          "[eNB %d] Frame %d: cba_RNTI = %x in group %d is attribued to UE %d\n",
          enb_mod_idP, frameP,
          rrc_inst->cba_rnti[ue_mod_idP % rrc_inst->num_active_cba_groups],
          ue_mod_idP % rrc_inst->num_active_cba_groups, ue_mod_idP);
  } else {
    cba_RNTI->buf[0] = 0x0;
    cba_RNTI->buf[1] = 0x0;
    LOG_D(RRC, "[eNB %d] Frame %d: no cba_RNTI is configured for UE %d\n", enb_mod_idP, frameP, ue_mod_idP);
  }

#endif
  T(T_ENB_RRC_CONNECTION_RECONFIGURATION, T_INT(ctxt_pP->module_id), T_INT(ctxt_pP->frame),
    T_INT(ctxt_pP->subframe), T_INT(ctxt_pP->rnti));
  // Configure SRB2
  /// SRB2
  SRB_configList2=&ue_context_pP->ue_context.SRB_configList2[xid];

  if (*SRB_configList2) {
    free(*SRB_configList2);
  }

  *SRB_configList2 = CALLOC(1, sizeof(**SRB_configList2));
  memset(*SRB_configList2, 0, sizeof(**SRB_configList2));
  SRB2_config = CALLOC(1, sizeof(*SRB2_config));
  SRB2_config->srb_Identity = 2;
  SRB2_rlc_config = CALLOC(1, sizeof(*SRB2_rlc_config));
  SRB2_config->rlc_Config = SRB2_rlc_config;
  SRB2_rlc_config->present = LTE_SRB_ToAddMod__rlc_Config_PR_explicitValue;
  SRB2_rlc_config->choice.explicitValue.present = LTE_RLC_Config_PR_am;
  SRB2_rlc_config->choice.explicitValue.choice.am.ul_AM_RLC.t_PollRetransmit = LTE_T_PollRetransmit_ms15;
  SRB2_rlc_config->choice.explicitValue.choice.am.ul_AM_RLC.pollPDU = LTE_PollPDU_p8;
  SRB2_rlc_config->choice.explicitValue.choice.am.ul_AM_RLC.pollByte = LTE_PollByte_kB1000;
  SRB2_rlc_config->choice.explicitValue.choice.am.ul_AM_RLC.maxRetxThreshold = LTE_UL_AM_RLC__maxRetxThreshold_t32;
  SRB2_rlc_config->choice.explicitValue.choice.am.dl_AM_RLC.t_Reordering = LTE_T_Reordering_ms35;
  SRB2_rlc_config->choice.explicitValue.choice.am.dl_AM_RLC.t_StatusProhibit = LTE_T_StatusProhibit_ms10;
  SRB2_lchan_config = CALLOC(1, sizeof(*SRB2_lchan_config));
  SRB2_config->logicalChannelConfig = SRB2_lchan_config;
  SRB2_lchan_config->present = LTE_SRB_ToAddMod__logicalChannelConfig_PR_explicitValue;
  SRB2_ul_SpecificParameters = CALLOC(1, sizeof(*SRB2_ul_SpecificParameters));
  SRB2_ul_SpecificParameters->priority = 3; // let some priority for SRB1 and dedicated DRBs
  SRB2_ul_SpecificParameters->prioritisedBitRate =
    LTE_LogicalChannelConfig__ul_SpecificParameters__prioritisedBitRate_infinity;
  SRB2_ul_SpecificParameters->bucketSizeDuration =
    LTE_LogicalChannelConfig__ul_SpecificParameters__bucketSizeDuration_ms50;
  // LCG for CCCH and DCCH is 0 as defined in 36331
  logicalchannelgroup = CALLOC(1, sizeof(long));
  *logicalchannelgroup = 0;
  SRB2_ul_SpecificParameters->logicalChannelGroup = logicalchannelgroup;
  SRB2_lchan_config->choice.explicitValue.ul_SpecificParameters = SRB2_ul_SpecificParameters;
  // this list has the configuration for SRB1 and SRB2
  ASN_SEQUENCE_ADD(&SRB_configList->list, SRB2_config);
  // this list has only the configuration for SRB2
  ASN_SEQUENCE_ADD(&(*SRB_configList2)->list, SRB2_config);

  // Configure DRB
  //*DRB_configList = CALLOC(1, sizeof(*DRB_configList));
  // list for all the configured DRB
  if (*DRB_configList) {
    free(*DRB_configList);
  }

  *DRB_configList = CALLOC(1, sizeof(**DRB_configList));
  memset(*DRB_configList, 0, sizeof(**DRB_configList));
  // list for the configured DRB for a this xid
  DRB_configList2=&ue_context_pP->ue_context.DRB_configList2[xid];

  if (*DRB_configList2) {
    free(*DRB_configList2);
  }

  *DRB_configList2 = CALLOC(1, sizeof(**DRB_configList2));
  memset(*DRB_configList2, 0, sizeof(**DRB_configList2));
  /// DRB
  DRB_config = CALLOC(1, sizeof(*DRB_config));
  DRB_config->eps_BearerIdentity = CALLOC(1, sizeof(long));
  *(DRB_config->eps_BearerIdentity) = 5L; // LW set to first value, allowed value 5..15, value : x+4
  // DRB_config->drb_Identity = (LTE_DRB_Identity_t) 1; //allowed values 1..32
  // NN: this is the 1st DRB for this ue, so set it to 1
  DRB_config->drb_Identity = (LTE_DRB_Identity_t) 1;  // (ue_mod_idP+1); //allowed values 1..32, value: x
  DRB_config->logicalChannelIdentity = CALLOC(1, sizeof(long));
  *(DRB_config->logicalChannelIdentity) = (long)3; // value : x+2
  DRB_rlc_config = CALLOC(1, sizeof(*DRB_rlc_config));
  DRB_config->rlc_Config = DRB_rlc_config;
#ifdef RRC_DEFAULT_RAB_IS_AM
  DRB_rlc_config->present = LTE_RLC_Config_PR_am;
  DRB_rlc_config->choice.am.ul_AM_RLC.t_PollRetransmit = LTE_T_PollRetransmit_ms50;
  DRB_rlc_config->choice.am.ul_AM_RLC.pollPDU = LTE_PollPDU_p16;
  DRB_rlc_config->choice.am.ul_AM_RLC.pollByte = LTE_PollByte_kBinfinity;
  DRB_rlc_config->choice.am.ul_AM_RLC.maxRetxThreshold = LTE_UL_AM_RLC__maxRetxThreshold_t8;
  DRB_rlc_config->choice.am.dl_AM_RLC.t_Reordering = LTE_T_Reordering_ms35;
  DRB_rlc_config->choice.am.dl_AM_RLC.t_StatusProhibit = LTE_T_StatusProhibit_ms25;
#else
  DRB_rlc_config->present = LTE_RLC_Config_PR_um_Bi_Directional;
  DRB_rlc_config->choice.um_Bi_Directional.ul_UM_RLC.sn_FieldLength = LTE_SN_FieldLength_size10;
  DRB_rlc_config->choice.um_Bi_Directional.dl_UM_RLC.sn_FieldLength = LTE_SN_FieldLength_size10;
#ifdef CBA
  DRB_rlc_config->choice.um_Bi_Directional.dl_UM_RLC.t_Reordering   = LTE_T_Reordering_ms5;//T_Reordering_ms25;
#else
  DRB_rlc_config->choice.um_Bi_Directional.dl_UM_RLC.t_Reordering = LTE_T_Reordering_ms35;
#endif
#endif
  DRB_pdcp_config = CALLOC(1, sizeof(*DRB_pdcp_config));
  DRB_config->pdcp_Config = DRB_pdcp_config;
  DRB_pdcp_config->discardTimer = CALLOC(1, sizeof(long));
  *DRB_pdcp_config->discardTimer = LTE_PDCP_Config__discardTimer_infinity;
  DRB_pdcp_config->rlc_AM = NULL;
  DRB_pdcp_config->rlc_UM = NULL;
  /* avoid gcc warnings */
  (void)PDCP_rlc_AM;
  (void)PDCP_rlc_UM;
#ifdef RRC_DEFAULT_RAB_IS_AM // EXMIMO_IOT
  PDCP_rlc_AM = CALLOC(1, sizeof(*PDCP_rlc_AM));
  DRB_pdcp_config->rlc_AM = PDCP_rlc_AM;
  PDCP_rlc_AM->statusReportRequired = FALSE;
#else
  PDCP_rlc_UM = CALLOC(1, sizeof(*PDCP_rlc_UM));
  DRB_pdcp_config->rlc_UM = PDCP_rlc_UM;
  PDCP_rlc_UM->pdcp_SN_Size = LTE_PDCP_Config__rlc_UM__pdcp_SN_Size_len12bits;
#endif
  DRB_pdcp_config->headerCompression.present = LTE_PDCP_Config__headerCompression_PR_notUsed;
  DRB_lchan_config = CALLOC(1, sizeof(*DRB_lchan_config));
  DRB_config->logicalChannelConfig = DRB_lchan_config;
  DRB_ul_SpecificParameters = CALLOC(1, sizeof(*DRB_ul_SpecificParameters));
  DRB_lchan_config->ul_SpecificParameters = DRB_ul_SpecificParameters;
  DRB_ul_SpecificParameters->priority = 12;    // lower priority than srb1, srb2 and other dedicated bearer
  DRB_ul_SpecificParameters->prioritisedBitRate = LTE_LogicalChannelConfig__ul_SpecificParameters__prioritisedBitRate_kBps8 ;
  //LogicalChannelConfig__ul_SpecificParameters__prioritisedBitRate_infinity;
  DRB_ul_SpecificParameters->bucketSizeDuration =
    LTE_LogicalChannelConfig__ul_SpecificParameters__bucketSizeDuration_ms50;
  // LCG for DTCH can take the value from 1 to 3 as defined in 36331: normally controlled by upper layers (like RRM)
  logicalchannelgroup_drb = CALLOC(1, sizeof(long));
  *logicalchannelgroup_drb = 1;
  DRB_ul_SpecificParameters->logicalChannelGroup = logicalchannelgroup_drb;
  ASN_SEQUENCE_ADD(&(*DRB_configList)->list, DRB_config);
  ASN_SEQUENCE_ADD(&(*DRB_configList2)->list, DRB_config);
  //ue_context_pP->ue_context.DRB_configList2[0] = &(*DRB_configList);
  mac_MainConfig = CALLOC(1, sizeof(*mac_MainConfig));
  // ue_context_pP->ue_context.mac_MainConfig = LTE_MAC_MainConfig;
  mac_MainConfig->ul_SCH_Config = CALLOC(1, sizeof(*mac_MainConfig->ul_SCH_Config));
  maxHARQ_Tx = CALLOC(1, sizeof(long));
  *maxHARQ_Tx = LTE_MAC_MainConfig__ul_SCH_Config__maxHARQ_Tx_n5;
  mac_MainConfig->ul_SCH_Config->maxHARQ_Tx = maxHARQ_Tx;
  periodicBSR_Timer = CALLOC(1, sizeof(long));
  *periodicBSR_Timer = LTE_PeriodicBSR_Timer_r12_sf64;
  mac_MainConfig->ul_SCH_Config->periodicBSR_Timer = periodicBSR_Timer;
  mac_MainConfig->ul_SCH_Config->retxBSR_Timer = LTE_RetxBSR_Timer_r12_sf320;
  mac_MainConfig->ul_SCH_Config->ttiBundling = 0; // FALSE
  mac_MainConfig->timeAlignmentTimerDedicated = LTE_TimeAlignmentTimer_infinity;
  mac_MainConfig->drx_Config = NULL;
  mac_MainConfig->phr_Config = CALLOC(1, sizeof(*mac_MainConfig->phr_Config));
  mac_MainConfig->phr_Config->present = LTE_MAC_MainConfig__phr_Config_PR_setup;
  mac_MainConfig->phr_Config->choice.setup.periodicPHR_Timer = LTE_MAC_MainConfig__phr_Config__setup__periodicPHR_Timer_sf20; // sf20 = 20 subframes
  mac_MainConfig->phr_Config->choice.setup.prohibitPHR_Timer = LTE_MAC_MainConfig__phr_Config__setup__prohibitPHR_Timer_sf20; // sf20 = 20 subframes
  mac_MainConfig->phr_Config->choice.setup.dl_PathlossChange = LTE_MAC_MainConfig__phr_Config__setup__dl_PathlossChange_dB1;  // Value dB1 =1 dB, dB3 = 3 dB
#if (LTE_RRC_VERSION >= MAKE_VERSION(10, 0, 0))
  sr_ProhibitTimer_r9 = CALLOC(1, sizeof(long));
  *sr_ProhibitTimer_r9 = 0;   // SR tx on PUCCH, Value in number of SR period(s). Value 0 = no timer for SR, Value 2= 2*SR
  mac_MainConfig->ext1 = CALLOC(1, sizeof(struct LTE_MAC_MainConfig__ext1));
  mac_MainConfig->ext1->sr_ProhibitTimer_r9 = sr_ProhibitTimer_r9;
  //sps_RA_ConfigList_rlola = NULL;
#endif

  //change the transmission mode for the primary component carrier
  //TODO: add codebook subset restriction here
  //TODO: change TM for secondary CC in SCelltoaddmodlist
  if (*physicalConfigDedicated) {
    if ((*physicalConfigDedicated)->antennaInfo) {
      (*physicalConfigDedicated)->antennaInfo->choice.explicitValue.transmissionMode = rrc_inst->configuration.radioresourceconfig[0].ue_TransmissionMode;
      LOG_D(RRC,"Setting transmission mode to %ld+1\n",rrc_inst->configuration.radioresourceconfig[0].ue_TransmissionMode);

      if (rrc_inst->configuration.radioresourceconfig[0].ue_TransmissionMode==LTE_AntennaInfoDedicated__transmissionMode_tm3) {
        (*physicalConfigDedicated)->antennaInfo->choice.explicitValue.codebookSubsetRestriction=
          CALLOC(1,sizeof(LTE_AntennaInfoDedicated__codebookSubsetRestriction_PR));
        (*physicalConfigDedicated)->antennaInfo->choice.explicitValue.codebookSubsetRestriction->present =
          LTE_AntennaInfoDedicated__codebookSubsetRestriction_PR_n2TxAntenna_tm3;
        (*physicalConfigDedicated)->antennaInfo->choice.explicitValue.codebookSubsetRestriction->choice.n2TxAntenna_tm3.buf= MALLOC(1);
        (*physicalConfigDedicated)->antennaInfo->choice.explicitValue.codebookSubsetRestriction->choice.n2TxAntenna_tm3.buf[0] = 0xc0;
        (*physicalConfigDedicated)->antennaInfo->choice.explicitValue.codebookSubsetRestriction->choice.n2TxAntenna_tm3.size=1;
        (*physicalConfigDedicated)->antennaInfo->choice.explicitValue.codebookSubsetRestriction->choice.n2TxAntenna_tm3.bits_unused=6;
      } else if (rrc_inst->configuration.radioresourceconfig[0].ue_TransmissionMode==LTE_AntennaInfoDedicated__transmissionMode_tm4) {
        (*physicalConfigDedicated)->antennaInfo->choice.explicitValue.codebookSubsetRestriction=
          CALLOC(1,sizeof(LTE_AntennaInfoDedicated__codebookSubsetRestriction_PR));
        (*physicalConfigDedicated)->antennaInfo->choice.explicitValue.codebookSubsetRestriction->present =
          LTE_AntennaInfoDedicated__codebookSubsetRestriction_PR_n2TxAntenna_tm4;
        (*physicalConfigDedicated)->antennaInfo->choice.explicitValue.codebookSubsetRestriction->choice.n2TxAntenna_tm4.buf= MALLOC(1);
        (*physicalConfigDedicated)->antennaInfo->choice.explicitValue.codebookSubsetRestriction->choice.n2TxAntenna_tm4.buf[0] = 0xfc;
        (*physicalConfigDedicated)->antennaInfo->choice.explicitValue.codebookSubsetRestriction->choice.n2TxAntenna_tm4.size=1;
        (*physicalConfigDedicated)->antennaInfo->choice.explicitValue.codebookSubsetRestriction->choice.n2TxAntenna_tm4.bits_unused=2;
      } else if (rrc_inst->configuration.radioresourceconfig[0].ue_TransmissionMode==LTE_AntennaInfoDedicated__transmissionMode_tm5) {
        (*physicalConfigDedicated)->antennaInfo->choice.explicitValue.codebookSubsetRestriction=
          CALLOC(1,sizeof(LTE_AntennaInfoDedicated__codebookSubsetRestriction_PR));
        (*physicalConfigDedicated)->antennaInfo->choice.explicitValue.codebookSubsetRestriction->present =
          LTE_AntennaInfoDedicated__codebookSubsetRestriction_PR_n2TxAntenna_tm5;
        (*physicalConfigDedicated)->antennaInfo->choice.explicitValue.codebookSubsetRestriction->choice.n2TxAntenna_tm5.buf= MALLOC(1);
        (*physicalConfigDedicated)->antennaInfo->choice.explicitValue.codebookSubsetRestriction->choice.n2TxAntenna_tm5.buf[0] = 0xf0;
        (*physicalConfigDedicated)->antennaInfo->choice.explicitValue.codebookSubsetRestriction->choice.n2TxAntenna_tm5.size=1;
        (*physicalConfigDedicated)->antennaInfo->choice.explicitValue.codebookSubsetRestriction->choice.n2TxAntenna_tm5.bits_unused=4;
      } else if (rrc_inst->configuration.radioresourceconfig[0].ue_TransmissionMode==LTE_AntennaInfoDedicated__transmissionMode_tm6) {
        (*physicalConfigDedicated)->antennaInfo->choice.explicitValue.codebookSubsetRestriction=
          CALLOC(1,sizeof(LTE_AntennaInfoDedicated__codebookSubsetRestriction_PR));
        (*physicalConfigDedicated)->antennaInfo->choice.explicitValue.codebookSubsetRestriction->present =
          LTE_AntennaInfoDedicated__codebookSubsetRestriction_PR_n2TxAntenna_tm6;
        (*physicalConfigDedicated)->antennaInfo->choice.explicitValue.codebookSubsetRestriction->choice.n2TxAntenna_tm6.buf= MALLOC(1);
        (*physicalConfigDedicated)->antennaInfo->choice.explicitValue.codebookSubsetRestriction->choice.n2TxAntenna_tm6.buf[0] = 0xf0;
        (*physicalConfigDedicated)->antennaInfo->choice.explicitValue.codebookSubsetRestriction->choice.n2TxAntenna_tm6.size=1;
        (*physicalConfigDedicated)->antennaInfo->choice.explicitValue.codebookSubsetRestriction->choice.n2TxAntenna_tm6.bits_unused=4;
      }
    } else {
      LOG_E(RRC,"antenna_info not present in physical_config_dedicated. Not reconfiguring!\n");
    }

    if ((*physicalConfigDedicated)->cqi_ReportConfig) {
      if ((rrc_inst->configuration.radioresourceconfig[0].ue_TransmissionMode==LTE_AntennaInfoDedicated__transmissionMode_tm4) ||
          (rrc_inst->configuration.radioresourceconfig[0].ue_TransmissionMode==LTE_AntennaInfoDedicated__transmissionMode_tm5) ||
          (rrc_inst->configuration.radioresourceconfig[0].ue_TransmissionMode==LTE_AntennaInfoDedicated__transmissionMode_tm6)) {
        //feedback mode needs to be set as well
        //TODO: I think this is taken into account in the PHY automatically based on the transmission mode variable
        printf("setting cqi reporting mode to rm31\n");
#if (LTE_RRC_VERSION >= MAKE_VERSION(10, 0, 0))
        *((*physicalConfigDedicated)->cqi_ReportConfig->cqi_ReportModeAperiodic)=LTE_CQI_ReportModeAperiodic_rm31;
#else
        *((*physicalConfigDedicated)->cqi_ReportConfig->cqi_ReportModeAperiodic)=LTE_CQI_ReportConfig__cqi_ReportModeAperiodic_rm31; // HLC CQI, no PMI
#endif
      }
    } else {
      LOG_E(RRC,"cqi_ReportConfig not present in physical_config_dedicated. Not reconfiguring!\n");
    }
  } else {
    LOG_E(RRC,"physical_config_dedicated not present in LTE_RRCConnectionReconfiguration. Not reconfiguring!\n");
  }

  // Measurement ID list
  MeasId_list = CALLOC(1, sizeof(*MeasId_list));
  memset((void *)MeasId_list, 0, sizeof(*MeasId_list));
  MeasId0 = CALLOC(1, sizeof(*MeasId0));
  MeasId0->measId = 1;
  MeasId0->measObjectId = 1;
  MeasId0->reportConfigId = 1;
  ASN_SEQUENCE_ADD(&MeasId_list->list, MeasId0);
  /*
   * Add one EUTRA Measurement Object
  */
  MeasObj_list = CALLOC(1, sizeof(*MeasObj_list));
  memset((void *)MeasObj_list, 0, sizeof(*MeasObj_list));
  // Configure MeasObject
  MeasObj = CALLOC(1, sizeof(*MeasObj));
  memset((void *)MeasObj, 0, sizeof(*MeasObj));
  MeasObj->measObjectId = 1;
  MeasObj->measObject.present = LTE_MeasObjectToAddMod__measObject_PR_measObjectEUTRA;
  MeasObj->measObject.choice.measObjectEUTRA.carrierFreq = 3350; //band 7, 2.68GHz
  //MeasObj->measObject.choice.measObjectEUTRA.carrierFreq = 36090; //band 33, 1.909GHz
  MeasObj->measObject.choice.measObjectEUTRA.allowedMeasBandwidth = LTE_AllowedMeasBandwidth_mbw25;
  MeasObj->measObject.choice.measObjectEUTRA.presenceAntennaPort1 = 1;
  MeasObj->measObject.choice.measObjectEUTRA.neighCellConfig.buf = CALLOC(1, sizeof(uint8_t));
  MeasObj->measObject.choice.measObjectEUTRA.neighCellConfig.buf[0] = 0;
  MeasObj->measObject.choice.measObjectEUTRA.neighCellConfig.size = 1;
  MeasObj->measObject.choice.measObjectEUTRA.neighCellConfig.bits_unused = 6;
  MeasObj->measObject.choice.measObjectEUTRA.offsetFreq = NULL;   // Default is 15 or 0dB
  MeasObj->measObject.choice.measObjectEUTRA.cellsToAddModList =
    (LTE_CellsToAddModList_t *) CALLOC(1, sizeof(*CellsToAddModList));
  CellsToAddModList = MeasObj->measObject.choice.measObjectEUTRA.cellsToAddModList;

  // Add adjacent cell lists (6 per eNB)
  for (i = 0; i < 6; i++) {
    CellToAdd = (LTE_CellsToAddMod_t *) CALLOC(1, sizeof(*CellToAdd));
    CellToAdd->cellIndex = i + 1;
    CellToAdd->physCellId = get_adjacent_cell_id(ctxt_pP->module_id, i);
    CellToAdd->cellIndividualOffset = LTE_Q_OffsetRange_dB0;
    ASN_SEQUENCE_ADD(&CellsToAddModList->list, CellToAdd);
  }

  ASN_SEQUENCE_ADD(&MeasObj_list->list, MeasObj);
  //  LTE_RRCConnectionReconfiguration->criticalExtensions.choice.c1.choice.rrcConnectionReconfiguration_r8.measConfig->measObjectToAddModList = MeasObj_list;

  // Report Configurations for periodical, A1-A5 events

  /* RRC Strategy Measurement */

  if (strcmp("one_shot", trig_param->trigger_policy) == 0) {
    trig_param->report_interval = 0;
    trig_param->report_amount = 0;
  } else if (strcmp("event_driven", trig_param->trigger_policy) == 0) {
    trig_param->report_interval = 6;
    trig_param->report_amount = 2;
  } else if (strcmp("periodical", trig_param->trigger_policy) == 0) {
    trig_param->report_interval = 1;
    trig_param->report_amount = 7;
  } else {
    LOG_E(FLEXRAN_AGENT, "There is something wrong on RRC agent!");
  }

  ReportConfig_list = CALLOC(1, sizeof(*ReportConfig_list));
  ReportConfig_per = CALLOC(1, sizeof(*ReportConfig_per));
  // Periodical Measurement Report
  ReportConfig_per->reportConfigId = 1;
  ReportConfig_per->reportConfig.present = LTE_ReportConfigToAddMod__reportConfig_PR_reportConfigEUTRA;
  ReportConfig_per->reportConfig.choice.reportConfigEUTRA.triggerType.present =
    LTE_ReportConfigEUTRA__triggerType_PR_periodical;
  ReportConfig_per->reportConfig.choice.reportConfigEUTRA.triggerType.choice.periodical.purpose =
    LTE_ReportConfigEUTRA__triggerType__periodical__purpose_reportStrongestCells;
  // ReportConfig_per->reportConfig.choice.reportConfigEUTRA.triggerType.choice.event.timeToTrigger = TimeToTrigger_ms40;
  ReportConfig_per->reportConfig.choice.reportConfigEUTRA.triggerQuantity = LTE_ReportConfigEUTRA__triggerQuantity_rsrp;
  ReportConfig_per->reportConfig.choice.reportConfigEUTRA.reportQuantity = LTE_ReportConfigEUTRA__reportQuantity_both;
  ReportConfig_per->reportConfig.choice.reportConfigEUTRA.maxReportCells = 2;
  ReportConfig_per->reportConfig.choice.reportConfigEUTRA.reportInterval = trig_param->report_interval ;//ReportInterval_ms2048; // RRC counter frame- ms1024 is 1ms
  ReportConfig_per->reportConfig.choice.reportConfigEUTRA.reportAmount = trig_param->report_amount; //ReportConfigEUTRA__reportAmount_r2; // put r1 to see once, r2 for 2 times and ...
  ASN_SEQUENCE_ADD(&ReportConfig_list->list, ReportConfig_per);
  quantityConfig = CALLOC(1, sizeof(*quantityConfig));
  memset((void *)quantityConfig, 0, sizeof(*quantityConfig));
  quantityConfig->quantityConfigEUTRA = CALLOC(1, sizeof(struct LTE_QuantityConfigEUTRA));
  memset((void *)quantityConfig->quantityConfigEUTRA, 0, sizeof(*quantityConfig->quantityConfigEUTRA));
  quantityConfig->quantityConfigCDMA2000 = NULL;
  quantityConfig->quantityConfigGERAN = NULL;
  quantityConfig->quantityConfigUTRA = NULL;
  quantityConfig->quantityConfigEUTRA->filterCoefficientRSRP =
    CALLOC(1, sizeof(*(quantityConfig->quantityConfigEUTRA->filterCoefficientRSRP)));
  quantityConfig->quantityConfigEUTRA->filterCoefficientRSRQ =
    CALLOC(1, sizeof(*(quantityConfig->quantityConfigEUTRA->filterCoefficientRSRQ)));
  *quantityConfig->quantityConfigEUTRA->filterCoefficientRSRP = LTE_FilterCoefficient_fc4;
  *quantityConfig->quantityConfigEUTRA->filterCoefficientRSRQ = LTE_FilterCoefficient_fc4;
  /* Initialize NAS list */
  dedicatedInfoNASList = CALLOC(1, sizeof(struct LTE_RRCConnectionReconfiguration_r8_IEs__dedicatedInfoNASList));

  /* Add all NAS PDUs to the list */
  for (i = 0; i < ue_context_pP->ue_context.nb_of_e_rabs; i++) {
    if (ue_context_pP->ue_context.e_rab[i].param.nas_pdu.buffer != NULL) {
      dedicatedInfoNas = CALLOC(1, sizeof(LTE_DedicatedInfoNAS_t));
      memset(dedicatedInfoNas, 0, sizeof(OCTET_STRING_t));
      OCTET_STRING_fromBuf(dedicatedInfoNas,
                           (char *)ue_context_pP->ue_context.e_rab[i].param.nas_pdu.buffer,
                           ue_context_pP->ue_context.e_rab[i].param.nas_pdu.length);
      ASN_SEQUENCE_ADD(&dedicatedInfoNASList->list, dedicatedInfoNas);
    }

    /* TODO parameters yet to process ... */
    // {
    //      ue_context_pP->ue_context.e_rab[i].param.qos;
    //      ue_context_pP->ue_context.e_rab[i].param.sgw_addr;
    //      ue_context_pP->ue_context.e_rab[i].param.gtp_teid;
    // }
    /* TODO should test if e RAB are Ok before! */
    ue_context_pP->ue_context.e_rab[i].status = E_RAB_STATUS_DONE;
    LOG_D(RRC, "setting the status for the default DRB (index %d) to (%d,%s)\n",
          i, ue_context_pP->ue_context.e_rab[i].status, "E_RAB_STATUS_DONE");
  }

  /* If list is empty free the list and reset the address */
  if (dedicatedInfoNASList->list.count == 0) {
    free(dedicatedInfoNASList);
    dedicatedInfoNASList = NULL;
  }

  memset(buffer, 0, RRC_BUF_SIZE);
  size = do_RRCConnectionReconfiguration(ctxt_pP,
                                         buffer,
                                         xid,   //Transaction_id,
                                         (LTE_SRB_ToAddModList_t *)NULL, // SRB_configList
                                         (LTE_DRB_ToAddModList_t *)NULL,
                                         (LTE_DRB_ToReleaseList_t *)NULL, // DRB2_list,
                                         (struct LTE_SPS_Config *)NULL,   // *sps_Config,
                                         (struct LTE_PhysicalConfigDedicated *)*physicalConfigDedicated,
                                         // #ifdef EXMIMO_IOT
                                         //                                          NULL, NULL, NULL,NULL,
                                         // #else
                                         (LTE_MeasObjectToAddModList_t *)MeasObj_list,
                                         (LTE_ReportConfigToAddModList_t *)ReportConfig_list,
                                         (LTE_QuantityConfig_t *)quantityConfig,
                                         (LTE_MeasIdToAddModList_t *)MeasId_list,
                                         // #endif
                                         (LTE_MAC_MainConfig_t *)mac_MainConfig,
                                         (LTE_MeasGapConfig_t *)NULL,
                                         (LTE_MobilityControlInfo_t *)NULL,
                                         (LTE_SecurityConfigHO_t *)NULL,
                                         (struct LTE_MeasConfig__speedStatePars *)Sparams,
                                         (LTE_RSRP_Range_t *)rsrp,
                                         (LTE_C_RNTI_t *)cba_RNTI,
                                         (struct LTE_RRCConnectionReconfiguration_r8_IEs__dedicatedInfoNASList *)dedicatedInfoNASList,
                                         (LTE_SL_CommConfig_r12_t *)NULL,
                                         (LTE_SL_DiscConfig_r12_t *)NULL
#if (LTE_RRC_VERSION >= MAKE_VERSION(10, 0, 0))
                                         , (LTE_SCellToAddMod_r10_t *)NULL
#endif
                                        );
  LOG_DUMPMSG(RRC,DEBUG_RRC,(char *)buffer,size,
              "[MSG] RRC Connection Reconfiguration\n");

  /* Free all NAS PDUs */
  for (i = 0; i < ue_context_pP->ue_context.nb_of_e_rabs; i++) {
    if (ue_context_pP->ue_context.e_rab[i].param.nas_pdu.buffer != NULL) {
      /* Free the NAS PDU buffer and invalidate it */
      free(ue_context_pP->ue_context.e_rab[i].param.nas_pdu.buffer);
      ue_context_pP->ue_context.e_rab[i].param.nas_pdu.buffer = NULL;
    }
  }

  LOG_I(RRC,
        "[eNB %d] Frame %d, Logical Channel DL-DCCH, Generate LTE_RRCConnectionReconfiguration (bytes %d, UE id %x)\n",
        ctxt_pP->module_id, ctxt_pP->frame, size, ue_context_pP->ue_context.rnti);
  LOG_D(RRC,
        "[FRAME %05d][RRC_eNB][MOD %u][][--- PDCP_DATA_REQ/%d Bytes (rrcConnectionReconfiguration to UE %x MUI %d) --->][PDCP][MOD %u][RB %u]\n",
        ctxt_pP->frame, ctxt_pP->module_id, size, ue_context_pP->ue_context.rnti, rrc_eNB_mui, ctxt_pP->module_id, DCCH);
  MSC_LOG_TX_MESSAGE(
    MSC_RRC_ENB,
    MSC_RRC_UE,
    buffer,
    size,
    MSC_AS_TIME_FMT" LTE_RRCConnectionReconfiguration UE %x MUI %d size %u",
    MSC_AS_TIME_ARGS(ctxt_pP),
    ue_context_pP->ue_context.rnti,
    rrc_eNB_mui,
    size);
  rrc_data_req(
    ctxt_pP,
    DCCH,
    rrc_eNB_mui++,
    SDU_CONFIRM_NO,
    size,
    buffer,
    PDCP_TRANSMISSION_MODE_CONTROL);
}


//-----------------------------------------------------------------------------
int
rrc_eNB_generate_RRCConnectionReconfiguration_SCell(
  const protocol_ctxt_t *const ctxt_pP,
  rrc_eNB_ue_context_t *const ue_context_pP,
  uint32_t dl_CarrierFreq_r10
)
//-----------------------------------------------------------------------------
{
  uint8_t size;
  uint8_t buffer[100];
#if (LTE_RRC_VERSION >= MAKE_VERSION(10, 0, 0))
  uint8_t sCellIndexToAdd = 0; //one SCell so far

  //   uint8_t sCellIndexToAdd;
  //   sCellIndexToAdd = rrc_find_free_SCell_index(enb_mod_idP, ue_mod_idP, 1);
  //  if (RC.rrc[enb_mod_idP]->sCell_config[ue_mod_idP][sCellIndexToAdd] ) {
  if (ue_context_pP->ue_context.sCell_config != NULL) {
    ue_context_pP->ue_context.sCell_config[sCellIndexToAdd].cellIdentification_r10->dl_CarrierFreq_r10 = dl_CarrierFreq_r10;
  } else {
    LOG_E(RRC,"Scell not configured!\n");
    return(-1);
  }

#endif
  size = do_RRCConnectionReconfiguration(ctxt_pP,
                                         buffer,
                                         rrc_eNB_get_next_transaction_identifier(ctxt_pP->module_id),//Transaction_id,
                                         (LTE_SRB_ToAddModList_t *)NULL,
                                         (LTE_DRB_ToAddModList_t *)NULL,
                                         (LTE_DRB_ToReleaseList_t *)NULL,
                                         (struct LTE_SPS_Config *)NULL,
                                         (struct LTE_PhysicalConfigDedicated *)NULL,
                                         (LTE_MeasObjectToAddModList_t *)NULL,
                                         (LTE_ReportConfigToAddModList_t *)NULL,
                                         (LTE_QuantityConfig_t *)NULL,
                                         (LTE_MeasIdToAddModList_t *)NULL,
                                         (LTE_MAC_MainConfig_t *)NULL,
                                         (LTE_MeasGapConfig_t *)NULL,
                                         (LTE_MobilityControlInfo_t *)NULL,
                                         (LTE_SecurityConfigHO_t *)NULL,
                                         (struct LTE_MeasConfig__speedStatePars *)NULL,
                                         (LTE_RSRP_Range_t *)NULL,
                                         (LTE_C_RNTI_t *)NULL,
                                         (struct LTE_RRCConnectionReconfiguration_r8_IEs__dedicatedInfoNASList *)NULL,
                                         (LTE_SL_CommConfig_r12_t *)NULL,
                                         (LTE_SL_DiscConfig_r12_t *)NULL
#if (LTE_RRC_VERSION >= MAKE_VERSION(10, 0, 0))
                                         , ue_context_pP->ue_context.sCell_config
#endif
                                        );
  LOG_I(RRC,"[eNB %d] Frame %d, Logical Channel DL-DCCH, Generate LTE_RRCConnectionReconfiguration (bytes %d, UE id %x)\n",
        ctxt_pP->module_id,ctxt_pP->frame, size, ue_context_pP->ue_context.rnti);
  MSC_LOG_TX_MESSAGE(
    MSC_RRC_ENB,
    MSC_RRC_UE,
    buffer,
    size,
    MSC_AS_TIME_FMT" LTE_RRCConnectionReconfiguration UE %x MUI %d size %u",
    MSC_AS_TIME_ARGS(ctxt_pP),
    ue_context_pP->ue_context.rnti,
    rrc_eNB_mui,
    size);
  rrc_data_req(
    ctxt_pP,
    DCCH,
    rrc_eNB_mui++,
    SDU_CONFIRM_NO,
    size,
    buffer,
    PDCP_TRANSMISSION_MODE_CONTROL);
  return(0);
}


//-----------------------------------------------------------------------------
void
rrc_eNB_process_MeasurementReport(
  const protocol_ctxt_t *const ctxt_pP,
  rrc_eNB_ue_context_t         *ue_context_pP,
  const LTE_MeasResults_t   *const measResults2
)
//-----------------------------------------------------------------------------
{
  int i=0;
  int neighboring_cells=-1;
  int ncell_index = 0;
  long ncell_max = -150;
  T(T_ENB_RRC_MEASUREMENT_REPORT, T_INT(ctxt_pP->module_id), T_INT(ctxt_pP->frame),
    T_INT(ctxt_pP->subframe), T_INT(ctxt_pP->rnti));

  if (measResults2 == NULL )
    return;

  if (measResults2->measId > 0 ) {
    if (ue_context_pP->ue_context.measResults == NULL) {
      ue_context_pP->ue_context.measResults = CALLOC(1, sizeof(LTE_MeasResults_t));
    }

    ue_context_pP->ue_context.measResults->measId=measResults2->measId;

    switch (measResults2->measId) {
      case 1:
        LOG_D(RRC,"Periodic report at frame %d and subframe %d \n", ctxt_pP->frame, ctxt_pP->subframe);
        break;

      case 2:
        LOG_D(RRC,"A1 event report (Serving becomes better than absolute threshold) at frame %d and subframe %d \n", ctxt_pP->frame, ctxt_pP->subframe);
        break;

      case 3:
        LOG_D(RRC,"A2 event report (Serving becomes worse than absolute threshold) at frame %d and subframe %d \n", ctxt_pP->frame, ctxt_pP->subframe);
        break;

      case 4:
        LOG_D(RRC,"A3 event report (Neighbour becomes amount of offset better than PCell) at frame %d and subframe %d \n", ctxt_pP->frame, ctxt_pP->subframe);
        break;

      case 5:
        LOG_D(RRC,"A4 event report (Neighbour becomes better than absolute threshold) at frame %d and subframe %d \n", ctxt_pP->frame, ctxt_pP->subframe);
        break;

      case 6:
        LOG_D(RRC,"A5 event report (PCell becomes worse than absolute threshold1 AND Neighbour becomes better than another absolute threshold2) at frame %d and subframe %d \n", ctxt_pP->frame,
              ctxt_pP->subframe);
        break;

      default:
        LOG_D(RRC,"Other event report frame %d and subframe %d \n", ctxt_pP->frame, ctxt_pP->subframe);
        break;
    }

    ue_context_pP->ue_context.measResults->measResultPCell.rsrpResult=measResults2->measResultPCell.rsrpResult;
    ue_context_pP->ue_context.measResults->measResultPCell.rsrqResult=measResults2->measResultPCell.rsrqResult;
    LOG_D(RRC, "[eNB %d]Frame %d: UE %x (Measurement Id %d): RSRP of Source %ld\n", ctxt_pP->module_id, ctxt_pP->frame, ctxt_pP->rnti, (int)measResults2->measId,
          ue_context_pP->ue_context.measResults->measResultPCell.rsrpResult-140);
    LOG_D(RRC, "[eNB %d]Frame %d: UE %x (Measurement Id %d): RSRQ of Source %ld\n", ctxt_pP->module_id, ctxt_pP->frame, ctxt_pP->rnti, (int)measResults2->measId,
          ue_context_pP->ue_context.measResults->measResultPCell.rsrqResult/2 - 20);
  }

  if (measResults2->measResultNeighCells == NULL)
    return;

  if (measResults2->measResultNeighCells->choice.measResultListEUTRA.list.count > 0) {
    neighboring_cells = measResults2->measResultNeighCells->choice.measResultListEUTRA.list.count;

    if (ue_context_pP->ue_context.measResults->measResultNeighCells == NULL) {
      ue_context_pP->ue_context.measResults->measResultNeighCells = CALLOC(1, sizeof(*ue_context_pP->ue_context.measResults->measResultNeighCells));
    }

    for (i=0; i < neighboring_cells; i++) {
      if (i>=ue_context_pP->ue_context.measResults->measResultNeighCells->choice.measResultListEUTRA.list.count) {
        //printf("NeighCells number: %d \n", ue_context_pP->ue_context.measResults->measResultNeighCells->choice.measResultListEUTRA.list.count);
        ASN_SEQUENCE_ADD(&ue_context_pP->ue_context.measResults->measResultNeighCells->choice.measResultListEUTRA.list,measResults2->measResultNeighCells->choice.measResultListEUTRA.list.array[i]);
      }

      ue_context_pP->ue_context.measResults->measResultNeighCells->choice.measResultListEUTRA.list.array[i]->physCellId =
        measResults2->measResultNeighCells->choice.measResultListEUTRA.list.array[i]->physCellId;
      ue_context_pP->ue_context.measResults->measResultNeighCells->choice.measResultListEUTRA.list.array[i]->measResult.rsrpResult =
        measResults2->measResultNeighCells->choice.measResultListEUTRA.list.array[i]->measResult.rsrpResult;
      ue_context_pP->ue_context.measResults->measResultNeighCells->choice.measResultListEUTRA.list.array[i]->measResult.rsrqResult =
        measResults2->measResultNeighCells->choice.measResultListEUTRA.list.array[i]->measResult.rsrqResult;
      LOG_D(RRC, "Physical Cell Id %d\n",
            (int)ue_context_pP->ue_context.measResults->measResultNeighCells->choice.measResultListEUTRA.list.array[i]->physCellId);
      LOG_D(RRC, "RSRP of Target %ld\n",
            (*ue_context_pP->ue_context.measResults->measResultNeighCells->choice.measResultListEUTRA.list.array[i]->measResult.rsrpResult)-140);
      LOG_D(RRC, "RSRQ of Target %ld\n",
            (*ue_context_pP->ue_context.measResults->measResultNeighCells->choice.measResultListEUTRA.list.array[i]->measResult.rsrqResult)/2 - 20);

      if ( *measResults2->measResultNeighCells->choice.measResultListEUTRA.list.array[i]->measResult.rsrpResult >= ncell_max ) {
        ncell_max = *measResults2->measResultNeighCells->choice.measResultListEUTRA.list.array[i]->measResult.rsrpResult;
        ncell_index = i;
      }

      //LOG_D(RRC, "Physical Cell Id2 %d\n",
      //(int)measResults2->measResultNeighCells->choice.measResultListEUTRA.list.array[i]->physCellId);
      //LOG_D(RRC, "RSRP of Target2 %ld\n",
      //(*(measResults2->measResultNeighCells->choice.measResultListEUTRA.list.array[i]->
      //measResult.rsrpResult))-140);
      //LOG_D(RRC, "RSRQ of Target2 %ld\n",
      //(*(measResults2->measResultNeighCells->choice.measResultListEUTRA.list.array[i]->
      //measResult.rsrqResult))/2 - 20);
    }
  }

  /* Decide whether to trigger HO or not */
  if (!(measResults2->measId == 4))
    return;

  LOG_D(RRC, "A3 event is triggered...\n");

  /* if the UE is not in handover mode, start handover procedure */
  if (ue_context_pP->ue_context.Status != RRC_HO_EXECUTION) {
    MessageDef      *msg;
    LOG_I(RRC, "Send HO preparation message at frame %d and subframe %d \n", ctxt_pP->frame, ctxt_pP->subframe);
    /* HO info struct may not be needed anymore */
    ue_context_pP->ue_context.handover_info = CALLOC(1, sizeof(*(ue_context_pP->ue_context.handover_info)));
    ue_context_pP->ue_context.Status = RRC_HO_EXECUTION;
    ue_context_pP->ue_context.handover_info->state = HO_REQUEST;
    /* HO Preparation message */
    msg = itti_alloc_new_message(TASK_RRC_ENB, X2AP_HANDOVER_REQ);
    rrc_eNB_generate_HandoverPreparationInformation(
      ue_context_pP,
      X2AP_HANDOVER_REQ(msg).rrc_buffer,
      &X2AP_HANDOVER_REQ(msg).rrc_buffer_size);
    X2AP_HANDOVER_REQ(msg).source_rnti = ctxt_pP->rnti;
    X2AP_HANDOVER_REQ(msg).old_eNB_ue_x2ap_id = 0;
    X2AP_HANDOVER_REQ(msg).target_physCellId = measResults2->measResultNeighCells->choice.
        measResultListEUTRA.list.array[ncell_index]->physCellId;
    X2AP_HANDOVER_REQ(msg).ue_gummei.mcc = ue_context_pP->ue_context.ue_gummei.mcc;
    X2AP_HANDOVER_REQ(msg).ue_gummei.mnc = ue_context_pP->ue_context.ue_gummei.mnc;
    X2AP_HANDOVER_REQ(msg).ue_gummei.mnc_len = ue_context_pP->ue_context.ue_gummei.mnc_len;
    X2AP_HANDOVER_REQ(msg).ue_gummei.mme_code = ue_context_pP->ue_context.ue_gummei.mme_code;
    X2AP_HANDOVER_REQ(msg).ue_gummei.mme_group_id = ue_context_pP->ue_context.ue_gummei.mme_group_id;
    // Don't know how to get this ID?
    X2AP_HANDOVER_REQ(msg).mme_ue_s1ap_id = ue_context_pP->ue_context.mme_ue_s1ap_id;
    X2AP_HANDOVER_REQ(msg).security_capabilities = ue_context_pP->ue_context.security_capabilities;
    memcpy (X2AP_HANDOVER_REQ(msg).kenb,
            ue_context_pP->ue_context.kenb,
            32);
    X2AP_HANDOVER_REQ(msg).kenb_ncc = ue_context_pP->ue_context.kenb_ncc;
    //X2AP_HANDOVER_REQ(msg).ue_ambr=ue_context_pP->ue_context.ue_ambr;
    X2AP_HANDOVER_REQ(msg).nb_e_rabs_tobesetup = ue_context_pP->ue_context.setup_e_rabs;

    for (int i=0; i<ue_context_pP->ue_context.setup_e_rabs; i++) {
      X2AP_HANDOVER_REQ(msg).e_rabs_tobesetup[i].e_rab_id = ue_context_pP->ue_context.e_rab[i].param.e_rab_id;
      X2AP_HANDOVER_REQ(msg).e_rabs_tobesetup[i].eNB_addr = ue_context_pP->ue_context.e_rab[i].param.sgw_addr;
      X2AP_HANDOVER_REQ(msg).e_rabs_tobesetup[i].gtp_teid = ue_context_pP->ue_context.e_rab[i].param.gtp_teid;
      X2AP_HANDOVER_REQ(msg).e_rab_param[i].qos.qci = ue_context_pP->ue_context.e_rab[i].param.qos.qci;
      X2AP_HANDOVER_REQ(msg).e_rab_param[i].qos.allocation_retention_priority.priority_level = ue_context_pP->ue_context.e_rab[i].param.qos.allocation_retention_priority.priority_level;
      X2AP_HANDOVER_REQ(msg).e_rab_param[i].qos.allocation_retention_priority.pre_emp_capability = ue_context_pP->ue_context.e_rab[i].param.qos.allocation_retention_priority.pre_emp_capability;
      X2AP_HANDOVER_REQ(msg).e_rab_param[i].qos.allocation_retention_priority.pre_emp_vulnerability = ue_context_pP->ue_context.e_rab[i].param.qos.allocation_retention_priority.pre_emp_vulnerability;
    }

    /* TODO: don't do that, X2AP should find the target by itself */
    //X2AP_HANDOVER_REQ(msg).target_mod_id = 0;
    LOG_I(RRC,
          "[eNB %d] Frame %d: potential handover preparation: store the information in an intermediate structure in case of failure\n",
          ctxt_pP->module_id, ctxt_pP->frame);
    itti_send_msg_to_task(TASK_X2AP, ENB_MODULE_ID_TO_INSTANCE(ctxt_pP->module_id), msg);
  } else {
    LOG_D(RRC, "[eNB %d] Frame %d: Ignoring MeasReport from UE %x as Handover is in progress... \n", ctxt_pP->module_id, ctxt_pP->frame,
          ctxt_pP->rnti);
  }
}

//-----------------------------------------------------------------------------
void
rrc_eNB_generate_HandoverPreparationInformation(
  //const protocol_ctxt_t* const ctxt_pP,
  rrc_eNB_ue_context_t *const ue_context_pP,
  uint8_t                     *buffer,
  int                          *_size
) {
  memset(buffer, 0, RRC_BUF_SIZE);
  char *ho_buf = (char *) buffer;
  int ho_size;
  ho_size = do_HandoverPreparation(ho_buf, 1024, ue_context_pP->ue_context.UE_Capability, ue_context_pP->ue_context.UE_Capability_size);
  *_size = ho_size;
}

#if 0
//-----------------------------------------------------------------------------
void
rrc_eNB_generate_HandoverPreparationInformation(
  const protocol_ctxt_t *const ctxt_pP,
  rrc_eNB_ue_context_t *const ue_context_pP,
  LTE_PhysCellId_t            targetPhyId
)
//-----------------------------------------------------------------------------
{
  struct rrc_eNB_ue_context_s        *ue_context_target_p = NULL;
  //uint8_t                             UE_id_target        = -1;
  uint8_t                             mod_id_target = get_adjacent_cell_mod_id(targetPhyId);
  HANDOVER_INFO                      *handoverInfo = CALLOC(1, sizeof(*handoverInfo));
  /*
     uint8_t buffer[100];
     uint8_t size;
     struct LTE_PhysicalConfigDedicated  **physicalConfigDedicated = &RC.rrc[enb_mod_idP]->physicalConfigDedicated[ue_mod_idP];
     RadioResourceConfigDedicated_t *radioResourceConfigDedicated = CALLOC(1,sizeof(RadioResourceConfigDedicated_t));
   */
  T(T_ENB_RRC_HANDOVER_PREPARATION_INFORMATION, T_INT(ctxt_pP->module_id), T_INT(ctxt_pP->frame),
    T_INT(ctxt_pP->subframe), T_INT(ctxt_pP->rnti));
  handoverInfo->as_config.antennaInfoCommon.antennaPortsCount = 0;    //Not used 0- but check value
  handoverInfo->as_config.sourceDl_CarrierFreq = 36090;   //Verify!
  memcpy((void *)&handoverInfo->as_config.sourceMasterInformationBlock,
         (void *)&RC.rrc[ctxt_pP->module_id]->carrier[0] /* CROUX TBC */.mib, sizeof(LTE_MasterInformationBlock_t));
  memcpy((void *)&handoverInfo->as_config.sourceMeasConfig,
         (void *)ue_context_pP->ue_context.measConfig, sizeof(LTE_MeasConfig_t));
  // FIXME handoverInfo not used...
  free( handoverInfo );
  handoverInfo = 0;
  //to be configured
  memset((void *)&ue_context_pP->ue_context.handover_info->as_config.sourceSecurityAlgorithmConfig,
         0, sizeof(LTE_SecurityAlgorithmConfig_t));
  memcpy((void *)&ue_context_pP->ue_context.handover_info->as_config.sourceSystemInformationBlockType1,
         (void *)&RC.rrc[ctxt_pP->module_id]->carrier[0] /* CROUX TBC */.SIB1, sizeof(LTE_SystemInformationBlockType1_t));
  memcpy((void *)&ue_context_pP->ue_context.handover_info->as_config.sourceSystemInformationBlockType2,
         (void *)&RC.rrc[ctxt_pP->module_id]->carrier[0] /* CROUX TBC */.SIB23, sizeof(LTE_SystemInformationBlockType2_t));
  ue_context_pP->ue_context.handover_info->as_context.reestablishmentInfo =
    CALLOC(1, sizeof(LTE_ReestablishmentInfo_t));
  ue_context_pP->ue_context.handover_info->as_context.reestablishmentInfo->sourcePhysCellId =
    RC.rrc[ctxt_pP->module_id]->carrier[0] /* CROUX TBC */.physCellId;
  ue_context_pP->ue_context.handover_info->as_context.reestablishmentInfo->targetCellShortMAC_I.buf = NULL;  // Check values later
  ue_context_pP->ue_context.handover_info->as_context.reestablishmentInfo->targetCellShortMAC_I.size = 0;
  ue_context_pP->ue_context.handover_info->as_context.reestablishmentInfo->targetCellShortMAC_I.bits_unused = 0;
  ue_context_pP->ue_context.handover_info->as_context.reestablishmentInfo->additionalReestabInfoList = NULL;
  ue_context_pP->ue_context.handover_info->ho_prepare = 0xFF;    //0xF0;
  ue_context_pP->ue_context.handover_info->ho_complete = 0;

  if (mod_id_target != 0xFF) {
    //UE_id_target = rrc_find_free_ue_index(modid_target);
    ue_context_target_p =
      rrc_eNB_get_ue_context(
        RC.rrc[mod_id_target],
        ue_context_pP->ue_context.rnti);

    /*UE_id_target = rrc_eNB_get_next_free_UE_index(
                    mod_id_target,
                    RC.rrc[ctxt_pP->module_id]->Info.UE_list[ue_mod_idP]);  //this should return a new index*/

    if (ue_context_target_p == NULL) { // if not already in target cell
      ue_context_target_p = rrc_eNB_allocate_new_UE_context(RC.rrc[ctxt_pP->module_id]);
      ue_context_target_p->ue_id_rnti      = ue_context_pP->ue_context.rnti;             // LG: should not be the same
      ue_context_target_p->ue_context.rnti = ue_context_target_p->ue_id_rnti; // idem
      LOG_I(RRC,
            "[eNB %d] Frame %d : Emulate sending HandoverPreparationInformation msg from eNB source %d to eNB target %ld: source UE_id %x target UE_id %x source_modId: %d target_modId: %d\n",
            ctxt_pP->module_id,
            ctxt_pP->frame,
            RC.rrc[ctxt_pP->module_id]->carrier[0] /* CROUX TBC */.physCellId,
            targetPhyId,
            ue_context_pP->ue_context.rnti,
            ue_context_target_p->ue_id_rnti,
            ctxt_pP->module_id,
            mod_id_target);
      ue_context_target_p->ue_context.handover_info =
        CALLOC(1, sizeof(*(ue_context_target_p->ue_context.handover_info)));
      memcpy((void *)&ue_context_target_p->ue_context.handover_info->as_context,
             (void *)&ue_context_pP->ue_context.handover_info->as_context,
             sizeof(LTE_AS_Context_t));
      memcpy((void *)&ue_context_target_p->ue_context.handover_info->as_config,
             (void *)&ue_context_pP->ue_context.handover_info->as_config,
             sizeof(LTE_AS_Config_t));
      ue_context_target_p->ue_context.handover_info->ho_prepare = 0x00;// 0xFF;
      ue_context_target_p->ue_context.handover_info->ho_complete = 0;
      ue_context_pP->ue_context.handover_info->modid_t = mod_id_target;
      ue_context_pP->ue_context.handover_info->ueid_s  = ue_context_pP->ue_context.rnti;
      ue_context_pP->ue_context.handover_info->modid_s = ctxt_pP->module_id;
      ue_context_target_p->ue_context.handover_info->modid_t = mod_id_target;
      ue_context_target_p->ue_context.handover_info->modid_s = ctxt_pP->module_id;
      ue_context_target_p->ue_context.handover_info->ueid_t  = ue_context_target_p->ue_context.rnti;
    } else {
      LOG_E(RRC, "\nError in obtaining free UE id in target eNB %ld for handover \n", targetPhyId);
    }
  } else {
    LOG_E(RRC, "\nError in obtaining Module ID of target eNB for handover \n");
  }
}
#endif

void rrc_eNB_process_handoverPreparationInformation(int mod_id, x2ap_handover_req_t *m) {
  struct rrc_eNB_ue_context_s        *ue_context_target_p = NULL;
  /* TODO: get proper UE rnti */
  int rnti = taus() & 0xffff;
  int i;
  //global_rnti = rnti;
  //HandoverPreparationInformation_t *ho = NULL;
  //HandoverPreparationInformation_r8_IEs_t *ho_info;
  //asn_dec_rval_t                      dec_rval;
  ue_context_target_p = rrc_eNB_get_ue_context(RC.rrc[mod_id], rnti);

  if (ue_context_target_p != NULL) {
    LOG_E(RRC, "\nError in obtaining free UE id in target eNB for handover \n");
    return;
  }

  ue_context_target_p = rrc_eNB_allocate_new_UE_context(RC.rrc[mod_id]);

  if (ue_context_target_p == NULL) {
    LOG_E(RRC, "Cannot create new UE context\n");
    return;
  }

  ue_context_target_p->ue_id_rnti = rnti;
  ue_context_target_p->ue_context.rnti = rnti;
  RB_INSERT(rrc_ue_tree_s, &RC.rrc[mod_id]->rrc_ue_head, ue_context_target_p);
  LOG_D(RRC, "eNB %d: Created new UE context uid %u\n", mod_id, ue_context_target_p->local_uid);
  ue_context_target_p->ue_context.handover_info = CALLOC(1, sizeof(*(ue_context_target_p->ue_context.handover_info)));
  //ue_context_target_p->ue_context.handover_info->source_x2id = m->source_x2id;
  ue_context_target_p->ue_context.Status = RRC_HO_EXECUTION;
  ue_context_target_p->ue_context.handover_info->state = HO_ACK;
  /* TODO: remove this hack */
  //ue_context_target_p->ue_context.handover_info->modid_t = mod_id;
  ue_context_target_p->ue_context.handover_info->modid_t = m->target_mod_id;
  //ue_context_target_p->ue_context.handover_info->modid_s = 1-mod_id;
  //ue_context_target_p->ue_context.handover_info->ueid_s  = m->source_rnti;
  memset (ue_context_target_p->ue_context.nh, 0, 32);
  ue_context_target_p->ue_context.nh_ncc = -1;
  memcpy (ue_context_target_p->ue_context.kenb, m->kenb, 32);
  ue_context_target_p->ue_context.kenb_ncc = m->kenb_ncc;
  ue_context_target_p->ue_context.security_capabilities.encryption_algorithms = m->security_capabilities.encryption_algorithms;
  ue_context_target_p->ue_context.security_capabilities.integrity_algorithms = m->security_capabilities.integrity_algorithms;
  /*
  dec_rval = uper_decode(NULL,
                         &asn_DEF_HandoverPreparationInformation,
                         (void **)&ho,
                         m->rrc_buffer,
                         m->rrc_buffer_size, 0, 0);

  if (dec_rval.code != RC_OK ||
      ho->criticalExtensions.present != HandoverPreparationInformation__criticalExtensions_PR_c1 ||
      ho->criticalExtensions.choice.c1.present != HandoverPreparationInformation__criticalExtensions__c1_PR_handoverPreparationInformation_r8) {
    LOG_E(RRC, "could not decode Handover Preparation\n");
    abort();
  }

  ho_info = &ho->criticalExtensions.choice.c1.choice.handoverPreparationInformation_r8;

  if (ue_context_target_p->ue_context.UE_Capability) {
    LOG_I(RRC, "freeing old UE capabilities for UE %x\n", rnti);
    ASN_STRUCT_FREE(asn_DEF_UE_EUTRA_Capability,
                    ue_context_target_p->ue_context.UE_Capability);
    ue_context_target_p->ue_context.UE_Capability = 0;
  }

  dec_rval = uper_decode(NULL,
                         &asn_DEF_UE_EUTRA_Capability,
                         (void **)&ue_context_target_p->ue_context.UE_Capability,
                         ho_info->ue_RadioAccessCapabilityInfo.list.array[0]->ueCapabilityRAT_Container.buf,
                         ho_info->ue_RadioAccessCapabilityInfo.list.array[0]->ueCapabilityRAT_Container.size, 0, 0);

  ue_context_target_p->ue_context.UE_Capability_size = ho_info->ue_RadioAccessCapabilityInfo.list.array[0]->ueCapabilityRAT_Container.size;

  if ( LOG_DEBUGFLAG(DEBUG_ASN1) ) {
     xer_fprint(stdout, &asn_DEF_UE_EUTRA_Capability, ue_context_target_p->ue_context.UE_Capability);
  }

  if ((dec_rval.code != RC_OK) && (dec_rval.consumed == 0)) {
      LOG_E(RRC, "Failed to decode UE capabilities (%zu bytes)\n", dec_rval.consumed);
      ASN_STRUCT_FREE(asn_DEF_UE_EUTRA_Capability,
                      ue_context_target_p->ue_context.UE_Capability);
      ue_context_target_p->ue_context.UE_Capability = 0;
  }
  */
  ue_context_target_p->ue_context.nb_of_e_rabs = m->nb_e_rabs_tobesetup;
  ue_context_target_p->ue_context.setup_e_rabs = m->nb_e_rabs_tobesetup;
  ue_context_target_p->ue_context.mme_ue_s1ap_id = m->mme_ue_s1ap_id;
  ue_context_target_p->ue_context.ue_gummei.mcc = m->ue_gummei.mcc;
  ue_context_target_p->ue_context.ue_gummei.mnc = m->ue_gummei.mnc;
  ue_context_target_p->ue_context.ue_gummei.mnc_len = m->ue_gummei.mnc_len;
  ue_context_target_p->ue_context.ue_gummei.mme_code = m->ue_gummei.mme_code;
  ue_context_target_p->ue_context.ue_gummei.mme_group_id = m->ue_gummei.mme_group_id;
  LOG_I(RRC, "eNB %d: Update the E-RABS %u\n", mod_id, ue_context_target_p->ue_context.nb_of_e_rabs);

  for (i = 0; i < ue_context_target_p->ue_context.nb_of_e_rabs; i++) {
    ue_context_target_p->ue_context.e_rab[i].status = E_RAB_STATUS_NEW;
    ue_context_target_p->ue_context.e_rab[i].param.e_rab_id = m->e_rabs_tobesetup[i].e_rab_id;
    ue_context_target_p->ue_context.e_rab[i].param.sgw_addr = m->e_rabs_tobesetup[i].eNB_addr;
    ue_context_target_p->ue_context.e_rab[i].param.gtp_teid= m->e_rabs_tobesetup[i].gtp_teid;
    LOG_I(RRC, "eNB %d: Update the UE context after HO, e_rab_id %u gtp_teid %u\n", mod_id,
          ue_context_target_p->ue_context.e_rab[i].param.e_rab_id,
          ue_context_target_p->ue_context.e_rab[i].param.gtp_teid);
  }
}

void rrc_eNB_process_handoverCommand(
  int                         mod_id,
  struct rrc_eNB_ue_context_s *ue_context,
  x2ap_handover_req_ack_t     *m) {
  asn_dec_rval_t dec_rval;
  LTE_HandoverCommand_t *ho = NULL;
  dec_rval = uper_decode(
               NULL,
               &asn_DEF_LTE_HandoverCommand,
               (void **)&ho,
               m->rrc_buffer,
               m->rrc_buffer_size,
               0,
               0);

  if (dec_rval.code != RC_OK ||
      ho->criticalExtensions.present != LTE_HandoverCommand__criticalExtensions_PR_c1 ||
      ho->criticalExtensions.choice.c1.present != LTE_HandoverCommand__criticalExtensions__c1_PR_handoverCommand_r8) {
    LOG_E(RRC, "could not decode Handover Command\n");
    abort();
  }

  unsigned char *buf = ho->criticalExtensions.choice.c1.choice.handoverCommand_r8.handoverCommandMessage.buf;
  int size = ho->criticalExtensions.choice.c1.choice.handoverCommand_r8.handoverCommandMessage.size;

  if (size > RRC_BUF_SIZE) {
    printf("%s:%d: fatal\n", __FILE__, __LINE__);
    abort();
  }

  memcpy(ue_context->ue_context.handover_info->buf, buf, size);
  ue_context->ue_context.handover_info->size = size;
}

#if 0
//-----------------------------------------------------------------------------
void
rrc_eNB_process_handoverPreparationInformation(
  const protocol_ctxt_t *const ctxt_pP,
  rrc_eNB_ue_context_t           *const ue_context_pP
)
//-----------------------------------------------------------------------------
{
  T(T_ENB_RRC_HANDOVER_PREPARATION_INFORMATION, T_INT(ctxt_pP->module_id), T_INT(ctxt_pP->frame),
    T_INT(ctxt_pP->subframe), T_INT(ctxt_pP->rnti));
  LOG_I(RRC,
        "[eNB %d] Frame %d : Logical Channel UL-DCCH, processing RRCHandoverPreparationInformation, sending LTE_RRCConnectionReconfiguration to UE %d \n",
        ctxt_pP->module_id, ctxt_pP->frame, ue_context_pP->ue_context.rnti);
  rrc_eNB_generate_RRCConnectionReconfiguration_handover(
    ctxt_pP,
    ue_context_pP,
    NULL,
    0);
}
#endif

void
check_handovers(
  protocol_ctxt_t *const ctxt_pP
)
//-----------------------------------------------------------------------------
{
  int                                 result;
  struct rrc_eNB_ue_context_s        *ue_context_p;
  RB_FOREACH(ue_context_p, rrc_ue_tree_s, &(RC.rrc[ctxt_pP->module_id]->rrc_ue_head)) {
    ctxt_pP->rnti  = ue_context_p->ue_id_rnti;

    if (ue_context_p->ue_context.Status == RRC_HO_EXECUTION && ue_context_p->ue_context.handover_info != NULL) {
      /* in the source, UE in HO_PREPARE mode */
      if (ue_context_p->ue_context.handover_info->state == HO_PREPARE) {
        LOG_D(RRC,
              "[eNB %d] Frame %d: Incoming handover detected for new UE_id %x) \n",
              ctxt_pP->module_id,
              ctxt_pP->frame,
              ctxt_pP->rnti);
        // source eNB generates rrcconnectionreconfiguration to prepare the HO
        LOG_I(RRC,
              "[eNB %d] Frame %d : Logical Channel UL-DCCH, processing RRCHandoverPreparationInformation, sending RRCConnectionReconfiguration to UE %d \n",
              ctxt_pP->module_id, ctxt_pP->frame, ue_context_p->ue_context.rnti);
        result = pdcp_data_req(ctxt_pP,
                               SRB_FLAG_YES,
                               DCCH,
                               rrc_eNB_mui++,
                               SDU_CONFIRM_NO,
                               ue_context_p->ue_context.handover_info->size,
                               ue_context_p->ue_context.handover_info->buf,
                               PDCP_TRANSMISSION_MODE_CONTROL
#if (LTE_RRC_VERSION >= MAKE_VERSION(14, 0, 0))
                               ,NULL, NULL
#endif
                              );
        AssertFatal(result == TRUE, "PDCP data request failed!\n");
        ue_context_p->ue_context.handover_info->state = HO_COMPLETE;
        LOG_I(RRC, "RRC Sends RRCConnectionReconfiguration to UE %d  at frame %d and subframe %d \n", ue_context_p->ue_context.rnti, ctxt_pP->frame,ctxt_pP->subframe);
      }

      /* in the target, UE in HO_ACK mode */
      if (ue_context_p->ue_context.handover_info->state == HO_ACK) {
        MessageDef *msg;
        // Configure target
        ue_context_p->ue_context.handover_info->state = HO_CONFIGURED;
        msg = itti_alloc_new_message(TASK_RRC_ENB, X2AP_HANDOVER_REQ_ACK);
        rrc_eNB_generate_HO_RRCConnectionReconfiguration(ctxt_pP, ue_context_p, X2AP_HANDOVER_REQ_ACK(msg).rrc_buffer,
            &X2AP_HANDOVER_REQ_ACK(msg).rrc_buffer_size);
        rrc_eNB_configure_rbs_handover(ue_context_p,ctxt_pP);
        /* TODO: remove this hack */
        //X2AP_HANDOVER_REQ_ACK(msg).target_mod_id = 1 - ctxt_pP->module_id;
        X2AP_HANDOVER_REQ_ACK(msg).target_mod_id = ue_context_p->ue_context.handover_info->modid_t;
        //X2AP_HANDOVER_REQ_ACK(msg).source_x2id = ue_context_p->ue_context.handover_info->source_x2id;
        /* Call admission control not implemented yet */
        X2AP_HANDOVER_REQ_ACK(msg).nb_e_rabs_tobesetup = ue_context_p->ue_context.setup_e_rabs;

        for (int i=0; i<ue_context_p->ue_context.setup_e_rabs; i++) {
          X2AP_HANDOVER_REQ_ACK(msg).e_rabs_tobesetup[i].e_rab_id = ue_context_p->ue_context.e_rab[i].param.e_rab_id;
        }

        itti_send_msg_to_task(TASK_X2AP, ENB_MODULE_ID_TO_INSTANCE(ctxt_pP->module_id), msg);
        LOG_I(RRC, "RRC Sends X2 HO ACK to the source eNB at frame %d and subframe %d \n", ctxt_pP->frame,ctxt_pP->subframe);
      }
    }
  }
}

#if 0
//-----------------------------------------------------------------------------
void
check_handovers(
  protocol_ctxt_t *const ctxt_pP
)
//-----------------------------------------------------------------------------
{
  int                                 result;
  struct rrc_eNB_ue_context_s        *ue_context_p;
  RB_FOREACH(ue_context_p, rrc_ue_tree_s, &RC.rrc[ctxt_pP->module_id]->rrc_ue_head) {
    ctxt_pP->rnti  = ue_context_p->ue_id_rnti;

    if (ue_context_p->ue_context.handover_info != NULL) {
      if (ue_context_p->ue_context.handover_info->ho_prepare == 0xFF) {
        LOG_D(RRC,
              "[eNB %d] Frame %d: Incoming handover detected for new UE_idx %d (source eNB %d->target eNB %d) \n",
              ctxt_pP->module_id,
              ctxt_pP->frame,
              ctxt_pP->rnti,
              ctxt_pP->module_id,
              ue_context_p->ue_context.handover_info->modid_t);
        // source eNB generates LTE_RRCConnectionreconfiguration to prepare the HO
        rrc_eNB_process_handoverPreparationInformation(
          ctxt_pP,
          ue_context_p);
        ue_context_p->ue_context.handover_info->ho_prepare = 0xF1;
      }

      if (ue_context_p->ue_context.handover_info->ho_complete == 0xF1) {
        LOG_D(RRC,
              "[eNB %d] Frame %d: handover Command received for new UE_id  %x current eNB %d target eNB: %d \n",
              ctxt_pP->module_id,
              ctxt_pP->frame,
              ctxt_pP->rnti,
              ctxt_pP->module_id,
              ue_context_p->ue_context.handover_info->modid_t);
        //rrc_eNB_process_handoverPreparationInformation(enb_mod_idP,frameP,i);
        result = pdcp_data_req(ctxt_pP,
                               SRB_FLAG_YES,
                               DCCH,
                               rrc_eNB_mui++,
                               SDU_CONFIRM_NO,
                               ue_context_p->ue_context.handover_info->size,
                               ue_context_p->ue_context.handover_info->buf,
                               PDCP_TRANSMISSION_MODE_CONTROL
#if (LTE_RRC_VERSION >= MAKE_VERSION(14, 0, 0))
                               ,NULL, NULL
#endif
                              );

        //AssertFatal(result == TRUE, "PDCP data request failed!\n");
        if(result != TRUE) {
          LOG_I(RRC, "PDCP data request failed!\n");
          return;
        }

        ue_context_p->ue_context.handover_info->ho_complete = 0xF2;
      }
    }
  }
}
#endif

void
rrc_eNB_generate_HO_RRCConnectionReconfiguration(const protocol_ctxt_t *const ctxt_pP,
    rrc_eNB_ue_context_t  *const ue_context_pP,
    uint8_t               *buffer,
    int                    *_size
    //const uint8_t        ho_state
                                                )
//-----------------------------------------------------------------------------
{
  uint16_t                            size;
  int                                 i;
  uint8_t                             rv[2];
  // configure SRB1/SRB2, PhysicalConfigDedicated, MAC_MainConfig for UE
  eNB_RRC_INST                       *rrc_inst = RC.rrc[ctxt_pP->module_id];
  struct LTE_PhysicalConfigDedicated **physicalConfigDedicated = &ue_context_pP->ue_context.physicalConfigDedicated;
  // phy config dedicated
  LTE_PhysicalConfigDedicated_t      *physicalConfigDedicated2;
  // srb 1: for HO
  struct LTE_SRB_ToAddMod            *SRB1_config                      = NULL;
  struct LTE_SRB_ToAddMod__rlc_Config *SRB1_rlc_config                 = NULL;
  struct LTE_SRB_ToAddMod__logicalChannelConfig *SRB1_lchan_config     = NULL;
  struct LTE_LogicalChannelConfig__ul_SpecificParameters
    *SRB1_ul_SpecificParameters       = NULL;
  struct LTE_SRB_ToAddMod            *SRB2_config                      = NULL;
  struct LTE_SRB_ToAddMod__rlc_Config *SRB2_rlc_config                 = NULL;
  struct LTE_SRB_ToAddMod__logicalChannelConfig *SRB2_lchan_config     = NULL;
  struct LTE_LogicalChannelConfig__ul_SpecificParameters
    *SRB2_ul_SpecificParameters       = NULL;
  LTE_SRB_ToAddModList_t             *SRB_configList = ue_context_pP->ue_context.SRB_configList;
  LTE_SRB_ToAddModList_t             **SRB_configList2                 = NULL;
  struct LTE_DRB_ToAddMod            *DRB_config                       = NULL;
  struct LTE_RLC_Config              *DRB_rlc_config                   = NULL;
  struct LTE_PDCP_Config             *DRB_pdcp_config                  = NULL;
  struct LTE_PDCP_Config__rlc_AM     *PDCP_rlc_AM                      = NULL;
  struct LTE_PDCP_Config__rlc_UM     *PDCP_rlc_UM                      = NULL;
  struct LTE_LogicalChannelConfig    *DRB_lchan_config                 = NULL;
  struct LTE_LogicalChannelConfig__ul_SpecificParameters
    *DRB_ul_SpecificParameters        = NULL;
  LTE_DRB_ToAddModList_t            **DRB_configList = &ue_context_pP->ue_context.DRB_configList;
  LTE_DRB_ToAddModList_t            **DRB_configList2 = NULL;
  LTE_MAC_MainConfig_t               *mac_MainConfig                   = NULL;
  LTE_MeasObjectToAddModList_t       *MeasObj_list                     = NULL;
  LTE_MeasObjectToAddMod_t           *MeasObj                          = NULL;
  LTE_ReportConfigToAddModList_t     *ReportConfig_list                = NULL;
  LTE_ReportConfigToAddMod_t         *ReportConfig_per, *ReportConfig_A1,
                                     *ReportConfig_A2, *ReportConfig_A3, *ReportConfig_A4, *ReportConfig_A5;
  LTE_MeasIdToAddModList_t           *MeasId_list                      = NULL;
  LTE_MeasIdToAddMod_t               *MeasId0, *MeasId1, *MeasId2, *MeasId3, *MeasId4, *MeasId5;
#if (LTE_RRC_VERSION >= MAKE_VERSION(9, 0, 0))
  long                               *sr_ProhibitTimer_r9              = NULL;
  //     uint8_t sCellIndexToAdd = rrc_find_free_SCell_index(enb_mod_idP, ue_mod_idP, 1);
  //uint8_t                            sCellIndexToAdd = 0;
#endif
  long                               *logicalchannelgroup, *logicalchannelgroup_drb;
  long                               *maxHARQ_Tx, *periodicBSR_Timer;
  LTE_RSRP_Range_t                   *rsrp                             = NULL;
  struct LTE_MeasConfig__speedStatePars *Sparams                       = NULL;
  LTE_QuantityConfig_t               *quantityConfig                   = NULL;
  LTE_MobilityControlInfo_t          *mobilityInfo                     = NULL;
  LTE_SecurityConfigHO_t             *securityConfigHO                 = NULL;
  //CellsToAddMod_t                    *CellToAdd                        = NULL;
  //CellsToAddModList_t                *CellsToAddModList                = NULL;
  struct LTE_RRCConnectionReconfiguration_r8_IEs__dedicatedInfoNASList *dedicatedInfoNASList = NULL;
  LTE_DedicatedInfoNAS_t             *dedicatedInfoNas                 = NULL;
  /* for no gcc warnings */
  (void)dedicatedInfoNas;
  LTE_C_RNTI_t                       *cba_RNTI                         = NULL;
  uint8_t xid = rrc_eNB_get_next_transaction_identifier(ctxt_pP->module_id);   //Transaction_id,
#ifdef CBA
  //struct PUSCH_CBAConfigDedicated_vlola  *pusch_CBAConfigDedicated_vlola;
  uint8_t                            *cba_RNTI_buf;
  cba_RNTI = CALLOC(1, sizeof(C_RNTI_t));
  cba_RNTI_buf = CALLOC(1, 2 * sizeof(uint8_t));
  cba_RNTI->buf = cba_RNTI_buf;
  cba_RNTI->size = 2;
  cba_RNTI->bits_unused = 0;

  // associate UEs to the CBa groups as a function of their UE id
  if (rrc_inst->num_active_cba_groups) {
    cba_RNTI->buf[0] = rrc_inst->cba_rnti[ue_mod_idP % rrc_inst->num_active_cba_groups] & 0xff;
    cba_RNTI->buf[1] = 0xff;
    LOG_D(RRC,
          "[eNB %d] Frame %d: cba_RNTI = %x in group %d is attribued to UE %d\n",
          enb_mod_idP, frameP,
          rrc_inst->cba_rnti[ue_mod_idP % rrc_inst->num_active_cba_groups],
          ue_mod_idP % rrc_inst->num_active_cba_groups, ue_mod_idP);
  } else {
    cba_RNTI->buf[0] = 0x0;
    cba_RNTI->buf[1] = 0x0;
    LOG_D(RRC, "[eNB %d] Frame %d: no cba_RNTI is configured for UE %d\n", enb_mod_idP, frameP, ue_mod_idP);
  }

#endif
  T(T_ENB_RRC_CONNECTION_RECONFIGURATION, T_INT(ctxt_pP->module_id), T_INT(ctxt_pP->frame),
    T_INT(ctxt_pP->subframe), T_INT(ctxt_pP->rnti));
  rv[0] = (ue_context_pP->ue_context.rnti >> 8) & 255;
  rv[1] = ue_context_pP->ue_context.rnti & 255;
  LOG_I(RRC, "target UE rnti = %x (decimal: %d)\n", ue_context_pP->ue_context.rnti, ue_context_pP->ue_context.rnti);
  LOG_D(RRC, "[eNB %d] Frame %d : handover preparation: add target eNB SRB1 and PHYConfigDedicated reconfiguration\n",
        ctxt_pP->module_id, ctxt_pP->frame);

  if (SRB_configList) {
    free(SRB_configList);
  }

  SRB_configList = CALLOC(1, sizeof(*SRB_configList));
  memset(SRB_configList, 0, sizeof(*SRB_configList));
  SRB1_config = CALLOC(1, sizeof(*SRB1_config));
  SRB1_config->srb_Identity = 1;
  SRB1_rlc_config = CALLOC(1, sizeof(*SRB1_rlc_config));
  SRB1_config->rlc_Config = SRB1_rlc_config;
  SRB1_rlc_config->present = LTE_SRB_ToAddMod__rlc_Config_PR_explicitValue;
  SRB1_rlc_config->choice.explicitValue.present = LTE_RLC_Config_PR_am;
  SRB1_rlc_config->choice.explicitValue.choice.am.ul_AM_RLC.t_PollRetransmit = LTE_T_PollRetransmit_ms15;
  SRB1_rlc_config->choice.explicitValue.choice.am.ul_AM_RLC.pollPDU = LTE_PollPDU_p8;
  SRB1_rlc_config->choice.explicitValue.choice.am.ul_AM_RLC.pollByte = LTE_PollByte_kB1000;
  SRB1_rlc_config->choice.explicitValue.choice.am.ul_AM_RLC.maxRetxThreshold = LTE_UL_AM_RLC__maxRetxThreshold_t16;
  SRB1_rlc_config->choice.explicitValue.choice.am.dl_AM_RLC.t_Reordering = LTE_T_Reordering_ms35;
  SRB1_rlc_config->choice.explicitValue.choice.am.dl_AM_RLC.t_StatusProhibit = LTE_T_StatusProhibit_ms10;
  SRB1_lchan_config = CALLOC(1, sizeof(*SRB1_lchan_config));
  SRB1_config->logicalChannelConfig = SRB1_lchan_config;
  SRB1_lchan_config->present = LTE_SRB_ToAddMod__logicalChannelConfig_PR_explicitValue;
  SRB1_ul_SpecificParameters = CALLOC(1, sizeof(*SRB1_ul_SpecificParameters));
  SRB1_lchan_config->choice.explicitValue.ul_SpecificParameters = SRB1_ul_SpecificParameters;
  SRB1_ul_SpecificParameters->priority = 1;
  //assign_enum(&SRB1_ul_SpecificParameters->prioritisedBitRate,LogicalChannelConfig__ul_SpecificParameters__prioritisedBitRate_infinity);
  SRB1_ul_SpecificParameters->prioritisedBitRate =
    LTE_LogicalChannelConfig__ul_SpecificParameters__prioritisedBitRate_infinity;
  //assign_enum(&SRB1_ul_SpecificParameters->bucketSizeDuration,LogicalChannelConfig__ul_SpecificParameters__bucketSizeDuration_ms50);
  SRB1_ul_SpecificParameters->bucketSizeDuration =
    LTE_LogicalChannelConfig__ul_SpecificParameters__bucketSizeDuration_ms50;
  logicalchannelgroup = CALLOC(1, sizeof(long));
  *logicalchannelgroup = 0;
  SRB1_ul_SpecificParameters->logicalChannelGroup = logicalchannelgroup;
  ASN_SEQUENCE_ADD(&SRB_configList->list, SRB1_config);
  ue_context_pP->ue_context.SRB_configList = SRB_configList;
  // Configure SRB2
  /// SRB2
  SRB_configList2=&ue_context_pP->ue_context.SRB_configList2[xid];

  if (*SRB_configList2) {
    free(*SRB_configList2);
  }

  *SRB_configList2 = CALLOC(1, sizeof(**SRB_configList2));
  memset(*SRB_configList2, 0, sizeof(**SRB_configList2));
  SRB2_config = CALLOC(1, sizeof(*SRB2_config));
  SRB2_config->srb_Identity = 2;
  SRB2_rlc_config = CALLOC(1, sizeof(*SRB2_rlc_config));
  SRB2_config->rlc_Config = SRB2_rlc_config;
  SRB2_rlc_config->present = LTE_SRB_ToAddMod__rlc_Config_PR_explicitValue;
  SRB2_rlc_config->choice.explicitValue.present = LTE_RLC_Config_PR_am;
  SRB2_rlc_config->choice.explicitValue.choice.am.ul_AM_RLC.t_PollRetransmit = LTE_T_PollRetransmit_ms15;
  SRB2_rlc_config->choice.explicitValue.choice.am.ul_AM_RLC.pollPDU = LTE_PollPDU_p8;
  SRB2_rlc_config->choice.explicitValue.choice.am.ul_AM_RLC.pollByte = LTE_PollByte_kB1000;
  SRB2_rlc_config->choice.explicitValue.choice.am.ul_AM_RLC.maxRetxThreshold = LTE_UL_AM_RLC__maxRetxThreshold_t32;
  SRB2_rlc_config->choice.explicitValue.choice.am.dl_AM_RLC.t_Reordering = LTE_T_Reordering_ms35;
  SRB2_rlc_config->choice.explicitValue.choice.am.dl_AM_RLC.t_StatusProhibit = LTE_T_StatusProhibit_ms10;
  SRB2_lchan_config = CALLOC(1, sizeof(*SRB2_lchan_config));
  SRB2_config->logicalChannelConfig = SRB2_lchan_config;
  SRB2_lchan_config->present = LTE_SRB_ToAddMod__logicalChannelConfig_PR_explicitValue;
  SRB2_ul_SpecificParameters = CALLOC(1, sizeof(*SRB2_ul_SpecificParameters));
  SRB2_ul_SpecificParameters->priority = 3; // let some priority for SRB1 and dedicated DRBs
  SRB2_ul_SpecificParameters->prioritisedBitRate =
    LTE_LogicalChannelConfig__ul_SpecificParameters__prioritisedBitRate_infinity;
  SRB2_ul_SpecificParameters->bucketSizeDuration =
    LTE_LogicalChannelConfig__ul_SpecificParameters__bucketSizeDuration_ms50;
  // LCG for CCCH and DCCH is 0 as defined in 36331
  logicalchannelgroup = CALLOC(1, sizeof(long));
  *logicalchannelgroup = 0;
  SRB2_ul_SpecificParameters->logicalChannelGroup = logicalchannelgroup;
  SRB2_lchan_config->choice.explicitValue.ul_SpecificParameters = SRB2_ul_SpecificParameters;
  // this list has the configuration for SRB1 and SRB2
  ASN_SEQUENCE_ADD(&SRB_configList->list, SRB2_config);
  // this list has only the configuration for SRB2
  ASN_SEQUENCE_ADD(&(*SRB_configList2)->list, SRB2_config);

  // Configure DRB
  //*DRB_configList = CALLOC(1, sizeof(*DRB_configList));
  // list for all the configured DRB
  if (*DRB_configList) {
    free(*DRB_configList);
  }

  *DRB_configList = CALLOC(1, sizeof(**DRB_configList));
  memset(*DRB_configList, 0, sizeof(**DRB_configList));
  // list for the configured DRB for a this xid
  DRB_configList2=&ue_context_pP->ue_context.DRB_configList2[xid];

  if (*DRB_configList2) {
    free(*DRB_configList2);
  }

  *DRB_configList2 = CALLOC(1, sizeof(**DRB_configList2));
  memset(*DRB_configList2, 0, sizeof(**DRB_configList2));
  /// DRB
  DRB_config = CALLOC(1, sizeof(*DRB_config));
  DRB_config->eps_BearerIdentity = CALLOC(1, sizeof(long));
  *(DRB_config->eps_BearerIdentity) = 5L; // LW set to first value, allowed value 5..15, value : x+4
  // DRB_config->drb_Identity = (DRB_Identity_t) 1; //allowed values 1..32
  // NN: this is the 1st DRB for this ue, so set it to 1
  DRB_config->drb_Identity = (LTE_DRB_Identity_t) 1;  // (ue_mod_idP+1); //allowed values 1..32, value: x
  DRB_config->logicalChannelIdentity = CALLOC(1, sizeof(long));
  *(DRB_config->logicalChannelIdentity) = (long)3; // value : x+2
  DRB_rlc_config = CALLOC(1, sizeof(*DRB_rlc_config));
  DRB_config->rlc_Config = DRB_rlc_config;
#ifdef RRC_DEFAULT_RAB_IS_AM
  DRB_rlc_config->present = RLC_Config_PR_am;
  DRB_rlc_config->choice.am.ul_AM_RLC.t_PollRetransmit = T_PollRetransmit_ms50;
  DRB_rlc_config->choice.am.ul_AM_RLC.pollPDU = PollPDU_p16;
  DRB_rlc_config->choice.am.ul_AM_RLC.pollByte = PollByte_kBinfinity;
  DRB_rlc_config->choice.am.ul_AM_RLC.maxRetxThreshold = UL_AM_RLC__maxRetxThreshold_t8;
  DRB_rlc_config->choice.am.dl_AM_RLC.t_Reordering = T_Reordering_ms35;
  DRB_rlc_config->choice.am.dl_AM_RLC.t_StatusProhibit = T_StatusProhibit_ms25;
#else
  DRB_rlc_config->present = LTE_RLC_Config_PR_um_Bi_Directional;
  DRB_rlc_config->choice.um_Bi_Directional.ul_UM_RLC.sn_FieldLength = LTE_SN_FieldLength_size10;
  DRB_rlc_config->choice.um_Bi_Directional.dl_UM_RLC.sn_FieldLength = LTE_SN_FieldLength_size10;
#ifdef CBA
  DRB_rlc_config->choice.um_Bi_Directional.dl_UM_RLC.t_Reordering   = LTE_T_Reordering_ms5;//T_Reordering_ms25;
#else
  DRB_rlc_config->choice.um_Bi_Directional.dl_UM_RLC.t_Reordering = LTE_T_Reordering_ms35;
#endif
#endif
  DRB_pdcp_config = CALLOC(1, sizeof(*DRB_pdcp_config));
  DRB_config->pdcp_Config = DRB_pdcp_config;
  DRB_pdcp_config->discardTimer = CALLOC(1, sizeof(long));
  *DRB_pdcp_config->discardTimer = LTE_PDCP_Config__discardTimer_infinity;
  DRB_pdcp_config->rlc_AM = NULL;
  DRB_pdcp_config->rlc_UM = NULL;
  /* avoid gcc warnings */
  (void)PDCP_rlc_AM;
  (void)PDCP_rlc_UM;
#ifdef RRC_DEFAULT_RAB_IS_AM // EXMIMO_IOT
  PDCP_rlc_AM = CALLOC(1, sizeof(*PDCP_rlc_AM));
  DRB_pdcp_config->rlc_AM = PDCP_rlc_AM;
  PDCP_rlc_AM->statusReportRequired = FALSE;
#else
  PDCP_rlc_UM = CALLOC(1, sizeof(*PDCP_rlc_UM));
  DRB_pdcp_config->rlc_UM = PDCP_rlc_UM;
  PDCP_rlc_UM->pdcp_SN_Size = LTE_PDCP_Config__rlc_UM__pdcp_SN_Size_len12bits;
#endif
  DRB_pdcp_config->headerCompression.present = LTE_PDCP_Config__headerCompression_PR_notUsed;
  DRB_lchan_config = CALLOC(1, sizeof(*DRB_lchan_config));
  DRB_config->logicalChannelConfig = DRB_lchan_config;
  DRB_ul_SpecificParameters = CALLOC(1, sizeof(*DRB_ul_SpecificParameters));
  DRB_lchan_config->ul_SpecificParameters = DRB_ul_SpecificParameters;
  DRB_ul_SpecificParameters->priority = 12;    // lower priority than srb1, srb2 and other dedicated bearer
  DRB_ul_SpecificParameters->prioritisedBitRate =LTE_LogicalChannelConfig__ul_SpecificParameters__prioritisedBitRate_kBps8 ;
  //LogicalChannelConfig__ul_SpecificParameters__prioritisedBitRate_infinity;
  DRB_ul_SpecificParameters->bucketSizeDuration =
    LTE_LogicalChannelConfig__ul_SpecificParameters__bucketSizeDuration_ms50;
  // LCG for DTCH can take the value from 1 to 3 as defined in 36331: normally controlled by upper layers (like RRM)
  logicalchannelgroup_drb = CALLOC(1, sizeof(long));
  *logicalchannelgroup_drb = 1;
  DRB_ul_SpecificParameters->logicalChannelGroup = logicalchannelgroup_drb;
  ASN_SEQUENCE_ADD(&(*DRB_configList)->list, DRB_config);
  ASN_SEQUENCE_ADD(&(*DRB_configList2)->list, DRB_config);
  //ue_context_pP->ue_context.DRB_configList2[0] = &(*DRB_configList);
  mac_MainConfig = CALLOC(1, sizeof(*mac_MainConfig));
  ue_context_pP->ue_context.mac_MainConfig = mac_MainConfig;
  mac_MainConfig->ul_SCH_Config = CALLOC(1, sizeof(*mac_MainConfig->ul_SCH_Config));
  maxHARQ_Tx = CALLOC(1, sizeof(long));
  *maxHARQ_Tx = LTE_MAC_MainConfig__ul_SCH_Config__maxHARQ_Tx_n5;
  mac_MainConfig->ul_SCH_Config->maxHARQ_Tx = maxHARQ_Tx;
  periodicBSR_Timer = CALLOC(1, sizeof(long));
  *periodicBSR_Timer = LTE_PeriodicBSR_Timer_r12_sf64;
  mac_MainConfig->ul_SCH_Config->periodicBSR_Timer = periodicBSR_Timer;
  mac_MainConfig->ul_SCH_Config->retxBSR_Timer = LTE_RetxBSR_Timer_r12_sf320;
  mac_MainConfig->ul_SCH_Config->ttiBundling = 0; // FALSE
  mac_MainConfig->timeAlignmentTimerDedicated = LTE_TimeAlignmentTimer_infinity;
  mac_MainConfig->drx_Config = NULL;
  mac_MainConfig->phr_Config = CALLOC(1, sizeof(*mac_MainConfig->phr_Config));
  mac_MainConfig->phr_Config->present = LTE_MAC_MainConfig__phr_Config_PR_setup;
  mac_MainConfig->phr_Config->choice.setup.periodicPHR_Timer = LTE_MAC_MainConfig__phr_Config__setup__periodicPHR_Timer_sf20; // sf20 = 20 subframes
  mac_MainConfig->phr_Config->choice.setup.prohibitPHR_Timer = LTE_MAC_MainConfig__phr_Config__setup__prohibitPHR_Timer_sf20; // sf20 = 20 subframes
  mac_MainConfig->phr_Config->choice.setup.dl_PathlossChange = LTE_MAC_MainConfig__phr_Config__setup__dl_PathlossChange_dB1;  // Value dB1 =1 dB, dB3 = 3 dB
#if (LTE_RRC_VERSION >= MAKE_VERSION(9, 0, 0))
  sr_ProhibitTimer_r9 = CALLOC(1, sizeof(long));
  *sr_ProhibitTimer_r9 = 0;   // SR tx on PUCCH, Value in number of SR period(s). Value 0 = no timer for SR, Value 2= 2*SR
  mac_MainConfig->ext1 = CALLOC(1, sizeof(struct LTE_MAC_MainConfig__ext1));
  mac_MainConfig->ext1->sr_ProhibitTimer_r9 = sr_ProhibitTimer_r9;
  //sps_RA_ConfigList_rlola = NULL;
#endif

  //change the transmission mode for the primary component carrier
  //TODO: add codebook subset restriction here
  //TODO: change TM for secondary CC in SCelltoaddmodlist
  /// now reconfigure phy config dedicated
  if (*physicalConfigDedicated) {
    free(*physicalConfigDedicated);
  }

  //if (*physicalConfigDedicated) {
  physicalConfigDedicated2 = CALLOC(1, sizeof(*physicalConfigDedicated2));
  *physicalConfigDedicated = physicalConfigDedicated2;
  physicalConfigDedicated2->pdsch_ConfigDedicated =
    CALLOC(1, sizeof(*physicalConfigDedicated2->pdsch_ConfigDedicated));
  physicalConfigDedicated2->pucch_ConfigDedicated =
    CALLOC(1, sizeof(*physicalConfigDedicated2->pucch_ConfigDedicated));
  physicalConfigDedicated2->pusch_ConfigDedicated =
    CALLOC(1, sizeof(*physicalConfigDedicated2->pusch_ConfigDedicated));
  physicalConfigDedicated2->uplinkPowerControlDedicated =
    CALLOC(1, sizeof(*physicalConfigDedicated2->uplinkPowerControlDedicated));
  physicalConfigDedicated2->tpc_PDCCH_ConfigPUCCH =
    CALLOC(1, sizeof(*physicalConfigDedicated2->tpc_PDCCH_ConfigPUCCH));
  physicalConfigDedicated2->tpc_PDCCH_ConfigPUSCH =
    CALLOC(1, sizeof(*physicalConfigDedicated2->tpc_PDCCH_ConfigPUSCH));
  physicalConfigDedicated2->cqi_ReportConfig = NULL;  //CALLOC(1,sizeof(*physicalConfigDedicated2->cqi_ReportConfig));
  physicalConfigDedicated2->soundingRS_UL_ConfigDedicated = NULL; //CALLOC(1,sizeof(*physicalConfigDedicated2->soundingRS_UL_ConfigDedicated));
  physicalConfigDedicated2->antennaInfo = CALLOC(1, sizeof(*physicalConfigDedicated2->antennaInfo));
  physicalConfigDedicated2->schedulingRequestConfig =
    CALLOC(1, sizeof(*physicalConfigDedicated2->schedulingRequestConfig));
  // PDSCH
  //assign_enum(&physicalConfigDedicated2->pdsch_ConfigDedicated->p_a,
  //          PDSCH_ConfigDedicated__p_a_dB0);
  physicalConfigDedicated2->pdsch_ConfigDedicated->p_a = LTE_PDSCH_ConfigDedicated__p_a_dB0;
  // PUCCH
  physicalConfigDedicated2->pucch_ConfigDedicated->ackNackRepetition.present =
    LTE_PUCCH_ConfigDedicated__ackNackRepetition_PR_release;
  physicalConfigDedicated2->pucch_ConfigDedicated->ackNackRepetition.choice.release = 0;
  physicalConfigDedicated2->pucch_ConfigDedicated->tdd_AckNackFeedbackMode = NULL;    //PUCCH_ConfigDedicated__tdd_AckNackFeedbackMode_multiplexing;
  // Pusch_config_dedicated
  physicalConfigDedicated2->pusch_ConfigDedicated->betaOffset_ACK_Index = 0;  // 2.00
  physicalConfigDedicated2->pusch_ConfigDedicated->betaOffset_RI_Index = 0;   // 1.25
  physicalConfigDedicated2->pusch_ConfigDedicated->betaOffset_CQI_Index = 8;  // 2.25
  // UplinkPowerControlDedicated
  physicalConfigDedicated2->uplinkPowerControlDedicated->p0_UE_PUSCH = 0; // 0 dB
  //assign_enum(&physicalConfigDedicated2->uplinkPowerControlDedicated->deltaMCS_Enabled,
  // UplinkPowerControlDedicated__deltaMCS_Enabled_en1);
  physicalConfigDedicated2->uplinkPowerControlDedicated->deltaMCS_Enabled =
    LTE_UplinkPowerControlDedicated__deltaMCS_Enabled_en1;
  physicalConfigDedicated2->uplinkPowerControlDedicated->accumulationEnabled = 1; // should be TRUE in order to have 0dB power offset
  physicalConfigDedicated2->uplinkPowerControlDedicated->p0_UE_PUCCH = 0; // 0 dB
  physicalConfigDedicated2->uplinkPowerControlDedicated->pSRS_Offset = 0; // 0 dB
  physicalConfigDedicated2->uplinkPowerControlDedicated->filterCoefficient =
    CALLOC(1, sizeof(*physicalConfigDedicated2->uplinkPowerControlDedicated->filterCoefficient));
  //  assign_enum(physicalConfigDedicated2->uplinkPowerControlDedicated->filterCoefficient,FilterCoefficient_fc4); // fc4 dB
  *physicalConfigDedicated2->uplinkPowerControlDedicated->filterCoefficient = LTE_FilterCoefficient_fc4;  // fc4 dB
  // TPC-PDCCH-Config
  physicalConfigDedicated2->tpc_PDCCH_ConfigPUCCH->present = LTE_TPC_PDCCH_Config_PR_setup;
  physicalConfigDedicated2->tpc_PDCCH_ConfigPUCCH->choice.setup.tpc_Index.present = LTE_TPC_Index_PR_indexOfFormat3;
  physicalConfigDedicated2->tpc_PDCCH_ConfigPUCCH->choice.setup.tpc_Index.choice.indexOfFormat3 = 1;
  physicalConfigDedicated2->tpc_PDCCH_ConfigPUCCH->choice.setup.tpc_RNTI.buf = CALLOC(1, 2);
  physicalConfigDedicated2->tpc_PDCCH_ConfigPUCCH->choice.setup.tpc_RNTI.size = 2;
  physicalConfigDedicated2->tpc_PDCCH_ConfigPUCCH->choice.setup.tpc_RNTI.buf[0] = 0x12;
  physicalConfigDedicated2->tpc_PDCCH_ConfigPUCCH->choice.setup.tpc_RNTI.buf[1] = 0x34 + ue_context_pP->local_uid;
  physicalConfigDedicated2->tpc_PDCCH_ConfigPUCCH->choice.setup.tpc_RNTI.bits_unused = 0;
  physicalConfigDedicated2->tpc_PDCCH_ConfigPUSCH->present = LTE_TPC_PDCCH_Config_PR_setup;
  physicalConfigDedicated2->tpc_PDCCH_ConfigPUSCH->choice.setup.tpc_Index.present = LTE_TPC_Index_PR_indexOfFormat3;
  physicalConfigDedicated2->tpc_PDCCH_ConfigPUSCH->choice.setup.tpc_Index.choice.indexOfFormat3 = 1;
  physicalConfigDedicated2->tpc_PDCCH_ConfigPUSCH->choice.setup.tpc_RNTI.buf = CALLOC(1, 2);
  physicalConfigDedicated2->tpc_PDCCH_ConfigPUSCH->choice.setup.tpc_RNTI.size = 2;
  physicalConfigDedicated2->tpc_PDCCH_ConfigPUSCH->choice.setup.tpc_RNTI.buf[0] = 0x22;
  physicalConfigDedicated2->tpc_PDCCH_ConfigPUSCH->choice.setup.tpc_RNTI.buf[1] = 0x34 + ue_context_pP->local_uid;
  physicalConfigDedicated2->tpc_PDCCH_ConfigPUSCH->choice.setup.tpc_RNTI.bits_unused = 0;
  //AntennaInfoDedicated
  physicalConfigDedicated2->antennaInfo = CALLOC(1, sizeof(*physicalConfigDedicated2->antennaInfo));
  physicalConfigDedicated2->antennaInfo->present = LTE_PhysicalConfigDedicated__antennaInfo_PR_explicitValue;
  //if ((*physicalConfigDedicated)->antennaInfo) {
  (*physicalConfigDedicated)->antennaInfo->choice.explicitValue.transmissionMode = rrc_inst->configuration.radioresourceconfig[0].ue_TransmissionMode;
  LOG_D(RRC,"Setting transmission mode to %ld+1\n",rrc_inst->configuration.radioresourceconfig[0].ue_TransmissionMode);

  if (rrc_inst->configuration.radioresourceconfig[0].ue_TransmissionMode==LTE_AntennaInfoDedicated__transmissionMode_tm3) {
    (*physicalConfigDedicated)->antennaInfo->choice.explicitValue.codebookSubsetRestriction=
      CALLOC(1,sizeof(LTE_AntennaInfoDedicated__codebookSubsetRestriction_PR));
    (*physicalConfigDedicated)->antennaInfo->choice.explicitValue.codebookSubsetRestriction->present =
      LTE_AntennaInfoDedicated__codebookSubsetRestriction_PR_n2TxAntenna_tm3;
    (*physicalConfigDedicated)->antennaInfo->choice.explicitValue.codebookSubsetRestriction->choice.n2TxAntenna_tm3.buf= MALLOC(1);
    (*physicalConfigDedicated)->antennaInfo->choice.explicitValue.codebookSubsetRestriction->choice.n2TxAntenna_tm3.buf[0] = 0xc0;
    (*physicalConfigDedicated)->antennaInfo->choice.explicitValue.codebookSubsetRestriction->choice.n2TxAntenna_tm3.size=1;
    (*physicalConfigDedicated)->antennaInfo->choice.explicitValue.codebookSubsetRestriction->choice.n2TxAntenna_tm3.bits_unused=6;
  } else if (rrc_inst->configuration.radioresourceconfig[0].ue_TransmissionMode==LTE_AntennaInfoDedicated__transmissionMode_tm4) {
    (*physicalConfigDedicated)->antennaInfo->choice.explicitValue.codebookSubsetRestriction=
      CALLOC(1,sizeof(LTE_AntennaInfoDedicated__codebookSubsetRestriction_PR));
    (*physicalConfigDedicated)->antennaInfo->choice.explicitValue.codebookSubsetRestriction->present =
      LTE_AntennaInfoDedicated__codebookSubsetRestriction_PR_n2TxAntenna_tm4;
    (*physicalConfigDedicated)->antennaInfo->choice.explicitValue.codebookSubsetRestriction->choice.n2TxAntenna_tm4.buf= MALLOC(1);
    (*physicalConfigDedicated)->antennaInfo->choice.explicitValue.codebookSubsetRestriction->choice.n2TxAntenna_tm4.buf[0] = 0xfc;
    (*physicalConfigDedicated)->antennaInfo->choice.explicitValue.codebookSubsetRestriction->choice.n2TxAntenna_tm4.size=1;
    (*physicalConfigDedicated)->antennaInfo->choice.explicitValue.codebookSubsetRestriction->choice.n2TxAntenna_tm4.bits_unused=2;
  } else if (rrc_inst->configuration.radioresourceconfig[0].ue_TransmissionMode==LTE_AntennaInfoDedicated__transmissionMode_tm5) {
    (*physicalConfigDedicated)->antennaInfo->choice.explicitValue.codebookSubsetRestriction=
      CALLOC(1,sizeof(LTE_AntennaInfoDedicated__codebookSubsetRestriction_PR));
    (*physicalConfigDedicated)->antennaInfo->choice.explicitValue.codebookSubsetRestriction->present =
      LTE_AntennaInfoDedicated__codebookSubsetRestriction_PR_n2TxAntenna_tm5;
    (*physicalConfigDedicated)->antennaInfo->choice.explicitValue.codebookSubsetRestriction->choice.n2TxAntenna_tm5.buf= MALLOC(1);
    (*physicalConfigDedicated)->antennaInfo->choice.explicitValue.codebookSubsetRestriction->choice.n2TxAntenna_tm5.buf[0] = 0xf0;
    (*physicalConfigDedicated)->antennaInfo->choice.explicitValue.codebookSubsetRestriction->choice.n2TxAntenna_tm5.size=1;
    (*physicalConfigDedicated)->antennaInfo->choice.explicitValue.codebookSubsetRestriction->choice.n2TxAntenna_tm5.bits_unused=4;
  } else if (rrc_inst->configuration.radioresourceconfig[0].ue_TransmissionMode==LTE_AntennaInfoDedicated__transmissionMode_tm6) {
    (*physicalConfigDedicated)->antennaInfo->choice.explicitValue.codebookSubsetRestriction=
      CALLOC(1,sizeof(LTE_AntennaInfoDedicated__codebookSubsetRestriction_PR));
    (*physicalConfigDedicated)->antennaInfo->choice.explicitValue.codebookSubsetRestriction->present =
      LTE_AntennaInfoDedicated__codebookSubsetRestriction_PR_n2TxAntenna_tm6;
    (*physicalConfigDedicated)->antennaInfo->choice.explicitValue.codebookSubsetRestriction->choice.n2TxAntenna_tm6.buf= MALLOC(1);
    (*physicalConfigDedicated)->antennaInfo->choice.explicitValue.codebookSubsetRestriction->choice.n2TxAntenna_tm6.buf[0] = 0xf0;
    (*physicalConfigDedicated)->antennaInfo->choice.explicitValue.codebookSubsetRestriction->choice.n2TxAntenna_tm6.size=1;
    (*physicalConfigDedicated)->antennaInfo->choice.explicitValue.codebookSubsetRestriction->choice.n2TxAntenna_tm6.bits_unused=4;
  }

  physicalConfigDedicated2->antennaInfo->choice.explicitValue.ue_TransmitAntennaSelection.present =
    LTE_AntennaInfoDedicated__ue_TransmitAntennaSelection_PR_release;
  physicalConfigDedicated2->antennaInfo->choice.explicitValue.ue_TransmitAntennaSelection.choice.release = 0;
  //}
  //else {
  //LOG_E(RRC,"antenna_info not present in physical_config_dedicated. Not reconfiguring!\n");
  //}
  // CQI ReportConfig
  physicalConfigDedicated2->cqi_ReportConfig = CALLOC(1,sizeof(*physicalConfigDedicated2->cqi_ReportConfig));
  physicalConfigDedicated2->cqi_ReportConfig->cqi_ReportModeAperiodic = CALLOC(1,sizeof(*physicalConfigDedicated2->cqi_ReportConfig->cqi_ReportModeAperiodic));
  physicalConfigDedicated2->cqi_ReportConfig->nomPDSCH_RS_EPRE_Offset = 0; // 0 dB
  //physicalConfigDedicated2->cqi_ReportConfig->cqi_ReportPeriodic=NULL;
  physicalConfigDedicated2->cqi_ReportConfig->cqi_ReportPeriodic=CALLOC(1,sizeof(*physicalConfigDedicated2->cqi_ReportConfig->cqi_ReportPeriodic));
  physicalConfigDedicated2->cqi_ReportConfig->cqi_ReportPeriodic->present =  LTE_CQI_ReportPeriodic_PR_release;

  //if ((*physicalConfigDedicated)->cqi_ReportConfig) {
  if ((rrc_inst->configuration.radioresourceconfig[0].ue_TransmissionMode==LTE_AntennaInfoDedicated__transmissionMode_tm4) ||
      (rrc_inst->configuration.radioresourceconfig[0].ue_TransmissionMode==LTE_AntennaInfoDedicated__transmissionMode_tm5) ||
      (rrc_inst->configuration.radioresourceconfig[0].ue_TransmissionMode==LTE_AntennaInfoDedicated__transmissionMode_tm6)) {
    //feedback mode needs to be set as well
    //TODO: I think this is taken into account in the PHY automatically based on the transmission mode variable
    printf("setting cqi reporting mode to rm31\n");
#if (LTE_RRC_VERSION >= MAKE_VERSION(10, 0, 0))
    *((*physicalConfigDedicated)->cqi_ReportConfig->cqi_ReportModeAperiodic)=LTE_CQI_ReportModeAperiodic_rm31;
#else
    *((*physicalConfigDedicated)->cqi_ReportConfig->cqi_ReportModeAperiodic)=CQI_ReportConfig__cqi_ReportModeAperiodic_rm31; // HLC CQI, no PMI
#endif
  } else {
#if (LTE_RRC_VERSION >= MAKE_VERSION(10, 0, 0))
    *physicalConfigDedicated2->cqi_ReportConfig->cqi_ReportModeAperiodic= LTE_CQI_ReportModeAperiodic_rm30;
#else
    *physicalConfigDedicated2->cqi_ReportConfig->cqi_ReportModeAperiodic=CQI_ReportConfig__cqi_ReportModeAperiodic_rm30; // HLC CQI, no PMI
#endif
  }

  //}
  //else {
  //LOG_E(RRC,"cqi_ReportConfig not present in physical_config_dedicated. Not reconfiguring!\n");
  //}
  // SchedulingRequestConfig
  physicalConfigDedicated2->schedulingRequestConfig->present = LTE_SchedulingRequestConfig_PR_setup;
  physicalConfigDedicated2->schedulingRequestConfig->choice.setup.sr_PUCCH_ResourceIndex = ue_context_pP->local_uid;

  if (rrc_inst->carrier[0].sib1->tdd_Config==NULL) {  // FDD
    physicalConfigDedicated2->schedulingRequestConfig->choice.setup.sr_ConfigIndex = 5 + (ue_context_pP->local_uid %
        10);   // Isr = 5 (every 10 subframes, offset=2+UE_id mod3)
  } else {
    switch (rrc_inst->carrier[0].sib1->tdd_Config->subframeAssignment) {
      case 1:
        physicalConfigDedicated2->schedulingRequestConfig->choice.setup.sr_ConfigIndex = 7 + (ue_context_pP->local_uid & 1) + ((
              ue_context_pP->local_uid & 3) >> 1) * 5;    // Isr = 5 (every 10 subframes, offset=2 for UE0, 3 for UE1, 7 for UE2, 8 for UE3 , 2 for UE4 etc..)
        break;

      case 3:
        physicalConfigDedicated2->schedulingRequestConfig->choice.setup.sr_ConfigIndex = 7 + (ue_context_pP->local_uid %
            3);    // Isr = 5 (every 10 subframes, offset=2 for UE0, 3 for UE1, 3 for UE2, 2 for UE3 , etc..)
        break;

      case 4:
        physicalConfigDedicated2->schedulingRequestConfig->choice.setup.sr_ConfigIndex = 7 + (ue_context_pP->local_uid &
            1);    // Isr = 5 (every 10 subframes, offset=2 for UE0, 3 for UE1, 3 for UE2, 2 for UE3 , etc..)
        break;

      default:
        physicalConfigDedicated2->schedulingRequestConfig->choice.setup.sr_ConfigIndex = 7; // Isr = 5 (every 10 subframes, offset=2 for all UE0 etc..)
        break;
    }
  }

  //  assign_enum(&physicalConfigDedicated2->schedulingRequestConfig->choice.setup.dsr_TransMax,
  //SchedulingRequestConfig__setup__dsr_TransMax_n4);
  //  assign_enum(&physicalConfigDedicated2->schedulingRequestConfig->choice.setup.dsr_TransMax = SchedulingRequestConfig__setup__dsr_TransMax_n4;
  physicalConfigDedicated2->schedulingRequestConfig->choice.setup.dsr_TransMax =
    LTE_SchedulingRequestConfig__setup__dsr_TransMax_n4;
  //}
  //else {
  //LOG_E(RRC,"physical_config_dedicated not present in RRCConnectionReconfiguration. Not reconfiguring!\n");
  //}
  // Measurement ID list
  MeasId_list = CALLOC(1, sizeof(*MeasId_list));
  memset((void *)MeasId_list, 0, sizeof(*MeasId_list));
  MeasId0 = CALLOC(1, sizeof(*MeasId0));
  MeasId0->measId = 1;
  MeasId0->measObjectId = 1;
  MeasId0->reportConfigId = 1;
  ASN_SEQUENCE_ADD(&MeasId_list->list, MeasId0);
  MeasId1 = CALLOC(1, sizeof(*MeasId1));
  MeasId1->measId = 2;
  MeasId1->measObjectId = 1;
  MeasId1->reportConfigId = 2;
  ASN_SEQUENCE_ADD(&MeasId_list->list, MeasId1);
  MeasId2 = CALLOC(1, sizeof(*MeasId2));
  MeasId2->measId = 3;
  MeasId2->measObjectId = 1;
  MeasId2->reportConfigId = 3;
  ASN_SEQUENCE_ADD(&MeasId_list->list, MeasId2);
  MeasId3 = CALLOC(1, sizeof(*MeasId3));
  MeasId3->measId = 4;
  MeasId3->measObjectId = 1;
  MeasId3->reportConfigId = 4;
  ASN_SEQUENCE_ADD(&MeasId_list->list, MeasId3);
  MeasId4 = CALLOC(1, sizeof(*MeasId4));
  MeasId4->measId = 5;
  MeasId4->measObjectId = 1;
  MeasId4->reportConfigId = 5;
  ASN_SEQUENCE_ADD(&MeasId_list->list, MeasId4);
  MeasId5 = CALLOC(1, sizeof(*MeasId5));
  MeasId5->measId = 6;
  MeasId5->measObjectId = 1;
  MeasId5->reportConfigId = 6;
  ASN_SEQUENCE_ADD(&MeasId_list->list, MeasId5);
  //  rrcConnectionReconfiguration->criticalExtensions.choice.c1.choice.rrcConnectionReconfiguration_r8.measConfig->measIdToAddModList = MeasId_list;
  // Add one EUTRA Measurement Object
  MeasObj_list = CALLOC(1, sizeof(*MeasObj_list));
  memset((void *)MeasObj_list, 0, sizeof(*MeasObj_list));
  // Configure MeasObject
  MeasObj = CALLOC(1, sizeof(*MeasObj));
  memset((void *)MeasObj, 0, sizeof(*MeasObj));
  MeasObj->measObjectId = 1;
  MeasObj->measObject.present = LTE_MeasObjectToAddMod__measObject_PR_measObjectEUTRA;
  MeasObj->measObject.choice.measObjectEUTRA.carrierFreq = (LTE_ARFCN_ValueEUTRA_t)to_earfcn_DL(RC.rrc[ctxt_pP->module_id]->carrier[0].eutra_band, RC.rrc[ctxt_pP->module_id]->carrier[0].dl_CarrierFreq,
      RC.rrc[ctxt_pP->module_id]->carrier[0].N_RB_DL);
  MeasObj->measObject.choice.measObjectEUTRA.allowedMeasBandwidth = LTE_AllowedMeasBandwidth_mbw25;
  MeasObj->measObject.choice.measObjectEUTRA.presenceAntennaPort1 = 1;
  MeasObj->measObject.choice.measObjectEUTRA.neighCellConfig.buf = CALLOC(1, sizeof(uint8_t));
  MeasObj->measObject.choice.measObjectEUTRA.neighCellConfig.buf[0] = 0;
  MeasObj->measObject.choice.measObjectEUTRA.neighCellConfig.size = 1;
  MeasObj->measObject.choice.measObjectEUTRA.neighCellConfig.bits_unused = 6;
  MeasObj->measObject.choice.measObjectEUTRA.offsetFreq = NULL;   // Default is 15 or 0dB
  //MeasObj->measObject.choice.measObjectEUTRA.cellsToAddModList =
  //(CellsToAddModList_t *) CALLOC(1, sizeof(*CellsToAddModList));
  //CellsToAddModList = MeasObj->measObject.choice.measObjectEUTRA.cellsToAddModList;
  // Add adjacent cell lists (6 per eNB)
  //for (i = 0; i < 6; i++) {
  //CellToAdd = (CellsToAddMod_t *) CALLOC(1, sizeof(*CellToAdd));
  //CellToAdd->cellIndex = 1;//i + 1;
  //CellToAdd->physCellId = 1;//get_adjacent_cell_id(ctxt_pP->module_id, i);
  //CellToAdd->cellIndividualOffset = Q_OffsetRange_dB0;
  //ASN_SEQUENCE_ADD(&CellsToAddModList->list, CellToAdd);
  //}
  ASN_SEQUENCE_ADD(&MeasObj_list->list, MeasObj);
  //  rrcConnectionReconfiguration->criticalExtensions.choice.c1.choice.rrcConnectionReconfiguration_r8.measConfig->measObjectToAddModList = MeasObj_list;
  // Report Configurations for periodical, A1-A5 events
  ReportConfig_list = CALLOC(1, sizeof(*ReportConfig_list));
  ReportConfig_per = CALLOC(1, sizeof(*ReportConfig_per));
  ReportConfig_A1 = CALLOC(1, sizeof(*ReportConfig_A1));
  ReportConfig_A2 = CALLOC(1, sizeof(*ReportConfig_A2));
  ReportConfig_A3 = CALLOC(1, sizeof(*ReportConfig_A3));
  ReportConfig_A4 = CALLOC(1, sizeof(*ReportConfig_A4));
  ReportConfig_A5 = CALLOC(1, sizeof(*ReportConfig_A5));
  ReportConfig_per->reportConfigId = 1;
  ReportConfig_per->reportConfig.present = LTE_ReportConfigToAddMod__reportConfig_PR_reportConfigEUTRA;
  ReportConfig_per->reportConfig.choice.reportConfigEUTRA.triggerType.present =
    LTE_ReportConfigEUTRA__triggerType_PR_periodical;
  ReportConfig_per->reportConfig.choice.reportConfigEUTRA.triggerType.choice.periodical.purpose =
    LTE_ReportConfigEUTRA__triggerType__periodical__purpose_reportStrongestCells;
  ReportConfig_per->reportConfig.choice.reportConfigEUTRA.triggerQuantity = LTE_ReportConfigEUTRA__triggerQuantity_rsrp;
  ReportConfig_per->reportConfig.choice.reportConfigEUTRA.reportQuantity = LTE_ReportConfigEUTRA__reportQuantity_both;
  ReportConfig_per->reportConfig.choice.reportConfigEUTRA.maxReportCells = 2;
  ReportConfig_per->reportConfig.choice.reportConfigEUTRA.reportInterval = LTE_ReportInterval_ms120;
  ReportConfig_per->reportConfig.choice.reportConfigEUTRA.reportAmount = LTE_ReportConfigEUTRA__reportAmount_infinity;
  ASN_SEQUENCE_ADD(&ReportConfig_list->list, ReportConfig_per);
  ReportConfig_A1->reportConfigId = 2;
  ReportConfig_A1->reportConfig.present = LTE_ReportConfigToAddMod__reportConfig_PR_reportConfigEUTRA;
  ReportConfig_A1->reportConfig.choice.reportConfigEUTRA.triggerType.present =
    LTE_ReportConfigEUTRA__triggerType_PR_event;
  ReportConfig_A1->reportConfig.choice.reportConfigEUTRA.triggerType.choice.event.eventId.present =
    LTE_ReportConfigEUTRA__triggerType__event__eventId_PR_eventA1;
  ReportConfig_A1->reportConfig.choice.reportConfigEUTRA.triggerType.choice.event.eventId.choice.eventA1.
  a1_Threshold.present = LTE_ThresholdEUTRA_PR_threshold_RSRP;
  ReportConfig_A1->reportConfig.choice.reportConfigEUTRA.triggerType.choice.event.eventId.choice.eventA1.
  a1_Threshold.choice.threshold_RSRP = 10;
  ReportConfig_A1->reportConfig.choice.reportConfigEUTRA.triggerQuantity = LTE_ReportConfigEUTRA__triggerQuantity_rsrp;
  ReportConfig_A1->reportConfig.choice.reportConfigEUTRA.reportQuantity = LTE_ReportConfigEUTRA__reportQuantity_both;
  ReportConfig_A1->reportConfig.choice.reportConfigEUTRA.maxReportCells = 2;
  ReportConfig_A1->reportConfig.choice.reportConfigEUTRA.reportInterval = LTE_ReportInterval_ms120;
  ReportConfig_A1->reportConfig.choice.reportConfigEUTRA.reportAmount = LTE_ReportConfigEUTRA__reportAmount_infinity;
  ASN_SEQUENCE_ADD(&ReportConfig_list->list, ReportConfig_A1);
  //  if (ho_state == 1 /*HO_MEASUREMENT */ ) {
  LOG_I(RRC, "[eNB %d] frame %d: requesting A2, A3, A4, and A5 event reporting\n",
        ctxt_pP->module_id, ctxt_pP->frame);
  ReportConfig_A2->reportConfigId = 3;
  ReportConfig_A2->reportConfig.present = LTE_ReportConfigToAddMod__reportConfig_PR_reportConfigEUTRA;
  ReportConfig_A2->reportConfig.choice.reportConfigEUTRA.triggerType.present =
    LTE_ReportConfigEUTRA__triggerType_PR_event;
  ReportConfig_A2->reportConfig.choice.reportConfigEUTRA.triggerType.choice.event.eventId.present =
    LTE_ReportConfigEUTRA__triggerType__event__eventId_PR_eventA2;
  ReportConfig_A2->reportConfig.choice.reportConfigEUTRA.triggerType.choice.event.eventId.choice.
  eventA2.a2_Threshold.present = LTE_ThresholdEUTRA_PR_threshold_RSRP;
  ReportConfig_A2->reportConfig.choice.reportConfigEUTRA.triggerType.choice.event.eventId.choice.
  eventA2.a2_Threshold.choice.threshold_RSRP = 10;
  ReportConfig_A2->reportConfig.choice.reportConfigEUTRA.triggerQuantity =
    LTE_ReportConfigEUTRA__triggerQuantity_rsrp;
  ReportConfig_A2->reportConfig.choice.reportConfigEUTRA.reportQuantity = LTE_ReportConfigEUTRA__reportQuantity_both;
  ReportConfig_A2->reportConfig.choice.reportConfigEUTRA.maxReportCells = 2;
  ReportConfig_A2->reportConfig.choice.reportConfigEUTRA.reportInterval = LTE_ReportInterval_ms120;
  ReportConfig_A2->reportConfig.choice.reportConfigEUTRA.reportAmount = LTE_ReportConfigEUTRA__reportAmount_infinity;
  ASN_SEQUENCE_ADD(&ReportConfig_list->list, ReportConfig_A2);
  ReportConfig_A3->reportConfigId = 4;
  ReportConfig_A3->reportConfig.present = LTE_ReportConfigToAddMod__reportConfig_PR_reportConfigEUTRA;
  ReportConfig_A3->reportConfig.choice.reportConfigEUTRA.triggerType.present =
    LTE_ReportConfigEUTRA__triggerType_PR_event;
  ReportConfig_A3->reportConfig.choice.reportConfigEUTRA.triggerType.choice.event.eventId.present =
    LTE_ReportConfigEUTRA__triggerType__event__eventId_PR_eventA3;
  ReportConfig_A3->reportConfig.choice.reportConfigEUTRA.triggerType.choice.event.eventId.choice.eventA3.a3_Offset = 0;   //10;
  ReportConfig_A3->reportConfig.choice.reportConfigEUTRA.triggerType.choice.event.eventId.choice.
  eventA3.reportOnLeave = 1;
  ReportConfig_A3->reportConfig.choice.reportConfigEUTRA.triggerQuantity =
    LTE_ReportConfigEUTRA__triggerQuantity_rsrp;
  ReportConfig_A3->reportConfig.choice.reportConfigEUTRA.reportQuantity = LTE_ReportConfigEUTRA__reportQuantity_both;
  ReportConfig_A3->reportConfig.choice.reportConfigEUTRA.maxReportCells = 2;
  ReportConfig_A3->reportConfig.choice.reportConfigEUTRA.reportInterval = LTE_ReportInterval_ms120;
  ReportConfig_A3->reportConfig.choice.reportConfigEUTRA.reportAmount = LTE_ReportConfigEUTRA__reportAmount_infinity;
  ReportConfig_A3->reportConfig.choice.reportConfigEUTRA.triggerType.choice.event.hysteresis = 0; // FIXME ...hysteresis is of type long!
  ReportConfig_A3->reportConfig.choice.reportConfigEUTRA.triggerType.choice.event.timeToTrigger =
    LTE_TimeToTrigger_ms40;
  ASN_SEQUENCE_ADD(&ReportConfig_list->list, ReportConfig_A3);
  ReportConfig_A4->reportConfigId = 5;
  ReportConfig_A4->reportConfig.present = LTE_ReportConfigToAddMod__reportConfig_PR_reportConfigEUTRA;
  ReportConfig_A4->reportConfig.choice.reportConfigEUTRA.triggerType.present =
    LTE_ReportConfigEUTRA__triggerType_PR_event;
  ReportConfig_A4->reportConfig.choice.reportConfigEUTRA.triggerType.choice.event.eventId.present =
    LTE_ReportConfigEUTRA__triggerType__event__eventId_PR_eventA4;
  ReportConfig_A4->reportConfig.choice.reportConfigEUTRA.triggerType.choice.event.eventId.choice.
  eventA4.a4_Threshold.present = LTE_ThresholdEUTRA_PR_threshold_RSRP;
  ReportConfig_A4->reportConfig.choice.reportConfigEUTRA.triggerType.choice.event.eventId.choice.
  eventA4.a4_Threshold.choice.threshold_RSRP = 10;
  ReportConfig_A4->reportConfig.choice.reportConfigEUTRA.triggerQuantity =
    LTE_ReportConfigEUTRA__triggerQuantity_rsrp;
  ReportConfig_A4->reportConfig.choice.reportConfigEUTRA.reportQuantity = LTE_ReportConfigEUTRA__reportQuantity_both;
  ReportConfig_A4->reportConfig.choice.reportConfigEUTRA.maxReportCells = 2;
  ReportConfig_A4->reportConfig.choice.reportConfigEUTRA.reportInterval = LTE_ReportInterval_ms120;
  ReportConfig_A4->reportConfig.choice.reportConfigEUTRA.reportAmount = LTE_ReportConfigEUTRA__reportAmount_infinity;
  ASN_SEQUENCE_ADD(&ReportConfig_list->list, ReportConfig_A4);
  ReportConfig_A5->reportConfigId = 6;
  ReportConfig_A5->reportConfig.present = LTE_ReportConfigToAddMod__reportConfig_PR_reportConfigEUTRA;
  ReportConfig_A5->reportConfig.choice.reportConfigEUTRA.triggerType.present =
    LTE_ReportConfigEUTRA__triggerType_PR_event;
  ReportConfig_A5->reportConfig.choice.reportConfigEUTRA.triggerType.choice.event.eventId.present =
    LTE_ReportConfigEUTRA__triggerType__event__eventId_PR_eventA5;
  ReportConfig_A5->reportConfig.choice.reportConfigEUTRA.triggerType.choice.event.eventId.choice.
  eventA5.a5_Threshold1.present = LTE_ThresholdEUTRA_PR_threshold_RSRP;
  ReportConfig_A5->reportConfig.choice.reportConfigEUTRA.triggerType.choice.event.eventId.choice.
  eventA5.a5_Threshold2.present = LTE_ThresholdEUTRA_PR_threshold_RSRP;
  ReportConfig_A5->reportConfig.choice.reportConfigEUTRA.triggerType.choice.event.eventId.choice.
  eventA5.a5_Threshold1.choice.threshold_RSRP = 10;
  ReportConfig_A5->reportConfig.choice.reportConfigEUTRA.triggerType.choice.event.eventId.choice.
  eventA5.a5_Threshold2.choice.threshold_RSRP = 10;
  ReportConfig_A5->reportConfig.choice.reportConfigEUTRA.triggerQuantity =
    LTE_ReportConfigEUTRA__triggerQuantity_rsrp;
  ReportConfig_A5->reportConfig.choice.reportConfigEUTRA.reportQuantity = LTE_ReportConfigEUTRA__reportQuantity_both;
  ReportConfig_A5->reportConfig.choice.reportConfigEUTRA.maxReportCells = 2;
  ReportConfig_A5->reportConfig.choice.reportConfigEUTRA.reportInterval = LTE_ReportInterval_ms120;
  ReportConfig_A5->reportConfig.choice.reportConfigEUTRA.reportAmount = LTE_ReportConfigEUTRA__reportAmount_infinity;
  ASN_SEQUENCE_ADD(&ReportConfig_list->list, ReportConfig_A5);
  //  rrcConnectionReconfiguration->criticalExtensions.choice.c1.choice.rrcConnectionReconfiguration_r8.measConfig->reportConfigToAddModList = ReportConfig_list;
  rsrp = CALLOC(1, sizeof(RSRP_Range_t));
  *rsrp = 20;
  Sparams = CALLOC(1, sizeof(*Sparams));
  Sparams->present = LTE_MeasConfig__speedStatePars_PR_setup;
  Sparams->choice.setup.timeToTrigger_SF.sf_High = LTE_SpeedStateScaleFactors__sf_Medium_oDot75;
  Sparams->choice.setup.timeToTrigger_SF.sf_Medium = LTE_SpeedStateScaleFactors__sf_High_oDot5;
  Sparams->choice.setup.mobilityStateParameters.n_CellChangeHigh = 10;
  Sparams->choice.setup.mobilityStateParameters.n_CellChangeMedium = 5;
  Sparams->choice.setup.mobilityStateParameters.t_Evaluation = LTE_MobilityStateParameters__t_Evaluation_s60;
  Sparams->choice.setup.mobilityStateParameters.t_HystNormal = LTE_MobilityStateParameters__t_HystNormal_s120;
  quantityConfig = CALLOC(1, sizeof(*quantityConfig));
  memset((void *)quantityConfig, 0, sizeof(*quantityConfig));
  quantityConfig->quantityConfigEUTRA = CALLOC(1, sizeof(struct LTE_QuantityConfigEUTRA));
  memset((void *)quantityConfig->quantityConfigEUTRA, 0, sizeof(*quantityConfig->quantityConfigEUTRA));
  quantityConfig->quantityConfigCDMA2000 = NULL;
  quantityConfig->quantityConfigGERAN = NULL;
  quantityConfig->quantityConfigUTRA = NULL;
  quantityConfig->quantityConfigEUTRA->filterCoefficientRSRP =
    CALLOC(1, sizeof(*(quantityConfig->quantityConfigEUTRA->filterCoefficientRSRP)));
  quantityConfig->quantityConfigEUTRA->filterCoefficientRSRQ =
    CALLOC(1, sizeof(*(quantityConfig->quantityConfigEUTRA->filterCoefficientRSRQ)));
  *quantityConfig->quantityConfigEUTRA->filterCoefficientRSRP = LTE_FilterCoefficient_fc4;
  *quantityConfig->quantityConfigEUTRA->filterCoefficientRSRQ = LTE_FilterCoefficient_fc4;
  /* mobilityinfo  */
  mobilityInfo = ue_context_pP->ue_context.mobilityInfo;

  if (mobilityInfo) {
    free(mobilityInfo);
  }

  mobilityInfo = CALLOC(1, sizeof(*mobilityInfo));
  memset((void *)mobilityInfo, 0, sizeof(*mobilityInfo));
  mobilityInfo->targetPhysCellId = RC.rrc[ctxt_pP->module_id]->carrier[0].physCellId;
  //(PhysCellId_t) two_tier_hexagonal_cellIds[ue_context_pP->ue_context.handover_info->modid_t];
  LOG_D(RRC, "[eNB %d] Frame %d: handover preparation: targetPhysCellId: %ld mod_id: %d ue: %x \n",
        ctxt_pP->module_id,
        ctxt_pP->frame,
        mobilityInfo->targetPhysCellId,
        ctxt_pP->module_id, // get_adjacent_cell_mod_id(mobilityInfo->targetPhysCellId),
        ue_context_pP->ue_context.rnti);
  mobilityInfo->additionalSpectrumEmission = CALLOC(1, sizeof(*mobilityInfo->additionalSpectrumEmission));
  *mobilityInfo->additionalSpectrumEmission = (LTE_AdditionalSpectrumEmission_t) 1;  //Check this value!
  mobilityInfo->t304 = LTE_MobilityControlInfo__t304_ms200;    // need to configure an appropriate value here
  // New UE Identity (C-RNTI) to identify an UE uniquely in a cell
  mobilityInfo->newUE_Identity.size = 2;
  mobilityInfo->newUE_Identity.bits_unused = 0;
  mobilityInfo->newUE_Identity.buf = rv;
  mobilityInfo->newUE_Identity.buf[0] = rv[0];
  mobilityInfo->newUE_Identity.buf[1] = rv[1];
  //memset((void *)&mobilityInfo->radioResourceConfigCommon,(void *)&rrc_inst->sib2->radioResourceConfigCommon,sizeof(RadioResourceConfigCommon_t));
  //memset((void *)&mobilityInfo->radioResourceConfigCommon,0,sizeof(RadioResourceConfigCommon_t));
  // Configuring radioResourceConfigCommon
  mobilityInfo->radioResourceConfigCommon.rach_ConfigCommon =
    CALLOC(1, sizeof(*mobilityInfo->radioResourceConfigCommon.rach_ConfigCommon));
  memcpy((void *)mobilityInfo->radioResourceConfigCommon.rach_ConfigCommon,
         (void *)&rrc_inst->carrier[0] /* CROUX TBC */.sib2->radioResourceConfigCommon.rach_ConfigCommon, sizeof(LTE_RACH_ConfigCommon_t));
  mobilityInfo->radioResourceConfigCommon.prach_Config.prach_ConfigInfo =
    CALLOC(1, sizeof(*mobilityInfo->radioResourceConfigCommon.prach_Config.prach_ConfigInfo));
  memcpy((void *)mobilityInfo->radioResourceConfigCommon.prach_Config.prach_ConfigInfo,
         (void *)&rrc_inst->carrier[0] /* CROUX TBC */.sib2->radioResourceConfigCommon.prach_Config.prach_ConfigInfo,
         sizeof(LTE_PRACH_ConfigInfo_t));
  mobilityInfo->radioResourceConfigCommon.prach_Config.rootSequenceIndex =
    rrc_inst->carrier[0] /* CROUX TBC */.sib2->radioResourceConfigCommon.prach_Config.rootSequenceIndex;
  mobilityInfo->radioResourceConfigCommon.pdsch_ConfigCommon =
    CALLOC(1, sizeof(*mobilityInfo->radioResourceConfigCommon.pdsch_ConfigCommon));
  memcpy((void *)mobilityInfo->radioResourceConfigCommon.pdsch_ConfigCommon,
         (void *)&rrc_inst->carrier[0] /* CROUX TBC */.sib2->radioResourceConfigCommon.pdsch_ConfigCommon, sizeof(LTE_PDSCH_ConfigCommon_t));
  memcpy((void *)&mobilityInfo->radioResourceConfigCommon.pusch_ConfigCommon,
         (void *)&rrc_inst->carrier[0] /* CROUX TBC */.sib2->radioResourceConfigCommon.pusch_ConfigCommon, sizeof(LTE_PUSCH_ConfigCommon_t));
  mobilityInfo->radioResourceConfigCommon.phich_Config = NULL;
  mobilityInfo->radioResourceConfigCommon.pucch_ConfigCommon =
    CALLOC(1, sizeof(*mobilityInfo->radioResourceConfigCommon.pucch_ConfigCommon));
  memcpy((void *)mobilityInfo->radioResourceConfigCommon.pucch_ConfigCommon,
         (void *)&rrc_inst->carrier[0] /* CROUX TBC */.sib2->radioResourceConfigCommon.pucch_ConfigCommon, sizeof(LTE_PUCCH_ConfigCommon_t));
  mobilityInfo->radioResourceConfigCommon.soundingRS_UL_ConfigCommon =
    CALLOC(1, sizeof(*mobilityInfo->radioResourceConfigCommon.soundingRS_UL_ConfigCommon));
  memcpy((void *)mobilityInfo->radioResourceConfigCommon.soundingRS_UL_ConfigCommon,
         (void *)&rrc_inst->carrier[0] /* CROUX TBC */.sib2->radioResourceConfigCommon.soundingRS_UL_ConfigCommon,
         sizeof(LTE_SoundingRS_UL_ConfigCommon_t));
  mobilityInfo->radioResourceConfigCommon.uplinkPowerControlCommon =
    CALLOC(1, sizeof(*mobilityInfo->radioResourceConfigCommon.uplinkPowerControlCommon));
  memcpy((void *)mobilityInfo->radioResourceConfigCommon.uplinkPowerControlCommon,
         (void *)&rrc_inst->carrier[0] /* CROUX TBC */.sib2->radioResourceConfigCommon.uplinkPowerControlCommon,
         sizeof(LTE_UplinkPowerControlCommon_t));
  mobilityInfo->radioResourceConfigCommon.antennaInfoCommon = NULL;
  mobilityInfo->radioResourceConfigCommon.p_Max = NULL;   // CALLOC(1,sizeof(*mobilityInfo->radioResourceConfigCommon.p_Max));
  //memcpy((void *)mobilityInfo->radioResourceConfigCommon.p_Max,(void *)rrc_inst->sib1->p_Max,sizeof(P_Max_t));
  mobilityInfo->radioResourceConfigCommon.tdd_Config = NULL;  //CALLOC(1,sizeof(TDD_Config_t));
  //memcpy((void *)mobilityInfo->radioResourceConfigCommon.tdd_Config,(void *)rrc_inst->sib1->tdd_Config,sizeof(TDD_Config_t));
  mobilityInfo->radioResourceConfigCommon.ul_CyclicPrefixLength =
    rrc_inst->carrier[0] /* CROUX TBC */.sib2->radioResourceConfigCommon.ul_CyclicPrefixLength;
  //End of configuration of radioResourceConfigCommon
  mobilityInfo->carrierFreq = CALLOC(1, sizeof(*mobilityInfo->carrierFreq));  //CALLOC(1,sizeof(CarrierFreqEUTRA_t)); 36090
  mobilityInfo->carrierFreq->dl_CarrierFreq = (LTE_ARFCN_ValueEUTRA_t)to_earfcn_DL(RC.rrc[ctxt_pP->module_id]->carrier[0].eutra_band, RC.rrc[ctxt_pP->module_id]->carrier[0].dl_CarrierFreq,
      RC.rrc[ctxt_pP->module_id]->carrier[0].N_RB_DL);
  mobilityInfo->carrierFreq->ul_CarrierFreq = NULL;
  mobilityInfo->carrierBandwidth = CALLOC(1, sizeof(
      *mobilityInfo->carrierBandwidth));    //CALLOC(1,sizeof(struct CarrierBandwidthEUTRA));  AllowedMeasBandwidth_mbw25
  mobilityInfo->carrierBandwidth->dl_Bandwidth = LTE_CarrierBandwidthEUTRA__dl_Bandwidth_n25;
  mobilityInfo->carrierBandwidth->ul_Bandwidth = NULL;
  mobilityInfo->rach_ConfigDedicated = NULL;
  ue_context_pP->ue_context.mobilityInfo = mobilityInfo;
#if 0
  LOG_I(RRC,
        "[eNB %d] Frame %d: potential handover preparation: store the information in an intermediate structure in case of failure\n",
        ctxt_pP->module_id, ctxt_pP->frame);
  // store the information in an intermediate structure for Hanodver management
  //rrc_inst->handover_info.as_config.sourceRadioResourceConfig.srb_ToAddModList = CALLOC(1,sizeof());
  ue_context_pP->ue_context.handover_info = CALLOC(1, sizeof(*(ue_context_pP->ue_context.handover_info)));
  //memcpy((void *)rrc_inst->handover_info[ue_mod_idP]->as_config.sourceRadioResourceConfig.srb_ToAddModList,(void *)SRB_list,sizeof(SRB_ToAddModList_t));
  ue_context_pP->ue_context.handover_info->as_config.sourceRadioResourceConfig.srb_ToAddModList = *SRB_configList2;
  //memcpy((void *)rrc_inst->handover_info[ue_mod_idP]->as_config.sourceRadioResourceConfig.drb_ToAddModList,(void *)DRB_list,sizeof(DRB_ToAddModList_t));
  ue_context_pP->ue_context.handover_info->as_config.sourceRadioResourceConfig.drb_ToAddModList = *DRB_configList;
  ue_context_pP->ue_context.handover_info->as_config.sourceRadioResourceConfig.drb_ToReleaseList = NULL;
  ue_context_pP->ue_context.handover_info->as_config.sourceRadioResourceConfig.mac_MainConfig =
    CALLOC(1, sizeof(*ue_context_pP->ue_context.handover_info->as_config.sourceRadioResourceConfig.mac_MainConfig));
  memcpy((void *)ue_context_pP->ue_context.handover_info->as_config.sourceRadioResourceConfig.mac_MainConfig,
         (void *)mac_MainConfig, sizeof(MAC_MainConfig_t));
  ue_context_pP->ue_context.handover_info->as_config.sourceRadioResourceConfig.physicalConfigDedicated =
    CALLOC(1, sizeof(PhysicalConfigDedicated_t));
  memcpy((void *)ue_context_pP->ue_context.handover_info->as_config.sourceRadioResourceConfig.physicalConfigDedicated,
         (void *)ue_context_pP->ue_context.physicalConfigDedicated, sizeof(PhysicalConfigDedicated_t));
  ue_context_pP->ue_context.handover_info->as_config.sourceRadioResourceConfig.sps_Config = NULL;
  //memcpy((void *)rrc_inst->handover_info[ue_mod_idP]->as_config.sourceRadioResourceConfig.sps_Config,(void *)rrc_inst->sps_Config[ue_mod_idP],sizeof(SPS_Config_t));
#endif
  //  }
  securityConfigHO = CALLOC(1, sizeof(*securityConfigHO));
  memset((void *)securityConfigHO, 0, sizeof(*securityConfigHO));
  securityConfigHO->handoverType.present = LTE_SecurityConfigHO__handoverType_PR_intraLTE;
  securityConfigHO->handoverType.choice.intraLTE.securityAlgorithmConfig = NULL; /* TODO: to be checked */
  securityConfigHO->handoverType.choice.intraLTE.keyChangeIndicator = 0;
  securityConfigHO->handoverType.choice.intraLTE.nextHopChainingCount = 0;
#if defined(ENABLE_ITTI)
  /* Initialize NAS list */
  dedicatedInfoNASList = CALLOC(1, sizeof(struct LTE_RRCConnectionReconfiguration_r8_IEs__dedicatedInfoNASList));

  /* Add all NAS PDUs to the list */
  for (i = 0; i < ue_context_pP->ue_context.nb_of_e_rabs; i++) {
    if (ue_context_pP->ue_context.e_rab[i].param.nas_pdu.buffer != NULL) {
      dedicatedInfoNas = CALLOC(1, sizeof(LTE_DedicatedInfoNAS_t));
      memset(dedicatedInfoNas, 0, sizeof(OCTET_STRING_t));
      OCTET_STRING_fromBuf(dedicatedInfoNas,
                           (char *)ue_context_pP->ue_context.e_rab[i].param.nas_pdu.buffer,
                           ue_context_pP->ue_context.e_rab[i].param.nas_pdu.length);
      ASN_SEQUENCE_ADD(&dedicatedInfoNASList->list, dedicatedInfoNas);
    }

    /* TODO parameters yet to process ... */
    {
      //      ue_context_pP->ue_context.e_rab[i].param.qos;
      //      ue_context_pP->ue_context.e_rab[i].param.sgw_addr;
      //      ue_context_pP->ue_context.e_rab[i].param.gtp_teid;
    }
    /* TODO should test if e RAB are Ok before! */
    ue_context_pP->ue_context.e_rab[i].status = E_RAB_STATUS_DONE;
    LOG_D(RRC, "setting the status for the default DRB (index %d) to (%d,%s)\n",
          i, ue_context_pP->ue_context.e_rab[i].status, "E_RAB_STATUS_DONE");
  }

  /* If list is empty free the list and reset the address */
  if (dedicatedInfoNASList->list.count == 0) {
    free(dedicatedInfoNASList);
    dedicatedInfoNASList = NULL;
  }

#endif
  memset(buffer, 0, RRC_BUF_SIZE);
  char rrc_buf[1000 /* arbitrary, should be big enough, has to be less than size of return buf by a few bits/bytes */];
  int rrc_size;
  rrc_size = do_RRCConnectionReconfiguration(ctxt_pP,
             (unsigned char *)rrc_buf,
             xid,   //Transaction_id,
             NULL, // SRB_configList
             NULL,
             NULL,  // DRB2_list,
             (struct LTE_SPS_Config *)NULL,   // *sps_Config,
             (struct LTE_PhysicalConfigDedicated *)*physicalConfigDedicated,
             //#ifdef EXMIMO_IOT
             //                                         NULL, NULL, NULL,NULL,
             //#else
             (LTE_MeasObjectToAddModList_t *)MeasObj_list,
             (LTE_ReportConfigToAddModList_t *)ReportConfig_list,
             (LTE_QuantityConfig_t *)quantityConfig,
             (LTE_MeasIdToAddModList_t *)MeasId_list,
             //#endif
             (LTE_MAC_MainConfig_t *)mac_MainConfig,
             (LTE_MeasGapConfig_t *)NULL,
             (LTE_MobilityControlInfo_t *)mobilityInfo,
             (LTE_SecurityConfigHO_t *)securityConfigHO,
             (struct LTE_MeasConfig__speedStatePars *)Sparams,
             (LTE_RSRP_Range_t *)rsrp,
             (LTE_C_RNTI_t *)cba_RNTI,
             (struct LTE_RRCConnectionReconfiguration_r8_IEs__dedicatedInfoNASList *)dedicatedInfoNASList,
             (LTE_SL_CommConfig_r12_t *)NULL,
             (LTE_SL_DiscConfig_r12_t *)NULL
#if (LTE_RRC_VERSION >= MAKE_VERSION(10, 0, 0))
             , (LTE_SCellToAddMod_r10_t *)NULL
#endif
                                            );

  if (rrc_size <= 0) {
    printf("%s:%d: fatal\n", __FILE__, __LINE__);
    abort();
  }

  char *ho_buf = (char *)buffer;
  int ho_size;
  ho_size = do_HandoverCommand(
              ho_buf, 1024 /* TODO: this is the value found in struct x2ap_handover_req_ack_s for array rrc_buffer */,
              rrc_buf,
              rrc_size);
  *_size = size = ho_size;
  LOG_DUMPMSG(RRC,DEBUG_RRC,(char *)buffer,size,
              "[MSG] RRC Connection Reconfiguration handover\n");
#if defined(ENABLE_ITTI)

  /* Free all NAS PDUs */
  for (i = 0; i < ue_context_pP->ue_context.nb_of_e_rabs; i++) {
    if (ue_context_pP->ue_context.e_rab[i].param.nas_pdu.buffer != NULL) {
      /* Free the NAS PDU buffer and invalidate it */
      free(ue_context_pP->ue_context.e_rab[i].param.nas_pdu.buffer);
      ue_context_pP->ue_context.e_rab[i].param.nas_pdu.buffer = NULL;
    }
  }

#endif
  LOG_I(RRC,
        "[eNB %d] Frame %d, Logical Channel DL-DCCH, Generate RRCConnectionReconfiguration handover (bytes %d, UE id %x)\n",
        ctxt_pP->module_id, ctxt_pP->frame, size, ue_context_pP->ue_context.rnti);
  LOG_D(RRC,
        "[FRAME %05d][RRC_eNB][MOD %u][][--- PDCP_DATA_REQ/%d Bytes (rrcConnectionReconfiguration handover to UE %x MUI %d) --->][PDCP][MOD %u][RB %u]\n",
        ctxt_pP->frame, ctxt_pP->module_id, size, ue_context_pP->ue_context.rnti, rrc_eNB_mui, ctxt_pP->module_id, DCCH);
  MSC_LOG_TX_MESSAGE(
    MSC_RRC_ENB,
    MSC_RRC_UE,
    buffer,
    size,
    MSC_AS_TIME_FMT" rrcConnectionReconfiguration handover UE %x MUI %d size %u",
    MSC_AS_TIME_ARGS(ctxt_pP),
    ue_context_pP->ue_context.rnti,
    rrc_eNB_mui,
    size);
}

void
rrc_eNB_configure_rbs_handover(struct rrc_eNB_ue_context_s *ue_context_p, protocol_ctxt_t *const ctxt_pP) {
  uint16_t                            Idx;
  Idx = DCCH;
#if 1
  // Activate the radio bearers
  // SRB1
  ue_context_p->ue_context.Srb1.Active = 1;
  ue_context_p->ue_context.Srb1.Srb_info.Srb_id = Idx;
  memcpy(&ue_context_p->ue_context.Srb1.Srb_info.Lchan_desc[0], &DCCH_LCHAN_DESC, LCHAN_DESC_SIZE);
  memcpy(&ue_context_p->ue_context.Srb1.Srb_info.Lchan_desc[1], &DCCH_LCHAN_DESC, LCHAN_DESC_SIZE);
  // SRB2
  ue_context_p->ue_context.Srb2.Active = 1;
  ue_context_p->ue_context.Srb2.Srb_info.Srb_id = Idx;
  memcpy(&ue_context_p->ue_context.Srb2.Srb_info.Lchan_desc[0], &DCCH_LCHAN_DESC, LCHAN_DESC_SIZE);
  memcpy(&ue_context_p->ue_context.Srb2.Srb_info.Lchan_desc[1], &DCCH_LCHAN_DESC, LCHAN_DESC_SIZE);
#endif
  LOG_I(RRC, "[eNB %d] CALLING RLC CONFIG SRB1 (rbid %d) for UE %x\n",
        ctxt_pP->module_id, Idx, ue_context_p->ue_context.rnti);
  // Configure PDCP/RLC for the target
  rrc_pdcp_config_asn1_req(ctxt_pP,
                           ue_context_p->ue_context.SRB_configList,
                           (LTE_DRB_ToAddModList_t *) NULL,
                           (LTE_DRB_ToReleaseList_t *) NULL,
                           0xff,
                           NULL,
                           NULL,
                           NULL
#if (LTE_RRC_VERSION >= MAKE_VERSION(10, 0, 0))
                           , (LTE_PMCH_InfoList_r9_t *) NULL
#endif
                           , NULL);
  rrc_rlc_config_asn1_req(ctxt_pP,
                          ue_context_p->ue_context.SRB_configList,
                          (LTE_DRB_ToAddModList_t *) NULL,
                          (LTE_DRB_ToReleaseList_t *) NULL
#if (LTE_RRC_VERSION >= MAKE_VERSION(10, 0, 0))
                          , (LTE_PMCH_InfoList_r9_t *) NULL
                          , 0, 0
#endif
                         );
  // Add a new user (called during the HO procedure)
  LOG_I(RRC, "rrc_eNB_target_add_ue_handover module_id %d rnti %d\n", ctxt_pP->module_id, ctxt_pP->rnti);
  // Configure MAC for the target
  rrc_mac_config_req_eNB(
    ctxt_pP->module_id,
    ue_context_p->ue_context.primaryCC_id,
    0,0,0,0,0,
#if (LTE_RRC_VERSION >= MAKE_VERSION(14, 0, 0))
    0,
#endif
    ue_context_p->ue_context.rnti,
    (LTE_BCCH_BCH_Message_t *) NULL,
    (LTE_RadioResourceConfigCommonSIB_t *) NULL,
#if (LTE_RRC_VERSION >= MAKE_VERSION(14, 0, 0))
    (LTE_RadioResourceConfigCommonSIB_t *) NULL,
#endif
    ue_context_p->ue_context.physicalConfigDedicated,
#if (LTE_RRC_VERSION >= MAKE_VERSION(10, 0, 0))
    (LTE_SCellToAddMod_r10_t *)NULL,
    //(struct PhysicalConfigDedicatedSCell_r10 *)NULL,
#endif
    (LTE_MeasObjectToAddMod_t **) NULL,
    ue_context_p->ue_context.mac_MainConfig,
    1,
    NULL,//SRB1_logicalChannelConfig,
    ue_context_p->ue_context.measGapConfig,
    (LTE_TDD_Config_t *) NULL,
    (LTE_MobilityControlInfo_t *) ue_context_p->ue_context.mobilityInfo,
    (LTE_SchedulingInfoList_t *) NULL,
    0,
    NULL,
    NULL,
    (LTE_MBSFN_SubframeConfigList_t *) NULL
#if (LTE_RRC_VERSION >= MAKE_VERSION(9, 0, 0))
    , 0, (LTE_MBSFN_AreaInfoList_r9_t *) NULL, (LTE_PMCH_InfoList_r9_t *) NULL
#endif
#if (LTE_RRC_VERSION >= MAKE_VERSION(13, 0, 0))
    ,
    (LTE_SystemInformationBlockType1_v1310_IEs_t *)NULL
#endif
  );
#if 0
}
#endif
}

#if 0
// 5.3.5.4 LTE_RRCConnectionReconfiguration including the mobilityControlInfo to prepare the UE handover
//-----------------------------------------------------------------------------
void
rrc_eNB_generate_RRCConnectionReconfiguration_handover(
  const protocol_ctxt_t *const ctxt_pP,
  rrc_eNB_ue_context_t           *const ue_context_pP,
  uint8_t                *const nas_pdu,
  const uint32_t                nas_length
)
//-----------------------------------------------------------------------------
{
  T(T_ENB_RRC_CONNECTION_RECONFIGURATION, T_INT(ctxt_pP->module_id), T_INT(ctxt_pP->frame),
    T_INT(ctxt_pP->subframe), T_INT(ctxt_pP->rnti));
  uint8_t                             buffer[RRC_BUF_SIZE];
  int                                 i;
  uint8_t                             rv[2];
  uint16_t                            Idx;
  // configure SRB1/SRB2, PhysicalConfigDedicated, LTE_MAC_MainConfig for UE
  eNB_RRC_INST                       *rrc_inst = RC.rrc[ctxt_pP->module_id];
  struct LTE_PhysicalConfigDedicated    **physicalConfigDedicated = &ue_context_pP->ue_context.physicalConfigDedicated;
  struct LTE_SRB_ToAddMod                *SRB2_config;
  struct LTE_SRB_ToAddMod__rlc_Config    *SRB2_rlc_config;
  struct LTE_SRB_ToAddMod__logicalChannelConfig *SRB2_lchan_config;
  struct LTE_LogicalChannelConfig__ul_SpecificParameters *SRB2_ul_SpecificParameters;
  LTE_LogicalChannelConfig_t             *SRB1_logicalChannelConfig = NULL;
  LTE_SRB_ToAddModList_t                 *SRB_configList = ue_context_pP->ue_context.SRB_configList;    // not used in this context: may be removed
  LTE_SRB_ToAddModList_t                 *SRB_configList2;
  struct LTE_DRB_ToAddMod                *DRB_config;
  struct LTE_RLC_Config                  *DRB_rlc_config;
  struct LTE_PDCP_Config                 *DRB_pdcp_config;
  struct LTE_PDCP_Config__rlc_UM         *PDCP_rlc_UM;
  struct LTE_LogicalChannelConfig        *DRB_lchan_config;
  struct LTE_LogicalChannelConfig__ul_SpecificParameters *DRB_ul_SpecificParameters;
  LTE_DRB_ToAddModList_t                 *DRB_configList2;
  LTE_MAC_MainConfig_t                   *mac_MainConfig;
  LTE_MeasObjectToAddModList_t           *MeasObj_list;
  LTE_MeasObjectToAddMod_t               *MeasObj;
  LTE_ReportConfigToAddModList_t         *ReportConfig_list;
  LTE_ReportConfigToAddMod_t             *ReportConfig_per, *ReportConfig_A1,
                                         *ReportConfig_A2, *ReportConfig_A3, *ReportConfig_A4, *ReportConfig_A5;
  LTE_MeasIdToAddModList_t               *MeasId_list;
  LTE_MeasIdToAddMod_t                   *MeasId0, *MeasId1, *MeasId2, *MeasId3, *MeasId4, *MeasId5;
  LTE_QuantityConfig_t                   *quantityConfig;
  LTE_MobilityControlInfo_t              *mobilityInfo;
  // HandoverCommand_t handoverCommand;
  //uint8_t                             sourceModId =
  //  get_adjacent_cell_mod_id(ue_context_pP->ue_context.handover_info->as_context.reestablishmentInfo->sourcePhysCellId);
#if (LTE_RRC_VERSION >= MAKE_VERSION(9, 0, 0))
  long                               *sr_ProhibitTimer_r9;
#endif
  long                               *logicalchannelgroup, *logicalchannelgroup_drb;
  long                               *maxHARQ_Tx, *periodicBSR_Timer;
  // LTE_RSRP_Range_t *rsrp;
  struct LTE_MeasConfig__speedStatePars  *Sparams;
  LTE_CellsToAddMod_t                    *CellToAdd;
  LTE_CellsToAddModList_t                *CellsToAddModList;
  // srb 1: for HO
  struct LTE_SRB_ToAddMod                *SRB1_config;
  struct LTE_SRB_ToAddMod__rlc_Config    *SRB1_rlc_config;
  struct LTE_SRB_ToAddMod__logicalChannelConfig *SRB1_lchan_config;
  struct LTE_LogicalChannelConfig__ul_SpecificParameters *SRB1_ul_SpecificParameters;
  // phy config dedicated
  LTE_PhysicalConfigDedicated_t          *physicalConfigDedicated2;
  struct LTE_RRCConnectionReconfiguration_r8_IEs__dedicatedInfoNASList *dedicatedInfoNASList;
  protocol_ctxt_t                     ctxt;
  LOG_D(RRC, "[eNB %d] Frame %d: handover preparation: get the newSourceUEIdentity (C-RNTI): ",
        ctxt_pP->module_id, ctxt_pP->frame);

  for (i = 0; i < 2; i++) {
    rv[i] = taus() & 0xff;
    LOG_D(RRC, " %x.", rv[i]);
  }

  LOG_D(RRC, "[eNB %d] Frame %d : handover reparation: add target eNB SRB1 and PHYConfigDedicated reconfiguration\n",
        ctxt_pP->module_id, ctxt_pP->frame);
  // 1st: reconfigure SRB
  SRB_configList2 = CALLOC(1, sizeof(*SRB_configList));
  SRB1_config = CALLOC(1, sizeof(*SRB1_config));
  SRB1_config->srb_Identity = 1;
  SRB1_rlc_config = CALLOC(1, sizeof(*SRB1_rlc_config));
  SRB1_config->rlc_Config = SRB1_rlc_config;
  SRB1_rlc_config->present = LTE_SRB_ToAddMod__rlc_Config_PR_explicitValue;
  SRB1_rlc_config->choice.explicitValue.present = LTE_RLC_Config_PR_am;
  SRB1_rlc_config->choice.explicitValue.choice.am.ul_AM_RLC.t_PollRetransmit = LTE_T_PollRetransmit_ms15;
  SRB1_rlc_config->choice.explicitValue.choice.am.ul_AM_RLC.pollPDU = LTE_PollPDU_p8;
  SRB1_rlc_config->choice.explicitValue.choice.am.ul_AM_RLC.pollByte = LTE_PollByte_kB1000;
  SRB1_rlc_config->choice.explicitValue.choice.am.ul_AM_RLC.maxRetxThreshold = LTE_UL_AM_RLC__maxRetxThreshold_t16;
  SRB1_rlc_config->choice.explicitValue.choice.am.dl_AM_RLC.t_Reordering = LTE_T_Reordering_ms35;
  SRB1_rlc_config->choice.explicitValue.choice.am.dl_AM_RLC.t_StatusProhibit = LTE_T_StatusProhibit_ms10;
  SRB1_lchan_config = CALLOC(1, sizeof(*SRB1_lchan_config));
  SRB1_config->logicalChannelConfig = SRB1_lchan_config;
  SRB1_lchan_config->present = LTE_SRB_ToAddMod__logicalChannelConfig_PR_explicitValue;
  SRB1_ul_SpecificParameters = CALLOC(1, sizeof(*SRB1_ul_SpecificParameters));
  SRB1_lchan_config->choice.explicitValue.ul_SpecificParameters = SRB1_ul_SpecificParameters;
  SRB1_ul_SpecificParameters->priority = 1;
  //assign_enum(&SRB1_ul_SpecificParameters->prioritisedBitRate,LogicalChannelConfig__ul_SpecificParameters__prioritisedBitRate_infinity);
  SRB1_ul_SpecificParameters->prioritisedBitRate =
    LTE_LogicalChannelConfig__ul_SpecificParameters__prioritisedBitRate_infinity;
  //assign_enum(&SRB1_ul_SpecificParameters->bucketSizeDuration,LogicalChannelConfig__ul_SpecificParameters__bucketSizeDuration_ms50);
  SRB1_ul_SpecificParameters->bucketSizeDuration =
    LTE_LogicalChannelConfig__ul_SpecificParameters__bucketSizeDuration_ms50;
  logicalchannelgroup = CALLOC(1, sizeof(long));
  *logicalchannelgroup = 0;
  SRB1_ul_SpecificParameters->logicalChannelGroup = logicalchannelgroup;
  ASN_SEQUENCE_ADD(&SRB_configList2->list, SRB1_config);
  //2nd: now reconfigure phy config dedicated
  physicalConfigDedicated2 = CALLOC(1, sizeof(*physicalConfigDedicated2));
  *physicalConfigDedicated = physicalConfigDedicated2;
  physicalConfigDedicated2->pdsch_ConfigDedicated =
    CALLOC(1, sizeof(*physicalConfigDedicated2->pdsch_ConfigDedicated));
  physicalConfigDedicated2->pucch_ConfigDedicated =
    CALLOC(1, sizeof(*physicalConfigDedicated2->pucch_ConfigDedicated));
  physicalConfigDedicated2->pusch_ConfigDedicated =
    CALLOC(1, sizeof(*physicalConfigDedicated2->pusch_ConfigDedicated));
  physicalConfigDedicated2->uplinkPowerControlDedicated =
    CALLOC(1, sizeof(*physicalConfigDedicated2->uplinkPowerControlDedicated));
  physicalConfigDedicated2->tpc_PDCCH_ConfigPUCCH =
    CALLOC(1, sizeof(*physicalConfigDedicated2->tpc_PDCCH_ConfigPUCCH));
  physicalConfigDedicated2->tpc_PDCCH_ConfigPUSCH =
    CALLOC(1, sizeof(*physicalConfigDedicated2->tpc_PDCCH_ConfigPUSCH));
  physicalConfigDedicated2->cqi_ReportConfig = NULL;  //CALLOC(1,sizeof(*physicalConfigDedicated2->cqi_ReportConfig));
  physicalConfigDedicated2->soundingRS_UL_ConfigDedicated = CALLOC(1,sizeof(*physicalConfigDedicated2->soundingRS_UL_ConfigDedicated));
  physicalConfigDedicated2->antennaInfo = CALLOC(1, sizeof(*physicalConfigDedicated2->antennaInfo));
  physicalConfigDedicated2->schedulingRequestConfig =
    CALLOC(1, sizeof(*physicalConfigDedicated2->schedulingRequestConfig));
  // PDSCH
  //assign_enum(&physicalConfigDedicated2->pdsch_ConfigDedicated->p_a,
  //          PDSCH_ConfigDedicated__p_a_dB0);
  physicalConfigDedicated2->pdsch_ConfigDedicated->p_a = LTE_PDSCH_ConfigDedicated__p_a_dB0;
  // PUCCH
  physicalConfigDedicated2->pucch_ConfigDedicated->ackNackRepetition.present =
    LTE_PUCCH_ConfigDedicated__ackNackRepetition_PR_release;
  physicalConfigDedicated2->pucch_ConfigDedicated->ackNackRepetition.choice.release = 0;
  physicalConfigDedicated2->pucch_ConfigDedicated->tdd_AckNackFeedbackMode = NULL;    //PUCCH_ConfigDedicated__tdd_AckNackFeedbackMode_multiplexing;
  // Pusch_config_dedicated
  physicalConfigDedicated2->pusch_ConfigDedicated->betaOffset_ACK_Index = 0;  // 2.00
  physicalConfigDedicated2->pusch_ConfigDedicated->betaOffset_RI_Index = 0;   // 1.25
  physicalConfigDedicated2->pusch_ConfigDedicated->betaOffset_CQI_Index = 8;  // 2.25
  // UplinkPowerControlDedicated
  physicalConfigDedicated2->uplinkPowerControlDedicated->p0_UE_PUSCH = 0; // 0 dB
  //assign_enum(&physicalConfigDedicated2->uplinkPowerControlDedicated->deltaMCS_Enabled,
  // UplinkPowerControlDedicated__deltaMCS_Enabled_en1);
  physicalConfigDedicated2->uplinkPowerControlDedicated->deltaMCS_Enabled =
    LTE_UplinkPowerControlDedicated__deltaMCS_Enabled_en1;
  physicalConfigDedicated2->uplinkPowerControlDedicated->accumulationEnabled = 1; // should be TRUE in order to have 0dB power offset
  physicalConfigDedicated2->uplinkPowerControlDedicated->p0_UE_PUCCH = 0; // 0 dB
  physicalConfigDedicated2->uplinkPowerControlDedicated->pSRS_Offset = 0; // 0 dB
  physicalConfigDedicated2->uplinkPowerControlDedicated->filterCoefficient =
    CALLOC(1, sizeof(*physicalConfigDedicated2->uplinkPowerControlDedicated->filterCoefficient));
  //  assign_enum(physicalConfigDedicated2->uplinkPowerControlDedicated->filterCoefficient,FilterCoefficient_fc4); // fc4 dB
  *physicalConfigDedicated2->uplinkPowerControlDedicated->filterCoefficient = LTE_FilterCoefficient_fc4;  // fc4 dB
  // TPC-PDCCH-Config
  physicalConfigDedicated2->tpc_PDCCH_ConfigPUCCH->present = LTE_TPC_PDCCH_Config_PR_setup;
  physicalConfigDedicated2->tpc_PDCCH_ConfigPUCCH->choice.setup.tpc_Index.present = LTE_TPC_Index_PR_indexOfFormat3;
  physicalConfigDedicated2->tpc_PDCCH_ConfigPUCCH->choice.setup.tpc_Index.choice.indexOfFormat3 = 1;
  physicalConfigDedicated2->tpc_PDCCH_ConfigPUCCH->choice.setup.tpc_RNTI.buf = CALLOC(1, 2);
  physicalConfigDedicated2->tpc_PDCCH_ConfigPUCCH->choice.setup.tpc_RNTI.size = 2;
  physicalConfigDedicated2->tpc_PDCCH_ConfigPUCCH->choice.setup.tpc_RNTI.buf[0] = 0x12;
  physicalConfigDedicated2->tpc_PDCCH_ConfigPUCCH->choice.setup.tpc_RNTI.buf[1] = 0x34 + ue_context_pP->local_uid;
  physicalConfigDedicated2->tpc_PDCCH_ConfigPUCCH->choice.setup.tpc_RNTI.bits_unused = 0;
  physicalConfigDedicated2->tpc_PDCCH_ConfigPUSCH->present = LTE_TPC_PDCCH_Config_PR_setup;
  physicalConfigDedicated2->tpc_PDCCH_ConfigPUSCH->choice.setup.tpc_Index.present = LTE_TPC_Index_PR_indexOfFormat3;
  physicalConfigDedicated2->tpc_PDCCH_ConfigPUSCH->choice.setup.tpc_Index.choice.indexOfFormat3 = 1;
  physicalConfigDedicated2->tpc_PDCCH_ConfigPUSCH->choice.setup.tpc_RNTI.buf = CALLOC(1, 2);
  physicalConfigDedicated2->tpc_PDCCH_ConfigPUSCH->choice.setup.tpc_RNTI.size = 2;
  physicalConfigDedicated2->tpc_PDCCH_ConfigPUSCH->choice.setup.tpc_RNTI.buf[0] = 0x22;
  physicalConfigDedicated2->tpc_PDCCH_ConfigPUSCH->choice.setup.tpc_RNTI.buf[1] = 0x34 + ue_context_pP->local_uid;
  physicalConfigDedicated2->tpc_PDCCH_ConfigPUSCH->choice.setup.tpc_RNTI.bits_unused = 0;
  //AntennaInfoDedicated
  physicalConfigDedicated2->antennaInfo = CALLOC(1, sizeof(*physicalConfigDedicated2->antennaInfo));
  physicalConfigDedicated2->antennaInfo->present = LTE_PhysicalConfigDedicated__antennaInfo_PR_explicitValue;
  physicalConfigDedicated2->antennaInfo->choice.explicitValue.ue_TransmitAntennaSelection.present =
    LTE_AntennaInfoDedicated__ue_TransmitAntennaSelection_PR_release;
  physicalConfigDedicated2->antennaInfo->choice.explicitValue.ue_TransmitAntennaSelection.choice.release = 0;
  // SchedulingRequestConfig
  physicalConfigDedicated2->schedulingRequestConfig->present = LTE_SchedulingRequestConfig_PR_setup;
  physicalConfigDedicated2->schedulingRequestConfig->choice.setup.sr_PUCCH_ResourceIndex = ue_context_pP->local_uid;

  if (rrc_inst->carrier[0].sib1->tdd_Config==NULL) {  // FD
    physicalConfigDedicated2->schedulingRequestConfig->choice.setup.sr_ConfigIndex = 5 + (ue_context_pP->local_uid %
        10);   // Isr = 5 (every 10 subframes, offset=2+UE_id mod3)
  } else {
    switch (rrc_inst->carrier[0].sib1->tdd_Config->subframeAssignment) {
      case 1:
        physicalConfigDedicated2->schedulingRequestConfig->choice.setup.sr_ConfigIndex = 7 + (ue_context_pP->local_uid & 1) + ((
              ue_context_pP->local_uid & 3) >> 1) * 5;    // Isr = 5 (every 10 subframes, offset=2 for UE0, 3 for UE1, 7 for UE2, 8 for UE3 , 2 for UE4 etc..)
        break;

      case 3:
        physicalConfigDedicated2->schedulingRequestConfig->choice.setup.sr_ConfigIndex = 7 + (ue_context_pP->local_uid %
            3);    // Isr = 5 (every 10 subframes, offset=2 for UE0, 3 for UE1, 3 for UE2, 2 for UE3 , etc..)
        break;

      case 4:
        physicalConfigDedicated2->schedulingRequestConfig->choice.setup.sr_ConfigIndex = 7 + (ue_context_pP->local_uid &
            1);    // Isr = 5 (every 10 subframes, offset=2 for UE0, 3 for UE1, 3 for UE2, 2 for UE3 , etc..)
        break;

      default:
        physicalConfigDedicated2->schedulingRequestConfig->choice.setup.sr_ConfigIndex = 7; // Isr = 5 (every 10 subframes, offset=2 for all UE0 etc..)
        break;
    }
  }

  //  assign_enum(&physicalConfigDedicated2->schedulingRequestConfig->choice.setup.dsr_TransMax,
  //SchedulingRequestConfig__setup__dsr_TransMax_n4);
  //  assign_enum(&physicalConfigDedicated2->schedulingRequestConfig->choice.setup.dsr_TransMax = SchedulingRequestConfig__setup__dsr_TransMax_n4;
  physicalConfigDedicated2->schedulingRequestConfig->choice.setup.dsr_TransMax =
    LTE_SchedulingRequestConfig__setup__dsr_TransMax_n4;
  LOG_D(RRC,
        "handover_config [FRAME %05d][RRC_eNB][MOD %02d][][--- MAC_CONFIG_REQ  (SRB1 UE %x) --->][MAC_eNB][MOD %02d][]\n",
        ctxt_pP->frame, ctxt_pP->module_id, ue_context_pP->ue_context.rnti, ctxt_pP->module_id);
  rrc_mac_config_req_eNB(
    ctxt_pP->module_id,
    ue_context_pP->ue_context.primaryCC_id,
    0,0,0,0,0,
#if (LTE_RRC_VERSION >= MAKE_VERSION(14, 0, 0))
    0,
#endif
    ue_context_pP->ue_context.rnti,
    (LTE_BCCH_BCH_Message_t *) NULL,
    (LTE_RadioResourceConfigCommonSIB_t *) NULL,
#if (LTE_RRC_VERSION >= MAKE_VERSION(14, 0, 0))
    (LTE_RadioResourceConfigCommonSIB_t *) NULL,
#endif
    ue_context_pP->ue_context.physicalConfigDedicated,
#if (LTE_RRC_VERSION >= MAKE_VERSION(10, 0, 0))
    (LTE_SCellToAddMod_r10_t *)NULL,
    //(struct LTE_PhysicalConfigDedicatedSCell_r10 *)NULL,
#endif
    (LTE_MeasObjectToAddMod_t **) NULL,
    ue_context_pP->ue_context.mac_MainConfig,
    1,
    SRB1_logicalChannelConfig,
    ue_context_pP->ue_context.measGapConfig,
    (LTE_TDD_Config_t *) NULL,
    (LTE_MobilityControlInfo_t *) NULL,
    (LTE_SchedulingInfoList_t *) NULL,
    0,
    NULL,
    NULL,
    (LTE_MBSFN_SubframeConfigList_t *) NULL
#if (LTE_RRC_VERSION >= MAKE_VERSION(9, 0, 0))
    , 0, (LTE_MBSFN_AreaInfoList_r9_t *) NULL, (LTE_PMCH_InfoList_r9_t *) NULL
#endif
#if (LTE_RRC_VERSION >= MAKE_VERSION(13, 0, 0))
    ,
    (LTE_SystemInformationBlockType1_v1310_IEs_t *)NULL
#endif
  );
  // Configure target eNB SRB2
  /// SRB2
  SRB2_config = CALLOC(1, sizeof(*SRB2_config));
  SRB_configList2 = CALLOC(1, sizeof(*SRB_configList2));
  memset(SRB_configList2, 0, sizeof(*SRB_configList2));
  SRB2_config->srb_Identity = 2;
  SRB2_rlc_config = CALLOC(1, sizeof(*SRB2_rlc_config));
  SRB2_config->rlc_Config = SRB2_rlc_config;
  SRB2_rlc_config->present = LTE_SRB_ToAddMod__rlc_Config_PR_explicitValue;
  SRB2_rlc_config->choice.explicitValue.present = LTE_RLC_Config_PR_am;
  SRB2_rlc_config->choice.explicitValue.choice.am.ul_AM_RLC.t_PollRetransmit = LTE_T_PollRetransmit_ms15;
  SRB2_rlc_config->choice.explicitValue.choice.am.ul_AM_RLC.pollPDU = LTE_PollPDU_p8;
  SRB2_rlc_config->choice.explicitValue.choice.am.ul_AM_RLC.pollByte = LTE_PollByte_kB1000;
  SRB2_rlc_config->choice.explicitValue.choice.am.ul_AM_RLC.maxRetxThreshold = LTE_UL_AM_RLC__maxRetxThreshold_t32;
  SRB2_rlc_config->choice.explicitValue.choice.am.dl_AM_RLC.t_Reordering = LTE_T_Reordering_ms35;
  SRB2_rlc_config->choice.explicitValue.choice.am.dl_AM_RLC.t_StatusProhibit = LTE_T_StatusProhibit_ms10;
  SRB2_lchan_config = CALLOC(1, sizeof(*SRB2_lchan_config));
  SRB2_config->logicalChannelConfig = SRB2_lchan_config;
  SRB2_lchan_config->present = LTE_SRB_ToAddMod__logicalChannelConfig_PR_explicitValue;
  SRB2_ul_SpecificParameters = CALLOC(1, sizeof(*SRB2_ul_SpecificParameters));
  SRB2_ul_SpecificParameters->priority = 1;
  SRB2_ul_SpecificParameters->prioritisedBitRate =
    LTE_LogicalChannelConfig__ul_SpecificParameters__prioritisedBitRate_infinity;
  SRB2_ul_SpecificParameters->bucketSizeDuration =
    LTE_LogicalChannelConfig__ul_SpecificParameters__bucketSizeDuration_ms50;
  // LCG for CCCH and DCCH is 0 as defined in 36331
  logicalchannelgroup = CALLOC(1, sizeof(long));
  *logicalchannelgroup = 0;
  SRB2_ul_SpecificParameters->logicalChannelGroup = logicalchannelgroup;
  SRB2_lchan_config->choice.explicitValue.ul_SpecificParameters = SRB2_ul_SpecificParameters;
  ASN_SEQUENCE_ADD(&SRB_configList->list, SRB2_config);
  ASN_SEQUENCE_ADD(&SRB_configList2->list, SRB2_config);
  // Configure target eNB DRB
  DRB_configList2 = CALLOC(1, sizeof(*DRB_configList2));
  /// DRB
  DRB_config = CALLOC(1, sizeof(*DRB_config));
  //DRB_config->drb_Identity = (LTE_DRB_Identity_t) 1; //allowed values 1..32
  // NN: this is the 1st DRB for this ue, so set it to 1
  DRB_config->drb_Identity = (LTE_DRB_Identity_t) 1;  // (ue_mod_idP+1); //allowed values 1..32
  DRB_config->logicalChannelIdentity = CALLOC(1, sizeof(long));
  *(DRB_config->logicalChannelIdentity) = (long)3;
  DRB_rlc_config = CALLOC(1, sizeof(*DRB_rlc_config));
  DRB_config->rlc_Config = DRB_rlc_config;
  DRB_rlc_config->present = LTE_RLC_Config_PR_um_Bi_Directional;
  DRB_rlc_config->choice.um_Bi_Directional.ul_UM_RLC.sn_FieldLength = LTE_SN_FieldLength_size10;
  DRB_rlc_config->choice.um_Bi_Directional.dl_UM_RLC.sn_FieldLength = LTE_SN_FieldLength_size10;
  DRB_rlc_config->choice.um_Bi_Directional.dl_UM_RLC.t_Reordering = LTE_T_Reordering_ms35;
  DRB_pdcp_config = CALLOC(1, sizeof(*DRB_pdcp_config));
  DRB_config->pdcp_Config = DRB_pdcp_config;
  DRB_pdcp_config->discardTimer = NULL;
  DRB_pdcp_config->rlc_AM = NULL;
  PDCP_rlc_UM = CALLOC(1, sizeof(*PDCP_rlc_UM));
  DRB_pdcp_config->rlc_UM = PDCP_rlc_UM;
  PDCP_rlc_UM->pdcp_SN_Size = LTE_PDCP_Config__rlc_UM__pdcp_SN_Size_len12bits;
  DRB_pdcp_config->headerCompression.present = LTE_PDCP_Config__headerCompression_PR_notUsed;
  DRB_lchan_config = CALLOC(1, sizeof(*DRB_lchan_config));
  DRB_config->logicalChannelConfig = DRB_lchan_config;
  DRB_ul_SpecificParameters = CALLOC(1, sizeof(*DRB_ul_SpecificParameters));
  DRB_lchan_config->ul_SpecificParameters = DRB_ul_SpecificParameters;
  DRB_ul_SpecificParameters->priority = 2;    // lower priority than srb1, srb2
  DRB_ul_SpecificParameters->prioritisedBitRate =
    LTE_LogicalChannelConfig__ul_SpecificParameters__prioritisedBitRate_infinity;
  DRB_ul_SpecificParameters->bucketSizeDuration =
    LTE_LogicalChannelConfig__ul_SpecificParameters__bucketSizeDuration_ms50;
  // LCG for DTCH can take the value from 1 to 3 as defined in 36331: normally controlled by upper layers (like RRM)
  logicalchannelgroup_drb = CALLOC(1, sizeof(long));
  *logicalchannelgroup_drb = 1;
  DRB_ul_SpecificParameters->logicalChannelGroup = logicalchannelgroup_drb;
  ASN_SEQUENCE_ADD(&DRB_configList2->list, DRB_config);
  mac_MainConfig = CALLOC(1, sizeof(*mac_MainConfig));
  ue_context_pP->ue_context.mac_MainConfig = mac_MainConfig;
  mac_MainConfig->ul_SCH_Config = CALLOC(1, sizeof(*mac_MainConfig->ul_SCH_Config));
  maxHARQ_Tx = CALLOC(1, sizeof(long));
  *maxHARQ_Tx = LTE_MAC_MainConfig__ul_SCH_Config__maxHARQ_Tx_n5;
  mac_MainConfig->ul_SCH_Config->maxHARQ_Tx = maxHARQ_Tx;
  periodicBSR_Timer = CALLOC(1, sizeof(long));
  *periodicBSR_Timer = LTE_PeriodicBSR_Timer_r12_sf64;
  mac_MainConfig->ul_SCH_Config->periodicBSR_Timer = periodicBSR_Timer;
  mac_MainConfig->ul_SCH_Config->retxBSR_Timer = LTE_RetxBSR_Timer_r12_sf320;
  mac_MainConfig->ul_SCH_Config->ttiBundling = 0; // FALSE
  mac_MainConfig->drx_Config = NULL;
  mac_MainConfig->phr_Config = CALLOC(1, sizeof(*mac_MainConfig->phr_Config));
  mac_MainConfig->phr_Config->present = LTE_MAC_MainConfig__phr_Config_PR_setup;
  mac_MainConfig->phr_Config->choice.setup.periodicPHR_Timer = LTE_MAC_MainConfig__phr_Config__setup__periodicPHR_Timer_sf20; // sf20 = 20 subframes
  mac_MainConfig->phr_Config->choice.setup.prohibitPHR_Timer = LTE_MAC_MainConfig__phr_Config__setup__prohibitPHR_Timer_sf20; // sf20 = 20 subframes
  mac_MainConfig->phr_Config->choice.setup.dl_PathlossChange = LTE_MAC_MainConfig__phr_Config__setup__dl_PathlossChange_dB1;  // Value dB1 =1 dB, dB3 = 3 dB
#if (LTE_RRC_VERSION >= MAKE_VERSION(9, 0, 0))
  sr_ProhibitTimer_r9 = CALLOC(1, sizeof(long));
  *sr_ProhibitTimer_r9 = 0;   // SR tx on PUCCH, Value in number of SR period(s). Value 0 = no timer for SR, Value 2= 2*SR
  mac_MainConfig->ext1 = CALLOC(1, sizeof(struct LTE_MAC_MainConfig__ext1));
  mac_MainConfig->ext1->sr_ProhibitTimer_r9 = sr_ProhibitTimer_r9;
  //sps_RA_ConfigList_rlola = NULL;
#endif
  // Measurement ID list
  MeasId_list = CALLOC(1, sizeof(*MeasId_list));
  memset((void *)MeasId_list, 0, sizeof(*MeasId_list));
  MeasId0 = CALLOC(1, sizeof(*MeasId0));
  MeasId0->measId = 1;
  MeasId0->measObjectId = 1;
  MeasId0->reportConfigId = 1;
  ASN_SEQUENCE_ADD(&MeasId_list->list, MeasId0);
  MeasId1 = CALLOC(1, sizeof(*MeasId1));
  MeasId1->measId = 2;
  MeasId1->measObjectId = 1;
  MeasId1->reportConfigId = 2;
  ASN_SEQUENCE_ADD(&MeasId_list->list, MeasId1);
  MeasId2 = CALLOC(1, sizeof(*MeasId2));
  MeasId2->measId = 3;
  MeasId2->measObjectId = 1;
  MeasId2->reportConfigId = 3;
  ASN_SEQUENCE_ADD(&MeasId_list->list, MeasId2);
  MeasId3 = CALLOC(1, sizeof(*MeasId3));
  MeasId3->measId = 4;
  MeasId3->measObjectId = 1;
  MeasId3->reportConfigId = 4;
  ASN_SEQUENCE_ADD(&MeasId_list->list, MeasId3);
  MeasId4 = CALLOC(1, sizeof(*MeasId4));
  MeasId4->measId = 5;
  MeasId4->measObjectId = 1;
  MeasId4->reportConfigId = 5;
  ASN_SEQUENCE_ADD(&MeasId_list->list, MeasId4);
  MeasId5 = CALLOC(1, sizeof(*MeasId5));
  MeasId5->measId = 6;
  MeasId5->measObjectId = 1;
  MeasId5->reportConfigId = 6;
  ASN_SEQUENCE_ADD(&MeasId_list->list, MeasId5);
  //  LTE_RRCConnectionReconfiguration->criticalExtensions.choice.c1.choice.rrcConnectionReconfiguration_r8.measConfig->measIdToAddModList = MeasId_list;
  // Add one EUTRA Measurement Object
  MeasObj_list = CALLOC(1, sizeof(*MeasObj_list));
  memset((void *)MeasObj_list, 0, sizeof(*MeasObj_list));
  // Configure MeasObject
  MeasObj = CALLOC(1, sizeof(*MeasObj));
  memset((void *)MeasObj, 0, sizeof(*MeasObj));
  MeasObj->measObjectId = 1;
  MeasObj->measObject.present = LTE_MeasObjectToAddMod__measObject_PR_measObjectEUTRA;
  MeasObj->measObject.choice.measObjectEUTRA.carrierFreq = 36090;
  MeasObj->measObject.choice.measObjectEUTRA.allowedMeasBandwidth = LTE_AllowedMeasBandwidth_mbw25;
  MeasObj->measObject.choice.measObjectEUTRA.presenceAntennaPort1 = 1;
  MeasObj->measObject.choice.measObjectEUTRA.neighCellConfig.buf = CALLOC(1, sizeof(uint8_t));
  MeasObj->measObject.choice.measObjectEUTRA.neighCellConfig.buf[0] = 0;
  MeasObj->measObject.choice.measObjectEUTRA.neighCellConfig.size = 1;
  MeasObj->measObject.choice.measObjectEUTRA.neighCellConfig.bits_unused = 6;
  MeasObj->measObject.choice.measObjectEUTRA.offsetFreq = NULL;   // Default is 15 or 0dB
  MeasObj->measObject.choice.measObjectEUTRA.cellsToAddModList =
    (LTE_CellsToAddModList_t *) CALLOC(1, sizeof(*CellsToAddModList));
  CellsToAddModList = MeasObj->measObject.choice.measObjectEUTRA.cellsToAddModList;

  // Add adjacent cell lists (6 per eNB)
  for (i = 0; i < 6; i++) {
    CellToAdd = (LTE_CellsToAddMod_t *) CALLOC(1, sizeof(*CellToAdd));
    CellToAdd->cellIndex = i + 1;
    CellToAdd->physCellId = get_adjacent_cell_id(ctxt_pP->module_id, i);
    CellToAdd->cellIndividualOffset = LTE_Q_OffsetRange_dB0;
    ASN_SEQUENCE_ADD(&CellsToAddModList->list, CellToAdd);
  }

  ASN_SEQUENCE_ADD(&MeasObj_list->list, MeasObj);
  //  LTE_RRCConnectionReconfiguration->criticalExtensions.choice.c1.choice.rrcConnectionReconfiguration_r8.measConfig->measObjectToAddModList = MeasObj_list;
  // Report Configurations for periodical, A1-A5 events
  ReportConfig_list = CALLOC(1, sizeof(*ReportConfig_list));
  ReportConfig_per = CALLOC(1, sizeof(*ReportConfig_per));
  ReportConfig_A1 = CALLOC(1, sizeof(*ReportConfig_A1));
  ReportConfig_A2 = CALLOC(1, sizeof(*ReportConfig_A2));
  ReportConfig_A3 = CALLOC(1, sizeof(*ReportConfig_A3));
  ReportConfig_A4 = CALLOC(1, sizeof(*ReportConfig_A4));
  ReportConfig_A5 = CALLOC(1, sizeof(*ReportConfig_A5));
  ReportConfig_per->reportConfigId = 1;
  ReportConfig_per->reportConfig.present = LTE_ReportConfigToAddMod__reportConfig_PR_reportConfigEUTRA;
  ReportConfig_per->reportConfig.choice.reportConfigEUTRA.triggerType.present =
    LTE_ReportConfigEUTRA__triggerType_PR_periodical;
  ReportConfig_per->reportConfig.choice.reportConfigEUTRA.triggerType.choice.periodical.purpose =
    LTE_ReportConfigEUTRA__triggerType__periodical__purpose_reportStrongestCells;
  ReportConfig_per->reportConfig.choice.reportConfigEUTRA.triggerQuantity = LTE_ReportConfigEUTRA__triggerQuantity_rsrp;
  ReportConfig_per->reportConfig.choice.reportConfigEUTRA.reportQuantity = LTE_ReportConfigEUTRA__reportQuantity_both;
  ReportConfig_per->reportConfig.choice.reportConfigEUTRA.maxReportCells = 2;
  ReportConfig_per->reportConfig.choice.reportConfigEUTRA.reportInterval = LTE_ReportInterval_ms120;
  ReportConfig_per->reportConfig.choice.reportConfigEUTRA.reportAmount = LTE_ReportConfigEUTRA__reportAmount_infinity;
  ASN_SEQUENCE_ADD(&ReportConfig_list->list, ReportConfig_per);
  ReportConfig_A1->reportConfigId = 2;
  ReportConfig_A1->reportConfig.present = LTE_ReportConfigToAddMod__reportConfig_PR_reportConfigEUTRA;
  ReportConfig_A1->reportConfig.choice.reportConfigEUTRA.triggerType.present =
    LTE_ReportConfigEUTRA__triggerType_PR_event;
  ReportConfig_A1->reportConfig.choice.reportConfigEUTRA.triggerType.choice.event.eventId.present =
    LTE_ReportConfigEUTRA__triggerType__event__eventId_PR_eventA1;
  ReportConfig_A1->reportConfig.choice.reportConfigEUTRA.triggerType.choice.event.eventId.choice.eventA1.
  a1_Threshold.present = LTE_ThresholdEUTRA_PR_threshold_RSRP;
  ReportConfig_A1->reportConfig.choice.reportConfigEUTRA.triggerType.choice.event.eventId.choice.eventA1.
  a1_Threshold.choice.threshold_RSRP = 10;
  ReportConfig_A1->reportConfig.choice.reportConfigEUTRA.triggerQuantity = LTE_ReportConfigEUTRA__triggerQuantity_rsrp;
  ReportConfig_A1->reportConfig.choice.reportConfigEUTRA.reportQuantity = LTE_ReportConfigEUTRA__reportQuantity_both;
  ReportConfig_A1->reportConfig.choice.reportConfigEUTRA.maxReportCells = 2;
  ReportConfig_A1->reportConfig.choice.reportConfigEUTRA.reportInterval = LTE_ReportInterval_ms120;
  ReportConfig_A1->reportConfig.choice.reportConfigEUTRA.reportAmount = LTE_ReportConfigEUTRA__reportAmount_infinity;
  ASN_SEQUENCE_ADD(&ReportConfig_list->list, ReportConfig_A1);
  ReportConfig_A2->reportConfigId = 3;
  ReportConfig_A2->reportConfig.present = LTE_ReportConfigToAddMod__reportConfig_PR_reportConfigEUTRA;
  ReportConfig_A2->reportConfig.choice.reportConfigEUTRA.triggerType.present =
    LTE_ReportConfigEUTRA__triggerType_PR_event;
  ReportConfig_A2->reportConfig.choice.reportConfigEUTRA.triggerType.choice.event.eventId.present =
    LTE_ReportConfigEUTRA__triggerType__event__eventId_PR_eventA2;
  ReportConfig_A2->reportConfig.choice.reportConfigEUTRA.triggerType.choice.event.eventId.choice.eventA2.
  a2_Threshold.present = LTE_ThresholdEUTRA_PR_threshold_RSRP;
  ReportConfig_A2->reportConfig.choice.reportConfigEUTRA.triggerType.choice.event.eventId.choice.eventA2.
  a2_Threshold.choice.threshold_RSRP = 10;
  ReportConfig_A2->reportConfig.choice.reportConfigEUTRA.triggerQuantity = LTE_ReportConfigEUTRA__triggerQuantity_rsrp;
  ReportConfig_A2->reportConfig.choice.reportConfigEUTRA.reportQuantity = LTE_ReportConfigEUTRA__reportQuantity_both;
  ReportConfig_A2->reportConfig.choice.reportConfigEUTRA.maxReportCells = 2;
  ReportConfig_A2->reportConfig.choice.reportConfigEUTRA.reportInterval = LTE_ReportInterval_ms120;
  ReportConfig_A2->reportConfig.choice.reportConfigEUTRA.reportAmount = LTE_ReportConfigEUTRA__reportAmount_infinity;
  ASN_SEQUENCE_ADD(&ReportConfig_list->list, ReportConfig_A2);
  ReportConfig_A3->reportConfigId = 4;
  ReportConfig_A3->reportConfig.present = LTE_ReportConfigToAddMod__reportConfig_PR_reportConfigEUTRA;
  ReportConfig_A3->reportConfig.choice.reportConfigEUTRA.triggerType.present =
    LTE_ReportConfigEUTRA__triggerType_PR_event;
  ReportConfig_A3->reportConfig.choice.reportConfigEUTRA.triggerType.choice.event.eventId.present =
    LTE_ReportConfigEUTRA__triggerType__event__eventId_PR_eventA3;
  ReportConfig_A3->reportConfig.choice.reportConfigEUTRA.triggerType.choice.event.eventId.choice.eventA3.a3_Offset =
    10;
  ReportConfig_A3->reportConfig.choice.reportConfigEUTRA.triggerType.choice.event.eventId.choice.
  eventA3.reportOnLeave = 1;
  ReportConfig_A3->reportConfig.choice.reportConfigEUTRA.triggerQuantity = LTE_ReportConfigEUTRA__triggerQuantity_rsrp;
  ReportConfig_A3->reportConfig.choice.reportConfigEUTRA.reportQuantity = LTE_ReportConfigEUTRA__reportQuantity_both;
  ReportConfig_A3->reportConfig.choice.reportConfigEUTRA.maxReportCells = 2;
  ReportConfig_A3->reportConfig.choice.reportConfigEUTRA.reportInterval = LTE_ReportInterval_ms120;
  ReportConfig_A3->reportConfig.choice.reportConfigEUTRA.reportAmount = LTE_ReportConfigEUTRA__reportAmount_infinity;
  ASN_SEQUENCE_ADD(&ReportConfig_list->list, ReportConfig_A3);
  ReportConfig_A4->reportConfigId = 5;
  ReportConfig_A4->reportConfig.present = LTE_ReportConfigToAddMod__reportConfig_PR_reportConfigEUTRA;
  ReportConfig_A4->reportConfig.choice.reportConfigEUTRA.triggerType.present =
    LTE_ReportConfigEUTRA__triggerType_PR_event;
  ReportConfig_A4->reportConfig.choice.reportConfigEUTRA.triggerType.choice.event.eventId.present =
    LTE_ReportConfigEUTRA__triggerType__event__eventId_PR_eventA4;
  ReportConfig_A4->reportConfig.choice.reportConfigEUTRA.triggerType.choice.event.eventId.choice.eventA4.
  a4_Threshold.present = LTE_ThresholdEUTRA_PR_threshold_RSRP;
  ReportConfig_A4->reportConfig.choice.reportConfigEUTRA.triggerType.choice.event.eventId.choice.eventA4.
  a4_Threshold.choice.threshold_RSRP = 10;
  ReportConfig_A4->reportConfig.choice.reportConfigEUTRA.triggerQuantity = LTE_ReportConfigEUTRA__triggerQuantity_rsrp;
  ReportConfig_A4->reportConfig.choice.reportConfigEUTRA.reportQuantity = LTE_ReportConfigEUTRA__reportQuantity_both;
  ReportConfig_A4->reportConfig.choice.reportConfigEUTRA.maxReportCells = 2;
  ReportConfig_A4->reportConfig.choice.reportConfigEUTRA.reportInterval = LTE_ReportInterval_ms120;
  ReportConfig_A4->reportConfig.choice.reportConfigEUTRA.reportAmount = LTE_ReportConfigEUTRA__reportAmount_infinity;
  ASN_SEQUENCE_ADD(&ReportConfig_list->list, ReportConfig_A4);
  ReportConfig_A5->reportConfigId = 6;
  ReportConfig_A5->reportConfig.present = LTE_ReportConfigToAddMod__reportConfig_PR_reportConfigEUTRA;
  ReportConfig_A5->reportConfig.choice.reportConfigEUTRA.triggerType.present =
    LTE_ReportConfigEUTRA__triggerType_PR_event;
  ReportConfig_A5->reportConfig.choice.reportConfigEUTRA.triggerType.choice.event.eventId.present =
    LTE_ReportConfigEUTRA__triggerType__event__eventId_PR_eventA5;
  ReportConfig_A5->reportConfig.choice.reportConfigEUTRA.triggerType.choice.event.eventId.choice.
  eventA5.a5_Threshold1.present = LTE_ThresholdEUTRA_PR_threshold_RSRP;
  ReportConfig_A5->reportConfig.choice.reportConfigEUTRA.triggerType.choice.event.eventId.choice.
  eventA5.a5_Threshold2.present = LTE_ThresholdEUTRA_PR_threshold_RSRP;
  ReportConfig_A5->reportConfig.choice.reportConfigEUTRA.triggerType.choice.event.eventId.choice.
  eventA5.a5_Threshold1.choice.threshold_RSRP = 10;
  ReportConfig_A5->reportConfig.choice.reportConfigEUTRA.triggerType.choice.event.eventId.choice.
  eventA5.a5_Threshold2.choice.threshold_RSRP = 10;
  ReportConfig_A5->reportConfig.choice.reportConfigEUTRA.triggerQuantity = LTE_ReportConfigEUTRA__triggerQuantity_rsrp;
  ReportConfig_A5->reportConfig.choice.reportConfigEUTRA.reportQuantity = LTE_ReportConfigEUTRA__reportQuantity_both;
  ReportConfig_A5->reportConfig.choice.reportConfigEUTRA.maxReportCells = 2;
  ReportConfig_A5->reportConfig.choice.reportConfigEUTRA.reportInterval = LTE_ReportInterval_ms120;
  ReportConfig_A5->reportConfig.choice.reportConfigEUTRA.reportAmount = LTE_ReportConfigEUTRA__reportAmount_infinity;
  ASN_SEQUENCE_ADD(&ReportConfig_list->list, ReportConfig_A5);
  Sparams = CALLOC(1, sizeof(*Sparams));
  Sparams->present = LTE_MeasConfig__speedStatePars_PR_setup;
  Sparams->choice.setup.timeToTrigger_SF.sf_High = LTE_SpeedStateScaleFactors__sf_Medium_oDot75;
  Sparams->choice.setup.timeToTrigger_SF.sf_Medium = LTE_SpeedStateScaleFactors__sf_High_oDot5;
  Sparams->choice.setup.mobilityStateParameters.n_CellChangeHigh = 10;
  Sparams->choice.setup.mobilityStateParameters.n_CellChangeMedium = 5;
  Sparams->choice.setup.mobilityStateParameters.t_Evaluation = LTE_MobilityStateParameters__t_Evaluation_s60;
  Sparams->choice.setup.mobilityStateParameters.t_HystNormal = LTE_MobilityStateParameters__t_HystNormal_s120;
  quantityConfig = CALLOC(1, sizeof(*quantityConfig));
  memset((void *)quantityConfig, 0, sizeof(*quantityConfig));
  quantityConfig->quantityConfigEUTRA = CALLOC(1, sizeof(*quantityConfig->quantityConfigEUTRA));
  memset((void *)quantityConfig->quantityConfigEUTRA, 0, sizeof(*quantityConfig->quantityConfigEUTRA));
  quantityConfig->quantityConfigCDMA2000 = NULL;
  quantityConfig->quantityConfigGERAN = NULL;
  quantityConfig->quantityConfigUTRA = NULL;
  quantityConfig->quantityConfigEUTRA->filterCoefficientRSRP =
    CALLOC(1, sizeof(*quantityConfig->quantityConfigEUTRA->filterCoefficientRSRP));
  quantityConfig->quantityConfigEUTRA->filterCoefficientRSRQ =
    CALLOC(1, sizeof(*quantityConfig->quantityConfigEUTRA->filterCoefficientRSRQ));
  *quantityConfig->quantityConfigEUTRA->filterCoefficientRSRP = LTE_FilterCoefficient_fc4;
  *quantityConfig->quantityConfigEUTRA->filterCoefficientRSRQ = LTE_FilterCoefficient_fc4;
  /* mobilityinfo  */
  mobilityInfo = CALLOC(1, sizeof(*mobilityInfo));
  memset((void *)mobilityInfo, 0, sizeof(*mobilityInfo));
  mobilityInfo->targetPhysCellId =
    (LTE_PhysCellId_t) two_tier_hexagonal_cellIds[ue_context_pP->ue_context.handover_info->modid_t];
  LOG_D(RRC, "[eNB %d] Frame %d: handover preparation: targetPhysCellId: %ld mod_id: %d ue: %x \n",
        ctxt_pP->module_id,
        ctxt_pP->frame,
        mobilityInfo->targetPhysCellId,
        ctxt_pP->module_id,
        ue_context_pP->ue_context.rnti);
  mobilityInfo->additionalSpectrumEmission = CALLOC(1, sizeof(*mobilityInfo->additionalSpectrumEmission));
  *mobilityInfo->additionalSpectrumEmission = 1;  //Check this value!
  mobilityInfo->t304 = LTE_MobilityControlInfo__t304_ms50;    // need to configure an appropriate value here
  // New UE Identity (C-RNTI) to identify an UE uniquely in a cell
  mobilityInfo->newUE_Identity.size = 2;
  mobilityInfo->newUE_Identity.bits_unused = 0;
  mobilityInfo->newUE_Identity.buf = rv;
  mobilityInfo->newUE_Identity.buf[0] = rv[0];
  mobilityInfo->newUE_Identity.buf[1] = rv[1];
  //memset((void *)&mobilityInfo->radioResourceConfigCommon,(void *)&rrc_inst->sib2->radioResourceConfigCommon,sizeof(RadioResourceConfigCommon_t));
  //memset((void *)&mobilityInfo->radioResourceConfigCommon,0,sizeof(RadioResourceConfigCommon_t));
  // Configuring radioResourceConfigCommon
  mobilityInfo->radioResourceConfigCommon.rach_ConfigCommon =
    CALLOC(1, sizeof(*mobilityInfo->radioResourceConfigCommon.rach_ConfigCommon));
  memcpy((void *)mobilityInfo->radioResourceConfigCommon.rach_ConfigCommon,
         (void *)&rrc_inst->carrier[0] /* CROUX TBC */.sib2->radioResourceConfigCommon.rach_ConfigCommon, sizeof(LTE_RACH_ConfigCommon_t));
  mobilityInfo->radioResourceConfigCommon.prach_Config.prach_ConfigInfo =
    CALLOC(1, sizeof(*mobilityInfo->radioResourceConfigCommon.prach_Config.prach_ConfigInfo));
  memcpy((void *)mobilityInfo->radioResourceConfigCommon.prach_Config.prach_ConfigInfo,
         (void *)&rrc_inst->carrier[0] /* CROUX TBC */.sib2->radioResourceConfigCommon.prach_Config.prach_ConfigInfo,
         sizeof(LTE_PRACH_ConfigInfo_t));
  mobilityInfo->radioResourceConfigCommon.prach_Config.rootSequenceIndex =
    rrc_inst->carrier[0] /* CROUX TBC */.sib2->radioResourceConfigCommon.prach_Config.rootSequenceIndex;
  mobilityInfo->radioResourceConfigCommon.pdsch_ConfigCommon =
    CALLOC(1, sizeof(*mobilityInfo->radioResourceConfigCommon.pdsch_ConfigCommon));
  memcpy((void *)mobilityInfo->radioResourceConfigCommon.pdsch_ConfigCommon,
         (void *)&rrc_inst->carrier[0] /* CROUX TBC */.sib2->radioResourceConfigCommon.pdsch_ConfigCommon, sizeof(LTE_PDSCH_ConfigCommon_t));
  memcpy((void *)&mobilityInfo->radioResourceConfigCommon.pusch_ConfigCommon,
         (void *)&rrc_inst->carrier[0] /* CROUX TBC */.sib2->radioResourceConfigCommon.pusch_ConfigCommon, sizeof(LTE_PUSCH_ConfigCommon_t));
  mobilityInfo->radioResourceConfigCommon.phich_Config = NULL;
  mobilityInfo->radioResourceConfigCommon.pucch_ConfigCommon =
    CALLOC(1, sizeof(*mobilityInfo->radioResourceConfigCommon.pucch_ConfigCommon));
  memcpy((void *)mobilityInfo->radioResourceConfigCommon.pucch_ConfigCommon,
         (void *)&rrc_inst->carrier[0] /* CROUX TBC */.sib2->radioResourceConfigCommon.pucch_ConfigCommon, sizeof(LTE_PUCCH_ConfigCommon_t));
  mobilityInfo->radioResourceConfigCommon.soundingRS_UL_ConfigCommon =
    CALLOC(1, sizeof(*mobilityInfo->radioResourceConfigCommon.soundingRS_UL_ConfigCommon));
  memcpy((void *)mobilityInfo->radioResourceConfigCommon.soundingRS_UL_ConfigCommon,
         (void *)&rrc_inst->carrier[0] /* CROUX TBC */.sib2->radioResourceConfigCommon.soundingRS_UL_ConfigCommon,
         sizeof(LTE_SoundingRS_UL_ConfigCommon_t));
  mobilityInfo->radioResourceConfigCommon.uplinkPowerControlCommon =
    CALLOC(1, sizeof(*mobilityInfo->radioResourceConfigCommon.uplinkPowerControlCommon));
  memcpy((void *)mobilityInfo->radioResourceConfigCommon.uplinkPowerControlCommon,
         (void *)&rrc_inst->carrier[0] /* CROUX TBC */.sib2->radioResourceConfigCommon.uplinkPowerControlCommon,
         sizeof(LTE_UplinkPowerControlCommon_t));
  mobilityInfo->radioResourceConfigCommon.antennaInfoCommon = NULL;
  mobilityInfo->radioResourceConfigCommon.p_Max = NULL;   // CALLOC(1,sizeof(*mobilityInfo->radioResourceConfigCommon.p_Max));
  //memcpy((void *)mobilityInfo->radioResourceConfigCommon.p_Max,(void *)rrc_inst->sib1->p_Max,sizeof(P_Max_t));
  mobilityInfo->radioResourceConfigCommon.tdd_Config = NULL;  //CALLOC(1,sizeof(LTE_TDD_Config_t));
  //memcpy((void *)mobilityInfo->radioResourceConfigCommon.tdd_Config,(void *)rrc_inst->sib1->tdd_Config,sizeof(LTE_TDD_Config_t));
  mobilityInfo->radioResourceConfigCommon.ul_CyclicPrefixLength =
    rrc_inst->carrier[0] /* CROUX TBC */.sib2->radioResourceConfigCommon.ul_CyclicPrefixLength;
  //End of configuration of radioResourceConfigCommon
  mobilityInfo->carrierFreq = CALLOC(1, sizeof(*mobilityInfo->carrierFreq));  //CALLOC(1,sizeof(CarrierFreqEUTRA_t)); 36090
  mobilityInfo->carrierFreq->dl_CarrierFreq = 36090;
  mobilityInfo->carrierFreq->ul_CarrierFreq = NULL;
  mobilityInfo->carrierBandwidth = CALLOC(1, sizeof(
      *mobilityInfo->carrierBandwidth));    //CALLOC(1,sizeof(struct LTE_CarrierBandwidthEUTRA));  LTE_AllowedMeasBandwidth_mbw25
  mobilityInfo->carrierBandwidth->dl_Bandwidth = LTE_CarrierBandwidthEUTRA__dl_Bandwidth_n25;
  mobilityInfo->carrierBandwidth->ul_Bandwidth = NULL;
  mobilityInfo->rach_ConfigDedicated = NULL;
  // store the srb and drb list for ho management, mainly in case of failure
  memcpy(ue_context_pP->ue_context.handover_info->as_config.sourceRadioResourceConfig.srb_ToAddModList,
         (void *)SRB_configList2,
         sizeof(LTE_SRB_ToAddModList_t));
  memcpy((void *)ue_context_pP->ue_context.handover_info->as_config.sourceRadioResourceConfig.drb_ToAddModList,
         (void *)DRB_configList2,
         sizeof(LTE_DRB_ToAddModList_t));
  ue_context_pP->ue_context.handover_info->as_config.sourceRadioResourceConfig.drb_ToReleaseList = NULL;
  memcpy((void *)ue_context_pP->ue_context.handover_info->as_config.sourceRadioResourceConfig.mac_MainConfig,
         (void *)mac_MainConfig,
         sizeof(LTE_MAC_MainConfig_t));
  memcpy((void *)ue_context_pP->ue_context.handover_info->as_config.sourceRadioResourceConfig.physicalConfigDedicated,
         (void *)ue_context_pP->ue_context.physicalConfigDedicated,
         sizeof(LTE_PhysicalConfigDedicated_t));
  /*    memcpy((void *)rrc_inst->handover_info[ue_mod_idP]->as_config.sourceRadioResourceConfig.sps_Config,
     (void *)rrc_inst->sps_Config[ue_mod_idP],
     sizeof(SPS_Config_t));
   */
  LOG_I(RRC, "[eNB %d] Frame %d: adding new UE\n",
        ctxt_pP->module_id, ctxt_pP->frame);
  //Idx = (ue_mod_idP * NB_RB_MAX) + DCCH;
  Idx = DCCH;
  // SRB1
  ue_context_pP->ue_context.Srb1.Active = 1;
  ue_context_pP->ue_context.Srb1.Srb_info.Srb_id = Idx;
  memcpy(&ue_context_pP->ue_context.Srb1.Srb_info.Lchan_desc[0], &DCCH_LCHAN_DESC, LCHAN_DESC_SIZE);
  memcpy(&ue_context_pP->ue_context.Srb1.Srb_info.Lchan_desc[1], &DCCH_LCHAN_DESC, LCHAN_DESC_SIZE);
  // SRB2
  ue_context_pP->ue_context.Srb2.Active = 1;
  ue_context_pP->ue_context.Srb2.Srb_info.Srb_id = Idx;
  memcpy(&ue_context_pP->ue_context.Srb2.Srb_info.Lchan_desc[0], &DCCH_LCHAN_DESC, LCHAN_DESC_SIZE);
  memcpy(&ue_context_pP->ue_context.Srb2.Srb_info.Lchan_desc[1], &DCCH_LCHAN_DESC, LCHAN_DESC_SIZE);
  LOG_I(RRC, "[eNB %d] CALLING RLC CONFIG SRB1 (rbid %d) for UE %x\n",
        ctxt_pP->module_id, Idx, ue_context_pP->ue_context.rnti);
  //      rrc_pdcp_config_req (enb_mod_idP, frameP, 1, CONFIG_ACTION_ADD, idx, UNDEF_SECURITY_MODE);
  //      rrc_rlc_config_req(enb_mod_idP,frameP,1,CONFIG_ACTION_ADD,Idx,SIGNALLING_RADIO_BEARER,Rlc_info_am_config);
  rrc_pdcp_config_asn1_req(&ctxt,
                           ue_context_pP->ue_context.SRB_configList,
                           (LTE_DRB_ToAddModList_t *) NULL, (LTE_DRB_ToReleaseList_t *) NULL, 0xff, NULL, NULL, NULL
#if (LTE_RRC_VERSION >= MAKE_VERSION(9, 0, 0))
                           , (LTE_PMCH_InfoList_r9_t *) NULL
#endif
                           ,NULL);
  rrc_rlc_config_asn1_req(&ctxt,
                          ue_context_pP->ue_context.SRB_configList,
                          (LTE_DRB_ToAddModList_t *) NULL, (LTE_DRB_ToReleaseList_t *) NULL
#if (LTE_RRC_VERSION >= MAKE_VERSION(9, 0, 0))
                          , (LTE_PMCH_InfoList_r9_t *) NULL
                          , 0, 0
#endif
                         );
  /* Initialize NAS list */
  dedicatedInfoNASList = NULL;
  //  LTE_RRCConnectionReconfiguration->criticalExtensions.choice.c1.choice.rrcConnectionReconfiguration_r8.measConfig->reportConfigToAddModList = ReportConfig_list;
  memset(buffer, 0, RRC_BUF_SIZE);
  int size=do_RRCConnectionReconfiguration(
             ctxt_pP,
             buffer,
             rrc_eNB_get_next_transaction_identifier(ctxt_pP->module_id),   //Transaction_id,
             SRB_configList2,
             DRB_configList2,
             NULL,  // DRB2_list,
             NULL,    //*sps_Config,
             ue_context_pP->ue_context.physicalConfigDedicated,
             MeasObj_list,
             ReportConfig_list,
             NULL,    //quantityConfig,
             MeasId_list,
             mac_MainConfig,
             NULL,
             mobilityInfo,
             Sparams,
             NULL,
             NULL,
             dedicatedInfoNASList,
             (LTE_SL_CommConfig_r12_t *)NULL,
             (LTE_SL_DiscConfig_r12_t *)NULL
#if (LTE_RRC_VERSION >= MAKE_VERSION(10, 0, 0))
             , NULL   // SCellToAddMod_r10_t
#endif
           );

  if (size <= 0)
    LOG_E(RRC,
          "[eNB %d] Frame %d, Logical Channel DL-DCCH, Generate LTE_RRCConnectionReconfiguration for handover (bytes %d, UE rnti %x) failed\n",
          ctxt_pP->module_id, ctxt_pP->frame, size, ue_context_pP->ue_context.rnti);
  else
    LOG_I(RRC,
          "[eNB %d] Frame %d, Logical Channel DL-DCCH, Generate LTE_RRCConnectionReconfiguration for handover (bytes %d, UE rnti %x)\n",
          ctxt_pP->module_id, ctxt_pP->frame, size, ue_context_pP->ue_context.rnti);

  // to be updated if needed
  /*if (RC.rrc[ctxt_pP->module_id]->SRB1_config[ue_mod_idP]->logicalChannelConfig) {
     if (RC.rrc[ctxt_pP->module_id]->SRB1_config[ue_mod_idP]->logicalChannelConfig->present == LTE_SRB_ToAddMod__logicalChannelConfig_PR_explicitValue) {
     SRB1_logicalChannelConfig = &RC.rrc[ctxt_pP->module_id]->SRB1_config[ue_mod_idP]->logicalChannelConfig->choice.explicitValue;
     }
     else {
     SRB1_logicalChannelConfig = &SRB1_logicalChannelConfig_defaultValue;
     }
     }
     else {
     SRB1_logicalChannelConfig = &SRB1_logicalChannelConfig_defaultValue;
     }
   */
  LOG_D(RRC,
        "[FRAME %05d][RRC_eNB][MOD %02d][][--- PDCP_DATA_REQ/%d Bytes (rrcConnectionReconfiguration_handover to UE %x MUI %d) --->][PDCP][MOD %02d][RB %02d]\n",
        ctxt_pP->frame, ctxt_pP->module_id, size, ue_context_pP->ue_context.rnti, rrc_eNB_mui, ctxt_pP->module_id, DCCH);
  //rrc_rlc_data_req(ctxt_pP->module_id,frameP, 1,(ue_mod_idP*NB_RB_MAX)+DCCH,rrc_eNB_mui++,0,size,(char*)buffer);
  //pdcp_data_req (ctxt_pP->module_id, frameP, 1, (ue_mod_idP * NB_RB_MAX) + DCCH,rrc_eNB_mui++, 0, size, (char *) buffer, 1);
  rrc_mac_config_req_eNB(
    ctxt_pP->module_id,
    ue_context_pP->ue_context.primaryCC_id,
    0,0,0,0,0,
#if (LTE_RRC_VERSION >= MAKE_VERSION(14, 0, 0))
    0,
#endif
    ue_context_pP->ue_context.rnti,
    (LTE_BCCH_BCH_Message_t *) NULL,
    (LTE_RadioResourceConfigCommonSIB_t *) NULL,
#if (LTE_RRC_VERSION >= MAKE_VERSION(14, 0, 0))
    (LTE_RadioResourceConfigCommonSIB_t *) NULL,
#endif
    ue_context_pP->ue_context.physicalConfigDedicated,
#if (LTE_RRC_VERSION >= MAKE_VERSION(10, 0, 0))
    (LTE_SCellToAddMod_r10_t *)NULL,
    //(struct LTE_PhysicalConfigDedicatedSCell_r10 *)NULL,
#endif
    (LTE_MeasObjectToAddMod_t **) NULL,
    ue_context_pP->ue_context.mac_MainConfig,
    1,
    SRB1_logicalChannelConfig,
    ue_context_pP->ue_context.measGapConfig,
    (LTE_TDD_Config_t *) NULL,
    (LTE_MobilityControlInfo_t *) mobilityInfo,
    (LTE_SecurityConfigHO_t *)NULL,
    (LTE_SchedulingInfoList_t *) NULL, 0, NULL, NULL, (LTE_MBSFN_SubframeConfigList_t *) NULL
#if (LTE_RRC_VERSION >= MAKE_VERSION(9, 0, 0))
    , 0, (LTE_MBSFN_AreaInfoList_r9_t *) NULL, (LTE_PMCH_InfoList_r9_t *) NULL
#endif
#if (LTE_RRC_VERSION >= MAKE_VERSION(13, 0, 0))
    ,
    (LTE_SystemInformationBlockType1_v1310_IEs_t *)NULL
#endif
  );
  /*
     handoverCommand.criticalExtensions.present = HandoverCommand__criticalExtensions_PR_c1;
     handoverCommand.criticalExtensions.choice.c1.present = HandoverCommand__criticalExtensions__c1_PR_handoverCommand_r8;
     handoverCommand.criticalExtensions.choice.c1.choice.handoverCommand_r8.handoverCommandMessage.buf = buffer;
     handoverCommand.criticalExtensions.choice.c1.choice.handoverCommand_r8.handoverCommandMessage.size = size;
   */
  //#warning "COMPILATION PROBLEM"
#ifdef PROBLEM_COMPILATION_RESOLVED

  if (sourceModId != 0xFF) {
    memcpy(RC.rrc[sourceModId].handover_info[RC.rrc[ctxt_pP->module_id]->handover_info[ue_mod_idP]->ueid_s]->buf,
           (void *)buffer, size);
    RC.rrc[sourceModId].handover_info[RC.rrc[ctxt_pP->module_id]->handover_info[ue_mod_idP]->ueid_s]->size = size;
    RC.rrc[sourceModId].handover_info[RC.rrc[ctxt_pP->module_id]->handover_info[ue_mod_idP]->ueid_s]->ho_complete =
      0xF1;
    //RC.rrc[ctxt_pP->module_id]->handover_info[ue_mod_idP]->ho_complete = 0xFF;
    LOG_D(RRC, "[eNB %d] Frame %d: setting handover complete to 0xF1 for (%d,%d) and to 0xFF for (%d,%d)\n",
          ctxt_pP->module_id,
          ctxt_pP->frame,
          sourceModId,
          RC.rrc[ctxt_pP->module_id]->handover_info[ue_mod_idP]->ueid_s,
          ctxt_pP->module_id,
          ue_mod_idP);
  } else
    LOG_W(RRC,
          "[eNB %d] Frame %d: rrc_eNB_generate_RRCConnectionReconfiguration_handover: Could not find source eNB mod_id.\n",
          ctxt_pP->module_id, ctxt_pP->frame);

#endif
}
#endif


//-----------------------------------------------------------------------------
/*
* TODO: * add function description
*       * format the function correctly
*/
void
rrc_eNB_process_RRCConnectionReconfigurationComplete(
  const protocol_ctxt_t *const ctxt_pP,
  rrc_eNB_ue_context_t        *ue_context_pP,
  const uint8_t xid
)
//-----------------------------------------------------------------------------
{
  int                                 i, drb_id;
  int                                 oip_ifup = 0;
  int                                 dest_ip_offset = 0;
  /* avoid gcc warnings */
  (void)oip_ifup;
  (void)dest_ip_offset;
  uint8_t                            *kRRCenc = NULL;
  uint8_t                            *kRRCint = NULL;
  uint8_t                            *kUPenc = NULL;
  ue_context_pP->ue_context.ue_reestablishment_timer = 0;
  LTE_DRB_ToAddModList_t                 *DRB_configList = ue_context_pP->ue_context.DRB_configList2[xid];
  LTE_SRB_ToAddModList_t                 *SRB_configList = ue_context_pP->ue_context.SRB_configList2[xid];
  LTE_DRB_ToReleaseList_t                *DRB_Release_configList2 = ue_context_pP->ue_context.DRB_Release_configList2[xid];
  LTE_DRB_Identity_t                     *drb_id_p      = NULL;
  T(T_ENB_RRC_CONNECTION_RECONFIGURATION_COMPLETE, T_INT(ctxt_pP->module_id), T_INT(ctxt_pP->frame),
    T_INT(ctxt_pP->subframe), T_INT(ctxt_pP->rnti));

  /* Derive the keys from kenb */
  if (DRB_configList != NULL) {
    derive_key_up_enc(ue_context_pP->ue_context.ciphering_algorithm,
                      ue_context_pP->ue_context.kenb, &kUPenc);
  }

  derive_key_rrc_enc(ue_context_pP->ue_context.ciphering_algorithm,
                     ue_context_pP->ue_context.kenb, &kRRCenc);
  derive_key_rrc_int(ue_context_pP->ue_context.integrity_algorithm,
                     ue_context_pP->ue_context.kenb, &kRRCint);
  // Refresh SRBs/DRBs
  MSC_LOG_TX_MESSAGE(
    MSC_RRC_ENB,
    MSC_PDCP_ENB,
    NULL,
    0,
    MSC_AS_TIME_FMT" CONFIG_REQ UE %x DRB (security unchanged)",
    MSC_AS_TIME_ARGS(ctxt_pP),
    ue_context_pP->ue_context.rnti);
  rrc_pdcp_config_asn1_req(
    ctxt_pP,
    SRB_configList, //NULL,  //LG-RK 14/05/2014 SRB_configList,
    DRB_configList,
    //    (LTE_DRB_ToReleaseList_t *) NULL,
    DRB_Release_configList2,
    /*RC.rrc[ctxt_pP->module_id]->ciphering_algorithm[ue_mod_idP] |
             (RC.rrc[ctxt_pP->module_id]->integrity_algorithm[ue_mod_idP] << 4),
     */
    0xff, // already configured during the securitymodecommand
    kRRCenc,
    kRRCint,
    kUPenc
#if (LTE_RRC_VERSION >= MAKE_VERSION(9, 0, 0))
    , (LTE_PMCH_InfoList_r9_t *) NULL
#endif
    ,NULL);
  // Refresh SRBs/DRBs
  rrc_rlc_config_asn1_req(
    ctxt_pP,
    SRB_configList, // NULL,  //LG-RK 14/05/2014 SRB_configList,
    DRB_configList,
    //    (LTE_DRB_ToReleaseList_t *) NULL
    DRB_Release_configList2
#if (LTE_RRC_VERSION >= MAKE_VERSION(9, 0, 0))
    , (LTE_PMCH_InfoList_r9_t *) NULL
    , 0, 0
#endif
  );

  // set the SRB active in Ue context
  if (SRB_configList != NULL) {
    for (i = 0; (i < SRB_configList->list.count) && (i < 3); i++) {
      if (SRB_configList->list.array[i]->srb_Identity == 1 ) {
        ue_context_pP->ue_context.Srb1.Active=1;
      } else if (SRB_configList->list.array[i]->srb_Identity == 2 )  {
        ue_context_pP->ue_context.Srb2.Active=1;
        ue_context_pP->ue_context.Srb2.Srb_info.Srb_id=2;
        LOG_I(RRC,"[eNB %d] Frame  %d CC %d : SRB2 is now active\n",
              ctxt_pP->module_id,
              ctxt_pP->frame,
              ue_context_pP->ue_context.primaryCC_id);
      } else {
        LOG_W(RRC,"[eNB %d] Frame  %d CC %d : invalide SRB identity %ld\n",
              ctxt_pP->module_id,
              ctxt_pP->frame,
              ue_context_pP->ue_context.primaryCC_id,
              SRB_configList->list.array[i]->srb_Identity);
      }
    }

    free(SRB_configList);
    ue_context_pP->ue_context.SRB_configList2[xid] = NULL;
  }

  // Loop through DRBs and establish if necessary

  if (DRB_configList != NULL) {
    for (i = 0; i < DRB_configList->list.count; i++) {  // num max DRB (11-3-8)
      if (DRB_configList->list.array[i]) {
        drb_id = (int)DRB_configList->list.array[i]->drb_Identity;
        LOG_I(RRC,
              "[eNB %d] Frame  %d : Logical Channel UL-DCCH, Received LTE_RRCConnectionReconfigurationComplete from UE rnti %x, reconfiguring DRB %d/LCID %d\n",
              ctxt_pP->module_id,
              ctxt_pP->frame,
              ctxt_pP->rnti,
              (int)DRB_configList->list.array[i]->drb_Identity,
              (int)*DRB_configList->list.array[i]->logicalChannelIdentity);
        // for pre-ci tests
        LOG_I(RRC,
              "[eNB %d] Frame  %d : Logical Channel UL-DCCH, Received LTE_RRCConnectionReconfigurationComplete from UE %u, reconfiguring DRB %d/LCID %d\n",
              ctxt_pP->module_id,
              ctxt_pP->frame,
              oai_emulation.info.eNB_ue_local_uid_to_ue_module_id[ctxt_pP->module_id][ue_context_pP->local_uid],
              (int)DRB_configList->list.array[i]->drb_Identity,
              (int)*DRB_configList->list.array[i]->logicalChannelIdentity);

        if (ue_context_pP->ue_context.DRB_active[drb_id] == 0) {
          /*
             rrc_pdcp_config_req (ctxt_pP->module_id, frameP, 1, CONFIG_ACTION_ADD,
             (ue_mod_idP * NB_RB_MAX) + *DRB_configList->list.array[i]->logicalChannelIdentity,UNDEF_SECURITY_MODE);
             rrc_rlc_config_req(ctxt_pP->module_id,frameP,1,CONFIG_ACTION_ADD,
             (ue_mod_idP * NB_RB_MAX) + (int)*RC.rrc[ctxt_pP->module_id]->DRB_config[ue_mod_idP][i]->logicalChannelIdentity,
             RADIO_ACCESS_BEARER,Rlc_info_um);
           */
          ue_context_pP->ue_context.DRB_active[drb_id] = 1;
          LOG_D(RRC,
                "[eNB %d] Frame %d: Establish RLC UM Bidirectional, DRB %d Active\n",
                ctxt_pP->module_id, ctxt_pP->frame, (int)DRB_configList->list.array[i]->drb_Identity);

          if (PDCP_USE_NETLINK && (!LINK_ENB_PDCP_TO_GTPV1U)) {
            // can mean also IPV6 since ether -> ipv6 autoconf
#   if !defined(OAI_NW_DRIVER_TYPE_ETHERNET) && !defined(EXMIMO) && !defined(OAI_USRP) && !defined(OAI_BLADERF) && !defined(ETHERNET)
            LOG_I(OIP, "[eNB %d] trying to bring up the OAI interface oai%d\n",
                  ctxt_pP->module_id,
                  ctxt_pP->module_id);
            oip_ifup = nas_config(
                         ctxt_pP->module_id,   // interface index
                         ctxtReportConfigToAddMod__reportConfig_PR_reportConfigEUTRA_pP->module_id + 1,   // thrid octet
                         ctxt_pP->module_id + 1);  // fourth octet

            if (oip_ifup == 0) {    // interface is up --> send a config the DRB
              module_id_t ue_module_id;
              dest_ip_offset = 8;
              LOG_I(OIP,
                    "[eNB %d] Config the oai%d to send/receive pkt on DRB %ld to/from the protocol stack\n",
                    ctxt_pP->module_id, ctxt_pP->module_id,
                    (long int)((ue_context_pP->local_uid * maxDRB) + DRB_configList->list.array[i]->drb_Identity));
              ue_module_id = oai_emulation.info.eNB_ue_local_uid_to_ue_module_id[ctxt_pP->module_id][ue_context_pP->local_uid];
              rb_conf_ipv4(0, //add
                           ue_module_id,  //cx
                           ctxt_pP->module_id,    //inst
                           (ue_module_id * maxDRB) + DRB_configList->list.array[i]->drb_Identity, // RB
                           0,    //dscp
                           ipv4_address(ctxt_pP->module_id + 1, ctxt_pP->module_id + 1),  //saddr
                           ipv4_address(ctxt_pP->module_id + 1, dest_ip_offset + ue_module_id + 1));  //daddr
              LOG_D(RRC, "[eNB %d] State = Attached (UE rnti %x module id %u)\n",
                    ctxt_pP->module_id, ue_context_pP->ue_context.rnti, ue_module_id);
            }

#   endif
          }

          LOG_D(RRC,
                PROTOCOL_RRC_CTXT_UE_FMT" RRC_eNB --- MAC_CONFIG_REQ  (DRB) ---> MAC_eNB\n",
                PROTOCOL_RRC_CTXT_UE_ARGS(ctxt_pP));

          if (DRB_configList->list.array[i]->logicalChannelIdentity) {
            DRB2LCHAN[i] = (uint8_t) * DRB_configList->list.array[i]->logicalChannelIdentity;
          }

          rrc_mac_config_req_eNB(
            ctxt_pP->module_id,
            ue_context_pP->ue_context.primaryCC_id,
            0,0,0,0,0,
#if (LTE_RRC_VERSION >= MAKE_VERSION(14, 0, 0))
            0,
#endif
            ue_context_pP->ue_context.rnti,
            (LTE_BCCH_BCH_Message_t *) NULL,
            (LTE_RadioResourceConfigCommonSIB_t *) NULL,
#if (LTE_RRC_VERSION >= MAKE_VERSION(14, 0, 0))
            (LTE_RadioResourceConfigCommonSIB_t *) NULL,
#endif
            ue_context_pP->ue_context.physicalConfigDedicated,
#if (LTE_RRC_VERSION >= MAKE_VERSION(10, 0, 0))
            (LTE_SCellToAddMod_r10_t *)NULL,
            //(struct LTE_PhysicalConfigDedicatedSCell_r10 *)NULL,
#endif
            (LTE_MeasObjectToAddMod_t **) NULL,
            ue_context_pP->ue_context.mac_MainConfig,
            DRB2LCHAN[i],
            DRB_configList->list.array[i]->logicalChannelConfig,
            ue_context_pP->ue_context.measGapConfig,
            (LTE_TDD_Config_t *) NULL,
            NULL,
            (LTE_SchedulingInfoList_t *) NULL,
            0, NULL, NULL, (LTE_MBSFN_SubframeConfigList_t *) NULL
#if (LTE_RRC_VERSION >= MAKE_VERSION(9, 0, 0))
            , 0, (LTE_MBSFN_AreaInfoList_r9_t *) NULL, (LTE_PMCH_InfoList_r9_t *) NULL
#endif
#if (LTE_RRC_VERSION >= MAKE_VERSION(13, 0, 0))
            ,
            (LTE_SystemInformationBlockType1_v1310_IEs_t *)NULL
#endif
          );
        } else {        // remove LCHAN from MAC/PHY
          if (ue_context_pP->ue_context.DRB_active[drb_id] == 1) {
            // DRB has just been removed so remove RLC + PDCP for DRB
            /*      rrc_pdcp_config_req (ctxt_pP->module_id, frameP, 1, CONFIG_ACTION_REMOVE,
               (ue_mod_idP * NB_RB_MAX) + DRB2LCHAN[i],UNDEF_SECURITY_MODE);
             */
            rrc_rlc_config_req(
              ctxt_pP,
              SRB_FLAG_NO,
              MBMS_FLAG_NO,
              CONFIG_ACTION_REMOVE,
              DRB2LCHAN[i],
              Rlc_info_um);
          }

          ue_context_pP->ue_context.DRB_active[drb_id] = 0;
          LOG_D(RRC,
                PROTOCOL_RRC_CTXT_UE_FMT" RRC_eNB --- MAC_CONFIG_REQ  (DRB) ---> MAC_eNB\n",
                PROTOCOL_RRC_CTXT_UE_ARGS(ctxt_pP));
          rrc_mac_config_req_eNB(ctxt_pP->module_id,
                                 ue_context_pP->ue_context.primaryCC_id,
                                 0,0,0,0,0,
#if (LTE_RRC_VERSION >= MAKE_VERSION(14, 0, 0))
                                 0,
#endif
                                 ue_context_pP->ue_context.rnti,
                                 (LTE_BCCH_BCH_Message_t *) NULL,
                                 (LTE_RadioResourceConfigCommonSIB_t *) NULL,
#if (LTE_RRC_VERSION >= MAKE_VERSION(14, 0, 0))
                                 (LTE_RadioResourceConfigCommonSIB_t *) NULL,
#endif
                                 ue_context_pP->ue_context.physicalConfigDedicated,
#if (LTE_RRC_VERSION >= MAKE_VERSION(10, 0, 0))
                                 (LTE_SCellToAddMod_r10_t *)NULL,
                                 //(struct LTE_PhysicalConfigDedicatedSCell_r10 *)NULL,
#endif
                                 (LTE_MeasObjectToAddMod_t **) NULL,
                                 ue_context_pP->ue_context.mac_MainConfig,
                                 DRB2LCHAN[i],
                                 (LTE_LogicalChannelConfig_t *) NULL,
                                 (LTE_MeasGapConfig_t *) NULL,
                                 (LTE_TDD_Config_t *) NULL,
                                 NULL,
                                 (LTE_SchedulingInfoList_t *) NULL,
                                 0, NULL, NULL, NULL
#if (LTE_RRC_VERSION >= MAKE_VERSION(9, 0, 0))
                                 , 0, (LTE_MBSFN_AreaInfoList_r9_t *) NULL, (LTE_PMCH_InfoList_r9_t *) NULL
#endif
#if (LTE_RRC_VERSION >= MAKE_VERSION(13, 0, 0))
                                 ,
                                 (LTE_SystemInformationBlockType1_v1310_IEs_t *)NULL
#endif
                                );
        }
      }
    }

    free(DRB_configList);
    ue_context_pP->ue_context.DRB_configList2[xid] = NULL;
  }

  if(DRB_Release_configList2 != NULL) {
    for (i = 0; i < DRB_Release_configList2->list.count; i++) {
      if (DRB_Release_configList2->list.array[i]) {
        drb_id_p = DRB_Release_configList2->list.array[i];
        drb_id = *drb_id_p;

        if (ue_context_pP->ue_context.DRB_active[drb_id] == 1) {
          ue_context_pP->ue_context.DRB_active[drb_id] = 0;
        }
      }
    }

    free(DRB_Release_configList2);
    ue_context_pP->ue_context.DRB_Release_configList2[xid] = NULL;
  }
}

//-----------------------------------------------------------------------------
void rrc_eNB_generate_RRCConnectionSetup(const protocol_ctxt_t *const ctxt_pP,
    rrc_eNB_ue_context_t          *const ue_context_pP,
    const int                    CC_id
                                        )
//-----------------------------------------------------------------------------
{
#if (LTE_RRC_VERSION >= MAKE_VERSION(14, 0, 0))
  boolean_t is_mtc = ctxt_pP->brOption;
#endif
  LTE_LogicalChannelConfig_t             *SRB1_logicalChannelConfig;  //,*SRB2_logicalChannelConfig;
  LTE_SRB_ToAddModList_t                **SRB_configList;
  LTE_SRB_ToAddMod_t                     *SRB1_config;
  int                                 cnt;
  T(T_ENB_RRC_CONNECTION_SETUP, T_INT(ctxt_pP->module_id), T_INT(ctxt_pP->frame),
    T_INT(ctxt_pP->subframe), T_INT(ctxt_pP->rnti));
  SRB_configList = &ue_context_pP->ue_context.SRB_configList;
#if (LTE_RRC_VERSION >= MAKE_VERSION(14, 0, 0))

  if (is_mtc) {
    RC.rrc[ctxt_pP->module_id]->carrier[CC_id].Srb0.Tx_buffer.payload_size =
      do_RRCConnectionSetup_BR(ctxt_pP,
                               ue_context_pP,
                               CC_id,
                               (uint8_t *) RC.rrc[ctxt_pP->module_id]->carrier[CC_id].Srb0.Tx_buffer.Payload,
                               (const uint8_t) RC.rrc[ctxt_pP->module_id]->carrier[CC_id].p_eNB, //at this point we do not have the UE capability information, so it can only be TM1 or TM2
                               rrc_eNB_get_next_transaction_identifier(ctxt_pP->module_id),
                               SRB_configList,
                               &ue_context_pP->ue_context.physicalConfigDedicated);
  } else
#endif
  {
    RC.rrc[ctxt_pP->module_id]->carrier[CC_id].Srb0.Tx_buffer.payload_size =
      do_RRCConnectionSetup(ctxt_pP,
<<<<<<< HEAD
			    ue_context_pP,
			    CC_id,
			    (uint8_t *) RC.rrc[ctxt_pP->module_id]->carrier[CC_id].Srb0.Tx_buffer.Payload,
			    (uint8_t) RC.rrc[ctxt_pP->module_id]->carrier[CC_id].p_eNB, //at this point we do not have the UE capability information, so it can only be TM1 or TM2
			    rrc_eNB_get_next_transaction_identifier(ctxt_pP->module_id),
			    SRB_configList,
			    &ue_context_pP->ue_context.physicalConfigDedicated);
  }
  LOG_DUMPMSG(RRC,DEBUG_RRC,
	(char *)(RC.rrc[ctxt_pP->module_id]->carrier[CC_id].Srb0.Tx_buffer.Payload),
	RC.rrc[ctxt_pP->module_id]->carrier[CC_id].Srb0.Tx_buffer.payload_size,
	"[MSG] RRC Connection Setup\n");
    
    // configure SRB1/SRB2, PhysicalConfigDedicated, LTE_MAC_MainConfig for UE
    
  if (*SRB_configList != NULL) {
    for (cnt = 0; cnt < (*SRB_configList)->list.count; cnt++) {
      if ((*SRB_configList)->list.array[cnt]->srb_Identity == 1) {
          SRB1_config = (*SRB_configList)->list.array[cnt];
	  
	  if (SRB1_config->logicalChannelConfig) {
	    if (SRB1_config->logicalChannelConfig->present ==
		LTE_SRB_ToAddMod__logicalChannelConfig_PR_explicitValue) {
	      SRB1_logicalChannelConfig = &SRB1_config->logicalChannelConfig->choice.explicitValue;
	    } else {
	      SRB1_logicalChannelConfig = &SRB1_logicalChannelConfig_defaultValue;
	    }
	  } else {
	    SRB1_logicalChannelConfig = &SRB1_logicalChannelConfig_defaultValue;
	  }
	  
	  LOG_D(RRC,
		PROTOCOL_RRC_CTXT_UE_FMT" RRC_eNB --- MAC_CONFIG_REQ  (SRB1) ---> MAC_eNB\n",
		PROTOCOL_RRC_CTXT_UE_ARGS(ctxt_pP));
	  rrc_mac_config_req_eNB(
				 ctxt_pP->module_id,
				 ue_context_pP->ue_context.primaryCC_id,
				 0,0,0,0,0,
=======
                            ue_context_pP,
                            CC_id,
                            (uint8_t *) RC.rrc[ctxt_pP->module_id]->carrier[CC_id].Srb0.Tx_buffer.Payload,
                            (uint8_t) RC.rrc[ctxt_pP->module_id]->carrier[CC_id].p_eNB, //at this point we do not have the UE capability information, so it can only be TM1 or TM2
                            rrc_eNB_get_next_transaction_identifier(ctxt_pP->module_id),
                            SRB_configList,
                            &ue_context_pP->ue_context.physicalConfigDedicated);
    LOG_DUMPMSG(RRC,DEBUG_RRC,
                (char *)(RC.rrc[ctxt_pP->module_id]->carrier[CC_id].Srb0.Tx_buffer.Payload),
                RC.rrc[ctxt_pP->module_id]->carrier[CC_id].Srb0.Tx_buffer.payload_size,
                "[MSG] RRC Connection Setup\n");

    // configure SRB1/SRB2, PhysicalConfigDedicated, LTE_MAC_MainConfig for UE

    if (*SRB_configList != NULL) {
      for (cnt = 0; cnt < (*SRB_configList)->list.count; cnt++) {
        if ((*SRB_configList)->list.array[cnt]->srb_Identity == 1) {
          SRB1_config = (*SRB_configList)->list.array[cnt];

          if (SRB1_config->logicalChannelConfig) {
            if (SRB1_config->logicalChannelConfig->present ==
                LTE_SRB_ToAddMod__logicalChannelConfig_PR_explicitValue) {
              SRB1_logicalChannelConfig = &SRB1_config->logicalChannelConfig->choice.explicitValue;
            } else {
              SRB1_logicalChannelConfig = &SRB1_logicalChannelConfig_defaultValue;
            }
          } else {
            SRB1_logicalChannelConfig = &SRB1_logicalChannelConfig_defaultValue;
          }

          LOG_D(RRC,
                PROTOCOL_RRC_CTXT_UE_FMT" RRC_eNB --- MAC_CONFIG_REQ  (SRB1) ---> MAC_eNB\n",
                PROTOCOL_RRC_CTXT_UE_ARGS(ctxt_pP));
          rrc_mac_config_req_eNB(
            ctxt_pP->module_id,
            ue_context_pP->ue_context.primaryCC_id,
            0,0,0,0,0,
>>>>>>> b6296d8d
#if (LTE_RRC_VERSION >= MAKE_VERSION(14, 0, 0))
            0,
#endif
            ue_context_pP->ue_context.rnti,
            (LTE_BCCH_BCH_Message_t *) NULL,
            (LTE_RadioResourceConfigCommonSIB_t *) NULL,
#if (LTE_RRC_VERSION >= MAKE_VERSION(14, 0, 0))
            (LTE_RadioResourceConfigCommonSIB_t *) NULL,
#endif
            ue_context_pP->ue_context.physicalConfigDedicated,
#if (LTE_RRC_VERSION >= MAKE_VERSION(10, 0, 0))
            (LTE_SCellToAddMod_r10_t *)NULL,
            //(struct LTE_PhysicalConfigDedicatedSCell_r10 *)NULL,
#endif
            (LTE_MeasObjectToAddMod_t **) NULL,
            ue_context_pP->ue_context.mac_MainConfig,
            1,
            SRB1_logicalChannelConfig,
            ue_context_pP->ue_context.measGapConfig,
            (LTE_TDD_Config_t *) NULL,
            NULL,
            (LTE_SchedulingInfoList_t *) NULL,
            0, NULL, NULL, (LTE_MBSFN_SubframeConfigList_t *) NULL
#if (LTE_RRC_VERSION >= MAKE_VERSION(9, 0, 0))
            , 0, (LTE_MBSFN_AreaInfoList_r9_t *) NULL, (LTE_PMCH_InfoList_r9_t *) NULL
#endif
#if (LTE_RRC_VERSION >= MAKE_VERSION(13, 0, 0))
            ,
            (LTE_SystemInformationBlockType1_v1310_IEs_t *)NULL
#endif
          );
          break;
        }
      }
<<<<<<< HEAD
    
=======
    }

>>>>>>> b6296d8d
    MSC_LOG_TX_MESSAGE(
      MSC_RRC_ENB,
      MSC_RRC_UE,
      RC.rrc[ctxt_pP->module_id]->carrier[CC_id].Srb0.Tx_buffer.Header, // LG WARNING
      RC.rrc[ctxt_pP->module_id]->carrier[CC_id].Srb0.Tx_buffer.payload_size,
      MSC_AS_TIME_FMT" LTE_RRCConnectionSetup UE %x size %u",
      MSC_AS_TIME_ARGS(ctxt_pP),
      ue_context_pP->ue_context.rnti,
      RC.rrc[ctxt_pP->module_id]->carrier[CC_id].Srb0.Tx_buffer.payload_size);
    LOG_I(RRC,
          PROTOCOL_RRC_CTXT_UE_FMT" [RAPROC] Logical Channel DL-CCCH, Generating LTE_RRCConnectionSetup (bytes %d)\n",
          PROTOCOL_RRC_CTXT_UE_ARGS(ctxt_pP),
          RC.rrc[ctxt_pP->module_id]->carrier[CC_id].Srb0.Tx_buffer.payload_size);
    //ue_context_pP->ue_context.ue_release_timer_thres=100;
    // activate release timer, if RRCSetupComplete not received after 100 frames, remove UE
    ue_context_pP->ue_context.ue_release_timer=1;
    // remove UE after 10 frames after LTE_RRCConnectionRelease is triggered
    ue_context_pP->ue_context.ue_release_timer_thres=1000;
  }
}


//-----------------------------------------------------------------------------
char openair_rrc_eNB_configuration(
  const module_id_t enb_mod_idP,
  RrcConfigurationReq *configuration
)
//-----------------------------------------------------------------------------
{
  protocol_ctxt_t ctxt;
  int             CC_id;
  PROTOCOL_CTXT_SET_BY_MODULE_ID(&ctxt, enb_mod_idP, ENB_FLAG_YES, NOT_A_RNTI, 0, 0,enb_mod_idP);
  LOG_I(RRC,
        PROTOCOL_RRC_CTXT_FMT" Init...\n",
        PROTOCOL_RRC_CTXT_ARGS(&ctxt));
#if OCP_FRAMEWORK

  while ( RC.rrc[enb_mod_idP] == NULL ) {
    LOG_E(RRC, "RC.rrc not yet initialized, waiting 1 second\n");
    sleep(1);
  }

#endif
  AssertFatal(RC.rrc[enb_mod_idP] != NULL, "RC.rrc not initialized!");
  AssertFatal(MAX_MOBILES_PER_ENB < (module_id_t)0xFFFFFFFFFFFFFFFF, " variable overflow");
  AssertFatal(configuration!=NULL,"configuration input is null\n");
  RC.rrc[ctxt.module_id]->Nb_ue = 0;

  for (CC_id = 0; CC_id < MAX_NUM_CCs; CC_id++) {
    RC.rrc[ctxt.module_id]->carrier[CC_id].Srb0.Active = 0;
  }

  uid_linear_allocator_init(&RC.rrc[ctxt.module_id]->uid_allocator);
  RB_INIT(&RC.rrc[ctxt.module_id]->rrc_ue_head);
  //    for (j = 0; j < (MAX_MOBILES_PER_ENB + 1); j++) {
  //        RC.rrc[enb_mod_idP]->Srb2[j].Active = 0;
  //    }
  RC.rrc[ctxt.module_id]->initial_id2_s1ap_ids = hashtable_create (MAX_MOBILES_PER_ENB * 2, NULL, NULL);
  RC.rrc[ctxt.module_id]->s1ap_id2_s1ap_ids    = hashtable_create (MAX_MOBILES_PER_ENB * 2, NULL, NULL);
  memcpy(&RC.rrc[ctxt.module_id]->configuration,configuration,sizeof(RrcConfigurationReq));
  /// System Information INIT
  LOG_I(RRC, PROTOCOL_RRC_CTXT_FMT" Checking release \n",
        PROTOCOL_RRC_CTXT_ARGS(&ctxt));
#if (LTE_RRC_VERSION >= MAKE_VERSION(10, 0, 0))
  // can clear it at runtime
  RC.rrc[ctxt.module_id]->carrier[0].MBMS_flag = 0;
  // This has to come from some top-level configuration
  // only CC_id 0 is logged
#if (LTE_RRC_VERSION < MAKE_VERSION(10, 0, 0))
  LOG_I(RRC, PROTOCOL_RRC_CTXT_FMT" Rel10 RRC detected, MBMS flag %d\n",
#else
  LOG_I(RRC, PROTOCOL_RRC_CTXT_FMT" Rel14 RRC detected, MBMS flag %d\n",
#endif
        PROTOCOL_RRC_CTXT_ARGS(&ctxt),
        RC.rrc[ctxt.module_id]->carrier[0].MBMS_flag);
#else
  LOG_I(RRC, PROTOCOL_RRC_CTXT_FMT" Rel8 RRC\n", PROTOCOL_RRC_CTXT_ARGS(&ctxt));
#endif
#ifdef CBA

  for (CC_id = 0; CC_id < MAX_NUM_CCs; CC_id++) {
    for (j = 0; j < NUM_MAX_CBA_GROUP; j++) {
      RC.rrc[ctxt.module_id]->carrier[CC_id].cba_rnti[j] = CBA_OFFSET + j;
    }

    if (RC.rrc[ctxt.module_id]->carrier[CC_id].num_active_cba_groups > NUM_MAX_CBA_GROUP) {
      RC.rrc[ctxt.module_id]->carrier[CC_id].num_active_cba_groups = NUM_MAX_CBA_GROUP;
    }

    LOG_D(RRC,
          PROTOCOL_RRC_CTXT_FMT" Initialization of 4 cba_RNTI values (%x %x %x %x) num active groups %d\n",
          PROTOCOL_RRC_CTXT_ARGS(&ctxt),
          enb_mod_idP, RC.rrc[ctxt.module_id]->carrier[CC_id].cba_rnti[0],
          RC.rrc[ctxt.module_id]->carrier[CC_id].cba_rnti[1],
          RC.rrc[ctxt.module_id]->carrier[CC_id].cba_rnti[2],
          RC.rrc[ctxt.module_id]->carrier[CC_id].cba_rnti[3],
          RC.rrc[ctxt.module_id]->carrier[CC_id].num_active_cba_groups);
  }
#endif

  for (CC_id = 0; CC_id < MAX_NUM_CCs; CC_id++) {
    init_SI(&ctxt,
            CC_id
            , configuration
           );

    for (int ue_id = 0; ue_id < MAX_MOBILES_PER_ENB; ue_id++) {
      RC.rrc[ctxt.module_id]->carrier[CC_id].sizeof_paging[ue_id] = 0;
      RC.rrc[ctxt.module_id]->carrier[CC_id].paging[ue_id] = (uint8_t *) malloc16(256);
    }
  }
  rrc_init_global_param();

  for (CC_id = 0; CC_id < MAX_NUM_CCs; CC_id++) {
#if (LTE_RRC_VERSION >= MAKE_VERSION(10, 0, 0))

    switch (RC.rrc[ctxt.module_id]->carrier[CC_id].MBMS_flag) {
      case 1:
      case 2:
      case 3:
        LOG_I(RRC, PROTOCOL_RRC_CTXT_FMT" Configuring 1 MBSFN sync area\n", PROTOCOL_RRC_CTXT_ARGS(&ctxt));
        RC.rrc[ctxt.module_id]->carrier[CC_id].num_mbsfn_sync_area = 1;
        break;

      case 4:
        LOG_I(RRC, PROTOCOL_RRC_CTXT_FMT" Configuring 2 MBSFN sync area\n", PROTOCOL_RRC_CTXT_ARGS(&ctxt));
        RC.rrc[ctxt.module_id]->carrier[CC_id].num_mbsfn_sync_area = 2;
        break;

      default:
        RC.rrc[ctxt.module_id]->carrier[CC_id].num_mbsfn_sync_area = 0;
        break;
    }

    // if we are here the RC.rrc[enb_mod_idP]->MBMS_flag > 0,
    /// MCCH INIT
    if (RC.rrc[ctxt.module_id]->carrier[CC_id].MBMS_flag > 0) {
      init_MCCH(ctxt.module_id, CC_id);
      /// MTCH data bearer init
      init_MBMS(ctxt.module_id, CC_id, 0);
    }

#endif
    openair_rrc_top_init_eNB(RC.rrc[ctxt.module_id]->carrier[CC_id].MBMS_flag,0);
  }
  openair_rrc_on(&ctxt);
  return 0;
}

/*------------------------------------------------------------------------------*/
int
rrc_eNB_decode_ccch(
  protocol_ctxt_t *const ctxt_pP,
  const SRB_INFO        *const Srb_info,
  const int              CC_id
)
//-----------------------------------------------------------------------------
{
  module_id_t                                       Idx;
  asn_dec_rval_t                                    dec_rval;
  LTE_UL_CCCH_Message_t                             *ul_ccch_msg = NULL;
  LTE_RRCConnectionRequest_r8_IEs_t                *rrcConnectionRequest = NULL;
  LTE_RRCConnectionReestablishmentRequest_r8_IEs_t *rrcConnectionReestablishmentRequest = NULL;
  int                                 i, rval;
  struct rrc_eNB_ue_context_s                  *ue_context_p = NULL;
  uint64_t                                      random_value = 0;
  int                                           stmsi_received = 0;
  T(T_ENB_RRC_UL_CCCH_DATA_IN, T_INT(ctxt_pP->module_id), T_INT(ctxt_pP->frame),
    T_INT(ctxt_pP->subframe), T_INT(ctxt_pP->rnti));
  //memset(ul_ccch_msg,0,sizeof(UL_CCCH_Message_t));
  LOG_I(RRC, PROTOCOL_RRC_CTXT_UE_FMT" Decoding UL CCCH %x.%x.%x.%x.%x.%x (%p)\n",
        PROTOCOL_RRC_CTXT_UE_ARGS(ctxt_pP),
        ((uint8_t *) Srb_info->Rx_buffer.Payload)[0],
        ((uint8_t *) Srb_info->Rx_buffer.Payload)[1],
        ((uint8_t *) Srb_info->Rx_buffer.Payload)[2],
        ((uint8_t *) Srb_info->Rx_buffer.Payload)[3],
        ((uint8_t *) Srb_info->Rx_buffer.Payload)[4],
        ((uint8_t *) Srb_info->Rx_buffer.Payload)[5], (uint8_t *) Srb_info->Rx_buffer.Payload);
  dec_rval = uper_decode(
               NULL,
               &asn_DEF_LTE_UL_CCCH_Message,
               (void **)&ul_ccch_msg,
               (uint8_t *) Srb_info->Rx_buffer.Payload,
               100,
               0,
               0);

  for (i = 0; i < 8; i++) {
    LOG_T(RRC, "%x.", ((uint8_t *) & ul_ccch_msg)[i]);
  }

  if (dec_rval.consumed == 0) {
    LOG_E(RRC,
          PROTOCOL_RRC_CTXT_UE_FMT" FATAL Error in receiving CCCH\n",
          PROTOCOL_RRC_CTXT_UE_ARGS(ctxt_pP));
    return -1;
  }

  if (ul_ccch_msg->message.present == LTE_UL_CCCH_MessageType_PR_c1) {
    switch (ul_ccch_msg->message.choice.c1.present) {
      case LTE_UL_CCCH_MessageType__c1_PR_NOTHING:
        LOG_I(RRC,
              PROTOCOL_RRC_CTXT_FMT" Received PR_NOTHING on UL-CCCH-Message\n",
              PROTOCOL_RRC_CTXT_ARGS(ctxt_pP));
        break;

      case LTE_UL_CCCH_MessageType__c1_PR_rrcConnectionReestablishmentRequest:
        T(T_ENB_RRC_CONNECTION_REESTABLISHMENT_REQUEST, T_INT(ctxt_pP->module_id), T_INT(ctxt_pP->frame),
          T_INT(ctxt_pP->subframe), T_INT(ctxt_pP->rnti));
        LOG_DUMPMSG(RRC,DEBUG_RRC,(char *)(Srb_info->Rx_buffer.Payload),
                    Srb_info->Rx_buffer.payload_size,
                    "[MSG] RRC Connection Reestablishment Request\n");
        LOG_D(RRC,
              PROTOCOL_RRC_CTXT_UE_FMT"MAC_eNB--- MAC_DATA_IND (rrcConnectionReestablishmentRequest on SRB0) --> RRC_eNB\n",
              PROTOCOL_RRC_CTXT_UE_ARGS(ctxt_pP));
        rrcConnectionReestablishmentRequest =
          &ul_ccch_msg->message.choice.c1.choice.rrcConnectionReestablishmentRequest.criticalExtensions.choice.rrcConnectionReestablishmentRequest_r8;
        LOG_I(RRC,
              PROTOCOL_RRC_CTXT_UE_FMT" LTE_RRCConnectionReestablishmentRequest cause %s\n",
              PROTOCOL_RRC_CTXT_UE_ARGS(ctxt_pP),
              ((rrcConnectionReestablishmentRequest->reestablishmentCause == LTE_ReestablishmentCause_otherFailure) ?    "Other Failure" :
               (rrcConnectionReestablishmentRequest->reestablishmentCause == LTE_ReestablishmentCause_handoverFailure) ? "Handover Failure" :
               "reconfigurationFailure"));
        {
          uint16_t                          c_rnti = 0;

          if (rrcConnectionReestablishmentRequest->ue_Identity.physCellId != RC.rrc[ctxt_pP->module_id]->carrier[CC_id].physCellId) {
            LOG_E(RRC,
                  PROTOCOL_RRC_CTXT_UE_FMT" LTE_RRCConnectionReestablishmentRequest ue_Identity.physCellId(%ld) is not equal to current physCellId(%d), let's reject the UE\n",
                  PROTOCOL_RRC_CTXT_UE_ARGS(ctxt_pP),
                  rrcConnectionReestablishmentRequest->ue_Identity.physCellId,
                  RC.rrc[ctxt_pP->module_id]->carrier[CC_id].physCellId);
            rrc_eNB_generate_RRCConnectionReestablishmentReject(ctxt_pP, ue_context_p, CC_id);
            break;
          }

          LOG_D(RRC, "physCellId is %ld\n", rrcConnectionReestablishmentRequest->ue_Identity.physCellId);

          for (i = 0; i < rrcConnectionReestablishmentRequest->ue_Identity.shortMAC_I.size; i++) {
            LOG_D(RRC, "rrcConnectionReestablishmentRequest->ue_Identity.shortMAC_I.buf[%d] = %x\n",
                  i, rrcConnectionReestablishmentRequest->ue_Identity.shortMAC_I.buf[i]);
          }

          if (rrcConnectionReestablishmentRequest->ue_Identity.c_RNTI.size == 0 ||
              rrcConnectionReestablishmentRequest->ue_Identity.c_RNTI.size > 2) {
            LOG_E(RRC,
                  PROTOCOL_RRC_CTXT_UE_FMT" LTE_RRCConnectionReestablishmentRequest c_RNTI range error, let's reject the UE\n",
                  PROTOCOL_RRC_CTXT_UE_ARGS(ctxt_pP));
            rrc_eNB_generate_RRCConnectionReestablishmentReject(ctxt_pP, ue_context_p, CC_id);
            break;
          }

          c_rnti = BIT_STRING_to_uint16(&rrcConnectionReestablishmentRequest->ue_Identity.c_RNTI);
          LOG_D(RRC, "c_rnti is %x\n", c_rnti);
          ue_context_p = rrc_eNB_get_ue_context(RC.rrc[ctxt_pP->module_id], c_rnti);

          if (ue_context_p == NULL) {
            LOG_E(RRC,
                  PROTOCOL_RRC_CTXT_UE_FMT" LTE_RRCConnectionReestablishmentRequest without UE context, let's reject the UE\n",
                  PROTOCOL_RRC_CTXT_UE_ARGS(ctxt_pP));
            rrc_eNB_generate_RRCConnectionReestablishmentReject(ctxt_pP, ue_context_p, CC_id);
            break;
          }

          int UE_id = find_UE_id(ctxt_pP->module_id, c_rnti);

          if(UE_id == -1) {
            LOG_E(RRC,
                  PROTOCOL_RRC_CTXT_UE_FMT" LTE_RRCConnectionReestablishmentRequest without UE_id(MAC) rnti %x, let's reject the UE\n",
                  PROTOCOL_RRC_CTXT_UE_ARGS(ctxt_pP),c_rnti);
            rrc_eNB_generate_RRCConnectionReestablishmentReject(ctxt_pP, ue_context_p, CC_id);
            break;
          }

          if((RC.mac[ctxt_pP->module_id]->UE_list.UE_sched_ctrl[UE_id].ue_reestablishment_reject_timer > 0) &&
              (RC.mac[ctxt_pP->module_id]->UE_list.UE_sched_ctrl[UE_id].ue_reestablishment_reject_timer_thres > 20)) {
            LOG_E(RRC,
                  PROTOCOL_RRC_CTXT_UE_FMT" RCConnectionReestablishmentComplete(Previous) don't receive, delete the Previous UE\n",
                  PROTOCOL_RRC_CTXT_UE_ARGS(ctxt_pP));
            RC.mac[ctxt_pP->module_id]->UE_list.UE_sched_ctrl[UE_id].ue_reestablishment_reject_timer = 1000;
            ue_context_p->ue_context.ue_reestablishment_timer = 0;
          }

          if(ue_context_p->ue_context.ue_reestablishment_timer > 0) {
            LOG_E(RRC,
                  PROTOCOL_RRC_CTXT_UE_FMT" RRRCConnectionReconfigurationComplete(Previous) don't receive, delete the Previous UE\n",
                  PROTOCOL_RRC_CTXT_UE_ARGS(ctxt_pP));
            ue_context_p->ue_context.Status = RRC_RECONFIGURED;
            protocol_ctxt_t  ctxt_old_p;
            PROTOCOL_CTXT_SET_BY_INSTANCE(&ctxt_old_p,
                                          ctxt_pP->instance,
                                          ENB_FLAG_YES,
                                          c_rnti,
                                          ctxt_pP->frame,
                                          ctxt_pP->subframe);
            rrc_eNB_process_RRCConnectionReconfigurationComplete(&ctxt_old_p,
                ue_context_p,
                ue_context_p->ue_context.reestablishment_xid);

            for (uint8_t e_rab = 0; e_rab < ue_context_p->ue_context.nb_of_e_rabs; e_rab++) {
              if (ue_context_p->ue_context.e_rab[e_rab].status == E_RAB_STATUS_DONE) {
                ue_context_p->ue_context.e_rab[e_rab].status = E_RAB_STATUS_ESTABLISHED;
              } else {
                ue_context_p->ue_context.e_rab[e_rab].status = E_RAB_STATUS_FAILED;
              }
            }
          }

          LOG_D(RRC,
                PROTOCOL_RRC_CTXT_UE_FMT" UE context: %p\n",
                PROTOCOL_RRC_CTXT_UE_ARGS(ctxt_pP),
                ue_context_p);
          /* reset timers */
          ue_context_p->ue_context.ul_failure_timer = 0;
          ue_context_p->ue_context.ue_release_timer = 0;
          ue_context_p->ue_context.ue_reestablishment_timer = 0;
          ue_context_p->ue_context.ue_release_timer_s1 = 0;
          ue_context_p->ue_context.ue_release_timer_rrc = 0;
          ue_context_p->ue_context.reestablishment_xid = -1;

          // insert C-RNTI to map
          for (i = 0; i < MAX_MOBILES_PER_ENB; i++) {
            if (reestablish_rnti_map[i][0] == 0) {
              reestablish_rnti_map[i][0] = ctxt_pP->rnti;
              reestablish_rnti_map[i][1] = c_rnti;
              break;
            }
          }

          LOG_D(RRC, "reestablish_rnti_map[%d] [0] %x, [1] %x\n",
                i, reestablish_rnti_map[i][0], reestablish_rnti_map[i][1]);
          ue_context_p->ue_context.reestablishment_cause = rrcConnectionReestablishmentRequest->reestablishmentCause;
          LOG_D(RRC, PROTOCOL_RRC_CTXT_UE_FMT" Accept connection reestablishment request from UE physCellId %ld cause %ld\n",
                PROTOCOL_RRC_CTXT_UE_ARGS(ctxt_pP),
                rrcConnectionReestablishmentRequest->ue_Identity.physCellId,
                ue_context_p->ue_context.reestablishment_cause);
#ifndef NO_RRM
          send_msg(&S_rrc, msg_rrc_MR_attach_ind(ctxt_pP->module_id, Mac_id));
#else
          ue_context_p->ue_context.primaryCC_id = CC_id;
          //LG COMMENT Idx = (ue_mod_idP * NB_RB_MAX) + DCCH;
          Idx = DCCH;
          // SRB1
          ue_context_p->ue_context.Srb1.Active = 1;
          ue_context_p->ue_context.Srb1.Srb_info.Srb_id = Idx;
          memcpy(&ue_context_p->ue_context.Srb1.Srb_info.Lchan_desc[0],
                 &DCCH_LCHAN_DESC,
                 LCHAN_DESC_SIZE);
          memcpy(&ue_context_p->ue_context.Srb1.Srb_info.Lchan_desc[1],
                 &DCCH_LCHAN_DESC,
                 LCHAN_DESC_SIZE);
          // SRB2: set  it to go through SRB1 with id 1 (DCCH)
          ue_context_p->ue_context.Srb2.Active = 1;
          ue_context_p->ue_context.Srb2.Srb_info.Srb_id = Idx;
          memcpy(&ue_context_p->ue_context.Srb2.Srb_info.Lchan_desc[0],
                 &DCCH_LCHAN_DESC,
                 LCHAN_DESC_SIZE);
          memcpy(&ue_context_p->ue_context.Srb2.Srb_info.Lchan_desc[1],
                 &DCCH_LCHAN_DESC,
                 LCHAN_DESC_SIZE);
          rrc_eNB_generate_RRCConnectionReestablishment(ctxt_pP, ue_context_p, CC_id);
          LOG_I(RRC, PROTOCOL_RRC_CTXT_UE_FMT"CALLING RLC CONFIG SRB1 (rbid %d)\n",
                PROTOCOL_RRC_CTXT_UE_ARGS(ctxt_pP),
                Idx);
          MSC_LOG_TX_MESSAGE(MSC_RRC_ENB,
                             MSC_PDCP_ENB,
                             NULL,
                             0,
                             MSC_AS_TIME_FMT" CONFIG_REQ UE %x SRB",
                             MSC_AS_TIME_ARGS(ctxt_pP),
                             ue_context_p->ue_context.rnti);
          rrc_pdcp_config_asn1_req(ctxt_pP,
                                   ue_context_p->ue_context.SRB_configList,
                                   (LTE_DRB_ToAddModList_t *) NULL,
                                   (LTE_DRB_ToReleaseList_t *) NULL,
                                   0xff,
                                   NULL,
                                   NULL,
                                   NULL
                                   , (LTE_PMCH_InfoList_r9_t *) NULL
                                   ,NULL);
          rrc_rlc_config_asn1_req(ctxt_pP,
                                  ue_context_p->ue_context.SRB_configList,
                                  (LTE_DRB_ToAddModList_t *) NULL,
                                  (LTE_DRB_ToReleaseList_t *) NULL
                                  , (LTE_PMCH_InfoList_r9_t *) NULL,
                                  0,0
                                 );
#endif //NO_RRM
        }
        break;

      case LTE_UL_CCCH_MessageType__c1_PR_rrcConnectionRequest:
        T(T_ENB_RRC_CONNECTION_REQUEST, T_INT(ctxt_pP->module_id), T_INT(ctxt_pP->frame),
          T_INT(ctxt_pP->subframe), T_INT(ctxt_pP->rnti));
        LOG_DUMPMSG(RRC,DEBUG_RRC,(char *)(Srb_info->Rx_buffer.Payload),
                    Srb_info->Rx_buffer.payload_size,
                    "[MSG] RRC Connection Request\n");
        LOG_D(RRC,
              PROTOCOL_RRC_CTXT_UE_FMT"MAC_eNB --- MAC_DATA_IND  (rrcConnectionRequest on SRB0) --> RRC_eNB\n",
              PROTOCOL_RRC_CTXT_UE_ARGS(ctxt_pP));
        ue_context_p = rrc_eNB_get_ue_context(
                         RC.rrc[ctxt_pP->module_id],
                         ctxt_pP->rnti);

        if (ue_context_p != NULL) {
          // erase content
          rrc_eNB_free_mem_UE_context(ctxt_pP, ue_context_p);
          MSC_LOG_RX_DISCARDED_MESSAGE(
            MSC_RRC_ENB,
            MSC_RRC_UE,
            Srb_info->Rx_buffer.Payload,
            dec_rval.consumed,
            MSC_AS_TIME_FMT" LTE_RRCConnectionRequest UE %x size %u (UE already in context)",
            MSC_AS_TIME_ARGS(ctxt_pP),
            ue_context_p->ue_context.rnti,
            dec_rval.consumed);
        } else {
          rrcConnectionRequest = &ul_ccch_msg->message.choice.c1.choice.rrcConnectionRequest.criticalExtensions.choice.rrcConnectionRequest_r8;
          {
            if (LTE_InitialUE_Identity_PR_randomValue == rrcConnectionRequest->ue_Identity.present) {
              if(rrcConnectionRequest->ue_Identity.choice.randomValue.size != 5) {
                LOG_I(RRC, "wrong InitialUE-Identity randomValue size, expected 5, provided %lu",
                      (long unsigned int)rrcConnectionRequest->ue_Identity.choice.randomValue.size);
                return -1;
              }

              memcpy(((uint8_t *) & random_value) + 3,
                     rrcConnectionRequest->ue_Identity.choice.randomValue.buf,
                     rrcConnectionRequest->ue_Identity.choice.randomValue.size);

              /* if there is already a registered UE (with another RNTI) with this random_value,
               * the current one must be removed from MAC/PHY (zombie UE)
               */
              if ((ue_context_p = rrc_eNB_ue_context_random_exist(ctxt_pP, random_value))) {
                LOG_W(RRC, "new UE rnti %x (coming with random value) is already there as UE %x, removing %x from MAC/PHY\n",
                      ctxt_pP->rnti, ue_context_p->ue_context.rnti, ue_context_p->ue_context.rnti);
                ue_context_p->ue_context.ul_failure_timer = 20000;
              }

              ue_context_p = rrc_eNB_get_next_free_ue_context(ctxt_pP, random_value);
            } else if (LTE_InitialUE_Identity_PR_s_TMSI == rrcConnectionRequest->ue_Identity.present) {
              /* Save s-TMSI */
              LTE_S_TMSI_t   s_TMSI = rrcConnectionRequest->ue_Identity.choice.s_TMSI;
              mme_code_t mme_code = BIT_STRING_to_uint8(&s_TMSI.mmec);
              m_tmsi_t   m_tmsi   = BIT_STRING_to_uint32(&s_TMSI.m_TMSI);
              random_value = (((uint64_t)mme_code) << 32) | m_tmsi;

              if ((ue_context_p = rrc_eNB_ue_context_stmsi_exist(ctxt_pP, mme_code, m_tmsi))) {
                LOG_I(RRC," S-TMSI exists, ue_context_p %p, old rnti %x => %x\n",ue_context_p,ue_context_p->ue_context.rnti,ctxt_pP->rnti);
                rrc_mac_remove_ue(ctxt_pP->module_id, ue_context_p->ue_context.rnti);
                stmsi_received=1;
                /* replace rnti in the context */
                /* for that, remove the context from the RB tree */
                RB_REMOVE(rrc_ue_tree_s, &RC.rrc[ctxt_pP->module_id]->rrc_ue_head, ue_context_p);
                /* and insert again, after changing rnti everywhere it has to be changed */
                ue_context_p->ue_id_rnti = ctxt_pP->rnti;
                ue_context_p->ue_context.rnti = ctxt_pP->rnti;
                RB_INSERT(rrc_ue_tree_s, &RC.rrc[ctxt_pP->module_id]->rrc_ue_head, ue_context_p);
                /* reset timers */
                ue_context_p->ue_context.ul_failure_timer = 0;
                ue_context_p->ue_context.ue_release_timer = 0;
                ue_context_p->ue_context.ue_reestablishment_timer = 0;
                ue_context_p->ue_context.ue_release_timer_s1 = 0;
                ue_context_p->ue_context.ue_release_timer_rrc = 0;
                ue_context_p->ue_context.reestablishment_xid = -1;
              } else {
                LOG_I(RRC," S-TMSI doesn't exist, setting Initialue_identity_s_TMSI.m_tmsi to %p => %x\n",ue_context_p,m_tmsi);
                //              ue_context_p = rrc_eNB_get_next_free_ue_context(ctxt_pP, NOT_A_RANDOM_UE_IDENTITY);
                ue_context_p = rrc_eNB_get_next_free_ue_context(ctxt_pP,random_value);

                if (ue_context_p == NULL)
                  LOG_E(RRC, "%s:%d:%s: rrc_eNB_get_next_free_ue_context returned NULL\n", __FILE__, __LINE__, __FUNCTION__);

                if (ue_context_p != NULL) {
                  ue_context_p->ue_context.Initialue_identity_s_TMSI.presence = TRUE;
                  ue_context_p->ue_context.Initialue_identity_s_TMSI.mme_code = mme_code;
                  ue_context_p->ue_context.Initialue_identity_s_TMSI.m_tmsi = m_tmsi;
                } else {
                  /* TODO: do we have to break here? */
                  //break;
                }
              }

              MSC_LOG_RX_MESSAGE(
                MSC_RRC_ENB,
                MSC_RRC_UE,
                Srb_info->Rx_buffer.Payload,
                dec_rval.consumed,
                MSC_AS_TIME_FMT" RRCConnectionRequest UE %x size %u (s-TMSI mmec %u m_TMSI %u random UE id (0x%" PRIx64 ")",
                MSC_AS_TIME_ARGS(ctxt_pP),
                ue_context_p->ue_context.rnti,
                dec_rval.consumed,
                ue_context_p->ue_context.Initialue_identity_s_TMSI.mme_code,
                ue_context_p->ue_context.Initialue_identity_s_TMSI.m_tmsi,
                ue_context_p->ue_context.random_ue_identity);
            } else {
              LOG_E(RRC,
                    PROTOCOL_RRC_CTXT_UE_FMT" RRCConnectionRequest without random UE identity or S-TMSI not supported, let's reject the UE\n",
                    PROTOCOL_RRC_CTXT_UE_ARGS(ctxt_pP));
              rrc_eNB_generate_RRCConnectionReject(ctxt_pP,
                                                   rrc_eNB_get_ue_context(RC.rrc[ctxt_pP->module_id], ctxt_pP->rnti),
                                                   CC_id);
              break;
            }
          }
          LOG_D(RRC,
                PROTOCOL_RRC_CTXT_UE_FMT" UE context: %p\n",
                PROTOCOL_RRC_CTXT_UE_ARGS(ctxt_pP),
                ue_context_p);

          if (ue_context_p != NULL) {
            ue_context_p->ue_context.establishment_cause = rrcConnectionRequest->establishmentCause;
            ue_context_p->ue_context.reestablishment_cause = LTE_ReestablishmentCause_spare1;

            if (stmsi_received==0)
              LOG_I(RRC, PROTOCOL_RRC_CTXT_UE_FMT" Accept new connection from UE random UE identity (0x%" PRIx64 ") MME code %u TMSI %u cause %ld\n",
                    PROTOCOL_RRC_CTXT_UE_ARGS(ctxt_pP),
                    ue_context_p->ue_context.random_ue_identity,
                    ue_context_p->ue_context.Initialue_identity_s_TMSI.mme_code,
                    ue_context_p->ue_context.Initialue_identity_s_TMSI.m_tmsi,
                    ue_context_p->ue_context.establishment_cause);
            else
              LOG_I(RRC, PROTOCOL_RRC_CTXT_UE_FMT" Accept new connection from UE  MME code %u TMSI %u cause %ld\n",
                    PROTOCOL_RRC_CTXT_UE_ARGS(ctxt_pP),
                    ue_context_p->ue_context.Initialue_identity_s_TMSI.mme_code,
                    ue_context_p->ue_context.Initialue_identity_s_TMSI.m_tmsi,
                    ue_context_p->ue_context.establishment_cause);

            if (stmsi_received == 0)
              RC.rrc[ctxt_pP->module_id]->Nb_ue++;
          } else {
            // no context available
            if (rrc_agent_registered[ctxt_pP->module_id]) {
              agent_rrc_xface[ctxt_pP->module_id]->flexran_agent_notify_ue_state_change(ctxt_pP->module_id,
                  ctxt_pP->rnti,
                  PROTOCOL__FLEX_UE_STATE_CHANGE_TYPE__FLUESC_DEACTIVATED);
            }

            LOG_I(RRC, PROTOCOL_RRC_CTXT_UE_FMT" Can't create new context for UE random UE identity (0x%" PRIx64 ")\n",
                  PROTOCOL_RRC_CTXT_UE_ARGS(ctxt_pP),
                  random_value);
            rrc_mac_remove_ue(ctxt_pP->module_id,ctxt_pP->rnti);
            return -1;
          }
        }

#ifndef NO_RRM
        send_msg(&S_rrc, msg_rrc_MR_attach_ind(ctxt_pP->module_id, Mac_id));
#else
        ue_context_p->ue_context.primaryCC_id = CC_id;
        //LG COMMENT Idx = (ue_mod_idP * NB_RB_MAX) + DCCH;
        Idx = DCCH;
        // SRB1
        ue_context_p->ue_context.Srb1.Active = 1;
        ue_context_p->ue_context.Srb1.Srb_info.Srb_id = Idx;
        memcpy(&ue_context_p->ue_context.Srb1.Srb_info.Lchan_desc[0],
               &DCCH_LCHAN_DESC,
               LCHAN_DESC_SIZE);
        memcpy(&ue_context_p->ue_context.Srb1.Srb_info.Lchan_desc[1],
               &DCCH_LCHAN_DESC,
               LCHAN_DESC_SIZE);
        // SRB2: set  it to go through SRB1 with id 1 (DCCH)
        ue_context_p->ue_context.Srb2.Active = 1;
        ue_context_p->ue_context.Srb2.Srb_info.Srb_id = Idx;
        memcpy(&ue_context_p->ue_context.Srb2.Srb_info.Lchan_desc[0],
               &DCCH_LCHAN_DESC,
               LCHAN_DESC_SIZE);
        memcpy(&ue_context_p->ue_context.Srb2.Srb_info.Lchan_desc[1],
               &DCCH_LCHAN_DESC,
               LCHAN_DESC_SIZE);
        rrc_eNB_generate_RRCConnectionSetup(ctxt_pP, ue_context_p, CC_id);
        LOG_I(RRC, PROTOCOL_RRC_CTXT_UE_FMT"CALLING RLC CONFIG SRB1 (rbid %d)\n",
              PROTOCOL_RRC_CTXT_UE_ARGS(ctxt_pP),
              Idx);
        MSC_LOG_TX_MESSAGE(
          MSC_RRC_ENB,
          MSC_PDCP_ENB,
          NULL,
          0,
          MSC_AS_TIME_FMT" CONFIG_REQ UE %x SRB",
          MSC_AS_TIME_ARGS(ctxt_pP),
          ue_context_p->ue_context.rnti);
        rrc_pdcp_config_asn1_req(ctxt_pP,
                                 ue_context_p->ue_context.SRB_configList,
                                 (LTE_DRB_ToAddModList_t *) NULL,
                                 (LTE_DRB_ToReleaseList_t *) NULL,
                                 0xff,
                                 NULL,
                                 NULL,
                                 NULL
#if (LTE_RRC_VERSION >= MAKE_VERSION(9, 0, 0))
                                 , (LTE_PMCH_InfoList_r9_t *) NULL
#endif
                                 ,NULL);
        rrc_rlc_config_asn1_req(ctxt_pP,
                                ue_context_p->ue_context.SRB_configList,
                                (LTE_DRB_ToAddModList_t *) NULL,
                                (LTE_DRB_ToReleaseList_t *) NULL
#if (LTE_RRC_VERSION >= MAKE_VERSION(9, 0, 0))
                                , (LTE_PMCH_InfoList_r9_t *) NULL
                                , 0, 0
#endif
                               );
#endif //NO_RRM
        break;

      default:
        LOG_E(RRC, PROTOCOL_RRC_CTXT_UE_FMT" Unknown message\n",
              PROTOCOL_RRC_CTXT_UE_ARGS(ctxt_pP));
        rval = -1;
        break;
    }

    rval = 0;
  } else {
    LOG_E(RRC, PROTOCOL_RRC_CTXT_UE_FMT"  Unknown error \n",
          PROTOCOL_RRC_CTXT_UE_ARGS(ctxt_pP));
    rval = -1;
  }

  return rval;
}

//-----------------------------------------------------------------------------
int
rrc_eNB_decode_dcch(
  const protocol_ctxt_t *const ctxt_pP,
  const rb_id_t                Srb_id,
  const uint8_t    *const      Rx_sdu,
  const sdu_size_t             sdu_sizeP
)
//-----------------------------------------------------------------------------
{
  asn_dec_rval_t                      dec_rval;
  //UL_DCCH_Message_t uldcchmsg;
  LTE_UL_DCCH_Message_t               *ul_dcch_msg = NULL; //&uldcchmsg;
  int i;
  struct rrc_eNB_ue_context_s        *ue_context_p = NULL;
  MessageDef                         *msg_delete_tunnels_p = NULL;
  uint8_t                             xid;
  int dedicated_DRB=0;
  T(T_ENB_RRC_UL_DCCH_DATA_IN, T_INT(ctxt_pP->module_id), T_INT(ctxt_pP->frame),
    T_INT(ctxt_pP->subframe), T_INT(ctxt_pP->rnti));

  if ((Srb_id != 1) && (Srb_id != 2)) {
    LOG_E(RRC, PROTOCOL_RRC_CTXT_UE_FMT" Received message on SRB%d, should not have ...\n",
          PROTOCOL_RRC_CTXT_UE_ARGS(ctxt_pP),
          Srb_id);
  } else {
    LOG_D(RRC, PROTOCOL_RRC_CTXT_UE_FMT" Received message on SRB%d\n",
          PROTOCOL_RRC_CTXT_UE_ARGS(ctxt_pP),
          Srb_id);
  }

  //memset(ul_dcch_msg,0,sizeof(UL_DCCH_Message_t));
  LOG_D(RRC, PROTOCOL_RRC_CTXT_UE_FMT" Decoding UL-DCCH Message\n",
        PROTOCOL_RRC_CTXT_UE_ARGS(ctxt_pP));
  dec_rval = uper_decode(
               NULL,
               &asn_DEF_LTE_UL_DCCH_Message,
               (void **)&ul_dcch_msg,
               Rx_sdu,
               sdu_sizeP,
               0,
               0);
  {
    for (i = 0; i < sdu_sizeP; i++) {
      LOG_T(RRC, "%x.", Rx_sdu[i]);
    }

    LOG_T(RRC, "\n");
  }

  if ((dec_rval.code != RC_OK) && (dec_rval.consumed == 0)) {
    LOG_E(RRC, PROTOCOL_RRC_CTXT_UE_FMT" Failed to decode UL-DCCH (%zu bytes)\n",
          PROTOCOL_RRC_CTXT_UE_ARGS(ctxt_pP),
          dec_rval.consumed);
    return -1;
  }

  ue_context_p = rrc_eNB_get_ue_context(
                   RC.rrc[ctxt_pP->module_id],
                   ctxt_pP->rnti);

  if (ul_dcch_msg->message.present == LTE_UL_DCCH_MessageType_PR_c1) {
    switch (ul_dcch_msg->message.choice.c1.present) {
      case LTE_UL_DCCH_MessageType__c1_PR_NOTHING:   /* No components present */
        break;

      case LTE_UL_DCCH_MessageType__c1_PR_csfbParametersRequestCDMA2000:
        break;

      case LTE_UL_DCCH_MessageType__c1_PR_measurementReport:

        // to avoid segmentation fault
        if(!ue_context_p) {
          LOG_I(RRC, "Processing measurementReport UE %x, ue_context_p is NULL\n", ctxt_pP->rnti);
          break;
        }

        LOG_D(RRC,
              PROTOCOL_RRC_CTXT_UE_FMT" RLC RB %02d --- RLC_DATA_IND "
              "%d bytes (measurementReport) ---> RRC_eNB\n",
              PROTOCOL_RRC_CTXT_UE_ARGS(ctxt_pP),
              DCCH,
              sdu_sizeP);
        rrc_eNB_process_MeasurementReport(
          ctxt_pP,
          ue_context_p,
          &ul_dcch_msg->message.choice.c1.choice.measurementReport.
          criticalExtensions.choice.c1.choice.measurementReport_r8.measResults);
        break;

      case LTE_UL_DCCH_MessageType__c1_PR_rrcConnectionReconfigurationComplete:

        // to avoid segmentation fault
        if(!ue_context_p) {
          LOG_I(RRC, "Processing LTE_RRCConnectionReconfigurationComplete UE %x, ue_context_p is NULL\n", ctxt_pP->rnti);
          break;
        }

        LOG_DUMPMSG(RRC,DEBUG_RRC,(char *)(Rx_sdu),sdu_sizeP,
                    "[MSG] RRC Connection Reconfiguration Complete\n");
        MSC_LOG_RX_MESSAGE(
          MSC_RRC_ENB,
          MSC_RRC_UE,
          Rx_sdu,
          sdu_sizeP,
          MSC_AS_TIME_FMT" LTE_RRCConnectionReconfigurationComplete UE %x size %u",
          MSC_AS_TIME_ARGS(ctxt_pP),
          ue_context_p->ue_context.rnti,
          sdu_sizeP);
        LOG_D(RRC,
              PROTOCOL_RRC_CTXT_UE_FMT" RLC RB %02d --- RLC_DATA_IND %d bytes "
              "(RRCConnectionReconfigurationComplete) ---> RRC_eNB]\n",
              PROTOCOL_RRC_CTXT_UE_ARGS(ctxt_pP),
              DCCH,
              sdu_sizeP);

        if (ul_dcch_msg->message.choice.c1.choice.rrcConnectionReconfigurationComplete.criticalExtensions.
            present ==
            LTE_RRCConnectionReconfigurationComplete__criticalExtensions_PR_rrcConnectionReconfigurationComplete_r8) {
          /*NN: revise the condition */
          /*FK: left the condition as is for the case MME is used (S1 mode) but setting  dedicated_DRB = 1 otherwise (noS1 mode) so that no second RRCReconfiguration message activationg more DRB is sent as this causes problems with the nasmesh driver.*/
          if (EPC_MODE_ENABLED) {
            if (ue_context_p->ue_context.Status == RRC_RECONFIGURED) {
              dedicated_DRB = 1;
              LOG_I(RRC,
                    PROTOCOL_RRC_CTXT_UE_FMT" UE State = RRC_RECONFIGURED (dedicated DRB, xid %ld)\n",
                    PROTOCOL_RRC_CTXT_UE_ARGS(ctxt_pP),ul_dcch_msg->message.choice.c1.choice.rrcConnectionReconfigurationComplete.rrc_TransactionIdentifier);
              //clear
              int16_t UE_id = find_UE_id(ctxt_pP->module_id, ctxt_pP->rnti);

              if(UE_id == -1) {
                LOG_E(RRC,
                      PROTOCOL_RRC_CTXT_UE_FMT" RRCConnectionReconfigurationComplete without rnti %x, fault\n",
                      PROTOCOL_RRC_CTXT_UE_ARGS(ctxt_pP),ctxt_pP->rnti);
                break;
              }

              if(RC.mac[ctxt_pP->module_id]->UE_list.UE_sched_ctrl[UE_id].crnti_reconfigurationcomplete_flag == 1) {
                LOG_I(RRC,
                      PROTOCOL_RRC_CTXT_UE_FMT" UE State = RRC_RECONFIGURED (dedicated DRB, xid %ld) C-RNTI Complete\n",
                      PROTOCOL_RRC_CTXT_UE_ARGS(ctxt_pP),ul_dcch_msg->message.choice.c1.choice.rrcConnectionReconfigurationComplete.rrc_TransactionIdentifier);
                dedicated_DRB = 2;
                RC.mac[ctxt_pP->module_id]->UE_list.UE_sched_ctrl[UE_id].crnti_reconfigurationcomplete_flag = 0;
              }
            } else if (ue_context_p->ue_context.Status == RRC_HO_EXECUTION) {
              int16_t UE_id = find_UE_id(ctxt_pP->module_id, ctxt_pP->rnti);

              if(UE_id == -1) {
                LOG_E(RRC,
                      PROTOCOL_RRC_CTXT_UE_FMT" RRCConnectionReconfigurationComplete without rnti %x, fault\n",
                      PROTOCOL_RRC_CTXT_UE_ARGS(ctxt_pP),ctxt_pP->rnti);
                break;
              }

              dedicated_DRB = 3;
              RC.mac[ctxt_pP->module_id]->UE_list.UE_sched_ctrl[UE_id].crnti_reconfigurationcomplete_flag = 0;
              ue_context_p->ue_context.Status = RRC_RECONFIGURED;
              LOG_I(RRC,
                    PROTOCOL_RRC_CTXT_UE_FMT" UE State = RRC_HO_EXECUTION (xid %ld)\n",
                    PROTOCOL_RRC_CTXT_UE_ARGS(ctxt_pP),ul_dcch_msg->message.choice.c1.choice.rrcConnectionReconfigurationComplete.rrc_TransactionIdentifier);
            } else {
              dedicated_DRB = 0;
              ue_context_p->ue_context.Status = RRC_RECONFIGURED;
              LOG_I(RRC,
                    PROTOCOL_RRC_CTXT_UE_FMT" UE State = RRC_RECONFIGURED (default DRB, xid %ld)\n",
                    PROTOCOL_RRC_CTXT_UE_ARGS(ctxt_pP),ul_dcch_msg->message.choice.c1.choice.rrcConnectionReconfigurationComplete.rrc_TransactionIdentifier);
            }

            ue_context_p->ue_context.reestablishment_xid = -1;
          } else {
            dedicated_DRB = 1;
            ue_context_p->ue_context.Status = RRC_RECONFIGURED;
            LOG_I(RRC,
                  PROTOCOL_RRC_CTXT_UE_FMT" UE State = RRC_RECONFIGURED (dedicated DRB, xid %ld)\n",
                  PROTOCOL_RRC_CTXT_UE_ARGS(ctxt_pP),ul_dcch_msg->message.choice.c1.choice.rrcConnectionReconfigurationComplete.rrc_TransactionIdentifier);
          }

          rrc_eNB_process_RRCConnectionReconfigurationComplete(
            ctxt_pP,
            ue_context_p,
            ul_dcch_msg->message.choice.c1.choice.rrcConnectionReconfigurationComplete.rrc_TransactionIdentifier);

          //WARNING:Inform the controller about the UE activation. Should be moved to RRC agent in the future
          if (rrc_agent_registered[ctxt_pP->module_id]) {
            agent_rrc_xface[ctxt_pP->module_id]->flexran_agent_notify_ue_state_change(ctxt_pP->module_id,
                ue_context_p->ue_id_rnti,
                PROTOCOL__FLEX_UE_STATE_CHANGE_TYPE__FLUESC_UPDATED);
          }
        }

        if (EPC_MODE_ENABLED) {
          if (dedicated_DRB == 1) {
            //    rrc_eNB_send_S1AP_E_RAB_SETUP_RESP(ctxt_pP,
            //               ue_context_p,
            //               ul_dcch_msg->message.choice.c1.choice.rrcConnectionReconfigurationComplete.rrc_TransactionIdentifier);
            if (ue_context_p->ue_context.nb_of_modify_e_rabs > 0) {
              rrc_eNB_send_S1AP_E_RAB_MODIFY_RESP(ctxt_pP,
                                                  ue_context_p,
                                                  ul_dcch_msg->message.choice.c1.choice.rrcConnectionReconfigurationComplete.rrc_TransactionIdentifier);
              ue_context_p->ue_context.nb_of_modify_e_rabs = 0;
              ue_context_p->ue_context.nb_of_failed_e_rabs = 0;
              memset(ue_context_p->ue_context.modify_e_rab, 0, sizeof(ue_context_p->ue_context.modify_e_rab));

              for(int i = 0; i < NB_RB_MAX; i++) {
                ue_context_p->ue_context.modify_e_rab[i].xid = -1;
              }
            } else if(ue_context_p->ue_context.e_rab_release_command_flag == 1) {
              xid = ul_dcch_msg->message.choice.c1.choice.rrcConnectionReconfigurationComplete.rrc_TransactionIdentifier;
              ue_context_p->ue_context.e_rab_release_command_flag = 0;
              //gtp tunnel delete
              msg_delete_tunnels_p = itti_alloc_new_message(TASK_RRC_ENB, GTPV1U_ENB_DELETE_TUNNEL_REQ);
              memset(&GTPV1U_ENB_DELETE_TUNNEL_REQ(msg_delete_tunnels_p), 0, sizeof(GTPV1U_ENB_DELETE_TUNNEL_REQ(msg_delete_tunnels_p)));
              GTPV1U_ENB_DELETE_TUNNEL_REQ(msg_delete_tunnels_p).rnti = ue_context_p->ue_context.rnti;

              for(i = 0; i < NB_RB_MAX; i++) {
                if(xid == ue_context_p->ue_context.e_rab[i].xid) {
                  GTPV1U_ENB_DELETE_TUNNEL_REQ(msg_delete_tunnels_p).eps_bearer_id[GTPV1U_ENB_DELETE_TUNNEL_REQ(msg_delete_tunnels_p).num_erab++] = ue_context_p->ue_context.enb_gtp_ebi[i];
                  ue_context_p->ue_context.enb_gtp_teid[i] = 0;
                  memset(&ue_context_p->ue_context.enb_gtp_addrs[i], 0, sizeof(ue_context_p->ue_context.enb_gtp_addrs[i]));
                  ue_context_p->ue_context.enb_gtp_ebi[i]  = 0;
                }
              }

              itti_send_msg_to_task(TASK_GTPV1_U, ctxt_pP->instance, msg_delete_tunnels_p);
              //S1AP_E_RAB_RELEASE_RESPONSE
              rrc_eNB_send_S1AP_E_RAB_RELEASE_RESPONSE(ctxt_pP,
                  ue_context_p,
                  xid);
            } else {
              rrc_eNB_send_S1AP_E_RAB_SETUP_RESP(ctxt_pP,
                                                 ue_context_p,
                                                 ul_dcch_msg->message.choice.c1.choice.rrcConnectionReconfigurationComplete.rrc_TransactionIdentifier);
            }
          } else if(dedicated_DRB == 0) {
            if(ue_context_p->ue_context.reestablishment_cause == LTE_ReestablishmentCause_spare1) {
              rrc_eNB_send_S1AP_INITIAL_CONTEXT_SETUP_RESP(ctxt_pP,
                  ue_context_p);
            } else {
              ue_context_p->ue_context.reestablishment_cause = LTE_ReestablishmentCause_spare1;

              for (uint8_t e_rab = 0; e_rab < ue_context_p->ue_context.nb_of_e_rabs; e_rab++) {
                if (ue_context_p->ue_context.e_rab[e_rab].status == E_RAB_STATUS_DONE) {
                  ue_context_p->ue_context.e_rab[e_rab].status = E_RAB_STATUS_ESTABLISHED;
                } else {
                  ue_context_p->ue_context.e_rab[e_rab].status = E_RAB_STATUS_FAILED;
                }
              }
            }
          } else if(dedicated_DRB == 2) {
            for (uint8_t e_rab = 0; e_rab < ue_context_p->ue_context.nb_of_e_rabs; e_rab++) {
              if (ue_context_p->ue_context.e_rab[e_rab].status == E_RAB_STATUS_DONE) {
                ue_context_p->ue_context.e_rab[e_rab].status = E_RAB_STATUS_ESTABLISHED;
              } else {
                ue_context_p->ue_context.e_rab[e_rab].status = E_RAB_STATUS_FAILED;
              }
            }
          } else if(dedicated_DRB == 3) { //x2 path switch
            for (uint8_t e_rab = 0; e_rab < ue_context_p->ue_context.nb_of_e_rabs; e_rab++) {
              if (ue_context_p->ue_context.e_rab[e_rab].status == E_RAB_STATUS_DONE) {
                ue_context_p->ue_context.e_rab[e_rab].status = E_RAB_STATUS_ESTABLISHED;
              } else {
                ue_context_p->ue_context.e_rab[e_rab].status = E_RAB_STATUS_FAILED;
              }
            }

            LOG_I(RRC,"issue rrc_eNB_send_PATH_SWITCH_REQ \n");
            rrc_eNB_send_PATH_SWITCH_REQ(ctxt_pP,ue_context_p);
          }
        } /* EPC_MODE_ENABLED */

        break;

      case LTE_UL_DCCH_MessageType__c1_PR_rrcConnectionReestablishmentComplete:
        T(T_ENB_RRC_CONNECTION_REESTABLISHMENT_COMPLETE, T_INT(ctxt_pP->module_id), T_INT(ctxt_pP->frame),
          T_INT(ctxt_pP->subframe), T_INT(ctxt_pP->rnti));
        LOG_DUMPMSG(RRC,DEBUG_RRC,(char *)Rx_sdu,sdu_sizeP,
                    "[MSG] RRC Connection Reestablishment Complete\n");
        MSC_LOG_RX_MESSAGE(
          MSC_RRC_ENB,
          MSC_RRC_UE,
          Rx_sdu,
          sdu_sizeP,
          MSC_AS_TIME_FMT" LTE_RRCConnectionReestablishmentComplete UE %x size %u",
          MSC_AS_TIME_ARGS(ctxt_pP),
          ue_context_p->ue_context.rnti,
          sdu_sizeP);
        LOG_I(RRC,
              PROTOCOL_RRC_CTXT_UE_FMT" RLC RB %02d --- RLC_DATA_IND %d bytes "
              "(rrcConnectionReestablishmentComplete) ---> RRC_eNB\n",
              PROTOCOL_RRC_CTXT_UE_ARGS(ctxt_pP),
              DCCH,
              sdu_sizeP);
        {
          rnti_t reestablish_rnti = 0;

          // select C-RNTI from map
          for (i = 0; i < MAX_MOBILES_PER_ENB; i++) {
            if (reestablish_rnti_map[i][0] == ctxt_pP->rnti) {
              reestablish_rnti = reestablish_rnti_map[i][1];
              ue_context_p = rrc_eNB_get_ue_context(
                               RC.rrc[ctxt_pP->module_id],
                               reestablish_rnti);
              // clear currentC-RNTI from map
              reestablish_rnti_map[i][0] = 0;
              reestablish_rnti_map[i][1] = 0;
              break;
            }
          }

          LOG_D(RRC, "reestablish_rnti_map[%d] [0] %x, [1] %x\n",
                i, reestablish_rnti_map[i][0], reestablish_rnti_map[i][1]);

          if (!ue_context_p) {
            LOG_E(RRC,
                  PROTOCOL_RRC_CTXT_UE_FMT" LTE_RRCConnectionReestablishmentComplete without UE context, falt\n",
                  PROTOCOL_RRC_CTXT_UE_ARGS(ctxt_pP));
            break;
          }

          //clear
          int UE_id = find_UE_id(ctxt_pP->module_id, ctxt_pP->rnti);

          if(UE_id == -1) {
            LOG_E(RRC,
                  PROTOCOL_RRC_CTXT_UE_FMT" LTE_RRCConnectionReestablishmentComplete without UE_id(MAC) rnti %x, fault\n",
                  PROTOCOL_RRC_CTXT_UE_ARGS(ctxt_pP),ctxt_pP->rnti);
            break;
          }

          RC.mac[ctxt_pP->module_id]->UE_list.UE_sched_ctrl[UE_id].ue_reestablishment_reject_timer = 0;
          ue_context_p->ue_context.ue_reestablishment_timer = 0;

          if (ul_dcch_msg->message.choice.c1.choice.rrcConnectionReestablishmentComplete.criticalExtensions.present ==
              LTE_RRCConnectionReestablishmentComplete__criticalExtensions_PR_rrcConnectionReestablishmentComplete_r8) {
            rrc_eNB_process_RRCConnectionReestablishmentComplete(ctxt_pP, reestablish_rnti, ue_context_p,
                ul_dcch_msg->message.choice.c1.choice.rrcConnectionReestablishmentComplete.rrc_TransactionIdentifier,
                &ul_dcch_msg->message.choice.c1.choice.rrcConnectionReestablishmentComplete.criticalExtensions.choice.rrcConnectionReestablishmentComplete_r8);

            //WARNING:Inform the controller about the UE activation. Should be moved to RRC agent in the future
            if (mac_agent_registered[ctxt_pP->module_id]) {
              agent_rrc_xface[ctxt_pP->module_id]->flexran_agent_notify_ue_state_change(ctxt_pP->module_id,
                  ue_context_p->ue_id_rnti,
                  PROTOCOL__FLEX_UE_STATE_CHANGE_TYPE__FLUESC_ACTIVATED);
            }
          }

          //ue_context_p->ue_context.ue_release_timer = 0;
          ue_context_p->ue_context.ue_reestablishment_timer = 1;
          // remove UE after 100 frames after LTE_RRCConnectionReestablishmentRelease is triggered
          ue_context_p->ue_context.ue_reestablishment_timer_thres = 1000;
        }
        break;

      case LTE_UL_DCCH_MessageType__c1_PR_rrcConnectionSetupComplete:

        // to avoid segmentation fault
        if(!ue_context_p) {
          LOG_I(RRC, "Processing LTE_RRCConnectionSetupComplete UE %x, ue_context_p is NULL\n", ctxt_pP->rnti);
          break;
        }

        LOG_DUMPMSG(RRC,DEBUG_RRC,(char *)Rx_sdu,sdu_sizeP,
                    "[MSG] RRC Connection SetupComplete\n");
        MSC_LOG_RX_MESSAGE(
          MSC_RRC_ENB,
          MSC_RRC_UE,
          Rx_sdu,
          sdu_sizeP,
          MSC_AS_TIME_FMT" LTE_RRCConnectionSetupComplete UE %x size %u",
          MSC_AS_TIME_ARGS(ctxt_pP),
          ue_context_p->ue_context.rnti,
          sdu_sizeP);
        LOG_D(RRC,
              PROTOCOL_RRC_CTXT_UE_FMT" RLC RB %02d --- RLC_DATA_IND %d bytes "
              "(RRCConnectionSetupComplete) ---> RRC_eNB\n",
              PROTOCOL_RRC_CTXT_UE_ARGS(ctxt_pP),
              DCCH,
              sdu_sizeP);

        if (ul_dcch_msg->message.choice.c1.choice.rrcConnectionSetupComplete.criticalExtensions.present ==
            LTE_RRCConnectionSetupComplete__criticalExtensions_PR_c1) {
          if (ul_dcch_msg->message.choice.c1.choice.rrcConnectionSetupComplete.criticalExtensions.choice.c1.
              present ==
              LTE_RRCConnectionSetupComplete__criticalExtensions__c1_PR_rrcConnectionSetupComplete_r8) {
            rrc_eNB_process_RRCConnectionSetupComplete(
              ctxt_pP,
              ue_context_p,
              &ul_dcch_msg->message.choice.c1.choice.rrcConnectionSetupComplete.criticalExtensions.choice.c1.choice.rrcConnectionSetupComplete_r8);
            LOG_I(RRC, PROTOCOL_RRC_CTXT_UE_FMT" UE State = RRC_CONNECTED \n",
                  PROTOCOL_RRC_CTXT_UE_ARGS(ctxt_pP));

            //WARNING:Inform the controller about the UE activation. Should be moved to RRC agent in the future
            if (rrc_agent_registered[ctxt_pP->module_id]) {
              agent_rrc_xface[ctxt_pP->module_id]->flexran_agent_notify_ue_state_change(ctxt_pP->module_id,
                  ue_context_p->ue_id_rnti,
                  PROTOCOL__FLEX_UE_STATE_CHANGE_TYPE__FLUESC_ACTIVATED);
            }
          }
        }

        ue_context_p->ue_context.ue_release_timer=0;
        break;

      case LTE_UL_DCCH_MessageType__c1_PR_securityModeComplete:
        T(T_ENB_RRC_SECURITY_MODE_COMPLETE, T_INT(ctxt_pP->module_id), T_INT(ctxt_pP->frame),
          T_INT(ctxt_pP->subframe), T_INT(ctxt_pP->rnti));

        // to avoid segmentation fault
        if(!ue_context_p) {
          LOG_I(RRC, "Processing securityModeComplete UE %x, ue_context_p is NULL\n", ctxt_pP->rnti);
          break;
        }

        LOG_DUMPMSG(RRC,DEBUG_RRC,(char *)Rx_sdu,sdu_sizeP,
                    "[MSG] RRC Security Mode Complete\n");
        MSC_LOG_RX_MESSAGE(
          MSC_RRC_ENB,
          MSC_RRC_UE,
          Rx_sdu,
          sdu_sizeP,
          MSC_AS_TIME_FMT" securityModeComplete UE %x size %u",
          MSC_AS_TIME_ARGS(ctxt_pP),
          ue_context_p->ue_context.rnti,
          sdu_sizeP);
        LOG_I(RRC,
              PROTOCOL_RRC_CTXT_UE_FMT" received securityModeComplete on UL-DCCH %d from UE\n",
              PROTOCOL_RRC_CTXT_UE_ARGS(ctxt_pP),
              DCCH);
        LOG_D(RRC,
              PROTOCOL_RRC_CTXT_UE_FMT" RLC RB %02d --- RLC_DATA_IND %d bytes "
              "(securityModeComplete) ---> RRC_eNB\n",
              PROTOCOL_RRC_CTXT_UE_ARGS(ctxt_pP),
              DCCH,
              sdu_sizeP);

        if ( LOG_DEBUGFLAG(DEBUG_ASN1) ) {
          xer_fprint(stdout, &asn_DEF_LTE_UL_DCCH_Message, (void *)ul_dcch_msg);
        }

        // confirm with PDCP about the security mode for DCCH
        //rrc_pdcp_config_req (enb_mod_idP, frameP, 1,CONFIG_ACTION_SET_SECURITY_MODE, (ue_mod_idP * NB_RB_MAX) + DCCH, 0x77);
        // continue the procedure
        rrc_eNB_generate_UECapabilityEnquiry(
          ctxt_pP,
          ue_context_p);
        break;

      case LTE_UL_DCCH_MessageType__c1_PR_securityModeFailure:
        T(T_ENB_RRC_SECURITY_MODE_FAILURE, T_INT(ctxt_pP->module_id), T_INT(ctxt_pP->frame),
          T_INT(ctxt_pP->subframe), T_INT(ctxt_pP->rnti));
        LOG_DUMPMSG(RRC,DEBUG_RRC,(char *)Rx_sdu,sdu_sizeP,
                    "[MSG] RRC Security Mode Failure\n");
        MSC_LOG_RX_MESSAGE(
          MSC_RRC_ENB,
          MSC_RRC_UE,
          Rx_sdu,
          sdu_sizeP,
          MSC_AS_TIME_FMT" securityModeFailure UE %x size %u",
          MSC_AS_TIME_ARGS(ctxt_pP),
          ue_context_p->ue_context.rnti,
          sdu_sizeP);
        LOG_W(RRC,
              PROTOCOL_RRC_CTXT_UE_FMT" RLC RB %02d --- RLC_DATA_IND %d bytes "
              "(securityModeFailure) ---> RRC_eNB\n",
              PROTOCOL_RRC_CTXT_UE_ARGS(ctxt_pP),
              DCCH,
              sdu_sizeP);

        if ( LOG_DEBUGFLAG(DEBUG_ASN1) ) {
          xer_fprint(stdout, &asn_DEF_LTE_UL_DCCH_Message, (void *)ul_dcch_msg);
        }

        // cancel the security mode in PDCP
        // followup with the remaining procedure
        //#warning "LG Removed rrc_eNB_generate_UECapabilityEnquiry after receiving securityModeFailure"
        rrc_eNB_generate_UECapabilityEnquiry(ctxt_pP, ue_context_p);
        break;

      case LTE_UL_DCCH_MessageType__c1_PR_ueCapabilityInformation:
        T(T_ENB_RRC_UE_CAPABILITY_INFORMATION, T_INT(ctxt_pP->module_id), T_INT(ctxt_pP->frame),
          T_INT(ctxt_pP->subframe), T_INT(ctxt_pP->rnti));

        // to avoid segmentation fault
        if(!ue_context_p) {
          LOG_I(RRC, "Processing ueCapabilityInformation UE %x, ue_context_p is NULL\n", ctxt_pP->rnti);
          break;
        }

        LOG_DUMPMSG(RRC,DEBUG_RRC,(char *)Rx_sdu,sdu_sizeP,
                    "[MSG] RRC UECapablility Information\n");
        MSC_LOG_RX_MESSAGE(
          MSC_RRC_ENB,
          MSC_RRC_UE,
          Rx_sdu,
          sdu_sizeP,
          MSC_AS_TIME_FMT" ueCapabilityInformation UE %x size %u",
          MSC_AS_TIME_ARGS(ctxt_pP),
          ue_context_p->ue_context.rnti,
          sdu_sizeP);
        LOG_I(RRC,
              PROTOCOL_RRC_CTXT_UE_FMT" received ueCapabilityInformation on UL-DCCH %d from UE\n",
              PROTOCOL_RRC_CTXT_UE_ARGS(ctxt_pP),
              DCCH);
        LOG_D(RRC,
              PROTOCOL_RRC_CTXT_UE_FMT" RLC RB %02d --- RLC_DATA_IND %d bytes "
              "(UECapabilityInformation) ---> RRC_eNB\n",
              PROTOCOL_RRC_CTXT_UE_ARGS(ctxt_pP),
              DCCH,
              sdu_sizeP);

        if ( LOG_DEBUGFLAG(DEBUG_ASN1) ) {
          xer_fprint(stdout, &asn_DEF_LTE_UL_DCCH_Message, (void *)ul_dcch_msg);
        }

        LOG_I(RRC, "got UE capabilities for UE %x\n", ctxt_pP->rnti);

        if (ue_context_p->ue_context.UE_Capability) {
          LOG_I(RRC, "freeing old UE capabilities for UE %x\n", ctxt_pP->rnti);
          ASN_STRUCT_FREE(asn_DEF_LTE_UE_EUTRA_Capability,
                          ue_context_p->ue_context.UE_Capability);
          ue_context_p->ue_context.UE_Capability = 0;
        }

        dec_rval = uper_decode(NULL,
                               &asn_DEF_LTE_UE_EUTRA_Capability,
                               (void **)&ue_context_p->ue_context.UE_Capability,
                               ul_dcch_msg->message.choice.c1.choice.ueCapabilityInformation.criticalExtensions.
                               choice.c1.choice.ueCapabilityInformation_r8.ue_CapabilityRAT_ContainerList.list.
                               array[0]->ueCapabilityRAT_Container.buf,
                               ul_dcch_msg->message.choice.c1.choice.ueCapabilityInformation.criticalExtensions.
                               choice.c1.choice.ueCapabilityInformation_r8.ue_CapabilityRAT_ContainerList.list.
                               array[0]->ueCapabilityRAT_Container.size, 0, 0);
        ue_context_p->ue_context.UE_Capability_size = ul_dcch_msg->message.choice.c1.choice.ueCapabilityInformation.criticalExtensions.
            choice.c1.choice.ueCapabilityInformation_r8.ue_CapabilityRAT_ContainerList.list.
            array[0]->ueCapabilityRAT_Container.size;

        if ( LOG_DEBUGFLAG(DEBUG_ASN1) ) {
          xer_fprint(stdout, &asn_DEF_LTE_UE_EUTRA_Capability, ue_context_p->ue_context.UE_Capability);
        }

        if ((dec_rval.code != RC_OK) && (dec_rval.consumed == 0)) {
          LOG_E(RRC, PROTOCOL_RRC_CTXT_UE_FMT" Failed to decode UE capabilities (%zu bytes)\n",
                PROTOCOL_RRC_CTXT_UE_ARGS(ctxt_pP),
                dec_rval.consumed);
          ASN_STRUCT_FREE(asn_DEF_LTE_UE_EUTRA_Capability,
                          ue_context_p->ue_context.UE_Capability);
          ue_context_p->ue_context.UE_Capability = 0;
        }

        if (EPC_MODE_ENABLED) {
          if (EPC_MODE_ENABLED == 1) {
            rrc_eNB_send_S1AP_UE_CAPABILITIES_IND(ctxt_pP,
                                                  ue_context_p,
                                                  ul_dcch_msg);
          }
        } else {
          ue_context_p->ue_context.nb_of_e_rabs = 1;

          for (i = 0; i < ue_context_p->ue_context.nb_of_e_rabs; i++) {
            ue_context_p->ue_context.e_rab[i].status = E_RAB_STATUS_NEW;
            ue_context_p->ue_context.e_rab[i].param.e_rab_id = 1+i;
            ue_context_p->ue_context.e_rab[i].param.qos.qci=9;
          }

          ue_context_p->ue_context.setup_e_rabs =ue_context_p->ue_context.nb_of_e_rabs;
        }

        rrc_eNB_generate_defaultRRCConnectionReconfiguration(ctxt_pP,
            ue_context_p,
            RC.rrc[ctxt_pP->module_id]->HO_flag);
        break;

      case LTE_UL_DCCH_MessageType__c1_PR_ulHandoverPreparationTransfer:
        T(T_ENB_RRC_UL_HANDOVER_PREPARATION_TRANSFER, T_INT(ctxt_pP->module_id), T_INT(ctxt_pP->frame),
          T_INT(ctxt_pP->subframe), T_INT(ctxt_pP->rnti));
        break;

      case LTE_UL_DCCH_MessageType__c1_PR_ulInformationTransfer:
        T(T_ENB_RRC_UL_INFORMATION_TRANSFER, T_INT(ctxt_pP->module_id), T_INT(ctxt_pP->frame),
          T_INT(ctxt_pP->subframe), T_INT(ctxt_pP->rnti));

        // to avoid segmentation fault
        if(!ue_context_p) {
          LOG_I(RRC, "Processing ulInformationTransfer UE %x, ue_context_p is NULL\n", ctxt_pP->rnti);
          break;
        }

        LOG_D(RRC,"[MSG] RRC UL Information Transfer \n");
        LOG_DUMPMSG(RRC,DEBUG_RRC,(char *)Rx_sdu,sdu_sizeP,
                    "[MSG] RRC UL Information Transfer \n");
        MSC_LOG_RX_MESSAGE(
          MSC_RRC_ENB,
          MSC_RRC_UE,
          Rx_sdu,
          sdu_sizeP,
          MSC_AS_TIME_FMT" ulInformationTransfer UE %x size %u",
          MSC_AS_TIME_ARGS(ctxt_pP),
          ue_context_p->ue_context.rnti,
          sdu_sizeP);

        if (EPC_MODE_ENABLED == 1) {
          rrc_eNB_send_S1AP_UPLINK_NAS(ctxt_pP,
                                       ue_context_p,
                                       ul_dcch_msg);
        }

        break;

      case LTE_UL_DCCH_MessageType__c1_PR_counterCheckResponse:
        T(T_ENB_RRC_COUNTER_CHECK_RESPONSE, T_INT(ctxt_pP->module_id), T_INT(ctxt_pP->frame),
          T_INT(ctxt_pP->subframe), T_INT(ctxt_pP->rnti));
        break;
#if (LTE_RRC_VERSION >= MAKE_VERSION(9, 0, 0))

      case LTE_UL_DCCH_MessageType__c1_PR_ueInformationResponse_r9:
        T(T_ENB_RRC_UE_INFORMATION_RESPONSE_R9, T_INT(ctxt_pP->module_id), T_INT(ctxt_pP->frame),
          T_INT(ctxt_pP->subframe), T_INT(ctxt_pP->rnti));
        break;

      case LTE_UL_DCCH_MessageType__c1_PR_proximityIndication_r9:
        T(T_ENB_RRC_PROXIMITY_INDICATION_R9, T_INT(ctxt_pP->module_id), T_INT(ctxt_pP->frame),
          T_INT(ctxt_pP->subframe), T_INT(ctxt_pP->rnti));
        break;
#endif
#if (LTE_RRC_VERSION >= MAKE_VERSION(10, 0, 0))

      case LTE_UL_DCCH_MessageType__c1_PR_rnReconfigurationComplete_r10:
        T(T_ENB_RRC_RECONFIGURATION_COMPLETE_R10, T_INT(ctxt_pP->module_id), T_INT(ctxt_pP->frame),
          T_INT(ctxt_pP->subframe), T_INT(ctxt_pP->rnti));
        break;

      case LTE_UL_DCCH_MessageType__c1_PR_mbmsCountingResponse_r10:
        T(T_ENB_RRC_MBMS_COUNTING_RESPONSE_R10, T_INT(ctxt_pP->module_id), T_INT(ctxt_pP->frame),
          T_INT(ctxt_pP->subframe), T_INT(ctxt_pP->rnti));
        break;

      case LTE_UL_DCCH_MessageType__c1_PR_interFreqRSTDMeasurementIndication_r10:
        T(T_ENB_RRC_INTER_FREQ_RSTD_MEASUREMENT_INDICATION, T_INT(ctxt_pP->module_id), T_INT(ctxt_pP->frame),
          T_INT(ctxt_pP->subframe), T_INT(ctxt_pP->rnti));
        break;
#endif

      default:
        T(T_ENB_RRC_UNKNOW_MESSAGE, T_INT(ctxt_pP->module_id), T_INT(ctxt_pP->frame),
          T_INT(ctxt_pP->subframe), T_INT(ctxt_pP->rnti));
        LOG_E(RRC, PROTOCOL_RRC_CTXT_UE_FMT" Unknown message %s:%u\n",
              PROTOCOL_RRC_CTXT_UE_ARGS(ctxt_pP),
              __FILE__, __LINE__);
        return -1;
    }

    return 0;
    //TTN for D2D
  } else if (ul_dcch_msg->message.present == LTE_UL_DCCH_MessageType_PR_messageClassExtension) {
    LOG_I(RRC, "THINH [UL_DCCH_MessageType_PR_messageClassExtension]\n");

    switch (ul_dcch_msg->message.choice.messageClassExtension.present) {
      case LTE_UL_DCCH_MessageType__messageClassExtension_PR_NOTHING: /* No components present */
        break;

      case LTE_UL_DCCH_MessageType__messageClassExtension_PR_c2: //SidelinkUEInformation
        //case UL_DCCH_MessageType__messageClassExtension__c2_PR_sidelinkUEInformation_r12: //SidelinkUEInformation
        LOG_I(RRC,"THINH [UL_DCCH_MessageType__messageClassExtension_PR_c2]\n");
        LOG_DUMPMSG(RRC,DEBUG_RRC,(char *)Rx_sdu,sdu_sizeP,
                    "[MSG] RRC SidelinkUEInformation \n");
        MSC_LOG_RX_MESSAGE(
          MSC_RRC_ENB,
          MSC_RRC_UE,
          Rx_sdu,
          sdu_sizeP,
          MSC_AS_TIME_FMT" SidelinkUEInformation UE %x size %u",
          MSC_AS_TIME_ARGS(ctxt_pP),
          ue_context_p->ue_context.rnti,
          sdu_sizeP);
        LOG_I(RRC,
              PROTOCOL_RRC_CTXT_UE_FMT" RLC RB %02d --- RLC_DATA_IND %d bytes "
              "(SidelinkUEInformation) ---> RRC_eNB\n",
              PROTOCOL_RRC_CTXT_UE_ARGS(ctxt_pP),
              DCCH,
              sdu_sizeP);
        rrc_eNB_process_SidelinkUEInformation(
          ctxt_pP,
          ue_context_p,
          &ul_dcch_msg->message.choice.messageClassExtension.choice.c2.choice.sidelinkUEInformation_r12);
        break;

      default:
        break;
    }

    //end TTN
  } else {
    LOG_E(RRC, PROTOCOL_RRC_CTXT_UE_FMT" Unknown error %s:%u\n",
          PROTOCOL_RRC_CTXT_UE_ARGS(ctxt_pP),
          __FILE__, __LINE__);
    return -1;
  }

  return 0;
}

void rrc_eNB_reconfigure_DRBs (const protocol_ctxt_t *const ctxt_pP,
                               rrc_eNB_ue_context_t  *ue_context_pP) {
  int i;
  int e_rab_done=0;

  for (i = 0;
       i < 3;//NB_RB_MAX - 3;  // S1AP_MAX_E_RAB
       i++) {
    if ( ue_context_pP->ue_context.e_rab[i].status < E_RAB_STATUS_DONE) {
      ue_context_pP->ue_context.e_rab[i].status = E_RAB_STATUS_NEW;
      ue_context_pP->ue_context.e_rab[i].param.e_rab_id = i + 1;
      ue_context_pP->ue_context.e_rab[i].param.qos.qci = i % 9;
      ue_context_pP->ue_context.e_rab[i].param.qos.allocation_retention_priority.priority_level= i % PRIORITY_LEVEL_LOWEST;
      ue_context_pP->ue_context.e_rab[i].param.qos.allocation_retention_priority.pre_emp_capability= PRE_EMPTION_CAPABILITY_DISABLED;
      ue_context_pP->ue_context.e_rab[i].param.qos.allocation_retention_priority.pre_emp_vulnerability= PRE_EMPTION_VULNERABILITY_DISABLED;
      ue_context_pP->ue_context.e_rab[i].param.nas_pdu.buffer = NULL;
      ue_context_pP->ue_context.e_rab[i].param.nas_pdu.length = 0;
      //  memset (ue_context_pP->ue_context.e_rab[i].param.sgw_addr.buffer,0,20);
      ue_context_pP->ue_context.e_rab[i].param.sgw_addr.length = 0;
      ue_context_pP->ue_context.e_rab[i].param.gtp_teid=0;
      ue_context_pP->ue_context.nb_of_e_rabs++;
      e_rab_done++;
      LOG_I(RRC,"setting up the dedicated DRBs %d (index %d) status %d \n",
            ue_context_pP->ue_context.e_rab[i].param.e_rab_id, i, ue_context_pP->ue_context.e_rab[i].status);
    }
  }

  ue_context_pP->ue_context.setup_e_rabs+=e_rab_done;
  rrc_eNB_generate_dedicatedRRCConnectionReconfiguration(ctxt_pP, ue_context_pP, 0);
}

//-----------------------------------------------------------------------------
void rrc_enb_init(void) {
  pthread_mutex_init(&lock_ue_freelist, NULL);
  pthread_mutex_init(&rrc_release_freelist, NULL);
  memset(&rrc_release_info,0,sizeof(RRC_release_list_t));
}

//-----------------------------------------------------------------------------
void *rrc_enb_process_itti_msg(void *notUsed) {
  MessageDef                         *msg_p;
  const char                         *msg_name_p;
  instance_t                          instance;
  int                                 result;
  SRB_INFO                           *srb_info_p;
  int                                 CC_id;
  protocol_ctxt_t                     ctxt;
  // Wait for a message
  itti_receive_msg(TASK_RRC_ENB, &msg_p);
  msg_name_p = ITTI_MSG_NAME(msg_p);
  instance = ITTI_MSG_INSTANCE(msg_p);
  LOG_I(RRC,"Received message %s\n",msg_name_p);

  switch (ITTI_MSG_ID(msg_p)) {
    case TERMINATE_MESSAGE:
      LOG_W(RRC, " *** Exiting RRC thread\n");
      itti_exit_task();
      break;

    case MESSAGE_TEST:
      LOG_I(RRC, "[eNB %d] Received %s\n", instance, msg_name_p);
      break;

    /* Messages from MAC */
    case RRC_MAC_CCCH_DATA_IND:
      PROTOCOL_CTXT_SET_BY_INSTANCE(&ctxt,
                                    instance,
                                    ENB_FLAG_YES,
                                    RRC_MAC_CCCH_DATA_IND(msg_p).rnti,
                                    msg_p->ittiMsgHeader.lte_time.frame,
                                    msg_p->ittiMsgHeader.lte_time.slot);
      LOG_I(RRC, PROTOCOL_RRC_CTXT_UE_FMT" Received %s\n",
            PROTOCOL_RRC_CTXT_UE_ARGS(&ctxt),
            msg_name_p);
      CC_id = RRC_MAC_CCCH_DATA_IND(msg_p).CC_id;
      srb_info_p = &RC.rrc[instance]->carrier[CC_id].Srb0;
      LOG_I(RRC,"Decoding CCCH : inst %d, CC_id %d, ctxt %p, sib_info_p->Rx_buffer.payload_size %d\n",
            instance,CC_id,&ctxt, RRC_MAC_CCCH_DATA_IND(msg_p).sdu_size);

      if (RRC_MAC_CCCH_DATA_IND(msg_p).sdu_size >= RRC_BUFFER_SIZE_MAX) {
        LOG_I(RRC, "CCCH message has size %d > %d\n",RRC_MAC_CCCH_DATA_IND(msg_p).sdu_size,RRC_BUFFER_SIZE_MAX);
        break;
      }

      memcpy(srb_info_p->Rx_buffer.Payload,
             RRC_MAC_CCCH_DATA_IND(msg_p).sdu,
             RRC_MAC_CCCH_DATA_IND(msg_p).sdu_size);
      srb_info_p->Rx_buffer.payload_size = RRC_MAC_CCCH_DATA_IND(msg_p).sdu_size;
      rrc_eNB_decode_ccch(&ctxt, srb_info_p, CC_id);
      break;

    /* Messages from PDCP */
    case RRC_DCCH_DATA_IND:
      PROTOCOL_CTXT_SET_BY_INSTANCE(&ctxt,
                                    instance,
                                    ENB_FLAG_YES,
                                    RRC_DCCH_DATA_IND(msg_p).rnti,
                                    msg_p->ittiMsgHeader.lte_time.frame,
                                    msg_p->ittiMsgHeader.lte_time.slot);
      LOG_D(RRC, PROTOCOL_RRC_CTXT_UE_FMT" Received on DCCH %d %s\n",
            PROTOCOL_RRC_CTXT_UE_ARGS(&ctxt),
            RRC_DCCH_DATA_IND(msg_p).dcch_index,
            msg_name_p);
      rrc_eNB_decode_dcch(&ctxt,
                          RRC_DCCH_DATA_IND(msg_p).dcch_index,
                          RRC_DCCH_DATA_IND(msg_p).sdu_p,
                          RRC_DCCH_DATA_IND(msg_p).sdu_size);
      // Message buffer has been processed, free it now.
      result = itti_free(ITTI_MSG_ORIGIN_ID(msg_p), RRC_DCCH_DATA_IND(msg_p).sdu_p);

      if (result != EXIT_SUCCESS) {
        LOG_I(RRC, "Failed to free memory (%d)!\n",result);
        break;
      }

      break;

    /* Messages from S1AP */
    case S1AP_DOWNLINK_NAS:
      rrc_eNB_process_S1AP_DOWNLINK_NAS(msg_p, msg_name_p, instance, &rrc_eNB_mui);
      break;

    case S1AP_INITIAL_CONTEXT_SETUP_REQ:
      rrc_eNB_process_S1AP_INITIAL_CONTEXT_SETUP_REQ(msg_p, msg_name_p, instance);
      break;

    case S1AP_UE_CTXT_MODIFICATION_REQ:
      rrc_eNB_process_S1AP_UE_CTXT_MODIFICATION_REQ(msg_p, msg_name_p, instance);
      break;

    case S1AP_PAGING_IND:
      LOG_D(RRC, "[eNB %d] Received Paging message from S1AP: %s\n", instance, msg_name_p);
      rrc_eNB_process_PAGING_IND(msg_p, msg_name_p, instance);
      break;

    case S1AP_E_RAB_SETUP_REQ:
      rrc_eNB_process_S1AP_E_RAB_SETUP_REQ(msg_p, msg_name_p, instance);
      LOG_D(RRC, "[eNB %d] Received the message %s\n", instance, msg_name_p);
      break;

    case S1AP_E_RAB_MODIFY_REQ:
      rrc_eNB_process_S1AP_E_RAB_MODIFY_REQ(msg_p, msg_name_p, instance);
      break;

    case S1AP_E_RAB_RELEASE_COMMAND:
      rrc_eNB_process_S1AP_E_RAB_RELEASE_COMMAND(msg_p, msg_name_p, instance);
      break;

    case S1AP_UE_CONTEXT_RELEASE_REQ:
      rrc_eNB_process_S1AP_UE_CONTEXT_RELEASE_REQ(msg_p, msg_name_p, instance);
      break;

    case S1AP_UE_CONTEXT_RELEASE_COMMAND:
      rrc_eNB_process_S1AP_UE_CONTEXT_RELEASE_COMMAND(msg_p, msg_name_p, instance);
      break;

    case GTPV1U_ENB_DELETE_TUNNEL_RESP:

      /* Nothing to do. Apparently everything is done in S1AP processing */
      //LOG_I(RRC, "[eNB %d] Received message %s, not processed because procedure not synched\n",
      //instance, msg_name_p);
      if (rrc_eNB_get_ue_context(RC.rrc[instance], GTPV1U_ENB_DELETE_TUNNEL_RESP(msg_p).rnti)
          && rrc_eNB_get_ue_context(RC.rrc[instance], GTPV1U_ENB_DELETE_TUNNEL_RESP(msg_p).rnti)->ue_context.ue_release_timer_rrc > 0) {
        rrc_eNB_get_ue_context(RC.rrc[instance], GTPV1U_ENB_DELETE_TUNNEL_RESP(msg_p).rnti)->ue_context.ue_release_timer_rrc =
          rrc_eNB_get_ue_context(RC.rrc[instance], GTPV1U_ENB_DELETE_TUNNEL_RESP(msg_p).rnti)->ue_context.ue_release_timer_thres_rrc;
      }

      break;

    case S1AP_PATH_SWITCH_REQ_ACK:
      LOG_I(RRC, "[eNB %d] received path switch ack %s\n", instance, msg_name_p);
      rrc_eNB_process_S1AP_PATH_SWITCH_REQ_ACK(msg_p, msg_name_p, instance);
      break;

    case X2AP_HANDOVER_REQ:
      LOG_I(RRC, "[eNB %d] target eNB Receives X2 HO Req %s at frame %d subframe %d\n", instance, msg_name_p,
            ctxt.frame, ctxt.subframe);
      rrc_eNB_process_handoverPreparationInformation(instance, &X2AP_HANDOVER_REQ(msg_p));
      break;

    case X2AP_HANDOVER_REQ_ACK: {
      struct rrc_eNB_ue_context_s        *ue_context_p = NULL;
      ue_context_p = rrc_eNB_get_ue_context(RC.rrc[instance], ctxt.rnti);
      LOG_I(RRC, "[eNB %d] source eNB receives the X2 HO ACK %s at frame %d subframe %d \n", instance, msg_name_p,
            ctxt.frame,ctxt.subframe);
      DevAssert(ue_context_p != NULL);

      if (ue_context_p->ue_context.handover_info->state != HO_REQUEST) abort();

      rrc_eNB_process_handoverCommand(instance, ue_context_p, &X2AP_HANDOVER_REQ_ACK(msg_p));
      ue_context_p->ue_context.handover_info->state = HO_PREPARE;
      break;
    }

    /* Messages from eNB app */
    case RRC_CONFIGURATION_REQ:
      LOG_I(RRC, "[eNB %d] Received %s : %p\n", instance, msg_name_p,&RRC_CONFIGURATION_REQ(msg_p));
      openair_rrc_eNB_configuration(ENB_INSTANCE_TO_MODULE_ID(instance), &RRC_CONFIGURATION_REQ(msg_p));
      break;

    default:
      LOG_E(RRC, "[eNB %d] Received unexpected message %s\n", instance, msg_name_p);
      break;
  }

  result = itti_free(ITTI_MSG_ORIGIN_ID(msg_p), msg_p);

  if (result != EXIT_SUCCESS) {
    LOG_I(RRC, "Failed to free memory (%d)!\n",result);
  }

  msg_p = NULL;
  return NULL;
}

//-----------------------------------------------------------------------------
void *
rrc_enb_task(
  void *args_p
)
//-----------------------------------------------------------------------------
{
  rrc_enb_init();
  itti_mark_task_ready(TASK_RRC_ENB);
  LOG_I(RRC,"Entering main loop of RRC message task\n");

  while (1) {
    (void) rrc_enb_process_itti_msg(NULL);
  }
}

/*------------------------------------------------------------------------------*/
void
openair_rrc_top_init_eNB(int eMBMS_active,uint8_t HO_active)
//-----------------------------------------------------------------------------
{
  module_id_t         module_id;
  int                 CC_id;
  /* for no gcc warnings */
  (void)CC_id;
  LOG_D(RRC, "[OPENAIR][INIT] Init function start: NB_eNB_INST=%d\n", RC.nb_inst);

  if (RC.nb_inst > 0) {
    LOG_I(RRC,"[eNB] handover active state is %d \n", HO_active);

    for (module_id=0; module_id<NB_eNB_INST; module_id++) {
      RC.rrc[module_id]->HO_flag   = (uint8_t)HO_active;
    }

#if (LTE_RRC_VERSION >= MAKE_VERSION(10, 0, 0))
    LOG_I(RRC,"[eNB] eMBMS active state is %d \n", eMBMS_active);

    for (module_id=0; module_id<NB_eNB_INST; module_id++) {
      for (CC_id = 0; CC_id < MAX_NUM_CCs; CC_id++) {
        RC.rrc[module_id]->carrier[CC_id].MBMS_flag = (uint8_t)eMBMS_active;
      }
    }

#endif
#ifdef CBA

    for (module_id=0; module_id<RC.nb_inst; module_id++) {
      for (CC_id = 0; CC_id < MAX_NUM_CCs; CC_id++) {
        RC.rrc[module_id]->carrier[CC_id].num_active_cba_groups = cba_group_active;
      }
    }

#endif
  }
}

//-----------------------------------------------------------------------------
void
rrc_top_cleanup_eNB(
  void
)
//-----------------------------------------------------------------------------
{
  for (int i=0; i<RC.nb_inst; i++) free (RC.rrc[i]);

  free(RC.rrc);
}


//-----------------------------------------------------------------------------
//TTN - for D2D
uint8_t
rrc_eNB_process_SidelinkUEInformation(
  const protocol_ctxt_t *const ctxt_pP,
  rrc_eNB_ue_context_t         *ue_context_pP,
  LTE_SidelinkUEInformation_r12_t *sidelinkUEInformation
)
//-----------------------------------------------------------------------------
{
  LTE_SL_DestinationInfoList_r12_t  *destinationInfoList;
  int n_destinations = 0;
  int n_discoveryMessages = 0;
  LOG_I(RRC,
        PROTOCOL_RRC_CTXT_UE_FMT" [RAPROC] Logical Channel UL-DCCH, " "processing SidelinkUEInformation from UE (SRB1 Active)\n",
        PROTOCOL_RRC_CTXT_UE_ARGS(ctxt_pP));

  //For SL Communication
  if (sidelinkUEInformation->criticalExtensions.present == LTE_SidelinkUEInformation_r12__criticalExtensions_PR_c1) {
    if (sidelinkUEInformation->criticalExtensions.choice.c1.present == LTE_SidelinkUEInformation_r12__criticalExtensions__c1_PR_sidelinkUEInformation_r12) {
      // express its interest to receive SL communication
      if (sidelinkUEInformation->criticalExtensions.choice.c1.choice.sidelinkUEInformation_r12.commRxInterestedFreq_r12 !=  NULL) {
      }

      // express its interest to transmit  non-relay one-to-many SL communication
      if ((sidelinkUEInformation->criticalExtensions.choice.c1.choice.sidelinkUEInformation_r12.commTxResourceReq_r12 != NULL) &&
          (sidelinkUEInformation->criticalExtensions.choice.c1.choice.sidelinkUEInformation_r12.commTxResourceReq_r12->carrierFreq_r12 != NULL)) {
        n_destinations = sidelinkUEInformation->criticalExtensions.choice.c1.choice.sidelinkUEInformation_r12.commTxResourceReq_r12->destinationInfoList_r12.list.count;
        destinationInfoList = CALLOC(1, sizeof(LTE_SL_DestinationInfoList_r12_t));

        for (int i=0; i< n_destinations; i++ ) {
          //sl_DestinationIdentityList[i] = *(sidelinkUEInformation->criticalExtensions.choice.c1.choice.sidelinkUEInformation_r12.commTxResourceReq_r12->destinationInfoList_r12.list.array[i]);
          ASN_SEQUENCE_ADD(&destinationInfoList->list, sidelinkUEInformation->criticalExtensions.choice.c1.choice.sidelinkUEInformation_r12.commTxResourceReq_r12->destinationInfoList_r12.list.array[i]);
        }

        //generate RRC Reconfiguration
        rrc_eNB_generate_RRCConnectionReconfiguration_Sidelink(ctxt_pP, ue_context_pP, destinationInfoList, 0);
        return 0;
      }

      // express its interest to transmit  non-relay one-to-one SL communication
      if ((sidelinkUEInformation->criticalExtensions.choice.c1.choice.sidelinkUEInformation_r12.nonCriticalExtension != NULL) &&
          (sidelinkUEInformation->criticalExtensions.choice.c1.choice.sidelinkUEInformation_r12.nonCriticalExtension->commTxResourceReqUC_r13 != NULL)) {
        if (sidelinkUEInformation->criticalExtensions.choice.c1.choice.sidelinkUEInformation_r12.nonCriticalExtension->commTxResourceReqUC_r13->carrierFreq_r12 != NULL) {
          n_destinations = sidelinkUEInformation->criticalExtensions.choice.c1.choice.sidelinkUEInformation_r12.nonCriticalExtension->commTxResourceReqUC_r13->destinationInfoList_r12.list.count;
          destinationInfoList = CALLOC(1, sizeof(LTE_SL_DestinationInfoList_r12_t));

          for (int i=0; i< n_destinations; i++ ) {
            //sl_DestinationIdentityList[i] = *(sidelinkUEInformation->criticalExtensions.choice.c1.choice.sidelinkUEInformation_r12.nonCriticalExtension->commTxResourceReqUC_r13->destinationInfoList_r12.list.array[i]);
            ASN_SEQUENCE_ADD(&destinationInfoList->list,
                             sidelinkUEInformation->criticalExtensions.choice.c1.choice.sidelinkUEInformation_r12.nonCriticalExtension->commTxResourceReqUC_r13->destinationInfoList_r12.list.array[i]);
          }

          //generate RRC Reconfiguration
          rrc_eNB_generate_RRCConnectionReconfiguration_Sidelink(ctxt_pP, ue_context_pP, destinationInfoList, 0);
          return 0;
        }
      }

      // express its interest to transmit relay related one-to-one SL communication
      if ((sidelinkUEInformation->criticalExtensions.choice.c1.choice.sidelinkUEInformation_r12.nonCriticalExtension != NULL) &&
          (sidelinkUEInformation->criticalExtensions.choice.c1.choice.sidelinkUEInformation_r12.nonCriticalExtension->commTxResourceInfoReqRelay_r13->commTxResourceReqRelayUC_r13 != NULL)) {
        if (sidelinkUEInformation->criticalExtensions.choice.c1.choice.sidelinkUEInformation_r12.nonCriticalExtension->commTxResourceInfoReqRelay_r13->commTxResourceReqRelayUC_r13->destinationInfoList_r12.list.count
            > 0) {
          n_destinations =
            sidelinkUEInformation->criticalExtensions.choice.c1.choice.sidelinkUEInformation_r12.nonCriticalExtension->commTxResourceInfoReqRelay_r13->commTxResourceReqRelayUC_r13->destinationInfoList_r12.list.count;
          destinationInfoList = CALLOC(1, sizeof(LTE_SL_DestinationInfoList_r12_t));

          for (int i=0; i< n_destinations; i++ ) {
            //sl_DestinationIdentityList[i] = *(sidelinkUEInformation->criticalExtensions.choice.c1.choice.sidelinkUEInformation_r12.nonCriticalExtension->commTxResourceInfoReqRelay_r13->commTxResourceReqRelayUC_r13->destinationInfoList_r12.list.array[i]);
            ASN_SEQUENCE_ADD(&destinationInfoList->list,
                             sidelinkUEInformation->criticalExtensions.choice.c1.choice.sidelinkUEInformation_r12.nonCriticalExtension->commTxResourceInfoReqRelay_r13->commTxResourceReqRelayUC_r13->destinationInfoList_r12.list.array[i]);
          }

          //generate RRC Reconfiguration
          rrc_eNB_generate_RRCConnectionReconfiguration_Sidelink(ctxt_pP, ue_context_pP, destinationInfoList, 0);
          return 0;
        }
      }

      //express its interest to transmit relay related one-to-many SL communication
      if ((sidelinkUEInformation->criticalExtensions.choice.c1.choice.sidelinkUEInformation_r12.nonCriticalExtension != NULL) &&
          (sidelinkUEInformation->criticalExtensions.choice.c1.choice.sidelinkUEInformation_r12.nonCriticalExtension->commTxResourceInfoReqRelay_r13 != NULL)) {
        if (sidelinkUEInformation->criticalExtensions.choice.c1.choice.sidelinkUEInformation_r12.nonCriticalExtension->commTxResourceInfoReqRelay_r13->commTxResourceReqRelay_r13->destinationInfoList_r12.list.count
            > 0) {
          n_destinations =
            sidelinkUEInformation->criticalExtensions.choice.c1.choice.sidelinkUEInformation_r12.nonCriticalExtension->commTxResourceInfoReqRelay_r13->commTxResourceReqRelay_r13->destinationInfoList_r12.list.count;
          destinationInfoList = CALLOC(1, sizeof(LTE_SL_DestinationInfoList_r12_t));

          for (int i=0; i< n_destinations; i++ ) {
            //sl_DestinationIdentityList[i] = *(sidelinkUEInformation->criticalExtensions.choice.c1.choice.sidelinkUEInformation_r12.nonCriticalExtension->commTxResourceInfoReqRelay_r13->commTxResourceReqRelay_r13->destinationInfoList_r12.list.array[i]);
            ASN_SEQUENCE_ADD(&destinationInfoList->list,
                             sidelinkUEInformation->criticalExtensions.choice.c1.choice.sidelinkUEInformation_r12.nonCriticalExtension->commTxResourceInfoReqRelay_r13->commTxResourceReqRelay_r13->destinationInfoList_r12.list.array[i]);
          }

          //generate RRC Reconfiguration
          rrc_eNB_generate_RRCConnectionReconfiguration_Sidelink(ctxt_pP, ue_context_pP, destinationInfoList, 0);
          return 0;
        }
      }

      //For SL Discovery
      //express its interest to receive SL discovery announcements
      //express its interest to transmit non-PS related discovery announcements
      if (sidelinkUEInformation->criticalExtensions.choice.c1.choice.sidelinkUEInformation_r12.discTxResourceReq_r12 != NULL) {
        n_discoveryMessages = *(sidelinkUEInformation->criticalExtensions.choice.c1.choice.sidelinkUEInformation_r12.discTxResourceReq_r12);
        //generate RRC Reconfiguration
        rrc_eNB_generate_RRCConnectionReconfiguration_Sidelink(ctxt_pP, ue_context_pP, NULL, n_discoveryMessages);
        return 0;
      }

      //express its interest to transmit PS related discovery announcements
      if ((sidelinkUEInformation->criticalExtensions.choice.c1.choice.sidelinkUEInformation_r12.nonCriticalExtension != NULL) &&
          (sidelinkUEInformation->criticalExtensions.choice.c1.choice.sidelinkUEInformation_r12.nonCriticalExtension->discTxResourceReqPS_r13 !=NULL)) {
        if (sidelinkUEInformation->criticalExtensions.choice.c1.choice.sidelinkUEInformation_r12.nonCriticalExtension->discTxResourceReqPS_r13->discTxResourceReq_r13 > 0) {
          n_discoveryMessages = sidelinkUEInformation->criticalExtensions.choice.c1.choice.sidelinkUEInformation_r12.nonCriticalExtension->discTxResourceReqPS_r13->discTxResourceReq_r13;
          //generate RRC Reconfiguration
          rrc_eNB_generate_RRCConnectionReconfiguration_Sidelink(ctxt_pP, ue_context_pP, NULL, n_discoveryMessages);
          return 0;
        }
      }
    }
  }

  return 0;
}

//-----------------------------------------------------------------------------
int
rrc_eNB_generate_RRCConnectionReconfiguration_Sidelink(
  const protocol_ctxt_t *const ctxt_pP,
  rrc_eNB_ue_context_t *const ue_context_pP,
  LTE_SL_DestinationInfoList_r12_t  *destinationInfoList,
  int n_discoveryMessages
)
//-----------------------------------------------------------------------------
{
  uint8_t                             buffer[RRC_BUF_SIZE];
  uint16_t                            size = -1;
  memset(buffer, 0, RRC_BUF_SIZE);

  // allocate dedicated pools for UE -sl-CommConfig/sl-DiscConfig (sl-V2X-ConfigDedicated)
  //populate dedicated resources for SL communication (sl-CommConfig)
  if ((destinationInfoList != NULL) && (destinationInfoList->list.count > 0)) {
    LOG_I(RRC,"[eNB %d] Frame %d, Generate LTE_RRCConnectionReconfiguration_Sidelink (bytes %d, UE id %x), number of destinations %d\n",
          ctxt_pP->module_id,ctxt_pP->frame, size, ue_context_pP->ue_context.rnti,destinationInfoList->list.count );
    //get dedicated resources from available pool and assign to the UE
    LTE_SL_CommConfig_r12_t  sl_CommConfig[destinationInfoList->list.count];
    //get a RP from the available RPs
    sl_CommConfig[0] = rrc_eNB_get_sidelink_commTXPool(ctxt_pP, ue_context_pP, destinationInfoList);
    size = do_RRCConnectionReconfiguration(ctxt_pP,
                                           buffer,
                                           rrc_eNB_get_next_transaction_identifier(ctxt_pP->module_id),   //Transaction_id
                                           (LTE_SRB_ToAddModList_t *)NULL,
                                           (LTE_DRB_ToAddModList_t *)NULL,
                                           (LTE_DRB_ToReleaseList_t *)NULL, // DRB2_list,
                                           (struct LTE_SPS_Config *)NULL,   // *sps_Config,
                                           NULL, NULL, NULL, NULL,NULL,
                                           NULL, NULL,  NULL, NULL, NULL, NULL, NULL,
                                           (struct LTE_RRCConnectionReconfiguration_r8_IEs__dedicatedInfoNASList *)NULL,
                                           (LTE_SL_CommConfig_r12_t *)&sl_CommConfig,
                                           (LTE_SL_DiscConfig_r12_t *)NULL
#if (LTE_RRC_VERSION >= MAKE_VERSION(10, 0, 0))
                                           , (LTE_SCellToAddMod_r10_t *)NULL
#endif
                                          );
    //
  }

  //populate dedicated resources for SL discovery (sl-DiscConfig)
  if (n_discoveryMessages > 0) {
    LTE_SL_DiscConfig_r12_t sl_DiscConfig[n_discoveryMessages];
    //get a RP from the available RPs
    sl_DiscConfig[0] = rrc_eNB_get_sidelink_discTXPool(ctxt_pP, ue_context_pP, n_discoveryMessages );
    size = do_RRCConnectionReconfiguration(ctxt_pP,
                                           buffer,
                                           rrc_eNB_get_next_transaction_identifier(ctxt_pP->module_id),   //Transaction_id
                                           (LTE_SRB_ToAddModList_t *)NULL,
                                           (LTE_DRB_ToAddModList_t *)NULL,
                                           (LTE_DRB_ToReleaseList_t *)NULL, // DRB2_list,
                                           (struct LTE_SPS_Config *)NULL,   // *sps_Config,
                                           NULL, NULL, NULL, NULL,NULL,
                                           NULL, NULL,  NULL, NULL, NULL, NULL, NULL,
                                           (struct LTE_RRCConnectionReconfiguration_r8_IEs__dedicatedInfoNASList *)NULL,
                                           (LTE_SL_CommConfig_r12_t *)NULL,
                                           (LTE_SL_DiscConfig_r12_t *)&sl_DiscConfig
#if (LTE_RRC_VERSION >= MAKE_VERSION(10, 0, 0))
                                           , (LTE_SCellToAddMod_r10_t *)NULL
#endif
                                          );
  }

  LOG_I(RRC,"[eNB %d] Frame %d, Logical Channel DL-DCCH, Generate LTE_RRCConnectionReconfiguration_Sidelink (bytes %d, UE id %x)\n",
        ctxt_pP->module_id,ctxt_pP->frame, size, ue_context_pP->ue_context.rnti);
  rrc_data_req(
    ctxt_pP,
    DCCH,
    rrc_eNB_mui++,
    SDU_CONFIRM_NO,
    size,
    buffer,
    PDCP_TRANSMISSION_MODE_CONTROL);
  // rrc_data_req();
  return size;
}

LTE_SL_CommConfig_r12_t rrc_eNB_get_sidelink_commTXPool( const protocol_ctxt_t *const ctxt_pP, rrc_eNB_ue_context_t *const ue_context_pP, LTE_SL_DestinationInfoList_r12_t  *destinationInfoList ) {
  // for the moment, use scheduled resource allocation
  LTE_SL_CommConfig_r12_t  *sl_CommConfig;
  LTE_SL_CommResourcePool_r12_t    *sc_CommTxConfig;
  sl_CommConfig = CALLOC(1, sizeof(struct LTE_SL_CommConfig_r12));
  sl_CommConfig->commTxResources_r12 = CALLOC(1, sizeof(*sl_CommConfig->commTxResources_r12));
  sl_CommConfig->commTxResources_r12->present = LTE_SL_CommConfig_r12__commTxResources_r12_PR_setup;
  sl_CommConfig->commTxResources_r12->choice.setup.present = LTE_SL_CommConfig_r12__commTxResources_r12__setup_PR_scheduled_r12;
  sl_CommConfig->commTxResources_r12->choice.setup.choice.scheduled_r12.sl_RNTI_r12.size = 2;
  sl_CommConfig->commTxResources_r12->choice.setup.choice.scheduled_r12.sl_RNTI_r12.buf = CALLOC(1,2);
  sl_CommConfig->commTxResources_r12->choice.setup.choice.scheduled_r12.sl_RNTI_r12.buf[0] = 0x00;
  sl_CommConfig->commTxResources_r12->choice.setup.choice.scheduled_r12.sl_RNTI_r12.buf[1] = 0x01;//ctxt_pP->rnti;//rnti
  sl_CommConfig->commTxResources_r12->choice.setup.choice.scheduled_r12.sl_RNTI_r12.bits_unused = 0;
  sl_CommConfig->commTxResources_r12->choice.setup.choice.scheduled_r12.mcs_r12 = CALLOC(1,sizeof(*sl_CommConfig->commTxResources_r12->choice.setup.choice.scheduled_r12.mcs_r12));
  //*sl_CommConfig_test->commTxResources_r12->choice.setup.choice.scheduled_r12.mcs_r12 = 12; //Msc
  sl_CommConfig->commTxResources_r12->choice.setup.choice.scheduled_r12.mac_MainConfig_r12.retx_BSR_TimerSL = LTE_RetxBSR_Timer_r12_sf320; //MacConfig, for testing only
  //sl_CommConfig_test->commTxResources_r12->choice.setup.choice.scheduled_r12.sc_CommTxConfig_r12;
  sc_CommTxConfig = & sl_CommConfig->commTxResources_r12->choice.setup.choice.scheduled_r12.sc_CommTxConfig_r12;
  sc_CommTxConfig->sc_CP_Len_r12 = LTE_SL_CP_Len_r12_normal;
  sc_CommTxConfig->sc_Period_r12 = LTE_SL_PeriodComm_r12_sf40;
  sc_CommTxConfig->data_CP_Len_r12 = LTE_SL_CP_Len_r12_normal;
  //sc_TF_ResourceConfig_r12
  sc_CommTxConfig->sc_TF_ResourceConfig_r12.prb_Num_r12 = 20;
  sc_CommTxConfig->sc_TF_ResourceConfig_r12.prb_Start_r12 = 5;
  sc_CommTxConfig->sc_TF_ResourceConfig_r12.prb_End_r12 = 44;
  sc_CommTxConfig->sc_TF_ResourceConfig_r12.offsetIndicator_r12.present = LTE_SL_OffsetIndicator_r12_PR_small_r12;
  sc_CommTxConfig->sc_TF_ResourceConfig_r12.offsetIndicator_r12.choice.small_r12 = 0;
  sc_CommTxConfig->sc_TF_ResourceConfig_r12.subframeBitmap_r12.present = LTE_SubframeBitmapSL_r12_PR_bs40_r12;
  sc_CommTxConfig->sc_TF_ResourceConfig_r12.subframeBitmap_r12.choice.bs40_r12.size = 5;
  sc_CommTxConfig->sc_TF_ResourceConfig_r12.subframeBitmap_r12.choice.bs40_r12.buf  = CALLOC(1,5);
  sc_CommTxConfig->sc_TF_ResourceConfig_r12.subframeBitmap_r12.choice.bs40_r12.bits_unused = 0;
  //dataHoppingConfig_r12
  sc_CommTxConfig->dataHoppingConfig_r12.hoppingParameter_r12 = 0;
  sc_CommTxConfig->dataHoppingConfig_r12.numSubbands_r12  = LTE_SL_HoppingConfigComm_r12__numSubbands_r12_ns1;
  sc_CommTxConfig->dataHoppingConfig_r12.rb_Offset_r12 = 0;
  //ue_SelectedResourceConfig_r12
  sc_CommTxConfig->ue_SelectedResourceConfig_r12 = CALLOC (1, sizeof (*sc_CommTxConfig->ue_SelectedResourceConfig_r12));
  sc_CommTxConfig->ue_SelectedResourceConfig_r12->data_TF_ResourceConfig_r12.prb_Num_r12 = 20;
  sc_CommTxConfig->ue_SelectedResourceConfig_r12->data_TF_ResourceConfig_r12.prb_Start_r12 = 5;
  sc_CommTxConfig->ue_SelectedResourceConfig_r12->data_TF_ResourceConfig_r12.prb_End_r12 = 44;
  sc_CommTxConfig->ue_SelectedResourceConfig_r12->data_TF_ResourceConfig_r12.offsetIndicator_r12.present = LTE_SL_OffsetIndicator_r12_PR_small_r12;
  sc_CommTxConfig->ue_SelectedResourceConfig_r12->data_TF_ResourceConfig_r12.offsetIndicator_r12.choice.small_r12 = 0 ;
  sc_CommTxConfig->ue_SelectedResourceConfig_r12->data_TF_ResourceConfig_r12.subframeBitmap_r12.present = LTE_SubframeBitmapSL_r12_PR_bs40_r12;
  sc_CommTxConfig->ue_SelectedResourceConfig_r12->data_TF_ResourceConfig_r12.subframeBitmap_r12.choice.bs4_r12.size = 5;
  sc_CommTxConfig->ue_SelectedResourceConfig_r12->data_TF_ResourceConfig_r12.subframeBitmap_r12.choice.bs4_r12.buf  = CALLOC(1,5);
  sc_CommTxConfig->ue_SelectedResourceConfig_r12->data_TF_ResourceConfig_r12.subframeBitmap_r12.choice.bs4_r12.bits_unused = 0;
  sc_CommTxConfig->ue_SelectedResourceConfig_r12->data_TF_ResourceConfig_r12.subframeBitmap_r12.choice.bs4_r12.buf[0] = 0xF0;
  sc_CommTxConfig->ue_SelectedResourceConfig_r12->data_TF_ResourceConfig_r12.subframeBitmap_r12.choice.bs4_r12.buf[1] = 0xFF;
  sc_CommTxConfig->ue_SelectedResourceConfig_r12->data_TF_ResourceConfig_r12.subframeBitmap_r12.choice.bs4_r12.buf[2] = 0xFF;
  sc_CommTxConfig->ue_SelectedResourceConfig_r12->data_TF_ResourceConfig_r12.subframeBitmap_r12.choice.bs4_r12.buf[3] = 0xFF;
  sc_CommTxConfig->ue_SelectedResourceConfig_r12->data_TF_ResourceConfig_r12.subframeBitmap_r12.choice.bs4_r12.buf[4] = 0xFF;
  //rxParametersNCell_r12
  sc_CommTxConfig->rxParametersNCell_r12 = CALLOC (1, sizeof (*sc_CommTxConfig->rxParametersNCell_r12));
  sc_CommTxConfig->rxParametersNCell_r12->tdd_Config_r12 = CALLOC (1, sizeof (*sc_CommTxConfig->rxParametersNCell_r12->tdd_Config_r12 ));
  sc_CommTxConfig->rxParametersNCell_r12->tdd_Config_r12->subframeAssignment = 0 ;
  sc_CommTxConfig->rxParametersNCell_r12->tdd_Config_r12->specialSubframePatterns = 0;
  sc_CommTxConfig->rxParametersNCell_r12->syncConfigIndex_r12 = 0;
  //txParameters_r12
  sc_CommTxConfig->txParameters_r12 = CALLOC (1, sizeof (*sc_CommTxConfig->txParameters_r12));
  sc_CommTxConfig->txParameters_r12->sc_TxParameters_r12.alpha_r12 = LTE_Alpha_r12_al0;
  sc_CommTxConfig->txParameters_r12->sc_TxParameters_r12.p0_r12 = 0;
  sc_CommTxConfig->ext1 = NULL ;
  return *sl_CommConfig;
}


LTE_SL_DiscConfig_r12_t rrc_eNB_get_sidelink_discTXPool( const protocol_ctxt_t *const ctxt_pP, rrc_eNB_ue_context_t *const ue_context_pP,  int n_discoveryMessages ) {
  //TODO
  LTE_SL_DiscConfig_r12_t  sl_DiscConfig;
  sl_DiscConfig.discTxResources_r12 = CALLOC(1,sizeof(*sl_DiscConfig.discTxResources_r12));
  sl_DiscConfig.discTxResources_r12->present = LTE_SL_DiscConfig_r12__discTxResources_r12_PR_setup;
  sl_DiscConfig.discTxResources_r12->choice.setup.present = LTE_SL_DiscConfig_r12__discTxResources_r12__setup_PR_scheduled_r12;
  //sl_DiscConfig.discTxResources_r12->choice.setup.choice.scheduled_r12.discHoppingConfig_r12;
  //sl_DiscConfig.discTxResources_r12->choice.setup.choice.scheduled_r12.discTF_IndexList_r12;
  //sl_DiscConfig.discTxResources_r12->choice.setup.choice.scheduled_r12.discTxConfig_r12;
  return sl_DiscConfig;
}

RRC_status_t
rrc_rx_tx(
  protocol_ctxt_t *const ctxt_pP,
  const int        CC_id
)
//-----------------------------------------------------------------------------
{
  int32_t current_timestamp_ms = 0;
  int32_t ref_timestamp_ms = 0;
  struct timeval ts;
  struct rrc_eNB_ue_context_s *ue_context_p = NULL;
  struct rrc_eNB_ue_context_s *ue_to_be_removed = NULL;
#ifdef LOCALIZATION
  double estimated_distance = 0;
  protocol_ctxt_t ctxt;
#endif
  VCD_SIGNAL_DUMPER_DUMP_FUNCTION_BY_NAME(VCD_SIGNAL_DUMPER_FUNCTIONS_RRC_RX_TX, VCD_FUNCTION_IN);
  check_handovers(ctxt_pP); // counter, get the value and aggregate
  // check for UL failure or for UE to be released
  RB_FOREACH(ue_context_p, rrc_ue_tree_s, &(RC.rrc[ctxt_pP->module_id]->rrc_ue_head)) {
    ctxt_pP->rnti = ue_context_p->ue_id_rnti;

    if ((ctxt_pP->frame == 0) && (ctxt_pP->subframe == 0)) {
      if (ue_context_p->ue_context.Initialue_identity_s_TMSI.presence == TRUE) {
        LOG_I(RRC, "UE rnti %x: S-TMSI %x failure timer %d/8\n",
              ue_context_p->ue_context.rnti,
              ue_context_p->ue_context.Initialue_identity_s_TMSI.m_tmsi,
              ue_context_p->ue_context.ul_failure_timer);
      } else {
        LOG_I(RRC, "UE rnti %x failure timer %d/8\n",
              ue_context_p->ue_context.rnti,
              ue_context_p->ue_context.ul_failure_timer);
      }
    }

    if (ue_context_p->ue_context.ul_failure_timer > 0) {
      ue_context_p->ue_context.ul_failure_timer++;

      if (ue_context_p->ue_context.ul_failure_timer >= 20000) {
        // remove UE after 20 seconds after MAC (or else) has indicated UL failure
        LOG_I(RRC, "Removing UE %x instance, because of uplink failure timer timeout\n",
              ue_context_p->ue_context.rnti);
        ue_to_be_removed = ue_context_p;
        break; // break RB_FOREACH
      }
    }

    if (ue_context_p->ue_context.ue_release_timer_s1 > 0) {
      ue_context_p->ue_context.ue_release_timer_s1++;

      if (ue_context_p->ue_context.ue_release_timer_s1 >= ue_context_p->ue_context.ue_release_timer_thres_s1) {
        LOG_I(RRC, "Removing UE %x instance, because of UE_CONTEXT_RELEASE_COMMAND not received after %d ms from sending request\n",
              ue_context_p->ue_context.rnti,
              ue_context_p->ue_context.ue_release_timer_thres_s1);

        if (EPC_MODE_ENABLED)
          rrc_eNB_generate_RRCConnectionRelease(ctxt_pP, ue_context_p);
        else
          ue_to_be_removed = ue_context_p;

        ue_context_p->ue_context.ue_release_timer_s1 = 0;
        break; // break RB_FOREACH
      } // end if timer_s1 timeout
    } // end if timer_s1 > 0 (S1 UE_CONTEXT_RELEASE_REQ ongoing)

    if (ue_context_p->ue_context.ue_release_timer_rrc > 0) {
      ue_context_p->ue_context.ue_release_timer_rrc++;

      if (ue_context_p->ue_context.ue_release_timer_rrc >= ue_context_p->ue_context.ue_release_timer_thres_rrc) {
        LOG_I(RRC, "Removing UE %x instance after UE_CONTEXT_RELEASE_Complete (ue_release_timer_rrc timeout)\n",
              ue_context_p->ue_context.rnti);
        ue_context_p->ue_context.ue_release_timer_rrc = 0;
        ue_to_be_removed = ue_context_p;
        break; // break RB_FOREACH
      }
    }

    pthread_mutex_lock(&rrc_release_freelist);

    if (rrc_release_info.num_UEs > 0) {
      uint16_t release_total = 0;

      for (uint16_t release_num = 0; release_num < NUMBER_OF_UE_MAX; release_num++) {
        if (rrc_release_info.RRC_release_ctrl[release_num].flag > 0) {
          release_total++;
        }

        if ((rrc_release_info.RRC_release_ctrl[release_num].flag > 2) &&
            (rrc_release_info.RRC_release_ctrl[release_num].rnti == ue_context_p->ue_context.rnti)) {
          ue_context_p->ue_context.ue_release_timer_rrc = 1;
          ue_context_p->ue_context.ue_release_timer_thres_rrc = 100;

          if (EPC_MODE_ENABLED) {
            int e_rab = 0;
            MessageDef *msg_complete_p = NULL;
            MessageDef *msg_delete_tunnels_p = NULL;
            uint32_t eNB_ue_s1ap_id = ue_context_p->ue_context.eNB_ue_s1ap_id;

            if (rrc_release_info.RRC_release_ctrl[release_num].flag == 4) { // if timer_s1 == 0
              MSC_LOG_TX_MESSAGE(MSC_RRC_ENB, MSC_S1AP_ENB, NULL, 0,
                                 "0 S1AP_UE_CONTEXT_RELEASE_COMPLETE eNB_ue_s1ap_id 0x%06"PRIX32" ",
                                 eNB_ue_s1ap_id);
              msg_complete_p = itti_alloc_new_message(TASK_RRC_ENB, S1AP_UE_CONTEXT_RELEASE_COMPLETE);
              S1AP_UE_CONTEXT_RELEASE_COMPLETE(msg_complete_p).eNB_ue_s1ap_id = eNB_ue_s1ap_id;
              itti_send_msg_to_task(TASK_S1AP, ctxt_pP->module_id, msg_complete_p);
            }

            MSC_LOG_TX_MESSAGE(MSC_RRC_ENB, MSC_GTPU_ENB, NULL,0, "0 GTPV1U_ENB_DELETE_TUNNEL_REQ rnti %x ", eNB_ue_s1ap_id);
            msg_delete_tunnels_p = itti_alloc_new_message(TASK_RRC_ENB, GTPV1U_ENB_DELETE_TUNNEL_REQ);
            memset(&GTPV1U_ENB_DELETE_TUNNEL_REQ(msg_delete_tunnels_p), 0, sizeof(GTPV1U_ENB_DELETE_TUNNEL_REQ(msg_delete_tunnels_p)));
            // do not wait response
            GTPV1U_ENB_DELETE_TUNNEL_REQ(msg_delete_tunnels_p).rnti = ue_context_p->ue_context.rnti;

            for (e_rab = 0; e_rab < ue_context_p->ue_context.nb_of_e_rabs; e_rab++) {
              GTPV1U_ENB_DELETE_TUNNEL_REQ(msg_delete_tunnels_p).eps_bearer_id[GTPV1U_ENB_DELETE_TUNNEL_REQ(msg_delete_tunnels_p).num_erab++] =
                ue_context_p->ue_context.enb_gtp_ebi[e_rab];
              // erase data
              ue_context_p->ue_context.enb_gtp_teid[e_rab] = 0;
              memset(&ue_context_p->ue_context.enb_gtp_addrs[e_rab], 0, sizeof(ue_context_p->ue_context.enb_gtp_addrs[e_rab]));
              ue_context_p->ue_context.enb_gtp_ebi[e_rab] = 0;
            }

            itti_send_msg_to_task(TASK_GTPV1_U, ctxt_pP->module_id, msg_delete_tunnels_p);
            struct rrc_ue_s1ap_ids_s *rrc_ue_s1ap_ids = NULL;
            rrc_ue_s1ap_ids = rrc_eNB_S1AP_get_ue_ids(RC.rrc[ctxt_pP->module_id], 0, eNB_ue_s1ap_id);

            if (rrc_ue_s1ap_ids != NULL) {
              rrc_eNB_S1AP_remove_ue_ids(RC.rrc[ctxt_pP->module_id], rrc_ue_s1ap_ids);
            }
          } /* EPC_MODE_ENABLED */

          rrc_release_info.RRC_release_ctrl[release_num].flag = 0;
          rrc_release_info.num_UEs--;
          break; // break for (release_num)
        } // end if ((rrc_release_info.RRC_release_ctrl[release_num].flag > 2) && ...

        if (release_total >= rrc_release_info.num_UEs) {
          break; // break for (release_num)
        }
      } // end for (release_num)
    } // end if (rrc_release_info.num_UEs > 0)

    pthread_mutex_unlock(&rrc_release_freelist);

    if ((ue_context_p->ue_context.ue_rrc_inactivity_timer > 0) && (RC.rrc[ctxt_pP->module_id]->configuration.rrc_inactivity_timer_thres > 0)) {
      ue_context_p->ue_context.ue_rrc_inactivity_timer++; // (un)comment this line to (de)activate the RRC inactivity timer

      if (ue_context_p->ue_context.ue_rrc_inactivity_timer >= RC.rrc[ctxt_pP->module_id]->configuration.rrc_inactivity_timer_thres) {
        LOG_I(RRC, "Removing UE %x instance because of rrc_inactivity_timer timeout\n",
              ue_context_p->ue_context.rnti);
        ue_to_be_removed = ue_context_p;
        break; // break RB_FOREACH
      }
    }

    if (ue_context_p->ue_context.ue_reestablishment_timer > 0) {
      ue_context_p->ue_context.ue_reestablishment_timer++;

      if (ue_context_p->ue_context.ue_reestablishment_timer >= ue_context_p->ue_context.ue_reestablishment_timer_thres) {
        LOG_I(RRC, "Removing UE %x instance because of reestablishment_timer timeout\n",
              ue_context_p->ue_context.rnti);
        ue_context_p->ue_context.ul_failure_timer = 20000; // lead to send S1 UE_CONTEXT_RELEASE_REQ
        ue_to_be_removed = ue_context_p;
        ue_context_p->ue_context.ue_reestablishment_timer = 0;
        break; // break RB_FOREACH
      }
    }

    if (ue_context_p->ue_context.ue_release_timer > 0) {
      ue_context_p->ue_context.ue_release_timer++;

      if (ue_context_p->ue_context.ue_release_timer >= ue_context_p->ue_context.ue_release_timer_thres) {
        LOG_I(RRC, "Removing UE %x instance because of RRC Connection Setup timer timeout\n",
              ue_context_p->ue_context.rnti);
        /*
        * TODO: Naming problem here: ue_release_timer seems to have been used when RRC Connection Release was sent.
        * It is no more the case.
        * The timer should be renamed.
        */
        ue_to_be_removed = ue_context_p;
        ue_context_p->ue_context.ue_release_timer = 0;
        break; // break RB_FOREACH
      }
    }
  } // end RB_FOREACH

  if (ue_to_be_removed) {
    if ((ue_to_be_removed->ue_context.ul_failure_timer >= 20000) ||
        ((ue_to_be_removed->ue_context.ue_rrc_inactivity_timer >= RC.rrc[ctxt_pP->module_id]->configuration.rrc_inactivity_timer_thres) &&
         (RC.rrc[ctxt_pP->module_id]->configuration.rrc_inactivity_timer_thres > 0))) {
      ue_to_be_removed->ue_context.ue_release_timer_s1 = 1;
      ue_to_be_removed->ue_context.ue_release_timer_thres_s1 = 100;
      ue_to_be_removed->ue_context.ue_release_timer = 0;
      ue_to_be_removed->ue_context.ue_reestablishment_timer = 0;
    }

    rrc_eNB_free_UE(ctxt_pP->module_id, ue_to_be_removed);

    if (ue_to_be_removed->ue_context.ul_failure_timer >= 20000) {
      ue_to_be_removed->ue_context.ul_failure_timer = 0;
    }

    if ((ue_to_be_removed->ue_context.ue_rrc_inactivity_timer >= RC.rrc[ctxt_pP->module_id]->configuration.rrc_inactivity_timer_thres) &&
        (RC.rrc[ctxt_pP->module_id]->configuration.rrc_inactivity_timer_thres > 0)) {
      ue_to_be_removed->ue_context.ue_rrc_inactivity_timer = 0; //reset timer after S1 command UE context release request is sent
    }
  }

#ifdef RRC_LOCALIZATION
  /* for the localization, only primary CC_id might be relevant*/
  gettimeofday(&ts, NULL);
  current_timestamp_ms = ts.tv_sec * 1000 + ts.tv_usec / 1000;
  ref_timestamp_ms = RC.rrc[ctxt_pP->module_id]->reference_timestamp_ms;
  RB_FOREACH(ue_context_p, rrc_ue_tree_s, &(RC.rrc[ctxt_pP->module_id]->rrc_ue_head)) {
    ctxt = *ctxt_pP;
    ctxt.rnti = ue_context_p->ue_context.rnti;
    estimated_distance = rrc_get_estimated_ue_distance(&ctxt, CC_id, RC.rrc[ctxt_pP->module_id]->loc_type);

    if ((current_timestamp_ms - ref_timestamp_ms > RC.rrc[ctxt_pP->module_id]->aggregation_period_ms) &&
        estimated_distance != -1) {
      LOG_D(LOCALIZE, "RRC [UE/id %d -> eNB/id %d] timestamp %d frame %d estimated r = %f\n",
            ctxt.rnti,
            ctxt_pP->module_id,
            current_timestamp_ms,
            ctxt_pP->frame,
            estimated_distance);
      LOG_D(LOCALIZE, "RRC status %d\n",
            ue_context_p->ue_context.Status);
      push_front(&RC.rrc[ctxt_pP->module_id]->loc_list, estimated_distance);
      RC.rrc[ctxt_pP->module_id]->reference_timestamp_ms = current_timestamp_ms;
    } // end if
  } // end RB_FOREACH
#endif
  (void)ts; /* remove gcc warning "unused variable" */
  (void)ref_timestamp_ms; /* remove gcc warning "unused variable" */
  (void)current_timestamp_ms; /* remove gcc warning "unused variable" */
  VCD_SIGNAL_DUMPER_DUMP_FUNCTION_BY_NAME(VCD_SIGNAL_DUMPER_FUNCTIONS_RRC_RX_TX, VCD_FUNCTION_OUT);
  return RRC_OK;
}
<|MERGE_RESOLUTION|>--- conflicted
+++ resolved
@@ -6461,7 +6461,6 @@
   {
     RC.rrc[ctxt_pP->module_id]->carrier[CC_id].Srb0.Tx_buffer.payload_size =
       do_RRCConnectionSetup(ctxt_pP,
-<<<<<<< HEAD
 			    ue_context_pP,
 			    CC_id,
 			    (uint8_t *) RC.rrc[ctxt_pP->module_id]->carrier[CC_id].Srb0.Tx_buffer.Payload,
@@ -6500,45 +6499,6 @@
 				 ctxt_pP->module_id,
 				 ue_context_pP->ue_context.primaryCC_id,
 				 0,0,0,0,0,
-=======
-                            ue_context_pP,
-                            CC_id,
-                            (uint8_t *) RC.rrc[ctxt_pP->module_id]->carrier[CC_id].Srb0.Tx_buffer.Payload,
-                            (uint8_t) RC.rrc[ctxt_pP->module_id]->carrier[CC_id].p_eNB, //at this point we do not have the UE capability information, so it can only be TM1 or TM2
-                            rrc_eNB_get_next_transaction_identifier(ctxt_pP->module_id),
-                            SRB_configList,
-                            &ue_context_pP->ue_context.physicalConfigDedicated);
-    LOG_DUMPMSG(RRC,DEBUG_RRC,
-                (char *)(RC.rrc[ctxt_pP->module_id]->carrier[CC_id].Srb0.Tx_buffer.Payload),
-                RC.rrc[ctxt_pP->module_id]->carrier[CC_id].Srb0.Tx_buffer.payload_size,
-                "[MSG] RRC Connection Setup\n");
-
-    // configure SRB1/SRB2, PhysicalConfigDedicated, LTE_MAC_MainConfig for UE
-
-    if (*SRB_configList != NULL) {
-      for (cnt = 0; cnt < (*SRB_configList)->list.count; cnt++) {
-        if ((*SRB_configList)->list.array[cnt]->srb_Identity == 1) {
-          SRB1_config = (*SRB_configList)->list.array[cnt];
-
-          if (SRB1_config->logicalChannelConfig) {
-            if (SRB1_config->logicalChannelConfig->present ==
-                LTE_SRB_ToAddMod__logicalChannelConfig_PR_explicitValue) {
-              SRB1_logicalChannelConfig = &SRB1_config->logicalChannelConfig->choice.explicitValue;
-            } else {
-              SRB1_logicalChannelConfig = &SRB1_logicalChannelConfig_defaultValue;
-            }
-          } else {
-            SRB1_logicalChannelConfig = &SRB1_logicalChannelConfig_defaultValue;
-          }
-
-          LOG_D(RRC,
-                PROTOCOL_RRC_CTXT_UE_FMT" RRC_eNB --- MAC_CONFIG_REQ  (SRB1) ---> MAC_eNB\n",
-                PROTOCOL_RRC_CTXT_UE_ARGS(ctxt_pP));
-          rrc_mac_config_req_eNB(
-            ctxt_pP->module_id,
-            ue_context_pP->ue_context.primaryCC_id,
-            0,0,0,0,0,
->>>>>>> b6296d8d
 #if (LTE_RRC_VERSION >= MAKE_VERSION(14, 0, 0))
             0,
 #endif
@@ -6573,12 +6533,8 @@
           break;
         }
       }
-<<<<<<< HEAD
+    }
     
-=======
-    }
-
->>>>>>> b6296d8d
     MSC_LOG_TX_MESSAGE(
       MSC_RRC_ENB,
       MSC_RRC_UE,
