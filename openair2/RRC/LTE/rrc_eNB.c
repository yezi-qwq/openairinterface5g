--- conflicted
+++ resolved
@@ -3456,7 +3456,6 @@
   ReportConfig_A5->reportConfig.choice.reportConfigEUTRA.reportAmount = LTE_ReportConfigEUTRA__reportAmount_infinity;
   ASN_SEQUENCE_ADD(&ReportConfig_list->list, ReportConfig_A5);
   //  LTE_RRCConnectionReconfiguration->criticalExtensions.choice.c1.choice.rrcConnectionReconfiguration_r8.measConfig->reportConfigToAddModList = ReportConfig_list;
-<<<<<<< HEAD
 
   /* A3 event update */
   if (!ue_context_pP->ue_context.measurement_info->events->a3_event) {
@@ -3469,14 +3468,12 @@
   ue_context_pP->ue_context.measurement_info->events->a3_event->timeToTrigger = ReportConfig_A3->reportConfig.choice.reportConfigEUTRA.triggerType.choice.event.timeToTrigger;
   ue_context_pP->ue_context.measurement_info->events->a3_event->maxReportCells = ReportConfig_A3->reportConfig.choice.reportConfigEUTRA.maxReportCells;
 
-=======
 #if 0
     /* TODO: set a proper value.
      * 20 means: UE does not report if RSRP of serving cell is higher
      * than -120 dB (see 36.331 5.5.3.1).
      * This is too low for the X2 handover experiment.
      */
->>>>>>> e0eac2e3
   rsrp = CALLOC(1, sizeof(LTE_RSRP_Range_t));
   *rsrp = 20;
 #endif
@@ -4195,8 +4192,15 @@
   ASN_SEQUENCE_ADD(&ReportConfig_list->list, ReportConfig_A5);
   //  LTE_RRCConnectionReconfiguration->criticalExtensions.choice.c1.choice.rrcConnectionReconfiguration_r8.measConfig->reportConfigToAddModList = ReportConfig_list;
 
+#if 0
+    /* TODO: set a proper value.
+     * 20 means: UE does not report if RSRP of serving cell is higher
+     * than -120 dB (see 36.331 5.5.3.1).
+     * This is too low for the X2 handover experiment.
+     */
   rsrp = CALLOC(1, sizeof(LTE_RSRP_Range_t));
   *rsrp = 20;
+#endif
   Sparams = CALLOC(1, sizeof(*Sparams));
   Sparams->present = LTE_MeasConfig__speedStatePars_PR_setup;
   Sparams->choice.setup.timeToTrigger_SF.sf_High = LTE_SpeedStateScaleFactors__sf_Medium_oDot75;
@@ -5808,7 +5812,6 @@
   ReportConfig_A5->reportConfig.choice.reportConfigEUTRA.reportAmount = LTE_ReportConfigEUTRA__reportAmount_infinity;
   ASN_SEQUENCE_ADD(&ReportConfig_list->list, ReportConfig_A5);
   //  rrcConnectionReconfiguration->criticalExtensions.choice.c1.choice.rrcConnectionReconfiguration_r8.measConfig->reportConfigToAddModList = ReportConfig_list;
-<<<<<<< HEAD
 
   /* A3 event update */
   if (!ue_context_pP->ue_context.measurement_info->events->a3_event) {
@@ -5821,14 +5824,12 @@
   ue_context_pP->ue_context.measurement_info->events->a3_event->timeToTrigger = ReportConfig_A3->reportConfig.choice.reportConfigEUTRA.triggerType.choice.event.timeToTrigger;
   ue_context_pP->ue_context.measurement_info->events->a3_event->maxReportCells = ReportConfig_A3->reportConfig.choice.reportConfigEUTRA.maxReportCells;
 
-=======
 #if 0
     /* TODO: set a proper value.
      * 20 means: UE does not report if RSRP of serving cell is higher
      * than -120 dB (see 36.331 5.5.3.1).
      * This is too low for the X2 handover experiment.
      */
->>>>>>> e0eac2e3
   rsrp = CALLOC(1, sizeof(RSRP_Range_t));
   *rsrp = 20;
 #endif
