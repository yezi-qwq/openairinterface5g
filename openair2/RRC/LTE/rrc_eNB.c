/*
 * Licensed to the OpenAirInterface (OAI) Software Alliance under one or more
 * contributor license agreements.  See the NOTICE file distributed with
 * this work for additional information regarding copyright ownership.
 * The OpenAirInterface Software Alliance licenses this file to You under
 * the OAI Public License, Version 1.1  (the "License"); you may not use this file
 * except in compliance with the License.
 * You may obtain a copy of the License at
 *
 *      http://www.openairinterface.org/?page_id=698
 *
 * Unless required by applicable law or agreed to in writing, software
 * distributed under the License is distributed on an "AS IS" BASIS,
 * WITHOUT WARRANTIES OR CONDITIONS OF ANY KIND, either express or implied.
 * See the License for the specific language governing permissions and
 * limitations under the License.
 *-------------------------------------------------------------------------------
 * For more information about the OpenAirInterface (OAI) Software Alliance:
 *      contact@openairinterface.org
 */

/*! \file rrc_eNB.c
 * \brief rrc procedures for eNB
 * \author Navid Nikaein and  Raymond Knopp
 * \date 2011 - 2014
 * \version 1.0
 * \company Eurecom
 * \email: navid.nikaein@eurecom.fr and raymond.knopp@eurecom.fr
 */
#define RRC_ENB
#define RRC_ENB_C
#include <asn_application.h>
#include <asn_internal.h> /* for _ASN_DEFAULT_STACK_MAX */
#include <per_encoder.h>
#include "rrc_defs.h"
#include "rrc_extern.h"
#include "assertions.h"
#include "common/ran_context.h"
#include "asn1_conversions.h"
#include "asn_internal.h"
#include "RRC/L2_INTERFACE/openair_rrc_L2_interface.h"
#include "LAYER2/RLC/rlc.h"
#include "LAYER2/MAC/mac_proto.h"
#include "common/utils/LOG/log.h"
#include "COMMON/mac_rrc_primitives.h"
#include "RRC/LTE/MESSAGES/asn1_msg.h"
#include "LTE_RRCConnectionRequest.h"
#include "LTE_RRCConnectionReestablishmentRequest.h"
//#include "ReestablishmentCause.h"
#include "LTE_BCCH-BCH-Message.h"
#include "LTE_UL-CCCH-Message.h"
#include "LTE_DL-CCCH-Message.h"
#include "LTE_UL-DCCH-Message.h"
#include "LTE_DL-DCCH-Message.h"
#include "LTE_TDD-Config.h"
#include "LTE_HandoverPreparationInformation.h"
#include "LTE_HandoverCommand.h"
#include "rlc.h"
#include "rrc_eNB_UE_context.h"
#include "platform_types.h"
#include "msc.h"
#include "LTE_SL-CommConfig-r12.h"
#include "LTE_PeriodicBSR-Timer-r12.h"
#include "LTE_RetxBSR-Timer-r12.h"
#include "common/utils/LOG/vcd_signal_dumper.h"

#include "T.h"

//#if (LTE_RRC_VERSION >= MAKE_VERSION(10, 0, 0))
#include "LTE_MeasResults.h"
//#endif

#include "RRC/NAS/nas_config.h"
#include "RRC/NAS/rb_config.h"
#include "OCG.h"
#include "OCG_extern.h"

#include "UTIL/OSA/osa_defs.h"

#include "rrc_eNB_S1AP.h"
#include "rrc_eNB_GTPV1U.h"

#include "pdcp.h"
#include "gtpv1u_eNB_task.h"

#include "intertask_interface.h"

#if ENABLE_RAL
  #include "rrc_eNB_ral.h"
#endif

#include "SIMULATION/TOOLS/sim.h" // for taus


extern RAN_CONTEXT_t RC;

#ifdef PHY_EMUL
  extern EMULATION_VARS              *Emul_vars;
#endif
extern eNB_MAC_INST                *eNB_mac_inst;
extern UE_MAC_INST                 *UE_mac_inst;

extern uint16_t                     two_tier_hexagonal_cellIds[7];

mui_t                               rrc_eNB_mui = 0;

extern uint32_t to_earfcn_DL(int eutra_bandP, uint32_t dl_CarrierFreq, uint32_t bw);
extern int rrc_eNB_process_security(const protocol_ctxt_t *const ctxt_pP, rrc_eNB_ue_context_t *const ue_context_pP, security_capabilities_t *security_capabilities_pP);
extern void process_eNB_security_key (const protocol_ctxt_t *const ctxt_pP, rrc_eNB_ue_context_t *const ue_context_pP, uint8_t *security_key_pP);
extern int derive_keNB_star(const uint8_t *kenb_32, const uint16_t pci, const uint32_t earfcn_dl, const bool is_rel8_only, uint8_t * kenb_star);

void
openair_rrc_on(
  const protocol_ctxt_t *const ctxt_pP
)
//-----------------------------------------------------------------------------
{
  int            CC_id;
  LOG_I(RRC, PROTOCOL_RRC_CTXT_FMT" ENB:OPENAIR RRC IN....\n",
        PROTOCOL_RRC_CTXT_ARGS(ctxt_pP));

  for (CC_id = 0; CC_id < MAX_NUM_CCs; CC_id++) {
    rrc_config_buffer (&RC.rrc[ctxt_pP->module_id]->carrier[CC_id].SI, BCCH, 1);
    RC.rrc[ctxt_pP->module_id]->carrier[CC_id].SI.Active = 1;
    rrc_config_buffer (&RC.rrc[ctxt_pP->module_id]->carrier[CC_id].Srb0, CCCH, 1);
    RC.rrc[ctxt_pP->module_id]->carrier[CC_id].Srb0.Active = 1;
  }
}

//-----------------------------------------------------------------------------
static void
init_SI(
  const protocol_ctxt_t *const ctxt_pP,
  const int              CC_id,
  RrcConfigurationReq *configuration
)
//-----------------------------------------------------------------------------
{
#if (LTE_RRC_VERSION >= MAKE_VERSION(10, 0, 0))
  int                                 i;
#endif
#if (LTE_RRC_VERSION >= MAKE_VERSION(13, 1, 0))
  LTE_SystemInformationBlockType1_v1310_IEs_t *sib1_v13ext=(LTE_SystemInformationBlockType1_v1310_IEs_t *)NULL;
#endif
  LOG_D(RRC,"%s()\n\n\n\n",__FUNCTION__);
  RC.rrc[ctxt_pP->module_id]->carrier[CC_id].MIB = (uint8_t *) malloc16(4);
  // copy basic parameters
  RC.rrc[ctxt_pP->module_id]->carrier[CC_id].physCellId      = configuration->Nid_cell[CC_id];
  RC.rrc[ctxt_pP->module_id]->carrier[CC_id].p_eNB           = configuration->nb_antenna_ports[CC_id];
  RC.rrc[ctxt_pP->module_id]->carrier[CC_id].Ncp             = configuration->prefix_type[CC_id];
  RC.rrc[ctxt_pP->module_id]->carrier[CC_id].dl_CarrierFreq  = configuration->downlink_frequency[CC_id];
  RC.rrc[ctxt_pP->module_id]->carrier[CC_id].ul_CarrierFreq  = configuration->downlink_frequency[CC_id]+ configuration->uplink_frequency_offset[CC_id];
  RC.rrc[ctxt_pP->module_id]->carrier[CC_id].eutra_band      = configuration->eutra_band[CC_id];
  RC.rrc[ctxt_pP->module_id]->carrier[CC_id].N_RB_DL         = configuration->N_RB_DL[CC_id];
#if (LTE_RRC_VERSION >= MAKE_VERSION(14, 0, 0))
  RC.rrc[ctxt_pP->module_id]->carrier[CC_id].pbch_repetition = configuration->pbch_repetition[CC_id];
#endif
  LOG_I(RRC, "Configuring MIB (N_RB_DL %d,phich_Resource %d,phich_Duration %d)\n",
        configuration->N_RB_DL[CC_id],
        (int)configuration->radioresourceconfig[CC_id].phich_resource,
        (int)configuration->radioresourceconfig[CC_id].phich_duration);
#if (LTE_RRC_VERSION >= MAKE_VERSION(14, 0, 0))
  LOG_I(RRC, "configuration->schedulingInfoSIB1_BR_r13[CC_id] %d\n",(int)configuration->schedulingInfoSIB1_BR_r13[CC_id]);
#endif
  do_MIB(&RC.rrc[ctxt_pP->module_id]->carrier[CC_id],
         configuration->N_RB_DL[CC_id],
         (int)configuration->radioresourceconfig[CC_id].phich_resource,
         (int)configuration->radioresourceconfig[CC_id].phich_duration,
         0
#if (LTE_RRC_VERSION >= MAKE_VERSION(14, 0, 0))
         ,configuration->schedulingInfoSIB1_BR_r13[CC_id]
#endif
        );
  RC.rrc[ctxt_pP->module_id]->carrier[CC_id].sizeof_SIB1 = 0;
  RC.rrc[ctxt_pP->module_id]->carrier[CC_id].sizeof_SIB23 = 0;
  RC.rrc[ctxt_pP->module_id]->carrier[CC_id].SIB1 = (uint8_t *) malloc16(32);
  AssertFatal(RC.rrc[ctxt_pP->module_id]->carrier[CC_id].SIB1!=NULL,PROTOCOL_RRC_CTXT_FMT" init_SI: FATAL, no memory for SIB1 allocated\n",
              PROTOCOL_RRC_CTXT_ARGS(ctxt_pP));
  RC.rrc[ctxt_pP->module_id]->carrier[CC_id].sizeof_SIB1 = do_SIB1(&RC.rrc[ctxt_pP->module_id]->carrier[CC_id],ctxt_pP->module_id,CC_id
#if (LTE_RRC_VERSION >= MAKE_VERSION(14, 0, 0))
      ,FALSE
#endif
      , configuration
                                                                  );
  AssertFatal(RC.rrc[ctxt_pP->module_id]->carrier[CC_id].sizeof_SIB1 != 255,"FATAL, RC.rrc[enb_mod_idP].carrier[CC_id].sizeof_SIB1 == 255");
#if (LTE_RRC_VERSION >= MAKE_VERSION(14, 0, 0))
  RC.rrc[ctxt_pP->module_id]->carrier[CC_id].sizeof_SIB1_BR = 0;

  if (configuration->schedulingInfoSIB1_BR_r13[CC_id]>0) {
    RC.rrc[ctxt_pP->module_id]->carrier[CC_id].SIB1_BR = (uint8_t *) malloc16(32);
    RC.rrc[ctxt_pP->module_id]->carrier[CC_id].sizeof_SIB1_BR = do_SIB1(&RC.rrc[ctxt_pP->module_id]->carrier[CC_id],ctxt_pP->module_id,CC_id
        ,TRUE
        , configuration
                                                                       );
  }

#endif
  RC.rrc[ctxt_pP->module_id]->carrier[CC_id].SIB23 = (uint8_t *) malloc16(64);
  AssertFatal(RC.rrc[ctxt_pP->module_id]->carrier[CC_id].SIB23!=NULL,"cannot allocate memory for SIB");
  RC.rrc[ctxt_pP->module_id]->carrier[CC_id].sizeof_SIB23 = do_SIB23(
        ctxt_pP->module_id,
        CC_id
#if (LTE_RRC_VERSION >= MAKE_VERSION(14, 0, 0))
        ,FALSE
#endif
        , configuration
      );
  AssertFatal(RC.rrc[ctxt_pP->module_id]->carrier[CC_id].sizeof_SIB23 != 255,"FATAL, RC.rrc[mod].carrier[CC_id].sizeof_SIB23 == 255");
#if (LTE_RRC_VERSION >= MAKE_VERSION(14, 0, 0))
  RC.rrc[ctxt_pP->module_id]->carrier[CC_id].sizeof_SIB23_BR = 0;

  if (configuration->schedulingInfoSIB1_BR_r13[CC_id]>0) {
    RC.rrc[ctxt_pP->module_id]->carrier[CC_id].SIB23_BR = (uint8_t *) malloc16(64);
    AssertFatal(RC.rrc[ctxt_pP->module_id]->carrier[CC_id].SIB23_BR!=NULL,"cannot allocate memory for SIB");
    RC.rrc[ctxt_pP->module_id]->carrier[CC_id].sizeof_SIB23_BR = do_SIB23(
          ctxt_pP->module_id,
          CC_id,
          TRUE,
          configuration
        );
  }

#endif
  LOG_T(RRC, PROTOCOL_RRC_CTXT_FMT" SIB2/3 Contents (partial)\n",
        PROTOCOL_RRC_CTXT_ARGS(ctxt_pP));
  LOG_T(RRC, PROTOCOL_RRC_CTXT_FMT" pusch_config_common.n_SB = %ld\n",
        PROTOCOL_RRC_CTXT_ARGS(ctxt_pP),
        RC.rrc[ctxt_pP->module_id]->carrier[CC_id].sib2->radioResourceConfigCommon.pusch_ConfigCommon.
        pusch_ConfigBasic.n_SB);
  LOG_T(RRC, PROTOCOL_RRC_CTXT_FMT" pusch_config_common.hoppingMode = %ld\n",
        PROTOCOL_RRC_CTXT_ARGS(ctxt_pP),
        RC.rrc[ctxt_pP->module_id]->carrier[CC_id].sib2->radioResourceConfigCommon.pusch_ConfigCommon.
        pusch_ConfigBasic.hoppingMode);
  LOG_T(RRC, PROTOCOL_RRC_CTXT_FMT" pusch_config_common.pusch_HoppingOffset = %ld\n",
        PROTOCOL_RRC_CTXT_ARGS(ctxt_pP),
        RC.rrc[ctxt_pP->module_id]->carrier[CC_id].sib2->radioResourceConfigCommon.pusch_ConfigCommon.
        pusch_ConfigBasic.pusch_HoppingOffset);
  LOG_T(RRC, PROTOCOL_RRC_CTXT_FMT" pusch_config_common.enable64QAM = %d\n",
        PROTOCOL_RRC_CTXT_ARGS(ctxt_pP),
        (int)RC.rrc[ctxt_pP->module_id]->carrier[CC_id].sib2->radioResourceConfigCommon.pusch_ConfigCommon.
        pusch_ConfigBasic.enable64QAM);
  LOG_T(RRC, PROTOCOL_RRC_CTXT_FMT" pusch_config_common.groupHoppingEnabled = %d\n",
        PROTOCOL_RRC_CTXT_ARGS(ctxt_pP),
        (int)RC.rrc[ctxt_pP->module_id]->carrier[CC_id].sib2->radioResourceConfigCommon.pusch_ConfigCommon.
        ul_ReferenceSignalsPUSCH.groupHoppingEnabled);
  LOG_T(RRC, PROTOCOL_RRC_CTXT_FMT" pusch_config_common.groupAssignmentPUSCH = %ld\n",
        PROTOCOL_RRC_CTXT_ARGS(ctxt_pP),
        RC.rrc[ctxt_pP->module_id]->carrier[CC_id].sib2->radioResourceConfigCommon.pusch_ConfigCommon.
        ul_ReferenceSignalsPUSCH.groupAssignmentPUSCH);
  LOG_T(RRC, PROTOCOL_RRC_CTXT_FMT" pusch_config_common.sequenceHoppingEnabled = %d\n",
        PROTOCOL_RRC_CTXT_ARGS(ctxt_pP),
        (int)RC.rrc[ctxt_pP->module_id]->carrier[CC_id].sib2->radioResourceConfigCommon.pusch_ConfigCommon.
        ul_ReferenceSignalsPUSCH.sequenceHoppingEnabled);
  LOG_T(RRC, PROTOCOL_RRC_CTXT_FMT" pusch_config_common.cyclicShift  = %ld\n",
        PROTOCOL_RRC_CTXT_ARGS(ctxt_pP),
        RC.rrc[ctxt_pP->module_id]->carrier[CC_id].sib2->radioResourceConfigCommon.pusch_ConfigCommon.
        ul_ReferenceSignalsPUSCH.cyclicShift);
#if (LTE_RRC_VERSION >= MAKE_VERSION(10, 0, 0))

  if (RC.rrc[ctxt_pP->module_id]->carrier[CC_id].MBMS_flag > 0) {
    for (i = 0; i < RC.rrc[ctxt_pP->module_id]->carrier[CC_id].sib2->mbsfn_SubframeConfigList->list.count; i++) {
      // SIB 2
      //   LOG_D(RRC, "[eNB %d] mbsfn_SubframeConfigList.list.count = %ld\n", enb_mod_idP, RC.rrc[enb_mod_idP].sib2->mbsfn_SubframeConfigList->list.count);
      LOG_D(RRC, PROTOCOL_RRC_CTXT_FMT" SIB13 contents for MBSFN subframe allocation %d/%d(partial)\n",
            PROTOCOL_RRC_CTXT_ARGS(ctxt_pP),
            i,
            RC.rrc[ctxt_pP->module_id]->carrier[CC_id].sib2->mbsfn_SubframeConfigList->list.count);
      LOG_D(RRC, PROTOCOL_RRC_CTXT_FMT" mbsfn_Subframe_pattern is  = %x\n",
            PROTOCOL_RRC_CTXT_ARGS(ctxt_pP),
            RC.rrc[ctxt_pP->module_id]->carrier[CC_id].sib2->mbsfn_SubframeConfigList->list.array[i]->subframeAllocation.choice.oneFrame.buf[0] >> 0);
      LOG_D(RRC, PROTOCOL_RRC_CTXT_FMT" radioframe_allocation_period  = %ld (just index number, not the real value)\n",
            PROTOCOL_RRC_CTXT_ARGS(ctxt_pP),
            RC.rrc[ctxt_pP->module_id]->carrier[CC_id].sib2->mbsfn_SubframeConfigList->list.array[i]->radioframeAllocationPeriod);   // need to display the real value, using array of char (like in dumping SIB2)
      LOG_D(RRC, PROTOCOL_RRC_CTXT_FMT" radioframe_allocation_offset  = %ld\n",
            PROTOCOL_RRC_CTXT_ARGS(ctxt_pP),
            RC.rrc[ctxt_pP->module_id]->carrier[CC_id].sib2->mbsfn_SubframeConfigList->list.array[i]->radioframeAllocationOffset);
    }

    //   SIB13
    for (i = 0; i < RC.rrc[ctxt_pP->module_id]->carrier[CC_id].sib13->mbsfn_AreaInfoList_r9.list.count; i++) {
      LOG_D(RRC, PROTOCOL_RRC_CTXT_FMT" SIB13 contents for MBSFN sync area %d/%d (partial)\n",
            PROTOCOL_RRC_CTXT_ARGS(ctxt_pP),
            i,
            RC.rrc[ctxt_pP->module_id]->carrier[CC_id].sib13->mbsfn_AreaInfoList_r9.list.count);
      LOG_D(RRC, PROTOCOL_RRC_CTXT_FMT" MCCH Repetition Period: %ld (just index number, not real value)\n",
            PROTOCOL_RRC_CTXT_ARGS(ctxt_pP),
            RC.rrc[ctxt_pP->module_id]->carrier[CC_id].sib13->mbsfn_AreaInfoList_r9.list.array[i]->mcch_Config_r9.mcch_RepetitionPeriod_r9);
      LOG_D(RRC, PROTOCOL_RRC_CTXT_FMT" MCCH Offset: %ld\n",
            PROTOCOL_RRC_CTXT_ARGS(ctxt_pP),
            RC.rrc[ctxt_pP->module_id]->carrier[CC_id].sib13->mbsfn_AreaInfoList_r9.list.array[i]->mcch_Config_r9.mcch_Offset_r9);
    }
  } else memset((void *)&RC.rrc[ctxt_pP->module_id]->carrier[CC_id].sib13,0,sizeof(RC.rrc[ctxt_pP->module_id]->carrier[CC_id].sib13));

  //TTN - SIB 18
  if (configuration->SL_configured>0) {
    for (int j = 0; j < RC.rrc[ctxt_pP->module_id]->carrier[CC_id].sib18->commConfig_r12->commRxPool_r12.list.count; j++) {
      LOG_I(RRC, PROTOCOL_RRC_CTXT_FMT" Contents of SIB18 %d/%d \n",
            PROTOCOL_RRC_CTXT_ARGS(ctxt_pP),
            j+1,
            RC.rrc[ctxt_pP->module_id]->carrier[CC_id].sib18->commConfig_r12->commRxPool_r12.list.count);
      LOG_I(RRC, PROTOCOL_RRC_CTXT_FMT" SIB18 rxPool_sc_CP_Len: %ld \n",
            PROTOCOL_RRC_CTXT_ARGS(ctxt_pP),
            RC.rrc[ctxt_pP->module_id]->carrier[CC_id].sib18->commConfig_r12->commRxPool_r12.list.array[j]->sc_CP_Len_r12);
      LOG_I(RRC, PROTOCOL_RRC_CTXT_FMT" SIB18 sc_Period_r12: %ld \n",
            PROTOCOL_RRC_CTXT_ARGS(ctxt_pP),
            RC.rrc[ctxt_pP->module_id]->carrier[CC_id].sib18->commConfig_r12->commRxPool_r12.list.array[j]->sc_Period_r12);
      LOG_I(RRC, PROTOCOL_RRC_CTXT_FMT" SIB18 data_CP_Len_r12: %ld \n",
            PROTOCOL_RRC_CTXT_ARGS(ctxt_pP),
            RC.rrc[ctxt_pP->module_id]->carrier[CC_id].sib18->commConfig_r12->commRxPool_r12.list.array[j]->data_CP_Len_r12);
      LOG_I(RRC, PROTOCOL_RRC_CTXT_FMT" SIB18 prb_Num_r12: %ld \n",
            PROTOCOL_RRC_CTXT_ARGS(ctxt_pP),
            RC.rrc[ctxt_pP->module_id]->carrier[CC_id].sib18->commConfig_r12->commRxPool_r12.list.array[j]->sc_TF_ResourceConfig_r12.prb_Num_r12);
      LOG_I(RRC, PROTOCOL_RRC_CTXT_FMT" SIB18 prb_Start_r12: %ld \n",
            PROTOCOL_RRC_CTXT_ARGS(ctxt_pP),
            RC.rrc[ctxt_pP->module_id]->carrier[CC_id].sib18->commConfig_r12->commRxPool_r12.list.array[j]->sc_TF_ResourceConfig_r12.prb_Start_r12);
      LOG_I(RRC, PROTOCOL_RRC_CTXT_FMT" SIB18 prb_End_r12: %ld \n",
            PROTOCOL_RRC_CTXT_ARGS(ctxt_pP),
            RC.rrc[ctxt_pP->module_id]->carrier[CC_id].sib18->commConfig_r12->commRxPool_r12.list.array[j]->sc_TF_ResourceConfig_r12.prb_End_r12);
      LOG_I(RRC, PROTOCOL_RRC_CTXT_FMT" SIB18 offsetIndicator: %ld \n",
            PROTOCOL_RRC_CTXT_ARGS(ctxt_pP),
            RC.rrc[ctxt_pP->module_id]->carrier[CC_id].sib18->commConfig_r12->commRxPool_r12.list.array[j]->sc_TF_ResourceConfig_r12.offsetIndicator_r12.choice.small_r12);
      LOG_I(RRC, PROTOCOL_RRC_CTXT_FMT" SIB18 subframeBitmap_choice_bs_buf: %s \n",
            PROTOCOL_RRC_CTXT_ARGS(ctxt_pP),
            RC.rrc[ctxt_pP->module_id]->carrier[CC_id].sib18->commConfig_r12->commRxPool_r12.list.array[j]->sc_TF_ResourceConfig_r12.subframeBitmap_r12.choice.bs16_r12.buf);
    }

    for (int j = 0; j < RC.rrc[ctxt_pP->module_id]->carrier[CC_id].sib19->discConfig_r12->discRxPool_r12.list.count; j++) {
      LOG_I(RRC, PROTOCOL_RRC_CTXT_FMT" Contents of SIB19 %d/%d \n",
            PROTOCOL_RRC_CTXT_ARGS(ctxt_pP),
            j+1,
            RC.rrc[ctxt_pP->module_id]->carrier[CC_id].sib19->discConfig_r12->discRxPool_r12.list.count);
      LOG_I(RRC, PROTOCOL_RRC_CTXT_FMT" SIB19 cp_Len_r12: %ld \n",
            PROTOCOL_RRC_CTXT_ARGS(ctxt_pP),
            RC.rrc[ctxt_pP->module_id]->carrier[CC_id].sib19->discConfig_r12->discRxPool_r12.list.array[j]->cp_Len_r12);
      LOG_I(RRC, PROTOCOL_RRC_CTXT_FMT" SIB19 discPeriod_r12: %ld \n",
            PROTOCOL_RRC_CTXT_ARGS(ctxt_pP),
            RC.rrc[ctxt_pP->module_id]->carrier[CC_id].sib19->discConfig_r12->discRxPool_r12.list.array[j]->discPeriod_r12);
      LOG_I(RRC, PROTOCOL_RRC_CTXT_FMT" SIB19 numRetx_r12: %ld \n",
            PROTOCOL_RRC_CTXT_ARGS(ctxt_pP),
            RC.rrc[ctxt_pP->module_id]->carrier[CC_id].sib19->discConfig_r12->discRxPool_r12.list.array[j]->numRetx_r12);
      LOG_I(RRC, PROTOCOL_RRC_CTXT_FMT" SIB19 numRepetition_r12: %ld \n",
            PROTOCOL_RRC_CTXT_ARGS(ctxt_pP),
            RC.rrc[ctxt_pP->module_id]->carrier[CC_id].sib19->discConfig_r12->discRxPool_r12.list.array[j]->numRepetition_r12);
      LOG_I(RRC, PROTOCOL_RRC_CTXT_FMT" SIB19 tf_ResourceConfig_r12 prb_Num_r12: %ld \n",
            PROTOCOL_RRC_CTXT_ARGS(ctxt_pP),
            RC.rrc[ctxt_pP->module_id]->carrier[CC_id].sib19->discConfig_r12->discRxPool_r12.list.array[j]->tf_ResourceConfig_r12.prb_Num_r12);
      LOG_I(RRC, PROTOCOL_RRC_CTXT_FMT" SIB19 tf_ResourceConfig_r12 prb_Start_r12: %ld \n",
            PROTOCOL_RRC_CTXT_ARGS(ctxt_pP),
            RC.rrc[ctxt_pP->module_id]->carrier[CC_id].sib19->discConfig_r12->discRxPool_r12.list.array[j]->tf_ResourceConfig_r12.prb_Start_r12);
      LOG_I(RRC, PROTOCOL_RRC_CTXT_FMT" SIB19 tf_ResourceConfig_r12 prb_End_r12: %ld \n",
            PROTOCOL_RRC_CTXT_ARGS(ctxt_pP),
            RC.rrc[ctxt_pP->module_id]->carrier[CC_id].sib19->discConfig_r12->discRxPool_r12.list.array[j]->tf_ResourceConfig_r12.prb_End_r12);
      LOG_I(RRC, PROTOCOL_RRC_CTXT_FMT" SIB19 tf_ResourceConfig_r12 offsetIndicator: %ld \n",
            PROTOCOL_RRC_CTXT_ARGS(ctxt_pP),
            RC.rrc[ctxt_pP->module_id]->carrier[CC_id].sib19->discConfig_r12->discRxPool_r12.list.array[j]->tf_ResourceConfig_r12.offsetIndicator_r12.choice.small_r12);
      LOG_I(RRC, PROTOCOL_RRC_CTXT_FMT" SIB19 tf_ResourceConfig_r12 subframeBitmap_choice_bs_buf: %s \n",
            PROTOCOL_RRC_CTXT_ARGS(ctxt_pP),
            RC.rrc[ctxt_pP->module_id]->carrier[CC_id].sib19->discConfig_r12->discRxPool_r12.list.array[j]->tf_ResourceConfig_r12.subframeBitmap_r12.choice.bs16_r12.buf);
    }
  }

#endif // (LTE_RRC_VERSION >= MAKE_VERSION(10, 0, 0))    
  LOG_D(RRC,
        PROTOCOL_RRC_CTXT_FMT" RRC_UE --- MAC_CONFIG_REQ (SIB1.tdd & SIB2 params) ---> MAC_UE\n",
        PROTOCOL_RRC_CTXT_ARGS(ctxt_pP));
#if (LTE_RRC_VERSION >= MAKE_VERSION(13, 0, 0))

  if ((RC.rrc[ctxt_pP->module_id]->carrier[CC_id].mib.message.schedulingInfoSIB1_BR_r13>0) &&
      (RC.rrc[ctxt_pP->module_id]->carrier[CC_id].sib1_BR!=NULL)) {
    AssertFatal(RC.rrc[ctxt_pP->module_id]->carrier[CC_id].sib1_BR->nonCriticalExtension!=NULL,
                "sib2_br->nonCriticalExtension is null (v8.9)\n");
    AssertFatal(RC.rrc[ctxt_pP->module_id]->carrier[CC_id].sib1_BR->nonCriticalExtension->nonCriticalExtension!=NULL,
                "sib2_br->nonCriticalExtension is null (v9.2)\n");
    AssertFatal(RC.rrc[ctxt_pP->module_id]->carrier[CC_id].sib1_BR->nonCriticalExtension->nonCriticalExtension->nonCriticalExtension!=NULL,
                "sib2_br->nonCriticalExtension is null (v11.3)\n");
    AssertFatal(RC.rrc[ctxt_pP->module_id]->carrier[CC_id].sib1_BR->nonCriticalExtension->nonCriticalExtension->nonCriticalExtension->nonCriticalExtension!=NULL,
                "sib2_br->nonCriticalExtension is null (v12.5)\n");
    AssertFatal(RC.rrc[ctxt_pP->module_id]->carrier[CC_id].sib1_BR->nonCriticalExtension->nonCriticalExtension->nonCriticalExtension->nonCriticalExtension->nonCriticalExtension!=NULL,
                "sib2_br->nonCriticalExtension is null (v13.10)\n");
    sib1_v13ext = RC.rrc[ctxt_pP->module_id]->carrier[CC_id].sib1_BR->nonCriticalExtension->nonCriticalExtension->nonCriticalExtension->nonCriticalExtension->nonCriticalExtension;
    // Basic Asserts for CE_level0 PRACH configuration
    LTE_RadioResourceConfigCommonSIB_t *radioResourceConfigCommon_BR = &RC.rrc[ctxt_pP->module_id]->carrier[CC_id].sib2_BR->radioResourceConfigCommon;
    struct LTE_PRACH_ConfigSIB_v1310 *ext4_prach=radioResourceConfigCommon_BR->ext4->prach_ConfigCommon_v1310;
    LTE_PRACH_ParametersListCE_r13_t   *prach_ParametersListCE_r13 = &ext4_prach->prach_ParametersListCE_r13;
    AssertFatal(prach_ParametersListCE_r13->list.count>0,"prach_ParametersListCE_r13 is empty\n");
    LTE_PRACH_ParametersCE_r13_t *p = prach_ParametersListCE_r13->list.array[0];
    AssertFatal(p->prach_StartingSubframe_r13 != NULL, "prach_StartingSubframe_r13 celevel0 is null\n");
    AssertFatal((1<<p->numRepetitionPerPreambleAttempt_r13)<=(2<<*p->prach_StartingSubframe_r13),
                "prachce0->numReptitionPerPreambleAttempt_r13 %d > prach_StartingSubframe_r13 %d\n",
                1<<p->numRepetitionPerPreambleAttempt_r13,
                2<<*p->prach_StartingSubframe_r13);
  }

#endif
  LOG_D(RRC, "About to call rrc_mac_config_req_eNB\n");
  rrc_mac_config_req_eNB(ctxt_pP->module_id, CC_id,
                         RC.rrc[ctxt_pP->module_id]->carrier[CC_id].physCellId,
                         RC.rrc[ctxt_pP->module_id]->carrier[CC_id].p_eNB,
                         RC.rrc[ctxt_pP->module_id]->carrier[CC_id].Ncp,
                         RC.rrc[ctxt_pP->module_id]->carrier[CC_id].sib1->freqBandIndicator,
                         RC.rrc[ctxt_pP->module_id]->carrier[CC_id].dl_CarrierFreq,
#if (LTE_RRC_VERSION >= MAKE_VERSION(14, 0, 0))
                         RC.rrc[ctxt_pP->module_id]->carrier[CC_id].pbch_repetition,
#endif
                         0, // rnti
                         (LTE_BCCH_BCH_Message_t *)
                         &RC.rrc[ctxt_pP->module_id]->carrier[CC_id].mib,
                         (LTE_RadioResourceConfigCommonSIB_t *) &
                         RC.rrc[ctxt_pP->module_id]->carrier[CC_id].sib2->radioResourceConfigCommon,
#if (LTE_RRC_VERSION >= MAKE_VERSION(14, 0, 0))
                         (LTE_RadioResourceConfigCommonSIB_t *) &
                         RC.rrc[ctxt_pP->module_id]->carrier[CC_id].sib2_BR->radioResourceConfigCommon,
#endif
                         (struct LTE_PhysicalConfigDedicated *)NULL,
#if (LTE_RRC_VERSION >= MAKE_VERSION(10, 0, 0))
                         (LTE_SCellToAddMod_r10_t *)NULL,
                         //(struct LTE_PhysicalConfigDedicatedSCell_r10 *)NULL,
#endif
                         (LTE_MeasObjectToAddMod_t **) NULL,
                         (LTE_MAC_MainConfig_t *) NULL, 0,
                         (struct LTE_LogicalChannelConfig *)NULL,
                         (LTE_MeasGapConfig_t *) NULL,
                         RC.rrc[ctxt_pP->module_id]->carrier[CC_id].sib1->tdd_Config,
                         NULL,
                         &RC.rrc[ctxt_pP->module_id]->carrier[CC_id].sib1->schedulingInfoList,
                         RC.rrc[ctxt_pP->module_id]->carrier[CC_id].ul_CarrierFreq,
                         RC.rrc[ctxt_pP->module_id]->carrier[CC_id].sib2->freqInfo.ul_Bandwidth,
                         &RC.rrc[ctxt_pP->module_id]->carrier[CC_id].sib2->freqInfo.additionalSpectrumEmission,
                         (LTE_MBSFN_SubframeConfigList_t *) RC.rrc[ctxt_pP->module_id]->carrier[CC_id].sib2->mbsfn_SubframeConfigList
#if (LTE_RRC_VERSION >= MAKE_VERSION(9, 0, 0))
                         ,
                         RC.rrc[ctxt_pP->module_id]->carrier[CC_id].MBMS_flag,
                         (LTE_MBSFN_AreaInfoList_r9_t *) & RC.rrc[ctxt_pP->module_id]->carrier[CC_id].sib13->mbsfn_AreaInfoList_r9,
                         (LTE_PMCH_InfoList_r9_t *) NULL
#endif
#if (LTE_RRC_VERSION >= MAKE_VERSION(13, 0, 0))
                         ,
                         sib1_v13ext
#endif
                        );
}

#if (LTE_RRC_VERSION >= MAKE_VERSION(10, 0, 0))
/*------------------------------------------------------------------------------*/
static void
init_MCCH(
  module_id_t enb_mod_idP,
  int CC_id
)
//-----------------------------------------------------------------------------
{
  int                                 sync_area = 0;
  // initialize RRC_eNB_INST MCCH entry
  RC.rrc[enb_mod_idP]->carrier[CC_id].MCCH_MESSAGE =
    malloc(RC.rrc[enb_mod_idP]->carrier[CC_id].num_mbsfn_sync_area * sizeof(uint8_t *));

  for (sync_area = 0; sync_area < RC.rrc[enb_mod_idP]->carrier[CC_id].num_mbsfn_sync_area; sync_area++) {
    RC.rrc[enb_mod_idP]->carrier[CC_id].sizeof_MCCH_MESSAGE[sync_area] = 0;
    RC.rrc[enb_mod_idP]->carrier[CC_id].MCCH_MESSAGE[sync_area] = (uint8_t *) malloc16(32);
    AssertFatal(RC.rrc[enb_mod_idP]->carrier[CC_id].MCCH_MESSAGE[sync_area] != NULL,
                "[eNB %d]init_MCCH: FATAL, no memory for MCCH MESSAGE allocated \n", enb_mod_idP);
    RC.rrc[enb_mod_idP]->carrier[CC_id].sizeof_MCCH_MESSAGE[sync_area] = do_MBSFNAreaConfig(enb_mod_idP,
        sync_area,
        (uint8_t *)RC.rrc[enb_mod_idP]->carrier[CC_id].MCCH_MESSAGE[sync_area],
        &RC.rrc[enb_mod_idP]->carrier[CC_id].mcch,
        &RC.rrc[enb_mod_idP]->carrier[CC_id].mcch_message);
    LOG_I(RRC, "mcch message pointer %p for sync area %d \n",
          RC.rrc[enb_mod_idP]->carrier[CC_id].MCCH_MESSAGE[sync_area],
          sync_area);
    LOG_D(RRC, "[eNB %d] MCCH_MESSAGE  contents for Sync Area %d (partial)\n", enb_mod_idP, sync_area);
    LOG_D(RRC, "[eNB %d] CommonSF_AllocPeriod_r9 %ld\n", enb_mod_idP,
          RC.rrc[enb_mod_idP]->carrier[CC_id].mcch_message->commonSF_AllocPeriod_r9);
    LOG_D(RRC,
          "[eNB %d] CommonSF_Alloc_r9.list.count (number of MBSFN Subframe Pattern) %d\n",
          enb_mod_idP, RC.rrc[enb_mod_idP]->carrier[CC_id].mcch_message->commonSF_Alloc_r9.list.count);
    LOG_D(RRC, "[eNB %d] MBSFN Subframe Pattern: %02x (in hex)\n",
          enb_mod_idP,
          RC.rrc[enb_mod_idP]->carrier[CC_id].mcch_message->commonSF_Alloc_r9.list.array[0]->subframeAllocation.
          choice.oneFrame.buf[0]);
    AssertFatal(RC.rrc[enb_mod_idP]->carrier[CC_id].sizeof_MCCH_MESSAGE[sync_area] != 255,
                "RC.rrc[enb_mod_idP]->carrier[CC_id].sizeof_MCCH_MESSAGE[sync_area] == 255");
    RC.rrc[enb_mod_idP]->carrier[CC_id].MCCH_MESS[sync_area].Active = 1;
  }

  //Set the RC.rrc[enb_mod_idP]->MCCH_MESS.Active to 1 (allow to  transfer MCCH message RRC->MAC in function mac_rrc_data_req)
  // ??Configure MCCH logical channel
  // call mac_config_req with appropriate structure from ASN.1 description
  //  LOG_I(RRC, "DUY: serviceID is %d\n",RC.rrc[enb_mod_idP]->mcch_message->pmch_InfoList_r9.list.array[0]->mbms_SessionInfoList_r9.list.array[0]->tmgi_r9.serviceId_r9.buf[2]);
  //  LOG_I(RRC, "DUY: session ID is %d\n",RC.rrc[enb_mod_idP]->mcch_message->pmch_InfoList_r9.list.array[0]->mbms_SessionInfoList_r9.list.array[0]->sessionId_r9->buf[0]);
  rrc_mac_config_req_eNB(enb_mod_idP, CC_id,
                         0,0,0,0,0,
#if (LTE_RRC_VERSION >= MAKE_VERSION(14, 0, 0))
                         0,
#endif
                         0,//rnti
                         (LTE_BCCH_BCH_Message_t *)NULL,
                         (LTE_RadioResourceConfigCommonSIB_t *) NULL,
#if (LTE_RRC_VERSION >= MAKE_VERSION(14, 0, 0))
                         (LTE_RadioResourceConfigCommonSIB_t *) NULL,
#endif
                         (struct LTE_PhysicalConfigDedicated *)NULL,
                         (LTE_SCellToAddMod_r10_t *)NULL,
                         //(struct LTE_PhysicalConfigDedicatedSCell_r10 *)NULL,
                         (LTE_MeasObjectToAddMod_t **) NULL,
                         (LTE_MAC_MainConfig_t *) NULL,
                         0,
                         (struct LTE_LogicalChannelConfig *)NULL,
                         (LTE_MeasGapConfig_t *) NULL,
                         (LTE_TDD_Config_t *) NULL,
                         (LTE_MobilityControlInfo_t *)NULL,
                         (LTE_SchedulingInfoList_t *) NULL,
                         0, NULL, NULL, (LTE_MBSFN_SubframeConfigList_t *) NULL
                         ,
                         0,
                         (LTE_MBSFN_AreaInfoList_r9_t *) NULL,
                         (LTE_PMCH_InfoList_r9_t *) & (RC.rrc[enb_mod_idP]->carrier[CC_id].mcch_message->pmch_InfoList_r9)
#if (LTE_RRC_VERSION >= MAKE_VERSION(13, 0, 0))
                         ,
                         (LTE_SystemInformationBlockType1_v1310_IEs_t *)NULL
#endif
                        );
  //LOG_I(RRC,"DUY: lcid after rrc_mac_config_req is %02d\n",RC.rrc[enb_mod_idP]->mcch_message->pmch_InfoList_r9.list.array[0]->mbms_SessionInfoList_r9.list.array[0]->logicalChannelIdentity_r9);
}

//-----------------------------------------------------------------------------
static void init_MBMS(
  module_id_t enb_mod_idP,
  int         CC_id,
  frame_t frameP
)
//-----------------------------------------------------------------------------
{
  // init the configuration for MTCH
  protocol_ctxt_t               ctxt;

  if (RC.rrc[enb_mod_idP]->carrier[CC_id].MBMS_flag > 0) {
    PROTOCOL_CTXT_SET_BY_MODULE_ID(&ctxt, enb_mod_idP, ENB_FLAG_YES, NOT_A_RNTI, frameP, 0,enb_mod_idP);
    LOG_D(RRC, "[eNB %d] Frame %d : Radio Bearer config request for MBMS\n", enb_mod_idP, frameP);   //check the lcid
    // Configuring PDCP and RLC for MBMS Radio Bearer
    rrc_pdcp_config_asn1_req(&ctxt,
                             (LTE_SRB_ToAddModList_t *)NULL,   // LTE_SRB_ToAddModList
                             (LTE_DRB_ToAddModList_t *)NULL,   // LTE_DRB_ToAddModList
                             (LTE_DRB_ToReleaseList_t *)NULL,
                             0,     // security mode
                             NULL,  // key rrc encryption
                             NULL,  // key rrc integrity
                             NULL   // key encryption
                             , &(RC.rrc[enb_mod_idP]->carrier[CC_id].mcch_message->pmch_InfoList_r9)
                             ,NULL);
    rrc_rlc_config_asn1_req(&ctxt,
                            NULL, // LTE_SRB_ToAddModList
                            NULL,   // LTE_DRB_ToAddModList
                            NULL,   // DRB_ToReleaseList
                            &(RC.rrc[enb_mod_idP]->carrier[CC_id].mcch_message->pmch_InfoList_r9)
#if (LTE_RRC_VERSION >= MAKE_VERSION(14, 0, 0))
                            ,0, 0
#endif
                           );
    //rrc_mac_config_req();
  }
}
#endif

//-----------------------------------------------------------------------------
uint8_t
rrc_eNB_get_next_transaction_identifier(
  module_id_t enb_mod_idP
)
//-----------------------------------------------------------------------------
{
  static uint8_t                      rrc_transaction_identifier[NUMBER_OF_eNB_MAX];
  rrc_transaction_identifier[enb_mod_idP] = (rrc_transaction_identifier[enb_mod_idP] + 1) % RRC_TRANSACTION_IDENTIFIER_NUMBER;
  LOG_T(RRC,"generated xid is %d\n",rrc_transaction_identifier[enb_mod_idP]);
  return rrc_transaction_identifier[enb_mod_idP];
}
/*------------------------------------------------------------------------------*/
/* Functions to handle UE index in eNB UE list */


////-----------------------------------------------------------------------------
//static module_id_t
//rrc_eNB_get_UE_index(
//                module_id_t enb_mod_idP,
//                uint64_t    UE_identity
//)
////-----------------------------------------------------------------------------
//{
//
//    boolean_t      reg = FALSE;
//    module_id_t    i;
//
//    AssertFatal(enb_mod_idP < NB_eNB_INST, "eNB index invalid (%d/%d)!", enb_mod_idP, NB_eNB_INST);
//
//    for (i = 0; i < MAX_MOBILES_PER_ENB; i++) {
//        if (RC.rrc[enb_mod_idP]->Info.UE_list[i] == UE_identity) {
//            // UE_identity already registered
//            reg = TRUE;
//            break;
//        }
//    }
//
//    if (reg == FALSE) {
//        return (UE_MODULE_INVALID);
//    } else
//        return (i);
//}


//-----------------------------------------------------------------------------
// return the ue context if there is already an UE with ue_identityP, NULL otherwise
static struct rrc_eNB_ue_context_s *
rrc_eNB_ue_context_random_exist(
  const protocol_ctxt_t *const ctxt_pP,
  const uint64_t               ue_identityP
)
//-----------------------------------------------------------------------------
{
  struct rrc_eNB_ue_context_s        *ue_context_p = NULL;
  RB_FOREACH(ue_context_p, rrc_ue_tree_s, &(RC.rrc[ctxt_pP->module_id]->rrc_ue_head)) {
    if (ue_context_p->ue_context.random_ue_identity == ue_identityP)
      return ue_context_p;
  }
  return NULL;
}
//-----------------------------------------------------------------------------
// return the ue context if there is already an UE with the same S-TMSI(MMEC+M-TMSI), NULL otherwise
static struct rrc_eNB_ue_context_s *
rrc_eNB_ue_context_stmsi_exist(
  const protocol_ctxt_t *const ctxt_pP,
  const mme_code_t             mme_codeP,
  const m_tmsi_t               m_tmsiP
)
//-----------------------------------------------------------------------------
{
  struct rrc_eNB_ue_context_s        *ue_context_p = NULL;
  RB_FOREACH(ue_context_p, rrc_ue_tree_s, &(RC.rrc[ctxt_pP->module_id]->rrc_ue_head)) {
    LOG_I(RRC,"checking for UE S-TMSI %x, mme %x (%p): rnti %x",
          m_tmsiP, mme_codeP, ue_context_p,
          ue_context_p->ue_context.rnti);

    if (ue_context_p->ue_context.Initialue_identity_s_TMSI.presence == TRUE) {
      printf("=> S-TMSI %x, MME %x\n",
             ue_context_p->ue_context.Initialue_identity_s_TMSI.m_tmsi,
             ue_context_p->ue_context.Initialue_identity_s_TMSI.mme_code);

      if (ue_context_p->ue_context.Initialue_identity_s_TMSI.m_tmsi == m_tmsiP)
        if (ue_context_p->ue_context.Initialue_identity_s_TMSI.mme_code == mme_codeP)
          return ue_context_p;
    } else
      printf("\n");
  }
  return NULL;
}

//-----------------------------------------------------------------------------
// return a new ue context structure if ue_identityP, ctxt_pP->rnti not found in collection
static struct rrc_eNB_ue_context_s *
rrc_eNB_get_next_free_ue_context(
  const protocol_ctxt_t *const ctxt_pP,
  const uint64_t               ue_identityP
)
//-----------------------------------------------------------------------------
{
  struct rrc_eNB_ue_context_s        *ue_context_p = NULL;
  ue_context_p = rrc_eNB_get_ue_context(
                   RC.rrc[ctxt_pP->module_id],
                   ctxt_pP->rnti);

  if (ue_context_p == NULL) {
    ue_context_p = rrc_eNB_allocate_new_UE_context(RC.rrc[ctxt_pP->module_id]);

    if (ue_context_p == NULL) {
      LOG_E(RRC,
            PROTOCOL_RRC_CTXT_UE_FMT" Cannot create new UE context, no memory\n",
            PROTOCOL_RRC_CTXT_UE_ARGS(ctxt_pP));
      return NULL;
    }

    ue_context_p->ue_id_rnti                    = ctxt_pP->rnti; // here ue_id_rnti is just a key, may be something else
    ue_context_p->ue_context.rnti               = ctxt_pP->rnti; // yes duplicate, 1 may be removed
    ue_context_p->ue_context.random_ue_identity = ue_identityP;
    RB_INSERT(rrc_ue_tree_s, &RC.rrc[ctxt_pP->module_id]->rrc_ue_head, ue_context_p);
    LOG_D(RRC,
          PROTOCOL_RRC_CTXT_UE_FMT" Created new UE context uid %u\n",
          PROTOCOL_RRC_CTXT_UE_ARGS(ctxt_pP),
          ue_context_p->local_uid);
    return ue_context_p;
  } else {
    LOG_E(RRC,
          PROTOCOL_RRC_CTXT_UE_FMT" Cannot create new UE context, already exist\n",
          PROTOCOL_RRC_CTXT_UE_ARGS(ctxt_pP));
    return NULL;
  }
}

//-----------------------------------------------------------------------------
void
rrc_eNB_free_mem_UE_context(
  const protocol_ctxt_t               *const ctxt_pP,
  struct rrc_eNB_ue_context_s         *const ue_context_pP
)
//-----------------------------------------------------------------------------
{
  int i;
  LOG_T(RRC,
        PROTOCOL_RRC_CTXT_UE_FMT" Clearing UE context 0x%p (free internal structs)\n",
        PROTOCOL_RRC_CTXT_UE_ARGS(ctxt_pP),
        ue_context_pP);
#if (LTE_RRC_VERSION >= MAKE_VERSION(10, 0, 0))
  ASN_STRUCT_FREE_CONTENTS_ONLY(asn_DEF_LTE_SCellToAddMod_r10, &ue_context_pP->ue_context.sCell_config[0]);
  ASN_STRUCT_FREE_CONTENTS_ONLY(asn_DEF_LTE_SCellToAddMod_r10, &ue_context_pP->ue_context.sCell_config[1]);
#endif

  if (ue_context_pP->ue_context.SRB_configList) {
    ASN_STRUCT_FREE(asn_DEF_LTE_SRB_ToAddModList, ue_context_pP->ue_context.SRB_configList);
    ue_context_pP->ue_context.SRB_configList = NULL;
  }

  for(i = 0; i < RRC_TRANSACTION_IDENTIFIER_NUMBER; i++) {
    if (ue_context_pP->ue_context.SRB_configList2[i]) {
      free(ue_context_pP->ue_context.SRB_configList2[i]);
      ue_context_pP->ue_context.SRB_configList2[i] = NULL;
    }
  }

  if (ue_context_pP->ue_context.DRB_configList) {
    ASN_STRUCT_FREE(asn_DEF_LTE_DRB_ToAddModList, ue_context_pP->ue_context.DRB_configList);
    ue_context_pP->ue_context.DRB_configList = NULL;
  }

  for(i = 0; i < RRC_TRANSACTION_IDENTIFIER_NUMBER; i++) {
    if (ue_context_pP->ue_context.DRB_configList2[i]) {
      free(ue_context_pP->ue_context.DRB_configList2[i]);
      ue_context_pP->ue_context.DRB_configList2[i] = NULL;
    }

    if (ue_context_pP->ue_context.DRB_Release_configList2[i]) {
      free(ue_context_pP->ue_context.DRB_Release_configList2[i]);
      ue_context_pP->ue_context.DRB_Release_configList2[i] = NULL;
    }
  }

  memset(ue_context_pP->ue_context.DRB_active, 0, sizeof(ue_context_pP->ue_context.DRB_active));

  if (ue_context_pP->ue_context.physicalConfigDedicated) {
    ASN_STRUCT_FREE(asn_DEF_LTE_PhysicalConfigDedicated, ue_context_pP->ue_context.physicalConfigDedicated);
    ue_context_pP->ue_context.physicalConfigDedicated = NULL;
  }

  if (ue_context_pP->ue_context.sps_Config) {
    ASN_STRUCT_FREE(asn_DEF_LTE_SPS_Config, ue_context_pP->ue_context.sps_Config);
    ue_context_pP->ue_context.sps_Config = NULL;
  }

  for (i=0; i < MAX_MEAS_OBJ; i++) {
    if (ue_context_pP->ue_context.MeasObj[i] != NULL) {
      ASN_STRUCT_FREE(asn_DEF_LTE_MeasObjectToAddMod, ue_context_pP->ue_context.MeasObj[i]);
      ue_context_pP->ue_context.MeasObj[i] = NULL;
    }
  }

  for (i=0; i < MAX_MEAS_CONFIG; i++) {
    if (ue_context_pP->ue_context.ReportConfig[i] != NULL) {
      ASN_STRUCT_FREE(asn_DEF_LTE_ReportConfigToAddMod, ue_context_pP->ue_context.ReportConfig[i]);
      ue_context_pP->ue_context.ReportConfig[i] = NULL;
    }
  }

  if (ue_context_pP->ue_context.QuantityConfig) {
    ASN_STRUCT_FREE(asn_DEF_LTE_QuantityConfig, ue_context_pP->ue_context.QuantityConfig);
    ue_context_pP->ue_context.QuantityConfig = NULL;
  }

  if (ue_context_pP->ue_context.mac_MainConfig) {
    ASN_STRUCT_FREE(asn_DEF_LTE_MAC_MainConfig, ue_context_pP->ue_context.mac_MainConfig);
    ue_context_pP->ue_context.mac_MainConfig = NULL;
  }

  /*  if (ue_context_pP->ue_context.measGapConfig) {
      ASN_STRUCT_FREE(asn_DEF_LTE_MeasGapConfig, ue_context_pP->ue_context.measGapConfig);
      ue_context_pP->ue_context.measGapConfig = NULL;
    }*/
  if (ue_context_pP->ue_context.handover_info) {
    /* TODO: be sure free is enough here (check memory leaks) */
    free(ue_context_pP->ue_context.handover_info);
    ue_context_pP->ue_context.handover_info = NULL;
  }

  //SRB_INFO                           SI;
  //SRB_INFO                           Srb0;
  //SRB_INFO_TABLE_ENTRY               Srb1;
  //SRB_INFO_TABLE_ENTRY               Srb2;
  if (ue_context_pP->ue_context.measConfig) {
    ASN_STRUCT_FREE(asn_DEF_LTE_MeasConfig, ue_context_pP->ue_context.measConfig);
    ue_context_pP->ue_context.measConfig = NULL;
  }

  if (ue_context_pP->ue_context.measConfig) {
    ASN_STRUCT_FREE(asn_DEF_LTE_MeasConfig, ue_context_pP->ue_context.measConfig);
    ue_context_pP->ue_context.measConfig = NULL;
  }

#if 0
  //HANDOVER_INFO                     *handover_info;
  //uint8_t kenb[32];
  //e_SecurityAlgorithmConfig__cipheringAlgorithm     ciphering_algorithm;
  //e_SecurityAlgorithmConfig__integrityProtAlgorithm integrity_algorithm;
  //uint8_t                            Status;
  //rnti_t                             rnti;
  //uint64_t                           random_ue_identity;
#if defined(ENABLE_ITTI)
  //UE_S_TMSI                          Initialue_identity_s_TMSI;
  //EstablishmentCause_t               establishment_cause;
  //ReestablishmentCause_t             reestablishment_cause;
  //uint16_t                           ue_initial_id;
  //uint32_t                           eNB_ue_s1ap_id :24;
  //security_capabilities_t            security_capabilities;
  //uint8_t                            nb_of_e_rabs;
  //e_rab_param_t                      e_rab[S1AP_MAX_E_RAB];
  //uint32_t                           enb_gtp_teid[S1AP_MAX_E_RAB];
  //transport_layer_addr_t             enb_gtp_addrs[S1AP_MAX_E_RAB];
  //rb_id_t                            enb_gtp_ebi[S1AP_MAX_E_RAB];
#endif
#endif
}

//-----------------------------------------------------------------------------
/*
* Should be called when UE context in eNB should be released
* or when S1 command UE_CONTEXT_RELEASE_REQ should be sent
*/
void
rrc_eNB_free_UE(
  const module_id_t enb_mod_idP,
  const struct rrc_eNB_ue_context_s *const ue_context_pP)
//-----------------------------------------------------------------------------
{
  rnti_t rnti = ue_context_pP->ue_context.rnti;

  if (enb_mod_idP >= NB_eNB_INST) {
    LOG_E(RRC, "eNB instance invalid (%d/%d) for UE %x!\n",
          enb_mod_idP,
          NB_eNB_INST,
          rnti);
    return;
  }

  if (EPC_MODE_ENABLED) {
    if ((ue_context_pP->ue_context.ul_failure_timer >= 20000) && (mac_eNB_get_rrc_status(enb_mod_idP, rnti) >= RRC_CONNECTED)) {
      LOG_I(RRC, "[eNB %d] S1AP_UE_CONTEXT_RELEASE_REQ sent for RNTI %x, cause 21, radio connection with ue lost\n",
            enb_mod_idP,
            rnti);
#if defined(ENABLE_USE_MME)
      rrc_eNB_send_S1AP_UE_CONTEXT_RELEASE_REQ(enb_mod_idP, ue_context_pP, S1AP_CAUSE_RADIO_NETWORK, 21);
#endif
      // send cause 21: radio connection with ue lost
      /* From 3GPP 36300v10 p129 : 19.2.2.2.2 S1 UE Context Release Request (eNB triggered)
        * If the E-UTRAN internal reason is a radio link failure detected in the eNB, the eNB shall wait a sufficient time before
        *  triggering the S1 UE Context Release Request procedure in order to allow the UE to perform the NAS recovery
        *  procedure, see TS 23.401 [17].
        */
      return;
    }

    if((ue_context_pP->ue_context.ue_rrc_inactivity_timer >= RC.rrc[enb_mod_idP]->configuration.rrc_inactivity_timer_thres) &&
        (mac_eNB_get_rrc_status(enb_mod_idP, rnti) >= RRC_CONNECTED) &&
        (RC.rrc[enb_mod_idP]->configuration.rrc_inactivity_timer_thres > 0)) {
      LOG_I(RRC, "[eNB %d] S1AP_UE_CONTEXT_RELEASE_REQ sent for RNTI %x, cause 20, user inactivity\n",
            enb_mod_idP,
            rnti);
#if defined(ENABLE_USE_MME)
      rrc_eNB_send_S1AP_UE_CONTEXT_RELEASE_REQ(enb_mod_idP, ue_context_pP, S1AP_CAUSE_RADIO_NETWORK, 20);
#endif
      // send cause 20: user inactivity
      return;
    }
  }

  LOG_W(RRC, "[eNB %d] Removing UE RNTI %x\n",
        enb_mod_idP,
        rnti);
  // add UE info to freeList
  LOG_I(RRC, "Put UE %x into freeList\n",
        rnti);
  put_UE_in_freelist(enb_mod_idP, rnti, 1);
}

void remove_UE_from_freelist(module_id_t mod_id, rnti_t rnti) {
  eNB_MAC_INST                             *eNB_MAC = RC.mac[mod_id];
  pthread_mutex_lock(&lock_ue_freelist);
  UE_free_list_t                           *free_list = &eNB_MAC->UE_free_list;
  free_list->UE_free_ctrl[free_list->head_freelist].rnti = 0;
  free_list->head_freelist = (free_list->head_freelist + 1) % (NUMBER_OF_UE_MAX+1);
  free_list->num_UEs--;
  pthread_mutex_unlock(&lock_ue_freelist);
}

void put_UE_in_freelist(module_id_t mod_id, rnti_t rnti, boolean_t removeFlag) {
  UE_free_list_t                           *free_list = NULL;
  eNB_MAC_INST                             *eNB_MAC = RC.mac[mod_id];
  pthread_mutex_lock(&lock_ue_freelist);
  free_list = &eNB_MAC->UE_free_list;
  free_list->UE_free_ctrl[free_list->tail_freelist].rnti = rnti;
  free_list->UE_free_ctrl[free_list->tail_freelist].removeContextFlg = removeFlag;
  free_list->num_UEs++;
  free_list->tail_freelist = (free_list->tail_freelist + 1) % (NUMBER_OF_UE_MAX+1);
  pthread_mutex_unlock(&lock_ue_freelist);
}

void release_UE_in_freeList(module_id_t mod_id) {
  int i, j, CC_id, pdu_number;
  protocol_ctxt_t                           ctxt;
  LTE_eNB_ULSCH_t                          *ulsch = NULL;
  LTE_eNB_DLSCH_t                          *dlsch = NULL;
  nfapi_ul_config_request_body_t           *ul_req_tmp = NULL;
  PHY_VARS_eNB                             *eNB_PHY = NULL;
  struct rrc_eNB_ue_context_s              *ue_context_pP = NULL;
  eNB_MAC_INST                             *eNB_MAC = RC.mac[mod_id];
  boolean_t                                 remove_UEContext;
  rnti_t                                    rnti;
  int                                       head, tail, ue_num;
  pthread_mutex_lock(&lock_ue_freelist);
  head = eNB_MAC->UE_free_list.head_freelist;
  tail = eNB_MAC->UE_free_list.tail_freelist;

  if(head == tail) {
    pthread_mutex_unlock(&lock_ue_freelist);
    return;
  }

  if(tail < head) {
    tail = head + eNB_MAC->UE_free_list.num_UEs;
  }

  pthread_mutex_unlock(&lock_ue_freelist);

  for(ue_num = head; ue_num < tail; ue_num++) {
    ue_num = ue_num % (NUMBER_OF_UE_MAX+1);
    rnti = eNB_MAC->UE_free_list.UE_free_ctrl[ue_num].rnti;

    if(rnti != 0) {
      remove_UEContext = eNB_MAC->UE_free_list.UE_free_ctrl[ue_num].removeContextFlg;
      PROTOCOL_CTXT_SET_BY_MODULE_ID(&ctxt, mod_id, ENB_FLAG_YES, rnti, 0, 0,mod_id);

      for (CC_id = 0; CC_id < MAX_NUM_CCs; CC_id++) {
        eNB_PHY = RC.eNB[mod_id][CC_id];

        for (i=0; i<MAX_MOBILES_PER_ENB; i++) {
          ulsch = eNB_PHY->ulsch[i];

          if((ulsch != NULL) && (ulsch->rnti == rnti)) {
            void clean_eNb_ulsch(LTE_eNB_ULSCH_t *ulsch);
            LOG_I(RRC, "clean_eNb_ulsch ulsch[%d] UE %x\n", i, rnti);
            clean_eNb_ulsch(ulsch);
          }

          if(eNB_PHY->uci_vars[i].rnti == rnti) {
            LOG_I(MAC, "clean eNb uci_vars[%d] UE %x \n",i, rnti);
            memset(&eNB_PHY->uci_vars[i],0,sizeof(LTE_eNB_UCI));
          }
        }

        for (i=0; i<MAX_MOBILES_PER_ENB; i++) {
          dlsch = eNB_PHY->dlsch[i][0];

          if((dlsch != NULL) && (dlsch->rnti == rnti)) {
            void clean_eNb_dlsch(LTE_eNB_DLSCH_t *dlsch);
            LOG_I(RRC, "clean_eNb_dlsch dlsch[%d] UE %x \n", i, rnti);
            clean_eNb_dlsch(dlsch);
          }
        }

        if (rrc_agent_registered[mod_id]) {
          agent_rrc_xface[mod_id]->flexran_agent_notify_ue_state_change(mod_id,
              rnti, PROTOCOL__FLEX_UE_STATE_CHANGE_TYPE__FLUESC_DEACTIVATED);
        }

        for(j = 0; j < 10; j++) {
          ul_req_tmp = &eNB_MAC->UL_req_tmp[CC_id][j].ul_config_request_body;

          if(ul_req_tmp) {
            pdu_number = ul_req_tmp->number_of_pdus;

            for(int pdu_index = pdu_number-1; pdu_index >= 0; pdu_index--) {
              if((ul_req_tmp->ul_config_pdu_list[pdu_index].ulsch_pdu.ulsch_pdu_rel8.rnti == rnti) ||
                  (ul_req_tmp->ul_config_pdu_list[pdu_index].uci_harq_pdu.ue_information.ue_information_rel8.rnti == rnti) ||
                  (ul_req_tmp->ul_config_pdu_list[pdu_index].uci_cqi_pdu.ue_information.ue_information_rel8.rnti == rnti) ||
                  (ul_req_tmp->ul_config_pdu_list[pdu_index].uci_sr_pdu.ue_information.ue_information_rel8.rnti == rnti) ||
                  (ul_req_tmp->ul_config_pdu_list[pdu_index].srs_pdu.srs_pdu_rel8.rnti == rnti)) {
                LOG_I(RRC, "remove UE %x from ul_config_pdu_list %d/%d\n", rnti, pdu_index, pdu_number);

                if(pdu_index < pdu_number -1) {
                  memcpy(&ul_req_tmp->ul_config_pdu_list[pdu_index], &ul_req_tmp->ul_config_pdu_list[pdu_index+1], (pdu_number-1-pdu_index) * sizeof(nfapi_ul_config_request_pdu_t));
                }

                ul_req_tmp->number_of_pdus--;
              }
            }
          }
        }
      }

      rrc_mac_remove_ue(mod_id,rnti);
      rrc_rlc_remove_ue(&ctxt);
      pdcp_remove_UE(&ctxt);

      if(remove_UEContext) {
        ue_context_pP = rrc_eNB_get_ue_context(
                          RC.rrc[mod_id],rnti);

        if(ue_context_pP) {
          rrc_eNB_remove_ue_context(&ctxt,RC.rrc[mod_id],
                                    (struct rrc_eNB_ue_context_s *) ue_context_pP);
        }
      }

      LOG_I(RRC, "[release_UE_in_freeList] remove UE %x from freeList\n", rnti);
      remove_UE_from_freelist(mod_id, rnti);
    }
  }
}

//-----------------------------------------------------------------------------
/*
* Process the rrc connection setup complete message from UE (SRB1 Active)
*/
void
rrc_eNB_process_RRCConnectionSetupComplete(
  const protocol_ctxt_t *const ctxt_pP,
  rrc_eNB_ue_context_t *ue_context_pP,
  LTE_RRCConnectionSetupComplete_r8_IEs_t *rrcConnectionSetupComplete
)
//-----------------------------------------------------------------------------
{
  LOG_I(RRC,
        PROTOCOL_RRC_CTXT_UE_FMT" [RAPROC] Logical Channel UL-DCCH, " "processing LTE_RRCConnectionSetupComplete from UE (SRB1 Active)\n",
        PROTOCOL_RRC_CTXT_UE_ARGS(ctxt_pP));
  ue_context_pP->ue_context.Srb1.Active = 1;
  ue_context_pP->ue_context.Status = RRC_CONNECTED;
  ue_context_pP->ue_context.ue_rrc_inactivity_timer = 1; // set rrc inactivity when UE goes into RRC_CONNECTED
  T(T_ENB_RRC_CONNECTION_SETUP_COMPLETE, T_INT(ctxt_pP->module_id), T_INT(ctxt_pP->frame),
    T_INT(ctxt_pP->subframe), T_INT(ctxt_pP->rnti));

  if (EPC_MODE_ENABLED == 1) {
    // Forward message to S1AP layer
#if defined(ENABLE_USE_MME)
    rrc_eNB_send_S1AP_NAS_FIRST_REQ(ctxt_pP, ue_context_pP, rrcConnectionSetupComplete);
#endif
  } else {
    // RRC loop back (no S1AP), send SecurityModeCommand to UE
    rrc_eNB_generate_SecurityModeCommand(ctxt_pP, ue_context_pP);
  }
}

//-----------------------------------------------------------------------------
void
rrc_eNB_generate_SecurityModeCommand(
  const protocol_ctxt_t *const ctxt_pP,
  rrc_eNB_ue_context_t          *const ue_context_pP
)
//-----------------------------------------------------------------------------
{
  uint8_t                             buffer[100];
  uint8_t                             size;
  T(T_ENB_RRC_SECURITY_MODE_COMMAND, T_INT(ctxt_pP->module_id), T_INT(ctxt_pP->frame),
    T_INT(ctxt_pP->subframe), T_INT(ctxt_pP->rnti));
  size = do_SecurityModeCommand(
           ctxt_pP,
           buffer,
           rrc_eNB_get_next_transaction_identifier(ctxt_pP->module_id),
           ue_context_pP->ue_context.ciphering_algorithm,
           ue_context_pP->ue_context.integrity_algorithm);
  LOG_DUMPMSG(RRC,DEBUG_RRC,(char *)buffer,size,"[MSG] RRC Security Mode Command\n");
  LOG_I(RRC,
        PROTOCOL_RRC_CTXT_UE_FMT" Logical Channel DL-DCCH, Generate SecurityModeCommand (bytes %d)\n",
        PROTOCOL_RRC_CTXT_UE_ARGS(ctxt_pP),
        size);
  LOG_D(RRC,
        PROTOCOL_RRC_CTXT_UE_FMT" --- PDCP_DATA_REQ/%d Bytes (securityModeCommand to UE MUI %d) --->[PDCP][RB %02d]\n",
        PROTOCOL_RRC_CTXT_UE_ARGS(ctxt_pP),
        size,
        rrc_eNB_mui,
        DCCH);
  MSC_LOG_TX_MESSAGE(
    MSC_RRC_ENB,
    MSC_RRC_UE,
    buffer,
    size,
    MSC_AS_TIME_FMT" securityModeCommand UE %x MUI %d size %u",
    MSC_AS_TIME_ARGS(ctxt_pP),
    ue_context_pP->ue_context.rnti,
    rrc_eNB_mui,
    size);
  rrc_data_req(
    ctxt_pP,
    DCCH,
    rrc_eNB_mui++,
    SDU_CONFIRM_NO,
    size,
    buffer,
    PDCP_TRANSMISSION_MODE_CONTROL);
}

//-----------------------------------------------------------------------------
void
rrc_eNB_generate_UECapabilityEnquiry(
  const protocol_ctxt_t *const ctxt_pP,
  rrc_eNB_ue_context_t          *const ue_context_pP
)
//-----------------------------------------------------------------------------
{
  uint8_t                             buffer[100];
  uint8_t                             size;
  T(T_ENB_RRC_UE_CAPABILITY_ENQUIRY, T_INT(ctxt_pP->module_id), T_INT(ctxt_pP->frame),
    T_INT(ctxt_pP->subframe), T_INT(ctxt_pP->rnti));
  size = do_UECapabilityEnquiry(
           ctxt_pP,
           buffer,
           rrc_eNB_get_next_transaction_identifier(ctxt_pP->module_id));
  LOG_I(RRC,
        PROTOCOL_RRC_CTXT_UE_FMT" Logical Channel DL-DCCH, Generate UECapabilityEnquiry (bytes %d)\n",
        PROTOCOL_RRC_CTXT_UE_ARGS(ctxt_pP),
        size);
  LOG_D(RRC,
        PROTOCOL_RRC_CTXT_UE_FMT" --- PDCP_DATA_REQ/%d Bytes (UECapabilityEnquiry MUI %d) --->[PDCP][RB %02d]\n",
        PROTOCOL_RRC_CTXT_UE_ARGS(ctxt_pP),
        size,
        rrc_eNB_mui,
        DCCH);
  MSC_LOG_TX_MESSAGE(
    MSC_RRC_ENB,
    MSC_RRC_UE,
    buffer,
    size,
    MSC_AS_TIME_FMT" rrcUECapabilityEnquiry UE %x MUI %d size %u",
    MSC_AS_TIME_ARGS(ctxt_pP),
    ue_context_pP->ue_context.rnti,
    rrc_eNB_mui,
    size);
  rrc_data_req(
    ctxt_pP,
    DCCH,
    rrc_eNB_mui++,
    SDU_CONFIRM_NO,
    size,
    buffer,
    PDCP_TRANSMISSION_MODE_CONTROL);
}

//-----------------------------------------------------------------------------
void
rrc_eNB_generate_RRCConnectionReject(
  const protocol_ctxt_t *const ctxt_pP,
  rrc_eNB_ue_context_t          *const ue_context_pP,
  const int                    CC_id
)
//-----------------------------------------------------------------------------
{
  T(T_ENB_RRC_CONNECTION_REJECT, T_INT(ctxt_pP->module_id), T_INT(ctxt_pP->frame),
    T_INT(ctxt_pP->subframe), T_INT(ctxt_pP->rnti));
  RC.rrc[ctxt_pP->module_id]->carrier[CC_id].Srb0.Tx_buffer.payload_size =
    do_RRCConnectionReject(ctxt_pP->module_id,
                           (uint8_t *) RC.rrc[ctxt_pP->module_id]->carrier[CC_id].Srb0.Tx_buffer.Payload);
  LOG_DUMPMSG(RRC,DEBUG_RRC,
              (char *)(RC.rrc[ctxt_pP->module_id]->carrier[CC_id].Srb0.Tx_buffer.Payload),
              RC.rrc[ctxt_pP->module_id]->carrier[CC_id].Srb0.Tx_buffer.payload_size,
              "[MSG] RRCConnectionReject\n");
  MSC_LOG_TX_MESSAGE(
    MSC_RRC_ENB,
    MSC_RRC_UE,
    RC.rrc[ctxt_pP->module_id]->carrier[CC_id].Srb0.Tx_buffer.Header,
    RC.rrc[ctxt_pP->module_id]->carrier[CC_id].Srb0.Tx_buffer.payload_size,
    MSC_AS_TIME_FMT" LTE_RRCConnectionReject UE %x size %u",
    MSC_AS_TIME_ARGS(ctxt_pP),
    ue_context_pP == NULL ? -1 : ue_context_pP->ue_context.rnti,
    RC.rrc[ctxt_pP->module_id]->carrier[CC_id].Srb0.Tx_buffer.payload_size);
  LOG_I(RRC,
        PROTOCOL_RRC_CTXT_UE_FMT" [RAPROC] Logical Channel DL-CCCH, Generating LTE_RRCConnectionReject (bytes %d)\n",
        PROTOCOL_RRC_CTXT_UE_ARGS(ctxt_pP),
        RC.rrc[ctxt_pP->module_id]->carrier[CC_id].Srb0.Tx_buffer.payload_size);
}

//-----------------------------------------------------------------------------
void
rrc_eNB_generate_RRCConnectionReestablishment(
  const protocol_ctxt_t         *const ctxt_pP,
  rrc_eNB_ue_context_t          *const ue_context_pP,
  const int                            CC_id
)
//-----------------------------------------------------------------------------
{
  LTE_LogicalChannelConfig_t             *SRB1_logicalChannelConfig;
  LTE_SRB_ToAddModList_t                 **SRB_configList;
  LTE_SRB_ToAddMod_t                     *SRB1_config;
  int                                 cnt;
  T(T_ENB_RRC_CONNECTION_REESTABLISHMENT, T_INT(ctxt_pP->module_id), T_INT(ctxt_pP->frame),
    T_INT(ctxt_pP->subframe), T_INT(ctxt_pP->rnti));
  SRB_configList = &ue_context_pP->ue_context.SRB_configList;
  RC.rrc[ctxt_pP->module_id]->carrier[CC_id].Srb0.Tx_buffer.payload_size =
    do_RRCConnectionReestablishment(ctxt_pP,
                                    ue_context_pP,
                                    CC_id,
                                    (uint8_t *) RC.rrc[ctxt_pP->module_id]->carrier[CC_id].Srb0.Tx_buffer.Payload,
                                    (uint8_t) RC.rrc[ctxt_pP->module_id]->carrier[CC_id].p_eNB, //at this point we do not have the UE capability information, so it can only be TM1 or TM2
                                    rrc_eNB_get_next_transaction_identifier(ctxt_pP->module_id),
                                    SRB_configList,
                                    &ue_context_pP->ue_context.physicalConfigDedicated);
  LOG_DUMPMSG(RRC,DEBUG_RRC,
              (char *)(RC.rrc[ctxt_pP->module_id]->carrier[CC_id].Srb0.Tx_buffer.Payload),
              RC.rrc[ctxt_pP->module_id]->carrier[CC_id].Srb0.Tx_buffer.payload_size,
              "[MSG] RRCConnectionReestablishment\n"
             );
  // configure SRB1 for UE

  if (*SRB_configList != NULL) {
    for (cnt = 0; cnt < (*SRB_configList)->list.count; cnt++) {
      if ((*SRB_configList)->list.array[cnt]->srb_Identity == 1) {
        SRB1_config = (*SRB_configList)->list.array[cnt];

        if (SRB1_config->logicalChannelConfig) {
          if (SRB1_config->logicalChannelConfig->present ==
              LTE_SRB_ToAddMod__logicalChannelConfig_PR_explicitValue) {
            SRB1_logicalChannelConfig = &SRB1_config->logicalChannelConfig->choice.explicitValue;
          } else {
            SRB1_logicalChannelConfig = &SRB1_logicalChannelConfig_defaultValue;
          }
        } else {
          SRB1_logicalChannelConfig = &SRB1_logicalChannelConfig_defaultValue;
        }

        LOG_D(RRC,
              PROTOCOL_RRC_CTXT_UE_FMT" RRC_eNB --- MAC_CONFIG_REQ  (SRB1) ---> MAC_eNB\n",
              PROTOCOL_RRC_CTXT_UE_ARGS(ctxt_pP));
        rrc_mac_config_req_eNB(ctxt_pP->module_id,
                               ue_context_pP->ue_context.primaryCC_id,
                               0,0,0,0,0,
#if (LTE_RRC_VERSION >= MAKE_VERSION(14, 0, 0))
                               0,
#endif
                               ctxt_pP->rnti,
                               (LTE_BCCH_BCH_Message_t *) NULL,
                               (LTE_RadioResourceConfigCommonSIB_t *) NULL,
#if (LTE_RRC_VERSION >= MAKE_VERSION(14, 0, 0))
                               (LTE_RadioResourceConfigCommonSIB_t *) NULL,
#endif
                               (struct LTE_PhysicalConfigDedicated * ) ue_context_pP->ue_context.physicalConfigDedicated,
#if (LTE_RRC_VERSION >= MAKE_VERSION(10, 0, 0))
                               (LTE_SCellToAddMod_r10_t *)NULL,
                               //(struct LTE_PhysicalConfigDedicatedSCell_r10 *)NULL,
#endif
                               (LTE_MeasObjectToAddMod_t **) NULL,
                               ue_context_pP->ue_context.mac_MainConfig,
                               1,
                               SRB1_logicalChannelConfig,
                               ue_context_pP->ue_context.measGapConfig,
                               (LTE_TDD_Config_t *) NULL,
                               NULL,
                               (LTE_SchedulingInfoList_t *) NULL,
                               0, NULL, NULL, (LTE_MBSFN_SubframeConfigList_t *) NULL
#if (LTE_RRC_VERSION >= MAKE_VERSION(10, 0, 0))
                               , 0, (LTE_MBSFN_AreaInfoList_r9_t *) NULL, (LTE_PMCH_InfoList_r9_t *) NULL
#endif
#if (LTE_RRC_VERSION >= MAKE_VERSION(13, 0, 0))
                               ,(LTE_SystemInformationBlockType1_v1310_IEs_t *)NULL
#endif
                              );
        break;
      }
    }
  }

  MSC_LOG_TX_MESSAGE(MSC_RRC_ENB,
                     MSC_RRC_UE,
                     RC.rrc[ctxt_pP->module_id]->carrier[CC_id].Srb0.Tx_buffer.Header,
                     RC.rrc[ctxt_pP->module_id]->carrier[CC_id].Srb0.Tx_buffer.payload_size,
                     MSC_AS_TIME_FMT" LTE_RRCConnectionReestablishment UE %x size %u",
                     MSC_AS_TIME_ARGS(ctxt_pP),
                     ue_context_pP->ue_context.rnti,
                     RC.rrc[ctxt_pP->module_id]->carrier[CC_id].Srb0.Tx_buffer.payload_size);
  LOG_I(RRC,
        PROTOCOL_RRC_CTXT_UE_FMT" [RAPROC] Logical Channel DL-CCCH, Generating LTE_RRCConnectionReestablishment (bytes %d)\n",
        PROTOCOL_RRC_CTXT_UE_ARGS(ctxt_pP),
        RC.rrc[ctxt_pP->module_id]->carrier[CC_id].Srb0.Tx_buffer.payload_size);
  int UE_id = find_UE_id(ctxt_pP->module_id, ctxt_pP->rnti);

  if(UE_id != -1) {
    // activate release timer, if RRCComplete not received after 100 frames, remove UE
    RC.mac[ctxt_pP->module_id]->UE_list.UE_sched_ctrl[UE_id].ue_reestablishment_reject_timer = 1;
    // remove UE after 100 frames after LTE_RRCConnectionReestablishmentRelease is triggered
    RC.mac[ctxt_pP->module_id]->UE_list.UE_sched_ctrl[UE_id].ue_reestablishment_reject_timer_thres = 1000;
  } else {
    LOG_E(RRC,
          PROTOCOL_RRC_CTXT_UE_FMT" Generating LTE_RRCConnectionReestablishment without UE_id(MAC) rnti %x\n",
          PROTOCOL_RRC_CTXT_UE_ARGS(ctxt_pP),ctxt_pP->rnti);
  }

  // activate release timer, if RRCComplete not received after 100 frames, remove UE
  ue_context_pP->ue_context.ue_reestablishment_timer = 1;
  // remove UE after 100 frames after LTE_RRCConnectionReestablishmentRelease is triggered
  ue_context_pP->ue_context.ue_reestablishment_timer_thres = 1000;
}

//-----------------------------------------------------------------------------
void
rrc_eNB_process_RRCConnectionReestablishmentComplete(
  const protocol_ctxt_t *const ctxt_pP,
  const rnti_t reestablish_rnti,
  rrc_eNB_ue_context_t         *ue_context_pP,
  const uint8_t xid,
  LTE_RRCConnectionReestablishmentComplete_r8_IEs_t *LTE_RRCConnectionReestablishmentComplete
)
//-----------------------------------------------------------------------------
{
  LOG_I(RRC,
        PROTOCOL_RRC_CTXT_UE_FMT" [RAPROC] Logical Channel UL-DCCH, processing LTE_RRCConnectionReestablishmentComplete from UE (SRB1 Active)\n",
        PROTOCOL_RRC_CTXT_UE_ARGS(ctxt_pP));
  T(T_ENB_RRC_CONNECTION_REESTABLISHMENT_COMPLETE, T_INT(ctxt_pP->module_id), T_INT(ctxt_pP->frame),
    T_INT(ctxt_pP->subframe), T_INT(ctxt_pP->rnti));
  LTE_DRB_ToAddModList_t                 *DRB_configList = ue_context_pP->ue_context.DRB_configList;
  LTE_SRB_ToAddModList_t                 *SRB_configList = ue_context_pP->ue_context.SRB_configList;
  LTE_SRB_ToAddModList_t                **SRB_configList2 = NULL;
  LTE_DRB_ToAddModList_t                **DRB_configList2 = NULL;
  struct LTE_SRB_ToAddMod                *SRB2_config = NULL;
  struct LTE_DRB_ToAddMod                *DRB_config = NULL;
  int i = 0;
  uint8_t                             buffer[RRC_BUF_SIZE];
  uint16_t                            size;
  LTE_MeasObjectToAddModList_t       *MeasObj_list                     = NULL;
  LTE_MeasObjectToAddMod_t           *MeasObj                          = NULL;
  LTE_ReportConfigToAddModList_t     *ReportConfig_list                = NULL;
  LTE_ReportConfigToAddMod_t         *ReportConfig_per, *ReportConfig_A1,
                                     *ReportConfig_A2, *ReportConfig_A3, *ReportConfig_A4, *ReportConfig_A5;
  LTE_MeasIdToAddModList_t           *MeasId_list                      = NULL;
  LTE_MeasIdToAddMod_t               *MeasId0, *MeasId1, *MeasId2, *MeasId3, *MeasId4, *MeasId5;
  LTE_RSRP_Range_t                   *rsrp                             = NULL;
  struct LTE_MeasConfig__speedStatePars  *Sparams                          = NULL;
  LTE_QuantityConfig_t                   *quantityConfig                   = NULL;
  LTE_CellsToAddMod_t                    *CellToAdd                        = NULL;
  LTE_CellsToAddModList_t                *CellsToAddModList                = NULL;
  struct LTE_RRCConnectionReconfiguration_r8_IEs__dedicatedInfoNASList *dedicatedInfoNASList = NULL;
  LTE_DedicatedInfoNAS_t                 *dedicatedInfoNas                 = NULL;
  /* for no gcc warnings */
  (void)dedicatedInfoNas;
  LTE_C_RNTI_t                           *cba_RNTI                         = NULL;
  uint8_t next_xid = rrc_eNB_get_next_transaction_identifier(ctxt_pP->module_id);
  ue_context_pP->ue_context.Status = RRC_CONNECTED;
  ue_context_pP->ue_context.ue_rrc_inactivity_timer = 1; // set rrc inactivity when UE goes into RRC_CONNECTED
  ue_context_pP->ue_context.reestablishment_xid = next_xid;
  SRB_configList2 = &ue_context_pP->ue_context.SRB_configList2[xid];

  // get old configuration of SRB2
  if (*SRB_configList2 != NULL) {
    if((*SRB_configList2)->list.count!=0) {
      LOG_D(RRC, "SRB_configList2(%p) count is %d\n           SRB_configList2->list.array[0] addr is %p",
            SRB_configList2, (*SRB_configList2)->list.count,  (*SRB_configList2)->list.array[0]);
    }

    for (i = 0; (i < (*SRB_configList2)->list.count) && (i < 3); i++) {
      if ((*SRB_configList2)->list.array[i]->srb_Identity == 2 ) {
        LOG_D(RRC, "get SRB2_config from (ue_context_pP->ue_context.SRB_configList2[%d])\n", xid);
        SRB2_config = (*SRB_configList2)->list.array[i];
        break;
      }
    }
  }

  SRB_configList2 = &(ue_context_pP->ue_context.SRB_configList2[next_xid]);
  DRB_configList2 = &(ue_context_pP->ue_context.DRB_configList2[next_xid]);

  if (*SRB_configList2) {
    free(*SRB_configList2);
    LOG_D(RRC, "free(ue_context_pP->ue_context.SRB_configList2[%d])\n", next_xid);
  }

  *SRB_configList2 = CALLOC(1, sizeof(**SRB_configList2));

  if (SRB2_config != NULL) {
    // Add SRB2 to SRB configuration list
    ASN_SEQUENCE_ADD(&SRB_configList->list, SRB2_config);
    ASN_SEQUENCE_ADD(&(*SRB_configList2)->list, SRB2_config);
    LOG_D(RRC, "Add SRB2_config (srb_Identity:%ld) to ue_context_pP->ue_context.SRB_configList\n",
          SRB2_config->srb_Identity);
    LOG_D(RRC, "Add SRB2_config (srb_Identity:%ld) to ue_context_pP->ue_context.SRB_configList2[%d]\n",
          SRB2_config->srb_Identity, next_xid);
  } else {
    // SRB configuration list only contains SRB1.
    LOG_W(RRC,"SRB2 configuration does not exist in SRB configuration list\n");
  }

  if (*DRB_configList2) {
    free(*DRB_configList2);
    LOG_D(RRC, "free(ue_context_pP->ue_context.DRB_configList2[%d])\n", next_xid);
  }

  *DRB_configList2 = CALLOC(1, sizeof(**DRB_configList2));

  if (DRB_configList != NULL) {
    LOG_D(RRC, "get DRB_config from (ue_context_pP->ue_context.DRB_configList)\n");

    for (i = 0; (i < DRB_configList->list.count) && (i < 3); i++) {
      DRB_config = DRB_configList->list.array[i];
      // Add DRB to DRB configuration list, for LTE_RRCConnectionReconfigurationComplete
      ASN_SEQUENCE_ADD(&(*DRB_configList2)->list, DRB_config);
    }
  }

  ue_context_pP->ue_context.Srb1.Active = 1;
  //ue_context_pP->ue_context.Srb2.Srb_info.Srb_id = 2;

  if (EPC_MODE_ENABLED) {
    hashtable_rc_t    h_rc;
    int               j;
    rrc_ue_s1ap_ids_t *rrc_ue_s1ap_ids_p = NULL;
    uint16_t ue_initial_id = ue_context_pP->ue_context.ue_initial_id;
    uint32_t eNB_ue_s1ap_id = ue_context_pP->ue_context.eNB_ue_s1ap_id;
    eNB_RRC_INST *rrc_instance_p = RC.rrc[ENB_INSTANCE_TO_MODULE_ID(ctxt_pP->instance)];

    if (eNB_ue_s1ap_id > 0) {
      h_rc = hashtable_get(rrc_instance_p->s1ap_id2_s1ap_ids, (hash_key_t)eNB_ue_s1ap_id, (void **)&rrc_ue_s1ap_ids_p);

      if  (h_rc == HASH_TABLE_OK) {
        rrc_ue_s1ap_ids_p->ue_rnti = ctxt_pP->rnti;
      }
    }

    if (ue_initial_id != 0) {
      h_rc = hashtable_get(rrc_instance_p->initial_id2_s1ap_ids, (hash_key_t)ue_initial_id, (void **)&rrc_ue_s1ap_ids_p);

      if  (h_rc == HASH_TABLE_OK) {
        rrc_ue_s1ap_ids_p->ue_rnti = ctxt_pP->rnti;
      }
    }

    gtpv1u_enb_create_tunnel_req_t  create_tunnel_req;
    /* Save e RAB information for later */
    memset(&create_tunnel_req, 0, sizeof(create_tunnel_req));

    for ( j = 0, i = 0; i < NB_RB_MAX; i++) {
      if (ue_context_pP->ue_context.e_rab[i].status == E_RAB_STATUS_ESTABLISHED || ue_context_pP->ue_context.e_rab[i].status == E_RAB_STATUS_DONE) {
        create_tunnel_req.eps_bearer_id[j]   = ue_context_pP->ue_context.e_rab[i].param.e_rab_id;
        create_tunnel_req.sgw_S1u_teid[j]  = ue_context_pP->ue_context.e_rab[i].param.gtp_teid;
        memcpy(&create_tunnel_req.sgw_addr[j],
               &ue_context_pP->ue_context.e_rab[i].param.sgw_addr,
               sizeof(transport_layer_addr_t));
        j++;
      }
    }

    create_tunnel_req.rnti       = ctxt_pP->rnti; // warning put zero above
    create_tunnel_req.num_tunnels    = j;
    gtpv1u_update_s1u_tunnel(
      ctxt_pP->instance,
      &create_tunnel_req,
      reestablish_rnti);
  } /* EPC_MODE_ENABLED */

  /* Update RNTI in ue_context */
  ue_context_pP->ue_id_rnti                    = ctxt_pP->rnti; // here ue_id_rnti is just a key, may be something else
  ue_context_pP->ue_context.rnti               = ctxt_pP->rnti;

  if (EPC_MODE_ENABLED) {
    uint8_t send_security_mode_command = FALSE;
    rrc_pdcp_config_security(
      ctxt_pP,
      ue_context_pP,
      send_security_mode_command);
    LOG_D(RRC, "set security successfully \n");
  }

  // Measurement ID list
  MeasId_list = CALLOC(1, sizeof(*MeasId_list));
  memset((void *)MeasId_list, 0, sizeof(*MeasId_list));
  MeasId0 = CALLOC(1, sizeof(*MeasId0));
  MeasId0->measId = 1;
  MeasId0->measObjectId = 1;
  MeasId0->reportConfigId = 1;
  ASN_SEQUENCE_ADD(&MeasId_list->list, MeasId0);
  MeasId1 = CALLOC(1, sizeof(*MeasId1));
  MeasId1->measId = 2;
  MeasId1->measObjectId = 1;
  MeasId1->reportConfigId = 2;
  ASN_SEQUENCE_ADD(&MeasId_list->list, MeasId1);
  MeasId2 = CALLOC(1, sizeof(*MeasId2));
  MeasId2->measId = 3;
  MeasId2->measObjectId = 1;
  MeasId2->reportConfigId = 3;
  ASN_SEQUENCE_ADD(&MeasId_list->list, MeasId2);
  MeasId3 = CALLOC(1, sizeof(*MeasId3));
  MeasId3->measId = 4;
  MeasId3->measObjectId = 1;
  MeasId3->reportConfigId = 4;
  ASN_SEQUENCE_ADD(&MeasId_list->list, MeasId3);
  MeasId4 = CALLOC(1, sizeof(*MeasId4));
  MeasId4->measId = 5;
  MeasId4->measObjectId = 1;
  MeasId4->reportConfigId = 5;
  ASN_SEQUENCE_ADD(&MeasId_list->list, MeasId4);
  MeasId5 = CALLOC(1, sizeof(*MeasId5));
  MeasId5->measId = 6;
  MeasId5->measObjectId = 1;
  MeasId5->reportConfigId = 6;
  ASN_SEQUENCE_ADD(&MeasId_list->list, MeasId5);
  //  LTE_RRCConnectionReconfiguration->criticalExtensions.choice.c1.choice.rrcConnectionReconfiguration_r8.measConfig->measIdToAddModList = MeasId_list;
  // Add one EUTRA Measurement Object
  MeasObj_list = CALLOC(1, sizeof(*MeasObj_list));
  memset((void *)MeasObj_list, 0, sizeof(*MeasObj_list));
  // Configure MeasObject
  MeasObj = CALLOC(1, sizeof(*MeasObj));
  memset((void *)MeasObj, 0, sizeof(*MeasObj));
  MeasObj->measObjectId = 1;
  MeasObj->measObject.present = LTE_MeasObjectToAddMod__measObject_PR_measObjectEUTRA;
  MeasObj->measObject.choice.measObjectEUTRA.carrierFreq = 3350; //band 7, 2.68GHz
  //MeasObj->measObject.choice.measObjectEUTRA.carrierFreq = 36090; //band 33, 1.909GHz
  MeasObj->measObject.choice.measObjectEUTRA.allowedMeasBandwidth = LTE_AllowedMeasBandwidth_mbw25;
  MeasObj->measObject.choice.measObjectEUTRA.presenceAntennaPort1 = 1;
  MeasObj->measObject.choice.measObjectEUTRA.neighCellConfig.buf = CALLOC(1, sizeof(uint8_t));
  MeasObj->measObject.choice.measObjectEUTRA.neighCellConfig.buf[0] = 0;
  MeasObj->measObject.choice.measObjectEUTRA.neighCellConfig.size = 1;
  MeasObj->measObject.choice.measObjectEUTRA.neighCellConfig.bits_unused = 6;
  MeasObj->measObject.choice.measObjectEUTRA.offsetFreq = NULL;   // Default is 15 or 0dB
  MeasObj->measObject.choice.measObjectEUTRA.cellsToAddModList =
    (LTE_CellsToAddModList_t *) CALLOC(1, sizeof(*CellsToAddModList));
  CellsToAddModList = MeasObj->measObject.choice.measObjectEUTRA.cellsToAddModList;

  // Add adjacent cell lists (6 per eNB)
  for (i = 0; i < 6; i++) {
    CellToAdd = (LTE_CellsToAddMod_t *) CALLOC(1, sizeof(*CellToAdd));
    CellToAdd->cellIndex = i + 1;
    CellToAdd->physCellId = get_adjacent_cell_id(ctxt_pP->module_id, i);
    CellToAdd->cellIndividualOffset = LTE_Q_OffsetRange_dB0;
    ASN_SEQUENCE_ADD(&CellsToAddModList->list, CellToAdd);
  }

  ASN_SEQUENCE_ADD(&MeasObj_list->list, MeasObj);
  //  LTE_RRCConnectionReconfiguration->criticalExtensions.choice.c1.choice.rrcConnectionReconfiguration_r8.measConfig->measObjectToAddModList = MeasObj_list;
  // Report Configurations for periodical, A1-A5 events
  ReportConfig_list = CALLOC(1, sizeof(*ReportConfig_list));
  ReportConfig_per = CALLOC(1, sizeof(*ReportConfig_per));
  ReportConfig_A1 = CALLOC(1, sizeof(*ReportConfig_A1));
  ReportConfig_A2 = CALLOC(1, sizeof(*ReportConfig_A2));
  ReportConfig_A3 = CALLOC(1, sizeof(*ReportConfig_A3));
  ReportConfig_A4 = CALLOC(1, sizeof(*ReportConfig_A4));
  ReportConfig_A5 = CALLOC(1, sizeof(*ReportConfig_A5));
  ReportConfig_per->reportConfigId = 1;
  ReportConfig_per->reportConfig.present = LTE_ReportConfigToAddMod__reportConfig_PR_reportConfigEUTRA;
  ReportConfig_per->reportConfig.choice.reportConfigEUTRA.triggerType.present =
    LTE_ReportConfigEUTRA__triggerType_PR_periodical;
  ReportConfig_per->reportConfig.choice.reportConfigEUTRA.triggerType.choice.periodical.purpose =
    LTE_ReportConfigEUTRA__triggerType__periodical__purpose_reportStrongestCells;
  ReportConfig_per->reportConfig.choice.reportConfigEUTRA.triggerQuantity = LTE_ReportConfigEUTRA__triggerQuantity_rsrp;
  ReportConfig_per->reportConfig.choice.reportConfigEUTRA.reportQuantity = LTE_ReportConfigEUTRA__reportQuantity_both;
  ReportConfig_per->reportConfig.choice.reportConfigEUTRA.maxReportCells = 2;
  ReportConfig_per->reportConfig.choice.reportConfigEUTRA.reportInterval = LTE_ReportInterval_ms120;
  ReportConfig_per->reportConfig.choice.reportConfigEUTRA.reportAmount = LTE_ReportConfigEUTRA__reportAmount_infinity;
  ASN_SEQUENCE_ADD(&ReportConfig_list->list, ReportConfig_per);
  ReportConfig_A1->reportConfigId = 2;
  ReportConfig_A1->reportConfig.present = LTE_ReportConfigToAddMod__reportConfig_PR_reportConfigEUTRA;
  ReportConfig_A1->reportConfig.choice.reportConfigEUTRA.triggerType.present =
    LTE_ReportConfigEUTRA__triggerType_PR_event;
  ReportConfig_A1->reportConfig.choice.reportConfigEUTRA.triggerType.choice.event.eventId.present =
    LTE_ReportConfigEUTRA__triggerType__event__eventId_PR_eventA1;
  ReportConfig_A1->reportConfig.choice.reportConfigEUTRA.triggerType.choice.event.eventId.choice.eventA1.
  a1_Threshold.present = LTE_ThresholdEUTRA_PR_threshold_RSRP;
  ReportConfig_A1->reportConfig.choice.reportConfigEUTRA.triggerType.choice.event.eventId.choice.eventA1.
  a1_Threshold.choice.threshold_RSRP = 10;
  ReportConfig_A1->reportConfig.choice.reportConfigEUTRA.triggerQuantity = LTE_ReportConfigEUTRA__triggerQuantity_rsrp;
  ReportConfig_A1->reportConfig.choice.reportConfigEUTRA.reportQuantity = LTE_ReportConfigEUTRA__reportQuantity_both;
  ReportConfig_A1->reportConfig.choice.reportConfigEUTRA.maxReportCells = 2;
  ReportConfig_A1->reportConfig.choice.reportConfigEUTRA.reportInterval = LTE_ReportInterval_ms120;
  ReportConfig_A1->reportConfig.choice.reportConfigEUTRA.reportAmount = LTE_ReportConfigEUTRA__reportAmount_infinity;
  ASN_SEQUENCE_ADD(&ReportConfig_list->list, ReportConfig_A1);

  if (RC.rrc[ctxt_pP->module_id]->HO_flag == 1 /*HO_MEASUREMENT */ ) {
    LOG_I(RRC, "[eNB %d] frame %d: requesting A2, A3, A4, A5, and A6 event reporting\n",
          ctxt_pP->module_id, ctxt_pP->frame);
    ReportConfig_A2->reportConfigId = 3;
    ReportConfig_A2->reportConfig.present = LTE_ReportConfigToAddMod__reportConfig_PR_reportConfigEUTRA;
    ReportConfig_A2->reportConfig.choice.reportConfigEUTRA.triggerType.present =
      LTE_ReportConfigEUTRA__triggerType_PR_event;
    ReportConfig_A2->reportConfig.choice.reportConfigEUTRA.triggerType.choice.event.eventId.present =
      LTE_ReportConfigEUTRA__triggerType__event__eventId_PR_eventA2;
    ReportConfig_A2->reportConfig.choice.reportConfigEUTRA.triggerType.choice.event.eventId.choice.
    eventA2.a2_Threshold.present = LTE_ThresholdEUTRA_PR_threshold_RSRP;
    ReportConfig_A2->reportConfig.choice.reportConfigEUTRA.triggerType.choice.event.eventId.choice.
    eventA2.a2_Threshold.choice.threshold_RSRP = 10;
    ReportConfig_A2->reportConfig.choice.reportConfigEUTRA.triggerQuantity =
      LTE_ReportConfigEUTRA__triggerQuantity_rsrp;
    ReportConfig_A2->reportConfig.choice.reportConfigEUTRA.reportQuantity = LTE_ReportConfigEUTRA__reportQuantity_both;
    ReportConfig_A2->reportConfig.choice.reportConfigEUTRA.maxReportCells = 2;
    ReportConfig_A2->reportConfig.choice.reportConfigEUTRA.reportInterval = LTE_ReportInterval_ms120;
    ReportConfig_A2->reportConfig.choice.reportConfigEUTRA.reportAmount = LTE_ReportConfigEUTRA__reportAmount_infinity;
    ASN_SEQUENCE_ADD(&ReportConfig_list->list, ReportConfig_A2);
    ReportConfig_A3->reportConfigId = 4;
    ReportConfig_A3->reportConfig.present = LTE_ReportConfigToAddMod__reportConfig_PR_reportConfigEUTRA;
    ReportConfig_A3->reportConfig.choice.reportConfigEUTRA.triggerType.present =
      LTE_ReportConfigEUTRA__triggerType_PR_event;
    ReportConfig_A3->reportConfig.choice.reportConfigEUTRA.triggerType.choice.event.eventId.present =
      LTE_ReportConfigEUTRA__triggerType__event__eventId_PR_eventA3;
    ReportConfig_A3->reportConfig.choice.reportConfigEUTRA.triggerType.choice.event.eventId.choice.eventA3.a3_Offset = 1;   //10;
    ReportConfig_A3->reportConfig.choice.reportConfigEUTRA.triggerType.choice.event.eventId.choice.
    eventA3.reportOnLeave = 1;
    ReportConfig_A3->reportConfig.choice.reportConfigEUTRA.triggerQuantity =
      LTE_ReportConfigEUTRA__triggerQuantity_rsrp;
    ReportConfig_A3->reportConfig.choice.reportConfigEUTRA.reportQuantity = LTE_ReportConfigEUTRA__reportQuantity_both;
    ReportConfig_A3->reportConfig.choice.reportConfigEUTRA.maxReportCells = 2;
    ReportConfig_A3->reportConfig.choice.reportConfigEUTRA.reportInterval = LTE_ReportInterval_ms120;
    ReportConfig_A3->reportConfig.choice.reportConfigEUTRA.reportAmount = LTE_ReportConfigEUTRA__reportAmount_infinity;
    ReportConfig_A3->reportConfig.choice.reportConfigEUTRA.triggerType.choice.event.hysteresis = 0.5; // FIXME ...hysteresis is of type long!
    ReportConfig_A3->reportConfig.choice.reportConfigEUTRA.triggerType.choice.event.timeToTrigger =
      LTE_TimeToTrigger_ms40;
    ASN_SEQUENCE_ADD(&ReportConfig_list->list, ReportConfig_A3);
    ReportConfig_A4->reportConfigId = 5;
    ReportConfig_A4->reportConfig.present = LTE_ReportConfigToAddMod__reportConfig_PR_reportConfigEUTRA;
    ReportConfig_A4->reportConfig.choice.reportConfigEUTRA.triggerType.present =
      LTE_ReportConfigEUTRA__triggerType_PR_event;
    ReportConfig_A4->reportConfig.choice.reportConfigEUTRA.triggerType.choice.event.eventId.present =
      LTE_ReportConfigEUTRA__triggerType__event__eventId_PR_eventA4;
    ReportConfig_A4->reportConfig.choice.reportConfigEUTRA.triggerType.choice.event.eventId.choice.
    eventA4.a4_Threshold.present = LTE_ThresholdEUTRA_PR_threshold_RSRP;
    ReportConfig_A4->reportConfig.choice.reportConfigEUTRA.triggerType.choice.event.eventId.choice.
    eventA4.a4_Threshold.choice.threshold_RSRP = 10;
    ReportConfig_A4->reportConfig.choice.reportConfigEUTRA.triggerQuantity =
      LTE_ReportConfigEUTRA__triggerQuantity_rsrp;
    ReportConfig_A4->reportConfig.choice.reportConfigEUTRA.reportQuantity = LTE_ReportConfigEUTRA__reportQuantity_both;
    ReportConfig_A4->reportConfig.choice.reportConfigEUTRA.maxReportCells = 2;
    ReportConfig_A4->reportConfig.choice.reportConfigEUTRA.reportInterval = LTE_ReportInterval_ms120;
    ReportConfig_A4->reportConfig.choice.reportConfigEUTRA.reportAmount = LTE_ReportConfigEUTRA__reportAmount_infinity;
    ASN_SEQUENCE_ADD(&ReportConfig_list->list, ReportConfig_A4);
    ReportConfig_A5->reportConfigId = 6;
    ReportConfig_A5->reportConfig.present = LTE_ReportConfigToAddMod__reportConfig_PR_reportConfigEUTRA;
    ReportConfig_A5->reportConfig.choice.reportConfigEUTRA.triggerType.present =
      LTE_ReportConfigEUTRA__triggerType_PR_event;
    ReportConfig_A5->reportConfig.choice.reportConfigEUTRA.triggerType.choice.event.eventId.present =
      LTE_ReportConfigEUTRA__triggerType__event__eventId_PR_eventA5;
    ReportConfig_A5->reportConfig.choice.reportConfigEUTRA.triggerType.choice.event.eventId.choice.
    eventA5.a5_Threshold1.present = LTE_ThresholdEUTRA_PR_threshold_RSRP;
    ReportConfig_A5->reportConfig.choice.reportConfigEUTRA.triggerType.choice.event.eventId.choice.
    eventA5.a5_Threshold2.present = LTE_ThresholdEUTRA_PR_threshold_RSRP;
    ReportConfig_A5->reportConfig.choice.reportConfigEUTRA.triggerType.choice.event.eventId.choice.
    eventA5.a5_Threshold1.choice.threshold_RSRP = 10;
    ReportConfig_A5->reportConfig.choice.reportConfigEUTRA.triggerType.choice.event.eventId.choice.
    eventA5.a5_Threshold2.choice.threshold_RSRP = 10;
    ReportConfig_A5->reportConfig.choice.reportConfigEUTRA.triggerQuantity =
      LTE_ReportConfigEUTRA__triggerQuantity_rsrp;
    ReportConfig_A5->reportConfig.choice.reportConfigEUTRA.reportQuantity = LTE_ReportConfigEUTRA__reportQuantity_both;
    ReportConfig_A5->reportConfig.choice.reportConfigEUTRA.maxReportCells = 2;
    ReportConfig_A5->reportConfig.choice.reportConfigEUTRA.reportInterval = LTE_ReportInterval_ms120;
    ReportConfig_A5->reportConfig.choice.reportConfigEUTRA.reportAmount = LTE_ReportConfigEUTRA__reportAmount_infinity;
    ASN_SEQUENCE_ADD(&ReportConfig_list->list, ReportConfig_A5);
    //  LTE_RRCConnectionReconfiguration->criticalExtensions.choice.c1.choice.rrcConnectionReconfiguration_r8.measConfig->reportConfigToAddModList = ReportConfig_list;
    rsrp = CALLOC(1, sizeof(LTE_RSRP_Range_t));
    *rsrp = 20;
    Sparams = CALLOC(1, sizeof(*Sparams));
    Sparams->present = LTE_MeasConfig__speedStatePars_PR_setup;
    Sparams->choice.setup.timeToTrigger_SF.sf_High = LTE_SpeedStateScaleFactors__sf_Medium_oDot75;
    Sparams->choice.setup.timeToTrigger_SF.sf_Medium = LTE_SpeedStateScaleFactors__sf_High_oDot5;
    Sparams->choice.setup.mobilityStateParameters.n_CellChangeHigh = 10;
    Sparams->choice.setup.mobilityStateParameters.n_CellChangeMedium = 5;
    Sparams->choice.setup.mobilityStateParameters.t_Evaluation = LTE_MobilityStateParameters__t_Evaluation_s60;
    Sparams->choice.setup.mobilityStateParameters.t_HystNormal = LTE_MobilityStateParameters__t_HystNormal_s120;
    quantityConfig = CALLOC(1, sizeof(*quantityConfig));
    memset((void *)quantityConfig, 0, sizeof(*quantityConfig));
    quantityConfig->quantityConfigEUTRA = CALLOC(1, sizeof(struct LTE_QuantityConfigEUTRA));
    memset((void *)quantityConfig->quantityConfigEUTRA, 0, sizeof(*quantityConfig->quantityConfigEUTRA));
    quantityConfig->quantityConfigCDMA2000 = NULL;
    quantityConfig->quantityConfigGERAN = NULL;
    quantityConfig->quantityConfigUTRA = NULL;
    quantityConfig->quantityConfigEUTRA->filterCoefficientRSRP =
      CALLOC(1, sizeof(*(quantityConfig->quantityConfigEUTRA->filterCoefficientRSRP)));
    quantityConfig->quantityConfigEUTRA->filterCoefficientRSRQ =
      CALLOC(1, sizeof(*(quantityConfig->quantityConfigEUTRA->filterCoefficientRSRQ)));
    *quantityConfig->quantityConfigEUTRA->filterCoefficientRSRP = LTE_FilterCoefficient_fc4;
    *quantityConfig->quantityConfigEUTRA->filterCoefficientRSRQ = LTE_FilterCoefficient_fc4;
    LOG_I(RRC,
          "[eNB %d] Frame %d: potential handover preparation: store the information in an intermediate structure in case of failure\n",
          ctxt_pP->module_id, ctxt_pP->frame);
    // store the information in an intermediate structure for Hanodver management
    //rrc_inst->handover_info.as_config.sourceRadioResourceConfig.srb_ToAddModList = CALLOC(1,sizeof());
    ue_context_pP->ue_context.handover_info = CALLOC(1, sizeof(*(ue_context_pP->ue_context.handover_info)));
    //memcpy((void *)rrc_inst->handover_info[ue_mod_idP]->as_config.sourceRadioResourceConfig.srb_ToAddModList,(void *)SRB_list,sizeof(LTE_SRB_ToAddModList_t));
    ue_context_pP->ue_context.handover_info->as_config.sourceRadioResourceConfig.srb_ToAddModList = *SRB_configList2;
    //memcpy((void *)rrc_inst->handover_info[ue_mod_idP]->as_config.sourceRadioResourceConfig.drb_ToAddModList,(void *)DRB_list,sizeof(LTE_DRB_ToAddModList_t));
    ue_context_pP->ue_context.handover_info->as_config.sourceRadioResourceConfig.drb_ToAddModList = DRB_configList;
    ue_context_pP->ue_context.handover_info->as_config.sourceRadioResourceConfig.drb_ToReleaseList = NULL;
    ue_context_pP->ue_context.handover_info->as_config.sourceRadioResourceConfig.mac_MainConfig =
      CALLOC(1, sizeof(*ue_context_pP->ue_context.handover_info->as_config.sourceRadioResourceConfig.mac_MainConfig));
    memcpy((void *)ue_context_pP->ue_context.handover_info->as_config.sourceRadioResourceConfig.mac_MainConfig,
           (void *)ue_context_pP->ue_context.mac_MainConfig, sizeof(LTE_MAC_MainConfig_t));
    ue_context_pP->ue_context.handover_info->as_config.sourceRadioResourceConfig.physicalConfigDedicated =
      CALLOC(1, sizeof(LTE_PhysicalConfigDedicated_t));
    memcpy((void *)ue_context_pP->ue_context.handover_info->as_config.sourceRadioResourceConfig.physicalConfigDedicated,
           (void *)ue_context_pP->ue_context.physicalConfigDedicated, sizeof(LTE_PhysicalConfigDedicated_t));
    ue_context_pP->ue_context.handover_info->as_config.sourceRadioResourceConfig.sps_Config = NULL;
    //memcpy((void *)rrc_inst->handover_info[ue_mod_idP]->as_config.sourceRadioResourceConfig.sps_Config,(void *)rrc_inst->sps_Config[ue_mod_idP],sizeof(SPS_Config_t));
  }

#ifdef CBA
  //struct PUSCH_CBAConfigDedicated_vlola  *pusch_CBAConfigDedicated_vlola;
  uint8_t                            *cba_RNTI_buf;
  cba_RNTI = CALLOC(1, sizeof(LTE_C_RNTI_t));
  cba_RNTI_buf = CALLOC(1, 2 * sizeof(uint8_t));
  cba_RNTI->buf = cba_RNTI_buf;
  cba_RNTI->size = 2;
  cba_RNTI->bits_unused = 0;

  // associate UEs to the CBa groups as a function of their UE id
  if (rrc_inst->num_active_cba_groups) {
    cba_RNTI->buf[0] = rrc_inst->cba_rnti[ue_mod_idP % rrc_inst->num_active_cba_groups] & 0xff;
    cba_RNTI->buf[1] = 0xff;
    LOG_D(RRC,
          "[eNB %d] Frame %d: cba_RNTI = %x in group %d is attribued to UE %d\n",
          enb_mod_idP, frameP,
          rrc_inst->cba_rnti[ue_mod_idP % rrc_inst->num_active_cba_groups],
          ue_mod_idP % rrc_inst->num_active_cba_groups, ue_mod_idP);
  } else {
    cba_RNTI->buf[0] = 0x0;
    cba_RNTI->buf[1] = 0x0;
    LOG_D(RRC, "[eNB %d] Frame %d: no cba_RNTI is configured for UE %d\n", enb_mod_idP, frameP, ue_mod_idP);
  }

#endif
  /* Initialize NAS list */
  dedicatedInfoNASList = CALLOC(1, sizeof(struct LTE_RRCConnectionReconfiguration_r8_IEs__dedicatedInfoNASList));

  /* Add all NAS PDUs to the list */
  for (i = 0; i < ue_context_pP->ue_context.nb_of_e_rabs; i++) {
    if (ue_context_pP->ue_context.e_rab[i].param.nas_pdu.buffer != NULL) {
      dedicatedInfoNas = CALLOC(1, sizeof(LTE_DedicatedInfoNAS_t));
      memset(dedicatedInfoNas, 0, sizeof(OCTET_STRING_t));
      OCTET_STRING_fromBuf(dedicatedInfoNas,
                           (char *)ue_context_pP->ue_context.e_rab[i].param.nas_pdu.buffer,
                           ue_context_pP->ue_context.e_rab[i].param.nas_pdu.length);
      LOG_D(RRC, "Add LTE_DedicatedInfoNAS(%d) to LTE_DedicatedInfoNASList\n", i);
      ASN_SEQUENCE_ADD(&dedicatedInfoNASList->list, dedicatedInfoNas);
    }

    /* TODO parameters yet to process ... */
    {
      //      ue_context_pP->ue_context.e_rab[i].param.qos;
      //      ue_context_pP->ue_context.e_rab[i].param.sgw_addr;
      //      ue_context_pP->ue_context.e_rab[i].param.gtp_teid;
    }
    /* TODO should test if e RAB are Ok before! */
    ue_context_pP->ue_context.e_rab[i].status = E_RAB_STATUS_DONE;
    LOG_D(RRC, "setting the status for the default DRB (index %d) to (%d,%s)\n",
          i, ue_context_pP->ue_context.e_rab[i].status, "E_RAB_STATUS_DONE");
  }

  /* If list is empty free the list and reset the address */
  if (dedicatedInfoNASList->list.count == 0) {
    free(dedicatedInfoNASList);
    dedicatedInfoNASList = NULL;
  }

  // send LTE_RRCConnectionReconfiguration
  memset(buffer, 0, RRC_BUF_SIZE);
  size = do_RRCConnectionReconfiguration(ctxt_pP,
                                         buffer,
                                         next_xid,   //Transaction_id,
                                         (LTE_SRB_ToAddModList_t *)*SRB_configList2, // SRB_configList
                                         (LTE_DRB_ToAddModList_t *)DRB_configList,
                                         (LTE_DRB_ToReleaseList_t *)NULL, // DRB2_list,
                                         (struct LTE_SPS_Config *)NULL,   // maybe ue_context_pP->ue_context.sps_Config,
                                         (struct LTE_PhysicalConfigDedicated *)ue_context_pP->ue_context.physicalConfigDedicated,
#ifdef EXMIMO_IOT
                                         NULL, NULL, NULL,NULL,
#else
                                         (LTE_MeasObjectToAddModList_t *)MeasObj_list, // MeasObj_list,
                                         (LTE_ReportConfigToAddModList_t *)ReportConfig_list, // ReportConfig_list,
                                         (LTE_QuantityConfig_t *)quantityConfig, //quantityConfig,
                                         (LTE_MeasIdToAddModList_t *)NULL,
#endif
                                         (LTE_MAC_MainConfig_t *)ue_context_pP->ue_context.mac_MainConfig,
                                         (LTE_MeasGapConfig_t *)NULL,
                                         (LTE_MobilityControlInfo_t *)NULL,
                                         (LTE_SecurityConfigHO_t *)NULL,
                                         (struct LTE_MeasConfig__speedStatePars *)Sparams, // Sparams,
                                         (LTE_RSRP_Range_t *)rsrp, // rsrp,
                                         (LTE_C_RNTI_t *)cba_RNTI, // cba_RNTI
                                         (struct LTE_RRCConnectionReconfiguration_r8_IEs__dedicatedInfoNASList *)dedicatedInfoNASList, //dedicatedInfoNASList
                                         (LTE_SL_CommConfig_r12_t *)NULL,
                                         (LTE_SL_DiscConfig_r12_t *)NULL
#if (LTE_RRC_VERSION >= MAKE_VERSION(10, 0, 0))
                                         , (LTE_SCellToAddMod_r10_t *)NULL
#endif
                                        );
  LOG_DUMPMSG(RRC,DEBUG_RRC,(char *)buffer,size,
              "[MSG] RRC Connection Reconfiguration\n");

  /* Free all NAS PDUs */
  for (i = 0; i < ue_context_pP->ue_context.nb_of_e_rabs; i++) {
    if (ue_context_pP->ue_context.e_rab[i].param.nas_pdu.buffer != NULL) {
      /* Free the NAS PDU buffer and invalidate it */
      free(ue_context_pP->ue_context.e_rab[i].param.nas_pdu.buffer);
      ue_context_pP->ue_context.e_rab[i].param.nas_pdu.buffer = NULL;
    }
  }

  if(size==65535) {
    LOG_E(RRC,"RRC decode err!!! do_RRCConnectionReconfiguration\n");
    put_UE_in_freelist(ctxt_pP->module_id, reestablish_rnti, 0);
    return;
  } else {
    LOG_I(RRC,
          "[eNB %d] Frame %d, Logical Channel DL-DCCH, Generate LTE_RRCConnectionReconfiguration (bytes %d, UE id %x)\n",
          ctxt_pP->module_id, ctxt_pP->frame, size, ue_context_pP->ue_context.rnti);
    LOG_D(RRC,
          "[FRAME %05d][RRC_eNB][MOD %u][][--- PDCP_DATA_REQ/%d Bytes (rrcConnectionReconfiguration to UE %x MUI %d) --->][PDCP][MOD %u][RB %u]\n",
          ctxt_pP->frame, ctxt_pP->module_id, size, ue_context_pP->ue_context.rnti, rrc_eNB_mui, ctxt_pP->module_id, DCCH);
    MSC_LOG_TX_MESSAGE(
      MSC_RRC_ENB,
      MSC_RRC_UE,
      buffer,
      size,
      MSC_AS_TIME_FMT" LTE_RRCConnectionReconfiguration UE %x MUI %d size %u",
      MSC_AS_TIME_ARGS(ctxt_pP),
      ue_context_pP->ue_context.rnti,
      rrc_eNB_mui,
      size);
    rrc_data_req(
      ctxt_pP,
      DCCH,
      rrc_eNB_mui++,
      SDU_CONFIRM_NO,
      size,
      buffer,
      PDCP_TRANSMISSION_MODE_CONTROL);
  }

  // delete UE data of prior RNTI.  UE use current RNTI.
  //  protocol_ctxt_t ctxt_prior = *ctxt_pP;
  //  ctxt_prior.rnti = reestablish_rnti;
  //
  //  LTE_eNB_ULSCH_t *ulsch = NULL;
  //  nfapi_ul_config_request_body_t *ul_req_tmp = NULL;
  //  PHY_VARS_eNB *eNB_PHY = NULL;
  //  eNB_MAC_INST *eNB_MAC = RC.mac[ctxt_prior.module_id];
  //  for (int CC_id = 0; CC_id < MAX_NUM_CCs; CC_id++) {
  //    eNB_PHY = RC.eNB[ctxt_prior.module_id][CC_id];
  //    for (int i=0; i<MAX_MOBILES_PER_ENB; i++) {
  //      ulsch = eNB_PHY->ulsch[i];
  //      if((ulsch != NULL) && (ulsch->rnti == ctxt_prior.rnti)){
  //        void clean_eNb_ulsch(LTE_eNB_ULSCH_t *ulsch);
  //        LOG_I(RRC, "clean_eNb_ulsch UE %x \n", ctxt_prior.rnti);
  //        clean_eNb_ulsch(ulsch);
  //        break;
  //      }
  //    }
  //
  //    for(int j = 0; j < 10; j++){
  //      ul_req_tmp = &eNB_MAC->UL_req_tmp[CC_id][j].ul_config_request_body;
  //      if(ul_req_tmp){
  //        int pdu_number = ul_req_tmp->number_of_pdus;
  //        for(int pdu_index = pdu_number-1; pdu_index >= 0; pdu_index--){
  //          if(ul_req_tmp->ul_config_pdu_list[pdu_index].ulsch_pdu.ulsch_pdu_rel8.rnti == ctxt_prior.rnti){
  //            LOG_I(RRC, "remove UE %x from ul_config_pdu_list %d/%d\n", ctxt_prior.rnti, pdu_index, pdu_number);
  //            if(pdu_index < pdu_number -1){
  //               memcpy(&ul_req_tmp->ul_config_pdu_list[pdu_index], &ul_req_tmp->ul_config_pdu_list[pdu_index+1], (pdu_number-1-pdu_index) * sizeof(nfapi_ul_config_request_pdu_t));
  //            }
  //            ul_req_tmp->number_of_pdus--;
  //          }
  //        }
  //      }
  //    }
  //  }
  //  rrc_mac_remove_ue(ctxt_prior.module_id, ctxt_prior.rnti);
  //  rrc_rlc_remove_ue(&ctxt_prior);
  //  pdcp_remove_UE(&ctxt_prior);
  // add UE info to freeList for RU_thread to remove the UE instead of remove it here
  LOG_I(RRC, "[RRCConnectionReestablishment]put UE %x into freeList\n", reestablish_rnti);
  put_UE_in_freelist(ctxt_pP->module_id, reestablish_rnti, 0);
}

//-----------------------------------------------------------------------------
void
rrc_eNB_generate_RRCConnectionReestablishmentReject(
  const protocol_ctxt_t *const ctxt_pP,
  rrc_eNB_ue_context_t          *const ue_context_pP,
  const int                    CC_id
)
//-----------------------------------------------------------------------------
{
  int UE_id = find_UE_id(ctxt_pP->module_id, ctxt_pP->rnti);

  if(UE_id != -1) {
    RC.mac[ctxt_pP->module_id]->UE_list.UE_sched_ctrl[UE_id].ue_reestablishment_reject_timer = 1;
    RC.mac[ctxt_pP->module_id]->UE_list.UE_sched_ctrl[UE_id].ue_reestablishment_reject_timer_thres = 20;
  } else {
    LOG_E(RRC,
          PROTOCOL_RRC_CTXT_UE_FMT" Generating LTE_RRCConnectionReestablishmentReject without UE_id(MAC) rnti %x\n",
          PROTOCOL_RRC_CTXT_UE_ARGS(ctxt_pP),ctxt_pP->rnti);
  }

  T(T_ENB_RRC_CONNECTION_REESTABLISHMENT_REJECT, T_INT(ctxt_pP->module_id), T_INT(ctxt_pP->frame),
    T_INT(ctxt_pP->subframe), T_INT(ctxt_pP->rnti));
  RC.rrc[ctxt_pP->module_id]->carrier[CC_id].Srb0.Tx_buffer.payload_size =
    do_RRCConnectionReestablishmentReject(ctxt_pP->module_id,
                                          (uint8_t *) RC.rrc[ctxt_pP->module_id]->carrier[CC_id].Srb0.Tx_buffer.Payload);
  LOG_DUMPMSG(RRC,DEBUG_RRC,
              (char *)(RC.rrc[ctxt_pP->module_id]->carrier[CC_id].Srb0.Tx_buffer.Payload),
              RC.rrc[ctxt_pP->module_id]->carrier[CC_id].Srb0.Tx_buffer.payload_size,
              "[MSG] RRCConnectionReestablishmentReject\n");
  MSC_LOG_TX_MESSAGE(
    MSC_RRC_ENB,
    MSC_RRC_UE,
    RC.rrc[ctxt_pP->module_id]->carrier[CC_id].Srb0.Tx_buffer.Header,
    RC.rrc[ctxt_pP->module_id]->carrier[CC_id].Srb0.Tx_buffer.payload_size,
    MSC_AS_TIME_FMT" LTE_RRCConnectionReestablishmentReject UE %x size %u",
    MSC_AS_TIME_ARGS(ctxt_pP),
    ue_context_pP == NULL ? -1 : ue_context_pP->ue_context.rnti,
    RC.rrc[ctxt_pP->module_id]->carrier[CC_id].Srb0.Tx_buffer.payload_size);
  LOG_I(RRC,
        PROTOCOL_RRC_CTXT_UE_FMT" [RAPROC] Logical Channel DL-CCCH, Generating LTE_RRCConnectionReestablishmentReject (bytes %d)\n",
        PROTOCOL_RRC_CTXT_UE_ARGS(ctxt_pP),
        RC.rrc[ctxt_pP->module_id]->carrier[CC_id].Srb0.Tx_buffer.payload_size);
}

//-----------------------------------------------------------------------------
/*
* Generate the RRC Connection Release to UE.
* If received, UE should switch to RRC_IDLE mode.
*/
void
rrc_eNB_generate_RRCConnectionRelease(
  const protocol_ctxt_t *const ctxt_pP,
  rrc_eNB_ue_context_t *const ue_context_pP
)
//-----------------------------------------------------------------------------
{
  uint8_t buffer[RRC_BUF_SIZE];
  uint16_t size = 0;
  memset(buffer, 0, RRC_BUF_SIZE);
  T(T_ENB_RRC_CONNECTION_RELEASE, T_INT(ctxt_pP->module_id), T_INT(ctxt_pP->frame),
    T_INT(ctxt_pP->subframe), T_INT(ctxt_pP->rnti));
  size = do_RRCConnectionRelease(ctxt_pP->module_id, buffer,rrc_eNB_get_next_transaction_identifier(ctxt_pP->module_id));
  ue_context_pP->ue_context.ue_reestablishment_timer = 0;
  ue_context_pP->ue_context.ue_release_timer = 0;
  ue_context_pP->ue_context.ue_rrc_inactivity_timer = 0;
  LOG_I(RRC,
        PROTOCOL_RRC_CTXT_UE_FMT" Logical Channel DL-DCCH, Generate RRCConnectionRelease (bytes %d)\n",
        PROTOCOL_RRC_CTXT_UE_ARGS(ctxt_pP),
        size);
  LOG_D(RRC,
        PROTOCOL_RRC_CTXT_UE_FMT" --- PDCP_DATA_REQ/%d Bytes (rrcConnectionRelease MUI %d) --->[PDCP][RB %u]\n",
        PROTOCOL_RRC_CTXT_UE_ARGS(ctxt_pP),
        size,
        rrc_eNB_mui,
        DCCH);
  MSC_LOG_TX_MESSAGE(
    MSC_RRC_ENB,
    MSC_RRC_UE,
    buffer,
    size,
    MSC_AS_TIME_FMT" LTE_RRCConnectionRelease UE %x MUI %d size %u",
    MSC_AS_TIME_ARGS(ctxt_pP),
    ue_context_pP->ue_context.rnti,
    rrc_eNB_mui,
    size);
  pthread_mutex_lock(&rrc_release_freelist);

  for (uint16_t release_num = 0; release_num < NUMBER_OF_UE_MAX; release_num++) {
    if (rrc_release_info.RRC_release_ctrl[release_num].flag == 0) {
      if (ue_context_pP->ue_context.ue_release_timer_s1 > 0) {
        rrc_release_info.RRC_release_ctrl[release_num].flag = 1;
      } else {
        rrc_release_info.RRC_release_ctrl[release_num].flag = 2;
      }

      rrc_release_info.RRC_release_ctrl[release_num].rnti = ctxt_pP->rnti;
      rrc_release_info.RRC_release_ctrl[release_num].rrc_eNB_mui = rrc_eNB_mui;
      rrc_release_info.num_UEs++;
      LOG_D(RRC, "Generate DLSCH Release send: index %d rnti %x mui %d flag %d \n",
            release_num,
            ctxt_pP->rnti,
            rrc_eNB_mui,
            rrc_release_info.RRC_release_ctrl[release_num].flag);
      break;
    }
  }

  pthread_mutex_unlock(&rrc_release_freelist);
  rrc_data_req(ctxt_pP,
               DCCH,
               rrc_eNB_mui++,
               SDU_CONFIRM_NO,
               size,
               buffer,
               PDCP_TRANSMISSION_MODE_CONTROL);
}

uint8_t qci_to_priority[9]= {2,4,3,5,1,6,7,8,9};

// TBD: this directive can be remived if we create a similar e_rab_param_t structure in RRC context
//-----------------------------------------------------------------------------
void
rrc_eNB_generate_dedicatedRRCConnectionReconfiguration(const protocol_ctxt_t *const ctxt_pP,
    rrc_eNB_ue_context_t          *const ue_context_pP,
    const uint8_t                ho_state
                                                      )
//-----------------------------------------------------------------------------
{
  uint8_t                             buffer[RRC_BUF_SIZE];
  uint16_t                            size;
  int i;
  struct LTE_DRB_ToAddMod                *DRB_config                       = NULL;
  struct LTE_RLC_Config                  *DRB_rlc_config                   = NULL;
  struct LTE_PDCP_Config                 *DRB_pdcp_config                  = NULL;
  struct LTE_PDCP_Config__rlc_AM         *PDCP_rlc_AM                      = NULL;
  struct LTE_PDCP_Config__rlc_UM         *PDCP_rlc_UM                      = NULL;
  struct LTE_LogicalChannelConfig        *DRB_lchan_config                 = NULL;
  struct LTE_LogicalChannelConfig__ul_SpecificParameters
    *DRB_ul_SpecificParameters        = NULL;
  //  LTE_DRB_ToAddModList_t**                DRB_configList=&ue_context_pP->ue_context.DRB_configList;
  LTE_DRB_ToAddModList_t                *DRB_configList=ue_context_pP->ue_context.DRB_configList;
  LTE_DRB_ToAddModList_t                **DRB_configList2=NULL;
  //DRB_ToAddModList_t**                RRC_DRB_configList=&ue_context_pP->ue_context.DRB_configList;
  struct LTE_RRCConnectionReconfiguration_r8_IEs__dedicatedInfoNASList *dedicatedInfoNASList = NULL;
  LTE_DedicatedInfoNAS_t                 *dedicatedInfoNas                 = NULL;
  /* for no gcc warnings */
  (void)dedicatedInfoNas;
  long  *logicalchannelgroup_drb;
  //  int drb_identity_index=0;
  uint8_t xid = rrc_eNB_get_next_transaction_identifier(ctxt_pP->module_id);   //Transaction_id,
  DRB_configList2=&ue_context_pP->ue_context.DRB_configList2[xid];

  if (*DRB_configList2) {
    free(*DRB_configList2);
  }

  //*DRB_configList = CALLOC(1, sizeof(*DRB_configList));
  *DRB_configList2 = CALLOC(1, sizeof(**DRB_configList2));
  /* Initialize NAS list */
  dedicatedInfoNASList = CALLOC(1, sizeof(struct LTE_RRCConnectionReconfiguration_r8_IEs__dedicatedInfoNASList));
  int e_rab_done=0;

  for ( i = 0  ;
        i < ue_context_pP->ue_context.setup_e_rabs ;
        i++) {
    if (e_rab_done >= ue_context_pP->ue_context.nb_of_e_rabs) {
      break;
    }

    // bypass the new and already configured erabs
    if (ue_context_pP->ue_context.e_rab[i].status >= E_RAB_STATUS_DONE) {
      //      drb_identity_index++;
      continue;
    }

    DRB_config = CALLOC(1, sizeof(*DRB_config));
    DRB_config->eps_BearerIdentity = CALLOC(1, sizeof(long));
    // allowed value 5..15, value : x+4
    *(DRB_config->eps_BearerIdentity) = ue_context_pP->ue_context.e_rab[i].param.e_rab_id;//+ 4; // especial case generation
    //   DRB_config->drb_Identity =  1 + drb_identity_index + e_rab_done;// + i ;// (LTE_DRB_Identity_t) ue_context_pP->ue_context.e_rab[i].param.e_rab_id;
    // 1 + drb_identiy_index;
    DRB_config->drb_Identity = i+1;
    DRB_config->logicalChannelIdentity = CALLOC(1, sizeof(long));
    *(DRB_config->logicalChannelIdentity) = DRB_config->drb_Identity + 2; //(long) (ue_context_pP->ue_context.e_rab[i].param.e_rab_id + 2); // value : x+2
    DRB_rlc_config = CALLOC(1, sizeof(*DRB_rlc_config));
    DRB_config->rlc_Config = DRB_rlc_config;
    DRB_pdcp_config = CALLOC(1, sizeof(*DRB_pdcp_config));
    DRB_config->pdcp_Config = DRB_pdcp_config;
    DRB_pdcp_config->discardTimer = CALLOC(1, sizeof(long));
    *DRB_pdcp_config->discardTimer = LTE_PDCP_Config__discardTimer_infinity;
    DRB_pdcp_config->rlc_AM = NULL;
    DRB_pdcp_config->rlc_UM = NULL;

    switch (ue_context_pP->ue_context.e_rab[i].param.qos.qci) {
      /*
       * type: realtime data with medium packer error rate
       * action: swtich to RLC UM
       */
      case 1: // 100ms, 10^-2, p2, GBR
      case 2: // 150ms, 10^-3, p4, GBR
      case 3: // 50ms, 10^-3, p3, GBR
      case 4:  // 300ms, 10^-6, p5
      case 7: // 100ms, 10^-3, p7, GBR
      case 9: // 300ms, 10^-6, p9
      case 65: // 75ms, 10^-2, p0.7, mission critical voice, GBR
      case 66: // 100ms, 10^-2, p2, non-mission critical  voice , GBR
        // RLC
        DRB_rlc_config->present = LTE_RLC_Config_PR_um_Bi_Directional;
        DRB_rlc_config->choice.um_Bi_Directional.ul_UM_RLC.sn_FieldLength = LTE_SN_FieldLength_size10;
        DRB_rlc_config->choice.um_Bi_Directional.dl_UM_RLC.sn_FieldLength = LTE_SN_FieldLength_size10;
        DRB_rlc_config->choice.um_Bi_Directional.dl_UM_RLC.t_Reordering = LTE_T_Reordering_ms35;
        // PDCP
        PDCP_rlc_UM = CALLOC(1, sizeof(*PDCP_rlc_UM));
        DRB_pdcp_config->rlc_UM = PDCP_rlc_UM;
        PDCP_rlc_UM->pdcp_SN_Size = LTE_PDCP_Config__rlc_UM__pdcp_SN_Size_len12bits;
        break;

      /*
       * type: non-realtime data with low packer error rate
       * action: swtich to RLC AM
       */
      case 5:  // 100ms, 10^-6, p1 , IMS signaling
      case 6:  // 300ms, 10^-6, p6
      case 8: // 300ms, 10^-6, p8
      case 69: // 60ms, 10^-6, p0.5, mission critical delay sensitive data, Lowest Priority
      case 70: // 200ms, 10^-6, p5.5, mision critical data
        // RLC
        DRB_rlc_config->present = LTE_RLC_Config_PR_am;
        DRB_rlc_config->choice.am.ul_AM_RLC.t_PollRetransmit = LTE_T_PollRetransmit_ms50;
        DRB_rlc_config->choice.am.ul_AM_RLC.pollPDU = LTE_PollPDU_p16;
        DRB_rlc_config->choice.am.ul_AM_RLC.pollByte = LTE_PollByte_kBinfinity;
        DRB_rlc_config->choice.am.ul_AM_RLC.maxRetxThreshold = LTE_UL_AM_RLC__maxRetxThreshold_t8;
        DRB_rlc_config->choice.am.dl_AM_RLC.t_Reordering = LTE_T_Reordering_ms35;
        DRB_rlc_config->choice.am.dl_AM_RLC.t_StatusProhibit = LTE_T_StatusProhibit_ms25;
        // PDCP
        PDCP_rlc_AM = CALLOC(1, sizeof(*PDCP_rlc_AM));
        DRB_pdcp_config->rlc_AM = PDCP_rlc_AM;
        PDCP_rlc_AM->statusReportRequired = FALSE;
        break;

      default :
        LOG_E(RRC,"not supported qci %d\n", ue_context_pP->ue_context.e_rab[i].param.qos.qci);
        ue_context_pP->ue_context.e_rab[i].status = E_RAB_STATUS_FAILED;
        ue_context_pP->ue_context.e_rab[i].xid = xid;
        e_rab_done++;
        continue;
    }

    DRB_pdcp_config->headerCompression.present = LTE_PDCP_Config__headerCompression_PR_notUsed;
    DRB_lchan_config = CALLOC(1, sizeof(*DRB_lchan_config));
    DRB_config->logicalChannelConfig = DRB_lchan_config;
    DRB_ul_SpecificParameters = CALLOC(1, sizeof(*DRB_ul_SpecificParameters));
    DRB_lchan_config->ul_SpecificParameters = DRB_ul_SpecificParameters;

    if (ue_context_pP->ue_context.e_rab[i].param.qos.qci < 9 )
      DRB_ul_SpecificParameters->priority = qci_to_priority[ue_context_pP->ue_context.e_rab[i].param.qos.qci-1] + 3;
    // ue_context_pP->ue_context.e_rab[i].param.qos.allocation_retention_priority.priority_level;
    else
      DRB_ul_SpecificParameters->priority= 4;

    DRB_ul_SpecificParameters->prioritisedBitRate = LTE_LogicalChannelConfig__ul_SpecificParameters__prioritisedBitRate_kBps8;
    //LogicalChannelConfig__ul_SpecificParameters__prioritisedBitRate_infinity;
    DRB_ul_SpecificParameters->bucketSizeDuration =
      LTE_LogicalChannelConfig__ul_SpecificParameters__bucketSizeDuration_ms50;
    logicalchannelgroup_drb = CALLOC(1, sizeof(long));
    *logicalchannelgroup_drb = 1;//(i+1) % 3;
    DRB_ul_SpecificParameters->logicalChannelGroup = logicalchannelgroup_drb;
    ASN_SEQUENCE_ADD(&DRB_configList->list, DRB_config);
    ASN_SEQUENCE_ADD(&(*DRB_configList2)->list, DRB_config);
    //ue_context_pP->ue_context.DRB_configList2[drb_identity_index] = &(*DRB_configList);
    LOG_I(RRC,"EPS ID %ld, DRB ID %ld (index %d), QCI %d, priority %ld, LCID %ld LCGID %ld \n",
          *DRB_config->eps_BearerIdentity,
          DRB_config->drb_Identity, i,
          ue_context_pP->ue_context.e_rab[i].param.qos.qci,
          DRB_ul_SpecificParameters->priority,
          *(DRB_config->logicalChannelIdentity),
          *DRB_ul_SpecificParameters->logicalChannelGroup
         );
    e_rab_done++;
    ue_context_pP->ue_context.e_rab[i].status = E_RAB_STATUS_DONE;
    ue_context_pP->ue_context.e_rab[i].xid = xid;
    {
      if (ue_context_pP->ue_context.e_rab[i].param.nas_pdu.buffer != NULL) {
        dedicatedInfoNas = CALLOC(1, sizeof(LTE_DedicatedInfoNAS_t));
        memset(dedicatedInfoNas, 0, sizeof(OCTET_STRING_t));
        OCTET_STRING_fromBuf(dedicatedInfoNas,
                             (char *)ue_context_pP->ue_context.e_rab[i].param.nas_pdu.buffer,
                             ue_context_pP->ue_context.e_rab[i].param.nas_pdu.length);
        ASN_SEQUENCE_ADD(&dedicatedInfoNASList->list, dedicatedInfoNas);
        LOG_I(RRC,"add NAS info with size %d (rab id %d)\n",ue_context_pP->ue_context.e_rab[i].param.nas_pdu.length, i);
      } else {
        LOG_W(RRC,"Not received activate dedicated EPS bearer context request\n");
      }

      /* TODO parameters yet to process ... */
      {
        //      ue_context_pP->ue_context.e_rab[i].param.qos;
        //      ue_context_pP->ue_context.e_rab[i].param.sgw_addr;
        //      ue_context_pP->ue_context.e_rab[i].param.gtp_teid;
      }
    }
  }

  /* If list is empty free the list and reset the address */
  if (dedicatedInfoNASList != NULL) {
    if (dedicatedInfoNASList->list.count == 0) {
      free(dedicatedInfoNASList);
      dedicatedInfoNASList = NULL;
      LOG_W(RRC,"dedlicated NAS list is empty, free the list and reset the address\n");
    }
  } else {
    LOG_W(RRC,"dedlicated NAS list is empty\n");
  }

  memset(buffer, 0, RRC_BUF_SIZE);
  size = do_RRCConnectionReconfiguration(ctxt_pP,
                                         buffer,
                                         xid,
                                         (LTE_SRB_ToAddModList_t *)NULL,
                                         (LTE_DRB_ToAddModList_t *)*DRB_configList2,
                                         (LTE_DRB_ToReleaseList_t *)NULL, // DRB2_list,
                                         (struct LTE_SPS_Config *)NULL,   // *sps_Config,
                                         NULL, NULL, NULL, NULL,NULL,
                                         NULL, NULL,  NULL, NULL, NULL, NULL, NULL,
                                         (struct LTE_RRCConnectionReconfiguration_r8_IEs__dedicatedInfoNASList *)dedicatedInfoNASList,
                                         (LTE_SL_CommConfig_r12_t *)NULL,
                                         (LTE_SL_DiscConfig_r12_t *)NULL
#if (LTE_RRC_VERSION >= MAKE_VERSION(10, 0, 0))
                                         , (LTE_SCellToAddMod_r10_t *)NULL
#endif
                                        );
  LOG_DUMPMSG(RRC,DEBUG_RRC,(char *)buffer,size,"[MSG] RRC Connection Reconfiguration\n");

  /* Free all NAS PDUs */
  for (i = 0; i < ue_context_pP->ue_context.nb_of_e_rabs; i++) {
    if (ue_context_pP->ue_context.e_rab[i].param.nas_pdu.buffer != NULL) {
      /* Free the NAS PDU buffer and invalidate it */
      free(ue_context_pP->ue_context.e_rab[i].param.nas_pdu.buffer);
      ue_context_pP->ue_context.e_rab[i].param.nas_pdu.buffer = NULL;
    }
  }

  LOG_I(RRC,
        "[eNB %d] Frame %d, Logical Channel DL-DCCH, Generate LTE_RRCConnectionReconfiguration (bytes %d, UE RNTI %x)\n",
        ctxt_pP->module_id, ctxt_pP->frame, size, ue_context_pP->ue_context.rnti);
  LOG_D(RRC,
        "[FRAME %05d][RRC_eNB][MOD %u][][--- PDCP_DATA_REQ/%d Bytes (rrcConnectionReconfiguration to UE %x MUI %d) --->][PDCP][MOD %u][RB %u]\n",
        ctxt_pP->frame, ctxt_pP->module_id, size, ue_context_pP->ue_context.rnti, rrc_eNB_mui, ctxt_pP->module_id, DCCH);
  MSC_LOG_TX_MESSAGE(
    MSC_RRC_ENB,
    MSC_RRC_UE,
    buffer,
    size,
    MSC_AS_TIME_FMT" dedicated LTE_RRCConnectionReconfiguration UE %x MUI %d size %u",
    MSC_AS_TIME_ARGS(ctxt_pP),
    ue_context_pP->ue_context.rnti,
    rrc_eNB_mui,
    size);
  rrc_data_req(
    ctxt_pP,
    DCCH,
    rrc_eNB_mui++,
    SDU_CONFIRM_NO,
    size,
    buffer,
    PDCP_TRANSMISSION_MODE_CONTROL);
}
int
rrc_eNB_modify_dedicatedRRCConnectionReconfiguration(const protocol_ctxt_t *const ctxt_pP,
    rrc_eNB_ue_context_t          *const ue_context_pP,
    const uint8_t                ho_state
                                                    )
//-----------------------------------------------------------------------------
{
  uint8_t                             buffer[RRC_BUF_SIZE];
  uint16_t                            size;
  int i, j;
  struct LTE_DRB_ToAddMod                *DRB_config                       = NULL;
  struct LTE_RLC_Config                  *DRB_rlc_config                   = NULL;
  struct LTE_PDCP_Config                 *DRB_pdcp_config                  = NULL;
  struct LTE_PDCP_Config__rlc_AM         *PDCP_rlc_AM                      = NULL;
  struct LTE_PDCP_Config__rlc_UM         *PDCP_rlc_UM                      = NULL;
  struct LTE_LogicalChannelConfig        *DRB_lchan_config                 = NULL;
  struct LTE_LogicalChannelConfig__ul_SpecificParameters
    *DRB_ul_SpecificParameters        = NULL;
  LTE_DRB_ToAddModList_t                 *DRB_configList = ue_context_pP->ue_context.DRB_configList;
  LTE_DRB_ToAddModList_t                *DRB_configList2 = NULL;
  struct LTE_RRCConnectionReconfiguration_r8_IEs__dedicatedInfoNASList *dedicatedInfoNASList = NULL;
  LTE_DedicatedInfoNAS_t                 *dedicatedInfoNas                 = NULL;
  /* for no gcc warnings */
  (void)dedicatedInfoNas;
  uint8_t xid = rrc_eNB_get_next_transaction_identifier(ctxt_pP->module_id);   // Transaction_id,
  DRB_configList2 = CALLOC(1, sizeof(*DRB_configList2));
  /* Initialize NAS list */
  dedicatedInfoNASList = CALLOC(1, sizeof(struct LTE_RRCConnectionReconfiguration_r8_IEs__dedicatedInfoNASList));

  for (i = 0; i < ue_context_pP->ue_context.nb_of_modify_e_rabs; i++) {
    // bypass the new and already configured erabs
    if (ue_context_pP->ue_context.modify_e_rab[i].status >= E_RAB_STATUS_DONE) {
      ue_context_pP->ue_context.modify_e_rab[i].xid = xid;
      continue;
    }

    if (ue_context_pP->ue_context.modify_e_rab[i].cause != S1AP_CAUSE_NOTHING) {
      // set xid of failure RAB
      ue_context_pP->ue_context.modify_e_rab[i].xid = xid;
      ue_context_pP->ue_context.modify_e_rab[i].status = E_RAB_STATUS_FAILED;
      continue;
    }

    DRB_config = NULL;

    // search exist DRB_config
    for (j = 0; j < DRB_configList->list.count; j++) {
      if((uint8_t)*(DRB_configList->list.array[j]->eps_BearerIdentity) == ue_context_pP->ue_context.modify_e_rab[i].param.e_rab_id) {
        DRB_config = DRB_configList->list.array[j];
        break;
      }
    }

    if (NULL == DRB_config) {
      ue_context_pP->ue_context.modify_e_rab[i].xid = xid;
      ue_context_pP->ue_context.modify_e_rab[i].status = E_RAB_STATUS_FAILED;
      // TODO use which cause
      ue_context_pP->ue_context.modify_e_rab[i].cause = S1AP_CAUSE_RADIO_NETWORK;
      ue_context_pP->ue_context.modify_e_rab[i].cause_value = 0;//S1ap_CauseRadioNetwork_unspecified;
      ue_context_pP->ue_context.nb_of_failed_e_rabs++;
      continue;
    }

    DRB_rlc_config = DRB_config->rlc_Config;
    DRB_pdcp_config = DRB_config->pdcp_Config;
    *DRB_pdcp_config->discardTimer = LTE_PDCP_Config__discardTimer_infinity;

    switch (ue_context_pP->ue_context.modify_e_rab[i].param.qos.qci) {
      /*
       * type: realtime data with medium packer error rate
       * action: swtich to RLC UM
       */
      case 1: // 100ms, 10^-2, p2, GBR
      case 2: // 150ms, 10^-3, p4, GBR
      case 3: // 50ms, 10^-3, p3, GBR
      case 4:  // 300ms, 10^-6, p5
      case 7: // 100ms, 10^-3, p7, GBR
      case 9: // 300ms, 10^-6, p9
      case 65: // 75ms, 10^-2, p0.7, mission critical voice, GBR
      case 66: // 100ms, 10^-2, p2, non-mission critical  voice , GBR
        // RLC
        DRB_rlc_config->present = LTE_RLC_Config_PR_um_Bi_Directional;
        DRB_rlc_config->choice.um_Bi_Directional.ul_UM_RLC.sn_FieldLength = LTE_SN_FieldLength_size10;
        DRB_rlc_config->choice.um_Bi_Directional.dl_UM_RLC.sn_FieldLength = LTE_SN_FieldLength_size10;
        DRB_rlc_config->choice.um_Bi_Directional.dl_UM_RLC.t_Reordering = LTE_T_Reordering_ms35;

        // PDCP
        if (DRB_pdcp_config->rlc_AM) {
          free(DRB_pdcp_config->rlc_AM);
          DRB_pdcp_config->rlc_AM = NULL;
        }

        if (DRB_pdcp_config->rlc_UM) {
          free(DRB_pdcp_config->rlc_UM);
          DRB_pdcp_config->rlc_UM = NULL;
        }

        PDCP_rlc_UM = CALLOC(1, sizeof(*PDCP_rlc_UM));
        DRB_pdcp_config->rlc_UM = PDCP_rlc_UM;
        PDCP_rlc_UM->pdcp_SN_Size = LTE_PDCP_Config__rlc_UM__pdcp_SN_Size_len12bits;
        break;

      /*
       * type: non-realtime data with low packer error rate
       * action: swtich to RLC AM
       */
      case 5:  // 100ms, 10^-6, p1 , IMS signaling
      case 6:  // 300ms, 10^-6, p6
      case 8: // 300ms, 10^-6, p8
      case 69: // 60ms, 10^-6, p0.5, mission critical delay sensitive data, Lowest Priority
      case 70: // 200ms, 10^-6, p5.5, mision critical data
        // RLC
        DRB_rlc_config->present = LTE_RLC_Config_PR_am;
        DRB_rlc_config->choice.am.ul_AM_RLC.t_PollRetransmit = LTE_T_PollRetransmit_ms50;
        DRB_rlc_config->choice.am.ul_AM_RLC.pollPDU = LTE_PollPDU_p16;
        DRB_rlc_config->choice.am.ul_AM_RLC.pollByte = LTE_PollByte_kBinfinity;
        DRB_rlc_config->choice.am.ul_AM_RLC.maxRetxThreshold = LTE_UL_AM_RLC__maxRetxThreshold_t8;
        DRB_rlc_config->choice.am.dl_AM_RLC.t_Reordering = LTE_T_Reordering_ms35;
        DRB_rlc_config->choice.am.dl_AM_RLC.t_StatusProhibit = LTE_T_StatusProhibit_ms25;

        // PDCP
        if (DRB_pdcp_config->rlc_AM) {
          free(DRB_pdcp_config->rlc_AM);
          DRB_pdcp_config->rlc_AM = NULL;
        }

        if (DRB_pdcp_config->rlc_UM) {
          free(DRB_pdcp_config->rlc_UM);
          DRB_pdcp_config->rlc_UM = NULL;
        }

        PDCP_rlc_AM = CALLOC(1, sizeof(*PDCP_rlc_AM));
        DRB_pdcp_config->rlc_AM = PDCP_rlc_AM;
        PDCP_rlc_AM->statusReportRequired = FALSE;
        break;

      default :
        LOG_E(RRC, "not supported qci %d\n", ue_context_pP->ue_context.modify_e_rab[i].param.qos.qci);
        ue_context_pP->ue_context.modify_e_rab[i].status = E_RAB_STATUS_FAILED;
        ue_context_pP->ue_context.modify_e_rab[i].xid = xid;
        ue_context_pP->ue_context.modify_e_rab[i].cause = S1AP_CAUSE_RADIO_NETWORK;
        ue_context_pP->ue_context.modify_e_rab[i].cause_value = 37;//S1ap_CauseRadioNetwork_not_supported_QCI_value;
        ue_context_pP->ue_context.nb_of_failed_e_rabs++;
        continue;
    }

    DRB_pdcp_config->headerCompression.present = LTE_PDCP_Config__headerCompression_PR_notUsed;
    DRB_lchan_config = DRB_config->logicalChannelConfig;
    DRB_ul_SpecificParameters = DRB_lchan_config->ul_SpecificParameters;

    if (ue_context_pP->ue_context.modify_e_rab[i].param.qos.qci < 9 )
      DRB_ul_SpecificParameters->priority = qci_to_priority[ue_context_pP->ue_context.modify_e_rab[i].param.qos.qci-1] + 3;
    else
      DRB_ul_SpecificParameters->priority= 4;

    DRB_ul_SpecificParameters->prioritisedBitRate = LTE_LogicalChannelConfig__ul_SpecificParameters__prioritisedBitRate_kBps8;
    DRB_ul_SpecificParameters->bucketSizeDuration =
      LTE_LogicalChannelConfig__ul_SpecificParameters__bucketSizeDuration_ms50;
    ASN_SEQUENCE_ADD(&(DRB_configList2)->list, DRB_config);
    LOG_I(RRC, "EPS ID %ld, DRB ID %ld (index %d), QCI %d, priority %ld, LCID %ld LCGID %ld \n",
          *DRB_config->eps_BearerIdentity,
          DRB_config->drb_Identity, i,
          ue_context_pP->ue_context.modify_e_rab[i].param.qos.qci,
          DRB_ul_SpecificParameters->priority,
          *(DRB_config->logicalChannelIdentity),
          *DRB_ul_SpecificParameters->logicalChannelGroup
         );
    //e_rab_done++;
    ue_context_pP->ue_context.modify_e_rab[i].status = E_RAB_STATUS_DONE;
    ue_context_pP->ue_context.modify_e_rab[i].xid = xid;
    {
      if (ue_context_pP->ue_context.modify_e_rab[i].param.nas_pdu.buffer != NULL) {
        dedicatedInfoNas = CALLOC(1, sizeof(LTE_DedicatedInfoNAS_t));
        memset(dedicatedInfoNas, 0, sizeof(OCTET_STRING_t));
        OCTET_STRING_fromBuf(dedicatedInfoNas,
                             (char *)ue_context_pP->ue_context.modify_e_rab[i].param.nas_pdu.buffer,
                             ue_context_pP->ue_context.modify_e_rab[i].param.nas_pdu.length);
        ASN_SEQUENCE_ADD(&dedicatedInfoNASList->list, dedicatedInfoNas);
        LOG_I(RRC, "add NAS info with size %d (rab id %d)\n",ue_context_pP->ue_context.modify_e_rab[i].param.nas_pdu.length, i);
      } else {
        LOG_W(RRC, "Not received activate dedicated EPS bearer context request\n");
      }
    }
  }

  /* If list is empty free the list and reset the address */
  if (dedicatedInfoNASList != NULL) {
    if (dedicatedInfoNASList->list.count == 0) {
      free(dedicatedInfoNASList);
      dedicatedInfoNASList = NULL;
      LOG_W(RRC,"dedlicated NAS list is empty, free the list and reset the address\n");
    }
  } else {
    LOG_W(RRC,"dedlicated NAS list is empty\n");
  }

  memset(buffer, 0, RRC_BUF_SIZE);
  size = do_RRCConnectionReconfiguration(ctxt_pP,
                                         buffer,
                                         xid,
                                         (LTE_SRB_ToAddModList_t *)NULL,
                                         (LTE_DRB_ToAddModList_t *)DRB_configList2,
                                         (LTE_DRB_ToReleaseList_t *)NULL, // DRB2_list,
                                         (struct LTE_SPS_Config *)NULL,   // *sps_Config,
                                         NULL, NULL, NULL, NULL,NULL,
                                         NULL, NULL,  NULL, NULL, NULL, NULL, NULL,
                                         (struct LTE_RRCConnectionReconfiguration_r8_IEs__dedicatedInfoNASList *)dedicatedInfoNASList,
                                         (LTE_SL_CommConfig_r12_t *)NULL,
                                         (LTE_SL_DiscConfig_r12_t *)NULL
#if (LTE_RRC_VERSION >= MAKE_VERSION(10, 0, 0))
                                         , (LTE_SCellToAddMod_r10_t *)NULL
#endif
                                        );
  LOG_DUMPMSG(RRC,DEBUG_RRC,(char *)buffer,size,
              "[MSG] RRC Connection Reconfiguration\n");

  /* Free all NAS PDUs */
  for (i = 0; i < ue_context_pP->ue_context.nb_of_modify_e_rabs; i++) {
    if (ue_context_pP->ue_context.modify_e_rab[i].param.nas_pdu.buffer != NULL) {
      /* Free the NAS PDU buffer and invalidate it */
      free(ue_context_pP->ue_context.modify_e_rab[i].param.nas_pdu.buffer);
      ue_context_pP->ue_context.modify_e_rab[i].param.nas_pdu.buffer = NULL;
    }
  }

  LOG_I(RRC,
        "[eNB %d] Frame %d, Logical Channel DL-DCCH, Generate LTE_RRCConnectionReconfiguration (bytes %d, UE RNTI %x)\n",
        ctxt_pP->module_id, ctxt_pP->frame, size, ue_context_pP->ue_context.rnti);
  LOG_D(RRC,
        "[FRAME %05d][RRC_eNB][MOD %u][][--- PDCP_DATA_REQ/%d Bytes (rrcConnectionReconfiguration to UE %x MUI %d) --->][PDCP][MOD %u][RB %u]\n",
        ctxt_pP->frame, ctxt_pP->module_id, size, ue_context_pP->ue_context.rnti, rrc_eNB_mui, ctxt_pP->module_id, DCCH);
  MSC_LOG_TX_MESSAGE(
    MSC_RRC_ENB,
    MSC_RRC_UE,
    buffer,
    size,
    MSC_AS_TIME_FMT" dedicated LTE_RRCConnectionReconfiguration UE %x MUI %d size %u",
    MSC_AS_TIME_ARGS(ctxt_pP),
    ue_context_pP->ue_context.rnti,
    rrc_eNB_mui,
    size);
  rrc_data_req(
    ctxt_pP,
    DCCH,
    rrc_eNB_mui++,
    SDU_CONFIRM_NO,
    size,
    buffer,
    PDCP_TRANSMISSION_MODE_CONTROL);
  return 0;
}

//-----------------------------------------------------------------------------
void
rrc_eNB_generate_dedicatedRRCConnectionReconfiguration_release(  const protocol_ctxt_t   *const ctxt_pP,
    rrc_eNB_ue_context_t    *const ue_context_pP,
    uint8_t                  xid,
    uint32_t                 nas_length,
    uint8_t                 *nas_buffer)
//-----------------------------------------------------------------------------
{
  uint8_t                             buffer[RRC_BUF_SIZE];
  int                                 i;
  uint16_t                            size  = 0;
  LTE_DRB_ToReleaseList_t                **DRB_Release_configList2=NULL;
  LTE_DRB_Identity_t *DRB_release;
  struct LTE_RRCConnectionReconfiguration_r8_IEs__dedicatedInfoNASList *dedicatedInfoNASList = NULL;
  DRB_Release_configList2=&ue_context_pP->ue_context.DRB_Release_configList2[xid];

  if (*DRB_Release_configList2) {
    free(*DRB_Release_configList2);
  }

  *DRB_Release_configList2 = CALLOC(1, sizeof(**DRB_Release_configList2));

  for(i = 0; i < NB_RB_MAX; i++) {
    if((ue_context_pP->ue_context.e_rab[i].status == E_RAB_STATUS_TORELEASE) && ue_context_pP->ue_context.e_rab[i].xid == xid) {
      DRB_release = CALLOC(1, sizeof(LTE_DRB_Identity_t));
      *DRB_release = i+1;
      ASN_SEQUENCE_ADD(&(*DRB_Release_configList2)->list, DRB_release);
      //free(DRB_release);
    }
  }

  /* If list is empty free the list and reset the address */
  if (nas_length > 0) {
    LTE_DedicatedInfoNAS_t                 *dedicatedInfoNas                 = NULL;
    dedicatedInfoNASList = CALLOC(1, sizeof(struct LTE_RRCConnectionReconfiguration_r8_IEs__dedicatedInfoNASList));
    dedicatedInfoNas = CALLOC(1, sizeof(LTE_DedicatedInfoNAS_t));
    memset(dedicatedInfoNas, 0, sizeof(OCTET_STRING_t));
    OCTET_STRING_fromBuf(dedicatedInfoNas,
                         (char *)nas_buffer,
                         nas_length);
    ASN_SEQUENCE_ADD(&dedicatedInfoNASList->list, dedicatedInfoNas);
    LOG_I(RRC,"add NAS info with size %d\n",nas_length);
  } else {
    LOG_W(RRC,"dedlicated NAS list is empty\n");
  }

  memset(buffer, 0, RRC_BUF_SIZE);
  size = do_RRCConnectionReconfiguration(ctxt_pP,
                                         buffer,
                                         xid,
                                         NULL,
                                         NULL,
                                         (LTE_DRB_ToReleaseList_t *)*DRB_Release_configList2,
                                         NULL,
                                         NULL,
                                         NULL,
                                         NULL,
                                         NULL,
                                         NULL,
                                         NULL,
                                         NULL,
                                         NULL,
                                         NULL,
                                         NULL,
                                         NULL,
                                         NULL,
                                         (struct LTE_RRCConnectionReconfiguration_r8_IEs__dedicatedInfoNASList *)dedicatedInfoNASList,
                                         (LTE_SL_CommConfig_r12_t *)NULL,
                                         (LTE_SL_DiscConfig_r12_t *)NULL
#if (LTE_RRC_VERSION >= MAKE_VERSION(10, 0, 0))
                                         , (LTE_SCellToAddMod_r10_t *)NULL
#endif
                                        );
  ue_context_pP->ue_context.e_rab_release_command_flag = 1;
  LOG_DUMPMSG(RRC,DEBUG_RRC,(char *)buffer,size,
              "[MSG] RRC Connection Reconfiguration\n");

  /* Free all NAS PDUs */
  if (nas_length > 0) {
    /* Free the NAS PDU buffer and invalidate it */
    free(nas_buffer);
  }

  LOG_I(RRC,
        "[eNB %d] Frame %d, Logical Channel DL-DCCH, Generate LTE_RRCConnectionReconfiguration (bytes %d, UE RNTI %x)\n",
        ctxt_pP->module_id, ctxt_pP->frame, size, ue_context_pP->ue_context.rnti);
  LOG_D(RRC,
        "[FRAME %05d][RRC_eNB][MOD %u][][--- PDCP_DATA_REQ/%d Bytes (rrcConnectionReconfiguration to UE %x MUI %d) --->][PDCP][MOD %u][RB %u]\n",
        ctxt_pP->frame, ctxt_pP->module_id, size, ue_context_pP->ue_context.rnti, rrc_eNB_mui, ctxt_pP->module_id, DCCH);
  MSC_LOG_TX_MESSAGE(
    MSC_RRC_ENB,
    MSC_RRC_UE,
    buffer,
    size,
    MSC_AS_TIME_FMT" dedicated LTE_RRCConnectionReconfiguration UE %x MUI %d size %u",
    MSC_AS_TIME_ARGS(ctxt_pP),
    ue_context_pP->ue_context.rnti,
    rrc_eNB_mui,
    size);
  rrc_data_req(
    ctxt_pP,
    DCCH,
    rrc_eNB_mui++,
    SDU_CONFIRM_NO,
    size,
    buffer,
    PDCP_TRANSMISSION_MODE_CONTROL);
}
//-----------------------------------------------------------------------------
void
rrc_eNB_generate_defaultRRCConnectionReconfiguration(const protocol_ctxt_t *const ctxt_pP,
    rrc_eNB_ue_context_t          *const ue_context_pP,
    const uint8_t                ho_state
                                                    )
//-----------------------------------------------------------------------------
{
  uint8_t                             buffer[RRC_BUF_SIZE];
  uint16_t                            size;
  int                                 i;
  // configure SRB1/SRB2, PhysicalConfigDedicated, LTE_MAC_MainConfig for UE
  eNB_RRC_INST                       *rrc_inst = RC.rrc[ctxt_pP->module_id];
  struct LTE_PhysicalConfigDedicated    **physicalConfigDedicated = &ue_context_pP->ue_context.physicalConfigDedicated;
  struct LTE_SRB_ToAddMod                *SRB2_config                      = NULL;
  struct LTE_SRB_ToAddMod__rlc_Config    *SRB2_rlc_config                  = NULL;
  struct LTE_SRB_ToAddMod__logicalChannelConfig *SRB2_lchan_config         = NULL;
  struct LTE_LogicalChannelConfig__ul_SpecificParameters
    *SRB2_ul_SpecificParameters       = NULL;
  LTE_SRB_ToAddModList_t                 *SRB_configList = ue_context_pP->ue_context.SRB_configList;
  LTE_SRB_ToAddModList_t                 **SRB_configList2                  = NULL;
  struct LTE_DRB_ToAddMod                *DRB_config                       = NULL;
  struct LTE_RLC_Config                  *DRB_rlc_config                   = NULL;
  struct LTE_PDCP_Config                 *DRB_pdcp_config                  = NULL;
  struct LTE_PDCP_Config__rlc_AM         *PDCP_rlc_AM                      = NULL;
  struct LTE_PDCP_Config__rlc_UM         *PDCP_rlc_UM                      = NULL;
  struct LTE_LogicalChannelConfig        *DRB_lchan_config                 = NULL;
  struct LTE_LogicalChannelConfig__ul_SpecificParameters
    *DRB_ul_SpecificParameters        = NULL;
  LTE_DRB_ToAddModList_t                **DRB_configList = &ue_context_pP->ue_context.DRB_configList;
  LTE_DRB_ToAddModList_t                **DRB_configList2 = NULL;
  LTE_MAC_MainConfig_t                   *mac_MainConfig                   = NULL;
  LTE_MeasObjectToAddModList_t           *MeasObj_list                     = NULL;
  LTE_MeasObjectToAddMod_t               *MeasObj                          = NULL;
  LTE_ReportConfigToAddModList_t         *ReportConfig_list                = NULL;
  LTE_ReportConfigToAddMod_t             *ReportConfig_per, *ReportConfig_A1,
                                         *ReportConfig_A2, *ReportConfig_A3, *ReportConfig_A4, *ReportConfig_A5;
  LTE_MeasIdToAddModList_t               *MeasId_list                      = NULL;
  LTE_MeasIdToAddMod_t                   *MeasId0, *MeasId1, *MeasId2, *MeasId3, *MeasId4, *MeasId5;
#if (LTE_RRC_VERSION >= MAKE_VERSION(9, 0, 0))
  long                               *sr_ProhibitTimer_r9              = NULL;
  //     uint8_t sCellIndexToAdd = rrc_find_free_SCell_index(enb_mod_idP, ue_mod_idP, 1);
  //uint8_t                            sCellIndexToAdd = 0;
#endif
  long                               *logicalchannelgroup, *logicalchannelgroup_drb;
  long                               *maxHARQ_Tx, *periodicBSR_Timer;
  LTE_RSRP_Range_t                       *rsrp                             = NULL;
  struct LTE_MeasConfig__speedStatePars  *Sparams                          = NULL;
  LTE_QuantityConfig_t                   *quantityConfig                   = NULL;
  //LTE_CellsToAddMod_t                    *CellToAdd                        = NULL;
  //LTE_CellsToAddModList_t                *CellsToAddModList                = NULL;
  struct LTE_RRCConnectionReconfiguration_r8_IEs__dedicatedInfoNASList *dedicatedInfoNASList = NULL;
  LTE_DedicatedInfoNAS_t                 *dedicatedInfoNas                 = NULL;
  /* for no gcc warnings */
  (void)dedicatedInfoNas;
  LTE_C_RNTI_t                           *cba_RNTI                         = NULL;
  uint8_t xid = rrc_eNB_get_next_transaction_identifier(ctxt_pP->module_id);   //Transaction_id,
#ifdef CBA
  //struct PUSCH_CBAConfigDedicated_vlola  *pusch_CBAConfigDedicated_vlola;
  uint8_t                            *cba_RNTI_buf;
  cba_RNTI = CALLOC(1, sizeof(LTE_C_RNTI_t));
  cba_RNTI_buf = CALLOC(1, 2 * sizeof(uint8_t));
  cba_RNTI->buf = cba_RNTI_buf;
  cba_RNTI->size = 2;
  cba_RNTI->bits_unused = 0;

  // associate UEs to the CBa groups as a function of their UE id
  if (rrc_inst->num_active_cba_groups) {
    cba_RNTI->buf[0] = rrc_inst->cba_rnti[ue_mod_idP % rrc_inst->num_active_cba_groups] & 0xff;
    cba_RNTI->buf[1] = 0xff;
    LOG_D(RRC,
          "[eNB %d] Frame %d: cba_RNTI = %x in group %d is attribued to UE %d\n",
          enb_mod_idP, frameP,
          rrc_inst->cba_rnti[ue_mod_idP % rrc_inst->num_active_cba_groups],
          ue_mod_idP % rrc_inst->num_active_cba_groups, ue_mod_idP);
  } else {
    cba_RNTI->buf[0] = 0x0;
    cba_RNTI->buf[1] = 0x0;
    LOG_D(RRC, "[eNB %d] Frame %d: no cba_RNTI is configured for UE %d\n", enb_mod_idP, frameP, ue_mod_idP);
  }

#endif
  T(T_ENB_RRC_CONNECTION_RECONFIGURATION, T_INT(ctxt_pP->module_id), T_INT(ctxt_pP->frame),
    T_INT(ctxt_pP->subframe), T_INT(ctxt_pP->rnti));
  // Configure SRB2
  /// SRB2
  SRB_configList2=&ue_context_pP->ue_context.SRB_configList2[xid];

  if (*SRB_configList2) {
    free(*SRB_configList2);
  }

  *SRB_configList2 = CALLOC(1, sizeof(**SRB_configList2));
  memset(*SRB_configList2, 0, sizeof(**SRB_configList2));
  SRB2_config = CALLOC(1, sizeof(*SRB2_config));
  SRB2_config->srb_Identity = 2;
  SRB2_rlc_config = CALLOC(1, sizeof(*SRB2_rlc_config));
  SRB2_config->rlc_Config = SRB2_rlc_config;
  SRB2_rlc_config->present = LTE_SRB_ToAddMod__rlc_Config_PR_explicitValue;
  SRB2_rlc_config->choice.explicitValue.present = LTE_RLC_Config_PR_am;
  SRB2_rlc_config->choice.explicitValue.choice.am.ul_AM_RLC.t_PollRetransmit = LTE_T_PollRetransmit_ms15;
  SRB2_rlc_config->choice.explicitValue.choice.am.ul_AM_RLC.pollPDU = LTE_PollPDU_p8;
  SRB2_rlc_config->choice.explicitValue.choice.am.ul_AM_RLC.pollByte = LTE_PollByte_kB1000;
  SRB2_rlc_config->choice.explicitValue.choice.am.ul_AM_RLC.maxRetxThreshold = LTE_UL_AM_RLC__maxRetxThreshold_t32;
  SRB2_rlc_config->choice.explicitValue.choice.am.dl_AM_RLC.t_Reordering = LTE_T_Reordering_ms35;
  SRB2_rlc_config->choice.explicitValue.choice.am.dl_AM_RLC.t_StatusProhibit = LTE_T_StatusProhibit_ms10;
  SRB2_lchan_config = CALLOC(1, sizeof(*SRB2_lchan_config));
  SRB2_config->logicalChannelConfig = SRB2_lchan_config;
  SRB2_lchan_config->present = LTE_SRB_ToAddMod__logicalChannelConfig_PR_explicitValue;
  SRB2_ul_SpecificParameters = CALLOC(1, sizeof(*SRB2_ul_SpecificParameters));
  SRB2_ul_SpecificParameters->priority = 3; // let some priority for SRB1 and dedicated DRBs
  SRB2_ul_SpecificParameters->prioritisedBitRate =
    LTE_LogicalChannelConfig__ul_SpecificParameters__prioritisedBitRate_infinity;
  SRB2_ul_SpecificParameters->bucketSizeDuration =
    LTE_LogicalChannelConfig__ul_SpecificParameters__bucketSizeDuration_ms50;
  // LCG for CCCH and DCCH is 0 as defined in 36331
  logicalchannelgroup = CALLOC(1, sizeof(long));
  *logicalchannelgroup = 0;
  SRB2_ul_SpecificParameters->logicalChannelGroup = logicalchannelgroup;
  SRB2_lchan_config->choice.explicitValue.ul_SpecificParameters = SRB2_ul_SpecificParameters;
  // this list has the configuration for SRB1 and SRB2
  ASN_SEQUENCE_ADD(&SRB_configList->list, SRB2_config);
  // this list has only the configuration for SRB2
  ASN_SEQUENCE_ADD(&(*SRB_configList2)->list, SRB2_config);

  // Configure DRB
  //*DRB_configList = CALLOC(1, sizeof(*DRB_configList));
  // list for all the configured DRB
  if (*DRB_configList) {
    free(*DRB_configList);
  }

  *DRB_configList = CALLOC(1, sizeof(**DRB_configList));
  memset(*DRB_configList, 0, sizeof(**DRB_configList));
  // list for the configured DRB for a this xid
  DRB_configList2=&ue_context_pP->ue_context.DRB_configList2[xid];

  if (*DRB_configList2) {
    free(*DRB_configList2);
  }

  *DRB_configList2 = CALLOC(1, sizeof(**DRB_configList2));
  memset(*DRB_configList2, 0, sizeof(**DRB_configList2));
  /// DRB
  DRB_config = CALLOC(1, sizeof(*DRB_config));
  DRB_config->eps_BearerIdentity = CALLOC(1, sizeof(long));
  *(DRB_config->eps_BearerIdentity) = 5L; // LW set to first value, allowed value 5..15, value : x+4
  // DRB_config->drb_Identity = (LTE_DRB_Identity_t) 1; //allowed values 1..32
  // NN: this is the 1st DRB for this ue, so set it to 1
  DRB_config->drb_Identity = (LTE_DRB_Identity_t) 1;  // (ue_mod_idP+1); //allowed values 1..32, value: x
  DRB_config->logicalChannelIdentity = CALLOC(1, sizeof(long));
  *(DRB_config->logicalChannelIdentity) = (long)3; // value : x+2
  DRB_rlc_config = CALLOC(1, sizeof(*DRB_rlc_config));
  DRB_config->rlc_Config = DRB_rlc_config;
#ifdef RRC_DEFAULT_RAB_IS_AM
  DRB_rlc_config->present = LTE_RLC_Config_PR_am;
  DRB_rlc_config->choice.am.ul_AM_RLC.t_PollRetransmit = LTE_T_PollRetransmit_ms50;
  DRB_rlc_config->choice.am.ul_AM_RLC.pollPDU = LTE_PollPDU_p16;
  DRB_rlc_config->choice.am.ul_AM_RLC.pollByte = LTE_PollByte_kBinfinity;
  DRB_rlc_config->choice.am.ul_AM_RLC.maxRetxThreshold = LTE_UL_AM_RLC__maxRetxThreshold_t8;
  DRB_rlc_config->choice.am.dl_AM_RLC.t_Reordering = LTE_T_Reordering_ms35;
  DRB_rlc_config->choice.am.dl_AM_RLC.t_StatusProhibit = LTE_T_StatusProhibit_ms25;
#else
  DRB_rlc_config->present = LTE_RLC_Config_PR_um_Bi_Directional;
  DRB_rlc_config->choice.um_Bi_Directional.ul_UM_RLC.sn_FieldLength = LTE_SN_FieldLength_size10;
  DRB_rlc_config->choice.um_Bi_Directional.dl_UM_RLC.sn_FieldLength = LTE_SN_FieldLength_size10;
#ifdef CBA
  DRB_rlc_config->choice.um_Bi_Directional.dl_UM_RLC.t_Reordering   = LTE_T_Reordering_ms5;//T_Reordering_ms25;
#else
  DRB_rlc_config->choice.um_Bi_Directional.dl_UM_RLC.t_Reordering = LTE_T_Reordering_ms35;
#endif
#endif
  DRB_pdcp_config = CALLOC(1, sizeof(*DRB_pdcp_config));
  DRB_config->pdcp_Config = DRB_pdcp_config;
  DRB_pdcp_config->discardTimer = CALLOC(1, sizeof(long));
  *DRB_pdcp_config->discardTimer = LTE_PDCP_Config__discardTimer_infinity;
  DRB_pdcp_config->rlc_AM = NULL;
  DRB_pdcp_config->rlc_UM = NULL;
  /* avoid gcc warnings */
  (void)PDCP_rlc_AM;
  (void)PDCP_rlc_UM;
#ifdef RRC_DEFAULT_RAB_IS_AM // EXMIMO_IOT
  PDCP_rlc_AM = CALLOC(1, sizeof(*PDCP_rlc_AM));
  DRB_pdcp_config->rlc_AM = PDCP_rlc_AM;
  PDCP_rlc_AM->statusReportRequired = FALSE;
#else
  PDCP_rlc_UM = CALLOC(1, sizeof(*PDCP_rlc_UM));
  DRB_pdcp_config->rlc_UM = PDCP_rlc_UM;
  PDCP_rlc_UM->pdcp_SN_Size = LTE_PDCP_Config__rlc_UM__pdcp_SN_Size_len12bits;
#endif
  DRB_pdcp_config->headerCompression.present = LTE_PDCP_Config__headerCompression_PR_notUsed;
  DRB_lchan_config = CALLOC(1, sizeof(*DRB_lchan_config));
  DRB_config->logicalChannelConfig = DRB_lchan_config;
  DRB_ul_SpecificParameters = CALLOC(1, sizeof(*DRB_ul_SpecificParameters));
  DRB_lchan_config->ul_SpecificParameters = DRB_ul_SpecificParameters;
  DRB_ul_SpecificParameters->priority = 12;    // lower priority than srb1, srb2 and other dedicated bearer
  DRB_ul_SpecificParameters->prioritisedBitRate =LTE_LogicalChannelConfig__ul_SpecificParameters__prioritisedBitRate_kBps8 ;
  //LogicalChannelConfig__ul_SpecificParameters__prioritisedBitRate_infinity;
  DRB_ul_SpecificParameters->bucketSizeDuration =
    LTE_LogicalChannelConfig__ul_SpecificParameters__bucketSizeDuration_ms50;
  // LCG for DTCH can take the value from 1 to 3 as defined in 36331: normally controlled by upper layers (like RRM)
  logicalchannelgroup_drb = CALLOC(1, sizeof(long));
  *logicalchannelgroup_drb = 1;
  DRB_ul_SpecificParameters->logicalChannelGroup = logicalchannelgroup_drb;
  ASN_SEQUENCE_ADD(&(*DRB_configList)->list, DRB_config);
  ASN_SEQUENCE_ADD(&(*DRB_configList2)->list, DRB_config);
  //ue_context_pP->ue_context.DRB_configList2[0] = &(*DRB_configList);
  mac_MainConfig = CALLOC(1, sizeof(*mac_MainConfig));
  ue_context_pP->ue_context.mac_MainConfig = mac_MainConfig;
  mac_MainConfig->ul_SCH_Config = CALLOC(1, sizeof(*mac_MainConfig->ul_SCH_Config));
  maxHARQ_Tx = CALLOC(1, sizeof(long));
  *maxHARQ_Tx = LTE_MAC_MainConfig__ul_SCH_Config__maxHARQ_Tx_n5;
  mac_MainConfig->ul_SCH_Config->maxHARQ_Tx = maxHARQ_Tx;
  periodicBSR_Timer = CALLOC(1, sizeof(long));
  *periodicBSR_Timer = LTE_PeriodicBSR_Timer_r12_sf64;
  mac_MainConfig->ul_SCH_Config->periodicBSR_Timer = periodicBSR_Timer;
  mac_MainConfig->ul_SCH_Config->retxBSR_Timer = LTE_RetxBSR_Timer_r12_sf320;
  mac_MainConfig->ul_SCH_Config->ttiBundling = 0; // FALSE
  mac_MainConfig->timeAlignmentTimerDedicated = LTE_TimeAlignmentTimer_infinity;
  mac_MainConfig->drx_Config = NULL;
  mac_MainConfig->phr_Config = CALLOC(1, sizeof(*mac_MainConfig->phr_Config));
  mac_MainConfig->phr_Config->present = LTE_MAC_MainConfig__phr_Config_PR_setup;
  mac_MainConfig->phr_Config->choice.setup.periodicPHR_Timer = LTE_MAC_MainConfig__phr_Config__setup__periodicPHR_Timer_sf20; // sf20 = 20 subframes
  mac_MainConfig->phr_Config->choice.setup.prohibitPHR_Timer = LTE_MAC_MainConfig__phr_Config__setup__prohibitPHR_Timer_sf20; // sf20 = 20 subframes
  mac_MainConfig->phr_Config->choice.setup.dl_PathlossChange = LTE_MAC_MainConfig__phr_Config__setup__dl_PathlossChange_dB1;  // Value dB1 =1 dB, dB3 = 3 dB
#if (LTE_RRC_VERSION >= MAKE_VERSION(9, 0, 0))
  sr_ProhibitTimer_r9 = CALLOC(1, sizeof(long));
  *sr_ProhibitTimer_r9 = 0;   // SR tx on PUCCH, Value in number of SR period(s). Value 0 = no timer for SR, Value 2= 2*SR
  mac_MainConfig->ext1 = CALLOC(1, sizeof(struct LTE_MAC_MainConfig__ext1));
  mac_MainConfig->ext1->sr_ProhibitTimer_r9 = sr_ProhibitTimer_r9;
  //sps_RA_ConfigList_rlola = NULL;
#endif

  //change the transmission mode for the primary component carrier
  //TODO: add codebook subset restriction here
  //TODO: change TM for secondary CC in SCelltoaddmodlist
  if (*physicalConfigDedicated) {
    if ((*physicalConfigDedicated)->antennaInfo) {
      (*physicalConfigDedicated)->antennaInfo->choice.explicitValue.transmissionMode = rrc_inst->configuration.radioresourceconfig[0].ue_TransmissionMode;
      LOG_D(RRC,"Setting transmission mode to %ld+1\n",rrc_inst->configuration.radioresourceconfig[0].ue_TransmissionMode);

      if (rrc_inst->configuration.radioresourceconfig[0].ue_TransmissionMode==LTE_AntennaInfoDedicated__transmissionMode_tm3) {
        (*physicalConfigDedicated)->antennaInfo->choice.explicitValue.codebookSubsetRestriction=
          CALLOC(1,sizeof(LTE_AntennaInfoDedicated__codebookSubsetRestriction_PR));
        (*physicalConfigDedicated)->antennaInfo->choice.explicitValue.codebookSubsetRestriction->present =
          LTE_AntennaInfoDedicated__codebookSubsetRestriction_PR_n2TxAntenna_tm3;
        (*physicalConfigDedicated)->antennaInfo->choice.explicitValue.codebookSubsetRestriction->choice.n2TxAntenna_tm3.buf= MALLOC(1);
        (*physicalConfigDedicated)->antennaInfo->choice.explicitValue.codebookSubsetRestriction->choice.n2TxAntenna_tm3.buf[0] = 0xc0;
        (*physicalConfigDedicated)->antennaInfo->choice.explicitValue.codebookSubsetRestriction->choice.n2TxAntenna_tm3.size=1;
        (*physicalConfigDedicated)->antennaInfo->choice.explicitValue.codebookSubsetRestriction->choice.n2TxAntenna_tm3.bits_unused=6;
      } else if (rrc_inst->configuration.radioresourceconfig[0].ue_TransmissionMode==LTE_AntennaInfoDedicated__transmissionMode_tm4) {
        (*physicalConfigDedicated)->antennaInfo->choice.explicitValue.codebookSubsetRestriction=
          CALLOC(1,sizeof(LTE_AntennaInfoDedicated__codebookSubsetRestriction_PR));
        (*physicalConfigDedicated)->antennaInfo->choice.explicitValue.codebookSubsetRestriction->present =
          LTE_AntennaInfoDedicated__codebookSubsetRestriction_PR_n2TxAntenna_tm4;
        (*physicalConfigDedicated)->antennaInfo->choice.explicitValue.codebookSubsetRestriction->choice.n2TxAntenna_tm4.buf= MALLOC(1);
        (*physicalConfigDedicated)->antennaInfo->choice.explicitValue.codebookSubsetRestriction->choice.n2TxAntenna_tm4.buf[0] = 0xfc;
        (*physicalConfigDedicated)->antennaInfo->choice.explicitValue.codebookSubsetRestriction->choice.n2TxAntenna_tm4.size=1;
        (*physicalConfigDedicated)->antennaInfo->choice.explicitValue.codebookSubsetRestriction->choice.n2TxAntenna_tm4.bits_unused=2;
      } else if (rrc_inst->configuration.radioresourceconfig[0].ue_TransmissionMode==LTE_AntennaInfoDedicated__transmissionMode_tm5) {
        (*physicalConfigDedicated)->antennaInfo->choice.explicitValue.codebookSubsetRestriction=
          CALLOC(1,sizeof(LTE_AntennaInfoDedicated__codebookSubsetRestriction_PR));
        (*physicalConfigDedicated)->antennaInfo->choice.explicitValue.codebookSubsetRestriction->present =
          LTE_AntennaInfoDedicated__codebookSubsetRestriction_PR_n2TxAntenna_tm5;
        (*physicalConfigDedicated)->antennaInfo->choice.explicitValue.codebookSubsetRestriction->choice.n2TxAntenna_tm5.buf= MALLOC(1);
        (*physicalConfigDedicated)->antennaInfo->choice.explicitValue.codebookSubsetRestriction->choice.n2TxAntenna_tm5.buf[0] = 0xf0;
        (*physicalConfigDedicated)->antennaInfo->choice.explicitValue.codebookSubsetRestriction->choice.n2TxAntenna_tm5.size=1;
        (*physicalConfigDedicated)->antennaInfo->choice.explicitValue.codebookSubsetRestriction->choice.n2TxAntenna_tm5.bits_unused=4;
      } else if (rrc_inst->configuration.radioresourceconfig[0].ue_TransmissionMode==LTE_AntennaInfoDedicated__transmissionMode_tm6) {
        (*physicalConfigDedicated)->antennaInfo->choice.explicitValue.codebookSubsetRestriction=
          CALLOC(1,sizeof(LTE_AntennaInfoDedicated__codebookSubsetRestriction_PR));
        (*physicalConfigDedicated)->antennaInfo->choice.explicitValue.codebookSubsetRestriction->present =
          LTE_AntennaInfoDedicated__codebookSubsetRestriction_PR_n2TxAntenna_tm6;
        (*physicalConfigDedicated)->antennaInfo->choice.explicitValue.codebookSubsetRestriction->choice.n2TxAntenna_tm6.buf= MALLOC(1);
        (*physicalConfigDedicated)->antennaInfo->choice.explicitValue.codebookSubsetRestriction->choice.n2TxAntenna_tm6.buf[0] = 0xf0;
        (*physicalConfigDedicated)->antennaInfo->choice.explicitValue.codebookSubsetRestriction->choice.n2TxAntenna_tm6.size=1;
        (*physicalConfigDedicated)->antennaInfo->choice.explicitValue.codebookSubsetRestriction->choice.n2TxAntenna_tm6.bits_unused=4;
      }
    } else {
      LOG_E(RRC,"antenna_info not present in physical_config_dedicated. Not reconfiguring!\n");
    }

    if ((*physicalConfigDedicated)->cqi_ReportConfig) {
      if ((rrc_inst->configuration.radioresourceconfig[0].ue_TransmissionMode==LTE_AntennaInfoDedicated__transmissionMode_tm4) ||
          (rrc_inst->configuration.radioresourceconfig[0].ue_TransmissionMode==LTE_AntennaInfoDedicated__transmissionMode_tm5) ||
          (rrc_inst->configuration.radioresourceconfig[0].ue_TransmissionMode==LTE_AntennaInfoDedicated__transmissionMode_tm6)) {
        //feedback mode needs to be set as well
        //TODO: I think this is taken into account in the PHY automatically based on the transmission mode variable
        printf("setting cqi reporting mode to rm31\n");
#if (LTE_RRC_VERSION >= MAKE_VERSION(10, 0, 0))
        *((*physicalConfigDedicated)->cqi_ReportConfig->cqi_ReportModeAperiodic)=LTE_CQI_ReportModeAperiodic_rm31;
#else
        *((*physicalConfigDedicated)->cqi_ReportConfig->cqi_ReportModeAperiodic)=LTE_CQI_ReportConfig__cqi_ReportModeAperiodic_rm31; // HLC CQI, no PMI
#endif
      }
    } else {
      LOG_E(RRC,"cqi_ReportConfig not present in physical_config_dedicated. Not reconfiguring!\n");
    }
  } else {
    LOG_E(RRC,"physical_config_dedicated not present in LTE_RRCConnectionReconfiguration. Not reconfiguring!\n");
  }

  // Measurement ID list
  MeasId_list = CALLOC(1, sizeof(*MeasId_list));
  memset((void *)MeasId_list, 0, sizeof(*MeasId_list));
  MeasId0 = CALLOC(1, sizeof(*MeasId0));
  MeasId0->measId = 1;
  MeasId0->measObjectId = 1;
  MeasId0->reportConfigId = 1;
  ASN_SEQUENCE_ADD(&MeasId_list->list, MeasId0);
  MeasId1 = CALLOC(1, sizeof(*MeasId1));
  MeasId1->measId = 2;
  MeasId1->measObjectId = 1;
  MeasId1->reportConfigId = 2;
  ASN_SEQUENCE_ADD(&MeasId_list->list, MeasId1);
  MeasId2 = CALLOC(1, sizeof(*MeasId2));
  MeasId2->measId = 3;
  MeasId2->measObjectId = 1;
  MeasId2->reportConfigId = 3;
  ASN_SEQUENCE_ADD(&MeasId_list->list, MeasId2);
  MeasId3 = CALLOC(1, sizeof(*MeasId3));
  MeasId3->measId = 4;
  MeasId3->measObjectId = 1;
  MeasId3->reportConfigId = 4;
  ASN_SEQUENCE_ADD(&MeasId_list->list, MeasId3);
  MeasId4 = CALLOC(1, sizeof(*MeasId4));
  MeasId4->measId = 5;
  MeasId4->measObjectId = 1;
  MeasId4->reportConfigId = 5;
  ASN_SEQUENCE_ADD(&MeasId_list->list, MeasId4);
  MeasId5 = CALLOC(1, sizeof(*MeasId5));
  MeasId5->measId = 6;
  MeasId5->measObjectId = 1;
  MeasId5->reportConfigId = 6;
  ASN_SEQUENCE_ADD(&MeasId_list->list, MeasId5);
  //  LTE_RRCConnectionReconfiguration->criticalExtensions.choice.c1.choice.rrcConnectionReconfiguration_r8.measConfig->measIdToAddModList = MeasId_list;
  // Add one EUTRA Measurement Object
  MeasObj_list = CALLOC(1, sizeof(*MeasObj_list));
  memset((void *)MeasObj_list, 0, sizeof(*MeasObj_list));
  // Configure MeasObject
  MeasObj = CALLOC(1, sizeof(*MeasObj));
  memset((void *)MeasObj, 0, sizeof(*MeasObj));
  MeasObj->measObjectId = 1;
  MeasObj->measObject.present = LTE_MeasObjectToAddMod__measObject_PR_measObjectEUTRA;
  MeasObj->measObject.choice.measObjectEUTRA.carrierFreq = (LTE_ARFCN_ValueEUTRA_t)to_earfcn_DL(RC.rrc[ctxt_pP->module_id]->carrier[0].eutra_band, RC.rrc[ctxt_pP->module_id]->carrier[0].dl_CarrierFreq,
      RC.rrc[ctxt_pP->module_id]->carrier[0].N_RB_DL);
  MeasObj->measObject.choice.measObjectEUTRA.allowedMeasBandwidth = LTE_AllowedMeasBandwidth_mbw25;
  MeasObj->measObject.choice.measObjectEUTRA.presenceAntennaPort1 = 1;
  MeasObj->measObject.choice.measObjectEUTRA.neighCellConfig.buf = CALLOC(1, sizeof(uint8_t));
  MeasObj->measObject.choice.measObjectEUTRA.neighCellConfig.buf[0] = 0;
  MeasObj->measObject.choice.measObjectEUTRA.neighCellConfig.size = 1;
  MeasObj->measObject.choice.measObjectEUTRA.neighCellConfig.bits_unused = 6;
  MeasObj->measObject.choice.measObjectEUTRA.offsetFreq = NULL;   // Default is 15 or 0dB
  //  MeasObj->measObject.choice.measObjectEUTRA.cellsToAddModList =
  //    (LTE_CellsToAddModList_t *) CALLOC(1, sizeof(*CellsToAddModList));
  //  CellsToAddModList = MeasObj->measObject.choice.measObjectEUTRA.cellsToAddModList;
  //
  //  // Add adjacent cell lists (6 per eNB)
  //  for (i = 0; i < 6; i++) {
  //    CellToAdd = (LTE_CellsToAddMod_t *) CALLOC(1, sizeof(*CellToAdd));
  //    CellToAdd->cellIndex = i + 1;
  //    CellToAdd->physCellId = get_adjacent_cell_id(ctxt_pP->module_id, i);
  //    CellToAdd->cellIndividualOffset = LTE_Q_OffsetRange_dB0;
  //    ASN_SEQUENCE_ADD(&CellsToAddModList->list, CellToAdd);
  //  }
  ASN_SEQUENCE_ADD(&MeasObj_list->list, MeasObj);
  //  LTE_RRCConnectionReconfiguration->criticalExtensions.choice.c1.choice.rrcConnectionReconfiguration_r8.measConfig->measObjectToAddModList = MeasObj_list;
  // Report Configurations for periodical, A1-A5 events
  ReportConfig_list = CALLOC(1, sizeof(*ReportConfig_list));
  ReportConfig_per = CALLOC(1, sizeof(*ReportConfig_per));
  ReportConfig_A1 = CALLOC(1, sizeof(*ReportConfig_A1));
  ReportConfig_A2 = CALLOC(1, sizeof(*ReportConfig_A2));
  ReportConfig_A3 = CALLOC(1, sizeof(*ReportConfig_A3));
  ReportConfig_A4 = CALLOC(1, sizeof(*ReportConfig_A4));
  ReportConfig_A5 = CALLOC(1, sizeof(*ReportConfig_A5));
  ReportConfig_per->reportConfigId = 1;
  ReportConfig_per->reportConfig.present = LTE_ReportConfigToAddMod__reportConfig_PR_reportConfigEUTRA;
  ReportConfig_per->reportConfig.choice.reportConfigEUTRA.triggerType.present =
    LTE_ReportConfigEUTRA__triggerType_PR_periodical;
  ReportConfig_per->reportConfig.choice.reportConfigEUTRA.triggerType.choice.periodical.purpose =
    LTE_ReportConfigEUTRA__triggerType__periodical__purpose_reportStrongestCells;
  ReportConfig_per->reportConfig.choice.reportConfigEUTRA.triggerQuantity = LTE_ReportConfigEUTRA__triggerQuantity_rsrp;
  ReportConfig_per->reportConfig.choice.reportConfigEUTRA.reportQuantity = LTE_ReportConfigEUTRA__reportQuantity_both;
  ReportConfig_per->reportConfig.choice.reportConfigEUTRA.maxReportCells = 2;
  ReportConfig_per->reportConfig.choice.reportConfigEUTRA.reportInterval = LTE_ReportInterval_ms120;
  ReportConfig_per->reportConfig.choice.reportConfigEUTRA.reportAmount = LTE_ReportConfigEUTRA__reportAmount_infinity;
  ASN_SEQUENCE_ADD(&ReportConfig_list->list, ReportConfig_per);
  ReportConfig_A1->reportConfigId = 2;
  ReportConfig_A1->reportConfig.present = LTE_ReportConfigToAddMod__reportConfig_PR_reportConfigEUTRA;
  ReportConfig_A1->reportConfig.choice.reportConfigEUTRA.triggerType.present =
    LTE_ReportConfigEUTRA__triggerType_PR_event;
  ReportConfig_A1->reportConfig.choice.reportConfigEUTRA.triggerType.choice.event.eventId.present =
    LTE_ReportConfigEUTRA__triggerType__event__eventId_PR_eventA1;
  ReportConfig_A1->reportConfig.choice.reportConfigEUTRA.triggerType.choice.event.eventId.choice.eventA1.
  a1_Threshold.present = LTE_ThresholdEUTRA_PR_threshold_RSRP;
  ReportConfig_A1->reportConfig.choice.reportConfigEUTRA.triggerType.choice.event.eventId.choice.eventA1.
  a1_Threshold.choice.threshold_RSRP = 10;
  ReportConfig_A1->reportConfig.choice.reportConfigEUTRA.triggerQuantity = LTE_ReportConfigEUTRA__triggerQuantity_rsrp;
  ReportConfig_A1->reportConfig.choice.reportConfigEUTRA.reportQuantity = LTE_ReportConfigEUTRA__reportQuantity_both;
  ReportConfig_A1->reportConfig.choice.reportConfigEUTRA.maxReportCells = 2;
  ReportConfig_A1->reportConfig.choice.reportConfigEUTRA.reportInterval = LTE_ReportInterval_ms120;
  ReportConfig_A1->reportConfig.choice.reportConfigEUTRA.reportAmount = LTE_ReportConfigEUTRA__reportAmount_infinity;
  ASN_SEQUENCE_ADD(&ReportConfig_list->list, ReportConfig_A1);
  //if (ho_state == 1 /*HO_MEASURMENT */ ) {
  LOG_I(RRC, "[eNB %d] frame %d: requesting A2, A3, A4, and A5 event reporting\n",
        ctxt_pP->module_id, ctxt_pP->frame);
  ReportConfig_A2->reportConfigId = 3;
  ReportConfig_A2->reportConfig.present = LTE_ReportConfigToAddMod__reportConfig_PR_reportConfigEUTRA;
  ReportConfig_A2->reportConfig.choice.reportConfigEUTRA.triggerType.present =
    LTE_ReportConfigEUTRA__triggerType_PR_event;
  ReportConfig_A2->reportConfig.choice.reportConfigEUTRA.triggerType.choice.event.eventId.present =
    LTE_ReportConfigEUTRA__triggerType__event__eventId_PR_eventA2;
  ReportConfig_A2->reportConfig.choice.reportConfigEUTRA.triggerType.choice.event.eventId.choice.
  eventA2.a2_Threshold.present = LTE_ThresholdEUTRA_PR_threshold_RSRP;
  ReportConfig_A2->reportConfig.choice.reportConfigEUTRA.triggerType.choice.event.eventId.choice.
  eventA2.a2_Threshold.choice.threshold_RSRP = 10;
  ReportConfig_A2->reportConfig.choice.reportConfigEUTRA.triggerQuantity =
    LTE_ReportConfigEUTRA__triggerQuantity_rsrp;
  ReportConfig_A2->reportConfig.choice.reportConfigEUTRA.reportQuantity = LTE_ReportConfigEUTRA__reportQuantity_both;
  ReportConfig_A2->reportConfig.choice.reportConfigEUTRA.maxReportCells = 2;
  ReportConfig_A2->reportConfig.choice.reportConfigEUTRA.reportInterval = LTE_ReportInterval_ms120;
  ReportConfig_A2->reportConfig.choice.reportConfigEUTRA.reportAmount = LTE_ReportConfigEUTRA__reportAmount_infinity;
  ASN_SEQUENCE_ADD(&ReportConfig_list->list, ReportConfig_A2);
  ReportConfig_A3->reportConfigId = 4;
  ReportConfig_A3->reportConfig.present = LTE_ReportConfigToAddMod__reportConfig_PR_reportConfigEUTRA;
  ReportConfig_A3->reportConfig.choice.reportConfigEUTRA.triggerType.present =
    LTE_ReportConfigEUTRA__triggerType_PR_event;
  ReportConfig_A3->reportConfig.choice.reportConfigEUTRA.triggerType.choice.event.eventId.present =
    LTE_ReportConfigEUTRA__triggerType__event__eventId_PR_eventA3;
  ReportConfig_A3->reportConfig.choice.reportConfigEUTRA.triggerType.choice.event.eventId.choice.eventA3.a3_Offset = 0;   //10;
  ReportConfig_A3->reportConfig.choice.reportConfigEUTRA.triggerType.choice.event.eventId.choice.
  eventA3.reportOnLeave = 1;
  ReportConfig_A3->reportConfig.choice.reportConfigEUTRA.triggerQuantity =
    LTE_ReportConfigEUTRA__triggerQuantity_rsrp;
  ReportConfig_A3->reportConfig.choice.reportConfigEUTRA.reportQuantity = LTE_ReportConfigEUTRA__reportQuantity_both;
  ReportConfig_A3->reportConfig.choice.reportConfigEUTRA.maxReportCells = 2;
  ReportConfig_A3->reportConfig.choice.reportConfigEUTRA.reportInterval = LTE_ReportInterval_ms120;
  ReportConfig_A3->reportConfig.choice.reportConfigEUTRA.reportAmount = LTE_ReportConfigEUTRA__reportAmount_infinity;
  ReportConfig_A3->reportConfig.choice.reportConfigEUTRA.triggerType.choice.event.hysteresis = 0; // FIXME ...hysteresis is of type long!
  ReportConfig_A3->reportConfig.choice.reportConfigEUTRA.triggerType.choice.event.timeToTrigger =
    LTE_TimeToTrigger_ms40;
  ASN_SEQUENCE_ADD(&ReportConfig_list->list, ReportConfig_A3);
  ReportConfig_A4->reportConfigId = 5;
  ReportConfig_A4->reportConfig.present = LTE_ReportConfigToAddMod__reportConfig_PR_reportConfigEUTRA;
  ReportConfig_A4->reportConfig.choice.reportConfigEUTRA.triggerType.present =
    LTE_ReportConfigEUTRA__triggerType_PR_event;
  ReportConfig_A4->reportConfig.choice.reportConfigEUTRA.triggerType.choice.event.eventId.present =
    LTE_ReportConfigEUTRA__triggerType__event__eventId_PR_eventA4;
  ReportConfig_A4->reportConfig.choice.reportConfigEUTRA.triggerType.choice.event.eventId.choice.
  eventA4.a4_Threshold.present = LTE_ThresholdEUTRA_PR_threshold_RSRP;
  ReportConfig_A4->reportConfig.choice.reportConfigEUTRA.triggerType.choice.event.eventId.choice.
  eventA4.a4_Threshold.choice.threshold_RSRP = 10;
  ReportConfig_A4->reportConfig.choice.reportConfigEUTRA.triggerQuantity =
    LTE_ReportConfigEUTRA__triggerQuantity_rsrp;
  ReportConfig_A4->reportConfig.choice.reportConfigEUTRA.reportQuantity = LTE_ReportConfigEUTRA__reportQuantity_both;
  ReportConfig_A4->reportConfig.choice.reportConfigEUTRA.maxReportCells = 2;
  ReportConfig_A4->reportConfig.choice.reportConfigEUTRA.reportInterval = LTE_ReportInterval_ms120;
  ReportConfig_A4->reportConfig.choice.reportConfigEUTRA.reportAmount = LTE_ReportConfigEUTRA__reportAmount_infinity;
  ASN_SEQUENCE_ADD(&ReportConfig_list->list, ReportConfig_A4);
  ReportConfig_A5->reportConfigId = 6;
  ReportConfig_A5->reportConfig.present = LTE_ReportConfigToAddMod__reportConfig_PR_reportConfigEUTRA;
  ReportConfig_A5->reportConfig.choice.reportConfigEUTRA.triggerType.present =
    LTE_ReportConfigEUTRA__triggerType_PR_event;
  ReportConfig_A5->reportConfig.choice.reportConfigEUTRA.triggerType.choice.event.eventId.present =
    LTE_ReportConfigEUTRA__triggerType__event__eventId_PR_eventA5;
  ReportConfig_A5->reportConfig.choice.reportConfigEUTRA.triggerType.choice.event.eventId.choice.
  eventA5.a5_Threshold1.present = LTE_ThresholdEUTRA_PR_threshold_RSRP;
  ReportConfig_A5->reportConfig.choice.reportConfigEUTRA.triggerType.choice.event.eventId.choice.
  eventA5.a5_Threshold2.present = LTE_ThresholdEUTRA_PR_threshold_RSRP;
  ReportConfig_A5->reportConfig.choice.reportConfigEUTRA.triggerType.choice.event.eventId.choice.
  eventA5.a5_Threshold1.choice.threshold_RSRP = 10;
  ReportConfig_A5->reportConfig.choice.reportConfigEUTRA.triggerType.choice.event.eventId.choice.
  eventA5.a5_Threshold2.choice.threshold_RSRP = 10;
  ReportConfig_A5->reportConfig.choice.reportConfigEUTRA.triggerQuantity =
    LTE_ReportConfigEUTRA__triggerQuantity_rsrp;
  ReportConfig_A5->reportConfig.choice.reportConfigEUTRA.reportQuantity = LTE_ReportConfigEUTRA__reportQuantity_both;
  ReportConfig_A5->reportConfig.choice.reportConfigEUTRA.maxReportCells = 2;
  ReportConfig_A5->reportConfig.choice.reportConfigEUTRA.reportInterval = LTE_ReportInterval_ms120;
  ReportConfig_A5->reportConfig.choice.reportConfigEUTRA.reportAmount = LTE_ReportConfigEUTRA__reportAmount_infinity;
  ASN_SEQUENCE_ADD(&ReportConfig_list->list, ReportConfig_A5);
  //  LTE_RRCConnectionReconfiguration->criticalExtensions.choice.c1.choice.rrcConnectionReconfiguration_r8.measConfig->reportConfigToAddModList = ReportConfig_list;
  rsrp = CALLOC(1, sizeof(LTE_RSRP_Range_t));
  *rsrp = 20;
  Sparams = CALLOC(1, sizeof(*Sparams));
  Sparams->present = LTE_MeasConfig__speedStatePars_PR_setup;
  Sparams->choice.setup.timeToTrigger_SF.sf_High = LTE_SpeedStateScaleFactors__sf_Medium_oDot75;
  Sparams->choice.setup.timeToTrigger_SF.sf_Medium = LTE_SpeedStateScaleFactors__sf_High_oDot5;
  Sparams->choice.setup.mobilityStateParameters.n_CellChangeHigh = 10;
  Sparams->choice.setup.mobilityStateParameters.n_CellChangeMedium = 5;
  Sparams->choice.setup.mobilityStateParameters.t_Evaluation = LTE_MobilityStateParameters__t_Evaluation_s60;
  Sparams->choice.setup.mobilityStateParameters.t_HystNormal = LTE_MobilityStateParameters__t_HystNormal_s120;
  quantityConfig = CALLOC(1, sizeof(*quantityConfig));
  memset((void *)quantityConfig, 0, sizeof(*quantityConfig));
  quantityConfig->quantityConfigEUTRA = CALLOC(1, sizeof(struct LTE_QuantityConfigEUTRA));
  memset((void *)quantityConfig->quantityConfigEUTRA, 0, sizeof(*quantityConfig->quantityConfigEUTRA));
  quantityConfig->quantityConfigCDMA2000 = NULL;
  quantityConfig->quantityConfigGERAN = NULL;
  quantityConfig->quantityConfigUTRA = NULL;
  quantityConfig->quantityConfigEUTRA->filterCoefficientRSRP =
    CALLOC(1, sizeof(*(quantityConfig->quantityConfigEUTRA->filterCoefficientRSRP)));
  quantityConfig->quantityConfigEUTRA->filterCoefficientRSRQ =
    CALLOC(1, sizeof(*(quantityConfig->quantityConfigEUTRA->filterCoefficientRSRQ)));
  *quantityConfig->quantityConfigEUTRA->filterCoefficientRSRP = LTE_FilterCoefficient_fc4;
  *quantityConfig->quantityConfigEUTRA->filterCoefficientRSRQ = LTE_FilterCoefficient_fc4;
#if 0
  LOG_I(RRC,
        "[eNB %d] Frame %d: potential handover preparation: store the information in an intermediate structure in case of failure\n",
        ctxt_pP->module_id, ctxt_pP->frame);
  // store the information in an intermediate structure for Hanodver management
  //rrc_inst->handover_info.as_config.sourceRadioResourceConfig.srb_ToAddModList = CALLOC(1,sizeof());
  ue_context_pP->ue_context.handover_info = CALLOC(1, sizeof(*(ue_context_pP->ue_context.handover_info)));
  //memcpy((void *)rrc_inst->handover_info[ue_mod_idP]->as_config.sourceRadioResourceConfig.srb_ToAddModList,(void *)SRB_list,sizeof(LTE_SRB_ToAddModList_t));
  ue_context_pP->ue_context.handover_info->as_config.sourceRadioResourceConfig.srb_ToAddModList = *SRB_configList2;
  //memcpy((void *)rrc_inst->handover_info[ue_mod_idP]->as_config.sourceRadioResourceConfig.drb_ToAddModList,(void *)DRB_list,sizeof(LTE_DRB_ToAddModList_t));
  ue_context_pP->ue_context.handover_info->as_config.sourceRadioResourceConfig.drb_ToAddModList = *DRB_configList;
  ue_context_pP->ue_context.handover_info->as_config.sourceRadioResourceConfig.drb_ToReleaseList = NULL;
  ue_context_pP->ue_context.handover_info->as_config.sourceRadioResourceConfig.mac_MainConfig =
    CALLOC(1, sizeof(*ue_context_pP->ue_context.handover_info->as_config.sourceRadioResourceConfig.mac_MainConfig));
  memcpy((void *)ue_context_pP->ue_context.handover_info->as_config.sourceRadioResourceConfig.mac_MainConfig,
         (void *)mac_MainConfig, sizeof(LTE_MAC_MainConfig_t));
  ue_context_pP->ue_context.handover_info->as_config.sourceRadioResourceConfig.physicalConfigDedicated =
    CALLOC(1, sizeof(LTE_PhysicalConfigDedicated_t));
  memcpy((void *)ue_context_pP->ue_context.handover_info->as_config.sourceRadioResourceConfig.physicalConfigDedicated,
         (void *)ue_context_pP->ue_context.physicalConfigDedicated, sizeof(LTE_PhysicalConfigDedicated_t));
  ue_context_pP->ue_context.handover_info->as_config.sourceRadioResourceConfig.sps_Config = NULL;
  //memcpy((void *)rrc_inst->handover_info[ue_mod_idP]->as_config.sourceRadioResourceConfig.sps_Config,(void *)rrc_inst->sps_Config[ue_mod_idP],sizeof(SPS_Config_t));
#endif
  //}
  /* Initialize NAS list */
  dedicatedInfoNASList = CALLOC(1, sizeof(struct LTE_RRCConnectionReconfiguration_r8_IEs__dedicatedInfoNASList));

  /* Add all NAS PDUs to the list */
  for (i = 0; i < ue_context_pP->ue_context.nb_of_e_rabs; i++) {
    if (ue_context_pP->ue_context.e_rab[i].param.nas_pdu.buffer != NULL) {
      dedicatedInfoNas = CALLOC(1, sizeof(LTE_DedicatedInfoNAS_t));
      memset(dedicatedInfoNas, 0, sizeof(OCTET_STRING_t));
      OCTET_STRING_fromBuf(dedicatedInfoNas,
                           (char *)ue_context_pP->ue_context.e_rab[i].param.nas_pdu.buffer,
                           ue_context_pP->ue_context.e_rab[i].param.nas_pdu.length);
      ASN_SEQUENCE_ADD(&dedicatedInfoNASList->list, dedicatedInfoNas);
    }

    /* TODO parameters yet to process ... */
    {
      //      ue_context_pP->ue_context.e_rab[i].param.qos;
      //      ue_context_pP->ue_context.e_rab[i].param.sgw_addr;
      //      ue_context_pP->ue_context.e_rab[i].param.gtp_teid;
    }
    /* TODO should test if e RAB are Ok before! */
    ue_context_pP->ue_context.e_rab[i].status = E_RAB_STATUS_DONE;
    LOG_D(RRC, "setting the status for the default DRB (index %d) to (%d,%s)\n",
          i, ue_context_pP->ue_context.e_rab[i].status, "E_RAB_STATUS_DONE");
  }

  /* If list is empty free the list and reset the address */
  if (dedicatedInfoNASList->list.count == 0) {
    free(dedicatedInfoNASList);
    dedicatedInfoNASList = NULL;
  }

  memset(buffer, 0, RRC_BUF_SIZE);
  size = do_RRCConnectionReconfiguration(ctxt_pP,
                                         buffer,
                                         xid,   //Transaction_id,
                                         (LTE_SRB_ToAddModList_t *)*SRB_configList2, // SRB_configList
                                         (LTE_DRB_ToAddModList_t *)*DRB_configList,
                                         (LTE_DRB_ToReleaseList_t *)NULL, // DRB2_list,
                                         (struct LTE_SPS_Config *)NULL,   // *sps_Config,
                                         (struct LTE_PhysicalConfigDedicated *)*physicalConfigDedicated,
                                         //#ifdef EXMIMO_IOT
                                         //                                         NULL, NULL, NULL,NULL,
                                         //#else
                                         (LTE_MeasObjectToAddModList_t *)MeasObj_list,
                                         (LTE_ReportConfigToAddModList_t *)ReportConfig_list,
                                         (LTE_QuantityConfig_t *)quantityConfig,
                                         (LTE_MeasIdToAddModList_t *)MeasId_list,
                                         //#endif
                                         (LTE_MAC_MainConfig_t *)mac_MainConfig,
                                         (LTE_MeasGapConfig_t *)NULL,
                                         (LTE_MobilityControlInfo_t *)NULL,
                                         (LTE_SecurityConfigHO_t *)NULL,
                                         (struct LTE_MeasConfig__speedStatePars *)Sparams,
                                         (LTE_RSRP_Range_t *)rsrp,
                                         (LTE_C_RNTI_t *)cba_RNTI,
                                         (struct LTE_RRCConnectionReconfiguration_r8_IEs__dedicatedInfoNASList *)dedicatedInfoNASList,
                                         (LTE_SL_CommConfig_r12_t *)NULL,
                                         (LTE_SL_DiscConfig_r12_t *)NULL
#if (LTE_RRC_VERSION >= MAKE_VERSION(10, 0, 0))
                                         , (LTE_SCellToAddMod_r10_t *)NULL
#endif
                                        );
  LOG_DUMPMSG(RRC,DEBUG_RRC,(char *)buffer,size,
              "[MSG] RRC Connection Reconfiguration\n");

  /* Free all NAS PDUs */
  for (i = 0; i < ue_context_pP->ue_context.nb_of_e_rabs; i++) {
    if (ue_context_pP->ue_context.e_rab[i].param.nas_pdu.buffer != NULL) {
      /* Free the NAS PDU buffer and invalidate it */
      free(ue_context_pP->ue_context.e_rab[i].param.nas_pdu.buffer);
      ue_context_pP->ue_context.e_rab[i].param.nas_pdu.buffer = NULL;
    }
  }

  LOG_I(RRC,
        "[eNB %d] Frame %d, Hello there! Logical Channel DL-DCCH, Generate LTE_RRCConnectionReconfiguration (bytes %d, UE id %x)\n",
        ctxt_pP->module_id, ctxt_pP->frame, size, ue_context_pP->ue_context.rnti);
  LOG_D(RRC,
        "[FRAME %05d][RRC_eNB][MOD %u][][--- PDCP_DATA_REQ/%d Bytes (rrcConnectionReconfiguration to UE %x MUI %d) --->][PDCP][MOD %u][RB %u]\n",
        ctxt_pP->frame, ctxt_pP->module_id, size, ue_context_pP->ue_context.rnti, rrc_eNB_mui, ctxt_pP->module_id, DCCH);
  MSC_LOG_TX_MESSAGE(
    MSC_RRC_ENB,
    MSC_RRC_UE,
    buffer,
    size,
    MSC_AS_TIME_FMT" LTE_RRCConnectionReconfiguration UE %x MUI %d size %u",
    MSC_AS_TIME_ARGS(ctxt_pP),
    ue_context_pP->ue_context.rnti,
    rrc_eNB_mui,
    size);
  rrc_data_req(
    ctxt_pP,
    DCCH,
    rrc_eNB_mui++,
    SDU_CONFIRM_NO,
    size,
    buffer,
    PDCP_TRANSMISSION_MODE_CONTROL);
}

//-----------------------------------------------------------------------------
void
flexran_rrc_eNB_generate_defaultRRCConnectionReconfiguration(const protocol_ctxt_t *const ctxt_pP,
    rrc_eNB_ue_context_t          *const ue_context_pP,
    const uint8_t                ho_state,
    agent_reconf_rrc *trig_param
                                                            )
//-----------------------------------------------------------------------------
{
  uint8_t                             buffer[RRC_BUF_SIZE];
  uint16_t                            size;
  int                                 i;
  // configure SRB1/SRB2, PhysicalConfigDedicated, LTE_MAC_MainConfig for UE
  eNB_RRC_INST                       *rrc_inst = RC.rrc[ctxt_pP->module_id];
  struct LTE_PhysicalConfigDedicated    **physicalConfigDedicated = &ue_context_pP->ue_context.physicalConfigDedicated;
  struct LTE_SRB_ToAddMod                *SRB2_config                      = NULL;
  struct LTE_SRB_ToAddMod__rlc_Config    *SRB2_rlc_config                  = NULL;
  struct LTE_SRB_ToAddMod__logicalChannelConfig *SRB2_lchan_config         = NULL;
  struct LTE_LogicalChannelConfig__ul_SpecificParameters
    *SRB2_ul_SpecificParameters       = NULL;
  LTE_SRB_ToAddModList_t                 *SRB_configList = ue_context_pP->ue_context.SRB_configList;
  LTE_SRB_ToAddModList_t                 **SRB_configList2                  = NULL;
  struct LTE_DRB_ToAddMod                *DRB_config                       = NULL;
  struct LTE_RLC_Config                  *DRB_rlc_config                   = NULL;
  struct LTE_PDCP_Config                 *DRB_pdcp_config                  = NULL;
  struct LTE_PDCP_Config__rlc_AM         *PDCP_rlc_AM                      = NULL;
  struct LTE_PDCP_Config__rlc_UM         *PDCP_rlc_UM                      = NULL;
  struct LTE_LogicalChannelConfig        *DRB_lchan_config                 = NULL;
  struct LTE_LogicalChannelConfig__ul_SpecificParameters
    *DRB_ul_SpecificParameters        = NULL;
  LTE_DRB_ToAddModList_t                **DRB_configList = &ue_context_pP->ue_context.DRB_configList;
  LTE_DRB_ToAddModList_t                **DRB_configList2 = NULL;
  LTE_MAC_MainConfig_t                   *mac_MainConfig                   = NULL;
  LTE_MeasObjectToAddModList_t           *MeasObj_list                     = NULL;
  LTE_MeasObjectToAddMod_t               *MeasObj                          = NULL;
  LTE_ReportConfigToAddModList_t         *ReportConfig_list                = NULL;
  LTE_ReportConfigToAddMod_t             *ReportConfig_per;//, *ReportConfig_A1,
  // *ReportConfig_A2, *ReportConfig_A3, *ReportConfig_A4, *ReportConfig_A5;
  LTE_MeasIdToAddModList_t               *MeasId_list                      = NULL;
  LTE_MeasIdToAddMod_t                   *MeasId0; //, *MeasId1, *MeasId2, *MeasId3, *MeasId4, *MeasId5;
#if (LTE_RRC_VERSION >= MAKE_VERSION(10, 0, 0))
  long                               *sr_ProhibitTimer_r9              = NULL;
  //     uint8_t sCellIndexToAdd = rrc_find_free_SCell_index(enb_mod_idP, ue_mod_idP, 1);
  //uint8_t                            sCellIndexToAdd = 0;
#endif
  long                               *logicalchannelgroup, *logicalchannelgroup_drb;
  long                               *maxHARQ_Tx, *periodicBSR_Timer;
  LTE_RSRP_Range_t                       *rsrp                             = NULL;
  struct LTE_MeasConfig__speedStatePars  *Sparams                          = NULL;
  LTE_QuantityConfig_t                   *quantityConfig                   = NULL;
  LTE_CellsToAddMod_t                    *CellToAdd                        = NULL;
  LTE_CellsToAddModList_t                *CellsToAddModList                = NULL;
  struct LTE_RRCConnectionReconfiguration_r8_IEs__dedicatedInfoNASList *dedicatedInfoNASList = NULL;
  LTE_DedicatedInfoNAS_t                 *dedicatedInfoNas                 = NULL;
  /* for no gcc warnings */
  (void)dedicatedInfoNas;
  LTE_C_RNTI_t                           *cba_RNTI                         = NULL;
  uint8_t xid = rrc_eNB_get_next_transaction_identifier(ctxt_pP->module_id);   //Transaction_id,
#ifdef CBA
  //struct PUSCH_CBAConfigDedicated_vlola  *pusch_CBAConfigDedicated_vlola;
  uint8_t                            *cba_RNTI_buf;
  cba_RNTI = CALLOC(1, sizeof(LTE_C_RNTI_t));
  cba_RNTI_buf = CALLOC(1, 2 * sizeof(uint8_t));
  cba_RNTI->buf = cba_RNTI_buf;
  cba_RNTI->size = 2;
  cba_RNTI->bits_unused = 0;

  // associate UEs to the CBa groups as a function of their UE id
  if (rrc_inst->num_active_cba_groups) {
    cba_RNTI->buf[0] = rrc_inst->cba_rnti[ue_mod_idP % rrc_inst->num_active_cba_groups] & 0xff;
    cba_RNTI->buf[1] = 0xff;
    LOG_D(RRC,
          "[eNB %d] Frame %d: cba_RNTI = %x in group %d is attribued to UE %d\n",
          enb_mod_idP, frameP,
          rrc_inst->cba_rnti[ue_mod_idP % rrc_inst->num_active_cba_groups],
          ue_mod_idP % rrc_inst->num_active_cba_groups, ue_mod_idP);
  } else {
    cba_RNTI->buf[0] = 0x0;
    cba_RNTI->buf[1] = 0x0;
    LOG_D(RRC, "[eNB %d] Frame %d: no cba_RNTI is configured for UE %d\n", enb_mod_idP, frameP, ue_mod_idP);
  }

#endif
  T(T_ENB_RRC_CONNECTION_RECONFIGURATION, T_INT(ctxt_pP->module_id), T_INT(ctxt_pP->frame),
    T_INT(ctxt_pP->subframe), T_INT(ctxt_pP->rnti));
  // Configure SRB2
  /// SRB2
  SRB_configList2=&ue_context_pP->ue_context.SRB_configList2[xid];

  if (*SRB_configList2) {
    free(*SRB_configList2);
  }

  *SRB_configList2 = CALLOC(1, sizeof(**SRB_configList2));
  memset(*SRB_configList2, 0, sizeof(**SRB_configList2));
  SRB2_config = CALLOC(1, sizeof(*SRB2_config));
  SRB2_config->srb_Identity = 2;
  SRB2_rlc_config = CALLOC(1, sizeof(*SRB2_rlc_config));
  SRB2_config->rlc_Config = SRB2_rlc_config;
  SRB2_rlc_config->present = LTE_SRB_ToAddMod__rlc_Config_PR_explicitValue;
  SRB2_rlc_config->choice.explicitValue.present = LTE_RLC_Config_PR_am;
  SRB2_rlc_config->choice.explicitValue.choice.am.ul_AM_RLC.t_PollRetransmit = LTE_T_PollRetransmit_ms15;
  SRB2_rlc_config->choice.explicitValue.choice.am.ul_AM_RLC.pollPDU = LTE_PollPDU_p8;
  SRB2_rlc_config->choice.explicitValue.choice.am.ul_AM_RLC.pollByte = LTE_PollByte_kB1000;
  SRB2_rlc_config->choice.explicitValue.choice.am.ul_AM_RLC.maxRetxThreshold = LTE_UL_AM_RLC__maxRetxThreshold_t32;
  SRB2_rlc_config->choice.explicitValue.choice.am.dl_AM_RLC.t_Reordering = LTE_T_Reordering_ms35;
  SRB2_rlc_config->choice.explicitValue.choice.am.dl_AM_RLC.t_StatusProhibit = LTE_T_StatusProhibit_ms10;
  SRB2_lchan_config = CALLOC(1, sizeof(*SRB2_lchan_config));
  SRB2_config->logicalChannelConfig = SRB2_lchan_config;
  SRB2_lchan_config->present = LTE_SRB_ToAddMod__logicalChannelConfig_PR_explicitValue;
  SRB2_ul_SpecificParameters = CALLOC(1, sizeof(*SRB2_ul_SpecificParameters));
  SRB2_ul_SpecificParameters->priority = 3; // let some priority for SRB1 and dedicated DRBs
  SRB2_ul_SpecificParameters->prioritisedBitRate =
    LTE_LogicalChannelConfig__ul_SpecificParameters__prioritisedBitRate_infinity;
  SRB2_ul_SpecificParameters->bucketSizeDuration =
    LTE_LogicalChannelConfig__ul_SpecificParameters__bucketSizeDuration_ms50;
  // LCG for CCCH and DCCH is 0 as defined in 36331
  logicalchannelgroup = CALLOC(1, sizeof(long));
  *logicalchannelgroup = 0;
  SRB2_ul_SpecificParameters->logicalChannelGroup = logicalchannelgroup;
  SRB2_lchan_config->choice.explicitValue.ul_SpecificParameters = SRB2_ul_SpecificParameters;
  // this list has the configuration for SRB1 and SRB2
  ASN_SEQUENCE_ADD(&SRB_configList->list, SRB2_config);
  // this list has only the configuration for SRB2
  ASN_SEQUENCE_ADD(&(*SRB_configList2)->list, SRB2_config);

  // Configure DRB
  //*DRB_configList = CALLOC(1, sizeof(*DRB_configList));
  // list for all the configured DRB
  if (*DRB_configList) {
    free(*DRB_configList);
  }

  *DRB_configList = CALLOC(1, sizeof(**DRB_configList));
  memset(*DRB_configList, 0, sizeof(**DRB_configList));
  // list for the configured DRB for a this xid
  DRB_configList2=&ue_context_pP->ue_context.DRB_configList2[xid];

  if (*DRB_configList2) {
    free(*DRB_configList2);
  }

  *DRB_configList2 = CALLOC(1, sizeof(**DRB_configList2));
  memset(*DRB_configList2, 0, sizeof(**DRB_configList2));
  /// DRB
  DRB_config = CALLOC(1, sizeof(*DRB_config));
  DRB_config->eps_BearerIdentity = CALLOC(1, sizeof(long));
  *(DRB_config->eps_BearerIdentity) = 5L; // LW set to first value, allowed value 5..15, value : x+4
  // DRB_config->drb_Identity = (LTE_DRB_Identity_t) 1; //allowed values 1..32
  // NN: this is the 1st DRB for this ue, so set it to 1
  DRB_config->drb_Identity = (LTE_DRB_Identity_t) 1;  // (ue_mod_idP+1); //allowed values 1..32, value: x
  DRB_config->logicalChannelIdentity = CALLOC(1, sizeof(long));
  *(DRB_config->logicalChannelIdentity) = (long)3; // value : x+2
  DRB_rlc_config = CALLOC(1, sizeof(*DRB_rlc_config));
  DRB_config->rlc_Config = DRB_rlc_config;
#ifdef RRC_DEFAULT_RAB_IS_AM
  DRB_rlc_config->present = LTE_RLC_Config_PR_am;
  DRB_rlc_config->choice.am.ul_AM_RLC.t_PollRetransmit = LTE_T_PollRetransmit_ms50;
  DRB_rlc_config->choice.am.ul_AM_RLC.pollPDU = LTE_PollPDU_p16;
  DRB_rlc_config->choice.am.ul_AM_RLC.pollByte = LTE_PollByte_kBinfinity;
  DRB_rlc_config->choice.am.ul_AM_RLC.maxRetxThreshold = LTE_UL_AM_RLC__maxRetxThreshold_t8;
  DRB_rlc_config->choice.am.dl_AM_RLC.t_Reordering = LTE_T_Reordering_ms35;
  DRB_rlc_config->choice.am.dl_AM_RLC.t_StatusProhibit = LTE_T_StatusProhibit_ms25;
#else
  DRB_rlc_config->present = LTE_RLC_Config_PR_um_Bi_Directional;
  DRB_rlc_config->choice.um_Bi_Directional.ul_UM_RLC.sn_FieldLength = LTE_SN_FieldLength_size10;
  DRB_rlc_config->choice.um_Bi_Directional.dl_UM_RLC.sn_FieldLength = LTE_SN_FieldLength_size10;
#ifdef CBA
  DRB_rlc_config->choice.um_Bi_Directional.dl_UM_RLC.t_Reordering   = LTE_T_Reordering_ms5;//T_Reordering_ms25;
#else
  DRB_rlc_config->choice.um_Bi_Directional.dl_UM_RLC.t_Reordering = LTE_T_Reordering_ms35;
#endif
#endif
  DRB_pdcp_config = CALLOC(1, sizeof(*DRB_pdcp_config));
  DRB_config->pdcp_Config = DRB_pdcp_config;
  DRB_pdcp_config->discardTimer = CALLOC(1, sizeof(long));
  *DRB_pdcp_config->discardTimer = LTE_PDCP_Config__discardTimer_infinity;
  DRB_pdcp_config->rlc_AM = NULL;
  DRB_pdcp_config->rlc_UM = NULL;
  /* avoid gcc warnings */
  (void)PDCP_rlc_AM;
  (void)PDCP_rlc_UM;
#ifdef RRC_DEFAULT_RAB_IS_AM // EXMIMO_IOT
  PDCP_rlc_AM = CALLOC(1, sizeof(*PDCP_rlc_AM));
  DRB_pdcp_config->rlc_AM = PDCP_rlc_AM;
  PDCP_rlc_AM->statusReportRequired = FALSE;
#else
  PDCP_rlc_UM = CALLOC(1, sizeof(*PDCP_rlc_UM));
  DRB_pdcp_config->rlc_UM = PDCP_rlc_UM;
  PDCP_rlc_UM->pdcp_SN_Size = LTE_PDCP_Config__rlc_UM__pdcp_SN_Size_len12bits;
#endif
  DRB_pdcp_config->headerCompression.present = LTE_PDCP_Config__headerCompression_PR_notUsed;
  DRB_lchan_config = CALLOC(1, sizeof(*DRB_lchan_config));
  DRB_config->logicalChannelConfig = DRB_lchan_config;
  DRB_ul_SpecificParameters = CALLOC(1, sizeof(*DRB_ul_SpecificParameters));
  DRB_lchan_config->ul_SpecificParameters = DRB_ul_SpecificParameters;
  DRB_ul_SpecificParameters->priority = 12;    // lower priority than srb1, srb2 and other dedicated bearer
  DRB_ul_SpecificParameters->prioritisedBitRate = LTE_LogicalChannelConfig__ul_SpecificParameters__prioritisedBitRate_kBps8 ;
  //LogicalChannelConfig__ul_SpecificParameters__prioritisedBitRate_infinity;
  DRB_ul_SpecificParameters->bucketSizeDuration =
    LTE_LogicalChannelConfig__ul_SpecificParameters__bucketSizeDuration_ms50;
  // LCG for DTCH can take the value from 1 to 3 as defined in 36331: normally controlled by upper layers (like RRM)
  logicalchannelgroup_drb = CALLOC(1, sizeof(long));
  *logicalchannelgroup_drb = 1;
  DRB_ul_SpecificParameters->logicalChannelGroup = logicalchannelgroup_drb;
  ASN_SEQUENCE_ADD(&(*DRB_configList)->list, DRB_config);
  ASN_SEQUENCE_ADD(&(*DRB_configList2)->list, DRB_config);
  //ue_context_pP->ue_context.DRB_configList2[0] = &(*DRB_configList);
  mac_MainConfig = CALLOC(1, sizeof(*mac_MainConfig));
  // ue_context_pP->ue_context.mac_MainConfig = LTE_MAC_MainConfig;
  mac_MainConfig->ul_SCH_Config = CALLOC(1, sizeof(*mac_MainConfig->ul_SCH_Config));
  maxHARQ_Tx = CALLOC(1, sizeof(long));
  *maxHARQ_Tx = LTE_MAC_MainConfig__ul_SCH_Config__maxHARQ_Tx_n5;
  mac_MainConfig->ul_SCH_Config->maxHARQ_Tx = maxHARQ_Tx;
  periodicBSR_Timer = CALLOC(1, sizeof(long));
  *periodicBSR_Timer = LTE_PeriodicBSR_Timer_r12_sf64;
  mac_MainConfig->ul_SCH_Config->periodicBSR_Timer = periodicBSR_Timer;
  mac_MainConfig->ul_SCH_Config->retxBSR_Timer = LTE_RetxBSR_Timer_r12_sf320;
  mac_MainConfig->ul_SCH_Config->ttiBundling = 0; // FALSE
  mac_MainConfig->timeAlignmentTimerDedicated = LTE_TimeAlignmentTimer_infinity;
  mac_MainConfig->drx_Config = NULL;
  mac_MainConfig->phr_Config = CALLOC(1, sizeof(*mac_MainConfig->phr_Config));
  mac_MainConfig->phr_Config->present = LTE_MAC_MainConfig__phr_Config_PR_setup;
  mac_MainConfig->phr_Config->choice.setup.periodicPHR_Timer = LTE_MAC_MainConfig__phr_Config__setup__periodicPHR_Timer_sf20; // sf20 = 20 subframes
  mac_MainConfig->phr_Config->choice.setup.prohibitPHR_Timer = LTE_MAC_MainConfig__phr_Config__setup__prohibitPHR_Timer_sf20; // sf20 = 20 subframes
  mac_MainConfig->phr_Config->choice.setup.dl_PathlossChange = LTE_MAC_MainConfig__phr_Config__setup__dl_PathlossChange_dB1;  // Value dB1 =1 dB, dB3 = 3 dB
#if (LTE_RRC_VERSION >= MAKE_VERSION(10, 0, 0))
  sr_ProhibitTimer_r9 = CALLOC(1, sizeof(long));
  *sr_ProhibitTimer_r9 = 0;   // SR tx on PUCCH, Value in number of SR period(s). Value 0 = no timer for SR, Value 2= 2*SR
  mac_MainConfig->ext1 = CALLOC(1, sizeof(struct LTE_MAC_MainConfig__ext1));
  mac_MainConfig->ext1->sr_ProhibitTimer_r9 = sr_ProhibitTimer_r9;
  //sps_RA_ConfigList_rlola = NULL;
#endif

  //change the transmission mode for the primary component carrier
  //TODO: add codebook subset restriction here
  //TODO: change TM for secondary CC in SCelltoaddmodlist
  if (*physicalConfigDedicated) {
    if ((*physicalConfigDedicated)->antennaInfo) {
      (*physicalConfigDedicated)->antennaInfo->choice.explicitValue.transmissionMode = rrc_inst->configuration.radioresourceconfig[0].ue_TransmissionMode;
      LOG_D(RRC,"Setting transmission mode to %ld+1\n",rrc_inst->configuration.radioresourceconfig[0].ue_TransmissionMode);

      if (rrc_inst->configuration.radioresourceconfig[0].ue_TransmissionMode==LTE_AntennaInfoDedicated__transmissionMode_tm3) {
        (*physicalConfigDedicated)->antennaInfo->choice.explicitValue.codebookSubsetRestriction=
          CALLOC(1,sizeof(LTE_AntennaInfoDedicated__codebookSubsetRestriction_PR));
        (*physicalConfigDedicated)->antennaInfo->choice.explicitValue.codebookSubsetRestriction->present =
          LTE_AntennaInfoDedicated__codebookSubsetRestriction_PR_n2TxAntenna_tm3;
        (*physicalConfigDedicated)->antennaInfo->choice.explicitValue.codebookSubsetRestriction->choice.n2TxAntenna_tm3.buf= MALLOC(1);
        (*physicalConfigDedicated)->antennaInfo->choice.explicitValue.codebookSubsetRestriction->choice.n2TxAntenna_tm3.buf[0] = 0xc0;
        (*physicalConfigDedicated)->antennaInfo->choice.explicitValue.codebookSubsetRestriction->choice.n2TxAntenna_tm3.size=1;
        (*physicalConfigDedicated)->antennaInfo->choice.explicitValue.codebookSubsetRestriction->choice.n2TxAntenna_tm3.bits_unused=6;
      } else if (rrc_inst->configuration.radioresourceconfig[0].ue_TransmissionMode==LTE_AntennaInfoDedicated__transmissionMode_tm4) {
        (*physicalConfigDedicated)->antennaInfo->choice.explicitValue.codebookSubsetRestriction=
          CALLOC(1,sizeof(LTE_AntennaInfoDedicated__codebookSubsetRestriction_PR));
        (*physicalConfigDedicated)->antennaInfo->choice.explicitValue.codebookSubsetRestriction->present =
          LTE_AntennaInfoDedicated__codebookSubsetRestriction_PR_n2TxAntenna_tm4;
        (*physicalConfigDedicated)->antennaInfo->choice.explicitValue.codebookSubsetRestriction->choice.n2TxAntenna_tm4.buf= MALLOC(1);
        (*physicalConfigDedicated)->antennaInfo->choice.explicitValue.codebookSubsetRestriction->choice.n2TxAntenna_tm4.buf[0] = 0xfc;
        (*physicalConfigDedicated)->antennaInfo->choice.explicitValue.codebookSubsetRestriction->choice.n2TxAntenna_tm4.size=1;
        (*physicalConfigDedicated)->antennaInfo->choice.explicitValue.codebookSubsetRestriction->choice.n2TxAntenna_tm4.bits_unused=2;
      } else if (rrc_inst->configuration.radioresourceconfig[0].ue_TransmissionMode==LTE_AntennaInfoDedicated__transmissionMode_tm5) {
        (*physicalConfigDedicated)->antennaInfo->choice.explicitValue.codebookSubsetRestriction=
          CALLOC(1,sizeof(LTE_AntennaInfoDedicated__codebookSubsetRestriction_PR));
        (*physicalConfigDedicated)->antennaInfo->choice.explicitValue.codebookSubsetRestriction->present =
          LTE_AntennaInfoDedicated__codebookSubsetRestriction_PR_n2TxAntenna_tm5;
        (*physicalConfigDedicated)->antennaInfo->choice.explicitValue.codebookSubsetRestriction->choice.n2TxAntenna_tm5.buf= MALLOC(1);
        (*physicalConfigDedicated)->antennaInfo->choice.explicitValue.codebookSubsetRestriction->choice.n2TxAntenna_tm5.buf[0] = 0xf0;
        (*physicalConfigDedicated)->antennaInfo->choice.explicitValue.codebookSubsetRestriction->choice.n2TxAntenna_tm5.size=1;
        (*physicalConfigDedicated)->antennaInfo->choice.explicitValue.codebookSubsetRestriction->choice.n2TxAntenna_tm5.bits_unused=4;
      } else if (rrc_inst->configuration.radioresourceconfig[0].ue_TransmissionMode==LTE_AntennaInfoDedicated__transmissionMode_tm6) {
        (*physicalConfigDedicated)->antennaInfo->choice.explicitValue.codebookSubsetRestriction=
          CALLOC(1,sizeof(LTE_AntennaInfoDedicated__codebookSubsetRestriction_PR));
        (*physicalConfigDedicated)->antennaInfo->choice.explicitValue.codebookSubsetRestriction->present =
          LTE_AntennaInfoDedicated__codebookSubsetRestriction_PR_n2TxAntenna_tm6;
        (*physicalConfigDedicated)->antennaInfo->choice.explicitValue.codebookSubsetRestriction->choice.n2TxAntenna_tm6.buf= MALLOC(1);
        (*physicalConfigDedicated)->antennaInfo->choice.explicitValue.codebookSubsetRestriction->choice.n2TxAntenna_tm6.buf[0] = 0xf0;
        (*physicalConfigDedicated)->antennaInfo->choice.explicitValue.codebookSubsetRestriction->choice.n2TxAntenna_tm6.size=1;
        (*physicalConfigDedicated)->antennaInfo->choice.explicitValue.codebookSubsetRestriction->choice.n2TxAntenna_tm6.bits_unused=4;
      }
    } else {
      LOG_E(RRC,"antenna_info not present in physical_config_dedicated. Not reconfiguring!\n");
    }

    if ((*physicalConfigDedicated)->cqi_ReportConfig) {
      if ((rrc_inst->configuration.radioresourceconfig[0].ue_TransmissionMode==LTE_AntennaInfoDedicated__transmissionMode_tm4) ||
          (rrc_inst->configuration.radioresourceconfig[0].ue_TransmissionMode==LTE_AntennaInfoDedicated__transmissionMode_tm5) ||
          (rrc_inst->configuration.radioresourceconfig[0].ue_TransmissionMode==LTE_AntennaInfoDedicated__transmissionMode_tm6)) {
        //feedback mode needs to be set as well
        //TODO: I think this is taken into account in the PHY automatically based on the transmission mode variable
        printf("setting cqi reporting mode to rm31\n");
#if (LTE_RRC_VERSION >= MAKE_VERSION(10, 0, 0))
        *((*physicalConfigDedicated)->cqi_ReportConfig->cqi_ReportModeAperiodic)=LTE_CQI_ReportModeAperiodic_rm31;
#else
        *((*physicalConfigDedicated)->cqi_ReportConfig->cqi_ReportModeAperiodic)=LTE_CQI_ReportConfig__cqi_ReportModeAperiodic_rm31; // HLC CQI, no PMI
#endif
      }
    } else {
      LOG_E(RRC,"cqi_ReportConfig not present in physical_config_dedicated. Not reconfiguring!\n");
    }
  } else {
    LOG_E(RRC,"physical_config_dedicated not present in LTE_RRCConnectionReconfiguration. Not reconfiguring!\n");
  }

  // Measurement ID list
  MeasId_list = CALLOC(1, sizeof(*MeasId_list));
  memset((void *)MeasId_list, 0, sizeof(*MeasId_list));
  MeasId0 = CALLOC(1, sizeof(*MeasId0));
  MeasId0->measId = 1;
  MeasId0->measObjectId = 1;
  MeasId0->reportConfigId = 1;
  ASN_SEQUENCE_ADD(&MeasId_list->list, MeasId0);
  /*
   * Add one EUTRA Measurement Object
  */
  MeasObj_list = CALLOC(1, sizeof(*MeasObj_list));
  memset((void *)MeasObj_list, 0, sizeof(*MeasObj_list));
  // Configure MeasObject
  MeasObj = CALLOC(1, sizeof(*MeasObj));
  memset((void *)MeasObj, 0, sizeof(*MeasObj));
  MeasObj->measObjectId = 1;
  MeasObj->measObject.present = LTE_MeasObjectToAddMod__measObject_PR_measObjectEUTRA;
  MeasObj->measObject.choice.measObjectEUTRA.carrierFreq = 3350; //band 7, 2.68GHz
  //MeasObj->measObject.choice.measObjectEUTRA.carrierFreq = 36090; //band 33, 1.909GHz
  MeasObj->measObject.choice.measObjectEUTRA.allowedMeasBandwidth = LTE_AllowedMeasBandwidth_mbw25;
  MeasObj->measObject.choice.measObjectEUTRA.presenceAntennaPort1 = 1;
  MeasObj->measObject.choice.measObjectEUTRA.neighCellConfig.buf = CALLOC(1, sizeof(uint8_t));
  MeasObj->measObject.choice.measObjectEUTRA.neighCellConfig.buf[0] = 0;
  MeasObj->measObject.choice.measObjectEUTRA.neighCellConfig.size = 1;
  MeasObj->measObject.choice.measObjectEUTRA.neighCellConfig.bits_unused = 6;
  MeasObj->measObject.choice.measObjectEUTRA.offsetFreq = NULL;   // Default is 15 or 0dB
  MeasObj->measObject.choice.measObjectEUTRA.cellsToAddModList =
    (LTE_CellsToAddModList_t *) CALLOC(1, sizeof(*CellsToAddModList));
  CellsToAddModList = MeasObj->measObject.choice.measObjectEUTRA.cellsToAddModList;

  // Add adjacent cell lists (6 per eNB)
  for (i = 0; i < 6; i++) {
    CellToAdd = (LTE_CellsToAddMod_t *) CALLOC(1, sizeof(*CellToAdd));
    CellToAdd->cellIndex = i + 1;
    CellToAdd->physCellId = get_adjacent_cell_id(ctxt_pP->module_id, i);
    CellToAdd->cellIndividualOffset = LTE_Q_OffsetRange_dB0;
    ASN_SEQUENCE_ADD(&CellsToAddModList->list, CellToAdd);
  }

  ASN_SEQUENCE_ADD(&MeasObj_list->list, MeasObj);
  //  LTE_RRCConnectionReconfiguration->criticalExtensions.choice.c1.choice.rrcConnectionReconfiguration_r8.measConfig->measObjectToAddModList = MeasObj_list;

  // Report Configurations for periodical, A1-A5 events

  /* RRC Strategy Measurement */

  if (strcmp("one_shot", trig_param->trigger_policy) == 0) {
    trig_param->report_interval = 0;
    trig_param->report_amount = 0;
  } else if (strcmp("event_driven", trig_param->trigger_policy) == 0) {
    trig_param->report_interval = 6;
    trig_param->report_amount = 2;
  } else if (strcmp("periodical", trig_param->trigger_policy) == 0) {
    trig_param->report_interval = 1;
    trig_param->report_amount = 7;
  } else {
    LOG_E(FLEXRAN_AGENT, "There is something wrong on RRC agent!");
  }

  ReportConfig_list = CALLOC(1, sizeof(*ReportConfig_list));
  ReportConfig_per = CALLOC(1, sizeof(*ReportConfig_per));
  // Periodical Measurement Report
  ReportConfig_per->reportConfigId = 1;
  ReportConfig_per->reportConfig.present = LTE_ReportConfigToAddMod__reportConfig_PR_reportConfigEUTRA;
  ReportConfig_per->reportConfig.choice.reportConfigEUTRA.triggerType.present =
    LTE_ReportConfigEUTRA__triggerType_PR_periodical;
  ReportConfig_per->reportConfig.choice.reportConfigEUTRA.triggerType.choice.periodical.purpose =
    LTE_ReportConfigEUTRA__triggerType__periodical__purpose_reportStrongestCells;
  // ReportConfig_per->reportConfig.choice.reportConfigEUTRA.triggerType.choice.event.timeToTrigger = TimeToTrigger_ms40;
  ReportConfig_per->reportConfig.choice.reportConfigEUTRA.triggerQuantity = LTE_ReportConfigEUTRA__triggerQuantity_rsrp;
  ReportConfig_per->reportConfig.choice.reportConfigEUTRA.reportQuantity = LTE_ReportConfigEUTRA__reportQuantity_both;
  ReportConfig_per->reportConfig.choice.reportConfigEUTRA.maxReportCells = 2;
  ReportConfig_per->reportConfig.choice.reportConfigEUTRA.reportInterval = trig_param->report_interval ;//ReportInterval_ms2048; // RRC counter frame- ms1024 is 1ms
  ReportConfig_per->reportConfig.choice.reportConfigEUTRA.reportAmount = trig_param->report_amount; //ReportConfigEUTRA__reportAmount_r2; // put r1 to see once, r2 for 2 times and ...
  ASN_SEQUENCE_ADD(&ReportConfig_list->list, ReportConfig_per);
  quantityConfig = CALLOC(1, sizeof(*quantityConfig));
  memset((void *)quantityConfig, 0, sizeof(*quantityConfig));
  quantityConfig->quantityConfigEUTRA = CALLOC(1, sizeof(struct LTE_QuantityConfigEUTRA));
  memset((void *)quantityConfig->quantityConfigEUTRA, 0, sizeof(*quantityConfig->quantityConfigEUTRA));
  quantityConfig->quantityConfigCDMA2000 = NULL;
  quantityConfig->quantityConfigGERAN = NULL;
  quantityConfig->quantityConfigUTRA = NULL;
  quantityConfig->quantityConfigEUTRA->filterCoefficientRSRP =
    CALLOC(1, sizeof(*(quantityConfig->quantityConfigEUTRA->filterCoefficientRSRP)));
  quantityConfig->quantityConfigEUTRA->filterCoefficientRSRQ =
    CALLOC(1, sizeof(*(quantityConfig->quantityConfigEUTRA->filterCoefficientRSRQ)));
  *quantityConfig->quantityConfigEUTRA->filterCoefficientRSRP = LTE_FilterCoefficient_fc4;
  *quantityConfig->quantityConfigEUTRA->filterCoefficientRSRQ = LTE_FilterCoefficient_fc4;
  /* Initialize NAS list */
  dedicatedInfoNASList = CALLOC(1, sizeof(struct LTE_RRCConnectionReconfiguration_r8_IEs__dedicatedInfoNASList));

  /* Add all NAS PDUs to the list */
  for (i = 0; i < ue_context_pP->ue_context.nb_of_e_rabs; i++) {
    if (ue_context_pP->ue_context.e_rab[i].param.nas_pdu.buffer != NULL) {
      dedicatedInfoNas = CALLOC(1, sizeof(LTE_DedicatedInfoNAS_t));
      memset(dedicatedInfoNas, 0, sizeof(OCTET_STRING_t));
      OCTET_STRING_fromBuf(dedicatedInfoNas,
                           (char *)ue_context_pP->ue_context.e_rab[i].param.nas_pdu.buffer,
                           ue_context_pP->ue_context.e_rab[i].param.nas_pdu.length);
      ASN_SEQUENCE_ADD(&dedicatedInfoNASList->list, dedicatedInfoNas);
    }

    /* TODO parameters yet to process ... */
    // {
    //      ue_context_pP->ue_context.e_rab[i].param.qos;
    //      ue_context_pP->ue_context.e_rab[i].param.sgw_addr;
    //      ue_context_pP->ue_context.e_rab[i].param.gtp_teid;
    // }
    /* TODO should test if e RAB are Ok before! */
    ue_context_pP->ue_context.e_rab[i].status = E_RAB_STATUS_DONE;
    LOG_D(RRC, "setting the status for the default DRB (index %d) to (%d,%s)\n",
          i, ue_context_pP->ue_context.e_rab[i].status, "E_RAB_STATUS_DONE");
  }

  /* If list is empty free the list and reset the address */
  if (dedicatedInfoNASList->list.count == 0) {
    free(dedicatedInfoNASList);
    dedicatedInfoNASList = NULL;
  }

  memset(buffer, 0, RRC_BUF_SIZE);
  size = do_RRCConnectionReconfiguration(ctxt_pP,
                                         buffer,
                                         xid,   //Transaction_id,
                                         (LTE_SRB_ToAddModList_t *)NULL, // SRB_configList
                                         (LTE_DRB_ToAddModList_t *)NULL,
                                         (LTE_DRB_ToReleaseList_t *)NULL, // DRB2_list,
                                         (struct LTE_SPS_Config *)NULL,   // *sps_Config,
                                         (struct LTE_PhysicalConfigDedicated *)*physicalConfigDedicated,
                                         // #ifdef EXMIMO_IOT
                                         //                                          NULL, NULL, NULL,NULL,
                                         // #else
                                         (LTE_MeasObjectToAddModList_t *)MeasObj_list,
                                         (LTE_ReportConfigToAddModList_t *)ReportConfig_list,
                                         (LTE_QuantityConfig_t *)quantityConfig,
                                         (LTE_MeasIdToAddModList_t *)MeasId_list,
                                         // #endif
                                         (LTE_MAC_MainConfig_t *)mac_MainConfig,
                                         (LTE_MeasGapConfig_t *)NULL,
                                         (LTE_MobilityControlInfo_t *)NULL,
                                         (LTE_SecurityConfigHO_t *)NULL,
                                         (struct LTE_MeasConfig__speedStatePars *)Sparams,
                                         (LTE_RSRP_Range_t *)rsrp,
                                         (LTE_C_RNTI_t *)cba_RNTI,
                                         (struct LTE_RRCConnectionReconfiguration_r8_IEs__dedicatedInfoNASList *)dedicatedInfoNASList,
                                         (LTE_SL_CommConfig_r12_t *)NULL,
                                         (LTE_SL_DiscConfig_r12_t *)NULL
#if (LTE_RRC_VERSION >= MAKE_VERSION(10, 0, 0))
                                         , (LTE_SCellToAddMod_r10_t *)NULL
#endif
                                        );
  LOG_DUMPMSG(RRC,DEBUG_RRC,(char *)buffer,size,
              "[MSG] RRC Connection Reconfiguration\n");

  /* Free all NAS PDUs */
  for (i = 0; i < ue_context_pP->ue_context.nb_of_e_rabs; i++) {
    if (ue_context_pP->ue_context.e_rab[i].param.nas_pdu.buffer != NULL) {
      /* Free the NAS PDU buffer and invalidate it */
      free(ue_context_pP->ue_context.e_rab[i].param.nas_pdu.buffer);
      ue_context_pP->ue_context.e_rab[i].param.nas_pdu.buffer = NULL;
    }
  }

  LOG_I(RRC,
        "[eNB %d] Frame %d, Logical Channel DL-DCCH, Generate LTE_RRCConnectionReconfiguration (bytes %d, UE id %x)\n",
        ctxt_pP->module_id, ctxt_pP->frame, size, ue_context_pP->ue_context.rnti);
  LOG_D(RRC,
        "[FRAME %05d][RRC_eNB][MOD %u][][--- PDCP_DATA_REQ/%d Bytes (rrcConnectionReconfiguration to UE %x MUI %d) --->][PDCP][MOD %u][RB %u]\n",
        ctxt_pP->frame, ctxt_pP->module_id, size, ue_context_pP->ue_context.rnti, rrc_eNB_mui, ctxt_pP->module_id, DCCH);
  MSC_LOG_TX_MESSAGE(
    MSC_RRC_ENB,
    MSC_RRC_UE,
    buffer,
    size,
    MSC_AS_TIME_FMT" LTE_RRCConnectionReconfiguration UE %x MUI %d size %u",
    MSC_AS_TIME_ARGS(ctxt_pP),
    ue_context_pP->ue_context.rnti,
    rrc_eNB_mui,
    size);
  rrc_data_req(
    ctxt_pP,
    DCCH,
    rrc_eNB_mui++,
    SDU_CONFIRM_NO,
    size,
    buffer,
    PDCP_TRANSMISSION_MODE_CONTROL);
}


//-----------------------------------------------------------------------------
int
rrc_eNB_generate_RRCConnectionReconfiguration_SCell(
  const protocol_ctxt_t *const ctxt_pP,
  rrc_eNB_ue_context_t *const ue_context_pP,
  uint32_t dl_CarrierFreq_r10
)
//-----------------------------------------------------------------------------
{
  uint8_t size;
  uint8_t buffer[100];
#if (LTE_RRC_VERSION >= MAKE_VERSION(10, 0, 0))
  uint8_t sCellIndexToAdd = 0; //one SCell so far

  //   uint8_t sCellIndexToAdd;
  //   sCellIndexToAdd = rrc_find_free_SCell_index(enb_mod_idP, ue_mod_idP, 1);
  //  if (RC.rrc[enb_mod_idP]->sCell_config[ue_mod_idP][sCellIndexToAdd] ) {
  if (ue_context_pP->ue_context.sCell_config != NULL) {
    ue_context_pP->ue_context.sCell_config[sCellIndexToAdd].cellIdentification_r10->dl_CarrierFreq_r10 = dl_CarrierFreq_r10;
  } else {
    LOG_E(RRC,"Scell not configured!\n");
    return(-1);
  }

#endif
  size = do_RRCConnectionReconfiguration(ctxt_pP,
                                         buffer,
                                         rrc_eNB_get_next_transaction_identifier(ctxt_pP->module_id),//Transaction_id,
                                         (LTE_SRB_ToAddModList_t *)NULL,
                                         (LTE_DRB_ToAddModList_t *)NULL,
                                         (LTE_DRB_ToReleaseList_t *)NULL,
                                         (struct LTE_SPS_Config *)NULL,
                                         (struct LTE_PhysicalConfigDedicated *)NULL,
                                         (LTE_MeasObjectToAddModList_t *)NULL,
                                         (LTE_ReportConfigToAddModList_t *)NULL,
                                         (LTE_QuantityConfig_t *)NULL,
                                         (LTE_MeasIdToAddModList_t *)NULL,
                                         (LTE_MAC_MainConfig_t *)NULL,
                                         (LTE_MeasGapConfig_t *)NULL,
                                         (LTE_MobilityControlInfo_t *)NULL,
                                         (LTE_SecurityConfigHO_t *)NULL,
                                         (struct LTE_MeasConfig__speedStatePars *)NULL,
                                         (LTE_RSRP_Range_t *)NULL,
                                         (LTE_C_RNTI_t *)NULL,
                                         (struct LTE_RRCConnectionReconfiguration_r8_IEs__dedicatedInfoNASList *)NULL,
                                         (LTE_SL_CommConfig_r12_t *)NULL,
                                         (LTE_SL_DiscConfig_r12_t *)NULL
#if (LTE_RRC_VERSION >= MAKE_VERSION(10, 0, 0))
                                         , ue_context_pP->ue_context.sCell_config
#endif
                                        );
  LOG_I(RRC,"[eNB %d] Frame %d, Logical Channel DL-DCCH, Generate LTE_RRCConnectionReconfiguration (bytes %d, UE id %x)\n",
        ctxt_pP->module_id,ctxt_pP->frame, size, ue_context_pP->ue_context.rnti);
  MSC_LOG_TX_MESSAGE(
    MSC_RRC_ENB,
    MSC_RRC_UE,
    buffer,
    size,
    MSC_AS_TIME_FMT" LTE_RRCConnectionReconfiguration UE %x MUI %d size %u",
    MSC_AS_TIME_ARGS(ctxt_pP),
    ue_context_pP->ue_context.rnti,
    rrc_eNB_mui,
    size);
  rrc_data_req(
    ctxt_pP,
    DCCH,
    rrc_eNB_mui++,
    SDU_CONFIRM_NO,
    size,
    buffer,
    PDCP_TRANSMISSION_MODE_CONTROL);
  return(0);
}


//-----------------------------------------------------------------------------
void
rrc_eNB_process_MeasurementReport(
  const protocol_ctxt_t *const ctxt_pP,
  rrc_eNB_ue_context_t         *ue_context_pP,
  const LTE_MeasResults_t   *const measResults2
)
//-----------------------------------------------------------------------------
{
  int i=0;
  int neighboring_cells=-1;
  int ncell_index = 0;
  long ncell_max = -150;
  uint32_t earfcn_dl;
  uint8_t KeNB_star[32] = { 0 };

  T(T_ENB_RRC_MEASUREMENT_REPORT, T_INT(ctxt_pP->module_id), T_INT(ctxt_pP->frame),
    T_INT(ctxt_pP->subframe), T_INT(ctxt_pP->rnti));

  if (measResults2 == NULL )
    return;

  if (measResults2->measId > 0 ) {
    if (ue_context_pP->ue_context.measResults == NULL) {
      ue_context_pP->ue_context.measResults = CALLOC(1, sizeof(LTE_MeasResults_t));
    }

    ue_context_pP->ue_context.measResults->measId=measResults2->measId;

    switch (measResults2->measId) {
      case 1:
        LOG_D(RRC,"Periodic report at frame %d and subframe %d \n", ctxt_pP->frame, ctxt_pP->subframe);
        break;

      case 2:
        LOG_D(RRC,"A1 event report (Serving becomes better than absolute threshold) at frame %d and subframe %d \n", ctxt_pP->frame, ctxt_pP->subframe);
        break;

      case 3:
        LOG_D(RRC,"A2 event report (Serving becomes worse than absolute threshold) at frame %d and subframe %d \n", ctxt_pP->frame, ctxt_pP->subframe);
        break;

      case 4:
        LOG_D(RRC,"A3 event report (Neighbour becomes amount of offset better than PCell) at frame %d and subframe %d \n", ctxt_pP->frame, ctxt_pP->subframe);
        break;

      case 5:
        LOG_D(RRC,"A4 event report (Neighbour becomes better than absolute threshold) at frame %d and subframe %d \n", ctxt_pP->frame, ctxt_pP->subframe);
        break;

      case 6:
        LOG_D(RRC,"A5 event report (PCell becomes worse than absolute threshold1 AND Neighbour becomes better than another absolute threshold2) at frame %d and subframe %d \n", ctxt_pP->frame,
              ctxt_pP->subframe);
        break;

      default:
        LOG_D(RRC,"Other event report frame %d and subframe %d \n", ctxt_pP->frame, ctxt_pP->subframe);
        break;
    }

    ue_context_pP->ue_context.measResults->measResultPCell.rsrpResult=measResults2->measResultPCell.rsrpResult;
    ue_context_pP->ue_context.measResults->measResultPCell.rsrqResult=measResults2->measResultPCell.rsrqResult;
    LOG_D(RRC, "[eNB %d]Frame %d: UE %x (Measurement Id %d): RSRP of Source %ld\n", ctxt_pP->module_id, ctxt_pP->frame, ctxt_pP->rnti, (int)measResults2->measId,
          ue_context_pP->ue_context.measResults->measResultPCell.rsrpResult-140);
    LOG_D(RRC, "[eNB %d]Frame %d: UE %x (Measurement Id %d): RSRQ of Source %ld\n", ctxt_pP->module_id, ctxt_pP->frame, ctxt_pP->rnti, (int)measResults2->measId,
          ue_context_pP->ue_context.measResults->measResultPCell.rsrqResult/2 - 20);
  }

  if (measResults2->measResultNeighCells == NULL)
    return;

  if (measResults2->measResultNeighCells->choice.measResultListEUTRA.list.count > 0) {
    neighboring_cells = measResults2->measResultNeighCells->choice.measResultListEUTRA.list.count;

    if (ue_context_pP->ue_context.measResults->measResultNeighCells == NULL) {
      ue_context_pP->ue_context.measResults->measResultNeighCells = CALLOC(1, sizeof(*ue_context_pP->ue_context.measResults->measResultNeighCells));
    }

    for (i=0; i < neighboring_cells; i++) {
      if (i>=ue_context_pP->ue_context.measResults->measResultNeighCells->choice.measResultListEUTRA.list.count) {
        //printf("NeighCells number: %d \n", ue_context_pP->ue_context.measResults->measResultNeighCells->choice.measResultListEUTRA.list.count);
        ASN_SEQUENCE_ADD(&ue_context_pP->ue_context.measResults->measResultNeighCells->choice.measResultListEUTRA.list,measResults2->measResultNeighCells->choice.measResultListEUTRA.list.array[i]);
      }

      ue_context_pP->ue_context.measResults->measResultNeighCells->choice.measResultListEUTRA.list.array[i]->physCellId =
        measResults2->measResultNeighCells->choice.measResultListEUTRA.list.array[i]->physCellId;
      ue_context_pP->ue_context.measResults->measResultNeighCells->choice.measResultListEUTRA.list.array[i]->measResult.rsrpResult =
        measResults2->measResultNeighCells->choice.measResultListEUTRA.list.array[i]->measResult.rsrpResult;
      ue_context_pP->ue_context.measResults->measResultNeighCells->choice.measResultListEUTRA.list.array[i]->measResult.rsrqResult =
        measResults2->measResultNeighCells->choice.measResultListEUTRA.list.array[i]->measResult.rsrqResult;
      LOG_D(RRC, "Physical Cell Id %d\n",
            (int)ue_context_pP->ue_context.measResults->measResultNeighCells->choice.measResultListEUTRA.list.array[i]->physCellId);
      LOG_D(RRC, "RSRP of Target %ld\n",
            (*ue_context_pP->ue_context.measResults->measResultNeighCells->choice.measResultListEUTRA.list.array[i]->measResult.rsrpResult)-140);
      LOG_D(RRC, "RSRQ of Target %ld\n",
            (*ue_context_pP->ue_context.measResults->measResultNeighCells->choice.measResultListEUTRA.list.array[i]->measResult.rsrqResult)/2 - 20);

      if ( *measResults2->measResultNeighCells->choice.measResultListEUTRA.list.array[i]->measResult.rsrpResult >= ncell_max ) {
        ncell_max = *measResults2->measResultNeighCells->choice.measResultListEUTRA.list.array[i]->measResult.rsrpResult;
        ncell_index = i;
      }

      //LOG_D(RRC, "Physical Cell Id2 %d\n",
      //(int)measResults2->measResultNeighCells->choice.measResultListEUTRA.list.array[i]->physCellId);
      //LOG_D(RRC, "RSRP of Target2 %ld\n",
      //(*(measResults2->measResultNeighCells->choice.measResultListEUTRA.list.array[i]->
      //measResult.rsrpResult))-140);
      //LOG_D(RRC, "RSRQ of Target2 %ld\n",
      //(*(measResults2->measResultNeighCells->choice.measResultListEUTRA.list.array[i]->
      //measResult.rsrqResult))/2 - 20);
    }
  }

  /* Decide whether to trigger HO or not */
  if (!(measResults2->measId == 4))
    return;

  LOG_D(RRC, "A3 event is triggered...\n");

  /* if the UE is not in handover mode, start handover procedure */
  if (ue_context_pP->ue_context.Status != RRC_HO_EXECUTION) {
    MessageDef      *msg;
    LOG_I(RRC, "Send HO preparation message at frame %d and subframe %d \n", ctxt_pP->frame, ctxt_pP->subframe);
    /* HO info struct may not be needed anymore */
    ue_context_pP->ue_context.handover_info = CALLOC(1, sizeof(*(ue_context_pP->ue_context.handover_info)));
    ue_context_pP->ue_context.Status = RRC_HO_EXECUTION;
    ue_context_pP->ue_context.handover_info->state = HO_REQUEST;
    /* HO Preparation message */
    msg = itti_alloc_new_message(TASK_RRC_ENB, X2AP_HANDOVER_REQ);
    rrc_eNB_generate_HandoverPreparationInformation(
      ue_context_pP,
      X2AP_HANDOVER_REQ(msg).rrc_buffer,
      &X2AP_HANDOVER_REQ(msg).rrc_buffer_size);
    X2AP_HANDOVER_REQ(msg).rnti = ctxt_pP->rnti;
    X2AP_HANDOVER_REQ(msg).target_physCellId = measResults2->measResultNeighCells->choice.
        measResultListEUTRA.list.array[ncell_index]->physCellId;
    X2AP_HANDOVER_REQ(msg).ue_gummei.mcc = ue_context_pP->ue_context.ue_gummei.mcc;
    X2AP_HANDOVER_REQ(msg).ue_gummei.mnc = ue_context_pP->ue_context.ue_gummei.mnc;
    X2AP_HANDOVER_REQ(msg).ue_gummei.mnc_len = ue_context_pP->ue_context.ue_gummei.mnc_len;
    X2AP_HANDOVER_REQ(msg).ue_gummei.mme_code = ue_context_pP->ue_context.ue_gummei.mme_code;
    X2AP_HANDOVER_REQ(msg).ue_gummei.mme_group_id = ue_context_pP->ue_context.ue_gummei.mme_group_id;
    // Don't know how to get this ID?
    X2AP_HANDOVER_REQ(msg).mme_ue_s1ap_id = ue_context_pP->ue_context.mme_ue_s1ap_id;
    X2AP_HANDOVER_REQ(msg).security_capabilities = ue_context_pP->ue_context.security_capabilities;
    // compute keNB*
    earfcn_dl = (uint32_t)to_earfcn_DL(RC.rrc[ctxt_pP->module_id]->carrier[0].eutra_band, RC.rrc[ctxt_pP->module_id]->carrier[0].dl_CarrierFreq,
    RC.rrc[ctxt_pP->module_id]->carrier[0].N_RB_DL);
    derive_keNB_star(ue_context_pP->ue_context.kenb, X2AP_HANDOVER_REQ(msg).target_physCellId, earfcn_dl, true, KeNB_star);
    memcpy(X2AP_HANDOVER_REQ(msg).kenb, KeNB_star, 32);
    X2AP_HANDOVER_REQ(msg).kenb_ncc = ue_context_pP->ue_context.kenb_ncc;
    //X2AP_HANDOVER_REQ(msg).ue_ambr=ue_context_pP->ue_context.ue_ambr;
    X2AP_HANDOVER_REQ(msg).nb_e_rabs_tobesetup = ue_context_pP->ue_context.setup_e_rabs;

    for (int i=0; i<ue_context_pP->ue_context.setup_e_rabs; i++) {
      X2AP_HANDOVER_REQ(msg).e_rabs_tobesetup[i].e_rab_id = ue_context_pP->ue_context.e_rab[i].param.e_rab_id;
      X2AP_HANDOVER_REQ(msg).e_rabs_tobesetup[i].eNB_addr = ue_context_pP->ue_context.e_rab[i].param.sgw_addr;
      X2AP_HANDOVER_REQ(msg).e_rabs_tobesetup[i].gtp_teid = ue_context_pP->ue_context.e_rab[i].param.gtp_teid;
      X2AP_HANDOVER_REQ(msg).e_rab_param[i].qos.qci = ue_context_pP->ue_context.e_rab[i].param.qos.qci;
      X2AP_HANDOVER_REQ(msg).e_rab_param[i].qos.allocation_retention_priority.priority_level = ue_context_pP->ue_context.e_rab[i].param.qos.allocation_retention_priority.priority_level;
      X2AP_HANDOVER_REQ(msg).e_rab_param[i].qos.allocation_retention_priority.pre_emp_capability = ue_context_pP->ue_context.e_rab[i].param.qos.allocation_retention_priority.pre_emp_capability;
      X2AP_HANDOVER_REQ(msg).e_rab_param[i].qos.allocation_retention_priority.pre_emp_vulnerability = ue_context_pP->ue_context.e_rab[i].param.qos.allocation_retention_priority.pre_emp_vulnerability;
    }

    /* TODO: don't do that, X2AP should find the target by itself */
    //X2AP_HANDOVER_REQ(msg).target_mod_id = 0;
    LOG_I(RRC,
          "[eNB %d] Frame %d: potential handover preparation: store the information in an intermediate structure in case of failure\n",
          ctxt_pP->module_id, ctxt_pP->frame);
    itti_send_msg_to_task(TASK_X2AP, ENB_MODULE_ID_TO_INSTANCE(ctxt_pP->module_id), msg);
  } else {
    LOG_D(RRC, "[eNB %d] Frame %d: Ignoring MeasReport from UE %x as Handover is in progress... \n", ctxt_pP->module_id, ctxt_pP->frame,
          ctxt_pP->rnti);
  }
}

//-----------------------------------------------------------------------------
void
rrc_eNB_generate_HandoverPreparationInformation(
  //const protocol_ctxt_t* const ctxt_pP,
  rrc_eNB_ue_context_t *const ue_context_pP,
  uint8_t                     *buffer,
  int                          *_size
) {
  memset(buffer, 0, RRC_BUF_SIZE);
  char *ho_buf = (char *) buffer;
  int ho_size;
  ho_size = do_HandoverPreparation(ho_buf, 1024, ue_context_pP->ue_context.UE_Capability, ue_context_pP->ue_context.UE_Capability_size);
  *_size = ho_size;
}

void rrc_eNB_process_handoverPreparationInformation(int mod_id, x2ap_handover_req_t *m) {
  struct rrc_eNB_ue_context_s        *ue_context_target_p = NULL;
  /* TODO: get proper UE rnti */
  int rnti = taus() & 0xffff;
  int i;
  //global_rnti = rnti;
  LTE_HandoverPreparationInformation_t *ho = NULL;
  LTE_HandoverPreparationInformation_r8_IEs_t *ho_info;
  asn_dec_rval_t                      dec_rval;
  ue_context_target_p = rrc_eNB_get_ue_context(RC.rrc[mod_id], rnti);

  if (ue_context_target_p != NULL) {
    LOG_E(RRC, "\nError in obtaining free UE id in target eNB for handover \n");
    return;
  }

  ue_context_target_p = rrc_eNB_allocate_new_UE_context(RC.rrc[mod_id]);

  if (ue_context_target_p == NULL) {
    LOG_E(RRC, "Cannot create new UE context\n");
    return;
  }

  ue_context_target_p->ue_id_rnti = rnti;
  ue_context_target_p->ue_context.rnti = rnti;
  RB_INSERT(rrc_ue_tree_s, &RC.rrc[mod_id]->rrc_ue_head, ue_context_target_p);
  LOG_D(RRC, "eNB %d: Created new UE context uid %u\n", mod_id, ue_context_target_p->local_uid);
  ue_context_target_p->ue_context.handover_info = CALLOC(1, sizeof(*(ue_context_target_p->ue_context.handover_info)));
  ue_context_target_p->ue_context.Status = RRC_HO_EXECUTION;
  ue_context_target_p->ue_context.handover_info->state = HO_ACK;
  ue_context_target_p->ue_context.handover_info->x2_id = m->x2_id;
  ue_context_target_p->ue_context.handover_info->assoc_id = m->target_assoc_id;
  memset (ue_context_target_p->ue_context.nh, 0, 32);
  ue_context_target_p->ue_context.nh_ncc = -1;
  memcpy (ue_context_target_p->ue_context.kenb, m->kenb, 32);
  ue_context_target_p->ue_context.kenb_ncc = m->kenb_ncc;
  ue_context_target_p->ue_context.security_capabilities.encryption_algorithms = m->security_capabilities.encryption_algorithms;
  ue_context_target_p->ue_context.security_capabilities.integrity_algorithms = m->security_capabilities.integrity_algorithms;

  dec_rval = uper_decode(NULL,
                         &asn_DEF_LTE_HandoverPreparationInformation,
                         (void **)&ho,
                         m->rrc_buffer,
                         m->rrc_buffer_size, 0, 0);

 if ( LOG_DEBUGFLAG(DEBUG_ASN1) ) {
     xer_fprint(stdout, &asn_DEF_LTE_HandoverPreparationInformation, ho);
 }

  if (dec_rval.code != RC_OK ||
      ho->criticalExtensions.present != LTE_HandoverPreparationInformation__criticalExtensions_PR_c1 ||
      ho->criticalExtensions.choice.c1.present != LTE_HandoverPreparationInformation__criticalExtensions__c1_PR_handoverPreparationInformation_r8) {
    LOG_E(RRC, "could not decode Handover Preparation\n");
    abort();
  }

  ho_info = &ho->criticalExtensions.choice.c1.choice.handoverPreparationInformation_r8;

  if (ue_context_target_p->ue_context.UE_Capability) {
    LOG_I(RRC, "freeing old UE capabilities for UE %x\n", rnti);
    ASN_STRUCT_FREE(asn_DEF_LTE_UE_EUTRA_Capability,
                    ue_context_target_p->ue_context.UE_Capability);
    ue_context_target_p->ue_context.UE_Capability = 0;
  }

  dec_rval = uper_decode(NULL,
                         &asn_DEF_LTE_UE_EUTRA_Capability,
                         (void **)&ue_context_target_p->ue_context.UE_Capability,
                         ho_info->ue_RadioAccessCapabilityInfo.list.array[0]->ueCapabilityRAT_Container.buf,
                         ho_info->ue_RadioAccessCapabilityInfo.list.array[0]->ueCapabilityRAT_Container.size, 0, 0);

  ue_context_target_p->ue_context.UE_Capability_size = ho_info->ue_RadioAccessCapabilityInfo.list.array[0]->ueCapabilityRAT_Container.size;

  if ( LOG_DEBUGFLAG(DEBUG_ASN1) ) {
     xer_fprint(stdout, &asn_DEF_LTE_UE_EUTRA_Capability, ue_context_target_p->ue_context.UE_Capability);
  }

  if ((dec_rval.code != RC_OK) && (dec_rval.consumed == 0)) {
      LOG_E(RRC, "Failed to decode UE capabilities (%zu bytes)\n", dec_rval.consumed);
      ASN_STRUCT_FREE(asn_DEF_LTE_UE_EUTRA_Capability,
                      ue_context_target_p->ue_context.UE_Capability);
      ue_context_target_p->ue_context.UE_Capability = 0;
  }

  ue_context_target_p->ue_context.nb_of_e_rabs = m->nb_e_rabs_tobesetup;
  ue_context_target_p->ue_context.setup_e_rabs = m->nb_e_rabs_tobesetup;
  ue_context_target_p->ue_context.mme_ue_s1ap_id = m->mme_ue_s1ap_id;
  ue_context_target_p->ue_context.ue_gummei.mcc = m->ue_gummei.mcc;
  ue_context_target_p->ue_context.ue_gummei.mnc = m->ue_gummei.mnc;
  ue_context_target_p->ue_context.ue_gummei.mnc_len = m->ue_gummei.mnc_len;
  ue_context_target_p->ue_context.ue_gummei.mme_code = m->ue_gummei.mme_code;
  ue_context_target_p->ue_context.ue_gummei.mme_group_id = m->ue_gummei.mme_group_id;
  LOG_I(RRC, "eNB %d: Update the E-RABS %u\n", mod_id, ue_context_target_p->ue_context.nb_of_e_rabs);

  for (i = 0; i < ue_context_target_p->ue_context.nb_of_e_rabs; i++) {
    ue_context_target_p->ue_context.e_rab[i].status = E_RAB_STATUS_NEW;
    ue_context_target_p->ue_context.e_rab[i].param.e_rab_id = m->e_rabs_tobesetup[i].e_rab_id;
    ue_context_target_p->ue_context.e_rab[i].param.sgw_addr = m->e_rabs_tobesetup[i].eNB_addr;
    ue_context_target_p->ue_context.e_rab[i].param.gtp_teid= m->e_rabs_tobesetup[i].gtp_teid;
    LOG_I(RRC, "eNB %d: Update the UE context after HO, e_rab_id %u gtp_teid %u\n", mod_id,
          ue_context_target_p->ue_context.e_rab[i].param.e_rab_id,
          ue_context_target_p->ue_context.e_rab[i].param.gtp_teid);
  }
}

void rrc_eNB_process_handoverCommand(
  int                         mod_id,
  struct rrc_eNB_ue_context_s *ue_context,
  x2ap_handover_req_ack_t     *m) {
  asn_dec_rval_t dec_rval;
  LTE_HandoverCommand_t *ho = NULL;
  dec_rval = uper_decode(
               NULL,
               &asn_DEF_LTE_HandoverCommand,
               (void **)&ho,
               m->rrc_buffer,
               m->rrc_buffer_size,
               0,
               0);

  if (dec_rval.code != RC_OK ||
      ho->criticalExtensions.present != LTE_HandoverCommand__criticalExtensions_PR_c1 ||
      ho->criticalExtensions.choice.c1.present != LTE_HandoverCommand__criticalExtensions__c1_PR_handoverCommand_r8) {
    LOG_E(RRC, "could not decode Handover Command\n");
    abort();
  }

  unsigned char *buf = ho->criticalExtensions.choice.c1.choice.handoverCommand_r8.handoverCommandMessage.buf;
  int size = ho->criticalExtensions.choice.c1.choice.handoverCommand_r8.handoverCommandMessage.size;

  if (size > RRC_BUF_SIZE) {
    printf("%s:%d: fatal\n", __FILE__, __LINE__);
    abort();
  }

  memcpy(ue_context->ue_context.handover_info->buf, buf, size);
  ue_context->ue_context.handover_info->size = size;
}

#if defined(ENABLE_USE_MME)
void rrc_eNB_handover_ue_context_release(
protocol_ctxt_t *const ctxt_pP,
struct rrc_eNB_ue_context_s *ue_context_p) {
  int e_rab = 0;
  //MessageDef *msg_release_p = NULL;
  MessageDef *msg_delete_tunnels_p = NULL;
  uint32_t eNB_ue_s1ap_id = ue_context_p->ue_context.eNB_ue_s1ap_id;

  //msg_release_p = itti_alloc_new_message(TASK_RRC_ENB, S1AP_UE_CONTEXT_RELEASE);
  //itti_send_msg_to_task(TASK_S1AP, ctxt_pP->module_id, msg_release_p);
  s1ap_ue_context_release(ctxt_pP->instance, ue_context_p->ue_context.eNB_ue_s1ap_id);

  //MSC_LOG_TX_MESSAGE(MSC_RRC_ENB, MSC_GTPU_ENB, NULL,0, "0 GTPV1U_ENB_DELETE_TUNNEL_REQ rnti %x ", eNB_ue_s1ap_id);
  msg_delete_tunnels_p = itti_alloc_new_message(TASK_RRC_ENB, GTPV1U_ENB_DELETE_TUNNEL_REQ);
  memset(&GTPV1U_ENB_DELETE_TUNNEL_REQ(msg_delete_tunnels_p), 0, sizeof(GTPV1U_ENB_DELETE_TUNNEL_REQ(msg_delete_tunnels_p)));

  GTPV1U_ENB_DELETE_TUNNEL_REQ(msg_delete_tunnels_p).rnti = ue_context_p->ue_context.rnti;

  for (e_rab = 0; e_rab < ue_context_p->ue_context.nb_of_e_rabs; e_rab++) {
    GTPV1U_ENB_DELETE_TUNNEL_REQ(msg_delete_tunnels_p).eps_bearer_id[GTPV1U_ENB_DELETE_TUNNEL_REQ(msg_delete_tunnels_p).num_erab++] =
      ue_context_p->ue_context.enb_gtp_ebi[e_rab];
    // erase data
    ue_context_p->ue_context.enb_gtp_teid[e_rab] = 0;
    memset(&ue_context_p->ue_context.enb_gtp_addrs[e_rab], 0, sizeof(ue_context_p->ue_context.enb_gtp_addrs[e_rab]));
    ue_context_p->ue_context.enb_gtp_ebi[e_rab] = 0;
  }

  itti_send_msg_to_task(TASK_GTPV1_U, ctxt_pP->module_id, msg_delete_tunnels_p);
  struct rrc_ue_s1ap_ids_s *rrc_ue_s1ap_ids = NULL;
  rrc_ue_s1ap_ids = rrc_eNB_S1AP_get_ue_ids(RC.rrc[ctxt_pP->module_id], 0, eNB_ue_s1ap_id);

  if (rrc_ue_s1ap_ids != NULL) {
    rrc_eNB_S1AP_remove_ue_ids(RC.rrc[ctxt_pP->module_id], rrc_ue_s1ap_ids);
  }
}
#endif /* defined(ENABLE_USE_MME) */

void
check_handovers(
  protocol_ctxt_t *const ctxt_pP
)
//-----------------------------------------------------------------------------
{
  struct rrc_eNB_ue_context_s        *ue_context_p;
  RB_FOREACH(ue_context_p, rrc_ue_tree_s, &(RC.rrc[ctxt_pP->module_id]->rrc_ue_head)) {
    ctxt_pP->rnti  = ue_context_p->ue_id_rnti;

    if (ue_context_p->ue_context.Status == RRC_HO_EXECUTION && ue_context_p->ue_context.handover_info != NULL) {
      /* in the source, UE in HO_PREPARE mode */
      if (ue_context_p->ue_context.handover_info->state == HO_PREPARE) {
        LOG_D(RRC,
              "[eNB %d] Frame %d: Incoming handover detected for new UE_id %x) \n",
              ctxt_pP->module_id,
              ctxt_pP->frame,
              ctxt_pP->rnti);
        // source eNB generates rrcconnectionreconfiguration to prepare the HO
        LOG_I(RRC,
              "[eNB %d] Frame %d : Logical Channel UL-DCCH, processing RRCHandoverPreparationInformation, sending RRCConnectionReconfiguration to UE %d \n",
              ctxt_pP->module_id, ctxt_pP->frame, ue_context_p->ue_context.rnti);
        rrc_data_req(
          ctxt_pP,
          DCCH,
          rrc_eNB_mui++,
          SDU_CONFIRM_NO,
          ue_context_p->ue_context.handover_info->size,
          ue_context_p->ue_context.handover_info->buf,
          PDCP_TRANSMISSION_MODE_CONTROL);

        ue_context_p->ue_context.handover_info->state = HO_COMPLETE;
        LOG_I(RRC, "RRC Sends RRCConnectionReconfiguration to UE %d  at frame %d and subframe %d \n", ue_context_p->ue_context.rnti, ctxt_pP->frame,ctxt_pP->subframe);
      }

      /* in the target, UE in HO_ACK mode */
      if (ue_context_p->ue_context.handover_info->state == HO_ACK) {
        MessageDef *msg;
        // Configure target
        ue_context_p->ue_context.handover_info->state = HO_CONFIGURED;
        msg = itti_alloc_new_message(TASK_RRC_ENB, X2AP_HANDOVER_REQ_ACK);
        rrc_eNB_generate_HO_RRCConnectionReconfiguration(ctxt_pP, ue_context_p, X2AP_HANDOVER_REQ_ACK(msg).rrc_buffer,
            &X2AP_HANDOVER_REQ_ACK(msg).rrc_buffer_size);
        rrc_eNB_configure_rbs_handover(ue_context_p,ctxt_pP);

        X2AP_HANDOVER_REQ_ACK(msg).rnti = ue_context_p->ue_context.rnti;
        X2AP_HANDOVER_REQ_ACK(msg).x2_id_target = ue_context_p->ue_context.handover_info->x2_id;
        X2AP_HANDOVER_REQ_ACK(msg).source_assoc_id = ue_context_p->ue_context.handover_info->assoc_id;
        /* Call admission control not implemented yet */
        X2AP_HANDOVER_REQ_ACK(msg).nb_e_rabs_tobesetup = ue_context_p->ue_context.setup_e_rabs;

        for (int i=0; i<ue_context_p->ue_context.setup_e_rabs; i++) {
          X2AP_HANDOVER_REQ_ACK(msg).e_rabs_tobesetup[i].e_rab_id = ue_context_p->ue_context.e_rab[i].param.e_rab_id;
        }

        itti_send_msg_to_task(TASK_X2AP, ENB_MODULE_ID_TO_INSTANCE(ctxt_pP->module_id), msg);
        LOG_I(RRC, "RRC Sends X2 HO ACK to the source eNB at frame %d and subframe %d \n", ctxt_pP->frame,ctxt_pP->subframe);
      }
    }
  }
}

void
rrc_eNB_generate_HO_RRCConnectionReconfiguration(const protocol_ctxt_t *const ctxt_pP,
    rrc_eNB_ue_context_t  *const ue_context_pP,
    uint8_t               *buffer,
    int                    *_size
    //const uint8_t        ho_state
                                                )
//-----------------------------------------------------------------------------
{
  uint16_t                            size;
  int                                 i;
  uint8_t                             rv[2];
  // configure SRB1/SRB2, PhysicalConfigDedicated, MAC_MainConfig for UE
  eNB_RRC_INST                       *rrc_inst = RC.rrc[ctxt_pP->module_id];
  struct LTE_PhysicalConfigDedicated **physicalConfigDedicated = &ue_context_pP->ue_context.physicalConfigDedicated;
  // phy config dedicated
  LTE_PhysicalConfigDedicated_t      *physicalConfigDedicated2;
  // srb 1: for HO
  struct LTE_SRB_ToAddMod            *SRB1_config                      = NULL;
  struct LTE_SRB_ToAddMod__rlc_Config *SRB1_rlc_config                 = NULL;
  struct LTE_SRB_ToAddMod__logicalChannelConfig *SRB1_lchan_config     = NULL;
  struct LTE_LogicalChannelConfig__ul_SpecificParameters
    *SRB1_ul_SpecificParameters       = NULL;
  struct LTE_SRB_ToAddMod            *SRB2_config                      = NULL;
  struct LTE_SRB_ToAddMod__rlc_Config *SRB2_rlc_config                 = NULL;
  struct LTE_SRB_ToAddMod__logicalChannelConfig *SRB2_lchan_config     = NULL;
  struct LTE_LogicalChannelConfig__ul_SpecificParameters
    *SRB2_ul_SpecificParameters       = NULL;
  LTE_SRB_ToAddModList_t             *SRB_configList = ue_context_pP->ue_context.SRB_configList;
  LTE_SRB_ToAddModList_t             **SRB_configList2                 = NULL;
  struct LTE_DRB_ToAddMod            *DRB_config                       = NULL;
  struct LTE_RLC_Config              *DRB_rlc_config                   = NULL;
  struct LTE_PDCP_Config             *DRB_pdcp_config                  = NULL;
  struct LTE_PDCP_Config__rlc_AM     *PDCP_rlc_AM                      = NULL;
  struct LTE_PDCP_Config__rlc_UM     *PDCP_rlc_UM                      = NULL;
  struct LTE_LogicalChannelConfig    *DRB_lchan_config                 = NULL;
  struct LTE_LogicalChannelConfig__ul_SpecificParameters
    *DRB_ul_SpecificParameters        = NULL;
  LTE_DRB_ToAddModList_t            **DRB_configList = &ue_context_pP->ue_context.DRB_configList;
  LTE_DRB_ToAddModList_t            **DRB_configList2 = NULL;
  LTE_MAC_MainConfig_t               *mac_MainConfig                   = NULL;
  LTE_MeasObjectToAddModList_t       *MeasObj_list                     = NULL;
  LTE_MeasObjectToAddMod_t           *MeasObj                          = NULL;
  LTE_ReportConfigToAddModList_t     *ReportConfig_list                = NULL;
  LTE_ReportConfigToAddMod_t         *ReportConfig_per, *ReportConfig_A1,
                                     *ReportConfig_A2, *ReportConfig_A3, *ReportConfig_A4, *ReportConfig_A5;
  LTE_MeasIdToAddModList_t           *MeasId_list                      = NULL;
  LTE_MeasIdToAddMod_t               *MeasId0, *MeasId1, *MeasId2, *MeasId3, *MeasId4, *MeasId5;
#if (LTE_RRC_VERSION >= MAKE_VERSION(9, 0, 0))
  long                               *sr_ProhibitTimer_r9              = NULL;
  //     uint8_t sCellIndexToAdd = rrc_find_free_SCell_index(enb_mod_idP, ue_mod_idP, 1);
  //uint8_t                            sCellIndexToAdd = 0;
#endif
  long                               *logicalchannelgroup, *logicalchannelgroup_drb;
  long                               *maxHARQ_Tx, *periodicBSR_Timer;
  LTE_RSRP_Range_t                   *rsrp                             = NULL;
  struct LTE_MeasConfig__speedStatePars *Sparams                       = NULL;
  LTE_QuantityConfig_t               *quantityConfig                   = NULL;
  LTE_MobilityControlInfo_t          *mobilityInfo                     = NULL;
  LTE_SecurityConfigHO_t             *securityConfigHO                 = NULL;
  //CellsToAddMod_t                    *CellToAdd                        = NULL;
  //CellsToAddModList_t                *CellsToAddModList                = NULL;
  struct LTE_RRCConnectionReconfiguration_r8_IEs__dedicatedInfoNASList *dedicatedInfoNASList = NULL;
  LTE_DedicatedInfoNAS_t             *dedicatedInfoNas                 = NULL;
  /* for no gcc warnings */
  (void)dedicatedInfoNas;
  LTE_C_RNTI_t                       *cba_RNTI                         = NULL;
  uint8_t xid = rrc_eNB_get_next_transaction_identifier(ctxt_pP->module_id);   //Transaction_id,
#ifdef CBA
  //struct PUSCH_CBAConfigDedicated_vlola  *pusch_CBAConfigDedicated_vlola;
  uint8_t                            *cba_RNTI_buf;
  cba_RNTI = CALLOC(1, sizeof(C_RNTI_t));
  cba_RNTI_buf = CALLOC(1, 2 * sizeof(uint8_t));
  cba_RNTI->buf = cba_RNTI_buf;
  cba_RNTI->size = 2;
  cba_RNTI->bits_unused = 0;

  // associate UEs to the CBa groups as a function of their UE id
  if (rrc_inst->num_active_cba_groups) {
    cba_RNTI->buf[0] = rrc_inst->cba_rnti[ue_mod_idP % rrc_inst->num_active_cba_groups] & 0xff;
    cba_RNTI->buf[1] = 0xff;
    LOG_D(RRC,
          "[eNB %d] Frame %d: cba_RNTI = %x in group %d is attribued to UE %d\n",
          enb_mod_idP, frameP,
          rrc_inst->cba_rnti[ue_mod_idP % rrc_inst->num_active_cba_groups],
          ue_mod_idP % rrc_inst->num_active_cba_groups, ue_mod_idP);
  } else {
    cba_RNTI->buf[0] = 0x0;
    cba_RNTI->buf[1] = 0x0;
    LOG_D(RRC, "[eNB %d] Frame %d: no cba_RNTI is configured for UE %d\n", enb_mod_idP, frameP, ue_mod_idP);
  }

#endif
  T(T_ENB_RRC_CONNECTION_RECONFIGURATION, T_INT(ctxt_pP->module_id), T_INT(ctxt_pP->frame),
    T_INT(ctxt_pP->subframe), T_INT(ctxt_pP->rnti));
  rv[0] = (ue_context_pP->ue_context.rnti >> 8) & 255;
  rv[1] = ue_context_pP->ue_context.rnti & 255;
  LOG_I(RRC, "target UE rnti = %x (decimal: %d)\n", ue_context_pP->ue_context.rnti, ue_context_pP->ue_context.rnti);
  LOG_D(RRC, "[eNB %d] Frame %d : handover preparation: add target eNB SRB1 and PHYConfigDedicated reconfiguration\n",
        ctxt_pP->module_id, ctxt_pP->frame);

  if (SRB_configList) {
    free(SRB_configList);
  }

  SRB_configList = CALLOC(1, sizeof(*SRB_configList));
  memset(SRB_configList, 0, sizeof(*SRB_configList));
  SRB1_config = CALLOC(1, sizeof(*SRB1_config));
  SRB1_config->srb_Identity = 1;
  SRB1_rlc_config = CALLOC(1, sizeof(*SRB1_rlc_config));
  SRB1_config->rlc_Config = SRB1_rlc_config;
  SRB1_rlc_config->present = LTE_SRB_ToAddMod__rlc_Config_PR_explicitValue;
  SRB1_rlc_config->choice.explicitValue.present = LTE_RLC_Config_PR_am;
  SRB1_rlc_config->choice.explicitValue.choice.am.ul_AM_RLC.t_PollRetransmit = LTE_T_PollRetransmit_ms15;
  SRB1_rlc_config->choice.explicitValue.choice.am.ul_AM_RLC.pollPDU = LTE_PollPDU_p8;
  SRB1_rlc_config->choice.explicitValue.choice.am.ul_AM_RLC.pollByte = LTE_PollByte_kB1000;
  SRB1_rlc_config->choice.explicitValue.choice.am.ul_AM_RLC.maxRetxThreshold = LTE_UL_AM_RLC__maxRetxThreshold_t16;
  SRB1_rlc_config->choice.explicitValue.choice.am.dl_AM_RLC.t_Reordering = LTE_T_Reordering_ms35;
  SRB1_rlc_config->choice.explicitValue.choice.am.dl_AM_RLC.t_StatusProhibit = LTE_T_StatusProhibit_ms10;
  SRB1_lchan_config = CALLOC(1, sizeof(*SRB1_lchan_config));
  SRB1_config->logicalChannelConfig = SRB1_lchan_config;
  SRB1_lchan_config->present = LTE_SRB_ToAddMod__logicalChannelConfig_PR_explicitValue;
  SRB1_ul_SpecificParameters = CALLOC(1, sizeof(*SRB1_ul_SpecificParameters));
  SRB1_lchan_config->choice.explicitValue.ul_SpecificParameters = SRB1_ul_SpecificParameters;
  SRB1_ul_SpecificParameters->priority = 1;
  //assign_enum(&SRB1_ul_SpecificParameters->prioritisedBitRate,LogicalChannelConfig__ul_SpecificParameters__prioritisedBitRate_infinity);
  SRB1_ul_SpecificParameters->prioritisedBitRate =
    LTE_LogicalChannelConfig__ul_SpecificParameters__prioritisedBitRate_infinity;
  //assign_enum(&SRB1_ul_SpecificParameters->bucketSizeDuration,LogicalChannelConfig__ul_SpecificParameters__bucketSizeDuration_ms50);
  SRB1_ul_SpecificParameters->bucketSizeDuration =
    LTE_LogicalChannelConfig__ul_SpecificParameters__bucketSizeDuration_ms50;
  logicalchannelgroup = CALLOC(1, sizeof(long));
  *logicalchannelgroup = 0;
  SRB1_ul_SpecificParameters->logicalChannelGroup = logicalchannelgroup;
  ASN_SEQUENCE_ADD(&SRB_configList->list, SRB1_config);
  ue_context_pP->ue_context.SRB_configList = SRB_configList;
  // Configure SRB2
  /// SRB2
  SRB_configList2=&ue_context_pP->ue_context.SRB_configList2[xid];

  if (*SRB_configList2) {
    free(*SRB_configList2);
  }

  *SRB_configList2 = CALLOC(1, sizeof(**SRB_configList2));
  memset(*SRB_configList2, 0, sizeof(**SRB_configList2));
  SRB2_config = CALLOC(1, sizeof(*SRB2_config));
  SRB2_config->srb_Identity = 2;
  SRB2_rlc_config = CALLOC(1, sizeof(*SRB2_rlc_config));
  SRB2_config->rlc_Config = SRB2_rlc_config;
  SRB2_rlc_config->present = LTE_SRB_ToAddMod__rlc_Config_PR_explicitValue;
  SRB2_rlc_config->choice.explicitValue.present = LTE_RLC_Config_PR_am;
  SRB2_rlc_config->choice.explicitValue.choice.am.ul_AM_RLC.t_PollRetransmit = LTE_T_PollRetransmit_ms15;
  SRB2_rlc_config->choice.explicitValue.choice.am.ul_AM_RLC.pollPDU = LTE_PollPDU_p8;
  SRB2_rlc_config->choice.explicitValue.choice.am.ul_AM_RLC.pollByte = LTE_PollByte_kB1000;
  SRB2_rlc_config->choice.explicitValue.choice.am.ul_AM_RLC.maxRetxThreshold = LTE_UL_AM_RLC__maxRetxThreshold_t32;
  SRB2_rlc_config->choice.explicitValue.choice.am.dl_AM_RLC.t_Reordering = LTE_T_Reordering_ms35;
  SRB2_rlc_config->choice.explicitValue.choice.am.dl_AM_RLC.t_StatusProhibit = LTE_T_StatusProhibit_ms10;
  SRB2_lchan_config = CALLOC(1, sizeof(*SRB2_lchan_config));
  SRB2_config->logicalChannelConfig = SRB2_lchan_config;
  SRB2_lchan_config->present = LTE_SRB_ToAddMod__logicalChannelConfig_PR_explicitValue;
  SRB2_ul_SpecificParameters = CALLOC(1, sizeof(*SRB2_ul_SpecificParameters));
  SRB2_ul_SpecificParameters->priority = 3; // let some priority for SRB1 and dedicated DRBs
  SRB2_ul_SpecificParameters->prioritisedBitRate =
    LTE_LogicalChannelConfig__ul_SpecificParameters__prioritisedBitRate_infinity;
  SRB2_ul_SpecificParameters->bucketSizeDuration =
    LTE_LogicalChannelConfig__ul_SpecificParameters__bucketSizeDuration_ms50;
  // LCG for CCCH and DCCH is 0 as defined in 36331
  logicalchannelgroup = CALLOC(1, sizeof(long));
  *logicalchannelgroup = 0;
  SRB2_ul_SpecificParameters->logicalChannelGroup = logicalchannelgroup;
  SRB2_lchan_config->choice.explicitValue.ul_SpecificParameters = SRB2_ul_SpecificParameters;
  // this list has the configuration for SRB1 and SRB2
  ASN_SEQUENCE_ADD(&SRB_configList->list, SRB2_config);
  // this list has only the configuration for SRB2
  ASN_SEQUENCE_ADD(&(*SRB_configList2)->list, SRB2_config);

  // Configure DRB
  //*DRB_configList = CALLOC(1, sizeof(*DRB_configList));
  // list for all the configured DRB
  if (*DRB_configList) {
    free(*DRB_configList);
  }

  *DRB_configList = CALLOC(1, sizeof(**DRB_configList));
  memset(*DRB_configList, 0, sizeof(**DRB_configList));
  // list for the configured DRB for a this xid
  DRB_configList2=&ue_context_pP->ue_context.DRB_configList2[xid];

  if (*DRB_configList2) {
    free(*DRB_configList2);
  }

  *DRB_configList2 = CALLOC(1, sizeof(**DRB_configList2));
  memset(*DRB_configList2, 0, sizeof(**DRB_configList2));
  /// DRB
  DRB_config = CALLOC(1, sizeof(*DRB_config));
  DRB_config->eps_BearerIdentity = CALLOC(1, sizeof(long));
  *(DRB_config->eps_BearerIdentity) = 5L; // LW set to first value, allowed value 5..15, value : x+4
  // DRB_config->drb_Identity = (DRB_Identity_t) 1; //allowed values 1..32
  // NN: this is the 1st DRB for this ue, so set it to 1
  DRB_config->drb_Identity = (LTE_DRB_Identity_t) 1;  // (ue_mod_idP+1); //allowed values 1..32, value: x
  DRB_config->logicalChannelIdentity = CALLOC(1, sizeof(long));
  *(DRB_config->logicalChannelIdentity) = (long)3; // value : x+2
  DRB_rlc_config = CALLOC(1, sizeof(*DRB_rlc_config));
  DRB_config->rlc_Config = DRB_rlc_config;
#ifdef RRC_DEFAULT_RAB_IS_AM
  DRB_rlc_config->present = RLC_Config_PR_am;
  DRB_rlc_config->choice.am.ul_AM_RLC.t_PollRetransmit = T_PollRetransmit_ms50;
  DRB_rlc_config->choice.am.ul_AM_RLC.pollPDU = PollPDU_p16;
  DRB_rlc_config->choice.am.ul_AM_RLC.pollByte = PollByte_kBinfinity;
  DRB_rlc_config->choice.am.ul_AM_RLC.maxRetxThreshold = UL_AM_RLC__maxRetxThreshold_t8;
  DRB_rlc_config->choice.am.dl_AM_RLC.t_Reordering = T_Reordering_ms35;
  DRB_rlc_config->choice.am.dl_AM_RLC.t_StatusProhibit = T_StatusProhibit_ms25;
#else
  DRB_rlc_config->present = LTE_RLC_Config_PR_um_Bi_Directional;
  DRB_rlc_config->choice.um_Bi_Directional.ul_UM_RLC.sn_FieldLength = LTE_SN_FieldLength_size10;
  DRB_rlc_config->choice.um_Bi_Directional.dl_UM_RLC.sn_FieldLength = LTE_SN_FieldLength_size10;
#ifdef CBA
  DRB_rlc_config->choice.um_Bi_Directional.dl_UM_RLC.t_Reordering   = LTE_T_Reordering_ms5;//T_Reordering_ms25;
#else
  DRB_rlc_config->choice.um_Bi_Directional.dl_UM_RLC.t_Reordering = LTE_T_Reordering_ms35;
#endif
#endif
  DRB_pdcp_config = CALLOC(1, sizeof(*DRB_pdcp_config));
  DRB_config->pdcp_Config = DRB_pdcp_config;
  DRB_pdcp_config->discardTimer = CALLOC(1, sizeof(long));
  *DRB_pdcp_config->discardTimer = LTE_PDCP_Config__discardTimer_infinity;
  DRB_pdcp_config->rlc_AM = NULL;
  DRB_pdcp_config->rlc_UM = NULL;
  /* avoid gcc warnings */
  (void)PDCP_rlc_AM;
  (void)PDCP_rlc_UM;
#ifdef RRC_DEFAULT_RAB_IS_AM // EXMIMO_IOT
  PDCP_rlc_AM = CALLOC(1, sizeof(*PDCP_rlc_AM));
  DRB_pdcp_config->rlc_AM = PDCP_rlc_AM;
  PDCP_rlc_AM->statusReportRequired = FALSE;
#else
  PDCP_rlc_UM = CALLOC(1, sizeof(*PDCP_rlc_UM));
  DRB_pdcp_config->rlc_UM = PDCP_rlc_UM;
  PDCP_rlc_UM->pdcp_SN_Size = LTE_PDCP_Config__rlc_UM__pdcp_SN_Size_len12bits;
#endif
  DRB_pdcp_config->headerCompression.present = LTE_PDCP_Config__headerCompression_PR_notUsed;
  DRB_lchan_config = CALLOC(1, sizeof(*DRB_lchan_config));
  DRB_config->logicalChannelConfig = DRB_lchan_config;
  DRB_ul_SpecificParameters = CALLOC(1, sizeof(*DRB_ul_SpecificParameters));
  DRB_lchan_config->ul_SpecificParameters = DRB_ul_SpecificParameters;
  DRB_ul_SpecificParameters->priority = 12;    // lower priority than srb1, srb2 and other dedicated bearer
  DRB_ul_SpecificParameters->prioritisedBitRate =LTE_LogicalChannelConfig__ul_SpecificParameters__prioritisedBitRate_kBps8 ;
  //LogicalChannelConfig__ul_SpecificParameters__prioritisedBitRate_infinity;
  DRB_ul_SpecificParameters->bucketSizeDuration =
    LTE_LogicalChannelConfig__ul_SpecificParameters__bucketSizeDuration_ms50;
  // LCG for DTCH can take the value from 1 to 3 as defined in 36331: normally controlled by upper layers (like RRM)
  logicalchannelgroup_drb = CALLOC(1, sizeof(long));
  *logicalchannelgroup_drb = 1;
  DRB_ul_SpecificParameters->logicalChannelGroup = logicalchannelgroup_drb;
  ASN_SEQUENCE_ADD(&(*DRB_configList)->list, DRB_config);
  ASN_SEQUENCE_ADD(&(*DRB_configList2)->list, DRB_config);
  //ue_context_pP->ue_context.DRB_configList2[0] = &(*DRB_configList);
  mac_MainConfig = CALLOC(1, sizeof(*mac_MainConfig));
  ue_context_pP->ue_context.mac_MainConfig = mac_MainConfig;
  mac_MainConfig->ul_SCH_Config = CALLOC(1, sizeof(*mac_MainConfig->ul_SCH_Config));
  maxHARQ_Tx = CALLOC(1, sizeof(long));
  *maxHARQ_Tx = LTE_MAC_MainConfig__ul_SCH_Config__maxHARQ_Tx_n5;
  mac_MainConfig->ul_SCH_Config->maxHARQ_Tx = maxHARQ_Tx;
  periodicBSR_Timer = CALLOC(1, sizeof(long));
  *periodicBSR_Timer = LTE_PeriodicBSR_Timer_r12_sf64;
  mac_MainConfig->ul_SCH_Config->periodicBSR_Timer = periodicBSR_Timer;
  mac_MainConfig->ul_SCH_Config->retxBSR_Timer = LTE_RetxBSR_Timer_r12_sf320;
  mac_MainConfig->ul_SCH_Config->ttiBundling = 0; // FALSE
  mac_MainConfig->timeAlignmentTimerDedicated = LTE_TimeAlignmentTimer_infinity;
  mac_MainConfig->drx_Config = NULL;
  mac_MainConfig->phr_Config = CALLOC(1, sizeof(*mac_MainConfig->phr_Config));
  mac_MainConfig->phr_Config->present = LTE_MAC_MainConfig__phr_Config_PR_setup;
  mac_MainConfig->phr_Config->choice.setup.periodicPHR_Timer = LTE_MAC_MainConfig__phr_Config__setup__periodicPHR_Timer_sf20; // sf20 = 20 subframes
  mac_MainConfig->phr_Config->choice.setup.prohibitPHR_Timer = LTE_MAC_MainConfig__phr_Config__setup__prohibitPHR_Timer_sf20; // sf20 = 20 subframes
  mac_MainConfig->phr_Config->choice.setup.dl_PathlossChange = LTE_MAC_MainConfig__phr_Config__setup__dl_PathlossChange_dB1;  // Value dB1 =1 dB, dB3 = 3 dB
#if (LTE_RRC_VERSION >= MAKE_VERSION(9, 0, 0))
  sr_ProhibitTimer_r9 = CALLOC(1, sizeof(long));
  *sr_ProhibitTimer_r9 = 0;   // SR tx on PUCCH, Value in number of SR period(s). Value 0 = no timer for SR, Value 2= 2*SR
  mac_MainConfig->ext1 = CALLOC(1, sizeof(struct LTE_MAC_MainConfig__ext1));
  mac_MainConfig->ext1->sr_ProhibitTimer_r9 = sr_ProhibitTimer_r9;
  //sps_RA_ConfigList_rlola = NULL;
#endif

  //change the transmission mode for the primary component carrier
  //TODO: add codebook subset restriction here
  //TODO: change TM for secondary CC in SCelltoaddmodlist
  /// now reconfigure phy config dedicated
  if (*physicalConfigDedicated) {
    free(*physicalConfigDedicated);
  }

  //if (*physicalConfigDedicated) {
  physicalConfigDedicated2 = CALLOC(1, sizeof(*physicalConfigDedicated2));
  *physicalConfigDedicated = physicalConfigDedicated2;
  physicalConfigDedicated2->pdsch_ConfigDedicated =
    CALLOC(1, sizeof(*physicalConfigDedicated2->pdsch_ConfigDedicated));
  physicalConfigDedicated2->pucch_ConfigDedicated =
    CALLOC(1, sizeof(*physicalConfigDedicated2->pucch_ConfigDedicated));
  physicalConfigDedicated2->pusch_ConfigDedicated =
    CALLOC(1, sizeof(*physicalConfigDedicated2->pusch_ConfigDedicated));
  physicalConfigDedicated2->uplinkPowerControlDedicated =
    CALLOC(1, sizeof(*physicalConfigDedicated2->uplinkPowerControlDedicated));
  physicalConfigDedicated2->tpc_PDCCH_ConfigPUCCH =
    CALLOC(1, sizeof(*physicalConfigDedicated2->tpc_PDCCH_ConfigPUCCH));
  physicalConfigDedicated2->tpc_PDCCH_ConfigPUSCH =
    CALLOC(1, sizeof(*physicalConfigDedicated2->tpc_PDCCH_ConfigPUSCH));
  physicalConfigDedicated2->cqi_ReportConfig = NULL;  //CALLOC(1,sizeof(*physicalConfigDedicated2->cqi_ReportConfig));
  physicalConfigDedicated2->soundingRS_UL_ConfigDedicated = NULL; //CALLOC(1,sizeof(*physicalConfigDedicated2->soundingRS_UL_ConfigDedicated));
  physicalConfigDedicated2->antennaInfo = CALLOC(1, sizeof(*physicalConfigDedicated2->antennaInfo));
  physicalConfigDedicated2->schedulingRequestConfig =
    CALLOC(1, sizeof(*physicalConfigDedicated2->schedulingRequestConfig));
  // PDSCH
  //assign_enum(&physicalConfigDedicated2->pdsch_ConfigDedicated->p_a,
  //          PDSCH_ConfigDedicated__p_a_dB0);
  physicalConfigDedicated2->pdsch_ConfigDedicated->p_a = LTE_PDSCH_ConfigDedicated__p_a_dB0;
  // PUCCH
  physicalConfigDedicated2->pucch_ConfigDedicated->ackNackRepetition.present =
    LTE_PUCCH_ConfigDedicated__ackNackRepetition_PR_release;
  physicalConfigDedicated2->pucch_ConfigDedicated->ackNackRepetition.choice.release = 0;
  physicalConfigDedicated2->pucch_ConfigDedicated->tdd_AckNackFeedbackMode = NULL;    //PUCCH_ConfigDedicated__tdd_AckNackFeedbackMode_multiplexing;
  // Pusch_config_dedicated
  physicalConfigDedicated2->pusch_ConfigDedicated->betaOffset_ACK_Index = 0;  // 2.00
  physicalConfigDedicated2->pusch_ConfigDedicated->betaOffset_RI_Index = 0;   // 1.25
  physicalConfigDedicated2->pusch_ConfigDedicated->betaOffset_CQI_Index = 8;  // 2.25
  // UplinkPowerControlDedicated
  physicalConfigDedicated2->uplinkPowerControlDedicated->p0_UE_PUSCH = 0; // 0 dB
  //assign_enum(&physicalConfigDedicated2->uplinkPowerControlDedicated->deltaMCS_Enabled,
  // UplinkPowerControlDedicated__deltaMCS_Enabled_en1);
  physicalConfigDedicated2->uplinkPowerControlDedicated->deltaMCS_Enabled =
    LTE_UplinkPowerControlDedicated__deltaMCS_Enabled_en1;
  physicalConfigDedicated2->uplinkPowerControlDedicated->accumulationEnabled = 1; // should be TRUE in order to have 0dB power offset
  physicalConfigDedicated2->uplinkPowerControlDedicated->p0_UE_PUCCH = 0; // 0 dB
  physicalConfigDedicated2->uplinkPowerControlDedicated->pSRS_Offset = 0; // 0 dB
  physicalConfigDedicated2->uplinkPowerControlDedicated->filterCoefficient =
    CALLOC(1, sizeof(*physicalConfigDedicated2->uplinkPowerControlDedicated->filterCoefficient));
  //  assign_enum(physicalConfigDedicated2->uplinkPowerControlDedicated->filterCoefficient,FilterCoefficient_fc4); // fc4 dB
  *physicalConfigDedicated2->uplinkPowerControlDedicated->filterCoefficient = LTE_FilterCoefficient_fc4;  // fc4 dB
  // TPC-PDCCH-Config
  physicalConfigDedicated2->tpc_PDCCH_ConfigPUCCH->present = LTE_TPC_PDCCH_Config_PR_setup;
  physicalConfigDedicated2->tpc_PDCCH_ConfigPUCCH->choice.setup.tpc_Index.present = LTE_TPC_Index_PR_indexOfFormat3;
  physicalConfigDedicated2->tpc_PDCCH_ConfigPUCCH->choice.setup.tpc_Index.choice.indexOfFormat3 = 1;
  physicalConfigDedicated2->tpc_PDCCH_ConfigPUCCH->choice.setup.tpc_RNTI.buf = CALLOC(1, 2);
  physicalConfigDedicated2->tpc_PDCCH_ConfigPUCCH->choice.setup.tpc_RNTI.size = 2;
  physicalConfigDedicated2->tpc_PDCCH_ConfigPUCCH->choice.setup.tpc_RNTI.buf[0] = 0x12;
  physicalConfigDedicated2->tpc_PDCCH_ConfigPUCCH->choice.setup.tpc_RNTI.buf[1] = 0x34 + ue_context_pP->local_uid;
  physicalConfigDedicated2->tpc_PDCCH_ConfigPUCCH->choice.setup.tpc_RNTI.bits_unused = 0;
  physicalConfigDedicated2->tpc_PDCCH_ConfigPUSCH->present = LTE_TPC_PDCCH_Config_PR_setup;
  physicalConfigDedicated2->tpc_PDCCH_ConfigPUSCH->choice.setup.tpc_Index.present = LTE_TPC_Index_PR_indexOfFormat3;
  physicalConfigDedicated2->tpc_PDCCH_ConfigPUSCH->choice.setup.tpc_Index.choice.indexOfFormat3 = 1;
  physicalConfigDedicated2->tpc_PDCCH_ConfigPUSCH->choice.setup.tpc_RNTI.buf = CALLOC(1, 2);
  physicalConfigDedicated2->tpc_PDCCH_ConfigPUSCH->choice.setup.tpc_RNTI.size = 2;
  physicalConfigDedicated2->tpc_PDCCH_ConfigPUSCH->choice.setup.tpc_RNTI.buf[0] = 0x22;
  physicalConfigDedicated2->tpc_PDCCH_ConfigPUSCH->choice.setup.tpc_RNTI.buf[1] = 0x34 + ue_context_pP->local_uid;
  physicalConfigDedicated2->tpc_PDCCH_ConfigPUSCH->choice.setup.tpc_RNTI.bits_unused = 0;
  //AntennaInfoDedicated
  physicalConfigDedicated2->antennaInfo = CALLOC(1, sizeof(*physicalConfigDedicated2->antennaInfo));
  physicalConfigDedicated2->antennaInfo->present = LTE_PhysicalConfigDedicated__antennaInfo_PR_explicitValue;
  //if ((*physicalConfigDedicated)->antennaInfo) {
  (*physicalConfigDedicated)->antennaInfo->choice.explicitValue.transmissionMode = rrc_inst->configuration.radioresourceconfig[0].ue_TransmissionMode;
  LOG_D(RRC,"Setting transmission mode to %ld+1\n",rrc_inst->configuration.radioresourceconfig[0].ue_TransmissionMode);

  if (rrc_inst->configuration.radioresourceconfig[0].ue_TransmissionMode==LTE_AntennaInfoDedicated__transmissionMode_tm3) {
    (*physicalConfigDedicated)->antennaInfo->choice.explicitValue.codebookSubsetRestriction=
      CALLOC(1,sizeof(LTE_AntennaInfoDedicated__codebookSubsetRestriction_PR));
    (*physicalConfigDedicated)->antennaInfo->choice.explicitValue.codebookSubsetRestriction->present =
      LTE_AntennaInfoDedicated__codebookSubsetRestriction_PR_n2TxAntenna_tm3;
    (*physicalConfigDedicated)->antennaInfo->choice.explicitValue.codebookSubsetRestriction->choice.n2TxAntenna_tm3.buf= MALLOC(1);
    (*physicalConfigDedicated)->antennaInfo->choice.explicitValue.codebookSubsetRestriction->choice.n2TxAntenna_tm3.buf[0] = 0xc0;
    (*physicalConfigDedicated)->antennaInfo->choice.explicitValue.codebookSubsetRestriction->choice.n2TxAntenna_tm3.size=1;
    (*physicalConfigDedicated)->antennaInfo->choice.explicitValue.codebookSubsetRestriction->choice.n2TxAntenna_tm3.bits_unused=6;
  } else if (rrc_inst->configuration.radioresourceconfig[0].ue_TransmissionMode==LTE_AntennaInfoDedicated__transmissionMode_tm4) {
    (*physicalConfigDedicated)->antennaInfo->choice.explicitValue.codebookSubsetRestriction=
      CALLOC(1,sizeof(LTE_AntennaInfoDedicated__codebookSubsetRestriction_PR));
    (*physicalConfigDedicated)->antennaInfo->choice.explicitValue.codebookSubsetRestriction->present =
      LTE_AntennaInfoDedicated__codebookSubsetRestriction_PR_n2TxAntenna_tm4;
    (*physicalConfigDedicated)->antennaInfo->choice.explicitValue.codebookSubsetRestriction->choice.n2TxAntenna_tm4.buf= MALLOC(1);
    (*physicalConfigDedicated)->antennaInfo->choice.explicitValue.codebookSubsetRestriction->choice.n2TxAntenna_tm4.buf[0] = 0xfc;
    (*physicalConfigDedicated)->antennaInfo->choice.explicitValue.codebookSubsetRestriction->choice.n2TxAntenna_tm4.size=1;
    (*physicalConfigDedicated)->antennaInfo->choice.explicitValue.codebookSubsetRestriction->choice.n2TxAntenna_tm4.bits_unused=2;
  } else if (rrc_inst->configuration.radioresourceconfig[0].ue_TransmissionMode==LTE_AntennaInfoDedicated__transmissionMode_tm5) {
    (*physicalConfigDedicated)->antennaInfo->choice.explicitValue.codebookSubsetRestriction=
      CALLOC(1,sizeof(LTE_AntennaInfoDedicated__codebookSubsetRestriction_PR));
    (*physicalConfigDedicated)->antennaInfo->choice.explicitValue.codebookSubsetRestriction->present =
      LTE_AntennaInfoDedicated__codebookSubsetRestriction_PR_n2TxAntenna_tm5;
    (*physicalConfigDedicated)->antennaInfo->choice.explicitValue.codebookSubsetRestriction->choice.n2TxAntenna_tm5.buf= MALLOC(1);
    (*physicalConfigDedicated)->antennaInfo->choice.explicitValue.codebookSubsetRestriction->choice.n2TxAntenna_tm5.buf[0] = 0xf0;
    (*physicalConfigDedicated)->antennaInfo->choice.explicitValue.codebookSubsetRestriction->choice.n2TxAntenna_tm5.size=1;
    (*physicalConfigDedicated)->antennaInfo->choice.explicitValue.codebookSubsetRestriction->choice.n2TxAntenna_tm5.bits_unused=4;
  } else if (rrc_inst->configuration.radioresourceconfig[0].ue_TransmissionMode==LTE_AntennaInfoDedicated__transmissionMode_tm6) {
    (*physicalConfigDedicated)->antennaInfo->choice.explicitValue.codebookSubsetRestriction=
      CALLOC(1,sizeof(LTE_AntennaInfoDedicated__codebookSubsetRestriction_PR));
    (*physicalConfigDedicated)->antennaInfo->choice.explicitValue.codebookSubsetRestriction->present =
      LTE_AntennaInfoDedicated__codebookSubsetRestriction_PR_n2TxAntenna_tm6;
    (*physicalConfigDedicated)->antennaInfo->choice.explicitValue.codebookSubsetRestriction->choice.n2TxAntenna_tm6.buf= MALLOC(1);
    (*physicalConfigDedicated)->antennaInfo->choice.explicitValue.codebookSubsetRestriction->choice.n2TxAntenna_tm6.buf[0] = 0xf0;
    (*physicalConfigDedicated)->antennaInfo->choice.explicitValue.codebookSubsetRestriction->choice.n2TxAntenna_tm6.size=1;
    (*physicalConfigDedicated)->antennaInfo->choice.explicitValue.codebookSubsetRestriction->choice.n2TxAntenna_tm6.bits_unused=4;
  }

  physicalConfigDedicated2->antennaInfo->choice.explicitValue.ue_TransmitAntennaSelection.present =
    LTE_AntennaInfoDedicated__ue_TransmitAntennaSelection_PR_release;
  physicalConfigDedicated2->antennaInfo->choice.explicitValue.ue_TransmitAntennaSelection.choice.release = 0;
  //}
  //else {
  //LOG_E(RRC,"antenna_info not present in physical_config_dedicated. Not reconfiguring!\n");
  //}
  // CQI ReportConfig
  physicalConfigDedicated2->cqi_ReportConfig = CALLOC(1,sizeof(*physicalConfigDedicated2->cqi_ReportConfig));
  physicalConfigDedicated2->cqi_ReportConfig->cqi_ReportModeAperiodic = CALLOC(1,sizeof(*physicalConfigDedicated2->cqi_ReportConfig->cqi_ReportModeAperiodic));
  physicalConfigDedicated2->cqi_ReportConfig->nomPDSCH_RS_EPRE_Offset = 0; // 0 dB
  //physicalConfigDedicated2->cqi_ReportConfig->cqi_ReportPeriodic=NULL;
  physicalConfigDedicated2->cqi_ReportConfig->cqi_ReportPeriodic=CALLOC(1,sizeof(*physicalConfigDedicated2->cqi_ReportConfig->cqi_ReportPeriodic));
  physicalConfigDedicated2->cqi_ReportConfig->cqi_ReportPeriodic->present =  LTE_CQI_ReportPeriodic_PR_release;

  //if ((*physicalConfigDedicated)->cqi_ReportConfig) {
  if ((rrc_inst->configuration.radioresourceconfig[0].ue_TransmissionMode==LTE_AntennaInfoDedicated__transmissionMode_tm4) ||
      (rrc_inst->configuration.radioresourceconfig[0].ue_TransmissionMode==LTE_AntennaInfoDedicated__transmissionMode_tm5) ||
      (rrc_inst->configuration.radioresourceconfig[0].ue_TransmissionMode==LTE_AntennaInfoDedicated__transmissionMode_tm6)) {
    //feedback mode needs to be set as well
    //TODO: I think this is taken into account in the PHY automatically based on the transmission mode variable
    printf("setting cqi reporting mode to rm31\n");
#if (LTE_RRC_VERSION >= MAKE_VERSION(10, 0, 0))
    *((*physicalConfigDedicated)->cqi_ReportConfig->cqi_ReportModeAperiodic)=LTE_CQI_ReportModeAperiodic_rm31;
#else
    *((*physicalConfigDedicated)->cqi_ReportConfig->cqi_ReportModeAperiodic)=CQI_ReportConfig__cqi_ReportModeAperiodic_rm31; // HLC CQI, no PMI
#endif
  } else {
#if (LTE_RRC_VERSION >= MAKE_VERSION(10, 0, 0))
    *physicalConfigDedicated2->cqi_ReportConfig->cqi_ReportModeAperiodic= LTE_CQI_ReportModeAperiodic_rm30;
#else
    *physicalConfigDedicated2->cqi_ReportConfig->cqi_ReportModeAperiodic=CQI_ReportConfig__cqi_ReportModeAperiodic_rm30; // HLC CQI, no PMI
#endif
  }

  //}
  //else {
  //LOG_E(RRC,"cqi_ReportConfig not present in physical_config_dedicated. Not reconfiguring!\n");
  //}
  // SchedulingRequestConfig
  physicalConfigDedicated2->schedulingRequestConfig->present = LTE_SchedulingRequestConfig_PR_setup;
  physicalConfigDedicated2->schedulingRequestConfig->choice.setup.sr_PUCCH_ResourceIndex = ue_context_pP->local_uid;

  if (rrc_inst->carrier[0].sib1->tdd_Config==NULL) {  // FDD
    physicalConfigDedicated2->schedulingRequestConfig->choice.setup.sr_ConfigIndex = 5 + (ue_context_pP->local_uid %
        10);   // Isr = 5 (every 10 subframes, offset=2+UE_id mod3)
  } else {
    switch (rrc_inst->carrier[0].sib1->tdd_Config->subframeAssignment) {
      case 1:
        physicalConfigDedicated2->schedulingRequestConfig->choice.setup.sr_ConfigIndex = 7 + (ue_context_pP->local_uid & 1) + ((
              ue_context_pP->local_uid & 3) >> 1) * 5;    // Isr = 5 (every 10 subframes, offset=2 for UE0, 3 for UE1, 7 for UE2, 8 for UE3 , 2 for UE4 etc..)
        break;

      case 3:
        physicalConfigDedicated2->schedulingRequestConfig->choice.setup.sr_ConfigIndex = 7 + (ue_context_pP->local_uid %
            3);    // Isr = 5 (every 10 subframes, offset=2 for UE0, 3 for UE1, 3 for UE2, 2 for UE3 , etc..)
        break;

      case 4:
        physicalConfigDedicated2->schedulingRequestConfig->choice.setup.sr_ConfigIndex = 7 + (ue_context_pP->local_uid &
            1);    // Isr = 5 (every 10 subframes, offset=2 for UE0, 3 for UE1, 3 for UE2, 2 for UE3 , etc..)
        break;

      default:
        physicalConfigDedicated2->schedulingRequestConfig->choice.setup.sr_ConfigIndex = 7; // Isr = 5 (every 10 subframes, offset=2 for all UE0 etc..)
        break;
    }
  }

  //  assign_enum(&physicalConfigDedicated2->schedulingRequestConfig->choice.setup.dsr_TransMax,
  //SchedulingRequestConfig__setup__dsr_TransMax_n4);
  //  assign_enum(&physicalConfigDedicated2->schedulingRequestConfig->choice.setup.dsr_TransMax = SchedulingRequestConfig__setup__dsr_TransMax_n4;
  physicalConfigDedicated2->schedulingRequestConfig->choice.setup.dsr_TransMax =
    LTE_SchedulingRequestConfig__setup__dsr_TransMax_n4;
  //}
  //else {
  //LOG_E(RRC,"physical_config_dedicated not present in RRCConnectionReconfiguration. Not reconfiguring!\n");
  //}
  // Measurement ID list
  MeasId_list = CALLOC(1, sizeof(*MeasId_list));
  memset((void *)MeasId_list, 0, sizeof(*MeasId_list));
  MeasId0 = CALLOC(1, sizeof(*MeasId0));
  MeasId0->measId = 1;
  MeasId0->measObjectId = 1;
  MeasId0->reportConfigId = 1;
  ASN_SEQUENCE_ADD(&MeasId_list->list, MeasId0);
  MeasId1 = CALLOC(1, sizeof(*MeasId1));
  MeasId1->measId = 2;
  MeasId1->measObjectId = 1;
  MeasId1->reportConfigId = 2;
  ASN_SEQUENCE_ADD(&MeasId_list->list, MeasId1);
  MeasId2 = CALLOC(1, sizeof(*MeasId2));
  MeasId2->measId = 3;
  MeasId2->measObjectId = 1;
  MeasId2->reportConfigId = 3;
  ASN_SEQUENCE_ADD(&MeasId_list->list, MeasId2);
  MeasId3 = CALLOC(1, sizeof(*MeasId3));
  MeasId3->measId = 4;
  MeasId3->measObjectId = 1;
  MeasId3->reportConfigId = 4;
  ASN_SEQUENCE_ADD(&MeasId_list->list, MeasId3);
  MeasId4 = CALLOC(1, sizeof(*MeasId4));
  MeasId4->measId = 5;
  MeasId4->measObjectId = 1;
  MeasId4->reportConfigId = 5;
  ASN_SEQUENCE_ADD(&MeasId_list->list, MeasId4);
  MeasId5 = CALLOC(1, sizeof(*MeasId5));
  MeasId5->measId = 6;
  MeasId5->measObjectId = 1;
  MeasId5->reportConfigId = 6;
  ASN_SEQUENCE_ADD(&MeasId_list->list, MeasId5);
  //  rrcConnectionReconfiguration->criticalExtensions.choice.c1.choice.rrcConnectionReconfiguration_r8.measConfig->measIdToAddModList = MeasId_list;
  // Add one EUTRA Measurement Object
  MeasObj_list = CALLOC(1, sizeof(*MeasObj_list));
  memset((void *)MeasObj_list, 0, sizeof(*MeasObj_list));
  // Configure MeasObject
  MeasObj = CALLOC(1, sizeof(*MeasObj));
  memset((void *)MeasObj, 0, sizeof(*MeasObj));
  MeasObj->measObjectId = 1;
  MeasObj->measObject.present = LTE_MeasObjectToAddMod__measObject_PR_measObjectEUTRA;
  MeasObj->measObject.choice.measObjectEUTRA.carrierFreq = (LTE_ARFCN_ValueEUTRA_t)to_earfcn_DL(RC.rrc[ctxt_pP->module_id]->carrier[0].eutra_band, RC.rrc[ctxt_pP->module_id]->carrier[0].dl_CarrierFreq,
      RC.rrc[ctxt_pP->module_id]->carrier[0].N_RB_DL);
  MeasObj->measObject.choice.measObjectEUTRA.allowedMeasBandwidth = LTE_AllowedMeasBandwidth_mbw25;
  MeasObj->measObject.choice.measObjectEUTRA.presenceAntennaPort1 = 1;
  MeasObj->measObject.choice.measObjectEUTRA.neighCellConfig.buf = CALLOC(1, sizeof(uint8_t));
  MeasObj->measObject.choice.measObjectEUTRA.neighCellConfig.buf[0] = 0;
  MeasObj->measObject.choice.measObjectEUTRA.neighCellConfig.size = 1;
  MeasObj->measObject.choice.measObjectEUTRA.neighCellConfig.bits_unused = 6;
  MeasObj->measObject.choice.measObjectEUTRA.offsetFreq = NULL;   // Default is 15 or 0dB
  //MeasObj->measObject.choice.measObjectEUTRA.cellsToAddModList =
  //(CellsToAddModList_t *) CALLOC(1, sizeof(*CellsToAddModList));
  //CellsToAddModList = MeasObj->measObject.choice.measObjectEUTRA.cellsToAddModList;
  // Add adjacent cell lists (6 per eNB)
  //for (i = 0; i < 6; i++) {
  //CellToAdd = (CellsToAddMod_t *) CALLOC(1, sizeof(*CellToAdd));
  //CellToAdd->cellIndex = 1;//i + 1;
  //CellToAdd->physCellId = 1;//get_adjacent_cell_id(ctxt_pP->module_id, i);
  //CellToAdd->cellIndividualOffset = Q_OffsetRange_dB0;
  //ASN_SEQUENCE_ADD(&CellsToAddModList->list, CellToAdd);
  //}
  ASN_SEQUENCE_ADD(&MeasObj_list->list, MeasObj);
  //  rrcConnectionReconfiguration->criticalExtensions.choice.c1.choice.rrcConnectionReconfiguration_r8.measConfig->measObjectToAddModList = MeasObj_list;
  // Report Configurations for periodical, A1-A5 events
  ReportConfig_list = CALLOC(1, sizeof(*ReportConfig_list));
  ReportConfig_per = CALLOC(1, sizeof(*ReportConfig_per));
  ReportConfig_A1 = CALLOC(1, sizeof(*ReportConfig_A1));
  ReportConfig_A2 = CALLOC(1, sizeof(*ReportConfig_A2));
  ReportConfig_A3 = CALLOC(1, sizeof(*ReportConfig_A3));
  ReportConfig_A4 = CALLOC(1, sizeof(*ReportConfig_A4));
  ReportConfig_A5 = CALLOC(1, sizeof(*ReportConfig_A5));
  ReportConfig_per->reportConfigId = 1;
  ReportConfig_per->reportConfig.present = LTE_ReportConfigToAddMod__reportConfig_PR_reportConfigEUTRA;
  ReportConfig_per->reportConfig.choice.reportConfigEUTRA.triggerType.present =
    LTE_ReportConfigEUTRA__triggerType_PR_periodical;
  ReportConfig_per->reportConfig.choice.reportConfigEUTRA.triggerType.choice.periodical.purpose =
    LTE_ReportConfigEUTRA__triggerType__periodical__purpose_reportStrongestCells;
  ReportConfig_per->reportConfig.choice.reportConfigEUTRA.triggerQuantity = LTE_ReportConfigEUTRA__triggerQuantity_rsrp;
  ReportConfig_per->reportConfig.choice.reportConfigEUTRA.reportQuantity = LTE_ReportConfigEUTRA__reportQuantity_both;
  ReportConfig_per->reportConfig.choice.reportConfigEUTRA.maxReportCells = 2;
  ReportConfig_per->reportConfig.choice.reportConfigEUTRA.reportInterval = LTE_ReportInterval_ms120;
  ReportConfig_per->reportConfig.choice.reportConfigEUTRA.reportAmount = LTE_ReportConfigEUTRA__reportAmount_infinity;
  ASN_SEQUENCE_ADD(&ReportConfig_list->list, ReportConfig_per);
  ReportConfig_A1->reportConfigId = 2;
  ReportConfig_A1->reportConfig.present = LTE_ReportConfigToAddMod__reportConfig_PR_reportConfigEUTRA;
  ReportConfig_A1->reportConfig.choice.reportConfigEUTRA.triggerType.present =
    LTE_ReportConfigEUTRA__triggerType_PR_event;
  ReportConfig_A1->reportConfig.choice.reportConfigEUTRA.triggerType.choice.event.eventId.present =
    LTE_ReportConfigEUTRA__triggerType__event__eventId_PR_eventA1;
  ReportConfig_A1->reportConfig.choice.reportConfigEUTRA.triggerType.choice.event.eventId.choice.eventA1.
  a1_Threshold.present = LTE_ThresholdEUTRA_PR_threshold_RSRP;
  ReportConfig_A1->reportConfig.choice.reportConfigEUTRA.triggerType.choice.event.eventId.choice.eventA1.
  a1_Threshold.choice.threshold_RSRP = 10;
  ReportConfig_A1->reportConfig.choice.reportConfigEUTRA.triggerQuantity = LTE_ReportConfigEUTRA__triggerQuantity_rsrp;
  ReportConfig_A1->reportConfig.choice.reportConfigEUTRA.reportQuantity = LTE_ReportConfigEUTRA__reportQuantity_both;
  ReportConfig_A1->reportConfig.choice.reportConfigEUTRA.maxReportCells = 2;
  ReportConfig_A1->reportConfig.choice.reportConfigEUTRA.reportInterval = LTE_ReportInterval_ms120;
  ReportConfig_A1->reportConfig.choice.reportConfigEUTRA.reportAmount = LTE_ReportConfigEUTRA__reportAmount_infinity;
  ASN_SEQUENCE_ADD(&ReportConfig_list->list, ReportConfig_A1);
  //  if (ho_state == 1 /*HO_MEASUREMENT */ ) {
  LOG_I(RRC, "[eNB %d] frame %d: requesting A2, A3, A4, and A5 event reporting\n",
        ctxt_pP->module_id, ctxt_pP->frame);
  ReportConfig_A2->reportConfigId = 3;
  ReportConfig_A2->reportConfig.present = LTE_ReportConfigToAddMod__reportConfig_PR_reportConfigEUTRA;
  ReportConfig_A2->reportConfig.choice.reportConfigEUTRA.triggerType.present =
    LTE_ReportConfigEUTRA__triggerType_PR_event;
  ReportConfig_A2->reportConfig.choice.reportConfigEUTRA.triggerType.choice.event.eventId.present =
    LTE_ReportConfigEUTRA__triggerType__event__eventId_PR_eventA2;
  ReportConfig_A2->reportConfig.choice.reportConfigEUTRA.triggerType.choice.event.eventId.choice.
  eventA2.a2_Threshold.present = LTE_ThresholdEUTRA_PR_threshold_RSRP;
  ReportConfig_A2->reportConfig.choice.reportConfigEUTRA.triggerType.choice.event.eventId.choice.
  eventA2.a2_Threshold.choice.threshold_RSRP = 10;
  ReportConfig_A2->reportConfig.choice.reportConfigEUTRA.triggerQuantity =
    LTE_ReportConfigEUTRA__triggerQuantity_rsrp;
  ReportConfig_A2->reportConfig.choice.reportConfigEUTRA.reportQuantity = LTE_ReportConfigEUTRA__reportQuantity_both;
  ReportConfig_A2->reportConfig.choice.reportConfigEUTRA.maxReportCells = 2;
  ReportConfig_A2->reportConfig.choice.reportConfigEUTRA.reportInterval = LTE_ReportInterval_ms120;
  ReportConfig_A2->reportConfig.choice.reportConfigEUTRA.reportAmount = LTE_ReportConfigEUTRA__reportAmount_infinity;
  ASN_SEQUENCE_ADD(&ReportConfig_list->list, ReportConfig_A2);
  ReportConfig_A3->reportConfigId = 4;
  ReportConfig_A3->reportConfig.present = LTE_ReportConfigToAddMod__reportConfig_PR_reportConfigEUTRA;
  ReportConfig_A3->reportConfig.choice.reportConfigEUTRA.triggerType.present =
    LTE_ReportConfigEUTRA__triggerType_PR_event;
  ReportConfig_A3->reportConfig.choice.reportConfigEUTRA.triggerType.choice.event.eventId.present =
    LTE_ReportConfigEUTRA__triggerType__event__eventId_PR_eventA3;
  ReportConfig_A3->reportConfig.choice.reportConfigEUTRA.triggerType.choice.event.eventId.choice.eventA3.a3_Offset = 0;   //10;
  ReportConfig_A3->reportConfig.choice.reportConfigEUTRA.triggerType.choice.event.eventId.choice.
  eventA3.reportOnLeave = 1;
  ReportConfig_A3->reportConfig.choice.reportConfigEUTRA.triggerQuantity =
    LTE_ReportConfigEUTRA__triggerQuantity_rsrp;
  ReportConfig_A3->reportConfig.choice.reportConfigEUTRA.reportQuantity = LTE_ReportConfigEUTRA__reportQuantity_both;
  ReportConfig_A3->reportConfig.choice.reportConfigEUTRA.maxReportCells = 2;
  ReportConfig_A3->reportConfig.choice.reportConfigEUTRA.reportInterval = LTE_ReportInterval_ms120;
  ReportConfig_A3->reportConfig.choice.reportConfigEUTRA.reportAmount = LTE_ReportConfigEUTRA__reportAmount_infinity;
  ReportConfig_A3->reportConfig.choice.reportConfigEUTRA.triggerType.choice.event.hysteresis = 0; // FIXME ...hysteresis is of type long!
  ReportConfig_A3->reportConfig.choice.reportConfigEUTRA.triggerType.choice.event.timeToTrigger =
    LTE_TimeToTrigger_ms40;
  ASN_SEQUENCE_ADD(&ReportConfig_list->list, ReportConfig_A3);
  ReportConfig_A4->reportConfigId = 5;
  ReportConfig_A4->reportConfig.present = LTE_ReportConfigToAddMod__reportConfig_PR_reportConfigEUTRA;
  ReportConfig_A4->reportConfig.choice.reportConfigEUTRA.triggerType.present =
    LTE_ReportConfigEUTRA__triggerType_PR_event;
  ReportConfig_A4->reportConfig.choice.reportConfigEUTRA.triggerType.choice.event.eventId.present =
    LTE_ReportConfigEUTRA__triggerType__event__eventId_PR_eventA4;
  ReportConfig_A4->reportConfig.choice.reportConfigEUTRA.triggerType.choice.event.eventId.choice.
  eventA4.a4_Threshold.present = LTE_ThresholdEUTRA_PR_threshold_RSRP;
  ReportConfig_A4->reportConfig.choice.reportConfigEUTRA.triggerType.choice.event.eventId.choice.
  eventA4.a4_Threshold.choice.threshold_RSRP = 10;
  ReportConfig_A4->reportConfig.choice.reportConfigEUTRA.triggerQuantity =
    LTE_ReportConfigEUTRA__triggerQuantity_rsrp;
  ReportConfig_A4->reportConfig.choice.reportConfigEUTRA.reportQuantity = LTE_ReportConfigEUTRA__reportQuantity_both;
  ReportConfig_A4->reportConfig.choice.reportConfigEUTRA.maxReportCells = 2;
  ReportConfig_A4->reportConfig.choice.reportConfigEUTRA.reportInterval = LTE_ReportInterval_ms120;
  ReportConfig_A4->reportConfig.choice.reportConfigEUTRA.reportAmount = LTE_ReportConfigEUTRA__reportAmount_infinity;
  ASN_SEQUENCE_ADD(&ReportConfig_list->list, ReportConfig_A4);
  ReportConfig_A5->reportConfigId = 6;
  ReportConfig_A5->reportConfig.present = LTE_ReportConfigToAddMod__reportConfig_PR_reportConfigEUTRA;
  ReportConfig_A5->reportConfig.choice.reportConfigEUTRA.triggerType.present =
    LTE_ReportConfigEUTRA__triggerType_PR_event;
  ReportConfig_A5->reportConfig.choice.reportConfigEUTRA.triggerType.choice.event.eventId.present =
    LTE_ReportConfigEUTRA__triggerType__event__eventId_PR_eventA5;
  ReportConfig_A5->reportConfig.choice.reportConfigEUTRA.triggerType.choice.event.eventId.choice.
  eventA5.a5_Threshold1.present = LTE_ThresholdEUTRA_PR_threshold_RSRP;
  ReportConfig_A5->reportConfig.choice.reportConfigEUTRA.triggerType.choice.event.eventId.choice.
  eventA5.a5_Threshold2.present = LTE_ThresholdEUTRA_PR_threshold_RSRP;
  ReportConfig_A5->reportConfig.choice.reportConfigEUTRA.triggerType.choice.event.eventId.choice.
  eventA5.a5_Threshold1.choice.threshold_RSRP = 10;
  ReportConfig_A5->reportConfig.choice.reportConfigEUTRA.triggerType.choice.event.eventId.choice.
  eventA5.a5_Threshold2.choice.threshold_RSRP = 10;
  ReportConfig_A5->reportConfig.choice.reportConfigEUTRA.triggerQuantity =
    LTE_ReportConfigEUTRA__triggerQuantity_rsrp;
  ReportConfig_A5->reportConfig.choice.reportConfigEUTRA.reportQuantity = LTE_ReportConfigEUTRA__reportQuantity_both;
  ReportConfig_A5->reportConfig.choice.reportConfigEUTRA.maxReportCells = 2;
  ReportConfig_A5->reportConfig.choice.reportConfigEUTRA.reportInterval = LTE_ReportInterval_ms120;
  ReportConfig_A5->reportConfig.choice.reportConfigEUTRA.reportAmount = LTE_ReportConfigEUTRA__reportAmount_infinity;
  ASN_SEQUENCE_ADD(&ReportConfig_list->list, ReportConfig_A5);
  //  rrcConnectionReconfiguration->criticalExtensions.choice.c1.choice.rrcConnectionReconfiguration_r8.measConfig->reportConfigToAddModList = ReportConfig_list;
  rsrp = CALLOC(1, sizeof(RSRP_Range_t));
  *rsrp = 20;
  Sparams = CALLOC(1, sizeof(*Sparams));
  Sparams->present = LTE_MeasConfig__speedStatePars_PR_setup;
  Sparams->choice.setup.timeToTrigger_SF.sf_High = LTE_SpeedStateScaleFactors__sf_Medium_oDot75;
  Sparams->choice.setup.timeToTrigger_SF.sf_Medium = LTE_SpeedStateScaleFactors__sf_High_oDot5;
  Sparams->choice.setup.mobilityStateParameters.n_CellChangeHigh = 10;
  Sparams->choice.setup.mobilityStateParameters.n_CellChangeMedium = 5;
  Sparams->choice.setup.mobilityStateParameters.t_Evaluation = LTE_MobilityStateParameters__t_Evaluation_s60;
  Sparams->choice.setup.mobilityStateParameters.t_HystNormal = LTE_MobilityStateParameters__t_HystNormal_s120;
  quantityConfig = CALLOC(1, sizeof(*quantityConfig));
  memset((void *)quantityConfig, 0, sizeof(*quantityConfig));
  quantityConfig->quantityConfigEUTRA = CALLOC(1, sizeof(struct LTE_QuantityConfigEUTRA));
  memset((void *)quantityConfig->quantityConfigEUTRA, 0, sizeof(*quantityConfig->quantityConfigEUTRA));
  quantityConfig->quantityConfigCDMA2000 = NULL;
  quantityConfig->quantityConfigGERAN = NULL;
  quantityConfig->quantityConfigUTRA = NULL;
  quantityConfig->quantityConfigEUTRA->filterCoefficientRSRP =
    CALLOC(1, sizeof(*(quantityConfig->quantityConfigEUTRA->filterCoefficientRSRP)));
  quantityConfig->quantityConfigEUTRA->filterCoefficientRSRQ =
    CALLOC(1, sizeof(*(quantityConfig->quantityConfigEUTRA->filterCoefficientRSRQ)));
  *quantityConfig->quantityConfigEUTRA->filterCoefficientRSRP = LTE_FilterCoefficient_fc4;
  *quantityConfig->quantityConfigEUTRA->filterCoefficientRSRQ = LTE_FilterCoefficient_fc4;
  /* mobilityinfo  */
  mobilityInfo = ue_context_pP->ue_context.mobilityInfo;

  if (mobilityInfo) {
    free(mobilityInfo);
  }

  mobilityInfo = CALLOC(1, sizeof(*mobilityInfo));
  memset((void *)mobilityInfo, 0, sizeof(*mobilityInfo));
  mobilityInfo->targetPhysCellId = RC.rrc[ctxt_pP->module_id]->carrier[0].physCellId;
  //(PhysCellId_t) two_tier_hexagonal_cellIds[ue_context_pP->ue_context.handover_info->modid_t];
  LOG_D(RRC, "[eNB %d] Frame %d: handover preparation: targetPhysCellId: %ld mod_id: %d ue: %x \n",
        ctxt_pP->module_id,
        ctxt_pP->frame,
        mobilityInfo->targetPhysCellId,
        ctxt_pP->module_id, // get_adjacent_cell_mod_id(mobilityInfo->targetPhysCellId),
        ue_context_pP->ue_context.rnti);
  mobilityInfo->additionalSpectrumEmission = CALLOC(1, sizeof(*mobilityInfo->additionalSpectrumEmission));
  *mobilityInfo->additionalSpectrumEmission = (LTE_AdditionalSpectrumEmission_t) 1;  //Check this value!
  mobilityInfo->t304 = LTE_MobilityControlInfo__t304_ms200;    // need to configure an appropriate value here
  // New UE Identity (C-RNTI) to identify an UE uniquely in a cell
  mobilityInfo->newUE_Identity.size = 2;
  mobilityInfo->newUE_Identity.bits_unused = 0;
  mobilityInfo->newUE_Identity.buf = rv;
  mobilityInfo->newUE_Identity.buf[0] = rv[0];
  mobilityInfo->newUE_Identity.buf[1] = rv[1];
  //memset((void *)&mobilityInfo->radioResourceConfigCommon,(void *)&rrc_inst->sib2->radioResourceConfigCommon,sizeof(RadioResourceConfigCommon_t));
  //memset((void *)&mobilityInfo->radioResourceConfigCommon,0,sizeof(RadioResourceConfigCommon_t));
  // Configuring radioResourceConfigCommon
  mobilityInfo->radioResourceConfigCommon.rach_ConfigCommon =
    CALLOC(1, sizeof(*mobilityInfo->radioResourceConfigCommon.rach_ConfigCommon));
  memcpy((void *)mobilityInfo->radioResourceConfigCommon.rach_ConfigCommon,
         (void *)&rrc_inst->carrier[0] /* CROUX TBC */.sib2->radioResourceConfigCommon.rach_ConfigCommon, sizeof(LTE_RACH_ConfigCommon_t));
  mobilityInfo->radioResourceConfigCommon.prach_Config.prach_ConfigInfo =
    CALLOC(1, sizeof(*mobilityInfo->radioResourceConfigCommon.prach_Config.prach_ConfigInfo));
  memcpy((void *)mobilityInfo->radioResourceConfigCommon.prach_Config.prach_ConfigInfo,
         (void *)&rrc_inst->carrier[0] /* CROUX TBC */.sib2->radioResourceConfigCommon.prach_Config.prach_ConfigInfo,
         sizeof(LTE_PRACH_ConfigInfo_t));
  mobilityInfo->radioResourceConfigCommon.prach_Config.rootSequenceIndex =
    rrc_inst->carrier[0] /* CROUX TBC */.sib2->radioResourceConfigCommon.prach_Config.rootSequenceIndex;
  mobilityInfo->radioResourceConfigCommon.pdsch_ConfigCommon =
    CALLOC(1, sizeof(*mobilityInfo->radioResourceConfigCommon.pdsch_ConfigCommon));
  memcpy((void *)mobilityInfo->radioResourceConfigCommon.pdsch_ConfigCommon,
         (void *)&rrc_inst->carrier[0] /* CROUX TBC */.sib2->radioResourceConfigCommon.pdsch_ConfigCommon, sizeof(LTE_PDSCH_ConfigCommon_t));
  memcpy((void *)&mobilityInfo->radioResourceConfigCommon.pusch_ConfigCommon,
         (void *)&rrc_inst->carrier[0] /* CROUX TBC */.sib2->radioResourceConfigCommon.pusch_ConfigCommon, sizeof(LTE_PUSCH_ConfigCommon_t));
  mobilityInfo->radioResourceConfigCommon.phich_Config = NULL;
  mobilityInfo->radioResourceConfigCommon.pucch_ConfigCommon =
    CALLOC(1, sizeof(*mobilityInfo->radioResourceConfigCommon.pucch_ConfigCommon));
  memcpy((void *)mobilityInfo->radioResourceConfigCommon.pucch_ConfigCommon,
         (void *)&rrc_inst->carrier[0] /* CROUX TBC */.sib2->radioResourceConfigCommon.pucch_ConfigCommon, sizeof(LTE_PUCCH_ConfigCommon_t));
  mobilityInfo->radioResourceConfigCommon.soundingRS_UL_ConfigCommon =
    CALLOC(1, sizeof(*mobilityInfo->radioResourceConfigCommon.soundingRS_UL_ConfigCommon));
  memcpy((void *)mobilityInfo->radioResourceConfigCommon.soundingRS_UL_ConfigCommon,
         (void *)&rrc_inst->carrier[0] /* CROUX TBC */.sib2->radioResourceConfigCommon.soundingRS_UL_ConfigCommon,
         sizeof(LTE_SoundingRS_UL_ConfigCommon_t));
  mobilityInfo->radioResourceConfigCommon.uplinkPowerControlCommon =
    CALLOC(1, sizeof(*mobilityInfo->radioResourceConfigCommon.uplinkPowerControlCommon));
  memcpy((void *)mobilityInfo->radioResourceConfigCommon.uplinkPowerControlCommon,
         (void *)&rrc_inst->carrier[0] /* CROUX TBC */.sib2->radioResourceConfigCommon.uplinkPowerControlCommon,
         sizeof(LTE_UplinkPowerControlCommon_t));
  mobilityInfo->radioResourceConfigCommon.antennaInfoCommon = NULL;
  mobilityInfo->radioResourceConfigCommon.p_Max = NULL;   // CALLOC(1,sizeof(*mobilityInfo->radioResourceConfigCommon.p_Max));
  //memcpy((void *)mobilityInfo->radioResourceConfigCommon.p_Max,(void *)rrc_inst->sib1->p_Max,sizeof(P_Max_t));
  mobilityInfo->radioResourceConfigCommon.tdd_Config = NULL;  //CALLOC(1,sizeof(TDD_Config_t));
  //memcpy((void *)mobilityInfo->radioResourceConfigCommon.tdd_Config,(void *)rrc_inst->sib1->tdd_Config,sizeof(TDD_Config_t));
  mobilityInfo->radioResourceConfigCommon.ul_CyclicPrefixLength =
    rrc_inst->carrier[0] /* CROUX TBC */.sib2->radioResourceConfigCommon.ul_CyclicPrefixLength;
  //End of configuration of radioResourceConfigCommon
  mobilityInfo->carrierFreq = CALLOC(1, sizeof(*mobilityInfo->carrierFreq));  //CALLOC(1,sizeof(CarrierFreqEUTRA_t)); 36090
  mobilityInfo->carrierFreq->dl_CarrierFreq = (LTE_ARFCN_ValueEUTRA_t)to_earfcn_DL(RC.rrc[ctxt_pP->module_id]->carrier[0].eutra_band, RC.rrc[ctxt_pP->module_id]->carrier[0].dl_CarrierFreq,
      RC.rrc[ctxt_pP->module_id]->carrier[0].N_RB_DL);
  mobilityInfo->carrierFreq->ul_CarrierFreq = NULL;
  mobilityInfo->carrierBandwidth = CALLOC(1, sizeof(
      *mobilityInfo->carrierBandwidth));    //CALLOC(1,sizeof(struct CarrierBandwidthEUTRA));  AllowedMeasBandwidth_mbw25
  mobilityInfo->carrierBandwidth->dl_Bandwidth = LTE_CarrierBandwidthEUTRA__dl_Bandwidth_n25;
  mobilityInfo->carrierBandwidth->ul_Bandwidth = NULL;
  mobilityInfo->rach_ConfigDedicated = NULL;
  ue_context_pP->ue_context.mobilityInfo = mobilityInfo;
#if 0
  LOG_I(RRC,
        "[eNB %d] Frame %d: potential handover preparation: store the information in an intermediate structure in case of failure\n",
        ctxt_pP->module_id, ctxt_pP->frame);
  // store the information in an intermediate structure for Hanodver management
  //rrc_inst->handover_info.as_config.sourceRadioResourceConfig.srb_ToAddModList = CALLOC(1,sizeof());
  ue_context_pP->ue_context.handover_info = CALLOC(1, sizeof(*(ue_context_pP->ue_context.handover_info)));
  //memcpy((void *)rrc_inst->handover_info[ue_mod_idP]->as_config.sourceRadioResourceConfig.srb_ToAddModList,(void *)SRB_list,sizeof(SRB_ToAddModList_t));
  ue_context_pP->ue_context.handover_info->as_config.sourceRadioResourceConfig.srb_ToAddModList = *SRB_configList2;
  //memcpy((void *)rrc_inst->handover_info[ue_mod_idP]->as_config.sourceRadioResourceConfig.drb_ToAddModList,(void *)DRB_list,sizeof(DRB_ToAddModList_t));
  ue_context_pP->ue_context.handover_info->as_config.sourceRadioResourceConfig.drb_ToAddModList = *DRB_configList;
  ue_context_pP->ue_context.handover_info->as_config.sourceRadioResourceConfig.drb_ToReleaseList = NULL;
  ue_context_pP->ue_context.handover_info->as_config.sourceRadioResourceConfig.mac_MainConfig =
    CALLOC(1, sizeof(*ue_context_pP->ue_context.handover_info->as_config.sourceRadioResourceConfig.mac_MainConfig));
  memcpy((void *)ue_context_pP->ue_context.handover_info->as_config.sourceRadioResourceConfig.mac_MainConfig,
         (void *)mac_MainConfig, sizeof(MAC_MainConfig_t));
  ue_context_pP->ue_context.handover_info->as_config.sourceRadioResourceConfig.physicalConfigDedicated =
    CALLOC(1, sizeof(PhysicalConfigDedicated_t));
  memcpy((void *)ue_context_pP->ue_context.handover_info->as_config.sourceRadioResourceConfig.physicalConfigDedicated,
         (void *)ue_context_pP->ue_context.physicalConfigDedicated, sizeof(PhysicalConfigDedicated_t));
  ue_context_pP->ue_context.handover_info->as_config.sourceRadioResourceConfig.sps_Config = NULL;
  //memcpy((void *)rrc_inst->handover_info[ue_mod_idP]->as_config.sourceRadioResourceConfig.sps_Config,(void *)rrc_inst->sps_Config[ue_mod_idP],sizeof(SPS_Config_t));
#endif
  //  }
  securityConfigHO = CALLOC(1, sizeof(*securityConfigHO));
  memset((void *)securityConfigHO, 0, sizeof(*securityConfigHO));
  securityConfigHO->handoverType.present = LTE_SecurityConfigHO__handoverType_PR_intraLTE;
  securityConfigHO->handoverType.choice.intraLTE.securityAlgorithmConfig = NULL; /* TODO: to be checked */
  securityConfigHO->handoverType.choice.intraLTE.keyChangeIndicator = 0;
  securityConfigHO->handoverType.choice.intraLTE.nextHopChainingCount = 0;
#if defined(ENABLE_ITTI)
  /* Initialize NAS list */
  dedicatedInfoNASList = CALLOC(1, sizeof(struct LTE_RRCConnectionReconfiguration_r8_IEs__dedicatedInfoNASList));

  /* Add all NAS PDUs to the list */
  for (i = 0; i < ue_context_pP->ue_context.nb_of_e_rabs; i++) {
    if (ue_context_pP->ue_context.e_rab[i].param.nas_pdu.buffer != NULL) {
      dedicatedInfoNas = CALLOC(1, sizeof(LTE_DedicatedInfoNAS_t));
      memset(dedicatedInfoNas, 0, sizeof(OCTET_STRING_t));
      OCTET_STRING_fromBuf(dedicatedInfoNas,
                           (char *)ue_context_pP->ue_context.e_rab[i].param.nas_pdu.buffer,
                           ue_context_pP->ue_context.e_rab[i].param.nas_pdu.length);
      ASN_SEQUENCE_ADD(&dedicatedInfoNASList->list, dedicatedInfoNas);
    }

    /* TODO parameters yet to process ... */
    {
      //      ue_context_pP->ue_context.e_rab[i].param.qos;
      //      ue_context_pP->ue_context.e_rab[i].param.sgw_addr;
      //      ue_context_pP->ue_context.e_rab[i].param.gtp_teid;
    }
    /* TODO should test if e RAB are Ok before! */
    ue_context_pP->ue_context.e_rab[i].status = E_RAB_STATUS_DONE;
    LOG_D(RRC, "setting the status for the default DRB (index %d) to (%d,%s)\n",
          i, ue_context_pP->ue_context.e_rab[i].status, "E_RAB_STATUS_DONE");
  }

  /* If list is empty free the list and reset the address */
  if (dedicatedInfoNASList->list.count == 0) {
    free(dedicatedInfoNASList);
    dedicatedInfoNASList = NULL;
  }

#endif
  memset(buffer, 0, RRC_BUF_SIZE);
  char rrc_buf[1000 /* arbitrary, should be big enough, has to be less than size of return buf by a few bits/bytes */];
  int rrc_size;
  rrc_size = do_RRCConnectionReconfiguration(ctxt_pP,
             (unsigned char *)rrc_buf,
             xid,   //Transaction_id,
             NULL, // SRB_configList
             NULL,
             NULL,  // DRB2_list,
             (struct LTE_SPS_Config *)NULL,   // *sps_Config,
             (struct LTE_PhysicalConfigDedicated *)*physicalConfigDedicated,
             //#ifdef EXMIMO_IOT
             //                                         NULL, NULL, NULL,NULL,
             //#else
             (LTE_MeasObjectToAddModList_t *)MeasObj_list,
             (LTE_ReportConfigToAddModList_t *)ReportConfig_list,
             (LTE_QuantityConfig_t *)quantityConfig,
             (LTE_MeasIdToAddModList_t *)MeasId_list,
             //#endif
             (LTE_MAC_MainConfig_t *)mac_MainConfig,
             (LTE_MeasGapConfig_t *)NULL,
             (LTE_MobilityControlInfo_t *)mobilityInfo,
             (LTE_SecurityConfigHO_t *)securityConfigHO,
             (struct LTE_MeasConfig__speedStatePars *)Sparams,
             (LTE_RSRP_Range_t *)rsrp,
             (LTE_C_RNTI_t *)cba_RNTI,
             (struct LTE_RRCConnectionReconfiguration_r8_IEs__dedicatedInfoNASList *)dedicatedInfoNASList,
             (LTE_SL_CommConfig_r12_t *)NULL,
             (LTE_SL_DiscConfig_r12_t *)NULL
#if (LTE_RRC_VERSION >= MAKE_VERSION(10, 0, 0))
             , (LTE_SCellToAddMod_r10_t *)NULL
#endif
                                            );

  if (rrc_size <= 0) {
    printf("%s:%d: fatal\n", __FILE__, __LINE__);
    abort();
  }

  char *ho_buf = (char *)buffer;
  int ho_size;
  ho_size = do_HandoverCommand(
              ho_buf, 1024 /* TODO: this is the value found in struct x2ap_handover_req_ack_s for array rrc_buffer */,
              rrc_buf,
              rrc_size);
  *_size = size = ho_size;
  LOG_DUMPMSG(RRC,DEBUG_RRC,(char *)buffer,size,
              "[MSG] RRC Connection Reconfiguration handover\n");
#if defined(ENABLE_ITTI)

  /* Free all NAS PDUs */
  for (i = 0; i < ue_context_pP->ue_context.nb_of_e_rabs; i++) {
    if (ue_context_pP->ue_context.e_rab[i].param.nas_pdu.buffer != NULL) {
      /* Free the NAS PDU buffer and invalidate it */
      free(ue_context_pP->ue_context.e_rab[i].param.nas_pdu.buffer);
      ue_context_pP->ue_context.e_rab[i].param.nas_pdu.buffer = NULL;
    }
  }

#endif
  LOG_I(RRC,
        "[eNB %d] Frame %d, Logical Channel DL-DCCH, Generate RRCConnectionReconfiguration handover (bytes %d, UE id %x)\n",
        ctxt_pP->module_id, ctxt_pP->frame, size, ue_context_pP->ue_context.rnti);
  LOG_D(RRC,
        "[FRAME %05d][RRC_eNB][MOD %u][][--- PDCP_DATA_REQ/%d Bytes (rrcConnectionReconfiguration handover to UE %x MUI %d) --->][PDCP][MOD %u][RB %u]\n",
        ctxt_pP->frame, ctxt_pP->module_id, size, ue_context_pP->ue_context.rnti, rrc_eNB_mui, ctxt_pP->module_id, DCCH);
  MSC_LOG_TX_MESSAGE(
    MSC_RRC_ENB,
    MSC_RRC_UE,
    buffer,
    size,
    MSC_AS_TIME_FMT" rrcConnectionReconfiguration handover UE %x MUI %d size %u",
    MSC_AS_TIME_ARGS(ctxt_pP),
    ue_context_pP->ue_context.rnti,
    rrc_eNB_mui,
    size);
}

void
rrc_eNB_configure_rbs_handover(struct rrc_eNB_ue_context_s *ue_context_p, protocol_ctxt_t *const ctxt_pP) {
  uint16_t                            Idx;
  Idx = DCCH;
#if 1
  // Activate the radio bearers
  // SRB1
  ue_context_p->ue_context.Srb1.Active = 1;
  ue_context_p->ue_context.Srb1.Srb_info.Srb_id = Idx;
  memcpy(&ue_context_p->ue_context.Srb1.Srb_info.Lchan_desc[0], &DCCH_LCHAN_DESC, LCHAN_DESC_SIZE);
  memcpy(&ue_context_p->ue_context.Srb1.Srb_info.Lchan_desc[1], &DCCH_LCHAN_DESC, LCHAN_DESC_SIZE);
  // SRB2
  ue_context_p->ue_context.Srb2.Active = 1;
  ue_context_p->ue_context.Srb2.Srb_info.Srb_id = Idx;
  memcpy(&ue_context_p->ue_context.Srb2.Srb_info.Lchan_desc[0], &DCCH_LCHAN_DESC, LCHAN_DESC_SIZE);
  memcpy(&ue_context_p->ue_context.Srb2.Srb_info.Lchan_desc[1], &DCCH_LCHAN_DESC, LCHAN_DESC_SIZE);
#endif
  LOG_I(RRC, "[eNB %d] CALLING RLC CONFIG SRB1 (rbid %d) for UE %x\n",
        ctxt_pP->module_id, Idx, ue_context_p->ue_context.rnti);
  // Configure PDCP/RLC for the target
  rrc_pdcp_config_asn1_req(ctxt_pP,
                           ue_context_p->ue_context.SRB_configList,
                           (LTE_DRB_ToAddModList_t *) NULL,
                           (LTE_DRB_ToReleaseList_t *) NULL,
                           0xff,
                           NULL,
                           NULL,
                           NULL
#if (LTE_RRC_VERSION >= MAKE_VERSION(10, 0, 0))
                           , (LTE_PMCH_InfoList_r9_t *) NULL
#endif
                           , NULL);
  rrc_rlc_config_asn1_req(ctxt_pP,
                          ue_context_p->ue_context.SRB_configList,
                          (LTE_DRB_ToAddModList_t *) NULL,
                          (LTE_DRB_ToReleaseList_t *) NULL
#if (LTE_RRC_VERSION >= MAKE_VERSION(10, 0, 0))
                          , (LTE_PMCH_InfoList_r9_t *) NULL
                          , 0, 0
#endif
                         );
#if defined(ENABLE_USE_MME)
  rrc_eNB_process_security (
    ctxt_pP,
    ue_context_p,
    &ue_context_p->ue_context.security_capabilities);
  process_eNB_security_key (
    ctxt_pP,
    ue_context_p,
    ue_context_p->ue_context.kenb);
  rrc_pdcp_config_security(
    ctxt_pP,
    ue_context_p,
    FALSE);
#endif

  // Add a new user (called during the HO procedure)
  LOG_I(RRC, "rrc_eNB_target_add_ue_handover module_id %d rnti %d\n", ctxt_pP->module_id, ctxt_pP->rnti);
  // Configure MAC for the target
  rrc_mac_config_req_eNB(
    ctxt_pP->module_id,
    ue_context_p->ue_context.primaryCC_id,
    0,0,0,0,0,
#if (LTE_RRC_VERSION >= MAKE_VERSION(14, 0, 0))
    0,
#endif
    ue_context_p->ue_context.rnti,
    (LTE_BCCH_BCH_Message_t *) NULL,
    (LTE_RadioResourceConfigCommonSIB_t *) NULL,
#if (LTE_RRC_VERSION >= MAKE_VERSION(14, 0, 0))
    (LTE_RadioResourceConfigCommonSIB_t *) NULL,
#endif
    ue_context_p->ue_context.physicalConfigDedicated,
#if (LTE_RRC_VERSION >= MAKE_VERSION(10, 0, 0))
    (LTE_SCellToAddMod_r10_t *)NULL,
    //(struct PhysicalConfigDedicatedSCell_r10 *)NULL,
#endif
    (LTE_MeasObjectToAddMod_t **) NULL,
    ue_context_p->ue_context.mac_MainConfig,
    1,
    NULL,//SRB1_logicalChannelConfig,
    ue_context_p->ue_context.measGapConfig,
    (LTE_TDD_Config_t *) NULL,
    (LTE_MobilityControlInfo_t *) ue_context_p->ue_context.mobilityInfo,
    (LTE_SchedulingInfoList_t *) NULL,
    0,
    NULL,
    NULL,
    (LTE_MBSFN_SubframeConfigList_t *) NULL
#if (LTE_RRC_VERSION >= MAKE_VERSION(9, 0, 0))
    , 0, (LTE_MBSFN_AreaInfoList_r9_t *) NULL, (LTE_PMCH_InfoList_r9_t *) NULL
#endif
#if (LTE_RRC_VERSION >= MAKE_VERSION(13, 0, 0))
    ,
    (LTE_SystemInformationBlockType1_v1310_IEs_t *)NULL
#endif
  );
#if 0
}
#endif
}

#if 0
// 5.3.5.4 LTE_RRCConnectionReconfiguration including the mobilityControlInfo to prepare the UE handover
//-----------------------------------------------------------------------------
void
rrc_eNB_generate_RRCConnectionReconfiguration_handover(
  const protocol_ctxt_t *const ctxt_pP,
  rrc_eNB_ue_context_t           *const ue_context_pP,
  uint8_t                *const nas_pdu,
  const uint32_t                nas_length
)
//-----------------------------------------------------------------------------
{
  T(T_ENB_RRC_CONNECTION_RECONFIGURATION, T_INT(ctxt_pP->module_id), T_INT(ctxt_pP->frame),
    T_INT(ctxt_pP->subframe), T_INT(ctxt_pP->rnti));
  uint8_t                             buffer[RRC_BUF_SIZE];
  int                                 i;
  uint8_t                             rv[2];
  uint16_t                            Idx;
  // configure SRB1/SRB2, PhysicalConfigDedicated, LTE_MAC_MainConfig for UE
  eNB_RRC_INST                       *rrc_inst = RC.rrc[ctxt_pP->module_id];
  struct LTE_PhysicalConfigDedicated    **physicalConfigDedicated = &ue_context_pP->ue_context.physicalConfigDedicated;
  struct LTE_SRB_ToAddMod                *SRB2_config;
  struct LTE_SRB_ToAddMod__rlc_Config    *SRB2_rlc_config;
  struct LTE_SRB_ToAddMod__logicalChannelConfig *SRB2_lchan_config;
  struct LTE_LogicalChannelConfig__ul_SpecificParameters *SRB2_ul_SpecificParameters;
  LTE_LogicalChannelConfig_t             *SRB1_logicalChannelConfig = NULL;
  LTE_SRB_ToAddModList_t                 *SRB_configList = ue_context_pP->ue_context.SRB_configList;    // not used in this context: may be removed
  LTE_SRB_ToAddModList_t                 *SRB_configList2;
  struct LTE_DRB_ToAddMod                *DRB_config;
  struct LTE_RLC_Config                  *DRB_rlc_config;
  struct LTE_PDCP_Config                 *DRB_pdcp_config;
  struct LTE_PDCP_Config__rlc_UM         *PDCP_rlc_UM;
  struct LTE_LogicalChannelConfig        *DRB_lchan_config;
  struct LTE_LogicalChannelConfig__ul_SpecificParameters *DRB_ul_SpecificParameters;
  LTE_DRB_ToAddModList_t                 *DRB_configList2;
  LTE_MAC_MainConfig_t                   *mac_MainConfig;
  LTE_MeasObjectToAddModList_t           *MeasObj_list;
  LTE_MeasObjectToAddMod_t               *MeasObj;
  LTE_ReportConfigToAddModList_t         *ReportConfig_list;
  LTE_ReportConfigToAddMod_t             *ReportConfig_per, *ReportConfig_A1,
                                         *ReportConfig_A2, *ReportConfig_A3, *ReportConfig_A4, *ReportConfig_A5;
  LTE_MeasIdToAddModList_t               *MeasId_list;
  LTE_MeasIdToAddMod_t                   *MeasId0, *MeasId1, *MeasId2, *MeasId3, *MeasId4, *MeasId5;
  LTE_QuantityConfig_t                   *quantityConfig;
  LTE_MobilityControlInfo_t              *mobilityInfo;
  // HandoverCommand_t handoverCommand;
  //uint8_t                             sourceModId =
  //  get_adjacent_cell_mod_id(ue_context_pP->ue_context.handover_info->as_context.reestablishmentInfo->sourcePhysCellId);
#if (LTE_RRC_VERSION >= MAKE_VERSION(9, 0, 0))
  long                               *sr_ProhibitTimer_r9;
#endif
  long                               *logicalchannelgroup, *logicalchannelgroup_drb;
  long                               *maxHARQ_Tx, *periodicBSR_Timer;
  // LTE_RSRP_Range_t *rsrp;
  struct LTE_MeasConfig__speedStatePars  *Sparams;
  LTE_CellsToAddMod_t                    *CellToAdd;
  LTE_CellsToAddModList_t                *CellsToAddModList;
  // srb 1: for HO
  struct LTE_SRB_ToAddMod                *SRB1_config;
  struct LTE_SRB_ToAddMod__rlc_Config    *SRB1_rlc_config;
  struct LTE_SRB_ToAddMod__logicalChannelConfig *SRB1_lchan_config;
  struct LTE_LogicalChannelConfig__ul_SpecificParameters *SRB1_ul_SpecificParameters;
  // phy config dedicated
  LTE_PhysicalConfigDedicated_t          *physicalConfigDedicated2;
  struct LTE_RRCConnectionReconfiguration_r8_IEs__dedicatedInfoNASList *dedicatedInfoNASList;
  protocol_ctxt_t                     ctxt;
  LOG_D(RRC, "[eNB %d] Frame %d: handover preparation: get the newSourceUEIdentity (C-RNTI): ",
        ctxt_pP->module_id, ctxt_pP->frame);

  for (i = 0; i < 2; i++) {
    rv[i] = taus() & 0xff;
    LOG_D(RRC, " %x.", rv[i]);
  }

  LOG_D(RRC, "[eNB %d] Frame %d : handover reparation: add target eNB SRB1 and PHYConfigDedicated reconfiguration\n",
        ctxt_pP->module_id, ctxt_pP->frame);
  // 1st: reconfigure SRB
  SRB_configList2 = CALLOC(1, sizeof(*SRB_configList));
  SRB1_config = CALLOC(1, sizeof(*SRB1_config));
  SRB1_config->srb_Identity = 1;
  SRB1_rlc_config = CALLOC(1, sizeof(*SRB1_rlc_config));
  SRB1_config->rlc_Config = SRB1_rlc_config;
  SRB1_rlc_config->present = LTE_SRB_ToAddMod__rlc_Config_PR_explicitValue;
  SRB1_rlc_config->choice.explicitValue.present = LTE_RLC_Config_PR_am;
  SRB1_rlc_config->choice.explicitValue.choice.am.ul_AM_RLC.t_PollRetransmit = LTE_T_PollRetransmit_ms15;
  SRB1_rlc_config->choice.explicitValue.choice.am.ul_AM_RLC.pollPDU = LTE_PollPDU_p8;
  SRB1_rlc_config->choice.explicitValue.choice.am.ul_AM_RLC.pollByte = LTE_PollByte_kB1000;
  SRB1_rlc_config->choice.explicitValue.choice.am.ul_AM_RLC.maxRetxThreshold = LTE_UL_AM_RLC__maxRetxThreshold_t16;
  SRB1_rlc_config->choice.explicitValue.choice.am.dl_AM_RLC.t_Reordering = LTE_T_Reordering_ms35;
  SRB1_rlc_config->choice.explicitValue.choice.am.dl_AM_RLC.t_StatusProhibit = LTE_T_StatusProhibit_ms10;
  SRB1_lchan_config = CALLOC(1, sizeof(*SRB1_lchan_config));
  SRB1_config->logicalChannelConfig = SRB1_lchan_config;
  SRB1_lchan_config->present = LTE_SRB_ToAddMod__logicalChannelConfig_PR_explicitValue;
  SRB1_ul_SpecificParameters = CALLOC(1, sizeof(*SRB1_ul_SpecificParameters));
  SRB1_lchan_config->choice.explicitValue.ul_SpecificParameters = SRB1_ul_SpecificParameters;
  SRB1_ul_SpecificParameters->priority = 1;
  //assign_enum(&SRB1_ul_SpecificParameters->prioritisedBitRate,LogicalChannelConfig__ul_SpecificParameters__prioritisedBitRate_infinity);
  SRB1_ul_SpecificParameters->prioritisedBitRate =
    LTE_LogicalChannelConfig__ul_SpecificParameters__prioritisedBitRate_infinity;
  //assign_enum(&SRB1_ul_SpecificParameters->bucketSizeDuration,LogicalChannelConfig__ul_SpecificParameters__bucketSizeDuration_ms50);
  SRB1_ul_SpecificParameters->bucketSizeDuration =
    LTE_LogicalChannelConfig__ul_SpecificParameters__bucketSizeDuration_ms50;
  logicalchannelgroup = CALLOC(1, sizeof(long));
  *logicalchannelgroup = 0;
  SRB1_ul_SpecificParameters->logicalChannelGroup = logicalchannelgroup;
  ASN_SEQUENCE_ADD(&SRB_configList2->list, SRB1_config);
  //2nd: now reconfigure phy config dedicated
  physicalConfigDedicated2 = CALLOC(1, sizeof(*physicalConfigDedicated2));
  *physicalConfigDedicated = physicalConfigDedicated2;
  physicalConfigDedicated2->pdsch_ConfigDedicated =
    CALLOC(1, sizeof(*physicalConfigDedicated2->pdsch_ConfigDedicated));
  physicalConfigDedicated2->pucch_ConfigDedicated =
    CALLOC(1, sizeof(*physicalConfigDedicated2->pucch_ConfigDedicated));
  physicalConfigDedicated2->pusch_ConfigDedicated =
    CALLOC(1, sizeof(*physicalConfigDedicated2->pusch_ConfigDedicated));
  physicalConfigDedicated2->uplinkPowerControlDedicated =
    CALLOC(1, sizeof(*physicalConfigDedicated2->uplinkPowerControlDedicated));
  physicalConfigDedicated2->tpc_PDCCH_ConfigPUCCH =
    CALLOC(1, sizeof(*physicalConfigDedicated2->tpc_PDCCH_ConfigPUCCH));
  physicalConfigDedicated2->tpc_PDCCH_ConfigPUSCH =
    CALLOC(1, sizeof(*physicalConfigDedicated2->tpc_PDCCH_ConfigPUSCH));
  physicalConfigDedicated2->cqi_ReportConfig = NULL;  //CALLOC(1,sizeof(*physicalConfigDedicated2->cqi_ReportConfig));
  physicalConfigDedicated2->soundingRS_UL_ConfigDedicated = CALLOC(1,sizeof(*physicalConfigDedicated2->soundingRS_UL_ConfigDedicated));
  physicalConfigDedicated2->antennaInfo = CALLOC(1, sizeof(*physicalConfigDedicated2->antennaInfo));
  physicalConfigDedicated2->schedulingRequestConfig =
    CALLOC(1, sizeof(*physicalConfigDedicated2->schedulingRequestConfig));
  // PDSCH
  //assign_enum(&physicalConfigDedicated2->pdsch_ConfigDedicated->p_a,
  //          PDSCH_ConfigDedicated__p_a_dB0);
  physicalConfigDedicated2->pdsch_ConfigDedicated->p_a = LTE_PDSCH_ConfigDedicated__p_a_dB0;
  // PUCCH
  physicalConfigDedicated2->pucch_ConfigDedicated->ackNackRepetition.present =
    LTE_PUCCH_ConfigDedicated__ackNackRepetition_PR_release;
  physicalConfigDedicated2->pucch_ConfigDedicated->ackNackRepetition.choice.release = 0;
  physicalConfigDedicated2->pucch_ConfigDedicated->tdd_AckNackFeedbackMode = NULL;    //PUCCH_ConfigDedicated__tdd_AckNackFeedbackMode_multiplexing;
  // Pusch_config_dedicated
  physicalConfigDedicated2->pusch_ConfigDedicated->betaOffset_ACK_Index = 0;  // 2.00
  physicalConfigDedicated2->pusch_ConfigDedicated->betaOffset_RI_Index = 0;   // 1.25
  physicalConfigDedicated2->pusch_ConfigDedicated->betaOffset_CQI_Index = 8;  // 2.25
  // UplinkPowerControlDedicated
  physicalConfigDedicated2->uplinkPowerControlDedicated->p0_UE_PUSCH = 0; // 0 dB
  //assign_enum(&physicalConfigDedicated2->uplinkPowerControlDedicated->deltaMCS_Enabled,
  // UplinkPowerControlDedicated__deltaMCS_Enabled_en1);
  physicalConfigDedicated2->uplinkPowerControlDedicated->deltaMCS_Enabled =
    LTE_UplinkPowerControlDedicated__deltaMCS_Enabled_en1;
  physicalConfigDedicated2->uplinkPowerControlDedicated->accumulationEnabled = 1; // should be TRUE in order to have 0dB power offset
  physicalConfigDedicated2->uplinkPowerControlDedicated->p0_UE_PUCCH = 0; // 0 dB
  physicalConfigDedicated2->uplinkPowerControlDedicated->pSRS_Offset = 0; // 0 dB
  physicalConfigDedicated2->uplinkPowerControlDedicated->filterCoefficient =
    CALLOC(1, sizeof(*physicalConfigDedicated2->uplinkPowerControlDedicated->filterCoefficient));
  //  assign_enum(physicalConfigDedicated2->uplinkPowerControlDedicated->filterCoefficient,FilterCoefficient_fc4); // fc4 dB
  *physicalConfigDedicated2->uplinkPowerControlDedicated->filterCoefficient = LTE_FilterCoefficient_fc4;  // fc4 dB
  // TPC-PDCCH-Config
  physicalConfigDedicated2->tpc_PDCCH_ConfigPUCCH->present = LTE_TPC_PDCCH_Config_PR_setup;
  physicalConfigDedicated2->tpc_PDCCH_ConfigPUCCH->choice.setup.tpc_Index.present = LTE_TPC_Index_PR_indexOfFormat3;
  physicalConfigDedicated2->tpc_PDCCH_ConfigPUCCH->choice.setup.tpc_Index.choice.indexOfFormat3 = 1;
  physicalConfigDedicated2->tpc_PDCCH_ConfigPUCCH->choice.setup.tpc_RNTI.buf = CALLOC(1, 2);
  physicalConfigDedicated2->tpc_PDCCH_ConfigPUCCH->choice.setup.tpc_RNTI.size = 2;
  physicalConfigDedicated2->tpc_PDCCH_ConfigPUCCH->choice.setup.tpc_RNTI.buf[0] = 0x12;
  physicalConfigDedicated2->tpc_PDCCH_ConfigPUCCH->choice.setup.tpc_RNTI.buf[1] = 0x34 + ue_context_pP->local_uid;
  physicalConfigDedicated2->tpc_PDCCH_ConfigPUCCH->choice.setup.tpc_RNTI.bits_unused = 0;
  physicalConfigDedicated2->tpc_PDCCH_ConfigPUSCH->present = LTE_TPC_PDCCH_Config_PR_setup;
  physicalConfigDedicated2->tpc_PDCCH_ConfigPUSCH->choice.setup.tpc_Index.present = LTE_TPC_Index_PR_indexOfFormat3;
  physicalConfigDedicated2->tpc_PDCCH_ConfigPUSCH->choice.setup.tpc_Index.choice.indexOfFormat3 = 1;
  physicalConfigDedicated2->tpc_PDCCH_ConfigPUSCH->choice.setup.tpc_RNTI.buf = CALLOC(1, 2);
  physicalConfigDedicated2->tpc_PDCCH_ConfigPUSCH->choice.setup.tpc_RNTI.size = 2;
  physicalConfigDedicated2->tpc_PDCCH_ConfigPUSCH->choice.setup.tpc_RNTI.buf[0] = 0x22;
  physicalConfigDedicated2->tpc_PDCCH_ConfigPUSCH->choice.setup.tpc_RNTI.buf[1] = 0x34 + ue_context_pP->local_uid;
  physicalConfigDedicated2->tpc_PDCCH_ConfigPUSCH->choice.setup.tpc_RNTI.bits_unused = 0;
  //AntennaInfoDedicated
  physicalConfigDedicated2->antennaInfo = CALLOC(1, sizeof(*physicalConfigDedicated2->antennaInfo));
  physicalConfigDedicated2->antennaInfo->present = LTE_PhysicalConfigDedicated__antennaInfo_PR_explicitValue;
  physicalConfigDedicated2->antennaInfo->choice.explicitValue.ue_TransmitAntennaSelection.present =
    LTE_AntennaInfoDedicated__ue_TransmitAntennaSelection_PR_release;
  physicalConfigDedicated2->antennaInfo->choice.explicitValue.ue_TransmitAntennaSelection.choice.release = 0;
  // SchedulingRequestConfig
  physicalConfigDedicated2->schedulingRequestConfig->present = LTE_SchedulingRequestConfig_PR_setup;
  physicalConfigDedicated2->schedulingRequestConfig->choice.setup.sr_PUCCH_ResourceIndex = ue_context_pP->local_uid;

  if (rrc_inst->carrier[0].sib1->tdd_Config==NULL) {  // FD
    physicalConfigDedicated2->schedulingRequestConfig->choice.setup.sr_ConfigIndex = 5 + (ue_context_pP->local_uid %
        10);   // Isr = 5 (every 10 subframes, offset=2+UE_id mod3)
  } else {
    switch (rrc_inst->carrier[0].sib1->tdd_Config->subframeAssignment) {
      case 1:
        physicalConfigDedicated2->schedulingRequestConfig->choice.setup.sr_ConfigIndex = 7 + (ue_context_pP->local_uid & 1) + ((
              ue_context_pP->local_uid & 3) >> 1) * 5;    // Isr = 5 (every 10 subframes, offset=2 for UE0, 3 for UE1, 7 for UE2, 8 for UE3 , 2 for UE4 etc..)
        break;

      case 3:
        physicalConfigDedicated2->schedulingRequestConfig->choice.setup.sr_ConfigIndex = 7 + (ue_context_pP->local_uid %
            3);    // Isr = 5 (every 10 subframes, offset=2 for UE0, 3 for UE1, 3 for UE2, 2 for UE3 , etc..)
        break;

      case 4:
        physicalConfigDedicated2->schedulingRequestConfig->choice.setup.sr_ConfigIndex = 7 + (ue_context_pP->local_uid &
            1);    // Isr = 5 (every 10 subframes, offset=2 for UE0, 3 for UE1, 3 for UE2, 2 for UE3 , etc..)
        break;

      default:
        physicalConfigDedicated2->schedulingRequestConfig->choice.setup.sr_ConfigIndex = 7; // Isr = 5 (every 10 subframes, offset=2 for all UE0 etc..)
        break;
    }
  }

  //  assign_enum(&physicalConfigDedicated2->schedulingRequestConfig->choice.setup.dsr_TransMax,
  //SchedulingRequestConfig__setup__dsr_TransMax_n4);
  //  assign_enum(&physicalConfigDedicated2->schedulingRequestConfig->choice.setup.dsr_TransMax = SchedulingRequestConfig__setup__dsr_TransMax_n4;
  physicalConfigDedicated2->schedulingRequestConfig->choice.setup.dsr_TransMax =
    LTE_SchedulingRequestConfig__setup__dsr_TransMax_n4;
  LOG_D(RRC,
        "handover_config [FRAME %05d][RRC_eNB][MOD %02d][][--- MAC_CONFIG_REQ  (SRB1 UE %x) --->][MAC_eNB][MOD %02d][]\n",
        ctxt_pP->frame, ctxt_pP->module_id, ue_context_pP->ue_context.rnti, ctxt_pP->module_id);
  rrc_mac_config_req_eNB(
    ctxt_pP->module_id,
    ue_context_pP->ue_context.primaryCC_id,
    0,0,0,0,0,
#if (LTE_RRC_VERSION >= MAKE_VERSION(14, 0, 0))
    0,
#endif
    ue_context_pP->ue_context.rnti,
    (LTE_BCCH_BCH_Message_t *) NULL,
    (LTE_RadioResourceConfigCommonSIB_t *) NULL,
#if (LTE_RRC_VERSION >= MAKE_VERSION(14, 0, 0))
    (LTE_RadioResourceConfigCommonSIB_t *) NULL,
#endif
    ue_context_pP->ue_context.physicalConfigDedicated,
#if (LTE_RRC_VERSION >= MAKE_VERSION(10, 0, 0))
    (LTE_SCellToAddMod_r10_t *)NULL,
    //(struct LTE_PhysicalConfigDedicatedSCell_r10 *)NULL,
#endif
    (LTE_MeasObjectToAddMod_t **) NULL,
    ue_context_pP->ue_context.mac_MainConfig,
    1,
    SRB1_logicalChannelConfig,
    ue_context_pP->ue_context.measGapConfig,
    (LTE_TDD_Config_t *) NULL,
    (LTE_MobilityControlInfo_t *) NULL,
    (LTE_SchedulingInfoList_t *) NULL,
    0,
    NULL,
    NULL,
    (LTE_MBSFN_SubframeConfigList_t *) NULL
#if (LTE_RRC_VERSION >= MAKE_VERSION(9, 0, 0))
    , 0, (LTE_MBSFN_AreaInfoList_r9_t *) NULL, (LTE_PMCH_InfoList_r9_t *) NULL
#endif
#if (LTE_RRC_VERSION >= MAKE_VERSION(13, 0, 0))
    ,
    (LTE_SystemInformationBlockType1_v1310_IEs_t *)NULL
#endif
  );
  // Configure target eNB SRB2
  /// SRB2
  SRB2_config = CALLOC(1, sizeof(*SRB2_config));
  SRB_configList2 = CALLOC(1, sizeof(*SRB_configList2));
  memset(SRB_configList2, 0, sizeof(*SRB_configList2));
  SRB2_config->srb_Identity = 2;
  SRB2_rlc_config = CALLOC(1, sizeof(*SRB2_rlc_config));
  SRB2_config->rlc_Config = SRB2_rlc_config;
  SRB2_rlc_config->present = LTE_SRB_ToAddMod__rlc_Config_PR_explicitValue;
  SRB2_rlc_config->choice.explicitValue.present = LTE_RLC_Config_PR_am;
  SRB2_rlc_config->choice.explicitValue.choice.am.ul_AM_RLC.t_PollRetransmit = LTE_T_PollRetransmit_ms15;
  SRB2_rlc_config->choice.explicitValue.choice.am.ul_AM_RLC.pollPDU = LTE_PollPDU_p8;
  SRB2_rlc_config->choice.explicitValue.choice.am.ul_AM_RLC.pollByte = LTE_PollByte_kB1000;
  SRB2_rlc_config->choice.explicitValue.choice.am.ul_AM_RLC.maxRetxThreshold = LTE_UL_AM_RLC__maxRetxThreshold_t32;
  SRB2_rlc_config->choice.explicitValue.choice.am.dl_AM_RLC.t_Reordering = LTE_T_Reordering_ms35;
  SRB2_rlc_config->choice.explicitValue.choice.am.dl_AM_RLC.t_StatusProhibit = LTE_T_StatusProhibit_ms10;
  SRB2_lchan_config = CALLOC(1, sizeof(*SRB2_lchan_config));
  SRB2_config->logicalChannelConfig = SRB2_lchan_config;
  SRB2_lchan_config->present = LTE_SRB_ToAddMod__logicalChannelConfig_PR_explicitValue;
  SRB2_ul_SpecificParameters = CALLOC(1, sizeof(*SRB2_ul_SpecificParameters));
  SRB2_ul_SpecificParameters->priority = 1;
  SRB2_ul_SpecificParameters->prioritisedBitRate =
    LTE_LogicalChannelConfig__ul_SpecificParameters__prioritisedBitRate_infinity;
  SRB2_ul_SpecificParameters->bucketSizeDuration =
    LTE_LogicalChannelConfig__ul_SpecificParameters__bucketSizeDuration_ms50;
  // LCG for CCCH and DCCH is 0 as defined in 36331
  logicalchannelgroup = CALLOC(1, sizeof(long));
  *logicalchannelgroup = 0;
  SRB2_ul_SpecificParameters->logicalChannelGroup = logicalchannelgroup;
  SRB2_lchan_config->choice.explicitValue.ul_SpecificParameters = SRB2_ul_SpecificParameters;
  ASN_SEQUENCE_ADD(&SRB_configList->list, SRB2_config);
  ASN_SEQUENCE_ADD(&SRB_configList2->list, SRB2_config);
  // Configure target eNB DRB
  DRB_configList2 = CALLOC(1, sizeof(*DRB_configList2));
  /// DRB
  DRB_config = CALLOC(1, sizeof(*DRB_config));
  //DRB_config->drb_Identity = (LTE_DRB_Identity_t) 1; //allowed values 1..32
  // NN: this is the 1st DRB for this ue, so set it to 1
  DRB_config->drb_Identity = (LTE_DRB_Identity_t) 1;  // (ue_mod_idP+1); //allowed values 1..32
  DRB_config->logicalChannelIdentity = CALLOC(1, sizeof(long));
  *(DRB_config->logicalChannelIdentity) = (long)3;
  DRB_rlc_config = CALLOC(1, sizeof(*DRB_rlc_config));
  DRB_config->rlc_Config = DRB_rlc_config;
  DRB_rlc_config->present = LTE_RLC_Config_PR_um_Bi_Directional;
  DRB_rlc_config->choice.um_Bi_Directional.ul_UM_RLC.sn_FieldLength = LTE_SN_FieldLength_size10;
  DRB_rlc_config->choice.um_Bi_Directional.dl_UM_RLC.sn_FieldLength = LTE_SN_FieldLength_size10;
  DRB_rlc_config->choice.um_Bi_Directional.dl_UM_RLC.t_Reordering = LTE_T_Reordering_ms35;
  DRB_pdcp_config = CALLOC(1, sizeof(*DRB_pdcp_config));
  DRB_config->pdcp_Config = DRB_pdcp_config;
  DRB_pdcp_config->discardTimer = NULL;
  DRB_pdcp_config->rlc_AM = NULL;
  PDCP_rlc_UM = CALLOC(1, sizeof(*PDCP_rlc_UM));
  DRB_pdcp_config->rlc_UM = PDCP_rlc_UM;
  PDCP_rlc_UM->pdcp_SN_Size = LTE_PDCP_Config__rlc_UM__pdcp_SN_Size_len12bits;
  DRB_pdcp_config->headerCompression.present = LTE_PDCP_Config__headerCompression_PR_notUsed;
  DRB_lchan_config = CALLOC(1, sizeof(*DRB_lchan_config));
  DRB_config->logicalChannelConfig = DRB_lchan_config;
  DRB_ul_SpecificParameters = CALLOC(1, sizeof(*DRB_ul_SpecificParameters));
  DRB_lchan_config->ul_SpecificParameters = DRB_ul_SpecificParameters;
  DRB_ul_SpecificParameters->priority = 2;    // lower priority than srb1, srb2
  DRB_ul_SpecificParameters->prioritisedBitRate =
    LTE_LogicalChannelConfig__ul_SpecificParameters__prioritisedBitRate_infinity;
  DRB_ul_SpecificParameters->bucketSizeDuration =
    LTE_LogicalChannelConfig__ul_SpecificParameters__bucketSizeDuration_ms50;
  // LCG for DTCH can take the value from 1 to 3 as defined in 36331: normally controlled by upper layers (like RRM)
  logicalchannelgroup_drb = CALLOC(1, sizeof(long));
  *logicalchannelgroup_drb = 1;
  DRB_ul_SpecificParameters->logicalChannelGroup = logicalchannelgroup_drb;
  ASN_SEQUENCE_ADD(&DRB_configList2->list, DRB_config);
  mac_MainConfig = CALLOC(1, sizeof(*mac_MainConfig));
  ue_context_pP->ue_context.mac_MainConfig = mac_MainConfig;
  mac_MainConfig->ul_SCH_Config = CALLOC(1, sizeof(*mac_MainConfig->ul_SCH_Config));
  maxHARQ_Tx = CALLOC(1, sizeof(long));
  *maxHARQ_Tx = LTE_MAC_MainConfig__ul_SCH_Config__maxHARQ_Tx_n5;
  mac_MainConfig->ul_SCH_Config->maxHARQ_Tx = maxHARQ_Tx;
  periodicBSR_Timer = CALLOC(1, sizeof(long));
  *periodicBSR_Timer = LTE_PeriodicBSR_Timer_r12_sf64;
  mac_MainConfig->ul_SCH_Config->periodicBSR_Timer = periodicBSR_Timer;
  mac_MainConfig->ul_SCH_Config->retxBSR_Timer = LTE_RetxBSR_Timer_r12_sf320;
  mac_MainConfig->ul_SCH_Config->ttiBundling = 0; // FALSE
  mac_MainConfig->drx_Config = NULL;
  mac_MainConfig->phr_Config = CALLOC(1, sizeof(*mac_MainConfig->phr_Config));
  mac_MainConfig->phr_Config->present = LTE_MAC_MainConfig__phr_Config_PR_setup;
  mac_MainConfig->phr_Config->choice.setup.periodicPHR_Timer = LTE_MAC_MainConfig__phr_Config__setup__periodicPHR_Timer_sf20; // sf20 = 20 subframes
  mac_MainConfig->phr_Config->choice.setup.prohibitPHR_Timer = LTE_MAC_MainConfig__phr_Config__setup__prohibitPHR_Timer_sf20; // sf20 = 20 subframes
  mac_MainConfig->phr_Config->choice.setup.dl_PathlossChange = LTE_MAC_MainConfig__phr_Config__setup__dl_PathlossChange_dB1;  // Value dB1 =1 dB, dB3 = 3 dB
#if (LTE_RRC_VERSION >= MAKE_VERSION(9, 0, 0))
  sr_ProhibitTimer_r9 = CALLOC(1, sizeof(long));
  *sr_ProhibitTimer_r9 = 0;   // SR tx on PUCCH, Value in number of SR period(s). Value 0 = no timer for SR, Value 2= 2*SR
  mac_MainConfig->ext1 = CALLOC(1, sizeof(struct LTE_MAC_MainConfig__ext1));
  mac_MainConfig->ext1->sr_ProhibitTimer_r9 = sr_ProhibitTimer_r9;
  //sps_RA_ConfigList_rlola = NULL;
#endif
  // Measurement ID list
  MeasId_list = CALLOC(1, sizeof(*MeasId_list));
  memset((void *)MeasId_list, 0, sizeof(*MeasId_list));
  MeasId0 = CALLOC(1, sizeof(*MeasId0));
  MeasId0->measId = 1;
  MeasId0->measObjectId = 1;
  MeasId0->reportConfigId = 1;
  ASN_SEQUENCE_ADD(&MeasId_list->list, MeasId0);
  MeasId1 = CALLOC(1, sizeof(*MeasId1));
  MeasId1->measId = 2;
  MeasId1->measObjectId = 1;
  MeasId1->reportConfigId = 2;
  ASN_SEQUENCE_ADD(&MeasId_list->list, MeasId1);
  MeasId2 = CALLOC(1, sizeof(*MeasId2));
  MeasId2->measId = 3;
  MeasId2->measObjectId = 1;
  MeasId2->reportConfigId = 3;
  ASN_SEQUENCE_ADD(&MeasId_list->list, MeasId2);
  MeasId3 = CALLOC(1, sizeof(*MeasId3));
  MeasId3->measId = 4;
  MeasId3->measObjectId = 1;
  MeasId3->reportConfigId = 4;
  ASN_SEQUENCE_ADD(&MeasId_list->list, MeasId3);
  MeasId4 = CALLOC(1, sizeof(*MeasId4));
  MeasId4->measId = 5;
  MeasId4->measObjectId = 1;
  MeasId4->reportConfigId = 5;
  ASN_SEQUENCE_ADD(&MeasId_list->list, MeasId4);
  MeasId5 = CALLOC(1, sizeof(*MeasId5));
  MeasId5->measId = 6;
  MeasId5->measObjectId = 1;
  MeasId5->reportConfigId = 6;
  ASN_SEQUENCE_ADD(&MeasId_list->list, MeasId5);
  //  LTE_RRCConnectionReconfiguration->criticalExtensions.choice.c1.choice.rrcConnectionReconfiguration_r8.measConfig->measIdToAddModList = MeasId_list;
  // Add one EUTRA Measurement Object
  MeasObj_list = CALLOC(1, sizeof(*MeasObj_list));
  memset((void *)MeasObj_list, 0, sizeof(*MeasObj_list));
  // Configure MeasObject
  MeasObj = CALLOC(1, sizeof(*MeasObj));
  memset((void *)MeasObj, 0, sizeof(*MeasObj));
  MeasObj->measObjectId = 1;
  MeasObj->measObject.present = LTE_MeasObjectToAddMod__measObject_PR_measObjectEUTRA;
  MeasObj->measObject.choice.measObjectEUTRA.carrierFreq = 36090;
  MeasObj->measObject.choice.measObjectEUTRA.allowedMeasBandwidth = LTE_AllowedMeasBandwidth_mbw25;
  MeasObj->measObject.choice.measObjectEUTRA.presenceAntennaPort1 = 1;
  MeasObj->measObject.choice.measObjectEUTRA.neighCellConfig.buf = CALLOC(1, sizeof(uint8_t));
  MeasObj->measObject.choice.measObjectEUTRA.neighCellConfig.buf[0] = 0;
  MeasObj->measObject.choice.measObjectEUTRA.neighCellConfig.size = 1;
  MeasObj->measObject.choice.measObjectEUTRA.neighCellConfig.bits_unused = 6;
  MeasObj->measObject.choice.measObjectEUTRA.offsetFreq = NULL;   // Default is 15 or 0dB
  MeasObj->measObject.choice.measObjectEUTRA.cellsToAddModList =
    (LTE_CellsToAddModList_t *) CALLOC(1, sizeof(*CellsToAddModList));
  CellsToAddModList = MeasObj->measObject.choice.measObjectEUTRA.cellsToAddModList;

  // Add adjacent cell lists (6 per eNB)
  for (i = 0; i < 6; i++) {
    CellToAdd = (LTE_CellsToAddMod_t *) CALLOC(1, sizeof(*CellToAdd));
    CellToAdd->cellIndex = i + 1;
    CellToAdd->physCellId = get_adjacent_cell_id(ctxt_pP->module_id, i);
    CellToAdd->cellIndividualOffset = LTE_Q_OffsetRange_dB0;
    ASN_SEQUENCE_ADD(&CellsToAddModList->list, CellToAdd);
  }

  ASN_SEQUENCE_ADD(&MeasObj_list->list, MeasObj);
  //  LTE_RRCConnectionReconfiguration->criticalExtensions.choice.c1.choice.rrcConnectionReconfiguration_r8.measConfig->measObjectToAddModList = MeasObj_list;
  // Report Configurations for periodical, A1-A5 events
  ReportConfig_list = CALLOC(1, sizeof(*ReportConfig_list));
  ReportConfig_per = CALLOC(1, sizeof(*ReportConfig_per));
  ReportConfig_A1 = CALLOC(1, sizeof(*ReportConfig_A1));
  ReportConfig_A2 = CALLOC(1, sizeof(*ReportConfig_A2));
  ReportConfig_A3 = CALLOC(1, sizeof(*ReportConfig_A3));
  ReportConfig_A4 = CALLOC(1, sizeof(*ReportConfig_A4));
  ReportConfig_A5 = CALLOC(1, sizeof(*ReportConfig_A5));
  ReportConfig_per->reportConfigId = 1;
  ReportConfig_per->reportConfig.present = LTE_ReportConfigToAddMod__reportConfig_PR_reportConfigEUTRA;
  ReportConfig_per->reportConfig.choice.reportConfigEUTRA.triggerType.present =
    LTE_ReportConfigEUTRA__triggerType_PR_periodical;
  ReportConfig_per->reportConfig.choice.reportConfigEUTRA.triggerType.choice.periodical.purpose =
    LTE_ReportConfigEUTRA__triggerType__periodical__purpose_reportStrongestCells;
  ReportConfig_per->reportConfig.choice.reportConfigEUTRA.triggerQuantity = LTE_ReportConfigEUTRA__triggerQuantity_rsrp;
  ReportConfig_per->reportConfig.choice.reportConfigEUTRA.reportQuantity = LTE_ReportConfigEUTRA__reportQuantity_both;
  ReportConfig_per->reportConfig.choice.reportConfigEUTRA.maxReportCells = 2;
  ReportConfig_per->reportConfig.choice.reportConfigEUTRA.reportInterval = LTE_ReportInterval_ms120;
  ReportConfig_per->reportConfig.choice.reportConfigEUTRA.reportAmount = LTE_ReportConfigEUTRA__reportAmount_infinity;
  ASN_SEQUENCE_ADD(&ReportConfig_list->list, ReportConfig_per);
  ReportConfig_A1->reportConfigId = 2;
  ReportConfig_A1->reportConfig.present = LTE_ReportConfigToAddMod__reportConfig_PR_reportConfigEUTRA;
  ReportConfig_A1->reportConfig.choice.reportConfigEUTRA.triggerType.present =
    LTE_ReportConfigEUTRA__triggerType_PR_event;
  ReportConfig_A1->reportConfig.choice.reportConfigEUTRA.triggerType.choice.event.eventId.present =
    LTE_ReportConfigEUTRA__triggerType__event__eventId_PR_eventA1;
  ReportConfig_A1->reportConfig.choice.reportConfigEUTRA.triggerType.choice.event.eventId.choice.eventA1.
  a1_Threshold.present = LTE_ThresholdEUTRA_PR_threshold_RSRP;
  ReportConfig_A1->reportConfig.choice.reportConfigEUTRA.triggerType.choice.event.eventId.choice.eventA1.
  a1_Threshold.choice.threshold_RSRP = 10;
  ReportConfig_A1->reportConfig.choice.reportConfigEUTRA.triggerQuantity = LTE_ReportConfigEUTRA__triggerQuantity_rsrp;
  ReportConfig_A1->reportConfig.choice.reportConfigEUTRA.reportQuantity = LTE_ReportConfigEUTRA__reportQuantity_both;
  ReportConfig_A1->reportConfig.choice.reportConfigEUTRA.maxReportCells = 2;
  ReportConfig_A1->reportConfig.choice.reportConfigEUTRA.reportInterval = LTE_ReportInterval_ms120;
  ReportConfig_A1->reportConfig.choice.reportConfigEUTRA.reportAmount = LTE_ReportConfigEUTRA__reportAmount_infinity;
  ASN_SEQUENCE_ADD(&ReportConfig_list->list, ReportConfig_A1);
  ReportConfig_A2->reportConfigId = 3;
  ReportConfig_A2->reportConfig.present = LTE_ReportConfigToAddMod__reportConfig_PR_reportConfigEUTRA;
  ReportConfig_A2->reportConfig.choice.reportConfigEUTRA.triggerType.present =
    LTE_ReportConfigEUTRA__triggerType_PR_event;
  ReportConfig_A2->reportConfig.choice.reportConfigEUTRA.triggerType.choice.event.eventId.present =
    LTE_ReportConfigEUTRA__triggerType__event__eventId_PR_eventA2;
  ReportConfig_A2->reportConfig.choice.reportConfigEUTRA.triggerType.choice.event.eventId.choice.eventA2.
  a2_Threshold.present = LTE_ThresholdEUTRA_PR_threshold_RSRP;
  ReportConfig_A2->reportConfig.choice.reportConfigEUTRA.triggerType.choice.event.eventId.choice.eventA2.
  a2_Threshold.choice.threshold_RSRP = 10;
  ReportConfig_A2->reportConfig.choice.reportConfigEUTRA.triggerQuantity = LTE_ReportConfigEUTRA__triggerQuantity_rsrp;
  ReportConfig_A2->reportConfig.choice.reportConfigEUTRA.reportQuantity = LTE_ReportConfigEUTRA__reportQuantity_both;
  ReportConfig_A2->reportConfig.choice.reportConfigEUTRA.maxReportCells = 2;
  ReportConfig_A2->reportConfig.choice.reportConfigEUTRA.reportInterval = LTE_ReportInterval_ms120;
  ReportConfig_A2->reportConfig.choice.reportConfigEUTRA.reportAmount = LTE_ReportConfigEUTRA__reportAmount_infinity;
  ASN_SEQUENCE_ADD(&ReportConfig_list->list, ReportConfig_A2);
  ReportConfig_A3->reportConfigId = 4;
  ReportConfig_A3->reportConfig.present = LTE_ReportConfigToAddMod__reportConfig_PR_reportConfigEUTRA;
  ReportConfig_A3->reportConfig.choice.reportConfigEUTRA.triggerType.present =
    LTE_ReportConfigEUTRA__triggerType_PR_event;
  ReportConfig_A3->reportConfig.choice.reportConfigEUTRA.triggerType.choice.event.eventId.present =
    LTE_ReportConfigEUTRA__triggerType__event__eventId_PR_eventA3;
  ReportConfig_A3->reportConfig.choice.reportConfigEUTRA.triggerType.choice.event.eventId.choice.eventA3.a3_Offset =
    10;
  ReportConfig_A3->reportConfig.choice.reportConfigEUTRA.triggerType.choice.event.eventId.choice.
  eventA3.reportOnLeave = 1;
  ReportConfig_A3->reportConfig.choice.reportConfigEUTRA.triggerQuantity = LTE_ReportConfigEUTRA__triggerQuantity_rsrp;
  ReportConfig_A3->reportConfig.choice.reportConfigEUTRA.reportQuantity = LTE_ReportConfigEUTRA__reportQuantity_both;
  ReportConfig_A3->reportConfig.choice.reportConfigEUTRA.maxReportCells = 2;
  ReportConfig_A3->reportConfig.choice.reportConfigEUTRA.reportInterval = LTE_ReportInterval_ms120;
  ReportConfig_A3->reportConfig.choice.reportConfigEUTRA.reportAmount = LTE_ReportConfigEUTRA__reportAmount_infinity;
  ASN_SEQUENCE_ADD(&ReportConfig_list->list, ReportConfig_A3);
  ReportConfig_A4->reportConfigId = 5;
  ReportConfig_A4->reportConfig.present = LTE_ReportConfigToAddMod__reportConfig_PR_reportConfigEUTRA;
  ReportConfig_A4->reportConfig.choice.reportConfigEUTRA.triggerType.present =
    LTE_ReportConfigEUTRA__triggerType_PR_event;
  ReportConfig_A4->reportConfig.choice.reportConfigEUTRA.triggerType.choice.event.eventId.present =
    LTE_ReportConfigEUTRA__triggerType__event__eventId_PR_eventA4;
  ReportConfig_A4->reportConfig.choice.reportConfigEUTRA.triggerType.choice.event.eventId.choice.eventA4.
  a4_Threshold.present = LTE_ThresholdEUTRA_PR_threshold_RSRP;
  ReportConfig_A4->reportConfig.choice.reportConfigEUTRA.triggerType.choice.event.eventId.choice.eventA4.
  a4_Threshold.choice.threshold_RSRP = 10;
  ReportConfig_A4->reportConfig.choice.reportConfigEUTRA.triggerQuantity = LTE_ReportConfigEUTRA__triggerQuantity_rsrp;
  ReportConfig_A4->reportConfig.choice.reportConfigEUTRA.reportQuantity = LTE_ReportConfigEUTRA__reportQuantity_both;
  ReportConfig_A4->reportConfig.choice.reportConfigEUTRA.maxReportCells = 2;
  ReportConfig_A4->reportConfig.choice.reportConfigEUTRA.reportInterval = LTE_ReportInterval_ms120;
  ReportConfig_A4->reportConfig.choice.reportConfigEUTRA.reportAmount = LTE_ReportConfigEUTRA__reportAmount_infinity;
  ASN_SEQUENCE_ADD(&ReportConfig_list->list, ReportConfig_A4);
  ReportConfig_A5->reportConfigId = 6;
  ReportConfig_A5->reportConfig.present = LTE_ReportConfigToAddMod__reportConfig_PR_reportConfigEUTRA;
  ReportConfig_A5->reportConfig.choice.reportConfigEUTRA.triggerType.present =
    LTE_ReportConfigEUTRA__triggerType_PR_event;
  ReportConfig_A5->reportConfig.choice.reportConfigEUTRA.triggerType.choice.event.eventId.present =
    LTE_ReportConfigEUTRA__triggerType__event__eventId_PR_eventA5;
  ReportConfig_A5->reportConfig.choice.reportConfigEUTRA.triggerType.choice.event.eventId.choice.
  eventA5.a5_Threshold1.present = LTE_ThresholdEUTRA_PR_threshold_RSRP;
  ReportConfig_A5->reportConfig.choice.reportConfigEUTRA.triggerType.choice.event.eventId.choice.
  eventA5.a5_Threshold2.present = LTE_ThresholdEUTRA_PR_threshold_RSRP;
  ReportConfig_A5->reportConfig.choice.reportConfigEUTRA.triggerType.choice.event.eventId.choice.
  eventA5.a5_Threshold1.choice.threshold_RSRP = 10;
  ReportConfig_A5->reportConfig.choice.reportConfigEUTRA.triggerType.choice.event.eventId.choice.
  eventA5.a5_Threshold2.choice.threshold_RSRP = 10;
  ReportConfig_A5->reportConfig.choice.reportConfigEUTRA.triggerQuantity = LTE_ReportConfigEUTRA__triggerQuantity_rsrp;
  ReportConfig_A5->reportConfig.choice.reportConfigEUTRA.reportQuantity = LTE_ReportConfigEUTRA__reportQuantity_both;
  ReportConfig_A5->reportConfig.choice.reportConfigEUTRA.maxReportCells = 2;
  ReportConfig_A5->reportConfig.choice.reportConfigEUTRA.reportInterval = LTE_ReportInterval_ms120;
  ReportConfig_A5->reportConfig.choice.reportConfigEUTRA.reportAmount = LTE_ReportConfigEUTRA__reportAmount_infinity;
  ASN_SEQUENCE_ADD(&ReportConfig_list->list, ReportConfig_A5);
  Sparams = CALLOC(1, sizeof(*Sparams));
  Sparams->present = LTE_MeasConfig__speedStatePars_PR_setup;
  Sparams->choice.setup.timeToTrigger_SF.sf_High = LTE_SpeedStateScaleFactors__sf_Medium_oDot75;
  Sparams->choice.setup.timeToTrigger_SF.sf_Medium = LTE_SpeedStateScaleFactors__sf_High_oDot5;
  Sparams->choice.setup.mobilityStateParameters.n_CellChangeHigh = 10;
  Sparams->choice.setup.mobilityStateParameters.n_CellChangeMedium = 5;
  Sparams->choice.setup.mobilityStateParameters.t_Evaluation = LTE_MobilityStateParameters__t_Evaluation_s60;
  Sparams->choice.setup.mobilityStateParameters.t_HystNormal = LTE_MobilityStateParameters__t_HystNormal_s120;
  quantityConfig = CALLOC(1, sizeof(*quantityConfig));
  memset((void *)quantityConfig, 0, sizeof(*quantityConfig));
  quantityConfig->quantityConfigEUTRA = CALLOC(1, sizeof(*quantityConfig->quantityConfigEUTRA));
  memset((void *)quantityConfig->quantityConfigEUTRA, 0, sizeof(*quantityConfig->quantityConfigEUTRA));
  quantityConfig->quantityConfigCDMA2000 = NULL;
  quantityConfig->quantityConfigGERAN = NULL;
  quantityConfig->quantityConfigUTRA = NULL;
  quantityConfig->quantityConfigEUTRA->filterCoefficientRSRP =
    CALLOC(1, sizeof(*quantityConfig->quantityConfigEUTRA->filterCoefficientRSRP));
  quantityConfig->quantityConfigEUTRA->filterCoefficientRSRQ =
    CALLOC(1, sizeof(*quantityConfig->quantityConfigEUTRA->filterCoefficientRSRQ));
  *quantityConfig->quantityConfigEUTRA->filterCoefficientRSRP = LTE_FilterCoefficient_fc4;
  *quantityConfig->quantityConfigEUTRA->filterCoefficientRSRQ = LTE_FilterCoefficient_fc4;
  /* mobilityinfo  */
  mobilityInfo = CALLOC(1, sizeof(*mobilityInfo));
  memset((void *)mobilityInfo, 0, sizeof(*mobilityInfo));
  mobilityInfo->targetPhysCellId =
    (LTE_PhysCellId_t) two_tier_hexagonal_cellIds[ue_context_pP->ue_context.handover_info->modid_t];
  LOG_D(RRC, "[eNB %d] Frame %d: handover preparation: targetPhysCellId: %ld mod_id: %d ue: %x \n",
        ctxt_pP->module_id,
        ctxt_pP->frame,
        mobilityInfo->targetPhysCellId,
        ctxt_pP->module_id,
        ue_context_pP->ue_context.rnti);
  mobilityInfo->additionalSpectrumEmission = CALLOC(1, sizeof(*mobilityInfo->additionalSpectrumEmission));
  *mobilityInfo->additionalSpectrumEmission = 1;  //Check this value!
  mobilityInfo->t304 = LTE_MobilityControlInfo__t304_ms50;    // need to configure an appropriate value here
  // New UE Identity (C-RNTI) to identify an UE uniquely in a cell
  mobilityInfo->newUE_Identity.size = 2;
  mobilityInfo->newUE_Identity.bits_unused = 0;
  mobilityInfo->newUE_Identity.buf = rv;
  mobilityInfo->newUE_Identity.buf[0] = rv[0];
  mobilityInfo->newUE_Identity.buf[1] = rv[1];
  //memset((void *)&mobilityInfo->radioResourceConfigCommon,(void *)&rrc_inst->sib2->radioResourceConfigCommon,sizeof(RadioResourceConfigCommon_t));
  //memset((void *)&mobilityInfo->radioResourceConfigCommon,0,sizeof(RadioResourceConfigCommon_t));
  // Configuring radioResourceConfigCommon
  mobilityInfo->radioResourceConfigCommon.rach_ConfigCommon =
    CALLOC(1, sizeof(*mobilityInfo->radioResourceConfigCommon.rach_ConfigCommon));
  memcpy((void *)mobilityInfo->radioResourceConfigCommon.rach_ConfigCommon,
         (void *)&rrc_inst->carrier[0] /* CROUX TBC */.sib2->radioResourceConfigCommon.rach_ConfigCommon, sizeof(LTE_RACH_ConfigCommon_t));
  mobilityInfo->radioResourceConfigCommon.prach_Config.prach_ConfigInfo =
    CALLOC(1, sizeof(*mobilityInfo->radioResourceConfigCommon.prach_Config.prach_ConfigInfo));
  memcpy((void *)mobilityInfo->radioResourceConfigCommon.prach_Config.prach_ConfigInfo,
         (void *)&rrc_inst->carrier[0] /* CROUX TBC */.sib2->radioResourceConfigCommon.prach_Config.prach_ConfigInfo,
         sizeof(LTE_PRACH_ConfigInfo_t));
  mobilityInfo->radioResourceConfigCommon.prach_Config.rootSequenceIndex =
    rrc_inst->carrier[0] /* CROUX TBC */.sib2->radioResourceConfigCommon.prach_Config.rootSequenceIndex;
  mobilityInfo->radioResourceConfigCommon.pdsch_ConfigCommon =
    CALLOC(1, sizeof(*mobilityInfo->radioResourceConfigCommon.pdsch_ConfigCommon));
  memcpy((void *)mobilityInfo->radioResourceConfigCommon.pdsch_ConfigCommon,
         (void *)&rrc_inst->carrier[0] /* CROUX TBC */.sib2->radioResourceConfigCommon.pdsch_ConfigCommon, sizeof(LTE_PDSCH_ConfigCommon_t));
  memcpy((void *)&mobilityInfo->radioResourceConfigCommon.pusch_ConfigCommon,
         (void *)&rrc_inst->carrier[0] /* CROUX TBC */.sib2->radioResourceConfigCommon.pusch_ConfigCommon, sizeof(LTE_PUSCH_ConfigCommon_t));
  mobilityInfo->radioResourceConfigCommon.phich_Config = NULL;
  mobilityInfo->radioResourceConfigCommon.pucch_ConfigCommon =
    CALLOC(1, sizeof(*mobilityInfo->radioResourceConfigCommon.pucch_ConfigCommon));
  memcpy((void *)mobilityInfo->radioResourceConfigCommon.pucch_ConfigCommon,
         (void *)&rrc_inst->carrier[0] /* CROUX TBC */.sib2->radioResourceConfigCommon.pucch_ConfigCommon, sizeof(LTE_PUCCH_ConfigCommon_t));
  mobilityInfo->radioResourceConfigCommon.soundingRS_UL_ConfigCommon =
    CALLOC(1, sizeof(*mobilityInfo->radioResourceConfigCommon.soundingRS_UL_ConfigCommon));
  memcpy((void *)mobilityInfo->radioResourceConfigCommon.soundingRS_UL_ConfigCommon,
         (void *)&rrc_inst->carrier[0] /* CROUX TBC */.sib2->radioResourceConfigCommon.soundingRS_UL_ConfigCommon,
         sizeof(LTE_SoundingRS_UL_ConfigCommon_t));
  mobilityInfo->radioResourceConfigCommon.uplinkPowerControlCommon =
    CALLOC(1, sizeof(*mobilityInfo->radioResourceConfigCommon.uplinkPowerControlCommon));
  memcpy((void *)mobilityInfo->radioResourceConfigCommon.uplinkPowerControlCommon,
         (void *)&rrc_inst->carrier[0] /* CROUX TBC */.sib2->radioResourceConfigCommon.uplinkPowerControlCommon,
         sizeof(LTE_UplinkPowerControlCommon_t));
  mobilityInfo->radioResourceConfigCommon.antennaInfoCommon = NULL;
  mobilityInfo->radioResourceConfigCommon.p_Max = NULL;   // CALLOC(1,sizeof(*mobilityInfo->radioResourceConfigCommon.p_Max));
  //memcpy((void *)mobilityInfo->radioResourceConfigCommon.p_Max,(void *)rrc_inst->sib1->p_Max,sizeof(P_Max_t));
  mobilityInfo->radioResourceConfigCommon.tdd_Config = NULL;  //CALLOC(1,sizeof(LTE_TDD_Config_t));
  //memcpy((void *)mobilityInfo->radioResourceConfigCommon.tdd_Config,(void *)rrc_inst->sib1->tdd_Config,sizeof(LTE_TDD_Config_t));
  mobilityInfo->radioResourceConfigCommon.ul_CyclicPrefixLength =
    rrc_inst->carrier[0] /* CROUX TBC */.sib2->radioResourceConfigCommon.ul_CyclicPrefixLength;
  //End of configuration of radioResourceConfigCommon
  mobilityInfo->carrierFreq = CALLOC(1, sizeof(*mobilityInfo->carrierFreq));  //CALLOC(1,sizeof(CarrierFreqEUTRA_t)); 36090
  mobilityInfo->carrierFreq->dl_CarrierFreq = 36090;
  mobilityInfo->carrierFreq->ul_CarrierFreq = NULL;
  mobilityInfo->carrierBandwidth = CALLOC(1, sizeof(
      *mobilityInfo->carrierBandwidth));    //CALLOC(1,sizeof(struct LTE_CarrierBandwidthEUTRA));  LTE_AllowedMeasBandwidth_mbw25
  mobilityInfo->carrierBandwidth->dl_Bandwidth = LTE_CarrierBandwidthEUTRA__dl_Bandwidth_n25;
  mobilityInfo->carrierBandwidth->ul_Bandwidth = NULL;
  mobilityInfo->rach_ConfigDedicated = NULL;
  // store the srb and drb list for ho management, mainly in case of failure
  memcpy(ue_context_pP->ue_context.handover_info->as_config.sourceRadioResourceConfig.srb_ToAddModList,
         (void *)SRB_configList2,
         sizeof(LTE_SRB_ToAddModList_t));
  memcpy((void *)ue_context_pP->ue_context.handover_info->as_config.sourceRadioResourceConfig.drb_ToAddModList,
         (void *)DRB_configList2,
         sizeof(LTE_DRB_ToAddModList_t));
  ue_context_pP->ue_context.handover_info->as_config.sourceRadioResourceConfig.drb_ToReleaseList = NULL;
  memcpy((void *)ue_context_pP->ue_context.handover_info->as_config.sourceRadioResourceConfig.mac_MainConfig,
         (void *)mac_MainConfig,
         sizeof(LTE_MAC_MainConfig_t));
  memcpy((void *)ue_context_pP->ue_context.handover_info->as_config.sourceRadioResourceConfig.physicalConfigDedicated,
         (void *)ue_context_pP->ue_context.physicalConfigDedicated,
         sizeof(LTE_PhysicalConfigDedicated_t));
  /*    memcpy((void *)rrc_inst->handover_info[ue_mod_idP]->as_config.sourceRadioResourceConfig.sps_Config,
     (void *)rrc_inst->sps_Config[ue_mod_idP],
     sizeof(SPS_Config_t));
   */
  LOG_I(RRC, "[eNB %d] Frame %d: adding new UE\n",
        ctxt_pP->module_id, ctxt_pP->frame);
  //Idx = (ue_mod_idP * NB_RB_MAX) + DCCH;
  Idx = DCCH;
  // SRB1
  ue_context_pP->ue_context.Srb1.Active = 1;
  ue_context_pP->ue_context.Srb1.Srb_info.Srb_id = Idx;
  memcpy(&ue_context_pP->ue_context.Srb1.Srb_info.Lchan_desc[0], &DCCH_LCHAN_DESC, LCHAN_DESC_SIZE);
  memcpy(&ue_context_pP->ue_context.Srb1.Srb_info.Lchan_desc[1], &DCCH_LCHAN_DESC, LCHAN_DESC_SIZE);
  // SRB2
  ue_context_pP->ue_context.Srb2.Active = 1;
  ue_context_pP->ue_context.Srb2.Srb_info.Srb_id = Idx;
  memcpy(&ue_context_pP->ue_context.Srb2.Srb_info.Lchan_desc[0], &DCCH_LCHAN_DESC, LCHAN_DESC_SIZE);
  memcpy(&ue_context_pP->ue_context.Srb2.Srb_info.Lchan_desc[1], &DCCH_LCHAN_DESC, LCHAN_DESC_SIZE);
  LOG_I(RRC, "[eNB %d] CALLING RLC CONFIG SRB1 (rbid %d) for UE %x\n",
        ctxt_pP->module_id, Idx, ue_context_pP->ue_context.rnti);
  //      rrc_pdcp_config_req (enb_mod_idP, frameP, 1, CONFIG_ACTION_ADD, idx, UNDEF_SECURITY_MODE);
  //      rrc_rlc_config_req(enb_mod_idP,frameP,1,CONFIG_ACTION_ADD,Idx,SIGNALLING_RADIO_BEARER,Rlc_info_am_config);
  rrc_pdcp_config_asn1_req(&ctxt,
                           ue_context_pP->ue_context.SRB_configList,
                           (LTE_DRB_ToAddModList_t *) NULL, (LTE_DRB_ToReleaseList_t *) NULL, 0xff, NULL, NULL, NULL
#if (LTE_RRC_VERSION >= MAKE_VERSION(9, 0, 0))
                           , (LTE_PMCH_InfoList_r9_t *) NULL
#endif
                           ,NULL);
  rrc_rlc_config_asn1_req(&ctxt,
                          ue_context_pP->ue_context.SRB_configList,
                          (LTE_DRB_ToAddModList_t *) NULL, (LTE_DRB_ToReleaseList_t *) NULL
#if (LTE_RRC_VERSION >= MAKE_VERSION(9, 0, 0))
                          , (LTE_PMCH_InfoList_r9_t *) NULL
                          , 0, 0
#endif
                         );
  /* Initialize NAS list */
  dedicatedInfoNASList = NULL;
  //  LTE_RRCConnectionReconfiguration->criticalExtensions.choice.c1.choice.rrcConnectionReconfiguration_r8.measConfig->reportConfigToAddModList = ReportConfig_list;
  memset(buffer, 0, RRC_BUF_SIZE);
  int size=do_RRCConnectionReconfiguration(
             ctxt_pP,
             buffer,
             rrc_eNB_get_next_transaction_identifier(ctxt_pP->module_id),   //Transaction_id,
             SRB_configList2,
             DRB_configList2,
             NULL,  // DRB2_list,
             NULL,    //*sps_Config,
             ue_context_pP->ue_context.physicalConfigDedicated,
             MeasObj_list,
             ReportConfig_list,
             NULL,    //quantityConfig,
             MeasId_list,
             mac_MainConfig,
             NULL,
             mobilityInfo,
             Sparams,
             NULL,
             NULL,
             dedicatedInfoNASList,
             (LTE_SL_CommConfig_r12_t *)NULL,
             (LTE_SL_DiscConfig_r12_t *)NULL
#if (LTE_RRC_VERSION >= MAKE_VERSION(10, 0, 0))
             , NULL   // SCellToAddMod_r10_t
#endif
           );

  if (size <= 0)
    LOG_E(RRC,
          "[eNB %d] Frame %d, Logical Channel DL-DCCH, Generate LTE_RRCConnectionReconfiguration for handover (bytes %d, UE rnti %x) failed\n",
          ctxt_pP->module_id, ctxt_pP->frame, size, ue_context_pP->ue_context.rnti);
  else
    LOG_I(RRC,
          "[eNB %d] Frame %d, Logical Channel DL-DCCH, Generate LTE_RRCConnectionReconfiguration for handover (bytes %d, UE rnti %x)\n",
          ctxt_pP->module_id, ctxt_pP->frame, size, ue_context_pP->ue_context.rnti);

  // to be updated if needed
  /*if (RC.rrc[ctxt_pP->module_id]->SRB1_config[ue_mod_idP]->logicalChannelConfig) {
     if (RC.rrc[ctxt_pP->module_id]->SRB1_config[ue_mod_idP]->logicalChannelConfig->present == LTE_SRB_ToAddMod__logicalChannelConfig_PR_explicitValue) {
     SRB1_logicalChannelConfig = &RC.rrc[ctxt_pP->module_id]->SRB1_config[ue_mod_idP]->logicalChannelConfig->choice.explicitValue;
     }
     else {
     SRB1_logicalChannelConfig = &SRB1_logicalChannelConfig_defaultValue;
     }
     }
     else {
     SRB1_logicalChannelConfig = &SRB1_logicalChannelConfig_defaultValue;
     }
   */
  LOG_D(RRC,
        "[FRAME %05d][RRC_eNB][MOD %02d][][--- PDCP_DATA_REQ/%d Bytes (rrcConnectionReconfiguration_handover to UE %x MUI %d) --->][PDCP][MOD %02d][RB %02d]\n",
        ctxt_pP->frame, ctxt_pP->module_id, size, ue_context_pP->ue_context.rnti, rrc_eNB_mui, ctxt_pP->module_id, DCCH);
  //rrc_rlc_data_req(ctxt_pP->module_id,frameP, 1,(ue_mod_idP*NB_RB_MAX)+DCCH,rrc_eNB_mui++,0,size,(char*)buffer);
  //pdcp_data_req (ctxt_pP->module_id, frameP, 1, (ue_mod_idP * NB_RB_MAX) + DCCH,rrc_eNB_mui++, 0, size, (char *) buffer, 1);
  rrc_mac_config_req_eNB(
    ctxt_pP->module_id,
    ue_context_pP->ue_context.primaryCC_id,
    0,0,0,0,0,
#if (LTE_RRC_VERSION >= MAKE_VERSION(14, 0, 0))
    0,
#endif
    ue_context_pP->ue_context.rnti,
    (LTE_BCCH_BCH_Message_t *) NULL,
    (LTE_RadioResourceConfigCommonSIB_t *) NULL,
#if (LTE_RRC_VERSION >= MAKE_VERSION(14, 0, 0))
    (LTE_RadioResourceConfigCommonSIB_t *) NULL,
#endif
    ue_context_pP->ue_context.physicalConfigDedicated,
#if (LTE_RRC_VERSION >= MAKE_VERSION(10, 0, 0))
    (LTE_SCellToAddMod_r10_t *)NULL,
    //(struct LTE_PhysicalConfigDedicatedSCell_r10 *)NULL,
#endif
    (LTE_MeasObjectToAddMod_t **) NULL,
    ue_context_pP->ue_context.mac_MainConfig,
    1,
    SRB1_logicalChannelConfig,
    ue_context_pP->ue_context.measGapConfig,
    (LTE_TDD_Config_t *) NULL,
    (LTE_MobilityControlInfo_t *) mobilityInfo,
    (LTE_SecurityConfigHO_t *)NULL,
    (LTE_SchedulingInfoList_t *) NULL, 0, NULL, NULL, (LTE_MBSFN_SubframeConfigList_t *) NULL
#if (LTE_RRC_VERSION >= MAKE_VERSION(9, 0, 0))
    , 0, (LTE_MBSFN_AreaInfoList_r9_t *) NULL, (LTE_PMCH_InfoList_r9_t *) NULL
#endif
#if (LTE_RRC_VERSION >= MAKE_VERSION(13, 0, 0))
    ,
    (LTE_SystemInformationBlockType1_v1310_IEs_t *)NULL
#endif
  );
  /*
     handoverCommand.criticalExtensions.present = HandoverCommand__criticalExtensions_PR_c1;
     handoverCommand.criticalExtensions.choice.c1.present = HandoverCommand__criticalExtensions__c1_PR_handoverCommand_r8;
     handoverCommand.criticalExtensions.choice.c1.choice.handoverCommand_r8.handoverCommandMessage.buf = buffer;
     handoverCommand.criticalExtensions.choice.c1.choice.handoverCommand_r8.handoverCommandMessage.size = size;
   */
  //#warning "COMPILATION PROBLEM"
#ifdef PROBLEM_COMPILATION_RESOLVED

  if (sourceModId != 0xFF) {
    memcpy(RC.rrc[sourceModId].handover_info[RC.rrc[ctxt_pP->module_id]->handover_info[ue_mod_idP]->ueid_s]->buf,
           (void *)buffer, size);
    RC.rrc[sourceModId].handover_info[RC.rrc[ctxt_pP->module_id]->handover_info[ue_mod_idP]->ueid_s]->size = size;
    RC.rrc[sourceModId].handover_info[RC.rrc[ctxt_pP->module_id]->handover_info[ue_mod_idP]->ueid_s]->ho_complete =
      0xF1;
    //RC.rrc[ctxt_pP->module_id]->handover_info[ue_mod_idP]->ho_complete = 0xFF;
    LOG_D(RRC, "[eNB %d] Frame %d: setting handover complete to 0xF1 for (%d,%d) and to 0xFF for (%d,%d)\n",
          ctxt_pP->module_id,
          ctxt_pP->frame,
          sourceModId,
          RC.rrc[ctxt_pP->module_id]->handover_info[ue_mod_idP]->ueid_s,
          ctxt_pP->module_id,
          ue_mod_idP);
  } else
    LOG_W(RRC,
          "[eNB %d] Frame %d: rrc_eNB_generate_RRCConnectionReconfiguration_handover: Could not find source eNB mod_id.\n",
          ctxt_pP->module_id, ctxt_pP->frame);

#endif
}
#endif


//-----------------------------------------------------------------------------
/*
* TODO: * add function description
*       * format the function correctly
*/
void
rrc_eNB_process_RRCConnectionReconfigurationComplete(
  const protocol_ctxt_t *const ctxt_pP,
  rrc_eNB_ue_context_t        *ue_context_pP,
  const uint8_t xid
)
//-----------------------------------------------------------------------------
{
  int                                 i, drb_id;
  int                                 oip_ifup = 0;
  int                                 dest_ip_offset = 0;
  uint8_t                            *kRRCenc = NULL;
  uint8_t                            *kRRCint = NULL;
  uint8_t                            *kUPenc = NULL;
  ue_context_pP->ue_context.ue_reestablishment_timer = 0;
  LTE_DRB_ToAddModList_t                 *DRB_configList = ue_context_pP->ue_context.DRB_configList2[xid];
  LTE_SRB_ToAddModList_t                 *SRB_configList = ue_context_pP->ue_context.SRB_configList2[xid];
  LTE_DRB_ToReleaseList_t                *DRB_Release_configList2 = ue_context_pP->ue_context.DRB_Release_configList2[xid];
  LTE_DRB_Identity_t                     *drb_id_p      = NULL;
  T(T_ENB_RRC_CONNECTION_RECONFIGURATION_COMPLETE, T_INT(ctxt_pP->module_id), T_INT(ctxt_pP->frame),
    T_INT(ctxt_pP->subframe), T_INT(ctxt_pP->rnti));

  /* Derive the keys from kenb */
  if (DRB_configList != NULL) {
    derive_key_up_enc(ue_context_pP->ue_context.ciphering_algorithm,
                      ue_context_pP->ue_context.kenb, &kUPenc);
  }

  derive_key_rrc_enc(ue_context_pP->ue_context.ciphering_algorithm,
                     ue_context_pP->ue_context.kenb, &kRRCenc);
  derive_key_rrc_int(ue_context_pP->ue_context.integrity_algorithm,
                     ue_context_pP->ue_context.kenb, &kRRCint);
  // Refresh SRBs/DRBs
  MSC_LOG_TX_MESSAGE(
    MSC_RRC_ENB,
    MSC_PDCP_ENB,
    NULL,
    0,
    MSC_AS_TIME_FMT" CONFIG_REQ UE %x DRB (security unchanged)",
    MSC_AS_TIME_ARGS(ctxt_pP),
    ue_context_pP->ue_context.rnti);
  rrc_pdcp_config_asn1_req(
    ctxt_pP,
    SRB_configList, //NULL,  //LG-RK 14/05/2014 SRB_configList,
    DRB_configList,
    //    (LTE_DRB_ToReleaseList_t *) NULL,
    DRB_Release_configList2,
    /*RC.rrc[ctxt_pP->module_id]->ciphering_algorithm[ue_mod_idP] |
             (RC.rrc[ctxt_pP->module_id]->integrity_algorithm[ue_mod_idP] << 4),
     */
    0xff, // already configured during the securitymodecommand
    kRRCenc,
    kRRCint,
    kUPenc
#if (LTE_RRC_VERSION >= MAKE_VERSION(9, 0, 0))
    , (LTE_PMCH_InfoList_r9_t *) NULL
#endif
    ,NULL);
  // Refresh SRBs/DRBs
  rrc_rlc_config_asn1_req(
    ctxt_pP,
    SRB_configList, // NULL,  //LG-RK 14/05/2014 SRB_configList,
    DRB_configList,
    //    (LTE_DRB_ToReleaseList_t *) NULL
    DRB_Release_configList2
#if (LTE_RRC_VERSION >= MAKE_VERSION(9, 0, 0))
    , (LTE_PMCH_InfoList_r9_t *) NULL
    , 0, 0
#endif
  );

  // set the SRB active in Ue context
  if (SRB_configList != NULL) {
    for (i = 0; (i < SRB_configList->list.count) && (i < 3); i++) {
      if (SRB_configList->list.array[i]->srb_Identity == 1 ) {
        ue_context_pP->ue_context.Srb1.Active=1;
      } else if (SRB_configList->list.array[i]->srb_Identity == 2 )  {
        ue_context_pP->ue_context.Srb2.Active=1;
        ue_context_pP->ue_context.Srb2.Srb_info.Srb_id=2;
        LOG_I(RRC,"[eNB %d] Frame  %d CC %d : SRB2 is now active\n",
              ctxt_pP->module_id,
              ctxt_pP->frame,
              ue_context_pP->ue_context.primaryCC_id);
      } else {
        LOG_W(RRC,"[eNB %d] Frame  %d CC %d : invalide SRB identity %ld\n",
              ctxt_pP->module_id,
              ctxt_pP->frame,
              ue_context_pP->ue_context.primaryCC_id,
              SRB_configList->list.array[i]->srb_Identity);
      }
    }

    free(SRB_configList);
    ue_context_pP->ue_context.SRB_configList2[xid] = NULL;
  }

  // Loop through DRBs and establish if necessary

  if (DRB_configList != NULL) {
    for (i = 0; i < DRB_configList->list.count; i++) {  // num max DRB (11-3-8)
      if (DRB_configList->list.array[i]) {
        drb_id = (int)DRB_configList->list.array[i]->drb_Identity;
        LOG_I(RRC,
              "[eNB %d] Frame  %d : Logical Channel UL-DCCH, Received LTE_RRCConnectionReconfigurationComplete from UE rnti %x, reconfiguring DRB %d/LCID %d\n",
              ctxt_pP->module_id,
              ctxt_pP->frame,
              ctxt_pP->rnti,
              (int)DRB_configList->list.array[i]->drb_Identity,
              (int)*DRB_configList->list.array[i]->logicalChannelIdentity);
        // for pre-ci tests
        LOG_I(RRC,
              "[eNB %d] Frame  %d : Logical Channel UL-DCCH, Received LTE_RRCConnectionReconfigurationComplete from UE %u, reconfiguring DRB %d/LCID %d\n",
              ctxt_pP->module_id,
              ctxt_pP->frame,
              oai_emulation.info.eNB_ue_local_uid_to_ue_module_id[ctxt_pP->module_id][ue_context_pP->local_uid],
              (int)DRB_configList->list.array[i]->drb_Identity,
              (int)*DRB_configList->list.array[i]->logicalChannelIdentity);

        if (ue_context_pP->ue_context.DRB_active[drb_id] == 0) {
          /*
             rrc_pdcp_config_req (ctxt_pP->module_id, frameP, 1, CONFIG_ACTION_ADD,
             (ue_mod_idP * NB_RB_MAX) + *DRB_configList->list.array[i]->logicalChannelIdentity,UNDEF_SECURITY_MODE);
             rrc_rlc_config_req(ctxt_pP->module_id,frameP,1,CONFIG_ACTION_ADD,
             (ue_mod_idP * NB_RB_MAX) + (int)*RC.rrc[ctxt_pP->module_id]->DRB_config[ue_mod_idP][i]->logicalChannelIdentity,
             RADIO_ACCESS_BEARER,Rlc_info_um);
           */
          ue_context_pP->ue_context.DRB_active[drb_id] = 1;
          LOG_D(RRC,
                "[eNB %d] Frame %d: Establish RLC UM Bidirectional, DRB %d Active\n",
                ctxt_pP->module_id, ctxt_pP->frame, (int)DRB_configList->list.array[i]->drb_Identity);

          if (!EPC_MODE_ENABLED && !ENB_NAS_USE_TUN) {
            LOG_I(OIP, "[eNB %d] trying to bring up the OAI interface oai%d\n",
                  ctxt_pP->module_id,
                  ctxt_pP->module_id);
            oip_ifup = nas_config(
                         ctxt_pP->module_id,   // interface index
                         ctxt_pP->module_id + 1,   // thrid octet
                         ctxt_pP->module_id + 1,   // fourth octet
                         "oai");

            if (oip_ifup == 0) {    // interface is up --> send a config the DRB
              module_id_t ue_module_id;
              dest_ip_offset = 8;
              LOG_I(OIP,
                    "[eNB %d] Config the oai%d to send/receive pkt on DRB %ld to/from the protocol stack\n",
                    ctxt_pP->module_id, ctxt_pP->module_id,
                    (long int)((ue_context_pP->local_uid * LTE_maxDRB) + DRB_configList->list.array[i]->drb_Identity));
              ue_module_id = oai_emulation.info.eNB_ue_local_uid_to_ue_module_id[ctxt_pP->module_id][ue_context_pP->local_uid];
              rb_conf_ipv4(0, //add
                           ue_module_id,  //cx
                           ctxt_pP->module_id,    //inst
                           (ue_module_id * LTE_maxDRB) + DRB_configList->list.array[i]->drb_Identity, // RB
                           0,    //dscp
                           ipv4_address(ctxt_pP->module_id + 1, ctxt_pP->module_id + 1),  //saddr
                           ipv4_address(ctxt_pP->module_id + 1, dest_ip_offset + ue_module_id + 1));  //daddr
              LOG_D(RRC, "[eNB %d] State = Attached (UE rnti %x module id %u)\n",
                    ctxt_pP->module_id, ue_context_pP->ue_context.rnti, ue_module_id);
            } /* oip_ifup */
          } /* !EPC_MODE_ENABLED && ENB_NAS_USE_TUN*/

          LOG_D(RRC,
                PROTOCOL_RRC_CTXT_UE_FMT" RRC_eNB --- MAC_CONFIG_REQ  (DRB) ---> MAC_eNB\n",
                PROTOCOL_RRC_CTXT_UE_ARGS(ctxt_pP));

          if (DRB_configList->list.array[i]->logicalChannelIdentity) {
            DRB2LCHAN[i] = (uint8_t) * DRB_configList->list.array[i]->logicalChannelIdentity;
          }

          rrc_mac_config_req_eNB(
            ctxt_pP->module_id,
            ue_context_pP->ue_context.primaryCC_id,
            0,0,0,0,0,
#if (LTE_RRC_VERSION >= MAKE_VERSION(14, 0, 0))
            0,
#endif
            ue_context_pP->ue_context.rnti,
            (LTE_BCCH_BCH_Message_t *) NULL,
            (LTE_RadioResourceConfigCommonSIB_t *) NULL,
#if (LTE_RRC_VERSION >= MAKE_VERSION(14, 0, 0))
            (LTE_RadioResourceConfigCommonSIB_t *) NULL,
#endif
            ue_context_pP->ue_context.physicalConfigDedicated,
#if (LTE_RRC_VERSION >= MAKE_VERSION(10, 0, 0))
            (LTE_SCellToAddMod_r10_t *)NULL,
            //(struct LTE_PhysicalConfigDedicatedSCell_r10 *)NULL,
#endif
            (LTE_MeasObjectToAddMod_t **) NULL,
            ue_context_pP->ue_context.mac_MainConfig,
            DRB2LCHAN[i],
            DRB_configList->list.array[i]->logicalChannelConfig,
            ue_context_pP->ue_context.measGapConfig,
            (LTE_TDD_Config_t *) NULL,
            NULL,
            (LTE_SchedulingInfoList_t *) NULL,
            0, NULL, NULL, (LTE_MBSFN_SubframeConfigList_t *) NULL
#if (LTE_RRC_VERSION >= MAKE_VERSION(9, 0, 0))
            , 0, (LTE_MBSFN_AreaInfoList_r9_t *) NULL, (LTE_PMCH_InfoList_r9_t *) NULL
#endif
#if (LTE_RRC_VERSION >= MAKE_VERSION(13, 0, 0))
            ,
            (LTE_SystemInformationBlockType1_v1310_IEs_t *)NULL
#endif
          );
        } else {        // remove LCHAN from MAC/PHY
          if (ue_context_pP->ue_context.DRB_active[drb_id] == 1) {
            // DRB has just been removed so remove RLC + PDCP for DRB
            /*      rrc_pdcp_config_req (ctxt_pP->module_id, frameP, 1, CONFIG_ACTION_REMOVE,
               (ue_mod_idP * NB_RB_MAX) + DRB2LCHAN[i],UNDEF_SECURITY_MODE);
             */
            rrc_rlc_config_req(
              ctxt_pP,
              SRB_FLAG_NO,
              MBMS_FLAG_NO,
              CONFIG_ACTION_REMOVE,
              DRB2LCHAN[i],
              Rlc_info_um);
          }

          ue_context_pP->ue_context.DRB_active[drb_id] = 0;
          LOG_D(RRC,
                PROTOCOL_RRC_CTXT_UE_FMT" RRC_eNB --- MAC_CONFIG_REQ  (DRB) ---> MAC_eNB\n",
                PROTOCOL_RRC_CTXT_UE_ARGS(ctxt_pP));
          rrc_mac_config_req_eNB(ctxt_pP->module_id,
                                 ue_context_pP->ue_context.primaryCC_id,
                                 0,0,0,0,0,
#if (LTE_RRC_VERSION >= MAKE_VERSION(14, 0, 0))
                                 0,
#endif
                                 ue_context_pP->ue_context.rnti,
                                 (LTE_BCCH_BCH_Message_t *) NULL,
                                 (LTE_RadioResourceConfigCommonSIB_t *) NULL,
#if (LTE_RRC_VERSION >= MAKE_VERSION(14, 0, 0))
                                 (LTE_RadioResourceConfigCommonSIB_t *) NULL,
#endif
                                 ue_context_pP->ue_context.physicalConfigDedicated,
#if (LTE_RRC_VERSION >= MAKE_VERSION(10, 0, 0))
                                 (LTE_SCellToAddMod_r10_t *)NULL,
                                 //(struct LTE_PhysicalConfigDedicatedSCell_r10 *)NULL,
#endif
                                 (LTE_MeasObjectToAddMod_t **) NULL,
                                 ue_context_pP->ue_context.mac_MainConfig,
                                 DRB2LCHAN[i],
                                 (LTE_LogicalChannelConfig_t *) NULL,
                                 (LTE_MeasGapConfig_t *) NULL,
                                 (LTE_TDD_Config_t *) NULL,
                                 NULL,
                                 (LTE_SchedulingInfoList_t *) NULL,
                                 0, NULL, NULL, NULL
#if (LTE_RRC_VERSION >= MAKE_VERSION(9, 0, 0))
                                 , 0, (LTE_MBSFN_AreaInfoList_r9_t *) NULL, (LTE_PMCH_InfoList_r9_t *) NULL
#endif
#if (LTE_RRC_VERSION >= MAKE_VERSION(13, 0, 0))
                                 ,
                                 (LTE_SystemInformationBlockType1_v1310_IEs_t *)NULL
#endif
                                );
        }
      }
    }

    free(DRB_configList);
    ue_context_pP->ue_context.DRB_configList2[xid] = NULL;
  }

  if(DRB_Release_configList2 != NULL) {
    for (i = 0; i < DRB_Release_configList2->list.count; i++) {
      if (DRB_Release_configList2->list.array[i]) {
        drb_id_p = DRB_Release_configList2->list.array[i];
        drb_id = *drb_id_p;

        if (ue_context_pP->ue_context.DRB_active[drb_id] == 1) {
          ue_context_pP->ue_context.DRB_active[drb_id] = 0;
        }
      }
    }

    free(DRB_Release_configList2);
    ue_context_pP->ue_context.DRB_Release_configList2[xid] = NULL;
  }
}

//-----------------------------------------------------------------------------
void rrc_eNB_generate_RRCConnectionSetup(const protocol_ctxt_t *const ctxt_pP,
    rrc_eNB_ue_context_t          *const ue_context_pP,
    const int                    CC_id
                                        )
//-----------------------------------------------------------------------------
{
#if (LTE_RRC_VERSION >= MAKE_VERSION(14, 0, 0))
  boolean_t is_mtc = ctxt_pP->brOption;
#endif
  LTE_LogicalChannelConfig_t             *SRB1_logicalChannelConfig;  //,*SRB2_logicalChannelConfig;
  LTE_SRB_ToAddModList_t                **SRB_configList;
  LTE_SRB_ToAddMod_t                     *SRB1_config;
  int                                 cnt;
  T(T_ENB_RRC_CONNECTION_SETUP, T_INT(ctxt_pP->module_id), T_INT(ctxt_pP->frame),
    T_INT(ctxt_pP->subframe), T_INT(ctxt_pP->rnti));
  SRB_configList = &ue_context_pP->ue_context.SRB_configList;
#if (LTE_RRC_VERSION >= MAKE_VERSION(14, 0, 0))

  if (is_mtc) {
    RC.rrc[ctxt_pP->module_id]->carrier[CC_id].Srb0.Tx_buffer.payload_size =
      do_RRCConnectionSetup_BR(ctxt_pP,
                               ue_context_pP,
                               CC_id,
                               (uint8_t *) RC.rrc[ctxt_pP->module_id]->carrier[CC_id].Srb0.Tx_buffer.Payload,
                               (const uint8_t) RC.rrc[ctxt_pP->module_id]->carrier[CC_id].p_eNB, //at this point we do not have the UE capability information, so it can only be TM1 or TM2
                               rrc_eNB_get_next_transaction_identifier(ctxt_pP->module_id),
                               SRB_configList,
                               &ue_context_pP->ue_context.physicalConfigDedicated);
  } else
#endif
  {
    RC.rrc[ctxt_pP->module_id]->carrier[CC_id].Srb0.Tx_buffer.payload_size =
      do_RRCConnectionSetup(ctxt_pP,
			    ue_context_pP,
			    CC_id,
			    (uint8_t *) RC.rrc[ctxt_pP->module_id]->carrier[CC_id].Srb0.Tx_buffer.Payload,
			    (uint8_t) RC.rrc[ctxt_pP->module_id]->carrier[CC_id].p_eNB, //at this point we do not have the UE capability information, so it can only be TM1 or TM2
			    rrc_eNB_get_next_transaction_identifier(ctxt_pP->module_id),
			    SRB_configList,
			    &ue_context_pP->ue_context.physicalConfigDedicated);
  }
  LOG_DUMPMSG(RRC,DEBUG_RRC,
	(char *)(RC.rrc[ctxt_pP->module_id]->carrier[CC_id].Srb0.Tx_buffer.Payload),
	RC.rrc[ctxt_pP->module_id]->carrier[CC_id].Srb0.Tx_buffer.payload_size,
	"[MSG] RRC Connection Setup\n");
    
    // configure SRB1/SRB2, PhysicalConfigDedicated, LTE_MAC_MainConfig for UE
    
  if (*SRB_configList != NULL) {
    for (cnt = 0; cnt < (*SRB_configList)->list.count; cnt++) {
      if ((*SRB_configList)->list.array[cnt]->srb_Identity == 1) {
          SRB1_config = (*SRB_configList)->list.array[cnt];
	  
	  if (SRB1_config->logicalChannelConfig) {
	    if (SRB1_config->logicalChannelConfig->present ==
		LTE_SRB_ToAddMod__logicalChannelConfig_PR_explicitValue) {
	      SRB1_logicalChannelConfig = &SRB1_config->logicalChannelConfig->choice.explicitValue;
	    } else {
	      SRB1_logicalChannelConfig = &SRB1_logicalChannelConfig_defaultValue;
	    }
	  } else {
	    SRB1_logicalChannelConfig = &SRB1_logicalChannelConfig_defaultValue;
	  }
	  
	  LOG_D(RRC,
		PROTOCOL_RRC_CTXT_UE_FMT" RRC_eNB --- MAC_CONFIG_REQ  (SRB1) ---> MAC_eNB\n",
		PROTOCOL_RRC_CTXT_UE_ARGS(ctxt_pP));
	  rrc_mac_config_req_eNB(
				 ctxt_pP->module_id,
				 ue_context_pP->ue_context.primaryCC_id,
				 0,0,0,0,0,
#if (LTE_RRC_VERSION >= MAKE_VERSION(14, 0, 0))
            0,
#endif
            ue_context_pP->ue_context.rnti,
            (LTE_BCCH_BCH_Message_t *) NULL,
            (LTE_RadioResourceConfigCommonSIB_t *) NULL,
#if (LTE_RRC_VERSION >= MAKE_VERSION(14, 0, 0))
            (LTE_RadioResourceConfigCommonSIB_t *) NULL,
#endif
            ue_context_pP->ue_context.physicalConfigDedicated,
#if (LTE_RRC_VERSION >= MAKE_VERSION(10, 0, 0))
            (LTE_SCellToAddMod_r10_t *)NULL,
            //(struct LTE_PhysicalConfigDedicatedSCell_r10 *)NULL,
#endif
            (LTE_MeasObjectToAddMod_t **) NULL,
            ue_context_pP->ue_context.mac_MainConfig,
            1,
            SRB1_logicalChannelConfig,
            ue_context_pP->ue_context.measGapConfig,
            (LTE_TDD_Config_t *) NULL,
            NULL,
            (LTE_SchedulingInfoList_t *) NULL,
            0, NULL, NULL, (LTE_MBSFN_SubframeConfigList_t *) NULL
#if (LTE_RRC_VERSION >= MAKE_VERSION(9, 0, 0))
            , 0, (LTE_MBSFN_AreaInfoList_r9_t *) NULL, (LTE_PMCH_InfoList_r9_t *) NULL
#endif
#if (LTE_RRC_VERSION >= MAKE_VERSION(13, 0, 0))
            ,
            (LTE_SystemInformationBlockType1_v1310_IEs_t *)NULL
#endif
          );
          break;
        }
      }
    
    MSC_LOG_TX_MESSAGE(
      MSC_RRC_ENB,
      MSC_RRC_UE,
      RC.rrc[ctxt_pP->module_id]->carrier[CC_id].Srb0.Tx_buffer.Header, // LG WARNING
      RC.rrc[ctxt_pP->module_id]->carrier[CC_id].Srb0.Tx_buffer.payload_size,
      MSC_AS_TIME_FMT" LTE_RRCConnectionSetup UE %x size %u",
      MSC_AS_TIME_ARGS(ctxt_pP),
      ue_context_pP->ue_context.rnti,
      RC.rrc[ctxt_pP->module_id]->carrier[CC_id].Srb0.Tx_buffer.payload_size);
    LOG_I(RRC,
          PROTOCOL_RRC_CTXT_UE_FMT" [RAPROC] Logical Channel DL-CCCH, Generating LTE_RRCConnectionSetup (bytes %d)\n",
          PROTOCOL_RRC_CTXT_UE_ARGS(ctxt_pP),
          RC.rrc[ctxt_pP->module_id]->carrier[CC_id].Srb0.Tx_buffer.payload_size);
    //ue_context_pP->ue_context.ue_release_timer_thres=100;
    // activate release timer, if RRCSetupComplete not received after 100 frames, remove UE
    ue_context_pP->ue_context.ue_release_timer=1;
    // remove UE after 10 frames after LTE_RRCConnectionRelease is triggered
    ue_context_pP->ue_context.ue_release_timer_thres=1000;
  }
}


//-----------------------------------------------------------------------------
char openair_rrc_eNB_configuration(
  const module_id_t enb_mod_idP,
  RrcConfigurationReq *configuration
)
//-----------------------------------------------------------------------------
{
  protocol_ctxt_t ctxt;
  int             CC_id;
  PROTOCOL_CTXT_SET_BY_MODULE_ID(&ctxt, enb_mod_idP, ENB_FLAG_YES, NOT_A_RNTI, 0, 0,enb_mod_idP);
  LOG_I(RRC,
        PROTOCOL_RRC_CTXT_FMT" Init...\n",
        PROTOCOL_RRC_CTXT_ARGS(&ctxt));
#if OCP_FRAMEWORK

  while ( RC.rrc[enb_mod_idP] == NULL ) {
    LOG_E(RRC, "RC.rrc not yet initialized, waiting 1 second\n");
    sleep(1);
  }

#endif
  AssertFatal(RC.rrc[enb_mod_idP] != NULL, "RC.rrc not initialized!");
  AssertFatal(MAX_MOBILES_PER_ENB < (module_id_t)0xFFFFFFFFFFFFFFFF, " variable overflow");
  AssertFatal(configuration!=NULL,"configuration input is null\n");
  RC.rrc[ctxt.module_id]->Nb_ue = 0;

  for (CC_id = 0; CC_id < MAX_NUM_CCs; CC_id++) {
    RC.rrc[ctxt.module_id]->carrier[CC_id].Srb0.Active = 0;
  }

  uid_linear_allocator_init(&RC.rrc[ctxt.module_id]->uid_allocator);
  RB_INIT(&RC.rrc[ctxt.module_id]->rrc_ue_head);
  //    for (j = 0; j < (MAX_MOBILES_PER_ENB + 1); j++) {
  //        RC.rrc[enb_mod_idP]->Srb2[j].Active = 0;
  //    }
  RC.rrc[ctxt.module_id]->initial_id2_s1ap_ids = hashtable_create (MAX_MOBILES_PER_ENB * 2, NULL, NULL);
  RC.rrc[ctxt.module_id]->s1ap_id2_s1ap_ids    = hashtable_create (MAX_MOBILES_PER_ENB * 2, NULL, NULL);
  memcpy(&RC.rrc[ctxt.module_id]->configuration,configuration,sizeof(RrcConfigurationReq));
  /// System Information INIT
  LOG_I(RRC, PROTOCOL_RRC_CTXT_FMT" Checking release \n",
        PROTOCOL_RRC_CTXT_ARGS(&ctxt));
#if (LTE_RRC_VERSION >= MAKE_VERSION(10, 0, 0))
  // can clear it at runtime
  RC.rrc[ctxt.module_id]->carrier[0].MBMS_flag = 0;
  // This has to come from some top-level configuration
  // only CC_id 0 is logged
#if (LTE_RRC_VERSION < MAKE_VERSION(10, 0, 0))
  LOG_I(RRC, PROTOCOL_RRC_CTXT_FMT" Rel10 RRC detected, MBMS flag %d\n",
#else
  LOG_I(RRC, PROTOCOL_RRC_CTXT_FMT" Rel14 RRC detected, MBMS flag %d\n",
#endif
        PROTOCOL_RRC_CTXT_ARGS(&ctxt),
        RC.rrc[ctxt.module_id]->carrier[0].MBMS_flag);
#else
  LOG_I(RRC, PROTOCOL_RRC_CTXT_FMT" Rel8 RRC\n", PROTOCOL_RRC_CTXT_ARGS(&ctxt));
#endif
#ifdef CBA

  for (CC_id = 0; CC_id < MAX_NUM_CCs; CC_id++) {
    for (j = 0; j < NUM_MAX_CBA_GROUP; j++) {
      RC.rrc[ctxt.module_id]->carrier[CC_id].cba_rnti[j] = CBA_OFFSET + j;
    }

    if (RC.rrc[ctxt.module_id]->carrier[CC_id].num_active_cba_groups > NUM_MAX_CBA_GROUP) {
      RC.rrc[ctxt.module_id]->carrier[CC_id].num_active_cba_groups = NUM_MAX_CBA_GROUP;
    }

    LOG_D(RRC,
          PROTOCOL_RRC_CTXT_FMT" Initialization of 4 cba_RNTI values (%x %x %x %x) num active groups %d\n",
          PROTOCOL_RRC_CTXT_ARGS(&ctxt),
          enb_mod_idP, RC.rrc[ctxt.module_id]->carrier[CC_id].cba_rnti[0],
          RC.rrc[ctxt.module_id]->carrier[CC_id].cba_rnti[1],
          RC.rrc[ctxt.module_id]->carrier[CC_id].cba_rnti[2],
          RC.rrc[ctxt.module_id]->carrier[CC_id].cba_rnti[3],
          RC.rrc[ctxt.module_id]->carrier[CC_id].num_active_cba_groups);
  }
#endif

  for (CC_id = 0; CC_id < MAX_NUM_CCs; CC_id++) {
    init_SI(&ctxt,
            CC_id
            , configuration
           );

    for (int ue_id = 0; ue_id < MAX_MOBILES_PER_ENB; ue_id++) {
      RC.rrc[ctxt.module_id]->carrier[CC_id].sizeof_paging[ue_id] = 0;
      RC.rrc[ctxt.module_id]->carrier[CC_id].paging[ue_id] = (uint8_t *) malloc16(256);
    }
  }
  rrc_init_global_param();

  for (CC_id = 0; CC_id < MAX_NUM_CCs; CC_id++) {
#if (LTE_RRC_VERSION >= MAKE_VERSION(10, 0, 0))

    switch (RC.rrc[ctxt.module_id]->carrier[CC_id].MBMS_flag) {
      case 1:
      case 2:
      case 3:
        LOG_I(RRC, PROTOCOL_RRC_CTXT_FMT" Configuring 1 MBSFN sync area\n", PROTOCOL_RRC_CTXT_ARGS(&ctxt));
        RC.rrc[ctxt.module_id]->carrier[CC_id].num_mbsfn_sync_area = 1;
        break;

      case 4:
        LOG_I(RRC, PROTOCOL_RRC_CTXT_FMT" Configuring 2 MBSFN sync area\n", PROTOCOL_RRC_CTXT_ARGS(&ctxt));
        RC.rrc[ctxt.module_id]->carrier[CC_id].num_mbsfn_sync_area = 2;
        break;

      default:
        RC.rrc[ctxt.module_id]->carrier[CC_id].num_mbsfn_sync_area = 0;
        break;
    }

    // if we are here the RC.rrc[enb_mod_idP]->MBMS_flag > 0,
    /// MCCH INIT
    if (RC.rrc[ctxt.module_id]->carrier[CC_id].MBMS_flag > 0) {
      init_MCCH(ctxt.module_id, CC_id);
      /// MTCH data bearer init
      init_MBMS(ctxt.module_id, CC_id, 0);
    }

#endif
    openair_rrc_top_init_eNB(RC.rrc[ctxt.module_id]->carrier[CC_id].MBMS_flag,0);
  }
  openair_rrc_on(&ctxt);
  return 0;
}

/*------------------------------------------------------------------------------*/
int
rrc_eNB_decode_ccch(
  protocol_ctxt_t *const ctxt_pP,
  const SRB_INFO        *const Srb_info,
  const int              CC_id
)
//-----------------------------------------------------------------------------
{
  module_id_t                                       Idx;
  asn_dec_rval_t                                    dec_rval;
  LTE_UL_CCCH_Message_t                             *ul_ccch_msg = NULL;
  LTE_RRCConnectionRequest_r8_IEs_t                *rrcConnectionRequest = NULL;
  LTE_RRCConnectionReestablishmentRequest_r8_IEs_t *rrcConnectionReestablishmentRequest = NULL;
  int                                 i, rval;
  struct rrc_eNB_ue_context_s                  *ue_context_p = NULL;
  uint64_t                                      random_value = 0;
  int                                           stmsi_received = 0;
  T(T_ENB_RRC_UL_CCCH_DATA_IN, T_INT(ctxt_pP->module_id), T_INT(ctxt_pP->frame),
    T_INT(ctxt_pP->subframe), T_INT(ctxt_pP->rnti));
  //memset(ul_ccch_msg,0,sizeof(UL_CCCH_Message_t));
  LOG_I(RRC, PROTOCOL_RRC_CTXT_UE_FMT" Decoding UL CCCH %x.%x.%x.%x.%x.%x (%p)\n",
        PROTOCOL_RRC_CTXT_UE_ARGS(ctxt_pP),
        ((uint8_t *) Srb_info->Rx_buffer.Payload)[0],
        ((uint8_t *) Srb_info->Rx_buffer.Payload)[1],
        ((uint8_t *) Srb_info->Rx_buffer.Payload)[2],
        ((uint8_t *) Srb_info->Rx_buffer.Payload)[3],
        ((uint8_t *) Srb_info->Rx_buffer.Payload)[4],
        ((uint8_t *) Srb_info->Rx_buffer.Payload)[5], (uint8_t *) Srb_info->Rx_buffer.Payload);
  dec_rval = uper_decode(
               NULL,
               &asn_DEF_LTE_UL_CCCH_Message,
               (void **)&ul_ccch_msg,
               (uint8_t *) Srb_info->Rx_buffer.Payload,
               100,
               0,
               0);

  for (i = 0; i < 8; i++) {
    LOG_T(RRC, "%x.", ((uint8_t *) & ul_ccch_msg)[i]);
  }

  if (dec_rval.consumed == 0) {
    LOG_E(RRC,
          PROTOCOL_RRC_CTXT_UE_FMT" FATAL Error in receiving CCCH\n",
          PROTOCOL_RRC_CTXT_UE_ARGS(ctxt_pP));
    return -1;
  }

  if (ul_ccch_msg->message.present == LTE_UL_CCCH_MessageType_PR_c1) {
    switch (ul_ccch_msg->message.choice.c1.present) {
      case LTE_UL_CCCH_MessageType__c1_PR_NOTHING:
        LOG_I(RRC,
              PROTOCOL_RRC_CTXT_FMT" Received PR_NOTHING on UL-CCCH-Message\n",
              PROTOCOL_RRC_CTXT_ARGS(ctxt_pP));
        break;

      case LTE_UL_CCCH_MessageType__c1_PR_rrcConnectionReestablishmentRequest:
        T(T_ENB_RRC_CONNECTION_REESTABLISHMENT_REQUEST, T_INT(ctxt_pP->module_id), T_INT(ctxt_pP->frame),
          T_INT(ctxt_pP->subframe), T_INT(ctxt_pP->rnti));
        LOG_DUMPMSG(RRC,DEBUG_RRC,(char *)(Srb_info->Rx_buffer.Payload),
                    Srb_info->Rx_buffer.payload_size,
                    "[MSG] RRC Connection Reestablishment Request\n");
        LOG_D(RRC,
              PROTOCOL_RRC_CTXT_UE_FMT"MAC_eNB--- MAC_DATA_IND (rrcConnectionReestablishmentRequest on SRB0) --> RRC_eNB\n",
              PROTOCOL_RRC_CTXT_UE_ARGS(ctxt_pP));
        rrcConnectionReestablishmentRequest =
          &ul_ccch_msg->message.choice.c1.choice.rrcConnectionReestablishmentRequest.criticalExtensions.choice.rrcConnectionReestablishmentRequest_r8;
        LOG_I(RRC,
              PROTOCOL_RRC_CTXT_UE_FMT" LTE_RRCConnectionReestablishmentRequest cause %s\n",
              PROTOCOL_RRC_CTXT_UE_ARGS(ctxt_pP),
              ((rrcConnectionReestablishmentRequest->reestablishmentCause == LTE_ReestablishmentCause_otherFailure) ?    "Other Failure" :
               (rrcConnectionReestablishmentRequest->reestablishmentCause == LTE_ReestablishmentCause_handoverFailure) ? "Handover Failure" :
               "reconfigurationFailure"));
        {
          uint16_t                          c_rnti = 0;

          if (rrcConnectionReestablishmentRequest->ue_Identity.physCellId != RC.rrc[ctxt_pP->module_id]->carrier[CC_id].physCellId) {
            LOG_E(RRC,
                  PROTOCOL_RRC_CTXT_UE_FMT" LTE_RRCConnectionReestablishmentRequest ue_Identity.physCellId(%ld) is not equal to current physCellId(%d), let's reject the UE\n",
                  PROTOCOL_RRC_CTXT_UE_ARGS(ctxt_pP),
                  rrcConnectionReestablishmentRequest->ue_Identity.physCellId,
                  RC.rrc[ctxt_pP->module_id]->carrier[CC_id].physCellId);
            rrc_eNB_generate_RRCConnectionReestablishmentReject(ctxt_pP, ue_context_p, CC_id);
            break;
          }

          LOG_D(RRC, "physCellId is %ld\n", rrcConnectionReestablishmentRequest->ue_Identity.physCellId);

          for (i = 0; i < rrcConnectionReestablishmentRequest->ue_Identity.shortMAC_I.size; i++) {
            LOG_D(RRC, "rrcConnectionReestablishmentRequest->ue_Identity.shortMAC_I.buf[%d] = %x\n",
                  i, rrcConnectionReestablishmentRequest->ue_Identity.shortMAC_I.buf[i]);
          }

          if (rrcConnectionReestablishmentRequest->ue_Identity.c_RNTI.size == 0 ||
              rrcConnectionReestablishmentRequest->ue_Identity.c_RNTI.size > 2) {
            LOG_E(RRC,
                  PROTOCOL_RRC_CTXT_UE_FMT" LTE_RRCConnectionReestablishmentRequest c_RNTI range error, let's reject the UE\n",
                  PROTOCOL_RRC_CTXT_UE_ARGS(ctxt_pP));
            rrc_eNB_generate_RRCConnectionReestablishmentReject(ctxt_pP, ue_context_p, CC_id);
            break;
          }

          c_rnti = BIT_STRING_to_uint16(&rrcConnectionReestablishmentRequest->ue_Identity.c_RNTI);
          LOG_D(RRC, "c_rnti is %x\n", c_rnti);
          ue_context_p = rrc_eNB_get_ue_context(RC.rrc[ctxt_pP->module_id], c_rnti);

          if (ue_context_p == NULL) {
            LOG_E(RRC,
                  PROTOCOL_RRC_CTXT_UE_FMT" LTE_RRCConnectionReestablishmentRequest without UE context, let's reject the UE\n",
                  PROTOCOL_RRC_CTXT_UE_ARGS(ctxt_pP));
            rrc_eNB_generate_RRCConnectionReestablishmentReject(ctxt_pP, ue_context_p, CC_id);
            break;
          }

          int UE_id = find_UE_id(ctxt_pP->module_id, c_rnti);

          if(UE_id == -1) {
            LOG_E(RRC,
                  PROTOCOL_RRC_CTXT_UE_FMT" LTE_RRCConnectionReestablishmentRequest without UE_id(MAC) rnti %x, let's reject the UE\n",
                  PROTOCOL_RRC_CTXT_UE_ARGS(ctxt_pP),c_rnti);
            rrc_eNB_generate_RRCConnectionReestablishmentReject(ctxt_pP, ue_context_p, CC_id);
            break;
          }

          if((RC.mac[ctxt_pP->module_id]->UE_list.UE_sched_ctrl[UE_id].ue_reestablishment_reject_timer > 0) &&
              (RC.mac[ctxt_pP->module_id]->UE_list.UE_sched_ctrl[UE_id].ue_reestablishment_reject_timer_thres > 20)) {
            LOG_E(RRC,
                  PROTOCOL_RRC_CTXT_UE_FMT" RCConnectionReestablishmentComplete(Previous) don't receive, delete the Previous UE\n",
                  PROTOCOL_RRC_CTXT_UE_ARGS(ctxt_pP));
            RC.mac[ctxt_pP->module_id]->UE_list.UE_sched_ctrl[UE_id].ue_reestablishment_reject_timer = 1000;
            ue_context_p->ue_context.ue_reestablishment_timer = 0;
          }

          if(ue_context_p->ue_context.ue_reestablishment_timer > 0) {
            LOG_E(RRC,
                  PROTOCOL_RRC_CTXT_UE_FMT" RRRCConnectionReconfigurationComplete(Previous) don't receive, delete the Previous UE\n",
                  PROTOCOL_RRC_CTXT_UE_ARGS(ctxt_pP));
            ue_context_p->ue_context.Status = RRC_RECONFIGURED;
            protocol_ctxt_t  ctxt_old_p;
            PROTOCOL_CTXT_SET_BY_INSTANCE(&ctxt_old_p,
                                          ctxt_pP->instance,
                                          ENB_FLAG_YES,
                                          c_rnti,
                                          ctxt_pP->frame,
                                          ctxt_pP->subframe);
            rrc_eNB_process_RRCConnectionReconfigurationComplete(&ctxt_old_p,
                ue_context_p,
                ue_context_p->ue_context.reestablishment_xid);

            for (uint8_t e_rab = 0; e_rab < ue_context_p->ue_context.nb_of_e_rabs; e_rab++) {
              if (ue_context_p->ue_context.e_rab[e_rab].status == E_RAB_STATUS_DONE) {
                ue_context_p->ue_context.e_rab[e_rab].status = E_RAB_STATUS_ESTABLISHED;
              } else {
                ue_context_p->ue_context.e_rab[e_rab].status = E_RAB_STATUS_FAILED;
              }
            }
          }

          LOG_D(RRC,
                PROTOCOL_RRC_CTXT_UE_FMT" UE context: %p\n",
                PROTOCOL_RRC_CTXT_UE_ARGS(ctxt_pP),
                ue_context_p);
          /* reset timers */
          ue_context_p->ue_context.ul_failure_timer = 0;
          ue_context_p->ue_context.ue_release_timer = 0;
          ue_context_p->ue_context.ue_reestablishment_timer = 0;
          ue_context_p->ue_context.ue_release_timer_s1 = 0;
          ue_context_p->ue_context.ue_release_timer_rrc = 0;
          ue_context_p->ue_context.reestablishment_xid = -1;

          // insert C-RNTI to map
          for (i = 0; i < MAX_MOBILES_PER_ENB; i++) {
            if (reestablish_rnti_map[i][0] == 0) {
              reestablish_rnti_map[i][0] = ctxt_pP->rnti;
              reestablish_rnti_map[i][1] = c_rnti;
              break;
            }
          }

          LOG_D(RRC, "reestablish_rnti_map[%d] [0] %x, [1] %x\n",
                i, reestablish_rnti_map[i][0], reestablish_rnti_map[i][1]);
          ue_context_p->ue_context.reestablishment_cause = rrcConnectionReestablishmentRequest->reestablishmentCause;
          LOG_D(RRC, PROTOCOL_RRC_CTXT_UE_FMT" Accept connection reestablishment request from UE physCellId %ld cause %ld\n",
                PROTOCOL_RRC_CTXT_UE_ARGS(ctxt_pP),
                rrcConnectionReestablishmentRequest->ue_Identity.physCellId,
                ue_context_p->ue_context.reestablishment_cause);
#ifndef NO_RRM
          send_msg(&S_rrc, msg_rrc_MR_attach_ind(ctxt_pP->module_id, Mac_id));
#else
          ue_context_p->ue_context.primaryCC_id = CC_id;
          //LG COMMENT Idx = (ue_mod_idP * NB_RB_MAX) + DCCH;
          Idx = DCCH;
          // SRB1
          ue_context_p->ue_context.Srb1.Active = 1;
          ue_context_p->ue_context.Srb1.Srb_info.Srb_id = Idx;
          memcpy(&ue_context_p->ue_context.Srb1.Srb_info.Lchan_desc[0],
                 &DCCH_LCHAN_DESC,
                 LCHAN_DESC_SIZE);
          memcpy(&ue_context_p->ue_context.Srb1.Srb_info.Lchan_desc[1],
                 &DCCH_LCHAN_DESC,
                 LCHAN_DESC_SIZE);
          // SRB2: set  it to go through SRB1 with id 1 (DCCH)
          ue_context_p->ue_context.Srb2.Active = 1;
          ue_context_p->ue_context.Srb2.Srb_info.Srb_id = Idx;
          memcpy(&ue_context_p->ue_context.Srb2.Srb_info.Lchan_desc[0],
                 &DCCH_LCHAN_DESC,
                 LCHAN_DESC_SIZE);
          memcpy(&ue_context_p->ue_context.Srb2.Srb_info.Lchan_desc[1],
                 &DCCH_LCHAN_DESC,
                 LCHAN_DESC_SIZE);
          rrc_eNB_generate_RRCConnectionReestablishment(ctxt_pP, ue_context_p, CC_id);
          LOG_I(RRC, PROTOCOL_RRC_CTXT_UE_FMT"CALLING RLC CONFIG SRB1 (rbid %d)\n",
                PROTOCOL_RRC_CTXT_UE_ARGS(ctxt_pP),
                Idx);
          MSC_LOG_TX_MESSAGE(MSC_RRC_ENB,
                             MSC_PDCP_ENB,
                             NULL,
                             0,
                             MSC_AS_TIME_FMT" CONFIG_REQ UE %x SRB",
                             MSC_AS_TIME_ARGS(ctxt_pP),
                             ue_context_p->ue_context.rnti);
          rrc_pdcp_config_asn1_req(ctxt_pP,
                                   ue_context_p->ue_context.SRB_configList,
                                   (LTE_DRB_ToAddModList_t *) NULL,
                                   (LTE_DRB_ToReleaseList_t *) NULL,
                                   0xff,
                                   NULL,
                                   NULL,
                                   NULL
                                   , (LTE_PMCH_InfoList_r9_t *) NULL
                                   ,NULL);
          rrc_rlc_config_asn1_req(ctxt_pP,
                                  ue_context_p->ue_context.SRB_configList,
                                  (LTE_DRB_ToAddModList_t *) NULL,
                                  (LTE_DRB_ToReleaseList_t *) NULL
                                  , (LTE_PMCH_InfoList_r9_t *) NULL,
                                  0,0
                                 );
#endif //NO_RRM
        }
        break;

      case LTE_UL_CCCH_MessageType__c1_PR_rrcConnectionRequest:
        T(T_ENB_RRC_CONNECTION_REQUEST, T_INT(ctxt_pP->module_id), T_INT(ctxt_pP->frame),
          T_INT(ctxt_pP->subframe), T_INT(ctxt_pP->rnti));
        LOG_DUMPMSG(RRC,DEBUG_RRC,(char *)(Srb_info->Rx_buffer.Payload),
                    Srb_info->Rx_buffer.payload_size,
                    "[MSG] RRC Connection Request\n");
        LOG_D(RRC,
              PROTOCOL_RRC_CTXT_UE_FMT"MAC_eNB --- MAC_DATA_IND  (rrcConnectionRequest on SRB0) --> RRC_eNB\n",
              PROTOCOL_RRC_CTXT_UE_ARGS(ctxt_pP));
        ue_context_p = rrc_eNB_get_ue_context(
                         RC.rrc[ctxt_pP->module_id],
                         ctxt_pP->rnti);

        if (ue_context_p != NULL) {
          // erase content
          rrc_eNB_free_mem_UE_context(ctxt_pP, ue_context_p);
          MSC_LOG_RX_DISCARDED_MESSAGE(
            MSC_RRC_ENB,
            MSC_RRC_UE,
            Srb_info->Rx_buffer.Payload,
            dec_rval.consumed,
            MSC_AS_TIME_FMT" LTE_RRCConnectionRequest UE %x size %u (UE already in context)",
            MSC_AS_TIME_ARGS(ctxt_pP),
            ue_context_p->ue_context.rnti,
            dec_rval.consumed);
        } else {
          rrcConnectionRequest = &ul_ccch_msg->message.choice.c1.choice.rrcConnectionRequest.criticalExtensions.choice.rrcConnectionRequest_r8;
          {
            if (LTE_InitialUE_Identity_PR_randomValue == rrcConnectionRequest->ue_Identity.present) {
              if(rrcConnectionRequest->ue_Identity.choice.randomValue.size != 5) {
                LOG_I(RRC, "wrong InitialUE-Identity randomValue size, expected 5, provided %lu",
                      (long unsigned int)rrcConnectionRequest->ue_Identity.choice.randomValue.size);
                return -1;
              }

              memcpy(((uint8_t *) & random_value) + 3,
                     rrcConnectionRequest->ue_Identity.choice.randomValue.buf,
                     rrcConnectionRequest->ue_Identity.choice.randomValue.size);

              /* if there is already a registered UE (with another RNTI) with this random_value,
               * the current one must be removed from MAC/PHY (zombie UE)
               */
              if ((ue_context_p = rrc_eNB_ue_context_random_exist(ctxt_pP, random_value))) {
                LOG_W(RRC, "new UE rnti %x (coming with random value) is already there as UE %x, removing %x from MAC/PHY\n",
                      ctxt_pP->rnti, ue_context_p->ue_context.rnti, ue_context_p->ue_context.rnti);
                ue_context_p->ue_context.ul_failure_timer = 20000;
              }

              ue_context_p = rrc_eNB_get_next_free_ue_context(ctxt_pP, random_value);
            } else if (LTE_InitialUE_Identity_PR_s_TMSI == rrcConnectionRequest->ue_Identity.present) {
              /* Save s-TMSI */
              LTE_S_TMSI_t   s_TMSI = rrcConnectionRequest->ue_Identity.choice.s_TMSI;
              mme_code_t mme_code = BIT_STRING_to_uint8(&s_TMSI.mmec);
              m_tmsi_t   m_tmsi   = BIT_STRING_to_uint32(&s_TMSI.m_TMSI);
              random_value = (((uint64_t)mme_code) << 32) | m_tmsi;

              if ((ue_context_p = rrc_eNB_ue_context_stmsi_exist(ctxt_pP, mme_code, m_tmsi))) {
                LOG_I(RRC," S-TMSI exists, ue_context_p %p, old rnti %x => %x\n",ue_context_p,ue_context_p->ue_context.rnti,ctxt_pP->rnti);
                rrc_mac_remove_ue(ctxt_pP->module_id, ue_context_p->ue_context.rnti);
                stmsi_received=1;
                /* replace rnti in the context */
                /* for that, remove the context from the RB tree */
                RB_REMOVE(rrc_ue_tree_s, &RC.rrc[ctxt_pP->module_id]->rrc_ue_head, ue_context_p);
                /* and insert again, after changing rnti everywhere it has to be changed */
                ue_context_p->ue_id_rnti = ctxt_pP->rnti;
                ue_context_p->ue_context.rnti = ctxt_pP->rnti;
                RB_INSERT(rrc_ue_tree_s, &RC.rrc[ctxt_pP->module_id]->rrc_ue_head, ue_context_p);
                /* reset timers */
                ue_context_p->ue_context.ul_failure_timer = 0;
                ue_context_p->ue_context.ue_release_timer = 0;
                ue_context_p->ue_context.ue_reestablishment_timer = 0;
                ue_context_p->ue_context.ue_release_timer_s1 = 0;
                ue_context_p->ue_context.ue_release_timer_rrc = 0;
                ue_context_p->ue_context.reestablishment_xid = -1;
              } else {
                LOG_I(RRC," S-TMSI doesn't exist, setting Initialue_identity_s_TMSI.m_tmsi to %p => %x\n",ue_context_p,m_tmsi);
                //              ue_context_p = rrc_eNB_get_next_free_ue_context(ctxt_pP, NOT_A_RANDOM_UE_IDENTITY);
                ue_context_p = rrc_eNB_get_next_free_ue_context(ctxt_pP,random_value);

                if (ue_context_p == NULL)
                  LOG_E(RRC, "%s:%d:%s: rrc_eNB_get_next_free_ue_context returned NULL\n", __FILE__, __LINE__, __FUNCTION__);

                if (ue_context_p != NULL) {
                  ue_context_p->ue_context.Initialue_identity_s_TMSI.presence = TRUE;
                  ue_context_p->ue_context.Initialue_identity_s_TMSI.mme_code = mme_code;
                  ue_context_p->ue_context.Initialue_identity_s_TMSI.m_tmsi = m_tmsi;
                } else {
                  /* TODO: do we have to break here? */
                  //break;
                }
              }

              MSC_LOG_RX_MESSAGE(
                MSC_RRC_ENB,
                MSC_RRC_UE,
                Srb_info->Rx_buffer.Payload,
                dec_rval.consumed,
                MSC_AS_TIME_FMT" RRCConnectionRequest UE %x size %u (s-TMSI mmec %u m_TMSI %u random UE id (0x%" PRIx64 ")",
                MSC_AS_TIME_ARGS(ctxt_pP),
                ue_context_p->ue_context.rnti,
                dec_rval.consumed,
                ue_context_p->ue_context.Initialue_identity_s_TMSI.mme_code,
                ue_context_p->ue_context.Initialue_identity_s_TMSI.m_tmsi,
                ue_context_p->ue_context.random_ue_identity);
            } else {
              LOG_E(RRC,
                    PROTOCOL_RRC_CTXT_UE_FMT" RRCConnectionRequest without random UE identity or S-TMSI not supported, let's reject the UE\n",
                    PROTOCOL_RRC_CTXT_UE_ARGS(ctxt_pP));
              rrc_eNB_generate_RRCConnectionReject(ctxt_pP,
                                                   rrc_eNB_get_ue_context(RC.rrc[ctxt_pP->module_id], ctxt_pP->rnti),
                                                   CC_id);
              break;
            }
          }
          LOG_D(RRC,
                PROTOCOL_RRC_CTXT_UE_FMT" UE context: %p\n",
                PROTOCOL_RRC_CTXT_UE_ARGS(ctxt_pP),
                ue_context_p);

          if (ue_context_p != NULL) {
            ue_context_p->ue_context.establishment_cause = rrcConnectionRequest->establishmentCause;
            ue_context_p->ue_context.reestablishment_cause = LTE_ReestablishmentCause_spare1;

            if (stmsi_received==0)
              LOG_I(RRC, PROTOCOL_RRC_CTXT_UE_FMT" Accept new connection from UE random UE identity (0x%" PRIx64 ") MME code %u TMSI %u cause %ld\n",
                    PROTOCOL_RRC_CTXT_UE_ARGS(ctxt_pP),
                    ue_context_p->ue_context.random_ue_identity,
                    ue_context_p->ue_context.Initialue_identity_s_TMSI.mme_code,
                    ue_context_p->ue_context.Initialue_identity_s_TMSI.m_tmsi,
                    ue_context_p->ue_context.establishment_cause);
            else
              LOG_I(RRC, PROTOCOL_RRC_CTXT_UE_FMT" Accept new connection from UE  MME code %u TMSI %u cause %ld\n",
                    PROTOCOL_RRC_CTXT_UE_ARGS(ctxt_pP),
                    ue_context_p->ue_context.Initialue_identity_s_TMSI.mme_code,
                    ue_context_p->ue_context.Initialue_identity_s_TMSI.m_tmsi,
                    ue_context_p->ue_context.establishment_cause);

            if (stmsi_received == 0)
              RC.rrc[ctxt_pP->module_id]->Nb_ue++;
          } else {
            // no context available
            if (rrc_agent_registered[ctxt_pP->module_id]) {
              agent_rrc_xface[ctxt_pP->module_id]->flexran_agent_notify_ue_state_change(ctxt_pP->module_id,
                  ctxt_pP->rnti,
                  PROTOCOL__FLEX_UE_STATE_CHANGE_TYPE__FLUESC_DEACTIVATED);
            }

            LOG_I(RRC, PROTOCOL_RRC_CTXT_UE_FMT" Can't create new context for UE random UE identity (0x%" PRIx64 ")\n",
                  PROTOCOL_RRC_CTXT_UE_ARGS(ctxt_pP),
                  random_value);
            rrc_mac_remove_ue(ctxt_pP->module_id,ctxt_pP->rnti);
            return -1;
          }
        }

#ifndef NO_RRM
        send_msg(&S_rrc, msg_rrc_MR_attach_ind(ctxt_pP->module_id, Mac_id));
#else
        ue_context_p->ue_context.primaryCC_id = CC_id;
        //LG COMMENT Idx = (ue_mod_idP * NB_RB_MAX) + DCCH;
        Idx = DCCH;
        // SRB1
        ue_context_p->ue_context.Srb1.Active = 1;
        ue_context_p->ue_context.Srb1.Srb_info.Srb_id = Idx;
        memcpy(&ue_context_p->ue_context.Srb1.Srb_info.Lchan_desc[0],
               &DCCH_LCHAN_DESC,
               LCHAN_DESC_SIZE);
        memcpy(&ue_context_p->ue_context.Srb1.Srb_info.Lchan_desc[1],
               &DCCH_LCHAN_DESC,
               LCHAN_DESC_SIZE);
        // SRB2: set  it to go through SRB1 with id 1 (DCCH)
        ue_context_p->ue_context.Srb2.Active = 1;
        ue_context_p->ue_context.Srb2.Srb_info.Srb_id = Idx;
        memcpy(&ue_context_p->ue_context.Srb2.Srb_info.Lchan_desc[0],
               &DCCH_LCHAN_DESC,
               LCHAN_DESC_SIZE);
        memcpy(&ue_context_p->ue_context.Srb2.Srb_info.Lchan_desc[1],
               &DCCH_LCHAN_DESC,
               LCHAN_DESC_SIZE);
        rrc_eNB_generate_RRCConnectionSetup(ctxt_pP, ue_context_p, CC_id);
        LOG_I(RRC, PROTOCOL_RRC_CTXT_UE_FMT"CALLING RLC CONFIG SRB1 (rbid %d)\n",
              PROTOCOL_RRC_CTXT_UE_ARGS(ctxt_pP),
              Idx);
        MSC_LOG_TX_MESSAGE(
          MSC_RRC_ENB,
          MSC_PDCP_ENB,
          NULL,
          0,
          MSC_AS_TIME_FMT" CONFIG_REQ UE %x SRB",
          MSC_AS_TIME_ARGS(ctxt_pP),
          ue_context_p->ue_context.rnti);
        rrc_pdcp_config_asn1_req(ctxt_pP,
                                 ue_context_p->ue_context.SRB_configList,
                                 (LTE_DRB_ToAddModList_t *) NULL,
                                 (LTE_DRB_ToReleaseList_t *) NULL,
                                 0xff,
                                 NULL,
                                 NULL,
                                 NULL
#if (LTE_RRC_VERSION >= MAKE_VERSION(9, 0, 0))
                                 , (LTE_PMCH_InfoList_r9_t *) NULL
#endif
                                 ,NULL);
        rrc_rlc_config_asn1_req(ctxt_pP,
                                ue_context_p->ue_context.SRB_configList,
                                (LTE_DRB_ToAddModList_t *) NULL,
                                (LTE_DRB_ToReleaseList_t *) NULL
#if (LTE_RRC_VERSION >= MAKE_VERSION(9, 0, 0))
                                , (LTE_PMCH_InfoList_r9_t *) NULL
                                , 0, 0
#endif
                               );
#endif //NO_RRM
        break;

      default:
        LOG_E(RRC, PROTOCOL_RRC_CTXT_UE_FMT" Unknown message\n",
              PROTOCOL_RRC_CTXT_UE_ARGS(ctxt_pP));
        rval = -1;
        break;
    }

    rval = 0;
  } else {
    LOG_E(RRC, PROTOCOL_RRC_CTXT_UE_FMT"  Unknown error \n",
          PROTOCOL_RRC_CTXT_UE_ARGS(ctxt_pP));
    rval = -1;
  }

  return rval;
}

//-----------------------------------------------------------------------------
int
rrc_eNB_decode_dcch(
  const protocol_ctxt_t *const ctxt_pP,
  const rb_id_t                Srb_id,
  const uint8_t    *const      Rx_sdu,
  const sdu_size_t             sdu_sizeP
)
//-----------------------------------------------------------------------------
{
  asn_dec_rval_t                      dec_rval;
  //UL_DCCH_Message_t uldcchmsg;
  LTE_UL_DCCH_Message_t               *ul_dcch_msg = NULL; //&uldcchmsg;
  int i;
  struct rrc_eNB_ue_context_s        *ue_context_p = NULL;
  MessageDef                         *msg_delete_tunnels_p = NULL;
  uint8_t                             xid;
  int dedicated_DRB=0;
  T(T_ENB_RRC_UL_DCCH_DATA_IN, T_INT(ctxt_pP->module_id), T_INT(ctxt_pP->frame),
    T_INT(ctxt_pP->subframe), T_INT(ctxt_pP->rnti));

  if ((Srb_id != 1) && (Srb_id != 2)) {
    LOG_E(RRC, PROTOCOL_RRC_CTXT_UE_FMT" Received message on SRB%d, should not have ...\n",
          PROTOCOL_RRC_CTXT_UE_ARGS(ctxt_pP),
          Srb_id);
  } else {
    LOG_D(RRC, PROTOCOL_RRC_CTXT_UE_FMT" Received message on SRB%d\n",
          PROTOCOL_RRC_CTXT_UE_ARGS(ctxt_pP),
          Srb_id);
  }

  //memset(ul_dcch_msg,0,sizeof(UL_DCCH_Message_t));
  LOG_D(RRC, PROTOCOL_RRC_CTXT_UE_FMT" Decoding UL-DCCH Message\n",
        PROTOCOL_RRC_CTXT_UE_ARGS(ctxt_pP));
  dec_rval = uper_decode(
               NULL,
               &asn_DEF_LTE_UL_DCCH_Message,
               (void **)&ul_dcch_msg,
               Rx_sdu,
               sdu_sizeP,
               0,
               0);
  {
    for (i = 0; i < sdu_sizeP; i++) {
      LOG_T(RRC, "%x.", Rx_sdu[i]);
    }

    LOG_T(RRC, "\n");
  }

  if ((dec_rval.code != RC_OK) && (dec_rval.consumed == 0)) {
    LOG_E(RRC, PROTOCOL_RRC_CTXT_UE_FMT" Failed to decode UL-DCCH (%zu bytes)\n",
          PROTOCOL_RRC_CTXT_UE_ARGS(ctxt_pP),
          dec_rval.consumed);
    return -1;
  }

  ue_context_p = rrc_eNB_get_ue_context(
                   RC.rrc[ctxt_pP->module_id],
                   ctxt_pP->rnti);

  if (ul_dcch_msg->message.present == LTE_UL_DCCH_MessageType_PR_c1) {
    switch (ul_dcch_msg->message.choice.c1.present) {
      case LTE_UL_DCCH_MessageType__c1_PR_NOTHING:   /* No components present */
        break;

      case LTE_UL_DCCH_MessageType__c1_PR_csfbParametersRequestCDMA2000:
        break;

      case LTE_UL_DCCH_MessageType__c1_PR_measurementReport:

        // to avoid segmentation fault
        if(!ue_context_p) {
          LOG_I(RRC, "Processing measurementReport UE %x, ue_context_p is NULL\n", ctxt_pP->rnti);
          break;
        }

        LOG_D(RRC,
              PROTOCOL_RRC_CTXT_UE_FMT" RLC RB %02d --- RLC_DATA_IND "
              "%d bytes (measurementReport) ---> RRC_eNB\n",
              PROTOCOL_RRC_CTXT_UE_ARGS(ctxt_pP),
              DCCH,
              sdu_sizeP);
        rrc_eNB_process_MeasurementReport(
          ctxt_pP,
          ue_context_p,
          &ul_dcch_msg->message.choice.c1.choice.measurementReport.
          criticalExtensions.choice.c1.choice.measurementReport_r8.measResults);
        break;

      case LTE_UL_DCCH_MessageType__c1_PR_rrcConnectionReconfigurationComplete:

        // to avoid segmentation fault
        if(!ue_context_p) {
          LOG_I(RRC, "Processing LTE_RRCConnectionReconfigurationComplete UE %x, ue_context_p is NULL\n", ctxt_pP->rnti);
          break;
        }

        LOG_DUMPMSG(RRC,DEBUG_RRC,(char *)(Rx_sdu),sdu_sizeP,
                    "[MSG] RRC Connection Reconfiguration Complete\n");
        MSC_LOG_RX_MESSAGE(
          MSC_RRC_ENB,
          MSC_RRC_UE,
          Rx_sdu,
          sdu_sizeP,
          MSC_AS_TIME_FMT" LTE_RRCConnectionReconfigurationComplete UE %x size %u",
          MSC_AS_TIME_ARGS(ctxt_pP),
          ue_context_p->ue_context.rnti,
          sdu_sizeP);
        LOG_D(RRC,
              PROTOCOL_RRC_CTXT_UE_FMT" RLC RB %02d --- RLC_DATA_IND %d bytes "
              "(RRCConnectionReconfigurationComplete) ---> RRC_eNB]\n",
              PROTOCOL_RRC_CTXT_UE_ARGS(ctxt_pP),
              DCCH,
              sdu_sizeP);

        if (ul_dcch_msg->message.choice.c1.choice.rrcConnectionReconfigurationComplete.criticalExtensions.
            present ==
            LTE_RRCConnectionReconfigurationComplete__criticalExtensions_PR_rrcConnectionReconfigurationComplete_r8) {
          /*NN: revise the condition */
          /*FK: left the condition as is for the case MME is used (S1 mode) but setting  dedicated_DRB = 1 otherwise (noS1 mode) so that no second RRCReconfiguration message activationg more DRB is sent as this causes problems with the nasmesh driver.*/
          if (EPC_MODE_ENABLED) {
            if (ue_context_p->ue_context.Status == RRC_RECONFIGURED) {
              dedicated_DRB = 1;
              LOG_I(RRC,
                    PROTOCOL_RRC_CTXT_UE_FMT" UE State = RRC_RECONFIGURED (dedicated DRB, xid %ld)\n",
                    PROTOCOL_RRC_CTXT_UE_ARGS(ctxt_pP),ul_dcch_msg->message.choice.c1.choice.rrcConnectionReconfigurationComplete.rrc_TransactionIdentifier);
              //clear
              int16_t UE_id = find_UE_id(ctxt_pP->module_id, ctxt_pP->rnti);

              if(UE_id == -1) {
                LOG_E(RRC,
                      PROTOCOL_RRC_CTXT_UE_FMT" RRCConnectionReconfigurationComplete without rnti %x, fault\n",
                      PROTOCOL_RRC_CTXT_UE_ARGS(ctxt_pP),ctxt_pP->rnti);
                break;
              }

              if(RC.mac[ctxt_pP->module_id]->UE_list.UE_sched_ctrl[UE_id].crnti_reconfigurationcomplete_flag == 1) {
                LOG_I(RRC,
                      PROTOCOL_RRC_CTXT_UE_FMT" UE State = RRC_RECONFIGURED (dedicated DRB, xid %ld) C-RNTI Complete\n",
                      PROTOCOL_RRC_CTXT_UE_ARGS(ctxt_pP),ul_dcch_msg->message.choice.c1.choice.rrcConnectionReconfigurationComplete.rrc_TransactionIdentifier);
                dedicated_DRB = 2;
                RC.mac[ctxt_pP->module_id]->UE_list.UE_sched_ctrl[UE_id].crnti_reconfigurationcomplete_flag = 0;
              }
            } else if (ue_context_p->ue_context.Status == RRC_HO_EXECUTION) {
              int16_t UE_id = find_UE_id(ctxt_pP->module_id, ctxt_pP->rnti);

              if(UE_id == -1) {
                LOG_E(RRC,
                      PROTOCOL_RRC_CTXT_UE_FMT" RRCConnectionReconfigurationComplete without rnti %x, fault\n",
                      PROTOCOL_RRC_CTXT_UE_ARGS(ctxt_pP),ctxt_pP->rnti);
                break;
              }

              dedicated_DRB = 3;
              RC.mac[ctxt_pP->module_id]->UE_list.UE_sched_ctrl[UE_id].crnti_reconfigurationcomplete_flag = 0;
              ue_context_p->ue_context.Status = RRC_RECONFIGURED;
              LOG_I(RRC,
                    PROTOCOL_RRC_CTXT_UE_FMT" UE State = RRC_HO_EXECUTION (xid %ld)\n",
                    PROTOCOL_RRC_CTXT_UE_ARGS(ctxt_pP),ul_dcch_msg->message.choice.c1.choice.rrcConnectionReconfigurationComplete.rrc_TransactionIdentifier);
            } else {
              dedicated_DRB = 0;
              ue_context_p->ue_context.Status = RRC_RECONFIGURED;
              LOG_I(RRC,
                    PROTOCOL_RRC_CTXT_UE_FMT" UE State = RRC_RECONFIGURED (default DRB, xid %ld)\n",
                    PROTOCOL_RRC_CTXT_UE_ARGS(ctxt_pP),ul_dcch_msg->message.choice.c1.choice.rrcConnectionReconfigurationComplete.rrc_TransactionIdentifier);
            }

            ue_context_p->ue_context.reestablishment_xid = -1;
          } else {
            dedicated_DRB = 1;
            ue_context_p->ue_context.Status = RRC_RECONFIGURED;
            LOG_I(RRC,
                  PROTOCOL_RRC_CTXT_UE_FMT" UE State = RRC_RECONFIGURED (dedicated DRB, xid %ld)\n",
                  PROTOCOL_RRC_CTXT_UE_ARGS(ctxt_pP),ul_dcch_msg->message.choice.c1.choice.rrcConnectionReconfigurationComplete.rrc_TransactionIdentifier);
          }

          rrc_eNB_process_RRCConnectionReconfigurationComplete(
            ctxt_pP,
            ue_context_p,
            ul_dcch_msg->message.choice.c1.choice.rrcConnectionReconfigurationComplete.rrc_TransactionIdentifier);

          //WARNING:Inform the controller about the UE activation. Should be moved to RRC agent in the future
          if (rrc_agent_registered[ctxt_pP->module_id]) {
            agent_rrc_xface[ctxt_pP->module_id]->flexran_agent_notify_ue_state_change(ctxt_pP->module_id,
                ue_context_p->ue_id_rnti,
                PROTOCOL__FLEX_UE_STATE_CHANGE_TYPE__FLUESC_UPDATED);
          }
        }

        if (EPC_MODE_ENABLED) {
          if (dedicated_DRB == 1) {
            //    rrc_eNB_send_S1AP_E_RAB_SETUP_RESP(ctxt_pP,
            //               ue_context_p,
            //               ul_dcch_msg->message.choice.c1.choice.rrcConnectionReconfigurationComplete.rrc_TransactionIdentifier);
            if (ue_context_p->ue_context.nb_of_modify_e_rabs > 0) {
              rrc_eNB_send_S1AP_E_RAB_MODIFY_RESP(ctxt_pP,
                                                  ue_context_p,
                                                  ul_dcch_msg->message.choice.c1.choice.rrcConnectionReconfigurationComplete.rrc_TransactionIdentifier);
              ue_context_p->ue_context.nb_of_modify_e_rabs = 0;
              ue_context_p->ue_context.nb_of_failed_e_rabs = 0;
              memset(ue_context_p->ue_context.modify_e_rab, 0, sizeof(ue_context_p->ue_context.modify_e_rab));

              for(int i = 0; i < NB_RB_MAX; i++) {
                ue_context_p->ue_context.modify_e_rab[i].xid = -1;
              }
            } else if(ue_context_p->ue_context.e_rab_release_command_flag == 1) {
              xid = ul_dcch_msg->message.choice.c1.choice.rrcConnectionReconfigurationComplete.rrc_TransactionIdentifier;
              ue_context_p->ue_context.e_rab_release_command_flag = 0;
              //gtp tunnel delete
              msg_delete_tunnels_p = itti_alloc_new_message(TASK_RRC_ENB, GTPV1U_ENB_DELETE_TUNNEL_REQ);
              memset(&GTPV1U_ENB_DELETE_TUNNEL_REQ(msg_delete_tunnels_p), 0, sizeof(GTPV1U_ENB_DELETE_TUNNEL_REQ(msg_delete_tunnels_p)));
              GTPV1U_ENB_DELETE_TUNNEL_REQ(msg_delete_tunnels_p).rnti = ue_context_p->ue_context.rnti;

              for(i = 0; i < NB_RB_MAX; i++) {
                if(xid == ue_context_p->ue_context.e_rab[i].xid) {
                  GTPV1U_ENB_DELETE_TUNNEL_REQ(msg_delete_tunnels_p).eps_bearer_id[GTPV1U_ENB_DELETE_TUNNEL_REQ(msg_delete_tunnels_p).num_erab++] = ue_context_p->ue_context.enb_gtp_ebi[i];
                  ue_context_p->ue_context.enb_gtp_teid[i] = 0;
                  memset(&ue_context_p->ue_context.enb_gtp_addrs[i], 0, sizeof(ue_context_p->ue_context.enb_gtp_addrs[i]));
                  ue_context_p->ue_context.enb_gtp_ebi[i]  = 0;
                }
              }

              itti_send_msg_to_task(TASK_GTPV1_U, ctxt_pP->instance, msg_delete_tunnels_p);
              //S1AP_E_RAB_RELEASE_RESPONSE
              rrc_eNB_send_S1AP_E_RAB_RELEASE_RESPONSE(ctxt_pP,
                  ue_context_p,
                  xid);
            } else {
              rrc_eNB_send_S1AP_E_RAB_SETUP_RESP(ctxt_pP,
                                                 ue_context_p,
                                                 ul_dcch_msg->message.choice.c1.choice.rrcConnectionReconfigurationComplete.rrc_TransactionIdentifier);
            }
          } else if(dedicated_DRB == 0) {
            if(ue_context_p->ue_context.reestablishment_cause == LTE_ReestablishmentCause_spare1) {
              rrc_eNB_send_S1AP_INITIAL_CONTEXT_SETUP_RESP(ctxt_pP,
                  ue_context_p);
            } else {
              ue_context_p->ue_context.reestablishment_cause = LTE_ReestablishmentCause_spare1;

              for (uint8_t e_rab = 0; e_rab < ue_context_p->ue_context.nb_of_e_rabs; e_rab++) {
                if (ue_context_p->ue_context.e_rab[e_rab].status == E_RAB_STATUS_DONE) {
                  ue_context_p->ue_context.e_rab[e_rab].status = E_RAB_STATUS_ESTABLISHED;
                } else {
                  ue_context_p->ue_context.e_rab[e_rab].status = E_RAB_STATUS_FAILED;
                }
              }
            }
          } else if(dedicated_DRB == 2) {
            for (uint8_t e_rab = 0; e_rab < ue_context_p->ue_context.nb_of_e_rabs; e_rab++) {
              if (ue_context_p->ue_context.e_rab[e_rab].status == E_RAB_STATUS_DONE) {
                ue_context_p->ue_context.e_rab[e_rab].status = E_RAB_STATUS_ESTABLISHED;
              } else {
                ue_context_p->ue_context.e_rab[e_rab].status = E_RAB_STATUS_FAILED;
              }
            }
          } else if(dedicated_DRB == 3) { //x2 path switch
            for (uint8_t e_rab = 0; e_rab < ue_context_p->ue_context.nb_of_e_rabs; e_rab++) {
              if (ue_context_p->ue_context.e_rab[e_rab].status == E_RAB_STATUS_DONE) {
                ue_context_p->ue_context.e_rab[e_rab].status = E_RAB_STATUS_ESTABLISHED;
              } else {
                ue_context_p->ue_context.e_rab[e_rab].status = E_RAB_STATUS_FAILED;
              }
            }

            LOG_I(RRC,"issue rrc_eNB_send_PATH_SWITCH_REQ \n");
            rrc_eNB_send_PATH_SWITCH_REQ(ctxt_pP,ue_context_p);
          }
        } /* EPC_MODE_ENABLED */

        break;

      case LTE_UL_DCCH_MessageType__c1_PR_rrcConnectionReestablishmentComplete:
        T(T_ENB_RRC_CONNECTION_REESTABLISHMENT_COMPLETE, T_INT(ctxt_pP->module_id), T_INT(ctxt_pP->frame),
          T_INT(ctxt_pP->subframe), T_INT(ctxt_pP->rnti));
        LOG_DUMPMSG(RRC,DEBUG_RRC,(char *)Rx_sdu,sdu_sizeP,
                    "[MSG] RRC Connection Reestablishment Complete\n");
        MSC_LOG_RX_MESSAGE(
          MSC_RRC_ENB,
          MSC_RRC_UE,
          Rx_sdu,
          sdu_sizeP,
          MSC_AS_TIME_FMT" LTE_RRCConnectionReestablishmentComplete UE %x size %u",
          MSC_AS_TIME_ARGS(ctxt_pP),
          ue_context_p->ue_context.rnti,
          sdu_sizeP);
        LOG_I(RRC,
              PROTOCOL_RRC_CTXT_UE_FMT" RLC RB %02d --- RLC_DATA_IND %d bytes "
              "(rrcConnectionReestablishmentComplete) ---> RRC_eNB\n",
              PROTOCOL_RRC_CTXT_UE_ARGS(ctxt_pP),
              DCCH,
              sdu_sizeP);
        {
          rnti_t reestablish_rnti = 0;

          // select C-RNTI from map
          for (i = 0; i < MAX_MOBILES_PER_ENB; i++) {
            if (reestablish_rnti_map[i][0] == ctxt_pP->rnti) {
              reestablish_rnti = reestablish_rnti_map[i][1];
              ue_context_p = rrc_eNB_get_ue_context(
                               RC.rrc[ctxt_pP->module_id],
                               reestablish_rnti);
              // clear currentC-RNTI from map
              reestablish_rnti_map[i][0] = 0;
              reestablish_rnti_map[i][1] = 0;
              break;
            }
          }

          LOG_D(RRC, "reestablish_rnti_map[%d] [0] %x, [1] %x\n",
                i, reestablish_rnti_map[i][0], reestablish_rnti_map[i][1]);

          if (!ue_context_p) {
            LOG_E(RRC,
                  PROTOCOL_RRC_CTXT_UE_FMT" LTE_RRCConnectionReestablishmentComplete without UE context, falt\n",
                  PROTOCOL_RRC_CTXT_UE_ARGS(ctxt_pP));
            break;
          }

          //clear
          int UE_id = find_UE_id(ctxt_pP->module_id, ctxt_pP->rnti);

          if(UE_id == -1) {
            LOG_E(RRC,
                  PROTOCOL_RRC_CTXT_UE_FMT" LTE_RRCConnectionReestablishmentComplete without UE_id(MAC) rnti %x, fault\n",
                  PROTOCOL_RRC_CTXT_UE_ARGS(ctxt_pP),ctxt_pP->rnti);
            break;
          }

          RC.mac[ctxt_pP->module_id]->UE_list.UE_sched_ctrl[UE_id].ue_reestablishment_reject_timer = 0;
          ue_context_p->ue_context.ue_reestablishment_timer = 0;

          if (ul_dcch_msg->message.choice.c1.choice.rrcConnectionReestablishmentComplete.criticalExtensions.present ==
              LTE_RRCConnectionReestablishmentComplete__criticalExtensions_PR_rrcConnectionReestablishmentComplete_r8) {
            rrc_eNB_process_RRCConnectionReestablishmentComplete(ctxt_pP, reestablish_rnti, ue_context_p,
                ul_dcch_msg->message.choice.c1.choice.rrcConnectionReestablishmentComplete.rrc_TransactionIdentifier,
                &ul_dcch_msg->message.choice.c1.choice.rrcConnectionReestablishmentComplete.criticalExtensions.choice.rrcConnectionReestablishmentComplete_r8);

            //WARNING:Inform the controller about the UE activation. Should be moved to RRC agent in the future
            if (mac_agent_registered[ctxt_pP->module_id]) {
              agent_rrc_xface[ctxt_pP->module_id]->flexran_agent_notify_ue_state_change(ctxt_pP->module_id,
                  ue_context_p->ue_id_rnti,
                  PROTOCOL__FLEX_UE_STATE_CHANGE_TYPE__FLUESC_ACTIVATED);
            }
          }

          //ue_context_p->ue_context.ue_release_timer = 0;
          ue_context_p->ue_context.ue_reestablishment_timer = 1;
          // remove UE after 100 frames after LTE_RRCConnectionReestablishmentRelease is triggered
          ue_context_p->ue_context.ue_reestablishment_timer_thres = 1000;
        }
        break;

      case LTE_UL_DCCH_MessageType__c1_PR_rrcConnectionSetupComplete:

        // to avoid segmentation fault
        if(!ue_context_p) {
          LOG_I(RRC, "Processing LTE_RRCConnectionSetupComplete UE %x, ue_context_p is NULL\n", ctxt_pP->rnti);
          break;
        }

        LOG_DUMPMSG(RRC,DEBUG_RRC,(char *)Rx_sdu,sdu_sizeP,
                    "[MSG] RRC Connection SetupComplete\n");
        MSC_LOG_RX_MESSAGE(
          MSC_RRC_ENB,
          MSC_RRC_UE,
          Rx_sdu,
          sdu_sizeP,
          MSC_AS_TIME_FMT" LTE_RRCConnectionSetupComplete UE %x size %u",
          MSC_AS_TIME_ARGS(ctxt_pP),
          ue_context_p->ue_context.rnti,
          sdu_sizeP);
        LOG_D(RRC,
              PROTOCOL_RRC_CTXT_UE_FMT" RLC RB %02d --- RLC_DATA_IND %d bytes "
              "(RRCConnectionSetupComplete) ---> RRC_eNB\n",
              PROTOCOL_RRC_CTXT_UE_ARGS(ctxt_pP),
              DCCH,
              sdu_sizeP);

        if (ul_dcch_msg->message.choice.c1.choice.rrcConnectionSetupComplete.criticalExtensions.present ==
            LTE_RRCConnectionSetupComplete__criticalExtensions_PR_c1) {
          if (ul_dcch_msg->message.choice.c1.choice.rrcConnectionSetupComplete.criticalExtensions.choice.c1.
              present ==
              LTE_RRCConnectionSetupComplete__criticalExtensions__c1_PR_rrcConnectionSetupComplete_r8) {
            rrc_eNB_process_RRCConnectionSetupComplete(
              ctxt_pP,
              ue_context_p,
              &ul_dcch_msg->message.choice.c1.choice.rrcConnectionSetupComplete.criticalExtensions.choice.c1.choice.rrcConnectionSetupComplete_r8);
            LOG_I(RRC, PROTOCOL_RRC_CTXT_UE_FMT" UE State = RRC_CONNECTED \n",
                  PROTOCOL_RRC_CTXT_UE_ARGS(ctxt_pP));

            //WARNING:Inform the controller about the UE activation. Should be moved to RRC agent in the future
            if (rrc_agent_registered[ctxt_pP->module_id]) {
              agent_rrc_xface[ctxt_pP->module_id]->flexran_agent_notify_ue_state_change(ctxt_pP->module_id,
                  ue_context_p->ue_id_rnti,
                  PROTOCOL__FLEX_UE_STATE_CHANGE_TYPE__FLUESC_ACTIVATED);
            }
          }
        }

        ue_context_p->ue_context.ue_release_timer=0;
        break;

      case LTE_UL_DCCH_MessageType__c1_PR_securityModeComplete:
        T(T_ENB_RRC_SECURITY_MODE_COMPLETE, T_INT(ctxt_pP->module_id), T_INT(ctxt_pP->frame),
          T_INT(ctxt_pP->subframe), T_INT(ctxt_pP->rnti));

        // to avoid segmentation fault
        if(!ue_context_p) {
          LOG_I(RRC, "Processing securityModeComplete UE %x, ue_context_p is NULL\n", ctxt_pP->rnti);
          break;
        }

        LOG_DUMPMSG(RRC,DEBUG_RRC,(char *)Rx_sdu,sdu_sizeP,
                    "[MSG] RRC Security Mode Complete\n");
        MSC_LOG_RX_MESSAGE(
          MSC_RRC_ENB,
          MSC_RRC_UE,
          Rx_sdu,
          sdu_sizeP,
          MSC_AS_TIME_FMT" securityModeComplete UE %x size %u",
          MSC_AS_TIME_ARGS(ctxt_pP),
          ue_context_p->ue_context.rnti,
          sdu_sizeP);
        LOG_I(RRC,
              PROTOCOL_RRC_CTXT_UE_FMT" received securityModeComplete on UL-DCCH %d from UE\n",
              PROTOCOL_RRC_CTXT_UE_ARGS(ctxt_pP),
              DCCH);
        LOG_D(RRC,
              PROTOCOL_RRC_CTXT_UE_FMT" RLC RB %02d --- RLC_DATA_IND %d bytes "
              "(securityModeComplete) ---> RRC_eNB\n",
              PROTOCOL_RRC_CTXT_UE_ARGS(ctxt_pP),
              DCCH,
              sdu_sizeP);

        if ( LOG_DEBUGFLAG(DEBUG_ASN1) ) {
          xer_fprint(stdout, &asn_DEF_LTE_UL_DCCH_Message, (void *)ul_dcch_msg);
        }

        // confirm with PDCP about the security mode for DCCH
        //rrc_pdcp_config_req (enb_mod_idP, frameP, 1,CONFIG_ACTION_SET_SECURITY_MODE, (ue_mod_idP * NB_RB_MAX) + DCCH, 0x77);
        // continue the procedure
        rrc_eNB_generate_UECapabilityEnquiry(
          ctxt_pP,
          ue_context_p);
        break;

      case LTE_UL_DCCH_MessageType__c1_PR_securityModeFailure:
        T(T_ENB_RRC_SECURITY_MODE_FAILURE, T_INT(ctxt_pP->module_id), T_INT(ctxt_pP->frame),
          T_INT(ctxt_pP->subframe), T_INT(ctxt_pP->rnti));
        LOG_DUMPMSG(RRC,DEBUG_RRC,(char *)Rx_sdu,sdu_sizeP,
                    "[MSG] RRC Security Mode Failure\n");
        MSC_LOG_RX_MESSAGE(
          MSC_RRC_ENB,
          MSC_RRC_UE,
          Rx_sdu,
          sdu_sizeP,
          MSC_AS_TIME_FMT" securityModeFailure UE %x size %u",
          MSC_AS_TIME_ARGS(ctxt_pP),
          ue_context_p->ue_context.rnti,
          sdu_sizeP);
        LOG_W(RRC,
              PROTOCOL_RRC_CTXT_UE_FMT" RLC RB %02d --- RLC_DATA_IND %d bytes "
              "(securityModeFailure) ---> RRC_eNB\n",
              PROTOCOL_RRC_CTXT_UE_ARGS(ctxt_pP),
              DCCH,
              sdu_sizeP);

        if ( LOG_DEBUGFLAG(DEBUG_ASN1) ) {
          xer_fprint(stdout, &asn_DEF_LTE_UL_DCCH_Message, (void *)ul_dcch_msg);
        }

        // cancel the security mode in PDCP
        // followup with the remaining procedure
        //#warning "LG Removed rrc_eNB_generate_UECapabilityEnquiry after receiving securityModeFailure"
        rrc_eNB_generate_UECapabilityEnquiry(ctxt_pP, ue_context_p);
        break;

      case LTE_UL_DCCH_MessageType__c1_PR_ueCapabilityInformation:
        T(T_ENB_RRC_UE_CAPABILITY_INFORMATION, T_INT(ctxt_pP->module_id), T_INT(ctxt_pP->frame),
          T_INT(ctxt_pP->subframe), T_INT(ctxt_pP->rnti));

        // to avoid segmentation fault
        if(!ue_context_p) {
          LOG_I(RRC, "Processing ueCapabilityInformation UE %x, ue_context_p is NULL\n", ctxt_pP->rnti);
          break;
        }

        LOG_DUMPMSG(RRC,DEBUG_RRC,(char *)Rx_sdu,sdu_sizeP,
                    "[MSG] RRC UECapablility Information\n");
        MSC_LOG_RX_MESSAGE(
          MSC_RRC_ENB,
          MSC_RRC_UE,
          Rx_sdu,
          sdu_sizeP,
          MSC_AS_TIME_FMT" ueCapabilityInformation UE %x size %u",
          MSC_AS_TIME_ARGS(ctxt_pP),
          ue_context_p->ue_context.rnti,
          sdu_sizeP);
        LOG_I(RRC,
              PROTOCOL_RRC_CTXT_UE_FMT" received ueCapabilityInformation on UL-DCCH %d from UE\n",
              PROTOCOL_RRC_CTXT_UE_ARGS(ctxt_pP),
              DCCH);
        LOG_D(RRC,
              PROTOCOL_RRC_CTXT_UE_FMT" RLC RB %02d --- RLC_DATA_IND %d bytes "
              "(UECapabilityInformation) ---> RRC_eNB\n",
              PROTOCOL_RRC_CTXT_UE_ARGS(ctxt_pP),
              DCCH,
              sdu_sizeP);

        if ( LOG_DEBUGFLAG(DEBUG_ASN1) ) {
          xer_fprint(stdout, &asn_DEF_LTE_UL_DCCH_Message, (void *)ul_dcch_msg);
        }

        LOG_I(RRC, "got UE capabilities for UE %x\n", ctxt_pP->rnti);

        if (ue_context_p->ue_context.UE_Capability) {
          LOG_I(RRC, "freeing old UE capabilities for UE %x\n", ctxt_pP->rnti);
          ASN_STRUCT_FREE(asn_DEF_LTE_UE_EUTRA_Capability,
                          ue_context_p->ue_context.UE_Capability);
          ue_context_p->ue_context.UE_Capability = 0;
        }

        dec_rval = uper_decode(NULL,
                               &asn_DEF_LTE_UE_EUTRA_Capability,
                               (void **)&ue_context_p->ue_context.UE_Capability,
                               ul_dcch_msg->message.choice.c1.choice.ueCapabilityInformation.criticalExtensions.
                               choice.c1.choice.ueCapabilityInformation_r8.ue_CapabilityRAT_ContainerList.list.
                               array[0]->ueCapabilityRAT_Container.buf,
                               ul_dcch_msg->message.choice.c1.choice.ueCapabilityInformation.criticalExtensions.
                               choice.c1.choice.ueCapabilityInformation_r8.ue_CapabilityRAT_ContainerList.list.
                               array[0]->ueCapabilityRAT_Container.size, 0, 0);
        ue_context_p->ue_context.UE_Capability_size = ul_dcch_msg->message.choice.c1.choice.ueCapabilityInformation.criticalExtensions.
            choice.c1.choice.ueCapabilityInformation_r8.ue_CapabilityRAT_ContainerList.list.
            array[0]->ueCapabilityRAT_Container.size;

        if ( LOG_DEBUGFLAG(DEBUG_ASN1) ) {
          xer_fprint(stdout, &asn_DEF_LTE_UE_EUTRA_Capability, ue_context_p->ue_context.UE_Capability);
        }

        if ((dec_rval.code != RC_OK) && (dec_rval.consumed == 0)) {
          LOG_E(RRC, PROTOCOL_RRC_CTXT_UE_FMT" Failed to decode UE capabilities (%zu bytes)\n",
                PROTOCOL_RRC_CTXT_UE_ARGS(ctxt_pP),
                dec_rval.consumed);
          ASN_STRUCT_FREE(asn_DEF_LTE_UE_EUTRA_Capability,
                          ue_context_p->ue_context.UE_Capability);
          ue_context_p->ue_context.UE_Capability = 0;
        }

        if (EPC_MODE_ENABLED) {
          if (EPC_MODE_ENABLED == 1) {
#if defined(ENABLE_USE_MME)
            rrc_eNB_send_S1AP_UE_CAPABILITIES_IND(ctxt_pP,
                                                  ue_context_p,
                                                  ul_dcch_msg);
#endif
          }
        } else {
          ue_context_p->ue_context.nb_of_e_rabs = 1;

          for (i = 0; i < ue_context_p->ue_context.nb_of_e_rabs; i++) {
            ue_context_p->ue_context.e_rab[i].status = E_RAB_STATUS_NEW;
            ue_context_p->ue_context.e_rab[i].param.e_rab_id = 1+i;
            ue_context_p->ue_context.e_rab[i].param.qos.qci=9;
          }

          ue_context_p->ue_context.setup_e_rabs =ue_context_p->ue_context.nb_of_e_rabs;
        }

        rrc_eNB_generate_defaultRRCConnectionReconfiguration(ctxt_pP,
            ue_context_p,
            RC.rrc[ctxt_pP->module_id]->HO_flag);
        break;

      case LTE_UL_DCCH_MessageType__c1_PR_ulHandoverPreparationTransfer:
        T(T_ENB_RRC_UL_HANDOVER_PREPARATION_TRANSFER, T_INT(ctxt_pP->module_id), T_INT(ctxt_pP->frame),
          T_INT(ctxt_pP->subframe), T_INT(ctxt_pP->rnti));
        break;

      case LTE_UL_DCCH_MessageType__c1_PR_ulInformationTransfer:
        T(T_ENB_RRC_UL_INFORMATION_TRANSFER, T_INT(ctxt_pP->module_id), T_INT(ctxt_pP->frame),
          T_INT(ctxt_pP->subframe), T_INT(ctxt_pP->rnti));

        // to avoid segmentation fault
        if(!ue_context_p) {
          LOG_I(RRC, "Processing ulInformationTransfer UE %x, ue_context_p is NULL\n", ctxt_pP->rnti);
          break;
        }

        LOG_D(RRC,"[MSG] RRC UL Information Transfer \n");
        LOG_DUMPMSG(RRC,DEBUG_RRC,(char *)Rx_sdu,sdu_sizeP,
                    "[MSG] RRC UL Information Transfer \n");
        MSC_LOG_RX_MESSAGE(
          MSC_RRC_ENB,
          MSC_RRC_UE,
          Rx_sdu,
          sdu_sizeP,
          MSC_AS_TIME_FMT" ulInformationTransfer UE %x size %u",
          MSC_AS_TIME_ARGS(ctxt_pP),
          ue_context_p->ue_context.rnti,
          sdu_sizeP);

        if (EPC_MODE_ENABLED == 1) {
#if defined(ENABLE_USE_MME)
          rrc_eNB_send_S1AP_UPLINK_NAS(ctxt_pP,
                                       ue_context_p,
                                       ul_dcch_msg);
#endif
        }

        break;

      case LTE_UL_DCCH_MessageType__c1_PR_counterCheckResponse:
        T(T_ENB_RRC_COUNTER_CHECK_RESPONSE, T_INT(ctxt_pP->module_id), T_INT(ctxt_pP->frame),
          T_INT(ctxt_pP->subframe), T_INT(ctxt_pP->rnti));
        break;
#if (LTE_RRC_VERSION >= MAKE_VERSION(9, 0, 0))

      case LTE_UL_DCCH_MessageType__c1_PR_ueInformationResponse_r9:
        T(T_ENB_RRC_UE_INFORMATION_RESPONSE_R9, T_INT(ctxt_pP->module_id), T_INT(ctxt_pP->frame),
          T_INT(ctxt_pP->subframe), T_INT(ctxt_pP->rnti));
        break;

      case LTE_UL_DCCH_MessageType__c1_PR_proximityIndication_r9:
        T(T_ENB_RRC_PROXIMITY_INDICATION_R9, T_INT(ctxt_pP->module_id), T_INT(ctxt_pP->frame),
          T_INT(ctxt_pP->subframe), T_INT(ctxt_pP->rnti));
        break;
#endif
#if (LTE_RRC_VERSION >= MAKE_VERSION(10, 0, 0))

      case LTE_UL_DCCH_MessageType__c1_PR_rnReconfigurationComplete_r10:
        T(T_ENB_RRC_RECONFIGURATION_COMPLETE_R10, T_INT(ctxt_pP->module_id), T_INT(ctxt_pP->frame),
          T_INT(ctxt_pP->subframe), T_INT(ctxt_pP->rnti));
        break;

      case LTE_UL_DCCH_MessageType__c1_PR_mbmsCountingResponse_r10:
        T(T_ENB_RRC_MBMS_COUNTING_RESPONSE_R10, T_INT(ctxt_pP->module_id), T_INT(ctxt_pP->frame),
          T_INT(ctxt_pP->subframe), T_INT(ctxt_pP->rnti));
        break;

      case LTE_UL_DCCH_MessageType__c1_PR_interFreqRSTDMeasurementIndication_r10:
        T(T_ENB_RRC_INTER_FREQ_RSTD_MEASUREMENT_INDICATION, T_INT(ctxt_pP->module_id), T_INT(ctxt_pP->frame),
          T_INT(ctxt_pP->subframe), T_INT(ctxt_pP->rnti));
        break;
#endif

      default:
        T(T_ENB_RRC_UNKNOW_MESSAGE, T_INT(ctxt_pP->module_id), T_INT(ctxt_pP->frame),
          T_INT(ctxt_pP->subframe), T_INT(ctxt_pP->rnti));
        LOG_E(RRC, PROTOCOL_RRC_CTXT_UE_FMT" Unknown message %s:%u\n",
              PROTOCOL_RRC_CTXT_UE_ARGS(ctxt_pP),
              __FILE__, __LINE__);
        return -1;
    }

    return 0;
    //TTN for D2D
  } else if (ul_dcch_msg->message.present == LTE_UL_DCCH_MessageType_PR_messageClassExtension) {
    LOG_I(RRC, "THINH [UL_DCCH_MessageType_PR_messageClassExtension]\n");

    switch (ul_dcch_msg->message.choice.messageClassExtension.present) {
      case LTE_UL_DCCH_MessageType__messageClassExtension_PR_NOTHING: /* No components present */
        break;

      case LTE_UL_DCCH_MessageType__messageClassExtension_PR_c2: //SidelinkUEInformation
        //case UL_DCCH_MessageType__messageClassExtension__c2_PR_sidelinkUEInformation_r12: //SidelinkUEInformation
        LOG_I(RRC,"THINH [UL_DCCH_MessageType__messageClassExtension_PR_c2]\n");
        LOG_DUMPMSG(RRC,DEBUG_RRC,(char *)Rx_sdu,sdu_sizeP,
                    "[MSG] RRC SidelinkUEInformation \n");
        MSC_LOG_RX_MESSAGE(
          MSC_RRC_ENB,
          MSC_RRC_UE,
          Rx_sdu,
          sdu_sizeP,
          MSC_AS_TIME_FMT" SidelinkUEInformation UE %x size %u",
          MSC_AS_TIME_ARGS(ctxt_pP),
          ue_context_p->ue_context.rnti,
          sdu_sizeP);
        LOG_I(RRC,
              PROTOCOL_RRC_CTXT_UE_FMT" RLC RB %02d --- RLC_DATA_IND %d bytes "
              "(SidelinkUEInformation) ---> RRC_eNB\n",
              PROTOCOL_RRC_CTXT_UE_ARGS(ctxt_pP),
              DCCH,
              sdu_sizeP);
        rrc_eNB_process_SidelinkUEInformation(
          ctxt_pP,
          ue_context_p,
          &ul_dcch_msg->message.choice.messageClassExtension.choice.c2.choice.sidelinkUEInformation_r12);
        break;

      default:
        break;
    }

    //end TTN
  } else {
    LOG_E(RRC, PROTOCOL_RRC_CTXT_UE_FMT" Unknown error %s:%u\n",
          PROTOCOL_RRC_CTXT_UE_ARGS(ctxt_pP),
          __FILE__, __LINE__);
    return -1;
  }

  return 0;
}

void rrc_eNB_reconfigure_DRBs (const protocol_ctxt_t *const ctxt_pP,
                               rrc_eNB_ue_context_t  *ue_context_pP) {
  int i;
  int e_rab_done=0;

  for (i = 0;
       i < 3;//NB_RB_MAX - 3;  // S1AP_MAX_E_RAB
       i++) {
    if ( ue_context_pP->ue_context.e_rab[i].status < E_RAB_STATUS_DONE) {
      ue_context_pP->ue_context.e_rab[i].status = E_RAB_STATUS_NEW;
      ue_context_pP->ue_context.e_rab[i].param.e_rab_id = i + 1;
      ue_context_pP->ue_context.e_rab[i].param.qos.qci = i % 9;
      ue_context_pP->ue_context.e_rab[i].param.qos.allocation_retention_priority.priority_level= i % PRIORITY_LEVEL_LOWEST;
      ue_context_pP->ue_context.e_rab[i].param.qos.allocation_retention_priority.pre_emp_capability= PRE_EMPTION_CAPABILITY_DISABLED;
      ue_context_pP->ue_context.e_rab[i].param.qos.allocation_retention_priority.pre_emp_vulnerability= PRE_EMPTION_VULNERABILITY_DISABLED;
      ue_context_pP->ue_context.e_rab[i].param.nas_pdu.buffer = NULL;
      ue_context_pP->ue_context.e_rab[i].param.nas_pdu.length = 0;
      //  memset (ue_context_pP->ue_context.e_rab[i].param.sgw_addr.buffer,0,20);
      ue_context_pP->ue_context.e_rab[i].param.sgw_addr.length = 0;
      ue_context_pP->ue_context.e_rab[i].param.gtp_teid=0;
      ue_context_pP->ue_context.nb_of_e_rabs++;
      e_rab_done++;
      LOG_I(RRC,"setting up the dedicated DRBs %d (index %d) status %d \n",
            ue_context_pP->ue_context.e_rab[i].param.e_rab_id, i, ue_context_pP->ue_context.e_rab[i].status);
    }
  }

  ue_context_pP->ue_context.setup_e_rabs+=e_rab_done;
  rrc_eNB_generate_dedicatedRRCConnectionReconfiguration(ctxt_pP, ue_context_pP, 0);
}

//-----------------------------------------------------------------------------
void rrc_enb_init(void) {
  pthread_mutex_init(&lock_ue_freelist, NULL);
  pthread_mutex_init(&rrc_release_freelist, NULL);
  memset(&rrc_release_info,0,sizeof(RRC_release_list_t));
}

//-----------------------------------------------------------------------------
void rrc_subframe_process(protocol_ctxt_t *const ctxt_pP, const int CC_id)
{
  int32_t current_timestamp_ms = 0;
  int32_t ref_timestamp_ms = 0;
  struct timeval ts;
  struct rrc_eNB_ue_context_s *ue_context_p = NULL;
  struct rrc_eNB_ue_context_s *ue_to_be_removed = NULL;
#ifdef LOCALIZATION
  double estimated_distance = 0;
  protocol_ctxt_t ctxt;
#endif
  VCD_SIGNAL_DUMPER_DUMP_FUNCTION_BY_NAME(VCD_SIGNAL_DUMPER_FUNCTIONS_RRC_RX_TX, VCD_FUNCTION_IN);
  check_handovers(ctxt_pP); // counter, get the value and aggregate
  // check for UL failure or for UE to be released
  RB_FOREACH(ue_context_p, rrc_ue_tree_s, &(RC.rrc[ctxt_pP->module_id]->rrc_ue_head)) {
    ctxt_pP->rnti = ue_context_p->ue_id_rnti;

    if ((ctxt_pP->frame == 0) && (ctxt_pP->subframe == 0)) {
      if (ue_context_p->ue_context.Initialue_identity_s_TMSI.presence == TRUE) {
        LOG_I(RRC, "UE rnti %x: S-TMSI %x failure timer %d/8\n",
              ue_context_p->ue_context.rnti,
              ue_context_p->ue_context.Initialue_identity_s_TMSI.m_tmsi,
              ue_context_p->ue_context.ul_failure_timer);
      } else {
        LOG_I(RRC, "UE rnti %x failure timer %d/8\n",
              ue_context_p->ue_context.rnti,
              ue_context_p->ue_context.ul_failure_timer);
      }
    }

<<<<<<< HEAD
      memcpy(srb_info_p->Rx_buffer.Payload,
             RRC_MAC_CCCH_DATA_IND(msg_p).sdu,
             RRC_MAC_CCCH_DATA_IND(msg_p).sdu_size);
      srb_info_p->Rx_buffer.payload_size = RRC_MAC_CCCH_DATA_IND(msg_p).sdu_size;
      rrc_eNB_decode_ccch(&ctxt, srb_info_p, CC_id);
      break;

    /* Messages from PDCP */
    case RRC_DCCH_DATA_IND:
      PROTOCOL_CTXT_SET_BY_INSTANCE(&ctxt,
                                    instance,
                                    ENB_FLAG_YES,
                                    RRC_DCCH_DATA_IND(msg_p).rnti,
                                    msg_p->ittiMsgHeader.lte_time.frame,
                                    msg_p->ittiMsgHeader.lte_time.slot);
      LOG_D(RRC, PROTOCOL_RRC_CTXT_UE_FMT" Received on DCCH %d %s\n",
            PROTOCOL_RRC_CTXT_UE_ARGS(&ctxt),
            RRC_DCCH_DATA_IND(msg_p).dcch_index,
            msg_name_p);
      rrc_eNB_decode_dcch(&ctxt,
                          RRC_DCCH_DATA_IND(msg_p).dcch_index,
                          RRC_DCCH_DATA_IND(msg_p).sdu_p,
                          RRC_DCCH_DATA_IND(msg_p).sdu_size);
      // Message buffer has been processed, free it now.
      result = itti_free(ITTI_MSG_ORIGIN_ID(msg_p), RRC_DCCH_DATA_IND(msg_p).sdu_p);
=======
    if (ue_context_p->ue_context.ul_failure_timer > 0) {
      ue_context_p->ue_context.ul_failure_timer++;
>>>>>>> e1d40791

      if (ue_context_p->ue_context.ul_failure_timer >= 20000) {
        // remove UE after 20 seconds after MAC (or else) has indicated UL failure
        LOG_I(RRC, "Removing UE %x instance, because of uplink failure timer timeout\n",
              ue_context_p->ue_context.rnti);
        ue_to_be_removed = ue_context_p;
        break; // break RB_FOREACH
      }
    }

    if (ue_context_p->ue_context.ue_release_timer_s1 > 0) {
      ue_context_p->ue_context.ue_release_timer_s1++;

      if (ue_context_p->ue_context.ue_release_timer_s1 >= ue_context_p->ue_context.ue_release_timer_thres_s1) {
        LOG_I(RRC, "Removing UE %x instance, because of UE_CONTEXT_RELEASE_COMMAND not received after %d ms from sending request\n",
              ue_context_p->ue_context.rnti,
              ue_context_p->ue_context.ue_release_timer_thres_s1);

        if (EPC_MODE_ENABLED)
          rrc_eNB_generate_RRCConnectionRelease(ctxt_pP, ue_context_p);
        else
          ue_to_be_removed = ue_context_p;

        ue_context_p->ue_context.ue_release_timer_s1 = 0;
        break; // break RB_FOREACH
      } // end if timer_s1 timeout
    } // end if timer_s1 > 0 (S1 UE_CONTEXT_RELEASE_REQ ongoing)

    if (ue_context_p->ue_context.ue_release_timer_rrc > 0) {
      ue_context_p->ue_context.ue_release_timer_rrc++;

      if (ue_context_p->ue_context.ue_release_timer_rrc >= ue_context_p->ue_context.ue_release_timer_thres_rrc) {
        LOG_I(RRC, "Removing UE %x instance after UE_CONTEXT_RELEASE_Complete (ue_release_timer_rrc timeout)\n",
              ue_context_p->ue_context.rnti);
        ue_context_p->ue_context.ue_release_timer_rrc = 0;
        ue_to_be_removed = ue_context_p;
        break; // break RB_FOREACH
      }
    }

#if defined(ENABLE_USE_MME)
    if (ue_context_p->ue_context.handover_info != NULL) {
      if (ue_context_p->ue_context.handover_info->state == HO_RELEASE) {
        ue_to_be_removed = ue_context_p;
        rrc_eNB_handover_ue_context_release(ctxt_pP, ue_context_p);
        break; //break RB_FOREACH (why to break ?)
      }
    }
#endif

    pthread_mutex_lock(&rrc_release_freelist);

    if (rrc_release_info.num_UEs > 0) {
      uint16_t release_total = 0;

      for (uint16_t release_num = 0; release_num < NUMBER_OF_UE_MAX; release_num++) {
        if (rrc_release_info.RRC_release_ctrl[release_num].flag > 0) {
          release_total++;
        }

        if ((rrc_release_info.RRC_release_ctrl[release_num].flag > 2) &&
            (rrc_release_info.RRC_release_ctrl[release_num].rnti == ue_context_p->ue_context.rnti)) {
          ue_context_p->ue_context.ue_release_timer_rrc = 1;
          ue_context_p->ue_context.ue_release_timer_thres_rrc = 100;

          if (EPC_MODE_ENABLED) {
            int e_rab = 0;
            MessageDef *msg_complete_p = NULL;
            MessageDef *msg_delete_tunnels_p = NULL;
            uint32_t eNB_ue_s1ap_id = ue_context_p->ue_context.eNB_ue_s1ap_id;

            if (rrc_release_info.RRC_release_ctrl[release_num].flag == 4) { // if timer_s1 == 0
              MSC_LOG_TX_MESSAGE(MSC_RRC_ENB, MSC_S1AP_ENB, NULL, 0,
                                 "0 S1AP_UE_CONTEXT_RELEASE_COMPLETE eNB_ue_s1ap_id 0x%06"PRIX32" ",
                                 eNB_ue_s1ap_id);
              msg_complete_p = itti_alloc_new_message(TASK_RRC_ENB, S1AP_UE_CONTEXT_RELEASE_COMPLETE);
              S1AP_UE_CONTEXT_RELEASE_COMPLETE(msg_complete_p).eNB_ue_s1ap_id = eNB_ue_s1ap_id;
              itti_send_msg_to_task(TASK_S1AP, ctxt_pP->module_id, msg_complete_p);
            }

            MSC_LOG_TX_MESSAGE(MSC_RRC_ENB, MSC_GTPU_ENB, NULL,0, "0 GTPV1U_ENB_DELETE_TUNNEL_REQ rnti %x ", eNB_ue_s1ap_id);
            msg_delete_tunnels_p = itti_alloc_new_message(TASK_RRC_ENB, GTPV1U_ENB_DELETE_TUNNEL_REQ);
            memset(&GTPV1U_ENB_DELETE_TUNNEL_REQ(msg_delete_tunnels_p), 0, sizeof(GTPV1U_ENB_DELETE_TUNNEL_REQ(msg_delete_tunnels_p)));
            // do not wait response
            GTPV1U_ENB_DELETE_TUNNEL_REQ(msg_delete_tunnels_p).rnti = ue_context_p->ue_context.rnti;

            for (e_rab = 0; e_rab < ue_context_p->ue_context.nb_of_e_rabs; e_rab++) {
              GTPV1U_ENB_DELETE_TUNNEL_REQ(msg_delete_tunnels_p).eps_bearer_id[GTPV1U_ENB_DELETE_TUNNEL_REQ(msg_delete_tunnels_p).num_erab++] =
                ue_context_p->ue_context.enb_gtp_ebi[e_rab];
              // erase data
              ue_context_p->ue_context.enb_gtp_teid[e_rab] = 0;
              memset(&ue_context_p->ue_context.enb_gtp_addrs[e_rab], 0, sizeof(ue_context_p->ue_context.enb_gtp_addrs[e_rab]));
              ue_context_p->ue_context.enb_gtp_ebi[e_rab] = 0;
            }

            itti_send_msg_to_task(TASK_GTPV1_U, ctxt_pP->module_id, msg_delete_tunnels_p);
            struct rrc_ue_s1ap_ids_s *rrc_ue_s1ap_ids = NULL;
            rrc_ue_s1ap_ids = rrc_eNB_S1AP_get_ue_ids(RC.rrc[ctxt_pP->module_id], 0, eNB_ue_s1ap_id);

            if (rrc_ue_s1ap_ids != NULL) {
              rrc_eNB_S1AP_remove_ue_ids(RC.rrc[ctxt_pP->module_id], rrc_ue_s1ap_ids);
            }
          } /* EPC_MODE_ENABLED */

          rrc_release_info.RRC_release_ctrl[release_num].flag = 0;
          rrc_release_info.num_UEs--;
          break; // break for (release_num)
        } // end if ((rrc_release_info.RRC_release_ctrl[release_num].flag > 2) && ...

        if (release_total >= rrc_release_info.num_UEs) {
          break; // break for (release_num)
        }
      } // end for (release_num)
    } // end if (rrc_release_info.num_UEs > 0)

    pthread_mutex_unlock(&rrc_release_freelist);

    if ((ue_context_p->ue_context.ue_rrc_inactivity_timer > 0) && (RC.rrc[ctxt_pP->module_id]->configuration.rrc_inactivity_timer_thres > 0)) {
      ue_context_p->ue_context.ue_rrc_inactivity_timer++; // (un)comment this line to (de)activate the RRC inactivity timer

      if (ue_context_p->ue_context.ue_rrc_inactivity_timer >= RC.rrc[ctxt_pP->module_id]->configuration.rrc_inactivity_timer_thres) {
        LOG_I(RRC, "Removing UE %x instance because of rrc_inactivity_timer timeout\n",
              ue_context_p->ue_context.rnti);
        ue_to_be_removed = ue_context_p;
        break; // break RB_FOREACH
      }
    }

    if (ue_context_p->ue_context.ue_reestablishment_timer > 0) {
      ue_context_p->ue_context.ue_reestablishment_timer++;

      if (ue_context_p->ue_context.ue_reestablishment_timer >= ue_context_p->ue_context.ue_reestablishment_timer_thres) {
        LOG_I(RRC, "Removing UE %x instance because of reestablishment_timer timeout\n",
              ue_context_p->ue_context.rnti);
        ue_context_p->ue_context.ul_failure_timer = 20000; // lead to send S1 UE_CONTEXT_RELEASE_REQ
        ue_to_be_removed = ue_context_p;
        ue_context_p->ue_context.ue_reestablishment_timer = 0;
        break; // break RB_FOREACH
      }
    }

    if (ue_context_p->ue_context.ue_release_timer > 0) {
      ue_context_p->ue_context.ue_release_timer++;

      if (ue_context_p->ue_context.ue_release_timer >= ue_context_p->ue_context.ue_release_timer_thres) {
        LOG_I(RRC, "Removing UE %x instance because of RRC Connection Setup timer timeout\n",
              ue_context_p->ue_context.rnti);
        /*
        * TODO: Naming problem here: ue_release_timer seems to have been used when RRC Connection Release was sent.
        * It is no more the case.
        * The timer should be renamed.
        */
        ue_to_be_removed = ue_context_p;
        ue_context_p->ue_context.ue_release_timer = 0;
        break; // break RB_FOREACH
      }
    }
  } // end RB_FOREACH

  if (ue_to_be_removed) {
    if ((ue_to_be_removed->ue_context.ul_failure_timer >= 20000) ||
        ((ue_to_be_removed->ue_context.ue_rrc_inactivity_timer >= RC.rrc[ctxt_pP->module_id]->configuration.rrc_inactivity_timer_thres) &&
         (RC.rrc[ctxt_pP->module_id]->configuration.rrc_inactivity_timer_thres > 0))) {
      ue_to_be_removed->ue_context.ue_release_timer_s1 = 1;
      ue_to_be_removed->ue_context.ue_release_timer_thres_s1 = 100;
      ue_to_be_removed->ue_context.ue_release_timer = 0;
      ue_to_be_removed->ue_context.ue_reestablishment_timer = 0;
    }

    rrc_eNB_free_UE(ctxt_pP->module_id, ue_to_be_removed);

    if (ue_to_be_removed->ue_context.ul_failure_timer >= 20000) {
      ue_to_be_removed->ue_context.ul_failure_timer = 0;
    }

    if ((ue_to_be_removed->ue_context.ue_rrc_inactivity_timer >= RC.rrc[ctxt_pP->module_id]->configuration.rrc_inactivity_timer_thres) &&
        (RC.rrc[ctxt_pP->module_id]->configuration.rrc_inactivity_timer_thres > 0)) {
      ue_to_be_removed->ue_context.ue_rrc_inactivity_timer = 0; //reset timer after S1 command UE context release request is sent
    }
  }

#ifdef RRC_LOCALIZATION
  /* for the localization, only primary CC_id might be relevant*/
  gettimeofday(&ts, NULL);
  current_timestamp_ms = ts.tv_sec * 1000 + ts.tv_usec / 1000;
  ref_timestamp_ms = RC.rrc[ctxt_pP->module_id]->reference_timestamp_ms;
  RB_FOREACH(ue_context_p, rrc_ue_tree_s, &(RC.rrc[ctxt_pP->module_id]->rrc_ue_head)) {
    ctxt = *ctxt_pP;
    ctxt.rnti = ue_context_p->ue_context.rnti;
    estimated_distance = rrc_get_estimated_ue_distance(&ctxt, CC_id, RC.rrc[ctxt_pP->module_id]->loc_type);

    if ((current_timestamp_ms - ref_timestamp_ms > RC.rrc[ctxt_pP->module_id]->aggregation_period_ms) &&
        estimated_distance != -1) {
      LOG_D(LOCALIZE, "RRC [UE/id %d -> eNB/id %d] timestamp %d frame %d estimated r = %f\n",
            ctxt.rnti,
            ctxt_pP->module_id,
            current_timestamp_ms,
            ctxt_pP->frame,
            estimated_distance);
      LOG_D(LOCALIZE, "RRC status %d\n",
            ue_context_p->ue_context.Status);
      push_front(&RC.rrc[ctxt_pP->module_id]->loc_list, estimated_distance);
      RC.rrc[ctxt_pP->module_id]->reference_timestamp_ms = current_timestamp_ms;
    } // end if
  } // end RB_FOREACH
#endif
  (void)ts; /* remove gcc warning "unused variable" */
  (void)ref_timestamp_ms; /* remove gcc warning "unused variable" */
  (void)current_timestamp_ms; /* remove gcc warning "unused variable" */
  VCD_SIGNAL_DUMPER_DUMP_FUNCTION_BY_NAME(VCD_SIGNAL_DUMPER_FUNCTIONS_RRC_RX_TX, VCD_FUNCTION_OUT);
}

//-----------------------------------------------------------------------------
void *rrc_enb_process_itti_msg(void *notUsed) {
  MessageDef                         *msg_p;
  const char                         *msg_name_p;
  instance_t                          instance;
  int                                 result;
  SRB_INFO                           *srb_info_p;
  int                                 CC_id;
  protocol_ctxt_t                     ctxt;

  memset(&ctxt, 0, sizeof(ctxt));

  // Wait for a message
  itti_receive_msg(TASK_RRC_ENB, &msg_p);
  msg_name_p = ITTI_MSG_NAME(msg_p);
  instance = ITTI_MSG_INSTANCE(msg_p);
  /* RRC_SUBFRAME_PROCESS is sent every subframe, do not log it */
  if (ITTI_MSG_ID(msg_p) != RRC_SUBFRAME_PROCESS)
    LOG_I(RRC,"Received message %s\n",msg_name_p);

  switch (ITTI_MSG_ID(msg_p)) {
    case TERMINATE_MESSAGE:
      LOG_W(RRC, " *** Exiting RRC thread\n");
      itti_exit_task();
      break;

    case MESSAGE_TEST:
      LOG_I(RRC, "[eNB %d] Received %s\n", instance, msg_name_p);
      break;

    /* Messages from MAC */
    case RRC_MAC_CCCH_DATA_IND:
      PROTOCOL_CTXT_SET_BY_INSTANCE(&ctxt,
                                    instance,
                                    ENB_FLAG_YES,
                                    RRC_MAC_CCCH_DATA_IND(msg_p).rnti,
                                    msg_p->ittiMsgHeader.lte_time.frame,
                                    msg_p->ittiMsgHeader.lte_time.slot);
      LOG_I(RRC, PROTOCOL_RRC_CTXT_UE_FMT" Received %s\n",
            PROTOCOL_RRC_CTXT_UE_ARGS(&ctxt),
            msg_name_p);
      CC_id = RRC_MAC_CCCH_DATA_IND(msg_p).CC_id;
      srb_info_p = &RC.rrc[instance]->carrier[CC_id].Srb0;
      LOG_I(RRC,"Decoding CCCH : inst %d, CC_id %d, ctxt %p, sib_info_p->Rx_buffer.payload_size %d\n",
            instance,CC_id,&ctxt, RRC_MAC_CCCH_DATA_IND(msg_p).sdu_size);

      if (RRC_MAC_CCCH_DATA_IND(msg_p).sdu_size >= RRC_BUFFER_SIZE_MAX) {
        LOG_I(RRC, "CCCH message has size %d > %d\n",RRC_MAC_CCCH_DATA_IND(msg_p).sdu_size,RRC_BUFFER_SIZE_MAX);
        break;
      }

      memcpy(srb_info_p->Rx_buffer.Payload,
             RRC_MAC_CCCH_DATA_IND(msg_p).sdu,
             RRC_MAC_CCCH_DATA_IND(msg_p).sdu_size);
      srb_info_p->Rx_buffer.payload_size = RRC_MAC_CCCH_DATA_IND(msg_p).sdu_size;
      rrc_eNB_decode_ccch(&ctxt, srb_info_p, CC_id);
      break;

    /* Messages from PDCP */
    case RRC_DCCH_DATA_IND:
      PROTOCOL_CTXT_SET_BY_INSTANCE(&ctxt,
                                    instance,
                                    ENB_FLAG_YES,
                                    RRC_DCCH_DATA_IND(msg_p).rnti,
                                    msg_p->ittiMsgHeader.lte_time.frame,
                                    msg_p->ittiMsgHeader.lte_time.slot);
      LOG_I(RRC, PROTOCOL_RRC_CTXT_UE_FMT" Received on DCCH %d %s\n",
            PROTOCOL_RRC_CTXT_UE_ARGS(&ctxt),
            RRC_DCCH_DATA_IND(msg_p).dcch_index,
            msg_name_p);
      rrc_eNB_decode_dcch(&ctxt,
                          RRC_DCCH_DATA_IND(msg_p).dcch_index,
                          RRC_DCCH_DATA_IND(msg_p).sdu_p,
                          RRC_DCCH_DATA_IND(msg_p).sdu_size);
      // Message buffer has been processed, free it now.
      result = itti_free(ITTI_MSG_ORIGIN_ID(msg_p), RRC_DCCH_DATA_IND(msg_p).sdu_p);

      if (result != EXIT_SUCCESS) {
        LOG_I(RRC, "Failed to free memory (%d)!\n",result);
        break;
      }

      break;

    /* Messages from S1AP */
    case S1AP_DOWNLINK_NAS:
      rrc_eNB_process_S1AP_DOWNLINK_NAS(msg_p, msg_name_p, instance, &rrc_eNB_mui);
      break;

    case S1AP_INITIAL_CONTEXT_SETUP_REQ:
      rrc_eNB_process_S1AP_INITIAL_CONTEXT_SETUP_REQ(msg_p, msg_name_p, instance);
      break;

    case S1AP_UE_CTXT_MODIFICATION_REQ:
      rrc_eNB_process_S1AP_UE_CTXT_MODIFICATION_REQ(msg_p, msg_name_p, instance);
      break;

    case S1AP_PAGING_IND:
      LOG_D(RRC, "[eNB %d] Received Paging message from S1AP: %s\n", instance, msg_name_p);
      rrc_eNB_process_PAGING_IND(msg_p, msg_name_p, instance);
      break;

    case S1AP_E_RAB_SETUP_REQ:
      rrc_eNB_process_S1AP_E_RAB_SETUP_REQ(msg_p, msg_name_p, instance);
      LOG_D(RRC, "[eNB %d] Received the message %s\n", instance, msg_name_p);
      break;

    case S1AP_E_RAB_MODIFY_REQ:
      rrc_eNB_process_S1AP_E_RAB_MODIFY_REQ(msg_p, msg_name_p, instance);
      break;

    case S1AP_E_RAB_RELEASE_COMMAND:
      rrc_eNB_process_S1AP_E_RAB_RELEASE_COMMAND(msg_p, msg_name_p, instance);
      break;

    case S1AP_UE_CONTEXT_RELEASE_REQ:
      rrc_eNB_process_S1AP_UE_CONTEXT_RELEASE_REQ(msg_p, msg_name_p, instance);
      break;

    case S1AP_UE_CONTEXT_RELEASE_COMMAND:
      rrc_eNB_process_S1AP_UE_CONTEXT_RELEASE_COMMAND(msg_p, msg_name_p, instance);
      break;

    case GTPV1U_ENB_DELETE_TUNNEL_RESP: {
      rrc_eNB_ue_context_t *ue = rrc_eNB_get_ue_context(RC.rrc[instance], GTPV1U_ENB_DELETE_TUNNEL_RESP(msg_p).rnti);

      if (ue != NULL
          && ue->ue_context.ue_release_timer_rrc > 0
          && (ue->ue_context.handover_info == NULL || ue->ue_context.handover_info->state != HO_RELEASE)) {
        ue->ue_context.ue_release_timer_rrc = ue->ue_context.ue_release_timer_thres_rrc;
      }

      break;
    }

    case S1AP_PATH_SWITCH_REQ_ACK:
      LOG_I(RRC, "[eNB %d] received path switch ack %s\n", instance, msg_name_p);
      rrc_eNB_process_S1AP_PATH_SWITCH_REQ_ACK(msg_p, msg_name_p, instance);
      break;

    case X2AP_HANDOVER_REQ:
      LOG_I(RRC, "[eNB %d] target eNB Receives X2 HO Req %s\n", instance, msg_name_p);
      rrc_eNB_process_handoverPreparationInformation(instance, &X2AP_HANDOVER_REQ(msg_p));
      break;

    case X2AP_HANDOVER_REQ_ACK: {
      struct rrc_eNB_ue_context_s        *ue_context_p = NULL;
      ue_context_p = rrc_eNB_get_ue_context(RC.rrc[instance], X2AP_HANDOVER_REQ_ACK(msg_p).rnti);
      if (ue_context_p == NULL) {
        /* is it possible? */
        LOG_E(RRC, "could not find UE (rnti %x) while processing X2AP_HANDOVER_REQ_ACK\n",
              X2AP_HANDOVER_REQ_ACK(msg_p).rnti);
        exit(1);
      }
      LOG_I(RRC, "[eNB %d] source eNB receives the X2 HO ACK %s\n", instance, msg_name_p);
      DevAssert(ue_context_p != NULL);

      if (ue_context_p->ue_context.handover_info->state != HO_REQUEST) abort();

      rrc_eNB_process_handoverCommand(instance, ue_context_p, &X2AP_HANDOVER_REQ_ACK(msg_p));
      ue_context_p->ue_context.handover_info->state = HO_PREPARE;
      break;
    }

   case X2AP_UE_CONTEXT_RELEASE: {
      struct rrc_eNB_ue_context_s        *ue_context_p = NULL;
      ue_context_p = rrc_eNB_get_ue_context(RC.rrc[instance], X2AP_UE_CONTEXT_RELEASE(msg_p).rnti);
      LOG_I(RRC, "[eNB %d] source eNB receives the X2 UE CONTEXT RELEASE %s\n", instance, msg_name_p);
      DevAssert(ue_context_p != NULL);

      if (ue_context_p->ue_context.handover_info->state != HO_COMPLETE) abort();

      ue_context_p->ue_context.handover_info->state = HO_RELEASE;
      break;
    }

    /* Messages from eNB app */
    case RRC_CONFIGURATION_REQ:
      LOG_I(RRC, "[eNB %d] Received %s : %p\n", instance, msg_name_p,&RRC_CONFIGURATION_REQ(msg_p));
      openair_rrc_eNB_configuration(ENB_INSTANCE_TO_MODULE_ID(instance), &RRC_CONFIGURATION_REQ(msg_p));
      break;

    case RRC_SUBFRAME_PROCESS:
      rrc_subframe_process(&RRC_SUBFRAME_PROCESS(msg_p).ctxt, RRC_SUBFRAME_PROCESS(msg_p).CC_id);
      break;

    default:
      LOG_E(RRC, "[eNB %d] Received unexpected message %s\n", instance, msg_name_p);
      break;
  }

  result = itti_free(ITTI_MSG_ORIGIN_ID(msg_p), msg_p);

  if (result != EXIT_SUCCESS) {
    LOG_I(RRC, "Failed to free memory (%d)!\n",result);
  }

  msg_p = NULL;
  return NULL;
}

//-----------------------------------------------------------------------------
void *
rrc_enb_task(
  void *args_p
)
//-----------------------------------------------------------------------------
{
  rrc_enb_init();
  itti_mark_task_ready(TASK_RRC_ENB);
  LOG_I(RRC,"Entering main loop of RRC message task\n");

  while (1) {
    (void) rrc_enb_process_itti_msg(NULL);
  }
}

/*------------------------------------------------------------------------------*/
void
openair_rrc_top_init_eNB(int eMBMS_active,uint8_t HO_active)
//-----------------------------------------------------------------------------
{
  module_id_t         module_id;
  int                 CC_id;
  /* for no gcc warnings */
  (void)CC_id;
  LOG_D(RRC, "[OPENAIR][INIT] Init function start: NB_eNB_INST=%d\n", RC.nb_inst);

  if (RC.nb_inst > 0) {
    LOG_I(RRC,"[eNB] handover active state is %d \n", HO_active);

    for (module_id=0; module_id<NB_eNB_INST; module_id++) {
      RC.rrc[module_id]->HO_flag   = (uint8_t)HO_active;
    }

#if (LTE_RRC_VERSION >= MAKE_VERSION(10, 0, 0))
    LOG_I(RRC,"[eNB] eMBMS active state is %d \n", eMBMS_active);

    for (module_id=0; module_id<NB_eNB_INST; module_id++) {
      for (CC_id = 0; CC_id < MAX_NUM_CCs; CC_id++) {
        RC.rrc[module_id]->carrier[CC_id].MBMS_flag = (uint8_t)eMBMS_active;
      }
    }

#endif
#ifdef CBA

    for (module_id=0; module_id<RC.nb_inst; module_id++) {
      for (CC_id = 0; CC_id < MAX_NUM_CCs; CC_id++) {
        RC.rrc[module_id]->carrier[CC_id].num_active_cba_groups = cba_group_active;
      }
    }

#endif
  }
}

//-----------------------------------------------------------------------------
void
rrc_top_cleanup_eNB(
  void
)
//-----------------------------------------------------------------------------
{
  for (int i=0; i<RC.nb_inst; i++) free (RC.rrc[i]);

  free(RC.rrc);
}


//-----------------------------------------------------------------------------
//TTN - for D2D
uint8_t
rrc_eNB_process_SidelinkUEInformation(
  const protocol_ctxt_t *const ctxt_pP,
  rrc_eNB_ue_context_t         *ue_context_pP,
  LTE_SidelinkUEInformation_r12_t *sidelinkUEInformation
)
//-----------------------------------------------------------------------------
{
  LTE_SL_DestinationInfoList_r12_t  *destinationInfoList;
  int n_destinations = 0;
  int n_discoveryMessages = 0;
  LOG_I(RRC,
        PROTOCOL_RRC_CTXT_UE_FMT" [RAPROC] Logical Channel UL-DCCH, " "processing SidelinkUEInformation from UE (SRB1 Active)\n",
        PROTOCOL_RRC_CTXT_UE_ARGS(ctxt_pP));

  //For SL Communication
  if (sidelinkUEInformation->criticalExtensions.present == LTE_SidelinkUEInformation_r12__criticalExtensions_PR_c1) {
    if (sidelinkUEInformation->criticalExtensions.choice.c1.present == LTE_SidelinkUEInformation_r12__criticalExtensions__c1_PR_sidelinkUEInformation_r12) {
      // express its interest to receive SL communication
      if (sidelinkUEInformation->criticalExtensions.choice.c1.choice.sidelinkUEInformation_r12.commRxInterestedFreq_r12 !=  NULL) {
      }

      // express its interest to transmit  non-relay one-to-many SL communication
      if ((sidelinkUEInformation->criticalExtensions.choice.c1.choice.sidelinkUEInformation_r12.commTxResourceReq_r12 != NULL) &&
          (sidelinkUEInformation->criticalExtensions.choice.c1.choice.sidelinkUEInformation_r12.commTxResourceReq_r12->carrierFreq_r12 != NULL)) {
        n_destinations = sidelinkUEInformation->criticalExtensions.choice.c1.choice.sidelinkUEInformation_r12.commTxResourceReq_r12->destinationInfoList_r12.list.count;
        destinationInfoList = CALLOC(1, sizeof(LTE_SL_DestinationInfoList_r12_t));

        for (int i=0; i< n_destinations; i++ ) {
          //sl_DestinationIdentityList[i] = *(sidelinkUEInformation->criticalExtensions.choice.c1.choice.sidelinkUEInformation_r12.commTxResourceReq_r12->destinationInfoList_r12.list.array[i]);
          ASN_SEQUENCE_ADD(&destinationInfoList->list, sidelinkUEInformation->criticalExtensions.choice.c1.choice.sidelinkUEInformation_r12.commTxResourceReq_r12->destinationInfoList_r12.list.array[i]);
        }

        //generate RRC Reconfiguration
        rrc_eNB_generate_RRCConnectionReconfiguration_Sidelink(ctxt_pP, ue_context_pP, destinationInfoList, 0);
        return 0;
      }

      // express its interest to transmit  non-relay one-to-one SL communication
      if ((sidelinkUEInformation->criticalExtensions.choice.c1.choice.sidelinkUEInformation_r12.nonCriticalExtension != NULL) &&
          (sidelinkUEInformation->criticalExtensions.choice.c1.choice.sidelinkUEInformation_r12.nonCriticalExtension->commTxResourceReqUC_r13 != NULL)) {
        if (sidelinkUEInformation->criticalExtensions.choice.c1.choice.sidelinkUEInformation_r12.nonCriticalExtension->commTxResourceReqUC_r13->carrierFreq_r12 != NULL) {
          n_destinations = sidelinkUEInformation->criticalExtensions.choice.c1.choice.sidelinkUEInformation_r12.nonCriticalExtension->commTxResourceReqUC_r13->destinationInfoList_r12.list.count;
          destinationInfoList = CALLOC(1, sizeof(LTE_SL_DestinationInfoList_r12_t));

          for (int i=0; i< n_destinations; i++ ) {
            //sl_DestinationIdentityList[i] = *(sidelinkUEInformation->criticalExtensions.choice.c1.choice.sidelinkUEInformation_r12.nonCriticalExtension->commTxResourceReqUC_r13->destinationInfoList_r12.list.array[i]);
            ASN_SEQUENCE_ADD(&destinationInfoList->list,
                             sidelinkUEInformation->criticalExtensions.choice.c1.choice.sidelinkUEInformation_r12.nonCriticalExtension->commTxResourceReqUC_r13->destinationInfoList_r12.list.array[i]);
          }

          //generate RRC Reconfiguration
          rrc_eNB_generate_RRCConnectionReconfiguration_Sidelink(ctxt_pP, ue_context_pP, destinationInfoList, 0);
          return 0;
        }
      }

      // express its interest to transmit relay related one-to-one SL communication
      if ((sidelinkUEInformation->criticalExtensions.choice.c1.choice.sidelinkUEInformation_r12.nonCriticalExtension != NULL) &&
          (sidelinkUEInformation->criticalExtensions.choice.c1.choice.sidelinkUEInformation_r12.nonCriticalExtension->commTxResourceInfoReqRelay_r13->commTxResourceReqRelayUC_r13 != NULL)) {
        if (sidelinkUEInformation->criticalExtensions.choice.c1.choice.sidelinkUEInformation_r12.nonCriticalExtension->commTxResourceInfoReqRelay_r13->commTxResourceReqRelayUC_r13->destinationInfoList_r12.list.count
            > 0) {
          n_destinations =
            sidelinkUEInformation->criticalExtensions.choice.c1.choice.sidelinkUEInformation_r12.nonCriticalExtension->commTxResourceInfoReqRelay_r13->commTxResourceReqRelayUC_r13->destinationInfoList_r12.list.count;
          destinationInfoList = CALLOC(1, sizeof(LTE_SL_DestinationInfoList_r12_t));

          for (int i=0; i< n_destinations; i++ ) {
            //sl_DestinationIdentityList[i] = *(sidelinkUEInformation->criticalExtensions.choice.c1.choice.sidelinkUEInformation_r12.nonCriticalExtension->commTxResourceInfoReqRelay_r13->commTxResourceReqRelayUC_r13->destinationInfoList_r12.list.array[i]);
            ASN_SEQUENCE_ADD(&destinationInfoList->list,
                             sidelinkUEInformation->criticalExtensions.choice.c1.choice.sidelinkUEInformation_r12.nonCriticalExtension->commTxResourceInfoReqRelay_r13->commTxResourceReqRelayUC_r13->destinationInfoList_r12.list.array[i]);
          }

          //generate RRC Reconfiguration
          rrc_eNB_generate_RRCConnectionReconfiguration_Sidelink(ctxt_pP, ue_context_pP, destinationInfoList, 0);
          return 0;
        }
      }

      //express its interest to transmit relay related one-to-many SL communication
      if ((sidelinkUEInformation->criticalExtensions.choice.c1.choice.sidelinkUEInformation_r12.nonCriticalExtension != NULL) &&
          (sidelinkUEInformation->criticalExtensions.choice.c1.choice.sidelinkUEInformation_r12.nonCriticalExtension->commTxResourceInfoReqRelay_r13 != NULL)) {
        if (sidelinkUEInformation->criticalExtensions.choice.c1.choice.sidelinkUEInformation_r12.nonCriticalExtension->commTxResourceInfoReqRelay_r13->commTxResourceReqRelay_r13->destinationInfoList_r12.list.count
            > 0) {
          n_destinations =
            sidelinkUEInformation->criticalExtensions.choice.c1.choice.sidelinkUEInformation_r12.nonCriticalExtension->commTxResourceInfoReqRelay_r13->commTxResourceReqRelay_r13->destinationInfoList_r12.list.count;
          destinationInfoList = CALLOC(1, sizeof(LTE_SL_DestinationInfoList_r12_t));

          for (int i=0; i< n_destinations; i++ ) {
            //sl_DestinationIdentityList[i] = *(sidelinkUEInformation->criticalExtensions.choice.c1.choice.sidelinkUEInformation_r12.nonCriticalExtension->commTxResourceInfoReqRelay_r13->commTxResourceReqRelay_r13->destinationInfoList_r12.list.array[i]);
            ASN_SEQUENCE_ADD(&destinationInfoList->list,
                             sidelinkUEInformation->criticalExtensions.choice.c1.choice.sidelinkUEInformation_r12.nonCriticalExtension->commTxResourceInfoReqRelay_r13->commTxResourceReqRelay_r13->destinationInfoList_r12.list.array[i]);
          }

          //generate RRC Reconfiguration
          rrc_eNB_generate_RRCConnectionReconfiguration_Sidelink(ctxt_pP, ue_context_pP, destinationInfoList, 0);
          return 0;
        }
      }

      //For SL Discovery
      //express its interest to receive SL discovery announcements
      //express its interest to transmit non-PS related discovery announcements
      if (sidelinkUEInformation->criticalExtensions.choice.c1.choice.sidelinkUEInformation_r12.discTxResourceReq_r12 != NULL) {
        n_discoveryMessages = *(sidelinkUEInformation->criticalExtensions.choice.c1.choice.sidelinkUEInformation_r12.discTxResourceReq_r12);
        //generate RRC Reconfiguration
        rrc_eNB_generate_RRCConnectionReconfiguration_Sidelink(ctxt_pP, ue_context_pP, NULL, n_discoveryMessages);
        return 0;
      }

      //express its interest to transmit PS related discovery announcements
      if ((sidelinkUEInformation->criticalExtensions.choice.c1.choice.sidelinkUEInformation_r12.nonCriticalExtension != NULL) &&
          (sidelinkUEInformation->criticalExtensions.choice.c1.choice.sidelinkUEInformation_r12.nonCriticalExtension->discTxResourceReqPS_r13 !=NULL)) {
        if (sidelinkUEInformation->criticalExtensions.choice.c1.choice.sidelinkUEInformation_r12.nonCriticalExtension->discTxResourceReqPS_r13->discTxResourceReq_r13 > 0) {
          n_discoveryMessages = sidelinkUEInformation->criticalExtensions.choice.c1.choice.sidelinkUEInformation_r12.nonCriticalExtension->discTxResourceReqPS_r13->discTxResourceReq_r13;
          //generate RRC Reconfiguration
          rrc_eNB_generate_RRCConnectionReconfiguration_Sidelink(ctxt_pP, ue_context_pP, NULL, n_discoveryMessages);
          return 0;
        }
      }
    }
  }

  return 0;
}

//-----------------------------------------------------------------------------
int
rrc_eNB_generate_RRCConnectionReconfiguration_Sidelink(
  const protocol_ctxt_t *const ctxt_pP,
  rrc_eNB_ue_context_t *const ue_context_pP,
  LTE_SL_DestinationInfoList_r12_t  *destinationInfoList,
  int n_discoveryMessages
)
//-----------------------------------------------------------------------------
{
  uint8_t                             buffer[RRC_BUF_SIZE];
  uint16_t                            size = -1;
  memset(buffer, 0, RRC_BUF_SIZE);

  // allocate dedicated pools for UE -sl-CommConfig/sl-DiscConfig (sl-V2X-ConfigDedicated)
  //populate dedicated resources for SL communication (sl-CommConfig)
  if ((destinationInfoList != NULL) && (destinationInfoList->list.count > 0)) {
    LOG_I(RRC,"[eNB %d] Frame %d, Generate LTE_RRCConnectionReconfiguration_Sidelink (bytes %d, UE id %x), number of destinations %d\n",
          ctxt_pP->module_id,ctxt_pP->frame, size, ue_context_pP->ue_context.rnti,destinationInfoList->list.count );
    //get dedicated resources from available pool and assign to the UE
    LTE_SL_CommConfig_r12_t  sl_CommConfig[destinationInfoList->list.count];
    //get a RP from the available RPs
    sl_CommConfig[0] = rrc_eNB_get_sidelink_commTXPool(ctxt_pP, ue_context_pP, destinationInfoList);
    size = do_RRCConnectionReconfiguration(ctxt_pP,
                                           buffer,
                                           rrc_eNB_get_next_transaction_identifier(ctxt_pP->module_id),   //Transaction_id
                                           (LTE_SRB_ToAddModList_t *)NULL,
                                           (LTE_DRB_ToAddModList_t *)NULL,
                                           (LTE_DRB_ToReleaseList_t *)NULL, // DRB2_list,
                                           (struct LTE_SPS_Config *)NULL,   // *sps_Config,
                                           NULL, NULL, NULL, NULL,NULL,
                                           NULL, NULL,  NULL, NULL, NULL, NULL, NULL,
                                           (struct LTE_RRCConnectionReconfiguration_r8_IEs__dedicatedInfoNASList *)NULL,
                                           (LTE_SL_CommConfig_r12_t *)&sl_CommConfig,
                                           (LTE_SL_DiscConfig_r12_t *)NULL
#if (LTE_RRC_VERSION >= MAKE_VERSION(10, 0, 0))
                                           , (LTE_SCellToAddMod_r10_t *)NULL
#endif
                                          );
    //
  }

  //populate dedicated resources for SL discovery (sl-DiscConfig)
  if (n_discoveryMessages > 0) {
    LTE_SL_DiscConfig_r12_t sl_DiscConfig[n_discoveryMessages];
    //get a RP from the available RPs
    sl_DiscConfig[0] = rrc_eNB_get_sidelink_discTXPool(ctxt_pP, ue_context_pP, n_discoveryMessages );
    size = do_RRCConnectionReconfiguration(ctxt_pP,
                                           buffer,
                                           rrc_eNB_get_next_transaction_identifier(ctxt_pP->module_id),   //Transaction_id
                                           (LTE_SRB_ToAddModList_t *)NULL,
                                           (LTE_DRB_ToAddModList_t *)NULL,
                                           (LTE_DRB_ToReleaseList_t *)NULL, // DRB2_list,
                                           (struct LTE_SPS_Config *)NULL,   // *sps_Config,
                                           NULL, NULL, NULL, NULL,NULL,
                                           NULL, NULL,  NULL, NULL, NULL, NULL, NULL,
                                           (struct LTE_RRCConnectionReconfiguration_r8_IEs__dedicatedInfoNASList *)NULL,
                                           (LTE_SL_CommConfig_r12_t *)NULL,
                                           (LTE_SL_DiscConfig_r12_t *)&sl_DiscConfig
#if (LTE_RRC_VERSION >= MAKE_VERSION(10, 0, 0))
                                           , (LTE_SCellToAddMod_r10_t *)NULL
#endif
                                          );
  }

  LOG_I(RRC,"[eNB %d] Frame %d, Logical Channel DL-DCCH, Generate LTE_RRCConnectionReconfiguration_Sidelink (bytes %d, UE id %x)\n",
        ctxt_pP->module_id,ctxt_pP->frame, size, ue_context_pP->ue_context.rnti);
  rrc_data_req(
    ctxt_pP,
    DCCH,
    rrc_eNB_mui++,
    SDU_CONFIRM_NO,
    size,
    buffer,
    PDCP_TRANSMISSION_MODE_CONTROL);
  // rrc_data_req();
  return size;
}

LTE_SL_CommConfig_r12_t rrc_eNB_get_sidelink_commTXPool( const protocol_ctxt_t *const ctxt_pP, rrc_eNB_ue_context_t *const ue_context_pP, LTE_SL_DestinationInfoList_r12_t  *destinationInfoList ) {
  // for the moment, use scheduled resource allocation
  LTE_SL_CommConfig_r12_t  *sl_CommConfig;
  LTE_SL_CommResourcePool_r12_t    *sc_CommTxConfig;
  sl_CommConfig = CALLOC(1, sizeof(struct LTE_SL_CommConfig_r12));
  sl_CommConfig->commTxResources_r12 = CALLOC(1, sizeof(*sl_CommConfig->commTxResources_r12));
  sl_CommConfig->commTxResources_r12->present = LTE_SL_CommConfig_r12__commTxResources_r12_PR_setup;
  sl_CommConfig->commTxResources_r12->choice.setup.present = LTE_SL_CommConfig_r12__commTxResources_r12__setup_PR_scheduled_r12;
  sl_CommConfig->commTxResources_r12->choice.setup.choice.scheduled_r12.sl_RNTI_r12.size = 2;
  sl_CommConfig->commTxResources_r12->choice.setup.choice.scheduled_r12.sl_RNTI_r12.buf = CALLOC(1,2);
  sl_CommConfig->commTxResources_r12->choice.setup.choice.scheduled_r12.sl_RNTI_r12.buf[0] = 0x00;
  sl_CommConfig->commTxResources_r12->choice.setup.choice.scheduled_r12.sl_RNTI_r12.buf[1] = 0x01;//ctxt_pP->rnti;//rnti
  sl_CommConfig->commTxResources_r12->choice.setup.choice.scheduled_r12.sl_RNTI_r12.bits_unused = 0;
  sl_CommConfig->commTxResources_r12->choice.setup.choice.scheduled_r12.mcs_r12 = CALLOC(1,sizeof(*sl_CommConfig->commTxResources_r12->choice.setup.choice.scheduled_r12.mcs_r12));
  //*sl_CommConfig_test->commTxResources_r12->choice.setup.choice.scheduled_r12.mcs_r12 = 12; //Msc
  sl_CommConfig->commTxResources_r12->choice.setup.choice.scheduled_r12.mac_MainConfig_r12.retx_BSR_TimerSL = LTE_RetxBSR_Timer_r12_sf320; //MacConfig, for testing only
  //sl_CommConfig_test->commTxResources_r12->choice.setup.choice.scheduled_r12.sc_CommTxConfig_r12;
  sc_CommTxConfig = & sl_CommConfig->commTxResources_r12->choice.setup.choice.scheduled_r12.sc_CommTxConfig_r12;
  sc_CommTxConfig->sc_CP_Len_r12 = LTE_SL_CP_Len_r12_normal;
  sc_CommTxConfig->sc_Period_r12 = LTE_SL_PeriodComm_r12_sf40;
  sc_CommTxConfig->data_CP_Len_r12 = LTE_SL_CP_Len_r12_normal;
  //sc_TF_ResourceConfig_r12
  sc_CommTxConfig->sc_TF_ResourceConfig_r12.prb_Num_r12 = 20;
  sc_CommTxConfig->sc_TF_ResourceConfig_r12.prb_Start_r12 = 5;
  sc_CommTxConfig->sc_TF_ResourceConfig_r12.prb_End_r12 = 44;
  sc_CommTxConfig->sc_TF_ResourceConfig_r12.offsetIndicator_r12.present = LTE_SL_OffsetIndicator_r12_PR_small_r12;
  sc_CommTxConfig->sc_TF_ResourceConfig_r12.offsetIndicator_r12.choice.small_r12 = 0;
  sc_CommTxConfig->sc_TF_ResourceConfig_r12.subframeBitmap_r12.present = LTE_SubframeBitmapSL_r12_PR_bs40_r12;
  sc_CommTxConfig->sc_TF_ResourceConfig_r12.subframeBitmap_r12.choice.bs40_r12.size = 5;
  sc_CommTxConfig->sc_TF_ResourceConfig_r12.subframeBitmap_r12.choice.bs40_r12.buf  = CALLOC(1,5);
  sc_CommTxConfig->sc_TF_ResourceConfig_r12.subframeBitmap_r12.choice.bs40_r12.bits_unused = 0;
  //dataHoppingConfig_r12
  sc_CommTxConfig->dataHoppingConfig_r12.hoppingParameter_r12 = 0;
  sc_CommTxConfig->dataHoppingConfig_r12.numSubbands_r12  = LTE_SL_HoppingConfigComm_r12__numSubbands_r12_ns1;
  sc_CommTxConfig->dataHoppingConfig_r12.rb_Offset_r12 = 0;
  //ue_SelectedResourceConfig_r12
  sc_CommTxConfig->ue_SelectedResourceConfig_r12 = CALLOC (1, sizeof (*sc_CommTxConfig->ue_SelectedResourceConfig_r12));
  sc_CommTxConfig->ue_SelectedResourceConfig_r12->data_TF_ResourceConfig_r12.prb_Num_r12 = 20;
  sc_CommTxConfig->ue_SelectedResourceConfig_r12->data_TF_ResourceConfig_r12.prb_Start_r12 = 5;
  sc_CommTxConfig->ue_SelectedResourceConfig_r12->data_TF_ResourceConfig_r12.prb_End_r12 = 44;
  sc_CommTxConfig->ue_SelectedResourceConfig_r12->data_TF_ResourceConfig_r12.offsetIndicator_r12.present = LTE_SL_OffsetIndicator_r12_PR_small_r12;
  sc_CommTxConfig->ue_SelectedResourceConfig_r12->data_TF_ResourceConfig_r12.offsetIndicator_r12.choice.small_r12 = 0 ;
  sc_CommTxConfig->ue_SelectedResourceConfig_r12->data_TF_ResourceConfig_r12.subframeBitmap_r12.present = LTE_SubframeBitmapSL_r12_PR_bs40_r12;
  sc_CommTxConfig->ue_SelectedResourceConfig_r12->data_TF_ResourceConfig_r12.subframeBitmap_r12.choice.bs4_r12.size = 5;
  sc_CommTxConfig->ue_SelectedResourceConfig_r12->data_TF_ResourceConfig_r12.subframeBitmap_r12.choice.bs4_r12.buf  = CALLOC(1,5);
  sc_CommTxConfig->ue_SelectedResourceConfig_r12->data_TF_ResourceConfig_r12.subframeBitmap_r12.choice.bs4_r12.bits_unused = 0;
  sc_CommTxConfig->ue_SelectedResourceConfig_r12->data_TF_ResourceConfig_r12.subframeBitmap_r12.choice.bs4_r12.buf[0] = 0xF0;
  sc_CommTxConfig->ue_SelectedResourceConfig_r12->data_TF_ResourceConfig_r12.subframeBitmap_r12.choice.bs4_r12.buf[1] = 0xFF;
  sc_CommTxConfig->ue_SelectedResourceConfig_r12->data_TF_ResourceConfig_r12.subframeBitmap_r12.choice.bs4_r12.buf[2] = 0xFF;
  sc_CommTxConfig->ue_SelectedResourceConfig_r12->data_TF_ResourceConfig_r12.subframeBitmap_r12.choice.bs4_r12.buf[3] = 0xFF;
  sc_CommTxConfig->ue_SelectedResourceConfig_r12->data_TF_ResourceConfig_r12.subframeBitmap_r12.choice.bs4_r12.buf[4] = 0xFF;
  //rxParametersNCell_r12
  sc_CommTxConfig->rxParametersNCell_r12 = CALLOC (1, sizeof (*sc_CommTxConfig->rxParametersNCell_r12));
  sc_CommTxConfig->rxParametersNCell_r12->tdd_Config_r12 = CALLOC (1, sizeof (*sc_CommTxConfig->rxParametersNCell_r12->tdd_Config_r12 ));
  sc_CommTxConfig->rxParametersNCell_r12->tdd_Config_r12->subframeAssignment = 0 ;
  sc_CommTxConfig->rxParametersNCell_r12->tdd_Config_r12->specialSubframePatterns = 0;
  sc_CommTxConfig->rxParametersNCell_r12->syncConfigIndex_r12 = 0;
  //txParameters_r12
  sc_CommTxConfig->txParameters_r12 = CALLOC (1, sizeof (*sc_CommTxConfig->txParameters_r12));
  sc_CommTxConfig->txParameters_r12->sc_TxParameters_r12.alpha_r12 = LTE_Alpha_r12_al0;
  sc_CommTxConfig->txParameters_r12->sc_TxParameters_r12.p0_r12 = 0;
  sc_CommTxConfig->ext1 = NULL ;
  return *sl_CommConfig;
}


LTE_SL_DiscConfig_r12_t rrc_eNB_get_sidelink_discTXPool( const protocol_ctxt_t *const ctxt_pP, rrc_eNB_ue_context_t *const ue_context_pP,  int n_discoveryMessages ) {
  //TODO
  LTE_SL_DiscConfig_r12_t  sl_DiscConfig;
  sl_DiscConfig.discTxResources_r12 = CALLOC(1,sizeof(*sl_DiscConfig.discTxResources_r12));
  sl_DiscConfig.discTxResources_r12->present = LTE_SL_DiscConfig_r12__discTxResources_r12_PR_setup;
  sl_DiscConfig.discTxResources_r12->choice.setup.present = LTE_SL_DiscConfig_r12__discTxResources_r12__setup_PR_scheduled_r12;
  //sl_DiscConfig.discTxResources_r12->choice.setup.choice.scheduled_r12.discHoppingConfig_r12;
  //sl_DiscConfig.discTxResources_r12->choice.setup.choice.scheduled_r12.discTF_IndexList_r12;
  //sl_DiscConfig.discTxResources_r12->choice.setup.choice.scheduled_r12.discTxConfig_r12;
  return sl_DiscConfig;
}

RRC_status_t
rrc_rx_tx(
  protocol_ctxt_t *const ctxt_pP,
  const int        CC_id
)
//-----------------------------------------------------------------------------
{
  MessageDef *message_p;
  message_p = itti_alloc_new_message(TASK_RRC_ENB, RRC_SUBFRAME_PROCESS);
  RRC_SUBFRAME_PROCESS(message_p).ctxt  = *ctxt_pP;
  RRC_SUBFRAME_PROCESS(message_p).CC_id = CC_id;
  itti_send_msg_to_task(TASK_RRC_ENB, ctxt_pP->module_id, message_p);
  return RRC_OK;
}
<|MERGE_RESOLUTION|>--- conflicted
+++ resolved
@@ -7803,36 +7803,8 @@
       }
     }
 
-<<<<<<< HEAD
-      memcpy(srb_info_p->Rx_buffer.Payload,
-             RRC_MAC_CCCH_DATA_IND(msg_p).sdu,
-             RRC_MAC_CCCH_DATA_IND(msg_p).sdu_size);
-      srb_info_p->Rx_buffer.payload_size = RRC_MAC_CCCH_DATA_IND(msg_p).sdu_size;
-      rrc_eNB_decode_ccch(&ctxt, srb_info_p, CC_id);
-      break;
-
-    /* Messages from PDCP */
-    case RRC_DCCH_DATA_IND:
-      PROTOCOL_CTXT_SET_BY_INSTANCE(&ctxt,
-                                    instance,
-                                    ENB_FLAG_YES,
-                                    RRC_DCCH_DATA_IND(msg_p).rnti,
-                                    msg_p->ittiMsgHeader.lte_time.frame,
-                                    msg_p->ittiMsgHeader.lte_time.slot);
-      LOG_D(RRC, PROTOCOL_RRC_CTXT_UE_FMT" Received on DCCH %d %s\n",
-            PROTOCOL_RRC_CTXT_UE_ARGS(&ctxt),
-            RRC_DCCH_DATA_IND(msg_p).dcch_index,
-            msg_name_p);
-      rrc_eNB_decode_dcch(&ctxt,
-                          RRC_DCCH_DATA_IND(msg_p).dcch_index,
-                          RRC_DCCH_DATA_IND(msg_p).sdu_p,
-                          RRC_DCCH_DATA_IND(msg_p).sdu_size);
-      // Message buffer has been processed, free it now.
-      result = itti_free(ITTI_MSG_ORIGIN_ID(msg_p), RRC_DCCH_DATA_IND(msg_p).sdu_p);
-=======
     if (ue_context_p->ue_context.ul_failure_timer > 0) {
       ue_context_p->ue_context.ul_failure_timer++;
->>>>>>> e1d40791
 
       if (ue_context_p->ue_context.ul_failure_timer >= 20000) {
         // remove UE after 20 seconds after MAC (or else) has indicated UL failure
@@ -8111,7 +8083,7 @@
                                     RRC_DCCH_DATA_IND(msg_p).rnti,
                                     msg_p->ittiMsgHeader.lte_time.frame,
                                     msg_p->ittiMsgHeader.lte_time.slot);
-      LOG_I(RRC, PROTOCOL_RRC_CTXT_UE_FMT" Received on DCCH %d %s\n",
+      LOG_D(RRC, PROTOCOL_RRC_CTXT_UE_FMT" Received on DCCH %d %s\n",
             PROTOCOL_RRC_CTXT_UE_ARGS(&ctxt),
             RRC_DCCH_DATA_IND(msg_p).dcch_index,
             msg_name_p);
