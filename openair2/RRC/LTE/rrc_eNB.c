/*
 * Licensed to the OpenAirInterface (OAI) Software Alliance under one or more
 * contributor license agreements.  See the NOTICE file distributed with
 * this work for additional information regarding copyright ownership.
 * The OpenAirInterface Software Alliance licenses this file to You under
 * the OAI Public License, Version 1.1  (the "License"); you may not use this file
 * except in compliance with the License.
 * You may obtain a copy of the License at
 *
 *      http://www.openairinterface.org/?page_id=698
 *
 * Unless required by applicable law or agreed to in writing, software
 * distributed under the License is distributed on an "AS IS" BASIS,
 * WITHOUT WARRANTIES OR CONDITIONS OF ANY KIND, either express or implied.
 * See the License for the specific language governing permissions and
 * limitations under the License.
 *-------------------------------------------------------------------------------
 * For more information about the OpenAirInterface (OAI) Software Alliance:
 *      contact@openairinterface.org
 */

/*! \file rrc_eNB.c
 * \brief rrc procedures for eNB
 * \author Navid Nikaein and  Raymond Knopp
 * \date 2011 - 2014
 * \version 1.0
 * \company Eurecom
 * \email: navid.nikaein@eurecom.fr and raymond.knopp@eurecom.fr
 */
#define RRC_ENB
#define RRC_ENB_C
#include <asn_application.h>
#include <asn_internal.h> /* for _ASN_DEFAULT_STACK_MAX */
#include <per_encoder.h>
#include "rrc_defs.h"
#include "rrc_extern.h"
#include "assertions.h"
#include "common/ran_context.h"
#include "asn1_conversions.h"
#include "asn_internal.h"
#include "RRC/L2_INTERFACE/openair_rrc_L2_interface.h"
#include "LAYER2/RLC/rlc.h"
#include "LAYER2/MAC/mac_proto.h"
#include "common/utils/LOG/log.h"
#include "COMMON/mac_rrc_primitives.h"
#include "RRC/LTE/MESSAGES/asn1_msg.h"
#include "LTE_RRCConnectionRequest.h"
#include "LTE_RRCConnectionReestablishmentRequest.h"
//#include "ReestablishmentCause.h"
#include "LTE_BCCH-BCH-Message.h"
#include "LTE_UL-CCCH-Message.h"
#include "LTE_DL-CCCH-Message.h"
#include "LTE_UL-DCCH-Message.h"
#include "LTE_DL-DCCH-Message.h"
#include "LTE_TDD-Config.h"
#include "LTE_HandoverPreparationInformation.h"
#include "LTE_HandoverCommand.h"
#include "rlc.h"
#include "rrc_eNB_UE_context.h"
#include "platform_types.h"
#include "msc.h"
#include "LTE_SL-CommConfig-r12.h"
#include "LTE_PeriodicBSR-Timer-r12.h"
#include "LTE_RetxBSR-Timer-r12.h"
#include "common/utils/LOG/vcd_signal_dumper.h"

#include "T.h"

//#if (LTE_RRC_VERSION >= MAKE_VERSION(10, 0, 0))
#include "LTE_MeasResults.h"
//#endif

#include "RRC/NAS/nas_config.h"
#include "RRC/NAS/rb_config.h"
#include "OCG.h"
#include "OCG_extern.h"

#include "UTIL/OSA/osa_defs.h"

#include "rrc_eNB_S1AP.h"
#include "rrc_eNB_GTPV1U.h"

#include "pdcp.h"
#include "gtpv1u_eNB_task.h"

#include "intertask_interface.h"

#if ENABLE_RAL
  #include "rrc_eNB_ral.h"
#endif

#include "SIMULATION/TOOLS/sim.h" // for taus


extern RAN_CONTEXT_t RC;

#ifdef PHY_EMUL
  extern EMULATION_VARS              *Emul_vars;
#endif
extern eNB_MAC_INST                *eNB_mac_inst;
extern UE_MAC_INST                 *UE_mac_inst;

extern uint16_t                     two_tier_hexagonal_cellIds[7];

mui_t                               rrc_eNB_mui = 0;

extern uint32_t to_earfcn_DL(int eutra_bandP, uint32_t dl_CarrierFreq, uint32_t bw);

void
openair_rrc_on(
  const protocol_ctxt_t *const ctxt_pP
)
//-----------------------------------------------------------------------------
{
  int            CC_id;
  LOG_I(RRC, PROTOCOL_RRC_CTXT_FMT" ENB:OPENAIR RRC IN....\n",
        PROTOCOL_RRC_CTXT_ARGS(ctxt_pP));

  for (CC_id = 0; CC_id < MAX_NUM_CCs; CC_id++) {
    rrc_config_buffer (&RC.rrc[ctxt_pP->module_id]->carrier[CC_id].SI, BCCH, 1);
    RC.rrc[ctxt_pP->module_id]->carrier[CC_id].SI.Active = 1;
  }
}

//-----------------------------------------------------------------------------
static void
init_SI(
  const protocol_ctxt_t *const ctxt_pP,
  const int              CC_id,
  RrcConfigurationReq *configuration
)
//-----------------------------------------------------------------------------
{
#if (LTE_RRC_VERSION >= MAKE_VERSION(10, 0, 0))
  int                                 i;
#endif
#if (LTE_RRC_VERSION >= MAKE_VERSION(13, 1, 0))
  LTE_SystemInformationBlockType1_v1310_IEs_t *sib1_v13ext=(LTE_SystemInformationBlockType1_v1310_IEs_t *)NULL;
#endif
  LOG_D(RRC,"%s()\n\n\n\n",__FUNCTION__);
<<<<<<< HEAD
  eNB_RRC_INST *rrc = RC.rrc[ctxt_pP->module_id];
  rrc_eNB_carrier_data_t *carrier=&rrc->carrier[CC_id];

  carrier->MIB = (uint8_t*) malloc16(4);
  carrier->sizeof_SIB1 = 0;
  carrier->sizeof_SIB23 = 0;
  carrier->SIB1 = (uint8_t*) malloc16(32);
  
  AssertFatal(carrier->SIB1!=NULL,PROTOCOL_RRC_CTXT_FMT" init_SI: FATAL, no memory for SIB1 allocated\n",
	      PROTOCOL_RRC_CTXT_ARGS(ctxt_pP));

  LOG_I(RRC,"[eNB %d] Node type %d \n ", ctxt_pP->module_id, rrc->node_type);
  if ((rrc->node_type == ngran_eNB_DU)    || 
      (rrc->node_type == ngran_eNB)       ) {
    // copy basic Cell parameters
    carrier->physCellId      = configuration->Nid_cell[CC_id];
    carrier->p_eNB           = configuration->nb_antenna_ports[CC_id];
    carrier->Ncp             = configuration->prefix_type[CC_id];
    carrier->dl_CarrierFreq  = configuration->downlink_frequency[CC_id];
    carrier->ul_CarrierFreq  = configuration->downlink_frequency[CC_id]+ configuration->uplink_frequency_offset[CC_id];
    carrier->eutra_band      = configuration->eutra_band[CC_id];
    carrier->N_RB_DL         = configuration->N_RB_DL[CC_id];
#if (LTE_RRC_VERSION >= MAKE_VERSION(14, 0, 0))
    carrier->pbch_repetition = configuration->pbch_repetition[CC_id];
    LOG_I(RRC, "configuration->schedulingInfoSIB1_BR_r13[CC_id] %d\n",(int)configuration->schedulingInfoSIB1_BR_r13[CC_id]);
#endif

    LOG_I(RRC, "Configuring MIB (N_RB_DL %d,phich_Resource %d,phich_Duration %d)\n", 
	  (int)configuration->N_RB_DL[CC_id],
	  (int)configuration->radioresourceconfig[CC_id].phich_resource,
	  (int)configuration->radioresourceconfig[CC_id].phich_duration);

    carrier->sizeof_MIB = do_MIB(&rrc->carrier[CC_id],
                                 configuration->N_RB_DL[CC_id],
                                 configuration->radioresourceconfig[CC_id].phich_resource,
                                 configuration->radioresourceconfig[CC_id].phich_duration,
                                 0
#if (LTE_RRC_VERSION >= MAKE_VERSION(14, 0, 0))
                                 ,configuration->schedulingInfoSIB1_BR_r13[CC_id]
#endif
   );
    
    
    carrier->sizeof_SIB1 = do_SIB1(&rrc->carrier[CC_id],
                                   ctxt_pP->module_id,
                                   CC_id
#if (LTE_RRC_VERSION >= MAKE_VERSION(14, 0, 0))
                                   ,FALSE
#endif
                                   , configuration
				   );
    
    AssertFatal(carrier->sizeof_SIB1 != 255,"FATAL, RC.rrc[enb_mod_idP].carrier[CC_id].sizeof_SIB1 == 255");

  }
  if (rrc->node_type != ngran_eNB_DU) { 

  	/*if ((rrc->node_type == ngran_eNB_CU)  || 
      (rrc->node_type == ngran_ng_eNB_CU) ||
      (rrc->node_type == ngran_eNB)) { */ 
    carrier->SIB23 = (uint8_t*) malloc16(64);
    AssertFatal(carrier->SIB23!=NULL,"cannot allocate memory for SIB");
    carrier->sizeof_SIB23 = do_SIB23(ctxt_pP->module_id,
                                     CC_id
#if (LTE_RRC_VERSION >= MAKE_VERSION(14, 0, 0))
                                     ,FALSE
#endif
                                     , configuration
                                     );
    
    LOG_I(RRC,"do_SIB23, size %d \n ", carrier->sizeof_SIB23);
    
    AssertFatal(carrier->sizeof_SIB23 != 255,"FATAL, RC.rrc[mod].carrier[CC_id].sizeof_SIB23 == 255");
    
#if (LTE_RRC_VERSION >= MAKE_VERSION(14, 0, 0))
  carrier->sizeof_SIB23_BR = 0;
  if (configuration->schedulingInfoSIB1_BR_r13[CC_id]>0) {
    carrier->SIB23_BR = (uint8_t*) malloc16(64);
    AssertFatal(carrier->SIB23_BR!=NULL,"cannot allocate memory for SIB");
    carrier->sizeof_SIB23_BR = do_SIB23(ctxt_pP->module_id,
                                              CC_id
#if (LTE_RRC_VERSION >= MAKE_VERSION(14, 0, 0))
                                              ,TRUE
#endif
                                              ,configuration
                );
  }
#endif
    
    LOG_T(RRC, PROTOCOL_RRC_CTXT_FMT" SIB2/3 Contents (partial)\n",
          PROTOCOL_RRC_CTXT_ARGS(ctxt_pP));
    LOG_T(RRC, PROTOCOL_RRC_CTXT_FMT" pusch_config_common.n_SB = %ld\n",
          PROTOCOL_RRC_CTXT_ARGS(ctxt_pP),
          carrier->sib2->radioResourceConfigCommon.pusch_ConfigCommon.pusch_ConfigBasic.n_SB);
    LOG_T(RRC, PROTOCOL_RRC_CTXT_FMT" pusch_config_common.hoppingMode = %ld\n",
          PROTOCOL_RRC_CTXT_ARGS(ctxt_pP),
          carrier->sib2->radioResourceConfigCommon.pusch_ConfigCommon.pusch_ConfigBasic.hoppingMode);
    LOG_T(RRC, PROTOCOL_RRC_CTXT_FMT" pusch_config_common.pusch_HoppingOffset = %ld\n",
          PROTOCOL_RRC_CTXT_ARGS(ctxt_pP),
          carrier->sib2->radioResourceConfigCommon.pusch_ConfigCommon.pusch_ConfigBasic.pusch_HoppingOffset);
    LOG_T(RRC, PROTOCOL_RRC_CTXT_FMT" pusch_config_common.enable64QAM = %d\n",
          PROTOCOL_RRC_CTXT_ARGS(ctxt_pP),
          (int)carrier->sib2->radioResourceConfigCommon.pusch_ConfigCommon.pusch_ConfigBasic.enable64QAM);
    LOG_T(RRC, PROTOCOL_RRC_CTXT_FMT" pusch_config_common.groupHoppingEnabled = %d\n",
          PROTOCOL_RRC_CTXT_ARGS(ctxt_pP),
          (int)carrier->sib2->radioResourceConfigCommon.pusch_ConfigCommon.ul_ReferenceSignalsPUSCH.groupHoppingEnabled);
    LOG_T(RRC, PROTOCOL_RRC_CTXT_FMT" pusch_config_common.groupAssignmentPUSCH = %ld\n",
          PROTOCOL_RRC_CTXT_ARGS(ctxt_pP),
          carrier->sib2->radioResourceConfigCommon.pusch_ConfigCommon.ul_ReferenceSignalsPUSCH.groupAssignmentPUSCH);
    LOG_T(RRC, PROTOCOL_RRC_CTXT_FMT" pusch_config_common.sequenceHoppingEnabled = %d\n",
          PROTOCOL_RRC_CTXT_ARGS(ctxt_pP),
          (int)carrier->sib2->radioResourceConfigCommon.pusch_ConfigCommon.ul_ReferenceSignalsPUSCH.sequenceHoppingEnabled);
    LOG_T(RRC, PROTOCOL_RRC_CTXT_FMT" pusch_config_common.cyclicShift  = %ld\n",
          PROTOCOL_RRC_CTXT_ARGS(ctxt_pP),
          carrier->sib2->radioResourceConfigCommon.pusch_ConfigCommon.ul_ReferenceSignalsPUSCH.cyclicShift);
    
#if (LTE_RRC_VERSION >= MAKE_VERSION(10, 0, 0))
    
    if (carrier->MBMS_flag > 0) {
      for (i = 0; i < carrier->sib2->mbsfn_SubframeConfigList->list.count; i++) {
	// SIB 2
	//   LOG_D(RRC, "[eNB %d] mbsfn_SubframeConfigList.list.count = %ld\n", enb_mod_idP, RC.rrc[enb_mod_idP].sib2->mbsfn_SubframeConfigList->list.count);
        LOG_D(RRC, PROTOCOL_RRC_CTXT_FMT" SIB13 contents for MBSFN subframe allocation %d/%d(partial)\n",
              PROTOCOL_RRC_CTXT_ARGS(ctxt_pP),
              i,
              carrier->sib2->mbsfn_SubframeConfigList->list.count);
        LOG_D(RRC, PROTOCOL_RRC_CTXT_FMT" mbsfn_Subframe_pattern is  = %x\n",
              PROTOCOL_RRC_CTXT_ARGS(ctxt_pP),
              carrier->sib2->mbsfn_SubframeConfigList->list.array[i]->subframeAllocation.choice.oneFrame.buf[0] >> 0);
        LOG_D(RRC, PROTOCOL_RRC_CTXT_FMT" radioframe_allocation_period  = %ld (just index number, not the real value)\n",
              PROTOCOL_RRC_CTXT_ARGS(ctxt_pP),
              carrier->sib2->mbsfn_SubframeConfigList->list.array[i]->radioframeAllocationPeriod);   // need to display the real value, using array of char (like in dumping SIB2)
        LOG_D(RRC, PROTOCOL_RRC_CTXT_FMT" radioframe_allocation_offset  = %ld\n",
              PROTOCOL_RRC_CTXT_ARGS(ctxt_pP),
              carrier->sib2->mbsfn_SubframeConfigList->list.array[i]->radioframeAllocationOffset);
      }
      
#if (LTE_RRC_VERSION >= MAKE_VERSION(9, 0, 0))
      //   SIB13
      for (i = 0; i < carrier->sib13->mbsfn_AreaInfoList_r9.list.count; i++) {
        LOG_D(RRC, PROTOCOL_RRC_CTXT_FMT" SIB13 contents for MBSFN sync area %d/%d (partial)\n",
              PROTOCOL_RRC_CTXT_ARGS(ctxt_pP),
              i,
              carrier->sib13->mbsfn_AreaInfoList_r9.list.count);
        LOG_D(RRC, PROTOCOL_RRC_CTXT_FMT" MCCH Repetition Period: %ld (just index number, not real value)\n",
              PROTOCOL_RRC_CTXT_ARGS(ctxt_pP),
              carrier->sib13->mbsfn_AreaInfoList_r9.list.array[i]->mcch_Config_r9.mcch_RepetitionPeriod_r9);
        LOG_D(RRC, PROTOCOL_RRC_CTXT_FMT" MCCH Offset: %ld\n",
              PROTOCOL_RRC_CTXT_ARGS(ctxt_pP),
              carrier->sib13->mbsfn_AreaInfoList_r9.list.array[i]->mcch_Config_r9.mcch_Offset_r9);
      }
#endif
    }
    else memset((void*)&carrier->sib13,0,sizeof(carrier->sib13));
    
    //TTN - SIB 18
    if (configuration->SL_configured > 0) {
      for (int j = 0; j < carrier->sib18->commConfig_r12->commRxPool_r12.list.count; j++) {
        LOG_I(RRC, PROTOCOL_RRC_CTXT_FMT" Contents of SIB18 %d/%d \n",
              PROTOCOL_RRC_CTXT_ARGS(ctxt_pP),
              j+1,
              carrier->sib18->commConfig_r12->commRxPool_r12.list.count);
        LOG_I(RRC, PROTOCOL_RRC_CTXT_FMT" SIB18 rxPool_sc_CP_Len: %ld \n",
              PROTOCOL_RRC_CTXT_ARGS(ctxt_pP),
              carrier->sib18->commConfig_r12->commRxPool_r12.list.array[j]->sc_CP_Len_r12);
        LOG_I(RRC, PROTOCOL_RRC_CTXT_FMT" SIB18 sc_Period_r12: %ld \n",
              PROTOCOL_RRC_CTXT_ARGS(ctxt_pP),
              carrier->sib18->commConfig_r12->commRxPool_r12.list.array[j]->sc_Period_r12);
        LOG_I(RRC, PROTOCOL_RRC_CTXT_FMT" SIB18 data_CP_Len_r12: %ld \n",
              PROTOCOL_RRC_CTXT_ARGS(ctxt_pP),
              carrier->sib18->commConfig_r12->commRxPool_r12.list.array[j]->data_CP_Len_r12);
        LOG_I(RRC, PROTOCOL_RRC_CTXT_FMT" SIB18 prb_Num_r12: %ld \n",
              PROTOCOL_RRC_CTXT_ARGS(ctxt_pP),
              carrier->sib18->commConfig_r12->commRxPool_r12.list.array[j]->sc_TF_ResourceConfig_r12.prb_Num_r12);
        LOG_I(RRC, PROTOCOL_RRC_CTXT_FMT" SIB18 prb_Start_r12: %ld \n",
              PROTOCOL_RRC_CTXT_ARGS(ctxt_pP),
              carrier->sib18->commConfig_r12->commRxPool_r12.list.array[j]->sc_TF_ResourceConfig_r12.prb_Start_r12);
        LOG_I(RRC, PROTOCOL_RRC_CTXT_FMT" SIB18 prb_End_r12: %ld \n",
              PROTOCOL_RRC_CTXT_ARGS(ctxt_pP),
              carrier->sib18->commConfig_r12->commRxPool_r12.list.array[j]->sc_TF_ResourceConfig_r12.prb_End_r12);
        LOG_I(RRC, PROTOCOL_RRC_CTXT_FMT" SIB18 offsetIndicator: %ld \n",
              PROTOCOL_RRC_CTXT_ARGS(ctxt_pP),
              carrier->sib18->commConfig_r12->commRxPool_r12.list.array[j]->sc_TF_ResourceConfig_r12.offsetIndicator_r12.choice.small_r12);
        LOG_I(RRC, PROTOCOL_RRC_CTXT_FMT" SIB18 subframeBitmap_choice_bs_buf: %s \n",
              PROTOCOL_RRC_CTXT_ARGS(ctxt_pP),
              carrier->sib18->commConfig_r12->commRxPool_r12.list.array[j]->sc_TF_ResourceConfig_r12.subframeBitmap_r12.choice.bs16_r12.buf);
      }
      
      //TTN - SIB 19
      for (int j = 0; j < carrier->sib19->discConfig_r12->discRxPool_r12.list.count; j++) {
        LOG_I(RRC, PROTOCOL_RRC_CTXT_FMT" Contents of SIB19 %d/%d \n",
              PROTOCOL_RRC_CTXT_ARGS(ctxt_pP),
              j+1,
        carrier->sib19->discConfig_r12->discRxPool_r12.list.count);
        LOG_I(RRC, PROTOCOL_RRC_CTXT_FMT" SIB19 cp_Len_r12: %ld \n",
=======
  RC.rrc[ctxt_pP->module_id]->carrier[CC_id].MIB = (uint8_t *) malloc16(4);
  // copy basic parameters
  RC.rrc[ctxt_pP->module_id]->carrier[CC_id].physCellId      = configuration->Nid_cell[CC_id];
  RC.rrc[ctxt_pP->module_id]->carrier[CC_id].p_eNB           = configuration->nb_antenna_ports[CC_id];
  RC.rrc[ctxt_pP->module_id]->carrier[CC_id].Ncp             = configuration->prefix_type[CC_id];
  RC.rrc[ctxt_pP->module_id]->carrier[CC_id].dl_CarrierFreq  = configuration->downlink_frequency[CC_id];
  RC.rrc[ctxt_pP->module_id]->carrier[CC_id].ul_CarrierFreq  = configuration->downlink_frequency[CC_id]+ configuration->uplink_frequency_offset[CC_id];
  RC.rrc[ctxt_pP->module_id]->carrier[CC_id].eutra_band      = configuration->eutra_band[CC_id];
  RC.rrc[ctxt_pP->module_id]->carrier[CC_id].N_RB_DL         = configuration->N_RB_DL[CC_id];
#if (LTE_RRC_VERSION >= MAKE_VERSION(14, 0, 0))
  RC.rrc[ctxt_pP->module_id]->carrier[CC_id].pbch_repetition = configuration->pbch_repetition[CC_id];
#endif
  LOG_I(RRC, "Configuring MIB (N_RB_DL %d,phich_Resource %d,phich_Duration %d)\n",
        configuration->N_RB_DL[CC_id],
        (int)configuration->radioresourceconfig[CC_id].phich_resource,
        (int)configuration->radioresourceconfig[CC_id].phich_duration);
#if (LTE_RRC_VERSION >= MAKE_VERSION(14, 0, 0))
  LOG_I(RRC, "configuration->schedulingInfoSIB1_BR_r13[CC_id] %d\n",(int)configuration->schedulingInfoSIB1_BR_r13[CC_id]);
#endif
  do_MIB(&RC.rrc[ctxt_pP->module_id]->carrier[CC_id],
         configuration->N_RB_DL[CC_id],
         (int)configuration->radioresourceconfig[CC_id].phich_resource,
         (int)configuration->radioresourceconfig[CC_id].phich_duration,
         0
#if (LTE_RRC_VERSION >= MAKE_VERSION(14, 0, 0))
         ,configuration->schedulingInfoSIB1_BR_r13[CC_id]
#endif
        );
  RC.rrc[ctxt_pP->module_id]->carrier[CC_id].sizeof_SIB1 = 0;
  RC.rrc[ctxt_pP->module_id]->carrier[CC_id].sizeof_SIB23 = 0;
  RC.rrc[ctxt_pP->module_id]->carrier[CC_id].SIB1 = (uint8_t *) malloc16(32);
  AssertFatal(RC.rrc[ctxt_pP->module_id]->carrier[CC_id].SIB1!=NULL,PROTOCOL_RRC_CTXT_FMT" init_SI: FATAL, no memory for SIB1 allocated\n",
              PROTOCOL_RRC_CTXT_ARGS(ctxt_pP));
  RC.rrc[ctxt_pP->module_id]->carrier[CC_id].sizeof_SIB1 = do_SIB1(&RC.rrc[ctxt_pP->module_id]->carrier[CC_id],ctxt_pP->module_id,CC_id
#if (LTE_RRC_VERSION >= MAKE_VERSION(14, 0, 0))
      ,FALSE
#endif
      , configuration
                                                                  );
  AssertFatal(RC.rrc[ctxt_pP->module_id]->carrier[CC_id].sizeof_SIB1 != 255,"FATAL, RC.rrc[enb_mod_idP].carrier[CC_id].sizeof_SIB1 == 255");
#if (LTE_RRC_VERSION >= MAKE_VERSION(14, 0, 0))
  RC.rrc[ctxt_pP->module_id]->carrier[CC_id].sizeof_SIB1_BR = 0;

  if (configuration->schedulingInfoSIB1_BR_r13[CC_id]>0) {
    RC.rrc[ctxt_pP->module_id]->carrier[CC_id].SIB1_BR = (uint8_t *) malloc16(32);
    RC.rrc[ctxt_pP->module_id]->carrier[CC_id].sizeof_SIB1_BR = do_SIB1(&RC.rrc[ctxt_pP->module_id]->carrier[CC_id],ctxt_pP->module_id,CC_id
        ,TRUE
        , configuration
                                                                       );
  }

#endif
  RC.rrc[ctxt_pP->module_id]->carrier[CC_id].SIB23 = (uint8_t *) malloc16(64);
  AssertFatal(RC.rrc[ctxt_pP->module_id]->carrier[CC_id].SIB23!=NULL,"cannot allocate memory for SIB");
  RC.rrc[ctxt_pP->module_id]->carrier[CC_id].sizeof_SIB23 = do_SIB23(
        ctxt_pP->module_id,
        CC_id
#if (LTE_RRC_VERSION >= MAKE_VERSION(14, 0, 0))
        ,FALSE
#endif
        , configuration
      );
  AssertFatal(RC.rrc[ctxt_pP->module_id]->carrier[CC_id].sizeof_SIB23 != 255,"FATAL, RC.rrc[mod].carrier[CC_id].sizeof_SIB23 == 255");
#if (LTE_RRC_VERSION >= MAKE_VERSION(14, 0, 0))
  RC.rrc[ctxt_pP->module_id]->carrier[CC_id].sizeof_SIB23_BR = 0;

  if (configuration->schedulingInfoSIB1_BR_r13[CC_id]>0) {
    RC.rrc[ctxt_pP->module_id]->carrier[CC_id].SIB23_BR = (uint8_t *) malloc16(64);
    AssertFatal(RC.rrc[ctxt_pP->module_id]->carrier[CC_id].SIB23_BR!=NULL,"cannot allocate memory for SIB");
    RC.rrc[ctxt_pP->module_id]->carrier[CC_id].sizeof_SIB23_BR = do_SIB23(
          ctxt_pP->module_id,
          CC_id,
          TRUE,
          configuration
        );
  }

#endif
  LOG_T(RRC, PROTOCOL_RRC_CTXT_FMT" SIB2/3 Contents (partial)\n",
        PROTOCOL_RRC_CTXT_ARGS(ctxt_pP));
  LOG_T(RRC, PROTOCOL_RRC_CTXT_FMT" pusch_config_common.n_SB = %ld\n",
>>>>>>> 458019d8
        PROTOCOL_RRC_CTXT_ARGS(ctxt_pP),
        carrier->sib19->discConfig_r12->discRxPool_r12.list.array[j]->cp_Len_r12);
        LOG_I(RRC, PROTOCOL_RRC_CTXT_FMT" SIB19 discPeriod_r12: %ld \n",
        PROTOCOL_RRC_CTXT_ARGS(ctxt_pP),
        carrier->sib19->discConfig_r12->discRxPool_r12.list.array[j]->discPeriod_r12);
        LOG_I(RRC, PROTOCOL_RRC_CTXT_FMT" SIB19 numRetx_r12: %ld \n",
        PROTOCOL_RRC_CTXT_ARGS(ctxt_pP),
        carrier->sib19->discConfig_r12->discRxPool_r12.list.array[j]->numRetx_r12);
        LOG_I(RRC, PROTOCOL_RRC_CTXT_FMT" SIB19 numRepetition_r12: %ld \n",
        PROTOCOL_RRC_CTXT_ARGS(ctxt_pP),
        carrier->sib19->discConfig_r12->discRxPool_r12.list.array[j]->numRepetition_r12);
        LOG_I(RRC, PROTOCOL_RRC_CTXT_FMT" SIB19 tf_ResourceConfig_r12 prb_Num_r12: %ld \n",
        PROTOCOL_RRC_CTXT_ARGS(ctxt_pP),
        carrier->sib19->discConfig_r12->discRxPool_r12.list.array[j]->tf_ResourceConfig_r12.prb_Num_r12);
        LOG_I(RRC, PROTOCOL_RRC_CTXT_FMT" SIB19 tf_ResourceConfig_r12 prb_Start_r12: %ld \n",
        PROTOCOL_RRC_CTXT_ARGS(ctxt_pP),
        carrier->sib19->discConfig_r12->discRxPool_r12.list.array[j]->tf_ResourceConfig_r12.prb_Start_r12);
        LOG_I(RRC, PROTOCOL_RRC_CTXT_FMT" SIB19 tf_ResourceConfig_r12 prb_End_r12: %ld \n",
        PROTOCOL_RRC_CTXT_ARGS(ctxt_pP),
<<<<<<< HEAD
        carrier->sib19->discConfig_r12->discRxPool_r12.list.array[j]->tf_ResourceConfig_r12.prb_End_r12);
        LOG_I(RRC, PROTOCOL_RRC_CTXT_FMT" SIB19 tf_ResourceConfig_r12 offsetIndicator: %ld \n",
        PROTOCOL_RRC_CTXT_ARGS(ctxt_pP),
        carrier->sib19->discConfig_r12->discRxPool_r12.list.array[j]->tf_ResourceConfig_r12.offsetIndicator_r12.choice.small_r12);
        LOG_I(RRC, PROTOCOL_RRC_CTXT_FMT" SIB19 tf_ResourceConfig_r12 subframeBitmap_choice_bs_buf: %s \n",
        PROTOCOL_RRC_CTXT_ARGS(ctxt_pP),
        carrier->sib19->discConfig_r12->discRxPool_r12.list.array[j]->tf_ResourceConfig_r12.subframeBitmap_r12.choice.bs16_r12.buf);
      }
=======
        (int)RC.rrc[ctxt_pP->module_id]->carrier[CC_id].sib2->radioResourceConfigCommon.pusch_ConfigCommon.
        ul_ReferenceSignalsPUSCH.sequenceHoppingEnabled);
  LOG_T(RRC, PROTOCOL_RRC_CTXT_FMT" pusch_config_common.cyclicShift  = %ld\n",
        PROTOCOL_RRC_CTXT_ARGS(ctxt_pP),
        RC.rrc[ctxt_pP->module_id]->carrier[CC_id].sib2->radioResourceConfigCommon.pusch_ConfigCommon.
        ul_ReferenceSignalsPUSCH.cyclicShift);
#if (LTE_RRC_VERSION >= MAKE_VERSION(10, 0, 0))

  if (RC.rrc[ctxt_pP->module_id]->carrier[CC_id].MBMS_flag > 0) {
    for (i = 0; i < RC.rrc[ctxt_pP->module_id]->carrier[CC_id].sib2->mbsfn_SubframeConfigList->list.count; i++) {
      // SIB 2
      //   LOG_D(RRC, "[eNB %d] mbsfn_SubframeConfigList.list.count = %ld\n", enb_mod_idP, RC.rrc[enb_mod_idP].sib2->mbsfn_SubframeConfigList->list.count);
      LOG_D(RRC, PROTOCOL_RRC_CTXT_FMT" SIB13 contents for MBSFN subframe allocation %d/%d(partial)\n",
            PROTOCOL_RRC_CTXT_ARGS(ctxt_pP),
            i,
            RC.rrc[ctxt_pP->module_id]->carrier[CC_id].sib2->mbsfn_SubframeConfigList->list.count);
      LOG_D(RRC, PROTOCOL_RRC_CTXT_FMT" mbsfn_Subframe_pattern is  = %x\n",
            PROTOCOL_RRC_CTXT_ARGS(ctxt_pP),
            RC.rrc[ctxt_pP->module_id]->carrier[CC_id].sib2->mbsfn_SubframeConfigList->list.array[i]->subframeAllocation.choice.oneFrame.buf[0] >> 0);
      LOG_D(RRC, PROTOCOL_RRC_CTXT_FMT" radioframe_allocation_period  = %ld (just index number, not the real value)\n",
            PROTOCOL_RRC_CTXT_ARGS(ctxt_pP),
            RC.rrc[ctxt_pP->module_id]->carrier[CC_id].sib2->mbsfn_SubframeConfigList->list.array[i]->radioframeAllocationPeriod);   // need to display the real value, using array of char (like in dumping SIB2)
      LOG_D(RRC, PROTOCOL_RRC_CTXT_FMT" radioframe_allocation_offset  = %ld\n",
            PROTOCOL_RRC_CTXT_ARGS(ctxt_pP),
            RC.rrc[ctxt_pP->module_id]->carrier[CC_id].sib2->mbsfn_SubframeConfigList->list.array[i]->radioframeAllocationOffset);
    }

    //   SIB13
    for (i = 0; i < RC.rrc[ctxt_pP->module_id]->carrier[CC_id].sib13->mbsfn_AreaInfoList_r9.list.count; i++) {
      LOG_D(RRC, PROTOCOL_RRC_CTXT_FMT" SIB13 contents for MBSFN sync area %d/%d (partial)\n",
            PROTOCOL_RRC_CTXT_ARGS(ctxt_pP),
            i,
            RC.rrc[ctxt_pP->module_id]->carrier[CC_id].sib13->mbsfn_AreaInfoList_r9.list.count);
      LOG_D(RRC, PROTOCOL_RRC_CTXT_FMT" MCCH Repetition Period: %ld (just index number, not real value)\n",
            PROTOCOL_RRC_CTXT_ARGS(ctxt_pP),
            RC.rrc[ctxt_pP->module_id]->carrier[CC_id].sib13->mbsfn_AreaInfoList_r9.list.array[i]->mcch_Config_r9.mcch_RepetitionPeriod_r9);
      LOG_D(RRC, PROTOCOL_RRC_CTXT_FMT" MCCH Offset: %ld\n",
            PROTOCOL_RRC_CTXT_ARGS(ctxt_pP),
            RC.rrc[ctxt_pP->module_id]->carrier[CC_id].sib13->mbsfn_AreaInfoList_r9.list.array[i]->mcch_Config_r9.mcch_Offset_r9);
    }
  } else memset((void *)&RC.rrc[ctxt_pP->module_id]->carrier[CC_id].sib13,0,sizeof(RC.rrc[ctxt_pP->module_id]->carrier[CC_id].sib13));

  //TTN - SIB 18
  if (configuration->SL_configured>0) {
    for (int j = 0; j < RC.rrc[ctxt_pP->module_id]->carrier[CC_id].sib18->commConfig_r12->commRxPool_r12.list.count; j++) {
      LOG_I(RRC, PROTOCOL_RRC_CTXT_FMT" Contents of SIB18 %d/%d \n",
            PROTOCOL_RRC_CTXT_ARGS(ctxt_pP),
            j+1,
            RC.rrc[ctxt_pP->module_id]->carrier[CC_id].sib18->commConfig_r12->commRxPool_r12.list.count);
      LOG_I(RRC, PROTOCOL_RRC_CTXT_FMT" SIB18 rxPool_sc_CP_Len: %ld \n",
            PROTOCOL_RRC_CTXT_ARGS(ctxt_pP),
            RC.rrc[ctxt_pP->module_id]->carrier[CC_id].sib18->commConfig_r12->commRxPool_r12.list.array[j]->sc_CP_Len_r12);
      LOG_I(RRC, PROTOCOL_RRC_CTXT_FMT" SIB18 sc_Period_r12: %ld \n",
            PROTOCOL_RRC_CTXT_ARGS(ctxt_pP),
            RC.rrc[ctxt_pP->module_id]->carrier[CC_id].sib18->commConfig_r12->commRxPool_r12.list.array[j]->sc_Period_r12);
      LOG_I(RRC, PROTOCOL_RRC_CTXT_FMT" SIB18 data_CP_Len_r12: %ld \n",
            PROTOCOL_RRC_CTXT_ARGS(ctxt_pP),
            RC.rrc[ctxt_pP->module_id]->carrier[CC_id].sib18->commConfig_r12->commRxPool_r12.list.array[j]->data_CP_Len_r12);
      LOG_I(RRC, PROTOCOL_RRC_CTXT_FMT" SIB18 prb_Num_r12: %ld \n",
            PROTOCOL_RRC_CTXT_ARGS(ctxt_pP),
            RC.rrc[ctxt_pP->module_id]->carrier[CC_id].sib18->commConfig_r12->commRxPool_r12.list.array[j]->sc_TF_ResourceConfig_r12.prb_Num_r12);
      LOG_I(RRC, PROTOCOL_RRC_CTXT_FMT" SIB18 prb_Start_r12: %ld \n",
            PROTOCOL_RRC_CTXT_ARGS(ctxt_pP),
            RC.rrc[ctxt_pP->module_id]->carrier[CC_id].sib18->commConfig_r12->commRxPool_r12.list.array[j]->sc_TF_ResourceConfig_r12.prb_Start_r12);
      LOG_I(RRC, PROTOCOL_RRC_CTXT_FMT" SIB18 prb_End_r12: %ld \n",
            PROTOCOL_RRC_CTXT_ARGS(ctxt_pP),
            RC.rrc[ctxt_pP->module_id]->carrier[CC_id].sib18->commConfig_r12->commRxPool_r12.list.array[j]->sc_TF_ResourceConfig_r12.prb_End_r12);
      LOG_I(RRC, PROTOCOL_RRC_CTXT_FMT" SIB18 offsetIndicator: %ld \n",
            PROTOCOL_RRC_CTXT_ARGS(ctxt_pP),
            RC.rrc[ctxt_pP->module_id]->carrier[CC_id].sib18->commConfig_r12->commRxPool_r12.list.array[j]->sc_TF_ResourceConfig_r12.offsetIndicator_r12.choice.small_r12);
      LOG_I(RRC, PROTOCOL_RRC_CTXT_FMT" SIB18 subframeBitmap_choice_bs_buf: %s \n",
            PROTOCOL_RRC_CTXT_ARGS(ctxt_pP),
            RC.rrc[ctxt_pP->module_id]->carrier[CC_id].sib18->commConfig_r12->commRxPool_r12.list.array[j]->sc_TF_ResourceConfig_r12.subframeBitmap_r12.choice.bs16_r12.buf);
    }

    for (int j = 0; j < RC.rrc[ctxt_pP->module_id]->carrier[CC_id].sib19->discConfig_r12->discRxPool_r12.list.count; j++) {
      LOG_I(RRC, PROTOCOL_RRC_CTXT_FMT" Contents of SIB19 %d/%d \n",
            PROTOCOL_RRC_CTXT_ARGS(ctxt_pP),
            j+1,
            RC.rrc[ctxt_pP->module_id]->carrier[CC_id].sib19->discConfig_r12->discRxPool_r12.list.count);
      LOG_I(RRC, PROTOCOL_RRC_CTXT_FMT" SIB19 cp_Len_r12: %ld \n",
            PROTOCOL_RRC_CTXT_ARGS(ctxt_pP),
            RC.rrc[ctxt_pP->module_id]->carrier[CC_id].sib19->discConfig_r12->discRxPool_r12.list.array[j]->cp_Len_r12);
      LOG_I(RRC, PROTOCOL_RRC_CTXT_FMT" SIB19 discPeriod_r12: %ld \n",
            PROTOCOL_RRC_CTXT_ARGS(ctxt_pP),
            RC.rrc[ctxt_pP->module_id]->carrier[CC_id].sib19->discConfig_r12->discRxPool_r12.list.array[j]->discPeriod_r12);
      LOG_I(RRC, PROTOCOL_RRC_CTXT_FMT" SIB19 numRetx_r12: %ld \n",
            PROTOCOL_RRC_CTXT_ARGS(ctxt_pP),
            RC.rrc[ctxt_pP->module_id]->carrier[CC_id].sib19->discConfig_r12->discRxPool_r12.list.array[j]->numRetx_r12);
      LOG_I(RRC, PROTOCOL_RRC_CTXT_FMT" SIB19 numRepetition_r12: %ld \n",
            PROTOCOL_RRC_CTXT_ARGS(ctxt_pP),
            RC.rrc[ctxt_pP->module_id]->carrier[CC_id].sib19->discConfig_r12->discRxPool_r12.list.array[j]->numRepetition_r12);
      LOG_I(RRC, PROTOCOL_RRC_CTXT_FMT" SIB19 tf_ResourceConfig_r12 prb_Num_r12: %ld \n",
            PROTOCOL_RRC_CTXT_ARGS(ctxt_pP),
            RC.rrc[ctxt_pP->module_id]->carrier[CC_id].sib19->discConfig_r12->discRxPool_r12.list.array[j]->tf_ResourceConfig_r12.prb_Num_r12);
      LOG_I(RRC, PROTOCOL_RRC_CTXT_FMT" SIB19 tf_ResourceConfig_r12 prb_Start_r12: %ld \n",
            PROTOCOL_RRC_CTXT_ARGS(ctxt_pP),
            RC.rrc[ctxt_pP->module_id]->carrier[CC_id].sib19->discConfig_r12->discRxPool_r12.list.array[j]->tf_ResourceConfig_r12.prb_Start_r12);
      LOG_I(RRC, PROTOCOL_RRC_CTXT_FMT" SIB19 tf_ResourceConfig_r12 prb_End_r12: %ld \n",
            PROTOCOL_RRC_CTXT_ARGS(ctxt_pP),
            RC.rrc[ctxt_pP->module_id]->carrier[CC_id].sib19->discConfig_r12->discRxPool_r12.list.array[j]->tf_ResourceConfig_r12.prb_End_r12);
      LOG_I(RRC, PROTOCOL_RRC_CTXT_FMT" SIB19 tf_ResourceConfig_r12 offsetIndicator: %ld \n",
            PROTOCOL_RRC_CTXT_ARGS(ctxt_pP),
            RC.rrc[ctxt_pP->module_id]->carrier[CC_id].sib19->discConfig_r12->discRxPool_r12.list.array[j]->tf_ResourceConfig_r12.offsetIndicator_r12.choice.small_r12);
      LOG_I(RRC, PROTOCOL_RRC_CTXT_FMT" SIB19 tf_ResourceConfig_r12 subframeBitmap_choice_bs_buf: %s \n",
            PROTOCOL_RRC_CTXT_ARGS(ctxt_pP),
            RC.rrc[ctxt_pP->module_id]->carrier[CC_id].sib19->discConfig_r12->discRxPool_r12.list.array[j]->tf_ResourceConfig_r12.subframeBitmap_r12.choice.bs16_r12.buf);
>>>>>>> 458019d8
    }
#endif
  }
<<<<<<< HEAD
   
=======

#endif // (LTE_RRC_VERSION >= MAKE_VERSION(10, 0, 0))    
>>>>>>> 458019d8
  LOG_D(RRC,
        PROTOCOL_RRC_CTXT_FMT" RRC_UE --- MAC_CONFIG_REQ (SIB1.tdd & SIB2 params) ---> MAC_UE\n",
        PROTOCOL_RRC_CTXT_ARGS(ctxt_pP));
#if (LTE_RRC_VERSION >= MAKE_VERSION(13, 0, 0))
<<<<<<< HEAD
  // LTE-M stuff here (take out CU-DU for now)
  if (rrc->node_type == ngran_eNB) {
    if ((carrier->mib.message.schedulingInfoSIB1_BR_r13>0) && 
        (carrier->sib1_BR!=NULL)) {
      AssertFatal(carrier->sib1_BR->nonCriticalExtension!=NULL,
                  "sib2_br->nonCriticalExtension is null (v8.9)\n");
      AssertFatal(carrier->sib1_BR->nonCriticalExtension->nonCriticalExtension!=NULL,
                  "sib2_br->nonCriticalExtension is null (v9.2)\n");
      AssertFatal(carrier->sib1_BR->nonCriticalExtension->nonCriticalExtension->nonCriticalExtension!=NULL,
                  "sib2_br->nonCriticalExtension is null (v11.3)\n");
      AssertFatal(carrier->sib1_BR->nonCriticalExtension->nonCriticalExtension->nonCriticalExtension->nonCriticalExtension!=NULL,
                  "sib2_br->nonCriticalExtension is null (v12.5)\n");
      AssertFatal(carrier->sib1_BR->nonCriticalExtension->nonCriticalExtension->nonCriticalExtension->nonCriticalExtension->nonCriticalExtension!=NULL,
                  "sib2_br->nonCriticalExtension is null (v13.10)\n");
      sib1_v13ext = carrier->sib1_BR->nonCriticalExtension->nonCriticalExtension->nonCriticalExtension->nonCriticalExtension->nonCriticalExtension;

      // Basic Asserts for CE_level0 PRACH configuration
      LTE_RadioResourceConfigCommonSIB_t *radioResourceConfigCommon_BR = &carrier[CC_id].sib2_BR->radioResourceConfigCommon;
      struct LTE_PRACH_ConfigSIB_v1310 *ext4_prach=radioResourceConfigCommon_BR->ext4->prach_ConfigCommon_v1310;

      LTE_PRACH_ParametersListCE_r13_t	 *prach_ParametersListCE_r13 = &ext4_prach->prach_ParametersListCE_r13;
      AssertFatal(prach_ParametersListCE_r13->list.count>0,"prach_ParametersListCE_r13 is empty\n");
                  LTE_PRACH_ParametersCE_r13_t *p = prach_ParametersListCE_r13->list.array[0];
      AssertFatal(p->prach_StartingSubframe_r13 != NULL, "prach_StartingSubframe_r13 celevel0 is null\n");
      AssertFatal((1<<p->numRepetitionPerPreambleAttempt_r13)<=(2<<*p->prach_StartingSubframe_r13),
                  "prachce0->numReptitionPerPreambleAttempt_r13 %d > prach_StartingSubframe_r13 %d\n",
                  1<<p->numRepetitionPerPreambleAttempt_r13,
                  2<<*p->prach_StartingSubframe_r13);
    }
  
=======

  if ((RC.rrc[ctxt_pP->module_id]->carrier[CC_id].mib.message.schedulingInfoSIB1_BR_r13>0) &&
      (RC.rrc[ctxt_pP->module_id]->carrier[CC_id].sib1_BR!=NULL)) {
    AssertFatal(RC.rrc[ctxt_pP->module_id]->carrier[CC_id].sib1_BR->nonCriticalExtension!=NULL,
                "sib2_br->nonCriticalExtension is null (v8.9)\n");
    AssertFatal(RC.rrc[ctxt_pP->module_id]->carrier[CC_id].sib1_BR->nonCriticalExtension->nonCriticalExtension!=NULL,
                "sib2_br->nonCriticalExtension is null (v9.2)\n");
    AssertFatal(RC.rrc[ctxt_pP->module_id]->carrier[CC_id].sib1_BR->nonCriticalExtension->nonCriticalExtension->nonCriticalExtension!=NULL,
                "sib2_br->nonCriticalExtension is null (v11.3)\n");
    AssertFatal(RC.rrc[ctxt_pP->module_id]->carrier[CC_id].sib1_BR->nonCriticalExtension->nonCriticalExtension->nonCriticalExtension->nonCriticalExtension!=NULL,
                "sib2_br->nonCriticalExtension is null (v12.5)\n");
    AssertFatal(RC.rrc[ctxt_pP->module_id]->carrier[CC_id].sib1_BR->nonCriticalExtension->nonCriticalExtension->nonCriticalExtension->nonCriticalExtension->nonCriticalExtension!=NULL,
                "sib2_br->nonCriticalExtension is null (v13.10)\n");
    sib1_v13ext = RC.rrc[ctxt_pP->module_id]->carrier[CC_id].sib1_BR->nonCriticalExtension->nonCriticalExtension->nonCriticalExtension->nonCriticalExtension->nonCriticalExtension;
    // Basic Asserts for CE_level0 PRACH configuration
    LTE_RadioResourceConfigCommonSIB_t *radioResourceConfigCommon_BR = &RC.rrc[ctxt_pP->module_id]->carrier[CC_id].sib2_BR->radioResourceConfigCommon;
    struct LTE_PRACH_ConfigSIB_v1310 *ext4_prach=radioResourceConfigCommon_BR->ext4->prach_ConfigCommon_v1310;
    LTE_PRACH_ParametersListCE_r13_t   *prach_ParametersListCE_r13 = &ext4_prach->prach_ParametersListCE_r13;
    AssertFatal(prach_ParametersListCE_r13->list.count>0,"prach_ParametersListCE_r13 is empty\n");
    LTE_PRACH_ParametersCE_r13_t *p = prach_ParametersListCE_r13->list.array[0];
    AssertFatal(p->prach_StartingSubframe_r13 != NULL, "prach_StartingSubframe_r13 celevel0 is null\n");
    AssertFatal((1<<p->numRepetitionPerPreambleAttempt_r13)<=(2<<*p->prach_StartingSubframe_r13),
                "prachce0->numReptitionPerPreambleAttempt_r13 %d > prach_StartingSubframe_r13 %d\n",
                1<<p->numRepetitionPerPreambleAttempt_r13,
                2<<*p->prach_StartingSubframe_r13);
>>>>>>> 458019d8
  }
#endif
  /*
  if (rrc->node_type == ngran_eNB_DU) {
    LOG_D(RRC, "About to call rrc_mac_config_req_eNB for ngran_eNB_DU\n");
    
    rrc_mac_config_req_eNB(ctxt_pP->module_id, CC_id,
			   carrier->physCellId,
			   carrier->p_eNB,
			   carrier->Ncp,
			   carrier->sib1->freqBandIndicator,
			   carrier->dl_CarrierFreq,
#if (LTE_RRC_VERSION >= MAKE_VERSION(14, 0, 0))
			   carrier->pbch_repetition,
#endif
			   0, // rnti
			   (BCCH_BCH_Message_t *)
			   &carrier->mib,
			   (RadioResourceConfigCommonSIB_t *) NULL,
#if (LTE_RRC_VERSION >= MAKE_VERSION(14, 0, 0))
			   (RadioResourceConfigCommonSIB_t *) NULL,
#endif
			   (struct PhysicalConfigDedicated *)NULL,
#if (LTE_RRC_VERSION >= MAKE_VERSION(10, 0, 0))
			   (SCellToAddMod_r10_t *)NULL,
			   //(struct PhysicalConfigDedicatedSCell_r10 *)NULL,
#endif
			   (MeasObjectToAddMod_t **) NULL,
			   (MAC_MainConfig_t *) NULL, 0,
			   (struct LogicalChannelConfig *)NULL,
			   (MeasGapConfig_t *) NULL,
			   carrier->sib1->tdd_Config,
			   NULL,
			   &carrier->sib1->schedulingInfoList,
			   carrier->ul_CarrierFreq,
			   NULL,
			   NULL,
			   NULL
#if (LTE_RRC_VERSION >= MAKE_VERSION(9, 0, 0))
			   ,
			   carrier->MBMS_flag,
			   NULL,
			   (PMCH_InfoList_r9_t *) NULL
#endif
#if (LTE_RRC_VERSION >= MAKE_VERSION(13, 0, 0))
			   , 
			   NULL
#endif
			   );
  }
  else 
  */
  if (rrc->node_type == ngran_eNB) {
    LOG_D(RRC, "About to call rrc_mac_config_req_eNB for ngran_eNB\n");
    
    rrc_mac_config_req_eNB(ctxt_pP->module_id, CC_id,
                           carrier->physCellId,
                           carrier->p_eNB,
                           carrier->Ncp,
                           carrier->sib1->freqBandIndicator,
                           carrier->dl_CarrierFreq,
#if (LTE_RRC_VERSION >= MAKE_VERSION(14, 0, 0))
                           carrier->pbch_repetition,
#endif
                           0, // rnti
                           (LTE_BCCH_BCH_Message_t *) &carrier->mib,
                           (LTE_RadioResourceConfigCommonSIB_t *) &carrier->sib2->radioResourceConfigCommon,
#if (LTE_RRC_VERSION >= MAKE_VERSION(14, 0, 0))
                           (LTE_RadioResourceConfigCommonSIB_t *) &carrier->sib2_BR->radioResourceConfigCommon,
#endif
                           (struct LTE_PhysicalConfigDedicated *)NULL,
#if (LTE_RRC_VERSION >= MAKE_VERSION(10, 0, 0))
                           (LTE_SCellToAddMod_r10_t *)NULL,
                           //(struct PhysicalConfigDedicatedSCell_r10 *)NULL,
#endif
                           (LTE_MeasObjectToAddMod_t **) NULL,
                           (LTE_MAC_MainConfig_t *) NULL, 0,
                           (struct LTE_LogicalChannelConfig *)NULL,
                           (LTE_MeasGapConfig_t *) NULL,
                           carrier->sib1->tdd_Config,
                           NULL,
                           &carrier->sib1->schedulingInfoList,
                           carrier->ul_CarrierFreq,
                           carrier->sib2->freqInfo.ul_Bandwidth,
                           &carrier->sib2->freqInfo.additionalSpectrumEmission,
                           (LTE_MBSFN_SubframeConfigList_t*) carrier->sib2->mbsfn_SubframeConfigList
#if (LTE_RRC_VERSION >= MAKE_VERSION(9, 0, 0))
                           ,
                           carrier->MBMS_flag,
                           (LTE_MBSFN_AreaInfoList_r9_t*) & carrier->sib13->mbsfn_AreaInfoList_r9,
                           (LTE_PMCH_InfoList_r9_t *) NULL
#endif
#if (LTE_RRC_VERSION >= MAKE_VERSION(13, 0, 0))
                           ,
                           sib1_v13ext
#endif
                           );
  }

	/* set flag to indicate that cell information is configured. This is required
	 * in DU to trigger F1AP_SETUP procedure */
  pthread_mutex_lock(&rrc->cell_info_mutex);
  rrc->cell_info_configured=1;
  pthread_mutex_unlock(&rrc->cell_info_mutex);
}

#if (LTE_RRC_VERSION >= MAKE_VERSION(10, 0, 0))
/*------------------------------------------------------------------------------*/
static void
init_MCCH(
  module_id_t enb_mod_idP,
  int CC_id
)
//-----------------------------------------------------------------------------
{
  int                                 sync_area = 0;
  // initialize RRC_eNB_INST MCCH entry
  eNB_RRC_INST *rrc = RC.rrc[enb_mod_idP];

  RC.rrc[enb_mod_idP]->carrier[CC_id].MCCH_MESSAGE =
    malloc(RC.rrc[enb_mod_idP]->carrier[CC_id].num_mbsfn_sync_area * sizeof(uint8_t *));

  for (sync_area = 0; sync_area < RC.rrc[enb_mod_idP]->carrier[CC_id].num_mbsfn_sync_area; sync_area++) {
    RC.rrc[enb_mod_idP]->carrier[CC_id].sizeof_MCCH_MESSAGE[sync_area] = 0;
    RC.rrc[enb_mod_idP]->carrier[CC_id].MCCH_MESSAGE[sync_area] = (uint8_t *) malloc16(32);
    AssertFatal(RC.rrc[enb_mod_idP]->carrier[CC_id].MCCH_MESSAGE[sync_area] != NULL,
                "[eNB %d]init_MCCH: FATAL, no memory for MCCH MESSAGE allocated \n", enb_mod_idP);
    RC.rrc[enb_mod_idP]->carrier[CC_id].sizeof_MCCH_MESSAGE[sync_area] = do_MBSFNAreaConfig(enb_mod_idP,
        sync_area,
        (uint8_t *)RC.rrc[enb_mod_idP]->carrier[CC_id].MCCH_MESSAGE[sync_area],
        &RC.rrc[enb_mod_idP]->carrier[CC_id].mcch,
        &RC.rrc[enb_mod_idP]->carrier[CC_id].mcch_message);
    LOG_I(RRC, "mcch message pointer %p for sync area %d \n",
          RC.rrc[enb_mod_idP]->carrier[CC_id].MCCH_MESSAGE[sync_area],
          sync_area);
    LOG_D(RRC, "[eNB %d] MCCH_MESSAGE  contents for Sync Area %d (partial)\n", enb_mod_idP, sync_area);
    LOG_D(RRC, "[eNB %d] CommonSF_AllocPeriod_r9 %ld\n", enb_mod_idP,
          RC.rrc[enb_mod_idP]->carrier[CC_id].mcch_message->commonSF_AllocPeriod_r9);
    LOG_D(RRC,
          "[eNB %d] CommonSF_Alloc_r9.list.count (number of MBSFN Subframe Pattern) %d\n",
          enb_mod_idP, RC.rrc[enb_mod_idP]->carrier[CC_id].mcch_message->commonSF_Alloc_r9.list.count);
    LOG_D(RRC, "[eNB %d] MBSFN Subframe Pattern: %02x (in hex)\n",
          enb_mod_idP,
          RC.rrc[enb_mod_idP]->carrier[CC_id].mcch_message->commonSF_Alloc_r9.list.array[0]->subframeAllocation.
          choice.oneFrame.buf[0]);
    AssertFatal(RC.rrc[enb_mod_idP]->carrier[CC_id].sizeof_MCCH_MESSAGE[sync_area] != 255,
                "RC.rrc[enb_mod_idP]->carrier[CC_id].sizeof_MCCH_MESSAGE[sync_area] == 255");
    RC.rrc[enb_mod_idP]->carrier[CC_id].MCCH_MESS[sync_area].Active = 1;
  }

  //Set the RC.rrc[enb_mod_idP]->MCCH_MESS.Active to 1 (allow to  transfer MCCH message RRC->MAC in function mac_rrc_data_req)
  // ??Configure MCCH logical channel
  // call mac_config_req with appropriate structure from ASN.1 description
  //  LOG_I(RRC, "DUY: serviceID is %d\n",RC.rrc[enb_mod_idP]->mcch_message->pmch_InfoList_r9.list.array[0]->mbms_SessionInfoList_r9.list.array[0]->tmgi_r9.serviceId_r9.buf[2]);
  //  LOG_I(RRC, "DUY: session ID is %d\n",RC.rrc[enb_mod_idP]->mcch_message->pmch_InfoList_r9.list.array[0]->mbms_SessionInfoList_r9.list.array[0]->sessionId_r9->buf[0]);
  if (rrc->node_type == ngran_eNB) {
    rrc_mac_config_req_eNB(enb_mod_idP, CC_id,
                           0,0,0,0,0,
#if (LTE_RRC_VERSION >= MAKE_VERSION(14, 0, 0))
                           0,
#endif
                           0,//rnti
                           (LTE_BCCH_BCH_Message_t *)NULL,
                           (LTE_RadioResourceConfigCommonSIB_t *) NULL,
#if (LTE_RRC_VERSION >= MAKE_VERSION(14, 0, 0))
                           (LTE_RadioResourceConfigCommonSIB_t *) NULL,
#endif
<<<<<<< HEAD
                           (struct LTE_PhysicalConfigDedicated *)NULL,
#if (LTE_RRC_VERSION >= MAKE_VERSION(10, 0, 0))
                           (LTE_SCellToAddMod_r10_t *)NULL,
                         //(struct LTE_PhysicalConfigDedicatedSCell_r10 *)NULL,
#endif
                           (LTE_MeasObjectToAddMod_t **) NULL,
                           (LTE_MAC_MainConfig_t *) NULL,
                           0,
                           (struct LTE_LogicalChannelConfig *)NULL,
                           (LTE_MeasGapConfig_t *) NULL,
                           (LTE_TDD_Config_t *) NULL,
                           (LTE_MobilityControlInfo_t *)NULL,
                           (LTE_SchedulingInfoList_t *) NULL,
                           0, NULL, NULL, (LTE_MBSFN_SubframeConfigList_t *) NULL
#if (LTE_RRC_VERSION >= MAKE_VERSION(9, 0, 0))
                           ,
                           0,
                           (LTE_MBSFN_AreaInfoList_r9_t *) NULL,
                           (LTE_PMCH_InfoList_r9_t *) & (RC.rrc[enb_mod_idP]->carrier[CC_id].mcch_message->pmch_InfoList_r9)
#endif
=======
                         (struct LTE_PhysicalConfigDedicated *)NULL,
                         (LTE_SCellToAddMod_r10_t *)NULL,
                         //(struct LTE_PhysicalConfigDedicatedSCell_r10 *)NULL,
                         (LTE_MeasObjectToAddMod_t **) NULL,
                         (LTE_MAC_MainConfig_t *) NULL,
                         0,
                         (struct LTE_LogicalChannelConfig *)NULL,
                         (LTE_MeasGapConfig_t *) NULL,
                         (LTE_TDD_Config_t *) NULL,
                         (LTE_MobilityControlInfo_t *)NULL,
                         (LTE_SchedulingInfoList_t *) NULL,
                         0, NULL, NULL, (LTE_MBSFN_SubframeConfigList_t *) NULL
                         ,
                         0,
                         (LTE_MBSFN_AreaInfoList_r9_t *) NULL,
                         (LTE_PMCH_InfoList_r9_t *) & (RC.rrc[enb_mod_idP]->carrier[CC_id].mcch_message->pmch_InfoList_r9)
>>>>>>> 458019d8
#if (LTE_RRC_VERSION >= MAKE_VERSION(13, 0, 0))
                           ,
                           (LTE_SystemInformationBlockType1_v1310_IEs_t *)NULL
#endif
                           );
  }
  //LOG_I(RRC,"DUY: lcid after rrc_mac_config_req is %02d\n",RC.rrc[enb_mod_idP]->mcch_message->pmch_InfoList_r9.list.array[0]->mbms_SessionInfoList_r9.list.array[0]->logicalChannelIdentity_r9);
}

//-----------------------------------------------------------------------------
static void init_MBMS(
  module_id_t enb_mod_idP,
  int         CC_id,
  frame_t frameP
)
//-----------------------------------------------------------------------------
{
  // init the configuration for MTCH
  protocol_ctxt_t               ctxt;

  if (RC.rrc[enb_mod_idP]->carrier[CC_id].MBMS_flag > 0) {
    PROTOCOL_CTXT_SET_BY_MODULE_ID(&ctxt, enb_mod_idP, ENB_FLAG_YES, NOT_A_RNTI, frameP, 0,enb_mod_idP);
    LOG_D(RRC, "[eNB %d] Frame %d : Radio Bearer config request for MBMS\n", enb_mod_idP, frameP);   //check the lcid
    // Configuring PDCP and RLC for MBMS Radio Bearer
    rrc_pdcp_config_asn1_req(&ctxt,
                             (LTE_SRB_ToAddModList_t *)NULL,   // LTE_SRB_ToAddModList
                             (LTE_DRB_ToAddModList_t *)NULL,   // LTE_DRB_ToAddModList
                             (LTE_DRB_ToReleaseList_t *)NULL,
                             0,     // security mode
                             NULL,  // key rrc encryption
                             NULL,  // key rrc integrity
                             NULL   // key encryption
                             , &(RC.rrc[enb_mod_idP]->carrier[CC_id].mcch_message->pmch_InfoList_r9)
                             ,NULL);
    
    if ((RC.rrc[enb_mod_idP]->node_type  != ngran_eNB_CU) ||
        (RC.rrc[enb_mod_idP]->node_type  != ngran_ng_eNB_CU) ||
        (RC.rrc[enb_mod_idP]->node_type  != ngran_gNB_CU)   ) {
      rrc_rlc_config_asn1_req(&ctxt,
                              NULL, // LTE_SRB_ToAddModList
                              NULL,   // LTE_DRB_ToAddModList
                              NULL,   // DRB_ToReleaseList
                              &(RC.rrc[enb_mod_idP]->carrier[CC_id].mcch_message->pmch_InfoList_r9)
#if (LTE_RRC_VERSION >= MAKE_VERSION(14, 0, 0))
			      ,0, 0
#endif
			      );
    }
	    //rrc_mac_config_req();
  }
}
#endif

//-----------------------------------------------------------------------------
uint8_t
rrc_eNB_get_next_transaction_identifier(
  module_id_t enb_mod_idP
)
//-----------------------------------------------------------------------------
{
  static uint8_t                      rrc_transaction_identifier[NUMBER_OF_eNB_MAX];
  rrc_transaction_identifier[enb_mod_idP] = (rrc_transaction_identifier[enb_mod_idP] + 1) % RRC_TRANSACTION_IDENTIFIER_NUMBER;
  LOG_T(RRC,"generated xid is %d\n",rrc_transaction_identifier[enb_mod_idP]);
  return rrc_transaction_identifier[enb_mod_idP];
}
/*------------------------------------------------------------------------------*/
/* Functions to handle UE index in eNB UE list */


////-----------------------------------------------------------------------------
//static module_id_t
//rrc_eNB_get_UE_index(
//                module_id_t enb_mod_idP,
//                uint64_t    UE_identity
//)
////-----------------------------------------------------------------------------
//{
//
//    boolean_t      reg = FALSE;
//    module_id_t    i;
//
//    AssertFatal(enb_mod_idP < NB_eNB_INST, "eNB index invalid (%d/%d)!", enb_mod_idP, NB_eNB_INST);
//
//    for (i = 0; i < MAX_MOBILES_PER_ENB; i++) {
//        if (RC.rrc[enb_mod_idP]->Info.UE_list[i] == UE_identity) {
//            // UE_identity already registered
//            reg = TRUE;
//            break;
//        }
//    }
//
//    if (reg == FALSE) {
//        return (UE_MODULE_INVALID);
//    } else
//        return (i);
//}


//-----------------------------------------------------------------------------
// return the ue context if there is already an UE with ue_identityP, NULL otherwise
static struct rrc_eNB_ue_context_s *
rrc_eNB_ue_context_random_exist(
  const protocol_ctxt_t *const ctxt_pP,
  const uint64_t               ue_identityP
)
//-----------------------------------------------------------------------------
{
  struct rrc_eNB_ue_context_s        *ue_context_p = NULL;
  RB_FOREACH(ue_context_p, rrc_ue_tree_s, &(RC.rrc[ctxt_pP->module_id]->rrc_ue_head)) {
    if (ue_context_p->ue_context.random_ue_identity == ue_identityP)
      return ue_context_p;
  }
  return NULL;
}
//-----------------------------------------------------------------------------
// return the ue context if there is already an UE with the same S-TMSI(MMEC+M-TMSI), NULL otherwise
static struct rrc_eNB_ue_context_s *
rrc_eNB_ue_context_stmsi_exist(
  const protocol_ctxt_t *const ctxt_pP,
  const mme_code_t             mme_codeP,
  const m_tmsi_t               m_tmsiP
)
//-----------------------------------------------------------------------------
{
  struct rrc_eNB_ue_context_s        *ue_context_p = NULL;
  RB_FOREACH(ue_context_p, rrc_ue_tree_s, &(RC.rrc[ctxt_pP->module_id]->rrc_ue_head)) {
    LOG_I(RRC,"checking for UE S-TMSI %x, mme %x (%p): rnti %x",
          m_tmsiP, mme_codeP, ue_context_p,
          ue_context_p->ue_context.rnti);

    if (ue_context_p->ue_context.Initialue_identity_s_TMSI.presence == TRUE) {
      printf("=> S-TMSI %x, MME %x\n",
             ue_context_p->ue_context.Initialue_identity_s_TMSI.m_tmsi,
             ue_context_p->ue_context.Initialue_identity_s_TMSI.mme_code);

      if (ue_context_p->ue_context.Initialue_identity_s_TMSI.m_tmsi == m_tmsiP)
        if (ue_context_p->ue_context.Initialue_identity_s_TMSI.mme_code == mme_codeP)
          return ue_context_p;
    } else
      printf("\n");
  }
  return NULL;
}

//-----------------------------------------------------------------------------
// return a new ue context structure if ue_identityP, ctxt_pP->rnti not found in collection
static struct rrc_eNB_ue_context_s *
rrc_eNB_get_next_free_ue_context(
  const protocol_ctxt_t *const ctxt_pP,
  const uint64_t               ue_identityP
)
//-----------------------------------------------------------------------------
{
  struct rrc_eNB_ue_context_s        *ue_context_p = NULL;
  ue_context_p = rrc_eNB_get_ue_context(
                   RC.rrc[ctxt_pP->module_id],
                   ctxt_pP->rnti);

  if (ue_context_p == NULL) {
    ue_context_p = rrc_eNB_allocate_new_UE_context(RC.rrc[ctxt_pP->module_id]);

    if (ue_context_p == NULL) {
      LOG_E(RRC,
            PROTOCOL_RRC_CTXT_UE_FMT" Cannot create new UE context, no memory\n",
            PROTOCOL_RRC_CTXT_UE_ARGS(ctxt_pP));
      return NULL;
    }

    ue_context_p->ue_id_rnti                    = ctxt_pP->rnti; // here ue_id_rnti is just a key, may be something else
    ue_context_p->ue_context.rnti               = ctxt_pP->rnti; // yes duplicate, 1 may be removed
    ue_context_p->ue_context.random_ue_identity = ue_identityP;
    RB_INSERT(rrc_ue_tree_s, &RC.rrc[ctxt_pP->module_id]->rrc_ue_head, ue_context_p);
    LOG_D(RRC,
          PROTOCOL_RRC_CTXT_UE_FMT" Created new UE context uid %u\n",
          PROTOCOL_RRC_CTXT_UE_ARGS(ctxt_pP),
          ue_context_p->local_uid);
    return ue_context_p;
  } else {
    LOG_E(RRC,
          PROTOCOL_RRC_CTXT_UE_FMT" Cannot create new UE context, already exist\n",
          PROTOCOL_RRC_CTXT_UE_ARGS(ctxt_pP));
    return NULL;
  }
  return(ue_context_p);
}

//-----------------------------------------------------------------------------
void
rrc_eNB_free_mem_UE_context(
  const protocol_ctxt_t               *const ctxt_pP,
  struct rrc_eNB_ue_context_s         *const ue_context_pP
)
//-----------------------------------------------------------------------------
{
  int i;
  LOG_T(RRC,
        PROTOCOL_RRC_CTXT_UE_FMT" Clearing UE context 0x%p (free internal structs)\n",
        PROTOCOL_RRC_CTXT_UE_ARGS(ctxt_pP),
        ue_context_pP);
#if (LTE_RRC_VERSION >= MAKE_VERSION(10, 0, 0))
  ASN_STRUCT_FREE_CONTENTS_ONLY(asn_DEF_LTE_SCellToAddMod_r10, &ue_context_pP->ue_context.sCell_config[0]);
  ASN_STRUCT_FREE_CONTENTS_ONLY(asn_DEF_LTE_SCellToAddMod_r10, &ue_context_pP->ue_context.sCell_config[1]);
#endif

  if (ue_context_pP->ue_context.SRB_configList) {
    ASN_STRUCT_FREE(asn_DEF_LTE_SRB_ToAddModList, ue_context_pP->ue_context.SRB_configList);
    ue_context_pP->ue_context.SRB_configList = NULL;
  }

  for(i = 0; i < RRC_TRANSACTION_IDENTIFIER_NUMBER; i++) {
    if (ue_context_pP->ue_context.SRB_configList2[i]) {
      free(ue_context_pP->ue_context.SRB_configList2[i]);
      ue_context_pP->ue_context.SRB_configList2[i] = NULL;
    }
  }

  if (ue_context_pP->ue_context.DRB_configList) {
    ASN_STRUCT_FREE(asn_DEF_LTE_DRB_ToAddModList, ue_context_pP->ue_context.DRB_configList);
    ue_context_pP->ue_context.DRB_configList = NULL;
  }

  for(i = 0; i < RRC_TRANSACTION_IDENTIFIER_NUMBER; i++) {
    if (ue_context_pP->ue_context.DRB_configList2[i]) {
      free(ue_context_pP->ue_context.DRB_configList2[i]);
      ue_context_pP->ue_context.DRB_configList2[i] = NULL;
    }

    if (ue_context_pP->ue_context.DRB_Release_configList2[i]) {
      free(ue_context_pP->ue_context.DRB_Release_configList2[i]);
      ue_context_pP->ue_context.DRB_Release_configList2[i] = NULL;
    }
  }

  memset(ue_context_pP->ue_context.DRB_active, 0, sizeof(ue_context_pP->ue_context.DRB_active));

  if (ue_context_pP->ue_context.physicalConfigDedicated) {
    ASN_STRUCT_FREE(asn_DEF_LTE_PhysicalConfigDedicated, ue_context_pP->ue_context.physicalConfigDedicated);
    ue_context_pP->ue_context.physicalConfigDedicated = NULL;
  }

  if (ue_context_pP->ue_context.sps_Config) {
    ASN_STRUCT_FREE(asn_DEF_LTE_SPS_Config, ue_context_pP->ue_context.sps_Config);
    ue_context_pP->ue_context.sps_Config = NULL;
  }

  for (i=0; i < MAX_MEAS_OBJ; i++) {
    if (ue_context_pP->ue_context.MeasObj[i] != NULL) {
      ASN_STRUCT_FREE(asn_DEF_LTE_MeasObjectToAddMod, ue_context_pP->ue_context.MeasObj[i]);
      ue_context_pP->ue_context.MeasObj[i] = NULL;
    }
  }

  for (i=0; i < MAX_MEAS_CONFIG; i++) {
    if (ue_context_pP->ue_context.ReportConfig[i] != NULL) {
      ASN_STRUCT_FREE(asn_DEF_LTE_ReportConfigToAddMod, ue_context_pP->ue_context.ReportConfig[i]);
      ue_context_pP->ue_context.ReportConfig[i] = NULL;
    }
  }

  if (ue_context_pP->ue_context.QuantityConfig) {
    ASN_STRUCT_FREE(asn_DEF_LTE_QuantityConfig, ue_context_pP->ue_context.QuantityConfig);
    ue_context_pP->ue_context.QuantityConfig = NULL;
  }

  if (ue_context_pP->ue_context.mac_MainConfig) {
    ASN_STRUCT_FREE(asn_DEF_LTE_MAC_MainConfig, ue_context_pP->ue_context.mac_MainConfig);
    ue_context_pP->ue_context.mac_MainConfig = NULL;
  }

  /*  if (ue_context_pP->ue_context.measGapConfig) {
      ASN_STRUCT_FREE(asn_DEF_LTE_MeasGapConfig, ue_context_pP->ue_context.measGapConfig);
      ue_context_pP->ue_context.measGapConfig = NULL;
    }*/
  if (ue_context_pP->ue_context.handover_info) {
    ASN_STRUCT_FREE(asn_DEF_LTE_Handover, ue_context_pP->ue_context.handover_info);
    ue_context_pP->ue_context.handover_info = NULL;
  }

  //SRB_INFO                           SI;
  //SRB_INFO                           Srb0;
  //SRB_INFO_TABLE_ENTRY               Srb1;
  //SRB_INFO_TABLE_ENTRY               Srb2;
  if (ue_context_pP->ue_context.measConfig) {
    ASN_STRUCT_FREE(asn_DEF_LTE_MeasConfig, ue_context_pP->ue_context.measConfig);
    ue_context_pP->ue_context.measConfig = NULL;
  }

  if (ue_context_pP->ue_context.measConfig) {
    ASN_STRUCT_FREE(asn_DEF_LTE_MeasConfig, ue_context_pP->ue_context.measConfig);
    ue_context_pP->ue_context.measConfig = NULL;
  }

#if 0
  //HANDOVER_INFO                     *handover_info;
  //uint8_t kenb[32];
  //e_SecurityAlgorithmConfig__cipheringAlgorithm     ciphering_algorithm;
  //e_SecurityAlgorithmConfig__integrityProtAlgorithm integrity_algorithm;
  //uint8_t                            Status;
  //rnti_t                             rnti;
  //uint64_t                           random_ue_identity;
#if defined(ENABLE_ITTI)
  //UE_S_TMSI                          Initialue_identity_s_TMSI;
  //EstablishmentCause_t               establishment_cause;
  //ReestablishmentCause_t             reestablishment_cause;
  //uint16_t                           ue_initial_id;
  //uint32_t                           eNB_ue_s1ap_id :24;
  //security_capabilities_t            security_capabilities;
  //uint8_t                            nb_of_e_rabs;
  //e_rab_param_t                      e_rab[S1AP_MAX_E_RAB];
  //uint32_t                           enb_gtp_teid[S1AP_MAX_E_RAB];
  //transport_layer_addr_t             enb_gtp_addrs[S1AP_MAX_E_RAB];
  //rb_id_t                            enb_gtp_ebi[S1AP_MAX_E_RAB];
#endif
#endif
}

//-----------------------------------------------------------------------------
/*
* Should be called when UE context in eNB should be released
* or when S1 command UE_CONTEXT_RELEASE_REQ should be sent
*/
void
rrc_eNB_free_UE(
  const module_id_t enb_mod_idP,
  const struct rrc_eNB_ue_context_s *const ue_context_pP)
//-----------------------------------------------------------------------------
{
  rnti_t rnti = ue_context_pP->ue_context.rnti;

  if (enb_mod_idP >= NB_eNB_INST) {
    LOG_E(RRC, "eNB instance invalid (%d/%d) for UE %x!\n",
          enb_mod_idP,
          NB_eNB_INST,
          rnti);
    return;
  }

   if(EPC_MODE_ENABLED) {
     if((ue_context_pP->ue_context.ul_failure_timer >= 20000) && (mac_eNB_get_rrc_status(enb_mod_idP, rnti) >= RRC_CONNECTED)) {
      if (RC.rrc[enb_mod_idP]->node_type == ngran_eNB
          || RC.rrc[enb_mod_idP]->node_type == ngran_eNB_CU
          || RC.rrc[enb_mod_idP]->node_type == ngran_gNB_CU) {
        LOG_I(RRC, "[eNB %d] S1AP_UE_CONTEXT_RELEASE_REQ RNTI %x\n", enb_mod_idP, rnti);
        rrc_eNB_send_S1AP_UE_CONTEXT_RELEASE_REQ(
            enb_mod_idP,
            ue_context_pP,
            S1AP_CAUSE_RADIO_NETWORK,
            21); // send cause 21: connection with ue lost
      }
      /* From 3GPP 36300v10 p129 : 19.2.2.2.2 S1 UE Context Release Request (eNB triggered)
        * If the E-UTRAN internal reason is a radio link failure detected in the eNB, the eNB shall wait a sufficient time before
        *  triggering the S1 UE Context Release Request procedure in order to allow the UE to perform the NAS recovery
        *  procedure, see TS 23.401 [17].
        */
      return;
    }

    if((ue_context_pP->ue_context.ue_rrc_inactivity_timer >= RC.rrc[enb_mod_idP]->configuration.rrc_inactivity_timer_thres) &&
        (mac_eNB_get_rrc_status(enb_mod_idP, rnti) >= RRC_CONNECTED) &&
        (RC.rrc[enb_mod_idP]->configuration.rrc_inactivity_timer_thres > 0)) {
      LOG_I(RRC, "[eNB %d] S1AP_UE_CONTEXT_RELEASE_REQ sent for RNTI %x, cause 20, user inactivity\n",
            enb_mod_idP,
            rnti);
      rrc_eNB_send_S1AP_UE_CONTEXT_RELEASE_REQ(enb_mod_idP, ue_context_pP, S1AP_CAUSE_RADIO_NETWORK, 20);
      // send cause 20: user inactivity
      return;
    }
  }

  LOG_W(RRC, "[eNB %d] Removing UE RNTI %x\n",
        enb_mod_idP,
        rnti);
  // add UE info to freeList
  LOG_I(RRC, "Put UE %x into freeList\n",
        rnti);
  put_UE_in_freelist(enb_mod_idP, rnti, 1);
}

void remove_UE_from_freelist(module_id_t mod_id, rnti_t rnti) {
  eNB_MAC_INST                             *eNB_MAC = RC.mac[mod_id];
  pthread_mutex_lock(&lock_ue_freelist);
  UE_free_list_t                           *free_list = &eNB_MAC->UE_free_list;
  free_list->UE_free_ctrl[free_list->head_freelist].rnti = 0;
  free_list->head_freelist = (free_list->head_freelist + 1) % (NUMBER_OF_UE_MAX+1);
  free_list->num_UEs--;
  pthread_mutex_unlock(&lock_ue_freelist);
}

void put_UE_in_freelist(module_id_t mod_id, rnti_t rnti, boolean_t removeFlag) {
  UE_free_list_t                           *free_list = NULL;
  eNB_MAC_INST                             *eNB_MAC = RC.mac[mod_id];
  pthread_mutex_lock(&lock_ue_freelist);
  free_list = &eNB_MAC->UE_free_list;
  free_list->UE_free_ctrl[free_list->tail_freelist].rnti = rnti;
  free_list->UE_free_ctrl[free_list->tail_freelist].removeContextFlg = removeFlag;
  free_list->num_UEs++;
  free_list->tail_freelist = (free_list->tail_freelist + 1) % (NUMBER_OF_UE_MAX+1);
  pthread_mutex_unlock(&lock_ue_freelist);
}

void release_UE_in_freeList(module_id_t mod_id) {
  int i, j, CC_id, pdu_number;
  protocol_ctxt_t                           ctxt;
  LTE_eNB_ULSCH_t                          *ulsch = NULL;
  LTE_eNB_DLSCH_t                          *dlsch = NULL;
  nfapi_ul_config_request_body_t           *ul_req_tmp = NULL;
  PHY_VARS_eNB                             *eNB_PHY = NULL;
  struct rrc_eNB_ue_context_s              *ue_context_pP = NULL;
  eNB_MAC_INST                             *eNB_MAC = RC.mac[mod_id];
  boolean_t                                 remove_UEContext;
  rnti_t                                    rnti;
  int                                       head, tail, ue_num;
  pthread_mutex_lock(&lock_ue_freelist);
  head = eNB_MAC->UE_free_list.head_freelist;
  tail = eNB_MAC->UE_free_list.tail_freelist;

  if(head == tail) {
    pthread_mutex_unlock(&lock_ue_freelist);
    return;
  }

  if(tail < head) {
    tail = head + eNB_MAC->UE_free_list.num_UEs;
  }

  pthread_mutex_unlock(&lock_ue_freelist);

  for(ue_num = head; ue_num < tail; ue_num++) {
    ue_num = ue_num % (NUMBER_OF_UE_MAX+1);
    rnti = eNB_MAC->UE_free_list.UE_free_ctrl[ue_num].rnti;

    if(rnti != 0) {
      remove_UEContext = eNB_MAC->UE_free_list.UE_free_ctrl[ue_num].removeContextFlg;
      PROTOCOL_CTXT_SET_BY_MODULE_ID(&ctxt, mod_id, ENB_FLAG_YES, rnti, 0, 0,mod_id);

      for (CC_id = 0; CC_id < MAX_NUM_CCs; CC_id++) {
        eNB_PHY = RC.eNB[mod_id][CC_id];

        for (i=0; i<MAX_MOBILES_PER_ENB; i++) {
          ulsch = eNB_PHY->ulsch[i];

          if((ulsch != NULL) && (ulsch->rnti == rnti)) {
            void clean_eNb_ulsch(LTE_eNB_ULSCH_t *ulsch);
            LOG_I(RRC, "clean_eNb_ulsch ulsch[%d] UE %x\n", i, rnti);
            clean_eNb_ulsch(ulsch);
          }

          if(eNB_PHY->uci_vars[i].rnti == rnti) {
            LOG_I(MAC, "clean eNb uci_vars[%d] UE %x \n",i, rnti);
            memset(&eNB_PHY->uci_vars[i],0,sizeof(LTE_eNB_UCI));
          }
        }

        for (i=0; i<MAX_MOBILES_PER_ENB; i++) {
          dlsch = eNB_PHY->dlsch[i][0];

          if((dlsch != NULL) && (dlsch->rnti == rnti)) {
            void clean_eNb_dlsch(LTE_eNB_DLSCH_t *dlsch);
            LOG_I(RRC, "clean_eNb_dlsch dlsch[%d] UE %x \n", i, rnti);
            clean_eNb_dlsch(dlsch);
          }
        }

        if (flexran_agent_get_rrc_xface(mod_id)) {
          flexran_agent_get_rrc_xface(mod_id)->flexran_agent_notify_ue_state_change(
              mod_id, rnti, PROTOCOL__FLEX_UE_STATE_CHANGE_TYPE__FLUESC_DEACTIVATED);
        }

        for(j = 0; j < 10; j++) {
          ul_req_tmp = &eNB_MAC->UL_req_tmp[CC_id][j].ul_config_request_body;

          if(ul_req_tmp) {
            pdu_number = ul_req_tmp->number_of_pdus;

            for(int pdu_index = pdu_number-1; pdu_index >= 0; pdu_index--) {
              if((ul_req_tmp->ul_config_pdu_list[pdu_index].ulsch_pdu.ulsch_pdu_rel8.rnti == rnti) ||
                  (ul_req_tmp->ul_config_pdu_list[pdu_index].uci_harq_pdu.ue_information.ue_information_rel8.rnti == rnti) ||
                  (ul_req_tmp->ul_config_pdu_list[pdu_index].uci_cqi_pdu.ue_information.ue_information_rel8.rnti == rnti) ||
                  (ul_req_tmp->ul_config_pdu_list[pdu_index].uci_sr_pdu.ue_information.ue_information_rel8.rnti == rnti) ||
                  (ul_req_tmp->ul_config_pdu_list[pdu_index].srs_pdu.srs_pdu_rel8.rnti == rnti)) {
                LOG_I(RRC, "remove UE %x from ul_config_pdu_list %d/%d\n", rnti, pdu_index, pdu_number);

                if(pdu_index < pdu_number -1) {
                  memcpy(&ul_req_tmp->ul_config_pdu_list[pdu_index], &ul_req_tmp->ul_config_pdu_list[pdu_index+1], (pdu_number-1-pdu_index) * sizeof(nfapi_ul_config_request_pdu_t));
                }

                ul_req_tmp->number_of_pdus--;
              }
            }
          }
        }
      }

      if (RC.rrc[mod_id]->node_type != ngran_eNB_CU
          && RC.rrc[mod_id]->node_type != ngran_ng_eNB_CU
          && RC.rrc[mod_id]->node_type != ngran_gNB_CU) {
        rrc_mac_remove_ue(mod_id,rnti);
        rrc_rlc_remove_ue(&ctxt);
        pdcp_remove_UE(&ctxt);
      }
      else if (RC.rrc[mod_id]->node_type == ngran_eNB_CU || RC.rrc[mod_id]->node_type == ngran_ng_eNB_CU) {
        MessageDef *m = itti_alloc_new_message(TASK_RRC_ENB, F1AP_UE_CONTEXT_RELEASE_CMD);
        F1AP_UE_CONTEXT_RELEASE_CMD(m).rnti = rnti;
        F1AP_UE_CONTEXT_RELEASE_CMD(m).cause = F1AP_CAUSE_RADIO_NETWORK;
        F1AP_UE_CONTEXT_RELEASE_CMD(m).cause_value = 10; // 10 = F1AP_CauseRadioNetwork_normal_release
        F1AP_UE_CONTEXT_RELEASE_CMD(m).rrc_container = NULL;
        F1AP_UE_CONTEXT_RELEASE_CMD(m).rrc_container_length = 0;
        itti_send_msg_to_task(TASK_CU_F1, mod_id, m);
      }

      if(remove_UEContext) {
        ue_context_pP = rrc_eNB_get_ue_context(RC.rrc[mod_id],rnti);

        if(ue_context_pP) {
          rrc_eNB_remove_ue_context(&ctxt,RC.rrc[mod_id],
                                    (struct rrc_eNB_ue_context_s *) ue_context_pP);
        }
      }

      LOG_I(RRC, "[release_UE_in_freeList] remove UE %x from freeList\n", rnti);
      remove_UE_from_freelist(mod_id, rnti);
    }
  }
}

//-----------------------------------------------------------------------------
/*
* Process the rrc connection setup complete message from UE (SRB1 Active)
*/
void
rrc_eNB_process_RRCConnectionSetupComplete(
  const protocol_ctxt_t *const ctxt_pP,
  rrc_eNB_ue_context_t *ue_context_pP,
  LTE_RRCConnectionSetupComplete_r8_IEs_t *rrcConnectionSetupComplete
)
//-----------------------------------------------------------------------------
{
  LOG_I(RRC,
        PROTOCOL_RRC_CTXT_UE_FMT" [RAPROC] Logical Channel UL-DCCH, " "processing LTE_RRCConnectionSetupComplete from UE (SRB1 Active)\n",
        PROTOCOL_RRC_CTXT_UE_ARGS(ctxt_pP));
  ue_context_pP->ue_context.Srb1.Active = 1;
  ue_context_pP->ue_context.Status = RRC_CONNECTED;
  ue_context_pP->ue_context.ue_rrc_inactivity_timer = 1; // set rrc inactivity when UE goes into RRC_CONNECTED
  T(T_ENB_RRC_CONNECTION_SETUP_COMPLETE, T_INT(ctxt_pP->module_id), T_INT(ctxt_pP->frame),
    T_INT(ctxt_pP->subframe), T_INT(ctxt_pP->rnti));

  if (EPC_MODE_ENABLED == 1) {
    // Forward message to S1AP layer
    rrc_eNB_send_S1AP_NAS_FIRST_REQ(ctxt_pP, ue_context_pP, rrcConnectionSetupComplete);
  } else {
    // RRC loop back (no S1AP), send SecurityModeCommand to UE
    rrc_eNB_generate_SecurityModeCommand(ctxt_pP, ue_context_pP);
  }
}

//-----------------------------------------------------------------------------
void
rrc_eNB_generate_SecurityModeCommand(
  const protocol_ctxt_t *const ctxt_pP,
  rrc_eNB_ue_context_t          *const ue_context_pP
)
//-----------------------------------------------------------------------------
{
  uint8_t                             buffer[100];
  uint8_t                             size;
  T(T_ENB_RRC_SECURITY_MODE_COMMAND, T_INT(ctxt_pP->module_id), T_INT(ctxt_pP->frame),
    T_INT(ctxt_pP->subframe), T_INT(ctxt_pP->rnti));
  size = do_SecurityModeCommand(
           ctxt_pP,
           buffer,
           rrc_eNB_get_next_transaction_identifier(ctxt_pP->module_id),
           ue_context_pP->ue_context.ciphering_algorithm,
           ue_context_pP->ue_context.integrity_algorithm);
  LOG_DUMPMSG(RRC,DEBUG_RRC,(char *)buffer,size,"[MSG] RRC Security Mode Command\n");
  LOG_I(RRC,
        PROTOCOL_RRC_CTXT_UE_FMT" Logical Channel DL-DCCH, Generate SecurityModeCommand (bytes %d)\n",
        PROTOCOL_RRC_CTXT_UE_ARGS(ctxt_pP),
        size);
  LOG_D(RRC,
        PROTOCOL_RRC_CTXT_UE_FMT" --- PDCP_DATA_REQ/%d Bytes (securityModeCommand to UE MUI %d) --->[PDCP][RB %02d]\n",
        PROTOCOL_RRC_CTXT_UE_ARGS(ctxt_pP),
        size,
        rrc_eNB_mui,
        DCCH);
  MSC_LOG_TX_MESSAGE(
    MSC_RRC_ENB,
    MSC_RRC_UE,
    buffer,
    size,
    MSC_AS_TIME_FMT" securityModeCommand UE %x MUI %d size %u",
    MSC_AS_TIME_ARGS(ctxt_pP),
    ue_context_pP->ue_context.rnti,
    rrc_eNB_mui,
    size);

  if ((RC.rrc[ctxt_pP->module_id]->node_type  != ngran_eNB_DU) ||
      (RC.rrc[ctxt_pP->module_id]->node_type  != ngran_gNB_DU)) {
    LOG_I(RRC,"calling rrc_data_req :securityModeCommand\n");

    rrc_data_req(ctxt_pP,
                 DCCH,
                 rrc_eNB_mui++,
                 SDU_CONFIRM_NO,
                 size,
                 buffer,
                 PDCP_TRANSMISSION_MODE_CONTROL);
  }
}

//-----------------------------------------------------------------------------
void
rrc_eNB_generate_UECapabilityEnquiry(
  const protocol_ctxt_t *const ctxt_pP,
  rrc_eNB_ue_context_t          *const ue_context_pP
)
//-----------------------------------------------------------------------------
{
  uint8_t                             buffer[100];
  uint8_t                             size;
  T(T_ENB_RRC_UE_CAPABILITY_ENQUIRY, T_INT(ctxt_pP->module_id), T_INT(ctxt_pP->frame),
    T_INT(ctxt_pP->subframe), T_INT(ctxt_pP->rnti));
  size = do_UECapabilityEnquiry(
           ctxt_pP,
           buffer,
           rrc_eNB_get_next_transaction_identifier(ctxt_pP->module_id));
  LOG_I(RRC,
        PROTOCOL_RRC_CTXT_UE_FMT" Logical Channel DL-DCCH, Generate UECapabilityEnquiry (bytes %d)\n",
        PROTOCOL_RRC_CTXT_UE_ARGS(ctxt_pP),
        size);
  LOG_D(RRC,
        PROTOCOL_RRC_CTXT_UE_FMT" --- PDCP_DATA_REQ/%d Bytes (UECapabilityEnquiry MUI %d) --->[PDCP][RB %02d]\n",
        PROTOCOL_RRC_CTXT_UE_ARGS(ctxt_pP),
        size,
        rrc_eNB_mui,
        DCCH);
  MSC_LOG_TX_MESSAGE(
    MSC_RRC_ENB,
    MSC_RRC_UE,
    buffer,
    size,
    MSC_AS_TIME_FMT" rrcUECapabilityEnquiry UE %x MUI %d size %u",
    MSC_AS_TIME_ARGS(ctxt_pP),
    ue_context_pP->ue_context.rnti,
    rrc_eNB_mui,
    size);
  rrc_data_req(
    ctxt_pP,
    DCCH,
    rrc_eNB_mui++,
    SDU_CONFIRM_NO,
    size,
    buffer,
    PDCP_TRANSMISSION_MODE_CONTROL);
}

//-----------------------------------------------------------------------------
void
rrc_eNB_generate_RRCConnectionReject(
  const protocol_ctxt_t *const ctxt_pP,
  rrc_eNB_ue_context_t          *const ue_context_pP,
  const int                    CC_id
)
//-----------------------------------------------------------------------------
{
  T(T_ENB_RRC_CONNECTION_REJECT, T_INT(ctxt_pP->module_id), T_INT(ctxt_pP->frame),
    T_INT(ctxt_pP->subframe), T_INT(ctxt_pP->rnti));

  eNB_RRC_UE_t *ue_p = &ue_context_pP->ue_context;
  ue_p->Srb0.Tx_buffer.payload_size =
    do_RRCConnectionReject(ctxt_pP->module_id,
                          (uint8_t*) ue_p->Srb0.Tx_buffer.Payload);

  LOG_DUMPMSG(RRC,DEBUG_RRC,
              (char *)(ue_p->Srb0.Tx_buffer.Payload),
              ue_p->Srb0.Tx_buffer.payload_size,
              "[MSG] RRCConnectionReject\n");
  MSC_LOG_TX_MESSAGE(
    MSC_RRC_ENB,
    MSC_RRC_UE,
    ue_p->Srb0.Tx_buffer.Header,
    ue_p->Srb0.Tx_buffer.payload_size,
    MSC_AS_TIME_FMT" LTE_RRCConnectionReject UE %x size %u",
    MSC_AS_TIME_ARGS(ctxt_pP),
    ue_context_pP == NULL ? -1 : ue_context_pP->ue_context.rnti,
    ue_p->Srb0.Tx_buffer.payload_size);
  LOG_I(RRC,
        PROTOCOL_RRC_CTXT_UE_FMT" [RAPROC] Logical Channel DL-CCCH, Generating LTE_RRCConnectionReject (bytes %d)\n",
        PROTOCOL_RRC_CTXT_UE_ARGS(ctxt_pP),
        ue_p->Srb0.Tx_buffer.payload_size);
}

//-----------------------------------------------------------------------------
void
rrc_eNB_generate_RRCConnectionReestablishment(
  const protocol_ctxt_t         *const ctxt_pP,
  rrc_eNB_ue_context_t          *const ue_context_pP,
  const int                            CC_id
)
//-----------------------------------------------------------------------------
{
  LTE_LogicalChannelConfig_t             *SRB1_logicalChannelConfig;
  LTE_SRB_ToAddModList_t                 **SRB_configList;
  LTE_SRB_ToAddMod_t                     *SRB1_config;
  int                                 cnt;
  T(T_ENB_RRC_CONNECTION_REESTABLISHMENT, T_INT(ctxt_pP->module_id), T_INT(ctxt_pP->frame),
    T_INT(ctxt_pP->subframe), T_INT(ctxt_pP->rnti));

  eNB_RRC_UE_t *ue_p = &ue_context_pP->ue_context; 

  SRB_configList = &ue_p->SRB_configList;

  ue_p->Srb0.Tx_buffer.payload_size =
    do_RRCConnectionReestablishment(ctxt_pP,
                                    ue_context_pP,
                                    CC_id,
                                    (uint8_t *) ue_p->Srb0.Tx_buffer.Payload,
                                    (uint8_t) RC.rrc[ctxt_pP->module_id]->carrier[CC_id].p_eNB, //at this point we do not have the UE capability information, so it can only be TM1 or TM2
                                    rrc_eNB_get_next_transaction_identifier(ctxt_pP->module_id),
                                    SRB_configList,
                                    &ue_context_pP->ue_context.physicalConfigDedicated);
  LOG_DUMPMSG(RRC,DEBUG_RRC,
              (char *)(ue_p->Srb0.Tx_buffer.Payload),
              ue_p->Srb0.Tx_buffer.payload_size,
              "[MSG] RRCConnectionReestablishment\n"
             );
  // configure SRB1 for UE

  if (*SRB_configList != NULL) {
    for (cnt = 0; cnt < (*SRB_configList)->list.count; cnt++) {
      if ((*SRB_configList)->list.array[cnt]->srb_Identity == 1) {
        SRB1_config = (*SRB_configList)->list.array[cnt];

        if (SRB1_config->logicalChannelConfig) {
          if (SRB1_config->logicalChannelConfig->present ==
              LTE_SRB_ToAddMod__logicalChannelConfig_PR_explicitValue) {
            SRB1_logicalChannelConfig = &SRB1_config->logicalChannelConfig->choice.explicitValue;
          } else {
            SRB1_logicalChannelConfig = &SRB1_logicalChannelConfig_defaultValue;
          }
        } else {
          SRB1_logicalChannelConfig = &SRB1_logicalChannelConfig_defaultValue;
        }

        LOG_D(RRC,
              PROTOCOL_RRC_CTXT_UE_FMT" RRC_eNB --- MAC_CONFIG_REQ  (SRB1) ---> MAC_eNB\n",
              PROTOCOL_RRC_CTXT_UE_ARGS(ctxt_pP));
        if (RC.rrc[ctxt_pP->module_id]->node_type == ngran_eNB) {
          rrc_mac_config_req_eNB(ctxt_pP->module_id,
                                 ue_context_pP->ue_context.primaryCC_id,
                                 0,0,0,0,0,
#if (LTE_RRC_VERSION >= MAKE_VERSION(14, 0, 0))
                                 0,
#endif
                                 ctxt_pP->rnti,
                                 (LTE_BCCH_BCH_Message_t *) NULL,
                                 (LTE_RadioResourceConfigCommonSIB_t *) NULL,
#if (LTE_RRC_VERSION >= MAKE_VERSION(14, 0, 0))
                                 (LTE_RadioResourceConfigCommonSIB_t *) NULL,
#endif
                                 (struct LTE_PhysicalConfigDedicated * ) ue_context_pP->ue_context.physicalConfigDedicated,
#if (LTE_RRC_VERSION >= MAKE_VERSION(10, 0, 0))
                                 (LTE_SCellToAddMod_r10_t *)NULL,
                                 //(struct LTE_PhysicalConfigDedicatedSCell_r10 *)NULL,
#endif
                                 (LTE_MeasObjectToAddMod_t **) NULL,
                                 ue_context_pP->ue_context.mac_MainConfig,
                                 1,
                                 SRB1_logicalChannelConfig,
                                 ue_context_pP->ue_context.measGapConfig,
                                 (LTE_TDD_Config_t *) NULL,
                                 NULL,
                                 (LTE_SchedulingInfoList_t *) NULL,
                                 0, NULL, NULL, (LTE_MBSFN_SubframeConfigList_t *) NULL
#if (LTE_RRC_VERSION >= MAKE_VERSION(10, 0, 0))
                                 , 0, (LTE_MBSFN_AreaInfoList_r9_t *) NULL, (LTE_PMCH_InfoList_r9_t *) NULL
#endif
#if (LTE_RRC_VERSION >= MAKE_VERSION(13, 0, 0))
                                 ,(LTE_SystemInformationBlockType1_v1310_IEs_t *)NULL
#endif
                                );
          break;
        }
      }
    }
  }

  MSC_LOG_TX_MESSAGE(MSC_RRC_ENB,
                     MSC_RRC_UE,
                     ue_p->Srb0.Tx_buffer.Header,
                     ue_p->Srb0.Tx_buffer.payload_size,
                     MSC_AS_TIME_FMT" LTE_RRCConnectionReestablishment UE %x size %u",
                     MSC_AS_TIME_ARGS(ctxt_pP),
                     ue_context_pP->ue_context.rnti,
                     ue_p->Srb0.Tx_buffer.payload_size);

  LOG_I(RRC,
        PROTOCOL_RRC_CTXT_UE_FMT" [RAPROC] Logical Channel DL-CCCH, Generating LTE_RRCConnectionReestablishment (bytes %d)\n",
        PROTOCOL_RRC_CTXT_UE_ARGS(ctxt_pP),
        ue_p->Srb0.Tx_buffer.payload_size);
  if ((RC.rrc[ctxt_pP->module_id]->node_type  != ngran_eNB_CU) &&
     (RC.rrc[ctxt_pP->module_id]->node_type  != ngran_ng_eNB_CU) &&
     (RC.rrc[ctxt_pP->module_id]->node_type  != ngran_gNB_CU)) {
	  int UE_id = find_UE_id(ctxt_pP->module_id, ctxt_pP->rnti);
	  if(UE_id != -1){
	    // activate release timer, if RRCComplete not received after 100 frames, remove UE
	    RC.mac[ctxt_pP->module_id]->UE_list.UE_sched_ctrl[UE_id].ue_reestablishment_reject_timer = 1;
	    // remove UE after 100 frames after RRCConnectionReestablishmentRelease is triggered
	    RC.mac[ctxt_pP->module_id]->UE_list.UE_sched_ctrl[UE_id].ue_reestablishment_reject_timer_thres = 1000;
	  } else{
	    LOG_E(RRC,
	          PROTOCOL_RRC_CTXT_UE_FMT" Generating LTE_RRCConnectionReestablishment without UE_id(MAC) rnti %x\n",
	          PROTOCOL_RRC_CTXT_UE_ARGS(ctxt_pP), ctxt_pP->rnti);
	  }
  }
  // activate release timer, if RRCComplete not received after 100 frames, remove UE
  ue_context_pP->ue_context.ue_reestablishment_timer = 1;
  // remove UE after 100 frames after LTE_RRCConnectionReestablishmentRelease is triggered
  ue_context_pP->ue_context.ue_reestablishment_timer_thres = 1000;
}

//-----------------------------------------------------------------------------
void
rrc_eNB_process_RRCConnectionReestablishmentComplete(
  const protocol_ctxt_t *const ctxt_pP,
  const rnti_t reestablish_rnti,
  rrc_eNB_ue_context_t         *ue_context_pP,
  const uint8_t xid,
  LTE_RRCConnectionReestablishmentComplete_r8_IEs_t *LTE_RRCConnectionReestablishmentComplete
)
//-----------------------------------------------------------------------------
{
  LOG_I(RRC,
        PROTOCOL_RRC_CTXT_UE_FMT" [RAPROC] Logical Channel UL-DCCH, processing LTE_RRCConnectionReestablishmentComplete from UE (SRB1 Active)\n",
        PROTOCOL_RRC_CTXT_UE_ARGS(ctxt_pP));
  T(T_ENB_RRC_CONNECTION_REESTABLISHMENT_COMPLETE, T_INT(ctxt_pP->module_id), T_INT(ctxt_pP->frame),
    T_INT(ctxt_pP->subframe), T_INT(ctxt_pP->rnti));
  LTE_DRB_ToAddModList_t                 *DRB_configList = ue_context_pP->ue_context.DRB_configList;
  LTE_SRB_ToAddModList_t                 *SRB_configList = ue_context_pP->ue_context.SRB_configList;
  LTE_SRB_ToAddModList_t                **SRB_configList2 = NULL;
  LTE_DRB_ToAddModList_t                **DRB_configList2 = NULL;
  struct LTE_SRB_ToAddMod                *SRB2_config = NULL;
  struct LTE_DRB_ToAddMod                *DRB_config = NULL;
  int i = 0;
  uint8_t                             buffer[RRC_BUF_SIZE];
  uint16_t                            size;
  LTE_MeasObjectToAddModList_t       *MeasObj_list                     = NULL;
  LTE_MeasObjectToAddMod_t           *MeasObj                          = NULL;
  LTE_ReportConfigToAddModList_t     *ReportConfig_list                = NULL;
  LTE_ReportConfigToAddMod_t         *ReportConfig_per, *ReportConfig_A1,
                                     *ReportConfig_A2, *ReportConfig_A3, *ReportConfig_A4, *ReportConfig_A5;
  LTE_MeasIdToAddModList_t           *MeasId_list                      = NULL;
  LTE_MeasIdToAddMod_t               *MeasId0, *MeasId1, *MeasId2, *MeasId3, *MeasId4, *MeasId5;
  LTE_RSRP_Range_t                   *rsrp                             = NULL;
  struct LTE_MeasConfig__speedStatePars  *Sparams                          = NULL;
  LTE_QuantityConfig_t                   *quantityConfig                   = NULL;
  LTE_CellsToAddMod_t                    *CellToAdd                        = NULL;
  LTE_CellsToAddModList_t                *CellsToAddModList                = NULL;
  struct LTE_RRCConnectionReconfiguration_r8_IEs__dedicatedInfoNASList *dedicatedInfoNASList = NULL;
  LTE_DedicatedInfoNAS_t                 *dedicatedInfoNas                 = NULL;
  /* for no gcc warnings */
  (void)dedicatedInfoNas;
  LTE_C_RNTI_t                           *cba_RNTI                         = NULL;
  uint8_t next_xid = rrc_eNB_get_next_transaction_identifier(ctxt_pP->module_id);
  ue_context_pP->ue_context.Status = RRC_CONNECTED;
  ue_context_pP->ue_context.ue_rrc_inactivity_timer = 1; // set rrc inactivity when UE goes into RRC_CONNECTED
  ue_context_pP->ue_context.reestablishment_xid = next_xid;
  SRB_configList2 = &ue_context_pP->ue_context.SRB_configList2[xid];

  // get old configuration of SRB2
  if (*SRB_configList2 != NULL) {
    if((*SRB_configList2)->list.count!=0) {
      LOG_D(RRC, "SRB_configList2(%p) count is %d\n           SRB_configList2->list.array[0] addr is %p",
            SRB_configList2, (*SRB_configList2)->list.count,  (*SRB_configList2)->list.array[0]);
    }

    for (i = 0; (i < (*SRB_configList2)->list.count) && (i < 3); i++) {
      if ((*SRB_configList2)->list.array[i]->srb_Identity == 2 ) {
        LOG_D(RRC, "get SRB2_config from (ue_context_pP->ue_context.SRB_configList2[%d])\n", xid);
        SRB2_config = (*SRB_configList2)->list.array[i];
        break;
      }
    }
  }

  SRB_configList2 = &(ue_context_pP->ue_context.SRB_configList2[next_xid]);
  DRB_configList2 = &(ue_context_pP->ue_context.DRB_configList2[next_xid]);

  if (*SRB_configList2) {
    free(*SRB_configList2);
    LOG_D(RRC, "free(ue_context_pP->ue_context.SRB_configList2[%d])\n", next_xid);
  }

  *SRB_configList2 = CALLOC(1, sizeof(**SRB_configList2));

  if (SRB2_config != NULL) {
    // Add SRB2 to SRB configuration list
    ASN_SEQUENCE_ADD(&SRB_configList->list, SRB2_config);
    ASN_SEQUENCE_ADD(&(*SRB_configList2)->list, SRB2_config);
    LOG_D(RRC, "Add SRB2_config (srb_Identity:%ld) to ue_context_pP->ue_context.SRB_configList\n",
          SRB2_config->srb_Identity);
    LOG_D(RRC, "Add SRB2_config (srb_Identity:%ld) to ue_context_pP->ue_context.SRB_configList2[%d]\n",
          SRB2_config->srb_Identity, next_xid);
  } else {
    // SRB configuration list only contains SRB1.
    LOG_W(RRC,"SRB2 configuration does not exist in SRB configuration list\n");
  }

  if (*DRB_configList2) {
    free(*DRB_configList2);
    LOG_D(RRC, "free(ue_context_pP->ue_context.DRB_configList2[%d])\n", next_xid);
  }

  *DRB_configList2 = CALLOC(1, sizeof(**DRB_configList2));

  if (DRB_configList != NULL) {
    LOG_D(RRC, "get DRB_config from (ue_context_pP->ue_context.DRB_configList)\n");

    for (i = 0; (i < DRB_configList->list.count) && (i < 3); i++) {
      DRB_config = DRB_configList->list.array[i];
      // Add DRB to DRB configuration list, for LTE_RRCConnectionReconfigurationComplete
      ASN_SEQUENCE_ADD(&(*DRB_configList2)->list, DRB_config);
    }
  }

  ue_context_pP->ue_context.Srb1.Active = 1;
  //ue_context_pP->ue_context.Srb2.Srb_info.Srb_id = 2;

  if (EPC_MODE_ENABLED) {
    hashtable_rc_t    h_rc;
    int               j;
    rrc_ue_s1ap_ids_t *rrc_ue_s1ap_ids_p = NULL;
    uint16_t ue_initial_id = ue_context_pP->ue_context.ue_initial_id;
    uint32_t eNB_ue_s1ap_id = ue_context_pP->ue_context.eNB_ue_s1ap_id;
    eNB_RRC_INST *rrc_instance_p = RC.rrc[ENB_INSTANCE_TO_MODULE_ID(ctxt_pP->instance)];

    if (eNB_ue_s1ap_id > 0) {
      h_rc = hashtable_get(rrc_instance_p->s1ap_id2_s1ap_ids, (hash_key_t)eNB_ue_s1ap_id, (void **)&rrc_ue_s1ap_ids_p);

      if  (h_rc == HASH_TABLE_OK) {
        rrc_ue_s1ap_ids_p->ue_rnti = ctxt_pP->rnti;
      }
    }

    if (ue_initial_id != 0) {
      h_rc = hashtable_get(rrc_instance_p->initial_id2_s1ap_ids, (hash_key_t)ue_initial_id, (void **)&rrc_ue_s1ap_ids_p);

      if  (h_rc == HASH_TABLE_OK) {
        rrc_ue_s1ap_ids_p->ue_rnti = ctxt_pP->rnti;
      }
    }

    gtpv1u_enb_create_tunnel_req_t  create_tunnel_req;
    /* Save e RAB information for later */
    memset(&create_tunnel_req, 0, sizeof(create_tunnel_req));

    for ( j = 0, i = 0; i < NB_RB_MAX; i++) {
      if (ue_context_pP->ue_context.e_rab[i].status == E_RAB_STATUS_ESTABLISHED || ue_context_pP->ue_context.e_rab[i].status == E_RAB_STATUS_DONE) {
        create_tunnel_req.eps_bearer_id[j]   = ue_context_pP->ue_context.e_rab[i].param.e_rab_id;
        create_tunnel_req.sgw_S1u_teid[j]  = ue_context_pP->ue_context.e_rab[i].param.gtp_teid;
        memcpy(&create_tunnel_req.sgw_addr[j],
               &ue_context_pP->ue_context.e_rab[i].param.sgw_addr,
               sizeof(transport_layer_addr_t));
        j++;
      }
    }

    create_tunnel_req.rnti       = ctxt_pP->rnti; // warning put zero above
    create_tunnel_req.num_tunnels    = j;
    gtpv1u_update_s1u_tunnel(
      ctxt_pP->instance,
      &create_tunnel_req,
      reestablish_rnti);
  } /* EPC_MODE_ENABLED */

  /* Update RNTI in ue_context */
  ue_context_pP->ue_id_rnti                    = ctxt_pP->rnti; // here ue_id_rnti is just a key, may be something else
  ue_context_pP->ue_context.rnti               = ctxt_pP->rnti;

  if (EPC_MODE_ENABLED) {
    uint8_t send_security_mode_command = FALSE;
    rrc_pdcp_config_security(
      ctxt_pP,
      ue_context_pP,
      send_security_mode_command);
    LOG_D(RRC, "set security successfully \n");
  }

  // Measurement ID list
  MeasId_list = CALLOC(1, sizeof(*MeasId_list));
  memset((void *)MeasId_list, 0, sizeof(*MeasId_list));
  MeasId0 = CALLOC(1, sizeof(*MeasId0));
  MeasId0->measId = 1;
  MeasId0->measObjectId = 1;
  MeasId0->reportConfigId = 1;
  ASN_SEQUENCE_ADD(&MeasId_list->list, MeasId0);
  MeasId1 = CALLOC(1, sizeof(*MeasId1));
  MeasId1->measId = 2;
  MeasId1->measObjectId = 1;
  MeasId1->reportConfigId = 2;
  ASN_SEQUENCE_ADD(&MeasId_list->list, MeasId1);
  MeasId2 = CALLOC(1, sizeof(*MeasId2));
  MeasId2->measId = 3;
  MeasId2->measObjectId = 1;
  MeasId2->reportConfigId = 3;
  ASN_SEQUENCE_ADD(&MeasId_list->list, MeasId2);
  MeasId3 = CALLOC(1, sizeof(*MeasId3));
  MeasId3->measId = 4;
  MeasId3->measObjectId = 1;
  MeasId3->reportConfigId = 4;
  ASN_SEQUENCE_ADD(&MeasId_list->list, MeasId3);
  MeasId4 = CALLOC(1, sizeof(*MeasId4));
  MeasId4->measId = 5;
  MeasId4->measObjectId = 1;
  MeasId4->reportConfigId = 5;
  ASN_SEQUENCE_ADD(&MeasId_list->list, MeasId4);
  MeasId5 = CALLOC(1, sizeof(*MeasId5));
  MeasId5->measId = 6;
  MeasId5->measObjectId = 1;
  MeasId5->reportConfigId = 6;
  ASN_SEQUENCE_ADD(&MeasId_list->list, MeasId5);
  //  LTE_RRCConnectionReconfiguration->criticalExtensions.choice.c1.choice.rrcConnectionReconfiguration_r8.measConfig->measIdToAddModList = MeasId_list;
  // Add one EUTRA Measurement Object
  MeasObj_list = CALLOC(1, sizeof(*MeasObj_list));
  memset((void *)MeasObj_list, 0, sizeof(*MeasObj_list));
  // Configure MeasObject
  MeasObj = CALLOC(1, sizeof(*MeasObj));
  memset((void *)MeasObj, 0, sizeof(*MeasObj));
  MeasObj->measObjectId = 1;
  MeasObj->measObject.present = LTE_MeasObjectToAddMod__measObject_PR_measObjectEUTRA;
  MeasObj->measObject.choice.measObjectEUTRA.carrierFreq = 3350; //band 7, 2.68GHz
  //MeasObj->measObject.choice.measObjectEUTRA.carrierFreq = 36090; //band 33, 1.909GHz
  MeasObj->measObject.choice.measObjectEUTRA.allowedMeasBandwidth = LTE_AllowedMeasBandwidth_mbw25;
  MeasObj->measObject.choice.measObjectEUTRA.presenceAntennaPort1 = 1;
  MeasObj->measObject.choice.measObjectEUTRA.neighCellConfig.buf = CALLOC(1, sizeof(uint8_t));
  MeasObj->measObject.choice.measObjectEUTRA.neighCellConfig.buf[0] = 0;
  MeasObj->measObject.choice.measObjectEUTRA.neighCellConfig.size = 1;
  MeasObj->measObject.choice.measObjectEUTRA.neighCellConfig.bits_unused = 6;
  MeasObj->measObject.choice.measObjectEUTRA.offsetFreq = NULL;   // Default is 15 or 0dB
  MeasObj->measObject.choice.measObjectEUTRA.cellsToAddModList =
    (LTE_CellsToAddModList_t *) CALLOC(1, sizeof(*CellsToAddModList));
  CellsToAddModList = MeasObj->measObject.choice.measObjectEUTRA.cellsToAddModList;

  // Add adjacent cell lists (6 per eNB)
  for (i = 0; i < 6; i++) {
    CellToAdd = (LTE_CellsToAddMod_t *) CALLOC(1, sizeof(*CellToAdd));
    CellToAdd->cellIndex = i + 1;
    CellToAdd->physCellId = get_adjacent_cell_id(ctxt_pP->module_id, i);
    CellToAdd->cellIndividualOffset = LTE_Q_OffsetRange_dB0;
    ASN_SEQUENCE_ADD(&CellsToAddModList->list, CellToAdd);
  }

  ASN_SEQUENCE_ADD(&MeasObj_list->list, MeasObj);
  //  LTE_RRCConnectionReconfiguration->criticalExtensions.choice.c1.choice.rrcConnectionReconfiguration_r8.measConfig->measObjectToAddModList = MeasObj_list;
  // Report Configurations for periodical, A1-A5 events
  ReportConfig_list = CALLOC(1, sizeof(*ReportConfig_list));
  ReportConfig_per = CALLOC(1, sizeof(*ReportConfig_per));
  ReportConfig_A1 = CALLOC(1, sizeof(*ReportConfig_A1));
  ReportConfig_A2 = CALLOC(1, sizeof(*ReportConfig_A2));
  ReportConfig_A3 = CALLOC(1, sizeof(*ReportConfig_A3));
  ReportConfig_A4 = CALLOC(1, sizeof(*ReportConfig_A4));
  ReportConfig_A5 = CALLOC(1, sizeof(*ReportConfig_A5));
  ReportConfig_per->reportConfigId = 1;
  ReportConfig_per->reportConfig.present = LTE_ReportConfigToAddMod__reportConfig_PR_reportConfigEUTRA;
  ReportConfig_per->reportConfig.choice.reportConfigEUTRA.triggerType.present =
    LTE_ReportConfigEUTRA__triggerType_PR_periodical;
  ReportConfig_per->reportConfig.choice.reportConfigEUTRA.triggerType.choice.periodical.purpose =
    LTE_ReportConfigEUTRA__triggerType__periodical__purpose_reportStrongestCells;
  ReportConfig_per->reportConfig.choice.reportConfigEUTRA.triggerQuantity = LTE_ReportConfigEUTRA__triggerQuantity_rsrp;
  ReportConfig_per->reportConfig.choice.reportConfigEUTRA.reportQuantity = LTE_ReportConfigEUTRA__reportQuantity_both;
  ReportConfig_per->reportConfig.choice.reportConfigEUTRA.maxReportCells = 2;
  ReportConfig_per->reportConfig.choice.reportConfigEUTRA.reportInterval = LTE_ReportInterval_ms120;
  ReportConfig_per->reportConfig.choice.reportConfigEUTRA.reportAmount = LTE_ReportConfigEUTRA__reportAmount_infinity;
  ASN_SEQUENCE_ADD(&ReportConfig_list->list, ReportConfig_per);
  ReportConfig_A1->reportConfigId = 2;
  ReportConfig_A1->reportConfig.present = LTE_ReportConfigToAddMod__reportConfig_PR_reportConfigEUTRA;
  ReportConfig_A1->reportConfig.choice.reportConfigEUTRA.triggerType.present =
    LTE_ReportConfigEUTRA__triggerType_PR_event;
  ReportConfig_A1->reportConfig.choice.reportConfigEUTRA.triggerType.choice.event.eventId.present =
    LTE_ReportConfigEUTRA__triggerType__event__eventId_PR_eventA1;
  ReportConfig_A1->reportConfig.choice.reportConfigEUTRA.triggerType.choice.event.eventId.choice.eventA1.
  a1_Threshold.present = LTE_ThresholdEUTRA_PR_threshold_RSRP;
  ReportConfig_A1->reportConfig.choice.reportConfigEUTRA.triggerType.choice.event.eventId.choice.eventA1.
  a1_Threshold.choice.threshold_RSRP = 10;
  ReportConfig_A1->reportConfig.choice.reportConfigEUTRA.triggerQuantity = LTE_ReportConfigEUTRA__triggerQuantity_rsrp;
  ReportConfig_A1->reportConfig.choice.reportConfigEUTRA.reportQuantity = LTE_ReportConfigEUTRA__reportQuantity_both;
  ReportConfig_A1->reportConfig.choice.reportConfigEUTRA.maxReportCells = 2;
  ReportConfig_A1->reportConfig.choice.reportConfigEUTRA.reportInterval = LTE_ReportInterval_ms120;
  ReportConfig_A1->reportConfig.choice.reportConfigEUTRA.reportAmount = LTE_ReportConfigEUTRA__reportAmount_infinity;
  ASN_SEQUENCE_ADD(&ReportConfig_list->list, ReportConfig_A1);

  if (RC.rrc[ctxt_pP->module_id]->HO_flag == 1 /*HO_MEASUREMENT */ ) {
    LOG_I(RRC, "[eNB %d] frame %d: requesting A2, A3, A4, A5, and A6 event reporting\n",
          ctxt_pP->module_id, ctxt_pP->frame);
    ReportConfig_A2->reportConfigId = 3;
    ReportConfig_A2->reportConfig.present = LTE_ReportConfigToAddMod__reportConfig_PR_reportConfigEUTRA;
    ReportConfig_A2->reportConfig.choice.reportConfigEUTRA.triggerType.present =
      LTE_ReportConfigEUTRA__triggerType_PR_event;
    ReportConfig_A2->reportConfig.choice.reportConfigEUTRA.triggerType.choice.event.eventId.present =
      LTE_ReportConfigEUTRA__triggerType__event__eventId_PR_eventA2;
    ReportConfig_A2->reportConfig.choice.reportConfigEUTRA.triggerType.choice.event.eventId.choice.
    eventA2.a2_Threshold.present = LTE_ThresholdEUTRA_PR_threshold_RSRP;
    ReportConfig_A2->reportConfig.choice.reportConfigEUTRA.triggerType.choice.event.eventId.choice.
    eventA2.a2_Threshold.choice.threshold_RSRP = 10;
    ReportConfig_A2->reportConfig.choice.reportConfigEUTRA.triggerQuantity =
      LTE_ReportConfigEUTRA__triggerQuantity_rsrp;
    ReportConfig_A2->reportConfig.choice.reportConfigEUTRA.reportQuantity = LTE_ReportConfigEUTRA__reportQuantity_both;
    ReportConfig_A2->reportConfig.choice.reportConfigEUTRA.maxReportCells = 2;
    ReportConfig_A2->reportConfig.choice.reportConfigEUTRA.reportInterval = LTE_ReportInterval_ms120;
    ReportConfig_A2->reportConfig.choice.reportConfigEUTRA.reportAmount = LTE_ReportConfigEUTRA__reportAmount_infinity;
    ASN_SEQUENCE_ADD(&ReportConfig_list->list, ReportConfig_A2);
    ReportConfig_A3->reportConfigId = 4;
    ReportConfig_A3->reportConfig.present = LTE_ReportConfigToAddMod__reportConfig_PR_reportConfigEUTRA;
    ReportConfig_A3->reportConfig.choice.reportConfigEUTRA.triggerType.present =
      LTE_ReportConfigEUTRA__triggerType_PR_event;
    ReportConfig_A3->reportConfig.choice.reportConfigEUTRA.triggerType.choice.event.eventId.present =
      LTE_ReportConfigEUTRA__triggerType__event__eventId_PR_eventA3;
    ReportConfig_A3->reportConfig.choice.reportConfigEUTRA.triggerType.choice.event.eventId.choice.eventA3.a3_Offset = 1;   //10;
    ReportConfig_A3->reportConfig.choice.reportConfigEUTRA.triggerType.choice.event.eventId.choice.
    eventA3.reportOnLeave = 1;
    ReportConfig_A3->reportConfig.choice.reportConfigEUTRA.triggerQuantity =
      LTE_ReportConfigEUTRA__triggerQuantity_rsrp;
    ReportConfig_A3->reportConfig.choice.reportConfigEUTRA.reportQuantity = LTE_ReportConfigEUTRA__reportQuantity_both;
    ReportConfig_A3->reportConfig.choice.reportConfigEUTRA.maxReportCells = 2;
    ReportConfig_A3->reportConfig.choice.reportConfigEUTRA.reportInterval = LTE_ReportInterval_ms120;
    ReportConfig_A3->reportConfig.choice.reportConfigEUTRA.reportAmount = LTE_ReportConfigEUTRA__reportAmount_infinity;
    ReportConfig_A3->reportConfig.choice.reportConfigEUTRA.triggerType.choice.event.hysteresis = 0.5; // FIXME ...hysteresis is of type long!
    ReportConfig_A3->reportConfig.choice.reportConfigEUTRA.triggerType.choice.event.timeToTrigger =
      LTE_TimeToTrigger_ms40;
    ASN_SEQUENCE_ADD(&ReportConfig_list->list, ReportConfig_A3);
    ReportConfig_A4->reportConfigId = 5;
    ReportConfig_A4->reportConfig.present = LTE_ReportConfigToAddMod__reportConfig_PR_reportConfigEUTRA;
    ReportConfig_A4->reportConfig.choice.reportConfigEUTRA.triggerType.present =
      LTE_ReportConfigEUTRA__triggerType_PR_event;
    ReportConfig_A4->reportConfig.choice.reportConfigEUTRA.triggerType.choice.event.eventId.present =
      LTE_ReportConfigEUTRA__triggerType__event__eventId_PR_eventA4;
    ReportConfig_A4->reportConfig.choice.reportConfigEUTRA.triggerType.choice.event.eventId.choice.
    eventA4.a4_Threshold.present = LTE_ThresholdEUTRA_PR_threshold_RSRP;
    ReportConfig_A4->reportConfig.choice.reportConfigEUTRA.triggerType.choice.event.eventId.choice.
    eventA4.a4_Threshold.choice.threshold_RSRP = 10;
    ReportConfig_A4->reportConfig.choice.reportConfigEUTRA.triggerQuantity =
      LTE_ReportConfigEUTRA__triggerQuantity_rsrp;
    ReportConfig_A4->reportConfig.choice.reportConfigEUTRA.reportQuantity = LTE_ReportConfigEUTRA__reportQuantity_both;
    ReportConfig_A4->reportConfig.choice.reportConfigEUTRA.maxReportCells = 2;
    ReportConfig_A4->reportConfig.choice.reportConfigEUTRA.reportInterval = LTE_ReportInterval_ms120;
    ReportConfig_A4->reportConfig.choice.reportConfigEUTRA.reportAmount = LTE_ReportConfigEUTRA__reportAmount_infinity;
    ASN_SEQUENCE_ADD(&ReportConfig_list->list, ReportConfig_A4);
    ReportConfig_A5->reportConfigId = 6;
    ReportConfig_A5->reportConfig.present = LTE_ReportConfigToAddMod__reportConfig_PR_reportConfigEUTRA;
    ReportConfig_A5->reportConfig.choice.reportConfigEUTRA.triggerType.present =
      LTE_ReportConfigEUTRA__triggerType_PR_event;
    ReportConfig_A5->reportConfig.choice.reportConfigEUTRA.triggerType.choice.event.eventId.present =
      LTE_ReportConfigEUTRA__triggerType__event__eventId_PR_eventA5;
    ReportConfig_A5->reportConfig.choice.reportConfigEUTRA.triggerType.choice.event.eventId.choice.
    eventA5.a5_Threshold1.present = LTE_ThresholdEUTRA_PR_threshold_RSRP;
    ReportConfig_A5->reportConfig.choice.reportConfigEUTRA.triggerType.choice.event.eventId.choice.
    eventA5.a5_Threshold2.present = LTE_ThresholdEUTRA_PR_threshold_RSRP;
    ReportConfig_A5->reportConfig.choice.reportConfigEUTRA.triggerType.choice.event.eventId.choice.
    eventA5.a5_Threshold1.choice.threshold_RSRP = 10;
    ReportConfig_A5->reportConfig.choice.reportConfigEUTRA.triggerType.choice.event.eventId.choice.
    eventA5.a5_Threshold2.choice.threshold_RSRP = 10;
    ReportConfig_A5->reportConfig.choice.reportConfigEUTRA.triggerQuantity =
      LTE_ReportConfigEUTRA__triggerQuantity_rsrp;
    ReportConfig_A5->reportConfig.choice.reportConfigEUTRA.reportQuantity = LTE_ReportConfigEUTRA__reportQuantity_both;
    ReportConfig_A5->reportConfig.choice.reportConfigEUTRA.maxReportCells = 2;
    ReportConfig_A5->reportConfig.choice.reportConfigEUTRA.reportInterval = LTE_ReportInterval_ms120;
    ReportConfig_A5->reportConfig.choice.reportConfigEUTRA.reportAmount = LTE_ReportConfigEUTRA__reportAmount_infinity;
    ASN_SEQUENCE_ADD(&ReportConfig_list->list, ReportConfig_A5);
    //  LTE_RRCConnectionReconfiguration->criticalExtensions.choice.c1.choice.rrcConnectionReconfiguration_r8.measConfig->reportConfigToAddModList = ReportConfig_list;
    rsrp = CALLOC(1, sizeof(LTE_RSRP_Range_t));
    *rsrp = 20;
    Sparams = CALLOC(1, sizeof(*Sparams));
    Sparams->present = LTE_MeasConfig__speedStatePars_PR_setup;
    Sparams->choice.setup.timeToTrigger_SF.sf_High = LTE_SpeedStateScaleFactors__sf_Medium_oDot75;
    Sparams->choice.setup.timeToTrigger_SF.sf_Medium = LTE_SpeedStateScaleFactors__sf_High_oDot5;
    Sparams->choice.setup.mobilityStateParameters.n_CellChangeHigh = 10;
    Sparams->choice.setup.mobilityStateParameters.n_CellChangeMedium = 5;
    Sparams->choice.setup.mobilityStateParameters.t_Evaluation = LTE_MobilityStateParameters__t_Evaluation_s60;
    Sparams->choice.setup.mobilityStateParameters.t_HystNormal = LTE_MobilityStateParameters__t_HystNormal_s120;
    quantityConfig = CALLOC(1, sizeof(*quantityConfig));
    memset((void *)quantityConfig, 0, sizeof(*quantityConfig));
    quantityConfig->quantityConfigEUTRA = CALLOC(1, sizeof(struct LTE_QuantityConfigEUTRA));
    memset((void *)quantityConfig->quantityConfigEUTRA, 0, sizeof(*quantityConfig->quantityConfigEUTRA));
    quantityConfig->quantityConfigCDMA2000 = NULL;
    quantityConfig->quantityConfigGERAN = NULL;
    quantityConfig->quantityConfigUTRA = NULL;
    quantityConfig->quantityConfigEUTRA->filterCoefficientRSRP =
      CALLOC(1, sizeof(*(quantityConfig->quantityConfigEUTRA->filterCoefficientRSRP)));
    quantityConfig->quantityConfigEUTRA->filterCoefficientRSRQ =
      CALLOC(1, sizeof(*(quantityConfig->quantityConfigEUTRA->filterCoefficientRSRQ)));
    *quantityConfig->quantityConfigEUTRA->filterCoefficientRSRP = LTE_FilterCoefficient_fc4;
    *quantityConfig->quantityConfigEUTRA->filterCoefficientRSRQ = LTE_FilterCoefficient_fc4;
    LOG_I(RRC,
          "[eNB %d] Frame %d: potential handover preparation: store the information in an intermediate structure in case of failure\n",
          ctxt_pP->module_id, ctxt_pP->frame);
    // store the information in an intermediate structure for Hanodver management
    //rrc_inst->handover_info.as_config.sourceRadioResourceConfig.srb_ToAddModList = CALLOC(1,sizeof());
    ue_context_pP->ue_context.handover_info = CALLOC(1, sizeof(*(ue_context_pP->ue_context.handover_info)));
    //memcpy((void *)rrc_inst->handover_info[ue_mod_idP]->as_config.sourceRadioResourceConfig.srb_ToAddModList,(void *)SRB_list,sizeof(LTE_SRB_ToAddModList_t));
    ue_context_pP->ue_context.handover_info->as_config.sourceRadioResourceConfig.srb_ToAddModList = *SRB_configList2;
    //memcpy((void *)rrc_inst->handover_info[ue_mod_idP]->as_config.sourceRadioResourceConfig.drb_ToAddModList,(void *)DRB_list,sizeof(LTE_DRB_ToAddModList_t));
    ue_context_pP->ue_context.handover_info->as_config.sourceRadioResourceConfig.drb_ToAddModList = DRB_configList;
    ue_context_pP->ue_context.handover_info->as_config.sourceRadioResourceConfig.drb_ToReleaseList = NULL;
    ue_context_pP->ue_context.handover_info->as_config.sourceRadioResourceConfig.mac_MainConfig =
      CALLOC(1, sizeof(*ue_context_pP->ue_context.handover_info->as_config.sourceRadioResourceConfig.mac_MainConfig));
    memcpy((void *)ue_context_pP->ue_context.handover_info->as_config.sourceRadioResourceConfig.mac_MainConfig,
           (void *)ue_context_pP->ue_context.mac_MainConfig, sizeof(LTE_MAC_MainConfig_t));
    ue_context_pP->ue_context.handover_info->as_config.sourceRadioResourceConfig.physicalConfigDedicated =
      CALLOC(1, sizeof(LTE_PhysicalConfigDedicated_t));
    memcpy((void *)ue_context_pP->ue_context.handover_info->as_config.sourceRadioResourceConfig.physicalConfigDedicated,
           (void *)ue_context_pP->ue_context.physicalConfigDedicated, sizeof(LTE_PhysicalConfigDedicated_t));
    ue_context_pP->ue_context.handover_info->as_config.sourceRadioResourceConfig.sps_Config = NULL;
    //memcpy((void *)rrc_inst->handover_info[ue_mod_idP]->as_config.sourceRadioResourceConfig.sps_Config,(void *)rrc_inst->sps_Config[ue_mod_idP],sizeof(SPS_Config_t));
  }

#ifdef CBA
  //struct PUSCH_CBAConfigDedicated_vlola  *pusch_CBAConfigDedicated_vlola;
  uint8_t                            *cba_RNTI_buf;
  cba_RNTI = CALLOC(1, sizeof(LTE_C_RNTI_t));
  cba_RNTI_buf = CALLOC(1, 2 * sizeof(uint8_t));
  cba_RNTI->buf = cba_RNTI_buf;
  cba_RNTI->size = 2;
  cba_RNTI->bits_unused = 0;

  // associate UEs to the CBa groups as a function of their UE id
  if (rrc_inst->num_active_cba_groups) {
    cba_RNTI->buf[0] = rrc_inst->cba_rnti[ue_mod_idP % rrc_inst->num_active_cba_groups] & 0xff;
    cba_RNTI->buf[1] = 0xff;
    LOG_D(RRC,
          "[eNB %d] Frame %d: cba_RNTI = %x in group %d is attribued to UE %d\n",
          enb_mod_idP, frameP,
          rrc_inst->cba_rnti[ue_mod_idP % rrc_inst->num_active_cba_groups],
          ue_mod_idP % rrc_inst->num_active_cba_groups, ue_mod_idP);
  } else {
    cba_RNTI->buf[0] = 0x0;
    cba_RNTI->buf[1] = 0x0;
    LOG_D(RRC, "[eNB %d] Frame %d: no cba_RNTI is configured for UE %d\n", enb_mod_idP, frameP, ue_mod_idP);
  }

#endif
  /* Initialize NAS list */
  dedicatedInfoNASList = CALLOC(1, sizeof(struct LTE_RRCConnectionReconfiguration_r8_IEs__dedicatedInfoNASList));

  /* Add all NAS PDUs to the list */
  for (i = 0; i < ue_context_pP->ue_context.nb_of_e_rabs; i++) {
    if (ue_context_pP->ue_context.e_rab[i].param.nas_pdu.buffer != NULL) {
      dedicatedInfoNas = CALLOC(1, sizeof(LTE_DedicatedInfoNAS_t));
      memset(dedicatedInfoNas, 0, sizeof(OCTET_STRING_t));
      OCTET_STRING_fromBuf(dedicatedInfoNas,
                           (char *)ue_context_pP->ue_context.e_rab[i].param.nas_pdu.buffer,
                           ue_context_pP->ue_context.e_rab[i].param.nas_pdu.length);
      LOG_D(RRC, "Add LTE_DedicatedInfoNAS(%d) to LTE_DedicatedInfoNASList\n", i);
      ASN_SEQUENCE_ADD(&dedicatedInfoNASList->list, dedicatedInfoNas);
    }

    /* TODO parameters yet to process ... */
    {
      //      ue_context_pP->ue_context.e_rab[i].param.qos;
      //      ue_context_pP->ue_context.e_rab[i].param.sgw_addr;
      //      ue_context_pP->ue_context.e_rab[i].param.gtp_teid;
    }
    /* TODO should test if e RAB are Ok before! */
    ue_context_pP->ue_context.e_rab[i].status = E_RAB_STATUS_DONE;
    ue_context_pP->ue_context.e_rab[i].xid    = xid;
    LOG_D(RRC, "setting the status for the default DRB (index %d) to (%d,%s)\n",
          i, ue_context_pP->ue_context.e_rab[i].status, "E_RAB_STATUS_DONE");
  }

  /* If list is empty free the list and reset the address */
  if (dedicatedInfoNASList->list.count == 0) {
    free(dedicatedInfoNASList);
    dedicatedInfoNASList = NULL;
  }

  // send LTE_RRCConnectionReconfiguration
  memset(buffer, 0, RRC_BUF_SIZE);
  size = do_RRCConnectionReconfiguration(ctxt_pP,
                                         buffer,
                                         next_xid,   //Transaction_id,
                                         (LTE_SRB_ToAddModList_t *)*SRB_configList2, // SRB_configList
                                         (LTE_DRB_ToAddModList_t *)DRB_configList,
                                         (LTE_DRB_ToReleaseList_t *)NULL, // DRB2_list,
                                         (struct LTE_SPS_Config *)NULL,   // maybe ue_context_pP->ue_context.sps_Config,
                                         (struct LTE_PhysicalConfigDedicated *)ue_context_pP->ue_context.physicalConfigDedicated,
#ifdef EXMIMO_IOT
                                         NULL, NULL, NULL,NULL,
#else
                                         (LTE_MeasObjectToAddModList_t *)MeasObj_list, // MeasObj_list,
                                         (LTE_ReportConfigToAddModList_t *)ReportConfig_list, // ReportConfig_list,
                                         (LTE_QuantityConfig_t *)quantityConfig, //quantityConfig,
                                         (LTE_MeasIdToAddModList_t *)NULL,
#endif
                                         (LTE_MAC_MainConfig_t *)ue_context_pP->ue_context.mac_MainConfig,
                                         (LTE_MeasGapConfig_t *)NULL,
                                         (LTE_MobilityControlInfo_t *)NULL,
                                         (LTE_SecurityConfigHO_t *)NULL,
                                         (struct LTE_MeasConfig__speedStatePars *)Sparams, // Sparams,
                                         (LTE_RSRP_Range_t *)rsrp, // rsrp,
                                         (LTE_C_RNTI_t *)cba_RNTI, // cba_RNTI
                                         (struct LTE_RRCConnectionReconfiguration_r8_IEs__dedicatedInfoNASList *)dedicatedInfoNASList, //dedicatedInfoNASList
                                         (LTE_SL_CommConfig_r12_t *)NULL,
                                         (LTE_SL_DiscConfig_r12_t *)NULL
#if (LTE_RRC_VERSION >= MAKE_VERSION(10, 0, 0))
                                         , (LTE_SCellToAddMod_r10_t *)NULL
#endif
                                        );
  LOG_DUMPMSG(RRC,DEBUG_RRC,(char *)buffer,size,
              "[MSG] RRC Connection Reconfiguration\n");

  /* Free all NAS PDUs */
  for (i = 0; i < ue_context_pP->ue_context.nb_of_e_rabs; i++) {
    if (ue_context_pP->ue_context.e_rab[i].param.nas_pdu.buffer != NULL) {
      /* Free the NAS PDU buffer and invalidate it */
      free(ue_context_pP->ue_context.e_rab[i].param.nas_pdu.buffer);
      ue_context_pP->ue_context.e_rab[i].param.nas_pdu.buffer = NULL;
    }
  }

  if(size==65535) {
    LOG_E(RRC,"RRC decode err!!! do_RRCConnectionReconfiguration\n");
    put_UE_in_freelist(ctxt_pP->module_id, reestablish_rnti, 0);
    return;
  } else {
    LOG_I(RRC,
          "[eNB %d] Frame %d, Logical Channel DL-DCCH, Generate LTE_RRCConnectionReconfiguration (bytes %d, UE id %x)\n",
          ctxt_pP->module_id, ctxt_pP->frame, size, ue_context_pP->ue_context.rnti);
    LOG_D(RRC,
          "[FRAME %05d][RRC_eNB][MOD %u][][--- PDCP_DATA_REQ/%d Bytes (rrcConnectionReconfiguration to UE %x MUI %d) --->][PDCP][MOD %u][RB %u]\n",
          ctxt_pP->frame, ctxt_pP->module_id, size, ue_context_pP->ue_context.rnti, rrc_eNB_mui, ctxt_pP->module_id, DCCH);
    MSC_LOG_TX_MESSAGE(
      MSC_RRC_ENB,
      MSC_RRC_UE,
      buffer,
      size,
      MSC_AS_TIME_FMT" LTE_RRCConnectionReconfiguration UE %x MUI %d size %u",
      MSC_AS_TIME_ARGS(ctxt_pP),
      ue_context_pP->ue_context.rnti,
      rrc_eNB_mui,
      size);
    rrc_data_req(
      ctxt_pP,
      DCCH,
      rrc_eNB_mui++,
      SDU_CONFIRM_NO,
      size,
      buffer,
      PDCP_TRANSMISSION_MODE_CONTROL);
  }

  // delete UE data of prior RNTI.  UE use current RNTI.
  //  protocol_ctxt_t ctxt_prior = *ctxt_pP;
  //  ctxt_prior.rnti = reestablish_rnti;
  //
  //  LTE_eNB_ULSCH_t *ulsch = NULL;
  //  nfapi_ul_config_request_body_t *ul_req_tmp = NULL;
  //  PHY_VARS_eNB *eNB_PHY = NULL;
  //  eNB_MAC_INST *eNB_MAC = RC.mac[ctxt_prior.module_id];
  //  for (int CC_id = 0; CC_id < MAX_NUM_CCs; CC_id++) {
  //    eNB_PHY = RC.eNB[ctxt_prior.module_id][CC_id];
  //    for (int i=0; i<MAX_MOBILES_PER_ENB; i++) {
  //      ulsch = eNB_PHY->ulsch[i];
  //      if((ulsch != NULL) && (ulsch->rnti == ctxt_prior.rnti)){
  //        void clean_eNb_ulsch(LTE_eNB_ULSCH_t *ulsch);
  //        LOG_I(RRC, "clean_eNb_ulsch UE %x \n", ctxt_prior.rnti);
  //        clean_eNb_ulsch(ulsch);
  //        break;
  //      }
  //    }
  //
  //    for(int j = 0; j < 10; j++){
  //      ul_req_tmp = &eNB_MAC->UL_req_tmp[CC_id][j].ul_config_request_body;
  //      if(ul_req_tmp){
  //        int pdu_number = ul_req_tmp->number_of_pdus;
  //        for(int pdu_index = pdu_number-1; pdu_index >= 0; pdu_index--){
  //          if(ul_req_tmp->ul_config_pdu_list[pdu_index].ulsch_pdu.ulsch_pdu_rel8.rnti == ctxt_prior.rnti){
  //            LOG_I(RRC, "remove UE %x from ul_config_pdu_list %d/%d\n", ctxt_prior.rnti, pdu_index, pdu_number);
  //            if(pdu_index < pdu_number -1){
  //               memcpy(&ul_req_tmp->ul_config_pdu_list[pdu_index], &ul_req_tmp->ul_config_pdu_list[pdu_index+1], (pdu_number-1-pdu_index) * sizeof(nfapi_ul_config_request_pdu_t));
  //            }
  //            ul_req_tmp->number_of_pdus--;
  //          }
  //        }
  //      }
  //    }
  //  }
  //  rrc_mac_remove_ue(ctxt_prior.module_id, ctxt_prior.rnti);
  //  rrc_rlc_remove_ue(&ctxt_prior);
  //  pdcp_remove_UE(&ctxt_prior);
  // add UE info to freeList for RU_thread to remove the UE instead of remove it here
  LOG_I(RRC, "[RRCConnectionReestablishment]put UE %x into freeList\n", reestablish_rnti);
  put_UE_in_freelist(ctxt_pP->module_id, reestablish_rnti, 0);
}

//-----------------------------------------------------------------------------
void
rrc_eNB_generate_RRCConnectionReestablishmentReject(
  const protocol_ctxt_t *const ctxt_pP,
  rrc_eNB_ue_context_t          *const ue_context_pP,
  const int                    CC_id
)
//-----------------------------------------------------------------------------
{
 if ( (RC.rrc[ctxt_pP->module_id]->node_type  != ngran_eNB_CU) &&
       (RC.rrc[ctxt_pP->module_id]->node_type  != ngran_ng_eNB_CU)&& 
       (RC.rrc[ctxt_pP->module_id]->node_type  != ngran_gNB_CU)   ) {
  int UE_id = find_UE_id(ctxt_pP->module_id, ctxt_pP->rnti);

  if(UE_id != -1) {
    RC.mac[ctxt_pP->module_id]->UE_list.UE_sched_ctrl[UE_id].ue_reestablishment_reject_timer = 1;
    RC.mac[ctxt_pP->module_id]->UE_list.UE_sched_ctrl[UE_id].ue_reestablishment_reject_timer_thres = 20;
  } else {
    LOG_E(RRC,
          PROTOCOL_RRC_CTXT_UE_FMT" Generating LTE_RRCConnectionReestablishmentReject without UE_id(MAC) rnti %x\n",
          PROTOCOL_RRC_CTXT_UE_ARGS(ctxt_pP),ctxt_pP->rnti);
  }
 }
  T(T_ENB_RRC_CONNECTION_REESTABLISHMENT_REJECT, T_INT(ctxt_pP->module_id), T_INT(ctxt_pP->frame),
    T_INT(ctxt_pP->subframe), T_INT(ctxt_pP->rnti));

  eNB_RRC_UE_t *ue_p = &ue_context_pP->ue_context; 

  ue_p->Srb0.Tx_buffer.payload_size =
    do_RRCConnectionReestablishmentReject(ctxt_pP->module_id,
                          (uint8_t*) ue_p->Srb0.Tx_buffer.Payload);

  LOG_DUMPMSG(RRC,DEBUG_RRC,
              (char *)(ue_p->Srb0.Tx_buffer.Payload),
              ue_p->Srb0.Tx_buffer.payload_size,
              "[MSG] RRCConnectionReestablishmentReject\n");
  MSC_LOG_TX_MESSAGE(
    MSC_RRC_ENB,
    MSC_RRC_UE,
    ue_p->Srb0.Tx_buffer.Header,
    ue_p->Srb0.Tx_buffer.payload_size,
    MSC_AS_TIME_FMT" LTE_RRCConnectionReestablishmentReject UE %x size %u",
    MSC_AS_TIME_ARGS(ctxt_pP),
    ue_context_pP == NULL ? -1 : ue_context_pP->ue_context.rnti,
    ue_p->Srb0.Tx_buffer.payload_size);

  LOG_I(RRC,
        PROTOCOL_RRC_CTXT_UE_FMT" [RAPROC] Logical Channel DL-CCCH, Generating LTE_RRCConnectionReestablishmentReject (bytes %d)\n",
        PROTOCOL_RRC_CTXT_UE_ARGS(ctxt_pP),
        ue_p->Srb0.Tx_buffer.payload_size);
}

//-----------------------------------------------------------------------------
/*
* Generate the RRC Connection Release to UE.
* If received, UE should switch to RRC_IDLE mode.
*/
void
rrc_eNB_generate_RRCConnectionRelease(
  const protocol_ctxt_t *const ctxt_pP,
  rrc_eNB_ue_context_t *const ue_context_pP
)
//-----------------------------------------------------------------------------
{
  uint8_t buffer[RRC_BUF_SIZE];
  uint16_t size = 0;
  memset(buffer, 0, RRC_BUF_SIZE);
  T(T_ENB_RRC_CONNECTION_RELEASE, T_INT(ctxt_pP->module_id), T_INT(ctxt_pP->frame),
    T_INT(ctxt_pP->subframe), T_INT(ctxt_pP->rnti));
  size = do_RRCConnectionRelease(ctxt_pP->module_id, buffer,rrc_eNB_get_next_transaction_identifier(ctxt_pP->module_id));
  ue_context_pP->ue_context.ue_reestablishment_timer = 0;
  ue_context_pP->ue_context.ue_release_timer = 0;
  ue_context_pP->ue_context.ue_rrc_inactivity_timer = 0;
  LOG_I(RRC,
        PROTOCOL_RRC_CTXT_UE_FMT" Logical Channel DL-DCCH, Generate RRCConnectionRelease (bytes %d)\n",
        PROTOCOL_RRC_CTXT_UE_ARGS(ctxt_pP),
        size);
  LOG_D(RRC,
        PROTOCOL_RRC_CTXT_UE_FMT" --- PDCP_DATA_REQ/%d Bytes (rrcConnectionRelease MUI %d) --->[PDCP][RB %u]\n",
        PROTOCOL_RRC_CTXT_UE_ARGS(ctxt_pP),
        size,
        rrc_eNB_mui,
        DCCH);
  MSC_LOG_TX_MESSAGE(
    MSC_RRC_ENB,
    MSC_RRC_UE,
    buffer,
    size,
    MSC_AS_TIME_FMT" LTE_RRCConnectionRelease UE %x MUI %d size %u",
    MSC_AS_TIME_ARGS(ctxt_pP),
    ue_context_pP->ue_context.rnti,
    rrc_eNB_mui,
    size);
  pthread_mutex_lock(&rrc_release_freelist);

  for (uint16_t release_num = 0; release_num < NUMBER_OF_UE_MAX; release_num++) {
    if (rrc_release_info.RRC_release_ctrl[release_num].flag == 0) {
      if (ue_context_pP->ue_context.ue_release_timer_s1 > 0) {
        rrc_release_info.RRC_release_ctrl[release_num].flag = 1;
      } else {
        rrc_release_info.RRC_release_ctrl[release_num].flag = 2;
      }

      rrc_release_info.RRC_release_ctrl[release_num].rnti = ctxt_pP->rnti;
      rrc_release_info.RRC_release_ctrl[release_num].rrc_eNB_mui = rrc_eNB_mui;
      rrc_release_info.num_UEs++;
      LOG_D(RRC, "Generate DLSCH Release send: index %d rnti %x mui %d flag %d \n",
            release_num,
            ctxt_pP->rnti,
            rrc_eNB_mui,
            rrc_release_info.RRC_release_ctrl[release_num].flag);
      break;
    }
  }

  pthread_mutex_unlock(&rrc_release_freelist);
  if (RC.rrc[ctxt_pP->module_id]->node_type == ngran_eNB_CU
      || RC.rrc[ctxt_pP->module_id]->node_type == ngran_ng_eNB_CU) {
    MessageDef *m = itti_alloc_new_message(TASK_RRC_ENB, F1AP_UE_CONTEXT_RELEASE_CMD);
    F1AP_UE_CONTEXT_RELEASE_CMD(m).rnti = ctxt_pP->rnti;
    F1AP_UE_CONTEXT_RELEASE_CMD(m).cause = F1AP_CAUSE_RADIO_NETWORK;
    F1AP_UE_CONTEXT_RELEASE_CMD(m).cause_value = 10; // 10 = F1AP_CauseRadioNetwork_normal_release
    F1AP_UE_CONTEXT_RELEASE_CMD(m).rrc_container = buffer;
    F1AP_UE_CONTEXT_RELEASE_CMD(m).rrc_container_length = size;
    itti_send_msg_to_task(TASK_CU_F1, ctxt_pP->module_id, m);
  } else {
    rrc_data_req(ctxt_pP,
                 DCCH,
                 rrc_eNB_mui++,
                 SDU_CONFIRM_NO,
                 size,
                 buffer,
                 PDCP_TRANSMISSION_MODE_CONTROL);
  }
}

uint8_t qci_to_priority[9]= {2,4,3,5,1,6,7,8,9};

// TBD: this directive can be remived if we create a similar e_rab_param_t structure in RRC context
//-----------------------------------------------------------------------------
void
rrc_eNB_generate_dedicatedRRCConnectionReconfiguration(const protocol_ctxt_t *const ctxt_pP,
    rrc_eNB_ue_context_t          *const ue_context_pP,
    const uint8_t                ho_state
                                                      )
//-----------------------------------------------------------------------------
{
  uint8_t                             buffer[RRC_BUF_SIZE];
  uint16_t                            size;
  int i;
  struct LTE_DRB_ToAddMod                *DRB_config                       = NULL;
  struct LTE_RLC_Config                  *DRB_rlc_config                   = NULL;
  struct LTE_PDCP_Config                 *DRB_pdcp_config                  = NULL;
  struct LTE_PDCP_Config__rlc_AM         *PDCP_rlc_AM                      = NULL;
  struct LTE_PDCP_Config__rlc_UM         *PDCP_rlc_UM                      = NULL;
  struct LTE_LogicalChannelConfig        *DRB_lchan_config                 = NULL;
  struct LTE_LogicalChannelConfig__ul_SpecificParameters
    *DRB_ul_SpecificParameters        = NULL;
  //  LTE_DRB_ToAddModList_t**                DRB_configList=&ue_context_pP->ue_context.DRB_configList;
  LTE_DRB_ToAddModList_t                *DRB_configList=ue_context_pP->ue_context.DRB_configList;
  LTE_DRB_ToAddModList_t                **DRB_configList2=NULL;
  //DRB_ToAddModList_t**                RRC_DRB_configList=&ue_context_pP->ue_context.DRB_configList;
  struct LTE_RRCConnectionReconfiguration_r8_IEs__dedicatedInfoNASList *dedicatedInfoNASList = NULL;
  LTE_DedicatedInfoNAS_t                 *dedicatedInfoNas                 = NULL;
  /* for no gcc warnings */
  (void)dedicatedInfoNas;
  long  *logicalchannelgroup_drb;
  //  int drb_identity_index=0;
  uint8_t xid = rrc_eNB_get_next_transaction_identifier(ctxt_pP->module_id);   //Transaction_id,
  DRB_configList2=&ue_context_pP->ue_context.DRB_configList2[xid];

  if (*DRB_configList2) {
    free(*DRB_configList2);
  }

  //*DRB_configList = CALLOC(1, sizeof(*DRB_configList));
  *DRB_configList2 = CALLOC(1, sizeof(**DRB_configList2));
  /* Initialize NAS list */
  dedicatedInfoNASList = CALLOC(1, sizeof(struct LTE_RRCConnectionReconfiguration_r8_IEs__dedicatedInfoNASList));
  int e_rab_done=0;

  for ( i = 0  ;
        i < ue_context_pP->ue_context.setup_e_rabs ;
        i++) {
    if (e_rab_done >= ue_context_pP->ue_context.nb_of_e_rabs) {
      break;
    }

    // bypass the new and already configured erabs
    if (ue_context_pP->ue_context.e_rab[i].status >= E_RAB_STATUS_DONE) {
      //      drb_identity_index++;
      continue;
    }

    DRB_config = CALLOC(1, sizeof(*DRB_config));
    DRB_config->eps_BearerIdentity = CALLOC(1, sizeof(long));
    // allowed value 5..15, value : x+4
    *(DRB_config->eps_BearerIdentity) = ue_context_pP->ue_context.e_rab[i].param.e_rab_id;//+ 4; // especial case generation
    //   DRB_config->drb_Identity =  1 + drb_identity_index + e_rab_done;// + i ;// (LTE_DRB_Identity_t) ue_context_pP->ue_context.e_rab[i].param.e_rab_id;
    // 1 + drb_identiy_index;
    DRB_config->drb_Identity = i+1;
    DRB_config->logicalChannelIdentity = CALLOC(1, sizeof(long));
    *(DRB_config->logicalChannelIdentity) = DRB_config->drb_Identity + 2; //(long) (ue_context_pP->ue_context.e_rab[i].param.e_rab_id + 2); // value : x+2
    DRB_rlc_config = CALLOC(1, sizeof(*DRB_rlc_config));
    DRB_config->rlc_Config = DRB_rlc_config;
    DRB_pdcp_config = CALLOC(1, sizeof(*DRB_pdcp_config));
    DRB_config->pdcp_Config = DRB_pdcp_config;
    DRB_pdcp_config->discardTimer = CALLOC(1, sizeof(long));
    *DRB_pdcp_config->discardTimer = LTE_PDCP_Config__discardTimer_infinity;
    DRB_pdcp_config->rlc_AM = NULL;
    DRB_pdcp_config->rlc_UM = NULL;

    switch (ue_context_pP->ue_context.e_rab[i].param.qos.qci) {
      /*
       * type: realtime data with medium packer error rate
       * action: swtich to RLC UM
       */
      case 1: // 100ms, 10^-2, p2, GBR
      case 2: // 150ms, 10^-3, p4, GBR
      case 3: // 50ms, 10^-3, p3, GBR
      case 4:  // 300ms, 10^-6, p5
      case 7: // 100ms, 10^-3, p7, GBR
      case 9: // 300ms, 10^-6, p9
      case 65: // 75ms, 10^-2, p0.7, mission critical voice, GBR
      case 66: // 100ms, 10^-2, p2, non-mission critical  voice , GBR
        // RLC
        DRB_rlc_config->present = LTE_RLC_Config_PR_um_Bi_Directional;
        DRB_rlc_config->choice.um_Bi_Directional.ul_UM_RLC.sn_FieldLength = LTE_SN_FieldLength_size10;
        DRB_rlc_config->choice.um_Bi_Directional.dl_UM_RLC.sn_FieldLength = LTE_SN_FieldLength_size10;
        DRB_rlc_config->choice.um_Bi_Directional.dl_UM_RLC.t_Reordering = LTE_T_Reordering_ms35;
        // PDCP
        PDCP_rlc_UM = CALLOC(1, sizeof(*PDCP_rlc_UM));
        DRB_pdcp_config->rlc_UM = PDCP_rlc_UM;
        PDCP_rlc_UM->pdcp_SN_Size = LTE_PDCP_Config__rlc_UM__pdcp_SN_Size_len12bits;
        break;

      /*
       * type: non-realtime data with low packer error rate
       * action: swtich to RLC AM
       */
      case 5:  // 100ms, 10^-6, p1 , IMS signaling
      case 6:  // 300ms, 10^-6, p6
      case 8: // 300ms, 10^-6, p8
      case 69: // 60ms, 10^-6, p0.5, mission critical delay sensitive data, Lowest Priority
      case 70: // 200ms, 10^-6, p5.5, mision critical data
        // RLC
        DRB_rlc_config->present = LTE_RLC_Config_PR_am;
        DRB_rlc_config->choice.am.ul_AM_RLC.t_PollRetransmit = LTE_T_PollRetransmit_ms50;
        DRB_rlc_config->choice.am.ul_AM_RLC.pollPDU = LTE_PollPDU_p16;
        DRB_rlc_config->choice.am.ul_AM_RLC.pollByte = LTE_PollByte_kBinfinity;
        DRB_rlc_config->choice.am.ul_AM_RLC.maxRetxThreshold = LTE_UL_AM_RLC__maxRetxThreshold_t8;
        DRB_rlc_config->choice.am.dl_AM_RLC.t_Reordering = LTE_T_Reordering_ms35;
        DRB_rlc_config->choice.am.dl_AM_RLC.t_StatusProhibit = LTE_T_StatusProhibit_ms25;
        // PDCP
        PDCP_rlc_AM = CALLOC(1, sizeof(*PDCP_rlc_AM));
        DRB_pdcp_config->rlc_AM = PDCP_rlc_AM;
        PDCP_rlc_AM->statusReportRequired = FALSE;
        break;

      default :
        LOG_E(RRC,"not supported qci %d\n", ue_context_pP->ue_context.e_rab[i].param.qos.qci);
        ue_context_pP->ue_context.e_rab[i].status = E_RAB_STATUS_FAILED;
        ue_context_pP->ue_context.e_rab[i].xid = xid;
        e_rab_done++;
        continue;
    }

    DRB_pdcp_config->headerCompression.present = LTE_PDCP_Config__headerCompression_PR_notUsed;
    DRB_lchan_config = CALLOC(1, sizeof(*DRB_lchan_config));
    DRB_config->logicalChannelConfig = DRB_lchan_config;
    DRB_ul_SpecificParameters = CALLOC(1, sizeof(*DRB_ul_SpecificParameters));
    DRB_lchan_config->ul_SpecificParameters = DRB_ul_SpecificParameters;

    if (ue_context_pP->ue_context.e_rab[i].param.qos.qci < 9 )
      DRB_ul_SpecificParameters->priority = qci_to_priority[ue_context_pP->ue_context.e_rab[i].param.qos.qci-1] + 3;
    // ue_context_pP->ue_context.e_rab[i].param.qos.allocation_retention_priority.priority_level;
    else
      DRB_ul_SpecificParameters->priority= 4;

    DRB_ul_SpecificParameters->prioritisedBitRate = LTE_LogicalChannelConfig__ul_SpecificParameters__prioritisedBitRate_kBps8;
    //LogicalChannelConfig__ul_SpecificParameters__prioritisedBitRate_infinity;
    DRB_ul_SpecificParameters->bucketSizeDuration =
      LTE_LogicalChannelConfig__ul_SpecificParameters__bucketSizeDuration_ms50;
    logicalchannelgroup_drb = CALLOC(1, sizeof(long));
    *logicalchannelgroup_drb = 1;//(i+1) % 3;
    DRB_ul_SpecificParameters->logicalChannelGroup = logicalchannelgroup_drb;
    ASN_SEQUENCE_ADD(&DRB_configList->list, DRB_config);
    ASN_SEQUENCE_ADD(&(*DRB_configList2)->list, DRB_config);
    //ue_context_pP->ue_context.DRB_configList2[drb_identity_index] = &(*DRB_configList);
    LOG_I(RRC,"EPS ID %ld, DRB ID %ld (index %d), QCI %d, priority %ld, LCID %ld LCGID %ld \n",
          *DRB_config->eps_BearerIdentity,
          DRB_config->drb_Identity, i,
          ue_context_pP->ue_context.e_rab[i].param.qos.qci,
          DRB_ul_SpecificParameters->priority,
          *(DRB_config->logicalChannelIdentity),
          *DRB_ul_SpecificParameters->logicalChannelGroup
         );
    e_rab_done++;
    ue_context_pP->ue_context.e_rab[i].status = E_RAB_STATUS_DONE;
    ue_context_pP->ue_context.e_rab[i].xid = xid;
    {
      if (ue_context_pP->ue_context.e_rab[i].param.nas_pdu.buffer != NULL) {
        dedicatedInfoNas = CALLOC(1, sizeof(LTE_DedicatedInfoNAS_t));
        memset(dedicatedInfoNas, 0, sizeof(OCTET_STRING_t));
        OCTET_STRING_fromBuf(dedicatedInfoNas,
                             (char *)ue_context_pP->ue_context.e_rab[i].param.nas_pdu.buffer,
                             ue_context_pP->ue_context.e_rab[i].param.nas_pdu.length);
        ASN_SEQUENCE_ADD(&dedicatedInfoNASList->list, dedicatedInfoNas);
        LOG_I(RRC,"add NAS info with size %d (rab id %d)\n",ue_context_pP->ue_context.e_rab[i].param.nas_pdu.length, i);
      } else {
        LOG_W(RRC,"Not received activate dedicated EPS bearer context request\n");
      }

      /* TODO parameters yet to process ... */
      {
        //      ue_context_pP->ue_context.e_rab[i].param.qos;
        //      ue_context_pP->ue_context.e_rab[i].param.sgw_addr;
        //      ue_context_pP->ue_context.e_rab[i].param.gtp_teid;
      }
    }
  }

  /* If list is empty free the list and reset the address */
  if (dedicatedInfoNASList != NULL) {
    if (dedicatedInfoNASList->list.count == 0) {
      free(dedicatedInfoNASList);
      dedicatedInfoNASList = NULL;
      LOG_W(RRC,"dedlicated NAS list is empty, free the list and reset the address\n");
    }
  } else {
    LOG_W(RRC,"dedlicated NAS list is empty\n");
  }

  memset(buffer, 0, RRC_BUF_SIZE);
  size = do_RRCConnectionReconfiguration(ctxt_pP,
                                         buffer,
                                         xid,
                                         (LTE_SRB_ToAddModList_t *)NULL,
                                         (LTE_DRB_ToAddModList_t *)*DRB_configList2,
                                         (LTE_DRB_ToReleaseList_t *)NULL, // DRB2_list,
                                         (struct LTE_SPS_Config *)NULL,   // *sps_Config,
                                         NULL, NULL, NULL, NULL,NULL,
                                         NULL, NULL,  NULL, NULL, NULL, NULL, NULL,
                                         (struct LTE_RRCConnectionReconfiguration_r8_IEs__dedicatedInfoNASList *)dedicatedInfoNASList,
                                         (LTE_SL_CommConfig_r12_t *)NULL,
                                         (LTE_SL_DiscConfig_r12_t *)NULL
#if (LTE_RRC_VERSION >= MAKE_VERSION(10, 0, 0))
                                         , (LTE_SCellToAddMod_r10_t *)NULL
#endif
                                        );
  LOG_DUMPMSG(RRC,DEBUG_RRC,(char *)buffer,size,"[MSG] RRC Connection Reconfiguration\n");

  /* Free all NAS PDUs */
  for (i = 0; i < ue_context_pP->ue_context.nb_of_e_rabs; i++) {
    if (ue_context_pP->ue_context.e_rab[i].param.nas_pdu.buffer != NULL) {
      /* Free the NAS PDU buffer and invalidate it */
      free(ue_context_pP->ue_context.e_rab[i].param.nas_pdu.buffer);
      ue_context_pP->ue_context.e_rab[i].param.nas_pdu.buffer = NULL;
    }
  }

  LOG_I(RRC,
        "[eNB %d] Frame %d, Logical Channel DL-DCCH, Generate LTE_RRCConnectionReconfiguration (bytes %d, UE RNTI %x)\n",
        ctxt_pP->module_id, ctxt_pP->frame, size, ue_context_pP->ue_context.rnti);
  LOG_D(RRC,
        "[FRAME %05d][RRC_eNB][MOD %u][][--- PDCP_DATA_REQ/%d Bytes (rrcConnectionReconfiguration to UE %x MUI %d) --->][PDCP][MOD %u][RB %u]\n",
        ctxt_pP->frame, ctxt_pP->module_id, size, ue_context_pP->ue_context.rnti, rrc_eNB_mui, ctxt_pP->module_id, DCCH);
  MSC_LOG_TX_MESSAGE(
    MSC_RRC_ENB,
    MSC_RRC_UE,
    buffer,
    size,
    MSC_AS_TIME_FMT" dedicated LTE_RRCConnectionReconfiguration UE %x MUI %d size %u",
    MSC_AS_TIME_ARGS(ctxt_pP),
    ue_context_pP->ue_context.rnti,
    rrc_eNB_mui,
    size);
  rrc_data_req(
    ctxt_pP,
    DCCH,
    rrc_eNB_mui++,
    SDU_CONFIRM_NO,
    size,
    buffer,
    PDCP_TRANSMISSION_MODE_CONTROL);
}
int
rrc_eNB_modify_dedicatedRRCConnectionReconfiguration(const protocol_ctxt_t *const ctxt_pP,
    rrc_eNB_ue_context_t          *const ue_context_pP,
    const uint8_t                ho_state
                                                    )
//-----------------------------------------------------------------------------
{
  uint8_t                             buffer[RRC_BUF_SIZE];
  uint16_t                            size;
  int i, j;
  struct LTE_DRB_ToAddMod                *DRB_config                       = NULL;
  struct LTE_RLC_Config                  *DRB_rlc_config                   = NULL;
  struct LTE_PDCP_Config                 *DRB_pdcp_config                  = NULL;
  struct LTE_PDCP_Config__rlc_AM         *PDCP_rlc_AM                      = NULL;
  struct LTE_PDCP_Config__rlc_UM         *PDCP_rlc_UM                      = NULL;
  struct LTE_LogicalChannelConfig        *DRB_lchan_config                 = NULL;
  struct LTE_LogicalChannelConfig__ul_SpecificParameters
    *DRB_ul_SpecificParameters        = NULL;
  LTE_DRB_ToAddModList_t                 *DRB_configList = ue_context_pP->ue_context.DRB_configList;
  LTE_DRB_ToAddModList_t                *DRB_configList2 = NULL;
  struct LTE_RRCConnectionReconfiguration_r8_IEs__dedicatedInfoNASList *dedicatedInfoNASList = NULL;
  LTE_DedicatedInfoNAS_t                 *dedicatedInfoNas                 = NULL;
  /* for no gcc warnings */
  (void)dedicatedInfoNas;
  uint8_t xid = rrc_eNB_get_next_transaction_identifier(ctxt_pP->module_id);   // Transaction_id,
  DRB_configList2 = CALLOC(1, sizeof(*DRB_configList2));
  /* Initialize NAS list */
  dedicatedInfoNASList = CALLOC(1, sizeof(struct LTE_RRCConnectionReconfiguration_r8_IEs__dedicatedInfoNASList));

  for (i = 0; i < ue_context_pP->ue_context.nb_of_modify_e_rabs; i++) {
    // bypass the new and already configured erabs
    if (ue_context_pP->ue_context.modify_e_rab[i].status >= E_RAB_STATUS_DONE) {
      ue_context_pP->ue_context.modify_e_rab[i].xid = xid;
      continue;
    }

    if (ue_context_pP->ue_context.modify_e_rab[i].cause != S1AP_CAUSE_NOTHING) {
      // set xid of failure RAB
      ue_context_pP->ue_context.modify_e_rab[i].xid = xid;
      ue_context_pP->ue_context.modify_e_rab[i].status = E_RAB_STATUS_FAILED;
      continue;
    }

    DRB_config = NULL;

    // search exist DRB_config
    for (j = 0; j < DRB_configList->list.count; j++) {
      if((uint8_t)*(DRB_configList->list.array[j]->eps_BearerIdentity) == ue_context_pP->ue_context.modify_e_rab[i].param.e_rab_id) {
        DRB_config = DRB_configList->list.array[j];
        break;
      }
    }

    if (NULL == DRB_config) {
      ue_context_pP->ue_context.modify_e_rab[i].xid = xid;
      ue_context_pP->ue_context.modify_e_rab[i].status = E_RAB_STATUS_FAILED;
      // TODO use which cause
      ue_context_pP->ue_context.modify_e_rab[i].cause = S1AP_CAUSE_RADIO_NETWORK;
      ue_context_pP->ue_context.modify_e_rab[i].cause_value = 0;//S1ap_CauseRadioNetwork_unspecified;
      ue_context_pP->ue_context.nb_of_failed_e_rabs++;
      continue;
    }

    DRB_rlc_config = DRB_config->rlc_Config;
    DRB_pdcp_config = DRB_config->pdcp_Config;
    *DRB_pdcp_config->discardTimer = LTE_PDCP_Config__discardTimer_infinity;

    switch (ue_context_pP->ue_context.modify_e_rab[i].param.qos.qci) {
      /*
       * type: realtime data with medium packer error rate
       * action: swtich to RLC UM
       */
      case 1: // 100ms, 10^-2, p2, GBR
      case 2: // 150ms, 10^-3, p4, GBR
      case 3: // 50ms, 10^-3, p3, GBR
      case 4:  // 300ms, 10^-6, p5
      case 7: // 100ms, 10^-3, p7, GBR
      case 9: // 300ms, 10^-6, p9
      case 65: // 75ms, 10^-2, p0.7, mission critical voice, GBR
      case 66: // 100ms, 10^-2, p2, non-mission critical  voice , GBR
        // RLC
        DRB_rlc_config->present = LTE_RLC_Config_PR_um_Bi_Directional;
        DRB_rlc_config->choice.um_Bi_Directional.ul_UM_RLC.sn_FieldLength = LTE_SN_FieldLength_size10;
        DRB_rlc_config->choice.um_Bi_Directional.dl_UM_RLC.sn_FieldLength = LTE_SN_FieldLength_size10;
        DRB_rlc_config->choice.um_Bi_Directional.dl_UM_RLC.t_Reordering = LTE_T_Reordering_ms35;

        // PDCP
        if (DRB_pdcp_config->rlc_AM) {
          free(DRB_pdcp_config->rlc_AM);
          DRB_pdcp_config->rlc_AM = NULL;
        }

        if (DRB_pdcp_config->rlc_UM) {
          free(DRB_pdcp_config->rlc_UM);
          DRB_pdcp_config->rlc_UM = NULL;
        }

        PDCP_rlc_UM = CALLOC(1, sizeof(*PDCP_rlc_UM));
        DRB_pdcp_config->rlc_UM = PDCP_rlc_UM;
        PDCP_rlc_UM->pdcp_SN_Size = LTE_PDCP_Config__rlc_UM__pdcp_SN_Size_len12bits;
        break;

      /*
       * type: non-realtime data with low packer error rate
       * action: swtich to RLC AM
       */
      case 5:  // 100ms, 10^-6, p1 , IMS signaling
      case 6:  // 300ms, 10^-6, p6
      case 8: // 300ms, 10^-6, p8
      case 69: // 60ms, 10^-6, p0.5, mission critical delay sensitive data, Lowest Priority
      case 70: // 200ms, 10^-6, p5.5, mision critical data
        // RLC
        DRB_rlc_config->present = LTE_RLC_Config_PR_am;
        DRB_rlc_config->choice.am.ul_AM_RLC.t_PollRetransmit = LTE_T_PollRetransmit_ms50;
        DRB_rlc_config->choice.am.ul_AM_RLC.pollPDU = LTE_PollPDU_p16;
        DRB_rlc_config->choice.am.ul_AM_RLC.pollByte = LTE_PollByte_kBinfinity;
        DRB_rlc_config->choice.am.ul_AM_RLC.maxRetxThreshold = LTE_UL_AM_RLC__maxRetxThreshold_t8;
        DRB_rlc_config->choice.am.dl_AM_RLC.t_Reordering = LTE_T_Reordering_ms35;
        DRB_rlc_config->choice.am.dl_AM_RLC.t_StatusProhibit = LTE_T_StatusProhibit_ms25;

        // PDCP
        if (DRB_pdcp_config->rlc_AM) {
          free(DRB_pdcp_config->rlc_AM);
          DRB_pdcp_config->rlc_AM = NULL;
        }

        if (DRB_pdcp_config->rlc_UM) {
          free(DRB_pdcp_config->rlc_UM);
          DRB_pdcp_config->rlc_UM = NULL;
        }

        PDCP_rlc_AM = CALLOC(1, sizeof(*PDCP_rlc_AM));
        DRB_pdcp_config->rlc_AM = PDCP_rlc_AM;
        PDCP_rlc_AM->statusReportRequired = FALSE;
        break;

      default :
        LOG_E(RRC, "not supported qci %d\n", ue_context_pP->ue_context.modify_e_rab[i].param.qos.qci);
        ue_context_pP->ue_context.modify_e_rab[i].status = E_RAB_STATUS_FAILED;
        ue_context_pP->ue_context.modify_e_rab[i].xid = xid;
        ue_context_pP->ue_context.modify_e_rab[i].cause = S1AP_CAUSE_RADIO_NETWORK;
        ue_context_pP->ue_context.modify_e_rab[i].cause_value = 37;//S1ap_CauseRadioNetwork_not_supported_QCI_value;
        ue_context_pP->ue_context.nb_of_failed_e_rabs++;
        continue;
    }

    DRB_pdcp_config->headerCompression.present = LTE_PDCP_Config__headerCompression_PR_notUsed;
    DRB_lchan_config = DRB_config->logicalChannelConfig;
    DRB_ul_SpecificParameters = DRB_lchan_config->ul_SpecificParameters;

    if (ue_context_pP->ue_context.modify_e_rab[i].param.qos.qci < 9 )
      DRB_ul_SpecificParameters->priority = qci_to_priority[ue_context_pP->ue_context.modify_e_rab[i].param.qos.qci-1] + 3;
    else
      DRB_ul_SpecificParameters->priority= 4;

    DRB_ul_SpecificParameters->prioritisedBitRate = LTE_LogicalChannelConfig__ul_SpecificParameters__prioritisedBitRate_kBps8;
    DRB_ul_SpecificParameters->bucketSizeDuration =
      LTE_LogicalChannelConfig__ul_SpecificParameters__bucketSizeDuration_ms50;
    ASN_SEQUENCE_ADD(&(DRB_configList2)->list, DRB_config);
    LOG_I(RRC, "EPS ID %ld, DRB ID %ld (index %d), QCI %d, priority %ld, LCID %ld LCGID %ld \n",
          *DRB_config->eps_BearerIdentity,
          DRB_config->drb_Identity, i,
          ue_context_pP->ue_context.modify_e_rab[i].param.qos.qci,
          DRB_ul_SpecificParameters->priority,
          *(DRB_config->logicalChannelIdentity),
          *DRB_ul_SpecificParameters->logicalChannelGroup
         );
    //e_rab_done++;
    ue_context_pP->ue_context.modify_e_rab[i].status = E_RAB_STATUS_DONE;
    ue_context_pP->ue_context.modify_e_rab[i].xid = xid;
    {
      if (ue_context_pP->ue_context.modify_e_rab[i].param.nas_pdu.buffer != NULL) {
        dedicatedInfoNas = CALLOC(1, sizeof(LTE_DedicatedInfoNAS_t));
        memset(dedicatedInfoNas, 0, sizeof(OCTET_STRING_t));
        OCTET_STRING_fromBuf(dedicatedInfoNas,
                             (char *)ue_context_pP->ue_context.modify_e_rab[i].param.nas_pdu.buffer,
                             ue_context_pP->ue_context.modify_e_rab[i].param.nas_pdu.length);
        ASN_SEQUENCE_ADD(&dedicatedInfoNASList->list, dedicatedInfoNas);
        LOG_I(RRC, "add NAS info with size %d (rab id %d)\n",ue_context_pP->ue_context.modify_e_rab[i].param.nas_pdu.length, i);
      } else {
        LOG_W(RRC, "Not received activate dedicated EPS bearer context request\n");
      }
    }
  }

  /* If list is empty free the list and reset the address */
  if (dedicatedInfoNASList != NULL) {
    if (dedicatedInfoNASList->list.count == 0) {
      free(dedicatedInfoNASList);
      dedicatedInfoNASList = NULL;
      LOG_W(RRC,"dedlicated NAS list is empty, free the list and reset the address\n");
    }
  } else {
    LOG_W(RRC,"dedlicated NAS list is empty\n");
  }

  memset(buffer, 0, RRC_BUF_SIZE);
  size = do_RRCConnectionReconfiguration(ctxt_pP,
                                         buffer,
                                         xid,
                                         (LTE_SRB_ToAddModList_t *)NULL,
                                         (LTE_DRB_ToAddModList_t *)DRB_configList2,
                                         (LTE_DRB_ToReleaseList_t *)NULL, // DRB2_list,
                                         (struct LTE_SPS_Config *)NULL,   // *sps_Config,
                                         NULL, NULL, NULL, NULL,NULL,
                                         NULL, NULL,  NULL, NULL, NULL, NULL, NULL,
                                         (struct LTE_RRCConnectionReconfiguration_r8_IEs__dedicatedInfoNASList *)dedicatedInfoNASList,
                                         (LTE_SL_CommConfig_r12_t *)NULL,
                                         (LTE_SL_DiscConfig_r12_t *)NULL
#if (LTE_RRC_VERSION >= MAKE_VERSION(10, 0, 0))
                                         , (LTE_SCellToAddMod_r10_t *)NULL
#endif
                                        );
  LOG_DUMPMSG(RRC,DEBUG_RRC,(char *)buffer,size,
              "[MSG] RRC Connection Reconfiguration\n");

  /* Free all NAS PDUs */
  for (i = 0; i < ue_context_pP->ue_context.nb_of_modify_e_rabs; i++) {
    if (ue_context_pP->ue_context.modify_e_rab[i].param.nas_pdu.buffer != NULL) {
      /* Free the NAS PDU buffer and invalidate it */
      free(ue_context_pP->ue_context.modify_e_rab[i].param.nas_pdu.buffer);
      ue_context_pP->ue_context.modify_e_rab[i].param.nas_pdu.buffer = NULL;
    }
  }

  LOG_I(RRC,
        "[eNB %d] Frame %d, Logical Channel DL-DCCH, Generate LTE_RRCConnectionReconfiguration (bytes %d, UE RNTI %x)\n",
        ctxt_pP->module_id, ctxt_pP->frame, size, ue_context_pP->ue_context.rnti);
  LOG_D(RRC,
        "[FRAME %05d][RRC_eNB][MOD %u][][--- PDCP_DATA_REQ/%d Bytes (rrcConnectionReconfiguration to UE %x MUI %d) --->][PDCP][MOD %u][RB %u]\n",
        ctxt_pP->frame, ctxt_pP->module_id, size, ue_context_pP->ue_context.rnti, rrc_eNB_mui, ctxt_pP->module_id, DCCH);
  MSC_LOG_TX_MESSAGE(
    MSC_RRC_ENB,
    MSC_RRC_UE,
    buffer,
    size,
    MSC_AS_TIME_FMT" dedicated LTE_RRCConnectionReconfiguration UE %x MUI %d size %u",
    MSC_AS_TIME_ARGS(ctxt_pP),
    ue_context_pP->ue_context.rnti,
    rrc_eNB_mui,
    size);
  rrc_data_req(
    ctxt_pP,
    DCCH,
    rrc_eNB_mui++,
    SDU_CONFIRM_NO,
    size,
    buffer,
    PDCP_TRANSMISSION_MODE_CONTROL);
  return 0;
}

//-----------------------------------------------------------------------------
void
rrc_eNB_generate_dedicatedRRCConnectionReconfiguration_release(  const protocol_ctxt_t   *const ctxt_pP,
    rrc_eNB_ue_context_t    *const ue_context_pP,
    uint8_t                  xid,
    uint32_t                 nas_length,
    uint8_t                 *nas_buffer)
//-----------------------------------------------------------------------------
{
  uint8_t                             buffer[RRC_BUF_SIZE];
  int                                 i;
  uint16_t                            size  = 0;
  LTE_DRB_ToReleaseList_t                **DRB_Release_configList2=NULL;
  LTE_DRB_Identity_t *DRB_release;
  struct LTE_RRCConnectionReconfiguration_r8_IEs__dedicatedInfoNASList *dedicatedInfoNASList = NULL;
  DRB_Release_configList2=&ue_context_pP->ue_context.DRB_Release_configList2[xid];

  if (*DRB_Release_configList2) {
    free(*DRB_Release_configList2);
  }

  *DRB_Release_configList2 = CALLOC(1, sizeof(**DRB_Release_configList2));

  for(i = 0; i < NB_RB_MAX; i++) {
    if((ue_context_pP->ue_context.e_rab[i].status == E_RAB_STATUS_TORELEASE) && ue_context_pP->ue_context.e_rab[i].xid == xid) {
      DRB_release = CALLOC(1, sizeof(LTE_DRB_Identity_t));
      *DRB_release = i+1;
      ASN_SEQUENCE_ADD(&(*DRB_Release_configList2)->list, DRB_release);
      //free(DRB_release);
    }
  }

  /* If list is empty free the list and reset the address */
  if (nas_length > 0) {
    LTE_DedicatedInfoNAS_t                 *dedicatedInfoNas                 = NULL;
    dedicatedInfoNASList = CALLOC(1, sizeof(struct LTE_RRCConnectionReconfiguration_r8_IEs__dedicatedInfoNASList));
    dedicatedInfoNas = CALLOC(1, sizeof(LTE_DedicatedInfoNAS_t));
    memset(dedicatedInfoNas, 0, sizeof(OCTET_STRING_t));
    OCTET_STRING_fromBuf(dedicatedInfoNas,
                         (char *)nas_buffer,
                         nas_length);
    ASN_SEQUENCE_ADD(&dedicatedInfoNASList->list, dedicatedInfoNas);
    LOG_I(RRC,"add NAS info with size %d\n",nas_length);
  } else {
    LOG_W(RRC,"dedlicated NAS list is empty\n");
  }

  memset(buffer, 0, RRC_BUF_SIZE);
  size = do_RRCConnectionReconfiguration(ctxt_pP,
                                         buffer,
                                         xid,
                                         NULL,
                                         NULL,
                                         (LTE_DRB_ToReleaseList_t *)*DRB_Release_configList2,
                                         NULL,
                                         NULL,
                                         NULL,
                                         NULL,
                                         NULL,
                                         NULL,
                                         NULL,
                                         NULL,
                                         NULL,
                                         NULL,
                                         NULL,
                                         NULL,
                                         NULL,
                                         (struct LTE_RRCConnectionReconfiguration_r8_IEs__dedicatedInfoNASList *)dedicatedInfoNASList,
                                         (LTE_SL_CommConfig_r12_t *)NULL,
                                         (LTE_SL_DiscConfig_r12_t *)NULL
#if (LTE_RRC_VERSION >= MAKE_VERSION(10, 0, 0))
                                         , (LTE_SCellToAddMod_r10_t *)NULL
#endif
                                        );
  ue_context_pP->ue_context.e_rab_release_command_flag = 1;
  LOG_DUMPMSG(RRC,DEBUG_RRC,(char *)buffer,size,
              "[MSG] RRC Connection Reconfiguration\n");

  /* Free all NAS PDUs */
  if (nas_length > 0) {
    /* Free the NAS PDU buffer and invalidate it */
    free(nas_buffer);
  }

  LOG_I(RRC,
        "[eNB %d] Frame %d, Logical Channel DL-DCCH, Generate LTE_RRCConnectionReconfiguration (bytes %d, UE RNTI %x)\n",
        ctxt_pP->module_id, ctxt_pP->frame, size, ue_context_pP->ue_context.rnti);
  LOG_D(RRC,
        "[FRAME %05d][RRC_eNB][MOD %u][][--- PDCP_DATA_REQ/%d Bytes (rrcConnectionReconfiguration to UE %x MUI %d) --->][PDCP][MOD %u][RB %u]\n",
        ctxt_pP->frame, ctxt_pP->module_id, size, ue_context_pP->ue_context.rnti, rrc_eNB_mui, ctxt_pP->module_id, DCCH);
  MSC_LOG_TX_MESSAGE(
    MSC_RRC_ENB,
    MSC_RRC_UE,
    buffer,
    size,
    MSC_AS_TIME_FMT" dedicated LTE_RRCConnectionReconfiguration UE %x MUI %d size %u",
    MSC_AS_TIME_ARGS(ctxt_pP),
    ue_context_pP->ue_context.rnti,
    rrc_eNB_mui,
    size);
  rrc_data_req(
    ctxt_pP,
    DCCH,
    rrc_eNB_mui++,
    SDU_CONFIRM_NO,
    size,
    buffer,
    PDCP_TRANSMISSION_MODE_CONTROL);
}
//-----------------------------------------------------------------------------
void
rrc_eNB_generate_defaultRRCConnectionReconfiguration(const protocol_ctxt_t *const ctxt_pP,
    rrc_eNB_ue_context_t          *const ue_context_pP,
    const uint8_t                ho_state
                                                    )
//-----------------------------------------------------------------------------
{
  uint8_t                             buffer[RRC_BUF_SIZE];
  uint16_t                            size;
  int                                 i;
  // configure SRB1/SRB2, PhysicalConfigDedicated, LTE_MAC_MainConfig for UE
  eNB_RRC_INST                       *rrc_inst = RC.rrc[ctxt_pP->module_id];
  struct LTE_PhysicalConfigDedicated    **physicalConfigDedicated = &ue_context_pP->ue_context.physicalConfigDedicated;
  struct LTE_SRB_ToAddMod                *SRB2_config                      = NULL;
  struct LTE_SRB_ToAddMod__rlc_Config    *SRB2_rlc_config                  = NULL;
  struct LTE_SRB_ToAddMod__logicalChannelConfig *SRB2_lchan_config         = NULL;
  struct LTE_LogicalChannelConfig__ul_SpecificParameters
    *SRB2_ul_SpecificParameters       = NULL;
  LTE_SRB_ToAddModList_t                 *SRB_configList = ue_context_pP->ue_context.SRB_configList;
  LTE_SRB_ToAddModList_t                 **SRB_configList2                  = NULL;
  struct LTE_DRB_ToAddMod                *DRB_config                       = NULL;
  struct LTE_RLC_Config                  *DRB_rlc_config                   = NULL;
  struct LTE_PDCP_Config                 *DRB_pdcp_config                  = NULL;
  struct LTE_PDCP_Config__rlc_AM         *PDCP_rlc_AM                      = NULL;
  struct LTE_PDCP_Config__rlc_UM         *PDCP_rlc_UM                      = NULL;
  struct LTE_LogicalChannelConfig        *DRB_lchan_config                 = NULL;
  struct LTE_LogicalChannelConfig__ul_SpecificParameters
    *DRB_ul_SpecificParameters        = NULL;
  LTE_DRB_ToAddModList_t                **DRB_configList = &ue_context_pP->ue_context.DRB_configList;
  LTE_DRB_ToAddModList_t                **DRB_configList2 = NULL;
  LTE_MAC_MainConfig_t                   *mac_MainConfig                   = NULL;
  LTE_MeasObjectToAddModList_t           *MeasObj_list                     = NULL;
  LTE_MeasObjectToAddMod_t               *MeasObj                          = NULL;
  LTE_ReportConfigToAddModList_t         *ReportConfig_list                = NULL;
  LTE_ReportConfigToAddMod_t             *ReportConfig_per, *ReportConfig_A1,
                                         *ReportConfig_A2, *ReportConfig_A3, *ReportConfig_A4, *ReportConfig_A5;
  LTE_MeasIdToAddModList_t               *MeasId_list                      = NULL;
  LTE_MeasIdToAddMod_t                   *MeasId0, *MeasId1, *MeasId2, *MeasId3, *MeasId4, *MeasId5;
#if (LTE_RRC_VERSION >= MAKE_VERSION(9, 0, 0))
  long                               *sr_ProhibitTimer_r9              = NULL;
  //     uint8_t sCellIndexToAdd = rrc_find_free_SCell_index(enb_mod_idP, ue_mod_idP, 1);
  //uint8_t                            sCellIndexToAdd = 0;
#endif
  long                               *logicalchannelgroup, *logicalchannelgroup_drb;
  long                               *maxHARQ_Tx, *periodicBSR_Timer;
  LTE_RSRP_Range_t                       *rsrp                             = NULL;
  struct LTE_MeasConfig__speedStatePars  *Sparams                          = NULL;
  LTE_QuantityConfig_t                   *quantityConfig                   = NULL;
  //LTE_CellsToAddMod_t                    *CellToAdd                        = NULL;
  //LTE_CellsToAddModList_t                *CellsToAddModList                = NULL;
  struct LTE_RRCConnectionReconfiguration_r8_IEs__dedicatedInfoNASList *dedicatedInfoNASList = NULL;
  LTE_DedicatedInfoNAS_t                 *dedicatedInfoNas                 = NULL;
  /* for no gcc warnings */
  (void)dedicatedInfoNas;
  LTE_C_RNTI_t                           *cba_RNTI                         = NULL;
  uint8_t xid = rrc_eNB_get_next_transaction_identifier(ctxt_pP->module_id);   //Transaction_id,
#ifdef CBA
  //struct PUSCH_CBAConfigDedicated_vlola  *pusch_CBAConfigDedicated_vlola;
  uint8_t                            *cba_RNTI_buf;
  cba_RNTI = CALLOC(1, sizeof(LTE_C_RNTI_t));
  cba_RNTI_buf = CALLOC(1, 2 * sizeof(uint8_t));
  cba_RNTI->buf = cba_RNTI_buf;
  cba_RNTI->size = 2;
  cba_RNTI->bits_unused = 0;

  // associate UEs to the CBa groups as a function of their UE id
  if (rrc_inst->num_active_cba_groups) {
    cba_RNTI->buf[0] = rrc_inst->cba_rnti[ue_mod_idP % rrc_inst->num_active_cba_groups] & 0xff;
    cba_RNTI->buf[1] = 0xff;
    LOG_D(RRC,
          "[eNB %d] Frame %d: cba_RNTI = %x in group %d is attribued to UE %d\n",
          enb_mod_idP, frameP,
          rrc_inst->cba_rnti[ue_mod_idP % rrc_inst->num_active_cba_groups],
          ue_mod_idP % rrc_inst->num_active_cba_groups, ue_mod_idP);
  } else {
    cba_RNTI->buf[0] = 0x0;
    cba_RNTI->buf[1] = 0x0;
    LOG_D(RRC, "[eNB %d] Frame %d: no cba_RNTI is configured for UE %d\n", enb_mod_idP, frameP, ue_mod_idP);
  }

#endif
  T(T_ENB_RRC_CONNECTION_RECONFIGURATION, T_INT(ctxt_pP->module_id), T_INT(ctxt_pP->frame),
    T_INT(ctxt_pP->subframe), T_INT(ctxt_pP->rnti));
  // Configure SRB2
  /// SRB2
  SRB_configList2=&ue_context_pP->ue_context.SRB_configList2[xid];

  if (*SRB_configList2) {
    free(*SRB_configList2);
  }

  *SRB_configList2 = CALLOC(1, sizeof(**SRB_configList2));
  memset(*SRB_configList2, 0, sizeof(**SRB_configList2));
  SRB2_config = CALLOC(1, sizeof(*SRB2_config));
  SRB2_config->srb_Identity = 2;
  SRB2_rlc_config = CALLOC(1, sizeof(*SRB2_rlc_config));
  SRB2_config->rlc_Config = SRB2_rlc_config;
  SRB2_rlc_config->present = LTE_SRB_ToAddMod__rlc_Config_PR_explicitValue;
  SRB2_rlc_config->choice.explicitValue.present = LTE_RLC_Config_PR_am;
  SRB2_rlc_config->choice.explicitValue.choice.am.ul_AM_RLC.t_PollRetransmit = LTE_T_PollRetransmit_ms15;
  SRB2_rlc_config->choice.explicitValue.choice.am.ul_AM_RLC.pollPDU = LTE_PollPDU_p8;
  SRB2_rlc_config->choice.explicitValue.choice.am.ul_AM_RLC.pollByte = LTE_PollByte_kB1000;
  SRB2_rlc_config->choice.explicitValue.choice.am.ul_AM_RLC.maxRetxThreshold = LTE_UL_AM_RLC__maxRetxThreshold_t32;
  SRB2_rlc_config->choice.explicitValue.choice.am.dl_AM_RLC.t_Reordering = LTE_T_Reordering_ms35;
  SRB2_rlc_config->choice.explicitValue.choice.am.dl_AM_RLC.t_StatusProhibit = LTE_T_StatusProhibit_ms10;
  SRB2_lchan_config = CALLOC(1, sizeof(*SRB2_lchan_config));
  SRB2_config->logicalChannelConfig = SRB2_lchan_config;
  SRB2_lchan_config->present = LTE_SRB_ToAddMod__logicalChannelConfig_PR_explicitValue;
  SRB2_ul_SpecificParameters = CALLOC(1, sizeof(*SRB2_ul_SpecificParameters));
  SRB2_ul_SpecificParameters->priority = 3; // let some priority for SRB1 and dedicated DRBs
  SRB2_ul_SpecificParameters->prioritisedBitRate =
    LTE_LogicalChannelConfig__ul_SpecificParameters__prioritisedBitRate_infinity;
  SRB2_ul_SpecificParameters->bucketSizeDuration =
    LTE_LogicalChannelConfig__ul_SpecificParameters__bucketSizeDuration_ms50;
  // LCG for CCCH and DCCH is 0 as defined in 36331
  logicalchannelgroup = CALLOC(1, sizeof(long));
  *logicalchannelgroup = 0;
  SRB2_ul_SpecificParameters->logicalChannelGroup = logicalchannelgroup;
  SRB2_lchan_config->choice.explicitValue.ul_SpecificParameters = SRB2_ul_SpecificParameters;
  // this list has the configuration for SRB1 and SRB2
  ASN_SEQUENCE_ADD(&SRB_configList->list, SRB2_config);
  // this list has only the configuration for SRB2
  ASN_SEQUENCE_ADD(&(*SRB_configList2)->list, SRB2_config);

  // Configure DRB
  //*DRB_configList = CALLOC(1, sizeof(*DRB_configList));
  // list for all the configured DRB
  if (*DRB_configList) {
    free(*DRB_configList);
  }

  *DRB_configList = CALLOC(1, sizeof(**DRB_configList));
  memset(*DRB_configList, 0, sizeof(**DRB_configList));
  // list for the configured DRB for a this xid
  DRB_configList2=&ue_context_pP->ue_context.DRB_configList2[xid];

  if (*DRB_configList2) {
    free(*DRB_configList2);
  }

  *DRB_configList2 = CALLOC(1, sizeof(**DRB_configList2));
  memset(*DRB_configList2, 0, sizeof(**DRB_configList2));
  /// DRB
  DRB_config = CALLOC(1, sizeof(*DRB_config));
  DRB_config->eps_BearerIdentity = CALLOC(1, sizeof(long));
  *(DRB_config->eps_BearerIdentity) = 5L; // LW set to first value, allowed value 5..15, value : x+4
  // DRB_config->drb_Identity = (LTE_DRB_Identity_t) 1; //allowed values 1..32
  // NN: this is the 1st DRB for this ue, so set it to 1
  DRB_config->drb_Identity = (LTE_DRB_Identity_t) 1;  // (ue_mod_idP+1); //allowed values 1..32, value: x
  DRB_config->logicalChannelIdentity = CALLOC(1, sizeof(long));
  *(DRB_config->logicalChannelIdentity) = (long)3; // value : x+2
  DRB_rlc_config = CALLOC(1, sizeof(*DRB_rlc_config));
  DRB_config->rlc_Config = DRB_rlc_config;
#ifdef RRC_DEFAULT_RAB_IS_AM
  DRB_rlc_config->present = LTE_RLC_Config_PR_am;
  DRB_rlc_config->choice.am.ul_AM_RLC.t_PollRetransmit = LTE_T_PollRetransmit_ms50;
  DRB_rlc_config->choice.am.ul_AM_RLC.pollPDU = LTE_PollPDU_p16;
  DRB_rlc_config->choice.am.ul_AM_RLC.pollByte = LTE_PollByte_kBinfinity;
  DRB_rlc_config->choice.am.ul_AM_RLC.maxRetxThreshold = LTE_UL_AM_RLC__maxRetxThreshold_t8;
  DRB_rlc_config->choice.am.dl_AM_RLC.t_Reordering = LTE_T_Reordering_ms35;
  DRB_rlc_config->choice.am.dl_AM_RLC.t_StatusProhibit = LTE_T_StatusProhibit_ms25;
#else
  DRB_rlc_config->present = LTE_RLC_Config_PR_um_Bi_Directional;
  DRB_rlc_config->choice.um_Bi_Directional.ul_UM_RLC.sn_FieldLength = LTE_SN_FieldLength_size10;
  DRB_rlc_config->choice.um_Bi_Directional.dl_UM_RLC.sn_FieldLength = LTE_SN_FieldLength_size10;
#ifdef CBA
  DRB_rlc_config->choice.um_Bi_Directional.dl_UM_RLC.t_Reordering   = LTE_T_Reordering_ms5;//T_Reordering_ms25;
#else
  DRB_rlc_config->choice.um_Bi_Directional.dl_UM_RLC.t_Reordering = LTE_T_Reordering_ms35;
#endif
#endif
  DRB_pdcp_config = CALLOC(1, sizeof(*DRB_pdcp_config));
  DRB_config->pdcp_Config = DRB_pdcp_config;
  DRB_pdcp_config->discardTimer = CALLOC(1, sizeof(long));
  *DRB_pdcp_config->discardTimer = LTE_PDCP_Config__discardTimer_infinity;
  DRB_pdcp_config->rlc_AM = NULL;
  DRB_pdcp_config->rlc_UM = NULL;
  /* avoid gcc warnings */
  (void)PDCP_rlc_AM;
  (void)PDCP_rlc_UM;
#ifdef RRC_DEFAULT_RAB_IS_AM // EXMIMO_IOT
  PDCP_rlc_AM = CALLOC(1, sizeof(*PDCP_rlc_AM));
  DRB_pdcp_config->rlc_AM = PDCP_rlc_AM;
  PDCP_rlc_AM->statusReportRequired = FALSE;
#else
  PDCP_rlc_UM = CALLOC(1, sizeof(*PDCP_rlc_UM));
  DRB_pdcp_config->rlc_UM = PDCP_rlc_UM;
  PDCP_rlc_UM->pdcp_SN_Size = LTE_PDCP_Config__rlc_UM__pdcp_SN_Size_len12bits;
#endif
  DRB_pdcp_config->headerCompression.present = LTE_PDCP_Config__headerCompression_PR_notUsed;
  DRB_lchan_config = CALLOC(1, sizeof(*DRB_lchan_config));
  DRB_config->logicalChannelConfig = DRB_lchan_config;
  DRB_ul_SpecificParameters = CALLOC(1, sizeof(*DRB_ul_SpecificParameters));
  DRB_lchan_config->ul_SpecificParameters = DRB_ul_SpecificParameters;
  DRB_ul_SpecificParameters->priority = 12;    // lower priority than srb1, srb2 and other dedicated bearer
  DRB_ul_SpecificParameters->prioritisedBitRate =LTE_LogicalChannelConfig__ul_SpecificParameters__prioritisedBitRate_kBps8 ;
  //LogicalChannelConfig__ul_SpecificParameters__prioritisedBitRate_infinity;
  DRB_ul_SpecificParameters->bucketSizeDuration =
    LTE_LogicalChannelConfig__ul_SpecificParameters__bucketSizeDuration_ms50;
  // LCG for DTCH can take the value from 1 to 3 as defined in 36331: normally controlled by upper layers (like RRM)
  logicalchannelgroup_drb = CALLOC(1, sizeof(long));
  *logicalchannelgroup_drb = 1;
  DRB_ul_SpecificParameters->logicalChannelGroup = logicalchannelgroup_drb;
  ASN_SEQUENCE_ADD(&(*DRB_configList)->list, DRB_config);
  ASN_SEQUENCE_ADD(&(*DRB_configList2)->list, DRB_config);
  //ue_context_pP->ue_context.DRB_configList2[0] = &(*DRB_configList);
  mac_MainConfig = CALLOC(1, sizeof(*mac_MainConfig));
  ue_context_pP->ue_context.mac_MainConfig = mac_MainConfig;
  mac_MainConfig->ul_SCH_Config = CALLOC(1, sizeof(*mac_MainConfig->ul_SCH_Config));
  maxHARQ_Tx = CALLOC(1, sizeof(long));
  *maxHARQ_Tx = LTE_MAC_MainConfig__ul_SCH_Config__maxHARQ_Tx_n5;
  mac_MainConfig->ul_SCH_Config->maxHARQ_Tx = maxHARQ_Tx;
  periodicBSR_Timer = CALLOC(1, sizeof(long));
  *periodicBSR_Timer = LTE_PeriodicBSR_Timer_r12_sf64;
  mac_MainConfig->ul_SCH_Config->periodicBSR_Timer = periodicBSR_Timer;
  mac_MainConfig->ul_SCH_Config->retxBSR_Timer = LTE_RetxBSR_Timer_r12_sf320;
  mac_MainConfig->ul_SCH_Config->ttiBundling = 0; // FALSE
  mac_MainConfig->timeAlignmentTimerDedicated = LTE_TimeAlignmentTimer_infinity;
  mac_MainConfig->drx_Config = NULL;
  mac_MainConfig->phr_Config = CALLOC(1, sizeof(*mac_MainConfig->phr_Config));
  mac_MainConfig->phr_Config->present = LTE_MAC_MainConfig__phr_Config_PR_setup;
  mac_MainConfig->phr_Config->choice.setup.periodicPHR_Timer = LTE_MAC_MainConfig__phr_Config__setup__periodicPHR_Timer_sf20; // sf20 = 20 subframes
  mac_MainConfig->phr_Config->choice.setup.prohibitPHR_Timer = LTE_MAC_MainConfig__phr_Config__setup__prohibitPHR_Timer_sf20; // sf20 = 20 subframes
  mac_MainConfig->phr_Config->choice.setup.dl_PathlossChange = LTE_MAC_MainConfig__phr_Config__setup__dl_PathlossChange_dB1;  // Value dB1 =1 dB, dB3 = 3 dB
#if (LTE_RRC_VERSION >= MAKE_VERSION(9, 0, 0))
  sr_ProhibitTimer_r9 = CALLOC(1, sizeof(long));
  *sr_ProhibitTimer_r9 = 0;   // SR tx on PUCCH, Value in number of SR period(s). Value 0 = no timer for SR, Value 2= 2*SR
  mac_MainConfig->ext1 = CALLOC(1, sizeof(struct LTE_MAC_MainConfig__ext1));
  mac_MainConfig->ext1->sr_ProhibitTimer_r9 = sr_ProhibitTimer_r9;
  //sps_RA_ConfigList_rlola = NULL;
#endif

  //change the transmission mode for the primary component carrier
  //TODO: add codebook subset restriction here
  //TODO: change TM for secondary CC in SCelltoaddmodlist
  if (*physicalConfigDedicated) {
    if ((*physicalConfigDedicated)->antennaInfo) {
      (*physicalConfigDedicated)->antennaInfo->choice.explicitValue.transmissionMode = rrc_inst->configuration.radioresourceconfig[0].ue_TransmissionMode;
      LOG_D(RRC,"Setting transmission mode to %ld+1\n",rrc_inst->configuration.radioresourceconfig[0].ue_TransmissionMode);

      if (rrc_inst->configuration.radioresourceconfig[0].ue_TransmissionMode==LTE_AntennaInfoDedicated__transmissionMode_tm3) {
        (*physicalConfigDedicated)->antennaInfo->choice.explicitValue.codebookSubsetRestriction=
          CALLOC(1,sizeof(LTE_AntennaInfoDedicated__codebookSubsetRestriction_PR));
        (*physicalConfigDedicated)->antennaInfo->choice.explicitValue.codebookSubsetRestriction->present =
          LTE_AntennaInfoDedicated__codebookSubsetRestriction_PR_n2TxAntenna_tm3;
        (*physicalConfigDedicated)->antennaInfo->choice.explicitValue.codebookSubsetRestriction->choice.n2TxAntenna_tm3.buf= MALLOC(1);
        (*physicalConfigDedicated)->antennaInfo->choice.explicitValue.codebookSubsetRestriction->choice.n2TxAntenna_tm3.buf[0] = 0xc0;
        (*physicalConfigDedicated)->antennaInfo->choice.explicitValue.codebookSubsetRestriction->choice.n2TxAntenna_tm3.size=1;
        (*physicalConfigDedicated)->antennaInfo->choice.explicitValue.codebookSubsetRestriction->choice.n2TxAntenna_tm3.bits_unused=6;
      } else if (rrc_inst->configuration.radioresourceconfig[0].ue_TransmissionMode==LTE_AntennaInfoDedicated__transmissionMode_tm4) {
        (*physicalConfigDedicated)->antennaInfo->choice.explicitValue.codebookSubsetRestriction=
          CALLOC(1,sizeof(LTE_AntennaInfoDedicated__codebookSubsetRestriction_PR));
        (*physicalConfigDedicated)->antennaInfo->choice.explicitValue.codebookSubsetRestriction->present =
          LTE_AntennaInfoDedicated__codebookSubsetRestriction_PR_n2TxAntenna_tm4;
        (*physicalConfigDedicated)->antennaInfo->choice.explicitValue.codebookSubsetRestriction->choice.n2TxAntenna_tm4.buf= MALLOC(1);
        (*physicalConfigDedicated)->antennaInfo->choice.explicitValue.codebookSubsetRestriction->choice.n2TxAntenna_tm4.buf[0] = 0xfc;
        (*physicalConfigDedicated)->antennaInfo->choice.explicitValue.codebookSubsetRestriction->choice.n2TxAntenna_tm4.size=1;
        (*physicalConfigDedicated)->antennaInfo->choice.explicitValue.codebookSubsetRestriction->choice.n2TxAntenna_tm4.bits_unused=2;
      } else if (rrc_inst->configuration.radioresourceconfig[0].ue_TransmissionMode==LTE_AntennaInfoDedicated__transmissionMode_tm5) {
        (*physicalConfigDedicated)->antennaInfo->choice.explicitValue.codebookSubsetRestriction=
          CALLOC(1,sizeof(LTE_AntennaInfoDedicated__codebookSubsetRestriction_PR));
        (*physicalConfigDedicated)->antennaInfo->choice.explicitValue.codebookSubsetRestriction->present =
          LTE_AntennaInfoDedicated__codebookSubsetRestriction_PR_n2TxAntenna_tm5;
        (*physicalConfigDedicated)->antennaInfo->choice.explicitValue.codebookSubsetRestriction->choice.n2TxAntenna_tm5.buf= MALLOC(1);
        (*physicalConfigDedicated)->antennaInfo->choice.explicitValue.codebookSubsetRestriction->choice.n2TxAntenna_tm5.buf[0] = 0xf0;
        (*physicalConfigDedicated)->antennaInfo->choice.explicitValue.codebookSubsetRestriction->choice.n2TxAntenna_tm5.size=1;
        (*physicalConfigDedicated)->antennaInfo->choice.explicitValue.codebookSubsetRestriction->choice.n2TxAntenna_tm5.bits_unused=4;
      } else if (rrc_inst->configuration.radioresourceconfig[0].ue_TransmissionMode==LTE_AntennaInfoDedicated__transmissionMode_tm6) {
        (*physicalConfigDedicated)->antennaInfo->choice.explicitValue.codebookSubsetRestriction=
          CALLOC(1,sizeof(LTE_AntennaInfoDedicated__codebookSubsetRestriction_PR));
        (*physicalConfigDedicated)->antennaInfo->choice.explicitValue.codebookSubsetRestriction->present =
          LTE_AntennaInfoDedicated__codebookSubsetRestriction_PR_n2TxAntenna_tm6;
        (*physicalConfigDedicated)->antennaInfo->choice.explicitValue.codebookSubsetRestriction->choice.n2TxAntenna_tm6.buf= MALLOC(1);
        (*physicalConfigDedicated)->antennaInfo->choice.explicitValue.codebookSubsetRestriction->choice.n2TxAntenna_tm6.buf[0] = 0xf0;
        (*physicalConfigDedicated)->antennaInfo->choice.explicitValue.codebookSubsetRestriction->choice.n2TxAntenna_tm6.size=1;
        (*physicalConfigDedicated)->antennaInfo->choice.explicitValue.codebookSubsetRestriction->choice.n2TxAntenna_tm6.bits_unused=4;
      }
    } else {
      LOG_E(RRC,"antenna_info not present in physical_config_dedicated. Not reconfiguring!\n");
    }

    if ((*physicalConfigDedicated)->cqi_ReportConfig) {
      if ((rrc_inst->configuration.radioresourceconfig[0].ue_TransmissionMode==LTE_AntennaInfoDedicated__transmissionMode_tm4) ||
          (rrc_inst->configuration.radioresourceconfig[0].ue_TransmissionMode==LTE_AntennaInfoDedicated__transmissionMode_tm5) ||
          (rrc_inst->configuration.radioresourceconfig[0].ue_TransmissionMode==LTE_AntennaInfoDedicated__transmissionMode_tm6)) {
        //feedback mode needs to be set as well
        //TODO: I think this is taken into account in the PHY automatically based on the transmission mode variable
        printf("setting cqi reporting mode to rm31\n");
#if (LTE_RRC_VERSION >= MAKE_VERSION(10, 0, 0))
        *((*physicalConfigDedicated)->cqi_ReportConfig->cqi_ReportModeAperiodic)=LTE_CQI_ReportModeAperiodic_rm31;
#else
        *((*physicalConfigDedicated)->cqi_ReportConfig->cqi_ReportModeAperiodic)=LTE_CQI_ReportConfig__cqi_ReportModeAperiodic_rm31; // HLC CQI, no PMI
#endif
      }
    } else {
      LOG_E(RRC,"cqi_ReportConfig not present in physical_config_dedicated. Not reconfiguring!\n");
    }
  } else {
    LOG_E(RRC,"physical_config_dedicated not present in LTE_RRCConnectionReconfiguration. Not reconfiguring!\n");
  }

  // Measurement ID list
  MeasId_list = CALLOC(1, sizeof(*MeasId_list));
  memset((void *)MeasId_list, 0, sizeof(*MeasId_list));
  MeasId0 = CALLOC(1, sizeof(*MeasId0));
  MeasId0->measId = 1;
  MeasId0->measObjectId = 1;
  MeasId0->reportConfigId = 1;
  ASN_SEQUENCE_ADD(&MeasId_list->list, MeasId0);
  MeasId1 = CALLOC(1, sizeof(*MeasId1));
  MeasId1->measId = 2;
  MeasId1->measObjectId = 1;
  MeasId1->reportConfigId = 2;
  ASN_SEQUENCE_ADD(&MeasId_list->list, MeasId1);
  MeasId2 = CALLOC(1, sizeof(*MeasId2));
  MeasId2->measId = 3;
  MeasId2->measObjectId = 1;
  MeasId2->reportConfigId = 3;
  ASN_SEQUENCE_ADD(&MeasId_list->list, MeasId2);
  MeasId3 = CALLOC(1, sizeof(*MeasId3));
  MeasId3->measId = 4;
  MeasId3->measObjectId = 1;
  MeasId3->reportConfigId = 4;
  ASN_SEQUENCE_ADD(&MeasId_list->list, MeasId3);
  MeasId4 = CALLOC(1, sizeof(*MeasId4));
  MeasId4->measId = 5;
  MeasId4->measObjectId = 1;
  MeasId4->reportConfigId = 5;
  ASN_SEQUENCE_ADD(&MeasId_list->list, MeasId4);
  MeasId5 = CALLOC(1, sizeof(*MeasId5));
  MeasId5->measId = 6;
  MeasId5->measObjectId = 1;
  MeasId5->reportConfigId = 6;
  ASN_SEQUENCE_ADD(&MeasId_list->list, MeasId5);
  //  LTE_RRCConnectionReconfiguration->criticalExtensions.choice.c1.choice.rrcConnectionReconfiguration_r8.measConfig->measIdToAddModList = MeasId_list;
  // Add one EUTRA Measurement Object
  MeasObj_list = CALLOC(1, sizeof(*MeasObj_list));
  memset((void *)MeasObj_list, 0, sizeof(*MeasObj_list));
  // Configure MeasObject
  MeasObj = CALLOC(1, sizeof(*MeasObj));
  memset((void *)MeasObj, 0, sizeof(*MeasObj));
  MeasObj->measObjectId = 1;
  MeasObj->measObject.present = LTE_MeasObjectToAddMod__measObject_PR_measObjectEUTRA;
  MeasObj->measObject.choice.measObjectEUTRA.carrierFreq =
      to_earfcn_DL(RC.rrc[ctxt_pP->module_id]->configuration.eutra_band[0],
                   RC.rrc[ctxt_pP->module_id]->configuration.downlink_frequency[0],
                   RC.rrc[ctxt_pP->module_id]->configuration.N_RB_DL[0]);
  MeasObj->measObject.choice.measObjectEUTRA.allowedMeasBandwidth = LTE_AllowedMeasBandwidth_mbw25;
  MeasObj->measObject.choice.measObjectEUTRA.presenceAntennaPort1 = 1;
  MeasObj->measObject.choice.measObjectEUTRA.neighCellConfig.buf = CALLOC(1, sizeof(uint8_t));
  MeasObj->measObject.choice.measObjectEUTRA.neighCellConfig.buf[0] = 0;
  MeasObj->measObject.choice.measObjectEUTRA.neighCellConfig.size = 1;
  MeasObj->measObject.choice.measObjectEUTRA.neighCellConfig.bits_unused = 6;
  MeasObj->measObject.choice.measObjectEUTRA.offsetFreq = NULL;   // Default is 15 or 0dB
  //  MeasObj->measObject.choice.measObjectEUTRA.cellsToAddModList =
  //    (LTE_CellsToAddModList_t *) CALLOC(1, sizeof(*CellsToAddModList));
  //  CellsToAddModList = MeasObj->measObject.choice.measObjectEUTRA.cellsToAddModList;
  //
  //  // Add adjacent cell lists (6 per eNB)
  //  for (i = 0; i < 6; i++) {
  //    CellToAdd = (LTE_CellsToAddMod_t *) CALLOC(1, sizeof(*CellToAdd));
  //    CellToAdd->cellIndex = i + 1;
  //    CellToAdd->physCellId = get_adjacent_cell_id(ctxt_pP->module_id, i);
  //    CellToAdd->cellIndividualOffset = LTE_Q_OffsetRange_dB0;
  //    ASN_SEQUENCE_ADD(&CellsToAddModList->list, CellToAdd);
  //  }
  ASN_SEQUENCE_ADD(&MeasObj_list->list, MeasObj);
  //  LTE_RRCConnectionReconfiguration->criticalExtensions.choice.c1.choice.rrcConnectionReconfiguration_r8.measConfig->measObjectToAddModList = MeasObj_list;
  // Report Configurations for periodical, A1-A5 events
  ReportConfig_list = CALLOC(1, sizeof(*ReportConfig_list));
  ReportConfig_per = CALLOC(1, sizeof(*ReportConfig_per));
  ReportConfig_A1 = CALLOC(1, sizeof(*ReportConfig_A1));
  ReportConfig_A2 = CALLOC(1, sizeof(*ReportConfig_A2));
  ReportConfig_A3 = CALLOC(1, sizeof(*ReportConfig_A3));
  ReportConfig_A4 = CALLOC(1, sizeof(*ReportConfig_A4));
  ReportConfig_A5 = CALLOC(1, sizeof(*ReportConfig_A5));
  ReportConfig_per->reportConfigId = 1;
  ReportConfig_per->reportConfig.present = LTE_ReportConfigToAddMod__reportConfig_PR_reportConfigEUTRA;
  ReportConfig_per->reportConfig.choice.reportConfigEUTRA.triggerType.present =
    LTE_ReportConfigEUTRA__triggerType_PR_periodical;
  ReportConfig_per->reportConfig.choice.reportConfigEUTRA.triggerType.choice.periodical.purpose =
    LTE_ReportConfigEUTRA__triggerType__periodical__purpose_reportStrongestCells;
  ReportConfig_per->reportConfig.choice.reportConfigEUTRA.triggerQuantity = LTE_ReportConfigEUTRA__triggerQuantity_rsrp;
  ReportConfig_per->reportConfig.choice.reportConfigEUTRA.reportQuantity = LTE_ReportConfigEUTRA__reportQuantity_both;
  ReportConfig_per->reportConfig.choice.reportConfigEUTRA.maxReportCells = 2;
  ReportConfig_per->reportConfig.choice.reportConfigEUTRA.reportInterval = LTE_ReportInterval_ms120;
  ReportConfig_per->reportConfig.choice.reportConfigEUTRA.reportAmount = LTE_ReportConfigEUTRA__reportAmount_infinity;
  ASN_SEQUENCE_ADD(&ReportConfig_list->list, ReportConfig_per);
  ReportConfig_A1->reportConfigId = 2;
  ReportConfig_A1->reportConfig.present = LTE_ReportConfigToAddMod__reportConfig_PR_reportConfigEUTRA;
  ReportConfig_A1->reportConfig.choice.reportConfigEUTRA.triggerType.present =
    LTE_ReportConfigEUTRA__triggerType_PR_event;
  ReportConfig_A1->reportConfig.choice.reportConfigEUTRA.triggerType.choice.event.eventId.present =
    LTE_ReportConfigEUTRA__triggerType__event__eventId_PR_eventA1;
  ReportConfig_A1->reportConfig.choice.reportConfigEUTRA.triggerType.choice.event.eventId.choice.eventA1.
  a1_Threshold.present = LTE_ThresholdEUTRA_PR_threshold_RSRP;
  ReportConfig_A1->reportConfig.choice.reportConfigEUTRA.triggerType.choice.event.eventId.choice.eventA1.
  a1_Threshold.choice.threshold_RSRP = 10;
  ReportConfig_A1->reportConfig.choice.reportConfigEUTRA.triggerQuantity = LTE_ReportConfigEUTRA__triggerQuantity_rsrp;
  ReportConfig_A1->reportConfig.choice.reportConfigEUTRA.reportQuantity = LTE_ReportConfigEUTRA__reportQuantity_both;
  ReportConfig_A1->reportConfig.choice.reportConfigEUTRA.maxReportCells = 2;
  ReportConfig_A1->reportConfig.choice.reportConfigEUTRA.reportInterval = LTE_ReportInterval_ms120;
  ReportConfig_A1->reportConfig.choice.reportConfigEUTRA.reportAmount = LTE_ReportConfigEUTRA__reportAmount_infinity;
  ASN_SEQUENCE_ADD(&ReportConfig_list->list, ReportConfig_A1);
  //if (ho_state == 1 /*HO_MEASURMENT */ ) {
  LOG_I(RRC, "[eNB %d] frame %d: requesting A2, A3, A4, and A5 event reporting\n",
        ctxt_pP->module_id, ctxt_pP->frame);
  ReportConfig_A2->reportConfigId = 3;
  ReportConfig_A2->reportConfig.present = LTE_ReportConfigToAddMod__reportConfig_PR_reportConfigEUTRA;
  ReportConfig_A2->reportConfig.choice.reportConfigEUTRA.triggerType.present =
    LTE_ReportConfigEUTRA__triggerType_PR_event;
  ReportConfig_A2->reportConfig.choice.reportConfigEUTRA.triggerType.choice.event.eventId.present =
    LTE_ReportConfigEUTRA__triggerType__event__eventId_PR_eventA2;
  ReportConfig_A2->reportConfig.choice.reportConfigEUTRA.triggerType.choice.event.eventId.choice.
  eventA2.a2_Threshold.present = LTE_ThresholdEUTRA_PR_threshold_RSRP;
  ReportConfig_A2->reportConfig.choice.reportConfigEUTRA.triggerType.choice.event.eventId.choice.
  eventA2.a2_Threshold.choice.threshold_RSRP = 10;
  ReportConfig_A2->reportConfig.choice.reportConfigEUTRA.triggerQuantity =
    LTE_ReportConfigEUTRA__triggerQuantity_rsrp;
  ReportConfig_A2->reportConfig.choice.reportConfigEUTRA.reportQuantity = LTE_ReportConfigEUTRA__reportQuantity_both;
  ReportConfig_A2->reportConfig.choice.reportConfigEUTRA.maxReportCells = 2;
  ReportConfig_A2->reportConfig.choice.reportConfigEUTRA.reportInterval = LTE_ReportInterval_ms120;
  ReportConfig_A2->reportConfig.choice.reportConfigEUTRA.reportAmount = LTE_ReportConfigEUTRA__reportAmount_infinity;
  ASN_SEQUENCE_ADD(&ReportConfig_list->list, ReportConfig_A2);
  ReportConfig_A3->reportConfigId = 4;
  ReportConfig_A3->reportConfig.present = LTE_ReportConfigToAddMod__reportConfig_PR_reportConfigEUTRA;
  ReportConfig_A3->reportConfig.choice.reportConfigEUTRA.triggerType.present =
    LTE_ReportConfigEUTRA__triggerType_PR_event;
  ReportConfig_A3->reportConfig.choice.reportConfigEUTRA.triggerType.choice.event.eventId.present =
    LTE_ReportConfigEUTRA__triggerType__event__eventId_PR_eventA3;
  ReportConfig_A3->reportConfig.choice.reportConfigEUTRA.triggerType.choice.event.eventId.choice.eventA3.a3_Offset = 0;   //10;
  ReportConfig_A3->reportConfig.choice.reportConfigEUTRA.triggerType.choice.event.eventId.choice.
  eventA3.reportOnLeave = 1;
  ReportConfig_A3->reportConfig.choice.reportConfigEUTRA.triggerQuantity =
    LTE_ReportConfigEUTRA__triggerQuantity_rsrp;
  ReportConfig_A3->reportConfig.choice.reportConfigEUTRA.reportQuantity = LTE_ReportConfigEUTRA__reportQuantity_both;
  ReportConfig_A3->reportConfig.choice.reportConfigEUTRA.maxReportCells = 2;
  ReportConfig_A3->reportConfig.choice.reportConfigEUTRA.reportInterval = LTE_ReportInterval_ms120;
  ReportConfig_A3->reportConfig.choice.reportConfigEUTRA.reportAmount = LTE_ReportConfigEUTRA__reportAmount_infinity;
  ReportConfig_A3->reportConfig.choice.reportConfigEUTRA.triggerType.choice.event.hysteresis = 0; // FIXME ...hysteresis is of type long!
  ReportConfig_A3->reportConfig.choice.reportConfigEUTRA.triggerType.choice.event.timeToTrigger =
    LTE_TimeToTrigger_ms40;
  ASN_SEQUENCE_ADD(&ReportConfig_list->list, ReportConfig_A3);
  ReportConfig_A4->reportConfigId = 5;
  ReportConfig_A4->reportConfig.present = LTE_ReportConfigToAddMod__reportConfig_PR_reportConfigEUTRA;
  ReportConfig_A4->reportConfig.choice.reportConfigEUTRA.triggerType.present =
    LTE_ReportConfigEUTRA__triggerType_PR_event;
  ReportConfig_A4->reportConfig.choice.reportConfigEUTRA.triggerType.choice.event.eventId.present =
    LTE_ReportConfigEUTRA__triggerType__event__eventId_PR_eventA4;
  ReportConfig_A4->reportConfig.choice.reportConfigEUTRA.triggerType.choice.event.eventId.choice.
  eventA4.a4_Threshold.present = LTE_ThresholdEUTRA_PR_threshold_RSRP;
  ReportConfig_A4->reportConfig.choice.reportConfigEUTRA.triggerType.choice.event.eventId.choice.
  eventA4.a4_Threshold.choice.threshold_RSRP = 10;
  ReportConfig_A4->reportConfig.choice.reportConfigEUTRA.triggerQuantity =
    LTE_ReportConfigEUTRA__triggerQuantity_rsrp;
  ReportConfig_A4->reportConfig.choice.reportConfigEUTRA.reportQuantity = LTE_ReportConfigEUTRA__reportQuantity_both;
  ReportConfig_A4->reportConfig.choice.reportConfigEUTRA.maxReportCells = 2;
  ReportConfig_A4->reportConfig.choice.reportConfigEUTRA.reportInterval = LTE_ReportInterval_ms120;
  ReportConfig_A4->reportConfig.choice.reportConfigEUTRA.reportAmount = LTE_ReportConfigEUTRA__reportAmount_infinity;
  ASN_SEQUENCE_ADD(&ReportConfig_list->list, ReportConfig_A4);
  ReportConfig_A5->reportConfigId = 6;
  ReportConfig_A5->reportConfig.present = LTE_ReportConfigToAddMod__reportConfig_PR_reportConfigEUTRA;
  ReportConfig_A5->reportConfig.choice.reportConfigEUTRA.triggerType.present =
    LTE_ReportConfigEUTRA__triggerType_PR_event;
  ReportConfig_A5->reportConfig.choice.reportConfigEUTRA.triggerType.choice.event.eventId.present =
    LTE_ReportConfigEUTRA__triggerType__event__eventId_PR_eventA5;
  ReportConfig_A5->reportConfig.choice.reportConfigEUTRA.triggerType.choice.event.eventId.choice.
  eventA5.a5_Threshold1.present = LTE_ThresholdEUTRA_PR_threshold_RSRP;
  ReportConfig_A5->reportConfig.choice.reportConfigEUTRA.triggerType.choice.event.eventId.choice.
  eventA5.a5_Threshold2.present = LTE_ThresholdEUTRA_PR_threshold_RSRP;
  ReportConfig_A5->reportConfig.choice.reportConfigEUTRA.triggerType.choice.event.eventId.choice.
  eventA5.a5_Threshold1.choice.threshold_RSRP = 10;
  ReportConfig_A5->reportConfig.choice.reportConfigEUTRA.triggerType.choice.event.eventId.choice.
  eventA5.a5_Threshold2.choice.threshold_RSRP = 10;
  ReportConfig_A5->reportConfig.choice.reportConfigEUTRA.triggerQuantity =
    LTE_ReportConfigEUTRA__triggerQuantity_rsrp;
  ReportConfig_A5->reportConfig.choice.reportConfigEUTRA.reportQuantity = LTE_ReportConfigEUTRA__reportQuantity_both;
  ReportConfig_A5->reportConfig.choice.reportConfigEUTRA.maxReportCells = 2;
  ReportConfig_A5->reportConfig.choice.reportConfigEUTRA.reportInterval = LTE_ReportInterval_ms120;
  ReportConfig_A5->reportConfig.choice.reportConfigEUTRA.reportAmount = LTE_ReportConfigEUTRA__reportAmount_infinity;
  ASN_SEQUENCE_ADD(&ReportConfig_list->list, ReportConfig_A5);
  //  LTE_RRCConnectionReconfiguration->criticalExtensions.choice.c1.choice.rrcConnectionReconfiguration_r8.measConfig->reportConfigToAddModList = ReportConfig_list;
  rsrp = CALLOC(1, sizeof(LTE_RSRP_Range_t));
  *rsrp = 20;
  Sparams = CALLOC(1, sizeof(*Sparams));
  Sparams->present = LTE_MeasConfig__speedStatePars_PR_setup;
  Sparams->choice.setup.timeToTrigger_SF.sf_High = LTE_SpeedStateScaleFactors__sf_Medium_oDot75;
  Sparams->choice.setup.timeToTrigger_SF.sf_Medium = LTE_SpeedStateScaleFactors__sf_High_oDot5;
  Sparams->choice.setup.mobilityStateParameters.n_CellChangeHigh = 10;
  Sparams->choice.setup.mobilityStateParameters.n_CellChangeMedium = 5;
  Sparams->choice.setup.mobilityStateParameters.t_Evaluation = LTE_MobilityStateParameters__t_Evaluation_s60;
  Sparams->choice.setup.mobilityStateParameters.t_HystNormal = LTE_MobilityStateParameters__t_HystNormal_s120;
  quantityConfig = CALLOC(1, sizeof(*quantityConfig));
  memset((void *)quantityConfig, 0, sizeof(*quantityConfig));
  quantityConfig->quantityConfigEUTRA = CALLOC(1, sizeof(struct LTE_QuantityConfigEUTRA));
  memset((void *)quantityConfig->quantityConfigEUTRA, 0, sizeof(*quantityConfig->quantityConfigEUTRA));
  quantityConfig->quantityConfigCDMA2000 = NULL;
  quantityConfig->quantityConfigGERAN = NULL;
  quantityConfig->quantityConfigUTRA = NULL;
  quantityConfig->quantityConfigEUTRA->filterCoefficientRSRP =
    CALLOC(1, sizeof(*(quantityConfig->quantityConfigEUTRA->filterCoefficientRSRP)));
  quantityConfig->quantityConfigEUTRA->filterCoefficientRSRQ =
    CALLOC(1, sizeof(*(quantityConfig->quantityConfigEUTRA->filterCoefficientRSRQ)));
  *quantityConfig->quantityConfigEUTRA->filterCoefficientRSRP = LTE_FilterCoefficient_fc4;
  *quantityConfig->quantityConfigEUTRA->filterCoefficientRSRQ = LTE_FilterCoefficient_fc4;
#if 0
  LOG_I(RRC,
        "[eNB %d] Frame %d: potential handover preparation: store the information in an intermediate structure in case of failure\n",
        ctxt_pP->module_id, ctxt_pP->frame);
  // store the information in an intermediate structure for Hanodver management
  //rrc_inst->handover_info.as_config.sourceRadioResourceConfig.srb_ToAddModList = CALLOC(1,sizeof());
  ue_context_pP->ue_context.handover_info = CALLOC(1, sizeof(*(ue_context_pP->ue_context.handover_info)));
  //memcpy((void *)rrc_inst->handover_info[ue_mod_idP]->as_config.sourceRadioResourceConfig.srb_ToAddModList,(void *)SRB_list,sizeof(LTE_SRB_ToAddModList_t));
  ue_context_pP->ue_context.handover_info->as_config.sourceRadioResourceConfig.srb_ToAddModList = *SRB_configList2;
  //memcpy((void *)rrc_inst->handover_info[ue_mod_idP]->as_config.sourceRadioResourceConfig.drb_ToAddModList,(void *)DRB_list,sizeof(LTE_DRB_ToAddModList_t));
  ue_context_pP->ue_context.handover_info->as_config.sourceRadioResourceConfig.drb_ToAddModList = *DRB_configList;
  ue_context_pP->ue_context.handover_info->as_config.sourceRadioResourceConfig.drb_ToReleaseList = NULL;
  ue_context_pP->ue_context.handover_info->as_config.sourceRadioResourceConfig.mac_MainConfig =
    CALLOC(1, sizeof(*ue_context_pP->ue_context.handover_info->as_config.sourceRadioResourceConfig.mac_MainConfig));
  memcpy((void *)ue_context_pP->ue_context.handover_info->as_config.sourceRadioResourceConfig.mac_MainConfig,
         (void *)mac_MainConfig, sizeof(LTE_MAC_MainConfig_t));
  ue_context_pP->ue_context.handover_info->as_config.sourceRadioResourceConfig.physicalConfigDedicated =
    CALLOC(1, sizeof(LTE_PhysicalConfigDedicated_t));
  memcpy((void *)ue_context_pP->ue_context.handover_info->as_config.sourceRadioResourceConfig.physicalConfigDedicated,
         (void *)ue_context_pP->ue_context.physicalConfigDedicated, sizeof(LTE_PhysicalConfigDedicated_t));
  ue_context_pP->ue_context.handover_info->as_config.sourceRadioResourceConfig.sps_Config = NULL;
  //memcpy((void *)rrc_inst->handover_info[ue_mod_idP]->as_config.sourceRadioResourceConfig.sps_Config,(void *)rrc_inst->sps_Config[ue_mod_idP],sizeof(SPS_Config_t));
#endif
  //}
  /* Initialize NAS list */
  dedicatedInfoNASList = CALLOC(1, sizeof(struct LTE_RRCConnectionReconfiguration_r8_IEs__dedicatedInfoNASList));

  /* Add all NAS PDUs to the list */
  for (i = 0; i < ue_context_pP->ue_context.nb_of_e_rabs; i++) {
    if (ue_context_pP->ue_context.e_rab[i].param.nas_pdu.buffer != NULL) {
      dedicatedInfoNas = CALLOC(1, sizeof(LTE_DedicatedInfoNAS_t));
      memset(dedicatedInfoNas, 0, sizeof(OCTET_STRING_t));
      OCTET_STRING_fromBuf(dedicatedInfoNas,
                           (char *)ue_context_pP->ue_context.e_rab[i].param.nas_pdu.buffer,
                           ue_context_pP->ue_context.e_rab[i].param.nas_pdu.length);
      ASN_SEQUENCE_ADD(&dedicatedInfoNASList->list, dedicatedInfoNas);
    }

    /* TODO parameters yet to process ... */
    {
      //      ue_context_pP->ue_context.e_rab[i].param.qos;
      //      ue_context_pP->ue_context.e_rab[i].param.sgw_addr;
      //      ue_context_pP->ue_context.e_rab[i].param.gtp_teid;
    }
    /* TODO should test if e RAB are Ok before! */
    ue_context_pP->ue_context.e_rab[i].status = E_RAB_STATUS_DONE;
    LOG_D(RRC, "setting the status for the default DRB (index %d) to (%d,%s)\n",
          i, ue_context_pP->ue_context.e_rab[i].status, "E_RAB_STATUS_DONE");
  }

  /* If list is empty free the list and reset the address */
  if (dedicatedInfoNASList->list.count == 0) {
    free(dedicatedInfoNASList);
    dedicatedInfoNASList = NULL;
  }

  memset(buffer, 0, RRC_BUF_SIZE);
  size = do_RRCConnectionReconfiguration(ctxt_pP,
                                         buffer,
                                         xid,   //Transaction_id,
                                         (LTE_SRB_ToAddModList_t *)*SRB_configList2, // SRB_configList
                                         (LTE_DRB_ToAddModList_t *)*DRB_configList,
                                         (LTE_DRB_ToReleaseList_t *)NULL, // DRB2_list,
                                         (struct LTE_SPS_Config *)NULL,   // *sps_Config,
                                         (struct LTE_PhysicalConfigDedicated *)*physicalConfigDedicated,
                                         //#ifdef EXMIMO_IOT
                                         //                                         NULL, NULL, NULL,NULL,
                                         //#else
                                         (LTE_MeasObjectToAddModList_t *)MeasObj_list,
                                         (LTE_ReportConfigToAddModList_t *)ReportConfig_list,
                                         (LTE_QuantityConfig_t *)quantityConfig,
                                         (LTE_MeasIdToAddModList_t *)MeasId_list,
                                         //#endif
                                         (LTE_MAC_MainConfig_t *)mac_MainConfig,
                                         (LTE_MeasGapConfig_t *)NULL,
                                         (LTE_MobilityControlInfo_t *)NULL,
                                         (LTE_SecurityConfigHO_t *)NULL,
                                         (struct LTE_MeasConfig__speedStatePars *)Sparams,
                                         (LTE_RSRP_Range_t *)rsrp,
                                         (LTE_C_RNTI_t *)cba_RNTI,
                                         (struct LTE_RRCConnectionReconfiguration_r8_IEs__dedicatedInfoNASList *)dedicatedInfoNASList,
                                         (LTE_SL_CommConfig_r12_t *)NULL,
                                         (LTE_SL_DiscConfig_r12_t *)NULL
#if (LTE_RRC_VERSION >= MAKE_VERSION(10, 0, 0))
                                         , (LTE_SCellToAddMod_r10_t *)NULL
#endif
                                        );
  LOG_DUMPMSG(RRC,DEBUG_RRC,(char *)buffer,size,
              "[MSG] RRC Connection Reconfiguration\n");

  /* Free all NAS PDUs */
  for (i = 0; i < ue_context_pP->ue_context.nb_of_e_rabs; i++) {
    if (ue_context_pP->ue_context.e_rab[i].param.nas_pdu.buffer != NULL) {
      /* Free the NAS PDU buffer and invalidate it */
      free(ue_context_pP->ue_context.e_rab[i].param.nas_pdu.buffer);
      ue_context_pP->ue_context.e_rab[i].param.nas_pdu.buffer = NULL;
    }
  }

  LOG_I(RRC,
        "[eNB %d] Frame %d, Logical Channel DL-DCCH, Generate LTE_RRCConnectionReconfiguration (bytes %d, UE id %x)\n",
        ctxt_pP->module_id, ctxt_pP->frame, size, ue_context_pP->ue_context.rnti);
  LOG_D(RRC,
        "[FRAME %05d][RRC_eNB][MOD %u][][--- PDCP_DATA_REQ/%d Bytes (rrcConnectionReconfiguration to UE %x MUI %d) --->][PDCP][MOD %u][RB %u]\n",
        ctxt_pP->frame, ctxt_pP->module_id, size, ue_context_pP->ue_context.rnti, rrc_eNB_mui, ctxt_pP->module_id, DCCH);
  MSC_LOG_TX_MESSAGE(
    MSC_RRC_ENB,
    MSC_RRC_UE,
    buffer,
    size,
    MSC_AS_TIME_FMT" LTE_RRCConnectionReconfiguration UE %x MUI %d size %u",
    MSC_AS_TIME_ARGS(ctxt_pP),
    ue_context_pP->ue_context.rnti,
    rrc_eNB_mui,
    size);
  rrc_data_req(
    ctxt_pP,
    DCCH,
    rrc_eNB_mui++,
    SDU_CONFIRM_NO,
    size,
    buffer,
    PDCP_TRANSMISSION_MODE_CONTROL);
}

//-----------------------------------------------------------------------------
void
flexran_rrc_eNB_generate_defaultRRCConnectionReconfiguration(const protocol_ctxt_t *const ctxt_pP,
    rrc_eNB_ue_context_t          *const ue_context_pP,
    const uint8_t                ho_state,
    agent_reconf_rrc *trig_param
                                                            )
//-----------------------------------------------------------------------------
{
  uint8_t                             buffer[RRC_BUF_SIZE];
  uint16_t                            size;
  int                                 i;
  // configure SRB1/SRB2, PhysicalConfigDedicated, LTE_MAC_MainConfig for UE
  eNB_RRC_INST                       *rrc_inst = RC.rrc[ctxt_pP->module_id];
  struct LTE_PhysicalConfigDedicated    **physicalConfigDedicated = &ue_context_pP->ue_context.physicalConfigDedicated;
  struct LTE_SRB_ToAddMod                *SRB2_config                      = NULL;
  struct LTE_SRB_ToAddMod__rlc_Config    *SRB2_rlc_config                  = NULL;
  struct LTE_SRB_ToAddMod__logicalChannelConfig *SRB2_lchan_config         = NULL;
  struct LTE_LogicalChannelConfig__ul_SpecificParameters
    *SRB2_ul_SpecificParameters       = NULL;
  LTE_SRB_ToAddModList_t                 *SRB_configList = ue_context_pP->ue_context.SRB_configList;
  LTE_SRB_ToAddModList_t                 **SRB_configList2                  = NULL;
  struct LTE_DRB_ToAddMod                *DRB_config                       = NULL;
  struct LTE_RLC_Config                  *DRB_rlc_config                   = NULL;
  struct LTE_PDCP_Config                 *DRB_pdcp_config                  = NULL;
  struct LTE_PDCP_Config__rlc_AM         *PDCP_rlc_AM                      = NULL;
  struct LTE_PDCP_Config__rlc_UM         *PDCP_rlc_UM                      = NULL;
  struct LTE_LogicalChannelConfig        *DRB_lchan_config                 = NULL;
  struct LTE_LogicalChannelConfig__ul_SpecificParameters
    *DRB_ul_SpecificParameters        = NULL;
  LTE_DRB_ToAddModList_t                **DRB_configList = &ue_context_pP->ue_context.DRB_configList;
  LTE_DRB_ToAddModList_t                **DRB_configList2 = NULL;
  LTE_MAC_MainConfig_t                   *mac_MainConfig                   = NULL;
  LTE_MeasObjectToAddModList_t           *MeasObj_list                     = NULL;
  LTE_MeasObjectToAddMod_t               *MeasObj                          = NULL;
  LTE_ReportConfigToAddModList_t         *ReportConfig_list                = NULL;
  LTE_ReportConfigToAddMod_t             *ReportConfig_per;//, *ReportConfig_A1,
  // *ReportConfig_A2, *ReportConfig_A3, *ReportConfig_A4, *ReportConfig_A5;
  LTE_MeasIdToAddModList_t               *MeasId_list                      = NULL;
  LTE_MeasIdToAddMod_t                   *MeasId0; //, *MeasId1, *MeasId2, *MeasId3, *MeasId4, *MeasId5;
#if (LTE_RRC_VERSION >= MAKE_VERSION(10, 0, 0))
  long                               *sr_ProhibitTimer_r9              = NULL;
  //     uint8_t sCellIndexToAdd = rrc_find_free_SCell_index(enb_mod_idP, ue_mod_idP, 1);
  //uint8_t                            sCellIndexToAdd = 0;
#endif
  long                               *logicalchannelgroup, *logicalchannelgroup_drb;
  long                               *maxHARQ_Tx, *periodicBSR_Timer;
  LTE_RSRP_Range_t                       *rsrp                             = NULL;
  struct LTE_MeasConfig__speedStatePars  *Sparams                          = NULL;
  LTE_QuantityConfig_t                   *quantityConfig                   = NULL;
  LTE_CellsToAddMod_t                    *CellToAdd                        = NULL;
  LTE_CellsToAddModList_t                *CellsToAddModList                = NULL;
  struct LTE_RRCConnectionReconfiguration_r8_IEs__dedicatedInfoNASList *dedicatedInfoNASList = NULL;
  LTE_DedicatedInfoNAS_t                 *dedicatedInfoNas                 = NULL;
  /* for no gcc warnings */
  (void)dedicatedInfoNas;
  LTE_C_RNTI_t                           *cba_RNTI                         = NULL;
  uint8_t xid = rrc_eNB_get_next_transaction_identifier(ctxt_pP->module_id);   //Transaction_id,
#ifdef CBA
  //struct PUSCH_CBAConfigDedicated_vlola  *pusch_CBAConfigDedicated_vlola;
  uint8_t                            *cba_RNTI_buf;
  cba_RNTI = CALLOC(1, sizeof(LTE_C_RNTI_t));
  cba_RNTI_buf = CALLOC(1, 2 * sizeof(uint8_t));
  cba_RNTI->buf = cba_RNTI_buf;
  cba_RNTI->size = 2;
  cba_RNTI->bits_unused = 0;

  // associate UEs to the CBa groups as a function of their UE id
  if (rrc_inst->num_active_cba_groups) {
    cba_RNTI->buf[0] = rrc_inst->cba_rnti[ue_mod_idP % rrc_inst->num_active_cba_groups] & 0xff;
    cba_RNTI->buf[1] = 0xff;
    LOG_D(RRC,
          "[eNB %d] Frame %d: cba_RNTI = %x in group %d is attribued to UE %d\n",
          enb_mod_idP, frameP,
          rrc_inst->cba_rnti[ue_mod_idP % rrc_inst->num_active_cba_groups],
          ue_mod_idP % rrc_inst->num_active_cba_groups, ue_mod_idP);
  } else {
    cba_RNTI->buf[0] = 0x0;
    cba_RNTI->buf[1] = 0x0;
    LOG_D(RRC, "[eNB %d] Frame %d: no cba_RNTI is configured for UE %d\n", enb_mod_idP, frameP, ue_mod_idP);
  }

#endif
  T(T_ENB_RRC_CONNECTION_RECONFIGURATION, T_INT(ctxt_pP->module_id), T_INT(ctxt_pP->frame),
    T_INT(ctxt_pP->subframe), T_INT(ctxt_pP->rnti));
  // Configure SRB2
  /// SRB2
  SRB_configList2=&ue_context_pP->ue_context.SRB_configList2[xid];

  if (*SRB_configList2) {
    free(*SRB_configList2);
  }

  *SRB_configList2 = CALLOC(1, sizeof(**SRB_configList2));
  memset(*SRB_configList2, 0, sizeof(**SRB_configList2));
  SRB2_config = CALLOC(1, sizeof(*SRB2_config));
  SRB2_config->srb_Identity = 2;
  SRB2_rlc_config = CALLOC(1, sizeof(*SRB2_rlc_config));
  SRB2_config->rlc_Config = SRB2_rlc_config;
  SRB2_rlc_config->present = LTE_SRB_ToAddMod__rlc_Config_PR_explicitValue;
  SRB2_rlc_config->choice.explicitValue.present = LTE_RLC_Config_PR_am;
  SRB2_rlc_config->choice.explicitValue.choice.am.ul_AM_RLC.t_PollRetransmit = LTE_T_PollRetransmit_ms15;
  SRB2_rlc_config->choice.explicitValue.choice.am.ul_AM_RLC.pollPDU = LTE_PollPDU_p8;
  SRB2_rlc_config->choice.explicitValue.choice.am.ul_AM_RLC.pollByte = LTE_PollByte_kB1000;
  SRB2_rlc_config->choice.explicitValue.choice.am.ul_AM_RLC.maxRetxThreshold = LTE_UL_AM_RLC__maxRetxThreshold_t32;
  SRB2_rlc_config->choice.explicitValue.choice.am.dl_AM_RLC.t_Reordering = LTE_T_Reordering_ms35;
  SRB2_rlc_config->choice.explicitValue.choice.am.dl_AM_RLC.t_StatusProhibit = LTE_T_StatusProhibit_ms10;
  SRB2_lchan_config = CALLOC(1, sizeof(*SRB2_lchan_config));
  SRB2_config->logicalChannelConfig = SRB2_lchan_config;
  SRB2_lchan_config->present = LTE_SRB_ToAddMod__logicalChannelConfig_PR_explicitValue;
  SRB2_ul_SpecificParameters = CALLOC(1, sizeof(*SRB2_ul_SpecificParameters));
  SRB2_ul_SpecificParameters->priority = 3; // let some priority for SRB1 and dedicated DRBs
  SRB2_ul_SpecificParameters->prioritisedBitRate =
    LTE_LogicalChannelConfig__ul_SpecificParameters__prioritisedBitRate_infinity;
  SRB2_ul_SpecificParameters->bucketSizeDuration =
    LTE_LogicalChannelConfig__ul_SpecificParameters__bucketSizeDuration_ms50;
  // LCG for CCCH and DCCH is 0 as defined in 36331
  logicalchannelgroup = CALLOC(1, sizeof(long));
  *logicalchannelgroup = 0;
  SRB2_ul_SpecificParameters->logicalChannelGroup = logicalchannelgroup;
  SRB2_lchan_config->choice.explicitValue.ul_SpecificParameters = SRB2_ul_SpecificParameters;
  // this list has the configuration for SRB1 and SRB2
  ASN_SEQUENCE_ADD(&SRB_configList->list, SRB2_config);
  // this list has only the configuration for SRB2
  ASN_SEQUENCE_ADD(&(*SRB_configList2)->list, SRB2_config);

  // Configure DRB
  //*DRB_configList = CALLOC(1, sizeof(*DRB_configList));
  // list for all the configured DRB
  if (*DRB_configList) {
    free(*DRB_configList);
  }

  *DRB_configList = CALLOC(1, sizeof(**DRB_configList));
  memset(*DRB_configList, 0, sizeof(**DRB_configList));
  // list for the configured DRB for a this xid
  DRB_configList2=&ue_context_pP->ue_context.DRB_configList2[xid];

  if (*DRB_configList2) {
    free(*DRB_configList2);
  }

  *DRB_configList2 = CALLOC(1, sizeof(**DRB_configList2));
  memset(*DRB_configList2, 0, sizeof(**DRB_configList2));
  /// DRB
  DRB_config = CALLOC(1, sizeof(*DRB_config));
  DRB_config->eps_BearerIdentity = CALLOC(1, sizeof(long));
  *(DRB_config->eps_BearerIdentity) = 5L; // LW set to first value, allowed value 5..15, value : x+4
  // DRB_config->drb_Identity = (LTE_DRB_Identity_t) 1; //allowed values 1..32
  // NN: this is the 1st DRB for this ue, so set it to 1
  DRB_config->drb_Identity = (LTE_DRB_Identity_t) 1;  // (ue_mod_idP+1); //allowed values 1..32, value: x
  DRB_config->logicalChannelIdentity = CALLOC(1, sizeof(long));
  *(DRB_config->logicalChannelIdentity) = (long)3; // value : x+2
  DRB_rlc_config = CALLOC(1, sizeof(*DRB_rlc_config));
  DRB_config->rlc_Config = DRB_rlc_config;
#ifdef RRC_DEFAULT_RAB_IS_AM
  DRB_rlc_config->present = LTE_RLC_Config_PR_am;
  DRB_rlc_config->choice.am.ul_AM_RLC.t_PollRetransmit = LTE_T_PollRetransmit_ms50;
  DRB_rlc_config->choice.am.ul_AM_RLC.pollPDU = LTE_PollPDU_p16;
  DRB_rlc_config->choice.am.ul_AM_RLC.pollByte = LTE_PollByte_kBinfinity;
  DRB_rlc_config->choice.am.ul_AM_RLC.maxRetxThreshold = LTE_UL_AM_RLC__maxRetxThreshold_t8;
  DRB_rlc_config->choice.am.dl_AM_RLC.t_Reordering = LTE_T_Reordering_ms35;
  DRB_rlc_config->choice.am.dl_AM_RLC.t_StatusProhibit = LTE_T_StatusProhibit_ms25;
#else
  DRB_rlc_config->present = LTE_RLC_Config_PR_um_Bi_Directional;
  DRB_rlc_config->choice.um_Bi_Directional.ul_UM_RLC.sn_FieldLength = LTE_SN_FieldLength_size10;
  DRB_rlc_config->choice.um_Bi_Directional.dl_UM_RLC.sn_FieldLength = LTE_SN_FieldLength_size10;
#ifdef CBA
  DRB_rlc_config->choice.um_Bi_Directional.dl_UM_RLC.t_Reordering   = LTE_T_Reordering_ms5;//T_Reordering_ms25;
#else
  DRB_rlc_config->choice.um_Bi_Directional.dl_UM_RLC.t_Reordering = LTE_T_Reordering_ms35;
#endif
#endif
  DRB_pdcp_config = CALLOC(1, sizeof(*DRB_pdcp_config));
  DRB_config->pdcp_Config = DRB_pdcp_config;
  DRB_pdcp_config->discardTimer = CALLOC(1, sizeof(long));
  *DRB_pdcp_config->discardTimer = LTE_PDCP_Config__discardTimer_infinity;
  DRB_pdcp_config->rlc_AM = NULL;
  DRB_pdcp_config->rlc_UM = NULL;
  /* avoid gcc warnings */
  (void)PDCP_rlc_AM;
  (void)PDCP_rlc_UM;
#ifdef RRC_DEFAULT_RAB_IS_AM // EXMIMO_IOT
  PDCP_rlc_AM = CALLOC(1, sizeof(*PDCP_rlc_AM));
  DRB_pdcp_config->rlc_AM = PDCP_rlc_AM;
  PDCP_rlc_AM->statusReportRequired = FALSE;
#else
  PDCP_rlc_UM = CALLOC(1, sizeof(*PDCP_rlc_UM));
  DRB_pdcp_config->rlc_UM = PDCP_rlc_UM;
  PDCP_rlc_UM->pdcp_SN_Size = LTE_PDCP_Config__rlc_UM__pdcp_SN_Size_len12bits;
#endif
  DRB_pdcp_config->headerCompression.present = LTE_PDCP_Config__headerCompression_PR_notUsed;
  DRB_lchan_config = CALLOC(1, sizeof(*DRB_lchan_config));
  DRB_config->logicalChannelConfig = DRB_lchan_config;
  DRB_ul_SpecificParameters = CALLOC(1, sizeof(*DRB_ul_SpecificParameters));
  DRB_lchan_config->ul_SpecificParameters = DRB_ul_SpecificParameters;
  DRB_ul_SpecificParameters->priority = 12;    // lower priority than srb1, srb2 and other dedicated bearer
  DRB_ul_SpecificParameters->prioritisedBitRate = LTE_LogicalChannelConfig__ul_SpecificParameters__prioritisedBitRate_kBps8 ;
  //LogicalChannelConfig__ul_SpecificParameters__prioritisedBitRate_infinity;
  DRB_ul_SpecificParameters->bucketSizeDuration =
    LTE_LogicalChannelConfig__ul_SpecificParameters__bucketSizeDuration_ms50;
  // LCG for DTCH can take the value from 1 to 3 as defined in 36331: normally controlled by upper layers (like RRM)
  logicalchannelgroup_drb = CALLOC(1, sizeof(long));
  *logicalchannelgroup_drb = 1;
  DRB_ul_SpecificParameters->logicalChannelGroup = logicalchannelgroup_drb;
  ASN_SEQUENCE_ADD(&(*DRB_configList)->list, DRB_config);
  ASN_SEQUENCE_ADD(&(*DRB_configList2)->list, DRB_config);
  //ue_context_pP->ue_context.DRB_configList2[0] = &(*DRB_configList);
  mac_MainConfig = CALLOC(1, sizeof(*mac_MainConfig));
  // ue_context_pP->ue_context.mac_MainConfig = LTE_MAC_MainConfig;
  mac_MainConfig->ul_SCH_Config = CALLOC(1, sizeof(*mac_MainConfig->ul_SCH_Config));
  maxHARQ_Tx = CALLOC(1, sizeof(long));
  *maxHARQ_Tx = LTE_MAC_MainConfig__ul_SCH_Config__maxHARQ_Tx_n5;
  mac_MainConfig->ul_SCH_Config->maxHARQ_Tx = maxHARQ_Tx;
  periodicBSR_Timer = CALLOC(1, sizeof(long));
  *periodicBSR_Timer = LTE_PeriodicBSR_Timer_r12_sf64;
  mac_MainConfig->ul_SCH_Config->periodicBSR_Timer = periodicBSR_Timer;
  mac_MainConfig->ul_SCH_Config->retxBSR_Timer = LTE_RetxBSR_Timer_r12_sf320;
  mac_MainConfig->ul_SCH_Config->ttiBundling = 0; // FALSE
  mac_MainConfig->timeAlignmentTimerDedicated = LTE_TimeAlignmentTimer_infinity;
  mac_MainConfig->drx_Config = NULL;
  mac_MainConfig->phr_Config = CALLOC(1, sizeof(*mac_MainConfig->phr_Config));
  mac_MainConfig->phr_Config->present = LTE_MAC_MainConfig__phr_Config_PR_setup;
  mac_MainConfig->phr_Config->choice.setup.periodicPHR_Timer = LTE_MAC_MainConfig__phr_Config__setup__periodicPHR_Timer_sf20; // sf20 = 20 subframes
  mac_MainConfig->phr_Config->choice.setup.prohibitPHR_Timer = LTE_MAC_MainConfig__phr_Config__setup__prohibitPHR_Timer_sf20; // sf20 = 20 subframes
  mac_MainConfig->phr_Config->choice.setup.dl_PathlossChange = LTE_MAC_MainConfig__phr_Config__setup__dl_PathlossChange_dB1;  // Value dB1 =1 dB, dB3 = 3 dB
#if (LTE_RRC_VERSION >= MAKE_VERSION(10, 0, 0))
  sr_ProhibitTimer_r9 = CALLOC(1, sizeof(long));
  *sr_ProhibitTimer_r9 = 0;   // SR tx on PUCCH, Value in number of SR period(s). Value 0 = no timer for SR, Value 2= 2*SR
  mac_MainConfig->ext1 = CALLOC(1, sizeof(struct LTE_MAC_MainConfig__ext1));
  mac_MainConfig->ext1->sr_ProhibitTimer_r9 = sr_ProhibitTimer_r9;
  //sps_RA_ConfigList_rlola = NULL;
#endif

  //change the transmission mode for the primary component carrier
  //TODO: add codebook subset restriction here
  //TODO: change TM for secondary CC in SCelltoaddmodlist
  if (*physicalConfigDedicated) {
    if ((*physicalConfigDedicated)->antennaInfo) {
      (*physicalConfigDedicated)->antennaInfo->choice.explicitValue.transmissionMode = rrc_inst->configuration.radioresourceconfig[0].ue_TransmissionMode;
      LOG_D(RRC,"Setting transmission mode to %ld+1\n",rrc_inst->configuration.radioresourceconfig[0].ue_TransmissionMode);

      if (rrc_inst->configuration.radioresourceconfig[0].ue_TransmissionMode==LTE_AntennaInfoDedicated__transmissionMode_tm3) {
<<<<<<< HEAD
	(*physicalConfigDedicated)->antennaInfo->choice.explicitValue.codebookSubsetRestriction=
	  CALLOC(1,sizeof(LTE_AntennaInfoDedicated__codebookSubsetRestriction_PR));
	(*physicalConfigDedicated)->antennaInfo->choice.explicitValue.codebookSubsetRestriction->present =
	  LTE_AntennaInfoDedicated__codebookSubsetRestriction_PR_n2TxAntenna_tm3;
	(*physicalConfigDedicated)->antennaInfo->choice.explicitValue.codebookSubsetRestriction->choice.n2TxAntenna_tm3.buf= MALLOC(1);
	(*physicalConfigDedicated)->antennaInfo->choice.explicitValue.codebookSubsetRestriction->choice.n2TxAntenna_tm3.buf[0] = 0xc0;
	(*physicalConfigDedicated)->antennaInfo->choice.explicitValue.codebookSubsetRestriction->choice.n2TxAntenna_tm3.size=1;
	(*physicalConfigDedicated)->antennaInfo->choice.explicitValue.codebookSubsetRestriction->choice.n2TxAntenna_tm3.bits_unused=6;
      } else if (rrc_inst->configuration.radioresourceconfig[0].ue_TransmissionMode==LTE_AntennaInfoDedicated__transmissionMode_tm4) {
	(*physicalConfigDedicated)->antennaInfo->choice.explicitValue.codebookSubsetRestriction=
	  CALLOC(1,sizeof(LTE_AntennaInfoDedicated__codebookSubsetRestriction_PR));
	(*physicalConfigDedicated)->antennaInfo->choice.explicitValue.codebookSubsetRestriction->present =
	  LTE_AntennaInfoDedicated__codebookSubsetRestriction_PR_n2TxAntenna_tm4;
	(*physicalConfigDedicated)->antennaInfo->choice.explicitValue.codebookSubsetRestriction->choice.n2TxAntenna_tm4.buf= MALLOC(1);
	(*physicalConfigDedicated)->antennaInfo->choice.explicitValue.codebookSubsetRestriction->choice.n2TxAntenna_tm4.buf[0] = 0xfc;
	(*physicalConfigDedicated)->antennaInfo->choice.explicitValue.codebookSubsetRestriction->choice.n2TxAntenna_tm4.size=1;
	(*physicalConfigDedicated)->antennaInfo->choice.explicitValue.codebookSubsetRestriction->choice.n2TxAntenna_tm4.bits_unused=2;
      }
      else if (rrc_inst->configuration.radioresourceconfig[0].ue_TransmissionMode==LTE_AntennaInfoDedicated__transmissionMode_tm5) {

	(*physicalConfigDedicated)->antennaInfo->choice.explicitValue.codebookSubsetRestriction=
	  CALLOC(1,sizeof(LTE_AntennaInfoDedicated__codebookSubsetRestriction_PR));
	(*physicalConfigDedicated)->antennaInfo->choice.explicitValue.codebookSubsetRestriction->present =
	  LTE_AntennaInfoDedicated__codebookSubsetRestriction_PR_n2TxAntenna_tm5;
	(*physicalConfigDedicated)->antennaInfo->choice.explicitValue.codebookSubsetRestriction->choice.n2TxAntenna_tm5.buf= MALLOC(1);
	(*physicalConfigDedicated)->antennaInfo->choice.explicitValue.codebookSubsetRestriction->choice.n2TxAntenna_tm5.buf[0] = 0xf0;
	(*physicalConfigDedicated)->antennaInfo->choice.explicitValue.codebookSubsetRestriction->choice.n2TxAntenna_tm5.size=1;
	(*physicalConfigDedicated)->antennaInfo->choice.explicitValue.codebookSubsetRestriction->choice.n2TxAntenna_tm5.bits_unused=4;
      }

      else if (rrc_inst->configuration.radioresourceconfig[0].ue_TransmissionMode==LTE_AntennaInfoDedicated__transmissionMode_tm6) {
	(*physicalConfigDedicated)->antennaInfo->choice.explicitValue.codebookSubsetRestriction=
	  CALLOC(1,sizeof(LTE_AntennaInfoDedicated__codebookSubsetRestriction_PR));
	(*physicalConfigDedicated)->antennaInfo->choice.explicitValue.codebookSubsetRestriction->present =
	  LTE_AntennaInfoDedicated__codebookSubsetRestriction_PR_n2TxAntenna_tm6;
	(*physicalConfigDedicated)->antennaInfo->choice.explicitValue.codebookSubsetRestriction->choice.n2TxAntenna_tm6.buf= MALLOC(1);
	(*physicalConfigDedicated)->antennaInfo->choice.explicitValue.codebookSubsetRestriction->choice.n2TxAntenna_tm6.buf[0] = 0xf0;
	(*physicalConfigDedicated)->antennaInfo->choice.explicitValue.codebookSubsetRestriction->choice.n2TxAntenna_tm6.size=1;
	(*physicalConfigDedicated)->antennaInfo->choice.explicitValue.codebookSubsetRestriction->choice.n2TxAntenna_tm6.bits_unused=4;

      }
    }
    else {
=======
        (*physicalConfigDedicated)->antennaInfo->choice.explicitValue.codebookSubsetRestriction=
          CALLOC(1,sizeof(LTE_AntennaInfoDedicated__codebookSubsetRestriction_PR));
        (*physicalConfigDedicated)->antennaInfo->choice.explicitValue.codebookSubsetRestriction->present =
          LTE_AntennaInfoDedicated__codebookSubsetRestriction_PR_n2TxAntenna_tm3;
        (*physicalConfigDedicated)->antennaInfo->choice.explicitValue.codebookSubsetRestriction->choice.n2TxAntenna_tm3.buf= MALLOC(1);
        (*physicalConfigDedicated)->antennaInfo->choice.explicitValue.codebookSubsetRestriction->choice.n2TxAntenna_tm3.buf[0] = 0xc0;
        (*physicalConfigDedicated)->antennaInfo->choice.explicitValue.codebookSubsetRestriction->choice.n2TxAntenna_tm3.size=1;
        (*physicalConfigDedicated)->antennaInfo->choice.explicitValue.codebookSubsetRestriction->choice.n2TxAntenna_tm3.bits_unused=6;
      } else if (rrc_inst->configuration.radioresourceconfig[0].ue_TransmissionMode==LTE_AntennaInfoDedicated__transmissionMode_tm4) {
        (*physicalConfigDedicated)->antennaInfo->choice.explicitValue.codebookSubsetRestriction=
          CALLOC(1,sizeof(LTE_AntennaInfoDedicated__codebookSubsetRestriction_PR));
        (*physicalConfigDedicated)->antennaInfo->choice.explicitValue.codebookSubsetRestriction->present =
          LTE_AntennaInfoDedicated__codebookSubsetRestriction_PR_n2TxAntenna_tm4;
        (*physicalConfigDedicated)->antennaInfo->choice.explicitValue.codebookSubsetRestriction->choice.n2TxAntenna_tm4.buf= MALLOC(1);
        (*physicalConfigDedicated)->antennaInfo->choice.explicitValue.codebookSubsetRestriction->choice.n2TxAntenna_tm4.buf[0] = 0xfc;
        (*physicalConfigDedicated)->antennaInfo->choice.explicitValue.codebookSubsetRestriction->choice.n2TxAntenna_tm4.size=1;
        (*physicalConfigDedicated)->antennaInfo->choice.explicitValue.codebookSubsetRestriction->choice.n2TxAntenna_tm4.bits_unused=2;
      } else if (rrc_inst->configuration.radioresourceconfig[0].ue_TransmissionMode==LTE_AntennaInfoDedicated__transmissionMode_tm5) {
        (*physicalConfigDedicated)->antennaInfo->choice.explicitValue.codebookSubsetRestriction=
          CALLOC(1,sizeof(LTE_AntennaInfoDedicated__codebookSubsetRestriction_PR));
        (*physicalConfigDedicated)->antennaInfo->choice.explicitValue.codebookSubsetRestriction->present =
          LTE_AntennaInfoDedicated__codebookSubsetRestriction_PR_n2TxAntenna_tm5;
        (*physicalConfigDedicated)->antennaInfo->choice.explicitValue.codebookSubsetRestriction->choice.n2TxAntenna_tm5.buf= MALLOC(1);
        (*physicalConfigDedicated)->antennaInfo->choice.explicitValue.codebookSubsetRestriction->choice.n2TxAntenna_tm5.buf[0] = 0xf0;
        (*physicalConfigDedicated)->antennaInfo->choice.explicitValue.codebookSubsetRestriction->choice.n2TxAntenna_tm5.size=1;
        (*physicalConfigDedicated)->antennaInfo->choice.explicitValue.codebookSubsetRestriction->choice.n2TxAntenna_tm5.bits_unused=4;
      } else if (rrc_inst->configuration.radioresourceconfig[0].ue_TransmissionMode==LTE_AntennaInfoDedicated__transmissionMode_tm6) {
        (*physicalConfigDedicated)->antennaInfo->choice.explicitValue.codebookSubsetRestriction=
          CALLOC(1,sizeof(LTE_AntennaInfoDedicated__codebookSubsetRestriction_PR));
        (*physicalConfigDedicated)->antennaInfo->choice.explicitValue.codebookSubsetRestriction->present =
          LTE_AntennaInfoDedicated__codebookSubsetRestriction_PR_n2TxAntenna_tm6;
        (*physicalConfigDedicated)->antennaInfo->choice.explicitValue.codebookSubsetRestriction->choice.n2TxAntenna_tm6.buf= MALLOC(1);
        (*physicalConfigDedicated)->antennaInfo->choice.explicitValue.codebookSubsetRestriction->choice.n2TxAntenna_tm6.buf[0] = 0xf0;
        (*physicalConfigDedicated)->antennaInfo->choice.explicitValue.codebookSubsetRestriction->choice.n2TxAntenna_tm6.size=1;
        (*physicalConfigDedicated)->antennaInfo->choice.explicitValue.codebookSubsetRestriction->choice.n2TxAntenna_tm6.bits_unused=4;
      }
    } else {
>>>>>>> 458019d8
      LOG_E(RRC,"antenna_info not present in physical_config_dedicated. Not reconfiguring!\n");
    }

    if ((*physicalConfigDedicated)->cqi_ReportConfig) {
      if ((rrc_inst->configuration.radioresourceconfig[0].ue_TransmissionMode==LTE_AntennaInfoDedicated__transmissionMode_tm4) ||
          (rrc_inst->configuration.radioresourceconfig[0].ue_TransmissionMode==LTE_AntennaInfoDedicated__transmissionMode_tm5) ||
          (rrc_inst->configuration.radioresourceconfig[0].ue_TransmissionMode==LTE_AntennaInfoDedicated__transmissionMode_tm6)) {
        //feedback mode needs to be set as well
        //TODO: I think this is taken into account in the PHY automatically based on the transmission mode variable
        printf("setting cqi reporting mode to rm31\n");
#if (LTE_RRC_VERSION >= MAKE_VERSION(10, 0, 0))
        *((*physicalConfigDedicated)->cqi_ReportConfig->cqi_ReportModeAperiodic)=LTE_CQI_ReportModeAperiodic_rm31;
#else
        *((*physicalConfigDedicated)->cqi_ReportConfig->cqi_ReportModeAperiodic)=LTE_CQI_ReportConfig__cqi_ReportModeAperiodic_rm31; // HLC CQI, no PMI
#endif
      }
    } else {
      LOG_E(RRC,"cqi_ReportConfig not present in physical_config_dedicated. Not reconfiguring!\n");
    }
  } else {
    LOG_E(RRC,"physical_config_dedicated not present in LTE_RRCConnectionReconfiguration. Not reconfiguring!\n");
  }

  // Measurement ID list
  MeasId_list = CALLOC(1, sizeof(*MeasId_list));
  memset((void *)MeasId_list, 0, sizeof(*MeasId_list));
  MeasId0 = CALLOC(1, sizeof(*MeasId0));
  MeasId0->measId = 1;
  MeasId0->measObjectId = 1;
  MeasId0->reportConfigId = 1;
  ASN_SEQUENCE_ADD(&MeasId_list->list, MeasId0);
  /*
   * Add one EUTRA Measurement Object
  */
  MeasObj_list = CALLOC(1, sizeof(*MeasObj_list));
  memset((void *)MeasObj_list, 0, sizeof(*MeasObj_list));
  // Configure MeasObject
  MeasObj = CALLOC(1, sizeof(*MeasObj));
  memset((void *)MeasObj, 0, sizeof(*MeasObj));
  MeasObj->measObjectId = 1;
  MeasObj->measObject.present = LTE_MeasObjectToAddMod__measObject_PR_measObjectEUTRA;
  MeasObj->measObject.choice.measObjectEUTRA.carrierFreq = 3350; //band 7, 2.68GHz
  //MeasObj->measObject.choice.measObjectEUTRA.carrierFreq = 36090; //band 33, 1.909GHz
  MeasObj->measObject.choice.measObjectEUTRA.allowedMeasBandwidth = LTE_AllowedMeasBandwidth_mbw25;
  MeasObj->measObject.choice.measObjectEUTRA.presenceAntennaPort1 = 1;
  MeasObj->measObject.choice.measObjectEUTRA.neighCellConfig.buf = CALLOC(1, sizeof(uint8_t));
  MeasObj->measObject.choice.measObjectEUTRA.neighCellConfig.buf[0] = 0;
  MeasObj->measObject.choice.measObjectEUTRA.neighCellConfig.size = 1;
  MeasObj->measObject.choice.measObjectEUTRA.neighCellConfig.bits_unused = 6;
  MeasObj->measObject.choice.measObjectEUTRA.offsetFreq = NULL;   // Default is 15 or 0dB
  MeasObj->measObject.choice.measObjectEUTRA.cellsToAddModList =
    (LTE_CellsToAddModList_t *) CALLOC(1, sizeof(*CellsToAddModList));
  CellsToAddModList = MeasObj->measObject.choice.measObjectEUTRA.cellsToAddModList;

  // Add adjacent cell lists (6 per eNB)
  for (i = 0; i < 6; i++) {
    CellToAdd = (LTE_CellsToAddMod_t *) CALLOC(1, sizeof(*CellToAdd));
    CellToAdd->cellIndex = i + 1;
    CellToAdd->physCellId = get_adjacent_cell_id(ctxt_pP->module_id, i);
    CellToAdd->cellIndividualOffset = LTE_Q_OffsetRange_dB0;
    ASN_SEQUENCE_ADD(&CellsToAddModList->list, CellToAdd);
  }

  ASN_SEQUENCE_ADD(&MeasObj_list->list, MeasObj);
  //  LTE_RRCConnectionReconfiguration->criticalExtensions.choice.c1.choice.rrcConnectionReconfiguration_r8.measConfig->measObjectToAddModList = MeasObj_list;

  // Report Configurations for periodical, A1-A5 events

  /* RRC Strategy Measurement */

  if (strcmp("one_shot", trig_param->trigger_policy) == 0) {
    trig_param->report_interval = 0;
    trig_param->report_amount = 0;
  } else if (strcmp("event_driven", trig_param->trigger_policy) == 0) {
    trig_param->report_interval = 6;
    trig_param->report_amount = 2;
  } else if (strcmp("periodical", trig_param->trigger_policy) == 0) {
    trig_param->report_interval = 1;
    trig_param->report_amount = 7;
  } else {
    LOG_E(FLEXRAN_AGENT, "There is something wrong on RRC agent!");
  }

  ReportConfig_list = CALLOC(1, sizeof(*ReportConfig_list));
  ReportConfig_per = CALLOC(1, sizeof(*ReportConfig_per));
  // Periodical Measurement Report
  ReportConfig_per->reportConfigId = 1;
  ReportConfig_per->reportConfig.present = LTE_ReportConfigToAddMod__reportConfig_PR_reportConfigEUTRA;
  ReportConfig_per->reportConfig.choice.reportConfigEUTRA.triggerType.present =
    LTE_ReportConfigEUTRA__triggerType_PR_periodical;
  ReportConfig_per->reportConfig.choice.reportConfigEUTRA.triggerType.choice.periodical.purpose =
    LTE_ReportConfigEUTRA__triggerType__periodical__purpose_reportStrongestCells;
  // ReportConfig_per->reportConfig.choice.reportConfigEUTRA.triggerType.choice.event.timeToTrigger = TimeToTrigger_ms40;
  ReportConfig_per->reportConfig.choice.reportConfigEUTRA.triggerQuantity = LTE_ReportConfigEUTRA__triggerQuantity_rsrp;
  ReportConfig_per->reportConfig.choice.reportConfigEUTRA.reportQuantity = LTE_ReportConfigEUTRA__reportQuantity_both;
  ReportConfig_per->reportConfig.choice.reportConfigEUTRA.maxReportCells = 2;
  ReportConfig_per->reportConfig.choice.reportConfigEUTRA.reportInterval = trig_param->report_interval ;//ReportInterval_ms2048; // RRC counter frame- ms1024 is 1ms
  ReportConfig_per->reportConfig.choice.reportConfigEUTRA.reportAmount = trig_param->report_amount; //ReportConfigEUTRA__reportAmount_r2; // put r1 to see once, r2 for 2 times and ...
  ASN_SEQUENCE_ADD(&ReportConfig_list->list, ReportConfig_per);
  quantityConfig = CALLOC(1, sizeof(*quantityConfig));
  memset((void *)quantityConfig, 0, sizeof(*quantityConfig));
  quantityConfig->quantityConfigEUTRA = CALLOC(1, sizeof(struct LTE_QuantityConfigEUTRA));
  memset((void *)quantityConfig->quantityConfigEUTRA, 0, sizeof(*quantityConfig->quantityConfigEUTRA));
  quantityConfig->quantityConfigCDMA2000 = NULL;
  quantityConfig->quantityConfigGERAN = NULL;
  quantityConfig->quantityConfigUTRA = NULL;
  quantityConfig->quantityConfigEUTRA->filterCoefficientRSRP =
    CALLOC(1, sizeof(*(quantityConfig->quantityConfigEUTRA->filterCoefficientRSRP)));
  quantityConfig->quantityConfigEUTRA->filterCoefficientRSRQ =
    CALLOC(1, sizeof(*(quantityConfig->quantityConfigEUTRA->filterCoefficientRSRQ)));
  *quantityConfig->quantityConfigEUTRA->filterCoefficientRSRP = LTE_FilterCoefficient_fc4;
  *quantityConfig->quantityConfigEUTRA->filterCoefficientRSRQ = LTE_FilterCoefficient_fc4;
  /* Initialize NAS list */
  dedicatedInfoNASList = CALLOC(1, sizeof(struct LTE_RRCConnectionReconfiguration_r8_IEs__dedicatedInfoNASList));

  /* Add all NAS PDUs to the list */
  for (i = 0; i < ue_context_pP->ue_context.nb_of_e_rabs; i++) {
    if (ue_context_pP->ue_context.e_rab[i].param.nas_pdu.buffer != NULL) {
      dedicatedInfoNas = CALLOC(1, sizeof(LTE_DedicatedInfoNAS_t));
      memset(dedicatedInfoNas, 0, sizeof(OCTET_STRING_t));
      OCTET_STRING_fromBuf(dedicatedInfoNas,
                           (char *)ue_context_pP->ue_context.e_rab[i].param.nas_pdu.buffer,
                           ue_context_pP->ue_context.e_rab[i].param.nas_pdu.length);
      ASN_SEQUENCE_ADD(&dedicatedInfoNASList->list, dedicatedInfoNas);
    }

    /* TODO parameters yet to process ... */
    // {
    //      ue_context_pP->ue_context.e_rab[i].param.qos;
    //      ue_context_pP->ue_context.e_rab[i].param.sgw_addr;
    //      ue_context_pP->ue_context.e_rab[i].param.gtp_teid;
    // }
    /* TODO should test if e RAB are Ok before! */
    ue_context_pP->ue_context.e_rab[i].status = E_RAB_STATUS_DONE;
    LOG_D(RRC, "setting the status for the default DRB (index %d) to (%d,%s)\n",
          i, ue_context_pP->ue_context.e_rab[i].status, "E_RAB_STATUS_DONE");
  }

  /* If list is empty free the list and reset the address */
  if (dedicatedInfoNASList->list.count == 0) {
    free(dedicatedInfoNASList);
    dedicatedInfoNASList = NULL;
  }

  memset(buffer, 0, RRC_BUF_SIZE);
  size = do_RRCConnectionReconfiguration(ctxt_pP,
                                         buffer,
                                         xid,   //Transaction_id,
                                         (LTE_SRB_ToAddModList_t *)NULL, // SRB_configList
                                         (LTE_DRB_ToAddModList_t *)NULL,
                                         (LTE_DRB_ToReleaseList_t *)NULL, // DRB2_list,
                                         (struct LTE_SPS_Config *)NULL,   // *sps_Config,
                                         (struct LTE_PhysicalConfigDedicated *)*physicalConfigDedicated,
                                         // #ifdef EXMIMO_IOT
                                         //                                          NULL, NULL, NULL,NULL,
                                         // #else
                                         (LTE_MeasObjectToAddModList_t *)MeasObj_list,
                                         (LTE_ReportConfigToAddModList_t *)ReportConfig_list,
                                         (LTE_QuantityConfig_t *)quantityConfig,
                                         (LTE_MeasIdToAddModList_t *)MeasId_list,
                                         // #endif
                                         (LTE_MAC_MainConfig_t *)mac_MainConfig,
                                         (LTE_MeasGapConfig_t *)NULL,
                                         (LTE_MobilityControlInfo_t *)NULL,
                                         (LTE_SecurityConfigHO_t *)NULL,
                                         (struct LTE_MeasConfig__speedStatePars *)Sparams,
                                         (LTE_RSRP_Range_t *)rsrp,
                                         (LTE_C_RNTI_t *)cba_RNTI,
                                         (struct LTE_RRCConnectionReconfiguration_r8_IEs__dedicatedInfoNASList *)dedicatedInfoNASList,
                                         (LTE_SL_CommConfig_r12_t *)NULL,
                                         (LTE_SL_DiscConfig_r12_t *)NULL
#if (LTE_RRC_VERSION >= MAKE_VERSION(10, 0, 0))
                                         , (LTE_SCellToAddMod_r10_t *)NULL
#endif
                                        );
  LOG_DUMPMSG(RRC,DEBUG_RRC,(char *)buffer,size,
              "[MSG] RRC Connection Reconfiguration\n");

  /* Free all NAS PDUs */
  for (i = 0; i < ue_context_pP->ue_context.nb_of_e_rabs; i++) {
    if (ue_context_pP->ue_context.e_rab[i].param.nas_pdu.buffer != NULL) {
      /* Free the NAS PDU buffer and invalidate it */
      free(ue_context_pP->ue_context.e_rab[i].param.nas_pdu.buffer);
      ue_context_pP->ue_context.e_rab[i].param.nas_pdu.buffer = NULL;
    }
  }

  LOG_I(RRC,
        "[eNB %d] Frame %d, Logical Channel DL-DCCH, Generate LTE_RRCConnectionReconfiguration (bytes %d, UE id %x)\n",
        ctxt_pP->module_id, ctxt_pP->frame, size, ue_context_pP->ue_context.rnti);
  LOG_D(RRC,
        "[FRAME %05d][RRC_eNB][MOD %u][][--- PDCP_DATA_REQ/%d Bytes (rrcConnectionReconfiguration to UE %x MUI %d) --->][PDCP][MOD %u][RB %u]\n",
        ctxt_pP->frame, ctxt_pP->module_id, size, ue_context_pP->ue_context.rnti, rrc_eNB_mui, ctxt_pP->module_id, DCCH);
  MSC_LOG_TX_MESSAGE(
    MSC_RRC_ENB,
    MSC_RRC_UE,
    buffer,
    size,
    MSC_AS_TIME_FMT" LTE_RRCConnectionReconfiguration UE %x MUI %d size %u",
    MSC_AS_TIME_ARGS(ctxt_pP),
    ue_context_pP->ue_context.rnti,
    rrc_eNB_mui,
    size);
  rrc_data_req(
    ctxt_pP,
    DCCH,
    rrc_eNB_mui++,
    SDU_CONFIRM_NO,
    size,
    buffer,
    PDCP_TRANSMISSION_MODE_CONTROL);
}


//-----------------------------------------------------------------------------
int
rrc_eNB_generate_RRCConnectionReconfiguration_SCell(
  const protocol_ctxt_t *const ctxt_pP,
  rrc_eNB_ue_context_t *const ue_context_pP,
  uint32_t dl_CarrierFreq_r10
)
//-----------------------------------------------------------------------------
{
  uint8_t size;
  uint8_t buffer[100];
#if (LTE_RRC_VERSION >= MAKE_VERSION(10, 0, 0))
  uint8_t sCellIndexToAdd = 0; //one SCell so far

  //   uint8_t sCellIndexToAdd;
  //   sCellIndexToAdd = rrc_find_free_SCell_index(enb_mod_idP, ue_mod_idP, 1);
  //  if (RC.rrc[enb_mod_idP]->sCell_config[ue_mod_idP][sCellIndexToAdd] ) {
  if (ue_context_pP->ue_context.sCell_config != NULL) {
    ue_context_pP->ue_context.sCell_config[sCellIndexToAdd].cellIdentification_r10->dl_CarrierFreq_r10 = dl_CarrierFreq_r10;
  } else {
    LOG_E(RRC,"Scell not configured!\n");
    return(-1);
  }

#endif
  size = do_RRCConnectionReconfiguration(ctxt_pP,
                                         buffer,
                                         rrc_eNB_get_next_transaction_identifier(ctxt_pP->module_id),//Transaction_id,
                                         (LTE_SRB_ToAddModList_t *)NULL,
                                         (LTE_DRB_ToAddModList_t *)NULL,
                                         (LTE_DRB_ToReleaseList_t *)NULL,
                                         (struct LTE_SPS_Config *)NULL,
                                         (struct LTE_PhysicalConfigDedicated *)NULL,
                                         (LTE_MeasObjectToAddModList_t *)NULL,
                                         (LTE_ReportConfigToAddModList_t *)NULL,
                                         (LTE_QuantityConfig_t *)NULL,
                                         (LTE_MeasIdToAddModList_t *)NULL,
                                         (LTE_MAC_MainConfig_t *)NULL,
                                         (LTE_MeasGapConfig_t *)NULL,
                                         (LTE_MobilityControlInfo_t *)NULL,
                                         (LTE_SecurityConfigHO_t *)NULL,
                                         (struct LTE_MeasConfig__speedStatePars *)NULL,
                                         (LTE_RSRP_Range_t *)NULL,
                                         (LTE_C_RNTI_t *)NULL,
                                         (struct LTE_RRCConnectionReconfiguration_r8_IEs__dedicatedInfoNASList *)NULL,
                                         (LTE_SL_CommConfig_r12_t *)NULL,
                                         (LTE_SL_DiscConfig_r12_t *)NULL
#if (LTE_RRC_VERSION >= MAKE_VERSION(10, 0, 0))
                                         , ue_context_pP->ue_context.sCell_config
#endif
                                        );
  LOG_I(RRC,"[eNB %d] Frame %d, Logical Channel DL-DCCH, Generate LTE_RRCConnectionReconfiguration (bytes %d, UE id %x)\n",
        ctxt_pP->module_id,ctxt_pP->frame, size, ue_context_pP->ue_context.rnti);
  MSC_LOG_TX_MESSAGE(
    MSC_RRC_ENB,
    MSC_RRC_UE,
    buffer,
    size,
    MSC_AS_TIME_FMT" LTE_RRCConnectionReconfiguration UE %x MUI %d size %u",
    MSC_AS_TIME_ARGS(ctxt_pP),
    ue_context_pP->ue_context.rnti,
    rrc_eNB_mui,
    size);
  rrc_data_req(
    ctxt_pP,
    DCCH,
    rrc_eNB_mui++,
    SDU_CONFIRM_NO,
    size,
    buffer,
    PDCP_TRANSMISSION_MODE_CONTROL);
  return(0);
}


//-----------------------------------------------------------------------------
void
rrc_eNB_process_MeasurementReport(
  const protocol_ctxt_t *const ctxt_pP,
  rrc_eNB_ue_context_t         *ue_context_pP,
  const LTE_MeasResults_t   *const measResults2
)
//-----------------------------------------------------------------------------
{
  int i=0;
  int neighboring_cells=-1;
  int ncell_index = 0;
  long ncell_max = -150;
  T(T_ENB_RRC_MEASUREMENT_REPORT, T_INT(ctxt_pP->module_id), T_INT(ctxt_pP->frame),
    T_INT(ctxt_pP->subframe), T_INT(ctxt_pP->rnti));

  if (measResults2 == NULL )
    return;

  if (measResults2->measId > 0 ) {
    if (ue_context_pP->ue_context.measResults == NULL) {
      ue_context_pP->ue_context.measResults = CALLOC(1, sizeof(LTE_MeasResults_t));
    }

    ue_context_pP->ue_context.measResults->measId=measResults2->measId;

    switch (measResults2->measId) {
      case 1:
        LOG_D(RRC,"Periodic report at frame %d and subframe %d \n", ctxt_pP->frame, ctxt_pP->subframe);
        break;

      case 2:
        LOG_D(RRC,"A1 event report (Serving becomes better than absolute threshold) at frame %d and subframe %d \n", ctxt_pP->frame, ctxt_pP->subframe);
        break;

      case 3:
        LOG_D(RRC,"A2 event report (Serving becomes worse than absolute threshold) at frame %d and subframe %d \n", ctxt_pP->frame, ctxt_pP->subframe);
        break;

      case 4:
        LOG_D(RRC,"A3 event report (Neighbour becomes amount of offset better than PCell) at frame %d and subframe %d \n", ctxt_pP->frame, ctxt_pP->subframe);
        break;

      case 5:
        LOG_D(RRC,"A4 event report (Neighbour becomes better than absolute threshold) at frame %d and subframe %d \n", ctxt_pP->frame, ctxt_pP->subframe);
        break;

      case 6:
        LOG_D(RRC,"A5 event report (PCell becomes worse than absolute threshold1 AND Neighbour becomes better than another absolute threshold2) at frame %d and subframe %d \n", ctxt_pP->frame,
              ctxt_pP->subframe);
        break;

      default:
        LOG_D(RRC,"Other event report frame %d and subframe %d \n", ctxt_pP->frame, ctxt_pP->subframe);
        break;
    }

    ue_context_pP->ue_context.measResults->measResultPCell.rsrpResult=measResults2->measResultPCell.rsrpResult;
    ue_context_pP->ue_context.measResults->measResultPCell.rsrqResult=measResults2->measResultPCell.rsrqResult;
    LOG_D(RRC, "[eNB %d]Frame %d: UE %x (Measurement Id %d): RSRP of Source %ld\n", ctxt_pP->module_id, ctxt_pP->frame, ctxt_pP->rnti, (int)measResults2->measId,
          ue_context_pP->ue_context.measResults->measResultPCell.rsrpResult-140);
    LOG_D(RRC, "[eNB %d]Frame %d: UE %x (Measurement Id %d): RSRQ of Source %ld\n", ctxt_pP->module_id, ctxt_pP->frame, ctxt_pP->rnti, (int)measResults2->measId,
          ue_context_pP->ue_context.measResults->measResultPCell.rsrqResult/2 - 20);
  }

  if (measResults2->measResultNeighCells == NULL)
    return;

  if (measResults2->measResultNeighCells->choice.measResultListEUTRA.list.count > 0) {
    neighboring_cells = measResults2->measResultNeighCells->choice.measResultListEUTRA.list.count;

    if (ue_context_pP->ue_context.measResults->measResultNeighCells == NULL) {
      ue_context_pP->ue_context.measResults->measResultNeighCells = CALLOC(1, sizeof(*ue_context_pP->ue_context.measResults->measResultNeighCells));
    }

    for (i=0; i < neighboring_cells; i++) {
      if (i>=ue_context_pP->ue_context.measResults->measResultNeighCells->choice.measResultListEUTRA.list.count) {
        //printf("NeighCells number: %d \n", ue_context_pP->ue_context.measResults->measResultNeighCells->choice.measResultListEUTRA.list.count);
        ASN_SEQUENCE_ADD(&ue_context_pP->ue_context.measResults->measResultNeighCells->choice.measResultListEUTRA.list,measResults2->measResultNeighCells->choice.measResultListEUTRA.list.array[i]);
      }

      ue_context_pP->ue_context.measResults->measResultNeighCells->choice.measResultListEUTRA.list.array[i]->physCellId =
        measResults2->measResultNeighCells->choice.measResultListEUTRA.list.array[i]->physCellId;
      ue_context_pP->ue_context.measResults->measResultNeighCells->choice.measResultListEUTRA.list.array[i]->measResult.rsrpResult =
        measResults2->measResultNeighCells->choice.measResultListEUTRA.list.array[i]->measResult.rsrpResult;
      ue_context_pP->ue_context.measResults->measResultNeighCells->choice.measResultListEUTRA.list.array[i]->measResult.rsrqResult =
        measResults2->measResultNeighCells->choice.measResultListEUTRA.list.array[i]->measResult.rsrqResult;
      LOG_D(RRC, "Physical Cell Id %d\n",
            (int)ue_context_pP->ue_context.measResults->measResultNeighCells->choice.measResultListEUTRA.list.array[i]->physCellId);
      LOG_D(RRC, "RSRP of Target %ld\n",
            (*ue_context_pP->ue_context.measResults->measResultNeighCells->choice.measResultListEUTRA.list.array[i]->measResult.rsrpResult)-140);
      LOG_D(RRC, "RSRQ of Target %ld\n",
            (*ue_context_pP->ue_context.measResults->measResultNeighCells->choice.measResultListEUTRA.list.array[i]->measResult.rsrqResult)/2 - 20);

      if ( *measResults2->measResultNeighCells->choice.measResultListEUTRA.list.array[i]->measResult.rsrpResult >= ncell_max ) {
        ncell_max = *measResults2->measResultNeighCells->choice.measResultListEUTRA.list.array[i]->measResult.rsrpResult;
        ncell_index = i;
      }

      //LOG_D(RRC, "Physical Cell Id2 %d\n",
      //(int)measResults2->measResultNeighCells->choice.measResultListEUTRA.list.array[i]->physCellId);
      //LOG_D(RRC, "RSRP of Target2 %ld\n",
      //(*(measResults2->measResultNeighCells->choice.measResultListEUTRA.list.array[i]->
      //measResult.rsrpResult))-140);
      //LOG_D(RRC, "RSRQ of Target2 %ld\n",
      //(*(measResults2->measResultNeighCells->choice.measResultListEUTRA.list.array[i]->
      //measResult.rsrqResult))/2 - 20);
    }
  }

  /* Decide whether to trigger HO or not */
  if (!(measResults2->measId == 4))
    return;

  LOG_D(RRC, "A3 event is triggered...\n");

  /* if the UE is not in handover mode, start handover procedure */
  if (ue_context_pP->ue_context.Status != RRC_HO_EXECUTION) {
    MessageDef      *msg;
    LOG_I(RRC, "Send HO preparation message at frame %d and subframe %d \n", ctxt_pP->frame, ctxt_pP->subframe);
    /* HO info struct may not be needed anymore */
    ue_context_pP->ue_context.handover_info = CALLOC(1, sizeof(*(ue_context_pP->ue_context.handover_info)));
    ue_context_pP->ue_context.Status = RRC_HO_EXECUTION;
    ue_context_pP->ue_context.handover_info->state = HO_REQUEST;
    /* HO Preparation message */
    msg = itti_alloc_new_message(TASK_RRC_ENB, X2AP_HANDOVER_REQ);
    rrc_eNB_generate_HandoverPreparationInformation(
      ue_context_pP,
      X2AP_HANDOVER_REQ(msg).rrc_buffer,
      &X2AP_HANDOVER_REQ(msg).rrc_buffer_size);
    X2AP_HANDOVER_REQ(msg).source_rnti = ctxt_pP->rnti;
    X2AP_HANDOVER_REQ(msg).old_eNB_ue_x2ap_id = 0;
    X2AP_HANDOVER_REQ(msg).target_physCellId = measResults2->measResultNeighCells->choice.
        measResultListEUTRA.list.array[ncell_index]->physCellId;
    X2AP_HANDOVER_REQ(msg).ue_gummei.mcc = ue_context_pP->ue_context.ue_gummei.mcc;
    X2AP_HANDOVER_REQ(msg).ue_gummei.mnc = ue_context_pP->ue_context.ue_gummei.mnc;
    X2AP_HANDOVER_REQ(msg).ue_gummei.mnc_len = ue_context_pP->ue_context.ue_gummei.mnc_len;
    X2AP_HANDOVER_REQ(msg).ue_gummei.mme_code = ue_context_pP->ue_context.ue_gummei.mme_code;
    X2AP_HANDOVER_REQ(msg).ue_gummei.mme_group_id = ue_context_pP->ue_context.ue_gummei.mme_group_id;
    // Don't know how to get this ID?
    X2AP_HANDOVER_REQ(msg).mme_ue_s1ap_id = ue_context_pP->ue_context.mme_ue_s1ap_id;
    X2AP_HANDOVER_REQ(msg).security_capabilities = ue_context_pP->ue_context.security_capabilities;
    memcpy (X2AP_HANDOVER_REQ(msg).kenb,
            ue_context_pP->ue_context.kenb,
            32);
    X2AP_HANDOVER_REQ(msg).kenb_ncc = ue_context_pP->ue_context.kenb_ncc;
    //X2AP_HANDOVER_REQ(msg).ue_ambr=ue_context_pP->ue_context.ue_ambr;
    X2AP_HANDOVER_REQ(msg).nb_e_rabs_tobesetup = ue_context_pP->ue_context.setup_e_rabs;

    for (int i=0; i<ue_context_pP->ue_context.setup_e_rabs; i++) {
      X2AP_HANDOVER_REQ(msg).e_rabs_tobesetup[i].e_rab_id = ue_context_pP->ue_context.e_rab[i].param.e_rab_id;
      X2AP_HANDOVER_REQ(msg).e_rabs_tobesetup[i].eNB_addr = ue_context_pP->ue_context.e_rab[i].param.sgw_addr;
      X2AP_HANDOVER_REQ(msg).e_rabs_tobesetup[i].gtp_teid = ue_context_pP->ue_context.e_rab[i].param.gtp_teid;
      X2AP_HANDOVER_REQ(msg).e_rab_param[i].qos.qci = ue_context_pP->ue_context.e_rab[i].param.qos.qci;
      X2AP_HANDOVER_REQ(msg).e_rab_param[i].qos.allocation_retention_priority.priority_level = ue_context_pP->ue_context.e_rab[i].param.qos.allocation_retention_priority.priority_level;
      X2AP_HANDOVER_REQ(msg).e_rab_param[i].qos.allocation_retention_priority.pre_emp_capability = ue_context_pP->ue_context.e_rab[i].param.qos.allocation_retention_priority.pre_emp_capability;
      X2AP_HANDOVER_REQ(msg).e_rab_param[i].qos.allocation_retention_priority.pre_emp_vulnerability = ue_context_pP->ue_context.e_rab[i].param.qos.allocation_retention_priority.pre_emp_vulnerability;
    }

    /* TODO: don't do that, X2AP should find the target by itself */
    //X2AP_HANDOVER_REQ(msg).target_mod_id = 0;
    LOG_I(RRC,
          "[eNB %d] Frame %d: potential handover preparation: store the information in an intermediate structure in case of failure\n",
          ctxt_pP->module_id, ctxt_pP->frame);
    itti_send_msg_to_task(TASK_X2AP, ENB_MODULE_ID_TO_INSTANCE(ctxt_pP->module_id), msg);
  } else {
    LOG_D(RRC, "[eNB %d] Frame %d: Ignoring MeasReport from UE %x as Handover is in progress... \n", ctxt_pP->module_id, ctxt_pP->frame,
          ctxt_pP->rnti);
  }
}

//-----------------------------------------------------------------------------
void
rrc_eNB_generate_HandoverPreparationInformation(
  //const protocol_ctxt_t* const ctxt_pP,
  rrc_eNB_ue_context_t *const ue_context_pP,
  uint8_t                     *buffer,
  int                          *_size
) {
  memset(buffer, 0, RRC_BUF_SIZE);
  char *ho_buf = (char *) buffer;
  int ho_size;
  ho_size = do_HandoverPreparation(ho_buf, 1024, ue_context_pP->ue_context.UE_Capability, ue_context_pP->ue_context.UE_Capability_size);
  *_size = ho_size;
}

#if 0
//-----------------------------------------------------------------------------
void
rrc_eNB_generate_HandoverPreparationInformation(
  const protocol_ctxt_t *const ctxt_pP,
  rrc_eNB_ue_context_t *const ue_context_pP,
  LTE_PhysCellId_t            targetPhyId
)
//-----------------------------------------------------------------------------
{
  struct rrc_eNB_ue_context_s        *ue_context_target_p = NULL;
  //uint8_t                             UE_id_target        = -1;
  uint8_t                             mod_id_target = get_adjacent_cell_mod_id(targetPhyId);
  HANDOVER_INFO                      *handoverInfo = CALLOC(1, sizeof(*handoverInfo));
  /*
     uint8_t buffer[100];
     uint8_t size;
     struct LTE_PhysicalConfigDedicated  **physicalConfigDedicated = &RC.rrc[enb_mod_idP]->physicalConfigDedicated[ue_mod_idP];
     RadioResourceConfigDedicated_t *radioResourceConfigDedicated = CALLOC(1,sizeof(RadioResourceConfigDedicated_t));
   */
  T(T_ENB_RRC_HANDOVER_PREPARATION_INFORMATION, T_INT(ctxt_pP->module_id), T_INT(ctxt_pP->frame),
    T_INT(ctxt_pP->subframe), T_INT(ctxt_pP->rnti));
  handoverInfo->as_config.antennaInfoCommon.antennaPortsCount = 0;    //Not used 0- but check value
  handoverInfo->as_config.sourceDl_CarrierFreq = 36090;   //Verify!
  memcpy((void *)&handoverInfo->as_config.sourceMasterInformationBlock,
         (void *)&RC.rrc[ctxt_pP->module_id]->carrier[0] /* CROUX TBC */.mib, sizeof(LTE_MasterInformationBlock_t));
  memcpy((void *)&handoverInfo->as_config.sourceMeasConfig,
         (void *)ue_context_pP->ue_context.measConfig, sizeof(LTE_MeasConfig_t));
  // FIXME handoverInfo not used...
  free( handoverInfo );
  handoverInfo = 0;
  //to be configured
  memset((void *)&ue_context_pP->ue_context.handover_info->as_config.sourceSecurityAlgorithmConfig,
         0, sizeof(LTE_SecurityAlgorithmConfig_t));
  memcpy((void *)&ue_context_pP->ue_context.handover_info->as_config.sourceSystemInformationBlockType1,
         (void *)&RC.rrc[ctxt_pP->module_id]->carrier[0] /* CROUX TBC */.SIB1, sizeof(LTE_SystemInformationBlockType1_t));
  memcpy((void *)&ue_context_pP->ue_context.handover_info->as_config.sourceSystemInformationBlockType2,
         (void *)&RC.rrc[ctxt_pP->module_id]->carrier[0] /* CROUX TBC */.SIB23, sizeof(LTE_SystemInformationBlockType2_t));
  ue_context_pP->ue_context.handover_info->as_context.reestablishmentInfo =
    CALLOC(1, sizeof(LTE_ReestablishmentInfo_t));
  ue_context_pP->ue_context.handover_info->as_context.reestablishmentInfo->sourcePhysCellId =
    RC.rrc[ctxt_pP->module_id]->carrier[0] /* CROUX TBC */.physCellId;
  ue_context_pP->ue_context.handover_info->as_context.reestablishmentInfo->targetCellShortMAC_I.buf = NULL;  // Check values later
  ue_context_pP->ue_context.handover_info->as_context.reestablishmentInfo->targetCellShortMAC_I.size = 0;
  ue_context_pP->ue_context.handover_info->as_context.reestablishmentInfo->targetCellShortMAC_I.bits_unused = 0;
  ue_context_pP->ue_context.handover_info->as_context.reestablishmentInfo->additionalReestabInfoList = NULL;
  ue_context_pP->ue_context.handover_info->ho_prepare = 0xFF;    //0xF0;
  ue_context_pP->ue_context.handover_info->ho_complete = 0;

  if (mod_id_target != 0xFF) {
    //UE_id_target = rrc_find_free_ue_index(modid_target);
    ue_context_target_p =
      rrc_eNB_get_ue_context(
        RC.rrc[mod_id_target],
        ue_context_pP->ue_context.rnti);

    /*UE_id_target = rrc_eNB_get_next_free_UE_index(
                    mod_id_target,
                    RC.rrc[ctxt_pP->module_id]->Info.UE_list[ue_mod_idP]);  //this should return a new index*/

    if (ue_context_target_p == NULL) { // if not already in target cell
      ue_context_target_p = rrc_eNB_allocate_new_UE_context(RC.rrc[ctxt_pP->module_id]);
      ue_context_target_p->ue_id_rnti      = ue_context_pP->ue_context.rnti;             // LG: should not be the same
      ue_context_target_p->ue_context.rnti = ue_context_target_p->ue_id_rnti; // idem
      LOG_I(RRC,
            "[eNB %d] Frame %d : Emulate sending HandoverPreparationInformation msg from eNB source %d to eNB target %ld: source UE_id %x target UE_id %x source_modId: %d target_modId: %d\n",
            ctxt_pP->module_id,
            ctxt_pP->frame,
            RC.rrc[ctxt_pP->module_id]->carrier[0] /* CROUX TBC */.physCellId,
            targetPhyId,
            ue_context_pP->ue_context.rnti,
            ue_context_target_p->ue_id_rnti,
            ctxt_pP->module_id,
            mod_id_target);
      ue_context_target_p->ue_context.handover_info =
        CALLOC(1, sizeof(*(ue_context_target_p->ue_context.handover_info)));
      memcpy((void *)&ue_context_target_p->ue_context.handover_info->as_context,
             (void *)&ue_context_pP->ue_context.handover_info->as_context,
             sizeof(LTE_AS_Context_t));
      memcpy((void *)&ue_context_target_p->ue_context.handover_info->as_config,
             (void *)&ue_context_pP->ue_context.handover_info->as_config,
             sizeof(LTE_AS_Config_t));
      ue_context_target_p->ue_context.handover_info->ho_prepare = 0x00;// 0xFF;
      ue_context_target_p->ue_context.handover_info->ho_complete = 0;
      ue_context_pP->ue_context.handover_info->modid_t = mod_id_target;
      ue_context_pP->ue_context.handover_info->ueid_s  = ue_context_pP->ue_context.rnti;
      ue_context_pP->ue_context.handover_info->modid_s = ctxt_pP->module_id;
      ue_context_target_p->ue_context.handover_info->modid_t = mod_id_target;
      ue_context_target_p->ue_context.handover_info->modid_s = ctxt_pP->module_id;
      ue_context_target_p->ue_context.handover_info->ueid_t  = ue_context_target_p->ue_context.rnti;
    } else {
      LOG_E(RRC, "\nError in obtaining free UE id in target eNB %ld for handover \n", targetPhyId);
    }
  } else {
    LOG_E(RRC, "\nError in obtaining Module ID of target eNB for handover \n");
  }
}
#endif

void rrc_eNB_process_handoverPreparationInformation(int mod_id, x2ap_handover_req_t *m) {
  struct rrc_eNB_ue_context_s        *ue_context_target_p = NULL;
  /* TODO: get proper UE rnti */
  int rnti = taus() & 0xffff;
  int i;
  //global_rnti = rnti;
  //HandoverPreparationInformation_t *ho = NULL;
  //HandoverPreparationInformation_r8_IEs_t *ho_info;
  //asn_dec_rval_t                      dec_rval;
  ue_context_target_p = rrc_eNB_get_ue_context(RC.rrc[mod_id], rnti);

  if (ue_context_target_p != NULL) {
    LOG_E(RRC, "\nError in obtaining free UE id in target eNB for handover \n");
    return;
  }

  ue_context_target_p = rrc_eNB_allocate_new_UE_context(RC.rrc[mod_id]);

  if (ue_context_target_p == NULL) {
    LOG_E(RRC, "Cannot create new UE context\n");
    return;
  }

  ue_context_target_p->ue_id_rnti = rnti;
  ue_context_target_p->ue_context.rnti = rnti;
  RB_INSERT(rrc_ue_tree_s, &RC.rrc[mod_id]->rrc_ue_head, ue_context_target_p);
  LOG_D(RRC, "eNB %d: Created new UE context uid %u\n", mod_id, ue_context_target_p->local_uid);
  ue_context_target_p->ue_context.handover_info = CALLOC(1, sizeof(*(ue_context_target_p->ue_context.handover_info)));
  //ue_context_target_p->ue_context.handover_info->source_x2id = m->source_x2id;
  ue_context_target_p->ue_context.Status = RRC_HO_EXECUTION;
  ue_context_target_p->ue_context.handover_info->state = HO_ACK;
  /* TODO: remove this hack */
  //ue_context_target_p->ue_context.handover_info->modid_t = mod_id;
  ue_context_target_p->ue_context.handover_info->modid_t = m->target_mod_id;
  //ue_context_target_p->ue_context.handover_info->modid_s = 1-mod_id;
  //ue_context_target_p->ue_context.handover_info->ueid_s  = m->source_rnti;
  memset (ue_context_target_p->ue_context.nh, 0, 32);
  ue_context_target_p->ue_context.nh_ncc = -1;
  memcpy (ue_context_target_p->ue_context.kenb, m->kenb, 32);
  ue_context_target_p->ue_context.kenb_ncc = m->kenb_ncc;
  ue_context_target_p->ue_context.security_capabilities.encryption_algorithms = m->security_capabilities.encryption_algorithms;
  ue_context_target_p->ue_context.security_capabilities.integrity_algorithms = m->security_capabilities.integrity_algorithms;
  /*
  dec_rval = uper_decode(NULL,
                         &asn_DEF_HandoverPreparationInformation,
                         (void **)&ho,
                         m->rrc_buffer,
                         m->rrc_buffer_size, 0, 0);

  if (dec_rval.code != RC_OK ||
      ho->criticalExtensions.present != HandoverPreparationInformation__criticalExtensions_PR_c1 ||
      ho->criticalExtensions.choice.c1.present != HandoverPreparationInformation__criticalExtensions__c1_PR_handoverPreparationInformation_r8) {
    LOG_E(RRC, "could not decode Handover Preparation\n");
    abort();
  }

  ho_info = &ho->criticalExtensions.choice.c1.choice.handoverPreparationInformation_r8;

  if (ue_context_target_p->ue_context.UE_Capability) {
    LOG_I(RRC, "freeing old UE capabilities for UE %x\n", rnti);
    ASN_STRUCT_FREE(asn_DEF_UE_EUTRA_Capability,
                    ue_context_target_p->ue_context.UE_Capability);
    ue_context_target_p->ue_context.UE_Capability = 0;
  }

  dec_rval = uper_decode(NULL,
                         &asn_DEF_UE_EUTRA_Capability,
                         (void **)&ue_context_target_p->ue_context.UE_Capability,
                         ho_info->ue_RadioAccessCapabilityInfo.list.array[0]->ueCapabilityRAT_Container.buf,
                         ho_info->ue_RadioAccessCapabilityInfo.list.array[0]->ueCapabilityRAT_Container.size, 0, 0);

  ue_context_target_p->ue_context.UE_Capability_size = ho_info->ue_RadioAccessCapabilityInfo.list.array[0]->ueCapabilityRAT_Container.size;

  if ( LOG_DEBUGFLAG(DEBUG_ASN1) ) {
     xer_fprint(stdout, &asn_DEF_UE_EUTRA_Capability, ue_context_target_p->ue_context.UE_Capability);
  }

  if ((dec_rval.code != RC_OK) && (dec_rval.consumed == 0)) {
      LOG_E(RRC, "Failed to decode UE capabilities (%zu bytes)\n", dec_rval.consumed);
      ASN_STRUCT_FREE(asn_DEF_UE_EUTRA_Capability,
                      ue_context_target_p->ue_context.UE_Capability);
      ue_context_target_p->ue_context.UE_Capability = 0;
  }
  */
  ue_context_target_p->ue_context.nb_of_e_rabs = m->nb_e_rabs_tobesetup;
  ue_context_target_p->ue_context.setup_e_rabs = m->nb_e_rabs_tobesetup;
  ue_context_target_p->ue_context.mme_ue_s1ap_id = m->mme_ue_s1ap_id;
  ue_context_target_p->ue_context.ue_gummei.mcc = m->ue_gummei.mcc;
  ue_context_target_p->ue_context.ue_gummei.mnc = m->ue_gummei.mnc;
  ue_context_target_p->ue_context.ue_gummei.mnc_len = m->ue_gummei.mnc_len;
  ue_context_target_p->ue_context.ue_gummei.mme_code = m->ue_gummei.mme_code;
  ue_context_target_p->ue_context.ue_gummei.mme_group_id = m->ue_gummei.mme_group_id;
  LOG_I(RRC, "eNB %d: Update the E-RABS %u\n", mod_id, ue_context_target_p->ue_context.nb_of_e_rabs);

  for (i = 0; i < ue_context_target_p->ue_context.nb_of_e_rabs; i++) {
    ue_context_target_p->ue_context.e_rab[i].status = E_RAB_STATUS_NEW;
    ue_context_target_p->ue_context.e_rab[i].param.e_rab_id = m->e_rabs_tobesetup[i].e_rab_id;
    ue_context_target_p->ue_context.e_rab[i].param.sgw_addr = m->e_rabs_tobesetup[i].eNB_addr;
    ue_context_target_p->ue_context.e_rab[i].param.gtp_teid= m->e_rabs_tobesetup[i].gtp_teid;
    LOG_I(RRC, "eNB %d: Update the UE context after HO, e_rab_id %u gtp_teid %u\n", mod_id,
          ue_context_target_p->ue_context.e_rab[i].param.e_rab_id,
          ue_context_target_p->ue_context.e_rab[i].param.gtp_teid);
  }
}

void rrc_eNB_process_handoverCommand(
  int                         mod_id,
  struct rrc_eNB_ue_context_s *ue_context,
  x2ap_handover_req_ack_t     *m) {
  asn_dec_rval_t dec_rval;
  LTE_HandoverCommand_t *ho = NULL;
  dec_rval = uper_decode(
               NULL,
               &asn_DEF_LTE_HandoverCommand,
               (void **)&ho,
               m->rrc_buffer,
               m->rrc_buffer_size,
               0,
               0);

  if (dec_rval.code != RC_OK ||
      ho->criticalExtensions.present != LTE_HandoverCommand__criticalExtensions_PR_c1 ||
      ho->criticalExtensions.choice.c1.present != LTE_HandoverCommand__criticalExtensions__c1_PR_handoverCommand_r8) {
    LOG_E(RRC, "could not decode Handover Command\n");
    abort();
  }

  unsigned char *buf = ho->criticalExtensions.choice.c1.choice.handoverCommand_r8.handoverCommandMessage.buf;
  int size = ho->criticalExtensions.choice.c1.choice.handoverCommand_r8.handoverCommandMessage.size;

  if (size > RRC_BUF_SIZE) {
    printf("%s:%d: fatal\n", __FILE__, __LINE__);
    abort();
  }

  memcpy(ue_context->ue_context.handover_info->buf, buf, size);
  ue_context->ue_context.handover_info->size = size;
}

#if 0
//-----------------------------------------------------------------------------
void
rrc_eNB_process_handoverPreparationInformation(
  const protocol_ctxt_t *const ctxt_pP,
  rrc_eNB_ue_context_t           *const ue_context_pP
)
//-----------------------------------------------------------------------------
{
  T(T_ENB_RRC_HANDOVER_PREPARATION_INFORMATION, T_INT(ctxt_pP->module_id), T_INT(ctxt_pP->frame),
    T_INT(ctxt_pP->subframe), T_INT(ctxt_pP->rnti));
  LOG_I(RRC,
        "[eNB %d] Frame %d : Logical Channel UL-DCCH, processing RRCHandoverPreparationInformation, sending LTE_RRCConnectionReconfiguration to UE %d \n",
        ctxt_pP->module_id, ctxt_pP->frame, ue_context_pP->ue_context.rnti);
  rrc_eNB_generate_RRCConnectionReconfiguration_handover(
    ctxt_pP,
    ue_context_pP,
    NULL,
    0);
}
#endif

void
check_handovers(
  protocol_ctxt_t *const ctxt_pP
)
//-----------------------------------------------------------------------------
{
  int                                 result;
  struct rrc_eNB_ue_context_s        *ue_context_p;
  RB_FOREACH(ue_context_p, rrc_ue_tree_s, &(RC.rrc[ctxt_pP->module_id]->rrc_ue_head)) {
    ctxt_pP->rnti  = ue_context_p->ue_id_rnti;

    if (ue_context_p->ue_context.Status == RRC_HO_EXECUTION && ue_context_p->ue_context.handover_info != NULL) {
      /* in the source, UE in HO_PREPARE mode */
      if (ue_context_p->ue_context.handover_info->state == HO_PREPARE) {
        LOG_D(RRC,
              "[eNB %d] Frame %d: Incoming handover detected for new UE_id %x) \n",
              ctxt_pP->module_id,
              ctxt_pP->frame,
              ctxt_pP->rnti);
        // source eNB generates rrcconnectionreconfiguration to prepare the HO
        LOG_I(RRC,
              "[eNB %d] Frame %d : Logical Channel UL-DCCH, processing RRCHandoverPreparationInformation, sending RRCConnectionReconfiguration to UE %d \n",
              ctxt_pP->module_id, ctxt_pP->frame, ue_context_p->ue_context.rnti);
        result = pdcp_data_req(ctxt_pP,
                               SRB_FLAG_YES,
                               DCCH,
                               rrc_eNB_mui++,
                               SDU_CONFIRM_NO,
                               ue_context_p->ue_context.handover_info->size,
                               ue_context_p->ue_context.handover_info->buf,
                               PDCP_TRANSMISSION_MODE_CONTROL
#if (LTE_RRC_VERSION >= MAKE_VERSION(14, 0, 0))
                               ,NULL, NULL
#endif
                              );
        AssertFatal(result == TRUE, "PDCP data request failed!\n");
        ue_context_p->ue_context.handover_info->state = HO_COMPLETE;
        LOG_I(RRC, "RRC Sends RRCConnectionReconfiguration to UE %d  at frame %d and subframe %d \n", ue_context_p->ue_context.rnti, ctxt_pP->frame,ctxt_pP->subframe);
      }

      /* in the target, UE in HO_ACK mode */
      if (ue_context_p->ue_context.handover_info->state == HO_ACK) {
        MessageDef *msg;
        // Configure target
        ue_context_p->ue_context.handover_info->state = HO_CONFIGURED;
        msg = itti_alloc_new_message(TASK_RRC_ENB, X2AP_HANDOVER_REQ_ACK);
        rrc_eNB_generate_HO_RRCConnectionReconfiguration(ctxt_pP, ue_context_p, X2AP_HANDOVER_REQ_ACK(msg).rrc_buffer,
            &X2AP_HANDOVER_REQ_ACK(msg).rrc_buffer_size);
        rrc_eNB_configure_rbs_handover(ue_context_p,ctxt_pP);
        /* TODO: remove this hack */
        //X2AP_HANDOVER_REQ_ACK(msg).target_mod_id = 1 - ctxt_pP->module_id;
        X2AP_HANDOVER_REQ_ACK(msg).target_mod_id = ue_context_p->ue_context.handover_info->modid_t;
        //X2AP_HANDOVER_REQ_ACK(msg).source_x2id = ue_context_p->ue_context.handover_info->source_x2id;
        /* Call admission control not implemented yet */
        X2AP_HANDOVER_REQ_ACK(msg).nb_e_rabs_tobesetup = ue_context_p->ue_context.setup_e_rabs;

        for (int i=0; i<ue_context_p->ue_context.setup_e_rabs; i++) {
          X2AP_HANDOVER_REQ_ACK(msg).e_rabs_tobesetup[i].e_rab_id = ue_context_p->ue_context.e_rab[i].param.e_rab_id;
        }

        itti_send_msg_to_task(TASK_X2AP, ENB_MODULE_ID_TO_INSTANCE(ctxt_pP->module_id), msg);
        LOG_I(RRC, "RRC Sends X2 HO ACK to the source eNB at frame %d and subframe %d \n", ctxt_pP->frame,ctxt_pP->subframe);
      }
    }
  }
}

#if 0
//-----------------------------------------------------------------------------
void
check_handovers(
  protocol_ctxt_t *const ctxt_pP
)
//-----------------------------------------------------------------------------
{
  int                                 result;
  struct rrc_eNB_ue_context_s        *ue_context_p;
  RB_FOREACH(ue_context_p, rrc_ue_tree_s, &RC.rrc[ctxt_pP->module_id]->rrc_ue_head) {
    ctxt_pP->rnti  = ue_context_p->ue_id_rnti;

    if (ue_context_p->ue_context.handover_info != NULL) {
      if (ue_context_p->ue_context.handover_info->ho_prepare == 0xFF) {
        LOG_D(RRC,
              "[eNB %d] Frame %d: Incoming handover detected for new UE_idx %d (source eNB %d->target eNB %d) \n",
              ctxt_pP->module_id,
              ctxt_pP->frame,
              ctxt_pP->rnti,
              ctxt_pP->module_id,
              ue_context_p->ue_context.handover_info->modid_t);
        // source eNB generates LTE_RRCConnectionreconfiguration to prepare the HO
        rrc_eNB_process_handoverPreparationInformation(
          ctxt_pP,
          ue_context_p);
        ue_context_p->ue_context.handover_info->ho_prepare = 0xF1;
      }

      if (ue_context_p->ue_context.handover_info->ho_complete == 0xF1) {
        LOG_D(RRC,
              "[eNB %d] Frame %d: handover Command received for new UE_id  %x current eNB %d target eNB: %d \n",
              ctxt_pP->module_id,
              ctxt_pP->frame,
              ctxt_pP->rnti,
              ctxt_pP->module_id,
              ue_context_p->ue_context.handover_info->modid_t);
        //rrc_eNB_process_handoverPreparationInformation(enb_mod_idP,frameP,i);
        result = pdcp_data_req(ctxt_pP,
                               SRB_FLAG_YES,
                               DCCH,
                               rrc_eNB_mui++,
                               SDU_CONFIRM_NO,
                               ue_context_p->ue_context.handover_info->size,
                               ue_context_p->ue_context.handover_info->buf,
                               PDCP_TRANSMISSION_MODE_CONTROL
#if (LTE_RRC_VERSION >= MAKE_VERSION(14, 0, 0))
                               ,NULL, NULL
#endif
                              );

        //AssertFatal(result == TRUE, "PDCP data request failed!\n");
        if(result != TRUE) {
          LOG_I(RRC, "PDCP data request failed!\n");
          return;
        }

        ue_context_p->ue_context.handover_info->ho_complete = 0xF2;
      }
    }
  }
}
#endif

void
rrc_eNB_generate_HO_RRCConnectionReconfiguration(const protocol_ctxt_t *const ctxt_pP,
    rrc_eNB_ue_context_t  *const ue_context_pP,
    uint8_t               *buffer,
    int                    *_size
    //const uint8_t        ho_state
                                                )
//-----------------------------------------------------------------------------
{
  uint16_t                            size;
  int                                 i;
  uint8_t                             rv[2];
  // configure SRB1/SRB2, PhysicalConfigDedicated, MAC_MainConfig for UE
  eNB_RRC_INST                       *rrc_inst = RC.rrc[ctxt_pP->module_id];
  struct LTE_PhysicalConfigDedicated **physicalConfigDedicated = &ue_context_pP->ue_context.physicalConfigDedicated;
  // phy config dedicated
  LTE_PhysicalConfigDedicated_t      *physicalConfigDedicated2;
  // srb 1: for HO
  struct LTE_SRB_ToAddMod            *SRB1_config                      = NULL;
  struct LTE_SRB_ToAddMod__rlc_Config *SRB1_rlc_config                 = NULL;
  struct LTE_SRB_ToAddMod__logicalChannelConfig *SRB1_lchan_config     = NULL;
  struct LTE_LogicalChannelConfig__ul_SpecificParameters
    *SRB1_ul_SpecificParameters       = NULL;
  struct LTE_SRB_ToAddMod            *SRB2_config                      = NULL;
  struct LTE_SRB_ToAddMod__rlc_Config *SRB2_rlc_config                 = NULL;
  struct LTE_SRB_ToAddMod__logicalChannelConfig *SRB2_lchan_config     = NULL;
  struct LTE_LogicalChannelConfig__ul_SpecificParameters
    *SRB2_ul_SpecificParameters       = NULL;
  LTE_SRB_ToAddModList_t             *SRB_configList = ue_context_pP->ue_context.SRB_configList;
  LTE_SRB_ToAddModList_t             **SRB_configList2                 = NULL;
  struct LTE_DRB_ToAddMod            *DRB_config                       = NULL;
  struct LTE_RLC_Config              *DRB_rlc_config                   = NULL;
  struct LTE_PDCP_Config             *DRB_pdcp_config                  = NULL;
  struct LTE_PDCP_Config__rlc_AM     *PDCP_rlc_AM                      = NULL;
  struct LTE_PDCP_Config__rlc_UM     *PDCP_rlc_UM                      = NULL;
  struct LTE_LogicalChannelConfig    *DRB_lchan_config                 = NULL;
  struct LTE_LogicalChannelConfig__ul_SpecificParameters
    *DRB_ul_SpecificParameters        = NULL;
  LTE_DRB_ToAddModList_t            **DRB_configList = &ue_context_pP->ue_context.DRB_configList;
  LTE_DRB_ToAddModList_t            **DRB_configList2 = NULL;
  LTE_MAC_MainConfig_t               *mac_MainConfig                   = NULL;
  LTE_MeasObjectToAddModList_t       *MeasObj_list                     = NULL;
  LTE_MeasObjectToAddMod_t           *MeasObj                          = NULL;
  LTE_ReportConfigToAddModList_t     *ReportConfig_list                = NULL;
  LTE_ReportConfigToAddMod_t         *ReportConfig_per, *ReportConfig_A1,
                                     *ReportConfig_A2, *ReportConfig_A3, *ReportConfig_A4, *ReportConfig_A5;
  LTE_MeasIdToAddModList_t           *MeasId_list                      = NULL;
  LTE_MeasIdToAddMod_t               *MeasId0, *MeasId1, *MeasId2, *MeasId3, *MeasId4, *MeasId5;
#if (LTE_RRC_VERSION >= MAKE_VERSION(9, 0, 0))
  long                               *sr_ProhibitTimer_r9              = NULL;
  //     uint8_t sCellIndexToAdd = rrc_find_free_SCell_index(enb_mod_idP, ue_mod_idP, 1);
  //uint8_t                            sCellIndexToAdd = 0;
#endif
  long                               *logicalchannelgroup, *logicalchannelgroup_drb;
  long                               *maxHARQ_Tx, *periodicBSR_Timer;
  LTE_RSRP_Range_t                   *rsrp                             = NULL;
  struct LTE_MeasConfig__speedStatePars *Sparams                       = NULL;
  LTE_QuantityConfig_t               *quantityConfig                   = NULL;
  LTE_MobilityControlInfo_t          *mobilityInfo                     = NULL;
  LTE_SecurityConfigHO_t             *securityConfigHO                 = NULL;
  //CellsToAddMod_t                    *CellToAdd                        = NULL;
  //CellsToAddModList_t                *CellsToAddModList                = NULL;
  struct LTE_RRCConnectionReconfiguration_r8_IEs__dedicatedInfoNASList *dedicatedInfoNASList = NULL;
  LTE_DedicatedInfoNAS_t             *dedicatedInfoNas                 = NULL;
  /* for no gcc warnings */
  (void)dedicatedInfoNas;
  LTE_C_RNTI_t                       *cba_RNTI                         = NULL;
  uint8_t xid = rrc_eNB_get_next_transaction_identifier(ctxt_pP->module_id);   //Transaction_id,
#ifdef CBA
  //struct PUSCH_CBAConfigDedicated_vlola  *pusch_CBAConfigDedicated_vlola;
  uint8_t                            *cba_RNTI_buf;
  cba_RNTI = CALLOC(1, sizeof(C_RNTI_t));
  cba_RNTI_buf = CALLOC(1, 2 * sizeof(uint8_t));
  cba_RNTI->buf = cba_RNTI_buf;
  cba_RNTI->size = 2;
  cba_RNTI->bits_unused = 0;

  // associate UEs to the CBa groups as a function of their UE id
  if (rrc_inst->num_active_cba_groups) {
    cba_RNTI->buf[0] = rrc_inst->cba_rnti[ue_mod_idP % rrc_inst->num_active_cba_groups] & 0xff;
    cba_RNTI->buf[1] = 0xff;
    LOG_D(RRC,
          "[eNB %d] Frame %d: cba_RNTI = %x in group %d is attribued to UE %d\n",
          enb_mod_idP, frameP,
          rrc_inst->cba_rnti[ue_mod_idP % rrc_inst->num_active_cba_groups],
          ue_mod_idP % rrc_inst->num_active_cba_groups, ue_mod_idP);
  } else {
    cba_RNTI->buf[0] = 0x0;
    cba_RNTI->buf[1] = 0x0;
    LOG_D(RRC, "[eNB %d] Frame %d: no cba_RNTI is configured for UE %d\n", enb_mod_idP, frameP, ue_mod_idP);
  }

#endif
  T(T_ENB_RRC_CONNECTION_RECONFIGURATION, T_INT(ctxt_pP->module_id), T_INT(ctxt_pP->frame),
    T_INT(ctxt_pP->subframe), T_INT(ctxt_pP->rnti));
  rv[0] = (ue_context_pP->ue_context.rnti >> 8) & 255;
  rv[1] = ue_context_pP->ue_context.rnti & 255;
  LOG_I(RRC, "target UE rnti = %x (decimal: %d)\n", ue_context_pP->ue_context.rnti, ue_context_pP->ue_context.rnti);
  LOG_D(RRC, "[eNB %d] Frame %d : handover preparation: add target eNB SRB1 and PHYConfigDedicated reconfiguration\n",
        ctxt_pP->module_id, ctxt_pP->frame);

  if (SRB_configList) {
    free(SRB_configList);
  }

  SRB_configList = CALLOC(1, sizeof(*SRB_configList));
  memset(SRB_configList, 0, sizeof(*SRB_configList));
  SRB1_config = CALLOC(1, sizeof(*SRB1_config));
  SRB1_config->srb_Identity = 1;
  SRB1_rlc_config = CALLOC(1, sizeof(*SRB1_rlc_config));
  SRB1_config->rlc_Config = SRB1_rlc_config;
  SRB1_rlc_config->present = LTE_SRB_ToAddMod__rlc_Config_PR_explicitValue;
  SRB1_rlc_config->choice.explicitValue.present = LTE_RLC_Config_PR_am;
  SRB1_rlc_config->choice.explicitValue.choice.am.ul_AM_RLC.t_PollRetransmit = LTE_T_PollRetransmit_ms15;
  SRB1_rlc_config->choice.explicitValue.choice.am.ul_AM_RLC.pollPDU = LTE_PollPDU_p8;
  SRB1_rlc_config->choice.explicitValue.choice.am.ul_AM_RLC.pollByte = LTE_PollByte_kB1000;
  SRB1_rlc_config->choice.explicitValue.choice.am.ul_AM_RLC.maxRetxThreshold = LTE_UL_AM_RLC__maxRetxThreshold_t16;
  SRB1_rlc_config->choice.explicitValue.choice.am.dl_AM_RLC.t_Reordering = LTE_T_Reordering_ms35;
  SRB1_rlc_config->choice.explicitValue.choice.am.dl_AM_RLC.t_StatusProhibit = LTE_T_StatusProhibit_ms10;
  SRB1_lchan_config = CALLOC(1, sizeof(*SRB1_lchan_config));
  SRB1_config->logicalChannelConfig = SRB1_lchan_config;
  SRB1_lchan_config->present = LTE_SRB_ToAddMod__logicalChannelConfig_PR_explicitValue;
  SRB1_ul_SpecificParameters = CALLOC(1, sizeof(*SRB1_ul_SpecificParameters));
  SRB1_lchan_config->choice.explicitValue.ul_SpecificParameters = SRB1_ul_SpecificParameters;
  SRB1_ul_SpecificParameters->priority = 1;
  //assign_enum(&SRB1_ul_SpecificParameters->prioritisedBitRate,LogicalChannelConfig__ul_SpecificParameters__prioritisedBitRate_infinity);
  SRB1_ul_SpecificParameters->prioritisedBitRate =
    LTE_LogicalChannelConfig__ul_SpecificParameters__prioritisedBitRate_infinity;
  //assign_enum(&SRB1_ul_SpecificParameters->bucketSizeDuration,LogicalChannelConfig__ul_SpecificParameters__bucketSizeDuration_ms50);
  SRB1_ul_SpecificParameters->bucketSizeDuration =
    LTE_LogicalChannelConfig__ul_SpecificParameters__bucketSizeDuration_ms50;
  logicalchannelgroup = CALLOC(1, sizeof(long));
  *logicalchannelgroup = 0;
  SRB1_ul_SpecificParameters->logicalChannelGroup = logicalchannelgroup;
  ASN_SEQUENCE_ADD(&SRB_configList->list, SRB1_config);
  ue_context_pP->ue_context.SRB_configList = SRB_configList;
  // Configure SRB2
  /// SRB2
  SRB_configList2=&ue_context_pP->ue_context.SRB_configList2[xid];

  if (*SRB_configList2) {
    free(*SRB_configList2);
  }

  *SRB_configList2 = CALLOC(1, sizeof(**SRB_configList2));
  memset(*SRB_configList2, 0, sizeof(**SRB_configList2));
  SRB2_config = CALLOC(1, sizeof(*SRB2_config));
  SRB2_config->srb_Identity = 2;
  SRB2_rlc_config = CALLOC(1, sizeof(*SRB2_rlc_config));
  SRB2_config->rlc_Config = SRB2_rlc_config;
  SRB2_rlc_config->present = LTE_SRB_ToAddMod__rlc_Config_PR_explicitValue;
  SRB2_rlc_config->choice.explicitValue.present = LTE_RLC_Config_PR_am;
  SRB2_rlc_config->choice.explicitValue.choice.am.ul_AM_RLC.t_PollRetransmit = LTE_T_PollRetransmit_ms15;
  SRB2_rlc_config->choice.explicitValue.choice.am.ul_AM_RLC.pollPDU = LTE_PollPDU_p8;
  SRB2_rlc_config->choice.explicitValue.choice.am.ul_AM_RLC.pollByte = LTE_PollByte_kB1000;
  SRB2_rlc_config->choice.explicitValue.choice.am.ul_AM_RLC.maxRetxThreshold = LTE_UL_AM_RLC__maxRetxThreshold_t32;
  SRB2_rlc_config->choice.explicitValue.choice.am.dl_AM_RLC.t_Reordering = LTE_T_Reordering_ms35;
  SRB2_rlc_config->choice.explicitValue.choice.am.dl_AM_RLC.t_StatusProhibit = LTE_T_StatusProhibit_ms10;
  SRB2_lchan_config = CALLOC(1, sizeof(*SRB2_lchan_config));
  SRB2_config->logicalChannelConfig = SRB2_lchan_config;
  SRB2_lchan_config->present = LTE_SRB_ToAddMod__logicalChannelConfig_PR_explicitValue;
  SRB2_ul_SpecificParameters = CALLOC(1, sizeof(*SRB2_ul_SpecificParameters));
  SRB2_ul_SpecificParameters->priority = 3; // let some priority for SRB1 and dedicated DRBs
  SRB2_ul_SpecificParameters->prioritisedBitRate =
    LTE_LogicalChannelConfig__ul_SpecificParameters__prioritisedBitRate_infinity;
  SRB2_ul_SpecificParameters->bucketSizeDuration =
    LTE_LogicalChannelConfig__ul_SpecificParameters__bucketSizeDuration_ms50;
  // LCG for CCCH and DCCH is 0 as defined in 36331
  logicalchannelgroup = CALLOC(1, sizeof(long));
  *logicalchannelgroup = 0;
  SRB2_ul_SpecificParameters->logicalChannelGroup = logicalchannelgroup;
  SRB2_lchan_config->choice.explicitValue.ul_SpecificParameters = SRB2_ul_SpecificParameters;
  // this list has the configuration for SRB1 and SRB2
  ASN_SEQUENCE_ADD(&SRB_configList->list, SRB2_config);
  // this list has only the configuration for SRB2
  ASN_SEQUENCE_ADD(&(*SRB_configList2)->list, SRB2_config);

  // Configure DRB
  //*DRB_configList = CALLOC(1, sizeof(*DRB_configList));
  // list for all the configured DRB
  if (*DRB_configList) {
    free(*DRB_configList);
  }

  *DRB_configList = CALLOC(1, sizeof(**DRB_configList));
  memset(*DRB_configList, 0, sizeof(**DRB_configList));
  // list for the configured DRB for a this xid
  DRB_configList2=&ue_context_pP->ue_context.DRB_configList2[xid];

  if (*DRB_configList2) {
    free(*DRB_configList2);
  }

  *DRB_configList2 = CALLOC(1, sizeof(**DRB_configList2));
  memset(*DRB_configList2, 0, sizeof(**DRB_configList2));
  /// DRB
  DRB_config = CALLOC(1, sizeof(*DRB_config));
  DRB_config->eps_BearerIdentity = CALLOC(1, sizeof(long));
  *(DRB_config->eps_BearerIdentity) = 5L; // LW set to first value, allowed value 5..15, value : x+4
  // DRB_config->drb_Identity = (DRB_Identity_t) 1; //allowed values 1..32
  // NN: this is the 1st DRB for this ue, so set it to 1
  DRB_config->drb_Identity = (LTE_DRB_Identity_t) 1;  // (ue_mod_idP+1); //allowed values 1..32, value: x
  DRB_config->logicalChannelIdentity = CALLOC(1, sizeof(long));
  *(DRB_config->logicalChannelIdentity) = (long)3; // value : x+2
  DRB_rlc_config = CALLOC(1, sizeof(*DRB_rlc_config));
  DRB_config->rlc_Config = DRB_rlc_config;
#ifdef RRC_DEFAULT_RAB_IS_AM
  DRB_rlc_config->present = RLC_Config_PR_am;
  DRB_rlc_config->choice.am.ul_AM_RLC.t_PollRetransmit = T_PollRetransmit_ms50;
  DRB_rlc_config->choice.am.ul_AM_RLC.pollPDU = PollPDU_p16;
  DRB_rlc_config->choice.am.ul_AM_RLC.pollByte = PollByte_kBinfinity;
  DRB_rlc_config->choice.am.ul_AM_RLC.maxRetxThreshold = UL_AM_RLC__maxRetxThreshold_t8;
  DRB_rlc_config->choice.am.dl_AM_RLC.t_Reordering = T_Reordering_ms35;
  DRB_rlc_config->choice.am.dl_AM_RLC.t_StatusProhibit = T_StatusProhibit_ms25;
#else
  DRB_rlc_config->present = LTE_RLC_Config_PR_um_Bi_Directional;
  DRB_rlc_config->choice.um_Bi_Directional.ul_UM_RLC.sn_FieldLength = LTE_SN_FieldLength_size10;
  DRB_rlc_config->choice.um_Bi_Directional.dl_UM_RLC.sn_FieldLength = LTE_SN_FieldLength_size10;
#ifdef CBA
  DRB_rlc_config->choice.um_Bi_Directional.dl_UM_RLC.t_Reordering   = LTE_T_Reordering_ms5;//T_Reordering_ms25;
#else
  DRB_rlc_config->choice.um_Bi_Directional.dl_UM_RLC.t_Reordering = LTE_T_Reordering_ms35;
#endif
#endif
  DRB_pdcp_config = CALLOC(1, sizeof(*DRB_pdcp_config));
  DRB_config->pdcp_Config = DRB_pdcp_config;
  DRB_pdcp_config->discardTimer = CALLOC(1, sizeof(long));
  *DRB_pdcp_config->discardTimer = LTE_PDCP_Config__discardTimer_infinity;
  DRB_pdcp_config->rlc_AM = NULL;
  DRB_pdcp_config->rlc_UM = NULL;
  /* avoid gcc warnings */
  (void)PDCP_rlc_AM;
  (void)PDCP_rlc_UM;
#ifdef RRC_DEFAULT_RAB_IS_AM // EXMIMO_IOT
  PDCP_rlc_AM = CALLOC(1, sizeof(*PDCP_rlc_AM));
  DRB_pdcp_config->rlc_AM = PDCP_rlc_AM;
  PDCP_rlc_AM->statusReportRequired = FALSE;
#else
  PDCP_rlc_UM = CALLOC(1, sizeof(*PDCP_rlc_UM));
  DRB_pdcp_config->rlc_UM = PDCP_rlc_UM;
  PDCP_rlc_UM->pdcp_SN_Size = LTE_PDCP_Config__rlc_UM__pdcp_SN_Size_len12bits;
#endif
  DRB_pdcp_config->headerCompression.present = LTE_PDCP_Config__headerCompression_PR_notUsed;
  DRB_lchan_config = CALLOC(1, sizeof(*DRB_lchan_config));
  DRB_config->logicalChannelConfig = DRB_lchan_config;
  DRB_ul_SpecificParameters = CALLOC(1, sizeof(*DRB_ul_SpecificParameters));
  DRB_lchan_config->ul_SpecificParameters = DRB_ul_SpecificParameters;
  DRB_ul_SpecificParameters->priority = 12;    // lower priority than srb1, srb2 and other dedicated bearer
  DRB_ul_SpecificParameters->prioritisedBitRate =LTE_LogicalChannelConfig__ul_SpecificParameters__prioritisedBitRate_kBps8 ;
  //LogicalChannelConfig__ul_SpecificParameters__prioritisedBitRate_infinity;
  DRB_ul_SpecificParameters->bucketSizeDuration =
    LTE_LogicalChannelConfig__ul_SpecificParameters__bucketSizeDuration_ms50;
  // LCG for DTCH can take the value from 1 to 3 as defined in 36331: normally controlled by upper layers (like RRM)
  logicalchannelgroup_drb = CALLOC(1, sizeof(long));
  *logicalchannelgroup_drb = 1;
  DRB_ul_SpecificParameters->logicalChannelGroup = logicalchannelgroup_drb;
  ASN_SEQUENCE_ADD(&(*DRB_configList)->list, DRB_config);
  ASN_SEQUENCE_ADD(&(*DRB_configList2)->list, DRB_config);
  //ue_context_pP->ue_context.DRB_configList2[0] = &(*DRB_configList);
  mac_MainConfig = CALLOC(1, sizeof(*mac_MainConfig));
  ue_context_pP->ue_context.mac_MainConfig = mac_MainConfig;
  mac_MainConfig->ul_SCH_Config = CALLOC(1, sizeof(*mac_MainConfig->ul_SCH_Config));
  maxHARQ_Tx = CALLOC(1, sizeof(long));
  *maxHARQ_Tx = LTE_MAC_MainConfig__ul_SCH_Config__maxHARQ_Tx_n5;
  mac_MainConfig->ul_SCH_Config->maxHARQ_Tx = maxHARQ_Tx;
  periodicBSR_Timer = CALLOC(1, sizeof(long));
  *periodicBSR_Timer = LTE_PeriodicBSR_Timer_r12_sf64;
  mac_MainConfig->ul_SCH_Config->periodicBSR_Timer = periodicBSR_Timer;
  mac_MainConfig->ul_SCH_Config->retxBSR_Timer = LTE_RetxBSR_Timer_r12_sf320;
  mac_MainConfig->ul_SCH_Config->ttiBundling = 0; // FALSE
  mac_MainConfig->timeAlignmentTimerDedicated = LTE_TimeAlignmentTimer_infinity;
  mac_MainConfig->drx_Config = NULL;
  mac_MainConfig->phr_Config = CALLOC(1, sizeof(*mac_MainConfig->phr_Config));
  mac_MainConfig->phr_Config->present = LTE_MAC_MainConfig__phr_Config_PR_setup;
  mac_MainConfig->phr_Config->choice.setup.periodicPHR_Timer = LTE_MAC_MainConfig__phr_Config__setup__periodicPHR_Timer_sf20; // sf20 = 20 subframes
  mac_MainConfig->phr_Config->choice.setup.prohibitPHR_Timer = LTE_MAC_MainConfig__phr_Config__setup__prohibitPHR_Timer_sf20; // sf20 = 20 subframes
  mac_MainConfig->phr_Config->choice.setup.dl_PathlossChange = LTE_MAC_MainConfig__phr_Config__setup__dl_PathlossChange_dB1;  // Value dB1 =1 dB, dB3 = 3 dB
#if (LTE_RRC_VERSION >= MAKE_VERSION(9, 0, 0))
  sr_ProhibitTimer_r9 = CALLOC(1, sizeof(long));
  *sr_ProhibitTimer_r9 = 0;   // SR tx on PUCCH, Value in number of SR period(s). Value 0 = no timer for SR, Value 2= 2*SR
  mac_MainConfig->ext1 = CALLOC(1, sizeof(struct LTE_MAC_MainConfig__ext1));
  mac_MainConfig->ext1->sr_ProhibitTimer_r9 = sr_ProhibitTimer_r9;
  //sps_RA_ConfigList_rlola = NULL;
#endif

  //change the transmission mode for the primary component carrier
  //TODO: add codebook subset restriction here
  //TODO: change TM for secondary CC in SCelltoaddmodlist
  /// now reconfigure phy config dedicated
  if (*physicalConfigDedicated) {
    free(*physicalConfigDedicated);
  }

  //if (*physicalConfigDedicated) {
  physicalConfigDedicated2 = CALLOC(1, sizeof(*physicalConfigDedicated2));
  *physicalConfigDedicated = physicalConfigDedicated2;
  physicalConfigDedicated2->pdsch_ConfigDedicated =
    CALLOC(1, sizeof(*physicalConfigDedicated2->pdsch_ConfigDedicated));
  physicalConfigDedicated2->pucch_ConfigDedicated =
    CALLOC(1, sizeof(*physicalConfigDedicated2->pucch_ConfigDedicated));
  physicalConfigDedicated2->pusch_ConfigDedicated =
    CALLOC(1, sizeof(*physicalConfigDedicated2->pusch_ConfigDedicated));
  physicalConfigDedicated2->uplinkPowerControlDedicated =
    CALLOC(1, sizeof(*physicalConfigDedicated2->uplinkPowerControlDedicated));
  physicalConfigDedicated2->tpc_PDCCH_ConfigPUCCH =
    CALLOC(1, sizeof(*physicalConfigDedicated2->tpc_PDCCH_ConfigPUCCH));
  physicalConfigDedicated2->tpc_PDCCH_ConfigPUSCH =
    CALLOC(1, sizeof(*physicalConfigDedicated2->tpc_PDCCH_ConfigPUSCH));
  physicalConfigDedicated2->cqi_ReportConfig = NULL;  //CALLOC(1,sizeof(*physicalConfigDedicated2->cqi_ReportConfig));
  physicalConfigDedicated2->soundingRS_UL_ConfigDedicated = NULL; //CALLOC(1,sizeof(*physicalConfigDedicated2->soundingRS_UL_ConfigDedicated));
  physicalConfigDedicated2->antennaInfo = CALLOC(1, sizeof(*physicalConfigDedicated2->antennaInfo));
  physicalConfigDedicated2->schedulingRequestConfig =
    CALLOC(1, sizeof(*physicalConfigDedicated2->schedulingRequestConfig));
  // PDSCH
  //assign_enum(&physicalConfigDedicated2->pdsch_ConfigDedicated->p_a,
  //          PDSCH_ConfigDedicated__p_a_dB0);
  physicalConfigDedicated2->pdsch_ConfigDedicated->p_a = LTE_PDSCH_ConfigDedicated__p_a_dB0;
  // PUCCH
  physicalConfigDedicated2->pucch_ConfigDedicated->ackNackRepetition.present =
    LTE_PUCCH_ConfigDedicated__ackNackRepetition_PR_release;
  physicalConfigDedicated2->pucch_ConfigDedicated->ackNackRepetition.choice.release = 0;
  physicalConfigDedicated2->pucch_ConfigDedicated->tdd_AckNackFeedbackMode = NULL;    //PUCCH_ConfigDedicated__tdd_AckNackFeedbackMode_multiplexing;
  // Pusch_config_dedicated
  physicalConfigDedicated2->pusch_ConfigDedicated->betaOffset_ACK_Index = 0;  // 2.00
  physicalConfigDedicated2->pusch_ConfigDedicated->betaOffset_RI_Index = 0;   // 1.25
  physicalConfigDedicated2->pusch_ConfigDedicated->betaOffset_CQI_Index = 8;  // 2.25
  // UplinkPowerControlDedicated
  physicalConfigDedicated2->uplinkPowerControlDedicated->p0_UE_PUSCH = 0; // 0 dB
  //assign_enum(&physicalConfigDedicated2->uplinkPowerControlDedicated->deltaMCS_Enabled,
  // UplinkPowerControlDedicated__deltaMCS_Enabled_en1);
  physicalConfigDedicated2->uplinkPowerControlDedicated->deltaMCS_Enabled =
    LTE_UplinkPowerControlDedicated__deltaMCS_Enabled_en1;
  physicalConfigDedicated2->uplinkPowerControlDedicated->accumulationEnabled = 1; // should be TRUE in order to have 0dB power offset
  physicalConfigDedicated2->uplinkPowerControlDedicated->p0_UE_PUCCH = 0; // 0 dB
  physicalConfigDedicated2->uplinkPowerControlDedicated->pSRS_Offset = 0; // 0 dB
  physicalConfigDedicated2->uplinkPowerControlDedicated->filterCoefficient =
    CALLOC(1, sizeof(*physicalConfigDedicated2->uplinkPowerControlDedicated->filterCoefficient));
  //  assign_enum(physicalConfigDedicated2->uplinkPowerControlDedicated->filterCoefficient,FilterCoefficient_fc4); // fc4 dB
  *physicalConfigDedicated2->uplinkPowerControlDedicated->filterCoefficient = LTE_FilterCoefficient_fc4;  // fc4 dB
  // TPC-PDCCH-Config
  physicalConfigDedicated2->tpc_PDCCH_ConfigPUCCH->present = LTE_TPC_PDCCH_Config_PR_setup;
  physicalConfigDedicated2->tpc_PDCCH_ConfigPUCCH->choice.setup.tpc_Index.present = LTE_TPC_Index_PR_indexOfFormat3;
  physicalConfigDedicated2->tpc_PDCCH_ConfigPUCCH->choice.setup.tpc_Index.choice.indexOfFormat3 = 1;
  physicalConfigDedicated2->tpc_PDCCH_ConfigPUCCH->choice.setup.tpc_RNTI.buf = CALLOC(1, 2);
  physicalConfigDedicated2->tpc_PDCCH_ConfigPUCCH->choice.setup.tpc_RNTI.size = 2;
  physicalConfigDedicated2->tpc_PDCCH_ConfigPUCCH->choice.setup.tpc_RNTI.buf[0] = 0x12;
  physicalConfigDedicated2->tpc_PDCCH_ConfigPUCCH->choice.setup.tpc_RNTI.buf[1] = 0x34 + ue_context_pP->local_uid;
  physicalConfigDedicated2->tpc_PDCCH_ConfigPUCCH->choice.setup.tpc_RNTI.bits_unused = 0;
  physicalConfigDedicated2->tpc_PDCCH_ConfigPUSCH->present = LTE_TPC_PDCCH_Config_PR_setup;
  physicalConfigDedicated2->tpc_PDCCH_ConfigPUSCH->choice.setup.tpc_Index.present = LTE_TPC_Index_PR_indexOfFormat3;
  physicalConfigDedicated2->tpc_PDCCH_ConfigPUSCH->choice.setup.tpc_Index.choice.indexOfFormat3 = 1;
  physicalConfigDedicated2->tpc_PDCCH_ConfigPUSCH->choice.setup.tpc_RNTI.buf = CALLOC(1, 2);
  physicalConfigDedicated2->tpc_PDCCH_ConfigPUSCH->choice.setup.tpc_RNTI.size = 2;
  physicalConfigDedicated2->tpc_PDCCH_ConfigPUSCH->choice.setup.tpc_RNTI.buf[0] = 0x22;
  physicalConfigDedicated2->tpc_PDCCH_ConfigPUSCH->choice.setup.tpc_RNTI.buf[1] = 0x34 + ue_context_pP->local_uid;
  physicalConfigDedicated2->tpc_PDCCH_ConfigPUSCH->choice.setup.tpc_RNTI.bits_unused = 0;
  //AntennaInfoDedicated
  physicalConfigDedicated2->antennaInfo = CALLOC(1, sizeof(*physicalConfigDedicated2->antennaInfo));
  physicalConfigDedicated2->antennaInfo->present = LTE_PhysicalConfigDedicated__antennaInfo_PR_explicitValue;
  //if ((*physicalConfigDedicated)->antennaInfo) {
  (*physicalConfigDedicated)->antennaInfo->choice.explicitValue.transmissionMode = rrc_inst->configuration.radioresourceconfig[0].ue_TransmissionMode;
  LOG_D(RRC,"Setting transmission mode to %ld+1\n",rrc_inst->configuration.radioresourceconfig[0].ue_TransmissionMode);

  if (rrc_inst->configuration.radioresourceconfig[0].ue_TransmissionMode==LTE_AntennaInfoDedicated__transmissionMode_tm3) {
    (*physicalConfigDedicated)->antennaInfo->choice.explicitValue.codebookSubsetRestriction=
      CALLOC(1,sizeof(LTE_AntennaInfoDedicated__codebookSubsetRestriction_PR));
    (*physicalConfigDedicated)->antennaInfo->choice.explicitValue.codebookSubsetRestriction->present =
      LTE_AntennaInfoDedicated__codebookSubsetRestriction_PR_n2TxAntenna_tm3;
    (*physicalConfigDedicated)->antennaInfo->choice.explicitValue.codebookSubsetRestriction->choice.n2TxAntenna_tm3.buf= MALLOC(1);
    (*physicalConfigDedicated)->antennaInfo->choice.explicitValue.codebookSubsetRestriction->choice.n2TxAntenna_tm3.buf[0] = 0xc0;
    (*physicalConfigDedicated)->antennaInfo->choice.explicitValue.codebookSubsetRestriction->choice.n2TxAntenna_tm3.size=1;
    (*physicalConfigDedicated)->antennaInfo->choice.explicitValue.codebookSubsetRestriction->choice.n2TxAntenna_tm3.bits_unused=6;
  } else if (rrc_inst->configuration.radioresourceconfig[0].ue_TransmissionMode==LTE_AntennaInfoDedicated__transmissionMode_tm4) {
    (*physicalConfigDedicated)->antennaInfo->choice.explicitValue.codebookSubsetRestriction=
      CALLOC(1,sizeof(LTE_AntennaInfoDedicated__codebookSubsetRestriction_PR));
    (*physicalConfigDedicated)->antennaInfo->choice.explicitValue.codebookSubsetRestriction->present =
      LTE_AntennaInfoDedicated__codebookSubsetRestriction_PR_n2TxAntenna_tm4;
    (*physicalConfigDedicated)->antennaInfo->choice.explicitValue.codebookSubsetRestriction->choice.n2TxAntenna_tm4.buf= MALLOC(1);
    (*physicalConfigDedicated)->antennaInfo->choice.explicitValue.codebookSubsetRestriction->choice.n2TxAntenna_tm4.buf[0] = 0xfc;
    (*physicalConfigDedicated)->antennaInfo->choice.explicitValue.codebookSubsetRestriction->choice.n2TxAntenna_tm4.size=1;
    (*physicalConfigDedicated)->antennaInfo->choice.explicitValue.codebookSubsetRestriction->choice.n2TxAntenna_tm4.bits_unused=2;
  } else if (rrc_inst->configuration.radioresourceconfig[0].ue_TransmissionMode==LTE_AntennaInfoDedicated__transmissionMode_tm5) {
    (*physicalConfigDedicated)->antennaInfo->choice.explicitValue.codebookSubsetRestriction=
      CALLOC(1,sizeof(LTE_AntennaInfoDedicated__codebookSubsetRestriction_PR));
    (*physicalConfigDedicated)->antennaInfo->choice.explicitValue.codebookSubsetRestriction->present =
      LTE_AntennaInfoDedicated__codebookSubsetRestriction_PR_n2TxAntenna_tm5;
    (*physicalConfigDedicated)->antennaInfo->choice.explicitValue.codebookSubsetRestriction->choice.n2TxAntenna_tm5.buf= MALLOC(1);
    (*physicalConfigDedicated)->antennaInfo->choice.explicitValue.codebookSubsetRestriction->choice.n2TxAntenna_tm5.buf[0] = 0xf0;
    (*physicalConfigDedicated)->antennaInfo->choice.explicitValue.codebookSubsetRestriction->choice.n2TxAntenna_tm5.size=1;
    (*physicalConfigDedicated)->antennaInfo->choice.explicitValue.codebookSubsetRestriction->choice.n2TxAntenna_tm5.bits_unused=4;
  } else if (rrc_inst->configuration.radioresourceconfig[0].ue_TransmissionMode==LTE_AntennaInfoDedicated__transmissionMode_tm6) {
    (*physicalConfigDedicated)->antennaInfo->choice.explicitValue.codebookSubsetRestriction=
      CALLOC(1,sizeof(LTE_AntennaInfoDedicated__codebookSubsetRestriction_PR));
    (*physicalConfigDedicated)->antennaInfo->choice.explicitValue.codebookSubsetRestriction->present =
      LTE_AntennaInfoDedicated__codebookSubsetRestriction_PR_n2TxAntenna_tm6;
    (*physicalConfigDedicated)->antennaInfo->choice.explicitValue.codebookSubsetRestriction->choice.n2TxAntenna_tm6.buf= MALLOC(1);
    (*physicalConfigDedicated)->antennaInfo->choice.explicitValue.codebookSubsetRestriction->choice.n2TxAntenna_tm6.buf[0] = 0xf0;
    (*physicalConfigDedicated)->antennaInfo->choice.explicitValue.codebookSubsetRestriction->choice.n2TxAntenna_tm6.size=1;
    (*physicalConfigDedicated)->antennaInfo->choice.explicitValue.codebookSubsetRestriction->choice.n2TxAntenna_tm6.bits_unused=4;
  }

  physicalConfigDedicated2->antennaInfo->choice.explicitValue.ue_TransmitAntennaSelection.present =
    LTE_AntennaInfoDedicated__ue_TransmitAntennaSelection_PR_release;
  physicalConfigDedicated2->antennaInfo->choice.explicitValue.ue_TransmitAntennaSelection.choice.release = 0;
  //}
  //else {
  //LOG_E(RRC,"antenna_info not present in physical_config_dedicated. Not reconfiguring!\n");
  //}
  // CQI ReportConfig
  physicalConfigDedicated2->cqi_ReportConfig = CALLOC(1,sizeof(*physicalConfigDedicated2->cqi_ReportConfig));
  physicalConfigDedicated2->cqi_ReportConfig->cqi_ReportModeAperiodic = CALLOC(1,sizeof(*physicalConfigDedicated2->cqi_ReportConfig->cqi_ReportModeAperiodic));
  physicalConfigDedicated2->cqi_ReportConfig->nomPDSCH_RS_EPRE_Offset = 0; // 0 dB
  //physicalConfigDedicated2->cqi_ReportConfig->cqi_ReportPeriodic=NULL;
  physicalConfigDedicated2->cqi_ReportConfig->cqi_ReportPeriodic=CALLOC(1,sizeof(*physicalConfigDedicated2->cqi_ReportConfig->cqi_ReportPeriodic));
  physicalConfigDedicated2->cqi_ReportConfig->cqi_ReportPeriodic->present =  LTE_CQI_ReportPeriodic_PR_release;

  //if ((*physicalConfigDedicated)->cqi_ReportConfig) {
  if ((rrc_inst->configuration.radioresourceconfig[0].ue_TransmissionMode==LTE_AntennaInfoDedicated__transmissionMode_tm4) ||
      (rrc_inst->configuration.radioresourceconfig[0].ue_TransmissionMode==LTE_AntennaInfoDedicated__transmissionMode_tm5) ||
      (rrc_inst->configuration.radioresourceconfig[0].ue_TransmissionMode==LTE_AntennaInfoDedicated__transmissionMode_tm6)) {
    //feedback mode needs to be set as well
    //TODO: I think this is taken into account in the PHY automatically based on the transmission mode variable
    printf("setting cqi reporting mode to rm31\n");
#if (LTE_RRC_VERSION >= MAKE_VERSION(10, 0, 0))
    *((*physicalConfigDedicated)->cqi_ReportConfig->cqi_ReportModeAperiodic)=LTE_CQI_ReportModeAperiodic_rm31;
#else
    *((*physicalConfigDedicated)->cqi_ReportConfig->cqi_ReportModeAperiodic)=CQI_ReportConfig__cqi_ReportModeAperiodic_rm31; // HLC CQI, no PMI
#endif
  } else {
#if (LTE_RRC_VERSION >= MAKE_VERSION(10, 0, 0))
    *physicalConfigDedicated2->cqi_ReportConfig->cqi_ReportModeAperiodic= LTE_CQI_ReportModeAperiodic_rm30;
#else
    *physicalConfigDedicated2->cqi_ReportConfig->cqi_ReportModeAperiodic=CQI_ReportConfig__cqi_ReportModeAperiodic_rm30; // HLC CQI, no PMI
#endif
  }

  //}
  //else {
  //LOG_E(RRC,"cqi_ReportConfig not present in physical_config_dedicated. Not reconfiguring!\n");
  //}
  // SchedulingRequestConfig
  physicalConfigDedicated2->schedulingRequestConfig->present = LTE_SchedulingRequestConfig_PR_setup;
  physicalConfigDedicated2->schedulingRequestConfig->choice.setup.sr_PUCCH_ResourceIndex = ue_context_pP->local_uid;

  if (rrc_inst->carrier[0].sib1->tdd_Config==NULL) {  // FDD
    physicalConfigDedicated2->schedulingRequestConfig->choice.setup.sr_ConfigIndex = 5 + (ue_context_pP->local_uid %
        10);   // Isr = 5 (every 10 subframes, offset=2+UE_id mod3)
  } else {
    switch (rrc_inst->carrier[0].sib1->tdd_Config->subframeAssignment) {
      case 1:
        physicalConfigDedicated2->schedulingRequestConfig->choice.setup.sr_ConfigIndex = 7 + (ue_context_pP->local_uid & 1) + ((
              ue_context_pP->local_uid & 3) >> 1) * 5;    // Isr = 5 (every 10 subframes, offset=2 for UE0, 3 for UE1, 7 for UE2, 8 for UE3 , 2 for UE4 etc..)
        break;

      case 3:
        physicalConfigDedicated2->schedulingRequestConfig->choice.setup.sr_ConfigIndex = 7 + (ue_context_pP->local_uid %
            3);    // Isr = 5 (every 10 subframes, offset=2 for UE0, 3 for UE1, 3 for UE2, 2 for UE3 , etc..)
        break;

      case 4:
        physicalConfigDedicated2->schedulingRequestConfig->choice.setup.sr_ConfigIndex = 7 + (ue_context_pP->local_uid &
            1);    // Isr = 5 (every 10 subframes, offset=2 for UE0, 3 for UE1, 3 for UE2, 2 for UE3 , etc..)
        break;

      default:
        physicalConfigDedicated2->schedulingRequestConfig->choice.setup.sr_ConfigIndex = 7; // Isr = 5 (every 10 subframes, offset=2 for all UE0 etc..)
        break;
    }
  }

  //  assign_enum(&physicalConfigDedicated2->schedulingRequestConfig->choice.setup.dsr_TransMax,
  //SchedulingRequestConfig__setup__dsr_TransMax_n4);
  //  assign_enum(&physicalConfigDedicated2->schedulingRequestConfig->choice.setup.dsr_TransMax = SchedulingRequestConfig__setup__dsr_TransMax_n4;
  physicalConfigDedicated2->schedulingRequestConfig->choice.setup.dsr_TransMax =
    LTE_SchedulingRequestConfig__setup__dsr_TransMax_n4;
  //}
  //else {
  //LOG_E(RRC,"physical_config_dedicated not present in RRCConnectionReconfiguration. Not reconfiguring!\n");
  //}
  // Measurement ID list
  MeasId_list = CALLOC(1, sizeof(*MeasId_list));
  memset((void *)MeasId_list, 0, sizeof(*MeasId_list));
  MeasId0 = CALLOC(1, sizeof(*MeasId0));
  MeasId0->measId = 1;
  MeasId0->measObjectId = 1;
  MeasId0->reportConfigId = 1;
  ASN_SEQUENCE_ADD(&MeasId_list->list, MeasId0);
  MeasId1 = CALLOC(1, sizeof(*MeasId1));
  MeasId1->measId = 2;
  MeasId1->measObjectId = 1;
  MeasId1->reportConfigId = 2;
  ASN_SEQUENCE_ADD(&MeasId_list->list, MeasId1);
  MeasId2 = CALLOC(1, sizeof(*MeasId2));
  MeasId2->measId = 3;
  MeasId2->measObjectId = 1;
  MeasId2->reportConfigId = 3;
  ASN_SEQUENCE_ADD(&MeasId_list->list, MeasId2);
  MeasId3 = CALLOC(1, sizeof(*MeasId3));
  MeasId3->measId = 4;
  MeasId3->measObjectId = 1;
  MeasId3->reportConfigId = 4;
  ASN_SEQUENCE_ADD(&MeasId_list->list, MeasId3);
  MeasId4 = CALLOC(1, sizeof(*MeasId4));
  MeasId4->measId = 5;
  MeasId4->measObjectId = 1;
  MeasId4->reportConfigId = 5;
  ASN_SEQUENCE_ADD(&MeasId_list->list, MeasId4);
  MeasId5 = CALLOC(1, sizeof(*MeasId5));
  MeasId5->measId = 6;
  MeasId5->measObjectId = 1;
  MeasId5->reportConfigId = 6;
  ASN_SEQUENCE_ADD(&MeasId_list->list, MeasId5);
  //  rrcConnectionReconfiguration->criticalExtensions.choice.c1.choice.rrcConnectionReconfiguration_r8.measConfig->measIdToAddModList = MeasId_list;
  // Add one EUTRA Measurement Object
  MeasObj_list = CALLOC(1, sizeof(*MeasObj_list));
  memset((void *)MeasObj_list, 0, sizeof(*MeasObj_list));
  // Configure MeasObject
  MeasObj = CALLOC(1, sizeof(*MeasObj));
  memset((void *)MeasObj, 0, sizeof(*MeasObj));
  MeasObj->measObjectId = 1;
  MeasObj->measObject.present = LTE_MeasObjectToAddMod__measObject_PR_measObjectEUTRA;
  MeasObj->measObject.choice.measObjectEUTRA.carrierFreq =
      to_earfcn_DL(RC.rrc[ctxt_pP->module_id]->configuration.eutra_band[0],
                   RC.rrc[ctxt_pP->module_id]->configuration.downlink_frequency[0],
                   RC.rrc[ctxt_pP->module_id]->configuration.N_RB_DL[0]);
  MeasObj->measObject.choice.measObjectEUTRA.allowedMeasBandwidth = LTE_AllowedMeasBandwidth_mbw25;
  MeasObj->measObject.choice.measObjectEUTRA.presenceAntennaPort1 = 1;
  MeasObj->measObject.choice.measObjectEUTRA.neighCellConfig.buf = CALLOC(1, sizeof(uint8_t));
  MeasObj->measObject.choice.measObjectEUTRA.neighCellConfig.buf[0] = 0;
  MeasObj->measObject.choice.measObjectEUTRA.neighCellConfig.size = 1;
  MeasObj->measObject.choice.measObjectEUTRA.neighCellConfig.bits_unused = 6;
  MeasObj->measObject.choice.measObjectEUTRA.offsetFreq = NULL;   // Default is 15 or 0dB
  //MeasObj->measObject.choice.measObjectEUTRA.cellsToAddModList =
  //(CellsToAddModList_t *) CALLOC(1, sizeof(*CellsToAddModList));
  //CellsToAddModList = MeasObj->measObject.choice.measObjectEUTRA.cellsToAddModList;
  // Add adjacent cell lists (6 per eNB)
  //for (i = 0; i < 6; i++) {
  //CellToAdd = (CellsToAddMod_t *) CALLOC(1, sizeof(*CellToAdd));
  //CellToAdd->cellIndex = 1;//i + 1;
  //CellToAdd->physCellId = 1;//get_adjacent_cell_id(ctxt_pP->module_id, i);
  //CellToAdd->cellIndividualOffset = Q_OffsetRange_dB0;
  //ASN_SEQUENCE_ADD(&CellsToAddModList->list, CellToAdd);
  //}
  ASN_SEQUENCE_ADD(&MeasObj_list->list, MeasObj);
  //  rrcConnectionReconfiguration->criticalExtensions.choice.c1.choice.rrcConnectionReconfiguration_r8.measConfig->measObjectToAddModList = MeasObj_list;
  // Report Configurations for periodical, A1-A5 events
  ReportConfig_list = CALLOC(1, sizeof(*ReportConfig_list));
  ReportConfig_per = CALLOC(1, sizeof(*ReportConfig_per));
  ReportConfig_A1 = CALLOC(1, sizeof(*ReportConfig_A1));
  ReportConfig_A2 = CALLOC(1, sizeof(*ReportConfig_A2));
  ReportConfig_A3 = CALLOC(1, sizeof(*ReportConfig_A3));
  ReportConfig_A4 = CALLOC(1, sizeof(*ReportConfig_A4));
  ReportConfig_A5 = CALLOC(1, sizeof(*ReportConfig_A5));
  ReportConfig_per->reportConfigId = 1;
  ReportConfig_per->reportConfig.present = LTE_ReportConfigToAddMod__reportConfig_PR_reportConfigEUTRA;
  ReportConfig_per->reportConfig.choice.reportConfigEUTRA.triggerType.present =
    LTE_ReportConfigEUTRA__triggerType_PR_periodical;
  ReportConfig_per->reportConfig.choice.reportConfigEUTRA.triggerType.choice.periodical.purpose =
    LTE_ReportConfigEUTRA__triggerType__periodical__purpose_reportStrongestCells;
  ReportConfig_per->reportConfig.choice.reportConfigEUTRA.triggerQuantity = LTE_ReportConfigEUTRA__triggerQuantity_rsrp;
  ReportConfig_per->reportConfig.choice.reportConfigEUTRA.reportQuantity = LTE_ReportConfigEUTRA__reportQuantity_both;
  ReportConfig_per->reportConfig.choice.reportConfigEUTRA.maxReportCells = 2;
  ReportConfig_per->reportConfig.choice.reportConfigEUTRA.reportInterval = LTE_ReportInterval_ms120;
  ReportConfig_per->reportConfig.choice.reportConfigEUTRA.reportAmount = LTE_ReportConfigEUTRA__reportAmount_infinity;
  ASN_SEQUENCE_ADD(&ReportConfig_list->list, ReportConfig_per);
  ReportConfig_A1->reportConfigId = 2;
  ReportConfig_A1->reportConfig.present = LTE_ReportConfigToAddMod__reportConfig_PR_reportConfigEUTRA;
  ReportConfig_A1->reportConfig.choice.reportConfigEUTRA.triggerType.present =
    LTE_ReportConfigEUTRA__triggerType_PR_event;
  ReportConfig_A1->reportConfig.choice.reportConfigEUTRA.triggerType.choice.event.eventId.present =
    LTE_ReportConfigEUTRA__triggerType__event__eventId_PR_eventA1;
  ReportConfig_A1->reportConfig.choice.reportConfigEUTRA.triggerType.choice.event.eventId.choice.eventA1.
  a1_Threshold.present = LTE_ThresholdEUTRA_PR_threshold_RSRP;
  ReportConfig_A1->reportConfig.choice.reportConfigEUTRA.triggerType.choice.event.eventId.choice.eventA1.
  a1_Threshold.choice.threshold_RSRP = 10;
  ReportConfig_A1->reportConfig.choice.reportConfigEUTRA.triggerQuantity = LTE_ReportConfigEUTRA__triggerQuantity_rsrp;
  ReportConfig_A1->reportConfig.choice.reportConfigEUTRA.reportQuantity = LTE_ReportConfigEUTRA__reportQuantity_both;
  ReportConfig_A1->reportConfig.choice.reportConfigEUTRA.maxReportCells = 2;
  ReportConfig_A1->reportConfig.choice.reportConfigEUTRA.reportInterval = LTE_ReportInterval_ms120;
  ReportConfig_A1->reportConfig.choice.reportConfigEUTRA.reportAmount = LTE_ReportConfigEUTRA__reportAmount_infinity;
  ASN_SEQUENCE_ADD(&ReportConfig_list->list, ReportConfig_A1);
  //  if (ho_state == 1 /*HO_MEASUREMENT */ ) {
  LOG_I(RRC, "[eNB %d] frame %d: requesting A2, A3, A4, and A5 event reporting\n",
        ctxt_pP->module_id, ctxt_pP->frame);
  ReportConfig_A2->reportConfigId = 3;
  ReportConfig_A2->reportConfig.present = LTE_ReportConfigToAddMod__reportConfig_PR_reportConfigEUTRA;
  ReportConfig_A2->reportConfig.choice.reportConfigEUTRA.triggerType.present =
    LTE_ReportConfigEUTRA__triggerType_PR_event;
  ReportConfig_A2->reportConfig.choice.reportConfigEUTRA.triggerType.choice.event.eventId.present =
    LTE_ReportConfigEUTRA__triggerType__event__eventId_PR_eventA2;
  ReportConfig_A2->reportConfig.choice.reportConfigEUTRA.triggerType.choice.event.eventId.choice.
  eventA2.a2_Threshold.present = LTE_ThresholdEUTRA_PR_threshold_RSRP;
  ReportConfig_A2->reportConfig.choice.reportConfigEUTRA.triggerType.choice.event.eventId.choice.
  eventA2.a2_Threshold.choice.threshold_RSRP = 10;
  ReportConfig_A2->reportConfig.choice.reportConfigEUTRA.triggerQuantity =
    LTE_ReportConfigEUTRA__triggerQuantity_rsrp;
  ReportConfig_A2->reportConfig.choice.reportConfigEUTRA.reportQuantity = LTE_ReportConfigEUTRA__reportQuantity_both;
  ReportConfig_A2->reportConfig.choice.reportConfigEUTRA.maxReportCells = 2;
  ReportConfig_A2->reportConfig.choice.reportConfigEUTRA.reportInterval = LTE_ReportInterval_ms120;
  ReportConfig_A2->reportConfig.choice.reportConfigEUTRA.reportAmount = LTE_ReportConfigEUTRA__reportAmount_infinity;
  ASN_SEQUENCE_ADD(&ReportConfig_list->list, ReportConfig_A2);
  ReportConfig_A3->reportConfigId = 4;
  ReportConfig_A3->reportConfig.present = LTE_ReportConfigToAddMod__reportConfig_PR_reportConfigEUTRA;
  ReportConfig_A3->reportConfig.choice.reportConfigEUTRA.triggerType.present =
    LTE_ReportConfigEUTRA__triggerType_PR_event;
  ReportConfig_A3->reportConfig.choice.reportConfigEUTRA.triggerType.choice.event.eventId.present =
    LTE_ReportConfigEUTRA__triggerType__event__eventId_PR_eventA3;
  ReportConfig_A3->reportConfig.choice.reportConfigEUTRA.triggerType.choice.event.eventId.choice.eventA3.a3_Offset = 0;   //10;
  ReportConfig_A3->reportConfig.choice.reportConfigEUTRA.triggerType.choice.event.eventId.choice.
  eventA3.reportOnLeave = 1;
  ReportConfig_A3->reportConfig.choice.reportConfigEUTRA.triggerQuantity =
    LTE_ReportConfigEUTRA__triggerQuantity_rsrp;
  ReportConfig_A3->reportConfig.choice.reportConfigEUTRA.reportQuantity = LTE_ReportConfigEUTRA__reportQuantity_both;
  ReportConfig_A3->reportConfig.choice.reportConfigEUTRA.maxReportCells = 2;
  ReportConfig_A3->reportConfig.choice.reportConfigEUTRA.reportInterval = LTE_ReportInterval_ms120;
  ReportConfig_A3->reportConfig.choice.reportConfigEUTRA.reportAmount = LTE_ReportConfigEUTRA__reportAmount_infinity;
  ReportConfig_A3->reportConfig.choice.reportConfigEUTRA.triggerType.choice.event.hysteresis = 0; // FIXME ...hysteresis is of type long!
  ReportConfig_A3->reportConfig.choice.reportConfigEUTRA.triggerType.choice.event.timeToTrigger =
    LTE_TimeToTrigger_ms40;
  ASN_SEQUENCE_ADD(&ReportConfig_list->list, ReportConfig_A3);
  ReportConfig_A4->reportConfigId = 5;
  ReportConfig_A4->reportConfig.present = LTE_ReportConfigToAddMod__reportConfig_PR_reportConfigEUTRA;
  ReportConfig_A4->reportConfig.choice.reportConfigEUTRA.triggerType.present =
    LTE_ReportConfigEUTRA__triggerType_PR_event;
  ReportConfig_A4->reportConfig.choice.reportConfigEUTRA.triggerType.choice.event.eventId.present =
    LTE_ReportConfigEUTRA__triggerType__event__eventId_PR_eventA4;
  ReportConfig_A4->reportConfig.choice.reportConfigEUTRA.triggerType.choice.event.eventId.choice.
  eventA4.a4_Threshold.present = LTE_ThresholdEUTRA_PR_threshold_RSRP;
  ReportConfig_A4->reportConfig.choice.reportConfigEUTRA.triggerType.choice.event.eventId.choice.
  eventA4.a4_Threshold.choice.threshold_RSRP = 10;
  ReportConfig_A4->reportConfig.choice.reportConfigEUTRA.triggerQuantity =
    LTE_ReportConfigEUTRA__triggerQuantity_rsrp;
  ReportConfig_A4->reportConfig.choice.reportConfigEUTRA.reportQuantity = LTE_ReportConfigEUTRA__reportQuantity_both;
  ReportConfig_A4->reportConfig.choice.reportConfigEUTRA.maxReportCells = 2;
  ReportConfig_A4->reportConfig.choice.reportConfigEUTRA.reportInterval = LTE_ReportInterval_ms120;
  ReportConfig_A4->reportConfig.choice.reportConfigEUTRA.reportAmount = LTE_ReportConfigEUTRA__reportAmount_infinity;
  ASN_SEQUENCE_ADD(&ReportConfig_list->list, ReportConfig_A4);
  ReportConfig_A5->reportConfigId = 6;
  ReportConfig_A5->reportConfig.present = LTE_ReportConfigToAddMod__reportConfig_PR_reportConfigEUTRA;
  ReportConfig_A5->reportConfig.choice.reportConfigEUTRA.triggerType.present =
    LTE_ReportConfigEUTRA__triggerType_PR_event;
  ReportConfig_A5->reportConfig.choice.reportConfigEUTRA.triggerType.choice.event.eventId.present =
    LTE_ReportConfigEUTRA__triggerType__event__eventId_PR_eventA5;
  ReportConfig_A5->reportConfig.choice.reportConfigEUTRA.triggerType.choice.event.eventId.choice.
  eventA5.a5_Threshold1.present = LTE_ThresholdEUTRA_PR_threshold_RSRP;
  ReportConfig_A5->reportConfig.choice.reportConfigEUTRA.triggerType.choice.event.eventId.choice.
  eventA5.a5_Threshold2.present = LTE_ThresholdEUTRA_PR_threshold_RSRP;
  ReportConfig_A5->reportConfig.choice.reportConfigEUTRA.triggerType.choice.event.eventId.choice.
  eventA5.a5_Threshold1.choice.threshold_RSRP = 10;
  ReportConfig_A5->reportConfig.choice.reportConfigEUTRA.triggerType.choice.event.eventId.choice.
  eventA5.a5_Threshold2.choice.threshold_RSRP = 10;
  ReportConfig_A5->reportConfig.choice.reportConfigEUTRA.triggerQuantity =
    LTE_ReportConfigEUTRA__triggerQuantity_rsrp;
  ReportConfig_A5->reportConfig.choice.reportConfigEUTRA.reportQuantity = LTE_ReportConfigEUTRA__reportQuantity_both;
  ReportConfig_A5->reportConfig.choice.reportConfigEUTRA.maxReportCells = 2;
  ReportConfig_A5->reportConfig.choice.reportConfigEUTRA.reportInterval = LTE_ReportInterval_ms120;
  ReportConfig_A5->reportConfig.choice.reportConfigEUTRA.reportAmount = LTE_ReportConfigEUTRA__reportAmount_infinity;
  ASN_SEQUENCE_ADD(&ReportConfig_list->list, ReportConfig_A5);
  //  rrcConnectionReconfiguration->criticalExtensions.choice.c1.choice.rrcConnectionReconfiguration_r8.measConfig->reportConfigToAddModList = ReportConfig_list;
  rsrp = CALLOC(1, sizeof(RSRP_Range_t));
  *rsrp = 20;
  Sparams = CALLOC(1, sizeof(*Sparams));
  Sparams->present = LTE_MeasConfig__speedStatePars_PR_setup;
  Sparams->choice.setup.timeToTrigger_SF.sf_High = LTE_SpeedStateScaleFactors__sf_Medium_oDot75;
  Sparams->choice.setup.timeToTrigger_SF.sf_Medium = LTE_SpeedStateScaleFactors__sf_High_oDot5;
  Sparams->choice.setup.mobilityStateParameters.n_CellChangeHigh = 10;
  Sparams->choice.setup.mobilityStateParameters.n_CellChangeMedium = 5;
  Sparams->choice.setup.mobilityStateParameters.t_Evaluation = LTE_MobilityStateParameters__t_Evaluation_s60;
  Sparams->choice.setup.mobilityStateParameters.t_HystNormal = LTE_MobilityStateParameters__t_HystNormal_s120;
  quantityConfig = CALLOC(1, sizeof(*quantityConfig));
  memset((void *)quantityConfig, 0, sizeof(*quantityConfig));
  quantityConfig->quantityConfigEUTRA = CALLOC(1, sizeof(struct LTE_QuantityConfigEUTRA));
  memset((void *)quantityConfig->quantityConfigEUTRA, 0, sizeof(*quantityConfig->quantityConfigEUTRA));
  quantityConfig->quantityConfigCDMA2000 = NULL;
  quantityConfig->quantityConfigGERAN = NULL;
  quantityConfig->quantityConfigUTRA = NULL;
  quantityConfig->quantityConfigEUTRA->filterCoefficientRSRP =
    CALLOC(1, sizeof(*(quantityConfig->quantityConfigEUTRA->filterCoefficientRSRP)));
  quantityConfig->quantityConfigEUTRA->filterCoefficientRSRQ =
    CALLOC(1, sizeof(*(quantityConfig->quantityConfigEUTRA->filterCoefficientRSRQ)));
  *quantityConfig->quantityConfigEUTRA->filterCoefficientRSRP = LTE_FilterCoefficient_fc4;
  *quantityConfig->quantityConfigEUTRA->filterCoefficientRSRQ = LTE_FilterCoefficient_fc4;
  /* mobilityinfo  */
  mobilityInfo = ue_context_pP->ue_context.mobilityInfo;

  if (mobilityInfo) {
    free(mobilityInfo);
  }

  mobilityInfo = CALLOC(1, sizeof(*mobilityInfo));
  memset((void *)mobilityInfo, 0, sizeof(*mobilityInfo));
  mobilityInfo->targetPhysCellId = RC.rrc[ctxt_pP->module_id]->carrier[0].physCellId;
  //(PhysCellId_t) two_tier_hexagonal_cellIds[ue_context_pP->ue_context.handover_info->modid_t];
  LOG_D(RRC, "[eNB %d] Frame %d: handover preparation: targetPhysCellId: %ld mod_id: %d ue: %x \n",
        ctxt_pP->module_id,
        ctxt_pP->frame,
        mobilityInfo->targetPhysCellId,
        ctxt_pP->module_id, // get_adjacent_cell_mod_id(mobilityInfo->targetPhysCellId),
        ue_context_pP->ue_context.rnti);
  mobilityInfo->additionalSpectrumEmission = CALLOC(1, sizeof(*mobilityInfo->additionalSpectrumEmission));
  *mobilityInfo->additionalSpectrumEmission = (LTE_AdditionalSpectrumEmission_t) 1;  //Check this value!
  mobilityInfo->t304 = LTE_MobilityControlInfo__t304_ms200;    // need to configure an appropriate value here
  // New UE Identity (C-RNTI) to identify an UE uniquely in a cell
  mobilityInfo->newUE_Identity.size = 2;
  mobilityInfo->newUE_Identity.bits_unused = 0;
  mobilityInfo->newUE_Identity.buf = rv;
  mobilityInfo->newUE_Identity.buf[0] = rv[0];
  mobilityInfo->newUE_Identity.buf[1] = rv[1];
  //memset((void *)&mobilityInfo->radioResourceConfigCommon,(void *)&rrc_inst->sib2->radioResourceConfigCommon,sizeof(RadioResourceConfigCommon_t));
  //memset((void *)&mobilityInfo->radioResourceConfigCommon,0,sizeof(RadioResourceConfigCommon_t));
  // Configuring radioResourceConfigCommon
  mobilityInfo->radioResourceConfigCommon.rach_ConfigCommon =
    CALLOC(1, sizeof(*mobilityInfo->radioResourceConfigCommon.rach_ConfigCommon));
  memcpy((void *)mobilityInfo->radioResourceConfigCommon.rach_ConfigCommon,
         (void *)&rrc_inst->carrier[0] /* CROUX TBC */.sib2->radioResourceConfigCommon.rach_ConfigCommon, sizeof(LTE_RACH_ConfigCommon_t));
  mobilityInfo->radioResourceConfigCommon.prach_Config.prach_ConfigInfo =
    CALLOC(1, sizeof(*mobilityInfo->radioResourceConfigCommon.prach_Config.prach_ConfigInfo));
  memcpy((void *)mobilityInfo->radioResourceConfigCommon.prach_Config.prach_ConfigInfo,
         (void *)&rrc_inst->carrier[0] /* CROUX TBC */.sib2->radioResourceConfigCommon.prach_Config.prach_ConfigInfo,
         sizeof(LTE_PRACH_ConfigInfo_t));
  mobilityInfo->radioResourceConfigCommon.prach_Config.rootSequenceIndex =
    rrc_inst->carrier[0] /* CROUX TBC */.sib2->radioResourceConfigCommon.prach_Config.rootSequenceIndex;
  mobilityInfo->radioResourceConfigCommon.pdsch_ConfigCommon =
    CALLOC(1, sizeof(*mobilityInfo->radioResourceConfigCommon.pdsch_ConfigCommon));
  memcpy((void *)mobilityInfo->radioResourceConfigCommon.pdsch_ConfigCommon,
         (void *)&rrc_inst->carrier[0] /* CROUX TBC */.sib2->radioResourceConfigCommon.pdsch_ConfigCommon, sizeof(LTE_PDSCH_ConfigCommon_t));
  memcpy((void *)&mobilityInfo->radioResourceConfigCommon.pusch_ConfigCommon,
         (void *)&rrc_inst->carrier[0] /* CROUX TBC */.sib2->radioResourceConfigCommon.pusch_ConfigCommon, sizeof(LTE_PUSCH_ConfigCommon_t));
  mobilityInfo->radioResourceConfigCommon.phich_Config = NULL;
  mobilityInfo->radioResourceConfigCommon.pucch_ConfigCommon =
    CALLOC(1, sizeof(*mobilityInfo->radioResourceConfigCommon.pucch_ConfigCommon));
  memcpy((void *)mobilityInfo->radioResourceConfigCommon.pucch_ConfigCommon,
         (void *)&rrc_inst->carrier[0] /* CROUX TBC */.sib2->radioResourceConfigCommon.pucch_ConfigCommon, sizeof(LTE_PUCCH_ConfigCommon_t));
  mobilityInfo->radioResourceConfigCommon.soundingRS_UL_ConfigCommon =
    CALLOC(1, sizeof(*mobilityInfo->radioResourceConfigCommon.soundingRS_UL_ConfigCommon));
  memcpy((void *)mobilityInfo->radioResourceConfigCommon.soundingRS_UL_ConfigCommon,
         (void *)&rrc_inst->carrier[0] /* CROUX TBC */.sib2->radioResourceConfigCommon.soundingRS_UL_ConfigCommon,
         sizeof(LTE_SoundingRS_UL_ConfigCommon_t));
  mobilityInfo->radioResourceConfigCommon.uplinkPowerControlCommon =
    CALLOC(1, sizeof(*mobilityInfo->radioResourceConfigCommon.uplinkPowerControlCommon));
  memcpy((void *)mobilityInfo->radioResourceConfigCommon.uplinkPowerControlCommon,
         (void *)&rrc_inst->carrier[0] /* CROUX TBC */.sib2->radioResourceConfigCommon.uplinkPowerControlCommon,
         sizeof(LTE_UplinkPowerControlCommon_t));
  mobilityInfo->radioResourceConfigCommon.antennaInfoCommon = NULL;
  mobilityInfo->radioResourceConfigCommon.p_Max = NULL;   // CALLOC(1,sizeof(*mobilityInfo->radioResourceConfigCommon.p_Max));
  //memcpy((void *)mobilityInfo->radioResourceConfigCommon.p_Max,(void *)rrc_inst->sib1->p_Max,sizeof(P_Max_t));
  mobilityInfo->radioResourceConfigCommon.tdd_Config = NULL;  //CALLOC(1,sizeof(TDD_Config_t));
  //memcpy((void *)mobilityInfo->radioResourceConfigCommon.tdd_Config,(void *)rrc_inst->sib1->tdd_Config,sizeof(TDD_Config_t));
  mobilityInfo->radioResourceConfigCommon.ul_CyclicPrefixLength =
    rrc_inst->carrier[0] /* CROUX TBC */.sib2->radioResourceConfigCommon.ul_CyclicPrefixLength;
  //End of configuration of radioResourceConfigCommon
  mobilityInfo->carrierFreq = CALLOC(1, sizeof(*mobilityInfo->carrierFreq));  //CALLOC(1,sizeof(CarrierFreqEUTRA_t)); 36090
  mobilityInfo->carrierFreq->dl_CarrierFreq =
      to_earfcn_DL(RC.rrc[ctxt_pP->module_id]->configuration.eutra_band[0],
                   RC.rrc[ctxt_pP->module_id]->configuration.downlink_frequency[0],
                   RC.rrc[ctxt_pP->module_id]->configuration.N_RB_DL[0]);
  mobilityInfo->carrierFreq->ul_CarrierFreq = NULL;
  mobilityInfo->carrierBandwidth = CALLOC(1, sizeof(
      *mobilityInfo->carrierBandwidth));    //CALLOC(1,sizeof(struct CarrierBandwidthEUTRA));  AllowedMeasBandwidth_mbw25
  mobilityInfo->carrierBandwidth->dl_Bandwidth = LTE_CarrierBandwidthEUTRA__dl_Bandwidth_n25;
  mobilityInfo->carrierBandwidth->ul_Bandwidth = NULL;
  mobilityInfo->rach_ConfigDedicated = NULL;
  ue_context_pP->ue_context.mobilityInfo = mobilityInfo;
#if 0
  LOG_I(RRC,
        "[eNB %d] Frame %d: potential handover preparation: store the information in an intermediate structure in case of failure\n",
        ctxt_pP->module_id, ctxt_pP->frame);
  // store the information in an intermediate structure for Hanodver management
  //rrc_inst->handover_info.as_config.sourceRadioResourceConfig.srb_ToAddModList = CALLOC(1,sizeof());
  ue_context_pP->ue_context.handover_info = CALLOC(1, sizeof(*(ue_context_pP->ue_context.handover_info)));
  //memcpy((void *)rrc_inst->handover_info[ue_mod_idP]->as_config.sourceRadioResourceConfig.srb_ToAddModList,(void *)SRB_list,sizeof(SRB_ToAddModList_t));
  ue_context_pP->ue_context.handover_info->as_config.sourceRadioResourceConfig.srb_ToAddModList = *SRB_configList2;
  //memcpy((void *)rrc_inst->handover_info[ue_mod_idP]->as_config.sourceRadioResourceConfig.drb_ToAddModList,(void *)DRB_list,sizeof(DRB_ToAddModList_t));
  ue_context_pP->ue_context.handover_info->as_config.sourceRadioResourceConfig.drb_ToAddModList = *DRB_configList;
  ue_context_pP->ue_context.handover_info->as_config.sourceRadioResourceConfig.drb_ToReleaseList = NULL;
  ue_context_pP->ue_context.handover_info->as_config.sourceRadioResourceConfig.mac_MainConfig =
    CALLOC(1, sizeof(*ue_context_pP->ue_context.handover_info->as_config.sourceRadioResourceConfig.mac_MainConfig));
  memcpy((void *)ue_context_pP->ue_context.handover_info->as_config.sourceRadioResourceConfig.mac_MainConfig,
         (void *)mac_MainConfig, sizeof(MAC_MainConfig_t));
  ue_context_pP->ue_context.handover_info->as_config.sourceRadioResourceConfig.physicalConfigDedicated =
    CALLOC(1, sizeof(PhysicalConfigDedicated_t));
  memcpy((void *)ue_context_pP->ue_context.handover_info->as_config.sourceRadioResourceConfig.physicalConfigDedicated,
         (void *)ue_context_pP->ue_context.physicalConfigDedicated, sizeof(PhysicalConfigDedicated_t));
  ue_context_pP->ue_context.handover_info->as_config.sourceRadioResourceConfig.sps_Config = NULL;
  //memcpy((void *)rrc_inst->handover_info[ue_mod_idP]->as_config.sourceRadioResourceConfig.sps_Config,(void *)rrc_inst->sps_Config[ue_mod_idP],sizeof(SPS_Config_t));
#endif
  //  }
  securityConfigHO = CALLOC(1, sizeof(*securityConfigHO));
  memset((void *)securityConfigHO, 0, sizeof(*securityConfigHO));
  securityConfigHO->handoverType.present = LTE_SecurityConfigHO__handoverType_PR_intraLTE;
  securityConfigHO->handoverType.choice.intraLTE.securityAlgorithmConfig = NULL; /* TODO: to be checked */
  securityConfigHO->handoverType.choice.intraLTE.keyChangeIndicator = 0;
  securityConfigHO->handoverType.choice.intraLTE.nextHopChainingCount = 0;
#if defined(ENABLE_ITTI)
  /* Initialize NAS list */
  dedicatedInfoNASList = CALLOC(1, sizeof(struct LTE_RRCConnectionReconfiguration_r8_IEs__dedicatedInfoNASList));

  /* Add all NAS PDUs to the list */
  for (i = 0; i < ue_context_pP->ue_context.nb_of_e_rabs; i++) {
    if (ue_context_pP->ue_context.e_rab[i].param.nas_pdu.buffer != NULL) {
      dedicatedInfoNas = CALLOC(1, sizeof(LTE_DedicatedInfoNAS_t));
      memset(dedicatedInfoNas, 0, sizeof(OCTET_STRING_t));
      OCTET_STRING_fromBuf(dedicatedInfoNas,
                           (char *)ue_context_pP->ue_context.e_rab[i].param.nas_pdu.buffer,
                           ue_context_pP->ue_context.e_rab[i].param.nas_pdu.length);
      ASN_SEQUENCE_ADD(&dedicatedInfoNASList->list, dedicatedInfoNas);
    }

    /* TODO parameters yet to process ... */
    {
      //      ue_context_pP->ue_context.e_rab[i].param.qos;
      //      ue_context_pP->ue_context.e_rab[i].param.sgw_addr;
      //      ue_context_pP->ue_context.e_rab[i].param.gtp_teid;
    }
    /* TODO should test if e RAB are Ok before! */
    ue_context_pP->ue_context.e_rab[i].status = E_RAB_STATUS_DONE;
    LOG_D(RRC, "setting the status for the default DRB (index %d) to (%d,%s)\n",
          i, ue_context_pP->ue_context.e_rab[i].status, "E_RAB_STATUS_DONE");
  }

  /* If list is empty free the list and reset the address */
  if (dedicatedInfoNASList->list.count == 0) {
    free(dedicatedInfoNASList);
    dedicatedInfoNASList = NULL;
  }

#endif
  memset(buffer, 0, RRC_BUF_SIZE);
  char rrc_buf[1000 /* arbitrary, should be big enough, has to be less than size of return buf by a few bits/bytes */];
  int rrc_size;
  rrc_size = do_RRCConnectionReconfiguration(ctxt_pP,
             (unsigned char *)rrc_buf,
             xid,   //Transaction_id,
             NULL, // SRB_configList
             NULL,
             NULL,  // DRB2_list,
             (struct LTE_SPS_Config *)NULL,   // *sps_Config,
             (struct LTE_PhysicalConfigDedicated *)*physicalConfigDedicated,
             //#ifdef EXMIMO_IOT
             //                                         NULL, NULL, NULL,NULL,
             //#else
             (LTE_MeasObjectToAddModList_t *)MeasObj_list,
             (LTE_ReportConfigToAddModList_t *)ReportConfig_list,
             (LTE_QuantityConfig_t *)quantityConfig,
             (LTE_MeasIdToAddModList_t *)MeasId_list,
             //#endif
             (LTE_MAC_MainConfig_t *)mac_MainConfig,
             (LTE_MeasGapConfig_t *)NULL,
             (LTE_MobilityControlInfo_t *)mobilityInfo,
             (LTE_SecurityConfigHO_t *)securityConfigHO,
             (struct LTE_MeasConfig__speedStatePars *)Sparams,
             (LTE_RSRP_Range_t *)rsrp,
             (LTE_C_RNTI_t *)cba_RNTI,
             (struct LTE_RRCConnectionReconfiguration_r8_IEs__dedicatedInfoNASList *)dedicatedInfoNASList,
             (LTE_SL_CommConfig_r12_t *)NULL,
             (LTE_SL_DiscConfig_r12_t *)NULL
#if (LTE_RRC_VERSION >= MAKE_VERSION(10, 0, 0))
             , (LTE_SCellToAddMod_r10_t *)NULL
#endif
                                            );

  if (rrc_size <= 0) {
    printf("%s:%d: fatal\n", __FILE__, __LINE__);
    abort();
  }

  char *ho_buf = (char *)buffer;
  int ho_size;
  ho_size = do_HandoverCommand(
              ho_buf, 1024 /* TODO: this is the value found in struct x2ap_handover_req_ack_s for array rrc_buffer */,
              rrc_buf,
              rrc_size);
  *_size = size = ho_size;
  LOG_DUMPMSG(RRC,DEBUG_RRC,(char *)buffer,size,
              "[MSG] RRC Connection Reconfiguration handover\n");
#if defined(ENABLE_ITTI)

  /* Free all NAS PDUs */
  for (i = 0; i < ue_context_pP->ue_context.nb_of_e_rabs; i++) {
    if (ue_context_pP->ue_context.e_rab[i].param.nas_pdu.buffer != NULL) {
      /* Free the NAS PDU buffer and invalidate it */
      free(ue_context_pP->ue_context.e_rab[i].param.nas_pdu.buffer);
      ue_context_pP->ue_context.e_rab[i].param.nas_pdu.buffer = NULL;
    }
  }

#endif
  LOG_I(RRC,
        "[eNB %d] Frame %d, Logical Channel DL-DCCH, Generate RRCConnectionReconfiguration handover (bytes %d, UE id %x)\n",
        ctxt_pP->module_id, ctxt_pP->frame, size, ue_context_pP->ue_context.rnti);
  LOG_D(RRC,
        "[FRAME %05d][RRC_eNB][MOD %u][][--- PDCP_DATA_REQ/%d Bytes (rrcConnectionReconfiguration handover to UE %x MUI %d) --->][PDCP][MOD %u][RB %u]\n",
        ctxt_pP->frame, ctxt_pP->module_id, size, ue_context_pP->ue_context.rnti, rrc_eNB_mui, ctxt_pP->module_id, DCCH);
  MSC_LOG_TX_MESSAGE(
    MSC_RRC_ENB,
    MSC_RRC_UE,
    buffer,
    size,
    MSC_AS_TIME_FMT" rrcConnectionReconfiguration handover UE %x MUI %d size %u",
    MSC_AS_TIME_ARGS(ctxt_pP),
    ue_context_pP->ue_context.rnti,
    rrc_eNB_mui,
    size);
}

void
rrc_eNB_configure_rbs_handover(struct rrc_eNB_ue_context_s *ue_context_p, protocol_ctxt_t *const ctxt_pP) {
  uint16_t                            Idx;
  Idx = DCCH;
#if 1
  // Activate the radio bearers
  // SRB1
  ue_context_p->ue_context.Srb1.Active = 1;
  ue_context_p->ue_context.Srb1.Srb_info.Srb_id = Idx;
  memcpy(&ue_context_p->ue_context.Srb1.Srb_info.Lchan_desc[0], &DCCH_LCHAN_DESC, LCHAN_DESC_SIZE);
  memcpy(&ue_context_p->ue_context.Srb1.Srb_info.Lchan_desc[1], &DCCH_LCHAN_DESC, LCHAN_DESC_SIZE);
  // SRB2
  ue_context_p->ue_context.Srb2.Active = 1;
  ue_context_p->ue_context.Srb2.Srb_info.Srb_id = Idx;
  memcpy(&ue_context_p->ue_context.Srb2.Srb_info.Lchan_desc[0], &DCCH_LCHAN_DESC, LCHAN_DESC_SIZE);
  memcpy(&ue_context_p->ue_context.Srb2.Srb_info.Lchan_desc[1], &DCCH_LCHAN_DESC, LCHAN_DESC_SIZE);
#endif
  LOG_I(RRC, "[eNB %d] CALLING RLC CONFIG SRB1 (rbid %d) for UE %x\n",
        ctxt_pP->module_id, Idx, ue_context_p->ue_context.rnti);
  // Configure PDCP/RLC for the target
  rrc_pdcp_config_asn1_req(ctxt_pP,
                           ue_context_p->ue_context.SRB_configList,
                           (LTE_DRB_ToAddModList_t *) NULL,
                           (LTE_DRB_ToReleaseList_t *) NULL,
                           0xff,
                           NULL,
                           NULL,
                           NULL
#if defined(Rel10) || defined(Rel14)
                           , (LTE_PMCH_InfoList_r9_t *) NULL
#endif
                           , NULL);
  rrc_rlc_config_asn1_req(ctxt_pP,
                          ue_context_p->ue_context.SRB_configList,
                          (LTE_DRB_ToAddModList_t *) NULL,
                          (LTE_DRB_ToReleaseList_t *) NULL
#if defined(Rel10) || defined(Rel14)
                          , (LTE_PMCH_InfoList_r9_t *) NULL
                          , 0, 0
#endif
                         );
  // Add a new user (called during the HO procedure)
  LOG_I(RRC, "rrc_eNB_target_add_ue_handover module_id %d rnti %d\n", ctxt_pP->module_id, ctxt_pP->rnti);
  // Configure MAC for the target
  rrc_mac_config_req_eNB(
    ctxt_pP->module_id,
    ue_context_p->ue_context.primaryCC_id,
    0,0,0,0,0,
#if (LTE_RRC_VERSION >= MAKE_VERSION(14, 0, 0))
    0,
#endif
    ue_context_p->ue_context.rnti,
    (LTE_BCCH_BCH_Message_t *) NULL,
    (LTE_RadioResourceConfigCommonSIB_t *) NULL,
#if (LTE_RRC_VERSION >= MAKE_VERSION(14, 0, 0))
    (LTE_RadioResourceConfigCommonSIB_t *) NULL,
#endif
    ue_context_p->ue_context.physicalConfigDedicated,
#if (LTE_RRC_VERSION >= MAKE_VERSION(10, 0, 0))
    (LTE_SCellToAddMod_r10_t *)NULL,
    //(struct PhysicalConfigDedicatedSCell_r10 *)NULL,
#endif
    (LTE_MeasObjectToAddMod_t **) NULL,
    ue_context_p->ue_context.mac_MainConfig,
    1,
    NULL,//SRB1_logicalChannelConfig,
    ue_context_p->ue_context.measGapConfig,
    (LTE_TDD_Config_t *) NULL,
    (LTE_MobilityControlInfo_t *) ue_context_p->ue_context.mobilityInfo,
    (LTE_SchedulingInfoList_t *) NULL,
    0,
    NULL,
    NULL,
    (LTE_MBSFN_SubframeConfigList_t *) NULL
#if (LTE_RRC_VERSION >= MAKE_VERSION(9, 0, 0))
    , 0, (LTE_MBSFN_AreaInfoList_r9_t *) NULL, (LTE_PMCH_InfoList_r9_t *) NULL
#endif
#if (LTE_RRC_VERSION >= MAKE_VERSION(13, 0, 0))
    ,
    (LTE_SystemInformationBlockType1_v1310_IEs_t *)NULL
#endif
  );
//#if 0
//}
//#endif
}

#if 0
// 5.3.5.4 LTE_RRCConnectionReconfiguration including the mobilityControlInfo to prepare the UE handover
//-----------------------------------------------------------------------------
void
rrc_eNB_generate_RRCConnectionReconfiguration_handover(
  const protocol_ctxt_t *const ctxt_pP,
  rrc_eNB_ue_context_t           *const ue_context_pP,
  uint8_t                *const nas_pdu,
  const uint32_t                nas_length
)
//-----------------------------------------------------------------------------
{
  T(T_ENB_RRC_CONNECTION_RECONFIGURATION, T_INT(ctxt_pP->module_id), T_INT(ctxt_pP->frame),
    T_INT(ctxt_pP->subframe), T_INT(ctxt_pP->rnti));
  uint8_t                             buffer[RRC_BUF_SIZE];
  int                                 i;
  uint8_t                             rv[2];
  uint16_t                            Idx;
  // configure SRB1/SRB2, PhysicalConfigDedicated, LTE_MAC_MainConfig for UE
  eNB_RRC_INST                       *rrc_inst = RC.rrc[ctxt_pP->module_id];
  struct LTE_PhysicalConfigDedicated    **physicalConfigDedicated = &ue_context_pP->ue_context.physicalConfigDedicated;
  struct LTE_SRB_ToAddMod                *SRB2_config;
  struct LTE_SRB_ToAddMod__rlc_Config    *SRB2_rlc_config;
  struct LTE_SRB_ToAddMod__logicalChannelConfig *SRB2_lchan_config;
  struct LTE_LogicalChannelConfig__ul_SpecificParameters *SRB2_ul_SpecificParameters;
  LTE_LogicalChannelConfig_t             *SRB1_logicalChannelConfig = NULL;
  LTE_SRB_ToAddModList_t                 *SRB_configList = ue_context_pP->ue_context.SRB_configList;    // not used in this context: may be removed
  LTE_SRB_ToAddModList_t                 *SRB_configList2;
  struct LTE_DRB_ToAddMod                *DRB_config;
  struct LTE_RLC_Config                  *DRB_rlc_config;
  struct LTE_PDCP_Config                 *DRB_pdcp_config;
  struct LTE_PDCP_Config__rlc_UM         *PDCP_rlc_UM;
  struct LTE_LogicalChannelConfig        *DRB_lchan_config;
  struct LTE_LogicalChannelConfig__ul_SpecificParameters *DRB_ul_SpecificParameters;
  LTE_DRB_ToAddModList_t                 *DRB_configList2;
  LTE_MAC_MainConfig_t                   *mac_MainConfig;
  LTE_MeasObjectToAddModList_t           *MeasObj_list;
  LTE_MeasObjectToAddMod_t               *MeasObj;
  LTE_ReportConfigToAddModList_t         *ReportConfig_list;
  LTE_ReportConfigToAddMod_t             *ReportConfig_per, *ReportConfig_A1,
                                         *ReportConfig_A2, *ReportConfig_A3, *ReportConfig_A4, *ReportConfig_A5;
  LTE_MeasIdToAddModList_t               *MeasId_list;
  LTE_MeasIdToAddMod_t                   *MeasId0, *MeasId1, *MeasId2, *MeasId3, *MeasId4, *MeasId5;
  LTE_QuantityConfig_t                   *quantityConfig;
  LTE_MobilityControlInfo_t              *mobilityInfo;
  // HandoverCommand_t handoverCommand;
  //uint8_t                             sourceModId =
  //  get_adjacent_cell_mod_id(ue_context_pP->ue_context.handover_info->as_context.reestablishmentInfo->sourcePhysCellId);
#if (LTE_RRC_VERSION >= MAKE_VERSION(9, 0, 0))
  long                               *sr_ProhibitTimer_r9;
#endif
  long                               *logicalchannelgroup, *logicalchannelgroup_drb;
  long                               *maxHARQ_Tx, *periodicBSR_Timer;
  // LTE_RSRP_Range_t *rsrp;
  struct LTE_MeasConfig__speedStatePars  *Sparams;
  LTE_CellsToAddMod_t                    *CellToAdd;
  LTE_CellsToAddModList_t                *CellsToAddModList;
  // srb 1: for HO
  struct LTE_SRB_ToAddMod                *SRB1_config;
  struct LTE_SRB_ToAddMod__rlc_Config    *SRB1_rlc_config;
  struct LTE_SRB_ToAddMod__logicalChannelConfig *SRB1_lchan_config;
  struct LTE_LogicalChannelConfig__ul_SpecificParameters *SRB1_ul_SpecificParameters;
  // phy config dedicated
  LTE_PhysicalConfigDedicated_t          *physicalConfigDedicated2;
  struct LTE_RRCConnectionReconfiguration_r8_IEs__dedicatedInfoNASList *dedicatedInfoNASList;
  protocol_ctxt_t                     ctxt;
  LOG_D(RRC, "[eNB %d] Frame %d: handover preparation: get the newSourceUEIdentity (C-RNTI): ",
        ctxt_pP->module_id, ctxt_pP->frame);

  for (i = 0; i < 2; i++) {
    rv[i] = taus() & 0xff;
    LOG_D(RRC, " %x.", rv[i]);
  }

  LOG_D(RRC, "[eNB %d] Frame %d : handover reparation: add target eNB SRB1 and PHYConfigDedicated reconfiguration\n",
        ctxt_pP->module_id, ctxt_pP->frame);
  // 1st: reconfigure SRB
  SRB_configList2 = CALLOC(1, sizeof(*SRB_configList));
  SRB1_config = CALLOC(1, sizeof(*SRB1_config));
  SRB1_config->srb_Identity = 1;
  SRB1_rlc_config = CALLOC(1, sizeof(*SRB1_rlc_config));
  SRB1_config->rlc_Config = SRB1_rlc_config;
  SRB1_rlc_config->present = LTE_SRB_ToAddMod__rlc_Config_PR_explicitValue;
  SRB1_rlc_config->choice.explicitValue.present = LTE_RLC_Config_PR_am;
  SRB1_rlc_config->choice.explicitValue.choice.am.ul_AM_RLC.t_PollRetransmit = LTE_T_PollRetransmit_ms15;
  SRB1_rlc_config->choice.explicitValue.choice.am.ul_AM_RLC.pollPDU = LTE_PollPDU_p8;
  SRB1_rlc_config->choice.explicitValue.choice.am.ul_AM_RLC.pollByte = LTE_PollByte_kB1000;
  SRB1_rlc_config->choice.explicitValue.choice.am.ul_AM_RLC.maxRetxThreshold = LTE_UL_AM_RLC__maxRetxThreshold_t16;
  SRB1_rlc_config->choice.explicitValue.choice.am.dl_AM_RLC.t_Reordering = LTE_T_Reordering_ms35;
  SRB1_rlc_config->choice.explicitValue.choice.am.dl_AM_RLC.t_StatusProhibit = LTE_T_StatusProhibit_ms10;
  SRB1_lchan_config = CALLOC(1, sizeof(*SRB1_lchan_config));
  SRB1_config->logicalChannelConfig = SRB1_lchan_config;
  SRB1_lchan_config->present = LTE_SRB_ToAddMod__logicalChannelConfig_PR_explicitValue;
  SRB1_ul_SpecificParameters = CALLOC(1, sizeof(*SRB1_ul_SpecificParameters));
  SRB1_lchan_config->choice.explicitValue.ul_SpecificParameters = SRB1_ul_SpecificParameters;
  SRB1_ul_SpecificParameters->priority = 1;
  //assign_enum(&SRB1_ul_SpecificParameters->prioritisedBitRate,LogicalChannelConfig__ul_SpecificParameters__prioritisedBitRate_infinity);
  SRB1_ul_SpecificParameters->prioritisedBitRate =
    LTE_LogicalChannelConfig__ul_SpecificParameters__prioritisedBitRate_infinity;
  //assign_enum(&SRB1_ul_SpecificParameters->bucketSizeDuration,LogicalChannelConfig__ul_SpecificParameters__bucketSizeDuration_ms50);
  SRB1_ul_SpecificParameters->bucketSizeDuration =
    LTE_LogicalChannelConfig__ul_SpecificParameters__bucketSizeDuration_ms50;
  logicalchannelgroup = CALLOC(1, sizeof(long));
  *logicalchannelgroup = 0;
  SRB1_ul_SpecificParameters->logicalChannelGroup = logicalchannelgroup;
  ASN_SEQUENCE_ADD(&SRB_configList2->list, SRB1_config);
  //2nd: now reconfigure phy config dedicated
  physicalConfigDedicated2 = CALLOC(1, sizeof(*physicalConfigDedicated2));
  *physicalConfigDedicated = physicalConfigDedicated2;
  physicalConfigDedicated2->pdsch_ConfigDedicated =
    CALLOC(1, sizeof(*physicalConfigDedicated2->pdsch_ConfigDedicated));
  physicalConfigDedicated2->pucch_ConfigDedicated =
    CALLOC(1, sizeof(*physicalConfigDedicated2->pucch_ConfigDedicated));
  physicalConfigDedicated2->pusch_ConfigDedicated =
    CALLOC(1, sizeof(*physicalConfigDedicated2->pusch_ConfigDedicated));
  physicalConfigDedicated2->uplinkPowerControlDedicated =
    CALLOC(1, sizeof(*physicalConfigDedicated2->uplinkPowerControlDedicated));
  physicalConfigDedicated2->tpc_PDCCH_ConfigPUCCH =
    CALLOC(1, sizeof(*physicalConfigDedicated2->tpc_PDCCH_ConfigPUCCH));
  physicalConfigDedicated2->tpc_PDCCH_ConfigPUSCH =
    CALLOC(1, sizeof(*physicalConfigDedicated2->tpc_PDCCH_ConfigPUSCH));
  physicalConfigDedicated2->cqi_ReportConfig = NULL;  //CALLOC(1,sizeof(*physicalConfigDedicated2->cqi_ReportConfig));
  physicalConfigDedicated2->soundingRS_UL_ConfigDedicated = CALLOC(1,sizeof(*physicalConfigDedicated2->soundingRS_UL_ConfigDedicated));
  physicalConfigDedicated2->antennaInfo = CALLOC(1, sizeof(*physicalConfigDedicated2->antennaInfo));
  physicalConfigDedicated2->schedulingRequestConfig =
    CALLOC(1, sizeof(*physicalConfigDedicated2->schedulingRequestConfig));
  // PDSCH
  //assign_enum(&physicalConfigDedicated2->pdsch_ConfigDedicated->p_a,
  //          PDSCH_ConfigDedicated__p_a_dB0);
  physicalConfigDedicated2->pdsch_ConfigDedicated->p_a = LTE_PDSCH_ConfigDedicated__p_a_dB0;
  // PUCCH
  physicalConfigDedicated2->pucch_ConfigDedicated->ackNackRepetition.present =
    LTE_PUCCH_ConfigDedicated__ackNackRepetition_PR_release;
  physicalConfigDedicated2->pucch_ConfigDedicated->ackNackRepetition.choice.release = 0;
  physicalConfigDedicated2->pucch_ConfigDedicated->tdd_AckNackFeedbackMode = NULL;    //PUCCH_ConfigDedicated__tdd_AckNackFeedbackMode_multiplexing;
  // Pusch_config_dedicated
  physicalConfigDedicated2->pusch_ConfigDedicated->betaOffset_ACK_Index = 0;  // 2.00
  physicalConfigDedicated2->pusch_ConfigDedicated->betaOffset_RI_Index = 0;   // 1.25
  physicalConfigDedicated2->pusch_ConfigDedicated->betaOffset_CQI_Index = 8;  // 2.25
  // UplinkPowerControlDedicated
  physicalConfigDedicated2->uplinkPowerControlDedicated->p0_UE_PUSCH = 0; // 0 dB
  //assign_enum(&physicalConfigDedicated2->uplinkPowerControlDedicated->deltaMCS_Enabled,
  // UplinkPowerControlDedicated__deltaMCS_Enabled_en1);
  physicalConfigDedicated2->uplinkPowerControlDedicated->deltaMCS_Enabled =
    LTE_UplinkPowerControlDedicated__deltaMCS_Enabled_en1;
  physicalConfigDedicated2->uplinkPowerControlDedicated->accumulationEnabled = 1; // should be TRUE in order to have 0dB power offset
  physicalConfigDedicated2->uplinkPowerControlDedicated->p0_UE_PUCCH = 0; // 0 dB
  physicalConfigDedicated2->uplinkPowerControlDedicated->pSRS_Offset = 0; // 0 dB
  physicalConfigDedicated2->uplinkPowerControlDedicated->filterCoefficient =
    CALLOC(1, sizeof(*physicalConfigDedicated2->uplinkPowerControlDedicated->filterCoefficient));
  //  assign_enum(physicalConfigDedicated2->uplinkPowerControlDedicated->filterCoefficient,FilterCoefficient_fc4); // fc4 dB
  *physicalConfigDedicated2->uplinkPowerControlDedicated->filterCoefficient = LTE_FilterCoefficient_fc4;  // fc4 dB
  // TPC-PDCCH-Config
  physicalConfigDedicated2->tpc_PDCCH_ConfigPUCCH->present = LTE_TPC_PDCCH_Config_PR_setup;
  physicalConfigDedicated2->tpc_PDCCH_ConfigPUCCH->choice.setup.tpc_Index.present = LTE_TPC_Index_PR_indexOfFormat3;
  physicalConfigDedicated2->tpc_PDCCH_ConfigPUCCH->choice.setup.tpc_Index.choice.indexOfFormat3 = 1;
  physicalConfigDedicated2->tpc_PDCCH_ConfigPUCCH->choice.setup.tpc_RNTI.buf = CALLOC(1, 2);
  physicalConfigDedicated2->tpc_PDCCH_ConfigPUCCH->choice.setup.tpc_RNTI.size = 2;
  physicalConfigDedicated2->tpc_PDCCH_ConfigPUCCH->choice.setup.tpc_RNTI.buf[0] = 0x12;
  physicalConfigDedicated2->tpc_PDCCH_ConfigPUCCH->choice.setup.tpc_RNTI.buf[1] = 0x34 + ue_context_pP->local_uid;
  physicalConfigDedicated2->tpc_PDCCH_ConfigPUCCH->choice.setup.tpc_RNTI.bits_unused = 0;
  physicalConfigDedicated2->tpc_PDCCH_ConfigPUSCH->present = LTE_TPC_PDCCH_Config_PR_setup;
  physicalConfigDedicated2->tpc_PDCCH_ConfigPUSCH->choice.setup.tpc_Index.present = LTE_TPC_Index_PR_indexOfFormat3;
  physicalConfigDedicated2->tpc_PDCCH_ConfigPUSCH->choice.setup.tpc_Index.choice.indexOfFormat3 = 1;
  physicalConfigDedicated2->tpc_PDCCH_ConfigPUSCH->choice.setup.tpc_RNTI.buf = CALLOC(1, 2);
  physicalConfigDedicated2->tpc_PDCCH_ConfigPUSCH->choice.setup.tpc_RNTI.size = 2;
  physicalConfigDedicated2->tpc_PDCCH_ConfigPUSCH->choice.setup.tpc_RNTI.buf[0] = 0x22;
  physicalConfigDedicated2->tpc_PDCCH_ConfigPUSCH->choice.setup.tpc_RNTI.buf[1] = 0x34 + ue_context_pP->local_uid;
  physicalConfigDedicated2->tpc_PDCCH_ConfigPUSCH->choice.setup.tpc_RNTI.bits_unused = 0;
  //AntennaInfoDedicated
  physicalConfigDedicated2->antennaInfo = CALLOC(1, sizeof(*physicalConfigDedicated2->antennaInfo));
  physicalConfigDedicated2->antennaInfo->present = LTE_PhysicalConfigDedicated__antennaInfo_PR_explicitValue;
  physicalConfigDedicated2->antennaInfo->choice.explicitValue.ue_TransmitAntennaSelection.present =
    LTE_AntennaInfoDedicated__ue_TransmitAntennaSelection_PR_release;
  physicalConfigDedicated2->antennaInfo->choice.explicitValue.ue_TransmitAntennaSelection.choice.release = 0;
  // SchedulingRequestConfig
  physicalConfigDedicated2->schedulingRequestConfig->present = LTE_SchedulingRequestConfig_PR_setup;
  physicalConfigDedicated2->schedulingRequestConfig->choice.setup.sr_PUCCH_ResourceIndex = ue_context_pP->local_uid;

  if (rrc_inst->carrier[0].sib1->tdd_Config==NULL) {  // FD
    physicalConfigDedicated2->schedulingRequestConfig->choice.setup.sr_ConfigIndex = 5 + (ue_context_pP->local_uid %
        10);   // Isr = 5 (every 10 subframes, offset=2+UE_id mod3)
  } else {
    switch (rrc_inst->carrier[0].sib1->tdd_Config->subframeAssignment) {
      case 1:
        physicalConfigDedicated2->schedulingRequestConfig->choice.setup.sr_ConfigIndex = 7 + (ue_context_pP->local_uid & 1) + ((
              ue_context_pP->local_uid & 3) >> 1) * 5;    // Isr = 5 (every 10 subframes, offset=2 for UE0, 3 for UE1, 7 for UE2, 8 for UE3 , 2 for UE4 etc..)
        break;

      case 3:
        physicalConfigDedicated2->schedulingRequestConfig->choice.setup.sr_ConfigIndex = 7 + (ue_context_pP->local_uid %
            3);    // Isr = 5 (every 10 subframes, offset=2 for UE0, 3 for UE1, 3 for UE2, 2 for UE3 , etc..)
        break;

      case 4:
        physicalConfigDedicated2->schedulingRequestConfig->choice.setup.sr_ConfigIndex = 7 + (ue_context_pP->local_uid &
            1);    // Isr = 5 (every 10 subframes, offset=2 for UE0, 3 for UE1, 3 for UE2, 2 for UE3 , etc..)
        break;

      default:
        physicalConfigDedicated2->schedulingRequestConfig->choice.setup.sr_ConfigIndex = 7; // Isr = 5 (every 10 subframes, offset=2 for all UE0 etc..)
        break;
    }
  }

  //  assign_enum(&physicalConfigDedicated2->schedulingRequestConfig->choice.setup.dsr_TransMax,
  //SchedulingRequestConfig__setup__dsr_TransMax_n4);
  //  assign_enum(&physicalConfigDedicated2->schedulingRequestConfig->choice.setup.dsr_TransMax = SchedulingRequestConfig__setup__dsr_TransMax_n4;
  physicalConfigDedicated2->schedulingRequestConfig->choice.setup.dsr_TransMax =
    LTE_SchedulingRequestConfig__setup__dsr_TransMax_n4;
  LOG_D(RRC,
        "handover_config [FRAME %05d][RRC_eNB][MOD %02d][][--- MAC_CONFIG_REQ  (SRB1 UE %x) --->][MAC_eNB][MOD %02d][]\n",
        ctxt_pP->frame, ctxt_pP->module_id, ue_context_pP->ue_context.rnti, ctxt_pP->module_id);
  if (RC.rrc[ctxt_pP->module_id]->node_type == ngran_eNB) {
    rrc_mac_config_req_eNB(ctxt_pP->module_id,
                           ue_context_pP->ue_context.primaryCC_id,
                           0,0,0,0,0,
#if (LTE_RRC_VERSION >= MAKE_VERSION(14, 0, 0))
                           0,
#endif 
                           ue_context_pP->ue_context.rnti,
                           (LTE_BCCH_BCH_Message_t *) NULL,
                           (LTE_RadioResourceConfigCommonSIB_t *) NULL,
#if (LTE_RRC_VERSION >= MAKE_VERSION(14, 0, 0))
                           (LTE_RadioResourceConfigCommonSIB_t *) NULL,
#endif
                           ue_context_pP->ue_context.physicalConfigDedicated,
#if (LTE_RRC_VERSION >= MAKE_VERSION(10, 0, 0))
                           (LTE_SCellToAddMod_r10_t *)NULL,
                           //(struct LTE_PhysicalConfigDedicatedSCell_r10 *)NULL,
#endif
                           (LTE_MeasObjectToAddMod_t **) NULL,
                           ue_context_pP->ue_context.mac_MainConfig,
                           1,
                           SRB1_logicalChannelConfig,
                           ue_context_pP->ue_context.measGapConfig,
                           (LTE_TDD_Config_t *) NULL,
                           (LTE_MobilityControlInfo_t *) NULL,
                           (LTE_SchedulingInfoList_t *) NULL,
                           0,
                           NULL,
                           NULL,
                           (LTE_MBSFN_SubframeConfigList_t *) NULL
#if (LTE_RRC_VERSION >= MAKE_VERSION(9, 0, 0))
                           , 0, (LTE_MBSFN_AreaInfoList_r9_t *) NULL, (LTE_PMCH_InfoList_r9_t *) NULL
#endif
#if (LTE_RRC_VERSION >= MAKE_VERSION(13, 0, 0))
                           , (LTE_SystemInformationBlockType1_v1310_IEs_t *) NULL
#endif
    );
  }
  // Configure target eNB SRB2
  /// SRB2
  SRB2_config = CALLOC(1, sizeof(*SRB2_config));
  SRB_configList2 = CALLOC(1, sizeof(*SRB_configList2));
  memset(SRB_configList2, 0, sizeof(*SRB_configList2));
  SRB2_config->srb_Identity = 2;
  SRB2_rlc_config = CALLOC(1, sizeof(*SRB2_rlc_config));
  SRB2_config->rlc_Config = SRB2_rlc_config;
  SRB2_rlc_config->present = LTE_SRB_ToAddMod__rlc_Config_PR_explicitValue;
  SRB2_rlc_config->choice.explicitValue.present = LTE_RLC_Config_PR_am;
  SRB2_rlc_config->choice.explicitValue.choice.am.ul_AM_RLC.t_PollRetransmit = LTE_T_PollRetransmit_ms15;
  SRB2_rlc_config->choice.explicitValue.choice.am.ul_AM_RLC.pollPDU = LTE_PollPDU_p8;
  SRB2_rlc_config->choice.explicitValue.choice.am.ul_AM_RLC.pollByte = LTE_PollByte_kB1000;
  SRB2_rlc_config->choice.explicitValue.choice.am.ul_AM_RLC.maxRetxThreshold = LTE_UL_AM_RLC__maxRetxThreshold_t32;
  SRB2_rlc_config->choice.explicitValue.choice.am.dl_AM_RLC.t_Reordering = LTE_T_Reordering_ms35;
  SRB2_rlc_config->choice.explicitValue.choice.am.dl_AM_RLC.t_StatusProhibit = LTE_T_StatusProhibit_ms10;
  SRB2_lchan_config = CALLOC(1, sizeof(*SRB2_lchan_config));
  SRB2_config->logicalChannelConfig = SRB2_lchan_config;
  SRB2_lchan_config->present = LTE_SRB_ToAddMod__logicalChannelConfig_PR_explicitValue;
  SRB2_ul_SpecificParameters = CALLOC(1, sizeof(*SRB2_ul_SpecificParameters));
  SRB2_ul_SpecificParameters->priority = 1;
  SRB2_ul_SpecificParameters->prioritisedBitRate =
    LTE_LogicalChannelConfig__ul_SpecificParameters__prioritisedBitRate_infinity;
  SRB2_ul_SpecificParameters->bucketSizeDuration =
    LTE_LogicalChannelConfig__ul_SpecificParameters__bucketSizeDuration_ms50;
  // LCG for CCCH and DCCH is 0 as defined in 36331
  logicalchannelgroup = CALLOC(1, sizeof(long));
  *logicalchannelgroup = 0;
  SRB2_ul_SpecificParameters->logicalChannelGroup = logicalchannelgroup;
  SRB2_lchan_config->choice.explicitValue.ul_SpecificParameters = SRB2_ul_SpecificParameters;
  ASN_SEQUENCE_ADD(&SRB_configList->list, SRB2_config);
  ASN_SEQUENCE_ADD(&SRB_configList2->list, SRB2_config);
  // Configure target eNB DRB
  DRB_configList2 = CALLOC(1, sizeof(*DRB_configList2));
  /// DRB
  DRB_config = CALLOC(1, sizeof(*DRB_config));
  //DRB_config->drb_Identity = (LTE_DRB_Identity_t) 1; //allowed values 1..32
  // NN: this is the 1st DRB for this ue, so set it to 1
  DRB_config->drb_Identity = (LTE_DRB_Identity_t) 1;  // (ue_mod_idP+1); //allowed values 1..32
  DRB_config->logicalChannelIdentity = CALLOC(1, sizeof(long));
  *(DRB_config->logicalChannelIdentity) = (long)3;
  DRB_rlc_config = CALLOC(1, sizeof(*DRB_rlc_config));
  DRB_config->rlc_Config = DRB_rlc_config;
  DRB_rlc_config->present = LTE_RLC_Config_PR_um_Bi_Directional;
  DRB_rlc_config->choice.um_Bi_Directional.ul_UM_RLC.sn_FieldLength = LTE_SN_FieldLength_size10;
  DRB_rlc_config->choice.um_Bi_Directional.dl_UM_RLC.sn_FieldLength = LTE_SN_FieldLength_size10;
  DRB_rlc_config->choice.um_Bi_Directional.dl_UM_RLC.t_Reordering = LTE_T_Reordering_ms35;
  DRB_pdcp_config = CALLOC(1, sizeof(*DRB_pdcp_config));
  DRB_config->pdcp_Config = DRB_pdcp_config;
  DRB_pdcp_config->discardTimer = NULL;
  DRB_pdcp_config->rlc_AM = NULL;
  PDCP_rlc_UM = CALLOC(1, sizeof(*PDCP_rlc_UM));
  DRB_pdcp_config->rlc_UM = PDCP_rlc_UM;
  PDCP_rlc_UM->pdcp_SN_Size = LTE_PDCP_Config__rlc_UM__pdcp_SN_Size_len12bits;
  DRB_pdcp_config->headerCompression.present = LTE_PDCP_Config__headerCompression_PR_notUsed;
  DRB_lchan_config = CALLOC(1, sizeof(*DRB_lchan_config));
  DRB_config->logicalChannelConfig = DRB_lchan_config;
  DRB_ul_SpecificParameters = CALLOC(1, sizeof(*DRB_ul_SpecificParameters));
  DRB_lchan_config->ul_SpecificParameters = DRB_ul_SpecificParameters;
  DRB_ul_SpecificParameters->priority = 2;    // lower priority than srb1, srb2
  DRB_ul_SpecificParameters->prioritisedBitRate =
    LTE_LogicalChannelConfig__ul_SpecificParameters__prioritisedBitRate_infinity;
  DRB_ul_SpecificParameters->bucketSizeDuration =
    LTE_LogicalChannelConfig__ul_SpecificParameters__bucketSizeDuration_ms50;
  // LCG for DTCH can take the value from 1 to 3 as defined in 36331: normally controlled by upper layers (like RRM)
  logicalchannelgroup_drb = CALLOC(1, sizeof(long));
  *logicalchannelgroup_drb = 1;
  DRB_ul_SpecificParameters->logicalChannelGroup = logicalchannelgroup_drb;
  ASN_SEQUENCE_ADD(&DRB_configList2->list, DRB_config);
  mac_MainConfig = CALLOC(1, sizeof(*mac_MainConfig));
  ue_context_pP->ue_context.mac_MainConfig = mac_MainConfig;
  mac_MainConfig->ul_SCH_Config = CALLOC(1, sizeof(*mac_MainConfig->ul_SCH_Config));
  maxHARQ_Tx = CALLOC(1, sizeof(long));
  *maxHARQ_Tx = LTE_MAC_MainConfig__ul_SCH_Config__maxHARQ_Tx_n5;
  mac_MainConfig->ul_SCH_Config->maxHARQ_Tx = maxHARQ_Tx;
  periodicBSR_Timer = CALLOC(1, sizeof(long));
  *periodicBSR_Timer = LTE_PeriodicBSR_Timer_r12_sf64;
  mac_MainConfig->ul_SCH_Config->periodicBSR_Timer = periodicBSR_Timer;
  mac_MainConfig->ul_SCH_Config->retxBSR_Timer = LTE_RetxBSR_Timer_r12_sf320;
  mac_MainConfig->ul_SCH_Config->ttiBundling = 0; // FALSE
  mac_MainConfig->drx_Config = NULL;
  mac_MainConfig->phr_Config = CALLOC(1, sizeof(*mac_MainConfig->phr_Config));
  mac_MainConfig->phr_Config->present = LTE_MAC_MainConfig__phr_Config_PR_setup;
  mac_MainConfig->phr_Config->choice.setup.periodicPHR_Timer = LTE_MAC_MainConfig__phr_Config__setup__periodicPHR_Timer_sf20; // sf20 = 20 subframes
  mac_MainConfig->phr_Config->choice.setup.prohibitPHR_Timer = LTE_MAC_MainConfig__phr_Config__setup__prohibitPHR_Timer_sf20; // sf20 = 20 subframes
  mac_MainConfig->phr_Config->choice.setup.dl_PathlossChange = LTE_MAC_MainConfig__phr_Config__setup__dl_PathlossChange_dB1;  // Value dB1 =1 dB, dB3 = 3 dB
#if (LTE_RRC_VERSION >= MAKE_VERSION(9, 0, 0))
  sr_ProhibitTimer_r9 = CALLOC(1, sizeof(long));
  *sr_ProhibitTimer_r9 = 0;   // SR tx on PUCCH, Value in number of SR period(s). Value 0 = no timer for SR, Value 2= 2*SR
  mac_MainConfig->ext1 = CALLOC(1, sizeof(struct LTE_MAC_MainConfig__ext1));
  mac_MainConfig->ext1->sr_ProhibitTimer_r9 = sr_ProhibitTimer_r9;
  //sps_RA_ConfigList_rlola = NULL;
#endif
  // Measurement ID list
  MeasId_list = CALLOC(1, sizeof(*MeasId_list));
  memset((void *)MeasId_list, 0, sizeof(*MeasId_list));
  MeasId0 = CALLOC(1, sizeof(*MeasId0));
  MeasId0->measId = 1;
  MeasId0->measObjectId = 1;
  MeasId0->reportConfigId = 1;
  ASN_SEQUENCE_ADD(&MeasId_list->list, MeasId0);
  MeasId1 = CALLOC(1, sizeof(*MeasId1));
  MeasId1->measId = 2;
  MeasId1->measObjectId = 1;
  MeasId1->reportConfigId = 2;
  ASN_SEQUENCE_ADD(&MeasId_list->list, MeasId1);
  MeasId2 = CALLOC(1, sizeof(*MeasId2));
  MeasId2->measId = 3;
  MeasId2->measObjectId = 1;
  MeasId2->reportConfigId = 3;
  ASN_SEQUENCE_ADD(&MeasId_list->list, MeasId2);
  MeasId3 = CALLOC(1, sizeof(*MeasId3));
  MeasId3->measId = 4;
  MeasId3->measObjectId = 1;
  MeasId3->reportConfigId = 4;
  ASN_SEQUENCE_ADD(&MeasId_list->list, MeasId3);
  MeasId4 = CALLOC(1, sizeof(*MeasId4));
  MeasId4->measId = 5;
  MeasId4->measObjectId = 1;
  MeasId4->reportConfigId = 5;
  ASN_SEQUENCE_ADD(&MeasId_list->list, MeasId4);
  MeasId5 = CALLOC(1, sizeof(*MeasId5));
  MeasId5->measId = 6;
  MeasId5->measObjectId = 1;
  MeasId5->reportConfigId = 6;
  ASN_SEQUENCE_ADD(&MeasId_list->list, MeasId5);
  //  LTE_RRCConnectionReconfiguration->criticalExtensions.choice.c1.choice.rrcConnectionReconfiguration_r8.measConfig->measIdToAddModList = MeasId_list;
  // Add one EUTRA Measurement Object
  MeasObj_list = CALLOC(1, sizeof(*MeasObj_list));
  memset((void *)MeasObj_list, 0, sizeof(*MeasObj_list));
  // Configure MeasObject
  MeasObj = CALLOC(1, sizeof(*MeasObj));
  memset((void *)MeasObj, 0, sizeof(*MeasObj));
  MeasObj->measObjectId = 1;
  MeasObj->measObject.present = LTE_MeasObjectToAddMod__measObject_PR_measObjectEUTRA;
  MeasObj->measObject.choice.measObjectEUTRA.carrierFreq = 36090;
  MeasObj->measObject.choice.measObjectEUTRA.allowedMeasBandwidth = LTE_AllowedMeasBandwidth_mbw25;
  MeasObj->measObject.choice.measObjectEUTRA.presenceAntennaPort1 = 1;
  MeasObj->measObject.choice.measObjectEUTRA.neighCellConfig.buf = CALLOC(1, sizeof(uint8_t));
  MeasObj->measObject.choice.measObjectEUTRA.neighCellConfig.buf[0] = 0;
  MeasObj->measObject.choice.measObjectEUTRA.neighCellConfig.size = 1;
  MeasObj->measObject.choice.measObjectEUTRA.neighCellConfig.bits_unused = 6;
  MeasObj->measObject.choice.measObjectEUTRA.offsetFreq = NULL;   // Default is 15 or 0dB
  MeasObj->measObject.choice.measObjectEUTRA.cellsToAddModList =
    (LTE_CellsToAddModList_t *) CALLOC(1, sizeof(*CellsToAddModList));
  CellsToAddModList = MeasObj->measObject.choice.measObjectEUTRA.cellsToAddModList;

  // Add adjacent cell lists (6 per eNB)
  for (i = 0; i < 6; i++) {
    CellToAdd = (LTE_CellsToAddMod_t *) CALLOC(1, sizeof(*CellToAdd));
    CellToAdd->cellIndex = i + 1;
    CellToAdd->physCellId = get_adjacent_cell_id(ctxt_pP->module_id, i);
    CellToAdd->cellIndividualOffset = LTE_Q_OffsetRange_dB0;
    ASN_SEQUENCE_ADD(&CellsToAddModList->list, CellToAdd);
  }

  ASN_SEQUENCE_ADD(&MeasObj_list->list, MeasObj);
  //  LTE_RRCConnectionReconfiguration->criticalExtensions.choice.c1.choice.rrcConnectionReconfiguration_r8.measConfig->measObjectToAddModList = MeasObj_list;
  // Report Configurations for periodical, A1-A5 events
  ReportConfig_list = CALLOC(1, sizeof(*ReportConfig_list));
  ReportConfig_per = CALLOC(1, sizeof(*ReportConfig_per));
  ReportConfig_A1 = CALLOC(1, sizeof(*ReportConfig_A1));
  ReportConfig_A2 = CALLOC(1, sizeof(*ReportConfig_A2));
  ReportConfig_A3 = CALLOC(1, sizeof(*ReportConfig_A3));
  ReportConfig_A4 = CALLOC(1, sizeof(*ReportConfig_A4));
  ReportConfig_A5 = CALLOC(1, sizeof(*ReportConfig_A5));
  ReportConfig_per->reportConfigId = 1;
  ReportConfig_per->reportConfig.present = LTE_ReportConfigToAddMod__reportConfig_PR_reportConfigEUTRA;
  ReportConfig_per->reportConfig.choice.reportConfigEUTRA.triggerType.present =
    LTE_ReportConfigEUTRA__triggerType_PR_periodical;
  ReportConfig_per->reportConfig.choice.reportConfigEUTRA.triggerType.choice.periodical.purpose =
    LTE_ReportConfigEUTRA__triggerType__periodical__purpose_reportStrongestCells;
  ReportConfig_per->reportConfig.choice.reportConfigEUTRA.triggerQuantity = LTE_ReportConfigEUTRA__triggerQuantity_rsrp;
  ReportConfig_per->reportConfig.choice.reportConfigEUTRA.reportQuantity = LTE_ReportConfigEUTRA__reportQuantity_both;
  ReportConfig_per->reportConfig.choice.reportConfigEUTRA.maxReportCells = 2;
  ReportConfig_per->reportConfig.choice.reportConfigEUTRA.reportInterval = LTE_ReportInterval_ms120;
  ReportConfig_per->reportConfig.choice.reportConfigEUTRA.reportAmount = LTE_ReportConfigEUTRA__reportAmount_infinity;
  ASN_SEQUENCE_ADD(&ReportConfig_list->list, ReportConfig_per);
  ReportConfig_A1->reportConfigId = 2;
  ReportConfig_A1->reportConfig.present = LTE_ReportConfigToAddMod__reportConfig_PR_reportConfigEUTRA;
  ReportConfig_A1->reportConfig.choice.reportConfigEUTRA.triggerType.present =
    LTE_ReportConfigEUTRA__triggerType_PR_event;
  ReportConfig_A1->reportConfig.choice.reportConfigEUTRA.triggerType.choice.event.eventId.present =
    LTE_ReportConfigEUTRA__triggerType__event__eventId_PR_eventA1;
  ReportConfig_A1->reportConfig.choice.reportConfigEUTRA.triggerType.choice.event.eventId.choice.eventA1.
  a1_Threshold.present = LTE_ThresholdEUTRA_PR_threshold_RSRP;
  ReportConfig_A1->reportConfig.choice.reportConfigEUTRA.triggerType.choice.event.eventId.choice.eventA1.
  a1_Threshold.choice.threshold_RSRP = 10;
  ReportConfig_A1->reportConfig.choice.reportConfigEUTRA.triggerQuantity = LTE_ReportConfigEUTRA__triggerQuantity_rsrp;
  ReportConfig_A1->reportConfig.choice.reportConfigEUTRA.reportQuantity = LTE_ReportConfigEUTRA__reportQuantity_both;
  ReportConfig_A1->reportConfig.choice.reportConfigEUTRA.maxReportCells = 2;
  ReportConfig_A1->reportConfig.choice.reportConfigEUTRA.reportInterval = LTE_ReportInterval_ms120;
  ReportConfig_A1->reportConfig.choice.reportConfigEUTRA.reportAmount = LTE_ReportConfigEUTRA__reportAmount_infinity;
  ASN_SEQUENCE_ADD(&ReportConfig_list->list, ReportConfig_A1);
  ReportConfig_A2->reportConfigId = 3;
  ReportConfig_A2->reportConfig.present = LTE_ReportConfigToAddMod__reportConfig_PR_reportConfigEUTRA;
  ReportConfig_A2->reportConfig.choice.reportConfigEUTRA.triggerType.present =
    LTE_ReportConfigEUTRA__triggerType_PR_event;
  ReportConfig_A2->reportConfig.choice.reportConfigEUTRA.triggerType.choice.event.eventId.present =
    LTE_ReportConfigEUTRA__triggerType__event__eventId_PR_eventA2;
  ReportConfig_A2->reportConfig.choice.reportConfigEUTRA.triggerType.choice.event.eventId.choice.eventA2.
  a2_Threshold.present = LTE_ThresholdEUTRA_PR_threshold_RSRP;
  ReportConfig_A2->reportConfig.choice.reportConfigEUTRA.triggerType.choice.event.eventId.choice.eventA2.
  a2_Threshold.choice.threshold_RSRP = 10;
  ReportConfig_A2->reportConfig.choice.reportConfigEUTRA.triggerQuantity = LTE_ReportConfigEUTRA__triggerQuantity_rsrp;
  ReportConfig_A2->reportConfig.choice.reportConfigEUTRA.reportQuantity = LTE_ReportConfigEUTRA__reportQuantity_both;
  ReportConfig_A2->reportConfig.choice.reportConfigEUTRA.maxReportCells = 2;
  ReportConfig_A2->reportConfig.choice.reportConfigEUTRA.reportInterval = LTE_ReportInterval_ms120;
  ReportConfig_A2->reportConfig.choice.reportConfigEUTRA.reportAmount = LTE_ReportConfigEUTRA__reportAmount_infinity;
  ASN_SEQUENCE_ADD(&ReportConfig_list->list, ReportConfig_A2);
  ReportConfig_A3->reportConfigId = 4;
  ReportConfig_A3->reportConfig.present = LTE_ReportConfigToAddMod__reportConfig_PR_reportConfigEUTRA;
  ReportConfig_A3->reportConfig.choice.reportConfigEUTRA.triggerType.present =
    LTE_ReportConfigEUTRA__triggerType_PR_event;
  ReportConfig_A3->reportConfig.choice.reportConfigEUTRA.triggerType.choice.event.eventId.present =
    LTE_ReportConfigEUTRA__triggerType__event__eventId_PR_eventA3;
  ReportConfig_A3->reportConfig.choice.reportConfigEUTRA.triggerType.choice.event.eventId.choice.eventA3.a3_Offset =
    10;
  ReportConfig_A3->reportConfig.choice.reportConfigEUTRA.triggerType.choice.event.eventId.choice.
  eventA3.reportOnLeave = 1;
  ReportConfig_A3->reportConfig.choice.reportConfigEUTRA.triggerQuantity = LTE_ReportConfigEUTRA__triggerQuantity_rsrp;
  ReportConfig_A3->reportConfig.choice.reportConfigEUTRA.reportQuantity = LTE_ReportConfigEUTRA__reportQuantity_both;
  ReportConfig_A3->reportConfig.choice.reportConfigEUTRA.maxReportCells = 2;
  ReportConfig_A3->reportConfig.choice.reportConfigEUTRA.reportInterval = LTE_ReportInterval_ms120;
  ReportConfig_A3->reportConfig.choice.reportConfigEUTRA.reportAmount = LTE_ReportConfigEUTRA__reportAmount_infinity;
  ASN_SEQUENCE_ADD(&ReportConfig_list->list, ReportConfig_A3);
  ReportConfig_A4->reportConfigId = 5;
  ReportConfig_A4->reportConfig.present = LTE_ReportConfigToAddMod__reportConfig_PR_reportConfigEUTRA;
  ReportConfig_A4->reportConfig.choice.reportConfigEUTRA.triggerType.present =
    LTE_ReportConfigEUTRA__triggerType_PR_event;
  ReportConfig_A4->reportConfig.choice.reportConfigEUTRA.triggerType.choice.event.eventId.present =
    LTE_ReportConfigEUTRA__triggerType__event__eventId_PR_eventA4;
  ReportConfig_A4->reportConfig.choice.reportConfigEUTRA.triggerType.choice.event.eventId.choice.eventA4.
  a4_Threshold.present = LTE_ThresholdEUTRA_PR_threshold_RSRP;
  ReportConfig_A4->reportConfig.choice.reportConfigEUTRA.triggerType.choice.event.eventId.choice.eventA4.
  a4_Threshold.choice.threshold_RSRP = 10;
  ReportConfig_A4->reportConfig.choice.reportConfigEUTRA.triggerQuantity = LTE_ReportConfigEUTRA__triggerQuantity_rsrp;
  ReportConfig_A4->reportConfig.choice.reportConfigEUTRA.reportQuantity = LTE_ReportConfigEUTRA__reportQuantity_both;
  ReportConfig_A4->reportConfig.choice.reportConfigEUTRA.maxReportCells = 2;
  ReportConfig_A4->reportConfig.choice.reportConfigEUTRA.reportInterval = LTE_ReportInterval_ms120;
  ReportConfig_A4->reportConfig.choice.reportConfigEUTRA.reportAmount = LTE_ReportConfigEUTRA__reportAmount_infinity;
  ASN_SEQUENCE_ADD(&ReportConfig_list->list, ReportConfig_A4);
  ReportConfig_A5->reportConfigId = 6;
  ReportConfig_A5->reportConfig.present = LTE_ReportConfigToAddMod__reportConfig_PR_reportConfigEUTRA;
  ReportConfig_A5->reportConfig.choice.reportConfigEUTRA.triggerType.present =
    LTE_ReportConfigEUTRA__triggerType_PR_event;
  ReportConfig_A5->reportConfig.choice.reportConfigEUTRA.triggerType.choice.event.eventId.present =
    LTE_ReportConfigEUTRA__triggerType__event__eventId_PR_eventA5;
  ReportConfig_A5->reportConfig.choice.reportConfigEUTRA.triggerType.choice.event.eventId.choice.
  eventA5.a5_Threshold1.present = LTE_ThresholdEUTRA_PR_threshold_RSRP;
  ReportConfig_A5->reportConfig.choice.reportConfigEUTRA.triggerType.choice.event.eventId.choice.
  eventA5.a5_Threshold2.present = LTE_ThresholdEUTRA_PR_threshold_RSRP;
  ReportConfig_A5->reportConfig.choice.reportConfigEUTRA.triggerType.choice.event.eventId.choice.
  eventA5.a5_Threshold1.choice.threshold_RSRP = 10;
  ReportConfig_A5->reportConfig.choice.reportConfigEUTRA.triggerType.choice.event.eventId.choice.
  eventA5.a5_Threshold2.choice.threshold_RSRP = 10;
  ReportConfig_A5->reportConfig.choice.reportConfigEUTRA.triggerQuantity = LTE_ReportConfigEUTRA__triggerQuantity_rsrp;
  ReportConfig_A5->reportConfig.choice.reportConfigEUTRA.reportQuantity = LTE_ReportConfigEUTRA__reportQuantity_both;
  ReportConfig_A5->reportConfig.choice.reportConfigEUTRA.maxReportCells = 2;
  ReportConfig_A5->reportConfig.choice.reportConfigEUTRA.reportInterval = LTE_ReportInterval_ms120;
  ReportConfig_A5->reportConfig.choice.reportConfigEUTRA.reportAmount = LTE_ReportConfigEUTRA__reportAmount_infinity;
  ASN_SEQUENCE_ADD(&ReportConfig_list->list, ReportConfig_A5);
  Sparams = CALLOC(1, sizeof(*Sparams));
  Sparams->present = LTE_MeasConfig__speedStatePars_PR_setup;
  Sparams->choice.setup.timeToTrigger_SF.sf_High = LTE_SpeedStateScaleFactors__sf_Medium_oDot75;
  Sparams->choice.setup.timeToTrigger_SF.sf_Medium = LTE_SpeedStateScaleFactors__sf_High_oDot5;
  Sparams->choice.setup.mobilityStateParameters.n_CellChangeHigh = 10;
  Sparams->choice.setup.mobilityStateParameters.n_CellChangeMedium = 5;
  Sparams->choice.setup.mobilityStateParameters.t_Evaluation = LTE_MobilityStateParameters__t_Evaluation_s60;
  Sparams->choice.setup.mobilityStateParameters.t_HystNormal = LTE_MobilityStateParameters__t_HystNormal_s120;
  quantityConfig = CALLOC(1, sizeof(*quantityConfig));
  memset((void *)quantityConfig, 0, sizeof(*quantityConfig));
  quantityConfig->quantityConfigEUTRA = CALLOC(1, sizeof(*quantityConfig->quantityConfigEUTRA));
  memset((void *)quantityConfig->quantityConfigEUTRA, 0, sizeof(*quantityConfig->quantityConfigEUTRA));
  quantityConfig->quantityConfigCDMA2000 = NULL;
  quantityConfig->quantityConfigGERAN = NULL;
  quantityConfig->quantityConfigUTRA = NULL;
  quantityConfig->quantityConfigEUTRA->filterCoefficientRSRP =
    CALLOC(1, sizeof(*quantityConfig->quantityConfigEUTRA->filterCoefficientRSRP));
  quantityConfig->quantityConfigEUTRA->filterCoefficientRSRQ =
    CALLOC(1, sizeof(*quantityConfig->quantityConfigEUTRA->filterCoefficientRSRQ));
  *quantityConfig->quantityConfigEUTRA->filterCoefficientRSRP = LTE_FilterCoefficient_fc4;
  *quantityConfig->quantityConfigEUTRA->filterCoefficientRSRQ = LTE_FilterCoefficient_fc4;
  /* mobilityinfo  */
  mobilityInfo = CALLOC(1, sizeof(*mobilityInfo));
  memset((void *)mobilityInfo, 0, sizeof(*mobilityInfo));
  mobilityInfo->targetPhysCellId =
    (LTE_PhysCellId_t) two_tier_hexagonal_cellIds[ue_context_pP->ue_context.handover_info->modid_t];
  LOG_D(RRC, "[eNB %d] Frame %d: handover preparation: targetPhysCellId: %ld mod_id: %d ue: %x \n",
        ctxt_pP->module_id,
        ctxt_pP->frame,
        mobilityInfo->targetPhysCellId,
        ctxt_pP->module_id,
        ue_context_pP->ue_context.rnti);
  mobilityInfo->additionalSpectrumEmission = CALLOC(1, sizeof(*mobilityInfo->additionalSpectrumEmission));
  *mobilityInfo->additionalSpectrumEmission = 1;  //Check this value!
  mobilityInfo->t304 = LTE_MobilityControlInfo__t304_ms50;    // need to configure an appropriate value here
  // New UE Identity (C-RNTI) to identify an UE uniquely in a cell
  mobilityInfo->newUE_Identity.size = 2;
  mobilityInfo->newUE_Identity.bits_unused = 0;
  mobilityInfo->newUE_Identity.buf = rv;
  mobilityInfo->newUE_Identity.buf[0] = rv[0];
  mobilityInfo->newUE_Identity.buf[1] = rv[1];
  //memset((void *)&mobilityInfo->radioResourceConfigCommon,(void *)&rrc_inst->sib2->radioResourceConfigCommon,sizeof(RadioResourceConfigCommon_t));
  //memset((void *)&mobilityInfo->radioResourceConfigCommon,0,sizeof(RadioResourceConfigCommon_t));
  // Configuring radioResourceConfigCommon
  mobilityInfo->radioResourceConfigCommon.rach_ConfigCommon =
    CALLOC(1, sizeof(*mobilityInfo->radioResourceConfigCommon.rach_ConfigCommon));
  memcpy((void *)mobilityInfo->radioResourceConfigCommon.rach_ConfigCommon,
         (void *)&rrc_inst->carrier[0] /* CROUX TBC */.sib2->radioResourceConfigCommon.rach_ConfigCommon, sizeof(LTE_RACH_ConfigCommon_t));
  mobilityInfo->radioResourceConfigCommon.prach_Config.prach_ConfigInfo =
    CALLOC(1, sizeof(*mobilityInfo->radioResourceConfigCommon.prach_Config.prach_ConfigInfo));
  memcpy((void *)mobilityInfo->radioResourceConfigCommon.prach_Config.prach_ConfigInfo,
         (void *)&rrc_inst->carrier[0] /* CROUX TBC */.sib2->radioResourceConfigCommon.prach_Config.prach_ConfigInfo,
         sizeof(LTE_PRACH_ConfigInfo_t));
  mobilityInfo->radioResourceConfigCommon.prach_Config.rootSequenceIndex =
    rrc_inst->carrier[0] /* CROUX TBC */.sib2->radioResourceConfigCommon.prach_Config.rootSequenceIndex;
  mobilityInfo->radioResourceConfigCommon.pdsch_ConfigCommon =
    CALLOC(1, sizeof(*mobilityInfo->radioResourceConfigCommon.pdsch_ConfigCommon));
  memcpy((void *)mobilityInfo->radioResourceConfigCommon.pdsch_ConfigCommon,
         (void *)&rrc_inst->carrier[0] /* CROUX TBC */.sib2->radioResourceConfigCommon.pdsch_ConfigCommon, sizeof(LTE_PDSCH_ConfigCommon_t));
  memcpy((void *)&mobilityInfo->radioResourceConfigCommon.pusch_ConfigCommon,
         (void *)&rrc_inst->carrier[0] /* CROUX TBC */.sib2->radioResourceConfigCommon.pusch_ConfigCommon, sizeof(LTE_PUSCH_ConfigCommon_t));
  mobilityInfo->radioResourceConfigCommon.phich_Config = NULL;
  mobilityInfo->radioResourceConfigCommon.pucch_ConfigCommon =
    CALLOC(1, sizeof(*mobilityInfo->radioResourceConfigCommon.pucch_ConfigCommon));
  memcpy((void *)mobilityInfo->radioResourceConfigCommon.pucch_ConfigCommon,
         (void *)&rrc_inst->carrier[0] /* CROUX TBC */.sib2->radioResourceConfigCommon.pucch_ConfigCommon, sizeof(LTE_PUCCH_ConfigCommon_t));
  mobilityInfo->radioResourceConfigCommon.soundingRS_UL_ConfigCommon =
    CALLOC(1, sizeof(*mobilityInfo->radioResourceConfigCommon.soundingRS_UL_ConfigCommon));
  memcpy((void *)mobilityInfo->radioResourceConfigCommon.soundingRS_UL_ConfigCommon,
         (void *)&rrc_inst->carrier[0] /* CROUX TBC */.sib2->radioResourceConfigCommon.soundingRS_UL_ConfigCommon,
         sizeof(LTE_SoundingRS_UL_ConfigCommon_t));
  mobilityInfo->radioResourceConfigCommon.uplinkPowerControlCommon =
    CALLOC(1, sizeof(*mobilityInfo->radioResourceConfigCommon.uplinkPowerControlCommon));
  memcpy((void *)mobilityInfo->radioResourceConfigCommon.uplinkPowerControlCommon,
         (void *)&rrc_inst->carrier[0] /* CROUX TBC */.sib2->radioResourceConfigCommon.uplinkPowerControlCommon,
         sizeof(LTE_UplinkPowerControlCommon_t));
  mobilityInfo->radioResourceConfigCommon.antennaInfoCommon = NULL;
  mobilityInfo->radioResourceConfigCommon.p_Max = NULL;   // CALLOC(1,sizeof(*mobilityInfo->radioResourceConfigCommon.p_Max));
  //memcpy((void *)mobilityInfo->radioResourceConfigCommon.p_Max,(void *)rrc_inst->sib1->p_Max,sizeof(P_Max_t));
  mobilityInfo->radioResourceConfigCommon.tdd_Config = NULL;  //CALLOC(1,sizeof(LTE_TDD_Config_t));
  //memcpy((void *)mobilityInfo->radioResourceConfigCommon.tdd_Config,(void *)rrc_inst->sib1->tdd_Config,sizeof(LTE_TDD_Config_t));
  mobilityInfo->radioResourceConfigCommon.ul_CyclicPrefixLength =
    rrc_inst->carrier[0] /* CROUX TBC */.sib2->radioResourceConfigCommon.ul_CyclicPrefixLength;
  //End of configuration of radioResourceConfigCommon
  mobilityInfo->carrierFreq = CALLOC(1, sizeof(*mobilityInfo->carrierFreq));  //CALLOC(1,sizeof(CarrierFreqEUTRA_t)); 36090
  mobilityInfo->carrierFreq->dl_CarrierFreq = 36090;
  mobilityInfo->carrierFreq->ul_CarrierFreq = NULL;
  mobilityInfo->carrierBandwidth = CALLOC(1, sizeof(
      *mobilityInfo->carrierBandwidth));    //CALLOC(1,sizeof(struct LTE_CarrierBandwidthEUTRA));  LTE_AllowedMeasBandwidth_mbw25
  mobilityInfo->carrierBandwidth->dl_Bandwidth = LTE_CarrierBandwidthEUTRA__dl_Bandwidth_n25;
  mobilityInfo->carrierBandwidth->ul_Bandwidth = NULL;
  mobilityInfo->rach_ConfigDedicated = NULL;
  // store the srb and drb list for ho management, mainly in case of failure
  memcpy(ue_context_pP->ue_context.handover_info->as_config.sourceRadioResourceConfig.srb_ToAddModList,
         (void *)SRB_configList2,
         sizeof(LTE_SRB_ToAddModList_t));
  memcpy((void *)ue_context_pP->ue_context.handover_info->as_config.sourceRadioResourceConfig.drb_ToAddModList,
         (void *)DRB_configList2,
         sizeof(LTE_DRB_ToAddModList_t));
  ue_context_pP->ue_context.handover_info->as_config.sourceRadioResourceConfig.drb_ToReleaseList = NULL;
  memcpy((void *)ue_context_pP->ue_context.handover_info->as_config.sourceRadioResourceConfig.mac_MainConfig,
         (void *)mac_MainConfig,
         sizeof(LTE_MAC_MainConfig_t));
  memcpy((void *)ue_context_pP->ue_context.handover_info->as_config.sourceRadioResourceConfig.physicalConfigDedicated,
         (void *)ue_context_pP->ue_context.physicalConfigDedicated,
         sizeof(LTE_PhysicalConfigDedicated_t));
  /*    memcpy((void *)rrc_inst->handover_info[ue_mod_idP]->as_config.sourceRadioResourceConfig.sps_Config,
     (void *)rrc_inst->sps_Config[ue_mod_idP],
     sizeof(SPS_Config_t));
   */
  LOG_I(RRC, "[eNB %d] Frame %d: adding new UE\n",
        ctxt_pP->module_id, ctxt_pP->frame);
  //Idx = (ue_mod_idP * NB_RB_MAX) + DCCH;
  Idx = DCCH;
  // SRB1
  ue_context_pP->ue_context.Srb1.Active = 1;
  ue_context_pP->ue_context.Srb1.Srb_info.Srb_id = Idx;
  memcpy(&ue_context_pP->ue_context.Srb1.Srb_info.Lchan_desc[0], &DCCH_LCHAN_DESC, LCHAN_DESC_SIZE);
  memcpy(&ue_context_pP->ue_context.Srb1.Srb_info.Lchan_desc[1], &DCCH_LCHAN_DESC, LCHAN_DESC_SIZE);
  // SRB2
  ue_context_pP->ue_context.Srb2.Active = 1;
  ue_context_pP->ue_context.Srb2.Srb_info.Srb_id = Idx;
  memcpy(&ue_context_pP->ue_context.Srb2.Srb_info.Lchan_desc[0], &DCCH_LCHAN_DESC, LCHAN_DESC_SIZE);
  memcpy(&ue_context_pP->ue_context.Srb2.Srb_info.Lchan_desc[1], &DCCH_LCHAN_DESC, LCHAN_DESC_SIZE);
  LOG_I(RRC, "[eNB %d] CALLING RLC CONFIG SRB1 (rbid %d) for UE %x\n",
        ctxt_pP->module_id, Idx, ue_context_pP->ue_context.rnti);
  //      rrc_pdcp_config_req (enb_mod_idP, frameP, 1, CONFIG_ACTION_ADD, idx, UNDEF_SECURITY_MODE);
  //      rrc_rlc_config_req(enb_mod_idP,frameP,1,CONFIG_ACTION_ADD,Idx,SIGNALLING_RADIO_BEARER,Rlc_info_am_config);
  rrc_pdcp_config_asn1_req(&ctxt,
                           ue_context_pP->ue_context.SRB_configList,
                           (LTE_DRB_ToAddModList_t *) NULL, (LTE_DRB_ToReleaseList_t *) NULL, 0xff, NULL, NULL, NULL
#if (LTE_RRC_VERSION >= MAKE_VERSION(9, 0, 0))
                           , (LTE_PMCH_InfoList_r9_t *) NULL
#endif
                           ,NULL);
  if ( (RC.rrc[ctxt_pP->module_id]->node_type  != ngran_eNB_CU) &&
       (RC.rrc[ctxt_pP->module_id]->node_type  != ngran_ng_eNB_CU)&& 
       (RC.rrc[ctxt_pP->module_id]->node_type  != ngran_gNB_CU)   ) {
    rrc_rlc_config_asn1_req(&ctxt,
                            ue_context_pP->ue_context.SRB_configList,
                            (LTE_DRB_ToAddModList_t *) NULL, (LTE_DRB_ToReleaseList_t *) NULL
#if (LTE_RRC_VERSION >= MAKE_VERSION(9, 0, 0))
                            , (LTE_PMCH_InfoList_r9_t *) NULL
                            , 0, 0
#endif
                            );
  }
  /* Initialize NAS list */
  dedicatedInfoNASList = NULL;
  //  LTE_RRCConnectionReconfiguration->criticalExtensions.choice.c1.choice.rrcConnectionReconfiguration_r8.measConfig->reportConfigToAddModList = ReportConfig_list;
  memset(buffer, 0, RRC_BUF_SIZE);
  int size=do_RRCConnectionReconfiguration(
             ctxt_pP,
             buffer,
             rrc_eNB_get_next_transaction_identifier(ctxt_pP->module_id),   //Transaction_id,
             SRB_configList2,
             DRB_configList2,
             NULL,  // DRB2_list,
             NULL,    //*sps_Config,
             ue_context_pP->ue_context.physicalConfigDedicated,
             MeasObj_list,
             ReportConfig_list,
             NULL,    //quantityConfig,
             MeasId_list,
             mac_MainConfig,
             NULL,
             mobilityInfo,
             Sparams,
             NULL,
             NULL,
             dedicatedInfoNASList,
             (LTE_SL_CommConfig_r12_t *)NULL,
             (LTE_SL_DiscConfig_r12_t *)NULL
#if (LTE_RRC_VERSION >= MAKE_VERSION(10, 0, 0))
             , NULL   // SCellToAddMod_r10_t
#endif
           );

  if (size <= 0)
    LOG_E(RRC,
          "[eNB %d] Frame %d, Logical Channel DL-DCCH, Generate LTE_RRCConnectionReconfiguration for handover (bytes %d, UE rnti %x) failed\n",
          ctxt_pP->module_id, ctxt_pP->frame, size, ue_context_pP->ue_context.rnti);
  else
    LOG_I(RRC,
          "[eNB %d] Frame %d, Logical Channel DL-DCCH, Generate LTE_RRCConnectionReconfiguration for handover (bytes %d, UE rnti %x)\n",
          ctxt_pP->module_id, ctxt_pP->frame, size, ue_context_pP->ue_context.rnti);

  // to be updated if needed
  /*if (RC.rrc[ctxt_pP->module_id]->SRB1_config[ue_mod_idP]->logicalChannelConfig) {
     if (RC.rrc[ctxt_pP->module_id]->SRB1_config[ue_mod_idP]->logicalChannelConfig->present == LTE_SRB_ToAddMod__logicalChannelConfig_PR_explicitValue) {
     SRB1_logicalChannelConfig = &RC.rrc[ctxt_pP->module_id]->SRB1_config[ue_mod_idP]->logicalChannelConfig->choice.explicitValue;
     }
     else {
     SRB1_logicalChannelConfig = &SRB1_logicalChannelConfig_defaultValue;
     }
     }
     else {
     SRB1_logicalChannelConfig = &SRB1_logicalChannelConfig_defaultValue;
     }
   */
  LOG_D(RRC,
        "[FRAME %05d][RRC_eNB][MOD %02d][][--- PDCP_DATA_REQ/%d Bytes (rrcConnectionReconfiguration_handover to UE %x MUI %d) --->][PDCP][MOD %02d][RB %02d]\n",
        ctxt_pP->frame, ctxt_pP->module_id, size, ue_context_pP->ue_context.rnti, rrc_eNB_mui, ctxt_pP->module_id, DCCH);
  //rrc_rlc_data_req(ctxt_pP->module_id,frameP, 1,(ue_mod_idP*NB_RB_MAX)+DCCH,rrc_eNB_mui++,0,size,(char*)buffer);
  //pdcp_data_req (ctxt_pP->module_id, frameP, 1, (ue_mod_idP * NB_RB_MAX) + DCCH,rrc_eNB_mui++, 0, size, (char *) buffer, 1);

  if (RC.rrc[ctxt_pP->module_id]->node_type == ngran_eNB) {
    rrc_mac_config_req_eNB(ctxt_pP->module_id,
                           ue_context_pP->ue_context.primaryCC_id,
                           0,0,0,0,0,
#if (LTE_RRC_VERSION >= MAKE_VERSION(14, 0, 0))
                           0,
#endif
                           ue_context_pP->ue_context.rnti,
                           (LTE_BCCH_BCH_Message_t *) NULL,
                           (LTE_RadioResourceConfigCommonSIB_t *) NULL,
#if (LTE_RRC_VERSION >= MAKE_VERSION(14, 0, 0))
                           (LTE_RadioResourceConfigCommonSIB_t *) NULL,
#endif
                           ue_context_pP->ue_context.physicalConfigDedicated,
#if (LTE_RRC_VERSION >= MAKE_VERSION(10, 0, 0))
                           (LTE_SCellToAddMod_r10_t *)NULL,
                           //(struct LTE_PhysicalConfigDedicatedSCell_r10 *)NULL,
#endif
                           (LTE_MeasObjectToAddMod_t **) NULL,
                           ue_context_pP->ue_context.mac_MainConfig,
                           1,
                           SRB1_logicalChannelConfig,
                           ue_context_pP->ue_context.measGapConfig,
                           (LTE_TDD_Config_t *) NULL,
                           (LTE_MobilityControlInfo_t *) mobilityInfo,
                           (LTE_SecurityConfigHO_t *)NULL,
                           (LTE_SchedulingInfoList_t *) NULL, 0, NULL, NULL, (LTE_MBSFN_SubframeConfigList_t *) NULL
#if (LTE_RRC_VERSION >= MAKE_VERSION(9, 0, 0))
                           , 0, (LTE_MBSFN_AreaInfoList_r9_t *) NULL, (LTE_PMCH_InfoList_r9_t *) NULL
#endif
#if (LTE_RRC_VERSION >= MAKE_VERSION(13, 0, 0))
                           ,
                           (LTE_SystemInformationBlockType1_v1310_IEs_t *)NULL
#endif
    );
  }
  /*
     handoverCommand.criticalExtensions.present = HandoverCommand__criticalExtensions_PR_c1;
     handoverCommand.criticalExtensions.choice.c1.present = HandoverCommand__criticalExtensions__c1_PR_handoverCommand_r8;
     handoverCommand.criticalExtensions.choice.c1.choice.handoverCommand_r8.handoverCommandMessage.buf = buffer;
     handoverCommand.criticalExtensions.choice.c1.choice.handoverCommand_r8.handoverCommandMessage.size = size;
   */
  //#warning "COMPILATION PROBLEM"
#ifdef PROBLEM_COMPILATION_RESOLVED

  if (sourceModId != 0xFF) {
    memcpy(RC.rrc[sourceModId].handover_info[RC.rrc[ctxt_pP->module_id]->handover_info[ue_mod_idP]->ueid_s]->buf,
           (void *)buffer, size);
    RC.rrc[sourceModId].handover_info[RC.rrc[ctxt_pP->module_id]->handover_info[ue_mod_idP]->ueid_s]->size = size;
    RC.rrc[sourceModId].handover_info[RC.rrc[ctxt_pP->module_id]->handover_info[ue_mod_idP]->ueid_s]->ho_complete =
      0xF1;
    //RC.rrc[ctxt_pP->module_id]->handover_info[ue_mod_idP]->ho_complete = 0xFF;
    LOG_D(RRC, "[eNB %d] Frame %d: setting handover complete to 0xF1 for (%d,%d) and to 0xFF for (%d,%d)\n",
          ctxt_pP->module_id,
          ctxt_pP->frame,
          sourceModId,
          RC.rrc[ctxt_pP->module_id]->handover_info[ue_mod_idP]->ueid_s,
          ctxt_pP->module_id,
          ue_mod_idP);
  } else
    LOG_W(RRC,
          "[eNB %d] Frame %d: rrc_eNB_generate_RRCConnectionReconfiguration_handover: Could not find source eNB mod_id.\n",
          ctxt_pP->module_id, ctxt_pP->frame);

#endif
}
#endif


//-----------------------------------------------------------------------------
/*
* TODO: * add function description
*       * format the function correctly
*/
void
rrc_eNB_process_RRCConnectionReconfigurationComplete(
  const protocol_ctxt_t *const ctxt_pP,
  rrc_eNB_ue_context_t        *ue_context_pP,
  const uint8_t xid
)
//-----------------------------------------------------------------------------
{
  int                                 i, drb_id;
  int                                 oip_ifup = 0;
  int                                 dest_ip_offset = 0;
  /* avoid gcc warnings */
  (void)oip_ifup;
  (void)dest_ip_offset;
  uint8_t                            *kRRCenc = NULL;
  uint8_t                            *kRRCint = NULL;
  uint8_t                            *kUPenc = NULL;
  ue_context_pP->ue_context.ue_reestablishment_timer = 0;
  LTE_DRB_ToAddModList_t                 *DRB_configList = ue_context_pP->ue_context.DRB_configList2[xid];
  LTE_SRB_ToAddModList_t                 *SRB_configList = ue_context_pP->ue_context.SRB_configList2[xid];
  LTE_DRB_ToReleaseList_t                *DRB_Release_configList2 = ue_context_pP->ue_context.DRB_Release_configList2[xid];
  LTE_DRB_Identity_t                     *drb_id_p      = NULL;
  T(T_ENB_RRC_CONNECTION_RECONFIGURATION_COMPLETE, T_INT(ctxt_pP->module_id), T_INT(ctxt_pP->frame),
    T_INT(ctxt_pP->subframe), T_INT(ctxt_pP->rnti));

  /* Derive the keys from kenb */
  if (DRB_configList != NULL) {
    derive_key_up_enc(ue_context_pP->ue_context.ciphering_algorithm,
                      ue_context_pP->ue_context.kenb, &kUPenc);
  }

  LOG_I(RRC,"Deriving keys for UE RNTI %x\n",ctxt_pP->rnti);
  derive_key_rrc_enc(ue_context_pP->ue_context.ciphering_algorithm,
                     ue_context_pP->ue_context.kenb, &kRRCenc);
  derive_key_rrc_int(ue_context_pP->ue_context.integrity_algorithm,
                     ue_context_pP->ue_context.kenb, &kRRCint);
  // Refresh SRBs/DRBs
  MSC_LOG_TX_MESSAGE(
    MSC_RRC_ENB,
    MSC_PDCP_ENB,
    NULL,
    0,
    MSC_AS_TIME_FMT" CONFIG_REQ UE %x DRB (security unchanged)",
    MSC_AS_TIME_ARGS(ctxt_pP),
    ue_context_pP->ue_context.rnti);
  rrc_pdcp_config_asn1_req(
    ctxt_pP,
    SRB_configList, //NULL,  //LG-RK 14/05/2014 SRB_configList,
    DRB_configList,
    //    (LTE_DRB_ToReleaseList_t *) NULL,
    DRB_Release_configList2,
    /*RC.rrc[ctxt_pP->module_id]->ciphering_algorithm[ue_mod_idP] |
             (RC.rrc[ctxt_pP->module_id]->integrity_algorithm[ue_mod_idP] << 4),
     */
    0xff, // already configured during the securitymodecommand
    kRRCenc,
    kRRCint,
    kUPenc
#if (LTE_RRC_VERSION >= MAKE_VERSION(9, 0, 0))
    , (LTE_PMCH_InfoList_r9_t *) NULL
#endif
    ,NULL);
  if ( (RC.rrc[ctxt_pP->module_id]->node_type  != ngran_eNB_CU) && 
       (RC.rrc[ctxt_pP->module_id]->node_type  != ngran_ng_eNB_CU)&& 
       (RC.rrc[ctxt_pP->module_id]->node_type  != ngran_gNB_CU)   ) {
    // Refresh SRBs/DRBs
    rrc_rlc_config_asn1_req(ctxt_pP,
                            SRB_configList, // NULL,  //LG-RK 14/05/2014 SRB_configList,
                            DRB_configList,
                            //    (LTE_DRB_ToReleaseList_t *) NULL
                            DRB_Release_configList2
#if (LTE_RRC_VERSION >= MAKE_VERSION(9, 0, 0))
                            , (LTE_PMCH_InfoList_r9_t *) NULL
                            , 0, 0
#endif
    );
  }

  // set the SRB active in Ue context
  if (SRB_configList != NULL) {
    for (i = 0; (i < SRB_configList->list.count) && (i < 3); i++) {
      if (SRB_configList->list.array[i]->srb_Identity == 1 ) {
        ue_context_pP->ue_context.Srb1.Active=1;
      } else if (SRB_configList->list.array[i]->srb_Identity == 2 )  {
        ue_context_pP->ue_context.Srb2.Active=1;
        ue_context_pP->ue_context.Srb2.Srb_info.Srb_id=2;
        LOG_I(RRC,"[eNB %d] Frame  %d CC %d : SRB2 is now active\n",
              ctxt_pP->module_id,
              ctxt_pP->frame,
              ue_context_pP->ue_context.primaryCC_id);
      } else {
        LOG_W(RRC,"[eNB %d] Frame  %d CC %d : invalide SRB identity %ld\n",
              ctxt_pP->module_id,
              ctxt_pP->frame,
              ue_context_pP->ue_context.primaryCC_id,
              SRB_configList->list.array[i]->srb_Identity);
      }
    }

    free(SRB_configList);
    ue_context_pP->ue_context.SRB_configList2[xid] = NULL;
  }

  // Loop through DRBs and establish if necessary

  if (DRB_configList != NULL) {
    for (i = 0; i < DRB_configList->list.count; i++) {  // num max DRB (11-3-8)
      if (DRB_configList->list.array[i]) {
        drb_id = (int)DRB_configList->list.array[i]->drb_Identity;
        LOG_I(RRC,
              "[eNB %d] Frame  %d : Logical Channel UL-DCCH, Received LTE_RRCConnectionReconfigurationComplete from UE rnti %x, reconfiguring DRB %d/LCID %d\n",
              ctxt_pP->module_id,
              ctxt_pP->frame,
              ctxt_pP->rnti,
              (int)DRB_configList->list.array[i]->drb_Identity,
              (int)*DRB_configList->list.array[i]->logicalChannelIdentity);
        // for pre-ci tests
        LOG_I(RRC,
              "[eNB %d] Frame  %d : Logical Channel UL-DCCH, Received LTE_RRCConnectionReconfigurationComplete from UE %u, reconfiguring DRB %d/LCID %d\n",
              ctxt_pP->module_id,
              ctxt_pP->frame,
              oai_emulation.info.eNB_ue_local_uid_to_ue_module_id[ctxt_pP->module_id][ue_context_pP->local_uid],
              (int)DRB_configList->list.array[i]->drb_Identity,
              (int)*DRB_configList->list.array[i]->logicalChannelIdentity);

        if (ue_context_pP->ue_context.DRB_active[drb_id] == 0) {
          /*
             rrc_pdcp_config_req (ctxt_pP->module_id, frameP, 1, CONFIG_ACTION_ADD,
             (ue_mod_idP * NB_RB_MAX) + *DRB_configList->list.array[i]->logicalChannelIdentity,UNDEF_SECURITY_MODE);
             rrc_rlc_config_req(ctxt_pP->module_id,frameP,1,CONFIG_ACTION_ADD,
             (ue_mod_idP * NB_RB_MAX) + (int)*RC.rrc[ctxt_pP->module_id]->DRB_config[ue_mod_idP][i]->logicalChannelIdentity,
             RADIO_ACCESS_BEARER,Rlc_info_um);
           */
          ue_context_pP->ue_context.DRB_active[drb_id] = 1;
          LOG_D(RRC,
                "[eNB %d] Frame %d: Establish RLC UM Bidirectional, DRB %d Active\n",
                ctxt_pP->module_id, ctxt_pP->frame, (int)DRB_configList->list.array[i]->drb_Identity);

          if (PDCP_USE_NETLINK && (!LINK_ENB_PDCP_TO_GTPV1U)) {
            // can mean also IPV6 since ether -> ipv6 autoconf
#   if !defined(OAI_NW_DRIVER_TYPE_ETHERNET) && !defined(EXMIMO) && !defined(OAI_USRP) && !defined(OAI_BLADERF) && !defined(ETHERNET)
            LOG_I(OIP, "[eNB %d] trying to bring up the OAI interface oai%d\n",
                  ctxt_pP->module_id,
                  ctxt_pP->module_id);
            oip_ifup = nas_config(
                         ctxt_pP->module_id,   // interface index
                         ctxtReportConfigToAddMod__reportConfig_PR_reportConfigEUTRA_pP->module_id + 1,   // thrid octet
                         ctxt_pP->module_id + 1);  // fourth octet

            if (oip_ifup == 0) {    // interface is up --> send a config the DRB
              module_id_t ue_module_id;
              dest_ip_offset = 8;
              LOG_I(OIP,
                    "[eNB %d] Config the oai%d to send/receive pkt on DRB %ld to/from the protocol stack\n",
                    ctxt_pP->module_id, ctxt_pP->module_id,
                    (long int)((ue_context_pP->local_uid * maxDRB) + DRB_configList->list.array[i]->drb_Identity));
              ue_module_id = oai_emulation.info.eNB_ue_local_uid_to_ue_module_id[ctxt_pP->module_id][ue_context_pP->local_uid];
              rb_conf_ipv4(0, //add
                           ue_module_id,  //cx
                           ctxt_pP->module_id,    //inst
                           (ue_module_id * maxDRB) + DRB_configList->list.array[i]->drb_Identity, // RB
                           0,    //dscp
                           ipv4_address(ctxt_pP->module_id + 1, ctxt_pP->module_id + 1),  //saddr
                           ipv4_address(ctxt_pP->module_id + 1, dest_ip_offset + ue_module_id + 1));  //daddr
              LOG_D(RRC, "[eNB %d] State = Attached (UE rnti %x module id %u)\n",
                    ctxt_pP->module_id, ue_context_pP->ue_context.rnti, ue_module_id);
            }

#   endif
          }

          LOG_D(RRC,
                PROTOCOL_RRC_CTXT_UE_FMT" RRC_eNB --- MAC_CONFIG_REQ  (DRB) ---> MAC_eNB\n",
                PROTOCOL_RRC_CTXT_UE_ARGS(ctxt_pP));

          if (DRB_configList->list.array[i]->logicalChannelIdentity) {
            DRB2LCHAN[i] = (uint8_t) * DRB_configList->list.array[i]->logicalChannelIdentity;
          }

	  if (RC.rrc[ctxt_pP->module_id]->node_type == ngran_eNB) {
	    rrc_mac_config_req_eNB(ctxt_pP->module_id,
                             ue_context_pP->ue_context.primaryCC_id,
                             0,0,0,0,0,
#if (LTE_RRC_VERSION >= MAKE_VERSION(14, 0, 0))
                             0,
#endif
                             ue_context_pP->ue_context.rnti,
                             (LTE_BCCH_BCH_Message_t *) NULL,
                             (LTE_RadioResourceConfigCommonSIB_t *) NULL,
#if (LTE_RRC_VERSION >= MAKE_VERSION(14, 0, 0))
                             (LTE_RadioResourceConfigCommonSIB_t *) NULL,
#endif
                             ue_context_pP->ue_context.physicalConfigDedicated,
#if (LTE_RRC_VERSION >= MAKE_VERSION(10, 0, 0))
                             (LTE_SCellToAddMod_r10_t *)NULL,
                             //(struct LTE_PhysicalConfigDedicatedSCell_r10 *)NULL,
#endif
                             (LTE_MeasObjectToAddMod_t **) NULL,
                             ue_context_pP->ue_context.mac_MainConfig,
                             DRB2LCHAN[i],
                             DRB_configList->list.array[i]->logicalChannelConfig,
                             ue_context_pP->ue_context.measGapConfig,
                             (LTE_TDD_Config_t *) NULL,
                             NULL,
                             (LTE_SchedulingInfoList_t *) NULL,
                             0, NULL, NULL, (LTE_MBSFN_SubframeConfigList_t *) NULL
#if (LTE_RRC_VERSION >= MAKE_VERSION(9, 0, 0))
                             , 0, (LTE_MBSFN_AreaInfoList_r9_t *) NULL, (LTE_PMCH_InfoList_r9_t *) NULL
#endif
#if (LTE_RRC_VERSION >= MAKE_VERSION(13, 0, 0))
                             ,
                              (LTE_SystemInformationBlockType1_v1310_IEs_t *)NULL
#endif
      );
    }
  } else {        // remove LCHAN from MAC/PHY

        if (ue_context_pP->ue_context.DRB_active[drb_id] == 1) {
            // DRB has just been removed so remove RLC + PDCP for DRB
            /*      rrc_pdcp_config_req (ctxt_pP->module_id, frameP, 1, CONFIG_ACTION_REMOVE,
               (ue_mod_idP * NB_RB_MAX) + DRB2LCHAN[i],UNDEF_SECURITY_MODE);
             */
          if ( (RC.rrc[ctxt_pP->module_id]->node_type  != ngran_eNB_CU) ||
             (RC.rrc[ctxt_pP->module_id]->node_type  != ngran_ng_eNB_CU) ||
             (RC.rrc[ctxt_pP->module_id]->node_type  != ngran_gNB_CU)   ) {
            rrc_rlc_config_req(ctxt_pP,
                               SRB_FLAG_NO,
                               MBMS_FLAG_NO,
                               CONFIG_ACTION_REMOVE,
                               DRB2LCHAN[i],
                               Rlc_info_um);
          }
          }

          ue_context_pP->ue_context.DRB_active[drb_id] = 0;
          LOG_D(RRC,
                PROTOCOL_RRC_CTXT_UE_FMT" RRC_eNB --- MAC_CONFIG_REQ  (DRB) ---> MAC_eNB\n",
                PROTOCOL_RRC_CTXT_UE_ARGS(ctxt_pP));
          if (RC.rrc[ctxt_pP->module_id]->node_type == ngran_eNB) {
            rrc_mac_config_req_eNB(ctxt_pP->module_id,
                                   ue_context_pP->ue_context.primaryCC_id,
                                   0,0,0,0,0,
#if (LTE_RRC_VERSION >= MAKE_VERSION(14, 0, 0))
                                   0,
#endif
                                   ue_context_pP->ue_context.rnti,
                                   (LTE_BCCH_BCH_Message_t *) NULL,
                                   (LTE_RadioResourceConfigCommonSIB_t *) NULL,
#if (LTE_RRC_VERSION >= MAKE_VERSION(14, 0, 0))
                                   (LTE_RadioResourceConfigCommonSIB_t *) NULL,
#endif
                                   ue_context_pP->ue_context.physicalConfigDedicated,
#if (LTE_RRC_VERSION >= MAKE_VERSION(10, 0, 0))
                                   (LTE_SCellToAddMod_r10_t *)NULL,
                                   //(struct LTE_PhysicalConfigDedicatedSCell_r10 *)NULL,
#endif
                                   (LTE_MeasObjectToAddMod_t **) NULL,
                                   ue_context_pP->ue_context.mac_MainConfig,
                                   DRB2LCHAN[i],
                                   (LTE_LogicalChannelConfig_t *) NULL,
                                   (LTE_MeasGapConfig_t *) NULL,
                                   (LTE_TDD_Config_t *) NULL,
                                   NULL,
                                   (LTE_SchedulingInfoList_t *) NULL,
                                   0, NULL, NULL, NULL
#if (LTE_RRC_VERSION >= MAKE_VERSION(9, 0, 0))
                                   , 0, (LTE_MBSFN_AreaInfoList_r9_t *) NULL, (LTE_PMCH_InfoList_r9_t *) NULL
#endif
#if (LTE_RRC_VERSION >= MAKE_VERSION(13, 0, 0))
                                   ,
                                   (LTE_SystemInformationBlockType1_v1310_IEs_t *)NULL
#endif
                                  );
          }
        }
      }
    }
    free(DRB_configList);
    ue_context_pP->ue_context.DRB_configList2[xid] = NULL;
  }

  if(DRB_Release_configList2 != NULL) {
    for (i = 0; i < DRB_Release_configList2->list.count; i++) {
      if (DRB_Release_configList2->list.array[i]) {
        drb_id_p = DRB_Release_configList2->list.array[i];
        drb_id = *drb_id_p;

        if (ue_context_pP->ue_context.DRB_active[drb_id] == 1) {
          ue_context_pP->ue_context.DRB_active[drb_id] = 0;
        }
      }
    }

    free(DRB_Release_configList2);
    ue_context_pP->ue_context.DRB_Release_configList2[xid] = NULL;
  }
}

//-----------------------------------------------------------------------------
void rrc_eNB_generate_RRCConnectionSetup(const protocol_ctxt_t *const ctxt_pP,
    rrc_eNB_ue_context_t          *const ue_context_pP,
    const int                    CC_id
                                        )
//-----------------------------------------------------------------------------
{
#if (LTE_RRC_VERSION >= MAKE_VERSION(14, 0, 0))
  boolean_t is_mtc = ctxt_pP->brOption;
#endif
  LTE_LogicalChannelConfig_t             *SRB1_logicalChannelConfig;  //,*SRB2_logicalChannelConfig;
  LTE_SRB_ToAddModList_t                **SRB_configList;
  LTE_SRB_ToAddMod_t                     *SRB1_config;
  int                                 cnt;
  MessageDef                            *message_p;
     
  T(T_ENB_RRC_CONNECTION_SETUP, T_INT(ctxt_pP->module_id), T_INT(ctxt_pP->frame),
    T_INT(ctxt_pP->subframe), T_INT(ctxt_pP->rnti));

  eNB_RRC_UE_t *ue_p = &ue_context_pP->ue_context; 

  SRB_configList = &ue_p->SRB_configList;
#if (LTE_RRC_VERSION >= MAKE_VERSION(14, 0, 0))

  if (is_mtc) {
    ue_p->Srb0.Tx_buffer.payload_size =
      do_RRCConnectionSetup_BR(ctxt_pP,
<<<<<<< HEAD
			       ue_context_pP,
			       CC_id,
			       (uint8_t*) ue_p->Srb0.Tx_buffer.Payload,
			       (const uint8_t) RC.rrc[ctxt_pP->module_id]->carrier[CC_id].p_eNB, //at this point we do not have the UE capability information, so it can only be TM1 or TM2
			       rrc_eNB_get_next_transaction_identifier(ctxt_pP->module_id),
			       SRB_configList,
			       &ue_context_pP->ue_context.physicalConfigDedicated);
=======
                               ue_context_pP,
                               CC_id,
                               (uint8_t *) RC.rrc[ctxt_pP->module_id]->carrier[CC_id].Srb0.Tx_buffer.Payload,
                               (const uint8_t) RC.rrc[ctxt_pP->module_id]->carrier[CC_id].p_eNB, //at this point we do not have the UE capability information, so it can only be TM1 or TM2
                               rrc_eNB_get_next_transaction_identifier(ctxt_pP->module_id),
                               SRB_configList,
                               &ue_context_pP->ue_context.physicalConfigDedicated);
>>>>>>> 458019d8
  } else
#endif
  {
    ue_p->Srb0.Tx_buffer.payload_size =
      do_RRCConnectionSetup(ctxt_pP,
                            ue_context_pP,
                            CC_id,
<<<<<<< HEAD
                            (uint8_t*) ue_p->Srb0.Tx_buffer.Payload,
=======
                            (uint8_t *) RC.rrc[ctxt_pP->module_id]->carrier[CC_id].Srb0.Tx_buffer.Payload,
>>>>>>> 458019d8
                            (uint8_t) RC.rrc[ctxt_pP->module_id]->carrier[CC_id].p_eNB, //at this point we do not have the UE capability information, so it can only be TM1 or TM2
                            rrc_eNB_get_next_transaction_identifier(ctxt_pP->module_id),
                            SRB_configList,
                            &ue_context_pP->ue_context.physicalConfigDedicated);
    LOG_DUMPMSG(RRC,DEBUG_RRC,
<<<<<<< HEAD
                (char *)(ue_p->Srb0.Tx_buffer.Payload),
                ue_p->Srb0.Tx_buffer.payload_size,
                "[MSG] RRC Connection Setup\n");

  // configure SRB1/SRB2, PhysicalConfigDedicated, MAC_MainConfig for UE
   switch (RC.rrc[ctxt_pP->module_id]->node_type){
    case ngran_eNB_CU    :
    case ngran_ng_eNB_CU :
    case ngran_gNB_CU    :
      // create an ITTI message
      /* TODO: F1 IDs ar missing in RRC */
      message_p = itti_alloc_new_message (TASK_RRC_ENB, F1AP_DL_RRC_MESSAGE);
      F1AP_DL_RRC_MESSAGE (message_p).rrc_container =  (uint8_t*)ue_p->Srb0.Tx_buffer.Payload;

      F1AP_DL_RRC_MESSAGE (message_p).rrc_container_length = ue_p->Srb0.Tx_buffer.payload_size;
      F1AP_DL_RRC_MESSAGE (message_p).gNB_CU_ue_id     = 0;  
      F1AP_DL_RRC_MESSAGE (message_p).gNB_DU_ue_id = 0;
      F1AP_DL_RRC_MESSAGE (message_p).old_gNB_DU_ue_id  = 0xFFFFFFFF; // unknown 
      F1AP_DL_RRC_MESSAGE (message_p).rnti = ue_p->rnti; 
      F1AP_DL_RRC_MESSAGE (message_p).srb_id = CCCH;  
      F1AP_DL_RRC_MESSAGE (message_p).execute_duplication      = 1;
      F1AP_DL_RRC_MESSAGE (message_p).RAT_frequency_priority_information.en_dc      = 0; 
      itti_send_msg_to_task (TASK_CU_F1, ctxt_pP->module_id, message_p);
      LOG_D(RRC, "Send F1AP_DL_RRC_MESSAGE with ITTI\n");
      break;
    case ngran_eNB_DU    :
    case ngran_gNB_DU  :
      // nothing to do for DU 
      AssertFatal(1==0,"nothing to do for DU\n");
      break;
    case ngran_eNB:   
    case ngran_ng_eNB :
    case ngran_gNB  :  
  
    if (*SRB_configList != NULL) {
    for (cnt = 0; cnt < (*SRB_configList)->list.count; cnt++) {
      if ((*SRB_configList)->list.array[cnt]->srb_Identity == 1) {
        SRB1_config = (*SRB_configList)->list.array[cnt];

        if (SRB1_config->logicalChannelConfig) {
          if (SRB1_config->logicalChannelConfig->present ==
              LTE_SRB_ToAddMod__logicalChannelConfig_PR_explicitValue) {
            SRB1_logicalChannelConfig = &SRB1_config->logicalChannelConfig->choice.explicitValue;
          } else {
            SRB1_logicalChannelConfig = &SRB1_logicalChannelConfig_defaultValue;
          }
        } else {
          SRB1_logicalChannelConfig = &SRB1_logicalChannelConfig_defaultValue;
        }

        LOG_D(RRC,
              PROTOCOL_RRC_CTXT_UE_FMT" RRC_eNB --- MAC_CONFIG_REQ  (SRB1) ---> MAC_eNB\n",
              PROTOCOL_RRC_CTXT_UE_ARGS(ctxt_pP));
        if (RC.rrc[ctxt_pP->module_id]->node_type == ngran_eNB) {
          rrc_mac_config_req_eNB(ctxt_pP->module_id,
                                 ue_context_pP->ue_context.primaryCC_id,
                                 0,0,0,0,0,
#if (LTE_RRC_VERSION >= MAKE_VERSION(14, 0, 0))
                                 0,
#endif
                                 ue_context_pP->ue_context.rnti,
                                 (LTE_BCCH_BCH_Message_t *) NULL,
                                 (LTE_RadioResourceConfigCommonSIB_t *) NULL,
#if (LTE_RRC_VERSION >= MAKE_VERSION(14, 0, 0))
                                 (LTE_RadioResourceConfigCommonSIB_t *) NULL,
#endif
                                 ue_context_pP->ue_context.physicalConfigDedicated,
#if (LTE_RRC_VERSION >= MAKE_VERSION(10, 0, 0))
                                 (LTE_SCellToAddMod_r10_t *)NULL,
                                 //(struct LTE_PhysicalConfigDedicatedSCell_r10 *)NULL,
#endif
                                 (LTE_MeasObjectToAddMod_t **) NULL,
                                 ue_context_pP->ue_context.mac_MainConfig,
                                 1,
                                 SRB1_logicalChannelConfig,
                                 ue_context_pP->ue_context.measGapConfig,
                                 (LTE_TDD_Config_t *) NULL,
                                 NULL,
                                 (LTE_SchedulingInfoList_t *) NULL,
                                 0, NULL, NULL, (LTE_MBSFN_SubframeConfigList_t *) NULL
#if (LTE_RRC_VERSION >= MAKE_VERSION(9, 0, 0))
                                 , 0, (LTE_MBSFN_AreaInfoList_r9_t *) NULL, (LTE_PMCH_InfoList_r9_t *) NULL
#endif
#if (LTE_RRC_VERSION >= MAKE_VERSION(13, 0, 0))
                                 ,
                                 (LTE_SystemInformationBlockType1_v1310_IEs_t *)NULL
#endif
          );
        }
      }
    }
  }

  break;
 default : 
    LOG_W(RRC, "Unknown node type %d\n", RC.rrc[ctxt_pP->module_id]->node_type);		
  }
  
  MSC_LOG_TX_MESSAGE(
    MSC_RRC_ENB,
    MSC_RRC_UE,
    ue_p->Srb0.Tx_buffer.Header, // LG WARNING
    ue_p->Srb0.Tx_buffer.payload_size,
    MSC_AS_TIME_FMT" RRCConnectionSetup UE %x size %u",
    MSC_AS_TIME_ARGS(ctxt_pP),
    ue_context_pP->ue_context.rnti,
    ue_p->Srb0.Tx_buffer.payload_size);


  LOG_I(RRC,
        PROTOCOL_RRC_CTXT_UE_FMT" [RAPROC] Logical Channel DL-CCCH, Generating RRCConnectionSetup (bytes %d)\n",
        PROTOCOL_RRC_CTXT_UE_ARGS(ctxt_pP),
        ue_p->Srb0.Tx_buffer.payload_size);

  //ue_context_pP->ue_context.ue_release_timer_thres=100;
     // activate release timer, if RRCSetupComplete not received after 100 frames, remove UE
   ue_context_pP->ue_context.ue_release_timer=1;
   // remove UE after 10 frames after RRCConnectionRelease is triggered
   ue_context_pP->ue_context.ue_release_timer_thres=1000;
  }
}

void setup_ngran_CU(eNB_RRC_INST *rrc) {

  
}

#if defined(ENABLE_ITTI)
//-----------------------------------------------------------------------------
char
openair_rrc_eNB_configuration(
  const module_id_t enb_mod_idP, RrcConfigurationReq *rrc_configuration_req
)
#else
char openair_rrc_eNB_init(
			  const module_id_t enb_mod_idP
			  )
#endif
=======
                (char *)(RC.rrc[ctxt_pP->module_id]->carrier[CC_id].Srb0.Tx_buffer.Payload),
                RC.rrc[ctxt_pP->module_id]->carrier[CC_id].Srb0.Tx_buffer.payload_size,
                "[MSG] RRC Connection Setup\n");

    // configure SRB1/SRB2, PhysicalConfigDedicated, LTE_MAC_MainConfig for UE

    if (*SRB_configList != NULL) {
      for (cnt = 0; cnt < (*SRB_configList)->list.count; cnt++) {
        if ((*SRB_configList)->list.array[cnt]->srb_Identity == 1) {
          SRB1_config = (*SRB_configList)->list.array[cnt];

          if (SRB1_config->logicalChannelConfig) {
            if (SRB1_config->logicalChannelConfig->present ==
                LTE_SRB_ToAddMod__logicalChannelConfig_PR_explicitValue) {
              SRB1_logicalChannelConfig = &SRB1_config->logicalChannelConfig->choice.explicitValue;
            } else {
              SRB1_logicalChannelConfig = &SRB1_logicalChannelConfig_defaultValue;
            }
          } else {
            SRB1_logicalChannelConfig = &SRB1_logicalChannelConfig_defaultValue;
          }

          LOG_D(RRC,
                PROTOCOL_RRC_CTXT_UE_FMT" RRC_eNB --- MAC_CONFIG_REQ  (SRB1) ---> MAC_eNB\n",
                PROTOCOL_RRC_CTXT_UE_ARGS(ctxt_pP));
          rrc_mac_config_req_eNB(
            ctxt_pP->module_id,
            ue_context_pP->ue_context.primaryCC_id,
            0,0,0,0,0,
#if (LTE_RRC_VERSION >= MAKE_VERSION(14, 0, 0))
            0,
#endif
            ue_context_pP->ue_context.rnti,
            (LTE_BCCH_BCH_Message_t *) NULL,
            (LTE_RadioResourceConfigCommonSIB_t *) NULL,
#if (LTE_RRC_VERSION >= MAKE_VERSION(14, 0, 0))
            (LTE_RadioResourceConfigCommonSIB_t *) NULL,
#endif
            ue_context_pP->ue_context.physicalConfigDedicated,
#if (LTE_RRC_VERSION >= MAKE_VERSION(10, 0, 0))
            (LTE_SCellToAddMod_r10_t *)NULL,
            //(struct LTE_PhysicalConfigDedicatedSCell_r10 *)NULL,
#endif
            (LTE_MeasObjectToAddMod_t **) NULL,
            ue_context_pP->ue_context.mac_MainConfig,
            1,
            SRB1_logicalChannelConfig,
            ue_context_pP->ue_context.measGapConfig,
            (LTE_TDD_Config_t *) NULL,
            NULL,
            (LTE_SchedulingInfoList_t *) NULL,
            0, NULL, NULL, (LTE_MBSFN_SubframeConfigList_t *) NULL
#if (LTE_RRC_VERSION >= MAKE_VERSION(9, 0, 0))
            , 0, (LTE_MBSFN_AreaInfoList_r9_t *) NULL, (LTE_PMCH_InfoList_r9_t *) NULL
#endif
#if (LTE_RRC_VERSION >= MAKE_VERSION(13, 0, 0))
            ,
            (LTE_SystemInformationBlockType1_v1310_IEs_t *)NULL
#endif
          );
          break;
        }
      }
    }

    MSC_LOG_TX_MESSAGE(
      MSC_RRC_ENB,
      MSC_RRC_UE,
      RC.rrc[ctxt_pP->module_id]->carrier[CC_id].Srb0.Tx_buffer.Header, // LG WARNING
      RC.rrc[ctxt_pP->module_id]->carrier[CC_id].Srb0.Tx_buffer.payload_size,
      MSC_AS_TIME_FMT" LTE_RRCConnectionSetup UE %x size %u",
      MSC_AS_TIME_ARGS(ctxt_pP),
      ue_context_pP->ue_context.rnti,
      RC.rrc[ctxt_pP->module_id]->carrier[CC_id].Srb0.Tx_buffer.payload_size);
    LOG_I(RRC,
          PROTOCOL_RRC_CTXT_UE_FMT" [RAPROC] Logical Channel DL-CCCH, Generating LTE_RRCConnectionSetup (bytes %d)\n",
          PROTOCOL_RRC_CTXT_UE_ARGS(ctxt_pP),
          RC.rrc[ctxt_pP->module_id]->carrier[CC_id].Srb0.Tx_buffer.payload_size);
    //ue_context_pP->ue_context.ue_release_timer_thres=100;
    // activate release timer, if RRCSetupComplete not received after 100 frames, remove UE
    ue_context_pP->ue_context.ue_release_timer=1;
    // remove UE after 10 frames after LTE_RRCConnectionRelease is triggered
    ue_context_pP->ue_context.ue_release_timer_thres=1000;
  }
}


//-----------------------------------------------------------------------------
char openair_rrc_eNB_configuration(
  const module_id_t enb_mod_idP,
  RrcConfigurationReq *configuration
)
>>>>>>> 458019d8
//-----------------------------------------------------------------------------
{
  protocol_ctxt_t ctxt;
  int             CC_id;
  PROTOCOL_CTXT_SET_BY_MODULE_ID(&ctxt, enb_mod_idP, ENB_FLAG_YES, NOT_A_RNTI, 0, 0,enb_mod_idP);
  LOG_I(RRC,
        PROTOCOL_RRC_CTXT_FMT" Init...\n",
        PROTOCOL_RRC_CTXT_ARGS(&ctxt));
#if OCP_FRAMEWORK

  while ( RC.rrc[enb_mod_idP] == NULL ) {
    LOG_E(RRC, "RC.rrc not yet initialized, waiting 1 second\n");
    sleep(1);
  }

#endif
  AssertFatal(RC.rrc[enb_mod_idP] != NULL, "RC.rrc not initialized!");
  AssertFatal(MAX_MOBILES_PER_ENB < (module_id_t)0xFFFFFFFFFFFFFFFF, " variable overflow");
<<<<<<< HEAD
  //    for (j = 0; j < MAX_MOBILES_PER_ENB; j++)
  //        RC.rrc[ctxt.module_id].Info.UE[j].Status = RRC_IDLE;  //CH_READY;
  //
  //#if defined(ENABLE_USE_MME)
  //    // Connect eNB to MME
  //    if (EPC_MODE_ENABLED <= 0)
  //#endif
  //    {
  //        /* Init security parameters */
  //        for (j = 0; j < MAX_MOBILES_PER_ENB; j++) {
  //            RC.rrc[ctxt.module_id].ciphering_algorithm[j] = SecurityAlgorithmConfig__cipheringAlgorithm_eea0;
  //            RC.rrc[ctxt.module_id].integrity_algorithm[j] = SecurityAlgorithmConfig__integrityProtAlgorithm_eia2;
  //            rrc_eNB_init_security(enb_mod_idP, j);
  //        }
  //    }
=======
  AssertFatal(configuration!=NULL,"configuration input is null\n");
>>>>>>> 458019d8
  RC.rrc[ctxt.module_id]->Nb_ue = 0;

  pthread_mutex_init(&RC.rrc[ctxt.module_id]->cell_info_mutex,NULL);
  RC.rrc[ctxt.module_id]->cell_info_configured = 0;

  uid_linear_allocator_init(&RC.rrc[ctxt.module_id]->uid_allocator);
  RB_INIT(&RC.rrc[ctxt.module_id]->rrc_ue_head);
  //    for (j = 0; j < (MAX_MOBILES_PER_ENB + 1); j++) {
  //        RC.rrc[enb_mod_idP]->Srb2[j].Active = 0;
  //    }
  RC.rrc[ctxt.module_id]->initial_id2_s1ap_ids = hashtable_create (MAX_MOBILES_PER_ENB * 2, NULL, NULL);
  RC.rrc[ctxt.module_id]->s1ap_id2_s1ap_ids    = hashtable_create (MAX_MOBILES_PER_ENB * 2, NULL, NULL);

  /// System Information INIT
  LOG_I(RRC, PROTOCOL_RRC_CTXT_FMT" Checking release \n",
        PROTOCOL_RRC_CTXT_ARGS(&ctxt));
#if (LTE_RRC_VERSION >= MAKE_VERSION(10, 0, 0))
  // can clear it at runtime
  RC.rrc[ctxt.module_id]->carrier[0].MBMS_flag = 0;
  // This has to come from some top-level configuration
  // only CC_id 0 is logged
#if (LTE_RRC_VERSION < MAKE_VERSION(10, 0, 0))
  LOG_I(RRC, PROTOCOL_RRC_CTXT_FMT" Rel10 RRC detected, MBMS flag %d\n",
#else
  LOG_I(RRC, PROTOCOL_RRC_CTXT_FMT" Rel14 RRC detected, MBMS flag %d\n",
#endif
        PROTOCOL_RRC_CTXT_ARGS(&ctxt),
        RC.rrc[ctxt.module_id]->carrier[0].MBMS_flag);
#else
  LOG_I(RRC, PROTOCOL_RRC_CTXT_FMT" Rel8 RRC\n", PROTOCOL_RRC_CTXT_ARGS(&ctxt));
#endif
#ifdef CBA

  for (CC_id = 0; CC_id < MAX_NUM_CCs; CC_id++) {
    for (j = 0; j < NUM_MAX_CBA_GROUP; j++) {
      RC.rrc[ctxt.module_id]->carrier[CC_id].cba_rnti[j] = CBA_OFFSET + j;
    }

    if (RC.rrc[ctxt.module_id]->carrier[CC_id].num_active_cba_groups > NUM_MAX_CBA_GROUP) {
      RC.rrc[ctxt.module_id]->carrier[CC_id].num_active_cba_groups = NUM_MAX_CBA_GROUP;
    }

    LOG_D(RRC,
          PROTOCOL_RRC_CTXT_FMT" Initialization of 4 cba_RNTI values (%x %x %x %x) num active groups %d\n",
          PROTOCOL_RRC_CTXT_ARGS(&ctxt),
          enb_mod_idP, RC.rrc[ctxt.module_id]->carrier[CC_id].cba_rnti[0],
          RC.rrc[ctxt.module_id]->carrier[CC_id].cba_rnti[1],
          RC.rrc[ctxt.module_id]->carrier[CC_id].cba_rnti[2],
          RC.rrc[ctxt.module_id]->carrier[CC_id].cba_rnti[3],
          RC.rrc[ctxt.module_id]->carrier[CC_id].num_active_cba_groups);
  }
#endif

  for (CC_id = 0; CC_id < MAX_NUM_CCs; CC_id++) {
    init_SI(&ctxt,
            CC_id
<<<<<<< HEAD
#if defined(ENABLE_ITTI)
            , &RC.rrc[enb_mod_idP]->configuration
#endif
=======
            , configuration
>>>>>>> 458019d8
           );

    for (int ue_id = 0; ue_id < MAX_MOBILES_PER_ENB; ue_id++) {
      RC.rrc[ctxt.module_id]->carrier[CC_id].sizeof_paging[ue_id] = 0;
      RC.rrc[ctxt.module_id]->carrier[CC_id].paging[ue_id] = (uint8_t *) malloc16(256);
    }
  }
  rrc_init_global_param();

  for (CC_id = 0; CC_id < MAX_NUM_CCs; CC_id++) {
#if (LTE_RRC_VERSION >= MAKE_VERSION(10, 0, 0))

    switch (RC.rrc[ctxt.module_id]->carrier[CC_id].MBMS_flag) {
      case 1:
      case 2:
      case 3:
        LOG_I(RRC, PROTOCOL_RRC_CTXT_FMT" Configuring 1 MBSFN sync area\n", PROTOCOL_RRC_CTXT_ARGS(&ctxt));
        RC.rrc[ctxt.module_id]->carrier[CC_id].num_mbsfn_sync_area = 1;
        break;

      case 4:
        LOG_I(RRC, PROTOCOL_RRC_CTXT_FMT" Configuring 2 MBSFN sync area\n", PROTOCOL_RRC_CTXT_ARGS(&ctxt));
        RC.rrc[ctxt.module_id]->carrier[CC_id].num_mbsfn_sync_area = 2;
        break;

      default:
        RC.rrc[ctxt.module_id]->carrier[CC_id].num_mbsfn_sync_area = 0;
        break;
    }

    // if we are here the RC.rrc[enb_mod_idP]->MBMS_flag > 0,
    /// MCCH INIT
    if (RC.rrc[ctxt.module_id]->carrier[CC_id].MBMS_flag > 0) {
      init_MCCH(ctxt.module_id, CC_id);
      /// MTCH data bearer init
      init_MBMS(ctxt.module_id, CC_id, 0);
    }

#endif
    openair_rrc_top_init_eNB(RC.rrc[ctxt.module_id]->carrier[CC_id].MBMS_flag,0);
  }
	
  openair_rrc_on(&ctxt);

/*
  RC.rrc[ctxt.module_id]->mcc= rrc_configuration_req->mcc;
  RC.rrc[ctxt.module_id]->mnc= rrc_configuration_req->mnc;
  RC.rrc[ctxt.module_id]->mnc_digit_length= rrc_configuration_req->mnc_digit_length;
  RC.rrc[ctxt.module_id]->tac= rrc_configuration_req->tac;

  LOG_W(RRC, "[inst %d] RRC->MCC/MSG->MCC %d/%d \n", ctxt.module_id, RC.rrc[ctxt.module_id]->mcc, rrc_configuration_req->mcc);
  */
  if (RC.rrc[ctxt.module_id]->node_type == ngran_eNB_CU || RC.rrc[ctxt.module_id]->node_type == ngran_ng_eNB_CU) 
  	// msg_p = itti_alloc_new_message (TASK_ENB_APP, F1AP_SCTP_REQ);
    // RCconfig_CU_F1(msg_p, enb_id);
    setup_ngran_CU(RC.rrc[ctxt.module_id]);
	
  return 0;
}

/*------------------------------------------------------------------------------*/
int
rrc_eNB_decode_ccch(
  protocol_ctxt_t* const ctxt_pP,
  const uint8_t          *buffer,
  int                    buffer_length,
  const int              CC_id
)
//-----------------------------------------------------------------------------
{
  module_id_t                                       Idx;
  asn_dec_rval_t                                    dec_rval;
  LTE_UL_CCCH_Message_t                             *ul_ccch_msg = NULL;
  LTE_RRCConnectionRequest_r8_IEs_t                *rrcConnectionRequest = NULL;
  LTE_RRCConnectionReestablishmentRequest_r8_IEs_t *rrcConnectionReestablishmentRequest = NULL;
  int                                 i, rval;
  struct rrc_eNB_ue_context_s                  *ue_context_p = NULL;
  uint64_t                                      random_value = 0;
  int                                           stmsi_received = 0;
  T(T_ENB_RRC_UL_CCCH_DATA_IN, T_INT(ctxt_pP->module_id), T_INT(ctxt_pP->frame),
    T_INT(ctxt_pP->subframe), T_INT(ctxt_pP->rnti));
  //memset(ul_ccch_msg,0,sizeof(UL_CCCH_Message_t));
  LOG_I(RRC, PROTOCOL_RRC_CTXT_UE_FMT" Decoding UL CCCH %x.%x.%x.%x.%x.%x (%p)\n",
        PROTOCOL_RRC_CTXT_UE_ARGS(ctxt_pP),
        ((uint8_t*) buffer)[0],
        ((uint8_t *) buffer)[1],
        ((uint8_t *) buffer)[2],
        ((uint8_t *) buffer)[3],
        ((uint8_t *) buffer)[4],
        ((uint8_t *) buffer)[5], (uint8_t *) buffer);
  dec_rval = uper_decode(
               NULL,
               &asn_DEF_LTE_UL_CCCH_Message,
               (void **)&ul_ccch_msg,
               (uint8_t *) buffer,
               100,
               0,
               0);

  for (i = 0; i < 8; i++) {
    LOG_T(RRC, "%x.", ((uint8_t *) & ul_ccch_msg)[i]);
  }

  if (dec_rval.consumed == 0) {
    LOG_E(RRC,
          PROTOCOL_RRC_CTXT_UE_FMT" FATAL Error in receiving CCCH\n",
          PROTOCOL_RRC_CTXT_UE_ARGS(ctxt_pP));
    return -1;
  }

  if (ul_ccch_msg->message.present == LTE_UL_CCCH_MessageType_PR_c1) {
    switch (ul_ccch_msg->message.choice.c1.present) {
      case LTE_UL_CCCH_MessageType__c1_PR_NOTHING:
        LOG_I(RRC,
              PROTOCOL_RRC_CTXT_FMT" Received PR_NOTHING on UL-CCCH-Message\n",
              PROTOCOL_RRC_CTXT_ARGS(ctxt_pP));
        break;

      case LTE_UL_CCCH_MessageType__c1_PR_rrcConnectionReestablishmentRequest:
        T(T_ENB_RRC_CONNECTION_REESTABLISHMENT_REQUEST, T_INT(ctxt_pP->module_id), T_INT(ctxt_pP->frame),
          T_INT(ctxt_pP->subframe), T_INT(ctxt_pP->rnti));
        LOG_DUMPMSG(RRC,DEBUG_RRC,(char *)(buffer), buffer_length,
                    "[MSG] RRC Connection Reestablishment Request\n");
        LOG_D(RRC,
              PROTOCOL_RRC_CTXT_UE_FMT"MAC_eNB--- MAC_DATA_IND (rrcConnectionReestablishmentRequest on SRB0) --> RRC_eNB\n",
              PROTOCOL_RRC_CTXT_UE_ARGS(ctxt_pP));
        rrcConnectionReestablishmentRequest =
          &ul_ccch_msg->message.choice.c1.choice.rrcConnectionReestablishmentRequest.criticalExtensions.choice.rrcConnectionReestablishmentRequest_r8;
        LOG_I(RRC,
              PROTOCOL_RRC_CTXT_UE_FMT" LTE_RRCConnectionReestablishmentRequest cause %s\n",
              PROTOCOL_RRC_CTXT_UE_ARGS(ctxt_pP),
              ((rrcConnectionReestablishmentRequest->reestablishmentCause == LTE_ReestablishmentCause_otherFailure) ?    "Other Failure" :
               (rrcConnectionReestablishmentRequest->reestablishmentCause == LTE_ReestablishmentCause_handoverFailure) ? "Handover Failure" :
               "reconfigurationFailure"));
        {
          uint16_t                          c_rnti = 0;

          if (rrcConnectionReestablishmentRequest->ue_Identity.physCellId != RC.rrc[ctxt_pP->module_id]->carrier[CC_id].physCellId) {
            LOG_E(RRC,
                  PROTOCOL_RRC_CTXT_UE_FMT" LTE_RRCConnectionReestablishmentRequest ue_Identity.physCellId(%ld) is not equal to current physCellId(%d), let's reject the UE\n",
                  PROTOCOL_RRC_CTXT_UE_ARGS(ctxt_pP),
                  rrcConnectionReestablishmentRequest->ue_Identity.physCellId,
                  RC.rrc[ctxt_pP->module_id]->carrier[CC_id].physCellId);
            rrc_eNB_generate_RRCConnectionReestablishmentReject(ctxt_pP, ue_context_p, CC_id);
            break;
          }

          LOG_D(RRC, "physCellId is %ld\n", rrcConnectionReestablishmentRequest->ue_Identity.physCellId);

          for (i = 0; i < rrcConnectionReestablishmentRequest->ue_Identity.shortMAC_I.size; i++) {
            LOG_D(RRC, "rrcConnectionReestablishmentRequest->ue_Identity.shortMAC_I.buf[%d] = %x\n",
                  i, rrcConnectionReestablishmentRequest->ue_Identity.shortMAC_I.buf[i]);
          }

          if (rrcConnectionReestablishmentRequest->ue_Identity.c_RNTI.size == 0 ||
              rrcConnectionReestablishmentRequest->ue_Identity.c_RNTI.size > 2) {
            LOG_E(RRC,
                  PROTOCOL_RRC_CTXT_UE_FMT" LTE_RRCConnectionReestablishmentRequest c_RNTI range error, let's reject the UE\n",
                  PROTOCOL_RRC_CTXT_UE_ARGS(ctxt_pP));
            rrc_eNB_generate_RRCConnectionReestablishmentReject(ctxt_pP, ue_context_p, CC_id);
            break;
          }

          c_rnti = BIT_STRING_to_uint16(&rrcConnectionReestablishmentRequest->ue_Identity.c_RNTI);
          LOG_D(RRC, "c_rnti is %x\n", c_rnti);
          ue_context_p = rrc_eNB_get_ue_context(RC.rrc[ctxt_pP->module_id], c_rnti);

          if (ue_context_p == NULL) {
            LOG_E(RRC,
                  PROTOCOL_RRC_CTXT_UE_FMT" LTE_RRCConnectionReestablishmentRequest without UE context, let's reject the UE\n",
                  PROTOCOL_RRC_CTXT_UE_ARGS(ctxt_pP));
            rrc_eNB_generate_RRCConnectionReestablishmentReject(ctxt_pP, ue_context_p, CC_id);
            break;
          }

          int UE_id = find_UE_id(ctxt_pP->module_id, c_rnti);

          if(UE_id == -1) {
            LOG_E(RRC,
                  PROTOCOL_RRC_CTXT_UE_FMT" LTE_RRCConnectionReestablishmentRequest without UE_id(MAC) rnti %x, let's reject the UE\n",
                  PROTOCOL_RRC_CTXT_UE_ARGS(ctxt_pP),c_rnti);
            rrc_eNB_generate_RRCConnectionReestablishmentReject(ctxt_pP, ue_context_p, CC_id);
            break;
          }

          if((RC.mac[ctxt_pP->module_id]->UE_list.UE_sched_ctrl[UE_id].ue_reestablishment_reject_timer > 0) &&
              (RC.mac[ctxt_pP->module_id]->UE_list.UE_sched_ctrl[UE_id].ue_reestablishment_reject_timer_thres > 20)) {
            LOG_E(RRC,
                  PROTOCOL_RRC_CTXT_UE_FMT" RCConnectionReestablishmentComplete(Previous) don't receive, delete the Previous UE\n",
                  PROTOCOL_RRC_CTXT_UE_ARGS(ctxt_pP));
            RC.mac[ctxt_pP->module_id]->UE_list.UE_sched_ctrl[UE_id].ue_reestablishment_reject_timer = 1000;
            ue_context_p->ue_context.ue_reestablishment_timer = 0;
          }

          if(ue_context_p->ue_context.ue_reestablishment_timer > 0) {
            LOG_E(RRC,
                  PROTOCOL_RRC_CTXT_UE_FMT" RRRCConnectionReconfigurationComplete(Previous) don't receive, delete the Previous UE\n",
                  PROTOCOL_RRC_CTXT_UE_ARGS(ctxt_pP));
            ue_context_p->ue_context.Status = RRC_RECONFIGURED;
            protocol_ctxt_t  ctxt_old_p;
            PROTOCOL_CTXT_SET_BY_INSTANCE(&ctxt_old_p,
                                          ctxt_pP->instance,
                                          ENB_FLAG_YES,
                                          c_rnti,
                                          ctxt_pP->frame,
                                          ctxt_pP->subframe);
            rrc_eNB_process_RRCConnectionReconfigurationComplete(&ctxt_old_p,
                ue_context_p,
                ue_context_p->ue_context.reestablishment_xid);

            for (uint8_t e_rab = 0; e_rab < ue_context_p->ue_context.nb_of_e_rabs; e_rab++) {
              if (ue_context_p->ue_context.e_rab[e_rab].status == E_RAB_STATUS_DONE) {
                ue_context_p->ue_context.e_rab[e_rab].status = E_RAB_STATUS_ESTABLISHED;
              } else {
                ue_context_p->ue_context.e_rab[e_rab].status = E_RAB_STATUS_FAILED;
              }
            }
          }

          LOG_D(RRC,
                PROTOCOL_RRC_CTXT_UE_FMT" UE context: %p\n",
                PROTOCOL_RRC_CTXT_UE_ARGS(ctxt_pP),
                ue_context_p);
          /* reset timers */
          ue_context_p->ue_context.ul_failure_timer = 0;
          ue_context_p->ue_context.ue_release_timer = 0;
          ue_context_p->ue_context.ue_reestablishment_timer = 0;
          ue_context_p->ue_context.ue_release_timer_s1 = 0;
          ue_context_p->ue_context.ue_release_timer_rrc = 0;
          ue_context_p->ue_context.reestablishment_xid = -1;

          // insert C-RNTI to map
          for (i = 0; i < MAX_MOBILES_PER_ENB; i++) {
            if (reestablish_rnti_map[i][0] == 0) {
              reestablish_rnti_map[i][0] = ctxt_pP->rnti;
              reestablish_rnti_map[i][1] = c_rnti;
              break;
            }
          }

          LOG_D(RRC, "reestablish_rnti_map[%d] [0] %x, [1] %x\n",
                i, reestablish_rnti_map[i][0], reestablish_rnti_map[i][1]);
          ue_context_p->ue_context.reestablishment_cause = rrcConnectionReestablishmentRequest->reestablishmentCause;
          LOG_D(RRC, PROTOCOL_RRC_CTXT_UE_FMT" Accept connection reestablishment request from UE physCellId %ld cause %ld\n",
                PROTOCOL_RRC_CTXT_UE_ARGS(ctxt_pP),
                rrcConnectionReestablishmentRequest->ue_Identity.physCellId,
                ue_context_p->ue_context.reestablishment_cause);
#ifndef NO_RRM
          send_msg(&S_rrc, msg_rrc_MR_attach_ind(ctxt_pP->module_id, Mac_id));
#else
          ue_context_p->ue_context.primaryCC_id = CC_id;
          //LG COMMENT Idx = (ue_mod_idP * NB_RB_MAX) + DCCH;
          Idx = DCCH;
          // SRB1
          ue_context_p->ue_context.Srb1.Active = 1;
          ue_context_p->ue_context.Srb1.Srb_info.Srb_id = Idx;
          memcpy(&ue_context_p->ue_context.Srb1.Srb_info.Lchan_desc[0],
                 &DCCH_LCHAN_DESC,
                 LCHAN_DESC_SIZE);
          memcpy(&ue_context_p->ue_context.Srb1.Srb_info.Lchan_desc[1],
                 &DCCH_LCHAN_DESC,
                 LCHAN_DESC_SIZE);
          // SRB2: set  it to go through SRB1 with id 1 (DCCH)
          ue_context_p->ue_context.Srb2.Active = 1;
          ue_context_p->ue_context.Srb2.Srb_info.Srb_id = Idx;
          memcpy(&ue_context_p->ue_context.Srb2.Srb_info.Lchan_desc[0],
                 &DCCH_LCHAN_DESC,
                 LCHAN_DESC_SIZE);
          memcpy(&ue_context_p->ue_context.Srb2.Srb_info.Lchan_desc[1],
                 &DCCH_LCHAN_DESC,
                 LCHAN_DESC_SIZE);
          rrc_eNB_generate_RRCConnectionReestablishment(ctxt_pP, ue_context_p, CC_id);
          LOG_I(RRC, PROTOCOL_RRC_CTXT_UE_FMT"CALLING RLC CONFIG SRB1 (rbid %d)\n",
                PROTOCOL_RRC_CTXT_UE_ARGS(ctxt_pP),
                Idx);
          MSC_LOG_TX_MESSAGE(MSC_RRC_ENB,
                             MSC_PDCP_ENB,
                             NULL,
                             0,
                             MSC_AS_TIME_FMT" CONFIG_REQ UE %x SRB",
                             MSC_AS_TIME_ARGS(ctxt_pP),
                             ue_context_p->ue_context.rnti);
          rrc_pdcp_config_asn1_req(ctxt_pP,
                                   ue_context_p->ue_context.SRB_configList,
                                   (LTE_DRB_ToAddModList_t *) NULL,
                                   (LTE_DRB_ToReleaseList_t *) NULL,
                                   0xff,
                                   NULL,
                                   NULL,
                                   NULL
                                   , (LTE_PMCH_InfoList_r9_t *) NULL
                                   ,NULL);
<<<<<<< HEAD
          if ((RC.rrc[ctxt_pP->module_id]->node_type  != ngran_eNB_CU) &&
             (RC.rrc[ctxt_pP->module_id]->node_type  != ngran_ng_eNB_CU)&&
             (RC.rrc[ctxt_pP->module_id]->node_type  != ngran_gNB_CU)   ) {
            rrc_rlc_config_asn1_req(ctxt_pP,
                                    ue_context_p->ue_context.SRB_configList,
                                    (LTE_DRB_ToAddModList_t *) NULL,
                                    (LTE_DRB_ToReleaseList_t *) NULL
#if (LTE_RRC_VERSION >= MAKE_VERSION(9, 0, 0))
                                    , (LTE_PMCH_InfoList_r9_t *) NULL,
                                    0,0
#   endif
                                   );
        }
=======
          rrc_rlc_config_asn1_req(ctxt_pP,
                                  ue_context_p->ue_context.SRB_configList,
                                  (LTE_DRB_ToAddModList_t *) NULL,
                                  (LTE_DRB_ToReleaseList_t *) NULL
                                  , (LTE_PMCH_InfoList_r9_t *) NULL,
                                  0,0
                                 );
>>>>>>> 458019d8
#endif //NO_RRM
        }
        break;

      case LTE_UL_CCCH_MessageType__c1_PR_rrcConnectionRequest:
        T(T_ENB_RRC_CONNECTION_REQUEST, T_INT(ctxt_pP->module_id), T_INT(ctxt_pP->frame),
          T_INT(ctxt_pP->subframe), T_INT(ctxt_pP->rnti));

      LOG_DUMPMSG(RRC,DEBUG_RRC,(char *)buffer,
                  buffer_length,
                    "[MSG] RRC Connection Request\n");
        LOG_D(RRC,
              PROTOCOL_RRC_CTXT_UE_FMT"MAC_eNB --- MAC_DATA_IND  (rrcConnectionRequest on SRB0) --> RRC_eNB\n",
              PROTOCOL_RRC_CTXT_UE_ARGS(ctxt_pP));
        ue_context_p = rrc_eNB_get_ue_context(
                         RC.rrc[ctxt_pP->module_id],
                         ctxt_pP->rnti);

        if (ue_context_p != NULL) {
          // erase content
          rrc_eNB_free_mem_UE_context(ctxt_pP, ue_context_p);
          MSC_LOG_RX_DISCARDED_MESSAGE(
            MSC_RRC_ENB,
            MSC_RRC_UE,
            buffer,
            dec_rval.consumed,
            MSC_AS_TIME_FMT" LTE_RRCConnectionRequest UE %x size %u (UE already in context)",
            MSC_AS_TIME_ARGS(ctxt_pP),
            ue_context_p->ue_context.rnti,
            dec_rval.consumed);
        } else {
          rrcConnectionRequest = &ul_ccch_msg->message.choice.c1.choice.rrcConnectionRequest.criticalExtensions.choice.rrcConnectionRequest_r8;
          {
            if (LTE_InitialUE_Identity_PR_randomValue == rrcConnectionRequest->ue_Identity.present) {
              if(rrcConnectionRequest->ue_Identity.choice.randomValue.size != 5) {
                LOG_I(RRC, "wrong InitialUE-Identity randomValue size, expected 5, provided %lu",
                      (long unsigned int)rrcConnectionRequest->ue_Identity.choice.randomValue.size);
                return -1;
              }

              memcpy(((uint8_t *) & random_value) + 3,
                     rrcConnectionRequest->ue_Identity.choice.randomValue.buf,
                     rrcConnectionRequest->ue_Identity.choice.randomValue.size);

              /* if there is already a registered UE (with another RNTI) with this random_value,
               * the current one must be removed from MAC/PHY (zombie UE)
               */
              if ((ue_context_p = rrc_eNB_ue_context_random_exist(ctxt_pP, random_value))) {
                LOG_W(RRC, "new UE rnti %x (coming with random value) is already there as UE %x, removing %x from MAC/PHY\n",
                      ctxt_pP->rnti, ue_context_p->ue_context.rnti, ue_context_p->ue_context.rnti);
                ue_context_p->ue_context.ul_failure_timer = 20000;
              }

              ue_context_p = rrc_eNB_get_next_free_ue_context(ctxt_pP, random_value);

              ue_context_p->ue_context.Srb0.Srb_id = 0;
              ue_context_p->ue_context.Srb0.Active = 1;
              memcpy(ue_context_p->ue_context.Srb0.Rx_buffer.Payload,
                     buffer,
                     buffer_length);
              ue_context_p->ue_context.Srb0.Rx_buffer.payload_size = buffer_length;

            } else if (LTE_InitialUE_Identity_PR_s_TMSI == rrcConnectionRequest->ue_Identity.present) {
              /* Save s-TMSI */
              LTE_S_TMSI_t   s_TMSI = rrcConnectionRequest->ue_Identity.choice.s_TMSI;
              mme_code_t mme_code = BIT_STRING_to_uint8(&s_TMSI.mmec);
              m_tmsi_t   m_tmsi   = BIT_STRING_to_uint32(&s_TMSI.m_TMSI);
              random_value = (((uint64_t)mme_code) << 32) | m_tmsi;

              if ((ue_context_p = rrc_eNB_ue_context_stmsi_exist(ctxt_pP, mme_code, m_tmsi))) {
                LOG_I(RRC," S-TMSI exists, ue_context_p %p, old rnti %x => %x\n",ue_context_p,ue_context_p->ue_context.rnti,ctxt_pP->rnti);

                if ((RC.rrc[ctxt_pP->module_id]->node_type  != ngran_eNB_CU) ||
                    (RC.rrc[ctxt_pP->module_id]->node_type  != ngran_ng_eNB_CU) ||
                    (RC.rrc[ctxt_pP->module_id]->node_type  != ngran_gNB_CU)   ) {
                  rrc_mac_remove_ue(ctxt_pP->module_id, ue_context_p->ue_context.rnti);
                }
                else {
                  MessageDef *m = itti_alloc_new_message(TASK_RRC_ENB, F1AP_UE_CONTEXT_RELEASE_CMD);
                  F1AP_UE_CONTEXT_RELEASE_CMD(m).rnti = ctxt_pP->rnti;
                  F1AP_UE_CONTEXT_RELEASE_CMD(m).cause = F1AP_CAUSE_RADIO_NETWORK;
                  F1AP_UE_CONTEXT_RELEASE_CMD(m).cause_value = 10; // 10 = F1AP_CauseRadioNetwork_normal_release
                  F1AP_UE_CONTEXT_RELEASE_CMD(m).rrc_container = NULL;
                  F1AP_UE_CONTEXT_RELEASE_CMD(m).rrc_container_length = 0;
                  itti_send_msg_to_task(TASK_CU_F1, ctxt_pP->module_id, m);
                }

                stmsi_received=1;
                /* replace rnti in the context */
                /* for that, remove the context from the RB tree */
                RB_REMOVE(rrc_ue_tree_s, &RC.rrc[ctxt_pP->module_id]->rrc_ue_head, ue_context_p);
                /* and insert again, after changing rnti everywhere it has to be changed */
                ue_context_p->ue_id_rnti = ctxt_pP->rnti;
                ue_context_p->ue_context.rnti = ctxt_pP->rnti;
                RB_INSERT(rrc_ue_tree_s, &RC.rrc[ctxt_pP->module_id]->rrc_ue_head, ue_context_p);
                /* reset timers */
                ue_context_p->ue_context.ul_failure_timer = 0;
                ue_context_p->ue_context.ue_release_timer = 0;
                ue_context_p->ue_context.ue_reestablishment_timer = 0;
                ue_context_p->ue_context.ue_release_timer_s1 = 0;
                ue_context_p->ue_context.ue_release_timer_rrc = 0;
                ue_context_p->ue_context.reestablishment_xid = -1;
              } else {
                LOG_I(RRC," S-TMSI doesn't exist, setting Initialue_identity_s_TMSI.m_tmsi to %p => %x\n",ue_context_p,m_tmsi);
                //              ue_context_p = rrc_eNB_get_next_free_ue_context(ctxt_pP, NOT_A_RANDOM_UE_IDENTITY);
                ue_context_p = rrc_eNB_get_next_free_ue_context(ctxt_pP,random_value);

                if (ue_context_p == NULL)
                  LOG_E(RRC, "%s:%d:%s: rrc_eNB_get_next_free_ue_context returned NULL\n", __FILE__, __LINE__, __FUNCTION__);

                if (ue_context_p != NULL) {
                  ue_context_p->ue_context.Initialue_identity_s_TMSI.presence = TRUE;
                  ue_context_p->ue_context.Initialue_identity_s_TMSI.mme_code = mme_code;
                  ue_context_p->ue_context.Initialue_identity_s_TMSI.m_tmsi = m_tmsi;
                } else {
                  /* TODO: do we have to break here? */
                  //break;
                }
              }

              MSC_LOG_RX_MESSAGE(
                MSC_RRC_ENB,
                MSC_RRC_UE,
                buffer,
                dec_rval.consumed,
                MSC_AS_TIME_FMT" RRCConnectionRequest UE %x size %u (s-TMSI mmec %u m_TMSI %u random UE id (0x%" PRIx64 ")",
                MSC_AS_TIME_ARGS(ctxt_pP),
                ue_context_p->ue_context.rnti,
                dec_rval.consumed,
                ue_context_p->ue_context.Initialue_identity_s_TMSI.mme_code,
                ue_context_p->ue_context.Initialue_identity_s_TMSI.m_tmsi,
                ue_context_p->ue_context.random_ue_identity);
            } else {
              LOG_E(RRC,
                    PROTOCOL_RRC_CTXT_UE_FMT" RRCConnectionRequest without random UE identity or S-TMSI not supported, let's reject the UE\n",
                    PROTOCOL_RRC_CTXT_UE_ARGS(ctxt_pP));
              rrc_eNB_generate_RRCConnectionReject(ctxt_pP,
                                                   rrc_eNB_get_ue_context(RC.rrc[ctxt_pP->module_id], ctxt_pP->rnti),
                                                   CC_id);
              break;
            }
          }
          LOG_D(RRC,
                PROTOCOL_RRC_CTXT_UE_FMT" UE context: %p\n",
                PROTOCOL_RRC_CTXT_UE_ARGS(ctxt_pP),
                ue_context_p);

          if (ue_context_p != NULL) {
            ue_context_p->ue_context.establishment_cause = rrcConnectionRequest->establishmentCause;
            ue_context_p->ue_context.reestablishment_cause = LTE_ReestablishmentCause_spare1;

            if (stmsi_received==0)
              LOG_I(RRC, PROTOCOL_RRC_CTXT_UE_FMT" Accept new connection from UE random UE identity (0x%" PRIx64 ") MME code %u TMSI %u cause %ld\n",
                    PROTOCOL_RRC_CTXT_UE_ARGS(ctxt_pP),
                    ue_context_p->ue_context.random_ue_identity,
                    ue_context_p->ue_context.Initialue_identity_s_TMSI.mme_code,
                    ue_context_p->ue_context.Initialue_identity_s_TMSI.m_tmsi,
                    ue_context_p->ue_context.establishment_cause);
            else
              LOG_I(RRC, PROTOCOL_RRC_CTXT_UE_FMT" Accept new connection from UE  MME code %u TMSI %u cause %ld\n",
                    PROTOCOL_RRC_CTXT_UE_ARGS(ctxt_pP),
                    ue_context_p->ue_context.Initialue_identity_s_TMSI.mme_code,
                    ue_context_p->ue_context.Initialue_identity_s_TMSI.m_tmsi,
                    ue_context_p->ue_context.establishment_cause);

            if (stmsi_received == 0)
              RC.rrc[ctxt_pP->module_id]->Nb_ue++;
          } else {
            // no context available
            if (flexran_agent_get_rrc_xface(ctxt_pP->module_id)) {
              flexran_agent_get_rrc_xface(ctxt_pP->module_id)->flexran_agent_notify_ue_state_change(ctxt_pP->module_id,
                  ctxt_pP->rnti,
                  PROTOCOL__FLEX_UE_STATE_CHANGE_TYPE__FLUESC_DEACTIVATED);
            }

            LOG_I(RRC, PROTOCOL_RRC_CTXT_UE_FMT" Can't create new context for UE random UE identity (0x%" PRIx64 ")\n",
                  PROTOCOL_RRC_CTXT_UE_ARGS(ctxt_pP),
                  random_value);
            if (RC.rrc[ctxt_pP->module_id] == ngran_eNB)
              rrc_mac_remove_ue(ctxt_pP->module_id,ctxt_pP->rnti);
            else if (RC.rrc[ctxt_pP->module_id]->node_type == ngran_eNB_CU ||
                RC.rrc[ctxt_pP->module_id]->node_type == ngran_ng_eNB_CU) {
              MessageDef *m = itti_alloc_new_message(TASK_RRC_ENB, F1AP_UE_CONTEXT_RELEASE_CMD);
              F1AP_UE_CONTEXT_RELEASE_CMD(m).rnti = ctxt_pP->rnti;
              F1AP_UE_CONTEXT_RELEASE_CMD(m).cause = F1AP_CAUSE_RADIO_NETWORK;
              F1AP_UE_CONTEXT_RELEASE_CMD(m).cause_value = 10; // 10 = F1AP_CauseRadioNetwork_normal_release
              F1AP_UE_CONTEXT_RELEASE_CMD(m).rrc_container = NULL;
              F1AP_UE_CONTEXT_RELEASE_CMD(m).rrc_container_length = 0;
              itti_send_msg_to_task(TASK_CU_F1, ctxt_pP->module_id, m);
            }
            return -1;
          }
        }

#ifndef NO_RRM
        send_msg(&S_rrc, msg_rrc_MR_attach_ind(ctxt_pP->module_id, Mac_id));
#else
        ue_context_p->ue_context.primaryCC_id = CC_id;
        //LG COMMENT Idx = (ue_mod_idP * NB_RB_MAX) + DCCH;
        Idx = DCCH;
        // SRB1
        ue_context_p->ue_context.Srb1.Active = 1;
        ue_context_p->ue_context.Srb1.Srb_info.Srb_id = Idx;
        memcpy(&ue_context_p->ue_context.Srb1.Srb_info.Lchan_desc[0],
               &DCCH_LCHAN_DESC,
               LCHAN_DESC_SIZE);
        memcpy(&ue_context_p->ue_context.Srb1.Srb_info.Lchan_desc[1],
               &DCCH_LCHAN_DESC,
               LCHAN_DESC_SIZE);
        // SRB2: set  it to go through SRB1 with id 1 (DCCH)
        ue_context_p->ue_context.Srb2.Active = 1;
        ue_context_p->ue_context.Srb2.Srb_info.Srb_id = Idx;
        memcpy(&ue_context_p->ue_context.Srb2.Srb_info.Lchan_desc[0],
               &DCCH_LCHAN_DESC,
               LCHAN_DESC_SIZE);
        memcpy(&ue_context_p->ue_context.Srb2.Srb_info.Lchan_desc[1],
               &DCCH_LCHAN_DESC,
               LCHAN_DESC_SIZE);
        rrc_eNB_generate_RRCConnectionSetup(ctxt_pP, ue_context_p, CC_id);
        LOG_I(RRC, PROTOCOL_RRC_CTXT_UE_FMT"CALLING RLC CONFIG SRB1 (rbid %d)\n",
              PROTOCOL_RRC_CTXT_UE_ARGS(ctxt_pP),
              Idx);
        MSC_LOG_TX_MESSAGE(
          MSC_RRC_ENB,
          MSC_PDCP_ENB,
          NULL,
          0,
          MSC_AS_TIME_FMT" CONFIG_REQ UE %x SRB",
          MSC_AS_TIME_ARGS(ctxt_pP),
          ue_context_p->ue_context.rnti);
        rrc_pdcp_config_asn1_req(ctxt_pP,
                                 ue_context_p->ue_context.SRB_configList,
                                 (LTE_DRB_ToAddModList_t *) NULL,
                                 (LTE_DRB_ToReleaseList_t *) NULL,
                                 0xff,
                                 NULL,
                                 NULL,
                                 NULL
#if (LTE_RRC_VERSION >= MAKE_VERSION(9, 0, 0))
                                 , (LTE_PMCH_InfoList_r9_t *) NULL
#endif
                                 ,NULL);

        if ( (RC.rrc[ctxt_pP->module_id]->node_type  != ngran_eNB_CU) &&
             (RC.rrc[ctxt_pP->module_id]->node_type  != ngran_ng_eNB_CU) &&
             (RC.rrc[ctxt_pP->module_id]->node_type  != ngran_gNB_CU)   ) {
          rrc_rlc_config_asn1_req(ctxt_pP,
                                  ue_context_p->ue_context.SRB_configList,
                                  (LTE_DRB_ToAddModList_t *) NULL,
                                  (LTE_DRB_ToReleaseList_t *) NULL
#if (LTE_RRC_VERSION >= MAKE_VERSION(9, 0, 0))
                                  , (LTE_PMCH_InfoList_r9_t *) NULL
                                  , 0, 0
#endif
                                 );
        }
#endif //NO_RRM
        break;

      default:
        LOG_E(RRC, PROTOCOL_RRC_CTXT_UE_FMT" Unknown message\n",
              PROTOCOL_RRC_CTXT_UE_ARGS(ctxt_pP));
        rval = -1;
        break;
    }

    rval = 0;
  } else {
    LOG_E(RRC, PROTOCOL_RRC_CTXT_UE_FMT"  Unknown error \n",
          PROTOCOL_RRC_CTXT_UE_ARGS(ctxt_pP));
    rval = -1;
  }

  return rval;
}

//-----------------------------------------------------------------------------
int
rrc_eNB_decode_dcch(
  const protocol_ctxt_t *const ctxt_pP,
  const rb_id_t                Srb_id,
  const uint8_t    *const      Rx_sdu,
  const sdu_size_t             sdu_sizeP
)
//-----------------------------------------------------------------------------
{
  asn_dec_rval_t                      dec_rval;
  //UL_DCCH_Message_t uldcchmsg;
  LTE_UL_DCCH_Message_t               *ul_dcch_msg = NULL; //&uldcchmsg;
  int i;
  struct rrc_eNB_ue_context_s        *ue_context_p = NULL;
  MessageDef                         *msg_delete_tunnels_p = NULL;
  uint8_t                             xid;
  int dedicated_DRB=0;
  T(T_ENB_RRC_UL_DCCH_DATA_IN, T_INT(ctxt_pP->module_id), T_INT(ctxt_pP->frame),
    T_INT(ctxt_pP->subframe), T_INT(ctxt_pP->rnti));

  if ((Srb_id != 1) && (Srb_id != 2)) {
    LOG_E(RRC, PROTOCOL_RRC_CTXT_UE_FMT" Received message on SRB%d, should not have ...\n",
          PROTOCOL_RRC_CTXT_UE_ARGS(ctxt_pP),
          Srb_id);
  } else {
    LOG_D(RRC, PROTOCOL_RRC_CTXT_UE_FMT" Received message on SRB%d\n",
          PROTOCOL_RRC_CTXT_UE_ARGS(ctxt_pP),
          Srb_id);
  }

  //memset(ul_dcch_msg,0,sizeof(UL_DCCH_Message_t));
  LOG_D(RRC, PROTOCOL_RRC_CTXT_UE_FMT" Decoding UL-DCCH Message\n",
        PROTOCOL_RRC_CTXT_UE_ARGS(ctxt_pP));
  dec_rval = uper_decode(
               NULL,
               &asn_DEF_LTE_UL_DCCH_Message,
               (void **)&ul_dcch_msg,
               Rx_sdu,
               sdu_sizeP,
               0,
               0);
  {
    for (i = 0; i < sdu_sizeP; i++) {
      LOG_T(RRC, "%x.", Rx_sdu[i]);
    }

    LOG_T(RRC, "\n");
  }

  if ((dec_rval.code != RC_OK) && (dec_rval.consumed == 0)) {
    LOG_E(RRC, PROTOCOL_RRC_CTXT_UE_FMT" Failed to decode UL-DCCH (%zu bytes)\n",
          PROTOCOL_RRC_CTXT_UE_ARGS(ctxt_pP),
          dec_rval.consumed);
    return -1;
  }

  ue_context_p = rrc_eNB_get_ue_context(
                   RC.rrc[ctxt_pP->module_id],
                   ctxt_pP->rnti);

  if (ul_dcch_msg->message.present == LTE_UL_DCCH_MessageType_PR_c1) {
    switch (ul_dcch_msg->message.choice.c1.present) {
      case LTE_UL_DCCH_MessageType__c1_PR_NOTHING:   /* No components present */
        break;

      case LTE_UL_DCCH_MessageType__c1_PR_csfbParametersRequestCDMA2000:
        break;

      case LTE_UL_DCCH_MessageType__c1_PR_measurementReport:

        // to avoid segmentation fault
        if(!ue_context_p) {
          LOG_I(RRC, "Processing measurementReport UE %x, ue_context_p is NULL\n", ctxt_pP->rnti);
          break;
        }

        LOG_D(RRC,
              PROTOCOL_RRC_CTXT_UE_FMT" RLC RB %02d --- RLC_DATA_IND "
              "%d bytes (measurementReport) ---> RRC_eNB\n",
              PROTOCOL_RRC_CTXT_UE_ARGS(ctxt_pP),
              DCCH,
              sdu_sizeP);
        rrc_eNB_process_MeasurementReport(
          ctxt_pP,
          ue_context_p,
          &ul_dcch_msg->message.choice.c1.choice.measurementReport.
          criticalExtensions.choice.c1.choice.measurementReport_r8.measResults);
        break;

      case LTE_UL_DCCH_MessageType__c1_PR_rrcConnectionReconfigurationComplete:

        // to avoid segmentation fault
        if(!ue_context_p) {
          LOG_I(RRC, "Processing LTE_RRCConnectionReconfigurationComplete UE %x, ue_context_p is NULL\n", ctxt_pP->rnti);
          break;
        }

        LOG_DUMPMSG(RRC,DEBUG_RRC,(char *)(Rx_sdu),sdu_sizeP,
                    "[MSG] RRC Connection Reconfiguration Complete\n");
        MSC_LOG_RX_MESSAGE(
          MSC_RRC_ENB,
          MSC_RRC_UE,
          Rx_sdu,
          sdu_sizeP,
          MSC_AS_TIME_FMT" LTE_RRCConnectionReconfigurationComplete UE %x size %u",
          MSC_AS_TIME_ARGS(ctxt_pP),
          ue_context_p->ue_context.rnti,
          sdu_sizeP);
        LOG_D(RRC,
              PROTOCOL_RRC_CTXT_UE_FMT" RLC RB %02d --- RLC_DATA_IND %d bytes "
              "(RRCConnectionReconfigurationComplete) ---> RRC_eNB]\n",
              PROTOCOL_RRC_CTXT_UE_ARGS(ctxt_pP),
              DCCH,
              sdu_sizeP);

        if (ul_dcch_msg->message.choice.c1.choice.rrcConnectionReconfigurationComplete.criticalExtensions.
            present ==
            LTE_RRCConnectionReconfigurationComplete__criticalExtensions_PR_rrcConnectionReconfigurationComplete_r8) {
          /*NN: revise the condition */
          /*FK: left the condition as is for the case MME is used (S1 mode) but setting  dedicated_DRB = 1 otherwise (noS1 mode) so that no second RRCReconfiguration message activationg more DRB is sent as this causes problems with the nasmesh driver.*/
          if (EPC_MODE_ENABLED) {
            if (ue_context_p->ue_context.Status == RRC_RECONFIGURED) {
              dedicated_DRB = 1;
              LOG_I(RRC,
                    PROTOCOL_RRC_CTXT_UE_FMT" UE State = RRC_RECONFIGURED (dedicated DRB, xid %ld)\n",
                    PROTOCOL_RRC_CTXT_UE_ARGS(ctxt_pP),ul_dcch_msg->message.choice.c1.choice.rrcConnectionReconfigurationComplete.rrc_TransactionIdentifier);
              //clear
              int16_t UE_id = find_UE_id(ctxt_pP->module_id, ctxt_pP->rnti);

              if(UE_id == -1) {
                LOG_E(RRC,
                      PROTOCOL_RRC_CTXT_UE_FMT" RRCConnectionReconfigurationComplete without rnti %x, fault\n",
                      PROTOCOL_RRC_CTXT_UE_ARGS(ctxt_pP),ctxt_pP->rnti);
                break;
              }

              AssertFatal(RC.rrc[ctxt_pP->module_id]->node_type != ngran_eNB_CU
                          && RC.rrc[ctxt_pP->module_id]->node_type  != ngran_ng_eNB_CU
                          && RC.rrc[ctxt_pP->module_id]->node_type  != ngran_gNB_CU,
                          "CU cannot decode DCCH: no access to RC.mac[]\n");

              if(RC.mac[ctxt_pP->module_id]->UE_list.UE_sched_ctrl[UE_id].crnti_reconfigurationcomplete_flag == 1) {
                LOG_I(RRC,
                      PROTOCOL_RRC_CTXT_UE_FMT" UE State = RRC_RECONFIGURED (dedicated DRB, xid %ld) C-RNTI Complete\n",
                      PROTOCOL_RRC_CTXT_UE_ARGS(ctxt_pP),ul_dcch_msg->message.choice.c1.choice.rrcConnectionReconfigurationComplete.rrc_TransactionIdentifier);
                dedicated_DRB = 2;
                RC.mac[ctxt_pP->module_id]->UE_list.UE_sched_ctrl[UE_id].crnti_reconfigurationcomplete_flag = 0;
              }
            } else if (ue_context_p->ue_context.Status == RRC_HO_EXECUTION) {
              int16_t UE_id = find_UE_id(ctxt_pP->module_id, ctxt_pP->rnti);

              if(UE_id == -1) {
                LOG_E(RRC,
                      PROTOCOL_RRC_CTXT_UE_FMT" RRCConnectionReconfigurationComplete without rnti %x, fault\n",
                      PROTOCOL_RRC_CTXT_UE_ARGS(ctxt_pP),ctxt_pP->rnti);
                break;
              }

              dedicated_DRB = 3;
              RC.mac[ctxt_pP->module_id]->UE_list.UE_sched_ctrl[UE_id].crnti_reconfigurationcomplete_flag = 0;
              ue_context_p->ue_context.Status = RRC_RECONFIGURED;
              LOG_I(RRC,
                    PROTOCOL_RRC_CTXT_UE_FMT" UE State = RRC_HO_EXECUTION (xid %ld)\n",
                    PROTOCOL_RRC_CTXT_UE_ARGS(ctxt_pP),ul_dcch_msg->message.choice.c1.choice.rrcConnectionReconfigurationComplete.rrc_TransactionIdentifier);
            } else {
              dedicated_DRB = 0;
              ue_context_p->ue_context.Status = RRC_RECONFIGURED;
              LOG_I(RRC,
                    PROTOCOL_RRC_CTXT_UE_FMT" UE State = RRC_RECONFIGURED (default DRB, xid %ld)\n",
                    PROTOCOL_RRC_CTXT_UE_ARGS(ctxt_pP),ul_dcch_msg->message.choice.c1.choice.rrcConnectionReconfigurationComplete.rrc_TransactionIdentifier);
            }

            ue_context_p->ue_context.reestablishment_xid = -1;
          } else {
            dedicated_DRB = 1;
            ue_context_p->ue_context.Status = RRC_RECONFIGURED;
            LOG_I(RRC,
                  PROTOCOL_RRC_CTXT_UE_FMT" UE State = RRC_RECONFIGURED (dedicated DRB, xid %ld)\n",
                  PROTOCOL_RRC_CTXT_UE_ARGS(ctxt_pP),ul_dcch_msg->message.choice.c1.choice.rrcConnectionReconfigurationComplete.rrc_TransactionIdentifier);
          }

          rrc_eNB_process_RRCConnectionReconfigurationComplete(
            ctxt_pP,
            ue_context_p,
            ul_dcch_msg->message.choice.c1.choice.rrcConnectionReconfigurationComplete.rrc_TransactionIdentifier);

          //WARNING:Inform the controller about the UE activation. Should be moved to RRC agent in the future
          if (flexran_agent_get_rrc_xface(ctxt_pP->module_id)) {
            flexran_agent_get_rrc_xface(ctxt_pP->module_id)->flexran_agent_notify_ue_state_change(ctxt_pP->module_id,
                ue_context_p->ue_id_rnti,
                PROTOCOL__FLEX_UE_STATE_CHANGE_TYPE__FLUESC_UPDATED);
          }
        }

        if (EPC_MODE_ENABLED) {
          if (dedicated_DRB == 1) {
            //    rrc_eNB_send_S1AP_E_RAB_SETUP_RESP(ctxt_pP,
            //               ue_context_p,
            //               ul_dcch_msg->message.choice.c1.choice.rrcConnectionReconfigurationComplete.rrc_TransactionIdentifier);
            if (ue_context_p->ue_context.nb_of_modify_e_rabs > 0) {
              rrc_eNB_send_S1AP_E_RAB_MODIFY_RESP(ctxt_pP,
                                                  ue_context_p,
                                                  ul_dcch_msg->message.choice.c1.choice.rrcConnectionReconfigurationComplete.rrc_TransactionIdentifier);
              ue_context_p->ue_context.nb_of_modify_e_rabs = 0;
              ue_context_p->ue_context.nb_of_failed_e_rabs = 0;
              memset(ue_context_p->ue_context.modify_e_rab, 0, sizeof(ue_context_p->ue_context.modify_e_rab));

              for(int i = 0; i < NB_RB_MAX; i++) {
                ue_context_p->ue_context.modify_e_rab[i].xid = -1;
              }
            } else if(ue_context_p->ue_context.e_rab_release_command_flag == 1) {
              xid = ul_dcch_msg->message.choice.c1.choice.rrcConnectionReconfigurationComplete.rrc_TransactionIdentifier;
              ue_context_p->ue_context.e_rab_release_command_flag = 0;
              //gtp tunnel delete
              msg_delete_tunnels_p = itti_alloc_new_message(TASK_RRC_ENB, GTPV1U_ENB_DELETE_TUNNEL_REQ);
              memset(&GTPV1U_ENB_DELETE_TUNNEL_REQ(msg_delete_tunnels_p), 0, sizeof(GTPV1U_ENB_DELETE_TUNNEL_REQ(msg_delete_tunnels_p)));
              GTPV1U_ENB_DELETE_TUNNEL_REQ(msg_delete_tunnels_p).rnti = ue_context_p->ue_context.rnti;

              for(i = 0; i < NB_RB_MAX; i++) {
                if(xid == ue_context_p->ue_context.e_rab[i].xid) {
                  GTPV1U_ENB_DELETE_TUNNEL_REQ(msg_delete_tunnels_p).eps_bearer_id[GTPV1U_ENB_DELETE_TUNNEL_REQ(msg_delete_tunnels_p).num_erab++] = ue_context_p->ue_context.enb_gtp_ebi[i];
                  ue_context_p->ue_context.enb_gtp_teid[i] = 0;
                  memset(&ue_context_p->ue_context.enb_gtp_addrs[i], 0, sizeof(ue_context_p->ue_context.enb_gtp_addrs[i]));
                  ue_context_p->ue_context.enb_gtp_ebi[i]  = 0;
                }
              }

              itti_send_msg_to_task(TASK_GTPV1_U, ctxt_pP->instance, msg_delete_tunnels_p);
              //S1AP_E_RAB_RELEASE_RESPONSE
              rrc_eNB_send_S1AP_E_RAB_RELEASE_RESPONSE(ctxt_pP,
                  ue_context_p,
                  xid);
            } else {
              rrc_eNB_send_S1AP_E_RAB_SETUP_RESP(ctxt_pP,
                                                 ue_context_p,
                                                 ul_dcch_msg->message.choice.c1.choice.rrcConnectionReconfigurationComplete.rrc_TransactionIdentifier);
            }
          } else if(dedicated_DRB == 0) {
            if(ue_context_p->ue_context.reestablishment_cause == LTE_ReestablishmentCause_spare1) {
              rrc_eNB_send_S1AP_INITIAL_CONTEXT_SETUP_RESP(ctxt_pP,
                  ue_context_p);
            } else {
              ue_context_p->ue_context.reestablishment_cause = LTE_ReestablishmentCause_spare1;

              for (uint8_t e_rab = 0; e_rab < ue_context_p->ue_context.nb_of_e_rabs; e_rab++) {
                if (ue_context_p->ue_context.e_rab[e_rab].status == E_RAB_STATUS_DONE) {
                  ue_context_p->ue_context.e_rab[e_rab].status = E_RAB_STATUS_ESTABLISHED;
                } else {
                  ue_context_p->ue_context.e_rab[e_rab].status = E_RAB_STATUS_FAILED;
                }
              }
            }
          } else if(dedicated_DRB == 2) {
            for (uint8_t e_rab = 0; e_rab < ue_context_p->ue_context.nb_of_e_rabs; e_rab++) {
              if (ue_context_p->ue_context.e_rab[e_rab].status == E_RAB_STATUS_DONE) {
                ue_context_p->ue_context.e_rab[e_rab].status = E_RAB_STATUS_ESTABLISHED;
              } else {
                ue_context_p->ue_context.e_rab[e_rab].status = E_RAB_STATUS_FAILED;
              }
            }
          } else if(dedicated_DRB == 3) { //x2 path switch
            for (uint8_t e_rab = 0; e_rab < ue_context_p->ue_context.nb_of_e_rabs; e_rab++) {
              if (ue_context_p->ue_context.e_rab[e_rab].status == E_RAB_STATUS_DONE) {
                ue_context_p->ue_context.e_rab[e_rab].status = E_RAB_STATUS_ESTABLISHED;
              } else {
                ue_context_p->ue_context.e_rab[e_rab].status = E_RAB_STATUS_FAILED;
              }
            }

            LOG_I(RRC,"issue rrc_eNB_send_PATH_SWITCH_REQ \n");
            rrc_eNB_send_PATH_SWITCH_REQ(ctxt_pP,ue_context_p);
          }
        } /* EPC_MODE_ENABLED */

        break;

      case LTE_UL_DCCH_MessageType__c1_PR_rrcConnectionReestablishmentComplete:
        T(T_ENB_RRC_CONNECTION_REESTABLISHMENT_COMPLETE, T_INT(ctxt_pP->module_id), T_INT(ctxt_pP->frame),
          T_INT(ctxt_pP->subframe), T_INT(ctxt_pP->rnti));
        LOG_DUMPMSG(RRC,DEBUG_RRC,(char *)Rx_sdu,sdu_sizeP,
                    "[MSG] RRC Connection Reestablishment Complete\n");
        MSC_LOG_RX_MESSAGE(
          MSC_RRC_ENB,
          MSC_RRC_UE,
          Rx_sdu,
          sdu_sizeP,
          MSC_AS_TIME_FMT" LTE_RRCConnectionReestablishmentComplete UE %x size %u",
          MSC_AS_TIME_ARGS(ctxt_pP),
          ue_context_p->ue_context.rnti,
          sdu_sizeP);
        LOG_I(RRC,
              PROTOCOL_RRC_CTXT_UE_FMT" RLC RB %02d --- RLC_DATA_IND %d bytes "
              "(rrcConnectionReestablishmentComplete) ---> RRC_eNB\n",
              PROTOCOL_RRC_CTXT_UE_ARGS(ctxt_pP),
              DCCH,
              sdu_sizeP);
        {
          rnti_t reestablish_rnti = 0;

          // select C-RNTI from map
          for (i = 0; i < MAX_MOBILES_PER_ENB; i++) {
            if (reestablish_rnti_map[i][0] == ctxt_pP->rnti) {
              reestablish_rnti = reestablish_rnti_map[i][1];
              ue_context_p = rrc_eNB_get_ue_context(
                               RC.rrc[ctxt_pP->module_id],
                               reestablish_rnti);
              // clear currentC-RNTI from map
              reestablish_rnti_map[i][0] = 0;
              reestablish_rnti_map[i][1] = 0;
              break;
            }
          }

          LOG_D(RRC, "reestablish_rnti_map[%d] [0] %x, [1] %x\n",
                i, reestablish_rnti_map[i][0], reestablish_rnti_map[i][1]);

          if (!ue_context_p) {
            LOG_E(RRC,
                  PROTOCOL_RRC_CTXT_UE_FMT" LTE_RRCConnectionReestablishmentComplete without UE context, falt\n",
                  PROTOCOL_RRC_CTXT_UE_ARGS(ctxt_pP));
            break;
          }

          //clear
          int UE_id = find_UE_id(ctxt_pP->module_id, ctxt_pP->rnti);

          if(UE_id == -1) {
            LOG_E(RRC,
                  PROTOCOL_RRC_CTXT_UE_FMT" LTE_RRCConnectionReestablishmentComplete without UE_id(MAC) rnti %x, fault\n",
                  PROTOCOL_RRC_CTXT_UE_ARGS(ctxt_pP),ctxt_pP->rnti);
            break;
          }

          RC.mac[ctxt_pP->module_id]->UE_list.UE_sched_ctrl[UE_id].ue_reestablishment_reject_timer = 0;
          ue_context_p->ue_context.ue_reestablishment_timer = 0;

          if (ul_dcch_msg->message.choice.c1.choice.rrcConnectionReestablishmentComplete.criticalExtensions.present ==
              LTE_RRCConnectionReestablishmentComplete__criticalExtensions_PR_rrcConnectionReestablishmentComplete_r8) {
            rrc_eNB_process_RRCConnectionReestablishmentComplete(ctxt_pP, reestablish_rnti, ue_context_p,
                ul_dcch_msg->message.choice.c1.choice.rrcConnectionReestablishmentComplete.rrc_TransactionIdentifier,
                &ul_dcch_msg->message.choice.c1.choice.rrcConnectionReestablishmentComplete.criticalExtensions.choice.rrcConnectionReestablishmentComplete_r8);

            //WARNING:Inform the controller about the UE activation. Should be moved to RRC agent in the future
            if (flexran_agent_get_rrc_xface(ctxt_pP->module_id)) {
              flexran_agent_get_rrc_xface(ctxt_pP->module_id)->flexran_agent_notify_ue_state_change(ctxt_pP->module_id,
                  ue_context_p->ue_id_rnti,
                  PROTOCOL__FLEX_UE_STATE_CHANGE_TYPE__FLUESC_ACTIVATED);
            }
          }

          //ue_context_p->ue_context.ue_release_timer = 0;
          ue_context_p->ue_context.ue_reestablishment_timer = 1;
          // remove UE after 100 frames after LTE_RRCConnectionReestablishmentRelease is triggered
          ue_context_p->ue_context.ue_reestablishment_timer_thres = 1000;
        }
        break;

      case LTE_UL_DCCH_MessageType__c1_PR_rrcConnectionSetupComplete:

        // to avoid segmentation fault
        if(!ue_context_p) {
          LOG_I(RRC, "Processing LTE_RRCConnectionSetupComplete UE %x, ue_context_p is NULL\n", ctxt_pP->rnti);
          break;
        }

        LOG_DUMPMSG(RRC,DEBUG_RRC,(char *)Rx_sdu,sdu_sizeP,
                    "[MSG] RRC Connection SetupComplete\n");
        MSC_LOG_RX_MESSAGE(
          MSC_RRC_ENB,
          MSC_RRC_UE,
          Rx_sdu,
          sdu_sizeP,
          MSC_AS_TIME_FMT" LTE_RRCConnectionSetupComplete UE %x size %u",
          MSC_AS_TIME_ARGS(ctxt_pP),
          ue_context_p->ue_context.rnti,
          sdu_sizeP);
        LOG_D(RRC,
              PROTOCOL_RRC_CTXT_UE_FMT" RLC RB %02d --- RLC_DATA_IND %d bytes "
              "(RRCConnectionSetupComplete) ---> RRC_eNB\n",
              PROTOCOL_RRC_CTXT_UE_ARGS(ctxt_pP),
              DCCH,
              sdu_sizeP);

        if (ul_dcch_msg->message.choice.c1.choice.rrcConnectionSetupComplete.criticalExtensions.present ==
            LTE_RRCConnectionSetupComplete__criticalExtensions_PR_c1) {
          if (ul_dcch_msg->message.choice.c1.choice.rrcConnectionSetupComplete.criticalExtensions.choice.c1.
              present ==
              LTE_RRCConnectionSetupComplete__criticalExtensions__c1_PR_rrcConnectionSetupComplete_r8) {
            AssertFatal(RC.rrc[ctxt_pP->module_id]->node_type != ngran_eNB_DU && RC.rrc[ctxt_pP->module_id]->node_type != ngran_gNB_DU,
                        "should not be reached in DU\n");
            rrc_eNB_process_RRCConnectionSetupComplete(
              ctxt_pP,
              ue_context_p,
              &ul_dcch_msg->message.choice.c1.choice.rrcConnectionSetupComplete.criticalExtensions.choice.c1.choice.rrcConnectionSetupComplete_r8);
            LOG_I(RRC, PROTOCOL_RRC_CTXT_UE_FMT" UE State = RRC_CONNECTED \n",
                  PROTOCOL_RRC_CTXT_UE_ARGS(ctxt_pP));

            //WARNING:Inform the controller about the UE activation. Should be moved to RRC agent in the future
            if (flexran_agent_get_rrc_xface(ctxt_pP->module_id)) {
              flexran_agent_get_rrc_xface(ctxt_pP->module_id)->flexran_agent_notify_ue_state_change(ctxt_pP->module_id,
                  ue_context_p->ue_id_rnti,
                  PROTOCOL__FLEX_UE_STATE_CHANGE_TYPE__FLUESC_ACTIVATED);
            }
          }
        }

        ue_context_p->ue_context.ue_release_timer=0;
        break;

      case LTE_UL_DCCH_MessageType__c1_PR_securityModeComplete:
        T(T_ENB_RRC_SECURITY_MODE_COMPLETE, T_INT(ctxt_pP->module_id), T_INT(ctxt_pP->frame),
          T_INT(ctxt_pP->subframe), T_INT(ctxt_pP->rnti));

        // to avoid segmentation fault
        if(!ue_context_p) {
          LOG_I(RRC, "Processing securityModeComplete UE %x, ue_context_p is NULL\n", ctxt_pP->rnti);
          break;
        }

        LOG_DUMPMSG(RRC,DEBUG_RRC,(char *)Rx_sdu,sdu_sizeP,
                    "[MSG] RRC Security Mode Complete\n");
        MSC_LOG_RX_MESSAGE(
          MSC_RRC_ENB,
          MSC_RRC_UE,
          Rx_sdu,
          sdu_sizeP,
          MSC_AS_TIME_FMT" securityModeComplete UE %x size %u",
          MSC_AS_TIME_ARGS(ctxt_pP),
          ue_context_p->ue_context.rnti,
          sdu_sizeP);
        LOG_I(RRC,
              PROTOCOL_RRC_CTXT_UE_FMT" received securityModeComplete on UL-DCCH %d from UE\n",
              PROTOCOL_RRC_CTXT_UE_ARGS(ctxt_pP),
              DCCH);
        LOG_D(RRC,
              PROTOCOL_RRC_CTXT_UE_FMT" RLC RB %02d --- RLC_DATA_IND %d bytes "
              "(securityModeComplete) ---> RRC_eNB\n",
              PROTOCOL_RRC_CTXT_UE_ARGS(ctxt_pP),
              DCCH,
              sdu_sizeP);

        if ( LOG_DEBUGFLAG(DEBUG_ASN1) ) {
          xer_fprint(stdout, &asn_DEF_LTE_UL_DCCH_Message, (void *)ul_dcch_msg);
        }

        // confirm with PDCP about the security mode for DCCH
        //rrc_pdcp_config_req (enb_mod_idP, frameP, 1,CONFIG_ACTION_SET_SECURITY_MODE, (ue_mod_idP * NB_RB_MAX) + DCCH, 0x77);
        // continue the procedure
        rrc_eNB_generate_UECapabilityEnquiry(
          ctxt_pP,
          ue_context_p);
        break;

      case LTE_UL_DCCH_MessageType__c1_PR_securityModeFailure:
        T(T_ENB_RRC_SECURITY_MODE_FAILURE, T_INT(ctxt_pP->module_id), T_INT(ctxt_pP->frame),
          T_INT(ctxt_pP->subframe), T_INT(ctxt_pP->rnti));
        LOG_DUMPMSG(RRC,DEBUG_RRC,(char *)Rx_sdu,sdu_sizeP,
                    "[MSG] RRC Security Mode Failure\n");
        MSC_LOG_RX_MESSAGE(
          MSC_RRC_ENB,
          MSC_RRC_UE,
          Rx_sdu,
          sdu_sizeP,
          MSC_AS_TIME_FMT" securityModeFailure UE %x size %u",
          MSC_AS_TIME_ARGS(ctxt_pP),
          ue_context_p->ue_context.rnti,
          sdu_sizeP);
        LOG_W(RRC,
              PROTOCOL_RRC_CTXT_UE_FMT" RLC RB %02d --- RLC_DATA_IND %d bytes "
              "(securityModeFailure) ---> RRC_eNB\n",
              PROTOCOL_RRC_CTXT_UE_ARGS(ctxt_pP),
              DCCH,
              sdu_sizeP);

        if ( LOG_DEBUGFLAG(DEBUG_ASN1) ) {
          xer_fprint(stdout, &asn_DEF_LTE_UL_DCCH_Message, (void *)ul_dcch_msg);
        }

        // cancel the security mode in PDCP
        // followup with the remaining procedure
        //#warning "LG Removed rrc_eNB_generate_UECapabilityEnquiry after receiving securityModeFailure"
        rrc_eNB_generate_UECapabilityEnquiry(ctxt_pP, ue_context_p);
        break;

      case LTE_UL_DCCH_MessageType__c1_PR_ueCapabilityInformation:
        T(T_ENB_RRC_UE_CAPABILITY_INFORMATION, T_INT(ctxt_pP->module_id), T_INT(ctxt_pP->frame),
          T_INT(ctxt_pP->subframe), T_INT(ctxt_pP->rnti));

        // to avoid segmentation fault
        if(!ue_context_p) {
          LOG_I(RRC, "Processing ueCapabilityInformation UE %x, ue_context_p is NULL\n", ctxt_pP->rnti);
          break;
        }

        LOG_DUMPMSG(RRC,DEBUG_RRC,(char *)Rx_sdu,sdu_sizeP,
                    "[MSG] RRC UECapablility Information\n");
        MSC_LOG_RX_MESSAGE(
          MSC_RRC_ENB,
          MSC_RRC_UE,
          Rx_sdu,
          sdu_sizeP,
          MSC_AS_TIME_FMT" ueCapabilityInformation UE %x size %u",
          MSC_AS_TIME_ARGS(ctxt_pP),
          ue_context_p->ue_context.rnti,
          sdu_sizeP);
        LOG_I(RRC,
              PROTOCOL_RRC_CTXT_UE_FMT" received ueCapabilityInformation on UL-DCCH %d from UE\n",
              PROTOCOL_RRC_CTXT_UE_ARGS(ctxt_pP),
              DCCH);
        LOG_D(RRC,
              PROTOCOL_RRC_CTXT_UE_FMT" RLC RB %02d --- RLC_DATA_IND %d bytes "
              "(UECapabilityInformation) ---> RRC_eNB\n",
              PROTOCOL_RRC_CTXT_UE_ARGS(ctxt_pP),
              DCCH,
              sdu_sizeP);

        if ( LOG_DEBUGFLAG(DEBUG_ASN1) ) {
          xer_fprint(stdout, &asn_DEF_LTE_UL_DCCH_Message, (void *)ul_dcch_msg);
        }

        LOG_I(RRC, "got UE capabilities for UE %x\n", ctxt_pP->rnti);

        if (ue_context_p->ue_context.UE_Capability) {
          LOG_I(RRC, "freeing old UE capabilities for UE %x\n", ctxt_pP->rnti);
          ASN_STRUCT_FREE(asn_DEF_LTE_UE_EUTRA_Capability,
                          ue_context_p->ue_context.UE_Capability);
          ue_context_p->ue_context.UE_Capability = 0;
        }

        dec_rval = uper_decode(NULL,
                               &asn_DEF_LTE_UE_EUTRA_Capability,
                               (void **)&ue_context_p->ue_context.UE_Capability,
                               ul_dcch_msg->message.choice.c1.choice.ueCapabilityInformation.criticalExtensions.
                               choice.c1.choice.ueCapabilityInformation_r8.ue_CapabilityRAT_ContainerList.list.
                               array[0]->ueCapabilityRAT_Container.buf,
                               ul_dcch_msg->message.choice.c1.choice.ueCapabilityInformation.criticalExtensions.
                               choice.c1.choice.ueCapabilityInformation_r8.ue_CapabilityRAT_ContainerList.list.
                               array[0]->ueCapabilityRAT_Container.size, 0, 0);
        ue_context_p->ue_context.UE_Capability_size = ul_dcch_msg->message.choice.c1.choice.ueCapabilityInformation.criticalExtensions.
            choice.c1.choice.ueCapabilityInformation_r8.ue_CapabilityRAT_ContainerList.list.
            array[0]->ueCapabilityRAT_Container.size;

        if ( LOG_DEBUGFLAG(DEBUG_ASN1) ) {
          xer_fprint(stdout, &asn_DEF_LTE_UE_EUTRA_Capability, ue_context_p->ue_context.UE_Capability);
        }

        if ((dec_rval.code != RC_OK) && (dec_rval.consumed == 0)) {
          LOG_E(RRC, PROTOCOL_RRC_CTXT_UE_FMT" Failed to decode UE capabilities (%zu bytes)\n",
                PROTOCOL_RRC_CTXT_UE_ARGS(ctxt_pP),
                dec_rval.consumed);
          ASN_STRUCT_FREE(asn_DEF_LTE_UE_EUTRA_Capability,
                          ue_context_p->ue_context.UE_Capability);
          ue_context_p->ue_context.UE_Capability = 0;
        }

        if (EPC_MODE_ENABLED) {
          if (EPC_MODE_ENABLED == 1) {
            rrc_eNB_send_S1AP_UE_CAPABILITIES_IND(ctxt_pP,
                                                  ue_context_p,
                                                  ul_dcch_msg);
          }
        } else {
          ue_context_p->ue_context.nb_of_e_rabs = 1;

          for (i = 0; i < ue_context_p->ue_context.nb_of_e_rabs; i++) {
            ue_context_p->ue_context.e_rab[i].status = E_RAB_STATUS_NEW;
            ue_context_p->ue_context.e_rab[i].param.e_rab_id = 1+i;
            ue_context_p->ue_context.e_rab[i].param.qos.qci=9;
          }

          ue_context_p->ue_context.setup_e_rabs =ue_context_p->ue_context.nb_of_e_rabs;
        }

        rrc_eNB_generate_defaultRRCConnectionReconfiguration(ctxt_pP,
            ue_context_p,
            RC.rrc[ctxt_pP->module_id]->HO_flag);
        break;

      case LTE_UL_DCCH_MessageType__c1_PR_ulHandoverPreparationTransfer:
        T(T_ENB_RRC_UL_HANDOVER_PREPARATION_TRANSFER, T_INT(ctxt_pP->module_id), T_INT(ctxt_pP->frame),
          T_INT(ctxt_pP->subframe), T_INT(ctxt_pP->rnti));
        break;

      case LTE_UL_DCCH_MessageType__c1_PR_ulInformationTransfer:
        T(T_ENB_RRC_UL_INFORMATION_TRANSFER, T_INT(ctxt_pP->module_id), T_INT(ctxt_pP->frame),
          T_INT(ctxt_pP->subframe), T_INT(ctxt_pP->rnti));

        // to avoid segmentation fault
        if(!ue_context_p) {
          LOG_I(RRC, "Processing ulInformationTransfer UE %x, ue_context_p is NULL\n", ctxt_pP->rnti);
          break;
        }

        LOG_D(RRC,"[MSG] RRC UL Information Transfer \n");
        LOG_DUMPMSG(RRC,DEBUG_RRC,(char *)Rx_sdu,sdu_sizeP,
                    "[MSG] RRC UL Information Transfer \n");
        MSC_LOG_RX_MESSAGE(
          MSC_RRC_ENB,
          MSC_RRC_UE,
          Rx_sdu,
          sdu_sizeP,
          MSC_AS_TIME_FMT" ulInformationTransfer UE %x size %u",
          MSC_AS_TIME_ARGS(ctxt_pP),
          ue_context_p->ue_context.rnti,
          sdu_sizeP);

        if (EPC_MODE_ENABLED == 1) {
          rrc_eNB_send_S1AP_UPLINK_NAS(ctxt_pP,
                                       ue_context_p,
                                       ul_dcch_msg);
        }

        break;

      case LTE_UL_DCCH_MessageType__c1_PR_counterCheckResponse:
        T(T_ENB_RRC_COUNTER_CHECK_RESPONSE, T_INT(ctxt_pP->module_id), T_INT(ctxt_pP->frame),
          T_INT(ctxt_pP->subframe), T_INT(ctxt_pP->rnti));
        break;
#if (LTE_RRC_VERSION >= MAKE_VERSION(9, 0, 0))

      case LTE_UL_DCCH_MessageType__c1_PR_ueInformationResponse_r9:
        T(T_ENB_RRC_UE_INFORMATION_RESPONSE_R9, T_INT(ctxt_pP->module_id), T_INT(ctxt_pP->frame),
          T_INT(ctxt_pP->subframe), T_INT(ctxt_pP->rnti));
        break;

      case LTE_UL_DCCH_MessageType__c1_PR_proximityIndication_r9:
        T(T_ENB_RRC_PROXIMITY_INDICATION_R9, T_INT(ctxt_pP->module_id), T_INT(ctxt_pP->frame),
          T_INT(ctxt_pP->subframe), T_INT(ctxt_pP->rnti));
        break;
#endif
#if (LTE_RRC_VERSION >= MAKE_VERSION(10, 0, 0))

      case LTE_UL_DCCH_MessageType__c1_PR_rnReconfigurationComplete_r10:
        T(T_ENB_RRC_RECONFIGURATION_COMPLETE_R10, T_INT(ctxt_pP->module_id), T_INT(ctxt_pP->frame),
          T_INT(ctxt_pP->subframe), T_INT(ctxt_pP->rnti));
        break;

      case LTE_UL_DCCH_MessageType__c1_PR_mbmsCountingResponse_r10:
        T(T_ENB_RRC_MBMS_COUNTING_RESPONSE_R10, T_INT(ctxt_pP->module_id), T_INT(ctxt_pP->frame),
          T_INT(ctxt_pP->subframe), T_INT(ctxt_pP->rnti));
        break;

      case LTE_UL_DCCH_MessageType__c1_PR_interFreqRSTDMeasurementIndication_r10:
        T(T_ENB_RRC_INTER_FREQ_RSTD_MEASUREMENT_INDICATION, T_INT(ctxt_pP->module_id), T_INT(ctxt_pP->frame),
          T_INT(ctxt_pP->subframe), T_INT(ctxt_pP->rnti));
        break;
#endif

      default:
        T(T_ENB_RRC_UNKNOW_MESSAGE, T_INT(ctxt_pP->module_id), T_INT(ctxt_pP->frame),
          T_INT(ctxt_pP->subframe), T_INT(ctxt_pP->rnti));
        LOG_E(RRC, PROTOCOL_RRC_CTXT_UE_FMT" Unknown message %s:%u\n",
              PROTOCOL_RRC_CTXT_UE_ARGS(ctxt_pP),
              __FILE__, __LINE__);
        return -1;
    }

    return 0;
    //TTN for D2D
  } else if (ul_dcch_msg->message.present == LTE_UL_DCCH_MessageType_PR_messageClassExtension) {
    LOG_I(RRC, "THINH [LTE_UL_DCCH_MessageType_PR_messageClassExtension]\n");

    switch (ul_dcch_msg->message.choice.messageClassExtension.present) {
      case LTE_UL_DCCH_MessageType__messageClassExtension_PR_NOTHING: /* No components present */
        break;

      case LTE_UL_DCCH_MessageType__messageClassExtension_PR_c2: //SidelinkUEInformation
        //case UL_DCCH_MessageType__messageClassExtension__c2_PR_sidelinkUEInformation_r12: //SidelinkUEInformation
        LOG_I(RRC,"THINH [LTE_UL_DCCH_MessageType__messageClassExtension_PR_c2]\n");
        LOG_DUMPMSG(RRC,DEBUG_RRC,(char *)Rx_sdu,sdu_sizeP,
                    "[MSG] RRC SidelinkUEInformation \n");
        MSC_LOG_RX_MESSAGE(
          MSC_RRC_ENB,
          MSC_RRC_UE,
          Rx_sdu,
          sdu_sizeP,
          MSC_AS_TIME_FMT" SidelinkUEInformation UE %x size %u",
          MSC_AS_TIME_ARGS(ctxt_pP),
          ue_context_p->ue_context.rnti,
          sdu_sizeP);
        LOG_I(RRC,
              PROTOCOL_RRC_CTXT_UE_FMT" RLC RB %02d --- RLC_DATA_IND %d bytes "
              "(SidelinkUEInformation) ---> RRC_eNB\n",
              PROTOCOL_RRC_CTXT_UE_ARGS(ctxt_pP),
              DCCH,
              sdu_sizeP);
        rrc_eNB_process_SidelinkUEInformation(
          ctxt_pP,
          ue_context_p,
          &ul_dcch_msg->message.choice.messageClassExtension.choice.c2.choice.sidelinkUEInformation_r12);
        break;

      default:
        break;
    }

    //end TTN
  } else {
    LOG_E(RRC, PROTOCOL_RRC_CTXT_UE_FMT" Unknown error %s:%u\n",
          PROTOCOL_RRC_CTXT_UE_ARGS(ctxt_pP),
          __FILE__, __LINE__);
    return -1;
  }

  return 0;
}

void rrc_eNB_reconfigure_DRBs (const protocol_ctxt_t *const ctxt_pP,
                               rrc_eNB_ue_context_t  *ue_context_pP) {
  int i;
  int e_rab_done=0;

  for (i = 0;
       i < 3;//NB_RB_MAX - 3;  // S1AP_MAX_E_RAB
       i++) {
    if ( ue_context_pP->ue_context.e_rab[i].status < E_RAB_STATUS_DONE) {
      ue_context_pP->ue_context.e_rab[i].status = E_RAB_STATUS_NEW;
      ue_context_pP->ue_context.e_rab[i].param.e_rab_id = i + 1;
      ue_context_pP->ue_context.e_rab[i].param.qos.qci = i % 9;
      ue_context_pP->ue_context.e_rab[i].param.qos.allocation_retention_priority.priority_level= i % PRIORITY_LEVEL_LOWEST;
      ue_context_pP->ue_context.e_rab[i].param.qos.allocation_retention_priority.pre_emp_capability= PRE_EMPTION_CAPABILITY_DISABLED;
      ue_context_pP->ue_context.e_rab[i].param.qos.allocation_retention_priority.pre_emp_vulnerability= PRE_EMPTION_VULNERABILITY_DISABLED;
      ue_context_pP->ue_context.e_rab[i].param.nas_pdu.buffer = NULL;
      ue_context_pP->ue_context.e_rab[i].param.nas_pdu.length = 0;
      //  memset (ue_context_pP->ue_context.e_rab[i].param.sgw_addr.buffer,0,20);
      ue_context_pP->ue_context.e_rab[i].param.sgw_addr.length = 0;
      ue_context_pP->ue_context.e_rab[i].param.gtp_teid=0;
      ue_context_pP->ue_context.nb_of_e_rabs++;
      e_rab_done++;
      LOG_I(RRC,"setting up the dedicated DRBs %d (index %d) status %d \n",
            ue_context_pP->ue_context.e_rab[i].param.e_rab_id, i, ue_context_pP->ue_context.e_rab[i].status);
    }
  }

  ue_context_pP->ue_context.setup_e_rabs+=e_rab_done;
  rrc_eNB_generate_dedicatedRRCConnectionReconfiguration(ctxt_pP, ue_context_pP, 0);
}

void handle_f1_setup_req(f1ap_setup_req_t *f1_setup_req) { 

  
  LOG_I(RRC,"Received F1 Setup Request from gNB_DU %llu (%s)\n",(unsigned long long int)f1_setup_req->gNB_DU_id,f1_setup_req->gNB_DU_name);
  
  //uint16_t num_cells_to_activate = 0;
  
  int cu_cell_ind=0;

  MessageDef                         *msg_p = NULL;

  //LOG_W(RRC,"num_cells_available %d \n", f1_setup_req->num_cells_available);
  for (int i=0;i<f1_setup_req->num_cells_available;i++) {
    // check that mcc/mnc match and grab MIB/SIB1
    int found_cell=0;
    for (int j=0;j<RC.nb_inst;j++) {
      eNB_RRC_INST *rrc = RC.rrc[j];
      if (rrc->configuration.mcc[0] == f1_setup_req->mcc[i] &&
	  rrc->configuration.mnc[0] == f1_setup_req->mnc[i] &&
	  rrc->nr_cellid == f1_setup_req->nr_cellid[i]) {
        // check that CU rrc instance corresponds to mcc/mnc/cgi (normally cgi should be enough, but just in case)

        rrc->carrier[0].MIB = malloc(f1_setup_req->mib_length[i]);
        rrc->carrier[0].sizeof_MIB = f1_setup_req->mib_length[i];
        LOG_W(RRC, "instance %d mib length %d\n", i, f1_setup_req->mib_length[i]);
        LOG_W(RRC, "instance %d sib1 length %d\n", i, f1_setup_req->sib1_length[i]);
       
        memcpy((void*)rrc->carrier[0].MIB,f1_setup_req->mib[i],f1_setup_req->mib_length[i]);
        asn_dec_rval_t dec_rval = uper_decode_complete(NULL,
                         &asn_DEF_LTE_BCCH_BCH_Message,
        					       (void **)&rrc->carrier[0].mib_DU,
        					       f1_setup_req->mib[i],
        					       f1_setup_req->mib_length[i]);
        AssertFatal(dec_rval.code == RC_OK,
              "[eNB_DU %"PRIu8"] Failed to decode LTE_BCCH_BCH_MESSAGE (%zu bits)\n",
        	    j,
        	    dec_rval.consumed );	
        LTE_BCCH_BCH_Message_t *mib = &rrc->carrier[0].mib;
        LTE_BCCH_BCH_Message_t *mib_DU = rrc->carrier[0].mib_DU;
        mib->message.dl_Bandwidth = mib_DU->message.dl_Bandwidth;
        mib->message.phich_Config.phich_Resource = mib_DU->message.phich_Config.phich_Resource;
        mib->message.phich_Config.phich_Duration = mib_DU->message.phich_Config.phich_Duration;

        rrc->carrier[0].SIB1 = malloc(f1_setup_req->sib1_length[i]);
        rrc->carrier[0].sizeof_SIB1 = f1_setup_req->sib1_length[i];
        memcpy((void*)rrc->carrier[0].SIB1,f1_setup_req->sib1[i],f1_setup_req->sib1_length[i]); 
        dec_rval = uper_decode_complete(NULL,
                &asn_DEF_LTE_BCCH_DL_SCH_Message,
        				(void **)&rrc->carrier[0].siblock1_DU,
        				f1_setup_req->sib1[i],
        				f1_setup_req->sib1_length[i]);
        AssertFatal(dec_rval.code == RC_OK,
              "[eNB_DU %"PRIu8"] Failed to decode LTE_BCCH_DLSCH_MESSAGE (%zu bits)\n",
        	    j,
        	    dec_rval.consumed );	
        // Parse message and extract SystemInformationBlockType1 field
        LTE_BCCH_DL_SCH_Message_t *bcch_message = rrc->carrier[0].siblock1_DU;
        AssertFatal(bcch_message->message.present == LTE_BCCH_DL_SCH_MessageType_PR_c1,
              "bcch_message->message.present != LTE_BCCH_DL_SCH_MessageType_PR_c1\n");
        AssertFatal(bcch_message->message.choice.c1.present == LTE_BCCH_DL_SCH_MessageType__c1_PR_systemInformationBlockType1,
              "bcch_message->message.choice.c1.present != LTE_BCCH_DL_SCH_MessageType__c1_PR_systemInformationBlockType1\n");
        rrc->carrier[0].sib1 = &bcch_message->message.choice.c1.choice.systemInformationBlockType1;
        rrc->carrier[0].physCellId = f1_setup_req->nr_pci[i];
        // prepare F1_SETUP_RESPONSE

        if (msg_p == NULL) {
          msg_p = itti_alloc_new_message (TASK_CU_F1,F1AP_SETUP_RESP); 						 
        }
        F1AP_SETUP_RESP (msg_p).gNB_CU_name                                = rrc->node_name;
        F1AP_SETUP_RESP (msg_p).mcc[cu_cell_ind]                           = rrc->configuration.mcc[0];
        F1AP_SETUP_RESP (msg_p).mnc[cu_cell_ind]                           = rrc->configuration.mnc[0];
        F1AP_SETUP_RESP (msg_p).mnc_digit_length[cu_cell_ind]              = rrc->configuration.mnc_digit_length[0];
	F1AP_SETUP_RESP (msg_p).nr_cellid[cu_cell_ind]                     = rrc->nr_cellid;
        F1AP_SETUP_RESP (msg_p).nrpci[cu_cell_ind]                         = f1_setup_req->nr_pci[i];
        int num_SI= 0;
        if (rrc->carrier[0].SIB23) {
          F1AP_SETUP_RESP (msg_p).SI_container[cu_cell_ind][num_SI]        = rrc->carrier[0].SIB23;
          F1AP_SETUP_RESP (msg_p).SI_container_length[cu_cell_ind][num_SI] = rrc->carrier[0].sizeof_SIB23;
          //printf("SI %d size %d: ", 0, F1AP_SETUP_RESP(msg_p).SI_container_length[j][num_SI]);
          //for (int n = 0; n < F1AP_SETUP_RESP(msg_p).SI_container_length[j][num_SI]; n++)
          //  printf("%02x ", F1AP_SETUP_RESP(msg_p).SI_container[0][num_SI][n]);
          //printf("\n");
          num_SI++;
        }
        F1AP_SETUP_RESP (msg_p).num_SI[cu_cell_ind] = num_SI;

        cu_cell_ind++;
        found_cell=1;

        F1AP_SETUP_RESP (msg_p).num_cells_to_activate = cu_cell_ind;
        // send ITTI message to F1AP-CU task
        itti_send_msg_to_task (TASK_CU_F1, ENB_MODULE_ID_TO_INSTANCE(j), msg_p);
        break;
      } else {// setup_req mcc/mnc match rrc internal list element
        
        LOG_W(RRC,"[Inst %d] No matching MCC/MNC: rrc->mcc/f1_setup_req->mcc %d/%d rrc->mnc/f1_setup_req->mnc %d/%d \n", 
            j, rrc->configuration.mcc[0], f1_setup_req->mcc[i],rrc->configuration.mnc[0], f1_setup_req->mnc[i]);

      }
    }// for (int j=0;j<RC.nb_inst;j++)
    if (found_cell==0) {
      AssertFatal(1==0,"No cell found\n");
      /*msg_p = itti_alloc_new_message (TASK_CU_F1,F1AP_SETUP_FAILURE); 						 
      F1AP_SETUP_RESP (msg_p).cause                             = rrc->node_name;
      F1AP_SETUP_RESP (msg_p).time_to_wait                      = rrc->node_id;
      F1AP_SETUP_RESP (msg_p).criticality_diagnostics           = rrc->node_name;*/
    }
    // handle other failure cases
  }//for (int i=0;i<f1_setup_req->num_cells_available;i++)
}
 

  // ignore 5GNR fields for now, just take MIB and SIB1
//-----------------------------------------------------------------------------
//-----------------------------------------------------------------------------
void rrc_enb_init(void) {
  pthread_mutex_init(&lock_ue_freelist, NULL);
  pthread_mutex_init(&rrc_release_freelist, NULL);
  memset(&rrc_release_info,0,sizeof(RRC_release_list_t));
}

//-----------------------------------------------------------------------------
void *rrc_enb_process_itti_msg(void *notUsed) {
  MessageDef                         *msg_p;
  const char                         *msg_name_p;
  instance_t                          instance;
  int                                 rrc_inst;
  int                                 result;
  protocol_ctxt_t                     ctxt;
  // Wait for a message
  itti_receive_msg(TASK_RRC_ENB, &msg_p);
  msg_name_p = ITTI_MSG_NAME(msg_p);
  instance = ITTI_MSG_INSTANCE(msg_p);
  LOG_I(RRC,"Received message %s\n",msg_name_p);

  switch (ITTI_MSG_ID(msg_p)) {
    case TERMINATE_MESSAGE:
      LOG_W(RRC, " *** Exiting RRC thread\n");
      itti_exit_task();
      break;

    case MESSAGE_TEST:
      LOG_I(RRC, "[eNB %d] Received %s\n", instance, msg_name_p);
      break;

    /* Messages from MAC */
    case RRC_MAC_CCCH_DATA_IND:

      rrc_inst = RRC_MAC_CCCH_DATA_IND(msg_p).enb_index;

      PROTOCOL_CTXT_SET_BY_INSTANCE(&ctxt,
                                    rrc_inst,
                                    ENB_FLAG_YES,
                                    RRC_MAC_CCCH_DATA_IND(msg_p).rnti,
                                    msg_p->ittiMsgHeader.lte_time.frame,
                                    msg_p->ittiMsgHeader.lte_time.slot);

      if (RRC_MAC_CCCH_DATA_IND(msg_p).sdu_size >= RRC_BUFFER_SIZE_MAX) {
        LOG_I(RRC, "CCCH message has size %d > %d\n",
              RRC_MAC_CCCH_DATA_IND(msg_p).sdu_size,RRC_BUFFER_SIZE_MAX);
        break;
      }

      rrc_eNB_decode_ccch(&ctxt,
                          (uint8_t*)RRC_MAC_CCCH_DATA_IND(msg_p).sdu,
                          RRC_MAC_CCCH_DATA_IND(msg_p).sdu_size,
                          RRC_MAC_CCCH_DATA_IND(msg_p).CC_id);
      break;

    /* Messages from PDCP */
    case RRC_DCCH_DATA_IND:
      PROTOCOL_CTXT_SET_BY_INSTANCE(&ctxt,
                                    instance,
                                    ENB_FLAG_YES,
                                    RRC_DCCH_DATA_IND(msg_p).rnti,
                                    msg_p->ittiMsgHeader.lte_time.frame,
                                    msg_p->ittiMsgHeader.lte_time.slot);
      LOG_I(RRC, PROTOCOL_RRC_CTXT_UE_FMT" Received on DCCH %d %s\n",
            PROTOCOL_RRC_CTXT_UE_ARGS(&ctxt),
            RRC_DCCH_DATA_IND(msg_p).dcch_index,
            msg_name_p);
      rrc_eNB_decode_dcch(&ctxt,
                          RRC_DCCH_DATA_IND(msg_p).dcch_index,
                          RRC_DCCH_DATA_IND(msg_p).sdu_p,
                          RRC_DCCH_DATA_IND(msg_p).sdu_size);
      // Message buffer has been processed, free it now.
      result = itti_free(ITTI_MSG_ORIGIN_ID(msg_p), RRC_DCCH_DATA_IND(msg_p).sdu_p);

      if (result != EXIT_SUCCESS) {
        LOG_I(RRC, "Failed to free memory (%d)!\n",result);
        break;
      }

      break;

    /* Messages from S1AP */
    case S1AP_DOWNLINK_NAS:
      rrc_eNB_process_S1AP_DOWNLINK_NAS(msg_p, msg_name_p, instance, &rrc_eNB_mui);
      break;

    case S1AP_INITIAL_CONTEXT_SETUP_REQ:
      rrc_eNB_process_S1AP_INITIAL_CONTEXT_SETUP_REQ(msg_p, msg_name_p, instance);
      break;

    case S1AP_UE_CTXT_MODIFICATION_REQ:
      rrc_eNB_process_S1AP_UE_CTXT_MODIFICATION_REQ(msg_p, msg_name_p, instance);
      break;

    case S1AP_PAGING_IND:
      LOG_D(RRC, "[eNB %d] Received Paging message from S1AP: %s\n", instance, msg_name_p);
      rrc_eNB_process_PAGING_IND(msg_p, msg_name_p, instance);
      break;

    case S1AP_E_RAB_SETUP_REQ:
      rrc_eNB_process_S1AP_E_RAB_SETUP_REQ(msg_p, msg_name_p, instance);
      LOG_D(RRC, "[eNB %d] Received the message %s\n", instance, msg_name_p);
      break;

    case S1AP_E_RAB_MODIFY_REQ:
      rrc_eNB_process_S1AP_E_RAB_MODIFY_REQ(msg_p, msg_name_p, instance);
      break;

    case S1AP_E_RAB_RELEASE_COMMAND:
      rrc_eNB_process_S1AP_E_RAB_RELEASE_COMMAND(msg_p, msg_name_p, instance);
      break;

    case S1AP_UE_CONTEXT_RELEASE_REQ:
      rrc_eNB_process_S1AP_UE_CONTEXT_RELEASE_REQ(msg_p, msg_name_p, instance);
      break;

    case S1AP_UE_CONTEXT_RELEASE_COMMAND:
      rrc_eNB_process_S1AP_UE_CONTEXT_RELEASE_COMMAND(msg_p, msg_name_p, instance);
      break;

    case GTPV1U_ENB_DELETE_TUNNEL_RESP:

      /* Nothing to do. Apparently everything is done in S1AP processing */
      //LOG_I(RRC, "[eNB %d] Received message %s, not processed because procedure not synched\n",
      //instance, msg_name_p);
      if (rrc_eNB_get_ue_context(RC.rrc[instance], GTPV1U_ENB_DELETE_TUNNEL_RESP(msg_p).rnti)
          && rrc_eNB_get_ue_context(RC.rrc[instance], GTPV1U_ENB_DELETE_TUNNEL_RESP(msg_p).rnti)->ue_context.ue_release_timer_rrc > 0) {
        rrc_eNB_get_ue_context(RC.rrc[instance], GTPV1U_ENB_DELETE_TUNNEL_RESP(msg_p).rnti)->ue_context.ue_release_timer_rrc =
          rrc_eNB_get_ue_context(RC.rrc[instance], GTPV1U_ENB_DELETE_TUNNEL_RESP(msg_p).rnti)->ue_context.ue_release_timer_thres_rrc;
      }

      break;

    case S1AP_PATH_SWITCH_REQ_ACK:
      LOG_I(RRC, "[eNB %d] received path switch ack %s\n", instance, msg_name_p);
      rrc_eNB_process_S1AP_PATH_SWITCH_REQ_ACK(msg_p, msg_name_p, instance);
      break;

    case X2AP_HANDOVER_REQ:
      LOG_I(RRC, "[eNB %d] target eNB Receives X2 HO Req %s at frame %d subframe %d\n", instance, msg_name_p,
            ctxt.frame, ctxt.subframe);
      rrc_eNB_process_handoverPreparationInformation(instance, &X2AP_HANDOVER_REQ(msg_p));
      break;

    case X2AP_HANDOVER_REQ_ACK: {
      struct rrc_eNB_ue_context_s        *ue_context_p = NULL;
      ue_context_p = rrc_eNB_get_ue_context(RC.rrc[instance], ctxt.rnti);
      LOG_I(RRC, "[eNB %d] source eNB receives the X2 HO ACK %s at frame %d subframe %d \n", instance, msg_name_p,
            ctxt.frame,ctxt.subframe);
      DevAssert(ue_context_p != NULL);

      if (ue_context_p->ue_context.handover_info->state != HO_REQUEST) abort();

      rrc_eNB_process_handoverCommand(instance, ue_context_p, &X2AP_HANDOVER_REQ_ACK(msg_p));
      ue_context_p->ue_context.handover_info->state = HO_PREPARE;
      break;
    }

    /* Messages from eNB app */
    case RRC_CONFIGURATION_REQ:
      LOG_I(RRC, "[eNB %d] Received %s : %p\n", instance, msg_name_p, &RRC_CONFIGURATION_REQ(msg_p));
      openair_rrc_eNB_configuration(ENB_INSTANCE_TO_MODULE_ID(instance), &RRC_CONFIGURATION_REQ(msg_p));
      break;
      /* Messages from F1AP task */
    case F1AP_SETUP_REQ:
      AssertFatal(RC.rrc[0]->node_type == ngran_eNB_CU || RC.rrc[0]->node_type == ngran_ng_eNB_CU,
		  "should not receive F1AP_SETUP_REQUEST, need call by CU!\n");
      LOG_I(RRC,"[eNB %d] Received %s : %p\n", instance, msg_name_p, &F1AP_SETUP_REQ(msg_p));
      
      
      handle_f1_setup_req(&F1AP_SETUP_REQ(msg_p));

      break;
    default:
      LOG_E(RRC, "[eNB %d] Received unexpected message %s\n", instance, msg_name_p);
      break;
  }

  result = itti_free(ITTI_MSG_ORIGIN_ID(msg_p), msg_p);

  if (result != EXIT_SUCCESS) {
    LOG_I(RRC, "Failed to free memory (%d)!\n",result);
  }

  msg_p = NULL;
  return NULL;
}

//-----------------------------------------------------------------------------
void *
rrc_enb_task(
  void *args_p
)
//-----------------------------------------------------------------------------
{
  rrc_enb_init();
  itti_mark_task_ready(TASK_RRC_ENB);
  LOG_I(RRC,"Entering main loop of RRC message task\n");

  while (1) {
    (void) rrc_enb_process_itti_msg(NULL);
  }
}

/*------------------------------------------------------------------------------*/
void
openair_rrc_top_init_eNB(int eMBMS_active,uint8_t HO_active)
//-----------------------------------------------------------------------------
{
  module_id_t         module_id;
  int                 CC_id;
  /* for no gcc warnings */
  (void)CC_id;
  LOG_D(RRC, "[OPENAIR][INIT] Init function start: NB_eNB_INST=%d\n", RC.nb_inst);

  if (RC.nb_inst > 0) {
    LOG_I(RRC,"[eNB] handover active state is %d \n", HO_active);

    for (module_id=0; module_id<NB_eNB_INST; module_id++) {
      RC.rrc[module_id]->HO_flag   = (uint8_t)HO_active;
    }

#if (LTE_RRC_VERSION >= MAKE_VERSION(10, 0, 0))
    LOG_I(RRC,"[eNB] eMBMS active state is %d \n", eMBMS_active);

    for (module_id=0; module_id<NB_eNB_INST; module_id++) {
      for (CC_id = 0; CC_id < MAX_NUM_CCs; CC_id++) {
        RC.rrc[module_id]->carrier[CC_id].MBMS_flag = (uint8_t)eMBMS_active;
      }
    }

#endif
#ifdef CBA

    for (module_id=0; module_id<RC.nb_inst; module_id++) {
      for (CC_id = 0; CC_id < MAX_NUM_CCs; CC_id++) {
        RC.rrc[module_id]->carrier[CC_id].num_active_cba_groups = cba_group_active;
      }
    }

#endif
  }
}

//-----------------------------------------------------------------------------
void
rrc_top_cleanup_eNB(
  void
)
//-----------------------------------------------------------------------------
{
  for (int i=0; i<RC.nb_inst; i++) free (RC.rrc[i]);

  free(RC.rrc);
}


//-----------------------------------------------------------------------------
//TTN - for D2D
uint8_t
rrc_eNB_process_SidelinkUEInformation(
  const protocol_ctxt_t *const ctxt_pP,
  rrc_eNB_ue_context_t         *ue_context_pP,
  LTE_SidelinkUEInformation_r12_t *sidelinkUEInformation
)
//-----------------------------------------------------------------------------
{
  LTE_SL_DestinationInfoList_r12_t  *destinationInfoList;
  int n_destinations = 0;
  int n_discoveryMessages = 0;
  LOG_I(RRC,
        PROTOCOL_RRC_CTXT_UE_FMT" [RAPROC] Logical Channel UL-DCCH, " "processing SidelinkUEInformation from UE (SRB1 Active)\n",
        PROTOCOL_RRC_CTXT_UE_ARGS(ctxt_pP));

  //For SL Communication
  if (sidelinkUEInformation->criticalExtensions.present == LTE_SidelinkUEInformation_r12__criticalExtensions_PR_c1) {
    if (sidelinkUEInformation->criticalExtensions.choice.c1.present == LTE_SidelinkUEInformation_r12__criticalExtensions__c1_PR_sidelinkUEInformation_r12) {
      // express its interest to receive SL communication
      if (sidelinkUEInformation->criticalExtensions.choice.c1.choice.sidelinkUEInformation_r12.commRxInterestedFreq_r12 !=  NULL) {
      }

      // express its interest to transmit  non-relay one-to-many SL communication
      if ((sidelinkUEInformation->criticalExtensions.choice.c1.choice.sidelinkUEInformation_r12.commTxResourceReq_r12 != NULL) &&
          (sidelinkUEInformation->criticalExtensions.choice.c1.choice.sidelinkUEInformation_r12.commTxResourceReq_r12->carrierFreq_r12 != NULL)) {
        n_destinations = sidelinkUEInformation->criticalExtensions.choice.c1.choice.sidelinkUEInformation_r12.commTxResourceReq_r12->destinationInfoList_r12.list.count;
        destinationInfoList = CALLOC(1, sizeof(LTE_SL_DestinationInfoList_r12_t));

        for (int i=0; i< n_destinations; i++ ) {
          //sl_DestinationIdentityList[i] = *(sidelinkUEInformation->criticalExtensions.choice.c1.choice.sidelinkUEInformation_r12.commTxResourceReq_r12->destinationInfoList_r12.list.array[i]);
          ASN_SEQUENCE_ADD(&destinationInfoList->list, sidelinkUEInformation->criticalExtensions.choice.c1.choice.sidelinkUEInformation_r12.commTxResourceReq_r12->destinationInfoList_r12.list.array[i]);
        }

        //generate RRC Reconfiguration
        rrc_eNB_generate_RRCConnectionReconfiguration_Sidelink(ctxt_pP, ue_context_pP, destinationInfoList, 0);
        return 0;
      }

      // express its interest to transmit  non-relay one-to-one SL communication
      if ((sidelinkUEInformation->criticalExtensions.choice.c1.choice.sidelinkUEInformation_r12.nonCriticalExtension != NULL) &&
          (sidelinkUEInformation->criticalExtensions.choice.c1.choice.sidelinkUEInformation_r12.nonCriticalExtension->commTxResourceReqUC_r13 != NULL)) {
        if (sidelinkUEInformation->criticalExtensions.choice.c1.choice.sidelinkUEInformation_r12.nonCriticalExtension->commTxResourceReqUC_r13->carrierFreq_r12 != NULL) {
          n_destinations = sidelinkUEInformation->criticalExtensions.choice.c1.choice.sidelinkUEInformation_r12.nonCriticalExtension->commTxResourceReqUC_r13->destinationInfoList_r12.list.count;
          destinationInfoList = CALLOC(1, sizeof(LTE_SL_DestinationInfoList_r12_t));

          for (int i=0; i< n_destinations; i++ ) {
            //sl_DestinationIdentityList[i] = *(sidelinkUEInformation->criticalExtensions.choice.c1.choice.sidelinkUEInformation_r12.nonCriticalExtension->commTxResourceReqUC_r13->destinationInfoList_r12.list.array[i]);
            ASN_SEQUENCE_ADD(&destinationInfoList->list,
                             sidelinkUEInformation->criticalExtensions.choice.c1.choice.sidelinkUEInformation_r12.nonCriticalExtension->commTxResourceReqUC_r13->destinationInfoList_r12.list.array[i]);
          }

          //generate RRC Reconfiguration
          rrc_eNB_generate_RRCConnectionReconfiguration_Sidelink(ctxt_pP, ue_context_pP, destinationInfoList, 0);
          return 0;
        }
      }

      // express its interest to transmit relay related one-to-one SL communication
      if ((sidelinkUEInformation->criticalExtensions.choice.c1.choice.sidelinkUEInformation_r12.nonCriticalExtension != NULL) &&
          (sidelinkUEInformation->criticalExtensions.choice.c1.choice.sidelinkUEInformation_r12.nonCriticalExtension->commTxResourceInfoReqRelay_r13->commTxResourceReqRelayUC_r13 != NULL)) {
        if (sidelinkUEInformation->criticalExtensions.choice.c1.choice.sidelinkUEInformation_r12.nonCriticalExtension->commTxResourceInfoReqRelay_r13->commTxResourceReqRelayUC_r13->destinationInfoList_r12.list.count
            > 0) {
          n_destinations =
            sidelinkUEInformation->criticalExtensions.choice.c1.choice.sidelinkUEInformation_r12.nonCriticalExtension->commTxResourceInfoReqRelay_r13->commTxResourceReqRelayUC_r13->destinationInfoList_r12.list.count;
          destinationInfoList = CALLOC(1, sizeof(LTE_SL_DestinationInfoList_r12_t));

          for (int i=0; i< n_destinations; i++ ) {
            //sl_DestinationIdentityList[i] = *(sidelinkUEInformation->criticalExtensions.choice.c1.choice.sidelinkUEInformation_r12.nonCriticalExtension->commTxResourceInfoReqRelay_r13->commTxResourceReqRelayUC_r13->destinationInfoList_r12.list.array[i]);
            ASN_SEQUENCE_ADD(&destinationInfoList->list,
                             sidelinkUEInformation->criticalExtensions.choice.c1.choice.sidelinkUEInformation_r12.nonCriticalExtension->commTxResourceInfoReqRelay_r13->commTxResourceReqRelayUC_r13->destinationInfoList_r12.list.array[i]);
          }

          //generate RRC Reconfiguration
          rrc_eNB_generate_RRCConnectionReconfiguration_Sidelink(ctxt_pP, ue_context_pP, destinationInfoList, 0);
          return 0;
        }
      }

      //express its interest to transmit relay related one-to-many SL communication
      if ((sidelinkUEInformation->criticalExtensions.choice.c1.choice.sidelinkUEInformation_r12.nonCriticalExtension != NULL) &&
          (sidelinkUEInformation->criticalExtensions.choice.c1.choice.sidelinkUEInformation_r12.nonCriticalExtension->commTxResourceInfoReqRelay_r13 != NULL)) {
        if (sidelinkUEInformation->criticalExtensions.choice.c1.choice.sidelinkUEInformation_r12.nonCriticalExtension->commTxResourceInfoReqRelay_r13->commTxResourceReqRelay_r13->destinationInfoList_r12.list.count
            > 0) {
          n_destinations =
            sidelinkUEInformation->criticalExtensions.choice.c1.choice.sidelinkUEInformation_r12.nonCriticalExtension->commTxResourceInfoReqRelay_r13->commTxResourceReqRelay_r13->destinationInfoList_r12.list.count;
          destinationInfoList = CALLOC(1, sizeof(LTE_SL_DestinationInfoList_r12_t));

          for (int i=0; i< n_destinations; i++ ) {
            //sl_DestinationIdentityList[i] = *(sidelinkUEInformation->criticalExtensions.choice.c1.choice.sidelinkUEInformation_r12.nonCriticalExtension->commTxResourceInfoReqRelay_r13->commTxResourceReqRelay_r13->destinationInfoList_r12.list.array[i]);
            ASN_SEQUENCE_ADD(&destinationInfoList->list,
                             sidelinkUEInformation->criticalExtensions.choice.c1.choice.sidelinkUEInformation_r12.nonCriticalExtension->commTxResourceInfoReqRelay_r13->commTxResourceReqRelay_r13->destinationInfoList_r12.list.array[i]);
          }

          //generate RRC Reconfiguration
          rrc_eNB_generate_RRCConnectionReconfiguration_Sidelink(ctxt_pP, ue_context_pP, destinationInfoList, 0);
          return 0;
        }
      }

      //For SL Discovery
      //express its interest to receive SL discovery announcements
      //express its interest to transmit non-PS related discovery announcements
      if (sidelinkUEInformation->criticalExtensions.choice.c1.choice.sidelinkUEInformation_r12.discTxResourceReq_r12 != NULL) {
        n_discoveryMessages = *(sidelinkUEInformation->criticalExtensions.choice.c1.choice.sidelinkUEInformation_r12.discTxResourceReq_r12);
        //generate RRC Reconfiguration
        rrc_eNB_generate_RRCConnectionReconfiguration_Sidelink(ctxt_pP, ue_context_pP, NULL, n_discoveryMessages);
        return 0;
      }

      //express its interest to transmit PS related discovery announcements
      if ((sidelinkUEInformation->criticalExtensions.choice.c1.choice.sidelinkUEInformation_r12.nonCriticalExtension != NULL) &&
          (sidelinkUEInformation->criticalExtensions.choice.c1.choice.sidelinkUEInformation_r12.nonCriticalExtension->discTxResourceReqPS_r13 !=NULL)) {
        if (sidelinkUEInformation->criticalExtensions.choice.c1.choice.sidelinkUEInformation_r12.nonCriticalExtension->discTxResourceReqPS_r13->discTxResourceReq_r13 > 0) {
          n_discoveryMessages = sidelinkUEInformation->criticalExtensions.choice.c1.choice.sidelinkUEInformation_r12.nonCriticalExtension->discTxResourceReqPS_r13->discTxResourceReq_r13;
          //generate RRC Reconfiguration
          rrc_eNB_generate_RRCConnectionReconfiguration_Sidelink(ctxt_pP, ue_context_pP, NULL, n_discoveryMessages);
          return 0;
        }
      }
    }
  }

  return 0;
}

//-----------------------------------------------------------------------------
int
rrc_eNB_generate_RRCConnectionReconfiguration_Sidelink(
  const protocol_ctxt_t *const ctxt_pP,
  rrc_eNB_ue_context_t *const ue_context_pP,
  LTE_SL_DestinationInfoList_r12_t  *destinationInfoList,
  int n_discoveryMessages
)
//-----------------------------------------------------------------------------
{
  uint8_t                             buffer[RRC_BUF_SIZE];
  uint16_t                            size = -1;
  memset(buffer, 0, RRC_BUF_SIZE);

  // allocate dedicated pools for UE -sl-CommConfig/sl-DiscConfig (sl-V2X-ConfigDedicated)
  //populate dedicated resources for SL communication (sl-CommConfig)
  if ((destinationInfoList != NULL) && (destinationInfoList->list.count > 0)) {
    LOG_I(RRC,"[eNB %d] Frame %d, Generate LTE_RRCConnectionReconfiguration_Sidelink (bytes %d, UE id %x), number of destinations %d\n",
          ctxt_pP->module_id,ctxt_pP->frame, size, ue_context_pP->ue_context.rnti,destinationInfoList->list.count );
    //get dedicated resources from available pool and assign to the UE
    LTE_SL_CommConfig_r12_t  sl_CommConfig[destinationInfoList->list.count];
    //get a RP from the available RPs
    sl_CommConfig[0] = rrc_eNB_get_sidelink_commTXPool(ctxt_pP, ue_context_pP, destinationInfoList);
    size = do_RRCConnectionReconfiguration(ctxt_pP,
                                           buffer,
                                           rrc_eNB_get_next_transaction_identifier(ctxt_pP->module_id),   //Transaction_id
                                           (LTE_SRB_ToAddModList_t *)NULL,
                                           (LTE_DRB_ToAddModList_t *)NULL,
                                           (LTE_DRB_ToReleaseList_t *)NULL, // DRB2_list,
                                           (struct LTE_SPS_Config *)NULL,   // *sps_Config,
                                           NULL, NULL, NULL, NULL,NULL,
                                           NULL, NULL,  NULL, NULL, NULL, NULL, NULL,
                                           (struct LTE_RRCConnectionReconfiguration_r8_IEs__dedicatedInfoNASList *)NULL,
                                           (LTE_SL_CommConfig_r12_t *)&sl_CommConfig,
                                           (LTE_SL_DiscConfig_r12_t *)NULL
#if (LTE_RRC_VERSION >= MAKE_VERSION(10, 0, 0))
                                           , (LTE_SCellToAddMod_r10_t *)NULL
#endif
                                          );
    //
  }

  //populate dedicated resources for SL discovery (sl-DiscConfig)
  if (n_discoveryMessages > 0) {
    LTE_SL_DiscConfig_r12_t sl_DiscConfig[n_discoveryMessages];
    //get a RP from the available RPs
    sl_DiscConfig[0] = rrc_eNB_get_sidelink_discTXPool(ctxt_pP, ue_context_pP, n_discoveryMessages );
    size = do_RRCConnectionReconfiguration(ctxt_pP,
                                           buffer,
                                           rrc_eNB_get_next_transaction_identifier(ctxt_pP->module_id),   //Transaction_id
                                           (LTE_SRB_ToAddModList_t *)NULL,
                                           (LTE_DRB_ToAddModList_t *)NULL,
                                           (LTE_DRB_ToReleaseList_t *)NULL, // DRB2_list,
                                           (struct LTE_SPS_Config *)NULL,   // *sps_Config,
                                           NULL, NULL, NULL, NULL,NULL,
                                           NULL, NULL,  NULL, NULL, NULL, NULL, NULL,
                                           (struct LTE_RRCConnectionReconfiguration_r8_IEs__dedicatedInfoNASList *)NULL,
                                           (LTE_SL_CommConfig_r12_t *)NULL,
                                           (LTE_SL_DiscConfig_r12_t *)&sl_DiscConfig
#if (LTE_RRC_VERSION >= MAKE_VERSION(10, 0, 0))
                                           , (LTE_SCellToAddMod_r10_t *)NULL
#endif
                                          );
  }

  LOG_I(RRC,"[eNB %d] Frame %d, Logical Channel DL-DCCH, Generate LTE_RRCConnectionReconfiguration_Sidelink (bytes %d, UE id %x)\n",
        ctxt_pP->module_id,ctxt_pP->frame, size, ue_context_pP->ue_context.rnti);
  rrc_data_req(
    ctxt_pP,
    DCCH,
    rrc_eNB_mui++,
    SDU_CONFIRM_NO,
    size,
    buffer,
    PDCP_TRANSMISSION_MODE_CONTROL);
  // rrc_data_req();
  return size;
}

LTE_SL_CommConfig_r12_t rrc_eNB_get_sidelink_commTXPool( const protocol_ctxt_t *const ctxt_pP, rrc_eNB_ue_context_t *const ue_context_pP, LTE_SL_DestinationInfoList_r12_t  *destinationInfoList ) {
  // for the moment, use scheduled resource allocation
  LTE_SL_CommConfig_r12_t  *sl_CommConfig;
  LTE_SL_CommResourcePool_r12_t    *sc_CommTxConfig;
  sl_CommConfig = CALLOC(1, sizeof(struct LTE_SL_CommConfig_r12));
  sl_CommConfig->commTxResources_r12 = CALLOC(1, sizeof(*sl_CommConfig->commTxResources_r12));
  sl_CommConfig->commTxResources_r12->present = LTE_SL_CommConfig_r12__commTxResources_r12_PR_setup;
  sl_CommConfig->commTxResources_r12->choice.setup.present = LTE_SL_CommConfig_r12__commTxResources_r12__setup_PR_scheduled_r12;
  sl_CommConfig->commTxResources_r12->choice.setup.choice.scheduled_r12.sl_RNTI_r12.size = 2;
  sl_CommConfig->commTxResources_r12->choice.setup.choice.scheduled_r12.sl_RNTI_r12.buf = CALLOC(1,2);
  sl_CommConfig->commTxResources_r12->choice.setup.choice.scheduled_r12.sl_RNTI_r12.buf[0] = 0x00;
  sl_CommConfig->commTxResources_r12->choice.setup.choice.scheduled_r12.sl_RNTI_r12.buf[1] = 0x01;//ctxt_pP->rnti;//rnti
  sl_CommConfig->commTxResources_r12->choice.setup.choice.scheduled_r12.sl_RNTI_r12.bits_unused = 0;
  sl_CommConfig->commTxResources_r12->choice.setup.choice.scheduled_r12.mcs_r12 = CALLOC(1,sizeof(*sl_CommConfig->commTxResources_r12->choice.setup.choice.scheduled_r12.mcs_r12));
  //*sl_CommConfig_test->commTxResources_r12->choice.setup.choice.scheduled_r12.mcs_r12 = 12; //Msc
  sl_CommConfig->commTxResources_r12->choice.setup.choice.scheduled_r12.mac_MainConfig_r12.retx_BSR_TimerSL = LTE_RetxBSR_Timer_r12_sf320; //MacConfig, for testing only
  //sl_CommConfig_test->commTxResources_r12->choice.setup.choice.scheduled_r12.sc_CommTxConfig_r12;
  sc_CommTxConfig = & sl_CommConfig->commTxResources_r12->choice.setup.choice.scheduled_r12.sc_CommTxConfig_r12;
  sc_CommTxConfig->sc_CP_Len_r12 = LTE_SL_CP_Len_r12_normal;
  sc_CommTxConfig->sc_Period_r12 = LTE_SL_PeriodComm_r12_sf40;
  sc_CommTxConfig->data_CP_Len_r12 = LTE_SL_CP_Len_r12_normal;
  //sc_TF_ResourceConfig_r12
  sc_CommTxConfig->sc_TF_ResourceConfig_r12.prb_Num_r12 = 20;
  sc_CommTxConfig->sc_TF_ResourceConfig_r12.prb_Start_r12 = 5;
  sc_CommTxConfig->sc_TF_ResourceConfig_r12.prb_End_r12 = 44;
  sc_CommTxConfig->sc_TF_ResourceConfig_r12.offsetIndicator_r12.present = LTE_SL_OffsetIndicator_r12_PR_small_r12;
  sc_CommTxConfig->sc_TF_ResourceConfig_r12.offsetIndicator_r12.choice.small_r12 = 0;
  sc_CommTxConfig->sc_TF_ResourceConfig_r12.subframeBitmap_r12.present = LTE_SubframeBitmapSL_r12_PR_bs40_r12;
  sc_CommTxConfig->sc_TF_ResourceConfig_r12.subframeBitmap_r12.choice.bs40_r12.size = 5;
  sc_CommTxConfig->sc_TF_ResourceConfig_r12.subframeBitmap_r12.choice.bs40_r12.buf  = CALLOC(1,5);
  sc_CommTxConfig->sc_TF_ResourceConfig_r12.subframeBitmap_r12.choice.bs40_r12.bits_unused = 0;
  //dataHoppingConfig_r12
  sc_CommTxConfig->dataHoppingConfig_r12.hoppingParameter_r12 = 0;
  sc_CommTxConfig->dataHoppingConfig_r12.numSubbands_r12  = LTE_SL_HoppingConfigComm_r12__numSubbands_r12_ns1;
  sc_CommTxConfig->dataHoppingConfig_r12.rb_Offset_r12 = 0;
  //ue_SelectedResourceConfig_r12
  sc_CommTxConfig->ue_SelectedResourceConfig_r12 = CALLOC (1, sizeof (*sc_CommTxConfig->ue_SelectedResourceConfig_r12));
  sc_CommTxConfig->ue_SelectedResourceConfig_r12->data_TF_ResourceConfig_r12.prb_Num_r12 = 20;
  sc_CommTxConfig->ue_SelectedResourceConfig_r12->data_TF_ResourceConfig_r12.prb_Start_r12 = 5;
  sc_CommTxConfig->ue_SelectedResourceConfig_r12->data_TF_ResourceConfig_r12.prb_End_r12 = 44;
  sc_CommTxConfig->ue_SelectedResourceConfig_r12->data_TF_ResourceConfig_r12.offsetIndicator_r12.present = LTE_SL_OffsetIndicator_r12_PR_small_r12;
  sc_CommTxConfig->ue_SelectedResourceConfig_r12->data_TF_ResourceConfig_r12.offsetIndicator_r12.choice.small_r12 = 0 ;
  sc_CommTxConfig->ue_SelectedResourceConfig_r12->data_TF_ResourceConfig_r12.subframeBitmap_r12.present = LTE_SubframeBitmapSL_r12_PR_bs40_r12;
  sc_CommTxConfig->ue_SelectedResourceConfig_r12->data_TF_ResourceConfig_r12.subframeBitmap_r12.choice.bs4_r12.size = 5;
  sc_CommTxConfig->ue_SelectedResourceConfig_r12->data_TF_ResourceConfig_r12.subframeBitmap_r12.choice.bs4_r12.buf  = CALLOC(1,5);
  sc_CommTxConfig->ue_SelectedResourceConfig_r12->data_TF_ResourceConfig_r12.subframeBitmap_r12.choice.bs4_r12.bits_unused = 0;
  sc_CommTxConfig->ue_SelectedResourceConfig_r12->data_TF_ResourceConfig_r12.subframeBitmap_r12.choice.bs4_r12.buf[0] = 0xF0;
  sc_CommTxConfig->ue_SelectedResourceConfig_r12->data_TF_ResourceConfig_r12.subframeBitmap_r12.choice.bs4_r12.buf[1] = 0xFF;
  sc_CommTxConfig->ue_SelectedResourceConfig_r12->data_TF_ResourceConfig_r12.subframeBitmap_r12.choice.bs4_r12.buf[2] = 0xFF;
  sc_CommTxConfig->ue_SelectedResourceConfig_r12->data_TF_ResourceConfig_r12.subframeBitmap_r12.choice.bs4_r12.buf[3] = 0xFF;
  sc_CommTxConfig->ue_SelectedResourceConfig_r12->data_TF_ResourceConfig_r12.subframeBitmap_r12.choice.bs4_r12.buf[4] = 0xFF;
  //rxParametersNCell_r12
  sc_CommTxConfig->rxParametersNCell_r12 = CALLOC (1, sizeof (*sc_CommTxConfig->rxParametersNCell_r12));
  sc_CommTxConfig->rxParametersNCell_r12->tdd_Config_r12 = CALLOC (1, sizeof (*sc_CommTxConfig->rxParametersNCell_r12->tdd_Config_r12 ));
  sc_CommTxConfig->rxParametersNCell_r12->tdd_Config_r12->subframeAssignment = 0 ;
  sc_CommTxConfig->rxParametersNCell_r12->tdd_Config_r12->specialSubframePatterns = 0;
  sc_CommTxConfig->rxParametersNCell_r12->syncConfigIndex_r12 = 0;
  //txParameters_r12
  sc_CommTxConfig->txParameters_r12 = CALLOC (1, sizeof (*sc_CommTxConfig->txParameters_r12));
  sc_CommTxConfig->txParameters_r12->sc_TxParameters_r12.alpha_r12 = LTE_Alpha_r12_al0;
  sc_CommTxConfig->txParameters_r12->sc_TxParameters_r12.p0_r12 = 0;
  sc_CommTxConfig->ext1 = NULL ;
  return *sl_CommConfig;
}


LTE_SL_DiscConfig_r12_t rrc_eNB_get_sidelink_discTXPool( const protocol_ctxt_t *const ctxt_pP, rrc_eNB_ue_context_t *const ue_context_pP,  int n_discoveryMessages ) {
  //TODO
  LTE_SL_DiscConfig_r12_t  sl_DiscConfig;
  sl_DiscConfig.discTxResources_r12 = CALLOC(1,sizeof(*sl_DiscConfig.discTxResources_r12));
  sl_DiscConfig.discTxResources_r12->present = LTE_SL_DiscConfig_r12__discTxResources_r12_PR_setup;
  sl_DiscConfig.discTxResources_r12->choice.setup.present = LTE_SL_DiscConfig_r12__discTxResources_r12__setup_PR_scheduled_r12;
  //sl_DiscConfig.discTxResources_r12->choice.setup.choice.scheduled_r12.discHoppingConfig_r12;
  //sl_DiscConfig.discTxResources_r12->choice.setup.choice.scheduled_r12.discTF_IndexList_r12;
  //sl_DiscConfig.discTxResources_r12->choice.setup.choice.scheduled_r12.discTxConfig_r12;
  return sl_DiscConfig;
}

RRC_status_t
rrc_rx_tx(
  protocol_ctxt_t *const ctxt_pP,
  const int        CC_id
)
//-----------------------------------------------------------------------------
{
  int32_t current_timestamp_ms = 0;
  int32_t ref_timestamp_ms = 0;
  struct timeval ts;
  struct rrc_eNB_ue_context_s *ue_context_p = NULL;
  struct rrc_eNB_ue_context_s *ue_to_be_removed = NULL;
#ifdef LOCALIZATION
  double estimated_distance = 0;
  protocol_ctxt_t ctxt;
#endif
  VCD_SIGNAL_DUMPER_DUMP_FUNCTION_BY_NAME(VCD_SIGNAL_DUMPER_FUNCTIONS_RRC_RX_TX, VCD_FUNCTION_IN);
  check_handovers(ctxt_pP); // counter, get the value and aggregate
  // check for UL failure or for UE to be released
  RB_FOREACH(ue_context_p, rrc_ue_tree_s, &(RC.rrc[ctxt_pP->module_id]->rrc_ue_head)) {
    ctxt_pP->rnti = ue_context_p->ue_id_rnti;

    if ((ctxt_pP->frame == 0) && (ctxt_pP->subframe == 0)) {
      if (ue_context_p->ue_context.Initialue_identity_s_TMSI.presence == TRUE) {
        LOG_I(RRC, "UE rnti %x: S-TMSI %x failure timer %d/8\n",
              ue_context_p->ue_context.rnti,
              ue_context_p->ue_context.Initialue_identity_s_TMSI.m_tmsi,
              ue_context_p->ue_context.ul_failure_timer);
      } else {
        LOG_I(RRC, "UE rnti %x failure timer %d/8\n",
              ue_context_p->ue_context.rnti,
              ue_context_p->ue_context.ul_failure_timer);
      }
    }

    if (ue_context_p->ue_context.ul_failure_timer > 0) {
      ue_context_p->ue_context.ul_failure_timer++;

      if (ue_context_p->ue_context.ul_failure_timer >= 20000) {
        // remove UE after 20 seconds after MAC (or else) has indicated UL failure
        LOG_I(RRC, "Removing UE %x instance, because of uplink failure timer timeout\n",
              ue_context_p->ue_context.rnti);
        ue_to_be_removed = ue_context_p;
        break; // break RB_FOREACH
      }
    }

    if (ue_context_p->ue_context.ue_release_timer_s1 > 0) {
      ue_context_p->ue_context.ue_release_timer_s1++;

      if (ue_context_p->ue_context.ue_release_timer_s1 >= ue_context_p->ue_context.ue_release_timer_thres_s1) {
        LOG_I(RRC, "Removing UE %x instance, because of UE_CONTEXT_RELEASE_COMMAND not received after %d ms from sending request\n",
              ue_context_p->ue_context.rnti,
              ue_context_p->ue_context.ue_release_timer_thres_s1);
<<<<<<< HEAD
#if defined(ENABLE_USE_MME)
#if defined(ENABLE_ITTI)
        if (RC.rrc[ctxt_pP->module_id]->node_type != ngran_eNB_DU)
          rrc_eNB_generate_RRCConnectionRelease(ctxt_pP, ue_context_p);
#endif
#else
        ue_to_be_removed = ue_context_p;
#endif
=======

        if (EPC_MODE_ENABLED)
          rrc_eNB_generate_RRCConnectionRelease(ctxt_pP, ue_context_p);
        else
          ue_to_be_removed = ue_context_p;

>>>>>>> 458019d8
        ue_context_p->ue_context.ue_release_timer_s1 = 0;
        break; // break RB_FOREACH
      } // end if timer_s1 timeout
    } // end if timer_s1 > 0 (S1 UE_CONTEXT_RELEASE_REQ ongoing)

    if (ue_context_p->ue_context.ue_release_timer_rrc > 0) {
      ue_context_p->ue_context.ue_release_timer_rrc++;

      if (ue_context_p->ue_context.ue_release_timer_rrc >= ue_context_p->ue_context.ue_release_timer_thres_rrc) {
        LOG_I(RRC, "Removing UE %x instance after UE_CONTEXT_RELEASE_Complete (ue_release_timer_rrc timeout)\n",
              ue_context_p->ue_context.rnti);
        ue_context_p->ue_context.ue_release_timer_rrc = 0;
        ue_to_be_removed = ue_context_p;
        break; // break RB_FOREACH
      }
    }

    pthread_mutex_lock(&rrc_release_freelist);

    if (rrc_release_info.num_UEs > 0) {
      uint16_t release_total = 0;

      for (uint16_t release_num = 0; release_num < NUMBER_OF_UE_MAX; release_num++) {
        if (rrc_release_info.RRC_release_ctrl[release_num].flag > 0) {
          release_total++;
        }

        if ((rrc_release_info.RRC_release_ctrl[release_num].flag > 2) &&
            (rrc_release_info.RRC_release_ctrl[release_num].rnti == ue_context_p->ue_context.rnti)) {
          ue_context_p->ue_context.ue_release_timer_rrc = 1;
          ue_context_p->ue_context.ue_release_timer_thres_rrc = 100;
<<<<<<< HEAD
#if defined(ENABLE_USE_MME)
#if defined(ENABLE_ITTI)
          if (RC.rrc[ctxt_pP->module_id]->node_type != ngran_eNB_DU) {
            if (rrc_release_info.RRC_release_ctrl[release_num].flag == 4) { // if timer_s1 == 0
              rrc_eNB_send_S1AP_UE_CONTEXT_RELEASE_CPLT(ctxt_pP->module_id,
                  ue_context_p->ue_context.eNB_ue_s1ap_id);
            }
          }

          rrc_eNB_send_GTPV1U_ENB_DELETE_TUNNEL_REQ(ctxt_pP->module_id,
                ue_context_p);
          // erase data of GTP tunnels in UE context
          for (int e_rab = 0; e_rab < ue_context_p->ue_context.nb_of_e_rabs; e_rab++) {
            ue_context_p->ue_context.enb_gtp_teid[e_rab] = 0;
            memset(&ue_context_p->ue_context.enb_gtp_addrs[e_rab],
                0, sizeof(ue_context_p->ue_context.enb_gtp_addrs[e_rab]));
            ue_context_p->ue_context.enb_gtp_ebi[e_rab]  = 0;
          }

          struct rrc_ue_s1ap_ids_s *rrc_ue_s1ap_ids = NULL;
          rrc_ue_s1ap_ids = rrc_eNB_S1AP_get_ue_ids(RC.rrc[ctxt_pP->module_id], 0,
                                                    ue_context_p->ue_context.eNB_ue_s1ap_id);
=======

          if (EPC_MODE_ENABLED) {
            int e_rab = 0;
            MessageDef *msg_complete_p = NULL;
            MessageDef *msg_delete_tunnels_p = NULL;
            uint32_t eNB_ue_s1ap_id = ue_context_p->ue_context.eNB_ue_s1ap_id;

            if (rrc_release_info.RRC_release_ctrl[release_num].flag == 4) { // if timer_s1 == 0
              MSC_LOG_TX_MESSAGE(MSC_RRC_ENB, MSC_S1AP_ENB, NULL, 0,
                                 "0 S1AP_UE_CONTEXT_RELEASE_COMPLETE eNB_ue_s1ap_id 0x%06"PRIX32" ",
                                 eNB_ue_s1ap_id);
              msg_complete_p = itti_alloc_new_message(TASK_RRC_ENB, S1AP_UE_CONTEXT_RELEASE_COMPLETE);
              S1AP_UE_CONTEXT_RELEASE_COMPLETE(msg_complete_p).eNB_ue_s1ap_id = eNB_ue_s1ap_id;
              itti_send_msg_to_task(TASK_S1AP, ctxt_pP->module_id, msg_complete_p);
            }

            MSC_LOG_TX_MESSAGE(MSC_RRC_ENB, MSC_GTPU_ENB, NULL,0, "0 GTPV1U_ENB_DELETE_TUNNEL_REQ rnti %x ", eNB_ue_s1ap_id);
            msg_delete_tunnels_p = itti_alloc_new_message(TASK_RRC_ENB, GTPV1U_ENB_DELETE_TUNNEL_REQ);
            memset(&GTPV1U_ENB_DELETE_TUNNEL_REQ(msg_delete_tunnels_p), 0, sizeof(GTPV1U_ENB_DELETE_TUNNEL_REQ(msg_delete_tunnels_p)));
            // do not wait response
            GTPV1U_ENB_DELETE_TUNNEL_REQ(msg_delete_tunnels_p).rnti = ue_context_p->ue_context.rnti;

            for (e_rab = 0; e_rab < ue_context_p->ue_context.nb_of_e_rabs; e_rab++) {
              GTPV1U_ENB_DELETE_TUNNEL_REQ(msg_delete_tunnels_p).eps_bearer_id[GTPV1U_ENB_DELETE_TUNNEL_REQ(msg_delete_tunnels_p).num_erab++] =
                ue_context_p->ue_context.enb_gtp_ebi[e_rab];
              // erase data
              ue_context_p->ue_context.enb_gtp_teid[e_rab] = 0;
              memset(&ue_context_p->ue_context.enb_gtp_addrs[e_rab], 0, sizeof(ue_context_p->ue_context.enb_gtp_addrs[e_rab]));
              ue_context_p->ue_context.enb_gtp_ebi[e_rab] = 0;
            }
>>>>>>> 458019d8

            itti_send_msg_to_task(TASK_GTPV1_U, ctxt_pP->module_id, msg_delete_tunnels_p);
            struct rrc_ue_s1ap_ids_s *rrc_ue_s1ap_ids = NULL;
            rrc_ue_s1ap_ids = rrc_eNB_S1AP_get_ue_ids(RC.rrc[ctxt_pP->module_id], 0, eNB_ue_s1ap_id);

            if (rrc_ue_s1ap_ids != NULL) {
              rrc_eNB_S1AP_remove_ue_ids(RC.rrc[ctxt_pP->module_id], rrc_ue_s1ap_ids);
            }
          } /* EPC_MODE_ENABLED */

          rrc_release_info.RRC_release_ctrl[release_num].flag = 0;
          rrc_release_info.num_UEs--;
          break; // break for (release_num)
        } // end if ((rrc_release_info.RRC_release_ctrl[release_num].flag > 2) && ...

        if (release_total >= rrc_release_info.num_UEs) {
          break; // break for (release_num)
        }
      } // end for (release_num)
    } // end if (rrc_release_info.num_UEs > 0)

    pthread_mutex_unlock(&rrc_release_freelist);

    if ((ue_context_p->ue_context.ue_rrc_inactivity_timer > 0) && (RC.rrc[ctxt_pP->module_id]->configuration.rrc_inactivity_timer_thres > 0)) {
      ue_context_p->ue_context.ue_rrc_inactivity_timer++; // (un)comment this line to (de)activate the RRC inactivity timer

      if (ue_context_p->ue_context.ue_rrc_inactivity_timer >= RC.rrc[ctxt_pP->module_id]->configuration.rrc_inactivity_timer_thres) {
        LOG_I(RRC, "Removing UE %x instance because of rrc_inactivity_timer timeout\n",
              ue_context_p->ue_context.rnti);
        ue_to_be_removed = ue_context_p;
        break; // break RB_FOREACH
      }
    }

    if (ue_context_p->ue_context.ue_reestablishment_timer > 0) {
      ue_context_p->ue_context.ue_reestablishment_timer++;

      if (ue_context_p->ue_context.ue_reestablishment_timer >= ue_context_p->ue_context.ue_reestablishment_timer_thres) {
        LOG_I(RRC, "Removing UE %x instance because of reestablishment_timer timeout\n",
              ue_context_p->ue_context.rnti);
        ue_context_p->ue_context.ul_failure_timer = 20000; // lead to send S1 UE_CONTEXT_RELEASE_REQ
        ue_to_be_removed = ue_context_p;
        ue_context_p->ue_context.ue_reestablishment_timer = 0;
        break; // break RB_FOREACH
      }
    }

    if (ue_context_p->ue_context.ue_release_timer > 0) {
      ue_context_p->ue_context.ue_release_timer++;

      if (ue_context_p->ue_context.ue_release_timer >= ue_context_p->ue_context.ue_release_timer_thres) {
        LOG_I(RRC, "Removing UE %x instance because of RRC Connection Setup timer timeout\n",
              ue_context_p->ue_context.rnti);
        /*
        * TODO: Naming problem here: ue_release_timer seems to have been used when RRC Connection Release was sent.
        * It is no more the case.
        * The timer should be renamed.
        */
        ue_to_be_removed = ue_context_p;
        ue_context_p->ue_context.ue_release_timer = 0;
        break; // break RB_FOREACH
      }
    }
  } // end RB_FOREACH

  if (ue_to_be_removed) {
    if ((ue_to_be_removed->ue_context.ul_failure_timer >= 20000) ||
        ((ue_to_be_removed->ue_context.ue_rrc_inactivity_timer >= RC.rrc[ctxt_pP->module_id]->configuration.rrc_inactivity_timer_thres) &&
         (RC.rrc[ctxt_pP->module_id]->configuration.rrc_inactivity_timer_thres > 0))) {
      ue_to_be_removed->ue_context.ue_release_timer_s1 = 1;
      ue_to_be_removed->ue_context.ue_release_timer_thres_s1 = 100;
      ue_to_be_removed->ue_context.ue_release_timer = 0;
      ue_to_be_removed->ue_context.ue_reestablishment_timer = 0;
    }

    rrc_eNB_free_UE(ctxt_pP->module_id, ue_to_be_removed);

    if (ue_to_be_removed->ue_context.ul_failure_timer >= 20000) {
      ue_to_be_removed->ue_context.ul_failure_timer = 0;
    }

    if ((ue_to_be_removed->ue_context.ue_rrc_inactivity_timer >= RC.rrc[ctxt_pP->module_id]->configuration.rrc_inactivity_timer_thres) &&
        (RC.rrc[ctxt_pP->module_id]->configuration.rrc_inactivity_timer_thres > 0)) {
      ue_to_be_removed->ue_context.ue_rrc_inactivity_timer = 0; //reset timer after S1 command UE context release request is sent
    }
  }

#ifdef RRC_LOCALIZATION
  /* for the localization, only primary CC_id might be relevant*/
  gettimeofday(&ts, NULL);
  current_timestamp_ms = ts.tv_sec * 1000 + ts.tv_usec / 1000;
  ref_timestamp_ms = RC.rrc[ctxt_pP->module_id]->reference_timestamp_ms;
  RB_FOREACH(ue_context_p, rrc_ue_tree_s, &(RC.rrc[ctxt_pP->module_id]->rrc_ue_head)) {
    ctxt = *ctxt_pP;
    ctxt.rnti = ue_context_p->ue_context.rnti;
    estimated_distance = rrc_get_estimated_ue_distance(&ctxt, CC_id, RC.rrc[ctxt_pP->module_id]->loc_type);

    if ((current_timestamp_ms - ref_timestamp_ms > RC.rrc[ctxt_pP->module_id]->aggregation_period_ms) &&
        estimated_distance != -1) {
      LOG_D(LOCALIZE, "RRC [UE/id %d -> eNB/id %d] timestamp %d frame %d estimated r = %f\n",
            ctxt.rnti,
            ctxt_pP->module_id,
            current_timestamp_ms,
            ctxt_pP->frame,
            estimated_distance);
      LOG_D(LOCALIZE, "RRC status %d\n",
            ue_context_p->ue_context.Status);
      push_front(&RC.rrc[ctxt_pP->module_id]->loc_list, estimated_distance);
      RC.rrc[ctxt_pP->module_id]->reference_timestamp_ms = current_timestamp_ms;
    } // end if
  } // end RB_FOREACH
#endif
  (void)ts; /* remove gcc warning "unused variable" */
  (void)ref_timestamp_ms; /* remove gcc warning "unused variable" */
  (void)current_timestamp_ms; /* remove gcc warning "unused variable" */
  VCD_SIGNAL_DUMPER_DUMP_FUNCTION_BY_NAME(VCD_SIGNAL_DUMPER_FUNCTIONS_RRC_RX_TX, VCD_FUNCTION_OUT);
  return RRC_OK;
}
<|MERGE_RESOLUTION|>--- conflicted
+++ resolved
@@ -138,7 +138,6 @@
   LTE_SystemInformationBlockType1_v1310_IEs_t *sib1_v13ext=(LTE_SystemInformationBlockType1_v1310_IEs_t *)NULL;
 #endif
   LOG_D(RRC,"%s()\n\n\n\n",__FUNCTION__);
-<<<<<<< HEAD
   eNB_RRC_INST *rrc = RC.rrc[ctxt_pP->module_id];
   rrc_eNB_carrier_data_t *carrier=&rrc->carrier[CC_id];
 
@@ -193,6 +192,17 @@
     
     AssertFatal(carrier->sizeof_SIB1 != 255,"FATAL, RC.rrc[enb_mod_idP].carrier[CC_id].sizeof_SIB1 == 255");
 
+#if (LTE_RRC_VERSION >= MAKE_VERSION(14, 0, 0))
+    RC.rrc[ctxt_pP->module_id]->carrier[CC_id].sizeof_SIB1_BR = 0;
+
+    if (configuration->schedulingInfoSIB1_BR_r13[CC_id] > 0) {
+      RC.rrc[ctxt_pP->module_id]->carrier[CC_id].SIB1_BR = (uint8_t *) malloc16(32);
+      RC.rrc[ctxt_pP->module_id]->carrier[CC_id].sizeof_SIB1_BR = do_SIB1(&RC.rrc[ctxt_pP->module_id]->carrier[CC_id],
+                                                                          ctxt_pP->module_id,
+                                                                          CC_id, TRUE, configuration);
+    }
+#endif
+
   }
   if (rrc->node_type != ngran_eNB_DU) { 
 
@@ -218,16 +228,10 @@
   if (configuration->schedulingInfoSIB1_BR_r13[CC_id]>0) {
     carrier->SIB23_BR = (uint8_t*) malloc16(64);
     AssertFatal(carrier->SIB23_BR!=NULL,"cannot allocate memory for SIB");
-    carrier->sizeof_SIB23_BR = do_SIB23(ctxt_pP->module_id,
-                                              CC_id
-#if (LTE_RRC_VERSION >= MAKE_VERSION(14, 0, 0))
-                                              ,TRUE
-#endif
-                                              ,configuration
-                );
-  }
-#endif
+    carrier->sizeof_SIB23_BR = do_SIB23(ctxt_pP->module_id, CC_id, TRUE, configuration);
+  }
     
+#endif
     LOG_T(RRC, PROTOCOL_RRC_CTXT_FMT" SIB2/3 Contents (partial)\n",
           PROTOCOL_RRC_CTXT_ARGS(ctxt_pP));
     LOG_T(RRC, PROTOCOL_RRC_CTXT_FMT" pusch_config_common.n_SB = %ld\n",
@@ -276,7 +280,6 @@
               carrier->sib2->mbsfn_SubframeConfigList->list.array[i]->radioframeAllocationOffset);
       }
       
-#if (LTE_RRC_VERSION >= MAKE_VERSION(9, 0, 0))
       //   SIB13
       for (i = 0; i < carrier->sib13->mbsfn_AreaInfoList_r9.list.count; i++) {
         LOG_D(RRC, PROTOCOL_RRC_CTXT_FMT" SIB13 contents for MBSFN sync area %d/%d (partial)\n",
@@ -290,9 +293,7 @@
               PROTOCOL_RRC_CTXT_ARGS(ctxt_pP),
               carrier->sib13->mbsfn_AreaInfoList_r9.list.array[i]->mcch_Config_r9.mcch_Offset_r9);
       }
-#endif
-    }
-    else memset((void*)&carrier->sib13,0,sizeof(carrier->sib13));
+    } else memset((void *)&RC.rrc[ctxt_pP->module_id]->carrier[CC_id].sib13,0,sizeof(RC.rrc[ctxt_pP->module_id]->carrier[CC_id].sib13));
     
     //TTN - SIB 18
     if (configuration->SL_configured > 0) {
@@ -332,242 +333,44 @@
         LOG_I(RRC, PROTOCOL_RRC_CTXT_FMT" Contents of SIB19 %d/%d \n",
               PROTOCOL_RRC_CTXT_ARGS(ctxt_pP),
               j+1,
-        carrier->sib19->discConfig_r12->discRxPool_r12.list.count);
+              carrier->sib19->discConfig_r12->discRxPool_r12.list.count);
         LOG_I(RRC, PROTOCOL_RRC_CTXT_FMT" SIB19 cp_Len_r12: %ld \n",
-=======
-  RC.rrc[ctxt_pP->module_id]->carrier[CC_id].MIB = (uint8_t *) malloc16(4);
-  // copy basic parameters
-  RC.rrc[ctxt_pP->module_id]->carrier[CC_id].physCellId      = configuration->Nid_cell[CC_id];
-  RC.rrc[ctxt_pP->module_id]->carrier[CC_id].p_eNB           = configuration->nb_antenna_ports[CC_id];
-  RC.rrc[ctxt_pP->module_id]->carrier[CC_id].Ncp             = configuration->prefix_type[CC_id];
-  RC.rrc[ctxt_pP->module_id]->carrier[CC_id].dl_CarrierFreq  = configuration->downlink_frequency[CC_id];
-  RC.rrc[ctxt_pP->module_id]->carrier[CC_id].ul_CarrierFreq  = configuration->downlink_frequency[CC_id]+ configuration->uplink_frequency_offset[CC_id];
-  RC.rrc[ctxt_pP->module_id]->carrier[CC_id].eutra_band      = configuration->eutra_band[CC_id];
-  RC.rrc[ctxt_pP->module_id]->carrier[CC_id].N_RB_DL         = configuration->N_RB_DL[CC_id];
-#if (LTE_RRC_VERSION >= MAKE_VERSION(14, 0, 0))
-  RC.rrc[ctxt_pP->module_id]->carrier[CC_id].pbch_repetition = configuration->pbch_repetition[CC_id];
-#endif
-  LOG_I(RRC, "Configuring MIB (N_RB_DL %d,phich_Resource %d,phich_Duration %d)\n",
-        configuration->N_RB_DL[CC_id],
-        (int)configuration->radioresourceconfig[CC_id].phich_resource,
-        (int)configuration->radioresourceconfig[CC_id].phich_duration);
-#if (LTE_RRC_VERSION >= MAKE_VERSION(14, 0, 0))
-  LOG_I(RRC, "configuration->schedulingInfoSIB1_BR_r13[CC_id] %d\n",(int)configuration->schedulingInfoSIB1_BR_r13[CC_id]);
-#endif
-  do_MIB(&RC.rrc[ctxt_pP->module_id]->carrier[CC_id],
-         configuration->N_RB_DL[CC_id],
-         (int)configuration->radioresourceconfig[CC_id].phich_resource,
-         (int)configuration->radioresourceconfig[CC_id].phich_duration,
-         0
-#if (LTE_RRC_VERSION >= MAKE_VERSION(14, 0, 0))
-         ,configuration->schedulingInfoSIB1_BR_r13[CC_id]
-#endif
-        );
-  RC.rrc[ctxt_pP->module_id]->carrier[CC_id].sizeof_SIB1 = 0;
-  RC.rrc[ctxt_pP->module_id]->carrier[CC_id].sizeof_SIB23 = 0;
-  RC.rrc[ctxt_pP->module_id]->carrier[CC_id].SIB1 = (uint8_t *) malloc16(32);
-  AssertFatal(RC.rrc[ctxt_pP->module_id]->carrier[CC_id].SIB1!=NULL,PROTOCOL_RRC_CTXT_FMT" init_SI: FATAL, no memory for SIB1 allocated\n",
-              PROTOCOL_RRC_CTXT_ARGS(ctxt_pP));
-  RC.rrc[ctxt_pP->module_id]->carrier[CC_id].sizeof_SIB1 = do_SIB1(&RC.rrc[ctxt_pP->module_id]->carrier[CC_id],ctxt_pP->module_id,CC_id
-#if (LTE_RRC_VERSION >= MAKE_VERSION(14, 0, 0))
-      ,FALSE
-#endif
-      , configuration
-                                                                  );
-  AssertFatal(RC.rrc[ctxt_pP->module_id]->carrier[CC_id].sizeof_SIB1 != 255,"FATAL, RC.rrc[enb_mod_idP].carrier[CC_id].sizeof_SIB1 == 255");
-#if (LTE_RRC_VERSION >= MAKE_VERSION(14, 0, 0))
-  RC.rrc[ctxt_pP->module_id]->carrier[CC_id].sizeof_SIB1_BR = 0;
-
-  if (configuration->schedulingInfoSIB1_BR_r13[CC_id]>0) {
-    RC.rrc[ctxt_pP->module_id]->carrier[CC_id].SIB1_BR = (uint8_t *) malloc16(32);
-    RC.rrc[ctxt_pP->module_id]->carrier[CC_id].sizeof_SIB1_BR = do_SIB1(&RC.rrc[ctxt_pP->module_id]->carrier[CC_id],ctxt_pP->module_id,CC_id
-        ,TRUE
-        , configuration
-                                                                       );
-  }
-
-#endif
-  RC.rrc[ctxt_pP->module_id]->carrier[CC_id].SIB23 = (uint8_t *) malloc16(64);
-  AssertFatal(RC.rrc[ctxt_pP->module_id]->carrier[CC_id].SIB23!=NULL,"cannot allocate memory for SIB");
-  RC.rrc[ctxt_pP->module_id]->carrier[CC_id].sizeof_SIB23 = do_SIB23(
-        ctxt_pP->module_id,
-        CC_id
-#if (LTE_RRC_VERSION >= MAKE_VERSION(14, 0, 0))
-        ,FALSE
-#endif
-        , configuration
-      );
-  AssertFatal(RC.rrc[ctxt_pP->module_id]->carrier[CC_id].sizeof_SIB23 != 255,"FATAL, RC.rrc[mod].carrier[CC_id].sizeof_SIB23 == 255");
-#if (LTE_RRC_VERSION >= MAKE_VERSION(14, 0, 0))
-  RC.rrc[ctxt_pP->module_id]->carrier[CC_id].sizeof_SIB23_BR = 0;
-
-  if (configuration->schedulingInfoSIB1_BR_r13[CC_id]>0) {
-    RC.rrc[ctxt_pP->module_id]->carrier[CC_id].SIB23_BR = (uint8_t *) malloc16(64);
-    AssertFatal(RC.rrc[ctxt_pP->module_id]->carrier[CC_id].SIB23_BR!=NULL,"cannot allocate memory for SIB");
-    RC.rrc[ctxt_pP->module_id]->carrier[CC_id].sizeof_SIB23_BR = do_SIB23(
-          ctxt_pP->module_id,
-          CC_id,
-          TRUE,
-          configuration
-        );
-  }
-
-#endif
-  LOG_T(RRC, PROTOCOL_RRC_CTXT_FMT" SIB2/3 Contents (partial)\n",
-        PROTOCOL_RRC_CTXT_ARGS(ctxt_pP));
-  LOG_T(RRC, PROTOCOL_RRC_CTXT_FMT" pusch_config_common.n_SB = %ld\n",
->>>>>>> 458019d8
-        PROTOCOL_RRC_CTXT_ARGS(ctxt_pP),
-        carrier->sib19->discConfig_r12->discRxPool_r12.list.array[j]->cp_Len_r12);
+              PROTOCOL_RRC_CTXT_ARGS(ctxt_pP),
+              carrier->sib19->discConfig_r12->discRxPool_r12.list.array[j]->cp_Len_r12);
         LOG_I(RRC, PROTOCOL_RRC_CTXT_FMT" SIB19 discPeriod_r12: %ld \n",
-        PROTOCOL_RRC_CTXT_ARGS(ctxt_pP),
-        carrier->sib19->discConfig_r12->discRxPool_r12.list.array[j]->discPeriod_r12);
+              PROTOCOL_RRC_CTXT_ARGS(ctxt_pP),
+              carrier->sib19->discConfig_r12->discRxPool_r12.list.array[j]->discPeriod_r12);
         LOG_I(RRC, PROTOCOL_RRC_CTXT_FMT" SIB19 numRetx_r12: %ld \n",
-        PROTOCOL_RRC_CTXT_ARGS(ctxt_pP),
-        carrier->sib19->discConfig_r12->discRxPool_r12.list.array[j]->numRetx_r12);
+              PROTOCOL_RRC_CTXT_ARGS(ctxt_pP),
+              carrier->sib19->discConfig_r12->discRxPool_r12.list.array[j]->numRetx_r12);
         LOG_I(RRC, PROTOCOL_RRC_CTXT_FMT" SIB19 numRepetition_r12: %ld \n",
-        PROTOCOL_RRC_CTXT_ARGS(ctxt_pP),
-        carrier->sib19->discConfig_r12->discRxPool_r12.list.array[j]->numRepetition_r12);
+              PROTOCOL_RRC_CTXT_ARGS(ctxt_pP),
+              carrier->sib19->discConfig_r12->discRxPool_r12.list.array[j]->numRepetition_r12);
         LOG_I(RRC, PROTOCOL_RRC_CTXT_FMT" SIB19 tf_ResourceConfig_r12 prb_Num_r12: %ld \n",
-        PROTOCOL_RRC_CTXT_ARGS(ctxt_pP),
-        carrier->sib19->discConfig_r12->discRxPool_r12.list.array[j]->tf_ResourceConfig_r12.prb_Num_r12);
+              PROTOCOL_RRC_CTXT_ARGS(ctxt_pP),
+              carrier->sib19->discConfig_r12->discRxPool_r12.list.array[j]->tf_ResourceConfig_r12.prb_Num_r12);
         LOG_I(RRC, PROTOCOL_RRC_CTXT_FMT" SIB19 tf_ResourceConfig_r12 prb_Start_r12: %ld \n",
-        PROTOCOL_RRC_CTXT_ARGS(ctxt_pP),
-        carrier->sib19->discConfig_r12->discRxPool_r12.list.array[j]->tf_ResourceConfig_r12.prb_Start_r12);
+              PROTOCOL_RRC_CTXT_ARGS(ctxt_pP),
+              carrier->sib19->discConfig_r12->discRxPool_r12.list.array[j]->tf_ResourceConfig_r12.prb_Start_r12);
         LOG_I(RRC, PROTOCOL_RRC_CTXT_FMT" SIB19 tf_ResourceConfig_r12 prb_End_r12: %ld \n",
-        PROTOCOL_RRC_CTXT_ARGS(ctxt_pP),
-<<<<<<< HEAD
-        carrier->sib19->discConfig_r12->discRxPool_r12.list.array[j]->tf_ResourceConfig_r12.prb_End_r12);
+              PROTOCOL_RRC_CTXT_ARGS(ctxt_pP),
+              carrier->sib19->discConfig_r12->discRxPool_r12.list.array[j]->tf_ResourceConfig_r12.prb_End_r12);
         LOG_I(RRC, PROTOCOL_RRC_CTXT_FMT" SIB19 tf_ResourceConfig_r12 offsetIndicator: %ld \n",
-        PROTOCOL_RRC_CTXT_ARGS(ctxt_pP),
-        carrier->sib19->discConfig_r12->discRxPool_r12.list.array[j]->tf_ResourceConfig_r12.offsetIndicator_r12.choice.small_r12);
+              PROTOCOL_RRC_CTXT_ARGS(ctxt_pP),
+              carrier->sib19->discConfig_r12->discRxPool_r12.list.array[j]->tf_ResourceConfig_r12.offsetIndicator_r12.choice.small_r12);
         LOG_I(RRC, PROTOCOL_RRC_CTXT_FMT" SIB19 tf_ResourceConfig_r12 subframeBitmap_choice_bs_buf: %s \n",
-        PROTOCOL_RRC_CTXT_ARGS(ctxt_pP),
-        carrier->sib19->discConfig_r12->discRxPool_r12.list.array[j]->tf_ResourceConfig_r12.subframeBitmap_r12.choice.bs16_r12.buf);
+              PROTOCOL_RRC_CTXT_ARGS(ctxt_pP),
+              carrier->sib19->discConfig_r12->discRxPool_r12.list.array[j]->tf_ResourceConfig_r12.subframeBitmap_r12.choice.bs16_r12.buf);
       }
-=======
-        (int)RC.rrc[ctxt_pP->module_id]->carrier[CC_id].sib2->radioResourceConfigCommon.pusch_ConfigCommon.
-        ul_ReferenceSignalsPUSCH.sequenceHoppingEnabled);
-  LOG_T(RRC, PROTOCOL_RRC_CTXT_FMT" pusch_config_common.cyclicShift  = %ld\n",
-        PROTOCOL_RRC_CTXT_ARGS(ctxt_pP),
-        RC.rrc[ctxt_pP->module_id]->carrier[CC_id].sib2->radioResourceConfigCommon.pusch_ConfigCommon.
-        ul_ReferenceSignalsPUSCH.cyclicShift);
-#if (LTE_RRC_VERSION >= MAKE_VERSION(10, 0, 0))
-
-  if (RC.rrc[ctxt_pP->module_id]->carrier[CC_id].MBMS_flag > 0) {
-    for (i = 0; i < RC.rrc[ctxt_pP->module_id]->carrier[CC_id].sib2->mbsfn_SubframeConfigList->list.count; i++) {
-      // SIB 2
-      //   LOG_D(RRC, "[eNB %d] mbsfn_SubframeConfigList.list.count = %ld\n", enb_mod_idP, RC.rrc[enb_mod_idP].sib2->mbsfn_SubframeConfigList->list.count);
-      LOG_D(RRC, PROTOCOL_RRC_CTXT_FMT" SIB13 contents for MBSFN subframe allocation %d/%d(partial)\n",
-            PROTOCOL_RRC_CTXT_ARGS(ctxt_pP),
-            i,
-            RC.rrc[ctxt_pP->module_id]->carrier[CC_id].sib2->mbsfn_SubframeConfigList->list.count);
-      LOG_D(RRC, PROTOCOL_RRC_CTXT_FMT" mbsfn_Subframe_pattern is  = %x\n",
-            PROTOCOL_RRC_CTXT_ARGS(ctxt_pP),
-            RC.rrc[ctxt_pP->module_id]->carrier[CC_id].sib2->mbsfn_SubframeConfigList->list.array[i]->subframeAllocation.choice.oneFrame.buf[0] >> 0);
-      LOG_D(RRC, PROTOCOL_RRC_CTXT_FMT" radioframe_allocation_period  = %ld (just index number, not the real value)\n",
-            PROTOCOL_RRC_CTXT_ARGS(ctxt_pP),
-            RC.rrc[ctxt_pP->module_id]->carrier[CC_id].sib2->mbsfn_SubframeConfigList->list.array[i]->radioframeAllocationPeriod);   // need to display the real value, using array of char (like in dumping SIB2)
-      LOG_D(RRC, PROTOCOL_RRC_CTXT_FMT" radioframe_allocation_offset  = %ld\n",
-            PROTOCOL_RRC_CTXT_ARGS(ctxt_pP),
-            RC.rrc[ctxt_pP->module_id]->carrier[CC_id].sib2->mbsfn_SubframeConfigList->list.array[i]->radioframeAllocationOffset);
     }
-
-    //   SIB13
-    for (i = 0; i < RC.rrc[ctxt_pP->module_id]->carrier[CC_id].sib13->mbsfn_AreaInfoList_r9.list.count; i++) {
-      LOG_D(RRC, PROTOCOL_RRC_CTXT_FMT" SIB13 contents for MBSFN sync area %d/%d (partial)\n",
-            PROTOCOL_RRC_CTXT_ARGS(ctxt_pP),
-            i,
-            RC.rrc[ctxt_pP->module_id]->carrier[CC_id].sib13->mbsfn_AreaInfoList_r9.list.count);
-      LOG_D(RRC, PROTOCOL_RRC_CTXT_FMT" MCCH Repetition Period: %ld (just index number, not real value)\n",
-            PROTOCOL_RRC_CTXT_ARGS(ctxt_pP),
-            RC.rrc[ctxt_pP->module_id]->carrier[CC_id].sib13->mbsfn_AreaInfoList_r9.list.array[i]->mcch_Config_r9.mcch_RepetitionPeriod_r9);
-      LOG_D(RRC, PROTOCOL_RRC_CTXT_FMT" MCCH Offset: %ld\n",
-            PROTOCOL_RRC_CTXT_ARGS(ctxt_pP),
-            RC.rrc[ctxt_pP->module_id]->carrier[CC_id].sib13->mbsfn_AreaInfoList_r9.list.array[i]->mcch_Config_r9.mcch_Offset_r9);
-    }
-  } else memset((void *)&RC.rrc[ctxt_pP->module_id]->carrier[CC_id].sib13,0,sizeof(RC.rrc[ctxt_pP->module_id]->carrier[CC_id].sib13));
-
-  //TTN - SIB 18
-  if (configuration->SL_configured>0) {
-    for (int j = 0; j < RC.rrc[ctxt_pP->module_id]->carrier[CC_id].sib18->commConfig_r12->commRxPool_r12.list.count; j++) {
-      LOG_I(RRC, PROTOCOL_RRC_CTXT_FMT" Contents of SIB18 %d/%d \n",
-            PROTOCOL_RRC_CTXT_ARGS(ctxt_pP),
-            j+1,
-            RC.rrc[ctxt_pP->module_id]->carrier[CC_id].sib18->commConfig_r12->commRxPool_r12.list.count);
-      LOG_I(RRC, PROTOCOL_RRC_CTXT_FMT" SIB18 rxPool_sc_CP_Len: %ld \n",
-            PROTOCOL_RRC_CTXT_ARGS(ctxt_pP),
-            RC.rrc[ctxt_pP->module_id]->carrier[CC_id].sib18->commConfig_r12->commRxPool_r12.list.array[j]->sc_CP_Len_r12);
-      LOG_I(RRC, PROTOCOL_RRC_CTXT_FMT" SIB18 sc_Period_r12: %ld \n",
-            PROTOCOL_RRC_CTXT_ARGS(ctxt_pP),
-            RC.rrc[ctxt_pP->module_id]->carrier[CC_id].sib18->commConfig_r12->commRxPool_r12.list.array[j]->sc_Period_r12);
-      LOG_I(RRC, PROTOCOL_RRC_CTXT_FMT" SIB18 data_CP_Len_r12: %ld \n",
-            PROTOCOL_RRC_CTXT_ARGS(ctxt_pP),
-            RC.rrc[ctxt_pP->module_id]->carrier[CC_id].sib18->commConfig_r12->commRxPool_r12.list.array[j]->data_CP_Len_r12);
-      LOG_I(RRC, PROTOCOL_RRC_CTXT_FMT" SIB18 prb_Num_r12: %ld \n",
-            PROTOCOL_RRC_CTXT_ARGS(ctxt_pP),
-            RC.rrc[ctxt_pP->module_id]->carrier[CC_id].sib18->commConfig_r12->commRxPool_r12.list.array[j]->sc_TF_ResourceConfig_r12.prb_Num_r12);
-      LOG_I(RRC, PROTOCOL_RRC_CTXT_FMT" SIB18 prb_Start_r12: %ld \n",
-            PROTOCOL_RRC_CTXT_ARGS(ctxt_pP),
-            RC.rrc[ctxt_pP->module_id]->carrier[CC_id].sib18->commConfig_r12->commRxPool_r12.list.array[j]->sc_TF_ResourceConfig_r12.prb_Start_r12);
-      LOG_I(RRC, PROTOCOL_RRC_CTXT_FMT" SIB18 prb_End_r12: %ld \n",
-            PROTOCOL_RRC_CTXT_ARGS(ctxt_pP),
-            RC.rrc[ctxt_pP->module_id]->carrier[CC_id].sib18->commConfig_r12->commRxPool_r12.list.array[j]->sc_TF_ResourceConfig_r12.prb_End_r12);
-      LOG_I(RRC, PROTOCOL_RRC_CTXT_FMT" SIB18 offsetIndicator: %ld \n",
-            PROTOCOL_RRC_CTXT_ARGS(ctxt_pP),
-            RC.rrc[ctxt_pP->module_id]->carrier[CC_id].sib18->commConfig_r12->commRxPool_r12.list.array[j]->sc_TF_ResourceConfig_r12.offsetIndicator_r12.choice.small_r12);
-      LOG_I(RRC, PROTOCOL_RRC_CTXT_FMT" SIB18 subframeBitmap_choice_bs_buf: %s \n",
-            PROTOCOL_RRC_CTXT_ARGS(ctxt_pP),
-            RC.rrc[ctxt_pP->module_id]->carrier[CC_id].sib18->commConfig_r12->commRxPool_r12.list.array[j]->sc_TF_ResourceConfig_r12.subframeBitmap_r12.choice.bs16_r12.buf);
-    }
-
-    for (int j = 0; j < RC.rrc[ctxt_pP->module_id]->carrier[CC_id].sib19->discConfig_r12->discRxPool_r12.list.count; j++) {
-      LOG_I(RRC, PROTOCOL_RRC_CTXT_FMT" Contents of SIB19 %d/%d \n",
-            PROTOCOL_RRC_CTXT_ARGS(ctxt_pP),
-            j+1,
-            RC.rrc[ctxt_pP->module_id]->carrier[CC_id].sib19->discConfig_r12->discRxPool_r12.list.count);
-      LOG_I(RRC, PROTOCOL_RRC_CTXT_FMT" SIB19 cp_Len_r12: %ld \n",
-            PROTOCOL_RRC_CTXT_ARGS(ctxt_pP),
-            RC.rrc[ctxt_pP->module_id]->carrier[CC_id].sib19->discConfig_r12->discRxPool_r12.list.array[j]->cp_Len_r12);
-      LOG_I(RRC, PROTOCOL_RRC_CTXT_FMT" SIB19 discPeriod_r12: %ld \n",
-            PROTOCOL_RRC_CTXT_ARGS(ctxt_pP),
-            RC.rrc[ctxt_pP->module_id]->carrier[CC_id].sib19->discConfig_r12->discRxPool_r12.list.array[j]->discPeriod_r12);
-      LOG_I(RRC, PROTOCOL_RRC_CTXT_FMT" SIB19 numRetx_r12: %ld \n",
-            PROTOCOL_RRC_CTXT_ARGS(ctxt_pP),
-            RC.rrc[ctxt_pP->module_id]->carrier[CC_id].sib19->discConfig_r12->discRxPool_r12.list.array[j]->numRetx_r12);
-      LOG_I(RRC, PROTOCOL_RRC_CTXT_FMT" SIB19 numRepetition_r12: %ld \n",
-            PROTOCOL_RRC_CTXT_ARGS(ctxt_pP),
-            RC.rrc[ctxt_pP->module_id]->carrier[CC_id].sib19->discConfig_r12->discRxPool_r12.list.array[j]->numRepetition_r12);
-      LOG_I(RRC, PROTOCOL_RRC_CTXT_FMT" SIB19 tf_ResourceConfig_r12 prb_Num_r12: %ld \n",
-            PROTOCOL_RRC_CTXT_ARGS(ctxt_pP),
-            RC.rrc[ctxt_pP->module_id]->carrier[CC_id].sib19->discConfig_r12->discRxPool_r12.list.array[j]->tf_ResourceConfig_r12.prb_Num_r12);
-      LOG_I(RRC, PROTOCOL_RRC_CTXT_FMT" SIB19 tf_ResourceConfig_r12 prb_Start_r12: %ld \n",
-            PROTOCOL_RRC_CTXT_ARGS(ctxt_pP),
-            RC.rrc[ctxt_pP->module_id]->carrier[CC_id].sib19->discConfig_r12->discRxPool_r12.list.array[j]->tf_ResourceConfig_r12.prb_Start_r12);
-      LOG_I(RRC, PROTOCOL_RRC_CTXT_FMT" SIB19 tf_ResourceConfig_r12 prb_End_r12: %ld \n",
-            PROTOCOL_RRC_CTXT_ARGS(ctxt_pP),
-            RC.rrc[ctxt_pP->module_id]->carrier[CC_id].sib19->discConfig_r12->discRxPool_r12.list.array[j]->tf_ResourceConfig_r12.prb_End_r12);
-      LOG_I(RRC, PROTOCOL_RRC_CTXT_FMT" SIB19 tf_ResourceConfig_r12 offsetIndicator: %ld \n",
-            PROTOCOL_RRC_CTXT_ARGS(ctxt_pP),
-            RC.rrc[ctxt_pP->module_id]->carrier[CC_id].sib19->discConfig_r12->discRxPool_r12.list.array[j]->tf_ResourceConfig_r12.offsetIndicator_r12.choice.small_r12);
-      LOG_I(RRC, PROTOCOL_RRC_CTXT_FMT" SIB19 tf_ResourceConfig_r12 subframeBitmap_choice_bs_buf: %s \n",
-            PROTOCOL_RRC_CTXT_ARGS(ctxt_pP),
-            RC.rrc[ctxt_pP->module_id]->carrier[CC_id].sib19->discConfig_r12->discRxPool_r12.list.array[j]->tf_ResourceConfig_r12.subframeBitmap_r12.choice.bs16_r12.buf);
->>>>>>> 458019d8
-    }
-#endif
-  }
-<<<<<<< HEAD
+#endif // (LTE_RRC_VERSION >= MAKE_VERSION(10, 0, 0))    
+  }
    
-=======
-
-#endif // (LTE_RRC_VERSION >= MAKE_VERSION(10, 0, 0))    
->>>>>>> 458019d8
   LOG_D(RRC,
         PROTOCOL_RRC_CTXT_FMT" RRC_UE --- MAC_CONFIG_REQ (SIB1.tdd & SIB2 params) ---> MAC_UE\n",
         PROTOCOL_RRC_CTXT_ARGS(ctxt_pP));
 #if (LTE_RRC_VERSION >= MAKE_VERSION(13, 0, 0))
-<<<<<<< HEAD
+
   // LTE-M stuff here (take out CU-DU for now)
   if (rrc->node_type == ngran_eNB) {
     if ((carrier->mib.message.schedulingInfoSIB1_BR_r13>0) && 
@@ -582,12 +385,12 @@
                   "sib2_br->nonCriticalExtension is null (v12.5)\n");
       AssertFatal(carrier->sib1_BR->nonCriticalExtension->nonCriticalExtension->nonCriticalExtension->nonCriticalExtension->nonCriticalExtension!=NULL,
                   "sib2_br->nonCriticalExtension is null (v13.10)\n");
+
       sib1_v13ext = carrier->sib1_BR->nonCriticalExtension->nonCriticalExtension->nonCriticalExtension->nonCriticalExtension->nonCriticalExtension;
 
       // Basic Asserts for CE_level0 PRACH configuration
       LTE_RadioResourceConfigCommonSIB_t *radioResourceConfigCommon_BR = &carrier[CC_id].sib2_BR->radioResourceConfigCommon;
       struct LTE_PRACH_ConfigSIB_v1310 *ext4_prach=radioResourceConfigCommon_BR->ext4->prach_ConfigCommon_v1310;
-
       LTE_PRACH_ParametersListCE_r13_t	 *prach_ParametersListCE_r13 = &ext4_prach->prach_ParametersListCE_r13;
       AssertFatal(prach_ParametersListCE_r13->list.count>0,"prach_ParametersListCE_r13 is empty\n");
                   LTE_PRACH_ParametersCE_r13_t *p = prach_ParametersListCE_r13->list.array[0];
@@ -598,33 +401,6 @@
                   2<<*p->prach_StartingSubframe_r13);
     }
   
-=======
-
-  if ((RC.rrc[ctxt_pP->module_id]->carrier[CC_id].mib.message.schedulingInfoSIB1_BR_r13>0) &&
-      (RC.rrc[ctxt_pP->module_id]->carrier[CC_id].sib1_BR!=NULL)) {
-    AssertFatal(RC.rrc[ctxt_pP->module_id]->carrier[CC_id].sib1_BR->nonCriticalExtension!=NULL,
-                "sib2_br->nonCriticalExtension is null (v8.9)\n");
-    AssertFatal(RC.rrc[ctxt_pP->module_id]->carrier[CC_id].sib1_BR->nonCriticalExtension->nonCriticalExtension!=NULL,
-                "sib2_br->nonCriticalExtension is null (v9.2)\n");
-    AssertFatal(RC.rrc[ctxt_pP->module_id]->carrier[CC_id].sib1_BR->nonCriticalExtension->nonCriticalExtension->nonCriticalExtension!=NULL,
-                "sib2_br->nonCriticalExtension is null (v11.3)\n");
-    AssertFatal(RC.rrc[ctxt_pP->module_id]->carrier[CC_id].sib1_BR->nonCriticalExtension->nonCriticalExtension->nonCriticalExtension->nonCriticalExtension!=NULL,
-                "sib2_br->nonCriticalExtension is null (v12.5)\n");
-    AssertFatal(RC.rrc[ctxt_pP->module_id]->carrier[CC_id].sib1_BR->nonCriticalExtension->nonCriticalExtension->nonCriticalExtension->nonCriticalExtension->nonCriticalExtension!=NULL,
-                "sib2_br->nonCriticalExtension is null (v13.10)\n");
-    sib1_v13ext = RC.rrc[ctxt_pP->module_id]->carrier[CC_id].sib1_BR->nonCriticalExtension->nonCriticalExtension->nonCriticalExtension->nonCriticalExtension->nonCriticalExtension;
-    // Basic Asserts for CE_level0 PRACH configuration
-    LTE_RadioResourceConfigCommonSIB_t *radioResourceConfigCommon_BR = &RC.rrc[ctxt_pP->module_id]->carrier[CC_id].sib2_BR->radioResourceConfigCommon;
-    struct LTE_PRACH_ConfigSIB_v1310 *ext4_prach=radioResourceConfigCommon_BR->ext4->prach_ConfigCommon_v1310;
-    LTE_PRACH_ParametersListCE_r13_t   *prach_ParametersListCE_r13 = &ext4_prach->prach_ParametersListCE_r13;
-    AssertFatal(prach_ParametersListCE_r13->list.count>0,"prach_ParametersListCE_r13 is empty\n");
-    LTE_PRACH_ParametersCE_r13_t *p = prach_ParametersListCE_r13->list.array[0];
-    AssertFatal(p->prach_StartingSubframe_r13 != NULL, "prach_StartingSubframe_r13 celevel0 is null\n");
-    AssertFatal((1<<p->numRepetitionPerPreambleAttempt_r13)<=(2<<*p->prach_StartingSubframe_r13),
-                "prachce0->numReptitionPerPreambleAttempt_r13 %d > prach_StartingSubframe_r13 %d\n",
-                1<<p->numRepetitionPerPreambleAttempt_r13,
-                2<<*p->prach_StartingSubframe_r13);
->>>>>>> 458019d8
   }
 #endif
   /*
@@ -792,12 +568,9 @@
 #if (LTE_RRC_VERSION >= MAKE_VERSION(14, 0, 0))
                            (LTE_RadioResourceConfigCommonSIB_t *) NULL,
 #endif
-<<<<<<< HEAD
                            (struct LTE_PhysicalConfigDedicated *)NULL,
-#if (LTE_RRC_VERSION >= MAKE_VERSION(10, 0, 0))
                            (LTE_SCellToAddMod_r10_t *)NULL,
                          //(struct LTE_PhysicalConfigDedicatedSCell_r10 *)NULL,
-#endif
                            (LTE_MeasObjectToAddMod_t **) NULL,
                            (LTE_MAC_MainConfig_t *) NULL,
                            0,
@@ -807,30 +580,10 @@
                            (LTE_MobilityControlInfo_t *)NULL,
                            (LTE_SchedulingInfoList_t *) NULL,
                            0, NULL, NULL, (LTE_MBSFN_SubframeConfigList_t *) NULL
-#if (LTE_RRC_VERSION >= MAKE_VERSION(9, 0, 0))
                            ,
                            0,
                            (LTE_MBSFN_AreaInfoList_r9_t *) NULL,
                            (LTE_PMCH_InfoList_r9_t *) & (RC.rrc[enb_mod_idP]->carrier[CC_id].mcch_message->pmch_InfoList_r9)
-#endif
-=======
-                         (struct LTE_PhysicalConfigDedicated *)NULL,
-                         (LTE_SCellToAddMod_r10_t *)NULL,
-                         //(struct LTE_PhysicalConfigDedicatedSCell_r10 *)NULL,
-                         (LTE_MeasObjectToAddMod_t **) NULL,
-                         (LTE_MAC_MainConfig_t *) NULL,
-                         0,
-                         (struct LTE_LogicalChannelConfig *)NULL,
-                         (LTE_MeasGapConfig_t *) NULL,
-                         (LTE_TDD_Config_t *) NULL,
-                         (LTE_MobilityControlInfo_t *)NULL,
-                         (LTE_SchedulingInfoList_t *) NULL,
-                         0, NULL, NULL, (LTE_MBSFN_SubframeConfigList_t *) NULL
-                         ,
-                         0,
-                         (LTE_MBSFN_AreaInfoList_r9_t *) NULL,
-                         (LTE_PMCH_InfoList_r9_t *) & (RC.rrc[enb_mod_idP]->carrier[CC_id].mcch_message->pmch_InfoList_r9)
->>>>>>> 458019d8
 #if (LTE_RRC_VERSION >= MAKE_VERSION(13, 0, 0))
                            ,
                            (LTE_SystemInformationBlockType1_v1310_IEs_t *)NULL
@@ -1759,50 +1512,50 @@
   //ue_context_pP->ue_context.Srb2.Srb_info.Srb_id = 2;
 
   if (EPC_MODE_ENABLED) {
-    hashtable_rc_t    h_rc;
-    int               j;
-    rrc_ue_s1ap_ids_t *rrc_ue_s1ap_ids_p = NULL;
-    uint16_t ue_initial_id = ue_context_pP->ue_context.ue_initial_id;
-    uint32_t eNB_ue_s1ap_id = ue_context_pP->ue_context.eNB_ue_s1ap_id;
-    eNB_RRC_INST *rrc_instance_p = RC.rrc[ENB_INSTANCE_TO_MODULE_ID(ctxt_pP->instance)];
-
-    if (eNB_ue_s1ap_id > 0) {
-      h_rc = hashtable_get(rrc_instance_p->s1ap_id2_s1ap_ids, (hash_key_t)eNB_ue_s1ap_id, (void **)&rrc_ue_s1ap_ids_p);
-
-      if  (h_rc == HASH_TABLE_OK) {
-        rrc_ue_s1ap_ids_p->ue_rnti = ctxt_pP->rnti;
-      }
+  hashtable_rc_t    h_rc;
+  int               j;
+  rrc_ue_s1ap_ids_t *rrc_ue_s1ap_ids_p = NULL;
+  uint16_t ue_initial_id = ue_context_pP->ue_context.ue_initial_id;
+  uint32_t eNB_ue_s1ap_id = ue_context_pP->ue_context.eNB_ue_s1ap_id;
+  eNB_RRC_INST *rrc_instance_p = RC.rrc[ENB_INSTANCE_TO_MODULE_ID(ctxt_pP->instance)];
+
+  if (eNB_ue_s1ap_id > 0) {
+    h_rc = hashtable_get(rrc_instance_p->s1ap_id2_s1ap_ids, (hash_key_t)eNB_ue_s1ap_id, (void **)&rrc_ue_s1ap_ids_p);
+
+    if  (h_rc == HASH_TABLE_OK) {
+      rrc_ue_s1ap_ids_p->ue_rnti = ctxt_pP->rnti;
     }
-
-    if (ue_initial_id != 0) {
-      h_rc = hashtable_get(rrc_instance_p->initial_id2_s1ap_ids, (hash_key_t)ue_initial_id, (void **)&rrc_ue_s1ap_ids_p);
-
-      if  (h_rc == HASH_TABLE_OK) {
-        rrc_ue_s1ap_ids_p->ue_rnti = ctxt_pP->rnti;
-      }
+  }
+
+  if (ue_initial_id != 0) {
+    h_rc = hashtable_get(rrc_instance_p->initial_id2_s1ap_ids, (hash_key_t)ue_initial_id, (void **)&rrc_ue_s1ap_ids_p);
+
+    if  (h_rc == HASH_TABLE_OK) {
+      rrc_ue_s1ap_ids_p->ue_rnti = ctxt_pP->rnti;
     }
-
-    gtpv1u_enb_create_tunnel_req_t  create_tunnel_req;
-    /* Save e RAB information for later */
-    memset(&create_tunnel_req, 0, sizeof(create_tunnel_req));
-
-    for ( j = 0, i = 0; i < NB_RB_MAX; i++) {
-      if (ue_context_pP->ue_context.e_rab[i].status == E_RAB_STATUS_ESTABLISHED || ue_context_pP->ue_context.e_rab[i].status == E_RAB_STATUS_DONE) {
-        create_tunnel_req.eps_bearer_id[j]   = ue_context_pP->ue_context.e_rab[i].param.e_rab_id;
-        create_tunnel_req.sgw_S1u_teid[j]  = ue_context_pP->ue_context.e_rab[i].param.gtp_teid;
-        memcpy(&create_tunnel_req.sgw_addr[j],
-               &ue_context_pP->ue_context.e_rab[i].param.sgw_addr,
-               sizeof(transport_layer_addr_t));
-        j++;
-      }
+  }
+
+  gtpv1u_enb_create_tunnel_req_t  create_tunnel_req;
+  /* Save e RAB information for later */
+  memset(&create_tunnel_req, 0, sizeof(create_tunnel_req));
+
+  for ( j = 0, i = 0; i < NB_RB_MAX; i++) {
+    if (ue_context_pP->ue_context.e_rab[i].status == E_RAB_STATUS_ESTABLISHED || ue_context_pP->ue_context.e_rab[i].status == E_RAB_STATUS_DONE) {
+      create_tunnel_req.eps_bearer_id[j]   = ue_context_pP->ue_context.e_rab[i].param.e_rab_id;
+      create_tunnel_req.sgw_S1u_teid[j]  = ue_context_pP->ue_context.e_rab[i].param.gtp_teid;
+      memcpy(&create_tunnel_req.sgw_addr[j],
+             &ue_context_pP->ue_context.e_rab[i].param.sgw_addr,
+             sizeof(transport_layer_addr_t));
+      j++;
     }
-
-    create_tunnel_req.rnti       = ctxt_pP->rnti; // warning put zero above
-    create_tunnel_req.num_tunnels    = j;
-    gtpv1u_update_s1u_tunnel(
-      ctxt_pP->instance,
-      &create_tunnel_req,
-      reestablish_rnti);
+  }
+
+  create_tunnel_req.rnti       = ctxt_pP->rnti; // warning put zero above
+  create_tunnel_req.num_tunnels    = j;
+  gtpv1u_update_s1u_tunnel(
+    ctxt_pP->instance,
+    &create_tunnel_req,
+    reestablish_rnti);
   } /* EPC_MODE_ENABLED */
 
   /* Update RNTI in ue_context */
@@ -1810,12 +1563,12 @@
   ue_context_pP->ue_context.rnti               = ctxt_pP->rnti;
 
   if (EPC_MODE_ENABLED) {
-    uint8_t send_security_mode_command = FALSE;
-    rrc_pdcp_config_security(
-      ctxt_pP,
-      ue_context_pP,
-      send_security_mode_command);
-    LOG_D(RRC, "set security successfully \n");
+  uint8_t send_security_mode_command = FALSE;
+  rrc_pdcp_config_security(
+    ctxt_pP,
+    ue_context_pP,
+    send_security_mode_command);
+  LOG_D(RRC, "set security successfully \n");
   }
 
   // Measurement ID list
@@ -3212,41 +2965,41 @@
       LOG_D(RRC,"Setting transmission mode to %ld+1\n",rrc_inst->configuration.radioresourceconfig[0].ue_TransmissionMode);
 
       if (rrc_inst->configuration.radioresourceconfig[0].ue_TransmissionMode==LTE_AntennaInfoDedicated__transmissionMode_tm3) {
-        (*physicalConfigDedicated)->antennaInfo->choice.explicitValue.codebookSubsetRestriction=
-          CALLOC(1,sizeof(LTE_AntennaInfoDedicated__codebookSubsetRestriction_PR));
-        (*physicalConfigDedicated)->antennaInfo->choice.explicitValue.codebookSubsetRestriction->present =
-          LTE_AntennaInfoDedicated__codebookSubsetRestriction_PR_n2TxAntenna_tm3;
-        (*physicalConfigDedicated)->antennaInfo->choice.explicitValue.codebookSubsetRestriction->choice.n2TxAntenna_tm3.buf= MALLOC(1);
-        (*physicalConfigDedicated)->antennaInfo->choice.explicitValue.codebookSubsetRestriction->choice.n2TxAntenna_tm3.buf[0] = 0xc0;
-        (*physicalConfigDedicated)->antennaInfo->choice.explicitValue.codebookSubsetRestriction->choice.n2TxAntenna_tm3.size=1;
-        (*physicalConfigDedicated)->antennaInfo->choice.explicitValue.codebookSubsetRestriction->choice.n2TxAntenna_tm3.bits_unused=6;
+	(*physicalConfigDedicated)->antennaInfo->choice.explicitValue.codebookSubsetRestriction=     
+	  CALLOC(1,sizeof(LTE_AntennaInfoDedicated__codebookSubsetRestriction_PR));
+	(*physicalConfigDedicated)->antennaInfo->choice.explicitValue.codebookSubsetRestriction->present =
+	  LTE_AntennaInfoDedicated__codebookSubsetRestriction_PR_n2TxAntenna_tm3;
+	(*physicalConfigDedicated)->antennaInfo->choice.explicitValue.codebookSubsetRestriction->choice.n2TxAntenna_tm3.buf= MALLOC(1);
+	(*physicalConfigDedicated)->antennaInfo->choice.explicitValue.codebookSubsetRestriction->choice.n2TxAntenna_tm3.buf[0] = 0xc0;
+	(*physicalConfigDedicated)->antennaInfo->choice.explicitValue.codebookSubsetRestriction->choice.n2TxAntenna_tm3.size=1;
+	(*physicalConfigDedicated)->antennaInfo->choice.explicitValue.codebookSubsetRestriction->choice.n2TxAntenna_tm3.bits_unused=6;
       } else if (rrc_inst->configuration.radioresourceconfig[0].ue_TransmissionMode==LTE_AntennaInfoDedicated__transmissionMode_tm4) {
-        (*physicalConfigDedicated)->antennaInfo->choice.explicitValue.codebookSubsetRestriction=
-          CALLOC(1,sizeof(LTE_AntennaInfoDedicated__codebookSubsetRestriction_PR));
-        (*physicalConfigDedicated)->antennaInfo->choice.explicitValue.codebookSubsetRestriction->present =
-          LTE_AntennaInfoDedicated__codebookSubsetRestriction_PR_n2TxAntenna_tm4;
-        (*physicalConfigDedicated)->antennaInfo->choice.explicitValue.codebookSubsetRestriction->choice.n2TxAntenna_tm4.buf= MALLOC(1);
-        (*physicalConfigDedicated)->antennaInfo->choice.explicitValue.codebookSubsetRestriction->choice.n2TxAntenna_tm4.buf[0] = 0xfc;
-        (*physicalConfigDedicated)->antennaInfo->choice.explicitValue.codebookSubsetRestriction->choice.n2TxAntenna_tm4.size=1;
-        (*physicalConfigDedicated)->antennaInfo->choice.explicitValue.codebookSubsetRestriction->choice.n2TxAntenna_tm4.bits_unused=2;
+	(*physicalConfigDedicated)->antennaInfo->choice.explicitValue.codebookSubsetRestriction=     
+	  CALLOC(1,sizeof(LTE_AntennaInfoDedicated__codebookSubsetRestriction_PR));
+	(*physicalConfigDedicated)->antennaInfo->choice.explicitValue.codebookSubsetRestriction->present =
+	  LTE_AntennaInfoDedicated__codebookSubsetRestriction_PR_n2TxAntenna_tm4;
+	(*physicalConfigDedicated)->antennaInfo->choice.explicitValue.codebookSubsetRestriction->choice.n2TxAntenna_tm4.buf= MALLOC(1);
+	(*physicalConfigDedicated)->antennaInfo->choice.explicitValue.codebookSubsetRestriction->choice.n2TxAntenna_tm4.buf[0] = 0xfc;
+	(*physicalConfigDedicated)->antennaInfo->choice.explicitValue.codebookSubsetRestriction->choice.n2TxAntenna_tm4.size=1;
+	(*physicalConfigDedicated)->antennaInfo->choice.explicitValue.codebookSubsetRestriction->choice.n2TxAntenna_tm4.bits_unused=2;
       } else if (rrc_inst->configuration.radioresourceconfig[0].ue_TransmissionMode==LTE_AntennaInfoDedicated__transmissionMode_tm5) {
-        (*physicalConfigDedicated)->antennaInfo->choice.explicitValue.codebookSubsetRestriction=
-          CALLOC(1,sizeof(LTE_AntennaInfoDedicated__codebookSubsetRestriction_PR));
-        (*physicalConfigDedicated)->antennaInfo->choice.explicitValue.codebookSubsetRestriction->present =
-          LTE_AntennaInfoDedicated__codebookSubsetRestriction_PR_n2TxAntenna_tm5;
-        (*physicalConfigDedicated)->antennaInfo->choice.explicitValue.codebookSubsetRestriction->choice.n2TxAntenna_tm5.buf= MALLOC(1);
-        (*physicalConfigDedicated)->antennaInfo->choice.explicitValue.codebookSubsetRestriction->choice.n2TxAntenna_tm5.buf[0] = 0xf0;
-        (*physicalConfigDedicated)->antennaInfo->choice.explicitValue.codebookSubsetRestriction->choice.n2TxAntenna_tm5.size=1;
-        (*physicalConfigDedicated)->antennaInfo->choice.explicitValue.codebookSubsetRestriction->choice.n2TxAntenna_tm5.bits_unused=4;
+	(*physicalConfigDedicated)->antennaInfo->choice.explicitValue.codebookSubsetRestriction=     
+	  CALLOC(1,sizeof(LTE_AntennaInfoDedicated__codebookSubsetRestriction_PR));
+	(*physicalConfigDedicated)->antennaInfo->choice.explicitValue.codebookSubsetRestriction->present =
+	  LTE_AntennaInfoDedicated__codebookSubsetRestriction_PR_n2TxAntenna_tm5;
+	(*physicalConfigDedicated)->antennaInfo->choice.explicitValue.codebookSubsetRestriction->choice.n2TxAntenna_tm5.buf= MALLOC(1);
+	(*physicalConfigDedicated)->antennaInfo->choice.explicitValue.codebookSubsetRestriction->choice.n2TxAntenna_tm5.buf[0] = 0xf0;
+	(*physicalConfigDedicated)->antennaInfo->choice.explicitValue.codebookSubsetRestriction->choice.n2TxAntenna_tm5.size=1;
+	(*physicalConfigDedicated)->antennaInfo->choice.explicitValue.codebookSubsetRestriction->choice.n2TxAntenna_tm5.bits_unused=4;
       } else if (rrc_inst->configuration.radioresourceconfig[0].ue_TransmissionMode==LTE_AntennaInfoDedicated__transmissionMode_tm6) {
-        (*physicalConfigDedicated)->antennaInfo->choice.explicitValue.codebookSubsetRestriction=
-          CALLOC(1,sizeof(LTE_AntennaInfoDedicated__codebookSubsetRestriction_PR));
-        (*physicalConfigDedicated)->antennaInfo->choice.explicitValue.codebookSubsetRestriction->present =
-          LTE_AntennaInfoDedicated__codebookSubsetRestriction_PR_n2TxAntenna_tm6;
-        (*physicalConfigDedicated)->antennaInfo->choice.explicitValue.codebookSubsetRestriction->choice.n2TxAntenna_tm6.buf= MALLOC(1);
-        (*physicalConfigDedicated)->antennaInfo->choice.explicitValue.codebookSubsetRestriction->choice.n2TxAntenna_tm6.buf[0] = 0xf0;
-        (*physicalConfigDedicated)->antennaInfo->choice.explicitValue.codebookSubsetRestriction->choice.n2TxAntenna_tm6.size=1;
-        (*physicalConfigDedicated)->antennaInfo->choice.explicitValue.codebookSubsetRestriction->choice.n2TxAntenna_tm6.bits_unused=4;
+	(*physicalConfigDedicated)->antennaInfo->choice.explicitValue.codebookSubsetRestriction=     
+	  CALLOC(1,sizeof(LTE_AntennaInfoDedicated__codebookSubsetRestriction_PR));
+	(*physicalConfigDedicated)->antennaInfo->choice.explicitValue.codebookSubsetRestriction->present =
+	  LTE_AntennaInfoDedicated__codebookSubsetRestriction_PR_n2TxAntenna_tm6;
+	(*physicalConfigDedicated)->antennaInfo->choice.explicitValue.codebookSubsetRestriction->choice.n2TxAntenna_tm6.buf= MALLOC(1);
+	(*physicalConfigDedicated)->antennaInfo->choice.explicitValue.codebookSubsetRestriction->choice.n2TxAntenna_tm6.buf[0] = 0xf0;
+	(*physicalConfigDedicated)->antennaInfo->choice.explicitValue.codebookSubsetRestriction->choice.n2TxAntenna_tm6.size=1;
+	(*physicalConfigDedicated)->antennaInfo->choice.explicitValue.codebookSubsetRestriction->choice.n2TxAntenna_tm6.bits_unused=4;
       }
     } else {
       LOG_E(RRC,"antenna_info not present in physical_config_dedicated. Not reconfiguring!\n");
@@ -3254,11 +3007,11 @@
 
     if ((*physicalConfigDedicated)->cqi_ReportConfig) {
       if ((rrc_inst->configuration.radioresourceconfig[0].ue_TransmissionMode==LTE_AntennaInfoDedicated__transmissionMode_tm4) ||
-          (rrc_inst->configuration.radioresourceconfig[0].ue_TransmissionMode==LTE_AntennaInfoDedicated__transmissionMode_tm5) ||
-          (rrc_inst->configuration.radioresourceconfig[0].ue_TransmissionMode==LTE_AntennaInfoDedicated__transmissionMode_tm6)) {
-        //feedback mode needs to be set as well
-        //TODO: I think this is taken into account in the PHY automatically based on the transmission mode variable
-        printf("setting cqi reporting mode to rm31\n");
+	  (rrc_inst->configuration.radioresourceconfig[0].ue_TransmissionMode==LTE_AntennaInfoDedicated__transmissionMode_tm5) ||
+	  (rrc_inst->configuration.radioresourceconfig[0].ue_TransmissionMode==LTE_AntennaInfoDedicated__transmissionMode_tm6)) {
+	//feedback mode needs to be set as well
+	//TODO: I think this is taken into account in the PHY automatically based on the transmission mode variable
+	printf("setting cqi reporting mode to rm31\n");
 #if (LTE_RRC_VERSION >= MAKE_VERSION(10, 0, 0))
         *((*physicalConfigDedicated)->cqi_ReportConfig->cqi_ReportModeAperiodic)=LTE_CQI_ReportModeAperiodic_rm31;
 #else
@@ -3844,7 +3597,6 @@
       LOG_D(RRC,"Setting transmission mode to %ld+1\n",rrc_inst->configuration.radioresourceconfig[0].ue_TransmissionMode);
 
       if (rrc_inst->configuration.radioresourceconfig[0].ue_TransmissionMode==LTE_AntennaInfoDedicated__transmissionMode_tm3) {
-<<<<<<< HEAD
 	(*physicalConfigDedicated)->antennaInfo->choice.explicitValue.codebookSubsetRestriction=
 	  CALLOC(1,sizeof(LTE_AntennaInfoDedicated__codebookSubsetRestriction_PR));
 	(*physicalConfigDedicated)->antennaInfo->choice.explicitValue.codebookSubsetRestriction->present =
@@ -3862,9 +3614,7 @@
 	(*physicalConfigDedicated)->antennaInfo->choice.explicitValue.codebookSubsetRestriction->choice.n2TxAntenna_tm4.buf[0] = 0xfc;
 	(*physicalConfigDedicated)->antennaInfo->choice.explicitValue.codebookSubsetRestriction->choice.n2TxAntenna_tm4.size=1;
 	(*physicalConfigDedicated)->antennaInfo->choice.explicitValue.codebookSubsetRestriction->choice.n2TxAntenna_tm4.bits_unused=2;
-      }
-      else if (rrc_inst->configuration.radioresourceconfig[0].ue_TransmissionMode==LTE_AntennaInfoDedicated__transmissionMode_tm5) {
-
+      } else if (rrc_inst->configuration.radioresourceconfig[0].ue_TransmissionMode==LTE_AntennaInfoDedicated__transmissionMode_tm5) {
 	(*physicalConfigDedicated)->antennaInfo->choice.explicitValue.codebookSubsetRestriction=
 	  CALLOC(1,sizeof(LTE_AntennaInfoDedicated__codebookSubsetRestriction_PR));
 	(*physicalConfigDedicated)->antennaInfo->choice.explicitValue.codebookSubsetRestriction->present =
@@ -3873,9 +3623,7 @@
 	(*physicalConfigDedicated)->antennaInfo->choice.explicitValue.codebookSubsetRestriction->choice.n2TxAntenna_tm5.buf[0] = 0xf0;
 	(*physicalConfigDedicated)->antennaInfo->choice.explicitValue.codebookSubsetRestriction->choice.n2TxAntenna_tm5.size=1;
 	(*physicalConfigDedicated)->antennaInfo->choice.explicitValue.codebookSubsetRestriction->choice.n2TxAntenna_tm5.bits_unused=4;
-      }
-
-      else if (rrc_inst->configuration.radioresourceconfig[0].ue_TransmissionMode==LTE_AntennaInfoDedicated__transmissionMode_tm6) {
+      } else if (rrc_inst->configuration.radioresourceconfig[0].ue_TransmissionMode==LTE_AntennaInfoDedicated__transmissionMode_tm6) {
 	(*physicalConfigDedicated)->antennaInfo->choice.explicitValue.codebookSubsetRestriction=
 	  CALLOC(1,sizeof(LTE_AntennaInfoDedicated__codebookSubsetRestriction_PR));
 	(*physicalConfigDedicated)->antennaInfo->choice.explicitValue.codebookSubsetRestriction->present =
@@ -3884,59 +3632,18 @@
 	(*physicalConfigDedicated)->antennaInfo->choice.explicitValue.codebookSubsetRestriction->choice.n2TxAntenna_tm6.buf[0] = 0xf0;
 	(*physicalConfigDedicated)->antennaInfo->choice.explicitValue.codebookSubsetRestriction->choice.n2TxAntenna_tm6.size=1;
 	(*physicalConfigDedicated)->antennaInfo->choice.explicitValue.codebookSubsetRestriction->choice.n2TxAntenna_tm6.bits_unused=4;
-
-      }
-    }
-    else {
-=======
-        (*physicalConfigDedicated)->antennaInfo->choice.explicitValue.codebookSubsetRestriction=
-          CALLOC(1,sizeof(LTE_AntennaInfoDedicated__codebookSubsetRestriction_PR));
-        (*physicalConfigDedicated)->antennaInfo->choice.explicitValue.codebookSubsetRestriction->present =
-          LTE_AntennaInfoDedicated__codebookSubsetRestriction_PR_n2TxAntenna_tm3;
-        (*physicalConfigDedicated)->antennaInfo->choice.explicitValue.codebookSubsetRestriction->choice.n2TxAntenna_tm3.buf= MALLOC(1);
-        (*physicalConfigDedicated)->antennaInfo->choice.explicitValue.codebookSubsetRestriction->choice.n2TxAntenna_tm3.buf[0] = 0xc0;
-        (*physicalConfigDedicated)->antennaInfo->choice.explicitValue.codebookSubsetRestriction->choice.n2TxAntenna_tm3.size=1;
-        (*physicalConfigDedicated)->antennaInfo->choice.explicitValue.codebookSubsetRestriction->choice.n2TxAntenna_tm3.bits_unused=6;
-      } else if (rrc_inst->configuration.radioresourceconfig[0].ue_TransmissionMode==LTE_AntennaInfoDedicated__transmissionMode_tm4) {
-        (*physicalConfigDedicated)->antennaInfo->choice.explicitValue.codebookSubsetRestriction=
-          CALLOC(1,sizeof(LTE_AntennaInfoDedicated__codebookSubsetRestriction_PR));
-        (*physicalConfigDedicated)->antennaInfo->choice.explicitValue.codebookSubsetRestriction->present =
-          LTE_AntennaInfoDedicated__codebookSubsetRestriction_PR_n2TxAntenna_tm4;
-        (*physicalConfigDedicated)->antennaInfo->choice.explicitValue.codebookSubsetRestriction->choice.n2TxAntenna_tm4.buf= MALLOC(1);
-        (*physicalConfigDedicated)->antennaInfo->choice.explicitValue.codebookSubsetRestriction->choice.n2TxAntenna_tm4.buf[0] = 0xfc;
-        (*physicalConfigDedicated)->antennaInfo->choice.explicitValue.codebookSubsetRestriction->choice.n2TxAntenna_tm4.size=1;
-        (*physicalConfigDedicated)->antennaInfo->choice.explicitValue.codebookSubsetRestriction->choice.n2TxAntenna_tm4.bits_unused=2;
-      } else if (rrc_inst->configuration.radioresourceconfig[0].ue_TransmissionMode==LTE_AntennaInfoDedicated__transmissionMode_tm5) {
-        (*physicalConfigDedicated)->antennaInfo->choice.explicitValue.codebookSubsetRestriction=
-          CALLOC(1,sizeof(LTE_AntennaInfoDedicated__codebookSubsetRestriction_PR));
-        (*physicalConfigDedicated)->antennaInfo->choice.explicitValue.codebookSubsetRestriction->present =
-          LTE_AntennaInfoDedicated__codebookSubsetRestriction_PR_n2TxAntenna_tm5;
-        (*physicalConfigDedicated)->antennaInfo->choice.explicitValue.codebookSubsetRestriction->choice.n2TxAntenna_tm5.buf= MALLOC(1);
-        (*physicalConfigDedicated)->antennaInfo->choice.explicitValue.codebookSubsetRestriction->choice.n2TxAntenna_tm5.buf[0] = 0xf0;
-        (*physicalConfigDedicated)->antennaInfo->choice.explicitValue.codebookSubsetRestriction->choice.n2TxAntenna_tm5.size=1;
-        (*physicalConfigDedicated)->antennaInfo->choice.explicitValue.codebookSubsetRestriction->choice.n2TxAntenna_tm5.bits_unused=4;
-      } else if (rrc_inst->configuration.radioresourceconfig[0].ue_TransmissionMode==LTE_AntennaInfoDedicated__transmissionMode_tm6) {
-        (*physicalConfigDedicated)->antennaInfo->choice.explicitValue.codebookSubsetRestriction=
-          CALLOC(1,sizeof(LTE_AntennaInfoDedicated__codebookSubsetRestriction_PR));
-        (*physicalConfigDedicated)->antennaInfo->choice.explicitValue.codebookSubsetRestriction->present =
-          LTE_AntennaInfoDedicated__codebookSubsetRestriction_PR_n2TxAntenna_tm6;
-        (*physicalConfigDedicated)->antennaInfo->choice.explicitValue.codebookSubsetRestriction->choice.n2TxAntenna_tm6.buf= MALLOC(1);
-        (*physicalConfigDedicated)->antennaInfo->choice.explicitValue.codebookSubsetRestriction->choice.n2TxAntenna_tm6.buf[0] = 0xf0;
-        (*physicalConfigDedicated)->antennaInfo->choice.explicitValue.codebookSubsetRestriction->choice.n2TxAntenna_tm6.size=1;
-        (*physicalConfigDedicated)->antennaInfo->choice.explicitValue.codebookSubsetRestriction->choice.n2TxAntenna_tm6.bits_unused=4;
       }
     } else {
->>>>>>> 458019d8
       LOG_E(RRC,"antenna_info not present in physical_config_dedicated. Not reconfiguring!\n");
     }
 
     if ((*physicalConfigDedicated)->cqi_ReportConfig) {
       if ((rrc_inst->configuration.radioresourceconfig[0].ue_TransmissionMode==LTE_AntennaInfoDedicated__transmissionMode_tm4) ||
-          (rrc_inst->configuration.radioresourceconfig[0].ue_TransmissionMode==LTE_AntennaInfoDedicated__transmissionMode_tm5) ||
-          (rrc_inst->configuration.radioresourceconfig[0].ue_TransmissionMode==LTE_AntennaInfoDedicated__transmissionMode_tm6)) {
-        //feedback mode needs to be set as well
-        //TODO: I think this is taken into account in the PHY automatically based on the transmission mode variable
-        printf("setting cqi reporting mode to rm31\n");
+	  (rrc_inst->configuration.radioresourceconfig[0].ue_TransmissionMode==LTE_AntennaInfoDedicated__transmissionMode_tm5) ||
+	  (rrc_inst->configuration.radioresourceconfig[0].ue_TransmissionMode==LTE_AntennaInfoDedicated__transmissionMode_tm6)) {
+	//feedback mode needs to be set as well
+	//TODO: I think this is taken into account in the PHY automatically based on the transmission mode variable
+	printf("setting cqi reporting mode to rm31\n");
 #if (LTE_RRC_VERSION >= MAKE_VERSION(10, 0, 0))
         *((*physicalConfigDedicated)->cqi_ReportConfig->cqi_ReportModeAperiodic)=LTE_CQI_ReportModeAperiodic_rm31;
 #else
@@ -6717,34 +6424,34 @@
                 ctxt_pP->module_id, ctxt_pP->frame, (int)DRB_configList->list.array[i]->drb_Identity);
 
           if (PDCP_USE_NETLINK && (!LINK_ENB_PDCP_TO_GTPV1U)) {
-            // can mean also IPV6 since ether -> ipv6 autoconf
+          // can mean also IPV6 since ether -> ipv6 autoconf
 #   if !defined(OAI_NW_DRIVER_TYPE_ETHERNET) && !defined(EXMIMO) && !defined(OAI_USRP) && !defined(OAI_BLADERF) && !defined(ETHERNET)
-            LOG_I(OIP, "[eNB %d] trying to bring up the OAI interface oai%d\n",
-                  ctxt_pP->module_id,
-                  ctxt_pP->module_id);
-            oip_ifup = nas_config(
-                         ctxt_pP->module_id,   // interface index
-                         ctxtReportConfigToAddMod__reportConfig_PR_reportConfigEUTRA_pP->module_id + 1,   // thrid octet
-                         ctxt_pP->module_id + 1);  // fourth octet
-
-            if (oip_ifup == 0) {    // interface is up --> send a config the DRB
-              module_id_t ue_module_id;
-              dest_ip_offset = 8;
-              LOG_I(OIP,
-                    "[eNB %d] Config the oai%d to send/receive pkt on DRB %ld to/from the protocol stack\n",
-                    ctxt_pP->module_id, ctxt_pP->module_id,
-                    (long int)((ue_context_pP->local_uid * maxDRB) + DRB_configList->list.array[i]->drb_Identity));
-              ue_module_id = oai_emulation.info.eNB_ue_local_uid_to_ue_module_id[ctxt_pP->module_id][ue_context_pP->local_uid];
-              rb_conf_ipv4(0, //add
-                           ue_module_id,  //cx
-                           ctxt_pP->module_id,    //inst
-                           (ue_module_id * maxDRB) + DRB_configList->list.array[i]->drb_Identity, // RB
-                           0,    //dscp
-                           ipv4_address(ctxt_pP->module_id + 1, ctxt_pP->module_id + 1),  //saddr
-                           ipv4_address(ctxt_pP->module_id + 1, dest_ip_offset + ue_module_id + 1));  //daddr
-              LOG_D(RRC, "[eNB %d] State = Attached (UE rnti %x module id %u)\n",
-                    ctxt_pP->module_id, ue_context_pP->ue_context.rnti, ue_module_id);
-            }
+          LOG_I(OIP, "[eNB %d] trying to bring up the OAI interface oai%d\n",
+                ctxt_pP->module_id,
+                ctxt_pP->module_id);
+          oip_ifup = nas_config(
+                       ctxt_pP->module_id,   // interface index
+                       ctxtReportConfigToAddMod__reportConfig_PR_reportConfigEUTRA_pP->module_id + 1,   // thrid octet
+                       ctxt_pP->module_id + 1);  // fourth octet
+
+          if (oip_ifup == 0) {    // interface is up --> send a config the DRB
+            module_id_t ue_module_id;
+            dest_ip_offset = 8;
+            LOG_I(OIP,
+                  "[eNB %d] Config the oai%d to send/receive pkt on DRB %ld to/from the protocol stack\n",
+                  ctxt_pP->module_id, ctxt_pP->module_id,
+                  (long int)((ue_context_pP->local_uid * maxDRB) + DRB_configList->list.array[i]->drb_Identity));
+            ue_module_id = oai_emulation.info.eNB_ue_local_uid_to_ue_module_id[ctxt_pP->module_id][ue_context_pP->local_uid];
+            rb_conf_ipv4(0, //add
+                         ue_module_id,  //cx
+                         ctxt_pP->module_id,    //inst
+                         (ue_module_id * maxDRB) + DRB_configList->list.array[i]->drb_Identity, // RB
+                         0,    //dscp
+                         ipv4_address(ctxt_pP->module_id + 1, ctxt_pP->module_id + 1),  //saddr
+                         ipv4_address(ctxt_pP->module_id + 1, dest_ip_offset + ue_module_id + 1));  //daddr
+            LOG_D(RRC, "[eNB %d] State = Attached (UE rnti %x module id %u)\n",
+                  ctxt_pP->module_id, ue_context_pP->ue_context.rnti, ue_module_id);
+          }
 
 #   endif
           }
@@ -6878,9 +6585,9 @@
 
 //-----------------------------------------------------------------------------
 void rrc_eNB_generate_RRCConnectionSetup(const protocol_ctxt_t *const ctxt_pP,
-    rrc_eNB_ue_context_t          *const ue_context_pP,
-    const int                    CC_id
-                                        )
+					 rrc_eNB_ue_context_t          *const ue_context_pP,
+					 const int                    CC_id
+					 )
 //-----------------------------------------------------------------------------
 {
 #if (LTE_RRC_VERSION >= MAKE_VERSION(14, 0, 0))
@@ -6903,23 +6610,13 @@
   if (is_mtc) {
     ue_p->Srb0.Tx_buffer.payload_size =
       do_RRCConnectionSetup_BR(ctxt_pP,
-<<<<<<< HEAD
 			       ue_context_pP,
 			       CC_id,
-			       (uint8_t*) ue_p->Srb0.Tx_buffer.Payload,
+			       (uint8_t *) ue_p->Srb0.Tx_buffer.Payload,
 			       (const uint8_t) RC.rrc[ctxt_pP->module_id]->carrier[CC_id].p_eNB, //at this point we do not have the UE capability information, so it can only be TM1 or TM2
 			       rrc_eNB_get_next_transaction_identifier(ctxt_pP->module_id),
 			       SRB_configList,
 			       &ue_context_pP->ue_context.physicalConfigDedicated);
-=======
-                               ue_context_pP,
-                               CC_id,
-                               (uint8_t *) RC.rrc[ctxt_pP->module_id]->carrier[CC_id].Srb0.Tx_buffer.Payload,
-                               (const uint8_t) RC.rrc[ctxt_pP->module_id]->carrier[CC_id].p_eNB, //at this point we do not have the UE capability information, so it can only be TM1 or TM2
-                               rrc_eNB_get_next_transaction_identifier(ctxt_pP->module_id),
-                               SRB_configList,
-                               &ue_context_pP->ue_context.physicalConfigDedicated);
->>>>>>> 458019d8
   } else
 #endif
   {
@@ -6927,17 +6624,12 @@
       do_RRCConnectionSetup(ctxt_pP,
                             ue_context_pP,
                             CC_id,
-<<<<<<< HEAD
                             (uint8_t*) ue_p->Srb0.Tx_buffer.Payload,
-=======
-                            (uint8_t *) RC.rrc[ctxt_pP->module_id]->carrier[CC_id].Srb0.Tx_buffer.Payload,
->>>>>>> 458019d8
                             (uint8_t) RC.rrc[ctxt_pP->module_id]->carrier[CC_id].p_eNB, //at this point we do not have the UE capability information, so it can only be TM1 or TM2
                             rrc_eNB_get_next_transaction_identifier(ctxt_pP->module_id),
                             SRB_configList,
                             &ue_context_pP->ue_context.physicalConfigDedicated);
     LOG_DUMPMSG(RRC,DEBUG_RRC,
-<<<<<<< HEAD
                 (char *)(ue_p->Srb0.Tx_buffer.Payload),
                 ue_p->Srb0.Tx_buffer.payload_size,
                 "[MSG] RRC Connection Setup\n");
@@ -7065,111 +6757,11 @@
   
 }
 
-#if defined(ENABLE_ITTI)
-//-----------------------------------------------------------------------------
-char
-openair_rrc_eNB_configuration(
-  const module_id_t enb_mod_idP, RrcConfigurationReq *rrc_configuration_req
-)
-#else
-char openair_rrc_eNB_init(
-			  const module_id_t enb_mod_idP
-			  )
-#endif
-=======
-                (char *)(RC.rrc[ctxt_pP->module_id]->carrier[CC_id].Srb0.Tx_buffer.Payload),
-                RC.rrc[ctxt_pP->module_id]->carrier[CC_id].Srb0.Tx_buffer.payload_size,
-                "[MSG] RRC Connection Setup\n");
-
-    // configure SRB1/SRB2, PhysicalConfigDedicated, LTE_MAC_MainConfig for UE
-
-    if (*SRB_configList != NULL) {
-      for (cnt = 0; cnt < (*SRB_configList)->list.count; cnt++) {
-        if ((*SRB_configList)->list.array[cnt]->srb_Identity == 1) {
-          SRB1_config = (*SRB_configList)->list.array[cnt];
-
-          if (SRB1_config->logicalChannelConfig) {
-            if (SRB1_config->logicalChannelConfig->present ==
-                LTE_SRB_ToAddMod__logicalChannelConfig_PR_explicitValue) {
-              SRB1_logicalChannelConfig = &SRB1_config->logicalChannelConfig->choice.explicitValue;
-            } else {
-              SRB1_logicalChannelConfig = &SRB1_logicalChannelConfig_defaultValue;
-            }
-          } else {
-            SRB1_logicalChannelConfig = &SRB1_logicalChannelConfig_defaultValue;
-          }
-
-          LOG_D(RRC,
-                PROTOCOL_RRC_CTXT_UE_FMT" RRC_eNB --- MAC_CONFIG_REQ  (SRB1) ---> MAC_eNB\n",
-                PROTOCOL_RRC_CTXT_UE_ARGS(ctxt_pP));
-          rrc_mac_config_req_eNB(
-            ctxt_pP->module_id,
-            ue_context_pP->ue_context.primaryCC_id,
-            0,0,0,0,0,
-#if (LTE_RRC_VERSION >= MAKE_VERSION(14, 0, 0))
-            0,
-#endif
-            ue_context_pP->ue_context.rnti,
-            (LTE_BCCH_BCH_Message_t *) NULL,
-            (LTE_RadioResourceConfigCommonSIB_t *) NULL,
-#if (LTE_RRC_VERSION >= MAKE_VERSION(14, 0, 0))
-            (LTE_RadioResourceConfigCommonSIB_t *) NULL,
-#endif
-            ue_context_pP->ue_context.physicalConfigDedicated,
-#if (LTE_RRC_VERSION >= MAKE_VERSION(10, 0, 0))
-            (LTE_SCellToAddMod_r10_t *)NULL,
-            //(struct LTE_PhysicalConfigDedicatedSCell_r10 *)NULL,
-#endif
-            (LTE_MeasObjectToAddMod_t **) NULL,
-            ue_context_pP->ue_context.mac_MainConfig,
-            1,
-            SRB1_logicalChannelConfig,
-            ue_context_pP->ue_context.measGapConfig,
-            (LTE_TDD_Config_t *) NULL,
-            NULL,
-            (LTE_SchedulingInfoList_t *) NULL,
-            0, NULL, NULL, (LTE_MBSFN_SubframeConfigList_t *) NULL
-#if (LTE_RRC_VERSION >= MAKE_VERSION(9, 0, 0))
-            , 0, (LTE_MBSFN_AreaInfoList_r9_t *) NULL, (LTE_PMCH_InfoList_r9_t *) NULL
-#endif
-#if (LTE_RRC_VERSION >= MAKE_VERSION(13, 0, 0))
-            ,
-            (LTE_SystemInformationBlockType1_v1310_IEs_t *)NULL
-#endif
-          );
-          break;
-        }
-      }
-    }
-
-    MSC_LOG_TX_MESSAGE(
-      MSC_RRC_ENB,
-      MSC_RRC_UE,
-      RC.rrc[ctxt_pP->module_id]->carrier[CC_id].Srb0.Tx_buffer.Header, // LG WARNING
-      RC.rrc[ctxt_pP->module_id]->carrier[CC_id].Srb0.Tx_buffer.payload_size,
-      MSC_AS_TIME_FMT" LTE_RRCConnectionSetup UE %x size %u",
-      MSC_AS_TIME_ARGS(ctxt_pP),
-      ue_context_pP->ue_context.rnti,
-      RC.rrc[ctxt_pP->module_id]->carrier[CC_id].Srb0.Tx_buffer.payload_size);
-    LOG_I(RRC,
-          PROTOCOL_RRC_CTXT_UE_FMT" [RAPROC] Logical Channel DL-CCCH, Generating LTE_RRCConnectionSetup (bytes %d)\n",
-          PROTOCOL_RRC_CTXT_UE_ARGS(ctxt_pP),
-          RC.rrc[ctxt_pP->module_id]->carrier[CC_id].Srb0.Tx_buffer.payload_size);
-    //ue_context_pP->ue_context.ue_release_timer_thres=100;
-    // activate release timer, if RRCSetupComplete not received after 100 frames, remove UE
-    ue_context_pP->ue_context.ue_release_timer=1;
-    // remove UE after 10 frames after LTE_RRCConnectionRelease is triggered
-    ue_context_pP->ue_context.ue_release_timer_thres=1000;
-  }
-}
-
-
 //-----------------------------------------------------------------------------
 char openair_rrc_eNB_configuration(
   const module_id_t enb_mod_idP,
   RrcConfigurationReq *configuration
 )
->>>>>>> 458019d8
 //-----------------------------------------------------------------------------
 {
   protocol_ctxt_t ctxt;
@@ -7188,25 +6780,7 @@
 #endif
   AssertFatal(RC.rrc[enb_mod_idP] != NULL, "RC.rrc not initialized!");
   AssertFatal(MAX_MOBILES_PER_ENB < (module_id_t)0xFFFFFFFFFFFFFFFF, " variable overflow");
-<<<<<<< HEAD
-  //    for (j = 0; j < MAX_MOBILES_PER_ENB; j++)
-  //        RC.rrc[ctxt.module_id].Info.UE[j].Status = RRC_IDLE;  //CH_READY;
-  //
-  //#if defined(ENABLE_USE_MME)
-  //    // Connect eNB to MME
-  //    if (EPC_MODE_ENABLED <= 0)
-  //#endif
-  //    {
-  //        /* Init security parameters */
-  //        for (j = 0; j < MAX_MOBILES_PER_ENB; j++) {
-  //            RC.rrc[ctxt.module_id].ciphering_algorithm[j] = SecurityAlgorithmConfig__cipheringAlgorithm_eea0;
-  //            RC.rrc[ctxt.module_id].integrity_algorithm[j] = SecurityAlgorithmConfig__integrityProtAlgorithm_eia2;
-  //            rrc_eNB_init_security(enb_mod_idP, j);
-  //        }
-  //    }
-=======
   AssertFatal(configuration!=NULL,"configuration input is null\n");
->>>>>>> 458019d8
   RC.rrc[ctxt.module_id]->Nb_ue = 0;
 
   pthread_mutex_init(&RC.rrc[ctxt.module_id]->cell_info_mutex,NULL);
@@ -7261,16 +6835,7 @@
 #endif
 
   for (CC_id = 0; CC_id < MAX_NUM_CCs; CC_id++) {
-    init_SI(&ctxt,
-            CC_id
-<<<<<<< HEAD
-#if defined(ENABLE_ITTI)
-            , &RC.rrc[enb_mod_idP]->configuration
-#endif
-=======
-            , configuration
->>>>>>> 458019d8
-           );
+    init_SI(&ctxt, CC_id, configuration);
 
     for (int ue_id = 0; ue_id < MAX_MOBILES_PER_ENB; ue_id++) {
       RC.rrc[ctxt.module_id]->carrier[CC_id].sizeof_paging[ue_id] = 0;
@@ -7562,7 +7127,6 @@
                                    NULL
                                    , (LTE_PMCH_InfoList_r9_t *) NULL
                                    ,NULL);
-<<<<<<< HEAD
           if ((RC.rrc[ctxt_pP->module_id]->node_type  != ngran_eNB_CU) &&
              (RC.rrc[ctxt_pP->module_id]->node_type  != ngran_ng_eNB_CU)&&
              (RC.rrc[ctxt_pP->module_id]->node_type  != ngran_gNB_CU)   ) {
@@ -7570,21 +7134,10 @@
                                     ue_context_p->ue_context.SRB_configList,
                                     (LTE_DRB_ToAddModList_t *) NULL,
                                     (LTE_DRB_ToReleaseList_t *) NULL
-#if (LTE_RRC_VERSION >= MAKE_VERSION(9, 0, 0))
                                     , (LTE_PMCH_InfoList_r9_t *) NULL,
                                     0,0
-#   endif
                                    );
         }
-=======
-          rrc_rlc_config_asn1_req(ctxt_pP,
-                                  ue_context_p->ue_context.SRB_configList,
-                                  (LTE_DRB_ToAddModList_t *) NULL,
-                                  (LTE_DRB_ToReleaseList_t *) NULL
-                                  , (LTE_PMCH_InfoList_r9_t *) NULL,
-                                  0,0
-                                 );
->>>>>>> 458019d8
 #endif //NO_RRM
         }
         break;
@@ -9309,23 +8862,12 @@
         LOG_I(RRC, "Removing UE %x instance, because of UE_CONTEXT_RELEASE_COMMAND not received after %d ms from sending request\n",
               ue_context_p->ue_context.rnti,
               ue_context_p->ue_context.ue_release_timer_thres_s1);
-<<<<<<< HEAD
-#if defined(ENABLE_USE_MME)
-#if defined(ENABLE_ITTI)
-        if (RC.rrc[ctxt_pP->module_id]->node_type != ngran_eNB_DU)
-          rrc_eNB_generate_RRCConnectionRelease(ctxt_pP, ue_context_p);
-#endif
-#else
-        ue_to_be_removed = ue_context_p;
-#endif
-=======
-
-        if (EPC_MODE_ENABLED)
+
+        if (EPC_MODE_ENABLED && RC.rrc[ctxt_pP->module_id]->node_type != ngran_eNB_DU)
           rrc_eNB_generate_RRCConnectionRelease(ctxt_pP, ue_context_p);
         else
           ue_to_be_removed = ue_context_p;
 
->>>>>>> 458019d8
         ue_context_p->ue_context.ue_release_timer_s1 = 0;
         break; // break RB_FOREACH
       } // end if timer_s1 timeout
@@ -9357,70 +8899,31 @@
             (rrc_release_info.RRC_release_ctrl[release_num].rnti == ue_context_p->ue_context.rnti)) {
           ue_context_p->ue_context.ue_release_timer_rrc = 1;
           ue_context_p->ue_context.ue_release_timer_thres_rrc = 100;
-<<<<<<< HEAD
-#if defined(ENABLE_USE_MME)
-#if defined(ENABLE_ITTI)
-          if (RC.rrc[ctxt_pP->module_id]->node_type != ngran_eNB_DU) {
+
+          if (EPC_MODE_ENABLED && RC.rrc[ctxt_pP->module_id]->node_type != ngran_eNB_DU) {
             if (rrc_release_info.RRC_release_ctrl[release_num].flag == 4) { // if timer_s1 == 0
               rrc_eNB_send_S1AP_UE_CONTEXT_RELEASE_CPLT(ctxt_pP->module_id,
                   ue_context_p->ue_context.eNB_ue_s1ap_id);
             }
-          }
-
-          rrc_eNB_send_GTPV1U_ENB_DELETE_TUNNEL_REQ(ctxt_pP->module_id,
-                ue_context_p);
-          // erase data of GTP tunnels in UE context
-          for (int e_rab = 0; e_rab < ue_context_p->ue_context.nb_of_e_rabs; e_rab++) {
-            ue_context_p->ue_context.enb_gtp_teid[e_rab] = 0;
-            memset(&ue_context_p->ue_context.enb_gtp_addrs[e_rab],
-                0, sizeof(ue_context_p->ue_context.enb_gtp_addrs[e_rab]));
-            ue_context_p->ue_context.enb_gtp_ebi[e_rab]  = 0;
-          }
-
-          struct rrc_ue_s1ap_ids_s *rrc_ue_s1ap_ids = NULL;
-          rrc_ue_s1ap_ids = rrc_eNB_S1AP_get_ue_ids(RC.rrc[ctxt_pP->module_id], 0,
-                                                    ue_context_p->ue_context.eNB_ue_s1ap_id);
-=======
-
-          if (EPC_MODE_ENABLED) {
-            int e_rab = 0;
-            MessageDef *msg_complete_p = NULL;
-            MessageDef *msg_delete_tunnels_p = NULL;
-            uint32_t eNB_ue_s1ap_id = ue_context_p->ue_context.eNB_ue_s1ap_id;
-
-            if (rrc_release_info.RRC_release_ctrl[release_num].flag == 4) { // if timer_s1 == 0
-              MSC_LOG_TX_MESSAGE(MSC_RRC_ENB, MSC_S1AP_ENB, NULL, 0,
-                                 "0 S1AP_UE_CONTEXT_RELEASE_COMPLETE eNB_ue_s1ap_id 0x%06"PRIX32" ",
-                                 eNB_ue_s1ap_id);
-              msg_complete_p = itti_alloc_new_message(TASK_RRC_ENB, S1AP_UE_CONTEXT_RELEASE_COMPLETE);
-              S1AP_UE_CONTEXT_RELEASE_COMPLETE(msg_complete_p).eNB_ue_s1ap_id = eNB_ue_s1ap_id;
-              itti_send_msg_to_task(TASK_S1AP, ctxt_pP->module_id, msg_complete_p);
+
+            rrc_eNB_send_GTPV1U_ENB_DELETE_TUNNEL_REQ(ctxt_pP->module_id,
+                  ue_context_p);
+            // erase data of GTP tunnels in UE context
+            for (int e_rab = 0; e_rab < ue_context_p->ue_context.nb_of_e_rabs; e_rab++) {
+              ue_context_p->ue_context.enb_gtp_teid[e_rab] = 0;
+              memset(&ue_context_p->ue_context.enb_gtp_addrs[e_rab],
+                  0, sizeof(ue_context_p->ue_context.enb_gtp_addrs[e_rab]));
+              ue_context_p->ue_context.enb_gtp_ebi[e_rab]  = 0;
             }
 
-            MSC_LOG_TX_MESSAGE(MSC_RRC_ENB, MSC_GTPU_ENB, NULL,0, "0 GTPV1U_ENB_DELETE_TUNNEL_REQ rnti %x ", eNB_ue_s1ap_id);
-            msg_delete_tunnels_p = itti_alloc_new_message(TASK_RRC_ENB, GTPV1U_ENB_DELETE_TUNNEL_REQ);
-            memset(&GTPV1U_ENB_DELETE_TUNNEL_REQ(msg_delete_tunnels_p), 0, sizeof(GTPV1U_ENB_DELETE_TUNNEL_REQ(msg_delete_tunnels_p)));
-            // do not wait response
-            GTPV1U_ENB_DELETE_TUNNEL_REQ(msg_delete_tunnels_p).rnti = ue_context_p->ue_context.rnti;
-
-            for (e_rab = 0; e_rab < ue_context_p->ue_context.nb_of_e_rabs; e_rab++) {
-              GTPV1U_ENB_DELETE_TUNNEL_REQ(msg_delete_tunnels_p).eps_bearer_id[GTPV1U_ENB_DELETE_TUNNEL_REQ(msg_delete_tunnels_p).num_erab++] =
-                ue_context_p->ue_context.enb_gtp_ebi[e_rab];
-              // erase data
-              ue_context_p->ue_context.enb_gtp_teid[e_rab] = 0;
-              memset(&ue_context_p->ue_context.enb_gtp_addrs[e_rab], 0, sizeof(ue_context_p->ue_context.enb_gtp_addrs[e_rab]));
-              ue_context_p->ue_context.enb_gtp_ebi[e_rab] = 0;
-            }
->>>>>>> 458019d8
-
-            itti_send_msg_to_task(TASK_GTPV1_U, ctxt_pP->module_id, msg_delete_tunnels_p);
             struct rrc_ue_s1ap_ids_s *rrc_ue_s1ap_ids = NULL;
-            rrc_ue_s1ap_ids = rrc_eNB_S1AP_get_ue_ids(RC.rrc[ctxt_pP->module_id], 0, eNB_ue_s1ap_id);
+            rrc_ue_s1ap_ids = rrc_eNB_S1AP_get_ue_ids(RC.rrc[ctxt_pP->module_id], 0,
+                                                      ue_context_p->ue_context.eNB_ue_s1ap_id);
 
             if (rrc_ue_s1ap_ids != NULL) {
               rrc_eNB_S1AP_remove_ue_ids(RC.rrc[ctxt_pP->module_id], rrc_ue_s1ap_ids);
             }
-          } /* EPC_MODE_ENABLED */
+          } /* EPC_MODE_ENABLED && node_type != ngran_eNB_DU */
 
           rrc_release_info.RRC_release_ctrl[release_num].flag = 0;
           rrc_release_info.num_UEs--;
