--- conflicted
+++ resolved
@@ -538,17 +538,11 @@
   #if ENABLE_RAL
   obj_hash_table_t               *ral_meas_thresholds;
   ral_transaction_id_t            scan_transaction_id;
-<<<<<<< HEAD
   #endif
   #if defined(ENABLE_SECURITY)
   // KeNB as computed from parameters within USIM card //
   uint8_t kenb[32];
   #endif
-=======
-#endif
-  // KeNB as computed from parameters within USIM card //
-  uint8_t kenb[32];
->>>>>>> e3782b5c
 
   // Used integrity/ciphering algorithms //
   CipheringAlgorithm_r12_t                          ciphering_algorithm;
