/*
 * Licensed to the OpenAirInterface (OAI) Software Alliance under one or more
 * contributor license agreements.  See the NOTICE file distributed with
 * this work for additional information regarding copyright ownership.
 * The OpenAirInterface Software Alliance licenses this file to You under
 * the OAI Public License, Version 1.1  (the "License"); you may not use this file
 * except in compliance with the License.
 * You may obtain a copy of the License at
 *
 *      http://www.openairinterface.org/?page_id=698
 *
 * Unless required by applicable law or agreed to in writing, software
 * distributed under the License is distributed on an "AS IS" BASIS,
 * WITHOUT WARRANTIES OR CONDITIONS OF ANY KIND, either express or implied.
 * See the License for the specific language governing permissions and
 * limitations under the License.
 *-------------------------------------------------------------------------------
 * For more information about the OpenAirInterface (OAI) Software Alliance:
 *      contact@openairinterface.org
 */

/*! \file rrc_eNB_GTPV1U.c
 * \brief rrc GTPV1U procedures for eNB
 * \author Lionel GAUTHIER
 * \version 1.0
 * \company Eurecom
 * \email: lionel.gauthier@eurecom.fr
 */

# include "rrc_defs.h"
# include "rrc_extern.h"
# include "RRC/LTE/MESSAGES/asn1_msg.h"
# include "rrc_eNB_GTPV1U.h"
# include "rrc_eNB_UE_context.h"
# include "msc.h"


#include "asn1_conversions.h"
#include "intertask_interface.h"


# include "common/ran_context.h"
#include <openair3/ocp-gtpu/gtp_itf.h>

extern RAN_CONTEXT_t RC;

int
rrc_eNB_process_GTPV1U_CREATE_TUNNEL_RESP(
  const protocol_ctxt_t *const ctxt_pP,
  const gtpv1u_enb_create_tunnel_resp_t *const create_tunnel_resp_pP,
  uint8_t                         *inde_list
) {
  rnti_t                         rnti;
  int                            i;
  struct rrc_eNB_ue_context_s   *ue_context_p = NULL;

  if (create_tunnel_resp_pP) {
    LOG_D(RRC, PROTOCOL_RRC_CTXT_UE_FMT" RX CREATE_TUNNEL_RESP num tunnels %u \n",
          PROTOCOL_RRC_CTXT_UE_ARGS(ctxt_pP),
          create_tunnel_resp_pP->num_tunnels);
    rnti = create_tunnel_resp_pP->rnti;
    ue_context_p = rrc_eNB_get_ue_context(
                     RC.rrc[ctxt_pP->module_id],
                     ctxt_pP->rnti);

    for (i = 0; i < create_tunnel_resp_pP->num_tunnels; i++) {
      ue_context_p->ue_context.enb_gtp_teid[inde_list[i]]  = create_tunnel_resp_pP->enb_S1u_teid[i];
      ue_context_p->ue_context.enb_gtp_addrs[inde_list[i]] = create_tunnel_resp_pP->enb_addr;
      ue_context_p->ue_context.enb_gtp_ebi[inde_list[i]]   = create_tunnel_resp_pP->eps_bearer_id[i];
      LOG_I(RRC, PROTOCOL_RRC_CTXT_UE_FMT" rrc_eNB_process_GTPV1U_CREATE_TUNNEL_RESP tunnel (%u, %u) bearer UE context index %u, msg index %u, id %u, gtp addr len %d \n",
            PROTOCOL_RRC_CTXT_UE_ARGS(ctxt_pP),
            create_tunnel_resp_pP->enb_S1u_teid[i],
            ue_context_p->ue_context.enb_gtp_teid[inde_list[i]],            
            inde_list[i],
	    i,
            create_tunnel_resp_pP->eps_bearer_id[i],
	    create_tunnel_resp_pP->enb_addr.length);
    }

	MSC_LOG_RX_MESSAGE(
			  MSC_RRC_ENB,
			  MSC_GTPU_ENB,
			  NULL,0,
			  MSC_AS_TIME_FMT" CREATE_TUNNEL_RESP RNTI %"PRIx16" ntuns %u ebid %u enb-s1u teid %u",
			  0,0,rnti,
			  create_tunnel_resp_pP->num_tunnels,
			  ue_context_p->ue_context.enb_gtp_ebi[0],
			  ue_context_p->ue_context.enb_gtp_teid[0]);
        (void)rnti; /* avoid gcc warning "set but not used" */
    return 0;
  } else {
    return -1;
  }
}

//------------------------------------------------------------------------------
boolean_t
gtpv_data_req(
  const protocol_ctxt_t*   const ctxt_pP,
  const rb_id_t                  rb_idP,
  const mui_t                    muiP,
  const confirm_t                confirmP,
  const sdu_size_t               sdu_sizeP,
  uint8_t*                 const buffer_pP,
  const pdcp_transmission_mode_t modeP,
  uint32_t task_id
)
//------------------------------------------------------------------------------
{
  if(sdu_sizeP == 0)
  {
    LOG_I(GTPU,"gtpv_data_req sdu_sizeP == 0");
    return FALSE;
  }
  LOG_D(GTPU,"gtpv_data_req ue rnti %x sdu_sizeP %d rb id %ld", ctxt_pP->rnti, sdu_sizeP, rb_idP);
  MessageDef *message_p;
  // Uses a new buffer to avoid issue with PDCP buffer content that could be changed by PDCP (asynchronous message handling).
  uint8_t *message_buffer;
  
  if(task_id == TASK_DATA_FORWARDING){
    
    LOG_I(GTPU,"gtpv_data_req task_id = TASK_DATA_FORWARDING\n");
    
    message_buffer = itti_malloc (TASK_GTPV1_U, TASK_DATA_FORWARDING, sdu_sizeP);
    
    memcpy (message_buffer, buffer_pP, sdu_sizeP);
    
    message_p = itti_alloc_new_message (TASK_GTPV1_U, 0, GTPV1U_ENB_DATA_FORWARDING_IND);
    GTPV1U_ENB_DATA_FORWARDING_IND (message_p).frame 	= ctxt_pP->frame;
    GTPV1U_ENB_DATA_FORWARDING_IND (message_p).enb_flag	= ctxt_pP->enb_flag;
    GTPV1U_ENB_DATA_FORWARDING_IND (message_p).rb_id 	= rb_idP;
    GTPV1U_ENB_DATA_FORWARDING_IND (message_p).muip		= muiP;
    GTPV1U_ENB_DATA_FORWARDING_IND (message_p).confirmp	= confirmP;
    GTPV1U_ENB_DATA_FORWARDING_IND (message_p).sdu_size	= sdu_sizeP;
    GTPV1U_ENB_DATA_FORWARDING_IND (message_p).sdu_p 	= message_buffer;
    GTPV1U_ENB_DATA_FORWARDING_IND (message_p).mode		= modeP;
    GTPV1U_ENB_DATA_FORWARDING_IND (message_p).module_id = ctxt_pP->module_id;
    GTPV1U_ENB_DATA_FORWARDING_IND (message_p).rnti		 = ctxt_pP->rnti;
    GTPV1U_ENB_DATA_FORWARDING_IND (message_p).eNB_index = ctxt_pP->eNB_index;
    
    itti_send_msg_to_task (TASK_DATA_FORWARDING, ctxt_pP->instance, message_p);
    return TRUE; // TODO should be changed to a CNF message later, currently RRC lite does not used the returned value anyway.
  } else if (task_id == TASK_END_MARKER){
    
    LOG_I(GTPU,"gtpv_data_req task_id = TASK_END_MARKER\n");
    
    message_buffer = itti_malloc (TASK_GTPV1_U, TASK_END_MARKER, sdu_sizeP);
    
    memcpy (message_buffer, buffer_pP, sdu_sizeP);
    
    message_p = itti_alloc_new_message (TASK_GTPV1_U, 0, GTPV1U_ENB_END_MARKER_IND);
    GTPV1U_ENB_END_MARKER_IND (message_p).frame 	= ctxt_pP->frame;
    GTPV1U_ENB_END_MARKER_IND (message_p).enb_flag	= ctxt_pP->enb_flag;
    GTPV1U_ENB_END_MARKER_IND (message_p).rb_id 	= rb_idP;
    GTPV1U_ENB_END_MARKER_IND (message_p).muip	= muiP;
    GTPV1U_ENB_END_MARKER_IND (message_p).confirmp	= confirmP;
    GTPV1U_ENB_END_MARKER_IND (message_p).sdu_size	= sdu_sizeP;
    GTPV1U_ENB_END_MARKER_IND (message_p).sdu_p 	= message_buffer;
    GTPV1U_ENB_END_MARKER_IND (message_p).mode	= modeP;
    GTPV1U_ENB_END_MARKER_IND (message_p).module_id = ctxt_pP->module_id;
    GTPV1U_ENB_END_MARKER_IND (message_p).rnti      = ctxt_pP->rnti;
    GTPV1U_ENB_END_MARKER_IND (message_p).eNB_index = ctxt_pP->eNB_index;
    
    itti_send_msg_to_task (TASK_END_MARKER, ctxt_pP->instance, message_p);
    return TRUE; // TODO should be changed to a CNF message later, currently RRC lite does not used the returned value anyway.
  }
  LOG_E(RRC, "Impossible state\n");
  return FALSE;
}

boolean_t gtpv_data_req_new (
  protocol_ctxt_t  *ctxt,
  const srb_flag_t     srb_flagP,
  const rb_id_t        rb_idP,
  const mui_t          muiP,
  const confirm_t      confirmP,
  const sdu_size_t     sdu_buffer_sizeP,
  unsigned char *const sdu_buffer_pP,
  const pdcp_transmission_mode_t modeP,
  const uint32_t *sourceL2Id,
  const uint32_t *destinationL2Id) {
  int task;

  if (sdu_buffer_sizeP==0)
    task=TASK_END_MARKER;
  else
    task=TASK_DATA_FORWARDING;
  
  struct rrc_eNB_ue_context_s *ue_context_p = rrc_eNB_get_ue_context(RC.rrc[ctxt->module_id], ctxt->rnti);
  if(ue_context_p == NULL || ue_context_p->ue_context.handover_info == NULL ||
     ue_context_p->ue_context.Status != RRC_HO_EXECUTION) {
    LOG_E(RRC,"incoming GTP-U for X2 in non HO context\n");
    return false;
  }

  /* in the source enb, UE in RRC_HO_EXECUTION mode */
  // We have 2*2=4 cases (data or end marker) * (from slave, from EPC)
  if (ue_context_p->ue_context.handover_info->state == HO_COMPLETE) {
      LOG_I(GTPU, "source receive END MARKER\n");
      /* set handover state */
      //ue_context_p->ue_context.handover_info->state = HO_END_MARKER;
      MessageDef *msg;
      // Configure end marker
      msg = itti_alloc_new_message(TASK_GTPV1_U, 0, GTPV1U_ENB_END_MARKER_REQ);
      GTPV1U_ENB_END_MARKER_REQ(msg).buffer = itti_malloc(TASK_GTPV1_U, TASK_GTPV1_U, GTPU_HEADER_OVERHEAD_MAX + sdu_buffer_sizeP);
      memcpy(&GTPV1U_ENB_END_MARKER_REQ(msg).buffer[GTPU_HEADER_OVERHEAD_MAX],  sdu_buffer_pP, sdu_buffer_sizeP);
      GTPV1U_ENB_END_MARKER_REQ(msg).length = sdu_buffer_sizeP;
      GTPV1U_ENB_END_MARKER_REQ(msg).rnti   = ctxt->rnti;
      GTPV1U_ENB_END_MARKER_REQ(msg).rab_id = rb_idP;
      GTPV1U_ENB_END_MARKER_REQ(msg).offset = GTPU_HEADER_OVERHEAD_MAX;
      LOG_I(GTPU, "Send End Marker to GTPV1-U at frame %d and subframe %d \n", ctxt->frame,ctxt->subframe);
      itti_send_msg_to_task(TASK_GTPV1_U, ENB_MODULE_ID_TO_INSTANCE(ctxt->module_id), msg);
      return NW_GTPV1U_OK;
  }
  
  /* target enb */
  //  We have 2*2=4 cases (data or end marker) * (from source, from EPC)
  if (ue_context_p->ue_context.Status == RRC_RECONFIGURED) {
    // It should come from remote eNB
    // case end marker by EPC is not possible ?
    if (task==TASK_END_MARKER) { 
      LOG_I(GTPU, "target end receive END MARKER\n");
      // We close the HO, nothing to send to remote ?
      ue_context_p->ue_context.handover_info->state = HO_END_MARKER;
      gtpv1u_enb_delete_tunnel_req_t delete_tunnel_req;
      memset(&delete_tunnel_req, 0, sizeof(delete_tunnel_req));
      delete_tunnel_req.rnti = ctxt->rnti;
      gtpv1u_delete_x2u_tunnel(ctxt->module_id, &delete_tunnel_req, GTPV1U_TARGET_ENB);
      return true;
    } else {
      /* data packet */
      LOG_I(GTPU, "Received a message data forwarding length %d\n", sdu_buffer_sizeP);
      // Is it from remote ENB
      // We have to push it to the UE ?
      if(ue_context_p->ue_context.handover_info->state != HO_COMPLETE) {
	int result = pdcp_data_req(
			       ctxt,
			       srb_flagP,
			       rb_idP,
			       muiP, // mui
			       confirmP, // confirm
			        sdu_buffer_sizeP,
			       sdu_buffer_pP,
			       modeP,
			       sourceL2Id,
			       destinationL2Id
			       );
	ue_context_p->ue_context.handover_info->forwarding_state = FORWARDING_NO_EMPTY;
	return result;
      } else {  /* It is from from epc message */
	/* in the source enb, UE in RRC_HO_EXECUTION mode */
<<<<<<< HEAD
	//MessageDef *msg;
=======
>>>>>>> d953b253
	// ?????
	return true;
      }
    }
  }
  LOG_E(RRC,"This function should return before the end\n");
  return false;
}	


void rrc_eNB_send_GTPV1U_ENB_DELETE_TUNNEL_REQ(
  module_id_t enb_mod_idP,
  const rrc_eNB_ue_context_t* const ue_context_pP
)
{
  if (!ue_context_pP) {
    LOG_W(RRC, "[eNB] In %s: invalid UE\n", __func__);
    return;
  }
  gtpv1u_enb_delete_tunnel_req_t tmp={0};

  tmp.rnti = ue_context_pP->ue_context.rnti;
  tmp.from_gnb = 0;
  tmp.num_erab = ue_context_pP->ue_context.nb_of_e_rabs;
  for (int e_rab = 0; e_rab < ue_context_pP->ue_context.nb_of_e_rabs; e_rab++) {
    const rb_id_t gtp_ebi = ue_context_pP->ue_context.enb_gtp_ebi[e_rab];
    tmp.eps_bearer_id[e_rab] = gtp_ebi;
  }
  gtpv1u_delete_s1u_tunnel(enb_mod_idP,&tmp); 
}

<|MERGE_RESOLUTION|>--- conflicted
+++ resolved
@@ -249,10 +249,6 @@
 	return result;
       } else {  /* It is from from epc message */
 	/* in the source enb, UE in RRC_HO_EXECUTION mode */
-<<<<<<< HEAD
-	//MessageDef *msg;
-=======
->>>>>>> d953b253
 	// ?????
 	return true;
       }
