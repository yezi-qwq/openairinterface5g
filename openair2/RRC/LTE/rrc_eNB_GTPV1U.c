/*
 * Licensed to the OpenAirInterface (OAI) Software Alliance under one or more
 * contributor license agreements.  See the NOTICE file distributed with
 * this work for additional information regarding copyright ownership.
 * The OpenAirInterface Software Alliance licenses this file to You under
 * the OAI Public License, Version 1.1  (the "License"); you may not use this file
 * except in compliance with the License.
 * You may obtain a copy of the License at
 *
 *      http://www.openairinterface.org/?page_id=698
 *
 * Unless required by applicable law or agreed to in writing, software
 * distributed under the License is distributed on an "AS IS" BASIS,
 * WITHOUT WARRANTIES OR CONDITIONS OF ANY KIND, either express or implied.
 * See the License for the specific language governing permissions and
 * limitations under the License.
 *-------------------------------------------------------------------------------
 * For more information about the OpenAirInterface (OAI) Software Alliance:
 *      contact@openairinterface.org
 */

/*! \file rrc_eNB_GTPV1U.c
 * \brief rrc GTPV1U procedures for eNB
 * \author Lionel GAUTHIER
 * \version 1.0
 * \company Eurecom
 * \email: lionel.gauthier@eurecom.fr
 */

# include "rrc_defs.h"
# include "rrc_extern.h"
# include "RRC/LTE/MESSAGES/asn1_msg.h"
# include "rrc_eNB_GTPV1U.h"
# include "rrc_eNB_UE_context.h"
# include "msc.h"


#include "asn1_conversions.h"
#include "intertask_interface.h"


# include "common/ran_context.h"
#include <openair3/ocp-gtpu/gtp_itf.h>

extern RAN_CONTEXT_t RC;

int
rrc_eNB_process_GTPV1U_CREATE_TUNNEL_RESP(
  const protocol_ctxt_t *const ctxt_pP,
  const gtpv1u_enb_create_tunnel_resp_t *const create_tunnel_resp_pP,
  uint8_t                         *inde_list
) {
  rnti_t                         rnti;
  int                            i;
  struct rrc_eNB_ue_context_s   *ue_context_p = NULL;

  if (create_tunnel_resp_pP) {
    LOG_D(RRC, PROTOCOL_RRC_CTXT_UE_FMT" RX CREATE_TUNNEL_RESP num tunnels %u \n",
          PROTOCOL_RRC_CTXT_UE_ARGS(ctxt_pP),
          create_tunnel_resp_pP->num_tunnels);
    rnti = create_tunnel_resp_pP->rnti;
    ue_context_p = rrc_eNB_get_ue_context(
                     RC.rrc[ctxt_pP->module_id],
                     ctxt_pP->rnti);

    for (i = 0; i < create_tunnel_resp_pP->num_tunnels; i++) {
      ue_context_p->ue_context.enb_gtp_teid[inde_list[i]]  = create_tunnel_resp_pP->enb_S1u_teid[i];
      ue_context_p->ue_context.enb_gtp_addrs[inde_list[i]] = create_tunnel_resp_pP->enb_addr;
      ue_context_p->ue_context.enb_gtp_ebi[inde_list[i]]   = create_tunnel_resp_pP->eps_bearer_id[i];
      LOG_I(RRC, PROTOCOL_RRC_CTXT_UE_FMT" rrc_eNB_process_GTPV1U_CREATE_TUNNEL_RESP tunnel (%u, %u) bearer UE context index %u, msg index %u, id %u, gtp addr len %d \n",
            PROTOCOL_RRC_CTXT_UE_ARGS(ctxt_pP),
            create_tunnel_resp_pP->enb_S1u_teid[i],
            ue_context_p->ue_context.enb_gtp_teid[inde_list[i]],            
            inde_list[i],
	    i,
            create_tunnel_resp_pP->eps_bearer_id[i],
	    create_tunnel_resp_pP->enb_addr.length);
    }

	MSC_LOG_RX_MESSAGE(
			  MSC_RRC_ENB,
			  MSC_GTPU_ENB,
			  NULL,0,
			  MSC_AS_TIME_FMT" CREATE_TUNNEL_RESP RNTI %"PRIx16" ntuns %u ebid %u enb-s1u teid %u",
			  0,0,rnti,
			  create_tunnel_resp_pP->num_tunnels,
			  ue_context_p->ue_context.enb_gtp_ebi[0],
			  ue_context_p->ue_context.enb_gtp_teid[0]);
        (void)rnti; /* avoid gcc warning "set but not used" */
    return 0;
  } else {
    return -1;
  }
}


//------------------------------------------------------------------------------
boolean_t
gtpv_data_req(
  const protocol_ctxt_t*   const ctxt_pP,
  const rb_id_t                  rb_idP,
  const mui_t                    muiP,
  const confirm_t                confirmP,
  const sdu_size_t               sdu_sizeP,
  uint8_t*                 const buffer_pP,
  const pdcp_transmission_mode_t modeP,
  uint32_t task_id
)
//------------------------------------------------------------------------------
{
  if(sdu_sizeP == 0)
  {
    LOG_I(GTPU,"gtpv_data_req sdu_sizeP == 0");
    return FALSE;
  }
  LOG_D(GTPU,"gtpv_data_req ue rnti %x sdu_sizeP %d rb id %ld", ctxt_pP->rnti, sdu_sizeP, rb_idP);
  {
    MessageDef *message_p;
    // Uses a new buffer to avoid issue with PDCP buffer content that could be changed by PDCP (asynchronous message handling).
    uint8_t *message_buffer;

    if(task_id == TASK_DATA_FORWARDING){

      LOG_I(GTPU,"gtpv_data_req task_id = TASK_DATA_FORWARDING\n");

      message_buffer = itti_malloc (TASK_GTPV1_U, TASK_DATA_FORWARDING, sdu_sizeP);

      memcpy (message_buffer, buffer_pP, sdu_sizeP);

      message_p = itti_alloc_new_message (TASK_GTPV1_U, 0, GTPV1U_ENB_DATA_FORWARDING_IND);
      GTPV1U_ENB_DATA_FORWARDING_IND (message_p).frame 	= ctxt_pP->frame;
      GTPV1U_ENB_DATA_FORWARDING_IND (message_p).enb_flag	= ctxt_pP->enb_flag;
      GTPV1U_ENB_DATA_FORWARDING_IND (message_p).rb_id 	= rb_idP;
      GTPV1U_ENB_DATA_FORWARDING_IND (message_p).muip		= muiP;
      GTPV1U_ENB_DATA_FORWARDING_IND (message_p).confirmp	= confirmP;
      GTPV1U_ENB_DATA_FORWARDING_IND (message_p).sdu_size	= sdu_sizeP;
      GTPV1U_ENB_DATA_FORWARDING_IND (message_p).sdu_p 	= message_buffer;
      GTPV1U_ENB_DATA_FORWARDING_IND (message_p).mode		= modeP;
      GTPV1U_ENB_DATA_FORWARDING_IND (message_p).module_id = ctxt_pP->module_id;
      GTPV1U_ENB_DATA_FORWARDING_IND (message_p).rnti		 = ctxt_pP->rnti;
      GTPV1U_ENB_DATA_FORWARDING_IND (message_p).eNB_index = ctxt_pP->eNB_index;

      itti_send_msg_to_task (TASK_DATA_FORWARDING, ctxt_pP->instance, message_p);
      return TRUE; // TODO should be changed to a CNF message later, currently RRC lite does not used the returned value anyway.
    }else if(task_id == TASK_END_MARKER){
      
      LOG_I(GTPU,"gtpv_data_req task_id = TASK_END_MARKER\n");

      message_buffer = itti_malloc (TASK_GTPV1_U, TASK_END_MARKER, sdu_sizeP);

      memcpy (message_buffer, buffer_pP, sdu_sizeP);

      message_p = itti_alloc_new_message (TASK_GTPV1_U, 0, GTPV1U_ENB_END_MARKER_IND);
      GTPV1U_ENB_END_MARKER_IND (message_p).frame 	= ctxt_pP->frame;
      GTPV1U_ENB_END_MARKER_IND (message_p).enb_flag	= ctxt_pP->enb_flag;
      GTPV1U_ENB_END_MARKER_IND (message_p).rb_id 	= rb_idP;
      GTPV1U_ENB_END_MARKER_IND (message_p).muip		= muiP;
      GTPV1U_ENB_END_MARKER_IND (message_p).confirmp	= confirmP;
      GTPV1U_ENB_END_MARKER_IND (message_p).sdu_size	= sdu_sizeP;
      GTPV1U_ENB_END_MARKER_IND (message_p).sdu_p 	= message_buffer;
      GTPV1U_ENB_END_MARKER_IND (message_p).mode		= modeP;
      GTPV1U_ENB_END_MARKER_IND (message_p).module_id = ctxt_pP->module_id;
      GTPV1U_ENB_END_MARKER_IND (message_p).rnti		 = ctxt_pP->rnti;
      GTPV1U_ENB_END_MARKER_IND (message_p).eNB_index = ctxt_pP->eNB_index;

      itti_send_msg_to_task (TASK_END_MARKER, ctxt_pP->instance, message_p);
      return TRUE; // TODO should be changed to a CNF message later, currently RRC lite does not used the returned value anyway.
    }
  }
  return TRUE;

}

//#endif

void rrc_eNB_send_GTPV1U_ENB_DELETE_TUNNEL_REQ(
  module_id_t enb_mod_idP,
  const rrc_eNB_ue_context_t* const ue_context_pP
)
{
  if (!ue_context_pP) {
    LOG_W(RRC, "[eNB] In %s: invalid UE\n", __func__);
    return;
  }
  gtpv1u_enb_delete_tunnel_req_t tmp={0};

<<<<<<< HEAD
  tmp.rnti = ue_context_pP->ue_context.rnti;
  tmp.from_gnb = 0;
  tmp.num_erab = ue_context_pP->ue_context.nb_of_e_rabs;
=======
  MSC_LOG_TX_MESSAGE(MSC_RRC_ENB, MSC_GTPU_ENB, NULL, 0,
                     "0 GTPV1U_ENB_DELETE_TUNNEL_REQ rnti %x ",
                     ue_context_pP->ue_context.eNB_ue_s1ap_id);

  MessageDef *msg = itti_alloc_new_message(TASK_RRC_ENB, 0, GTPV1U_ENB_DELETE_TUNNEL_REQ);
  memset(&GTPV1U_ENB_DELETE_TUNNEL_REQ(msg), 0, sizeof(GTPV1U_ENB_DELETE_TUNNEL_REQ(msg)));
  GTPV1U_ENB_DELETE_TUNNEL_REQ(msg).rnti = ue_context_pP->ue_context.rnti;
  GTPV1U_ENB_DELETE_TUNNEL_REQ(msg).from_gnb = 0;
  GTPV1U_ENB_DELETE_TUNNEL_REQ(msg).num_erab = ue_context_pP->ue_context.nb_of_e_rabs;
>>>>>>> 3b2d5037
  for (int e_rab = 0; e_rab < ue_context_pP->ue_context.nb_of_e_rabs; e_rab++) {
    const rb_id_t gtp_ebi = ue_context_pP->ue_context.enb_gtp_ebi[e_rab];
    tmp.eps_bearer_id[e_rab] = gtp_ebi;
  }
  gtpv1u_delete_s1u_tunnel(enb_mod_idP,&tmp); 
}

<|MERGE_RESOLUTION|>--- conflicted
+++ resolved
@@ -184,21 +184,9 @@
   }
   gtpv1u_enb_delete_tunnel_req_t tmp={0};
 
-<<<<<<< HEAD
   tmp.rnti = ue_context_pP->ue_context.rnti;
   tmp.from_gnb = 0;
   tmp.num_erab = ue_context_pP->ue_context.nb_of_e_rabs;
-=======
-  MSC_LOG_TX_MESSAGE(MSC_RRC_ENB, MSC_GTPU_ENB, NULL, 0,
-                     "0 GTPV1U_ENB_DELETE_TUNNEL_REQ rnti %x ",
-                     ue_context_pP->ue_context.eNB_ue_s1ap_id);
-
-  MessageDef *msg = itti_alloc_new_message(TASK_RRC_ENB, 0, GTPV1U_ENB_DELETE_TUNNEL_REQ);
-  memset(&GTPV1U_ENB_DELETE_TUNNEL_REQ(msg), 0, sizeof(GTPV1U_ENB_DELETE_TUNNEL_REQ(msg)));
-  GTPV1U_ENB_DELETE_TUNNEL_REQ(msg).rnti = ue_context_pP->ue_context.rnti;
-  GTPV1U_ENB_DELETE_TUNNEL_REQ(msg).from_gnb = 0;
-  GTPV1U_ENB_DELETE_TUNNEL_REQ(msg).num_erab = ue_context_pP->ue_context.nb_of_e_rabs;
->>>>>>> 3b2d5037
   for (int e_rab = 0; e_rab < ue_context_pP->ue_context.nb_of_e_rabs; e_rab++) {
     const rb_id_t gtp_ebi = ue_context_pP->ue_context.enb_gtp_ebi[e_rab];
     tmp.eps_bearer_id[e_rab] = gtp_ebi;
