/*
 * Licensed to the OpenAirInterface (OAI) Software Alliance under one or more
 * contributor license agreements.  See the NOTICE file distributed with
 * this work for additional information regarding copyright ownership.
 * The OpenAirInterface Software Alliance licenses this file to You under
 * the OAI Public License, Version 1.1  (the "License"); you may not use this file
 * except in compliance with the License.
 * You may obtain a copy of the License at
 *
 *      http://www.openairinterface.org/?page_id=698
 *
 * Unless required by applicable law or agreed to in writing, software
 * distributed under the License is distributed on an "AS IS" BASIS,
 * WITHOUT WARRANTIES OR CONDITIONS OF ANY KIND, either express or implied.
 * See the License for the specific language governing permissions and
 * limitations under the License.
 *-------------------------------------------------------------------------------
 * For more information about the OpenAirInterface (OAI) Software Alliance:
 *      contact@openairinterface.org
 */

/*! \file rrc_eNB_GTPV1U.c
 * \brief rrc GTPV1U procedures for eNB
 * \author Lionel GAUTHIER
 * \version 1.0
 * \company Eurecom
 * \email: lionel.gauthier@eurecom.fr
 */

# include "rrc_defs.h"
# include "rrc_extern.h"
# include "RRC/LTE/MESSAGES/asn1_msg.h"
# include "rrc_eNB_GTPV1U.h"
# include "rrc_eNB_UE_context.h"
# include "msc.h"
# include "asn1_conversions.h"
# include "intertask_interface.h"
# include "common/ran_context.h"

extern RAN_CONTEXT_t RC;

int
rrc_eNB_process_GTPV1U_CREATE_TUNNEL_RESP(
  const protocol_ctxt_t *const ctxt_pP,
  const gtpv1u_enb_create_tunnel_resp_t *const create_tunnel_resp_pP,
  uint8_t                         *inde_list
) {
  rnti_t                         rnti;
  int                            i;
  struct rrc_eNB_ue_context_s   *ue_context_p = NULL;

  if (create_tunnel_resp_pP) {
    LOG_D(RRC, PROTOCOL_RRC_CTXT_UE_FMT" RX CREATE_TUNNEL_RESP num tunnels %u \n",
          PROTOCOL_RRC_CTXT_UE_ARGS(ctxt_pP),
          create_tunnel_resp_pP->num_tunnels);
    rnti = create_tunnel_resp_pP->rnti;
    ue_context_p = rrc_eNB_get_ue_context(
                     RC.rrc[ctxt_pP->module_id],
                     ctxt_pP->rnti);

    for (i = 0; i < create_tunnel_resp_pP->num_tunnels; i++) {
      ue_context_p->ue_context.enb_gtp_teid[inde_list[i]]  = create_tunnel_resp_pP->enb_S1u_teid[i];
      ue_context_p->ue_context.enb_gtp_addrs[inde_list[i]] = create_tunnel_resp_pP->enb_addr;
      ue_context_p->ue_context.enb_gtp_ebi[inde_list[i]]   = create_tunnel_resp_pP->eps_bearer_id[i];
      LOG_I(RRC, PROTOCOL_RRC_CTXT_UE_FMT" rrc_eNB_process_GTPV1U_CREATE_TUNNEL_RESP tunnel (%u, %u) bearer UE context index %u, msg index %u, id %u, gtp addr len %d \n",
            PROTOCOL_RRC_CTXT_UE_ARGS(ctxt_pP),
            create_tunnel_resp_pP->enb_S1u_teid[i],
            ue_context_p->ue_context.enb_gtp_teid[inde_list[i]],
            inde_list[i],
            i,
            create_tunnel_resp_pP->eps_bearer_id[i],
            create_tunnel_resp_pP->enb_addr.length);
    }

    MSC_LOG_RX_MESSAGE(
      MSC_RRC_ENB,
      MSC_GTPU_ENB,
      NULL,0,
      MSC_AS_TIME_FMT" CREATE_TUNNEL_RESP RNTI %"PRIx16" ntuns %u ebid %u enb-s1u teid %u",
      0,0,rnti,
      create_tunnel_resp_pP->num_tunnels,
      ue_context_p->ue_context.enb_gtp_ebi[0],
      ue_context_p->ue_context.enb_gtp_teid[0]);
    (void)rnti; /* avoid gcc warning "set but not used" */
    return 0;
  } else {
    return -1;
  }
}
<<<<<<< HEAD

void rrc_eNB_send_GTPV1U_ENB_DELETE_TUNNEL_REQ(
  module_id_t enb_mod_idP,
  const rrc_eNB_ue_context_t* const ue_context_pP
)
{
  if (!ue_context_pP) {
    LOG_W(RRC, "[eNB] In %s: invalid UE\n", __func__);
    return;
  }

  MSC_LOG_TX_MESSAGE(MSC_RRC_ENB, MSC_GTPU_ENB, NULL, 0,
                     "0 GTPV1U_ENB_DELETE_TUNNEL_REQ rnti %x ",
                     ue_context_pP->ue_context.eNB_ue_s1ap_id);

  MessageDef *msg = itti_alloc_new_message(TASK_RRC_ENB, GTPV1U_ENB_DELETE_TUNNEL_REQ);
  memset(&GTPV1U_ENB_DELETE_TUNNEL_REQ(msg), 0, sizeof(GTPV1U_ENB_DELETE_TUNNEL_REQ(msg)));
  GTPV1U_ENB_DELETE_TUNNEL_REQ(msg).rnti = ue_context_pP->ue_context.rnti;
  GTPV1U_ENB_DELETE_TUNNEL_REQ(msg).num_erab = ue_context_pP->ue_context.nb_of_e_rabs;
  for (int e_rab = 0; e_rab < ue_context_pP->ue_context.nb_of_e_rabs; e_rab++) {
    const rb_id_t gtp_ebi = ue_context_pP->ue_context.enb_gtp_ebi[e_rab];
    GTPV1U_ENB_DELETE_TUNNEL_REQ(msg).eps_bearer_id[e_rab] = gtp_ebi;
  }
  itti_send_msg_to_task(TASK_GTPV1_U, ENB_MODULE_ID_TO_INSTANCE(enb_mod_idP), msg);
}
#endif
=======
>>>>>>> 458019d8
<|MERGE_RESOLUTION|>--- conflicted
+++ resolved
@@ -33,8 +33,8 @@
 # include "rrc_eNB_GTPV1U.h"
 # include "rrc_eNB_UE_context.h"
 # include "msc.h"
-# include "asn1_conversions.h"
-# include "intertask_interface.h"
+#   include "asn1_conversions.h"
+#   include "intertask_interface.h"
 # include "common/ran_context.h"
 
 extern RAN_CONTEXT_t RC;
@@ -65,29 +65,28 @@
       LOG_I(RRC, PROTOCOL_RRC_CTXT_UE_FMT" rrc_eNB_process_GTPV1U_CREATE_TUNNEL_RESP tunnel (%u, %u) bearer UE context index %u, msg index %u, id %u, gtp addr len %d \n",
             PROTOCOL_RRC_CTXT_UE_ARGS(ctxt_pP),
             create_tunnel_resp_pP->enb_S1u_teid[i],
-            ue_context_p->ue_context.enb_gtp_teid[inde_list[i]],
+            ue_context_p->ue_context.enb_gtp_teid[inde_list[i]],            
             inde_list[i],
-            i,
+	    i,
             create_tunnel_resp_pP->eps_bearer_id[i],
-            create_tunnel_resp_pP->enb_addr.length);
+	    create_tunnel_resp_pP->enb_addr.length);
     }
 
-    MSC_LOG_RX_MESSAGE(
-      MSC_RRC_ENB,
-      MSC_GTPU_ENB,
-      NULL,0,
-      MSC_AS_TIME_FMT" CREATE_TUNNEL_RESP RNTI %"PRIx16" ntuns %u ebid %u enb-s1u teid %u",
-      0,0,rnti,
-      create_tunnel_resp_pP->num_tunnels,
-      ue_context_p->ue_context.enb_gtp_ebi[0],
-      ue_context_p->ue_context.enb_gtp_teid[0]);
-    (void)rnti; /* avoid gcc warning "set but not used" */
+	MSC_LOG_RX_MESSAGE(
+			  MSC_RRC_ENB,
+			  MSC_GTPU_ENB,
+			  NULL,0,
+			  MSC_AS_TIME_FMT" CREATE_TUNNEL_RESP RNTI %"PRIx16" ntuns %u ebid %u enb-s1u teid %u",
+			  0,0,rnti,
+			  create_tunnel_resp_pP->num_tunnels,
+			  ue_context_p->ue_context.enb_gtp_ebi[0],
+			  ue_context_p->ue_context.enb_gtp_teid[0]);
+        (void)rnti; /* avoid gcc warning "set but not used" */
     return 0;
   } else {
     return -1;
   }
 }
-<<<<<<< HEAD
 
 void rrc_eNB_send_GTPV1U_ENB_DELETE_TUNNEL_REQ(
   module_id_t enb_mod_idP,
@@ -112,7 +111,4 @@
     GTPV1U_ENB_DELETE_TUNNEL_REQ(msg).eps_bearer_id[e_rab] = gtp_ebi;
   }
   itti_send_msg_to_task(TASK_GTPV1_U, ENB_MODULE_ID_TO_INSTANCE(enb_mod_idP), msg);
-}
-#endif
-=======
->>>>>>> 458019d8
+}