--- conflicted
+++ resolved
@@ -286,17 +286,10 @@
   NR_DRB_ToReleaseList_t            *DRB_Release_configList2[RRC_TRANSACTION_IDENTIFIER_NUMBER];
   uint8_t                            DRB_active[8];
 
-<<<<<<< HEAD
-  NR_SRB_INFO                           SI;
-  NR_SRB_INFO                           Srb0;
-  NR_SRB_INFO_TABLE_ENTRY               Srb1;
-  NR_SRB_INFO_TABLE_ENTRY               Srb2;
-=======
   NR_SRB_INFO                       SI;
   NR_SRB_INFO                       Srb0;
   NR_SRB_INFO_TABLE_ENTRY           Srb1;
   NR_SRB_INFO_TABLE_ENTRY           Srb2;
->>>>>>> 199680d2
   NR_MeasConfig_t                   *measConfig;
   HANDOVER_INFO                     *handover_info;
   NR_MeasResults_t                  *measResults;
