/* Licensed to the OpenAirInterface (OAI) Software Alliance under one or more
 * contributor license agreements.  See the NOTICE file distributed with
 * this work for additional information regarding copyright ownership.
 * The OpenAirInterface Software Alliance licenses this file to You under
 * the OAI Public License, Version 1.1  (the "License"); you may not use this file
 * except in compliance with the License.
 * You may obtain a copy of the License at
 *
 *      http://www.openairinterface.org/?page_id=698
 *
 * Unless required by applicable law or agreed to in writing, software
 * distributed under the License is distributed on an "AS IS" BASIS,
 * WITHOUT WARRANTIES OR CONDITIONS OF ANY KIND, either express or implied.
 * See the License for the specific language governing permissions and
 * limitations under the License.
 *-------------------------------------------------------------------------------
 * For more information about the OpenAirInterface (OAI) Software Alliance:
 *      contact@openairinterface.org
 */

/*! \file RRC/NR/nr_rrc_defs.h
* \brief NR RRC struct definitions and function prototypes
* \author Navid Nikaein, Raymond Knopp, WEI-TAI CHEN
* \date 2010 - 2014, 2018
* \version 1.0
* \company Eurecom, NTSUT
* \email: navid.nikaein@eurecom.fr, raymond.knopp@eurecom.fr, kroempa@gmail.com
*/

#ifndef __OPENAIR_RRC_DEFS_NR_H__
#define __OPENAIR_RRC_DEFS_NR_H__


#include <stdio.h>
#include <stdlib.h>
#include <string.h>

#include "collection/tree.h"
#include "nr_rrc_types.h"

#include "COMMON/platform_constants.h"
#include "COMMON/platform_types.h"
#include "RRC/LTE/rrc_defs.h"
//#include "LAYER2/RLC/rlc.h"

//#include "COMMON/mac_rrc_primitives.h"

#include "NR_SIB1.h"
#include "NR_RRCReconfigurationComplete.h"
#include "NR_RRCReconfiguration.h"
#include "NR_RRCReestablishmentRequest.h"
#include "NR_BCCH-BCH-Message.h"
#include "NR_BCCH-DL-SCH-Message.h"
#include "NR_BCCH-BCH-Message.h"
#include "NR_PLMN-IdentityInfo.h"
#include "NR_MCC-MNC-Digit.h"
#include "NR_NG-5G-S-TMSI.h"
//#include "MCCH-Message.h"
//#include "MBSFNAreaConfiguration-r9.h"
//#include "SCellToAddMod-r10.h"
//#include "AS-Config.h"
//#include "AS-Context.h"
#include "NR_UE-NR-Capability.h"
#include "NR_UE-MRDC-Capability.h"
#include "NR_MeasResults.h"
#include "NR_CellGroupConfig.h"
#include "NR_ServingCellConfigCommon.h"
#include "NR_EstablishmentCause.h"
#include "NR_SIB1.h"
//-------------------

#include "intertask_interface.h"

/* TODO: be sure this include is correct.
 * It solves a problem of compilation of the RRH GW,
 * issue #186.
 */
  #include "as_message.h"

  #include "commonDef.h"


/*I will change the name of the structure for compile purposes--> hope not to undo this process*/

typedef unsigned int uid_nr_t;
#define NR_UID_LINEAR_ALLOCATOR_BITMAP_SIZE (((MAX_MOBILES_PER_GNB/8)/sizeof(unsigned int)) + 1)

typedef struct nr_uid_linear_allocator_s {
  unsigned int   bitmap[NR_UID_LINEAR_ALLOCATOR_BITMAP_SIZE];
} nr_uid_allocator_t;
    

#define PROTOCOL_NR_RRC_CTXT_UE_FMT                PROTOCOL_CTXT_FMT
#define PROTOCOL_NR_RRC_CTXT_UE_ARGS(CTXT_Pp)      PROTOCOL_NR_CTXT_ARGS(CTXT_Pp)

#define PROTOCOL_NR_RRC_CTXT_FMT                   PROTOCOL_CTXT_FMT
#define PROTOCOL_NR_RRC_CTXT_ARGS(CTXT_Pp)         PROTOCOL_NR_CTXT_ARGS(CTXT_Pp)

<<<<<<< HEAD
// Delay to take in consideration for sl_ahead value
#define TX_SL_AHEAD_DELAY 3

// 3GPP TS 38.331 Section 12 Table 12.1-1: UE performance requirements for RRC procedures for UEs
#define NR_RRC_PROCESSING_DELAY_MS  10
#define NR_RRC_BWP_SWITCH_DELAY_MS  6
=======
// 3GPP TS 38.331 Section 12 Table 12.1-1: UE performance requirements for RRC procedures for UEs
#define NR_RRC_PROCESSING_DELAY_MS  10
>>>>>>> 7b5d8de6

#define NR_UE_MODULE_INVALID ((module_id_t) ~0) // FIXME attention! depends on type uint8_t!!!
#define NR_UE_INDEX_INVALID  ((module_id_t) ~0) // FIXME attention! depends on type uint8_t!!! used to be -1

typedef enum {
  NR_RRC_OK=0,
  NR_RRC_ConnSetup_failed,
  NR_RRC_PHY_RESYNCH,
  NR_RRC_Handover_failed,
  NR_RRC_HO_STARTED
} NR_RRC_status_t;

typedef enum UE_STATE_NR_e {
  NR_RRC_INACTIVE=0,
  NR_RRC_IDLE,
  NR_RRC_SI_RECEIVED,
  NR_RRC_CONNECTED,
  NR_RRC_RECONFIGURED,
  NR_RRC_HO_EXECUTION
} NR_UE_STATE_t;


#define RRM_FREE(p)       if ( (p) != NULL) { free(p) ; p=NULL ; }
#define RRM_MALLOC(t,n)   (t *) malloc16( sizeof(t) * n )
#define RRM_CALLOC(t,n)   (t *) malloc16( sizeof(t) * n)
#define RRM_CALLOC2(t,s)  (t *) malloc16( s )

#define MAX_MEAS_OBJ                                  7
#define MAX_MEAS_CONFIG                               7
#define MAX_MEAS_ID                                   7

#define PAYLOAD_SIZE_MAX                              1024
#define RRC_BUF_SIZE                                  1024
#define UNDEF_SECURITY_MODE                           0xff
#define NO_SECURITY_MODE                              0x20

/* TS 36.331: RRC-TransactionIdentifier ::= INTEGER (0..3) */
#define NR_RRC_TRANSACTION_IDENTIFIER_NUMBER             3

typedef struct {
  unsigned short                                      transport_block_size;      /*!< \brief Minimum PDU size in bytes provided by RLC to MAC layer interface */
  unsigned short                                      max_transport_blocks;      /*!< \brief Maximum PDU size in bytes provided by RLC to MAC layer interface */
  unsigned long                                       Guaranteed_bit_rate;       /*!< \brief Guaranteed Bit Rate (average) to be offered by MAC layer scheduling*/
  unsigned long                                       Max_bit_rate;              /*!< \brief Maximum Bit Rate that can be offered by MAC layer scheduling*/
  uint8_t                                             Delay_class;               /*!< \brief Delay class offered by MAC layer scheduling*/
  uint8_t                                             Target_bler;               /*!< \brief Target Average Transport Block Error rate*/
  uint8_t                                             Lchan_t;                   /*!< \brief Logical Channel Type (BCCH,CCCH,DCCH,DTCH_B,DTCH,MRBCH)*/
} __attribute__ ((__packed__))  NR_LCHAN_DESC;

typedef struct UE_RRC_INFO_NR_s {
  NR_UE_STATE_t                                       State;
  uint8_t                                             SIB1systemInfoValueTag;
  uint32_t                                            SIStatus;
  uint32_t                                            SIcnt;
  uint8_t                                             MCCHStatus[8];             // MAX_MBSFN_AREA
  uint16_t                                            SIwindowsize;              //!< Corresponds to the SIB1 si-WindowLength parameter. The unit is ms. Possible values are (final): 1,2,5,10,15,20,40
  uint8_t                                             handoverTarget;
  //HO_STATE_t ho_state;
  uint16_t
  SIperiod;                  //!< Corresponds to the SIB1 si-Periodicity parameter (multiplied by 10). Possible values are (final): 80,160,320,640,1280,2560,5120
  unsigned short                                      UE_index;
  uint32_t                                            T300_active;
  uint32_t                                            T300_cnt;
  uint32_t                                            T304_active;
  uint32_t                                            T304_cnt;
  uint32_t                                            T310_active;
  uint32_t                                            T310_cnt;
  uint32_t                                            N310_cnt;
  uint32_t                                            N311_cnt;
  rnti_t                                              rnti;
} __attribute__ ((__packed__)) NR_UE_RRC_INFO;

typedef struct UE_S_TMSI_NR_s {
  boolean_t                                           presence;
  uint16_t                                            amf_set_id;
  uint8_t                                             amf_pointer;
  uint32_t                                            fiveg_tmsi;
} __attribute__ ((__packed__)) NR_UE_S_TMSI;


typedef enum nr_e_rab_satus_e {
  NR_E_RAB_STATUS_NEW,
  NR_E_RAB_STATUS_DONE,           // from the gNB perspective
  NR_E_RAB_STATUS_ESTABLISHED,    // get the reconfigurationcomplete form UE
  NR_E_RAB_STATUS_FAILED,
} nr_e_rab_status_t;

typedef struct nr_e_rab_param_s {
  e_rab_t param;
  uint8_t status;
  uint8_t xid; // transaction_id
} __attribute__ ((__packed__)) nr_e_rab_param_t;


typedef struct HANDOVER_INFO_NR_s {
  uint8_t                                             ho_prepare;
  uint8_t                                             ho_complete;
  uint8_t                                             modid_s;            //module_idP of serving cell
  uint8_t                                             modid_t;            //module_idP of target cell
  uint8_t                                             ueid_s;             //UE index in serving cell
  uint8_t                                             ueid_t;             //UE index in target cell

  // NR not define at this moment
  //AS_Config_t                                       as_config;          /* these two parameters are taken from 36.331 section 10.2.2: HandoverPreparationInformation-r8-IEs */
  //AS_Context_t                                      as_context;         /* They are mandatory for HO */

  uint8_t                                             buf[RRC_BUF_SIZE];  /* ASN.1 encoded handoverCommandMessage */
  int                                                 size;               /* size of above message in bytes */
} NR_HANDOVER_INFO;


#define NR_RRC_HEADER_SIZE_MAX 64
#define NR_RRC_BUFFER_SIZE_MAX 1024

typedef struct {
  char                                                Payload[NR_RRC_BUFFER_SIZE_MAX];
  char                                                Header[NR_RRC_HEADER_SIZE_MAX];
  uint16_t                                            payload_size;
} NR_RRC_BUFFER;

#define NR_RRC_BUFFER_SIZE                            sizeof(RRC_BUFFER_NR)


typedef struct RB_INFO_NR_s {
  uint16_t                                            Rb_id;  //=Lchan_id
  NR_LCHAN_DESC Lchan_desc[2];
  //MAC_MEAS_REQ_ENTRY *Meas_entry; //may not needed for NB-IoT
} NR_RB_INFO;

typedef struct NR_SRB_INFO_s {
  uint16_t                                            Srb_id;         //=Lchan_id
  NR_RRC_BUFFER                                          Rx_buffer;
  NR_RRC_BUFFER                                          Tx_buffer;
  NR_LCHAN_DESC                                          Lchan_desc[2];
  unsigned int                                        Trans_id;
  uint8_t                                             Active;
} NR_SRB_INFO;


typedef struct RB_INFO_TABLE_ENTRY_NR_s {
  NR_RB_INFO                                          Rb_info;
  uint8_t                                             Active;
  uint32_t                                            Next_check_frame;
  uint8_t                                             status;
} NR_RB_INFO_TABLE_ENTRY;

typedef struct SRB_INFO_TABLE_ENTRY_NR_s {
  NR_SRB_INFO                                         Srb_info;
  uint8_t                                             Active;
  uint8_t                                             status;
  uint32_t                                            Next_check_frame;
} NR_SRB_INFO_TABLE_ENTRY;

typedef struct nr_rrc_guami_s {
  uint16_t mcc;
  uint16_t mnc;
  uint8_t  mnc_len;
  uint8_t  amf_region_id;
  uint16_t amf_set_id;
  uint8_t  amf_pointer;
} nr_rrc_guami_t;

typedef enum pdu_session_satus_e {
  PDU_SESSION_STATUS_NEW,
  PDU_SESSION_STATUS_DONE,
  PDU_SESSION_STATUS_ESTABLISHED,
  PDU_SESSION_STATUS_REESTABLISHED, // after HO
  PDU_SESSION_STATUS_TOMODIFY,      // ENDC NSA
  PDU_SESSION_STATUS_FAILED,
  PDU_SESSION_STATUS_TORELEASE  // to release DRB between eNB and UE
} pdu_session_status_t;

typedef struct pdu_session_param_s {
  pdusession_t param;
  uint8_t status;
  uint8_t xid; // transaction_id
  ngap_Cause_t cause;
  uint8_t cause_value;
} __attribute__ ((__packed__)) pdu_session_param_t;

typedef struct gNB_RRC_UE_s {
  uint8_t                            primaryCC_id;
  LTE_SCellToAddMod_r10_t            sCell_config[2];
  NR_SRB_ToAddModList_t             *SRB_configList;
  NR_SRB_ToAddModList_t             *SRB_configList2[RRC_TRANSACTION_IDENTIFIER_NUMBER];
  NR_DRB_ToAddModList_t             *DRB_configList;
  NR_DRB_ToAddModList_t             *DRB_configList2[RRC_TRANSACTION_IDENTIFIER_NUMBER];
  NR_DRB_ToReleaseList_t            *DRB_Release_configList2[RRC_TRANSACTION_IDENTIFIER_NUMBER];
  uint8_t                            DRB_active[8];

  SRB_INFO                           SI;
  SRB_INFO                           Srb0;
  SRB_INFO_TABLE_ENTRY               Srb1;
  SRB_INFO_TABLE_ENTRY               Srb2;
  NR_MeasConfig_t                   *measConfig;
  HANDOVER_INFO                     *handover_info;
  NR_MeasResults_t                  *measResults;


  NR_UE_NR_Capability_t*             UE_Capability_nr;
  int                                UE_Capability_size;
  NR_UE_MRDC_Capability_t*           UE_Capability_MRDC;
  int                                UE_MRDC_Capability_size;

  NR_CellGroupConfig_t               *secondaryCellGroup;
  NR_CellGroupConfig_t               *masterCellGroup;
  NR_RRCReconfiguration_t            *reconfig;
  NR_RadioBearerConfig_t             *rb_config;

  ImsiMobileIdentity_t               imsi;

  /* KgNB as derived from KASME received from EPC */
  uint8_t kgnb[32];
  int8_t  kgnb_ncc;
  uint8_t nh[32];
  int8_t  nh_ncc;

  /* Used integrity/ciphering algorithms */
  NR_CipheringAlgorithm_t            ciphering_algorithm;
  e_NR_IntegrityProtAlgorithm        integrity_algorithm;

  uint8_t                            StatusRrc;
  rnti_t                             rnti;
  uint64_t                           random_ue_identity;

  /* Information from UE RRC Setup Request */
  NR_UE_S_TMSI                       Initialue_identity_5g_s_TMSI;
  uint64_t                           ng_5G_S_TMSI_Part1;
  uint16_t                           ng_5G_S_TMSI_Part2;
  NR_EstablishmentCause_t            establishment_cause;

  /* Information from UE RRC ConnectionReestablishmentRequest */
  NR_ReestablishmentCause_t          reestablishment_cause;

  /* UE id for initial connection to S1AP */
  uint16_t                           ue_initial_id;

  /* Information from S1AP initial_context_setup_req */
  uint32_t                           gNB_ue_s1ap_id :24;
  uint32_t                           gNB_ue_ngap_id;
  uint64_t                           amf_ue_ngap_id:40;
  nr_rrc_guami_t                     ue_guami;

  ngap_security_capabilities_t       security_capabilities;

  /* Total number of e_rab already setup in the list */
  uint8_t                           setup_e_rabs;
  /* Number of e_rab to be setup in the list */
  uint8_t                            nb_of_e_rabs;
  /* Number of e_rab to be modified in the list */
  uint8_t                            nb_of_modify_e_rabs;
  uint8_t                            nb_of_failed_e_rabs;
  e_rab_param_t                      modify_e_rab[NB_RB_MAX];//[S1AP_MAX_E_RAB];
  /* Total number of pdu session already setup in the list */
  uint8_t                            setup_pdu_sessions;
  /* Number of pdu session to be setup in the list */
  uint8_t                            nb_of_pdusessions;
  /* Number of e_rab to be modified in the list */
  uint8_t                            nb_of_modify_pdusessions;
  uint8_t                            nb_of_failed_pdusessions;
  pdu_session_param_t                modify_pdusession[NR_NB_RB_MAX];
  /* list of e_rab to be setup by RRC layers */
  /* list of pdu session to be setup by RRC layers */
  e_rab_param_t                      e_rab[NB_RB_MAX];//[S1AP_MAX_E_RAB];
  pdu_session_param_t                pduSession[NR_NB_RB_MAX];//[NGAP_MAX_PDU_SESSION];
  //release e_rabs
  uint8_t                            nb_release_of_e_rabs;
  e_rab_failed_t                     e_rabs_release_failed[S1AP_MAX_E_RAB];
  uint8_t                            nb_release_of_pdusessions;
  pdusession_failed_t                pdusessions_release_failed[NGAP_MAX_PDUSESSION];
  // LG: For GTPV1 TUNNELS
  uint32_t                           gnb_gtp_teid[S1AP_MAX_E_RAB];
  transport_layer_addr_t             gnb_gtp_addrs[S1AP_MAX_E_RAB];
  rb_id_t                            gnb_gtp_ebi[S1AP_MAX_E_RAB];
  rb_id_t                            gnb_gtp_psi[S1AP_MAX_E_RAB];
  //GTPV1 F1-U TUNNELS
  uint32_t                           incoming_teid[S1AP_MAX_E_RAB];

  uint32_t                           nr_rrc_processing_timer;
  uint32_t                           nr_rrc_processing_delay;
  uint32_t                           ul_failure_timer;
  uint32_t                           ue_release_timer;
  uint32_t                           ue_release_timer_thres;
  uint32_t                           ue_release_timer_s1;
  uint32_t                           ue_release_timer_thres_s1;
  uint32_t                           ue_release_timer_ng;
  uint32_t                           ue_release_timer_thres_ng;
  uint32_t                           ue_release_timer_rrc;
  uint32_t                           ue_release_timer_thres_rrc;
  uint32_t                           ue_reestablishment_timer;
  uint32_t                           ue_reestablishment_timer_thres;
  uint8_t                            e_rab_release_command_flag;
  uint8_t                            pdu_session_release_command_flag;
  uint8_t                            established_pdu_sessions_flag;
  uint32_t                           ue_rrc_inactivity_timer;
  int8_t                             reestablishment_xid;
  //------------------------------------------------------------------------------//
  NR_CellGroupId_t                                      cellGroupId;
  struct NR_SpCellConfig                                *spCellConfig;
  struct NR_CellGroupConfig__sCellToAddModList          *sCellconfig;
  struct NR_CellGroupConfig__sCellToReleaseList         *sCellconfigRelease;
  struct NR_CellGroupConfig__rlc_BearerToAddModList     *rlc_BearerBonfig;
  struct NR_CellGroupConfig__rlc_BearerToReleaseList    *rlc_BearerRelease;
  struct NR_MAC_CellGroupConfig                         *mac_CellGroupConfig;
  struct NR_PhysicalCellGroupConfig                     *physicalCellGroupConfig;

  /* Nas Pdu */
  uint8_t                        nas_pdu_flag;
  ngap_nas_pdu_t                 nas_pdu;

} gNB_RRC_UE_t;

typedef uid_t ue_uid_t;

typedef struct rrc_gNB_ue_context_s {
  /* Tree related data */
  RB_ENTRY(rrc_gNB_ue_context_s) entries;

  /* Uniquely identifies the UE between MME and eNB within the eNB.
   * This id is encoded on 24bits.
   */
  rnti_t         ue_id_rnti;

  // another key for protocol layers but should not be used as a key for RB tree
  ue_uid_t       local_uid;

  /* UE id for initial connection to S1AP */
  struct gNB_RRC_UE_s   ue_context;
} rrc_gNB_ue_context_t;

typedef struct {

  // buffer that contains the encoded messages
  uint8_t                                   *MIB;
  uint8_t                                   sizeof_MIB;

  uint8_t                                   *SIB1;
  uint8_t                                   sizeof_SIB1;

  uint8_t                                   *SIB23;
  uint8_t                                   sizeof_SIB23;

  uint8_t                                   *ServingCellConfigCommon;
  uint8_t                                   sizeof_servingcellconfigcommon;

  int                                       physCellId;

  NR_BCCH_BCH_Message_t                     mib;
  NR_BCCH_BCH_Message_t                    *mib_DU;
  NR_BCCH_DL_SCH_Message_t                 *siblock1_DU;
  NR_SIB1_t                                *sib1;
  NR_SIB2_t                                *sib2;
  NR_SIB3_t                                *sib3;
  NR_BCCH_DL_SCH_Message_t                  systemInformation; // SIB23
  NR_BCCH_DL_SCH_Message_t                  *siblock1;
  NR_ServingCellConfigCommon_t              *servingcellconfigcommon;
  NR_ServingCellConfig_t                    *servingcellconfig;
  NR_PDCCH_ConfigSIB1_t                     *pdcch_ConfigSIB1;
  NR_CellGroupConfig_t                      *secondaryCellGroup[MAX_NR_RRC_UE_CONTEXTS];
  NR_SRB_INFO                               SI;
  NR_SRB_INFO                               Srb0;
  int                                       p_gNB;

} rrc_gNB_carrier_data_t;
//---------------------------------------------------


typedef struct {
  /* nea0 = 0, nea1 = 1, ... */
  int ciphering_algorithms[4];
  int ciphering_algorithms_count;

  /* nia0 = 0, nia1 = 1, ... */
  int integrity_algorithms[4];
  int integrity_algorithms_count;

  /* flags to enable/disable ciphering and integrity for DRBs */
  int do_drb_ciphering;
  int do_drb_integrity;
} nr_security_configuration_t;

//---NR---(completely change)---------------------
typedef struct gNB_RRC_INST_s {

  ngran_node_t                                        node_type;
  uint32_t                                            node_id;
  char                                               *node_name;
  int                                                 module_id;
  eth_params_t                                        eth_params_s;
  rrc_gNB_carrier_data_t                              carrier;
  nr_uid_allocator_t                                     uid_allocator; // for rrc_ue_head
  RB_HEAD(rrc_nr_ue_tree_s, rrc_gNB_ue_context_s)     rrc_ue_head; // ue_context tree key search by rnti
  int                                                 Nb_ue;
  hash_table_t                                        *initial_id2_s1ap_ids; // key is    content is rrc_ue_s1ap_ids_t
  hash_table_t                                        *s1ap_id2_s1ap_ids   ; // key is    content is rrc_ue_s1ap_ids_t
  hash_table_t                                        *initial_id2_ngap_ids;
  hash_table_t                                        *ngap_id2_ngap_ids   ;

  /// NR cell id
  uint64_t nr_cellid;

  // RRC configuration
  gNB_RrcConfigurationReq configuration;

  // other PLMN parameters
  /// Mobile country code
  int mcc;
  /// Mobile network code
  int mnc;
  /// number of mnc digits
  int mnc_digit_length;

  // other RAN parameters
  int srb1_timer_poll_retransmit;
  int srb1_poll_pdu;
  int srb1_poll_byte;
  int srb1_max_retx_threshold;
  int srb1_timer_reordering;
  int srb1_timer_status_prohibit;
  int srs_enable[MAX_NUM_CCs];
  uint16_t sctp_in_streams;
  uint16_t sctp_out_streams;
  int cell_info_configured;
  pthread_mutex_t cell_info_mutex;

  char *uecap_file;

  // security configuration (preferred algorithms)
  nr_security_configuration_t security;
} gNB_RRC_INST;

#include "nr_rrc_proto.h" //should be put here otherwise compilation error

#endif
/** @} */<|MERGE_RESOLUTION|>--- conflicted
+++ resolved
@@ -96,17 +96,9 @@
 #define PROTOCOL_NR_RRC_CTXT_FMT                   PROTOCOL_CTXT_FMT
 #define PROTOCOL_NR_RRC_CTXT_ARGS(CTXT_Pp)         PROTOCOL_NR_CTXT_ARGS(CTXT_Pp)
 
-<<<<<<< HEAD
-// Delay to take in consideration for sl_ahead value
-#define TX_SL_AHEAD_DELAY 3
-
 // 3GPP TS 38.331 Section 12 Table 12.1-1: UE performance requirements for RRC procedures for UEs
 #define NR_RRC_PROCESSING_DELAY_MS  10
 #define NR_RRC_BWP_SWITCH_DELAY_MS  6
-=======
-// 3GPP TS 38.331 Section 12 Table 12.1-1: UE performance requirements for RRC procedures for UEs
-#define NR_RRC_PROCESSING_DELAY_MS  10
->>>>>>> 7b5d8de6
 
 #define NR_UE_MODULE_INVALID ((module_id_t) ~0) // FIXME attention! depends on type uint8_t!!!
 #define NR_UE_INDEX_INVALID  ((module_id_t) ~0) // FIXME attention! depends on type uint8_t!!! used to be -1
@@ -385,8 +377,6 @@
   //GTPV1 F1-U TUNNELS
   uint32_t                           incoming_teid[S1AP_MAX_E_RAB];
 
-  uint32_t                           nr_rrc_processing_timer;
-  uint32_t                           nr_rrc_processing_delay;
   uint32_t                           ul_failure_timer;
   uint32_t                           ue_release_timer;
   uint32_t                           ue_release_timer_thres;
