--- conflicted
+++ resolved
@@ -425,12 +425,6 @@
 } rrc_gNB_ue_context_t;
 
 typedef struct {
-  int N1;
-  int N2;
-  int XP;
-} rrc_pdsch_AntennaPorts_t;
-
-typedef struct {
 
   // buffer that contains the encoded messages
   uint8_t                                   *MIB;
@@ -454,16 +448,6 @@
   NR_SIB2_t                                *sib2;
   NR_SIB3_t                                *sib3;
   NR_BCCH_DL_SCH_Message_t                  systemInformation; // SIB23
-<<<<<<< HEAD
-=======
-  int ssb_SubcarrierOffset;
-  int sib1_tda;
-  rrc_pdsch_AntennaPorts_t pdsch_AntennaPorts;
-  int pusch_AntennaPorts;
-  int minRXTXTIME;
-  int do_CSIRS;
-  int do_SRS;
->>>>>>> 6e48ec92
   NR_BCCH_DL_SCH_Message_t                  *siblock1;
   NR_ServingCellConfigCommon_t              *servingcellconfigcommon;
   NR_PDCCH_ConfigSIB1_t                     *pdcch_ConfigSIB1;
