/* Licensed to the OpenAirInterface (OAI) Software Alliance under one or more
 * contributor license agreements.  See the NOTICE file distributed with
 * this work for additional information regarding copyright ownership.
 * The OpenAirInterface Software Alliance licenses this file to You under
 * the OAI Public License, Version 1.1  (the "License"); you may not use this file
 * except in compliance with the License.
 * You may obtain a copy of the License at
 *
 *      http://www.openairinterface.org/?page_id=698
 *
 * Unless required by applicable law or agreed to in writing, software
 * distributed under the License is distributed on an "AS IS" BASIS,
 * WITHOUT WARRANTIES OR CONDITIONS OF ANY KIND, either express or implied.
 * See the License for the specific language governing permissions and
 * limitations under the License.
 *-------------------------------------------------------------------------------
 * For more information about the OpenAirInterface (OAI) Software Alliance:
 *      contact@openairinterface.org
 */

/*! \file RRC/NR/nr_rrc_defs.h
* \brief NR RRC struct definitions and function prototypes
* \author Navid Nikaein, Raymond Knopp, WEI-TAI CHEN
* \date 2010 - 2014, 2018
* \version 1.0
* \company Eurecom, NTSUT
* \email: navid.nikaein@eurecom.fr, raymond.knopp@eurecom.fr, kroempa@gmail.com
*/

#ifndef __OPENAIR_RRC_DEFS_NR_H__
#define __OPENAIR_RRC_DEFS_NR_H__


#include <stdio.h>
#include <stdlib.h>
#include <string.h>

#include "collection/tree.h"
#include "nr_rrc_types.h"

#include "COMMON/platform_constants.h"
#include "COMMON/platform_types.h"
#include "RRC/LTE/rrc_defs.h"
//#include "LAYER2/RLC/rlc.h"

//#include "COMMON/mac_rrc_primitives.h"

#include "NR_SIB1.h"
#include "NR_RRCReconfigurationComplete.h"
#include "NR_RRCReconfiguration.h"
#include "NR_RRCReestablishmentRequest.h"
#include "NR_BCCH-BCH-Message.h"
#include "NR_BCCH-DL-SCH-Message.h"
#include "NR_BCCH-BCH-Message.h"
#include "NR_PLMN-IdentityInfo.h"
#include "NR_MCC-MNC-Digit.h"
#include "NR_NG-5G-S-TMSI.h"
//#include "MCCH-Message.h"
//#include "MBSFNAreaConfiguration-r9.h"
//#include "SCellToAddMod-r10.h"
//#include "AS-Config.h"
//#include "AS-Context.h"
#include "NR_UE-NR-Capability.h"
#include "NR_UE-MRDC-Capability.h"
#include "NR_MeasResults.h"
#include "NR_CellGroupConfig.h"
#include "NR_ServingCellConfigCommon.h"
#include "NR_EstablishmentCause.h"
#include "NR_SIB1.h"
//-------------------

#include "intertask_interface.h"

/* TODO: be sure this include is correct.
 * It solves a problem of compilation of the RRH GW,
 * issue #186.
 */
  #include "as_message.h"

  #include "commonDef.h"


/*I will change the name of the structure for compile purposes--> hope not to undo this process*/

typedef unsigned int uid_nr_t;
#define NR_UID_LINEAR_ALLOCATOR_BITMAP_SIZE (((MAX_MOBILES_PER_GNB/8)/sizeof(unsigned int)) + 1)

typedef struct nr_uid_linear_allocator_s {
  unsigned int   bitmap[NR_UID_LINEAR_ALLOCATOR_BITMAP_SIZE];
} nr_uid_allocator_t;
    

#define PROTOCOL_NR_RRC_CTXT_UE_FMT                PROTOCOL_CTXT_FMT
#define PROTOCOL_NR_RRC_CTXT_UE_ARGS(CTXT_Pp)      PROTOCOL_NR_CTXT_ARGS(CTXT_Pp)

#define PROTOCOL_NR_RRC_CTXT_FMT                   PROTOCOL_CTXT_FMT
#define PROTOCOL_NR_RRC_CTXT_ARGS(CTXT_Pp)         PROTOCOL_NR_CTXT_ARGS(CTXT_Pp)


#define NR_UE_MODULE_INVALID ((module_id_t) ~0) // FIXME attention! depends on type uint8_t!!!
#define NR_UE_INDEX_INVALID  ((module_id_t) ~0) // FIXME attention! depends on type uint8_t!!! used to be -1

typedef enum {
  NR_RRC_OK=0,
  NR_RRC_ConnSetup_failed,
  NR_RRC_PHY_RESYNCH,
  NR_RRC_Handover_failed,
  NR_RRC_HO_STARTED
} NR_RRC_status_t;

typedef enum UE_STATE_NR_e {
  NR_RRC_INACTIVE=0,
  NR_RRC_IDLE,
  NR_RRC_SI_RECEIVED,
  NR_RRC_CONNECTED,
  NR_RRC_RECONFIGURED,
  NR_RRC_HO_EXECUTION
} NR_UE_STATE_t;


#define RRM_FREE(p)       if ( (p) != NULL) { free(p) ; p=NULL ; }
#define RRM_MALLOC(t,n)   (t *) malloc16( sizeof(t) * n )
#define RRM_CALLOC(t,n)   (t *) malloc16( sizeof(t) * n)
#define RRM_CALLOC2(t,s)  (t *) malloc16( s )

#define MAX_MEAS_OBJ                                  6
#define MAX_MEAS_CONFIG                               6
#define MAX_MEAS_ID                                   6

#define PAYLOAD_SIZE_MAX                              1024
#define RRC_BUF_SIZE                                  255
#define UNDEF_SECURITY_MODE                           0xff
#define NO_SECURITY_MODE                              0x20

/* TS 36.331: RRC-TransactionIdentifier ::= INTEGER (0..3) */
#define NR_RRC_TRANSACTION_IDENTIFIER_NUMBER             3

typedef struct {
  unsigned short                                      transport_block_size;      /*!< \brief Minimum PDU size in bytes provided by RLC to MAC layer interface */
  unsigned short                                      max_transport_blocks;      /*!< \brief Maximum PDU size in bytes provided by RLC to MAC layer interface */
  unsigned long                                       Guaranteed_bit_rate;       /*!< \brief Guaranteed Bit Rate (average) to be offered by MAC layer scheduling*/
  unsigned long                                       Max_bit_rate;              /*!< \brief Maximum Bit Rate that can be offered by MAC layer scheduling*/
  uint8_t                                             Delay_class;               /*!< \brief Delay class offered by MAC layer scheduling*/
  uint8_t                                             Target_bler;               /*!< \brief Target Average Transport Block Error rate*/
  uint8_t                                             Lchan_t;                   /*!< \brief Logical Channel Type (BCCH,CCCH,DCCH,DTCH_B,DTCH,MRBCH)*/
} __attribute__ ((__packed__))  NR_LCHAN_DESC;

typedef struct UE_RRC_INFO_NR_s {
  NR_UE_STATE_t                                       State;
  uint8_t                                             SIB1systemInfoValueTag;
  uint32_t                                            SIStatus;
  uint32_t                                            SIcnt;
  uint8_t                                             MCCHStatus[8];             // MAX_MBSFN_AREA
  uint16_t                                            SIwindowsize;              //!< Corresponds to the SIB1 si-WindowLength parameter. The unit is ms. Possible values are (final): 1,2,5,10,15,20,40
  uint8_t                                             handoverTarget;
  //HO_STATE_t ho_state;
  uint16_t
  SIperiod;                  //!< Corresponds to the SIB1 si-Periodicity parameter (multiplied by 10). Possible values are (final): 80,160,320,640,1280,2560,5120
  unsigned short                                      UE_index;
  uint32_t                                            T300_active;
  uint32_t                                            T300_cnt;
  uint32_t                                            T304_active;
  uint32_t                                            T304_cnt;
  uint32_t                                            T310_active;
  uint32_t                                            T310_cnt;
  uint32_t                                            N310_cnt;
  uint32_t                                            N311_cnt;
  rnti_t                                              rnti;
} __attribute__ ((__packed__)) NR_UE_RRC_INFO;

typedef struct UE_S_TMSI_NR_s {
  boolean_t                                           presence;
  uint16_t                                            amf_set_id;
  uint8_t                                             amf_pointer;
  uint32_t                                            fiveg_tmsi;
} __attribute__ ((__packed__)) NR_UE_S_TMSI;


typedef enum nr_e_rab_satus_e {
  NR_E_RAB_STATUS_NEW,
  NR_E_RAB_STATUS_DONE,           // from the gNB perspective
  NR_E_RAB_STATUS_ESTABLISHED,    // get the reconfigurationcomplete form UE
  NR_E_RAB_STATUS_FAILED,
} nr_e_rab_status_t;

typedef struct nr_e_rab_param_s {
  e_rab_t param;
  uint8_t status;
  uint8_t xid; // transaction_id
} __attribute__ ((__packed__)) nr_e_rab_param_t;


typedef struct HANDOVER_INFO_NR_s {
  uint8_t                                             ho_prepare;
  uint8_t                                             ho_complete;
  uint8_t                                             modid_s;            //module_idP of serving cell
  uint8_t                                             modid_t;            //module_idP of target cell
  uint8_t                                             ueid_s;             //UE index in serving cell
  uint8_t                                             ueid_t;             //UE index in target cell

  // NR not define at this moment
  //AS_Config_t                                       as_config;          /* these two parameters are taken from 36.331 section 10.2.2: HandoverPreparationInformation-r8-IEs */
  //AS_Context_t                                      as_context;         /* They are mandatory for HO */

  uint8_t                                             buf[RRC_BUF_SIZE];  /* ASN.1 encoded handoverCommandMessage */
  int                                                 size;               /* size of above message in bytes */
} NR_HANDOVER_INFO;


#define NR_RRC_HEADER_SIZE_MAX 64
#define NR_RRC_BUFFER_SIZE_MAX 1024

typedef struct {
  char                                                Payload[NR_RRC_BUFFER_SIZE_MAX];
  char                                                Header[NR_RRC_HEADER_SIZE_MAX];
  char                                                payload_size;
} NR_RRC_BUFFER;

#define NR_RRC_BUFFER_SIZE                            sizeof(RRC_BUFFER_NR)


typedef struct RB_INFO_NR_s {
  uint16_t                                            Rb_id;  //=Lchan_id
  NR_LCHAN_DESC Lchan_desc[2];
  //MAC_MEAS_REQ_ENTRY *Meas_entry; //may not needed for NB-IoT
} NR_RB_INFO;

typedef struct NR_SRB_INFO_s {
  uint16_t                                            Srb_id;         //=Lchan_id
  NR_RRC_BUFFER                                          Rx_buffer;
  NR_RRC_BUFFER                                          Tx_buffer;
  NR_LCHAN_DESC                                          Lchan_desc[2];
  unsigned int                                        Trans_id;
  uint8_t                                             Active;
} NR_SRB_INFO;


typedef struct RB_INFO_TABLE_ENTRY_NR_s {
  NR_RB_INFO                                          Rb_info;
  uint8_t                                             Active;
  uint32_t                                            Next_check_frame;
  uint8_t                                             Status;
} NR_RB_INFO_TABLE_ENTRY;

typedef struct SRB_INFO_TABLE_ENTRY_NR_s {
  NR_SRB_INFO                                         Srb_info;
  uint8_t                                             Active;
  uint8_t                                             Status;
  uint32_t                                            Next_check_frame;
} NR_SRB_INFO_TABLE_ENTRY;

typedef struct nr_rrc_guami_s {
  uint16_t mcc;
  uint16_t mnc;
  uint8_t  mnc_len;
  uint8_t  amf_region_id;
  uint16_t amf_set_id;
  uint8_t  amf_pointer;
} nr_rrc_guami_t;

typedef enum pdu_session_satus_e {
  PDU_SESSION_STATUS_NEW,
  PDU_SESSION_STATUS_DONE,
  PDU_SESSION_STATUS_ESTABLISHED,
  PDU_SESSION_STATUS_REESTABLISHED, // after HO
  PDU_SESSION_STATUS_TOMODIFY,      // ENDC NSA
  PDU_SESSION_STATUS_FAILED,
  PDU_SESSION_STATUS_TORELEASE  // to release DRB between eNB and UE
} pdu_session_status_t;

typedef struct pdu_session_param_s {
  pdusession_t param;
  uint8_t status;
  uint8_t xid; // transaction_id
  ngap_Cause_t cause;
  uint8_t cause_value;
} __attribute__ ((__packed__)) pdu_session_param_t;

typedef struct gNB_RRC_UE_s {
  uint8_t                            primaryCC_id;
  LTE_SCellToAddMod_r10_t            sCell_config[2];
  NR_SRB_ToAddModList_t             *SRB_configList;
  NR_SRB_ToAddModList_t             *SRB_configList2[RRC_TRANSACTION_IDENTIFIER_NUMBER];
  NR_DRB_ToAddModList_t             *DRB_configList;
  NR_DRB_ToAddModList_t             *DRB_configList2[RRC_TRANSACTION_IDENTIFIER_NUMBER];
  NR_DRB_ToReleaseList_t            *DRB_Release_configList2[RRC_TRANSACTION_IDENTIFIER_NUMBER];
  uint8_t                            DRB_active[8];

  SRB_INFO                           SI;
  SRB_INFO                           Srb0;
  SRB_INFO_TABLE_ENTRY               Srb1;
  SRB_INFO_TABLE_ENTRY               Srb2;
  NR_MeasConfig_t                   *measConfig;
  HANDOVER_INFO                     *handover_info;
  NR_MeasResults_t                  *measResults;


  NR_UE_NR_Capability_t*             UE_Capability_nr;
  int                                UE_Capability_size;
  NR_UE_MRDC_Capability_t*           UE_Capability_MRDC;
  int                                UE_MRDC_Capability_size;

  NR_CellGroupConfig_t               *secondaryCellGroup;
  NR_RRCReconfiguration_t            *reconfig;
  NR_RadioBearerConfig_t             *rb_config;

  ImsiMobileIdentity_t               imsi;

  /* KgNB as derived from KASME received from EPC */
  uint8_t kgnb[32];
  int8_t  kgnb_ncc;
  uint8_t nh[32];
  int8_t  nh_ncc;

  /* Used integrity/ciphering algorithms */
  NR_CipheringAlgorithm_t            ciphering_algorithm;
  e_NR_IntegrityProtAlgorithm        integrity_algorithm;

  uint8_t                            Status;
  rnti_t                             rnti;
  uint64_t                           random_ue_identity;

  /* Information from UE RRC Setup Request */
  NR_UE_S_TMSI                       Initialue_identity_5g_s_TMSI;
  uint64_t                           ng_5G_S_TMSI_Part1;
  uint16_t                           ng_5G_S_TMSI_Part2;
  NR_EstablishmentCause_t            establishment_cause;

  /* Information from UE RRC ConnectionReestablishmentRequest */
  NR_ReestablishmentCause_t          reestablishment_cause;

  /* UE id for initial connection to S1AP */
  uint16_t                           ue_initial_id;

  /* Information from S1AP initial_context_setup_req */
  uint32_t                           gNB_ue_s1ap_id :24;
  uint32_t                           gNB_ue_ngap_id;
  uint64_t                           amf_ue_ngap_id:40;
  nr_rrc_guami_t                     ue_guami;

  ngap_security_capabilities_t       security_capabilities;

  /* Total number of e_rab already setup in the list */
  uint8_t                           setup_e_rabs;
  /* Number of e_rab to be setup in the list */
  uint8_t                            nb_of_e_rabs;
  /* Total number of pdu session already setup in the list */
  uint8_t                           setup_pdu_sessions;
  /* Number of pdu session to be setup in the list */
  uint8_t                            nb_of_pdusessions;
  /* Number of e_rab to be modified in the list */
  uint8_t                            nb_of_modify_e_rabs;
  uint8_t                            nb_of_failed_e_rabs;
  e_rab_param_t                      modify_e_rab[NB_RB_MAX];//[S1AP_MAX_E_RAB];
  /* list of e_rab to be setup by RRC layers */
  /* list of pdu session to be setup by RRC layers */
  e_rab_param_t                      e_rab[NB_RB_MAX];//[S1AP_MAX_E_RAB];
  pdu_session_param_t                pdusession[NR_NB_RB_MAX];//[NGAP_MAX_PDU_SESSION];
  //release e_rabs
  uint8_t                            nb_release_of_e_rabs;
  e_rab_failed_t                     e_rabs_release_failed[S1AP_MAX_E_RAB];
  uint8_t                            nb_release_of_pdusessions;
  pdusession_failed_t                pdusessions_release_failed[NGAP_MAX_PDUSESSION];
  // LG: For GTPV1 TUNNELS
  uint32_t                           gnb_gtp_teid[S1AP_MAX_E_RAB];
  transport_layer_addr_t             gnb_gtp_addrs[S1AP_MAX_E_RAB];
  rb_id_t                            gnb_gtp_ebi[S1AP_MAX_E_RAB];
  rb_id_t                            gnb_gtp_psi[S1AP_MAX_E_RAB];

  uint32_t                           ul_failure_timer;
  uint32_t                           ue_release_timer;
  uint32_t                           ue_release_timer_thres;
  uint32_t                           ue_release_timer_s1;
  uint32_t                           ue_release_timer_thres_s1;
  uint32_t                           ue_release_timer_ng;
  uint32_t                           ue_release_timer_thres_ng;
  uint32_t                           ue_release_timer_rrc;
  uint32_t                           ue_release_timer_thres_rrc;
  uint32_t                           ue_reestablishment_timer;
  uint32_t                           ue_reestablishment_timer_thres;
  uint8_t                            e_rab_release_command_flag;
  uint8_t                            pdu_session_release_command_flag;
  uint32_t                           ue_rrc_inactivity_timer;
  int8_t                             reestablishment_xid;
  //------------------------------------------------------------------------------//
  NR_CellGroupId_t                                      cellGroupId;
  struct NR_SpCellConfig                                *spCellConfig;
  struct NR_CellGroupConfig__sCellToAddModList          *sCellconfig;
  struct NR_CellGroupConfig__sCellToReleaseList         *sCellconfigRelease;
  struct NR_CellGroupConfig__rlc_BearerToAddModList     *rlc_BearerBonfig;
  struct NR_CellGroupConfig__rlc_BearerToReleaseList    *rlc_BearerRelease;
  struct NR_MAC_CellGroupConfig                         *mac_CellGroupConfig;
  struct NR_PhysicalCellGroupConfig                     *physicalCellGroupConfig;

  /* Nas Pdu */
  uint8_t                        nas_pdu_flag;
  ngap_nas_pdu_t                 nas_pdu;

} gNB_RRC_UE_t;

typedef uid_t ue_uid_t;

typedef struct rrc_gNB_ue_context_s {
  /* Tree related data */
  RB_ENTRY(rrc_gNB_ue_context_s) entries;

  /* Uniquely identifies the UE between MME and eNB within the eNB.
   * This id is encoded on 24bits.
   */
  rnti_t         ue_id_rnti;

  // another key for protocol layers but should not be used as a key for RB tree
  ue_uid_t       local_uid;

  /* UE id for initial connection to S1AP */
  struct gNB_RRC_UE_s   ue_context;
} rrc_gNB_ue_context_t;


typedef struct {

  // buffer that contains the encoded messages
  uint8_t                                   *MIB;
  uint8_t                                   sizeof_MIB;

  uint8_t                                   *SIB1;
  uint8_t                                   sizeof_SIB1;

  uint8_t                                   *SIB23;
  uint8_t                                   sizeof_SIB23;

  uint8_t                                   *ServingCellConfigCommon;
  uint8_t                                   sizeof_servingcellconfigcommon;

  int                                       physCellId;

  NR_BCCH_BCH_Message_t                     mib;
  NR_BCCH_BCH_Message_t                    *mib_DU;
  NR_BCCH_DL_SCH_Message_t                 *siblock1_DU;
  NR_SIB1_t                                *sib1;
  NR_SIB2_t                                *sib2;
  NR_SIB3_t                                *sib3;
  NR_BCCH_DL_SCH_Message_t                  systemInformation; // SIB23
  int ssb_SubcarrierOffset;                  
  int pdsch_AntennaPorts;
  int pusch_TargetSNRx10;
  int pucch_TargetSNRx10;
  NR_BCCH_DL_SCH_Message_t                  *siblock1;
  NR_ServingCellConfigCommon_t              *servingcellconfigcommon;
  NR_PDCCH_ConfigSIB1_t                     *pdcch_ConfigSIB1;
  NR_CellGroupConfig_t                      *secondaryCellGroup[MAX_NR_RRC_UE_CONTEXTS];
  NR_SRB_INFO                               SI;
  NR_SRB_INFO                               Srb0;
  int                                       initial_csi_index[MAX_NR_RRC_UE_CONTEXTS];
<<<<<<< HEAD
=======
  int                                       physCellId;
>>>>>>> 17d4c5c2
  int                                       p_gNB;

} rrc_gNB_carrier_data_t;
//---------------------------------------------------


typedef struct {
  /* nea0 = 0, nea1 = 1, ... */
  int ciphering_algorithms[4];
  int ciphering_algorithms_count;

  /* nia0 = 0, nia1 = 1, ... */
  int integrity_algorithms[4];
  int integrity_algorithms_count;
} nr_security_configuration_t;

//---NR---(completely change)---------------------
typedef struct gNB_RRC_INST_s {

  ngran_node_t                                        node_type;
  uint32_t                                            node_id;
  char                                               *node_name;
  int                                                 module_id;
  eth_params_t                                        eth_params_s;
  rrc_gNB_carrier_data_t                              carrier;
  nr_uid_allocator_t                                     uid_allocator; // for rrc_ue_head
  RB_HEAD(rrc_nr_ue_tree_s, rrc_gNB_ue_context_s)     rrc_ue_head; // ue_context tree key search by rnti
  int                                                 Nb_ue;
  hash_table_t                                        *initial_id2_s1ap_ids; // key is    content is rrc_ue_s1ap_ids_t
  hash_table_t                                        *s1ap_id2_s1ap_ids   ; // key is    content is rrc_ue_s1ap_ids_t
  hash_table_t                                        *initial_id2_ngap_ids;
  hash_table_t                                        *ngap_id2_ngap_ids   ;
<<<<<<< HEAD

  /// NR cell id
  uint64_t nr_cellid;

  // RRC configuration
  gNB_RrcConfigurationReq configuration;
=======
>>>>>>> 17d4c5c2

  // other PLMN parameters
  /// Mobile country code
  int mcc;
  /// Mobile network code
  int mnc;
  /// number of mnc digits
  int mnc_digit_length;

  // other RAN parameters
  int srb1_timer_poll_retransmit;
  int srb1_poll_pdu;
  int srb1_poll_byte;
  int srb1_max_retx_threshold;
  int srb1_timer_reordering;
  int srb1_timer_status_prohibit;
  int srs_enable[MAX_NUM_CCs];
  uint16_t sctp_in_streams;
  uint16_t sctp_out_streams;
  int cell_info_configured;
  pthread_mutex_t cell_info_mutex;

  // security configuration (preferred algorithms)
  nr_security_configuration_t security;
} gNB_RRC_INST;

#include "nr_rrc_proto.h" //should be put here otherwise compilation error

#endif
/** @} */<|MERGE_RESOLUTION|>--- conflicted
+++ resolved
@@ -452,10 +452,6 @@
   NR_SRB_INFO                               SI;
   NR_SRB_INFO                               Srb0;
   int                                       initial_csi_index[MAX_NR_RRC_UE_CONTEXTS];
-<<<<<<< HEAD
-=======
-  int                                       physCellId;
->>>>>>> 17d4c5c2
   int                                       p_gNB;
 
 } rrc_gNB_carrier_data_t;
@@ -488,15 +484,12 @@
   hash_table_t                                        *s1ap_id2_s1ap_ids   ; // key is    content is rrc_ue_s1ap_ids_t
   hash_table_t                                        *initial_id2_ngap_ids;
   hash_table_t                                        *ngap_id2_ngap_ids   ;
-<<<<<<< HEAD
 
   /// NR cell id
   uint64_t nr_cellid;
 
   // RRC configuration
   gNB_RrcConfigurationReq configuration;
-=======
->>>>>>> 17d4c5c2
 
   // other PLMN parameters
   /// Mobile country code
