/*
 * Licensed to the OpenAirInterface (OAI) Software Alliance under one or more
 * contributor license agreements.  See the NOTICE file distributed with
 * this work for additional information regarding copyright ownership.
 * The OpenAirInterface Software Alliance licenses this file to You under
 * the OAI Public License, Version 1.1  (the "License"); you may not use this file
 * except in compliance with the License.
 * You may obtain a copy of the License at
 *
 *      http://www.openairinterface.org/?page_id=698
 *
 * Unless required by applicable law or agreed to in writing, software
 * distributed under the License is distributed on an "AS IS" BASIS,
 * WITHOUT WARRANTIES OR CONDITIONS OF ANY KIND, either express or implied.
 * See the License for the specific language governing permissions and
 * limitations under the License.
 *-------------------------------------------------------------------------------
 * For more information about the OpenAirInterface (OAI) Software Alliance:
 *      contact@openairinterface.org
 */

#include "rrc_gNB_du.h"
#include <stdbool.h>
#include <stdlib.h>
#include <string.h>
#include "F1AP_CauseMisc.h"
#include "F1AP_CauseProtocol.h"
#include "F1AP_CauseRadioNetwork.h"
#include "PHY/defs_common.h"
#include "T.h"
#include "asn_codecs.h"
#include "assertions.h"
#include "common/ran_context.h"
#include "common/utils/T/T.h"
#include "common/utils/alg/foreach.h"
#include "common/utils/ds/seq_arr.h"
#include "constr_TYPE.h"
#include "executables/softmodem-common.h"
#include "f1ap_messages_types.h"
#include "ngap_messages_types.h"
#include "nr_rrc_defs.h"
#include "rrc_gNB_mobility.h"
#include "openair2/F1AP/f1ap_common.h"
#include "openair2/F1AP/f1ap_ids.h"
#include "lib/f1ap_interface_management.h"
#include "rrc_gNB_NGAP.h"
#include "rrc_gNB_UE_context.h"
#include "rrc_messages_types.h"
#include "s1ap_messages_types.h"
#include "tree.h"
#include "uper_decoder.h"
#include "utils.h"
#include "xer_encoder.h"

int get_dl_band(const struct f1ap_served_cell_info_t *cell_info)
{
  return cell_info->mode == F1AP_MODE_TDD ? cell_info->tdd.freqinfo.band : cell_info->fdd.dl_freqinfo.band;
}

int get_ssb_scs(const struct f1ap_served_cell_info_t *cell_info)
{
  return cell_info->mode == F1AP_MODE_TDD ? cell_info->tdd.tbw.scs : cell_info->fdd.dl_tbw.scs;
}

static int ssb_arfcn_mtc(const NR_MeasurementTimingConfiguration_t *mtc)
{
  /* format has been verified when accepting MeasurementTimingConfiguration */
  NR_MeasTimingList_t *mtlist = mtc->criticalExtensions.choice.c1->choice.measTimingConf->measTiming;
  return mtlist->list.array[0]->frequencyAndTiming->carrierFreq;
}

int get_ssb_arfcn(const struct nr_rrc_du_container_t *du)
{
  DevAssert(du != NULL && du->mtc != NULL);
  return ssb_arfcn_mtc(du->mtc);
}

static int du_compare(const nr_rrc_du_container_t *a, const nr_rrc_du_container_t *b)
{
  if (a->assoc_id > b->assoc_id)
    return 1;
  if (a->assoc_id == b->assoc_id)
    return 0;
  return -1; /* a->assoc_id < b->assoc_id */
}

/* Tree management functions */
RB_GENERATE/*_STATIC*/(rrc_du_tree, nr_rrc_du_container_t, entries, du_compare);

static bool rrc_gNB_plmn_matches(const gNB_RRC_INST *rrc, const f1ap_served_cell_info_t *info)
{
  const gNB_RrcConfigurationReq *conf = &rrc->configuration;
  return conf->num_plmn == 1 // F1 supports only one
    && conf->mcc[0] == info->plmn.mcc
    && conf->mnc[0] == info->plmn.mnc;
}

static bool extract_sys_info(const f1ap_gnb_du_system_info_t *sys_info, NR_MIB_t **mib, NR_SIB1_t **sib1)
{
  DevAssert(sys_info != NULL);
  DevAssert(mib != NULL);
  DevAssert(sib1 != NULL);

  asn_dec_rval_t dec_rval = uper_decode_complete(NULL, &asn_DEF_NR_MIB, (void **)mib, sys_info->mib, sys_info->mib_length);
  if (dec_rval.code != RC_OK) {
    LOG_E(RRC, "Failed to decode NR_MIB (%zu bits) of DU\n", dec_rval.consumed);
    ASN_STRUCT_FREE(asn_DEF_NR_MIB, *mib);
    return false;
  }

  if (sys_info->sib1) {
    dec_rval = uper_decode_complete(NULL, &asn_DEF_NR_SIB1, (void **)sib1, sys_info->sib1, sys_info->sib1_length);
    if (dec_rval.code != RC_OK) {
      ASN_STRUCT_FREE(asn_DEF_NR_MIB, *mib);
      ASN_STRUCT_FREE(asn_DEF_NR_SIB1, *sib1);
      LOG_E(RRC, "Failed to decode NR_SIB1 (%zu bits), rejecting DU\n", dec_rval.consumed);
      return false;
    }
  }

  if (LOG_DEBUGFLAG(DEBUG_ASN1)) {
    xer_fprint(stdout, &asn_DEF_NR_MIB, *mib);
    xer_fprint(stdout, &asn_DEF_NR_SIB1, *sib1);
  }

  return true;
}

static NR_MeasurementTimingConfiguration_t *extract_mtc(uint8_t *buf, int buf_len)
{
  NR_MeasurementTimingConfiguration_t *mtc = NULL;
  asn_dec_rval_t dec_rval = uper_decode_complete(NULL, &asn_DEF_NR_MeasurementTimingConfiguration, (void **)&mtc, buf, buf_len);
  if (dec_rval.code != RC_OK) {
    ASN_STRUCT_FREE(asn_DEF_NR_MeasurementTimingConfiguration, mtc);
    return NULL;
  }
  /* verify that it has the format we need */
  if (mtc->criticalExtensions.present != NR_MeasurementTimingConfiguration__criticalExtensions_PR_c1
      || mtc->criticalExtensions.choice.c1 == NULL
      || mtc->criticalExtensions.choice.c1->present != NR_MeasurementTimingConfiguration__criticalExtensions__c1_PR_measTimingConf
      || mtc->criticalExtensions.choice.c1->choice.measTimingConf == NULL
      || mtc->criticalExtensions.choice.c1->choice.measTimingConf->measTiming == NULL
      || mtc->criticalExtensions.choice.c1->choice.measTimingConf->measTiming->list.count == 0) {
    LOG_E(RRC, "error: measurementTimingConfiguration does not have expected format (at least one measTiming entry\n");
    if (LOG_DEBUGFLAG(DEBUG_ASN1))
      xer_fprint(stdout, &asn_DEF_NR_MeasurementTimingConfiguration, mtc);
    ASN_STRUCT_FREE(asn_DEF_NR_MeasurementTimingConfiguration, mtc);
    return NULL;
  }
  return mtc;
}

static int nr_cell_id_match(const void *key, const void *element)
{
  const int *key_id = (const int *)key;
  const neighbour_cell_configuration_t *config_element = (const neighbour_cell_configuration_t *)element;

  if (*key_id < config_element->nr_cell_id) {
    return -1;
  } else if (*key_id == config_element->nr_cell_id) {
    return 0;
  }

  return 1;
}

static neighbour_cell_configuration_t *get_cell_neighbour_list(const gNB_RRC_INST *rrc, const f1ap_served_cell_info_t *cell_info)
{
  void *base = seq_arr_front(rrc->neighbour_cell_configuration);
  size_t nmemb = seq_arr_size(rrc->neighbour_cell_configuration);
  size_t size = sizeof(neighbour_cell_configuration_t);

  void *it = bsearch((void *)&cell_info->nr_cellid, base, nmemb, size, nr_cell_id_match);

  return (neighbour_cell_configuration_t *)it;
}

const struct f1ap_served_cell_info_t *get_cell_information_by_phycellId(int phyCellId)
{
  gNB_RRC_INST *rrc = RC.nrrrc[0];
  nr_rrc_du_container_t *it = NULL;
  RB_FOREACH (it, rrc_du_tree, &rrc->dus) {
    for (int cellIdx = 0; cellIdx < it->setup_req->num_cells_available; cellIdx++) {
      const f1ap_served_cell_info_t *cell_info = &(it->setup_req->cell[cellIdx].info);
      if (cell_info->nr_pci == phyCellId) {
        LOG_D(NR_RRC, "HO LOG: Found cell with phyCellId %d\n", phyCellId);
        return cell_info;
      }
    }
  }
  return NULL;
}

static void is_intra_frequency_neighbour(void *ssb_arfcn, void *neighbour_cell)
{
  uint32_t *ssb_arfcn_ptr = (uint32_t *)ssb_arfcn;
  nr_neighbour_gnb_configuration_t *neighbour_cell_ptr = (nr_neighbour_gnb_configuration_t *)neighbour_cell;

  if (*ssb_arfcn_ptr == neighbour_cell_ptr->absoluteFrequencySSB) {
    LOG_D(NR_RRC, "HO LOG: found intra frequency neighbour %lu!\n", neighbour_cell_ptr->nrcell_id);
    neighbour_cell_ptr->isIntraFrequencyNeighbour = true;
  }
}
/**
 * @brief Labels neighbour cells if they are intra frequency to prepare meas config only for intra frequency ho
 * @param[in] rrc     Pointer to RRC instance
 * @param[in] cell_info Pointer to cell information
 */
static void label_intra_frequency_neighbours(gNB_RRC_INST *rrc,
                                             const nr_rrc_du_container_t *du,
                                             const f1ap_served_cell_info_t *cell_info)
{
  if (!rrc->neighbour_cell_configuration)
    return;

  neighbour_cell_configuration_t *neighbour_cell_config = get_cell_neighbour_list(rrc, cell_info);
  if (!neighbour_cell_config)
    return;

  LOG_D(NR_RRC, "HO LOG: Cell: %lu has neighbour cell configuration!\n", cell_info->nr_cellid);
  uint32_t ssb_arfcn = get_ssb_arfcn(du);

  seq_arr_t *cell_neighbour_list = neighbour_cell_config->neighbour_cells;
  for_each(cell_neighbour_list, (void *)&ssb_arfcn, is_intra_frequency_neighbour);
}

static bool valid_du_in_neighbour_configs(const seq_arr_t *neighbour_cell_configuration, const f1ap_served_cell_info_t *cell, int ssb_arfcn)
{
  for (int c = 0; c < neighbour_cell_configuration->size; c++) {
    const neighbour_cell_configuration_t *neighbour_config = seq_arr_at(neighbour_cell_configuration, c);
    for (int ni = 0; ni < neighbour_config->neighbour_cells->size; ni++) {
      const nr_neighbour_gnb_configuration_t *nc = seq_arr_at(neighbour_config->neighbour_cells, ni);
      if (nc->nrcell_id != cell->nr_cellid)
        continue;
      // current cell is in the nc config, check that config matches
      if (nc->physicalCellId != cell->nr_pci) {
        LOG_W(NR_RRC, "Cell %ld in neighbour config: PCI mismatch (%d vs %d)\n", cell->nr_cellid, cell->nr_pci, nc->physicalCellId);
        return false;
      }
      if (cell->tac && nc->tac != *cell->tac) {
        LOG_W(NR_RRC, "Cell %ld in neighbour config: TAC mismatch (%d vs %d)\n", cell->nr_cellid, *cell->tac, nc->tac);
        return false;
      }
      if (ssb_arfcn != nc->absoluteFrequencySSB) {
        LOG_W(NR_RRC,
              "Cell %ld in neighbour config: SSB ARFCN mismatch (%d vs %d)\n",
              cell->nr_cellid,
              ssb_arfcn,
              nc->absoluteFrequencySSB);
        return false;
      }
      if (get_ssb_scs(cell) != nc->subcarrierSpacing) {
        LOG_W(NR_RRC,
              "Cell %ld in neighbour config: SCS mismatch (%d vs %d)\n",
              cell->nr_cellid,
              get_ssb_scs(cell),
              nc->subcarrierSpacing);
        return false;
      }
      if (cell->plmn.mcc != nc->plmn.mcc || cell->plmn.mnc != nc->plmn.mnc
          || cell->plmn.mnc_digit_length != nc->plmn.mnc_digit_length) {
        LOG_W(NR_RRC,
              "Cell %ld in neighbour config: PLMN mismatch (%03d.%0*d vs %03d.%0*d)\n",
              cell->nr_cellid,
              cell->plmn.mcc,
              cell->plmn.mnc_digit_length,
              cell->plmn.mnc,
              nc->plmn.mcc,
              nc->plmn.mnc_digit_length,
              nc->plmn.mnc);
        return false;
      }
      LOG_D(NR_RRC, "Cell %ld is neighbor of cell %ld\n", cell->nr_cellid, neighbour_config->nr_cell_id);
    }
  }
  return true;
}

void rrc_gNB_process_f1_setup_req(f1ap_setup_req_t *req, sctp_assoc_t assoc_id)
{
  AssertFatal(assoc_id != 0, "illegal assoc_id == 0: should be -1 (monolithic) or >0 (split)\n");
  gNB_RRC_INST *rrc = RC.nrrrc[0];
  DevAssert(rrc);

  LOG_I(NR_RRC, "Received F1 Setup Request from gNB_DU %lu (%s) on assoc_id %d\n", req->gNB_DU_id, req->gNB_DU_name, assoc_id);
  // pre-fill F1 Setup Failure message
  f1ap_setup_failure_t fail = {.transaction_id = F1AP_get_next_transaction_identifier(0, 0)};

  // check:
  // - it is one cell
  // - PLMN and Cell ID matches
  // - no previous DU with the same ID
  // else reject
  if (req->num_cells_available != 1) {
    LOG_E(NR_RRC, "can only handle on DU cell, but gNB_DU %ld has %d\n", req->gNB_DU_id, req->num_cells_available);
    fail.cause = F1AP_CauseRadioNetwork_gNB_CU_Cell_Capacity_Exceeded;
    rrc->mac_rrc.f1_setup_failure(assoc_id, &fail);
    return;
  }
  f1ap_served_cell_info_t *cell_info = &req->cell[0].info;
  if (!rrc_gNB_plmn_matches(rrc, cell_info)) {
    LOG_E(NR_RRC,
          "PLMN mismatch: CU %03d.%0*d, DU %03d%0*d\n",
          rrc->configuration.mcc[0],
          rrc->configuration.mnc_digit_length[0],
          rrc->configuration.mnc[0],
          cell_info->plmn.mcc,
          cell_info->plmn.mnc_digit_length,
          cell_info->plmn.mnc);
    fail.cause = F1AP_CauseRadioNetwork_plmn_not_served_by_the_gNB_CU;
    rrc->mac_rrc.f1_setup_failure(assoc_id, &fail);
    return;
  }
  nr_rrc_du_container_t *it = NULL;
  RB_FOREACH(it, rrc_du_tree, &rrc->dus) {
    if (it->setup_req->gNB_DU_id == req->gNB_DU_id) {
      LOG_E(NR_RRC,
            "gNB-DU ID: existing DU %s on assoc_id %d already has ID %ld, rejecting requesting gNB-DU\n",
            it->setup_req->gNB_DU_name,
            it->assoc_id,
            it->setup_req->gNB_DU_id);
      fail.cause = F1AP_CauseMisc_unspecified;
      rrc->mac_rrc.f1_setup_failure(assoc_id, &fail);
      return;
    }
    // note: we assume that each DU contains only one cell; otherwise, we would
    // need to check every cell in the requesting DU to any existing cell.
    const f1ap_served_cell_info_t *exist_info = &it->setup_req->cell[0].info;
    const f1ap_served_cell_info_t *new_info = &req->cell[0].info;
    if (exist_info->nr_cellid == new_info->nr_cellid || exist_info->nr_pci == new_info->nr_pci) {
      LOG_E(NR_RRC,
            "existing DU %s on assoc_id %d already has cellID %ld/physCellId %d, rejecting requesting gNB-DU with cellID %ld/physCellId %d\n",
            it->setup_req->gNB_DU_name,
            it->assoc_id,
            exist_info->nr_cellid,
            exist_info->nr_pci,
            new_info->nr_cellid,
            new_info->nr_pci);
      fail.cause = F1AP_CauseMisc_unspecified;
      rrc->mac_rrc.f1_setup_failure(assoc_id, &fail);
      return;
    }
  }

  // MTC is mandatory, but some DUs don't send it in the F1 Setup Request, so
  // "tolerate" this behavior, despite it being mandatory
  NR_MeasurementTimingConfiguration_t *mtc =
      extract_mtc(cell_info->measurement_timing_config, cell_info->measurement_timing_config_len);

  if (rrc->neighbour_cell_configuration
      && !valid_du_in_neighbour_configs(rrc->neighbour_cell_configuration, cell_info, ssb_arfcn_mtc(mtc))) {
    LOG_E(NR_RRC, "problem with DU %ld in neighbor configuration, rejecting DU\n", req->gNB_DU_id);
    f1ap_setup_failure_t fail = {.cause = F1AP_CauseMisc_unspecified};
    rrc->mac_rrc.f1_setup_failure(assoc_id, &fail);
    ASN_STRUCT_FREE(asn_DEF_NR_MeasurementTimingConfiguration, mtc);
    return;
  }

  const f1ap_gnb_du_system_info_t *sys_info = req->cell[0].sys_info;
  NR_MIB_t *mib = NULL;
  NR_SIB1_t *sib1 = NULL;

  if (sys_info != NULL && sys_info->mib != NULL && !(sys_info->sib1 == NULL && IS_SA_MODE(get_softmodem_params()))) {
    if (!extract_sys_info(sys_info, &mib, &sib1)) {
      LOG_W(RRC, "rejecting DU ID %ld\n", req->gNB_DU_id);
      fail.cause = F1AP_CauseProtocol_semantic_error;
      rrc->mac_rrc.f1_setup_failure(assoc_id, &fail);
      ASN_STRUCT_FREE(asn_DEF_NR_MeasurementTimingConfiguration, mtc);
      return;
    }
  }
  LOG_I(RRC, "Accepting DU %ld (%s), sending F1 Setup Response\n", req->gNB_DU_id, req->gNB_DU_name);
  LOG_I(RRC, "DU uses RRC version %u.%u.%u\n", req->rrc_ver[0], req->rrc_ver[1], req->rrc_ver[2]);

  // we accept the DU
  nr_rrc_du_container_t *du = calloc(1, sizeof(*du));
  AssertFatal(du, "out of memory\n");
  du->assoc_id = assoc_id;

  /* ITTI will free the setup request message via free(). So the memory
   * "inside" of the message will remain, but the "outside" container no, so
   * allocate memory and copy it in */
  du->setup_req = calloc(1,sizeof(*du->setup_req));
  AssertFatal(du->setup_req, "out of memory\n");
  // Copy F1AP message
  *du->setup_req = cp_f1ap_setup_request(req);
  // MIB can be null and configured later via DU Configuration Update
  du->mib = mib;
  du->sib1 = sib1;
  du->mtc = mtc;
  RB_INSERT(rrc_du_tree, &rrc->dus, du);
  rrc->num_dus++;

  served_cells_to_activate_t cell = {
      .plmn = cell_info->plmn,
      .nr_cellid = cell_info->nr_cellid,
      .nrpci = cell_info->nr_pci,
      .num_SI = 0,
  };

  if (du->mib != NULL && du->sib1 != NULL)
    label_intra_frequency_neighbours(rrc, du, cell_info);

  f1ap_setup_resp_t resp = {.transaction_id = req->transaction_id,
                            .num_cells_to_activate = 1,
                            .cells_to_activate[0] = cell};
  int num = read_version(TO_STRING(NR_RRC_VERSION), &resp.rrc_ver[0], &resp.rrc_ver[1], &resp.rrc_ver[2]);
  AssertFatal(num == 3, "could not read RRC version string %s\n", TO_STRING(NR_RRC_VERSION));
  if (rrc->node_name != NULL)
    resp.gNB_CU_name = strdup(rrc->node_name);
  rrc->mac_rrc.f1_setup_response(assoc_id, &resp);
}

static int invalidate_du_connections(gNB_RRC_INST *rrc, sctp_assoc_t assoc_id)
{
  int count = 0;
  rrc_gNB_ue_context_t *ue_context_p = NULL;
  RB_FOREACH(ue_context_p, rrc_nr_ue_tree_s, &rrc->rrc_ue_head) {
    gNB_RRC_UE_t *UE = &ue_context_p->ue_context;
    uint32_t ue_id = UE->rrc_ue_id;
    if (UE->ho_context != NULL) {
      LOG_W(NR_RRC, "DU disconnected while handover for UE %d active\n", ue_id);
      nr_rrc_finalize_ho(UE);
    }
    f1_ue_data_t ue_data = cu_get_f1_ue_data(ue_id);
    if (ue_data.du_assoc_id == assoc_id) {
      /* this UE belongs to the DU that disconnected, set du_assoc_id to 0,
       * meaning DU is offline, then trigger release request */
      ue_data.du_assoc_id = 0;
<<<<<<< HEAD
      cu_add_f1_ue_data(ue_id, &ue_data);
      ngap_cause_t cause = {.type = NGAP_CAUSE_RADIO_NETWORK, .value = NGAP_CAUSE_RADIO_NETWORK_RADIO_CONNECTION_WITH_UE_LOST};
      rrc_gNB_send_NGAP_UE_CONTEXT_RELEASE_REQ(0, ue_context_p, cause);
=======
      bool success = cu_update_f1_ue_data(ue_id, &ue_data);
      DevAssert(success);
      rrc_gNB_send_NGAP_UE_CONTEXT_RELEASE_REQ(0,
                                               ue_context_p,
                                               NGAP_CAUSE_RADIO_NETWORK,
                                               NGAP_CAUSE_RADIO_NETWORK_RADIO_CONNECTION_WITH_UE_LOST);
>>>>>>> febeaa71
      count++;
    }
  }
  return count;
}

static void update_cell_info(nr_rrc_du_container_t *du, const f1ap_served_cell_info_t *new_ci)
{
  DevAssert(du != NULL);
  DevAssert(new_ci != NULL);

  AssertFatal(du->setup_req->num_cells_available == 1, "expected 1 cell for DU, but has %d\n", du->setup_req->num_cells_available);
  f1ap_served_cell_info_t *ci = &du->setup_req->cell[0].info;
  // make sure no memory is allocated
  free_f1ap_cell(ci, NULL);
  *ci = copy_f1ap_served_cell_info(new_ci);

  NR_MeasurementTimingConfiguration_t *new_mtc =
      extract_mtc(new_ci->measurement_timing_config, new_ci->measurement_timing_config_len);
  if (new_mtc != NULL) {
    ASN_STRUCT_FREE(asn_DEF_NR_MeasurementTimingConfiguration, du->mtc);
    du->mtc = new_mtc;
  } else {
    LOG_E(RRC, "error decoding MeasurementTimingConfiguration during cell update, ignoring new config\n");
    ASN_STRUCT_FREE(asn_DEF_NR_MeasurementTimingConfiguration, new_mtc);
  }
}

void rrc_gNB_process_f1_du_configuration_update(f1ap_gnb_du_configuration_update_t *conf_up, sctp_assoc_t assoc_id)
{
  AssertFatal(assoc_id != 0, "illegal assoc_id == 0: should be -1 (monolithic) or >0 (split)\n");
  gNB_RRC_INST *rrc = RC.nrrrc[0];
  DevAssert(rrc);

  // check:
  // - it is one cell
  // - PLMN and Cell ID matches
  // - no previous DU with the same ID
  // else reject

  nr_rrc_du_container_t *du = get_du_by_assoc_id(rrc, assoc_id);
  AssertError(du != NULL, return, "no DU found for assoc_id %d\n", assoc_id);

  const f1ap_served_cell_info_t *info = &du->setup_req->cell[0].info;
  if (conf_up->num_cells_to_add > 0) {
    // Here we check if the number of cell limit is respectet, otherwise send failure
    LOG_W(RRC, "du_configuration_update->cells_to_add_list is not supported yet");
  }

  if (conf_up->num_cells_to_modify > 0) {
    // here the old nrcgi is used to find the cell information, if it exist then we modify consequently otherwise we fail
    AssertFatal(conf_up->num_cells_to_modify == 1, "cannot handle more than one cell!\n");

    if (info->nr_cellid != conf_up->cell_to_modify[0].old_nr_cellid) {
      LOG_W(RRC, "no cell with ID %ld found, ignoring gNB-DU configuration update\n", conf_up->cell_to_modify[0].old_nr_cellid);
      return;
    }

    // verify the new plmn of the cell
    if (!rrc_gNB_plmn_matches(rrc, &conf_up->cell_to_modify[0].info)) {
      LOG_W(RRC, "PLMN does not match, ignoring gNB-DU configuration update\n");
      return;
    }

    update_cell_info(du, &conf_up->cell_to_modify[0].info);

    const f1ap_gnb_du_system_info_t *sys_info = conf_up->cell_to_modify[0].sys_info;

    if (sys_info != NULL && sys_info->mib != NULL && !(sys_info->sib1 == NULL && IS_SA_MODE(get_softmodem_params()))) {
      // MIB is mandatory, so will be overwritten. SIB1 is optional, so will
      // only be overwritten if present in sys_info
      ASN_STRUCT_FREE(asn_DEF_NR_MIB, du->mib);
      if (sys_info->sib1 != NULL) {
        ASN_STRUCT_FREE(asn_DEF_NR_SIB1, du->sib1);
        du->sib1 = NULL;
      }

      NR_MIB_t *mib = NULL;
      if (!extract_sys_info(sys_info, &mib, &du->sib1)) {
        LOG_W(RRC, "cannot update sys_info for DU %ld\n", du->setup_req->gNB_DU_id);
      } else {
        DevAssert(mib != NULL);
        du->mib = mib;
        LOG_I(RRC, "update system information of DU %ld\n", du->setup_req->gNB_DU_id);
      }
    }
    if (du->mib != NULL && du->sib1 != NULL) {
      const f1ap_served_cell_info_t *cell_info = &du->setup_req->cell[0].info;
      label_intra_frequency_neighbours(rrc, du, cell_info);
    }
  }

  if (conf_up->num_cells_to_delete > 0) {
    // delete the cell and send cell to desactive IE in the response.
    LOG_W(RRC, "du_configuration_update->cells_to_delete_list is not supported yet");
  }

  /* Send DU Configuration Acknowledgement */
  f1ap_gnb_du_configuration_update_acknowledge_t ack = {.transaction_id = conf_up->transaction_id};
  rrc->mac_rrc.gnb_du_configuration_update_acknowledge(assoc_id, &ack);
}

void rrc_CU_process_f1_lost_connection(gNB_RRC_INST *rrc, f1ap_lost_connection_t *lc, sctp_assoc_t assoc_id)
{
  AssertFatal(assoc_id != 0, "illegal assoc_id == 0: should be -1 (monolithic) or >0 (split)\n");
  (void) lc; // unused for the moment

  nr_rrc_du_container_t e = {.assoc_id = assoc_id};
  nr_rrc_du_container_t *du = RB_FIND(rrc_du_tree, &rrc->dus, &e);
  if (du == NULL) {
    LOG_W(NR_RRC, "no DU connected or not found for assoc_id %d: F1 Setup Failed?\n", assoc_id);
    return;
  }

  f1ap_setup_req_t *req = du->setup_req;
  LOG_I(RRC, "releasing DU ID %ld (%s) on assoc_id %d\n", req->gNB_DU_id, req->gNB_DU_name, assoc_id);
  ASN_STRUCT_FREE(asn_DEF_NR_MIB, du->mib);
  ASN_STRUCT_FREE(asn_DEF_NR_SIB1, du->sib1);
  ASN_STRUCT_FREE(asn_DEF_NR_MeasurementTimingConfiguration, du->mtc);
  /* TODO: free setup request */
  nr_rrc_du_container_t *removed = RB_REMOVE(rrc_du_tree, &rrc->dus, du);
  DevAssert(removed != NULL);
  rrc->num_dus--;

  int num = invalidate_du_connections(rrc, assoc_id);
  if (num > 0) {
    LOG_I(NR_RRC, "%d UEs lost through DU disconnect\n", num);
  }
}

nr_rrc_du_container_t *get_du_for_ue(gNB_RRC_INST *rrc, uint32_t ue_id)
{
  f1_ue_data_t ue_data = cu_get_f1_ue_data(ue_id);
  return get_du_by_assoc_id(rrc, ue_data.du_assoc_id);
}

nr_rrc_du_container_t *get_du_by_assoc_id(gNB_RRC_INST *rrc, sctp_assoc_t assoc_id)
{
  nr_rrc_du_container_t e = {.assoc_id = assoc_id};
  return RB_FIND(rrc_du_tree, &rrc->dus, &e);
}

/* \brief find DU by cell ID. Note: currently the CU is limited to one cell per
 * DU, hence here, DU == cell. Modify this to look up a specific cell. */
nr_rrc_du_container_t *get_du_by_cell_id(gNB_RRC_INST *rrc, uint64_t cell_id)
{
  nr_rrc_du_container_t *du = NULL;
  RB_FOREACH(du, rrc_du_tree, &rrc->dus) {
    if (cell_id == du->setup_req->cell[0].info.nr_cellid)
      return du;
  }
  return NULL;
}

void dump_du_info(const gNB_RRC_INST *rrc, FILE *f)
{
  fprintf(f, "%ld connected DUs \n", rrc->num_dus);
  int i = 1;
  nr_rrc_du_container_t *du = NULL;
  /* cast is necessary to eliminate warning "discards ‘const’ qualifier" */
  RB_FOREACH(du, rrc_du_tree, &((gNB_RRC_INST *)rrc)->dus) {
    const f1ap_setup_req_t *sr = du->setup_req;
    fprintf(f, "[%d] DU ID %ld (%s) ", i++, sr->gNB_DU_id, sr->gNB_DU_name);
    if (du->assoc_id == -1) {
      fprintf(f, "integrated DU-CU");
    } else {
      fprintf(f, "assoc_id %d", du->assoc_id);
    }
    const f1ap_served_cell_info_t *info = &sr->cell[0].info;
    fprintf(f, ": nrCellID %ld, PCI %d, SSB ARFCN %d\n", info->nr_cellid, info->nr_pci, get_ssb_arfcn(du));

    if (info->mode == F1AP_MODE_TDD) {
      const f1ap_nr_frequency_info_t *fi = &info->tdd.freqinfo;
      const f1ap_transmission_bandwidth_t *tb = &info->tdd.tbw;
      fprintf(f, "    TDD: band %d ARFCN %d SCS %d (kHz) PRB %d\n", fi->band, fi->arfcn, 15 * (1 << tb->scs), tb->nrb);
    } else {
      const f1ap_nr_frequency_info_t *dfi = &info->fdd.dl_freqinfo;
      const f1ap_transmission_bandwidth_t *dtb = &info->fdd.dl_tbw;
      fprintf(f, "    FDD: DL band %d ARFCN %d SCS %d (kHz) PRB %d\n", dfi->band, dfi->arfcn, 15 * (1 << dtb->scs), dtb->nrb);
      const f1ap_nr_frequency_info_t *ufi = &info->fdd.ul_freqinfo;
      const f1ap_transmission_bandwidth_t *utb = &info->fdd.ul_tbw;
      fprintf(f, "         UL band %d ARFCN %d SCS %d (kHz) PRB %d\n", ufi->band, ufi->arfcn, 15 * (1 << utb->scs), utb->nrb);
    }
  }
}

nr_rrc_du_container_t *find_target_du(gNB_RRC_INST *rrc, sctp_assoc_t source_assoc_id)
{
  nr_rrc_du_container_t *target_du = NULL;
  nr_rrc_du_container_t *it = NULL;
  bool next_du = false;
  RB_FOREACH (it, rrc_du_tree, &rrc->dus) {
    if (next_du == false && source_assoc_id != it->assoc_id) {
      continue;
    } else if (source_assoc_id == it->assoc_id) {
      next_du = true;
    } else {
      target_du = it;
      break;
    }
  }
  if (target_du == NULL) {
    RB_FOREACH (it, rrc_du_tree, &rrc->dus) {
      if (source_assoc_id == it->assoc_id) {
        continue;
      } else {
        target_du = it;
        break;
      }
    }
  }
  return target_du;
}<|MERGE_RESOLUTION|>--- conflicted
+++ resolved
@@ -427,18 +427,10 @@
       /* this UE belongs to the DU that disconnected, set du_assoc_id to 0,
        * meaning DU is offline, then trigger release request */
       ue_data.du_assoc_id = 0;
-<<<<<<< HEAD
-      cu_add_f1_ue_data(ue_id, &ue_data);
+      bool success = cu_update_f1_ue_data(ue_id, &ue_data);
+      DevAssert(success);
       ngap_cause_t cause = {.type = NGAP_CAUSE_RADIO_NETWORK, .value = NGAP_CAUSE_RADIO_NETWORK_RADIO_CONNECTION_WITH_UE_LOST};
       rrc_gNB_send_NGAP_UE_CONTEXT_RELEASE_REQ(0, ue_context_p, cause);
-=======
-      bool success = cu_update_f1_ue_data(ue_id, &ue_data);
-      DevAssert(success);
-      rrc_gNB_send_NGAP_UE_CONTEXT_RELEASE_REQ(0,
-                                               ue_context_p,
-                                               NGAP_CAUSE_RADIO_NETWORK,
-                                               NGAP_CAUSE_RADIO_NETWORK_RADIO_CONNECTION_WITH_UE_LOST);
->>>>>>> febeaa71
       count++;
     }
   }
