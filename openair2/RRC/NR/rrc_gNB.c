/*
 * Licensed to the OpenAirInterface (OAI) Software Alliance under one or more
 * contributor license agreements.  See the NOTICE file distributed with
 * this work for additional information regarding copyright ownership.
 * The OpenAirInterface Software Alliance licenses this file to You under
 * the OAI Public License, Version 1.1  (the "License"); you may not use this file
 * except in compliance with the License.
 * You may obtain a copy of the License at
 *
 *      http://www.openairinterface.org/?page_id=698
 *
 * Unless required by applicable law or agreed to in writing, software
 * distributed under the License is distributed on an "AS IS" BASIS,
 * WITHOUT WARRANTIES OR CONDITIONS OF ANY KIND, either express or implied.
 * See the License for the specific language governing permissions and
 * limitations under the License.
 *-------------------------------------------------------------------------------
 * For more information about the OpenAirInterface (OAI) Software Alliance:
 *      contact@openairinterface.org
 */

/*! \file rrc_gNB.c
 * \brief rrc procedures for gNB
 * \author Navid Nikaein and  Raymond Knopp , WEI-TAI CHEN
 * \date 2011 - 2014 , 2018
 * \version 1.0
 * \company Eurecom, NTUST
 * \email: navid.nikaein@eurecom.fr and raymond.knopp@eurecom.fr, kroempa@gmail.com
 */
#define RRC_GNB_C
#define RRC_GNB_C

#include <sys/socket.h>
#include <netinet/in.h>
#include <arpa/inet.h>

#include "nr_rrc_config.h"
#include "nr_rrc_defs.h"
#include "nr_rrc_extern.h"
#include "assertions.h"
#include "common/ran_context.h"
#include "asn1_conversions.h"

#include "RRC/L2_INTERFACE/openair_rrc_L2_interface.h"
#include "LAYER2/RLC/rlc.h"
#include "LAYER2/NR_MAC_gNB/mac_proto.h"
#include "common/utils/LOG/log.h"
#include "COMMON/mac_rrc_primitives.h"
#include "RRC/NR/MESSAGES/asn1_msg.h"

#include "NR_BCCH-BCH-Message.h"
#include "NR_UL-DCCH-Message.h"
#include "NR_DL-DCCH-Message.h"
#include "NR_DL-CCCH-Message.h"
#include "NR_UL-CCCH-Message.h"
#include "NR_RRCReject.h"
#include "NR_RejectWaitTime.h"
#include "NR_RRCSetup.h"

#include "NR_CellGroupConfig.h"
#include "NR_MeasResults.h"
#include "LTE_UECapabilityInformation.h"
#include "LTE_UL-DCCH-Message.h"
#include "NR_UL-CCCH-Message.h"
#include "NR_RRCSetupRequest-IEs.h"
#include "NR_RRCSetupComplete-IEs.h"
#include "NR_RRCReestablishmentRequest-IEs.h"
#include "NR_MIB.h"

#include "rlc.h"
#include "rrc_eNB_UE_context.h"
#include "platform_types.h"
#include "common/utils/LOG/vcd_signal_dumper.h"

#include "T.h"

#include "RRC/NAS/nas_config.h"
#include "RRC/NAS/rb_config.h"
#include "OCG.h"
#include "OCG_extern.h"

#include "UTIL/OSA/osa_defs.h"

#include "rrc_eNB_S1AP.h"
#include "rrc_gNB_NGAP.h"

#include "rrc_eNB_GTPV1U.h"

#include "nr_pdcp/nr_pdcp_entity.h"
#include "pdcp.h"
#include "gtpv1u_eNB_task.h"


#include "intertask_interface.h"
#include "SIMULATION/TOOLS/sim.h" // for taus

#include "executables/softmodem-common.h"
#include <openair2/RRC/NR/rrc_gNB_UE_context.h>
#include <openair2/X2AP/x2ap_eNB.h>
#include <openair3/ocp-gtpu/gtp_itf.h>
#include <openair2/RRC/NR/nr_rrc_proto.h>
#include "LAYER2/nr_rlc/nr_rlc_oai_api.h"

#include "BIT_STRING.h"
#include "assertions.h"

//#define XER_PRINT

extern RAN_CONTEXT_t RC;

static inline uint64_t bitStr_to_uint64(BIT_STRING_t *asn);

mui_t                               rrc_gNB_mui = 0;
uint8_t first_rrcreconfiguration = 0;

///---------------------------------------------------------------------------------------------------------------///
///---------------------------------------------------------------------------------------------------------------///

boolean_t DURecvCb( protocol_ctxt_t  *ctxt_pP,
                    const srb_flag_t     srb_flagP,
                    const rb_id_t        rb_idP,
                    const mui_t          muiP,
                    const confirm_t      confirmP,
                    const sdu_size_t     sdu_buffer_sizeP,
                    unsigned char *const sdu_buffer_pP,
                    const pdcp_transmission_mode_t modeP,
                    const uint32_t *sourceL2Id,
                    const uint32_t *destinationL2Id) {
  // The buffer comes from the stack in gtp-u thread, we have a make a separate buffer to enqueue in a inter-thread message queue
  mem_block_t *sdu=get_free_mem_block(sdu_buffer_sizeP, __func__);
  memcpy(sdu->data,  sdu_buffer_pP,  sdu_buffer_sizeP);
  du_rlc_data_req(ctxt_pP,srb_flagP, false,  rb_idP,muiP, confirmP,  sdu_buffer_sizeP, sdu);
  return true;
}

void openair_nr_rrc_on(const protocol_ctxt_t *const ctxt_pP) {
  LOG_I(NR_RRC, PROTOCOL_NR_RRC_CTXT_FMT" gNB:OPENAIR NR RRC IN....\n",PROTOCOL_NR_RRC_CTXT_ARGS(ctxt_pP));
  rrc_config_nr_buffer (&RC.nrrrc[ctxt_pP->module_id]->carrier.SI, BCCH, 1);
  RC.nrrrc[ctxt_pP->module_id]->carrier.SI.Active = 1;
  rrc_config_nr_buffer (&RC.nrrrc[ctxt_pP->module_id]->carrier.Srb0, CCCH, 1);
  RC.nrrrc[ctxt_pP->module_id]->carrier.Srb0.Active = 1;
}

///---------------------------------------------------------------------------------------------------------------///
///---------------------------------------------------------------------------------------------------------------///

static void init_NR_SI(gNB_RRC_INST *rrc, gNB_RrcConfigurationReq *configuration) {
  LOG_D(RRC,"%s()\n\n\n\n",__FUNCTION__);
  if (NODE_IS_DU(rrc->node_type) || NODE_IS_MONOLITHIC(rrc->node_type)) {
    rrc->carrier.MIB             = (uint8_t *) malloc16(4);
    rrc->carrier.sizeof_MIB      = do_MIB_NR(rrc,0);
  }

    if((get_softmodem_params()->sa) && ( (NODE_IS_DU(rrc->node_type) || NODE_IS_MONOLITHIC(rrc->node_type)))) {
    rrc->carrier.sizeof_SIB1 = do_SIB1_NR(&rrc->carrier,configuration);
  }

  if (!NODE_IS_DU(rrc->node_type)) {
    rrc->carrier.SIB23 = (uint8_t *) malloc16(100);
    AssertFatal(rrc->carrier.SIB23 != NULL, "cannot allocate memory for SIB");
    rrc->carrier.sizeof_SIB23 = do_SIB23_NR(&rrc->carrier, configuration);
    LOG_I(NR_RRC,"do_SIB23_NR, size %d \n ", rrc->carrier.sizeof_SIB23);
    AssertFatal(rrc->carrier.sizeof_SIB23 != 255,"FATAL, RC.nrrrc[mod].carrier[CC_id].sizeof_SIB23 == 255");
  }

  LOG_I(NR_RRC,"Done init_NR_SI\n");

  if (NODE_IS_MONOLITHIC(rrc->node_type) || NODE_IS_DU(rrc->node_type)){
    rrc_mac_config_req_gNB(rrc->module_id,
                           rrc->configuration.ssb_SubcarrierOffset,
                           rrc->configuration.pdsch_AntennaPorts,
                           rrc->configuration.pusch_AntennaPorts,
                           rrc->configuration.sib1_tda,
                           rrc->configuration.minRXTXTIME,
                           rrc->carrier.servingcellconfigcommon,
                           &rrc->carrier.mib,
                           rrc->carrier.siblock1,
                           0,
                           0, // WIP hardcoded rnti
                           NULL);
  }

  /* set flag to indicate that cell information is configured. This is required
   * in DU to trigger F1AP_SETUP procedure */
  pthread_mutex_lock(&rrc->cell_info_mutex);
  rrc->cell_info_configured=1;
  pthread_mutex_unlock(&rrc->cell_info_mutex);

  if (get_softmodem_params()->phy_test > 0 || get_softmodem_params()->do_ra > 0) {
    struct rrc_gNB_ue_context_s *ue_context_p = rrc_gNB_allocate_new_UE_context(rrc);
    ue_context_p->ue_context.spCellConfig = calloc(1, sizeof(struct NR_SpCellConfig));
    ue_context_p->ue_context.spCellConfig->spCellConfigDedicated = configuration->scd;
    LOG_I(NR_RRC,"Adding new user (%p)\n",ue_context_p);
    if (!NODE_IS_CU(RC.nrrrc[0]->node_type)) {
      rrc_add_nsa_user(rrc,ue_context_p,NULL);
    }
  }
}

char openair_rrc_gNB_configuration(const module_id_t gnb_mod_idP, gNB_RrcConfigurationReq *configuration) {
  protocol_ctxt_t      ctxt;
  gNB_RRC_INST         *rrc=RC.nrrrc[gnb_mod_idP];
  PROTOCOL_CTXT_SET_BY_MODULE_ID(&ctxt, gnb_mod_idP, GNB_FLAG_YES, NOT_A_RNTI, 0, 0,gnb_mod_idP);
  LOG_I(NR_RRC,
        PROTOCOL_NR_RRC_CTXT_FMT" Init...\n",
        PROTOCOL_NR_RRC_CTXT_ARGS(&ctxt));

  AssertFatal(rrc != NULL, "RC.nrrrc not initialized!");
  AssertFatal(NUMBER_OF_UE_MAX < (module_id_t)0xFFFFFFFFFFFFFFFF, " variable overflow");
  AssertFatal(configuration!=NULL,"configuration input is null\n");
  rrc->module_id = gnb_mod_idP;
  rrc->Nb_ue = 0;
  rrc->carrier.Srb0.Active = 0;
  nr_uid_linear_allocator_init(&rrc->uid_allocator);
  RB_INIT(&rrc->rrc_ue_head);
  rrc->initial_id2_s1ap_ids = hashtable_create (NUMBER_OF_UE_MAX * 2, NULL, NULL);
  rrc->s1ap_id2_s1ap_ids    = hashtable_create (NUMBER_OF_UE_MAX * 2, NULL, NULL);
  rrc->initial_id2_ngap_ids = hashtable_create (NUMBER_OF_UE_MAX * 2, NULL, NULL);
  rrc->ngap_id2_ngap_ids    = hashtable_create (NUMBER_OF_UE_MAX * 2, NULL, NULL);
  rrc->configuration = *configuration;
  rrc->carrier.servingcellconfigcommon = configuration->scc;
  rrc->carrier.servingcellconfig = configuration->scd;
  nr_rrc_config_ul_tda(configuration->scc,configuration->minRXTXTIME);
   /// System Information INIT
  pthread_mutex_init(&rrc->cell_info_mutex,NULL);
  rrc->cell_info_configured = 0;
  LOG_I(NR_RRC, PROTOCOL_NR_RRC_CTXT_FMT" Checking release \n",PROTOCOL_NR_RRC_CTXT_ARGS(&ctxt));
  init_NR_SI(rrc, configuration);
  rrc_init_nr_global_param();
  openair_nr_rrc_on(&ctxt);
  return 0;
}//END openair_rrc_gNB_configuration


void rrc_gNB_process_AdditionRequestInformation(const module_id_t gnb_mod_idP, x2ap_ENDC_sgnb_addition_req_t *m) {
  struct NR_CG_ConfigInfo *cg_configinfo = NULL;
  asn_dec_rval_t dec_rval = uper_decode_complete(NULL,
                            &asn_DEF_NR_CG_ConfigInfo,
                            (void **)&cg_configinfo,
                            (uint8_t *)m->rrc_buffer,
                            (int) m->rrc_buffer_size);//m->rrc_buffer_size);
  gNB_RRC_INST         *rrc=RC.nrrrc[gnb_mod_idP];

  if ((dec_rval.code != RC_OK) && (dec_rval.consumed == 0)) {
    AssertFatal(1==0,"NR_UL_DCCH_MESSAGE decode error\n");
    // free the memory
    SEQUENCE_free(&asn_DEF_NR_CG_ConfigInfo, cg_configinfo, 1);
    return;
  }

  xer_fprint(stdout,&asn_DEF_NR_CG_ConfigInfo, cg_configinfo);
  // recreate enough of X2 EN-DC Container
  AssertFatal(cg_configinfo->criticalExtensions.choice.c1->present == NR_CG_ConfigInfo__criticalExtensions__c1_PR_cg_ConfigInfo,
              "ueCapabilityInformation not present\n");
  parse_CG_ConfigInfo(rrc,cg_configinfo,m);
  LOG_A(NR_RRC, "Successfully parsed CG_ConfigInfo of size %zu bits. (%zu bytes)\n",
        dec_rval.consumed, (dec_rval.consumed +7/8));
}


//-----------------------------------------------------------------------------
uint8_t
rrc_gNB_get_next_transaction_identifier(
    module_id_t gnb_mod_idP
)
//-----------------------------------------------------------------------------
{
  static uint8_t                      nr_rrc_transaction_identifier[NUMBER_OF_gNB_MAX];
  nr_rrc_transaction_identifier[gnb_mod_idP] = (nr_rrc_transaction_identifier[gnb_mod_idP] + 1) % NR_RRC_TRANSACTION_IDENTIFIER_NUMBER;
  LOG_T(NR_RRC, "generated xid is %d\n", nr_rrc_transaction_identifier[gnb_mod_idP]);
  return nr_rrc_transaction_identifier[gnb_mod_idP];
}

void apply_macrlc_config(gNB_RRC_INST *rrc,
                         rrc_gNB_ue_context_t         *const ue_context_pP,
                         const protocol_ctxt_t        *const ctxt_pP ) {

  NR_CellGroupConfig_t *cgc = get_softmodem_params()->sa ? ue_context_pP->ue_context.masterCellGroup : NULL;
  rrc_mac_config_req_gNB(rrc->module_id,
                         rrc->configuration.ssb_SubcarrierOffset,
                         rrc->configuration.pdsch_AntennaPorts,
                         rrc->configuration.pusch_AntennaPorts,
                         rrc->configuration.sib1_tda,
                         rrc->configuration.minRXTXTIME,
                         NULL,
                         NULL,
                         NULL,
                         0,
                         ue_context_pP->ue_context.rnti,
                         cgc);

  nr_rrc_rlc_config_asn1_req(ctxt_pP,
                             ue_context_pP->ue_context.SRB_configList,
                             ue_context_pP->ue_context.DRB_configList,
                             NULL,
                             NULL,
                             get_softmodem_params()->sa ? cgc->rlc_BearerToAddModList : NULL);

}

void apply_pdcp_config(rrc_gNB_ue_context_t         *const ue_context_pP,
                       const protocol_ctxt_t        *const ctxt_pP ) {

      nr_rrc_pdcp_config_asn1_req(ctxt_pP,
                                  ue_context_pP->ue_context.SRB_configList,
                                  NULL,
                                  NULL,
                                  0,
                                  NULL,
                                  NULL,
                                  NULL,
                                  NULL,
                                  NULL,
                                  NULL,
                                  get_softmodem_params()->sa ? ue_context_pP->ue_context.masterCellGroup->rlc_BearerToAddModList : NULL);

}

//-----------------------------------------------------------------------------
void
rrc_gNB_generate_RRCSetup(
    const protocol_ctxt_t        *const ctxt_pP,
    rrc_gNB_ue_context_t         *const ue_context_pP,
    OCTET_STRING_t               *masterCellGroup_from_DU,
    NR_ServingCellConfigCommon_t *scc,
    const int                    CC_id
)
//-----------------------------------------------------------------------------
{
  LOG_D(NR_RRC, "rrc_gNB_generate_RRCSetup \n");
  MessageDef                    *message_p;

  // T(T_GNB_RRC_SETUP,
  //   T_INT(ctxt_pP->module_id),
  //   T_INT(ctxt_pP->frame),
  //   T_INT(ctxt_pP->subframe),
  //   T_INT(ctxt_pP->rnti));
  gNB_RRC_UE_t *ue_p = &ue_context_pP->ue_context;
  gNB_RRC_INST *rrc = RC.nrrrc[ctxt_pP->module_id];
  NR_ServingCellConfig_t *servingcellconfigdedicated = rrc->configuration.scd;
  int16_t ret = do_RRCSetup(ue_context_pP,
                            (uint8_t *) ue_p->Srb0.Tx_buffer.Payload,
                            rrc_gNB_get_next_transaction_identifier(ctxt_pP->module_id),
                            masterCellGroup_from_DU,
                            scc,servingcellconfigdedicated,&rrc->configuration);

  AssertFatal(ret>0,"Error generating RRCSetup for RRCSetupRequest\n");

  ue_p->Srb0.Tx_buffer.payload_size = ret;

  LOG_DUMPMSG(NR_RRC, DEBUG_RRC,
              (char *)(ue_p->Srb0.Tx_buffer.Payload),
              ue_p->Srb0.Tx_buffer.payload_size,
              "[MSG] RRC Setup\n");

  switch (rrc->node_type) {
    case ngran_gNB_CU:
      // create an ITTI message
      /* TODO: F1 IDs ar missing in RRC */
      nr_rrc_pdcp_config_asn1_req(ctxt_pP,
				  ue_context_pP->ue_context.SRB_configList,
				  NULL,
				  NULL,
				  0,
				  NULL,
				  NULL,
				  NULL,
				  NULL,
				  NULL,
				  NULL,
				  NULL);
      message_p = itti_alloc_new_message (TASK_RRC_GNB, 0, F1AP_DL_RRC_MESSAGE);
      F1AP_DL_RRC_MESSAGE (message_p).rrc_container        =  (uint8_t *)ue_p->Srb0.Tx_buffer.Payload;
      F1AP_DL_RRC_MESSAGE (message_p).rrc_container_length = ue_p->Srb0.Tx_buffer.payload_size;
      F1AP_DL_RRC_MESSAGE (message_p).gNB_CU_ue_id         = 0;
      F1AP_DL_RRC_MESSAGE (message_p).gNB_DU_ue_id         = 0;
      F1AP_DL_RRC_MESSAGE (message_p).old_gNB_DU_ue_id     = 0xFFFFFFFF; // unknown
      F1AP_DL_RRC_MESSAGE (message_p).rnti                 = ue_p->rnti;
      F1AP_DL_RRC_MESSAGE (message_p).srb_id               = CCCH;
      F1AP_DL_RRC_MESSAGE (message_p).execute_duplication  = 1;
      F1AP_DL_RRC_MESSAGE (message_p).RAT_frequency_priority_information.en_dc = 0;
      itti_send_msg_to_task (TASK_CU_F1, ctxt_pP->module_id, message_p);
      LOG_D(NR_RRC, "Send F1AP_DL_RRC_MESSAGE with ITTI\n");

    break;

    case ngran_gNB_DU:
      // nothing to do for DU
      AssertFatal(1==0,"nothing to do for DU\n");
      break;

    case ngran_gNB:
    {
      // rrc_mac_config_req_gNB

#ifdef ITTI_SIM
      LOG_I(NR_RRC,
            PROTOCOL_NR_RRC_CTXT_UE_FMT" [RAPROC] Logical Channel DL-CCCH, Generating RRCSetup (bytes %d)\n",
            PROTOCOL_NR_RRC_CTXT_UE_ARGS(ctxt_pP),
            ue_p->Srb0.Tx_buffer.payload_size);
      uint8_t *message_buffer;
      message_buffer = itti_malloc (TASK_RRC_GNB, TASK_RRC_UE_SIM,
                ue_p->Srb0.Tx_buffer.payload_size);
      memcpy (message_buffer, (uint8_t*)ue_p->Srb0.Tx_buffer.Payload, ue_p->Srb0.Tx_buffer.payload_size);
      message_p = itti_alloc_new_message (TASK_RRC_GNB, 0, GNB_RRC_CCCH_DATA_IND);
      GNB_RRC_CCCH_DATA_IND (message_p).sdu = message_buffer;
      GNB_RRC_CCCH_DATA_IND (message_p).size  = ue_p->Srb0.Tx_buffer.payload_size;
      itti_send_msg_to_task (TASK_RRC_UE_SIM, ctxt_pP->instance, message_p);
#else
      LOG_D(NR_RRC,
	    PROTOCOL_NR_RRC_CTXT_UE_FMT" RRC_gNB --- MAC_CONFIG_REQ  (SRB1) ---> MAC_gNB\n",
	    PROTOCOL_NR_RRC_CTXT_UE_ARGS(ctxt_pP));
      LOG_I(NR_RRC,
	    PROTOCOL_NR_RRC_CTXT_UE_FMT" [RAPROC] Logical Channel DL-CCCH, Generating RRCSetup (bytes %d)\n",
	    PROTOCOL_NR_RRC_CTXT_UE_ARGS(ctxt_pP),
	    ue_p->Srb0.Tx_buffer.payload_size);
      // activate release timer, if RRCSetupComplete not received after 100 frames, remove UE
      ue_context_pP->ue_context.ue_release_timer = 1;
      // remove UE after 10 frames after RRCConnectionRelease is triggered
      ue_context_pP->ue_context.ue_release_timer_thres = 1000;
      /* init timers */
      //   ue_context_pP->ue_context.ue_rrc_inactivity_timer = 0;

      // configure MAC

      apply_macrlc_config(rrc,ue_context_pP,ctxt_pP);

      apply_pdcp_config(ue_context_pP,ctxt_pP);
#endif
    }
    break;

    default:
      LOG_W(NR_RRC, "Unknown node type %d\n", rrc->node_type);
      break;
  }
}

//-----------------------------------------------------------------------------
void
rrc_gNB_generate_RRCSetup_for_RRCReestablishmentRequest(
    const protocol_ctxt_t    *const ctxt_pP,
    const int                CC_id
)
//-----------------------------------------------------------------------------
{
  LOG_I(NR_RRC, "generate RRCSetup for RRCReestablishmentRequest \n");
  rrc_gNB_ue_context_t         *ue_context_pP   = NULL;
  gNB_RRC_INST                 *rrc_instance_p = RC.nrrrc[ctxt_pP->module_id];
  NR_ServingCellConfigCommon_t *scc=rrc_instance_p->carrier.servingcellconfigcommon;
  NR_ServingCellConfig_t       *servingcellconfigdedicated = rrc_instance_p->configuration.scd;

  ue_context_pP = rrc_gNB_get_next_free_ue_context(ctxt_pP, rrc_instance_p, 0);

  gNB_RRC_UE_t *ue_p = &ue_context_pP->ue_context;
  int16_t ret = do_RRCSetup(ue_context_pP,
                            (uint8_t *) ue_p->Srb0.Tx_buffer.Payload,
                            rrc_gNB_get_next_transaction_identifier(ctxt_pP->module_id),
                            NULL,
                            scc,servingcellconfigdedicated,&rrc_instance_p->configuration);

  AssertFatal(ret>0,"Error generating RRCSetup for RRCReestablishmentRequest\n");

  ue_p->Srb0.Tx_buffer.payload_size = ret;

  LOG_DUMPMSG(NR_RRC, DEBUG_RRC,
              (char *)(ue_p->Srb0.Tx_buffer.Payload),
              ue_p->Srb0.Tx_buffer.payload_size,
              "[MSG] RRC Setup\n");

  LOG_D(NR_RRC,
          PROTOCOL_NR_RRC_CTXT_UE_FMT" RRC_gNB --- MAC_CONFIG_REQ  (SRB1) ---> MAC_gNB\n",
          PROTOCOL_NR_RRC_CTXT_UE_ARGS(ctxt_pP));

  rrc_mac_config_req_gNB(rrc_instance_p->module_id,
                         rrc_instance_p->configuration.ssb_SubcarrierOffset,
                         rrc_instance_p->configuration.pdsch_AntennaPorts,
                         rrc_instance_p->configuration.pusch_AntennaPorts,
                         rrc_instance_p->configuration.sib1_tda,
                         rrc_instance_p->configuration.minRXTXTIME,
                         rrc_instance_p->carrier.servingcellconfigcommon,
                         &rrc_instance_p->carrier.mib,
                         rrc_instance_p->carrier.siblock1,
                         0,
                         ue_context_pP->ue_context.rnti,
                         NULL);

  LOG_I(NR_RRC,
        PROTOCOL_NR_RRC_CTXT_UE_FMT" [RAPROC] Logical Channel DL-CCCH, Generating RRCSetup (bytes %d)\n",
        PROTOCOL_NR_RRC_CTXT_UE_ARGS(ctxt_pP),
        ue_p->Srb0.Tx_buffer.payload_size);
  // activate release timer, if RRCSetupComplete not received after 100 frames, remove UE
  ue_context_pP->ue_context.ue_release_timer = 1;
  // remove UE after 10 frames after RRCConnectionRelease is triggered
  ue_context_pP->ue_context.ue_release_timer_thres = 1000;
  /* init timers */
  //   ue_context_pP->ue_context.ue_rrc_inactivity_timer = 0;
#ifdef ITTI_SIM
  MessageDef *message_p;
  uint8_t *message_buffer;
  message_buffer = itti_malloc (TASK_RRC_GNB, TASK_RRC_UE_SIM,
				ue_p->Srb0.Tx_buffer.payload_size);
  memcpy (message_buffer, (uint8_t*)ue_p->Srb0.Tx_buffer.Payload, ue_p->Srb0.Tx_buffer.payload_size);
  message_p = itti_alloc_new_message (TASK_RRC_GNB, 0, GNB_RRC_CCCH_DATA_IND);
  GNB_RRC_CCCH_DATA_IND (message_p).sdu = message_buffer;
  GNB_RRC_CCCH_DATA_IND (message_p).size  = ue_p->Srb0.Tx_buffer.payload_size;
  itti_send_msg_to_task (TASK_RRC_UE_SIM, ctxt_pP->instance, message_p);
#endif
}

void
rrc_gNB_generate_RRCReject(
    const protocol_ctxt_t    *const ctxt_pP,
    rrc_gNB_ue_context_t     *const ue_context_pP,
    const int                CC_id
)
//-----------------------------------------------------------------------------
{
  LOG_I(NR_RRC, "rrc_gNB_generate_RRCReject \n");
  gNB_RRC_UE_t *ue_p = &ue_context_pP->ue_context;
  MessageDef   *message_p;

  ue_p->Srb0.Tx_buffer.payload_size = do_RRCReject(ctxt_pP->module_id,
                                                  (uint8_t *)ue_p->Srb0.Tx_buffer.Payload);
  LOG_DUMPMSG(NR_RRC, DEBUG_RRC,
              (char *)(ue_p->Srb0.Tx_buffer.Payload),
              ue_p->Srb0.Tx_buffer.payload_size,
              "[MSG] RRCReject \n");
  LOG_I(NR_RRC,
      PROTOCOL_NR_RRC_CTXT_UE_FMT" [RAPROC] Logical Channel DL-CCCH, Generating NR_RRCReject (bytes %d)\n",
      PROTOCOL_NR_RRC_CTXT_UE_ARGS(ctxt_pP),
      ue_p->Srb0.Tx_buffer.payload_size);

  switch (RC.nrrrc[ctxt_pP->module_id]->node_type) {
    case ngran_gNB_CU:
      // create an ITTI message
      message_p = itti_alloc_new_message (TASK_RRC_GNB, 0, F1AP_DL_RRC_MESSAGE);
      F1AP_DL_RRC_MESSAGE (message_p).rrc_container        = (uint8_t *)ue_p->Srb0.Tx_buffer.Payload;
      F1AP_DL_RRC_MESSAGE (message_p).rrc_container_length = ue_p->Srb0.Tx_buffer.payload_size;
      F1AP_DL_RRC_MESSAGE (message_p).gNB_CU_ue_id         = 0;
      F1AP_DL_RRC_MESSAGE (message_p).gNB_DU_ue_id         = 0;
      F1AP_DL_RRC_MESSAGE (message_p).old_gNB_DU_ue_id     = 0xFFFFFFFF; // unknown
      F1AP_DL_RRC_MESSAGE (message_p).rnti                 = ue_p->rnti;
      F1AP_DL_RRC_MESSAGE (message_p).srb_id               = CCCH;
      F1AP_DL_RRC_MESSAGE (message_p).execute_duplication  = 1;
      F1AP_DL_RRC_MESSAGE (message_p).RAT_frequency_priority_information.en_dc = 0;
      itti_send_msg_to_task (TASK_CU_F1, ctxt_pP->module_id, message_p);
      LOG_D(NR_RRC, "Send F1AP_DL_RRC_MESSAGE with ITTI\n");
      break;

    case ngran_gNB_DU:
      // nothing to do for DU
      AssertFatal(1==0,"nothing to do for DU\n");
      break;

    case ngran_gNB:
    {
#ifdef ITTI_SIM
      uint8_t *message_buffer;
      message_buffer = itti_malloc (TASK_RRC_GNB, TASK_RRC_UE_SIM,
                ue_p->Srb0.Tx_buffer.payload_size);
      memcpy (message_buffer, (uint8_t*)ue_p->Srb0.Tx_buffer.Payload, ue_p->Srb0.Tx_buffer.payload_size);
      message_p = itti_alloc_new_message (TASK_RRC_GNB, 0, GNB_RRC_CCCH_DATA_IND);
      GNB_RRC_CCCH_DATA_IND (message_p).sdu = message_buffer;
      GNB_RRC_CCCH_DATA_IND (message_p).size  = ue_p->Srb0.Tx_buffer.payload_size;
      itti_send_msg_to_task (TASK_RRC_UE_SIM, ctxt_pP->instance, message_p);
#endif
      // rrc_mac_config_req_gNB
    }
      break;

    default :
      LOG_W(NR_RRC, "Unknown node type %d\n", RC.nrrrc[ctxt_pP->module_id]->node_type);
  }
}

//-----------------------------------------------------------------------------
/*
* Process the rrc setup complete message from UE (SRB1 Active)
*/
void
rrc_gNB_process_RRCSetupComplete(
  const protocol_ctxt_t     *const ctxt_pP,
  rrc_gNB_ue_context_t      *ue_context_pP,
  NR_RRCSetupComplete_IEs_t *rrcSetupComplete
)
//-----------------------------------------------------------------------------
{
  LOG_A(NR_RRC, PROTOCOL_NR_RRC_CTXT_UE_FMT" [RAPROC] Logical Channel UL-DCCH, " "processing NR_RRCSetupComplete from UE (SRB1 Active)\n",
      PROTOCOL_NR_RRC_CTXT_UE_ARGS(ctxt_pP));
  ue_context_pP->ue_context.Srb1.Active = 1;
  ue_context_pP->ue_context.Srb1.Srb_info.Srb_id = 1;
  ue_context_pP->ue_context.StatusRrc = NR_RRC_CONNECTED;

  if (AMF_MODE_ENABLED) {
    rrc_gNB_send_NGAP_NAS_FIRST_REQ(ctxt_pP, ue_context_pP, rrcSetupComplete);
  } else {
    rrc_gNB_generate_SecurityModeCommand(ctxt_pP, ue_context_pP);
  }
}

//-----------------------------------------------------------------------------
void 
rrc_gNB_generate_defaultRRCReconfiguration(
  const protocol_ctxt_t     *const ctxt_pP,
  rrc_gNB_ue_context_t      *ue_context_pP,
  NR_CellGroupConfig_t      *cellGroupConfig
)
//-----------------------------------------------------------------------------
{
  uint8_t                       buffer[RRC_BUF_SIZE];
  uint16_t                      size;
  /*NR_SRB_ToAddModList_t        **SRB_configList2 = NULL;
  NR_SRB_ToAddModList_t        *SRB_configList  = ue_context_pP->ue_context.SRB_configList;
  NR_DRB_ToAddModList_t        **DRB_configList  = NULL;
  NR_DRB_ToAddModList_t        **DRB_configList2 = NULL;
  NR_SRB_ToAddMod_t            *SRB2_config     = NULL;
  NR_DRB_ToAddMod_t            *DRB_config      = NULL;
  NR_SDAP_Config_t             *sdap_config     = NULL;*/
  struct NR_RRCReconfiguration_v1530_IEs__dedicatedNAS_MessageList
                               *dedicatedNAS_MessageList = NULL;
  NR_DedicatedNAS_Message_t    *dedicatedNAS_Message = NULL;

  uint8_t xid = rrc_gNB_get_next_transaction_identifier(ctxt_pP->module_id);

  /******************** Radio Bearer Config ********************/
  /* Configure SRB2 */
  /*SRB_configList2 = &ue_context_pP->ue_context.SRB_configList2[xid];
  if (*SRB_configList2) {
    free(*SRB_configList2);
  }
  *SRB_configList2 = CALLOC(1, sizeof(**SRB_configList2));
  memset(*SRB_configList2, 0, sizeof(**SRB_configList2));
  SRB2_config = CALLOC(1, sizeof(*SRB2_config));
  SRB2_config->srb_Identity = 2;
  ASN_SEQUENCE_ADD(&(*SRB_configList2)->list, SRB2_config);
  ASN_SEQUENCE_ADD(&SRB_configList->list, SRB2_config);*/

  /* Configure DRB */
  /*DRB_configList = &ue_context_pP->ue_context.DRB_configList;
  if (*DRB_configList) {
      free(*DRB_configList);
  }
  *DRB_configList = CALLOC(1, sizeof(**DRB_configList));
  memset(*DRB_configList, 0, sizeof(**DRB_configList));

  DRB_configList2 = &ue_context_pP->ue_context.DRB_configList2[xid];
  if (*DRB_configList2) {
      free(*DRB_configList2);
  }
  *DRB_configList2 = CALLOC(1, sizeof(**DRB_configList2));
  memset(*DRB_configList2, 0, sizeof(**DRB_configList2));

  DRB_config = CALLOC(1, sizeof(*DRB_config));
  DRB_config->drb_Identity = 1;
  DRB_config->cnAssociation = CALLOC(1, sizeof(*DRB_config->cnAssociation));
  DRB_config->cnAssociation->present = NR_DRB_ToAddMod__cnAssociation_PR_sdap_Config;
  // TODO sdap_Config
  sdap_config = CALLOC(1, sizeof(NR_SDAP_Config_t));
  memset(sdap_config, 0, sizeof(NR_SDAP_Config_t));
  DRB_config->cnAssociation->choice.sdap_Config = sdap_config;
  // TODO pdcp_Config
  DRB_config->reestablishPDCP = NULL;
  DRB_config->recoverPDCP = NULL;
  DRB_config->pdcp_Config = calloc(1, sizeof(*DRB_config->pdcp_Config));
  DRB_config->pdcp_Config->drb = calloc(1,sizeof(*DRB_config->pdcp_Config->drb));
  DRB_config->pdcp_Config->drb->discardTimer = calloc(1, sizeof(*DRB_config->pdcp_Config->drb->discardTimer));
  *DRB_config->pdcp_Config->drb->discardTimer = NR_PDCP_Config__drb__discardTimer_infinity;
  DRB_config->pdcp_Config->drb->pdcp_SN_SizeUL = calloc(1, sizeof(*DRB_config->pdcp_Config->drb->pdcp_SN_SizeUL));
  *DRB_config->pdcp_Config->drb->pdcp_SN_SizeUL = NR_PDCP_Config__drb__pdcp_SN_SizeUL_len18bits;
  DRB_config->pdcp_Config->drb->pdcp_SN_SizeDL = calloc(1, sizeof(*DRB_config->pdcp_Config->drb->pdcp_SN_SizeDL));
  *DRB_config->pdcp_Config->drb->pdcp_SN_SizeDL = NR_PDCP_Config__drb__pdcp_SN_SizeDL_len18bits;
  DRB_config->pdcp_Config->drb->headerCompression.present = NR_PDCP_Config__drb__headerCompression_PR_notUsed;
  DRB_config->pdcp_Config->drb->headerCompression.choice.notUsed = 0;

  DRB_config->pdcp_Config->drb->integrityProtection = NULL;
  DRB_config->pdcp_Config->drb->statusReportRequired = NULL;
  DRB_config->pdcp_Config->drb->outOfOrderDelivery = NULL;
  DRB_config->pdcp_Config->moreThanOneRLC = NULL;

  DRB_config->pdcp_Config->t_Reordering = calloc(1, sizeof(*DRB_config->pdcp_Config->t_Reordering));
  *DRB_config->pdcp_Config->t_Reordering = NR_PDCP_Config__t_Reordering_ms100;
  DRB_config->pdcp_Config->ext1 = NULL;

  ASN_SEQUENCE_ADD(&(*DRB_configList)->list, DRB_config);
  ASN_SEQUENCE_ADD(&(*DRB_configList2)->list, DRB_config);*/

  dedicatedNAS_MessageList = CALLOC(1, sizeof(struct NR_RRCReconfiguration_v1530_IEs__dedicatedNAS_MessageList));

  /* Add all NAS PDUs to the list */
  for (int i = 0; i < ue_context_pP->ue_context.nb_of_pdusessions; i++) {
    if (ue_context_pP->ue_context.pduSession[i].param.nas_pdu.buffer != NULL) {
      dedicatedNAS_Message = CALLOC(1, sizeof(NR_DedicatedNAS_Message_t));
      memset(dedicatedNAS_Message, 0, sizeof(OCTET_STRING_t));
      OCTET_STRING_fromBuf(dedicatedNAS_Message,
                            (char *)ue_context_pP->ue_context.pduSession[i].param.nas_pdu.buffer,
                            ue_context_pP->ue_context.pduSession[i].param.nas_pdu.length);
      ASN_SEQUENCE_ADD(&dedicatedNAS_MessageList->list, dedicatedNAS_Message);
    }

    ue_context_pP->ue_context.pduSession[i].status = PDU_SESSION_STATUS_DONE;
    LOG_D(NR_RRC, "setting the status for the default DRB (index %d) to (%d,%s)\n",
          i, ue_context_pP->ue_context.pduSession[i].status, "PDU_SESSION_STATUS_DONE");
  }

  if (ue_context_pP->ue_context.nas_pdu_flag == 1) {
    dedicatedNAS_Message = CALLOC(1, sizeof(NR_DedicatedNAS_Message_t));
    memset(dedicatedNAS_Message, 0, sizeof(OCTET_STRING_t));
    OCTET_STRING_fromBuf(dedicatedNAS_Message,
                          (char *)ue_context_pP->ue_context.nas_pdu.buffer,
                          ue_context_pP->ue_context.nas_pdu.length);
    ASN_SEQUENCE_ADD(&dedicatedNAS_MessageList->list, dedicatedNAS_Message);
  }

  /* If list is empty free the list and reset the address */
  if (dedicatedNAS_MessageList->list.count == 0) {
    free(dedicatedNAS_MessageList);
    dedicatedNAS_MessageList = NULL;
  }

  gNB_RRC_INST *rrc = RC.nrrrc[ctxt_pP->module_id];
  gNB_RRC_UE_t *ue_p = &ue_context_pP->ue_context;
  memset(buffer, 0, sizeof(buffer));
  size = do_RRCReconfiguration(ctxt_pP, buffer, sizeof(buffer),
                                xid,
                                NULL, //*SRB_configList2,
                                NULL, //*DRB_configList,
                                NULL,
                                NULL,
                                NULL,
                                NULL,
                                dedicatedNAS_MessageList,
                                ue_context_pP,
                                &rrc->carrier,
                                &rrc->configuration,
                                NULL,
//<<<<<<< HEAD
                                cellGroupConfig);
//=======
//                                ue_p->masterCellGroup);
//>>>>>>> origin/tdd25period_for_MR

  free(ue_context_pP->ue_context.nas_pdu.buffer);

  LOG_DUMPMSG(NR_RRC, DEBUG_RRC,(char *)buffer, size, "[MSG] RRC Reconfiguration\n");

  /* Free all NAS PDUs */
  for (int i = 0; i < ue_context_pP->ue_context.nb_of_pdusessions; i++) {
    if (ue_context_pP->ue_context.pduSession[i].param.nas_pdu.buffer != NULL) {
      free(ue_context_pP->ue_context.pduSession[i].param.nas_pdu.buffer);
      ue_context_pP->ue_context.pduSession[i].param.nas_pdu.buffer = NULL;
    }
  }

  LOG_I(NR_RRC, "[gNB %d] Frame %d, Logical Channel DL-DCCH, Generate NR_RRCReconfiguration (bytes %d, UE id %x)\n",
          ctxt_pP->module_id,
          ctxt_pP->frame,
          size,
          ue_context_pP->ue_context.rnti);
  switch (RC.nrrrc[ctxt_pP->module_id]->node_type) {
    case ngran_gNB_CU:
      nr_rrc_data_req(ctxt_pP,
                  DCCH,
                  rrc_gNB_mui++,
                  SDU_CONFIRM_NO,
                  size,
                  buffer,
                  PDCP_TRANSMISSION_MODE_CONTROL);
      // rrc_pdcp_config_asn1_req

      break;

    case ngran_gNB_DU:
      // nothing to do for DU
      AssertFatal(1==0,"nothing to do for DU\n");
      break;

    case ngran_gNB:
    {
#ifdef ITTI_SIM
      MessageDef *message_p;
      uint8_t *message_buffer;
      message_buffer = itti_malloc (TASK_RRC_GNB, TASK_RRC_UE_SIM, size);
      memcpy (message_buffer, buffer, size);
      message_p = itti_alloc_new_message (TASK_RRC_GNB, 0, GNB_RRC_DCCH_DATA_IND);
      GNB_RRC_DCCH_DATA_IND (message_p).rbid = DCCH;
      GNB_RRC_DCCH_DATA_IND (message_p).sdu = message_buffer;
      GNB_RRC_DCCH_DATA_IND (message_p).size	= size;
      itti_send_msg_to_task (TASK_RRC_UE_SIM, ctxt_pP->instance, message_p);
#else
      LOG_D(NR_RRC, "[FRAME %05d][RRC_gNB][MOD %u][][--- PDCP_DATA_REQ/%d Bytes (rrcReconfiguration to UE %x MUI %d) --->][PDCP][MOD %u][RB %u]\n",
          ctxt_pP->frame,
          ctxt_pP->module_id,
          size,
          ue_context_pP->ue_context.rnti,
          rrc_gNB_mui,
          ctxt_pP->module_id,
          DCCH);
      nr_rrc_data_req(ctxt_pP,
          DCCH,
          rrc_gNB_mui++,
          SDU_CONFIRM_NO,
          size,
          buffer,
          PDCP_TRANSMISSION_MODE_CONTROL);
      // rrc_pdcp_config_asn1_req
#endif
      // rrc_rlc_config_asn1_req
    }
    break;

  default :
    LOG_W(NR_RRC, "Unknown node type %d\n", RC.nrrrc[ctxt_pP->module_id]->node_type);
  }

  if (NODE_IS_DU(rrc->node_type) || NODE_IS_MONOLITHIC(rrc->node_type)) {
    uint32_t delay_ms = ue_context_pP->ue_context.masterCellGroup &&
                        ue_context_pP->ue_context.masterCellGroup->spCellConfig &&
                        ue_context_pP->ue_context.masterCellGroup->spCellConfig->spCellConfigDedicated &&
                        ue_context_pP->ue_context.masterCellGroup->spCellConfig->spCellConfigDedicated->downlinkBWP_ToAddModList ?
                        NR_RRC_RECONFIGURATION_DELAY_MS + NR_RRC_BWP_SWITCHING_DELAY_MS : NR_RRC_RECONFIGURATION_DELAY_MS;

    nr_mac_enable_ue_rrc_processing_timer(ctxt_pP->module_id,
                                          ue_context_pP->ue_context.rnti,
                                          *rrc->carrier.servingcellconfigcommon->ssbSubcarrierSpacing,
                                          delay_ms);
  }
}

//-----------------------------------------------------------------------------
void
rrc_gNB_generate_dedicatedRRCReconfiguration(
    const protocol_ctxt_t     *const ctxt_pP,
    rrc_gNB_ue_context_t      *ue_context_pP,
    NR_CellGroupConfig_t      *cell_groupConfig_from_DU
)
//-----------------------------------------------------------------------------
{
  gNB_RRC_INST                  *rrc = RC.nrrrc[ctxt_pP->module_id];
  NR_DRB_ToAddMod_t             *DRB_config           = NULL;
  NR_SRB_ToAddMod_t             *SRB2_config          = NULL;
  NR_SDAP_Config_t              *sdap_config          = NULL;
  NR_DRB_ToAddModList_t        **DRB_configList  = NULL;
  NR_DRB_ToAddModList_t        **DRB_configList2 = NULL;
  NR_SRB_ToAddModList_t        **SRB_configList2 = NULL;
  NR_SRB_ToAddModList_t        *SRB_configList  = ue_context_pP->ue_context.SRB_configList;
  struct NR_RRCReconfiguration_v1530_IEs__dedicatedNAS_MessageList
                                *dedicatedNAS_MessageList = NULL;
  NR_DedicatedNAS_Message_t     *dedicatedNAS_Message = NULL;
  uint8_t                        buffer[RRC_BUF_SIZE];
  uint16_t                       size;
  int                            qos_flow_index = 0;
  int                            pdu_sessions_done = 0;
  int i;
<<<<<<< HEAD
  NR_CellGroupConfig_t *cellGroupConfig = NULL;
=======
  uint8_t drb_id_to_setup_start = 1;
  uint8_t nb_drb_to_setup = 0;
  long drb_priority[1] = {13}; // For now, we assume only one drb per pdu sessions with a default preiority (will be dynamique in future)
  NR_CellGroupConfig_t *cellGroupConfig;
>>>>>>> d7dae8fa

  uint8_t xid = rrc_gNB_get_next_transaction_identifier(ctxt_pP->module_id);

  /* Configure SRB2 */
  SRB_configList2 = &ue_context_pP->ue_context.SRB_configList2[xid];
  if (*SRB_configList2 == NULL) {
    *SRB_configList2 = CALLOC(1, sizeof(**SRB_configList2));
    memset(*SRB_configList2, 0, sizeof(**SRB_configList2));
    SRB2_config = CALLOC(1, sizeof(*SRB2_config));
    SRB2_config->srb_Identity = 2;
    ASN_SEQUENCE_ADD(&(*SRB_configList2)->list, SRB2_config);
    ASN_SEQUENCE_ADD(&SRB_configList->list, SRB2_config);
  }

  DRB_configList = &ue_context_pP->ue_context.DRB_configList;
  if (*DRB_configList) {
      free(*DRB_configList);
  }
  *DRB_configList = CALLOC(1, sizeof(**DRB_configList));
  memset(*DRB_configList, 0, sizeof(**DRB_configList));

  DRB_configList2 = &ue_context_pP->ue_context.DRB_configList2[xid];
  if (*DRB_configList2) {
      free(*DRB_configList2);
  }
  *DRB_configList2 = CALLOC(1, sizeof(**DRB_configList2));
  memset(*DRB_configList2, 0, sizeof(**DRB_configList2));

  dedicatedNAS_MessageList = CALLOC(1, sizeof(struct NR_RRCReconfiguration_v1530_IEs__dedicatedNAS_MessageList));

  for (i = 0; i < ue_context_pP->ue_context.setup_pdu_sessions; i++) {
    if (pdu_sessions_done >= ue_context_pP->ue_context.nb_of_pdusessions) {
      break;
    }

    if (ue_context_pP->ue_context.pduSession[i].status >= PDU_SESSION_STATUS_DONE) {
      continue;
    }

    DRB_config = CALLOC(1, sizeof(*DRB_config));
    DRB_config->drb_Identity = i+1;
    if (drb_id_to_setup_start == 1) drb_id_to_setup_start = DRB_config->drb_Identity;
    nb_drb_to_setup++;
    DRB_config->cnAssociation = CALLOC(1, sizeof(*DRB_config->cnAssociation));
    DRB_config->cnAssociation->present = NR_DRB_ToAddMod__cnAssociation_PR_sdap_Config;
    // sdap_Config
    sdap_config = CALLOC(1, sizeof(NR_SDAP_Config_t));
    memset(sdap_config, 0, sizeof(NR_SDAP_Config_t));
    sdap_config->pdu_Session = ue_context_pP->ue_context.pduSession[i].param.pdusession_id;
    if (rrc->configuration.enable_sdap) {
      sdap_config->sdap_HeaderDL = NR_SDAP_Config__sdap_HeaderDL_present;
      sdap_config->sdap_HeaderUL = NR_SDAP_Config__sdap_HeaderUL_present;
    } else {
      sdap_config->sdap_HeaderDL = NR_SDAP_Config__sdap_HeaderDL_absent;
      sdap_config->sdap_HeaderUL = NR_SDAP_Config__sdap_HeaderUL_absent;
    }
    sdap_config->defaultDRB = TRUE;
    sdap_config->mappedQoS_FlowsToAdd = calloc(1, sizeof(struct NR_SDAP_Config__mappedQoS_FlowsToAdd));
    memset(sdap_config->mappedQoS_FlowsToAdd, 0, sizeof(struct NR_SDAP_Config__mappedQoS_FlowsToAdd));

    for (qos_flow_index = 0; qos_flow_index < ue_context_pP->ue_context.pduSession[i].param.nb_qos; qos_flow_index++) {
      NR_QFI_t *qfi = calloc(1, sizeof(NR_QFI_t));
      *qfi = ue_context_pP->ue_context.pduSession[i].param.qos[qos_flow_index].qfi;
      ASN_SEQUENCE_ADD(&sdap_config->mappedQoS_FlowsToAdd->list, qfi);
    }
    sdap_config->mappedQoS_FlowsToRelease = NULL;
    DRB_config->cnAssociation->choice.sdap_Config = sdap_config;

    // pdcp_Config
    DRB_config->reestablishPDCP = NULL;
    DRB_config->recoverPDCP = NULL;
    DRB_config->pdcp_Config = calloc(1, sizeof(*DRB_config->pdcp_Config));
    DRB_config->pdcp_Config->drb = calloc(1,sizeof(*DRB_config->pdcp_Config->drb));
    DRB_config->pdcp_Config->drb->discardTimer = calloc(1, sizeof(*DRB_config->pdcp_Config->drb->discardTimer));
    *DRB_config->pdcp_Config->drb->discardTimer = NR_PDCP_Config__drb__discardTimer_infinity;
    DRB_config->pdcp_Config->drb->pdcp_SN_SizeUL = calloc(1, sizeof(*DRB_config->pdcp_Config->drb->pdcp_SN_SizeUL));
    *DRB_config->pdcp_Config->drb->pdcp_SN_SizeUL = NR_PDCP_Config__drb__pdcp_SN_SizeUL_len18bits;
    DRB_config->pdcp_Config->drb->pdcp_SN_SizeDL = calloc(1, sizeof(*DRB_config->pdcp_Config->drb->pdcp_SN_SizeDL));
    *DRB_config->pdcp_Config->drb->pdcp_SN_SizeDL = NR_PDCP_Config__drb__pdcp_SN_SizeDL_len18bits;
    DRB_config->pdcp_Config->drb->headerCompression.present = NR_PDCP_Config__drb__headerCompression_PR_notUsed;
    DRB_config->pdcp_Config->drb->headerCompression.choice.notUsed = 0;

    DRB_config->pdcp_Config->drb->integrityProtection = NULL;
    DRB_config->pdcp_Config->drb->statusReportRequired = NULL;
    DRB_config->pdcp_Config->drb->outOfOrderDelivery = NULL;
    DRB_config->pdcp_Config->moreThanOneRLC = NULL;

    DRB_config->pdcp_Config->t_Reordering = calloc(1, sizeof(*DRB_config->pdcp_Config->t_Reordering));
    *DRB_config->pdcp_Config->t_Reordering = NR_PDCP_Config__t_Reordering_ms0;
    DRB_config->pdcp_Config->ext1 = NULL;

    if (rrc->security.do_drb_integrity) {
      DRB_config->pdcp_Config->drb->integrityProtection = calloc(1, sizeof(*DRB_config->pdcp_Config->drb->integrityProtection));
      *DRB_config->pdcp_Config->drb->integrityProtection = NR_PDCP_Config__drb__integrityProtection_enabled;
    }

    if (!rrc->security.do_drb_ciphering) {
      DRB_config->pdcp_Config->ext1 = calloc(1, sizeof(*DRB_config->pdcp_Config->ext1));
      DRB_config->pdcp_Config->ext1->cipheringDisabled = calloc(1, sizeof(*DRB_config->pdcp_Config->ext1->cipheringDisabled));
      *DRB_config->pdcp_Config->ext1->cipheringDisabled = NR_PDCP_Config__ext1__cipheringDisabled_true;
    }

    // Reference TS23501 Table 5.7.4-1: Standardized 5QI to QoS characteristics mapping
    for (qos_flow_index = 0; qos_flow_index < ue_context_pP->ue_context.pduSession[i].param.nb_qos; qos_flow_index++) {
      switch (ue_context_pP->ue_context.pduSession[i].param.qos[qos_flow_index].fiveQI) {
        case 1: //100ms
        case 2: //150ms
        case 3: //50ms
        case 4: //300ms
        case 5: //100ms
        case 6: //300ms
        case 7: //100ms
        case 8: //300ms
        case 9: //300ms Video (Buffered Streaming)TCP-based (e.g., www, e-mail, chat, ftp, p2p file sharing, progressive video, etc.)
          // TODO
          break;

        default:
          LOG_E(NR_RRC,"not supported 5qi %lu\n", ue_context_pP->ue_context.pduSession[i].param.qos[qos_flow_index].fiveQI);
          ue_context_pP->ue_context.pduSession[i].status = PDU_SESSION_STATUS_FAILED;
          ue_context_pP->ue_context.pduSession[i].xid = xid;
          pdu_sessions_done++;
          free(DRB_config);
          continue;
      }
    }

    ASN_SEQUENCE_ADD(&(*DRB_configList)->list, DRB_config);
    ASN_SEQUENCE_ADD(&(*DRB_configList2)->list, DRB_config);

    ue_context_pP->ue_context.pduSession[i].status = PDU_SESSION_STATUS_DONE;
    ue_context_pP->ue_context.pduSession[i].xid = xid;

    if (ue_context_pP->ue_context.pduSession[i].param.nas_pdu.buffer != NULL) {
      dedicatedNAS_Message = CALLOC(1, sizeof(NR_DedicatedNAS_Message_t));
      memset(dedicatedNAS_Message, 0, sizeof(OCTET_STRING_t));
      OCTET_STRING_fromBuf(dedicatedNAS_Message,
                            (char *)ue_context_pP->ue_context.pduSession[i].param.nas_pdu.buffer,
                            ue_context_pP->ue_context.pduSession[i].param.nas_pdu.length);
      ASN_SEQUENCE_ADD(&dedicatedNAS_MessageList->list, dedicatedNAS_Message);

      LOG_I(NR_RRC,"add NAS info with size %d (pdusession id %d)\n",ue_context_pP->ue_context.pduSession[i].param.nas_pdu.length, i);
    } else {
      // TODO
      LOG_E(NR_RRC,"no NAS info (pdusession id %d)\n", i);
    }
  }

  /* If list is empty free the list and reset the address */
  if (dedicatedNAS_MessageList->list.count == 0) {
    free(dedicatedNAS_MessageList);
    dedicatedNAS_MessageList = NULL;
  }

  memset(buffer, 0, sizeof(buffer));
<<<<<<< HEAD
  if(cell_groupConfig_from_DU == NULL){
    cellGroupConfig = calloc(1, sizeof(NR_CellGroupConfig_t));
    fill_mastercellGroupConfig(cellGroupConfig, ue_context_pP->ue_context.masterCellGroup,rrc->um_on_default_drb,1,1);
  }
  else{
    LOG_I(NR_RRC, "Master cell group originating from the DU \n");
    cellGroupConfig = cell_groupConfig_from_DU;
  }
=======
  cellGroupConfig = calloc(1, sizeof(NR_CellGroupConfig_t));

  fill_mastercellGroupConfig(cellGroupConfig, ue_context_pP->ue_context.masterCellGroup, rrc->um_on_default_drb, (drb_id_to_setup_start < 2) ? 1 : 0, drb_id_to_setup_start, nb_drb_to_setup, drb_priority);
>>>>>>> d7dae8fa
  size = do_RRCReconfiguration(ctxt_pP, buffer, sizeof(buffer),
                                xid,
                                *SRB_configList2,
                                *DRB_configList,
                                NULL,
                                NULL,
                                NULL,
                                NULL,
                                dedicatedNAS_MessageList,
                                ue_context_pP,
                                &rrc->carrier,
                                &rrc->configuration,
                                NULL,
                                cellGroupConfig);
  LOG_DUMPMSG(NR_RRC,DEBUG_RRC,(char *)buffer,size,"[MSG] RRC Reconfiguration\n");

  /* Free all NAS PDUs */
  for (i = 0; i < ue_context_pP->ue_context.nb_of_pdusessions; i++) {
    if (ue_context_pP->ue_context.pduSession[i].param.nas_pdu.buffer != NULL) {
      /* Free the NAS PDU buffer and invalidate it */
      free(ue_context_pP->ue_context.pduSession[i].param.nas_pdu.buffer);
      ue_context_pP->ue_context.pduSession[i].param.nas_pdu.buffer = NULL;
    }
  }

  LOG_I(NR_RRC,
        "[gNB %d] Frame %d, Logical Channel DL-DCCH, Generate RRCReconfiguration (bytes %d, UE RNTI %x)\n",
        ctxt_pP->module_id, ctxt_pP->frame, size, ue_context_pP->ue_context.rnti);
  LOG_D(NR_RRC,
        "[FRAME %05d][RRC_gNB][MOD %u][][--- PDCP_DATA_REQ/%d Bytes (rrcReconfiguration to UE %x MUI %d) --->][PDCP][MOD %u][RB %u]\n",
        ctxt_pP->frame, ctxt_pP->module_id, size, ue_context_pP->ue_context.rnti, rrc_gNB_mui, ctxt_pP->module_id, DCCH);

#ifdef ITTI_SIM
  MessageDef *message_p;
  uint8_t *message_buffer;
  message_buffer = itti_malloc (TASK_RRC_GNB_SIM, TASK_RRC_UE_SIM, size);
  memcpy (message_buffer, buffer, size);
  message_p = itti_alloc_new_message (TASK_RRC_GNB_SIM, 0, GNB_RRC_DCCH_DATA_IND);
  GNB_RRC_DCCH_DATA_IND (message_p).rbid = DCCH;
  GNB_RRC_DCCH_DATA_IND (message_p).sdu = message_buffer;
  GNB_RRC_DCCH_DATA_IND (message_p).size	= size;
  itti_send_msg_to_task (TASK_RRC_UE_SIM, ctxt_pP->instance, message_p);
#else
  nr_rrc_data_req(
    ctxt_pP,
    DCCH,
    rrc_gNB_mui++,
    SDU_CONFIRM_NO,
    size,
    buffer,
    PDCP_TRANSMISSION_MODE_CONTROL);
#endif

  if (NODE_IS_DU(rrc->node_type) || NODE_IS_MONOLITHIC(rrc->node_type)) {
    uint32_t delay_ms = ue_context_pP->ue_context.masterCellGroup &&
                        ue_context_pP->ue_context.masterCellGroup->spCellConfig &&
                        ue_context_pP->ue_context.masterCellGroup->spCellConfig->spCellConfigDedicated &&
                        ue_context_pP->ue_context.masterCellGroup->spCellConfig->spCellConfigDedicated->downlinkBWP_ToAddModList ?
                        NR_RRC_RECONFIGURATION_DELAY_MS + NR_RRC_BWP_SWITCHING_DELAY_MS : NR_RRC_RECONFIGURATION_DELAY_MS;

    nr_mac_enable_ue_rrc_processing_timer(ctxt_pP->module_id,
                                          ue_context_pP->ue_context.rnti,
                                          *rrc->carrier.servingcellconfigcommon->ssbSubcarrierSpacing,
                                          delay_ms);
  }
}

//-----------------------------------------------------------------------------
void
rrc_gNB_modify_dedicatedRRCReconfiguration(
  const protocol_ctxt_t     *const ctxt_pP,
  rrc_gNB_ue_context_t      *ue_context_pP)
//-----------------------------------------------------------------------------
{
  NR_DRB_ToAddMod_t             *DRB_config           = NULL;
  NR_DRB_ToAddModList_t        **DRB_configList  = NULL;
  NR_DRB_ToAddModList_t         *DRB_configList2 = NULL;
  struct NR_RRCReconfiguration_v1530_IEs__dedicatedNAS_MessageList
                                *dedicatedNAS_MessageList = NULL;
  NR_DedicatedNAS_Message_t     *dedicatedNAS_Message = NULL;
  uint8_t                        buffer[RRC_BUF_SIZE];
  uint16_t                       size;
  int                            qos_flow_index = 0;
  int i, j;

  uint8_t xid = rrc_gNB_get_next_transaction_identifier(ctxt_pP->module_id);
  DRB_configList = &ue_context_pP->ue_context.DRB_configList;

  DRB_configList2 = CALLOC(1, sizeof(NR_DRB_ToAddModList_t));
  memset(DRB_configList2, 0, sizeof(NR_DRB_ToAddModList_t));

  dedicatedNAS_MessageList = CALLOC(1, sizeof(struct NR_RRCReconfiguration_v1530_IEs__dedicatedNAS_MessageList));

  for (i = 0; i < ue_context_pP->ue_context.nb_of_modify_pdusessions; i++) {
    // bypass the new and already configured pdu sessions
    if (ue_context_pP->ue_context.modify_pdusession[i].status >= PDU_SESSION_STATUS_DONE) {
      ue_context_pP->ue_context.modify_pdusession[i].xid = xid;
      continue;
    }

    if (ue_context_pP->ue_context.modify_pdusession[i].cause != NGAP_CAUSE_NOTHING) {
      // set xid of failure pdu session
      ue_context_pP->ue_context.modify_pdusession[i].xid = xid;
      ue_context_pP->ue_context.modify_pdusession[i].status = PDU_SESSION_STATUS_FAILED;
      continue;
    }

    // search exist DRB_config
    for (j = 0; j < (*DRB_configList)->list.count; j++) {
      if ((*DRB_configList)->list.array[j]->cnAssociation->choice.sdap_Config->pdu_Session == 
        ue_context_pP->ue_context.modify_pdusession[i].param.pdusession_id) {
        DRB_config = (*DRB_configList)->list.array[j];
        break;
      }
    }

    if (DRB_config == NULL) {
      ue_context_pP->ue_context.modify_pdusession[i].xid         = xid;
      ue_context_pP->ue_context.modify_pdusession[i].status      = PDU_SESSION_STATUS_FAILED;
      ue_context_pP->ue_context.modify_pdusession[i].cause       = NGAP_CAUSE_RADIO_NETWORK;
      ue_context_pP->ue_context.modify_pdusession[i].cause_value = NGAP_CauseRadioNetwork_unspecified;
      ue_context_pP->ue_context.nb_of_failed_pdusessions++;
      continue;
    }

    // Reference TS23501 Table 5.7.4-1: Standardized 5QI to QoS characteristics mapping
    for (qos_flow_index = 0; qos_flow_index < ue_context_pP->ue_context.modify_pdusession[i].param.nb_qos; qos_flow_index++) {
      switch (ue_context_pP->ue_context.modify_pdusession[i].param.qos[qos_flow_index].fiveQI) {
        case 1: //100ms
        case 2: //150ms
        case 3: //50ms
        case 4: //300ms
        case 5: //100ms
        case 6: //300ms
        case 7: //100ms
        case 8: //300ms
        case 9: //300ms Video (Buffered Streaming)TCP-based (e.g., www, e-mail, chat, ftp, p2p file sharing, progressive video, etc.)
          // TODO
          break;

        default:
          LOG_E(NR_RRC,"not supported 5qi %lu\n", ue_context_pP->ue_context.modify_pdusession[i].param.qos[qos_flow_index].fiveQI);
          ue_context_pP->ue_context.modify_pdusession[i].status = PDU_SESSION_STATUS_FAILED;
          ue_context_pP->ue_context.modify_pdusession[i].xid = xid;
          ue_context_pP->ue_context.modify_pdusession[i].cause       = NGAP_CAUSE_RADIO_NETWORK;
          ue_context_pP->ue_context.modify_pdusession[i].cause_value = NGAP_CauseRadioNetwork_not_supported_5QI_value;
          ue_context_pP->ue_context.nb_of_failed_pdusessions++;
          continue;
      }

      LOG_I(NR_RRC, "PDU SESSION ID %ld, DRB ID %ld (index %d), QOS flow %d, 5QI %ld \n",
          DRB_config->cnAssociation->choice.sdap_Config->pdu_Session,
          DRB_config->drb_Identity, i,
          qos_flow_index,
          ue_context_pP->ue_context.modify_pdusession[i].param.qos[qos_flow_index].fiveQI
         );
    }

    ASN_SEQUENCE_ADD(&DRB_configList2->list, DRB_config);

    ue_context_pP->ue_context.modify_pdusession[i].status = PDU_SESSION_STATUS_DONE;
    ue_context_pP->ue_context.modify_pdusession[i].xid = xid;

    if (ue_context_pP->ue_context.modify_pdusession[i].param.nas_pdu.buffer != NULL) {
      dedicatedNAS_Message = CALLOC(1, sizeof(NR_DedicatedNAS_Message_t));
      memset(dedicatedNAS_Message, 0, sizeof(OCTET_STRING_t));
      OCTET_STRING_fromBuf(dedicatedNAS_Message,
                            (char *)ue_context_pP->ue_context.modify_pdusession[i].param.nas_pdu.buffer,
                            ue_context_pP->ue_context.modify_pdusession[i].param.nas_pdu.length);
      ASN_SEQUENCE_ADD(&dedicatedNAS_MessageList->list, dedicatedNAS_Message);

      LOG_I(NR_RRC,"add NAS info with size %d (pdusession id %d)\n",ue_context_pP->ue_context.pduSession[i].param.nas_pdu.length,
        ue_context_pP->ue_context.modify_pdusession[i].param.pdusession_id);
    } else {
      // TODO
      LOG_E(NR_RRC,"no NAS info (pdusession id %d)\n", ue_context_pP->ue_context.modify_pdusession[i].param.pdusession_id);
    }
  }

  /* If list is empty free the list and reset the address */
  if (dedicatedNAS_MessageList->list.count == 0) {
    free(dedicatedNAS_MessageList);
    dedicatedNAS_MessageList = NULL;
  }

  memset(buffer, 0, sizeof(buffer));
  size = do_RRCReconfiguration(ctxt_pP, buffer, sizeof(buffer),
                                xid,
                                NULL,
                                DRB_configList2,
                                NULL,
                                NULL,
                                NULL,
                                NULL,
                                dedicatedNAS_MessageList,
                                NULL,
                                NULL,
                                NULL,
                                NULL,
                                NULL);
  LOG_DUMPMSG(NR_RRC, DEBUG_RRC, (char *)buffer, size, "[MSG] RRC Reconfiguration\n");

  /* Free all NAS PDUs */
  for (i = 0; i < ue_context_pP->ue_context.nb_of_modify_pdusessions; i++) {
    if (ue_context_pP->ue_context.modify_pdusession[i].param.nas_pdu.buffer != NULL) {
      /* Free the NAS PDU buffer and invalidate it */
      free(ue_context_pP->ue_context.modify_pdusession[i].param.nas_pdu.buffer);
      ue_context_pP->ue_context.modify_pdusession[i].param.nas_pdu.buffer = NULL;
    }
  }

  LOG_I(NR_RRC,
        "[gNB %d] Frame %d, Logical Channel DL-DCCH, Generate RRCReconfiguration (bytes %d, UE RNTI %x)\n",
        ctxt_pP->module_id, ctxt_pP->frame, size, ue_context_pP->ue_context.rnti);
  LOG_D(NR_RRC,
        "[FRAME %05d][RRC_gNB][MOD %u][][--- PDCP_DATA_REQ/%d Bytes (rrcReconfiguration to UE %x MUI %d) --->][PDCP][MOD %u][RB %u]\n",
        ctxt_pP->frame, ctxt_pP->module_id, size, ue_context_pP->ue_context.rnti, rrc_gNB_mui, ctxt_pP->module_id, DCCH);

#ifdef ITTI_SIM
  MessageDef *message_p;
  uint8_t *message_buffer;
  message_buffer = itti_malloc (TASK_RRC_GNB_SIM, TASK_RRC_UE_SIM, size);
  memcpy (message_buffer, buffer, size);
  message_p = itti_alloc_new_message (TASK_RRC_GNB_SIM, 0, GNB_RRC_DCCH_DATA_IND);
  GNB_RRC_DCCH_DATA_IND (message_p).rbid = DCCH;
  GNB_RRC_DCCH_DATA_IND (message_p).sdu = message_buffer;
  GNB_RRC_DCCH_DATA_IND (message_p).size	= size;
  itti_send_msg_to_task (TASK_RRC_UE_SIM, ctxt_pP->instance, message_p);
#else
  nr_rrc_data_req(
    ctxt_pP,
    DCCH,
    rrc_gNB_mui++,
    SDU_CONFIRM_NO,
    size,
    buffer,
    PDCP_TRANSMISSION_MODE_CONTROL);
#endif

  if (NODE_IS_DU(RC.nrrrc[ctxt_pP->module_id]->node_type) || NODE_IS_MONOLITHIC(RC.nrrrc[ctxt_pP->module_id]->node_type)) {
    uint32_t delay_ms = ue_context_pP->ue_context.masterCellGroup &&
                        ue_context_pP->ue_context.masterCellGroup->spCellConfig &&
                        ue_context_pP->ue_context.masterCellGroup->spCellConfig->spCellConfigDedicated &&
                        ue_context_pP->ue_context.masterCellGroup->spCellConfig->spCellConfigDedicated->downlinkBWP_ToAddModList ?
                        NR_RRC_RECONFIGURATION_DELAY_MS + NR_RRC_BWP_SWITCHING_DELAY_MS : NR_RRC_RECONFIGURATION_DELAY_MS;

    nr_mac_enable_ue_rrc_processing_timer(ctxt_pP->module_id,
                                          ue_context_pP->ue_context.rnti,
                                          *RC.nrrrc[ctxt_pP->module_id]->carrier.servingcellconfigcommon->ssbSubcarrierSpacing,
                                          delay_ms);
  }
}

//-----------------------------------------------------------------------------
void
rrc_gNB_generate_dedicatedRRCReconfiguration_release(
    const protocol_ctxt_t   *const ctxt_pP,
    rrc_gNB_ue_context_t    *const ue_context_pP,
    uint8_t                  xid,
    uint32_t                 nas_length,
    uint8_t                 *nas_buffer)
//-----------------------------------------------------------------------------
{
  uint8_t                             buffer[RRC_BUF_SIZE];
  int                                 i;
  uint16_t                            size  = 0;
  NR_DRB_ToReleaseList_t             **DRB_Release_configList2 = NULL;
  NR_DRB_Identity_t                  *DRB_release;
  struct NR_RRCReconfiguration_v1530_IEs__dedicatedNAS_MessageList
                                     *dedicatedNAS_MessageList = NULL;
  NR_DedicatedNAS_Message_t          *dedicatedNAS_Message     = NULL;

  DRB_Release_configList2 = &ue_context_pP->ue_context.DRB_Release_configList2[xid];
  if (*DRB_Release_configList2) {
    free(*DRB_Release_configList2);
  }

  *DRB_Release_configList2 = CALLOC(1, sizeof(**DRB_Release_configList2));
  for(i = 0; i < NB_RB_MAX; i++) {
    if((ue_context_pP->ue_context.pduSession[i].status == PDU_SESSION_STATUS_TORELEASE) && ue_context_pP->ue_context.pduSession[i].xid == xid) {
      DRB_release = CALLOC(1, sizeof(NR_DRB_Identity_t));
      *DRB_release = i+1;
      ASN_SEQUENCE_ADD(&(*DRB_Release_configList2)->list, DRB_release);
    }
  }

  /* If list is empty free the list and reset the address */
  if (nas_length > 0) {
    dedicatedNAS_MessageList = CALLOC(1, sizeof(struct NR_RRCReconfiguration_v1530_IEs__dedicatedNAS_MessageList));
    dedicatedNAS_Message = CALLOC(1, sizeof(NR_DedicatedNAS_Message_t));
    memset(dedicatedNAS_Message, 0, sizeof(OCTET_STRING_t));
    OCTET_STRING_fromBuf(dedicatedNAS_Message,
                         (char *)nas_buffer,
                         nas_length);
    ASN_SEQUENCE_ADD(&dedicatedNAS_MessageList->list, dedicatedNAS_Message);
    LOG_I(NR_RRC,"add NAS info with size %d\n", nas_length);
  } else {
    LOG_W(NR_RRC,"dedlicated NAS list is empty\n");
  }

  memset(buffer, 0, sizeof(buffer));
  size = do_RRCReconfiguration(ctxt_pP, buffer, sizeof(buffer), xid,
                               NULL,
                               NULL,
                               *DRB_Release_configList2,
                               NULL,
                               NULL,
                               NULL,
                               dedicatedNAS_MessageList,
                               NULL,
                               NULL,
                               NULL,
                               NULL,
                               NULL);

  ue_context_pP->ue_context.pdu_session_release_command_flag = 1;

  LOG_DUMPMSG(NR_RRC,DEBUG_RRC,(char *)buffer,size, "[MSG] RRC Reconfiguration\n");

  /* Free all NAS PDUs */
  if (nas_length > 0) {
    /* Free the NAS PDU buffer and invalidate it */
    free(nas_buffer);
  }

  LOG_I(NR_RRC,
        "[gNB %d] Frame %d, Logical Channel DL-DCCH, Generate NR_RRCReconfiguration (bytes %d, UE RNTI %x)\n",
        ctxt_pP->module_id, ctxt_pP->frame, size, ue_context_pP->ue_context.rnti);
  LOG_D(NR_RRC,
        "[FRAME %05d][RRC_gNB][MOD %u][][--- PDCP_DATA_REQ/%d Bytes (rrcReconfiguration to UE %x MUI %d) --->][PDCP][MOD %u][RB %u]\n",
        ctxt_pP->frame, ctxt_pP->module_id, size, ue_context_pP->ue_context.rnti, rrc_gNB_mui, ctxt_pP->module_id, DCCH);
#ifdef ITTI_SIM
  MessageDef *message_p;
  uint8_t *message_buffer;
  message_buffer = itti_malloc (TASK_RRC_GNB, TASK_RRC_UE_SIM, size);
  memcpy (message_buffer, buffer, size);
  message_p = itti_alloc_new_message (TASK_RRC_GNB, 0, GNB_RRC_DCCH_DATA_IND);
  GNB_RRC_DCCH_DATA_IND (message_p).rbid = DCCH;
  GNB_RRC_DCCH_DATA_IND (message_p).sdu = message_buffer;
  GNB_RRC_DCCH_DATA_IND (message_p).size	= size;
  itti_send_msg_to_task (TASK_RRC_UE_SIM, ctxt_pP->instance, message_p);
#else
  nr_rrc_data_req(
    ctxt_pP,
    DCCH,
    rrc_gNB_mui++,
    SDU_CONFIRM_NO,
    size,
    buffer,
    PDCP_TRANSMISSION_MODE_CONTROL);
#endif

  if (NODE_IS_DU(RC.nrrrc[ctxt_pP->module_id]->node_type) || NODE_IS_MONOLITHIC(RC.nrrrc[ctxt_pP->module_id]->node_type)) {
    uint32_t delay_ms = ue_context_pP->ue_context.masterCellGroup &&
                        ue_context_pP->ue_context.masterCellGroup->spCellConfig &&
                        ue_context_pP->ue_context.masterCellGroup->spCellConfig->spCellConfigDedicated &&
                        ue_context_pP->ue_context.masterCellGroup->spCellConfig->spCellConfigDedicated->downlinkBWP_ToAddModList ?
                        NR_RRC_RECONFIGURATION_DELAY_MS + NR_RRC_BWP_SWITCHING_DELAY_MS : NR_RRC_RECONFIGURATION_DELAY_MS;

    nr_mac_enable_ue_rrc_processing_timer(ctxt_pP->module_id,
                                          ue_context_pP->ue_context.rnti,
                                          *RC.nrrrc[ctxt_pP->module_id]->carrier.servingcellconfigcommon->ssbSubcarrierSpacing,
                                          delay_ms);
  }
}

//-----------------------------------------------------------------------------
/*
* Process the RRC Reconfiguration Complete from the UE
*/
void
rrc_gNB_process_RRCReconfigurationComplete(
    const protocol_ctxt_t *const ctxt_pP,
    rrc_gNB_ue_context_t  *ue_context_pP,
    const uint8_t xid
)
{
  int                                 drb_id;
  uint8_t                            *kRRCenc = NULL;
  uint8_t                            *kRRCint = NULL;
  uint8_t                            *kUPenc = NULL;
  uint8_t                            *kUPint = NULL;
  NR_DRB_ToAddModList_t              *DRB_configList = ue_context_pP->ue_context.DRB_configList2[xid];
  NR_SRB_ToAddModList_t              *SRB_configList = ue_context_pP->ue_context.SRB_configList2[xid];
  NR_DRB_ToReleaseList_t             *DRB_Release_configList2 = ue_context_pP->ue_context.DRB_Release_configList2[xid];
  NR_DRB_Identity_t                  *drb_id_p      = NULL;
  //  uint8_t                             nr_DRB2LCHAN[8];
  gNB_RRC_INST *rrc = RC.nrrrc[ctxt_pP->module_id];

  ue_context_pP->ue_context.ue_reestablishment_timer = 0;

  /* Derive the keys from kgnb */
  if (DRB_configList != NULL) {
    nr_derive_key_up_enc(ue_context_pP->ue_context.ciphering_algorithm,
                         ue_context_pP->ue_context.kgnb,
                         &kUPenc);
    nr_derive_key_up_int(ue_context_pP->ue_context.integrity_algorithm,
                         ue_context_pP->ue_context.kgnb,
                         &kUPint);
  }

  nr_derive_key_rrc_enc(ue_context_pP->ue_context.ciphering_algorithm,
                        ue_context_pP->ue_context.kgnb,
                        &kRRCenc);
  nr_derive_key_rrc_int(ue_context_pP->ue_context.integrity_algorithm,
                        ue_context_pP->ue_context.kgnb,
                        &kRRCint);
  /* Refresh SRBs/DRBs */

#ifndef ITTI_SIM
  LOG_D(NR_RRC,"Configuring PDCP DRBs/SRBs for UE %x\n",ue_context_pP->ue_context.rnti);

  nr_rrc_pdcp_config_asn1_req(ctxt_pP,
                              SRB_configList, // NULL,
                              DRB_configList,
                              DRB_Release_configList2,
                              (ue_context_pP->ue_context.integrity_algorithm << 4)
                              | ue_context_pP->ue_context.ciphering_algorithm,
                              kRRCenc,
                              kRRCint,
                              kUPenc,
                              kUPint,
                              NULL,
                              NULL,
                              get_softmodem_params()->sa ? ue_context_pP->ue_context.masterCellGroup->rlc_BearerToAddModList : NULL);
  /* Refresh SRBs/DRBs */
  if (!NODE_IS_CU(RC.nrrrc[ctxt_pP->module_id]->node_type)) {
    rrc_mac_config_req_gNB(rrc->module_id,
                           rrc->configuration.ssb_SubcarrierOffset,
                           rrc->configuration.pdsch_AntennaPorts,
                           rrc->configuration.pusch_AntennaPorts,
                           rrc->configuration.sib1_tda,
                           rrc->configuration.minRXTXTIME,
                           NULL,
                           NULL,
                           NULL,
                           0,
                           ue_context_pP->ue_context.rnti,
                           ue_context_pP->ue_context.masterCellGroup);
    LOG_D(NR_RRC,"Configuring RLC DRBs/SRBs for UE %x\n",ue_context_pP->ue_context.rnti);
    nr_rrc_rlc_config_asn1_req(ctxt_pP,
                               SRB_configList, // NULL,
                               DRB_configList,
                               DRB_Release_configList2,
                               NULL,
                               get_softmodem_params()->sa ? ue_context_pP->ue_context.masterCellGroup->rlc_BearerToAddModList : NULL);
  }
  /*else if(SRB_configList!=NULL || DRB_configList!=NULL){
    MessageDef *message_p;
    message_p = itti_alloc_new_message (TASK_RRC_GNB, 0, F1AP_UE_CONTEXT_SETUP_REQ);
    f1ap_ue_context_setup_t *req=&F1AP_UE_CONTEXT_SETUP_REQ (message_p);
    req->gNB_CU_ue_id     = 0;
    req->gNB_DU_ue_id = 0;
    req->rnti = ue_context_pP->ue_context.rnti;
    req->mcc              = rrc->configuration.mcc[0];
    req->mnc              = rrc->configuration.mnc[0];
    req->mnc_digit_length = rrc->configuration.mnc_digit_length[0];
    req->nr_cellid        = rrc->nr_cellid;
    if(SRB_configList!=NULL){
      req->srbs_to_be_setup = malloc(SRB_configList->list.count*sizeof(f1ap_srb_to_be_setup_t));
      req->srbs_to_be_setup_length = SRB_configList->list.count;
      f1ap_srb_to_be_setup_t *SRBs=req->srbs_to_be_setup;
      for (int i = 0; i < SRB_configList->list.count; i++){
        if(SRB_configList->list.array[i]->srb_Identity > 1){
          SRBs[i].srb_id = SRB_configList->list.array[i]->srb_Identity;
          SRBs[i].lcid = SRB_configList->list.array[i]->srb_Identity;
        }
      }
    }
    if(DRB_configList!=NULL){
      gtpv1u_gnb_create_tunnel_req_t  create_tunnel_req;
      memset(&create_tunnel_req, 0, sizeof(gtpv1u_gnb_create_tunnel_req_t));
      req->drbs_to_be_setup = malloc(DRB_configList->list.count*sizeof(f1ap_drb_to_be_setup_t));
      req->drbs_to_be_setup_length = DRB_configList->list.count;
      f1ap_drb_to_be_setup_t *DRBs=req->drbs_to_be_setup;
      LOG_I(RRC, "Length of DRB list:%d, %d \n", DRB_configList->list.count, req->drbs_to_be_setup_length);
      for (int i = 0; i < DRB_configList->list.count; i++){
        DRBs[i].drb_id = DRB_configList->list.array[i]->drb_Identity;
        DRBs[i].rlc_mode = RLC_MODE_AM;
        DRBs[i].up_ul_tnl[0].tl_address = inet_addr(rrc->eth_params_s.my_addr);
        DRBs[i].up_ul_tnl[0].port=rrc->eth_params_s.my_portd;
        DRBs[i].up_ul_tnl_length = 1;
        DRBs[i].up_dl_tnl[0].tl_address = inet_addr(rrc->eth_params_s.remote_addr);
        DRBs[i].up_dl_tnl[0].port=rrc->eth_params_s.remote_portd;
        DRBs[i].up_dl_tnl_length = 1;
      }
      LOG_I(RRC, "Send F1AP_UE_CONTEXT_SETUP_REQ with ITTI\n");
    }
    itti_send_msg_to_task (TASK_CU_F1, ctxt_pP->module_id, message_p);
  }*/
#endif

  /* Set the SRB active in UE context */
  if (SRB_configList != NULL) {
    for (int i = 0; (i < SRB_configList->list.count) && (i < 3); i++) {
      if (SRB_configList->list.array[i]->srb_Identity == 1) {
        ue_context_pP->ue_context.Srb1.Active = 1;
        ue_context_pP->ue_context.Srb1.Srb_info.Srb_id = 1;
      } else if (SRB_configList->list.array[i]->srb_Identity == 2) {
        ue_context_pP->ue_context.Srb2.Active = 1;
        ue_context_pP->ue_context.Srb2.Srb_info.Srb_id = 2;
        LOG_I(NR_RRC,"[gNB %d] Frame      %d CC %d : SRB2 is now active\n",
              ctxt_pP->module_id,
              ctxt_pP->frame,
              ue_context_pP->ue_context.primaryCC_id);
      } else {
        LOG_W(NR_RRC,"[gNB %d] Frame      %d CC %d : invalide SRB identity %ld\n",
              ctxt_pP->module_id,
              ctxt_pP->frame,
              ue_context_pP->ue_context.primaryCC_id,
              SRB_configList->list.array[i]->srb_Identity);
      }
    }

    free(SRB_configList);
    ue_context_pP->ue_context.SRB_configList2[xid] = NULL;
  }

  /* Loop through DRBs and establish if necessary */
  if (DRB_configList != NULL) {
    for (int i = 0; i < DRB_configList->list.count; i++) {
      if (DRB_configList->list.array[i]) {
        drb_id = (int)DRB_configList->list.array[i]->drb_Identity;
        LOG_A(NR_RRC, "[gNB %d] Frame  %d : Logical Channel UL-DCCH, Received NR_RRCReconfigurationComplete from UE rnti %x, reconfiguring DRB %d\n",
            ctxt_pP->module_id,
            ctxt_pP->frame,
            ctxt_pP->rnti,
            (int)DRB_configList->list.array[i]->drb_Identity);
            //(int)*DRB_configList->list.array[i]->pdcp_Config->moreThanOneRLC->primaryPath.logicalChannel);

        if (ue_context_pP->ue_context.DRB_active[drb_id] == 0) {
          ue_context_pP->ue_context.DRB_active[drb_id] = 1;
          LOG_D(NR_RRC, "[gNB %d] Frame %d: Establish RLC UM Bidirectional, DRB %d Active\n",
                  ctxt_pP->module_id, ctxt_pP->frame, (int)DRB_configList->list.array[i]->drb_Identity);

          LOG_D(NR_RRC,
                  PROTOCOL_NR_RRC_CTXT_UE_FMT" RRC_gNB --- MAC_CONFIG_REQ  (DRB) ---> MAC_gNB\n",
                  PROTOCOL_NR_RRC_CTXT_UE_ARGS(ctxt_pP));

          //if (DRB_configList->list.array[i]->pdcp_Config->moreThanOneRLC->primaryPath.logicalChannel) {
          //  nr_DRB2LCHAN[i] = (uint8_t) * DRB_configList->list.array[i]->pdcp_Config->moreThanOneRLC->primaryPath.logicalChannel;
          //}

            // rrc_mac_config_req_eNB
        } else {        // remove LCHAN from MAC/PHY
          if (ue_context_pP->ue_context.DRB_active[drb_id] == 1) {
            /* TODO : It may be needed if gNB goes into full stack working. */
            // DRB has just been removed so remove RLC + PDCP for DRB
            /*      rrc_pdcp_config_req (ctxt_pP->module_id, frameP, 1, CONFIG_ACTION_REMOVE,
            (ue_mod_idP * NB_RB_MAX) + DRB2LCHAN[i],UNDEF_SECURITY_MODE);
            */
            /*rrc_rlc_config_req(ctxt_pP,
                                SRB_FLAG_NO,
                                MBMS_FLAG_NO,
                                CONFIG_ACTION_REMOVE,
                                nr_DRB2LCHAN[i],
                                Rlc_info_um);*/
          }

          ue_context_pP->ue_context.DRB_active[drb_id] = 0;
          LOG_D(NR_RRC, PROTOCOL_NR_RRC_CTXT_UE_FMT" RRC_eNB --- MAC_CONFIG_REQ  (DRB) ---> MAC_eNB\n",
                  PROTOCOL_NR_RRC_CTXT_UE_ARGS(ctxt_pP));

          // rrc_mac_config_req_eNB

        } // end else of if (ue_context_pP->ue_context.DRB_active[drb_id] == 0)
      } // end if (DRB_configList->list.array[i])
    } // end for (int i = 0; i < DRB_configList->list.count; i++)

    free(DRB_configList);
    ue_context_pP->ue_context.DRB_configList2[xid] = NULL;
  } // end if DRB_configList != NULL

  if(DRB_Release_configList2 != NULL) {
    for (int i = 0; i < DRB_Release_configList2->list.count; i++) {
      if (DRB_Release_configList2->list.array[i]) {
        drb_id_p = DRB_Release_configList2->list.array[i];
        drb_id = *drb_id_p;

        if (ue_context_pP->ue_context.DRB_active[drb_id] == 1) {
        ue_context_pP->ue_context.DRB_active[drb_id] = 0;
        }
      }
    }

    free(DRB_Release_configList2);
    ue_context_pP->ue_context.DRB_Release_configList2[xid] = NULL;
  }
  //Temporarily trigger artificially UE context release for the CU case just to be able to test it with OAI UE. To be removed later
  if(0){
    if(NODE_IS_CU(RC.nrrrc[ctxt_pP->instance]->node_type)){
      MessageDef *message_p;
      message_p = itti_alloc_new_message (TASK_RRC_GNB, 0, F1AP_UE_CONTEXT_RELEASE_CMD);
      f1ap_ue_context_release_cmd_t *rel_cmd=&F1AP_UE_CONTEXT_RELEASE_CMD (message_p);
      rel_cmd->rnti = ctxt_pP->rnti;
      rel_cmd->cause = F1AP_CAUSE_RADIO_NETWORK;
      rel_cmd->cause_value = 10; // 10 = F1AP_CauseRadioNetwork_normal_release
      itti_send_msg_to_task(TASK_CU_F1, ctxt_pP->module_id, message_p);
    }
  }
}

//-----------------------------------------------------------------------------
void
rrc_gNB_generate_RRCReestablishment(
  const protocol_ctxt_t *const ctxt_pP,
  rrc_gNB_ue_context_t  *const ue_context_pP,
  const int             CC_id)
//-----------------------------------------------------------------------------
{
    // int UE_id = -1;
    //NR_LogicalChannelConfig_t  *SRB1_logicalChannelConfig = NULL;
    NR_SRB_ToAddModList_t      **SRB_configList;
    // NR_SRB_ToAddMod_t          *SRB1_config = NULL;
    //rrc_gNB_carrier_data_t     *carrier = NULL;
    gNB_RRC_UE_t               *ue_context = NULL;
    module_id_t                 module_id = ctxt_pP->module_id;
    // uint16_t                    rnti = ctxt_pP->rnti;
    
    SRB_configList = &(ue_context_pP->ue_context.SRB_configList);
    //carrier = &(RC.nrrrc[ctxt_pP->module_id]->carrier);
    ue_context = &(ue_context_pP->ue_context);
    ue_context->Srb0.Tx_buffer.payload_size = do_RRCReestablishment(ctxt_pP,
        ue_context_pP,
        CC_id,
        (uint8_t *) ue_context->Srb0.Tx_buffer.Payload,
        sizeof(ue_context->Srb0.Tx_buffer.Payload),
        //(uint8_t) carrier->p_gNB, // at this point we do not have the UE capability information, so it can only be TM1 or TM2
        rrc_gNB_get_next_transaction_identifier(module_id),
        SRB_configList
        //&(ue_context->physicalConfigDedicated)
        );

    /* Configure SRB1 for UE */
    if (*SRB_configList != NULL) {
      for (int cnt = 0; cnt < (*SRB_configList)->list.count; cnt++) {
        if ((*SRB_configList)->list.array[cnt]->srb_Identity == 1) {
          // SRB1_config = (*SRB_configList)->list.array[cnt];
        }

        LOG_D(NR_RRC, PROTOCOL_NR_RRC_CTXT_UE_FMT" RRC_gNB --- MAC_CONFIG_REQ  (SRB1) ---> MAC_gNB\n",
              PROTOCOL_NR_RRC_CTXT_UE_ARGS(ctxt_pP));

        // rrc_mac_config_req_eNB
      }
    }  // if (*SRB_configList != NULL)
    
    LOG_I(NR_RRC, PROTOCOL_NR_RRC_CTXT_UE_FMT" [RAPROC] Logical Channel DL-DCCH, Generating NR_RRCReestablishment (bytes %d)\n",
          PROTOCOL_NR_RRC_CTXT_UE_ARGS(ctxt_pP),
          ue_context->Srb0.Tx_buffer.payload_size);
#if(0)
    /* TODO : It may be needed if gNB goes into full stack working. */
    UE = find_nr_UE(module_id, rnti);
    if (UE_id != -1) {
      /* Activate reject timer, if RRCComplete not received after 10 frames, reject UE */
      RC.nrmac[module_id]->UE_info.UE_sched_ctrl[UE_id].ue_reestablishment_reject_timer = 1;
      /* Reject UE after 10 frames, LTE_RRCConnectionReestablishmentReject is triggered */
      RC.nrmac[module_id]->UE_info.UE_sched_ctrl[UE_id].ue_reestablishment_reject_timer_thres = 100;
    } else {
      LOG_E(NR_RRC, PROTOCOL_NR_RRC_CTXT_UE_FMT" Generating NR_RRCReestablishment without UE_id(MAC) rnti %x\n",
            PROTOCOL_NR_RRC_CTXT_UE_ARGS(ctxt_pP),
            rnti);
    }
#endif
#ifdef ITTI_SIM
        MessageDef *message_p;
        uint8_t *message_buffer;
        message_buffer = itti_malloc (TASK_RRC_GNB, TASK_RRC_UE_SIM, ue_context->Srb0.Tx_buffer.payload_size);
        memcpy (message_buffer, (uint8_t *) ue_context->Srb0.Tx_buffer.Payload, ue_context->Srb0.Tx_buffer.payload_size);
        message_p = itti_alloc_new_message (TASK_RRC_GNB, 0, GNB_RRC_DCCH_DATA_IND);
        GNB_RRC_DCCH_DATA_IND (message_p).rbid = DCCH;
        GNB_RRC_DCCH_DATA_IND (message_p).sdu = message_buffer;
        GNB_RRC_DCCH_DATA_IND (message_p).size  = ue_context->Srb0.Tx_buffer.payload_size;
        itti_send_msg_to_task (TASK_RRC_UE_SIM, ctxt_pP->instance, message_p);
#endif

}

//-----------------------------------------------------------------------------
void
rrc_gNB_process_RRCConnectionReestablishmentComplete(
  const protocol_ctxt_t *const ctxt_pP,
  const rnti_t reestablish_rnti,
  rrc_gNB_ue_context_t         *ue_context_pP,
  const uint8_t xid
)
//-----------------------------------------------------------------------------
{
  LOG_I(NR_RRC,
        PROTOCOL_RRC_CTXT_UE_FMT" [RAPROC] Logical Channel UL-DCCH, processing NR_RRCConnectionReestablishmentComplete from UE (SRB1 Active)\n",
        PROTOCOL_RRC_CTXT_UE_ARGS(ctxt_pP));

  NR_DRB_ToAddModList_t                 *DRB_configList = ue_context_pP->ue_context.DRB_configList;
  NR_SRB_ToAddModList_t                 *SRB_configList = ue_context_pP->ue_context.SRB_configList;
  NR_SRB_ToAddModList_t                **SRB_configList2 = NULL;
  NR_DRB_ToAddModList_t                **DRB_configList2 = NULL;
  NR_SRB_ToAddMod_t                     *SRB2_config     = NULL;
  NR_DRB_ToAddMod_t                     *DRB_config      = NULL;
  //NR_SDAP_Config_t                      *sdap_config     = NULL;
  int i = 0;
  uint8_t                             buffer[RRC_BUF_SIZE];
  uint16_t                            size;

  uint8_t next_xid = rrc_gNB_get_next_transaction_identifier(ctxt_pP->module_id);
  int ret = 0;
  ue_context_pP->ue_context.StatusRrc = NR_RRC_CONNECTED;
  ue_context_pP->ue_context.ue_rrc_inactivity_timer = 1; // set rrc inactivity when UE goes into RRC_CONNECTED
  ue_context_pP->ue_context.reestablishment_xid = next_xid;
  SRB_configList2 = &ue_context_pP->ue_context.SRB_configList2[xid];

  // get old configuration of SRB2
  if (*SRB_configList2 != NULL) {
    if((*SRB_configList2)->list.count!=0) {
      LOG_D(NR_RRC, "SRB_configList2(%p) count is %d\n           SRB_configList2->list.array[0] addr is %p",
            SRB_configList2, (*SRB_configList2)->list.count,  (*SRB_configList2)->list.array[0]);
    }

    for (i = 0; (i < (*SRB_configList2)->list.count) && (i < 3); i++) {
      if ((*SRB_configList2)->list.array[i]->srb_Identity == 2 ) {
        LOG_D(NR_RRC, "get SRB2_config from (ue_context_pP->ue_context.SRB_configList2[%d])\n", xid);
        SRB2_config = (*SRB_configList2)->list.array[i];
        break;
      }
    }
  }

  // SRB2_config = CALLOC(1, sizeof(*SRB2_config));
  // SRB2_config->srb_Identity = 2;

  SRB_configList2 = &(ue_context_pP->ue_context.SRB_configList2[next_xid]);
  DRB_configList2 = &(ue_context_pP->ue_context.DRB_configList2[next_xid]);

  if (*SRB_configList2) {
    free(*SRB_configList2);
    LOG_D(NR_RRC, "free(ue_context_pP->ue_context.SRB_configList2[%d])\n", next_xid);
  }

  *SRB_configList2 = CALLOC(1, sizeof(**SRB_configList2));

  if (SRB2_config != NULL) {
    // Add SRB2 to SRB configuration list
    ASN_SEQUENCE_ADD(&SRB_configList->list, SRB2_config);
    ASN_SEQUENCE_ADD(&(*SRB_configList2)->list, SRB2_config);
    LOG_D(NR_RRC, "Add SRB2_config (srb_Identity:%ld) to ue_context_pP->ue_context.SRB_configList\n",
          SRB2_config->srb_Identity);
    LOG_D(NR_RRC, "Add SRB2_config (srb_Identity:%ld) to ue_context_pP->ue_context.SRB_configList2[%d]\n",
          SRB2_config->srb_Identity, next_xid);
  } else {
    // SRB configuration list only contains SRB1.
    LOG_W(NR_RRC,"SRB2 configuration does not exist in SRB configuration list\n");
  }

  if (*DRB_configList2) {
    free(*DRB_configList2);
    LOG_D(NR_RRC, "free(ue_context_pP->ue_context.DRB_configList2[%d])\n", next_xid);
  }

  *DRB_configList2 = CALLOC(1, sizeof(**DRB_configList2));

  if (DRB_configList != NULL) {
    LOG_D(NR_RRC, "get DRB_config from (ue_context_pP->ue_context.DRB_configList)\n");

    for (i = 0; (i < DRB_configList->list.count) && (i < 3); i++) {
      DRB_config = DRB_configList->list.array[i];
      // Add DRB to DRB configuration list, for LTE_RRCConnectionReconfigurationComplete
      ASN_SEQUENCE_ADD(&(*DRB_configList2)->list, DRB_config);
    }
  }

  ue_context_pP->ue_context.Srb1.Active = 1;
  //ue_context_pP->ue_context.Srb2.Srb_info.Srb_id = 2;

  if (AMF_MODE_ENABLED) {
    hashtable_rc_t    h_rc;
    int               j;
    rrc_ue_ngap_ids_t *rrc_ue_ngap_ids_p = NULL;
    uint16_t ue_initial_id = ue_context_pP->ue_context.ue_initial_id;
    uint32_t gNB_ue_ngap_id = ue_context_pP->ue_context.gNB_ue_ngap_id;
    gNB_RRC_INST *rrc_instance_p = RC.nrrrc[GNB_INSTANCE_TO_MODULE_ID(ctxt_pP->instance)];

    if (gNB_ue_ngap_id > 0) {
      h_rc = hashtable_get(rrc_instance_p->ngap_id2_ngap_ids, (hash_key_t)gNB_ue_ngap_id, (void **)&rrc_ue_ngap_ids_p);

      if  (h_rc == HASH_TABLE_OK) {
    	  rrc_ue_ngap_ids_p->ue_rnti = ctxt_pP->rnti;
      }
    }

    if (ue_initial_id != 0) {
      h_rc = hashtable_get(rrc_instance_p->initial_id2_ngap_ids, (hash_key_t)ue_initial_id, (void **)&rrc_ue_ngap_ids_p);

      if  (h_rc == HASH_TABLE_OK) {
    	  rrc_ue_ngap_ids_p->ue_rnti = ctxt_pP->rnti;
      }
    }

    gtpv1u_gnb_create_tunnel_req_t  create_tunnel_req;
    /* Save e RAB information for later */
    memset(&create_tunnel_req, 0, sizeof(create_tunnel_req));

    for ( j = 0, i = 0; i < NB_RB_MAX; i++) {
      if (ue_context_pP->ue_context.pduSession[i].status == PDU_SESSION_STATUS_ESTABLISHED || ue_context_pP->ue_context.pduSession[i].status == PDU_SESSION_STATUS_DONE) {
        create_tunnel_req.pdusession_id[j]   = ue_context_pP->ue_context.pduSession[i].param.pdusession_id;
        create_tunnel_req.incoming_rb_id[j]  = i+1;
        create_tunnel_req.outgoing_teid[j]  = ue_context_pP->ue_context.pduSession[i].param.gtp_teid;
        memcpy(create_tunnel_req.dst_addr[j].buffer,
               ue_context_pP->ue_context.pduSession[i].param.upf_addr.buffer,
                sizeof(uint8_t)*20);
        create_tunnel_req.dst_addr[j].length = ue_context_pP->ue_context.pduSession[i].param.upf_addr.length;
        j++;
      }
    }

    create_tunnel_req.rnti       = ctxt_pP->rnti; // warning put zero above
    create_tunnel_req.num_tunnels    = j;
    ret = gtpv1u_update_ngu_tunnel(
            ctxt_pP->instance,
            &create_tunnel_req,
            reestablish_rnti);

    if ( ret != 0 ) {
      LOG_E(NR_RRC,"gtpv1u_update_ngu_tunnel failed,start to release UE %x\n",reestablish_rnti);

      // update s1u tunnel failed,reset rnti?
      if (gNB_ue_ngap_id > 0) {
        h_rc = hashtable_get(rrc_instance_p->ngap_id2_ngap_ids, (hash_key_t)gNB_ue_ngap_id, (void **)&rrc_ue_ngap_ids_p);

        if (h_rc == HASH_TABLE_OK ) {
        	rrc_ue_ngap_ids_p->ue_rnti = reestablish_rnti;
        }
      }

      if (ue_initial_id != 0) {
        h_rc = hashtable_get(rrc_instance_p->initial_id2_ngap_ids, (hash_key_t)ue_initial_id, (void **)&rrc_ue_ngap_ids_p);

        if (h_rc == HASH_TABLE_OK ) {
          rrc_ue_ngap_ids_p->ue_rnti = reestablish_rnti;
        }
      }

      ue_context_pP->ue_context.ue_release_timer_s1 = 1;
      ue_context_pP->ue_context.ue_release_timer_thres_s1 = 100;
      ue_context_pP->ue_context.ue_release_timer = 0;
      ue_context_pP->ue_context.ue_reestablishment_timer = 0;
      ue_context_pP->ue_context.ul_failure_timer = 20000; // set ul_failure to 20000 for triggering rrc_eNB_send_S1AP_UE_CONTEXT_RELEASE_REQ
      ue_context_pP->ue_context.ul_failure_timer = 0;
      return;
    }
  } /* AMF_MODE_ENABLED */

  /* Update RNTI in ue_context */
  ue_context_pP->ue_id_rnti                    = ctxt_pP->rnti; // here ue_id_rnti is just a key, may be something else
  ue_context_pP->ue_context.rnti               = ctxt_pP->rnti;

  if (AMF_MODE_ENABLED) {
    uint8_t send_security_mode_command = FALSE;
    nr_rrc_pdcp_config_security(
      ctxt_pP,
      ue_context_pP,
      send_security_mode_command ? 0 : 1);
    LOG_D(NR_RRC, "set security successfully \n");
  }

  /* Add all NAS PDUs to the list */
  for (i = 0; i < ue_context_pP->ue_context.nb_of_pdusessions; i++) {

    /* TODO parameters yet to process ... */
    /* TODO should test if pdu session are Ok before! */
    ue_context_pP->ue_context.pduSession[i].status = PDU_SESSION_STATUS_DONE;
    ue_context_pP->ue_context.pduSession[i].xid    = xid;
    LOG_D(NR_RRC, "setting the status for the default DRB (index %d) to (%d,%s)\n",
          i, ue_context_pP->ue_context.pduSession[i].status, "PDU_SESSION_STATUS_DONE");
  }

  memset(buffer, 0, sizeof(buffer));

  size = do_RRCReconfiguration(ctxt_pP, buffer, sizeof(buffer),
                                xid,
                               *SRB_configList2,
                                DRB_configList,
                                NULL,
                                NULL,
                                NULL,
                                NULL, // MeasObj_list,
                                NULL,
                                NULL,
                                NULL,
                                NULL,
                                NULL,
                                NULL);

  LOG_DUMPMSG(NR_RRC,DEBUG_RRC,(char *)buffer,size, "[MSG] RRC Reconfiguration\n");

  /* Free all NAS PDUs */
  for (i = 0; i < ue_context_pP->ue_context.nb_of_pdusessions; i++) {
    if (ue_context_pP->ue_context.pduSession[i].param.nas_pdu.buffer != NULL) {
      /* Free the NAS PDU buffer and invalidate it */
      free(ue_context_pP->ue_context.pduSession[i].param.nas_pdu.buffer);
      ue_context_pP->ue_context.pduSession[i].param.nas_pdu.buffer = NULL;
    }
  }

  if(size==65535) {
    LOG_E(NR_RRC,"RRC decode err!!! do_RRCReconfiguration\n");
    return;
  } else {
    LOG_I(NR_RRC,
          "[gNB %d] Frame %d, Logical Channel DL-DCCH, Generate NR_RRCConnectionReconfiguration (bytes %d, UE id %x)\n",
          ctxt_pP->module_id, ctxt_pP->frame, size, ue_context_pP->ue_context.rnti);
    LOG_D(NR_RRC,
          "[FRAME %05d][RRC_gNB][MOD %u][][--- PDCP_DATA_REQ/%d Bytes (rrcConnectionReconfiguration to UE %x MUI %d) --->][PDCP][MOD %u][RB %u]\n",
          ctxt_pP->frame, ctxt_pP->module_id, size, ue_context_pP->ue_context.rnti, rrc_gNB_mui, ctxt_pP->module_id, DCCH);
#ifdef ITTI_SIM
  MessageDef *message_p;
  uint8_t *message_buffer;
  message_buffer = itti_malloc (TASK_RRC_GNB, TASK_RRC_UE_SIM, size);
  memcpy (message_buffer, buffer, size);
  message_p = itti_alloc_new_message (TASK_RRC_GNB, 0, GNB_RRC_DCCH_DATA_IND);
  GNB_RRC_DCCH_DATA_IND (message_p).rbid = DCCH;
  GNB_RRC_DCCH_DATA_IND (message_p).sdu = message_buffer;
  GNB_RRC_DCCH_DATA_IND (message_p).size	= size;
  itti_send_msg_to_task (TASK_RRC_UE_SIM, ctxt_pP->instance, message_p);
#else
    nr_rrc_data_req(
      ctxt_pP,
      DCCH,
      rrc_gNB_mui++,
      SDU_CONFIRM_NO,
      size,
      buffer,
      PDCP_TRANSMISSION_MODE_CONTROL);
#endif
  }

  if (NODE_IS_DU(RC.nrrrc[ctxt_pP->module_id]->node_type) || NODE_IS_MONOLITHIC(RC.nrrrc[ctxt_pP->module_id]->node_type)) {
    uint32_t delay_ms = ue_context_pP->ue_context.masterCellGroup &&
                        ue_context_pP->ue_context.masterCellGroup->spCellConfig &&
                        ue_context_pP->ue_context.masterCellGroup->spCellConfig->spCellConfigDedicated &&
                        ue_context_pP->ue_context.masterCellGroup->spCellConfig->spCellConfigDedicated->downlinkBWP_ToAddModList ?
                        NR_RRC_RECONFIGURATION_DELAY_MS + NR_RRC_BWP_SWITCHING_DELAY_MS : NR_RRC_RECONFIGURATION_DELAY_MS;

    nr_mac_enable_ue_rrc_processing_timer(ctxt_pP->module_id,
                                          ue_context_pP->ue_context.rnti,
                                          *RC.nrrrc[ctxt_pP->module_id]->carrier.servingcellconfigcommon->ssbSubcarrierSpacing,
                                          delay_ms);
  }
}
//-----------------------------------------------------------------------------

int nr_rrc_reconfiguration_req(rrc_gNB_ue_context_t         *const ue_context_pP,
                               protocol_ctxt_t              *const ctxt_pP,
                               const int                    dl_bwp_id,
                               const int                    ul_bwp_id) {

  uint8_t buffer[RRC_BUF_SIZE];
  memset(buffer, 0, sizeof(buffer));
  uint8_t xid = rrc_gNB_get_next_transaction_identifier(ctxt_pP->module_id);

  NR_CellGroupConfig_t *masterCellGroup = ue_context_pP->ue_context.masterCellGroup;
  if (dl_bwp_id >= 0) {
    *masterCellGroup->spCellConfig->spCellConfigDedicated->firstActiveDownlinkBWP_Id = dl_bwp_id;
    *masterCellGroup->spCellConfig->spCellConfigDedicated->defaultDownlinkBWP_Id = dl_bwp_id;
  }
  if (ul_bwp_id >= 0) {
    *masterCellGroup->spCellConfig->spCellConfigDedicated->uplinkConfig->firstActiveUplinkBWP_Id = ul_bwp_id;
  }

  uint16_t  size = do_RRCReconfiguration(ctxt_pP,
                                         buffer,
                                         sizeof(buffer),
                                         xid,
                                         NULL,
                                         NULL,
                                         NULL,
                                         NULL,
                                         NULL,
                                         NULL,
                                         NULL,
                                         NULL,
                                         NULL,
                                         NULL,
                                         NULL,
                                         masterCellGroup);

  nr_rrc_data_req(ctxt_pP,
                  DCCH,
                  rrc_gNB_mui++,
                  SDU_CONFIRM_NO,
                  size,
                  buffer,
                  PDCP_TRANSMISSION_MODE_CONTROL);

  if (NODE_IS_DU(RC.nrrrc[ctxt_pP->module_id]->node_type) || NODE_IS_MONOLITHIC(RC.nrrrc[ctxt_pP->module_id]->node_type)) {
    uint32_t delay_ms = ue_context_pP->ue_context.masterCellGroup &&
                        ue_context_pP->ue_context.masterCellGroup->spCellConfig &&
                        ue_context_pP->ue_context.masterCellGroup->spCellConfig->spCellConfigDedicated &&
                        ue_context_pP->ue_context.masterCellGroup->spCellConfig->spCellConfigDedicated->downlinkBWP_ToAddModList ?
                        NR_RRC_RECONFIGURATION_DELAY_MS + NR_RRC_BWP_SWITCHING_DELAY_MS : NR_RRC_RECONFIGURATION_DELAY_MS;

    nr_mac_enable_ue_rrc_processing_timer(ctxt_pP->module_id,
                                          ue_context_pP->ue_context.rnti,
                                          *RC.nrrrc[ctxt_pP->module_id]->carrier.servingcellconfigcommon->ssbSubcarrierSpacing,
                                          delay_ms);
  }

  return 0;
}

/*------------------------------------------------------------------------------*/
int nr_rrc_gNB_decode_ccch(protocol_ctxt_t    *const ctxt_pP,
                           const uint8_t      *buffer,
                           int                buffer_length,
                           OCTET_STRING_t     *du_to_cu_rrc_container,
                           const int          CC_id)
{
  module_id_t                                       Idx;
  asn_dec_rval_t                                    dec_rval;
  NR_UL_CCCH_Message_t                             *ul_ccch_msg = NULL;
  struct rrc_gNB_ue_context_s                      *ue_context_p = NULL;
  gNB_RRC_INST                                     *gnb_rrc_inst = RC.nrrrc[ctxt_pP->module_id];
  NR_RRCSetupRequest_IEs_t                         *rrcSetupRequest = NULL;
  NR_RRCReestablishmentRequest_IEs_t                rrcReestablishmentRequest;
  uint64_t                                          random_value = 0;
  int i;

    dec_rval = uper_decode( NULL,
                            &asn_DEF_NR_UL_CCCH_Message,
                            (void **)&ul_ccch_msg,
                            (uint8_t *) buffer,
                            100,
                            0,
                            0);

    if (dec_rval.consumed == 0) {
        /* TODO */
        LOG_E(NR_RRC, PROTOCOL_NR_RRC_CTXT_UE_FMT" FATAL Error in receiving CCCH\n",
                   PROTOCOL_NR_RRC_CTXT_UE_ARGS(ctxt_pP));
        return -1;
    }

    if (ul_ccch_msg->message.present == NR_UL_CCCH_MessageType_PR_c1) {
     switch (ul_ccch_msg->message.choice.c1->present) {
      case NR_UL_CCCH_MessageType__c1_PR_NOTHING:
        /* TODO */
        LOG_I(NR_RRC,
            PROTOCOL_NR_RRC_CTXT_FMT" Received PR_NOTHING on UL-CCCH-Message\n",
            PROTOCOL_NR_RRC_CTXT_ARGS(ctxt_pP));
        break;

      case NR_UL_CCCH_MessageType__c1_PR_rrcSetupRequest:
        LOG_D(NR_RRC, "Received RRCSetupRequest on UL-CCCH-Message (UE rnti %x)\n", ctxt_pP->rnti);
        ue_context_p = rrc_gNB_get_ue_context(gnb_rrc_inst, ctxt_pP->rnti);
        if (ue_context_p != NULL) {
          rrc_gNB_free_mem_UE_context(ctxt_pP, ue_context_p);
        } else {
          rrcSetupRequest = &ul_ccch_msg->message.choice.c1->choice.rrcSetupRequest->rrcSetupRequest;
          if (NR_InitialUE_Identity_PR_randomValue == rrcSetupRequest->ue_Identity.present) {
            /* randomValue                         BIT STRING (SIZE (39)) */
            if (rrcSetupRequest->ue_Identity.choice.randomValue.size != 5) { // 39-bit random value
              LOG_E(NR_RRC, "wrong InitialUE-Identity randomValue size, expected 5, provided %lu",
                          (long unsigned int)rrcSetupRequest->ue_Identity.choice.randomValue.size);
              return -1;
            }

            memcpy(((uint8_t *) & random_value) + 3,
                    rrcSetupRequest->ue_Identity.choice.randomValue.buf,
                    rrcSetupRequest->ue_Identity.choice.randomValue.size);

            /* if there is already a registered UE (with another RNTI) with this random_value,
            * the current one must be removed from MAC/PHY (zombie UE)
            */
            if ((ue_context_p = rrc_gNB_ue_context_random_exist(RC.nrrrc[ctxt_pP->module_id], random_value))) {
              LOG_W(NR_RRC, "new UE rnti %x (coming with random value) is already there as UE %x, removing %x from MAC/PHY\n",
                      ctxt_pP->rnti, ue_context_p->ue_context.rnti, ue_context_p->ue_context.rnti);
              ue_context_p->ue_context.ul_failure_timer = 20000;
            }

            ue_context_p = rrc_gNB_get_next_free_ue_context(ctxt_pP, RC.nrrrc[ctxt_pP->module_id], random_value);
            ue_context_p->ue_context.Srb0.Srb_id = 0;
            ue_context_p->ue_context.Srb0.Active = 1;
            memcpy(ue_context_p->ue_context.Srb0.Rx_buffer.Payload,
                    buffer,
                    buffer_length);
            ue_context_p->ue_context.Srb0.Rx_buffer.payload_size = buffer_length;
          } else if (NR_InitialUE_Identity_PR_ng_5G_S_TMSI_Part1 == rrcSetupRequest->ue_Identity.present) {
            /* TODO */
            /* <5G-S-TMSI> = <AMF Set ID><AMF Pointer><5G-TMSI> 48-bit */
            /* ng-5G-S-TMSI-Part1                  BIT STRING (SIZE (39)) */
            if (rrcSetupRequest->ue_Identity.choice.ng_5G_S_TMSI_Part1.size != 5) {
              LOG_E(NR_RRC, "wrong ng_5G_S_TMSI_Part1 size, expected 5, provided %lu \n",
                          (long unsigned int)rrcSetupRequest->ue_Identity.choice.ng_5G_S_TMSI_Part1.size);
              return -1;
            }

            uint64_t s_tmsi_part1 = bitStr_to_uint64(&rrcSetupRequest->ue_Identity.choice.ng_5G_S_TMSI_Part1);

            // memcpy(((uint8_t *) & random_value) + 3,
            //         rrcSetupRequest->ue_Identity.choice.ng_5G_S_TMSI_Part1.buf,
            //         rrcSetupRequest->ue_Identity.choice.ng_5G_S_TMSI_Part1.size);

            if ((ue_context_p = rrc_gNB_ue_context_5g_s_tmsi_exist(RC.nrrrc[ctxt_pP->module_id], s_tmsi_part1))) {
              LOG_I(NR_RRC, " 5G-S-TMSI-Part1 exists, ue_context_p %p, old rnti %x => %x\n",ue_context_p, ue_context_p->ue_context.rnti, ctxt_pP->rnti);

              nr_rrc_mac_remove_ue(ctxt_pP->module_id, ue_context_p->ue_context.rnti);

              /* replace rnti in the context */
              /* for that, remove the context from the RB tree */
              RB_REMOVE(rrc_nr_ue_tree_s, &RC.nrrrc[ctxt_pP->module_id]->rrc_ue_head, ue_context_p);
              /* and insert again, after changing rnti everywhere it has to be changed */
              ue_context_p->ue_id_rnti = ctxt_pP->rnti;
              ue_context_p->ue_context.rnti = ctxt_pP->rnti;
              RB_INSERT(rrc_nr_ue_tree_s, &RC.nrrrc[ctxt_pP->module_id]->rrc_ue_head, ue_context_p);
              /* reset timers */
              ue_context_p->ue_context.ul_failure_timer = 0;
              ue_context_p->ue_context.ue_release_timer = 0;
              ue_context_p->ue_context.ue_reestablishment_timer = 0;
              ue_context_p->ue_context.ue_release_timer_s1 = 0;
              ue_context_p->ue_context.ue_release_timer_rrc = 0;
            } else {
              LOG_I(NR_RRC, " 5G-S-TMSI-Part1 doesn't exist, setting ng_5G_S_TMSI_Part1 to %p => %ld\n",
                              ue_context_p, s_tmsi_part1);

              ue_context_p = rrc_gNB_get_next_free_ue_context(ctxt_pP, RC.nrrrc[ctxt_pP->module_id], s_tmsi_part1);

              if (ue_context_p == NULL) {
                  LOG_E(RRC, "%s:%d:%s: rrc_gNB_get_next_free_ue_context returned NULL\n", __FILE__, __LINE__, __FUNCTION__);
              }

              if (ue_context_p != NULL) {
                ue_context_p->ue_context.Initialue_identity_5g_s_TMSI.presence = TRUE;
                ue_context_p->ue_context.ng_5G_S_TMSI_Part1 = s_tmsi_part1;
              }
            }
          } else {
            /* TODO */
            memcpy(((uint8_t *) & random_value) + 3,
                    rrcSetupRequest->ue_Identity.choice.randomValue.buf,
                    rrcSetupRequest->ue_Identity.choice.randomValue.size);

            rrc_gNB_get_next_free_ue_context(ctxt_pP, RC.nrrrc[ctxt_pP->module_id], random_value);
            LOG_E(NR_RRC,
                    PROTOCOL_NR_RRC_CTXT_UE_FMT" RRCSetupRequest without random UE identity or S-TMSI not supported, let's reject the UE\n",
                    PROTOCOL_NR_RRC_CTXT_UE_ARGS(ctxt_pP));
            rrc_gNB_generate_RRCReject(ctxt_pP,
                                       rrc_gNB_get_ue_context(gnb_rrc_inst, ctxt_pP->rnti),
                                       CC_id);
            break;
          }

          ue_context_p->ue_context.establishment_cause = rrcSetupRequest->establishmentCause;

          rrc_gNB_generate_RRCSetup(ctxt_pP,
                                    rrc_gNB_get_ue_context(gnb_rrc_inst, ctxt_pP->rnti),
                                    du_to_cu_rrc_container,
                                    gnb_rrc_inst->carrier.servingcellconfigcommon,
                                    CC_id);
        }
        break;

      case NR_UL_CCCH_MessageType__c1_PR_rrcResumeRequest:
                LOG_I(NR_RRC, "receive rrcResumeRequest message \n");
        break;

      case NR_UL_CCCH_MessageType__c1_PR_rrcReestablishmentRequest:
        LOG_I(NR_RRC, "receive rrcReestablishmentRequest message \n");
        LOG_DUMPMSG(NR_RRC, DEBUG_RRC,(char *)(buffer), buffer_length,
              "[MSG] RRC Reestablishment Request\n");
        LOG_D(NR_RRC,
              PROTOCOL_NR_RRC_CTXT_UE_FMT"MAC_gNB--- MAC_DATA_IND (rrcReestablishmentRequest on SRB0) --> RRC_gNB\n",
              PROTOCOL_NR_RRC_CTXT_UE_ARGS(ctxt_pP));

        rrcReestablishmentRequest = ul_ccch_msg->message.choice.c1->choice.rrcReestablishmentRequest->rrcReestablishmentRequest;
        LOG_I(NR_RRC,
          PROTOCOL_NR_RRC_CTXT_UE_FMT" NR_RRCReestablishmentRequest cause %s\n",
          PROTOCOL_NR_RRC_CTXT_UE_ARGS(ctxt_pP),
          ((rrcReestablishmentRequest.reestablishmentCause == NR_ReestablishmentCause_otherFailure) ?   "Other Failure" :
          (rrcReestablishmentRequest.reestablishmentCause == NR_ReestablishmentCause_handoverFailure) ? "Handover Failure" :
          "reconfigurationFailure"));
        {
          uint16_t                          c_rnti = 0;
          if (rrcReestablishmentRequest.ue_Identity.physCellId != RC.nrrrc[ctxt_pP->module_id]->carrier.physCellId) {
            /* UE was moving from previous cell so quickly that RRCReestablishment for previous cell was recieved in this cell */
            LOG_E(NR_RRC,
                  PROTOCOL_NR_RRC_CTXT_UE_FMT" NR_RRCReestablishmentRequest ue_Identity.physCellId(%ld) is not equal to current physCellId(%d), fallback to RRC establishment\n",
                  PROTOCOL_NR_RRC_CTXT_UE_ARGS(ctxt_pP),
                  rrcReestablishmentRequest.ue_Identity.physCellId,
                  RC.nrrrc[ctxt_pP->module_id]->carrier.physCellId);
            rrc_gNB_generate_RRCSetup_for_RRCReestablishmentRequest(ctxt_pP, CC_id);
            break;
          }

          LOG_D(NR_RRC, "physCellId is %ld\n", rrcReestablishmentRequest.ue_Identity.physCellId);

          for (i = 0; i < rrcReestablishmentRequest.ue_Identity.shortMAC_I.size; i++) {
            LOG_D(NR_RRC, "rrcReestablishmentRequest.ue_Identity.shortMAC_I.buf[%d] = %x\n",
                  i, rrcReestablishmentRequest.ue_Identity.shortMAC_I.buf[i]);
          }

          if (rrcReestablishmentRequest.ue_Identity.c_RNTI < 0 ||
              rrcReestablishmentRequest.ue_Identity.c_RNTI > 65535) {
            /* c_RNTI range error should not happen */
            LOG_E(NR_RRC,
                  PROTOCOL_NR_RRC_CTXT_UE_FMT" NR_RRCReestablishmentRequest c_RNTI range error, fallback to RRC establishment\n",
                  PROTOCOL_NR_RRC_CTXT_UE_ARGS(ctxt_pP));
            rrc_gNB_generate_RRCSetup_for_RRCReestablishmentRequest(ctxt_pP, CC_id);
            break;
          }

          c_rnti = rrcReestablishmentRequest.ue_Identity.c_RNTI;
          LOG_I(NR_RRC, "c_rnti is %x\n", c_rnti);
          ue_context_p = rrc_gNB_get_ue_context(gnb_rrc_inst, c_rnti);

          if (ue_context_p == NULL) {
            LOG_E(NR_RRC,
                  PROTOCOL_NR_RRC_CTXT_UE_FMT" NR_RRCReestablishmentRequest without UE context, fallback to RRC establishment\n",
                  PROTOCOL_NR_RRC_CTXT_UE_ARGS(ctxt_pP));
            rrc_gNB_generate_RRCSetup_for_RRCReestablishmentRequest(ctxt_pP, CC_id);
            break;
          }
#if(0)
          /* TODO : It may be needed if gNB goes into full stack working. */
          int UE_id = find_nr_UE_id(ctxt_pP->module_id, c_rnti);

          if(UE_id == -1) {
            LOG_E(NR_RRC,
                  PROTOCOL_NR_RRC_CTXT_UE_FMT" NR_RRCReestablishmentRequest without UE_id(MAC) rnti %x, fallback to RRC establishment\n",
                  PROTOCOL_NR_RRC_CTXT_UE_ARGS(ctxt_pP),c_rnti);
            rrc_gNB_generate_RRCSetup_for_RRCReestablishmentRequest(ctxt_pP, CC_id);
            break;
          }

          //previous rnti
          rnti_t previous_rnti = 0;

          for (i = 0; i < MAX_MOBILES_PER_ENB; i++) {
            if (reestablish_rnti_map[i][1] == c_rnti) {
              previous_rnti = reestablish_rnti_map[i][0];
              break;
            }
          }

          if(previous_rnti != 0) {
            UE_id = find_nr_UE_id(ctxt_pP->module_id, previous_rnti);

            if(UE_id == -1) {
              LOG_E(NR_RRC,
                    PROTOCOL_NR_RRC_CTXT_UE_FMT" RRCReestablishmentRequest without UE_id(MAC) previous rnti %x, fallback to RRC establishment\n",
                    PROTOCOL_NR_RRC_CTXT_UE_ARGS(ctxt_pP),previous_rnti);
              rrc_gNB_generate_RRCSetup_for_RRCReestablishmentRequest(ctxt_pP, CC_id);
              break;
            }
          }
#endif
          //c-plane not end
          if((ue_context_p->ue_context.StatusRrc != NR_RRC_RECONFIGURED) && (ue_context_p->ue_context.reestablishment_cause == NR_ReestablishmentCause_spare1)) {
            LOG_E(NR_RRC,
                  PROTOCOL_NR_RRC_CTXT_UE_FMT" NR_RRCReestablishmentRequest (UE %x c-plane is not end), RRC establishment failed \n",
                  PROTOCOL_NR_RRC_CTXT_UE_ARGS(ctxt_pP),c_rnti);
            /* TODO RRC Release ? */
            break;
          }

          if(ue_context_p->ue_context.ue_reestablishment_timer > 0) {
            LOG_E(NR_RRC,
                  PROTOCOL_NR_RRC_CTXT_UE_FMT" RRRCReconfigurationComplete(Previous) don't receive, delete the Previous UE,\nprevious Status %d, new Status NR_RRC_RECONFIGURED\n",
                  PROTOCOL_NR_RRC_CTXT_UE_ARGS(ctxt_pP),
                  ue_context_p->ue_context.StatusRrc
                  );
            ue_context_p->ue_context.StatusRrc = NR_RRC_RECONFIGURED;
            protocol_ctxt_t  ctxt_old_p;
            PROTOCOL_CTXT_SET_BY_INSTANCE(&ctxt_old_p,
                                          ctxt_pP->instance,
                                          GNB_FLAG_YES,
                                          c_rnti,
                                          ctxt_pP->frame,
                                          ctxt_pP->subframe);
            rrc_gNB_process_RRCReconfigurationComplete(&ctxt_old_p,
                ue_context_p,
                ue_context_p->ue_context.reestablishment_xid);

            for (uint8_t pdusessionid = 0; pdusessionid < ue_context_p->ue_context.nb_of_pdusessions; pdusessionid++) {
              if (ue_context_p->ue_context.pduSession[pdusessionid].status == PDU_SESSION_STATUS_DONE) {
                ue_context_p->ue_context.pduSession[pdusessionid].status = PDU_SESSION_STATUS_ESTABLISHED;
              } else {
                ue_context_p->ue_context.pduSession[pdusessionid].status = PDU_SESSION_STATUS_FAILED;
              }
            }
          }

          LOG_D(NR_RRC,
                PROTOCOL_NR_RRC_CTXT_UE_FMT" UE context: %p\n",
                PROTOCOL_NR_RRC_CTXT_UE_ARGS(ctxt_pP),
                ue_context_p);
          /* reset timers */
          ue_context_p->ue_context.ul_failure_timer = 0;
          ue_context_p->ue_context.ue_release_timer = 0;
          ue_context_p->ue_context.ue_reestablishment_timer = 0;
          // ue_context_p->ue_context.ue_release_timer_s1 = 0;
          ue_context_p->ue_context.ue_release_timer_rrc = 0;
          ue_context_p->ue_context.reestablishment_xid = -1;

          // insert C-RNTI to map
          for (i = 0; i < MAX_MOBILES_PER_ENB; i++) {
            if (reestablish_rnti_map[i][0] == 0) {
              reestablish_rnti_map[i][0] = ctxt_pP->rnti;
              reestablish_rnti_map[i][1] = c_rnti;
              LOG_D(NR_RRC, "reestablish_rnti_map[%d] [0] %x, [1] %x\n",
                    i, reestablish_rnti_map[i][0], reestablish_rnti_map[i][1]);
              break;
            }
          }

          ue_context_p->ue_context.reestablishment_cause = rrcReestablishmentRequest.reestablishmentCause;
          LOG_D(NR_RRC, PROTOCOL_NR_RRC_CTXT_UE_FMT" Accept reestablishment request from UE physCellId %ld cause %ld\n",
                PROTOCOL_NR_RRC_CTXT_UE_ARGS(ctxt_pP),
                rrcReestablishmentRequest.ue_Identity.physCellId,
                ue_context_p->ue_context.reestablishment_cause);

          ue_context_p->ue_context.primaryCC_id = CC_id;
          //LG COMMENT Idx = (ue_mod_idP * NB_RB_MAX) + DCCH;
          Idx = DCCH;
          // SRB1
          ue_context_p->ue_context.Srb1.Active = 1;
          ue_context_p->ue_context.Srb1.Srb_info.Srb_id = Idx;
          memcpy(&ue_context_p->ue_context.Srb1.Srb_info.Lchan_desc[0],
                &DCCH_LCHAN_DESC,
                LCHAN_DESC_SIZE);
          memcpy(&ue_context_p->ue_context.Srb1.Srb_info.Lchan_desc[1],
                &DCCH_LCHAN_DESC,
                LCHAN_DESC_SIZE);
          // SRB2: set  it to go through SRB1 with id 1 (DCCH)
          ue_context_p->ue_context.Srb2.Active = 1;
          ue_context_p->ue_context.Srb2.Srb_info.Srb_id = Idx;
          memcpy(&ue_context_p->ue_context.Srb2.Srb_info.Lchan_desc[0],
                &DCCH_LCHAN_DESC,
                LCHAN_DESC_SIZE);
          memcpy(&ue_context_p->ue_context.Srb2.Srb_info.Lchan_desc[1],
                &DCCH_LCHAN_DESC,
                LCHAN_DESC_SIZE);

          rrc_gNB_generate_RRCReestablishment(ctxt_pP, ue_context_p, CC_id);

          LOG_I(NR_RRC, PROTOCOL_NR_RRC_CTXT_UE_FMT"CALLING RLC CONFIG SRB1 (rbid %d)\n",
                PROTOCOL_NR_RRC_CTXT_UE_ARGS(ctxt_pP),
                Idx);
          // nr_rrc_pdcp_config_asn1_req(ctxt_pP,
          //                         ue_context_p->ue_context.SRB_configList,
          //                         NULL,
          //                         NULL,
          //                         0xff,
          //                         NULL,
          //                         NULL,
          //                         NULL,
          //                         NULL,
          //                         NULL,
          //                         NULL,
          //                         NULL);

          // if (!NODE_IS_CU(RC.nrrrc[ctxt_pP->module_id]->node_type)) {
            // nr_rrc_rlc_config_asn1_req(ctxt_pP,
            //                         ue_context_p->ue_context.SRB_configList,
            //                         NULL,
            //                         NULL,
            //                         NULL,
            //                         NULL);
          // }
        }
        break;

      case NR_UL_CCCH_MessageType__c1_PR_rrcSystemInfoRequest:
        LOG_I(NR_RRC, "receive rrcSystemInfoRequest message \n");
        /* TODO */
        break;

      default:
        LOG_E(NR_RRC, PROTOCOL_NR_RRC_CTXT_UE_FMT" Unknown message\n",
                   PROTOCOL_NR_RRC_CTXT_UE_ARGS(ctxt_pP));
        break;
    }
  }
  return 0;
}

/*! \fn uint64_t bitStr_to_uint64(BIT_STRING_t *)
 *\brief  This function extract at most a 64 bits value from a BIT_STRING_t object, the exact bits number depend on the BIT_STRING_t contents.
 *\param[in] pointer to the BIT_STRING_t object.
 *\return the extracted value.
 */
static inline uint64_t bitStr_to_uint64(BIT_STRING_t *asn) {
  uint64_t result = 0;
  int index;
  int shift;

  DevCheck ((asn->size > 0) && (asn->size <= 8), asn->size, 0, 0);

  shift = ((asn->size - 1) * 8) - asn->bits_unused;
  for (index = 0; index < (asn->size - 1); index++) {
    result |= (uint64_t)asn->buf[index] << shift;
    shift -= 8;
  }

  result |= asn->buf[index] >> asn->bits_unused;

  return result;
}

//-----------------------------------------------------------------------------
int
rrc_gNB_decode_dcch(
  const protocol_ctxt_t *const ctxt_pP,
  const rb_id_t                Srb_id,
  const uint8_t    *const      Rx_sdu,
  const sdu_size_t             sdu_sizeP
)
//-----------------------------------------------------------------------------
{
  asn_dec_rval_t                      dec_rval;
  NR_UL_DCCH_Message_t                *ul_dcch_msg  = NULL;
  struct rrc_gNB_ue_context_s         *ue_context_p = NULL;
  uint8_t                             xid;

  int i;

  if ((Srb_id != 1) && (Srb_id != 2)) {
    LOG_E(NR_RRC, PROTOCOL_NR_RRC_CTXT_UE_FMT" Received message on SRB%ld, should not have ...\n",
          PROTOCOL_NR_RRC_CTXT_UE_ARGS(ctxt_pP),
          Srb_id);
  } else {
    LOG_D(NR_RRC, PROTOCOL_NR_RRC_CTXT_UE_FMT" Received message on SRB%ld\n",
              PROTOCOL_NR_RRC_CTXT_UE_ARGS(ctxt_pP),
              Srb_id);
  }

  LOG_D(NR_RRC, PROTOCOL_NR_RRC_CTXT_UE_FMT" Decoding UL-DCCH Message\n",
                  PROTOCOL_NR_RRC_CTXT_UE_ARGS(ctxt_pP));

  //for (int i=0;i<sdu_sizeP;i++) printf("%02x ",Rx_sdu[i]);
  //printf("\n");

  dec_rval = uper_decode(
                  NULL,
                  &asn_DEF_NR_UL_DCCH_Message,
                  (void **)&ul_dcch_msg,
                  Rx_sdu,
                  sdu_sizeP,
                  0,
                  0);

  if (LOG_DEBUGFLAG(DEBUG_ASN1)) {
    xer_fprint(stdout, &asn_DEF_NR_UL_DCCH_Message, (void *)ul_dcch_msg);
  }

  {
    for (i = 0; i < sdu_sizeP; i++) {
      LOG_T(NR_RRC, "%x.", Rx_sdu[i]);
    }

    LOG_T(NR_RRC, "\n");
  }

  if ((dec_rval.code != RC_OK) && (dec_rval.consumed == 0)) {
    LOG_E(NR_RRC, PROTOCOL_NR_RRC_CTXT_UE_FMT" Failed to decode UL-DCCH (%zu bytes)\n",
        PROTOCOL_NR_RRC_CTXT_UE_ARGS(ctxt_pP),
        dec_rval.consumed);
    return -1;
  }

  ue_context_p = rrc_gNB_get_ue_context(RC.nrrrc[ctxt_pP->module_id],
                                          ctxt_pP->rnti);

  if (ul_dcch_msg->message.present == NR_UL_DCCH_MessageType_PR_c1) {
    switch (ul_dcch_msg->message.choice.c1->present) {
      case NR_UL_DCCH_MessageType__c1_PR_NOTHING:
        LOG_I(NR_RRC,
            PROTOCOL_NR_RRC_CTXT_FMT" Received PR_NOTHING on UL-DCCH-Message\n",
            PROTOCOL_NR_RRC_CTXT_ARGS(ctxt_pP));
        break;

      case NR_UL_DCCH_MessageType__c1_PR_rrcReconfigurationComplete:
        LOG_I(NR_RRC, "Receive RRC Reconfiguration Complete message UE %x\n", ctxt_pP->rnti);
        if(!ue_context_p) {
          LOG_E(NR_RRC, "Processing NR_RRCReconfigurationComplete UE %x, ue_context_p is NULL\n", ctxt_pP->rnti);
          break;
        }

        LOG_DUMPMSG(NR_RRC, DEBUG_RRC, (char *)(Rx_sdu), sdu_sizeP,
                    "[MSG] RRC Connection Reconfiguration Complete\n");
        LOG_D(NR_RRC,
            PROTOCOL_NR_RRC_CTXT_UE_FMT" RLC RB %02d --- RLC_DATA_IND %d bytes "
            "(RRCReconfigurationComplete) ---> RRC_gNB]\n",
            PROTOCOL_NR_RRC_CTXT_UE_ARGS(ctxt_pP),
            DCCH,
            sdu_sizeP);

        if (ul_dcch_msg->message.choice.c1->present == NR_UL_DCCH_MessageType__c1_PR_rrcReconfigurationComplete) {
          if (ul_dcch_msg->message.choice.c1->choice.rrcReconfigurationComplete->criticalExtensions.present ==
            NR_RRCReconfigurationComplete__criticalExtensions_PR_rrcReconfigurationComplete)
            rrc_gNB_process_RRCReconfigurationComplete(
                ctxt_pP,
                ue_context_p,
                ul_dcch_msg->message.choice.c1->choice.rrcReconfigurationComplete->rrc_TransactionIdentifier);
        }

        if (AMF_MODE_ENABLED) {
          if(ue_context_p->ue_context.pdu_session_release_command_flag == 1) {
            xid = ul_dcch_msg->message.choice.c1->choice.rrcReconfigurationComplete->rrc_TransactionIdentifier;
            ue_context_p->ue_context.pdu_session_release_command_flag = 0;
            //gtp tunnel delete
	    gtpv1u_gnb_delete_tunnel_req_t req={0};
            for(i = 0; i < NB_RB_MAX; i++) {
              if(xid == ue_context_p->ue_context.pduSession[i].xid) {
                req.pdusession_id[req.num_pdusession++] =
                  ue_context_p->ue_context.gnb_gtp_psi[i];
                ue_context_p->ue_context.gnb_gtp_teid[i] = 0;
                memset(&ue_context_p->ue_context.gnb_gtp_addrs[i], 0, sizeof(ue_context_p->ue_context.gnb_gtp_addrs[i]));
                ue_context_p->ue_context.gnb_gtp_psi[i]  = 0;
              }
            }
	    gtpv1u_delete_ngu_tunnel(ctxt_pP->instance, &req);
            //NGAP_PDUSESSION_RELEASE_RESPONSE
            rrc_gNB_send_NGAP_PDUSESSION_RELEASE_RESPONSE(ctxt_pP, ue_context_p, xid);
          } else if (ue_context_p->ue_context.established_pdu_sessions_flag != 1) {
            if (ue_context_p->ue_context.nb_of_pdusessions > 0) {
              rrc_gNB_send_NGAP_PDUSESSION_SETUP_RESP(ctxt_pP,
                ue_context_p,
                ul_dcch_msg->message.choice.c1->choice.rrcReconfigurationComplete->rrc_TransactionIdentifier);
              ue_context_p->ue_context.nb_of_pdusessions = 0;
            }
          }
          if (ue_context_p->ue_context.nb_of_modify_pdusessions > 0) {
            rrc_gNB_send_NGAP_PDUSESSION_MODIFY_RESP(ctxt_pP,
                                                     ue_context_p,
                                                     ul_dcch_msg->message.choice.c1->choice.rrcReconfigurationComplete->rrc_TransactionIdentifier);
            ue_context_p->ue_context.nb_of_modify_pdusessions = 0;
            ue_context_p->ue_context.nb_of_failed_pdusessions = 0;
            memset(ue_context_p->ue_context.modify_pdusession, 0, sizeof(ue_context_p->ue_context.modify_pdusession));

            for(int i = 0; i < NR_NB_RB_MAX; i++) {
              ue_context_p->ue_context.modify_pdusession[i].xid = -1;
            }
          }
        }
        if (first_rrcreconfiguration == 0){
          first_rrcreconfiguration = 1;
          rrc_gNB_send_NGAP_INITIAL_CONTEXT_SETUP_RESP(ctxt_pP, ue_context_p);
        }

        break;

      case NR_UL_DCCH_MessageType__c1_PR_rrcSetupComplete:
        if(!ue_context_p) {
          LOG_I(NR_RRC, "Processing NR_RRCSetupComplete UE %x, ue_context_p is NULL\n", ctxt_pP->rnti);
          break;
        }

        LOG_DUMPMSG(NR_RRC, DEBUG_RRC,(char *)Rx_sdu,sdu_sizeP,
                    "[MSG] RRC SetupComplete\n");
        LOG_D(NR_RRC,
                PROTOCOL_NR_RRC_CTXT_UE_FMT" RLC RB %02d --- RLC_DATA_IND %d bytes "
                "(RRCSetupComplete) ---> RRC_gNB\n",
                PROTOCOL_NR_RRC_CTXT_UE_ARGS(ctxt_pP),
                DCCH,
                sdu_sizeP);

        if (ul_dcch_msg->message.choice.c1->choice.rrcSetupComplete->criticalExtensions.present ==
              NR_RRCSetupComplete__criticalExtensions_PR_rrcSetupComplete) {
          if (ul_dcch_msg->message.choice.c1->choice.rrcSetupComplete->criticalExtensions.choice.
            rrcSetupComplete->ng_5G_S_TMSI_Value != NULL) {
            if (ul_dcch_msg->message.choice.c1->choice.rrcSetupComplete->criticalExtensions.choice.
            rrcSetupComplete->ng_5G_S_TMSI_Value->present == NR_RRCSetupComplete_IEs__ng_5G_S_TMSI_Value_PR_ng_5G_S_TMSI_Part2) {
            // ng-5G-S-TMSI-Part2                  BIT STRING (SIZE (9))
              if (ul_dcch_msg->message.choice.c1->choice.rrcSetupComplete->criticalExtensions.choice.
                rrcSetupComplete->ng_5G_S_TMSI_Value->choice.ng_5G_S_TMSI_Part2.size != 2) {
                LOG_E(NR_RRC, "wrong ng_5G_S_TMSI_Part2 size, expected 2, provided %lu",
                            (long unsigned int)ul_dcch_msg->message.choice.c1->choice.rrcSetupComplete->
                            criticalExtensions.choice.rrcSetupComplete->
                            ng_5G_S_TMSI_Value->choice.ng_5G_S_TMSI_Part2.size);
                return -1;
              }

              if (ue_context_p->ue_context.ng_5G_S_TMSI_Part1 != 0) {
                ue_context_p->ue_context.ng_5G_S_TMSI_Part2 =
                                BIT_STRING_to_uint16(&ul_dcch_msg->message.choice.c1->choice.rrcSetupComplete->
                                    criticalExtensions.choice.rrcSetupComplete->
                                    ng_5G_S_TMSI_Value->choice.ng_5G_S_TMSI_Part2);
              }

            /* TODO */
            } else if (ul_dcch_msg->message.choice.c1->choice.rrcSetupComplete->criticalExtensions.choice.
              rrcSetupComplete->ng_5G_S_TMSI_Value->present == NR_RRCSetupComplete_IEs__ng_5G_S_TMSI_Value_PR_ng_5G_S_TMSI) {
              // NG-5G-S-TMSI ::=                         BIT STRING (SIZE (48))
              if (ul_dcch_msg->message.choice.c1->choice.rrcSetupComplete->criticalExtensions.choice.
                rrcSetupComplete->ng_5G_S_TMSI_Value->choice.ng_5G_S_TMSI.size != 6) {
                LOG_E(NR_RRC, "wrong ng_5G_S_TMSI size, expected 6, provided %lu",
                            (long unsigned int)ul_dcch_msg->message.choice.c1->choice.rrcSetupComplete->
                            criticalExtensions.choice.rrcSetupComplete->
                            ng_5G_S_TMSI_Value->choice.ng_5G_S_TMSI.size);
                return -1;
              }

              uint64_t fiveg_s_TMSI = bitStr_to_uint64(&ul_dcch_msg->message.choice.c1->choice.rrcSetupComplete->
                  criticalExtensions.choice.rrcSetupComplete->ng_5G_S_TMSI_Value->choice.ng_5G_S_TMSI);
              LOG_I(NR_RRC, "Received rrcSetupComplete, 5g_s_TMSI: 0x%lX, amf_set_id: 0x%lX(%ld), amf_pointer: 0x%lX(%ld), 5g TMSI: 0x%X \n",
                  fiveg_s_TMSI, fiveg_s_TMSI >> 38, fiveg_s_TMSI >> 38,
                  (fiveg_s_TMSI >> 32) & 0x3F, (fiveg_s_TMSI >> 32) & 0x3F,
                  (uint32_t)fiveg_s_TMSI);
              if (ue_context_p->ue_context.Initialue_identity_5g_s_TMSI.presence == TRUE) {
                  ue_context_p->ue_context.Initialue_identity_5g_s_TMSI.amf_set_id = fiveg_s_TMSI >> 38;
                  ue_context_p->ue_context.Initialue_identity_5g_s_TMSI.amf_pointer = (fiveg_s_TMSI >> 32) & 0x3F;
                  ue_context_p->ue_context.Initialue_identity_5g_s_TMSI.fiveg_tmsi = (uint32_t)fiveg_s_TMSI;
              }
            }
          }

          rrc_gNB_process_RRCSetupComplete(
                  ctxt_pP,
                  ue_context_p,
                  ul_dcch_msg->message.choice.c1->choice.rrcSetupComplete->criticalExtensions.choice.rrcSetupComplete);
          LOG_I(NR_RRC, PROTOCOL_NR_RRC_CTXT_UE_FMT" UE State = NR_RRC_CONNECTED \n",
              PROTOCOL_NR_RRC_CTXT_UE_ARGS(ctxt_pP));
        }

        ue_context_p->ue_context.ue_release_timer = 0;
        break;

        case NR_UL_DCCH_MessageType__c1_PR_ulInformationTransfer:
            LOG_I(NR_RRC,"Recived RRC GNB UL Information Transfer \n");
            if(!ue_context_p) {
                LOG_I(NR_RRC, "Processing ulInformationTransfer UE %x, ue_context_p is NULL\n", ctxt_pP->rnti);
                break;
            }

            LOG_D(NR_RRC,"[MSG] RRC UL Information Transfer \n");
            LOG_DUMPMSG(RRC,DEBUG_RRC,(char *)Rx_sdu,sdu_sizeP,
                        "[MSG] RRC UL Information Transfer \n");

            if (AMF_MODE_ENABLED == 1) {
                rrc_gNB_send_NGAP_UPLINK_NAS(ctxt_pP,
                                          ue_context_p,
                                          ul_dcch_msg);
            }
            break;

        case NR_UL_DCCH_MessageType__c1_PR_securityModeComplete:
        // to avoid segmentation fault
           if(!ue_context_p) {
              LOG_I(NR_RRC, "Processing securityModeComplete UE %x, ue_context_p is NULL\n", ctxt_pP->rnti);
              break;
           }

        LOG_I(NR_RRC,
              PROTOCOL_NR_RRC_CTXT_UE_FMT" received securityModeComplete on UL-DCCH %d from UE\n",
              PROTOCOL_NR_RRC_CTXT_UE_ARGS(ctxt_pP),
              DCCH);
        LOG_D(NR_RRC,
              PROTOCOL_NR_RRC_CTXT_UE_FMT" RLC RB %02d --- RLC_DATA_IND %d bytes "
              "(securityModeComplete) ---> RRC_eNB\n",
              PROTOCOL_NR_RRC_CTXT_UE_ARGS(ctxt_pP),
              DCCH,
              sdu_sizeP);

        if ( LOG_DEBUGFLAG(DEBUG_ASN1) ) {
          xer_fprint(stdout, &asn_DEF_NR_UL_DCCH_Message, (void *)ul_dcch_msg);
        }

        /* configure ciphering */
        nr_rrc_pdcp_config_security(ctxt_pP, ue_context_p, 1);

        rrc_gNB_generate_UECapabilityEnquiry(ctxt_pP, ue_context_p);
        //rrc_gNB_generate_defaultRRCReconfiguration(ctxt_pP, ue_context_p);
        break;
        case NR_UL_DCCH_MessageType__c1_PR_securityModeFailure:
            LOG_DUMPMSG(NR_RRC,DEBUG_RRC,(char *)Rx_sdu,sdu_sizeP,
                       "[MSG] NR RRC Security Mode Failure\n");
            LOG_W(NR_RRC,
                  PROTOCOL_RRC_CTXT_UE_FMT" RLC RB %02d --- RLC_DATA_IND %d bytes "
                  "(securityModeFailure) ---> RRC_gNB\n",
                  PROTOCOL_RRC_CTXT_UE_ARGS(ctxt_pP),
                  DCCH,
                  sdu_sizeP);
            
            if ( LOG_DEBUGFLAG(DEBUG_ASN1) ) {
              xer_fprint(stdout, &asn_DEF_NR_UL_DCCH_Message, (void *)ul_dcch_msg);
            }
            
            rrc_gNB_generate_UECapabilityEnquiry(ctxt_pP, ue_context_p);
            break;

      case NR_UL_DCCH_MessageType__c1_PR_ueCapabilityInformation:
        if(!ue_context_p) {
          LOG_I(NR_RRC, "Processing ueCapabilityInformation UE %x, ue_context_p is NULL\n", ctxt_pP->rnti);
          break;
        }

        LOG_DUMPMSG(NR_RRC,DEBUG_RRC,(char *)Rx_sdu,sdu_sizeP,
                "[MSG] NR_RRC UECapablility Information\n");
        LOG_I(NR_RRC,
            PROTOCOL_NR_RRC_CTXT_UE_FMT" received ueCapabilityInformation on UL-DCCH %d from UE\n",
            PROTOCOL_NR_RRC_CTXT_UE_ARGS(ctxt_pP),
            DCCH);
        LOG_D(RRC,
        PROTOCOL_NR_RRC_CTXT_UE_FMT" RLC RB %02d --- RLC_DATA_IND %d bytes "
        "(UECapabilityInformation) ---> RRC_eNB\n",
        PROTOCOL_NR_RRC_CTXT_UE_ARGS(ctxt_pP),
        DCCH,
        sdu_sizeP);
        if ( LOG_DEBUGFLAG(DEBUG_ASN1) ) {
            xer_fprint(stdout, &asn_DEF_NR_UL_DCCH_Message, (void *)ul_dcch_msg);
        }
        LOG_I(NR_RRC, "got UE capabilities for UE %x\n", ctxt_pP->rnti);
        int eutra_index = -1;

        if( ul_dcch_msg->message.choice.c1->choice.ueCapabilityInformation->criticalExtensions.present ==
        NR_UECapabilityInformation__criticalExtensions_PR_ueCapabilityInformation ) {
          for(i = 0;i < ul_dcch_msg->message.choice.c1->choice.ueCapabilityInformation->criticalExtensions.choice.ueCapabilityInformation->ue_CapabilityRAT_ContainerList->list.count; i++){
            if(ul_dcch_msg->message.choice.c1->choice.ueCapabilityInformation->criticalExtensions.choice.ueCapabilityInformation->ue_CapabilityRAT_ContainerList->list.array[i]->rat_Type ==
              NR_RAT_Type_nr){
              if(ue_context_p->ue_context.UE_Capability_nr){
                ASN_STRUCT_FREE(asn_DEF_NR_UE_NR_Capability,ue_context_p->ue_context.UE_Capability_nr);
                ue_context_p->ue_context.UE_Capability_nr = 0;
              }

              dec_rval = uper_decode(NULL,
                                      &asn_DEF_NR_UE_NR_Capability,
                                      (void**)&ue_context_p->ue_context.UE_Capability_nr,
                                      ul_dcch_msg->message.choice.c1->choice.ueCapabilityInformation->criticalExtensions.choice.ueCapabilityInformation->ue_CapabilityRAT_ContainerList->list.array[i]->ue_CapabilityRAT_Container.buf,
                                      ul_dcch_msg->message.choice.c1->choice.ueCapabilityInformation->criticalExtensions.choice.ueCapabilityInformation->ue_CapabilityRAT_ContainerList->list.array[i]->ue_CapabilityRAT_Container.size,
                                      0,0);
              if(LOG_DEBUGFLAG(DEBUG_ASN1)){
                xer_fprint(stdout,&asn_DEF_NR_UE_NR_Capability,ue_context_p->ue_context.UE_Capability_nr);
              }

              if((dec_rval.code != RC_OK) && (dec_rval.consumed == 0)){
                LOG_E(NR_RRC,PROTOCOL_NR_RRC_CTXT_UE_FMT" Failed to decode nr UE capabilities (%zu bytes)\n",
                PROTOCOL_NR_RRC_CTXT_UE_ARGS(ctxt_pP),dec_rval.consumed);
                ASN_STRUCT_FREE(asn_DEF_NR_UE_NR_Capability,ue_context_p->ue_context.UE_Capability_nr);
                ue_context_p->ue_context.UE_Capability_nr = 0;
              }

              ue_context_p->ue_context.UE_Capability_size =
              ul_dcch_msg->message.choice.c1->choice.ueCapabilityInformation->criticalExtensions.choice.ueCapabilityInformation->ue_CapabilityRAT_ContainerList->list.array[i]->ue_CapabilityRAT_Container.size;
              if(eutra_index != -1){
                LOG_E(NR_RRC,"fatal: more than 1 eutra capability\n");
                exit(1);
              }
              eutra_index = i;
            }

            if(ul_dcch_msg->message.choice.c1->choice.ueCapabilityInformation->criticalExtensions.choice.ueCapabilityInformation->ue_CapabilityRAT_ContainerList->list.array[i]->rat_Type ==
            NR_RAT_Type_eutra_nr){
            if(ue_context_p->ue_context.UE_Capability_MRDC){
              ASN_STRUCT_FREE(asn_DEF_NR_UE_MRDC_Capability,ue_context_p->ue_context.UE_Capability_MRDC);
              ue_context_p->ue_context.UE_Capability_MRDC = 0;
            }
            dec_rval = uper_decode(NULL,
                                    &asn_DEF_NR_UE_MRDC_Capability,
                                    (void**)&ue_context_p->ue_context.UE_Capability_MRDC,
                                    ul_dcch_msg->message.choice.c1->choice.ueCapabilityInformation->criticalExtensions.choice.ueCapabilityInformation->ue_CapabilityRAT_ContainerList->list.array[i]->ue_CapabilityRAT_Container.buf,
                                    ul_dcch_msg->message.choice.c1->choice.ueCapabilityInformation->criticalExtensions.choice.ueCapabilityInformation->ue_CapabilityRAT_ContainerList->list.array[i]->ue_CapabilityRAT_Container.size,
                                    0,0);

            if(LOG_DEBUGFLAG(DEBUG_ASN1)){
              xer_fprint(stdout,&asn_DEF_NR_UE_MRDC_Capability,ue_context_p->ue_context.UE_Capability_MRDC);
            }

            if((dec_rval.code != RC_OK) && (dec_rval.consumed == 0)){
              LOG_E(NR_RRC,PROTOCOL_NR_RRC_CTXT_FMT" Failed to decode nr UE capabilities (%zu bytes)\n",
                  PROTOCOL_NR_RRC_CTXT_UE_ARGS(ctxt_pP),dec_rval.consumed);
              ASN_STRUCT_FREE(asn_DEF_NR_UE_MRDC_Capability,ue_context_p->ue_context.UE_Capability_MRDC);
              ue_context_p->ue_context.UE_Capability_MRDC = 0;
            }
              ue_context_p->ue_context.UE_MRDC_Capability_size =
              ul_dcch_msg->message.choice.c1->choice.ueCapabilityInformation->criticalExtensions.choice.ueCapabilityInformation->ue_CapabilityRAT_ContainerList->list.array[i]->ue_CapabilityRAT_Container.size;
            }

            if(ul_dcch_msg->message.choice.c1->choice.ueCapabilityInformation->criticalExtensions.choice.ueCapabilityInformation->ue_CapabilityRAT_ContainerList->list.array[i]->rat_Type ==
            NR_RAT_Type_eutra){
              //TODO
            }
          }

          if(eutra_index == -1)
          break;
      }
      if (AMF_MODE_ENABLED == 1) {
          rrc_gNB_send_NGAP_UE_CAPABILITIES_IND(ctxt_pP,
                                    ue_context_p,
                                    ul_dcch_msg);
      }

      if(!NODE_IS_CU(RC.nrrrc[ctxt_pP->module_id]->node_type)){
        if (ue_context_p->ue_context.established_pdu_sessions_flag == 1) {
          rrc_gNB_generate_dedicatedRRCReconfiguration(ctxt_pP, ue_context_p, NULL);
        } else {
          rrc_gNB_generate_defaultRRCReconfiguration(ctxt_pP, ue_context_p, NULL);
        }
      }
      else{
        /*Generate a UE context setup request message towards the DU to provide the UE
         *capability info and get the updates on master cell group config from the DU*/
        MessageDef *message_p;
        message_p = itti_alloc_new_message (TASK_RRC_GNB, 0, F1AP_UE_CONTEXT_SETUP_REQ);
        f1ap_ue_context_setup_t *req=&F1AP_UE_CONTEXT_SETUP_REQ (message_p);
        //UE_IDs will be extracted from F1AP layer
        req->gNB_CU_ue_id     = 0;
        req->gNB_DU_ue_id = 0;
        req->rnti             = ue_context_p->ue_context.rnti;
        req->mcc              = RC.nrrrc[ctxt_pP->module_id]->configuration.mcc[0];
        req->mnc              = RC.nrrrc[ctxt_pP->module_id]->configuration.mnc[0];
        req->mnc_digit_length = RC.nrrrc[ctxt_pP->module_id]->configuration.mnc_digit_length[0];
        req->nr_cellid        = RC.nrrrc[ctxt_pP->module_id]->nr_cellid;

        if (ue_context_p->ue_context.established_pdu_sessions_flag == 1) {
          /*Instruction towards the DU for SRB2 configuration*/
          req->srbs_to_be_setup = malloc(1*sizeof(f1ap_srb_to_be_setup_t));
          req->srbs_to_be_setup_length = 1;
          f1ap_srb_to_be_setup_t *SRBs=req->srbs_to_be_setup;
          SRBs[0].srb_id = 2;
          SRBs[0].lcid = 2;

          /*Instruction towards the DU for DRB configuration and tunnel creation*/
          gtpv1u_gnb_create_tunnel_req_t  create_tunnel_req;
          memset(&create_tunnel_req, 0, sizeof(gtpv1u_gnb_create_tunnel_req_t));
          req->drbs_to_be_setup = malloc(1*sizeof(f1ap_drb_to_be_setup_t));
          req->drbs_to_be_setup_length = 1;
          f1ap_drb_to_be_setup_t *DRBs=req->drbs_to_be_setup;
          LOG_I(RRC, "Length of DRB list:%d \n", req->drbs_to_be_setup_length);
          DRBs[0].drb_id = 1;
          DRBs[0].rlc_mode = RLC_MODE_AM;
          DRBs[0].up_ul_tnl[0].tl_address = inet_addr(RC.nrrrc[ctxt_pP->module_id]->eth_params_s.my_addr);
          DRBs[0].up_ul_tnl[0].port=RC.nrrrc[ctxt_pP->module_id]->eth_params_s.my_portd;
          DRBs[0].up_ul_tnl_length = 1;
          DRBs[0].up_dl_tnl[0].tl_address = inet_addr(RC.nrrrc[ctxt_pP->module_id]->eth_params_s.remote_addr);
          DRBs[0].up_dl_tnl[0].port=RC.nrrrc[ctxt_pP->module_id]->eth_params_s.remote_portd;
          DRBs[0].up_dl_tnl_length = 1;
        }
        if( ul_dcch_msg->message.choice.c1->choice.ueCapabilityInformation->criticalExtensions.present ==
                NR_UECapabilityInformation__criticalExtensions_PR_ueCapabilityInformation ) {
          struct NR_UE_CapabilityRAT_ContainerList  *ue_CapabilityRAT_ContainerList =
              ul_dcch_msg->message.choice.c1->choice.ueCapabilityInformation->criticalExtensions.choice.ueCapabilityInformation->ue_CapabilityRAT_ContainerList;

          req->cu_to_du_rrc_information = calloc(1,sizeof(cu_to_du_rrc_information_t));
          req->cu_to_du_rrc_information->uE_CapabilityRAT_ContainerList = calloc(1,4096);
          asn_enc_rval_t enc_rval = uper_encode_to_buffer(&asn_DEF_NR_UE_CapabilityRAT_ContainerList,
              NULL,
              (void *)ue_CapabilityRAT_ContainerList,
              req->cu_to_du_rrc_information->uE_CapabilityRAT_ContainerList,
              4096);
          AssertFatal (enc_rval.encoded > 0, "ASN1 ue_CapabilityRAT_ContainerList encoding failed (%s, %jd)!\n",
                             enc_rval.failed_type->name, enc_rval.encoded);
          req->cu_to_du_rrc_information->uE_CapabilityRAT_ContainerList_length = (enc_rval.encoded+7)>>3;
        }
        itti_send_msg_to_task (TASK_CU_F1, ctxt_pP->module_id, message_p);
      }


      break;

            case NR_UL_DCCH_MessageType__c1_PR_rrcReestablishmentComplete:
              LOG_DUMPMSG(NR_RRC,DEBUG_RRC,(char *)Rx_sdu,sdu_sizeP,
                          "[MSG] NR_RRC Connection Reestablishment Complete\n");
              LOG_I(NR_RRC,
                    PROTOCOL_RRC_CTXT_UE_FMT" RLC RB %02d --- RLC_DATA_IND %d bytes "
                    "(rrcConnectionReestablishmentComplete) ---> RRC_gNB\n",
                    PROTOCOL_RRC_CTXT_UE_ARGS(ctxt_pP),
                    DCCH,
                    sdu_sizeP);
              {
                rnti_t reestablish_rnti = 0;

                // select C-RNTI from map
                for (i = 0; i < MAX_MOBILES_PER_ENB; i++) {
                  if (reestablish_rnti_map[i][0] == ctxt_pP->rnti) {
                    reestablish_rnti = reestablish_rnti_map[i][1];
                    ue_context_p = rrc_gNB_get_ue_context(
                                     RC.nrrrc[ctxt_pP->module_id],
                                     reestablish_rnti);
                    // clear currentC-RNTI from map
                    reestablish_rnti_map[i][0] = 0;
                    reestablish_rnti_map[i][1] = 0;
                    LOG_D(NR_RRC, "reestablish_rnti_map[%d] [0] %x, [1] %x\n",
                          i, reestablish_rnti_map[i][0], reestablish_rnti_map[i][1]);
                    break;
                  }
                }

                if (!ue_context_p) {
                  LOG_E(NR_RRC,
                        PROTOCOL_NR_RRC_CTXT_UE_FMT" NR_RRCConnectionReestablishmentComplete without UE context, falt\n",
                        PROTOCOL_NR_RRC_CTXT_UE_ARGS(ctxt_pP));
                  break;
                }

#if(0)
                /* TODO : It may be needed if gNB goes into full stack working. */
                //clear
                int UE_id = find_nr_UE_id(ctxt_pP->module_id, ctxt_pP->rnti);

                if(UE_id == -1) {
                  LOG_E(NR_RRC,
                        PROTOCOL_RRC_CTXT_UE_FMT" NR_RRCConnectionReestablishmentComplete without UE_id(MAC) rnti %x, fault\n",
                        PROTOCOL_RRC_CTXT_UE_ARGS(ctxt_pP),ctxt_pP->rnti);
                  break;
                }

                RC.nrmac[ctxt_pP->module_id]->UE_info.UE_sched_ctrl[UE_id].ue_reestablishment_reject_timer = 0;
#endif
                ue_context_p->ue_context.reestablishment_xid = -1;

                if (ul_dcch_msg->message.choice.c1->choice.rrcReestablishmentComplete->criticalExtensions.present ==
                    NR_RRCReestablishmentComplete__criticalExtensions_PR_rrcReestablishmentComplete) {
                  rrc_gNB_process_RRCConnectionReestablishmentComplete(ctxt_pP, reestablish_rnti, ue_context_p,
                      ul_dcch_msg->message.choice.c1->choice.rrcReestablishmentComplete->rrc_TransactionIdentifier);

                }

                //ue_context_p->ue_context.ue_release_timer = 0;
                ue_context_p->ue_context.ue_reestablishment_timer = 1;
                // remove UE after 100 frames after LTE_RRCConnectionReestablishmentRelease is triggered
                ue_context_p->ue_context.ue_reestablishment_timer_thres = 1000;
              }
              break;
      default:
        break;
    }
  }
  return 0;
}

void rrc_gNB_process_f1_setup_req(f1ap_setup_req_t *f1_setup_req) {
  LOG_I(NR_RRC,"Received F1 Setup Request from gNB_DU %llu (%s)\n",(unsigned long long int)f1_setup_req->gNB_DU_id,f1_setup_req->gNB_DU_name);
  int cu_cell_ind = 0;
  MessageDef *msg_p =itti_alloc_new_message (TASK_RRC_GNB, 0, F1AP_SETUP_RESP);
  F1AP_SETUP_RESP (msg_p).num_cells_to_activate = 0;
  MessageDef *msg_p2=itti_alloc_new_message (TASK_RRC_GNB, 0, F1AP_GNB_CU_CONFIGURATION_UPDATE);

  for (int i = 0; i < f1_setup_req->num_cells_available; i++) {
    for (int j=0; j<RC.nb_nr_inst; j++) {
      gNB_RRC_INST *rrc = RC.nrrrc[j];

      if (rrc->configuration.mcc[0] == f1_setup_req->cell[i].mcc &&
          rrc->configuration.mnc[0] == f1_setup_req->cell[i].mnc &&
          rrc->nr_cellid == f1_setup_req->cell[i].nr_cellid) {
	//fixme: multi instance is not consistent here
	F1AP_SETUP_RESP (msg_p).gNB_CU_name  = rrc->node_name;
        // check that CU rrc instance corresponds to mcc/mnc/cgi (normally cgi should be enough, but just in case)
        rrc->carrier.MIB = malloc(f1_setup_req->mib_length[i]);
        rrc->carrier.sizeof_MIB = f1_setup_req->mib_length[i];
        LOG_W(NR_RRC, "instance %d mib length %d\n", i, f1_setup_req->mib_length[i]);
        LOG_W(NR_RRC, "instance %d sib1 length %d\n", i, f1_setup_req->sib1_length[i]);
        memcpy((void *)rrc->carrier.MIB,f1_setup_req->mib[i],f1_setup_req->mib_length[i]);
        asn_dec_rval_t dec_rval = uper_decode_complete(NULL,
                                  &asn_DEF_NR_BCCH_BCH_Message,
                                  (void **)&rrc->carrier.mib_DU,
                                  f1_setup_req->mib[i],
                                  f1_setup_req->mib_length[i]);
        AssertFatal(dec_rval.code == RC_OK,
                    "[gNB_CU %"PRIu8"] Failed to decode NR_BCCH_BCH_MESSAGE (%zu bits)\n",
                    j,
                    dec_rval.consumed );
        NR_BCCH_BCH_Message_t *mib = &rrc->carrier.mib;
        NR_BCCH_BCH_Message_t *mib_DU = rrc->carrier.mib_DU;
        mib->message.present = NR_BCCH_BCH_MessageType_PR_mib;
        mib->message.choice.mib = CALLOC(1,sizeof(struct NR_MIB));
        memset(mib->message.choice.mib,0,sizeof(struct NR_MIB));
        memcpy(mib->message.choice.mib, mib_DU->message.choice.mib, sizeof(struct NR_MIB));

        /*rrc->carrier.SIB1 = malloc(f1_setup_req->sib1_length[i]);
        rrc->carrier.sizeof_SIB1 = f1_setup_req->sib1_length[i];
        memcpy((void *)rrc->carrier.SIB1,f1_setup_req->sib1[i],f1_setup_req->sib1_length[i]);*/
        dec_rval = uper_decode_complete(NULL,
                                        &asn_DEF_NR_SIB1, //&asn_DEF_NR_BCCH_DL_SCH_Message,
                                        (void **)&rrc->carrier.siblock1_DU,
                                        f1_setup_req->sib1[i],
                                        f1_setup_req->sib1_length[i]);
        AssertFatal(dec_rval.code == RC_OK,
                    "[gNB_DU %"PRIu8"] Failed to decode NR_BCCH_DLSCH_MESSAGE (%zu bits)\n",
                    j,
                    dec_rval.consumed );

        // Parse message and extract SystemInformationBlockType1 field
        rrc->carrier.sib1 = rrc->carrier.siblock1_DU;
        if ( LOG_DEBUGFLAG(DEBUG_ASN1)){
          LOG_I(NR_RRC, "Printing received SIB1 container inside F1 setup request message:\n");
          xer_fprint(stdout, &asn_DEF_NR_SIB1,(void *)rrc->carrier.sib1);
        }

        /*NR_BCCH_DL_SCH_Message_t *bcch_message = rrc->carrier.siblock1_DU;
        AssertFatal(bcch_message->message.present == NR_BCCH_DL_SCH_MessageType_PR_c1,
                    "bcch_message->message.present != NR_BCCH_DL_SCH_MessageType_PR_c1\n");
        AssertFatal(bcch_message->message.choice.c1->present == NR_BCCH_DL_SCH_MessageType__c1_PR_systemInformationBlockType1,
                    "bcch_message->message.choice.c1->present != NR_BCCH_DL_SCH_MessageType__c1_PR_systemInformationBlockType1\n");
        rrc->carrier.sib1 = bcch_message->message.choice.c1->choice.systemInformationBlockType1;*/
        rrc->carrier.physCellId = f1_setup_req->cell[i].nr_pci;

	F1AP_GNB_CU_CONFIGURATION_UPDATE (msg_p2).gNB_CU_name                                = rrc->node_name;
	F1AP_GNB_CU_CONFIGURATION_UPDATE (msg_p2).cells_to_activate[cu_cell_ind].mcc                           = rrc->configuration.mcc[0];
	F1AP_GNB_CU_CONFIGURATION_UPDATE (msg_p2).cells_to_activate[cu_cell_ind].mnc                           = rrc->configuration.mnc[0];
	F1AP_GNB_CU_CONFIGURATION_UPDATE (msg_p2).cells_to_activate[cu_cell_ind].mnc_digit_length              = rrc->configuration.mnc_digit_length[0];
	F1AP_GNB_CU_CONFIGURATION_UPDATE (msg_p2).cells_to_activate[cu_cell_ind].nr_cellid                     = rrc->nr_cellid;
	F1AP_GNB_CU_CONFIGURATION_UPDATE (msg_p2).cells_to_activate[cu_cell_ind].nrpci                         = f1_setup_req->cell[i].nr_pci;
        int num_SI= 0;

        if (rrc->carrier.SIB23) {
          F1AP_GNB_CU_CONFIGURATION_UPDATE (msg_p2).cells_to_activate[cu_cell_ind].SI_container[2]        = rrc->carrier.SIB23;
          F1AP_GNB_CU_CONFIGURATION_UPDATE (msg_p2).cells_to_activate[cu_cell_ind].SI_container_length[2] = rrc->carrier.sizeof_SIB23;
          num_SI++;
        }

        F1AP_GNB_CU_CONFIGURATION_UPDATE (msg_p2).cells_to_activate[cu_cell_ind].num_SI = num_SI;
        cu_cell_ind++;
	F1AP_GNB_CU_CONFIGURATION_UPDATE (msg_p2).num_cells_to_activate = cu_cell_ind;
	// send
        break;
      } else {// setup_req mcc/mnc match rrc internal list element
        LOG_W(NR_RRC,"[Inst %d] No matching MCC/MNC: rrc->mcc/f1_setup_req->mcc %d/%d rrc->mnc/f1_setup_req->mnc %d/%d rrc->nr_cellid/f1_setup_req->nr_cellid %ld/%ld \n",
              j, rrc->configuration.mcc[0], f1_setup_req->cell[i].mcc,
                 rrc->configuration.mnc[0], f1_setup_req->cell[i].mnc,
                 rrc->nr_cellid, f1_setup_req->cell[i].nr_cellid);
      }
    }// for (int j=0;j<RC.nb_inst;j++)

    if (cu_cell_ind == 0) {
      AssertFatal(1 == 0, "No cell found\n");
    }  else {
      // send ITTI message to F1AP-CU task
      itti_send_msg_to_task (TASK_CU_F1, 0, msg_p);

      itti_send_msg_to_task (TASK_CU_F1, 0, msg_p2);

    }

    // handle other failure cases
  }//for (int i=0;i<f1_setup_req->num_cells_available;i++)
}

void rrc_gNB_process_release_request(const module_id_t gnb_mod_idP, x2ap_ENDC_sgnb_release_request_t *m)
{
  gNB_RRC_INST *rrc = RC.nrrrc[gnb_mod_idP];
  rrc_remove_nsa_user(rrc, m->rnti);
}

void rrc_gNB_process_dc_overall_timeout(const module_id_t gnb_mod_idP, x2ap_ENDC_dc_overall_timeout_t *m)
{
  gNB_RRC_INST *rrc = RC.nrrrc[gnb_mod_idP];
  rrc_remove_nsa_user(rrc, m->rnti);
}

static int  rrc_process_DU_DL(MessageDef *msg_p, const char *msg_name, instance_t instance) {
  NRDuDlReq_t * req=&NRDuDlReq(msg_p);
  protocol_ctxt_t ctxt;
  ctxt.rnti      = req->rnti;
  ctxt.module_id = instance;
  ctxt.instance  = instance;
  ctxt.enb_flag  = 1;
  gNB_RRC_INST *rrc = RC.nrrrc[ctxt.module_id];
  struct rrc_gNB_ue_context_s *ue_context_p =
    rrc_gNB_get_ue_context(rrc, ctxt.rnti);

  if (req->srb_id == 0) {
    NR_DL_CCCH_Message_t *dl_ccch_msg=NULL;
    asn_dec_rval_t dec_rval;
    dec_rval = uper_decode(NULL,
                           &asn_DEF_NR_DL_CCCH_Message,
                           (void **)&dl_ccch_msg,
                           req->buf->data,
                           req->buf->size,0,0);
    AssertFatal(dec_rval.code == RC_OK, "could not decode F1AP message\n");

    switch (dl_ccch_msg->message.choice.c1->present) {
    case NR_DL_CCCH_MessageType__c1_PR_NOTHING:
      LOG_I(F1AP,"Received PR_NOTHING on DL-CCCH-Message\n");
      break;

    case NR_DL_CCCH_MessageType__c1_PR_rrcReject:
      LOG_I(F1AP,"Logical Channel DL-CCCH (SRB0), Received RRCReject\n");
      break;

    case NR_DL_CCCH_MessageType__c1_PR_rrcSetup: {
      LOG_I(F1AP, "Logical Channel DL-CCCH (SRB0), Received RRCSetup RNTI %x\n",
	    req->rnti);
      // Get configuration
      NR_RRCSetup_t *rrcSetup = dl_ccch_msg->message.choice.c1->choice.rrcSetup;
      AssertFatal(rrcSetup!=NULL, "rrcSetup is null\n");
      NR_RRCSetup_IEs_t *rrcSetup_ies = rrcSetup->criticalExtensions.choice.rrcSetup;
      ue_context_p->ue_context.SRB_configList = rrcSetup_ies->radioBearerConfig.srb_ToAddModList;
      AssertFatal(rrcSetup_ies->masterCellGroup.buf!=NULL,"masterCellGroup is null\n");
      asn_dec_rval_t dec_rval;
      dec_rval = uper_decode(NULL,
			     &asn_DEF_NR_CellGroupConfig,
			     (void **)&ue_context_p->ue_context.masterCellGroup,
			     rrcSetup_ies->masterCellGroup.buf,
			     rrcSetup_ies->masterCellGroup.size,0,0);
      AssertFatal(dec_rval.code == RC_OK, "could not decode masterCellGroup\n");
      apply_macrlc_config(rrc,ue_context_p,&ctxt);
      gNB_RRC_UE_t *ue_p = &ue_context_p->ue_context;
      AssertFatal(ue_p->Srb0.Active == 1,"SRB0 is not active\n");
      memcpy((void *)ue_p->Srb0.Tx_buffer.Payload,
	     (void *)req->buf->data,
	     req->buf->size); // ie->value.choice.RRCContainer.size
      ue_p->Srb0.Tx_buffer.payload_size = req->buf->size;
      break;
    } // case
      
    case NR_DL_CCCH_MessageType__c1_PR_spare2:
      LOG_I(F1AP,
	    "Logical Channel DL-CCCH (SRB0), Received spare2\n");
      break;
      
    case NR_DL_CCCH_MessageType__c1_PR_spare1:
      LOG_I(F1AP,
	    "Logical Channel DL-CCCH (SRB0), Received spare1\n");
      break;
      
    default:
      AssertFatal(1==0,
		  "Unknown message\n");
      break;
    }// switch case
    
    return(0);
  } else if (req->srb_id == 1) {
    NR_DL_DCCH_Message_t *dl_dcch_msg=NULL;
    asn_dec_rval_t dec_rval;
    dec_rval = uper_decode(NULL,
			   &asn_DEF_NR_DL_DCCH_Message,
			   (void **)&dl_dcch_msg,
			   &req->buf->data[2], // buf[0] includes the pdcp header
			   req->buf->size-6,0,0);
    
    if ((dec_rval.code != RC_OK) && (dec_rval.consumed == 0))
      LOG_E(F1AP," Failed to decode DL-DCCH (%zu bytes)\n",dec_rval.consumed);
    else
      LOG_D(F1AP, "Received message: present %d and c1 present %d\n",
	    dl_dcch_msg->message.present, dl_dcch_msg->message.choice.c1->present);
    
    if (dl_dcch_msg->message.present == NR_DL_DCCH_MessageType_PR_c1) {
      switch (dl_dcch_msg->message.choice.c1->present) {
      case NR_DL_DCCH_MessageType__c1_PR_NOTHING:
	LOG_I(F1AP, "Received PR_NOTHING on DL-DCCH-Message\n");
	return 0;
	
      case NR_DL_DCCH_MessageType__c1_PR_rrcReconfiguration:
	// handle RRCReconfiguration
	LOG_I(F1AP, "Logical Channel DL-DCCH (SRB1), Received RRCReconfiguration RNTI %x\n",
	      req->rnti);
	NR_RRCReconfiguration_t *rrcReconfiguration = dl_dcch_msg->message.choice.c1->choice.rrcReconfiguration;
	
	if (rrcReconfiguration->criticalExtensions.present == NR_RRCReconfiguration__criticalExtensions_PR_rrcReconfiguration) {
	  NR_RRCReconfiguration_IEs_t *rrcReconfiguration_ies =
	    rrcReconfiguration->criticalExtensions.choice.rrcReconfiguration;
	  
	  if (rrcReconfiguration_ies->measConfig != NULL) {
	    LOG_I(F1AP, "Measurement Configuration is present\n");
	  }
	  
	  if (rrcReconfiguration_ies->radioBearerConfig) {
	    LOG_I(F1AP, "Radio Resource Configuration is present\n");
	    long drb_id;
	    int i;
	    NR_DRB_ToAddModList_t  *DRB_configList  = rrcReconfiguration_ies->radioBearerConfig->drb_ToAddModList;
	    NR_SRB_ToAddModList_t  *SRB_configList  = rrcReconfiguration_ies->radioBearerConfig->srb_ToAddModList;
	    
	    // NR_DRB_ToReleaseList_t *DRB_ReleaseList = rrcReconfiguration_ies->radioBearerConfig->drb_ToReleaseList;
	    
	    // rrc_rlc_config_asn1_req
	    
	    if (SRB_configList != NULL) {
	      for (i = 0; (i < SRB_configList->list.count) && (i < 3); i++) {
		if (SRB_configList->list.array[i]->srb_Identity == 1 ) {
		  ue_context_p->ue_context.Srb1.Active=1;
		} else if (SRB_configList->list.array[i]->srb_Identity == 2 )  {
		  ue_context_p->ue_context.Srb2.Active=1;
		  ue_context_p->ue_context.Srb2.Srb_info.Srb_id=2;
		  LOG_I(F1AP, "[DU %d] SRB2 is now active\n",ctxt.module_id);
		} else {
		  LOG_W(F1AP, "[DU %d] invalide SRB identity %ld\n",ctxt.module_id,
			SRB_configList->list.array[i]->srb_Identity);
		}
	      }
	    }
	    
	    if (DRB_configList != NULL) {
	      for (i = 0; i < DRB_configList->list.count; i++) {  // num max DRB (11-3-8)
		if (DRB_configList->list.array[i]) {
		  drb_id = (int)DRB_configList->list.array[i]->drb_Identity;
		  LOG_I(F1AP,
			"[DU %d] Logical Channel UL-DCCH, Received RRCConnectionReconfiguration for UE rnti %x, reconfiguring DRB %d\n",
			ctxt.module_id,
			ctxt.rnti,
			(int)DRB_configList->list.array[i]->drb_Identity);
		  
		  // (int)*DRB_configList->list.array[i]->logicalChannelIdentity);
		  
		  if (ue_context_p->ue_context.DRB_active[drb_id] == 0) {
		    ue_context_p->ue_context.DRB_active[drb_id] = 1;
		    // logicalChannelIdentity
		    // rrc_mac_config_req_eNB
		  }
		} else {        // remove LCHAN from MAC/PHY
		  AssertFatal(1==0,"Can't handle this yet in DU\n");
		}
	      }
	    }
	  }
	}
	
	break;
	
      case NR_DL_DCCH_MessageType__c1_PR_rrcResume:
	LOG_I(F1AP,"Received rrcResume\n");
	break;
	
      case NR_DL_DCCH_MessageType__c1_PR_rrcRelease:
	LOG_I(F1AP,"Received rrcRelease\n");
	break;
	
      case NR_DL_DCCH_MessageType__c1_PR_rrcReestablishment:
	LOG_I(F1AP,"Received rrcReestablishment\n");
	break;
	
      case NR_DL_DCCH_MessageType__c1_PR_securityModeCommand:
	LOG_I(F1AP,"Received securityModeCommand\n");
	break;
	
      case NR_DL_DCCH_MessageType__c1_PR_dlInformationTransfer:
	LOG_I(F1AP, "Received dlInformationTransfer\n");
	break;
	
      case NR_DL_DCCH_MessageType__c1_PR_ueCapabilityEnquiry:
	LOG_I(F1AP, "Received ueCapabilityEnquiry\n");
	break;
	
      case NR_DL_DCCH_MessageType__c1_PR_counterCheck:
	LOG_I(F1AP, "Received counterCheck\n");
	break;
	
      case NR_DL_DCCH_MessageType__c1_PR_mobilityFromNRCommand:
      case NR_DL_DCCH_MessageType__c1_PR_dlDedicatedMessageSegment_r16:
      case NR_DL_DCCH_MessageType__c1_PR_ueInformationRequest_r16:
      case NR_DL_DCCH_MessageType__c1_PR_dlInformationTransferMRDC_r16:
      case NR_DL_DCCH_MessageType__c1_PR_loggedMeasurementConfiguration_r16:
      case NR_DL_DCCH_MessageType__c1_PR_spare3:
      case NR_DL_DCCH_MessageType__c1_PR_spare2:
      case NR_DL_DCCH_MessageType__c1_PR_spare1:
	break;
      }
    }
  } else if (req->srb_id == 2) {
    // TODO
    //abort();
  }
  
  LOG_I(F1AP, "Received DL RRC Transfer on srb_id %ld\n", req->srb_id);
  //   rlc_op_status_t    rlc_status;
  //   boolean_t          ret             = TRUE;
  
  //LOG_I(F1AP, "PRRCContainer size %lu:", ie->value.choice.RRCContainer.size);
  //for (int i = 0; i < ie->value.choice.RRCContainer.size; i++)
  //  printf("%02x ", ie->value.choice.RRCContainer.buf[i]);
  
  //printf (", PDCP PDU size %d:", rrc_dl_sdu_len);
  //for (int i=0;i<rrc_dl_sdu_len;i++) printf("%2x ",pdcp_pdu_p->data[i]);
  //printf("\n");
  
  du_rlc_data_req(&ctxt, 1, 0, req->srb_id , 1, 0, req->buf->size, req->buf);
  //   rlc_status = rlc_data_req(&ctxt
  //                             , 1
  //                             , MBMS_FLAG_NO
  //                             , srb_id
  //                             , 0
  //                             , 0
  //                             , rrc_dl_sdu_len
  //                             , pdcp_pdu_p
  //                             ,NULL
  //                             ,NULL
  //                             );
  //   switch (rlc_status) {
  //     case RLC_OP_STATUS_OK:
  //       //LOG_I(F1AP, "Data sending request over RLC succeeded!\n");
  //       ret=TRUE;
  //       break;
  //     case RLC_OP_STATUS_BAD_PARAMETER:
  //       LOG_W(F1AP, "Data sending request over RLC failed with 'Bad Parameter' reason!\n");
  //       ret= FALSE;
  //       break;
  //     case RLC_OP_STATUS_INTERNAL_ERROR:
  //       LOG_W(F1AP, "Data sending request over RLC failed with 'Internal Error' reason!\n");
  //       ret= FALSE;
  //       break;
  //     case RLC_OP_STATUS_OUT_OF_RESSOURCES:
  //       LOG_W(F1AP, "Data sending request over RLC failed with 'Out of Resources' reason!\n");
  //       ret= FALSE;
  //       break;
  //     default:
  //       LOG_W(F1AP, "RLC returned an unknown status code after PDCP placed the order to send some data (Status Code:%d)\n", rlc_status);
  //       ret= FALSE;
  //       break;
  //   } // switch case
  //   return ret;
return 0;
}

static void rrc_DU_process_ue_context_setup_request(MessageDef *msg_p, const char *msg_name, instance_t instance){

  f1ap_ue_context_setup_t * req=&F1AP_UE_CONTEXT_SETUP_REQ(msg_p);
  protocol_ctxt_t ctxt;
  ctxt.rnti      = req->rnti;
  ctxt.module_id = instance;
  ctxt.instance  = instance;
  ctxt.enb_flag  = 1;
  gNB_RRC_INST *rrc = RC.nrrrc[ctxt.module_id];
  gNB_MAC_INST *mac = RC.nrmac[ctxt.module_id];
  struct rrc_gNB_ue_context_s *ue_context_p =
      rrc_gNB_get_ue_context(rrc, ctxt.rnti);
  MessageDef *message_p;
  message_p = itti_alloc_new_message (TASK_RRC_GNB, 0, F1AP_UE_CONTEXT_SETUP_RESP);
  f1ap_ue_context_setup_t * resp=&F1AP_UE_CONTEXT_SETUP_RESP(message_p);
  uint32_t incoming_teid = 0;

<<<<<<< HEAD

  if(req->cu_to_du_rrc_information!=NULL){
    if(req->cu_to_du_rrc_information->uE_CapabilityRAT_ContainerList!=NULL){
      LOG_I(NR_RRC, "Length of ue_CapabilityRAT_ContainerList is: %d \n", (int) req->cu_to_du_rrc_information->uE_CapabilityRAT_ContainerList_length);
      struct NR_UE_CapabilityRAT_ContainerList  *ue_CapabilityRAT_ContainerList;
      asn_dec_rval_t dec_rval = uper_decode_complete( NULL,
          &asn_DEF_NR_UE_CapabilityRAT_ContainerList,
          (void **)&ue_CapabilityRAT_ContainerList,
          (uint8_t *)req->cu_to_du_rrc_information->uE_CapabilityRAT_ContainerList,
          (int) req->cu_to_du_rrc_information->uE_CapabilityRAT_ContainerList_length);

      if ((dec_rval.code != RC_OK) && (dec_rval.consumed == 0)) {
        AssertFatal(1==0,"UE Capability RAT ContainerList decode error\n");
        // free the memory
        SEQUENCE_free( &asn_DEF_NR_UE_CapabilityRAT_ContainerList, ue_CapabilityRAT_ContainerList, 1 );
        return;
      }
      //To fill ue_context.UE_Capability_MRDC, ue_context.UE_Capability_nr ...
      int NR_index = -1;
      for(int i = 0;i < ue_CapabilityRAT_ContainerList->list.count; i++){
        if(ue_CapabilityRAT_ContainerList->list.array[i]->rat_Type ==
          NR_RAT_Type_nr){
          LOG_I(NR_RRC, "DU received NR_RAT_Type_nr UE capabilities Info through the UE Context Setup Request from the CU \n");
          if(ue_context_p->ue_context.UE_Capability_nr){
            ASN_STRUCT_FREE(asn_DEF_NR_UE_NR_Capability,ue_context_p->ue_context.UE_Capability_nr);
            ue_context_p->ue_context.UE_Capability_nr = 0;
          }

          dec_rval = uper_decode(NULL,
                                  &asn_DEF_NR_UE_NR_Capability,
                                  (void**)&ue_context_p->ue_context.UE_Capability_nr,
                                  ue_CapabilityRAT_ContainerList->list.array[i]->ue_CapabilityRAT_Container.buf,
                                  ue_CapabilityRAT_ContainerList->list.array[i]->ue_CapabilityRAT_Container.size,
                                  0,0);
          if(LOG_DEBUGFLAG(DEBUG_ASN1)){
            xer_fprint(stdout,&asn_DEF_NR_UE_NR_Capability,ue_context_p->ue_context.UE_Capability_nr);
          }

          if((dec_rval.code != RC_OK) && (dec_rval.consumed == 0)){
            LOG_E(NR_RRC, PROTOCOL_NR_RRC_CTXT_UE_FMT" Failed to decode nr UE capabilities (%zu bytes)\n",
            PROTOCOL_NR_RRC_CTXT_UE_ARGS(&ctxt),dec_rval.consumed);
            ASN_STRUCT_FREE(asn_DEF_NR_UE_NR_Capability,ue_context_p->ue_context.UE_Capability_nr);
            ue_context_p->ue_context.UE_Capability_nr = 0;
          }

          ue_context_p->ue_context.UE_Capability_size =
          ue_CapabilityRAT_ContainerList->list.array[i]->ue_CapabilityRAT_Container.size;
          if(NR_index != -1){
            LOG_E(NR_RRC,"fatal: more than 1 eutra capability\n");
            exit(1);
          }
          NR_index = i;
        }

        if(ue_CapabilityRAT_ContainerList->list.array[i]->rat_Type ==
        NR_RAT_Type_eutra_nr){
          LOG_I(NR_RRC, "DU received NR_RAT_Type_eutra_nr UE capabilities Info through the UE Context Setup Request from the CU \n");
          if(ue_context_p->ue_context.UE_Capability_MRDC){
            ASN_STRUCT_FREE(asn_DEF_NR_UE_MRDC_Capability,ue_context_p->ue_context.UE_Capability_MRDC);
            ue_context_p->ue_context.UE_Capability_MRDC = 0;
          }
          dec_rval = uper_decode(NULL,
              &asn_DEF_NR_UE_MRDC_Capability,
              (void**)&ue_context_p->ue_context.UE_Capability_MRDC,
              ue_CapabilityRAT_ContainerList->list.array[i]->ue_CapabilityRAT_Container.buf,
              ue_CapabilityRAT_ContainerList->list.array[i]->ue_CapabilityRAT_Container.size,
              0,0);
          if(LOG_DEBUGFLAG(DEBUG_ASN1)){
            xer_fprint(stdout,&asn_DEF_NR_UE_MRDC_Capability,ue_context_p->ue_context.UE_Capability_MRDC);
          }

          if((dec_rval.code != RC_OK) && (dec_rval.consumed == 0)){
            LOG_E(NR_RRC,PROTOCOL_NR_RRC_CTXT_FMT" Failed to decode nr UE capabilities (%zu bytes)\n",
              PROTOCOL_NR_RRC_CTXT_UE_ARGS(&ctxt),dec_rval.consumed);
            ASN_STRUCT_FREE(asn_DEF_NR_UE_MRDC_Capability,ue_context_p->ue_context.UE_Capability_MRDC);
            ue_context_p->ue_context.UE_Capability_MRDC = 0;
          }
          ue_context_p->ue_context.UE_MRDC_Capability_size =
          ue_CapabilityRAT_ContainerList->list.array[i]->ue_CapabilityRAT_Container.size;
        }

        if(ue_CapabilityRAT_ContainerList->list.array[i]->rat_Type ==
        NR_RAT_Type_eutra){
          //TODO
        }
      }
    }
  }

  NR_CellGroupConfig_t *cellGroupConfig;
  cellGroupConfig = calloc(1, sizeof(NR_CellGroupConfig_t));
//<<<<<<< HEAD
//  update_cellGroupConfig(cellGroupConfig, ue_context_p->ue_context.masterCellGroup);
//=======
//  fill_mastercellGroupConfig(cellGroupConfig, ue_context_p->ue_context.masterCellGroup,rrc->um_on_default_drb);
//>>>>>>> origin/tdd25period_for_MR
=======
  uint8_t drb_id_to_setup_start = 0;
  uint8_t nb_drb_to_setup = 0;
  long drb_priority[1] = {13}; // For now, we assume only one drb per pdu sessions with a default preiority (will be dynamique in future)
>>>>>>> d7dae8fa

  /* Configure SRB2 */
  NR_SRB_ToAddMod_t            *SRB2_config          = NULL;
  NR_SRB_ToAddModList_t        *SRB_configList       = NULL;
  uint8_t SRBs_before_new_addition = 0;

  if(req->srbs_to_be_setup_length>0){
    if(ue_context_p->ue_context.SRB_configList == NULL){
      LOG_W(NR_RRC, "The SRB list of the UE context is empty before the addition of new SRB at the DU \n");
      ue_context_p->ue_context.SRB_configList = CALLOC(1, sizeof(*ue_context_p->ue_context.SRB_configList));
    }
    SRB_configList = ue_context_p->ue_context.SRB_configList;
    SRBs_before_new_addition = SRB_configList->list.count;
    for (int i=0; i<req->srbs_to_be_setup_length; i++){
      SRB2_config = CALLOC(1, sizeof(*SRB2_config));
      SRB2_config->srb_Identity = req->srbs_to_be_setup[i].srb_id;
      ASN_SEQUENCE_ADD(&SRB_configList->list, SRB2_config);
    }
  }

  /* Configure DRB */
  NR_DRB_ToAddMod_t            *DRB_config          = NULL;
  NR_DRB_ToAddModList_t        *DRB_configList      = NULL;
  if(req->drbs_to_be_setup_length>0){
    if(ue_context_p->ue_context.DRB_configList == NULL){
      ue_context_p->ue_context.DRB_configList = CALLOC(1, sizeof(*ue_context_p->ue_context.DRB_configList));
    }
    DRB_configList = ue_context_p->ue_context.DRB_configList;
    nb_drb_to_setup = req->drbs_to_be_setup_length;
    for (int i=0; i<req->drbs_to_be_setup_length; i++){
      DRB_config = CALLOC(1, sizeof(*DRB_config));
      DRB_config->drb_Identity = req->drbs_to_be_setup[i].drb_id;
      ASN_SEQUENCE_ADD(&DRB_configList->list, DRB_config);
      f1ap_drb_to_be_setup_t drb_p = req->drbs_to_be_setup[i];
      transport_layer_addr_t addr;
      memcpy(addr.buffer, &drb_p.up_ul_tnl[0].tl_address, sizeof(drb_p.up_ul_tnl[0].tl_address));
      addr.length=sizeof(drb_p.up_ul_tnl[0].tl_address)*8;
      extern instance_t DUuniqInstance;
      if (!drb_id_to_setup_start) drb_id_to_setup_start = drb_p.drb_id;
      incoming_teid=newGtpuCreateTunnel(DUuniqInstance,
          req->rnti,
          drb_p.drb_id,
          drb_p.drb_id,
          drb_p.up_ul_tnl[0].teid,
          addr,
          drb_p.up_ul_tnl[0].port,
          DURecvCb);
    }
  }

<<<<<<< HEAD
  if(req->srbs_to_be_setup_length>0 || req->drbs_to_be_setup_length>0){
    fill_mastercellGroupConfig(cellGroupConfig, ue_context_p->ue_context.masterCellGroup,
      rrc->um_on_default_drb,
      req->srbs_to_be_setup_length>0 ? 1:0,
      req->drbs_to_be_setup_length>0 ? 1:0);
  }
  
=======
  NR_CellGroupConfig_t *cellGroupConfig;
  cellGroupConfig = calloc(1, sizeof(NR_CellGroupConfig_t));
  fill_mastercellGroupConfig(cellGroupConfig, ue_context_p->ue_context.masterCellGroup, rrc->um_on_default_drb, SRB2_config ? 1 : 0, drb_id_to_setup_start, nb_drb_to_setup, drb_priority);

>>>>>>> d7dae8fa
  apply_macrlc_config(rrc, ue_context_p, &ctxt);
  
  if(req->rrc_container_length > 0){
    mem_block_t *pdcp_pdu_p = get_free_mem_block(req->rrc_container_length, __func__);
    memcpy(&pdcp_pdu_p->data[0], req->rrc_container, req->rrc_container_length);
    du_rlc_data_req(&ctxt, 1, 0x00, 1, 1, 0, req->rrc_container_length, pdcp_pdu_p);
    LOG_I(F1AP, "Printing RRC Container of UE context setup request: \n");
    for (int j=0; j<req->rrc_container_length; j++){
      printf("%02x ", pdcp_pdu_p->data[j]);
    }
    printf("\n");
  }

  /* Fill the UE context setup response ITTI message to send to F1AP */
  resp->gNB_CU_ue_id = req->gNB_CU_ue_id;
  resp->rnti = ctxt.rnti;
  if(DRB_configList){ 
    if(DRB_configList->list.count > 0){
      resp->drbs_to_be_setup = calloc(1,DRB_configList->list.count*sizeof(f1ap_drb_to_be_setup_t));
      resp->drbs_to_be_setup_length = DRB_configList->list.count;
      for (int i=0; i<DRB_configList->list.count; i++){
        resp->drbs_to_be_setup[i].drb_id = DRB_configList->list.array[i]->drb_Identity;
        resp->drbs_to_be_setup[i].rlc_mode = RLC_MODE_AM;
        resp->drbs_to_be_setup[i].up_dl_tnl[0].teid = incoming_teid;
        resp->drbs_to_be_setup[i].up_dl_tnl[0].tl_address = inet_addr(mac->eth_params_n.my_addr);
        resp->drbs_to_be_setup[i].up_dl_tnl_length = 1;
      }
    }
    else{
      LOG_W(NR_RRC, "No DRB added upon reception of F1 UE context setup request with a DRB to setup list\n");
    }
  }
  if(SRB_configList){
    if(SRB_configList->list.count >0 && SRBs_before_new_addition < SRB_configList->list.count){
      resp->srbs_to_be_setup = calloc(1,req->srbs_to_be_setup_length*sizeof(f1ap_srb_to_be_setup_t));
      resp->srbs_to_be_setup_length = req->srbs_to_be_setup_length;
      for (int i=SRBs_before_new_addition; i<SRB_configList->list.count; i++){
        resp->srbs_to_be_setup[i-SRBs_before_new_addition].srb_id = SRB_configList->list.array[i]->srb_Identity;
      }
    }
    else{
      LOG_W(NR_RRC, "No SRB added upon reception of F1 UE Context setup request at the DU\n");
    }
  }
  else{
    LOG_W(NR_RRC, "No SRB added upon reception of F1 UE Context setup request at the DU\n");
  }
  /* fixme:
   * Here we should be encoding the updates on cellgroupconfig. Currently the content of
   * celGroupConfig is empty because update_cellGroupConfig() function that is previously called is empty.
   */
  resp->du_to_cu_rrc_information = calloc(1,1024*sizeof(uint8_t));
  asn_enc_rval_t enc_rval = uper_encode_to_buffer(&asn_DEF_NR_CellGroupConfig,
                                NULL,
                                ue_context_p->ue_context.masterCellGroup, //(void *)cellGroupConfig,
                                resp->du_to_cu_rrc_information,
                                1024);
  if (enc_rval.encoded == -1) {
        LOG_E(F1AP,"Could not encode ue_context.masterCellGroup, failed element %s\n",enc_rval.failed_type->name);
        exit(-1);
  }
  resp->du_to_cu_rrc_information_length = (enc_rval.encoded+7)>>3;
  free(cellGroupConfig);
  itti_send_msg_to_task (TASK_DU_F1, ctxt.module_id, message_p);
}

static void rrc_DU_process_ue_context_modification_request(MessageDef *msg_p, const char *msg_name, instance_t instance){

  f1ap_ue_context_setup_t * req=&F1AP_UE_CONTEXT_MODIFICATION_REQ(msg_p);
  protocol_ctxt_t ctxt;
  ctxt.rnti      = req->rnti;
  ctxt.module_id = instance;
  ctxt.instance  = instance;
  ctxt.enb_flag  = 1;
  gNB_RRC_INST *rrc = RC.nrrrc[ctxt.module_id];
  gNB_MAC_INST *mac = RC.nrmac[ctxt.module_id];
  struct rrc_gNB_ue_context_s *ue_context_p =
      rrc_gNB_get_ue_context(rrc, ctxt.rnti);
  MessageDef *message_p;
  message_p = itti_alloc_new_message (TASK_RRC_GNB, 0, F1AP_UE_CONTEXT_MODIFICATION_RESP);
  f1ap_ue_context_setup_t * resp=&F1AP_UE_CONTEXT_MODIFICATION_RESP(message_p);
  uint32_t incoming_teid = 0;
  NR_CellGroupConfig_t *cellGroupConfig = NULL;

  /* Configure SRB2 */
  NR_SRB_ToAddMod_t            *SRB2_config          = NULL;
  NR_SRB_ToAddModList_t        *SRB_configList       = NULL;
  uint8_t SRBs_before_new_addition = 0;

  if(req->srbs_to_be_setup_length>0){
    if(ue_context_p->ue_context.SRB_configList == NULL){
      LOG_W(NR_RRC, "The SRB list of the UE context is empty before the addition of new SRB at the DU \n");
      ue_context_p->ue_context.SRB_configList = CALLOC(1, sizeof(*ue_context_p->ue_context.SRB_configList));
    }
    SRB_configList = ue_context_p->ue_context.SRB_configList;
    SRBs_before_new_addition = SRB_configList->list.count;
    for (int i=0; i<req->srbs_to_be_setup_length; i++){
      SRB2_config = CALLOC(1, sizeof(*SRB2_config));
      SRB2_config->srb_Identity = req->srbs_to_be_setup[i].srb_id;
      ASN_SEQUENCE_ADD(&SRB_configList->list, SRB2_config);
    }
  }

  /* Configure DRB */
  NR_DRB_ToAddMod_t            *DRB_config          = NULL;
  NR_DRB_ToAddModList_t        *DRB_configList      = NULL;
  if(req->drbs_to_be_setup_length>0){
    if(ue_context_p->ue_context.DRB_configList == NULL){
      ue_context_p->ue_context.DRB_configList = CALLOC(1, sizeof(*ue_context_p->ue_context.DRB_configList));
    }
    DRB_configList = ue_context_p->ue_context.DRB_configList;
    for (int i=0; i<req->drbs_to_be_setup_length; i++){
      DRB_config = CALLOC(1, sizeof(*DRB_config));
      DRB_config->drb_Identity = req->drbs_to_be_setup[i].drb_id;
      ASN_SEQUENCE_ADD(&DRB_configList->list, DRB_config);
      f1ap_drb_to_be_setup_t drb_p = req->drbs_to_be_setup[i];
      transport_layer_addr_t addr;
      memcpy(addr.buffer, &drb_p.up_ul_tnl[0].tl_address, sizeof(drb_p.up_ul_tnl[0].tl_address));
      addr.length=sizeof(drb_p.up_ul_tnl[0].tl_address)*8;
      extern instance_t DUuniqInstance;
      incoming_teid=newGtpuCreateTunnel(DUuniqInstance,
          req->rnti,
          drb_p.drb_id,
          drb_p.drb_id,
          drb_p.up_ul_tnl[0].teid,
          addr,
          2152,
          DURecvCb);
    }
  }

  if(req->srbs_to_be_setup_length>0 || req->drbs_to_be_setup_length>0){
    cellGroupConfig = calloc(1, sizeof(NR_CellGroupConfig_t));
    fill_mastercellGroupConfig(cellGroupConfig, ue_context_p->ue_context.masterCellGroup,
      rrc->um_on_default_drb,
      req->srbs_to_be_setup_length>0 ? 1:0,
      req->drbs_to_be_setup_length>0 ? 1:0);
     apply_macrlc_config(rrc, ue_context_p, &ctxt);
  }
  if(req->ReconfigComplOutcome == RRCreconf_failure){
    LOG_W(NR_RRC, "CU reporting RRC Reconfiguration failure \n");
  }
  else if(req->ReconfigComplOutcome == RRCreconf_success){
    LOG_I(NR_RRC, "CU reporting RRC Reconfiguration success \n");
    if(ue_context_p->ue_context.DRB_configList!=NULL){
      LOG_I(NR_RRC, "Send first DDD buffer status reporting towards the CU through an ITTI message to gtp-u \n");
      uint8_t drb_id = ue_context_p->ue_context.DRB_configList->list.array[0]->drb_Identity;
      rnti_t rnti   = ue_context_p->ue_context.rnti;
      int rlc_tx_buffer_space = nr_rlc_get_available_tx_space(rnti, drb_id);
      LOG_I(NR_RRC, "Reported in DDD drb_id:%d, rnti:%d\n", drb_id, rnti);
      MessageDef *msg = itti_alloc_new_message_sized(TASK_RRC_GNB, 0, GTPV1U_DU_BUFFER_REPORT_REQ,
                                     sizeof(gtpv1u_gnb_tunnel_data_req_t));
      gtpv1u_DU_buffer_report_req_t *req=&GTPV1U_DU_BUFFER_REPORT_REQ(msg);
      req->pdusession_id = drb_id;
      req->rnti = rnti;
      req->buffer_availability = rlc_tx_buffer_space; //10000000; //Hardcoding to be removed and read the actual RLC buffer availability instead
      extern instance_t DUuniqInstance;
      itti_send_msg_to_task(TASK_GTPV1_U, DUuniqInstance, msg);

    }
  }

  /* Fill the UE context setup response ITTI message to send to F1AP */
  resp->gNB_CU_ue_id = req->gNB_CU_ue_id;
  resp->rnti = ctxt.rnti;
  if(DRB_configList){
    if(DRB_configList->list.count > 0){
      resp->drbs_to_be_setup = calloc(1,DRB_configList->list.count*sizeof(f1ap_drb_to_be_setup_t));
      resp->drbs_to_be_setup_length = DRB_configList->list.count;
      for (int i=0; i<DRB_configList->list.count; i++){
        resp->drbs_to_be_setup[i].drb_id = DRB_configList->list.array[i]->drb_Identity;
        resp->drbs_to_be_setup[i].rlc_mode = RLC_MODE_AM;
        resp->drbs_to_be_setup[i].up_dl_tnl[0].teid = incoming_teid;
        resp->drbs_to_be_setup[i].up_dl_tnl[0].tl_address = inet_addr(mac->eth_params_n.my_addr);
        resp->drbs_to_be_setup[i].up_dl_tnl_length = 1;
      }
    }
    else{
      LOG_W(NR_RRC, "No DRB added upon reception of F1 UE context modification request with a DRB to setup list\n");
    }
  }
  if(SRB_configList){
    if(SRB_configList->list.count >0 && SRBs_before_new_addition < SRB_configList->list.count){
      resp->srbs_to_be_setup = calloc(1,req->srbs_to_be_setup_length*sizeof(f1ap_srb_to_be_setup_t));
      resp->srbs_to_be_setup_length = req->srbs_to_be_setup_length;
      for (int i=SRBs_before_new_addition; i<SRB_configList->list.count; i++){
        resp->srbs_to_be_setup[i-SRBs_before_new_addition].srb_id = SRB_configList->list.array[i]->srb_Identity;
      }
    }
    else{
      LOG_W(NR_RRC, "No SRB added upon reception of F1 UE Context modification request at the DU\n");
    }
  }
  else{
    LOG_W(NR_RRC, "No SRB added upon reception of F1 UE Context modification request at the DU\n");
  }

  //if(cellGroupConfig != NULL) {
    resp->du_to_cu_rrc_information = calloc(1,1024*sizeof(uint8_t));
    asn_enc_rval_t enc_rval = uper_encode_to_buffer(&asn_DEF_NR_CellGroupConfig,
                                NULL,
                                ue_context_p->ue_context.masterCellGroup, //(void *)cellGroupConfig,
                                resp->du_to_cu_rrc_information,
                                1024);
    resp->du_to_cu_rrc_information_length = (enc_rval.encoded+7)>>3;
  //}
  itti_send_msg_to_task (TASK_DU_F1, ctxt.module_id, message_p);
}

static void rrc_CU_process_ue_context_setup_response(MessageDef *msg_p, const char *msg_name, instance_t instance){

  f1ap_ue_context_setup_t * resp=&F1AP_UE_CONTEXT_SETUP_RESP(msg_p);
  protocol_ctxt_t ctxt;
  ctxt.rnti      = resp->rnti;
  ctxt.module_id = instance;
  ctxt.instance  = instance;
  ctxt.enb_flag  = 1;
  gNB_RRC_INST *rrc = RC.nrrrc[ctxt.module_id];
  struct rrc_gNB_ue_context_s *ue_context_p = rrc_gNB_get_ue_context(rrc, ctxt.rnti);
  NR_CellGroupConfig_t *cellGroupConfig = NULL;

  asn_dec_rval_t dec_rval = uper_decode_complete( NULL,
    &asn_DEF_NR_CellGroupConfig,
    (void **)&cellGroupConfig,
    (uint8_t *)resp->du_to_cu_rrc_information,
    (int) resp->du_to_cu_rrc_information_length);

  if ((dec_rval.code != RC_OK) && (dec_rval.consumed == 0)) {
    AssertFatal(1==0,"Cell group config decode error\n");
    // free the memory
    SEQUENCE_free( &asn_DEF_NR_CellGroupConfig, cellGroupConfig, 1 );
    return;
  }
  //xer_fprint(stdout,&asn_DEF_NR_CellGroupConfig, cellGroupConfig);

  if(ue_context_p->ue_context.masterCellGroup == NULL){
    ue_context_p->ue_context.masterCellGroup = calloc(1, sizeof(NR_CellGroupConfig_t));
  }
  if(cellGroupConfig->rlc_BearerToAddModList!=NULL){
    if(ue_context_p->ue_context.masterCellGroup->rlc_BearerToAddModList != NULL){
      int ue_ctxt_rlc_Bearers = ue_context_p->ue_context.masterCellGroup->rlc_BearerToAddModList->list.count;
      for(int i=ue_ctxt_rlc_Bearers; i<ue_ctxt_rlc_Bearers + cellGroupConfig->rlc_BearerToAddModList->list.count; i++){
        ASN_SEQUENCE_ADD(&ue_context_p->ue_context.masterCellGroup->rlc_BearerToAddModList->list,
          cellGroupConfig->rlc_BearerToAddModList->list.array[i-ue_ctxt_rlc_Bearers]);
      }
    }
    else{
      LOG_W(NR_RRC, "Empty rlc_BearerToAddModList at ue_context of the CU before filling the updates from UE context setup response \n");
      ue_context_p->ue_context.masterCellGroup->rlc_BearerToAddModList = calloc(1, sizeof(*cellGroupConfig->rlc_BearerToAddModList));
      memcpy(ue_context_p->ue_context.masterCellGroup->rlc_BearerToAddModList, cellGroupConfig->rlc_BearerToAddModList,
        sizeof(*cellGroupConfig->rlc_BearerToAddModList));
    }
  }
  xer_fprint(stdout,&asn_DEF_NR_CellGroupConfig, ue_context_p->ue_context.masterCellGroup);

  if (ue_context_p->ue_context.established_pdu_sessions_flag == 1) {
    rrc_gNB_generate_dedicatedRRCReconfiguration(&ctxt, ue_context_p, cellGroupConfig);
  } else {
    rrc_gNB_generate_defaultRRCReconfiguration(&ctxt, ue_context_p, NULL);
  }

  free(cellGroupConfig->rlc_BearerToAddModList);
  free(cellGroupConfig);

}

static void rrc_CU_process_ue_context_modification_response(MessageDef *msg_p, const char *msg_name, instance_t instance){

  f1ap_ue_context_setup_t * resp=&F1AP_UE_CONTEXT_SETUP_RESP(msg_p);
  protocol_ctxt_t ctxt;
  ctxt.rnti      = resp->rnti;
  ctxt.module_id = instance;
  ctxt.instance  = instance;
  ctxt.enb_flag  = 1;
  ctxt.eNB_index = instance;
  gNB_RRC_INST *rrc = RC.nrrrc[ctxt.module_id];
  struct rrc_gNB_ue_context_s *ue_context_p = rrc_gNB_get_ue_context(rrc, ctxt.rnti);
  NR_CellGroupConfig_t *cellGroupConfig = NULL;

  if(resp->du_to_cu_rrc_information!=NULL){
    asn_dec_rval_t dec_rval = uper_decode_complete( NULL,
      &asn_DEF_NR_CellGroupConfig,
      (void **)&cellGroupConfig,
      (uint8_t *)resp->du_to_cu_rrc_information,
      (int) resp->du_to_cu_rrc_information_length);

    if((dec_rval.code != RC_OK) && (dec_rval.consumed == 0)) {
      AssertFatal(1==0,"Cell group config decode error\n");
      // free the memory
      SEQUENCE_free( &asn_DEF_NR_CellGroupConfig, cellGroupConfig, 1 );
      return;
    }
    //xer_fprint(stdout,&asn_DEF_NR_CellGroupConfig, cellGroupConfig);

    if(ue_context_p->ue_context.masterCellGroup == NULL){
      ue_context_p->ue_context.masterCellGroup = calloc(1, sizeof(NR_CellGroupConfig_t));
    }
    /*if(cellGroupConfig->rlc_BearerToAddModList!=NULL){
      if(ue_context_p->ue_context.masterCellGroup->rlc_BearerToAddModList != NULL){
        LOG_I(NR_RRC, "rlc_BearerToAddModList not empty before filling it \n");
        free(ue_context_p->ue_context.masterCellGroup->rlc_BearerToAddModList);
      }
      ue_context_p->ue_context.masterCellGroup->rlc_BearerToAddModList = calloc(1, sizeof(*cellGroupConfig->rlc_BearerToAddModList));
      memcpy(ue_context_p->ue_context.masterCellGroup->rlc_BearerToAddModList, cellGroupConfig->rlc_BearerToAddModList,
          sizeof(*cellGroupConfig->rlc_BearerToAddModList));
    }*/
    if(cellGroupConfig->rlc_BearerToAddModList!=NULL){
      if(ue_context_p->ue_context.masterCellGroup->rlc_BearerToAddModList != NULL){
        int ue_ctxt_rlc_Bearers = ue_context_p->ue_context.masterCellGroup->rlc_BearerToAddModList->list.count;
        for(int i=ue_ctxt_rlc_Bearers; i<ue_ctxt_rlc_Bearers + cellGroupConfig->rlc_BearerToAddModList->list.count; i++){
          ASN_SEQUENCE_ADD(&ue_context_p->ue_context.masterCellGroup->rlc_BearerToAddModList->list,
              cellGroupConfig->rlc_BearerToAddModList->list.array[i-ue_ctxt_rlc_Bearers]);
        }
      }
      else{
        LOG_W(NR_RRC, "Empty rlc_BearerToAddModList at ue_context of the CU before filling the updates from UE context setup response \n");
        ue_context_p->ue_context.masterCellGroup->rlc_BearerToAddModList = calloc(1, sizeof(*cellGroupConfig->rlc_BearerToAddModList));
        memcpy(ue_context_p->ue_context.masterCellGroup->rlc_BearerToAddModList, cellGroupConfig->rlc_BearerToAddModList,
          sizeof(*cellGroupConfig->rlc_BearerToAddModList));
      }
    }
    LOG_I(NR_RRC, "Updated master cell group configuration stored at the UE context of the CU:\n");
    xer_fprint(stdout,&asn_DEF_NR_CellGroupConfig, ue_context_p->ue_context.masterCellGroup);

    rrc_gNB_generate_dedicatedRRCReconfiguration(&ctxt, ue_context_p, cellGroupConfig);

    free(cellGroupConfig->rlc_BearerToAddModList);
    free(cellGroupConfig);
  }
}

unsigned int mask_flip(unsigned int x) {
  return((((x>>8) + (x<<8))&0xffff)>>6);
}

unsigned int get_dl_bw_mask(gNB_RRC_INST *rrc,NR_UE_NR_Capability_t *cap) {


  int common_band = *rrc->carrier.servingcellconfigcommon->downlinkConfigCommon->frequencyInfoDL->frequencyBandList.list.array[0];
  int common_scs  = rrc->carrier.servingcellconfigcommon->downlinkConfigCommon->frequencyInfoDL->scs_SpecificCarrierList.list.array[0]->subcarrierSpacing;
  for (int i=0;i<cap->rf_Parameters.supportedBandListNR.list.count;i++) {
     NR_BandNR_t *bandNRinfo = cap->rf_Parameters.supportedBandListNR.list.array[i];
     if (bandNRinfo->bandNR == common_band) {
       if (common_band < 257) { // FR1
          switch (common_scs) {
            case NR_SubcarrierSpacing_kHz15 :
               if (bandNRinfo->channelBWs_DL &&
                   bandNRinfo->channelBWs_DL->choice.fr1 &&
                   bandNRinfo->channelBWs_DL->choice.fr1->scs_15kHz)
                     return(mask_flip((unsigned int)*(uint16_t*)bandNRinfo->channelBWs_DL->choice.fr1->scs_15kHz->buf));
 	      break;
            case NR_SubcarrierSpacing_kHz30 :
               if (bandNRinfo->channelBWs_DL &&
                   bandNRinfo->channelBWs_DL->choice.fr1 &&
                   bandNRinfo->channelBWs_DL->choice.fr1->scs_30kHz)
                     return(mask_flip((unsigned int)*(uint16_t*)bandNRinfo->channelBWs_DL->choice.fr1->scs_30kHz->buf));
              break;
            case NR_SubcarrierSpacing_kHz60 :
               if (bandNRinfo->channelBWs_DL &&
                   bandNRinfo->channelBWs_DL->choice.fr1 &&
                   bandNRinfo->channelBWs_DL->choice.fr1->scs_60kHz)
                     return(mask_flip((unsigned int)*(uint16_t*)bandNRinfo->channelBWs_DL->choice.fr1->scs_60kHz->buf));
              break;
          }
       }
       else {
          switch (common_scs) {
            case NR_SubcarrierSpacing_kHz60 :
               if (bandNRinfo->channelBWs_DL &&
                   bandNRinfo->channelBWs_DL->choice.fr2 &&
                   bandNRinfo->channelBWs_DL->choice.fr2->scs_60kHz)
                     return(mask_flip((unsigned int)*(uint16_t*)bandNRinfo->channelBWs_DL->choice.fr2->scs_60kHz->buf));
              break;
            case NR_SubcarrierSpacing_kHz120 :
               if (bandNRinfo->channelBWs_DL &&
                   bandNRinfo->channelBWs_DL->choice.fr2 &&
                   bandNRinfo->channelBWs_DL->choice.fr2->scs_120kHz)
                     return(mask_flip((unsigned int)*(uint16_t*)bandNRinfo->channelBWs_DL->choice.fr2->scs_120kHz->buf));
              break;
       }
     }
   }
  }
  return(0);
}

unsigned int get_ul_bw_mask(gNB_RRC_INST *rrc,NR_UE_NR_Capability_t *cap) {


  int common_band = *rrc->carrier.servingcellconfigcommon->uplinkConfigCommon->frequencyInfoUL->frequencyBandList->list.array[0];
  int common_scs  = rrc->carrier.servingcellconfigcommon->uplinkConfigCommon->frequencyInfoUL->scs_SpecificCarrierList.list.array[0]->subcarrierSpacing;
  for (int i=0;i<cap->rf_Parameters.supportedBandListNR.list.count;i++) {
     NR_BandNR_t *bandNRinfo = cap->rf_Parameters.supportedBandListNR.list.array[i];
     if (bandNRinfo->bandNR == common_band) {
       if (common_band < 257) { // FR1
          switch (common_scs) {
            case NR_SubcarrierSpacing_kHz15 :
               if (bandNRinfo->channelBWs_UL &&
                   bandNRinfo->channelBWs_UL->choice.fr1 &&
                   bandNRinfo->channelBWs_UL->choice.fr1->scs_15kHz)
                     return(mask_flip((unsigned int)*(uint16_t*)bandNRinfo->channelBWs_UL->choice.fr1->scs_15kHz->buf));
 	      break;
            case NR_SubcarrierSpacing_kHz30 :
               if (bandNRinfo->channelBWs_UL &&
                   bandNRinfo->channelBWs_UL->choice.fr1 &&
                   bandNRinfo->channelBWs_UL->choice.fr1->scs_30kHz)
                     return(mask_flip((unsigned int)*(uint16_t*)bandNRinfo->channelBWs_UL->choice.fr1->scs_30kHz->buf));
              break;
            case NR_SubcarrierSpacing_kHz60 :
               if (bandNRinfo->channelBWs_UL &&
                   bandNRinfo->channelBWs_UL->choice.fr1 &&
                   bandNRinfo->channelBWs_UL->choice.fr1->scs_60kHz)
                     return(mask_flip((unsigned int)*(uint16_t*)bandNRinfo->channelBWs_UL->choice.fr1->scs_60kHz->buf));
              break;
          }
       }
       else {
          switch (common_scs) {
            case NR_SubcarrierSpacing_kHz60 :
               if (bandNRinfo->channelBWs_UL &&
                   bandNRinfo->channelBWs_UL->choice.fr2 &&
                   bandNRinfo->channelBWs_UL->choice.fr2->scs_60kHz)
                     return(mask_flip((unsigned int)*(uint16_t*)bandNRinfo->channelBWs_UL->choice.fr2->scs_60kHz->buf));
              break;
            case NR_SubcarrierSpacing_kHz120 :
               if (bandNRinfo->channelBWs_UL &&
                   bandNRinfo->channelBWs_UL->choice.fr2 &&
                   bandNRinfo->channelBWs_UL->choice.fr2->scs_120kHz)
                     return(mask_flip((unsigned int)*(uint16_t*)bandNRinfo->channelBWs_UL->choice.fr2->scs_120kHz->buf));
              break;
       }
     }
   }
  }
  return(0);
}

int get_ul_mimo_layersCB(gNB_RRC_INST *rrc,NR_UE_NR_Capability_t *cap) {
  int common_scs  = rrc->carrier.servingcellconfigcommon->uplinkConfigCommon->frequencyInfoUL->scs_SpecificCarrierList.list.array[0]->subcarrierSpacing;

  // check featureSet
  NR_FeatureSets_t *fs=cap->featureSets;
  if (fs) {
    // go through UL feature sets and look for one with current SCS
    for (int i=0;i<fs->featureSetsUplinkPerCC->list.count;i++) {
       if (fs->featureSetsUplinkPerCC->list.array[i]->supportedSubcarrierSpacingUL == common_scs &&
           fs->featureSetsUplinkPerCC->list.array[i]->mimo_CB_PUSCH &&
           fs->featureSetsUplinkPerCC->list.array[i]->mimo_CB_PUSCH->maxNumberMIMO_LayersCB_PUSCH)
           return(1<<*fs->featureSetsUplinkPerCC->list.array[i]->mimo_CB_PUSCH->maxNumberMIMO_LayersCB_PUSCH);
    }
  }
  return(1);
}

int get_ul_mimo_layers(gNB_RRC_INST *rrc,NR_UE_NR_Capability_t *cap) {
  int common_scs  = rrc->carrier.servingcellconfigcommon->uplinkConfigCommon->frequencyInfoUL->scs_SpecificCarrierList.list.array[0]->subcarrierSpacing;

  // check featureSet
  NR_FeatureSets_t *fs=cap->featureSets;
  if (fs) {
    // go through UL feature sets and look for one with current SCS
    for (int i=0;i<fs->featureSetsUplinkPerCC->list.count;i++) {
       if (fs->featureSetsUplinkPerCC->list.array[i]->supportedSubcarrierSpacingUL == common_scs &&
           fs->featureSetsUplinkPerCC->list.array[i]->maxNumberMIMO_LayersNonCB_PUSCH)
           return(1<<*fs->featureSetsUplinkPerCC->list.array[i]->maxNumberMIMO_LayersNonCB_PUSCH);
    }
  }
  return(1);
}

int get_dl_mimo_layers(gNB_RRC_INST *rrc,NR_UE_NR_Capability_t *cap) {
  int common_scs  = rrc->carrier.servingcellconfigcommon->downlinkConfigCommon->frequencyInfoDL->scs_SpecificCarrierList.list.array[0]->subcarrierSpacing;

  // check featureSet
  NR_FeatureSets_t *fs=cap->featureSets;
  if (fs) {
    // go through UL feature sets and look for one with current SCS
    for (int i=0;i<fs->featureSetsDownlinkPerCC->list.count;i++) {
       if (fs->featureSetsUplinkPerCC->list.array[i]->supportedSubcarrierSpacingUL == common_scs &&
           fs->featureSetsDownlinkPerCC->list.array[i]->maxNumberMIMO_LayersPDSCH)
           return(2<<*fs->featureSetsDownlinkPerCC->list.array[i]->maxNumberMIMO_LayersPDSCH);
    }
  }
  return(1);
}
void nr_rrc_subframe_process(protocol_ctxt_t *const ctxt_pP, const int CC_id) {

  MessageDef *msg;
  rrc_gNB_ue_context_t *ue_context_p = NULL;
  FILE *fd=NULL;//fopen("nrRRCstats.log","w");
  RB_FOREACH(ue_context_p, rrc_nr_ue_tree_s, &(RC.nrrrc[ctxt_pP->module_id]->rrc_ue_head)) {
    ctxt_pP->rnti = ue_context_p->ue_id_rnti;
    gNB_MAC_INST *nrmac=RC.nrmac[ctxt_pP->module_id]; //WHAT A BEAUTIFULL RACE CONDITION !!!

    if (fd) {
      if (ue_context_p->ue_context.Initialue_identity_5g_s_TMSI.presence == TRUE) {
        fprintf(fd,"NR RRC UE rnti %x: S-TMSI %x failure timer %d/8\n",
                ue_context_p->ue_id_rnti,
                ue_context_p->ue_context.Initialue_identity_5g_s_TMSI.fiveg_tmsi,
                ue_context_p->ue_context.ul_failure_timer);
      } else {
        fprintf(fd,"NR RRC UE rnti %x failure timer %d/8\n",
                ue_context_p->ue_id_rnti,
                ue_context_p->ue_context.ul_failure_timer);
      }

      if (ue_context_p->ue_context.UE_Capability_nr) {
        fprintf(fd,"NR RRC UE cap: BW DL %x. BW UL %x, DL MIMO Layers %d UL MIMO Layers (CB) %d UL MIMO Layers (nonCB) %d\n",
                get_dl_bw_mask(RC.nrrrc[0],ue_context_p->ue_context.UE_Capability_nr),
                get_ul_bw_mask(RC.nrrrc[0],ue_context_p->ue_context.UE_Capability_nr),
                get_dl_mimo_layers(RC.nrrrc[0],ue_context_p->ue_context.UE_Capability_nr),
                get_ul_mimo_layersCB(RC.nrrrc[0],ue_context_p->ue_context.UE_Capability_nr),
                get_ul_mimo_layers(RC.nrrrc[0],ue_context_p->ue_context.UE_Capability_nr));
      }
    }
    if (ue_context_p->ue_context.ul_failure_timer > 0) {
      ue_context_p->ue_context.ul_failure_timer++;

      if (ue_context_p->ue_context.ul_failure_timer >= 20000) {
        // remove UE after 20 seconds after MAC (or else) has indicated UL failure
        LOG_I(RRC, "Removing UE %x instance, because of uplink failure timer timeout\n",
              ue_context_p->ue_context.rnti);
        if(ue_context_p->ue_context.StatusRrc >= NR_RRC_CONNECTED){
          rrc_gNB_send_NGAP_UE_CONTEXT_RELEASE_REQ(
                   ctxt_pP->module_id,
                   ue_context_p,
                   NGAP_CAUSE_RADIO_NETWORK,
                   NGAP_CAUSE_RADIO_NETWORK_RADIO_CONNECTION_WITH_UE_LOST);
        }

        // Remove here the MAC and RRC context when RRC is not connected or gNB is not connected to CN5G
        if(ue_context_p->ue_context.StatusRrc < NR_RRC_CONNECTED || ue_context_p->ue_context.gNB_ue_ngap_id == 0) {
          if(!NODE_IS_CU(RC.nrrrc[ctxt_pP->instance]->node_type)){
            mac_remove_nr_ue(nrmac, ctxt_pP->rnti);
            rrc_rlc_remove_ue(ctxt_pP);
            pdcp_remove_UE(ctxt_pP);

            /* remove RRC UE Context */
            ue_context_p = rrc_gNB_get_ue_context(RC.nrrrc[ctxt_pP->module_id], ctxt_pP->rnti);
            if (ue_context_p) {
              rrc_gNB_remove_ue_context(ctxt_pP, RC.nrrrc[ctxt_pP->module_id], ue_context_p);
              LOG_I(NR_RRC, "remove UE %x \n", ctxt_pP->rnti);
            }
          }
          // In case of CU trigger UE context release command towards the DU
          else{
            MessageDef *message_p;
            message_p = itti_alloc_new_message (TASK_RRC_GNB, 0, F1AP_UE_CONTEXT_RELEASE_CMD);
            f1ap_ue_context_release_cmd_t *rel_cmd=&F1AP_UE_CONTEXT_RELEASE_CMD (message_p);
            rel_cmd->rnti = ctxt_pP->rnti;
            rel_cmd->cause = F1AP_CAUSE_RADIO_NETWORK;
            rel_cmd->cause_value = 10; // 10 = F1AP_CauseRadioNetwork_normal_release
            itti_send_msg_to_task(TASK_CU_F1, ctxt_pP->module_id, message_p);
          }
        }

        break; // break RB_FOREACH
      }
    }

    if (ue_context_p->ue_context.ue_release_timer_rrc > 0) {
      ue_context_p->ue_context.ue_release_timer_rrc++;

      if (ue_context_p->ue_context.ue_release_timer_rrc >= ue_context_p->ue_context.ue_release_timer_thres_rrc) {
        LOG_I(NR_RRC, "Removing UE %x instance after UE_CONTEXT_RELEASE_Complete (ue_release_timer_rrc timeout)\n",
              ue_context_p->ue_context.rnti);
        ue_context_p->ue_context.ue_release_timer_rrc = 0;

        mac_remove_nr_ue(nrmac, ctxt_pP->rnti);
        rrc_rlc_remove_ue(ctxt_pP);
        pdcp_remove_UE(ctxt_pP);
        newGtpuDeleteAllTunnels(ctxt_pP->instance, ctxt_pP->rnti);

        /* remove RRC UE Context */
        ue_context_p = rrc_gNB_get_ue_context(RC.nrrrc[ctxt_pP->module_id], ctxt_pP->rnti);
        if (ue_context_p) {
          rrc_gNB_remove_ue_context(ctxt_pP, RC.nrrrc[ctxt_pP->module_id], ue_context_p);
          LOG_I(NR_RRC, "remove UE %x \n", ctxt_pP->rnti);
        }

        break; // break RB_FOREACH
      }
    }
  }

  if (fd) fclose(fd);

  /* send a tick to x2ap */
  if (is_x2ap_enabled()){
    msg = itti_alloc_new_message(TASK_RRC_ENB, 0, X2AP_SUBFRAME_PROCESS);
    itti_send_msg_to_task(TASK_X2AP, ctxt_pP->module_id, msg);
  }
}

///---------------------------------------------------------------------------------------------------------------///
///---------------------------------------------------------------------------------------------------------------///
void *rrc_gnb_task(void *args_p) {
  MessageDef                         *msg_p;
  const char                         *msg_name_p;
  instance_t                         instance;
  int                                result;
  //SRB_INFO                           *srb_info_p;
  //int                                CC_id;
  protocol_ctxt_t ctxt={.module_id=0,
                        .enb_flag=1,
                        .instance=0,
                        .rnti=0,
                        .frame=-1,
                        .subframe=-1,
                        .eNB_index=0,
                        .brOption=false
                       };
  itti_mark_task_ready(TASK_RRC_GNB);
  LOG_I(NR_RRC,"Entering main loop of NR_RRC message task\n");

  while (1) {
    // Wait for a message
    itti_receive_msg(TASK_RRC_GNB, &msg_p);
    msg_name_p = ITTI_MSG_NAME(msg_p);
    instance = ITTI_MSG_DESTINATION_INSTANCE(msg_p);

    /* RRC_SUBFRAME_PROCESS is sent every subframe, do not log it */
    if (ITTI_MSG_ID(msg_p) != RRC_SUBFRAME_PROCESS)
      LOG_I(NR_RRC,"Received message %s\n",msg_name_p);

    switch (ITTI_MSG_ID(msg_p)) {
      case TERMINATE_MESSAGE:
        LOG_W(NR_RRC, " *** Exiting NR_RRC thread\n");
        itti_exit_task();
        break;

      case MESSAGE_TEST:
        LOG_I(NR_RRC, "[gNB %ld] Received %s\n", instance, msg_name_p);
        break;

      case RRC_SUBFRAME_PROCESS:
        nr_rrc_subframe_process(&RRC_SUBFRAME_PROCESS(msg_p).ctxt, RRC_SUBFRAME_PROCESS(msg_p).CC_id);
        break;

      /* Messages from MAC */
      case NR_RRC_MAC_CCCH_DATA_IND:
	{
	  instance_t i;
	  for (i=0; i<RC.nb_nr_inst; i++) {
	    // first get RRC instance (note, no the ITTI instance)
	    gNB_RRC_INST *rrc = RC.nrrrc[i];
	    
	    if (rrc->nr_cellid == NR_RRC_MAC_CCCH_DATA_IND(msg_p).nr_cellid)
	      break;
	  }
	  AssertFatal(i!=RC.nb_nr_inst, "Cell_id not found\n");
	  PROTOCOL_CTXT_SET_BY_INSTANCE(&ctxt,
					i,
					GNB_FLAG_YES,
					NR_RRC_MAC_CCCH_DATA_IND(msg_p).rnti,
					msg_p->ittiMsgHeader.lte_time.frame,
					msg_p->ittiMsgHeader.lte_time.slot);
	  LOG_I(NR_RRC,"Decoding CCCH : ue %d, inst %ld, CC_id %d, ctxt %p, sib_info_p->Rx_buffer.payload_size %d\n",
		ctxt.rnti,
		i,
		NR_RRC_MAC_CCCH_DATA_IND(msg_p).CC_id,
		&ctxt,
		NR_RRC_MAC_CCCH_DATA_IND(msg_p).sdu_size);
	  
	  if (NR_RRC_MAC_CCCH_DATA_IND(msg_p).sdu_size >= CCCH_SDU_SIZE) {
	    LOG_I(NR_RRC, "CCCH message has size %d > %d\n",
		  NR_RRC_MAC_CCCH_DATA_IND(msg_p).sdu_size,CCCH_SDU_SIZE);
	    break;
	  }

	  nr_rrc_gNB_decode_ccch(&ctxt,
				 (uint8_t *)NR_RRC_MAC_CCCH_DATA_IND(msg_p).sdu,
				 NR_RRC_MAC_CCCH_DATA_IND(msg_p).sdu_size,
				 NR_RRC_MAC_CCCH_DATA_IND(msg_p).du_to_cu_rrc_container,
				 NR_RRC_MAC_CCCH_DATA_IND(msg_p).CC_id);
	  
	  if (NR_RRC_MAC_CCCH_DATA_IND(msg_p).du_to_cu_rrc_container) {
	    free(NR_RRC_MAC_CCCH_DATA_IND(msg_p).du_to_cu_rrc_container->buf);
	    free(NR_RRC_MAC_CCCH_DATA_IND(msg_p).du_to_cu_rrc_container);
	  }
	}
      break;

      /* Messages from PDCP */
      case NR_RRC_DCCH_DATA_IND:
        PROTOCOL_CTXT_SET_BY_INSTANCE(&ctxt,
                                      instance,
                                      GNB_FLAG_YES,
                                      NR_RRC_DCCH_DATA_IND(msg_p).rnti,
                                      msg_p->ittiMsgHeader.lte_time.frame,
                                      msg_p->ittiMsgHeader.lte_time.slot);
        LOG_D(NR_RRC,"Decoding DCCH : ue %d, inst %ld, ctxt %p, size %d\n",
                ctxt.rnti,
                instance,
                &ctxt,
                NR_RRC_DCCH_DATA_IND(msg_p).sdu_size);
        LOG_D(NR_RRC, PROTOCOL_NR_RRC_CTXT_UE_FMT" Received on DCCH %d %s\n",
                PROTOCOL_NR_RRC_CTXT_UE_ARGS(&ctxt),
                NR_RRC_DCCH_DATA_IND(msg_p).dcch_index,
                msg_name_p);
        rrc_gNB_decode_dcch(&ctxt,
                            NR_RRC_DCCH_DATA_IND(msg_p).dcch_index,
                            NR_RRC_DCCH_DATA_IND(msg_p).sdu_p,
                            NR_RRC_DCCH_DATA_IND(msg_p).sdu_size);
        result = itti_free(ITTI_MSG_ORIGIN_ID(msg_p), NR_RRC_DCCH_DATA_IND(msg_p).sdu_p);

        break;

      case NGAP_DOWNLINK_NAS:
        rrc_gNB_process_NGAP_DOWNLINK_NAS(msg_p, msg_name_p, instance, &rrc_gNB_mui);
        break;

      case NGAP_PDUSESSION_SETUP_REQ:
        rrc_gNB_process_NGAP_PDUSESSION_SETUP_REQ(msg_p, msg_name_p, instance);
        break;

      case NGAP_PDUSESSION_MODIFY_REQ:
        rrc_gNB_process_NGAP_PDUSESSION_MODIFY_REQ(msg_p, msg_name_p, instance);
        break;

      case NGAP_PDUSESSION_RELEASE_COMMAND:
        rrc_gNB_process_NGAP_PDUSESSION_RELEASE_COMMAND(msg_p, msg_name_p, instance);
        break;

      /* Messages from gNB app */
      case NRRRC_CONFIGURATION_REQ:
        LOG_I(NR_RRC, "[gNB %ld] Received %s : %p\n", instance, msg_name_p,&NRRRC_CONFIGURATION_REQ(msg_p));
        openair_rrc_gNB_configuration(GNB_INSTANCE_TO_MODULE_ID(instance), &NRRRC_CONFIGURATION_REQ(msg_p));
        break;

      /* Messages from F1AP task */
      case F1AP_SETUP_REQ:
        AssertFatal(NODE_IS_CU(RC.nrrrc[instance]->node_type),
                    "should not receive F1AP_SETUP_REQUEST, need call by CU!\n");
        LOG_I(NR_RRC,"[gNB %ld] Received %s : %p\n", instance, msg_name_p, &F1AP_SETUP_REQ(msg_p));
        rrc_gNB_process_f1_setup_req(&F1AP_SETUP_REQ(msg_p));
        break;
	
      case NR_DU_RRC_DL_INDICATION:
        rrc_process_DU_DL(msg_p, msg_name_p, instance);
        break;
      
      case F1AP_UE_CONTEXT_SETUP_REQ:
        rrc_DU_process_ue_context_setup_request(msg_p, msg_name_p, instance);
        break;

      case F1AP_UE_CONTEXT_SETUP_RESP:
        rrc_CU_process_ue_context_setup_response(msg_p, msg_name_p, instance);
        break;

      case F1AP_UE_CONTEXT_MODIFICATION_RESP:
        rrc_CU_process_ue_context_modification_response(msg_p, msg_name_p, instance);
        break;

      case F1AP_UE_CONTEXT_MODIFICATION_REQ:
        rrc_DU_process_ue_context_modification_request(msg_p, msg_name_p, instance);
        break;

      case F1AP_UE_CONTEXT_RELEASE_CMD:
        LOG_W(NR_RRC, "Received F1AP_UE_CONTEXT_RELEASE_CMD for processing at the RRC layer of the DU. Processing function "
            "implementation is pending\n");
        break;

      /* Messages from X2AP */
      case X2AP_ENDC_SGNB_ADDITION_REQ:
        LOG_I(NR_RRC, "Received ENDC sgNB addition request from X2AP \n");
        rrc_gNB_process_AdditionRequestInformation(GNB_INSTANCE_TO_MODULE_ID(instance), &X2AP_ENDC_SGNB_ADDITION_REQ(msg_p));
        break;

      case X2AP_ENDC_SGNB_RECONF_COMPLETE:
        LOG_A(NR_RRC, "Handling of reconfiguration complete message at RRC gNB is pending \n");
        break;

      case NGAP_INITIAL_CONTEXT_SETUP_REQ:
        rrc_gNB_process_NGAP_INITIAL_CONTEXT_SETUP_REQ(msg_p, msg_name_p, instance);
        break;

      case X2AP_ENDC_SGNB_RELEASE_REQUEST:
        LOG_I(NR_RRC, "Received ENDC sgNB release request from X2AP \n");
        rrc_gNB_process_release_request(GNB_INSTANCE_TO_MODULE_ID(instance), &X2AP_ENDC_SGNB_RELEASE_REQUEST(msg_p));
        break;

      case X2AP_ENDC_DC_OVERALL_TIMEOUT:
        rrc_gNB_process_dc_overall_timeout(GNB_INSTANCE_TO_MODULE_ID(instance), &X2AP_ENDC_DC_OVERALL_TIMEOUT(msg_p));
        break;

      case NGAP_UE_CONTEXT_RELEASE_REQ:
        rrc_gNB_process_NGAP_UE_CONTEXT_RELEASE_REQ(msg_p, msg_name_p, instance);
        break;

      case NGAP_UE_CONTEXT_RELEASE_COMMAND:
        rrc_gNB_process_NGAP_UE_CONTEXT_RELEASE_COMMAND(msg_p, msg_name_p, instance);
        break;

      default:
        LOG_E(NR_RRC, "[gNB %ld] Received unexpected message %s\n", instance, msg_name_p);
        break;
    }

    result = itti_free(ITTI_MSG_ORIGIN_ID(msg_p), msg_p);
    AssertFatal(result == EXIT_SUCCESS, "Failed to free memory (%d)!\n", result);
    msg_p = NULL;
  }
}

//-----------------------------------------------------------------------------
void
rrc_gNB_generate_SecurityModeCommand(
  const protocol_ctxt_t *const ctxt_pP,
  rrc_gNB_ue_context_t  *const ue_context_pP
)
//-----------------------------------------------------------------------------
{
  uint8_t                             buffer[100];
  uint8_t                             size;

  T(T_ENB_RRC_SECURITY_MODE_COMMAND, T_INT(ctxt_pP->module_id), T_INT(ctxt_pP->frame),
    T_INT(ctxt_pP->subframe), T_INT(ctxt_pP->rnti));
  NR_IntegrityProtAlgorithm_t integrity_algorithm = (NR_IntegrityProtAlgorithm_t)ue_context_pP->ue_context.integrity_algorithm;
  size = do_NR_SecurityModeCommand(
           ctxt_pP,
           buffer,
           rrc_gNB_get_next_transaction_identifier(ctxt_pP->module_id),
           ue_context_pP->ue_context.ciphering_algorithm,
           &integrity_algorithm);
  LOG_DUMPMSG(NR_RRC,DEBUG_RRC,(char *)buffer,size,"[MSG] RRC Security Mode Command\n");
  LOG_I(NR_RRC,
        PROTOCOL_NR_RRC_CTXT_UE_FMT" Logical Channel DL-DCCH, Generate SecurityModeCommand (bytes %d)\n",
        PROTOCOL_NR_RRC_CTXT_UE_ARGS(ctxt_pP),
        size);

  switch (RC.nrrrc[ctxt_pP->module_id]->node_type) {
    case ngran_gNB_CU:
      // create an ITTI message
      memcpy(ue_context_pP->ue_context.Srb1.Srb_info.Tx_buffer.Payload, buffer, size);
      ue_context_pP->ue_context.Srb1.Srb_info.Tx_buffer.payload_size = size;

      LOG_I(NR_RRC,"calling rrc_data_req :securityModeCommand\n");
      nr_rrc_data_req(ctxt_pP,
                  DCCH,
                  rrc_gNB_mui++,
                  SDU_CONFIRM_NO,
                  size,
                  buffer,
                  PDCP_TRANSMISSION_MODE_CONTROL);
      break;

    case ngran_gNB_DU:
      // nothing to do for DU
      AssertFatal(1==0,"nothing to do for DU\n");
      break;

    case ngran_gNB:
      LOG_D(NR_RRC,
        PROTOCOL_NR_RRC_CTXT_UE_FMT" --- PDCP_DATA_REQ/%d Bytes (securityModeCommand to UE MUI %d) --->[PDCP][RB %02d]\n",
        PROTOCOL_NR_RRC_CTXT_UE_ARGS(ctxt_pP),
        size,
        rrc_gNB_mui,
        DCCH);
#ifdef ITTI_SIM
  MessageDef *message_p;
  uint8_t *message_buffer;
  message_buffer = itti_malloc (TASK_RRC_GNB, TASK_RRC_UE_SIM,size);
  memcpy (message_buffer, buffer, size);
  message_p = itti_alloc_new_message (TASK_RRC_GNB, 0, GNB_RRC_DCCH_DATA_IND);
  GNB_RRC_DCCH_DATA_IND (message_p).rbid = DCCH;
  GNB_RRC_DCCH_DATA_IND (message_p).sdu = message_buffer;
  GNB_RRC_DCCH_DATA_IND (message_p).size	= size;
  itti_send_msg_to_task (TASK_RRC_UE_SIM, ctxt_pP->instance, message_p);
#else
  LOG_D(NR_RRC,"calling rrc_data_req :securityModeCommand\n");
  nr_rrc_data_req(ctxt_pP,
                  DCCH,
                  rrc_gNB_mui++,
                  SDU_CONFIRM_NO,
                  size,
                  buffer,
                  PDCP_TRANSMISSION_MODE_CONTROL);
#endif
      break;

    default :
        LOG_W(NR_RRC, "Unknown node type %d\n", RC.nrrrc[ctxt_pP->module_id]->node_type);
  }
}

void
rrc_gNB_generate_UECapabilityEnquiry(
  const protocol_ctxt_t *const ctxt_pP,
  rrc_gNB_ue_context_t          *const ue_context_pP
)
//-----------------------------------------------------------------------------
{
  uint8_t                             buffer[100];
  uint8_t                             size;

  T(T_ENB_RRC_UE_CAPABILITY_ENQUIRY, T_INT(ctxt_pP->module_id), T_INT(ctxt_pP->frame),
    T_INT(ctxt_pP->subframe), T_INT(ctxt_pP->rnti));
  size = do_NR_SA_UECapabilityEnquiry(
           ctxt_pP,
           buffer,
           rrc_gNB_get_next_transaction_identifier(ctxt_pP->module_id));
  LOG_I(NR_RRC,
        PROTOCOL_NR_RRC_CTXT_UE_FMT" Logical Channel DL-DCCH, Generate NR UECapabilityEnquiry (bytes %d)\n",
        PROTOCOL_NR_RRC_CTXT_UE_ARGS(ctxt_pP),
        size);
  switch (RC.nrrrc[ctxt_pP->module_id]->node_type) {
    case ngran_gNB_CU:
      nr_rrc_data_req(
        ctxt_pP,
        DCCH,
        rrc_gNB_mui++,
        SDU_CONFIRM_NO,
        size,
        buffer,
        PDCP_TRANSMISSION_MODE_CONTROL);
      break;

    case ngran_gNB_DU:
      // nothing to do for DU
      AssertFatal(1==0,"nothing to do for DU\n");
      break;

    case ngran_gNB:
      // rrc_mac_config_req_gNB
      LOG_D(NR_RRC,
        PROTOCOL_NR_RRC_CTXT_UE_FMT" --- PDCP_DATA_REQ/%d Bytes (NR UECapabilityEnquiry MUI %d) --->[PDCP][RB %02d]\n",
        PROTOCOL_NR_RRC_CTXT_UE_ARGS(ctxt_pP),
        size,
        rrc_gNB_mui,
        DCCH);
#ifdef ITTI_SIM
  MessageDef *message_p;
  uint8_t *message_buffer;
  message_buffer = itti_malloc (TASK_RRC_GNB, TASK_RRC_UE_SIM, size);
  memcpy (message_buffer, buffer, size);
  message_p = itti_alloc_new_message (TASK_RRC_GNB, 0, GNB_RRC_DCCH_DATA_IND);
  GNB_RRC_DCCH_DATA_IND (message_p).rbid = DCCH;
  GNB_RRC_DCCH_DATA_IND (message_p).sdu = message_buffer;
  GNB_RRC_DCCH_DATA_IND (message_p).size  = size;
  itti_send_msg_to_task (TASK_RRC_UE_SIM, ctxt_pP->instance, message_p);
#else
  nr_rrc_data_req(ctxt_pP,
                  DCCH,
                  rrc_gNB_mui++,
                  SDU_CONFIRM_NO,
                  size,
                  buffer,
                  PDCP_TRANSMISSION_MODE_CONTROL);
#endif
  break;

    default :
        LOG_W(NR_RRC, "Unknown node type %d\n", RC.nrrrc[ctxt_pP->module_id]->node_type);
  }
}

//-----------------------------------------------------------------------------
/*
* Generate the RRC Connection Release to UE.
* If received, UE should switch to RRC_IDLE mode.
*/
void
rrc_gNB_generate_RRCRelease(
  const protocol_ctxt_t *const ctxt_pP,
  rrc_gNB_ue_context_t  *const ue_context_pP
)
//-----------------------------------------------------------------------------
{
  uint8_t buffer[RRC_BUF_SIZE];
  uint16_t size = 0;

  memset(buffer, 0, sizeof(buffer));

  size = do_NR_RRCRelease(buffer, sizeof(buffer),
                          rrc_gNB_get_next_transaction_identifier(ctxt_pP->module_id));
  ue_context_pP->ue_context.ue_reestablishment_timer = 0;
  ue_context_pP->ue_context.ue_release_timer = 0;
  ue_context_pP->ue_context.ul_failure_timer = 0;
  ue_context_pP->ue_context.ue_release_timer_rrc = 0;
  LOG_I(NR_RRC,
        PROTOCOL_NR_RRC_CTXT_UE_FMT" Logical Channel DL-DCCH, Generate RRCRelease (bytes %d)\n",
        PROTOCOL_NR_RRC_CTXT_UE_ARGS(ctxt_pP),
        size);
  LOG_D(NR_RRC,
        PROTOCOL_NR_RRC_CTXT_UE_FMT" --- PDCP_DATA_REQ/%d Bytes (rrcRelease MUI %d) --->[PDCP][RB %u]\n",
        PROTOCOL_NR_RRC_CTXT_UE_ARGS(ctxt_pP),
        size,
        rrc_gNB_mui,
        DCCH);

#ifdef ITTI_SIM
    MessageDef *message_p;
    uint8_t *message_buffer;
    message_buffer = itti_malloc (TASK_RRC_GNB, TASK_RRC_UE_SIM, size);
    memcpy (message_buffer, buffer, size);
    message_p = itti_alloc_new_message (TASK_RRC_GNB, 0, GNB_RRC_DCCH_DATA_IND);
    GNB_RRC_DCCH_DATA_IND (message_p).rbid = DCCH;
    GNB_RRC_DCCH_DATA_IND (message_p).sdu = message_buffer;
    GNB_RRC_DCCH_DATA_IND (message_p).size  = size;
    itti_send_msg_to_task (TASK_RRC_UE_SIM, ctxt_pP->instance, message_p);
#else
  if (NODE_IS_CU(RC.nrrrc[ctxt_pP->module_id]->node_type)) {
    uint8_t *message_buffer = itti_malloc (TASK_RRC_GNB, TASK_CU_F1, size);
    memcpy (message_buffer, buffer, size);
    MessageDef *m = itti_alloc_new_message(TASK_RRC_GNB, 0, F1AP_UE_CONTEXT_RELEASE_CMD);
    F1AP_UE_CONTEXT_RELEASE_CMD(m).rnti = ctxt_pP->rnti;
    F1AP_UE_CONTEXT_RELEASE_CMD(m).cause = F1AP_CAUSE_RADIO_NETWORK;
    F1AP_UE_CONTEXT_RELEASE_CMD(m).cause_value = 10; // 10 = F1AP_CauseRadioNetwork_normal_release
    F1AP_UE_CONTEXT_RELEASE_CMD(m).rrc_container = message_buffer;
    F1AP_UE_CONTEXT_RELEASE_CMD(m).rrc_container_length = size;
    itti_send_msg_to_task(TASK_CU_F1, ctxt_pP->module_id, m);
  } else {
    nr_rrc_data_req(ctxt_pP,
                 DCCH,
                 rrc_gNB_mui++,
                 SDU_CONFIRM_NO,
                 size,
                 buffer,
                 PDCP_TRANSMISSION_MODE_CONTROL);

    rrc_gNB_send_NGAP_UE_CONTEXT_RELEASE_COMPLETE(ctxt_pP->instance, ue_context_pP->ue_context.gNB_ue_ngap_id);
    ue_context_pP->ue_context.ue_release_timer_rrc = 1;
  }
#endif
}
void nr_rrc_trigger(protocol_ctxt_t *ctxt, int CC_id, int frame, int subframe)
{
  MessageDef *message_p;
  message_p = itti_alloc_new_message(TASK_RRC_GNB, 0, RRC_SUBFRAME_PROCESS);
  RRC_SUBFRAME_PROCESS(message_p).ctxt  = *ctxt;
  RRC_SUBFRAME_PROCESS(message_p).CC_id = CC_id;
  LOG_D(NR_RRC, "Time in RRC: %u/ %u \n", frame, subframe);
  itti_send_msg_to_task(TASK_RRC_GNB, ctxt->module_id, message_p);
}<|MERGE_RESOLUTION|>--- conflicted
+++ resolved
@@ -719,7 +719,6 @@
   }
 
   gNB_RRC_INST *rrc = RC.nrrrc[ctxt_pP->module_id];
-  gNB_RRC_UE_t *ue_p = &ue_context_pP->ue_context;
   memset(buffer, 0, sizeof(buffer));
   size = do_RRCReconfiguration(ctxt_pP, buffer, sizeof(buffer),
                                 xid,
@@ -734,11 +733,7 @@
                                 &rrc->carrier,
                                 &rrc->configuration,
                                 NULL,
-//<<<<<<< HEAD
                                 cellGroupConfig);
-//=======
-//                                ue_p->masterCellGroup);
-//>>>>>>> origin/tdd25period_for_MR
 
   free(ue_context_pP->ue_context.nas_pdu.buffer);
 
@@ -852,14 +847,10 @@
   int                            qos_flow_index = 0;
   int                            pdu_sessions_done = 0;
   int i;
-<<<<<<< HEAD
-  NR_CellGroupConfig_t *cellGroupConfig = NULL;
-=======
   uint8_t drb_id_to_setup_start = 1;
   uint8_t nb_drb_to_setup = 0;
   long drb_priority[1] = {13}; // For now, we assume only one drb per pdu sessions with a default preiority (will be dynamique in future)
-  NR_CellGroupConfig_t *cellGroupConfig;
->>>>>>> d7dae8fa
+  NR_CellGroupConfig_t *cellGroupConfig = NULL;
 
   uint8_t xid = rrc_gNB_get_next_transaction_identifier(ctxt_pP->module_id);
 
@@ -1015,20 +1006,15 @@
   }
 
   memset(buffer, 0, sizeof(buffer));
-<<<<<<< HEAD
   if(cell_groupConfig_from_DU == NULL){
     cellGroupConfig = calloc(1, sizeof(NR_CellGroupConfig_t));
-    fill_mastercellGroupConfig(cellGroupConfig, ue_context_pP->ue_context.masterCellGroup,rrc->um_on_default_drb,1,1);
+    fill_mastercellGroupConfig(cellGroupConfig, ue_context_pP->ue_context.masterCellGroup, rrc->um_on_default_drb, (drb_id_to_setup_start < 2) ? 1 : 0, drb_id_to_setup_start, nb_drb_to_setup, drb_priority);
   }
   else{
     LOG_I(NR_RRC, "Master cell group originating from the DU \n");
     cellGroupConfig = cell_groupConfig_from_DU;
   }
-=======
-  cellGroupConfig = calloc(1, sizeof(NR_CellGroupConfig_t));
-
-  fill_mastercellGroupConfig(cellGroupConfig, ue_context_pP->ue_context.masterCellGroup, rrc->um_on_default_drb, (drb_id_to_setup_start < 2) ? 1 : 0, drb_id_to_setup_start, nb_drb_to_setup, drb_priority);
->>>>>>> d7dae8fa
+
   size = do_RRCReconfiguration(ctxt_pP, buffer, sizeof(buffer),
                                 xid,
                                 *SRB_configList2,
@@ -3349,8 +3335,6 @@
   f1ap_ue_context_setup_t * resp=&F1AP_UE_CONTEXT_SETUP_RESP(message_p);
   uint32_t incoming_teid = 0;
 
-<<<<<<< HEAD
-
   if(req->cu_to_du_rrc_information!=NULL){
     if(req->cu_to_du_rrc_information->uE_CapabilityRAT_ContainerList!=NULL){
       LOG_I(NR_RRC, "Length of ue_CapabilityRAT_ContainerList is: %d \n", (int) req->cu_to_du_rrc_information->uE_CapabilityRAT_ContainerList_length);
@@ -3439,18 +3423,9 @@
     }
   }
 
-  NR_CellGroupConfig_t *cellGroupConfig;
-  cellGroupConfig = calloc(1, sizeof(NR_CellGroupConfig_t));
-//<<<<<<< HEAD
-//  update_cellGroupConfig(cellGroupConfig, ue_context_p->ue_context.masterCellGroup);
-//=======
-//  fill_mastercellGroupConfig(cellGroupConfig, ue_context_p->ue_context.masterCellGroup,rrc->um_on_default_drb);
-//>>>>>>> origin/tdd25period_for_MR
-=======
   uint8_t drb_id_to_setup_start = 0;
   uint8_t nb_drb_to_setup = 0;
   long drb_priority[1] = {13}; // For now, we assume only one drb per pdu sessions with a default preiority (will be dynamique in future)
->>>>>>> d7dae8fa
 
   /* Configure SRB2 */
   NR_SRB_ToAddMod_t            *SRB2_config          = NULL;
@@ -3501,20 +3476,10 @@
     }
   }
 
-<<<<<<< HEAD
-  if(req->srbs_to_be_setup_length>0 || req->drbs_to_be_setup_length>0){
-    fill_mastercellGroupConfig(cellGroupConfig, ue_context_p->ue_context.masterCellGroup,
-      rrc->um_on_default_drb,
-      req->srbs_to_be_setup_length>0 ? 1:0,
-      req->drbs_to_be_setup_length>0 ? 1:0);
-  }
-  
-=======
-  NR_CellGroupConfig_t *cellGroupConfig;
-  cellGroupConfig = calloc(1, sizeof(NR_CellGroupConfig_t));
-  fill_mastercellGroupConfig(cellGroupConfig, ue_context_p->ue_context.masterCellGroup, rrc->um_on_default_drb, SRB2_config ? 1 : 0, drb_id_to_setup_start, nb_drb_to_setup, drb_priority);
-
->>>>>>> d7dae8fa
+  NR_CellGroupConfig_t *cellGroupConfig = calloc(1, sizeof(NR_CellGroupConfig_t));
+  if (req->srbs_to_be_setup_length > 0 || req->drbs_to_be_setup_length>0)
+    fill_mastercellGroupConfig(cellGroupConfig, ue_context_p->ue_context.masterCellGroup, rrc->um_on_default_drb, SRB2_config ? 1 : 0, drb_id_to_setup_start, nb_drb_to_setup, drb_priority);
+
   apply_macrlc_config(rrc, ue_context_p, &ctxt);
   
   if(req->rrc_container_length > 0){
@@ -3648,10 +3613,15 @@
 
   if(req->srbs_to_be_setup_length>0 || req->drbs_to_be_setup_length>0){
     cellGroupConfig = calloc(1, sizeof(NR_CellGroupConfig_t));
-    fill_mastercellGroupConfig(cellGroupConfig, ue_context_p->ue_context.masterCellGroup,
-      rrc->um_on_default_drb,
-      req->srbs_to_be_setup_length>0 ? 1:0,
-      req->drbs_to_be_setup_length>0 ? 1:0);
+    uint8_t drb_id_to_setup_start = 1;
+    long drb_priority[1] = {13}; // For now, we assume only one drb per pdu sessions with a default preiority (will be dynamique in future)
+    fill_mastercellGroupConfig(cellGroupConfig,
+                               ue_context_p->ue_context.masterCellGroup,
+                               rrc->um_on_default_drb,
+                               drb_id_to_setup_start < 2 ? 1 : 0,
+                               drb_id_to_setup_start,
+                               req->drbs_to_be_setup_length,
+                               drb_priority);
      apply_macrlc_config(rrc, ue_context_p, &ctxt);
   }
   if(req->ReconfigComplOutcome == RRCreconf_failure){
