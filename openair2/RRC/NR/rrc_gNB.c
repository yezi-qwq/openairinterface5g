--- conflicted
+++ resolved
@@ -543,7 +543,6 @@
                         ue_context_pP->ue_context.rnti,
                         rrc_gNB_mui,
                         size);
-<<<<<<< HEAD
 #ifdef ITTI_SIM
       MessageDef *message_p;
       uint8_t *message_buffer;
@@ -555,8 +554,6 @@
       GNB_RRC_DCCH_DATA_IND (message_p).size	= size;
       itti_send_msg_to_task (TASK_RRC_UE_SIM, ctxt_pP->instance, message_p);
 #else
-=======
->>>>>>> b67badef
     nr_rrc_data_req(ctxt_pP,
                 DCCH,
                 rrc_gNB_mui++,
@@ -591,18 +588,6 @@
     uint8_t                             nr_DRB2LCHAN[8];
 
     ue_context_pP->ue_context.ue_reestablishment_timer = 0;
-<<<<<<< HEAD
-    //rnti_t rnti = ue_context_pP->ue_id_rnti;
-    //module_id_t module_id = ctxt_pP->module_id;
-
-    // int UE_id_mac = find_UE_id(module_id, rnti);
-
-    // if (UE_id_mac == -1) {
-    //   LOG_E(RRC, "Can't find UE_id(MAC) of UE rnti %x\n", rnti);
-    //   return;
-    // }
-=======
->>>>>>> b67badef
 
 #ifndef PHYSIM
     /* Derive the keys from kgnb */
@@ -645,7 +630,6 @@
                             NULL);
 #endif
 
-    /* Loop through DRBs and establish if necessary */
     /* Set the SRB active in UE context */
     if (SRB_configList != NULL) {
       for (int i = 0; (i < SRB_configList->list.count) && (i < 3); i++) {
@@ -671,6 +655,7 @@
       ue_context_pP->ue_context.SRB_configList2[xid] = NULL;
     }
 
+    /* Loop through DRBs and establish if necessary */
     if (DRB_configList != NULL) {
         for (int i = 0; i < DRB_configList->list.count; i++) {
         if (DRB_configList->list.array[i]) {
@@ -1505,7 +1490,6 @@
     size);
 
   LOG_I(NR_RRC,"calling rrc_data_req :securityModeCommand\n");
-<<<<<<< HEAD
 #ifdef ITTI_SIM
 			MessageDef *message_p;
       uint8_t *message_buffer;
@@ -1517,8 +1501,6 @@
 			GNB_RRC_DCCH_DATA_IND (message_p).size	= size;
 			itti_send_msg_to_task (TASK_RRC_UE_SIM, ctxt_pP->instance, message_p);
 #else
-=======
->>>>>>> b67badef
   nr_rrc_data_req(ctxt_pP,
                DCCH,
                rrc_gNB_mui++,
@@ -1565,7 +1547,6 @@
     ue_context_pP->ue_context.rnti,
     rrc_gNB_mui,
     size);
-<<<<<<< HEAD
 #ifdef ITTI_SIM
 			  MessageDef *message_p;
         uint8_t *message_buffer;
@@ -1577,8 +1558,6 @@
 			  GNB_RRC_DCCH_DATA_IND (message_p).size  = size;
 			  itti_send_msg_to_task (TASK_RRC_UE_SIM, ctxt_pP->instance, message_p);
 #else
-=======
->>>>>>> b67badef
   nr_rrc_data_req(
     ctxt_pP,
     DCCH,
