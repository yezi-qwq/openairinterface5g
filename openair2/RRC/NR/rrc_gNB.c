--- conflicted
+++ resolved
@@ -176,18 +176,6 @@
 
   if (NODE_IS_MONOLITHIC(rrc->node_type)){
     rrc_mac_config_req_gNB(rrc->module_id,
-<<<<<<< HEAD
-                           rrc->carrier.ssb_SubcarrierOffset,
-                           rrc->carrier.pdsch_AntennaPorts,
-                           rrc->carrier.pusch_AntennaPorts,
-                           rrc->carrier.sib1_tda,
-                           rrc->carrier.minRXTXTIME,
-                           (NR_ServingCellConfigCommon_t *)rrc->carrier.servingcellconfigcommon,
-                           &rrc->carrier.mib,
-                           0,
-                           0, // WIP hardcoded rnti
-                           (NR_CellGroupConfig_t *)NULL);
-=======
                            rrc->configuration.ssb_SubcarrierOffset,
                            rrc->configuration.pdsch_AntennaPorts,
                            rrc->configuration.pusch_AntennaPorts,
@@ -198,7 +186,6 @@
                            0,
                            0, // WIP hardcoded rnti
                            NULL);
->>>>>>> db00707e
   }
 
   /* set flag to indicate that cell information is configured. This is required
@@ -295,14 +282,6 @@
                          rrc_gNB_ue_context_t         *const ue_context_pP,
                          const protocol_ctxt_t        *const ctxt_pP ) {
 
-<<<<<<< HEAD
-  rrc_mac_config_req_gNB(rrc->module_id,
-                         rrc->carrier.ssb_SubcarrierOffset,
-                         rrc->carrier.pdsch_AntennaPorts,
-                         rrc->carrier.pusch_AntennaPorts,
-                         rrc->carrier.sib1_tda,
-                         rrc->carrier.minRXTXTIME,
-=======
   NR_CellGroupConfig_t *cgc = get_softmodem_params()->sa ? ue_context_pP->ue_context.masterCellGroup : NULL;
   rrc_mac_config_req_gNB(rrc->module_id,
                          rrc->configuration.ssb_SubcarrierOffset,
@@ -310,16 +289,11 @@
                          rrc->configuration.pusch_AntennaPorts,
                          rrc->configuration.sib1_tda,
                          rrc->configuration.minRXTXTIME,
->>>>>>> db00707e
                          NULL,
                          NULL,
                          0,
                          ue_context_pP->ue_context.rnti,
-<<<<<<< HEAD
-                         get_softmodem_params()->sa ? ue_context_pP->ue_context.masterCellGroup : (NR_CellGroupConfig_t *)NULL);
-=======
                          cgc);
->>>>>>> db00707e
 
   nr_rrc_rlc_config_asn1_req(ctxt_pP,
                              ue_context_pP->ue_context.SRB_configList,
@@ -506,11 +480,7 @@
                          &rrc_instance_p->carrier.mib,
                          0,
                          ue_context_pP->ue_context.rnti,
-<<<<<<< HEAD
-                         (NR_CellGroupConfig_t *)NULL);
-=======
                          NULL);
->>>>>>> db00707e
 
   LOG_I(NR_RRC,
         PROTOCOL_NR_RRC_CTXT_UE_FMT" [RAPROC] Logical Channel DL-CCCH, Generating RRCSetup (bytes %d)\n",
