--- conflicted
+++ resolved
@@ -218,35 +218,20 @@
   if (NODE_IS_DU(rrc->node_type) || NODE_IS_MONOLITHIC(rrc->node_type)) {
     rrc->carrier.MIB             = (uint8_t *) malloc16(4);
     rrc->carrier.sizeof_MIB      = do_MIB_NR(rrc,0);
-<<<<<<< HEAD
-    rrc->carrier.sizeof_SIB1     = do_SIB1_NR(&rrc->carrier,configuration);
-    if(get_softmodem_params()->sa) {
-      rrc->carrier.sizeof_SIB1 = do_SIB1_NR(&rrc->carrier,configuration);
-    }
-  }
-  
-  
+  }
+
+  if((get_softmodem_params()->sa) || (NODE_IS_DU(rrc->node_type) || NODE_IS_MONOLITHIC(rrc->node_type))) {
+    rrc->carrier.sizeof_SIB1 = do_SIB1_NR(&rrc->carrier,configuration);
+  }
+
   if (!NODE_IS_DU(rrc->node_type)) {
     rrc->carrier.SIB23 = (uint8_t *) malloc16(100);
     AssertFatal(rrc->carrier.SIB23 != NULL, "cannot allocate memory for SIB");
     rrc->carrier.sizeof_SIB23 = do_SIB23_NR(&rrc->carrier, configuration);
     LOG_I(NR_RRC,"do_SIB23_NR, size %d \n ", rrc->carrier.sizeof_SIB23);
     AssertFatal(rrc->carrier.sizeof_SIB23 != 255,"FATAL, RC.nrrrc[mod].carrier[CC_id].sizeof_SIB23 == 255");
-=======
-  }
-
-  if((get_softmodem_params()->sa) || (NODE_IS_DU(rrc->node_type) || NODE_IS_MONOLITHIC(rrc->node_type))) {
-    rrc->carrier.sizeof_SIB1 = do_SIB1_NR(&rrc->carrier,configuration);
->>>>>>> 81c92d22
-  }
-
-  if (!NODE_IS_DU(rrc->node_type)) {
-    rrc->carrier.SIB23 = (uint8_t *) malloc16(100);
-    AssertFatal(rrc->carrier.SIB23 != NULL, "cannot allocate memory for SIB");
-    rrc->carrier.sizeof_SIB23 = do_SIB23_NR(&rrc->carrier, configuration);
-    LOG_I(NR_RRC,"do_SIB23_NR, size %d \n ", rrc->carrier.sizeof_SIB23);
-    AssertFatal(rrc->carrier.sizeof_SIB23 != 255,"FATAL, RC.nrrrc[mod].carrier[CC_id].sizeof_SIB23 == 255");
-  }
+  }
+
   LOG_I(NR_RRC,"Done init_NR_SI\n");
   if (NODE_IS_MONOLITHIC(rrc->node_type)){
     rrc_mac_config_req_gNB(rrc->module_id,
@@ -861,13 +846,13 @@
           rrc_gNB_mui,
           size);
       nr_rrc_data_req(ctxt_pP,
-<<<<<<< HEAD
-		      DCCH,
-		      rrc_gNB_mui++,
-		      SDU_CONFIRM_NO,
-		      size,
-		      buffer,
-		      PDCP_TRANSMISSION_MODE_CONTROL);
+          DCCH,
+          rrc_gNB_mui++,
+          SDU_CONFIRM_NO,
+          size,
+          buffer,
+          PDCP_TRANSMISSION_MODE_CONTROL);
+      // rrc_pdcp_config_asn1_req
 #endif
       // rrc_rlc_config_asn1_req
     }
@@ -875,22 +860,6 @@
     
   default :
     LOG_W(NR_RRC, "Unknown node type %d\n", RC.nrrrc[ctxt_pP->module_id]->node_type);
-=======
-                  DCCH,
-                  rrc_gNB_mui++,
-                  SDU_CONFIRM_NO,
-                  size,
-                  buffer,
-                  PDCP_TRANSMISSION_MODE_CONTROL);
-      // rrc_pdcp_config_asn1_req
-#endif
-      // rrc_rlc_config_asn1_req
-    }
-      break;
-
-    default :
-        LOG_W(NR_RRC, "Unknown node type %d\n", RC.nrrrc[ctxt_pP->module_id]->node_type);
->>>>>>> 81c92d22
   }
 }
 
@@ -1488,15 +1457,15 @@
       rrc_gNB_mui,
       size);
 #ifdef ITTI_SIM
-    MessageDef *message_p;
-    uint8_t *message_buffer;
-    message_buffer = itti_malloc (TASK_RRC_GNB, TASK_RRC_UE_SIM, size);
-    memcpy (message_buffer, buffer, size);
-    message_p = itti_alloc_new_message (TASK_RRC_GNB, 0, GNB_RRC_DCCH_DATA_IND);
-    GNB_RRC_DCCH_DATA_IND (message_p).rbid = DCCH;
-    GNB_RRC_DCCH_DATA_IND (message_p).sdu = message_buffer;
-    GNB_RRC_DCCH_DATA_IND (message_p).size	= size;
-    itti_send_msg_to_task (TASK_RRC_UE_SIM, ctxt_pP->instance, message_p);
+  MessageDef *message_p;
+  uint8_t *message_buffer;
+  message_buffer = itti_malloc (TASK_RRC_GNB, TASK_RRC_UE_SIM, size);
+  memcpy (message_buffer, buffer, size);
+  message_p = itti_alloc_new_message (TASK_RRC_GNB, 0, GNB_RRC_DCCH_DATA_IND);
+  GNB_RRC_DCCH_DATA_IND (message_p).rbid = DCCH;
+  GNB_RRC_DCCH_DATA_IND (message_p).sdu = message_buffer;
+  GNB_RRC_DCCH_DATA_IND (message_p).size	= size;
+  itti_send_msg_to_task (TASK_RRC_UE_SIM, ctxt_pP->instance, message_p);
 #else
     nr_rrc_data_req(
       ctxt_pP,
@@ -2419,11 +2388,7 @@
 void rrc_gNB_process_f1_setup_req(f1ap_setup_req_t *f1_setup_req) {
   LOG_I(NR_RRC,"Received F1 Setup Request from gNB_DU %llu (%s)\n",(unsigned long long int)f1_setup_req->gNB_DU_id,f1_setup_req->gNB_DU_name);
   int cu_cell_ind = 0;
-<<<<<<< HEAD
   MessageDef *msg_p = NULL,*msg_p2=NULL;
-=======
-  MessageDef *msg_p = NULL;
->>>>>>> 81c92d22
 
   for (int i = 0; i < f1_setup_req->num_cells_available; i++) {
     int found_cell=0;
@@ -2476,7 +2441,6 @@
                     "bcch_message->message.choice.c1->present != NR_BCCH_DL_SCH_MessageType__c1_PR_systemInformationBlockType1\n");
         rrc->carrier.sib1 = bcch_message->message.choice.c1->choice.systemInformationBlockType1;
         rrc->carrier.physCellId = f1_setup_req->nr_pci[i];
-<<<<<<< HEAD
 	if (cu_cell_ind == 0) {
 	  // prepare F1_SETUP_RESPONSE + GNB_CU_CONFIGURATION_UPDATE
 	  if (msg_p == NULL) {
@@ -2510,34 +2474,6 @@
         found_cell=1;
 	F1AP_GNB_CU_CONFIGURATION_UPDATE (msg_p2).num_cells_to_activate = cu_cell_ind;
 	// send 
-=======
-
-        // prepare F1_SETUP_RESPONSE
-        if (msg_p == NULL) {
-          msg_p = itti_alloc_new_message (TASK_RRC_GNB, 0, F1AP_SETUP_RESP);
-        }
-
-        F1AP_SETUP_RESP (msg_p).gNB_CU_name                                = rrc->node_name;
-        F1AP_SETUP_RESP (msg_p).mcc[cu_cell_ind]                           = rrc->configuration.mcc[0];
-        F1AP_SETUP_RESP (msg_p).mnc[cu_cell_ind]                           = rrc->configuration.mnc[0];
-        F1AP_SETUP_RESP (msg_p).mnc_digit_length[cu_cell_ind]              = rrc->configuration.mnc_digit_length[0];
-        F1AP_SETUP_RESP (msg_p).nr_cellid[cu_cell_ind]                     = rrc->nr_cellid;
-        F1AP_SETUP_RESP (msg_p).nrpci[cu_cell_ind]                         = f1_setup_req->nr_pci[i];
-        int num_SI= 0;
-
-        if (rrc->carrier.SIB23) {
-          F1AP_SETUP_RESP (msg_p).SI_container[cu_cell_ind][2]        = rrc->carrier.SIB23;
-          F1AP_SETUP_RESP (msg_p).SI_container_length[cu_cell_ind][2] = rrc->carrier.sizeof_SIB23;
-          num_SI++;
-        }
-
-        F1AP_SETUP_RESP (msg_p).num_SI[cu_cell_ind] = num_SI;
-        cu_cell_ind++;
-        found_cell=1;
-        F1AP_SETUP_RESP (msg_p).num_cells_to_activate = cu_cell_ind;
-        // send ITTI message to F1AP-CU task
-        itti_send_msg_to_task (TASK_CU_F1, GNB_MODULE_ID_TO_INSTANCE(j), msg_p);
->>>>>>> 81c92d22
         break;
       } else {// setup_req mcc/mnc match rrc internal list element
         LOG_W(NR_RRC,"[Inst %d] No matching MCC/MNC: rrc->mcc/f1_setup_req->mcc %d/%d rrc->mnc/f1_setup_req->mnc %d/%d rrc->nr_cellid/f1_setup_req->nr_cellid %ld/%ld \n",
@@ -2550,7 +2486,6 @@
     if (found_cell == 0) {
       AssertFatal(1 == 0, "No cell found\n");
     }
-<<<<<<< HEAD
     else {
       // send ITTI message to F1AP-CU task
       itti_send_msg_to_task (TASK_CU_F1, 0, msg_p);
@@ -2558,8 +2493,6 @@
       itti_send_msg_to_task (TASK_CU_F1, 0, msg_p2);
 
     }
-=======
->>>>>>> 81c92d22
 
     // handle other failure cases
   }//for (int i=0;i<f1_setup_req->num_cells_available;i++)
@@ -2626,34 +2559,19 @@
 
       /* Messages from MAC */
       case NR_RRC_MAC_CCCH_DATA_IND:
-<<<<<<< HEAD
-	PROTOCOL_CTXT_SET_BY_INSTANCE(&ctxt,
-				      NR_RRC_MAC_CCCH_DATA_IND(msg_p).gnb_index,
-				      GNB_FLAG_YES,
-				      NR_RRC_MAC_CCCH_DATA_IND(msg_p).rnti,
-				      msg_p->ittiMsgHeader.lte_time.frame,
-				      msg_p->ittiMsgHeader.lte_time.slot);
-        LOG_I(NR_RRC,"Decoding CCCH : inst %ld, CC_id %d, ctxt %p, sib_info_p->Rx_buffer.payload_size %d\n",
-	      instance,
-	      NR_RRC_MAC_CCCH_DATA_IND(msg_p).CC_id,
-	      &ctxt,
-	      NR_RRC_MAC_CCCH_DATA_IND(msg_p).sdu_size);
-	
-=======
         PROTOCOL_CTXT_SET_BY_INSTANCE(&ctxt,
-                                    NR_RRC_MAC_CCCH_DATA_IND(msg_p).gnb_index,
-                                    GNB_FLAG_YES,
-                                    NR_RRC_MAC_CCCH_DATA_IND(msg_p).rnti,
-                                    msg_p->ittiMsgHeader.lte_time.frame,
-                                    msg_p->ittiMsgHeader.lte_time.slot);
+            NR_RRC_MAC_CCCH_DATA_IND(msg_p).gnb_index,
+            GNB_FLAG_YES,
+            NR_RRC_MAC_CCCH_DATA_IND(msg_p).rnti,
+            msg_p->ittiMsgHeader.lte_time.frame,
+            msg_p->ittiMsgHeader.lte_time.slot);
         LOG_I(NR_RRC,"Decoding CCCH : ue %d, inst %ld, CC_id %d, ctxt %p, sib_info_p->Rx_buffer.payload_size %d\n",
-                ctxt.rnti,
-                instance,
-                NR_RRC_MAC_CCCH_DATA_IND(msg_p).CC_id,
-                &ctxt,
-                NR_RRC_MAC_CCCH_DATA_IND(msg_p).sdu_size);
-
->>>>>>> 81c92d22
+            ctxt.rnti,
+            instance,
+            NR_RRC_MAC_CCCH_DATA_IND(msg_p).CC_id,
+            &ctxt,
+            NR_RRC_MAC_CCCH_DATA_IND(msg_p).sdu_size);
+
         if (NR_RRC_MAC_CCCH_DATA_IND(msg_p).sdu_size >= CCCH_SDU_SIZE) {
           LOG_I(NR_RRC, "CCCH message has size %d > %d\n",
               NR_RRC_MAC_CCCH_DATA_IND(msg_p).sdu_size,CCCH_SDU_SIZE);
@@ -2885,24 +2803,24 @@
         rrc_gNB_mui,
         size);
 #ifdef ITTI_SIM
-      MessageDef *message_p;
-      uint8_t *message_buffer;
-      message_buffer = itti_malloc (TASK_RRC_GNB, TASK_RRC_UE_SIM,size);
-      memcpy (message_buffer, buffer, size);
-      message_p = itti_alloc_new_message (TASK_RRC_GNB, 0, GNB_RRC_DCCH_DATA_IND);
-      GNB_RRC_DCCH_DATA_IND (message_p).rbid = DCCH;
-      GNB_RRC_DCCH_DATA_IND (message_p).sdu = message_buffer;
-      GNB_RRC_DCCH_DATA_IND (message_p).size	= size;
-      itti_send_msg_to_task (TASK_RRC_UE_SIM, ctxt_pP->instance, message_p);
+  MessageDef *message_p;
+  uint8_t *message_buffer;
+  message_buffer = itti_malloc (TASK_RRC_GNB, TASK_RRC_UE_SIM,size);
+  memcpy (message_buffer, buffer, size);
+  message_p = itti_alloc_new_message (TASK_RRC_GNB, 0, GNB_RRC_DCCH_DATA_IND);
+  GNB_RRC_DCCH_DATA_IND (message_p).rbid = DCCH;
+  GNB_RRC_DCCH_DATA_IND (message_p).sdu = message_buffer;
+  GNB_RRC_DCCH_DATA_IND (message_p).size	= size;
+  itti_send_msg_to_task (TASK_RRC_UE_SIM, ctxt_pP->instance, message_p);
 #else
-      LOG_I(NR_RRC,"calling rrc_data_req :securityModeCommand\n");
-      nr_rrc_data_req(ctxt_pP,
-                  DCCH,
-                  rrc_gNB_mui++,
-                  SDU_CONFIRM_NO,
-                  size,
-                  buffer,
-                  PDCP_TRANSMISSION_MODE_CONTROL);
+  LOG_I(NR_RRC,"calling rrc_data_req :securityModeCommand\n");
+  nr_rrc_data_req(ctxt_pP,
+      DCCH,
+      rrc_gNB_mui++,
+      SDU_CONFIRM_NO,
+      size,
+      buffer,
+      PDCP_TRANSMISSION_MODE_CONTROL);
 #endif
       break;
 
@@ -2967,26 +2885,26 @@
         rrc_gNB_mui,
         size);
 #ifdef ITTI_SIM
-      MessageDef *message_p;
-      uint8_t *message_buffer;
-      message_buffer = itti_malloc (TASK_RRC_GNB, TASK_RRC_UE_SIM, size);
-      memcpy (message_buffer, buffer, size);
-      message_p = itti_alloc_new_message (TASK_RRC_GNB, 0, GNB_RRC_DCCH_DATA_IND);
-      GNB_RRC_DCCH_DATA_IND (message_p).rbid = DCCH;
-      GNB_RRC_DCCH_DATA_IND (message_p).sdu = message_buffer;
-      GNB_RRC_DCCH_DATA_IND (message_p).size  = size;
-      itti_send_msg_to_task (TASK_RRC_UE_SIM, ctxt_pP->instance, message_p);
+  MessageDef *message_p;
+  uint8_t *message_buffer;
+  message_buffer = itti_malloc (TASK_RRC_GNB, TASK_RRC_UE_SIM, size);
+  memcpy (message_buffer, buffer, size);
+  message_p = itti_alloc_new_message (TASK_RRC_GNB, 0, GNB_RRC_DCCH_DATA_IND);
+  GNB_RRC_DCCH_DATA_IND (message_p).rbid = DCCH;
+  GNB_RRC_DCCH_DATA_IND (message_p).sdu = message_buffer;
+  GNB_RRC_DCCH_DATA_IND (message_p).size  = size;
+  itti_send_msg_to_task (TASK_RRC_UE_SIM, ctxt_pP->instance, message_p);
 #else
-      nr_rrc_data_req(
-        ctxt_pP,
-        DCCH,
-        rrc_gNB_mui++,
-        SDU_CONFIRM_NO,
-        size,
-        buffer,
-        PDCP_TRANSMISSION_MODE_CONTROL);
+  nr_rrc_data_req(
+      ctxt_pP,
+      DCCH,
+      rrc_gNB_mui++,
+      SDU_CONFIRM_NO,
+      size,
+      buffer,
+      PDCP_TRANSMISSION_MODE_CONTROL);
 #endif
-      break;
+  break;
 
     default :
         LOG_W(NR_RRC, "Unknown node type %d\n", RC.nrrrc[ctxt_pP->module_id]->node_type);
