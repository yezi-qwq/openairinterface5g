/*
 * Licensed to the OpenAirInterface (OAI) Software Alliance under one or more
 * contributor license agreements.  See the NOTICE file distributed with
 * this work for additional information regarding copyright ownership.
 * The OpenAirInterface Software Alliance licenses this file to You under
 * the OAI Public License, Version 1.1  (the "License"); you may not use this file
 * except in compliance with the License.
 * You may obtain a copy of the License at
 *
 *      http://www.openairinterface.org/?page_id=698
 *
 * Unless required by applicable law or agreed to in writing, software
 * distributed under the License is distributed on an "AS IS" BASIS,
 * WITHOUT WARRANTIES OR CONDITIONS OF ANY KIND, either express or implied.
 * See the License for the specific language governing permissions and
 * limitations under the License.
 *-------------------------------------------------------------------------------
 * For more information about the OpenAirInterface (OAI) Software Alliance:
 *      contact@openairinterface.org
 */

/*! \file rrc_gNB.c
 * \brief rrc procedures for gNB
 * \author Navid Nikaein and  Raymond Knopp , WEI-TAI CHEN
 * \date 2011 - 2014 , 2018
 * \version 1.0
 * \company Eurecom, NTUST
 * \email: navid.nikaein@eurecom.fr and raymond.knopp@eurecom.fr, kroempa@gmail.com
 */
#define RRC_GNB_C
#define RRC_GNB_C

#include <sys/socket.h>
#include <netinet/in.h>
#include <arpa/inet.h>

#include "nr_rrc_config.h"
#include "nr_rrc_defs.h"
#include "nr_rrc_extern.h"
#include "assertions.h"
#include "common/ran_context.h"
#include "asn1_conversions.h"

#include "RRC/L2_INTERFACE/openair_rrc_L2_interface.h"
#include "LAYER2/RLC/rlc.h"
#include "LAYER2/NR_MAC_gNB/mac_proto.h"
#include "common/utils/LOG/log.h"
#include "COMMON/mac_rrc_primitives.h"
#include "RRC/NR/MESSAGES/asn1_msg.h"

#include "NR_BCCH-BCH-Message.h"
#include "NR_UL-DCCH-Message.h"
#include "NR_DL-DCCH-Message.h"
#include "NR_DL-CCCH-Message.h"
#include "NR_UL-CCCH-Message.h"
#include "NR_RRCReject.h"
#include "NR_RejectWaitTime.h"
#include "NR_RRCSetup.h"

#include "NR_CellGroupConfig.h"
#include "NR_MeasResults.h"
#include "LTE_UECapabilityInformation.h"
#include "LTE_UL-DCCH-Message.h"
#include "NR_UL-CCCH-Message.h"
#include "NR_RRCSetupRequest-IEs.h"
#include "NR_RRCSetupComplete-IEs.h"
#include "NR_RRCReestablishmentRequest-IEs.h"
#include "NR_MIB.h"

#include "rlc.h"
#include "rrc_eNB_UE_context.h"
#include "platform_types.h"
#include "common/utils/LOG/vcd_signal_dumper.h"

#include "T.h"

#include "RRC/NAS/nas_config.h"
#include "RRC/NAS/rb_config.h"
#include "OCG.h"
#include "OCG_extern.h"

#include "UTIL/OSA/osa_defs.h"

#include "rrc_eNB_S1AP.h"
#include "rrc_gNB_NGAP.h"

#include "rrc_eNB_GTPV1U.h"

#include "nr_pdcp/nr_pdcp_entity.h"
#include "pdcp.h"
#include "gtpv1u_eNB_task.h"


#include "intertask_interface.h"
#include "SIMULATION/TOOLS/sim.h" // for taus

#include "executables/softmodem-common.h"
#include <openair2/RRC/NR/rrc_gNB_UE_context.h>
#include <openair2/X2AP/x2ap_eNB.h>
#include <openair3/ocp-gtpu/gtp_itf.h>
#include <openair2/RRC/NR/nr_rrc_proto.h>

#include "BIT_STRING.h"
#include "assertions.h"

//#define XER_PRINT

extern RAN_CONTEXT_t RC;

static inline uint64_t bitStr_to_uint64(BIT_STRING_t *asn);

mui_t                               rrc_gNB_mui = 0;
uint8_t first_rrcreconfiguration = 0;

///---------------------------------------------------------------------------------------------------------------///
///---------------------------------------------------------------------------------------------------------------///

boolean_t DURecvCb( protocol_ctxt_t  *ctxt_pP,
                    const srb_flag_t     srb_flagP,
                    const rb_id_t        rb_idP,
                    const mui_t          muiP,
                    const confirm_t      confirmP,
                    const sdu_size_t     sdu_buffer_sizeP,
                    unsigned char *const sdu_buffer_pP,
                    const pdcp_transmission_mode_t modeP,
                    const uint32_t *sourceL2Id,
                    const uint32_t *destinationL2Id) {
  // The buffer comes from the stack in gtp-u thread, we have a make a separate buffer to enqueue in a inter-thread message queue
  mem_block_t *sdu=get_free_mem_block(sdu_buffer_sizeP, __func__);
  memcpy(sdu->data,  sdu_buffer_pP,  sdu_buffer_sizeP);
  du_rlc_data_req(ctxt_pP,srb_flagP, false,  rb_idP,muiP, confirmP,  sdu_buffer_sizeP, sdu);
  return true;
}

void openair_nr_rrc_on(const protocol_ctxt_t *const ctxt_pP) {
  LOG_I(NR_RRC, PROTOCOL_NR_RRC_CTXT_FMT" gNB:OPENAIR NR RRC IN....\n",PROTOCOL_NR_RRC_CTXT_ARGS(ctxt_pP));
  rrc_config_nr_buffer (&RC.nrrrc[ctxt_pP->module_id]->carrier.SI, BCCH, 1);
  RC.nrrrc[ctxt_pP->module_id]->carrier.SI.Active = 1;
  rrc_config_nr_buffer (&RC.nrrrc[ctxt_pP->module_id]->carrier.Srb0, CCCH, 1);
  RC.nrrrc[ctxt_pP->module_id]->carrier.Srb0.Active = 1;
}

///---------------------------------------------------------------------------------------------------------------///
///---------------------------------------------------------------------------------------------------------------///

static void init_NR_SI(gNB_RRC_INST *rrc, gNB_RrcConfigurationReq *configuration) {
  LOG_D(RRC,"%s()\n\n\n\n",__FUNCTION__);
  if (NODE_IS_DU(rrc->node_type) || NODE_IS_MONOLITHIC(rrc->node_type)) {
    rrc->carrier.MIB             = (uint8_t *) malloc16(4);
    rrc->carrier.sizeof_MIB      = do_MIB_NR(rrc,0);
  }

    if((get_softmodem_params()->sa) && ( (NODE_IS_DU(rrc->node_type) || NODE_IS_MONOLITHIC(rrc->node_type)))) {
    rrc->carrier.sizeof_SIB1 = do_SIB1_NR(&rrc->carrier,configuration);
  }

  if (!NODE_IS_DU(rrc->node_type)) {
    rrc->carrier.SIB23 = (uint8_t *) malloc16(100);
    AssertFatal(rrc->carrier.SIB23 != NULL, "cannot allocate memory for SIB");
    rrc->carrier.sizeof_SIB23 = do_SIB23_NR(&rrc->carrier, configuration);
    LOG_I(NR_RRC,"do_SIB23_NR, size %d \n ", rrc->carrier.sizeof_SIB23);
    AssertFatal(rrc->carrier.sizeof_SIB23 != 255,"FATAL, RC.nrrrc[mod].carrier[CC_id].sizeof_SIB23 == 255");
  }

  LOG_I(NR_RRC,"Done init_NR_SI\n");

  if (NODE_IS_MONOLITHIC(rrc->node_type)){
    rrc_mac_config_req_gNB(rrc->module_id,
<<<<<<< HEAD
                           rrc->configuration.ssb_SubcarrierOffset,
                           rrc->configuration.pdsch_AntennaPorts,
                           rrc->configuration.pusch_AntennaPorts,
                           rrc->configuration.sib1_tda,
                           rrc->configuration.minRXTXTIME,
                           rrc->carrier.servingcellconfigcommon,
                           &rrc->carrier.mib,
                           0,
                           0, // WIP hardcoded rnti
                           NULL);
=======
                           rrc->carrier.ssb_SubcarrierOffset,
                           rrc->carrier.pdsch_AntennaPorts,
                           rrc->carrier.pusch_AntennaPorts,
                           rrc->carrier.sib1_tda,
                           rrc->carrier.minRXTXTIME,
                           (NR_ServingCellConfigCommon_t *)rrc->carrier.servingcellconfigcommon,
                           &rrc->carrier.mib,
                           rrc->carrier.siblock1,
                           0,
                           0, // WIP hardcoded rnti
                           (NR_CellGroupConfig_t *)NULL);
>>>>>>> a020c517
  }

  /* set flag to indicate that cell information is configured. This is required
   * in DU to trigger F1AP_SETUP procedure */
  pthread_mutex_lock(&rrc->cell_info_mutex);
  rrc->cell_info_configured=1;
  pthread_mutex_unlock(&rrc->cell_info_mutex);

  if (get_softmodem_params()->phy_test > 0 || get_softmodem_params()->do_ra > 0) {
    struct rrc_gNB_ue_context_s *ue_context_p = rrc_gNB_allocate_new_UE_context(rrc);
    ue_context_p->ue_context.spCellConfig = calloc(1, sizeof(struct NR_SpCellConfig));
    ue_context_p->ue_context.spCellConfig->spCellConfigDedicated = configuration->scd;
    LOG_I(NR_RRC,"Adding new user (%p)\n",ue_context_p);
    if (!NODE_IS_CU(RC.nrrrc[0]->node_type)) {
      rrc_add_nsa_user(rrc,ue_context_p,NULL);
    }
  }
}

char openair_rrc_gNB_configuration(const module_id_t gnb_mod_idP, gNB_RrcConfigurationReq *configuration) {
  protocol_ctxt_t      ctxt;
  gNB_RRC_INST         *rrc=RC.nrrrc[gnb_mod_idP];
  PROTOCOL_CTXT_SET_BY_MODULE_ID(&ctxt, gnb_mod_idP, GNB_FLAG_YES, NOT_A_RNTI, 0, 0,gnb_mod_idP);
  LOG_I(NR_RRC,
        PROTOCOL_NR_RRC_CTXT_FMT" Init...\n",
        PROTOCOL_NR_RRC_CTXT_ARGS(&ctxt));

  AssertFatal(rrc != NULL, "RC.nrrrc not initialized!");
  AssertFatal(NUMBER_OF_UE_MAX < (module_id_t)0xFFFFFFFFFFFFFFFF, " variable overflow");
  AssertFatal(configuration!=NULL,"configuration input is null\n");
  rrc->module_id = gnb_mod_idP;
  rrc->Nb_ue = 0;
  rrc->carrier.Srb0.Active = 0;
  nr_uid_linear_allocator_init(&rrc->uid_allocator);
  RB_INIT(&rrc->rrc_ue_head);
  rrc->initial_id2_s1ap_ids = hashtable_create (NUMBER_OF_UE_MAX * 2, NULL, NULL);
  rrc->s1ap_id2_s1ap_ids    = hashtable_create (NUMBER_OF_UE_MAX * 2, NULL, NULL);
  rrc->initial_id2_ngap_ids = hashtable_create (NUMBER_OF_UE_MAX * 2, NULL, NULL);
  rrc->ngap_id2_ngap_ids    = hashtable_create (NUMBER_OF_UE_MAX * 2, NULL, NULL);
  rrc->configuration = *configuration;
  rrc->carrier.servingcellconfigcommon = configuration->scc;
  nr_rrc_config_ul_tda(configuration->scc,configuration->minRXTXTIME);
   /// System Information INIT
  pthread_mutex_init(&rrc->cell_info_mutex,NULL);
  rrc->cell_info_configured = 0;
  LOG_I(NR_RRC, PROTOCOL_NR_RRC_CTXT_FMT" Checking release \n",PROTOCOL_NR_RRC_CTXT_ARGS(&ctxt));
  init_NR_SI(rrc, configuration);
  rrc_init_nr_global_param();
  openair_nr_rrc_on(&ctxt);
  return 0;
}//END openair_rrc_gNB_configuration


void rrc_gNB_process_AdditionRequestInformation(const module_id_t gnb_mod_idP, x2ap_ENDC_sgnb_addition_req_t *m) {
  struct NR_CG_ConfigInfo *cg_configinfo = NULL;
  asn_dec_rval_t dec_rval = uper_decode_complete(NULL,
                            &asn_DEF_NR_CG_ConfigInfo,
                            (void **)&cg_configinfo,
                            (uint8_t *)m->rrc_buffer,
                            (int) m->rrc_buffer_size);//m->rrc_buffer_size);
  gNB_RRC_INST         *rrc=RC.nrrrc[gnb_mod_idP];

  if ((dec_rval.code != RC_OK) && (dec_rval.consumed == 0)) {
    AssertFatal(1==0,"NR_UL_DCCH_MESSAGE decode error\n");
    // free the memory
    SEQUENCE_free(&asn_DEF_NR_CG_ConfigInfo, cg_configinfo, 1);
    return;
  }

  xer_fprint(stdout,&asn_DEF_NR_CG_ConfigInfo, cg_configinfo);
  // recreate enough of X2 EN-DC Container
  AssertFatal(cg_configinfo->criticalExtensions.choice.c1->present == NR_CG_ConfigInfo__criticalExtensions__c1_PR_cg_ConfigInfo,
              "ueCapabilityInformation not present\n");
  parse_CG_ConfigInfo(rrc,cg_configinfo,m);
  LOG_A(NR_RRC, "Successfully parsed CG_ConfigInfo of size %zu bits. (%zu bytes)\n",
        dec_rval.consumed, (dec_rval.consumed +7/8));
}


//-----------------------------------------------------------------------------
uint8_t
rrc_gNB_get_next_transaction_identifier(
    module_id_t gnb_mod_idP
)
//-----------------------------------------------------------------------------
{
  static uint8_t                      nr_rrc_transaction_identifier[NUMBER_OF_gNB_MAX];
  nr_rrc_transaction_identifier[gnb_mod_idP] = (nr_rrc_transaction_identifier[gnb_mod_idP] + 1) % NR_RRC_TRANSACTION_IDENTIFIER_NUMBER;
  LOG_T(NR_RRC, "generated xid is %d\n", nr_rrc_transaction_identifier[gnb_mod_idP]);
  return nr_rrc_transaction_identifier[gnb_mod_idP];
}

void apply_macrlc_config(gNB_RRC_INST *rrc,
                         rrc_gNB_ue_context_t         *const ue_context_pP,
                         const protocol_ctxt_t        *const ctxt_pP ) {

<<<<<<< HEAD
  NR_CellGroupConfig_t *cgc = get_softmodem_params()->sa ? ue_context_pP->ue_context.masterCellGroup : NULL;
  rrc_mac_config_req_gNB(rrc->module_id,
                         rrc->configuration.ssb_SubcarrierOffset,
                         rrc->configuration.pdsch_AntennaPorts,
                         rrc->configuration.pusch_AntennaPorts,
                         rrc->configuration.sib1_tda,
                         rrc->configuration.minRXTXTIME,
=======
  rrc_mac_config_req_gNB(rrc->module_id,
                         rrc->carrier.ssb_SubcarrierOffset,
                         rrc->carrier.pdsch_AntennaPorts,
                         rrc->carrier.pusch_AntennaPorts,
                         rrc->carrier.sib1_tda,
                         rrc->carrier.minRXTXTIME,
                         NULL,
>>>>>>> a020c517
                         NULL,
                         NULL,
                         0,
                         ue_context_pP->ue_context.rnti,
<<<<<<< HEAD
                         cgc);
=======
                         get_softmodem_params()->sa ? ue_context_pP->ue_context.masterCellGroup : (NR_CellGroupConfig_t *)NULL);
>>>>>>> a020c517

  nr_rrc_rlc_config_asn1_req(ctxt_pP,
                             ue_context_pP->ue_context.SRB_configList,
                             ue_context_pP->ue_context.DRB_configList,
                             NULL,
                             NULL,
                             get_softmodem_params()->sa ? cgc->rlc_BearerToAddModList : NULL);

}

void apply_pdcp_config(rrc_gNB_ue_context_t         *const ue_context_pP,
                       const protocol_ctxt_t        *const ctxt_pP ) {

      nr_rrc_pdcp_config_asn1_req(ctxt_pP,
                                  ue_context_pP->ue_context.SRB_configList,
                                  NULL,
                                  NULL,
                                  0,
                                  NULL,
                                  NULL,
                                  NULL,
                                  NULL,
                                  NULL,
                                  NULL,
                                  get_softmodem_params()->sa ? ue_context_pP->ue_context.masterCellGroup->rlc_BearerToAddModList : NULL);

}

//-----------------------------------------------------------------------------
void
rrc_gNB_generate_RRCSetup(
    const protocol_ctxt_t        *const ctxt_pP,
    rrc_gNB_ue_context_t         *const ue_context_pP,
    OCTET_STRING_t               *masterCellGroup_from_DU,
    NR_ServingCellConfigCommon_t *scc,
    const int                    CC_id
)
//-----------------------------------------------------------------------------
{
  LOG_D(NR_RRC, "rrc_gNB_generate_RRCSetup \n");
  MessageDef                    *message_p;

  // T(T_GNB_RRC_SETUP,
  //   T_INT(ctxt_pP->module_id),
  //   T_INT(ctxt_pP->frame),
  //   T_INT(ctxt_pP->subframe),
  //   T_INT(ctxt_pP->rnti));
  gNB_RRC_UE_t *ue_p = &ue_context_pP->ue_context;
  gNB_RRC_INST *rrc = RC.nrrrc[ctxt_pP->module_id];
  ue_p->Srb0.Tx_buffer.payload_size = do_RRCSetup(ue_context_pP,
                                                  (uint8_t *) ue_p->Srb0.Tx_buffer.Payload,
                                                  rrc_gNB_get_next_transaction_identifier(ctxt_pP->module_id),
                                                  masterCellGroup_from_DU,
                                                  scc,
                                                  &rrc->configuration);

  LOG_DUMPMSG(NR_RRC, DEBUG_RRC,
              (char *)(ue_p->Srb0.Tx_buffer.Payload),
              ue_p->Srb0.Tx_buffer.payload_size,
              "[MSG] RRC Setup\n");

  switch (rrc->node_type) {
    case ngran_gNB_CU:
      // create an ITTI message
      /* TODO: F1 IDs ar missing in RRC */
      nr_rrc_pdcp_config_asn1_req(ctxt_pP,
				  ue_context_pP->ue_context.SRB_configList,
				  NULL,
				  NULL,
				  0,
				  NULL,
				  NULL,
				  NULL,
				  NULL,
				  NULL,
				  NULL,
				  NULL);
      message_p = itti_alloc_new_message (TASK_RRC_GNB, 0, F1AP_DL_RRC_MESSAGE);
      F1AP_DL_RRC_MESSAGE (message_p).rrc_container        =  (uint8_t *)ue_p->Srb0.Tx_buffer.Payload;
      F1AP_DL_RRC_MESSAGE (message_p).rrc_container_length = ue_p->Srb0.Tx_buffer.payload_size;
      F1AP_DL_RRC_MESSAGE (message_p).gNB_CU_ue_id         = 0;
      F1AP_DL_RRC_MESSAGE (message_p).gNB_DU_ue_id         = 0;
      F1AP_DL_RRC_MESSAGE (message_p).old_gNB_DU_ue_id     = 0xFFFFFFFF; // unknown
      F1AP_DL_RRC_MESSAGE (message_p).rnti                 = ue_p->rnti;
      F1AP_DL_RRC_MESSAGE (message_p).srb_id               = CCCH;
      F1AP_DL_RRC_MESSAGE (message_p).execute_duplication  = 1;
      F1AP_DL_RRC_MESSAGE (message_p).RAT_frequency_priority_information.en_dc = 0;
      itti_send_msg_to_task (TASK_CU_F1, ctxt_pP->module_id, message_p);
      LOG_D(NR_RRC, "Send F1AP_DL_RRC_MESSAGE with ITTI\n");

    break;

    case ngran_gNB_DU:
      // nothing to do for DU
      AssertFatal(1==0,"nothing to do for DU\n");
      break;

    case ngran_gNB:
    {
      // rrc_mac_config_req_gNB

#ifdef ITTI_SIM
      LOG_I(NR_RRC,
            PROTOCOL_NR_RRC_CTXT_UE_FMT" [RAPROC] Logical Channel DL-CCCH, Generating RRCSetup (bytes %d)\n",
            PROTOCOL_NR_RRC_CTXT_UE_ARGS(ctxt_pP),
            ue_p->Srb0.Tx_buffer.payload_size);
      uint8_t *message_buffer;
      message_buffer = itti_malloc (TASK_RRC_GNB, TASK_RRC_UE_SIM,
                ue_p->Srb0.Tx_buffer.payload_size);
      memcpy (message_buffer, (uint8_t*)ue_p->Srb0.Tx_buffer.Payload, ue_p->Srb0.Tx_buffer.payload_size);
      message_p = itti_alloc_new_message (TASK_RRC_GNB, 0, GNB_RRC_CCCH_DATA_IND);
      GNB_RRC_CCCH_DATA_IND (message_p).sdu = message_buffer;
      GNB_RRC_CCCH_DATA_IND (message_p).size  = ue_p->Srb0.Tx_buffer.payload_size;
      itti_send_msg_to_task (TASK_RRC_UE_SIM, ctxt_pP->instance, message_p);
#else
      LOG_D(NR_RRC,
	    PROTOCOL_NR_RRC_CTXT_UE_FMT" RRC_gNB --- MAC_CONFIG_REQ  (SRB1) ---> MAC_gNB\n",
	    PROTOCOL_NR_RRC_CTXT_UE_ARGS(ctxt_pP));
      LOG_I(NR_RRC,
	    PROTOCOL_NR_RRC_CTXT_UE_FMT" [RAPROC] Logical Channel DL-CCCH, Generating RRCSetup (bytes %d)\n",
	    PROTOCOL_NR_RRC_CTXT_UE_ARGS(ctxt_pP),
	    ue_p->Srb0.Tx_buffer.payload_size);
      // activate release timer, if RRCSetupComplete not received after 100 frames, remove UE
      ue_context_pP->ue_context.ue_release_timer = 1;
      // remove UE after 10 frames after RRCConnectionRelease is triggered
      ue_context_pP->ue_context.ue_release_timer_thres = 1000;
      /* init timers */
      //   ue_context_pP->ue_context.ue_rrc_inactivity_timer = 0;

      // configure MAC

      apply_macrlc_config(rrc,ue_context_pP,ctxt_pP);

      apply_pdcp_config(ue_context_pP,ctxt_pP);
#endif
    }
    break;

    default:
      LOG_W(NR_RRC, "Unknown node type %d\n", rrc->node_type);
      break;
  }
}

//-----------------------------------------------------------------------------
void
rrc_gNB_generate_RRCSetup_for_RRCReestablishmentRequest(
    const protocol_ctxt_t    *const ctxt_pP,
    const int                CC_id
)
//-----------------------------------------------------------------------------
{
  LOG_I(NR_RRC, "generate RRCSetup for RRCReestablishmentRequest \n");
  rrc_gNB_ue_context_t         *ue_context_pP   = NULL;
  gNB_RRC_INST                 *rrc_instance_p = RC.nrrrc[ctxt_pP->module_id];
  NR_ServingCellConfigCommon_t *scc=rrc_instance_p->carrier.servingcellconfigcommon;

  ue_context_pP = rrc_gNB_get_next_free_ue_context(ctxt_pP, rrc_instance_p, 0);

  gNB_RRC_UE_t *ue_p = &ue_context_pP->ue_context;
  ue_p->Srb0.Tx_buffer.payload_size = do_RRCSetup(ue_context_pP,
                                                  (uint8_t *) ue_p->Srb0.Tx_buffer.Payload,
                                                  rrc_gNB_get_next_transaction_identifier(ctxt_pP->module_id),
                                                  NULL,
                                                  scc,
                                                  &rrc_instance_p->configuration);

  LOG_DUMPMSG(NR_RRC, DEBUG_RRC,
              (char *)(ue_p->Srb0.Tx_buffer.Payload),
              ue_p->Srb0.Tx_buffer.payload_size,
              "[MSG] RRC Setup\n");

  LOG_D(NR_RRC,
          PROTOCOL_NR_RRC_CTXT_UE_FMT" RRC_gNB --- MAC_CONFIG_REQ  (SRB1) ---> MAC_gNB\n",
          PROTOCOL_NR_RRC_CTXT_UE_ARGS(ctxt_pP));

  rrc_mac_config_req_gNB(rrc_instance_p->module_id,
                         rrc_instance_p->configuration.ssb_SubcarrierOffset,
                         rrc_instance_p->configuration.pdsch_AntennaPorts,
                         rrc_instance_p->configuration.pusch_AntennaPorts,
                         rrc_instance_p->configuration.sib1_tda,
                         rrc_instance_p->configuration.minRXTXTIME,
                         rrc_instance_p->carrier.servingcellconfigcommon,
                         &rrc_instance_p->carrier.mib,
                         rrc_instance_p->carrier.siblock1,
                         0,
                         ue_context_pP->ue_context.rnti,
                         NULL);

  LOG_I(NR_RRC,
        PROTOCOL_NR_RRC_CTXT_UE_FMT" [RAPROC] Logical Channel DL-CCCH, Generating RRCSetup (bytes %d)\n",
        PROTOCOL_NR_RRC_CTXT_UE_ARGS(ctxt_pP),
        ue_p->Srb0.Tx_buffer.payload_size);
  // activate release timer, if RRCSetupComplete not received after 100 frames, remove UE
  ue_context_pP->ue_context.ue_release_timer = 1;
  // remove UE after 10 frames after RRCConnectionRelease is triggered
  ue_context_pP->ue_context.ue_release_timer_thres = 1000;
  /* init timers */
  //   ue_context_pP->ue_context.ue_rrc_inactivity_timer = 0;
#ifdef ITTI_SIM
  MessageDef *message_p;
  uint8_t *message_buffer;
  message_buffer = itti_malloc (TASK_RRC_GNB, TASK_RRC_UE_SIM,
				ue_p->Srb0.Tx_buffer.payload_size);
  memcpy (message_buffer, (uint8_t*)ue_p->Srb0.Tx_buffer.Payload, ue_p->Srb0.Tx_buffer.payload_size);
  message_p = itti_alloc_new_message (TASK_RRC_GNB, 0, GNB_RRC_CCCH_DATA_IND);
  GNB_RRC_CCCH_DATA_IND (message_p).sdu = message_buffer;
  GNB_RRC_CCCH_DATA_IND (message_p).size  = ue_p->Srb0.Tx_buffer.payload_size;
  itti_send_msg_to_task (TASK_RRC_UE_SIM, ctxt_pP->instance, message_p);
#endif
}

void
rrc_gNB_generate_RRCReject(
    const protocol_ctxt_t    *const ctxt_pP,
    rrc_gNB_ue_context_t     *const ue_context_pP,
    const int                CC_id
)
//-----------------------------------------------------------------------------
{
  LOG_I(NR_RRC, "rrc_gNB_generate_RRCReject \n");
  gNB_RRC_UE_t *ue_p = &ue_context_pP->ue_context;
  MessageDef   *message_p;

  ue_p->Srb0.Tx_buffer.payload_size = do_RRCReject(ctxt_pP->module_id,
                                                  (uint8_t *)ue_p->Srb0.Tx_buffer.Payload);
  LOG_DUMPMSG(NR_RRC, DEBUG_RRC,
              (char *)(ue_p->Srb0.Tx_buffer.Payload),
              ue_p->Srb0.Tx_buffer.payload_size,
              "[MSG] RRCReject \n");
  LOG_I(NR_RRC,
      PROTOCOL_NR_RRC_CTXT_UE_FMT" [RAPROC] Logical Channel DL-CCCH, Generating NR_RRCReject (bytes %d)\n",
      PROTOCOL_NR_RRC_CTXT_UE_ARGS(ctxt_pP),
      ue_p->Srb0.Tx_buffer.payload_size);

  switch (RC.nrrrc[ctxt_pP->module_id]->node_type) {
    case ngran_gNB_CU:
      // create an ITTI message
      message_p = itti_alloc_new_message (TASK_RRC_GNB, 0, F1AP_DL_RRC_MESSAGE);
      F1AP_DL_RRC_MESSAGE (message_p).rrc_container        = (uint8_t *)ue_p->Srb0.Tx_buffer.Payload;
      F1AP_DL_RRC_MESSAGE (message_p).rrc_container_length = ue_p->Srb0.Tx_buffer.payload_size;
      F1AP_DL_RRC_MESSAGE (message_p).gNB_CU_ue_id         = 0;
      F1AP_DL_RRC_MESSAGE (message_p).gNB_DU_ue_id         = 0;
      F1AP_DL_RRC_MESSAGE (message_p).old_gNB_DU_ue_id     = 0xFFFFFFFF; // unknown
      F1AP_DL_RRC_MESSAGE (message_p).rnti                 = ue_p->rnti;
      F1AP_DL_RRC_MESSAGE (message_p).srb_id               = CCCH;
      F1AP_DL_RRC_MESSAGE (message_p).execute_duplication  = 1;
      F1AP_DL_RRC_MESSAGE (message_p).RAT_frequency_priority_information.en_dc = 0;
      itti_send_msg_to_task (TASK_CU_F1, ctxt_pP->module_id, message_p);
      LOG_D(NR_RRC, "Send F1AP_DL_RRC_MESSAGE with ITTI\n");
      break;

    case ngran_gNB_DU:
      // nothing to do for DU
      AssertFatal(1==0,"nothing to do for DU\n");
      break;

    case ngran_gNB:
    {
#ifdef ITTI_SIM
      uint8_t *message_buffer;
      message_buffer = itti_malloc (TASK_RRC_GNB, TASK_RRC_UE_SIM,
                ue_p->Srb0.Tx_buffer.payload_size);
      memcpy (message_buffer, (uint8_t*)ue_p->Srb0.Tx_buffer.Payload, ue_p->Srb0.Tx_buffer.payload_size);
      message_p = itti_alloc_new_message (TASK_RRC_GNB, 0, GNB_RRC_CCCH_DATA_IND);
      GNB_RRC_CCCH_DATA_IND (message_p).sdu = message_buffer;
      GNB_RRC_CCCH_DATA_IND (message_p).size  = ue_p->Srb0.Tx_buffer.payload_size;
      itti_send_msg_to_task (TASK_RRC_UE_SIM, ctxt_pP->instance, message_p);
#endif
      // rrc_mac_config_req_gNB
    }
      break;

    default :
      LOG_W(NR_RRC, "Unknown node type %d\n", RC.nrrrc[ctxt_pP->module_id]->node_type);
  }
}

//-----------------------------------------------------------------------------
/*
* Process the rrc setup complete message from UE (SRB1 Active)
*/
void
rrc_gNB_process_RRCSetupComplete(
  const protocol_ctxt_t     *const ctxt_pP,
  rrc_gNB_ue_context_t      *ue_context_pP,
  NR_RRCSetupComplete_IEs_t *rrcSetupComplete
)
//-----------------------------------------------------------------------------
{
  LOG_A(NR_RRC, PROTOCOL_NR_RRC_CTXT_UE_FMT" [RAPROC] Logical Channel UL-DCCH, " "processing NR_RRCSetupComplete from UE (SRB1 Active)\n",
      PROTOCOL_NR_RRC_CTXT_UE_ARGS(ctxt_pP));
  ue_context_pP->ue_context.Srb1.Active = 1;
  ue_context_pP->ue_context.Srb1.Srb_info.Srb_id = 1;
  ue_context_pP->ue_context.StatusRrc = NR_RRC_CONNECTED;

  if (AMF_MODE_ENABLED) {
    rrc_gNB_send_NGAP_NAS_FIRST_REQ(ctxt_pP, ue_context_pP, rrcSetupComplete);
  } else {
    rrc_gNB_generate_SecurityModeCommand(ctxt_pP, ue_context_pP);
  }
}

//-----------------------------------------------------------------------------
void 
rrc_gNB_generate_defaultRRCReconfiguration(
  const protocol_ctxt_t     *const ctxt_pP,
  rrc_gNB_ue_context_t      *ue_context_pP
)
//-----------------------------------------------------------------------------
{
  uint8_t                       buffer[RRC_BUF_SIZE];
  uint16_t                      size;
  /*NR_SRB_ToAddModList_t        **SRB_configList2 = NULL;
  NR_SRB_ToAddModList_t        *SRB_configList  = ue_context_pP->ue_context.SRB_configList;
  NR_DRB_ToAddModList_t        **DRB_configList  = NULL;
  NR_DRB_ToAddModList_t        **DRB_configList2 = NULL;
  NR_SRB_ToAddMod_t            *SRB2_config     = NULL;
  NR_DRB_ToAddMod_t            *DRB_config      = NULL;
  NR_SDAP_Config_t             *sdap_config     = NULL;*/
  struct NR_RRCReconfiguration_v1530_IEs__dedicatedNAS_MessageList
                               *dedicatedNAS_MessageList = NULL;
  NR_DedicatedNAS_Message_t    *dedicatedNAS_Message = NULL;

  uint8_t xid = rrc_gNB_get_next_transaction_identifier(ctxt_pP->module_id);

  /******************** Radio Bearer Config ********************/
  /* Configure SRB2 */
  /*SRB_configList2 = &ue_context_pP->ue_context.SRB_configList2[xid];
  if (*SRB_configList2) {
    free(*SRB_configList2);
  }
  *SRB_configList2 = CALLOC(1, sizeof(**SRB_configList2));
  memset(*SRB_configList2, 0, sizeof(**SRB_configList2));
  SRB2_config = CALLOC(1, sizeof(*SRB2_config));
  SRB2_config->srb_Identity = 2;
  ASN_SEQUENCE_ADD(&(*SRB_configList2)->list, SRB2_config);
  ASN_SEQUENCE_ADD(&SRB_configList->list, SRB2_config);*/

  /* Configure DRB */
  /*DRB_configList = &ue_context_pP->ue_context.DRB_configList;
  if (*DRB_configList) {
      free(*DRB_configList);
  }
  *DRB_configList = CALLOC(1, sizeof(**DRB_configList));
  memset(*DRB_configList, 0, sizeof(**DRB_configList));

  DRB_configList2 = &ue_context_pP->ue_context.DRB_configList2[xid];
  if (*DRB_configList2) {
      free(*DRB_configList2);
  }
  *DRB_configList2 = CALLOC(1, sizeof(**DRB_configList2));
  memset(*DRB_configList2, 0, sizeof(**DRB_configList2));

  DRB_config = CALLOC(1, sizeof(*DRB_config));
  DRB_config->drb_Identity = 1;
  DRB_config->cnAssociation = CALLOC(1, sizeof(*DRB_config->cnAssociation));
  DRB_config->cnAssociation->present = NR_DRB_ToAddMod__cnAssociation_PR_sdap_Config;
  // TODO sdap_Config
  sdap_config = CALLOC(1, sizeof(NR_SDAP_Config_t));
  memset(sdap_config, 0, sizeof(NR_SDAP_Config_t));
  DRB_config->cnAssociation->choice.sdap_Config = sdap_config;
  // TODO pdcp_Config
  DRB_config->reestablishPDCP = NULL;
  DRB_config->recoverPDCP = NULL;
  DRB_config->pdcp_Config = calloc(1, sizeof(*DRB_config->pdcp_Config));
  DRB_config->pdcp_Config->drb = calloc(1,sizeof(*DRB_config->pdcp_Config->drb));
  DRB_config->pdcp_Config->drb->discardTimer = calloc(1, sizeof(*DRB_config->pdcp_Config->drb->discardTimer));
  *DRB_config->pdcp_Config->drb->discardTimer = NR_PDCP_Config__drb__discardTimer_infinity;
  DRB_config->pdcp_Config->drb->pdcp_SN_SizeUL = calloc(1, sizeof(*DRB_config->pdcp_Config->drb->pdcp_SN_SizeUL));
  *DRB_config->pdcp_Config->drb->pdcp_SN_SizeUL = NR_PDCP_Config__drb__pdcp_SN_SizeUL_len18bits;
  DRB_config->pdcp_Config->drb->pdcp_SN_SizeDL = calloc(1, sizeof(*DRB_config->pdcp_Config->drb->pdcp_SN_SizeDL));
  *DRB_config->pdcp_Config->drb->pdcp_SN_SizeDL = NR_PDCP_Config__drb__pdcp_SN_SizeDL_len18bits;
  DRB_config->pdcp_Config->drb->headerCompression.present = NR_PDCP_Config__drb__headerCompression_PR_notUsed;
  DRB_config->pdcp_Config->drb->headerCompression.choice.notUsed = 0;

  DRB_config->pdcp_Config->drb->integrityProtection = NULL;
  DRB_config->pdcp_Config->drb->statusReportRequired = NULL;
  DRB_config->pdcp_Config->drb->outOfOrderDelivery = NULL;
  DRB_config->pdcp_Config->moreThanOneRLC = NULL;

  DRB_config->pdcp_Config->t_Reordering = calloc(1, sizeof(*DRB_config->pdcp_Config->t_Reordering));
  *DRB_config->pdcp_Config->t_Reordering = NR_PDCP_Config__t_Reordering_ms100;
  DRB_config->pdcp_Config->ext1 = NULL;

  ASN_SEQUENCE_ADD(&(*DRB_configList)->list, DRB_config);
  ASN_SEQUENCE_ADD(&(*DRB_configList2)->list, DRB_config);*/

  dedicatedNAS_MessageList = CALLOC(1, sizeof(struct NR_RRCReconfiguration_v1530_IEs__dedicatedNAS_MessageList));

  /* Add all NAS PDUs to the list */
  for (int i = 0; i < ue_context_pP->ue_context.nb_of_pdusessions; i++) {
    if (ue_context_pP->ue_context.pduSession[i].param.nas_pdu.buffer != NULL) {
      dedicatedNAS_Message = CALLOC(1, sizeof(NR_DedicatedNAS_Message_t));
      memset(dedicatedNAS_Message, 0, sizeof(OCTET_STRING_t));
      OCTET_STRING_fromBuf(dedicatedNAS_Message,
                            (char *)ue_context_pP->ue_context.pduSession[i].param.nas_pdu.buffer,
                            ue_context_pP->ue_context.pduSession[i].param.nas_pdu.length);
      ASN_SEQUENCE_ADD(&dedicatedNAS_MessageList->list, dedicatedNAS_Message);
    }

    ue_context_pP->ue_context.pduSession[i].status = PDU_SESSION_STATUS_DONE;
    LOG_D(NR_RRC, "setting the status for the default DRB (index %d) to (%d,%s)\n",
          i, ue_context_pP->ue_context.pduSession[i].status, "PDU_SESSION_STATUS_DONE");
  }

  if (ue_context_pP->ue_context.nas_pdu_flag == 1) {
    dedicatedNAS_Message = CALLOC(1, sizeof(NR_DedicatedNAS_Message_t));
    memset(dedicatedNAS_Message, 0, sizeof(OCTET_STRING_t));
    OCTET_STRING_fromBuf(dedicatedNAS_Message,
                          (char *)ue_context_pP->ue_context.nas_pdu.buffer,
                          ue_context_pP->ue_context.nas_pdu.length);
    ASN_SEQUENCE_ADD(&dedicatedNAS_MessageList->list, dedicatedNAS_Message);
  }

  /* If list is empty free the list and reset the address */
  if (dedicatedNAS_MessageList->list.count == 0) {
    free(dedicatedNAS_MessageList);
    dedicatedNAS_MessageList = NULL;
  }

  gNB_RRC_INST *rrc = RC.nrrrc[ctxt_pP->module_id];
  gNB_RRC_UE_t *ue_p = &ue_context_pP->ue_context;
  memset(buffer, 0, sizeof(buffer));
  size = do_RRCReconfiguration(ctxt_pP, buffer, sizeof(buffer),
                                xid,
                                NULL, //*SRB_configList2,
                                NULL, //*DRB_configList,
                                NULL,
                                NULL,
                                NULL,
                                NULL,
                                dedicatedNAS_MessageList,
                                ue_context_pP,
                                &rrc->carrier,
                                &rrc->configuration,
                                NULL,
                                ue_p->masterCellGroup);

  free(ue_context_pP->ue_context.nas_pdu.buffer);

  LOG_DUMPMSG(NR_RRC, DEBUG_RRC,(char *)buffer, size, "[MSG] RRC Reconfiguration\n");

  /* Free all NAS PDUs */
  for (int i = 0; i < ue_context_pP->ue_context.nb_of_pdusessions; i++) {
    if (ue_context_pP->ue_context.pduSession[i].param.nas_pdu.buffer != NULL) {
      free(ue_context_pP->ue_context.pduSession[i].param.nas_pdu.buffer);
      ue_context_pP->ue_context.pduSession[i].param.nas_pdu.buffer = NULL;
    }
  }

  LOG_I(NR_RRC, "[gNB %d] Frame %d, Logical Channel DL-DCCH, Generate NR_RRCReconfiguration (bytes %d, UE id %x)\n",
          ctxt_pP->module_id,
          ctxt_pP->frame,
          size,
          ue_context_pP->ue_context.rnti);
  switch (RC.nrrrc[ctxt_pP->module_id]->node_type) {
    case ngran_gNB_CU:
      nr_rrc_data_req(ctxt_pP,
                  DCCH,
                  rrc_gNB_mui++,
                  SDU_CONFIRM_NO,
                  size,
                  buffer,
                  PDCP_TRANSMISSION_MODE_CONTROL);
      // rrc_pdcp_config_asn1_req

      break;

    case ngran_gNB_DU:
      // nothing to do for DU
      AssertFatal(1==0,"nothing to do for DU\n");
      break;

    case ngran_gNB:
    {
#ifdef ITTI_SIM
      MessageDef *message_p;
      uint8_t *message_buffer;
      message_buffer = itti_malloc (TASK_RRC_GNB, TASK_RRC_UE_SIM, size);
      memcpy (message_buffer, buffer, size);
      message_p = itti_alloc_new_message (TASK_RRC_GNB, 0, GNB_RRC_DCCH_DATA_IND);
      GNB_RRC_DCCH_DATA_IND (message_p).rbid = DCCH;
      GNB_RRC_DCCH_DATA_IND (message_p).sdu = message_buffer;
      GNB_RRC_DCCH_DATA_IND (message_p).size	= size;
      itti_send_msg_to_task (TASK_RRC_UE_SIM, ctxt_pP->instance, message_p);
#else
      LOG_D(NR_RRC, "[FRAME %05d][RRC_gNB][MOD %u][][--- PDCP_DATA_REQ/%d Bytes (rrcReconfiguration to UE %x MUI %d) --->][PDCP][MOD %u][RB %u]\n",
          ctxt_pP->frame,
          ctxt_pP->module_id,
          size,
          ue_context_pP->ue_context.rnti,
          rrc_gNB_mui,
          ctxt_pP->module_id,
          DCCH);
      nr_rrc_data_req(ctxt_pP,
          DCCH,
          rrc_gNB_mui++,
          SDU_CONFIRM_NO,
          size,
          buffer,
          PDCP_TRANSMISSION_MODE_CONTROL);
      // rrc_pdcp_config_asn1_req
#endif
      // rrc_rlc_config_asn1_req
    }
    break;

  default :
    LOG_W(NR_RRC, "Unknown node type %d\n", RC.nrrrc[ctxt_pP->module_id]->node_type);
  }
}

//-----------------------------------------------------------------------------
void
rrc_gNB_generate_dedicatedRRCReconfiguration(
    const protocol_ctxt_t     *const ctxt_pP,
    rrc_gNB_ue_context_t      *ue_context_pP
)
//-----------------------------------------------------------------------------
{
  gNB_RRC_INST                  *rrc = RC.nrrrc[ctxt_pP->module_id];
  NR_DRB_ToAddMod_t             *DRB_config           = NULL;
  NR_SRB_ToAddMod_t             *SRB2_config          = NULL;
  NR_SDAP_Config_t              *sdap_config          = NULL;
  NR_DRB_ToAddModList_t        **DRB_configList  = NULL;
  NR_DRB_ToAddModList_t        **DRB_configList2 = NULL;
  NR_SRB_ToAddModList_t        **SRB_configList2 = NULL;
  NR_SRB_ToAddModList_t        *SRB_configList  = ue_context_pP->ue_context.SRB_configList;
  struct NR_RRCReconfiguration_v1530_IEs__dedicatedNAS_MessageList
                                *dedicatedNAS_MessageList = NULL;
  NR_DedicatedNAS_Message_t     *dedicatedNAS_Message = NULL;
  uint8_t                        buffer[RRC_BUF_SIZE];
  uint16_t                       size;
  int                            qos_flow_index = 0;
  NR_QFI_t                       qfi = 0;
  int                            pdu_sessions_done = 0;
  int i;
  NR_CellGroupConfig_t *cellGroupConfig;

  uint8_t xid = rrc_gNB_get_next_transaction_identifier(ctxt_pP->module_id);

  /* Configure SRB2 */
  SRB_configList2 = &ue_context_pP->ue_context.SRB_configList2[xid];
  if (*SRB_configList2 == NULL) {
    *SRB_configList2 = CALLOC(1, sizeof(**SRB_configList2));
    memset(*SRB_configList2, 0, sizeof(**SRB_configList2));
    SRB2_config = CALLOC(1, sizeof(*SRB2_config));
    SRB2_config->srb_Identity = 2;
    ASN_SEQUENCE_ADD(&(*SRB_configList2)->list, SRB2_config);
    ASN_SEQUENCE_ADD(&SRB_configList->list, SRB2_config);
  }

  DRB_configList = &ue_context_pP->ue_context.DRB_configList;
  if (*DRB_configList) {
      free(*DRB_configList);
  }
  *DRB_configList = CALLOC(1, sizeof(**DRB_configList));
  memset(*DRB_configList, 0, sizeof(**DRB_configList));

  DRB_configList2 = &ue_context_pP->ue_context.DRB_configList2[xid];
  if (*DRB_configList2) {
      free(*DRB_configList2);
  }
  *DRB_configList2 = CALLOC(1, sizeof(**DRB_configList2));
  memset(*DRB_configList2, 0, sizeof(**DRB_configList2));

  dedicatedNAS_MessageList = CALLOC(1, sizeof(struct NR_RRCReconfiguration_v1530_IEs__dedicatedNAS_MessageList));

  for (i = 0; i < ue_context_pP->ue_context.setup_pdu_sessions; i++) {
    if (pdu_sessions_done >= ue_context_pP->ue_context.nb_of_pdusessions) {
      break;
    }

    if (ue_context_pP->ue_context.pduSession[i].status >= PDU_SESSION_STATUS_DONE) {
      continue;
    }

    DRB_config = CALLOC(1, sizeof(*DRB_config));
    DRB_config->drb_Identity = i+1;
    DRB_config->cnAssociation = CALLOC(1, sizeof(*DRB_config->cnAssociation));
    DRB_config->cnAssociation->present = NR_DRB_ToAddMod__cnAssociation_PR_sdap_Config;
    // sdap_Config
    sdap_config = CALLOC(1, sizeof(NR_SDAP_Config_t));
    memset(sdap_config, 0, sizeof(NR_SDAP_Config_t));
    sdap_config->pdu_Session = ue_context_pP->ue_context.pduSession[i].param.pdusession_id;
    sdap_config->sdap_HeaderDL = NR_SDAP_Config__sdap_HeaderDL_present;
    sdap_config->sdap_HeaderUL = NR_SDAP_Config__sdap_HeaderUL_absent;
    sdap_config->defaultDRB = TRUE;
    sdap_config->mappedQoS_FlowsToAdd = calloc(1, sizeof(struct NR_SDAP_Config__mappedQoS_FlowsToAdd));
    memset(sdap_config->mappedQoS_FlowsToAdd, 0, sizeof(struct NR_SDAP_Config__mappedQoS_FlowsToAdd));

    for (qos_flow_index = 0; qos_flow_index < ue_context_pP->ue_context.pduSession[i].param.nb_qos; qos_flow_index++) {
      qfi = ue_context_pP->ue_context.pduSession[i].param.qos[qos_flow_index].qfi;
      ASN_SEQUENCE_ADD(&sdap_config->mappedQoS_FlowsToAdd->list, &qfi);
    }
    sdap_config->mappedQoS_FlowsToRelease = NULL;
    DRB_config->cnAssociation->choice.sdap_Config = sdap_config;

    // pdcp_Config
    DRB_config->reestablishPDCP = NULL;
    DRB_config->recoverPDCP = NULL;
    DRB_config->pdcp_Config = calloc(1, sizeof(*DRB_config->pdcp_Config));
    DRB_config->pdcp_Config->drb = calloc(1,sizeof(*DRB_config->pdcp_Config->drb));
    DRB_config->pdcp_Config->drb->discardTimer = calloc(1, sizeof(*DRB_config->pdcp_Config->drb->discardTimer));
    *DRB_config->pdcp_Config->drb->discardTimer = NR_PDCP_Config__drb__discardTimer_infinity;
    DRB_config->pdcp_Config->drb->pdcp_SN_SizeUL = calloc(1, sizeof(*DRB_config->pdcp_Config->drb->pdcp_SN_SizeUL));
    *DRB_config->pdcp_Config->drb->pdcp_SN_SizeUL = NR_PDCP_Config__drb__pdcp_SN_SizeUL_len18bits;
    DRB_config->pdcp_Config->drb->pdcp_SN_SizeDL = calloc(1, sizeof(*DRB_config->pdcp_Config->drb->pdcp_SN_SizeDL));
    *DRB_config->pdcp_Config->drb->pdcp_SN_SizeDL = NR_PDCP_Config__drb__pdcp_SN_SizeDL_len18bits;
    DRB_config->pdcp_Config->drb->headerCompression.present = NR_PDCP_Config__drb__headerCompression_PR_notUsed;
    DRB_config->pdcp_Config->drb->headerCompression.choice.notUsed = 0;

    DRB_config->pdcp_Config->drb->integrityProtection = NULL;
    DRB_config->pdcp_Config->drb->statusReportRequired = NULL;
    DRB_config->pdcp_Config->drb->outOfOrderDelivery = NULL;
    DRB_config->pdcp_Config->moreThanOneRLC = NULL;

    DRB_config->pdcp_Config->t_Reordering = calloc(1, sizeof(*DRB_config->pdcp_Config->t_Reordering));
    *DRB_config->pdcp_Config->t_Reordering = NR_PDCP_Config__t_Reordering_ms0;
    DRB_config->pdcp_Config->ext1 = NULL;

    if (rrc->security.do_drb_integrity) {
      DRB_config->pdcp_Config->drb->integrityProtection = calloc(1, sizeof(*DRB_config->pdcp_Config->drb->integrityProtection));
      *DRB_config->pdcp_Config->drb->integrityProtection = NR_PDCP_Config__drb__integrityProtection_enabled;
    }

    if (!rrc->security.do_drb_ciphering) {
      DRB_config->pdcp_Config->ext1 = calloc(1, sizeof(*DRB_config->pdcp_Config->ext1));
      DRB_config->pdcp_Config->ext1->cipheringDisabled = calloc(1, sizeof(*DRB_config->pdcp_Config->ext1->cipheringDisabled));
      *DRB_config->pdcp_Config->ext1->cipheringDisabled = NR_PDCP_Config__ext1__cipheringDisabled_true;
    }

    // Reference TS23501 Table 5.7.4-1: Standardized 5QI to QoS characteristics mapping
    for (qos_flow_index = 0; qos_flow_index < ue_context_pP->ue_context.pduSession[i].param.nb_qos; qos_flow_index++) {
      switch (ue_context_pP->ue_context.pduSession[i].param.qos[qos_flow_index].fiveQI) {
        case 1: //100ms
        case 2: //150ms
        case 3: //50ms
        case 4: //300ms
        case 5: //100ms
        case 6: //300ms
        case 7: //100ms
        case 8: //300ms
        case 9: //300ms Video (Buffered Streaming)TCP-based (e.g., www, e-mail, chat, ftp, p2p file sharing, progressive video, etc.)
          // TODO
          break;

        default:
          LOG_E(NR_RRC,"not supported 5qi %lu\n", ue_context_pP->ue_context.pduSession[i].param.qos[qos_flow_index].fiveQI);
          ue_context_pP->ue_context.pduSession[i].status = PDU_SESSION_STATUS_FAILED;
          ue_context_pP->ue_context.pduSession[i].xid = xid;
          pdu_sessions_done++;
          free(DRB_config);
          continue;
      }
    }

    ASN_SEQUENCE_ADD(&(*DRB_configList)->list, DRB_config);
    ASN_SEQUENCE_ADD(&(*DRB_configList2)->list, DRB_config);

    ue_context_pP->ue_context.pduSession[i].status = PDU_SESSION_STATUS_DONE;
    ue_context_pP->ue_context.pduSession[i].xid = xid;

    if (ue_context_pP->ue_context.pduSession[i].param.nas_pdu.buffer != NULL) {
      dedicatedNAS_Message = CALLOC(1, sizeof(NR_DedicatedNAS_Message_t));
      memset(dedicatedNAS_Message, 0, sizeof(OCTET_STRING_t));
      OCTET_STRING_fromBuf(dedicatedNAS_Message,
                            (char *)ue_context_pP->ue_context.pduSession[i].param.nas_pdu.buffer,
                            ue_context_pP->ue_context.pduSession[i].param.nas_pdu.length);
      ASN_SEQUENCE_ADD(&dedicatedNAS_MessageList->list, dedicatedNAS_Message);

      LOG_I(NR_RRC,"add NAS info with size %d (pdusession id %d)\n",ue_context_pP->ue_context.pduSession[i].param.nas_pdu.length, i);
    } else {
      // TODO
      LOG_E(NR_RRC,"no NAS info (pdusession id %d)\n", i);
    }
  }

  /* If list is empty free the list and reset the address */
  if (dedicatedNAS_MessageList->list.count == 0) {
    free(dedicatedNAS_MessageList);
    dedicatedNAS_MessageList = NULL;
  }

  memset(buffer, 0, sizeof(buffer));
  cellGroupConfig = calloc(1, sizeof(NR_CellGroupConfig_t));
  fill_mastercellGroupConfig(cellGroupConfig, ue_context_pP->ue_context.masterCellGroup);
  size = do_RRCReconfiguration(ctxt_pP, buffer, sizeof(buffer),
                                xid,
                                *SRB_configList2,
                                *DRB_configList,
                                NULL,
                                NULL,
                                NULL,
                                NULL,
                                dedicatedNAS_MessageList,
                                ue_context_pP,
                                &rrc->carrier,
                                &rrc->configuration,
                                NULL,
                                cellGroupConfig);
  LOG_DUMPMSG(NR_RRC,DEBUG_RRC,(char *)buffer,size,"[MSG] RRC Reconfiguration\n");

  /* Free all NAS PDUs */
  for (i = 0; i < ue_context_pP->ue_context.nb_of_pdusessions; i++) {
    if (ue_context_pP->ue_context.pduSession[i].param.nas_pdu.buffer != NULL) {
      /* Free the NAS PDU buffer and invalidate it */
      free(ue_context_pP->ue_context.pduSession[i].param.nas_pdu.buffer);
      ue_context_pP->ue_context.pduSession[i].param.nas_pdu.buffer = NULL;
    }
  }

  LOG_I(NR_RRC,
        "[gNB %d] Frame %d, Logical Channel DL-DCCH, Generate RRCReconfiguration (bytes %d, UE RNTI %x)\n",
        ctxt_pP->module_id, ctxt_pP->frame, size, ue_context_pP->ue_context.rnti);
  LOG_D(NR_RRC,
        "[FRAME %05d][RRC_gNB][MOD %u][][--- PDCP_DATA_REQ/%d Bytes (rrcReconfiguration to UE %x MUI %d) --->][PDCP][MOD %u][RB %u]\n",
        ctxt_pP->frame, ctxt_pP->module_id, size, ue_context_pP->ue_context.rnti, rrc_gNB_mui, ctxt_pP->module_id, DCCH);

#ifdef ITTI_SIM
  MessageDef *message_p;
  uint8_t *message_buffer;
  message_buffer = itti_malloc (TASK_RRC_GNB_SIM, TASK_RRC_UE_SIM, size);
  memcpy (message_buffer, buffer, size);
  message_p = itti_alloc_new_message (TASK_RRC_GNB_SIM, 0, GNB_RRC_DCCH_DATA_IND);
  GNB_RRC_DCCH_DATA_IND (message_p).rbid = DCCH;
  GNB_RRC_DCCH_DATA_IND (message_p).sdu = message_buffer;
  GNB_RRC_DCCH_DATA_IND (message_p).size	= size;
  itti_send_msg_to_task (TASK_RRC_UE_SIM, ctxt_pP->instance, message_p);
#else
  nr_rrc_data_req(
    ctxt_pP,
    DCCH,
    rrc_gNB_mui++,
    SDU_CONFIRM_NO,
    size,
    buffer,
    PDCP_TRANSMISSION_MODE_CONTROL);
#endif
}

//-----------------------------------------------------------------------------
void
rrc_gNB_modify_dedicatedRRCReconfiguration(
  const protocol_ctxt_t     *const ctxt_pP,
  rrc_gNB_ue_context_t      *ue_context_pP)
//-----------------------------------------------------------------------------
{
  NR_DRB_ToAddMod_t             *DRB_config           = NULL;
  NR_DRB_ToAddModList_t        **DRB_configList  = NULL;
  NR_DRB_ToAddModList_t         *DRB_configList2 = NULL;
  struct NR_RRCReconfiguration_v1530_IEs__dedicatedNAS_MessageList
                                *dedicatedNAS_MessageList = NULL;
  NR_DedicatedNAS_Message_t     *dedicatedNAS_Message = NULL;
  uint8_t                        buffer[RRC_BUF_SIZE];
  uint16_t                       size;
  int                            qos_flow_index = 0;
  int i, j;

  uint8_t xid = rrc_gNB_get_next_transaction_identifier(ctxt_pP->module_id);
  DRB_configList = &ue_context_pP->ue_context.DRB_configList;

  DRB_configList2 = CALLOC(1, sizeof(NR_DRB_ToAddModList_t));
  memset(DRB_configList2, 0, sizeof(NR_DRB_ToAddModList_t));

  dedicatedNAS_MessageList = CALLOC(1, sizeof(struct NR_RRCReconfiguration_v1530_IEs__dedicatedNAS_MessageList));

  for (i = 0; i < ue_context_pP->ue_context.nb_of_modify_pdusessions; i++) {
    // bypass the new and already configured pdu sessions
    if (ue_context_pP->ue_context.modify_pdusession[i].status >= PDU_SESSION_STATUS_DONE) {
      ue_context_pP->ue_context.modify_pdusession[i].xid = xid;
      continue;
    }

    if (ue_context_pP->ue_context.modify_pdusession[i].cause != NGAP_CAUSE_NOTHING) {
      // set xid of failure pdu session
      ue_context_pP->ue_context.modify_pdusession[i].xid = xid;
      ue_context_pP->ue_context.modify_pdusession[i].status = PDU_SESSION_STATUS_FAILED;
      continue;
    }

    // search exist DRB_config
    for (j = 0; j < (*DRB_configList)->list.count; j++) {
      if ((*DRB_configList)->list.array[j]->cnAssociation->choice.sdap_Config->pdu_Session == 
        ue_context_pP->ue_context.modify_pdusession[i].param.pdusession_id) {
        DRB_config = (*DRB_configList)->list.array[j];
        break;
      }
    }

    if (DRB_config == NULL) {
      ue_context_pP->ue_context.modify_pdusession[i].xid         = xid;
      ue_context_pP->ue_context.modify_pdusession[i].status      = PDU_SESSION_STATUS_FAILED;
      ue_context_pP->ue_context.modify_pdusession[i].cause       = NGAP_CAUSE_RADIO_NETWORK;
      ue_context_pP->ue_context.modify_pdusession[i].cause_value = NGAP_CauseRadioNetwork_unspecified;
      ue_context_pP->ue_context.nb_of_failed_pdusessions++;
      continue;
    }

    // Reference TS23501 Table 5.7.4-1: Standardized 5QI to QoS characteristics mapping
    for (qos_flow_index = 0; qos_flow_index < ue_context_pP->ue_context.modify_pdusession[i].param.nb_qos; qos_flow_index++) {
      switch (ue_context_pP->ue_context.modify_pdusession[i].param.qos[qos_flow_index].fiveQI) {
        case 1: //100ms
        case 2: //150ms
        case 3: //50ms
        case 4: //300ms
        case 5: //100ms
        case 6: //300ms
        case 7: //100ms
        case 8: //300ms
        case 9: //300ms Video (Buffered Streaming)TCP-based (e.g., www, e-mail, chat, ftp, p2p file sharing, progressive video, etc.)
          // TODO
          break;

        default:
          LOG_E(NR_RRC,"not supported 5qi %lu\n", ue_context_pP->ue_context.modify_pdusession[i].param.qos[qos_flow_index].fiveQI);
          ue_context_pP->ue_context.modify_pdusession[i].status = PDU_SESSION_STATUS_FAILED;
          ue_context_pP->ue_context.modify_pdusession[i].xid = xid;
          ue_context_pP->ue_context.modify_pdusession[i].cause       = NGAP_CAUSE_RADIO_NETWORK;
          ue_context_pP->ue_context.modify_pdusession[i].cause_value = NGAP_CauseRadioNetwork_not_supported_5QI_value;
          ue_context_pP->ue_context.nb_of_failed_pdusessions++;
          continue;
      }

      LOG_I(NR_RRC, "PDU SESSION ID %ld, DRB ID %ld (index %d), QOS flow %d, 5QI %ld \n",
          DRB_config->cnAssociation->choice.sdap_Config->pdu_Session,
          DRB_config->drb_Identity, i,
          qos_flow_index,
          ue_context_pP->ue_context.modify_pdusession[i].param.qos[qos_flow_index].fiveQI
         );
    }

    ASN_SEQUENCE_ADD(&DRB_configList2->list, DRB_config);

    ue_context_pP->ue_context.modify_pdusession[i].status = PDU_SESSION_STATUS_DONE;
    ue_context_pP->ue_context.modify_pdusession[i].xid = xid;

    if (ue_context_pP->ue_context.modify_pdusession[i].param.nas_pdu.buffer != NULL) {
      dedicatedNAS_Message = CALLOC(1, sizeof(NR_DedicatedNAS_Message_t));
      memset(dedicatedNAS_Message, 0, sizeof(OCTET_STRING_t));
      OCTET_STRING_fromBuf(dedicatedNAS_Message,
                            (char *)ue_context_pP->ue_context.modify_pdusession[i].param.nas_pdu.buffer,
                            ue_context_pP->ue_context.modify_pdusession[i].param.nas_pdu.length);
      ASN_SEQUENCE_ADD(&dedicatedNAS_MessageList->list, dedicatedNAS_Message);

      LOG_I(NR_RRC,"add NAS info with size %d (pdusession id %d)\n",ue_context_pP->ue_context.pduSession[i].param.nas_pdu.length,
        ue_context_pP->ue_context.modify_pdusession[i].param.pdusession_id);
    } else {
      // TODO
      LOG_E(NR_RRC,"no NAS info (pdusession id %d)\n", ue_context_pP->ue_context.modify_pdusession[i].param.pdusession_id);
    }
  }

  /* If list is empty free the list and reset the address */
  if (dedicatedNAS_MessageList->list.count == 0) {
    free(dedicatedNAS_MessageList);
    dedicatedNAS_MessageList = NULL;
  }

  memset(buffer, 0, sizeof(buffer));
  size = do_RRCReconfiguration(ctxt_pP, buffer, sizeof(buffer),
                                xid,
                                NULL,
                                DRB_configList2,
                                NULL,
                                NULL,
                                NULL,
                                NULL,
                                dedicatedNAS_MessageList,
                                NULL,
                                NULL,
                                NULL,
                                NULL,
                                NULL);
  LOG_DUMPMSG(NR_RRC, DEBUG_RRC, (char *)buffer, size, "[MSG] RRC Reconfiguration\n");

  /* Free all NAS PDUs */
  for (i = 0; i < ue_context_pP->ue_context.nb_of_modify_pdusessions; i++) {
    if (ue_context_pP->ue_context.modify_pdusession[i].param.nas_pdu.buffer != NULL) {
      /* Free the NAS PDU buffer and invalidate it */
      free(ue_context_pP->ue_context.modify_pdusession[i].param.nas_pdu.buffer);
      ue_context_pP->ue_context.modify_pdusession[i].param.nas_pdu.buffer = NULL;
    }
  }

  LOG_I(NR_RRC,
        "[gNB %d] Frame %d, Logical Channel DL-DCCH, Generate RRCReconfiguration (bytes %d, UE RNTI %x)\n",
        ctxt_pP->module_id, ctxt_pP->frame, size, ue_context_pP->ue_context.rnti);
  LOG_D(NR_RRC,
        "[FRAME %05d][RRC_gNB][MOD %u][][--- PDCP_DATA_REQ/%d Bytes (rrcReconfiguration to UE %x MUI %d) --->][PDCP][MOD %u][RB %u]\n",
        ctxt_pP->frame, ctxt_pP->module_id, size, ue_context_pP->ue_context.rnti, rrc_gNB_mui, ctxt_pP->module_id, DCCH);

#ifdef ITTI_SIM
  MessageDef *message_p;
  uint8_t *message_buffer;
  message_buffer = itti_malloc (TASK_RRC_GNB_SIM, TASK_RRC_UE_SIM, size);
  memcpy (message_buffer, buffer, size);
  message_p = itti_alloc_new_message (TASK_RRC_GNB_SIM, 0, GNB_RRC_DCCH_DATA_IND);
  GNB_RRC_DCCH_DATA_IND (message_p).rbid = DCCH;
  GNB_RRC_DCCH_DATA_IND (message_p).sdu = message_buffer;
  GNB_RRC_DCCH_DATA_IND (message_p).size	= size;
  itti_send_msg_to_task (TASK_RRC_UE_SIM, ctxt_pP->instance, message_p);
#else
  nr_rrc_data_req(
    ctxt_pP,
    DCCH,
    rrc_gNB_mui++,
    SDU_CONFIRM_NO,
    size,
    buffer,
    PDCP_TRANSMISSION_MODE_CONTROL);
#endif
}

//-----------------------------------------------------------------------------
void
rrc_gNB_generate_dedicatedRRCReconfiguration_release(
    const protocol_ctxt_t   *const ctxt_pP,
    rrc_gNB_ue_context_t    *const ue_context_pP,
    uint8_t                  xid,
    uint32_t                 nas_length,
    uint8_t                 *nas_buffer)
//-----------------------------------------------------------------------------
{
  uint8_t                             buffer[RRC_BUF_SIZE];
  int                                 i;
  uint16_t                            size  = 0;
  NR_DRB_ToReleaseList_t             **DRB_Release_configList2 = NULL;
  NR_DRB_Identity_t                  *DRB_release;
  struct NR_RRCReconfiguration_v1530_IEs__dedicatedNAS_MessageList
                                     *dedicatedNAS_MessageList = NULL;
  NR_DedicatedNAS_Message_t          *dedicatedNAS_Message     = NULL;

  DRB_Release_configList2 = &ue_context_pP->ue_context.DRB_Release_configList2[xid];
  if (*DRB_Release_configList2) {
    free(*DRB_Release_configList2);
  }

  *DRB_Release_configList2 = CALLOC(1, sizeof(**DRB_Release_configList2));
  for(i = 0; i < NB_RB_MAX; i++) {
    if((ue_context_pP->ue_context.pduSession[i].status == PDU_SESSION_STATUS_TORELEASE) && ue_context_pP->ue_context.pduSession[i].xid == xid) {
      DRB_release = CALLOC(1, sizeof(NR_DRB_Identity_t));
      *DRB_release = i+1;
      ASN_SEQUENCE_ADD(&(*DRB_Release_configList2)->list, DRB_release);
    }
  }

  /* If list is empty free the list and reset the address */
  if (nas_length > 0) {
    dedicatedNAS_MessageList = CALLOC(1, sizeof(struct NR_RRCReconfiguration_v1530_IEs__dedicatedNAS_MessageList));
    dedicatedNAS_Message = CALLOC(1, sizeof(NR_DedicatedNAS_Message_t));
    memset(dedicatedNAS_Message, 0, sizeof(OCTET_STRING_t));
    OCTET_STRING_fromBuf(dedicatedNAS_Message,
                         (char *)nas_buffer,
                         nas_length);
    ASN_SEQUENCE_ADD(&dedicatedNAS_MessageList->list, dedicatedNAS_Message);
    LOG_I(NR_RRC,"add NAS info with size %d\n", nas_length);
  } else {
    LOG_W(NR_RRC,"dedlicated NAS list is empty\n");
  }

  memset(buffer, 0, sizeof(buffer));
  size = do_RRCReconfiguration(ctxt_pP, buffer, sizeof(buffer), xid,
                               NULL,
                               NULL,
                               *DRB_Release_configList2,
                               NULL,
                               NULL,
                               NULL,
                               dedicatedNAS_MessageList,
                               NULL,
                               NULL,
                               NULL,
                               NULL,
                               NULL);

  ue_context_pP->ue_context.pdu_session_release_command_flag = 1;
  LOG_DUMPMSG(NR_RRC,DEBUG_RRC,(char *)buffer,size,
              "[MSG] RRC Reconfiguration\n");

  /* Free all NAS PDUs */
  if (nas_length > 0) {
    /* Free the NAS PDU buffer and invalidate it */
    free(nas_buffer);
  }

  LOG_I(NR_RRC,
        "[gNB %d] Frame %d, Logical Channel DL-DCCH, Generate NR_RRCReconfiguration (bytes %d, UE RNTI %x)\n",
        ctxt_pP->module_id, ctxt_pP->frame, size, ue_context_pP->ue_context.rnti);
  LOG_D(NR_RRC,
        "[FRAME %05d][RRC_gNB][MOD %u][][--- PDCP_DATA_REQ/%d Bytes (rrcReconfiguration to UE %x MUI %d) --->][PDCP][MOD %u][RB %u]\n",
        ctxt_pP->frame, ctxt_pP->module_id, size, ue_context_pP->ue_context.rnti, rrc_gNB_mui, ctxt_pP->module_id, DCCH);
#ifdef ITTI_SIM
  MessageDef *message_p;
  uint8_t *message_buffer;
  message_buffer = itti_malloc (TASK_RRC_GNB, TASK_RRC_UE_SIM, size);
  memcpy (message_buffer, buffer, size);
  message_p = itti_alloc_new_message (TASK_RRC_GNB, 0, GNB_RRC_DCCH_DATA_IND);
  GNB_RRC_DCCH_DATA_IND (message_p).rbid = DCCH;
  GNB_RRC_DCCH_DATA_IND (message_p).sdu = message_buffer;
  GNB_RRC_DCCH_DATA_IND (message_p).size	= size;
  itti_send_msg_to_task (TASK_RRC_UE_SIM, ctxt_pP->instance, message_p);
#else
  nr_rrc_data_req(
    ctxt_pP,
    DCCH,
    rrc_gNB_mui++,
    SDU_CONFIRM_NO,
    size,
    buffer,
    PDCP_TRANSMISSION_MODE_CONTROL);
#endif
}

//-----------------------------------------------------------------------------
/*
* Process the RRC Reconfiguration Complete from the UE
*/
void
rrc_gNB_process_RRCReconfigurationComplete(
    const protocol_ctxt_t *const ctxt_pP,
    rrc_gNB_ue_context_t  *ue_context_pP,
    const uint8_t xid
)
{
  int                                 drb_id;
  uint8_t                            *kRRCenc = NULL;
  uint8_t                            *kRRCint = NULL;
  uint8_t                            *kUPenc = NULL;
  uint8_t                            *kUPint = NULL;
  NR_DRB_ToAddModList_t              *DRB_configList = ue_context_pP->ue_context.DRB_configList2[xid];
  NR_SRB_ToAddModList_t              *SRB_configList = ue_context_pP->ue_context.SRB_configList2[xid];
  NR_DRB_ToReleaseList_t             *DRB_Release_configList2 = ue_context_pP->ue_context.DRB_Release_configList2[xid];
  NR_DRB_Identity_t                  *drb_id_p      = NULL;
  //  uint8_t                             nr_DRB2LCHAN[8];
  gNB_RRC_INST *rrc = RC.nrrrc[ctxt_pP->module_id];

  ue_context_pP->ue_context.ue_reestablishment_timer = 0;

  /* Derive the keys from kgnb */
  if (DRB_configList != NULL) {
    nr_derive_key_up_enc(ue_context_pP->ue_context.ciphering_algorithm,
                         ue_context_pP->ue_context.kgnb,
                         &kUPenc);
    nr_derive_key_up_int(ue_context_pP->ue_context.integrity_algorithm,
                         ue_context_pP->ue_context.kgnb,
                         &kUPint);
  }

  nr_derive_key_rrc_enc(ue_context_pP->ue_context.ciphering_algorithm,
                        ue_context_pP->ue_context.kgnb,
                        &kRRCenc);
  nr_derive_key_rrc_int(ue_context_pP->ue_context.integrity_algorithm,
                        ue_context_pP->ue_context.kgnb,
                        &kRRCint);
  /* Refresh SRBs/DRBs */

#ifndef ITTI_SIM
  LOG_D(NR_RRC,"Configuring PDCP DRBs/SRBs for UE %x\n",ue_context_pP->ue_context.rnti);

  nr_rrc_pdcp_config_asn1_req(ctxt_pP,
                              SRB_configList, // NULL,
                              DRB_configList,
                              DRB_Release_configList2,
                              (ue_context_pP->ue_context.integrity_algorithm << 4)
                              | ue_context_pP->ue_context.ciphering_algorithm,
                              kRRCenc,
                              kRRCint,
                              kUPenc,
                              kUPint,
                              NULL,
                              NULL,
                              get_softmodem_params()->sa ? ue_context_pP->ue_context.masterCellGroup->rlc_BearerToAddModList : NULL);
  /* Refresh SRBs/DRBs */

  if (!NODE_IS_CU(RC.nrrrc[ctxt_pP->module_id]->node_type)) {
    rrc_mac_config_req_gNB(rrc->module_id,
                           rrc->configuration.ssb_SubcarrierOffset,
                           rrc->configuration.pdsch_AntennaPorts,
                           rrc->configuration.pusch_AntennaPorts,
                           rrc->configuration.sib1_tda,
                           rrc->configuration.minRXTXTIME,
                           NULL,
                           NULL,
                           NULL,
                           0,
                           ue_context_pP->ue_context.rnti,
                           ue_context_pP->ue_context.masterCellGroup);
    LOG_D(NR_RRC,"Configuring RLC DRBs/SRBs for UE %x\n",ue_context_pP->ue_context.rnti);
    nr_rrc_rlc_config_asn1_req(ctxt_pP,
                               SRB_configList, // NULL,
                               DRB_configList,
                               DRB_Release_configList2,
                               NULL,
                               get_softmodem_params()->sa ? ue_context_pP->ue_context.masterCellGroup->rlc_BearerToAddModList : NULL);
  }
  else if(SRB_configList!=NULL || DRB_configList!=NULL){
    MessageDef *message_p;
    message_p = itti_alloc_new_message (TASK_RRC_GNB, 0, F1AP_UE_CONTEXT_SETUP_REQ);
    f1ap_ue_context_setup_t *req=&F1AP_UE_CONTEXT_SETUP_REQ (message_p);
    req->gNB_CU_ue_id     = 0;
    req->gNB_DU_ue_id = 0;
    req->rnti = ue_context_pP->ue_context.rnti;
    req->mcc              = rrc->configuration.mcc[0];
    req->mnc              = rrc->configuration.mnc[0];
    req->mnc_digit_length = rrc->configuration.mnc_digit_length[0];
    req->nr_cellid        = rrc->nr_cellid;
    if(SRB_configList!=NULL){
      req->srbs_to_be_setup = malloc(SRB_configList->list.count*sizeof(f1ap_srb_to_be_setup_t));
      req->srbs_to_be_setup_length = SRB_configList->list.count;
      f1ap_srb_to_be_setup_t *SRBs=req->srbs_to_be_setup;
      for (int i = 0; i < SRB_configList->list.count; i++){
        if(SRB_configList->list.array[i]->srb_Identity > 1){
          SRBs[i].srb_id = SRB_configList->list.array[i]->srb_Identity;
          SRBs[i].lcid = SRB_configList->list.array[i]->srb_Identity;
        }
      }
    }
    if(DRB_configList!=NULL){
      gtpv1u_gnb_create_tunnel_req_t  create_tunnel_req;
      memset(&create_tunnel_req, 0, sizeof(gtpv1u_gnb_create_tunnel_req_t));
      req->drbs_to_be_setup = malloc(DRB_configList->list.count*sizeof(f1ap_drb_to_be_setup_t));
      req->drbs_to_be_setup_length = DRB_configList->list.count;
      f1ap_drb_to_be_setup_t *DRBs=req->drbs_to_be_setup;
      LOG_I(RRC, "Length of DRB list:%d, %d \n", DRB_configList->list.count, req->drbs_to_be_setup_length);
      for (int i = 0; i < DRB_configList->list.count; i++){
        DRBs[i].drb_id = DRB_configList->list.array[i]->drb_Identity;
        DRBs[i].rlc_mode = RLC_MODE_AM;
        DRBs[i].up_ul_tnl[0].tl_address = inet_addr(rrc->eth_params_s.my_addr);
        DRBs[i].up_ul_tnl[0].port=rrc->eth_params_s.my_portd;
        DRBs[i].up_ul_tnl_length = 1;
        DRBs[i].up_dl_tnl[0].tl_address = inet_addr(rrc->eth_params_s.remote_addr);
        DRBs[i].up_dl_tnl[0].port=rrc->eth_params_s.remote_portd;
        DRBs[i].up_dl_tnl_length = 1;
      }
      LOG_I(RRC, "Send F1AP_UE_CONTEXT_SETUP_REQ with ITTI\n");
    }
    itti_send_msg_to_task (TASK_CU_F1, ctxt_pP->module_id, message_p);
  }
#endif

  /* Set the SRB active in UE context */
  if (SRB_configList != NULL) {
    for (int i = 0; (i < SRB_configList->list.count) && (i < 3); i++) {
      if (SRB_configList->list.array[i]->srb_Identity == 1) {
        ue_context_pP->ue_context.Srb1.Active = 1;
        ue_context_pP->ue_context.Srb1.Srb_info.Srb_id = 1;
      } else if (SRB_configList->list.array[i]->srb_Identity == 2) {
        ue_context_pP->ue_context.Srb2.Active = 1;
        ue_context_pP->ue_context.Srb2.Srb_info.Srb_id = 2;
        LOG_I(NR_RRC,"[gNB %d] Frame      %d CC %d : SRB2 is now active\n",
              ctxt_pP->module_id,
              ctxt_pP->frame,
              ue_context_pP->ue_context.primaryCC_id);
      } else {
        LOG_W(NR_RRC,"[gNB %d] Frame      %d CC %d : invalide SRB identity %ld\n",
              ctxt_pP->module_id,
              ctxt_pP->frame,
              ue_context_pP->ue_context.primaryCC_id,
              SRB_configList->list.array[i]->srb_Identity);
      }
    }

    free(SRB_configList);
    ue_context_pP->ue_context.SRB_configList2[xid] = NULL;
  }

  /* Loop through DRBs and establish if necessary */
  if (DRB_configList != NULL) {
    for (int i = 0; i < DRB_configList->list.count; i++) {
      if (DRB_configList->list.array[i]) {
        drb_id = (int)DRB_configList->list.array[i]->drb_Identity;
        LOG_A(NR_RRC, "[gNB %d] Frame  %d : Logical Channel UL-DCCH, Received NR_RRCReconfigurationComplete from UE rnti %x, reconfiguring DRB %d\n",
            ctxt_pP->module_id,
            ctxt_pP->frame,
            ctxt_pP->rnti,
            (int)DRB_configList->list.array[i]->drb_Identity);
            //(int)*DRB_configList->list.array[i]->pdcp_Config->moreThanOneRLC->primaryPath.logicalChannel);

        if (ue_context_pP->ue_context.DRB_active[drb_id] == 0) {
          ue_context_pP->ue_context.DRB_active[drb_id] = 1;
          LOG_D(NR_RRC, "[gNB %d] Frame %d: Establish RLC UM Bidirectional, DRB %d Active\n",
                  ctxt_pP->module_id, ctxt_pP->frame, (int)DRB_configList->list.array[i]->drb_Identity);

          LOG_D(NR_RRC,
                  PROTOCOL_NR_RRC_CTXT_UE_FMT" RRC_gNB --- MAC_CONFIG_REQ  (DRB) ---> MAC_gNB\n",
                  PROTOCOL_NR_RRC_CTXT_UE_ARGS(ctxt_pP));

          //if (DRB_configList->list.array[i]->pdcp_Config->moreThanOneRLC->primaryPath.logicalChannel) {
          //  nr_DRB2LCHAN[i] = (uint8_t) * DRB_configList->list.array[i]->pdcp_Config->moreThanOneRLC->primaryPath.logicalChannel;
          //}

            // rrc_mac_config_req_eNB
        } else {        // remove LCHAN from MAC/PHY
          if (ue_context_pP->ue_context.DRB_active[drb_id] == 1) {
            /* TODO : It may be needed if gNB goes into full stack working. */
            // DRB has just been removed so remove RLC + PDCP for DRB
            /*      rrc_pdcp_config_req (ctxt_pP->module_id, frameP, 1, CONFIG_ACTION_REMOVE,
            (ue_mod_idP * NB_RB_MAX) + DRB2LCHAN[i],UNDEF_SECURITY_MODE);
            */
            /*rrc_rlc_config_req(ctxt_pP,
                                SRB_FLAG_NO,
                                MBMS_FLAG_NO,
                                CONFIG_ACTION_REMOVE,
                                nr_DRB2LCHAN[i],
                                Rlc_info_um);*/
          }

          ue_context_pP->ue_context.DRB_active[drb_id] = 0;
          LOG_D(NR_RRC, PROTOCOL_NR_RRC_CTXT_UE_FMT" RRC_eNB --- MAC_CONFIG_REQ  (DRB) ---> MAC_eNB\n",
                  PROTOCOL_NR_RRC_CTXT_UE_ARGS(ctxt_pP));

          // rrc_mac_config_req_eNB

        } // end else of if (ue_context_pP->ue_context.DRB_active[drb_id] == 0)
      } // end if (DRB_configList->list.array[i])
    } // end for (int i = 0; i < DRB_configList->list.count; i++)

    free(DRB_configList);
    ue_context_pP->ue_context.DRB_configList2[xid] = NULL;
  } // end if DRB_configList != NULL

  if(DRB_Release_configList2 != NULL) {
    for (int i = 0; i < DRB_Release_configList2->list.count; i++) {
      if (DRB_Release_configList2->list.array[i]) {
        drb_id_p = DRB_Release_configList2->list.array[i];
        drb_id = *drb_id_p;

        if (ue_context_pP->ue_context.DRB_active[drb_id] == 1) {
        ue_context_pP->ue_context.DRB_active[drb_id] = 0;
        }
      }
    }

    free(DRB_Release_configList2);
    ue_context_pP->ue_context.DRB_Release_configList2[xid] = NULL;
  }
}

//-----------------------------------------------------------------------------
void
rrc_gNB_generate_RRCReestablishment(
  const protocol_ctxt_t *const ctxt_pP,
  rrc_gNB_ue_context_t  *const ue_context_pP,
  const int             CC_id)
//-----------------------------------------------------------------------------
{
    // int UE_id = -1;
    //NR_LogicalChannelConfig_t  *SRB1_logicalChannelConfig = NULL;
    NR_SRB_ToAddModList_t      **SRB_configList;
    // NR_SRB_ToAddMod_t          *SRB1_config = NULL;
    //rrc_gNB_carrier_data_t     *carrier = NULL;
    gNB_RRC_UE_t               *ue_context = NULL;
    module_id_t                 module_id = ctxt_pP->module_id;
    // uint16_t                    rnti = ctxt_pP->rnti;
    
    SRB_configList = &(ue_context_pP->ue_context.SRB_configList);
    //carrier = &(RC.nrrrc[ctxt_pP->module_id]->carrier);
    ue_context = &(ue_context_pP->ue_context);
    ue_context->Srb0.Tx_buffer.payload_size = do_RRCReestablishment(ctxt_pP,
        ue_context_pP,
        CC_id,
        (uint8_t *) ue_context->Srb0.Tx_buffer.Payload,
        sizeof(ue_context->Srb0.Tx_buffer.Payload),
        //(uint8_t) carrier->p_gNB, // at this point we do not have the UE capability information, so it can only be TM1 or TM2
        rrc_gNB_get_next_transaction_identifier(module_id),
        SRB_configList
        //&(ue_context->physicalConfigDedicated)
        );

    /* Configure SRB1 for UE */
    if (*SRB_configList != NULL) {
      for (int cnt = 0; cnt < (*SRB_configList)->list.count; cnt++) {
        if ((*SRB_configList)->list.array[cnt]->srb_Identity == 1) {
          // SRB1_config = (*SRB_configList)->list.array[cnt];
        }

        LOG_D(NR_RRC, PROTOCOL_NR_RRC_CTXT_UE_FMT" RRC_gNB --- MAC_CONFIG_REQ  (SRB1) ---> MAC_gNB\n",
              PROTOCOL_NR_RRC_CTXT_UE_ARGS(ctxt_pP));

        // rrc_mac_config_req_eNB
      }
    }  // if (*SRB_configList != NULL)
    
    LOG_I(NR_RRC, PROTOCOL_NR_RRC_CTXT_UE_FMT" [RAPROC] Logical Channel DL-DCCH, Generating NR_RRCReestablishment (bytes %d)\n",
          PROTOCOL_NR_RRC_CTXT_UE_ARGS(ctxt_pP),
          ue_context->Srb0.Tx_buffer.payload_size);
#if(0)
    /* TODO : It may be needed if gNB goes into full stack working. */
    UE_id = find_nr_UE_id(module_id, rnti);
    if (UE_id != -1) {
      /* Activate reject timer, if RRCComplete not received after 10 frames, reject UE */
      RC.nrmac[module_id]->UE_info.UE_sched_ctrl[UE_id].ue_reestablishment_reject_timer = 1;
      /* Reject UE after 10 frames, LTE_RRCConnectionReestablishmentReject is triggered */
      RC.nrmac[module_id]->UE_info.UE_sched_ctrl[UE_id].ue_reestablishment_reject_timer_thres = 100;
    } else {
      LOG_E(NR_RRC, PROTOCOL_NR_RRC_CTXT_UE_FMT" Generating NR_RRCReestablishment without UE_id(MAC) rnti %x\n",
            PROTOCOL_NR_RRC_CTXT_UE_ARGS(ctxt_pP),
            rnti);
    }
#endif
#ifdef ITTI_SIM
        MessageDef *message_p;
        uint8_t *message_buffer;
        message_buffer = itti_malloc (TASK_RRC_GNB, TASK_RRC_UE_SIM, ue_context->Srb0.Tx_buffer.payload_size);
        memcpy (message_buffer, (uint8_t *) ue_context->Srb0.Tx_buffer.Payload, ue_context->Srb0.Tx_buffer.payload_size);
        message_p = itti_alloc_new_message (TASK_RRC_GNB, 0, GNB_RRC_DCCH_DATA_IND);
        GNB_RRC_DCCH_DATA_IND (message_p).rbid = DCCH;
        GNB_RRC_DCCH_DATA_IND (message_p).sdu = message_buffer;
        GNB_RRC_DCCH_DATA_IND (message_p).size  = ue_context->Srb0.Tx_buffer.payload_size;
        itti_send_msg_to_task (TASK_RRC_UE_SIM, ctxt_pP->instance, message_p);
#endif

}

//-----------------------------------------------------------------------------
void
rrc_gNB_process_RRCConnectionReestablishmentComplete(
  const protocol_ctxt_t *const ctxt_pP,
  const rnti_t reestablish_rnti,
  rrc_gNB_ue_context_t         *ue_context_pP,
  const uint8_t xid
)
//-----------------------------------------------------------------------------
{
  LOG_I(NR_RRC,
        PROTOCOL_RRC_CTXT_UE_FMT" [RAPROC] Logical Channel UL-DCCH, processing NR_RRCConnectionReestablishmentComplete from UE (SRB1 Active)\n",
        PROTOCOL_RRC_CTXT_UE_ARGS(ctxt_pP));

  NR_DRB_ToAddModList_t                 *DRB_configList = ue_context_pP->ue_context.DRB_configList;
  NR_SRB_ToAddModList_t                 *SRB_configList = ue_context_pP->ue_context.SRB_configList;
  NR_SRB_ToAddModList_t                **SRB_configList2 = NULL;
  NR_DRB_ToAddModList_t                **DRB_configList2 = NULL;
  NR_SRB_ToAddMod_t                     *SRB2_config     = NULL;
  NR_DRB_ToAddMod_t                     *DRB_config      = NULL;
  //NR_SDAP_Config_t                      *sdap_config     = NULL;
  int i = 0;
  uint8_t                             buffer[RRC_BUF_SIZE];
  uint16_t                            size;

  uint8_t next_xid = rrc_gNB_get_next_transaction_identifier(ctxt_pP->module_id);
  int ret = 0;
  ue_context_pP->ue_context.StatusRrc = NR_RRC_CONNECTED;
  ue_context_pP->ue_context.ue_rrc_inactivity_timer = 1; // set rrc inactivity when UE goes into RRC_CONNECTED
  ue_context_pP->ue_context.reestablishment_xid = next_xid;
  SRB_configList2 = &ue_context_pP->ue_context.SRB_configList2[xid];

  // get old configuration of SRB2
  if (*SRB_configList2 != NULL) {
    if((*SRB_configList2)->list.count!=0) {
      LOG_D(NR_RRC, "SRB_configList2(%p) count is %d\n           SRB_configList2->list.array[0] addr is %p",
            SRB_configList2, (*SRB_configList2)->list.count,  (*SRB_configList2)->list.array[0]);
    }

    for (i = 0; (i < (*SRB_configList2)->list.count) && (i < 3); i++) {
      if ((*SRB_configList2)->list.array[i]->srb_Identity == 2 ) {
        LOG_D(NR_RRC, "get SRB2_config from (ue_context_pP->ue_context.SRB_configList2[%d])\n", xid);
        SRB2_config = (*SRB_configList2)->list.array[i];
        break;
      }
    }
  }

  // SRB2_config = CALLOC(1, sizeof(*SRB2_config));
  // SRB2_config->srb_Identity = 2;

  SRB_configList2 = &(ue_context_pP->ue_context.SRB_configList2[next_xid]);
  DRB_configList2 = &(ue_context_pP->ue_context.DRB_configList2[next_xid]);

  if (*SRB_configList2) {
    free(*SRB_configList2);
    LOG_D(NR_RRC, "free(ue_context_pP->ue_context.SRB_configList2[%d])\n", next_xid);
  }

  *SRB_configList2 = CALLOC(1, sizeof(**SRB_configList2));

  if (SRB2_config != NULL) {
    // Add SRB2 to SRB configuration list
    ASN_SEQUENCE_ADD(&SRB_configList->list, SRB2_config);
    ASN_SEQUENCE_ADD(&(*SRB_configList2)->list, SRB2_config);
    LOG_D(NR_RRC, "Add SRB2_config (srb_Identity:%ld) to ue_context_pP->ue_context.SRB_configList\n",
          SRB2_config->srb_Identity);
    LOG_D(NR_RRC, "Add SRB2_config (srb_Identity:%ld) to ue_context_pP->ue_context.SRB_configList2[%d]\n",
          SRB2_config->srb_Identity, next_xid);
  } else {
    // SRB configuration list only contains SRB1.
    LOG_W(NR_RRC,"SRB2 configuration does not exist in SRB configuration list\n");
  }

  if (*DRB_configList2) {
    free(*DRB_configList2);
    LOG_D(NR_RRC, "free(ue_context_pP->ue_context.DRB_configList2[%d])\n", next_xid);
  }

  *DRB_configList2 = CALLOC(1, sizeof(**DRB_configList2));

  if (DRB_configList != NULL) {
    LOG_D(NR_RRC, "get DRB_config from (ue_context_pP->ue_context.DRB_configList)\n");

    for (i = 0; (i < DRB_configList->list.count) && (i < 3); i++) {
      DRB_config = DRB_configList->list.array[i];
      // Add DRB to DRB configuration list, for LTE_RRCConnectionReconfigurationComplete
      ASN_SEQUENCE_ADD(&(*DRB_configList2)->list, DRB_config);
    }
  }

  ue_context_pP->ue_context.Srb1.Active = 1;
  //ue_context_pP->ue_context.Srb2.Srb_info.Srb_id = 2;

  if (AMF_MODE_ENABLED) {
    hashtable_rc_t    h_rc;
    int               j;
    rrc_ue_ngap_ids_t *rrc_ue_ngap_ids_p = NULL;
    uint16_t ue_initial_id = ue_context_pP->ue_context.ue_initial_id;
    uint32_t gNB_ue_ngap_id = ue_context_pP->ue_context.gNB_ue_ngap_id;
    gNB_RRC_INST *rrc_instance_p = RC.nrrrc[GNB_INSTANCE_TO_MODULE_ID(ctxt_pP->instance)];

    if (gNB_ue_ngap_id > 0) {
      h_rc = hashtable_get(rrc_instance_p->ngap_id2_ngap_ids, (hash_key_t)gNB_ue_ngap_id, (void **)&rrc_ue_ngap_ids_p);

      if  (h_rc == HASH_TABLE_OK) {
    	  rrc_ue_ngap_ids_p->ue_rnti = ctxt_pP->rnti;
      }
    }

    if (ue_initial_id != 0) {
      h_rc = hashtable_get(rrc_instance_p->initial_id2_ngap_ids, (hash_key_t)ue_initial_id, (void **)&rrc_ue_ngap_ids_p);

      if  (h_rc == HASH_TABLE_OK) {
    	  rrc_ue_ngap_ids_p->ue_rnti = ctxt_pP->rnti;
      }
    }

    gtpv1u_gnb_create_tunnel_req_t  create_tunnel_req;
    /* Save e RAB information for later */
    memset(&create_tunnel_req, 0, sizeof(create_tunnel_req));

    for ( j = 0, i = 0; i < NB_RB_MAX; i++) {
      if (ue_context_pP->ue_context.pduSession[i].status == PDU_SESSION_STATUS_ESTABLISHED || ue_context_pP->ue_context.pduSession[i].status == PDU_SESSION_STATUS_DONE) {
        create_tunnel_req.pdusession_id[j]   = ue_context_pP->ue_context.pduSession[i].param.pdusession_id;
        create_tunnel_req.incoming_rb_id[j]  = i+1;
        create_tunnel_req.outgoing_teid[j]  = ue_context_pP->ue_context.pduSession[i].param.gtp_teid;
        memcpy(create_tunnel_req.dst_addr[j].buffer,
               ue_context_pP->ue_context.pduSession[i].param.upf_addr.buffer,
                sizeof(uint8_t)*20);
        create_tunnel_req.dst_addr[j].length = ue_context_pP->ue_context.pduSession[i].param.upf_addr.length;
        j++;
      }
    }

    create_tunnel_req.rnti       = ctxt_pP->rnti; // warning put zero above
    create_tunnel_req.num_tunnels    = j;
    ret = gtpv1u_update_ngu_tunnel(
            ctxt_pP->instance,
            &create_tunnel_req,
            reestablish_rnti);

    if ( ret != 0 ) {
      LOG_E(NR_RRC,"gtpv1u_update_ngu_tunnel failed,start to release UE %x\n",reestablish_rnti);

      // update s1u tunnel failed,reset rnti?
      if (gNB_ue_ngap_id > 0) {
        h_rc = hashtable_get(rrc_instance_p->ngap_id2_ngap_ids, (hash_key_t)gNB_ue_ngap_id, (void **)&rrc_ue_ngap_ids_p);

        if (h_rc == HASH_TABLE_OK ) {
        	rrc_ue_ngap_ids_p->ue_rnti = reestablish_rnti;
        }
      }

      if (ue_initial_id != 0) {
        h_rc = hashtable_get(rrc_instance_p->initial_id2_ngap_ids, (hash_key_t)ue_initial_id, (void **)&rrc_ue_ngap_ids_p);

        if (h_rc == HASH_TABLE_OK ) {
          rrc_ue_ngap_ids_p->ue_rnti = reestablish_rnti;
        }
      }

      ue_context_pP->ue_context.ue_release_timer_s1 = 1;
      ue_context_pP->ue_context.ue_release_timer_thres_s1 = 100;
      ue_context_pP->ue_context.ue_release_timer = 0;
      ue_context_pP->ue_context.ue_reestablishment_timer = 0;
      ue_context_pP->ue_context.ul_failure_timer = 20000; // set ul_failure to 20000 for triggering rrc_eNB_send_S1AP_UE_CONTEXT_RELEASE_REQ
      ue_context_pP->ue_context.ul_failure_timer = 0;
      return;
    }
  } /* AMF_MODE_ENABLED */

  /* Update RNTI in ue_context */
  ue_context_pP->ue_id_rnti                    = ctxt_pP->rnti; // here ue_id_rnti is just a key, may be something else
  ue_context_pP->ue_context.rnti               = ctxt_pP->rnti;

  if (AMF_MODE_ENABLED) {
    uint8_t send_security_mode_command = FALSE;
    nr_rrc_pdcp_config_security(
      ctxt_pP,
      ue_context_pP,
      send_security_mode_command ? 0 : 1);
    LOG_D(NR_RRC, "set security successfully \n");
  }

  /* Add all NAS PDUs to the list */
  for (i = 0; i < ue_context_pP->ue_context.nb_of_pdusessions; i++) {

    /* TODO parameters yet to process ... */
    /* TODO should test if pdu session are Ok before! */
    ue_context_pP->ue_context.pduSession[i].status = PDU_SESSION_STATUS_DONE;
    ue_context_pP->ue_context.pduSession[i].xid    = xid;
    LOG_D(NR_RRC, "setting the status for the default DRB (index %d) to (%d,%s)\n",
          i, ue_context_pP->ue_context.pduSession[i].status, "PDU_SESSION_STATUS_DONE");
  }

  memset(buffer, 0, sizeof(buffer));

  size = do_RRCReconfiguration(ctxt_pP, buffer, sizeof(buffer),
                                xid,
                               *SRB_configList2,
                                DRB_configList,
                                NULL,
                                NULL,
                                NULL,
                                NULL, // MeasObj_list,
                                NULL,
                                NULL,
                                NULL,
                                NULL,
                                NULL,
                                NULL);
  LOG_DUMPMSG(NR_RRC,DEBUG_RRC,(char *)buffer,size,
              "[MSG] RRC Reconfiguration\n");

  /* Free all NAS PDUs */
  for (i = 0; i < ue_context_pP->ue_context.nb_of_pdusessions; i++) {
    if (ue_context_pP->ue_context.pduSession[i].param.nas_pdu.buffer != NULL) {
      /* Free the NAS PDU buffer and invalidate it */
      free(ue_context_pP->ue_context.pduSession[i].param.nas_pdu.buffer);
      ue_context_pP->ue_context.pduSession[i].param.nas_pdu.buffer = NULL;
    }
  }

  if(size==65535) {
    LOG_E(NR_RRC,"RRC decode err!!! do_RRCReconfiguration\n");
    return;
  } else {
    LOG_I(NR_RRC,
          "[gNB %d] Frame %d, Logical Channel DL-DCCH, Generate NR_RRCConnectionReconfiguration (bytes %d, UE id %x)\n",
          ctxt_pP->module_id, ctxt_pP->frame, size, ue_context_pP->ue_context.rnti);
    LOG_D(NR_RRC,
          "[FRAME %05d][RRC_gNB][MOD %u][][--- PDCP_DATA_REQ/%d Bytes (rrcConnectionReconfiguration to UE %x MUI %d) --->][PDCP][MOD %u][RB %u]\n",
          ctxt_pP->frame, ctxt_pP->module_id, size, ue_context_pP->ue_context.rnti, rrc_gNB_mui, ctxt_pP->module_id, DCCH);
#ifdef ITTI_SIM
  MessageDef *message_p;
  uint8_t *message_buffer;
  message_buffer = itti_malloc (TASK_RRC_GNB, TASK_RRC_UE_SIM, size);
  memcpy (message_buffer, buffer, size);
  message_p = itti_alloc_new_message (TASK_RRC_GNB, 0, GNB_RRC_DCCH_DATA_IND);
  GNB_RRC_DCCH_DATA_IND (message_p).rbid = DCCH;
  GNB_RRC_DCCH_DATA_IND (message_p).sdu = message_buffer;
  GNB_RRC_DCCH_DATA_IND (message_p).size	= size;
  itti_send_msg_to_task (TASK_RRC_UE_SIM, ctxt_pP->instance, message_p);
#else
    nr_rrc_data_req(
      ctxt_pP,
      DCCH,
      rrc_gNB_mui++,
      SDU_CONFIRM_NO,
      size,
      buffer,
      PDCP_TRANSMISSION_MODE_CONTROL);
#endif
  }
}
//-----------------------------------------------------------------------------

/*------------------------------------------------------------------------------*/
int nr_rrc_gNB_decode_ccch(protocol_ctxt_t    *const ctxt_pP,
                           const uint8_t      *buffer,
                           int                buffer_length,
                           OCTET_STRING_t     *du_to_cu_rrc_container,
                           const int          CC_id)
{
  module_id_t                                       Idx;
  asn_dec_rval_t                                    dec_rval;
  NR_UL_CCCH_Message_t                             *ul_ccch_msg = NULL;
  struct rrc_gNB_ue_context_s                      *ue_context_p = NULL;
  gNB_RRC_INST                                     *gnb_rrc_inst = RC.nrrrc[ctxt_pP->module_id];
  NR_RRCSetupRequest_IEs_t                         *rrcSetupRequest = NULL;
  NR_RRCReestablishmentRequest_IEs_t                rrcReestablishmentRequest;
  uint64_t                                          random_value = 0;
  int i;

    dec_rval = uper_decode( NULL,
                            &asn_DEF_NR_UL_CCCH_Message,
                            (void **)&ul_ccch_msg,
                            (uint8_t *) buffer,
                            100,
                            0,
                            0);

    if (dec_rval.consumed == 0) {
        /* TODO */
        LOG_E(NR_RRC, PROTOCOL_NR_RRC_CTXT_UE_FMT" FATAL Error in receiving CCCH\n",
                   PROTOCOL_NR_RRC_CTXT_UE_ARGS(ctxt_pP));
        return -1;
    }

    if (ul_ccch_msg->message.present == NR_UL_CCCH_MessageType_PR_c1) {
     switch (ul_ccch_msg->message.choice.c1->present) {
      case NR_UL_CCCH_MessageType__c1_PR_NOTHING:
        /* TODO */
        LOG_I(NR_RRC,
            PROTOCOL_NR_RRC_CTXT_FMT" Received PR_NOTHING on UL-CCCH-Message\n",
            PROTOCOL_NR_RRC_CTXT_ARGS(ctxt_pP));
        break;

      case NR_UL_CCCH_MessageType__c1_PR_rrcSetupRequest:
        LOG_D(NR_RRC, "Received RRCSetupRequest on UL-CCCH-Message (UE rnti %x)\n", ctxt_pP->rnti);
        ue_context_p = rrc_gNB_get_ue_context(gnb_rrc_inst, ctxt_pP->rnti);
        if (ue_context_p != NULL) {
          rrc_gNB_free_mem_UE_context(ctxt_pP, ue_context_p);
        } else {
          rrcSetupRequest = &ul_ccch_msg->message.choice.c1->choice.rrcSetupRequest->rrcSetupRequest;
          if (NR_InitialUE_Identity_PR_randomValue == rrcSetupRequest->ue_Identity.present) {
            /* randomValue                         BIT STRING (SIZE (39)) */
            if (rrcSetupRequest->ue_Identity.choice.randomValue.size != 5) { // 39-bit random value
              LOG_E(NR_RRC, "wrong InitialUE-Identity randomValue size, expected 5, provided %lu",
                          (long unsigned int)rrcSetupRequest->ue_Identity.choice.randomValue.size);
              return -1;
            }

            memcpy(((uint8_t *) & random_value) + 3,
                    rrcSetupRequest->ue_Identity.choice.randomValue.buf,
                    rrcSetupRequest->ue_Identity.choice.randomValue.size);

            /* if there is already a registered UE (with another RNTI) with this random_value,
            * the current one must be removed from MAC/PHY (zombie UE)
            */
            if ((ue_context_p = rrc_gNB_ue_context_random_exist(RC.nrrrc[ctxt_pP->module_id], random_value))) {
              LOG_W(NR_RRC, "new UE rnti %x (coming with random value) is already there as UE %x, removing %x from MAC/PHY\n",
                      ctxt_pP->rnti, ue_context_p->ue_context.rnti, ue_context_p->ue_context.rnti);
              ue_context_p->ue_context.ul_failure_timer = 20000;
            }

            ue_context_p = rrc_gNB_get_next_free_ue_context(ctxt_pP, RC.nrrrc[ctxt_pP->module_id], random_value);
            ue_context_p->ue_context.Srb0.Srb_id = 0;
            ue_context_p->ue_context.Srb0.Active = 1;
            memcpy(ue_context_p->ue_context.Srb0.Rx_buffer.Payload,
                    buffer,
                    buffer_length);
            ue_context_p->ue_context.Srb0.Rx_buffer.payload_size = buffer_length;
          } else if (NR_InitialUE_Identity_PR_ng_5G_S_TMSI_Part1 == rrcSetupRequest->ue_Identity.present) {
            /* TODO */
            /* <5G-S-TMSI> = <AMF Set ID><AMF Pointer><5G-TMSI> 48-bit */
            /* ng-5G-S-TMSI-Part1                  BIT STRING (SIZE (39)) */
            if (rrcSetupRequest->ue_Identity.choice.ng_5G_S_TMSI_Part1.size != 5) {
              LOG_E(NR_RRC, "wrong ng_5G_S_TMSI_Part1 size, expected 5, provided %lu \n",
                          (long unsigned int)rrcSetupRequest->ue_Identity.choice.ng_5G_S_TMSI_Part1.size);
              return -1;
            }

            uint64_t s_tmsi_part1 = bitStr_to_uint64(&rrcSetupRequest->ue_Identity.choice.ng_5G_S_TMSI_Part1);

            // memcpy(((uint8_t *) & random_value) + 3,
            //         rrcSetupRequest->ue_Identity.choice.ng_5G_S_TMSI_Part1.buf,
            //         rrcSetupRequest->ue_Identity.choice.ng_5G_S_TMSI_Part1.size);

            if ((ue_context_p = rrc_gNB_ue_context_5g_s_tmsi_exist(RC.nrrrc[ctxt_pP->module_id], s_tmsi_part1))) {
              LOG_I(NR_RRC, " 5G-S-TMSI-Part1 exists, ue_context_p %p, old rnti %x => %x\n",ue_context_p, ue_context_p->ue_context.rnti, ctxt_pP->rnti);

              nr_rrc_mac_remove_ue(ctxt_pP->module_id, ue_context_p->ue_context.rnti);

              /* replace rnti in the context */
              /* for that, remove the context from the RB tree */
              RB_REMOVE(rrc_nr_ue_tree_s, &RC.nrrrc[ctxt_pP->module_id]->rrc_ue_head, ue_context_p);
              /* and insert again, after changing rnti everywhere it has to be changed */
              ue_context_p->ue_id_rnti = ctxt_pP->rnti;
              ue_context_p->ue_context.rnti = ctxt_pP->rnti;
              RB_INSERT(rrc_nr_ue_tree_s, &RC.nrrrc[ctxt_pP->module_id]->rrc_ue_head, ue_context_p);
              /* reset timers */
              ue_context_p->ue_context.ul_failure_timer = 0;
              ue_context_p->ue_context.ue_release_timer = 0;
              ue_context_p->ue_context.ue_reestablishment_timer = 0;
              ue_context_p->ue_context.ue_release_timer_s1 = 0;
              ue_context_p->ue_context.ue_release_timer_rrc = 0;
            } else {
              LOG_I(NR_RRC, " 5G-S-TMSI-Part1 doesn't exist, setting ng_5G_S_TMSI_Part1 to %p => %ld\n",
                              ue_context_p, s_tmsi_part1);

              ue_context_p = rrc_gNB_get_next_free_ue_context(ctxt_pP, RC.nrrrc[ctxt_pP->module_id], s_tmsi_part1);

              if (ue_context_p == NULL) {
                  LOG_E(RRC, "%s:%d:%s: rrc_gNB_get_next_free_ue_context returned NULL\n", __FILE__, __LINE__, __FUNCTION__);
              }

              if (ue_context_p != NULL) {
                ue_context_p->ue_context.Initialue_identity_5g_s_TMSI.presence = TRUE;
                ue_context_p->ue_context.ng_5G_S_TMSI_Part1 = s_tmsi_part1;
              }
            }
          } else {
            /* TODO */
            memcpy(((uint8_t *) & random_value) + 3,
                    rrcSetupRequest->ue_Identity.choice.randomValue.buf,
                    rrcSetupRequest->ue_Identity.choice.randomValue.size);

            rrc_gNB_get_next_free_ue_context(ctxt_pP, RC.nrrrc[ctxt_pP->module_id], random_value);
            LOG_E(NR_RRC,
                    PROTOCOL_NR_RRC_CTXT_UE_FMT" RRCSetupRequest without random UE identity or S-TMSI not supported, let's reject the UE\n",
                    PROTOCOL_NR_RRC_CTXT_UE_ARGS(ctxt_pP));
            rrc_gNB_generate_RRCReject(ctxt_pP,
                                       rrc_gNB_get_ue_context(gnb_rrc_inst, ctxt_pP->rnti),
                                       CC_id);
            break;
          }

          ue_context_p->ue_context.establishment_cause = rrcSetupRequest->establishmentCause;

          rrc_gNB_generate_RRCSetup(ctxt_pP,
                                    rrc_gNB_get_ue_context(gnb_rrc_inst, ctxt_pP->rnti),
                                    du_to_cu_rrc_container,
                                    gnb_rrc_inst->carrier.servingcellconfigcommon,
                                    CC_id);
        }
        break;

      case NR_UL_CCCH_MessageType__c1_PR_rrcResumeRequest:
                LOG_I(NR_RRC, "receive rrcResumeRequest message \n");
        break;

      case NR_UL_CCCH_MessageType__c1_PR_rrcReestablishmentRequest:
        LOG_I(NR_RRC, "receive rrcReestablishmentRequest message \n");
        LOG_DUMPMSG(NR_RRC, DEBUG_RRC,(char *)(buffer), buffer_length,
              "[MSG] RRC Reestablishment Request\n");
        LOG_D(NR_RRC,
              PROTOCOL_NR_RRC_CTXT_UE_FMT"MAC_gNB--- MAC_DATA_IND (rrcReestablishmentRequest on SRB0) --> RRC_gNB\n",
              PROTOCOL_NR_RRC_CTXT_UE_ARGS(ctxt_pP));

        rrcReestablishmentRequest = ul_ccch_msg->message.choice.c1->choice.rrcReestablishmentRequest->rrcReestablishmentRequest;
        LOG_I(NR_RRC,
          PROTOCOL_NR_RRC_CTXT_UE_FMT" NR_RRCReestablishmentRequest cause %s\n",
          PROTOCOL_NR_RRC_CTXT_UE_ARGS(ctxt_pP),
          ((rrcReestablishmentRequest.reestablishmentCause == NR_ReestablishmentCause_otherFailure) ?   "Other Failure" :
          (rrcReestablishmentRequest.reestablishmentCause == NR_ReestablishmentCause_handoverFailure) ? "Handover Failure" :
          "reconfigurationFailure"));
        {
          uint16_t                          c_rnti = 0;
          if (rrcReestablishmentRequest.ue_Identity.physCellId != RC.nrrrc[ctxt_pP->module_id]->carrier.physCellId) {
            /* UE was moving from previous cell so quickly that RRCReestablishment for previous cell was recieved in this cell */
            LOG_E(NR_RRC,
                  PROTOCOL_NR_RRC_CTXT_UE_FMT" NR_RRCReestablishmentRequest ue_Identity.physCellId(%ld) is not equal to current physCellId(%d), fallback to RRC establishment\n",
                  PROTOCOL_NR_RRC_CTXT_UE_ARGS(ctxt_pP),
                  rrcReestablishmentRequest.ue_Identity.physCellId,
                  RC.nrrrc[ctxt_pP->module_id]->carrier.physCellId);
            rrc_gNB_generate_RRCSetup_for_RRCReestablishmentRequest(ctxt_pP, CC_id);
            break;
          }

          LOG_D(NR_RRC, "physCellId is %ld\n", rrcReestablishmentRequest.ue_Identity.physCellId);

          for (i = 0; i < rrcReestablishmentRequest.ue_Identity.shortMAC_I.size; i++) {
            LOG_D(NR_RRC, "rrcReestablishmentRequest.ue_Identity.shortMAC_I.buf[%d] = %x\n",
                  i, rrcReestablishmentRequest.ue_Identity.shortMAC_I.buf[i]);
          }

          if (rrcReestablishmentRequest.ue_Identity.c_RNTI < 0 ||
              rrcReestablishmentRequest.ue_Identity.c_RNTI > 65535) {
            /* c_RNTI range error should not happen */
            LOG_E(NR_RRC,
                  PROTOCOL_NR_RRC_CTXT_UE_FMT" NR_RRCReestablishmentRequest c_RNTI range error, fallback to RRC establishment\n",
                  PROTOCOL_NR_RRC_CTXT_UE_ARGS(ctxt_pP));
            rrc_gNB_generate_RRCSetup_for_RRCReestablishmentRequest(ctxt_pP, CC_id);
            break;
          }

          c_rnti = rrcReestablishmentRequest.ue_Identity.c_RNTI;
          LOG_I(NR_RRC, "c_rnti is %x\n", c_rnti);
          ue_context_p = rrc_gNB_get_ue_context(gnb_rrc_inst, c_rnti);

          if (ue_context_p == NULL) {
            LOG_E(NR_RRC,
                  PROTOCOL_NR_RRC_CTXT_UE_FMT" NR_RRCReestablishmentRequest without UE context, fallback to RRC establishment\n",
                  PROTOCOL_NR_RRC_CTXT_UE_ARGS(ctxt_pP));
            rrc_gNB_generate_RRCSetup_for_RRCReestablishmentRequest(ctxt_pP, CC_id);
            break;
          }
#if(0)
          /* TODO : It may be needed if gNB goes into full stack working. */
          int UE_id = find_nr_UE_id(ctxt_pP->module_id, c_rnti);

          if(UE_id == -1) {
            LOG_E(NR_RRC,
                  PROTOCOL_NR_RRC_CTXT_UE_FMT" NR_RRCReestablishmentRequest without UE_id(MAC) rnti %x, fallback to RRC establishment\n",
                  PROTOCOL_NR_RRC_CTXT_UE_ARGS(ctxt_pP),c_rnti);
            rrc_gNB_generate_RRCSetup_for_RRCReestablishmentRequest(ctxt_pP, CC_id);
            break;
          }

          //previous rnti
          rnti_t previous_rnti = 0;

          for (i = 0; i < MAX_MOBILES_PER_ENB; i++) {
            if (reestablish_rnti_map[i][1] == c_rnti) {
              previous_rnti = reestablish_rnti_map[i][0];
              break;
            }
          }

          if(previous_rnti != 0) {
            UE_id = find_nr_UE_id(ctxt_pP->module_id, previous_rnti);

            if(UE_id == -1) {
              LOG_E(NR_RRC,
                    PROTOCOL_NR_RRC_CTXT_UE_FMT" RRCReestablishmentRequest without UE_id(MAC) previous rnti %x, fallback to RRC establishment\n",
                    PROTOCOL_NR_RRC_CTXT_UE_ARGS(ctxt_pP),previous_rnti);
              rrc_gNB_generate_RRCSetup_for_RRCReestablishmentRequest(ctxt_pP, CC_id);
              break;
            }
          }
#endif
          //c-plane not end
          if((ue_context_p->ue_context.StatusRrc != NR_RRC_RECONFIGURED) && (ue_context_p->ue_context.reestablishment_cause == NR_ReestablishmentCause_spare1)) {
            LOG_E(NR_RRC,
                  PROTOCOL_NR_RRC_CTXT_UE_FMT" NR_RRCReestablishmentRequest (UE %x c-plane is not end), RRC establishment failed \n",
                  PROTOCOL_NR_RRC_CTXT_UE_ARGS(ctxt_pP),c_rnti);
            /* TODO RRC Release ? */
            break;
          }

          if(ue_context_p->ue_context.ue_reestablishment_timer > 0) {
            LOG_E(NR_RRC,
                  PROTOCOL_NR_RRC_CTXT_UE_FMT" RRRCReconfigurationComplete(Previous) don't receive, delete the Previous UE,\nprevious Status %d, new Status NR_RRC_RECONFIGURED\n",
                  PROTOCOL_NR_RRC_CTXT_UE_ARGS(ctxt_pP),
                  ue_context_p->ue_context.StatusRrc
                  );
            ue_context_p->ue_context.StatusRrc = NR_RRC_RECONFIGURED;
            protocol_ctxt_t  ctxt_old_p;
            PROTOCOL_CTXT_SET_BY_INSTANCE(&ctxt_old_p,
                                          ctxt_pP->instance,
                                          GNB_FLAG_YES,
                                          c_rnti,
                                          ctxt_pP->frame,
                                          ctxt_pP->subframe);
            rrc_gNB_process_RRCReconfigurationComplete(&ctxt_old_p,
                ue_context_p,
                ue_context_p->ue_context.reestablishment_xid);

            for (uint8_t pdusessionid = 0; pdusessionid < ue_context_p->ue_context.nb_of_pdusessions; pdusessionid++) {
              if (ue_context_p->ue_context.pduSession[pdusessionid].status == PDU_SESSION_STATUS_DONE) {
                ue_context_p->ue_context.pduSession[pdusessionid].status = PDU_SESSION_STATUS_ESTABLISHED;
              } else {
                ue_context_p->ue_context.pduSession[pdusessionid].status = PDU_SESSION_STATUS_FAILED;
              }
            }
          }

          LOG_D(NR_RRC,
                PROTOCOL_NR_RRC_CTXT_UE_FMT" UE context: %p\n",
                PROTOCOL_NR_RRC_CTXT_UE_ARGS(ctxt_pP),
                ue_context_p);
          /* reset timers */
          ue_context_p->ue_context.ul_failure_timer = 0;
          ue_context_p->ue_context.ue_release_timer = 0;
          ue_context_p->ue_context.ue_reestablishment_timer = 0;
          // ue_context_p->ue_context.ue_release_timer_s1 = 0;
          ue_context_p->ue_context.ue_release_timer_rrc = 0;
          ue_context_p->ue_context.reestablishment_xid = -1;

          // insert C-RNTI to map
          for (i = 0; i < MAX_MOBILES_PER_ENB; i++) {
            if (reestablish_rnti_map[i][0] == 0) {
              reestablish_rnti_map[i][0] = ctxt_pP->rnti;
              reestablish_rnti_map[i][1] = c_rnti;
              LOG_D(NR_RRC, "reestablish_rnti_map[%d] [0] %x, [1] %x\n",
                    i, reestablish_rnti_map[i][0], reestablish_rnti_map[i][1]);
              break;
            }
          }

          ue_context_p->ue_context.reestablishment_cause = rrcReestablishmentRequest.reestablishmentCause;
          LOG_D(NR_RRC, PROTOCOL_NR_RRC_CTXT_UE_FMT" Accept reestablishment request from UE physCellId %ld cause %ld\n",
                PROTOCOL_NR_RRC_CTXT_UE_ARGS(ctxt_pP),
                rrcReestablishmentRequest.ue_Identity.physCellId,
                ue_context_p->ue_context.reestablishment_cause);

          ue_context_p->ue_context.primaryCC_id = CC_id;
          //LG COMMENT Idx = (ue_mod_idP * NB_RB_MAX) + DCCH;
          Idx = DCCH;
          // SRB1
          ue_context_p->ue_context.Srb1.Active = 1;
          ue_context_p->ue_context.Srb1.Srb_info.Srb_id = Idx;
          memcpy(&ue_context_p->ue_context.Srb1.Srb_info.Lchan_desc[0],
                &DCCH_LCHAN_DESC,
                LCHAN_DESC_SIZE);
          memcpy(&ue_context_p->ue_context.Srb1.Srb_info.Lchan_desc[1],
                &DCCH_LCHAN_DESC,
                LCHAN_DESC_SIZE);
          // SRB2: set  it to go through SRB1 with id 1 (DCCH)
          ue_context_p->ue_context.Srb2.Active = 1;
          ue_context_p->ue_context.Srb2.Srb_info.Srb_id = Idx;
          memcpy(&ue_context_p->ue_context.Srb2.Srb_info.Lchan_desc[0],
                &DCCH_LCHAN_DESC,
                LCHAN_DESC_SIZE);
          memcpy(&ue_context_p->ue_context.Srb2.Srb_info.Lchan_desc[1],
                &DCCH_LCHAN_DESC,
                LCHAN_DESC_SIZE);

          rrc_gNB_generate_RRCReestablishment(ctxt_pP, ue_context_p, CC_id);

          LOG_I(NR_RRC, PROTOCOL_NR_RRC_CTXT_UE_FMT"CALLING RLC CONFIG SRB1 (rbid %d)\n",
                PROTOCOL_NR_RRC_CTXT_UE_ARGS(ctxt_pP),
                Idx);
          // nr_rrc_pdcp_config_asn1_req(ctxt_pP,
          //                         ue_context_p->ue_context.SRB_configList,
          //                         NULL,
          //                         NULL,
          //                         0xff,
          //                         NULL,
          //                         NULL,
          //                         NULL,
          //                         NULL,
          //                         NULL,
          //                         NULL,
          //                         NULL);

          // if (!NODE_IS_CU(RC.nrrrc[ctxt_pP->module_id]->node_type)) {
            // nr_rrc_rlc_config_asn1_req(ctxt_pP,
            //                         ue_context_p->ue_context.SRB_configList,
            //                         NULL,
            //                         NULL,
            //                         NULL,
            //                         NULL);
          // }
        }
        break;

      case NR_UL_CCCH_MessageType__c1_PR_rrcSystemInfoRequest:
        LOG_I(NR_RRC, "receive rrcSystemInfoRequest message \n");
        /* TODO */
        break;

      default:
        LOG_E(NR_RRC, PROTOCOL_NR_RRC_CTXT_UE_FMT" Unknown message\n",
                   PROTOCOL_NR_RRC_CTXT_UE_ARGS(ctxt_pP));
        break;
    }
  }
  return 0;
}

/*! \fn uint64_t bitStr_to_uint64(BIT_STRING_t *)
 *\brief  This function extract at most a 64 bits value from a BIT_STRING_t object, the exact bits number depend on the BIT_STRING_t contents.
 *\param[in] pointer to the BIT_STRING_t object.
 *\return the extracted value.
 */
static inline uint64_t bitStr_to_uint64(BIT_STRING_t *asn) {
  uint64_t result = 0;
  int index;
  int shift;

  DevCheck ((asn->size > 0) && (asn->size <= 8), asn->size, 0, 0);

  shift = ((asn->size - 1) * 8) - asn->bits_unused;
  for (index = 0; index < (asn->size - 1); index++) {
    result |= (uint64_t)asn->buf[index] << shift;
    shift -= 8;
  }

  result |= asn->buf[index] >> asn->bits_unused;

  return result;
}

//-----------------------------------------------------------------------------
int
rrc_gNB_decode_dcch(
  const protocol_ctxt_t *const ctxt_pP,
  const rb_id_t                Srb_id,
  const uint8_t    *const      Rx_sdu,
  const sdu_size_t             sdu_sizeP
)
//-----------------------------------------------------------------------------
{
  asn_dec_rval_t                      dec_rval;
  NR_UL_DCCH_Message_t                *ul_dcch_msg  = NULL;
  struct rrc_gNB_ue_context_s         *ue_context_p = NULL;
  uint8_t                             xid;

  int i;

  if ((Srb_id != 1) && (Srb_id != 2)) {
    LOG_E(NR_RRC, PROTOCOL_NR_RRC_CTXT_UE_FMT" Received message on SRB%ld, should not have ...\n",
          PROTOCOL_NR_RRC_CTXT_UE_ARGS(ctxt_pP),
          Srb_id);
  } else {
    LOG_D(NR_RRC, PROTOCOL_NR_RRC_CTXT_UE_FMT" Received message on SRB%ld\n",
              PROTOCOL_NR_RRC_CTXT_UE_ARGS(ctxt_pP),
              Srb_id);
  }

  LOG_D(NR_RRC, PROTOCOL_NR_RRC_CTXT_UE_FMT" Decoding UL-DCCH Message\n",
                  PROTOCOL_NR_RRC_CTXT_UE_ARGS(ctxt_pP));

  //for (int i=0;i<sdu_sizeP;i++) printf("%02x ",Rx_sdu[i]);
  //printf("\n");

  dec_rval = uper_decode(
                  NULL,
                  &asn_DEF_NR_UL_DCCH_Message,
                  (void **)&ul_dcch_msg,
                  Rx_sdu,
                  sdu_sizeP,
                  0,
                  0);

  if (LOG_DEBUGFLAG(DEBUG_ASN1)) {
    xer_fprint(stdout, &asn_DEF_NR_UL_DCCH_Message, (void *)ul_dcch_msg);
  }

  {
    for (i = 0; i < sdu_sizeP; i++) {
      LOG_T(NR_RRC, "%x.", Rx_sdu[i]);
    }

    LOG_T(NR_RRC, "\n");
  }

  if ((dec_rval.code != RC_OK) && (dec_rval.consumed == 0)) {
    LOG_E(NR_RRC, PROTOCOL_NR_RRC_CTXT_UE_FMT" Failed to decode UL-DCCH (%zu bytes)\n",
        PROTOCOL_NR_RRC_CTXT_UE_ARGS(ctxt_pP),
        dec_rval.consumed);
    return -1;
  }

  ue_context_p = rrc_gNB_get_ue_context(RC.nrrrc[ctxt_pP->module_id],
                                          ctxt_pP->rnti);

  if (ul_dcch_msg->message.present == NR_UL_DCCH_MessageType_PR_c1) {
    switch (ul_dcch_msg->message.choice.c1->present) {
      case NR_UL_DCCH_MessageType__c1_PR_NOTHING:
        LOG_I(NR_RRC,
            PROTOCOL_NR_RRC_CTXT_FMT" Received PR_NOTHING on UL-DCCH-Message\n",
            PROTOCOL_NR_RRC_CTXT_ARGS(ctxt_pP));
        break;

      case NR_UL_DCCH_MessageType__c1_PR_rrcReconfigurationComplete:
        LOG_I(NR_RRC, "Receive RRC Reconfiguration Complete message UE %x\n", ctxt_pP->rnti);
        if(!ue_context_p) {
          LOG_E(NR_RRC, "Processing NR_RRCReconfigurationComplete UE %x, ue_context_p is NULL\n", ctxt_pP->rnti);
          break;
        }

        LOG_DUMPMSG(NR_RRC, DEBUG_RRC, (char *)(Rx_sdu), sdu_sizeP,
                    "[MSG] RRC Connection Reconfiguration Complete\n");
        LOG_D(NR_RRC,
            PROTOCOL_NR_RRC_CTXT_UE_FMT" RLC RB %02d --- RLC_DATA_IND %d bytes "
            "(RRCReconfigurationComplete) ---> RRC_gNB]\n",
            PROTOCOL_NR_RRC_CTXT_UE_ARGS(ctxt_pP),
            DCCH,
            sdu_sizeP);

        if (ul_dcch_msg->message.choice.c1->present == NR_UL_DCCH_MessageType__c1_PR_rrcReconfigurationComplete) {
          if (ul_dcch_msg->message.choice.c1->choice.rrcReconfigurationComplete->criticalExtensions.present ==
            NR_RRCReconfigurationComplete__criticalExtensions_PR_rrcReconfigurationComplete)
            rrc_gNB_process_RRCReconfigurationComplete(
                ctxt_pP,
                ue_context_p,
                ul_dcch_msg->message.choice.c1->choice.rrcReconfigurationComplete->rrc_TransactionIdentifier);
        }

        if (AMF_MODE_ENABLED) {
          if(ue_context_p->ue_context.pdu_session_release_command_flag == 1) {
            xid = ul_dcch_msg->message.choice.c1->choice.rrcReconfigurationComplete->rrc_TransactionIdentifier;
            ue_context_p->ue_context.pdu_session_release_command_flag = 0;
            //gtp tunnel delete
	    gtpv1u_gnb_delete_tunnel_req_t req={0};
            for(i = 0; i < NB_RB_MAX; i++) {
              if(xid == ue_context_p->ue_context.pduSession[i].xid) {
                req.pdusession_id[req.num_pdusession++] =
                  ue_context_p->ue_context.gnb_gtp_psi[i];
                ue_context_p->ue_context.gnb_gtp_teid[i] = 0;
                memset(&ue_context_p->ue_context.gnb_gtp_addrs[i], 0, sizeof(ue_context_p->ue_context.gnb_gtp_addrs[i]));
                ue_context_p->ue_context.gnb_gtp_psi[i]  = 0;
              }
            }
	    gtpv1u_delete_ngu_tunnel(ctxt_pP->instance, &req);
            //NGAP_PDUSESSION_RELEASE_RESPONSE
            rrc_gNB_send_NGAP_PDUSESSION_RELEASE_RESPONSE(ctxt_pP, ue_context_p, xid);
          } else if (ue_context_p->ue_context.established_pdu_sessions_flag != 1) {
            if (ue_context_p->ue_context.nb_of_pdusessions > 0) {
              rrc_gNB_send_NGAP_PDUSESSION_SETUP_RESP(ctxt_pP,
                ue_context_p,
                ul_dcch_msg->message.choice.c1->choice.rrcReconfigurationComplete->rrc_TransactionIdentifier);
              ue_context_p->ue_context.nb_of_pdusessions = 0;
            }
          }
          if (ue_context_p->ue_context.nb_of_modify_pdusessions > 0) {
            rrc_gNB_send_NGAP_PDUSESSION_MODIFY_RESP(ctxt_pP,
                                                     ue_context_p,
                                                     ul_dcch_msg->message.choice.c1->choice.rrcReconfigurationComplete->rrc_TransactionIdentifier);
            ue_context_p->ue_context.nb_of_modify_pdusessions = 0;
            ue_context_p->ue_context.nb_of_failed_pdusessions = 0;
            memset(ue_context_p->ue_context.modify_pdusession, 0, sizeof(ue_context_p->ue_context.modify_pdusession));

            for(int i = 0; i < NR_NB_RB_MAX; i++) {
              ue_context_p->ue_context.modify_pdusession[i].xid = -1;
            }
          }
        }
        if (first_rrcreconfiguration == 0){
          first_rrcreconfiguration = 1;
          rrc_gNB_send_NGAP_INITIAL_CONTEXT_SETUP_RESP(ctxt_pP, ue_context_p);
        }

        break;

      case NR_UL_DCCH_MessageType__c1_PR_rrcSetupComplete:
        if(!ue_context_p) {
          LOG_I(NR_RRC, "Processing NR_RRCSetupComplete UE %x, ue_context_p is NULL\n", ctxt_pP->rnti);
          break;
        }

        LOG_DUMPMSG(NR_RRC, DEBUG_RRC,(char *)Rx_sdu,sdu_sizeP,
                    "[MSG] RRC SetupComplete\n");
        LOG_D(NR_RRC,
                PROTOCOL_NR_RRC_CTXT_UE_FMT" RLC RB %02d --- RLC_DATA_IND %d bytes "
                "(RRCSetupComplete) ---> RRC_gNB\n",
                PROTOCOL_NR_RRC_CTXT_UE_ARGS(ctxt_pP),
                DCCH,
                sdu_sizeP);

        if (ul_dcch_msg->message.choice.c1->choice.rrcSetupComplete->criticalExtensions.present ==
              NR_RRCSetupComplete__criticalExtensions_PR_rrcSetupComplete) {
          if (ul_dcch_msg->message.choice.c1->choice.rrcSetupComplete->criticalExtensions.choice.
            rrcSetupComplete->ng_5G_S_TMSI_Value != NULL) {
            if (ul_dcch_msg->message.choice.c1->choice.rrcSetupComplete->criticalExtensions.choice.
            rrcSetupComplete->ng_5G_S_TMSI_Value->present == NR_RRCSetupComplete_IEs__ng_5G_S_TMSI_Value_PR_ng_5G_S_TMSI_Part2) {
            // ng-5G-S-TMSI-Part2                  BIT STRING (SIZE (9))
              if (ul_dcch_msg->message.choice.c1->choice.rrcSetupComplete->criticalExtensions.choice.
                rrcSetupComplete->ng_5G_S_TMSI_Value->choice.ng_5G_S_TMSI_Part2.size != 2) {
                LOG_E(NR_RRC, "wrong ng_5G_S_TMSI_Part2 size, expected 2, provided %lu",
                            (long unsigned int)ul_dcch_msg->message.choice.c1->choice.rrcSetupComplete->
                            criticalExtensions.choice.rrcSetupComplete->
                            ng_5G_S_TMSI_Value->choice.ng_5G_S_TMSI_Part2.size);
                return -1;
              }

              if (ue_context_p->ue_context.ng_5G_S_TMSI_Part1 != 0) {
                ue_context_p->ue_context.ng_5G_S_TMSI_Part2 =
                                BIT_STRING_to_uint16(&ul_dcch_msg->message.choice.c1->choice.rrcSetupComplete->
                                    criticalExtensions.choice.rrcSetupComplete->
                                    ng_5G_S_TMSI_Value->choice.ng_5G_S_TMSI_Part2);
              }

            /* TODO */
            } else if (ul_dcch_msg->message.choice.c1->choice.rrcSetupComplete->criticalExtensions.choice.
              rrcSetupComplete->ng_5G_S_TMSI_Value->present == NR_RRCSetupComplete_IEs__ng_5G_S_TMSI_Value_PR_ng_5G_S_TMSI) {
              // NG-5G-S-TMSI ::=                         BIT STRING (SIZE (48))
              if (ul_dcch_msg->message.choice.c1->choice.rrcSetupComplete->criticalExtensions.choice.
                rrcSetupComplete->ng_5G_S_TMSI_Value->choice.ng_5G_S_TMSI.size != 6) {
                LOG_E(NR_RRC, "wrong ng_5G_S_TMSI size, expected 6, provided %lu",
                            (long unsigned int)ul_dcch_msg->message.choice.c1->choice.rrcSetupComplete->
                            criticalExtensions.choice.rrcSetupComplete->
                            ng_5G_S_TMSI_Value->choice.ng_5G_S_TMSI.size);
                return -1;
              }

              uint64_t fiveg_s_TMSI = bitStr_to_uint64(&ul_dcch_msg->message.choice.c1->choice.rrcSetupComplete->
                  criticalExtensions.choice.rrcSetupComplete->ng_5G_S_TMSI_Value->choice.ng_5G_S_TMSI);
              LOG_I(NR_RRC, "Received rrcSetupComplete, 5g_s_TMSI: 0x%lX, amf_set_id: 0x%lX(%ld), amf_pointer: 0x%lX(%ld), 5g TMSI: 0x%X \n",
                  fiveg_s_TMSI, fiveg_s_TMSI >> 38, fiveg_s_TMSI >> 38,
                  (fiveg_s_TMSI >> 32) & 0x3F, (fiveg_s_TMSI >> 32) & 0x3F,
                  (uint32_t)fiveg_s_TMSI);
              if (ue_context_p->ue_context.Initialue_identity_5g_s_TMSI.presence == TRUE) {
                  ue_context_p->ue_context.Initialue_identity_5g_s_TMSI.amf_set_id = fiveg_s_TMSI >> 38;
                  ue_context_p->ue_context.Initialue_identity_5g_s_TMSI.amf_pointer = (fiveg_s_TMSI >> 32) & 0x3F;
                  ue_context_p->ue_context.Initialue_identity_5g_s_TMSI.fiveg_tmsi = (uint32_t)fiveg_s_TMSI;
              }
            }
          }

          rrc_gNB_process_RRCSetupComplete(
                  ctxt_pP,
                  ue_context_p,
                  ul_dcch_msg->message.choice.c1->choice.rrcSetupComplete->criticalExtensions.choice.rrcSetupComplete);
          LOG_I(NR_RRC, PROTOCOL_NR_RRC_CTXT_UE_FMT" UE State = NR_RRC_CONNECTED \n",
              PROTOCOL_NR_RRC_CTXT_UE_ARGS(ctxt_pP));
        }

        ue_context_p->ue_context.ue_release_timer = 0;
        break;

        case NR_UL_DCCH_MessageType__c1_PR_ulInformationTransfer:
            LOG_I(NR_RRC,"Recived RRC GNB UL Information Transfer \n");
            if(!ue_context_p) {
                LOG_I(NR_RRC, "Processing ulInformationTransfer UE %x, ue_context_p is NULL\n", ctxt_pP->rnti);
                break;
            }

            LOG_D(NR_RRC,"[MSG] RRC UL Information Transfer \n");
            LOG_DUMPMSG(RRC,DEBUG_RRC,(char *)Rx_sdu,sdu_sizeP,
                        "[MSG] RRC UL Information Transfer \n");

            if (AMF_MODE_ENABLED == 1) {
                rrc_gNB_send_NGAP_UPLINK_NAS(ctxt_pP,
                                          ue_context_p,
                                          ul_dcch_msg);
            }
            break;

        case NR_UL_DCCH_MessageType__c1_PR_securityModeComplete:
        // to avoid segmentation fault
           if(!ue_context_p) {
              LOG_I(NR_RRC, "Processing securityModeComplete UE %x, ue_context_p is NULL\n", ctxt_pP->rnti);
              break;
           }

        LOG_I(NR_RRC,
              PROTOCOL_NR_RRC_CTXT_UE_FMT" received securityModeComplete on UL-DCCH %d from UE\n",
              PROTOCOL_NR_RRC_CTXT_UE_ARGS(ctxt_pP),
              DCCH);
        LOG_D(NR_RRC,
              PROTOCOL_NR_RRC_CTXT_UE_FMT" RLC RB %02d --- RLC_DATA_IND %d bytes "
              "(securityModeComplete) ---> RRC_eNB\n",
              PROTOCOL_NR_RRC_CTXT_UE_ARGS(ctxt_pP),
              DCCH,
              sdu_sizeP);

        if ( LOG_DEBUGFLAG(DEBUG_ASN1) ) {
          xer_fprint(stdout, &asn_DEF_NR_UL_DCCH_Message, (void *)ul_dcch_msg);
        }

        /* configure ciphering */
        nr_rrc_pdcp_config_security(ctxt_pP, ue_context_p, 1);

        rrc_gNB_generate_UECapabilityEnquiry(ctxt_pP, ue_context_p);
        //rrc_gNB_generate_defaultRRCReconfiguration(ctxt_pP, ue_context_p);
        break;
        case NR_UL_DCCH_MessageType__c1_PR_securityModeFailure:
            LOG_DUMPMSG(NR_RRC,DEBUG_RRC,(char *)Rx_sdu,sdu_sizeP,
                       "[MSG] NR RRC Security Mode Failure\n");
            LOG_W(NR_RRC,
                  PROTOCOL_RRC_CTXT_UE_FMT" RLC RB %02d --- RLC_DATA_IND %d bytes "
                  "(securityModeFailure) ---> RRC_gNB\n",
                  PROTOCOL_RRC_CTXT_UE_ARGS(ctxt_pP),
                  DCCH,
                  sdu_sizeP);
            
            if ( LOG_DEBUGFLAG(DEBUG_ASN1) ) {
              xer_fprint(stdout, &asn_DEF_NR_UL_DCCH_Message, (void *)ul_dcch_msg);
            }
            
            rrc_gNB_generate_UECapabilityEnquiry(ctxt_pP, ue_context_p);
            break;

      case NR_UL_DCCH_MessageType__c1_PR_ueCapabilityInformation:
        if(!ue_context_p) {
          LOG_I(NR_RRC, "Processing ueCapabilityInformation UE %x, ue_context_p is NULL\n", ctxt_pP->rnti);
          break;
        }

        LOG_DUMPMSG(NR_RRC,DEBUG_RRC,(char *)Rx_sdu,sdu_sizeP,
                "[MSG] NR_RRC UECapablility Information\n");
        LOG_I(NR_RRC,
            PROTOCOL_NR_RRC_CTXT_UE_FMT" received ueCapabilityInformation on UL-DCCH %d from UE\n",
            PROTOCOL_NR_RRC_CTXT_UE_ARGS(ctxt_pP),
            DCCH);
        LOG_D(RRC,
        PROTOCOL_NR_RRC_CTXT_UE_FMT" RLC RB %02d --- RLC_DATA_IND %d bytes "
        "(UECapabilityInformation) ---> RRC_eNB\n",
        PROTOCOL_NR_RRC_CTXT_UE_ARGS(ctxt_pP),
        DCCH,
        sdu_sizeP);
        if ( LOG_DEBUGFLAG(DEBUG_ASN1) ) {
            xer_fprint(stdout, &asn_DEF_NR_UL_DCCH_Message, (void *)ul_dcch_msg);
        }
        LOG_I(NR_RRC, "got UE capabilities for UE %x\n", ctxt_pP->rnti);
        int eutra_index = -1;

        if( ul_dcch_msg->message.choice.c1->choice.ueCapabilityInformation->criticalExtensions.present ==
        NR_UECapabilityInformation__criticalExtensions_PR_ueCapabilityInformation ) {
          for(i = 0;i < ul_dcch_msg->message.choice.c1->choice.ueCapabilityInformation->criticalExtensions.choice.ueCapabilityInformation->ue_CapabilityRAT_ContainerList->list.count; i++){
            if(ul_dcch_msg->message.choice.c1->choice.ueCapabilityInformation->criticalExtensions.choice.ueCapabilityInformation->ue_CapabilityRAT_ContainerList->list.array[i]->rat_Type ==
              NR_RAT_Type_nr){
              if(ue_context_p->ue_context.UE_Capability_nr){
                ASN_STRUCT_FREE(asn_DEF_NR_UE_NR_Capability,ue_context_p->ue_context.UE_Capability_nr);
                ue_context_p->ue_context.UE_Capability_nr = 0;
              }

              dec_rval = uper_decode(NULL,
                                      &asn_DEF_NR_UE_NR_Capability,
                                      (void**)&ue_context_p->ue_context.UE_Capability_nr,
                                      ul_dcch_msg->message.choice.c1->choice.ueCapabilityInformation->criticalExtensions.choice.ueCapabilityInformation->ue_CapabilityRAT_ContainerList->list.array[i]->ue_CapabilityRAT_Container.buf,
                                      ul_dcch_msg->message.choice.c1->choice.ueCapabilityInformation->criticalExtensions.choice.ueCapabilityInformation->ue_CapabilityRAT_ContainerList->list.array[i]->ue_CapabilityRAT_Container.size,
                                      0,0);
              if(LOG_DEBUGFLAG(DEBUG_ASN1)){
                xer_fprint(stdout,&asn_DEF_NR_UE_NR_Capability,ue_context_p->ue_context.UE_Capability_nr);
              }

              if((dec_rval.code != RC_OK) && (dec_rval.consumed == 0)){
                LOG_E(NR_RRC,PROTOCOL_NR_RRC_CTXT_UE_FMT" Failed to decode nr UE capabilities (%zu bytes)\n",
                PROTOCOL_NR_RRC_CTXT_UE_ARGS(ctxt_pP),dec_rval.consumed);
                ASN_STRUCT_FREE(asn_DEF_NR_UE_NR_Capability,ue_context_p->ue_context.UE_Capability_nr);
                ue_context_p->ue_context.UE_Capability_nr = 0;
              }

              ue_context_p->ue_context.UE_Capability_size =
              ul_dcch_msg->message.choice.c1->choice.ueCapabilityInformation->criticalExtensions.choice.ueCapabilityInformation->ue_CapabilityRAT_ContainerList->list.array[i]->ue_CapabilityRAT_Container.size;
              if(eutra_index != -1){
                LOG_E(NR_RRC,"fatal: more than 1 eutra capability\n");
                exit(1);
              }
              eutra_index = i;
            }

            if(ul_dcch_msg->message.choice.c1->choice.ueCapabilityInformation->criticalExtensions.choice.ueCapabilityInformation->ue_CapabilityRAT_ContainerList->list.array[i]->rat_Type ==
            NR_RAT_Type_eutra_nr){
            if(ue_context_p->ue_context.UE_Capability_MRDC){
              ASN_STRUCT_FREE(asn_DEF_NR_UE_MRDC_Capability,ue_context_p->ue_context.UE_Capability_MRDC);
              ue_context_p->ue_context.UE_Capability_MRDC = 0;
            }
            dec_rval = uper_decode(NULL,
                                    &asn_DEF_NR_UE_MRDC_Capability,
                                    (void**)&ue_context_p->ue_context.UE_Capability_MRDC,
                                    ul_dcch_msg->message.choice.c1->choice.ueCapabilityInformation->criticalExtensions.choice.ueCapabilityInformation->ue_CapabilityRAT_ContainerList->list.array[i]->ue_CapabilityRAT_Container.buf,
                                    ul_dcch_msg->message.choice.c1->choice.ueCapabilityInformation->criticalExtensions.choice.ueCapabilityInformation->ue_CapabilityRAT_ContainerList->list.array[i]->ue_CapabilityRAT_Container.size,
                                    0,0);

            if(LOG_DEBUGFLAG(DEBUG_ASN1)){
              xer_fprint(stdout,&asn_DEF_NR_UE_MRDC_Capability,ue_context_p->ue_context.UE_Capability_MRDC);
            }

            if((dec_rval.code != RC_OK) && (dec_rval.consumed == 0)){
              LOG_E(NR_RRC,PROTOCOL_NR_RRC_CTXT_FMT" Failed to decode nr UE capabilities (%zu bytes)\n",
                  PROTOCOL_NR_RRC_CTXT_UE_ARGS(ctxt_pP),dec_rval.consumed);
              ASN_STRUCT_FREE(asn_DEF_NR_UE_MRDC_Capability,ue_context_p->ue_context.UE_Capability_MRDC);
              ue_context_p->ue_context.UE_Capability_MRDC = 0;
            }
              ue_context_p->ue_context.UE_MRDC_Capability_size =
              ul_dcch_msg->message.choice.c1->choice.ueCapabilityInformation->criticalExtensions.choice.ueCapabilityInformation->ue_CapabilityRAT_ContainerList->list.array[i]->ue_CapabilityRAT_Container.size;
            }

            if(ul_dcch_msg->message.choice.c1->choice.ueCapabilityInformation->criticalExtensions.choice.ueCapabilityInformation->ue_CapabilityRAT_ContainerList->list.array[i]->rat_Type ==
            NR_RAT_Type_eutra){
              //TODO
            }
          }

          if(eutra_index == -1)
          break;
      }
      if (AMF_MODE_ENABLED == 1) {
          rrc_gNB_send_NGAP_UE_CAPABILITIES_IND(ctxt_pP,
                                    ue_context_p,
                                    ul_dcch_msg);
      }

      if (ue_context_p->ue_context.established_pdu_sessions_flag == 1) {
        rrc_gNB_generate_dedicatedRRCReconfiguration(ctxt_pP, ue_context_p);
      } else {
        rrc_gNB_generate_defaultRRCReconfiguration(ctxt_pP, ue_context_p);
      }

      break;

            case NR_UL_DCCH_MessageType__c1_PR_rrcReestablishmentComplete:
              LOG_DUMPMSG(NR_RRC,DEBUG_RRC,(char *)Rx_sdu,sdu_sizeP,
                          "[MSG] NR_RRC Connection Reestablishment Complete\n");
              LOG_I(NR_RRC,
                    PROTOCOL_RRC_CTXT_UE_FMT" RLC RB %02d --- RLC_DATA_IND %d bytes "
                    "(rrcConnectionReestablishmentComplete) ---> RRC_gNB\n",
                    PROTOCOL_RRC_CTXT_UE_ARGS(ctxt_pP),
                    DCCH,
                    sdu_sizeP);
              {
                rnti_t reestablish_rnti = 0;

                // select C-RNTI from map
                for (i = 0; i < MAX_MOBILES_PER_ENB; i++) {
                  if (reestablish_rnti_map[i][0] == ctxt_pP->rnti) {
                    reestablish_rnti = reestablish_rnti_map[i][1];
                    ue_context_p = rrc_gNB_get_ue_context(
                                     RC.nrrrc[ctxt_pP->module_id],
                                     reestablish_rnti);
                    // clear currentC-RNTI from map
                    reestablish_rnti_map[i][0] = 0;
                    reestablish_rnti_map[i][1] = 0;
                    LOG_D(NR_RRC, "reestablish_rnti_map[%d] [0] %x, [1] %x\n",
                          i, reestablish_rnti_map[i][0], reestablish_rnti_map[i][1]);
                    break;
                  }
                }

                if (!ue_context_p) {
                  LOG_E(NR_RRC,
                        PROTOCOL_NR_RRC_CTXT_UE_FMT" NR_RRCConnectionReestablishmentComplete without UE context, falt\n",
                        PROTOCOL_NR_RRC_CTXT_UE_ARGS(ctxt_pP));
                  break;
                }

#if(0)
                /* TODO : It may be needed if gNB goes into full stack working. */
                //clear
                int UE_id = find_nr_UE_id(ctxt_pP->module_id, ctxt_pP->rnti);

                if(UE_id == -1) {
                  LOG_E(NR_RRC,
                        PROTOCOL_RRC_CTXT_UE_FMT" NR_RRCConnectionReestablishmentComplete without UE_id(MAC) rnti %x, fault\n",
                        PROTOCOL_RRC_CTXT_UE_ARGS(ctxt_pP),ctxt_pP->rnti);
                  break;
                }

                RC.nrmac[ctxt_pP->module_id]->UE_info.UE_sched_ctrl[UE_id].ue_reestablishment_reject_timer = 0;
#endif
                ue_context_p->ue_context.reestablishment_xid = -1;

                if (ul_dcch_msg->message.choice.c1->choice.rrcReestablishmentComplete->criticalExtensions.present ==
                    NR_RRCReestablishmentComplete__criticalExtensions_PR_rrcReestablishmentComplete) {
                  rrc_gNB_process_RRCConnectionReestablishmentComplete(ctxt_pP, reestablish_rnti, ue_context_p,
                      ul_dcch_msg->message.choice.c1->choice.rrcReestablishmentComplete->rrc_TransactionIdentifier);

                }

                //ue_context_p->ue_context.ue_release_timer = 0;
                ue_context_p->ue_context.ue_reestablishment_timer = 1;
                // remove UE after 100 frames after LTE_RRCConnectionReestablishmentRelease is triggered
                ue_context_p->ue_context.ue_reestablishment_timer_thres = 1000;
              }
              break;
      default:
        break;
    }
  }
  return 0;
}

void rrc_gNB_process_f1_setup_req(f1ap_setup_req_t *f1_setup_req) {
  LOG_I(NR_RRC,"Received F1 Setup Request from gNB_DU %llu (%s)\n",(unsigned long long int)f1_setup_req->gNB_DU_id,f1_setup_req->gNB_DU_name);
  int cu_cell_ind = 0;
  MessageDef *msg_p =itti_alloc_new_message (TASK_RRC_GNB, 0, F1AP_SETUP_RESP);
  F1AP_SETUP_RESP (msg_p).num_cells_to_activate = 0;
  MessageDef *msg_p2=itti_alloc_new_message (TASK_RRC_GNB, 0, F1AP_GNB_CU_CONFIGURATION_UPDATE);

  for (int i = 0; i < f1_setup_req->num_cells_available; i++) {
    for (int j=0; j<RC.nb_nr_inst; j++) {
      gNB_RRC_INST *rrc = RC.nrrrc[j];

      if (rrc->configuration.mcc[0] == f1_setup_req->cell[i].mcc &&
          rrc->configuration.mnc[0] == f1_setup_req->cell[i].mnc &&
          rrc->nr_cellid == f1_setup_req->cell[i].nr_cellid) {
	//fixme: multi instance is not consistent here
	F1AP_SETUP_RESP (msg_p).gNB_CU_name  = rrc->node_name;
        // check that CU rrc instance corresponds to mcc/mnc/cgi (normally cgi should be enough, but just in case)
        rrc->carrier.MIB = malloc(f1_setup_req->mib_length[i]);
        rrc->carrier.sizeof_MIB = f1_setup_req->mib_length[i];
        LOG_W(NR_RRC, "instance %d mib length %d\n", i, f1_setup_req->mib_length[i]);
        LOG_W(NR_RRC, "instance %d sib1 length %d\n", i, f1_setup_req->sib1_length[i]);
        memcpy((void *)rrc->carrier.MIB,f1_setup_req->mib[i],f1_setup_req->mib_length[i]);
        asn_dec_rval_t dec_rval = uper_decode_complete(NULL,
                                  &asn_DEF_NR_BCCH_BCH_Message,
                                  (void **)&rrc->carrier.mib_DU,
                                  f1_setup_req->mib[i],
                                  f1_setup_req->mib_length[i]);
        AssertFatal(dec_rval.code == RC_OK,
                    "[gNB_CU %"PRIu8"] Failed to decode NR_BCCH_BCH_MESSAGE (%zu bits)\n",
                    j,
                    dec_rval.consumed );
        NR_BCCH_BCH_Message_t *mib = &rrc->carrier.mib;
        NR_BCCH_BCH_Message_t *mib_DU = rrc->carrier.mib_DU;
        mib->message.present = NR_BCCH_BCH_MessageType_PR_mib;
        mib->message.choice.mib = CALLOC(1,sizeof(struct NR_MIB));
        memset(mib->message.choice.mib,0,sizeof(struct NR_MIB));
        memcpy(mib->message.choice.mib, mib_DU->message.choice.mib, sizeof(struct NR_MIB));

        rrc->carrier.SIB1 = malloc(f1_setup_req->sib1_length[i]);
        rrc->carrier.sizeof_SIB1 = f1_setup_req->sib1_length[i];
        memcpy((void *)rrc->carrier.SIB1,f1_setup_req->sib1[i],f1_setup_req->sib1_length[i]);
        dec_rval = uper_decode_complete(NULL,
                                        &asn_DEF_NR_BCCH_DL_SCH_Message,
                                        (void **)&rrc->carrier.siblock1_DU,
                                        f1_setup_req->sib1[i],
                                        f1_setup_req->sib1_length[i]);
        AssertFatal(dec_rval.code == RC_OK,
                    "[gNB_DU %"PRIu8"] Failed to decode NR_BCCH_DLSCH_MESSAGE (%zu bits)\n",
                    j,
                    dec_rval.consumed );

        // Parse message and extract SystemInformationBlockType1 field
        NR_BCCH_DL_SCH_Message_t *bcch_message = rrc->carrier.siblock1_DU;
        AssertFatal(bcch_message->message.present == NR_BCCH_DL_SCH_MessageType_PR_c1,
                    "bcch_message->message.present != NR_BCCH_DL_SCH_MessageType_PR_c1\n");
        AssertFatal(bcch_message->message.choice.c1->present == NR_BCCH_DL_SCH_MessageType__c1_PR_systemInformationBlockType1,
                    "bcch_message->message.choice.c1->present != NR_BCCH_DL_SCH_MessageType__c1_PR_systemInformationBlockType1\n");
        rrc->carrier.sib1 = bcch_message->message.choice.c1->choice.systemInformationBlockType1;
        rrc->carrier.physCellId = f1_setup_req->cell[i].nr_pci;

	F1AP_GNB_CU_CONFIGURATION_UPDATE (msg_p2).gNB_CU_name                                = rrc->node_name;
	F1AP_GNB_CU_CONFIGURATION_UPDATE (msg_p2).cells_to_activate[cu_cell_ind].mcc                           = rrc->configuration.mcc[0];
	F1AP_GNB_CU_CONFIGURATION_UPDATE (msg_p2).cells_to_activate[cu_cell_ind].mnc                           = rrc->configuration.mnc[0];
	F1AP_GNB_CU_CONFIGURATION_UPDATE (msg_p2).cells_to_activate[cu_cell_ind].mnc_digit_length              = rrc->configuration.mnc_digit_length[0];
	F1AP_GNB_CU_CONFIGURATION_UPDATE (msg_p2).cells_to_activate[cu_cell_ind].nr_cellid                     = rrc->nr_cellid;
	F1AP_GNB_CU_CONFIGURATION_UPDATE (msg_p2).cells_to_activate[cu_cell_ind].nrpci                         = f1_setup_req->cell[i].nr_pci;
        int num_SI= 0;

        if (rrc->carrier.SIB23) {
          F1AP_GNB_CU_CONFIGURATION_UPDATE (msg_p2).cells_to_activate[cu_cell_ind].SI_container[2]        = rrc->carrier.SIB23;
          F1AP_GNB_CU_CONFIGURATION_UPDATE (msg_p2).cells_to_activate[cu_cell_ind].SI_container_length[2] = rrc->carrier.sizeof_SIB23;
          num_SI++;
        }

        F1AP_GNB_CU_CONFIGURATION_UPDATE (msg_p2).cells_to_activate[cu_cell_ind].num_SI = num_SI;
        cu_cell_ind++;
	F1AP_GNB_CU_CONFIGURATION_UPDATE (msg_p2).num_cells_to_activate = cu_cell_ind;
	// send
        break;
      } else {// setup_req mcc/mnc match rrc internal list element
        LOG_W(NR_RRC,"[Inst %d] No matching MCC/MNC: rrc->mcc/f1_setup_req->mcc %d/%d rrc->mnc/f1_setup_req->mnc %d/%d rrc->nr_cellid/f1_setup_req->nr_cellid %ld/%ld \n",
              j, rrc->configuration.mcc[0], f1_setup_req->cell[i].mcc,
                 rrc->configuration.mnc[0], f1_setup_req->cell[i].mnc,
                 rrc->nr_cellid, f1_setup_req->cell[i].nr_cellid);
      }
    }// for (int j=0;j<RC.nb_inst;j++)

    if (cu_cell_ind == 0) {
      AssertFatal(1 == 0, "No cell found\n");
    }  else {
      // send ITTI message to F1AP-CU task
      itti_send_msg_to_task (TASK_CU_F1, 0, msg_p);

      itti_send_msg_to_task (TASK_CU_F1, 0, msg_p2);

    }

    // handle other failure cases
  }//for (int i=0;i<f1_setup_req->num_cells_available;i++)
}

void rrc_gNB_process_release_request(const module_id_t gnb_mod_idP, x2ap_ENDC_sgnb_release_request_t *m)
{
  gNB_RRC_INST *rrc = RC.nrrrc[gnb_mod_idP];
  rrc_remove_nsa_user(rrc, m->rnti);
}

void rrc_gNB_process_dc_overall_timeout(const module_id_t gnb_mod_idP, x2ap_ENDC_dc_overall_timeout_t *m)
{
  gNB_RRC_INST *rrc = RC.nrrrc[gnb_mod_idP];
  rrc_remove_nsa_user(rrc, m->rnti);
}

static int  rrc_process_DU_DL(MessageDef *msg_p, const char *msg_name, instance_t instance) {
  NRDuDlReq_t * req=&NRDuDlReq(msg_p);
  protocol_ctxt_t ctxt;
  ctxt.rnti      = req->rnti;
  ctxt.module_id = instance;
  ctxt.instance  = instance;
  ctxt.enb_flag  = 1;
  gNB_RRC_INST *rrc = RC.nrrrc[ctxt.module_id];
  struct rrc_gNB_ue_context_s *ue_context_p =
    rrc_gNB_get_ue_context(rrc, ctxt.rnti);

  if (req->srb_id == 0) {
    NR_DL_CCCH_Message_t *dl_ccch_msg=NULL;
    asn_dec_rval_t dec_rval;
    dec_rval = uper_decode(NULL,
                           &asn_DEF_NR_DL_CCCH_Message,
                           (void **)&dl_ccch_msg,
                           req->buf->data,
                           req->buf->size,0,0);
    AssertFatal(dec_rval.code == RC_OK, "could not decode F1AP message\n");

    switch (dl_ccch_msg->message.choice.c1->present) {
    case NR_DL_CCCH_MessageType__c1_PR_NOTHING:
      LOG_I(F1AP,"Received PR_NOTHING on DL-CCCH-Message\n");
      break;

    case NR_DL_CCCH_MessageType__c1_PR_rrcReject:
      LOG_I(F1AP,"Logical Channel DL-CCCH (SRB0), Received RRCReject\n");
      break;

    case NR_DL_CCCH_MessageType__c1_PR_rrcSetup: {
      LOG_I(F1AP, "Logical Channel DL-CCCH (SRB0), Received RRCSetup RNTI %x\n",
	    req->rnti);
      // Get configuration
      NR_RRCSetup_t *rrcSetup = dl_ccch_msg->message.choice.c1->choice.rrcSetup;
      AssertFatal(rrcSetup!=NULL, "rrcSetup is null\n");
      NR_RRCSetup_IEs_t *rrcSetup_ies = rrcSetup->criticalExtensions.choice.rrcSetup;
      ue_context_p->ue_context.SRB_configList = rrcSetup_ies->radioBearerConfig.srb_ToAddModList;
      AssertFatal(rrcSetup_ies->masterCellGroup.buf!=NULL,"masterCellGroup is null\n");
      asn_dec_rval_t dec_rval;
      dec_rval = uper_decode(NULL,
			     &asn_DEF_NR_CellGroupConfig,
			     (void **)&ue_context_p->ue_context.masterCellGroup,
			     rrcSetup_ies->masterCellGroup.buf,
			     rrcSetup_ies->masterCellGroup.size,0,0);
      AssertFatal(dec_rval.code == RC_OK, "could not decode masterCellGroup\n");
      apply_macrlc_config(rrc,ue_context_p,&ctxt);
      gNB_RRC_UE_t *ue_p = &ue_context_p->ue_context;
      AssertFatal(ue_p->Srb0.Active == 1,"SRB0 is not active\n");
      memcpy((void *)ue_p->Srb0.Tx_buffer.Payload,
	     (void *)req->buf->data,
	     req->buf->size); // ie->value.choice.RRCContainer.size
      ue_p->Srb0.Tx_buffer.payload_size = req->buf->size;
      break;
    } // case
      
    case NR_DL_CCCH_MessageType__c1_PR_spare2:
      LOG_I(F1AP,
	    "Logical Channel DL-CCCH (SRB0), Received spare2\n");
      break;
      
    case NR_DL_CCCH_MessageType__c1_PR_spare1:
      LOG_I(F1AP,
	    "Logical Channel DL-CCCH (SRB0), Received spare1\n");
      break;
      
    default:
      AssertFatal(1==0,
		  "Unknown message\n");
      break;
    }// switch case
    
    return(0);
  } else if (req->srb_id == 1) {
    NR_DL_DCCH_Message_t *dl_dcch_msg=NULL;
    asn_dec_rval_t dec_rval;
    dec_rval = uper_decode(NULL,
			   &asn_DEF_NR_DL_DCCH_Message,
			   (void **)&dl_dcch_msg,
			   &req->buf->data[2], // buf[0] includes the pdcp header
			   req->buf->size-6,0,0);
    
    if ((dec_rval.code != RC_OK) && (dec_rval.consumed == 0))
      LOG_E(F1AP," Failed to decode DL-DCCH (%zu bytes)\n",dec_rval.consumed);
    else
      LOG_D(F1AP, "Received message: present %d and c1 present %d\n",
	    dl_dcch_msg->message.present, dl_dcch_msg->message.choice.c1->present);
    
    if (dl_dcch_msg->message.present == NR_DL_DCCH_MessageType_PR_c1) {
      switch (dl_dcch_msg->message.choice.c1->present) {
      case NR_DL_DCCH_MessageType__c1_PR_NOTHING:
	LOG_I(F1AP, "Received PR_NOTHING on DL-DCCH-Message\n");
	return 0;
	
      case NR_DL_DCCH_MessageType__c1_PR_rrcReconfiguration:
	// handle RRCReconfiguration
	LOG_I(F1AP, "Logical Channel DL-DCCH (SRB1), Received RRCReconfiguration RNTI %x\n",
	      req->rnti);
	NR_RRCReconfiguration_t *rrcReconfiguration = dl_dcch_msg->message.choice.c1->choice.rrcReconfiguration;
	
	if (rrcReconfiguration->criticalExtensions.present == NR_RRCReconfiguration__criticalExtensions_PR_rrcReconfiguration) {
	  NR_RRCReconfiguration_IEs_t *rrcReconfiguration_ies =
	    rrcReconfiguration->criticalExtensions.choice.rrcReconfiguration;
	  
	  if (rrcReconfiguration_ies->measConfig != NULL) {
	    LOG_I(F1AP, "Measurement Configuration is present\n");
	  }
	  
	  if (rrcReconfiguration_ies->radioBearerConfig) {
	    LOG_I(F1AP, "Radio Resource Configuration is present\n");
	    long drb_id;
	    int i;
	    NR_DRB_ToAddModList_t  *DRB_configList  = rrcReconfiguration_ies->radioBearerConfig->drb_ToAddModList;
	    NR_SRB_ToAddModList_t  *SRB_configList  = rrcReconfiguration_ies->radioBearerConfig->srb_ToAddModList;
	    
	    // NR_DRB_ToReleaseList_t *DRB_ReleaseList = rrcReconfiguration_ies->radioBearerConfig->drb_ToReleaseList;
	    
	    // rrc_rlc_config_asn1_req
	    
	    if (SRB_configList != NULL) {
	      for (i = 0; (i < SRB_configList->list.count) && (i < 3); i++) {
		if (SRB_configList->list.array[i]->srb_Identity == 1 ) {
		  ue_context_p->ue_context.Srb1.Active=1;
		} else if (SRB_configList->list.array[i]->srb_Identity == 2 )  {
		  ue_context_p->ue_context.Srb2.Active=1;
		  ue_context_p->ue_context.Srb2.Srb_info.Srb_id=2;
		  LOG_I(F1AP, "[DU %d] SRB2 is now active\n",ctxt.module_id);
		} else {
		  LOG_W(F1AP, "[DU %d] invalide SRB identity %ld\n",ctxt.module_id,
			SRB_configList->list.array[i]->srb_Identity);
		}
	      }
	    }
	    
	    if (DRB_configList != NULL) {
	      for (i = 0; i < DRB_configList->list.count; i++) {  // num max DRB (11-3-8)
		if (DRB_configList->list.array[i]) {
		  drb_id = (int)DRB_configList->list.array[i]->drb_Identity;
		  LOG_I(F1AP,
			"[DU %d] Logical Channel UL-DCCH, Received RRCConnectionReconfiguration for UE rnti %x, reconfiguring DRB %d\n",
			ctxt.module_id,
			ctxt.rnti,
			(int)DRB_configList->list.array[i]->drb_Identity);
		  
		  // (int)*DRB_configList->list.array[i]->logicalChannelIdentity);
		  
		  if (ue_context_p->ue_context.DRB_active[drb_id] == 0) {
		    ue_context_p->ue_context.DRB_active[drb_id] = 1;
		    // logicalChannelIdentity
		    // rrc_mac_config_req_eNB
		  }
		} else {        // remove LCHAN from MAC/PHY
		  AssertFatal(1==0,"Can't handle this yet in DU\n");
		}
	      }
	    }
	  }
	}
	
	break;
	
      case NR_DL_DCCH_MessageType__c1_PR_rrcResume:
	LOG_I(F1AP,"Received rrcResume\n");
	break;
	
      case NR_DL_DCCH_MessageType__c1_PR_rrcRelease:
	LOG_I(F1AP,"Received rrcRelease\n");
	break;
	
      case NR_DL_DCCH_MessageType__c1_PR_rrcReestablishment:
	LOG_I(F1AP,"Received rrcReestablishment\n");
	break;
	
      case NR_DL_DCCH_MessageType__c1_PR_securityModeCommand:
	LOG_I(F1AP,"Received securityModeCommand\n");
	break;
	
      case NR_DL_DCCH_MessageType__c1_PR_dlInformationTransfer:
	LOG_I(F1AP, "Received dlInformationTransfer\n");
	break;
	
      case NR_DL_DCCH_MessageType__c1_PR_ueCapabilityEnquiry:
	LOG_I(F1AP, "Received ueCapabilityEnquiry\n");
	break;
	
      case NR_DL_DCCH_MessageType__c1_PR_counterCheck:
	LOG_I(F1AP, "Received counterCheck\n");
	break;
	
      case NR_DL_DCCH_MessageType__c1_PR_mobilityFromNRCommand:
      case NR_DL_DCCH_MessageType__c1_PR_dlDedicatedMessageSegment_r16:
      case NR_DL_DCCH_MessageType__c1_PR_ueInformationRequest_r16:
      case NR_DL_DCCH_MessageType__c1_PR_dlInformationTransferMRDC_r16:
      case NR_DL_DCCH_MessageType__c1_PR_loggedMeasurementConfiguration_r16:
      case NR_DL_DCCH_MessageType__c1_PR_spare3:
      case NR_DL_DCCH_MessageType__c1_PR_spare2:
      case NR_DL_DCCH_MessageType__c1_PR_spare1:
	break;
      }
    }
  } else if (req->srb_id == 2) {
    // TODO
    //abort();
  }
  
  LOG_I(F1AP, "Received DL RRC Transfer on srb_id %ld\n", req->srb_id);
  //   rlc_op_status_t    rlc_status;
  //   boolean_t          ret             = TRUE;
  
  //LOG_I(F1AP, "PRRCContainer size %lu:", ie->value.choice.RRCContainer.size);
  //for (int i = 0; i < ie->value.choice.RRCContainer.size; i++)
  //  printf("%02x ", ie->value.choice.RRCContainer.buf[i]);
  
  //printf (", PDCP PDU size %d:", rrc_dl_sdu_len);
  //for (int i=0;i<rrc_dl_sdu_len;i++) printf("%2x ",pdcp_pdu_p->data[i]);
  //printf("\n");
  
  du_rlc_data_req(&ctxt, 1, 0, req->srb_id , 1, 0, req->buf->size, req->buf);
  //   rlc_status = rlc_data_req(&ctxt
  //                             , 1
  //                             , MBMS_FLAG_NO
  //                             , srb_id
  //                             , 0
  //                             , 0
  //                             , rrc_dl_sdu_len
  //                             , pdcp_pdu_p
  //                             ,NULL
  //                             ,NULL
  //                             );
  //   switch (rlc_status) {
  //     case RLC_OP_STATUS_OK:
  //       //LOG_I(F1AP, "Data sending request over RLC succeeded!\n");
  //       ret=TRUE;
  //       break;
  //     case RLC_OP_STATUS_BAD_PARAMETER:
  //       LOG_W(F1AP, "Data sending request over RLC failed with 'Bad Parameter' reason!\n");
  //       ret= FALSE;
  //       break;
  //     case RLC_OP_STATUS_INTERNAL_ERROR:
  //       LOG_W(F1AP, "Data sending request over RLC failed with 'Internal Error' reason!\n");
  //       ret= FALSE;
  //       break;
  //     case RLC_OP_STATUS_OUT_OF_RESSOURCES:
  //       LOG_W(F1AP, "Data sending request over RLC failed with 'Out of Resources' reason!\n");
  //       ret= FALSE;
  //       break;
  //     default:
  //       LOG_W(F1AP, "RLC returned an unknown status code after PDCP placed the order to send some data (Status Code:%d)\n", rlc_status);
  //       ret= FALSE;
  //       break;
  //   } // switch case
  //   return ret;
return 0;
}

static void rrc_DU_process_ue_context_setup_request(MessageDef *msg_p, const char *msg_name, instance_t instance){

  f1ap_ue_context_setup_t * req=&F1AP_UE_CONTEXT_SETUP_REQ(msg_p);
  protocol_ctxt_t ctxt;
  ctxt.rnti      = req->rnti;
  ctxt.module_id = instance;
  ctxt.instance  = instance;
  ctxt.enb_flag  = 1;
  gNB_RRC_INST *rrc = RC.nrrrc[ctxt.module_id];
  gNB_MAC_INST *mac = RC.nrmac[ctxt.module_id];
  struct rrc_gNB_ue_context_s *ue_context_p =
      rrc_gNB_get_ue_context(rrc, ctxt.rnti);
  MessageDef *message_p;
  message_p = itti_alloc_new_message (TASK_RRC_GNB, 0, F1AP_UE_CONTEXT_SETUP_RESP);
  f1ap_ue_context_setup_t * resp=&F1AP_UE_CONTEXT_SETUP_RESP(message_p);
  uint32_t incoming_teid = 0;


  NR_CellGroupConfig_t *cellGroupConfig;
  cellGroupConfig = calloc(1, sizeof(NR_CellGroupConfig_t));
  fill_mastercellGroupConfig(cellGroupConfig, ue_context_p->ue_context.masterCellGroup);

  /* Configure SRB2 */
  NR_SRB_ToAddMod_t            *SRB2_config          = NULL;
  NR_SRB_ToAddModList_t        *SRB_configList       = NULL;
  uint8_t SRBs_before_new_addition = 0;

  if(req->srbs_to_be_setup_length>0){
    if(ue_context_p->ue_context.SRB_configList == NULL){
      LOG_W(NR_RRC, "The SRB list of the UE context is empty before the addition of new SRB at the DU \n");
      ue_context_p->ue_context.SRB_configList = CALLOC(1, sizeof(*ue_context_p->ue_context.SRB_configList));
    }
    SRB_configList = ue_context_p->ue_context.SRB_configList;
    SRBs_before_new_addition = SRB_configList->list.count;
    for (int i=0; i<req->srbs_to_be_setup_length; i++){
      SRB2_config = CALLOC(1, sizeof(*SRB2_config));
      SRB2_config->srb_Identity = req->srbs_to_be_setup[i].srb_id;
      ASN_SEQUENCE_ADD(&SRB_configList->list, SRB2_config);
    }
  }

  /* Configure DRB */
  NR_DRB_ToAddMod_t            *DRB_config          = NULL;
  NR_DRB_ToAddModList_t        *DRB_configList      = NULL;
  if(req->drbs_to_be_setup_length>0){
    if(ue_context_p->ue_context.DRB_configList == NULL){
      ue_context_p->ue_context.DRB_configList = CALLOC(1, sizeof(*ue_context_p->ue_context.DRB_configList));
    }
    DRB_configList = ue_context_p->ue_context.DRB_configList;
    for (int i=0; i<req->drbs_to_be_setup_length; i++){
      DRB_config = CALLOC(1, sizeof(*DRB_config));
      DRB_config->drb_Identity = req->drbs_to_be_setup[i].drb_id;
      ASN_SEQUENCE_ADD(&DRB_configList->list, DRB_config);
      f1ap_drb_to_be_setup_t drb_p = req->drbs_to_be_setup[i];
      transport_layer_addr_t addr;
      memcpy(addr.buffer, &drb_p.up_ul_tnl[0].tl_address, sizeof(drb_p.up_ul_tnl[0].tl_address));
      addr.length=sizeof(drb_p.up_ul_tnl[0].tl_address)*8;
      extern instance_t DUuniqInstance;
      incoming_teid=newGtpuCreateTunnel(DUuniqInstance,
          req->rnti,
          drb_p.drb_id,
          drb_p.drb_id,
          drb_p.up_ul_tnl[0].teid,
          addr,
          drb_p.up_ul_tnl[0].port,
          DURecvCb);
    }
  }

  apply_macrlc_config(rrc, ue_context_p, &ctxt);
  /* Fill the UE context setup response ITTI message to send to F1AP */
  resp->gNB_CU_ue_id = req->gNB_CU_ue_id;
  resp->rnti = ctxt.rnti;
  if(DRB_configList){ 
    if(DRB_configList->list.count > 0){
      resp->drbs_to_be_setup = calloc(1,DRB_configList->list.count*sizeof(f1ap_drb_to_be_setup_t));
      resp->drbs_to_be_setup_length = DRB_configList->list.count;
      for (int i=0; i<DRB_configList->list.count; i++){
        resp->drbs_to_be_setup[i].drb_id = DRB_configList->list.array[i]->drb_Identity;
        resp->drbs_to_be_setup[i].rlc_mode = RLC_MODE_AM;
        resp->drbs_to_be_setup[i].up_dl_tnl[0].teid = incoming_teid;
        resp->drbs_to_be_setup[i].up_dl_tnl[0].tl_address = inet_addr(mac->eth_params_n.my_addr);
        resp->drbs_to_be_setup[i].up_dl_tnl_length = 1;
      }
    }
    else{
      LOG_W(NR_RRC, "No DRB added upon reception of F1 UE context setup request with a DRB to setup list\n");
    }
  }
  if(SRB_configList){
    if(SRB_configList->list.count >0 && SRBs_before_new_addition < SRB_configList->list.count){
      resp->srbs_to_be_setup = calloc(1,req->srbs_to_be_setup_length*sizeof(f1ap_srb_to_be_setup_t));
      resp->srbs_to_be_setup_length = req->srbs_to_be_setup_length;
      for (int i=SRBs_before_new_addition; i<SRB_configList->list.count; i++){
        resp->srbs_to_be_setup[i-SRBs_before_new_addition].srb_id = SRB_configList->list.array[i]->srb_Identity;
      }
    }
    else{
      LOG_W(NR_RRC, "No SRB added upon reception of F1 UE Context setup request at the DU\n");
    }
  }
  else{
    LOG_W(NR_RRC, "No SRB added upon reception of F1 UE Context setup request at the DU\n");
  }
  resp->du_to_cu_rrc_information = calloc(1,1024*sizeof(uint8_t));
  asn_enc_rval_t enc_rval = uper_encode_to_buffer(&asn_DEF_NR_CellGroupConfig,
                                NULL,
                                (void *)cellGroupConfig,
                                resp->du_to_cu_rrc_information,
                                1024);
  resp->du_to_cu_rrc_information_length = (enc_rval.encoded+7)>>3;
  free(cellGroupConfig);
  itti_send_msg_to_task (TASK_DU_F1, ctxt.module_id, message_p);
}

static void rrc_CU_process_ue_context_setup_response(MessageDef *msg_p, const char *msg_name, instance_t instance){

  f1ap_ue_context_setup_t * resp=&F1AP_UE_CONTEXT_SETUP_RESP(msg_p);
  protocol_ctxt_t ctxt;
  ctxt.rnti      = resp->rnti;
  ctxt.module_id = instance;
  ctxt.instance  = instance;
  ctxt.enb_flag  = 1;
  gNB_RRC_INST *rrc = RC.nrrrc[ctxt.module_id];
  struct rrc_gNB_ue_context_s *ue_context_p = rrc_gNB_get_ue_context(rrc, ctxt.rnti);
  NR_CellGroupConfig_t *cellGroupConfig = NULL;

  asn_dec_rval_t dec_rval = uper_decode_complete( NULL,
    &asn_DEF_NR_CellGroupConfig,
    (void **)&cellGroupConfig,
    (uint8_t *)resp->du_to_cu_rrc_information,
    (int) resp->du_to_cu_rrc_information_length);

  if ((dec_rval.code != RC_OK) && (dec_rval.consumed == 0)) {
    AssertFatal(1==0,"Cell group config decode error\n");
    // free the memory
    SEQUENCE_free( &asn_DEF_NR_CellGroupConfig, cellGroupConfig, 1 );
    return;
  }
  //xer_fprint(stdout,&asn_DEF_NR_CellGroupConfig, cellGroupConfig);

  if(ue_context_p->ue_context.masterCellGroup == NULL){
    ue_context_p->ue_context.masterCellGroup = calloc(1, sizeof(NR_CellGroupConfig_t));
  }
  if(cellGroupConfig->rlc_BearerToAddModList!=NULL){
    if(ue_context_p->ue_context.masterCellGroup->rlc_BearerToAddModList != NULL){
      LOG_I(NR_RRC, "rlc_BearerToAddModList not empty before filling it \n");
      free(ue_context_p->ue_context.masterCellGroup->rlc_BearerToAddModList);
    }
    ue_context_p->ue_context.masterCellGroup->rlc_BearerToAddModList = calloc(1, sizeof(*cellGroupConfig->rlc_BearerToAddModList));
    memcpy(ue_context_p->ue_context.masterCellGroup->rlc_BearerToAddModList, cellGroupConfig->rlc_BearerToAddModList,
        sizeof(*cellGroupConfig->rlc_BearerToAddModList));
  }
  xer_fprint(stdout,&asn_DEF_NR_CellGroupConfig, ue_context_p->ue_context.masterCellGroup);

  free(cellGroupConfig->rlc_BearerToAddModList);
  free(cellGroupConfig);

}

unsigned int mask_flip(unsigned int x) {
  return((((x>>8) + (x<<8))&0xffff)>>6);
}

unsigned int get_dl_bw_mask(gNB_RRC_INST *rrc,NR_UE_NR_Capability_t *cap) {


  int common_band = *rrc->carrier.servingcellconfigcommon->downlinkConfigCommon->frequencyInfoDL->frequencyBandList.list.array[0];
  int common_scs  = rrc->carrier.servingcellconfigcommon->downlinkConfigCommon->frequencyInfoDL->scs_SpecificCarrierList.list.array[0]->subcarrierSpacing;
  for (int i=0;i<cap->rf_Parameters.supportedBandListNR.list.count;i++) {
     NR_BandNR_t *bandNRinfo = cap->rf_Parameters.supportedBandListNR.list.array[i];
     if (bandNRinfo->bandNR == common_band) {
       if (common_band < 257) { // FR1
          switch (common_scs) {
            case NR_SubcarrierSpacing_kHz15 :
               if (bandNRinfo->channelBWs_DL &&
                   bandNRinfo->channelBWs_DL->choice.fr1 &&
                   bandNRinfo->channelBWs_DL->choice.fr1->scs_15kHz)
                     return(mask_flip((unsigned int)*(uint16_t*)bandNRinfo->channelBWs_DL->choice.fr1->scs_15kHz->buf));
 	      break;
            case NR_SubcarrierSpacing_kHz30 :
               if (bandNRinfo->channelBWs_DL &&
                   bandNRinfo->channelBWs_DL->choice.fr1 &&
                   bandNRinfo->channelBWs_DL->choice.fr1->scs_30kHz)
                     return(mask_flip((unsigned int)*(uint16_t*)bandNRinfo->channelBWs_DL->choice.fr1->scs_30kHz->buf));
              break;
            case NR_SubcarrierSpacing_kHz60 :
               if (bandNRinfo->channelBWs_DL &&
                   bandNRinfo->channelBWs_DL->choice.fr1 &&
                   bandNRinfo->channelBWs_DL->choice.fr1->scs_60kHz)
                     return(mask_flip((unsigned int)*(uint16_t*)bandNRinfo->channelBWs_DL->choice.fr1->scs_60kHz->buf));
              break;
          }
       }
       else {
          switch (common_scs) {
            case NR_SubcarrierSpacing_kHz60 :
               if (bandNRinfo->channelBWs_DL &&
                   bandNRinfo->channelBWs_DL->choice.fr2 &&
                   bandNRinfo->channelBWs_DL->choice.fr2->scs_60kHz)
                     return(mask_flip((unsigned int)*(uint16_t*)bandNRinfo->channelBWs_DL->choice.fr2->scs_60kHz->buf));
              break;
            case NR_SubcarrierSpacing_kHz120 :
               if (bandNRinfo->channelBWs_DL &&
                   bandNRinfo->channelBWs_DL->choice.fr2 &&
                   bandNRinfo->channelBWs_DL->choice.fr2->scs_120kHz)
                     return(mask_flip((unsigned int)*(uint16_t*)bandNRinfo->channelBWs_DL->choice.fr2->scs_120kHz->buf));
              break;
       }
     }
   }
  }
  return(0);
}

unsigned int get_ul_bw_mask(gNB_RRC_INST *rrc,NR_UE_NR_Capability_t *cap) {


  int common_band = *rrc->carrier.servingcellconfigcommon->uplinkConfigCommon->frequencyInfoUL->frequencyBandList->list.array[0];
  int common_scs  = rrc->carrier.servingcellconfigcommon->uplinkConfigCommon->frequencyInfoUL->scs_SpecificCarrierList.list.array[0]->subcarrierSpacing;
  for (int i=0;i<cap->rf_Parameters.supportedBandListNR.list.count;i++) {
     NR_BandNR_t *bandNRinfo = cap->rf_Parameters.supportedBandListNR.list.array[i];
     if (bandNRinfo->bandNR == common_band) {
       if (common_band < 257) { // FR1
          switch (common_scs) {
            case NR_SubcarrierSpacing_kHz15 :
               if (bandNRinfo->channelBWs_UL &&
                   bandNRinfo->channelBWs_UL->choice.fr1 &&
                   bandNRinfo->channelBWs_UL->choice.fr1->scs_15kHz)
                     return(mask_flip((unsigned int)*(uint16_t*)bandNRinfo->channelBWs_UL->choice.fr1->scs_15kHz->buf));
 	      break;
            case NR_SubcarrierSpacing_kHz30 :
               if (bandNRinfo->channelBWs_UL &&
                   bandNRinfo->channelBWs_UL->choice.fr1 &&
                   bandNRinfo->channelBWs_UL->choice.fr1->scs_30kHz)
                     return(mask_flip((unsigned int)*(uint16_t*)bandNRinfo->channelBWs_UL->choice.fr1->scs_30kHz->buf));
              break;
            case NR_SubcarrierSpacing_kHz60 :
               if (bandNRinfo->channelBWs_UL &&
                   bandNRinfo->channelBWs_UL->choice.fr1 &&
                   bandNRinfo->channelBWs_UL->choice.fr1->scs_60kHz)
                     return(mask_flip((unsigned int)*(uint16_t*)bandNRinfo->channelBWs_UL->choice.fr1->scs_60kHz->buf));
              break;
          }
       }
       else {
          switch (common_scs) {
            case NR_SubcarrierSpacing_kHz60 :
               if (bandNRinfo->channelBWs_UL &&
                   bandNRinfo->channelBWs_UL->choice.fr2 &&
                   bandNRinfo->channelBWs_UL->choice.fr2->scs_60kHz)
                     return(mask_flip((unsigned int)*(uint16_t*)bandNRinfo->channelBWs_UL->choice.fr2->scs_60kHz->buf));
              break;
            case NR_SubcarrierSpacing_kHz120 :
               if (bandNRinfo->channelBWs_UL &&
                   bandNRinfo->channelBWs_UL->choice.fr2 &&
                   bandNRinfo->channelBWs_UL->choice.fr2->scs_120kHz)
                     return(mask_flip((unsigned int)*(uint16_t*)bandNRinfo->channelBWs_UL->choice.fr2->scs_120kHz->buf));
              break;
       }
     }
   }
  }
  return(0);
}

int get_ul_mimo_layersCB(gNB_RRC_INST *rrc,NR_UE_NR_Capability_t *cap) {
  int common_scs  = rrc->carrier.servingcellconfigcommon->uplinkConfigCommon->frequencyInfoUL->scs_SpecificCarrierList.list.array[0]->subcarrierSpacing;

  // check featureSet
  NR_FeatureSets_t *fs=cap->featureSets;
  if (fs) {
    // go through UL feature sets and look for one with current SCS
    for (int i=0;i<fs->featureSetsUplinkPerCC->list.count;i++) {
       if (fs->featureSetsUplinkPerCC->list.array[i]->supportedSubcarrierSpacingUL == common_scs &&
           fs->featureSetsUplinkPerCC->list.array[i]->mimo_CB_PUSCH &&
           fs->featureSetsUplinkPerCC->list.array[i]->mimo_CB_PUSCH->maxNumberMIMO_LayersCB_PUSCH)
           return(1<<*fs->featureSetsUplinkPerCC->list.array[i]->mimo_CB_PUSCH->maxNumberMIMO_LayersCB_PUSCH);
    }
  }
  return(1);
}

int get_ul_mimo_layers(gNB_RRC_INST *rrc,NR_UE_NR_Capability_t *cap) {
  int common_scs  = rrc->carrier.servingcellconfigcommon->uplinkConfigCommon->frequencyInfoUL->scs_SpecificCarrierList.list.array[0]->subcarrierSpacing;

  // check featureSet
  NR_FeatureSets_t *fs=cap->featureSets;
  if (fs) {
    // go through UL feature sets and look for one with current SCS
    for (int i=0;i<fs->featureSetsUplinkPerCC->list.count;i++) {
       if (fs->featureSetsUplinkPerCC->list.array[i]->supportedSubcarrierSpacingUL == common_scs &&
           fs->featureSetsUplinkPerCC->list.array[i]->maxNumberMIMO_LayersNonCB_PUSCH)
           return(1<<*fs->featureSetsUplinkPerCC->list.array[i]->maxNumberMIMO_LayersNonCB_PUSCH);
    }
  }
  return(1);
}

int get_dl_mimo_layers(gNB_RRC_INST *rrc,NR_UE_NR_Capability_t *cap) {
  int common_scs  = rrc->carrier.servingcellconfigcommon->downlinkConfigCommon->frequencyInfoDL->scs_SpecificCarrierList.list.array[0]->subcarrierSpacing;

  // check featureSet
  NR_FeatureSets_t *fs=cap->featureSets;
  if (fs) {
    // go through UL feature sets and look for one with current SCS
    for (int i=0;i<fs->featureSetsDownlinkPerCC->list.count;i++) {
       if (fs->featureSetsUplinkPerCC->list.array[i]->supportedSubcarrierSpacingUL == common_scs &&
           fs->featureSetsDownlinkPerCC->list.array[i]->maxNumberMIMO_LayersPDSCH)
           return(2<<*fs->featureSetsDownlinkPerCC->list.array[i]->maxNumberMIMO_LayersPDSCH);
    }
  }
  return(1);
}
void nr_rrc_subframe_process(protocol_ctxt_t *const ctxt_pP, const int CC_id) {

  MessageDef *msg;
  rrc_gNB_ue_context_t *ue_context_p = NULL;
  FILE *fd=NULL;//fopen("nrRRCstats.log","w");
  RB_FOREACH(ue_context_p, rrc_nr_ue_tree_s, &(RC.nrrrc[ctxt_pP->module_id]->rrc_ue_head)) {
    ctxt_pP->rnti = ue_context_p->ue_id_rnti;

    if (fd) {
      if (ue_context_p->ue_context.Initialue_identity_5g_s_TMSI.presence == TRUE) {
        fprintf(fd,"NR RRC UE rnti %x: S-TMSI %x failure timer %d/8\n",
                ue_context_p->ue_id_rnti,
                ue_context_p->ue_context.Initialue_identity_5g_s_TMSI.fiveg_tmsi,
                ue_context_p->ue_context.ul_failure_timer);
      } else {
        fprintf(fd,"NR RRC UE rnti %x failure timer %d/8\n",
                ue_context_p->ue_id_rnti,
                ue_context_p->ue_context.ul_failure_timer);
      }

      if (ue_context_p->ue_context.UE_Capability_nr) {
        fprintf(fd,"NR RRC UE cap: BW DL %x. BW UL %x, DL MIMO Layers %d UL MIMO Layers (CB) %d UL MIMO Layers (nonCB) %d\n",
                get_dl_bw_mask(RC.nrrrc[0],ue_context_p->ue_context.UE_Capability_nr),
                get_ul_bw_mask(RC.nrrrc[0],ue_context_p->ue_context.UE_Capability_nr),
                get_dl_mimo_layers(RC.nrrrc[0],ue_context_p->ue_context.UE_Capability_nr),
                get_ul_mimo_layersCB(RC.nrrrc[0],ue_context_p->ue_context.UE_Capability_nr),
                get_ul_mimo_layers(RC.nrrrc[0],ue_context_p->ue_context.UE_Capability_nr));
      }
    }
    if (ue_context_p->ue_context.ul_failure_timer > 0) {
      ue_context_p->ue_context.ul_failure_timer++;

      if (ue_context_p->ue_context.ul_failure_timer >= 20000) {
        // remove UE after 20 seconds after MAC (or else) has indicated UL failure
        LOG_I(RRC, "Removing UE %x instance, because of uplink failure timer timeout\n",
              ue_context_p->ue_context.rnti);
        if(ue_context_p->ue_context.StatusRrc >= NR_RRC_CONNECTED){
          rrc_gNB_send_NGAP_UE_CONTEXT_RELEASE_REQ(
                   ctxt_pP->module_id,
                   ue_context_p,
                   NGAP_CAUSE_RADIO_NETWORK,
                   NGAP_CAUSE_RADIO_NETWORK_RADIO_CONNECTION_WITH_UE_LOST);
        }

        // Remove here the MAC and RRC context when RRC is not connected or gNB is not connected to CN5G
        if(ue_context_p->ue_context.StatusRrc < NR_RRC_CONNECTED || ue_context_p->ue_context.gNB_ue_ngap_id == 0) {
          mac_remove_nr_ue(ctxt_pP->module_id, ctxt_pP->rnti);
          rrc_rlc_remove_ue(ctxt_pP);
          pdcp_remove_UE(ctxt_pP);

          /* remove RRC UE Context */
          ue_context_p = rrc_gNB_get_ue_context(RC.nrrrc[ctxt_pP->module_id], ctxt_pP->rnti);
          if (ue_context_p) {
            rrc_gNB_remove_ue_context(ctxt_pP, RC.nrrrc[ctxt_pP->module_id], ue_context_p);
            LOG_I(NR_RRC, "remove UE %x \n", ctxt_pP->rnti);
          }
        }

        break; // break RB_FOREACH
      }
    }

    if (ue_context_p->ue_context.ue_release_timer_rrc > 0) {
      ue_context_p->ue_context.ue_release_timer_rrc++;

      if (ue_context_p->ue_context.ue_release_timer_rrc >= ue_context_p->ue_context.ue_release_timer_thres_rrc) {
        LOG_I(NR_RRC, "Removing UE %x instance after UE_CONTEXT_RELEASE_Complete (ue_release_timer_rrc timeout)\n",
              ue_context_p->ue_context.rnti);
        ue_context_p->ue_context.ue_release_timer_rrc = 0;

        mac_remove_nr_ue(ctxt_pP->module_id, ctxt_pP->rnti);
        rrc_rlc_remove_ue(ctxt_pP);
        pdcp_remove_UE(ctxt_pP);

        /* remove RRC UE Context */
        ue_context_p = rrc_gNB_get_ue_context(RC.nrrrc[ctxt_pP->module_id], ctxt_pP->rnti);
        if (ue_context_p) {
          rrc_gNB_remove_ue_context(ctxt_pP, RC.nrrrc[ctxt_pP->module_id], ue_context_p);
          LOG_I(NR_RRC, "remove UE %x \n", ctxt_pP->rnti);
        }

        break; // break RB_FOREACH
      }
    }
  }

  if (fd) fclose(fd);


  /* send a tick to x2ap */
  if (is_x2ap_enabled()){
    msg = itti_alloc_new_message(TASK_RRC_ENB, 0, X2AP_SUBFRAME_PROCESS);
    itti_send_msg_to_task(TASK_X2AP, ctxt_pP->module_id, msg);
  }
}

///---------------------------------------------------------------------------------------------------------------///
///---------------------------------------------------------------------------------------------------------------///
void *rrc_gnb_task(void *args_p) {
  MessageDef                         *msg_p;
  const char                         *msg_name_p;
  instance_t                         instance;
  int                                result;
  //SRB_INFO                           *srb_info_p;
  //int                                CC_id;
  protocol_ctxt_t ctxt={.module_id=0,
                        .enb_flag=1,
                        .instance=0,
                        .rnti=0,
                        .frame=-1,
                        .subframe=-1,
                        .eNB_index=0,
                        .brOption=false
                       };
  itti_mark_task_ready(TASK_RRC_GNB);
  LOG_I(NR_RRC,"Entering main loop of NR_RRC message task\n");

  while (1) {
    // Wait for a message
    itti_receive_msg(TASK_RRC_GNB, &msg_p);
    msg_name_p = ITTI_MSG_NAME(msg_p);
    instance = ITTI_MSG_DESTINATION_INSTANCE(msg_p);

    /* RRC_SUBFRAME_PROCESS is sent every subframe, do not log it */
    if (ITTI_MSG_ID(msg_p) != RRC_SUBFRAME_PROCESS)
      LOG_I(NR_RRC,"Received message %s\n",msg_name_p);

    switch (ITTI_MSG_ID(msg_p)) {
      case TERMINATE_MESSAGE:
        LOG_W(NR_RRC, " *** Exiting NR_RRC thread\n");
        itti_exit_task();
        break;

      case MESSAGE_TEST:
        LOG_I(NR_RRC, "[gNB %ld] Received %s\n", instance, msg_name_p);
        break;

      case RRC_SUBFRAME_PROCESS:
        nr_rrc_subframe_process(&RRC_SUBFRAME_PROCESS(msg_p).ctxt, RRC_SUBFRAME_PROCESS(msg_p).CC_id);
        break;

      /* Messages from MAC */
      case NR_RRC_MAC_CCCH_DATA_IND:
	{
	  instance_t i;
	  for (i=0; i<RC.nb_nr_inst; i++) {
	    // first get RRC instance (note, no the ITTI instance)
	    gNB_RRC_INST *rrc = RC.nrrrc[i];
	    
	    if (rrc->nr_cellid == NR_RRC_MAC_CCCH_DATA_IND(msg_p).nr_cellid)
	      break;
	  }
	  AssertFatal(i!=RC.nb_nr_inst, "Cell_id not found\n");
	  PROTOCOL_CTXT_SET_BY_INSTANCE(&ctxt,
					i,
					GNB_FLAG_YES,
					NR_RRC_MAC_CCCH_DATA_IND(msg_p).rnti,
					msg_p->ittiMsgHeader.lte_time.frame,
					msg_p->ittiMsgHeader.lte_time.slot);
	  LOG_I(NR_RRC,"Decoding CCCH : ue %d, inst %ld, CC_id %d, ctxt %p, sib_info_p->Rx_buffer.payload_size %d\n",
		ctxt.rnti,
		i,
		NR_RRC_MAC_CCCH_DATA_IND(msg_p).CC_id,
		&ctxt,
		NR_RRC_MAC_CCCH_DATA_IND(msg_p).sdu_size);
	  
	  if (NR_RRC_MAC_CCCH_DATA_IND(msg_p).sdu_size >= CCCH_SDU_SIZE) {
	    LOG_I(NR_RRC, "CCCH message has size %d > %d\n",
		  NR_RRC_MAC_CCCH_DATA_IND(msg_p).sdu_size,CCCH_SDU_SIZE);
	    break;
	  }

	  nr_rrc_gNB_decode_ccch(&ctxt,
				 (uint8_t *)NR_RRC_MAC_CCCH_DATA_IND(msg_p).sdu,
				 NR_RRC_MAC_CCCH_DATA_IND(msg_p).sdu_size,
				 NR_RRC_MAC_CCCH_DATA_IND(msg_p).du_to_cu_rrc_container,
				 NR_RRC_MAC_CCCH_DATA_IND(msg_p).CC_id);
	  
	  if (NR_RRC_MAC_CCCH_DATA_IND(msg_p).du_to_cu_rrc_container) {
	    free(NR_RRC_MAC_CCCH_DATA_IND(msg_p).du_to_cu_rrc_container->buf);
	    free(NR_RRC_MAC_CCCH_DATA_IND(msg_p).du_to_cu_rrc_container);
	  }
	}
      break;

      /* Messages from PDCP */
      case NR_RRC_DCCH_DATA_IND:
        PROTOCOL_CTXT_SET_BY_INSTANCE(&ctxt,
                                      instance,
                                      GNB_FLAG_YES,
                                      NR_RRC_DCCH_DATA_IND(msg_p).rnti,
                                      msg_p->ittiMsgHeader.lte_time.frame,
                                      msg_p->ittiMsgHeader.lte_time.slot);
        LOG_D(NR_RRC,"Decoding DCCH : ue %d, inst %ld, ctxt %p, size %d\n",
                ctxt.rnti,
                instance,
                &ctxt,
                NR_RRC_DCCH_DATA_IND(msg_p).sdu_size);
        LOG_D(NR_RRC, PROTOCOL_NR_RRC_CTXT_UE_FMT" Received on DCCH %d %s\n",
                PROTOCOL_NR_RRC_CTXT_UE_ARGS(&ctxt),
                NR_RRC_DCCH_DATA_IND(msg_p).dcch_index,
                msg_name_p);
        rrc_gNB_decode_dcch(&ctxt,
                            NR_RRC_DCCH_DATA_IND(msg_p).dcch_index,
                            NR_RRC_DCCH_DATA_IND(msg_p).sdu_p,
                            NR_RRC_DCCH_DATA_IND(msg_p).sdu_size);
        result = itti_free(ITTI_MSG_ORIGIN_ID(msg_p), NR_RRC_DCCH_DATA_IND(msg_p).sdu_p);

        break;

      case NGAP_DOWNLINK_NAS:
        rrc_gNB_process_NGAP_DOWNLINK_NAS(msg_p, msg_name_p, instance, &rrc_gNB_mui);
        break;

      case NGAP_PDUSESSION_SETUP_REQ:
        rrc_gNB_process_NGAP_PDUSESSION_SETUP_REQ(msg_p, msg_name_p, instance);
        break;

      case NGAP_PDUSESSION_MODIFY_REQ:
        rrc_gNB_process_NGAP_PDUSESSION_MODIFY_REQ(msg_p, msg_name_p, instance);
        break;

      case NGAP_PDUSESSION_RELEASE_COMMAND:
        rrc_gNB_process_NGAP_PDUSESSION_RELEASE_COMMAND(msg_p, msg_name_p, instance);
        break;

      /* Messages from gNB app */
      case NRRRC_CONFIGURATION_REQ:
        LOG_I(NR_RRC, "[gNB %ld] Received %s : %p\n", instance, msg_name_p,&NRRRC_CONFIGURATION_REQ(msg_p));
        openair_rrc_gNB_configuration(GNB_INSTANCE_TO_MODULE_ID(instance), &NRRRC_CONFIGURATION_REQ(msg_p));
        break;

      /* Messages from F1AP task */
      case F1AP_SETUP_REQ:
        AssertFatal(NODE_IS_CU(RC.nrrrc[instance]->node_type),
                    "should not receive F1AP_SETUP_REQUEST, need call by CU!\n");
        LOG_I(NR_RRC,"[gNB %ld] Received %s : %p\n", instance, msg_name_p, &F1AP_SETUP_REQ(msg_p));
        rrc_gNB_process_f1_setup_req(&F1AP_SETUP_REQ(msg_p));
        break;
	
    case NR_DU_RRC_DL_INDICATION:
      rrc_process_DU_DL(msg_p, msg_name_p, instance);
      break;
      
    case F1AP_UE_CONTEXT_SETUP_REQ:
      rrc_DU_process_ue_context_setup_request(msg_p, msg_name_p, instance);
      break;

    case F1AP_UE_CONTEXT_SETUP_RESP:
      rrc_CU_process_ue_context_setup_response(msg_p, msg_name_p, instance);
      break;

      /* Messages from X2AP */
      case X2AP_ENDC_SGNB_ADDITION_REQ:
        LOG_I(NR_RRC, "Received ENDC sgNB addition request from X2AP \n");
        rrc_gNB_process_AdditionRequestInformation(GNB_INSTANCE_TO_MODULE_ID(instance), &X2AP_ENDC_SGNB_ADDITION_REQ(msg_p));
        break;

      case X2AP_ENDC_SGNB_RECONF_COMPLETE:
        LOG_A(NR_RRC, "Handling of reconfiguration complete message at RRC gNB is pending \n");
        break;

      case NGAP_INITIAL_CONTEXT_SETUP_REQ:
        rrc_gNB_process_NGAP_INITIAL_CONTEXT_SETUP_REQ(msg_p, msg_name_p, instance);
        break;

      case X2AP_ENDC_SGNB_RELEASE_REQUEST:
        LOG_I(NR_RRC, "Received ENDC sgNB release request from X2AP \n");
        rrc_gNB_process_release_request(GNB_INSTANCE_TO_MODULE_ID(instance), &X2AP_ENDC_SGNB_RELEASE_REQUEST(msg_p));
        break;

      case X2AP_ENDC_DC_OVERALL_TIMEOUT:
        rrc_gNB_process_dc_overall_timeout(GNB_INSTANCE_TO_MODULE_ID(instance), &X2AP_ENDC_DC_OVERALL_TIMEOUT(msg_p));
        break;

      case NGAP_UE_CONTEXT_RELEASE_REQ:
        rrc_gNB_process_NGAP_UE_CONTEXT_RELEASE_REQ(msg_p, msg_name_p, instance);
        break;

      case NGAP_UE_CONTEXT_RELEASE_COMMAND:
        rrc_gNB_process_NGAP_UE_CONTEXT_RELEASE_COMMAND(msg_p, msg_name_p, instance);
        break;

      default:
        LOG_E(NR_RRC, "[gNB %ld] Received unexpected message %s\n", instance, msg_name_p);
        break;
    }

    result = itti_free(ITTI_MSG_ORIGIN_ID(msg_p), msg_p);
    AssertFatal(result == EXIT_SUCCESS, "Failed to free memory (%d)!\n", result);
    msg_p = NULL;
  }
}

//-----------------------------------------------------------------------------
void
rrc_gNB_generate_SecurityModeCommand(
  const protocol_ctxt_t *const ctxt_pP,
  rrc_gNB_ue_context_t  *const ue_context_pP
)
//-----------------------------------------------------------------------------
{
  uint8_t                             buffer[100];
  uint8_t                             size;

  T(T_ENB_RRC_SECURITY_MODE_COMMAND, T_INT(ctxt_pP->module_id), T_INT(ctxt_pP->frame),
    T_INT(ctxt_pP->subframe), T_INT(ctxt_pP->rnti));
  NR_IntegrityProtAlgorithm_t integrity_algorithm = (NR_IntegrityProtAlgorithm_t)ue_context_pP->ue_context.integrity_algorithm;
  size = do_NR_SecurityModeCommand(
           ctxt_pP,
           buffer,
           rrc_gNB_get_next_transaction_identifier(ctxt_pP->module_id),
           ue_context_pP->ue_context.ciphering_algorithm,
           &integrity_algorithm);
  LOG_DUMPMSG(NR_RRC,DEBUG_RRC,(char *)buffer,size,"[MSG] RRC Security Mode Command\n");
  LOG_I(NR_RRC,
        PROTOCOL_NR_RRC_CTXT_UE_FMT" Logical Channel DL-DCCH, Generate SecurityModeCommand (bytes %d)\n",
        PROTOCOL_NR_RRC_CTXT_UE_ARGS(ctxt_pP),
        size);

  switch (RC.nrrrc[ctxt_pP->module_id]->node_type) {
    case ngran_gNB_CU:
      // create an ITTI message
      memcpy(ue_context_pP->ue_context.Srb1.Srb_info.Tx_buffer.Payload, buffer, size);
      ue_context_pP->ue_context.Srb1.Srb_info.Tx_buffer.payload_size = size;

      LOG_I(NR_RRC,"calling rrc_data_req :securityModeCommand\n");
      nr_rrc_data_req(ctxt_pP,
                  DCCH,
                  rrc_gNB_mui++,
                  SDU_CONFIRM_NO,
                  size,
                  buffer,
                  PDCP_TRANSMISSION_MODE_CONTROL);
      break;

    case ngran_gNB_DU:
      // nothing to do for DU
      AssertFatal(1==0,"nothing to do for DU\n");
      break;

    case ngran_gNB:
      LOG_D(NR_RRC,
        PROTOCOL_NR_RRC_CTXT_UE_FMT" --- PDCP_DATA_REQ/%d Bytes (securityModeCommand to UE MUI %d) --->[PDCP][RB %02d]\n",
        PROTOCOL_NR_RRC_CTXT_UE_ARGS(ctxt_pP),
        size,
        rrc_gNB_mui,
        DCCH);
#ifdef ITTI_SIM
  MessageDef *message_p;
  uint8_t *message_buffer;
  message_buffer = itti_malloc (TASK_RRC_GNB, TASK_RRC_UE_SIM,size);
  memcpy (message_buffer, buffer, size);
  message_p = itti_alloc_new_message (TASK_RRC_GNB, 0, GNB_RRC_DCCH_DATA_IND);
  GNB_RRC_DCCH_DATA_IND (message_p).rbid = DCCH;
  GNB_RRC_DCCH_DATA_IND (message_p).sdu = message_buffer;
  GNB_RRC_DCCH_DATA_IND (message_p).size	= size;
  itti_send_msg_to_task (TASK_RRC_UE_SIM, ctxt_pP->instance, message_p);
#else
  LOG_D(NR_RRC,"calling rrc_data_req :securityModeCommand\n");
  nr_rrc_data_req(ctxt_pP,
                  DCCH,
                  rrc_gNB_mui++,
                  SDU_CONFIRM_NO,
                  size,
                  buffer,
                  PDCP_TRANSMISSION_MODE_CONTROL);
#endif
      break;

    default :
        LOG_W(NR_RRC, "Unknown node type %d\n", RC.nrrrc[ctxt_pP->module_id]->node_type);
  }
}

void
rrc_gNB_generate_UECapabilityEnquiry(
  const protocol_ctxt_t *const ctxt_pP,
  rrc_gNB_ue_context_t          *const ue_context_pP
)
//-----------------------------------------------------------------------------
{
  uint8_t                             buffer[100];
  uint8_t                             size;

  T(T_ENB_RRC_UE_CAPABILITY_ENQUIRY, T_INT(ctxt_pP->module_id), T_INT(ctxt_pP->frame),
    T_INT(ctxt_pP->subframe), T_INT(ctxt_pP->rnti));
  size = do_NR_SA_UECapabilityEnquiry(
           ctxt_pP,
           buffer,
           rrc_gNB_get_next_transaction_identifier(ctxt_pP->module_id));
  LOG_I(NR_RRC,
        PROTOCOL_NR_RRC_CTXT_UE_FMT" Logical Channel DL-DCCH, Generate NR UECapabilityEnquiry (bytes %d)\n",
        PROTOCOL_NR_RRC_CTXT_UE_ARGS(ctxt_pP),
        size);
  switch (RC.nrrrc[ctxt_pP->module_id]->node_type) {
    case ngran_gNB_CU:
      nr_rrc_data_req(
        ctxt_pP,
        DCCH,
        rrc_gNB_mui++,
        SDU_CONFIRM_NO,
        size,
        buffer,
        PDCP_TRANSMISSION_MODE_CONTROL);
      break;

    case ngran_gNB_DU:
      // nothing to do for DU
      AssertFatal(1==0,"nothing to do for DU\n");
      break;

    case ngran_gNB:
      // rrc_mac_config_req_gNB
      LOG_D(NR_RRC,
        PROTOCOL_NR_RRC_CTXT_UE_FMT" --- PDCP_DATA_REQ/%d Bytes (NR UECapabilityEnquiry MUI %d) --->[PDCP][RB %02d]\n",
        PROTOCOL_NR_RRC_CTXT_UE_ARGS(ctxt_pP),
        size,
        rrc_gNB_mui,
        DCCH);
#ifdef ITTI_SIM
  MessageDef *message_p;
  uint8_t *message_buffer;
  message_buffer = itti_malloc (TASK_RRC_GNB, TASK_RRC_UE_SIM, size);
  memcpy (message_buffer, buffer, size);
  message_p = itti_alloc_new_message (TASK_RRC_GNB, 0, GNB_RRC_DCCH_DATA_IND);
  GNB_RRC_DCCH_DATA_IND (message_p).rbid = DCCH;
  GNB_RRC_DCCH_DATA_IND (message_p).sdu = message_buffer;
  GNB_RRC_DCCH_DATA_IND (message_p).size  = size;
  itti_send_msg_to_task (TASK_RRC_UE_SIM, ctxt_pP->instance, message_p);
#else
  nr_rrc_data_req(ctxt_pP,
                  DCCH,
                  rrc_gNB_mui++,
                  SDU_CONFIRM_NO,
                  size,
                  buffer,
                  PDCP_TRANSMISSION_MODE_CONTROL);
#endif
  break;

    default :
        LOG_W(NR_RRC, "Unknown node type %d\n", RC.nrrrc[ctxt_pP->module_id]->node_type);
  }
}

//-----------------------------------------------------------------------------
/*
* Generate the RRC Connection Release to UE.
* If received, UE should switch to RRC_IDLE mode.
*/
void
rrc_gNB_generate_RRCRelease(
  const protocol_ctxt_t *const ctxt_pP,
  rrc_gNB_ue_context_t  *const ue_context_pP
)
//-----------------------------------------------------------------------------
{
  uint8_t buffer[RRC_BUF_SIZE];
  uint16_t size = 0;

  memset(buffer, 0, sizeof(buffer));

  size = do_NR_RRCRelease(buffer, sizeof(buffer),
                          rrc_gNB_get_next_transaction_identifier(ctxt_pP->module_id));
  ue_context_pP->ue_context.ue_reestablishment_timer = 0;
  ue_context_pP->ue_context.ue_release_timer = 0;
  ue_context_pP->ue_context.ul_failure_timer = 0;
  ue_context_pP->ue_context.ue_release_timer_rrc = 0;
  LOG_I(NR_RRC,
        PROTOCOL_NR_RRC_CTXT_UE_FMT" Logical Channel DL-DCCH, Generate RRCRelease (bytes %d)\n",
        PROTOCOL_NR_RRC_CTXT_UE_ARGS(ctxt_pP),
        size);
  LOG_D(NR_RRC,
        PROTOCOL_NR_RRC_CTXT_UE_FMT" --- PDCP_DATA_REQ/%d Bytes (rrcRelease MUI %d) --->[PDCP][RB %u]\n",
        PROTOCOL_NR_RRC_CTXT_UE_ARGS(ctxt_pP),
        size,
        rrc_gNB_mui,
        DCCH);

#ifdef ITTI_SIM
    MessageDef *message_p;
    uint8_t *message_buffer;
    message_buffer = itti_malloc (TASK_RRC_GNB, TASK_RRC_UE_SIM, size);
    memcpy (message_buffer, buffer, size);
    message_p = itti_alloc_new_message (TASK_RRC_GNB, 0, GNB_RRC_DCCH_DATA_IND);
    GNB_RRC_DCCH_DATA_IND (message_p).rbid = DCCH;
    GNB_RRC_DCCH_DATA_IND (message_p).sdu = message_buffer;
    GNB_RRC_DCCH_DATA_IND (message_p).size  = size;
    itti_send_msg_to_task (TASK_RRC_UE_SIM, ctxt_pP->instance, message_p);
#else
  if (NODE_IS_CU(RC.nrrrc[ctxt_pP->module_id]->node_type)) {
    uint8_t *message_buffer = itti_malloc (TASK_RRC_GNB, TASK_CU_F1, size);
    memcpy (message_buffer, buffer, size);
    MessageDef *m = itti_alloc_new_message(TASK_RRC_GNB, 0, F1AP_UE_CONTEXT_RELEASE_CMD);
    F1AP_UE_CONTEXT_RELEASE_CMD(m).rnti = ctxt_pP->rnti;
    F1AP_UE_CONTEXT_RELEASE_CMD(m).cause = F1AP_CAUSE_RADIO_NETWORK;
    F1AP_UE_CONTEXT_RELEASE_CMD(m).cause_value = 10; // 10 = F1AP_CauseRadioNetwork_normal_release
    F1AP_UE_CONTEXT_RELEASE_CMD(m).rrc_container = message_buffer;
    F1AP_UE_CONTEXT_RELEASE_CMD(m).rrc_container_length = size;
    itti_send_msg_to_task(TASK_CU_F1, ctxt_pP->module_id, m);
  } else {
    nr_rrc_data_req(ctxt_pP,
                 DCCH,
                 rrc_gNB_mui++,
                 SDU_CONFIRM_NO,
                 size,
                 buffer,
                 PDCP_TRANSMISSION_MODE_CONTROL);

    rrc_gNB_send_NGAP_UE_CONTEXT_RELEASE_COMPLETE(ctxt_pP->instance, ue_context_pP->ue_context.gNB_ue_ngap_id);
    ue_context_pP->ue_context.ue_release_timer_rrc = 1;
  }
#endif
}
void nr_rrc_trigger(protocol_ctxt_t *ctxt, int CC_id, int frame, int subframe)
{
  MessageDef *message_p;
  message_p = itti_alloc_new_message(TASK_RRC_GNB, 0, RRC_SUBFRAME_PROCESS);
  RRC_SUBFRAME_PROCESS(message_p).ctxt  = *ctxt;
  RRC_SUBFRAME_PROCESS(message_p).CC_id = CC_id;
  itti_send_msg_to_task(TASK_RRC_GNB, ctxt->module_id, message_p);
}<|MERGE_RESOLUTION|>--- conflicted
+++ resolved
@@ -166,7 +166,6 @@
 
   if (NODE_IS_MONOLITHIC(rrc->node_type)){
     rrc_mac_config_req_gNB(rrc->module_id,
-<<<<<<< HEAD
                            rrc->configuration.ssb_SubcarrierOffset,
                            rrc->configuration.pdsch_AntennaPorts,
                            rrc->configuration.pusch_AntennaPorts,
@@ -174,22 +173,10 @@
                            rrc->configuration.minRXTXTIME,
                            rrc->carrier.servingcellconfigcommon,
                            &rrc->carrier.mib,
+                           rrc->carrier.siblock1,
                            0,
                            0, // WIP hardcoded rnti
                            NULL);
-=======
-                           rrc->carrier.ssb_SubcarrierOffset,
-                           rrc->carrier.pdsch_AntennaPorts,
-                           rrc->carrier.pusch_AntennaPorts,
-                           rrc->carrier.sib1_tda,
-                           rrc->carrier.minRXTXTIME,
-                           (NR_ServingCellConfigCommon_t *)rrc->carrier.servingcellconfigcommon,
-                           &rrc->carrier.mib,
-                           rrc->carrier.siblock1,
-                           0,
-                           0, // WIP hardcoded rnti
-                           (NR_CellGroupConfig_t *)NULL);
->>>>>>> a020c517
   }
 
   /* set flag to indicate that cell information is configured. This is required
@@ -286,7 +273,6 @@
                          rrc_gNB_ue_context_t         *const ue_context_pP,
                          const protocol_ctxt_t        *const ctxt_pP ) {
 
-<<<<<<< HEAD
   NR_CellGroupConfig_t *cgc = get_softmodem_params()->sa ? ue_context_pP->ue_context.masterCellGroup : NULL;
   rrc_mac_config_req_gNB(rrc->module_id,
                          rrc->configuration.ssb_SubcarrierOffset,
@@ -294,24 +280,12 @@
                          rrc->configuration.pusch_AntennaPorts,
                          rrc->configuration.sib1_tda,
                          rrc->configuration.minRXTXTIME,
-=======
-  rrc_mac_config_req_gNB(rrc->module_id,
-                         rrc->carrier.ssb_SubcarrierOffset,
-                         rrc->carrier.pdsch_AntennaPorts,
-                         rrc->carrier.pusch_AntennaPorts,
-                         rrc->carrier.sib1_tda,
-                         rrc->carrier.minRXTXTIME,
                          NULL,
->>>>>>> a020c517
                          NULL,
                          NULL,
                          0,
                          ue_context_pP->ue_context.rnti,
-<<<<<<< HEAD
                          cgc);
-=======
-                         get_softmodem_params()->sa ? ue_context_pP->ue_context.masterCellGroup : (NR_CellGroupConfig_t *)NULL);
->>>>>>> a020c517
 
   nr_rrc_rlc_config_asn1_req(ctxt_pP,
                              ue_context_pP->ue_context.SRB_configList,
