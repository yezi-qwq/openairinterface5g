--- conflicted
+++ resolved
@@ -2286,7 +2286,6 @@
             //NGAP_PDUSESSION_RELEASE_RESPONSE
             rrc_gNB_send_NGAP_PDUSESSION_RELEASE_RESPONSE(ctxt_pP, ue_context_p, xid);
           } else if (ue_context_p->ue_context.established_pdu_sessions_flag != 1) {
-<<<<<<< HEAD
             if (ue_context_p->ue_context.reestablishment_xid < 0) {
               if (ue_context_p->ue_context.nb_of_pdusessions > 0) {
                 rrc_gNB_send_NGAP_PDUSESSION_SETUP_RESP(ctxt_pP, ue_context_p, ul_dcch_msg->message.choice.c1->choice.rrcReconfigurationComplete->rrc_TransactionIdentifier);
@@ -2294,10 +2293,6 @@
               }
             } else {
               ue_context_p->ue_context.reestablishment_xid = -1;
-=======
-            if (ue_context_p->ue_context.nb_of_pdusessions > 0) {
-              rrc_gNB_send_NGAP_PDUSESSION_SETUP_RESP(ctxt_pP, ue_context_p, ul_dcch_msg->message.choice.c1->choice.rrcReconfigurationComplete->rrc_TransactionIdentifier);
->>>>>>> 1a6dbad0
             }
           }
           if (ue_context_p->ue_context.nb_of_modify_pdusessions > 0) {
