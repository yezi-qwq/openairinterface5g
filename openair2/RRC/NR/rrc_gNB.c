/*
 * Licensed to the OpenAirInterface (OAI) Software Alliance under one or more
 * contributor license agreements.  See the NOTICE file distributed with
 * this work for additional information regarding copyright ownership.
 * The OpenAirInterface Software Alliance licenses this file to You under
 * the OAI Public License, Version 1.1  (the "License"); you may not use this file
 * except in compliance with the License.
 * You may obtain a copy of the License at
 *
 *      http://www.openairinterface.org/?page_id=698
 *
 * Unless required by applicable law or agreed to in writing, software
 * distributed under the License is distributed on an "AS IS" BASIS,
 * WITHOUT WARRANTIES OR CONDITIONS OF ANY KIND, either express or implied.
 * See the License for the specific language governing permissions and
 * limitations under the License.
 *-------------------------------------------------------------------------------
 * For more information about the OpenAirInterface (OAI) Software Alliance:
 *      contact@openairinterface.org
 */

/*! \file rrc_gNB.c
 * \brief rrc procedures for gNB
 * \author Navid Nikaein and  Raymond Knopp , WEI-TAI CHEN
 * \date 2011 - 2014 , 2018
 * \version 1.0
 * \company Eurecom, NTUST
 * \email: navid.nikaein@eurecom.fr and raymond.knopp@eurecom.fr, kroempa@gmail.com
 */
#define RRC_GNB_C
#define RRC_GNB_C

#include "nr_rrc_config.h"
#include "nr_rrc_defs.h"
#include "nr_rrc_extern.h"
#include "assertions.h"
#include "common/ran_context.h"
#include "asn1_conversions.h"

#include "RRC/L2_INTERFACE/openair_rrc_L2_interface.h"
#include "LAYER2/RLC/rlc.h"
#include "LAYER2/NR_MAC_gNB/mac_proto.h"
#include "common/utils/LOG/log.h"
#include "COMMON/mac_rrc_primitives.h"
#include "RRC/NR/MESSAGES/asn1_msg.h"

#include "NR_BCCH-BCH-Message.h"
#include "NR_UL-DCCH-Message.h"
#include "NR_DL-DCCH-Message.h"
#include "NR_CellGroupConfig.h"
#include "NR_MeasResults.h"
#include "LTE_UECapabilityInformation.h"
#include "LTE_UL-DCCH-Message.h"
#include "NR_UL-CCCH-Message.h"
#include "NR_RRCSetupRequest-IEs.h"
#include "NR_RRCSetupComplete-IEs.h"

#include "rlc.h"
#include "rrc_eNB_UE_context.h"
#include "platform_types.h"
#include "msc.h"
#include "common/utils/LOG/vcd_signal_dumper.h"

#include "T.h"

#include "RRC/NAS/nas_config.h"
#include "RRC/NAS/rb_config.h"
#include "OCG.h"
#include "OCG_extern.h"

#if defined(ENABLE_SECURITY)
  #include "UTIL/OSA/osa_defs.h"
#endif

#include "rrc_eNB_S1AP.h"
#include "rrc_gNB_NGAP.h"

#include "rrc_eNB_GTPV1U.h"


#include "pdcp.h"
#include "gtpv1u_eNB_task.h"


#include "intertask_interface.h"
#include "SIMULATION/TOOLS/sim.h" // for taus

#include "executables/softmodem-common.h"
#include <openair2/RRC/NR/rrc_gNB_UE_context.h>

//#define XER_PRINT

extern RAN_CONTEXT_t RC;

mui_t                               rrc_gNB_mui = 0;

///---------------------------------------------------------------------------------------------------------------///
///---------------------------------------------------------------------------------------------------------------///

void openair_nr_rrc_on(const protocol_ctxt_t *const ctxt_pP) {
  LOG_I(NR_RRC, PROTOCOL_NR_RRC_CTXT_FMT" gNB:OPENAIR NR RRC IN....\n",PROTOCOL_NR_RRC_CTXT_ARGS(ctxt_pP));
  rrc_config_nr_buffer (&RC.nrrrc[ctxt_pP->module_id]->carrier.SI, BCCH, 1);
  RC.nrrrc[ctxt_pP->module_id]->carrier.SI.Active = 1;
  rrc_config_nr_buffer (&RC.nrrrc[ctxt_pP->module_id]->carrier.Srb0, CCCH, 1);
  RC.nrrrc[ctxt_pP->module_id]->carrier.Srb0.Active = 1;
}

///---------------------------------------------------------------------------------------------------------------///
///---------------------------------------------------------------------------------------------------------------///

void rrc_gNB_process_SgNBAdditionRequest(
  const protocol_ctxt_t  *const ctxt_pP,
  rrc_gNB_ue_context_t   *ue_context_pP
) {
  rrc_gNB_generate_SgNBAdditionRequestAcknowledge(ctxt_pP,ue_context_pP);
}

void rrc_gNB_generate_SgNBAdditionRequestAcknowledge(
  const protocol_ctxt_t  *const ctxt_pP,
  rrc_gNB_ue_context_t   *const ue_context_pP) {
  //uint8_t size;
  //uint8_t buffer[100];
  //int     CC_id = ue_context_pP->ue_context.primaryCC_id;
  //OCTET_STRING_t                                      *secondaryCellGroup;
  NR_CellGroupConfig_t                                *cellGroupconfig;
  struct NR_CellGroupConfig__rlc_BearerToAddModList   *rlc_BearerToAddModList;
  struct NR_MAC_CellGroupConfig                       *mac_CellGroupConfig;
  struct NR_PhysicalCellGroupConfig                   *physicalCellGroupConfig;
  struct NR_SpCellConfig                              *spCellConfig;
  //struct NR_CellGroupConfig__sCellToAddModList        *sCellToAddModList;
  cellGroupconfig                           = CALLOC(1,sizeof(NR_CellGroupConfig_t));
  cellGroupconfig->rlc_BearerToAddModList   = CALLOC(1,sizeof(struct NR_CellGroupConfig__rlc_BearerToAddModList));
  cellGroupconfig->mac_CellGroupConfig      = CALLOC(1,sizeof(struct NR_MAC_CellGroupConfig));
  cellGroupconfig->physicalCellGroupConfig  = CALLOC(1,sizeof(struct NR_PhysicalCellGroupConfig));
  cellGroupconfig->spCellConfig             = CALLOC(1,sizeof(struct NR_SpCellConfig));
  //cellGroupconfig->sCellToAddModList        = CALLOC(1,sizeof(struct NR_CellGroupConfig__sCellToAddModList));
  rlc_BearerToAddModList   = cellGroupconfig->rlc_BearerToAddModList;
  mac_CellGroupConfig      = cellGroupconfig->mac_CellGroupConfig;
  physicalCellGroupConfig  = cellGroupconfig->physicalCellGroupConfig;
  spCellConfig             = cellGroupconfig->spCellConfig;
  //sCellToAddModList        = cellGroupconfig->sCellToAddModList;
  rlc_bearer_config_t *rlc_config;
  rlc_config = CALLOC(1,sizeof(rlc_bearer_config_t));
  //Fill rlc_bearer config value
  rrc_config_rlc_bearer(ctxt_pP->module_id,
                        ue_context_pP->ue_context.primaryCC_id,
                        rlc_config
                       );
  //Fill rlc_bearer config to structure
  do_RLC_BEARER(ctxt_pP->module_id,
                ue_context_pP->ue_context.primaryCC_id,
                rlc_BearerToAddModList,
                rlc_config);
  mac_cellgroup_t *mac_cellgroup_config;
  mac_cellgroup_config = CALLOC(1,sizeof(mac_cellgroup_t));
  //Fill mac_cellgroup_config config value
  rrc_config_mac_cellgroup(ctxt_pP->module_id,
                           ue_context_pP->ue_context.primaryCC_id,
                           mac_cellgroup_config
                          );
  //Fill mac_cellgroup config to structure
  do_MAC_CELLGROUP(ctxt_pP->module_id,
                   ue_context_pP->ue_context.primaryCC_id,
                   mac_CellGroupConfig,
                   mac_cellgroup_config);
  physicalcellgroup_t *physicalcellgroup_config;
  physicalcellgroup_config = CALLOC(1,sizeof(physicalcellgroup_t));
  //Fill physicalcellgroup_config config value
  rrc_config_physicalcellgroup(ctxt_pP->module_id,
                               ue_context_pP->ue_context.primaryCC_id,
                               physicalcellgroup_config
                              );
  //Fill physicalcellgroup config to structure
  do_PHYSICALCELLGROUP(ctxt_pP->module_id,
                       ue_context_pP->ue_context.primaryCC_id,
                       physicalCellGroupConfig,
                       physicalcellgroup_config);
  do_SpCellConfig(RC.nrrrc[ctxt_pP->module_id],
                  spCellConfig);
}

///---------------------------------------------------------------------------------------------------------------///
///---------------------------------------------------------------------------------------------------------------///

static void init_NR_SI(gNB_RRC_INST *rrc) {
  LOG_D(RRC,"%s()\n\n\n\n",__FUNCTION__);
  rrc->carrier.MIB             = (uint8_t *) malloc16(4);
  rrc->carrier.sizeof_MIB      = do_MIB_NR(rrc,0);
  LOG_I(NR_RRC,"Done init_NR_SI\n");
  rrc_mac_config_req_gNB(rrc->module_id,
                         rrc->carrier.ssb_SubcarrierOffset,
                         rrc->carrier.pdsch_AntennaPorts,
                         rrc->carrier.pusch_TargetSNRx10,
                         rrc->carrier.pucch_TargetSNRx10,
                         (NR_ServingCellConfigCommon_t *)rrc->carrier.servingcellconfigcommon,
                         0,
                         0, // WIP hardcoded rnti
                         (NR_CellGroupConfig_t *)NULL
                        );

  if (get_softmodem_params()->phy_test > 0 || get_softmodem_params()->do_ra > 0) {
    // This is for phytest only, emulate first X2 message if uecap.raw file is present
    FILE *fd;
    fd = fopen("uecap.raw","r");

    if (fd != NULL) {
      char buffer[4096];
      int msg_len=fread(buffer,1,4096,fd);
      LOG_I(RRC,"Read in %d bytes for uecap\n",msg_len);
      LTE_UL_DCCH_Message_t *LTE_UL_DCCH_Message;
      asn_dec_rval_t dec_rval = uper_decode_complete( NULL,
                                &asn_DEF_LTE_UL_DCCH_Message,
                                (void **)&LTE_UL_DCCH_Message,
                                (uint8_t *)buffer,
                                msg_len);

      if ((dec_rval.code != RC_OK) && (dec_rval.consumed == 0)) {
        AssertFatal(1==0,"NR_UL_DCCH_MESSAGE decode error\n");
        // free the memory
        SEQUENCE_free( &asn_DEF_LTE_UL_DCCH_Message, LTE_UL_DCCH_Message, 1 );
        return;
      }

      fclose(fd);
      xer_fprint(stdout,&asn_DEF_LTE_UL_DCCH_Message, LTE_UL_DCCH_Message);
      // recreate enough of X2 EN-DC Container
      AssertFatal(LTE_UL_DCCH_Message->message.choice.c1.present == LTE_UL_DCCH_MessageType__c1_PR_ueCapabilityInformation,
                  "ueCapabilityInformation not present\n");
      NR_CG_ConfigInfo_t *CG_ConfigInfo = calloc(1,sizeof(*CG_ConfigInfo));
      CG_ConfigInfo->criticalExtensions.present = NR_CG_ConfigInfo__criticalExtensions_PR_c1;
      CG_ConfigInfo->criticalExtensions.choice.c1 = calloc(1,sizeof(*CG_ConfigInfo->criticalExtensions.choice.c1));
      CG_ConfigInfo->criticalExtensions.choice.c1->present = NR_CG_ConfigInfo__criticalExtensions__c1_PR_cg_ConfigInfo;
      CG_ConfigInfo->criticalExtensions.choice.c1->choice.cg_ConfigInfo = calloc(1,sizeof(*CG_ConfigInfo->criticalExtensions.choice.c1->choice.cg_ConfigInfo));
      NR_CG_ConfigInfo_IEs_t *cg_ConfigInfo = CG_ConfigInfo->criticalExtensions.choice.c1->choice.cg_ConfigInfo;
      cg_ConfigInfo->ue_CapabilityInfo = calloc(1,sizeof(*cg_ConfigInfo->ue_CapabilityInfo));
      asn_enc_rval_t enc_rval = uper_encode_to_buffer(&asn_DEF_LTE_UE_CapabilityRAT_ContainerList,NULL,
                                (void *)&LTE_UL_DCCH_Message->message.choice.c1.choice.ueCapabilityInformation.criticalExtensions.choice.c1.choice.ueCapabilityInformation_r8.ue_CapabilityRAT_ContainerList,buffer,4096);
      AssertFatal (enc_rval.encoded > 0, "ASN1 message encoding failed (%s, %jd)!\n",
                   enc_rval.failed_type->name, enc_rval.encoded);
      OCTET_STRING_fromBuf(cg_ConfigInfo->ue_CapabilityInfo,
                           (const char *)buffer,
                           (enc_rval.encoded+7)>>3);
      parse_CG_ConfigInfo(rrc,CG_ConfigInfo,NULL);
    } else {
      struct rrc_gNB_ue_context_s *ue_context_p = rrc_gNB_allocate_new_UE_context(rrc);
      LOG_I(NR_RRC,"Adding new user (%p)\n",ue_context_p);
      rrc_add_nsa_user(rrc,ue_context_p,NULL);
    }
  }
}


char openair_rrc_gNB_configuration(const module_id_t gnb_mod_idP, gNB_RrcConfigurationReq *configuration) {
  protocol_ctxt_t      ctxt;
  gNB_RRC_INST         *rrc=RC.nrrrc[gnb_mod_idP];
  PROTOCOL_CTXT_SET_BY_MODULE_ID(&ctxt, gnb_mod_idP, GNB_FLAG_YES, NOT_A_RNTI, 0, 0,gnb_mod_idP);
  LOG_I(NR_RRC,
        PROTOCOL_NR_RRC_CTXT_FMT" Init...\n",
        PROTOCOL_NR_RRC_CTXT_ARGS(&ctxt));

  AssertFatal(rrc != NULL, "RC.nrrrc not initialized!");
  AssertFatal(NUMBER_OF_UE_MAX < (module_id_t)0xFFFFFFFFFFFFFFFF, " variable overflow");
  AssertFatal(configuration!=NULL,"configuration input is null\n");
  rrc->module_id = gnb_mod_idP;
  rrc->Nb_ue = 0;
  rrc->carrier.Srb0.Active = 0;
  nr_uid_linear_allocator_init(&rrc->uid_allocator);
  RB_INIT(&rrc->rrc_ue_head);
  rrc->initial_id2_s1ap_ids = hashtable_create (NUMBER_OF_UE_MAX * 2, NULL, NULL);
  rrc->s1ap_id2_s1ap_ids    = hashtable_create (NUMBER_OF_UE_MAX * 2, NULL, NULL);
  rrc->carrier.servingcellconfigcommon = configuration->scc;
  rrc->carrier.ssb_SubcarrierOffset = configuration->ssb_SubcarrierOffset;
  rrc->carrier.pdsch_AntennaPorts = configuration->pdsch_AntennaPorts;
  rrc->carrier.pusch_TargetSNRx10 = configuration->pusch_TargetSNRx10;
  rrc->carrier.pucch_TargetSNRx10 = configuration->pucch_TargetSNRx10;
  /// System Information INIT
  LOG_I(NR_RRC, PROTOCOL_NR_RRC_CTXT_FMT" Checking release \n",PROTOCOL_NR_RRC_CTXT_ARGS(&ctxt));
  init_NR_SI(rrc);
  rrc_init_nr_global_param();
  openair_nr_rrc_on(&ctxt);
  return 0;
}//END openair_rrc_gNB_configuration


void rrc_gNB_process_AdditionRequestInformation(const module_id_t gnb_mod_idP, x2ap_ENDC_sgnb_addition_req_t *m) {
  struct NR_CG_ConfigInfo *cg_configinfo = NULL;
  asn_dec_rval_t dec_rval = uper_decode_complete(NULL,
                            &asn_DEF_NR_CG_ConfigInfo,
                            (void **)&cg_configinfo,
                            (uint8_t *)m->rrc_buffer,
                            (int) m->rrc_buffer_size);//m->rrc_buffer_size);
  gNB_RRC_INST         *rrc=RC.nrrrc[gnb_mod_idP];

  if ((dec_rval.code != RC_OK) && (dec_rval.consumed == 0)) {
    AssertFatal(1==0,"NR_UL_DCCH_MESSAGE decode error\n");
    // free the memory
    SEQUENCE_free(&asn_DEF_NR_CG_ConfigInfo, cg_configinfo, 1);
    return;
  }

  xer_fprint(stdout,&asn_DEF_NR_CG_ConfigInfo, cg_configinfo);
  // recreate enough of X2 EN-DC Container
  AssertFatal(cg_configinfo->criticalExtensions.choice.c1->present == NR_CG_ConfigInfo__criticalExtensions__c1_PR_cg_ConfigInfo,
              "ueCapabilityInformation not present\n");
  parse_CG_ConfigInfo(rrc,cg_configinfo,m);
}

<<<<<<< HEAD
//-----------------------------------------------------------------------------
uint8_t
rrc_gNB_get_next_transaction_identifier(
    module_id_t gnb_mod_idP
)
//-----------------------------------------------------------------------------
{
    static uint8_t                      nr_rrc_transaction_identifier[NUMBER_OF_gNB_MAX];
    nr_rrc_transaction_identifier[gnb_mod_idP] = (nr_rrc_transaction_identifier[gnb_mod_idP] + 1) % NR_RRC_TRANSACTION_IDENTIFIER_NUMBER;
    LOG_T(NR_RRC, "generated xid is %d\n", nr_rrc_transaction_identifier[gnb_mod_idP]);
    return nr_rrc_transaction_identifier[gnb_mod_idP];
}

//-----------------------------------------------------------------------------
void
rrc_gNB_generate_RRCSetup(
    const protocol_ctxt_t    *const ctxt_pP,
    rrc_gNB_ue_context_t     *const ue_context_pP,
    const int                CC_id
)
//-----------------------------------------------------------------------------
{
    LOG_I(RRC, "rrc_gNB_generate_RRCSetup \n");
    NR_SRB_ToAddModList_t        *SRB_configList = NULL;

    // T(T_GNB_RRC_SETUP,
    //   T_INT(ctxt_pP->module_id),
    //   T_INT(ctxt_pP->frame),
    //   T_INT(ctxt_pP->subframe),
    //   T_INT(ctxt_pP->rnti));
    gNB_RRC_UE_t *ue_p = &ue_context_pP->ue_context;
    SRB_configList = ue_p->SRB_configList;
    do_RRCSetup(ctxt_pP,
                ue_context_pP,
                CC_id,
                (uint8_t *) ue_p->Srb0.Tx_buffer.Payload,
                rrc_gNB_get_next_transaction_identifier(ctxt_pP->module_id),
                SRB_configList);

    LOG_DUMPMSG(NR_RRC, DEBUG_RRC,
                (char *)(ue_p->Srb0.Tx_buffer.Payload),
                ue_p->Srb0.Tx_buffer.payload_size,
                "[MSG] RRC Setup\n");

    LOG_D(NR_RRC,
            PROTOCOL_NR_RRC_CTXT_UE_FMT" RRC_gNB --- MAC_CONFIG_REQ  (SRB1) ---> MAC_gNB\n",
            PROTOCOL_NR_RRC_CTXT_UE_ARGS(ctxt_pP));

    // rrc_mac_config_req_eNB( ctxt_pP->module_id,
    //                         ue_context_pP->ue_context.primaryCC_id,
    //                         0,0,0,0,0, 0,
    //                         ue_context_pP->ue_context.rnti,
    //                         NULL,
    //                         NULL,
    //                         NULL,
    //                         ue_context_pP->ue_context.physicalConfigDedicated,
    //                         NULL,
    //                         NULL,
    //                         ue_context_pP->ue_context.mac_MainConfig,
    //                         1,
    //                         SRB1_logicalChannelConfig,
    //                         ue_context_pP->ue_context.measGapConfig,
    //                         NULL,
    //                         NULL,
    //                         NULL,
    //                         0, NULL, NULL, NULL,
    //                         0, NULL, NULL,
    //                         NULL,
    //                         0,
    //                         NULL,
    //                         NULL,
    //                         NULL,
    //                         NULL,
    //                         NULL,
    //                         NULL);

    MSC_LOG_TX_MESSAGE(
        MSC_RRC_GNB,
        MSC_RRC_UE,
        ue_p->Srb0.Tx_buffer.Header, // LG WARNING
        ue_p->Srb0.Tx_buffer.payload_size,
        MSC_AS_TIME_FMT" RRCSetup UE %x size %u",
        MSC_AS_TIME_ARGS(ctxt_pP),
        ue_context_pP->ue_context.rnti,
        ue_p->Srb0.Tx_buffer.payload_size);
    LOG_I(NR_RRC,
        PROTOCOL_NR_RRC_CTXT_UE_FMT" [RAPROC] Logical Channel DL-CCCH, Generating RRCSetup (bytes %d)\n",
        PROTOCOL_NR_RRC_CTXT_UE_ARGS(ctxt_pP),
        ue_p->Srb0.Tx_buffer.payload_size);
    // activate release timer, if RRCSetupComplete not received after 100 frames, remove UE
    ue_context_pP->ue_context.ue_release_timer = 1;
    // remove UE after 10 frames after RRCConnectionRelease is triggered
    ue_context_pP->ue_context.ue_release_timer_thres = 1000;
    /* init timers */
    //   ue_context_pP->ue_context.ue_rrc_inactivity_timer = 0;
}

void
rrc_gNB_generate_RRCReject(
    const protocol_ctxt_t    *const ctxt_pP,
    rrc_gNB_ue_context_t     *const ue_context_pP,
    const int                CC_id
)
//-----------------------------------------------------------------------------
{
    LOG_I(NR_RRC, "rrc_gNB_generate_RRCReject \n");
    gNB_RRC_UE_t *ue_p = &ue_context_pP->ue_context;
    ue_p->Srb0.Tx_buffer.payload_size = do_RRCReject(ctxt_pP->module_id, 
                                                    (uint8_t *)ue_p->Srb0.Tx_buffer.Payload);
    LOG_DUMPMSG(NR_RRC, DEBUG_RRC,
                (char *)(ue_p->Srb0.Tx_buffer.Payload),
                ue_p->Srb0.Tx_buffer.payload_size,
                "[MSG] RRCReject \n");
    MSC_LOG_TX_MESSAGE(MSC_RRC_GNB,
                      MSC_RRC_UE,
                      ue_p->Srb0.Tx_buffer.Header,
                      ue_p->Srb0.Tx_buffer.payload_size,
                      MSC_AS_TIME_FMT" NR_RRCReject UE %x size %u",
                      MSC_AS_TIME_ARGS(ctxt_pP),
                      ue_context_pP == NULL ? -1 : ue_context_pP->ue_context.rnti,
                      ue_p->Srb0.Tx_buffer.payload_size);
    LOG_I(NR_RRC,
          PROTOCOL_NR_RRC_CTXT_UE_FMT" [RAPROC] Logical Channel DL-CCCH, Generating NR_RRCReject (bytes %d)\n",
          PROTOCOL_NR_RRC_CTXT_UE_ARGS(ctxt_pP),
          ue_p->Srb0.Tx_buffer.payload_size);
}

//-----------------------------------------------------------------------------
/*
* Process the rrc setup complete message from UE (SRB1 Active)
*/
void
rrc_gNB_process_RRCSetupComplete(
  const protocol_ctxt_t     *const ctxt_pP,
  rrc_gNB_ue_context_t      *ue_context_pP,
  NR_RRCSetupComplete_IEs_t *rrcSetupComplete
)
//-----------------------------------------------------------------------------
{
    LOG_I(NR_RRC, PROTOCOL_NR_RRC_CTXT_UE_FMT" [RAPROC] Logical Channel UL-DCCH, " "processing NR_RRCSetupComplete from UE (SRB1 Active)\n",
        PROTOCOL_NR_RRC_CTXT_UE_ARGS(ctxt_pP));
    ue_context_pP->ue_context.Srb1.Active = 1;
    ue_context_pP->ue_context.Status = RRC_CONNECTED;
    // T(T_GNB_RRC_SETUP_COMPLETE,
    //     T_INT(ctxt_pP->module_id),
    //     T_INT(ctxt_pP->frame),
    //     T_INT(ctxt_pP->subframe),
    //     T_INT(ctxt_pP->rnti));

    rrc_gNB_send_NGAP_NAS_FIRST_REQ(ctxt_pP, ue_context_pP, rrcSetupComplete);
}

//-----------------------------------------------------------------------------
void 
rrc_gNB_generate_defaultRRCReconfiguration(
    const protocol_ctxt_t     *const ctxt_pP,
    rrc_gNB_ue_context_t      *ue_context_pP
)
//-----------------------------------------------------------------------------
{
    // gNB_RRC_UE_t           *ue_p = &ue_context_pP->ue_context;
    uint8_t                buffer[RRC_BUF_SIZE];
    uint16_t               size;
    gNB_RRC_INST           *gnb_rrc_inst = RC.nrrrc[ctxt_pP->module_id];

    size = do_RRCReconfiguration(ctxt_pP, ue_context_pP, buffer,
                                 rrc_gNB_get_next_transaction_identifier(ctxt_pP->module_id),
                                 gnb_rrc_inst);
    LOG_DUMPMSG(NR_RRC, DEBUG_RRC,(char *)buffer, size, "[MSG] RRC Reconfiguration\n");

    free(ue_context_pP->ue_context.nas_pdu.buffer);

    LOG_I(NR_RRC, "[gNB %d] Frame %d, Logical Channel DL-DCCH, Generate NR_RRCReconfiguration (bytes %d, UE id %x)\n",
            ctxt_pP->module_id,
            ctxt_pP->frame,
            size,
            ue_context_pP->ue_context.rnti);
    LOG_D(NR_RRC, "[FRAME %05d][RRC_gNB][MOD %u][][--- PDCP_DATA_REQ/%d Bytes (rrcReconfiguration to UE %x MUI %d) --->][PDCP][MOD %u][RB %u]\n",
            ctxt_pP->frame,
            ctxt_pP->module_id,
            size,
            ue_context_pP->ue_context.rnti,
            rrc_gNB_mui,
            ctxt_pP->module_id,
            DCCH);
    MSC_LOG_TX_MESSAGE(MSC_RRC_GNB,
                        MSC_RRC_UE,
                        buffer,
                        size,
                        MSC_AS_TIME_FMT" NR_RRCReconfiguration UE %x MUI %d size %u",
                        MSC_AS_TIME_ARGS(ctxt_pP),
                        ue_context_pP->ue_context.rnti,
                        rrc_gNB_mui,
                        size);
    rrc_data_req(ctxt_pP,
                DCCH,
                rrc_gNB_mui++,
                SDU_CONFIRM_NO,
                size,
                buffer,
                PDCP_TRANSMISSION_MODE_CONTROL);

    // rrc_pdcp_config_asn1_req
    // rrc_rlc_config_asn1_req
}

//-----------------------------------------------------------------------------
/*
* Process the RRC Reconfiguration Complete from the UE
*/
void
rrc_gNB_process_RRCReconfigurationComplete(
    const protocol_ctxt_t *const ctxt_pP,
    rrc_gNB_ue_context_t  *ue_context_pP,
    const uint8_t xid
)
{
    int                                 drb_id;
    uint8_t                            *kRRCenc = NULL;
    uint8_t                            *kRRCint = NULL;
    uint8_t                            *kUPenc = NULL;
    NR_DRB_ToAddModList_t              *DRB_configList = ue_context_pP->ue_context.DRB_configList2[xid];
    NR_SRB_ToAddModList_t              *SRB_configList = ue_context_pP->ue_context.SRB_configList2[xid];
    NR_DRB_ToReleaseList_t             *DRB_Release_configList2 = ue_context_pP->ue_context.DRB_Release_configList2[xid];
    NR_DRB_Identity_t                  *drb_id_p      = NULL;

    ue_context_pP->ue_context.ue_reestablishment_timer = 0;
    rnti_t rnti = ue_context_pP->ue_id_rnti;
    module_id_t module_id = ctxt_pP->module_id;

    int UE_id_mac = find_UE_id(module_id, rnti);

    if (UE_id_mac == -1) {
      LOG_E(RRC, "Can't find UE_id(MAC) of UE rnti %x\n", rnti);
      return;
    }

    /* Derive the keys from kenb */
    if (DRB_configList != NULL) {
        derive_key_up_enc(ue_context_pP->ue_context.ciphering_algorithm,
                        ue_context_pP->ue_context.kenb,
                        &kUPenc);
    }

    derive_key_rrc_enc(ue_context_pP->ue_context.ciphering_algorithm,
                        ue_context_pP->ue_context.kenb,
                        &kRRCenc);
    derive_key_rrc_int(ue_context_pP->ue_context.integrity_algorithm,
                        ue_context_pP->ue_context.kenb,
                        &kRRCint);

    /* Refresh SRBs/DRBs */
    MSC_LOG_TX_MESSAGE(MSC_RRC_GNB, MSC_PDCP_ENB, NULL, 0, MSC_AS_TIME_FMT" CONFIG_REQ UE %x DRB (security unchanged)",
                     MSC_AS_TIME_ARGS(ctxt_pP),
                     ue_context_pP->ue_context.rnti);

    nr_rrc_pdcp_config_asn1_req(ctxt_pP,
                                SRB_configList, // NULL,
                                DRB_configList,
                                DRB_Release_configList2,
                                0xff, // already configured during the securitymodecommand
                                kRRCenc,
                                kRRCint,
                                kUPenc,
                                NULL,
                                NULL);
    /* Refresh SRBs/DRBs */
    nr_rrc_rlc_config_asn1_req(ctxt_pP,
                            SRB_configList, // NULL,
                            DRB_configList,
                            DRB_Release_configList2,
                            NULL,
                            0,
                            0
                            );

    /* Loop through DRBs and establish if necessary */
    if (DRB_configList != NULL) {
        for (int i = 0; i < DRB_configList->list.count; i++) {
        if (DRB_configList->list.array[i]) {
            drb_id = (int)DRB_configList->list.array[i]->drb_Identity;
            LOG_I(NR_RRC, "[gNB %d] Frame  %d : Logical Channel UL-DCCH, Received NR_RRCReconfigurationComplete from UE rnti %x, reconfiguring DRB %d/LCID %d\n",
                ctxt_pP->module_id,
                ctxt_pP->frame,
                ctxt_pP->rnti,
                (int)DRB_configList->list.array[i]->drb_Identity,
                (int)*DRB_configList->list.array[i]->pdcp_Config->moreThanOneRLC->primaryPath.logicalChannel);

            if (ue_context_pP->ue_context.DRB_active[drb_id] == 0) {
                ue_context_pP->ue_context.DRB_active[drb_id] = 1;
                LOG_D(NR_RRC, "[gNB %d] Frame %d: Establish RLC UM Bidirectional, DRB %d Active\n",
                        ctxt_pP->module_id, ctxt_pP->frame, (int)DRB_configList->list.array[i]->drb_Identity);

                LOG_D(NR_RRC,
                        PROTOCOL_NR_RRC_CTXT_UE_FMT" RRC_gNB --- MAC_CONFIG_REQ  (DRB) ---> MAC_gNB\n",
                        PROTOCOL_NR_RRC_CTXT_UE_ARGS(ctxt_pP));

                    if (DRB_configList->list.array[i]->pdcp_Config->moreThanOneRLC->primaryPath.logicalChannel) {
                        DRB2LCHAN[i] = (uint8_t) * DRB_configList->list.array[i]->pdcp_Config->moreThanOneRLC->primaryPath.logicalChannel;
                    }

                // rrc_mac_config_req_eNB
            } else {        // remove LCHAN from MAC/PHY
            if (ue_context_pP->ue_context.DRB_active[drb_id] == 1) {
                // DRB has just been removed so remove RLC + PDCP for DRB
                /*      rrc_pdcp_config_req (ctxt_pP->module_id, frameP, 1, CONFIG_ACTION_REMOVE,
                (ue_mod_idP * NB_RB_MAX) + DRB2LCHAN[i],UNDEF_SECURITY_MODE);
                */
                rrc_rlc_config_req(ctxt_pP,
                                    SRB_FLAG_NO,
                                    MBMS_FLAG_NO,
                                    CONFIG_ACTION_REMOVE,
                                    DRB2LCHAN[i],
                                    Rlc_info_um);
            }

            ue_context_pP->ue_context.DRB_active[drb_id] = 0;
            LOG_D(NR_RRC, PROTOCOL_NR_RRC_CTXT_UE_FMT" RRC_eNB --- MAC_CONFIG_REQ  (DRB) ---> MAC_eNB\n",
                    PROTOCOL_NR_RRC_CTXT_UE_ARGS(ctxt_pP));

            // rrc_mac_config_req_eNB

            } // end else of if (ue_context_pP->ue_context.DRB_active[drb_id] == 0)
        } // end if (DRB_configList->list.array[i])
        } // end for (int i = 0; i < DRB_configList->list.count; i++)

        free(DRB_configList);
        ue_context_pP->ue_context.DRB_configList2[xid] = NULL;
    } // end if DRB_configList != NULL

    if(DRB_Release_configList2 != NULL) {
        for (int i = 0; i < DRB_Release_configList2->list.count; i++) {
            if (DRB_Release_configList2->list.array[i]) {
                drb_id_p = DRB_Release_configList2->list.array[i];
                drb_id = *drb_id_p;

                if (ue_context_pP->ue_context.DRB_active[drb_id] == 1) {
                ue_context_pP->ue_context.DRB_active[drb_id] = 0;
                }
            }
        }

        free(DRB_Release_configList2);
        ue_context_pP->ue_context.DRB_Release_configList2[xid] = NULL;
    }
}
//-----------------------------------------------------------------------------

/*------------------------------------------------------------------------------*/
int nr_rrc_gNB_decode_ccch(protocol_ctxt_t    *const ctxt_pP,
                           const uint8_t      *buffer,
                           int                buffer_length,
                           const int          CC_id)
{
    asn_dec_rval_t                                    dec_rval;
    NR_UL_CCCH_Message_t                             *ul_ccch_msg = NULL;
    struct rrc_gNB_ue_context_s                      *ue_context_p = NULL;
    gNB_RRC_INST                                     *gnb_rrc_inst = RC.nrrrc[ctxt_pP->module_id];
    NR_RRCSetupRequest_IEs_t                         *rrcSetupRequest = NULL;
    uint64_t                                         random_value = 0;

    dec_rval = uper_decode( NULL,
                            &asn_DEF_NR_UL_CCCH_Message,
                            (void **)&ul_ccch_msg,
                            (uint8_t *) buffer,
                            100,
                            0,
                            0);

    if (dec_rval.consumed == 0) {
        /* TODO */
        LOG_E(NR_RRC, PROTOCOL_NR_RRC_CTXT_UE_FMT" FATAL Error in receiving CCCH\n",
                   PROTOCOL_NR_RRC_CTXT_UE_ARGS(ctxt_pP));
        return -1;
    }

    if (ul_ccch_msg->message.present == NR_UL_CCCH_MessageType_PR_c1) {
        switch (ul_ccch_msg->message.choice.c1->present) {
            case NR_UL_CCCH_MessageType__c1_PR_NOTHING:
                /* TODO */
                LOG_I(NR_RRC,
                        PROTOCOL_NR_RRC_CTXT_FMT" Received PR_NOTHING on UL-CCCH-Message\n",
                        PROTOCOL_NR_RRC_CTXT_ARGS(ctxt_pP));
                break;

            case NR_UL_CCCH_MessageType__c1_PR_rrcSetupRequest:
                ue_context_p = rrc_gNB_get_ue_context(gnb_rrc_inst, ctxt_pP->rnti);
                if (ue_context_p != NULL) {
                    rrc_gNB_free_mem_UE_context(ctxt_pP, ue_context_p);
                    MSC_LOG_RX_DISCARDED_MESSAGE(
                        MSC_RRC_GNB,
                        MSC_RRC_UE,
                        buffer,
                        dec_rval.consumed,
                        MSC_AS_TIME_FMT" NR_RRCSetupRequest UE %x size %u (UE already in context)",
                        MSC_AS_TIME_ARGS(ctxt_pP),
                        ue_context_p->ue_context.rnti,
                        dec_rval.consumed);
                } else {
                    rrcSetupRequest = &ul_ccch_msg->message.choice.c1->choice.rrcSetupRequest->rrcSetupRequest;
                    if (NR_InitialUE_Identity_PR_randomValue == rrcSetupRequest->ue_Identity.present) {
                        /* randomValue                         BIT STRING (SIZE (39)) */
                        if (rrcSetupRequest->ue_Identity.choice.randomValue.size != 5) { // 39-bit random value
                            LOG_E(NR_RRC, "wrong InitialUE-Identity randomValue size, expected 5, provided %lu",
                                        (long unsigned int)rrcSetupRequest->ue_Identity.choice.randomValue.size);
                            return -1;
                        }

                        memcpy(((uint8_t *) & random_value) + 3,
                                rrcSetupRequest->ue_Identity.choice.randomValue.buf,
                                rrcSetupRequest->ue_Identity.choice.randomValue.size);

                        /* if there is already a registered UE (with another RNTI) with this random_value,
                        * the current one must be removed from MAC/PHY (zombie UE)
                        */
                        if ((ue_context_p = rrc_gNB_ue_context_random_exist(RC.nrrrc[ctxt_pP->module_id], random_value))) {
                            LOG_W(NR_RRC, "new UE rnti %x (coming with random value) is already there as UE %x, removing %x from MAC/PHY\n",
                                    ctxt_pP->rnti, ue_context_p->ue_context.rnti, ue_context_p->ue_context.rnti);
                            ue_context_p->ue_context.ul_failure_timer = 20000;
                        }

                        ue_context_p = rrc_gNB_get_next_free_ue_context(ctxt_pP, RC.nrrrc[ctxt_pP->module_id], random_value);
                        ue_context_p->ue_context.Srb0.Srb_id = 0;
                        ue_context_p->ue_context.Srb0.Active = 1;
                        memcpy(ue_context_p->ue_context.Srb0.Rx_buffer.Payload,
                                buffer,
                                buffer_length);
                        ue_context_p->ue_context.Srb0.Rx_buffer.payload_size = buffer_length;
                    } else if (NR_InitialUE_Identity_PR_ng_5G_S_TMSI_Part1 == rrcSetupRequest->ue_Identity.present) {
                        /* TODO */
                        /* <5G-S-TMSI> = <AMF Set ID><AMF Pointer><5G-TMSI> 48-bit */
                        /* ng-5G-S-TMSI-Part1                  BIT STRING (SIZE (39)) */
                        if (rrcSetupRequest->ue_Identity.choice.ng_5G_S_TMSI_Part1.size != 5) {
                            LOG_E(NR_RRC, "wrong ng_5G_S_TMSI_Part1 size, expected 5, provided %lu \n", 
                                        (long unsigned int)rrcSetupRequest->ue_Identity.choice.ng_5G_S_TMSI_Part1.size);
                            return -1;
                        }

                        uint64_t s_tmsi_part1 = BIT_STRING_to_uint64(&rrcSetupRequest->ue_Identity.choice.ng_5G_S_TMSI_Part1);

                        // memcpy(((uint8_t *) & random_value) + 3,
                        //         rrcSetupRequest->ue_Identity.choice.ng_5G_S_TMSI_Part1.buf,
                        //         rrcSetupRequest->ue_Identity.choice.ng_5G_S_TMSI_Part1.size);

                        if ((ue_context_p = rrc_gNB_ue_context_5g_s_tmsi_exist(RC.nrrrc[ctxt_pP->module_id], s_tmsi_part1))) {
                            LOG_I(NR_RRC, " 5G-S-TMSI-Part1 exists, ue_context_p %p, old rnti %x => %x\n",ue_context_p, ue_context_p->ue_context.rnti, ctxt_pP->rnti);

                            rrc_mac_remove_ue(ctxt_pP->module_id, ue_context_p->ue_context.rnti);

                            /* replace rnti in the context */
                            /* for that, remove the context from the RB tree */
                            RB_REMOVE(rrc_nr_ue_tree_s, &RC.nrrrc[ctxt_pP->module_id]->rrc_ue_head, ue_context_p);
                            /* and insert again, after changing rnti everywhere it has to be changed */
                            ue_context_p->ue_id_rnti = ctxt_pP->rnti;
                            ue_context_p->ue_context.rnti = ctxt_pP->rnti;
                            RB_INSERT(rrc_nr_ue_tree_s, &RC.nrrrc[ctxt_pP->module_id]->rrc_ue_head, ue_context_p);
                            /* reset timers */
                            ue_context_p->ue_context.ul_failure_timer = 0;
                            ue_context_p->ue_context.ue_release_timer = 0;
                            ue_context_p->ue_context.ue_reestablishment_timer = 0;
                            ue_context_p->ue_context.ue_release_timer_s1 = 0;
                            ue_context_p->ue_context.ue_release_timer_rrc = 0;
                        } else {
                            LOG_I(NR_RRC, " 5G-S-TMSI-Part1 doesn't exist, setting ng_5G_S_TMSI_Part1 to %p => %ld\n",
                                            ue_context_p, s_tmsi_part1);

                            ue_context_p = rrc_gNB_get_next_free_ue_context(ctxt_pP, RC.nrrrc[ctxt_pP->module_id], s_tmsi_part1);

                            if (ue_context_p == NULL) {
                                LOG_E(RRC, "%s:%d:%s: rrc_gNB_get_next_free_ue_context returned NULL\n", __FILE__, __LINE__, __FUNCTION__);
                            }

                            if (ue_context_p != NULL) {
                                ue_context_p->ue_context.Initialue_identity_5g_s_TMSI.presence = TRUE;
                                ue_context_p->ue_context.ng_5G_S_TMSI_Part1 = s_tmsi_part1;
                            }
                        }
                    } else {
                        /* TODO */
                        LOG_E(NR_RRC,
                                PROTOCOL_NR_RRC_CTXT_UE_FMT" RRCSetupRequest without random UE identity or S-TMSI not supported, let's reject the UE\n",
                                PROTOCOL_NR_RRC_CTXT_UE_ARGS(ctxt_pP));
                        rrc_gNB_generate_RRCReject(ctxt_pP,
                                                   rrc_gNB_get_ue_context(gnb_rrc_inst, ctxt_pP->rnti),
                                                   CC_id);
                        break;
                    }
                }

                if (ue_context_p != NULL) {
                    ue_context_p->ue_context.establishment_cause = rrcSetupRequest->establishmentCause;
                }

                rrc_gNB_generate_RRCSetup(ctxt_pP,
                                          rrc_gNB_get_ue_context(gnb_rrc_inst, ctxt_pP->rnti),
                                          CC_id);
                break;

            case NR_UL_CCCH_MessageType__c1_PR_rrcResumeRequest:
                LOG_I(NR_RRC, "receive rrcResumeRequest message \n");
                /* TODO */
                break;

            case NR_UL_CCCH_MessageType__c1_PR_rrcReestablishmentRequest:
                LOG_I(NR_RRC, "receive rrcReestablishmentRequest message \n");
                /* TODO */
                break;

            case NR_UL_CCCH_MessageType__c1_PR_rrcSystemInfoRequest:
                LOG_I(NR_RRC, "receive rrcSystemInfoRequest message \n");
                /* TODO */
                break;

            default:
                LOG_E(NR_RRC, PROTOCOL_NR_RRC_CTXT_UE_FMT" Unknown message\n",
                           PROTOCOL_NR_RRC_CTXT_UE_ARGS(ctxt_pP));
                break;
        }
    }
    return 0;
}

//-----------------------------------------------------------------------------
int
rrc_gNB_decode_dcch(
  const protocol_ctxt_t *const ctxt_pP,
  const rb_id_t                Srb_id,
  const uint8_t    *const      Rx_sdu,
  const sdu_size_t             sdu_sizeP
)
//-----------------------------------------------------------------------------
{
    asn_dec_rval_t                      dec_rval;
    NR_UL_DCCH_Message_t                *ul_dcch_msg  = NULL;
    struct rrc_gNB_ue_context_s         *ue_context_p = NULL;
    // NR_RRCSetupComplete_t               *rrcSetupComplete = NULL;

    int i;

    if ((Srb_id != 1) && (Srb_id != 2)) {
    LOG_E(NR_RRC, PROTOCOL_NR_RRC_CTXT_UE_FMT" Received message on SRB%ld, should not have ...\n",
            PROTOCOL_NR_RRC_CTXT_UE_ARGS(ctxt_pP),
            Srb_id);
    } else {
        LOG_D(NR_RRC, PROTOCOL_NR_RRC_CTXT_UE_FMT" Received message on SRB%ld\n",
                PROTOCOL_NR_RRC_CTXT_UE_ARGS(ctxt_pP),
                Srb_id);
    }

    LOG_D(NR_RRC, PROTOCOL_NR_RRC_CTXT_UE_FMT" Decoding UL-DCCH Message\n",
                    PROTOCOL_NR_RRC_CTXT_UE_ARGS(ctxt_pP));
    dec_rval = uper_decode(
                    NULL,
                    &asn_DEF_NR_UL_DCCH_Message,
                    (void **)&ul_dcch_msg,
                    Rx_sdu,
                    sdu_sizeP,
                    0,
                    0);

    {
        for (i = 0; i < sdu_sizeP; i++) {
            LOG_T(NR_RRC, "%x.", Rx_sdu[i]);
        }

        LOG_T(NR_RRC, "\n");
    }

    if ((dec_rval.code != RC_OK) && (dec_rval.consumed == 0)) {
        LOG_E(NR_RRC, PROTOCOL_NR_RRC_CTXT_UE_FMT" Failed to decode UL-DCCH (%zu bytes)\n",
            PROTOCOL_NR_RRC_CTXT_UE_ARGS(ctxt_pP),
            dec_rval.consumed);
        return -1;
    }

    ue_context_p = rrc_gNB_get_ue_context(RC.nrrrc[ctxt_pP->module_id],
                                            ctxt_pP->rnti);

    if (ul_dcch_msg->message.present == NR_UL_DCCH_MessageType_PR_c1) {
        switch (ul_dcch_msg->message.choice.c1->present) {
            case NR_UL_DCCH_MessageType__c1_PR_NOTHING:
                LOG_I(NR_RRC,
                        PROTOCOL_NR_RRC_CTXT_FMT" Received PR_NOTHING on UL-DCCH-Message\n",
                        PROTOCOL_NR_RRC_CTXT_ARGS(ctxt_pP));
                break;

            case NR_UL_DCCH_MessageType__c1_PR_rrcReconfigurationComplete:
                if(!ue_context_p) {
                    LOG_I(NR_RRC, "Processing NR_RRCReconfigurationComplete UE %x, ue_context_p is NULL\n", ctxt_pP->rnti);
                    break;
                }

                LOG_DUMPMSG(NR_RRC, DEBUG_RRC, (char *)(Rx_sdu), sdu_sizeP,
                            "[MSG] RRC Connection Reconfiguration Complete\n");
                MSC_LOG_RX_MESSAGE(
                MSC_RRC_GNB,
                MSC_RRC_UE,
                Rx_sdu,
                sdu_sizeP,
                MSC_AS_TIME_FMT" NR_RRCReconfigurationComplete UE %x size %u",
                MSC_AS_TIME_ARGS(ctxt_pP),
                ue_context_p->ue_context.rnti,
                sdu_sizeP);
                LOG_D(NR_RRC,
                    PROTOCOL_NR_RRC_CTXT_UE_FMT" RLC RB %02d --- RLC_DATA_IND %d bytes "
                    "(RRCReconfigurationComplete) ---> RRC_gNB]\n",
                    PROTOCOL_NR_RRC_CTXT_UE_ARGS(ctxt_pP),
                    DCCH,
                    sdu_sizeP);

                if (ul_dcch_msg->message.choice.c1->present == NR_UL_DCCH_MessageType__c1_PR_rrcReconfigurationComplete) {
                    if (ul_dcch_msg->message.choice.c1->choice.rrcReconfigurationComplete->criticalExtensions.present == 
                        NR_RRCReconfigurationComplete__criticalExtensions_PR_rrcReconfigurationComplete)
                        rrc_gNB_process_RRCReconfigurationComplete(
                            ctxt_pP,
                            ue_context_p,
                            ul_dcch_msg->message.choice.c1->choice.rrcReconfigurationComplete->rrc_TransactionIdentifier);
                }

                rrc_gNB_send_NGAP_INITIAL_CONTEXT_SETUP_RESP(ctxt_pP, ue_context_p);

                break;

            case NR_UL_DCCH_MessageType__c1_PR_rrcSetupComplete:
                if(!ue_context_p) {
                    LOG_I(NR_RRC, "Processing NR_RRCSetupComplete UE %x, ue_context_p is NULL\n", ctxt_pP->rnti);
                    break;
                }

                LOG_DUMPMSG(NR_RRC, DEBUG_RRC,(char *)Rx_sdu,sdu_sizeP,
                            "[MSG] RRC SetupComplete\n");
                MSC_LOG_RX_MESSAGE(
                        MSC_RRC_GNB,
                        MSC_RRC_UE,
                        Rx_sdu,
                        sdu_sizeP,
                        MSC_AS_TIME_FMT" NR_RRCSetupComplete UE %x size %u",
                        MSC_AS_TIME_ARGS(ctxt_pP),
                        ue_context_p->ue_context.rnti,
                        sdu_sizeP);
                LOG_D(NR_RRC,
                        PROTOCOL_NR_RRC_CTXT_UE_FMT" RLC RB %02d --- RLC_DATA_IND %d bytes "
                        "(RRCSetupComplete) ---> RRC_gNB\n",
                        PROTOCOL_NR_RRC_CTXT_UE_ARGS(ctxt_pP),
                        DCCH,
                        sdu_sizeP);

                if (ul_dcch_msg->message.choice.c1->choice.rrcSetupComplete->criticalExtensions.present == 
                        NR_RRCSetupComplete__criticalExtensions_PR_rrcSetupComplete) {
                    if (ul_dcch_msg->message.choice.c1->choice.rrcSetupComplete->criticalExtensions.choice.
                        rrcSetupComplete->ng_5G_S_TMSI_Value->present == NR_RRCSetupComplete_IEs__ng_5G_S_TMSI_Value_PR_ng_5G_S_TMSI_Part2) {
                        // ng-5G-S-TMSI-Part2                  BIT STRING (SIZE (9))
                        if (ul_dcch_msg->message.choice.c1->choice.rrcSetupComplete->criticalExtensions.choice.
                            rrcSetupComplete->ng_5G_S_TMSI_Value->choice.ng_5G_S_TMSI_Part2.size != 2) {
                            LOG_E(NR_RRC, "wrong ng_5G_S_TMSI_Part2 size, expected 2, provided %lu",
                                        (long unsigned int)ul_dcch_msg->message.choice.c1->choice.rrcSetupComplete->
                                        criticalExtensions.choice.rrcSetupComplete->
                                        ng_5G_S_TMSI_Value->choice.ng_5G_S_TMSI_Part2.size);
                            return -1;
                        }

                        if (ue_context_p->ue_context.ng_5G_S_TMSI_Part1 != 0) {
                            ue_context_p->ue_context.ng_5G_S_TMSI_Part2 =
                                            BIT_STRING_to_uint16(&ul_dcch_msg->message.choice.c1->choice.rrcSetupComplete->
                                                criticalExtensions.choice.rrcSetupComplete->
                                                ng_5G_S_TMSI_Value->choice.ng_5G_S_TMSI_Part2);
                        }

                        /* TODO */
                    } else if (ul_dcch_msg->message.choice.c1->choice.rrcSetupComplete->criticalExtensions.choice.
                        rrcSetupComplete->ng_5G_S_TMSI_Value->present == NR_RRCSetupComplete_IEs__ng_5G_S_TMSI_Value_PR_ng_5G_S_TMSI) {
                        // NG-5G-S-TMSI ::=                         BIT STRING (SIZE (48))
                        if (ul_dcch_msg->message.choice.c1->choice.rrcSetupComplete->criticalExtensions.choice.
                            rrcSetupComplete->ng_5G_S_TMSI_Value->choice.ng_5G_S_TMSI.size != 6) {
                            LOG_E(NR_RRC, "wrong ng_5G_S_TMSI size, expected 6, provided %lu",
                                        (long unsigned int)ul_dcch_msg->message.choice.c1->choice.rrcSetupComplete->
                                        criticalExtensions.choice.rrcSetupComplete->
                                        ng_5G_S_TMSI_Value->choice.ng_5G_S_TMSI.size);
                            return -1;
                        }

                        uint64_t fiveg_s_TMSI = BIT_STRING_to_uint16(&ul_dcch_msg->message.choice.c1->choice.rrcSetupComplete->
                                criticalExtensions.choice.rrcSetupComplete->ng_5G_S_TMSI_Value->choice.ng_5G_S_TMSI);
                        if (ue_context_p->ue_context.Initialue_identity_5g_s_TMSI.presence == TRUE) {
                            ue_context_p->ue_context.Initialue_identity_5g_s_TMSI.amf_set_id = fiveg_s_TMSI >> 38;
                            ue_context_p->ue_context.Initialue_identity_5g_s_TMSI.amf_pointer = (fiveg_s_TMSI >> 32) & 0x3F;
                            ue_context_p->ue_context.Initialue_identity_5g_s_TMSI.fiveg_tmsi = (uint32_t)fiveg_s_TMSI;
                        }
                    }

                    rrc_gNB_process_RRCSetupComplete(
                            ctxt_pP,
                            ue_context_p,
                            ul_dcch_msg->message.choice.c1->choice.rrcSetupComplete->criticalExtensions.choice.rrcSetupComplete);
                    LOG_I(NR_RRC, PROTOCOL_NR_RRC_CTXT_UE_FMT" UE State = RRC_CONNECTED \n",
                        PROTOCOL_NR_RRC_CTXT_UE_ARGS(ctxt_pP));
                }

                ue_context_p->ue_context.ue_release_timer = 0;
                break;
            case NR_UL_DCCH_MessageType__c1_PR_securityModeComplete:
                // to avoid segmentation fault
                if(!ue_context_p) {
                  LOG_I(NR_RRC, "Processing securityModeComplete UE %x, ue_context_p is NULL\n", ctxt_pP->rnti);
                  break;
                }

                LOG_I(NR_RRC,
                      PROTOCOL_NR_RRC_CTXT_UE_FMT" received securityModeComplete on UL-DCCH %d from UE\n",
                      PROTOCOL_NR_RRC_CTXT_UE_ARGS(ctxt_pP),
                      DCCH);
                LOG_D(NR_RRC,
                      PROTOCOL_NR_RRC_CTXT_UE_FMT" RLC RB %02d --- RLC_DATA_IND %d bytes "
                      "(securityModeComplete) ---> RRC_eNB\n",
                      PROTOCOL_NR_RRC_CTXT_UE_ARGS(ctxt_pP),
                      DCCH,
                      sdu_sizeP);

                if ( LOG_DEBUGFLAG(DEBUG_ASN1) ) {
                  xer_fprint(stdout, &asn_DEF_NR_UL_DCCH_Message, (void *)ul_dcch_msg);
                }
                break;

            case NR_UL_DCCH_MessageType__c1_PR_ueCapabilityInformation:
                if(!ue_context_p) {
                  LOG_I(NR_RRC, "Processing ueCapabilityInformation UE %x, ue_context_p is NULL\n", ctxt_pP->rnti);
                  break;
                }

                LOG_DUMPMSG(NR_RRC,DEBUG_RRC,(char *)Rx_sdu,sdu_sizeP,
                        "[MSG] NR_RRC UECapablility Information\n");
                    MSC_LOG_RX_MESSAGE(
                    MSC_RRC_GNB,
                    MSC_RRC_UE,
                    Rx_sdu,
                    sdu_sizeP,
                    MSC_AS_TIME_FMT" ueCapabilityInformation UE %x size %u",
                    MSC_AS_TIME_ARGS(ctxt_pP),
                    ue_context_p->ue_context.rnti,
                    sdu_sizeP);
                LOG_I(NR_RRC,
                    PROTOCOL_NR_RRC_CTXT_UE_FMT" received ueCapabilityInformation on UL-DCCH %d from UE\n",
                    PROTOCOL_NR_RRC_CTXT_UE_ARGS(ctxt_pP),
                    DCCH);
                LOG_D(RRC,
                PROTOCOL_NR_RRC_CTXT_UE_FMT" RLC RB %02d --- RLC_DATA_IND %d bytes "
                "(UECapabilityInformation) ---> RRC_eNB\n",
                PROTOCOL_NR_RRC_CTXT_UE_ARGS(ctxt_pP),
                DCCH,
                sdu_sizeP);
                if ( LOG_DEBUGFLAG(DEBUG_ASN1) ) {
                    xer_fprint(stdout, &asn_DEF_NR_UL_DCCH_Message, (void *)ul_dcch_msg);
                }
                LOG_I(NR_RRC, "got UE capabilities for UE %x\n", ctxt_pP->rnti);
                int eutra_index = -1;

                if( ul_dcch_msg->message.choice.c1->choice.ueCapabilityInformation->criticalExtensions.present == 
                NR_UECapabilityInformation__criticalExtensions_PR_ueCapabilityInformation ) {
                    for(i = 0;i < ul_dcch_msg->message.choice.c1->choice.ueCapabilityInformation->criticalExtensions.choice.ueCapabilityInformation->ue_CapabilityRAT_ContainerList->list.count; i++){
                        if(ul_dcch_msg->message.choice.c1->choice.ueCapabilityInformation->criticalExtensions.choice.ueCapabilityInformation->ue_CapabilityRAT_ContainerList->list.array[i]->rat_Type == 
                            NR_RAT_Type_nr){
                            if(ue_context_p->ue_context.UE_Capability_nr){
                                ASN_STRUCT_FREE(asn_DEF_NR_UE_NR_Capability,ue_context_p->ue_context.UE_Capability_nr);
                                ue_context_p->ue_context.UE_Capability_nr = 0;
                            }

                            dec_rval = uper_decode(NULL,
                                                    &asn_DEF_NR_UE_NR_Capability,
                                                    (void**)&ue_context_p->ue_context.UE_Capability_nr,
                                                    ul_dcch_msg->message.choice.c1->choice.ueCapabilityInformation->criticalExtensions.choice.ueCapabilityInformation->ue_CapabilityRAT_ContainerList->list.array[i]->ue_CapabilityRAT_Container.buf,
                                                    ul_dcch_msg->message.choice.c1->choice.ueCapabilityInformation->criticalExtensions.choice.ueCapabilityInformation->ue_CapabilityRAT_ContainerList->list.array[i]->ue_CapabilityRAT_Container.size,
                                                    0,0);
                            if(LOG_DEBUGFLAG(DEBUG_ASN1)){
                                xer_fprint(stdout,&asn_DEF_NR_UE_NR_Capability,ue_context_p->ue_context.UE_Capability_nr);
                            }

                            if((dec_rval.code != RC_OK) && (dec_rval.consumed == 0)){
                                LOG_E(NR_RRC,PROTOCOL_NR_RRC_CTXT_UE_FMT" Failed to decode nr UE capabilities (%zu bytes)\n",
                                PROTOCOL_NR_RRC_CTXT_UE_ARGS(ctxt_pP),dec_rval.consumed);
                            ASN_STRUCT_FREE(asn_DEF_NR_UE_NR_Capability,ue_context_p->ue_context.UE_Capability_nr);
                            ue_context_p->ue_context.UE_Capability_nr = 0;  
                            }

                            ue_context_p->ue_context.UE_Capability_size = 
                            ul_dcch_msg->message.choice.c1->choice.ueCapabilityInformation->criticalExtensions.choice.ueCapabilityInformation->ue_CapabilityRAT_ContainerList->list.array[i]->ue_CapabilityRAT_Container.size;
                        }

                        if(ul_dcch_msg->message.choice.c1->choice.ueCapabilityInformation->criticalExtensions.choice.ueCapabilityInformation->ue_CapabilityRAT_ContainerList->list.array[i]->rat_Type ==
                        NR_RAT_Type_eutra_nr){
                        if(ue_context_p->ue_context.UE_Capability_MRDC){
                            ASN_STRUCT_FREE(asn_DEF_NR_UE_MRDC_Capability,ue_context_p->ue_context.UE_Capability_MRDC);
                            ue_context_p->ue_context.UE_Capability_MRDC = 0;
                        }   
                        dec_rval = uper_decode(NULL,
                                                &asn_DEF_NR_UE_MRDC_Capability,
                                                (void**)&ue_context_p->ue_context.UE_Capability_MRDC,
                                                ul_dcch_msg->message.choice.c1->choice.ueCapabilityInformation->criticalExtensions.choice.ueCapabilityInformation->ue_CapabilityRAT_ContainerList->list.array[i]->ue_CapabilityRAT_Container.buf,
                                                ul_dcch_msg->message.choice.c1->choice.ueCapabilityInformation->criticalExtensions.choice.ueCapabilityInformation->ue_CapabilityRAT_ContainerList->list.array[i]->ue_CapabilityRAT_Container.size,
                                                0,0);
                        
                        if(LOG_DEBUGFLAG(DEBUG_ASN1)){
                            xer_fprint(stdout,&asn_DEF_NR_UE_MRDC_Capability,ue_context_p->ue_context.UE_Capability_MRDC);
                        }

                        if((dec_rval.code != RC_OK) && (dec_rval.consumed == 0)){
                            LOG_E(NR_RRC,PROTOCOL_NR_RRC_CTXT_FMT" Failed to decode nr UE capabilities (%zu bytes)\n",
                                PROTOCOL_NR_RRC_CTXT_UE_ARGS(ctxt_pP),dec_rval.consumed);
                            ASN_STRUCT_FREE(asn_DEF_NR_UE_MRDC_Capability,ue_context_p->ue_context.UE_Capability_MRDC);
                            ue_context_p->ue_context.UE_Capability_MRDC = 0;
                        }
                            ue_context_p->ue_context.UE_MRDC_Capability_size = 
                            ul_dcch_msg->message.choice.c1->choice.ueCapabilityInformation->criticalExtensions.choice.ueCapabilityInformation->ue_CapabilityRAT_ContainerList->list.array[i]->ue_CapabilityRAT_Container.size;
                        }

                        if(ul_dcch_msg->message.choice.c1->choice.ueCapabilityInformation->criticalExtensions.choice.ueCapabilityInformation->ue_CapabilityRAT_ContainerList->list.array[i]->rat_Type ==
                        NR_RAT_Type_eutra){
                        if(eutra_index == -1){
                            LOG_E(NR_RRC,"fatal: more than 1 eutra capability\n");
                            exit(1);
                        }
                        eutra_index = i;
                        }
                    }

                    if(eutra_index == -1)
                    break;
                }
            
                rrc_gNB_generate_defaultRRCReconfiguration(ctxt_pP, ue_context_p);
                break;

            default:
                break;
        }
    }
    return 0;
=======
void rrc_gNB_process_release_request(const module_id_t gnb_mod_idP, x2ap_ENDC_sgnb_release_request_t *m)
{
  gNB_RRC_INST *rrc = RC.nrrrc[gnb_mod_idP];
  rrc_remove_nsa_user(rrc, m->rnti);
}

void rrc_gNB_process_dc_overall_timeout(const module_id_t gnb_mod_idP, x2ap_ENDC_dc_overall_timeout_t *m)
{
  gNB_RRC_INST *rrc = RC.nrrrc[gnb_mod_idP];
  rrc_remove_nsa_user(rrc, m->rnti);
}

void nr_rrc_subframe_process(protocol_ctxt_t *const ctxt_pP, const int CC_id) {
  MessageDef *msg;

  /* send a tick to x2ap */
  msg = itti_alloc_new_message(TASK_RRC_ENB, X2AP_SUBFRAME_PROCESS);
  itti_send_msg_to_task(TASK_X2AP, ctxt_pP->module_id, msg);
>>>>>>> bc73585d
}

///---------------------------------------------------------------------------------------------------------------///
///---------------------------------------------------------------------------------------------------------------///
void *rrc_gnb_task(void *args_p) {
  MessageDef                         *msg_p;
  const char                         *msg_name_p;
  instance_t                         instance;
  int                                result;
  //SRB_INFO                           *srb_info_p;
  //int                                CC_id;
  protocol_ctxt_t                    ctxt;
  itti_mark_task_ready(TASK_RRC_GNB);
  LOG_I(NR_RRC,"Entering main loop of NR_RRC message task\n");

  while (1) {
    // Wait for a message
    itti_receive_msg(TASK_RRC_GNB, &msg_p);
    msg_name_p = ITTI_MSG_NAME(msg_p);
    instance = ITTI_MSG_INSTANCE(msg_p);

    /* RRC_SUBFRAME_PROCESS is sent every subframe, do not log it */
    if (ITTI_MSG_ID(msg_p) != RRC_SUBFRAME_PROCESS)
      LOG_I(NR_RRC,"Received message %s\n",msg_name_p);

    switch (ITTI_MSG_ID(msg_p)) {
      case TERMINATE_MESSAGE:
        LOG_W(NR_RRC, " *** Exiting NR_RRC thread\n");
        itti_exit_task();
        break;

      case MESSAGE_TEST:
        LOG_I(NR_RRC, "[gNB %d] Received %s\n", instance, msg_name_p);
        break;

      /* Messages from MAC */
      case NR_RRC_MAC_CCCH_DATA_IND:
      // PROTOCOL_CTXT_SET_BY_INSTANCE(&ctxt,
      //                               NR_RRC_MAC_CCCH_DATA_IND(msg_p).gnb_index,
      //                               GNB_FLAG_YES,
      //                               NR_RRC_MAC_CCCH_DATA_IND(msg_p).rnti,
      //                               msg_p->ittiMsgHeader.lte_time.frame,
      //                               msg_p->ittiMsgHeader.lte_time.slot);
        LOG_I(NR_RRC,"Decoding CCCH : inst %d, CC_id %d, ctxt %p, sib_info_p->Rx_buffer.payload_size %d\n",
                instance,
                NR_RRC_MAC_CCCH_DATA_IND(msg_p).CC_id,
                &ctxt,
                NR_RRC_MAC_CCCH_DATA_IND(msg_p).sdu_size);

        if (NR_RRC_MAC_CCCH_DATA_IND(msg_p).sdu_size >= CCCH_SDU_SIZE) {
            LOG_I(NR_RRC, "CCCH message has size %d > %d\n",
                NR_RRC_MAC_CCCH_DATA_IND(msg_p).sdu_size,CCCH_SDU_SIZE);
            break;
      }

      nr_rrc_gNB_decode_ccch(&ctxt,
                          (uint8_t *)NR_RRC_MAC_CCCH_DATA_IND(msg_p).sdu,
                          NR_RRC_MAC_CCCH_DATA_IND(msg_p).sdu_size,
                          NR_RRC_MAC_CCCH_DATA_IND(msg_p).CC_id);
      break;

      case RRC_SUBFRAME_PROCESS:
        nr_rrc_subframe_process(&RRC_SUBFRAME_PROCESS(msg_p).ctxt, RRC_SUBFRAME_PROCESS(msg_p).CC_id);
        break;

      /* Messages from PDCP */
      case NR_RRC_DCCH_DATA_IND:
        // PROTOCOL_CTXT_SET_BY_INSTANCE(&ctxt,
        //                               instance,
        //                               ENB_FLAG_YES,
        //                               RRC_DCCH_DATA_IND(msg_p).rnti,
        //                               msg_p->ittiMsgHeader.lte_time.frame,
        //                               msg_p->ittiMsgHeader.lte_time.slot);
        LOG_D(NR_RRC, PROTOCOL_NR_RRC_CTXT_UE_FMT" Received on DCCH %d %s\n",
                PROTOCOL_NR_RRC_CTXT_UE_ARGS(&ctxt),
                NR_RRC_DCCH_DATA_IND(msg_p).dcch_index,
                msg_name_p);
        rrc_gNB_decode_dcch(&ctxt,
                            NR_RRC_DCCH_DATA_IND(msg_p).dcch_index,
                            NR_RRC_DCCH_DATA_IND(msg_p).sdu_p,
                            NR_RRC_DCCH_DATA_IND(msg_p).sdu_size);
        // Message buffer has been processed, free it now.
        result = itti_free(ITTI_MSG_ORIGIN_ID(msg_p), NR_RRC_DCCH_DATA_IND(msg_p).sdu_p);

        if (result != EXIT_SUCCESS) {
            LOG_I(NR_RRC, "Failed to free memory (%d)!\n", result);
            break;
        }

        break;

      /*
      #if defined(ENABLE_USE_MME)

            // Messages from S1AP
          case S1AP_DOWNLINK_NAS:
            rrc_eNB_process_S1AP_DOWNLINK_NAS(msg_p, msg_name_p, instance, &rrc_gNB_mui);
            break;

          case S1AP_INITIAL_CONTEXT_SETUP_REQ:
            rrc_eNB_process_S1AP_INITIAL_CONTEXT_SETUP_REQ(msg_p, msg_name_p, instance);
            break;

          case S1AP_UE_CTXT_MODIFICATION_REQ:
            rrc_eNB_process_S1AP_UE_CTXT_MODIFICATION_REQ(msg_p, msg_name_p, instance);
            break;

          case S1AP_PAGING_IND:
            LOG_D(RRC, "[eNB %d] Received Paging message from S1AP: %s\n", instance, msg_name_p);
            rrc_eNB_process_PAGING_IND(msg_p, msg_name_p, instance);
            break;

          case S1AP_E_RAB_SETUP_REQ:
            rrc_eNB_process_S1AP_E_RAB_SETUP_REQ(msg_p, msg_name_p, instance);
            LOG_D(RRC, "[eNB %d] Received the message %s\n", instance, msg_name_p);
            break;

          case S1AP_E_RAB_MODIFY_REQ:
            rrc_eNB_process_S1AP_E_RAB_MODIFY_REQ(msg_p, msg_name_p, instance);
            break;

          case S1AP_E_RAB_RELEASE_COMMAND:
            rrc_eNB_process_S1AP_E_RAB_RELEASE_COMMAND(msg_p, msg_name_p, instance);
            break;

          case S1AP_UE_CONTEXT_RELEASE_REQ:
            rrc_eNB_process_S1AP_UE_CONTEXT_RELEASE_REQ(msg_p, msg_name_p, instance);
            break;

          case S1AP_UE_CONTEXT_RELEASE_COMMAND:
            rrc_eNB_process_S1AP_UE_CONTEXT_RELEASE_COMMAND(msg_p, msg_name_p, instance);
            break;

          case GTPV1U_ENB_DELETE_TUNNEL_RESP:
            ///Nothing to do. Apparently everything is done in S1AP processing
            //LOG_I(RRC, "[eNB %d] Received message %s, not processed because procedure not synched\n",
            //instance, msg_name_p);
            if (rrc_eNB_get_ue_context(RC.nrrrc[instance], GTPV1U_ENB_DELETE_TUNNEL_RESP(msg_p).rnti)
                && rrc_eNB_get_ue_context(RC.nrrrc[instance], GTPV1U_ENB_DELETE_TUNNEL_RESP(msg_p).rnti)->ue_context.ue_release_timer_rrc > 0) {
              rrc_eNB_get_ue_context(RC.nrrrc[instance], GTPV1U_ENB_DELETE_TUNNEL_RESP(msg_p).rnti)->ue_context.ue_release_timer_rrc =
              rrc_eNB_get_ue_context(RC.nrrrc[instance], GTPV1U_ENB_DELETE_TUNNEL_RESP(msg_p).rnti)->ue_context.ue_release_timer_thres_rrc;
            }
            break;

      #endif
      */
      /* Messages from gNB app */
      case NRRRC_CONFIGURATION_REQ:
        LOG_I(NR_RRC, "[gNB %d] Received %s : %p\n", instance, msg_name_p,&NRRRC_CONFIGURATION_REQ(msg_p));
        openair_rrc_gNB_configuration(GNB_INSTANCE_TO_MODULE_ID(instance), &NRRRC_CONFIGURATION_REQ(msg_p));
        break;

      /* Messages from X2AP */
      case X2AP_ENDC_SGNB_ADDITION_REQ:
        LOG_I(NR_RRC, "Received ENDC sgNB addition request from X2AP \n");
        rrc_gNB_process_AdditionRequestInformation(GNB_INSTANCE_TO_MODULE_ID(instance), &X2AP_ENDC_SGNB_ADDITION_REQ(msg_p));
        break;

      case X2AP_ENDC_SGNB_RECONF_COMPLETE:
        LOG_I(NR_RRC, "Handling of reconfiguration complete message at RRC gNB is pending \n");
        break;

<<<<<<< HEAD
      case NGAP_INITIAL_CONTEXT_SETUP_REQ:
        rrc_gNB_process_NGAP_INITIAL_CONTEXT_SETUP_REQ(msg_p, msg_name_p, instance);
=======
      case X2AP_ENDC_SGNB_RELEASE_REQUEST:
        LOG_I(NR_RRC, "Received ENDC sgNB release request from X2AP \n");
        rrc_gNB_process_release_request(GNB_INSTANCE_TO_MODULE_ID(instance), &X2AP_ENDC_SGNB_RELEASE_REQUEST(msg_p));
        break;

      case X2AP_ENDC_DC_OVERALL_TIMEOUT:
        rrc_gNB_process_dc_overall_timeout(GNB_INSTANCE_TO_MODULE_ID(instance), &X2AP_ENDC_DC_OVERALL_TIMEOUT(msg_p));
        break;

      /* Messages from GTP */
      case GTPV1U_ENB_DELETE_TUNNEL_RESP:
        /* nothing to do? */
>>>>>>> bc73585d
        break;

      default:
        LOG_E(NR_RRC, "[gNB %d] Received unexpected message %s\n", instance, msg_name_p);
        break;
    }

    result = itti_free(ITTI_MSG_ORIGIN_ID(msg_p), msg_p);
    AssertFatal(result == EXIT_SUCCESS, "Failed to free memory (%d)!\n", result);
    msg_p = NULL;
  }
}

<<<<<<< HEAD

//-----------------------------------------------------------------------------
void
rrc_gNB_generate_SecurityModeCommand(
  const protocol_ctxt_t *const ctxt_pP,
  rrc_gNB_ue_context_t          *const ue_context_pP
)
//-----------------------------------------------------------------------------
{
  uint8_t                             buffer[100];
  uint8_t                             size;
  T(T_ENB_RRC_SECURITY_MODE_COMMAND, T_INT(ctxt_pP->module_id), T_INT(ctxt_pP->frame),
    T_INT(ctxt_pP->subframe), T_INT(ctxt_pP->rnti));
  NR_IntegrityProtAlgorithm_t integrity_algorithm = (NR_IntegrityProtAlgorithm_t)ue_context_pP->ue_context.integrity_algorithm;
  size = do_NR_SecurityModeCommand(
           ctxt_pP,
           buffer,
           rrc_gNB_get_next_transaction_identifier(ctxt_pP->module_id),
           ue_context_pP->ue_context.ciphering_algorithm,
           &integrity_algorithm);
  LOG_DUMPMSG(NR_RRC,DEBUG_RRC,(char *)buffer,size,"[MSG] RRC Security Mode Command\n");
  LOG_I(NR_RRC,
        PROTOCOL_NR_RRC_CTXT_UE_FMT" Logical Channel DL-DCCH, Generate SecurityModeCommand (bytes %d)\n",
        PROTOCOL_NR_RRC_CTXT_UE_ARGS(ctxt_pP),
        size);
  LOG_D(NR_RRC,
        PROTOCOL_NR_RRC_CTXT_UE_FMT" --- PDCP_DATA_REQ/%d Bytes (securityModeCommand to UE MUI %d) --->[PDCP][RB %02d]\n",
        PROTOCOL_NR_RRC_CTXT_UE_ARGS(ctxt_pP),
        size,
        rrc_gNB_mui,
        DCCH);
  MSC_LOG_TX_MESSAGE(
    MSC_RRC_GNB,
    MSC_RRC_UE,
    buffer,
    size,
    MSC_AS_TIME_FMT" securityModeCommand UE %x MUI %d size %u",
    MSC_AS_TIME_ARGS(ctxt_pP),
    ue_context_pP->ue_context.rnti,
    rrc_gNB_mui,
    size);

  LOG_I(NR_RRC,"calling rrc_data_req :securityModeCommand\n");
  rrc_data_req(ctxt_pP,
               DCCH,
               rrc_gNB_mui++,
               SDU_CONFIRM_NO,
               size,
               buffer,
               PDCP_TRANSMISSION_MODE_CONTROL);
}

void
rrc_gNB_generate_UECapabilityEnquiry(
  const protocol_ctxt_t *const ctxt_pP,
  rrc_gNB_ue_context_t          *const ue_context_pP
)
//-----------------------------------------------------------------------------
{
  uint8_t                             buffer[100];
  uint8_t                             size;
  T(T_ENB_RRC_UE_CAPABILITY_ENQUIRY, T_INT(ctxt_pP->module_id), T_INT(ctxt_pP->frame),
    T_INT(ctxt_pP->subframe), T_INT(ctxt_pP->rnti));
  size = do_NR_UECapabilityEnquiry_nr(
           ctxt_pP,
           buffer,
           rrc_gNB_get_next_transaction_identifier(ctxt_pP->module_id));
  LOG_I(RRC,
        PROTOCOL_RRC_CTXT_UE_FMT" Logical Channel DL-DCCH, Generate NR UECapabilityEnquiry (bytes %d)\n",
        PROTOCOL_RRC_CTXT_UE_ARGS(ctxt_pP),
        size);
  LOG_D(RRC,
        PROTOCOL_RRC_CTXT_UE_FMT" --- PDCP_DATA_REQ/%d Bytes (NR UECapabilityEnquiry MUI %d) --->[PDCP][RB %02d]\n",
        PROTOCOL_RRC_CTXT_UE_ARGS(ctxt_pP),
        size,
        rrc_gNB_mui,
        DCCH);
  MSC_LOG_TX_MESSAGE(
    MSC_RRC_GNB,
    MSC_RRC_UE,
    buffer,
    size,
    MSC_AS_TIME_FMT" rrcNRUECapabilityEnquiry UE %x MUI %d size %u",
    MSC_AS_TIME_ARGS(ctxt_pP),
    ue_context_pP->ue_context.rnti,
    rrc_gNB_mui,
    size);
  rrc_data_req(
    ctxt_pP,
    DCCH,
    rrc_gNB_mui++,
    SDU_CONFIRM_NO,
    size,
    buffer,
    PDCP_TRANSMISSION_MODE_CONTROL);
}

//-----------------------------------------------------------------------------
/*
* Generate the RRC Connection Release to UE.
* If received, UE should switch to RRC_IDLE mode.
*/
void
rrc_gNB_generate_RRCConnectionRelease(
  const protocol_ctxt_t *const ctxt_pP,
  rrc_gNB_ue_context_t *const ue_context_pP
)
//-----------------------------------------------------------------------------
{
  uint8_t buffer[RRC_BUF_SIZE];
  uint16_t size = 0;

  memset(buffer, 0, RRC_BUF_SIZE);

  size = do_NR_RRCConnectionRelease(buffer,rrc_gNB_get_next_transaction_identifier(ctxt_pP->module_id));
  ue_context_pP->ue_context.ue_reestablishment_timer = 0;
  ue_context_pP->ue_context.ue_release_timer = 0;
  LOG_I(NR_RRC,
        PROTOCOL_RRC_CTXT_UE_FMT" Logical Channel DL-DCCH, Generate RRCConnectionRelease (bytes %d)\n",
        PROTOCOL_RRC_CTXT_UE_ARGS(ctxt_pP),
        size);
  LOG_D(NR_RRC,
        PROTOCOL_RRC_CTXT_UE_FMT" --- PDCP_DATA_REQ/%d Bytes (rrcConnectionRelease MUI %d) --->[PDCP][RB %u]\n",
        PROTOCOL_RRC_CTXT_UE_ARGS(ctxt_pP),
        size,
        rrc_gNB_mui,
        DCCH);
  MSC_LOG_TX_MESSAGE(
    MSC_RRC_GNB,
    MSC_RRC_UE,
    buffer,
    size,
    MSC_AS_TIME_FMT" LTE_RRCConnectionRelease UE %x MUI %d size %u",
    MSC_AS_TIME_ARGS(ctxt_pP),
    ue_context_pP->ue_context.rnti,
    rrc_gNB_mui,
    size);

  if (NODE_IS_CU(RC.rrc[ctxt_pP->module_id]->node_type)) {
    MessageDef *m = itti_alloc_new_message(TASK_RRC_ENB, F1AP_UE_CONTEXT_RELEASE_CMD);
    F1AP_UE_CONTEXT_RELEASE_CMD(m).rnti = ctxt_pP->rnti;
    F1AP_UE_CONTEXT_RELEASE_CMD(m).cause = F1AP_CAUSE_RADIO_NETWORK;
    F1AP_UE_CONTEXT_RELEASE_CMD(m).cause_value = 10; // 10 = F1AP_CauseRadioNetwork_normal_release
    F1AP_UE_CONTEXT_RELEASE_CMD(m).rrc_container = buffer;
    F1AP_UE_CONTEXT_RELEASE_CMD(m).rrc_container_length = size;
    itti_send_msg_to_task(TASK_CU_F1, ctxt_pP->module_id, m);
  } else {
    rrc_data_req(ctxt_pP,
                 DCCH,
                 rrc_gNB_mui++,
                 SDU_CONFIRM_NO,
                 size,
                 buffer,
                 PDCP_TRANSMISSION_MODE_CONTROL);
  }
=======
void nr_rrc_trigger(protocol_ctxt_t *ctxt, int CC_id, int frame, int subframe)
{
  MessageDef *message_p;
  message_p = itti_alloc_new_message(TASK_RRC_GNB, RRC_SUBFRAME_PROCESS);
  RRC_SUBFRAME_PROCESS(message_p).ctxt  = *ctxt;
  RRC_SUBFRAME_PROCESS(message_p).CC_id = CC_id;
  itti_send_msg_to_task(TASK_RRC_GNB, ctxt->module_id, message_p);
>>>>>>> bc73585d
}<|MERGE_RESOLUTION|>--- conflicted
+++ resolved
@@ -305,7 +305,6 @@
   parse_CG_ConfigInfo(rrc,cg_configinfo,m);
 }
 
-<<<<<<< HEAD
 //-----------------------------------------------------------------------------
 uint8_t
 rrc_gNB_get_next_transaction_identifier(
@@ -1142,7 +1141,8 @@
         }
     }
     return 0;
-=======
+}
+
 void rrc_gNB_process_release_request(const module_id_t gnb_mod_idP, x2ap_ENDC_sgnb_release_request_t *m)
 {
   gNB_RRC_INST *rrc = RC.nrrrc[gnb_mod_idP];
@@ -1161,7 +1161,6 @@
   /* send a tick to x2ap */
   msg = itti_alloc_new_message(TASK_RRC_ENB, X2AP_SUBFRAME_PROCESS);
   itti_send_msg_to_task(TASK_X2AP, ctxt_pP->module_id, msg);
->>>>>>> bc73585d
 }
 
 ///---------------------------------------------------------------------------------------------------------------///
@@ -1324,10 +1323,9 @@
         LOG_I(NR_RRC, "Handling of reconfiguration complete message at RRC gNB is pending \n");
         break;
 
-<<<<<<< HEAD
       case NGAP_INITIAL_CONTEXT_SETUP_REQ:
         rrc_gNB_process_NGAP_INITIAL_CONTEXT_SETUP_REQ(msg_p, msg_name_p, instance);
-=======
+
       case X2AP_ENDC_SGNB_RELEASE_REQUEST:
         LOG_I(NR_RRC, "Received ENDC sgNB release request from X2AP \n");
         rrc_gNB_process_release_request(GNB_INSTANCE_TO_MODULE_ID(instance), &X2AP_ENDC_SGNB_RELEASE_REQUEST(msg_p));
@@ -1340,7 +1338,6 @@
       /* Messages from GTP */
       case GTPV1U_ENB_DELETE_TUNNEL_RESP:
         /* nothing to do? */
->>>>>>> bc73585d
         break;
 
       default:
@@ -1353,8 +1350,6 @@
     msg_p = NULL;
   }
 }
-
-<<<<<<< HEAD
 
 //-----------------------------------------------------------------------------
 void
@@ -1510,7 +1505,7 @@
                  buffer,
                  PDCP_TRANSMISSION_MODE_CONTROL);
   }
-=======
+}
 void nr_rrc_trigger(protocol_ctxt_t *ctxt, int CC_id, int frame, int subframe)
 {
   MessageDef *message_p;
@@ -1518,5 +1513,4 @@
   RRC_SUBFRAME_PROCESS(message_p).ctxt  = *ctxt;
   RRC_SUBFRAME_PROCESS(message_p).CC_id = CC_id;
   itti_send_msg_to_task(TASK_RRC_GNB, ctxt->module_id, message_p);
->>>>>>> bc73585d
 }