--- conflicted
+++ resolved
@@ -331,31 +331,7 @@
   parse_CG_ConfigInfo(rrc,cg_configinfo,m);
 }
 
-<<<<<<< HEAD
-=======
-void rrc_gNB_process_release_request(const module_id_t gnb_mod_idP, x2ap_ENDC_sgnb_release_request_t *m)
-{
-  gNB_RRC_INST *rrc = RC.nrrrc[gnb_mod_idP];
-  rrc_remove_nsa_user(rrc, m->rnti);
-}
-
-void rrc_gNB_process_dc_overall_timeout(const module_id_t gnb_mod_idP, x2ap_ENDC_dc_overall_timeout_t *m)
-{
-  gNB_RRC_INST *rrc = RC.nrrrc[gnb_mod_idP];
-  rrc_remove_nsa_user(rrc, m->rnti);
-}
-
-void nr_rrc_subframe_process(protocol_ctxt_t *const ctxt_pP, const int CC_id) {
-  MessageDef *msg;
-
-  /* send a tick to x2ap */
-  if (is_x2ap_enabled()){
-    msg = itti_alloc_new_message(TASK_RRC_ENB, X2AP_SUBFRAME_PROCESS);
-    itti_send_msg_to_task(TASK_X2AP, ctxt_pP->module_id, msg);
-  }
-}
-
->>>>>>> 8cff73dc
+
 //-----------------------------------------------------------------------------
 uint8_t
 rrc_gNB_get_next_transaction_identifier(
@@ -498,7 +474,7 @@
     ue_context_pP->ue_context.Status = NR_RRC_CONNECTED;
 
     if (AMF_MODE_ENABLED) {
-        rrc_gNB_send_NGAP_NAS_FIRST_REQ(ctxt_pP, ue_context_pP, rrcSetupComplete);
+    rrc_gNB_send_NGAP_NAS_FIRST_REQ(ctxt_pP, ue_context_pP, rrcSetupComplete);
     } else {
         rrc_gNB_generate_SecurityModeCommand(ctxt_pP, ue_context_pP);
     }
@@ -1063,39 +1039,39 @@
                     if (ul_dcch_msg->message.choice.c1->choice.rrcSetupComplete->criticalExtensions.choice.
                         rrcSetupComplete->ng_5G_S_TMSI_Value != NULL) {
                         if (ul_dcch_msg->message.choice.c1->choice.rrcSetupComplete->criticalExtensions.choice.
-                            rrcSetupComplete->ng_5G_S_TMSI_Value->present == NR_RRCSetupComplete_IEs__ng_5G_S_TMSI_Value_PR_ng_5G_S_TMSI_Part2) {
-                            // ng-5G-S-TMSI-Part2                  BIT STRING (SIZE (9))
-                            if (ul_dcch_msg->message.choice.c1->choice.rrcSetupComplete->criticalExtensions.choice.
-                                rrcSetupComplete->ng_5G_S_TMSI_Value->choice.ng_5G_S_TMSI_Part2.size != 2) {
-                                LOG_E(NR_RRC, "wrong ng_5G_S_TMSI_Part2 size, expected 2, provided %lu",
-                                            (long unsigned int)ul_dcch_msg->message.choice.c1->choice.rrcSetupComplete->
-                                            criticalExtensions.choice.rrcSetupComplete->
-                                            ng_5G_S_TMSI_Value->choice.ng_5G_S_TMSI_Part2.size);
-                                return -1;
-                            }
-
-                            if (ue_context_p->ue_context.ng_5G_S_TMSI_Part1 != 0) {
-                                ue_context_p->ue_context.ng_5G_S_TMSI_Part2 =
-                                                BIT_STRING_to_uint16(&ul_dcch_msg->message.choice.c1->choice.rrcSetupComplete->
-                                                    criticalExtensions.choice.rrcSetupComplete->
-                                                    ng_5G_S_TMSI_Value->choice.ng_5G_S_TMSI_Part2);
-                            }
-
-                            /* TODO */
-                        } else if (ul_dcch_msg->message.choice.c1->choice.rrcSetupComplete->criticalExtensions.choice.
-                            rrcSetupComplete->ng_5G_S_TMSI_Value->present == NR_RRCSetupComplete_IEs__ng_5G_S_TMSI_Value_PR_ng_5G_S_TMSI) {
-                            // NG-5G-S-TMSI ::=                         BIT STRING (SIZE (48))
-                            if (ul_dcch_msg->message.choice.c1->choice.rrcSetupComplete->criticalExtensions.choice.
-                                rrcSetupComplete->ng_5G_S_TMSI_Value->choice.ng_5G_S_TMSI.size != 6) {
-                                LOG_E(NR_RRC, "wrong ng_5G_S_TMSI size, expected 6, provided %lu",
-                                            (long unsigned int)ul_dcch_msg->message.choice.c1->choice.rrcSetupComplete->
-                                            criticalExtensions.choice.rrcSetupComplete->
-                                            ng_5G_S_TMSI_Value->choice.ng_5G_S_TMSI.size);
-                                return -1;
-                            }
+                        rrcSetupComplete->ng_5G_S_TMSI_Value->present == NR_RRCSetupComplete_IEs__ng_5G_S_TMSI_Value_PR_ng_5G_S_TMSI_Part2) {
+                        // ng-5G-S-TMSI-Part2                  BIT STRING (SIZE (9))
+                        if (ul_dcch_msg->message.choice.c1->choice.rrcSetupComplete->criticalExtensions.choice.
+                            rrcSetupComplete->ng_5G_S_TMSI_Value->choice.ng_5G_S_TMSI_Part2.size != 2) {
+                            LOG_E(NR_RRC, "wrong ng_5G_S_TMSI_Part2 size, expected 2, provided %lu",
+                                        (long unsigned int)ul_dcch_msg->message.choice.c1->choice.rrcSetupComplete->
+                                        criticalExtensions.choice.rrcSetupComplete->
+                                        ng_5G_S_TMSI_Value->choice.ng_5G_S_TMSI_Part2.size);
+                            return -1;
+                        }
+
+                        if (ue_context_p->ue_context.ng_5G_S_TMSI_Part1 != 0) {
+                            ue_context_p->ue_context.ng_5G_S_TMSI_Part2 =
+                                            BIT_STRING_to_uint16(&ul_dcch_msg->message.choice.c1->choice.rrcSetupComplete->
+                                                criticalExtensions.choice.rrcSetupComplete->
+                                                ng_5G_S_TMSI_Value->choice.ng_5G_S_TMSI_Part2);
+                        }
+
+                        /* TODO */
+                    } else if (ul_dcch_msg->message.choice.c1->choice.rrcSetupComplete->criticalExtensions.choice.
+                        rrcSetupComplete->ng_5G_S_TMSI_Value->present == NR_RRCSetupComplete_IEs__ng_5G_S_TMSI_Value_PR_ng_5G_S_TMSI) {
+                        // NG-5G-S-TMSI ::=                         BIT STRING (SIZE (48))
+                        if (ul_dcch_msg->message.choice.c1->choice.rrcSetupComplete->criticalExtensions.choice.
+                            rrcSetupComplete->ng_5G_S_TMSI_Value->choice.ng_5G_S_TMSI.size != 6) {
+                            LOG_E(NR_RRC, "wrong ng_5G_S_TMSI size, expected 6, provided %lu",
+                                        (long unsigned int)ul_dcch_msg->message.choice.c1->choice.rrcSetupComplete->
+                                        criticalExtensions.choice.rrcSetupComplete->
+                                        ng_5G_S_TMSI_Value->choice.ng_5G_S_TMSI.size);
+                            return -1;
+                        }
 
                             uint64_t fiveg_s_TMSI = bitStr_to_uint64(&ul_dcch_msg->message.choice.c1->choice.rrcSetupComplete->
-                                    criticalExtensions.choice.rrcSetupComplete->ng_5G_S_TMSI_Value->choice.ng_5G_S_TMSI);
+                                criticalExtensions.choice.rrcSetupComplete->ng_5G_S_TMSI_Value->choice.ng_5G_S_TMSI);
                             LOG_I(NR_RRC, "Received rrcSetupComplete, 5g_s_TMSI: 0x%lX, amf_set_id: 0x%lX(%ld), amf_pointer: 0x%lX(%ld), 5g TMSI: 0x%X \n",
                                 fiveg_s_TMSI, fiveg_s_TMSI >> 38, fiveg_s_TMSI >> 38,
                                 (fiveg_s_TMSI >> 32) & 0x3F, (fiveg_s_TMSI >> 32) & 0x3F,
@@ -1136,9 +1112,9 @@
                       DCCH,
                       sdu_sizeP);
 
-               if ( LOG_DEBUGFLAG(DEBUG_ASN1) ) {
+                if ( LOG_DEBUGFLAG(DEBUG_ASN1) ) {
                   xer_fprint(stdout, &asn_DEF_NR_UL_DCCH_Message, (void *)ul_dcch_msg);
-               }
+                }
 
                 rrc_gNB_generate_UECapabilityEnquiry(ctxt_pP, ue_context_p);
                 //rrc_gNB_generate_defaultRRCReconfiguration(ctxt_pP, ue_context_p);
@@ -1276,8 +1252,10 @@
   MessageDef *msg;
 
   /* send a tick to x2ap */
-  msg = itti_alloc_new_message(TASK_RRC_ENB, X2AP_SUBFRAME_PROCESS);
-  itti_send_msg_to_task(TASK_X2AP, ctxt_pP->module_id, msg);
+  if (is_x2ap_enabled()){
+    msg = itti_alloc_new_message(TASK_RRC_ENB, X2AP_SUBFRAME_PROCESS);
+    itti_send_msg_to_task(TASK_X2AP, ctxt_pP->module_id, msg);
+  }
 }
 
 ///---------------------------------------------------------------------------------------------------------------///
@@ -1359,6 +1337,13 @@
                             NR_RRC_DCCH_DATA_IND(msg_p).dcch_index,
                             NR_RRC_DCCH_DATA_IND(msg_p).sdu_p,
                             NR_RRC_DCCH_DATA_IND(msg_p).sdu_size);
+        // Message buffer has been processed, free it now.
+        result = itti_free(ITTI_MSG_ORIGIN_ID(msg_p), NR_RRC_DCCH_DATA_IND(msg_p).sdu_p);
+
+        if (result != EXIT_SUCCESS) {
+            LOG_I(NR_RRC, "Failed to free memory (%d)!\n", result);
+            break;
+        }
 
         break;
 
