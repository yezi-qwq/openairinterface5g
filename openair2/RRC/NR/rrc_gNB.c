--- conflicted
+++ resolved
@@ -3408,12 +3408,8 @@
   /* Configure DRB */
   NR_DRB_ToAddMod_t            *DRB_config          = NULL;
   NR_DRB_ToAddModList_t        *DRB_configList      = NULL;
-<<<<<<< HEAD
   int drb_id_to_setup_start = 0;
-=======
-  uint8_t drb_id_to_setup_start = 0;
   long drb_priority[1] = {13}; // For now, we assume only one drb per pdu session with a default priority (will be dynamic in future)
->>>>>>> e469278b
   if(req->drbs_to_be_setup_length>0){
     if(ue_context_p->ue_context.DRB_configList == NULL){
       ue_context_p->ue_context.DRB_configList = CALLOC(1, sizeof(*ue_context_p->ue_context.DRB_configList));
@@ -3445,10 +3441,6 @@
 
   if(req->srbs_to_be_setup_length>0 || req->drbs_to_be_setup_length>0){
     cellGroupConfig = calloc(1, sizeof(NR_CellGroupConfig_t));
-<<<<<<< HEAD
-    long drb_priority[1] = {13}; // For now, we assume only one drb per pdu sessions with a default preiority (will be dynamique in future)
-=======
->>>>>>> e469278b
     fill_mastercellGroupConfig(cellGroupConfig,
                                ue_context_p->ue_context.masterCellGroup,
                                rrc->um_on_default_drb,
