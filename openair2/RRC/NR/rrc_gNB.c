--- conflicted
+++ resolved
@@ -725,11 +725,11 @@
                                 ue_context_pP,
                                 &rrc->carrier,
                                 NULL,
-<<<<<<< HEAD
+//<<<<<<< HEAD
                                 cellGroupConfig);
-=======
-                                ue_p->masterCellGroup);
->>>>>>> f2e21b73
+//=======
+//                                ue_p->masterCellGroup);
+//>>>>>>> origin/tdd25period_for_MR
 
   free(ue_context_pP->ue_context.nas_pdu.buffer);
 
@@ -979,20 +979,14 @@
   }
 
   memset(buffer, 0, sizeof(buffer));
-<<<<<<< HEAD
   if(cell_groupConfig_from_DU == NULL){
     cellGroupConfig = calloc(1, sizeof(NR_CellGroupConfig_t));
-    fill_mastercellGroupConfig(cellGroupConfig, ue_context_pP->ue_context.masterCellGroup,1,1);
+    fill_mastercellGroupConfig(cellGroupConfig, ue_context_pP->ue_context.masterCellGroup,rrc->um_on_default_drb,1,1);
   }
   else{
     LOG_I(NR_RRC, "Master cell group originating from the DU \n");
     cellGroupConfig = cell_groupConfig_from_DU;
   }
-=======
-  cellGroupConfig = calloc(1, sizeof(NR_CellGroupConfig_t));
-  fill_mastercellGroupConfig(cellGroupConfig, ue_context_pP->ue_context.masterCellGroup,
-                             rrc->um_on_default_drb);
->>>>>>> f2e21b73
   size = do_RRCReconfiguration(ctxt_pP, buffer, sizeof(buffer),
                                 xid,
                                 *SRB_configList2,
@@ -3289,11 +3283,11 @@
 
   NR_CellGroupConfig_t *cellGroupConfig;
   cellGroupConfig = calloc(1, sizeof(NR_CellGroupConfig_t));
-<<<<<<< HEAD
-  update_cellGroupConfig(cellGroupConfig, ue_context_p->ue_context.masterCellGroup);
-=======
-  fill_mastercellGroupConfig(cellGroupConfig, ue_context_p->ue_context.masterCellGroup,rrc->um_on_default_drb);
->>>>>>> f2e21b73
+//<<<<<<< HEAD
+//  update_cellGroupConfig(cellGroupConfig, ue_context_p->ue_context.masterCellGroup);
+//=======
+//  fill_mastercellGroupConfig(cellGroupConfig, ue_context_p->ue_context.masterCellGroup,rrc->um_on_default_drb);
+//>>>>>>> origin/tdd25period_for_MR
 
   /* Configure SRB2 */
   NR_SRB_ToAddMod_t            *SRB2_config          = NULL;
@@ -3344,6 +3338,7 @@
 
   if(req->srbs_to_be_setup_length>0 || req->drbs_to_be_setup_length>0){
     fill_mastercellGroupConfig(cellGroupConfig, ue_context_p->ue_context.masterCellGroup,
+      rrc->um_on_default_drb,
       req->srbs_to_be_setup_length>0 ? 1:0,
       req->drbs_to_be_setup_length>0 ? 1:0);
   }
@@ -3482,6 +3477,7 @@
   if(req->srbs_to_be_setup_length>0 || req->drbs_to_be_setup_length>0){
     cellGroupConfig = calloc(1, sizeof(NR_CellGroupConfig_t));
     fill_mastercellGroupConfig(cellGroupConfig, ue_context_p->ue_context.masterCellGroup,
+      rrc->um_on_default_drb,
       req->srbs_to_be_setup_length>0 ? 1:0,
       req->drbs_to_be_setup_length>0 ? 1:0);
      apply_macrlc_config(rrc, ue_context_p, &ctxt);
