/*
 * Licensed to the OpenAirInterface (OAI) Software Alliance under one or more
 * contributor license agreements.  See the NOTICE file distributed with
 * this work for additional information regarding copyright ownership.
 * The OpenAirInterface Software Alliance licenses this file to You under
 * the OAI Public License, Version 1.1  (the "License"); you may not use this file
 * except in compliance with the License.
 * You may obtain a copy of the License at
 *
 *      http://www.openairinterface.org/?page_id=698
 *
 * Unless required by applicable law or agreed to in writing, software
 * distributed under the License is distributed on an "AS IS" BASIS,
 * WITHOUT WARRANTIES OR CONDITIONS OF ANY KIND, either express or implied.
 * See the License for the specific language governing permissions and
 * limitations under the License.
 *-------------------------------------------------------------------------------
 * For more information about the OpenAirInterface (OAI) Software Alliance:
 *      contact@openairinterface.org
 */

/*! \file rrc_gNB.c
 * \brief rrc procedures for gNB
 * \author Navid Nikaein and  Raymond Knopp , WEI-TAI CHEN
 * \date 2011 - 2014 , 2018
 * \version 1.0
 * \company Eurecom, NTUST
 * \email: navid.nikaein@eurecom.fr and raymond.knopp@eurecom.fr, kroempa@gmail.com
 */
#define RRC_GNB_C
#define RRC_GNB_C

#include "nr_rrc_config.h"
#include "nr_rrc_defs.h"
#include "nr_rrc_extern.h"
#include "assertions.h"
#include "common/ran_context.h"
#include "asn1_conversions.h"

#include "RRC/L2_INTERFACE/openair_rrc_L2_interface.h"
#include "LAYER2/RLC/rlc.h"
#include "LAYER2/NR_MAC_gNB/mac_proto.h"
#include "common/utils/LOG/log.h"
#include "COMMON/mac_rrc_primitives.h"
#include "RRC/NR/MESSAGES/asn1_msg.h"

#include "NR_BCCH-BCH-Message.h"
#include "NR_UL-DCCH-Message.h"
#include "NR_DL-DCCH-Message.h"
#include "NR_CellGroupConfig.h"
#include "NR_MeasResults.h"
#include "LTE_UECapabilityInformation.h"
#include "LTE_UL-DCCH-Message.h"

#include "rlc.h"
#include "rrc_eNB_UE_context.h"
#include "platform_types.h"
#include "msc.h"
#include "common/utils/LOG/vcd_signal_dumper.h"

#include "T.h"

#include "RRC/NAS/nas_config.h"
#include "RRC/NAS/rb_config.h"
#include "OCG.h"
#include "OCG_extern.h"

#if defined(ENABLE_SECURITY)
  #include "UTIL/OSA/osa_defs.h"
#endif

<<<<<<< HEAD
#   include "rrc_eNB_S1AP.h"
#   include "rrc_eNB_GTPV1U.h"
=======
#include "rrc_eNB_S1AP.h"
#include "rrc_eNB_GTPV1U.h"

>>>>>>> 6c8938d5

#include "pdcp.h"
#include "gtpv1u_eNB_task.h"

<<<<<<< HEAD
#   include "intertask_interface.h"
=======
#include "intertask_interface.h"


#if ENABLE_RAL
  #include "rrc_eNB_ral.h"
#endif
>>>>>>> 6c8938d5

#include "SIMULATION/TOOLS/sim.h" // for taus

#include "executables/softmodem-common.h"

//#define XER_PRINT


extern RAN_CONTEXT_t RC;

mui_t                               rrc_gNB_mui = 0;

///---------------------------------------------------------------------------------------------------------------///
///---------------------------------------------------------------------------------------------------------------///

void openair_nr_rrc_on(const protocol_ctxt_t *const ctxt_pP) {
  LOG_I(NR_RRC, PROTOCOL_NR_RRC_CTXT_FMT" gNB:OPENAIR NR RRC IN....\n",PROTOCOL_NR_RRC_CTXT_ARGS(ctxt_pP));

  rrc_config_nr_buffer (&RC.nrrrc[ctxt_pP->module_id]->carrier.SI, BCCH, 1);
  RC.nrrrc[ctxt_pP->module_id]->carrier.SI.Active = 1;
  rrc_config_nr_buffer (&RC.nrrrc[ctxt_pP->module_id]->carrier.Srb0, CCCH, 1);
  RC.nrrrc[ctxt_pP->module_id]->carrier.Srb0.Active = 1;

}

///---------------------------------------------------------------------------------------------------------------///
///---------------------------------------------------------------------------------------------------------------///

void rrc_gNB_process_SgNBAdditionRequest(
  const protocol_ctxt_t  *const ctxt_pP,
  rrc_gNB_ue_context_t   *ue_context_pP
) {
  rrc_gNB_generate_SgNBAdditionRequestAcknowledge(ctxt_pP,ue_context_pP);
}

void rrc_gNB_generate_SgNBAdditionRequestAcknowledge(
  const protocol_ctxt_t  *const ctxt_pP,
  rrc_gNB_ue_context_t   *const ue_context_pP) {
  //uint8_t size;
  //uint8_t buffer[100];
  //int     CC_id = ue_context_pP->ue_context.primaryCC_id;
  //OCTET_STRING_t                                      *secondaryCellGroup;
  NR_CellGroupConfig_t                                *cellGroupconfig;
  struct NR_CellGroupConfig__rlc_BearerToAddModList   *rlc_BearerToAddModList;
  struct NR_MAC_CellGroupConfig                       *mac_CellGroupConfig;
  struct NR_PhysicalCellGroupConfig                   *physicalCellGroupConfig;
  struct NR_SpCellConfig                              *spCellConfig;
  //struct NR_CellGroupConfig__sCellToAddModList        *sCellToAddModList;
  cellGroupconfig                           = CALLOC(1,sizeof(NR_CellGroupConfig_t));
  cellGroupconfig->rlc_BearerToAddModList   = CALLOC(1,sizeof(struct NR_CellGroupConfig__rlc_BearerToAddModList));
  cellGroupconfig->mac_CellGroupConfig      = CALLOC(1,sizeof(struct NR_MAC_CellGroupConfig));
  cellGroupconfig->physicalCellGroupConfig  = CALLOC(1,sizeof(struct NR_PhysicalCellGroupConfig));
  cellGroupconfig->spCellConfig             = CALLOC(1,sizeof(struct NR_SpCellConfig));
  //cellGroupconfig->sCellToAddModList        = CALLOC(1,sizeof(struct NR_CellGroupConfig__sCellToAddModList));
  rlc_BearerToAddModList   = cellGroupconfig->rlc_BearerToAddModList;
  mac_CellGroupConfig      = cellGroupconfig->mac_CellGroupConfig;
  physicalCellGroupConfig  = cellGroupconfig->physicalCellGroupConfig;
  spCellConfig             = cellGroupconfig->spCellConfig;
  //sCellToAddModList        = cellGroupconfig->sCellToAddModList;
  rlc_bearer_config_t *rlc_config;
  rlc_config = CALLOC(1,sizeof(rlc_bearer_config_t));
  //Fill rlc_bearer config value
  rrc_config_rlc_bearer(ctxt_pP->module_id,
                        ue_context_pP->ue_context.primaryCC_id,
                        rlc_config
                       );
  //Fill rlc_bearer config to structure
  do_RLC_BEARER(ctxt_pP->module_id,
                ue_context_pP->ue_context.primaryCC_id,
                rlc_BearerToAddModList,
                rlc_config);
  mac_cellgroup_t *mac_cellgroup_config;
  mac_cellgroup_config = CALLOC(1,sizeof(mac_cellgroup_t));
  //Fill mac_cellgroup_config config value
  rrc_config_mac_cellgroup(ctxt_pP->module_id,
                           ue_context_pP->ue_context.primaryCC_id,
                           mac_cellgroup_config
                          );
  //Fill mac_cellgroup config to structure
  do_MAC_CELLGROUP(ctxt_pP->module_id,
                   ue_context_pP->ue_context.primaryCC_id,
                   mac_CellGroupConfig,
                   mac_cellgroup_config);
  physicalcellgroup_t *physicalcellgroup_config;
  physicalcellgroup_config = CALLOC(1,sizeof(physicalcellgroup_t));
  //Fill physicalcellgroup_config config value
  rrc_config_physicalcellgroup(ctxt_pP->module_id,
                               ue_context_pP->ue_context.primaryCC_id,
                               physicalcellgroup_config
                              );
  //Fill physicalcellgroup config to structure
  do_PHYSICALCELLGROUP(ctxt_pP->module_id,
                       ue_context_pP->ue_context.primaryCC_id,
                       physicalCellGroupConfig,
                       physicalcellgroup_config);

  do_SpCellConfig(RC.nrrrc[ctxt_pP->module_id],
                  spCellConfig);
}

///---------------------------------------------------------------------------------------------------------------///
///---------------------------------------------------------------------------------------------------------------///

<<<<<<< HEAD

static void init_NR_SI(gNB_RRC_INST *rrc) {


  LOG_D(RRC,"%s()\n\n\n\n",__FUNCTION__);



  rrc->carrier.MIB             = (uint8_t*) malloc16(4);
  rrc->carrier.sizeof_MIB      = do_MIB_NR(rrc,0);

  
=======
static void init_NR_SI(const protocol_ctxt_t *const ctxt_pP,
                       const int              CC_id,
                       gNB_RrcConfigurationReq *configuration

                      ) {
  //int                                 i;
  LOG_D(RRC,"%s()\n\n\n\n",__FUNCTION__);
  // copy basic parameters
  RC.nrrrc[ctxt_pP->module_id]->carrier[CC_id].physCellId      = configuration->Nid_cell[CC_id];
  RC.nrrrc[ctxt_pP->module_id]->carrier[CC_id].p_gNB           = configuration->nb_antenna_ports[CC_id];
  RC.nrrrc[ctxt_pP->module_id]->carrier[CC_id].Ncp             = configuration->DL_prefix_type[CC_id];
  RC.nrrrc[ctxt_pP->module_id]->carrier[CC_id].Ncp_UL          = configuration->UL_prefix_type[CC_id];
  RC.nrrrc[ctxt_pP->module_id]->carrier[CC_id].dl_CarrierFreq  = configuration->downlink_frequency[CC_id];
  RC.nrrrc[ctxt_pP->module_id]->carrier[CC_id].ul_CarrierFreq  = configuration->downlink_frequency[CC_id]+ configuration->uplink_frequency_offset[CC_id];
  ///MIB
  RC.nrrrc[ctxt_pP->module_id]->carrier[CC_id].sizeof_MIB      = 0;
  RC.nrrrc[ctxt_pP->module_id]->carrier[CC_id].MIB             = (uint8_t *) malloc16(4);
  RC.nrrrc[ctxt_pP->module_id]->carrier[CC_id].sizeof_MIB      = do_MIB_NR(&RC.nrrrc[ctxt_pP->module_id]->carrier[CC_id],0,
  configuration->MIB_ssb_SubcarrierOffset[CC_id],
  configuration->pdcch_ConfigSIB1[CC_id],
  configuration->MIB_subCarrierSpacingCommon[CC_id],
  configuration->MIB_dmrs_TypeA_Position[CC_id]
                                                                          );
  do_SERVINGCELLCONFIGCOMMON(ctxt_pP->module_id,
                             CC_id,
                             configuration,
                             1
                            );
>>>>>>> 6c8938d5
  LOG_I(NR_RRC,"Done init_NR_SI\n");


  rrc_mac_config_req_gNB(rrc->module_id,
			 rrc->carrier.ssb_SubcarrierOffset,
                         rrc->carrier.pdsch_AntennaPorts,
                         (NR_ServingCellConfigCommon_t *)rrc->carrier.servingcellconfigcommon,
			 0,
			 0,
			 (NR_CellGroupConfig_t *)NULL
                         );


  if (get_softmodem_params()->phy_test > 0) {
    // This is for phytest only, emulate first X2 message if uecap.raw file is present
    FILE *fd;

    fd = fopen("uecap.raw","r");
    if (fd != NULL) {
      char buffer[4096];
      int msg_len=fread(buffer,1,4096,fd);
      LOG_I(RRC,"Read in %d bytes for uecap\n",msg_len);
      LTE_UL_DCCH_Message_t *LTE_UL_DCCH_Message;

      asn_dec_rval_t dec_rval = uper_decode_complete( NULL,
						      &asn_DEF_LTE_UL_DCCH_Message,
						      (void **)&LTE_UL_DCCH_Message,
						      (uint8_t *)buffer,
						      msg_len); 
      
      if ((dec_rval.code != RC_OK) && (dec_rval.consumed == 0)) {
        AssertFatal(1==0,"NR_UL_DCCH_MESSAGE decode error\n");
	// free the memory
	SEQUENCE_free( &asn_DEF_LTE_UL_DCCH_Message, LTE_UL_DCCH_Message, 1 );
	return;
      }      
      fclose(fd);
      xer_fprint(stdout,&asn_DEF_LTE_UL_DCCH_Message, LTE_UL_DCCH_Message);
      // recreate enough of X2 EN-DC Container
      AssertFatal(LTE_UL_DCCH_Message->message.choice.c1.present == LTE_UL_DCCH_MessageType__c1_PR_ueCapabilityInformation,
		  "ueCapabilityInformation not present\n");
      NR_CG_ConfigInfo_t *CG_ConfigInfo = calloc(1,sizeof(*CG_ConfigInfo));
      CG_ConfigInfo->criticalExtensions.present = NR_CG_ConfigInfo__criticalExtensions_PR_c1;
      CG_ConfigInfo->criticalExtensions.choice.c1 = calloc(1,sizeof(*CG_ConfigInfo->criticalExtensions.choice.c1));
      CG_ConfigInfo->criticalExtensions.choice.c1->present = NR_CG_ConfigInfo__criticalExtensions__c1_PR_cg_ConfigInfo;
      CG_ConfigInfo->criticalExtensions.choice.c1->choice.cg_ConfigInfo = calloc(1,sizeof(*CG_ConfigInfo->criticalExtensions.choice.c1->choice.cg_ConfigInfo));
      NR_CG_ConfigInfo_IEs_t *cg_ConfigInfo = CG_ConfigInfo->criticalExtensions.choice.c1->choice.cg_ConfigInfo;
      cg_ConfigInfo->ue_CapabilityInfo = calloc(1,sizeof(*cg_ConfigInfo->ue_CapabilityInfo));
      asn_enc_rval_t enc_rval = uper_encode_to_buffer(&asn_DEF_LTE_UE_CapabilityRAT_ContainerList,NULL,(void*)&LTE_UL_DCCH_Message->message.choice.c1.choice.ueCapabilityInformation.criticalExtensions.choice.c1.choice.ueCapabilityInformation_r8.ue_CapabilityRAT_ContainerList,buffer,4096);
      AssertFatal (enc_rval.encoded > 0, "ASN1 message encoding failed (%s, %jd)!\n",
		   enc_rval.failed_type->name, enc_rval.encoded);
      OCTET_STRING_fromBuf(cg_ConfigInfo->ue_CapabilityInfo,
			   (const char *)buffer,
			   (enc_rval.encoded+7)>>3); 
      parse_CG_ConfigInfo(rrc,CG_ConfigInfo);      
    }
    else {
      struct rrc_gNB_ue_context_s *ue_context_p = rrc_gNB_allocate_new_UE_context(rrc);
      
      LOG_I(NR_RRC,"Adding new user (%p)\n",ue_context_p);    
      rrc_add_nsa_user(rrc,ue_context_p);
    } 
  }
}


char openair_rrc_gNB_configuration(const module_id_t gnb_mod_idP, gNB_RrcConfigurationReq *configuration) {
  protocol_ctxt_t      ctxt;

  gNB_RRC_INST         *rrc=RC.nrrrc[gnb_mod_idP];

  PROTOCOL_CTXT_SET_BY_MODULE_ID(&ctxt, gnb_mod_idP, GNB_FLAG_YES, NOT_A_RNTI, 0, 0,gnb_mod_idP);

  LOG_I(NR_RRC,
        PROTOCOL_NR_RRC_CTXT_FMT" Init...\n",
        PROTOCOL_NR_RRC_CTXT_ARGS(&ctxt));
#if OCP_FRAMEWORK

  while (rrc == NULL ) {
    LOG_E(NR_RRC, "RC.nrrrc not yet initialized, waiting 1 second\n");
    sleep(1);
  }
#endif 
  AssertFatal(rrc != NULL, "RC.nrrrc not initialized!");
  AssertFatal(NUMBER_OF_UE_MAX < (module_id_t)0xFFFFFFFFFFFFFFFF, " variable overflow");
  AssertFatal(configuration!=NULL,"configuration input is null\n");
<<<<<<< HEAD
  
  rrc->module_id = gnb_mod_idP;
  rrc->Nb_ue = 0;
  
  rrc->carrier.Srb0.Active = 0;

  nr_uid_linear_allocator_init(&rrc->uid_allocator);
  RB_INIT(&rrc->rrc_ue_head);
  rrc->initial_id2_s1ap_ids = hashtable_create (NUMBER_OF_UE_MAX * 2, NULL, NULL);
  rrc->s1ap_id2_s1ap_ids    = hashtable_create (NUMBER_OF_UE_MAX * 2, NULL, NULL);
  rrc->carrier.servingcellconfigcommon = configuration->scc;
  rrc->carrier.ssb_SubcarrierOffset = configuration->ssb_SubcarrierOffset;
  rrc->carrier.pdsch_AntennaPorts = configuration->pdsch_AntennaPorts;
  /// System Information INIT
  LOG_I(NR_RRC, PROTOCOL_NR_RRC_CTXT_FMT" Checking release \n",PROTOCOL_NR_RRC_CTXT_ARGS(&ctxt));

  init_NR_SI(rrc);
=======

  RC.nrrrc[ctxt.module_id]->Nb_ue = 0;

  for (CC_id = 0; CC_id < MAX_NUM_CCs; CC_id++) {
    RC.nrrrc[ctxt.module_id]->carrier[CC_id].Srb0.Active = 0;
  }

  uid_linear_allocator_init(&RC.nrrrc[ctxt.module_id]->uid_allocator);
  RB_INIT(&RC.nrrrc[ctxt.module_id]->rrc_ue_head);
  RC.nrrrc[ctxt.module_id]->initial_id2_s1ap_ids = hashtable_create (NUMBER_OF_UE_MAX * 2, NULL, NULL);
  RC.nrrrc[ctxt.module_id]->s1ap_id2_s1ap_ids    = hashtable_create (NUMBER_OF_UE_MAX * 2, NULL, NULL);
  memcpy(&RC.nrrrc[ctxt.module_id]->configuration,configuration,sizeof(gNB_RrcConfigurationReq));
  /// System Information INIT
  LOG_I(NR_RRC, PROTOCOL_NR_RRC_CTXT_FMT" Checking release \n",PROTOCOL_NR_RRC_CTXT_ARGS(&ctxt));

  for (CC_id = 0; CC_id < MAX_NUM_CCs; CC_id++) {
    init_NR_SI(&ctxt,
               CC_id,
               configuration
              );
  }//END for (CC_id = 0; CC_id < MAX_NUM_CCs; CC_id++)

>>>>>>> 6c8938d5
  rrc_init_nr_global_param();
  openair_nr_rrc_on(&ctxt);
  return 0;
}//END openair_rrc_gNB_configuration


void rrc_gNB_process_AdditionRequestInformation(const module_id_t gnb_mod_idP, x2ap_ENDC_sgnb_addition_req_t *m) {


    LTE_UL_DCCH_Message_t *LTE_UL_DCCH_Message = NULL; 

    asn_dec_rval_t dec_rval = uper_decode_complete( NULL,
						      &asn_DEF_LTE_UL_DCCH_Message,
						      (void **)&LTE_UL_DCCH_Message,
						      (uint8_t *)m->rrc_buffer,
						      (int) m->rrc_buffer_size);//m->rrc_buffer_size);

/*    asn_dec_rval_t dec_rval = uper_decode( NULL,
						      &asn_DEF_LTE_UL_DCCH_Message,
						      (void **)&LTE_UL_DCCH_Message,
						      (uint8_t *)m->rrc_buffer,
						      (int) m->rrc_buffer_size, 0, 0);//m->rrc_buffer_size);
*/
    gNB_RRC_INST         *rrc=RC.nrrrc[gnb_mod_idP];

    if ((dec_rval.code != RC_OK) && (dec_rval.consumed == 0)) {
      AssertFatal(1==0,"NR_UL_DCCH_MESSAGE decode error\n");
	// free the memory
	SEQUENCE_free( &asn_DEF_LTE_UL_DCCH_Message, LTE_UL_DCCH_Message, 1 );
	return;
    }
    xer_fprint(stdout,&asn_DEF_LTE_UL_DCCH_Message, LTE_UL_DCCH_Message);
    // recreate enough of X2 EN-DC Container
    AssertFatal(LTE_UL_DCCH_Message->message.choice.c1.present == LTE_UL_DCCH_MessageType__c1_PR_ueCapabilityInformation,
		  "ueCapabilityInformation not present\n");
    NR_CG_ConfigInfo_t *CG_ConfigInfo = calloc(1,sizeof(*CG_ConfigInfo));
    CG_ConfigInfo->criticalExtensions.present = NR_CG_ConfigInfo__criticalExtensions_PR_c1;
    CG_ConfigInfo->criticalExtensions.choice.c1 = calloc(1,sizeof(*CG_ConfigInfo->criticalExtensions.choice.c1));
    CG_ConfigInfo->criticalExtensions.choice.c1->present = NR_CG_ConfigInfo__criticalExtensions__c1_PR_cg_ConfigInfo;
    CG_ConfigInfo->criticalExtensions.choice.c1->choice.cg_ConfigInfo = calloc(1,sizeof(*CG_ConfigInfo->criticalExtensions.choice.c1->choice.cg_ConfigInfo));
    NR_CG_ConfigInfo_IEs_t *cg_ConfigInfo = CG_ConfigInfo->criticalExtensions.choice.c1->choice.cg_ConfigInfo;
    cg_ConfigInfo->ue_CapabilityInfo = calloc(1,sizeof(*cg_ConfigInfo->ue_CapabilityInfo));
    asn_enc_rval_t enc_rval = uper_encode_to_buffer(&asn_DEF_LTE_UE_CapabilityRAT_ContainerList,NULL,(void*)&LTE_UL_DCCH_Message->message.choice.c1.choice.ueCapabilityInformation.criticalExtensions.choice.c1.choice.ueCapabilityInformation_r8.ue_CapabilityRAT_ContainerList,m->rrc_buffer,m->rrc_buffer_size);
    AssertFatal (enc_rval.encoded > 0, "ASN1 message encoding failed (%s, %jd)!\n",
		   enc_rval.failed_type->name, enc_rval.encoded);
    OCTET_STRING_fromBuf(cg_ConfigInfo->ue_CapabilityInfo,
			   (const char *)m->rrc_buffer,
			   (enc_rval.encoded+7)>>3);
    parse_CG_ConfigInfo(rrc,CG_ConfigInfo);
   
}

///---------------------------------------------------------------------------------------------------------------///
///---------------------------------------------------------------------------------------------------------------///
<<<<<<< HEAD
=======

>>>>>>> 6c8938d5

void *rrc_gnb_task(void *args_p) {
  MessageDef                         *msg_p;
  const char                         *msg_name_p;
  instance_t                         instance;
  int                                result;
  //SRB_INFO                           *srb_info_p;
  //int                                CC_id;
  //protocol_ctxt_t                    ctxt;
  itti_mark_task_ready(TASK_RRC_GNB);
  LOG_I(NR_RRC,"Entering main loop of NR_RRC message task\n");

  while (1) {
    // Wait for a message
    itti_receive_msg(TASK_RRC_GNB, &msg_p);
    msg_name_p = ITTI_MSG_NAME(msg_p);
    instance = ITTI_MSG_INSTANCE(msg_p);
    LOG_I(NR_RRC,"Received message %s\n",msg_name_p);

    switch (ITTI_MSG_ID(msg_p)) {
      case TERMINATE_MESSAGE:
        LOG_W(RRC, " *** Exiting NR_RRC thread\n");
        itti_exit_task();
        break;

      case MESSAGE_TEST:
        LOG_I(RRC, "[gNB %d] Received %s\n", instance, msg_name_p);
        break;

      /* Messages from MAC */

      /* Messages from PDCP */

      /*
      #if defined(ENABLE_USE_MME)

            // Messages from S1AP
          case S1AP_DOWNLINK_NAS:
            rrc_eNB_process_S1AP_DOWNLINK_NAS(msg_p, msg_name_p, instance, &rrc_gNB_mui);
            break;

          case S1AP_INITIAL_CONTEXT_SETUP_REQ:
            rrc_eNB_process_S1AP_INITIAL_CONTEXT_SETUP_REQ(msg_p, msg_name_p, instance);
            break;

          case S1AP_UE_CTXT_MODIFICATION_REQ:
            rrc_eNB_process_S1AP_UE_CTXT_MODIFICATION_REQ(msg_p, msg_name_p, instance);
            break;

          case S1AP_PAGING_IND:
            LOG_D(RRC, "[eNB %d] Received Paging message from S1AP: %s\n", instance, msg_name_p);
            rrc_eNB_process_PAGING_IND(msg_p, msg_name_p, instance);
            break;

          case S1AP_E_RAB_SETUP_REQ:
            rrc_eNB_process_S1AP_E_RAB_SETUP_REQ(msg_p, msg_name_p, instance);
            LOG_D(RRC, "[eNB %d] Received the message %s\n", instance, msg_name_p);
            break;

          case S1AP_E_RAB_MODIFY_REQ:
            rrc_eNB_process_S1AP_E_RAB_MODIFY_REQ(msg_p, msg_name_p, instance);
            break;

          case S1AP_E_RAB_RELEASE_COMMAND:
            rrc_eNB_process_S1AP_E_RAB_RELEASE_COMMAND(msg_p, msg_name_p, instance);
            break;

          case S1AP_UE_CONTEXT_RELEASE_REQ:
            rrc_eNB_process_S1AP_UE_CONTEXT_RELEASE_REQ(msg_p, msg_name_p, instance);
            break;

          case S1AP_UE_CONTEXT_RELEASE_COMMAND:
            rrc_eNB_process_S1AP_UE_CONTEXT_RELEASE_COMMAND(msg_p, msg_name_p, instance);
            break;

          case GTPV1U_ENB_DELETE_TUNNEL_RESP:
            ///Nothing to do. Apparently everything is done in S1AP processing
            //LOG_I(RRC, "[eNB %d] Received message %s, not processed because procedure not synched\n",
            //instance, msg_name_p);
            if (rrc_eNB_get_ue_context(RC.nrrrc[instance], GTPV1U_ENB_DELETE_TUNNEL_RESP(msg_p).rnti)
                && rrc_eNB_get_ue_context(RC.nrrrc[instance], GTPV1U_ENB_DELETE_TUNNEL_RESP(msg_p).rnti)->ue_context.ue_release_timer_rrc > 0) {
              rrc_eNB_get_ue_context(RC.nrrrc[instance], GTPV1U_ENB_DELETE_TUNNEL_RESP(msg_p).rnti)->ue_context.ue_release_timer_rrc =
              rrc_eNB_get_ue_context(RC.nrrrc[instance], GTPV1U_ENB_DELETE_TUNNEL_RESP(msg_p).rnti)->ue_context.ue_release_timer_thres_rrc;
            }
            break;

      #endif
      */
      /* Messages from gNB app */
      case NRRRC_CONFIGURATION_REQ:
        LOG_I(NR_RRC, "[gNB %d] Received %s : %p\n", instance, msg_name_p,&NRRRC_CONFIGURATION_REQ(msg_p));
        openair_rrc_gNB_configuration(GNB_INSTANCE_TO_MODULE_ID(instance), &NRRRC_CONFIGURATION_REQ(msg_p));
        break;

        /* Messages from X2AP */
      case X2AP_ENDC_SGNB_ADDITION_REQ:
    	LOG_I(NR_RRC, "Received ENDC sgNB addition request from X2AP \n");
    	rrc_gNB_process_AdditionRequestInformation(GNB_INSTANCE_TO_MODULE_ID(instance), &X2AP_ENDC_SGNB_ADDITION_REQ(msg_p));
    	break;

      case X2AP_ENDC_SGNB_RECONF_COMPLETE:
    	  LOG_I(NR_RRC, "Handling of reconfiguration complete message at RRC gNB is pending \n");
    	  break;


      default:
        LOG_E(NR_RRC, "[gNB %d] Received unexpected message %s\n", instance, msg_name_p);
        break;
    }

    result = itti_free(ITTI_MSG_ORIGIN_ID(msg_p), msg_p);
    AssertFatal(result == EXIT_SUCCESS, "Failed to free memory (%d)!\n", result);
    msg_p = NULL;
  }
}
<|MERGE_RESOLUTION|>--- conflicted
+++ resolved
@@ -69,29 +69,15 @@
   #include "UTIL/OSA/osa_defs.h"
 #endif
 
-<<<<<<< HEAD
-#   include "rrc_eNB_S1AP.h"
-#   include "rrc_eNB_GTPV1U.h"
-=======
 #include "rrc_eNB_S1AP.h"
 #include "rrc_eNB_GTPV1U.h"
 
->>>>>>> 6c8938d5
 
 #include "pdcp.h"
 #include "gtpv1u_eNB_task.h"
 
-<<<<<<< HEAD
-#   include "intertask_interface.h"
-=======
+
 #include "intertask_interface.h"
-
-
-#if ENABLE_RAL
-  #include "rrc_eNB_ral.h"
-#endif
->>>>>>> 6c8938d5
-
 #include "SIMULATION/TOOLS/sim.h" // for taus
 
 #include "executables/softmodem-common.h"
@@ -194,8 +180,6 @@
 ///---------------------------------------------------------------------------------------------------------------///
 ///---------------------------------------------------------------------------------------------------------------///
 
-<<<<<<< HEAD
-
 static void init_NR_SI(gNB_RRC_INST *rrc) {
 
 
@@ -207,36 +191,6 @@
   rrc->carrier.sizeof_MIB      = do_MIB_NR(rrc,0);
 
   
-=======
-static void init_NR_SI(const protocol_ctxt_t *const ctxt_pP,
-                       const int              CC_id,
-                       gNB_RrcConfigurationReq *configuration
-
-                      ) {
-  //int                                 i;
-  LOG_D(RRC,"%s()\n\n\n\n",__FUNCTION__);
-  // copy basic parameters
-  RC.nrrrc[ctxt_pP->module_id]->carrier[CC_id].physCellId      = configuration->Nid_cell[CC_id];
-  RC.nrrrc[ctxt_pP->module_id]->carrier[CC_id].p_gNB           = configuration->nb_antenna_ports[CC_id];
-  RC.nrrrc[ctxt_pP->module_id]->carrier[CC_id].Ncp             = configuration->DL_prefix_type[CC_id];
-  RC.nrrrc[ctxt_pP->module_id]->carrier[CC_id].Ncp_UL          = configuration->UL_prefix_type[CC_id];
-  RC.nrrrc[ctxt_pP->module_id]->carrier[CC_id].dl_CarrierFreq  = configuration->downlink_frequency[CC_id];
-  RC.nrrrc[ctxt_pP->module_id]->carrier[CC_id].ul_CarrierFreq  = configuration->downlink_frequency[CC_id]+ configuration->uplink_frequency_offset[CC_id];
-  ///MIB
-  RC.nrrrc[ctxt_pP->module_id]->carrier[CC_id].sizeof_MIB      = 0;
-  RC.nrrrc[ctxt_pP->module_id]->carrier[CC_id].MIB             = (uint8_t *) malloc16(4);
-  RC.nrrrc[ctxt_pP->module_id]->carrier[CC_id].sizeof_MIB      = do_MIB_NR(&RC.nrrrc[ctxt_pP->module_id]->carrier[CC_id],0,
-  configuration->MIB_ssb_SubcarrierOffset[CC_id],
-  configuration->pdcch_ConfigSIB1[CC_id],
-  configuration->MIB_subCarrierSpacingCommon[CC_id],
-  configuration->MIB_dmrs_TypeA_Position[CC_id]
-                                                                          );
-  do_SERVINGCELLCONFIGCOMMON(ctxt_pP->module_id,
-                             CC_id,
-                             configuration,
-                             1
-                            );
->>>>>>> 6c8938d5
   LOG_I(NR_RRC,"Done init_NR_SI\n");
 
 
@@ -323,8 +277,6 @@
   AssertFatal(rrc != NULL, "RC.nrrrc not initialized!");
   AssertFatal(NUMBER_OF_UE_MAX < (module_id_t)0xFFFFFFFFFFFFFFFF, " variable overflow");
   AssertFatal(configuration!=NULL,"configuration input is null\n");
-<<<<<<< HEAD
-  
   rrc->module_id = gnb_mod_idP;
   rrc->Nb_ue = 0;
   
@@ -341,30 +293,6 @@
   LOG_I(NR_RRC, PROTOCOL_NR_RRC_CTXT_FMT" Checking release \n",PROTOCOL_NR_RRC_CTXT_ARGS(&ctxt));
 
   init_NR_SI(rrc);
-=======
-
-  RC.nrrrc[ctxt.module_id]->Nb_ue = 0;
-
-  for (CC_id = 0; CC_id < MAX_NUM_CCs; CC_id++) {
-    RC.nrrrc[ctxt.module_id]->carrier[CC_id].Srb0.Active = 0;
-  }
-
-  uid_linear_allocator_init(&RC.nrrrc[ctxt.module_id]->uid_allocator);
-  RB_INIT(&RC.nrrrc[ctxt.module_id]->rrc_ue_head);
-  RC.nrrrc[ctxt.module_id]->initial_id2_s1ap_ids = hashtable_create (NUMBER_OF_UE_MAX * 2, NULL, NULL);
-  RC.nrrrc[ctxt.module_id]->s1ap_id2_s1ap_ids    = hashtable_create (NUMBER_OF_UE_MAX * 2, NULL, NULL);
-  memcpy(&RC.nrrrc[ctxt.module_id]->configuration,configuration,sizeof(gNB_RrcConfigurationReq));
-  /// System Information INIT
-  LOG_I(NR_RRC, PROTOCOL_NR_RRC_CTXT_FMT" Checking release \n",PROTOCOL_NR_RRC_CTXT_ARGS(&ctxt));
-
-  for (CC_id = 0; CC_id < MAX_NUM_CCs; CC_id++) {
-    init_NR_SI(&ctxt,
-               CC_id,
-               configuration
-              );
-  }//END for (CC_id = 0; CC_id < MAX_NUM_CCs; CC_id++)
-
->>>>>>> 6c8938d5
   rrc_init_nr_global_param();
   openair_nr_rrc_on(&ctxt);
   return 0;
@@ -419,11 +347,6 @@
 
 ///---------------------------------------------------------------------------------------------------------------///
 ///---------------------------------------------------------------------------------------------------------------///
-<<<<<<< HEAD
-=======
-
->>>>>>> 6c8938d5
-
 void *rrc_gnb_task(void *args_p) {
   MessageDef                         *msg_p;
   const char                         *msg_name_p;
