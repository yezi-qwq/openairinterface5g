/*
 * Licensed to the OpenAirInterface (OAI) Software Alliance under one or more
 * contributor license agreements.  See the NOTICE file distributed with
 * this work for additional information regarding copyright ownership.
 * The OpenAirInterface Software Alliance licenses this file to You under
 * the OAI Public License, Version 1.1  (the "License"); you may not use this file
 * except in compliance with the License.
 * You may obtain a copy of the License at
 *
 *      http://www.openairinterface.org/?page_id=698
 *
 * Unless required by applicable law or agreed to in writing, software
 * distributed under the License is distributed on an "AS IS" BASIS,
 * WITHOUT WARRANTIES OR CONDITIONS OF ANY KIND, either express or implied.
 * See the License for the specific language governing permissions and
 * limitations under the License.
 *-------------------------------------------------------------------------------
 * For more information about the OpenAirInterface (OAI) Software Alliance:
 *      contact@openairinterface.org
 */

/*! \file rrc_gNB.c
 * \brief rrc procedures for gNB
 * \author Navid Nikaein and  Raymond Knopp , WEI-TAI CHEN
 * \date 2011 - 2014 , 2018
 * \version 1.0
 * \company Eurecom, NTUST
 * \email: navid.nikaein@eurecom.fr and raymond.knopp@eurecom.fr, kroempa@gmail.com
 */
#define RRC_GNB_C
#define RRC_GNB_C

#include <sys/socket.h>
#include <netinet/in.h>
#include <arpa/inet.h>

#include "nr_rrc_config.h"
#include "nr_rrc_defs.h"
#include "nr_rrc_extern.h"
#include "assertions.h"
#include "common/ran_context.h"
#include "asn1_conversions.h"

#include "RRC/L2_INTERFACE/openair_rrc_L2_interface.h"
#include "LAYER2/RLC/rlc.h"
#include "LAYER2/NR_MAC_gNB/mac_proto.h"
#include "common/utils/LOG/log.h"
#include "COMMON/mac_rrc_primitives.h"
#include "RRC/NR/MESSAGES/asn1_msg.h"

#include "NR_BCCH-BCH-Message.h"
#include "NR_UL-DCCH-Message.h"
#include "NR_DL-DCCH-Message.h"
#include "NR_DL-CCCH-Message.h"
#include "NR_UL-CCCH-Message.h"
#include "NR_RRCReject.h"
#include "NR_RejectWaitTime.h"
#include "NR_RRCSetup.h"

#include "NR_CellGroupConfig.h"
#include "NR_MeasResults.h"
#include "LTE_UECapabilityInformation.h"
#include "LTE_UL-DCCH-Message.h"
#include "NR_UL-CCCH-Message.h"
#include "NR_RRCSetupRequest-IEs.h"
#include "NR_RRCSetupComplete-IEs.h"
#include "NR_RRCReestablishmentRequest-IEs.h"
#include "NR_MIB.h"

#include "rlc.h"
#include "rrc_eNB_UE_context.h"
#include "platform_types.h"
#include "common/utils/LOG/vcd_signal_dumper.h"

#include "T.h"

#include "RRC/NAS/nas_config.h"
#include "RRC/NAS/rb_config.h"
#include "OCG.h"
#include "OCG_extern.h"

#include "UTIL/OSA/osa_defs.h"

#include "rrc_eNB_S1AP.h"
#include "rrc_gNB_NGAP.h"

#include "rrc_eNB_GTPV1U.h"

#include "nr_pdcp/nr_pdcp_entity.h"
#include "pdcp.h"
#include "gtpv1u_eNB_task.h"


#include "intertask_interface.h"
#include "SIMULATION/TOOLS/sim.h" // for taus

#include "executables/softmodem-common.h"
#include <openair2/RRC/NR/rrc_gNB_UE_context.h>
#include <openair2/X2AP/x2ap_eNB.h>
#include <openair3/ocp-gtpu/gtp_itf.h>
#include <openair2/RRC/NR/nr_rrc_proto.h>

#include "BIT_STRING.h"
#include "assertions.h"

//#define XER_PRINT

extern RAN_CONTEXT_t RC;

static inline uint64_t bitStr_to_uint64(BIT_STRING_t *asn);

mui_t                               rrc_gNB_mui = 0;
uint8_t first_rrcreconfiguration = 0;

///---------------------------------------------------------------------------------------------------------------///
///---------------------------------------------------------------------------------------------------------------///

boolean_t DURecvCb( protocol_ctxt_t  *ctxt_pP,
                    const srb_flag_t     srb_flagP,
                    const rb_id_t        rb_idP,
                    const mui_t          muiP,
                    const confirm_t      confirmP,
                    const sdu_size_t     sdu_buffer_sizeP,
                    unsigned char *const sdu_buffer_pP,
                    const pdcp_transmission_mode_t modeP,
                    const uint32_t *sourceL2Id,
                    const uint32_t *destinationL2Id) {
  // The buffer comes from the stack in gtp-u thread, we have a make a separate buffer to enqueue in a inter-thread message queue
  mem_block_t *sdu=get_free_mem_block(sdu_buffer_sizeP, __func__);
  memcpy(sdu->data,  sdu_buffer_pP,  sdu_buffer_sizeP);
  du_rlc_data_req(ctxt_pP,srb_flagP, false,  rb_idP,muiP, confirmP,  sdu_buffer_sizeP, sdu);
  return true;
}

void openair_nr_rrc_on(const protocol_ctxt_t *const ctxt_pP) {
  LOG_I(NR_RRC, PROTOCOL_NR_RRC_CTXT_FMT" gNB:OPENAIR NR RRC IN....\n",PROTOCOL_NR_RRC_CTXT_ARGS(ctxt_pP));
  rrc_config_nr_buffer (&RC.nrrrc[ctxt_pP->module_id]->carrier.SI, BCCH, 1);
  RC.nrrrc[ctxt_pP->module_id]->carrier.SI.Active = 1;
  rrc_config_nr_buffer (&RC.nrrrc[ctxt_pP->module_id]->carrier.Srb0, CCCH, 1);
  RC.nrrrc[ctxt_pP->module_id]->carrier.Srb0.Active = 1;
}

void enable_nr_rrc_processing_timer(module_id_t module_id,
                                    rrc_gNB_ue_context_t *ue_context_pP,
                                    uint32_t delay_ms) {
  if (NODE_IS_DU(RC.nrrrc[module_id]->node_type) || NODE_IS_MONOLITHIC(RC.nrrrc[module_id]->node_type)) {
    ue_context_pP->ue_context.nr_rrc_processing_timer = 1;
    ue_context_pP->ue_context.nr_rrc_processing_delay = delay_ms;
    nr_rrc_mac_schedule_ue_enabled(module_id, ue_context_pP->ue_context.rnti, false);
  }
}

///---------------------------------------------------------------------------------------------------------------///
///---------------------------------------------------------------------------------------------------------------///

static void init_NR_SI(gNB_RRC_INST *rrc, gNB_RrcConfigurationReq *configuration) {
  LOG_D(RRC,"%s()\n\n\n\n",__FUNCTION__);
  if (NODE_IS_DU(rrc->node_type) || NODE_IS_MONOLITHIC(rrc->node_type)) {
    rrc->carrier.MIB             = (uint8_t *) malloc16(4);
    rrc->carrier.sizeof_MIB      = do_MIB_NR(rrc,0);
  }

    if((get_softmodem_params()->sa) && ( (NODE_IS_DU(rrc->node_type) || NODE_IS_MONOLITHIC(rrc->node_type)))) {
    rrc->carrier.sizeof_SIB1 = do_SIB1_NR(&rrc->carrier,configuration);
  }

  if (!NODE_IS_DU(rrc->node_type)) {
    rrc->carrier.SIB23 = (uint8_t *) malloc16(100);
    AssertFatal(rrc->carrier.SIB23 != NULL, "cannot allocate memory for SIB");
    rrc->carrier.sizeof_SIB23 = do_SIB23_NR(&rrc->carrier, configuration);
    LOG_I(NR_RRC,"do_SIB23_NR, size %d \n ", rrc->carrier.sizeof_SIB23);
    AssertFatal(rrc->carrier.sizeof_SIB23 != 255,"FATAL, RC.nrrrc[mod].carrier[CC_id].sizeof_SIB23 == 255");
  }

  LOG_I(NR_RRC,"Done init_NR_SI\n");

  if (NODE_IS_MONOLITHIC(rrc->node_type)){
    rrc_mac_config_req_gNB(rrc->module_id,
                           rrc->configuration.ssb_SubcarrierOffset,
                           rrc->configuration.pdsch_AntennaPorts,
                           rrc->configuration.pusch_AntennaPorts,
                           rrc->configuration.sib1_tda,
                           rrc->configuration.minRXTXTIME,
                           rrc->carrier.servingcellconfigcommon,
                           &rrc->carrier.mib,
                           rrc->carrier.siblock1,
                           0,
                           0, // WIP hardcoded rnti
                           NULL,
                           0);
  }

  /* set flag to indicate that cell information is configured. This is required
   * in DU to trigger F1AP_SETUP procedure */
  pthread_mutex_lock(&rrc->cell_info_mutex);
  rrc->cell_info_configured=1;
  pthread_mutex_unlock(&rrc->cell_info_mutex);

  if (get_softmodem_params()->phy_test > 0 || get_softmodem_params()->do_ra > 0) {
    struct rrc_gNB_ue_context_s *ue_context_p = rrc_gNB_allocate_new_UE_context(rrc);
    ue_context_p->ue_context.spCellConfig = calloc(1, sizeof(struct NR_SpCellConfig));
    ue_context_p->ue_context.spCellConfig->spCellConfigDedicated = configuration->scd;
    LOG_I(NR_RRC,"Adding new user (%p)\n",ue_context_p);
    if (!NODE_IS_CU(RC.nrrrc[0]->node_type)) {
      rrc_add_nsa_user(rrc,ue_context_p,NULL);
    }
  }
}

char openair_rrc_gNB_configuration(const module_id_t gnb_mod_idP, gNB_RrcConfigurationReq *configuration) {
  protocol_ctxt_t      ctxt;
  gNB_RRC_INST         *rrc=RC.nrrrc[gnb_mod_idP];
  PROTOCOL_CTXT_SET_BY_MODULE_ID(&ctxt, gnb_mod_idP, GNB_FLAG_YES, NOT_A_RNTI, 0, 0,gnb_mod_idP);
  LOG_I(NR_RRC,
        PROTOCOL_NR_RRC_CTXT_FMT" Init...\n",
        PROTOCOL_NR_RRC_CTXT_ARGS(&ctxt));

  AssertFatal(rrc != NULL, "RC.nrrrc not initialized!");
  AssertFatal(NUMBER_OF_UE_MAX < (module_id_t)0xFFFFFFFFFFFFFFFF, " variable overflow");
  AssertFatal(configuration!=NULL,"configuration input is null\n");
  rrc->module_id = gnb_mod_idP;
  rrc->Nb_ue = 0;
  rrc->carrier.Srb0.Active = 0;
  nr_uid_linear_allocator_init(&rrc->uid_allocator);
  RB_INIT(&rrc->rrc_ue_head);
  rrc->initial_id2_s1ap_ids = hashtable_create (NUMBER_OF_UE_MAX * 2, NULL, NULL);
  rrc->s1ap_id2_s1ap_ids    = hashtable_create (NUMBER_OF_UE_MAX * 2, NULL, NULL);
  rrc->initial_id2_ngap_ids = hashtable_create (NUMBER_OF_UE_MAX * 2, NULL, NULL);
  rrc->ngap_id2_ngap_ids    = hashtable_create (NUMBER_OF_UE_MAX * 2, NULL, NULL);
  rrc->configuration = *configuration;
  rrc->carrier.servingcellconfigcommon = configuration->scc;
  rrc->carrier.servingcellconfig = configuration->scd;
  nr_rrc_config_ul_tda(configuration->scc,configuration->minRXTXTIME);
   /// System Information INIT
  pthread_mutex_init(&rrc->cell_info_mutex,NULL);
  rrc->cell_info_configured = 0;
  LOG_I(NR_RRC, PROTOCOL_NR_RRC_CTXT_FMT" Checking release \n",PROTOCOL_NR_RRC_CTXT_ARGS(&ctxt));
  init_NR_SI(rrc, configuration);
  rrc_init_nr_global_param();
  openair_nr_rrc_on(&ctxt);
  return 0;
}//END openair_rrc_gNB_configuration


void rrc_gNB_process_AdditionRequestInformation(const module_id_t gnb_mod_idP, x2ap_ENDC_sgnb_addition_req_t *m) {
  struct NR_CG_ConfigInfo *cg_configinfo = NULL;
  asn_dec_rval_t dec_rval = uper_decode_complete(NULL,
                            &asn_DEF_NR_CG_ConfigInfo,
                            (void **)&cg_configinfo,
                            (uint8_t *)m->rrc_buffer,
                            (int) m->rrc_buffer_size);//m->rrc_buffer_size);
  gNB_RRC_INST         *rrc=RC.nrrrc[gnb_mod_idP];

  if ((dec_rval.code != RC_OK) && (dec_rval.consumed == 0)) {
    AssertFatal(1==0,"NR_UL_DCCH_MESSAGE decode error\n");
    // free the memory
    SEQUENCE_free(&asn_DEF_NR_CG_ConfigInfo, cg_configinfo, 1);
    return;
  }

  xer_fprint(stdout,&asn_DEF_NR_CG_ConfigInfo, cg_configinfo);
  // recreate enough of X2 EN-DC Container
  AssertFatal(cg_configinfo->criticalExtensions.choice.c1->present == NR_CG_ConfigInfo__criticalExtensions__c1_PR_cg_ConfigInfo,
              "ueCapabilityInformation not present\n");
  parse_CG_ConfigInfo(rrc,cg_configinfo,m);
  LOG_A(NR_RRC, "Successfully parsed CG_ConfigInfo of size %zu bits. (%zu bytes)\n",
        dec_rval.consumed, (dec_rval.consumed +7/8));
}


//-----------------------------------------------------------------------------
uint8_t
rrc_gNB_get_next_transaction_identifier(
    module_id_t gnb_mod_idP
)
//-----------------------------------------------------------------------------
{
  static uint8_t                      nr_rrc_transaction_identifier[NUMBER_OF_gNB_MAX];
  nr_rrc_transaction_identifier[gnb_mod_idP] = (nr_rrc_transaction_identifier[gnb_mod_idP] + 1) % NR_RRC_TRANSACTION_IDENTIFIER_NUMBER;
  LOG_T(NR_RRC, "generated xid is %d\n", nr_rrc_transaction_identifier[gnb_mod_idP]);
  return nr_rrc_transaction_identifier[gnb_mod_idP];
}

void apply_macrlc_config(gNB_RRC_INST *rrc,
                         rrc_gNB_ue_context_t         *const ue_context_pP,
                         const protocol_ctxt_t        *const ctxt_pP ) {

  NR_CellGroupConfig_t *cgc = get_softmodem_params()->sa ? ue_context_pP->ue_context.masterCellGroup : NULL;
  rrc_mac_config_req_gNB(rrc->module_id,
                         rrc->configuration.ssb_SubcarrierOffset,
                         rrc->configuration.pdsch_AntennaPorts,
                         rrc->configuration.pusch_AntennaPorts,
                         rrc->configuration.sib1_tda,
                         rrc->configuration.minRXTXTIME,
                         NULL,
                         NULL,
                         NULL,
                         0,
                         ue_context_pP->ue_context.rnti,
                         cgc,
                         0);

  nr_rrc_rlc_config_asn1_req(ctxt_pP,
                             ue_context_pP->ue_context.SRB_configList,
                             ue_context_pP->ue_context.DRB_configList,
                             NULL,
                             NULL,
                             get_softmodem_params()->sa ? cgc->rlc_BearerToAddModList : NULL);

}

void apply_pdcp_config(rrc_gNB_ue_context_t         *const ue_context_pP,
                       const protocol_ctxt_t        *const ctxt_pP ) {

      nr_rrc_pdcp_config_asn1_req(ctxt_pP,
                                  ue_context_pP->ue_context.SRB_configList,
                                  NULL,
                                  NULL,
                                  0,
                                  NULL,
                                  NULL,
                                  NULL,
                                  NULL,
                                  NULL,
                                  NULL,
                                  get_softmodem_params()->sa ? ue_context_pP->ue_context.masterCellGroup->rlc_BearerToAddModList : NULL);

}

//-----------------------------------------------------------------------------
void
rrc_gNB_generate_RRCSetup(
    const protocol_ctxt_t        *const ctxt_pP,
    rrc_gNB_ue_context_t         *const ue_context_pP,
    OCTET_STRING_t               *masterCellGroup_from_DU,
    NR_ServingCellConfigCommon_t *scc,
    const int                    CC_id
)
//-----------------------------------------------------------------------------
{
  LOG_D(NR_RRC, "rrc_gNB_generate_RRCSetup \n");
  MessageDef                    *message_p;

  // T(T_GNB_RRC_SETUP,
  //   T_INT(ctxt_pP->module_id),
  //   T_INT(ctxt_pP->frame),
  //   T_INT(ctxt_pP->subframe),
  //   T_INT(ctxt_pP->rnti));
  gNB_RRC_UE_t *ue_p = &ue_context_pP->ue_context;
  gNB_RRC_INST *rrc = RC.nrrrc[ctxt_pP->module_id];
  NR_ServingCellConfig_t *servingcellconfigdedicated = rrc->configuration.scd;
  int16_t ret = do_RRCSetup(ue_context_pP,
                            (uint8_t *) ue_p->Srb0.Tx_buffer.Payload,
                            rrc_gNB_get_next_transaction_identifier(ctxt_pP->module_id),
                            masterCellGroup_from_DU,
                            scc,servingcellconfigdedicated,&rrc->configuration);

  AssertFatal(ret>0,"Error generating RRCSetup for RRCSetupRequest\n");

  ue_p->Srb0.Tx_buffer.payload_size = ret;

  LOG_DUMPMSG(NR_RRC, DEBUG_RRC,
              (char *)(ue_p->Srb0.Tx_buffer.Payload),
              ue_p->Srb0.Tx_buffer.payload_size,
              "[MSG] RRC Setup\n");

  switch (rrc->node_type) {
    case ngran_gNB_CU:
      // create an ITTI message
      /* TODO: F1 IDs ar missing in RRC */
      nr_rrc_pdcp_config_asn1_req(ctxt_pP,
				  ue_context_pP->ue_context.SRB_configList,
				  NULL,
				  NULL,
				  0,
				  NULL,
				  NULL,
				  NULL,
				  NULL,
				  NULL,
				  NULL,
				  NULL);
      message_p = itti_alloc_new_message (TASK_RRC_GNB, 0, F1AP_DL_RRC_MESSAGE);
      F1AP_DL_RRC_MESSAGE (message_p).rrc_container        =  (uint8_t *)ue_p->Srb0.Tx_buffer.Payload;
      F1AP_DL_RRC_MESSAGE (message_p).rrc_container_length = ue_p->Srb0.Tx_buffer.payload_size;
      F1AP_DL_RRC_MESSAGE (message_p).gNB_CU_ue_id         = 0;
      F1AP_DL_RRC_MESSAGE (message_p).gNB_DU_ue_id         = 0;
      F1AP_DL_RRC_MESSAGE (message_p).old_gNB_DU_ue_id     = 0xFFFFFFFF; // unknown
      F1AP_DL_RRC_MESSAGE (message_p).rnti                 = ue_p->rnti;
      F1AP_DL_RRC_MESSAGE (message_p).srb_id               = CCCH;
      F1AP_DL_RRC_MESSAGE (message_p).execute_duplication  = 1;
      F1AP_DL_RRC_MESSAGE (message_p).RAT_frequency_priority_information.en_dc = 0;
      itti_send_msg_to_task (TASK_CU_F1, ctxt_pP->module_id, message_p);
      LOG_D(NR_RRC, "Send F1AP_DL_RRC_MESSAGE with ITTI\n");

    break;

    case ngran_gNB_DU:
      // nothing to do for DU
      AssertFatal(1==0,"nothing to do for DU\n");
      break;

    case ngran_gNB:
    {
      // rrc_mac_config_req_gNB

#ifdef ITTI_SIM
      LOG_I(NR_RRC,
            PROTOCOL_NR_RRC_CTXT_UE_FMT" [RAPROC] Logical Channel DL-CCCH, Generating RRCSetup (bytes %d)\n",
            PROTOCOL_NR_RRC_CTXT_UE_ARGS(ctxt_pP),
            ue_p->Srb0.Tx_buffer.payload_size);
      uint8_t *message_buffer;
      message_buffer = itti_malloc (TASK_RRC_GNB, TASK_RRC_UE_SIM,
                ue_p->Srb0.Tx_buffer.payload_size);
      memcpy (message_buffer, (uint8_t*)ue_p->Srb0.Tx_buffer.Payload, ue_p->Srb0.Tx_buffer.payload_size);
      message_p = itti_alloc_new_message (TASK_RRC_GNB, 0, GNB_RRC_CCCH_DATA_IND);
      GNB_RRC_CCCH_DATA_IND (message_p).sdu = message_buffer;
      GNB_RRC_CCCH_DATA_IND (message_p).size  = ue_p->Srb0.Tx_buffer.payload_size;
      itti_send_msg_to_task (TASK_RRC_UE_SIM, ctxt_pP->instance, message_p);
#else
      LOG_D(NR_RRC,
	    PROTOCOL_NR_RRC_CTXT_UE_FMT" RRC_gNB --- MAC_CONFIG_REQ  (SRB1) ---> MAC_gNB\n",
	    PROTOCOL_NR_RRC_CTXT_UE_ARGS(ctxt_pP));
      LOG_I(NR_RRC,
	    PROTOCOL_NR_RRC_CTXT_UE_FMT" [RAPROC] Logical Channel DL-CCCH, Generating RRCSetup (bytes %d)\n",
	    PROTOCOL_NR_RRC_CTXT_UE_ARGS(ctxt_pP),
	    ue_p->Srb0.Tx_buffer.payload_size);
      // activate release timer, if RRCSetupComplete not received after 100 frames, remove UE
      ue_context_pP->ue_context.ue_release_timer = 1;
      // remove UE after 10 frames after RRCConnectionRelease is triggered
      ue_context_pP->ue_context.ue_release_timer_thres = 1000;
      /* init timers */
      //   ue_context_pP->ue_context.ue_rrc_inactivity_timer = 0;

      // configure MAC

      apply_macrlc_config(rrc,ue_context_pP,ctxt_pP);

      apply_pdcp_config(ue_context_pP,ctxt_pP);
#endif
    }
    break;

    default:
      LOG_W(NR_RRC, "Unknown node type %d\n", rrc->node_type);
      break;
  }
}

//-----------------------------------------------------------------------------
void
rrc_gNB_generate_RRCSetup_for_RRCReestablishmentRequest(
    const protocol_ctxt_t    *const ctxt_pP,
    const int                CC_id
)
//-----------------------------------------------------------------------------
{
  LOG_I(NR_RRC, "generate RRCSetup for RRCReestablishmentRequest \n");
  rrc_gNB_ue_context_t         *ue_context_pP   = NULL;
  gNB_RRC_INST                 *rrc_instance_p = RC.nrrrc[ctxt_pP->module_id];
  NR_ServingCellConfigCommon_t *scc=rrc_instance_p->carrier.servingcellconfigcommon;
  NR_ServingCellConfig_t       *servingcellconfigdedicated = rrc_instance_p->configuration.scd;

  ue_context_pP = rrc_gNB_get_next_free_ue_context(ctxt_pP, rrc_instance_p, 0);

  gNB_RRC_UE_t *ue_p = &ue_context_pP->ue_context;
  int16_t ret = do_RRCSetup(ue_context_pP,
                            (uint8_t *) ue_p->Srb0.Tx_buffer.Payload,
                            rrc_gNB_get_next_transaction_identifier(ctxt_pP->module_id),
                            NULL,
                            scc,servingcellconfigdedicated,&rrc_instance_p->configuration);

  AssertFatal(ret>0,"Error generating RRCSetup for RRCReestablishmentRequest\n");

  ue_p->Srb0.Tx_buffer.payload_size = ret;

  LOG_DUMPMSG(NR_RRC, DEBUG_RRC,
              (char *)(ue_p->Srb0.Tx_buffer.Payload),
              ue_p->Srb0.Tx_buffer.payload_size,
              "[MSG] RRC Setup\n");

  LOG_D(NR_RRC,
          PROTOCOL_NR_RRC_CTXT_UE_FMT" RRC_gNB --- MAC_CONFIG_REQ  (SRB1) ---> MAC_gNB\n",
          PROTOCOL_NR_RRC_CTXT_UE_ARGS(ctxt_pP));

  rrc_mac_config_req_gNB(rrc_instance_p->module_id,
                         rrc_instance_p->configuration.ssb_SubcarrierOffset,
                         rrc_instance_p->configuration.pdsch_AntennaPorts,
                         rrc_instance_p->configuration.pusch_AntennaPorts,
                         rrc_instance_p->configuration.sib1_tda,
                         rrc_instance_p->configuration.minRXTXTIME,
                         rrc_instance_p->carrier.servingcellconfigcommon,
                         &rrc_instance_p->carrier.mib,
                         rrc_instance_p->carrier.siblock1,
                         0,
                         ue_context_pP->ue_context.rnti,
                         NULL,
                         0);

  LOG_I(NR_RRC,
        PROTOCOL_NR_RRC_CTXT_UE_FMT" [RAPROC] Logical Channel DL-CCCH, Generating RRCSetup (bytes %d)\n",
        PROTOCOL_NR_RRC_CTXT_UE_ARGS(ctxt_pP),
        ue_p->Srb0.Tx_buffer.payload_size);
  // activate release timer, if RRCSetupComplete not received after 100 frames, remove UE
  ue_context_pP->ue_context.ue_release_timer = 1;
  // remove UE after 10 frames after RRCConnectionRelease is triggered
  ue_context_pP->ue_context.ue_release_timer_thres = 1000;
  /* init timers */
  //   ue_context_pP->ue_context.ue_rrc_inactivity_timer = 0;
#ifdef ITTI_SIM
  MessageDef *message_p;
  uint8_t *message_buffer;
  message_buffer = itti_malloc (TASK_RRC_GNB, TASK_RRC_UE_SIM,
				ue_p->Srb0.Tx_buffer.payload_size);
  memcpy (message_buffer, (uint8_t*)ue_p->Srb0.Tx_buffer.Payload, ue_p->Srb0.Tx_buffer.payload_size);
  message_p = itti_alloc_new_message (TASK_RRC_GNB, 0, GNB_RRC_CCCH_DATA_IND);
  GNB_RRC_CCCH_DATA_IND (message_p).sdu = message_buffer;
  GNB_RRC_CCCH_DATA_IND (message_p).size  = ue_p->Srb0.Tx_buffer.payload_size;
  itti_send_msg_to_task (TASK_RRC_UE_SIM, ctxt_pP->instance, message_p);
#endif
}

void
rrc_gNB_generate_RRCReject(
    const protocol_ctxt_t    *const ctxt_pP,
    rrc_gNB_ue_context_t     *const ue_context_pP,
    const int                CC_id
)
//-----------------------------------------------------------------------------
{
  LOG_I(NR_RRC, "rrc_gNB_generate_RRCReject \n");
  gNB_RRC_UE_t *ue_p = &ue_context_pP->ue_context;
  MessageDef   *message_p;

  ue_p->Srb0.Tx_buffer.payload_size = do_RRCReject(ctxt_pP->module_id,
                                                  (uint8_t *)ue_p->Srb0.Tx_buffer.Payload);
  LOG_DUMPMSG(NR_RRC, DEBUG_RRC,
              (char *)(ue_p->Srb0.Tx_buffer.Payload),
              ue_p->Srb0.Tx_buffer.payload_size,
              "[MSG] RRCReject \n");
  LOG_I(NR_RRC,
      PROTOCOL_NR_RRC_CTXT_UE_FMT" [RAPROC] Logical Channel DL-CCCH, Generating NR_RRCReject (bytes %d)\n",
      PROTOCOL_NR_RRC_CTXT_UE_ARGS(ctxt_pP),
      ue_p->Srb0.Tx_buffer.payload_size);

  switch (RC.nrrrc[ctxt_pP->module_id]->node_type) {
    case ngran_gNB_CU:
      // create an ITTI message
      message_p = itti_alloc_new_message (TASK_RRC_GNB, 0, F1AP_DL_RRC_MESSAGE);
      F1AP_DL_RRC_MESSAGE (message_p).rrc_container        = (uint8_t *)ue_p->Srb0.Tx_buffer.Payload;
      F1AP_DL_RRC_MESSAGE (message_p).rrc_container_length = ue_p->Srb0.Tx_buffer.payload_size;
      F1AP_DL_RRC_MESSAGE (message_p).gNB_CU_ue_id         = 0;
      F1AP_DL_RRC_MESSAGE (message_p).gNB_DU_ue_id         = 0;
      F1AP_DL_RRC_MESSAGE (message_p).old_gNB_DU_ue_id     = 0xFFFFFFFF; // unknown
      F1AP_DL_RRC_MESSAGE (message_p).rnti                 = ue_p->rnti;
      F1AP_DL_RRC_MESSAGE (message_p).srb_id               = CCCH;
      F1AP_DL_RRC_MESSAGE (message_p).execute_duplication  = 1;
      F1AP_DL_RRC_MESSAGE (message_p).RAT_frequency_priority_information.en_dc = 0;
      itti_send_msg_to_task (TASK_CU_F1, ctxt_pP->module_id, message_p);
      LOG_D(NR_RRC, "Send F1AP_DL_RRC_MESSAGE with ITTI\n");
      break;

    case ngran_gNB_DU:
      // nothing to do for DU
      AssertFatal(1==0,"nothing to do for DU\n");
      break;

    case ngran_gNB:
    {
#ifdef ITTI_SIM
      uint8_t *message_buffer;
      message_buffer = itti_malloc (TASK_RRC_GNB, TASK_RRC_UE_SIM,
                ue_p->Srb0.Tx_buffer.payload_size);
      memcpy (message_buffer, (uint8_t*)ue_p->Srb0.Tx_buffer.Payload, ue_p->Srb0.Tx_buffer.payload_size);
      message_p = itti_alloc_new_message (TASK_RRC_GNB, 0, GNB_RRC_CCCH_DATA_IND);
      GNB_RRC_CCCH_DATA_IND (message_p).sdu = message_buffer;
      GNB_RRC_CCCH_DATA_IND (message_p).size  = ue_p->Srb0.Tx_buffer.payload_size;
      itti_send_msg_to_task (TASK_RRC_UE_SIM, ctxt_pP->instance, message_p);
#endif
      // rrc_mac_config_req_gNB
    }
      break;

    default :
      LOG_W(NR_RRC, "Unknown node type %d\n", RC.nrrrc[ctxt_pP->module_id]->node_type);
  }
}

//-----------------------------------------------------------------------------
/*
* Process the rrc setup complete message from UE (SRB1 Active)
*/
void
rrc_gNB_process_RRCSetupComplete(
  const protocol_ctxt_t     *const ctxt_pP,
  rrc_gNB_ue_context_t      *ue_context_pP,
  NR_RRCSetupComplete_IEs_t *rrcSetupComplete
)
//-----------------------------------------------------------------------------
{
  LOG_A(NR_RRC, PROTOCOL_NR_RRC_CTXT_UE_FMT" [RAPROC] Logical Channel UL-DCCH, " "processing NR_RRCSetupComplete from UE (SRB1 Active)\n",
      PROTOCOL_NR_RRC_CTXT_UE_ARGS(ctxt_pP));
  ue_context_pP->ue_context.Srb1.Active = 1;
  ue_context_pP->ue_context.Srb1.Srb_info.Srb_id = 1;
  ue_context_pP->ue_context.StatusRrc = NR_RRC_CONNECTED;

  if (AMF_MODE_ENABLED) {
    rrc_gNB_send_NGAP_NAS_FIRST_REQ(ctxt_pP, ue_context_pP, rrcSetupComplete);
  } else {
    rrc_gNB_generate_SecurityModeCommand(ctxt_pP, ue_context_pP);
  }
}

//-----------------------------------------------------------------------------
void 
rrc_gNB_generate_defaultRRCReconfiguration(
  const protocol_ctxt_t     *const ctxt_pP,
  rrc_gNB_ue_context_t      *ue_context_pP
)
//-----------------------------------------------------------------------------
{
  uint8_t                       buffer[RRC_BUF_SIZE];
  uint16_t                      size;
  /*NR_SRB_ToAddModList_t        **SRB_configList2 = NULL;
  NR_SRB_ToAddModList_t        *SRB_configList  = ue_context_pP->ue_context.SRB_configList;
  NR_DRB_ToAddModList_t        **DRB_configList  = NULL;
  NR_DRB_ToAddModList_t        **DRB_configList2 = NULL;
  NR_SRB_ToAddMod_t            *SRB2_config     = NULL;
  NR_DRB_ToAddMod_t            *DRB_config      = NULL;
  NR_SDAP_Config_t             *sdap_config     = NULL;*/
  struct NR_RRCReconfiguration_v1530_IEs__dedicatedNAS_MessageList
                               *dedicatedNAS_MessageList = NULL;
  NR_DedicatedNAS_Message_t    *dedicatedNAS_Message = NULL;

  uint8_t xid = rrc_gNB_get_next_transaction_identifier(ctxt_pP->module_id);

  /******************** Radio Bearer Config ********************/
  /* Configure SRB2 */
  /*SRB_configList2 = &ue_context_pP->ue_context.SRB_configList2[xid];
  if (*SRB_configList2) {
    free(*SRB_configList2);
  }
  *SRB_configList2 = CALLOC(1, sizeof(**SRB_configList2));
  memset(*SRB_configList2, 0, sizeof(**SRB_configList2));
  SRB2_config = CALLOC(1, sizeof(*SRB2_config));
  SRB2_config->srb_Identity = 2;
  ASN_SEQUENCE_ADD(&(*SRB_configList2)->list, SRB2_config);
  ASN_SEQUENCE_ADD(&SRB_configList->list, SRB2_config);*/

  /* Configure DRB */
  /*DRB_configList = &ue_context_pP->ue_context.DRB_configList;
  if (*DRB_configList) {
      free(*DRB_configList);
  }
  *DRB_configList = CALLOC(1, sizeof(**DRB_configList));
  memset(*DRB_configList, 0, sizeof(**DRB_configList));

  DRB_configList2 = &ue_context_pP->ue_context.DRB_configList2[xid];
  if (*DRB_configList2) {
      free(*DRB_configList2);
  }
  *DRB_configList2 = CALLOC(1, sizeof(**DRB_configList2));
  memset(*DRB_configList2, 0, sizeof(**DRB_configList2));

  DRB_config = CALLOC(1, sizeof(*DRB_config));
  DRB_config->drb_Identity = 1;
  DRB_config->cnAssociation = CALLOC(1, sizeof(*DRB_config->cnAssociation));
  DRB_config->cnAssociation->present = NR_DRB_ToAddMod__cnAssociation_PR_sdap_Config;
  // TODO sdap_Config
  sdap_config = CALLOC(1, sizeof(NR_SDAP_Config_t));
  memset(sdap_config, 0, sizeof(NR_SDAP_Config_t));
  DRB_config->cnAssociation->choice.sdap_Config = sdap_config;
  // TODO pdcp_Config
  DRB_config->reestablishPDCP = NULL;
  DRB_config->recoverPDCP = NULL;
  DRB_config->pdcp_Config = calloc(1, sizeof(*DRB_config->pdcp_Config));
  DRB_config->pdcp_Config->drb = calloc(1,sizeof(*DRB_config->pdcp_Config->drb));
  DRB_config->pdcp_Config->drb->discardTimer = calloc(1, sizeof(*DRB_config->pdcp_Config->drb->discardTimer));
  *DRB_config->pdcp_Config->drb->discardTimer = NR_PDCP_Config__drb__discardTimer_infinity;
  DRB_config->pdcp_Config->drb->pdcp_SN_SizeUL = calloc(1, sizeof(*DRB_config->pdcp_Config->drb->pdcp_SN_SizeUL));
  *DRB_config->pdcp_Config->drb->pdcp_SN_SizeUL = NR_PDCP_Config__drb__pdcp_SN_SizeUL_len18bits;
  DRB_config->pdcp_Config->drb->pdcp_SN_SizeDL = calloc(1, sizeof(*DRB_config->pdcp_Config->drb->pdcp_SN_SizeDL));
  *DRB_config->pdcp_Config->drb->pdcp_SN_SizeDL = NR_PDCP_Config__drb__pdcp_SN_SizeDL_len18bits;
  DRB_config->pdcp_Config->drb->headerCompression.present = NR_PDCP_Config__drb__headerCompression_PR_notUsed;
  DRB_config->pdcp_Config->drb->headerCompression.choice.notUsed = 0;

  DRB_config->pdcp_Config->drb->integrityProtection = NULL;
  DRB_config->pdcp_Config->drb->statusReportRequired = NULL;
  DRB_config->pdcp_Config->drb->outOfOrderDelivery = NULL;
  DRB_config->pdcp_Config->moreThanOneRLC = NULL;

  DRB_config->pdcp_Config->t_Reordering = calloc(1, sizeof(*DRB_config->pdcp_Config->t_Reordering));
  *DRB_config->pdcp_Config->t_Reordering = NR_PDCP_Config__t_Reordering_ms100;
  DRB_config->pdcp_Config->ext1 = NULL;

  ASN_SEQUENCE_ADD(&(*DRB_configList)->list, DRB_config);
  ASN_SEQUENCE_ADD(&(*DRB_configList2)->list, DRB_config);*/

  dedicatedNAS_MessageList = CALLOC(1, sizeof(struct NR_RRCReconfiguration_v1530_IEs__dedicatedNAS_MessageList));

  /* Add all NAS PDUs to the list */
  for (int i = 0; i < ue_context_pP->ue_context.nb_of_pdusessions; i++) {
    if (ue_context_pP->ue_context.pduSession[i].param.nas_pdu.buffer != NULL) {
      dedicatedNAS_Message = CALLOC(1, sizeof(NR_DedicatedNAS_Message_t));
      memset(dedicatedNAS_Message, 0, sizeof(OCTET_STRING_t));
      OCTET_STRING_fromBuf(dedicatedNAS_Message,
                            (char *)ue_context_pP->ue_context.pduSession[i].param.nas_pdu.buffer,
                            ue_context_pP->ue_context.pduSession[i].param.nas_pdu.length);
      ASN_SEQUENCE_ADD(&dedicatedNAS_MessageList->list, dedicatedNAS_Message);
    }

    ue_context_pP->ue_context.pduSession[i].status = PDU_SESSION_STATUS_DONE;
    LOG_D(NR_RRC, "setting the status for the default DRB (index %d) to (%d,%s)\n",
          i, ue_context_pP->ue_context.pduSession[i].status, "PDU_SESSION_STATUS_DONE");
  }

  if (ue_context_pP->ue_context.nas_pdu_flag == 1) {
    dedicatedNAS_Message = CALLOC(1, sizeof(NR_DedicatedNAS_Message_t));
    memset(dedicatedNAS_Message, 0, sizeof(OCTET_STRING_t));
    OCTET_STRING_fromBuf(dedicatedNAS_Message,
                          (char *)ue_context_pP->ue_context.nas_pdu.buffer,
                          ue_context_pP->ue_context.nas_pdu.length);
    ASN_SEQUENCE_ADD(&dedicatedNAS_MessageList->list, dedicatedNAS_Message);
  }

  /* If list is empty free the list and reset the address */
  if (dedicatedNAS_MessageList->list.count == 0) {
    free(dedicatedNAS_MessageList);
    dedicatedNAS_MessageList = NULL;
  }

  gNB_RRC_INST *rrc = RC.nrrrc[ctxt_pP->module_id];
  gNB_RRC_UE_t *ue_p = &ue_context_pP->ue_context;
  memset(buffer, 0, sizeof(buffer));
  size = do_RRCReconfiguration(ctxt_pP, buffer, sizeof(buffer),
                                xid,
                                NULL, //*SRB_configList2,
                                NULL, //*DRB_configList,
                                NULL,
                                NULL,
                                NULL,
                                NULL,
                                dedicatedNAS_MessageList,
                                ue_context_pP,
                                &rrc->carrier,
                                &rrc->configuration,
                                NULL,
                                ue_p->masterCellGroup);

  uint32_t delay_ms = TX_SL_AHEAD_DELAY + NR_RRC_PROCESSING_DELAY_MS;
  if (ue_p->masterCellGroup &&
      ue_p->masterCellGroup->spCellConfig &&
      ue_p->masterCellGroup->spCellConfig->spCellConfigDedicated &&
      ue_p->masterCellGroup->spCellConfig->spCellConfigDedicated->downlinkBWP_ToAddModList) {
    delay_ms += NR_RRC_BWP_SWITCH_DELAY_MS;
  }
  enable_nr_rrc_processing_timer(ctxt_pP->module_id, ue_context_pP, delay_ms);

  free(ue_context_pP->ue_context.nas_pdu.buffer);

  LOG_DUMPMSG(NR_RRC, DEBUG_RRC,(char *)buffer, size, "[MSG] RRC Reconfiguration\n");

  rrc_mac_config_req_gNB(ctxt_pP->module_id,
                         0,
                         rrc->configuration.pdsch_AntennaPorts,
                         0,
                         0,
                         0,
                         rrc->carrier.servingcellconfigcommon,
                         NULL,
                         NULL,
                         0,
                         ue_context_pP->ue_context.rnti,
                         NULL,
                         NR_RRC_PROCESSING_DELAY_MS);

  /* Free all NAS PDUs */
  for (int i = 0; i < ue_context_pP->ue_context.nb_of_pdusessions; i++) {
    if (ue_context_pP->ue_context.pduSession[i].param.nas_pdu.buffer != NULL) {
      free(ue_context_pP->ue_context.pduSession[i].param.nas_pdu.buffer);
      ue_context_pP->ue_context.pduSession[i].param.nas_pdu.buffer = NULL;
    }
  }

  LOG_I(NR_RRC, "[gNB %d] Frame %d, Logical Channel DL-DCCH, Generate NR_RRCReconfiguration (bytes %d, UE id %x)\n",
          ctxt_pP->module_id,
          ctxt_pP->frame,
          size,
          ue_context_pP->ue_context.rnti);
  switch (RC.nrrrc[ctxt_pP->module_id]->node_type) {
    case ngran_gNB_CU:
      nr_rrc_data_req(ctxt_pP,
                  DCCH,
                  rrc_gNB_mui++,
                  SDU_CONFIRM_NO,
                  size,
                  buffer,
                  PDCP_TRANSMISSION_MODE_CONTROL);
      // rrc_pdcp_config_asn1_req

      break;

    case ngran_gNB_DU:
      // nothing to do for DU
      AssertFatal(1==0,"nothing to do for DU\n");
      break;

    case ngran_gNB:
    {
#ifdef ITTI_SIM
      MessageDef *message_p;
      uint8_t *message_buffer;
      message_buffer = itti_malloc (TASK_RRC_GNB, TASK_RRC_UE_SIM, size);
      memcpy (message_buffer, buffer, size);
      message_p = itti_alloc_new_message (TASK_RRC_GNB, 0, GNB_RRC_DCCH_DATA_IND);
      GNB_RRC_DCCH_DATA_IND (message_p).rbid = DCCH;
      GNB_RRC_DCCH_DATA_IND (message_p).sdu = message_buffer;
      GNB_RRC_DCCH_DATA_IND (message_p).size	= size;
      itti_send_msg_to_task (TASK_RRC_UE_SIM, ctxt_pP->instance, message_p);
#else
      LOG_D(NR_RRC, "[FRAME %05d][RRC_gNB][MOD %u][][--- PDCP_DATA_REQ/%d Bytes (rrcReconfiguration to UE %x MUI %d) --->][PDCP][MOD %u][RB %u]\n",
          ctxt_pP->frame,
          ctxt_pP->module_id,
          size,
          ue_context_pP->ue_context.rnti,
          rrc_gNB_mui,
          ctxt_pP->module_id,
          DCCH);
      nr_rrc_data_req(ctxt_pP,
          DCCH,
          rrc_gNB_mui++,
          SDU_CONFIRM_NO,
          size,
          buffer,
          PDCP_TRANSMISSION_MODE_CONTROL);
      // rrc_pdcp_config_asn1_req
#endif
      // rrc_rlc_config_asn1_req
    }
    break;

  default :
    LOG_W(NR_RRC, "Unknown node type %d\n", RC.nrrrc[ctxt_pP->module_id]->node_type);
  }
}

//-----------------------------------------------------------------------------
void
rrc_gNB_generate_dedicatedRRCReconfiguration(
    const protocol_ctxt_t     *const ctxt_pP,
    rrc_gNB_ue_context_t      *ue_context_pP
)
//-----------------------------------------------------------------------------
{
  gNB_RRC_INST                  *rrc = RC.nrrrc[ctxt_pP->module_id];
  NR_DRB_ToAddMod_t             *DRB_config           = NULL;
  NR_SRB_ToAddMod_t             *SRB2_config          = NULL;
  NR_SDAP_Config_t              *sdap_config          = NULL;
  NR_DRB_ToAddModList_t        **DRB_configList  = NULL;
  NR_DRB_ToAddModList_t        **DRB_configList2 = NULL;
  NR_SRB_ToAddModList_t        **SRB_configList2 = NULL;
  NR_SRB_ToAddModList_t        *SRB_configList  = ue_context_pP->ue_context.SRB_configList;
  struct NR_RRCReconfiguration_v1530_IEs__dedicatedNAS_MessageList
                                *dedicatedNAS_MessageList = NULL;
  NR_DedicatedNAS_Message_t     *dedicatedNAS_Message = NULL;
  uint8_t                        buffer[RRC_BUF_SIZE];
  uint16_t                       size;
  int                            qos_flow_index = 0;
  int                            pdu_sessions_done = 0;
  int i;
  NR_CellGroupConfig_t *cellGroupConfig;

  uint8_t xid = rrc_gNB_get_next_transaction_identifier(ctxt_pP->module_id);

  /* Configure SRB2 */
  SRB_configList2 = &ue_context_pP->ue_context.SRB_configList2[xid];
  if (*SRB_configList2 == NULL) {
    *SRB_configList2 = CALLOC(1, sizeof(**SRB_configList2));
    memset(*SRB_configList2, 0, sizeof(**SRB_configList2));
    SRB2_config = CALLOC(1, sizeof(*SRB2_config));
    SRB2_config->srb_Identity = 2;
    ASN_SEQUENCE_ADD(&(*SRB_configList2)->list, SRB2_config);
    ASN_SEQUENCE_ADD(&SRB_configList->list, SRB2_config);
  }

  DRB_configList = &ue_context_pP->ue_context.DRB_configList;
  if (*DRB_configList) {
      free(*DRB_configList);
  }
  *DRB_configList = CALLOC(1, sizeof(**DRB_configList));
  memset(*DRB_configList, 0, sizeof(**DRB_configList));

  DRB_configList2 = &ue_context_pP->ue_context.DRB_configList2[xid];
  if (*DRB_configList2) {
      free(*DRB_configList2);
  }
  *DRB_configList2 = CALLOC(1, sizeof(**DRB_configList2));
  memset(*DRB_configList2, 0, sizeof(**DRB_configList2));

  dedicatedNAS_MessageList = CALLOC(1, sizeof(struct NR_RRCReconfiguration_v1530_IEs__dedicatedNAS_MessageList));

  for (i = 0; i < ue_context_pP->ue_context.setup_pdu_sessions; i++) {
    if (pdu_sessions_done >= ue_context_pP->ue_context.nb_of_pdusessions) {
      break;
    }

    if (ue_context_pP->ue_context.pduSession[i].status >= PDU_SESSION_STATUS_DONE) {
      continue;
    }

    DRB_config = CALLOC(1, sizeof(*DRB_config));
    DRB_config->drb_Identity = i+1;
    DRB_config->cnAssociation = CALLOC(1, sizeof(*DRB_config->cnAssociation));
    DRB_config->cnAssociation->present = NR_DRB_ToAddMod__cnAssociation_PR_sdap_Config;
    // sdap_Config
    sdap_config = CALLOC(1, sizeof(NR_SDAP_Config_t));
    memset(sdap_config, 0, sizeof(NR_SDAP_Config_t));
    sdap_config->pdu_Session = ue_context_pP->ue_context.pduSession[i].param.pdusession_id;
    if (rrc->configuration.enable_sdap) {
      sdap_config->sdap_HeaderDL = NR_SDAP_Config__sdap_HeaderDL_present;
      sdap_config->sdap_HeaderUL = NR_SDAP_Config__sdap_HeaderUL_present;
    } else {
      sdap_config->sdap_HeaderDL = NR_SDAP_Config__sdap_HeaderDL_absent;
      sdap_config->sdap_HeaderUL = NR_SDAP_Config__sdap_HeaderUL_absent;
    }
    sdap_config->defaultDRB = TRUE;
    sdap_config->mappedQoS_FlowsToAdd = calloc(1, sizeof(struct NR_SDAP_Config__mappedQoS_FlowsToAdd));
    memset(sdap_config->mappedQoS_FlowsToAdd, 0, sizeof(struct NR_SDAP_Config__mappedQoS_FlowsToAdd));

    for (qos_flow_index = 0; qos_flow_index < ue_context_pP->ue_context.pduSession[i].param.nb_qos; qos_flow_index++) {
      NR_QFI_t *qfi = calloc(1, sizeof(NR_QFI_t));
      *qfi = ue_context_pP->ue_context.pduSession[i].param.qos[qos_flow_index].qfi;
      ASN_SEQUENCE_ADD(&sdap_config->mappedQoS_FlowsToAdd->list, qfi);
    }
    sdap_config->mappedQoS_FlowsToRelease = NULL;
    DRB_config->cnAssociation->choice.sdap_Config = sdap_config;

    // pdcp_Config
    DRB_config->reestablishPDCP = NULL;
    DRB_config->recoverPDCP = NULL;
    DRB_config->pdcp_Config = calloc(1, sizeof(*DRB_config->pdcp_Config));
    DRB_config->pdcp_Config->drb = calloc(1,sizeof(*DRB_config->pdcp_Config->drb));
    DRB_config->pdcp_Config->drb->discardTimer = calloc(1, sizeof(*DRB_config->pdcp_Config->drb->discardTimer));
    *DRB_config->pdcp_Config->drb->discardTimer = NR_PDCP_Config__drb__discardTimer_infinity;
    DRB_config->pdcp_Config->drb->pdcp_SN_SizeUL = calloc(1, sizeof(*DRB_config->pdcp_Config->drb->pdcp_SN_SizeUL));
    *DRB_config->pdcp_Config->drb->pdcp_SN_SizeUL = NR_PDCP_Config__drb__pdcp_SN_SizeUL_len18bits;
    DRB_config->pdcp_Config->drb->pdcp_SN_SizeDL = calloc(1, sizeof(*DRB_config->pdcp_Config->drb->pdcp_SN_SizeDL));
    *DRB_config->pdcp_Config->drb->pdcp_SN_SizeDL = NR_PDCP_Config__drb__pdcp_SN_SizeDL_len18bits;
    DRB_config->pdcp_Config->drb->headerCompression.present = NR_PDCP_Config__drb__headerCompression_PR_notUsed;
    DRB_config->pdcp_Config->drb->headerCompression.choice.notUsed = 0;

    DRB_config->pdcp_Config->drb->integrityProtection = NULL;
    DRB_config->pdcp_Config->drb->statusReportRequired = NULL;
    DRB_config->pdcp_Config->drb->outOfOrderDelivery = NULL;
    DRB_config->pdcp_Config->moreThanOneRLC = NULL;

    DRB_config->pdcp_Config->t_Reordering = calloc(1, sizeof(*DRB_config->pdcp_Config->t_Reordering));
    *DRB_config->pdcp_Config->t_Reordering = NR_PDCP_Config__t_Reordering_ms0;
    DRB_config->pdcp_Config->ext1 = NULL;

    if (rrc->security.do_drb_integrity) {
      DRB_config->pdcp_Config->drb->integrityProtection = calloc(1, sizeof(*DRB_config->pdcp_Config->drb->integrityProtection));
      *DRB_config->pdcp_Config->drb->integrityProtection = NR_PDCP_Config__drb__integrityProtection_enabled;
    }

    if (!rrc->security.do_drb_ciphering) {
      DRB_config->pdcp_Config->ext1 = calloc(1, sizeof(*DRB_config->pdcp_Config->ext1));
      DRB_config->pdcp_Config->ext1->cipheringDisabled = calloc(1, sizeof(*DRB_config->pdcp_Config->ext1->cipheringDisabled));
      *DRB_config->pdcp_Config->ext1->cipheringDisabled = NR_PDCP_Config__ext1__cipheringDisabled_true;
    }

    // Reference TS23501 Table 5.7.4-1: Standardized 5QI to QoS characteristics mapping
    for (qos_flow_index = 0; qos_flow_index < ue_context_pP->ue_context.pduSession[i].param.nb_qos; qos_flow_index++) {
      switch (ue_context_pP->ue_context.pduSession[i].param.qos[qos_flow_index].fiveQI) {
        case 1: //100ms
        case 2: //150ms
        case 3: //50ms
        case 4: //300ms
        case 5: //100ms
        case 6: //300ms
        case 7: //100ms
        case 8: //300ms
        case 9: //300ms Video (Buffered Streaming)TCP-based (e.g., www, e-mail, chat, ftp, p2p file sharing, progressive video, etc.)
          // TODO
          break;

        default:
          LOG_E(NR_RRC,"not supported 5qi %lu\n", ue_context_pP->ue_context.pduSession[i].param.qos[qos_flow_index].fiveQI);
          ue_context_pP->ue_context.pduSession[i].status = PDU_SESSION_STATUS_FAILED;
          ue_context_pP->ue_context.pduSession[i].xid = xid;
          pdu_sessions_done++;
          free(DRB_config);
          continue;
      }
    }

    ASN_SEQUENCE_ADD(&(*DRB_configList)->list, DRB_config);
    ASN_SEQUENCE_ADD(&(*DRB_configList2)->list, DRB_config);

    ue_context_pP->ue_context.pduSession[i].status = PDU_SESSION_STATUS_DONE;
    ue_context_pP->ue_context.pduSession[i].xid = xid;

    if (ue_context_pP->ue_context.pduSession[i].param.nas_pdu.buffer != NULL) {
      dedicatedNAS_Message = CALLOC(1, sizeof(NR_DedicatedNAS_Message_t));
      memset(dedicatedNAS_Message, 0, sizeof(OCTET_STRING_t));
      OCTET_STRING_fromBuf(dedicatedNAS_Message,
                            (char *)ue_context_pP->ue_context.pduSession[i].param.nas_pdu.buffer,
                            ue_context_pP->ue_context.pduSession[i].param.nas_pdu.length);
      ASN_SEQUENCE_ADD(&dedicatedNAS_MessageList->list, dedicatedNAS_Message);

      LOG_I(NR_RRC,"add NAS info with size %d (pdusession id %d)\n",ue_context_pP->ue_context.pduSession[i].param.nas_pdu.length, i);
    } else {
      // TODO
      LOG_E(NR_RRC,"no NAS info (pdusession id %d)\n", i);
    }
  }

  /* If list is empty free the list and reset the address */
  if (dedicatedNAS_MessageList->list.count == 0) {
    free(dedicatedNAS_MessageList);
    dedicatedNAS_MessageList = NULL;
  }

  memset(buffer, 0, sizeof(buffer));
  cellGroupConfig = calloc(1, sizeof(NR_CellGroupConfig_t));
  fill_mastercellGroupConfig(cellGroupConfig, ue_context_pP->ue_context.masterCellGroup);
  size = do_RRCReconfiguration(ctxt_pP, buffer, sizeof(buffer),
                                xid,
                                *SRB_configList2,
                                *DRB_configList,
                                NULL,
                                NULL,
                                NULL,
                                NULL,
                                dedicatedNAS_MessageList,
                                ue_context_pP,
                                &rrc->carrier,
                                &rrc->configuration,
                                NULL,
                                cellGroupConfig);

  uint32_t delay_ms = TX_SL_AHEAD_DELAY + NR_RRC_PROCESSING_DELAY_MS;
  if (cellGroupConfig &&
      cellGroupConfig->spCellConfig &&
      cellGroupConfig->spCellConfig->spCellConfigDedicated &&
      cellGroupConfig->spCellConfig->spCellConfigDedicated->downlinkBWP_ToAddModList) {
    delay_ms += NR_RRC_BWP_SWITCH_DELAY_MS;
  }
  enable_nr_rrc_processing_timer(ctxt_pP->module_id, ue_context_pP, delay_ms);

  LOG_DUMPMSG(NR_RRC,DEBUG_RRC,(char *)buffer,size, "[MSG] RRC Reconfiguration\n");

  rrc_mac_config_req_gNB(ctxt_pP->module_id,
                         0,
                         rrc->configuration.pdsch_AntennaPorts,
                         0,
                         0,
                         0,
                         rrc->carrier.servingcellconfigcommon,
                         NULL,
                         NULL,
                         0,
                         ue_context_pP->ue_context.rnti,
                         NULL,
                         NR_RRC_PROCESSING_DELAY_MS);

  /* Free all NAS PDUs */
  for (i = 0; i < ue_context_pP->ue_context.nb_of_pdusessions; i++) {
    if (ue_context_pP->ue_context.pduSession[i].param.nas_pdu.buffer != NULL) {
      /* Free the NAS PDU buffer and invalidate it */
      free(ue_context_pP->ue_context.pduSession[i].param.nas_pdu.buffer);
      ue_context_pP->ue_context.pduSession[i].param.nas_pdu.buffer = NULL;
    }
  }

  LOG_I(NR_RRC,
        "[gNB %d] Frame %d, Logical Channel DL-DCCH, Generate RRCReconfiguration (bytes %d, UE RNTI %x)\n",
        ctxt_pP->module_id, ctxt_pP->frame, size, ue_context_pP->ue_context.rnti);
  LOG_D(NR_RRC,
        "[FRAME %05d][RRC_gNB][MOD %u][][--- PDCP_DATA_REQ/%d Bytes (rrcReconfiguration to UE %x MUI %d) --->][PDCP][MOD %u][RB %u]\n",
        ctxt_pP->frame, ctxt_pP->module_id, size, ue_context_pP->ue_context.rnti, rrc_gNB_mui, ctxt_pP->module_id, DCCH);

#ifdef ITTI_SIM
  MessageDef *message_p;
  uint8_t *message_buffer;
  message_buffer = itti_malloc (TASK_RRC_GNB_SIM, TASK_RRC_UE_SIM, size);
  memcpy (message_buffer, buffer, size);
  message_p = itti_alloc_new_message (TASK_RRC_GNB_SIM, 0, GNB_RRC_DCCH_DATA_IND);
  GNB_RRC_DCCH_DATA_IND (message_p).rbid = DCCH;
  GNB_RRC_DCCH_DATA_IND (message_p).sdu = message_buffer;
  GNB_RRC_DCCH_DATA_IND (message_p).size	= size;
  itti_send_msg_to_task (TASK_RRC_UE_SIM, ctxt_pP->instance, message_p);
#else
  nr_rrc_data_req(
    ctxt_pP,
    DCCH,
    rrc_gNB_mui++,
    SDU_CONFIRM_NO,
    size,
    buffer,
    PDCP_TRANSMISSION_MODE_CONTROL);
#endif
}

//-----------------------------------------------------------------------------
void
rrc_gNB_modify_dedicatedRRCReconfiguration(
  const protocol_ctxt_t     *const ctxt_pP,
  rrc_gNB_ue_context_t      *ue_context_pP)
//-----------------------------------------------------------------------------
{
  NR_DRB_ToAddMod_t             *DRB_config           = NULL;
  NR_DRB_ToAddModList_t        **DRB_configList  = NULL;
  NR_DRB_ToAddModList_t         *DRB_configList2 = NULL;
  struct NR_RRCReconfiguration_v1530_IEs__dedicatedNAS_MessageList
                                *dedicatedNAS_MessageList = NULL;
  NR_DedicatedNAS_Message_t     *dedicatedNAS_Message = NULL;
  uint8_t                        buffer[RRC_BUF_SIZE];
  uint16_t                       size;
  int                            qos_flow_index = 0;
  int i, j;

  uint8_t xid = rrc_gNB_get_next_transaction_identifier(ctxt_pP->module_id);
  DRB_configList = &ue_context_pP->ue_context.DRB_configList;

  DRB_configList2 = CALLOC(1, sizeof(NR_DRB_ToAddModList_t));
  memset(DRB_configList2, 0, sizeof(NR_DRB_ToAddModList_t));

  dedicatedNAS_MessageList = CALLOC(1, sizeof(struct NR_RRCReconfiguration_v1530_IEs__dedicatedNAS_MessageList));

  for (i = 0; i < ue_context_pP->ue_context.nb_of_modify_pdusessions; i++) {
    // bypass the new and already configured pdu sessions
    if (ue_context_pP->ue_context.modify_pdusession[i].status >= PDU_SESSION_STATUS_DONE) {
      ue_context_pP->ue_context.modify_pdusession[i].xid = xid;
      continue;
    }

    if (ue_context_pP->ue_context.modify_pdusession[i].cause != NGAP_CAUSE_NOTHING) {
      // set xid of failure pdu session
      ue_context_pP->ue_context.modify_pdusession[i].xid = xid;
      ue_context_pP->ue_context.modify_pdusession[i].status = PDU_SESSION_STATUS_FAILED;
      continue;
    }

    // search exist DRB_config
    for (j = 0; j < (*DRB_configList)->list.count; j++) {
      if ((*DRB_configList)->list.array[j]->cnAssociation->choice.sdap_Config->pdu_Session == 
        ue_context_pP->ue_context.modify_pdusession[i].param.pdusession_id) {
        DRB_config = (*DRB_configList)->list.array[j];
        break;
      }
    }

    if (DRB_config == NULL) {
      ue_context_pP->ue_context.modify_pdusession[i].xid         = xid;
      ue_context_pP->ue_context.modify_pdusession[i].status      = PDU_SESSION_STATUS_FAILED;
      ue_context_pP->ue_context.modify_pdusession[i].cause       = NGAP_CAUSE_RADIO_NETWORK;
      ue_context_pP->ue_context.modify_pdusession[i].cause_value = NGAP_CauseRadioNetwork_unspecified;
      ue_context_pP->ue_context.nb_of_failed_pdusessions++;
      continue;
    }

    // Reference TS23501 Table 5.7.4-1: Standardized 5QI to QoS characteristics mapping
    for (qos_flow_index = 0; qos_flow_index < ue_context_pP->ue_context.modify_pdusession[i].param.nb_qos; qos_flow_index++) {
      switch (ue_context_pP->ue_context.modify_pdusession[i].param.qos[qos_flow_index].fiveQI) {
        case 1: //100ms
        case 2: //150ms
        case 3: //50ms
        case 4: //300ms
        case 5: //100ms
        case 6: //300ms
        case 7: //100ms
        case 8: //300ms
        case 9: //300ms Video (Buffered Streaming)TCP-based (e.g., www, e-mail, chat, ftp, p2p file sharing, progressive video, etc.)
          // TODO
          break;

        default:
          LOG_E(NR_RRC,"not supported 5qi %lu\n", ue_context_pP->ue_context.modify_pdusession[i].param.qos[qos_flow_index].fiveQI);
          ue_context_pP->ue_context.modify_pdusession[i].status = PDU_SESSION_STATUS_FAILED;
          ue_context_pP->ue_context.modify_pdusession[i].xid = xid;
          ue_context_pP->ue_context.modify_pdusession[i].cause       = NGAP_CAUSE_RADIO_NETWORK;
          ue_context_pP->ue_context.modify_pdusession[i].cause_value = NGAP_CauseRadioNetwork_not_supported_5QI_value;
          ue_context_pP->ue_context.nb_of_failed_pdusessions++;
          continue;
      }

      LOG_I(NR_RRC, "PDU SESSION ID %ld, DRB ID %ld (index %d), QOS flow %d, 5QI %ld \n",
          DRB_config->cnAssociation->choice.sdap_Config->pdu_Session,
          DRB_config->drb_Identity, i,
          qos_flow_index,
          ue_context_pP->ue_context.modify_pdusession[i].param.qos[qos_flow_index].fiveQI
         );
    }

    ASN_SEQUENCE_ADD(&DRB_configList2->list, DRB_config);

    ue_context_pP->ue_context.modify_pdusession[i].status = PDU_SESSION_STATUS_DONE;
    ue_context_pP->ue_context.modify_pdusession[i].xid = xid;

    if (ue_context_pP->ue_context.modify_pdusession[i].param.nas_pdu.buffer != NULL) {
      dedicatedNAS_Message = CALLOC(1, sizeof(NR_DedicatedNAS_Message_t));
      memset(dedicatedNAS_Message, 0, sizeof(OCTET_STRING_t));
      OCTET_STRING_fromBuf(dedicatedNAS_Message,
                            (char *)ue_context_pP->ue_context.modify_pdusession[i].param.nas_pdu.buffer,
                            ue_context_pP->ue_context.modify_pdusession[i].param.nas_pdu.length);
      ASN_SEQUENCE_ADD(&dedicatedNAS_MessageList->list, dedicatedNAS_Message);

      LOG_I(NR_RRC,"add NAS info with size %d (pdusession id %d)\n",ue_context_pP->ue_context.pduSession[i].param.nas_pdu.length,
        ue_context_pP->ue_context.modify_pdusession[i].param.pdusession_id);
    } else {
      // TODO
      LOG_E(NR_RRC,"no NAS info (pdusession id %d)\n", ue_context_pP->ue_context.modify_pdusession[i].param.pdusession_id);
    }
  }

  /* If list is empty free the list and reset the address */
  if (dedicatedNAS_MessageList->list.count == 0) {
    free(dedicatedNAS_MessageList);
    dedicatedNAS_MessageList = NULL;
  }

  memset(buffer, 0, sizeof(buffer));
  size = do_RRCReconfiguration(ctxt_pP, buffer, sizeof(buffer),
                                xid,
                                NULL,
                                DRB_configList2,
                                NULL,
                                NULL,
                                NULL,
                                NULL,
                                dedicatedNAS_MessageList,
                                NULL,
                                NULL,
                                NULL,
                                NULL,
                                NULL);

  enable_nr_rrc_processing_timer(ctxt_pP->module_id, ue_context_pP, TX_SL_AHEAD_DELAY + NR_RRC_PROCESSING_DELAY_MS);

  LOG_DUMPMSG(NR_RRC, DEBUG_RRC, (char *)buffer, size, "[MSG] RRC Reconfiguration\n");

  rrc_mac_config_req_gNB(ctxt_pP->module_id,
                         0,
                         RC.nrrrc[ctxt_pP->module_id]->configuration.pdsch_AntennaPorts,
                         0,
                         0,
                         0,
                         RC.nrrrc[ctxt_pP->module_id]->carrier.servingcellconfigcommon,
                         NULL,
                         NULL,
                         0,
                         ue_context_pP->ue_context.rnti,
                         NULL,
                         NR_RRC_PROCESSING_DELAY_MS);

  /* Free all NAS PDUs */
  for (i = 0; i < ue_context_pP->ue_context.nb_of_modify_pdusessions; i++) {
    if (ue_context_pP->ue_context.modify_pdusession[i].param.nas_pdu.buffer != NULL) {
      /* Free the NAS PDU buffer and invalidate it */
      free(ue_context_pP->ue_context.modify_pdusession[i].param.nas_pdu.buffer);
      ue_context_pP->ue_context.modify_pdusession[i].param.nas_pdu.buffer = NULL;
    }
  }

  LOG_I(NR_RRC,
        "[gNB %d] Frame %d, Logical Channel DL-DCCH, Generate RRCReconfiguration (bytes %d, UE RNTI %x)\n",
        ctxt_pP->module_id, ctxt_pP->frame, size, ue_context_pP->ue_context.rnti);
  LOG_D(NR_RRC,
        "[FRAME %05d][RRC_gNB][MOD %u][][--- PDCP_DATA_REQ/%d Bytes (rrcReconfiguration to UE %x MUI %d) --->][PDCP][MOD %u][RB %u]\n",
        ctxt_pP->frame, ctxt_pP->module_id, size, ue_context_pP->ue_context.rnti, rrc_gNB_mui, ctxt_pP->module_id, DCCH);

#ifdef ITTI_SIM
  MessageDef *message_p;
  uint8_t *message_buffer;
  message_buffer = itti_malloc (TASK_RRC_GNB_SIM, TASK_RRC_UE_SIM, size);
  memcpy (message_buffer, buffer, size);
  message_p = itti_alloc_new_message (TASK_RRC_GNB_SIM, 0, GNB_RRC_DCCH_DATA_IND);
  GNB_RRC_DCCH_DATA_IND (message_p).rbid = DCCH;
  GNB_RRC_DCCH_DATA_IND (message_p).sdu = message_buffer;
  GNB_RRC_DCCH_DATA_IND (message_p).size	= size;
  itti_send_msg_to_task (TASK_RRC_UE_SIM, ctxt_pP->instance, message_p);
#else
  nr_rrc_data_req(
    ctxt_pP,
    DCCH,
    rrc_gNB_mui++,
    SDU_CONFIRM_NO,
    size,
    buffer,
    PDCP_TRANSMISSION_MODE_CONTROL);
#endif
}

//-----------------------------------------------------------------------------
void
rrc_gNB_generate_dedicatedRRCReconfiguration_release(
    const protocol_ctxt_t   *const ctxt_pP,
    rrc_gNB_ue_context_t    *const ue_context_pP,
    uint8_t                  xid,
    uint32_t                 nas_length,
    uint8_t                 *nas_buffer)
//-----------------------------------------------------------------------------
{
  uint8_t                             buffer[RRC_BUF_SIZE];
  int                                 i;
  uint16_t                            size  = 0;
  NR_DRB_ToReleaseList_t             **DRB_Release_configList2 = NULL;
  NR_DRB_Identity_t                  *DRB_release;
  struct NR_RRCReconfiguration_v1530_IEs__dedicatedNAS_MessageList
                                     *dedicatedNAS_MessageList = NULL;
  NR_DedicatedNAS_Message_t          *dedicatedNAS_Message     = NULL;

  DRB_Release_configList2 = &ue_context_pP->ue_context.DRB_Release_configList2[xid];
  if (*DRB_Release_configList2) {
    free(*DRB_Release_configList2);
  }

  *DRB_Release_configList2 = CALLOC(1, sizeof(**DRB_Release_configList2));
  for(i = 0; i < NB_RB_MAX; i++) {
    if((ue_context_pP->ue_context.pduSession[i].status == PDU_SESSION_STATUS_TORELEASE) && ue_context_pP->ue_context.pduSession[i].xid == xid) {
      DRB_release = CALLOC(1, sizeof(NR_DRB_Identity_t));
      *DRB_release = i+1;
      ASN_SEQUENCE_ADD(&(*DRB_Release_configList2)->list, DRB_release);
    }
  }

  /* If list is empty free the list and reset the address */
  if (nas_length > 0) {
    dedicatedNAS_MessageList = CALLOC(1, sizeof(struct NR_RRCReconfiguration_v1530_IEs__dedicatedNAS_MessageList));
    dedicatedNAS_Message = CALLOC(1, sizeof(NR_DedicatedNAS_Message_t));
    memset(dedicatedNAS_Message, 0, sizeof(OCTET_STRING_t));
    OCTET_STRING_fromBuf(dedicatedNAS_Message,
                         (char *)nas_buffer,
                         nas_length);
    ASN_SEQUENCE_ADD(&dedicatedNAS_MessageList->list, dedicatedNAS_Message);
    LOG_I(NR_RRC,"add NAS info with size %d\n", nas_length);
  } else {
    LOG_W(NR_RRC,"dedlicated NAS list is empty\n");
  }

  memset(buffer, 0, sizeof(buffer));
  size = do_RRCReconfiguration(ctxt_pP, buffer, sizeof(buffer), xid,
                               NULL,
                               NULL,
                               *DRB_Release_configList2,
                               NULL,
                               NULL,
                               NULL,
                               dedicatedNAS_MessageList,
                               NULL,
                               NULL,
                               NULL,
                               NULL,
                               NULL);

  enable_nr_rrc_processing_timer(ctxt_pP->module_id, ue_context_pP, TX_SL_AHEAD_DELAY + NR_RRC_PROCESSING_DELAY_MS);

  ue_context_pP->ue_context.pdu_session_release_command_flag = 1;

  LOG_DUMPMSG(NR_RRC,DEBUG_RRC,(char *)buffer,size, "[MSG] RRC Reconfiguration\n");
<<<<<<< HEAD
=======

  rrc_mac_config_req_gNB(ctxt_pP->module_id,
                         0,
                         RC.nrrrc[ctxt_pP->module_id]->configuration.pdsch_AntennaPorts,
                         0,
                         0,
                         0,
                         RC.nrrrc[ctxt_pP->module_id]->carrier.servingcellconfigcommon,
                         NULL,
                         NULL,
                         0,
                         ue_context_pP->ue_context.rnti,
                         NULL,
                         NR_RRC_PROCESSING_DELAY_MS);
>>>>>>> 7b5d8de6

  /* Free all NAS PDUs */
  if (nas_length > 0) {
    /* Free the NAS PDU buffer and invalidate it */
    free(nas_buffer);
  }

  LOG_I(NR_RRC,
        "[gNB %d] Frame %d, Logical Channel DL-DCCH, Generate NR_RRCReconfiguration (bytes %d, UE RNTI %x)\n",
        ctxt_pP->module_id, ctxt_pP->frame, size, ue_context_pP->ue_context.rnti);
  LOG_D(NR_RRC,
        "[FRAME %05d][RRC_gNB][MOD %u][][--- PDCP_DATA_REQ/%d Bytes (rrcReconfiguration to UE %x MUI %d) --->][PDCP][MOD %u][RB %u]\n",
        ctxt_pP->frame, ctxt_pP->module_id, size, ue_context_pP->ue_context.rnti, rrc_gNB_mui, ctxt_pP->module_id, DCCH);
#ifdef ITTI_SIM
  MessageDef *message_p;
  uint8_t *message_buffer;
  message_buffer = itti_malloc (TASK_RRC_GNB, TASK_RRC_UE_SIM, size);
  memcpy (message_buffer, buffer, size);
  message_p = itti_alloc_new_message (TASK_RRC_GNB, 0, GNB_RRC_DCCH_DATA_IND);
  GNB_RRC_DCCH_DATA_IND (message_p).rbid = DCCH;
  GNB_RRC_DCCH_DATA_IND (message_p).sdu = message_buffer;
  GNB_RRC_DCCH_DATA_IND (message_p).size	= size;
  itti_send_msg_to_task (TASK_RRC_UE_SIM, ctxt_pP->instance, message_p);
#else
  nr_rrc_data_req(
    ctxt_pP,
    DCCH,
    rrc_gNB_mui++,
    SDU_CONFIRM_NO,
    size,
    buffer,
    PDCP_TRANSMISSION_MODE_CONTROL);
#endif
}

//-----------------------------------------------------------------------------
/*
* Process the RRC Reconfiguration Complete from the UE
*/
void
rrc_gNB_process_RRCReconfigurationComplete(
    const protocol_ctxt_t *const ctxt_pP,
    rrc_gNB_ue_context_t  *ue_context_pP,
    const uint8_t xid
)
{
  int                                 drb_id;
  uint8_t                            *kRRCenc = NULL;
  uint8_t                            *kRRCint = NULL;
  uint8_t                            *kUPenc = NULL;
  uint8_t                            *kUPint = NULL;
  NR_DRB_ToAddModList_t              *DRB_configList = ue_context_pP->ue_context.DRB_configList2[xid];
  NR_SRB_ToAddModList_t              *SRB_configList = ue_context_pP->ue_context.SRB_configList2[xid];
  NR_DRB_ToReleaseList_t             *DRB_Release_configList2 = ue_context_pP->ue_context.DRB_Release_configList2[xid];
  NR_DRB_Identity_t                  *drb_id_p      = NULL;
  //  uint8_t                             nr_DRB2LCHAN[8];
  gNB_RRC_INST *rrc = RC.nrrrc[ctxt_pP->module_id];

  ue_context_pP->ue_context.ue_reestablishment_timer = 0;

  /* Derive the keys from kgnb */
  if (DRB_configList != NULL) {
    nr_derive_key_up_enc(ue_context_pP->ue_context.ciphering_algorithm,
                         ue_context_pP->ue_context.kgnb,
                         &kUPenc);
    nr_derive_key_up_int(ue_context_pP->ue_context.integrity_algorithm,
                         ue_context_pP->ue_context.kgnb,
                         &kUPint);
  }

  nr_derive_key_rrc_enc(ue_context_pP->ue_context.ciphering_algorithm,
                        ue_context_pP->ue_context.kgnb,
                        &kRRCenc);
  nr_derive_key_rrc_int(ue_context_pP->ue_context.integrity_algorithm,
                        ue_context_pP->ue_context.kgnb,
                        &kRRCint);
  /* Refresh SRBs/DRBs */

#ifndef ITTI_SIM
  LOG_D(NR_RRC,"Configuring PDCP DRBs/SRBs for UE %x\n",ue_context_pP->ue_context.rnti);

  nr_rrc_pdcp_config_asn1_req(ctxt_pP,
                              SRB_configList, // NULL,
                              DRB_configList,
                              DRB_Release_configList2,
                              (ue_context_pP->ue_context.integrity_algorithm << 4)
                              | ue_context_pP->ue_context.ciphering_algorithm,
                              kRRCenc,
                              kRRCint,
                              kUPenc,
                              kUPint,
                              NULL,
                              NULL,
                              get_softmodem_params()->sa ? ue_context_pP->ue_context.masterCellGroup->rlc_BearerToAddModList : NULL);
  /* Refresh SRBs/DRBs */

  if (!NODE_IS_CU(RC.nrrrc[ctxt_pP->module_id]->node_type)) {
    rrc_mac_config_req_gNB(rrc->module_id,
                           rrc->configuration.ssb_SubcarrierOffset,
                           rrc->configuration.pdsch_AntennaPorts,
                           rrc->configuration.pusch_AntennaPorts,
                           rrc->configuration.sib1_tda,
                           rrc->configuration.minRXTXTIME,
                           NULL,
                           NULL,
                           NULL,
                           0,
                           ue_context_pP->ue_context.rnti,
                           ue_context_pP->ue_context.masterCellGroup,
                           0);
    LOG_D(NR_RRC,"Configuring RLC DRBs/SRBs for UE %x\n",ue_context_pP->ue_context.rnti);
    nr_rrc_rlc_config_asn1_req(ctxt_pP,
                               SRB_configList, // NULL,
                               DRB_configList,
                               DRB_Release_configList2,
                               NULL,
                               get_softmodem_params()->sa ? ue_context_pP->ue_context.masterCellGroup->rlc_BearerToAddModList : NULL);
  }
  else if(SRB_configList!=NULL || DRB_configList!=NULL){
    MessageDef *message_p;
    message_p = itti_alloc_new_message (TASK_RRC_GNB, 0, F1AP_UE_CONTEXT_SETUP_REQ);
    f1ap_ue_context_setup_t *req=&F1AP_UE_CONTEXT_SETUP_REQ (message_p);
    req->gNB_CU_ue_id     = 0;
    req->gNB_DU_ue_id = 0;
    req->rnti = ue_context_pP->ue_context.rnti;
    req->mcc              = rrc->configuration.mcc[0];
    req->mnc              = rrc->configuration.mnc[0];
    req->mnc_digit_length = rrc->configuration.mnc_digit_length[0];
    req->nr_cellid        = rrc->nr_cellid;
    if(SRB_configList!=NULL){
      req->srbs_to_be_setup = malloc(SRB_configList->list.count*sizeof(f1ap_srb_to_be_setup_t));
      req->srbs_to_be_setup_length = SRB_configList->list.count;
      f1ap_srb_to_be_setup_t *SRBs=req->srbs_to_be_setup;
      for (int i = 0; i < SRB_configList->list.count; i++){
        if(SRB_configList->list.array[i]->srb_Identity > 1){
          SRBs[i].srb_id = SRB_configList->list.array[i]->srb_Identity;
          SRBs[i].lcid = SRB_configList->list.array[i]->srb_Identity;
        }
      }
    }
    if(DRB_configList!=NULL){
      gtpv1u_gnb_create_tunnel_req_t  create_tunnel_req;
      memset(&create_tunnel_req, 0, sizeof(gtpv1u_gnb_create_tunnel_req_t));
      req->drbs_to_be_setup = malloc(DRB_configList->list.count*sizeof(f1ap_drb_to_be_setup_t));
      req->drbs_to_be_setup_length = DRB_configList->list.count;
      f1ap_drb_to_be_setup_t *DRBs=req->drbs_to_be_setup;
      LOG_I(RRC, "Length of DRB list:%d, %d \n", DRB_configList->list.count, req->drbs_to_be_setup_length);
      for (int i = 0; i < DRB_configList->list.count; i++){
        DRBs[i].drb_id = DRB_configList->list.array[i]->drb_Identity;
        DRBs[i].rlc_mode = RLC_MODE_AM;
        DRBs[i].up_ul_tnl[0].tl_address = inet_addr(rrc->eth_params_s.my_addr);
        DRBs[i].up_ul_tnl[0].port=rrc->eth_params_s.my_portd;
        DRBs[i].up_ul_tnl_length = 1;
        DRBs[i].up_dl_tnl[0].tl_address = inet_addr(rrc->eth_params_s.remote_addr);
        DRBs[i].up_dl_tnl[0].port=rrc->eth_params_s.remote_portd;
        DRBs[i].up_dl_tnl_length = 1;
      }
      LOG_I(RRC, "Send F1AP_UE_CONTEXT_SETUP_REQ with ITTI\n");
    }
    itti_send_msg_to_task (TASK_CU_F1, ctxt_pP->module_id, message_p);
  }
#endif

  /* Set the SRB active in UE context */
  if (SRB_configList != NULL) {
    for (int i = 0; (i < SRB_configList->list.count) && (i < 3); i++) {
      if (SRB_configList->list.array[i]->srb_Identity == 1) {
        ue_context_pP->ue_context.Srb1.Active = 1;
        ue_context_pP->ue_context.Srb1.Srb_info.Srb_id = 1;
      } else if (SRB_configList->list.array[i]->srb_Identity == 2) {
        ue_context_pP->ue_context.Srb2.Active = 1;
        ue_context_pP->ue_context.Srb2.Srb_info.Srb_id = 2;
        LOG_I(NR_RRC,"[gNB %d] Frame      %d CC %d : SRB2 is now active\n",
              ctxt_pP->module_id,
              ctxt_pP->frame,
              ue_context_pP->ue_context.primaryCC_id);
      } else {
        LOG_W(NR_RRC,"[gNB %d] Frame      %d CC %d : invalide SRB identity %ld\n",
              ctxt_pP->module_id,
              ctxt_pP->frame,
              ue_context_pP->ue_context.primaryCC_id,
              SRB_configList->list.array[i]->srb_Identity);
      }
    }

    free(SRB_configList);
    ue_context_pP->ue_context.SRB_configList2[xid] = NULL;
  }

  /* Loop through DRBs and establish if necessary */
  if (DRB_configList != NULL) {
    for (int i = 0; i < DRB_configList->list.count; i++) {
      if (DRB_configList->list.array[i]) {
        drb_id = (int)DRB_configList->list.array[i]->drb_Identity;
        LOG_A(NR_RRC, "[gNB %d] Frame  %d : Logical Channel UL-DCCH, Received NR_RRCReconfigurationComplete from UE rnti %x, reconfiguring DRB %d\n",
            ctxt_pP->module_id,
            ctxt_pP->frame,
            ctxt_pP->rnti,
            (int)DRB_configList->list.array[i]->drb_Identity);
            //(int)*DRB_configList->list.array[i]->pdcp_Config->moreThanOneRLC->primaryPath.logicalChannel);

        if (ue_context_pP->ue_context.DRB_active[drb_id] == 0) {
          ue_context_pP->ue_context.DRB_active[drb_id] = 1;
          LOG_D(NR_RRC, "[gNB %d] Frame %d: Establish RLC UM Bidirectional, DRB %d Active\n",
                  ctxt_pP->module_id, ctxt_pP->frame, (int)DRB_configList->list.array[i]->drb_Identity);

          LOG_D(NR_RRC,
                  PROTOCOL_NR_RRC_CTXT_UE_FMT" RRC_gNB --- MAC_CONFIG_REQ  (DRB) ---> MAC_gNB\n",
                  PROTOCOL_NR_RRC_CTXT_UE_ARGS(ctxt_pP));

          //if (DRB_configList->list.array[i]->pdcp_Config->moreThanOneRLC->primaryPath.logicalChannel) {
          //  nr_DRB2LCHAN[i] = (uint8_t) * DRB_configList->list.array[i]->pdcp_Config->moreThanOneRLC->primaryPath.logicalChannel;
          //}

            // rrc_mac_config_req_eNB
        } else {        // remove LCHAN from MAC/PHY
          if (ue_context_pP->ue_context.DRB_active[drb_id] == 1) {
            /* TODO : It may be needed if gNB goes into full stack working. */
            // DRB has just been removed so remove RLC + PDCP for DRB
            /*      rrc_pdcp_config_req (ctxt_pP->module_id, frameP, 1, CONFIG_ACTION_REMOVE,
            (ue_mod_idP * NB_RB_MAX) + DRB2LCHAN[i],UNDEF_SECURITY_MODE);
            */
            /*rrc_rlc_config_req(ctxt_pP,
                                SRB_FLAG_NO,
                                MBMS_FLAG_NO,
                                CONFIG_ACTION_REMOVE,
                                nr_DRB2LCHAN[i],
                                Rlc_info_um);*/
          }

          ue_context_pP->ue_context.DRB_active[drb_id] = 0;
          LOG_D(NR_RRC, PROTOCOL_NR_RRC_CTXT_UE_FMT" RRC_eNB --- MAC_CONFIG_REQ  (DRB) ---> MAC_eNB\n",
                  PROTOCOL_NR_RRC_CTXT_UE_ARGS(ctxt_pP));

          // rrc_mac_config_req_eNB

        } // end else of if (ue_context_pP->ue_context.DRB_active[drb_id] == 0)
      } // end if (DRB_configList->list.array[i])
    } // end for (int i = 0; i < DRB_configList->list.count; i++)

    free(DRB_configList);
    ue_context_pP->ue_context.DRB_configList2[xid] = NULL;
  } // end if DRB_configList != NULL

  if(DRB_Release_configList2 != NULL) {
    for (int i = 0; i < DRB_Release_configList2->list.count; i++) {
      if (DRB_Release_configList2->list.array[i]) {
        drb_id_p = DRB_Release_configList2->list.array[i];
        drb_id = *drb_id_p;

        if (ue_context_pP->ue_context.DRB_active[drb_id] == 1) {
        ue_context_pP->ue_context.DRB_active[drb_id] = 0;
        }
      }
    }

    free(DRB_Release_configList2);
    ue_context_pP->ue_context.DRB_Release_configList2[xid] = NULL;
  }
}

//-----------------------------------------------------------------------------
void
rrc_gNB_generate_RRCReestablishment(
  const protocol_ctxt_t *const ctxt_pP,
  rrc_gNB_ue_context_t  *const ue_context_pP,
  const int             CC_id)
//-----------------------------------------------------------------------------
{
    // int UE_id = -1;
    //NR_LogicalChannelConfig_t  *SRB1_logicalChannelConfig = NULL;
    NR_SRB_ToAddModList_t      **SRB_configList;
    // NR_SRB_ToAddMod_t          *SRB1_config = NULL;
    //rrc_gNB_carrier_data_t     *carrier = NULL;
    gNB_RRC_UE_t               *ue_context = NULL;
    module_id_t                 module_id = ctxt_pP->module_id;
    // uint16_t                    rnti = ctxt_pP->rnti;
    
    SRB_configList = &(ue_context_pP->ue_context.SRB_configList);
    //carrier = &(RC.nrrrc[ctxt_pP->module_id]->carrier);
    ue_context = &(ue_context_pP->ue_context);
    ue_context->Srb0.Tx_buffer.payload_size = do_RRCReestablishment(ctxt_pP,
        ue_context_pP,
        CC_id,
        (uint8_t *) ue_context->Srb0.Tx_buffer.Payload,
        sizeof(ue_context->Srb0.Tx_buffer.Payload),
        //(uint8_t) carrier->p_gNB, // at this point we do not have the UE capability information, so it can only be TM1 or TM2
        rrc_gNB_get_next_transaction_identifier(module_id),
        SRB_configList
        //&(ue_context->physicalConfigDedicated)
        );

    /* Configure SRB1 for UE */
    if (*SRB_configList != NULL) {
      for (int cnt = 0; cnt < (*SRB_configList)->list.count; cnt++) {
        if ((*SRB_configList)->list.array[cnt]->srb_Identity == 1) {
          // SRB1_config = (*SRB_configList)->list.array[cnt];
        }

        LOG_D(NR_RRC, PROTOCOL_NR_RRC_CTXT_UE_FMT" RRC_gNB --- MAC_CONFIG_REQ  (SRB1) ---> MAC_gNB\n",
              PROTOCOL_NR_RRC_CTXT_UE_ARGS(ctxt_pP));

        // rrc_mac_config_req_eNB
      }
    }  // if (*SRB_configList != NULL)
    
    LOG_I(NR_RRC, PROTOCOL_NR_RRC_CTXT_UE_FMT" [RAPROC] Logical Channel DL-DCCH, Generating NR_RRCReestablishment (bytes %d)\n",
          PROTOCOL_NR_RRC_CTXT_UE_ARGS(ctxt_pP),
          ue_context->Srb0.Tx_buffer.payload_size);
#if(0)
    /* TODO : It may be needed if gNB goes into full stack working. */
    UE_id = find_nr_UE_id(module_id, rnti);
    if (UE_id != -1) {
      /* Activate reject timer, if RRCComplete not received after 10 frames, reject UE */
      RC.nrmac[module_id]->UE_info.UE_sched_ctrl[UE_id].ue_reestablishment_reject_timer = 1;
      /* Reject UE after 10 frames, LTE_RRCConnectionReestablishmentReject is triggered */
      RC.nrmac[module_id]->UE_info.UE_sched_ctrl[UE_id].ue_reestablishment_reject_timer_thres = 100;
    } else {
      LOG_E(NR_RRC, PROTOCOL_NR_RRC_CTXT_UE_FMT" Generating NR_RRCReestablishment without UE_id(MAC) rnti %x\n",
            PROTOCOL_NR_RRC_CTXT_UE_ARGS(ctxt_pP),
            rnti);
    }
#endif
#ifdef ITTI_SIM
        MessageDef *message_p;
        uint8_t *message_buffer;
        message_buffer = itti_malloc (TASK_RRC_GNB, TASK_RRC_UE_SIM, ue_context->Srb0.Tx_buffer.payload_size);
        memcpy (message_buffer, (uint8_t *) ue_context->Srb0.Tx_buffer.Payload, ue_context->Srb0.Tx_buffer.payload_size);
        message_p = itti_alloc_new_message (TASK_RRC_GNB, 0, GNB_RRC_DCCH_DATA_IND);
        GNB_RRC_DCCH_DATA_IND (message_p).rbid = DCCH;
        GNB_RRC_DCCH_DATA_IND (message_p).sdu = message_buffer;
        GNB_RRC_DCCH_DATA_IND (message_p).size  = ue_context->Srb0.Tx_buffer.payload_size;
        itti_send_msg_to_task (TASK_RRC_UE_SIM, ctxt_pP->instance, message_p);
#endif

}

//-----------------------------------------------------------------------------
void
rrc_gNB_process_RRCConnectionReestablishmentComplete(
  const protocol_ctxt_t *const ctxt_pP,
  const rnti_t reestablish_rnti,
  rrc_gNB_ue_context_t         *ue_context_pP,
  const uint8_t xid
)
//-----------------------------------------------------------------------------
{
  LOG_I(NR_RRC,
        PROTOCOL_RRC_CTXT_UE_FMT" [RAPROC] Logical Channel UL-DCCH, processing NR_RRCConnectionReestablishmentComplete from UE (SRB1 Active)\n",
        PROTOCOL_RRC_CTXT_UE_ARGS(ctxt_pP));

  NR_DRB_ToAddModList_t                 *DRB_configList = ue_context_pP->ue_context.DRB_configList;
  NR_SRB_ToAddModList_t                 *SRB_configList = ue_context_pP->ue_context.SRB_configList;
  NR_SRB_ToAddModList_t                **SRB_configList2 = NULL;
  NR_DRB_ToAddModList_t                **DRB_configList2 = NULL;
  NR_SRB_ToAddMod_t                     *SRB2_config     = NULL;
  NR_DRB_ToAddMod_t                     *DRB_config      = NULL;
  //NR_SDAP_Config_t                      *sdap_config     = NULL;
  int i = 0;
  uint8_t                             buffer[RRC_BUF_SIZE];
  uint16_t                            size;

  uint8_t next_xid = rrc_gNB_get_next_transaction_identifier(ctxt_pP->module_id);
  int ret = 0;
  ue_context_pP->ue_context.StatusRrc = NR_RRC_CONNECTED;
  ue_context_pP->ue_context.ue_rrc_inactivity_timer = 1; // set rrc inactivity when UE goes into RRC_CONNECTED
  ue_context_pP->ue_context.reestablishment_xid = next_xid;
  SRB_configList2 = &ue_context_pP->ue_context.SRB_configList2[xid];

  // get old configuration of SRB2
  if (*SRB_configList2 != NULL) {
    if((*SRB_configList2)->list.count!=0) {
      LOG_D(NR_RRC, "SRB_configList2(%p) count is %d\n           SRB_configList2->list.array[0] addr is %p",
            SRB_configList2, (*SRB_configList2)->list.count,  (*SRB_configList2)->list.array[0]);
    }

    for (i = 0; (i < (*SRB_configList2)->list.count) && (i < 3); i++) {
      if ((*SRB_configList2)->list.array[i]->srb_Identity == 2 ) {
        LOG_D(NR_RRC, "get SRB2_config from (ue_context_pP->ue_context.SRB_configList2[%d])\n", xid);
        SRB2_config = (*SRB_configList2)->list.array[i];
        break;
      }
    }
  }

  // SRB2_config = CALLOC(1, sizeof(*SRB2_config));
  // SRB2_config->srb_Identity = 2;

  SRB_configList2 = &(ue_context_pP->ue_context.SRB_configList2[next_xid]);
  DRB_configList2 = &(ue_context_pP->ue_context.DRB_configList2[next_xid]);

  if (*SRB_configList2) {
    free(*SRB_configList2);
    LOG_D(NR_RRC, "free(ue_context_pP->ue_context.SRB_configList2[%d])\n", next_xid);
  }

  *SRB_configList2 = CALLOC(1, sizeof(**SRB_configList2));

  if (SRB2_config != NULL) {
    // Add SRB2 to SRB configuration list
    ASN_SEQUENCE_ADD(&SRB_configList->list, SRB2_config);
    ASN_SEQUENCE_ADD(&(*SRB_configList2)->list, SRB2_config);
    LOG_D(NR_RRC, "Add SRB2_config (srb_Identity:%ld) to ue_context_pP->ue_context.SRB_configList\n",
          SRB2_config->srb_Identity);
    LOG_D(NR_RRC, "Add SRB2_config (srb_Identity:%ld) to ue_context_pP->ue_context.SRB_configList2[%d]\n",
          SRB2_config->srb_Identity, next_xid);
  } else {
    // SRB configuration list only contains SRB1.
    LOG_W(NR_RRC,"SRB2 configuration does not exist in SRB configuration list\n");
  }

  if (*DRB_configList2) {
    free(*DRB_configList2);
    LOG_D(NR_RRC, "free(ue_context_pP->ue_context.DRB_configList2[%d])\n", next_xid);
  }

  *DRB_configList2 = CALLOC(1, sizeof(**DRB_configList2));

  if (DRB_configList != NULL) {
    LOG_D(NR_RRC, "get DRB_config from (ue_context_pP->ue_context.DRB_configList)\n");

    for (i = 0; (i < DRB_configList->list.count) && (i < 3); i++) {
      DRB_config = DRB_configList->list.array[i];
      // Add DRB to DRB configuration list, for LTE_RRCConnectionReconfigurationComplete
      ASN_SEQUENCE_ADD(&(*DRB_configList2)->list, DRB_config);
    }
  }

  ue_context_pP->ue_context.Srb1.Active = 1;
  //ue_context_pP->ue_context.Srb2.Srb_info.Srb_id = 2;

  if (AMF_MODE_ENABLED) {
    hashtable_rc_t    h_rc;
    int               j;
    rrc_ue_ngap_ids_t *rrc_ue_ngap_ids_p = NULL;
    uint16_t ue_initial_id = ue_context_pP->ue_context.ue_initial_id;
    uint32_t gNB_ue_ngap_id = ue_context_pP->ue_context.gNB_ue_ngap_id;
    gNB_RRC_INST *rrc_instance_p = RC.nrrrc[GNB_INSTANCE_TO_MODULE_ID(ctxt_pP->instance)];

    if (gNB_ue_ngap_id > 0) {
      h_rc = hashtable_get(rrc_instance_p->ngap_id2_ngap_ids, (hash_key_t)gNB_ue_ngap_id, (void **)&rrc_ue_ngap_ids_p);

      if  (h_rc == HASH_TABLE_OK) {
    	  rrc_ue_ngap_ids_p->ue_rnti = ctxt_pP->rnti;
      }
    }

    if (ue_initial_id != 0) {
      h_rc = hashtable_get(rrc_instance_p->initial_id2_ngap_ids, (hash_key_t)ue_initial_id, (void **)&rrc_ue_ngap_ids_p);

      if  (h_rc == HASH_TABLE_OK) {
    	  rrc_ue_ngap_ids_p->ue_rnti = ctxt_pP->rnti;
      }
    }

    gtpv1u_gnb_create_tunnel_req_t  create_tunnel_req;
    /* Save e RAB information for later */
    memset(&create_tunnel_req, 0, sizeof(create_tunnel_req));

    for ( j = 0, i = 0; i < NB_RB_MAX; i++) {
      if (ue_context_pP->ue_context.pduSession[i].status == PDU_SESSION_STATUS_ESTABLISHED || ue_context_pP->ue_context.pduSession[i].status == PDU_SESSION_STATUS_DONE) {
        create_tunnel_req.pdusession_id[j]   = ue_context_pP->ue_context.pduSession[i].param.pdusession_id;
        create_tunnel_req.incoming_rb_id[j]  = i+1;
        create_tunnel_req.outgoing_teid[j]  = ue_context_pP->ue_context.pduSession[i].param.gtp_teid;
        memcpy(create_tunnel_req.dst_addr[j].buffer,
               ue_context_pP->ue_context.pduSession[i].param.upf_addr.buffer,
                sizeof(uint8_t)*20);
        create_tunnel_req.dst_addr[j].length = ue_context_pP->ue_context.pduSession[i].param.upf_addr.length;
        j++;
      }
    }

    create_tunnel_req.rnti       = ctxt_pP->rnti; // warning put zero above
    create_tunnel_req.num_tunnels    = j;
    ret = gtpv1u_update_ngu_tunnel(
            ctxt_pP->instance,
            &create_tunnel_req,
            reestablish_rnti);

    if ( ret != 0 ) {
      LOG_E(NR_RRC,"gtpv1u_update_ngu_tunnel failed,start to release UE %x\n",reestablish_rnti);

      // update s1u tunnel failed,reset rnti?
      if (gNB_ue_ngap_id > 0) {
        h_rc = hashtable_get(rrc_instance_p->ngap_id2_ngap_ids, (hash_key_t)gNB_ue_ngap_id, (void **)&rrc_ue_ngap_ids_p);

        if (h_rc == HASH_TABLE_OK ) {
        	rrc_ue_ngap_ids_p->ue_rnti = reestablish_rnti;
        }
      }

      if (ue_initial_id != 0) {
        h_rc = hashtable_get(rrc_instance_p->initial_id2_ngap_ids, (hash_key_t)ue_initial_id, (void **)&rrc_ue_ngap_ids_p);

        if (h_rc == HASH_TABLE_OK ) {
          rrc_ue_ngap_ids_p->ue_rnti = reestablish_rnti;
        }
      }

      ue_context_pP->ue_context.ue_release_timer_s1 = 1;
      ue_context_pP->ue_context.ue_release_timer_thres_s1 = 100;
      ue_context_pP->ue_context.ue_release_timer = 0;
      ue_context_pP->ue_context.ue_reestablishment_timer = 0;
      ue_context_pP->ue_context.ul_failure_timer = 20000; // set ul_failure to 20000 for triggering rrc_eNB_send_S1AP_UE_CONTEXT_RELEASE_REQ
      ue_context_pP->ue_context.ul_failure_timer = 0;
      return;
    }
  } /* AMF_MODE_ENABLED */

  /* Update RNTI in ue_context */
  ue_context_pP->ue_id_rnti                    = ctxt_pP->rnti; // here ue_id_rnti is just a key, may be something else
  ue_context_pP->ue_context.rnti               = ctxt_pP->rnti;

  if (AMF_MODE_ENABLED) {
    uint8_t send_security_mode_command = FALSE;
    nr_rrc_pdcp_config_security(
      ctxt_pP,
      ue_context_pP,
      send_security_mode_command ? 0 : 1);
    LOG_D(NR_RRC, "set security successfully \n");
  }

  /* Add all NAS PDUs to the list */
  for (i = 0; i < ue_context_pP->ue_context.nb_of_pdusessions; i++) {

    /* TODO parameters yet to process ... */
    /* TODO should test if pdu session are Ok before! */
    ue_context_pP->ue_context.pduSession[i].status = PDU_SESSION_STATUS_DONE;
    ue_context_pP->ue_context.pduSession[i].xid    = xid;
    LOG_D(NR_RRC, "setting the status for the default DRB (index %d) to (%d,%s)\n",
          i, ue_context_pP->ue_context.pduSession[i].status, "PDU_SESSION_STATUS_DONE");
  }

  memset(buffer, 0, sizeof(buffer));

  size = do_RRCReconfiguration(ctxt_pP, buffer, sizeof(buffer),
                                xid,
                               *SRB_configList2,
                                DRB_configList,
                                NULL,
                                NULL,
                                NULL,
                                NULL, // MeasObj_list,
                                NULL,
                                NULL,
                                NULL,
                                NULL,
                                NULL,
                                NULL);

<<<<<<< HEAD
  enable_nr_rrc_processing_timer(ctxt_pP->module_id, ue_context_pP, TX_SL_AHEAD_DELAY + NR_RRC_PROCESSING_DELAY_MS);

  LOG_DUMPMSG(NR_RRC,DEBUG_RRC,(char *)buffer,size, "[MSG] RRC Reconfiguration\n");
=======
  LOG_DUMPMSG(NR_RRC,DEBUG_RRC,(char *)buffer,size, "[MSG] RRC Reconfiguration\n");

  rrc_mac_config_req_gNB(ctxt_pP->module_id,
                         0,
                         RC.nrrrc[ctxt_pP->module_id]->configuration.pdsch_AntennaPorts,
                         0,
                         0,
                         0,
                         RC.nrrrc[ctxt_pP->module_id]->carrier.servingcellconfigcommon,
                         NULL,
                         NULL,
                         0,
                         ue_context_pP->ue_context.rnti,
                         NULL,
                         NR_RRC_PROCESSING_DELAY_MS);
>>>>>>> 7b5d8de6

  /* Free all NAS PDUs */
  for (i = 0; i < ue_context_pP->ue_context.nb_of_pdusessions; i++) {
    if (ue_context_pP->ue_context.pduSession[i].param.nas_pdu.buffer != NULL) {
      /* Free the NAS PDU buffer and invalidate it */
      free(ue_context_pP->ue_context.pduSession[i].param.nas_pdu.buffer);
      ue_context_pP->ue_context.pduSession[i].param.nas_pdu.buffer = NULL;
    }
  }

  if(size==65535) {
    LOG_E(NR_RRC,"RRC decode err!!! do_RRCReconfiguration\n");
    return;
  } else {
    LOG_I(NR_RRC,
          "[gNB %d] Frame %d, Logical Channel DL-DCCH, Generate NR_RRCConnectionReconfiguration (bytes %d, UE id %x)\n",
          ctxt_pP->module_id, ctxt_pP->frame, size, ue_context_pP->ue_context.rnti);
    LOG_D(NR_RRC,
          "[FRAME %05d][RRC_gNB][MOD %u][][--- PDCP_DATA_REQ/%d Bytes (rrcConnectionReconfiguration to UE %x MUI %d) --->][PDCP][MOD %u][RB %u]\n",
          ctxt_pP->frame, ctxt_pP->module_id, size, ue_context_pP->ue_context.rnti, rrc_gNB_mui, ctxt_pP->module_id, DCCH);
#ifdef ITTI_SIM
  MessageDef *message_p;
  uint8_t *message_buffer;
  message_buffer = itti_malloc (TASK_RRC_GNB, TASK_RRC_UE_SIM, size);
  memcpy (message_buffer, buffer, size);
  message_p = itti_alloc_new_message (TASK_RRC_GNB, 0, GNB_RRC_DCCH_DATA_IND);
  GNB_RRC_DCCH_DATA_IND (message_p).rbid = DCCH;
  GNB_RRC_DCCH_DATA_IND (message_p).sdu = message_buffer;
  GNB_RRC_DCCH_DATA_IND (message_p).size	= size;
  itti_send_msg_to_task (TASK_RRC_UE_SIM, ctxt_pP->instance, message_p);
#else
    nr_rrc_data_req(
      ctxt_pP,
      DCCH,
      rrc_gNB_mui++,
      SDU_CONFIRM_NO,
      size,
      buffer,
      PDCP_TRANSMISSION_MODE_CONTROL);
#endif
  }
}
//-----------------------------------------------------------------------------

int nr_rrc_reconfiguration_req(rrc_gNB_ue_context_t         *const ue_context_pP,
                               protocol_ctxt_t              *const ctxt_pP,
                               const int                    bwp_id) {

  uint8_t buffer[RRC_BUF_SIZE];
  memset(buffer, 0, sizeof(buffer));
  uint8_t xid = rrc_gNB_get_next_transaction_identifier(ctxt_pP->module_id);

  NR_CellGroupConfig_t *masterCellGroup = ue_context_pP->ue_context.masterCellGroup;
  *masterCellGroup->spCellConfig->spCellConfigDedicated->firstActiveDownlinkBWP_Id = bwp_id;
  *masterCellGroup->spCellConfig->spCellConfigDedicated->defaultDownlinkBWP_Id = bwp_id;
  *masterCellGroup->spCellConfig->spCellConfigDedicated->uplinkConfig->firstActiveUplinkBWP_Id = bwp_id;

  uint16_t  size = do_RRCReconfiguration(ctxt_pP,
                                         buffer,
                                         sizeof(buffer),
                                         xid,
                                         NULL,
                                         NULL,
                                         NULL,
                                         NULL,
                                         NULL,
                                         NULL,
                                         NULL,
                                         NULL,
                                         NULL,
                                         NULL,
                                         NULL,
                                         masterCellGroup);

  enable_nr_rrc_processing_timer(ctxt_pP->module_id, ue_context_pP, TX_SL_AHEAD_DELAY + NR_RRC_PROCESSING_DELAY_MS + NR_RRC_BWP_SWITCH_DELAY_MS);

  nr_rrc_data_req(ctxt_pP,
                  DCCH,
                  rrc_gNB_mui++,
                  SDU_CONFIRM_NO,
                  size,
                  buffer,
                  PDCP_TRANSMISSION_MODE_CONTROL);

  return 0;
}

/*------------------------------------------------------------------------------*/
int nr_rrc_gNB_decode_ccch(protocol_ctxt_t    *const ctxt_pP,
                           const uint8_t      *buffer,
                           int                buffer_length,
                           OCTET_STRING_t     *du_to_cu_rrc_container,
                           const int          CC_id)
{
  module_id_t                                       Idx;
  asn_dec_rval_t                                    dec_rval;
  NR_UL_CCCH_Message_t                             *ul_ccch_msg = NULL;
  struct rrc_gNB_ue_context_s                      *ue_context_p = NULL;
  gNB_RRC_INST                                     *gnb_rrc_inst = RC.nrrrc[ctxt_pP->module_id];
  NR_RRCSetupRequest_IEs_t                         *rrcSetupRequest = NULL;
  NR_RRCReestablishmentRequest_IEs_t                rrcReestablishmentRequest;
  uint64_t                                          random_value = 0;
  int i;

    dec_rval = uper_decode( NULL,
                            &asn_DEF_NR_UL_CCCH_Message,
                            (void **)&ul_ccch_msg,
                            (uint8_t *) buffer,
                            100,
                            0,
                            0);

    if (dec_rval.consumed == 0) {
        /* TODO */
        LOG_E(NR_RRC, PROTOCOL_NR_RRC_CTXT_UE_FMT" FATAL Error in receiving CCCH\n",
                   PROTOCOL_NR_RRC_CTXT_UE_ARGS(ctxt_pP));
        return -1;
    }

    if (ul_ccch_msg->message.present == NR_UL_CCCH_MessageType_PR_c1) {
     switch (ul_ccch_msg->message.choice.c1->present) {
      case NR_UL_CCCH_MessageType__c1_PR_NOTHING:
        /* TODO */
        LOG_I(NR_RRC,
            PROTOCOL_NR_RRC_CTXT_FMT" Received PR_NOTHING on UL-CCCH-Message\n",
            PROTOCOL_NR_RRC_CTXT_ARGS(ctxt_pP));
        break;

      case NR_UL_CCCH_MessageType__c1_PR_rrcSetupRequest:
        LOG_D(NR_RRC, "Received RRCSetupRequest on UL-CCCH-Message (UE rnti %x)\n", ctxt_pP->rnti);
        ue_context_p = rrc_gNB_get_ue_context(gnb_rrc_inst, ctxt_pP->rnti);
        if (ue_context_p != NULL) {
          rrc_gNB_free_mem_UE_context(ctxt_pP, ue_context_p);
        } else {
          rrcSetupRequest = &ul_ccch_msg->message.choice.c1->choice.rrcSetupRequest->rrcSetupRequest;
          if (NR_InitialUE_Identity_PR_randomValue == rrcSetupRequest->ue_Identity.present) {
            /* randomValue                         BIT STRING (SIZE (39)) */
            if (rrcSetupRequest->ue_Identity.choice.randomValue.size != 5) { // 39-bit random value
              LOG_E(NR_RRC, "wrong InitialUE-Identity randomValue size, expected 5, provided %lu",
                          (long unsigned int)rrcSetupRequest->ue_Identity.choice.randomValue.size);
              return -1;
            }

            memcpy(((uint8_t *) & random_value) + 3,
                    rrcSetupRequest->ue_Identity.choice.randomValue.buf,
                    rrcSetupRequest->ue_Identity.choice.randomValue.size);

            /* if there is already a registered UE (with another RNTI) with this random_value,
            * the current one must be removed from MAC/PHY (zombie UE)
            */
            if ((ue_context_p = rrc_gNB_ue_context_random_exist(RC.nrrrc[ctxt_pP->module_id], random_value))) {
              LOG_W(NR_RRC, "new UE rnti %x (coming with random value) is already there as UE %x, removing %x from MAC/PHY\n",
                      ctxt_pP->rnti, ue_context_p->ue_context.rnti, ue_context_p->ue_context.rnti);
              ue_context_p->ue_context.ul_failure_timer = 20000;
            }

            ue_context_p = rrc_gNB_get_next_free_ue_context(ctxt_pP, RC.nrrrc[ctxt_pP->module_id], random_value);
            ue_context_p->ue_context.Srb0.Srb_id = 0;
            ue_context_p->ue_context.Srb0.Active = 1;
            memcpy(ue_context_p->ue_context.Srb0.Rx_buffer.Payload,
                    buffer,
                    buffer_length);
            ue_context_p->ue_context.Srb0.Rx_buffer.payload_size = buffer_length;
          } else if (NR_InitialUE_Identity_PR_ng_5G_S_TMSI_Part1 == rrcSetupRequest->ue_Identity.present) {
            /* TODO */
            /* <5G-S-TMSI> = <AMF Set ID><AMF Pointer><5G-TMSI> 48-bit */
            /* ng-5G-S-TMSI-Part1                  BIT STRING (SIZE (39)) */
            if (rrcSetupRequest->ue_Identity.choice.ng_5G_S_TMSI_Part1.size != 5) {
              LOG_E(NR_RRC, "wrong ng_5G_S_TMSI_Part1 size, expected 5, provided %lu \n",
                          (long unsigned int)rrcSetupRequest->ue_Identity.choice.ng_5G_S_TMSI_Part1.size);
              return -1;
            }

            uint64_t s_tmsi_part1 = bitStr_to_uint64(&rrcSetupRequest->ue_Identity.choice.ng_5G_S_TMSI_Part1);

            // memcpy(((uint8_t *) & random_value) + 3,
            //         rrcSetupRequest->ue_Identity.choice.ng_5G_S_TMSI_Part1.buf,
            //         rrcSetupRequest->ue_Identity.choice.ng_5G_S_TMSI_Part1.size);

            if ((ue_context_p = rrc_gNB_ue_context_5g_s_tmsi_exist(RC.nrrrc[ctxt_pP->module_id], s_tmsi_part1))) {
              LOG_I(NR_RRC, " 5G-S-TMSI-Part1 exists, ue_context_p %p, old rnti %x => %x\n",ue_context_p, ue_context_p->ue_context.rnti, ctxt_pP->rnti);

              nr_rrc_mac_remove_ue(ctxt_pP->module_id, ue_context_p->ue_context.rnti);

              /* replace rnti in the context */
              /* for that, remove the context from the RB tree */
              RB_REMOVE(rrc_nr_ue_tree_s, &RC.nrrrc[ctxt_pP->module_id]->rrc_ue_head, ue_context_p);
              /* and insert again, after changing rnti everywhere it has to be changed */
              ue_context_p->ue_id_rnti = ctxt_pP->rnti;
              ue_context_p->ue_context.rnti = ctxt_pP->rnti;
              RB_INSERT(rrc_nr_ue_tree_s, &RC.nrrrc[ctxt_pP->module_id]->rrc_ue_head, ue_context_p);
              /* reset timers */
              ue_context_p->ue_context.ul_failure_timer = 0;
              ue_context_p->ue_context.ue_release_timer = 0;
              ue_context_p->ue_context.ue_reestablishment_timer = 0;
              ue_context_p->ue_context.ue_release_timer_s1 = 0;
              ue_context_p->ue_context.ue_release_timer_rrc = 0;
            } else {
              LOG_I(NR_RRC, " 5G-S-TMSI-Part1 doesn't exist, setting ng_5G_S_TMSI_Part1 to %p => %ld\n",
                              ue_context_p, s_tmsi_part1);

              ue_context_p = rrc_gNB_get_next_free_ue_context(ctxt_pP, RC.nrrrc[ctxt_pP->module_id], s_tmsi_part1);

              if (ue_context_p == NULL) {
                  LOG_E(RRC, "%s:%d:%s: rrc_gNB_get_next_free_ue_context returned NULL\n", __FILE__, __LINE__, __FUNCTION__);
              }

              if (ue_context_p != NULL) {
                ue_context_p->ue_context.Initialue_identity_5g_s_TMSI.presence = TRUE;
                ue_context_p->ue_context.ng_5G_S_TMSI_Part1 = s_tmsi_part1;
              }
            }
          } else {
            /* TODO */
            memcpy(((uint8_t *) & random_value) + 3,
                    rrcSetupRequest->ue_Identity.choice.randomValue.buf,
                    rrcSetupRequest->ue_Identity.choice.randomValue.size);

            rrc_gNB_get_next_free_ue_context(ctxt_pP, RC.nrrrc[ctxt_pP->module_id], random_value);
            LOG_E(NR_RRC,
                    PROTOCOL_NR_RRC_CTXT_UE_FMT" RRCSetupRequest without random UE identity or S-TMSI not supported, let's reject the UE\n",
                    PROTOCOL_NR_RRC_CTXT_UE_ARGS(ctxt_pP));
            rrc_gNB_generate_RRCReject(ctxt_pP,
                                       rrc_gNB_get_ue_context(gnb_rrc_inst, ctxt_pP->rnti),
                                       CC_id);
            break;
          }

          ue_context_p->ue_context.establishment_cause = rrcSetupRequest->establishmentCause;

          rrc_gNB_generate_RRCSetup(ctxt_pP,
                                    rrc_gNB_get_ue_context(gnb_rrc_inst, ctxt_pP->rnti),
                                    du_to_cu_rrc_container,
                                    gnb_rrc_inst->carrier.servingcellconfigcommon,
                                    CC_id);
        }
        break;

      case NR_UL_CCCH_MessageType__c1_PR_rrcResumeRequest:
                LOG_I(NR_RRC, "receive rrcResumeRequest message \n");
        break;

      case NR_UL_CCCH_MessageType__c1_PR_rrcReestablishmentRequest:
        LOG_I(NR_RRC, "receive rrcReestablishmentRequest message \n");
        LOG_DUMPMSG(NR_RRC, DEBUG_RRC,(char *)(buffer), buffer_length,
              "[MSG] RRC Reestablishment Request\n");
        LOG_D(NR_RRC,
              PROTOCOL_NR_RRC_CTXT_UE_FMT"MAC_gNB--- MAC_DATA_IND (rrcReestablishmentRequest on SRB0) --> RRC_gNB\n",
              PROTOCOL_NR_RRC_CTXT_UE_ARGS(ctxt_pP));

        rrcReestablishmentRequest = ul_ccch_msg->message.choice.c1->choice.rrcReestablishmentRequest->rrcReestablishmentRequest;
        LOG_I(NR_RRC,
          PROTOCOL_NR_RRC_CTXT_UE_FMT" NR_RRCReestablishmentRequest cause %s\n",
          PROTOCOL_NR_RRC_CTXT_UE_ARGS(ctxt_pP),
          ((rrcReestablishmentRequest.reestablishmentCause == NR_ReestablishmentCause_otherFailure) ?   "Other Failure" :
          (rrcReestablishmentRequest.reestablishmentCause == NR_ReestablishmentCause_handoverFailure) ? "Handover Failure" :
          "reconfigurationFailure"));
        {
          uint16_t                          c_rnti = 0;
          if (rrcReestablishmentRequest.ue_Identity.physCellId != RC.nrrrc[ctxt_pP->module_id]->carrier.physCellId) {
            /* UE was moving from previous cell so quickly that RRCReestablishment for previous cell was recieved in this cell */
            LOG_E(NR_RRC,
                  PROTOCOL_NR_RRC_CTXT_UE_FMT" NR_RRCReestablishmentRequest ue_Identity.physCellId(%ld) is not equal to current physCellId(%d), fallback to RRC establishment\n",
                  PROTOCOL_NR_RRC_CTXT_UE_ARGS(ctxt_pP),
                  rrcReestablishmentRequest.ue_Identity.physCellId,
                  RC.nrrrc[ctxt_pP->module_id]->carrier.physCellId);
            rrc_gNB_generate_RRCSetup_for_RRCReestablishmentRequest(ctxt_pP, CC_id);
            break;
          }

          LOG_D(NR_RRC, "physCellId is %ld\n", rrcReestablishmentRequest.ue_Identity.physCellId);

          for (i = 0; i < rrcReestablishmentRequest.ue_Identity.shortMAC_I.size; i++) {
            LOG_D(NR_RRC, "rrcReestablishmentRequest.ue_Identity.shortMAC_I.buf[%d] = %x\n",
                  i, rrcReestablishmentRequest.ue_Identity.shortMAC_I.buf[i]);
          }

          if (rrcReestablishmentRequest.ue_Identity.c_RNTI < 0 ||
              rrcReestablishmentRequest.ue_Identity.c_RNTI > 65535) {
            /* c_RNTI range error should not happen */
            LOG_E(NR_RRC,
                  PROTOCOL_NR_RRC_CTXT_UE_FMT" NR_RRCReestablishmentRequest c_RNTI range error, fallback to RRC establishment\n",
                  PROTOCOL_NR_RRC_CTXT_UE_ARGS(ctxt_pP));
            rrc_gNB_generate_RRCSetup_for_RRCReestablishmentRequest(ctxt_pP, CC_id);
            break;
          }

          c_rnti = rrcReestablishmentRequest.ue_Identity.c_RNTI;
          LOG_I(NR_RRC, "c_rnti is %x\n", c_rnti);
          ue_context_p = rrc_gNB_get_ue_context(gnb_rrc_inst, c_rnti);

          if (ue_context_p == NULL) {
            LOG_E(NR_RRC,
                  PROTOCOL_NR_RRC_CTXT_UE_FMT" NR_RRCReestablishmentRequest without UE context, fallback to RRC establishment\n",
                  PROTOCOL_NR_RRC_CTXT_UE_ARGS(ctxt_pP));
            rrc_gNB_generate_RRCSetup_for_RRCReestablishmentRequest(ctxt_pP, CC_id);
            break;
          }
#if(0)
          /* TODO : It may be needed if gNB goes into full stack working. */
          int UE_id = find_nr_UE_id(ctxt_pP->module_id, c_rnti);

          if(UE_id == -1) {
            LOG_E(NR_RRC,
                  PROTOCOL_NR_RRC_CTXT_UE_FMT" NR_RRCReestablishmentRequest without UE_id(MAC) rnti %x, fallback to RRC establishment\n",
                  PROTOCOL_NR_RRC_CTXT_UE_ARGS(ctxt_pP),c_rnti);
            rrc_gNB_generate_RRCSetup_for_RRCReestablishmentRequest(ctxt_pP, CC_id);
            break;
          }

          //previous rnti
          rnti_t previous_rnti = 0;

          for (i = 0; i < MAX_MOBILES_PER_ENB; i++) {
            if (reestablish_rnti_map[i][1] == c_rnti) {
              previous_rnti = reestablish_rnti_map[i][0];
              break;
            }
          }

          if(previous_rnti != 0) {
            UE_id = find_nr_UE_id(ctxt_pP->module_id, previous_rnti);

            if(UE_id == -1) {
              LOG_E(NR_RRC,
                    PROTOCOL_NR_RRC_CTXT_UE_FMT" RRCReestablishmentRequest without UE_id(MAC) previous rnti %x, fallback to RRC establishment\n",
                    PROTOCOL_NR_RRC_CTXT_UE_ARGS(ctxt_pP),previous_rnti);
              rrc_gNB_generate_RRCSetup_for_RRCReestablishmentRequest(ctxt_pP, CC_id);
              break;
            }
          }
#endif
          //c-plane not end
          if((ue_context_p->ue_context.StatusRrc != NR_RRC_RECONFIGURED) && (ue_context_p->ue_context.reestablishment_cause == NR_ReestablishmentCause_spare1)) {
            LOG_E(NR_RRC,
                  PROTOCOL_NR_RRC_CTXT_UE_FMT" NR_RRCReestablishmentRequest (UE %x c-plane is not end), RRC establishment failed \n",
                  PROTOCOL_NR_RRC_CTXT_UE_ARGS(ctxt_pP),c_rnti);
            /* TODO RRC Release ? */
            break;
          }

          if(ue_context_p->ue_context.ue_reestablishment_timer > 0) {
            LOG_E(NR_RRC,
                  PROTOCOL_NR_RRC_CTXT_UE_FMT" RRRCReconfigurationComplete(Previous) don't receive, delete the Previous UE,\nprevious Status %d, new Status NR_RRC_RECONFIGURED\n",
                  PROTOCOL_NR_RRC_CTXT_UE_ARGS(ctxt_pP),
                  ue_context_p->ue_context.StatusRrc
                  );
            ue_context_p->ue_context.StatusRrc = NR_RRC_RECONFIGURED;
            protocol_ctxt_t  ctxt_old_p;
            PROTOCOL_CTXT_SET_BY_INSTANCE(&ctxt_old_p,
                                          ctxt_pP->instance,
                                          GNB_FLAG_YES,
                                          c_rnti,
                                          ctxt_pP->frame,
                                          ctxt_pP->subframe);
            rrc_gNB_process_RRCReconfigurationComplete(&ctxt_old_p,
                ue_context_p,
                ue_context_p->ue_context.reestablishment_xid);

            for (uint8_t pdusessionid = 0; pdusessionid < ue_context_p->ue_context.nb_of_pdusessions; pdusessionid++) {
              if (ue_context_p->ue_context.pduSession[pdusessionid].status == PDU_SESSION_STATUS_DONE) {
                ue_context_p->ue_context.pduSession[pdusessionid].status = PDU_SESSION_STATUS_ESTABLISHED;
              } else {
                ue_context_p->ue_context.pduSession[pdusessionid].status = PDU_SESSION_STATUS_FAILED;
              }
            }
          }

          LOG_D(NR_RRC,
                PROTOCOL_NR_RRC_CTXT_UE_FMT" UE context: %p\n",
                PROTOCOL_NR_RRC_CTXT_UE_ARGS(ctxt_pP),
                ue_context_p);
          /* reset timers */
          ue_context_p->ue_context.ul_failure_timer = 0;
          ue_context_p->ue_context.ue_release_timer = 0;
          ue_context_p->ue_context.ue_reestablishment_timer = 0;
          // ue_context_p->ue_context.ue_release_timer_s1 = 0;
          ue_context_p->ue_context.ue_release_timer_rrc = 0;
          ue_context_p->ue_context.reestablishment_xid = -1;

          // insert C-RNTI to map
          for (i = 0; i < MAX_MOBILES_PER_ENB; i++) {
            if (reestablish_rnti_map[i][0] == 0) {
              reestablish_rnti_map[i][0] = ctxt_pP->rnti;
              reestablish_rnti_map[i][1] = c_rnti;
              LOG_D(NR_RRC, "reestablish_rnti_map[%d] [0] %x, [1] %x\n",
                    i, reestablish_rnti_map[i][0], reestablish_rnti_map[i][1]);
              break;
            }
          }

          ue_context_p->ue_context.reestablishment_cause = rrcReestablishmentRequest.reestablishmentCause;
          LOG_D(NR_RRC, PROTOCOL_NR_RRC_CTXT_UE_FMT" Accept reestablishment request from UE physCellId %ld cause %ld\n",
                PROTOCOL_NR_RRC_CTXT_UE_ARGS(ctxt_pP),
                rrcReestablishmentRequest.ue_Identity.physCellId,
                ue_context_p->ue_context.reestablishment_cause);

          ue_context_p->ue_context.primaryCC_id = CC_id;
          //LG COMMENT Idx = (ue_mod_idP * NB_RB_MAX) + DCCH;
          Idx = DCCH;
          // SRB1
          ue_context_p->ue_context.Srb1.Active = 1;
          ue_context_p->ue_context.Srb1.Srb_info.Srb_id = Idx;
          memcpy(&ue_context_p->ue_context.Srb1.Srb_info.Lchan_desc[0],
                &DCCH_LCHAN_DESC,
                LCHAN_DESC_SIZE);
          memcpy(&ue_context_p->ue_context.Srb1.Srb_info.Lchan_desc[1],
                &DCCH_LCHAN_DESC,
                LCHAN_DESC_SIZE);
          // SRB2: set  it to go through SRB1 with id 1 (DCCH)
          ue_context_p->ue_context.Srb2.Active = 1;
          ue_context_p->ue_context.Srb2.Srb_info.Srb_id = Idx;
          memcpy(&ue_context_p->ue_context.Srb2.Srb_info.Lchan_desc[0],
                &DCCH_LCHAN_DESC,
                LCHAN_DESC_SIZE);
          memcpy(&ue_context_p->ue_context.Srb2.Srb_info.Lchan_desc[1],
                &DCCH_LCHAN_DESC,
                LCHAN_DESC_SIZE);

          rrc_gNB_generate_RRCReestablishment(ctxt_pP, ue_context_p, CC_id);

          LOG_I(NR_RRC, PROTOCOL_NR_RRC_CTXT_UE_FMT"CALLING RLC CONFIG SRB1 (rbid %d)\n",
                PROTOCOL_NR_RRC_CTXT_UE_ARGS(ctxt_pP),
                Idx);
          // nr_rrc_pdcp_config_asn1_req(ctxt_pP,
          //                         ue_context_p->ue_context.SRB_configList,
          //                         NULL,
          //                         NULL,
          //                         0xff,
          //                         NULL,
          //                         NULL,
          //                         NULL,
          //                         NULL,
          //                         NULL,
          //                         NULL,
          //                         NULL);

          // if (!NODE_IS_CU(RC.nrrrc[ctxt_pP->module_id]->node_type)) {
            // nr_rrc_rlc_config_asn1_req(ctxt_pP,
            //                         ue_context_p->ue_context.SRB_configList,
            //                         NULL,
            //                         NULL,
            //                         NULL,
            //                         NULL);
          // }
        }
        break;

      case NR_UL_CCCH_MessageType__c1_PR_rrcSystemInfoRequest:
        LOG_I(NR_RRC, "receive rrcSystemInfoRequest message \n");
        /* TODO */
        break;

      default:
        LOG_E(NR_RRC, PROTOCOL_NR_RRC_CTXT_UE_FMT" Unknown message\n",
                   PROTOCOL_NR_RRC_CTXT_UE_ARGS(ctxt_pP));
        break;
    }
  }
  return 0;
}

/*! \fn uint64_t bitStr_to_uint64(BIT_STRING_t *)
 *\brief  This function extract at most a 64 bits value from a BIT_STRING_t object, the exact bits number depend on the BIT_STRING_t contents.
 *\param[in] pointer to the BIT_STRING_t object.
 *\return the extracted value.
 */
static inline uint64_t bitStr_to_uint64(BIT_STRING_t *asn) {
  uint64_t result = 0;
  int index;
  int shift;

  DevCheck ((asn->size > 0) && (asn->size <= 8), asn->size, 0, 0);

  shift = ((asn->size - 1) * 8) - asn->bits_unused;
  for (index = 0; index < (asn->size - 1); index++) {
    result |= (uint64_t)asn->buf[index] << shift;
    shift -= 8;
  }

  result |= asn->buf[index] >> asn->bits_unused;

  return result;
}

//-----------------------------------------------------------------------------
int
rrc_gNB_decode_dcch(
  const protocol_ctxt_t *const ctxt_pP,
  const rb_id_t                Srb_id,
  const uint8_t    *const      Rx_sdu,
  const sdu_size_t             sdu_sizeP
)
//-----------------------------------------------------------------------------
{
  asn_dec_rval_t                      dec_rval;
  NR_UL_DCCH_Message_t                *ul_dcch_msg  = NULL;
  struct rrc_gNB_ue_context_s         *ue_context_p = NULL;
  uint8_t                             xid;

  int i;

  if ((Srb_id != 1) && (Srb_id != 2)) {
    LOG_E(NR_RRC, PROTOCOL_NR_RRC_CTXT_UE_FMT" Received message on SRB%ld, should not have ...\n",
          PROTOCOL_NR_RRC_CTXT_UE_ARGS(ctxt_pP),
          Srb_id);
  } else {
    LOG_D(NR_RRC, PROTOCOL_NR_RRC_CTXT_UE_FMT" Received message on SRB%ld\n",
              PROTOCOL_NR_RRC_CTXT_UE_ARGS(ctxt_pP),
              Srb_id);
  }

  LOG_D(NR_RRC, PROTOCOL_NR_RRC_CTXT_UE_FMT" Decoding UL-DCCH Message\n",
                  PROTOCOL_NR_RRC_CTXT_UE_ARGS(ctxt_pP));

  //for (int i=0;i<sdu_sizeP;i++) printf("%02x ",Rx_sdu[i]);
  //printf("\n");

  dec_rval = uper_decode(
                  NULL,
                  &asn_DEF_NR_UL_DCCH_Message,
                  (void **)&ul_dcch_msg,
                  Rx_sdu,
                  sdu_sizeP,
                  0,
                  0);

  if (LOG_DEBUGFLAG(DEBUG_ASN1)) {
    xer_fprint(stdout, &asn_DEF_NR_UL_DCCH_Message, (void *)ul_dcch_msg);
  }

  {
    for (i = 0; i < sdu_sizeP; i++) {
      LOG_T(NR_RRC, "%x.", Rx_sdu[i]);
    }

    LOG_T(NR_RRC, "\n");
  }

  if ((dec_rval.code != RC_OK) && (dec_rval.consumed == 0)) {
    LOG_E(NR_RRC, PROTOCOL_NR_RRC_CTXT_UE_FMT" Failed to decode UL-DCCH (%zu bytes)\n",
        PROTOCOL_NR_RRC_CTXT_UE_ARGS(ctxt_pP),
        dec_rval.consumed);
    return -1;
  }

  ue_context_p = rrc_gNB_get_ue_context(RC.nrrrc[ctxt_pP->module_id],
                                          ctxt_pP->rnti);

  if (ul_dcch_msg->message.present == NR_UL_DCCH_MessageType_PR_c1) {
    switch (ul_dcch_msg->message.choice.c1->present) {
      case NR_UL_DCCH_MessageType__c1_PR_NOTHING:
        LOG_I(NR_RRC,
            PROTOCOL_NR_RRC_CTXT_FMT" Received PR_NOTHING on UL-DCCH-Message\n",
            PROTOCOL_NR_RRC_CTXT_ARGS(ctxt_pP));
        break;

      case NR_UL_DCCH_MessageType__c1_PR_rrcReconfigurationComplete:
        LOG_I(NR_RRC, "Receive RRC Reconfiguration Complete message UE %x\n", ctxt_pP->rnti);
        if(!ue_context_p) {
          LOG_E(NR_RRC, "Processing NR_RRCReconfigurationComplete UE %x, ue_context_p is NULL\n", ctxt_pP->rnti);
          break;
        }

        LOG_DUMPMSG(NR_RRC, DEBUG_RRC, (char *)(Rx_sdu), sdu_sizeP,
                    "[MSG] RRC Connection Reconfiguration Complete\n");
        LOG_D(NR_RRC,
            PROTOCOL_NR_RRC_CTXT_UE_FMT" RLC RB %02d --- RLC_DATA_IND %d bytes "
            "(RRCReconfigurationComplete) ---> RRC_gNB]\n",
            PROTOCOL_NR_RRC_CTXT_UE_ARGS(ctxt_pP),
            DCCH,
            sdu_sizeP);

        if (ul_dcch_msg->message.choice.c1->present == NR_UL_DCCH_MessageType__c1_PR_rrcReconfigurationComplete) {
          if (ul_dcch_msg->message.choice.c1->choice.rrcReconfigurationComplete->criticalExtensions.present ==
            NR_RRCReconfigurationComplete__criticalExtensions_PR_rrcReconfigurationComplete)
            rrc_gNB_process_RRCReconfigurationComplete(
                ctxt_pP,
                ue_context_p,
                ul_dcch_msg->message.choice.c1->choice.rrcReconfigurationComplete->rrc_TransactionIdentifier);
        }

        if (AMF_MODE_ENABLED) {
          if(ue_context_p->ue_context.pdu_session_release_command_flag == 1) {
            xid = ul_dcch_msg->message.choice.c1->choice.rrcReconfigurationComplete->rrc_TransactionIdentifier;
            ue_context_p->ue_context.pdu_session_release_command_flag = 0;
            //gtp tunnel delete
	    gtpv1u_gnb_delete_tunnel_req_t req={0};
            for(i = 0; i < NB_RB_MAX; i++) {
              if(xid == ue_context_p->ue_context.pduSession[i].xid) {
                req.pdusession_id[req.num_pdusession++] =
                  ue_context_p->ue_context.gnb_gtp_psi[i];
                ue_context_p->ue_context.gnb_gtp_teid[i] = 0;
                memset(&ue_context_p->ue_context.gnb_gtp_addrs[i], 0, sizeof(ue_context_p->ue_context.gnb_gtp_addrs[i]));
                ue_context_p->ue_context.gnb_gtp_psi[i]  = 0;
              }
            }
	    gtpv1u_delete_ngu_tunnel(ctxt_pP->instance, &req);
            //NGAP_PDUSESSION_RELEASE_RESPONSE
            rrc_gNB_send_NGAP_PDUSESSION_RELEASE_RESPONSE(ctxt_pP, ue_context_p, xid);
          } else if (ue_context_p->ue_context.established_pdu_sessions_flag != 1) {
            if (ue_context_p->ue_context.nb_of_pdusessions > 0) {
              rrc_gNB_send_NGAP_PDUSESSION_SETUP_RESP(ctxt_pP,
                ue_context_p,
                ul_dcch_msg->message.choice.c1->choice.rrcReconfigurationComplete->rrc_TransactionIdentifier);
              ue_context_p->ue_context.nb_of_pdusessions = 0;
            }
          }
          if (ue_context_p->ue_context.nb_of_modify_pdusessions > 0) {
            rrc_gNB_send_NGAP_PDUSESSION_MODIFY_RESP(ctxt_pP,
                                                     ue_context_p,
                                                     ul_dcch_msg->message.choice.c1->choice.rrcReconfigurationComplete->rrc_TransactionIdentifier);
            ue_context_p->ue_context.nb_of_modify_pdusessions = 0;
            ue_context_p->ue_context.nb_of_failed_pdusessions = 0;
            memset(ue_context_p->ue_context.modify_pdusession, 0, sizeof(ue_context_p->ue_context.modify_pdusession));

            for(int i = 0; i < NR_NB_RB_MAX; i++) {
              ue_context_p->ue_context.modify_pdusession[i].xid = -1;
            }
          }
        }
        if (first_rrcreconfiguration == 0){
          first_rrcreconfiguration = 1;
          rrc_gNB_send_NGAP_INITIAL_CONTEXT_SETUP_RESP(ctxt_pP, ue_context_p);
        }

        break;

      case NR_UL_DCCH_MessageType__c1_PR_rrcSetupComplete:
        if(!ue_context_p) {
          LOG_I(NR_RRC, "Processing NR_RRCSetupComplete UE %x, ue_context_p is NULL\n", ctxt_pP->rnti);
          break;
        }

        LOG_DUMPMSG(NR_RRC, DEBUG_RRC,(char *)Rx_sdu,sdu_sizeP,
                    "[MSG] RRC SetupComplete\n");
        LOG_D(NR_RRC,
                PROTOCOL_NR_RRC_CTXT_UE_FMT" RLC RB %02d --- RLC_DATA_IND %d bytes "
                "(RRCSetupComplete) ---> RRC_gNB\n",
                PROTOCOL_NR_RRC_CTXT_UE_ARGS(ctxt_pP),
                DCCH,
                sdu_sizeP);

        if (ul_dcch_msg->message.choice.c1->choice.rrcSetupComplete->criticalExtensions.present ==
              NR_RRCSetupComplete__criticalExtensions_PR_rrcSetupComplete) {
          if (ul_dcch_msg->message.choice.c1->choice.rrcSetupComplete->criticalExtensions.choice.
            rrcSetupComplete->ng_5G_S_TMSI_Value != NULL) {
            if (ul_dcch_msg->message.choice.c1->choice.rrcSetupComplete->criticalExtensions.choice.
            rrcSetupComplete->ng_5G_S_TMSI_Value->present == NR_RRCSetupComplete_IEs__ng_5G_S_TMSI_Value_PR_ng_5G_S_TMSI_Part2) {
            // ng-5G-S-TMSI-Part2                  BIT STRING (SIZE (9))
              if (ul_dcch_msg->message.choice.c1->choice.rrcSetupComplete->criticalExtensions.choice.
                rrcSetupComplete->ng_5G_S_TMSI_Value->choice.ng_5G_S_TMSI_Part2.size != 2) {
                LOG_E(NR_RRC, "wrong ng_5G_S_TMSI_Part2 size, expected 2, provided %lu",
                            (long unsigned int)ul_dcch_msg->message.choice.c1->choice.rrcSetupComplete->
                            criticalExtensions.choice.rrcSetupComplete->
                            ng_5G_S_TMSI_Value->choice.ng_5G_S_TMSI_Part2.size);
                return -1;
              }

              if (ue_context_p->ue_context.ng_5G_S_TMSI_Part1 != 0) {
                ue_context_p->ue_context.ng_5G_S_TMSI_Part2 =
                                BIT_STRING_to_uint16(&ul_dcch_msg->message.choice.c1->choice.rrcSetupComplete->
                                    criticalExtensions.choice.rrcSetupComplete->
                                    ng_5G_S_TMSI_Value->choice.ng_5G_S_TMSI_Part2);
              }

            /* TODO */
            } else if (ul_dcch_msg->message.choice.c1->choice.rrcSetupComplete->criticalExtensions.choice.
              rrcSetupComplete->ng_5G_S_TMSI_Value->present == NR_RRCSetupComplete_IEs__ng_5G_S_TMSI_Value_PR_ng_5G_S_TMSI) {
              // NG-5G-S-TMSI ::=                         BIT STRING (SIZE (48))
              if (ul_dcch_msg->message.choice.c1->choice.rrcSetupComplete->criticalExtensions.choice.
                rrcSetupComplete->ng_5G_S_TMSI_Value->choice.ng_5G_S_TMSI.size != 6) {
                LOG_E(NR_RRC, "wrong ng_5G_S_TMSI size, expected 6, provided %lu",
                            (long unsigned int)ul_dcch_msg->message.choice.c1->choice.rrcSetupComplete->
                            criticalExtensions.choice.rrcSetupComplete->
                            ng_5G_S_TMSI_Value->choice.ng_5G_S_TMSI.size);
                return -1;
              }

              uint64_t fiveg_s_TMSI = bitStr_to_uint64(&ul_dcch_msg->message.choice.c1->choice.rrcSetupComplete->
                  criticalExtensions.choice.rrcSetupComplete->ng_5G_S_TMSI_Value->choice.ng_5G_S_TMSI);
              LOG_I(NR_RRC, "Received rrcSetupComplete, 5g_s_TMSI: 0x%lX, amf_set_id: 0x%lX(%ld), amf_pointer: 0x%lX(%ld), 5g TMSI: 0x%X \n",
                  fiveg_s_TMSI, fiveg_s_TMSI >> 38, fiveg_s_TMSI >> 38,
                  (fiveg_s_TMSI >> 32) & 0x3F, (fiveg_s_TMSI >> 32) & 0x3F,
                  (uint32_t)fiveg_s_TMSI);
              if (ue_context_p->ue_context.Initialue_identity_5g_s_TMSI.presence == TRUE) {
                  ue_context_p->ue_context.Initialue_identity_5g_s_TMSI.amf_set_id = fiveg_s_TMSI >> 38;
                  ue_context_p->ue_context.Initialue_identity_5g_s_TMSI.amf_pointer = (fiveg_s_TMSI >> 32) & 0x3F;
                  ue_context_p->ue_context.Initialue_identity_5g_s_TMSI.fiveg_tmsi = (uint32_t)fiveg_s_TMSI;
              }
            }
          }

          rrc_gNB_process_RRCSetupComplete(
                  ctxt_pP,
                  ue_context_p,
                  ul_dcch_msg->message.choice.c1->choice.rrcSetupComplete->criticalExtensions.choice.rrcSetupComplete);
          LOG_I(NR_RRC, PROTOCOL_NR_RRC_CTXT_UE_FMT" UE State = NR_RRC_CONNECTED \n",
              PROTOCOL_NR_RRC_CTXT_UE_ARGS(ctxt_pP));
        }

        ue_context_p->ue_context.ue_release_timer = 0;
        break;

        case NR_UL_DCCH_MessageType__c1_PR_ulInformationTransfer:
            LOG_I(NR_RRC,"Recived RRC GNB UL Information Transfer \n");
            if(!ue_context_p) {
                LOG_I(NR_RRC, "Processing ulInformationTransfer UE %x, ue_context_p is NULL\n", ctxt_pP->rnti);
                break;
            }

            LOG_D(NR_RRC,"[MSG] RRC UL Information Transfer \n");
            LOG_DUMPMSG(RRC,DEBUG_RRC,(char *)Rx_sdu,sdu_sizeP,
                        "[MSG] RRC UL Information Transfer \n");

            if (AMF_MODE_ENABLED == 1) {
                rrc_gNB_send_NGAP_UPLINK_NAS(ctxt_pP,
                                          ue_context_p,
                                          ul_dcch_msg);
            }
            break;

        case NR_UL_DCCH_MessageType__c1_PR_securityModeComplete:
        // to avoid segmentation fault
           if(!ue_context_p) {
              LOG_I(NR_RRC, "Processing securityModeComplete UE %x, ue_context_p is NULL\n", ctxt_pP->rnti);
              break;
           }

        LOG_I(NR_RRC,
              PROTOCOL_NR_RRC_CTXT_UE_FMT" received securityModeComplete on UL-DCCH %d from UE\n",
              PROTOCOL_NR_RRC_CTXT_UE_ARGS(ctxt_pP),
              DCCH);
        LOG_D(NR_RRC,
              PROTOCOL_NR_RRC_CTXT_UE_FMT" RLC RB %02d --- RLC_DATA_IND %d bytes "
              "(securityModeComplete) ---> RRC_eNB\n",
              PROTOCOL_NR_RRC_CTXT_UE_ARGS(ctxt_pP),
              DCCH,
              sdu_sizeP);

        if ( LOG_DEBUGFLAG(DEBUG_ASN1) ) {
          xer_fprint(stdout, &asn_DEF_NR_UL_DCCH_Message, (void *)ul_dcch_msg);
        }

        /* configure ciphering */
        nr_rrc_pdcp_config_security(ctxt_pP, ue_context_p, 1);

        rrc_gNB_generate_UECapabilityEnquiry(ctxt_pP, ue_context_p);
        //rrc_gNB_generate_defaultRRCReconfiguration(ctxt_pP, ue_context_p);
        break;
        case NR_UL_DCCH_MessageType__c1_PR_securityModeFailure:
            LOG_DUMPMSG(NR_RRC,DEBUG_RRC,(char *)Rx_sdu,sdu_sizeP,
                       "[MSG] NR RRC Security Mode Failure\n");
            LOG_W(NR_RRC,
                  PROTOCOL_RRC_CTXT_UE_FMT" RLC RB %02d --- RLC_DATA_IND %d bytes "
                  "(securityModeFailure) ---> RRC_gNB\n",
                  PROTOCOL_RRC_CTXT_UE_ARGS(ctxt_pP),
                  DCCH,
                  sdu_sizeP);
            
            if ( LOG_DEBUGFLAG(DEBUG_ASN1) ) {
              xer_fprint(stdout, &asn_DEF_NR_UL_DCCH_Message, (void *)ul_dcch_msg);
            }
            
            rrc_gNB_generate_UECapabilityEnquiry(ctxt_pP, ue_context_p);
            break;

      case NR_UL_DCCH_MessageType__c1_PR_ueCapabilityInformation:
        if(!ue_context_p) {
          LOG_I(NR_RRC, "Processing ueCapabilityInformation UE %x, ue_context_p is NULL\n", ctxt_pP->rnti);
          break;
        }

        LOG_DUMPMSG(NR_RRC,DEBUG_RRC,(char *)Rx_sdu,sdu_sizeP,
                "[MSG] NR_RRC UECapablility Information\n");
        LOG_I(NR_RRC,
            PROTOCOL_NR_RRC_CTXT_UE_FMT" received ueCapabilityInformation on UL-DCCH %d from UE\n",
            PROTOCOL_NR_RRC_CTXT_UE_ARGS(ctxt_pP),
            DCCH);
        LOG_D(RRC,
        PROTOCOL_NR_RRC_CTXT_UE_FMT" RLC RB %02d --- RLC_DATA_IND %d bytes "
        "(UECapabilityInformation) ---> RRC_eNB\n",
        PROTOCOL_NR_RRC_CTXT_UE_ARGS(ctxt_pP),
        DCCH,
        sdu_sizeP);
        if ( LOG_DEBUGFLAG(DEBUG_ASN1) ) {
            xer_fprint(stdout, &asn_DEF_NR_UL_DCCH_Message, (void *)ul_dcch_msg);
        }
        LOG_I(NR_RRC, "got UE capabilities for UE %x\n", ctxt_pP->rnti);
        int eutra_index = -1;

        if( ul_dcch_msg->message.choice.c1->choice.ueCapabilityInformation->criticalExtensions.present ==
        NR_UECapabilityInformation__criticalExtensions_PR_ueCapabilityInformation ) {
          for(i = 0;i < ul_dcch_msg->message.choice.c1->choice.ueCapabilityInformation->criticalExtensions.choice.ueCapabilityInformation->ue_CapabilityRAT_ContainerList->list.count; i++){
            if(ul_dcch_msg->message.choice.c1->choice.ueCapabilityInformation->criticalExtensions.choice.ueCapabilityInformation->ue_CapabilityRAT_ContainerList->list.array[i]->rat_Type ==
              NR_RAT_Type_nr){
              if(ue_context_p->ue_context.UE_Capability_nr){
                ASN_STRUCT_FREE(asn_DEF_NR_UE_NR_Capability,ue_context_p->ue_context.UE_Capability_nr);
                ue_context_p->ue_context.UE_Capability_nr = 0;
              }

              dec_rval = uper_decode(NULL,
                                      &asn_DEF_NR_UE_NR_Capability,
                                      (void**)&ue_context_p->ue_context.UE_Capability_nr,
                                      ul_dcch_msg->message.choice.c1->choice.ueCapabilityInformation->criticalExtensions.choice.ueCapabilityInformation->ue_CapabilityRAT_ContainerList->list.array[i]->ue_CapabilityRAT_Container.buf,
                                      ul_dcch_msg->message.choice.c1->choice.ueCapabilityInformation->criticalExtensions.choice.ueCapabilityInformation->ue_CapabilityRAT_ContainerList->list.array[i]->ue_CapabilityRAT_Container.size,
                                      0,0);
              if(LOG_DEBUGFLAG(DEBUG_ASN1)){
                xer_fprint(stdout,&asn_DEF_NR_UE_NR_Capability,ue_context_p->ue_context.UE_Capability_nr);
              }

              if((dec_rval.code != RC_OK) && (dec_rval.consumed == 0)){
                LOG_E(NR_RRC,PROTOCOL_NR_RRC_CTXT_UE_FMT" Failed to decode nr UE capabilities (%zu bytes)\n",
                PROTOCOL_NR_RRC_CTXT_UE_ARGS(ctxt_pP),dec_rval.consumed);
                ASN_STRUCT_FREE(asn_DEF_NR_UE_NR_Capability,ue_context_p->ue_context.UE_Capability_nr);
                ue_context_p->ue_context.UE_Capability_nr = 0;
              }

              ue_context_p->ue_context.UE_Capability_size =
              ul_dcch_msg->message.choice.c1->choice.ueCapabilityInformation->criticalExtensions.choice.ueCapabilityInformation->ue_CapabilityRAT_ContainerList->list.array[i]->ue_CapabilityRAT_Container.size;
              if(eutra_index != -1){
                LOG_E(NR_RRC,"fatal: more than 1 eutra capability\n");
                exit(1);
              }
              eutra_index = i;
            }

            if(ul_dcch_msg->message.choice.c1->choice.ueCapabilityInformation->criticalExtensions.choice.ueCapabilityInformation->ue_CapabilityRAT_ContainerList->list.array[i]->rat_Type ==
            NR_RAT_Type_eutra_nr){
            if(ue_context_p->ue_context.UE_Capability_MRDC){
              ASN_STRUCT_FREE(asn_DEF_NR_UE_MRDC_Capability,ue_context_p->ue_context.UE_Capability_MRDC);
              ue_context_p->ue_context.UE_Capability_MRDC = 0;
            }
            dec_rval = uper_decode(NULL,
                                    &asn_DEF_NR_UE_MRDC_Capability,
                                    (void**)&ue_context_p->ue_context.UE_Capability_MRDC,
                                    ul_dcch_msg->message.choice.c1->choice.ueCapabilityInformation->criticalExtensions.choice.ueCapabilityInformation->ue_CapabilityRAT_ContainerList->list.array[i]->ue_CapabilityRAT_Container.buf,
                                    ul_dcch_msg->message.choice.c1->choice.ueCapabilityInformation->criticalExtensions.choice.ueCapabilityInformation->ue_CapabilityRAT_ContainerList->list.array[i]->ue_CapabilityRAT_Container.size,
                                    0,0);

            if(LOG_DEBUGFLAG(DEBUG_ASN1)){
              xer_fprint(stdout,&asn_DEF_NR_UE_MRDC_Capability,ue_context_p->ue_context.UE_Capability_MRDC);
            }

            if((dec_rval.code != RC_OK) && (dec_rval.consumed == 0)){
              LOG_E(NR_RRC,PROTOCOL_NR_RRC_CTXT_FMT" Failed to decode nr UE capabilities (%zu bytes)\n",
                  PROTOCOL_NR_RRC_CTXT_UE_ARGS(ctxt_pP),dec_rval.consumed);
              ASN_STRUCT_FREE(asn_DEF_NR_UE_MRDC_Capability,ue_context_p->ue_context.UE_Capability_MRDC);
              ue_context_p->ue_context.UE_Capability_MRDC = 0;
            }
              ue_context_p->ue_context.UE_MRDC_Capability_size =
              ul_dcch_msg->message.choice.c1->choice.ueCapabilityInformation->criticalExtensions.choice.ueCapabilityInformation->ue_CapabilityRAT_ContainerList->list.array[i]->ue_CapabilityRAT_Container.size;
            }

            if(ul_dcch_msg->message.choice.c1->choice.ueCapabilityInformation->criticalExtensions.choice.ueCapabilityInformation->ue_CapabilityRAT_ContainerList->list.array[i]->rat_Type ==
            NR_RAT_Type_eutra){
              //TODO
            }
          }

          if(eutra_index == -1)
          break;
      }
      if (AMF_MODE_ENABLED == 1) {
          rrc_gNB_send_NGAP_UE_CAPABILITIES_IND(ctxt_pP,
                                    ue_context_p,
                                    ul_dcch_msg);
      }

      if (ue_context_p->ue_context.established_pdu_sessions_flag == 1) {
        rrc_gNB_generate_dedicatedRRCReconfiguration(ctxt_pP, ue_context_p);
      } else {
        rrc_gNB_generate_defaultRRCReconfiguration(ctxt_pP, ue_context_p);
      }

      break;

            case NR_UL_DCCH_MessageType__c1_PR_rrcReestablishmentComplete:
              LOG_DUMPMSG(NR_RRC,DEBUG_RRC,(char *)Rx_sdu,sdu_sizeP,
                          "[MSG] NR_RRC Connection Reestablishment Complete\n");
              LOG_I(NR_RRC,
                    PROTOCOL_RRC_CTXT_UE_FMT" RLC RB %02d --- RLC_DATA_IND %d bytes "
                    "(rrcConnectionReestablishmentComplete) ---> RRC_gNB\n",
                    PROTOCOL_RRC_CTXT_UE_ARGS(ctxt_pP),
                    DCCH,
                    sdu_sizeP);
              {
                rnti_t reestablish_rnti = 0;

                // select C-RNTI from map
                for (i = 0; i < MAX_MOBILES_PER_ENB; i++) {
                  if (reestablish_rnti_map[i][0] == ctxt_pP->rnti) {
                    reestablish_rnti = reestablish_rnti_map[i][1];
                    ue_context_p = rrc_gNB_get_ue_context(
                                     RC.nrrrc[ctxt_pP->module_id],
                                     reestablish_rnti);
                    // clear currentC-RNTI from map
                    reestablish_rnti_map[i][0] = 0;
                    reestablish_rnti_map[i][1] = 0;
                    LOG_D(NR_RRC, "reestablish_rnti_map[%d] [0] %x, [1] %x\n",
                          i, reestablish_rnti_map[i][0], reestablish_rnti_map[i][1]);
                    break;
                  }
                }

                if (!ue_context_p) {
                  LOG_E(NR_RRC,
                        PROTOCOL_NR_RRC_CTXT_UE_FMT" NR_RRCConnectionReestablishmentComplete without UE context, falt\n",
                        PROTOCOL_NR_RRC_CTXT_UE_ARGS(ctxt_pP));
                  break;
                }

#if(0)
                /* TODO : It may be needed if gNB goes into full stack working. */
                //clear
                int UE_id = find_nr_UE_id(ctxt_pP->module_id, ctxt_pP->rnti);

                if(UE_id == -1) {
                  LOG_E(NR_RRC,
                        PROTOCOL_RRC_CTXT_UE_FMT" NR_RRCConnectionReestablishmentComplete without UE_id(MAC) rnti %x, fault\n",
                        PROTOCOL_RRC_CTXT_UE_ARGS(ctxt_pP),ctxt_pP->rnti);
                  break;
                }

                RC.nrmac[ctxt_pP->module_id]->UE_info.UE_sched_ctrl[UE_id].ue_reestablishment_reject_timer = 0;
#endif
                ue_context_p->ue_context.reestablishment_xid = -1;

                if (ul_dcch_msg->message.choice.c1->choice.rrcReestablishmentComplete->criticalExtensions.present ==
                    NR_RRCReestablishmentComplete__criticalExtensions_PR_rrcReestablishmentComplete) {
                  rrc_gNB_process_RRCConnectionReestablishmentComplete(ctxt_pP, reestablish_rnti, ue_context_p,
                      ul_dcch_msg->message.choice.c1->choice.rrcReestablishmentComplete->rrc_TransactionIdentifier);

                }

                //ue_context_p->ue_context.ue_release_timer = 0;
                ue_context_p->ue_context.ue_reestablishment_timer = 1;
                // remove UE after 100 frames after LTE_RRCConnectionReestablishmentRelease is triggered
                ue_context_p->ue_context.ue_reestablishment_timer_thres = 1000;
              }
              break;
      default:
        break;
    }
  }
  return 0;
}

void rrc_gNB_process_f1_setup_req(f1ap_setup_req_t *f1_setup_req) {
  LOG_I(NR_RRC,"Received F1 Setup Request from gNB_DU %llu (%s)\n",(unsigned long long int)f1_setup_req->gNB_DU_id,f1_setup_req->gNB_DU_name);
  int cu_cell_ind = 0;
  MessageDef *msg_p =itti_alloc_new_message (TASK_RRC_GNB, 0, F1AP_SETUP_RESP);
  F1AP_SETUP_RESP (msg_p).num_cells_to_activate = 0;
  MessageDef *msg_p2=itti_alloc_new_message (TASK_RRC_GNB, 0, F1AP_GNB_CU_CONFIGURATION_UPDATE);

  for (int i = 0; i < f1_setup_req->num_cells_available; i++) {
    for (int j=0; j<RC.nb_nr_inst; j++) {
      gNB_RRC_INST *rrc = RC.nrrrc[j];

      if (rrc->configuration.mcc[0] == f1_setup_req->cell[i].mcc &&
          rrc->configuration.mnc[0] == f1_setup_req->cell[i].mnc &&
          rrc->nr_cellid == f1_setup_req->cell[i].nr_cellid) {
	//fixme: multi instance is not consistent here
	F1AP_SETUP_RESP (msg_p).gNB_CU_name  = rrc->node_name;
        // check that CU rrc instance corresponds to mcc/mnc/cgi (normally cgi should be enough, but just in case)
        rrc->carrier.MIB = malloc(f1_setup_req->mib_length[i]);
        rrc->carrier.sizeof_MIB = f1_setup_req->mib_length[i];
        LOG_W(NR_RRC, "instance %d mib length %d\n", i, f1_setup_req->mib_length[i]);
        LOG_W(NR_RRC, "instance %d sib1 length %d\n", i, f1_setup_req->sib1_length[i]);
        memcpy((void *)rrc->carrier.MIB,f1_setup_req->mib[i],f1_setup_req->mib_length[i]);
        asn_dec_rval_t dec_rval = uper_decode_complete(NULL,
                                  &asn_DEF_NR_BCCH_BCH_Message,
                                  (void **)&rrc->carrier.mib_DU,
                                  f1_setup_req->mib[i],
                                  f1_setup_req->mib_length[i]);
        AssertFatal(dec_rval.code == RC_OK,
                    "[gNB_CU %"PRIu8"] Failed to decode NR_BCCH_BCH_MESSAGE (%zu bits)\n",
                    j,
                    dec_rval.consumed );
        NR_BCCH_BCH_Message_t *mib = &rrc->carrier.mib;
        NR_BCCH_BCH_Message_t *mib_DU = rrc->carrier.mib_DU;
        mib->message.present = NR_BCCH_BCH_MessageType_PR_mib;
        mib->message.choice.mib = CALLOC(1,sizeof(struct NR_MIB));
        memset(mib->message.choice.mib,0,sizeof(struct NR_MIB));
        memcpy(mib->message.choice.mib, mib_DU->message.choice.mib, sizeof(struct NR_MIB));

        rrc->carrier.SIB1 = malloc(f1_setup_req->sib1_length[i]);
        rrc->carrier.sizeof_SIB1 = f1_setup_req->sib1_length[i];
        memcpy((void *)rrc->carrier.SIB1,f1_setup_req->sib1[i],f1_setup_req->sib1_length[i]);
        dec_rval = uper_decode_complete(NULL,
                                        &asn_DEF_NR_BCCH_DL_SCH_Message,
                                        (void **)&rrc->carrier.siblock1_DU,
                                        f1_setup_req->sib1[i],
                                        f1_setup_req->sib1_length[i]);
        AssertFatal(dec_rval.code == RC_OK,
                    "[gNB_DU %"PRIu8"] Failed to decode NR_BCCH_DLSCH_MESSAGE (%zu bits)\n",
                    j,
                    dec_rval.consumed );

        // Parse message and extract SystemInformationBlockType1 field
        NR_BCCH_DL_SCH_Message_t *bcch_message = rrc->carrier.siblock1_DU;
        AssertFatal(bcch_message->message.present == NR_BCCH_DL_SCH_MessageType_PR_c1,
                    "bcch_message->message.present != NR_BCCH_DL_SCH_MessageType_PR_c1\n");
        AssertFatal(bcch_message->message.choice.c1->present == NR_BCCH_DL_SCH_MessageType__c1_PR_systemInformationBlockType1,
                    "bcch_message->message.choice.c1->present != NR_BCCH_DL_SCH_MessageType__c1_PR_systemInformationBlockType1\n");
        rrc->carrier.sib1 = bcch_message->message.choice.c1->choice.systemInformationBlockType1;
        rrc->carrier.physCellId = f1_setup_req->cell[i].nr_pci;

	F1AP_GNB_CU_CONFIGURATION_UPDATE (msg_p2).gNB_CU_name                                = rrc->node_name;
	F1AP_GNB_CU_CONFIGURATION_UPDATE (msg_p2).cells_to_activate[cu_cell_ind].mcc                           = rrc->configuration.mcc[0];
	F1AP_GNB_CU_CONFIGURATION_UPDATE (msg_p2).cells_to_activate[cu_cell_ind].mnc                           = rrc->configuration.mnc[0];
	F1AP_GNB_CU_CONFIGURATION_UPDATE (msg_p2).cells_to_activate[cu_cell_ind].mnc_digit_length              = rrc->configuration.mnc_digit_length[0];
	F1AP_GNB_CU_CONFIGURATION_UPDATE (msg_p2).cells_to_activate[cu_cell_ind].nr_cellid                     = rrc->nr_cellid;
	F1AP_GNB_CU_CONFIGURATION_UPDATE (msg_p2).cells_to_activate[cu_cell_ind].nrpci                         = f1_setup_req->cell[i].nr_pci;
        int num_SI= 0;

        if (rrc->carrier.SIB23) {
          F1AP_GNB_CU_CONFIGURATION_UPDATE (msg_p2).cells_to_activate[cu_cell_ind].SI_container[2]        = rrc->carrier.SIB23;
          F1AP_GNB_CU_CONFIGURATION_UPDATE (msg_p2).cells_to_activate[cu_cell_ind].SI_container_length[2] = rrc->carrier.sizeof_SIB23;
          num_SI++;
        }

        F1AP_GNB_CU_CONFIGURATION_UPDATE (msg_p2).cells_to_activate[cu_cell_ind].num_SI = num_SI;
        cu_cell_ind++;
	F1AP_GNB_CU_CONFIGURATION_UPDATE (msg_p2).num_cells_to_activate = cu_cell_ind;
	// send
        break;
      } else {// setup_req mcc/mnc match rrc internal list element
        LOG_W(NR_RRC,"[Inst %d] No matching MCC/MNC: rrc->mcc/f1_setup_req->mcc %d/%d rrc->mnc/f1_setup_req->mnc %d/%d rrc->nr_cellid/f1_setup_req->nr_cellid %ld/%ld \n",
              j, rrc->configuration.mcc[0], f1_setup_req->cell[i].mcc,
                 rrc->configuration.mnc[0], f1_setup_req->cell[i].mnc,
                 rrc->nr_cellid, f1_setup_req->cell[i].nr_cellid);
      }
    }// for (int j=0;j<RC.nb_inst;j++)

    if (cu_cell_ind == 0) {
      AssertFatal(1 == 0, "No cell found\n");
    }  else {
      // send ITTI message to F1AP-CU task
      itti_send_msg_to_task (TASK_CU_F1, 0, msg_p);

      itti_send_msg_to_task (TASK_CU_F1, 0, msg_p2);

    }

    // handle other failure cases
  }//for (int i=0;i<f1_setup_req->num_cells_available;i++)
}

void rrc_gNB_process_release_request(const module_id_t gnb_mod_idP, x2ap_ENDC_sgnb_release_request_t *m)
{
  gNB_RRC_INST *rrc = RC.nrrrc[gnb_mod_idP];
  rrc_remove_nsa_user(rrc, m->rnti);
}

void rrc_gNB_process_dc_overall_timeout(const module_id_t gnb_mod_idP, x2ap_ENDC_dc_overall_timeout_t *m)
{
  gNB_RRC_INST *rrc = RC.nrrrc[gnb_mod_idP];
  rrc_remove_nsa_user(rrc, m->rnti);
}

static int  rrc_process_DU_DL(MessageDef *msg_p, const char *msg_name, instance_t instance) {
  NRDuDlReq_t * req=&NRDuDlReq(msg_p);
  protocol_ctxt_t ctxt;
  ctxt.rnti      = req->rnti;
  ctxt.module_id = instance;
  ctxt.instance  = instance;
  ctxt.enb_flag  = 1;
  gNB_RRC_INST *rrc = RC.nrrrc[ctxt.module_id];
  struct rrc_gNB_ue_context_s *ue_context_p =
    rrc_gNB_get_ue_context(rrc, ctxt.rnti);

  if (req->srb_id == 0) {
    NR_DL_CCCH_Message_t *dl_ccch_msg=NULL;
    asn_dec_rval_t dec_rval;
    dec_rval = uper_decode(NULL,
                           &asn_DEF_NR_DL_CCCH_Message,
                           (void **)&dl_ccch_msg,
                           req->buf->data,
                           req->buf->size,0,0);
    AssertFatal(dec_rval.code == RC_OK, "could not decode F1AP message\n");

    switch (dl_ccch_msg->message.choice.c1->present) {
    case NR_DL_CCCH_MessageType__c1_PR_NOTHING:
      LOG_I(F1AP,"Received PR_NOTHING on DL-CCCH-Message\n");
      break;

    case NR_DL_CCCH_MessageType__c1_PR_rrcReject:
      LOG_I(F1AP,"Logical Channel DL-CCCH (SRB0), Received RRCReject\n");
      break;

    case NR_DL_CCCH_MessageType__c1_PR_rrcSetup: {
      LOG_I(F1AP, "Logical Channel DL-CCCH (SRB0), Received RRCSetup RNTI %x\n",
	    req->rnti);
      // Get configuration
      NR_RRCSetup_t *rrcSetup = dl_ccch_msg->message.choice.c1->choice.rrcSetup;
      AssertFatal(rrcSetup!=NULL, "rrcSetup is null\n");
      NR_RRCSetup_IEs_t *rrcSetup_ies = rrcSetup->criticalExtensions.choice.rrcSetup;
      ue_context_p->ue_context.SRB_configList = rrcSetup_ies->radioBearerConfig.srb_ToAddModList;
      AssertFatal(rrcSetup_ies->masterCellGroup.buf!=NULL,"masterCellGroup is null\n");
      asn_dec_rval_t dec_rval;
      dec_rval = uper_decode(NULL,
			     &asn_DEF_NR_CellGroupConfig,
			     (void **)&ue_context_p->ue_context.masterCellGroup,
			     rrcSetup_ies->masterCellGroup.buf,
			     rrcSetup_ies->masterCellGroup.size,0,0);
      AssertFatal(dec_rval.code == RC_OK, "could not decode masterCellGroup\n");
      apply_macrlc_config(rrc,ue_context_p,&ctxt);
      gNB_RRC_UE_t *ue_p = &ue_context_p->ue_context;
      AssertFatal(ue_p->Srb0.Active == 1,"SRB0 is not active\n");
      memcpy((void *)ue_p->Srb0.Tx_buffer.Payload,
	     (void *)req->buf->data,
	     req->buf->size); // ie->value.choice.RRCContainer.size
      ue_p->Srb0.Tx_buffer.payload_size = req->buf->size;
      break;
    } // case
      
    case NR_DL_CCCH_MessageType__c1_PR_spare2:
      LOG_I(F1AP,
	    "Logical Channel DL-CCCH (SRB0), Received spare2\n");
      break;
      
    case NR_DL_CCCH_MessageType__c1_PR_spare1:
      LOG_I(F1AP,
	    "Logical Channel DL-CCCH (SRB0), Received spare1\n");
      break;
      
    default:
      AssertFatal(1==0,
		  "Unknown message\n");
      break;
    }// switch case
    
    return(0);
  } else if (req->srb_id == 1) {
    NR_DL_DCCH_Message_t *dl_dcch_msg=NULL;
    asn_dec_rval_t dec_rval;
    dec_rval = uper_decode(NULL,
			   &asn_DEF_NR_DL_DCCH_Message,
			   (void **)&dl_dcch_msg,
			   &req->buf->data[2], // buf[0] includes the pdcp header
			   req->buf->size-6,0,0);
    
    if ((dec_rval.code != RC_OK) && (dec_rval.consumed == 0))
      LOG_E(F1AP," Failed to decode DL-DCCH (%zu bytes)\n",dec_rval.consumed);
    else
      LOG_D(F1AP, "Received message: present %d and c1 present %d\n",
	    dl_dcch_msg->message.present, dl_dcch_msg->message.choice.c1->present);
    
    if (dl_dcch_msg->message.present == NR_DL_DCCH_MessageType_PR_c1) {
      switch (dl_dcch_msg->message.choice.c1->present) {
      case NR_DL_DCCH_MessageType__c1_PR_NOTHING:
	LOG_I(F1AP, "Received PR_NOTHING on DL-DCCH-Message\n");
	return 0;
	
      case NR_DL_DCCH_MessageType__c1_PR_rrcReconfiguration:
	// handle RRCReconfiguration
	LOG_I(F1AP, "Logical Channel DL-DCCH (SRB1), Received RRCReconfiguration RNTI %x\n",
	      req->rnti);
	NR_RRCReconfiguration_t *rrcReconfiguration = dl_dcch_msg->message.choice.c1->choice.rrcReconfiguration;
	
	if (rrcReconfiguration->criticalExtensions.present == NR_RRCReconfiguration__criticalExtensions_PR_rrcReconfiguration) {
	  NR_RRCReconfiguration_IEs_t *rrcReconfiguration_ies =
	    rrcReconfiguration->criticalExtensions.choice.rrcReconfiguration;
	  
	  if (rrcReconfiguration_ies->measConfig != NULL) {
	    LOG_I(F1AP, "Measurement Configuration is present\n");
	  }
	  
	  if (rrcReconfiguration_ies->radioBearerConfig) {
	    LOG_I(F1AP, "Radio Resource Configuration is present\n");
	    long drb_id;
	    int i;
	    NR_DRB_ToAddModList_t  *DRB_configList  = rrcReconfiguration_ies->radioBearerConfig->drb_ToAddModList;
	    NR_SRB_ToAddModList_t  *SRB_configList  = rrcReconfiguration_ies->radioBearerConfig->srb_ToAddModList;
	    
	    // NR_DRB_ToReleaseList_t *DRB_ReleaseList = rrcReconfiguration_ies->radioBearerConfig->drb_ToReleaseList;
	    
	    // rrc_rlc_config_asn1_req
	    
	    if (SRB_configList != NULL) {
	      for (i = 0; (i < SRB_configList->list.count) && (i < 3); i++) {
		if (SRB_configList->list.array[i]->srb_Identity == 1 ) {
		  ue_context_p->ue_context.Srb1.Active=1;
		} else if (SRB_configList->list.array[i]->srb_Identity == 2 )  {
		  ue_context_p->ue_context.Srb2.Active=1;
		  ue_context_p->ue_context.Srb2.Srb_info.Srb_id=2;
		  LOG_I(F1AP, "[DU %d] SRB2 is now active\n",ctxt.module_id);
		} else {
		  LOG_W(F1AP, "[DU %d] invalide SRB identity %ld\n",ctxt.module_id,
			SRB_configList->list.array[i]->srb_Identity);
		}
	      }
	    }
	    
	    if (DRB_configList != NULL) {
	      for (i = 0; i < DRB_configList->list.count; i++) {  // num max DRB (11-3-8)
		if (DRB_configList->list.array[i]) {
		  drb_id = (int)DRB_configList->list.array[i]->drb_Identity;
		  LOG_I(F1AP,
			"[DU %d] Logical Channel UL-DCCH, Received RRCConnectionReconfiguration for UE rnti %x, reconfiguring DRB %d\n",
			ctxt.module_id,
			ctxt.rnti,
			(int)DRB_configList->list.array[i]->drb_Identity);
		  
		  // (int)*DRB_configList->list.array[i]->logicalChannelIdentity);
		  
		  if (ue_context_p->ue_context.DRB_active[drb_id] == 0) {
		    ue_context_p->ue_context.DRB_active[drb_id] = 1;
		    // logicalChannelIdentity
		    // rrc_mac_config_req_eNB
		  }
		} else {        // remove LCHAN from MAC/PHY
		  AssertFatal(1==0,"Can't handle this yet in DU\n");
		}
	      }
	    }
	  }
	}
	
	break;
	
      case NR_DL_DCCH_MessageType__c1_PR_rrcResume:
	LOG_I(F1AP,"Received rrcResume\n");
	break;
	
      case NR_DL_DCCH_MessageType__c1_PR_rrcRelease:
	LOG_I(F1AP,"Received rrcRelease\n");
	break;
	
      case NR_DL_DCCH_MessageType__c1_PR_rrcReestablishment:
	LOG_I(F1AP,"Received rrcReestablishment\n");
	break;
	
      case NR_DL_DCCH_MessageType__c1_PR_securityModeCommand:
	LOG_I(F1AP,"Received securityModeCommand\n");
	break;
	
      case NR_DL_DCCH_MessageType__c1_PR_dlInformationTransfer:
	LOG_I(F1AP, "Received dlInformationTransfer\n");
	break;
	
      case NR_DL_DCCH_MessageType__c1_PR_ueCapabilityEnquiry:
	LOG_I(F1AP, "Received ueCapabilityEnquiry\n");
	break;
	
      case NR_DL_DCCH_MessageType__c1_PR_counterCheck:
	LOG_I(F1AP, "Received counterCheck\n");
	break;
	
      case NR_DL_DCCH_MessageType__c1_PR_mobilityFromNRCommand:
      case NR_DL_DCCH_MessageType__c1_PR_dlDedicatedMessageSegment_r16:
      case NR_DL_DCCH_MessageType__c1_PR_ueInformationRequest_r16:
      case NR_DL_DCCH_MessageType__c1_PR_dlInformationTransferMRDC_r16:
      case NR_DL_DCCH_MessageType__c1_PR_loggedMeasurementConfiguration_r16:
      case NR_DL_DCCH_MessageType__c1_PR_spare3:
      case NR_DL_DCCH_MessageType__c1_PR_spare2:
      case NR_DL_DCCH_MessageType__c1_PR_spare1:
	break;
      }
    }
  } else if (req->srb_id == 2) {
    // TODO
    //abort();
  }
  
  LOG_I(F1AP, "Received DL RRC Transfer on srb_id %ld\n", req->srb_id);
  //   rlc_op_status_t    rlc_status;
  //   boolean_t          ret             = TRUE;
  
  //LOG_I(F1AP, "PRRCContainer size %lu:", ie->value.choice.RRCContainer.size);
  //for (int i = 0; i < ie->value.choice.RRCContainer.size; i++)
  //  printf("%02x ", ie->value.choice.RRCContainer.buf[i]);
  
  //printf (", PDCP PDU size %d:", rrc_dl_sdu_len);
  //for (int i=0;i<rrc_dl_sdu_len;i++) printf("%2x ",pdcp_pdu_p->data[i]);
  //printf("\n");
  
  du_rlc_data_req(&ctxt, 1, 0, req->srb_id , 1, 0, req->buf->size, req->buf);
  //   rlc_status = rlc_data_req(&ctxt
  //                             , 1
  //                             , MBMS_FLAG_NO
  //                             , srb_id
  //                             , 0
  //                             , 0
  //                             , rrc_dl_sdu_len
  //                             , pdcp_pdu_p
  //                             ,NULL
  //                             ,NULL
  //                             );
  //   switch (rlc_status) {
  //     case RLC_OP_STATUS_OK:
  //       //LOG_I(F1AP, "Data sending request over RLC succeeded!\n");
  //       ret=TRUE;
  //       break;
  //     case RLC_OP_STATUS_BAD_PARAMETER:
  //       LOG_W(F1AP, "Data sending request over RLC failed with 'Bad Parameter' reason!\n");
  //       ret= FALSE;
  //       break;
  //     case RLC_OP_STATUS_INTERNAL_ERROR:
  //       LOG_W(F1AP, "Data sending request over RLC failed with 'Internal Error' reason!\n");
  //       ret= FALSE;
  //       break;
  //     case RLC_OP_STATUS_OUT_OF_RESSOURCES:
  //       LOG_W(F1AP, "Data sending request over RLC failed with 'Out of Resources' reason!\n");
  //       ret= FALSE;
  //       break;
  //     default:
  //       LOG_W(F1AP, "RLC returned an unknown status code after PDCP placed the order to send some data (Status Code:%d)\n", rlc_status);
  //       ret= FALSE;
  //       break;
  //   } // switch case
  //   return ret;
return 0;
}

static void rrc_DU_process_ue_context_setup_request(MessageDef *msg_p, const char *msg_name, instance_t instance){

  f1ap_ue_context_setup_t * req=&F1AP_UE_CONTEXT_SETUP_REQ(msg_p);
  protocol_ctxt_t ctxt;
  ctxt.rnti      = req->rnti;
  ctxt.module_id = instance;
  ctxt.instance  = instance;
  ctxt.enb_flag  = 1;
  gNB_RRC_INST *rrc = RC.nrrrc[ctxt.module_id];
  gNB_MAC_INST *mac = RC.nrmac[ctxt.module_id];
  struct rrc_gNB_ue_context_s *ue_context_p =
      rrc_gNB_get_ue_context(rrc, ctxt.rnti);
  MessageDef *message_p;
  message_p = itti_alloc_new_message (TASK_RRC_GNB, 0, F1AP_UE_CONTEXT_SETUP_RESP);
  f1ap_ue_context_setup_t * resp=&F1AP_UE_CONTEXT_SETUP_RESP(message_p);
  uint32_t incoming_teid = 0;


  NR_CellGroupConfig_t *cellGroupConfig;
  cellGroupConfig = calloc(1, sizeof(NR_CellGroupConfig_t));
  fill_mastercellGroupConfig(cellGroupConfig, ue_context_p->ue_context.masterCellGroup);

  /* Configure SRB2 */
  NR_SRB_ToAddMod_t            *SRB2_config          = NULL;
  NR_SRB_ToAddModList_t        *SRB_configList       = NULL;
  uint8_t SRBs_before_new_addition = 0;

  if(req->srbs_to_be_setup_length>0){
    if(ue_context_p->ue_context.SRB_configList == NULL){
      LOG_W(NR_RRC, "The SRB list of the UE context is empty before the addition of new SRB at the DU \n");
      ue_context_p->ue_context.SRB_configList = CALLOC(1, sizeof(*ue_context_p->ue_context.SRB_configList));
    }
    SRB_configList = ue_context_p->ue_context.SRB_configList;
    SRBs_before_new_addition = SRB_configList->list.count;
    for (int i=0; i<req->srbs_to_be_setup_length; i++){
      SRB2_config = CALLOC(1, sizeof(*SRB2_config));
      SRB2_config->srb_Identity = req->srbs_to_be_setup[i].srb_id;
      ASN_SEQUENCE_ADD(&SRB_configList->list, SRB2_config);
    }
  }

  /* Configure DRB */
  NR_DRB_ToAddMod_t            *DRB_config          = NULL;
  NR_DRB_ToAddModList_t        *DRB_configList      = NULL;
  if(req->drbs_to_be_setup_length>0){
    if(ue_context_p->ue_context.DRB_configList == NULL){
      ue_context_p->ue_context.DRB_configList = CALLOC(1, sizeof(*ue_context_p->ue_context.DRB_configList));
    }
    DRB_configList = ue_context_p->ue_context.DRB_configList;
    for (int i=0; i<req->drbs_to_be_setup_length; i++){
      DRB_config = CALLOC(1, sizeof(*DRB_config));
      DRB_config->drb_Identity = req->drbs_to_be_setup[i].drb_id;
      ASN_SEQUENCE_ADD(&DRB_configList->list, DRB_config);
      f1ap_drb_to_be_setup_t drb_p = req->drbs_to_be_setup[i];
      transport_layer_addr_t addr;
      memcpy(addr.buffer, &drb_p.up_ul_tnl[0].tl_address, sizeof(drb_p.up_ul_tnl[0].tl_address));
      addr.length=sizeof(drb_p.up_ul_tnl[0].tl_address)*8;
      extern instance_t DUuniqInstance;
      incoming_teid=newGtpuCreateTunnel(DUuniqInstance,
          req->rnti,
          drb_p.drb_id,
          drb_p.drb_id,
          drb_p.up_ul_tnl[0].teid,
          addr,
          drb_p.up_ul_tnl[0].port,
          DURecvCb);
    }
  }

  apply_macrlc_config(rrc, ue_context_p, &ctxt);
  /* Fill the UE context setup response ITTI message to send to F1AP */
  resp->gNB_CU_ue_id = req->gNB_CU_ue_id;
  resp->rnti = ctxt.rnti;
  if(DRB_configList){ 
    if(DRB_configList->list.count > 0){
      resp->drbs_to_be_setup = calloc(1,DRB_configList->list.count*sizeof(f1ap_drb_to_be_setup_t));
      resp->drbs_to_be_setup_length = DRB_configList->list.count;
      for (int i=0; i<DRB_configList->list.count; i++){
        resp->drbs_to_be_setup[i].drb_id = DRB_configList->list.array[i]->drb_Identity;
        resp->drbs_to_be_setup[i].rlc_mode = RLC_MODE_AM;
        resp->drbs_to_be_setup[i].up_dl_tnl[0].teid = incoming_teid;
        resp->drbs_to_be_setup[i].up_dl_tnl[0].tl_address = inet_addr(mac->eth_params_n.my_addr);
        resp->drbs_to_be_setup[i].up_dl_tnl_length = 1;
      }
    }
    else{
      LOG_W(NR_RRC, "No DRB added upon reception of F1 UE context setup request with a DRB to setup list\n");
    }
  }
  if(SRB_configList){
    if(SRB_configList->list.count >0 && SRBs_before_new_addition < SRB_configList->list.count){
      resp->srbs_to_be_setup = calloc(1,req->srbs_to_be_setup_length*sizeof(f1ap_srb_to_be_setup_t));
      resp->srbs_to_be_setup_length = req->srbs_to_be_setup_length;
      for (int i=SRBs_before_new_addition; i<SRB_configList->list.count; i++){
        resp->srbs_to_be_setup[i-SRBs_before_new_addition].srb_id = SRB_configList->list.array[i]->srb_Identity;
      }
    }
    else{
      LOG_W(NR_RRC, "No SRB added upon reception of F1 UE Context setup request at the DU\n");
    }
  }
  else{
    LOG_W(NR_RRC, "No SRB added upon reception of F1 UE Context setup request at the DU\n");
  }
  resp->du_to_cu_rrc_information = calloc(1,1024*sizeof(uint8_t));
  asn_enc_rval_t enc_rval = uper_encode_to_buffer(&asn_DEF_NR_CellGroupConfig,
                                NULL,
                                (void *)cellGroupConfig,
                                resp->du_to_cu_rrc_information,
                                1024);
  resp->du_to_cu_rrc_information_length = (enc_rval.encoded+7)>>3;
  free(cellGroupConfig);
  itti_send_msg_to_task (TASK_DU_F1, ctxt.module_id, message_p);
}

static void rrc_CU_process_ue_context_setup_response(MessageDef *msg_p, const char *msg_name, instance_t instance){

  f1ap_ue_context_setup_t * resp=&F1AP_UE_CONTEXT_SETUP_RESP(msg_p);
  protocol_ctxt_t ctxt;
  ctxt.rnti      = resp->rnti;
  ctxt.module_id = instance;
  ctxt.instance  = instance;
  ctxt.enb_flag  = 1;
  gNB_RRC_INST *rrc = RC.nrrrc[ctxt.module_id];
  struct rrc_gNB_ue_context_s *ue_context_p = rrc_gNB_get_ue_context(rrc, ctxt.rnti);
  NR_CellGroupConfig_t *cellGroupConfig = NULL;

  asn_dec_rval_t dec_rval = uper_decode_complete( NULL,
    &asn_DEF_NR_CellGroupConfig,
    (void **)&cellGroupConfig,
    (uint8_t *)resp->du_to_cu_rrc_information,
    (int) resp->du_to_cu_rrc_information_length);

  if ((dec_rval.code != RC_OK) && (dec_rval.consumed == 0)) {
    AssertFatal(1==0,"Cell group config decode error\n");
    // free the memory
    SEQUENCE_free( &asn_DEF_NR_CellGroupConfig, cellGroupConfig, 1 );
    return;
  }
  //xer_fprint(stdout,&asn_DEF_NR_CellGroupConfig, cellGroupConfig);

  if(ue_context_p->ue_context.masterCellGroup == NULL){
    ue_context_p->ue_context.masterCellGroup = calloc(1, sizeof(NR_CellGroupConfig_t));
  }
  if(cellGroupConfig->rlc_BearerToAddModList!=NULL){
    if(ue_context_p->ue_context.masterCellGroup->rlc_BearerToAddModList != NULL){
      LOG_I(NR_RRC, "rlc_BearerToAddModList not empty before filling it \n");
      free(ue_context_p->ue_context.masterCellGroup->rlc_BearerToAddModList);
    }
    ue_context_p->ue_context.masterCellGroup->rlc_BearerToAddModList = calloc(1, sizeof(*cellGroupConfig->rlc_BearerToAddModList));
    memcpy(ue_context_p->ue_context.masterCellGroup->rlc_BearerToAddModList, cellGroupConfig->rlc_BearerToAddModList,
        sizeof(*cellGroupConfig->rlc_BearerToAddModList));
  }
  xer_fprint(stdout,&asn_DEF_NR_CellGroupConfig, ue_context_p->ue_context.masterCellGroup);

  free(cellGroupConfig->rlc_BearerToAddModList);
  free(cellGroupConfig);

}

unsigned int mask_flip(unsigned int x) {
  return((((x>>8) + (x<<8))&0xffff)>>6);
}

unsigned int get_dl_bw_mask(gNB_RRC_INST *rrc,NR_UE_NR_Capability_t *cap) {


  int common_band = *rrc->carrier.servingcellconfigcommon->downlinkConfigCommon->frequencyInfoDL->frequencyBandList.list.array[0];
  int common_scs  = rrc->carrier.servingcellconfigcommon->downlinkConfigCommon->frequencyInfoDL->scs_SpecificCarrierList.list.array[0]->subcarrierSpacing;
  for (int i=0;i<cap->rf_Parameters.supportedBandListNR.list.count;i++) {
     NR_BandNR_t *bandNRinfo = cap->rf_Parameters.supportedBandListNR.list.array[i];
     if (bandNRinfo->bandNR == common_band) {
       if (common_band < 257) { // FR1
          switch (common_scs) {
            case NR_SubcarrierSpacing_kHz15 :
               if (bandNRinfo->channelBWs_DL &&
                   bandNRinfo->channelBWs_DL->choice.fr1 &&
                   bandNRinfo->channelBWs_DL->choice.fr1->scs_15kHz)
                     return(mask_flip((unsigned int)*(uint16_t*)bandNRinfo->channelBWs_DL->choice.fr1->scs_15kHz->buf));
 	      break;
            case NR_SubcarrierSpacing_kHz30 :
               if (bandNRinfo->channelBWs_DL &&
                   bandNRinfo->channelBWs_DL->choice.fr1 &&
                   bandNRinfo->channelBWs_DL->choice.fr1->scs_30kHz)
                     return(mask_flip((unsigned int)*(uint16_t*)bandNRinfo->channelBWs_DL->choice.fr1->scs_30kHz->buf));
              break;
            case NR_SubcarrierSpacing_kHz60 :
               if (bandNRinfo->channelBWs_DL &&
                   bandNRinfo->channelBWs_DL->choice.fr1 &&
                   bandNRinfo->channelBWs_DL->choice.fr1->scs_60kHz)
                     return(mask_flip((unsigned int)*(uint16_t*)bandNRinfo->channelBWs_DL->choice.fr1->scs_60kHz->buf));
              break;
          }
       }
       else {
          switch (common_scs) {
            case NR_SubcarrierSpacing_kHz60 :
               if (bandNRinfo->channelBWs_DL &&
                   bandNRinfo->channelBWs_DL->choice.fr2 &&
                   bandNRinfo->channelBWs_DL->choice.fr2->scs_60kHz)
                     return(mask_flip((unsigned int)*(uint16_t*)bandNRinfo->channelBWs_DL->choice.fr2->scs_60kHz->buf));
              break;
            case NR_SubcarrierSpacing_kHz120 :
               if (bandNRinfo->channelBWs_DL &&
                   bandNRinfo->channelBWs_DL->choice.fr2 &&
                   bandNRinfo->channelBWs_DL->choice.fr2->scs_120kHz)
                     return(mask_flip((unsigned int)*(uint16_t*)bandNRinfo->channelBWs_DL->choice.fr2->scs_120kHz->buf));
              break;
       }
     }
   }
  }
  return(0);
}

unsigned int get_ul_bw_mask(gNB_RRC_INST *rrc,NR_UE_NR_Capability_t *cap) {


  int common_band = *rrc->carrier.servingcellconfigcommon->uplinkConfigCommon->frequencyInfoUL->frequencyBandList->list.array[0];
  int common_scs  = rrc->carrier.servingcellconfigcommon->uplinkConfigCommon->frequencyInfoUL->scs_SpecificCarrierList.list.array[0]->subcarrierSpacing;
  for (int i=0;i<cap->rf_Parameters.supportedBandListNR.list.count;i++) {
     NR_BandNR_t *bandNRinfo = cap->rf_Parameters.supportedBandListNR.list.array[i];
     if (bandNRinfo->bandNR == common_band) {
       if (common_band < 257) { // FR1
          switch (common_scs) {
            case NR_SubcarrierSpacing_kHz15 :
               if (bandNRinfo->channelBWs_UL &&
                   bandNRinfo->channelBWs_UL->choice.fr1 &&
                   bandNRinfo->channelBWs_UL->choice.fr1->scs_15kHz)
                     return(mask_flip((unsigned int)*(uint16_t*)bandNRinfo->channelBWs_UL->choice.fr1->scs_15kHz->buf));
 	      break;
            case NR_SubcarrierSpacing_kHz30 :
               if (bandNRinfo->channelBWs_UL &&
                   bandNRinfo->channelBWs_UL->choice.fr1 &&
                   bandNRinfo->channelBWs_UL->choice.fr1->scs_30kHz)
                     return(mask_flip((unsigned int)*(uint16_t*)bandNRinfo->channelBWs_UL->choice.fr1->scs_30kHz->buf));
              break;
            case NR_SubcarrierSpacing_kHz60 :
               if (bandNRinfo->channelBWs_UL &&
                   bandNRinfo->channelBWs_UL->choice.fr1 &&
                   bandNRinfo->channelBWs_UL->choice.fr1->scs_60kHz)
                     return(mask_flip((unsigned int)*(uint16_t*)bandNRinfo->channelBWs_UL->choice.fr1->scs_60kHz->buf));
              break;
          }
       }
       else {
          switch (common_scs) {
            case NR_SubcarrierSpacing_kHz60 :
               if (bandNRinfo->channelBWs_UL &&
                   bandNRinfo->channelBWs_UL->choice.fr2 &&
                   bandNRinfo->channelBWs_UL->choice.fr2->scs_60kHz)
                     return(mask_flip((unsigned int)*(uint16_t*)bandNRinfo->channelBWs_UL->choice.fr2->scs_60kHz->buf));
              break;
            case NR_SubcarrierSpacing_kHz120 :
               if (bandNRinfo->channelBWs_UL &&
                   bandNRinfo->channelBWs_UL->choice.fr2 &&
                   bandNRinfo->channelBWs_UL->choice.fr2->scs_120kHz)
                     return(mask_flip((unsigned int)*(uint16_t*)bandNRinfo->channelBWs_UL->choice.fr2->scs_120kHz->buf));
              break;
       }
     }
   }
  }
  return(0);
}

int get_ul_mimo_layersCB(gNB_RRC_INST *rrc,NR_UE_NR_Capability_t *cap) {
  int common_scs  = rrc->carrier.servingcellconfigcommon->uplinkConfigCommon->frequencyInfoUL->scs_SpecificCarrierList.list.array[0]->subcarrierSpacing;

  // check featureSet
  NR_FeatureSets_t *fs=cap->featureSets;
  if (fs) {
    // go through UL feature sets and look for one with current SCS
    for (int i=0;i<fs->featureSetsUplinkPerCC->list.count;i++) {
       if (fs->featureSetsUplinkPerCC->list.array[i]->supportedSubcarrierSpacingUL == common_scs &&
           fs->featureSetsUplinkPerCC->list.array[i]->mimo_CB_PUSCH &&
           fs->featureSetsUplinkPerCC->list.array[i]->mimo_CB_PUSCH->maxNumberMIMO_LayersCB_PUSCH)
           return(1<<*fs->featureSetsUplinkPerCC->list.array[i]->mimo_CB_PUSCH->maxNumberMIMO_LayersCB_PUSCH);
    }
  }
  return(1);
}

int get_ul_mimo_layers(gNB_RRC_INST *rrc,NR_UE_NR_Capability_t *cap) {
  int common_scs  = rrc->carrier.servingcellconfigcommon->uplinkConfigCommon->frequencyInfoUL->scs_SpecificCarrierList.list.array[0]->subcarrierSpacing;

  // check featureSet
  NR_FeatureSets_t *fs=cap->featureSets;
  if (fs) {
    // go through UL feature sets and look for one with current SCS
    for (int i=0;i<fs->featureSetsUplinkPerCC->list.count;i++) {
       if (fs->featureSetsUplinkPerCC->list.array[i]->supportedSubcarrierSpacingUL == common_scs &&
           fs->featureSetsUplinkPerCC->list.array[i]->maxNumberMIMO_LayersNonCB_PUSCH)
           return(1<<*fs->featureSetsUplinkPerCC->list.array[i]->maxNumberMIMO_LayersNonCB_PUSCH);
    }
  }
  return(1);
}

int get_dl_mimo_layers(gNB_RRC_INST *rrc,NR_UE_NR_Capability_t *cap) {
  int common_scs  = rrc->carrier.servingcellconfigcommon->downlinkConfigCommon->frequencyInfoDL->scs_SpecificCarrierList.list.array[0]->subcarrierSpacing;

  // check featureSet
  NR_FeatureSets_t *fs=cap->featureSets;
  if (fs) {
    // go through UL feature sets and look for one with current SCS
    for (int i=0;i<fs->featureSetsDownlinkPerCC->list.count;i++) {
       if (fs->featureSetsUplinkPerCC->list.array[i]->supportedSubcarrierSpacingUL == common_scs &&
           fs->featureSetsDownlinkPerCC->list.array[i]->maxNumberMIMO_LayersPDSCH)
           return(2<<*fs->featureSetsDownlinkPerCC->list.array[i]->maxNumberMIMO_LayersPDSCH);
    }
  }
  return(1);
}
void nr_rrc_subframe_process(protocol_ctxt_t *const ctxt_pP, const int CC_id) {

  MessageDef *msg;
  rrc_gNB_ue_context_t *ue_context_p = NULL;
  FILE *fd=NULL;//fopen("nrRRCstats.log","w");
  RB_FOREACH(ue_context_p, rrc_nr_ue_tree_s, &(RC.nrrrc[ctxt_pP->module_id]->rrc_ue_head)) {
    ctxt_pP->rnti = ue_context_p->ue_id_rnti;

    if (fd) {
      if (ue_context_p->ue_context.Initialue_identity_5g_s_TMSI.presence == TRUE) {
        fprintf(fd,"NR RRC UE rnti %x: S-TMSI %x failure timer %d/8\n",
                ue_context_p->ue_id_rnti,
                ue_context_p->ue_context.Initialue_identity_5g_s_TMSI.fiveg_tmsi,
                ue_context_p->ue_context.ul_failure_timer);
      } else {
        fprintf(fd,"NR RRC UE rnti %x failure timer %d/8\n",
                ue_context_p->ue_id_rnti,
                ue_context_p->ue_context.ul_failure_timer);
      }

      if (ue_context_p->ue_context.UE_Capability_nr) {
        fprintf(fd,"NR RRC UE cap: BW DL %x. BW UL %x, DL MIMO Layers %d UL MIMO Layers (CB) %d UL MIMO Layers (nonCB) %d\n",
                get_dl_bw_mask(RC.nrrrc[0],ue_context_p->ue_context.UE_Capability_nr),
                get_ul_bw_mask(RC.nrrrc[0],ue_context_p->ue_context.UE_Capability_nr),
                get_dl_mimo_layers(RC.nrrrc[0],ue_context_p->ue_context.UE_Capability_nr),
                get_ul_mimo_layersCB(RC.nrrrc[0],ue_context_p->ue_context.UE_Capability_nr),
                get_ul_mimo_layers(RC.nrrrc[0],ue_context_p->ue_context.UE_Capability_nr));
      }
    }

    if (ue_context_p->ue_context.nr_rrc_processing_timer > 0) {
      ue_context_p->ue_context.nr_rrc_processing_timer++;
      if (ue_context_p->ue_context.nr_rrc_processing_timer > ue_context_p->ue_context.nr_rrc_processing_delay) {
        ue_context_p->ue_context.nr_rrc_processing_timer = 0;
        nr_rrc_mac_schedule_ue_enabled(ctxt_pP->module_id, ue_context_p->ue_context.rnti, true);
      }
    }

    if (ue_context_p->ue_context.ul_failure_timer > 0) {
      ue_context_p->ue_context.ul_failure_timer++;

      if (ue_context_p->ue_context.ul_failure_timer >= 20000) {
        // remove UE after 20 seconds after MAC (or else) has indicated UL failure
        LOG_I(RRC, "Removing UE %x instance, because of uplink failure timer timeout\n",
              ue_context_p->ue_context.rnti);
        if(ue_context_p->ue_context.StatusRrc >= NR_RRC_CONNECTED){
          rrc_gNB_send_NGAP_UE_CONTEXT_RELEASE_REQ(
                   ctxt_pP->module_id,
                   ue_context_p,
                   NGAP_CAUSE_RADIO_NETWORK,
                   NGAP_CAUSE_RADIO_NETWORK_RADIO_CONNECTION_WITH_UE_LOST);
        }

        // Remove here the MAC and RRC context when RRC is not connected or gNB is not connected to CN5G
        if(ue_context_p->ue_context.StatusRrc < NR_RRC_CONNECTED || ue_context_p->ue_context.gNB_ue_ngap_id == 0) {
          mac_remove_nr_ue(ctxt_pP->module_id, ctxt_pP->rnti);
          rrc_rlc_remove_ue(ctxt_pP);
          pdcp_remove_UE(ctxt_pP);

          /* remove RRC UE Context */
          ue_context_p = rrc_gNB_get_ue_context(RC.nrrrc[ctxt_pP->module_id], ctxt_pP->rnti);
          if (ue_context_p) {
            rrc_gNB_remove_ue_context(ctxt_pP, RC.nrrrc[ctxt_pP->module_id], ue_context_p);
            LOG_I(NR_RRC, "remove UE %x \n", ctxt_pP->rnti);
          }
        }

        break; // break RB_FOREACH
      }
    }

    if (ue_context_p->ue_context.ue_release_timer_rrc > 0) {
      ue_context_p->ue_context.ue_release_timer_rrc++;

      if (ue_context_p->ue_context.ue_release_timer_rrc >= ue_context_p->ue_context.ue_release_timer_thres_rrc) {
        LOG_I(NR_RRC, "Removing UE %x instance after UE_CONTEXT_RELEASE_Complete (ue_release_timer_rrc timeout)\n",
              ue_context_p->ue_context.rnti);
        ue_context_p->ue_context.ue_release_timer_rrc = 0;

        mac_remove_nr_ue(ctxt_pP->module_id, ctxt_pP->rnti);
        rrc_rlc_remove_ue(ctxt_pP);
        pdcp_remove_UE(ctxt_pP);

        /* remove RRC UE Context */
        ue_context_p = rrc_gNB_get_ue_context(RC.nrrrc[ctxt_pP->module_id], ctxt_pP->rnti);
        if (ue_context_p) {
          rrc_gNB_remove_ue_context(ctxt_pP, RC.nrrrc[ctxt_pP->module_id], ue_context_p);
          LOG_I(NR_RRC, "remove UE %x \n", ctxt_pP->rnti);
        }

        break; // break RB_FOREACH
      }
    }
  }

  if (fd) fclose(fd);


  /* send a tick to x2ap */
  if (is_x2ap_enabled()){
    msg = itti_alloc_new_message(TASK_RRC_ENB, 0, X2AP_SUBFRAME_PROCESS);
    itti_send_msg_to_task(TASK_X2AP, ctxt_pP->module_id, msg);
  }
}

///---------------------------------------------------------------------------------------------------------------///
///---------------------------------------------------------------------------------------------------------------///
void *rrc_gnb_task(void *args_p) {
  MessageDef                         *msg_p;
  const char                         *msg_name_p;
  instance_t                         instance;
  int                                result;
  //SRB_INFO                           *srb_info_p;
  //int                                CC_id;
  protocol_ctxt_t ctxt={.module_id=0,
                        .enb_flag=1,
                        .instance=0,
                        .rnti=0,
                        .frame=-1,
                        .subframe=-1,
                        .eNB_index=0,
                        .brOption=false
                       };
  itti_mark_task_ready(TASK_RRC_GNB);
  LOG_I(NR_RRC,"Entering main loop of NR_RRC message task\n");

  while (1) {
    // Wait for a message
    itti_receive_msg(TASK_RRC_GNB, &msg_p);
    msg_name_p = ITTI_MSG_NAME(msg_p);
    instance = ITTI_MSG_DESTINATION_INSTANCE(msg_p);

    /* RRC_SUBFRAME_PROCESS is sent every subframe, do not log it */
    if (ITTI_MSG_ID(msg_p) != RRC_SUBFRAME_PROCESS)
      LOG_I(NR_RRC,"Received message %s\n",msg_name_p);

    switch (ITTI_MSG_ID(msg_p)) {
      case TERMINATE_MESSAGE:
        LOG_W(NR_RRC, " *** Exiting NR_RRC thread\n");
        itti_exit_task();
        break;

      case MESSAGE_TEST:
        LOG_I(NR_RRC, "[gNB %ld] Received %s\n", instance, msg_name_p);
        break;

      case RRC_SUBFRAME_PROCESS:
        nr_rrc_subframe_process(&RRC_SUBFRAME_PROCESS(msg_p).ctxt, RRC_SUBFRAME_PROCESS(msg_p).CC_id);
        break;

      /* Messages from MAC */
      case NR_RRC_MAC_CCCH_DATA_IND:
	{
	  instance_t i;
	  for (i=0; i<RC.nb_nr_inst; i++) {
	    // first get RRC instance (note, no the ITTI instance)
	    gNB_RRC_INST *rrc = RC.nrrrc[i];
	    
	    if (rrc->nr_cellid == NR_RRC_MAC_CCCH_DATA_IND(msg_p).nr_cellid)
	      break;
	  }
	  AssertFatal(i!=RC.nb_nr_inst, "Cell_id not found\n");
	  PROTOCOL_CTXT_SET_BY_INSTANCE(&ctxt,
					i,
					GNB_FLAG_YES,
					NR_RRC_MAC_CCCH_DATA_IND(msg_p).rnti,
					msg_p->ittiMsgHeader.lte_time.frame,
					msg_p->ittiMsgHeader.lte_time.slot);
	  LOG_I(NR_RRC,"Decoding CCCH : ue %d, inst %ld, CC_id %d, ctxt %p, sib_info_p->Rx_buffer.payload_size %d\n",
		ctxt.rnti,
		i,
		NR_RRC_MAC_CCCH_DATA_IND(msg_p).CC_id,
		&ctxt,
		NR_RRC_MAC_CCCH_DATA_IND(msg_p).sdu_size);
	  
	  if (NR_RRC_MAC_CCCH_DATA_IND(msg_p).sdu_size >= CCCH_SDU_SIZE) {
	    LOG_I(NR_RRC, "CCCH message has size %d > %d\n",
		  NR_RRC_MAC_CCCH_DATA_IND(msg_p).sdu_size,CCCH_SDU_SIZE);
	    break;
	  }

	  nr_rrc_gNB_decode_ccch(&ctxt,
				 (uint8_t *)NR_RRC_MAC_CCCH_DATA_IND(msg_p).sdu,
				 NR_RRC_MAC_CCCH_DATA_IND(msg_p).sdu_size,
				 NR_RRC_MAC_CCCH_DATA_IND(msg_p).du_to_cu_rrc_container,
				 NR_RRC_MAC_CCCH_DATA_IND(msg_p).CC_id);
	  
	  if (NR_RRC_MAC_CCCH_DATA_IND(msg_p).du_to_cu_rrc_container) {
	    free(NR_RRC_MAC_CCCH_DATA_IND(msg_p).du_to_cu_rrc_container->buf);
	    free(NR_RRC_MAC_CCCH_DATA_IND(msg_p).du_to_cu_rrc_container);
	  }
	}
      break;

      /* Messages from PDCP */
      case NR_RRC_DCCH_DATA_IND:
        PROTOCOL_CTXT_SET_BY_INSTANCE(&ctxt,
                                      instance,
                                      GNB_FLAG_YES,
                                      NR_RRC_DCCH_DATA_IND(msg_p).rnti,
                                      msg_p->ittiMsgHeader.lte_time.frame,
                                      msg_p->ittiMsgHeader.lte_time.slot);
        LOG_D(NR_RRC,"Decoding DCCH : ue %d, inst %ld, ctxt %p, size %d\n",
                ctxt.rnti,
                instance,
                &ctxt,
                NR_RRC_DCCH_DATA_IND(msg_p).sdu_size);
        LOG_D(NR_RRC, PROTOCOL_NR_RRC_CTXT_UE_FMT" Received on DCCH %d %s\n",
                PROTOCOL_NR_RRC_CTXT_UE_ARGS(&ctxt),
                NR_RRC_DCCH_DATA_IND(msg_p).dcch_index,
                msg_name_p);
        rrc_gNB_decode_dcch(&ctxt,
                            NR_RRC_DCCH_DATA_IND(msg_p).dcch_index,
                            NR_RRC_DCCH_DATA_IND(msg_p).sdu_p,
                            NR_RRC_DCCH_DATA_IND(msg_p).sdu_size);
        result = itti_free(ITTI_MSG_ORIGIN_ID(msg_p), NR_RRC_DCCH_DATA_IND(msg_p).sdu_p);

        break;

      case NGAP_DOWNLINK_NAS:
        rrc_gNB_process_NGAP_DOWNLINK_NAS(msg_p, msg_name_p, instance, &rrc_gNB_mui);
        break;

      case NGAP_PDUSESSION_SETUP_REQ:
        rrc_gNB_process_NGAP_PDUSESSION_SETUP_REQ(msg_p, msg_name_p, instance);
        break;

      case NGAP_PDUSESSION_MODIFY_REQ:
        rrc_gNB_process_NGAP_PDUSESSION_MODIFY_REQ(msg_p, msg_name_p, instance);
        break;

      case NGAP_PDUSESSION_RELEASE_COMMAND:
        rrc_gNB_process_NGAP_PDUSESSION_RELEASE_COMMAND(msg_p, msg_name_p, instance);
        break;

      /* Messages from gNB app */
      case NRRRC_CONFIGURATION_REQ:
        LOG_I(NR_RRC, "[gNB %ld] Received %s : %p\n", instance, msg_name_p,&NRRRC_CONFIGURATION_REQ(msg_p));
        openair_rrc_gNB_configuration(GNB_INSTANCE_TO_MODULE_ID(instance), &NRRRC_CONFIGURATION_REQ(msg_p));
        break;

      /* Messages from F1AP task */
      case F1AP_SETUP_REQ:
        AssertFatal(NODE_IS_CU(RC.nrrrc[instance]->node_type),
                    "should not receive F1AP_SETUP_REQUEST, need call by CU!\n");
        LOG_I(NR_RRC,"[gNB %ld] Received %s : %p\n", instance, msg_name_p, &F1AP_SETUP_REQ(msg_p));
        rrc_gNB_process_f1_setup_req(&F1AP_SETUP_REQ(msg_p));
        break;
	
    case NR_DU_RRC_DL_INDICATION:
      rrc_process_DU_DL(msg_p, msg_name_p, instance);
      break;
      
    case F1AP_UE_CONTEXT_SETUP_REQ:
      rrc_DU_process_ue_context_setup_request(msg_p, msg_name_p, instance);
      break;

    case F1AP_UE_CONTEXT_SETUP_RESP:
      rrc_CU_process_ue_context_setup_response(msg_p, msg_name_p, instance);
      break;

      /* Messages from X2AP */
      case X2AP_ENDC_SGNB_ADDITION_REQ:
        LOG_I(NR_RRC, "Received ENDC sgNB addition request from X2AP \n");
        rrc_gNB_process_AdditionRequestInformation(GNB_INSTANCE_TO_MODULE_ID(instance), &X2AP_ENDC_SGNB_ADDITION_REQ(msg_p));
        break;

      case X2AP_ENDC_SGNB_RECONF_COMPLETE:
        LOG_A(NR_RRC, "Handling of reconfiguration complete message at RRC gNB is pending \n");
        break;

      case NGAP_INITIAL_CONTEXT_SETUP_REQ:
        rrc_gNB_process_NGAP_INITIAL_CONTEXT_SETUP_REQ(msg_p, msg_name_p, instance);
        break;

      case X2AP_ENDC_SGNB_RELEASE_REQUEST:
        LOG_I(NR_RRC, "Received ENDC sgNB release request from X2AP \n");
        rrc_gNB_process_release_request(GNB_INSTANCE_TO_MODULE_ID(instance), &X2AP_ENDC_SGNB_RELEASE_REQUEST(msg_p));
        break;

      case X2AP_ENDC_DC_OVERALL_TIMEOUT:
        rrc_gNB_process_dc_overall_timeout(GNB_INSTANCE_TO_MODULE_ID(instance), &X2AP_ENDC_DC_OVERALL_TIMEOUT(msg_p));
        break;

      case NGAP_UE_CONTEXT_RELEASE_REQ:
        rrc_gNB_process_NGAP_UE_CONTEXT_RELEASE_REQ(msg_p, msg_name_p, instance);
        break;

      case NGAP_UE_CONTEXT_RELEASE_COMMAND:
        rrc_gNB_process_NGAP_UE_CONTEXT_RELEASE_COMMAND(msg_p, msg_name_p, instance);
        break;

      default:
        LOG_E(NR_RRC, "[gNB %ld] Received unexpected message %s\n", instance, msg_name_p);
        break;
    }

    result = itti_free(ITTI_MSG_ORIGIN_ID(msg_p), msg_p);
    AssertFatal(result == EXIT_SUCCESS, "Failed to free memory (%d)!\n", result);
    msg_p = NULL;
  }
}

//-----------------------------------------------------------------------------
void
rrc_gNB_generate_SecurityModeCommand(
  const protocol_ctxt_t *const ctxt_pP,
  rrc_gNB_ue_context_t  *const ue_context_pP
)
//-----------------------------------------------------------------------------
{
  uint8_t                             buffer[100];
  uint8_t                             size;

  T(T_ENB_RRC_SECURITY_MODE_COMMAND, T_INT(ctxt_pP->module_id), T_INT(ctxt_pP->frame),
    T_INT(ctxt_pP->subframe), T_INT(ctxt_pP->rnti));
  NR_IntegrityProtAlgorithm_t integrity_algorithm = (NR_IntegrityProtAlgorithm_t)ue_context_pP->ue_context.integrity_algorithm;
  size = do_NR_SecurityModeCommand(
           ctxt_pP,
           buffer,
           rrc_gNB_get_next_transaction_identifier(ctxt_pP->module_id),
           ue_context_pP->ue_context.ciphering_algorithm,
           &integrity_algorithm);
  LOG_DUMPMSG(NR_RRC,DEBUG_RRC,(char *)buffer,size,"[MSG] RRC Security Mode Command\n");
  LOG_I(NR_RRC,
        PROTOCOL_NR_RRC_CTXT_UE_FMT" Logical Channel DL-DCCH, Generate SecurityModeCommand (bytes %d)\n",
        PROTOCOL_NR_RRC_CTXT_UE_ARGS(ctxt_pP),
        size);

  switch (RC.nrrrc[ctxt_pP->module_id]->node_type) {
    case ngran_gNB_CU:
      // create an ITTI message
      memcpy(ue_context_pP->ue_context.Srb1.Srb_info.Tx_buffer.Payload, buffer, size);
      ue_context_pP->ue_context.Srb1.Srb_info.Tx_buffer.payload_size = size;

      LOG_I(NR_RRC,"calling rrc_data_req :securityModeCommand\n");
      nr_rrc_data_req(ctxt_pP,
                  DCCH,
                  rrc_gNB_mui++,
                  SDU_CONFIRM_NO,
                  size,
                  buffer,
                  PDCP_TRANSMISSION_MODE_CONTROL);
      break;

    case ngran_gNB_DU:
      // nothing to do for DU
      AssertFatal(1==0,"nothing to do for DU\n");
      break;

    case ngran_gNB:
      LOG_D(NR_RRC,
        PROTOCOL_NR_RRC_CTXT_UE_FMT" --- PDCP_DATA_REQ/%d Bytes (securityModeCommand to UE MUI %d) --->[PDCP][RB %02d]\n",
        PROTOCOL_NR_RRC_CTXT_UE_ARGS(ctxt_pP),
        size,
        rrc_gNB_mui,
        DCCH);
#ifdef ITTI_SIM
  MessageDef *message_p;
  uint8_t *message_buffer;
  message_buffer = itti_malloc (TASK_RRC_GNB, TASK_RRC_UE_SIM,size);
  memcpy (message_buffer, buffer, size);
  message_p = itti_alloc_new_message (TASK_RRC_GNB, 0, GNB_RRC_DCCH_DATA_IND);
  GNB_RRC_DCCH_DATA_IND (message_p).rbid = DCCH;
  GNB_RRC_DCCH_DATA_IND (message_p).sdu = message_buffer;
  GNB_RRC_DCCH_DATA_IND (message_p).size	= size;
  itti_send_msg_to_task (TASK_RRC_UE_SIM, ctxt_pP->instance, message_p);
#else
  LOG_D(NR_RRC,"calling rrc_data_req :securityModeCommand\n");
  nr_rrc_data_req(ctxt_pP,
                  DCCH,
                  rrc_gNB_mui++,
                  SDU_CONFIRM_NO,
                  size,
                  buffer,
                  PDCP_TRANSMISSION_MODE_CONTROL);
#endif
      break;

    default :
        LOG_W(NR_RRC, "Unknown node type %d\n", RC.nrrrc[ctxt_pP->module_id]->node_type);
  }
}

void
rrc_gNB_generate_UECapabilityEnquiry(
  const protocol_ctxt_t *const ctxt_pP,
  rrc_gNB_ue_context_t          *const ue_context_pP
)
//-----------------------------------------------------------------------------
{
  uint8_t                             buffer[100];
  uint8_t                             size;

  T(T_ENB_RRC_UE_CAPABILITY_ENQUIRY, T_INT(ctxt_pP->module_id), T_INT(ctxt_pP->frame),
    T_INT(ctxt_pP->subframe), T_INT(ctxt_pP->rnti));
  size = do_NR_SA_UECapabilityEnquiry(
           ctxt_pP,
           buffer,
           rrc_gNB_get_next_transaction_identifier(ctxt_pP->module_id));
  LOG_I(NR_RRC,
        PROTOCOL_NR_RRC_CTXT_UE_FMT" Logical Channel DL-DCCH, Generate NR UECapabilityEnquiry (bytes %d)\n",
        PROTOCOL_NR_RRC_CTXT_UE_ARGS(ctxt_pP),
        size);
  switch (RC.nrrrc[ctxt_pP->module_id]->node_type) {
    case ngran_gNB_CU:
      nr_rrc_data_req(
        ctxt_pP,
        DCCH,
        rrc_gNB_mui++,
        SDU_CONFIRM_NO,
        size,
        buffer,
        PDCP_TRANSMISSION_MODE_CONTROL);
      break;

    case ngran_gNB_DU:
      // nothing to do for DU
      AssertFatal(1==0,"nothing to do for DU\n");
      break;

    case ngran_gNB:
      // rrc_mac_config_req_gNB
      LOG_D(NR_RRC,
        PROTOCOL_NR_RRC_CTXT_UE_FMT" --- PDCP_DATA_REQ/%d Bytes (NR UECapabilityEnquiry MUI %d) --->[PDCP][RB %02d]\n",
        PROTOCOL_NR_RRC_CTXT_UE_ARGS(ctxt_pP),
        size,
        rrc_gNB_mui,
        DCCH);
#ifdef ITTI_SIM
  MessageDef *message_p;
  uint8_t *message_buffer;
  message_buffer = itti_malloc (TASK_RRC_GNB, TASK_RRC_UE_SIM, size);
  memcpy (message_buffer, buffer, size);
  message_p = itti_alloc_new_message (TASK_RRC_GNB, 0, GNB_RRC_DCCH_DATA_IND);
  GNB_RRC_DCCH_DATA_IND (message_p).rbid = DCCH;
  GNB_RRC_DCCH_DATA_IND (message_p).sdu = message_buffer;
  GNB_RRC_DCCH_DATA_IND (message_p).size  = size;
  itti_send_msg_to_task (TASK_RRC_UE_SIM, ctxt_pP->instance, message_p);
#else
  nr_rrc_data_req(ctxt_pP,
                  DCCH,
                  rrc_gNB_mui++,
                  SDU_CONFIRM_NO,
                  size,
                  buffer,
                  PDCP_TRANSMISSION_MODE_CONTROL);
#endif
  break;

    default :
        LOG_W(NR_RRC, "Unknown node type %d\n", RC.nrrrc[ctxt_pP->module_id]->node_type);
  }
}

//-----------------------------------------------------------------------------
/*
* Generate the RRC Connection Release to UE.
* If received, UE should switch to RRC_IDLE mode.
*/
void
rrc_gNB_generate_RRCRelease(
  const protocol_ctxt_t *const ctxt_pP,
  rrc_gNB_ue_context_t  *const ue_context_pP
)
//-----------------------------------------------------------------------------
{
  uint8_t buffer[RRC_BUF_SIZE];
  uint16_t size = 0;

  memset(buffer, 0, sizeof(buffer));

  size = do_NR_RRCRelease(buffer, sizeof(buffer),
                          rrc_gNB_get_next_transaction_identifier(ctxt_pP->module_id));
  ue_context_pP->ue_context.ue_reestablishment_timer = 0;
  ue_context_pP->ue_context.ue_release_timer = 0;
  ue_context_pP->ue_context.ul_failure_timer = 0;
  ue_context_pP->ue_context.ue_release_timer_rrc = 0;
  LOG_I(NR_RRC,
        PROTOCOL_NR_RRC_CTXT_UE_FMT" Logical Channel DL-DCCH, Generate RRCRelease (bytes %d)\n",
        PROTOCOL_NR_RRC_CTXT_UE_ARGS(ctxt_pP),
        size);
  LOG_D(NR_RRC,
        PROTOCOL_NR_RRC_CTXT_UE_FMT" --- PDCP_DATA_REQ/%d Bytes (rrcRelease MUI %d) --->[PDCP][RB %u]\n",
        PROTOCOL_NR_RRC_CTXT_UE_ARGS(ctxt_pP),
        size,
        rrc_gNB_mui,
        DCCH);

#ifdef ITTI_SIM
    MessageDef *message_p;
    uint8_t *message_buffer;
    message_buffer = itti_malloc (TASK_RRC_GNB, TASK_RRC_UE_SIM, size);
    memcpy (message_buffer, buffer, size);
    message_p = itti_alloc_new_message (TASK_RRC_GNB, 0, GNB_RRC_DCCH_DATA_IND);
    GNB_RRC_DCCH_DATA_IND (message_p).rbid = DCCH;
    GNB_RRC_DCCH_DATA_IND (message_p).sdu = message_buffer;
    GNB_RRC_DCCH_DATA_IND (message_p).size  = size;
    itti_send_msg_to_task (TASK_RRC_UE_SIM, ctxt_pP->instance, message_p);
#else
  if (NODE_IS_CU(RC.nrrrc[ctxt_pP->module_id]->node_type)) {
    uint8_t *message_buffer = itti_malloc (TASK_RRC_GNB, TASK_CU_F1, size);
    memcpy (message_buffer, buffer, size);
    MessageDef *m = itti_alloc_new_message(TASK_RRC_GNB, 0, F1AP_UE_CONTEXT_RELEASE_CMD);
    F1AP_UE_CONTEXT_RELEASE_CMD(m).rnti = ctxt_pP->rnti;
    F1AP_UE_CONTEXT_RELEASE_CMD(m).cause = F1AP_CAUSE_RADIO_NETWORK;
    F1AP_UE_CONTEXT_RELEASE_CMD(m).cause_value = 10; // 10 = F1AP_CauseRadioNetwork_normal_release
    F1AP_UE_CONTEXT_RELEASE_CMD(m).rrc_container = message_buffer;
    F1AP_UE_CONTEXT_RELEASE_CMD(m).rrc_container_length = size;
    itti_send_msg_to_task(TASK_CU_F1, ctxt_pP->module_id, m);
  } else {
    nr_rrc_data_req(ctxt_pP,
                 DCCH,
                 rrc_gNB_mui++,
                 SDU_CONFIRM_NO,
                 size,
                 buffer,
                 PDCP_TRANSMISSION_MODE_CONTROL);

    rrc_gNB_send_NGAP_UE_CONTEXT_RELEASE_COMPLETE(ctxt_pP->instance, ue_context_pP->ue_context.gNB_ue_ngap_id);
    ue_context_pP->ue_context.ue_release_timer_rrc = 1;
  }
#endif
}
void nr_rrc_trigger(protocol_ctxt_t *ctxt, int CC_id, int frame, int subframe)
{
  MessageDef *message_p;
  message_p = itti_alloc_new_message(TASK_RRC_GNB, 0, RRC_SUBFRAME_PROCESS);
  RRC_SUBFRAME_PROCESS(message_p).ctxt  = *ctxt;
  RRC_SUBFRAME_PROCESS(message_p).CC_id = CC_id;
  itti_send_msg_to_task(TASK_RRC_GNB, ctxt->module_id, message_p);
}<|MERGE_RESOLUTION|>--- conflicted
+++ resolved
@@ -138,16 +138,6 @@
   RC.nrrrc[ctxt_pP->module_id]->carrier.SI.Active = 1;
   rrc_config_nr_buffer (&RC.nrrrc[ctxt_pP->module_id]->carrier.Srb0, CCCH, 1);
   RC.nrrrc[ctxt_pP->module_id]->carrier.Srb0.Active = 1;
-}
-
-void enable_nr_rrc_processing_timer(module_id_t module_id,
-                                    rrc_gNB_ue_context_t *ue_context_pP,
-                                    uint32_t delay_ms) {
-  if (NODE_IS_DU(RC.nrrrc[module_id]->node_type) || NODE_IS_MONOLITHIC(RC.nrrrc[module_id]->node_type)) {
-    ue_context_pP->ue_context.nr_rrc_processing_timer = 1;
-    ue_context_pP->ue_context.nr_rrc_processing_delay = delay_ms;
-    nr_rrc_mac_schedule_ue_enabled(module_id, ue_context_pP->ue_context.rnti, false);
-  }
 }
 
 ///---------------------------------------------------------------------------------------------------------------///
@@ -746,15 +736,6 @@
                                 &rrc->configuration,
                                 NULL,
                                 ue_p->masterCellGroup);
-
-  uint32_t delay_ms = TX_SL_AHEAD_DELAY + NR_RRC_PROCESSING_DELAY_MS;
-  if (ue_p->masterCellGroup &&
-      ue_p->masterCellGroup->spCellConfig &&
-      ue_p->masterCellGroup->spCellConfig->spCellConfigDedicated &&
-      ue_p->masterCellGroup->spCellConfig->spCellConfigDedicated->downlinkBWP_ToAddModList) {
-    delay_ms += NR_RRC_BWP_SWITCH_DELAY_MS;
-  }
-  enable_nr_rrc_processing_timer(ctxt_pP->module_id, ue_context_pP, delay_ms);
 
   free(ue_context_pP->ue_context.nas_pdu.buffer);
 
@@ -1038,17 +1019,7 @@
                                 &rrc->configuration,
                                 NULL,
                                 cellGroupConfig);
-
-  uint32_t delay_ms = TX_SL_AHEAD_DELAY + NR_RRC_PROCESSING_DELAY_MS;
-  if (cellGroupConfig &&
-      cellGroupConfig->spCellConfig &&
-      cellGroupConfig->spCellConfig->spCellConfigDedicated &&
-      cellGroupConfig->spCellConfig->spCellConfigDedicated->downlinkBWP_ToAddModList) {
-    delay_ms += NR_RRC_BWP_SWITCH_DELAY_MS;
-  }
-  enable_nr_rrc_processing_timer(ctxt_pP->module_id, ue_context_pP, delay_ms);
-
-  LOG_DUMPMSG(NR_RRC,DEBUG_RRC,(char *)buffer,size, "[MSG] RRC Reconfiguration\n");
+  LOG_DUMPMSG(NR_RRC,DEBUG_RRC,(char *)buffer,size,"[MSG] RRC Reconfiguration\n");
 
   rrc_mac_config_req_gNB(ctxt_pP->module_id,
                          0,
@@ -1235,9 +1206,6 @@
                                 NULL,
                                 NULL,
                                 NULL);
-
-  enable_nr_rrc_processing_timer(ctxt_pP->module_id, ue_context_pP, TX_SL_AHEAD_DELAY + NR_RRC_PROCESSING_DELAY_MS);
-
   LOG_DUMPMSG(NR_RRC, DEBUG_RRC, (char *)buffer, size, "[MSG] RRC Reconfiguration\n");
 
   rrc_mac_config_req_gNB(ctxt_pP->module_id,
@@ -1354,13 +1322,9 @@
                                NULL,
                                NULL);
 
-  enable_nr_rrc_processing_timer(ctxt_pP->module_id, ue_context_pP, TX_SL_AHEAD_DELAY + NR_RRC_PROCESSING_DELAY_MS);
-
   ue_context_pP->ue_context.pdu_session_release_command_flag = 1;
 
   LOG_DUMPMSG(NR_RRC,DEBUG_RRC,(char *)buffer,size, "[MSG] RRC Reconfiguration\n");
-<<<<<<< HEAD
-=======
 
   rrc_mac_config_req_gNB(ctxt_pP->module_id,
                          0,
@@ -1375,7 +1339,6 @@
                          ue_context_pP->ue_context.rnti,
                          NULL,
                          NR_RRC_PROCESSING_DELAY_MS);
->>>>>>> 7b5d8de6
 
   /* Free all NAS PDUs */
   if (nas_length > 0) {
@@ -1926,11 +1889,6 @@
                                 NULL,
                                 NULL);
 
-<<<<<<< HEAD
-  enable_nr_rrc_processing_timer(ctxt_pP->module_id, ue_context_pP, TX_SL_AHEAD_DELAY + NR_RRC_PROCESSING_DELAY_MS);
-
-  LOG_DUMPMSG(NR_RRC,DEBUG_RRC,(char *)buffer,size, "[MSG] RRC Reconfiguration\n");
-=======
   LOG_DUMPMSG(NR_RRC,DEBUG_RRC,(char *)buffer,size, "[MSG] RRC Reconfiguration\n");
 
   rrc_mac_config_req_gNB(ctxt_pP->module_id,
@@ -1946,7 +1904,6 @@
                          ue_context_pP->ue_context.rnti,
                          NULL,
                          NR_RRC_PROCESSING_DELAY_MS);
->>>>>>> 7b5d8de6
 
   /* Free all NAS PDUs */
   for (i = 0; i < ue_context_pP->ue_context.nb_of_pdusessions; i++) {
@@ -3606,15 +3563,6 @@
                 get_ul_mimo_layers(RC.nrrrc[0],ue_context_p->ue_context.UE_Capability_nr));
       }
     }
-
-    if (ue_context_p->ue_context.nr_rrc_processing_timer > 0) {
-      ue_context_p->ue_context.nr_rrc_processing_timer++;
-      if (ue_context_p->ue_context.nr_rrc_processing_timer > ue_context_p->ue_context.nr_rrc_processing_delay) {
-        ue_context_p->ue_context.nr_rrc_processing_timer = 0;
-        nr_rrc_mac_schedule_ue_enabled(ctxt_pP->module_id, ue_context_p->ue_context.rnti, true);
-      }
-    }
-
     if (ue_context_p->ue_context.ul_failure_timer > 0) {
       ue_context_p->ue_context.ul_failure_timer++;
 
