--- conflicted
+++ resolved
@@ -806,7 +806,6 @@
 
   if (NODE_IS_DU(rrc->node_type) || NODE_IS_MONOLITHIC(rrc->node_type)) {
     rrc_mac_config_req_gNB(rrc->module_id,
-                           rrc->configuration.ssb_SubcarrierOffset,
                            rrc->configuration.pdsch_AntennaPorts,
                            rrc->configuration.pusch_AntennaPorts,
                            rrc->configuration.sib1_tda,
@@ -1072,7 +1071,6 @@
 
   if (NODE_IS_DU(rrc->node_type) || NODE_IS_MONOLITHIC(rrc->node_type)) {
     rrc_mac_config_req_gNB(rrc->module_id,
-                           rrc->configuration.ssb_SubcarrierOffset,
                            rrc->configuration.pdsch_AntennaPorts,
                            rrc->configuration.pusch_AntennaPorts,
                            rrc->configuration.sib1_tda,
@@ -1458,20 +1456,6 @@
   /* Refresh SRBs/DRBs */
 
   if (!NODE_IS_CU(RC.nrrrc[ctxt_pP->module_id]->node_type)) {
-<<<<<<< HEAD
-    rrc_mac_config_req_gNB(rrc->module_id,
-                           rrc->configuration.pdsch_AntennaPorts,
-                           rrc->configuration.pusch_AntennaPorts,
-                           rrc->configuration.sib1_tda,
-                           rrc->configuration.minRXTXTIME,
-                           NULL,
-                           NULL,
-                           NULL,
-                           0,
-                           ue_context_pP->ue_context.rnti,
-                           ue_context_pP->ue_context.masterCellGroup);
-=======
->>>>>>> 12a23fb1
     LOG_D(NR_RRC,"Configuring RLC DRBs/SRBs for UE %x\n",ue_context_pP->ue_context.rnti);
     nr_rrc_rlc_config_asn1_req(ctxt_pP,
                                SRB_configList, // NULL,
@@ -2007,7 +1991,6 @@
 
   gNB_RrcConfigurationReq *configuration = &RC.nrrrc[ctxt_pP->module_id]->configuration;
   rrc_mac_config_req_gNB(ctxt_pP->module_id,
-                         configuration->ssb_SubcarrierOffset,
                          configuration->pdsch_AntennaPorts,
                          configuration->pusch_AntennaPorts,
                          configuration->sib1_tda,
